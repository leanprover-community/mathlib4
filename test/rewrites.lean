import Mathlib.Tactic.Rewrites
import Mathlib.Data.Nat.Prime
import Mathlib.CategoryTheory.Category.Basic
import Mathlib.Data.List.Basic
import Mathlib.Algebra.Group.Basic

private axiom test_sorry : ∀ {α}, α
set_option autoImplicit true

-- To see the (sorted) list of lemmas that `rw?` will try rewriting by, use:
-- set_option trace.Tactic.rewrites.lemmas true

-- Recall that `rw?` caches the discrimination tree on disk.
-- If you are modifying the way that `rewrites` indexes lemmas,
-- while testing you will probably want to delete
-- `build/lib/MathlibExtras/Rewrites.extra`
-- so that the cache is rebuilt.

set_option autoImplicit true

/--
info: Try this: rw [@List.map_append]
-- "no goals"
-/
#guard_msgs in
example (f : α → β) (L M : List α) : (L ++ M).map f = L.map f ++ M.map f := by
  rw?

open CategoryTheory

/--
info: Try this: rw [@Category.id_comp]
-- "no goals"
-/
#guard_msgs in
example [Category C] {X Y Z : C} (f : X ⟶ Y) (g : Y ⟶ Z) : f ≫ 𝟙 _ ≫ g = f ≫ g := by
  rw?

/--
info: Try this: rw [@mul_left_eq_self]
-- "no goals"
-/
#guard_msgs in
example [Group G] (h : G) : 1 * h = h := by
<<<<<<< HEAD
  rw?!

#guard_msgs(drop info) in
example [Group G] (g h : G) : g * g⁻¹ * h = h := by
  rw? -- the right answer is not the first solution, so we can't use rw?!
  rw [mul_inv_self]
  rw [one_mul]
=======
  rw?
>>>>>>> f1e1b398

/--
info: Try this: rw [← @Nat.prime_iff]
-- "no goals"
-/
#guard_msgs in
lemma prime_of_prime (n : ℕ) : Prime n ↔ Nat.Prime n := by
  rw?

#guard_msgs(drop info) in
example [Group G] (h : G) (hyp : g * 1 = h) : g = h := by
  rw? at hyp
  assumption

#guard_msgs(drop info) in
example : ∀ (x y : ℕ), x ≤ y := by
  intros x y
  rw? -- Used to be an error here https://leanprover.zulipchat.com/#narrow/stream/287929-mathlib4/topic/panic.20and.20error.20with.20rw.3F/near/370495531
  exact test_sorry

example : ∀ (x y : ℕ), x ≤ y := by
  -- Used to be a panic here https://leanprover.zulipchat.com/#narrow/stream/287929-mathlib4/topic/panic.20and.20error.20with.20rw.3F/near/370495531
  success_if_fail_with_msg "Could not find any lemmas which can rewrite the goal" rw?
  exact test_sorry

axiom K : Type
@[instance] axiom K.ring : Ring K

noncomputable def foo : K → K := test_sorry

#guard_msgs(drop info) in
example : foo x = 1 ↔ ∃ k : ℤ, x = k := by
  rw? -- Used to panic, see https://leanprover.zulipchat.com/#narrow/stream/287929-mathlib4/topic/panic.20and.20error.20with.20rw.3F/near/370598036
  exact test_sorry

lemma six_eq_seven : 6 = 7 := test_sorry

-- This test also verifies that we are removing duplicate results;
-- it previously also reported `Nat.cast_ofNat`
#guard_msgs(drop info) in
example : ∀ (x : ℕ), x ≤ 6 := by
  rw?
  guard_target = ∀ (x : ℕ), x ≤ 7
  exact test_sorry

<<<<<<< HEAD
#guard_msgs(drop info) in
example : ∀ (x : ℕ) (_w : x ≤ 6), x ≤ 8 := by
  rw?!
  guard_target = ∀ (x : ℕ) (_w : x ≤ 7), x ≤ 8
  exact test_sorry
=======
example : ∀ (x : ℕ) (w : x ≤ 6), x ≤ 8 := by
  rw?
  guard_target = ∀ (x : ℕ) (w : x ≤ 7), x ≤ 8
  admit
>>>>>>> f1e1b398

-- check we can look inside let expressions
#guard_msgs(drop info) in
example (n : ℕ) : let y := 3; n + y = 3 + n := by
  rw?

axiom α : Type
axiom f : α → α
axiom z : α
axiom f_eq (n) : f n = z

-- Check that the same lemma isn't used multiple times.
-- This used to report two redundant copies of `f_eq`.
-- It be lovely if `rw?` could produce two *different* rewrites by `f_eq` here!
#guard_msgs(drop info) in
lemma test : f n = f m := by
  rw?
  rw [f_eq]

-- Check that we can rewrite by local hypotheses.
#guard_msgs(drop info) in
example (h : 1 = 2) : 2 = 1 := by
  rw?

def zero : Nat := 0

-- This used to (incorrectly!) succeed because `rw?` would try `rfl`,
-- rather than `withReducible` `rfl`.
#guard_msgs(drop info) in
example : zero = 0 := by
<<<<<<< HEAD
  rw?!
  exact test_sorry
=======
  rw?
  sorry
>>>>>>> f1e1b398
<|MERGE_RESOLUTION|>--- conflicted
+++ resolved
@@ -42,17 +42,7 @@
 -/
 #guard_msgs in
 example [Group G] (h : G) : 1 * h = h := by
-<<<<<<< HEAD
-  rw?!
-
-#guard_msgs(drop info) in
-example [Group G] (g h : G) : g * g⁻¹ * h = h := by
-  rw? -- the right answer is not the first solution, so we can't use rw?!
-  rw [mul_inv_self]
-  rw [one_mul]
-=======
   rw?
->>>>>>> f1e1b398
 
 /--
 info: Try this: rw [← @Nat.prime_iff]
@@ -98,18 +88,10 @@
   guard_target = ∀ (x : ℕ), x ≤ 7
   exact test_sorry
 
-<<<<<<< HEAD
-#guard_msgs(drop info) in
-example : ∀ (x : ℕ) (_w : x ≤ 6), x ≤ 8 := by
-  rw?!
-  guard_target = ∀ (x : ℕ) (_w : x ≤ 7), x ≤ 8
-  exact test_sorry
-=======
 example : ∀ (x : ℕ) (w : x ≤ 6), x ≤ 8 := by
   rw?
   guard_target = ∀ (x : ℕ) (w : x ≤ 7), x ≤ 8
   admit
->>>>>>> f1e1b398
 
 -- check we can look inside let expressions
 #guard_msgs(drop info) in
@@ -140,10 +122,5 @@
 -- rather than `withReducible` `rfl`.
 #guard_msgs(drop info) in
 example : zero = 0 := by
-<<<<<<< HEAD
-  rw?!
-  exact test_sorry
-=======
   rw?
-  sorry
->>>>>>> f1e1b398
+  sorry