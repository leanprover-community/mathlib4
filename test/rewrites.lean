--- conflicted
+++ resolved
@@ -151,7 +151,6 @@
   rw?
   rw [f_eq, f_eq]
 
-<<<<<<< HEAD
 -- Check that we can rewrite by local hypotheses.
 /--
 info: Try this: rw [h]
@@ -160,7 +159,6 @@
 #guard_msgs in
 example (h : 1 = 2) : 2 = 1 := by
   rw?!
-=======
 
 def zero : Nat := 0
 
@@ -168,5 +166,4 @@
 -- rather than `withReducible` `rfl`.
 example : zero = 0 := by
   rw?!
-  sorry
->>>>>>> 0a43d126
+  sorry