--- conflicted
+++ resolved
@@ -483,7 +483,21 @@
 example (hf : Dif Nat (f4 : α → α)) : Con (f4 : α → α) := by fun_prop (disch:=aesop)
 
 
-<<<<<<< HEAD
+-- Test abbrev transparency
+abbrev my_id {α} (a : α) := a
+example : Con (fun x : α => my_id x) := by fun_prop
+example (f : α → β) (hf : Con (my_id f)) : Con f := by fun_prop
+
+-- Testing some issues with bundled morphisms of multiple arguments
+structure Mor where
+  toFun : Int → Int → Int
+  hcon : Con (fun (x,y) => toFun x y)
+
+@[fun_prop]
+theorem Mor.toFun_Con (m : Mor) (f g : α → Int) (hf : Con f) (g : α → Int) (hg : Con g) :
+    Con (fun x => m.toFun (f x) (g x)) := by
+  have := m.hcon
+
 -- Test improved beta reduction of the head function when we interleave lambdas and lets
 example [Add α] (a : α) : Con (fun x0 : α =>
   (fun x =>
@@ -537,20 +551,4 @@
   intro f
   have : Con f := by fun_prop
   set_option trace.Meta.Tactic.fun_prop true in
-=======
--- Test abbrev transparency
-abbrev my_id {α} (a : α) := a
-example : Con (fun x : α => my_id x) := by fun_prop
-example (f : α → β) (hf : Con (my_id f)) : Con f := by fun_prop
-
--- Testing some issues with bundled morphisms of multiple arguments
-structure Mor where
-  toFun : Int → Int → Int
-  hcon : Con (fun (x,y) => toFun x y)
-
-@[fun_prop]
-theorem Mor.toFun_Con (m : Mor) (f g : α → Int) (hf : Con f) (g : α → Int) (hg : Con g) :
-    Con (fun x => m.toFun (f x) (g x)) := by
-  have := m.hcon
->>>>>>> b67303d4
   fun_prop