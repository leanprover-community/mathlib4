--- conflicted
+++ resolved
@@ -293,10 +293,4 @@
 -/
 #guard_msgs in
 set_option linter.style.longLine true in
-<<<<<<< HEAD
-#check "                              \"                                                            "
-
--- The tests for the `longFile` linter are in `test/longFile.lean`
-=======
-#check "                              \"                                                            "
->>>>>>> f73be5b0
+#check "                              \"                                                            "