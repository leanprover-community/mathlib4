import Mathlib.Tactic.Linter.Lint
import Mathlib.Tactic.ToAdditive
import Mathlib.Order.SetNotation

<<<<<<< HEAD
=======
-- TODO: the linter also runs on the #guard_msg, so disable it once
-- See https://leanprover.zulipchat.com/#narrow/stream/348111-std4/topic/.23guard_msgs.20doesn't.20silence.20warnings/near/423534679

set_option linter.dupNamespace false

namespace termG
-- this creates a hygienic declaration starting with `termG.termG.«_@».test.Lint...`
-- and the linter ignores it
set_option linter.dupNamespace true in
local notation "G" => Unit

/-- info: [termG, termG] -/
#guard_msgs in
open Lean in
run_meta
  let env ← getEnv
  let consts := env.constants.toList.find? (·.1.getRoot == `termG)
  let reps := (consts.map (·.1.components.take 2)).getD default
  logInfo m!"{reps}"
  guard (reps[0]! == reps[1]!)
end termG

>>>>>>> 3f9cdcd1
/--
warning: The namespace 'add' is duplicated in the declaration 'add.add'
note: this linter can be disabled with `set_option linter.dupNamespace false`
-/
#guard_msgs in
def add.add := True

namespace Foo

/--
warning: The namespace 'Foo' is duplicated in the declaration 'Foo.Foo.foo'
note: this linter can be disabled with `set_option linter.dupNamespace false`
-/
#guard_msgs in
def Foo.foo := True

/--
warning: The namespace 'add' is duplicated in the declaration 'Foo.add.add'
note: this linter can be disabled with `set_option linter.dupNamespace false`
-/
#guard_msgs in
set_option linter.dupNamespace true in
@[to_additive] theorem add.mul : True := .intro

--  However, the declaration `Foo.add.add` is present in the environment.
run_cmd Lean.Elab.Command.liftTermElabM do
  let decl := (← Lean.getEnv).find? ``Foo.add.add
  guard decl.isSome

namespace Nat

/--
warning: The namespace 'Nat' is duplicated in the declaration 'Foo.Nat.Nat.Nats'
note: this linter can be disabled with `set_option linter.dupNamespace false`
-/
#guard_msgs in
alias Nat.Nats := Nat

end Nat
end Foo

namespace add

/--
warning: The namespace 'add' is duplicated in the declaration 'add.add'
note: this linter can be disabled with `set_option linter.dupNamespace false`
---
warning: The namespace 'add' is duplicated in the declaration 'add.add'
note: this linter can be disabled with `set_option linter.dupNamespace false`
-/
#guard_msgs in
<<<<<<< HEAD
export Nat (add)
=======
set_option linter.dupNamespace true in
export Nat (add add_comm add)
>>>>>>> 3f9cdcd1

end add

section cdotLinter
set_option linter.style.cdot true

set_option linter.globalAttributeIn false in
/--
warning: Please, use '·' (typed as `\.`) instead of '.' as 'cdot'.
note: this linter can be disabled with `set_option linter.style.cdot false`
---
warning: Please, use '·' (typed as `\.`) instead of '.' as 'cdot'.
note: this linter can be disabled with `set_option linter.style.cdot false`
---
warning: Please, use '·' (typed as `\.`) instead of '.' as 'cdot'.
note: this linter can be disabled with `set_option linter.style.cdot false`
-/
#guard_msgs in
attribute [instance] Int.add in
instance : Inhabited Nat where
  default := by
    . have := 0
      · have : Nat → Nat → Nat := (· + .)
        . exact 0

/--
warning: Please, use '·' (typed as `\.`) instead of '.' as 'cdot'.
note: this linter can be disabled with `set_option linter.style.cdot false`
-/
#guard_msgs in
example : Add Nat where add := (. + ·)

/--
warning: Please, use '·' (typed as `\.`) instead of '.' as 'cdot'.
note: this linter can be disabled with `set_option linter.style.cdot false`
-/
#guard_msgs in
example : Add Nat where add := (. + ·)

/--
warning: Please, use '·' (typed as `\.`) instead of '.' as 'cdot'.
note: this linter can be disabled with `set_option linter.style.cdot false`
---
warning: This central dot `·` is isolated; please merge it with the next line.
---
warning: This central dot `·` is isolated; please merge it with the next line.
-/
#guard_msgs in
example : Nat := by
  have : Nat := by
    ·
      -- some empty have
      have := 0
      ·

        -- another
        have := 1
        . exact 2
  exact 0

#guard_msgs in
example : True := by
  have : Nat := by
    -- This is how code should look: no error.
    · -- comment
      exact 37
  trivial

end cdotLinter
set_option linter.style.dollarSyntax true

set_option linter.globalAttributeIn false in
/--
warning: Please use '<|' instead of '$' for the pipe operator.
note: this linter can be disabled with `set_option linter.style.dollarSyntax false`
---
warning: Please use '<|' instead of '$' for the pipe operator.
note: this linter can be disabled with `set_option linter.style.dollarSyntax false`
-/
#guard_msgs in
attribute [instance] Int.add in
instance (f g : Nat → Nat) : Inhabited Nat where
  default := by
    · have := 0
      · have : Nat := f $ g $ 0
        · exact 0

section lambdaSyntaxLinter

set_option linter.style.lambdaSyntax true

/--
warning: Please use 'fun' and not 'λ' to define anonymous functions.
The 'λ' syntax is deprecated in mathlib4.
note: this linter can be disabled with `set_option linter.style.lambdaSyntax false`
-/
#guard_msgs in
example : ℕ → ℕ := λ _ ↦ 0

/--
warning: Please use 'fun' and not 'λ' to define anonymous functions.
The 'λ' syntax is deprecated in mathlib4.
note: this linter can be disabled with `set_option linter.style.lambdaSyntax false`
-/
#guard_msgs in
def foo : Bool := by
  let _f : ℕ → ℕ := λ _ ↦ 0
  exact true

example : ℕ → ℕ := fun n ↦ n - 1

/--
warning: Please use 'fun' and not 'λ' to define anonymous functions.
The 'λ' syntax is deprecated in mathlib4.
note: this linter can be disabled with `set_option linter.style.lambdaSyntax false`
-/
#guard_msgs in
example : ℕ → ℕ := by exact λ n ↦ 3 * n + 1

/--
warning: declaration uses 'sorry'
---
warning: Please use 'fun' and not 'λ' to define anonymous functions.
The 'λ' syntax is deprecated in mathlib4.
note: this linter can be disabled with `set_option linter.style.lambdaSyntax false`
---
warning: Please use 'fun' and not 'λ' to define anonymous functions.
The 'λ' syntax is deprecated in mathlib4.
note: this linter can be disabled with `set_option linter.style.lambdaSyntax false`
---
warning: Please use 'fun' and not 'λ' to define anonymous functions.
The 'λ' syntax is deprecated in mathlib4.
note: this linter can be disabled with `set_option linter.style.lambdaSyntax false`
-/
#guard_msgs in
example : ℕ → ℕ → ℕ → ℕ := by
  have (n : ℕ) : True := trivial
  have : (Set.univ : Set ℕ) = ⋃ (i : ℕ), (Set.iUnion λ j ↦ ({0, j} : Set ℕ)) := sorry
  have : ∃ m : ℕ, ⋃ i : ℕ, (Set.univ : Set ℕ) = ∅ := sorry
  exact λ _a ↦ fun _b ↦ λ _c ↦ 0

/--
warning: Please use 'fun' and not 'λ' to define anonymous functions.
The 'λ' syntax is deprecated in mathlib4.
note: this linter can be disabled with `set_option linter.style.lambdaSyntax false`
---
warning: Please use 'fun' and not 'λ' to define anonymous functions.
The 'λ' syntax is deprecated in mathlib4.
note: this linter can be disabled with `set_option linter.style.lambdaSyntax false`
---
warning: Please use 'fun' and not 'λ' to define anonymous functions.
The 'λ' syntax is deprecated in mathlib4.
note: this linter can be disabled with `set_option linter.style.lambdaSyntax false`
-/
#guard_msgs in
example : True := by
  have : 0 = 0 ∧ 0 = 0 ∧ 1 + 3 = 4 := by
    refine ⟨by trivial, by
      let _f := λ n : ℕ ↦ 0;
      have : ℕ := by
        · -- comment
          · have := λ k : ℕ ↦ -5
            · exact 0
      refine ⟨by trivial, have := λ k : ℕ ↦ -5; by simp⟩
      ⟩
  trivial

-- Code such as the following would require walking the infotree instead:
-- the inner set_option is ignore (in either direction).
-- As this seems unlikely to occur by accident and its use is dubious, we don't worry about this.
/--
warning: Please use 'fun' and not 'λ' to define anonymous functions.
The 'λ' syntax is deprecated in mathlib4.
note: this linter can be disabled with `set_option linter.style.lambdaSyntax false`
-/
#guard_msgs in
example : ℕ → ℕ := λ _ ↦ 0

set_option linter.style.lambdaSyntax false
#guard_msgs in
example : ℕ → ℕ := λ _ ↦ 0

end lambdaSyntaxLinter

set_option linter.style.longLine true
/--
warning: This line exceeds the 100 character limit, please shorten it!
note: this linter can be disabled with `set_option linter.style.longLine false`
-/
#guard_msgs in
/-!                                                                                                -/

#guard_msgs in
-- Lines with more than 100 characters containing URLs are allowed.
/-!  http                                                                                          -/

set_option linter.style.longLine true
-- The *argument* of `#guard_msgs` is *not* exempt from the linter.
/--
warning: This line exceeds the 100 character limit, please shorten it!
note: this linter can be disabled with `set_option linter.style.longLine false`
-/
#guard_msgs in                                                                            #guard true

-- However, the *doc-string* of #guard_msgs is exempt from the linter:
-- these are automatically generated, hence linting them is not helpful.
/--
info: [0, 1, 2, 3, 4, 5, 6, 7, 8, 9, 10, 11, 12, 13, 14, 15, 16, 17, 18, 19, 20, 21, 22, 23, 24, 25, 26]
-/
#guard_msgs in
#eval List.range 27

/--
info: "                              \"                                                            " : String
---
warning: This line exceeds the 100 character limit, please shorten it!
You can use "string gaps" to format long strings: within a string quotation, using a '' at the end of a line allows you to continue the string on the following line, removing all intervening whitespace.
note: this linter can be disabled with `set_option linter.style.longLine false`
-/
#guard_msgs in
#check "                              \"                                                            "<|MERGE_RESOLUTION|>--- conflicted
+++ resolved
@@ -2,31 +2,6 @@
 import Mathlib.Tactic.ToAdditive
 import Mathlib.Order.SetNotation
 
-<<<<<<< HEAD
-=======
--- TODO: the linter also runs on the #guard_msg, so disable it once
--- See https://leanprover.zulipchat.com/#narrow/stream/348111-std4/topic/.23guard_msgs.20doesn't.20silence.20warnings/near/423534679
-
-set_option linter.dupNamespace false
-
-namespace termG
--- this creates a hygienic declaration starting with `termG.termG.«_@».test.Lint...`
--- and the linter ignores it
-set_option linter.dupNamespace true in
-local notation "G" => Unit
-
-/-- info: [termG, termG] -/
-#guard_msgs in
-open Lean in
-run_meta
-  let env ← getEnv
-  let consts := env.constants.toList.find? (·.1.getRoot == `termG)
-  let reps := (consts.map (·.1.components.take 2)).getD default
-  logInfo m!"{reps}"
-  guard (reps[0]! == reps[1]!)
-end termG
-
->>>>>>> 3f9cdcd1
 /--
 warning: The namespace 'add' is duplicated in the declaration 'add.add'
 note: this linter can be disabled with `set_option linter.dupNamespace false`
@@ -78,12 +53,7 @@
 note: this linter can be disabled with `set_option linter.dupNamespace false`
 -/
 #guard_msgs in
-<<<<<<< HEAD
 export Nat (add)
-=======
-set_option linter.dupNamespace true in
-export Nat (add add_comm add)
->>>>>>> 3f9cdcd1
 
 end add
 
