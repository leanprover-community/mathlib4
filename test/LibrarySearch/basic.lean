import Mathlib.Tactic.LibrarySearch
import Mathlib.Util.AssertNoSorry
import Mathlib.Algebra.Order.Ring.Canonical
import Mathlib.Data.Quot
import Mathlib.Data.Nat.Prime
import Mathlib.Data.Real.Basic

set_option autoImplicit true

-- Enable this option for tracing:
-- set_option trace.Tactic.librarySearch true
-- And this option to trace all candidate lemmas before application.
-- set_option trace.Tactic.librarySearch.lemmas true
-- It may also be useful to enable
-- set_option trace.Meta.Tactic.solveByElim true

-- Recall that `apply?` caches the discrimination tree on disk.
-- If you are modifying the way that `apply?` indexes lemmas,
-- while testing you will probably want to delete
-- `build/lib/MathlibExtras/LibrarySearch.extra`
-- so that the cache is rebuilt.

-- We need to set this here, as the lakefile does not enable this during testing.
-- https://github.com/leanprover-community/mathlib4/issues/6440
set_option pp.unicode.fun true

noncomputable section

/-- info: Try this: exact Nat.lt.base x -/
#guard_msgs in
example (x : Nat) : x ≠ x.succ := ne_of_lt (by apply?)

/-- info: Try this: exact Nat.succ_pos 1 -/
#guard_msgs in
example : 0 ≠ 1 + 1 := ne_of_lt (by apply?)

/-- info: Try this: exact Nat.add_comm x y -/
#guard_msgs in
example (x y : Nat) : x + y = y + x := by apply?

/-- info: Try this: exact fun a ↦ Nat.add_le_add_right a k -/
#guard_msgs in
example (n m k : Nat) : n ≤ m → n + k ≤ m + k := by apply?

/-- info: Try this: exact Nat.mul_dvd_mul_left a w -/
#guard_msgs in
example (ha : a > 0) (w : b ∣ c) : a * b ∣ a * c := by apply?

-- Could be any number of results (`Int.one`, `Int.zero`, etc)
#guard_msgs (drop info) in
example : Int := by apply?

/-- info: Try this: Nat.lt.base x -/
#guard_msgs in
example : x < x + 1 := exact?%

/-- info: Try this: exact p -/
#guard_msgs in
example (P : Prop) (p : P) : P := by apply?
/-- info: Try this: exact (np p).elim -/
#guard_msgs in
example (P : Prop) (p : P) (np : ¬P) : false := by apply?
/-- info: Try this: exact h x rfl -/
#guard_msgs in
example (X : Type) (P : Prop) (x : X) (h : ∀ x : X, x = x → P) : P := by apply?

-- Could be any number of results (`fun x ↦ x`, `id`, etc)
#guard_msgs (drop info) in
example (α : Prop) : α → α := by apply?

-- Note: these examples no longer work after we turned off lemmas with discrimination key `#[*]`.
-- example (p : Prop) : (¬¬p) → p := by apply? -- says: `exact not_not.mp`
-- example (a b : Prop) (h : a ∧ b) : a := by apply? -- says: `exact h.left`
-- example (P Q : Prop) : (¬ Q → ¬ P) → (P → Q) := by apply? -- say: `exact Function.mtr`

/-- info: Try this: exact Nat.add_comm a b -/
#guard_msgs in
example (a b : ℕ) : a + b = b + a :=
by apply?

/-- info: Try this: exact Nat.mul_sub_left_distrib n m k -/
#guard_msgs in
example (n m k : ℕ) : n * (m - k) = n * m - n * k :=
by apply?

/-- info: Try this: exact (Nat.mul_sub_left_distrib n m k).symm -/
#guard_msgs in
example (n m k : ℕ) : n * m - n * k = n * (m - k) :=
by apply?

/-- info: Try this: exact eq_comm -/
#guard_msgs in
example {α : Type} (x y : α) : x = y ↔ y = x := by apply?

/-- info: Try this: exact Nat.add_pos_left ha b -/
#guard_msgs in
example (a b : ℕ) (ha : 0 < a) (_hb : 0 < b) : 0 < a + b := by apply?

/-- info: Try this: exact Nat.add_pos_left ha b -/
#guard_msgs in
-- Verify that if maxHeartbeats is 0 we don't stop immediately.
set_option maxHeartbeats 0 in
example (a b : ℕ) (ha : 0 < a) (_hb : 0 < b) : 0 < a + b := by apply?

section synonym

/-- info: Try this: exact Nat.add_pos_left ha b -/
#guard_msgs in
example (a b : ℕ) (ha : a > 0) (_hb : 0 < b) : 0 < a + b := by apply?

/-- info: Try this: exact Nat.le_of_dvd w h -/
#guard_msgs in
example (a b : ℕ) (h : a ∣ b) (w : b > 0) : a ≤ b :=
by apply?

/-- info: Try this: exact Nat.le_of_dvd w h -/
#guard_msgs in
example (a b : ℕ) (h : a ∣ b) (w : b > 0) : b ≥ a := by apply?

-- TODO: A lemma with head symbol `¬` can be used to prove `¬ p` or `⊥`
/-- info: Try this: exact Nat.not_lt_zero a -/
#guard_msgs in
example (a : ℕ) : ¬ (a < 0) := by apply?
/-- info: Try this: exact Nat.not_succ_le_zero a h -/
#guard_msgs in
example (a : ℕ) (h : a < 0) : False := by apply?

-- An inductive type hides the constructor's arguments enough
-- so that `apply?` doesn't accidentally close the goal.
inductive P : ℕ → Prop
  | gt_in_head {n : ℕ} : n < 0 → P n

-- This lemma with `>` as its head symbol should also be found for goals with head symbol `<`.
theorem lemma_with_gt_in_head (a : ℕ) (h : P a) : 0 > a := by cases h; assumption

-- This lemma with `false` as its head symbols should also be found for goals with head symbol `¬`.
theorem lemma_with_false_in_head (a b : ℕ) (_h1 : a < b) (h2 : P a) : False := by
  apply Nat.not_lt_zero; cases h2; assumption

/-- info: Try this: exact lemma_with_gt_in_head a h -/
#guard_msgs in
example (a : ℕ) (h : P a) : 0 > a := by apply?
/-- info: Try this: exact lemma_with_gt_in_head a h -/
#guard_msgs in
example (a : ℕ) (h : P a) : a < 0 := by apply?

/-- info: Try this: exact lemma_with_false_in_head a b h1 h2 -/
#guard_msgs in
example (a b : ℕ) (h1 : a < b) (h2 : P a) : False := by apply?

-- TODO this no longer works:
-- example (a b : ℕ) (h1 : a < b) : ¬ (P a) := by apply? -- says `exact lemma_with_false_in_head a b h1`

end synonym

/-- info: Try this: exact fun P ↦ iff_not_self -/
#guard_msgs in
example : ∀ P : Prop, ¬(P ↔ ¬P) := by apply?

-- We even find `iff` results:
/-- info: Try this: exact (Nat.dvd_add_left h₁).mp h₂ -/
#guard_msgs in
example {a b c : ℕ} (h₁ : a ∣ c) (h₂ : a ∣ b + c) : a ∣ b := by apply?

-- Note: these examples no longer work after we turned off lemmas with discrimination key `#[*]`.
-- example {α : Sort u} (h : Empty) : α := by apply? -- says `exact Empty.elim h`
-- example (f : A → C) (g : B → C) : (A ⊕ B) → C := by apply? -- says `exact Sum.elim f g`
-- example (n : ℕ) (r : ℚ) : ℚ := by apply? using n, r -- exact nsmulRec n r

opaque f : ℕ → ℕ
axiom F (a b : ℕ) : f a ≤ f b ↔ a ≤ b

/-- info: Try this: exact (F a b).mpr h -/
#guard_msgs in
example (a b : ℕ) (h : a ≤ b) : f a ≤ f b := by apply?

/-- info: Try this: exact List.join L -/
#guard_msgs in
example (L _M : List (List ℕ)) : List ℕ := by apply? using L

-- Could be any number of results
#guard_msgs (drop info) in
example (P _Q : List ℕ) (h : ℕ) : List ℕ := by apply? using h, P

-- Could be any number of results
#guard_msgs (drop info) in
example (l : List α) (f : α → β ⊕ γ) : List β × List γ := by
  apply? using f -- partitionMap f l

-- Could be any number of results (`Nat.mul n m`, `Nat.add n m`, etc)
#guard_msgs (drop info) in
example (n m : ℕ) : ℕ := by apply? using n, m

-- Could be any number of results
#guard_msgs (drop info) in
example (P Q : List ℕ) (_h : ℕ) : List ℕ := by apply? using P, Q

-- Check that we don't use sorryAx:
-- (see https://github.com/leanprover-community/mathlib4/issues/226)

theorem Bool_eq_iff {A B : Bool} : (A = B) = (A ↔ B) :=
  by (cases A <;> cases B <;> simp)

/-- info: Try this: exact Bool_eq_iff -/
#guard_msgs in
theorem Bool_eq_iff2 {A B : Bool} : (A = B) = (A ↔ B) :=
  by apply? -- exact Bool_eq_iff

assert_no_sorry Bool_eq_iff2

-- Example from https://leanprover.zulipchat.com/#narrow/stream/287929-mathlib4/topic/library_search.20regression/near/354025788
/-- info: Try this: exact surjective_quot_mk r -/
#guard_msgs in
example {r : α → α → Prop} : Function.Surjective (Quot.mk r) := by exact?

-- Example from https://leanprover.zulipchat.com/#narrow/stream/287929-mathlib4/topic/library_search.20failing.20to.20apply.20symm
/-- info: Try this: exact Iff.symm Nat.prime_iff -/
#guard_msgs in
lemma prime_of_prime (n : ℕ) : Prime n ↔ Nat.Prime n := by
  exact?

-- Example from https://leanprover.zulipchat.com/#narrow/stream/287929-mathlib4/topic/exact.3F.20recent.20regression.3F/near/387691588
lemma ex' (x : ℕ) (_h₁ : x = 0) (h : 2 * 2 ∣ x) : 2 ∣ x := by
  exact? says exact dvd_of_mul_left_dvd h

<<<<<<< HEAD
-- Example from https://leanprover.zulipchat.com/#narrow/stream/287929-mathlib4/topic/Exact.3F.20fails.20on.20le_antisymm/near/388993167
example {x y : ℝ} (hxy : x ≤ y) (hyx : y ≤ x) : x = y := by
  exact? says exact le_antisymm hxy hyx
=======
-- https://leanprover.zulipchat.com/#narrow/stream/287929-mathlib4/topic/apply.3F.20failure/near/402534407
#guard_msgs in
example (P Q : Prop) (h : P → Q) (h' : ¬Q) : ¬P := by
  exact? says exact mt h h'
>>>>>>> 28f88a26
<|MERGE_RESOLUTION|>--- conflicted
+++ resolved
@@ -223,13 +223,10 @@
 lemma ex' (x : ℕ) (_h₁ : x = 0) (h : 2 * 2 ∣ x) : 2 ∣ x := by
   exact? says exact dvd_of_mul_left_dvd h
 
-<<<<<<< HEAD
 -- Example from https://leanprover.zulipchat.com/#narrow/stream/287929-mathlib4/topic/Exact.3F.20fails.20on.20le_antisymm/near/388993167
 example {x y : ℝ} (hxy : x ≤ y) (hyx : y ≤ x) : x = y := by
   exact? says exact le_antisymm hxy hyx
-=======
+
 -- https://leanprover.zulipchat.com/#narrow/stream/287929-mathlib4/topic/apply.3F.20failure/near/402534407
-#guard_msgs in
 example (P Q : Prop) (h : P → Q) (h' : ¬Q) : ¬P := by
-  exact? says exact mt h h'
->>>>>>> 28f88a26
+  exact? says exact mt h h'