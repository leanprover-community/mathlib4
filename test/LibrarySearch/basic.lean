--- conflicted
+++ resolved
@@ -219,13 +219,6 @@
 lemma prime_of_prime (n : ℕ) : Prime n ↔ Nat.Prime n := by
   exact?
 
-<<<<<<< HEAD
--- Example from https://leanprover.zulipchat.com/#narrow/stream/287929-mathlib4/topic/exact.3F.20recent.20regression.3F/near/387691588
-lemma ex' (x : ℕ) (_h₁ : x = 0) : 2 ∣ x := by
-  exact Nat.modEq_zero_iff_dvd.mp (congrFun (congrArg HMod.hMod _h₁) 2)
-
-=======
->>>>>>> c79c2110
 -- https://leanprover.zulipchat.com/#narrow/stream/287929-mathlib4/topic/apply.3F.20failure/near/402534407
 example (P Q : Prop) (h : P → Q) (h' : ¬Q) : ¬P := by
   exact? says exact fun a ↦ h' (h a)
