--- conflicted
+++ resolved
@@ -1,9 +1,5 @@
 import Mathlib.Tactic.Relation.Trans
-<<<<<<< HEAD
-import Batteries.Data.Nat.Lemmas
-=======
 import Mathlib.Tactic.GuardGoalNums
->>>>>>> 99508fb5
 
 set_option autoImplicit true
 -- testing that the attribute is recognized and used
