--- conflicted
+++ resolved
@@ -83,16 +83,11 @@
 -- https://leanprover.zulipchat.com/#narrow/stream/287929-mathlib4/topic/abel.20bug.3F/near/368707560
 example [AddCommGroup α] (a b s : α) : -b + (s - a) = s - b - a := by abel_nf
 
-<<<<<<< HEAD
--- mutes `'abel_nf' tactic does nothing [linter.unusedTactic]`
-set_option linter.unusedTactic false in
-=======
 -- inspired by automated testing
 example : True := by
   have := 0
   abel_nf
 
->>>>>>> 72721e37
 /--
 error: abel_nf made no progress
 -/
