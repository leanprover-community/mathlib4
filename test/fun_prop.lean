--- conflicted
+++ resolved
@@ -46,11 +46,7 @@
 
 /-!
 Measurability also behaves nicely with respect to taking products.
-<<<<<<< HEAD
-Let's mark the product constructor
-=======
 Let's mark the product constructor.
->>>>>>> daf323c3
 -/
 
 attribute [fun_prop]
@@ -65,13 +61,8 @@
 ```
 Measurable.fst : Measurable f → Measurable fun x => Prod.fst (f x)
 ```
-<<<<<<< HEAD
-Tactic `fun_prop` can work with both versions and it should be sufficient to provide just one of
-them.
-=======
 The tactic `fun_prop` can work with both versions;
 it should be sufficient to provide just one of them.
->>>>>>> daf323c3
 It does not hurt to provide both of them though.
 -/
 
