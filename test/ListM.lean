/-
Copyright (c) 2019 Scott Morrison. All rights reserved.
Released under Apache 2.0 license as described in the file LICENSE.
Authors: Scott Morrison
-/
<<<<<<< HEAD
import Mathlib.Data.ListM.Basic
=======
import Mathlib.Data.ListM
import Mathlib.Control.Basic
>>>>>>> 55209140

@[reducible] def S (α : Type) := StateT (List Nat) Option α
def append (x : Nat) : S Unit :=
fun s => some ((), x :: s)

def F : Nat → S Nat
| 0 => failure
| (n+1) => do
    append (n+1)
    pure n

open Lean

#eval show MetaM Unit from do
  let x := ((ListM.fix F 10).force).run []
  guard $ x = some ([10, 9, 8, 7, 6, 5, 4, 3, 2, 1, 0], [1, 2, 3, 4, 5, 6, 7, 8, 9, 10])

#check (rfl : ((ListM.fix F 10).takeAsList 4).run [] = some ([10, 9, 8, 7], [7, 8, 9, 10]))
#check (rfl :
  (((ListM.fix F 10).map fun n => n*n).takeAsList 3).run [] = some ([100, 81, 64], [8, 9, 10]))

unsafe def l1 : ListM S Nat := ListM.ofList [0,1,2]
unsafe def l2 : ListM S Nat := ListM.ofList [3,4,5]
unsafe def ll : ListM S Nat := (ListM.ofList [l1, l2]).join

#eval show MetaM Unit from do
  let x := ll.force.run []
  guard $ x = some ([0, 1, 2, 3, 4, 5], [])

def half_or_fail (n : Nat) : MetaM Nat :=
do guard (n % 2 = 0)
   pure (n / 2)

#eval do
  let x : ListM MetaM Nat := ListM.range
<<<<<<< HEAD
  let y := x.filterMapM half_or_fail
=======
  let y := x.filterMapM fun n => try? <| half_or_fail n
>>>>>>> 55209140
  let z ← y.takeAsList 10
  guard $ z.length = 10

#eval do
  let R : ListM MetaM Nat := ListM.range
  let S : ListM MetaM Nat := R.filterMapM fun n => try? do
    guard (n % 5 = 0)
    pure n
  let n ← R.takeAsList 5
  let m ← S.head
  guard $ n = [0,1,2,3,4]
  guard $ m = 0

#eval do
  let R : ListM MetaM Nat := ListM.range
  let n ← R.firstM fun n => try? do
    guard (n = 5)
    pure n
  guard $ n = 5<|MERGE_RESOLUTION|>--- conflicted
+++ resolved
@@ -3,12 +3,8 @@
 Released under Apache 2.0 license as described in the file LICENSE.
 Authors: Scott Morrison
 -/
-<<<<<<< HEAD
-import Mathlib.Data.ListM.Basic
-=======
 import Mathlib.Data.ListM
 import Mathlib.Control.Basic
->>>>>>> 55209140
 
 @[reducible] def S (α : Type) := StateT (List Nat) Option α
 def append (x : Nat) : S Unit :=
@@ -44,11 +40,7 @@
 
 #eval do
   let x : ListM MetaM Nat := ListM.range
-<<<<<<< HEAD
-  let y := x.filterMapM half_or_fail
-=======
   let y := x.filterMapM fun n => try? <| half_or_fail n
->>>>>>> 55209140
   let z ← y.takeAsList 10
   guard $ z.length = 10
 
