--- conflicted
+++ resolved
@@ -732,11 +732,7 @@
   simp only [Equiv.trans_apply]; rw [h]
 
 example (e₁ : α ≃ β) (e₂ : β ≃ γ) (x : γ) {z} (h : e₁.symm (e₂.symm x) = z) :
-<<<<<<< HEAD
-  (e₁.trans e₂).symm x = z := by
-=======
     (e₁.trans e₂).symm x = z := by
->>>>>>> 2c02180c
   simp only [Equiv.trans_symm_apply]; rw [h]
 
 -- the new projection names are parsed correctly (the old projection names won't work anymore)
