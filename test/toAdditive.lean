import Mathlib.Algebra.Group.Defs
import Mathlib.Tactic.NormCast
import Mathlib.Tactic.RunCmd
import Mathlib.Lean.Exception
open Lean

-- work in a namespace so that it doesn't matter if names clash
namespace Test

-- [note] use the below options for diagnostics:
-- set_option trace.to_additive true
-- set_option trace.to_additive_detail true
-- set_option pp.universes true
-- set_option pp.explicit true
-- set_option pp.notation false

@[to_additive bar0]
def foo0 {α} [Mul α] [One α] (x y : α) : α := x * y * 1

theorem bar0_works : bar0 3 4 = 7 := by decide

class my_has_pow (α : Type u) (β : Type v) :=
(pow : α → β → α)

instance : my_has_pow Nat Nat := ⟨fun a b => a ^ b⟩

class my_has_scalar (M : Type u) (α : Type v) :=
(smul : M → α → α)

instance : my_has_scalar Nat Nat := ⟨fun a b => a * b⟩

attribute [to_additive_reorder 1] my_has_pow
attribute [to_additive_reorder 1 4] my_has_pow.pow
attribute [to_additive my_has_scalar] my_has_pow

@[to_additive bar1]
def foo1 {α : Type u} [my_has_pow α ℕ] (x : α) (n : ℕ) : α := @my_has_pow.pow α ℕ _ x n

theorem foo1_works : foo1 3 4 = Nat.pow 3 4 := by decide
theorem bar1_works : bar1 3 4 = 3 * 4 := by decide

infix:80 " ^ " => my_has_pow.pow

instance dummy_pow : my_has_pow ℕ $ PLift ℤ := ⟨fun _ _ => 0⟩
instance dummy_smul : my_has_scalar (PLift ℤ) ℕ := ⟨fun _ _ => 0⟩
attribute [to_additive dummy_smul] dummy_pow

set_option pp.universes true
@[to_additive bar2]
def foo2 {α} [my_has_pow α ℕ] (x : α) (n : ℕ) (m : PLift ℤ) : α := x ^ (n ^ m)

theorem foo2_works : foo2 2 3 (PLift.up 2) = Nat.pow 2 0 := by decide
-- [todo] should it still be using dummy?
theorem bar2_works : bar2 2 3 (PLift.up 2) =  2 * (dummy_smul.1 (PLift.up 2) 3) := by decide

@[to_additive bar3]
def foo3 {α} [my_has_pow α ℕ] (x : α) : ℕ → α := @my_has_pow.pow α ℕ _ x

theorem foo3_works : foo3 2 3 = Nat.pow 2 3 := by decide
theorem bar3_works : bar3 2 3 =  2 * 3 := by decide

@[to_additive bar4]
def foo4 {α : Type u} : Type v → Type (max u v) := @my_has_pow α

@[to_additive bar4_test]
lemma foo4_test {α β : Type u} : @foo4 α β = @my_has_pow α β := rfl

@[to_additive bar5]
def foo5 {α} [my_has_pow α ℕ] [my_has_pow ℕ ℤ] : True := True.intro

@[to_additive bar6]
def foo6 {α} [my_has_pow α ℕ] : α → ℕ → α := @my_has_pow.pow α ℕ _

@[to_additive bar7]
def foo7 := @my_has_pow.pow

theorem foo7_works : foo7 2 3 = Nat.pow 2 3 := by decide
theorem bar7_works : bar7 2 3 =  2 * 3 := by decide

/- test the eta-expansion applied on `foo6`. -/
run_cmd do
  let c ← getConstInfo `Test.foo6
  let e : Expr ← Elab.Command.liftCoreM <| Lean.Meta.MetaM.run' <| ToAdditive.expand c.value!
  let t ← Elab.Command.liftCoreM <| Lean.Meta.MetaM.run' <| ToAdditive.expand c.type
  let decl := c |>.updateName `Test.barr6 |>.updateType t |>.updateValue e |>.toDeclaration!
  Elab.Command.liftCoreM <| addAndCompile decl

/-! Test the namespace bug (#8733). This code should *not* generate a lemma
  `add_some_def.in_namespace`. -/
def some_def.in_namespace : Bool := false

def some_def {α : Type u} [Mul α] (x : α) : α :=
if some_def.in_namespace then x * x else x


-- cannot apply `@[to_additive]` to `some_def` if `some_def.in_namespace` doesn't have the attribute
run_cmd do
  Elab.Command.liftCoreM <| successIfFail (ToAdditive.transformDecl (← getRef)
    `Test.some_def `Test.add_some_def)


attribute [to_additive some_other_name] some_def.in_namespace
attribute [to_additive add_some_def] some_def

run_cmd do
  Elab.Command.liftCoreM <| successIfFail (getConstInfo `Test.add_some_def.in_namespace)

-- [todo] currently this test breaks.
-- example : (add_units.mk_of_add_eq_zero 0 0 (by simp) : ℕ)
--         = (add_units.mk_of_add_eq_zero 0 0 (by simp) : ℕ) :=
-- by normCast

section

set_option linter.unusedVariables false
-- porting note : not sure what the tests do, but the linter complains.

def foo_mul {I J K : Type} (n : ℕ) {f : I → Type} (L : Type) [∀ i, One (f i)]
  [Add I] [Mul L] : true := by trivial


@[to_additive]
instance pi.has_one {I : Type} {f : I → Type} [(i : I) → One $ f i] : One ((i : I) → f i) :=
  ⟨fun _ => 1⟩

run_cmd do
  let n ← (Elab.Command.liftCoreM <| Lean.Meta.MetaM.run' <| ToAdditive.firstMultiplicativeArg
    `Test.pi.has_one)
  if n != some 1 then throwError "{n} != 1"
  let n ← (Elab.Command.liftCoreM <| Lean.Meta.MetaM.run' <| ToAdditive.firstMultiplicativeArg
    `Test.foo_mul)
  if n != some 4 then throwError "{n} != 4"

end

@[to_additive]
def nat_pi_has_one {α : Type} [One α] : One ((x : Nat) → α) := by infer_instance

@[to_additive]
def pi_nat_has_one {I : Type} : One ((x : I) → Nat)  := pi.has_one

<<<<<<< HEAD
section noncomputablee

@[to_additive Bar.bar]
noncomputable def Foo.foo (h : ∃ _ : α, True) : α := Classical.choose h

@[to_additive Bar.bar']
def Foo.foo' : ℕ := 2

#eval Bar.bar'

run_cmd (do
  if !isNoncomputable (← getEnv) `Bar.bar then throwError "bar shouldn't be computable"
  if isNoncomputable (← getEnv) `Bar.bar' then throwError "bar' should be computable")
end noncomputablee
=======

/-!
Some arbitrary tests to check whether additive names are guessed correctly.
-/
section guessName

open ToAdditive

def checkGuessName (s t : String) : Elab.Command.CommandElabM Unit :=
  unless guessName s == t do throwError "failed: {guessName s} != {t}"

run_cmd
  checkGuessName "HMul_Eq_LEOne_Conj₂MulLT'" "HAdd_Eq_Nonpos_Conj₂AddLT'"
  checkGuessName "OneMulSmulInvDivPow"       "ZeroAddVaddNegSubNsmul"
  checkGuessName "ProdFinprodNpowZpow"       "SumFinsumNsmulZsmul"

  -- The current design swaps all instances of `Comm`+`Add` in order to have
  -- `AddCommMonoid` instead of `CommAddMonoid`.
  checkGuessName "comm_mul_CommMul_commMul" "comm_add_AddComm_addComm"
  checkGuessName "mul_comm_MulComm_mulComm" "add_comm_AddComm_addComm"
  checkGuessName "mul_single_eq_same" "single_eq_same"
  checkGuessName "mul_support" "support"
  checkGuessName "mul_tsupport" "tsupport"
  checkGuessName "mul_indicator" "indicator"

  checkGuessName "CommMonoid" "AddCommMonoid"
  checkGuessName "commMonoid" "addCommMonoid"

  checkGuessName "CancelCommMonoid" "AddCancelCommMonoid"
  checkGuessName "cancelCommMonoid" "addCancelCommMonoid"
  checkGuessName "CancelMonoid" "AddCancelMonoid"
  checkGuessName "cancelMonoid" "addCancelMonoid"
  checkGuessName "RightCancelMonoid" "AddRightCancelMonoid"
  checkGuessName "rightCancelMonoid" "addRightCancelMonoid"
  checkGuessName "LeftCancelMonoid" "AddLeftCancelMonoid"
  checkGuessName "leftCancelMonoid" "addLeftCancelMonoid"

  checkGuessName "LTOne_LEOne_OneLE_OneLT" "Neg_Nonpos_Nonneg_Pos"

  -- The current design splits this as `LTH, Mul, HPow, LEH, Div` before it translates.
  -- This is kinda a bug.
  checkGuessName "LTHMulHPowLEHDiv" "LTHAddHMulLEHSub"
  checkGuessName "OneLEHMul" "NonnegHAdd"

  -- -- TODO: This fails at the moment:
  -- checkGuessName "OneLTHPow" "PosHMul"

end guessName
>>>>>>> 46129a8f

end Test<|MERGE_RESOLUTION|>--- conflicted
+++ resolved
@@ -139,7 +139,6 @@
 @[to_additive]
 def pi_nat_has_one {I : Type} : One ((x : I) → Nat)  := pi.has_one
 
-<<<<<<< HEAD
 section noncomputablee
 
 @[to_additive Bar.bar]
@@ -154,7 +153,6 @@
   if !isNoncomputable (← getEnv) `Bar.bar then throwError "bar shouldn't be computable"
   if isNoncomputable (← getEnv) `Bar.bar' then throwError "bar' should be computable")
 end noncomputablee
-=======
 
 /-!
 Some arbitrary tests to check whether additive names are guessed correctly.
@@ -203,6 +201,5 @@
   -- checkGuessName "OneLTHPow" "PosHMul"
 
 end guessName
->>>>>>> 46129a8f
 
 end Test