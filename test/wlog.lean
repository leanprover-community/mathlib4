/-
Copyright (c) 2018 Simon Hudon. All rights reserved.
Released under Apache 2.0 license as described in the file LICENSE.
Authors: Simon Hudon, Johan Commelin
-/
import Mathlib.Tactic.WLOG
import Mathlib.Data.Nat.Basic

example {x y : ℕ} : True := by
  wlog h : x ≤ y
  { guard_hyp h : ¬x ≤ y
    guard_hyp «this» : ∀ {x y : ℕ}, x ≤ y → True -- `wlog` generalizes by default
    guard_target =ₛ True
    trivial }
  { guard_hyp h : x ≤ y
    guard_target =ₛ True
    trivial }

example {x y : ℕ} : True := by
  wlog h : x ≤ y generalizing x with H
  { guard_hyp h : ¬x ≤ y
    guard_hyp H : ∀ {x : ℕ}, x ≤ y → True -- only `x` was generalized
    guard_target =ₛ True
    trivial }
  { guard_hyp h : x ≤ y
    guard_target =ₛ True
    trivial }

example {x y z : ℕ} : True := by
  wlog h : x ≤ y + z with H
  { guard_hyp h : ¬ x ≤ y + z
    guard_hyp H : ∀ {x y z : ℕ}, x ≤ y + z → True -- wlog-claim is named `H` instead of `this`
    guard_target =ₛ True
    trivial }
  { guard_hyp h : x ≤ y + z
    guard_target =ₛ True
    trivial }

example : ∀ _ _ : ℕ, True := by
  intro x y
  wlog h : x ≤ y -- `wlog` finds new variables
  { trivial }
  { trivial }

example {x y : ℕ} : True := by
  wlog h : x ≤ y generalizing y x with H
  { guard_hyp h : ¬ x ≤ y
    guard_hyp H : ∀ {x y : ℕ}, x ≤ y → True -- order of ids in `generalizing` is ignored
    trivial }
  { trivial }

-- metadata doesn't cause a problem
example (α : Type := ℕ) (x : Option α := none) (y : Option α := by exact 0) : True := by
  wlog h : x = y with H
  { guard_hyp h : ¬ x = y
    guard_hyp H : ∀ α, ∀ {x y : Option α}, x = y → True
    trivial }
  { guard_hyp h : x = y
    guard_target =ₛ True
<<<<<<< HEAD
=======
    trivial }

-- inaccessible names work
example {x y : ℕ} : True := by
  wlog _ : x ≤ y
  case _ h => -- if these hypotheses weren't inaccessible, they wouldn't be renamed by `case`
  { guard_hyp h : ¬x ≤ y
    guard_hyp «this» : ∀ {x y : ℕ}, x ≤ y → True
    guard_target =ₛ True
    trivial }
  case _ h =>
  { guard_hyp h : x ≤ y
    guard_target =ₛ True
>>>>>>> 0df245a2
    trivial }<|MERGE_RESOLUTION|>--- conflicted
+++ resolved
@@ -57,8 +57,6 @@
     trivial }
   { guard_hyp h : x = y
     guard_target =ₛ True
-<<<<<<< HEAD
-=======
     trivial }
 
 -- inaccessible names work
@@ -72,5 +70,4 @@
   case _ h =>
   { guard_hyp h : x ≤ y
     guard_target =ₛ True
->>>>>>> 0df245a2
     trivial }