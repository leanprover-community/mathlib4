/-
Copyright (c) 2018 Simon Hudon. All rights reserved.
Released under Apache 2.0 license as described in the file LICENSE.
Authors: Simon Hudon, Johan Commelin
-/
import Mathlib.Tactic.WLOG
<<<<<<< HEAD
import Mathlib.Algebra.Group.Nat
=======
import Mathlib.Algebra.Ring.Nat
>>>>>>> 141a2461

example {x y : ℕ} : True := by
  wlog h : x ≤ y
  · guard_hyp h : ¬x ≤ y
    guard_hyp this : ∀ {x y : ℕ}, x ≤ y → True -- `wlog` generalizes by default
    guard_target =ₛ True
    trivial
  · guard_hyp h : x ≤ y
    guard_target =ₛ True
    trivial

example {x y : ℕ} : True := by
  wlog h : x ≤ y generalizing x with H
  · guard_hyp h : ¬x ≤ y
    guard_hyp H : ∀ {x : ℕ}, x ≤ y → True -- only `x` was generalized
    guard_target =ₛ True
    trivial
  · guard_hyp h : x ≤ y
    guard_target =ₛ True
    trivial

example {x y z : ℕ} : True := by
  wlog h : x ≤ y + z with H
  · guard_hyp h : ¬ x ≤ y + z
    guard_hyp H : ∀ {x y z : ℕ}, x ≤ y + z → True -- wlog-claim is named `H` instead of `this`
    guard_target =ₛ True
    trivial
  · guard_hyp h : x ≤ y + z
    guard_target =ₛ True
    trivial

example : ∀ _ _ : ℕ, True := by
  intro x y
  wlog h : x ≤ y -- `wlog` finds new variables
  · trivial
  · trivial

example {x y : ℕ} : True := by
  wlog h : x ≤ y generalizing y x with H
  · guard_hyp h : ¬ x ≤ y
    guard_hyp H : ∀ {x y : ℕ}, x ≤ y → True -- order of ids in `generalizing` is ignored
    trivial
  · trivial

-- metadata doesn't cause a problem
example (α : Type := ℕ) (x : Option α := none) (y : Option α := by exact 0) : True := by
  wlog h : x = y with H
  · guard_hyp h : ¬ x = y
    guard_hyp H : ∀ α, ∀ {x y : Option α}, x = y → True
    trivial
  · guard_hyp h : x = y
    guard_target =ₛ True
    trivial

-- inaccessible names work
example {x y : ℕ} : True := by
  wlog _ : x ≤ y
  case _ h => -- if these hypotheses weren't inaccessible, they wouldn't be renamed by `case`
    guard_hyp h : ¬x ≤ y
    guard_hyp this : ∀ {x y : ℕ}, x ≤ y → True
    guard_target =ₛ True
    trivial
  case _ h =>
    guard_hyp h : x ≤ y
    guard_target =ₛ True
    trivial

-- Handle ldecls properly:
example (x y : ℕ) : True := by
  let z := 0
  wlog hxy' : z ≤ y with H
  · trivial
  · trivial<|MERGE_RESOLUTION|>--- conflicted
+++ resolved
@@ -4,11 +4,7 @@
 Authors: Simon Hudon, Johan Commelin
 -/
 import Mathlib.Tactic.WLOG
-<<<<<<< HEAD
-import Mathlib.Algebra.Group.Nat
-=======
 import Mathlib.Algebra.Ring.Nat
->>>>>>> 141a2461
 
 example {x y : ℕ} : True := by
   wlog h : x ≤ y
