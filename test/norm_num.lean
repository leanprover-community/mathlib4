/-
Copyright (c) 2017 Simon Hudon All rights reserved.
Released under Apache 2.0 license as described in the file LICENSE.
Authors: Simon Hudon, Mario Carneiro, Thomas Murrills
-/

import Mathlib.Tactic.NormNum

private axiom test_sorry : ∀ {α}, α
/-!
# Tests for `norm_num` extensions
-/
set_option autoImplicit true

-- We deliberately mock R and C here so that we don't have to import the deps
axiom Real : Type
notation "ℝ" => Real
@[instance] axiom Real.linearOrderedRing : LinearOrderedField ℝ

axiom NNReal : Type
notation "ℝ≥0" => NNReal
@[instance] axiom NNReal.linearOrderedsemifield : LinearOrderedSemifield ℝ≥0

axiom Complex : Type
notation "ℂ" => Complex
@[instance] axiom Complex.field : Field ℂ
@[instance] axiom Complex.charZero : CharZero ℂ

example : 43 ≤ 74 + (33 : ℤ) := by norm_num1
-- example : 374 + (32 - (2 * 8123) : ℤ) - 61 * 50 = 86 + 32 * 32 - 4 * 5000
--       ∧ 43 ≤ 74 + (33 : ℤ) := by norm_num1

example : ¬ (7-2)/(2*3) ≥ (1:ℝ) + 2/(3^2) := by norm_num1
example : (6:ℝ) + 9 = 15 := by norm_num1
example : (2:ℝ)/4 + 4 = 3*3/2 := by norm_num1
example : (((3:ℝ)/4)-12)<6 := by norm_num1
example : (5:ℝ) ≠ 8 := by norm_num1
example : (10:ℝ) > 7 := by norm_num1
example : (2:ℝ) * 2 + 3 = 7 := by norm_num1
example : (6:ℝ) < 10 := by norm_num1
example : (7:ℝ)/2 > 3 := by norm_num1
example : (4:ℝ)⁻¹ < 1 := by norm_num1
example : ((1:ℝ) / 2)⁻¹ = 2 := by norm_num1
example : 2 ^ 17 - 1 = 131071 := by norm_num1
example : (3 : ℝ) ^ (-2 : ℤ) = 1/9 := by norm_num1
example : (-3 : ℝ) ^ (0 : ℤ) = 1 := by norm_num1
example : (-3 : ℝ) ^ (-1 : ℤ) = -1/3 := by norm_num1
example : (-3 : ℝ) ^ (1 : ℤ) = -3 := by norm_num1
example : (-3 : ℝ) ^ (2 : ℤ) = 9 := by norm_num1
example : (1/3 : ℝ) ^ (2 : ℤ) = 1/9 := by norm_num1
example : (1/3 : ℝ) ^ (-2 : ℤ) = 9 := by norm_num1
example : (-1/3 : ℝ) ^ (-1 : ℤ) = -3 := by norm_num1
<<<<<<< HEAD
=======
example : (3 : ℝ≥0) ^ (2 : ℤ) = 9 := by norm_num1
>>>>>>> 5a0540a5

section InvLit

variable [DivisionRing α]

example : (0 : α)⁻¹ = 0 := by norm_num1
example : (1 : α)⁻¹ = 1 := by norm_num1
example : (-1 : α)⁻¹ = -1 := by norm_num1

end InvLit

example (h : x = 1) : x = (1/5 + 4/5 : ℚ) := by norm_num1; exact h
example (h : x = 1) : x = (5 * 5⁻¹ : ℚ) := by norm_num1; exact h
example (h : x = 1) : x = (6/5 - 1/5 : ℚ) := by norm_num1; exact h
example (h : x = 1) : x = ((6/5) ^ 0 : ℚ) := by norm_num1; exact h

section ConstructorsEtc

example : Int.ofNat 3 = 3 := by norm_num1

example : mkRat 3 4 = 3/4 := by norm_num1
example : mkRat 6 8 = 3/4 := by norm_num1
example : mkRat 5 0 = 0 := by norm_num1
example : mkRat (10 + 6) (5 * 4) = 4/5 := by norm_num1

end ConstructorsEtc

section ScientificNotation

variable [DivisionRing α] [CharZero α]

example : (0.1 : ℚ) = 1/10 := by norm_num1
example : (3.14 : ℚ) = 157/50 := by norm_num1
example : (3.14159 : ℚ) = 314159/100000 := by norm_num1
example : (0.1 : α) = 1/10 := by norm_num1
example : (3.14 : α) = 157/50 := by norm_num1
example : (3.14159 : α) = 314159/100000 := by norm_num1

example : (42e7 : ℚ) = 420000000 := by norm_num1
example : (42e7 : α) = 420000000 := by norm_num1

end ScientificNotation

/-
# `=` and `≠`
-/

section Equality

section Bool

example : True := by norm_num1
example (h : False) : ¬True := by norm_num1; guard_target =ₛ False; exact h
example : ¬¬¬¬True := by norm_num1
example : ¬False := by norm_num1

end Bool

section Nat

variable [AddMonoidWithOne α] [CharZero α]

-- Normalize to True
example : 1 = 1 := by norm_num1
example : 1 ≠ 2 := by norm_num1

example : (1 : α) ≠ 2 := by norm_num1

-- Normalize to False
example : ¬(1 = 2) := by norm_num1
example : ¬((1 : α) = 2) := by norm_num1

example : ¬((1 : α) ≠ 1) := by norm_num1

end Nat

section Semiring

variable [Semiring α] [CharZero α]

example : (1 : α) ≠ 2 := by norm_num1

end Semiring

section Int

variable [Ring α] [CharZero α]

-- Normalize to True
example : (1 : ℤ) = 1 := by norm_num1
example : (-1 : ℤ) = -1 := by norm_num1
example : (1 : α) = 1 := by norm_num1
example : (-1 : α) = -1 := by norm_num1

example : (1 : ℤ) ≠ 2 := by norm_num1
example : (1 : ℤ) ≠ -2 := by norm_num1
example : (-1 : ℤ) ≠ -2 := by norm_num1
example : (1 : α) ≠ 2 := by norm_num1
example : (-1 : α) ≠ 2 := by norm_num1
example : (-1 : α) ≠ -2 := by norm_num1

-- Normalize to False
example : ((1 : ℤ) = 2) = False := by norm_num1
example : ((-1 : ℤ) = 2) = False := by norm_num1
example : ((1 : α) = 2) = False := by norm_num1
example : ((-1 : α) = 2) = False := by norm_num1

example : ((1 : ℤ) ≠ 1) = False := by norm_num1
example : ((-1 : ℤ) ≠ -1) = False := by norm_num1
example : ((1 : α) ≠ 1) = False := by norm_num1
example : ((-1 : α) = 2) = False := by norm_num1

end Int

section Rat

variable [DivisionRing α] [CharZero α]

-- Normalize to True
example : (1 : ℚ) = 1 := by norm_num1
example : (-1 : ℚ) = -1 := by norm_num1
example : (1/2 : ℚ) = 1/2 := by norm_num1
example : (-1/2 : ℚ) = -1/2 := by norm_num1
example : (-1/(-2) : ℚ) = -1/(-2) := by norm_num1
example : (1 : α) = 1 := by norm_num1
example : (-1 : α) = -1 := by norm_num1
example : (1/2 : α) = 1/2 := by norm_num1
example : (-1/2 : α) = -1/2 := by norm_num1
example : (-1/(-2) : α) = -1/(-2) := by norm_num1

example : (1 : ℚ) ≠ 2 := by norm_num1
example : (1 : ℚ) ≠ -2 := by norm_num1
example : (-1 : ℚ) ≠ -2 := by norm_num1
example : (1/2 : ℚ) ≠ 1 := by norm_num1
example : (1/2 : ℚ) ≠ -1 := by norm_num1
example : (1/2 : ℚ) ≠ 1/3 := by norm_num1
example : (1/2 : ℚ) ≠ 5/2 := by norm_num1
example : (1/2 : α) ≠ 1/3 := by norm_num1
example : (1/2 : α) ≠ 5/2 := by norm_num1
example : (1/2 : α) ≠ -2 := by norm_num1
example : (-1 : α) ≠ 2 := by norm_num1
example : (1 : α) / 3 ≠ 0 := by norm_num1
example : (1 : α) / 3 ≠ 2 / 7 := by norm_num1

-- Normalize to False
example : ((1 : ℚ) = 2) = False := by norm_num1
example : ((-1 : ℚ) = 2) = False := by norm_num1
example : ((1/2 : ℚ) = 2) = False := by norm_num1
example : ((1 : α) = 2) = False := by norm_num1
example : ((-1 : α) = 2) = False := by norm_num1
example : ((1/2 : α) = 2) = False := by norm_num1

example : ((1 : ℚ) ≠ 1) = False := by norm_num1
example : ((-1 : ℚ) ≠ -1) = False := by norm_num1
example : ((1/2 : ℚ) ≠ 1/2) = False := by norm_num1
example : ((1/2 : α) ≠ 1/2) = False := by norm_num1

end Rat

end Equality

/-
# `<` and `≤`
-/

section Order

section Nat

variable [OrderedSemiring α] [CharZero α]

-- Normalize to True
example : 1 ≤ 1 := by norm_num1
example : (1 : α) ≤ 2 := by norm_num1

example : 1 < 2 := by norm_num1
example : (1 : α) < 2 := by norm_num1

-- Normalize to False
example : ¬(2 ≤ 1) := by norm_num1
example : ¬((2 : α) ≤ 1) := by norm_num1

example : ¬(1 < 1) := by norm_num1
example : ¬((2 : α) < 2) := by norm_num1

end Nat

section Int

variable [OrderedRing α] [Nontrivial α]

-- Normalize to True
example : (1 : ℤ) ≤ 1 := by norm_num1
example : (-1 : ℤ) ≤ -1 := by norm_num1
example : (-1 : ℤ) ≤ 1 := by norm_num1
example : (1 : α) ≤ 1 := by norm_num1
example : (-1 : α) ≤ -1 := by norm_num1
example : (-1 : α) ≤ 1 := by norm_num1

example : (1 : ℤ) < 2 := by norm_num1
example : (-2 : ℤ) < 1 := by norm_num1
example : (-1 : ℤ) < 1 := by norm_num1
example : (1 : α) < 2 := by norm_num1
example : (-1 : α) < 2 := by norm_num1
example : (-1 : α) < 1 := by norm_num1

-- Normalize to False
example : ¬((2 : ℤ) ≤ 1) := by norm_num1
example : ¬((2 : ℤ) ≤ -1) := by norm_num1
example : ¬((2 : α) ≤ 1) := by norm_num1
example : ¬((2 : α) ≤ -1) := by norm_num1

example : ¬((2 : ℤ) < 1) := by norm_num1
example : ¬((2 : ℤ) < -1) := by norm_num1
example : ¬((2 : α) < 1) := by norm_num1
example : ¬((2 : α) < -1) := by norm_num1

end Int

section OrderedCharZeroRing

variable [OrderedRing α] [CharZero α]

example : (-1 : α) < 2 := by norm_num1

end OrderedCharZeroRing

section LinearOrderedRing

variable [LinearOrderedRing α]

example : (1 : α) ≤ 1 := by norm_num1
example : (-1 : α) ≤ -1 := by norm_num1
example : (-1 : α) ≤ 1 := by norm_num1

example : (1 : α) < 2 := by norm_num1
example : (-1 : α) < 2 := by norm_num1
example : (-1 : α) < 1 := by norm_num1

end LinearOrderedRing

section Rat

variable [LinearOrderedField α] [Nontrivial α]

-- Normalize to True
example : (1 : ℚ) ≤ 1 := by norm_num1
example : (-1 : ℚ) ≤ -1 := by norm_num1
example : (-1 : ℚ) ≤ 1 := by norm_num1
example : (-1/2 : ℚ) ≤ 1 := by norm_num1
example : (1/2 : ℚ) ≤ 5/4 := by norm_num1
example : (1 : α) ≤ 1 := by norm_num1
example : (-1 : α) ≤ -1 := by norm_num1
example : (-1 : α) ≤ 1 := by norm_num1
example : (-1/2 : α) ≤ 1 := by norm_num1
example : (1/2 : α) ≤ 5/4 := by norm_num1

example : (1 : ℤ) < 2 := by norm_num1
example : (-2 : ℤ) < 1 := by norm_num1
example : (-1 : ℤ) < 1 := by norm_num1
example : (-1/2 : ℚ) < 1 := by norm_num1
example : (1/2 : ℚ) < 5/4 := by norm_num1
example : (1 : α) < 2 := by norm_num1
example : (-1 : α) < 2 := by norm_num1
example : (-1 : α) < 1 := by norm_num1
example : (-1/2 : α) < 1 := by norm_num1
example : (1/2 : α) < 5/4 := by norm_num1

-- Normalize to False
example : ¬((2 : ℚ) ≤ 1) := by norm_num1
example : ¬((2 : ℚ) ≤ -1) := by norm_num1
example : ¬((1/2 : ℚ) ≤ -1) := by norm_num1
example : ¬((2 : α) ≤ 1) := by norm_num1
example : ¬((2 : α) ≤ -1) := by norm_num1
example : ¬((1/2 : α) ≤ -1) := by norm_num1

example : ¬((2 : ℚ) < 1) := by norm_num1
example : ¬((2 : ℚ) < -1) := by norm_num1
example : ¬((1/2 : ℚ) < -1) := by norm_num1
example : ¬((2 : α) < 1) := by norm_num1
example : ¬((2 : α) < -1) := by norm_num1
example : ¬((1/2 : α) < -1) := by norm_num1

end Rat

end Order

example : (1:ℂ) ≠ 2 := by norm_num1
example : (1:ℂ) / 3 ≠ 2 / 7 := by norm_num1

example : (1:ℝ) ≠ 2 := by norm_num1

example : (5 / 2:ℕ) = 2 := by norm_num1
example : (5 / -2:ℤ) < -1 := by norm_num1
example : (0 + 1) / 2 < 0 + 1 := by norm_num1
example : Nat.succ (Nat.succ (2 ^ 3)) = 10 := by norm_num1
example : 10 = (-1 : ℤ) % 11 := by norm_num1
example : (12321 - 2 : ℤ) = 12319 := by norm_num1
example : (63:ℚ) ≥ 5 := by norm_num1

example (x : ℤ) (h : 1000 + 2000 < x) : 100 * 30 < x :=
by norm_num at *; exact h

example : (1103 : ℤ) ≤ (2102 : ℤ) := by norm_num1
example : (110474 : ℤ) ≤ (210485 : ℤ) := by norm_num1
example : (11047462383473829263 : ℤ) ≤ (21048574677772382462 : ℤ) := by norm_num1
example : (210485742382937847263 : ℤ) ≤ (1104857462382937847262 : ℤ) := by norm_num1
example : (210485987642382937847263 : ℕ) ≤ (11048512347462382937847262 : ℕ) := by norm_num1
example : (210485987642382937847263 : ℚ) ≤ (11048512347462382937847262 : ℚ) := by norm_num1
example : (2 * 12868 + 25705) * 11621 ^ 2 ≤ 23235 ^ 2 * 12868 := by norm_num1

-- example (x : ℕ) : ℕ := by
--   let n : ℕ := by apply_normed (2^32 - 71)
--   exact n

example (a : ℚ) (h : 3⁻¹ * a = a) : True := by
  norm_num1 at h
  guard_hyp h : 1 / 3 * a = a
  trivial

example (h : (5 : ℤ) ∣ 2) : False := by norm_num1 at h
example (h : False) : False := by norm_num1 at h
example : True := by norm_num1
-- example : True ∧ True := by norm_num1

/-!
# Nat operations
-/

section Nat.sub

example : 10 - 1 = 9 := by norm_num1
example : 12 - 5 = 3 + 4 := by norm_num1
example : 5 - 20 = 0 := by norm_num1
example : 0 - 2 = 0 := by norm_num1
example : 4 - (5 - 10) = 2 + (3 - 1) := by norm_num1
example : 0 - 0 = 0 := by norm_num1
example : 100 - 100 = 0 := by norm_num1
example : 5 * (2 - 3) = 0 := by norm_num1
example : 10 - 5 * 5 + (7 - 3) * 6 = 27 - 3 := by norm_num1

end Nat.sub

section Nat.mod

example : 10 % 1 = 0 := by norm_num1
example : 5 % 4 = 1 := by norm_num1
example : (9 % 4) % (12 % 8) = 1 := by norm_num1
example : 0 % 10 = 0 := by norm_num1
example : 10 % 0 = 10 := by norm_num1
example : 1 % 1 = 0 := by norm_num1

end Nat.mod

section Nat.div

example : 10 / 1 = 10 := by norm_num1
example : 5 / 4 = 1 := by norm_num1
example : 9 / 4 = 2 := by norm_num1
example : 0 / 1 = 0 := by norm_num1
example : Nat.div 10 9 = 1 := by norm_num1
example : 1099 / 100 = 10 := by norm_num1

end Nat.div

/-!
# Numbers in algebraic structures
-/

noncomputable def foo : ℝ := 1

example : foo = 1 := by norm_num [foo]

section
  variable [AddMonoidWithOne α]
  example : (1 + 0 : α) = (0 + 1 : α) := by norm_num1
  example : (0 + (2 + 3) + 1 : α) = 6 := by norm_num1
end

section
  variable [Semiring α]
  example : (70 * (33 + 2) : α) = 2450 := by norm_num1
  example : (8 + 2 ^ 2 * 3 : α) = 20 := by norm_num1
  example : ((2 * 1 + 1) ^ 2 : α) = (3 * 3 : α) := by norm_num1
end
section
  variable [Ring α]

  example : (-1 : α) * 1 = -1 := by norm_num1
  example : (-2 : α) * 1 = -2 := by norm_num1
  example : (-2 : α) * -1 = 2 := by norm_num1
  example : (-2 : α) * -2 = 4 := by norm_num1
  example : (1 : α) * 0 = 0 := by norm_num1

  example : ((1 : α) + 1) * 5 = 6 + 4 := by norm_num1

  example : (1 : α) = 0 + 1 := by norm_num1
  example : (1 : α) = 1 + 0 := by norm_num1
  example : (2 : α) = 1 + 1 := by norm_num1
  example : (2 : α) = 0 + 2 := by norm_num1
  example : (3 : α) = 1 + 2 := by norm_num1
  example : (3 : α) = 2 + 1 := by norm_num1
  example : (4 : α) = 3 + 1 := by norm_num1
  example : (4 : α) = 2 + 2 := by norm_num1
  example : (5 : α) = 4 + 1 := by norm_num1
  example : (5 : α) = 3 + 2 := by norm_num1
  example : (5 : α) = 2 + 3 := by norm_num1
  example : (6 : α) = 0 + 6 := by norm_num1
  example : (6 : α) = 3 + 3 := by norm_num1
  example : (6 : α) = 4 + 2 := by norm_num1
  example : (6 : α) = 5 + 1 := by norm_num1
  example : (7 : α) = 4 + 3 := by norm_num1
  example : (7 : α) = 1 + 6 := by norm_num1
  example : (7 : α) = 6 + 1 := by norm_num1
  example : 33 = 5 + (28 : α) := by norm_num1

  example : (12 : α) = 0 + (2 + 3) + 7 := by norm_num1
  example : (105 : α) = 70 + (33 + 2) := by norm_num1

  example : (45000000000 : α) = 23000000000 + 22000000000 := by norm_num1

  example : (0 : α) - 3 = -3 := by norm_num1
  example : (0 : α) - 2 = -2 := by norm_num1
  example : (1 : α) - 3 = -2 := by norm_num1
  example : (1 : α) - 1 = 0 := by norm_num1
  example : (0 : α) - 3 = -3 := by norm_num1
  example : (0 : α) - 3 = -3 := by norm_num1
  example : (12 : α) - 4 - (5 + -2) = 5 := by norm_num1
  example : (12 : α) - 4 - (5 + -2) - 20 = -15 := by norm_num1

  example : (0 : α) * 0 = 0 := by norm_num1
  example : (0 : α) * 1 = 0 := by norm_num1
  example : (0 : α) * 2 = 0 := by norm_num1
  example : (2 : α) * 0 = 0 := by norm_num1
  example : (1 : α) * 0 = 0 := by norm_num1
  example : (1 : α) * 1 = 1 := by norm_num1
  example : (2 : α) * 1 = 2 := by norm_num1
  example : (1 : α) * 2 = 2 := by norm_num1
  example : (2 : α) * 2 = 4 := by norm_num1
  example : (3 : α) * 2 = 6 := by norm_num1
  example : (2 : α) * 3 = 6 := by norm_num1
  example : (4 : α) * 1 = 4 := by norm_num1
  example : (1 : α) * 4 = 4 := by norm_num1
  example : (3 : α) * 3 = 9 := by norm_num1
  example : (3 : α) * 4 = 12 := by norm_num1
  example : (4 : α) * 4 = 16 := by norm_num1
  example : (11 : α) * 2 = 22 := by norm_num1
  example : (15 : α) * 6 = 90 := by norm_num1
  example : (123456 : α) * 123456 = 15241383936 := by norm_num1
end

section
  variable [LinearOrderedField α]
  example : (4 : α) / 2 = 2 := by norm_num1
  example : (4 : α) / 1 = 4 := by norm_num1
  example : (4 : α) / 3 = 4 / 3 := by norm_num1
  example : (50 : α) / 5 = 10 := by norm_num1
  example : (1056 : α) / 1 = 1056 := by norm_num1
  example : (6 : α) / 4 = 3/2 := by norm_num1
  example : (0 : α) / 3 = 0 := by norm_num1
  example : (3 : α) / 0 = 0 := by norm_num1
  example : (9 * 9 * 9) * (12 : α) / 27 = 81 * (2 + 2) := by norm_num1
  example : (-2 : α) * 4 / 3 = -8 / 3 := by norm_num1
  example : - (-4 / 3) = 1 / (3 / (4 : α)) := by norm_num1
end

section Transparency

example : Add.add 10 2 = 12 := by norm_num1
example : Nat.sub 10 1 = 9 := by norm_num1
example : Nat.mod 10 5 = 0 := by norm_num1
example : Sub.sub 10 1 = 9 := by norm_num1
example : Sub.sub 10 (-2) = 12 := by norm_num1
example : Mul.mul 10 1 = 10 := by norm_num1
example : (Div.div 10 1 : ℚ) = 10 := by norm_num1

end Transparency

-- user command

/-- info: True -/
#guard_msgs in #norm_num 1 = 1
example : 1 = 1 := by norm_num1
/-- info: True -/
#guard_msgs in #norm_num 2^4-1 ∣ 2^16-1
example : 2^4-1 ∣ 2^16-1 := by norm_num1
-- #norm_num (3 : Real) ^ (-2 : ℤ) = 1/9
-- example : (3 : Real) ^ (-2 : ℤ) = 1/9 := by norm_num1

section norm_num_cmd_variable

-- [fixme] obsolete?
-- variables (x y : ℕ)
-- #norm_num bit0 x < bit0 (y + x) ↔ 0 < y
-- example : bit0 x < bit0 (y + x) ↔ 0 < y := by norm_num1
-- #norm_num bit0 x < bit0 (y + (2^10%11 - 1) + x) ↔ 0 < y
-- example : bit0 x < bit0 (y + (2^10%11 - 1) + x) ↔ 0 < y := by norm_num1
-- #norm_num bit0 x < bit0 (y + (2^10%11 - 1) + x) + 3*2-6 ↔ 0 < y
-- example : bit0 x < bit0 (y + (2^10%11 - 1) + x) + 3*2-6 ↔ 0 < y := by norm_num1

end norm_num_cmd_variable

section norm_num_erase

example : 3 ^ 3 + 4 = 31 := by norm_num1

attribute [-norm_num] Mathlib.Meta.NormNum.evalPow in
example : 3 ^ 3 + 4 = 31 := by
  norm_num1
  guard_target =ₛ 3 ^ 3 + 4 = 31
  rfl

/- Check that the scoping above works: -/
example : 3 ^ 3 + 4 = 31 := by norm_num1

attribute [-norm_num] Mathlib.Meta.NormNum.evalPow
/-
  If run, the following commented line of code will produce the error
  "'Mathlib.Meta.NormNum.evalPow' does not have [norm_num] attribute".

  This checks that the `norm_num` attribute is indeed considered to be erased from
  `Mathlib.Meta.NormNum.evalPow` in this scope.
-/
-- attribute [-norm_num] Mathlib.Meta.NormNum.evalPow

end norm_num_erase

-- auto gen tests
variable [LinearOrderedField α]
example : ((25 * (1 / 1)) + (30 - 16)) = (39 : α) := by norm_num1
example : ((19 * (- 2 - 3)) / 6) = (-95/6 : α) := by norm_num1
example : - (3 * 28) = (-84 : α) := by norm_num1
example : - - (16 / ((11 / (- - (6 * 19) + 12)) * 21)) = (96/11 : α) := by norm_num1
example : (- (- 21 + 24) - - (- - (28 + (- 21 / - (16 / ((1 * 26) * ((0 * - 11) + 13))))) * 21)) =
  (79209/8 : α) := by norm_num1
example : (27 * (((16 + - (12 + 4)) + (22 - - 19)) - 23)) = (486 : α) := by norm_num1
example : - (13 * (- 30 / ((7 / 24) + - 7))) = (-9360/161 : α) := by norm_num1
example : - (0 + 20) = (-20 : α) := by norm_num1
example : (- 2 - (27 + (((2 / 14) - (7 + 21)) + (16 - - - 14)))) = (-22/7 : α) := by norm_num1
example : (25 + ((8 - 2) + 16)) = (47 : α) := by norm_num1
example : (- - 26 / 27) = (26/27 : α) := by norm_num1
example : ((((16 * (22 / 14)) - 18) / 11) + 30) = (2360/77 : α) := by norm_num1
example : (((- 28 * 28) / (29 - 24)) * 24) = (-18816/5 : α) := by norm_num1
example : ((- (18 - ((- - (10 + - 2) - - (23 / 5)) / 5)) - (21 * 22)) -
  (((20 / - ((((19 + 18) + 15) + 3) + - 22)) + 14) / 17)) = (-394571/825 : α) := by norm_num1
example : ((3 + 25) - - 4) = (32 : α) := by norm_num1
example : ((1 - 0) - 22) = (-21 : α) := by norm_num1
example : (((- (8 / 7) / 14) + 20) + 22) = (2054/49 : α) := by norm_num1
example : ((21 / 20) - 29) = (-559/20 : α) := by norm_num1
example : - - 20 = (20 : α) := by norm_num1
example : (24 - (- 9 / 4)) = (105/4 : α) := by norm_num1
example : (((7 / ((23 * 19) + (27 * 10))) - ((28 - - 15) * 24)) + (9 / - (10 * - 3))) =
  (-1042007/1010 : α) := by norm_num1
example : (26 - (- 29 + (12 / 25))) = (1363/25 : α) := by norm_num1
example : ((11 * 27) / (4 - 5)) = (-297 : α) := by norm_num1
example : (24 - (9 + 15)) = (0 : α) := by norm_num1
example : (- 9 - - 0) = (-9 : α) := by norm_num1
example : (- 10 / (30 + 10)) = (-1/4 : α) := by norm_num1
example : (22 - (6 * (28 * - 8))) = (1366 : α) := by norm_num1
example : ((- - 2 * (9 * - 3)) + (22 / 30)) = (-799/15 : α) := by norm_num1
example : - (26 / ((3 + 7) / - (27 * (12 / - 16)))) = (-1053/20 : α) := by norm_num1
example : ((- 29 / 1) + 28) = (-1 : α) := by norm_num1
example : ((21 * ((10 - (((17 + 28) - - 0) + 20)) + 26)) + ((17 + - 16) * 7)) = (-602 : α) :=
by norm_num1
example : (((- 5 - ((24 + - - 8) + 3)) + 20) + - 23) = (-43 : α) := by norm_num1
example : ((- ((14 - 15) * (14 + 8)) + ((- (18 - 27) - 0) + 12)) - 11) = (32 : α) := by norm_num1
example : (((15 / 17) * (26 / 27)) + 28) = (4414/153 : α) := by norm_num1
example : (14 - ((- 16 - 3) * - (20 * 19))) = (-7206 : α) := by norm_num1
example : (21 - - - (28 - (12 * 11))) = (125 : α) := by norm_num1
example : ((0 + (7 + (25 + 8))) * - (11 * 27)) = (-11880 : α) := by norm_num1
example : (19 * - 5) = (-95 : α) := by norm_num1
example : (29 * - 8) = (-232 : α) := by norm_num1
example : ((22 / 9) - 29) = (-239/9 : α) := by norm_num1
example : (3 + (19 / 12)) = (55/12 : α) := by norm_num1
example : - (13 + 30) = (-43 : α) := by norm_num1
example : - - - (((21 * - - ((- 25 - (- (30 - 5) / (- 5 - 5))) /
  (((6 + ((25 * - 13) + 22)) - 3) / 2))) / (- 3 / 10)) * (- 8 - 0)) = (-308/3 : α) := by norm_num1
example : - (2 * - (- 24 * 22)) = (-1056 : α) := by norm_num1
example : - - (((28 / - ((- 13 * - 5) / - (((7 - 30) / 16) + 6))) * 0) - 24) = (-24 : α) :=
by norm_num1
example : ((13 + 24) - (27 / (21 * 13))) = (3358/91 : α) := by norm_num1
example : ((3 / - 21) * 25) = (-25/7 : α) := by norm_num1
example : (17 - (29 - 18)) = (6 : α) := by norm_num1
example : ((28 / 20) * 15) = (21 : α) := by norm_num1
example : ((((26 * (- (23 - 13) - 3)) / 20) / (14 - (10 + 20))) / ((16 / 6) / (16 * - (3 / 28)))) =
(-1521/2240 : α) := by norm_num1

example : (46 / (- ((- 17 * 28) - 77) + 87)) = (23/320 : α) := by norm_num1
example : (73 * - (67 - (74 * - - 11))) = (54531 : α) := by norm_num1
example : ((8 * (25 / 9)) + 59) = (731/9 : α) := by norm_num1
example : - ((59 + 85) * - 70) = (10080 : α) := by norm_num1
example : (66 + (70 * 58)) = (4126 : α) := by norm_num1
example : (- - 49 * 0) = (0 : α) := by norm_num1
example : ((- 78 - 69) * 9) = (-1323 : α) := by norm_num1
example : - - (7 - - (50 * 79)) = (3957 : α) := by norm_num1
example : - (85 * (((4 * 93) * 19) * - 31)) = (18624180 : α) := by norm_num1
example : (21 + (- 5 / ((74 * 85) / 45))) = (26373/1258 : α) := by norm_num1
example : (42 - ((27 + 64) + 26)) = (-75 : α) := by norm_num1
example : (- ((38 - - 17) + 86) - (74 + 58)) = (-273 : α) := by norm_num1
example : ((29 * - (75 + - 68)) + (- 41 / 28)) = (-5725/28 : α) := by norm_num1
example : (- - (40 - 11) - (68 * 86)) = (-5819 : α) := by norm_num1
example : (6 + ((65 - 14) + - 89)) = (-32 : α) := by norm_num1
example : (97 * - (29 * 35)) = (-98455 : α) := by norm_num1
example : - (66 / 33) = (-2 : α) := by norm_num1
example : - ((94 * 89) + (79 - (23 - (((- 1 / 55) + 95) * (28 - (54 / - - - 22)))))) =
(-1369070/121 : α) := by norm_num1
example : (- 23 + 61) = (38 : α) := by norm_num1
example : - (93 / 69) = (-31/23 : α) := by norm_num1
example : (- - ((68 / (39 + (((45 * - (59 - (37 + 35))) / (53 - 75)) -
 - (100 + - (50 / (- 30 - 59)))))) - (69 - (23 * 30))) / (57 + 17)) = (137496481/16368578 : α) :=
by norm_num1
example : (- 19 * - - (75 * - - 41)) = (-58425 : α) := by norm_num1
example : ((3 / ((- 28 * 45) * (19 + ((- (- 88 - (- (- 1 + 90) + 8)) + 87) * 48)))) + 1) =
  (1903019/1903020 : α) := by norm_num1
example : ((- - (28 + 48) / 75) + ((- 59 - 14) - 0)) = (-5399/75 : α) := by norm_num1
example : (- ((- (((66 - 86) - 36) / 94) - 3) / - - (77 / (56 - - - 79))) + 87) =
  (312254/3619 : α) := by norm_num1

example : 2 ^ 13 - 1 = Int.ofNat 8191 := by norm_num1

example : 1 + 1 = 2 := by
  fail_if_success
    norm_num [this_doesnt_exist]
  exact test_sorry

example : 1 + 100 + a = a + 101 := by
  norm_num [add_comm]

def R : Type u → Type v → Sort (max (u+1) (v+1)) := test_sorry
noncomputable instance : LinearOrderedField (R a b) := test_sorry

example : (1 : R PUnit.{u+1} PUnit.{v+1}) <= 2 := by
  norm_num

-- Check that we avoid deep recursion in evaluating large powers.
-- This used to be 10^40000000, but Lean's non-GMP multiplication is
-- asymptotically slower than the GMP implementation.
-- It would be great to fix that, and restore this test.
example : 10^400000 = 10^400000 := by norm_num<|MERGE_RESOLUTION|>--- conflicted
+++ resolved
@@ -50,10 +50,7 @@
 example : (1/3 : ℝ) ^ (2 : ℤ) = 1/9 := by norm_num1
 example : (1/3 : ℝ) ^ (-2 : ℤ) = 9 := by norm_num1
 example : (-1/3 : ℝ) ^ (-1 : ℤ) = -3 := by norm_num1
-<<<<<<< HEAD
-=======
 example : (3 : ℝ≥0) ^ (2 : ℤ) = 9 := by norm_num1
->>>>>>> 5a0540a5
 
 section InvLit
 
