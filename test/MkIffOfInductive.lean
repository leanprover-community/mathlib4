--- conflicted
+++ resolved
@@ -37,11 +37,7 @@
 example {α : Sort u} (a : α) {β : Sort u} (b : β) : HEq a b ↔ β = α ∧ HEq b a := test.heq_iff a b
 
 mk_iff_of_inductive_prop List.Perm test.perm_iff
-<<<<<<< HEAD
-open List in
-=======
 open scoped List in
->>>>>>> da548786
 example {α : Type _} (a b : List α) :
     a ~ b ↔
       a = List.nil ∧ b = List.nil ∨
