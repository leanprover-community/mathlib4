--- conflicted
+++ resolved
@@ -4,13 +4,10 @@
 import Mathlib.Init.Set
 import Mathlib.Order.Basic
 import Mathlib.Algebra.Group.WithOne.Defs
-<<<<<<< HEAD
-import Mathlib.Data.PNat.Defs
-=======
 import Mathlib.Data.Set.Image
 import Mathlib.Data.List.Lemmas
 import Mathlib.Data.Rat.Defs
->>>>>>> 09130624
+import Mathlib.Data.PNat.Defs
 
 /-! Some tests of the `lift` tactic. -/
 
@@ -149,7 +146,69 @@
   guard_hyp hn : (n : WithZero Unit) ≠ 0
   trivial
 
-<<<<<<< HEAD
+example (n : WithOne Unit) (hn : n ≠ 1) : True := by
+  lift n to Unit
+  · guard_target =ₛ n ≠ 1
+    exact hn
+
+  guard_hyp n : Unit
+  guard_hyp hn : (n : WithOne Unit) ≠ 1
+  trivial
+
+example (n : WithZero Unit) (hn : n ≠ 0) : True := by
+  lift n to Unit
+  · guard_target =ₛ n ≠ 0
+    exact hn
+
+  guard_hyp n : Unit
+  guard_hyp hn : (n : WithZero Unit) ≠ 0
+  trivial
+
+example (s : Set ℤ) (h : ∀ x ∈ s, 0 ≤ x) : True := by
+  lift s to Set ℕ
+  · guard_target =ₛ (∀ x ∈ s, 0 ≤ x)
+    exact h
+
+  guard_hyp s : Set ℕ
+  guard_hyp h : ∀ (x : ℤ), x ∈ (fun (n : ℕ) => (n : ℤ)) '' s → 0 ≤ x
+  trivial
+
+example (l : List ℤ) (h : ∀ x ∈ l, 0 ≤ x) : True := by
+  lift l to List ℕ
+  · guard_target =ₛ (∀ x ∈ l, 0 ≤ x)
+    exact h
+
+  guard_hyp l : List ℕ
+  guard_hyp h : ∀ (x : ℤ), x ∈ List.map (fun (n : ℕ) => (n : ℤ)) l → 0 ≤ x
+  trivial
+
+example (q : ℚ) (h : q.den = 1) : True := by
+  lift q to ℤ
+  · guard_target =ₛ q.den = 1
+    exact h
+
+  guard_hyp q : ℤ
+  guard_hyp h : (q : ℚ).den = 1
+  trivial
+
+example (x : WithTop Unit) (h : x ≠ ⊤) : True := by
+  lift x to Unit
+  · guard_target =ₛ x ≠ ⊤
+    exact h
+
+  guard_hyp x : Unit
+  guard_hyp h : (x : WithTop Unit) ≠ ⊤
+  trivial
+
+example (x : WithBot Unit) (h : x ≠ ⊥) : True := by
+  lift x to Unit
+  · guard_target =ₛ x ≠ ⊥
+    exact h
+
+  guard_hyp x : Unit
+  guard_hyp h : (x : WithBot Unit) ≠ ⊥
+  trivial
+
 example (n : ℕ) (hn : 0 < n) : True := by
   lift n to ℕ+
   · guard_target =ₛ 0 < n
@@ -166,49 +225,4 @@
 
   guard_hyp n : ℕ+
   guard_hyp hn : 0 < (n : ℤ)
-=======
-example (s : Set ℤ) (h : ∀ x ∈ s, 0 ≤ x) : True := by
-  lift s to Set ℕ
-  · guard_target =ₛ (∀ x ∈ s, 0 ≤ x)
-    exact h
-
-  guard_hyp s : Set ℕ
-  guard_hyp h : ∀ (x : ℤ), x ∈ (fun (n : ℕ) => (n : ℤ)) '' s → 0 ≤ x
-  trivial
-
-example (l : List ℤ) (h : ∀ x ∈ l, 0 ≤ x) : True := by
-  lift l to List ℕ
-  · guard_target =ₛ (∀ x ∈ l, 0 ≤ x)
-    exact h
-
-  guard_hyp l : List ℕ
-  guard_hyp h : ∀ (x : ℤ), x ∈ List.map (fun (n : ℕ) => (n : ℤ)) l → 0 ≤ x
-  trivial
-
-example (q : ℚ) (h : q.den = 1) : True := by
-  lift q to ℤ
-  · guard_target =ₛ q.den = 1
-    exact h
-
-  guard_hyp q : ℤ
-  guard_hyp h : (q : ℚ).den = 1
-  trivial
-
-example (x : WithTop Unit) (h : x ≠ ⊤) : True := by
-  lift x to Unit
-  · guard_target =ₛ x ≠ ⊤
-    exact h
-
-  guard_hyp x : Unit
-  guard_hyp h : (x : WithTop Unit) ≠ ⊤
-  trivial
-
-example (x : WithBot Unit) (h : x ≠ ⊥) : True := by
-  lift x to Unit
-  · guard_target =ₛ x ≠ ⊥
-    exact h
-
-  guard_hyp x : Unit
-  guard_hyp h : (x : WithBot Unit) ≠ ⊥
->>>>>>> 09130624
   trivial