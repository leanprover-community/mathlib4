--- conflicted
+++ resolved
@@ -370,23 +370,13 @@
 example : ∑ i ∈ Finset.range 10, (i^2 : ℕ) = 285 := by norm_num1
 example : ∏ i ∈ Finset.range 4, ((i+1)^2 : ℕ) = 576 := by norm_num1
 /-
-<<<<<<< HEAD
-example : (∑ i in Finset.Icc 5 10, (i^2 : ℕ)) = 355 := by norm_num
-example : (∑ i in Finset.Ico 5 10, (i^2 : ℕ)) = 255 := by norm_num
-example : (∑ i in Finset.Ioc 5 10, (i^2 : ℕ)) = 330 := by norm_num
-example : (∑ i in Finset.Ioo 5 10, (i^2 : ℕ)) = 230 := by norm_num
-example : (∑ i : ℤ in Finset.Ioo (-5) 5, i^2) = 60 := by norm_num
-example (f : ℕ → α) : ∑ i in Finset.mk {0, 1, 2} dec_trivial, f i = f 0 + f 1 + f 2 := by
-  norm_num; ring
-=======
 example : (∑ i ∈ Finset.Icc 5 10, (i^2 : ℕ)) = 355 := by norm_num
 example : (∑ i ∈ Finset.Ico 5 10, (i^2 : ℕ)) = 255 := by norm_num
 example : (∑ i ∈ Finset.Ioc 5 10, (i^2 : ℕ)) = 330 := by norm_num
 example : (∑ i ∈ Finset.Ioo 5 10, (i^2 : ℕ)) = 230 := by norm_num
 example : (∑ i ∈ Finset.Ioo (-5) 5, i^2) = 60 := by norm_num
-example (f : ℕ → α) : ∑ i ∈ Finset.mk {0, 1, 2} dec_trivial, f i = f 0 + f 1 + f 2 :=
-  by norm_num; ring
->>>>>>> 2c02180c
+example (f : ℕ → α) : ∑ i ∈ Finset.mk {0, 1, 2} dec_trivial, f i = f 0 + f 1 + f 2 := by
+  norm_num; ring
 -/
 
 -- Combined with other `norm_num` extensions:
