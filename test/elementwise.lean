import Std.Tactic.GuardExpr
import Mathlib.Tactic.Elementwise
--import Mathlib.Algebra.Category.Mon.Basic

namespace ElementwiseTest
open CategoryTheory

set_option linter.existingAttributeWarning false in
attribute [simp] Iso.hom_inv_id Iso.inv_hom_id IsIso.hom_inv_id IsIso.inv_hom_id

attribute [local instance] ConcreteCategory.hasCoeToFun ConcreteCategory.hasCoeToSort

@[elementwise]
theorem ex1 [Category C] [ConcreteCategory C] (X : C) (f g h : X ⟶ X) (h' : g ≫ h = h ≫ g) :
    f ≫ g ≫ h = f ≫ h ≫ g := by rw [h']

-- If there is already a `ConcreteCategory` instance, do not add a new argument.
example : ∀ C [Category C] [ConcreteCategory C] (X : C) (f g h : X ⟶ X) (_ : g ≫ h = h ≫ g)
    (x : X), h (g (f x)) = g (h (f x)) := @ex1_apply

@[elementwise]
theorem ex2 [Category C] (X : C) (f g h : X ⟶ X) (h' : g ≫ h = h ≫ g) :
    f ≫ g ≫ h = f ≫ h ≫ g := by rw [h']

-- If there is not already a `ConcreteCategory` instance, insert a new argument.
example : ∀ C [Category C] (X : C) (f g h : X ⟶ X) (_ : g ≫ h = h ≫ g) [ConcreteCategory C]
    (x : X), h (g (f x)) = g (h (f x)) := @ex2_apply

-- Need nosimp on the following `elementwise` since the lemma can be proved by simp anyway.
<<<<<<< HEAD
example : ∀ (C : Type u_1) [inst : Category C] (X Y : C) (f : X ≅ Y) [inst_1 : ConcreteCategory C]
  (x : ConcreteCategory.Forget.obj X),
  Prefunctor.map (forget C).toPrefunctor f.inv (Prefunctor.map (forget C).toPrefunctor f.hom x)
    = x := by simp

=======
>>>>>>> b531e74a
@[elementwise nosimp]
theorem ex3 [Category C] {X Y : C} (f : X ≅ Y) : f.hom ≫ f.inv = 𝟙 X :=
  Iso.hom_inv_id _

example : ∀ C [Category C] (X Y : C) (f : X ≅ Y) [ConcreteCategory C] (x : X),
    f.inv (f.hom x) = x := @ex3_apply

-- Make sure there's no `id x` in there:
example : ∀ C [Category C] (X Y : C) (f : X ≅ Y) [ConcreteCategory C] (x : X),
    f.inv (f.hom x) = x := by intros; simp only [ex3_apply]

@[elementwise]
lemma foo [Category C]
    {M N K : C} {f : M ⟶ N} {g : N ⟶ K} {h : M ⟶ K} (w : f ≫ g = h) : f ≫ 𝟙 N ≫ g = h := by
  simp [w]

@[elementwise]
lemma foo' [Category C]
    {M N K : C} {f : M ⟶ N} {g : N ⟶ K} {h : M ⟶ K} (w : f ≫ g = h) : f ≫ 𝟙 N ≫ g = h := by
  simp [w]

lemma bar [Category C] [ConcreteCategory C]
    {M N K : C} {f : M ⟶ N} {g : N ⟶ K} {h : M ⟶ K} (w : f ≫ g = h) (x : M) : g (f x) = h x := by
  apply foo_apply w

example {M N K : Type} {f : M ⟶ N} {g : N ⟶ K} {h : M ⟶ K} (w : f ≫ g = h) (x : M) :
  g (f x) = h x := by
  have := elementwise_of% w
  guard_hyp this : ∀ (x : M), g (f x) = h x
  exact this x

example {M N K : Type} {f : M ⟶ N} {g : N ⟶ K} {h : M ⟶ K} (w : f ≫ g = h) (x : M) :
  g (f x) = h x := (elementwise_of% w) x

example [Category C] [ConcreteCategory C]
    {M N K : C} {f : M ⟶ N} {g : N ⟶ K} {h : M ⟶ K} (w : f ≫ g = h) (x : M) :
    g (f x) = h x := by
  have := elementwise_of% w
  guard_hyp this : ∀ (x : M), g (f x) = h x
  exact this x

-- `elementwise_of%` allows a level metavariable for its `ConcreteCategory` instance.
example [Category C] [ConcreteCategory C]
    (h : ∀ D [Category D] (X Y : D) (f : X ⟶ Y) (g : Y ⟶ X), f ≫ g = 𝟙 X)
    {M N : C} {f : M ⟶ N} {g : N ⟶ M} (x : M) : g (f x) = x := by
  have := elementwise_of% h
  guard_hyp this : ∀ D [Category D] (X Y : D) (f : X ⟶ Y) (g : Y ⟶ X)
    [ConcreteCategory D] (x : X), g (f x) = x
  rw [this]

section Mon
-- TODO: switch to actual Mon when it is ported
variable (Mon : Type _) [Category Mon] [ConcreteCategory Mon]

lemma bar' {M N K : Mon} {f : M ⟶ N} {g : N ⟶ K} {h : M ⟶ K} (w : f ≫ g = h) (x : M) :
    g (f x) = h x := by exact foo_apply w x

lemma bar'' {M N K : Mon} {f : M ⟶ N} {g : N ⟶ K} {h : M ⟶ K} (w : f ≫ g = h) (x : M) :
    g (f x) = h x := by apply foo_apply w

lemma bar''' {M N K : Mon} {f : M ⟶ N} {g : N ⟶ K} {h : M ⟶ K} (w : f ≫ g = h) (x : M) :
  g (f x) = h x := by apply foo_apply w

example (M N K : Mon) (f : M ⟶ N) (g : N ⟶ K) (h : M ⟶ K) (w : f ≫ g = h) (m : M) :
    g (f m) = h m := by rw [elementwise_of% w]

example (M N K : Mon) (f : M ⟶ N) (g : N ⟶ K) (h : M ⟶ K) (w : f ≫ g = h) (m : M) :
    g (f m) = h m := by
  -- porting note: did not port `elementwise!` tactic
  replace w := elementwise_of% w
  apply w

end Mon

example {α β : Type} (f g : α ⟶ β) (w : f = g) (a : α) : f a = g a := by
  -- porting note: did not port `elementwise!` tactic
  replace w := elementwise_of% w
  guard_hyp w : ∀ (x : α), f x = g x
  rw [w]


example {α β : Type} (f g : α ⟶ β) (w : f ≫ 𝟙 β = g) (a : α) : f a = g a := by
  -- porting note: did not port `elementwise!` tactic
  replace w := elementwise_of% w
  guard_hyp w : ∀ (x : α), f x = g x
  rw [w]

end ElementwiseTest<|MERGE_RESOLUTION|>--- conflicted
+++ resolved
@@ -27,14 +27,6 @@
     (x : X), h (g (f x)) = g (h (f x)) := @ex2_apply
 
 -- Need nosimp on the following `elementwise` since the lemma can be proved by simp anyway.
-<<<<<<< HEAD
-example : ∀ (C : Type u_1) [inst : Category C] (X Y : C) (f : X ≅ Y) [inst_1 : ConcreteCategory C]
-  (x : ConcreteCategory.Forget.obj X),
-  Prefunctor.map (forget C).toPrefunctor f.inv (Prefunctor.map (forget C).toPrefunctor f.hom x)
-    = x := by simp
-
-=======
->>>>>>> b531e74a
 @[elementwise nosimp]
 theorem ex3 [Category C] {X Y : C} (f : X ≅ Y) : f.hom ≫ f.inv = 𝟙 X :=
   Iso.hom_inv_id _
