<<<<<<< HEAD
import Mathlib.Algebra.Group.Nat
=======
import Mathlib.Algebra.Ring.Nat
>>>>>>> 141a2461
import Mathlib.Tactic.GeneralizeProofs

private axiom test_sorry : ∀ {α}, α
set_option autoImplicit true
noncomputable def List.nthLe (l : List α) (n) (_h : n < l.length) : α := test_sorry

example : List.nthLe [1, 2] 1 (by simp) = 2 := by
  -- ⊢ [1 2].nth_le 1 _ = 2
  generalize_proofs h
  -- h : 1 < [1 2].length
  -- ⊢ [1 2].nth_le 1 h = 2
  exact test_sorry

example (x : ℕ) (h : x < 2) : Classical.choose (⟨x, h⟩ : ∃ x, x < 2) < 2 := by
  generalize_proofs a
  guard_hyp a : ∃ x, x < 2
  guard_target = Classical.choose a < 2
  exact Classical.choose_spec a

example (x : ℕ) (h : x < 2) : Classical.choose (⟨x, h⟩ : ∃ x, x < 2) = Classical.choose (⟨x, h⟩ : ∃ x, x < 2) := by
  generalize_proofs a
  guard_hyp a : ∃ x, x < 2
  guard_target = Classical.choose a = Classical.choose a
  rfl

example (x : ℕ) (h : x < 2) : Classical.choose (⟨x, h⟩ : ∃ x, x < 2) =
  Classical.choose (⟨x, Nat.lt_succ_of_lt h⟩ : ∃ x, x < 3) := by
  generalize_proofs a
  guard_hyp a : ∃ x, x < 2
  guard_target = Classical.choose a = Classical.choose _
  exact test_sorry

example (x : ℕ) (h : x < 2) : Classical.choose (⟨x, h⟩ : ∃ x, x < 2) =
  Classical.choose (⟨x, Nat.lt_succ_of_lt h⟩ : ∃ x, x < 3) := by
  generalize_proofs
  guard_target = Classical.choose _ = Classical.choose _
  exact test_sorry

example (x : ℕ) (h : x < 2) : Classical.choose (⟨x, h⟩ : ∃ x, x < 2) =
  Classical.choose (⟨x, Nat.lt_succ_of_lt h⟩ : ∃ x, x < 3) := by
  generalize_proofs _ a
  guard_hyp a : ∃ x, x < 3
  guard_target = Classical.choose _ = Classical.choose a
  exact test_sorry

example (a : ∃ x, x < 2) : Classical.choose a < 2 := by
  generalize_proofs
  guard_target = Classical.choose a < 2
  exact Classical.choose_spec a

example (a : ∃ x, x < 2) : Classical.choose a < 2 := by
  generalize_proofs t
  guard_target = Classical.choose a < 2
  exact Classical.choose_spec a

example (x : ℕ) (h : x < 2) (H : Classical.choose (⟨x, h⟩ : ∃ x, x < 2) < 2) :
    Classical.choose (⟨x, h⟩ : ∃ x, x < 2) < 2 := by
  generalize_proofs a at H ⊢
  guard_hyp a : ∃ x, x < 2
  guard_hyp H : Classical.choose a < 2
  guard_target = Classical.choose a < 2
  exact H

-- FIXME: result is not type correct
-- example (H : ∀ y, ∃ (x : ℕ) (h : x < y), Classical.choose (⟨x, h⟩ : ∃ x, x < y) < y) :
--   ∀ y, ∃ (x : ℕ) (h : x < y), Classical.choose (⟨x, h⟩ : ∃ x, x < y) < y := by
--   generalize_proofs a at H ⊢

attribute [local instance] Classical.propDecidable

example (H : ∀ x, x = 1) : (if h : ∃ (k : ℕ), k = 1 then Classical.choose h else 0) = 1 := by
  rw [dif_pos]
  rotate_left
  { exact ⟨1, rfl⟩ }
  generalize_proofs h g
  guard_target = Classical.choose h = 1
  apply H<|MERGE_RESOLUTION|>--- conflicted
+++ resolved
@@ -1,8 +1,4 @@
-<<<<<<< HEAD
-import Mathlib.Algebra.Group.Nat
-=======
 import Mathlib.Algebra.Ring.Nat
->>>>>>> 141a2461
 import Mathlib.Tactic.GeneralizeProofs
 
 private axiom test_sorry : ∀ {α}, α
