import Mathlib.Tactic.Linter.HaveLetLinter
import Mathlib.Tactic.Tauto

/-- A tactic that adds a vacuous `sorry`.
Useful for testing the chattiness of the `haveLet` linter. -/
elab "noise" : tactic => do
  Lean.Elab.Tactic.evalTactic (← `(tactic| have : 0 = 0 := sorry; clear this ))

set_option linter.haveLet 2 in
#guard_msgs in
-- check that `tauto`, `replace`, `classical` are ignored
example : True := by
  classical
  let zero' := 0
  replace _zero := zero'
  let eq := (rfl : 0 = 0)
  replace _eq := eq
  tauto

/--
warning: declaration uses 'sorry'
---
warning: '_zero : ℕ' is a Type and not a Prop. Consider using 'let' instead of 'have'.
You can disable this linter using `set_option linter.haveLet 0`
-/
#guard_msgs in
example : True := by
  noise
  have ⟨_zero, _⟩ : Fin 1 := ⟨0, Nat.zero_lt_one⟩
  exact .intro

/--
<<<<<<< HEAD
warning: '_zero : ℕ' is a Type and not a Prop. Consider using 'let' instead of 'have'.
You can disable this linter using `set_option linter.haveLet 0`
=======
warning: '_zero : Nat' is a Type and not a Prop. Consider using 'let' instead of 'have'.
[linter.haveLet]
>>>>>>> d99a9225
-/
#guard_msgs in
set_option linter.haveLet 2 in
example : True := by
  have ⟨_zero, _⟩ : Fin 1 := ⟨0, Nat.zero_lt_one⟩
  exact .intro

#guard_msgs in
example : True := by
  have ⟨_zero, _⟩ : Fin 1 := ⟨0, Nat.zero_lt_one⟩
  exact .intro

/--
warning: declaration uses 'sorry'
---
warning: '_zero : ℕ' is a Type and not a Prop. Consider using 'let' instead of 'have'.
You can disable this linter using `set_option linter.haveLet 0`
-/
#guard_msgs in
example : True := by
  have ⟨_zero, _⟩ : Fin 1 := ⟨0, Nat.zero_lt_one⟩
  noise
  exact .intro

/--
warning: declaration uses 'sorry'
---
warning: '_zero : ℕ' is a Type and not a Prop. Consider using 'let' instead of 'have'.
You can disable this linter using `set_option linter.haveLet 0`
-/
#guard_msgs in
example : True := by
  have ⟨_zero, _⟩ : Fin 1 := ⟨0, Nat.zero_lt_one⟩
  noise
  exact .intro

/--
warning: declaration uses 'sorry'
---
warning: '_a : ℕ' is a Type and not a Prop. Consider using 'let' instead of 'have'.
You can disable this linter using `set_option linter.haveLet 0`
---
warning: '_b : ℕ' is a Type and not a Prop. Consider using 'let' instead of 'have'.
You can disable this linter using `set_option linter.haveLet 0`
---
warning: '_oh : ℕ' is a Type and not a Prop. Consider using 'let' instead of 'have'.
You can disable this linter using `set_option linter.haveLet 0`
---
warning: '_b : ℕ' is a Type and not a Prop. Consider using 'let' instead of 'have'.
You can disable this linter using `set_option linter.haveLet 0`
-/
#guard_msgs in
example : True := by
  noise
  have _a := 0
  have _b : Nat := 0
  have _b : 0 = 0 := rfl
  have _oh : Nat := 0
  have _b : Nat := 2
  tauto

set_option linter.haveLet 0 in
set_option linter.haveLet 1 in
/--
warning: declaration uses 'sorry'
---
warning: 'this : ℕ' is a Type and not a Prop. Consider using 'let' instead of 'have'.
You can disable this linter using `set_option linter.haveLet 0`
-/
#guard_msgs in
example : True := by
  have := Nat.succ ?_;
  noise
  exact .intro
  exact 0

/-- warning: declaration uses 'sorry' -/
#guard_msgs in
example : True := by
  have := And.intro (Nat.add_comm ?_ ?_) (Nat.add_comm ?_ ?_)
  apply True.intro
  noise
  repeat exact 0

/-- warning: declaration uses 'sorry' -/
#guard_msgs in
example (h : False) : True := by
  have : False := h
  noise
  exact .intro

set_option linter.haveLet 0 in
set_option linter.haveLet 1 in
/--
warning: declaration uses 'sorry'
---
warning: 'this : ℕ' is a Type and not a Prop. Consider using 'let' instead of 'have'.
You can disable this linter using `set_option linter.haveLet 0`
-/
#guard_msgs in
theorem ghi : True := by
  noise
  have : Nat := Nat.succ 1;
  exact .intro<|MERGE_RESOLUTION|>--- conflicted
+++ resolved
@@ -1,8 +1,9 @@
 import Mathlib.Tactic.Linter.HaveLetLinter
 import Mathlib.Tactic.Tauto
 
-/-- A tactic that adds a vacuous `sorry`.
-Useful for testing the chattiness of the `haveLet` linter. -/
+/--
+A tactic that adds a vacuous `sorry`. Useful for testing the chattiness of the `haveLet` linter.
+-/
 elab "noise" : tactic => do
   Lean.Elab.Tactic.evalTactic (← `(tactic| have : 0 = 0 := sorry; clear this ))
 
@@ -30,13 +31,8 @@
   exact .intro
 
 /--
-<<<<<<< HEAD
 warning: '_zero : ℕ' is a Type and not a Prop. Consider using 'let' instead of 'have'.
 You can disable this linter using `set_option linter.haveLet 0`
-=======
-warning: '_zero : Nat' is a Type and not a Prop. Consider using 'let' instead of 'have'.
-[linter.haveLet]
->>>>>>> d99a9225
 -/
 #guard_msgs in
 set_option linter.haveLet 2 in
