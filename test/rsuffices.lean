import Mathlib.Tactic.RSuffices
import Mathlib.Tactic.Existsi
<<<<<<< HEAD
import Mathlib.Algebra.Group.Nat
=======
import Mathlib.Algebra.Ring.Nat
>>>>>>> 141a2461

set_option autoImplicit true
/-- These next few are duplicated from `rcases/obtain` tests, with the goal order swapped. -/

example : True := by
  rsuffices ⟨n : ℕ, h : n = n, -⟩ : ∃ n : ℕ, n = n ∧ True
  · guard_hyp n : ℕ
    guard_hyp h : n = n
    trivial
  · existsi 0
    simp

example : True := by
  rsuffices : ∃ n : ℕ, n = n ∧ True
  · trivial
  · existsi 0
    simp

example : True := by
  rsuffices (h : True) | ⟨⟨⟩⟩ : True ∨ False
  · guard_hyp h : True
    trivial
  · left
    trivial

example (x y : α × β) : True := by
  rsuffices ⟨⟨a, b⟩, c, d⟩ : (α × β) × (α × β)
  · guard_hyp a : α
    guard_hyp b : β
    guard_hyp c : α
    guard_hyp d : β
    trivial
  · exact ⟨x, y⟩

-- This test demonstrates why `swap` is not used in the implementation of `rsuffices`:
-- it would make the _second_ goal the one requiring ⟨x, y⟩, not the last one.
example (x y : α ⊕ β) : True := by
  rsuffices ⟨a|b, c|d⟩ : (α ⊕ β) × (α ⊕ β)
  · guard_hyp a : α
    guard_hyp c : α
    trivial
  · guard_hyp a : α
    guard_hyp d : β
    trivial
  · guard_hyp b : β
    guard_hyp c : α
    trivial
  · guard_hyp b : β
    guard_hyp d : β
    trivial
  exact ⟨x, y⟩


protected def Set.foo {α β} (_ : Set α) (_ : Set β) : Set (α × β) := ∅

example {α} (V : Set α) (w : True → ∃ p, p ∈ (V.foo V) ∩ (V.foo V)) : True := by
  rsuffices ⟨_, _⟩ : ∃ p, p ∈ (V.foo V) ∩ (V.foo V)
  · trivial
  · exact w trivial<|MERGE_RESOLUTION|>--- conflicted
+++ resolved
@@ -1,10 +1,6 @@
 import Mathlib.Tactic.RSuffices
 import Mathlib.Tactic.Existsi
-<<<<<<< HEAD
-import Mathlib.Algebra.Group.Nat
-=======
 import Mathlib.Algebra.Ring.Nat
->>>>>>> 141a2461
 
 set_option autoImplicit true
 /-- These next few are duplicated from `rcases/obtain` tests, with the goal order swapped. -/
