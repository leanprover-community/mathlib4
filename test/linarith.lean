--- conflicted
+++ resolved
@@ -525,7 +525,6 @@
 example (p : P PUnit.{u+1} PUnit.{v+1}) (h : 0 < p) : 0 < 2 * p := by
   linarith
 
-<<<<<<< HEAD
 example (n : Nat) : n + 1 ≥ (1 / 2 : ℚ) := by linarith
 
 example {α : Type} [LinearOrderedCommRing α] (n : Nat) : (5 : α) - (n : α) ≤ (6 : α) := by
@@ -536,6 +535,4 @@
 
 example {α : Type} [LinearOrderedCommRing α] (n : Nat) (a : α) (h : a ≥ 2): a * (n : α) + 5 ≥ 4 := by
   nlinarith
-=======
-example (x : ℚ) (h : x * (2⁻¹ + 2 / 3) = 1) : x = 6 / 7 := by linarith
->>>>>>> 3ce43c18
+example (x : ℚ) (h : x * (2⁻¹ + 2 / 3) = 1) : x = 6 / 7 := by linarith