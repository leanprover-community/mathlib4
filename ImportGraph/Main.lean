--- conflicted
+++ resolved
@@ -63,7 +63,6 @@
     let mut graph := env.importGraph
     if let .some f := from? then
       graph := graph.dependenciesOf (NameSet.empty.insert f)
-<<<<<<< HEAD
     if args.hasFlag "excludeMeta" then
       let filterMeta : Name → Bool := fun n => (
         isPrefixOf `Mathlib.Tactic n ∨
@@ -74,22 +73,16 @@
       let mut tacticImports := graph.toList.bind
         (fun ⟨n, i⟩ => if filterMeta n then i.toList else [])
         |>.eraseDup |>.filter (not <| isPrefixOf `Mathlib ·) |>.toArray
-      graph := graph.filter (fun x => not <| filterMeta x)
+      graph := graph.filter (fun x _ => not <| filterMeta x)
         (fun arr => (arr.map (fun n => if filterMeta n then `Mathlib.Tactics else n))
           |>.toList.eraseDup.toArray)
       -- insert a single node `Mathlib.Tactics` that only takes imports from outside Mathlib
       graph := graph.insert `Mathlib.Tactics tacticImports
-    if args.hasFlag "noDep" then
-      let p := getModule to
-      graph := graph.filter (isPrefixOf p) (.filter (isPrefixOf p))
-          if args.hasFlag "reduce" then
-=======
     if ¬(args.hasFlag "include-deps") then
       let p := getModule to
       graph := graph.filterMap (fun n i =>
         if p.isPrefixOf n then (i.filter (isPrefixOf p)) else none)
     if args.hasFlag "reduce" then
->>>>>>> fed8b910
       graph := graph.transitiveReduction
     return asDotGraph graph
   match args.variableArgsAs! String with
@@ -111,12 +104,8 @@
     reduce;         "Remove transitively redundant edges."
     to : Name;      "Only show the upstream imports of the specified module."
     "from" : Name;  "Only show the downstream dependencies of the specified module."
-<<<<<<< HEAD
-    noDep; "Do not include any imports from other packages."
     excludeMeta; "Exclude any files starting with `Mathlib.[Tactic|Lean|Util]`."
-=======
     "include-deps"; "Include used files from other projects (e.g. lake packages)"
->>>>>>> fed8b910
 
   ARGS:
     ...outputs : String;  "Filename(s) for the output. " ++
