--- conflicted
+++ resolved
@@ -597,19 +597,11 @@
   rw [← mem_toSubalgebra, ← mem_toSubalgebra, h]
 #align intermediate_field.to_subalgebra_injective IntermediateField.toSubalgebra_injective
 
-<<<<<<< HEAD
-theorem map_injective {f : L →ₐ[K] L'} (hf : Function.Injective f) :
-    Function.Injective (map f) := by
-  intro _ _ h
-  rwa [← toSubalgebra_injective.eq_iff, toSubalgebra_map, toSubalgebra_map,
-    (Subalgebra.map_injective hf).eq_iff, toSubalgebra_injective.eq_iff] at h
-=======
 theorem map_injective (f : L →ₐ[K] L'):
     Function.Injective (map f) := by
   intro _ _ h
   rwa [← toSubalgebra_injective.eq_iff, toSubalgebra_map, toSubalgebra_map,
     (Subalgebra.map_injective f.injective).eq_iff, toSubalgebra_injective.eq_iff] at h
->>>>>>> c1e6b9cb
 
 variable (S)
 
@@ -649,11 +641,7 @@
 #align intermediate_field.has_lift IntermediateField.hasLift
 
 theorem lift_injective (F : IntermediateField K L) : Function.Injective F.lift :=
-<<<<<<< HEAD
-  map_injective Subtype.val_injective
-=======
   map_injective F.val
->>>>>>> c1e6b9cb
 
 section RestrictScalars
 
