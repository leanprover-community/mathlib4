/-
Copyright (c) 2020 Johan Commelin. All rights reserved.
Released under Apache 2.0 license as described in the file LICENSE.
Authors: Johan Commelin
-/
import Mathlib.Algebra.MvPolynomial.Expand
import Mathlib.FieldTheory.Finite.Basic
import Mathlib.LinearAlgebra.FiniteDimensional
import Mathlib.RingTheory.MvPolynomial.Basic

/-!
## Polynomials over finite fields
-/


namespace MvPolynomial

variable {σ : Type*}

/-- A polynomial over the integers is divisible by `n : ℕ`
if and only if it is zero over `ZMod n`. -/
theorem C_dvd_iff_zmod (n : ℕ) (φ : MvPolynomial σ ℤ) :
    C (n : ℤ) ∣ φ ↔ map (Int.castRingHom (ZMod n)) φ = 0 :=
  C_dvd_iff_map_hom_eq_zero _ _ (CharP.intCast_eq_zero_iff (ZMod n) n) _

section frobenius

variable {p : ℕ} [Fact p.Prime]

theorem frobenius_zmod (f : MvPolynomial σ (ZMod p)) : frobenius _ p f = expand p f := by
  apply induction_on f
  · intro a; rw [expand_C, frobenius_def, ← C_pow, ZMod.pow_card]
  · simp only [map_add]; intro _ _ hf hg; rw [hf, hg]
  · simp only [expand_X, map_mul]
    intro _ _ hf; rw [hf, frobenius_def]

theorem expand_zmod (f : MvPolynomial σ (ZMod p)) : expand p f = f ^ p :=
  (frobenius_zmod _).symm

end frobenius

end MvPolynomial

namespace MvPolynomial

noncomputable section

open Set LinearMap Submodule

variable {K : Type*} {σ : Type*}

section Indicator

variable [Fintype K] [Fintype σ]

/-- Over a field, this is the indicator function as an `MvPolynomial`. -/
def indicator [CommRing K] (a : σ → K) : MvPolynomial σ K :=
  ∏ n, (1 - (X n - C (a n)) ^ (Fintype.card K - 1))

section CommRing

variable [CommRing K]

theorem eval_indicator_apply_eq_one (a : σ → K) : eval a (indicator a) = 1 := by
  nontriviality
  have : 0 < Fintype.card K - 1 := tsub_pos_of_lt Fintype.one_lt_card
  simp only [indicator, map_prod, map_sub, map_one, map_pow, eval_X, eval_C, sub_self,
    zero_pow this.ne', sub_zero, Finset.prod_const_one]

theorem degrees_indicator (c : σ → K) :
    degrees (indicator c) ≤ ∑ s : σ, (Fintype.card K - 1) • {s} := by
  rw [indicator]
  refine le_trans (degrees_prod _ _) (Finset.sum_le_sum fun s _ => ?_)
  classical
  refine le_trans (degrees_sub _ _) ?_
  rw [degrees_one, ← bot_eq_zero, bot_sup_eq]
  refine le_trans (degrees_pow _ _) (nsmul_le_nsmul_right ?_ _)
  refine le_trans (degrees_sub _ _) ?_
  rw [degrees_C, ← bot_eq_zero, sup_bot_eq]
  exact degrees_X' _

theorem indicator_mem_restrictDegree (c : σ → K) :
    indicator c ∈ restrictDegree σ K (Fintype.card K - 1) := by
  classical
  rw [mem_restrictDegree_iff_sup, indicator]
  intro n
  refine le_trans (Multiset.count_le_of_le _ <| degrees_indicator _) (le_of_eq ?_)
  simp_rw [← Multiset.coe_countAddMonoidHom, map_sum,
    AddMonoidHom.map_nsmul, Multiset.coe_countAddMonoidHom, nsmul_eq_mul, Nat.cast_id]
  trans
<<<<<<< HEAD
  · refine' Finset.sum_eq_single n _ _
=======
  · refine Finset.sum_eq_single n ?_ ?_
>>>>>>> a60b09cd
    · intro b _ ne
      simp [Multiset.count_singleton, ne, if_neg (Ne.symm _)]
    · intro h; exact (h <| Finset.mem_univ _).elim
  · rw [Multiset.count_singleton_self, mul_one]

end CommRing

variable [Field K]

theorem eval_indicator_apply_eq_zero (a b : σ → K) (h : a ≠ b) : eval a (indicator b) = 0 := by
  obtain ⟨i, hi⟩ : ∃ i, a i ≠ b i := by rwa [Ne, funext_iff, not_forall] at h
  simp only [indicator, map_prod, map_sub, map_one, map_pow, eval_X, eval_C, sub_self,
    Finset.prod_eq_zero_iff]
  refine ⟨i, Finset.mem_univ _, ?_⟩
  rw [FiniteField.pow_card_sub_one_eq_one, sub_self]
  rwa [Ne, sub_eq_zero]

end Indicator

section

variable (K σ)

/-- `MvPolynomial.eval` as a `K`-linear map. -/
@[simps]
def evalₗ [CommSemiring K] : MvPolynomial σ K →ₗ[K] (σ → K) → K where
  toFun p e := eval e p
  map_add' p q := by ext x; simp
  map_smul' a p := by ext e; simp

variable [Field K] [Fintype K] [Finite σ]

-- Porting note: `K` and `σ` were implicit in mathlib3, even if they were declared via
-- `variable (K σ)` (I don't understand why). They are now explicit, as expected.
theorem map_restrict_dom_evalₗ : (restrictDegree σ K (Fintype.card K - 1)).map (evalₗ K σ) = ⊤ := by
  cases nonempty_fintype σ
  refine top_unique (SetLike.le_def.2 fun e _ => mem_map.2 ?_)
  classical
  refine ⟨∑ n : σ → K, e n • indicator n, ?_, ?_⟩
  · exact sum_mem fun c _ => smul_mem _ _ (indicator_mem_restrictDegree _)
  · ext n
    simp only [_root_.map_sum, @Finset.sum_apply (σ → K) (fun _ => K) _ _ _ _ _, Pi.smul_apply,
      map_smul]
    simp only [evalₗ_apply]
    trans
    · refine Finset.sum_eq_single n (fun b _ h => ?_) ?_
      · rw [eval_indicator_apply_eq_zero _ _ h.symm, smul_zero]
      · exact fun h => (h <| Finset.mem_univ n).elim
    · rw [eval_indicator_apply_eq_one, smul_eq_mul, mul_one]

end

end

end MvPolynomial

namespace MvPolynomial

open scoped Cardinal
open LinearMap Submodule

universe u

variable (σ : Type u) (K : Type u) [Fintype K]

-- Porting note: `@[derive [AddCommGroup, Module K, Inhabited]]` done by hand.
/-- The submodule of multivariate polynomials whose degree of each variable is strictly less
than the cardinality of K. -/
def R [CommRing K] : Type u :=
  restrictDegree σ K (Fintype.card K - 1)

noncomputable instance [CommRing K] : AddCommGroup (R σ K) :=
  inferInstanceAs (AddCommGroup (restrictDegree σ K (Fintype.card K - 1)))

noncomputable instance [CommRing K] : Module K (R σ K) :=
  inferInstanceAs (Module K (restrictDegree σ K (Fintype.card K - 1)))

noncomputable instance [CommRing K] : Inhabited (R σ K) :=
  inferInstanceAs (Inhabited (restrictDegree σ K (Fintype.card K - 1)))

/-- Evaluation in the `MvPolynomial.R` subtype. -/
def evalᵢ [CommRing K] : R σ K →ₗ[K] (σ → K) → K :=
  (evalₗ K σ).comp (restrictDegree σ K (Fintype.card K - 1)).subtype

section CommRing

variable [CommRing K]

-- TODO: would be nice to replace this by suitable decidability assumptions
open Classical in
noncomputable instance decidableRestrictDegree (m : ℕ) :
    DecidablePred (· ∈ { n : σ →₀ ℕ | ∀ i, n i ≤ m }) := by
  simp only [Set.mem_setOf_eq]; infer_instance

end CommRing

variable [Field K]

open Classical in
theorem rank_R [Fintype σ] : Module.rank K (R σ K) = Fintype.card (σ → K) :=
  calc
    Module.rank K (R σ K) =
        Module.rank K (↥{ s : σ →₀ ℕ | ∀ n : σ, s n ≤ Fintype.card K - 1 } →₀ K) :=
      LinearEquiv.rank_eq
        (Finsupp.supportedEquivFinsupp { s : σ →₀ ℕ | ∀ n : σ, s n ≤ Fintype.card K - 1 })
    _ = #{ s : σ →₀ ℕ | ∀ n : σ, s n ≤ Fintype.card K - 1 } := by rw [rank_finsupp_self']
    _ = #{ s : σ → ℕ | ∀ n : σ, s n < Fintype.card K } := by
      refine Quotient.sound ⟨Equiv.subtypeEquiv Finsupp.equivFunOnFinite fun f => ?_⟩
      refine forall_congr' fun n => le_tsub_iff_right ?_
      exact Fintype.card_pos_iff.2 ⟨0⟩
    _ = #(σ → { n // n < Fintype.card K }) :=
      (@Equiv.subtypePiEquivPi σ (fun _ => ℕ) fun _ n => n < Fintype.card K).cardinal_eq
    _ = #(σ → Fin (Fintype.card K)) :=
      (Equiv.arrowCongr (Equiv.refl σ) Fin.equivSubtype.symm).cardinal_eq
    _ = #(σ → K) := (Equiv.arrowCongr (Equiv.refl σ) (Fintype.equivFin K).symm).cardinal_eq
    _ = Fintype.card (σ → K) := Cardinal.mk_fintype _

instance [Finite σ] : FiniteDimensional K (R σ K) := by
  cases nonempty_fintype σ
  classical
  exact
    IsNoetherian.iff_fg.1
      (IsNoetherian.iff_rank_lt_aleph0.mpr <| by
        simpa only [rank_R] using Cardinal.nat_lt_aleph0 (Fintype.card (σ → K)))

open Classical in
theorem finrank_R [Fintype σ] : Module.finrank K (R σ K) = Fintype.card (σ → K) :=
  Module.finrank_eq_of_rank_eq (rank_R σ K)

-- Porting note: was `(evalᵢ σ K).range`.
theorem range_evalᵢ [Finite σ] : range (evalᵢ σ K) = ⊤ := by
  rw [evalᵢ, LinearMap.range_comp, range_subtype]
  exact map_restrict_dom_evalₗ K σ

-- Porting note: was `(evalᵢ σ K).ker`.
theorem ker_evalₗ [Finite σ] : ker (evalᵢ σ K) = ⊥ := by
  cases nonempty_fintype σ
  refine (ker_eq_bot_iff_range_eq_top_of_finrank_eq_finrank ?_).mpr (range_evalᵢ σ K)
  classical
  rw [Module.finrank_fintype_fun_eq_card, finrank_R]

theorem eq_zero_of_eval_eq_zero [Finite σ] (p : MvPolynomial σ K) (h : ∀ v : σ → K, eval v p = 0)
    (hp : p ∈ restrictDegree σ K (Fintype.card K - 1)) : p = 0 :=
  let p' : R σ K := ⟨p, hp⟩
  have : p' ∈ ker (evalᵢ σ K) := funext h
  show p'.1 = (0 : R σ K).1 from congr_arg _ <| by rwa [ker_evalₗ, mem_bot] at this

end MvPolynomial<|MERGE_RESOLUTION|>--- conflicted
+++ resolved
@@ -88,11 +88,7 @@
   simp_rw [← Multiset.coe_countAddMonoidHom, map_sum,
     AddMonoidHom.map_nsmul, Multiset.coe_countAddMonoidHom, nsmul_eq_mul, Nat.cast_id]
   trans
-<<<<<<< HEAD
-  · refine' Finset.sum_eq_single n _ _
-=======
   · refine Finset.sum_eq_single n ?_ ?_
->>>>>>> a60b09cd
     · intro b _ ne
       simp [Multiset.count_singleton, ne, if_neg (Ne.symm _)]
     · intro h; exact (h <| Finset.mem_univ _).elim
