/-
Copyright (c) 2018 Chris Hughes. All rights reserved.
Released under Apache 2.0 license as described in the file LICENSE.
Authors: Chris Hughes, Joey van Langen, Casper Putz
-/
import Mathlib.Algebra.CharP.Algebra
import Mathlib.Algebra.CharP.Reduced
import Mathlib.Algebra.Field.ZMod
import Mathlib.Data.Nat.Prime.Int
import Mathlib.Data.ZMod.ValMinAbs
import Mathlib.LinearAlgebra.FreeModule.Finite.Matrix
import Mathlib.FieldTheory.Finiteness
import Mathlib.FieldTheory.Perfect
import Mathlib.FieldTheory.Separable
import Mathlib.RingTheory.IntegralDomain

/-!
# Finite fields

This file contains basic results about finite fields.
Throughout most of this file, `K` denotes a finite field
and `q` is notation for the cardinality of `K`.

See `RingTheory.IntegralDomain` for the fact that the unit group of a finite field is a
cyclic group, as well as the fact that every finite integral domain is a field
(`Fintype.fieldOfDomain`).

## Main results

1. `Fintype.card_units`: The unit group of a finite field has cardinality `q - 1`.
2. `sum_pow_units`: The sum of `x^i`, where `x` ranges over the units of `K`, is
  - `q-1` if `q-1 ∣ i`
  - `0`   otherwise
3. `FiniteField.card`: The cardinality `q` is a power of the characteristic of `K`.
  See `FiniteField.card'` for a variant.

## Notation

Throughout most of this file, `K` denotes a finite field
and `q` is notation for the cardinality of `K`.

## Implementation notes

While `Fintype Kˣ` can be inferred from `Fintype K` in the presence of `DecidableEq K`,
in this file we take the `Fintype Kˣ` argument directly to reduce the chance of typeclass
diamonds, as `Fintype` carries data.

-/


variable {K : Type*} {R : Type*}

local notation "q" => Fintype.card K

open Finset

open scoped Polynomial

namespace FiniteField

section Polynomial

variable [CommRing R] [IsDomain R]

open Polynomial

/-- The cardinality of a field is at most `n` times the cardinality of the image of a degree `n`
  polynomial -/
theorem card_image_polynomial_eval [DecidableEq R] [Fintype R] {p : R[X]} (hp : 0 < p.degree) :
    Fintype.card R ≤ natDegree p * #(univ.image fun x => eval x p) :=
  Finset.card_le_mul_card_image _ _ (fun a _ =>
    calc
      _ = #(p - C a).roots.toFinset :=
        congr_arg card (by simp [Finset.ext_iff, ← mem_roots_sub_C hp])
      _ ≤ Multiset.card (p - C a).roots := Multiset.toFinset_card_le _
      _ ≤ _ := card_roots_sub_C' hp)

/-- If `f` and `g` are quadratic polynomials, then the `f.eval a + g.eval b = 0` has a solution. -/
theorem exists_root_sum_quadratic [Fintype R] {f g : R[X]} (hf2 : degree f = 2) (hg2 : degree g = 2)
    (hR : Fintype.card R % 2 = 1) : ∃ a b, f.eval a + g.eval b = 0 :=
  letI := Classical.decEq R
  suffices ¬Disjoint (univ.image fun x : R => eval x f)
    (univ.image fun x : R => eval x (-g)) by
    simp only [disjoint_left, mem_image] at this
    push_neg at this
    rcases this with ⟨x, ⟨a, _, ha⟩, ⟨b, _, hb⟩⟩
    exact ⟨a, b, by rw [ha, ← hb, eval_neg, neg_add_cancel]⟩
  fun hd : Disjoint _ _ =>
  lt_irrefl (2 * #((univ.image fun x : R => eval x f) ∪ univ.image fun x : R => eval x (-g))) <|
    calc 2 * #((univ.image fun x : R => eval x f) ∪ univ.image fun x : R => eval x (-g))
        ≤ 2 * Fintype.card R := Nat.mul_le_mul_left _ (Finset.card_le_univ _)
      _ = Fintype.card R + Fintype.card R := two_mul _
      _ < natDegree f * #(univ.image fun x : R => eval x f) +
            natDegree (-g) * #(univ.image fun x : R => eval x (-g)) :=
        (add_lt_add_of_lt_of_le
          (lt_of_le_of_ne (card_image_polynomial_eval (by rw [hf2]; decide))
            (mt (congr_arg (· % 2)) (by simp [natDegree_eq_of_degree_eq_some hf2, hR])))
          (card_image_polynomial_eval (by rw [degree_neg, hg2]; decide)))
      _ = 2 * #((univ.image fun x : R => eval x f) ∪ univ.image fun x : R => eval x (-g)) := by
        rw [card_union_of_disjoint hd]
        simp [natDegree_eq_of_degree_eq_some hf2, natDegree_eq_of_degree_eq_some hg2, mul_add]

end Polynomial

theorem prod_univ_units_id_eq_neg_one [CommRing K] [IsDomain K] [Fintype Kˣ] :
    ∏ x : Kˣ, x = (-1 : Kˣ) := by
  classical
    have : (∏ x ∈ (@univ Kˣ _).erase (-1), x) = 1 :=
      prod_involution (fun x _ => x⁻¹) (by simp)
        (fun a => by simp +contextual [Units.inv_eq_self_iff])
        (fun a => by simp [@inv_eq_iff_eq_inv _ _ a]) (by simp)
    rw [← insert_erase (mem_univ (-1 : Kˣ)), prod_insert (notMem_erase _ _), this, mul_one]

theorem card_cast_subgroup_card_ne_zero [Ring K] [NoZeroDivisors K] [Nontrivial K]
    (G : Subgroup Kˣ) [Fintype G] : (Fintype.card G : K) ≠ 0 := by
  let n := Fintype.card G
  intro nzero
  have ⟨p, char_p⟩ := CharP.exists K
  have hd : p ∣ n := (CharP.cast_eq_zero_iff K p n).mp nzero
  cases CharP.char_is_prime_or_zero K p with
  | inr pzero =>
    exact (Fintype.card_pos).ne' <| Nat.eq_zero_of_zero_dvd <| pzero ▸ hd
  | inl pprime =>
    have fact_pprime := Fact.mk pprime
    -- G has an element x of order p by Cauchy's theorem
    have ⟨x, hx⟩ := exists_prime_orderOf_dvd_card p hd
    -- F has an element u (= ↑↑x) of order p
    let u := ((x : Kˣ) : K)
    have hu : orderOf u = p := by rwa [orderOf_units, Subgroup.orderOf_coe]
    -- u ^ p = 1 implies (u - 1) ^ p = 0 and hence u = 1 ...
    have h : u = 1 := by
      rw [← sub_left_inj, sub_self 1]
      apply pow_eq_zero (n := p)
      rw [sub_pow_char_of_commute, one_pow, ← hu, pow_orderOf_eq_one, sub_self]
      exact Commute.one_right u
    -- ... meaning x didn't have order p after all, contradiction
    apply pprime.one_lt.ne
    rw [← hu, h, orderOf_one]

/-- The sum of a nontrivial subgroup of the units of a field is zero. -/
theorem sum_subgroup_units_eq_zero [Ring K] [NoZeroDivisors K]
    {G : Subgroup Kˣ} [Fintype G] (hg : G ≠ ⊥) :
    ∑ x : G, (x.val : K) = 0 := by
  rw [Subgroup.ne_bot_iff_exists_ne_one] at hg
  rcases hg with ⟨a, ha⟩
  -- The action of a on G as an embedding
  let a_mul_emb : G ↪ G := mulLeftEmbedding a
  -- ... and leaves G unchanged
  have h_unchanged : Finset.univ.map a_mul_emb = Finset.univ := by simp
  -- Therefore the sum of x over a G is the sum of a x over G
  have h_sum_map := Finset.univ.sum_map a_mul_emb fun x => ((x : Kˣ) : K)
  -- ... and the former is the sum of x over G.
  -- By algebraic manipulation, we have Σ G, x = ∑ G, a x = a ∑ G, x
  simp only [h_unchanged, mulLeftEmbedding_apply, Subgroup.coe_mul, Units.val_mul, ← mul_sum,
    a_mul_emb] at h_sum_map
  -- thus one of (a - 1) or ∑ G, x is zero
  have hzero : (((a : Kˣ) : K) - 1) = 0 ∨ ∑ x : ↥G, ((x : Kˣ) : K) = 0 := by
    rw [← mul_eq_zero, sub_mul, ← h_sum_map, one_mul, sub_self]
  apply Or.resolve_left hzero
  contrapose! ha
  ext
  rwa [← sub_eq_zero]

/-- The sum of a subgroup of the units of a field is 1 if the subgroup is trivial and 1 otherwise -/
@[simp]
theorem sum_subgroup_units [Ring K] [NoZeroDivisors K]
    {G : Subgroup Kˣ} [Fintype G] [Decidable (G = ⊥)] :
    ∑ x : G, (x.val : K) = if G = ⊥ then 1 else 0 := by
  by_cases G_bot : G = ⊥
  · subst G_bot
    simp only [univ_unique, sum_singleton, ↓reduceIte, Units.val_eq_one, OneMemClass.coe_eq_one]
    rw [Set.default_coe_singleton]
    rfl
  · simp only [G_bot, ite_false]
    exact sum_subgroup_units_eq_zero G_bot

@[simp]
theorem sum_subgroup_pow_eq_zero [CommRing K] [NoZeroDivisors K]
    {G : Subgroup Kˣ} [Fintype G] {k : ℕ} (k_pos : k ≠ 0) (k_lt_card_G : k < Fintype.card G) :
    ∑ x : G, ((x : Kˣ) : K) ^ k = 0 := by
  rw [← Nat.card_eq_fintype_card] at k_lt_card_G
  nontriviality K
  have := NoZeroDivisors.to_isDomain K
  rcases (exists_pow_ne_one_of_isCyclic k_pos k_lt_card_G) with ⟨a, ha⟩
  rw [Finset.sum_eq_multiset_sum]
  have h_multiset_map :
    Finset.univ.val.map (fun x : G => ((x : Kˣ) : K) ^ k) =
      Finset.univ.val.map (fun x : G => ((x : Kˣ) : K) ^ k * ((a : Kˣ) : K) ^ k) := by
    simp_rw [← mul_pow]
    have as_comp :
      (fun x : ↥G => (((x : Kˣ) : K) * ((a : Kˣ) : K)) ^ k)
        = (fun x : ↥G => ((x : Kˣ) : K) ^ k) ∘ fun x : ↥G => x * a := by
      funext x
      simp only [Function.comp_apply, Subgroup.coe_mul, Units.val_mul]
    rw [as_comp, ← Multiset.map_map]
    congr
    rw [eq_comm]
    exact Multiset.map_univ_val_equiv (Equiv.mulRight a)
  have h_multiset_map_sum : (Multiset.map (fun x : G => ((x : Kˣ) : K) ^ k) Finset.univ.val).sum =
    (Multiset.map (fun x : G => ((x : Kˣ) : K) ^ k * ((a : Kˣ) : K) ^ k) Finset.univ.val).sum := by
    rw [h_multiset_map]
  rw [Multiset.sum_map_mul_right] at h_multiset_map_sum
  have hzero : (((a : Kˣ) : K) ^ k - 1 : K)
                  * (Multiset.map (fun i : G => (i.val : K) ^ k) Finset.univ.val).sum = 0 := by
    rw [sub_mul, mul_comm, ← h_multiset_map_sum, one_mul, sub_self]
  rw [mul_eq_zero] at hzero
  refine hzero.resolve_left fun h => ha ?_
  ext
  rw [← sub_eq_zero]
  simp_rw [SubmonoidClass.coe_pow, Units.val_pow_eq_pow_val, OneMemClass.coe_one, Units.val_one, h]

section

variable [GroupWithZero K] [Fintype K]

theorem pow_card_sub_one_eq_one (a : K) (ha : a ≠ 0) : a ^ (q - 1) = 1 := by
  calc
    a ^ (Fintype.card K - 1) = (Units.mk0 a ha ^ (Fintype.card K - 1) : Kˣ).1 := by
      rw [Units.val_pow_eq_pow_val, Units.val_mk0]
    _ = 1 := by
      classical
        rw [← Fintype.card_units, pow_card_eq_one]
        rfl

theorem pow_card (a : K) : a ^ q = a := by
  by_cases h : a = 0; · rw [h]; apply zero_pow Fintype.card_ne_zero
  rw [← Nat.succ_pred_eq_of_pos Fintype.card_pos, pow_succ, Nat.pred_eq_sub_one,
    pow_card_sub_one_eq_one a h, one_mul]

theorem pow_card_pow (n : ℕ) (a : K) : a ^ q ^ n = a := by
  induction n with
  | zero => simp
  | succ n ih => simp [pow_succ, pow_mul, ih, pow_card]

end

variable (K) [Field K] [Fintype K]

/-- The cardinality `q` is a power of the characteristic of `K`. -/
@[stacks 09HY "first part"]
theorem card (p : ℕ) [CharP K p] : ∃ n : ℕ+, Nat.Prime p ∧ q = p ^ (n : ℕ) := by
  haveI hp : Fact p.Prime := ⟨CharP.char_is_prime K p⟩
  letI : Module (ZMod p) K := { (ZMod.castHom dvd_rfl K : ZMod p →+* _).toModule with }
  obtain ⟨n, h⟩ := VectorSpace.card_fintype (ZMod p) K
  rw [ZMod.card] at h
  refine ⟨⟨n, ?_⟩, hp.1, h⟩
  apply Or.resolve_left (Nat.eq_zero_or_pos n)
  rintro rfl
  rw [pow_zero] at h
  have : (0 : K) = 1 := by apply Fintype.card_le_one_iff.mp (le_of_eq h)
  exact absurd this zero_ne_one

-- this statement doesn't use `q` because we want `K` to be an explicit parameter
theorem card' : ∃ (p : ℕ), CharP K p ∧ ∃ (n : ℕ+), Nat.Prime p ∧ Fintype.card K = p ^ (n : ℕ) :=
  let ⟨p, hc⟩ := CharP.exists K
  ⟨p, hc, @FiniteField.card K _ _ p hc⟩

lemma isPrimePow_card : IsPrimePow (Fintype.card K) := by
  obtain ⟨p, _, n, hp, hn⟩ := card' K
  exact ⟨p, n, Nat.prime_iff.mp hp, n.prop, hn.symm⟩

theorem cast_card_eq_zero : (q : K) = 0 := by
  simp

theorem forall_pow_eq_one_iff (i : ℕ) : (∀ x : Kˣ, x ^ i = 1) ↔ q - 1 ∣ i := by
  classical
    obtain ⟨x, hx⟩ := IsCyclic.exists_generator (α := Kˣ)
    rw [← Nat.card_eq_fintype_card, ← Nat.card_units, ← orderOf_eq_card_of_forall_mem_zpowers hx,
      orderOf_dvd_iff_pow_eq_one]
    constructor
    · intro h; apply h
    · intro h y
      simp_rw [← mem_powers_iff_mem_zpowers] at hx
      rcases hx y with ⟨j, rfl⟩
      rw [← pow_mul, mul_comm, pow_mul, h, one_pow]

/-- The sum of `x ^ i` as `x` ranges over the units of a finite field of cardinality `q`
is equal to `0` unless `(q - 1) ∣ i`, in which case the sum is `q - 1`. -/
theorem sum_pow_units [DecidableEq K] (i : ℕ) :
    (∑ x : Kˣ, (x ^ i : K)) = if q - 1 ∣ i then -1 else 0 := by
  let φ : Kˣ →* K :=
    { toFun := fun x => x ^ i
      map_one' := by simp
      map_mul' := by intros; simp [mul_pow] }
  have : Decidable (φ = 1) := by classical infer_instance
  calc (∑ x : Kˣ, φ x) = if φ = 1 then Fintype.card Kˣ else 0 := sum_hom_units φ
      _ = if q - 1 ∣ i then -1 else 0 := by
        suffices q - 1 ∣ i ↔ φ = 1 by
          simp only [this]
          split_ifs; swap
          · exact Nat.cast_zero
          · rw [Fintype.card_units, Nat.cast_sub,
              cast_card_eq_zero, Nat.cast_one, zero_sub]
            show 1 ≤ q; exact Fintype.card_pos_iff.mpr ⟨0⟩
        rw [← forall_pow_eq_one_iff, DFunLike.ext_iff]
        apply forall_congr'; intro x; simp [φ, Units.ext_iff]

/-- The sum of `x ^ i` as `x` ranges over a finite field of cardinality `q`
is equal to `0` if `i < q - 1`. -/
theorem sum_pow_lt_card_sub_one (i : ℕ) (h : i < q - 1) : ∑ x : K, x ^ i = 0 := by
  by_cases hi : i = 0
  · simp only [hi, nsmul_one, sum_const, pow_zero, card_univ, cast_card_eq_zero]
  classical
    have hiq : ¬q - 1 ∣ i := by contrapose! h; exact Nat.le_of_dvd (Nat.pos_of_ne_zero hi) h
    let φ : Kˣ ↪ K := ⟨fun x ↦ x, Units.val_injective⟩
    have : univ.map φ = univ \ {0} := by
      ext x
      simpa only [mem_map, mem_univ, Function.Embedding.coeFn_mk, true_and, mem_sdiff,
        mem_singleton, φ] using isUnit_iff_ne_zero
    calc
      ∑ x : K, x ^ i = ∑ x ∈ univ \ {(0 : K)}, x ^ i := by
        rw [← sum_sdiff ({0} : Finset K).subset_univ, sum_singleton, zero_pow hi, add_zero]
      _ = ∑ x : Kˣ, (x ^ i : K) := by simp [φ, ← this, univ.sum_map φ]
      _ = 0 := by rw [sum_pow_units K i, if_neg]; exact hiq

section frobenius

variable (R) [CommRing R] [Algebra K R]

/-- If `R` is an algebra over a finite field `K`, the Frobenius `K`-algebra endomorphism of `R` is
  given by raising every element of `R` to its `#K`-th power. -/
@[simps!] def frobeniusAlgHom : R →ₐ[K] R where
  __ := powMonoidHom q
  map_zero' := zero_pow Fintype.card_pos.ne'
  map_add' _ _ := by
    obtain ⟨p, _, _, hp, card_eq⟩ := card' K
    nontriviality R
    have : CharP R p := charP_of_injective_algebraMap' K R p
    have : ExpChar R p := .prime hp
    simp only [OneHom.toFun_eq_coe, MonoidHom.toOneHom_coe, powMonoidHom_apply, card_eq]
    exact add_pow_expChar_pow ..
  commutes' _ := by simp [← RingHom.map_pow, pow_card]

theorem coe_frobeniusAlgHom : ⇑(frobeniusAlgHom K R) = (· ^ q) := rfl

/-- If `R` is a perfect ring and an algebra over a finite field `K`, the Frobenius `K`-algebra
  endomorphism of `R` is an automorphism. -/
@[simps!] noncomputable def frobeniusAlgEquiv (p : ℕ) [ExpChar R p] [PerfectRing R p] : R ≃ₐ[K] R :=
  .ofBijective (frobeniusAlgHom K R) <| by
    obtain ⟨p', _, n, hp, card_eq⟩ := card' K
    rw [coe_frobeniusAlgHom, card_eq]
    have : ExpChar K p' := ExpChar.prime hp
    nontriviality R
    have := ExpChar.eq ‹_› (expChar_of_injective_algebraMap (algebraMap K R).injective p')
    subst this
    apply bijective_iterateFrobenius

variable (L : Type*) [Field L] [Algebra K L]

/-- If `L/K` is an algebraic extension of a finite field, the Frobenius `K`-algebra endomorphism
  of `L` is an automorphism. -/
@[simps!] noncomputable def frobeniusAlgEquivOfAlgebraic [Algebra.IsAlgebraic K L] : L ≃ₐ[K] L :=
  (Algebra.IsAlgebraic.algEquivEquivAlgHom K L).symm (frobeniusAlgHom K L)

theorem coe_frobeniusAlgEquivOfAlgebraic [Algebra.IsAlgebraic K L] :
    ⇑(frobeniusAlgEquivOfAlgebraic K L) = (· ^ q) := rfl

variable [Finite L]

open Polynomial in
theorem orderOf_frobeniusAlgHom : orderOf (frobeniusAlgHom K L) = Module.finrank K L :=
  (orderOf_eq_iff Module.finrank_pos).mpr <| by
    have := Fintype.ofFinite L
    refine ⟨DFunLike.ext _ _ fun x ↦ ?_, fun m lt pos eq ↦ ?_⟩
    · simp_rw [AlgHom.coe_pow, coe_frobeniusAlgHom, pow_iterate, AlgHom.one_apply,
        ← Module.card_eq_pow_finrank, pow_card]
    have := card_le_degree_of_subset_roots (R := L) (p := X ^ q ^ m - X) (Z := univ) fun x _ ↦ by
      simp_rw [mem_roots', IsRoot, eval_sub, eval_pow, eval_X]
      have := DFunLike.congr_fun eq x
      rw [AlgHom.coe_pow, coe_frobeniusAlgHom, pow_iterate, AlgHom.one_apply, ← sub_eq_zero] at this
      refine ⟨fun h ↦ ?_, this⟩
      simpa [if_neg (Nat.one_lt_pow pos.ne' Fintype.one_lt_card).ne] using congr_arg (coeff · 1) h
    refine this.not_gt (((natDegree_sub_le ..).trans_eq ?_).trans_lt <|
      (Nat.pow_lt_pow_right Fintype.one_lt_card lt).trans_eq Module.card_eq_pow_finrank.symm)
    simp [Nat.one_le_pow _ _ Fintype.card_pos]

theorem orderOf_frobeniusAlgEquivOfAlgebraic :
    orderOf (frobeniusAlgEquivOfAlgebraic K L) = Module.finrank K L := by
  simpa [orderOf_eq_iff Module.finrank_pos, DFunLike.ext_iff] using orderOf_frobeniusAlgHom K L

theorem bijective_frobeniusAlgHom_pow :
    Function.Bijective fun n : Fin (Module.finrank K L) ↦ frobeniusAlgHom K L ^ n.1 :=
  let e := (finCongr <| orderOf_frobeniusAlgHom K L).symm.trans <|
    finEquivPowers (orderOf_pos_iff.mp <| orderOf_frobeniusAlgHom K L ▸ Module.finrank_pos)
  (Subtype.val_injective.comp e.injective).bijective_of_nat_card_le
    ((card_algHom_le_finrank K L L).trans_eq <| by simp)

theorem bijective_frobeniusAlgEquivOfAlgebraic_pow :
    Function.Bijective fun n : Fin (Module.finrank K L) ↦ frobeniusAlgEquivOfAlgebraic K L ^ n.1 :=
  ((Algebra.IsAlgebraic.algEquivEquivAlgHom K L).bijective.of_comp_iff' _).mp <| by
    simpa only [Function.comp_def, map_pow] using bijective_frobeniusAlgHom_pow K L

instance (K L) [Finite L] [Field K] [Field L] [Algebra K L] : IsCyclic (L ≃ₐ[K] L) where
  exists_zpow_surjective :=
    have := Finite.of_injective _ (algebraMap K L).injective
    have := Fintype.ofFinite K
    ⟨frobeniusAlgEquivOfAlgebraic K L,
      fun f ↦ have ⟨n, hn⟩ := (bijective_frobeniusAlgEquivOfAlgebraic_pow K L).2 f; ⟨n, hn⟩⟩

open Polynomial in
theorem minpoly_frobeniusAlgHom :
<<<<<<< HEAD
    minpoly K (frobeniusAlgHom K L).toLinearMap = X ^ Module.finrank K L - 1 := by
  refine .symm <| minpoly.unique' _ _ (leadingCoeff_X_pow_sub_one Module.finrank_pos)
    (LinearMap.ext fun x ↦ ?_) fun p lt ↦ or_iff_not_imp_left.mpr fun ne hp ↦ ne (ext fun i ↦ ?_)
  · simpa [sub_eq_zero, Module.End.coe_pow] using
      DFunLike.congr_fun (orderOf_dvd_iff_pow_eq_one.mp (orderOf_frobeniusAlgHom K L).dvd) x
  rw [← C_1, degree_X_pow_sub_C Module.finrank_pos] at lt
  rw [p.as_sum_range' _ ((natDegree_lt_iff_degree_lt ne).mpr lt)] at hp
  have := Fintype.linearIndependent_iff.mp ((linearIndependent_algHom_toLinearMap K L L).comp _
      (bijective_frobeniusAlgHom_pow K L).1) (algebraMap K L <| p.coeff ·) <| by
    simpa [sum_range, map_sum, aeval_monomial, ← AlgHom.toEnd_apply, ← map_pow] using hp
  obtain lt | le := lt_or_ge i (Module.finrank K L)
  · exact (algebraMap K L).injective (by simpa using this ⟨i, lt⟩)
  · exact coeff_eq_zero_of_degree_lt (lt.trans_le <| WithBot.coe_le_coe.mpr le)
=======
    minpoly K (frobeniusAlgHom K L).toLinearMap = X ^ Module.finrank K L - 1 :=
  minpoly.eq_of_linearIndependent _ _ (leadingCoeff_X_pow_sub_one Module.finrank_pos)
    (LinearMap.ext fun x ↦ by simpa [sub_eq_zero, Module.End.coe_pow, orderOf_frobeniusAlgHom] using
      congr($(pow_orderOf_eq_one (frobeniusAlgHom K L)) x)) _
    (degree_X_pow_sub_C Module.finrank_pos _) <| by
      simpa [← AlgHom.toEnd_apply, ← map_pow] using (linearIndependent_algHom_toLinearMap K L L
        |>.restrict_scalars' K).comp _ (bijective_frobeniusAlgHom_pow K L).1
>>>>>>> 35a5aa06

end frobenius

open Polynomial

section

variable [Fintype K] (K' : Type*) [Field K'] {p n : ℕ}

theorem X_pow_card_sub_X_natDegree_eq (hp : 1 < p) : (X ^ p - X : K'[X]).natDegree = p := by
  have h1 : (X : K'[X]).degree < (X ^ p : K'[X]).degree := by
    rw [degree_X_pow, degree_X]
    exact mod_cast hp
  rw [natDegree_eq_of_degree_eq (degree_sub_eq_left_of_degree_lt h1), natDegree_X_pow]

theorem X_pow_card_pow_sub_X_natDegree_eq (hn : n ≠ 0) (hp : 1 < p) :
    (X ^ p ^ n - X : K'[X]).natDegree = p ^ n :=
  X_pow_card_sub_X_natDegree_eq K' <| Nat.one_lt_pow hn hp

theorem X_pow_card_sub_X_ne_zero (hp : 1 < p) : (X ^ p - X : K'[X]) ≠ 0 :=
  ne_zero_of_natDegree_gt <|
    calc
      1 < _ := hp
      _ = _ := (X_pow_card_sub_X_natDegree_eq K' hp).symm

theorem X_pow_card_pow_sub_X_ne_zero (hn : n ≠ 0) (hp : 1 < p) : (X ^ p ^ n - X : K'[X]) ≠ 0 :=
  X_pow_card_sub_X_ne_zero K' <| Nat.one_lt_pow hn hp

end

theorem roots_X_pow_card_sub_X : roots (X ^ q - X : K[X]) = Finset.univ.val := by
  classical
    have aux : (X ^ q - X : K[X]) ≠ 0 := X_pow_card_sub_X_ne_zero K Fintype.one_lt_card
    have : (roots (X ^ q - X : K[X])).toFinset = Finset.univ := by
      rw [eq_univ_iff_forall]
      intro x
      rw [Multiset.mem_toFinset, mem_roots aux, IsRoot.def, eval_sub, eval_pow, eval_X,
        sub_eq_zero, pow_card]
    rw [← this, Multiset.toFinset_val, eq_comm, Multiset.dedup_eq_self]
    apply nodup_roots
    rw [separable_def]
    convert isCoprime_one_right.neg_right (R := K[X]) using 1
    rw [derivative_sub, derivative_X, derivative_X_pow, Nat.cast_card_eq_zero K, C_0,
      zero_mul, zero_sub]

variable {K}

theorem frobenius_pow {p : ℕ} [Fact p.Prime] [CharP K p] {n : ℕ} (hcard : q = p ^ n) :
    frobenius K p ^ n = 1 := by
  ext x; conv_rhs => rw [RingHom.one_def, RingHom.id_apply, ← pow_card x, hcard]
  clear hcard
  induction n with
  | zero => simp
  | succ n hn =>
    rw [pow_succ', pow_succ, pow_mul, RingHom.mul_def, RingHom.comp_apply, frobenius_def, hn]

open Polynomial

theorem expand_card (f : K[X]) : expand K q f = f ^ q := by
  obtain ⟨p, hp⟩ := CharP.exists K
  letI := hp
  rcases FiniteField.card K p with ⟨⟨n, npos⟩, ⟨hp, hn⟩⟩
  haveI : Fact p.Prime := ⟨hp⟩
  dsimp at hn
  rw [hn, ← map_expand_pow_char, frobenius_pow hn, RingHom.one_def, map_id]

end FiniteField

namespace ZMod

open FiniteField Polynomial

theorem sq_add_sq (p : ℕ) [hp : Fact p.Prime] (x : ZMod p) : ∃ a b : ZMod p, a ^ 2 + b ^ 2 = x := by
  rcases hp.1.eq_two_or_odd with hp2 | hp_odd
  · subst p
    change Fin 2 at x
    fin_cases x
    · use 0; simp
    · use 0, 1; simp
  let f : (ZMod p)[X] := X ^ 2
  let g : (ZMod p)[X] := X ^ 2 - C x
  obtain ⟨a, b, hab⟩ : ∃ a b, f.eval a + g.eval b = 0 :=
    @exists_root_sum_quadratic _ _ _ _ f g (degree_X_pow 2) (degree_X_pow_sub_C (by decide) _)
      (by rw [ZMod.card, hp_odd])
  refine ⟨a, b, ?_⟩
  rw [← sub_eq_zero]
  simpa only [f, g, eval_C, eval_X, eval_pow, eval_sub, ← add_sub_assoc] using hab

end ZMod

/-- If `p` is a prime natural number and `x` is an integer number, then there exist natural numbers
`a ≤ p / 2` and `b ≤ p / 2` such that `a ^ 2 + b ^ 2 ≡ x [ZMOD p]`. This is a version of
`ZMod.sq_add_sq` with estimates on `a` and `b`. -/
theorem Nat.sq_add_sq_zmodEq (p : ℕ) [Fact p.Prime] (x : ℤ) :
    ∃ a b : ℕ, a ≤ p / 2 ∧ b ≤ p / 2 ∧ (a : ℤ) ^ 2 + (b : ℤ) ^ 2 ≡ x [ZMOD p] := by
  rcases ZMod.sq_add_sq p x with ⟨a, b, hx⟩
  refine ⟨a.valMinAbs.natAbs, b.valMinAbs.natAbs, ZMod.natAbs_valMinAbs_le _,
    ZMod.natAbs_valMinAbs_le _, ?_⟩
  rw [← a.coe_valMinAbs, ← b.coe_valMinAbs] at hx
  push_cast
  rw [sq_abs, sq_abs, ← ZMod.intCast_eq_intCast_iff]
  exact mod_cast hx

/-- If `p` is a prime natural number and `x` is a natural number, then there exist natural numbers
`a ≤ p / 2` and `b ≤ p / 2` such that `a ^ 2 + b ^ 2 ≡ x [MOD p]`. This is a version of
`ZMod.sq_add_sq` with estimates on `a` and `b`. -/
theorem Nat.sq_add_sq_modEq (p : ℕ) [Fact p.Prime] (x : ℕ) :
    ∃ a b : ℕ, a ≤ p / 2 ∧ b ≤ p / 2 ∧ a ^ 2 + b ^ 2 ≡ x [MOD p] := by
  simpa only [← Int.natCast_modEq_iff] using Nat.sq_add_sq_zmodEq p x

namespace CharP

theorem sq_add_sq (R : Type*) [Ring R] [IsDomain R] (p : ℕ) [NeZero p] [CharP R p] (x : ℤ) :
    ∃ a b : ℕ, ((a : R) ^ 2 + (b : R) ^ 2) = x := by
  haveI := char_is_prime_of_pos R p
  obtain ⟨a, b, hab⟩ := ZMod.sq_add_sq p x
  refine ⟨a.val, b.val, ?_⟩
  simpa using congr_arg (ZMod.castHom dvd_rfl R) hab

end CharP

open scoped Nat

open ZMod

/-- The **Fermat-Euler totient theorem**. `Nat.ModEq.pow_totient` is an alternative statement
  of the same theorem. -/
@[simp]
theorem ZMod.pow_totient {n : ℕ} (x : (ZMod n)ˣ) : x ^ φ n = 1 := by
  cases n
  · rw [Nat.totient_zero, pow_zero]
  · rw [← card_units_eq_totient, pow_card_eq_one]

/-- The **Fermat-Euler totient theorem**. `ZMod.pow_totient` is an alternative statement
  of the same theorem. -/
theorem Nat.ModEq.pow_totient {x n : ℕ} (h : Nat.Coprime x n) : x ^ φ n ≡ 1 [MOD n] := by
  rw [← ZMod.eq_iff_modEq_nat]
  let x' : Units (ZMod n) := ZMod.unitOfCoprime _ h
  have := ZMod.pow_totient x'
  apply_fun ((fun (x : Units (ZMod n)) => (x : ZMod n)) : Units (ZMod n) → ZMod n) at this
  simpa only [Nat.succ_eq_add_one, Nat.cast_pow, Units.val_one, Nat.cast_one,
    coe_unitOfCoprime, Units.val_pow_eq_pow_val]

/-- For each `n ≥ 0`, the unit group of `ZMod n` is finite. -/
instance instFiniteZModUnits : (n : ℕ) → Finite (ZMod n)ˣ
| 0     => Finite.of_fintype ℤˣ
| _ + 1 => inferInstance

open FiniteField

namespace ZMod

variable {p : ℕ} [Fact p.Prime]

instance : Subsingleton (Subfield (ZMod p)) :=
  subsingleton_of_bot_eq_top <| top_unique (a := ⊥) fun n _ ↦
  have := zsmul_mem (one_mem (⊥ : Subfield (ZMod p))) n.val
  by rwa [natCast_zsmul, Nat.smul_one_eq_cast, ZMod.natCast_zmod_val] at this

theorem fieldRange_castHom_eq_bot (p : ℕ) [Fact p.Prime] [DivisionRing K] [CharP K p] :
    (ZMod.castHom (m := p) dvd_rfl K).fieldRange = (⊥ : Subfield K) := by
  rw [RingHom.fieldRange_eq_map, ← Subfield.map_bot (K := ZMod p), Subsingleton.elim ⊥]

/-- A variation on Fermat's little theorem. See `ZMod.pow_card_sub_one_eq_one` -/
@[simp]
theorem pow_card (x : ZMod p) : x ^ p = x := by
  have h := FiniteField.pow_card x; rwa [ZMod.card p] at h

@[simp]
theorem pow_card_pow {n : ℕ} (x : ZMod p) : x ^ p ^ n = x := by
  induction n with
  | zero => simp
  | succ n ih => simp [pow_succ, pow_mul, ih, pow_card]

@[simp]
theorem frobenius_zmod (p : ℕ) [Fact p.Prime] : frobenius (ZMod p) p = RingHom.id _ := by
  ext a
  rw [frobenius_def, ZMod.pow_card, RingHom.id_apply]

-- This was a `simp` lemma, but now the LHS simplifies to `φ p`.
theorem card_units (p : ℕ) [Fact p.Prime] : Fintype.card (ZMod p)ˣ = p - 1 := by
  rw [Fintype.card_units, card]

/-- **Fermat's Little Theorem**: for every unit `a` of `ZMod p`, we have `a ^ (p - 1) = 1`. -/
theorem units_pow_card_sub_one_eq_one (p : ℕ) [Fact p.Prime] (a : (ZMod p)ˣ) : a ^ (p - 1) = 1 := by
  rw [← card_units p, pow_card_eq_one]

/-- **Fermat's Little Theorem**: for all nonzero `a : ZMod p`, we have `a ^ (p - 1) = 1`. -/
theorem pow_card_sub_one_eq_one {a : ZMod p} (ha : a ≠ 0) :
    a ^ (p - 1) = 1 := by
  have h := FiniteField.pow_card_sub_one_eq_one a ha
  rwa [ZMod.card p] at h

lemma pow_card_sub_one (a : ZMod p) :
    a ^ (p - 1) = if a ≠ 0 then 1 else 0 := by
  split_ifs with ha
  · exact pow_card_sub_one_eq_one ha
  · simp [of_not_not ha, (Fact.out : p.Prime).one_lt, tsub_eq_zero_iff_le]

theorem orderOf_units_dvd_card_sub_one (u : (ZMod p)ˣ) : orderOf u ∣ p - 1 :=
  orderOf_dvd_of_pow_eq_one <| units_pow_card_sub_one_eq_one _ _

theorem orderOf_dvd_card_sub_one {a : ZMod p} (ha : a ≠ 0) :
    orderOf a ∣ p - 1 :=
  orderOf_dvd_of_pow_eq_one <| pow_card_sub_one_eq_one ha

open Polynomial

theorem expand_card (f : Polynomial (ZMod p)) :
    expand (ZMod p) p f = f ^ p := by have h := FiniteField.expand_card f; rwa [ZMod.card p] at h

end ZMod

/-- **Fermat's Little Theorem**: for all `a : ℤ` coprime to `p`, we have
`a ^ (p - 1) ≡ 1 [ZMOD p]`. -/
theorem Int.ModEq.pow_card_sub_one_eq_one {p : ℕ} (hp : Nat.Prime p) {n : ℤ} (hpn : IsCoprime n p) :
    n ^ (p - 1) ≡ 1 [ZMOD p] := by
  haveI : Fact p.Prime := ⟨hp⟩
  have : ¬(n : ZMod p) = 0 := by
    rw [CharP.intCast_eq_zero_iff _ p, ← (Nat.prime_iff_prime_int.mp hp).coprime_iff_not_dvd]
    · exact hpn.symm
  simpa [← ZMod.intCast_eq_intCast_iff] using ZMod.pow_card_sub_one_eq_one this

theorem pow_pow_modEq_one (p m a : ℕ) : (1 + p * a) ^ (p ^ m) ≡ 1 [MOD p ^ m] := by
  induction m with
  | zero => exact Nat.modEq_one
  | succ m hm =>
    rw [Nat.ModEq.comm, add_comm, Nat.modEq_iff_dvd' (Nat.one_le_pow' _ _)] at hm
    obtain ⟨d, hd⟩ := hm
    rw [tsub_eq_iff_eq_add_of_le (Nat.one_le_pow' _ _), add_comm] at hd
    rw [pow_succ, pow_mul, hd, add_pow, Finset.sum_range_succ', pow_zero, one_mul, one_pow,
      one_mul, Nat.choose_zero_right, Nat.cast_one]
    refine Nat.ModEq.add_right 1 (Nat.modEq_zero_iff_dvd.mpr ?_)
    simp_rw [one_pow, mul_one, pow_succ', mul_assoc, ← Finset.mul_sum]
    refine mul_dvd_mul_left (p ^ m) (dvd_mul_of_dvd_right (Finset.dvd_sum fun k hk ↦ ?_) d)
    cases m
    · rw [pow_zero, pow_one, one_mul, add_comm, add_left_inj] at hd
      cases k <;> simp [← hd, mul_assoc, pow_succ']
    · cases k <;> simp [mul_assoc, pow_succ']

theorem ZMod.eq_one_or_isUnit_sub_one {n p k : ℕ} [Fact p.Prime] (hn : n = p ^ k) (a : ZMod n)
    (ha : (orderOf a).Coprime n) : a = 1 ∨ IsUnit (a - 1) := by
  rcases eq_or_ne n 0 with rfl | hn0
  · exact Or.inl (orderOf_eq_one_iff.mp ((orderOf a).coprime_zero_right.mp ha))
  rcases eq_or_ne a 0 with rfl | ha0
  · exact Or.inr (zero_sub (1 : ZMod n) ▸ isUnit_neg_one)
  have : NeZero n := ⟨hn0⟩
  obtain ⟨a, rfl⟩ := ZMod.natCast_zmod_surjective a
  rw [← orderOf_eq_one_iff, or_iff_not_imp_right]
  refine fun h ↦ ha.eq_one_of_dvd ?_
  rw [orderOf_dvd_iff_pow_eq_one, ← Nat.cast_pow, ← Nat.cast_one, ZMod.eq_iff_modEq_nat, hn]
  replace ha0 : 1 ≤ a := by
    contrapose! ha0
    rw [Nat.lt_one_iff.mp ha0, Nat.cast_zero]
  rw [← Nat.cast_one, ← Nat.cast_sub ha0, ZMod.isUnit_iff_coprime, hn] at h
  obtain ⟨b, hb⟩ := not_imp_comm.mp (Nat.Prime.coprime_pow_of_not_dvd Fact.out) h
  rw [tsub_eq_iff_eq_add_of_le ha0, add_comm] at hb
  exact hb ▸ pow_pow_modEq_one p k b

section prime_subfield

variable {F : Type*} [Field F]

theorem mem_bot_iff_intCast (p : ℕ) [Fact p.Prime] (K) [DivisionRing K] [CharP K p] {x : K} :
    x ∈ (⊥ : Subfield K) ↔ ∃ n : ℤ, n = x := by
  simp [← fieldRange_castHom_eq_bot p, ZMod.intCast_surjective.exists]

variable (F) (p : ℕ) [Fact p.Prime] [CharP F p]

theorem Subfield.card_bot : Nat.card (⊥ : Subfield F) = p := by
  rw [← fieldRange_castHom_eq_bot p,
    ← Nat.card_eq_of_bijective _ (RingHom.rangeRestrictField_bijective _), Nat.card_zmod]

/-- The prime subfield is finite. -/
def Subfield.fintypeBot : Fintype (⊥ : Subfield F) :=
  Fintype.subtype (univ.map ⟨_, (ZMod.castHom (m := p) dvd_rfl F).injective⟩)
    fun _ ↦ by simp_rw [Finset.mem_map, mem_univ, true_and, ← fieldRange_castHom_eq_bot p]; rfl

open Polynomial

theorem Subfield.roots_X_pow_char_sub_X_bot :
    letI := Subfield.fintypeBot F p
    (X ^ p - X : (⊥ : Subfield F)[X]).roots = Finset.univ.val := by
  let _ := Subfield.fintypeBot F p
  conv_lhs => rw [← card_bot F p, ← Fintype.card_eq_nat_card]
  exact FiniteField.roots_X_pow_card_sub_X _

theorem Subfield.splits_bot :
    Splits (RingHom.id (⊥ : Subfield F)) (X ^ p - X) := by
  let _ := Subfield.fintypeBot F p
  rw [splits_iff_card_roots, roots_X_pow_char_sub_X_bot, ← Finset.card_def, Finset.card_univ,
    FiniteField.X_pow_card_sub_X_natDegree_eq _ (Fact.out (p := p.Prime)).one_lt,
    Fintype.card_eq_nat_card, card_bot F p]

theorem Subfield.mem_bot_iff_pow_eq_self {x : F} : x ∈ (⊥ : Subfield F) ↔ x ^ p = x := by
  have := roots_X_pow_char_sub_X_bot F p ▸
      Polynomial.roots_map (Subfield.subtype _) (splits_bot F p) ▸ Multiset.mem_map (b := x)
  simpa [sub_eq_zero, iff_comm, FiniteField.X_pow_card_sub_X_ne_zero F (Fact.out : p.Prime).one_lt]

end prime_subfield

namespace FiniteField

variable {F : Type*} [Field F]

section Finite

variable [Finite F]

/-- In a finite field of characteristic `2`, all elements are squares. -/
theorem isSquare_of_char_two (hF : ringChar F = 2) (a : F) : IsSquare a :=
  have : CharP F 2 := ringChar.of_eq hF
  isSquare_of_charTwo' a

/-- In a finite field of odd characteristic, not every element is a square. -/
theorem exists_nonsquare (hF : ringChar F ≠ 2) : ∃ a : F, ¬IsSquare a := by
  -- Idea: the squaring map on `F` is not injective, hence not surjective
  have h : ¬Function.Injective fun x : F ↦ x * x := fun h ↦
    h.ne (Ring.neg_one_ne_one_of_char_ne_two hF) <| by simp
  simpa [Finite.injective_iff_surjective, Function.Surjective, IsSquare, eq_comm] using h

end Finite

variable [Fintype F]

/-- The finite field `F` has even cardinality iff it has characteristic `2`. -/
theorem even_card_iff_char_two : ringChar F = 2 ↔ Fintype.card F % 2 = 0 := by
  rcases FiniteField.card F (ringChar F) with ⟨n, hp, h⟩
  rw [h, ← Nat.even_iff, Nat.even_pow, hp.even_iff]
  simp

theorem even_card_of_char_two (hF : ringChar F = 2) : Fintype.card F % 2 = 0 :=
  even_card_iff_char_two.mp hF

theorem odd_card_of_char_ne_two (hF : ringChar F ≠ 2) : Fintype.card F % 2 = 1 :=
  Nat.mod_two_ne_zero.mp (mt even_card_iff_char_two.mpr hF)

/-- If `F` has odd characteristic, then for nonzero `a : F`, we have that `a ^ (#F / 2) = ±1`. -/
theorem pow_dichotomy (hF : ringChar F ≠ 2) {a : F} (ha : a ≠ 0) :
    a ^ (Fintype.card F / 2) = 1 ∨ a ^ (Fintype.card F / 2) = -1 := by
  have h₁ := FiniteField.pow_card_sub_one_eq_one a ha
  rw [← Nat.two_mul_odd_div_two (FiniteField.odd_card_of_char_ne_two hF), mul_comm, pow_mul,
    pow_two] at h₁
  exact mul_self_eq_one_iff.mp h₁

/-- A unit `a` of a finite field `F` of odd characteristic is a square
if and only if `a ^ (#F / 2) = 1`. -/
theorem unit_isSquare_iff (hF : ringChar F ≠ 2) (a : Fˣ) :
    IsSquare a ↔ a ^ (Fintype.card F / 2) = 1 := by
  classical
    obtain ⟨g, hg⟩ := IsCyclic.exists_generator (α := Fˣ)
    obtain ⟨n, hn⟩ : a ∈ Submonoid.powers g := by rw [mem_powers_iff_mem_zpowers]; apply hg
    have hodd := Nat.two_mul_odd_div_two (FiniteField.odd_card_of_char_ne_two hF)
    constructor
    · rintro ⟨y, rfl⟩
      rw [← pow_two, ← pow_mul, hodd]
      apply_fun Units.val using Units.val_injective
      push_cast
      exact FiniteField.pow_card_sub_one_eq_one (y : F) (Units.ne_zero y)
    · subst a; intro h
      rw [← Nat.card_eq_fintype_card] at hodd h
      have key : 2 * (Nat.card F / 2) ∣ n * (Nat.card F / 2) := by
        rw [← pow_mul] at h
        rw [hodd, ← Nat.card_units, ← orderOf_eq_card_of_forall_mem_zpowers hg]
        apply orderOf_dvd_of_pow_eq_one h
      have : 0 < Nat.card F / 2 := Nat.div_pos Finite.one_lt_card (by simp)
      obtain ⟨m, rfl⟩ := Nat.dvd_of_mul_dvd_mul_right this key
      refine ⟨g ^ m, ?_⟩
      dsimp
      rw [mul_comm, pow_mul, pow_two]

/-- A non-zero `a : F` is a square if and only if `a ^ (#F / 2) = 1`. -/
theorem isSquare_iff (hF : ringChar F ≠ 2) {a : F} (ha : a ≠ 0) :
    IsSquare a ↔ a ^ (Fintype.card F / 2) = 1 := by
  apply
    (iff_congr _ (by simp [Units.ext_iff])).mp (FiniteField.unit_isSquare_iff hF (Units.mk0 a ha))
  simp only [IsSquare, Units.ext_iff, Units.val_mk0, Units.val_mul]
  constructor
  · rintro ⟨y, hy⟩; exact ⟨y, hy⟩
  · rintro ⟨y, rfl⟩
    have hy : y ≠ 0 := by rintro rfl; simp at ha
    refine ⟨Units.mk0 y hy, ?_⟩; simp

end FiniteField<|MERGE_RESOLUTION|>--- conflicted
+++ resolved
@@ -399,21 +399,6 @@
 
 open Polynomial in
 theorem minpoly_frobeniusAlgHom :
-<<<<<<< HEAD
-    minpoly K (frobeniusAlgHom K L).toLinearMap = X ^ Module.finrank K L - 1 := by
-  refine .symm <| minpoly.unique' _ _ (leadingCoeff_X_pow_sub_one Module.finrank_pos)
-    (LinearMap.ext fun x ↦ ?_) fun p lt ↦ or_iff_not_imp_left.mpr fun ne hp ↦ ne (ext fun i ↦ ?_)
-  · simpa [sub_eq_zero, Module.End.coe_pow] using
-      DFunLike.congr_fun (orderOf_dvd_iff_pow_eq_one.mp (orderOf_frobeniusAlgHom K L).dvd) x
-  rw [← C_1, degree_X_pow_sub_C Module.finrank_pos] at lt
-  rw [p.as_sum_range' _ ((natDegree_lt_iff_degree_lt ne).mpr lt)] at hp
-  have := Fintype.linearIndependent_iff.mp ((linearIndependent_algHom_toLinearMap K L L).comp _
-      (bijective_frobeniusAlgHom_pow K L).1) (algebraMap K L <| p.coeff ·) <| by
-    simpa [sum_range, map_sum, aeval_monomial, ← AlgHom.toEnd_apply, ← map_pow] using hp
-  obtain lt | le := lt_or_ge i (Module.finrank K L)
-  · exact (algebraMap K L).injective (by simpa using this ⟨i, lt⟩)
-  · exact coeff_eq_zero_of_degree_lt (lt.trans_le <| WithBot.coe_le_coe.mpr le)
-=======
     minpoly K (frobeniusAlgHom K L).toLinearMap = X ^ Module.finrank K L - 1 :=
   minpoly.eq_of_linearIndependent _ _ (leadingCoeff_X_pow_sub_one Module.finrank_pos)
     (LinearMap.ext fun x ↦ by simpa [sub_eq_zero, Module.End.coe_pow, orderOf_frobeniusAlgHom] using
@@ -421,7 +406,6 @@
     (degree_X_pow_sub_C Module.finrank_pos _) <| by
       simpa [← AlgHom.toEnd_apply, ← map_pow] using (linearIndependent_algHom_toLinearMap K L L
         |>.restrict_scalars' K).comp _ (bijective_frobeniusAlgHom_pow K L).1
->>>>>>> 35a5aa06
 
 end frobenius
 
