--- conflicted
+++ resolved
@@ -60,11 +60,7 @@
 
 -/
 
-<<<<<<< HEAD
-open FiniteDimensional IntermediateField Field
-=======
 open FiniteDimensional Polynomial IntermediateField Field
->>>>>>> 484c019b
 
 noncomputable section
 
