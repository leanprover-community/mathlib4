--- conflicted
+++ resolved
@@ -553,97 +553,6 @@
   mul_one := by frac_tac
   npow := npowRec
 
-<<<<<<< HEAD
-/- ./././Mathport/Syntax/Translate/Tactic/Builtin.lean:69:18: unsupported non-interactive tactic ratfunc.frac_tac -/
-/- ./././Mathport/Syntax/Translate/Tactic/Builtin.lean:69:18: unsupported non-interactive tactic ratfunc.frac_tac -/
-/- ./././Mathport/Syntax/Translate/Tactic/Builtin.lean:69:18: unsupported non-interactive tactic ratfunc.frac_tac -/
-/- ./././Mathport/Syntax/Translate/Tactic/Builtin.lean:69:18: unsupported non-interactive tactic ratfunc.frac_tac -/
-/- ./././Mathport/Syntax/Translate/Tactic/Builtin.lean:69:18: unsupported non-interactive tactic ratfunc.frac_tac -/
-/- ./././Mathport/Syntax/Translate/Tactic/Builtin.lean:69:18: unsupported non-interactive tactic ratfunc.frac_tac -/
-/- ./././Mathport/Syntax/Translate/Tactic/Builtin.lean:69:18: unsupported non-interactive tactic ratfunc.frac_tac -/
-/- ./././Mathport/Syntax/Translate/Tactic/Builtin.lean:69:18: unsupported non-interactive tactic ratfunc.frac_tac -/
-/- ./././Mathport/Syntax/Translate/Tactic/Builtin.lean:69:18: unsupported non-interactive tactic ratfunc.frac_tac -/
-/- ./././Mathport/Syntax/Translate/Tactic/Builtin.lean:69:18: unsupported non-interactive tactic ratfunc.frac_tac -/
-/- ./././Mathport/Syntax/Translate/Tactic/Builtin.lean:69:18: unsupported non-interactive tactic ratfunc.frac_tac -/
-/- ./././Mathport/Syntax/Translate/Tactic/Builtin.lean:69:18: unsupported non-interactive tactic ratfunc.frac_tac -/
-/- ./././Mathport/Syntax/Translate/Tactic/Builtin.lean:69:18: unsupported non-interactive tactic ratfunc.smul_tac -/
-/- ./././Mathport/Syntax/Translate/Tactic/Builtin.lean:69:18: unsupported non-interactive tactic ratfunc.smul_tac -/
-/- ./././Mathport/Syntax/Translate/Tactic/Builtin.lean:69:18: unsupported non-interactive tactic ratfunc.smul_tac -/
-/- ./././Mathport/Syntax/Translate/Tactic/Builtin.lean:69:18: unsupported non-interactive tactic ratfunc.smul_tac -/
-/- ./././Mathport/Syntax/Translate/Tactic/Builtin.lean:69:18: unsupported non-interactive tactic ratfunc.smul_tac -/
-instance : CommRing (Ratfunc K) where
-  mul_zero := sorry
-  zero_mul := sorry
-  add := (· + ·)
-  add_assoc := by
-    sorry <;> run_tac
-      frac_tac
-  add_comm := by
-    sorry <;> run_tac
-      frac_tac
-  zero := Ratfunc.zero
-  zero_add := by
-    sorry <;> run_tac
-      frac_tac
-  add_zero := by
-    sorry <;> run_tac
-      frac_tac
-  neg := Neg.neg
-  add_left_neg := by
-    sorry <;> run_tac
-      frac_tac
-  sub := Sub.sub
-  sub_eq_add_neg := by
-    sorry <;> run_tac
-      frac_tac
-  mul := (· * ·)
-  mul_assoc := by
-    sorry <;> run_tac
-      frac_tac
-  mul_comm := by
-    sorry <;> run_tac
-      frac_tac
-  left_distrib := by
-    sorry <;> run_tac
-      frac_tac
-  right_distrib := by
-    sorry <;> run_tac
-      frac_tac
-  one := Ratfunc.one
-  one_mul := by
-    sorry <;> run_tac
-      frac_tac
-  mul_one := by
-    sorry <;> run_tac
-      frac_tac
-  nsmul := (· • ·)
-  nsmul_zero := by
-    sorry <;> run_tac
-      smul_tac
-  nsmul_succ _ := by
-    sorry <;> run_tac
-      smul_tac
-  zsmul := (· • ·)
-  zsmul_zero' := by
-    sorry <;> run_tac
-      smul_tac
-  zsmul_succ' _ := by
-    sorry <;> run_tac
-      smul_tac
-  zsmul_neg' _ := by
-    sorry <;> run_tac
-      smul_tac
-  npow := npowRec
-
-variable {K}
-
-section LiftHom
-
-variable {G₀ L R S F : Type _} [CommGroupWithZero G₀] [Field L] [CommRing R] [IsDomain R] [CommRing S] [IsDomain S]
-
--- porting note: removed `omit hring`
-#synth MulOneClass (Ratfunc R)
-=======
 def instAddCommGroup : AddCommGroup (Ratfunc R) where
   add := (· + ·)
   add_assoc := by frac_tac
@@ -685,7 +594,6 @@
 
 variable {G₀ L R S F : Type _} [CommGroupWithZero G₀] [Field L] [CommRing R] [CommRing S]
 
->>>>>>> e7f3d993
 /-- Lift a monoid homomorphism that maps polynomials `φ : R[X] →* S[X]`
 to a `ratfunc R →* ratfunc S`,
 on the condition that `φ` maps non zero divisors to non zero divisors,
@@ -696,48 +604,21 @@
     Ratfunc.liftOn f
       (fun n d => if h : φ d ∈ S[X]⁰ then of_fraction_ring (Localization.mk (φ n) ⟨φ d, h⟩) else 0)
       fun {p q p' q'} hq hq' h => by
-<<<<<<< HEAD
-      dsimp
-      rw [dif_pos, dif_pos, of_fraction_ring.injEq, Localization.mk_eq_mk_iff]
-=======
       dsimp only -- porting note: force the function to be applied
       rw [dif_pos, dif_pos]
       congr 1 -- porting note: this was a `rw [of_fraction_ring.inj_eq]` which was overkill anyway
       rw [Localization.mk_eq_mk_iff]
->>>>>>> e7f3d993
       rotate_left
       · exact hφ hq
       · exact hφ hq'
       refine' Localization.r_of_eq _
       simpa only [map_mul] using congr_arg φ h
   map_one' := by
-<<<<<<< HEAD
-    dsimp
-=======
     dsimp only -- porting note: force the function to be applied
->>>>>>> e7f3d993
     rw [← of_fraction_ring_one, ← Localization.mk_one, liftOn_of_fraction_ring_mk, dif_pos]
     · simpa using of_fraction_ring_one
     · simpa using Submonoid.one_mem _
   map_mul' x y := by
-<<<<<<< HEAD
-    --cases x; rename_i x; cases y; rename_i y;
-    induction x using Ratfunc.induction_on'
-    next p q q0 =>
-      induction y using Ratfunc.induction_on'
-      next p' q' q0 =>
-        · have hq : φ q ∈ S[X]⁰ := hφ (mem_nonZeroDivisors_of_ne_zero ‹_›)
-          have hq' : φ q' ∈ S[X]⁰ := hφ (mem_nonZeroDivisors_of_ne_zero ‹_›)
-          have hqq' : φ ↑(q * q') ∈ S[X]⁰ := by simpa using Submonoid.mul_mem _ hq hq'
-          stop
-          rw [← of_fraction_ring_mul, Localization.mk_mul, liftOn_of_fraction_ring_mk, dif_pos hq,
-            dif_pos hq', dif_pos hqq', ← of_fraction_ring_mul, Submonoid.coe_mul, map_mul,
-            Localization.mk_mul, Submonoid.mk_mul_mk]
-          simp
-          dsimp
-        · rfl
-        · rfl
-=======
     dsimp only -- porting note: force the function to be applied
     cases' x with x; cases' y with y
     -- porting note: added `using Localization.rec` (`Localization.induction_on` didn't work)
@@ -751,7 +632,6 @@
         Localization.mk_mul, Submonoid.mk_mul_mk]
     · rfl
     · rfl
->>>>>>> e7f3d993
 #align ratfunc.map Ratfunc.map
 
 theorem map_apply_of_fraction_ring_mk [MonoidHomClass F R[X] S[X]] (φ : F)
