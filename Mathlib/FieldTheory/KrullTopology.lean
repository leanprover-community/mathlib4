/-
Copyright (c) 2022 Sebastian Monnet. All rights reserved.
Released under Apache 2.0 license as described in the file LICENSE.
Authors: Sebastian Monnet
-/
import Mathlib.FieldTheory.Galois.Basic
import Mathlib.Topology.Algebra.FilterBasis
import Mathlib.Topology.Algebra.OpenSubgroup

/-!
# Krull topology

We define the Krull topology on `L ≃ₐ[K] L` for an arbitrary field extension `L/K`. In order to do
this, we first define a `GroupFilterBasis` on `L ≃ₐ[K] L`, whose sets are `E.fixingSubgroup` for
all intermediate fields `E` with `E/K` finite dimensional.

## Main Definitions

- `finiteExts K L`. Given a field extension `L/K`, this is the set of intermediate fields that are
  finite-dimensional over `K`.

- `fixedByFinite K L`. Given a field extension `L/K`, `fixedByFinite K L` is the set of
  subsets `Gal(L/E)` of `Gal(L/K)`, where `E/K` is finite

- `galBasis K L`. Given a field extension `L/K`, this is the filter basis on `L ≃ₐ[K] L` whose
  sets are `Gal(L/E)` for intermediate fields `E` with `E/K` finite.

- `galGroupBasis K L`. This is the same as `galBasis K L`, but with the added structure
  that it is a group filter basis on `L ≃ₐ[K] L`, rather than just a filter basis.

- `krullTopology K L`. Given a field extension `L/K`, this is the topology on `L ≃ₐ[K] L`, induced
  by the group filter basis `galGroupBasis K L`.

## Main Results

- `krullTopology_t2 K L`. For an integral field extension `L/K`, the topology `krullTopology K L`
  is Hausdorff.

- `krullTopology_totallyDisconnected K L`. For an integral field extension `L/K`, the topology
  `krullTopology K L` is totally disconnected.

## Notations

- In docstrings, we will write `Gal(L/E)` to denote the fixing subgroup of an intermediate field
  `E`. That is, `Gal(L/E)` is the subgroup of `L ≃ₐ[K] L` consisting of automorphisms that fix
  every element of `E`. In particular, we distinguish between `L ≃ₐ[E] L` and `Gal(L/E)`, since the
  former is defined to be a subgroup of `L ≃ₐ[K] L`, while the latter is a group in its own right.

## Implementation Notes

- `krullTopology K L` is defined as an instance for type class inference.
-/

open scoped Pointwise

/-- Given a field extension `L/K`, `finiteExts K L` is the set of
intermediate field extensions `L/E/K` such that `E/K` is finite. -/
def finiteExts (K : Type*) [Field K] (L : Type*) [Field L] [Algebra K L] :
    Set (IntermediateField K L) :=
  {E | FiniteDimensional K E}

/-- Given a field extension `L/K`, `fixedByFinite K L` is the set of
subsets `Gal(L/E)` of `L ≃ₐ[K] L`, where `E/K` is finite. -/
def fixedByFinite (K L : Type*) [Field K] [Field L] [Algebra K L] : Set (Subgroup (L ≃ₐ[K] L)) :=
  IntermediateField.fixingSubgroup '' finiteExts K L

<<<<<<< HEAD
@[deprecated (since := "2025-03-16")]
alias IntermediateField.finiteDimensional_bot := IntermediateField.instFiniteSubtypeMemBot

@[deprecated (since := "2025-03-16")]
alias IntermediateField.fixingSubgroup.bot := IntermediateField.fixingSubgroup_bot

/-- If `L/K` is a field extension, then we have `Gal(L/K) ∈ fixedByFinite K L`. -/
theorem top_fixedByFinite {K L : Type*} [Field K] [Field L] [Algebra K L] :
    ⊤ ∈ fixedByFinite K L :=
  ⟨⊥, IntermediateField.instFiniteSubtypeMemBot K, IntermediateField.fixingSubgroup_bot K L⟩

@[deprecated (since := "2025-03-16")]
alias finiteDimensional_sup := IntermediateField.finiteDimensional_sup
=======
/-- For a field extension `L/K`, the intermediate field `K` is finite-dimensional over `K` -/
theorem IntermediateField.finiteDimensional_bot (K L : Type*) [Field K] [Field L] [Algebra K L] :
    FiniteDimensional K (⊥ : IntermediateField K L) :=
  .of_rank_eq_one IntermediateField.rank_bot

/-- This lemma says that `Gal(L/K) = L ≃ₐ[K] L` -/
@[deprecated (since := "2025-03-12")]
alias IntermediateField.fixingSubgroup.bot := IntermediateField.fixingSubgroup_bot

/-- If `L/K` is a field extension, then we have `Gal(L/K) ∈ fixedByFinite K L` -/
theorem top_fixedByFinite {K L : Type*} [Field K] [Field L] [Algebra K L] :
    ⊤ ∈ fixedByFinite K L :=
  ⟨⊥, IntermediateField.finiteDimensional_bot K L, IntermediateField.fixingSubgroup_bot⟩

/-- If `E1` and `E2` are finite-dimensional intermediate fields, then so is their compositum.
This rephrases a result already in mathlib so that it is compatible with our type classes -/
theorem finiteDimensional_sup {K L : Type*} [Field K] [Field L] [Algebra K L]
    (E1 E2 : IntermediateField K L) (_ : FiniteDimensional K E1) (_ : FiniteDimensional K E2) :
    FiniteDimensional K (↥(E1 ⊔ E2)) :=
  IntermediateField.finiteDimensional_sup E1 E2

/-- The map `E ↦ Gal(L/E)` is inclusion-reversing -/
theorem IntermediateField.fixingSubgroup.antimono {K L : Type*} [Field K] [Field L] [Algebra K L]
    {E1 E2 : IntermediateField K L} (h12 : E1 ≤ E2) : E2.fixingSubgroup ≤ E1.fixingSubgroup := by
  rintro σ hσ ⟨x, hx⟩
  exact hσ ⟨x, h12 hx⟩
>>>>>>> 324a7e0b

/-- Given a field extension `L/K`, `galBasis K L` is the filter basis on `L ≃ₐ[K] L` whose sets
are `Gal(L/E)` for intermediate fields `E` with `E/K` finite dimensional. -/
def galBasis (K L : Type*) [Field K] [Field L] [Algebra K L] : FilterBasis (L ≃ₐ[K] L) where
  sets := (fun g => g.carrier) '' fixedByFinite K L
  nonempty := ⟨⊤, ⊤, top_fixedByFinite, rfl⟩
  inter_sets := by
    rintro X Y ⟨H1, ⟨E1, h_E1, rfl⟩, rfl⟩ ⟨H2, ⟨E2, h_E2, rfl⟩, rfl⟩
    use (IntermediateField.fixingSubgroup (E1 ⊔ E2)).carrier
    refine ⟨⟨_, ⟨_, @IntermediateField.finiteDimensional_sup _ _ _ _ _ E1 E2 h_E1 h_E2, rfl⟩, rfl⟩,
      ?_⟩
    rw [Set.subset_inter_iff]
    exact
      ⟨IntermediateField.fixingSubgroup.antimono le_sup_left,
        IntermediateField.fixingSubgroup.antimono le_sup_right⟩

/-- A subset of `L ≃ₐ[K] L` is a member of `galBasis K L` if and only if it is the underlying set
of `Gal(L/E)` for some finite subextension `E/K`. -/
theorem mem_galBasis_iff (K L : Type*) [Field K] [Field L] [Algebra K L] (U : Set (L ≃ₐ[K] L)) :
    U ∈ galBasis K L ↔ U ∈ (fun g => g.carrier) '' fixedByFinite K L :=
  Iff.rfl

/-- For a field extension `L/K`, `galGroupBasis K L` is the group filter basis on `L ≃ₐ[K] L`
whose sets are `Gal(L/E)` for finite subextensions `E/K`. -/
def galGroupBasis (K L : Type*) [Field K] [Field L] [Algebra K L] :
    GroupFilterBasis (L ≃ₐ[K] L) where
  toFilterBasis := galBasis K L
  one' := fun ⟨H, _, h2⟩ => h2 ▸ H.one_mem
  mul' {U} hU :=
    ⟨U, hU, by
      rcases hU with ⟨H, _, rfl⟩
      rintro x ⟨a, haH, b, hbH, rfl⟩
      exact H.mul_mem haH hbH⟩
  inv' {U} hU :=
    ⟨U, hU, by
      rcases hU with ⟨H, _, rfl⟩
      exact fun _ => H.inv_mem'⟩
  conj' := by
    rintro σ U ⟨H, ⟨E, hE, rfl⟩, rfl⟩
    let F : IntermediateField K L := E.map σ.symm.toAlgHom
    refine ⟨F.fixingSubgroup.carrier, ⟨⟨F.fixingSubgroup, ⟨F, ?_, rfl⟩, rfl⟩, fun g hg => ?_⟩⟩
    · have : FiniteDimensional K E := hE
      exact IntermediateField.im_finiteDimensional σ.symm
    change σ * g * σ⁻¹ ∈ E.fixingSubgroup
    rw [IntermediateField.mem_fixingSubgroup_iff]
    intro x hx
    change σ (g (σ⁻¹ x)) = x
    have h_in_F : σ⁻¹ x ∈ F := ⟨x, hx, by dsimp; rw [← AlgEquiv.invFun_eq_symm]; rfl⟩
    have h_g_fix : g (σ⁻¹ x) = σ⁻¹ x := by
      rw [Subgroup.mem_carrier, IntermediateField.mem_fixingSubgroup_iff F g] at hg
      exact hg (σ⁻¹ x) h_in_F
    rw [h_g_fix]
    change σ (σ⁻¹ x) = x
    exact AlgEquiv.apply_symm_apply σ x

/-- For a field extension `L/K`, `krullTopology K L` is the topological space structure on
`L ≃ₐ[K] L` induced by the group filter basis `galGroupBasis K L`. -/
instance krullTopology (K L : Type*) [Field K] [Field L] [Algebra K L] :
    TopologicalSpace (L ≃ₐ[K] L) :=
  GroupFilterBasis.topology (galGroupBasis K L)

/-- For a field extension `L/K`, the Krull topology on `L ≃ₐ[K] L` makes it a topological group. -/
instance (K L : Type*) [Field K] [Field L] [Algebra K L] : IsTopologicalGroup (L ≃ₐ[K] L) :=
  GroupFilterBasis.isTopologicalGroup (galGroupBasis K L)

open scoped Topology in
lemma krullTopology_mem_nhds_one_iff (K L : Type*) [Field K] [Field L] [Algebra K L]
    (s : Set (L ≃ₐ[K] L)) : s ∈ 𝓝 1 ↔ ∃ E : IntermediateField K L,
    FiniteDimensional K E ∧ (E.fixingSubgroup : Set (L ≃ₐ[K] L)) ⊆ s := by
  rw [GroupFilterBasis.nhds_one_eq]
  constructor
  · rintro ⟨-, ⟨-, ⟨E, fin, rfl⟩, rfl⟩, hE⟩
    exact ⟨E, fin, hE⟩
  · rintro ⟨E, fin, hE⟩
    exact ⟨E.fixingSubgroup, ⟨E.fixingSubgroup, ⟨E, fin, rfl⟩, rfl⟩, hE⟩

open scoped Topology in
lemma krullTopology_mem_nhds_one_iff_of_normal (K L : Type*) [Field K] [Field L] [Algebra K L]
    [Normal K L] (s : Set (L ≃ₐ[K] L)) : s ∈ 𝓝 1 ↔ ∃ E : IntermediateField K L,
    FiniteDimensional K E ∧ Normal K E ∧ (E.fixingSubgroup : Set (L ≃ₐ[K] L)) ⊆ s := by
  rw [krullTopology_mem_nhds_one_iff]
  refine ⟨fun ⟨E, _, hE⟩ ↦ ?_, fun ⟨E, hE⟩ ↦ ⟨E, hE.1, hE.2.2⟩⟩
  use (IntermediateField.normalClosure K E L)
  simp only [normalClosure.is_finiteDimensional K E L, normalClosure.normal K E L, true_and]
  exact le_trans (E.fixingSubgroup_anti E.le_normalClosure) hE

section KrullT2

open scoped Topology Filter

/-- Let `L/E/K` be a tower of fields with `E/K` finite. Then `Gal(L/E)` is an open subgroup of
  `L ≃ₐ[K] L`. -/
theorem IntermediateField.fixingSubgroup_isOpen {K L : Type*} [Field K] [Field L] [Algebra K L]
    (E : IntermediateField K L) [FiniteDimensional K E] :
    IsOpen (E.fixingSubgroup : Set (L ≃ₐ[K] L)) := by
  have h_basis : E.fixingSubgroup.carrier ∈ galGroupBasis K L :=
    ⟨E.fixingSubgroup, ⟨E, ‹_›, rfl⟩, rfl⟩
  have h_nhd := GroupFilterBasis.mem_nhds_one (galGroupBasis K L) h_basis
  exact Subgroup.isOpen_of_mem_nhds _ h_nhd

/-- Given a tower of fields `L/E/K`, with `E/K` finite, the subgroup `Gal(L/E) ≤ L ≃ₐ[K] L` is
  closed. -/
theorem IntermediateField.fixingSubgroup_isClosed {K L : Type*} [Field K] [Field L] [Algebra K L]
    (E : IntermediateField K L) [FiniteDimensional K E] :
    IsClosed (E.fixingSubgroup : Set (L ≃ₐ[K] L)) :=
  OpenSubgroup.isClosed ⟨E.fixingSubgroup, E.fixingSubgroup_isOpen⟩

/-- If `L/K` is an algebraic extension, then the Krull topology on `L ≃ₐ[K] L` is Hausdorff. -/
theorem krullTopology_t2 {K L : Type*} [Field K] [Field L] [Algebra K L]
    [Algebra.IsIntegral K L] : T2Space (L ≃ₐ[K] L) :=
  { t2 := fun f g hfg => by
      let φ := f⁻¹ * g
      obtain ⟨x, hx⟩ := DFunLike.exists_ne hfg
      have hφx : φ x ≠ x := by
        apply ne_of_apply_ne f
        change f (f.symm (g x)) ≠ f x
        rw [AlgEquiv.apply_symm_apply f (g x), ne_comm]
        exact hx
      let E : IntermediateField K L := IntermediateField.adjoin K {x}
      let h_findim : FiniteDimensional K E := IntermediateField.adjoin.finiteDimensional
        (Algebra.IsIntegral.isIntegral x)
      let H := E.fixingSubgroup
      have h_basis : (H : Set (L ≃ₐ[K] L)) ∈ galGroupBasis K L := ⟨H, ⟨E, ⟨h_findim, rfl⟩⟩, rfl⟩
      have h_nhd := GroupFilterBasis.mem_nhds_one (galGroupBasis K L) h_basis
      rw [mem_nhds_iff] at h_nhd
      rcases h_nhd with ⟨W, hWH, hW_open, hW_1⟩
      refine ⟨f • W, g • W,
        ⟨hW_open.leftCoset f, hW_open.leftCoset g, ⟨1, hW_1, mul_one _⟩, ⟨1, hW_1, mul_one _⟩, ?_⟩⟩
      rw [Set.disjoint_left]
      rintro σ ⟨w1, hw1, h⟩ ⟨w2, hw2, rfl⟩
      dsimp at h
      rw [eq_inv_mul_iff_mul_eq.symm, ← mul_assoc, mul_inv_eq_iff_eq_mul.symm] at h
      have h_in_H : w1 * w2⁻¹ ∈ H := H.mul_mem (hWH hw1) (H.inv_mem (hWH hw2))
      rw [h] at h_in_H
      change φ ∈ E.fixingSubgroup at h_in_H
      rw [IntermediateField.mem_fixingSubgroup_iff] at h_in_H
      specialize h_in_H x
      have hxE : x ∈ E := by
        apply IntermediateField.subset_adjoin
        apply Set.mem_singleton
      exact hφx (h_in_H hxE) }

end KrullT2

section TotallyDisconnected

/-- If `L/K` is an algebraic field extension, then the Krull topology on `L ≃ₐ[K] L` is
  totally disconnected. -/
theorem krullTopology_totallyDisconnected {K L : Type*} [Field K] [Field L] [Algebra K L]
    [Algebra.IsIntegral K L] : IsTotallyDisconnected (Set.univ : Set (L ≃ₐ[K] L)) := by
  apply isTotallyDisconnected_of_isClopen_set
  intro σ τ h_diff
  have hστ : σ⁻¹ * τ ≠ 1 := by rwa [Ne, inv_mul_eq_one]
  rcases DFunLike.exists_ne hστ with ⟨x, hx : (σ⁻¹ * τ) x ≠ x⟩
  let E := IntermediateField.adjoin K ({x} : Set L)
  haveI := IntermediateField.adjoin.finiteDimensional
    (Algebra.IsIntegral.isIntegral (R := K) x)
  refine ⟨σ • E.fixingSubgroup,
    ⟨E.fixingSubgroup_isClosed.leftCoset σ, E.fixingSubgroup_isOpen.leftCoset σ⟩,
    ⟨1, E.fixingSubgroup.one_mem', mul_one σ⟩, ?_⟩
  simp only [mem_leftCoset_iff, SetLike.mem_coe, IntermediateField.mem_fixingSubgroup_iff,
    not_forall]
  exact ⟨x, IntermediateField.mem_adjoin_simple_self K x, hx⟩

instance {K L : Type*} [Field K] [Field L] [Algebra K L] [Algebra.IsIntegral K L] :
    TotallyDisconnectedSpace (L ≃ₐ[K] L) where
  isTotallyDisconnected_univ := krullTopology_totallyDisconnected

end TotallyDisconnected

<<<<<<< HEAD
=======

>>>>>>> 324a7e0b
instance krullTopology_discreteTopology_of_finiteDimensional (K L : Type*) [Field K] [Field L]
    [Algebra K L] [FiniteDimensional K L] : DiscreteTopology (L ≃ₐ[K] L) := by
  rw [discreteTopology_iff_isOpen_singleton_one]
  change IsOpen ((⊥ : Subgroup (L ≃ₐ[K] L)) : Set (L ≃ₐ[K] L))
  rw [← IntermediateField.fixingSubgroup_top]
  exact IntermediateField.fixingSubgroup_isOpen ⊤<|MERGE_RESOLUTION|>--- conflicted
+++ resolved
@@ -64,48 +64,19 @@
 def fixedByFinite (K L : Type*) [Field K] [Field L] [Algebra K L] : Set (Subgroup (L ≃ₐ[K] L)) :=
   IntermediateField.fixingSubgroup '' finiteExts K L
 
-<<<<<<< HEAD
 @[deprecated (since := "2025-03-16")]
 alias IntermediateField.finiteDimensional_bot := IntermediateField.instFiniteSubtypeMemBot
 
-@[deprecated (since := "2025-03-16")]
+@[deprecated (since := "2025-03-12")]
 alias IntermediateField.fixingSubgroup.bot := IntermediateField.fixingSubgroup_bot
 
 /-- If `L/K` is a field extension, then we have `Gal(L/K) ∈ fixedByFinite K L`. -/
 theorem top_fixedByFinite {K L : Type*} [Field K] [Field L] [Algebra K L] :
     ⊤ ∈ fixedByFinite K L :=
-  ⟨⊥, IntermediateField.instFiniteSubtypeMemBot K, IntermediateField.fixingSubgroup_bot K L⟩
+  ⟨⊥, IntermediateField.instFiniteSubtypeMemBot K, IntermediateField.fixingSubgroup_bot⟩
 
 @[deprecated (since := "2025-03-16")]
 alias finiteDimensional_sup := IntermediateField.finiteDimensional_sup
-=======
-/-- For a field extension `L/K`, the intermediate field `K` is finite-dimensional over `K` -/
-theorem IntermediateField.finiteDimensional_bot (K L : Type*) [Field K] [Field L] [Algebra K L] :
-    FiniteDimensional K (⊥ : IntermediateField K L) :=
-  .of_rank_eq_one IntermediateField.rank_bot
-
-/-- This lemma says that `Gal(L/K) = L ≃ₐ[K] L` -/
-@[deprecated (since := "2025-03-12")]
-alias IntermediateField.fixingSubgroup.bot := IntermediateField.fixingSubgroup_bot
-
-/-- If `L/K` is a field extension, then we have `Gal(L/K) ∈ fixedByFinite K L` -/
-theorem top_fixedByFinite {K L : Type*} [Field K] [Field L] [Algebra K L] :
-    ⊤ ∈ fixedByFinite K L :=
-  ⟨⊥, IntermediateField.finiteDimensional_bot K L, IntermediateField.fixingSubgroup_bot⟩
-
-/-- If `E1` and `E2` are finite-dimensional intermediate fields, then so is their compositum.
-This rephrases a result already in mathlib so that it is compatible with our type classes -/
-theorem finiteDimensional_sup {K L : Type*} [Field K] [Field L] [Algebra K L]
-    (E1 E2 : IntermediateField K L) (_ : FiniteDimensional K E1) (_ : FiniteDimensional K E2) :
-    FiniteDimensional K (↥(E1 ⊔ E2)) :=
-  IntermediateField.finiteDimensional_sup E1 E2
-
-/-- The map `E ↦ Gal(L/E)` is inclusion-reversing -/
-theorem IntermediateField.fixingSubgroup.antimono {K L : Type*} [Field K] [Field L] [Algebra K L]
-    {E1 E2 : IntermediateField K L} (h12 : E1 ≤ E2) : E2.fixingSubgroup ≤ E1.fixingSubgroup := by
-  rintro σ hσ ⟨x, hx⟩
-  exact hσ ⟨x, h12 hx⟩
->>>>>>> 324a7e0b
 
 /-- Given a field extension `L/K`, `galBasis K L` is the filter basis on `L ≃ₐ[K] L` whose sets
 are `Gal(L/E)` for intermediate fields `E` with `E/K` finite dimensional. -/
@@ -276,10 +247,6 @@
 
 end TotallyDisconnected
 
-<<<<<<< HEAD
-=======
-
->>>>>>> 324a7e0b
 instance krullTopology_discreteTopology_of_finiteDimensional (K L : Type*) [Field K] [Field L]
     [Algebra K L] [FiniteDimensional K L] : DiscreteTopology (L ≃ₐ[K] L) := by
   rw [discreteTopology_iff_isOpen_singleton_one]
