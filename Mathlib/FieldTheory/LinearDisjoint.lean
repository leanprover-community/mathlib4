--- conflicted
+++ resolved
@@ -415,7 +415,21 @@
     (H : finrank F ↥(A ⊔ B) = finrank F A * finrank F B) : A.LinearDisjoint B :=
   linearDisjoint_iff'.2 <| .of_finrank_sup_of_free (by rwa [← sup_toSubalgebra_of_left])
 
-<<<<<<< HEAD
+/-- If `A` and `B` are linearly disjoint over `F` and `A ⊔ B = E`, then the `Module.finrank` of
+`E` over `A` is equal to the `Module.finrank` of `B` over `F`.
+-/
+theorem finrank_left_eq_finrank [Module.Finite F A] (h₁ : A.LinearDisjoint B) (h₂ : A ⊔ B = ⊤) :
+    finrank A E = finrank F B := by
+  have := h₁.finrank_sup
+  rwa [h₂, finrank_top', ← finrank_mul_finrank F A E, mul_right_inj' finrank_pos.ne'] at this
+
+/-- If `A` and `B` are linearly disjoint over `F` and `A ⊔ B = E`, then the `Module.finrank` of
+`E` over `B` is equal to the `Module.finrank` of `A` over `F`.
+-/
+theorem finrank_right_eq_finrank [Module.Finite F B] (h₁ : A.LinearDisjoint B) (h₂ : A ⊔ B = ⊤) :
+    finrank B E = finrank F A :=
+  h₁.symm.finrank_left_eq_finrank (by rwa [sup_comm])
+
 private theorem of_inf_eq_bot_aux [IsGalois F A] [FiniteDimensional F E] (h₁ : A ⊔ B = ⊤)
     (h₂ : A ⊓ B = ⊥) : A.LinearDisjoint B := by
   apply LinearDisjoint.of_finrank_sup
@@ -452,22 +466,6 @@
 theorem iff_inf_eq_bot [IsGalois F A] [FiniteDimensional F A] [FiniteDimensional F B] :
     A.LinearDisjoint B ↔ A ⊓ B = ⊥ :=
   ⟨fun h ↦ inf_eq_bot h, fun h ↦ of_inf_eq_bot h⟩
-=======
-/-- If `A` and `B` are linearly disjoint over `F` and `A ⊔ B = E`, then the `Module.finrank` of
-`E` over `A` is equal to the `Module.finrank` of `B` over `F`.
--/
-theorem finrank_left_eq_finrank [Module.Finite F A] (h₁ : A.LinearDisjoint B) (h₂ : A ⊔ B = ⊤) :
-    finrank A E = finrank F B := by
-  have := h₁.finrank_sup
-  rwa [h₂, finrank_top', ← finrank_mul_finrank F A E, mul_right_inj' finrank_pos.ne'] at this
-
-/-- If `A` and `B` are linearly disjoint over `F` and `A ⊔ B = E`, then the `Module.finrank` of
-`E` over `B` is equal to the `Module.finrank` of `A` over `F`.
--/
-theorem finrank_right_eq_finrank [Module.Finite F B] (h₁ : A.LinearDisjoint B) (h₂ : A ⊔ B = ⊤) :
-    finrank B E = finrank F A :=
-  h₁.symm.finrank_left_eq_finrank (by rwa [sup_comm])
->>>>>>> 5f779bef
 
 /-- If `A` and `L` are linearly disjoint over `F`, one of them is algebraic,
 then `[L(A) : L] = [A : F]`. -/
