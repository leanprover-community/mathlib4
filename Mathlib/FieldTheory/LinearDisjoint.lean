/-
Copyright (c) 2024 Jz Pan. All rights reserved.
Released under Apache 2.0 license as described in the file LICENSE.
Authors: Jz Pan
-/
import Mathlib.FieldTheory.Galois.Basic
import Mathlib.RingTheory.AlgebraicIndependent.RankAndCardinality
import Mathlib.RingTheory.LinearDisjoint

/-!

# Linearly disjoint fields

This file contains basics about the linearly disjoint fields.
We adapt the definitions in <https://en.wikipedia.org/wiki/Linearly_disjoint>.
See the file `Mathlib/LinearAlgebra/LinearDisjoint.lean`
and `Mathlib/RingTheory/LinearDisjoint.lean` for details.

## Main definitions

- `IntermediateField.LinearDisjoint`: an intermediate field `A` of `E / F`
  and an abstract field `L` between `E / F`
  (as a special case, two intermediate fields) are linearly disjoint over `F`,
  if they are linearly disjoint as subalgebras (`Subalgebra.LinearDisjoint`).

## Implementation notes

The `Subalgebra.LinearDisjoint` is stated for two `Subalgebra`s. The original design of
`IntermediateField.LinearDisjoint` is also stated for two `IntermediateField`s
(see `IntermediateField.linearDisjoint_iff'` for the original statement).
But it's probably useful if one of them can be generalized to an abstract field
(see <https://github.com/leanprover-community/mathlib4/pull/9651#discussion_r1464070324>).
This leads to the current design of `IntermediateField.LinearDisjoint`
which is for one `IntermediateField` and one abstract field.
It is not generalized to two abstract fields as this will break the dot notation.

## Main results

### Equivalent characterization of linear disjointness

- `IntermediateField.LinearDisjoint.linearIndependent_left`:
  if `A` and `L` are linearly disjoint, then any `F`-linearly independent family on `A` remains
  linearly independent over `L`.

- `IntermediateField.LinearDisjoint.of_basis_left`:
  conversely, if there exists an `F`-basis of `A` which remains linearly independent over `L`, then
  `A` and `L` are linearly disjoint.

- `IntermediateField.LinearDisjoint.linearIndependent_right`:
  `IntermediateField.LinearDisjoint.linearIndependent_right'`:
  if `A` and `L` are linearly disjoint, then any `F`-linearly independent family on `L` remains
  linearly independent over `A`.

- `IntermediateField.LinearDisjoint.of_basis_right`:
  `IntermediateField.LinearDisjoint.of_basis_right'`:
  conversely, if there exists an `F`-basis of `L` which remains linearly independent over `A`, then
  `A` and `L` are linearly disjoint.

- `IntermediateField.LinearDisjoint.linearIndependent_mul`:
  `IntermediateField.LinearDisjoint.linearIndependent_mul'`:
  if `A` and `L` are linearly disjoint, then for any family of
  `F`-linearly independent elements `{ a_i }` of `A`, and any family of
  `F`-linearly independent elements `{ b_j }` of `L`, the family `{ a_i * b_j }` in `S` is
  also `F`-linearly independent.

- `IntermediateField.LinearDisjoint.of_basis_mul`:
  `IntermediateField.LinearDisjoint.of_basis_mul'`:
  conversely, if `{ a_i }` is an `F`-basis of `A`, if `{ b_j }` is an `F`-basis of `L`,
  such that the family `{ a_i * b_j }` in `E` is `F`-linearly independent,
  then `A` and `L` are linearly disjoint.

### Equivalent characterization by `IsDomain` or `IsField` of tensor product

The following results are related to the equivalent characterizations in
<https://mathoverflow.net/questions/8324>.

- `IntermediateField.LinearDisjoint.isDomain'`,
  `IntermediateField.LinearDisjoint.exists_field_of_isDomain`:
  if `A` and `B` are field extensions of `F`, then `A ⊗[F] B`
  is a domain if and only if there exists a field extension of `F` that `A` and `B`
  embed into with linearly disjoint images.

- `IntermediateField.LinearDisjoint.isField_of_forall`,
  `IntermediateField.LinearDisjoint.of_isField'`:
  if `A` and `B` are field extensions of `F`, then `A ⊗[F] B`
  is a field if and only if for any field extension of `F` that `A` and `B` embed into, their
  images are linearly disjoint.

- `Algebra.TensorProduct.isField_of_isAlgebraic`:
  if `E` and `K` are field extensions of `F`, one of them is algebraic, and
  `E ⊗[F] K` is a domain, then `E ⊗[F] K` is also a field.
  See `Algebra.TensorProduct.isAlgebraic_of_isField` for its converse (in an earlier file).

- `IntermediateField.LinearDisjoint.isField_of_isAlgebraic`,
  `IntermediateField.LinearDisjoint.isField_of_isAlgebraic'`:
  if `A` and `B` are field extensions of `F`, one of them is algebraic, such that they are linearly
  disjoint (more generally, if there exists a field extension of `F` that they embed into with
  linearly disjoint images), then `A ⊗[F] B` is a field.

### Other main results

- `IntermediateField.LinearDisjoint.symm`, `IntermediateField.linearDisjoint_comm`:
  linear disjointness is symmetric.

- `IntermediateField.LinearDisjoint.map`:
  linear disjointness is preserved by algebra homomorphism.

- `IntermediateField.LinearDisjoint.rank_sup`,
  `IntermediateField.LinearDisjoint.finrank_sup`:
  if `A` and `B` are linearly disjoint,
  then the rank of `A ⊔ B` is equal to the product of the rank of `A` and `B`.

- `IntermediateField.LinearDisjoint.of_finrank_sup`:
  conversely, if `A` and `B` are finite extensions,
  such that rank of `A ⊔ B` is equal to the product of the rank of `A` and `B`,
  then `A` and `B` are linearly disjoint.

- `IntermediateField.LinearDisjoint.of_finrank_coprime`:
  if the rank of `A` and `B` are coprime,
  then `A` and `B` are linearly disjoint.

- `IntermediateField.LinearDisjoint.inf_eq_bot`:
  if `A` and `B` are linearly disjoint, then they are disjoint.

- `IntermediateField.LinearDisjoint.algEquiv_of_isAlgebraic`:
  linear disjointness is preserved by isomorphisms, provided that one of the field is algebraic.

## Tags

linearly disjoint, linearly independent, tensor product

-/

open scoped TensorProduct

open Module IntermediateField

noncomputable section

universe u v w

namespace IntermediateField

variable {F : Type u} {E : Type v} [Field F] [Field E] [Algebra F E]

variable (A B : IntermediateField F E)

variable (L : Type w) [Field L] [Algebra F L] [Algebra L E] [IsScalarTower F L E]

/-- If `A` is an intermediate field of `E / F`, and `E / L / F` is a field extension tower,
then `A` and `L` are linearly disjoint, if they are linearly disjoint as subalgebras of `E`
(`Subalgebra.LinearDisjoint`). -/
protected abbrev LinearDisjoint : Prop :=
  A.toSubalgebra.LinearDisjoint (IsScalarTower.toAlgHom F L E).range

theorem linearDisjoint_iff :
    A.LinearDisjoint L ↔ A.toSubalgebra.LinearDisjoint (IsScalarTower.toAlgHom F L E).range :=
  Iff.rfl

variable {A B L}

/-- Two intermediate fields are linearly disjoint if and only if
they are linearly disjoint as subalgebras. -/
theorem linearDisjoint_iff' :
    A.LinearDisjoint B ↔ A.toSubalgebra.LinearDisjoint B.toSubalgebra := by
  rw [linearDisjoint_iff]
  congr!
  ext; simp

/-- Linear disjointness is symmetric. -/
theorem LinearDisjoint.symm (H : A.LinearDisjoint B) : B.LinearDisjoint A :=
  linearDisjoint_iff'.2 (linearDisjoint_iff'.1 H).symm

/-- Linear disjointness is symmetric. -/
theorem linearDisjoint_comm : A.LinearDisjoint B ↔ B.LinearDisjoint A :=
  ⟨LinearDisjoint.symm, LinearDisjoint.symm⟩

section

variable {L' : Type*} [Field L'] [Algebra F L'] [Algebra L' E] [IsScalarTower F L' E]

/-- Linear disjointness is symmetric. -/
theorem LinearDisjoint.symm' (H : (IsScalarTower.toAlgHom F L E).fieldRange.LinearDisjoint L') :
    (IsScalarTower.toAlgHom F L' E).fieldRange.LinearDisjoint L :=
  Subalgebra.LinearDisjoint.symm H

/-- Linear disjointness is symmetric. -/
theorem linearDisjoint_comm' :
    (IsScalarTower.toAlgHom F L E).fieldRange.LinearDisjoint L' ↔
    (IsScalarTower.toAlgHom F L' E).fieldRange.LinearDisjoint L :=
  ⟨LinearDisjoint.symm', LinearDisjoint.symm'⟩

end

namespace LinearDisjoint

/-- Linear disjointness of intermediate fields is preserved by algebra homomorphisms. -/
theorem map (H : A.LinearDisjoint B) {K : Type*} [Field K] [Algebra F K]
    (f : E →ₐ[F] K) : (A.map f).LinearDisjoint (B.map f) :=
  linearDisjoint_iff'.2 ((linearDisjoint_iff'.1 H).map f f.injective)

/-- Linear disjointness of an intermediate field with a tower of field embeddings is preserved by
algebra homomorphisms. -/
theorem map' (H : A.LinearDisjoint L) (K : Type*) [Field K] [Algebra F K] [Algebra L K]
    [IsScalarTower F L K] [Algebra E K] [IsScalarTower F E K] [IsScalarTower L E K] :
    (A.map (IsScalarTower.toAlgHom F E K)).LinearDisjoint L := by
  rw [linearDisjoint_iff] at H ⊢
  have := H.map (IsScalarTower.toAlgHom F E K) (RingHom.injective _)
  rw [← AlgHom.range_comp] at this
  convert this
  ext; exact IsScalarTower.algebraMap_apply L E K _

/-- Linear disjointness is preserved by algebra homomorphism. -/
theorem map'' {L' : Type*} [Field L'] [Algebra F L'] [Algebra L' E] [IsScalarTower F L' E]
    (H : (IsScalarTower.toAlgHom F L E).fieldRange.LinearDisjoint L')
    (K : Type*) [Field K] [Algebra F K] [Algebra L K] [IsScalarTower F L K]
    [Algebra L' K] [IsScalarTower F L' K] [Algebra E K] [IsScalarTower F E K]
    [IsScalarTower L E K] [IsScalarTower L' E K] :
    (IsScalarTower.toAlgHom F L K).fieldRange.LinearDisjoint L' := by
  rw [linearDisjoint_iff] at H ⊢
  have := H.map (IsScalarTower.toAlgHom F E K) (RingHom.injective _)
  simp_rw [AlgHom.fieldRange_toSubalgebra, ← AlgHom.range_comp] at this
  rw [AlgHom.fieldRange_toSubalgebra]
  convert this <;> (ext; exact IsScalarTower.algebraMap_apply _ E K _)

variable (A) in
theorem self_right : A.LinearDisjoint F := Subalgebra.LinearDisjoint.bot_right _

variable (A) in
theorem bot_right : A.LinearDisjoint (⊥ : IntermediateField F E) :=
  linearDisjoint_iff'.2 (Subalgebra.LinearDisjoint.bot_right _)

variable (F E L) in
theorem bot_left : (⊥ : IntermediateField F E).LinearDisjoint L :=
  Subalgebra.LinearDisjoint.bot_left _

/-- If `A` and `L` are linearly disjoint, then any `F`-linearly independent family on `A` remains
linearly independent over `L`. -/
theorem linearIndependent_left (H : A.LinearDisjoint L)
    {ι : Type*} {a : ι → A} (ha : LinearIndependent F a) : LinearIndependent L (A.val ∘ a) :=
  (Subalgebra.LinearDisjoint.linearIndependent_left_of_flat H ha).map_of_injective_injective
    (AlgEquiv.ofInjectiveField (IsScalarTower.toAlgHom F L E)) (AddMonoidHom.id E)
    (by simp) (by simp) (fun _ _ ↦ by simp_rw [Algebra.smul_def]; rfl)

/-- If there exists an `F`-basis of `A` which remains linearly independent over `L`, then
`A` and `L` are linearly disjoint. -/
theorem of_basis_left {ι : Type*} (a : Basis ι F A)
    (H : LinearIndependent L (A.val ∘ a)) : A.LinearDisjoint L :=
  Subalgebra.LinearDisjoint.of_basis_left _ _ a <| H.map_of_surjective_injective
    (AlgEquiv.ofInjectiveField (IsScalarTower.toAlgHom F L E)) (AddMonoidHom.id E)
    (AlgEquiv.surjective _) (by simp) (fun _ _ ↦ by simp_rw [Algebra.smul_def]; rfl)

/-- If `A` and `B` are linearly disjoint, then any `F`-linearly independent family on `B` remains
linearly independent over `A`. -/
theorem linearIndependent_right (H : A.LinearDisjoint B)
    {ι : Type*} {b : ι → B} (hb : LinearIndependent F b) : LinearIndependent A (B.val ∘ b) :=
  (linearDisjoint_iff'.1 H).linearIndependent_right_of_flat hb

/--
If `A` and `B` are linearly disjoint and such that `A.toSubalgebra ⊔ B.toSubalgebra = ⊤`,
then any `F`-basis of `B` is also an `A`-basis of `E`.
Note that the condition `A.toSubalgebra ⊔ B.toSubalgebra = ⊤` is equivalent to
`A ⊔ B = ⊤` in many cases, see `IntermediateField.sup_toSubalgebra_of_isAlgebraic_right` and similar
results.
-/
noncomputable def basisOfBasisRight (H : A.LinearDisjoint B)
    (H' : A.toSubalgebra ⊔ B.toSubalgebra = ⊤) {ι : Type*} (b : Basis ι F B) :
    Basis ι A E :=
  (linearDisjoint_iff'.mp H).basisOfBasisRight H' b

@[simp]
theorem basisOfBasisRight_apply (H : A.LinearDisjoint B) (H' : A.toSubalgebra ⊔ B.toSubalgebra = ⊤)
    {ι : Type*} (b : Basis ι F B) (i : ι) :
    H.basisOfBasisRight H' b i = algebraMap B E (b i) :=
  (linearDisjoint_iff'.mp H).algebraMap_basisOfBasisRight_apply H' b i

theorem algebraMap_basisOfBasisRight_repr_apply (H : A.LinearDisjoint B)
    (H' : A.toSubalgebra ⊔ B.toSubalgebra = ⊤) {ι : Type*} (b : Basis ι F B) (x : B) (i : ι) :
    algebraMap A E ((H.basisOfBasisRight H' b).repr x i) = algebraMap F E (b.repr x i) :=
  (linearDisjoint_iff'.mp H).algebraMap_basisOfBasisRight_repr_apply H' b x i

/--
If `A` and `B` are linearly disjoint and such that `A.toSubalgebra ⊔ B.toSubalgebra = ⊤`,
then any `F`-basis of `A` is also a `B`-basis of `E`.
Note that the condition `A.toSubalgebra ⊔ B.toSubalgebra = ⊤` is equivalent to
`A ⊔ B = ⊤` in many cases, see `IntermediateField.sup_toSubalgebra_of_isAlgebraic_right` and similar
results.
-/
noncomputable def basisOfBasisLeft (H : A.LinearDisjoint B)
    (H' : A.toSubalgebra ⊔ B.toSubalgebra = ⊤) {ι : Type*} (b : Basis ι F A) :
    Basis ι B E :=
  (linearDisjoint_iff'.mp H).basisOfBasisLeft H' b

@[simp]
theorem basisOfBasisLeft_apply (H : A.LinearDisjoint B) (H' : A.toSubalgebra ⊔ B.toSubalgebra = ⊤)
    {ι : Type*} (b : Basis ι F A) (i : ι) :
    H.basisOfBasisLeft H' b i = algebraMap A E (b i) :=
  (linearDisjoint_iff'.mp H).basisOfBasisLeft_apply H' b i

theorem basisOfBasisLeft_repr_apply (H : A.LinearDisjoint B)
    (H' : A.toSubalgebra ⊔ B.toSubalgebra = ⊤) {ι : Type*} (b : Basis ι F A) (x : A) (i : ι) :
    algebraMap B E ((H.basisOfBasisLeft H' b).repr x i) = algebraMap F E (b.repr x i) :=
  (linearDisjoint_iff'.mp H).basisOfBasisLeft_repr_apply H' b x i

/-- If there exists an `F`-basis of `B` which remains linearly independent over `A`, then
`A` and `B` are linearly disjoint. -/
theorem of_basis_right {ι : Type*} (b : Basis ι F B)
    (H : LinearIndependent A (B.val ∘ b)) : A.LinearDisjoint B :=
  linearDisjoint_iff'.2 (.of_basis_right _ _ b H)

/-- If `A` and `L` are linearly disjoint, then any `F`-linearly independent family on `L` remains
linearly independent over `A`. -/
theorem linearIndependent_right' (H : A.LinearDisjoint L) {ι : Type*} {b : ι → L}
    (hb : LinearIndependent F b) : LinearIndependent A (algebraMap L E ∘ b) := by
  apply Subalgebra.LinearDisjoint.linearIndependent_right_of_flat H <| hb.map' _
    (AlgEquiv.ofInjectiveField (IsScalarTower.toAlgHom F L E)).toLinearEquiv.ker

/-- If there exists an `F`-basis of `L` which remains linearly independent over `A`, then
`A` and `L` are linearly disjoint. -/
theorem of_basis_right' {ι : Type*} (b : Basis ι F L)
    (H : LinearIndependent A (algebraMap L E ∘ b)) : A.LinearDisjoint L :=
  Subalgebra.LinearDisjoint.of_basis_right _ _
    (b.map (AlgEquiv.ofInjectiveField (IsScalarTower.toAlgHom F L E)).toLinearEquiv) H

/-- If `A` and `B` are linearly disjoint, then for any `F`-linearly independent families
`{ u_i }`, `{ v_j }` of `A`, `B`, the products `{ u_i * v_j }`
are linearly independent over `F`. -/
theorem linearIndependent_mul (H : A.LinearDisjoint B) {κ ι : Type*} {a : κ → A} {b : ι → B}
    (ha : LinearIndependent F a) (hb : LinearIndependent F b) :
    LinearIndependent F fun (i : κ × ι) ↦ (a i.1).1 * (b i.2).1 :=
  (linearDisjoint_iff'.1 H).linearIndependent_mul_of_flat_left ha hb

/-- If `A` and `L` are linearly disjoint, then for any `F`-linearly independent families
`{ u_i }`, `{ v_j }` of `A`, `L`, the products `{ u_i * v_j }`
are linearly independent over `F`. -/
theorem linearIndependent_mul' (H : A.LinearDisjoint L) {κ ι : Type*} {a : κ → A} {b : ι → L}
    (ha : LinearIndependent F a) (hb : LinearIndependent F b) :
    LinearIndependent F fun (i : κ × ι) ↦ (a i.1).1 * algebraMap L E (b i.2) := by
  apply Subalgebra.LinearDisjoint.linearIndependent_mul_of_flat_left H ha <| hb.map' _
    (AlgEquiv.ofInjectiveField (IsScalarTower.toAlgHom F L E)).toLinearEquiv.ker

/-- If there are `F`-bases `{ u_i }`, `{ v_j }` of `A`, `B`, such that the products
`{ u_i * v_j }` are linearly independent over `F`, then `A` and `B` are linearly disjoint. -/
theorem of_basis_mul {κ ι : Type*} (a : Basis κ F A) (b : Basis ι F B)
    (H : LinearIndependent F fun (i : κ × ι) ↦ (a i.1).1 * (b i.2).1) : A.LinearDisjoint B :=
  linearDisjoint_iff'.2 (.of_basis_mul _ _ a b H)

/-- If there are `F`-bases `{ u_i }`, `{ v_j }` of `A`, `L`, such that the products
`{ u_i * v_j }` are linearly independent over `F`, then `A` and `L` are linearly disjoint. -/
theorem of_basis_mul' {κ ι : Type*} (a : Basis κ F A) (b : Basis ι F L)
    (H : LinearIndependent F fun (i : κ × ι) ↦ (a i.1).1 * algebraMap L E (b i.2)) :
    A.LinearDisjoint L :=
  Subalgebra.LinearDisjoint.of_basis_mul _ _ a
    (b.map (AlgEquiv.ofInjectiveField (IsScalarTower.toAlgHom F L E)).toLinearEquiv) H

theorem of_le_left {A' : IntermediateField F E} (H : A.LinearDisjoint L)
    (h : A' ≤ A) : A'.LinearDisjoint L :=
  Subalgebra.LinearDisjoint.of_le_left_of_flat H h

theorem of_le_right {B' : IntermediateField F E} (H : A.LinearDisjoint B)
    (h : B' ≤ B) : A.LinearDisjoint B' :=
  linearDisjoint_iff'.2 ((linearDisjoint_iff'.1 H).of_le_right_of_flat h)

/-- Similar to `IntermediateField.LinearDisjoint.of_le_right` but this is for abstract fields. -/
theorem of_le_right' (H : A.LinearDisjoint L) (L' : Type*) [Field L']
    [Algebra F L'] [Algebra L' L] [IsScalarTower F L' L]
    [Algebra L' E] [IsScalarTower F L' E] [IsScalarTower L' L E] : A.LinearDisjoint L' := by
  refine Subalgebra.LinearDisjoint.of_le_right_of_flat H ?_
  convert AlgHom.range_comp_le_range (IsScalarTower.toAlgHom F L' L) (IsScalarTower.toAlgHom F L E)
  ext; exact IsScalarTower.algebraMap_apply L' L E _

/-- If `A` and `B` are linearly disjoint, `A'` and `B'` are contained in `A` and `B`,
respectively, then `A'` and `B'` are also linearly disjoint. -/
theorem of_le {A' B' : IntermediateField F E} (H : A.LinearDisjoint B)
    (hA : A' ≤ A) (hB : B' ≤ B) : A'.LinearDisjoint B' :=
  H.of_le_left hA |>.of_le_right hB

/-- Similar to `IntermediateField.LinearDisjoint.of_le` but this is for abstract fields. -/
theorem of_le' {A' : IntermediateField F E} (H : A.LinearDisjoint L)
    (hA : A' ≤ A) (L' : Type*) [Field L']
    [Algebra F L'] [Algebra L' L] [IsScalarTower F L' L]
    [Algebra L' E] [IsScalarTower F L' E] [IsScalarTower L' L E] : A'.LinearDisjoint L' :=
  H.of_le_left hA |>.of_le_right' L'

/--
If `A` and `B` are linearly disjoint over `F`, then their intersection is equal to `F`.
This is actually an equivalence if `A/F` and `B/F` are finite dimensional, and `A/F` is Galois,
see `IntermediateField.LinearDisjoint.iff_inf_eq_bot`.
-/
theorem inf_eq_bot (H : A.LinearDisjoint B) :
    A ⊓ B = ⊥ := toSubalgebra_injective (linearDisjoint_iff'.1 H).inf_eq_bot

/-- If `A` and `A` itself are linearly disjoint over `F`, then it is equal to `F`. -/
theorem eq_bot_of_self (H : A.LinearDisjoint A) : A = ⊥ :=
  inf_idem A ▸ H.inf_eq_bot

/-- If `A` and `B` are linearly disjoint over `F`, then the
rank of `A ⊔ B` is equal to the product of that of `A` and `B`. -/
theorem rank_sup (H : A.LinearDisjoint B) :
    Module.rank F ↥(A ⊔ B) = Module.rank F A * Module.rank F B :=
  have h := le_sup_toSubalgebra A B
  (rank_sup_le A B).antisymm <|
    (linearDisjoint_iff'.1 H).rank_sup_of_free.ge.trans <|
      (Subalgebra.inclusion h).toLinearMap.rank_le_of_injective (Subalgebra.inclusion_injective h)

/-- If `A` and `B` are linearly disjoint over `F`, then the `Module.finrank` of
`A ⊔ B` is equal to the product of that of `A` and `B`. -/
theorem finrank_sup (H : A.LinearDisjoint B) : finrank F ↥(A ⊔ B) = finrank F A * finrank F B := by
  simpa only [map_mul] using congr(Cardinal.toNat $(H.rank_sup))

/-- If `A` and `B` are finite extensions of `F`,
such that rank of `A ⊔ B` is equal to the product of the rank of `A` and `B`,
then `A` and `B` are linearly disjoint. -/
theorem of_finrank_sup [FiniteDimensional F A] [FiniteDimensional F B]
    (H : finrank F ↥(A ⊔ B) = finrank F A * finrank F B) : A.LinearDisjoint B :=
  linearDisjoint_iff'.2 <| .of_finrank_sup_of_free (by rwa [← sup_toSubalgebra_of_left])

/-- If `A` and `B` are linearly disjoint over `F` and `A ⊔ B = E`, then the `Module.finrank` of
`E` over `A` is equal to the `Module.finrank` of `B` over `F`.
-/
theorem finrank_left_eq_finrank [Module.Finite F A] (h₁ : A.LinearDisjoint B) (h₂ : A ⊔ B = ⊤) :
    finrank A E = finrank F B := by
  have := h₁.finrank_sup
  rwa [h₂, finrank_top', ← finrank_mul_finrank F A E, mul_right_inj' finrank_pos.ne'] at this

/-- If `A` and `B` are linearly disjoint over `F` and `A ⊔ B = E`, then the `Module.finrank` of
`E` over `B` is equal to the `Module.finrank` of `A` over `F`.
-/
theorem finrank_right_eq_finrank [Module.Finite F B] (h₁ : A.LinearDisjoint B) (h₂ : A ⊔ B = ⊤) :
    finrank B E = finrank F A :=
  h₁.symm.finrank_left_eq_finrank (by rwa [sup_comm])

private theorem of_inf_eq_bot_aux [IsGalois F A] [FiniteDimensional F E] (h₁ : A ⊔ B = ⊤)
    (h₂ : A ⊓ B = ⊥) : A.LinearDisjoint B := by
  apply LinearDisjoint.of_finrank_sup
  rw [h₁, finrank_top', ← Module.finrank_mul_finrank F B E, mul_comm, mul_left_inj'
    Module.finrank_pos.ne']
  have : IsGalois B E := IsGalois.sup_right A B h₁
  rw [← IsGalois.card_aut_eq_finrank, ← IsGalois.card_aut_eq_finrank]
  exact Nat.card_congr <| Equiv.ofBijective (restrictRestrictAlgEquivMapHom _ _ _ _)
    ⟨restrictRestrictAlgEquivMapHom_injective _ _ h₁,
      restrictRestrictAlgEquivMapHom_surjective _ _ h₂⟩

/--
If `A` and `B` are finite extensions of `F`, with `A/F` Galois, such that `A ⊓ B = F`, then
`A` and `B` are linearly disjoint over `F`.
-/
theorem of_inf_eq_bot [IsGalois F A] [FiniteDimensional F A] [FiniteDimensional F B]
    (h : A ⊓ B = ⊥) : A.LinearDisjoint B := by
  let C : IntermediateField F E := A ⊔ B
  let A' : IntermediateField F C := A.restrict le_sup_left
  let B' : IntermediateField F C := B.restrict le_sup_right
  have hA : IntermediateField.map C.val A' = A := lift_restrict le_sup_left
  have hB : IntermediateField.map C.val B' = B := lift_restrict le_sup_right
  suffices A'.LinearDisjoint B' from hA ▸ hB ▸ LinearDisjoint.map this C.val
  have h₁ : A' ⊔ B' = ⊤ := by
<<<<<<< HEAD
    apply lift_injective
    simp_rw [lift_top, lift, IntermediateField.map_sup, hA, hB, C]
  have h₂ : A' ⊓ B' = ⊥ := by
    apply lift_injective
    simp [lift, map_inf, hA, hB, h]
=======
    rw [← lift_inj, lift_top, lift_sup, lift_restrict le_sup_left, lift_restrict le_sup_right]
  have h₂ : A' ⊓ B' = ⊥ := by
    rw [← lift_inj, lift_bot, lift_inf, lift_restrict le_sup_left, lift_restrict le_sup_right, h]
>>>>>>> 83d59d35
  have : IsGalois F A' := IsGalois.of_algEquiv <| restrict_algEquiv ..
  exact of_inf_eq_bot_aux h₁ h₂

@[simp]
theorem iff_inf_eq_bot [IsGalois F A] [FiniteDimensional F A] [FiniteDimensional F B] :
    A.LinearDisjoint B ↔ A ⊓ B = ⊥ :=
  ⟨fun h ↦ inf_eq_bot h, fun h ↦ of_inf_eq_bot h⟩

/-- If `A` and `L` are linearly disjoint over `F`, one of them is algebraic,
then `[L(A) : L] = [A : F]`. -/
theorem adjoin_rank_eq_rank_left_of_isAlgebraic (H : A.LinearDisjoint L)
    (halg : Algebra.IsAlgebraic F A ∨ Algebra.IsAlgebraic F L) :
    Module.rank L (adjoin L (A : Set E)) = Module.rank F A := by
  refine Eq.trans ?_ (Subalgebra.LinearDisjoint.adjoin_rank_eq_rank_left H)
  set L' := (IsScalarTower.toAlgHom F L E).range
  let i : L ≃ₐ[F] L' := AlgEquiv.ofInjectiveField (IsScalarTower.toAlgHom F L E)
  have heq : (adjoin L (A : Set E)).toSubalgebra.toSubsemiring =
      (Algebra.adjoin L' (A : Set E)).toSubsemiring := by
    rw [adjoin_toSubalgebra_of_isAlgebraic _ _ halg.symm, Algebra.adjoin_toSubsemiring,
      Algebra.adjoin_toSubsemiring]
    congr 2
    ext x
    simp only [Set.mem_range, Subtype.exists]
    exact ⟨fun ⟨y, h⟩ ↦ ⟨x, ⟨y, h⟩, rfl⟩, fun ⟨a, ⟨y, h1⟩, h2⟩ ↦ ⟨y, h1.trans h2⟩⟩
  refine rank_eq_of_equiv_equiv i (RingEquiv.subsemiringCongr heq).toAddEquiv
    i.bijective fun a ⟨x, hx⟩ ↦ ?_
  ext
  simp_rw [Algebra.smul_def]
  rfl

theorem adjoin_rank_eq_rank_left_of_isAlgebraic_left (H : A.LinearDisjoint L)
    [Algebra.IsAlgebraic F A] : Module.rank L (adjoin L (A : Set E)) = Module.rank F A :=
  H.adjoin_rank_eq_rank_left_of_isAlgebraic (.inl ‹_›)

theorem adjoin_rank_eq_rank_left_of_isAlgebraic_right (H : A.LinearDisjoint L)
    [Algebra.IsAlgebraic F L] : Module.rank L (adjoin L (A : Set E)) = Module.rank F A :=
  H.adjoin_rank_eq_rank_left_of_isAlgebraic (.inr ‹_›)

/-- If `A` and `L` are linearly disjoint over `F`, one of them is algebraic,
then `[L(A) : A] = [L : F]`. Note that in Lean `L(A)` is not naturally an `A`-algebra,
so this result is stated in a cumbersome way. -/
theorem lift_adjoin_rank_eq_lift_rank_right_of_isAlgebraic (H : A.LinearDisjoint L)
    (halg : Algebra.IsAlgebraic F A ∨ Algebra.IsAlgebraic F L) :
    Cardinal.lift.{w} (Module.rank A (extendScalars
      (show A ≤ (adjoin L (A : Set E)).restrictScalars F from subset_adjoin L (A : Set E)))) =
    Cardinal.lift.{v} (Module.rank F L) := by
  rw [(AlgEquiv.ofInjectiveField (IsScalarTower.toAlgHom F L E)).toLinearEquiv.lift_rank_eq,
    Cardinal.lift_inj, ← Subalgebra.LinearDisjoint.adjoin_rank_eq_rank_right H]
  set L' := (IsScalarTower.toAlgHom F L E).range
  have heq : (adjoin L (A : Set E)).toSubalgebra.toSubsemiring =
      (Algebra.adjoin A (L' : Set E)).toSubsemiring := by
    rw [adjoin_toSubalgebra_of_isAlgebraic _ _ halg.symm, Algebra.adjoin_toSubsemiring,
      Algebra.adjoin_toSubsemiring, Set.union_comm]
    congr 2
    ext x
    simp
  refine rank_eq_of_equiv_equiv (RingHom.id A) (RingEquiv.subsemiringCongr heq).toAddEquiv
    Function.bijective_id fun ⟨a, ha⟩ ⟨x, hx⟩ ↦ ?_
  ext
  simp_rw [Algebra.smul_def]
  rfl

theorem lift_adjoin_rank_eq_lift_rank_right_of_isAlgebraic_left (H : A.LinearDisjoint L)
    [Algebra.IsAlgebraic F A] :
    Cardinal.lift.{w} (Module.rank A (extendScalars
      (show A ≤ (adjoin L (A : Set E)).restrictScalars F from subset_adjoin L (A : Set E)))) =
    Cardinal.lift.{v} (Module.rank F L) :=
  H.lift_adjoin_rank_eq_lift_rank_right_of_isAlgebraic (.inl ‹_›)

theorem lift_adjoin_rank_eq_lift_rank_right_of_isAlgebraic_right (H : A.LinearDisjoint L)
    [Algebra.IsAlgebraic F L] :
    Cardinal.lift.{w} (Module.rank A (extendScalars
      (show A ≤ (adjoin L (A : Set E)).restrictScalars F from subset_adjoin L (A : Set E)))) =
    Cardinal.lift.{v} (Module.rank F L) :=
  H.lift_adjoin_rank_eq_lift_rank_right_of_isAlgebraic (.inr ‹_›)

/-- If `A` is an intermediate field of `E / F`, `L` is an abstract field between `E / F`,
such that they are linearly disjoint over `F`, and one of them is algebraic, then
`[L : F] * [E : L(A)] = [E : A]`. -/
theorem lift_rank_right_mul_lift_adjoin_rank_eq_of_isAlgebraic (H : A.LinearDisjoint L)
    (halg : Algebra.IsAlgebraic F A ∨ Algebra.IsAlgebraic F L) :
    Cardinal.lift.{v} (Module.rank F L) * Cardinal.lift.{w} (Module.rank (adjoin L (A : Set E)) E) =
      Cardinal.lift.{w} (Module.rank A E) := by
  rw [← H.lift_adjoin_rank_eq_lift_rank_right_of_isAlgebraic halg, ← Cardinal.lift_mul,
    Cardinal.lift_inj]
  exact rank_mul_rank A (extendScalars
    (show A ≤ (adjoin L (A : Set E)).restrictScalars F from subset_adjoin L (A : Set E))) E

theorem lift_rank_right_mul_lift_adjoin_rank_eq_of_isAlgebraic_left (H : A.LinearDisjoint L)
    [Algebra.IsAlgebraic F A] :
    Cardinal.lift.{v} (Module.rank F L) * Cardinal.lift.{w} (Module.rank (adjoin L (A : Set E)) E) =
      Cardinal.lift.{w} (Module.rank A E) :=
  H.lift_rank_right_mul_lift_adjoin_rank_eq_of_isAlgebraic (.inl ‹_›)

theorem lift_rank_right_mul_lift_adjoin_rank_eq_of_isAlgebraic_right (H : A.LinearDisjoint L)
    [Algebra.IsAlgebraic F L] :
    Cardinal.lift.{v} (Module.rank F L) * Cardinal.lift.{w} (Module.rank (adjoin L (A : Set E)) E) =
      Cardinal.lift.{w} (Module.rank A E) :=
  H.lift_rank_right_mul_lift_adjoin_rank_eq_of_isAlgebraic (.inr ‹_›)

section

variable {L : Type v} [Field L] [Algebra F L] [Algebra L E] [IsScalarTower F L E]

/-- The same-universe version of
`IntermediateField.LinearDisjoint.lift_adjoin_rank_eq_lift_rank_right_of_isAlgebraic`. -/
theorem adjoin_rank_eq_rank_right_of_isAlgebraic (H : A.LinearDisjoint L)
    (halg : Algebra.IsAlgebraic F A ∨ Algebra.IsAlgebraic F L) :
    Module.rank A (extendScalars (show A ≤ (adjoin L (A : Set E)).restrictScalars F from
      subset_adjoin L (A : Set E))) = Module.rank F L := by
  simpa only [Cardinal.lift_id] using H.lift_adjoin_rank_eq_lift_rank_right_of_isAlgebraic halg

theorem adjoin_rank_eq_rank_right_of_isAlgebraic_left (H : A.LinearDisjoint L)
    [Algebra.IsAlgebraic F A] :
    Module.rank A (extendScalars (show A ≤ (adjoin L (A : Set E)).restrictScalars F from
      subset_adjoin L (A : Set E))) = Module.rank F L :=
  H.adjoin_rank_eq_rank_right_of_isAlgebraic (.inl ‹_›)

theorem adjoin_rank_eq_rank_right_of_isAlgebraic_right (H : A.LinearDisjoint L)
    [Algebra.IsAlgebraic F L] :
    Module.rank A (extendScalars (show A ≤ (adjoin L (A : Set E)).restrictScalars F from
      subset_adjoin L (A : Set E))) = Module.rank F L :=
  H.adjoin_rank_eq_rank_right_of_isAlgebraic (.inr ‹_›)

/-- The same-universe version of
`IntermediateField.LinearDisjoint.lift_rank_right_mul_lift_adjoin_rank_eq_of_isAlgebraic`. -/
theorem rank_right_mul_adjoin_rank_eq_of_isAlgebraic (H : A.LinearDisjoint L)
    (halg : Algebra.IsAlgebraic F A ∨ Algebra.IsAlgebraic F L) :
    Module.rank F L * Module.rank (adjoin L (A : Set E)) E = Module.rank A E := by
  simpa only [Cardinal.lift_id] using H.lift_rank_right_mul_lift_adjoin_rank_eq_of_isAlgebraic halg

theorem rank_right_mul_adjoin_rank_eq_of_isAlgebraic_left (H : A.LinearDisjoint L)
    [Algebra.IsAlgebraic F A] :
    Module.rank F L * Module.rank (adjoin L (A : Set E)) E = Module.rank A E :=
  H.rank_right_mul_adjoin_rank_eq_of_isAlgebraic (.inl ‹_›)

theorem rank_right_mul_adjoin_rank_eq_of_isAlgebraic_right (H : A.LinearDisjoint L)
    [Algebra.IsAlgebraic F L] :
    Module.rank F L * Module.rank (adjoin L (A : Set E)) E = Module.rank A E :=
  H.rank_right_mul_adjoin_rank_eq_of_isAlgebraic (.inr ‹_›)

end

/-- If `A` and `L` have coprime degree over `F`, then they are linearly disjoint. -/
theorem of_finrank_coprime (H : (finrank F A).Coprime (finrank F L)) : A.LinearDisjoint L :=
  letI : Field (AlgHom.range (IsScalarTower.toAlgHom F L E)) :=
    inferInstanceAs <| Field (AlgHom.fieldRange (IsScalarTower.toAlgHom F L E))
  letI : Field A.toSubalgebra := inferInstanceAs <| Field A
  Subalgebra.LinearDisjoint.of_finrank_coprime_of_free <| by
    rwa [(AlgEquiv.ofInjectiveField (IsScalarTower.toAlgHom F L E)).toLinearEquiv.finrank_eq] at H

/-- If `A` and `L` are linearly disjoint over `F`, then `A ⊗[F] L` is a domain. -/
theorem isDomain (H : A.LinearDisjoint L) : IsDomain (A ⊗[F] L) :=
  have : IsDomain (A ⊗[F] _) := Subalgebra.LinearDisjoint.isDomain H
  (Algebra.TensorProduct.congr (AlgEquiv.refl : A ≃ₐ[F] A)
    (AlgEquiv.ofInjective (IsScalarTower.toAlgHom F L E) (RingHom.injective _))).toMulEquiv.isDomain

/-- If `A` and `B` are field extensions of `F`, there exists a field extension `E` of `F` that
`A` and `B` embed into with linearly disjoint images, then `A ⊗[F] B` is a domain. -/
theorem isDomain' {A B : Type*} [Field A] [Algebra F A] [Field B] [Algebra F B]
    {fa : A →ₐ[F] E} {fb : B →ₐ[F] E} (H : fa.fieldRange.LinearDisjoint fb.fieldRange) :
    IsDomain (A ⊗[F] B) := by
  simp_rw [linearDisjoint_iff', AlgHom.fieldRange_toSubalgebra] at H
  exact H.isDomain_of_injective fa.injective fb.injective

/-- If `A ⊗[F] L` is a field, then `A` and `L` are linearly disjoint over `F`. -/
theorem of_isField (H : IsField (A ⊗[F] L)) : A.LinearDisjoint L := by
  apply Subalgebra.LinearDisjoint.of_isField
  -- need these otherwise the `exact` will stuck at typeclass
  haveI : SMulCommClass F A A := SMulCommClass.of_commMonoid F A A
  haveI : SMulCommClass F A.toSubalgebra A.toSubalgebra := ‹SMulCommClass F A A›
  letI : Mul (A ⊗[F] L) := Algebra.TensorProduct.instMul
  letI : Mul (A.toSubalgebra ⊗[F] (IsScalarTower.toAlgHom F L E).range) :=
    Algebra.TensorProduct.instMul
  exact Algebra.TensorProduct.congr (AlgEquiv.refl : A ≃ₐ[F] A)
    (AlgEquiv.ofInjective (IsScalarTower.toAlgHom F L E) (RingHom.injective _))
      |>.symm.toMulEquiv.isField H

/-- If `A` and `B` are field extensions of `F`, such that `A ⊗[F] B` is a field, then for any
field extension of `F` that `A` and `B` embed into, their images are linearly disjoint. -/
theorem of_isField' {A : Type v} [Field A] {B : Type w} [Field B]
    [Algebra F A] [Algebra F B] (H : IsField (A ⊗[F] B))
    {K : Type*} [Field K] [Algebra F K] (fa : A →ₐ[F] K) (fb : B →ₐ[F] K) :
    fa.fieldRange.LinearDisjoint fb.fieldRange := by
  rw [linearDisjoint_iff']
  apply Subalgebra.LinearDisjoint.of_isField
  exact Algebra.TensorProduct.congr (AlgEquiv.ofInjective fa fa.injective)
    (AlgEquiv.ofInjective fb fb.injective) |>.symm.toMulEquiv.isField H

variable (F) in
/-- If `A` and `B` are field extensions of `F`, such that `A ⊗[F] B` is a domain, then there exists
a field extension of `F` that `A` and `B` embed into with linearly disjoint images. -/
theorem exists_field_of_isDomain (A : Type v) [Field A] (B : Type w) [Field B]
    [Algebra F A] [Algebra F B] [IsDomain (A ⊗[F] B)] :
    ∃ (K : Type (max v w)) (_ : Field K) (_ : Algebra F K) (fa : A →ₐ[F] K) (fb : B →ₐ[F] K),
    fa.fieldRange.LinearDisjoint fb.fieldRange :=
  have ⟨K, inst1, inst2, fa, fb, _, _, H⟩ :=
    Subalgebra.LinearDisjoint.exists_field_of_isDomain_of_injective F A B
      (RingHom.injective _) (RingHom.injective _)
  ⟨K, inst1, inst2, fa, fb, linearDisjoint_iff'.2 H⟩

variable (F) in
/-- If for any field extension `K` of `F` that `A` and `B` embed into, their images are
linearly disjoint, then `A ⊗[F] B` is a field. (In the proof we choose `K` to be the quotient
of `A ⊗[F] B` by a maximal ideal.) -/
theorem isField_of_forall (A : Type v) [Field A] (B : Type w) [Field B]
    [Algebra F A] [Algebra F B]
    (H : ∀ (K : Type (max v w)) [Field K] [Algebra F K],
      ∀ (fa : A →ₐ[F] K) (fb : B →ₐ[F] K), fa.fieldRange.LinearDisjoint fb.fieldRange) :
    IsField (A ⊗[F] B) := by
  obtain ⟨M, hM⟩ := Ideal.exists_maximal (A ⊗[F] B)
  apply not_imp_not.1 (Ring.ne_bot_of_isMaximal_of_not_isField hM)
  let K : Type (max v w) := A ⊗[F] B ⧸ M
  letI : Field K := Ideal.Quotient.field _
  let i := IsScalarTower.toAlgHom F (A ⊗[F] B) K
  let fa := i.comp (Algebra.TensorProduct.includeLeft : A →ₐ[F] _)
  let fb := i.comp (Algebra.TensorProduct.includeRight : B →ₐ[F] _)
  replace H := H K fa fb
  simp_rw [linearDisjoint_iff', AlgHom.fieldRange_toSubalgebra,
    Subalgebra.linearDisjoint_iff_injective] at H
  have hi : i = (fa.range.mulMap fb.range).comp (Algebra.TensorProduct.congr
      (AlgEquiv.ofInjective fa fa.injective) (AlgEquiv.ofInjective fb fb.injective)) := by
    ext <;> simp [fa, fb]
  replace H : Function.Injective i := by simpa only
    [hi, AlgHom.coe_comp, AlgHom.coe_coe, EquivLike.injective_comp, fa, this, K, fb]
  change Function.Injective (Ideal.Quotient.mk M) at H
  rwa [RingHom.injective_iff_ker_eq_bot, Ideal.mk_ker] at H

variable (F E) in
/-- If `E` and `K` are field extensions of `F`, one of them is algebraic, such that
`E ⊗[F] K` is a domain, then `E ⊗[F] K` is also a field. It is a corollary of
`Subalgebra.LinearDisjoint.exists_field_of_isDomain_of_injective` and
`IntermediateField.sup_toSubalgebra_of_isAlgebraic`.
See `Algebra.TensorProduct.isAlgebraic_of_isField` for its converse (in an earlier file). -/
theorem _root_.Algebra.TensorProduct.isField_of_isAlgebraic
    (K : Type*) [Field K] [Algebra F K] [IsDomain (E ⊗[F] K)]
    (halg : Algebra.IsAlgebraic F E ∨ Algebra.IsAlgebraic F K) : IsField (E ⊗[F] K) :=
  have ⟨L, _, _, fa, fb, hfa, hfb, H⟩ :=
    Subalgebra.LinearDisjoint.exists_field_of_isDomain_of_injective F E K
      (RingHom.injective _) (RingHom.injective _)
  let f : E ⊗[F] K ≃ₐ[F] ↥(fa.fieldRange ⊔ fb.fieldRange) :=
    Algebra.TensorProduct.congr (AlgEquiv.ofInjective fa hfa) (AlgEquiv.ofInjective fb hfb)
    |>.trans (Subalgebra.LinearDisjoint.mulMap H)
    |>.trans (Subalgebra.equivOfEq _ _
      (sup_toSubalgebra_of_isAlgebraic fa.fieldRange fb.fieldRange <| by
        rwa [(AlgEquiv.ofInjective fa hfa).isAlgebraic_iff,
          (AlgEquiv.ofInjective fb hfb).isAlgebraic_iff] at halg).symm)
  f.toMulEquiv.isField (Field.toIsField _)

/-- If `A` and `L` are linearly disjoint over `F` and one of them is algebraic,
then `A ⊗[F] L` is a field. -/
theorem isField_of_isAlgebraic (H : A.LinearDisjoint L)
    (halg : Algebra.IsAlgebraic F A ∨ Algebra.IsAlgebraic F L) : IsField (A ⊗[F] L) :=
  have := H.isDomain
  Algebra.TensorProduct.isField_of_isAlgebraic F A L halg

/-- If `A` and `B` are field extensions of `F`, one of them is algebraic, such that there exists a
field `E` that `A` and `B` embeds into with linearly disjoint images, then `A ⊗[F] B`
is a field. -/
theorem isField_of_isAlgebraic' {A B : Type*} [Field A] [Algebra F A] [Field B] [Algebra F B]
    {fa : A →ₐ[F] E} {fb : B →ₐ[F] E} (H : fa.fieldRange.LinearDisjoint fb.fieldRange)
    (halg : Algebra.IsAlgebraic F A ∨ Algebra.IsAlgebraic F B) : IsField (A ⊗[F] B) :=
  have := H.isDomain'
  Algebra.TensorProduct.isField_of_isAlgebraic F A B halg

/-- If `A` and `L` are linearly disjoint, one of them is algebraic, then for any `B` and `L'`
isomorphic to `A` and `L` respectively, `B` and `L'` are also linearly disjoint. -/
theorem algEquiv_of_isAlgebraic (H : A.LinearDisjoint L)
    {E' : Type*} [Field E'] [Algebra F E']
    (B : IntermediateField F E')
    (L' : Type*) [Field L'] [Algebra F L'] [Algebra L' E'] [IsScalarTower F L' E']
    (f1 : A ≃ₐ[F] B) (f2 : L ≃ₐ[F] L')
    (halg : Algebra.IsAlgebraic F A ∨ Algebra.IsAlgebraic F L) :
    B.LinearDisjoint L' :=
  .of_isField ((Algebra.TensorProduct.congr f1 f2).symm.toMulEquiv.isField
    (H.isField_of_isAlgebraic halg))

/--
If `A` and `B` are linearly disjoint, then `trace` and `algebraMap` commutes.
-/
theorem trace_algebraMap [FiniteDimensional F E] (h₁ : A.LinearDisjoint B) (h₂ : A ⊔ B = ⊤)
    (x : B) :
    Algebra.trace A E (algebraMap B E x) = algebraMap F A (Algebra.trace F B x) := by
  rw [linearDisjoint_iff'] at h₁
  refine h₁.trace_algebraMap ?_ x
  simpa [sup_toSubalgebra_of_isAlgebraic_right] using congr_arg toSubalgebra h₂

/--
If `A` and `B` are linearly disjoint, then `norm` and `algebraMap` commutes.
-/
theorem norm_algebraMap [FiniteDimensional F E] (h₁ : A.LinearDisjoint B) (h₂ : A ⊔ B = ⊤)
    (x : B) :
    Algebra.norm A (algebraMap B E x) = algebraMap F A (Algebra.norm F x) := by
  rw [linearDisjoint_iff'] at h₁
  refine h₁.norm_algebraMap ?_  x
  simpa [sup_toSubalgebra_of_isAlgebraic_right] using congr_arg toSubalgebra h₂

end LinearDisjoint

end IntermediateField<|MERGE_RESOLUTION|>--- conflicted
+++ resolved
@@ -454,17 +454,9 @@
   have hB : IntermediateField.map C.val B' = B := lift_restrict le_sup_right
   suffices A'.LinearDisjoint B' from hA ▸ hB ▸ LinearDisjoint.map this C.val
   have h₁ : A' ⊔ B' = ⊤ := by
-<<<<<<< HEAD
-    apply lift_injective
-    simp_rw [lift_top, lift, IntermediateField.map_sup, hA, hB, C]
-  have h₂ : A' ⊓ B' = ⊥ := by
-    apply lift_injective
-    simp [lift, map_inf, hA, hB, h]
-=======
     rw [← lift_inj, lift_top, lift_sup, lift_restrict le_sup_left, lift_restrict le_sup_right]
   have h₂ : A' ⊓ B' = ⊥ := by
     rw [← lift_inj, lift_bot, lift_inf, lift_restrict le_sup_left, lift_restrict le_sup_right, h]
->>>>>>> 83d59d35
   have : IsGalois F A' := IsGalois.of_algEquiv <| restrict_algEquiv ..
   exact of_inf_eq_bot_aux h₁ h₂
 
