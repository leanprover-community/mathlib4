--- conflicted
+++ resolved
@@ -1095,11 +1095,7 @@
           intro x
           obtain ⟨y, hy⟩ := this (Subtype.mem x)
           exact ⟨y, Subtype.ext hy⟩
-<<<<<<< HEAD
-        refine Subfield.closure_le.mpr (Set.union_subset (fun x hx ↦ ?_) ?_)
-=======
         refine Subfield.closure_le.mpr (Set.union_subset (fun x hx => ?_) ?_)
->>>>>>> 52b851a9
         · obtain ⟨y, hy⟩ := hx
           refine ⟨y, ?_⟩
           -- This used to be `rw`, but we need `erw` after leanprover/lean4#2644
