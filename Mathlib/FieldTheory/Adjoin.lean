/-
Copyright (c) 2020 Thomas Browning, Patrick Lutz. All rights reserved.
Released under Apache 2.0 license as described in the file LICENSE.
Authors: Thomas Browning, Patrick Lutz
-/
import Mathlib.FieldTheory.IntermediateField
import Mathlib.FieldTheory.Separable
import Mathlib.FieldTheory.SplittingField.IsSplittingField
import Mathlib.RingTheory.TensorProduct.Basic

#align_import field_theory.adjoin from "leanprover-community/mathlib"@"df76f43357840485b9d04ed5dee5ab115d420e87"

/-!
# Adjoining Elements to Fields

In this file we introduce the notion of adjoining elements to fields.
This isn't quite the same as adjoining elements to rings.
For example, `Algebra.adjoin K {x}` might not include `x⁻¹`.

## Main results

- `adjoin_adjoin_left`: adjoining S and then T is the same as adjoining `S ∪ T`.
- `bot_eq_top_of_rank_adjoin_eq_one`: if `F⟮x⟯` has dimension `1` over `F` for every `x`
  in `E` then `F = E`

## Notation

 - `F⟮α⟯`: adjoin a single element `α` to `F` (in scope `IntermediateField`).
-/

set_option autoImplicit true


open FiniteDimensional Polynomial

open scoped Classical Polynomial

namespace IntermediateField

section AdjoinDef

variable (F : Type*) [Field F] {E : Type*} [Field E] [Algebra F E] (S : Set E)

-- Porting note: not adding `neg_mem'` causes an error.
/-- `adjoin F S` extends a field `F` by adjoining a set `S ⊆ E`. -/
def adjoin : IntermediateField F E :=
  { Subfield.closure (Set.range (algebraMap F E) ∪ S) with
    algebraMap_mem' := fun x => Subfield.subset_closure (Or.inl (Set.mem_range_self x)) }
#align intermediate_field.adjoin IntermediateField.adjoin

variable {S}

theorem mem_adjoin_iff (x : E) :
    x ∈ adjoin F S ↔ ∃ r s : MvPolynomial S F,
      x = MvPolynomial.aeval Subtype.val r / MvPolynomial.aeval Subtype.val s := by
  simp only [adjoin, mem_mk, Subring.mem_toSubsemiring, Subfield.mem_toSubring,
    Subfield.mem_closure_iff, ← Algebra.adjoin_eq_ring_closure, Subalgebra.mem_toSubring,
    Algebra.adjoin_eq_range, AlgHom.mem_range, exists_exists_eq_and]
  tauto

theorem mem_adjoin_simple_iff {α : E} (x : E) :
    x ∈ adjoin F {α} ↔ ∃ r s : F[X], x = aeval α r / aeval α s := by
  simp only [adjoin, mem_mk, Subring.mem_toSubsemiring, Subfield.mem_toSubring,
    Subfield.mem_closure_iff, ← Algebra.adjoin_eq_ring_closure, Subalgebra.mem_toSubring,
    Algebra.adjoin_singleton_eq_range_aeval, AlgHom.mem_range, exists_exists_eq_and]
  tauto

end AdjoinDef

section Lattice

variable {F : Type*} [Field F] {E : Type*} [Field E] [Algebra F E]

@[simp]
theorem adjoin_le_iff {S : Set E} {T : IntermediateField F E} : adjoin F S ≤ T ↔ S ≤ T :=
  ⟨fun H => le_trans (le_trans (Set.subset_union_right _ _) Subfield.subset_closure) H, fun H =>
    (@Subfield.closure_le E _ (Set.range (algebraMap F E) ∪ S) T.toSubfield).mpr
      (Set.union_subset (IntermediateField.set_range_subset T) H)⟩
#align intermediate_field.adjoin_le_iff IntermediateField.adjoin_le_iff

theorem gc : GaloisConnection (adjoin F : Set E → IntermediateField F E)
    (fun (x : IntermediateField F E) => (x : Set E)) := fun _ _ =>
  adjoin_le_iff
#align intermediate_field.gc IntermediateField.gc

/-- Galois insertion between `adjoin` and `coe`. -/
def gi : GaloisInsertion (adjoin F : Set E → IntermediateField F E)
    (fun (x : IntermediateField F E) => (x : Set E)) where
  choice s hs := (adjoin F s).copy s <| le_antisymm (gc.le_u_l s) hs
  gc := IntermediateField.gc
  le_l_u S := (IntermediateField.gc (S : Set E) (adjoin F S)).1 <| le_rfl
  choice_eq _ _ := copy_eq _ _ _
#align intermediate_field.gi IntermediateField.gi

instance : CompleteLattice (IntermediateField F E) where
  __ := GaloisInsertion.liftCompleteLattice IntermediateField.gi
  bot :=
    { toSubalgebra := ⊥
      inv_mem' := by rintro x ⟨r, rfl⟩; exact ⟨r⁻¹, map_inv₀ _ _⟩ }
  bot_le x := (bot_le : ⊥ ≤ x.toSubalgebra)

instance : Inhabited (IntermediateField F E) :=
  ⟨⊤⟩

instance : Unique (IntermediateField F F) :=
  { inferInstanceAs (Inhabited (IntermediateField F F)) with
    uniq := fun _ ↦ toSubalgebra_injective <| Subsingleton.elim _ _ }

theorem coe_bot : ↑(⊥ : IntermediateField F E) = Set.range (algebraMap F E) := rfl
#align intermediate_field.coe_bot IntermediateField.coe_bot

theorem mem_bot {x : E} : x ∈ (⊥ : IntermediateField F E) ↔ x ∈ Set.range (algebraMap F E) :=
  Iff.rfl
#align intermediate_field.mem_bot IntermediateField.mem_bot

@[simp]
theorem bot_toSubalgebra : (⊥ : IntermediateField F E).toSubalgebra = ⊥ := rfl
#align intermediate_field.bot_to_subalgebra IntermediateField.bot_toSubalgebra

@[simp]
theorem coe_top : ↑(⊤ : IntermediateField F E) = (Set.univ : Set E) :=
  rfl
#align intermediate_field.coe_top IntermediateField.coe_top

@[simp]
theorem mem_top {x : E} : x ∈ (⊤ : IntermediateField F E) :=
  trivial
#align intermediate_field.mem_top IntermediateField.mem_top

@[simp]
theorem top_toSubalgebra : (⊤ : IntermediateField F E).toSubalgebra = ⊤ :=
  rfl
#align intermediate_field.top_to_subalgebra IntermediateField.top_toSubalgebra

@[simp]
theorem top_toSubfield : (⊤ : IntermediateField F E).toSubfield = ⊤ :=
  rfl
#align intermediate_field.top_to_subfield IntermediateField.top_toSubfield

@[simp, norm_cast]
theorem coe_inf (S T : IntermediateField F E) : (↑(S ⊓ T) : Set E) = (S : Set E) ∩ T :=
  rfl
#align intermediate_field.coe_inf IntermediateField.coe_inf

@[simp]
theorem mem_inf {S T : IntermediateField F E} {x : E} : x ∈ S ⊓ T ↔ x ∈ S ∧ x ∈ T :=
  Iff.rfl
#align intermediate_field.mem_inf IntermediateField.mem_inf

@[simp]
theorem inf_toSubalgebra (S T : IntermediateField F E) :
    (S ⊓ T).toSubalgebra = S.toSubalgebra ⊓ T.toSubalgebra :=
  rfl
#align intermediate_field.inf_to_subalgebra IntermediateField.inf_toSubalgebra

@[simp]
theorem inf_toSubfield (S T : IntermediateField F E) :
    (S ⊓ T).toSubfield = S.toSubfield ⊓ T.toSubfield :=
  rfl
#align intermediate_field.inf_to_subfield IntermediateField.inf_toSubfield

@[simp, norm_cast]
theorem coe_sInf (S : Set (IntermediateField F E)) : (↑(sInf S) : Set E) =
    sInf ((fun (x : IntermediateField F E) => (x : Set E)) '' S) :=
  rfl
#align intermediate_field.coe_Inf IntermediateField.coe_sInf

@[simp]
theorem sInf_toSubalgebra (S : Set (IntermediateField F E)) :
    (sInf S).toSubalgebra = sInf (toSubalgebra '' S) :=
  SetLike.coe_injective <| by simp [Set.sUnion_image]
#align intermediate_field.Inf_to_subalgebra IntermediateField.sInf_toSubalgebra

@[simp]
theorem sInf_toSubfield (S : Set (IntermediateField F E)) :
    (sInf S).toSubfield = sInf (toSubfield '' S) :=
  SetLike.coe_injective <| by simp [Set.sUnion_image]
#align intermediate_field.Inf_to_subfield IntermediateField.sInf_toSubfield

@[simp, norm_cast]
theorem coe_iInf {ι : Sort*} (S : ι → IntermediateField F E) : (↑(iInf S) : Set E) = ⋂ i, S i := by
  simp [iInf]
#align intermediate_field.coe_infi IntermediateField.coe_iInf

@[simp]
theorem iInf_toSubalgebra {ι : Sort*} (S : ι → IntermediateField F E) :
    (iInf S).toSubalgebra = ⨅ i, (S i).toSubalgebra :=
  SetLike.coe_injective <| by simp [iInf]
#align intermediate_field.infi_to_subalgebra IntermediateField.iInf_toSubalgebra

@[simp]
theorem iInf_toSubfield {ι : Sort*} (S : ι → IntermediateField F E) :
    (iInf S).toSubfield = ⨅ i, (S i).toSubfield :=
  SetLike.coe_injective <| by simp [iInf]
#align intermediate_field.infi_to_subfield IntermediateField.iInf_toSubfield

/-- Construct an algebra isomorphism from an equality of intermediate fields -/
@[simps! apply]
def equivOfEq {S T : IntermediateField F E} (h : S = T) : S ≃ₐ[F] T :=
  Subalgebra.equivOfEq _ _ (congr_arg toSubalgebra h)
#align intermediate_field.equiv_of_eq IntermediateField.equivOfEq

@[simp]
theorem equivOfEq_symm {S T : IntermediateField F E} (h : S = T) :
    (equivOfEq h).symm = equivOfEq h.symm :=
  rfl
#align intermediate_field.equiv_of_eq_symm IntermediateField.equivOfEq_symm

@[simp]
theorem equivOfEq_rfl (S : IntermediateField F E) : equivOfEq (rfl : S = S) = AlgEquiv.refl := by
  ext; rfl
#align intermediate_field.equiv_of_eq_rfl IntermediateField.equivOfEq_rfl

@[simp]
theorem equivOfEq_trans {S T U : IntermediateField F E} (hST : S = T) (hTU : T = U) :
    (equivOfEq hST).trans (equivOfEq hTU) = equivOfEq (hST.trans hTU) :=
  rfl
#align intermediate_field.equiv_of_eq_trans IntermediateField.equivOfEq_trans

variable (F E)

/-- The bottom intermediate_field is isomorphic to the field. -/
noncomputable def botEquiv : (⊥ : IntermediateField F E) ≃ₐ[F] F :=
  (Subalgebra.equivOfEq _ _ bot_toSubalgebra).trans (Algebra.botEquiv F E)
#align intermediate_field.bot_equiv IntermediateField.botEquiv

variable {F E}

-- Porting note: this was tagged `simp`.
theorem botEquiv_def (x : F) : botEquiv F E (algebraMap F (⊥ : IntermediateField F E) x) = x :=
  by simp
#align intermediate_field.bot_equiv_def IntermediateField.botEquiv_def

@[simp]
theorem botEquiv_symm (x : F) : (botEquiv F E).symm x = algebraMap F _ x :=
  rfl
#align intermediate_field.bot_equiv_symm IntermediateField.botEquiv_symm

noncomputable instance algebraOverBot : Algebra (⊥ : IntermediateField F E) F :=
  (IntermediateField.botEquiv F E).toAlgHom.toRingHom.toAlgebra
#align intermediate_field.algebra_over_bot IntermediateField.algebraOverBot

theorem coe_algebraMap_over_bot :
    (algebraMap (⊥ : IntermediateField F E) F : (⊥ : IntermediateField F E) → F) =
      IntermediateField.botEquiv F E :=
  rfl
#align intermediate_field.coe_algebra_map_over_bot IntermediateField.coe_algebraMap_over_bot

instance isScalarTower_over_bot : IsScalarTower (⊥ : IntermediateField F E) F E :=
  IsScalarTower.of_algebraMap_eq
    (by
      intro x
      obtain ⟨y, rfl⟩ := (botEquiv F E).symm.surjective x
      rw [coe_algebraMap_over_bot, (botEquiv F E).apply_symm_apply, botEquiv_symm,
        IsScalarTower.algebraMap_apply F (⊥ : IntermediateField F E) E])
#align intermediate_field.is_scalar_tower_over_bot IntermediateField.isScalarTower_over_bot

/-- The top `IntermediateField` is isomorphic to the field.

This is the intermediate field version of `Subalgebra.topEquiv`. -/
@[simps!]
def topEquiv : (⊤ : IntermediateField F E) ≃ₐ[F] E :=
  (Subalgebra.equivOfEq _ _ top_toSubalgebra).trans Subalgebra.topEquiv
#align intermediate_field.top_equiv IntermediateField.topEquiv

-- Porting note: this theorem is now generated by the `@[simps!]` above.
#align intermediate_field.top_equiv_symm_apply_coe IntermediateField.topEquiv_symm_apply_coe

@[simp]
theorem restrictScalars_bot_eq_self (K : IntermediateField F E) :
    (⊥ : IntermediateField K E).restrictScalars _ = K :=
  SetLike.coe_injective Subtype.range_coe
#align intermediate_field.restrict_scalars_bot_eq_self IntermediateField.restrictScalars_bot_eq_self

@[simp]
theorem restrictScalars_top {K : Type*} [Field K] [Algebra K E] [Algebra K F]
    [IsScalarTower K F E] : (⊤ : IntermediateField F E).restrictScalars K = ⊤ :=
  rfl
#align intermediate_field.restrict_scalars_top IntermediateField.restrictScalars_top

variable {K : Type*} [Field K] [Algebra F K]

@[simp]
theorem map_bot (f : E →ₐ[F] K) :
    IntermediateField.map f ⊥ = ⊥ :=
  toSubalgebra_injective <| Algebra.map_bot _

theorem map_sup (s t : IntermediateField F E) (f : E →ₐ[F] K) : (s ⊔ t).map f = s.map f ⊔ t.map f :=
  (gc_map_comap f).l_sup

theorem map_iSup {ι : Sort*} (f : E →ₐ[F] K) (s : ι → IntermediateField F E) :
    (iSup s).map f = ⨆ i, (s i).map f :=
  (gc_map_comap f).l_iSup

theorem _root_.AlgHom.fieldRange_eq_map (f : E →ₐ[F] K) :
    f.fieldRange = IntermediateField.map f ⊤ :=
  SetLike.ext' Set.image_univ.symm
#align alg_hom.field_range_eq_map AlgHom.fieldRange_eq_map

theorem _root_.AlgHom.map_fieldRange {L : Type*} [Field L] [Algebra F L]
    (f : E →ₐ[F] K) (g : K →ₐ[F] L) : f.fieldRange.map g = (g.comp f).fieldRange :=
  SetLike.ext' (Set.range_comp g f).symm
#align alg_hom.map_field_range AlgHom.map_fieldRange

theorem _root_.AlgHom.fieldRange_eq_top {f : E →ₐ[F] K} :
    f.fieldRange = ⊤ ↔ Function.Surjective f :=
  SetLike.ext'_iff.trans Set.range_iff_surjective
#align alg_hom.field_range_eq_top AlgHom.fieldRange_eq_top

@[simp]
theorem _root_.AlgEquiv.fieldRange_eq_top (f : E ≃ₐ[F] K) :
    (f : E →ₐ[F] K).fieldRange = ⊤ :=
  AlgHom.fieldRange_eq_top.mpr f.surjective
#align alg_equiv.field_range_eq_top AlgEquiv.fieldRange_eq_top

end Lattice

section equivMap

variable {F : Type*} [Field F] {E : Type*} [Field E] [Algebra F E]
  {K : Type*} [Field K] [Algebra F K] (L : IntermediateField F E) (f : E →ₐ[F] K)

theorem fieldRange_comp_val : (f.comp L.val).fieldRange = L.map f := toSubalgebra_injective <| by
  rw [toSubalgebra_map, AlgHom.fieldRange_toSubalgebra, AlgHom.range_comp, range_val]

/-- An intermediate field is isomorphic to its image under an `AlgHom`
(which is automatically injective) -/
noncomputable def equivMap : L ≃ₐ[F] L.map f :=
  (AlgEquiv.ofInjective _ (f.comp L.val).injective).trans (equivOfEq (fieldRange_comp_val L f))

@[simp]
theorem coe_equivMap_apply (x : L) : ↑(equivMap L f x) = f x := rfl

end equivMap

section AdjoinDef

variable (F : Type*) [Field F] {E : Type*} [Field E] [Algebra F E] (S : Set E)

theorem adjoin_eq_range_algebraMap_adjoin :
    (adjoin F S : Set E) = Set.range (algebraMap (adjoin F S) E) :=
  Subtype.range_coe.symm
#align intermediate_field.adjoin_eq_range_algebra_map_adjoin IntermediateField.adjoin_eq_range_algebraMap_adjoin

theorem adjoin.algebraMap_mem (x : F) : algebraMap F E x ∈ adjoin F S :=
  IntermediateField.algebraMap_mem (adjoin F S) x
#align intermediate_field.adjoin.algebra_map_mem IntermediateField.adjoin.algebraMap_mem

theorem adjoin.range_algebraMap_subset : Set.range (algebraMap F E) ⊆ adjoin F S := by
  intro x hx
  cases' hx with f hf
  rw [← hf]
  exact adjoin.algebraMap_mem F S f
#align intermediate_field.adjoin.range_algebra_map_subset IntermediateField.adjoin.range_algebraMap_subset

instance adjoin.fieldCoe : CoeTC F (adjoin F S) where
  coe x := ⟨algebraMap F E x, adjoin.algebraMap_mem F S x⟩
#align intermediate_field.adjoin.field_coe IntermediateField.adjoin.fieldCoe

theorem subset_adjoin : S ⊆ adjoin F S := fun _ hx => Subfield.subset_closure (Or.inr hx)
#align intermediate_field.subset_adjoin IntermediateField.subset_adjoin

instance adjoin.setCoe : CoeTC S (adjoin F S) where coe x := ⟨x, subset_adjoin F S (Subtype.mem x)⟩
#align intermediate_field.adjoin.set_coe IntermediateField.adjoin.setCoe

@[mono]
theorem adjoin.mono (T : Set E) (h : S ⊆ T) : adjoin F S ≤ adjoin F T :=
  GaloisConnection.monotone_l gc h
#align intermediate_field.adjoin.mono IntermediateField.adjoin.mono

theorem adjoin_contains_field_as_subfield (F : Subfield E) : (F : Set E) ⊆ adjoin F S := fun x hx =>
  adjoin.algebraMap_mem F S ⟨x, hx⟩
#align intermediate_field.adjoin_contains_field_as_subfield IntermediateField.adjoin_contains_field_as_subfield

theorem subset_adjoin_of_subset_left {F : Subfield E} {T : Set E} (HT : T ⊆ F) : T ⊆ adjoin F S :=
  fun x hx => (adjoin F S).algebraMap_mem ⟨x, HT hx⟩
#align intermediate_field.subset_adjoin_of_subset_left IntermediateField.subset_adjoin_of_subset_left

theorem subset_adjoin_of_subset_right {T : Set E} (H : T ⊆ S) : T ⊆ adjoin F S := fun _ hx =>
  subset_adjoin F S (H hx)
#align intermediate_field.subset_adjoin_of_subset_right IntermediateField.subset_adjoin_of_subset_right

@[simp]
theorem adjoin_empty (F E : Type*) [Field F] [Field E] [Algebra F E] : adjoin F (∅ : Set E) = ⊥ :=
  eq_bot_iff.mpr (adjoin_le_iff.mpr (Set.empty_subset _))
#align intermediate_field.adjoin_empty IntermediateField.adjoin_empty

@[simp]
theorem adjoin_univ (F E : Type*) [Field F] [Field E] [Algebra F E] :
    adjoin F (Set.univ : Set E) = ⊤ :=
  eq_top_iff.mpr <| subset_adjoin _ _
#align intermediate_field.adjoin_univ IntermediateField.adjoin_univ

/-- If `K` is a field with `F ⊆ K` and `S ⊆ K` then `adjoin F S ≤ K`. -/
theorem adjoin_le_subfield {K : Subfield E} (HF : Set.range (algebraMap F E) ⊆ K) (HS : S ⊆ K) :
    (adjoin F S).toSubfield ≤ K := by
  apply Subfield.closure_le.mpr
  rw [Set.union_subset_iff]
  exact ⟨HF, HS⟩
#align intermediate_field.adjoin_le_subfield IntermediateField.adjoin_le_subfield

theorem adjoin_subset_adjoin_iff {F' : Type*} [Field F'] [Algebra F' E] {S S' : Set E} :
    (adjoin F S : Set E) ⊆ adjoin F' S' ↔
      Set.range (algebraMap F E) ⊆ adjoin F' S' ∧ S ⊆ adjoin F' S' :=
  ⟨fun h => ⟨(adjoin.range_algebraMap_subset _ _).trans h,
    (subset_adjoin _ _).trans h⟩, fun ⟨hF, hS⟩ =>
      (Subfield.closure_le (t := (adjoin F' S').toSubfield)).mpr (Set.union_subset hF hS)⟩
#align intermediate_field.adjoin_subset_adjoin_iff IntermediateField.adjoin_subset_adjoin_iff

/-- `F[S][T] = F[S ∪ T]` -/
theorem adjoin_adjoin_left (T : Set E) :
    (adjoin (adjoin F S) T).restrictScalars _ = adjoin F (S ∪ T) := by
  rw [SetLike.ext'_iff]
  change (↑(adjoin (adjoin F S) T) : Set E) = _
  apply Set.eq_of_subset_of_subset <;> rw [adjoin_subset_adjoin_iff] <;> constructor
  · rintro _ ⟨⟨x, hx⟩, rfl⟩; exact adjoin.mono _ _ _ (Set.subset_union_left _ _) hx
  · exact subset_adjoin_of_subset_right _ _ (Set.subset_union_right _ _)
-- Porting note: orginal proof times out
  · rintro x ⟨f, rfl⟩
    refine' Subfield.subset_closure _
    left
    exact ⟨f, rfl⟩
-- Porting note: orginal proof times out
  · refine' Set.union_subset (fun x hx => Subfield.subset_closure _)
      (fun x hx => Subfield.subset_closure _)
    · left
      refine' ⟨⟨x, Subfield.subset_closure _⟩, rfl⟩
      right
      exact hx
    · right
      exact hx
#align intermediate_field.adjoin_adjoin_left IntermediateField.adjoin_adjoin_left

@[simp]
theorem adjoin_insert_adjoin (x : E) :
    adjoin F (insert x (adjoin F S : Set E)) = adjoin F (insert x S) :=
  le_antisymm
    (adjoin_le_iff.mpr
      (Set.insert_subset_iff.mpr
        ⟨subset_adjoin _ _ (Set.mem_insert _ _),
          adjoin_le_iff.mpr (subset_adjoin_of_subset_right _ _ (Set.subset_insert _ _))⟩))
    (adjoin.mono _ _ _ (Set.insert_subset_insert (subset_adjoin _ _)))
#align intermediate_field.adjoin_insert_adjoin IntermediateField.adjoin_insert_adjoin

/-- `F[S][T] = F[T][S]` -/
theorem adjoin_adjoin_comm (T : Set E) :
    (adjoin (adjoin F S) T).restrictScalars F = (adjoin (adjoin F T) S).restrictScalars F := by
  rw [adjoin_adjoin_left, adjoin_adjoin_left, Set.union_comm]
#align intermediate_field.adjoin_adjoin_comm IntermediateField.adjoin_adjoin_comm

theorem adjoin_map {E' : Type*} [Field E'] [Algebra F E'] (f : E →ₐ[F] E') :
    (adjoin F S).map f = adjoin F (f '' S) := by
  ext x
  show
    x ∈ (Subfield.closure (Set.range (algebraMap F E) ∪ S)).map (f : E →+* E') ↔
      x ∈ Subfield.closure (Set.range (algebraMap F E') ∪ f '' S)
  rw [RingHom.map_field_closure, Set.image_union, ← Set.range_comp, ← RingHom.coe_comp,
    f.comp_algebraMap]
  rfl
#align intermediate_field.adjoin_map IntermediateField.adjoin_map

@[simp]
theorem lift_adjoin (K : IntermediateField F E) (S : Set K) :
    lift (adjoin F S) = adjoin F (Subtype.val '' S) :=
  adjoin_map _ _ _

theorem lift_adjoin_simple (K : IntermediateField F E) (α : K) :
    lift (adjoin F {α}) = adjoin F {α.1} := by
  simp only [lift_adjoin, Set.image_singleton]

@[simp]
theorem lift_bot (K : IntermediateField F E) :
    lift (F := K) ⊥ = ⊥ := map_bot _

@[simp]
theorem lift_top (K : IntermediateField F E) :
    lift (F := K) ⊤ = K := by rw [lift, ← AlgHom.fieldRange_eq_map, fieldRange_val]

@[simp]
theorem adjoin_self (K : IntermediateField F E) :
    adjoin F K = K := le_antisymm (adjoin_le_iff.2 fun _ ↦ id) (subset_adjoin F _)

theorem restrictScalars_adjoin (K : IntermediateField F E) (S : Set E) :
    restrictScalars F (adjoin K S) = adjoin F (K ∪ S) := by
  rw [← adjoin_self _ K, adjoin_adjoin_left, adjoin_self _ K]

variable {F} in
theorem extendScalars_adjoin {K : IntermediateField F E} {S : Set E} (h : K ≤ adjoin F S) :
    extendScalars h = adjoin K S := restrictScalars_injective F <| by
  rw [extendScalars_restrictScalars, restrictScalars_adjoin]
  exact le_antisymm (adjoin.mono F S _ <| Set.subset_union_right _ S) <| adjoin_le_iff.2 <|
    Set.union_subset h (subset_adjoin F S)

variable {F} in
/-- If `E / L / F` and `E / L' / F` are two field extension towers, `L ≃ₐ[F] L'` is an isomorphism
compatible with `E / L` and `E / L'`, then for any subset `S` of `E`, `L(S)` and `L'(S)` are
equal as intermediate fields of `E / F`. -/
theorem restrictScalars_adjoin_of_algEquiv
    {L L' : Type*} [Field L] [Field L']
    [Algebra F L] [Algebra L E] [Algebra F L'] [Algebra L' E]
    [IsScalarTower F L E] [IsScalarTower F L' E] (i : L ≃ₐ[F] L')
    (hi : algebraMap L E = (algebraMap L' E) ∘ i) (S : Set E) :
    (adjoin L S).restrictScalars F = (adjoin L' S).restrictScalars F := by
  apply_fun toSubfield using (fun K K' h ↦ by
    ext x; change x ∈ K.toSubfield ↔ x ∈ K'.toSubfield; rw [h])
  change Subfield.closure _ = Subfield.closure _
  congr
  ext x
  exact ⟨fun ⟨y, h⟩ ↦ ⟨i y, by rw [← h, hi]; rfl⟩,
    fun ⟨y, h⟩ ↦ ⟨i.symm y, by rw [← h, hi, Function.comp_apply, AlgEquiv.apply_symm_apply]⟩⟩

theorem algebra_adjoin_le_adjoin : Algebra.adjoin F S ≤ (adjoin F S).toSubalgebra :=
  Algebra.adjoin_le (subset_adjoin _ _)
#align intermediate_field.algebra_adjoin_le_adjoin IntermediateField.algebra_adjoin_le_adjoin

theorem adjoin_eq_algebra_adjoin (inv_mem : ∀ x ∈ Algebra.adjoin F S, x⁻¹ ∈ Algebra.adjoin F S) :
    (adjoin F S).toSubalgebra = Algebra.adjoin F S :=
  le_antisymm
    (show adjoin F S ≤
        { Algebra.adjoin F S with
          inv_mem' := inv_mem }
      from adjoin_le_iff.mpr Algebra.subset_adjoin)
    (algebra_adjoin_le_adjoin _ _)
#align intermediate_field.adjoin_eq_algebra_adjoin IntermediateField.adjoin_eq_algebra_adjoin

theorem eq_adjoin_of_eq_algebra_adjoin (K : IntermediateField F E)
    (h : K.toSubalgebra = Algebra.adjoin F S) : K = adjoin F S := by
  apply toSubalgebra_injective
  rw [h]
  refine' (adjoin_eq_algebra_adjoin F _ _).symm
  intro x
  convert K.inv_mem (x := x) <;> rw [← h] <;> rfl
#align intermediate_field.eq_adjoin_of_eq_algebra_adjoin IntermediateField.eq_adjoin_of_eq_algebra_adjoin

theorem adjoin_eq_top_of_algebra (hS : Algebra.adjoin F S = ⊤) : adjoin F S = ⊤ :=
  top_le_iff.mp (hS.symm.trans_le <| algebra_adjoin_le_adjoin F S)

@[elab_as_elim]
theorem adjoin_induction {s : Set E} {p : E → Prop} {x} (h : x ∈ adjoin F s) (mem : ∀ x ∈ s, p x)
    (algebraMap : ∀ x, p (algebraMap F E x)) (add : ∀ x y, p x → p y → p (x + y))
    (neg : ∀ x, p x → p (-x)) (inv : ∀ x, p x → p x⁻¹) (mul : ∀ x y, p x → p y → p (x * y)) :
    p x :=
  Subfield.closure_induction h
    (fun x hx => Or.casesOn hx (fun ⟨x, hx⟩ => hx ▸ algebraMap x) (mem x))
    ((_root_.algebraMap F E).map_one ▸ algebraMap 1) add neg inv mul
#align intermediate_field.adjoin_induction IntermediateField.adjoin_induction

/- Porting note (kmill): this notation is replacing the typeclass-based one I had previously
written, and it gives true `{x₁, x₂, ..., xₙ}` sets in the `adjoin` term. -/

open Lean in
/-- Supporting function for the `F⟮x₁,x₂,...,xₙ⟯` adjunction notation. -/
private partial def mkInsertTerm [Monad m] [MonadQuotation m] (xs : TSyntaxArray `term) : m Term :=
  run 0
where
  run (i : Nat) : m Term := do
    if i + 1 == xs.size then
      ``(singleton $(xs[i]!))
    else if i < xs.size then
      ``(insert $(xs[i]!) $(← run (i + 1)))
    else
      ``(EmptyCollection.emptyCollection)

/-- If `x₁ x₂ ... xₙ : E` then `F⟮x₁,x₂,...,xₙ⟯` is the `IntermediateField F E`
generated by these elements. -/
scoped macro:max K:term "⟮" xs:term,* "⟯" : term => do ``(adjoin $K $(← mkInsertTerm xs.getElems))

open Lean PrettyPrinter.Delaborator SubExpr in
@[delab app.IntermediateField.adjoin]
partial def delabAdjoinNotation : Delab := whenPPOption getPPNotation do
  let e ← getExpr
  guard <| e.isAppOfArity ``adjoin 6
  let F ← withNaryArg 0 delab
  let xs ← withNaryArg 5 delabInsertArray
  `($F⟮$(xs.toArray),*⟯)
where
  delabInsertArray : DelabM (List Term) := do
    let e ← getExpr
    if e.isAppOfArity ``EmptyCollection.emptyCollection 2 then
      return []
    else if e.isAppOfArity ``singleton 4 then
      let x ← withNaryArg 3 delab
      return [x]
    else if e.isAppOfArity ``insert 5 then
      let x ← withNaryArg 3 delab
      let xs ← withNaryArg 4 delabInsertArray
      return x :: xs
    else failure

section AdjoinSimple

variable (α : E)

-- Porting note: in all the theorems below, mathport translated `F⟮α⟯` into `F⟮⟯`.
theorem mem_adjoin_simple_self : α ∈ F⟮α⟯ :=
  subset_adjoin F {α} (Set.mem_singleton α)
#align intermediate_field.mem_adjoin_simple_self IntermediateField.mem_adjoin_simple_self

/-- generator of `F⟮α⟯` -/
def AdjoinSimple.gen : F⟮α⟯ :=
  ⟨α, mem_adjoin_simple_self F α⟩
#align intermediate_field.adjoin_simple.gen IntermediateField.AdjoinSimple.gen

@[simp]
theorem AdjoinSimple.coe_gen : (AdjoinSimple.gen F α : E) = α :=
  rfl

theorem AdjoinSimple.algebraMap_gen : algebraMap F⟮α⟯ E (AdjoinSimple.gen F α) = α :=
  rfl
#align intermediate_field.adjoin_simple.algebra_map_gen IntermediateField.AdjoinSimple.algebraMap_gen

@[simp]
theorem AdjoinSimple.isIntegral_gen : IsIntegral F (AdjoinSimple.gen F α) ↔ IsIntegral F α := by
  conv_rhs => rw [← AdjoinSimple.algebraMap_gen F α]
  rw [isIntegral_algebraMap_iff (algebraMap F⟮α⟯ E).injective]
#align intermediate_field.adjoin_simple.is_integral_gen IntermediateField.AdjoinSimple.isIntegral_gen

theorem adjoin_simple_adjoin_simple (β : E) : F⟮α⟯⟮β⟯.restrictScalars F = F⟮α, β⟯ :=
  adjoin_adjoin_left _ _ _
#align intermediate_field.adjoin_simple_adjoin_simple IntermediateField.adjoin_simple_adjoin_simple

theorem adjoin_simple_comm (β : E) : F⟮α⟯⟮β⟯.restrictScalars F = F⟮β⟯⟮α⟯.restrictScalars F :=
  adjoin_adjoin_comm _ _ _
#align intermediate_field.adjoin_simple_comm IntermediateField.adjoin_simple_comm

variable {F} {α}

theorem adjoin_algebraic_toSubalgebra {S : Set E} (hS : ∀ x ∈ S, IsAlgebraic F x) :
    (IntermediateField.adjoin F S).toSubalgebra = Algebra.adjoin F S := by
  simp only [isAlgebraic_iff_isIntegral] at hS
  have : Algebra.IsIntegral F (Algebra.adjoin F S) := by
    rwa [← le_integralClosure_iff_isIntegral, Algebra.adjoin_le_iff]
  have := isField_of_isIntegral_of_isField' this (Field.toIsField F)
  rw [← ((Algebra.adjoin F S).toIntermediateField' this).eq_adjoin_of_eq_algebra_adjoin F S] <;> rfl
#align intermediate_field.adjoin_algebraic_to_subalgebra IntermediateField.adjoin_algebraic_toSubalgebra

theorem adjoin_simple_toSubalgebra_of_integral (hα : IsIntegral F α) :
    F⟮α⟯.toSubalgebra = Algebra.adjoin F {α} := by
  apply adjoin_algebraic_toSubalgebra
  rintro x (rfl : x = α)
  rwa [isAlgebraic_iff_isIntegral]
#align intermediate_field.adjoin_simple_to_subalgebra_of_integral IntermediateField.adjoin_simple_toSubalgebra_of_integral

/-- Characterize `IsSplittingField` with `IntermediateField.adjoin` instead of `Algebra.adjoin`. -/
theorem _root_.isSplittingField_iff_intermediateField {p : F[X]} :
    p.IsSplittingField F E ↔ p.Splits (algebraMap F E) ∧ adjoin F (p.rootSet E) = ⊤ := by
  rw [← toSubalgebra_injective.eq_iff,
      adjoin_algebraic_toSubalgebra fun _ ↦ isAlgebraic_of_mem_rootSet]
  exact ⟨fun ⟨spl, adj⟩ ↦ ⟨spl, adj⟩, fun ⟨spl, adj⟩ ↦ ⟨spl, adj⟩⟩

-- Note: p.Splits (algebraMap F E) also works
theorem isSplittingField_iff {p : F[X]} {K : IntermediateField F E} :
    p.IsSplittingField F K ↔ p.Splits (algebraMap F K) ∧ K = adjoin F (p.rootSet E) := by
  suffices _ → (Algebra.adjoin F (p.rootSet K) = ⊤ ↔ K = adjoin F (p.rootSet E)) by
    exact ⟨fun h ↦ ⟨h.1, (this h.1).mp h.2⟩, fun h ↦ ⟨h.1, (this h.1).mpr h.2⟩⟩
  rw [← toSubalgebra_injective.eq_iff,
      adjoin_algebraic_toSubalgebra fun x ↦ isAlgebraic_of_mem_rootSet]
  refine fun hp ↦ (adjoin_rootSet_eq_range hp K.val).symm.trans ?_
  rw [← K.range_val, eq_comm]
#align intermediate_field.is_splitting_field_iff IntermediateField.isSplittingField_iff

theorem adjoin_rootSet_isSplittingField {p : F[X]} (hp : p.Splits (algebraMap F E)) :
    p.IsSplittingField F (adjoin F (p.rootSet E)) :=
  isSplittingField_iff.mpr ⟨splits_of_splits hp fun _ hx ↦ subset_adjoin F (p.rootSet E) hx, rfl⟩
#align intermediate_field.adjoin_root_set_is_splitting_field IntermediateField.adjoin_rootSet_isSplittingField

open scoped BigOperators

section Supremum

variable {K L : Type*} [Field K] [Field L] [Algebra K L] (E1 E2 : IntermediateField K L)

theorem le_sup_toSubalgebra : E1.toSubalgebra ⊔ E2.toSubalgebra ≤ (E1 ⊔ E2).toSubalgebra :=
  sup_le (show E1 ≤ E1 ⊔ E2 from le_sup_left) (show E2 ≤ E1 ⊔ E2 from le_sup_right)
#align intermediate_field.le_sup_to_subalgebra IntermediateField.le_sup_toSubalgebra

theorem sup_toSubalgebra_of_isAlgebraic_right (halg : Algebra.IsAlgebraic K E2) :
    (E1 ⊔ E2).toSubalgebra = E1.toSubalgebra ⊔ E2.toSubalgebra := by
  have : (adjoin E1 (E2 : Set L)).toSubalgebra = _ := adjoin_algebraic_toSubalgebra fun x h ↦
    IsAlgebraic.tower_top E1 (isAlgebraic_iff.1 (halg ⟨x, h⟩))
  apply_fun Subalgebra.restrictScalars K at this
  erw [← restrictScalars_toSubalgebra, restrictScalars_adjoin,
    Algebra.restrictScalars_adjoin] at this
  exact this

theorem sup_toSubalgebra_of_isAlgebraic_left (halg : Algebra.IsAlgebraic K E1) :
    (E1 ⊔ E2).toSubalgebra = E1.toSubalgebra ⊔ E2.toSubalgebra := by
  have := sup_toSubalgebra_of_isAlgebraic_right E2 E1 halg
  rwa [sup_comm (a := E1), sup_comm (a := E1.toSubalgebra)]

/-- The compositum of two intermediate fields is equal to the compositum of them
as subalgebras, if one of them is algebraic over the base field. -/
theorem sup_toSubalgebra_of_isAlgebraic
    (halg : Algebra.IsAlgebraic K E1 ∨ Algebra.IsAlgebraic K E2) :
    (E1 ⊔ E2).toSubalgebra = E1.toSubalgebra ⊔ E2.toSubalgebra :=
  halg.elim (sup_toSubalgebra_of_isAlgebraic_left E1 E2)
    (sup_toSubalgebra_of_isAlgebraic_right E1 E2)

theorem sup_toSubalgebra_of_left [FiniteDimensional K E1] :
    (E1 ⊔ E2).toSubalgebra = E1.toSubalgebra ⊔ E2.toSubalgebra :=
  sup_toSubalgebra_of_isAlgebraic_left E1 E2 (Algebra.IsAlgebraic.of_finite K _)
#align intermediate_field.sup_to_subalgebra IntermediateField.sup_toSubalgebra_of_left

@[deprecated] alias sup_toSubalgebra := sup_toSubalgebra_of_left

theorem sup_toSubalgebra_of_right [FiniteDimensional K E2] :
    (E1 ⊔ E2).toSubalgebra = E1.toSubalgebra ⊔ E2.toSubalgebra :=
  sup_toSubalgebra_of_isAlgebraic_right E1 E2 (Algebra.IsAlgebraic.of_finite K _)

instance finiteDimensional_sup [FiniteDimensional K E1] [FiniteDimensional K E2] :
    FiniteDimensional K (E1 ⊔ E2 : IntermediateField K L) := by
  let g := Algebra.TensorProduct.productMap E1.val E2.val
  suffices g.range = (E1 ⊔ E2).toSubalgebra by
    have h : FiniteDimensional K (Subalgebra.toSubmodule g.range) :=
      g.toLinearMap.finiteDimensional_range
    rwa [this] at h
  rw [Algebra.TensorProduct.productMap_range, E1.range_val, E2.range_val, sup_toSubalgebra_of_left]
#align intermediate_field.finite_dimensional_sup IntermediateField.finiteDimensional_sup

variable {ι : Type*} {t : ι → IntermediateField K L}

theorem coe_iSup_of_directed [Nonempty ι] (dir : Directed (· ≤ ·) t) :
    ↑(iSup t) = ⋃ i, (t i : Set L) :=
  let M : IntermediateField K L :=
    { __ := Subalgebra.copy _ _ (Subalgebra.coe_iSup_of_directed dir).symm
      inv_mem' := fun _ hx ↦ have ⟨i, hi⟩ := Set.mem_iUnion.mp hx
        Set.mem_iUnion.mpr ⟨i, (t i).inv_mem hi⟩ }
  have : iSup t = M := le_antisymm
    (iSup_le fun i ↦ le_iSup (fun i ↦ (t i : Set L)) i) (Set.iUnion_subset fun _ ↦ le_iSup t _)
  this.symm ▸ rfl

theorem toSubalgebra_iSup_of_directed (dir : Directed (· ≤ ·) t) :
    (iSup t).toSubalgebra = ⨆ i, (t i).toSubalgebra := by
  cases isEmpty_or_nonempty ι
  · simp_rw [iSup_of_empty, bot_toSubalgebra]
  · exact SetLike.ext' ((coe_iSup_of_directed dir).trans (Subalgebra.coe_iSup_of_directed dir).symm)

instance finiteDimensional_iSup_of_finite [h : Finite ι] [∀ i, FiniteDimensional K (t i)] :
    FiniteDimensional K (⨆ i, t i : IntermediateField K L) := by
  rw [← iSup_univ]
  let P : Set ι → Prop := fun s => FiniteDimensional K (⨆ i ∈ s, t i : IntermediateField K L)
  change P Set.univ
  apply Set.Finite.induction_on
  all_goals dsimp only [P]
  · exact Set.finite_univ
  · rw [iSup_emptyset]
    exact (botEquiv K L).symm.toLinearEquiv.finiteDimensional
  · intro _ s _ _ hs
    rw [iSup_insert]
    exact IntermediateField.finiteDimensional_sup _ _
#align intermediate_field.finite_dimensional_supr_of_finite IntermediateField.finiteDimensional_iSup_of_finite

instance finiteDimensional_iSup_of_finset
    /- Porting note: changed `h` from `∀ i ∈ s, FiniteDimensional K (t i)` because this caused an
      error. See `finiteDimensional_iSup_of_finset'` for a stronger version, that was the one
      used in mathlib3. -/
    {s : Finset ι} [∀ i, FiniteDimensional K (t i)] :
    FiniteDimensional K (⨆ i ∈ s, t i : IntermediateField K L) :=
  iSup_subtype'' s t ▸ IntermediateField.finiteDimensional_iSup_of_finite
#align intermediate_field.finite_dimensional_supr_of_finset IntermediateField.finiteDimensional_iSup_of_finset

theorem finiteDimensional_iSup_of_finset'
<<<<<<< HEAD
    /-Porting note: this was the mathlib3 version. Using `[h : ...]`, as in mathlib3, causes the
    error "invalid parametric local instance". -/
=======
    /- Porting note: this was the mathlib3 version. Using `[h : ...]`, as in mathlib3, causes the
    error "invalid parametric local instance".-/
>>>>>>> 562a9a45
    {s : Finset ι} (h : ∀ i ∈ s, FiniteDimensional K (t i)) :
    FiniteDimensional K (⨆ i ∈ s, t i : IntermediateField K L) :=
  have := Subtype.forall'.mp h
  iSup_subtype'' s t ▸ IntermediateField.finiteDimensional_iSup_of_finite

/-- A compositum of splitting fields is a splitting field -/
theorem isSplittingField_iSup {p : ι → K[X]}
    {s : Finset ι} (h0 : ∏ i in s, p i ≠ 0) (h : ∀ i ∈ s, (p i).IsSplittingField K (t i)) :
    (∏ i in s, p i).IsSplittingField K (⨆ i ∈ s, t i : IntermediateField K L) := by
  let F : IntermediateField K L := ⨆ i ∈ s, t i
  have hF : ∀ i ∈ s, t i ≤ F := fun i hi ↦ le_iSup_of_le i (le_iSup (fun _ ↦ t i) hi)
  simp only [isSplittingField_iff] at h ⊢
  refine'
    ⟨splits_prod (algebraMap K F) fun i hi ↦
        splits_comp_of_splits (algebraMap K (t i)) (inclusion (hF i hi)).toRingHom
          (h i hi).1,
      _⟩
  simp only [rootSet_prod p s h0, ← Set.iSup_eq_iUnion, (@gc K _ L _ _).l_iSup₂]
  exact iSup_congr fun i ↦ iSup_congr fun hi ↦ (h i hi).2
#align intermediate_field.is_splitting_field_supr IntermediateField.isSplittingField_iSup

end Supremum

section Tower

variable (E)
variable {K : Type*} [Field K] [Algebra F K] [Algebra E K] [IsScalarTower F E K]

/-- If `K / E / F` is a field extension tower, `L` is an intermediate field of `K / F`, such that
either `E / F` or `L / F` is algebraic, then `E(L) = E[L]`. -/
theorem adjoin_toSubalgebra_of_isAlgebraic (L : IntermediateField F K)
    (halg : Algebra.IsAlgebraic F E ∨ Algebra.IsAlgebraic F L) :
    (adjoin E (L : Set K)).toSubalgebra = Algebra.adjoin E (L : Set K) := by
  let i := IsScalarTower.toAlgHom F E K
  let E' := i.fieldRange
  let i' : E ≃ₐ[F] E' := AlgEquiv.ofInjectiveField i
  have hi : algebraMap E K = (algebraMap E' K) ∘ i' := by ext x; rfl
  apply_fun _ using Subalgebra.restrictScalars_injective F
  erw [← restrictScalars_toSubalgebra, restrictScalars_adjoin_of_algEquiv i' hi,
    Algebra.restrictScalars_adjoin_of_algEquiv i' hi, restrictScalars_adjoin,
    Algebra.restrictScalars_adjoin]
  exact E'.sup_toSubalgebra_of_isAlgebraic L (halg.imp i'.isAlgebraic id)

theorem adjoin_toSubalgebra_of_isAlgebraic_left (L : IntermediateField F K)
    (halg : Algebra.IsAlgebraic F E) :
    (adjoin E (L : Set K)).toSubalgebra = Algebra.adjoin E (L : Set K) :=
  adjoin_toSubalgebra_of_isAlgebraic E L (Or.inl halg)

theorem adjoin_toSubalgebra_of_isAlgebraic_right (L : IntermediateField F K)
    (halg : Algebra.IsAlgebraic F L) :
    (adjoin E (L : Set K)).toSubalgebra = Algebra.adjoin E (L : Set K) :=
  adjoin_toSubalgebra_of_isAlgebraic E L (Or.inr halg)

/-- If `K / E / F` is a field extension tower, `L` is an intermediate field of `K / F`, such that
either `E / F` or `L / F` is algebraic, then `[E(L) : E] ≤ [L : F]`. A corollary of
`Subalgebra.adjoin_rank_le` since in this case `E(L) = E[L]`. -/
theorem adjoin_rank_le_of_isAlgebraic (L : IntermediateField F K)
    (halg : Algebra.IsAlgebraic F E ∨ Algebra.IsAlgebraic F L) :
    Module.rank E (adjoin E (L : Set K)) ≤ Module.rank F L := by
  have h : (adjoin E (L.toSubalgebra : Set K)).toSubalgebra =
      Algebra.adjoin E (L.toSubalgebra : Set K) :=
    L.adjoin_toSubalgebra_of_isAlgebraic E halg
  have := L.toSubalgebra.adjoin_rank_le E
  rwa [(Subalgebra.equivOfEq _ _ h).symm.toLinearEquiv.rank_eq] at this

theorem adjoin_rank_le_of_isAlgebraic_left (L : IntermediateField F K)
    (halg : Algebra.IsAlgebraic F E) :
    Module.rank E (adjoin E (L : Set K)) ≤ Module.rank F L :=
  adjoin_rank_le_of_isAlgebraic E L (Or.inl halg)

theorem adjoin_rank_le_of_isAlgebraic_right (L : IntermediateField F K)
    (halg : Algebra.IsAlgebraic F L) :
    Module.rank E (adjoin E (L : Set K)) ≤ Module.rank F L :=
  adjoin_rank_le_of_isAlgebraic E L (Or.inr halg)

end Tower

open Set CompleteLattice

/- Porting note: this was tagged `simp`, but the LHS can be simplified now that the notation
has been improved. -/
theorem adjoin_simple_le_iff {K : IntermediateField F E} : F⟮α⟯ ≤ K ↔ α ∈ K := by simp
#align intermediate_field.adjoin_simple_le_iff IntermediateField.adjoin_simple_le_iff

theorem biSup_adjoin_simple : ⨆ x ∈ S, F⟮x⟯ = adjoin F S := by
  rw [← iSup_subtype'', ← gc.l_iSup, iSup_subtype'']; congr; exact S.biUnion_of_singleton

/-- Adjoining a single element is compact in the lattice of intermediate fields. -/
theorem adjoin_simple_isCompactElement (x : E) : IsCompactElement F⟮x⟯ := by
  simp_rw [isCompactElement_iff_le_of_directed_sSup_le,
    adjoin_simple_le_iff, sSup_eq_iSup', ← exists_prop]
  intro s hne hs hx
  have := hne.to_subtype
  rwa [← SetLike.mem_coe, coe_iSup_of_directed hs.directed_val, mem_iUnion, Subtype.exists] at hx
#align intermediate_field.adjoin_simple_is_compact_element IntermediateField.adjoin_simple_isCompactElement

-- Porting note: original proof times out.
/-- Adjoining a finite subset is compact in the lattice of intermediate fields. -/
theorem adjoin_finset_isCompactElement (S : Finset E) :
    IsCompactElement (adjoin F S : IntermediateField F E) := by
  rw [← biSup_adjoin_simple]
  simp_rw [Finset.mem_coe, ← Finset.sup_eq_iSup]
  exact isCompactElement_finsetSup S fun x _ => adjoin_simple_isCompactElement x
#align intermediate_field.adjoin_finset_is_compact_element IntermediateField.adjoin_finset_isCompactElement

/-- Adjoining a finite subset is compact in the lattice of intermediate fields. -/
theorem adjoin_finite_isCompactElement {S : Set E} (h : S.Finite) : IsCompactElement (adjoin F S) :=
  Finite.coe_toFinset h ▸ adjoin_finset_isCompactElement h.toFinset
#align intermediate_field.adjoin_finite_is_compact_element IntermediateField.adjoin_finite_isCompactElement

/-- The lattice of intermediate fields is compactly generated. -/
instance : IsCompactlyGenerated (IntermediateField F E) :=
  ⟨fun s =>
    ⟨(fun x => F⟮x⟯) '' s,
      ⟨by rintro t ⟨x, _, rfl⟩; exact adjoin_simple_isCompactElement x,
        sSup_image.trans <| (biSup_adjoin_simple _).trans <|
          le_antisymm (adjoin_le_iff.mpr le_rfl) <| subset_adjoin F (s : Set E)⟩⟩⟩

theorem exists_finset_of_mem_iSup {ι : Type*} {f : ι → IntermediateField F E} {x : E}
    (hx : x ∈ ⨆ i, f i) : ∃ s : Finset ι, x ∈ ⨆ i ∈ s, f i := by
  have := (adjoin_simple_isCompactElement x).exists_finset_of_le_iSup (IntermediateField F E) f
  simp only [adjoin_simple_le_iff] at this
  exact this hx
#align intermediate_field.exists_finset_of_mem_supr IntermediateField.exists_finset_of_mem_iSup

theorem exists_finset_of_mem_supr' {ι : Type*} {f : ι → IntermediateField F E} {x : E}
    (hx : x ∈ ⨆ i, f i) : ∃ s : Finset (Σ i, f i), x ∈ ⨆ i ∈ s, F⟮(i.2 : E)⟯ := by
-- Porting note: writing `fun i x h => ...` does not work.
  refine exists_finset_of_mem_iSup (SetLike.le_def.mp (iSup_le fun i ↦ ?_) hx)
  exact fun x h ↦ SetLike.le_def.mp (le_iSup_of_le ⟨i, x, h⟩ (by simp)) (mem_adjoin_simple_self F x)
#align intermediate_field.exists_finset_of_mem_supr' IntermediateField.exists_finset_of_mem_supr'

theorem exists_finset_of_mem_supr'' {ι : Type*} {f : ι → IntermediateField F E}
    (h : ∀ i, Algebra.IsAlgebraic F (f i)) {x : E} (hx : x ∈ ⨆ i, f i) :
    ∃ s : Finset (Σ i, f i), x ∈ ⨆ i ∈ s, adjoin F ((minpoly F (i.2 : _)).rootSet E) := by
-- Porting note: writing `fun i x1 hx1 => ...` does not work.
  refine' exists_finset_of_mem_iSup (SetLike.le_def.mp (iSup_le (fun i => _)) hx)
  intro x1 hx1
  refine' SetLike.le_def.mp (le_iSup_of_le ⟨i, x1, hx1⟩ _)
    (subset_adjoin F (rootSet (minpoly F x1) E) _)
  · rw [IntermediateField.minpoly_eq, Subtype.coe_mk]
  · rw [mem_rootSet_of_ne, minpoly.aeval]
    exact minpoly.ne_zero (isIntegral_iff.mp (h i ⟨x1, hx1⟩).isIntegral)
#align intermediate_field.exists_finset_of_mem_supr'' IntermediateField.exists_finset_of_mem_supr''

theorem exists_finset_of_mem_adjoin {S : Set E} {x : E} (hx : x ∈ adjoin F S) :
    ∃ T : Finset E, (T : Set E) ⊆ S ∧ x ∈ adjoin F (T : Set E) := by
  simp_rw [← biSup_adjoin_simple S, ← iSup_subtype''] at hx
  obtain ⟨s, hx'⟩ := exists_finset_of_mem_iSup hx
  refine ⟨s.image Subtype.val, by simp, SetLike.le_def.mp ?_ hx'⟩
  simp_rw [Finset.coe_image, iSup_le_iff, adjoin_le_iff]
  rintro _ h _ rfl
  exact subset_adjoin F _ ⟨_, h, rfl⟩

end AdjoinSimple

end AdjoinDef

section AdjoinIntermediateFieldLattice

variable {F : Type*} [Field F] {E : Type*} [Field E] [Algebra F E] {α : E} {S : Set E}

@[simp]
theorem adjoin_eq_bot_iff : adjoin F S = ⊥ ↔ S ⊆ (⊥ : IntermediateField F E) := by
  rw [eq_bot_iff, adjoin_le_iff]; rfl
#align intermediate_field.adjoin_eq_bot_iff IntermediateField.adjoin_eq_bot_iff

/- Porting note: this was tagged `simp`. -/
theorem adjoin_simple_eq_bot_iff : F⟮α⟯ = ⊥ ↔ α ∈ (⊥ : IntermediateField F E) := by
  simp
#align intermediate_field.adjoin_simple_eq_bot_iff IntermediateField.adjoin_simple_eq_bot_iff

@[simp]
theorem adjoin_zero : F⟮(0 : E)⟯ = ⊥ :=
  adjoin_simple_eq_bot_iff.mpr (zero_mem ⊥)
#align intermediate_field.adjoin_zero IntermediateField.adjoin_zero

@[simp]
theorem adjoin_one : F⟮(1 : E)⟯ = ⊥ :=
  adjoin_simple_eq_bot_iff.mpr (one_mem ⊥)
#align intermediate_field.adjoin_one IntermediateField.adjoin_one

@[simp]
theorem adjoin_int (n : ℤ) : F⟮(n : E)⟯ = ⊥ := by
  exact adjoin_simple_eq_bot_iff.mpr (coe_int_mem ⊥ n)
#align intermediate_field.adjoin_int IntermediateField.adjoin_int

@[simp]
theorem adjoin_nat (n : ℕ) : F⟮(n : E)⟯ = ⊥ :=
  adjoin_simple_eq_bot_iff.mpr (coe_nat_mem ⊥ n)
#align intermediate_field.adjoin_nat IntermediateField.adjoin_nat

section AdjoinRank

open FiniteDimensional Module

variable {K L : IntermediateField F E}

@[simp]
theorem rank_eq_one_iff : Module.rank F K = 1 ↔ K = ⊥ := by
  rw [← toSubalgebra_eq_iff, ← rank_eq_rank_subalgebra, Subalgebra.rank_eq_one_iff,
    bot_toSubalgebra]
#align intermediate_field.rank_eq_one_iff IntermediateField.rank_eq_one_iff

@[simp]
theorem finrank_eq_one_iff : finrank F K = 1 ↔ K = ⊥ := by
  rw [← toSubalgebra_eq_iff, ← finrank_eq_finrank_subalgebra, Subalgebra.finrank_eq_one_iff,
    bot_toSubalgebra]
#align intermediate_field.finrank_eq_one_iff IntermediateField.finrank_eq_one_iff

@[simp] protected
theorem rank_bot : Module.rank F (⊥ : IntermediateField F E) = 1 := by rw [rank_eq_one_iff]
#align intermediate_field.rank_bot IntermediateField.rank_bot

@[simp] protected
theorem finrank_bot : finrank F (⊥ : IntermediateField F E) = 1 := by rw [finrank_eq_one_iff]
#align intermediate_field.finrank_bot IntermediateField.finrank_bot

@[simp] theorem rank_bot' : Module.rank (⊥ : IntermediateField F E) E = Module.rank F E := by
  rw [← rank_mul_rank F (⊥ : IntermediateField F E) E, IntermediateField.rank_bot, one_mul]

@[simp] theorem finrank_bot' : finrank (⊥ : IntermediateField F E) E = finrank F E :=
  congr(Cardinal.toNat $(rank_bot'))

@[simp] protected theorem rank_top : Module.rank (⊤ : IntermediateField F E) E = 1 :=
  Subalgebra.bot_eq_top_iff_rank_eq_one.mp <| top_le_iff.mp fun x _ ↦ ⟨⟨x, trivial⟩, rfl⟩

@[simp] protected theorem finrank_top : finrank (⊤ : IntermediateField F E) E = 1 :=
  rank_eq_one_iff_finrank_eq_one.mp IntermediateField.rank_top

@[simp] theorem rank_top' : Module.rank F (⊤ : IntermediateField F E) = Module.rank F E :=
  rank_top F E

@[simp] theorem finrank_top' : finrank F (⊤ : IntermediateField F E) = finrank F E :=
  finrank_top F E

theorem rank_adjoin_eq_one_iff : Module.rank F (adjoin F S) = 1 ↔ S ⊆ (⊥ : IntermediateField F E) :=
  Iff.trans rank_eq_one_iff adjoin_eq_bot_iff
#align intermediate_field.rank_adjoin_eq_one_iff IntermediateField.rank_adjoin_eq_one_iff

theorem rank_adjoin_simple_eq_one_iff : Module.rank F F⟮α⟯ = 1 ↔ α ∈ (⊥ : IntermediateField F E) :=
  by rw [rank_adjoin_eq_one_iff]; exact Set.singleton_subset_iff
#align intermediate_field.rank_adjoin_simple_eq_one_iff IntermediateField.rank_adjoin_simple_eq_one_iff

theorem finrank_adjoin_eq_one_iff : finrank F (adjoin F S) = 1 ↔ S ⊆ (⊥ : IntermediateField F E) :=
  Iff.trans finrank_eq_one_iff adjoin_eq_bot_iff
#align intermediate_field.finrank_adjoin_eq_one_iff IntermediateField.finrank_adjoin_eq_one_iff

theorem finrank_adjoin_simple_eq_one_iff :
    finrank F F⟮α⟯ = 1 ↔ α ∈ (⊥ : IntermediateField F E) := by
  rw [finrank_adjoin_eq_one_iff]; exact Set.singleton_subset_iff
#align intermediate_field.finrank_adjoin_simple_eq_one_iff IntermediateField.finrank_adjoin_simple_eq_one_iff

/-- If `F⟮x⟯` has dimension `1` over `F` for every `x ∈ E` then `F = E`. -/
theorem bot_eq_top_of_rank_adjoin_eq_one (h : ∀ x : E, Module.rank F F⟮x⟯ = 1) :
    (⊥ : IntermediateField F E) = ⊤ := by
  ext y
  rw [iff_true_right IntermediateField.mem_top]
  exact rank_adjoin_simple_eq_one_iff.mp (h y)
#align intermediate_field.bot_eq_top_of_rank_adjoin_eq_one IntermediateField.bot_eq_top_of_rank_adjoin_eq_one

theorem bot_eq_top_of_finrank_adjoin_eq_one (h : ∀ x : E, finrank F F⟮x⟯ = 1) :
    (⊥ : IntermediateField F E) = ⊤ := by
  ext y
  rw [iff_true_right IntermediateField.mem_top]
  exact finrank_adjoin_simple_eq_one_iff.mp (h y)
#align intermediate_field.bot_eq_top_of_finrank_adjoin_eq_one IntermediateField.bot_eq_top_of_finrank_adjoin_eq_one

theorem subsingleton_of_rank_adjoin_eq_one (h : ∀ x : E, Module.rank F F⟮x⟯ = 1) :
    Subsingleton (IntermediateField F E) :=
  subsingleton_of_bot_eq_top (bot_eq_top_of_rank_adjoin_eq_one h)
#align intermediate_field.subsingleton_of_rank_adjoin_eq_one IntermediateField.subsingleton_of_rank_adjoin_eq_one

theorem subsingleton_of_finrank_adjoin_eq_one (h : ∀ x : E, finrank F F⟮x⟯ = 1) :
    Subsingleton (IntermediateField F E) :=
  subsingleton_of_bot_eq_top (bot_eq_top_of_finrank_adjoin_eq_one h)
#align intermediate_field.subsingleton_of_finrank_adjoin_eq_one IntermediateField.subsingleton_of_finrank_adjoin_eq_one

/-- If `F⟮x⟯` has dimension `≤1` over `F` for every `x ∈ E` then `F = E`. -/
theorem bot_eq_top_of_finrank_adjoin_le_one [FiniteDimensional F E]
    (h : ∀ x : E, finrank F F⟮x⟯ ≤ 1) : (⊥ : IntermediateField F E) = ⊤ := by
  apply bot_eq_top_of_finrank_adjoin_eq_one
  exact fun x => by linarith [h x, show 0 < finrank F F⟮x⟯ from finrank_pos]
#align intermediate_field.bot_eq_top_of_finrank_adjoin_le_one IntermediateField.bot_eq_top_of_finrank_adjoin_le_one

theorem subsingleton_of_finrank_adjoin_le_one [FiniteDimensional F E]
    (h : ∀ x : E, finrank F F⟮x⟯ ≤ 1) : Subsingleton (IntermediateField F E) :=
  subsingleton_of_bot_eq_top (bot_eq_top_of_finrank_adjoin_le_one h)
#align intermediate_field.subsingleton_of_finrank_adjoin_le_one IntermediateField.subsingleton_of_finrank_adjoin_le_one

end AdjoinRank

end AdjoinIntermediateFieldLattice

section AdjoinIntegralElement

universe u

variable (F : Type*) [Field F] {E : Type*} [Field E] [Algebra F E] {α : E}
variable {K : Type u} [Field K] [Algebra F K]

theorem minpoly_gen (α : E) :
    minpoly F (AdjoinSimple.gen F α) = minpoly F α := by
  rw [← minpoly.algebraMap_eq (algebraMap F⟮α⟯ E).injective, AdjoinSimple.algebraMap_gen]
#align intermediate_field.minpoly_gen IntermediateField.minpoly_genₓ

theorem aeval_gen_minpoly (α : E) : aeval (AdjoinSimple.gen F α) (minpoly F α) = 0 := by
  ext
  convert minpoly.aeval F α
  conv in aeval α => rw [← AdjoinSimple.algebraMap_gen F α]
  exact (aeval_algebraMap_apply E (AdjoinSimple.gen F α) _).symm
#align intermediate_field.aeval_gen_minpoly IntermediateField.aeval_gen_minpoly

-- Porting note: original proof used `Exists.cases_on`.
/-- algebra isomorphism between `AdjoinRoot` and `F⟮α⟯` -/
noncomputable def adjoinRootEquivAdjoin (h : IsIntegral F α) :
    AdjoinRoot (minpoly F α) ≃ₐ[F] F⟮α⟯ :=
  AlgEquiv.ofBijective
    (AdjoinRoot.liftHom (minpoly F α) (AdjoinSimple.gen F α) (aeval_gen_minpoly F α))
    (by
      set f := AdjoinRoot.lift _ _ (aeval_gen_minpoly F α : _)
      haveI := Fact.mk (minpoly.irreducible h)
      constructor
      · exact RingHom.injective f
      · suffices F⟮α⟯.toSubfield ≤ RingHom.fieldRange (F⟮α⟯.toSubfield.subtype.comp f) by
          intro x
          obtain ⟨y, hy⟩ := (this (Subtype.mem x))
          exact ⟨y, Subtype.ext hy⟩
        refine' Subfield.closure_le.mpr (Set.union_subset (fun x hx => _) _)
        · obtain ⟨y, hy⟩ := hx
          refine' ⟨y, _⟩
          -- This used to be `rw`, but we need `erw` after leanprover/lean4#2644
          erw [RingHom.comp_apply, AdjoinRoot.lift_of (aeval_gen_minpoly F α)]
          exact hy
        · refine' Set.singleton_subset_iff.mpr ⟨AdjoinRoot.root (minpoly F α), _⟩
          -- This used to be `rw`, but we need `erw` after leanprover/lean4#2644
          erw [RingHom.comp_apply, AdjoinRoot.lift_root (aeval_gen_minpoly F α)]
          rfl)
#align intermediate_field.adjoin_root_equiv_adjoin IntermediateField.adjoinRootEquivAdjoin

theorem adjoinRootEquivAdjoin_apply_root (h : IsIntegral F α) :
    adjoinRootEquivAdjoin F h (AdjoinRoot.root (minpoly F α)) = AdjoinSimple.gen F α :=
  AdjoinRoot.lift_root (aeval_gen_minpoly F α)
#align intermediate_field.adjoin_root_equiv_adjoin_apply_root IntermediateField.adjoinRootEquivAdjoin_apply_root

theorem adjoin_root_eq_top (p : K[X]) [Fact (Irreducible p)] : K⟮AdjoinRoot.root p⟯ = ⊤ :=
  (eq_adjoin_of_eq_algebra_adjoin K _ ⊤ (AdjoinRoot.adjoinRoot_eq_top (f := p)).symm).symm

section PowerBasis

variable {L : Type*} [Field L] [Algebra K L]

/-- The elements `1, x, ..., x ^ (d - 1)` form a basis for `K⟮x⟯`,
where `d` is the degree of the minimal polynomial of `x`. -/
noncomputable def powerBasisAux {x : L} (hx : IsIntegral K x) :
    Basis (Fin (minpoly K x).natDegree) K K⟮x⟯ :=
  (AdjoinRoot.powerBasis (minpoly.ne_zero hx)).basis.map (adjoinRootEquivAdjoin K hx).toLinearEquiv
#align intermediate_field.power_basis_aux IntermediateField.powerBasisAux

/-- The power basis `1, x, ..., x ^ (d - 1)` for `K⟮x⟯`,
where `d` is the degree of the minimal polynomial of `x`. -/
@[simps]
noncomputable def adjoin.powerBasis {x : L} (hx : IsIntegral K x) : PowerBasis K K⟮x⟯ where
  gen := AdjoinSimple.gen K x
  dim := (minpoly K x).natDegree
  basis := powerBasisAux hx
  basis_eq_pow i := by
    -- This used to be `rw`, but we need `erw` after leanprover/lean4#2644
    erw [powerBasisAux, Basis.map_apply, PowerBasis.basis_eq_pow, AlgEquiv.toLinearEquiv_apply,
      AlgEquiv.map_pow, AdjoinRoot.powerBasis_gen, adjoinRootEquivAdjoin_apply_root]
#align intermediate_field.adjoin.power_basis IntermediateField.adjoin.powerBasis

theorem adjoin.finiteDimensional {x : L} (hx : IsIntegral K x) : FiniteDimensional K K⟮x⟯ :=
  (adjoin.powerBasis hx).finite
#align intermediate_field.adjoin.finite_dimensional IntermediateField.adjoin.finiteDimensional

theorem isAlgebraic_adjoin_simple {x : L} (hx : IsIntegral K x) : Algebra.IsAlgebraic K K⟮x⟯ :=
  have := adjoin.finiteDimensional hx; Algebra.IsAlgebraic.of_finite K K⟮x⟯

theorem adjoin.finrank {x : L} (hx : IsIntegral K x) :
    FiniteDimensional.finrank K K⟮x⟯ = (minpoly K x).natDegree := by
  rw [PowerBasis.finrank (adjoin.powerBasis hx : _)]
  rfl
#align intermediate_field.adjoin.finrank IntermediateField.adjoin.finrank

/-- If `K / E / F` is a field extension tower, `S ⊂ K` is such that `F(S) = K`,
then `E(S) = K`. -/
theorem adjoin_eq_top_of_adjoin_eq_top [Algebra E K] [IsScalarTower F E K]
    {S : Set K} (hprim : adjoin F S = ⊤) : adjoin E S = ⊤ :=
  restrictScalars_injective F <| by
    rw [restrictScalars_top, ← top_le_iff, ← hprim, adjoin_le_iff,
      coe_restrictScalars, ← adjoin_le_iff]

/-- If `E / F` is a finite extension such that `E = F(α)`, then for any intermediate field `K`, the
`F` adjoin the coefficients of `minpoly K α` is equal to `K` itself. -/
theorem adjoin_minpoly_coeff_of_exists_primitive_element
    [FiniteDimensional F E] (hprim : adjoin F {α} = ⊤) (K : IntermediateField F E) :
    adjoin F ((minpoly K α).map (algebraMap K E)).frange = K := by
  set g := (minpoly K α).map (algebraMap K E)
  set K' : IntermediateField F E := adjoin F g.frange
  have hsub : K' ≤ K := by
    refine adjoin_le_iff.mpr fun x ↦ ?_
    rw [Finset.mem_coe, mem_frange_iff]
    rintro ⟨n, -, rfl⟩
    rw [coeff_map]
    apply Subtype.mem
  have dvd_g : minpoly K' α ∣ g.toSubring K'.toSubring (subset_adjoin F _) := by
    apply minpoly.dvd
    erw [aeval_def, eval₂_eq_eval_map, g.map_toSubring K'.toSubring, eval_map, ← aeval_def]
    exact minpoly.aeval K α
  have finrank_eq : ∀ K : IntermediateField F E, finrank K E = natDegree (minpoly K α) := by
    intro K
    have := adjoin.finrank (.of_finite K α)
    erw [adjoin_eq_top_of_adjoin_eq_top F hprim, finrank_top K E] at this
    exact this
  refine eq_of_le_of_finrank_le' hsub ?_
  simp_rw [finrank_eq]
  convert natDegree_le_of_dvd dvd_g
    ((g.monic_toSubring _ _).mpr <| (minpoly.monic <| .of_finite K α).map _).ne_zero using 1
  rw [natDegree_toSubring, natDegree_map]

variable {F} in
/-- If `E / F` is an infinite algebraic extension, then there exists an intermediate field
`L / F` with arbitrarily large finite extension degree. -/
theorem exists_lt_finrank_of_infinite_dimensional
    (halg : Algebra.IsAlgebraic F E) (hnfd : ¬ FiniteDimensional F E) (n : ℕ) :
    ∃ L : IntermediateField F E, FiniteDimensional F L ∧ n < finrank F L := by
  induction' n with n ih
  · exact ⟨⊥, Subalgebra.finiteDimensional_bot, finrank_pos⟩
  obtain ⟨L, fin, hn⟩ := ih
  obtain ⟨x, hx⟩ : ∃ x : E, x ∉ L := by
    contrapose! hnfd
    rw [show L = ⊤ from eq_top_iff.2 fun x _ ↦ hnfd x] at fin
    exact topEquiv.toLinearEquiv.finiteDimensional
  let L' := L ⊔ F⟮x⟯
  haveI := adjoin.finiteDimensional (halg x).isIntegral
  refine ⟨L', inferInstance, by_contra fun h ↦ ?_⟩
  have h1 : L = L' := eq_of_le_of_finrank_le le_sup_left ((not_lt.1 h).trans hn)
  have h2 : F⟮x⟯ ≤ L' := le_sup_right
  exact hx <| (h1.symm ▸ h2) <| mem_adjoin_simple_self F x

theorem _root_.minpoly.natDegree_le (x : L) [FiniteDimensional K L] :
    (minpoly K x).natDegree ≤ finrank K L :=
  le_of_eq_of_le (IntermediateField.adjoin.finrank (.of_finite _ _)).symm
    K⟮x⟯.toSubmodule.finrank_le
#align minpoly.nat_degree_le minpoly.natDegree_le

theorem _root_.minpoly.degree_le (x : L) [FiniteDimensional K L] :
    (minpoly K x).degree ≤ finrank K L :=
  degree_le_of_natDegree_le (minpoly.natDegree_le x)
#align minpoly.degree_le minpoly.degree_le

/-- A compositum of algebraic extensions is algebraic -/
theorem isAlgebraic_iSup {ι : Type*} {t : ι → IntermediateField K L}
    (h : ∀ i, Algebra.IsAlgebraic K (t i)) :
    Algebra.IsAlgebraic K (⨆ i, t i : IntermediateField K L) := by
  rintro ⟨x, hx⟩
  obtain ⟨s, hx⟩ := exists_finset_of_mem_supr' hx
  rw [isAlgebraic_iff, Subtype.coe_mk, ← Subtype.coe_mk (p := (· ∈ _)) x hx, ← isAlgebraic_iff]
  haveI : ∀ i : Σ i, t i, FiniteDimensional K K⟮(i.2 : L)⟯ := fun ⟨i, x⟩ ↦
    adjoin.finiteDimensional (isIntegral_iff.1 (h i x).isIntegral)
  apply Algebra.IsAlgebraic.of_finite
#align intermediate_field.is_algebraic_supr IntermediateField.isAlgebraic_iSup

theorem isAlgebraic_adjoin {S : Set L} (hS : ∀ x ∈ S, IsIntegral K x) :
    Algebra.IsAlgebraic K (adjoin K S) := by
  rw [← biSup_adjoin_simple, ← iSup_subtype'']
  exact isAlgebraic_iSup fun x ↦ isAlgebraic_adjoin_simple (hS x x.2)

/-- If `L / K` is a field extension, `S` is a finite subset of `L`, such that every element of `S`
is integral (= algebraic) over `K`, then `K(S) / K` is a finite extension.
A direct corollary of `finiteDimensional_iSup_of_finite`. -/
theorem finiteDimensional_adjoin {S : Set L} [Finite S] (hS : ∀ x ∈ S, IsIntegral K x) :
    FiniteDimensional K (adjoin K S) := by
  rw [← biSup_adjoin_simple, ← iSup_subtype'']
  haveI (x : S) := adjoin.finiteDimensional (hS x.1 x.2)
  exact finiteDimensional_iSup_of_finite

end PowerBasis

/-- Algebra homomorphism `F⟮α⟯ →ₐ[F] K` are in bijection with the set of roots
of `minpoly α` in `K`. -/
noncomputable def algHomAdjoinIntegralEquiv (h : IsIntegral F α) :
    (F⟮α⟯ →ₐ[F] K) ≃ { x // x ∈ (minpoly F α).aroots K } :=
  (adjoin.powerBasis h).liftEquiv'.trans
    ((Equiv.refl _).subtypeEquiv fun x => by
      rw [adjoin.powerBasis_gen, minpoly_gen, Equiv.refl_apply])
#align intermediate_field.alg_hom_adjoin_integral_equiv IntermediateField.algHomAdjoinIntegralEquiv

lemma algHomAdjoinIntegralEquiv_symm_apply_gen (h : IsIntegral F α)
    (x : { x // x ∈ (minpoly F α).aroots K }) :
    (algHomAdjoinIntegralEquiv F h).symm x (AdjoinSimple.gen F α) = x :=
  (adjoin.powerBasis h).lift_gen x.val <| by
    rw [adjoin.powerBasis_gen, minpoly_gen]; exact (mem_aroots.mp x.2).2

/-- Fintype of algebra homomorphism `F⟮α⟯ →ₐ[F] K` -/
noncomputable def fintypeOfAlgHomAdjoinIntegral (h : IsIntegral F α) : Fintype (F⟮α⟯ →ₐ[F] K) :=
  PowerBasis.AlgHom.fintype (adjoin.powerBasis h)
#align intermediate_field.fintype_of_alg_hom_adjoin_integral IntermediateField.fintypeOfAlgHomAdjoinIntegral

theorem card_algHom_adjoin_integral (h : IsIntegral F α) (h_sep : (minpoly F α).Separable)
    (h_splits : (minpoly F α).Splits (algebraMap F K)) :
    @Fintype.card (F⟮α⟯ →ₐ[F] K) (fintypeOfAlgHomAdjoinIntegral F h) = (minpoly F α).natDegree := by
  rw [AlgHom.card_of_powerBasis] <;>
    simp only [adjoin.powerBasis_dim, adjoin.powerBasis_gen, minpoly_gen, h_sep, h_splits]
#align intermediate_field.card_alg_hom_adjoin_integral IntermediateField.card_algHom_adjoin_integral

-- Apparently `K⟮root f⟯ →+* K⟮root f⟯` is expensive to unify during instance synthesis.
open FiniteDimensional AdjoinRoot in
/-- Let `f, g` be monic polynomials over `K`. If `f` is irreducible, and `g(x) - α` is irreducible
in `K⟮α⟯` with `α` a root of `f`, then `f(g(x))` is irreducible. -/
theorem _root_.Polynomial.irreducible_comp {f g : K[X]} (hfm : f.Monic) (hgm : g.Monic)
    (hf : Irreducible f)
    (hg : ∀ (E : Type u) [Field E] [Algebra K E] (x : E) (hx : minpoly K x = f),
      Irreducible (g.map (algebraMap _ _) - C (AdjoinSimple.gen K x))) :
    Irreducible (f.comp g) := by
  have hf' : natDegree f ≠ 0 :=
    fun e ↦ not_irreducible_C (f.coeff 0) (eq_C_of_natDegree_eq_zero e ▸ hf)
  have hg' : natDegree g ≠ 0 := by
    have := Fact.mk hf
    intro e
    apply not_irreducible_C ((g.map (algebraMap _ _)).coeff 0 - AdjoinSimple.gen K (root f))
    -- Needed to specialize `map_sub` to avoid a timeout #8386
    rw [RingHom.map_sub, coeff_map, ← map_C, ← eq_C_of_natDegree_eq_zero e]
    apply hg (AdjoinRoot f)
    rw [AdjoinRoot.minpoly_root hf.ne_zero, hfm, inv_one, map_one, mul_one]
  have H₁ : f.comp g ≠ 0 := fun h ↦ by simpa [hf', hg', natDegree_comp] using congr_arg natDegree h
  have H₂ : ¬ IsUnit (f.comp g) := fun h ↦
    by simpa [hf', hg', natDegree_comp] using natDegree_eq_zero_of_isUnit h
  have ⟨p, hp₁, hp₂⟩ := WfDvdMonoid.exists_irreducible_factor H₂ H₁
  suffices natDegree p = natDegree f * natDegree g from (associated_of_dvd_of_natDegree_le hp₂ H₁
    (this.trans natDegree_comp.symm).ge).irreducible hp₁
  have := Fact.mk hp₁
  let Kx := AdjoinRoot p
  letI := (AdjoinRoot.powerBasis hp₁.ne_zero).finite
  have key₁ : f = minpoly K (aeval (root p) g) := by
    refine minpoly.eq_of_irreducible_of_monic hf ?_ hfm
    rw [← aeval_comp]
    exact aeval_eq_zero_of_dvd_aeval_eq_zero hp₂ (AdjoinRoot.eval₂_root p)
  have key₁' : finrank K K⟮aeval (root p) g⟯ = natDegree f := by
    rw [adjoin.finrank, ← key₁]
    exact IsIntegral.of_finite _ _
  have key₂ : g.map (algebraMap _ _) - C (AdjoinSimple.gen K (aeval (root p) g)) =
      minpoly K⟮aeval (root p) g⟯ (root p) :=
    minpoly.eq_of_irreducible_of_monic (hg _ _ key₁.symm) (by simp [AdjoinSimple.gen])
      (Monic.sub_of_left (hgm.map _) (degree_lt_degree (by simpa [Nat.pos_iff_ne_zero] using hg')))
  have key₂' : finrank K⟮aeval (root p) g⟯ Kx = natDegree g := by
    trans natDegree (minpoly K⟮aeval (root p) g⟯ (root p))
    · have : K⟮aeval (root p) g⟯⟮root p⟯ = ⊤ := by
        apply restrictScalars_injective K
        rw [restrictScalars_top, adjoin_adjoin_left, Set.union_comm, ← adjoin_adjoin_left,
          adjoin_root_eq_top p, restrictScalars_adjoin]
        simp
      rw [← finrank_top', ← this, adjoin.finrank]
      exact IsIntegral.of_finite _ _
    · simp [← key₂]
  have := FiniteDimensional.finrank_mul_finrank K K⟮aeval (root p) g⟯ Kx
  rwa [key₁', key₂', (AdjoinRoot.powerBasis hp₁.ne_zero).finrank, powerBasis_dim, eq_comm] at this

end AdjoinIntegralElement

section Induction

variable {F : Type*} [Field F] {E : Type*} [Field E] [Algebra F E]

/-- An intermediate field `S` is finitely generated if there exists `t : Finset E` such that
`IntermediateField.adjoin F t = S`. -/
def FG (S : IntermediateField F E) : Prop :=
  ∃ t : Finset E, adjoin F ↑t = S
#align intermediate_field.fg IntermediateField.FG

theorem fg_adjoin_finset (t : Finset E) : (adjoin F (↑t : Set E)).FG :=
  ⟨t, rfl⟩
#align intermediate_field.fg_adjoin_finset IntermediateField.fg_adjoin_finset

theorem fg_def {S : IntermediateField F E} : S.FG ↔ ∃ t : Set E, Set.Finite t ∧ adjoin F t = S :=
  Iff.symm Set.exists_finite_iff_finset
#align intermediate_field.fg_def IntermediateField.fg_def

theorem fg_bot : (⊥ : IntermediateField F E).FG :=
  -- Porting note: was `⟨∅, adjoin_empty F E⟩`
  ⟨∅, by simp only [Finset.coe_empty, adjoin_empty]⟩
#align intermediate_field.fg_bot IntermediateField.fg_bot

theorem fG_of_fG_toSubalgebra (S : IntermediateField F E) (h : S.toSubalgebra.FG) : S.FG := by
  cases' h with t ht
  exact ⟨t, (eq_adjoin_of_eq_algebra_adjoin _ _ _ ht.symm).symm⟩
#align intermediate_field.fg_of_fg_to_subalgebra IntermediateField.fG_of_fG_toSubalgebra

theorem fg_of_noetherian (S : IntermediateField F E) [IsNoetherian F E] : S.FG :=
  S.fG_of_fG_toSubalgebra S.toSubalgebra.fg_of_noetherian
#align intermediate_field.fg_of_noetherian IntermediateField.fg_of_noetherian

theorem induction_on_adjoin_finset (S : Finset E) (P : IntermediateField F E → Prop) (base : P ⊥)
    (ih : ∀ (K : IntermediateField F E), ∀ x ∈ S, P K → P (K⟮x⟯.restrictScalars F)) :
    P (adjoin F S) := by
  refine' Finset.induction_on' S _ (fun ha _ _ h => _)
  · simp [base]
  · rw [Finset.coe_insert, Set.insert_eq, Set.union_comm, ← adjoin_adjoin_left]
    exact ih (adjoin F _) _ ha h
#align intermediate_field.induction_on_adjoin_finset IntermediateField.induction_on_adjoin_finset

theorem induction_on_adjoin_fg (P : IntermediateField F E → Prop) (base : P ⊥)
    (ih : ∀ (K : IntermediateField F E) (x : E), P K → P (K⟮x⟯.restrictScalars F))
    (K : IntermediateField F E) (hK : K.FG) : P K := by
  obtain ⟨S, rfl⟩ := hK
  exact induction_on_adjoin_finset S P base fun K x _ hK => ih K x hK
#align intermediate_field.induction_on_adjoin_fg IntermediateField.induction_on_adjoin_fg

theorem induction_on_adjoin [FiniteDimensional F E] (P : IntermediateField F E → Prop)
    (base : P ⊥) (ih : ∀ (K : IntermediateField F E) (x : E), P K → P (K⟮x⟯.restrictScalars F))
    (K : IntermediateField F E) : P K :=
  letI : IsNoetherian F E := IsNoetherian.iff_fg.2 inferInstance
  induction_on_adjoin_fg P base ih K K.fg_of_noetherian
#align intermediate_field.induction_on_adjoin IntermediateField.induction_on_adjoin

end Induction

end IntermediateField

namespace PowerBasis

variable {K L : Type*} [Field K] [Field L] [Algebra K L]

open IntermediateField

/-- `pb.equivAdjoinSimple` is the equivalence between `K⟮pb.gen⟯` and `L` itself. -/
noncomputable def equivAdjoinSimple (pb : PowerBasis K L) : K⟮pb.gen⟯ ≃ₐ[K] L :=
  (adjoin.powerBasis pb.isIntegral_gen).equivOfMinpoly pb <| by
    rw [adjoin.powerBasis_gen, minpoly_gen]
#align power_basis.equiv_adjoin_simple PowerBasis.equivAdjoinSimple

@[simp]
theorem equivAdjoinSimple_aeval (pb : PowerBasis K L) (f : K[X]) :
    pb.equivAdjoinSimple (aeval (AdjoinSimple.gen K pb.gen) f) = aeval pb.gen f :=
  equivOfMinpoly_aeval _ pb _ f
#align power_basis.equiv_adjoin_simple_aeval PowerBasis.equivAdjoinSimple_aeval

@[simp]
theorem equivAdjoinSimple_gen (pb : PowerBasis K L) :
    pb.equivAdjoinSimple (AdjoinSimple.gen K pb.gen) = pb.gen :=
  equivOfMinpoly_gen _ pb _
#align power_basis.equiv_adjoin_simple_gen PowerBasis.equivAdjoinSimple_gen

@[simp]
theorem equivAdjoinSimple_symm_aeval (pb : PowerBasis K L) (f : K[X]) :
    pb.equivAdjoinSimple.symm (aeval pb.gen f) = aeval (AdjoinSimple.gen K pb.gen) f := by
  rw [equivAdjoinSimple, equivOfMinpoly_symm, equivOfMinpoly_aeval, adjoin.powerBasis_gen]
#align power_basis.equiv_adjoin_simple_symm_aeval PowerBasis.equivAdjoinSimple_symm_aeval

@[simp]
theorem equivAdjoinSimple_symm_gen (pb : PowerBasis K L) :
    pb.equivAdjoinSimple.symm pb.gen = AdjoinSimple.gen K pb.gen := by
  rw [equivAdjoinSimple, equivOfMinpoly_symm, equivOfMinpoly_gen, adjoin.powerBasis_gen]
#align power_basis.equiv_adjoin_simple_symm_gen PowerBasis.equivAdjoinSimple_symm_gen

end PowerBasis<|MERGE_RESOLUTION|>--- conflicted
+++ resolved
@@ -760,13 +760,8 @@
 #align intermediate_field.finite_dimensional_supr_of_finset IntermediateField.finiteDimensional_iSup_of_finset
 
 theorem finiteDimensional_iSup_of_finset'
-<<<<<<< HEAD
-    /-Porting note: this was the mathlib3 version. Using `[h : ...]`, as in mathlib3, causes the
+    /- Porting note: this was the mathlib3 version. Using `[h : ...]`, as in mathlib3, causes the
     error "invalid parametric local instance". -/
-=======
-    /- Porting note: this was the mathlib3 version. Using `[h : ...]`, as in mathlib3, causes the
-    error "invalid parametric local instance".-/
->>>>>>> 562a9a45
     {s : Finset ι} (h : ∀ i ∈ s, FiniteDimensional K (t i)) :
     FiniteDimensional K (⨆ i ∈ s, t i : IntermediateField K L) :=
   have := Subtype.forall'.mp h
