/-
Copyright (c) 2020 Thomas Browning, Patrick Lutz. All rights reserved.
Released under Apache 2.0 license as described in the file LICENSE.
Authors: Thomas Browning, Patrick Lutz
-/
import Mathlib.Algebra.Algebra.Subalgebra.Directed
import Mathlib.FieldTheory.IntermediateField.Algebraic
import Mathlib.FieldTheory.Separable
import Mathlib.FieldTheory.SplittingField.IsSplittingField
import Mathlib.RingTheory.TensorProduct.Basic
import Mathlib.LinearAlgebra.Dimension.FreeAndStrongRankCondition

/-!
# Adjoining Elements to Fields

In this file we introduce the notion of adjoining elements to fields.
This isn't quite the same as adjoining elements to rings.
For example, `Algebra.adjoin K {x}` might not include `x⁻¹`.

## Main results

- `adjoin_adjoin_left`: adjoining S and then T is the same as adjoining `S ∪ T`.
- `bot_eq_top_of_rank_adjoin_eq_one`: if `F⟮x⟯` has dimension `1` over `F` for every `x`
  in `E` then `F = E`

## Notation

 - `F⟮α⟯`: adjoin a single element `α` to `F` (in scope `IntermediateField`).
-/

open Module Polynomial

namespace IntermediateField

section AdjoinDef

variable (F : Type*) [Field F] {E : Type*} [Field E] [Algebra F E] (S : Set E)

-- Porting note: not adding `neg_mem'` causes an error.
/-- `adjoin F S` extends a field `F` by adjoining a set `S ⊆ E`. -/
def adjoin : IntermediateField F E :=
  { Subfield.closure (Set.range (algebraMap F E) ∪ S) with
    algebraMap_mem' := fun x => Subfield.subset_closure (Or.inl (Set.mem_range_self x)) }

@[simp]
theorem adjoin_toSubfield :
    (adjoin F S).toSubfield = Subfield.closure (Set.range (algebraMap F E) ∪ S) := rfl

variable {S}

theorem mem_adjoin_range_iff {ι : Type*} (i : ι → E) (x : E) :
    x ∈ adjoin F (Set.range i) ↔ ∃ r s : MvPolynomial ι F,
      x = MvPolynomial.aeval i r / MvPolynomial.aeval i s := by
  simp_rw [adjoin, mem_mk, Subring.mem_toSubsemiring, Subfield.mem_toSubring,
    Subfield.mem_closure_iff, ← Algebra.adjoin_eq_ring_closure, Subalgebra.mem_toSubring,
    Algebra.adjoin_range_eq_range_aeval, AlgHom.mem_range, exists_exists_eq_and]
  tauto

theorem mem_adjoin_iff (x : E) :
    x ∈ adjoin F S ↔ ∃ r s : MvPolynomial S F,
      x = MvPolynomial.aeval Subtype.val r / MvPolynomial.aeval Subtype.val s := by
  rw [← mem_adjoin_range_iff, Subtype.range_coe]

theorem mem_adjoin_simple_iff {α : E} (x : E) :
    x ∈ adjoin F {α} ↔ ∃ r s : F[X], x = aeval α r / aeval α s := by
  simp only [adjoin, mem_mk, Subring.mem_toSubsemiring, Subfield.mem_toSubring,
    Subfield.mem_closure_iff, ← Algebra.adjoin_eq_ring_closure, Subalgebra.mem_toSubring,
    Algebra.adjoin_singleton_eq_range_aeval, AlgHom.mem_range, exists_exists_eq_and]
  tauto

end AdjoinDef

section Lattice

variable {F : Type*} [Field F] {E : Type*} [Field E] [Algebra F E]

@[simp]
theorem adjoin_le_iff {S : Set E} {T : IntermediateField F E} : adjoin F S ≤ T ↔ S ⊆ T :=
  ⟨fun H => le_trans (le_trans Set.subset_union_right Subfield.subset_closure) H, fun H =>
    (@Subfield.closure_le E _ (Set.range (algebraMap F E) ∪ S) T.toSubfield).mpr
      (Set.union_subset (IntermediateField.set_range_subset T) H)⟩

theorem gc : GaloisConnection (adjoin F : Set E → IntermediateField F E)
    (fun (x : IntermediateField F E) => (x : Set E)) := fun _ _ =>
  adjoin_le_iff

/-- Galois insertion between `adjoin` and `coe`. -/
def gi : GaloisInsertion (adjoin F : Set E → IntermediateField F E)
    (fun (x : IntermediateField F E) => (x : Set E)) where
  choice s hs := (adjoin F s).copy s <| le_antisymm (gc.le_u_l s) hs
  gc := IntermediateField.gc
  le_l_u S := (IntermediateField.gc (S : Set E) (adjoin F S)).1 <| le_rfl
  choice_eq _ _ := copy_eq _ _ _

instance : CompleteLattice (IntermediateField F E) where
  __ := GaloisInsertion.liftCompleteLattice IntermediateField.gi
  bot :=
    { toSubalgebra := ⊥
      inv_mem' := by rintro x ⟨r, rfl⟩; exact ⟨r⁻¹, map_inv₀ _ _⟩ }
  bot_le x := (bot_le : ⊥ ≤ x.toSubalgebra)

theorem sup_def (S T : IntermediateField F E) : S ⊔ T = adjoin F (S ∪ T : Set E) := rfl

theorem sSup_def (S : Set (IntermediateField F E)) :
    sSup S = adjoin F (⋃₀ (SetLike.coe '' S)) := rfl

instance : Inhabited (IntermediateField F E) :=
  ⟨⊤⟩

instance : Unique (IntermediateField F F) :=
  { inferInstanceAs (Inhabited (IntermediateField F F)) with
    uniq := fun _ ↦ toSubalgebra_injective <| Subsingleton.elim _ _ }

theorem coe_bot : ↑(⊥ : IntermediateField F E) = Set.range (algebraMap F E) := rfl

theorem mem_bot {x : E} : x ∈ (⊥ : IntermediateField F E) ↔ x ∈ Set.range (algebraMap F E) :=
  Iff.rfl

@[simp]
theorem bot_toSubalgebra : (⊥ : IntermediateField F E).toSubalgebra = ⊥ := rfl

theorem bot_toSubfield : (⊥ : IntermediateField F E).toSubfield = (algebraMap F E).fieldRange :=
  rfl

@[simp]
theorem coe_top : ↑(⊤ : IntermediateField F E) = (Set.univ : Set E) :=
  rfl

@[simp]
theorem mem_top {x : E} : x ∈ (⊤ : IntermediateField F E) :=
  trivial

@[simp]
theorem top_toSubalgebra : (⊤ : IntermediateField F E).toSubalgebra = ⊤ :=
  rfl

@[simp]
theorem top_toSubfield : (⊤ : IntermediateField F E).toSubfield = ⊤ :=
  rfl

@[simp, norm_cast]
theorem coe_inf (S T : IntermediateField F E) : (↑(S ⊓ T) : Set E) = (S : Set E) ∩ T :=
  rfl

@[simp]
theorem mem_inf {S T : IntermediateField F E} {x : E} : x ∈ S ⊓ T ↔ x ∈ S ∧ x ∈ T :=
  Iff.rfl

@[simp]
theorem inf_toSubalgebra (S T : IntermediateField F E) :
    (S ⊓ T).toSubalgebra = S.toSubalgebra ⊓ T.toSubalgebra :=
  rfl

@[simp]
theorem inf_toSubfield (S T : IntermediateField F E) :
    (S ⊓ T).toSubfield = S.toSubfield ⊓ T.toSubfield :=
  rfl

@[simp]
theorem sup_toSubfield (S T : IntermediateField F E) :
    (S ⊔ T).toSubfield = S.toSubfield ⊔ T.toSubfield := by
  rw [← S.toSubfield.closure_eq, ← T.toSubfield.closure_eq, ← Subfield.closure_union]
  simp_rw [sup_def, adjoin_toSubfield, coe_toSubfield]
  congr 1
  rw [Set.union_eq_right]
  rintro _ ⟨x, rfl⟩
  exact Set.mem_union_left _ (algebraMap_mem S x)

@[simp, norm_cast]
theorem coe_sInf (S : Set (IntermediateField F E)) : (↑(sInf S) : Set E) =
    sInf ((fun (x : IntermediateField F E) => (x : Set E)) '' S) :=
  rfl

@[simp]
theorem sInf_toSubalgebra (S : Set (IntermediateField F E)) :
    (sInf S).toSubalgebra = sInf (toSubalgebra '' S) :=
  SetLike.coe_injective <| by simp [Set.sUnion_image]

@[simp]
theorem sInf_toSubfield (S : Set (IntermediateField F E)) :
    (sInf S).toSubfield = sInf (toSubfield '' S) :=
  SetLike.coe_injective <| by simp [Set.sUnion_image]

@[simp]
theorem sSup_toSubfield (S : Set (IntermediateField F E)) (hS : S.Nonempty) :
    (sSup S).toSubfield = sSup (toSubfield '' S) := by
  have h : toSubfield '' S = Subfield.closure '' (SetLike.coe '' S) := by
    rw [Set.image_image]
    congr! with x
    exact x.toSubfield.closure_eq.symm
  rw [h, sSup_image, ← Subfield.closure_sUnion, sSup_def, adjoin_toSubfield]
  congr 1
  rw [Set.union_eq_right]
  rintro _ ⟨x, rfl⟩
  obtain ⟨y, hy⟩ := hS
  simp only [Set.mem_sUnion, Set.mem_image, exists_exists_and_eq_and, SetLike.mem_coe]
  exact ⟨y, hy, algebraMap_mem y x⟩

@[simp, norm_cast]
theorem coe_iInf {ι : Sort*} (S : ι → IntermediateField F E) : (↑(iInf S) : Set E) = ⋂ i, S i := by
  simp [iInf]

@[simp]
theorem iInf_toSubalgebra {ι : Sort*} (S : ι → IntermediateField F E) :
    (iInf S).toSubalgebra = ⨅ i, (S i).toSubalgebra :=
  SetLike.coe_injective <| by simp [iInf]

@[simp]
theorem iInf_toSubfield {ι : Sort*} (S : ι → IntermediateField F E) :
    (iInf S).toSubfield = ⨅ i, (S i).toSubfield :=
  SetLike.coe_injective <| by simp [iInf]

@[simp]
theorem iSup_toSubfield {ι : Sort*} [Nonempty ι] (S : ι → IntermediateField F E) :
    (iSup S).toSubfield = ⨆ i, (S i).toSubfield := by
  simp only [iSup, Set.range_nonempty, sSup_toSubfield, ← Set.range_comp, Function.comp_def]

/-- Construct an algebra isomorphism from an equality of intermediate fields -/
@[simps! apply]
def equivOfEq {S T : IntermediateField F E} (h : S = T) : S ≃ₐ[F] T :=
  Subalgebra.equivOfEq _ _ (congr_arg toSubalgebra h)

@[simp]
theorem equivOfEq_symm {S T : IntermediateField F E} (h : S = T) :
    (equivOfEq h).symm = equivOfEq h.symm :=
  rfl

@[simp]
theorem equivOfEq_rfl (S : IntermediateField F E) : equivOfEq (rfl : S = S) = AlgEquiv.refl := by
  ext; rfl

@[simp]
theorem equivOfEq_trans {S T U : IntermediateField F E} (hST : S = T) (hTU : T = U) :
    (equivOfEq hST).trans (equivOfEq hTU) = equivOfEq (hST.trans hTU) :=
  rfl

variable (F E)

/-- The bottom intermediate_field is isomorphic to the field. -/
noncomputable def botEquiv : (⊥ : IntermediateField F E) ≃ₐ[F] F :=
  (Subalgebra.equivOfEq _ _ bot_toSubalgebra).trans (Algebra.botEquiv F E)

variable {F E}

-- Porting note: this was tagged `simp`.
theorem botEquiv_def (x : F) : botEquiv F E (algebraMap F (⊥ : IntermediateField F E) x) = x := by
  simp

@[simp]
theorem botEquiv_symm (x : F) : (botEquiv F E).symm x = algebraMap F _ x :=
  rfl

noncomputable instance algebraOverBot : Algebra (⊥ : IntermediateField F E) F :=
  (IntermediateField.botEquiv F E).toAlgHom.toRingHom.toAlgebra

theorem coe_algebraMap_over_bot :
    (algebraMap (⊥ : IntermediateField F E) F : (⊥ : IntermediateField F E) → F) =
      IntermediateField.botEquiv F E :=
  rfl

instance isScalarTower_over_bot : IsScalarTower (⊥ : IntermediateField F E) F E :=
  IsScalarTower.of_algebraMap_eq
    (by
      intro x
      obtain ⟨y, rfl⟩ := (botEquiv F E).symm.surjective x
      rw [coe_algebraMap_over_bot, (botEquiv F E).apply_symm_apply, botEquiv_symm,
        IsScalarTower.algebraMap_apply F (⊥ : IntermediateField F E) E])

/-- The top `IntermediateField` is isomorphic to the field.

This is the intermediate field version of `Subalgebra.topEquiv`. -/
@[simps!]
def topEquiv : (⊤ : IntermediateField F E) ≃ₐ[F] E :=
  Subalgebra.topEquiv

-- Porting note: this theorem is now generated by the `@[simps!]` above.

section RestrictScalars

@[simp]
theorem restrictScalars_bot_eq_self (K : IntermediateField F E) :
    (⊥ : IntermediateField K E).restrictScalars _ = K :=
  SetLike.coe_injective Subtype.range_coe

variable {K : Type*} [Field K] [Algebra K E] [Algebra K F] [IsScalarTower K F E]

@[simp]
theorem restrictScalars_top : (⊤ : IntermediateField F E).restrictScalars K = ⊤ :=
  rfl

variable (K)
variable (L L' : IntermediateField F E)

theorem restrictScalars_sup :
    L.restrictScalars K ⊔ L'.restrictScalars K = (L ⊔ L').restrictScalars K :=
  toSubfield_injective (by simp)

theorem restrictScalars_inf :
    L.restrictScalars K ⊓ L'.restrictScalars K = (L ⊓ L').restrictScalars K := rfl

end RestrictScalars

variable {K : Type*} [Field K] [Algebra F K]

@[simp]
theorem map_bot (f : E →ₐ[F] K) :
    IntermediateField.map f ⊥ = ⊥ :=
  toSubalgebra_injective <| Algebra.map_bot _

theorem map_sup (s t : IntermediateField F E) (f : E →ₐ[F] K) : (s ⊔ t).map f = s.map f ⊔ t.map f :=
  (gc_map_comap f).l_sup

theorem map_iSup {ι : Sort*} (f : E →ₐ[F] K) (s : ι → IntermediateField F E) :
    (iSup s).map f = ⨆ i, (s i).map f :=
  (gc_map_comap f).l_iSup

theorem map_inf (s t : IntermediateField F E) (f : E →ₐ[F] K) :
    (s ⊓ t).map f = s.map f ⊓ t.map f := SetLike.coe_injective (Set.image_inter f.injective)

theorem map_iInf {ι : Sort*} [Nonempty ι] (f : E →ₐ[F] K) (s : ι → IntermediateField F E) :
    (iInf s).map f = ⨅ i, (s i).map f := by
  apply SetLike.coe_injective
  simpa using (Set.injOn_of_injective f.injective).image_iInter_eq (s := SetLike.coe ∘ s)

theorem _root_.AlgHom.fieldRange_eq_map (f : E →ₐ[F] K) :
    f.fieldRange = IntermediateField.map f ⊤ :=
  SetLike.ext' Set.image_univ.symm

theorem _root_.AlgHom.map_fieldRange {L : Type*} [Field L] [Algebra F L]
    (f : E →ₐ[F] K) (g : K →ₐ[F] L) : f.fieldRange.map g = (g.comp f).fieldRange :=
  SetLike.ext' (Set.range_comp g f).symm

theorem _root_.AlgHom.fieldRange_eq_top {f : E →ₐ[F] K} :
    f.fieldRange = ⊤ ↔ Function.Surjective f :=
  SetLike.ext'_iff.trans Set.range_iff_surjective

@[simp]
theorem _root_.AlgEquiv.fieldRange_eq_top (f : E ≃ₐ[F] K) :
    (f : E →ₐ[F] K).fieldRange = ⊤ :=
  AlgHom.fieldRange_eq_top.mpr f.surjective

end Lattice

section equivMap

variable {F : Type*} [Field F] {E : Type*} [Field E] [Algebra F E]
  {K : Type*} [Field K] [Algebra F K] (L : IntermediateField F E) (f : E →ₐ[F] K)

theorem fieldRange_comp_val : (f.comp L.val).fieldRange = L.map f := toSubalgebra_injective <| by
  rw [toSubalgebra_map, AlgHom.fieldRange_toSubalgebra, AlgHom.range_comp, range_val]

/-- An intermediate field is isomorphic to its image under an `AlgHom`
(which is automatically injective) -/
noncomputable def equivMap : L ≃ₐ[F] L.map f :=
  (AlgEquiv.ofInjective _ (f.comp L.val).injective).trans (equivOfEq (fieldRange_comp_val L f))

@[simp]
theorem coe_equivMap_apply (x : L) : ↑(equivMap L f x) = f x := rfl

end equivMap

section AdjoinDef

variable (F : Type*) [Field F] {E : Type*} [Field E] [Algebra F E] (S : Set E)

theorem adjoin_eq_range_algebraMap_adjoin :
    (adjoin F S : Set E) = Set.range (algebraMap (adjoin F S) E) :=
  Subtype.range_coe.symm

theorem adjoin.algebraMap_mem (x : F) : algebraMap F E x ∈ adjoin F S :=
  IntermediateField.algebraMap_mem (adjoin F S) x

theorem adjoin.range_algebraMap_subset : Set.range (algebraMap F E) ⊆ adjoin F S := by
  intro x hx
  cases' hx with f hf
  rw [← hf]
  exact adjoin.algebraMap_mem F S f

instance adjoin.fieldCoe : CoeTC F (adjoin F S) where
  coe x := ⟨algebraMap F E x, adjoin.algebraMap_mem F S x⟩

theorem subset_adjoin : S ⊆ adjoin F S := fun _ hx => Subfield.subset_closure (Or.inr hx)

instance adjoin.setCoe : CoeTC S (adjoin F S) where coe x := ⟨x, subset_adjoin F S (Subtype.mem x)⟩

@[mono]
theorem adjoin.mono (T : Set E) (h : S ⊆ T) : adjoin F S ≤ adjoin F T :=
  GaloisConnection.monotone_l gc h

theorem adjoin_contains_field_as_subfield (F : Subfield E) : (F : Set E) ⊆ adjoin F S := fun x hx =>
  adjoin.algebraMap_mem F S ⟨x, hx⟩

theorem subset_adjoin_of_subset_left {F : Subfield E} {T : Set E} (HT : T ⊆ F) : T ⊆ adjoin F S :=
  fun x hx => (adjoin F S).algebraMap_mem ⟨x, HT hx⟩

theorem subset_adjoin_of_subset_right {T : Set E} (H : T ⊆ S) : T ⊆ adjoin F S := fun _ hx =>
  subset_adjoin F S (H hx)

@[simp]
theorem adjoin_empty (F E : Type*) [Field F] [Field E] [Algebra F E] : adjoin F (∅ : Set E) = ⊥ :=
  eq_bot_iff.mpr (adjoin_le_iff.mpr (Set.empty_subset _))

@[simp]
theorem adjoin_univ (F E : Type*) [Field F] [Field E] [Algebra F E] :
    adjoin F (Set.univ : Set E) = ⊤ :=
  eq_top_iff.mpr <| subset_adjoin _ _

/-- If `K` is a field with `F ⊆ K` and `S ⊆ K` then `adjoin F S ≤ K`. -/
theorem adjoin_le_subfield {K : Subfield E} (HF : Set.range (algebraMap F E) ⊆ K) (HS : S ⊆ K) :
    (adjoin F S).toSubfield ≤ K := by
  apply Subfield.closure_le.mpr
  rw [Set.union_subset_iff]
  exact ⟨HF, HS⟩

theorem adjoin_subset_adjoin_iff {F' : Type*} [Field F'] [Algebra F' E] {S S' : Set E} :
    (adjoin F S : Set E) ⊆ adjoin F' S' ↔
      Set.range (algebraMap F E) ⊆ adjoin F' S' ∧ S ⊆ adjoin F' S' :=
  ⟨fun h => ⟨(adjoin.range_algebraMap_subset _ _).trans h,
    (subset_adjoin _ _).trans h⟩, fun ⟨hF, hS⟩ =>
      (Subfield.closure_le (t := (adjoin F' S').toSubfield)).mpr (Set.union_subset hF hS)⟩

/-- `F[S][T] = F[S ∪ T]` -/
theorem adjoin_adjoin_left (T : Set E) :
    (adjoin (adjoin F S) T).restrictScalars _ = adjoin F (S ∪ T) := by
  rw [SetLike.ext'_iff]
  change (adjoin (adjoin F S) T : Set E) = _
  apply subset_antisymm <;> rw [adjoin_subset_adjoin_iff] <;> constructor
  · rintro _ ⟨⟨x, hx⟩, rfl⟩; exact adjoin.mono _ _ _ Set.subset_union_left hx
  · exact subset_adjoin_of_subset_right _ _ Set.subset_union_right
  · exact Set.range_subset_iff.mpr fun f ↦ Subfield.subset_closure (.inl ⟨f, rfl⟩)
  · exact Set.union_subset
      (fun x hx ↦ Subfield.subset_closure <| .inl ⟨⟨x, Subfield.subset_closure (.inr hx)⟩, rfl⟩)
      (fun x hx ↦ Subfield.subset_closure <| .inr hx)

@[simp]
theorem adjoin_insert_adjoin (x : E) :
    adjoin F (insert x (adjoin F S : Set E)) = adjoin F (insert x S) :=
  le_antisymm
    (adjoin_le_iff.mpr
      (Set.insert_subset_iff.mpr
        ⟨subset_adjoin _ _ (Set.mem_insert _ _),
          adjoin_le_iff.mpr (subset_adjoin_of_subset_right _ _ (Set.subset_insert _ _))⟩))
    (adjoin.mono _ _ _ (Set.insert_subset_insert (subset_adjoin _ _)))

/-- `F[S][T] = F[T][S]` -/
theorem adjoin_adjoin_comm (T : Set E) :
    (adjoin (adjoin F S) T).restrictScalars F = (adjoin (adjoin F T) S).restrictScalars F := by
  rw [adjoin_adjoin_left, adjoin_adjoin_left, Set.union_comm]

theorem adjoin_map {E' : Type*} [Field E'] [Algebra F E'] (f : E →ₐ[F] E') :
    (adjoin F S).map f = adjoin F (f '' S) :=
  le_antisymm
    (map_le_iff_le_comap.mpr <| adjoin_le_iff.mpr fun x hx ↦ subset_adjoin _ _ ⟨x, hx, rfl⟩)
    (adjoin_le_iff.mpr <| Set.monotone_image <| subset_adjoin _ _)

@[simp]
theorem lift_adjoin (K : IntermediateField F E) (S : Set K) :
    lift (adjoin F S) = adjoin F (Subtype.val '' S) :=
  adjoin_map _ _ _

theorem lift_adjoin_simple (K : IntermediateField F E) (α : K) :
    lift (adjoin F {α}) = adjoin F {α.1} := by
  simp only [lift_adjoin, Set.image_singleton]

@[simp]
theorem lift_bot (K : IntermediateField F E) :
    lift (F := K) ⊥ = ⊥ := map_bot _

@[simp]
theorem lift_top (K : IntermediateField F E) :
    lift (F := K) ⊤ = K := by rw [lift, ← AlgHom.fieldRange_eq_map, fieldRange_val]

@[simp]
theorem adjoin_self (K : IntermediateField F E) :
    adjoin F K = K := le_antisymm (adjoin_le_iff.2 fun _ ↦ id) (subset_adjoin F _)

theorem restrictScalars_adjoin (K : IntermediateField F E) (S : Set E) :
    restrictScalars F (adjoin K S) = adjoin F (K ∪ S) := by
  rw [← adjoin_self _ K, adjoin_adjoin_left, adjoin_self _ K]

variable {F} in
theorem extendScalars_adjoin {K : IntermediateField F E} {S : Set E} (h : K ≤ adjoin F S) :
    extendScalars h = adjoin K S := restrictScalars_injective F <| by
  rw [extendScalars_restrictScalars, restrictScalars_adjoin]
  exact le_antisymm (adjoin.mono F S _ Set.subset_union_right) <| adjoin_le_iff.2 <|
    Set.union_subset h (subset_adjoin F S)

theorem adjoin_union {S T : Set E} : adjoin F (S ∪ T) = adjoin F S ⊔ adjoin F T :=
  gc.l_sup

theorem restrictScalars_adjoin_eq_sup (K : IntermediateField F E) (S : Set E) :
    restrictScalars F (adjoin K S) = K ⊔ adjoin F S := by
  rw [restrictScalars_adjoin, adjoin_union, adjoin_self]

theorem adjoin_iUnion {ι} (f : ι → Set E) : adjoin F (⋃ i, f i) = ⨆ i, adjoin F (f i) :=
  gc.l_iSup

theorem iSup_eq_adjoin {ι} (f : ι → IntermediateField F E) :
    ⨆ i, f i = adjoin F (⋃ i, f i : Set E) := by
  simp_rw [adjoin_iUnion, adjoin_self]

variable {F} in
/-- If `E / L / F` and `E / L' / F` are two field extension towers, `L ≃ₐ[F] L'` is an isomorphism
compatible with `E / L` and `E / L'`, then for any subset `S` of `E`, `L(S)` and `L'(S)` are
equal as intermediate fields of `E / F`. -/
theorem restrictScalars_adjoin_of_algEquiv
    {L L' : Type*} [Field L] [Field L']
    [Algebra F L] [Algebra L E] [Algebra F L'] [Algebra L' E]
    [IsScalarTower F L E] [IsScalarTower F L' E] (i : L ≃ₐ[F] L')
    (hi : algebraMap L E = (algebraMap L' E) ∘ i) (S : Set E) :
    (adjoin L S).restrictScalars F = (adjoin L' S).restrictScalars F := by
  apply_fun toSubfield using (fun K K' h ↦ by
    ext x; change x ∈ K.toSubfield ↔ x ∈ K'.toSubfield; rw [h])
  change Subfield.closure _ = Subfield.closure _
  congr
  ext x
  exact ⟨fun ⟨y, h⟩ ↦ ⟨i y, by rw [← h, hi]; rfl⟩,
    fun ⟨y, h⟩ ↦ ⟨i.symm y, by rw [← h, hi, Function.comp_apply, AlgEquiv.apply_symm_apply]⟩⟩

theorem algebra_adjoin_le_adjoin : Algebra.adjoin F S ≤ (adjoin F S).toSubalgebra :=
  Algebra.adjoin_le (subset_adjoin _ _)

theorem adjoin_eq_algebra_adjoin (inv_mem : ∀ x ∈ Algebra.adjoin F S, x⁻¹ ∈ Algebra.adjoin F S) :
    (adjoin F S).toSubalgebra = Algebra.adjoin F S :=
  le_antisymm
    (show adjoin F S ≤
        { Algebra.adjoin F S with
          inv_mem' := inv_mem }
      from adjoin_le_iff.mpr Algebra.subset_adjoin)
    (algebra_adjoin_le_adjoin _ _)

theorem eq_adjoin_of_eq_algebra_adjoin (K : IntermediateField F E)
    (h : K.toSubalgebra = Algebra.adjoin F S) : K = adjoin F S := by
  apply toSubalgebra_injective
  rw [h]
  refine (adjoin_eq_algebra_adjoin F _ fun x ↦ ?_).symm
  rw [← h]
  exact K.inv_mem

theorem adjoin_eq_top_of_algebra (hS : Algebra.adjoin F S = ⊤) : adjoin F S = ⊤ :=
  top_le_iff.mp (hS.symm.trans_le <| algebra_adjoin_le_adjoin F S)

@[elab_as_elim]
theorem adjoin_induction {s : Set E} {p : ∀ x ∈ adjoin F s, Prop}
    (mem : ∀ x hx, p x (subset_adjoin _ _ hx))
    (algebraMap : ∀ x, p (algebraMap F E x) (algebraMap_mem _ _))
    (add : ∀ x y hx hy, p x hx → p y hy → p (x + y) (add_mem hx hy))
    (inv : ∀ x hx, p x hx → p x⁻¹ (inv_mem hx))
    (mul : ∀ x y hx hy, p x hx → p y hy → p (x * y) (mul_mem hx hy))
    {x} (h : x ∈ adjoin F s) : p x h :=
  Subfield.closure_induction
    (fun x hx ↦ Or.casesOn hx (fun ⟨x, hx⟩ ↦ hx ▸ algebraMap x) (mem x))
    (by simp_rw [← (_root_.algebraMap F E).map_one]; exact algebraMap 1) add
    (fun x _ h ↦ by
      simp_rw [← neg_one_smul F x, Algebra.smul_def]; exact mul _ _ _ _ (algebraMap _) h) inv mul h

section

variable {K : Type*} [Semiring K] [Algebra F K]

theorem adjoin_algHom_ext {s : Set E} ⦃φ₁ φ₂ : adjoin F s →ₐ[F] K⦄
    (h : ∀ x hx, φ₁ ⟨x, subset_adjoin _ _ hx⟩ = φ₂ ⟨x, subset_adjoin _ _ hx⟩) :
    φ₁ = φ₂ :=
  AlgHom.ext fun ⟨x, hx⟩ ↦ adjoin_induction _ h (fun _ ↦ φ₂.commutes _ ▸ φ₁.commutes _)
    (fun _ _ _ _ h₁ h₂ ↦ by convert congr_arg₂ (· + ·) h₁ h₂ <;> rw [← map_add] <;> rfl)
    (fun _ _ ↦ eq_on_inv₀ _ _)
    (fun _ _ _ _ h₁ h₂ ↦ by convert congr_arg₂ (· * ·) h₁ h₂ <;> rw [← map_mul] <;> rfl)
    hx

theorem algHom_ext_of_eq_adjoin {S : IntermediateField F E} {s : Set E} (hS : S = adjoin F s)
    ⦃φ₁ φ₂ : S →ₐ[F] K⦄
    (h : ∀ x hx, φ₁ ⟨x, hS.ge (subset_adjoin _ _ hx)⟩ = φ₂ ⟨x, hS.ge (subset_adjoin _ _ hx)⟩) :
    φ₁ = φ₂ := by
  subst hS; exact adjoin_algHom_ext F h

end

/- Porting note (kmill): this notation is replacing the typeclass-based one I had previously
written, and it gives true `{x₁, x₂, ..., xₙ}` sets in the `adjoin` term. -/

open Lean in
/-- Supporting function for the `F⟮x₁,x₂,...,xₙ⟯` adjunction notation. -/
private partial def mkInsertTerm {m : Type → Type} [Monad m] [MonadQuotation m]
    (xs : TSyntaxArray `term) : m Term := run 0 where
  run (i : Nat) : m Term := do
    if i + 1 == xs.size then
      ``(singleton $(xs[i]!))
    else if i < xs.size then
      ``(insert $(xs[i]!) $(← run (i + 1)))
    else
      ``(EmptyCollection.emptyCollection)

/-- If `x₁ x₂ ... xₙ : E` then `F⟮x₁,x₂,...,xₙ⟯` is the `IntermediateField F E`
generated by these elements. -/
scoped macro:max K:term "⟮" xs:term,* "⟯" : term => do ``(adjoin $K $(← mkInsertTerm xs.getElems))

open Lean PrettyPrinter.Delaborator SubExpr in
@[delab app.IntermediateField.adjoin]
partial def delabAdjoinNotation : Delab := whenPPOption getPPNotation do
  let e ← getExpr
  guard <| e.isAppOfArity ``adjoin 6
  let F ← withNaryArg 0 delab
  let xs ← withNaryArg 5 delabInsertArray
  `($F⟮$(xs.toArray),*⟯)
where
  delabInsertArray : DelabM (List Term) := do
    let e ← getExpr
    if e.isAppOfArity ``EmptyCollection.emptyCollection 2 then
      return []
    else if e.isAppOfArity ``singleton 4 then
      let x ← withNaryArg 3 delab
      return [x]
    else if e.isAppOfArity ``insert 5 then
      let x ← withNaryArg 3 delab
      let xs ← withNaryArg 4 delabInsertArray
      return x :: xs
    else failure

section AdjoinSimple

variable (α : E)

-- Porting note: in all the theorems below, mathport translated `F⟮α⟯` into `F⟮⟯`.
theorem mem_adjoin_simple_self : α ∈ F⟮α⟯ :=
  subset_adjoin F {α} (Set.mem_singleton α)

/-- generator of `F⟮α⟯` -/
def AdjoinSimple.gen : F⟮α⟯ :=
  ⟨α, mem_adjoin_simple_self F α⟩

@[simp]
theorem AdjoinSimple.coe_gen : (AdjoinSimple.gen F α : E) = α :=
  rfl

theorem AdjoinSimple.algebraMap_gen : algebraMap F⟮α⟯ E (AdjoinSimple.gen F α) = α :=
  rfl

@[simp]
theorem AdjoinSimple.isIntegral_gen : IsIntegral F (AdjoinSimple.gen F α) ↔ IsIntegral F α := by
  conv_rhs => rw [← AdjoinSimple.algebraMap_gen F α]
  rw [isIntegral_algebraMap_iff (algebraMap F⟮α⟯ E).injective]

theorem adjoin_simple_adjoin_simple (β : E) : F⟮α⟯⟮β⟯.restrictScalars F = F⟮α, β⟯ :=
  adjoin_adjoin_left _ _ _

theorem adjoin_simple_comm (β : E) : F⟮α⟯⟮β⟯.restrictScalars F = F⟮β⟯⟮α⟯.restrictScalars F :=
  adjoin_adjoin_comm _ _ _

variable {F} {α}

theorem adjoin_algebraic_toSubalgebra {S : Set E} (hS : ∀ x ∈ S, IsAlgebraic F x) :
    (IntermediateField.adjoin F S).toSubalgebra = Algebra.adjoin F S :=
  adjoin_eq_algebra_adjoin _ _ fun _ ↦
    (Algebra.IsIntegral.adjoin fun x hx ↦ (hS x hx).isIntegral).inv_mem

theorem adjoin_simple_toSubalgebra_of_integral (hα : IsIntegral F α) :
    F⟮α⟯.toSubalgebra = Algebra.adjoin F {α} := by
  apply adjoin_algebraic_toSubalgebra
  rintro x (rfl : x = α)
  rwa [isAlgebraic_iff_isIntegral]

/-- Characterize `IsSplittingField` with `IntermediateField.adjoin` instead of `Algebra.adjoin`. -/
theorem _root_.isSplittingField_iff_intermediateField {p : F[X]} :
    p.IsSplittingField F E ↔ p.Splits (algebraMap F E) ∧ adjoin F (p.rootSet E) = ⊤ := by
  rw [← toSubalgebra_injective.eq_iff,
      adjoin_algebraic_toSubalgebra fun _ ↦ isAlgebraic_of_mem_rootSet]
  exact ⟨fun ⟨spl, adj⟩ ↦ ⟨spl, adj⟩, fun ⟨spl, adj⟩ ↦ ⟨spl, adj⟩⟩

-- Note: p.Splits (algebraMap F E) also works
theorem isSplittingField_iff {p : F[X]} {K : IntermediateField F E} :
    p.IsSplittingField F K ↔ p.Splits (algebraMap F K) ∧ K = adjoin F (p.rootSet E) := by
  suffices _ → (Algebra.adjoin F (p.rootSet K) = ⊤ ↔ K = adjoin F (p.rootSet E)) by
    exact ⟨fun h ↦ ⟨h.1, (this h.1).mp h.2⟩, fun h ↦ ⟨h.1, (this h.1).mpr h.2⟩⟩
  rw [← toSubalgebra_injective.eq_iff,
      adjoin_algebraic_toSubalgebra fun x ↦ isAlgebraic_of_mem_rootSet]
  refine fun hp ↦ (adjoin_rootSet_eq_range hp K.val).symm.trans ?_
  rw [← K.range_val, eq_comm]

theorem adjoin_rootSet_isSplittingField {p : F[X]} (hp : p.Splits (algebraMap F E)) :
    p.IsSplittingField F (adjoin F (p.rootSet E)) :=
  isSplittingField_iff.mpr ⟨splits_of_splits hp fun _ hx ↦ subset_adjoin F (p.rootSet E) hx, rfl⟩

section Supremum

variable {K L : Type*} [Field K] [Field L] [Algebra K L] (E1 E2 : IntermediateField K L)

theorem le_sup_toSubalgebra : E1.toSubalgebra ⊔ E2.toSubalgebra ≤ (E1 ⊔ E2).toSubalgebra :=
  sup_le (show E1 ≤ E1 ⊔ E2 from le_sup_left) (show E2 ≤ E1 ⊔ E2 from le_sup_right)

theorem sup_toSubalgebra_of_isAlgebraic_right [Algebra.IsAlgebraic K E2] :
    (E1 ⊔ E2).toSubalgebra = E1.toSubalgebra ⊔ E2.toSubalgebra := by
  have : (adjoin E1 (E2 : Set L)).toSubalgebra = _ := adjoin_algebraic_toSubalgebra fun x h ↦
    IsAlgebraic.tower_top E1 (isAlgebraic_iff.1
      (Algebra.IsAlgebraic.isAlgebraic (⟨x, h⟩ : E2)))
  apply_fun Subalgebra.restrictScalars K at this
  erw [← restrictScalars_toSubalgebra, restrictScalars_adjoin,
    Algebra.restrictScalars_adjoin] at this
  exact this

theorem sup_toSubalgebra_of_isAlgebraic_left [Algebra.IsAlgebraic K E1] :
    (E1 ⊔ E2).toSubalgebra = E1.toSubalgebra ⊔ E2.toSubalgebra := by
  have := sup_toSubalgebra_of_isAlgebraic_right E2 E1
  rwa [sup_comm (a := E1), sup_comm (a := E1.toSubalgebra)]

/-- The compositum of two intermediate fields is equal to the compositum of them
as subalgebras, if one of them is algebraic over the base field. -/
theorem sup_toSubalgebra_of_isAlgebraic
    (halg : Algebra.IsAlgebraic K E1 ∨ Algebra.IsAlgebraic K E2) :
    (E1 ⊔ E2).toSubalgebra = E1.toSubalgebra ⊔ E2.toSubalgebra :=
  halg.elim (fun _ ↦ sup_toSubalgebra_of_isAlgebraic_left E1 E2)
    (fun _ ↦ sup_toSubalgebra_of_isAlgebraic_right E1 E2)

theorem sup_toSubalgebra_of_left [FiniteDimensional K E1] :
    (E1 ⊔ E2).toSubalgebra = E1.toSubalgebra ⊔ E2.toSubalgebra :=
  sup_toSubalgebra_of_isAlgebraic_left E1 E2

@[deprecated (since := "2024-01-19")] alias sup_toSubalgebra := sup_toSubalgebra_of_left

theorem sup_toSubalgebra_of_right [FiniteDimensional K E2] :
    (E1 ⊔ E2).toSubalgebra = E1.toSubalgebra ⊔ E2.toSubalgebra :=
  sup_toSubalgebra_of_isAlgebraic_right E1 E2

instance finiteDimensional_sup [FiniteDimensional K E1] [FiniteDimensional K E2] :
    FiniteDimensional K (E1 ⊔ E2 : IntermediateField K L) := by
  let g := Algebra.TensorProduct.productMap E1.val E2.val
  suffices g.range = (E1 ⊔ E2).toSubalgebra by
    have h : FiniteDimensional K (Subalgebra.toSubmodule g.range) :=
      g.toLinearMap.finiteDimensional_range
    rwa [this] at h
  rw [Algebra.TensorProduct.productMap_range, E1.range_val, E2.range_val, sup_toSubalgebra_of_left]

variable {ι : Type*} {t : ι → IntermediateField K L}

theorem coe_iSup_of_directed [Nonempty ι] (dir : Directed (· ≤ ·) t) :
    ↑(iSup t) = ⋃ i, (t i : Set L) :=
  let M : IntermediateField K L :=
    { __ := Subalgebra.copy _ _ (Subalgebra.coe_iSup_of_directed dir).symm
      inv_mem' := fun _ hx ↦ have ⟨i, hi⟩ := Set.mem_iUnion.mp hx
        Set.mem_iUnion.mpr ⟨i, (t i).inv_mem hi⟩ }
  have : iSup t = M := le_antisymm
    (iSup_le fun i ↦ le_iSup (fun i ↦ (t i : Set L)) i) (Set.iUnion_subset fun _ ↦ le_iSup t _)
  this.symm ▸ rfl

theorem toSubalgebra_iSup_of_directed (dir : Directed (· ≤ ·) t) :
    (iSup t).toSubalgebra = ⨆ i, (t i).toSubalgebra := by
  cases isEmpty_or_nonempty ι
  · simp_rw [iSup_of_empty, bot_toSubalgebra]
  · exact SetLike.ext' ((coe_iSup_of_directed dir).trans (Subalgebra.coe_iSup_of_directed dir).symm)

instance finiteDimensional_iSup_of_finite [h : Finite ι] [∀ i, FiniteDimensional K (t i)] :
    FiniteDimensional K (⨆ i, t i : IntermediateField K L) := by
  rw [← iSup_univ]
  let P : Set ι → Prop := fun s => FiniteDimensional K (⨆ i ∈ s, t i : IntermediateField K L)
  change P Set.univ
  apply Set.Finite.induction_on
  all_goals dsimp only [P]
  · exact Set.finite_univ
  · rw [iSup_emptyset]
    exact (botEquiv K L).symm.toLinearEquiv.finiteDimensional
  · intro _ s _ _ hs
    rw [iSup_insert]
    exact IntermediateField.finiteDimensional_sup _ _

instance finiteDimensional_iSup_of_finset
    /- Porting note: changed `h` from `∀ i ∈ s, FiniteDimensional K (t i)` because this caused an
      error. See `finiteDimensional_iSup_of_finset'` for a stronger version, that was the one
      used in mathlib3. -/
    {s : Finset ι} [∀ i, FiniteDimensional K (t i)] :
    FiniteDimensional K (⨆ i ∈ s, t i : IntermediateField K L) :=
  iSup_subtype'' s t ▸ IntermediateField.finiteDimensional_iSup_of_finite

theorem finiteDimensional_iSup_of_finset'
    /- Porting note: this was the mathlib3 version. Using `[h : ...]`, as in mathlib3, causes the
    error "invalid parametric local instance". -/
    {s : Finset ι} (h : ∀ i ∈ s, FiniteDimensional K (t i)) :
    FiniteDimensional K (⨆ i ∈ s, t i : IntermediateField K L) :=
  have := Subtype.forall'.mp h
  iSup_subtype'' s t ▸ IntermediateField.finiteDimensional_iSup_of_finite

/-- A compositum of splitting fields is a splitting field -/
theorem isSplittingField_iSup {p : ι → K[X]}
    {s : Finset ι} (h0 : ∏ i ∈ s, p i ≠ 0) (h : ∀ i ∈ s, (p i).IsSplittingField K (t i)) :
    (∏ i ∈ s, p i).IsSplittingField K (⨆ i ∈ s, t i : IntermediateField K L) := by
  let F : IntermediateField K L := ⨆ i ∈ s, t i
  have hF : ∀ i ∈ s, t i ≤ F := fun i hi ↦ le_iSup_of_le i (le_iSup (fun _ ↦ t i) hi)
  simp only [isSplittingField_iff] at h ⊢
  refine
    ⟨splits_prod (algebraMap K F) fun i hi ↦
        splits_comp_of_splits (algebraMap K (t i)) (inclusion (hF i hi)).toRingHom
          (h i hi).1,
      ?_⟩
  simp only [rootSet_prod p s h0, ← Set.iSup_eq_iUnion, (@gc K _ L _ _).l_iSup₂]
  exact iSup_congr fun i ↦ iSup_congr fun hi ↦ (h i hi).2

end Supremum

section Tower

variable (E)
variable {K : Type*} [Field K] [Algebra F K] [Algebra E K] [IsScalarTower F E K]

/-- If `K / E / F` is a field extension tower, `L` is an intermediate field of `K / F`, such that
either `E / F` or `L / F` is algebraic, then `E(L) = E[L]`. -/
theorem adjoin_toSubalgebra_of_isAlgebraic (L : IntermediateField F K)
    (halg : Algebra.IsAlgebraic F E ∨ Algebra.IsAlgebraic F L) :
    (adjoin E (L : Set K)).toSubalgebra = Algebra.adjoin E (L : Set K) := by
  let i := IsScalarTower.toAlgHom F E K
  let E' := i.fieldRange
  let i' : E ≃ₐ[F] E' := AlgEquiv.ofInjectiveField i
  have hi : algebraMap E K = (algebraMap E' K) ∘ i' := by ext x; rfl
  apply_fun _ using Subalgebra.restrictScalars_injective F
  erw [← restrictScalars_toSubalgebra, restrictScalars_adjoin_of_algEquiv i' hi,
    Algebra.restrictScalars_adjoin_of_algEquiv i' hi, restrictScalars_adjoin,
    Algebra.restrictScalars_adjoin]
  exact E'.sup_toSubalgebra_of_isAlgebraic L (halg.imp
    (fun (_ : Algebra.IsAlgebraic F E) ↦ i'.isAlgebraic) id)

theorem adjoin_toSubalgebra_of_isAlgebraic_left (L : IntermediateField F K)
    [halg : Algebra.IsAlgebraic F E] :
    (adjoin E (L : Set K)).toSubalgebra = Algebra.adjoin E (L : Set K) :=
  adjoin_toSubalgebra_of_isAlgebraic E L (Or.inl halg)

theorem adjoin_toSubalgebra_of_isAlgebraic_right (L : IntermediateField F K)
    [halg : Algebra.IsAlgebraic F L] :
    (adjoin E (L : Set K)).toSubalgebra = Algebra.adjoin E (L : Set K) :=
  adjoin_toSubalgebra_of_isAlgebraic E L (Or.inr halg)

/-- If `K / E / F` is a field extension tower, `L` is an intermediate field of `K / F`, such that
either `E / F` or `L / F` is algebraic, then `[E(L) : E] ≤ [L : F]`. A corollary of
`Subalgebra.adjoin_rank_le` since in this case `E(L) = E[L]`. -/
theorem adjoin_rank_le_of_isAlgebraic (L : IntermediateField F K)
    (halg : Algebra.IsAlgebraic F E ∨ Algebra.IsAlgebraic F L) :
    Module.rank E (adjoin E (L : Set K)) ≤ Module.rank F L := by
  have h : (adjoin E (L.toSubalgebra : Set K)).toSubalgebra =
      Algebra.adjoin E (L.toSubalgebra : Set K) :=
    L.adjoin_toSubalgebra_of_isAlgebraic E halg
  have := L.toSubalgebra.adjoin_rank_le E
  rwa [(Subalgebra.equivOfEq _ _ h).symm.toLinearEquiv.rank_eq] at this

theorem adjoin_rank_le_of_isAlgebraic_left (L : IntermediateField F K)
    [halg : Algebra.IsAlgebraic F E] :
    Module.rank E (adjoin E (L : Set K)) ≤ Module.rank F L :=
  adjoin_rank_le_of_isAlgebraic E L (Or.inl halg)

theorem adjoin_rank_le_of_isAlgebraic_right (L : IntermediateField F K)
    [halg : Algebra.IsAlgebraic F L] :
    Module.rank E (adjoin E (L : Set K)) ≤ Module.rank F L :=
  adjoin_rank_le_of_isAlgebraic E L (Or.inr halg)

end Tower

open Set CompleteLattice

/- Porting note: this was tagged `simp`, but the LHS can be simplified now that the notation
has been improved. -/
theorem adjoin_simple_le_iff {K : IntermediateField F E} : F⟮α⟯ ≤ K ↔ α ∈ K := by simp

theorem biSup_adjoin_simple : ⨆ x ∈ S, F⟮x⟯ = adjoin F S := by
  rw [← iSup_subtype'', ← gc.l_iSup, iSup_subtype'']; congr; exact S.biUnion_of_singleton

/-- Adjoining a single element is compact in the lattice of intermediate fields. -/
theorem adjoin_simple_isCompactElement (x : E) : IsCompactElement F⟮x⟯ := by
  simp_rw [isCompactElement_iff_le_of_directed_sSup_le,
    adjoin_simple_le_iff, sSup_eq_iSup', ← exists_prop]
  intro s hne hs hx
  have := hne.to_subtype
  rwa [← SetLike.mem_coe, coe_iSup_of_directed hs.directed_val, mem_iUnion, Subtype.exists] at hx

-- Porting note: original proof times out.
/-- Adjoining a finite subset is compact in the lattice of intermediate fields. -/
theorem adjoin_finset_isCompactElement (S : Finset E) :
    IsCompactElement (adjoin F S : IntermediateField F E) := by
  rw [← biSup_adjoin_simple]
  simp_rw [Finset.mem_coe, ← Finset.sup_eq_iSup]
  exact isCompactElement_finsetSup S fun x _ => adjoin_simple_isCompactElement x

/-- Adjoining a finite subset is compact in the lattice of intermediate fields. -/
theorem adjoin_finite_isCompactElement {S : Set E} (h : S.Finite) : IsCompactElement (adjoin F S) :=
  Finite.coe_toFinset h ▸ adjoin_finset_isCompactElement h.toFinset

/-- The lattice of intermediate fields is compactly generated. -/
instance : IsCompactlyGenerated (IntermediateField F E) :=
  ⟨fun s =>
    ⟨(fun x => F⟮x⟯) '' s,
      ⟨by rintro t ⟨x, _, rfl⟩; exact adjoin_simple_isCompactElement x,
        sSup_image.trans <| (biSup_adjoin_simple _).trans <|
          le_antisymm (adjoin_le_iff.mpr le_rfl) <| subset_adjoin F (s : Set E)⟩⟩⟩

theorem exists_finset_of_mem_iSup {ι : Type*} {f : ι → IntermediateField F E} {x : E}
    (hx : x ∈ ⨆ i, f i) : ∃ s : Finset ι, x ∈ ⨆ i ∈ s, f i := by
  have := (adjoin_simple_isCompactElement x).exists_finset_of_le_iSup (IntermediateField F E) f
  simp only [adjoin_simple_le_iff] at this
  exact this hx

theorem exists_finset_of_mem_supr' {ι : Type*} {f : ι → IntermediateField F E} {x : E}
    (hx : x ∈ ⨆ i, f i) : ∃ s : Finset (Σ i, f i), x ∈ ⨆ i ∈ s, F⟮(i.2 : E)⟯ := by
-- Porting note: writing `fun i x h => ...` does not work.
  refine exists_finset_of_mem_iSup (SetLike.le_def.mp (iSup_le fun i ↦ ?_) hx)
  exact fun x h ↦ SetLike.le_def.mp (le_iSup_of_le ⟨i, x, h⟩ (by simp)) (mem_adjoin_simple_self F x)

theorem exists_finset_of_mem_supr'' {ι : Type*} {f : ι → IntermediateField F E}
    (h : ∀ i, Algebra.IsAlgebraic F (f i)) {x : E} (hx : x ∈ ⨆ i, f i) :
    ∃ s : Finset (Σ i, f i), x ∈ ⨆ i ∈ s, adjoin F ((minpoly F (i.2 : _)).rootSet E) := by
-- Porting note: writing `fun i x1 hx1 => ...` does not work.
  refine exists_finset_of_mem_iSup (SetLike.le_def.mp (iSup_le (fun i => ?_)) hx)
  intro x1 hx1
  refine SetLike.le_def.mp (le_iSup_of_le ⟨i, x1, hx1⟩ ?_)
    (subset_adjoin F (rootSet (minpoly F x1) E) ?_)
  · rw [IntermediateField.minpoly_eq, Subtype.coe_mk]
  · rw [mem_rootSet_of_ne, minpoly.aeval]
    exact minpoly.ne_zero (isIntegral_iff.mp (Algebra.IsIntegral.isIntegral (⟨x1, hx1⟩ : f i)))

theorem exists_finset_of_mem_adjoin {S : Set E} {x : E} (hx : x ∈ adjoin F S) :
    ∃ T : Finset E, (T : Set E) ⊆ S ∧ x ∈ adjoin F (T : Set E) := by
  simp_rw [← biSup_adjoin_simple S, ← iSup_subtype''] at hx
  obtain ⟨s, hx'⟩ := exists_finset_of_mem_iSup hx
  classical
  refine ⟨s.image Subtype.val, by simp, SetLike.le_def.mp ?_ hx'⟩
  simp_rw [Finset.coe_image, iSup_le_iff, adjoin_le_iff]
  rintro _ h _ rfl
  exact subset_adjoin F _ ⟨_, h, rfl⟩

end AdjoinSimple

end AdjoinDef

section AdjoinIntermediateFieldLattice

variable {F : Type*} [Field F] {E : Type*} [Field E] [Algebra F E] {α : E} {S : Set E}

@[simp]
theorem adjoin_eq_bot_iff : adjoin F S = ⊥ ↔ S ⊆ (⊥ : IntermediateField F E) := by
  rw [eq_bot_iff, adjoin_le_iff]

/- Porting note: this was tagged `simp`. -/
theorem adjoin_simple_eq_bot_iff : F⟮α⟯ = ⊥ ↔ α ∈ (⊥ : IntermediateField F E) := by
  simp

@[simp]
theorem adjoin_zero : F⟮(0 : E)⟯ = ⊥ :=
  adjoin_simple_eq_bot_iff.mpr (zero_mem ⊥)

@[simp]
theorem adjoin_one : F⟮(1 : E)⟯ = ⊥ :=
  adjoin_simple_eq_bot_iff.mpr (one_mem ⊥)

@[simp]
theorem adjoin_intCast (n : ℤ) : F⟮(n : E)⟯ = ⊥ := by
  exact adjoin_simple_eq_bot_iff.mpr (intCast_mem ⊥ n)

@[simp]
theorem adjoin_natCast (n : ℕ) : F⟮(n : E)⟯ = ⊥ :=
  adjoin_simple_eq_bot_iff.mpr (natCast_mem ⊥ n)

@[deprecated (since := "2024-04-05")] alias adjoin_int := adjoin_intCast
@[deprecated (since := "2024-04-05")] alias adjoin_nat := adjoin_natCast

section AdjoinRank

open Module Module

variable {K L : IntermediateField F E}

@[simp]
theorem rank_eq_one_iff : Module.rank F K = 1 ↔ K = ⊥ := by
  rw [← toSubalgebra_eq_iff, ← rank_eq_rank_subalgebra, Subalgebra.rank_eq_one_iff,
    bot_toSubalgebra]

@[simp]
theorem finrank_eq_one_iff : finrank F K = 1 ↔ K = ⊥ := by
  rw [← toSubalgebra_eq_iff, ← finrank_eq_finrank_subalgebra, Subalgebra.finrank_eq_one_iff,
    bot_toSubalgebra]

@[simp] protected
theorem rank_bot : Module.rank F (⊥ : IntermediateField F E) = 1 := by rw [rank_eq_one_iff]

@[simp] protected
theorem finrank_bot : finrank F (⊥ : IntermediateField F E) = 1 := by rw [finrank_eq_one_iff]

@[simp] theorem rank_bot' : Module.rank (⊥ : IntermediateField F E) E = Module.rank F E := by
  rw [← rank_mul_rank F (⊥ : IntermediateField F E) E, IntermediateField.rank_bot, one_mul]

@[simp] theorem finrank_bot' : finrank (⊥ : IntermediateField F E) E = finrank F E :=
  congr(Cardinal.toNat $(rank_bot'))

@[simp] protected theorem rank_top : Module.rank (⊤ : IntermediateField F E) E = 1 :=
  Subalgebra.bot_eq_top_iff_rank_eq_one.mp <| top_le_iff.mp fun x _ ↦ ⟨⟨x, trivial⟩, rfl⟩

@[simp] protected theorem finrank_top : finrank (⊤ : IntermediateField F E) E = 1 :=
  rank_eq_one_iff_finrank_eq_one.mp IntermediateField.rank_top

@[simp] theorem rank_top' : Module.rank F (⊤ : IntermediateField F E) = Module.rank F E :=
  rank_top F E

@[simp] theorem finrank_top' : finrank F (⊤ : IntermediateField F E) = finrank F E :=
  finrank_top F E

theorem rank_adjoin_eq_one_iff : Module.rank F (adjoin F S) = 1 ↔ S ⊆ (⊥ : IntermediateField F E) :=
  Iff.trans rank_eq_one_iff adjoin_eq_bot_iff

theorem rank_adjoin_simple_eq_one_iff :
    Module.rank F F⟮α⟯ = 1 ↔ α ∈ (⊥ : IntermediateField F E) := by
  rw [rank_adjoin_eq_one_iff]; exact Set.singleton_subset_iff

theorem finrank_adjoin_eq_one_iff : finrank F (adjoin F S) = 1 ↔ S ⊆ (⊥ : IntermediateField F E) :=
  Iff.trans finrank_eq_one_iff adjoin_eq_bot_iff

theorem finrank_adjoin_simple_eq_one_iff :
    finrank F F⟮α⟯ = 1 ↔ α ∈ (⊥ : IntermediateField F E) := by
  rw [finrank_adjoin_eq_one_iff]; exact Set.singleton_subset_iff

/-- If `F⟮x⟯` has dimension `1` over `F` for every `x ∈ E` then `F = E`. -/
theorem bot_eq_top_of_rank_adjoin_eq_one (h : ∀ x : E, Module.rank F F⟮x⟯ = 1) :
    (⊥ : IntermediateField F E) = ⊤ := by
  ext y
  rw [iff_true_right IntermediateField.mem_top]
  exact rank_adjoin_simple_eq_one_iff.mp (h y)

theorem bot_eq_top_of_finrank_adjoin_eq_one (h : ∀ x : E, finrank F F⟮x⟯ = 1) :
    (⊥ : IntermediateField F E) = ⊤ := by
  ext y
  rw [iff_true_right IntermediateField.mem_top]
  exact finrank_adjoin_simple_eq_one_iff.mp (h y)

theorem subsingleton_of_rank_adjoin_eq_one (h : ∀ x : E, Module.rank F F⟮x⟯ = 1) :
    Subsingleton (IntermediateField F E) :=
  subsingleton_of_bot_eq_top (bot_eq_top_of_rank_adjoin_eq_one h)

theorem subsingleton_of_finrank_adjoin_eq_one (h : ∀ x : E, finrank F F⟮x⟯ = 1) :
    Subsingleton (IntermediateField F E) :=
  subsingleton_of_bot_eq_top (bot_eq_top_of_finrank_adjoin_eq_one h)

/-- If `F⟮x⟯` has dimension `≤1` over `F` for every `x ∈ E` then `F = E`. -/
theorem bot_eq_top_of_finrank_adjoin_le_one [FiniteDimensional F E]
    (h : ∀ x : E, finrank F F⟮x⟯ ≤ 1) : (⊥ : IntermediateField F E) = ⊤ := by
  apply bot_eq_top_of_finrank_adjoin_eq_one
  exact fun x => by linarith [h x, show 0 < finrank F F⟮x⟯ from finrank_pos]

theorem subsingleton_of_finrank_adjoin_le_one [FiniteDimensional F E]
    (h : ∀ x : E, finrank F F⟮x⟯ ≤ 1) : Subsingleton (IntermediateField F E) :=
  subsingleton_of_bot_eq_top (bot_eq_top_of_finrank_adjoin_le_one h)

end AdjoinRank

end AdjoinIntermediateFieldLattice

section AdjoinIntegralElement

universe u

variable (F : Type*) [Field F] {E : Type*} [Field E] [Algebra F E] {α : E}
variable {K : Type u} [Field K] [Algebra F K]

theorem minpoly_gen (α : E) :
    minpoly F (AdjoinSimple.gen F α) = minpoly F α := by
  rw [← minpoly.algebraMap_eq (algebraMap F⟮α⟯ E).injective, AdjoinSimple.algebraMap_gen]

theorem aeval_gen_minpoly (α : E) : aeval (AdjoinSimple.gen F α) (minpoly F α) = 0 := by
  ext
  convert minpoly.aeval F α
  conv in aeval α => rw [← AdjoinSimple.algebraMap_gen F α]
  exact (aeval_algebraMap_apply E (AdjoinSimple.gen F α) _).symm

-- Porting note: original proof used `Exists.cases_on`.
/-- algebra isomorphism between `AdjoinRoot` and `F⟮α⟯` -/
noncomputable def adjoinRootEquivAdjoin (h : IsIntegral F α) :
    AdjoinRoot (minpoly F α) ≃ₐ[F] F⟮α⟯ :=
  AlgEquiv.ofBijective
    (AdjoinRoot.liftHom (minpoly F α) (AdjoinSimple.gen F α) (aeval_gen_minpoly F α))
    (by
      set f := AdjoinRoot.lift _ _ (aeval_gen_minpoly F α : _)
      haveI := Fact.mk (minpoly.irreducible h)
      constructor
      · exact RingHom.injective f
      · suffices F⟮α⟯.toSubfield ≤ RingHom.fieldRange (F⟮α⟯.toSubfield.subtype.comp f) by
          intro x
          obtain ⟨y, hy⟩ := this (Subtype.mem x)
          exact ⟨y, Subtype.ext hy⟩
        refine Subfield.closure_le.mpr (Set.union_subset (fun x hx => ?_) ?_)
        · obtain ⟨y, hy⟩ := hx
          refine ⟨y, ?_⟩
          -- This used to be `rw`, but we need `erw` after leanprover/lean4#2644
          erw [RingHom.comp_apply, AdjoinRoot.lift_of (aeval_gen_minpoly F α)]
          exact hy
        · refine Set.singleton_subset_iff.mpr ⟨AdjoinRoot.root (minpoly F α), ?_⟩
          -- This used to be `rw`, but we need `erw` after leanprover/lean4#2644
          erw [RingHom.comp_apply, AdjoinRoot.lift_root (aeval_gen_minpoly F α)]
          rfl)

theorem adjoinRootEquivAdjoin_apply_root (h : IsIntegral F α) :
    adjoinRootEquivAdjoin F h (AdjoinRoot.root (minpoly F α)) = AdjoinSimple.gen F α :=
  AdjoinRoot.lift_root (aeval_gen_minpoly F α)

@[simp]
theorem adjoinRootEquivAdjoin_symm_apply_gen (h : IsIntegral F α) :
    (adjoinRootEquivAdjoin F h).symm (AdjoinSimple.gen F α) = AdjoinRoot.root (minpoly F α) := by
  rw [AlgEquiv.symm_apply_eq, adjoinRootEquivAdjoin_apply_root]

theorem adjoin_root_eq_top (p : K[X]) [Fact (Irreducible p)] : K⟮AdjoinRoot.root p⟯ = ⊤ :=
  (eq_adjoin_of_eq_algebra_adjoin K _ ⊤ (AdjoinRoot.adjoinRoot_eq_top (f := p)).symm).symm

section PowerBasis

variable {L : Type*} [Field L] [Algebra K L]

/-- The elements `1, x, ..., x ^ (d - 1)` form a basis for `K⟮x⟯`,
where `d` is the degree of the minimal polynomial of `x`. -/
noncomputable def powerBasisAux {x : L} (hx : IsIntegral K x) :
    Basis (Fin (minpoly K x).natDegree) K K⟮x⟯ :=
  (AdjoinRoot.powerBasis (minpoly.ne_zero hx)).basis.map (adjoinRootEquivAdjoin K hx).toLinearEquiv

/-- The power basis `1, x, ..., x ^ (d - 1)` for `K⟮x⟯`,
where `d` is the degree of the minimal polynomial of `x`. -/
@[simps]
noncomputable def adjoin.powerBasis {x : L} (hx : IsIntegral K x) : PowerBasis K K⟮x⟯ where
  gen := AdjoinSimple.gen K x
  dim := (minpoly K x).natDegree
  basis := powerBasisAux hx
  basis_eq_pow i := by
    -- This used to be `rw`, but we need `erw` after leanprover/lean4#2644
    erw [powerBasisAux, Basis.map_apply, PowerBasis.basis_eq_pow, AlgEquiv.toLinearEquiv_apply,
      map_pow, AdjoinRoot.powerBasis_gen, adjoinRootEquivAdjoin_apply_root]

theorem adjoin.finiteDimensional {x : L} (hx : IsIntegral K x) : FiniteDimensional K K⟮x⟯ :=
  (adjoin.powerBasis hx).finite

theorem isAlgebraic_adjoin_simple {x : L} (hx : IsIntegral K x) : Algebra.IsAlgebraic K K⟮x⟯ :=
  have := adjoin.finiteDimensional hx; Algebra.IsAlgebraic.of_finite K K⟮x⟯

theorem adjoin.finrank {x : L} (hx : IsIntegral K x) :
    Module.finrank K K⟮x⟯ = (minpoly K x).natDegree := by
  rw [PowerBasis.finrank (adjoin.powerBasis hx : _)]
  rfl

/-- If `K / E / F` is a field extension tower, `S ⊂ K` is such that `F(S) = K`,
then `E(S) = K`. -/
theorem adjoin_eq_top_of_adjoin_eq_top [Algebra E K] [IsScalarTower F E K]
    {S : Set K} (hprim : adjoin F S = ⊤) : adjoin E S = ⊤ :=
  restrictScalars_injective F <| by
    rw [restrictScalars_top, ← top_le_iff, ← hprim, adjoin_le_iff,
      coe_restrictScalars, ← adjoin_le_iff]

/-- If `E / F` is a finite extension such that `E = F(α)`, then for any intermediate field `K`, the
`F` adjoin the coefficients of `minpoly K α` is equal to `K` itself. -/
theorem adjoin_minpoly_coeff_of_exists_primitive_element
    [FiniteDimensional F E] (hprim : adjoin F {α} = ⊤) (K : IntermediateField F E) :
    adjoin F ((minpoly K α).map (algebraMap K E)).coeffs = K := by
  set g := (minpoly K α).map (algebraMap K E)
  set K' : IntermediateField F E := adjoin F g.coeffs
  have hsub : K' ≤ K := by
    refine adjoin_le_iff.mpr fun x ↦ ?_
    rw [Finset.mem_coe, mem_coeffs_iff]
    rintro ⟨n, -, rfl⟩
    rw [coeff_map]
    apply Subtype.mem
  have dvd_g : minpoly K' α ∣ g.toSubring K'.toSubring (subset_adjoin F _) := by
    apply minpoly.dvd
    erw [aeval_def, eval₂_eq_eval_map, g.map_toSubring K'.toSubring, eval_map, ← aeval_def]
    exact minpoly.aeval K α
  have finrank_eq : ∀ K : IntermediateField F E, finrank K E = natDegree (minpoly K α) := by
    intro K
    have := adjoin.finrank (.of_finite K α)
    erw [adjoin_eq_top_of_adjoin_eq_top F hprim, finrank_top K E] at this
    exact this
  refine eq_of_le_of_finrank_le' hsub ?_
  simp_rw [finrank_eq]
  convert natDegree_le_of_dvd dvd_g
    ((g.monic_toSubring _ _).mpr <| (minpoly.monic <| .of_finite K α).map _).ne_zero using 1
  rw [natDegree_toSubring, natDegree_map]

instance : Module.Finite F (⊥ : IntermediateField F E) := Subalgebra.finite_bot

variable {F} in
/-- If `E / F` is an infinite algebraic extension, then there exists an intermediate field
`L / F` with arbitrarily large finite extension degree. -/
theorem exists_lt_finrank_of_infinite_dimensional
    [Algebra.IsAlgebraic F E] (hnfd : ¬ FiniteDimensional F E) (n : ℕ) :
    ∃ L : IntermediateField F E, FiniteDimensional F L ∧ n < finrank F L := by
  induction' n with n ih
  · exact ⟨⊥, Subalgebra.finite_bot, finrank_pos⟩
  obtain ⟨L, fin, hn⟩ := ih
  obtain ⟨x, hx⟩ : ∃ x : E, x ∉ L := by
    contrapose! hnfd
    rw [show L = ⊤ from eq_top_iff.2 fun x _ ↦ hnfd x] at fin
    exact topEquiv.toLinearEquiv.finiteDimensional
  let L' := L ⊔ F⟮x⟯
  haveI := adjoin.finiteDimensional (Algebra.IsIntegral.isIntegral (R := F) x)
  refine ⟨L', inferInstance, by_contra fun h ↦ ?_⟩
  have h1 : L = L' := eq_of_le_of_finrank_le le_sup_left ((not_lt.1 h).trans hn)
  have h2 : F⟮x⟯ ≤ L' := le_sup_right
  exact hx <| (h1.symm ▸ h2) <| mem_adjoin_simple_self F x

theorem _root_.minpoly.natDegree_le (x : L) [FiniteDimensional K L] :
    (minpoly K x).natDegree ≤ finrank K L :=
  le_of_eq_of_le (IntermediateField.adjoin.finrank (.of_finite _ _)).symm
    K⟮x⟯.toSubmodule.finrank_le

theorem _root_.minpoly.degree_le (x : L) [FiniteDimensional K L] :
    (minpoly K x).degree ≤ finrank K L :=
  degree_le_of_natDegree_le (minpoly.natDegree_le x)

/-- If `x : L` is an integral element in a field extension `L` over `K`, then the degree of the
  minimal polynomial of `x` over `K` divides `[L : K]`.-/
theorem _root_.minpoly.degree_dvd {x : L} (hx : IsIntegral K x) :
    (minpoly K x).natDegree ∣ finrank K L := by
  rw [dvd_iff_exists_eq_mul_left, ← IntermediateField.adjoin.finrank hx]
  use finrank K⟮x⟯ L
  rw [mul_comm, finrank_mul_finrank]

-- TODO: generalize to `Sort`
/-- A compositum of algebraic extensions is algebraic -/
theorem isAlgebraic_iSup {ι : Type*} {t : ι → IntermediateField K L}
    (h : ∀ i, Algebra.IsAlgebraic K (t i)) :
    Algebra.IsAlgebraic K (⨆ i, t i : IntermediateField K L) := by
  constructor
  rintro ⟨x, hx⟩
  obtain ⟨s, hx⟩ := exists_finset_of_mem_supr' hx
  rw [isAlgebraic_iff, Subtype.coe_mk, ← Subtype.coe_mk (p := (· ∈ _)) x hx, ← isAlgebraic_iff]
  haveI : ∀ i : Σ i, t i, FiniteDimensional K K⟮(i.2 : L)⟯ := fun ⟨i, x⟩ ↦
    adjoin.finiteDimensional (isIntegral_iff.1 (Algebra.IsIntegral.isIntegral x))
  apply IsAlgebraic.of_finite

theorem isAlgebraic_adjoin {S : Set L} (hS : ∀ x ∈ S, IsIntegral K x) :
    Algebra.IsAlgebraic K (adjoin K S) := by
  rw [← biSup_adjoin_simple, ← iSup_subtype'']
  exact isAlgebraic_iSup fun x ↦ isAlgebraic_adjoin_simple (hS x x.2)

/-- If `L / K` is a field extension, `S` is a finite subset of `L`, such that every element of `S`
is integral (= algebraic) over `K`, then `K(S) / K` is a finite extension.
A direct corollary of `finiteDimensional_iSup_of_finite`. -/
theorem finiteDimensional_adjoin {S : Set L} [Finite S] (hS : ∀ x ∈ S, IsIntegral K x) :
    FiniteDimensional K (adjoin K S) := by
  rw [← biSup_adjoin_simple, ← iSup_subtype'']
  haveI (x : S) := adjoin.finiteDimensional (hS x.1 x.2)
  exact finiteDimensional_iSup_of_finite

end PowerBasis

/-- Algebra homomorphism `F⟮α⟯ →ₐ[F] K` are in bijection with the set of roots
of `minpoly α` in `K`. -/
noncomputable def algHomAdjoinIntegralEquiv (h : IsIntegral F α) :
    (F⟮α⟯ →ₐ[F] K) ≃ { x // x ∈ (minpoly F α).aroots K } :=
  (adjoin.powerBasis h).liftEquiv'.trans
    ((Equiv.refl _).subtypeEquiv fun x => by
      rw [adjoin.powerBasis_gen, minpoly_gen, Equiv.refl_apply])

lemma algHomAdjoinIntegralEquiv_symm_apply_gen (h : IsIntegral F α)
    (x : { x // x ∈ (minpoly F α).aroots K }) :
    (algHomAdjoinIntegralEquiv F h).symm x (AdjoinSimple.gen F α) = x :=
  (adjoin.powerBasis h).lift_gen x.val <| by
    rw [adjoin.powerBasis_gen, minpoly_gen]; exact (mem_aroots.mp x.2).2

/-- Fintype of algebra homomorphism `F⟮α⟯ →ₐ[F] K` -/
noncomputable def fintypeOfAlgHomAdjoinIntegral (h : IsIntegral F α) : Fintype (F⟮α⟯ →ₐ[F] K) :=
  PowerBasis.AlgHom.fintype (adjoin.powerBasis h)

theorem card_algHom_adjoin_integral (h : IsIntegral F α) (h_sep : IsSeparable F α)
    (h_splits : (minpoly F α).Splits (algebraMap F K)) :
    @Fintype.card (F⟮α⟯ →ₐ[F] K) (fintypeOfAlgHomAdjoinIntegral F h) = (minpoly F α).natDegree := by
  rw [AlgHom.card_of_powerBasis] <;>
    simp only [IsSeparable, adjoin.powerBasis_dim, adjoin.powerBasis_gen, minpoly_gen, h_splits]
  exact h_sep

-- Apparently `K⟮root f⟯ →+* K⟮root f⟯` is expensive to unify during instance synthesis.
open Module AdjoinRoot in
/-- Let `f, g` be monic polynomials over `K`. If `f` is irreducible, and `g(x) - α` is irreducible
in `K⟮α⟯` with `α` a root of `f`, then `f(g(x))` is irreducible. -/
theorem _root_.Polynomial.irreducible_comp {f g : K[X]} (hfm : f.Monic) (hgm : g.Monic)
    (hf : Irreducible f)
    (hg : ∀ (E : Type u) [Field E] [Algebra K E] (x : E) (_ : minpoly K x = f),
      Irreducible (g.map (algebraMap _ _) - C (AdjoinSimple.gen K x))) :
    Irreducible (f.comp g) := by
  have hf' : natDegree f ≠ 0 :=
    fun e ↦ not_irreducible_C (f.coeff 0) (eq_C_of_natDegree_eq_zero e ▸ hf)
  have hg' : natDegree g ≠ 0 := by
    have := Fact.mk hf
    intro e
    apply not_irreducible_C ((g.map (algebraMap _ _)).coeff 0 - AdjoinSimple.gen K (root f))
    -- Needed to specialize `map_sub` to avoid a timeout #8386
    rw [RingHom.map_sub, coeff_map, ← map_C, ← eq_C_of_natDegree_eq_zero e]
    apply hg (AdjoinRoot f)
    rw [AdjoinRoot.minpoly_root hf.ne_zero, hfm, inv_one, map_one, mul_one]
  have H₁ : f.comp g ≠ 0 := fun h ↦ by simpa [hf', hg', natDegree_comp] using congr_arg natDegree h
  have H₂ : ¬ IsUnit (f.comp g) := fun h ↦
    by simpa [hf', hg', natDegree_comp] using natDegree_eq_zero_of_isUnit h
  have ⟨p, hp₁, hp₂⟩ := WfDvdMonoid.exists_irreducible_factor H₂ H₁
  suffices natDegree p = natDegree f * natDegree g from (associated_of_dvd_of_natDegree_le hp₂ H₁
    (this.trans natDegree_comp.symm).ge).irreducible hp₁
  have := Fact.mk hp₁
  let Kx := AdjoinRoot p
  letI := (AdjoinRoot.powerBasis hp₁.ne_zero).finite
  have key₁ : f = minpoly K (aeval (root p) g) := by
    refine minpoly.eq_of_irreducible_of_monic hf ?_ hfm
    rw [← aeval_comp]
    exact aeval_eq_zero_of_dvd_aeval_eq_zero hp₂ (AdjoinRoot.eval₂_root p)
  have key₁' : finrank K K⟮aeval (root p) g⟯ = natDegree f := by
    rw [adjoin.finrank, ← key₁]
    exact IsIntegral.of_finite _ _
  have key₂ : g.map (algebraMap _ _) - C (AdjoinSimple.gen K (aeval (root p) g)) =
      minpoly K⟮aeval (root p) g⟯ (root p) :=
    minpoly.eq_of_irreducible_of_monic (hg _ _ key₁.symm) (by simp [AdjoinSimple.gen])
      (Monic.sub_of_left (hgm.map _) (degree_lt_degree (by simpa [Nat.pos_iff_ne_zero] using hg')))
  have key₂' : finrank K⟮aeval (root p) g⟯ Kx = natDegree g := by
    trans natDegree (minpoly K⟮aeval (root p) g⟯ (root p))
    · have : K⟮aeval (root p) g⟯⟮root p⟯ = ⊤ := by
        apply restrictScalars_injective K
        rw [restrictScalars_top, adjoin_adjoin_left, Set.union_comm, ← adjoin_adjoin_left,
          adjoin_root_eq_top p, restrictScalars_adjoin]
        simp
      rw [← finrank_top', ← this, adjoin.finrank]
      exact IsIntegral.of_finite _ _
    · simp [← key₂]
  have := Module.finrank_mul_finrank K K⟮aeval (root p) g⟯ Kx
  rwa [key₁', key₂', (AdjoinRoot.powerBasis hp₁.ne_zero).finrank, powerBasis_dim, eq_comm] at this

end AdjoinIntegralElement

section Induction

variable {F : Type*} [Field F] {E : Type*} [Field E] [Algebra F E]

/-- An intermediate field `S` is finitely generated if there exists `t : Finset E` such that
`IntermediateField.adjoin F t = S`. -/
def FG (S : IntermediateField F E) : Prop :=
  ∃ t : Finset E, adjoin F ↑t = S

theorem fg_adjoin_finset (t : Finset E) : (adjoin F (↑t : Set E)).FG :=
  ⟨t, rfl⟩

theorem fg_def {S : IntermediateField F E} : S.FG ↔ ∃ t : Set E, Set.Finite t ∧ adjoin F t = S :=
  Iff.symm Set.exists_finite_iff_finset

<<<<<<< HEAD
theorem fg_adjoin_finite {t : Set E} (h : Set.Finite t) : (adjoin F t).FG :=
=======
theorem fg_adjoin_of_finite {t : Set E} (h : Set.Finite t) : (adjoin F t).FG :=
>>>>>>> 1e293b95
  fg_def.mpr ⟨t, h, rfl⟩

theorem fg_bot : (⊥ : IntermediateField F E).FG :=
  -- Porting note: was `⟨∅, adjoin_empty F E⟩`
  ⟨∅, by simp only [Finset.coe_empty, adjoin_empty]⟩

theorem fg_sup {S T : IntermediateField F E} (hS : S.FG) (hT : T.FG) : (S ⊔ T).FG := by
  obtain ⟨s, rfl⟩ := hS; obtain ⟨t, rfl⟩ := hT
  classical rw [← adjoin_union, ← Finset.coe_union]
  exact fg_adjoin_finset _

<<<<<<< HEAD
theorem fg_iSup {ι} [Finite ι] {S : ι → IntermediateField F E} (h : ∀ i, (S i).FG) :
    (⨆ i, S i).FG := by
  choose s hs using h
  simp_rw [← hs, ← adjoin_iUnion]
  exact fg_adjoin_finite (Set.finite_iUnion fun _ ↦ Finset.finite_toSet _)
=======
theorem fg_iSup {ι : Sort*} [Finite ι] {S : ι → IntermediateField F E} (h : ∀ i, (S i).FG) :
    (⨆ i, S i).FG := by
  choose s hs using h
  simp_rw [← hs, ← adjoin_iUnion]
  exact fg_adjoin_of_finite (Set.finite_iUnion fun _ ↦ Finset.finite_toSet _)
>>>>>>> 1e293b95

theorem fg_of_fg_toSubalgebra (S : IntermediateField F E) (h : S.toSubalgebra.FG) : S.FG := by
  cases' h with t ht
  exact ⟨t, (eq_adjoin_of_eq_algebra_adjoin _ _ _ ht.symm).symm⟩

@[deprecated (since := "2024-10-28")] alias fG_of_fG_toSubalgebra := fg_of_fg_toSubalgebra

theorem fg_of_noetherian (S : IntermediateField F E) [IsNoetherian F E] : S.FG :=
  S.fg_of_fg_toSubalgebra S.toSubalgebra.fg_of_noetherian

theorem induction_on_adjoin_finset (S : Finset E) (P : IntermediateField F E → Prop) (base : P ⊥)
    (ih : ∀ (K : IntermediateField F E), ∀ x ∈ S, P K → P (K⟮x⟯.restrictScalars F)) :
    P (adjoin F S) := by
  classical
  refine Finset.induction_on' S ?_ (fun ha _ _ h => ?_)
  · simp [base]
  · rw [Finset.coe_insert, Set.insert_eq, Set.union_comm, ← adjoin_adjoin_left]
    exact ih (adjoin F _) _ ha h

theorem induction_on_adjoin_fg (P : IntermediateField F E → Prop) (base : P ⊥)
    (ih : ∀ (K : IntermediateField F E) (x : E), P K → P (K⟮x⟯.restrictScalars F))
    (K : IntermediateField F E) (hK : K.FG) : P K := by
  obtain ⟨S, rfl⟩ := hK
  exact induction_on_adjoin_finset S P base fun K x _ hK => ih K x hK

theorem induction_on_adjoin [FiniteDimensional F E] (P : IntermediateField F E → Prop)
    (base : P ⊥) (ih : ∀ (K : IntermediateField F E) (x : E), P K → P (K⟮x⟯.restrictScalars F))
    (K : IntermediateField F E) : P K :=
  letI : IsNoetherian F E := IsNoetherian.iff_fg.2 inferInstance
  induction_on_adjoin_fg P base ih K K.fg_of_noetherian

end Induction

end IntermediateField

section Minpoly

open AlgEquiv

variable {K L : Type _} [Field K] [Field L] [Algebra K L]
namespace AdjoinRoot

/-- The canonical algebraic homomorphism from `AdjoinRoot p` to `AdjoinRoot q`, where
  the polynomial `q : K[X]` divides `p`. -/
noncomputable def algHomOfDvd {p q : K[X]} (hpq : q ∣ p) :
    AdjoinRoot p →ₐ[K] AdjoinRoot q :=
  (liftHom p (root q) (by simp only [aeval_eq, mk_eq_zero, hpq]))

theorem coe_algHomOfDvd {p q : K[X]} (hpq : q ∣ p) :
    (algHomOfDvd hpq).toFun = liftHom p (root q) (by simp only [aeval_eq, mk_eq_zero, hpq]) :=
  rfl

/-- `algHomOfDvd` sends `AdjoinRoot.root p` to `AdjoinRoot.root q`. -/
theorem algHomOfDvd_apply_root {p q : K[X]} (hpq : q ∣ p) :
    algHomOfDvd hpq (root p) = root q := by
  rw [algHomOfDvd, liftHom_root]

/-- The canonical algebraic equivalence between `AdjoinRoot p` and `AdjoinRoot q`, where
  the two polynomials `p q : K[X]` are equal. -/
noncomputable def algEquivOfEq {p q : K[X]} (hp : p ≠ 0) (h_eq : p = q) :
    AdjoinRoot p ≃ₐ[K] AdjoinRoot q :=
  ofAlgHom (algHomOfDvd (dvd_of_eq h_eq.symm)) (algHomOfDvd (dvd_of_eq h_eq))
    (PowerBasis.algHom_ext (powerBasis (h_eq ▸ hp))
      (by rw [algHomOfDvd, powerBasis_gen (h_eq ▸ hp), AlgHom.coe_comp, Function.comp_apply,
        algHomOfDvd, liftHom_root, liftHom_root, AlgHom.coe_id, id_eq]))
    (PowerBasis.algHom_ext (powerBasis hp)
      (by rw [algHomOfDvd, powerBasis_gen hp, AlgHom.coe_comp, Function.comp_apply, algHomOfDvd,
          liftHom_root, liftHom_root, AlgHom.coe_id, id_eq]))

theorem coe_algEquivOfEq {p q : K[X]} (hp : p ≠ 0) (h_eq : p = q) :
    (algEquivOfEq hp h_eq).toFun = liftHom p (root q) (by rw [h_eq, aeval_eq, mk_self]) :=
  rfl

theorem algEquivOfEq_toAlgHom {p q : K[X]} (hp : p ≠ 0) (h_eq : p = q) :
    (algEquivOfEq hp h_eq).toAlgHom = liftHom p (root q) (by rw [h_eq, aeval_eq, mk_self]) :=
  rfl

/-- `algEquivOfEq` sends `AdjoinRoot.root p` to `AdjoinRoot.root q`. -/
theorem algEquivOfEq_apply_root {p q : K[X]} (hp : p ≠ 0) (h_eq : p = q) :
    algEquivOfEq hp h_eq (root p) = root q := by
  rw [← coe_algHom, algEquivOfEq_toAlgHom, liftHom_root]

/-- The canonical algebraic equivalence between `AdjoinRoot p` and `AdjoinRoot q`,
where the two polynomials `p q : K[X]` are associated.-/
noncomputable def algEquivOfAssociated {p q : K[X]} (hp : p ≠ 0) (hpq : Associated p q) :
    AdjoinRoot p ≃ₐ[K] AdjoinRoot q :=
  ofAlgHom (liftHom p (root q) (by simp only [aeval_eq, mk_eq_zero, hpq.symm.dvd] ))
    (liftHom q (root p) (by simp only [aeval_eq, mk_eq_zero, hpq.dvd]))
    ( PowerBasis.algHom_ext (powerBasis (hpq.ne_zero_iff.mp hp))
        (by rw [powerBasis_gen (hpq.ne_zero_iff.mp hp), AlgHom.coe_comp, Function.comp_apply,
          liftHom_root, liftHom_root, AlgHom.coe_id, id_eq]))
    (PowerBasis.algHom_ext (powerBasis hp)
      (by rw [powerBasis_gen hp, AlgHom.coe_comp, Function.comp_apply, liftHom_root, liftHom_root,
          AlgHom.coe_id, id_eq]))

theorem coe_algEquivOfAssociated {p q : K[X]} (hp : p ≠ 0) (hpq : Associated p q) :
    (algEquivOfAssociated hp hpq).toFun =
      liftHom p (root q) (by simp only [aeval_eq, mk_eq_zero, hpq.symm.dvd]) :=
  rfl

theorem algEquivOfAssociated_toAlgHom {p q : K[X]} (hp : p ≠ 0) (hpq : Associated p q) :
    (algEquivOfAssociated hp hpq).toAlgHom =
      liftHom p (root q) (by simp only [aeval_eq, mk_eq_zero, hpq.symm.dvd]) :=
  rfl

/-- `algEquivOfAssociated` sends `AdjoinRoot.root p` to `AdjoinRoot.root q`. -/
theorem algEquivOfAssociated_apply_root {p q : K[X]} (hp : p ≠ 0) (hpq : Associated p q) :
    algEquivOfAssociated hp hpq (root p) = root q := by
  rw [← coe_algHom, algEquivOfAssociated_toAlgHom, liftHom_root]

end AdjoinRoot

namespace minpoly

open IntermediateField

/-- If `y : L` is a root of `minpoly K x`, then `minpoly K y = minpoly K x`. -/
theorem eq_of_root {x y : L} (hx : IsAlgebraic K x)
    (h_ev : Polynomial.aeval y (minpoly K x) = 0) : minpoly K y = minpoly K x :=
  ((eq_iff_aeval_minpoly_eq_zero hx.isIntegral).mpr h_ev).symm

/-- The canonical `algEquiv` between `K⟮x⟯`and `K⟮y⟯`, sending `x` to `y`, where `x` and `y` have
  the same minimal polynomial over `K`. -/
noncomputable def algEquiv {x y : L} (hx : IsAlgebraic K x)
    (h_mp : minpoly K x = minpoly K y) : K⟮x⟯ ≃ₐ[K] K⟮y⟯ := by
  have hy : IsAlgebraic K y := ⟨minpoly K x, ne_zero hx.isIntegral, (h_mp ▸ aeval _ _)⟩
  exact AlgEquiv.trans (adjoinRootEquivAdjoin K hx.isIntegral).symm
    (AlgEquiv.trans (AdjoinRoot.algEquivOfEq (ne_zero hx.isIntegral) h_mp)
      (adjoinRootEquivAdjoin K hy.isIntegral))

/-- `minpoly.algEquiv` sends the generator of `K⟮x⟯` to the generator of `K⟮y⟯`. -/
theorem algEquiv_apply {x y : L} (hx : IsAlgebraic K x) (h_mp : minpoly K x = minpoly K y) :
    algEquiv hx h_mp (AdjoinSimple.gen K x) = AdjoinSimple.gen K y := by
  have hy : IsAlgebraic K y := ⟨minpoly K x, ne_zero hx.isIntegral, (h_mp ▸ aeval _ _)⟩
  rw [algEquiv, trans_apply, ← adjoinRootEquivAdjoin_apply_root K hx.isIntegral,
    symm_apply_apply, trans_apply, AdjoinRoot.algEquivOfEq_apply_root,
    adjoinRootEquivAdjoin_apply_root K hy.isIntegral]

end minpoly

end Minpoly

namespace PowerBasis

variable {K L : Type*} [Field K] [Field L] [Algebra K L]

open IntermediateField

/-- `pb.equivAdjoinSimple` is the equivalence between `K⟮pb.gen⟯` and `L` itself. -/
noncomputable def equivAdjoinSimple (pb : PowerBasis K L) : K⟮pb.gen⟯ ≃ₐ[K] L :=
  (adjoin.powerBasis pb.isIntegral_gen).equivOfMinpoly pb <| by
    rw [adjoin.powerBasis_gen, minpoly_gen]

@[simp]
theorem equivAdjoinSimple_aeval (pb : PowerBasis K L) (f : K[X]) :
    pb.equivAdjoinSimple (aeval (AdjoinSimple.gen K pb.gen) f) = aeval pb.gen f :=
  equivOfMinpoly_aeval _ pb _ f

@[simp]
theorem equivAdjoinSimple_gen (pb : PowerBasis K L) :
    pb.equivAdjoinSimple (AdjoinSimple.gen K pb.gen) = pb.gen :=
  equivOfMinpoly_gen _ pb _

@[simp]
theorem equivAdjoinSimple_symm_aeval (pb : PowerBasis K L) (f : K[X]) :
    pb.equivAdjoinSimple.symm (aeval pb.gen f) = aeval (AdjoinSimple.gen K pb.gen) f := by
  rw [equivAdjoinSimple, equivOfMinpoly_symm, equivOfMinpoly_aeval, adjoin.powerBasis_gen]

@[simp]
theorem equivAdjoinSimple_symm_gen (pb : PowerBasis K L) :
    pb.equivAdjoinSimple.symm pb.gen = AdjoinSimple.gen K pb.gen := by
  rw [equivAdjoinSimple, equivOfMinpoly_symm, equivOfMinpoly_gen, adjoin.powerBasis_gen]

end PowerBasis

namespace IntermediateField

variable {K L L' : Type*} [Field K] [Field L] [Field L'] [Algebra K L] [Algebra K L']

theorem map_comap_eq (f : L →ₐ[K] L') (S : IntermediateField K L') :
    (S.comap f).map f = S ⊓ f.fieldRange :=
  SetLike.coe_injective Set.image_preimage_eq_inter_range

theorem map_comap_eq_self {f : L →ₐ[K] L'} {S : IntermediateField K L'} (h : S ≤ f.fieldRange) :
    (S.comap f).map f = S := by
  simpa only [inf_of_le_left h] using map_comap_eq f S

theorem map_comap_eq_self_of_surjective {f : L →ₐ[K] L'} (hf : Function.Surjective f)
    (S : IntermediateField K L') : (S.comap f).map f = S :=
  SetLike.coe_injective (Set.image_preimage_eq _ hf)

theorem comap_map (f : L →ₐ[K] L') (S : IntermediateField K L) : (S.map f).comap f = S :=
  SetLike.coe_injective (Set.preimage_image_eq _ f.injective)

end IntermediateField

section ExtendScalars

variable {K : Type*} [Field K] {L : Type*} [Field L] [Algebra K L]

namespace Subfield

variable (F : Subfield L)

@[simp]
theorem extendScalars_self : extendScalars (le_refl F) = ⊥ := by
  ext x
  rw [mem_extendScalars, IntermediateField.mem_bot]
  refine ⟨fun h ↦ ⟨⟨x, h⟩, rfl⟩, ?_⟩
  rintro ⟨y, rfl⟩
  exact y.2

@[simp]
theorem extendScalars_top : extendScalars (le_top : F ≤ ⊤) = ⊤ :=
  IntermediateField.toSubfield_injective (by simp)

variable {F}
variable {E E' : Subfield L} (h : F ≤ E) (h' : F ≤ E')

theorem extendScalars_sup :
    extendScalars h ⊔ extendScalars h' = extendScalars (le_sup_of_le_left h : F ≤ E ⊔ E') :=
  ((extendScalars.orderIso F).map_sup ⟨_, h⟩ ⟨_, h'⟩).symm

theorem extendScalars_inf : extendScalars h ⊓ extendScalars h' = extendScalars (le_inf h h') :=
  ((extendScalars.orderIso F).map_inf ⟨_, h⟩ ⟨_, h'⟩).symm

end Subfield

namespace IntermediateField

variable (F : IntermediateField K L)

@[simp]
theorem extendScalars_self : extendScalars (le_refl F) = ⊥ :=
  restrictScalars_injective K (by simp)

@[simp]
theorem extendScalars_top : extendScalars (le_top : F ≤ ⊤) = ⊤ :=
  restrictScalars_injective K (by simp)

variable {F}
variable {E E' : IntermediateField K L} (h : F ≤ E) (h' : F ≤ E')

theorem extendScalars_sup :
    extendScalars h ⊔ extendScalars h' = extendScalars (le_sup_of_le_left h : F ≤ E ⊔ E') :=
  ((extendScalars.orderIso F).map_sup ⟨_, h⟩ ⟨_, h'⟩).symm

theorem extendScalars_inf : extendScalars h ⊓ extendScalars h' = extendScalars (le_inf h h') :=
  ((extendScalars.orderIso F).map_inf ⟨_, h⟩ ⟨_, h'⟩).symm

end IntermediateField

end ExtendScalars

set_option linter.style.longFile 1700<|MERGE_RESOLUTION|>--- conflicted
+++ resolved
@@ -1330,11 +1330,7 @@
 theorem fg_def {S : IntermediateField F E} : S.FG ↔ ∃ t : Set E, Set.Finite t ∧ adjoin F t = S :=
   Iff.symm Set.exists_finite_iff_finset
 
-<<<<<<< HEAD
-theorem fg_adjoin_finite {t : Set E} (h : Set.Finite t) : (adjoin F t).FG :=
-=======
 theorem fg_adjoin_of_finite {t : Set E} (h : Set.Finite t) : (adjoin F t).FG :=
->>>>>>> 1e293b95
   fg_def.mpr ⟨t, h, rfl⟩
 
 theorem fg_bot : (⊥ : IntermediateField F E).FG :=
@@ -1346,19 +1342,11 @@
   classical rw [← adjoin_union, ← Finset.coe_union]
   exact fg_adjoin_finset _
 
-<<<<<<< HEAD
-theorem fg_iSup {ι} [Finite ι] {S : ι → IntermediateField F E} (h : ∀ i, (S i).FG) :
-    (⨆ i, S i).FG := by
-  choose s hs using h
-  simp_rw [← hs, ← adjoin_iUnion]
-  exact fg_adjoin_finite (Set.finite_iUnion fun _ ↦ Finset.finite_toSet _)
-=======
 theorem fg_iSup {ι : Sort*} [Finite ι] {S : ι → IntermediateField F E} (h : ∀ i, (S i).FG) :
     (⨆ i, S i).FG := by
   choose s hs using h
   simp_rw [← hs, ← adjoin_iUnion]
   exact fg_adjoin_of_finite (Set.finite_iUnion fun _ ↦ Finset.finite_toSet _)
->>>>>>> 1e293b95
 
 theorem fg_of_fg_toSubalgebra (S : IntermediateField F E) (h : S.toSubalgebra.FG) : S.FG := by
   cases' h with t ht
