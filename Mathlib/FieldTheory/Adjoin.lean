/-
Copyright (c) 2020 Thomas Browning, Patrick Lutz. All rights reserved.
Released under Apache 2.0 license as described in the file LICENSE.
Authors: Thomas Browning, Patrick Lutz
-/
import Mathlib.FieldTheory.IntermediateField
import Mathlib.FieldTheory.Separable
import Mathlib.FieldTheory.SplittingField.IsSplittingField
import Mathlib.RingTheory.TensorProduct

#align_import field_theory.adjoin from "leanprover-community/mathlib"@"df76f43357840485b9d04ed5dee5ab115d420e87"

/-!
# Adjoining Elements to Fields

In this file we introduce the notion of adjoining elements to fields.
This isn't quite the same as adjoining elements to rings.
For example, `Algebra.adjoin K {x}` might not include `x⁻¹`.

## Main results

- `adjoin_adjoin_left`: adjoining S and then T is the same as adjoining `S ∪ T`.
- `bot_eq_top_of_rank_adjoin_eq_one`: if `F⟮x⟯` has dimension `1` over `F` for every `x`
  in `E` then `F = E`

## Notation

 - `F⟮α⟯`: adjoin a single element `α` to `F`.
-/

set_option autoImplicit true


open FiniteDimensional Polynomial

open scoped Classical Polynomial

namespace IntermediateField

section AdjoinDef

variable (F : Type*) [Field F] {E : Type*} [Field E] [Algebra F E] (S : Set E)

--Porting note: not adding `neg_mem'` causes an error.
/-- `adjoin F S` extends a field `F` by adjoining a set `S ⊆ E`. -/
def adjoin : IntermediateField F E :=
  { Subfield.closure (Set.range (algebraMap F E) ∪ S) with
    algebraMap_mem' := fun x => Subfield.subset_closure (Or.inl (Set.mem_range_self x)) }
#align intermediate_field.adjoin IntermediateField.adjoin

end AdjoinDef

section Lattice

variable {F : Type*} [Field F] {E : Type*} [Field E] [Algebra F E]

@[simp]
theorem adjoin_le_iff {S : Set E} {T : IntermediateField F E} : adjoin F S ≤ T ↔ S ≤ T :=
  ⟨fun H => le_trans (le_trans (Set.subset_union_right _ _) Subfield.subset_closure) H, fun H =>
    (@Subfield.closure_le E _ (Set.range (algebraMap F E) ∪ S) T.toSubfield).mpr
      (Set.union_subset (IntermediateField.set_range_subset T) H)⟩
#align intermediate_field.adjoin_le_iff IntermediateField.adjoin_le_iff

theorem gc : GaloisConnection (adjoin F : Set E → IntermediateField F E)
    (fun (x : IntermediateField F E) => (x : Set E)) := fun _ _ =>
  adjoin_le_iff
#align intermediate_field.gc IntermediateField.gc

/-- Galois insertion between `adjoin` and `coe`. -/
def gi : GaloisInsertion (adjoin F : Set E → IntermediateField F E)
    (fun (x : IntermediateField F E) => (x : Set E)) where
  choice s hs := (adjoin F s).copy s <| le_antisymm (gc.le_u_l s) hs
  gc := IntermediateField.gc
  le_l_u S := (IntermediateField.gc (S : Set E) (adjoin F S)).1 <| le_rfl
  choice_eq _ _ := copy_eq _ _ _
#align intermediate_field.gi IntermediateField.gi

instance : CompleteLattice (IntermediateField F E) :=
  GaloisInsertion.liftCompleteLattice IntermediateField.gi

instance : Inhabited (IntermediateField F E) :=
  ⟨⊤⟩

theorem coe_bot : ↑(⊥ : IntermediateField F E) = Set.range (algebraMap F E) := by
  change ↑(Subfield.closure (Set.range (algebraMap F E) ∪ ∅)) = Set.range (algebraMap F E)
  rw [Set.union_empty, ← Set.image_univ, ← RingHom.map_field_closure]
  simp
#align intermediate_field.coe_bot IntermediateField.coe_bot

theorem mem_bot {x : E} : x ∈ (⊥ : IntermediateField F E) ↔ x ∈ Set.range (algebraMap F E) :=
  Set.ext_iff.mp coe_bot x
#align intermediate_field.mem_bot IntermediateField.mem_bot

@[simp]
theorem bot_toSubalgebra : (⊥ : IntermediateField F E).toSubalgebra = ⊥ := by
  ext
  rw [mem_toSubalgebra, Algebra.mem_bot, mem_bot]
#align intermediate_field.bot_to_subalgebra IntermediateField.bot_toSubalgebra

@[simp]
theorem coe_top : ↑(⊤ : IntermediateField F E) = (Set.univ : Set E) :=
  rfl
#align intermediate_field.coe_top IntermediateField.coe_top

@[simp]
theorem mem_top {x : E} : x ∈ (⊤ : IntermediateField F E) :=
  trivial
#align intermediate_field.mem_top IntermediateField.mem_top

@[simp]
theorem top_toSubalgebra : (⊤ : IntermediateField F E).toSubalgebra = ⊤ :=
  rfl
#align intermediate_field.top_to_subalgebra IntermediateField.top_toSubalgebra

@[simp]
theorem top_toSubfield : (⊤ : IntermediateField F E).toSubfield = ⊤ :=
  rfl
#align intermediate_field.top_to_subfield IntermediateField.top_toSubfield

@[simp, norm_cast]
theorem coe_inf (S T : IntermediateField F E) : (↑(S ⊓ T) : Set E) = (S : Set E) ∩ T :=
  rfl
#align intermediate_field.coe_inf IntermediateField.coe_inf

@[simp]
theorem mem_inf {S T : IntermediateField F E} {x : E} : x ∈ S ⊓ T ↔ x ∈ S ∧ x ∈ T :=
  Iff.rfl
#align intermediate_field.mem_inf IntermediateField.mem_inf

@[simp]
theorem inf_toSubalgebra (S T : IntermediateField F E) :
    (S ⊓ T).toSubalgebra = S.toSubalgebra ⊓ T.toSubalgebra :=
  rfl
#align intermediate_field.inf_to_subalgebra IntermediateField.inf_toSubalgebra

@[simp]
theorem inf_toSubfield (S T : IntermediateField F E) :
    (S ⊓ T).toSubfield = S.toSubfield ⊓ T.toSubfield :=
  rfl
#align intermediate_field.inf_to_subfield IntermediateField.inf_toSubfield

@[simp, norm_cast]
theorem coe_sInf (S : Set (IntermediateField F E)) : (↑(sInf S) : Set E) =
    sInf ((fun (x : IntermediateField F E) => (x : Set E)) '' S) :=
  rfl
#align intermediate_field.coe_Inf IntermediateField.coe_sInf

@[simp]
theorem sInf_toSubalgebra (S : Set (IntermediateField F E)) :
    (sInf S).toSubalgebra = sInf (toSubalgebra '' S) :=
  SetLike.coe_injective <| by simp [Set.sUnion_image]
#align intermediate_field.Inf_to_subalgebra IntermediateField.sInf_toSubalgebra

@[simp]
theorem sInf_toSubfield (S : Set (IntermediateField F E)) :
    (sInf S).toSubfield = sInf (toSubfield '' S) :=
  SetLike.coe_injective <| by simp [Set.sUnion_image]
#align intermediate_field.Inf_to_subfield IntermediateField.sInf_toSubfield

@[simp, norm_cast]
theorem coe_iInf {ι : Sort*} (S : ι → IntermediateField F E) : (↑(iInf S) : Set E) = ⋂ i, S i := by
  simp [iInf]
#align intermediate_field.coe_infi IntermediateField.coe_iInf

@[simp]
theorem iInf_toSubalgebra {ι : Sort*} (S : ι → IntermediateField F E) :
    (iInf S).toSubalgebra = ⨅ i, (S i).toSubalgebra :=
  SetLike.coe_injective <| by simp [iInf]
#align intermediate_field.infi_to_subalgebra IntermediateField.iInf_toSubalgebra

@[simp]
theorem iInf_toSubfield {ι : Sort*} (S : ι → IntermediateField F E) :
    (iInf S).toSubfield = ⨅ i, (S i).toSubfield :=
  SetLike.coe_injective <| by simp [iInf]
#align intermediate_field.infi_to_subfield IntermediateField.iInf_toSubfield

--Porting note: `left_inv`, `right_inv`, `map_mul'`, `map_add'` and `commutes` were not needed.
/-- Construct an algebra isomorphism from an equality of intermediate fields -/
@[simps apply]
def equivOfEq {S T : IntermediateField F E} (h : S = T) : S ≃ₐ[F] T := by
  refine'
      { toFun := fun x => ⟨x, _⟩
        invFun := fun x => ⟨x, _⟩
        left_inv := fun _ => by ext; simp
        right_inv := fun _ => by ext; simp
        map_mul' := fun _ _ => by ext; simp
        map_add' := fun _ _ => by ext; simp
        commutes' := fun _ => by ext; rfl } <;> aesop

#align intermediate_field.equiv_of_eq IntermediateField.equivOfEq

@[simp]
theorem equivOfEq_symm {S T : IntermediateField F E} (h : S = T) :
    (equivOfEq h).symm = equivOfEq h.symm :=
  rfl
#align intermediate_field.equiv_of_eq_symm IntermediateField.equivOfEq_symm

@[simp]
theorem equivOfEq_rfl (S : IntermediateField F E) : equivOfEq (rfl : S = S) = AlgEquiv.refl := by
  ext; rfl
#align intermediate_field.equiv_of_eq_rfl IntermediateField.equivOfEq_rfl

@[simp]
theorem equivOfEq_trans {S T U : IntermediateField F E} (hST : S = T) (hTU : T = U) :
    (equivOfEq hST).trans (equivOfEq hTU) = equivOfEq (_root_.trans hST hTU) :=
  rfl
#align intermediate_field.equiv_of_eq_trans IntermediateField.equivOfEq_trans

variable (F E)

/-- The bottom intermediate_field is isomorphic to the field. -/
noncomputable def botEquiv : (⊥ : IntermediateField F E) ≃ₐ[F] F :=
  (Subalgebra.equivOfEq _ _ bot_toSubalgebra).trans (Algebra.botEquiv F E)
#align intermediate_field.bot_equiv IntermediateField.botEquiv

variable {F E}

-- Porting note: this was tagged `simp`.
theorem botEquiv_def (x : F) : botEquiv F E (algebraMap F (⊥ : IntermediateField F E) x) = x :=
  by simp
#align intermediate_field.bot_equiv_def IntermediateField.botEquiv_def

@[simp]
theorem botEquiv_symm (x : F) : (botEquiv F E).symm x = algebraMap F _ x :=
  rfl
#align intermediate_field.bot_equiv_symm IntermediateField.botEquiv_symm

noncomputable instance algebraOverBot : Algebra (⊥ : IntermediateField F E) F :=
  (IntermediateField.botEquiv F E).toAlgHom.toRingHom.toAlgebra
#align intermediate_field.algebra_over_bot IntermediateField.algebraOverBot

theorem coe_algebraMap_over_bot :
    (algebraMap (⊥ : IntermediateField F E) F : (⊥ : IntermediateField F E) → F) =
      IntermediateField.botEquiv F E :=
  rfl
#align intermediate_field.coe_algebra_map_over_bot IntermediateField.coe_algebraMap_over_bot

instance isScalarTower_over_bot : IsScalarTower (⊥ : IntermediateField F E) F E :=
  IsScalarTower.of_algebraMap_eq
    (by
      intro x
      obtain ⟨y, rfl⟩ := (botEquiv F E).symm.surjective x
      rw [coe_algebraMap_over_bot, (botEquiv F E).apply_symm_apply, botEquiv_symm,
        IsScalarTower.algebraMap_apply F (⊥ : IntermediateField F E) E])
#align intermediate_field.is_scalar_tower_over_bot IntermediateField.isScalarTower_over_bot

/-- The top `IntermediateField` is isomorphic to the field.

This is the intermediate field version of `Subalgebra.topEquiv`. -/
@[simps!]
def topEquiv : (⊤ : IntermediateField F E) ≃ₐ[F] E :=
  (Subalgebra.equivOfEq _ _ top_toSubalgebra).trans Subalgebra.topEquiv
#align intermediate_field.top_equiv IntermediateField.topEquiv

-- Porting note: this theorem is now generated by the `@[simps!]` above.
#align intermediate_field.top_equiv_symm_apply_coe IntermediateField.topEquiv_symm_apply_coe

@[simp]
theorem restrictScalars_bot_eq_self (K : IntermediateField F E) :
    (⊥ : IntermediateField K E).restrictScalars _ = K := by
  ext x
  rw [mem_restrictScalars, mem_bot];
  exact Set.ext_iff.mp Subtype.range_coe x
#align intermediate_field.restrict_scalars_bot_eq_self IntermediateField.restrictScalars_bot_eq_self

@[simp]
theorem restrictScalars_top {K : Type*} [Field K] [Algebra K E] [Algebra K F]
    [IsScalarTower K F E] : (⊤ : IntermediateField F E).restrictScalars K = ⊤ :=
  rfl
#align intermediate_field.restrict_scalars_top IntermediateField.restrictScalars_top

theorem AlgHom.fieldRange_eq_map {K : Type*} [Field K] [Algebra F K] (f : E →ₐ[F] K) :
    f.fieldRange = IntermediateField.map f ⊤ :=
  SetLike.ext' Set.image_univ.symm
#align alg_hom.field_range_eq_map IntermediateField.AlgHom.fieldRange_eq_map

theorem AlgHom.map_fieldRange {K L : Type*} [Field K] [Field L] [Algebra F K] [Algebra F L]
    (f : E →ₐ[F] K) (g : K →ₐ[F] L) : f.fieldRange.map g = (g.comp f).fieldRange :=
  SetLike.ext' (Set.range_comp g f).symm
#align alg_hom.map_field_range IntermediateField.AlgHom.map_fieldRange

theorem AlgHom.fieldRange_eq_top {K : Type*} [Field K] [Algebra F K] {f : E →ₐ[F] K} :
    f.fieldRange = ⊤ ↔ Function.Surjective f :=
  SetLike.ext'_iff.trans Set.range_iff_surjective
#align alg_hom.field_range_eq_top IntermediateField.AlgHom.fieldRange_eq_top

@[simp]
theorem AlgEquiv.fieldRange_eq_top {K : Type*} [Field K] [Algebra F K] (f : E ≃ₐ[F] K) :
    (f : E →ₐ[F] K).fieldRange = ⊤ :=
  AlgHom.fieldRange_eq_top.mpr f.surjective
#align alg_equiv.field_range_eq_top IntermediateField.AlgEquiv.fieldRange_eq_top

end Lattice

section AdjoinDef

variable (F : Type*) [Field F] {E : Type*} [Field E] [Algebra F E] (S : Set E)

theorem adjoin_eq_range_algebraMap_adjoin :
    (adjoin F S : Set E) = Set.range (algebraMap (adjoin F S) E) :=
  Subtype.range_coe.symm
#align intermediate_field.adjoin_eq_range_algebra_map_adjoin IntermediateField.adjoin_eq_range_algebraMap_adjoin

theorem adjoin.algebraMap_mem (x : F) : algebraMap F E x ∈ adjoin F S :=
  IntermediateField.algebraMap_mem (adjoin F S) x
#align intermediate_field.adjoin.algebra_map_mem IntermediateField.adjoin.algebraMap_mem

theorem adjoin.range_algebraMap_subset : Set.range (algebraMap F E) ⊆ adjoin F S := by
  intro x hx
  cases' hx with f hf
  rw [← hf]
  exact adjoin.algebraMap_mem F S f
#align intermediate_field.adjoin.range_algebra_map_subset IntermediateField.adjoin.range_algebraMap_subset

instance adjoin.fieldCoe : CoeTC F (adjoin F S)
    where coe x := ⟨algebraMap F E x, adjoin.algebraMap_mem F S x⟩
#align intermediate_field.adjoin.field_coe IntermediateField.adjoin.fieldCoe

theorem subset_adjoin : S ⊆ adjoin F S := fun _ hx => Subfield.subset_closure (Or.inr hx)
#align intermediate_field.subset_adjoin IntermediateField.subset_adjoin

instance adjoin.setCoe : CoeTC S (adjoin F S) where coe x := ⟨x, subset_adjoin F S (Subtype.mem x)⟩
#align intermediate_field.adjoin.set_coe IntermediateField.adjoin.setCoe

@[mono]
theorem adjoin.mono (T : Set E) (h : S ⊆ T) : adjoin F S ≤ adjoin F T :=
  GaloisConnection.monotone_l gc h
#align intermediate_field.adjoin.mono IntermediateField.adjoin.mono

theorem adjoin_contains_field_as_subfield (F : Subfield E) : (F : Set E) ⊆ adjoin F S := fun x hx =>
  adjoin.algebraMap_mem F S ⟨x, hx⟩
#align intermediate_field.adjoin_contains_field_as_subfield IntermediateField.adjoin_contains_field_as_subfield

theorem subset_adjoin_of_subset_left {F : Subfield E} {T : Set E} (HT : T ⊆ F) : T ⊆ adjoin F S :=
  fun x hx => (adjoin F S).algebraMap_mem ⟨x, HT hx⟩
#align intermediate_field.subset_adjoin_of_subset_left IntermediateField.subset_adjoin_of_subset_left

theorem subset_adjoin_of_subset_right {T : Set E} (H : T ⊆ S) : T ⊆ adjoin F S := fun _ hx =>
  subset_adjoin F S (H hx)
#align intermediate_field.subset_adjoin_of_subset_right IntermediateField.subset_adjoin_of_subset_right

@[simp]
theorem adjoin_empty (F E : Type*) [Field F] [Field E] [Algebra F E] : adjoin F (∅ : Set E) = ⊥ :=
  eq_bot_iff.mpr (adjoin_le_iff.mpr (Set.empty_subset _))
#align intermediate_field.adjoin_empty IntermediateField.adjoin_empty

@[simp]
theorem adjoin_univ (F E : Type*) [Field F] [Field E] [Algebra F E] :
    adjoin F (Set.univ : Set E) = ⊤ :=
  eq_top_iff.mpr <| subset_adjoin _ _
#align intermediate_field.adjoin_univ IntermediateField.adjoin_univ

/-- If `K` is a field with `F ⊆ K` and `S ⊆ K` then `adjoin F S ≤ K`. -/
theorem adjoin_le_subfield {K : Subfield E} (HF : Set.range (algebraMap F E) ⊆ K) (HS : S ⊆ K) :
    (adjoin F S).toSubfield ≤ K := by
  apply Subfield.closure_le.mpr
  rw [Set.union_subset_iff]
  exact ⟨HF, HS⟩
#align intermediate_field.adjoin_le_subfield IntermediateField.adjoin_le_subfield

theorem adjoin_subset_adjoin_iff {F' : Type*} [Field F'] [Algebra F' E] {S S' : Set E} :
    (adjoin F S : Set E) ⊆ adjoin F' S' ↔
      Set.range (algebraMap F E) ⊆ adjoin F' S' ∧ S ⊆ adjoin F' S' :=
  ⟨fun h => ⟨_root_.trans (adjoin.range_algebraMap_subset _ _) h, _root_.trans
    (subset_adjoin _ _) h⟩, fun ⟨hF, hS⟩ =>
      (Subfield.closure_le (t := (adjoin F' S').toSubfield)).mpr (Set.union_subset hF hS)⟩
#align intermediate_field.adjoin_subset_adjoin_iff IntermediateField.adjoin_subset_adjoin_iff

/-- `F[S][T] = F[S ∪ T]` -/
theorem adjoin_adjoin_left (T : Set E) :
    (adjoin (adjoin F S) T).restrictScalars _ = adjoin F (S ∪ T) := by
  rw [SetLike.ext'_iff]
  change (↑(adjoin (adjoin F S) T) : Set E) = _
  apply Set.eq_of_subset_of_subset <;> rw [adjoin_subset_adjoin_iff] <;> constructor
  · rintro _ ⟨⟨x, hx⟩, rfl⟩; exact adjoin.mono _ _ _ (Set.subset_union_left _ _) hx
  · exact subset_adjoin_of_subset_right _ _ (Set.subset_union_right _ _)
-- Porting note: orginal proof times out
  · rintro x ⟨f, rfl⟩
    refine' Subfield.subset_closure _
    left
    exact ⟨f, rfl⟩
-- Porting note: orginal proof times out
  · refine' Set.union_subset (fun x hx => Subfield.subset_closure _)
      (fun x hx => Subfield.subset_closure _)
    · left
      refine' ⟨⟨x, Subfield.subset_closure _⟩, rfl⟩
      right
      exact hx
    · right
      exact hx
#align intermediate_field.adjoin_adjoin_left IntermediateField.adjoin_adjoin_left

@[simp]
theorem adjoin_insert_adjoin (x : E) :
    adjoin F (insert x (adjoin F S : Set E)) = adjoin F (insert x S) :=
  le_antisymm
    (adjoin_le_iff.mpr
      (Set.insert_subset_iff.mpr
        ⟨subset_adjoin _ _ (Set.mem_insert _ _),
          adjoin_le_iff.mpr (subset_adjoin_of_subset_right _ _ (Set.subset_insert _ _))⟩))
    (adjoin.mono _ _ _ (Set.insert_subset_insert (subset_adjoin _ _)))
#align intermediate_field.adjoin_insert_adjoin IntermediateField.adjoin_insert_adjoin

/-- `F[S][T] = F[T][S]` -/
theorem adjoin_adjoin_comm (T : Set E) :
    (adjoin (adjoin F S) T).restrictScalars F = (adjoin (adjoin F T) S).restrictScalars F := by
  rw [adjoin_adjoin_left, adjoin_adjoin_left, Set.union_comm]
#align intermediate_field.adjoin_adjoin_comm IntermediateField.adjoin_adjoin_comm

theorem adjoin_map {E' : Type*} [Field E'] [Algebra F E'] (f : E →ₐ[F] E') :
    (adjoin F S).map f = adjoin F (f '' S) := by
  ext x
  show
    x ∈ (Subfield.closure (Set.range (algebraMap F E) ∪ S)).map (f : E →+* E') ↔
      x ∈ Subfield.closure (Set.range (algebraMap F E') ∪ f '' S)
  rw [RingHom.map_field_closure, Set.image_union, ← Set.range_comp, ← RingHom.coe_comp,
    f.comp_algebraMap]
  rfl
#align intermediate_field.adjoin_map IntermediateField.adjoin_map

theorem algebra_adjoin_le_adjoin : Algebra.adjoin F S ≤ (adjoin F S).toSubalgebra :=
  Algebra.adjoin_le (subset_adjoin _ _)
#align intermediate_field.algebra_adjoin_le_adjoin IntermediateField.algebra_adjoin_le_adjoin

theorem adjoin_eq_algebra_adjoin (inv_mem : ∀ x ∈ Algebra.adjoin F S, x⁻¹ ∈ Algebra.adjoin F S) :
    (adjoin F S).toSubalgebra = Algebra.adjoin F S :=
  le_antisymm
    (show adjoin F S ≤
        { Algebra.adjoin F S with
          inv_mem' := inv_mem }
      from adjoin_le_iff.mpr Algebra.subset_adjoin)
    (algebra_adjoin_le_adjoin _ _)
#align intermediate_field.adjoin_eq_algebra_adjoin IntermediateField.adjoin_eq_algebra_adjoin

theorem eq_adjoin_of_eq_algebra_adjoin (K : IntermediateField F E)
    (h : K.toSubalgebra = Algebra.adjoin F S) : K = adjoin F S := by
  apply toSubalgebra_injective
  rw [h]
  refine' (adjoin_eq_algebra_adjoin F _ _).symm
  intro x
  convert K.inv_mem (x := x) <;> rw [← h] <;> rfl
#align intermediate_field.eq_adjoin_of_eq_algebra_adjoin IntermediateField.eq_adjoin_of_eq_algebra_adjoin


@[elab_as_elim]
theorem adjoin_induction {s : Set E} {p : E → Prop} {x} (h : x ∈ adjoin F s) (Hs : ∀ x ∈ s, p x)
    (Hmap : ∀ x, p (algebraMap F E x)) (Hadd : ∀ x y, p x → p y → p (x + y))
    (Hneg : ∀ x, p x → p (-x)) (Hinv : ∀ x, p x → p x⁻¹) (Hmul : ∀ x y, p x → p y → p (x * y)) :
    p x :=
  Subfield.closure_induction h (fun x hx => Or.casesOn hx (fun ⟨x, hx⟩ => hx ▸ Hmap x) (Hs x))
    ((algebraMap F E).map_one ▸ Hmap 1) Hadd Hneg Hinv Hmul
#align intermediate_field.adjoin_induction IntermediateField.adjoin_induction

/- Porting note (kmill): this notation is replacing the typeclass-based one I had previously
written, and it gives true `{x₁, x₂, ..., xₙ}` sets in the `adjoin` term. -/

open Lean in
/-- Supporting function for the `F⟮x₁,x₂,...,xₙ⟯` adjunction notation. -/
private partial def mkInsertTerm [Monad m] [MonadQuotation m] (xs : TSyntaxArray `term) : m Term :=
  run 0
where
  run (i : Nat) : m Term := do
    if i + 1 == xs.size then
      ``(singleton $(xs[i]!))
    else if i < xs.size then
      ``(insert $(xs[i]!) $(← run (i + 1)))
    else
      ``(EmptyCollection.emptyCollection)

/-- If `x₁ x₂ ... xₙ : E` then `F⟮x₁,x₂,...,xₙ⟯` is the `IntermediateField F E`
generated by these elements. -/
macro:max K:term "⟮" xs:term,* "⟯" : term => do ``(adjoin $K $(← mkInsertTerm xs.getElems))

open Lean PrettyPrinter.Delaborator SubExpr in
@[delab app.IntermediateField.adjoin]
partial def delabAdjoinNotation : Delab := whenPPOption getPPNotation do
  let e ← getExpr
  guard <| e.isAppOfArity ``adjoin 6
  let F ← withNaryArg 0 delab
  let xs ← withNaryArg 5 delabInsertArray
  `($F⟮$(xs.toArray),*⟯)
where
  delabInsertArray : DelabM (List Term) := do
    let e ← getExpr
    if e.isAppOfArity ``EmptyCollection.emptyCollection 2 then
      return []
    else if e.isAppOfArity ``singleton 4 then
      let x ← withNaryArg 3 delab
      return [x]
    else if e.isAppOfArity ``insert 5 then
      let x ← withNaryArg 3 delab
      let xs ← withNaryArg 4 delabInsertArray
      return x :: xs
    else failure

section AdjoinSimple

variable (α : E)

-- Porting note: in all the theorems below, mathport translated `F⟮α⟯` into `F⟮⟯`.
theorem mem_adjoin_simple_self : α ∈ F⟮α⟯ :=
  subset_adjoin F {α} (Set.mem_singleton α)
#align intermediate_field.mem_adjoin_simple_self IntermediateField.mem_adjoin_simple_self

/-- generator of `F⟮α⟯` -/
def AdjoinSimple.gen : F⟮α⟯ :=
  ⟨α, mem_adjoin_simple_self F α⟩
#align intermediate_field.adjoin_simple.gen IntermediateField.AdjoinSimple.gen

@[simp]
theorem AdjoinSimple.algebraMap_gen : algebraMap F⟮α⟯ E (AdjoinSimple.gen F α) = α :=
  rfl
#align intermediate_field.adjoin_simple.algebra_map_gen IntermediateField.AdjoinSimple.algebraMap_gen

@[simp]
theorem AdjoinSimple.isIntegral_gen : IsIntegral F (AdjoinSimple.gen F α) ↔ IsIntegral F α := by
  conv_rhs => rw [← AdjoinSimple.algebraMap_gen F α]
  rw [isIntegral_algebraMap_iff (algebraMap F⟮α⟯ E).injective]
#align intermediate_field.adjoin_simple.is_integral_gen IntermediateField.AdjoinSimple.isIntegral_gen

theorem adjoin_simple_adjoin_simple (β : E) : F⟮α⟯⟮β⟯.restrictScalars F = F⟮α, β⟯ :=
  adjoin_adjoin_left _ _ _
#align intermediate_field.adjoin_simple_adjoin_simple IntermediateField.adjoin_simple_adjoin_simple

theorem adjoin_simple_comm (β : E) : F⟮α⟯⟮β⟯.restrictScalars F = F⟮β⟯⟮α⟯.restrictScalars F :=
  adjoin_adjoin_comm _ _ _
#align intermediate_field.adjoin_simple_comm IntermediateField.adjoin_simple_comm

variable {F} {α}

theorem adjoin_algebraic_toSubalgebra {S : Set E} (hS : ∀ x ∈ S, IsAlgebraic F x) :
    (IntermediateField.adjoin F S).toSubalgebra = Algebra.adjoin F S := by
  simp only [isAlgebraic_iff_isIntegral] at hS
  have : Algebra.IsIntegral F (Algebra.adjoin F S) := by
    rwa [← le_integralClosure_iff_isIntegral, Algebra.adjoin_le_iff]
  have := isField_of_isIntegral_of_isField' this (Field.toIsField F)
  rw [← ((Algebra.adjoin F S).toIntermediateField' this).eq_adjoin_of_eq_algebra_adjoin F S] <;> rfl
#align intermediate_field.adjoin_algebraic_to_subalgebra IntermediateField.adjoin_algebraic_toSubalgebra

theorem adjoin_simple_toSubalgebra_of_integral (hα : IsIntegral F α) :
    F⟮α⟯.toSubalgebra = Algebra.adjoin F {α} := by
  apply adjoin_algebraic_toSubalgebra
  rintro x (rfl : x = α)
  rwa [isAlgebraic_iff_isIntegral]
#align intermediate_field.adjoin_simple_to_subalgebra_of_integral IntermediateField.adjoin_simple_toSubalgebra_of_integral

theorem isSplittingField_iff {p : F[X]} {K : IntermediateField F E} :
    p.IsSplittingField F K ↔ p.Splits (algebraMap F K) ∧ K = adjoin F (p.rootSet E) := by
  suffices _ → (Algebra.adjoin F (p.rootSet K) = ⊤ ↔ K = adjoin F (p.rootSet E)) by
    exact ⟨fun h => ⟨h.1, (this h.1).mp h.2⟩, fun h => ⟨h.1, (this h.1).mpr h.2⟩⟩
  simp_rw [SetLike.ext_iff, ← mem_toSubalgebra, ← SetLike.ext_iff]
  rw [adjoin_algebraic_toSubalgebra fun x => isAlgebraic_of_mem_rootSet]
  refine' fun hp => (adjoin_rootSet_eq_range hp K.val).symm.trans _
  rw [← K.range_val, eq_comm]
#align intermediate_field.is_splitting_field_iff IntermediateField.isSplittingField_iff

theorem adjoin_rootSet_isSplittingField {p : F[X]} (hp : p.Splits (algebraMap F E)) :
    p.IsSplittingField F (adjoin F (p.rootSet E)) :=
  isSplittingField_iff.mpr ⟨splits_of_splits hp fun _ hx => subset_adjoin F (p.rootSet E) hx, rfl⟩
#align intermediate_field.adjoin_root_set_is_splitting_field IntermediateField.adjoin_rootSet_isSplittingField

open scoped BigOperators

/-- A compositum of splitting fields is a splitting field -/
theorem isSplittingField_iSup {ι : Type*} {t : ι → IntermediateField F E} {p : ι → F[X]}
    {s : Finset ι} (h0 : ∏ i in s, p i ≠ 0) (h : ∀ i ∈ s, (p i).IsSplittingField F (t i)) :
    (∏ i in s, p i).IsSplittingField F (⨆ i ∈ s, t i : IntermediateField F E) := by
  let K : IntermediateField F E := ⨆ i ∈ s, t i
  have hK : ∀ i ∈ s, t i ≤ K := fun i hi => le_iSup_of_le i (le_iSup (fun _ => t i) hi)
  simp only [isSplittingField_iff] at h ⊢
  refine'
    ⟨splits_prod (algebraMap F K) fun i hi =>
        Polynomial.splits_comp_of_splits (algebraMap F (t i)) (inclusion (hK i hi)).toRingHom
          (h i hi).1,
      _⟩
  simp only [rootSet_prod p s h0, ← Set.iSup_eq_iUnion, (@gc F _ E _ _).l_iSup₂]
  exact iSup_congr fun i => iSup_congr fun hi => (h i hi).2
#align intermediate_field.is_splitting_field_supr IntermediateField.isSplittingField_iSup

open Set CompleteLattice

/- Porting note: this was tagged `simp`, but the LHS can be simplified now that the notation
has been improved. -/
theorem adjoin_simple_le_iff {K : IntermediateField F E} : F⟮α⟯ ≤ K ↔ α ∈ K := by simp
#align intermediate_field.adjoin_simple_le_iff IntermediateField.adjoin_simple_le_iff

/-- Adjoining a single element is compact in the lattice of intermediate fields. -/
theorem adjoin_simple_isCompactElement (x : E) : IsCompactElement F⟮x⟯ := by
  rw [isCompactElement_iff_le_of_directed_sSup_le]
  rintro s ⟨F₀, hF₀⟩ hs hx
  simp only [adjoin_simple_le_iff] at hx ⊢
  let F : IntermediateField F E :=
    { carrier := ⋃ E ∈ s, ↑E
      add_mem' := by
        rintro x₁ x₂ ⟨-, ⟨F₁, rfl⟩, ⟨-, ⟨hF₁, rfl⟩, hx₁⟩⟩ ⟨-, ⟨F₂, rfl⟩, ⟨-, ⟨hF₂, rfl⟩, hx₂⟩⟩
        obtain ⟨F₃, hF₃, h₁₃, h₂₃⟩ := hs F₁ hF₁ F₂ hF₂
        exact mem_iUnion_of_mem F₃ (mem_iUnion_of_mem hF₃ (F₃.add_mem (h₁₃ hx₁) (h₂₃ hx₂)))
      mul_mem' := by
        rintro x₁ x₂ ⟨-, ⟨F₁, rfl⟩, ⟨-, ⟨hF₁, rfl⟩, hx₁⟩⟩ ⟨-, ⟨F₂, rfl⟩, ⟨-, ⟨hF₂, rfl⟩, hx₂⟩⟩
        obtain ⟨F₃, hF₃, h₁₃, h₂₃⟩ := hs F₁ hF₁ F₂ hF₂
        exact mem_iUnion_of_mem F₃ (mem_iUnion_of_mem hF₃ (F₃.mul_mem (h₁₃ hx₁) (h₂₃ hx₂)))
      inv_mem' := by
        rintro x ⟨-, ⟨E, rfl⟩, ⟨-, ⟨hE, rfl⟩, hx⟩⟩
        exact mem_iUnion_of_mem E (mem_iUnion_of_mem hE (E.inv_mem hx))
      algebraMap_mem' := fun x =>
        mem_iUnion_of_mem F₀ (mem_iUnion_of_mem hF₀ (F₀.algebraMap_mem x)) }
-- Porting note: original proof of `key` was
-- `sSup_le fun E1 hE1 => Set.subset_iUnion_of_subset E1 (subset_iUnion _ hE1)`
  have key : sSup s ≤ F := sSup_le fun E1 hE1 => by
    refine' Set.subset_iUnion_of_subset E1 _
    intro x hx
    simpa [hE1] using hx
  obtain ⟨-, ⟨E, rfl⟩, -, ⟨hE, rfl⟩, hx⟩ := key hx
  exact ⟨E, hE, hx⟩
#align intermediate_field.adjoin_simple_is_compact_element IntermediateField.adjoin_simple_isCompactElement

-- Porting note: original proof times out.
/-- Adjoining a finite subset is compact in the lattice of intermediate fields. -/
theorem adjoin_finset_isCompactElement (S : Finset E) :
    IsCompactElement (adjoin F S : IntermediateField F E) := by
  have key : adjoin F ↑S = ⨆ x ∈ S, F⟮x⟯ := by
-- Porting note: `exact` or `apply` timeout here
    refine' le_antisymm (adjoin_le_iff.mpr fun x hx => SetLike.mem_coe.mpr
      (adjoin_simple_le_iff.mp (le_iSup_of_le x (le_iSup_iff.2 (fun E1 hE1 => hE1 hx)))))
        (iSup_le fun x => iSup_le fun hx => adjoin_simple_le_iff.mpr (subset_adjoin F S hx))
  rw [key, ← Finset.sup_eq_iSup]
  exact finset_sup_compact_of_compact S fun x _ => adjoin_simple_isCompactElement x
#align intermediate_field.adjoin_finset_is_compact_element IntermediateField.adjoin_finset_isCompactElement

/-- Adjoining a finite subset is compact in the lattice of intermediate fields. -/
theorem adjoin_finite_isCompactElement {S : Set E} (h : S.Finite) : IsCompactElement (adjoin F S) :=
  Finite.coe_toFinset h ▸ adjoin_finset_isCompactElement h.toFinset
#align intermediate_field.adjoin_finite_is_compact_element IntermediateField.adjoin_finite_isCompactElement

/-- The lattice of intermediate fields is compactly generated. -/
instance : IsCompactlyGenerated (IntermediateField F E) :=
  ⟨fun s =>
    ⟨(fun x => F⟮x⟯) '' s,
      ⟨by rintro t ⟨x, _, rfl⟩; exact adjoin_simple_isCompactElement x,
        sSup_image.trans
          (le_antisymm (iSup_le fun i => iSup_le fun hi => adjoin_simple_le_iff.mpr hi) fun x hx =>
            adjoin_simple_le_iff.mp (le_iSup_of_le x (le_iSup_of_le hx le_rfl)))⟩⟩⟩

theorem exists_finset_of_mem_iSup {ι : Type*} {f : ι → IntermediateField F E} {x : E}
    (hx : x ∈ ⨆ i, f i) : ∃ s : Finset ι, x ∈ ⨆ i ∈ s, f i := by
  have := (adjoin_simple_isCompactElement x : IsCompactElement F⟮x⟯).exists_finset_of_le_iSup
    (IntermediateField F E) f
  simp only [adjoin_simple_le_iff] at this
  exact this hx
#align intermediate_field.exists_finset_of_mem_supr IntermediateField.exists_finset_of_mem_iSup

theorem exists_finset_of_mem_supr' {ι : Type*} {f : ι → IntermediateField F E} {x : E}
    (hx : x ∈ ⨆ i, f i) : ∃ s : Finset (Σ i, f i), x ∈ ⨆ i ∈ s, F⟮(i.2 : E)⟯ := by
-- Porting note: writing `fun i x h => ...` does not work.
    refine' exists_finset_of_mem_iSup (SetLike.le_def.mp (iSup_le (fun i => _)) hx)
    intro x h
    exact SetLike.le_def.mp (le_iSup_of_le ⟨i, x, h⟩ (by simp)) (mem_adjoin_simple_self F x)
#align intermediate_field.exists_finset_of_mem_supr' IntermediateField.exists_finset_of_mem_supr'

theorem exists_finset_of_mem_supr'' {ι : Type*} {f : ι → IntermediateField F E}
    (h : ∀ i, Algebra.IsAlgebraic F (f i)) {x : E} (hx : x ∈ ⨆ i, f i) :
    ∃ s : Finset (Σ i, f i), x ∈ ⨆ i ∈ s, adjoin F ((minpoly F (i.2 : _)).rootSet E) := by
-- Porting note: writing `fun i x1 hx1 => ...` does not work.
  refine' exists_finset_of_mem_iSup (SetLike.le_def.mp (iSup_le (fun i => _)) hx)
  intro x1 hx1
  refine' SetLike.le_def.mp (le_iSup_of_le ⟨i, x1, hx1⟩ _)
    (subset_adjoin F (rootSet (minpoly F x1) E) _)
  · rw [IntermediateField.minpoly_eq, Subtype.coe_mk]
  · rw [mem_rootSet_of_ne, minpoly.aeval]
    exact minpoly.ne_zero (isIntegral_iff.mp (isAlgebraic_iff_isIntegral.mp (h i ⟨x1, hx1⟩)))
#align intermediate_field.exists_finset_of_mem_supr'' IntermediateField.exists_finset_of_mem_supr''

end AdjoinSimple

end AdjoinDef

section AdjoinIntermediateFieldLattice

variable {F : Type*} [Field F] {E : Type*} [Field E] [Algebra F E] {α : E} {S : Set E}

@[simp]
theorem adjoin_eq_bot_iff : adjoin F S = ⊥ ↔ S ⊆ (⊥ : IntermediateField F E) := by
  rw [eq_bot_iff, adjoin_le_iff]; rfl
#align intermediate_field.adjoin_eq_bot_iff IntermediateField.adjoin_eq_bot_iff

/- Porting note: this was tagged `simp`. -/
theorem adjoin_simple_eq_bot_iff : F⟮α⟯ = ⊥ ↔ α ∈ (⊥ : IntermediateField F E) := by
  simp
#align intermediate_field.adjoin_simple_eq_bot_iff IntermediateField.adjoin_simple_eq_bot_iff

@[simp]
theorem adjoin_zero : F⟮(0 : E)⟯ = ⊥ :=
  adjoin_simple_eq_bot_iff.mpr (zero_mem ⊥)
#align intermediate_field.adjoin_zero IntermediateField.adjoin_zero

@[simp]
theorem adjoin_one : F⟮(1 : E)⟯ = ⊥ :=
  adjoin_simple_eq_bot_iff.mpr (one_mem ⊥)
#align intermediate_field.adjoin_one IntermediateField.adjoin_one

@[simp]
theorem adjoin_int (n : ℤ) : F⟮(n : E)⟯ = ⊥ := by
  refine' adjoin_simple_eq_bot_iff.mpr (coe_int_mem ⊥ n)
#align intermediate_field.adjoin_int IntermediateField.adjoin_int

@[simp]
theorem adjoin_nat (n : ℕ) : F⟮(n : E)⟯ = ⊥ :=
  adjoin_simple_eq_bot_iff.mpr (coe_nat_mem ⊥ n)
#align intermediate_field.adjoin_nat IntermediateField.adjoin_nat

section AdjoinRank

open FiniteDimensional Module

variable {K L : IntermediateField F E}

@[simp]
theorem rank_eq_one_iff : Module.rank F K = 1 ↔ K = ⊥ := by
  rw [← toSubalgebra_eq_iff, ← rank_eq_rank_subalgebra, Subalgebra.rank_eq_one_iff,
    bot_toSubalgebra]
#align intermediate_field.rank_eq_one_iff IntermediateField.rank_eq_one_iff

@[simp]
theorem finrank_eq_one_iff : finrank F K = 1 ↔ K = ⊥ := by
  rw [← toSubalgebra_eq_iff, ← finrank_eq_finrank_subalgebra, Subalgebra.finrank_eq_one_iff,
    bot_toSubalgebra]
#align intermediate_field.finrank_eq_one_iff IntermediateField.finrank_eq_one_iff

@[simp]
theorem rank_bot : Module.rank F (⊥ : IntermediateField F E) = 1 := by rw [rank_eq_one_iff]
#align intermediate_field.rank_bot IntermediateField.rank_bot

@[simp]
theorem finrank_bot : finrank F (⊥ : IntermediateField F E) = 1 := by rw [finrank_eq_one_iff]
#align intermediate_field.finrank_bot IntermediateField.finrank_bot

theorem rank_adjoin_eq_one_iff : Module.rank F (adjoin F S) = 1 ↔ S ⊆ (⊥ : IntermediateField F E) :=
  Iff.trans rank_eq_one_iff adjoin_eq_bot_iff
#align intermediate_field.rank_adjoin_eq_one_iff IntermediateField.rank_adjoin_eq_one_iff

theorem rank_adjoin_simple_eq_one_iff : Module.rank F F⟮α⟯ = 1 ↔ α ∈ (⊥ : IntermediateField F E) :=
  by rw [rank_adjoin_eq_one_iff]; exact Set.singleton_subset_iff
#align intermediate_field.rank_adjoin_simple_eq_one_iff IntermediateField.rank_adjoin_simple_eq_one_iff

theorem finrank_adjoin_eq_one_iff : finrank F (adjoin F S) = 1 ↔ S ⊆ (⊥ : IntermediateField F E) :=
  Iff.trans finrank_eq_one_iff adjoin_eq_bot_iff
#align intermediate_field.finrank_adjoin_eq_one_iff IntermediateField.finrank_adjoin_eq_one_iff

theorem finrank_adjoin_simple_eq_one_iff :
    finrank F F⟮α⟯ = 1 ↔ α ∈ (⊥ : IntermediateField F E) := by
  rw [finrank_adjoin_eq_one_iff]; exact Set.singleton_subset_iff
#align intermediate_field.finrank_adjoin_simple_eq_one_iff IntermediateField.finrank_adjoin_simple_eq_one_iff

/-- If `F⟮x⟯` has dimension `1` over `F` for every `x ∈ E` then `F = E`. -/
theorem bot_eq_top_of_rank_adjoin_eq_one (h : ∀ x : E, Module.rank F F⟮x⟯ = 1) :
    (⊥ : IntermediateField F E) = ⊤ := by
  ext y
  rw [iff_true_right IntermediateField.mem_top]
  exact rank_adjoin_simple_eq_one_iff.mp (h y)
#align intermediate_field.bot_eq_top_of_rank_adjoin_eq_one IntermediateField.bot_eq_top_of_rank_adjoin_eq_one

theorem bot_eq_top_of_finrank_adjoin_eq_one (h : ∀ x : E, finrank F F⟮x⟯ = 1) :
    (⊥ : IntermediateField F E) = ⊤ := by
  ext y
  rw [iff_true_right IntermediateField.mem_top]
  exact finrank_adjoin_simple_eq_one_iff.mp (h y)
#align intermediate_field.bot_eq_top_of_finrank_adjoin_eq_one IntermediateField.bot_eq_top_of_finrank_adjoin_eq_one

theorem subsingleton_of_rank_adjoin_eq_one (h : ∀ x : E, Module.rank F F⟮x⟯ = 1) :
    Subsingleton (IntermediateField F E) :=
  subsingleton_of_bot_eq_top (bot_eq_top_of_rank_adjoin_eq_one h)
#align intermediate_field.subsingleton_of_rank_adjoin_eq_one IntermediateField.subsingleton_of_rank_adjoin_eq_one

theorem subsingleton_of_finrank_adjoin_eq_one (h : ∀ x : E, finrank F F⟮x⟯ = 1) :
    Subsingleton (IntermediateField F E) :=
  subsingleton_of_bot_eq_top (bot_eq_top_of_finrank_adjoin_eq_one h)
#align intermediate_field.subsingleton_of_finrank_adjoin_eq_one IntermediateField.subsingleton_of_finrank_adjoin_eq_one

/-- If `F⟮x⟯` has dimension `≤1` over `F` for every `x ∈ E` then `F = E`. -/
theorem bot_eq_top_of_finrank_adjoin_le_one [FiniteDimensional F E]
    (h : ∀ x : E, finrank F F⟮x⟯ ≤ 1) : (⊥ : IntermediateField F E) = ⊤ := by
  apply bot_eq_top_of_finrank_adjoin_eq_one
  exact fun x => by linarith [h x, show 0 < finrank F F⟮x⟯ from finrank_pos]
#align intermediate_field.bot_eq_top_of_finrank_adjoin_le_one IntermediateField.bot_eq_top_of_finrank_adjoin_le_one

theorem subsingleton_of_finrank_adjoin_le_one [FiniteDimensional F E]
    (h : ∀ x : E, finrank F F⟮x⟯ ≤ 1) : Subsingleton (IntermediateField F E) :=
  subsingleton_of_bot_eq_top (bot_eq_top_of_finrank_adjoin_le_one h)
#align intermediate_field.subsingleton_of_finrank_adjoin_le_one
  IntermediateField.subsingleton_of_finrank_adjoin_le_one

end AdjoinRank

end AdjoinIntermediateFieldLattice

section AdjoinIntegralElement

variable {F : Type*} [Field F] {E : Type*} [Field E] [Algebra F E] {α : E}

variable {K : Type*} [Field K] [Algebra F K]

theorem minpoly_gen {α : E} (h : IsIntegral F α) :
    minpoly F (AdjoinSimple.gen F α) = minpoly F α := by
  rw [← AdjoinSimple.algebraMap_gen F α] at h
  have inj := (algebraMap F⟮α⟯ E).injective
  exact
    minpoly.eq_of_algebraMap_eq inj ((isIntegral_algebraMap_iff inj).mp h)
      (AdjoinSimple.algebraMap_gen _ _).symm
#align intermediate_field.minpoly_gen IntermediateField.minpoly_gen

variable (F)

theorem aeval_gen_minpoly (α : E) : aeval (AdjoinSimple.gen F α) (minpoly F α) = 0 := by
  ext
  convert minpoly.aeval F α
  conv in aeval α => rw [← AdjoinSimple.algebraMap_gen F α]
  exact (aeval_algebraMap_apply E (AdjoinSimple.gen F α) _).symm
#align intermediate_field.aeval_gen_minpoly IntermediateField.aeval_gen_minpoly

--Porting note: original proof used `Exists.cases_on`.
/-- algebra isomorphism between `AdjoinRoot` and `F⟮α⟯` -/
noncomputable def adjoinRootEquivAdjoin (h : IsIntegral F α) :
    AdjoinRoot (minpoly F α) ≃ₐ[F] F⟮α⟯ :=
  AlgEquiv.ofBijective
    (AdjoinRoot.liftHom (minpoly F α) (AdjoinSimple.gen F α) (aeval_gen_minpoly F α))
    (by
      set f := AdjoinRoot.lift _ _ (aeval_gen_minpoly F α : _)
      haveI := Fact.mk (minpoly.irreducible h)
      constructor
      · exact RingHom.injective f
      · suffices F⟮α⟯.toSubfield ≤ RingHom.fieldRange (F⟮α⟯.toSubfield.subtype.comp f) by
          intro x
          obtain ⟨y, hy⟩ := (this (Subtype.mem x))
          exact ⟨y, Subtype.ext hy⟩
        refine' Subfield.closure_le.mpr (Set.union_subset (fun x hx => _) _)
        · obtain ⟨y, hy⟩ := hx
          refine' ⟨y, _⟩
          rw [RingHom.comp_apply, AdjoinRoot.lift_of (aeval_gen_minpoly F α)]
          exact hy
        · refine' Set.singleton_subset_iff.mpr ⟨AdjoinRoot.root (minpoly F α), _⟩
          rw [RingHom.comp_apply, AdjoinRoot.lift_root (aeval_gen_minpoly F α)]
          rfl)
#align intermediate_field.adjoin_root_equiv_adjoin IntermediateField.adjoinRootEquivAdjoin

theorem adjoinRootEquivAdjoin_apply_root (h : IsIntegral F α) :
    adjoinRootEquivAdjoin F h (AdjoinRoot.root (minpoly F α)) = AdjoinSimple.gen F α :=
  AdjoinRoot.lift_root (aeval_gen_minpoly F α)
#align intermediate_field.adjoin_root_equiv_adjoin_apply_root IntermediateField.adjoinRootEquivAdjoin_apply_root

section PowerBasis

variable {L : Type*} [Field L] [Algebra K L]

/-- The elements `1, x, ..., x ^ (d - 1)` form a basis for `K⟮x⟯`,
where `d` is the degree of the minimal polynomial of `x`. -/
noncomputable def powerBasisAux {x : L} (hx : IsIntegral K x) :
    Basis (Fin (minpoly K x).natDegree) K K⟮x⟯ :=
  (AdjoinRoot.powerBasis (minpoly.ne_zero hx)).basis.map (adjoinRootEquivAdjoin K hx).toLinearEquiv
#align intermediate_field.power_basis_aux IntermediateField.powerBasisAux

/-- The power basis `1, x, ..., x ^ (d - 1)` for `K⟮x⟯`,
where `d` is the degree of the minimal polynomial of `x`. -/
@[simps]
noncomputable def adjoin.powerBasis {x : L} (hx : IsIntegral K x) : PowerBasis K K⟮x⟯ where
  gen := AdjoinSimple.gen K x
  dim := (minpoly K x).natDegree
  basis := powerBasisAux hx
  basis_eq_pow i := by
    rw [powerBasisAux, Basis.map_apply, PowerBasis.basis_eq_pow, AlgEquiv.toLinearEquiv_apply,
      AlgEquiv.map_pow, AdjoinRoot.powerBasis_gen, adjoinRootEquivAdjoin_apply_root]
#align intermediate_field.adjoin.power_basis IntermediateField.adjoin.powerBasis

theorem adjoin.finiteDimensional {x : L} (hx : IsIntegral K x) : FiniteDimensional K K⟮x⟯ :=
  PowerBasis.finiteDimensional (adjoin.powerBasis hx)
#align intermediate_field.adjoin.finite_dimensional IntermediateField.adjoin.finiteDimensional

theorem adjoin.finrank {x : L} (hx : IsIntegral K x) :
    FiniteDimensional.finrank K K⟮x⟯ = (minpoly K x).natDegree := by
  rw [PowerBasis.finrank (adjoin.powerBasis hx : _)]
  rfl
#align intermediate_field.adjoin.finrank IntermediateField.adjoin.finrank

theorem _root_.minpoly.natDegree_le (x : L) [FiniteDimensional K L] :
    (minpoly K x).natDegree ≤ finrank K L :=
  le_of_eq_of_le (IntermediateField.adjoin.finrank (isIntegral_of_finite _ _)).symm
    K⟮x⟯.toSubmodule.finrank_le
#align minpoly.nat_degree_le minpoly.natDegree_le

theorem _root_.minpoly.degree_le (x : L) [FiniteDimensional K L] :
    (minpoly K x).degree ≤ finrank K L :=
  degree_le_of_natDegree_le (minpoly.natDegree_le x)
#align minpoly.degree_le minpoly.degree_le

end PowerBasis

/-- Algebra homomorphism `F⟮α⟯ →ₐ[F] K` are in bijection with the set of roots
of `minpoly α` in `K`. -/
noncomputable def algHomAdjoinIntegralEquiv (h : IsIntegral F α) :
    (F⟮α⟯ →ₐ[F] K) ≃ { x // x ∈ (minpoly F α).aroots K } :=
  (adjoin.powerBasis h).liftEquiv'.trans
    ((Equiv.refl _).subtypeEquiv fun x => by
      rw [adjoin.powerBasis_gen, minpoly_gen h, Equiv.refl_apply])
#align intermediate_field.alg_hom_adjoin_integral_equiv IntermediateField.algHomAdjoinIntegralEquiv

/-- Fintype of algebra homomorphism `F⟮α⟯ →ₐ[F] K` -/
noncomputable def fintypeOfAlgHomAdjoinIntegral (h : IsIntegral F α) : Fintype (F⟮α⟯ →ₐ[F] K) :=
  PowerBasis.AlgHom.fintype (adjoin.powerBasis h)
#align intermediate_field.fintype_of_alg_hom_adjoin_integral IntermediateField.fintypeOfAlgHomAdjoinIntegral

theorem card_algHom_adjoin_integral (h : IsIntegral F α) (h_sep : (minpoly F α).Separable)
    (h_splits : (minpoly F α).Splits (algebraMap F K)) :
    @Fintype.card (F⟮α⟯ →ₐ[F] K) (fintypeOfAlgHomAdjoinIntegral F h) = (minpoly F α).natDegree := by
  rw [AlgHom.card_of_powerBasis] <;>
    simp only [adjoin.powerBasis_dim, adjoin.powerBasis_gen, minpoly_gen h, h_sep, h_splits]
#align intermediate_field.card_alg_hom_adjoin_integral IntermediateField.card_algHom_adjoin_integral

end AdjoinIntegralElement

section Induction

variable {F : Type*} [Field F] {E : Type*} [Field E] [Algebra F E]

/-- An intermediate field `S` is finitely generated if there exists `t : Finset E` such that
`IntermediateField.adjoin F t = S`. -/
def FG (S : IntermediateField F E) : Prop :=
  ∃ t : Finset E, adjoin F ↑t = S
#align intermediate_field.fg IntermediateField.FG

theorem fg_adjoin_finset (t : Finset E) : (adjoin F (↑t : Set E)).FG :=
  ⟨t, rfl⟩
#align intermediate_field.fg_adjoin_finset IntermediateField.fg_adjoin_finset

theorem fg_def {S : IntermediateField F E} : S.FG ↔ ∃ t : Set E, Set.Finite t ∧ adjoin F t = S :=
  Iff.symm Set.exists_finite_iff_finset
#align intermediate_field.fg_def IntermediateField.fg_def

theorem fg_bot : (⊥ : IntermediateField F E).FG :=
  -- porting note: was `⟨∅, adjoin_empty F E⟩`
  ⟨∅, by simp only [Finset.coe_empty, adjoin_empty]⟩
#align intermediate_field.fg_bot IntermediateField.fg_bot

theorem fG_of_fG_toSubalgebra (S : IntermediateField F E) (h : S.toSubalgebra.FG) : S.FG := by
  cases' h with t ht
  exact ⟨t, (eq_adjoin_of_eq_algebra_adjoin _ _ _ ht.symm).symm⟩
#align intermediate_field.fg_of_fg_to_subalgebra IntermediateField.fG_of_fG_toSubalgebra

theorem fg_of_noetherian (S : IntermediateField F E) [IsNoetherian F E] : S.FG :=
  S.fG_of_fG_toSubalgebra S.toSubalgebra.fg_of_noetherian
#align intermediate_field.fg_of_noetherian IntermediateField.fg_of_noetherian

theorem induction_on_adjoin_finset (S : Finset E) (P : IntermediateField F E → Prop) (base : P ⊥)
    (ih : ∀ (K : IntermediateField F E), ∀ x ∈ S, P K → P (K⟮x⟯.restrictScalars F)) :
    P (adjoin F ↑S) := by
  refine' Finset.induction_on' S _ (fun ha _ _ h => _)
  · simp [base]
  · rw [Finset.coe_insert, Set.insert_eq, Set.union_comm, ← adjoin_adjoin_left]
    exact ih (adjoin F _) _ ha h
#align intermediate_field.induction_on_adjoin_finset IntermediateField.induction_on_adjoin_finset

theorem induction_on_adjoin_fg (P : IntermediateField F E → Prop) (base : P ⊥)
    (ih : ∀ (K : IntermediateField F E) (x : E), P K → P (K⟮x⟯.restrictScalars F))
    (K : IntermediateField F E) (hK : K.FG) : P K := by
  obtain ⟨S, rfl⟩ := hK
  exact induction_on_adjoin_finset S P base fun K x _ hK => ih K x hK
#align intermediate_field.induction_on_adjoin_fg IntermediateField.induction_on_adjoin_fg

theorem induction_on_adjoin [FiniteDimensional F E] (P : IntermediateField F E → Prop)
    (base : P ⊥) (ih : ∀ (K : IntermediateField F E) (x : E), P K → P (K⟮x⟯.restrictScalars F))
    (K : IntermediateField F E) : P K :=
  letI : IsNoetherian F E := IsNoetherian.iff_fg.2 inferInstance
  induction_on_adjoin_fg P base ih K K.fg_of_noetherian
#align intermediate_field.induction_on_adjoin IntermediateField.induction_on_adjoin

end Induction

section AlgHomMkAdjoinSplits

variable (F E K : Type*) [Field F] [Field E] [Field K] [Algebra F E] [Algebra F K] {S : Set E}

/-- Lifts `L → K` of `F → K` -/
def Lifts :=
  Σ L : IntermediateField F E, L →ₐ[F] K
#align intermediate_field.lifts IntermediateField.Lifts

variable {F E K}

instance : PartialOrder (Lifts F E K) where
  le x y := x.1 ≤ y.1 ∧ ∀ (s : x.1) (t : y.1), (s : E) = t → x.2 s = y.2 t
  le_refl x := ⟨le_refl x.1, fun s t hst => congr_arg x.2 (Subtype.ext hst)⟩
  le_trans x y z hxy hyz :=
    ⟨le_trans hxy.1 hyz.1, fun s u hsu =>
      Eq.trans (hxy.2 s ⟨s, hxy.1 s.mem⟩ rfl) (hyz.2 ⟨s, hxy.1 s.mem⟩ u hsu)⟩
  le_antisymm := by
    rintro ⟨x1, x2⟩ ⟨y1, y2⟩ ⟨hxy1, hxy2⟩ ⟨hyx1, hyx2⟩
    obtain rfl : x1 = y1 := le_antisymm hxy1 hyx1
    congr
    exact AlgHom.ext fun s => hxy2 s s rfl

noncomputable instance : OrderBot (Lifts F E K) where
  bot := ⟨⊥, (Algebra.ofId F K).comp (botEquiv F E).toAlgHom⟩
  bot_le x :=
    ⟨bot_le, fun s t hst => by
      cases' IntermediateField.mem_bot.mp s.mem with u hu
      rw [show s = (algebraMap F _) u from Subtype.ext hu.symm, AlgHom.commutes]
      rw [show t = (algebraMap F _) u from Subtype.ext (Eq.trans hu hst).symm, AlgHom.commutes]⟩

noncomputable instance : Inhabited (Lifts F E K) :=
  ⟨⊥⟩

theorem Lifts.eq_of_le {x y : Lifts F E K} (hxy : x ≤ y) (s : x.1) : x.2 s = y.2 ⟨s, hxy.1 s.mem⟩ :=
  hxy.2 s ⟨s, hxy.1 s.mem⟩ rfl
#align intermediate_field.lifts.eq_of_le IntermediateField.Lifts.eq_of_le

theorem Lifts.exists_max_two {c : Set (Lifts F E K)} {x y : Lifts F E K} (hc : IsChain (· ≤ ·) c)
    (hx : x ∈ insert ⊥ c) (hy : y ∈ insert ⊥ c) :
    ∃ z : Lifts F E K, z ∈ insert ⊥ c ∧ x ≤ z ∧ y ≤ z := by
  cases' (hc.insert fun _ _ _ => Or.inl bot_le).total hx hy with hxy hyx
  · exact ⟨y, hy, hxy, le_refl y⟩
  · exact ⟨x, hx, le_refl x, hyx⟩
#align intermediate_field.lifts.exists_max_two IntermediateField.Lifts.exists_max_two

theorem Lifts.exists_max_three {c : Set (Lifts F E K)} {x y z : Lifts F E K}
    (hc : IsChain (· ≤ ·) c) (hx : x ∈ insert ⊥ c) (hy : y ∈ insert ⊥ c)
    (hz : z ∈ insert ⊥ c) :
    ∃ w : Lifts F E K, w ∈ insert ⊥ c ∧ x ≤ w ∧ y ≤ w ∧ z ≤ w := by
  obtain ⟨v, hv, hxv, hyv⟩ := Lifts.exists_max_two hc hx hy
  obtain ⟨w, hw, hzw, hvw⟩ := Lifts.exists_max_two hc hz hv
  exact ⟨w, hw, le_trans hxv hvw, le_trans hyv hvw, hzw⟩
#align intermediate_field.lifts.exists_max_three IntermediateField.Lifts.exists_max_three

/-- An upper bound on a chain of lifts -/
def Lifts.upperBoundIntermediateField {c : Set (Lifts F E K)} (hc : IsChain (· ≤ ·) c) :
    IntermediateField F E where
  carrier s := ∃ x : Lifts F E K, x ∈ insert ⊥ c ∧ (s ∈ x.1 : Prop)
  zero_mem' := ⟨⊥, Set.mem_insert ⊥ c, zero_mem ⊥⟩
  one_mem' := ⟨⊥, Set.mem_insert ⊥ c, one_mem ⊥⟩
  inv_mem' := by rintro _ ⟨x, y, h⟩; exact ⟨x, ⟨y, x.1.inv_mem h⟩⟩
  add_mem' := by
    rintro _ _ ⟨x, hx, ha⟩ ⟨y, hy, hb⟩
    obtain ⟨z, hz, hxz, hyz⟩ := Lifts.exists_max_two hc hx hy
    exact ⟨z, hz, z.1.add_mem (hxz.1 ha) (hyz.1 hb)⟩
  mul_mem' := by
    rintro _ _ ⟨x, hx, ha⟩ ⟨y, hy, hb⟩
    obtain ⟨z, hz, hxz, hyz⟩ := Lifts.exists_max_two hc hx hy
    exact ⟨z, hz, z.1.mul_mem (hxz.1 ha) (hyz.1 hb)⟩
  algebraMap_mem' s := ⟨⊥, Set.mem_insert ⊥ c, algebraMap_mem ⊥ s⟩
#align intermediate_field.lifts.upper_bound_intermediate_field IntermediateField.Lifts.upperBoundIntermediateField

/-- The lift on the upper bound on a chain of lifts -/
noncomputable def Lifts.upperBoundAlgHom {c : Set (Lifts F E K)} (hc : IsChain (· ≤ ·) c) :
    Lifts.upperBoundIntermediateField hc →ₐ[F] K where
  toFun s := (Classical.choose s.mem).2 ⟨s, (Classical.choose_spec s.mem).2⟩
  map_zero' := AlgHom.map_zero _
  map_one' := AlgHom.map_one _
  map_add' s t := by
    obtain ⟨w, _, hxw, hyw, hzw⟩ :=
      Lifts.exists_max_three hc (Classical.choose_spec s.mem).1 (Classical.choose_spec t.mem).1
        (Classical.choose_spec (s + t).mem).1

    simp only [Subsemiring.coe_add, Subalgebra.coe_toSubsemiring, coe_toSubalgebra,
        Lifts.eq_of_le hzw, Lifts.eq_of_le hxw, Lifts.eq_of_le hyw, ← w.2.map_add,
          AddMemClass.mk_add_mk]
  map_mul' s t := by
    obtain ⟨w, _, hxw, hyw, hzw⟩ :=
      Lifts.exists_max_three hc (Classical.choose_spec s.mem).1 (Classical.choose_spec t.mem).1
        (Classical.choose_spec (s * t).mem).1
    simp only [Submonoid.coe_mul, Subsemiring.coe_toSubmonoid, Subalgebra.coe_toSubsemiring,
      coe_toSubalgebra, Lifts.eq_of_le hzw, Lifts.eq_of_le hxw, Lifts.eq_of_le hyw, ← w.2.map_mul,
        Submonoid.mk_mul_mk]

  commutes' _ := AlgHom.commutes _ _
#align intermediate_field.lifts.upper_bound_alg_hom IntermediateField.Lifts.upperBoundAlgHom

/-- An upper bound on a chain of lifts -/
noncomputable def Lifts.upperBound {c : Set (Lifts F E K)} (hc : IsChain (· ≤ ·) c) : Lifts F E K :=
  ⟨Lifts.upperBoundIntermediateField hc, Lifts.upperBoundAlgHom hc⟩
#align intermediate_field.lifts.upper_bound IntermediateField.Lifts.upperBound

theorem Lifts.exists_upper_bound (c : Set (Lifts F E K)) (hc : IsChain (· ≤ ·) c) :
    ∃ ub, ∀ a ∈ c, a ≤ ub :=
  ⟨Lifts.upperBound hc, by
    intro x hx
    constructor
    · exact fun s hs => ⟨x, Set.mem_insert_of_mem ⊥ hx, hs⟩
    · intro s t hst
      change x.2 s = (Classical.choose t.mem).2 ⟨t, (Classical.choose_spec t.mem).2⟩
      obtain ⟨z, _, hxz, hyz⟩ :=
        Lifts.exists_max_two hc (Set.mem_insert_of_mem ⊥ hx) (Classical.choose_spec t.mem).1
      rw [Lifts.eq_of_le hxz, Lifts.eq_of_le hyz]
      exact congr_arg z.2 (Subtype.ext hst)⟩
#align intermediate_field.lifts.exists_upper_bound IntermediateField.Lifts.exists_upper_bound

<<<<<<< HEAD
set_option maxHeartbeats 350000 in
set_option synthInstance.maxHeartbeats 35000 in
=======
>>>>>>> d04897a6
-- Porting note: instance `alg` added by hand. The proof is very slow.
/-- Extend a lift `x : Lifts F E K` to an element `s : E` whose conjugates are all in `K` -/
noncomputable def Lifts.liftOfSplits (x : Lifts F E K) {s : E} (h1 : IsIntegral F s)
    (h2 : (minpoly F s).Splits (algebraMap F K)) : Lifts F E K :=
  let h3 : IsIntegral x.1 s := isIntegral_of_isScalarTower h1
  let key : (minpoly x.1 s).Splits x.2.toRingHom :=
    splits_of_splits_of_dvd _ (map_ne_zero (minpoly.ne_zero h1))
     ((splits_map_iff _ _).mpr (by convert h2; exact RingHom.ext fun y => x.2.commutes y))
      (minpoly.dvd_map_of_isScalarTower _ _ _)
  letI : Algebra {y // y ∈ x.fst} {y // y ∈ restrictScalars F {z // z ∈ x.fst}⟮s⟯} :=
    {z // z ∈ x.fst}⟮s⟯.toSubalgebra.algebra
  letI := x.2.toRingHom.toAlgebra
  ⟨x.1⟮s⟯.restrictScalars F,
    (@algHomEquivSigma F x.1 (x.1⟮s⟯.restrictScalars F) K _ _ _ _ _ _ _
          (IntermediateField.algebra x.1⟮s⟯) (IsScalarTower.of_algebraMap_eq fun _ => rfl)).invFun
      ⟨x.2,
        (@algHomAdjoinIntegralEquiv x.1 _ E _ _ s K _ _ h3).invFun
          ⟨rootOfSplits x.2.toRingHom key (ne_of_gt (minpoly.degree_pos h3)), by
            rw [mem_aroots, and_iff_right (minpoly.ne_zero h3)]
            exact map_rootOfSplits x.2.toRingHom key (ne_of_gt (minpoly.degree_pos h3))⟩⟩⟩
#align intermediate_field.lifts.lift_of_splits IntermediateField.Lifts.liftOfSplits

-- Porting note: instance `alg` added by hand.
-- Porting note: Lean3 is able to guess `φ`
theorem Lifts.le_lifts_of_splits (x : Lifts F E K) {s : E} (h1 : IsIntegral F s)
    (h2 : (minpoly F s).Splits (algebraMap F K)) : x ≤ x.liftOfSplits h1 h2 :=
  ⟨fun z hz => algebraMap_mem x.1⟮s⟯ ⟨z, hz⟩, fun t u htu =>
    Eq.symm
      (by
        let alg : Algebra x.1 x.1⟮s⟯ := x.1⟮s⟯.toSubalgebra.algebra
        rw [← show algebraMap x.1 x.1⟮s⟯ t = u from Subtype.ext htu]
        letI : Algebra x.1 K := x.2.toRingHom.toAlgebra
        let I1 : IsIntegral x.1 s := isIntegral_of_isScalarTower h1
        let key : (minpoly x.1 s).Splits x.2.toRingHom :=
          splits_of_splits_of_dvd _ (map_ne_zero (minpoly.ne_zero h1))
            ((splits_map_iff _ _).mpr (by convert h2; exact RingHom.ext fun y => x.2.commutes y))
              (minpoly.dvd_map_of_isScalarTower _ _ _)
        have I2 := (ne_of_gt (minpoly.degree_pos I1))
        have I3 : rootOfSplits (AlgHom.toRingHom x.2) key (ne_of_gt (minpoly.degree_pos I1)) ∈
            (minpoly x.1 s).aroots K := by
          rw [mem_aroots, and_iff_right (minpoly.ne_zero I1)]
          exact map_rootOfSplits x.2.toRingHom key (ne_of_gt (minpoly.degree_pos I1))
        let φ : x.1⟮s⟯ →ₐ[x.1] K := ((algHomAdjoinIntegralEquiv x.1 I1).invFun
          ⟨rootOfSplits (AlgHom.toRingHom x.2) key I2, I3⟩)

        exact AlgHom.commutes φ t)⟩
#align intermediate_field.lifts.le_lifts_of_splits IntermediateField.Lifts.le_lifts_of_splits

theorem Lifts.mem_lifts_of_splits (x : Lifts F E K) {s : E} (h1 : IsIntegral F s)
    (h2 : (minpoly F s).Splits (algebraMap F K)) : s ∈ (x.liftOfSplits h1 h2).1 :=
  mem_adjoin_simple_self x.1 s
#align intermediate_field.lifts.mem_lifts_of_splits IntermediateField.Lifts.mem_lifts_of_splits

theorem Lifts.exists_lift_of_splits (x : Lifts F E K) {s : E} (h1 : IsIntegral F s)
    (h2 : (minpoly F s).Splits (algebraMap F K)) : ∃ y, x ≤ y ∧ s ∈ y.1 :=
  ⟨x.liftOfSplits h1 h2, x.le_lifts_of_splits h1 h2, x.mem_lifts_of_splits h1 h2⟩
#align intermediate_field.lifts.exists_lift_of_splits IntermediateField.Lifts.exists_lift_of_splits

theorem algHom_mk_adjoin_splits
    (hK : ∀ s ∈ S, IsIntegral F (s : E) ∧ (minpoly F s).Splits (algebraMap F K)) :
    Nonempty (adjoin F S →ₐ[F] K) := by
  obtain ⟨x, hx⟩ : ∃ m : Lifts F E K, ∀ a, m ≤ a → a = m :=
    zorn_partialOrder Lifts.exists_upper_bound
  refine'
    ⟨{ toFun := (fun s => x.2 ⟨s, adjoin_le_iff.mpr (fun s hs => _) s.mem⟩)
       map_one' := x.2.map_one
       map_mul' := (fun s t => x.2.map_mul ⟨s, _⟩ ⟨t, _⟩)
       map_zero' := x.2.map_zero
       map_add' := (fun s t => x.2.map_add ⟨s, _⟩ ⟨t, _⟩)
       commutes' := x.2.commutes }⟩
  rcases x.exists_lift_of_splits (hK s hs).1 (hK s hs).2 with ⟨y, h1, h2⟩
  rwa [hx y h1] at h2
#align intermediate_field.alg_hom_mk_adjoin_splits IntermediateField.algHom_mk_adjoin_splits

theorem algHom_mk_adjoin_splits' (hS : adjoin F S = ⊤)
    (hK : ∀ x ∈ S, IsIntegral F (x : E) ∧ (minpoly F x).Splits (algebraMap F K)) :
    Nonempty (E →ₐ[F] K) := by
  cases' algHom_mk_adjoin_splits hK with ϕ
  rw [hS] at ϕ
  exact ⟨ϕ.comp topEquiv.symm.toAlgHom⟩
#align intermediate_field.alg_hom_mk_adjoin_splits' IntermediateField.algHom_mk_adjoin_splits'

end AlgHomMkAdjoinSplits

section Supremum

variable {K L : Type*} [Field K] [Field L] [Algebra K L] (E1 E2 : IntermediateField K L)

theorem le_sup_toSubalgebra : E1.toSubalgebra ⊔ E2.toSubalgebra ≤ (E1 ⊔ E2).toSubalgebra :=
  sup_le (show E1 ≤ E1 ⊔ E2 from le_sup_left) (show E2 ≤ E1 ⊔ E2 from le_sup_right)
#align intermediate_field.le_sup_to_subalgebra IntermediateField.le_sup_toSubalgebra

theorem sup_toSubalgebra [h1 : FiniteDimensional K E1] [h2 : FiniteDimensional K E2] :
    (E1 ⊔ E2).toSubalgebra = E1.toSubalgebra ⊔ E2.toSubalgebra := by
  let S1 := E1.toSubalgebra
  let S2 := E2.toSubalgebra
  refine'
    le_antisymm
      (show _ ≤ (S1 ⊔ S2).toIntermediateField _ from
        sup_le (show S1 ≤ _ from le_sup_left) (show S2 ≤ _ from le_sup_right))
      (le_sup_toSubalgebra E1 E2)
  suffices IsField (S1 ⊔ S2 : Subalgebra K L) by
    intro x hx
    by_cases hx' : (⟨x, hx⟩ : (S1 ⊔ S2 : Subalgebra K L)) = 0
    · rw [← Subtype.coe_mk x, hx', Subalgebra.coe_zero, inv_zero]
      exact (S1 ⊔ S2).zero_mem
    · obtain ⟨y, h⟩ := this.mul_inv_cancel hx'
      exact (congr_arg (· ∈ S1 ⊔ S2) <| eq_inv_of_mul_eq_one_right <| Subtype.ext_iff.mp h).mp y.2
  exact
    isField_of_isIntegral_of_isField'
      (isIntegral_sup.mpr ⟨Algebra.isIntegral_of_finite K E1, Algebra.isIntegral_of_finite K E2⟩)
      (Field.toIsField K)
#align intermediate_field.sup_to_subalgebra IntermediateField.sup_toSubalgebra

instance finiteDimensional_sup [h1 : FiniteDimensional K E1] [h2 : FiniteDimensional K E2] :
    FiniteDimensional K (E1 ⊔ E2 : IntermediateField K L) := by
  let g := Algebra.TensorProduct.productMap E1.val E2.val
  suffices g.range = (E1 ⊔ E2).toSubalgebra by
    have h : FiniteDimensional K (Subalgebra.toSubmodule g.range) :=
      g.toLinearMap.finiteDimensional_range
    rwa [this] at h
  rw [Algebra.TensorProduct.productMap_range, E1.range_val, E2.range_val, sup_toSubalgebra]
#align intermediate_field.finite_dimensional_sup IntermediateField.finiteDimensional_sup

instance finiteDimensional_iSup_of_finite {ι : Type*} {t : ι → IntermediateField K L}
    [h : Finite ι] [∀ i, FiniteDimensional K (t i)] :
    FiniteDimensional K (⨆ i, t i : IntermediateField K L) := by
  rw [← iSup_univ]
  let P : Set ι → Prop := fun s => FiniteDimensional K (⨆ i ∈ s, t i : IntermediateField K L)
  change P Set.univ
  apply Set.Finite.induction_on
  all_goals dsimp only
  · exact Set.finite_univ
  · rw [iSup_emptyset]
    exact (botEquiv K L).symm.toLinearEquiv.finiteDimensional
  · intro _ s _ _ hs
    rw [iSup_insert]
    exact IntermediateField.finiteDimensional_sup _ _
#align intermediate_field.finite_dimensional_supr_of_finite IntermediateField.finiteDimensional_iSup_of_finite

instance finiteDimensional_iSup_of_finset {ι : Type*} {f : ι → IntermediateField K L}
    /-Porting note: changed `h` from `∀ i ∈ s, FiniteDimensional K (f i)` because this caused an
      error. See `finiteDimensional_iSup_of_finset'` for a stronger version, that was the one
      used in mathlib3.-/
    {s : Finset ι} [h : ∀ i, FiniteDimensional K (f i)] :
    FiniteDimensional K (⨆ i ∈ s, f i : IntermediateField K L) := by
  haveI : ∀ i : { i // i ∈ s }, FiniteDimensional K (f i) := fun i => h i
  have : ⨆ i ∈ s, f i = ⨆ i : { i // i ∈ s }, f i :=
    le_antisymm (iSup_le fun i => iSup_le fun h => le_iSup (fun i : { i // i ∈ s } => f i) ⟨i, h⟩)
      (iSup_le fun i => le_iSup_of_le i (le_iSup_of_le i.2 le_rfl))
  exact this.symm ▸ IntermediateField.finiteDimensional_iSup_of_finite
#align intermediate_field.finite_dimensional_supr_of_finset IntermediateField.finiteDimensional_iSup_of_finset

theorem finiteDimensional_iSup_of_finset' {ι : Type*} {f : ι → IntermediateField K L}
    /-Porting note: this was the mathlib3 version. Using `[h : ...]`, as in mathlib3, causes the
    error "invalid parametric local instance".-/
    {s : Finset ι} (h : ∀ i, i ∈ s → FiniteDimensional K (f i)) :
    FiniteDimensional K (⨆ i ∈ s, f i : IntermediateField K L) := by
  haveI : ∀ i : { i // i ∈ s }, FiniteDimensional K (f i) := fun i => h i i.2
  have : ⨆ i ∈ s, f i = ⨆ i : { i // i ∈ s }, f i :=
    le_antisymm (iSup_le fun i => iSup_le fun h => le_iSup (fun i : { i // i ∈ s } => f i) ⟨i, h⟩)
      (iSup_le fun i => le_iSup_of_le i (le_iSup_of_le i.2 le_rfl))
  exact this.symm ▸ IntermediateField.finiteDimensional_iSup_of_finite

/-- A compositum of algebraic extensions is algebraic -/
theorem isAlgebraic_iSup {ι : Type*} {f : ι → IntermediateField K L}
    (h : ∀ i, Algebra.IsAlgebraic K (f i)) :
    Algebra.IsAlgebraic K (⨆ i, f i : IntermediateField K L) := by
  rintro ⟨x, hx⟩
  obtain ⟨s, hx⟩ := exists_finset_of_mem_supr' hx
  rw [isAlgebraic_iff, Subtype.coe_mk, ← Subtype.coe_mk (p := fun x => x ∈ _) x hx,
    ← isAlgebraic_iff]
  haveI : ∀ i : Σ i, f i, FiniteDimensional K K⟮(i.2 : L)⟯ := fun ⟨i, x⟩ =>
    adjoin.finiteDimensional (isIntegral_iff.1 (isAlgebraic_iff_isIntegral.1 (h i x)))
  apply Algebra.isAlgebraic_of_finite
#align intermediate_field.is_algebraic_supr IntermediateField.isAlgebraic_iSup

end Supremum

end IntermediateField

section PowerBasis

variable {K L : Type*} [Field K] [Field L] [Algebra K L]

namespace PowerBasis

open IntermediateField

/-- `pb.equivAdjoinSimple` is the equivalence between `K⟮pb.gen⟯` and `L` itself. -/
noncomputable def equivAdjoinSimple (pb : PowerBasis K L) : K⟮pb.gen⟯ ≃ₐ[K] L :=
  (adjoin.powerBasis pb.isIntegral_gen).equivOfMinpoly pb
    (minpoly.eq_of_algebraMap_eq (algebraMap K⟮pb.gen⟯ L).injective
      (adjoin.powerBasis pb.isIntegral_gen).isIntegral_gen
      (by rw [adjoin.powerBasis_gen, AdjoinSimple.algebraMap_gen]))
#align power_basis.equiv_adjoin_simple PowerBasis.equivAdjoinSimple

@[simp]
theorem equivAdjoinSimple_aeval (pb : PowerBasis K L) (f : K[X]) :
    pb.equivAdjoinSimple (aeval (AdjoinSimple.gen K pb.gen) f) = aeval pb.gen f :=
  equivOfMinpoly_aeval _ pb _ f
#align power_basis.equiv_adjoin_simple_aeval PowerBasis.equivAdjoinSimple_aeval

@[simp]
theorem equivAdjoinSimple_gen (pb : PowerBasis K L) :
    pb.equivAdjoinSimple (AdjoinSimple.gen K pb.gen) = pb.gen :=
  equivOfMinpoly_gen _ pb _
#align power_basis.equiv_adjoin_simple_gen PowerBasis.equivAdjoinSimple_gen

@[simp]
theorem equivAdjoinSimple_symm_aeval (pb : PowerBasis K L) (f : K[X]) :
    pb.equivAdjoinSimple.symm (aeval pb.gen f) = aeval (AdjoinSimple.gen K pb.gen) f := by
  rw [equivAdjoinSimple, equivOfMinpoly_symm, equivOfMinpoly_aeval, adjoin.powerBasis_gen]
#align power_basis.equiv_adjoin_simple_symm_aeval PowerBasis.equivAdjoinSimple_symm_aeval

@[simp]
theorem equivAdjoinSimple_symm_gen (pb : PowerBasis K L) :
    pb.equivAdjoinSimple.symm pb.gen = AdjoinSimple.gen K pb.gen := by
  rw [equivAdjoinSimple, equivOfMinpoly_symm, equivOfMinpoly_gen, adjoin.powerBasis_gen]
#align power_basis.equiv_adjoin_simple_symm_gen PowerBasis.equivAdjoinSimple_symm_gen

end PowerBasis

end PowerBasis<|MERGE_RESOLUTION|>--- conflicted
+++ resolved
@@ -1090,11 +1090,6 @@
       exact congr_arg z.2 (Subtype.ext hst)⟩
 #align intermediate_field.lifts.exists_upper_bound IntermediateField.Lifts.exists_upper_bound
 
-<<<<<<< HEAD
-set_option maxHeartbeats 350000 in
-set_option synthInstance.maxHeartbeats 35000 in
-=======
->>>>>>> d04897a6
 -- Porting note: instance `alg` added by hand. The proof is very slow.
 /-- Extend a lift `x : Lifts F E K` to an element `s : E` whose conjugates are all in `K` -/
 noncomputable def Lifts.liftOfSplits (x : Lifts F E K) {s : E} (h1 : IsIntegral F s)
