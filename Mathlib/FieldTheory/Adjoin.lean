/-
Copyright (c) 2020 Thomas Browning, Patrick Lutz. All rights reserved.
Released under Apache 2.0 license as described in the file LICENSE.
Authors: Thomas Browning, Patrick Lutz
-/
import Mathlib.FieldTheory.IntermediateField
import Mathlib.FieldTheory.Separable
import Mathlib.FieldTheory.SplittingField.IsSplittingField
import Mathlib.RingTheory.TensorProduct

#align_import field_theory.adjoin from "leanprover-community/mathlib"@"df76f43357840485b9d04ed5dee5ab115d420e87"

/-!
# Adjoining Elements to Fields

In this file we introduce the notion of adjoining elements to fields.
This isn't quite the same as adjoining elements to rings.
For example, `Algebra.adjoin K {x}` might not include `x⁻¹`.

## Main results

- `adjoin_adjoin_left`: adjoining S and then T is the same as adjoining `S ∪ T`.
- `bot_eq_top_of_rank_adjoin_eq_one`: if `F⟮x⟯` has dimension `1` over `F` for every `x`
  in `E` then `F = E`

## Notation

 - `F⟮α⟯`: adjoin a single element `α` to `F` (in scope `IntermediateField`).
-/

set_option autoImplicit true


open FiniteDimensional Polynomial

open scoped Classical Polynomial

namespace IntermediateField

section AdjoinDef

variable (F : Type*) [Field F] {E : Type*} [Field E] [Algebra F E] (S : Set E)

--Porting note: not adding `neg_mem'` causes an error.
/-- `adjoin F S` extends a field `F` by adjoining a set `S ⊆ E`. -/
def adjoin : IntermediateField F E :=
  { Subfield.closure (Set.range (algebraMap F E) ∪ S) with
    algebraMap_mem' := fun x => Subfield.subset_closure (Or.inl (Set.mem_range_self x)) }
#align intermediate_field.adjoin IntermediateField.adjoin

variable {S}

theorem mem_adjoin_iff (x : E) :
    x ∈ adjoin F S ↔ ∃ r s : MvPolynomial S F,
      x = MvPolynomial.aeval Subtype.val r / MvPolynomial.aeval Subtype.val s := by
  simp only [adjoin, mem_mk, Subring.mem_toSubsemiring, Subfield.mem_toSubring,
    Subfield.mem_closure_iff, ← Algebra.adjoin_eq_ring_closure, Subalgebra.mem_toSubring,
    Algebra.adjoin_eq_range, AlgHom.mem_range, exists_exists_eq_and]
  tauto

theorem mem_adjoin_simple_iff {α : E} (x : E) :
    x ∈ adjoin F {α} ↔ ∃ r s : F[X], x = aeval α r / aeval α s := by
  simp only [adjoin, mem_mk, Subring.mem_toSubsemiring, Subfield.mem_toSubring,
    Subfield.mem_closure_iff, ← Algebra.adjoin_eq_ring_closure, Subalgebra.mem_toSubring,
    Algebra.adjoin_singleton_eq_range_aeval, AlgHom.mem_range, exists_exists_eq_and]
  tauto

end AdjoinDef

section Lattice

variable {F : Type*} [Field F] {E : Type*} [Field E] [Algebra F E]

@[simp]
theorem adjoin_le_iff {S : Set E} {T : IntermediateField F E} : adjoin F S ≤ T ↔ S ≤ T :=
  ⟨fun H => le_trans (le_trans (Set.subset_union_right _ _) Subfield.subset_closure) H, fun H =>
    (@Subfield.closure_le E _ (Set.range (algebraMap F E) ∪ S) T.toSubfield).mpr
      (Set.union_subset (IntermediateField.set_range_subset T) H)⟩
#align intermediate_field.adjoin_le_iff IntermediateField.adjoin_le_iff

theorem gc : GaloisConnection (adjoin F : Set E → IntermediateField F E)
    (fun (x : IntermediateField F E) => (x : Set E)) := fun _ _ =>
  adjoin_le_iff
#align intermediate_field.gc IntermediateField.gc

/-- Galois insertion between `adjoin` and `coe`. -/
def gi : GaloisInsertion (adjoin F : Set E → IntermediateField F E)
    (fun (x : IntermediateField F E) => (x : Set E)) where
  choice s hs := (adjoin F s).copy s <| le_antisymm (gc.le_u_l s) hs
  gc := IntermediateField.gc
  le_l_u S := (IntermediateField.gc (S : Set E) (adjoin F S)).1 <| le_rfl
  choice_eq _ _ := copy_eq _ _ _
#align intermediate_field.gi IntermediateField.gi

instance : CompleteLattice (IntermediateField F E) where
  __ := GaloisInsertion.liftCompleteLattice IntermediateField.gi
  bot :=
    { toSubalgebra := ⊥
      inv_mem' := by rintro x ⟨r, rfl⟩; exact ⟨r⁻¹, map_inv₀ _ _⟩ }
  bot_le x := (bot_le : ⊥ ≤ x.toSubalgebra)

instance : Inhabited (IntermediateField F E) :=
  ⟨⊤⟩

theorem coe_bot : ↑(⊥ : IntermediateField F E) = Set.range (algebraMap F E) := rfl
#align intermediate_field.coe_bot IntermediateField.coe_bot

theorem mem_bot {x : E} : x ∈ (⊥ : IntermediateField F E) ↔ x ∈ Set.range (algebraMap F E) :=
  Iff.rfl
#align intermediate_field.mem_bot IntermediateField.mem_bot

@[simp]
theorem bot_toSubalgebra : (⊥ : IntermediateField F E).toSubalgebra = ⊥ := rfl
#align intermediate_field.bot_to_subalgebra IntermediateField.bot_toSubalgebra

@[simp]
theorem coe_top : ↑(⊤ : IntermediateField F E) = (Set.univ : Set E) :=
  rfl
#align intermediate_field.coe_top IntermediateField.coe_top

@[simp]
theorem mem_top {x : E} : x ∈ (⊤ : IntermediateField F E) :=
  trivial
#align intermediate_field.mem_top IntermediateField.mem_top

@[simp]
theorem top_toSubalgebra : (⊤ : IntermediateField F E).toSubalgebra = ⊤ :=
  rfl
#align intermediate_field.top_to_subalgebra IntermediateField.top_toSubalgebra

@[simp]
theorem top_toSubfield : (⊤ : IntermediateField F E).toSubfield = ⊤ :=
  rfl
#align intermediate_field.top_to_subfield IntermediateField.top_toSubfield

@[simp, norm_cast]
theorem coe_inf (S T : IntermediateField F E) : (↑(S ⊓ T) : Set E) = (S : Set E) ∩ T :=
  rfl
#align intermediate_field.coe_inf IntermediateField.coe_inf

@[simp]
theorem mem_inf {S T : IntermediateField F E} {x : E} : x ∈ S ⊓ T ↔ x ∈ S ∧ x ∈ T :=
  Iff.rfl
#align intermediate_field.mem_inf IntermediateField.mem_inf

@[simp]
theorem inf_toSubalgebra (S T : IntermediateField F E) :
    (S ⊓ T).toSubalgebra = S.toSubalgebra ⊓ T.toSubalgebra :=
  rfl
#align intermediate_field.inf_to_subalgebra IntermediateField.inf_toSubalgebra

@[simp]
theorem inf_toSubfield (S T : IntermediateField F E) :
    (S ⊓ T).toSubfield = S.toSubfield ⊓ T.toSubfield :=
  rfl
#align intermediate_field.inf_to_subfield IntermediateField.inf_toSubfield

@[simp, norm_cast]
theorem coe_sInf (S : Set (IntermediateField F E)) : (↑(sInf S) : Set E) =
    sInf ((fun (x : IntermediateField F E) => (x : Set E)) '' S) :=
  rfl
#align intermediate_field.coe_Inf IntermediateField.coe_sInf

@[simp]
theorem sInf_toSubalgebra (S : Set (IntermediateField F E)) :
    (sInf S).toSubalgebra = sInf (toSubalgebra '' S) :=
  SetLike.coe_injective <| by simp [Set.sUnion_image]
#align intermediate_field.Inf_to_subalgebra IntermediateField.sInf_toSubalgebra

@[simp]
theorem sInf_toSubfield (S : Set (IntermediateField F E)) :
    (sInf S).toSubfield = sInf (toSubfield '' S) :=
  SetLike.coe_injective <| by simp [Set.sUnion_image]
#align intermediate_field.Inf_to_subfield IntermediateField.sInf_toSubfield

@[simp, norm_cast]
theorem coe_iInf {ι : Sort*} (S : ι → IntermediateField F E) : (↑(iInf S) : Set E) = ⋂ i, S i := by
  simp [iInf]
#align intermediate_field.coe_infi IntermediateField.coe_iInf

@[simp]
theorem iInf_toSubalgebra {ι : Sort*} (S : ι → IntermediateField F E) :
    (iInf S).toSubalgebra = ⨅ i, (S i).toSubalgebra :=
  SetLike.coe_injective <| by simp [iInf]
#align intermediate_field.infi_to_subalgebra IntermediateField.iInf_toSubalgebra

@[simp]
theorem iInf_toSubfield {ι : Sort*} (S : ι → IntermediateField F E) :
    (iInf S).toSubfield = ⨅ i, (S i).toSubfield :=
  SetLike.coe_injective <| by simp [iInf]
#align intermediate_field.infi_to_subfield IntermediateField.iInf_toSubfield

/-- Construct an algebra isomorphism from an equality of intermediate fields -/
@[simps! apply]
def equivOfEq {S T : IntermediateField F E} (h : S = T) : S ≃ₐ[F] T :=
  Subalgebra.equivOfEq _ _ (congr_arg toSubalgebra h)
#align intermediate_field.equiv_of_eq IntermediateField.equivOfEq

@[simp]
theorem equivOfEq_symm {S T : IntermediateField F E} (h : S = T) :
    (equivOfEq h).symm = equivOfEq h.symm :=
  rfl
#align intermediate_field.equiv_of_eq_symm IntermediateField.equivOfEq_symm

@[simp]
theorem equivOfEq_rfl (S : IntermediateField F E) : equivOfEq (rfl : S = S) = AlgEquiv.refl := by
  ext; rfl
#align intermediate_field.equiv_of_eq_rfl IntermediateField.equivOfEq_rfl

@[simp]
theorem equivOfEq_trans {S T U : IntermediateField F E} (hST : S = T) (hTU : T = U) :
    (equivOfEq hST).trans (equivOfEq hTU) = equivOfEq (_root_.trans hST hTU) :=
  rfl
#align intermediate_field.equiv_of_eq_trans IntermediateField.equivOfEq_trans

variable (F E)

/-- The bottom intermediate_field is isomorphic to the field. -/
noncomputable def botEquiv : (⊥ : IntermediateField F E) ≃ₐ[F] F :=
  (Subalgebra.equivOfEq _ _ bot_toSubalgebra).trans (Algebra.botEquiv F E)
#align intermediate_field.bot_equiv IntermediateField.botEquiv

variable {F E}

-- Porting note: this was tagged `simp`.
theorem botEquiv_def (x : F) : botEquiv F E (algebraMap F (⊥ : IntermediateField F E) x) = x :=
  by simp
#align intermediate_field.bot_equiv_def IntermediateField.botEquiv_def

@[simp]
theorem botEquiv_symm (x : F) : (botEquiv F E).symm x = algebraMap F _ x :=
  rfl
#align intermediate_field.bot_equiv_symm IntermediateField.botEquiv_symm

noncomputable instance algebraOverBot : Algebra (⊥ : IntermediateField F E) F :=
  (IntermediateField.botEquiv F E).toAlgHom.toRingHom.toAlgebra
#align intermediate_field.algebra_over_bot IntermediateField.algebraOverBot

theorem coe_algebraMap_over_bot :
    (algebraMap (⊥ : IntermediateField F E) F : (⊥ : IntermediateField F E) → F) =
      IntermediateField.botEquiv F E :=
  rfl
#align intermediate_field.coe_algebra_map_over_bot IntermediateField.coe_algebraMap_over_bot

instance isScalarTower_over_bot : IsScalarTower (⊥ : IntermediateField F E) F E :=
  IsScalarTower.of_algebraMap_eq
    (by
      intro x
      obtain ⟨y, rfl⟩ := (botEquiv F E).symm.surjective x
      rw [coe_algebraMap_over_bot, (botEquiv F E).apply_symm_apply, botEquiv_symm,
        IsScalarTower.algebraMap_apply F (⊥ : IntermediateField F E) E])
#align intermediate_field.is_scalar_tower_over_bot IntermediateField.isScalarTower_over_bot

/-- The top `IntermediateField` is isomorphic to the field.

This is the intermediate field version of `Subalgebra.topEquiv`. -/
@[simps!]
def topEquiv : (⊤ : IntermediateField F E) ≃ₐ[F] E :=
  (Subalgebra.equivOfEq _ _ top_toSubalgebra).trans Subalgebra.topEquiv
#align intermediate_field.top_equiv IntermediateField.topEquiv

-- Porting note: this theorem is now generated by the `@[simps!]` above.
#align intermediate_field.top_equiv_symm_apply_coe IntermediateField.topEquiv_symm_apply_coe

@[simp]
theorem restrictScalars_bot_eq_self (K : IntermediateField F E) :
    (⊥ : IntermediateField K E).restrictScalars _ = K :=
  SetLike.coe_injective Subtype.range_coe
#align intermediate_field.restrict_scalars_bot_eq_self IntermediateField.restrictScalars_bot_eq_self

@[simp]
theorem restrictScalars_top {K : Type*} [Field K] [Algebra K E] [Algebra K F]
    [IsScalarTower K F E] : (⊤ : IntermediateField F E).restrictScalars K = ⊤ :=
  rfl
#align intermediate_field.restrict_scalars_top IntermediateField.restrictScalars_top

@[simp]
theorem map_bot {K : Type*} [Field K] [Algebra F K] (f : E →ₐ[F] K) :
    IntermediateField.map f ⊥ = ⊥ :=
  toSubalgebra_injective <| Algebra.map_bot _

theorem _root_.AlgHom.fieldRange_eq_map {K : Type*} [Field K] [Algebra F K] (f : E →ₐ[F] K) :
    f.fieldRange = IntermediateField.map f ⊤ :=
  SetLike.ext' Set.image_univ.symm
#align alg_hom.field_range_eq_map AlgHom.fieldRange_eq_map

theorem _root_.AlgHom.map_fieldRange {K L : Type*} [Field K] [Field L] [Algebra F K] [Algebra F L]
    (f : E →ₐ[F] K) (g : K →ₐ[F] L) : f.fieldRange.map g = (g.comp f).fieldRange :=
  SetLike.ext' (Set.range_comp g f).symm
#align alg_hom.map_field_range AlgHom.map_fieldRange

theorem _root_.AlgHom.fieldRange_eq_top {K : Type*} [Field K] [Algebra F K] {f : E →ₐ[F] K} :
    f.fieldRange = ⊤ ↔ Function.Surjective f :=
  SetLike.ext'_iff.trans Set.range_iff_surjective
#align alg_hom.field_range_eq_top AlgHom.fieldRange_eq_top

@[simp]
theorem _root_.AlgEquiv.fieldRange_eq_top {K : Type*} [Field K] [Algebra F K] (f : E ≃ₐ[F] K) :
    (f : E →ₐ[F] K).fieldRange = ⊤ :=
  AlgHom.fieldRange_eq_top.mpr f.surjective
#align alg_equiv.field_range_eq_top AlgEquiv.fieldRange_eq_top

end Lattice

section AdjoinDef

variable (F : Type*) [Field F] {E : Type*} [Field E] [Algebra F E] (S : Set E)

theorem adjoin_eq_range_algebraMap_adjoin :
    (adjoin F S : Set E) = Set.range (algebraMap (adjoin F S) E) :=
  Subtype.range_coe.symm
#align intermediate_field.adjoin_eq_range_algebra_map_adjoin IntermediateField.adjoin_eq_range_algebraMap_adjoin

theorem adjoin.algebraMap_mem (x : F) : algebraMap F E x ∈ adjoin F S :=
  IntermediateField.algebraMap_mem (adjoin F S) x
#align intermediate_field.adjoin.algebra_map_mem IntermediateField.adjoin.algebraMap_mem

theorem adjoin.range_algebraMap_subset : Set.range (algebraMap F E) ⊆ adjoin F S := by
  intro x hx
  cases' hx with f hf
  rw [← hf]
  exact adjoin.algebraMap_mem F S f
#align intermediate_field.adjoin.range_algebra_map_subset IntermediateField.adjoin.range_algebraMap_subset

instance adjoin.fieldCoe : CoeTC F (adjoin F S) where
  coe x := ⟨algebraMap F E x, adjoin.algebraMap_mem F S x⟩
#align intermediate_field.adjoin.field_coe IntermediateField.adjoin.fieldCoe

theorem subset_adjoin : S ⊆ adjoin F S := fun _ hx => Subfield.subset_closure (Or.inr hx)
#align intermediate_field.subset_adjoin IntermediateField.subset_adjoin

instance adjoin.setCoe : CoeTC S (adjoin F S) where coe x := ⟨x, subset_adjoin F S (Subtype.mem x)⟩
#align intermediate_field.adjoin.set_coe IntermediateField.adjoin.setCoe

@[mono]
theorem adjoin.mono (T : Set E) (h : S ⊆ T) : adjoin F S ≤ adjoin F T :=
  GaloisConnection.monotone_l gc h
#align intermediate_field.adjoin.mono IntermediateField.adjoin.mono

theorem adjoin_contains_field_as_subfield (F : Subfield E) : (F : Set E) ⊆ adjoin F S := fun x hx =>
  adjoin.algebraMap_mem F S ⟨x, hx⟩
#align intermediate_field.adjoin_contains_field_as_subfield IntermediateField.adjoin_contains_field_as_subfield

theorem subset_adjoin_of_subset_left {F : Subfield E} {T : Set E} (HT : T ⊆ F) : T ⊆ adjoin F S :=
  fun x hx => (adjoin F S).algebraMap_mem ⟨x, HT hx⟩
#align intermediate_field.subset_adjoin_of_subset_left IntermediateField.subset_adjoin_of_subset_left

theorem subset_adjoin_of_subset_right {T : Set E} (H : T ⊆ S) : T ⊆ adjoin F S := fun _ hx =>
  subset_adjoin F S (H hx)
#align intermediate_field.subset_adjoin_of_subset_right IntermediateField.subset_adjoin_of_subset_right

@[simp]
theorem adjoin_empty (F E : Type*) [Field F] [Field E] [Algebra F E] : adjoin F (∅ : Set E) = ⊥ :=
  eq_bot_iff.mpr (adjoin_le_iff.mpr (Set.empty_subset _))
#align intermediate_field.adjoin_empty IntermediateField.adjoin_empty

@[simp]
theorem adjoin_univ (F E : Type*) [Field F] [Field E] [Algebra F E] :
    adjoin F (Set.univ : Set E) = ⊤ :=
  eq_top_iff.mpr <| subset_adjoin _ _
#align intermediate_field.adjoin_univ IntermediateField.adjoin_univ

/-- If `K` is a field with `F ⊆ K` and `S ⊆ K` then `adjoin F S ≤ K`. -/
theorem adjoin_le_subfield {K : Subfield E} (HF : Set.range (algebraMap F E) ⊆ K) (HS : S ⊆ K) :
    (adjoin F S).toSubfield ≤ K := by
  apply Subfield.closure_le.mpr
  rw [Set.union_subset_iff]
  exact ⟨HF, HS⟩
#align intermediate_field.adjoin_le_subfield IntermediateField.adjoin_le_subfield

theorem adjoin_subset_adjoin_iff {F' : Type*} [Field F'] [Algebra F' E] {S S' : Set E} :
    (adjoin F S : Set E) ⊆ adjoin F' S' ↔
      Set.range (algebraMap F E) ⊆ adjoin F' S' ∧ S ⊆ adjoin F' S' :=
  ⟨fun h => ⟨_root_.trans (adjoin.range_algebraMap_subset _ _) h, _root_.trans
    (subset_adjoin _ _) h⟩, fun ⟨hF, hS⟩ =>
      (Subfield.closure_le (t := (adjoin F' S').toSubfield)).mpr (Set.union_subset hF hS)⟩
#align intermediate_field.adjoin_subset_adjoin_iff IntermediateField.adjoin_subset_adjoin_iff

/-- `F[S][T] = F[S ∪ T]` -/
theorem adjoin_adjoin_left (T : Set E) :
    (adjoin (adjoin F S) T).restrictScalars _ = adjoin F (S ∪ T) := by
  rw [SetLike.ext'_iff]
  change (↑(adjoin (adjoin F S) T) : Set E) = _
  apply Set.eq_of_subset_of_subset <;> rw [adjoin_subset_adjoin_iff] <;> constructor
  · rintro _ ⟨⟨x, hx⟩, rfl⟩; exact adjoin.mono _ _ _ (Set.subset_union_left _ _) hx
  · exact subset_adjoin_of_subset_right _ _ (Set.subset_union_right _ _)
-- Porting note: orginal proof times out
  · rintro x ⟨f, rfl⟩
    refine' Subfield.subset_closure _
    left
    exact ⟨f, rfl⟩
-- Porting note: orginal proof times out
  · refine' Set.union_subset (fun x hx => Subfield.subset_closure _)
      (fun x hx => Subfield.subset_closure _)
    · left
      refine' ⟨⟨x, Subfield.subset_closure _⟩, rfl⟩
      right
      exact hx
    · right
      exact hx
#align intermediate_field.adjoin_adjoin_left IntermediateField.adjoin_adjoin_left

@[simp]
theorem adjoin_insert_adjoin (x : E) :
    adjoin F (insert x (adjoin F S : Set E)) = adjoin F (insert x S) :=
  le_antisymm
    (adjoin_le_iff.mpr
      (Set.insert_subset_iff.mpr
        ⟨subset_adjoin _ _ (Set.mem_insert _ _),
          adjoin_le_iff.mpr (subset_adjoin_of_subset_right _ _ (Set.subset_insert _ _))⟩))
    (adjoin.mono _ _ _ (Set.insert_subset_insert (subset_adjoin _ _)))
#align intermediate_field.adjoin_insert_adjoin IntermediateField.adjoin_insert_adjoin

/-- `F[S][T] = F[T][S]` -/
theorem adjoin_adjoin_comm (T : Set E) :
    (adjoin (adjoin F S) T).restrictScalars F = (adjoin (adjoin F T) S).restrictScalars F := by
  rw [adjoin_adjoin_left, adjoin_adjoin_left, Set.union_comm]
#align intermediate_field.adjoin_adjoin_comm IntermediateField.adjoin_adjoin_comm

theorem adjoin_map {E' : Type*} [Field E'] [Algebra F E'] (f : E →ₐ[F] E') :
    (adjoin F S).map f = adjoin F (f '' S) := by
  ext x
  show
    x ∈ (Subfield.closure (Set.range (algebraMap F E) ∪ S)).map (f : E →+* E') ↔
      x ∈ Subfield.closure (Set.range (algebraMap F E') ∪ f '' S)
  rw [RingHom.map_field_closure, Set.image_union, ← Set.range_comp, ← RingHom.coe_comp,
    f.comp_algebraMap]
  rfl
#align intermediate_field.adjoin_map IntermediateField.adjoin_map

@[simp]
theorem lift_adjoin (K : IntermediateField F E) (S : Set K) :
    lift (adjoin F S) = adjoin F (Subtype.val '' S) :=
  adjoin_map _ _ _

theorem lift_adjoin_simple (K : IntermediateField F E) (α : K) :
    lift (adjoin F {α}) = adjoin F {α.1} := by
  simp only [lift_adjoin, Set.image_singleton]

@[simp]
theorem lift_bot (K : IntermediateField F E) :
    lift (F := K) ⊥ = ⊥ := map_bot _

@[simp]
theorem lift_top (K : IntermediateField F E) :
    lift (F := K) ⊤ = K := by rw [lift, ←AlgHom.fieldRange_eq_map, fieldRange_val]

@[simp]
theorem adjoin_self (K : IntermediateField F E) :
    adjoin F K = K := le_antisymm (adjoin_le_iff.2 fun _ ↦ id) (subset_adjoin F _)

theorem restrictScalars_adjoin (K : IntermediateField F E) (S : Set E) :
    restrictScalars F (adjoin K S) = adjoin F (K ∪ S) := by
  rw [← adjoin_self _ K, adjoin_adjoin_left, adjoin_self _ K]

theorem algebra_adjoin_le_adjoin : Algebra.adjoin F S ≤ (adjoin F S).toSubalgebra :=
  Algebra.adjoin_le (subset_adjoin _ _)
#align intermediate_field.algebra_adjoin_le_adjoin IntermediateField.algebra_adjoin_le_adjoin

theorem adjoin_eq_algebra_adjoin (inv_mem : ∀ x ∈ Algebra.adjoin F S, x⁻¹ ∈ Algebra.adjoin F S) :
    (adjoin F S).toSubalgebra = Algebra.adjoin F S :=
  le_antisymm
    (show adjoin F S ≤
        { Algebra.adjoin F S with
          inv_mem' := inv_mem }
      from adjoin_le_iff.mpr Algebra.subset_adjoin)
    (algebra_adjoin_le_adjoin _ _)
#align intermediate_field.adjoin_eq_algebra_adjoin IntermediateField.adjoin_eq_algebra_adjoin

theorem eq_adjoin_of_eq_algebra_adjoin (K : IntermediateField F E)
    (h : K.toSubalgebra = Algebra.adjoin F S) : K = adjoin F S := by
  apply toSubalgebra_injective
  rw [h]
  refine' (adjoin_eq_algebra_adjoin F _ _).symm
  intro x
  convert K.inv_mem (x := x) <;> rw [← h] <;> rfl
#align intermediate_field.eq_adjoin_of_eq_algebra_adjoin IntermediateField.eq_adjoin_of_eq_algebra_adjoin

theorem adjoin_eq_top_of_algebra (hS : Algebra.adjoin F S = ⊤) : adjoin F S = ⊤ :=
  top_le_iff.mp (hS.symm.trans_le <| algebra_adjoin_le_adjoin F S)

@[elab_as_elim]
theorem adjoin_induction {s : Set E} {p : E → Prop} {x} (h : x ∈ adjoin F s) (Hs : ∀ x ∈ s, p x)
    (Hmap : ∀ x, p (algebraMap F E x)) (Hadd : ∀ x y, p x → p y → p (x + y))
    (Hneg : ∀ x, p x → p (-x)) (Hinv : ∀ x, p x → p x⁻¹) (Hmul : ∀ x y, p x → p y → p (x * y)) :
    p x :=
  Subfield.closure_induction h (fun x hx => Or.casesOn hx (fun ⟨x, hx⟩ => hx ▸ Hmap x) (Hs x))
    ((algebraMap F E).map_one ▸ Hmap 1) Hadd Hneg Hinv Hmul
#align intermediate_field.adjoin_induction IntermediateField.adjoin_induction

/- Porting note (kmill): this notation is replacing the typeclass-based one I had previously
written, and it gives true `{x₁, x₂, ..., xₙ}` sets in the `adjoin` term. -/

open Lean in
/-- Supporting function for the `F⟮x₁,x₂,...,xₙ⟯` adjunction notation. -/
private partial def mkInsertTerm [Monad m] [MonadQuotation m] (xs : TSyntaxArray `term) : m Term :=
  run 0
where
  run (i : Nat) : m Term := do
    if i + 1 == xs.size then
      ``(singleton $(xs[i]!))
    else if i < xs.size then
      ``(insert $(xs[i]!) $(← run (i + 1)))
    else
      ``(EmptyCollection.emptyCollection)

/-- If `x₁ x₂ ... xₙ : E` then `F⟮x₁,x₂,...,xₙ⟯` is the `IntermediateField F E`
generated by these elements. -/
scoped macro:max K:term "⟮" xs:term,* "⟯" : term => do ``(adjoin $K $(← mkInsertTerm xs.getElems))

open Lean PrettyPrinter.Delaborator SubExpr in
@[delab app.IntermediateField.adjoin]
partial def delabAdjoinNotation : Delab := whenPPOption getPPNotation do
  let e ← getExpr
  guard <| e.isAppOfArity ``adjoin 6
  let F ← withNaryArg 0 delab
  let xs ← withNaryArg 5 delabInsertArray
  `($F⟮$(xs.toArray),*⟯)
where
  delabInsertArray : DelabM (List Term) := do
    let e ← getExpr
    if e.isAppOfArity ``EmptyCollection.emptyCollection 2 then
      return []
    else if e.isAppOfArity ``singleton 4 then
      let x ← withNaryArg 3 delab
      return [x]
    else if e.isAppOfArity ``insert 5 then
      let x ← withNaryArg 3 delab
      let xs ← withNaryArg 4 delabInsertArray
      return x :: xs
    else failure

section AdjoinSimple

variable (α : E)

-- Porting note: in all the theorems below, mathport translated `F⟮α⟯` into `F⟮⟯`.
theorem mem_adjoin_simple_self : α ∈ F⟮α⟯ :=
  subset_adjoin F {α} (Set.mem_singleton α)
#align intermediate_field.mem_adjoin_simple_self IntermediateField.mem_adjoin_simple_self

/-- generator of `F⟮α⟯` -/
def AdjoinSimple.gen : F⟮α⟯ :=
  ⟨α, mem_adjoin_simple_self F α⟩
#align intermediate_field.adjoin_simple.gen IntermediateField.AdjoinSimple.gen

@[simp]
theorem AdjoinSimple.algebraMap_gen : algebraMap F⟮α⟯ E (AdjoinSimple.gen F α) = α :=
  rfl
#align intermediate_field.adjoin_simple.algebra_map_gen IntermediateField.AdjoinSimple.algebraMap_gen

@[simp]
theorem AdjoinSimple.isIntegral_gen : IsIntegral F (AdjoinSimple.gen F α) ↔ IsIntegral F α := by
  conv_rhs => rw [← AdjoinSimple.algebraMap_gen F α]
  rw [isIntegral_algebraMap_iff (algebraMap F⟮α⟯ E).injective]
#align intermediate_field.adjoin_simple.is_integral_gen IntermediateField.AdjoinSimple.isIntegral_gen

theorem adjoin_simple_adjoin_simple (β : E) : F⟮α⟯⟮β⟯.restrictScalars F = F⟮α, β⟯ :=
  adjoin_adjoin_left _ _ _
#align intermediate_field.adjoin_simple_adjoin_simple IntermediateField.adjoin_simple_adjoin_simple

theorem adjoin_simple_comm (β : E) : F⟮α⟯⟮β⟯.restrictScalars F = F⟮β⟯⟮α⟯.restrictScalars F :=
  adjoin_adjoin_comm _ _ _
#align intermediate_field.adjoin_simple_comm IntermediateField.adjoin_simple_comm

variable {F} {α}

theorem adjoin_algebraic_toSubalgebra {S : Set E} (hS : ∀ x ∈ S, IsAlgebraic F x) :
    (IntermediateField.adjoin F S).toSubalgebra = Algebra.adjoin F S := by
  simp only [isAlgebraic_iff_isIntegral] at hS
  have : Algebra.IsIntegral F (Algebra.adjoin F S) := by
    rwa [← le_integralClosure_iff_isIntegral, Algebra.adjoin_le_iff]
  have := isField_of_isIntegral_of_isField' this (Field.toIsField F)
  rw [← ((Algebra.adjoin F S).toIntermediateField' this).eq_adjoin_of_eq_algebra_adjoin F S] <;> rfl
#align intermediate_field.adjoin_algebraic_to_subalgebra IntermediateField.adjoin_algebraic_toSubalgebra

theorem adjoin_simple_toSubalgebra_of_integral (hα : IsIntegral F α) :
    F⟮α⟯.toSubalgebra = Algebra.adjoin F {α} := by
  apply adjoin_algebraic_toSubalgebra
  rintro x (rfl : x = α)
  rwa [isAlgebraic_iff_isIntegral]
#align intermediate_field.adjoin_simple_to_subalgebra_of_integral IntermediateField.adjoin_simple_toSubalgebra_of_integral

theorem isSplittingField_iff {p : F[X]} {K : IntermediateField F E} :
    p.IsSplittingField F K ↔ p.Splits (algebraMap F K) ∧ K = adjoin F (p.rootSet E) := by
  suffices _ → (Algebra.adjoin F (p.rootSet K) = ⊤ ↔ K = adjoin F (p.rootSet E)) by
    exact ⟨fun h => ⟨h.1, (this h.1).mp h.2⟩, fun h => ⟨h.1, (this h.1).mpr h.2⟩⟩
  simp_rw [SetLike.ext_iff, ← mem_toSubalgebra, ← SetLike.ext_iff]
  rw [adjoin_algebraic_toSubalgebra fun x => isAlgebraic_of_mem_rootSet]
  refine' fun hp => (adjoin_rootSet_eq_range hp K.val).symm.trans _
  rw [← K.range_val, eq_comm]
#align intermediate_field.is_splitting_field_iff IntermediateField.isSplittingField_iff

theorem adjoin_rootSet_isSplittingField {p : F[X]} (hp : p.Splits (algebraMap F E)) :
    p.IsSplittingField F (adjoin F (p.rootSet E)) :=
  isSplittingField_iff.mpr ⟨splits_of_splits hp fun _ hx => subset_adjoin F (p.rootSet E) hx, rfl⟩
#align intermediate_field.adjoin_root_set_is_splitting_field IntermediateField.adjoin_rootSet_isSplittingField

open scoped BigOperators

section Supremum

variable {K L : Type*} [Field K] [Field L] [Algebra K L] (E1 E2 : IntermediateField K L)

theorem le_sup_toSubalgebra : E1.toSubalgebra ⊔ E2.toSubalgebra ≤ (E1 ⊔ E2).toSubalgebra :=
  sup_le (show E1 ≤ E1 ⊔ E2 from le_sup_left) (show E2 ≤ E1 ⊔ E2 from le_sup_right)
#align intermediate_field.le_sup_to_subalgebra IntermediateField.le_sup_toSubalgebra

theorem sup_toSubalgebra [h1 : FiniteDimensional K E1] [h2 : FiniteDimensional K E2] :
    (E1 ⊔ E2).toSubalgebra = E1.toSubalgebra ⊔ E2.toSubalgebra := by
  let S1 := E1.toSubalgebra
  let S2 := E2.toSubalgebra
  refine'
    le_antisymm
      (show _ ≤ (S1 ⊔ S2).toIntermediateField _ from
        sup_le (show S1 ≤ _ from le_sup_left) (show S2 ≤ _ from le_sup_right))
      (le_sup_toSubalgebra E1 E2)
  suffices IsField (S1 ⊔ S2 : Subalgebra K L) by
    intro x hx
    by_cases hx' : (⟨x, hx⟩ : (S1 ⊔ S2 : Subalgebra K L)) = 0
    · rw [← Subtype.coe_mk x, hx', Subalgebra.coe_zero, inv_zero]
      exact (S1 ⊔ S2).zero_mem
    · obtain ⟨y, h⟩ := this.mul_inv_cancel hx'
      exact (congr_arg (· ∈ S1 ⊔ S2) <| eq_inv_of_mul_eq_one_right <| Subtype.ext_iff.mp h).mp y.2
  exact
    isField_of_isIntegral_of_isField'
      (isIntegral_sup.mpr ⟨Algebra.isIntegral_of_finite K E1, Algebra.isIntegral_of_finite K E2⟩)
      (Field.toIsField K)
#align intermediate_field.sup_to_subalgebra IntermediateField.sup_toSubalgebra

instance finiteDimensional_sup [h1 : FiniteDimensional K E1] [h2 : FiniteDimensional K E2] :
    FiniteDimensional K (E1 ⊔ E2 : IntermediateField K L) := by
  let g := Algebra.TensorProduct.productMap E1.val E2.val
  suffices g.range = (E1 ⊔ E2).toSubalgebra by
    have h : FiniteDimensional K (Subalgebra.toSubmodule g.range) :=
      g.toLinearMap.finiteDimensional_range
    rwa [this] at h
  rw [Algebra.TensorProduct.productMap_range, E1.range_val, E2.range_val, sup_toSubalgebra]
#align intermediate_field.finite_dimensional_sup IntermediateField.finiteDimensional_sup

variable {ι : Type*} {t : ι → IntermediateField K L}

theorem coe_iSup_of_directed [Nonempty ι] (dir : Directed (· ≤ ·) t) :
    ↑(iSup t) = ⋃ i, (t i : Set L) :=
  let M : IntermediateField K L :=
    { __ := Subalgebra.copy _ _ (Subalgebra.coe_iSup_of_directed dir).symm
      inv_mem' := fun _ hx ↦ have ⟨i, hi⟩ := Set.mem_iUnion.mp hx
        Set.mem_iUnion.mpr ⟨i, (t i).inv_mem hi⟩ }
  have : iSup t = M := le_antisymm
    (iSup_le fun i ↦ le_iSup (fun i ↦ (t i : Set L)) i) (Set.iUnion_subset fun _ ↦ le_iSup t _)
  this.symm ▸ rfl

theorem toSubalgebra_iSup_of_directed (dir : Directed (· ≤ ·) t) :
    (iSup t).toSubalgebra = ⨆ i, (t i).toSubalgebra := by
  cases isEmpty_or_nonempty ι
  · simp_rw [iSup_of_empty, bot_toSubalgebra]
  · exact SetLike.ext' ((coe_iSup_of_directed dir).trans (Subalgebra.coe_iSup_of_directed dir).symm)

instance finiteDimensional_iSup_of_finite [h : Finite ι] [∀ i, FiniteDimensional K (t i)] :
    FiniteDimensional K (⨆ i, t i : IntermediateField K L) := by
  rw [← iSup_univ]
  let P : Set ι → Prop := fun s => FiniteDimensional K (⨆ i ∈ s, t i : IntermediateField K L)
  change P Set.univ
  apply Set.Finite.induction_on
  all_goals dsimp only
  · exact Set.finite_univ
  · rw [iSup_emptyset]
    exact (botEquiv K L).symm.toLinearEquiv.finiteDimensional
  · intro _ s _ _ hs
    rw [iSup_insert]
    exact IntermediateField.finiteDimensional_sup _ _
#align intermediate_field.finite_dimensional_supr_of_finite IntermediateField.finiteDimensional_iSup_of_finite

instance finiteDimensional_iSup_of_finset
    /-Porting note: changed `h` from `∀ i ∈ s, FiniteDimensional K (t i)` because this caused an
      error. See `finiteDimensional_iSup_of_finset'` for a stronger version, that was the one
      used in mathlib3.-/
    {s : Finset ι} [∀ i, FiniteDimensional K (t i)] :
    FiniteDimensional K (⨆ i ∈ s, t i : IntermediateField K L) :=
  iSup_subtype'' s t ▸ IntermediateField.finiteDimensional_iSup_of_finite
#align intermediate_field.finite_dimensional_supr_of_finset IntermediateField.finiteDimensional_iSup_of_finset

theorem finiteDimensional_iSup_of_finset'
    /-Porting note: this was the mathlib3 version. Using `[h : ...]`, as in mathlib3, causes the
    error "invalid parametric local instance".-/
    {s : Finset ι} (h : ∀ i, i ∈ s → FiniteDimensional K (t i)) :
    FiniteDimensional K (⨆ i ∈ s, t i : IntermediateField K L) :=
  have := Subtype.forall'.mp h
  iSup_subtype'' s t ▸ IntermediateField.finiteDimensional_iSup_of_finite

/-- A compositum of splitting fields is a splitting field -/
theorem isSplittingField_iSup {p : ι → K[X]}
    {s : Finset ι} (h0 : ∏ i in s, p i ≠ 0) (h : ∀ i ∈ s, (p i).IsSplittingField K (t i)) :
    (∏ i in s, p i).IsSplittingField K (⨆ i ∈ s, t i : IntermediateField K L) := by
  let F : IntermediateField K L := ⨆ i ∈ s, t i
  have hF : ∀ i ∈ s, t i ≤ F := fun i hi ↦ le_iSup_of_le i (le_iSup (fun _ ↦ t i) hi)
  simp only [isSplittingField_iff] at h ⊢
  refine'
    ⟨splits_prod (algebraMap K F) fun i hi ↦
        splits_comp_of_splits (algebraMap K (t i)) (inclusion (hF i hi)).toRingHom
          (h i hi).1,
      _⟩
  simp only [rootSet_prod p s h0, ← Set.iSup_eq_iUnion, (@gc K _ L _ _).l_iSup₂]
  exact iSup_congr fun i ↦ iSup_congr fun hi ↦ (h i hi).2
#align intermediate_field.is_splitting_field_supr IntermediateField.isSplittingField_iSup

end Supremum

open Set CompleteLattice

/- Porting note: this was tagged `simp`, but the LHS can be simplified now that the notation
has been improved. -/
theorem adjoin_simple_le_iff {K : IntermediateField F E} : F⟮α⟯ ≤ K ↔ α ∈ K := by simp
#align intermediate_field.adjoin_simple_le_iff IntermediateField.adjoin_simple_le_iff

theorem biSup_adjoin_simple : ⨆ x ∈ S, F⟮x⟯ = adjoin F S :=
  le_antisymm (iSup_le fun _ ↦ iSup_le fun hx ↦ adjoin_simple_le_iff.mpr <| subset_adjoin F S hx) <|
    adjoin_le_iff.mpr fun x hx ↦ adjoin_simple_le_iff.mp (le_iSup_of_le x (le_iSup_of_le hx le_rfl))

/-- Adjoining a single element is compact in the lattice of intermediate fields. -/
theorem adjoin_simple_isCompactElement (x : E) : IsCompactElement F⟮x⟯ := by
  simp_rw [isCompactElement_iff_le_of_directed_sSup_le,
    adjoin_simple_le_iff, sSup_eq_iSup', ← exists_prop]
  intro s hne hs hx
  have := hne.to_subtype
  rwa [← SetLike.mem_coe, coe_iSup_of_directed hs.directed_val, mem_iUnion, Subtype.exists] at hx
#align intermediate_field.adjoin_simple_is_compact_element IntermediateField.adjoin_simple_isCompactElement

-- Porting note: original proof times out.
/-- Adjoining a finite subset is compact in the lattice of intermediate fields. -/
theorem adjoin_finset_isCompactElement (S : Finset E) :
    IsCompactElement (adjoin F S : IntermediateField F E) := by
  rw [← biSup_adjoin_simple]
  simp_rw [Finset.mem_coe, ← Finset.sup_eq_iSup]
  exact finset_sup_compact_of_compact S fun x _ => adjoin_simple_isCompactElement x
#align intermediate_field.adjoin_finset_is_compact_element IntermediateField.adjoin_finset_isCompactElement

/-- Adjoining a finite subset is compact in the lattice of intermediate fields. -/
theorem adjoin_finite_isCompactElement {S : Set E} (h : S.Finite) : IsCompactElement (adjoin F S) :=
  Finite.coe_toFinset h ▸ adjoin_finset_isCompactElement h.toFinset
#align intermediate_field.adjoin_finite_is_compact_element IntermediateField.adjoin_finite_isCompactElement

/-- The lattice of intermediate fields is compactly generated. -/
instance : IsCompactlyGenerated (IntermediateField F E) :=
  ⟨fun s =>
    ⟨(fun x => F⟮x⟯) '' s,
      ⟨by rintro t ⟨x, _, rfl⟩; exact adjoin_simple_isCompactElement x,
        sSup_image.trans <| (biSup_adjoin_simple _).trans <|
          le_antisymm (adjoin_le_iff.mpr le_rfl) <| subset_adjoin F (s : Set E)⟩⟩⟩

theorem exists_finset_of_mem_iSup {ι : Type*} {f : ι → IntermediateField F E} {x : E}
    (hx : x ∈ ⨆ i, f i) : ∃ s : Finset ι, x ∈ ⨆ i ∈ s, f i := by
  have := (adjoin_simple_isCompactElement x : IsCompactElement F⟮x⟯).exists_finset_of_le_iSup
    (IntermediateField F E) f
  simp only [adjoin_simple_le_iff] at this
  exact this hx
#align intermediate_field.exists_finset_of_mem_supr IntermediateField.exists_finset_of_mem_iSup

theorem exists_finset_of_mem_supr' {ι : Type*} {f : ι → IntermediateField F E} {x : E}
    (hx : x ∈ ⨆ i, f i) : ∃ s : Finset (Σ i, f i), x ∈ ⨆ i ∈ s, F⟮(i.2 : E)⟯ := by
-- Porting note: writing `fun i x h => ...` does not work.
  refine exists_finset_of_mem_iSup (SetLike.le_def.mp (iSup_le fun i ↦ ?_) hx)
  exact fun x h ↦ SetLike.le_def.mp (le_iSup_of_le ⟨i, x, h⟩ (by simp)) (mem_adjoin_simple_self F x)
#align intermediate_field.exists_finset_of_mem_supr' IntermediateField.exists_finset_of_mem_supr'

theorem exists_finset_of_mem_supr'' {ι : Type*} {f : ι → IntermediateField F E}
    (h : ∀ i, Algebra.IsAlgebraic F (f i)) {x : E} (hx : x ∈ ⨆ i, f i) :
    ∃ s : Finset (Σ i, f i), x ∈ ⨆ i ∈ s, adjoin F ((minpoly F (i.2 : _)).rootSet E) := by
-- Porting note: writing `fun i x1 hx1 => ...` does not work.
  refine' exists_finset_of_mem_iSup (SetLike.le_def.mp (iSup_le (fun i => _)) hx)
  intro x1 hx1
  refine' SetLike.le_def.mp (le_iSup_of_le ⟨i, x1, hx1⟩ _)
    (subset_adjoin F (rootSet (minpoly F x1) E) _)
  · rw [IntermediateField.minpoly_eq, Subtype.coe_mk]
  · rw [mem_rootSet_of_ne, minpoly.aeval]
    exact minpoly.ne_zero (isIntegral_iff.mp (isAlgebraic_iff_isIntegral.mp (h i ⟨x1, hx1⟩)))
#align intermediate_field.exists_finset_of_mem_supr'' IntermediateField.exists_finset_of_mem_supr''

end AdjoinSimple

end AdjoinDef

section AdjoinIntermediateFieldLattice

variable {F : Type*} [Field F] {E : Type*} [Field E] [Algebra F E] {α : E} {S : Set E}

@[simp]
theorem adjoin_eq_bot_iff : adjoin F S = ⊥ ↔ S ⊆ (⊥ : IntermediateField F E) := by
  rw [eq_bot_iff, adjoin_le_iff]; rfl
#align intermediate_field.adjoin_eq_bot_iff IntermediateField.adjoin_eq_bot_iff

/- Porting note: this was tagged `simp`. -/
theorem adjoin_simple_eq_bot_iff : F⟮α⟯ = ⊥ ↔ α ∈ (⊥ : IntermediateField F E) := by
  simp
#align intermediate_field.adjoin_simple_eq_bot_iff IntermediateField.adjoin_simple_eq_bot_iff

@[simp]
theorem adjoin_zero : F⟮(0 : E)⟯ = ⊥ :=
  adjoin_simple_eq_bot_iff.mpr (zero_mem ⊥)
#align intermediate_field.adjoin_zero IntermediateField.adjoin_zero

@[simp]
theorem adjoin_one : F⟮(1 : E)⟯ = ⊥ :=
  adjoin_simple_eq_bot_iff.mpr (one_mem ⊥)
#align intermediate_field.adjoin_one IntermediateField.adjoin_one

@[simp]
theorem adjoin_int (n : ℤ) : F⟮(n : E)⟯ = ⊥ := by
  refine' adjoin_simple_eq_bot_iff.mpr (coe_int_mem ⊥ n)
#align intermediate_field.adjoin_int IntermediateField.adjoin_int

@[simp]
theorem adjoin_nat (n : ℕ) : F⟮(n : E)⟯ = ⊥ :=
  adjoin_simple_eq_bot_iff.mpr (coe_nat_mem ⊥ n)
#align intermediate_field.adjoin_nat IntermediateField.adjoin_nat

section AdjoinRank

open FiniteDimensional Module

variable {K L : IntermediateField F E}

@[simp]
theorem rank_eq_one_iff : Module.rank F K = 1 ↔ K = ⊥ := by
  rw [← toSubalgebra_eq_iff, ← rank_eq_rank_subalgebra, Subalgebra.rank_eq_one_iff,
    bot_toSubalgebra]
#align intermediate_field.rank_eq_one_iff IntermediateField.rank_eq_one_iff

@[simp]
theorem finrank_eq_one_iff : finrank F K = 1 ↔ K = ⊥ := by
  rw [← toSubalgebra_eq_iff, ← finrank_eq_finrank_subalgebra, Subalgebra.finrank_eq_one_iff,
    bot_toSubalgebra]
#align intermediate_field.finrank_eq_one_iff IntermediateField.finrank_eq_one_iff

@[simp]
theorem rank_bot : Module.rank F (⊥ : IntermediateField F E) = 1 := by rw [rank_eq_one_iff]
#align intermediate_field.rank_bot IntermediateField.rank_bot

@[simp]
theorem finrank_bot : finrank F (⊥ : IntermediateField F E) = 1 := by rw [finrank_eq_one_iff]
#align intermediate_field.finrank_bot IntermediateField.finrank_bot

theorem rank_adjoin_eq_one_iff : Module.rank F (adjoin F S) = 1 ↔ S ⊆ (⊥ : IntermediateField F E) :=
  Iff.trans rank_eq_one_iff adjoin_eq_bot_iff
#align intermediate_field.rank_adjoin_eq_one_iff IntermediateField.rank_adjoin_eq_one_iff

theorem rank_adjoin_simple_eq_one_iff : Module.rank F F⟮α⟯ = 1 ↔ α ∈ (⊥ : IntermediateField F E) :=
  by rw [rank_adjoin_eq_one_iff]; exact Set.singleton_subset_iff
#align intermediate_field.rank_adjoin_simple_eq_one_iff IntermediateField.rank_adjoin_simple_eq_one_iff

theorem finrank_adjoin_eq_one_iff : finrank F (adjoin F S) = 1 ↔ S ⊆ (⊥ : IntermediateField F E) :=
  Iff.trans finrank_eq_one_iff adjoin_eq_bot_iff
#align intermediate_field.finrank_adjoin_eq_one_iff IntermediateField.finrank_adjoin_eq_one_iff

theorem finrank_adjoin_simple_eq_one_iff :
    finrank F F⟮α⟯ = 1 ↔ α ∈ (⊥ : IntermediateField F E) := by
  rw [finrank_adjoin_eq_one_iff]; exact Set.singleton_subset_iff
#align intermediate_field.finrank_adjoin_simple_eq_one_iff IntermediateField.finrank_adjoin_simple_eq_one_iff

/-- If `F⟮x⟯` has dimension `1` over `F` for every `x ∈ E` then `F = E`. -/
theorem bot_eq_top_of_rank_adjoin_eq_one (h : ∀ x : E, Module.rank F F⟮x⟯ = 1) :
    (⊥ : IntermediateField F E) = ⊤ := by
  ext y
  rw [iff_true_right IntermediateField.mem_top]
  exact rank_adjoin_simple_eq_one_iff.mp (h y)
#align intermediate_field.bot_eq_top_of_rank_adjoin_eq_one IntermediateField.bot_eq_top_of_rank_adjoin_eq_one

theorem bot_eq_top_of_finrank_adjoin_eq_one (h : ∀ x : E, finrank F F⟮x⟯ = 1) :
    (⊥ : IntermediateField F E) = ⊤ := by
  ext y
  rw [iff_true_right IntermediateField.mem_top]
  exact finrank_adjoin_simple_eq_one_iff.mp (h y)
#align intermediate_field.bot_eq_top_of_finrank_adjoin_eq_one IntermediateField.bot_eq_top_of_finrank_adjoin_eq_one

theorem subsingleton_of_rank_adjoin_eq_one (h : ∀ x : E, Module.rank F F⟮x⟯ = 1) :
    Subsingleton (IntermediateField F E) :=
  subsingleton_of_bot_eq_top (bot_eq_top_of_rank_adjoin_eq_one h)
#align intermediate_field.subsingleton_of_rank_adjoin_eq_one IntermediateField.subsingleton_of_rank_adjoin_eq_one

theorem subsingleton_of_finrank_adjoin_eq_one (h : ∀ x : E, finrank F F⟮x⟯ = 1) :
    Subsingleton (IntermediateField F E) :=
  subsingleton_of_bot_eq_top (bot_eq_top_of_finrank_adjoin_eq_one h)
#align intermediate_field.subsingleton_of_finrank_adjoin_eq_one IntermediateField.subsingleton_of_finrank_adjoin_eq_one

/-- If `F⟮x⟯` has dimension `≤1` over `F` for every `x ∈ E` then `F = E`. -/
theorem bot_eq_top_of_finrank_adjoin_le_one [FiniteDimensional F E]
    (h : ∀ x : E, finrank F F⟮x⟯ ≤ 1) : (⊥ : IntermediateField F E) = ⊤ := by
  apply bot_eq_top_of_finrank_adjoin_eq_one
  exact fun x => by linarith [h x, show 0 < finrank F F⟮x⟯ from finrank_pos]
#align intermediate_field.bot_eq_top_of_finrank_adjoin_le_one IntermediateField.bot_eq_top_of_finrank_adjoin_le_one

theorem subsingleton_of_finrank_adjoin_le_one [FiniteDimensional F E]
    (h : ∀ x : E, finrank F F⟮x⟯ ≤ 1) : Subsingleton (IntermediateField F E) :=
  subsingleton_of_bot_eq_top (bot_eq_top_of_finrank_adjoin_le_one h)
#align intermediate_field.subsingleton_of_finrank_adjoin_le_one IntermediateField.subsingleton_of_finrank_adjoin_le_one

end AdjoinRank

end AdjoinIntermediateFieldLattice

section AdjoinIntegralElement

variable (F : Type*) [Field F] {E : Type*} [Field E] [Algebra F E] {α : E}

variable {K : Type*} [Field K] [Algebra F K]

theorem minpoly_gen (α : E) :
    minpoly F (AdjoinSimple.gen F α) = minpoly F α := by
  rw [← minpoly.algebraMap_eq (algebraMap F⟮α⟯ E).injective, AdjoinSimple.algebraMap_gen]
#align intermediate_field.minpoly_gen IntermediateField.minpoly_genₓ

theorem aeval_gen_minpoly (α : E) : aeval (AdjoinSimple.gen F α) (minpoly F α) = 0 := by
  ext
  convert minpoly.aeval F α
  conv in aeval α => rw [← AdjoinSimple.algebraMap_gen F α]
  exact (aeval_algebraMap_apply E (AdjoinSimple.gen F α) _).symm
#align intermediate_field.aeval_gen_minpoly IntermediateField.aeval_gen_minpoly

--Porting note: original proof used `Exists.cases_on`.
/-- algebra isomorphism between `AdjoinRoot` and `F⟮α⟯` -/
noncomputable def adjoinRootEquivAdjoin (h : IsIntegral F α) :
    AdjoinRoot (minpoly F α) ≃ₐ[F] F⟮α⟯ :=
  AlgEquiv.ofBijective
    (AdjoinRoot.liftHom (minpoly F α) (AdjoinSimple.gen F α) (aeval_gen_minpoly F α))
    (by
      set f := AdjoinRoot.lift _ _ (aeval_gen_minpoly F α : _)
      haveI := Fact.mk (minpoly.irreducible h)
      constructor
      · exact RingHom.injective f
      · suffices F⟮α⟯.toSubfield ≤ RingHom.fieldRange (F⟮α⟯.toSubfield.subtype.comp f) by
          intro x
          obtain ⟨y, hy⟩ := (this (Subtype.mem x))
          exact ⟨y, Subtype.ext hy⟩
        refine' Subfield.closure_le.mpr (Set.union_subset (fun x hx => _) _)
        · obtain ⟨y, hy⟩ := hx
          refine' ⟨y, _⟩
          -- This used to be `rw`, but we need `erw` after leanprover/lean4#2644
          erw [RingHom.comp_apply, AdjoinRoot.lift_of (aeval_gen_minpoly F α)]
          exact hy
        · refine' Set.singleton_subset_iff.mpr ⟨AdjoinRoot.root (minpoly F α), _⟩
          -- This used to be `rw`, but we need `erw` after leanprover/lean4#2644
          erw [RingHom.comp_apply, AdjoinRoot.lift_root (aeval_gen_minpoly F α)]
          rfl)
#align intermediate_field.adjoin_root_equiv_adjoin IntermediateField.adjoinRootEquivAdjoin

theorem adjoinRootEquivAdjoin_apply_root (h : IsIntegral F α) :
    adjoinRootEquivAdjoin F h (AdjoinRoot.root (minpoly F α)) = AdjoinSimple.gen F α :=
  AdjoinRoot.lift_root (aeval_gen_minpoly F α)
#align intermediate_field.adjoin_root_equiv_adjoin_apply_root IntermediateField.adjoinRootEquivAdjoin_apply_root

section PowerBasis

variable {L : Type*} [Field L] [Algebra K L]

/-- The elements `1, x, ..., x ^ (d - 1)` form a basis for `K⟮x⟯`,
where `d` is the degree of the minimal polynomial of `x`. -/
noncomputable def powerBasisAux {x : L} (hx : IsIntegral K x) :
    Basis (Fin (minpoly K x).natDegree) K K⟮x⟯ :=
  (AdjoinRoot.powerBasis (minpoly.ne_zero hx)).basis.map (adjoinRootEquivAdjoin K hx).toLinearEquiv
#align intermediate_field.power_basis_aux IntermediateField.powerBasisAux

/-- The power basis `1, x, ..., x ^ (d - 1)` for `K⟮x⟯`,
where `d` is the degree of the minimal polynomial of `x`. -/
@[simps]
noncomputable def adjoin.powerBasis {x : L} (hx : IsIntegral K x) : PowerBasis K K⟮x⟯ where
  gen := AdjoinSimple.gen K x
  dim := (minpoly K x).natDegree
  basis := powerBasisAux hx
  basis_eq_pow i := by
    -- This used to be `rw`, but we need `erw` after leanprover/lean4#2644
    erw [powerBasisAux, Basis.map_apply, PowerBasis.basis_eq_pow, AlgEquiv.toLinearEquiv_apply,
      AlgEquiv.map_pow, AdjoinRoot.powerBasis_gen, adjoinRootEquivAdjoin_apply_root]
#align intermediate_field.adjoin.power_basis IntermediateField.adjoin.powerBasis

theorem adjoin.finiteDimensional {x : L} (hx : IsIntegral K x) : FiniteDimensional K K⟮x⟯ :=
  PowerBasis.finiteDimensional (adjoin.powerBasis hx)
#align intermediate_field.adjoin.finite_dimensional IntermediateField.adjoin.finiteDimensional

theorem isAlgebraic_adjoin_simple {x : L} (hx : IsIntegral K x) : Algebra.IsAlgebraic K K⟮x⟯ :=
  have := adjoin.finiteDimensional hx; Algebra.isAlgebraic_of_finite K K⟮x⟯

theorem adjoin.finrank {x : L} (hx : IsIntegral K x) :
    FiniteDimensional.finrank K K⟮x⟯ = (minpoly K x).natDegree := by
  rw [PowerBasis.finrank (adjoin.powerBasis hx : _)]
  rfl
#align intermediate_field.adjoin.finrank IntermediateField.adjoin.finrank

/-- If `K / E / F` is a field extension tower, `S ⊂ K` is such that `F(S) = K`,
then `E(S) = K`. -/
theorem adjoin_eq_top_of_adjoin_eq_top [Algebra E K] [IsScalarTower F E K]
    {S : Set K} (hprim : adjoin F S = ⊤) : adjoin E S = ⊤ :=
  restrictScalars_injective F <| by
    rw [restrictScalars_top, ← top_le_iff, ← hprim, adjoin_le_iff,
      coe_restrictScalars, ← adjoin_le_iff]

/-- If `E / F` is a finite extension such that `E = F(α)`, then for any intermediate field `K`, the
`F` adjoin the coefficients of `minpoly K α` is equal to `K` itself. -/
theorem adjoin_minpoly_coeff_of_exists_primitive_element
    [FiniteDimensional F E] (hprim : adjoin F {α} = ⊤) (K : IntermediateField F E) :
    adjoin F ((minpoly K α).map (algebraMap K E)).frange = K := by
  set g := (minpoly K α).map (algebraMap K E)
  set K' : IntermediateField F E := adjoin F g.frange
  have hsub : K' ≤ K := by
    refine adjoin_le_iff.mpr fun x ↦ ?_
    rw [Finset.mem_coe, mem_frange_iff]
    rintro ⟨n, -, rfl⟩
    rw [coeff_map]
    apply Subtype.mem
  have g_lifts : g ∈ lifts (algebraMap K' E) := by
    refine g.lifts_iff_coeff_lifts.mpr fun n ↦ ?_
    erw [Subtype.range_val]
    by_cases hn : n ∈ g.support
    · exact subset_adjoin F _ (mem_frange_iff.mpr ⟨n, hn, rfl⟩)
    · exact not_mem_support_iff.mp hn ▸ zero_mem K'
  obtain ⟨p, hp⟩ := g.lifts_and_natDegree_eq_and_monic
    g_lifts ((minpoly.monic <| isIntegral_of_finite K α).map _)
  have dvd_p : minpoly K' α ∣ p
  · apply minpoly.dvd
    rw [aeval_def, eval₂_eq_eval_map, hp.1, ← eval₂_eq_eval_map, ← aeval_def]
    exact minpoly.aeval K α
  have finrank_eq : ∀ K : IntermediateField F E, finrank K E = natDegree (minpoly K α)
  · intro K
    have := adjoin.finrank (isIntegral_of_finite K α)
    erw [adjoin_eq_top_of_adjoin_eq_top F hprim, finrank_top K E] at this
    exact this
  refine eq_of_le_of_finrank_le' hsub ?_
  simp_rw [finrank_eq]
  convert natDegree_le_of_dvd dvd_p hp.2.2.ne_zero using 1
  rw [hp.2.1, natDegree_map]

theorem _root_.minpoly.natDegree_le (x : L) [FiniteDimensional K L] :
    (minpoly K x).natDegree ≤ finrank K L :=
  le_of_eq_of_le (IntermediateField.adjoin.finrank (isIntegral_of_finite _ _)).symm
    K⟮x⟯.toSubmodule.finrank_le
#align minpoly.nat_degree_le minpoly.natDegree_le

theorem _root_.minpoly.degree_le (x : L) [FiniteDimensional K L] :
    (minpoly K x).degree ≤ finrank K L :=
  degree_le_of_natDegree_le (minpoly.natDegree_le x)
#align minpoly.degree_le minpoly.degree_le

/-- A compositum of algebraic extensions is algebraic -/
theorem isAlgebraic_iSup {ι : Type*} {t : ι → IntermediateField K L}
    (h : ∀ i, Algebra.IsAlgebraic K (t i)) :
    Algebra.IsAlgebraic K (⨆ i, t i : IntermediateField K L) := by
  rintro ⟨x, hx⟩
  obtain ⟨s, hx⟩ := exists_finset_of_mem_supr' hx
  rw [isAlgebraic_iff, Subtype.coe_mk, ← Subtype.coe_mk (p := (· ∈ _)) x hx, ← isAlgebraic_iff]
  haveI : ∀ i : Σ i, t i, FiniteDimensional K K⟮(i.2 : L)⟯ := fun ⟨i, x⟩ ↦
    adjoin.finiteDimensional (isIntegral_iff.1 (isAlgebraic_iff_isIntegral.1 (h i x)))
  apply Algebra.isAlgebraic_of_finite
#align intermediate_field.is_algebraic_supr IntermediateField.isAlgebraic_iSup

theorem isAlgebraic_adjoin {S : Set L} (hS : ∀ x ∈ S, IsIntegral K x) :
    Algebra.IsAlgebraic K (adjoin K S) := by
  rw [← biSup_adjoin_simple, ← iSup_subtype'']
  exact isAlgebraic_iSup fun x ↦ isAlgebraic_adjoin_simple (hS x x.2)

end PowerBasis

/-- Algebra homomorphism `F⟮α⟯ →ₐ[F] K` are in bijection with the set of roots
of `minpoly α` in `K`. -/
noncomputable def algHomAdjoinIntegralEquiv (h : IsIntegral F α) :
    (F⟮α⟯ →ₐ[F] K) ≃ { x // x ∈ (minpoly F α).aroots K } :=
  (adjoin.powerBasis h).liftEquiv'.trans
    ((Equiv.refl _).subtypeEquiv fun x => by
      rw [adjoin.powerBasis_gen, minpoly_gen, Equiv.refl_apply])
#align intermediate_field.alg_hom_adjoin_integral_equiv IntermediateField.algHomAdjoinIntegralEquiv

lemma algHomAdjoinIntegralEquiv_symm_apply_gen (h : IsIntegral F α)
    (x : { x // x ∈ (minpoly F α).aroots K }) :
    (algHomAdjoinIntegralEquiv F h).symm x (AdjoinSimple.gen F α) = x :=
  (adjoin.powerBasis h).lift_gen x.val <| by
    rw [adjoin.powerBasis_gen, minpoly_gen]; exact (mem_aroots.mp x.2).2

/-- Fintype of algebra homomorphism `F⟮α⟯ →ₐ[F] K` -/
noncomputable def fintypeOfAlgHomAdjoinIntegral (h : IsIntegral F α) : Fintype (F⟮α⟯ →ₐ[F] K) :=
  PowerBasis.AlgHom.fintype (adjoin.powerBasis h)
#align intermediate_field.fintype_of_alg_hom_adjoin_integral IntermediateField.fintypeOfAlgHomAdjoinIntegral

theorem card_algHom_adjoin_integral (h : IsIntegral F α) (h_sep : (minpoly F α).Separable)
    (h_splits : (minpoly F α).Splits (algebraMap F K)) :
    @Fintype.card (F⟮α⟯ →ₐ[F] K) (fintypeOfAlgHomAdjoinIntegral F h) = (minpoly F α).natDegree := by
  rw [AlgHom.card_of_powerBasis] <;>
    simp only [adjoin.powerBasis_dim, adjoin.powerBasis_gen, minpoly_gen, h_sep, h_splits]
#align intermediate_field.card_alg_hom_adjoin_integral IntermediateField.card_algHom_adjoin_integral

end AdjoinIntegralElement

section Induction

variable {F : Type*} [Field F] {E : Type*} [Field E] [Algebra F E]

/-- An intermediate field `S` is finitely generated if there exists `t : Finset E` such that
`IntermediateField.adjoin F t = S`. -/
def FG (S : IntermediateField F E) : Prop :=
  ∃ t : Finset E, adjoin F ↑t = S
#align intermediate_field.fg IntermediateField.FG

theorem fg_adjoin_finset (t : Finset E) : (adjoin F (↑t : Set E)).FG :=
  ⟨t, rfl⟩
#align intermediate_field.fg_adjoin_finset IntermediateField.fg_adjoin_finset

theorem fg_def {S : IntermediateField F E} : S.FG ↔ ∃ t : Set E, Set.Finite t ∧ adjoin F t = S :=
  Iff.symm Set.exists_finite_iff_finset
#align intermediate_field.fg_def IntermediateField.fg_def

theorem fg_bot : (⊥ : IntermediateField F E).FG :=
  -- porting note: was `⟨∅, adjoin_empty F E⟩`
  ⟨∅, by simp only [Finset.coe_empty, adjoin_empty]⟩
#align intermediate_field.fg_bot IntermediateField.fg_bot

theorem fG_of_fG_toSubalgebra (S : IntermediateField F E) (h : S.toSubalgebra.FG) : S.FG := by
  cases' h with t ht
  exact ⟨t, (eq_adjoin_of_eq_algebra_adjoin _ _ _ ht.symm).symm⟩
#align intermediate_field.fg_of_fg_to_subalgebra IntermediateField.fG_of_fG_toSubalgebra

theorem fg_of_noetherian (S : IntermediateField F E) [IsNoetherian F E] : S.FG :=
  S.fG_of_fG_toSubalgebra S.toSubalgebra.fg_of_noetherian
#align intermediate_field.fg_of_noetherian IntermediateField.fg_of_noetherian

theorem induction_on_adjoin_finset (S : Finset E) (P : IntermediateField F E → Prop) (base : P ⊥)
    (ih : ∀ (K : IntermediateField F E), ∀ x ∈ S, P K → P (K⟮x⟯.restrictScalars F)) :
    P (adjoin F S) := by
  refine' Finset.induction_on' S _ (fun ha _ _ h => _)
  · simp [base]
  · rw [Finset.coe_insert, Set.insert_eq, Set.union_comm, ← adjoin_adjoin_left]
    exact ih (adjoin F _) _ ha h
#align intermediate_field.induction_on_adjoin_finset IntermediateField.induction_on_adjoin_finset

theorem induction_on_adjoin_fg (P : IntermediateField F E → Prop) (base : P ⊥)
    (ih : ∀ (K : IntermediateField F E) (x : E), P K → P (K⟮x⟯.restrictScalars F))
    (K : IntermediateField F E) (hK : K.FG) : P K := by
  obtain ⟨S, rfl⟩ := hK
  exact induction_on_adjoin_finset S P base fun K x _ hK => ih K x hK
#align intermediate_field.induction_on_adjoin_fg IntermediateField.induction_on_adjoin_fg

theorem induction_on_adjoin [FiniteDimensional F E] (P : IntermediateField F E → Prop)
    (base : P ⊥) (ih : ∀ (K : IntermediateField F E) (x : E), P K → P (K⟮x⟯.restrictScalars F))
    (K : IntermediateField F E) : P K :=
  letI : IsNoetherian F E := IsNoetherian.iff_fg.2 inferInstance
  induction_on_adjoin_fg P base ih K K.fg_of_noetherian
#align intermediate_field.induction_on_adjoin IntermediateField.induction_on_adjoin

end Induction

section AlgHomMkAdjoinSplits

variable (F E K : Type*) [Field F] [Field E] [Field K] [Algebra F E] [Algebra F K] {S : Set E}

/-- Lifts `L → K` of `F → K` -/
structure Lifts where
  /-- The domain of a lift. -/
  carrier : IntermediateField F E
  /-- The lifted RingHom, expressed as an AlgHom. -/
  emb : carrier →ₐ[F] K
#align intermediate_field.lifts IntermediateField.Lifts

variable {F E K}

instance : PartialOrder (Lifts F E K) where
  le L₁ L₂ := ∃ h : L₁.carrier ≤ L₂.carrier, ∀ x, L₂.emb (inclusion h x) = L₁.emb x
  le_refl L := ⟨le_rfl, by simp⟩
  le_trans L₁ L₂ L₃ := by
    rintro ⟨h₁₂, h₁₂'⟩ ⟨h₂₃, h₂₃'⟩
    refine ⟨h₁₂.trans h₂₃, fun _ ↦ ?_⟩
    rw [← inclusion_inclusion h₁₂ h₂₃, h₂₃', h₁₂']
  le_antisymm := by
    rintro ⟨L₁, e₁⟩ ⟨L₂, e₂⟩ ⟨h₁₂, h₁₂'⟩ ⟨h₂₁, h₂₁'⟩
    obtain rfl : L₁ = L₂ := h₁₂.antisymm h₂₁
    congr
    exact AlgHom.ext h₂₁'

noncomputable instance : OrderBot (Lifts F E K) where
  bot := ⟨⊥, (Algebra.ofId F K).comp (botEquiv F E)⟩
  bot_le L := ⟨bot_le, fun x ↦ by
    obtain ⟨x, rfl⟩ := (botEquiv F E).symm.surjective x
    simp_rw [AlgHom.comp_apply, AlgHom.coe_coe, AlgEquiv.apply_symm_apply]
    exact L.emb.commutes x⟩

noncomputable instance : Inhabited (Lifts F E K) :=
  ⟨⊥⟩

/-- A chain of lifts has an upper bound. -/
theorem Lifts.exists_upper_bound (c : Set (Lifts F E K)) (hc : IsChain (· ≤ ·) c) :
    ∃ ub, ∀ a ∈ c, a ≤ ub := by
  let t (i : ↑(insert ⊥ c)) := i.val.carrier
  let t' (i) := (t i).toSubalgebra
  have hc := hc.insert fun _ _ _ ↦ .inl bot_le
  have dir : Directed (· ≤ ·) t := hc.directedOn.directed_val.mono_comp _ fun _ _ h ↦ h.1
  refine ⟨⟨iSup t, (Subalgebra.iSupLift t' dir (fun i ↦ i.val.emb) (fun i j h ↦ ?_) _ rfl).comp
      (Subalgebra.equivOfEq _ _ <| toSubalgebra_iSup_of_directed dir)⟩,
    fun L hL ↦ have hL := Set.mem_insert_of_mem ⊥ hL; ⟨le_iSup t ⟨L, hL⟩, fun x ↦ ?_⟩⟩
  · refine AlgHom.ext fun x ↦ (hc.total i.2 j.2).elim (fun hij ↦ (hij.snd x).symm) fun hji ↦ ?_
    erw [AlgHom.comp_apply, ← hji.snd (Subalgebra.inclusion h x),
         inclusion_inclusion, inclusion_self, AlgHom.id_apply x]
  · dsimp only [AlgHom.comp_apply]
    exact Subalgebra.iSupLift_inclusion (K := t') (i := ⟨L, hL⟩) x (le_iSup t' ⟨L, hL⟩)
#align intermediate_field.lifts.exists_upper_bound IntermediateField.Lifts.exists_upper_bound

/-- Given an element `s : E` whose conjugates are all in `K`, any lift can be extended to one
  whose carrier contains `s`. -/
theorem Lifts.exists_lift_of_splits (x : Lifts F E K) {s : E} (h1 : IsIntegral F s)
    (h2 : (minpoly F s).Splits (algebraMap F K)) : ∃ y, x ≤ y ∧ s ∈ y.carrier :=
  have I1 : IsIntegral x.carrier s := isIntegral_of_isScalarTower h1
  have I2 := (minpoly.degree_pos I1).ne'
  have key : (minpoly x.carrier s).Splits x.emb.toRingHom :=
    splits_of_splits_of_dvd _ (map_ne_zero (minpoly.ne_zero h1))
      ((splits_map_iff _ _).2 (x.emb.comp_algebraMap ▸ h2)) (minpoly.dvd_map_of_isScalarTower _ _ _)
  letI : Algebra x.carrier K := x.emb.toRingHom.toAlgebra
  let carrier := x.carrier⟮s⟯.restrictScalars F
  letI : Algebra x.carrier carrier := x.carrier⟮s⟯.toSubalgebra.algebra
  let φ : carrier →ₐ[x.carrier] K := ((algHomAdjoinIntegralEquiv x.carrier I1).symm
    ⟨rootOfSplits x.emb.toRingHom key I2, by
      rw [mem_aroots, and_iff_right (minpoly.ne_zero I1)]
      exact map_rootOfSplits x.emb.toRingHom key I2⟩)
  ⟨⟨carrier, (@algHomEquivSigma F x.carrier carrier K _ _ _ _ _ _ _ _
      (IsScalarTower.of_algebraMap_eq fun _ ↦ rfl)).symm ⟨x.emb, φ⟩⟩,
    ⟨fun z hz ↦ algebraMap_mem x.carrier⟮s⟯ ⟨z, hz⟩, φ.commutes⟩,
    mem_adjoin_simple_self x.carrier s⟩
#align intermediate_field.lifts.exists_lift_of_splits IntermediateField.Lifts.exists_lift_of_splits

variable (hK : ∀ s ∈ S, IsIntegral F s ∧ (minpoly F s).Splits (algebraMap F K))
        (hK' : ∀ s : E, IsIntegral F s ∧ (minpoly F s).Splits (algebraMap F K))
        {L : IntermediateField F E} (f : L →ₐ[F] K) (hL : L ≤ adjoin F S)

-- The following uses the hypothesis `hK`.

theorem exists_algHom_adjoin_of_splits : ∃ φ : adjoin F S →ₐ[F] K, φ.comp (inclusion hL) = f := by
  obtain ⟨φ, hfφ, hφ⟩ := zorn_nonempty_Ici₀ _
    (fun c _ hc _ _ ↦ Lifts.exists_upper_bound c hc) ⟨L, f⟩ le_rfl
  refine ⟨φ.emb.comp (inclusion <| adjoin_le_iff.mpr fun s hs ↦ ?_), ?_⟩
  · rcases φ.exists_lift_of_splits (hK s hs).1 (hK s hs).2 with ⟨y, h1, h2⟩
    exact (hφ y h1).1 h2
  · ext; apply hfφ.2

theorem nonempty_algHom_adjoin_of_splits : Nonempty (adjoin F S →ₐ[F] K) :=
  have ⟨φ, _⟩ := exists_algHom_adjoin_of_splits hK (⊥ : Lifts F E K).emb bot_le; ⟨φ⟩
#align intermediate_field.alg_hom_mk_adjoin_splits IntermediateField.nonempty_algHom_adjoin_of_splits

variable (hS : adjoin F S = ⊤)

theorem exists_algHom_of_adjoin_splits : ∃ φ : E →ₐ[F] K, φ.comp L.val = f :=
  have ⟨φ, hφ⟩ := exists_algHom_adjoin_of_splits hK f (hS.symm ▸ le_top)
  ⟨φ.comp ((equivOfEq hS).trans topEquiv).symm.toAlgHom, hφ⟩

theorem nonempty_algHom_of_adjoin_splits : Nonempty (E →ₐ[F] K) :=
  have ⟨φ, _⟩ := exists_algHom_of_adjoin_splits hK (⊥ : Lifts F E K).emb hS; ⟨φ⟩
#align intermediate_field.alg_hom_mk_adjoin_splits' IntermediateField.exists_algHom_of_adjoin_splits

variable {x : E} (hx : x ∈ adjoin F S) {y : K} (hy : aeval y (minpoly F x) = 0)

<<<<<<< HEAD
theorem exists_algHom_adjoin_of_splits_of_aeval : ∃ φ : adjoin F S →ₐ[F] K, φ ⟨x, hx⟩ = y := by
  have ix := isAlgebraic_adjoin (fun s hs ↦ (hK s hs).1) ⟨x, hx⟩
  rw [isAlgebraic_iff_isIntegral, isIntegral_iff] at ix
  obtain ⟨φ, hφ⟩ := exists_algHom_adjoin_of_splits hK ((algHomAdjoinIntegralEquiv F ix).symm
    ⟨y, mem_aroots.mpr ⟨minpoly.ne_zero ix, hy⟩⟩) (adjoin_simple_le_iff.mpr hx)
  exact ⟨φ, (FunLike.congr_fun hφ <| AdjoinSimple.gen F x).trans <|
    algHomAdjoinIntegralEquiv_symm_apply_gen F ix _⟩
=======
/-- If `L / K` is an algebraic extension, then for any finite subset `S` of `L`, `K(S) / K` is a
finite extension. A direct corollary of `finiteDimensional_iSup_of_finite`. -/
theorem finiteDimensional_adjoin_of_finite_of_isAlgebraic
    (halg : Algebra.IsAlgebraic K L) (S : Set L) [Finite S] :
    FiniteDimensional K (adjoin K S) := by
  let t : S → IntermediateField K L := fun x ↦ K⟮x.1⟯
  have h : ∀ x : S, FiniteDimensional K (t x) := fun x ↦
    adjoin.finiteDimensional <| isAlgebraic_iff_isIntegral.1 (halg x.1)
  have hfin := finiteDimensional_iSup_of_finite (t := t)
  have := (gc (F := K) (E := L)).l_iSup (f := fun (x : S) ↦ {x.1})
  rw [Set.iSup_eq_iUnion, Set.iUnion_singleton_eq_range, Subtype.range_coe_subtype,
    Set.setOf_mem_eq] at this
  rwa [← this] at hfin

instance finiteDimensional_iSup_of_finset {ι : Type*} {f : ι → IntermediateField K L}
    /-Porting note: changed `h` from `∀ i ∈ s, FiniteDimensional K (f i)` because this caused an
      error. See `finiteDimensional_iSup_of_finset'` for a stronger version, that was the one
      used in mathlib3.-/
    {s : Finset ι} [h : ∀ i, FiniteDimensional K (f i)] :
    FiniteDimensional K (⨆ i ∈ s, f i : IntermediateField K L) := by
  haveI : ∀ i : { i // i ∈ s }, FiniteDimensional K (f i) := fun i => h i
  have : ⨆ i ∈ s, f i = ⨆ i : { i // i ∈ s }, f i :=
    le_antisymm (iSup_le fun i => iSup_le fun h => le_iSup (fun i : { i // i ∈ s } => f i) ⟨i, h⟩)
      (iSup_le fun i => le_iSup_of_le i (le_iSup_of_le i.2 le_rfl))
  exact this.symm ▸ IntermediateField.finiteDimensional_iSup_of_finite
#align intermediate_field.finite_dimensional_supr_of_finset IntermediateField.finiteDimensional_iSup_of_finset
>>>>>>> f3baa4cf

theorem exists_algHom_of_adjoin_splits_of_aeval : ∃ φ : E →ₐ[F] K, φ x = y :=
  have ⟨φ, hφ⟩ := exists_algHom_adjoin_of_splits_of_aeval hK (hS ▸ mem_top) hy
  ⟨φ.comp ((equivOfEq hS).trans topEquiv).symm.toAlgHom, hφ⟩

/- The following uses the hypothesis
   (hK' : ∀ s : E, IsIntegral F s ∧ (minpoly F s).Splits (algebraMap F K)) -/

theorem exists_algHom_of_splits : ∃ φ : E →ₐ[F] K, φ.comp L.val = f :=
  exists_algHom_of_adjoin_splits (fun x _ ↦ hK' x) f (adjoin_univ F E)

theorem nonempty_algHom_of_splits : Nonempty (E →ₐ[F] K) :=
  nonempty_algHom_of_adjoin_splits (fun x _ ↦ hK' x) (adjoin_univ F E)

theorem exists_algHom_of_splits_of_aeval : ∃ φ : E →ₐ[F] K, φ x = y :=
  exists_algHom_of_adjoin_splits_of_aeval (fun x _ ↦ hK' x) (adjoin_univ F E) hy

end AlgHomMkAdjoinSplits

end IntermediateField

section PowerBasis

variable {K L : Type*} [Field K] [Field L] [Algebra K L]

namespace PowerBasis

open IntermediateField

/-- `pb.equivAdjoinSimple` is the equivalence between `K⟮pb.gen⟯` and `L` itself. -/
noncomputable def equivAdjoinSimple (pb : PowerBasis K L) : K⟮pb.gen⟯ ≃ₐ[K] L :=
  (adjoin.powerBasis pb.isIntegral_gen).equivOfMinpoly pb <| by
    rw [adjoin.powerBasis_gen, minpoly_gen]
#align power_basis.equiv_adjoin_simple PowerBasis.equivAdjoinSimple

@[simp]
theorem equivAdjoinSimple_aeval (pb : PowerBasis K L) (f : K[X]) :
    pb.equivAdjoinSimple (aeval (AdjoinSimple.gen K pb.gen) f) = aeval pb.gen f :=
  equivOfMinpoly_aeval _ pb _ f
#align power_basis.equiv_adjoin_simple_aeval PowerBasis.equivAdjoinSimple_aeval

@[simp]
theorem equivAdjoinSimple_gen (pb : PowerBasis K L) :
    pb.equivAdjoinSimple (AdjoinSimple.gen K pb.gen) = pb.gen :=
  equivOfMinpoly_gen _ pb _
#align power_basis.equiv_adjoin_simple_gen PowerBasis.equivAdjoinSimple_gen

@[simp]
theorem equivAdjoinSimple_symm_aeval (pb : PowerBasis K L) (f : K[X]) :
    pb.equivAdjoinSimple.symm (aeval pb.gen f) = aeval (AdjoinSimple.gen K pb.gen) f := by
  rw [equivAdjoinSimple, equivOfMinpoly_symm, equivOfMinpoly_aeval, adjoin.powerBasis_gen]
#align power_basis.equiv_adjoin_simple_symm_aeval PowerBasis.equivAdjoinSimple_symm_aeval

@[simp]
theorem equivAdjoinSimple_symm_gen (pb : PowerBasis K L) :
    pb.equivAdjoinSimple.symm pb.gen = AdjoinSimple.gen K pb.gen := by
  rw [equivAdjoinSimple, equivOfMinpoly_symm, equivOfMinpoly_gen, adjoin.powerBasis_gen]
#align power_basis.equiv_adjoin_simple_symm_gen PowerBasis.equivAdjoinSimple_symm_gen

end PowerBasis

end PowerBasis<|MERGE_RESOLUTION|>--- conflicted
+++ resolved
@@ -670,6 +670,20 @@
     rw [iSup_insert]
     exact IntermediateField.finiteDimensional_sup _ _
 #align intermediate_field.finite_dimensional_supr_of_finite IntermediateField.finiteDimensional_iSup_of_finite
+
+/-- If `L / K` is an algebraic extension, then for any finite subset `S` of `L`, `K(S) / K` is a
+finite extension. A direct corollary of `finiteDimensional_iSup_of_finite`. -/
+theorem finiteDimensional_adjoin_of_finite_of_isAlgebraic
+    (halg : Algebra.IsAlgebraic K L) (S : Set L) [Finite S] :
+    FiniteDimensional K (adjoin K S) := by
+  let t : S → IntermediateField K L := fun x ↦ K⟮x.1⟯
+  have h : ∀ x : S, FiniteDimensional K (t x) := fun x ↦
+    adjoin.finiteDimensional <| isAlgebraic_iff_isIntegral.1 (halg x.1)
+  have hfin := finiteDimensional_iSup_of_finite (t := t)
+  have := (gc (F := K) (E := L)).l_iSup (f := fun (x : S) ↦ {x.1})
+  rw [Set.iSup_eq_iUnion, Set.iUnion_singleton_eq_range, Subtype.range_coe_subtype,
+    Set.setOf_mem_eq] at this
+  rwa [← this] at hfin
 
 instance finiteDimensional_iSup_of_finset
     /-Porting note: changed `h` from `∀ i ∈ s, FiniteDimensional K (t i)` because this caused an
@@ -1250,7 +1264,6 @@
 
 variable {x : E} (hx : x ∈ adjoin F S) {y : K} (hy : aeval y (minpoly F x) = 0)
 
-<<<<<<< HEAD
 theorem exists_algHom_adjoin_of_splits_of_aeval : ∃ φ : adjoin F S →ₐ[F] K, φ ⟨x, hx⟩ = y := by
   have ix := isAlgebraic_adjoin (fun s hs ↦ (hK s hs).1) ⟨x, hx⟩
   rw [isAlgebraic_iff_isIntegral, isIntegral_iff] at ix
@@ -1258,34 +1271,6 @@
     ⟨y, mem_aroots.mpr ⟨minpoly.ne_zero ix, hy⟩⟩) (adjoin_simple_le_iff.mpr hx)
   exact ⟨φ, (FunLike.congr_fun hφ <| AdjoinSimple.gen F x).trans <|
     algHomAdjoinIntegralEquiv_symm_apply_gen F ix _⟩
-=======
-/-- If `L / K` is an algebraic extension, then for any finite subset `S` of `L`, `K(S) / K` is a
-finite extension. A direct corollary of `finiteDimensional_iSup_of_finite`. -/
-theorem finiteDimensional_adjoin_of_finite_of_isAlgebraic
-    (halg : Algebra.IsAlgebraic K L) (S : Set L) [Finite S] :
-    FiniteDimensional K (adjoin K S) := by
-  let t : S → IntermediateField K L := fun x ↦ K⟮x.1⟯
-  have h : ∀ x : S, FiniteDimensional K (t x) := fun x ↦
-    adjoin.finiteDimensional <| isAlgebraic_iff_isIntegral.1 (halg x.1)
-  have hfin := finiteDimensional_iSup_of_finite (t := t)
-  have := (gc (F := K) (E := L)).l_iSup (f := fun (x : S) ↦ {x.1})
-  rw [Set.iSup_eq_iUnion, Set.iUnion_singleton_eq_range, Subtype.range_coe_subtype,
-    Set.setOf_mem_eq] at this
-  rwa [← this] at hfin
-
-instance finiteDimensional_iSup_of_finset {ι : Type*} {f : ι → IntermediateField K L}
-    /-Porting note: changed `h` from `∀ i ∈ s, FiniteDimensional K (f i)` because this caused an
-      error. See `finiteDimensional_iSup_of_finset'` for a stronger version, that was the one
-      used in mathlib3.-/
-    {s : Finset ι} [h : ∀ i, FiniteDimensional K (f i)] :
-    FiniteDimensional K (⨆ i ∈ s, f i : IntermediateField K L) := by
-  haveI : ∀ i : { i // i ∈ s }, FiniteDimensional K (f i) := fun i => h i
-  have : ⨆ i ∈ s, f i = ⨆ i : { i // i ∈ s }, f i :=
-    le_antisymm (iSup_le fun i => iSup_le fun h => le_iSup (fun i : { i // i ∈ s } => f i) ⟨i, h⟩)
-      (iSup_le fun i => le_iSup_of_le i (le_iSup_of_le i.2 le_rfl))
-  exact this.symm ▸ IntermediateField.finiteDimensional_iSup_of_finite
-#align intermediate_field.finite_dimensional_supr_of_finset IntermediateField.finiteDimensional_iSup_of_finset
->>>>>>> f3baa4cf
 
 theorem exists_algHom_of_adjoin_splits_of_aeval : ∃ φ : E →ₐ[F] K, φ x = y :=
   have ⟨φ, hφ⟩ := exists_algHom_adjoin_of_splits_of_aeval hK (hS ▸ mem_top) hy
