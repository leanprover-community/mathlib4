--- conflicted
+++ resolved
@@ -272,16 +272,12 @@
   rfl
 #align intermediate_field.restrict_scalars_top IntermediateField.restrictScalars_top
 
-<<<<<<< HEAD
 @[simp]
 theorem map_bot {K : Type*} [Field K] [Algebra F K] (f : E →ₐ[F] K) :
     IntermediateField.map f ⊥ = ⊥ :=
   toSubalgebra_injective <| Algebra.map_bot _
 
-theorem AlgHom.fieldRange_eq_map {K : Type*} [Field K] [Algebra F K] (f : E →ₐ[F] K) :
-=======
 theorem _root_.AlgHom.fieldRange_eq_map {K : Type*} [Field K] [Algebra F K] (f : E →ₐ[F] K) :
->>>>>>> c3470951
     f.fieldRange = IntermediateField.map f ⊤ :=
   SetLike.ext' Set.image_univ.symm
 #align alg_hom.field_range_eq_map AlgHom.fieldRange_eq_map
