--- conflicted
+++ resolved
@@ -245,15 +245,9 @@
 
 /-- A field extension `E / F` of exponential characteristic `q` is purely inseparable
 if and only if for every element `x` of `E`, there exists a natural number `n` such that
-<<<<<<< HEAD
-`x ^ (q ^ n)` is contained in `F`.
-
-[Stacks: Definition 09HE](https://stacks.math.columbia.edu/tag/09HE) -/
-theorem isPurelyInseparable_iff_pow_mem (q : ℕ) [ExpChar F q] :
-=======
 `x ^ (q ^ n)` is contained in `F`. -/
+@[stacks 09HE]
 theorem isPurelyInseparable_iff_pow_mem :
->>>>>>> 4c8c1adc
     IsPurelyInseparable F E ↔ ∀ x : E, ∃ n : ℕ, x ^ q ^ n ∈ (algebraMap F E).range := by
   rw [isPurelyInseparable_iff]
   refine ⟨fun h x ↦ ?_, fun h x ↦ ?_⟩
