--- conflicted
+++ resolved
@@ -16,11 +16,7 @@
 - `Subfield.relrank A B`, `IntermediateField.relrank A B`:
   defined to be `[B : A ⊓ B]` as a `Cardinal`.
   In particular, when `A ≤ B` it is `[B : A]`, the degree of the field extension `B / A`.
-<<<<<<< HEAD
-  This is similar to `Subgroup.relindex` but it is `Cardinal`-valued.
-=======
-  This is similar to `Subgroup.relIndex` but it is `Cardinal` valued.
->>>>>>> 0f1f2179
+  This is similar to `Subgroup.relIndex` but it is `Cardinal`-valued.
 
 - `Subfield.relfinrank A B`, `IntermediateField.relfinrank A B`:
   the `Nat` version of `Subfield.relrank A B` and `IntermediateField.relrank A B`, respectively.
@@ -41,11 +37,7 @@
 
 /-- `Subfield.relrank A B` is defined to be `[B : A ⊓ B]` as a `Cardinal`, in particular,
 when `A ≤ B` it is `[B : A]`, the degree of the field extension `B / A`.
-<<<<<<< HEAD
-This is similar to `Subgroup.relindex` but it is `Cardinal`-valued. -/
-=======
-This is similar to `Subgroup.relIndex` but it is `Cardinal` valued. -/
->>>>>>> 0f1f2179
+This is similar to `Subgroup.relIndex` but it is `Cardinal`-valued. -/
 noncomputable def relrank := Module.rank ↥(A ⊓ B) (extendScalars (inf_le_right : A ⊓ B ≤ B))
 
 /-- The `Nat` version of `Subfield.relrank`.
@@ -287,11 +279,7 @@
 
 /-- `IntermediateField.relrank A B` is defined to be `[B : A ⊓ B]` as a `Cardinal`, in particular,
 when `A ≤ B` it is `[B : A]`, the degree of the field extension `B / A`.
-<<<<<<< HEAD
-This is similar to `Subgroup.relindex` but it is `Cardinal`-valued. -/
-=======
-This is similar to `Subgroup.relIndex` but it is `Cardinal` valued. -/
->>>>>>> 0f1f2179
+This is similar to `Subgroup.relIndex` but it is `Cardinal`-valued. -/
 noncomputable def relrank := A.toSubfield.relrank B.toSubfield
 
 /-- The `Nat` version of `IntermediateField.relrank`.
