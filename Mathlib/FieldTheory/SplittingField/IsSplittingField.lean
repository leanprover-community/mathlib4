/-
Copyright (c) 2018 Chris Hughes. All rights reserved.
Released under Apache 2.0 license as described in the file LICENSE.
Authors: Chris Hughes
-/
import Mathlib.FieldTheory.IntermediateField.Adjoin.Algebra
import Mathlib.LinearAlgebra.Dimension.FreeAndStrongRankCondition
import Mathlib.RingTheory.Adjoin.Field

/-!
# Splitting fields

This file introduces the notion of a splitting field of a polynomial and provides an embedding from
a splitting field to any field that splits the polynomial. A polynomial `f : K[X]` splits
over a field extension `L` of `K` if it is zero or all of its irreducible factors over `L` have
degree `1`. A field extension of `K` of a polynomial `f : K[X]` is called a splitting field
if it is the smallest field extension of `K` such that `f` splits.

## Main definitions

* `Polynomial.IsSplittingField`: A predicate on a field to be a splitting field of a polynomial
  `f`.

## Main statements

* `Polynomial.IsSplittingField.lift`: An embedding of a splitting field of the polynomial `f` into
  another field such that `f` splits.

-/

noncomputable section

universe u v w

variable {F : Type u} (K : Type v) (L : Type w)

namespace Polynomial

variable [Field K] [Field L] [Field F] [Algebra K L]

/-- Typeclass characterising splitting fields. -/
@[stacks 09HV "Predicate version"]
class IsSplittingField (f : K[X]) : Prop where
  splits' : Splits (algebraMap K L) f
  adjoin_rootSet' : Algebra.adjoin K (f.rootSet L : Set L) = ⊤

namespace IsSplittingField

variable {K}

theorem splits (f : K[X]) [IsSplittingField K L f] : Splits (algebraMap K L) f :=
  splits'

theorem adjoin_rootSet (f : K[X]) [IsSplittingField K L f] :
    Algebra.adjoin K (f.rootSet L : Set L) = ⊤ :=
  adjoin_rootSet'

section ScalarTower

variable [Algebra F K] [Algebra F L] [IsScalarTower F K L]

instance map (f : F[X]) [IsSplittingField F L f] : IsSplittingField K L (f.map <| algebraMap F K) :=
  ⟨by rw [splits_map_iff, ← IsScalarTower.algebraMap_eq]; exact splits L f,
    Subalgebra.restrictScalars_injective F <| by
      rw [rootSet, aroots, map_map, ← IsScalarTower.algebraMap_eq, Subalgebra.restrictScalars_top,
        eq_top_iff, ← adjoin_rootSet L f, Algebra.adjoin_le_iff]
      exact fun x hx => @Algebra.subset_adjoin K _ _ _ _ _ _ hx⟩

theorem splits_iff (f : K[X]) [IsSplittingField K L f] :
    Splits (RingHom.id K) f ↔ (⊤ : Subalgebra K L) = ⊥ :=
  ⟨fun h => by
    rw [eq_bot_iff, ← adjoin_rootSet L f, rootSet, aroots, roots_map (algebraMap K L) h,
      Algebra.adjoin_le_iff]
    intro y hy
    classical
    rw [Multiset.toFinset_map, Finset.mem_coe, Finset.mem_image] at hy
    obtain ⟨x : K, -, hxy : algebraMap K L x = y⟩ := hy
    rw [← hxy]
    exact SetLike.mem_coe.2 <| Subalgebra.algebraMap_mem _ _,
    fun h => @RingEquiv.toRingHom_refl K _ ▸ RingEquiv.self_trans_symm
      (RingEquiv.ofBijective _ <| Algebra.bijective_algebraMap_iff.2 h) ▸ by
        rw [RingEquiv.toRingHom_trans]
        exact splits_comp_of_splits _ _ (splits L f)⟩

<<<<<<< HEAD
theorem IsScalarTower.splits (x : K) [IsSplittingField K L (mapAlg F K (minpoly F x))] :
    Splits (RingHom.id L) (mapAlg F L (minpoly F x)) := by
  rw [Polynomial.mapAlg_comp K L (minpoly F x), mapAlg_eq_map, splits_map_iff,
    RingHomCompTriple.comp_eq]
  exact IsSplittingField.splits _ _
=======
theorem IsScalarTower.splits (f : F[X]) [IsSplittingField K L (mapAlg F K f)] :
    Splits (RingHom.id L) (mapAlg F L f) := by
  rw [mapAlg_comp K L f, mapAlg_eq_map, splits_id_iff_splits]
  apply IsSplittingField.splits
>>>>>>> 6c38ba4b

theorem mul (f g : F[X]) (hf : f ≠ 0) (hg : g ≠ 0) [IsSplittingField F K f]
    [IsSplittingField K L (g.map <| algebraMap F K)] : IsSplittingField F L (f * g) :=
  ⟨(IsScalarTower.algebraMap_eq F K L).symm ▸
      splits_mul _ (splits_comp_of_splits _ _ (splits K f))
        ((splits_map_iff _ _).1 (splits L <| g.map <| algebraMap F K)), by
    classical
    rw [rootSet, aroots_mul (mul_ne_zero hf hg),
      Multiset.toFinset_add, Finset.coe_union, Algebra.adjoin_union_eq_adjoin_adjoin,
      aroots_def, aroots_def, IsScalarTower.algebraMap_eq F K L, ← map_map,
      roots_map (algebraMap K L) ((splits_id_iff_splits <| algebraMap F K).2 <| splits K f),
      Multiset.toFinset_map, Finset.coe_image, Algebra.adjoin_algebraMap, ← rootSet, adjoin_rootSet,
      Algebra.map_top, IsScalarTower.adjoin_range_toAlgHom, ← map_map, ← rootSet, adjoin_rootSet,
      Subalgebra.restrictScalars_top]⟩

end ScalarTower

open Classical in
/-- Splitting field of `f` embeds into any field that splits `f`. -/
def lift [Algebra K F] (f : K[X]) [IsSplittingField K L f]
    (hf : Splits (algebraMap K F) f) : L →ₐ[K] F :=
  if hf0 : f = 0 then
    (Algebra.ofId K F).comp <|
      (Algebra.botEquiv K L : (⊥ : Subalgebra K L) →ₐ[K] K).comp <| by
        rw [← (splits_iff L f).1 (show f.Splits (RingHom.id K) from hf0.symm ▸ splits_zero _)]
        exact Algebra.toTop
  else AlgHom.comp (by
    rw [← adjoin_rootSet L f]
    exact Classical.choice (lift_of_splits _ fun y hy =>
      have : aeval y f = 0 := (eval₂_eq_eval_map _).trans <|
        (mem_roots <| map_ne_zero hf0).1 (Multiset.mem_toFinset.mp hy)
    ⟨IsAlgebraic.isIntegral ⟨f, hf0, this⟩,
      splits_of_splits_of_dvd _ hf0 hf <| minpoly.dvd _ _ this⟩)) Algebra.toTop

theorem finiteDimensional (f : K[X]) [IsSplittingField K L f] : FiniteDimensional K L := by
  classical
  exact ⟨@Algebra.top_toSubmodule K L _ _ _ ▸
    adjoin_rootSet L f ▸ fg_adjoin_of_finite (Finset.finite_toSet _) fun y hy ↦
      if hf : f = 0 then by rw [hf, rootSet_zero] at hy; cases hy
      else IsAlgebraic.isIntegral ⟨f, hf, (mem_rootSet'.mp hy).2⟩⟩

theorem IsScalarTower.isAlgebraic [Algebra F K] [Algebra F L] [Algebra.IsAlgebraic F K]
<<<<<<< HEAD
    [IsScalarTower F K L] (x : K) [IsSplittingField K L (mapAlg F K (minpoly F x))] :
    Algebra.IsAlgebraic F L := by
  let _ : FiniteDimensional K L := IsSplittingField.finiteDimensional _ (mapAlg F K (minpoly F x))
=======
    [IsScalarTower F K L] (f : K[X]) [IsSplittingField K L f] :
    Algebra.IsAlgebraic F L := by
  have : FiniteDimensional K L := IsSplittingField.finiteDimensional L f
>>>>>>> 6c38ba4b
  exact Algebra.IsAlgebraic.trans F K L

theorem of_algEquiv [Algebra K F] (p : K[X]) (f : F ≃ₐ[K] L) [IsSplittingField K F p] :
    IsSplittingField K L p := by
  constructor
  · rw [← f.toAlgHom.comp_algebraMap]
    exact splits_comp_of_splits _ _ (splits F p)
  · rw [← (AlgHom.range_eq_top f.toAlgHom).mpr f.surjective,
      adjoin_rootSet_eq_range (splits F p), adjoin_rootSet F p]

theorem adjoin_rootSet_eq_range [Algebra K F] (f : K[X]) [IsSplittingField K L f] (i : L →ₐ[K] F) :
    Algebra.adjoin K (rootSet f F) = i.range :=
  (Polynomial.adjoin_rootSet_eq_range (splits L f) i).mpr (adjoin_rootSet L f)

end IsSplittingField

end Polynomial

open Polynomial

variable {K L} [Field K] [Field L] [Algebra K L] {p : K[X]} {F : IntermediateField K L}

theorem IntermediateField.splits_of_splits (h : p.Splits (algebraMap K L))
    (hF : ∀ x ∈ p.rootSet L, x ∈ F) : p.Splits (algebraMap K F) := by
  classical
  simp_rw [← F.fieldRange_val, rootSet_def, Finset.mem_coe, Multiset.mem_toFinset] at hF
  exact splits_of_comp _ F.val.toRingHom h hF

theorem IntermediateField.splits_iff_mem (h : p.Splits (algebraMap K L)) :
    p.Splits (algebraMap K F) ↔ ∀ x ∈ p.rootSet L, x ∈ F := by
  refine ⟨?_, IntermediateField.splits_of_splits h⟩
  intro hF
  rw [← Polynomial.image_rootSet hF F.val, Set.forall_mem_image]
  exact fun x _ ↦ x.2

theorem IsIntegral.mem_intermediateField_of_minpoly_splits {x : L} (int : IsIntegral K x)
    {F : IntermediateField K L} (h : Splits (algebraMap K F) (minpoly K x)) : x ∈ F := by
  rw [← F.fieldRange_val]; exact int.mem_range_algebraMap_of_minpoly_splits h

/-- Characterize `IsSplittingField` with `IntermediateField.adjoin` instead of `Algebra.adjoin`. -/
theorem isSplittingField_iff_intermediateField : p.IsSplittingField K L ↔
    p.Splits (algebraMap K L) ∧ IntermediateField.adjoin K (p.rootSet L) = ⊤ := by
  rw [← IntermediateField.toSubalgebra_injective.eq_iff,
      IntermediateField.adjoin_algebraic_toSubalgebra fun _ ↦ isAlgebraic_of_mem_rootSet]
  exact ⟨fun ⟨spl, adj⟩ ↦ ⟨spl, adj⟩, fun ⟨spl, adj⟩ ↦ ⟨spl, adj⟩⟩

-- Note: p.Splits (algebraMap F E) also works
theorem IntermediateField.isSplittingField_iff :
    p.IsSplittingField K F ↔ p.Splits (algebraMap K F) ∧ F = adjoin K (p.rootSet L) := by
  suffices _ → (Algebra.adjoin K (p.rootSet F) = ⊤ ↔ F = adjoin K (p.rootSet L)) by
    exact ⟨fun h ↦ ⟨h.1, (this h.1).mp h.2⟩, fun h ↦ ⟨h.1, (this h.1).mpr h.2⟩⟩
  rw [← toSubalgebra_injective.eq_iff,
      adjoin_algebraic_toSubalgebra fun x ↦ isAlgebraic_of_mem_rootSet]
  refine fun hp ↦ (adjoin_rootSet_eq_range hp F.val).symm.trans ?_
  rw [← F.range_val, eq_comm]

theorem IntermediateField.adjoin_rootSet_isSplittingField (hp : p.Splits (algebraMap K L)) :
    p.IsSplittingField K (adjoin K (p.rootSet L)) :=
  isSplittingField_iff.mpr ⟨splits_of_splits hp fun _ hx ↦ subset_adjoin K (p.rootSet L) hx, rfl⟩

theorem Polynomial.isSplittingField_C (a : K) : Polynomial.IsSplittingField K K (C a) where
  splits' := by simp
  adjoin_rootSet' := by simp<|MERGE_RESOLUTION|>--- conflicted
+++ resolved
@@ -82,18 +82,10 @@
         rw [RingEquiv.toRingHom_trans]
         exact splits_comp_of_splits _ _ (splits L f)⟩
 
-<<<<<<< HEAD
-theorem IsScalarTower.splits (x : K) [IsSplittingField K L (mapAlg F K (minpoly F x))] :
-    Splits (RingHom.id L) (mapAlg F L (minpoly F x)) := by
-  rw [Polynomial.mapAlg_comp K L (minpoly F x), mapAlg_eq_map, splits_map_iff,
-    RingHomCompTriple.comp_eq]
-  exact IsSplittingField.splits _ _
-=======
 theorem IsScalarTower.splits (f : F[X]) [IsSplittingField K L (mapAlg F K f)] :
     Splits (RingHom.id L) (mapAlg F L f) := by
   rw [mapAlg_comp K L f, mapAlg_eq_map, splits_id_iff_splits]
   apply IsSplittingField.splits
->>>>>>> 6c38ba4b
 
 theorem mul (f g : F[X]) (hf : f ≠ 0) (hg : g ≠ 0) [IsSplittingField F K f]
     [IsSplittingField K L (g.map <| algebraMap F K)] : IsSplittingField F L (f * g) :=
@@ -136,15 +128,9 @@
       else IsAlgebraic.isIntegral ⟨f, hf, (mem_rootSet'.mp hy).2⟩⟩
 
 theorem IsScalarTower.isAlgebraic [Algebra F K] [Algebra F L] [Algebra.IsAlgebraic F K]
-<<<<<<< HEAD
-    [IsScalarTower F K L] (x : K) [IsSplittingField K L (mapAlg F K (minpoly F x))] :
-    Algebra.IsAlgebraic F L := by
-  let _ : FiniteDimensional K L := IsSplittingField.finiteDimensional _ (mapAlg F K (minpoly F x))
-=======
     [IsScalarTower F K L] (f : K[X]) [IsSplittingField K L f] :
     Algebra.IsAlgebraic F L := by
   have : FiniteDimensional K L := IsSplittingField.finiteDimensional L f
->>>>>>> 6c38ba4b
   exact Algebra.IsAlgebraic.trans F K L
 
 theorem of_algEquiv [Algebra K F] (p : K[X]) (f : F ≃ₐ[K] L) [IsSplittingField K F p] :
