--- conflicted
+++ resolved
@@ -3,11 +3,6 @@
 Released under Apache 2.0 license as described in the file LICENSE.
 Authors: Chris Hughes
 -/
-<<<<<<< HEAD
-import Mathlib.LinearAlgebra.Dimension.FreeAndStrongRankCondition
-import Mathlib.RingTheory.Adjoin.Field
-=======
->>>>>>> 5bc85ff5
 import Mathlib.FieldTheory.IntermediateField.Adjoin.Algebra
 import Mathlib.LinearAlgebra.Dimension.FreeAndStrongRankCondition
 import Mathlib.RingTheory.Adjoin.Field
@@ -185,11 +180,6 @@
     p.IsSplittingField K (adjoin K (p.rootSet L)) :=
   isSplittingField_iff.mpr ⟨splits_of_splits hp fun _ hx ↦ subset_adjoin K (p.rootSet L) hx, rfl⟩
 
-<<<<<<< HEAD
-def Polynomial.isSplittingField_C {K : Type*} [Field K] (a : K) :
-    Polynomial.IsSplittingField K K (.C a) where
-=======
 theorem Polynomial.isSplittingField_C (a : K) : Polynomial.IsSplittingField K K (C a) where
->>>>>>> 5bc85ff5
   splits' := by simp
   adjoin_rootSet' := by simp