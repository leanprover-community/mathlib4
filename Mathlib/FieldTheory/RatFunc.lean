--- conflicted
+++ resolved
@@ -731,7 +731,6 @@
   rintro ⟨x⟩ ⟨y⟩
   induction' x using Localization.induction_on with a
   induction' y using Localization.induction_on with a'
-<<<<<<< HEAD
   simp_rw [liftMonoidWithZeroHom_apply_ofFractionRing_mk]
   intro h
   congr 1
@@ -739,15 +738,6 @@
   have := mul_eq_mul_of_div_eq_div _ _ ?_ ?_ h
   · rwa [← map_mul, ← map_mul, hφ.eq_iff, mul_comm, mul_comm a'.fst] at this
   all_goals exact map_ne_zero_of_mem_nonZeroDivisors _ hφ (SetLike.coe_mem _)
-=======
-  · simp_rw [liftMonoidWithZeroHom_apply_ofFractionRing_mk]
-    intro h
-    congr 1
-    refine Localization.mk_eq_mk_iff.mpr (Localization.r_of_eq (M := R[X]) ?_)
-    have := mul_eq_mul_of_div_eq_div _ _ ?_ ?_ h
-    · rwa [← map_mul, ← map_mul, hφ.eq_iff, mul_comm, mul_comm a'.fst] at this
-    all_goals exact map_ne_zero_of_mem_nonZeroDivisors _ hφ (SetLike.coe_mem _)
->>>>>>> d8189c0a
 #align ratfunc.lift_monoid_with_zero_hom_injective RatFunc.liftMonoidWithZeroHom_injective
 
 /-- Lift an injective ring homomorphism `R[X] →+* L` to a `RatFunc R →+* L`
