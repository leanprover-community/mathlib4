/-
Copyright (c) 2019 Chris Hughes. All rights reserved.
Released under Apache 2.0 license as described in the file LICENSE.
Authors: Chris Hughes
-/
import Mathlib.LinearAlgebra.Basis.VectorSpace
import Mathlib.LinearAlgebra.Dimension.Constructions
import Mathlib.LinearAlgebra.Dimension.Finite

#align_import field_theory.finiteness from "leanprover-community/mathlib"@"039a089d2a4b93c761b234f3e5f5aeb752bac60f"

/-!
# A module over a division ring is noetherian if and only if it is finite.

-/


universe u v

open scoped Classical
open Cardinal

open Cardinal Submodule Module Function

namespace IsNoetherian

variable {K : Type u} {V : Type v} [DivisionRing K] [AddCommGroup V] [Module K V]

/-- A module over a division ring is noetherian if and only if
its dimension (as a cardinal) is strictly less than the first infinite cardinal `ℵ₀`.
-/
theorem iff_rank_lt_aleph0 : IsNoetherian K V ↔ Module.rank K V < ℵ₀ := by
  let b := Basis.ofVectorSpace K V
  rw [← b.mk_eq_rank'', lt_aleph0_iff_set_finite]
  constructor
  · intro
    exact (Basis.ofVectorSpaceIndex.linearIndependent K V).set_finite_of_isNoetherian
  · intro hbfinite
    refine'
      @isNoetherian_of_linearEquiv K (⊤ : Submodule K V) V _ _ _ _ _ (LinearEquiv.ofTop _ rfl)
        (id _)
    refine' isNoetherian_of_fg_of_noetherian _ ⟨Set.Finite.toFinset hbfinite, _⟩
    rw [Set.Finite.coe_toFinset, ← b.span_eq, Basis.coe_ofVectorSpace, Subtype.range_coe]
#align is_noetherian.iff_rank_lt_aleph_0 IsNoetherian.iff_rank_lt_aleph0

variable (K V)

<<<<<<< HEAD
@[deprecated] protected alias rank_lt_aleph0 := _root_.rank_lt_aleph0 -- 2023-01-01
=======
@[deprecated (since := "2023-01-01")] protected alias rank_lt_aleph0 := _root_.rank_lt_aleph0
>>>>>>> 8932a3d6
#align is_noetherian.rank_lt_aleph_0 rank_lt_aleph0

variable {K V}

/-- In a noetherian module over a division ring, all bases are indexed by a finite type. -/
noncomputable def fintypeBasisIndex {ι : Type*} [IsNoetherian K V] (b : Basis ι K V) : Fintype ι :=
  b.fintypeIndexOfRankLtAleph0 (rank_lt_aleph0 K V)
#align is_noetherian.fintype_basis_index IsNoetherian.fintypeBasisIndex

/-- In a noetherian module over a division ring,
`Basis.ofVectorSpace` is indexed by a finite type. -/
noncomputable instance [IsNoetherian K V] : Fintype (Basis.ofVectorSpaceIndex K V) :=
  fintypeBasisIndex (Basis.ofVectorSpace K V)

/-- In a noetherian module over a division ring,
if a basis is indexed by a set, that set is finite. -/
theorem finite_basis_index {ι : Type*} {s : Set ι} [IsNoetherian K V] (b : Basis s K V) :
    s.Finite :=
  b.finite_index_of_rank_lt_aleph0 (rank_lt_aleph0 K V)
#align is_noetherian.finite_basis_index IsNoetherian.finite_basis_index

variable (K V)

/-- In a noetherian module over a division ring,
there exists a finite basis. This is the indexing `Finset`. -/
noncomputable def finsetBasisIndex [IsNoetherian K V] : Finset V :=
  (finite_basis_index (Basis.ofVectorSpace K V)).toFinset
#align is_noetherian.finset_basis_index IsNoetherian.finsetBasisIndex

@[simp]
theorem coe_finsetBasisIndex [IsNoetherian K V] :
    (↑(finsetBasisIndex K V) : Set V) = Basis.ofVectorSpaceIndex K V :=
  Set.Finite.coe_toFinset _
#align is_noetherian.coe_finset_basis_index IsNoetherian.coe_finsetBasisIndex

@[simp]
theorem coeSort_finsetBasisIndex [IsNoetherian K V] :
    (finsetBasisIndex K V : Type _) = Basis.ofVectorSpaceIndex K V :=
  Set.Finite.coeSort_toFinset _
#align is_noetherian.coe_sort_finset_basis_index IsNoetherian.coeSort_finsetBasisIndex

/-- In a noetherian module over a division ring, there exists a finite basis.
This is indexed by the `Finset` `IsNoetherian.finsetBasisIndex`.
This is in contrast to the result `finite_basis_index (Basis.ofVectorSpace K V)`,
which provides a set and a `Set.finite`.
-/
noncomputable def finsetBasis [IsNoetherian K V] : Basis (finsetBasisIndex K V) K V :=
  (Basis.ofVectorSpace K V).reindex (by rw [coeSort_finsetBasisIndex])
#align is_noetherian.finset_basis IsNoetherian.finsetBasis

@[simp]
theorem range_finsetBasis [IsNoetherian K V] :
    Set.range (finsetBasis K V) = Basis.ofVectorSpaceIndex K V := by
  rw [finsetBasis, Basis.range_reindex, Basis.range_ofVectorSpace]
#align is_noetherian.range_finset_basis IsNoetherian.range_finsetBasis

variable {K V}

/-- A module over a division ring is noetherian if and only if it is finitely generated. -/
theorem iff_fg : IsNoetherian K V ↔ Module.Finite K V := by
  constructor
  · intro h
    exact
      ⟨⟨finsetBasisIndex K V, by
          convert (finsetBasis K V).span_eq
          simp⟩⟩
  · rintro ⟨s, hs⟩
    rw [IsNoetherian.iff_rank_lt_aleph0, ← rank_top, ← hs]
    exact lt_of_le_of_lt (rank_span_le _) s.finite_toSet.lt_aleph0
#align is_noetherian.iff_fg IsNoetherian.iff_fg

end IsNoetherian<|MERGE_RESOLUTION|>--- conflicted
+++ resolved
@@ -45,11 +45,7 @@
 
 variable (K V)
 
-<<<<<<< HEAD
-@[deprecated] protected alias rank_lt_aleph0 := _root_.rank_lt_aleph0 -- 2023-01-01
-=======
 @[deprecated (since := "2023-01-01")] protected alias rank_lt_aleph0 := _root_.rank_lt_aleph0
->>>>>>> 8932a3d6
 #align is_noetherian.rank_lt_aleph_0 rank_lt_aleph0
 
 variable {K V}
