/-
Copyright (c) 2020 Thomas Browning, Patrick Lutz. All rights reserved.
Released under Apache 2.0 license as described in the file LICENSE.
Authors: Thomas Browning, Patrick Lutz, Yongle Hu, Jingting Wang
-/
import Mathlib.FieldTheory.Fixed
import Mathlib.FieldTheory.Normal.Closure
import Mathlib.FieldTheory.PrimitiveElement
import Mathlib.GroupTheory.GroupAction.FixingSubgroup

/-!
# Galois Extensions

In this file we define Galois extensions as extensions which are both separable and normal.

## Main definitions

- `IsGalois F E` where `E` is an extension of `F`
- `fixedField H` where `H : Subgroup (E ≃ₐ[F] E)`
- `fixingSubgroup K` where `K : IntermediateField F E`
- `intermediateFieldEquivSubgroup` where `E/F` is finite dimensional and Galois

## Main results

- `IntermediateField.fixingSubgroup_fixedField` : If `E/F` is finite dimensional (but not
  necessarily Galois) then `fixingSubgroup (fixedField H) = H`
- `IsGalois.fixedField_fixingSubgroup`: If `E/F` is finite dimensional and Galois
  then `fixedField (fixingSubgroup K) = K`

Together, these two results prove the Galois correspondence.

- `IsGalois.tfae` : Equivalent characterizations of a Galois extension of finite degree

## Additional results

- Instances for `Algebra.IsQuadraticExtension`: a quadratic extension is Galois (if separable)
  with cyclic and thus abelian Galois group.

-/


open scoped Polynomial IntermediateField

open Module AlgEquiv IntermediateField

section

variable (F : Type*) [Field F] (E : Type*) [Field E] [Algebra F E]

/-- A field extension E/F is Galois if it is both separable and normal. Note that in mathlib
a separable extension of fields is by definition algebraic. -/
@[stacks 09I0]
class IsGalois : Prop where
  [to_isSeparable : Algebra.IsSeparable F E]
  [to_normal : Normal F E]

variable {F E}

theorem isGalois_iff : IsGalois F E ↔ Algebra.IsSeparable F E ∧ Normal F E :=
  ⟨fun h => ⟨h.1, h.2⟩, fun h =>
    { to_isSeparable := h.1
      to_normal := h.2 }⟩

attribute [instance 100] IsGalois.to_isSeparable IsGalois.to_normal

-- see Note [lower instance priority]
variable (F E)

namespace IsGalois

instance self : IsGalois F F :=
  ⟨⟩

variable {E}

theorem integral [IsGalois F E] (x : E) : IsIntegral F x :=
  to_normal.isIntegral x

theorem separable [IsGalois F E] (x : E) : IsSeparable F x :=
  Algebra.IsSeparable.isSeparable F x

theorem splits [IsGalois F E] (x : E) : (minpoly F x).Splits (algebraMap F E) :=
  Normal.splits' x

variable (E)

/-- Let $E$ be a field. Let $G$ be a finite group acting on $E$.
Then the extension $E / E^G$ is Galois. -/
@[stacks 09I3 "first part"]
instance of_fixed_field (G : Type*) [Group G] [Finite G] [MulSemiringAction G E] :
    IsGalois (FixedPoints.subfield G E) E :=
  ⟨⟩

theorem IntermediateField.AdjoinSimple.card_aut_eq_finrank [FiniteDimensional F E] {α : E}
    (hα : IsIntegral F α) (h_sep : IsSeparable F α)
    (h_splits : (minpoly F α).Splits (algebraMap F F⟮α⟯)) :
    Nat.card (F⟮α⟯ ≃ₐ[F] F⟮α⟯) = finrank F F⟮α⟯ := by
  rw [IntermediateField.adjoin.finrank hα]
  rw [← IntermediateField.card_algHom_adjoin_integral F hα h_sep h_splits]
  exact Nat.card_congr (algEquivEquivAlgHom F F⟮α⟯)

/-- Let $E / F$ be a finite extension of fields. If $E$ is Galois over $F$, then
$|\text{Aut}(E/F)| = [E : F]$. -/
@[stacks 09I1 "'only if' part"]
theorem card_aut_eq_finrank [FiniteDimensional F E] [IsGalois F E] :
    Nat.card (E ≃ₐ[F] E) = finrank F E := by
  obtain ⟨α, hα⟩ := Field.exists_primitive_element F E
  let iso : F⟮α⟯ ≃ₐ[F] E :=
    { toFun := fun e => e.val
      invFun := fun e => ⟨e, by rw [hα]; exact IntermediateField.mem_top⟩
      map_mul' := fun _ _ => rfl
      map_add' := fun _ _ => rfl
      commutes' := fun _ => rfl }
  have H : IsIntegral F α := IsGalois.integral F α
  have h_sep : IsSeparable F α := IsGalois.separable F α
  have h_splits : (minpoly F α).Splits (algebraMap F E) := IsGalois.splits F α
  replace h_splits : Polynomial.Splits (algebraMap F F⟮α⟯) (minpoly F α) := by
    simpa using
      Polynomial.splits_comp_of_splits (algebraMap F E) iso.symm.toAlgHom.toRingHom h_splits
  rw [← LinearEquiv.finrank_eq iso.toLinearEquiv]
  rw [← IntermediateField.AdjoinSimple.card_aut_eq_finrank F E H h_sep h_splits]
  apply Nat.card_congr
  exact Equiv.mk (fun ϕ => iso.trans (ϕ.trans iso.symm)) fun ϕ => iso.symm.trans (ϕ.trans iso)

end IsGalois

end

section IsGaloisTower

variable (F K E : Type*) [Field F] [Field K] [Field E] {E' : Type*} [Field E'] [Algebra F E']
variable [Algebra F K] [Algebra F E] [Algebra K E] [IsScalarTower F K E]

/-- Let $E / K / F$ be a tower of field extensions.
If $E$ is Galois over $F$, then $E$ is Galois over $K$. -/
@[stacks 09I2]
theorem IsGalois.tower_top_of_isGalois [IsGalois F E] : IsGalois K E :=
  { to_isSeparable := Algebra.isSeparable_tower_top_of_isSeparable F K E
    to_normal := Normal.tower_top_of_normal F K E }

variable {F E}

-- see Note [lower instance priority]
instance (priority := 100) IsGalois.tower_top_intermediateField (K : IntermediateField F E)
    [IsGalois F E] : IsGalois K E :=
  IsGalois.tower_top_of_isGalois F K E

theorem isGalois_iff_isGalois_bot : IsGalois (⊥ : IntermediateField F E) E ↔ IsGalois F E := by
  constructor
  · intro h
    exact IsGalois.tower_top_of_isGalois (⊥ : IntermediateField F E) F E
  · intro h; infer_instance

theorem IsGalois.of_algEquiv [IsGalois F E] (f : E ≃ₐ[F] E') : IsGalois F E' :=
  { to_isSeparable := Algebra.IsSeparable.of_algHom F E f.symm
    to_normal := Normal.of_algEquiv f }

theorem AlgEquiv.transfer_galois (f : E ≃ₐ[F] E') : IsGalois F E ↔ IsGalois F E' :=
  ⟨fun _ => IsGalois.of_algEquiv f, fun _ => IsGalois.of_algEquiv f.symm⟩

theorem isGalois_iff_isGalois_top : IsGalois F (⊤ : IntermediateField F E) ↔ IsGalois F E :=
  (IntermediateField.topEquiv : (⊤ : IntermediateField F E) ≃ₐ[F] E).transfer_galois

instance isGalois_bot : IsGalois F (⊥ : IntermediateField F E) :=
  (IntermediateField.botEquiv F E).transfer_galois.mpr (IsGalois.self F)

theorem IsGalois.of_equiv_equiv {M N : Type*} [Field N] [Field M] [Algebra M N]
    [Algebra.IsAlgebraic F E] [h : IsGalois F E] {f : F ≃+* M} {g : E ≃+* N}
    (hcomp : (algebraMap M N).comp f = (g : E →+* N).comp (algebraMap F E)) :
    IsGalois M N :=
  isGalois_iff.mpr ⟨Algebra.IsSeparable.of_equiv_equiv f g hcomp, Normal.of_equiv_equiv hcomp⟩

end IsGaloisTower

section GaloisCorrespondence

variable {F : Type*} [Field F] {E : Type*} [Field E] [Algebra F E]
variable (H : Subgroup (E ≃ₐ[F] E)) (K : IntermediateField F E)

/-- The intermediate field of fixed points fixed by a monoid action that commutes with the
`F`-action on `E`. -/
def FixedPoints.intermediateField (M : Type*) [Monoid M] [MulSemiringAction M E]
    [SMulCommClass M F E] : IntermediateField F E :=
  { FixedPoints.subfield M E with
    carrier := MulAction.fixedPoints M E
    algebraMap_mem' := fun a g => smul_algebraMap g a }

@[simp] lemma FixedPoints.mem_intermediateField_iff
    {M : Type*} [Monoid M] [MulSemiringAction M E] [SMulCommClass M F E] {x : E} :
    x ∈ FixedPoints.intermediateField (F := F) M ↔ ∀ m : M, m • x = x := .rfl

namespace IntermediateField

/-- The intermediate field fixed by a subgroup. -/
def fixedField : IntermediateField F E :=
  FixedPoints.intermediateField H

@[simp] lemma mem_fixedField_iff (x) :
    x ∈ fixedField H ↔ ∀ f ∈ H, f x = x := by
  change x ∈ MulAction.fixedPoints H E ↔ _
  simp only [MulAction.mem_fixedPoints, Subtype.forall, Subgroup.mk_smul, AlgEquiv.smul_def]

@[simp] lemma fixedField_bot : fixedField (⊥ : Subgroup (E ≃ₐ[F] E)) = ⊤ := by
  ext
  simp

theorem finrank_fixedField_eq_card [FiniteDimensional F E] :
    finrank (fixedField H) E = Nat.card H := by
  have := Fintype.ofFinite H
  rw [Nat.card_eq_fintype_card]
  exact FixedPoints.finrank_eq_card H E

/-- The subgroup fixing an intermediate field. -/
nonrec def fixingSubgroup : Subgroup (E ≃ₐ[F] E) :=
  fixingSubgroup (E ≃ₐ[F] E) (K : Set E)

theorem le_iff_le : K ≤ fixedField H ↔ H ≤ fixingSubgroup K :=
  ⟨fun h g hg x => h (Subtype.mem x) ⟨g, hg⟩, fun h x hx g => h (Subtype.mem g) ⟨x, hx⟩⟩

/-- The map `K ↦ Gal(E/K)` is inclusion-reversing. -/
theorem fixingSubgroup_le {K1 K2 : IntermediateField F E} (h12 : K1 ≤ K2) :
    K2.fixingSubgroup ≤ K1.fixingSubgroup :=
  fun _ hσ ⟨x, hx⟩ ↦ hσ ⟨x, h12 hx⟩

@[deprecated (since := "2025-05-02")] alias fixingSubgroup.antimono := fixingSubgroup_le

theorem fixedField_le {H1 H2 : Subgroup (E ≃ₐ[F] E)} (h12 : H1 ≤ H2) :
    fixedField H2 ≤ fixedField H1 :=
  fun _ hσ ⟨x, hx⟩ ↦ hσ ⟨x, h12 hx⟩

lemma fixingSubgroup_antitone : Antitone (@fixingSubgroup F _ E _ _) :=
  fun _ _ ↦ fixingSubgroup_le

@[deprecated (since := "2025-05-02")] alias fixingSubgroup_anti := fixingSubgroup_antitone

lemma fixedField_antitone : Antitone (@fixedField F _ E _ _) :=
  fun _ _ ↦ fixedField_le

@[simp] lemma mem_fixingSubgroup_iff (σ) : σ ∈ fixingSubgroup K ↔ ∀ x ∈ K, σ x = x :=
  _root_.mem_fixingSubgroup_iff _

@[simp] lemma fixingSubgroup_top : fixingSubgroup (⊤ : IntermediateField F E) = ⊥ := by
  ext
  simp [DFunLike.ext_iff]

@[simp] lemma fixingSubgroup_bot : fixingSubgroup (⊥ : IntermediateField F E) = ⊤ := by
  ext
  simp [mem_bot]

theorem fixingSubgroup_sup {K L : IntermediateField F E} :
    (K ⊔ L).fixingSubgroup = K.fixingSubgroup ⊓ L.fixingSubgroup := by
  ext φ
  exact ⟨fun h ↦ ⟨fixingSubgroup_antitone le_sup_left h, fixingSubgroup_antitone le_sup_right h⟩,
    by simp [← Subgroup.zpowers_le, ← IntermediateField.le_iff_le]⟩

/-- The fixing subgroup of `K : IntermediateField F E` is isomorphic to `E ≃ₐ[K] E`. -/
def fixingSubgroupEquiv : fixingSubgroup K ≃* E ≃ₐ[K] E where
  toFun ϕ := { AlgEquiv.toRingEquiv (ϕ : E ≃ₐ[F] E) with commutes' := ϕ.mem }
  invFun ϕ := ⟨ϕ.restrictScalars _, ϕ.commutes⟩
  map_mul' _ _ := by ext; rfl

theorem fixingSubgroup_fixedField [FiniteDimensional F E] : fixingSubgroup (fixedField H) = H := by
  have H_le : H ≤ fixingSubgroup (fixedField H) := (le_iff_le _ _).mp le_rfl
  classical
  suffices Nat.card H = Nat.card (fixingSubgroup (fixedField H)) by
    exact SetLike.coe_injective (Set.eq_of_inclusion_surjective
      ((Nat.bijective_iff_injective_and_card (Set.inclusion H_le)).mpr
        ⟨Set.inclusion_injective H_le, this⟩).2).symm
  apply Nat.card_congr
  refine (FixedPoints.toAlgHomEquiv H E).trans ?_
  refine (algEquivEquivAlgHom (fixedField H) E).toEquiv.symm.trans ?_
  exact (fixingSubgroupEquiv (fixedField H)).toEquiv.symm

/--
A subgroup is isomorphic to the Galois group of its fixed field.
-/
def subgroupEquivAlgEquiv [FiniteDimensional F E] (H : Subgroup (E ≃ₐ[F] E)) :
    H ≃* E ≃ₐ[IntermediateField.fixedField H] E :=
 (MulEquiv.subgroupCongr (fixingSubgroup_fixedField H).symm).trans (fixingSubgroupEquiv _)

instance fixedField.smul : SMul K (fixedField (fixingSubgroup K)) where
  smul x y := ⟨x * y, fun ϕ => by
    rw [smul_mul', show ϕ • (x : E) = ↑x from ϕ.2 x, show ϕ • (y : E) = ↑y from y.2 ϕ]⟩

instance fixedField.algebra : Algebra K (fixedField (fixingSubgroup K)) where
  algebraMap :=
  { toFun x := ⟨x, fun ϕ => Subtype.mem ϕ x⟩
    map_zero' := rfl
    map_add' _ _ := rfl
    map_one' := rfl
    map_mul' _ _ := rfl }
  commutes' _ _ := mul_comm _ _
  smul_def' _ _ := rfl

instance fixedField.isScalarTower : IsScalarTower K (fixedField (fixingSubgroup K)) E :=
  ⟨fun _ _ _ => mul_assoc _ _ _⟩

end IntermediateField

namespace IsGalois

theorem fixedField_fixingSubgroup [FiniteDimensional F E] [h : IsGalois F E] :
    IntermediateField.fixedField (IntermediateField.fixingSubgroup K) = K := by
  have K_le : K ≤ IntermediateField.fixedField (IntermediateField.fixingSubgroup K) :=
    (IntermediateField.le_iff_le _ _).mpr le_rfl
  suffices
    finrank K E = finrank (IntermediateField.fixedField (IntermediateField.fixingSubgroup K)) E by
    exact (IntermediateField.eq_of_le_of_finrank_eq' K_le this).symm
  classical
  rw [IntermediateField.finrank_fixedField_eq_card,
    Nat.card_congr (IntermediateField.fixingSubgroupEquiv K).toEquiv]
  exact (card_aut_eq_finrank K E).symm

@[simp] lemma fixedField_top [IsGalois F E] [FiniteDimensional F E] :
    fixedField (⊤ : Subgroup (E ≃ₐ[F] E)) = ⊥ := by
  rw [← fixingSubgroup_bot, fixedField_fixingSubgroup]

theorem mem_bot_iff_fixed [IsGalois F E] [FiniteDimensional F E] (x : E) :
    x ∈ (⊥ : IntermediateField F E) ↔ ∀ f : E ≃ₐ[F] E, f x = x := by
  rw [← fixedField_top, mem_fixedField_iff]
  simp only [Subgroup.mem_top, forall_const]

theorem mem_range_algebraMap_iff_fixed [IsGalois F E] [FiniteDimensional F E] (x : E) :
    x ∈ Set.range (algebraMap F E) ↔ ∀ f : E ≃ₐ[F] E, f x = x :=
  mem_bot_iff_fixed x

theorem card_fixingSubgroup_eq_finrank [FiniteDimensional F E] [IsGalois F E] :
    Nat.card (IntermediateField.fixingSubgroup K) = finrank K E := by
  conv_rhs => rw [← fixedField_fixingSubgroup K, IntermediateField.finrank_fixedField_eq_card]

/-- The Galois correspondence from intermediate fields to subgroups. -/
@[stacks 09DW]
def intermediateFieldEquivSubgroup [FiniteDimensional F E] [IsGalois F E] :
    IntermediateField F E ≃o (Subgroup (E ≃ₐ[F] E))ᵒᵈ where
  toFun := IntermediateField.fixingSubgroup
  invFun := IntermediateField.fixedField
  left_inv K := fixedField_fixingSubgroup K
  right_inv H := IntermediateField.fixingSubgroup_fixedField H
  map_rel_iff' {K L} := by
    rw [← fixedField_fixingSubgroup L, IntermediateField.le_iff_le, fixedField_fixingSubgroup L]
    rfl

/-- The Galois correspondence as a `GaloisInsertion`. -/
def galoisInsertionIntermediateFieldSubgroup [FiniteDimensional F E] :
    GaloisInsertion (OrderDual.toDual ∘
      (IntermediateField.fixingSubgroup : IntermediateField F E → Subgroup (E ≃ₐ[F] E)))
      ((IntermediateField.fixedField : Subgroup (E ≃ₐ[F] E) → IntermediateField F E) ∘
        OrderDual.toDual) where
  choice K _ := IntermediateField.fixingSubgroup K
  gc K H := (IntermediateField.le_iff_le H K).symm
  le_l_u H := le_of_eq (IntermediateField.fixingSubgroup_fixedField H).symm
  choice_eq _ _ := rfl

/-- The Galois correspondence as a `GaloisCoinsertion`. -/
def galoisCoinsertionIntermediateFieldSubgroup [FiniteDimensional F E] [IsGalois F E] :
    GaloisCoinsertion (OrderDual.toDual ∘
      (IntermediateField.fixingSubgroup : IntermediateField F E → Subgroup (E ≃ₐ[F] E)))
      ((IntermediateField.fixedField : Subgroup (E ≃ₐ[F] E) → IntermediateField F E) ∘
        OrderDual.toDual) :=
  OrderIso.toGaloisCoinsertion intermediateFieldEquivSubgroup

end IsGalois

section

/-In this section we prove that the normal subgroups correspond to the Galois subextensions
in the Galois correspondence and its related results. -/

variable {K L : Type*} [Field K] [Field L] [Algebra K L]

open IntermediateField

open scoped Pointwise

lemma IntermediateField.restrictNormalHom_ker (E : IntermediateField K L) [Normal K E] :
    (restrictNormalHom E).ker = E.fixingSubgroup := by
  simp only [Subgroup.ext_iff, MonoidHom.mem_ker, AlgEquiv.ext_iff, one_apply, Subtype.ext_iff,
    restrictNormalHom_apply, Subtype.forall, mem_fixingSubgroup_iff, implies_true]

namespace IsGalois

variable (E : IntermediateField K L)

/-- If `H` is a normal Subgroup of `Gal(L / K)`, then `fixedField H` is Galois over `K`. -/
instance of_fixedField_normal_subgroup [IsGalois K L]
    (H : Subgroup (L ≃ₐ[K] L)) [hn : Subgroup.Normal H] : IsGalois K (fixedField H) where
  to_isSeparable := Algebra.isSeparable_tower_bot_of_isSeparable K (fixedField H) L
  to_normal := by
    apply normal_iff_forall_map_le'.mpr
    rintro σ x ⟨a, ha, rfl⟩ τ
    exact (symm_apply_eq σ).mp (ha ⟨σ⁻¹ * τ * σ, Subgroup.Normal.conj_mem' hn τ.1 τ.2 σ⟩)

/-- If `H` is a normal Subgroup of `Gal(L / K)`, then `Gal(fixedField H / K)` is isomorphic to
`Gal(L / K) ⧸ H`. -/
noncomputable def normalAutEquivQuotient [FiniteDimensional K L] [IsGalois K L]
    (H : Subgroup (L ≃ₐ[K] L)) [Subgroup.Normal H] :
    (L ≃ₐ[K] L) ⧸ H ≃* ((fixedField H) ≃ₐ[K] (fixedField H)) :=
  (QuotientGroup.quotientMulEquivOfEq ((fixingSubgroup_fixedField H).symm.trans
  (fixedField H).restrictNormalHom_ker.symm)).trans <|
  QuotientGroup.quotientKerEquivOfSurjective (restrictNormalHom (fixedField H)) <|
  restrictNormalHom_surjective L

lemma normalAutEquivQuotient_apply [FiniteDimensional K L] [IsGalois K L]
    (H : Subgroup (L ≃ₐ[K] L)) [Subgroup.Normal H] (σ : (L ≃ₐ[K] L)) :
    normalAutEquivQuotient H σ = (restrictNormalHom (fixedField H)) σ := rfl

open scoped Pointwise

@[simp]
theorem map_fixingSubgroup (σ : L ≃ₐ[K] L) :
    (E.map σ).fixingSubgroup = (MulAut.conj σ) • E.fixingSubgroup := by
  ext τ
  simp only [coe_map, AlgHom.coe_coe, Set.mem_image, SetLike.mem_coe, AlgEquiv.smul_def,
    forall_exists_index, and_imp, forall_apply_eq_imp_iff₂,
    Subgroup.mem_pointwise_smul_iff_inv_smul_mem, ← symm_apply_eq,
    IntermediateField.fixingSubgroup, mem_fixingSubgroup_iff]
  rfl

/-- Let `E` be an intermediateField of a Galois extension `L / K`. If `E / K` is
Galois extension, then `E.fixingSubgroup` is a normal subgroup of `Gal(L / K)`. -/
instance fixingSubgroup_normal_of_isGalois [IsGalois K L] [IsGalois K E] :
    E.fixingSubgroup.Normal := by
  apply Subgroup.Normal.of_conjugate_fixed (fun σ ↦ ?_)
  rw [← map_fixingSubgroup, normal_iff_forall_map_eq'.mp inferInstance σ]

end IsGalois

end

end GaloisCorrespondence

section GaloisEquivalentDefinitions

variable (F : Type*) [Field F] (E : Type*) [Field E] [Algebra F E]

namespace IsGalois

theorem is_separable_splitting_field [FiniteDimensional F E] [IsGalois F E] :
    ∃ p : F[X], p.Separable ∧ p.IsSplittingField F E := by
  obtain ⟨α, h1⟩ := Field.exists_primitive_element F E
  use minpoly F α, separable F α, IsGalois.splits F α
  rw [eq_top_iff, ← IntermediateField.top_toSubalgebra, ← h1]
  rw [IntermediateField.adjoin_simple_toSubalgebra_of_integral (integral F α)]
  apply Algebra.adjoin_mono
  rw [Set.singleton_subset_iff, Polynomial.mem_rootSet]
  exact ⟨minpoly.ne_zero (integral F α), minpoly.aeval _ _⟩

theorem of_fixedField_eq_bot [FiniteDimensional F E]
    (h : IntermediateField.fixedField (⊤ : Subgroup (E ≃ₐ[F] E)) = ⊥) : IsGalois F E := by
  rw [← isGalois_iff_isGalois_bot, ← h]
  classical exact IsGalois.of_fixed_field E (⊤ : Subgroup (E ≃ₐ[F] E))

/-- Let $E / F$ be a finite extension of fields. If $|\text{Aut}(E/F)| = [E : F]$, then
$E$ is Galois over $F$. -/
@[stacks 09I1 "'if' part"]
theorem of_card_aut_eq_finrank [FiniteDimensional F E]
    (h : Nat.card (E ≃ₐ[F] E) = finrank F E) : IsGalois F E := by
  apply of_fixedField_eq_bot
  have p : 0 < finrank (IntermediateField.fixedField (⊤ : Subgroup (E ≃ₐ[F] E))) E := finrank_pos
  classical
  rw [← IntermediateField.finrank_eq_one_iff, ← mul_left_inj' (ne_of_lt p).symm,
    finrank_mul_finrank, ← h, one_mul, IntermediateField.finrank_fixedField_eq_card]
  apply Nat.card_congr
  exact { toFun := fun g => ⟨g, Subgroup.mem_top g⟩, invFun := (↑) }

variable {F} {E}
variable {p : F[X]}

theorem of_separable_splitting_field_aux [hFE : FiniteDimensional F E] [sp : p.IsSplittingField F E]
    (hp : p.Separable) (K : Type*) [Field K] [Algebra F K] [Algebra K E] [IsScalarTower F K E]
    {x : E} (hx : x ∈ p.aroots E) :
    Nat.card (K⟮x⟯.restrictScalars F →ₐ[F] E) = Nat.card (K →ₐ[F] E) * finrank K K⟮x⟯ := by
  have h : IsIntegral K x := (isIntegral_of_noetherian (IsNoetherian.iff_fg.2 hFE) x).tower_top
  have h1 : p ≠ 0 := fun hp => by
    rw [hp, Polynomial.aroots_zero] at hx
    exact Multiset.notMem_zero x hx
  have h2 : minpoly K x ∣ p.map (algebraMap F K) := by
    apply minpoly.dvd
    rw [Polynomial.aeval_def, Polynomial.eval₂_map, ← Polynomial.eval_map, ←
      IsScalarTower.algebraMap_eq]
    exact (Polynomial.mem_roots (Polynomial.map_ne_zero h1)).mp hx
  let key_equiv : (K⟮x⟯.restrictScalars F →ₐ[F] E) ≃
      Σ f : K →ₐ[F] E, @AlgHom K K⟮x⟯ E _ _ _ _ (RingHom.toAlgebra f) := by
    change (K⟮x⟯ →ₐ[F] E) ≃ Σ f : K →ₐ[F] E, _
    exact algHomEquivSigma
  haveI : ∀ f : K →ₐ[F] E, Finite (@AlgHom K K⟮x⟯ E _ _ _ _ (RingHom.toAlgebra f)) := fun f => by
    have := Finite.of_equiv _ key_equiv
    apply Finite.of_injective (Sigma.mk f) fun _ _ H => eq_of_heq (Sigma.ext_iff.mp H).2
  have : FiniteDimensional F K := FiniteDimensional.left F K E
  rw [Nat.card_congr key_equiv, Nat.card_sigma, IntermediateField.adjoin.finrank h,
    Nat.card_eq_fintype_card]
  apply Finset.sum_const_nat
  intro f _
  rw [← @IntermediateField.card_algHom_adjoin_integral K _ E _ _ x E _ (RingHom.toAlgebra f) h]
  · exact Polynomial.Separable.of_dvd ((Polynomial.separable_map (algebraMap F K)).mpr hp) h2
  · refine Polynomial.splits_of_splits_of_dvd _ (Polynomial.map_ne_zero h1) ?_ h2
    rw [Polynomial.splits_map_iff, ← IsScalarTower.algebraMap_eq]
    exact sp.splits

theorem of_separable_splitting_field [sp : p.IsSplittingField F E] (hp : p.Separable) :
    IsGalois F E := by
  haveI hFE : FiniteDimensional F E := Polynomial.IsSplittingField.finiteDimensional E p
  letI := Classical.decEq E
  let s := p.rootSet E
  have adjoin_root : IntermediateField.adjoin F s = ⊤ := by
    apply IntermediateField.toSubalgebra_injective
    rw [IntermediateField.top_toSubalgebra, ← top_le_iff, ← sp.adjoin_rootSet]
    apply IntermediateField.algebra_adjoin_le_adjoin
  let P : IntermediateField F E → Prop := fun K => Nat.card (K →ₐ[F] E) = finrank F K
  suffices P (IntermediateField.adjoin F s) by
    rw [adjoin_root] at this
    apply of_card_aut_eq_finrank
    rw [← Eq.trans this (LinearEquiv.finrank_eq IntermediateField.topEquiv.toLinearEquiv)]
    exact Nat.card_congr ((algEquivEquivAlgHom F E).toEquiv.trans
      (IntermediateField.topEquiv.symm.arrowCongr AlgEquiv.refl))
  apply IntermediateField.induction_on_adjoin_finset _ P
  · have key := IntermediateField.card_algHom_adjoin_integral F (K := E)
      (show IsIntegral F (0 : E) from isIntegral_zero)
    rw [IsSeparable, minpoly.zero, Polynomial.natDegree_X] at key
    specialize key Polynomial.separable_X (Polynomial.splits_X (algebraMap F E))
    rw [← @Subalgebra.finrank_bot F E _ _ _, ← IntermediateField.bot_toSubalgebra] at key
    refine Eq.trans ?_ key
    apply Nat.card_congr
    rw [IntermediateField.adjoin_zero]
  intro K x hx hK
  simp only [P] at *
  rw [of_separable_splitting_field_aux hp K (Multiset.mem_toFinset.mp hx), hK, finrank_mul_finrank]
  symm
  refine LinearEquiv.finrank_eq ?_
  rfl

/-- Equivalent characterizations of a Galois extension of finite degree. -/
theorem tfae [FiniteDimensional F E] : List.TFAE [
    IsGalois F E,
    IntermediateField.fixedField (⊤ : Subgroup (E ≃ₐ[F] E)) = ⊥,
    Nat.card (E ≃ₐ[F] E) = finrank F E,
    ∃ p : F[X], p.Separable ∧ p.IsSplittingField F E] := by
  tfae_have 1 → 2 := fun h ↦ OrderIso.map_bot (@intermediateFieldEquivSubgroup F _ E _ _ _ h).symm
  tfae_have 1 → 3 := fun _ ↦ card_aut_eq_finrank F E
  tfae_have 1 → 4 := fun _ ↦ is_separable_splitting_field F E
  tfae_have 2 → 1 := of_fixedField_eq_bot F E
  tfae_have 3 → 1 := of_card_aut_eq_finrank F E
  tfae_have 4 → 1 := fun ⟨h, hp1, _⟩ ↦ of_separable_splitting_field hp1
  tfae_finish

/--
If `K/F` is a finite Galois extension then, for any extension `L/F`, the extension `KL/L`
is also Galois.
-/
theorem sup (K L : IntermediateField F E) [IsGalois F K] [FiniteDimensional F K] (h : K ⊔ L = ⊤) :
    IsGalois L E := by
  obtain ⟨T, hT₁, hT₂⟩ := IsGalois.is_separable_splitting_field F K
  let T' := Polynomial.map (algebraMap F L) T
  have : T'.IsSplittingField L E := by
    refine isSplittingField_iff_intermediateField.mpr ⟨?_, ?_⟩
    · rw [Polynomial.splits_map_iff, ← IsScalarTower.algebraMap_eq]
      exact Polynomial.splits_of_algHom hT₂.1 (IsScalarTower.toAlgHom _ _ _)
    · suffices K = adjoin F (T'.rootSet E) by
        rw [← restrictScalars_inj F, restrictScalars_adjoin, restrictScalars_top, adjoin_union,
          adjoin_self, sup_comm, ← h, this]
      apply eq_adjoin_of_eq_algebra_adjoin
      convert (congr_arg (Subalgebra.map (IsScalarTower.toAlgHom F K E)) hT₂.2).symm
      · ext; simp
      · have : T'.rootSet E = T.rootSet E := by
          ext
          rw [Polynomial.mem_rootSet', Polynomial.mem_rootSet', Polynomial.map_map,
            ← IsScalarTower.algebraMap_eq, Polynomial.aeval_map_algebraMap]
        rw [← Algebra.adjoin_image, Polynomial.image_rootSet hT₂.1, this]
  exact IsGalois.of_separable_splitting_field (p := T') <| Polynomial.Separable.map hT₁

end IsGalois

end GaloisEquivalentDefinitions

section normalClosure

variable (k K F : Type*) [Field k] [Field K] [Field F] [Algebra k K] [Algebra k F] [Algebra K F]
  [IsScalarTower k K F] [IsGalois k F]

/-- Let $F / K / k$ be a tower of field extensions. If $F$ is Galois over $k$,
then the normal closure of $K$ over $k$ in $F$ is Galois over $k$. -/
@[stacks 0EXM]
instance IsGalois.normalClosure : IsGalois k (normalClosure k K F) where
  to_isSeparable := Algebra.isSeparable_tower_bot_of_isSeparable k _ F

end normalClosure

section IsAlgClosure

instance (priority := 100) IsAlgClosure.isGalois (k K : Type*) [Field k] [Field K] [Algebra k K]
    [IsAlgClosure k K] [CharZero k] : IsGalois k K where

end IsAlgClosure


section restrictRestrictAlgEquivMapHom

namespace IntermediateField

<<<<<<< HEAD
variable {F E : Type*} [Field F] [Field E] [Algebra F E] (K L : IntermediateField F E) [Normal F K]

=======
>>>>>>> 7ba3757f
/--
The map from the `Gal(E/L)` to `Gal(K/F)` where `E/L/F` and `E/K/F` are two towers of
extensions induced by the restriction to `K`. Note that we do require `K/F` to be normal but not
`E/L`. If this is the case (and everything is finite dimensional) and `K ∩ L = F` then this
map is surjective, see `IntermediateField.restrictRestrictMapHom_surjective`.
This map is injective if the compositum of `K` and `L` is `E`,
see `IntermediateField.restrictRestrictAlgEquivMapHom_injective`.
-/
<<<<<<< HEAD
noncomputable def restrictRestrictAlgEquivMapHom :
    (E ≃ₐ[L] E) →* (K ≃ₐ[F] K) :=
  (AlgEquiv.restrictNormalHom K).comp (MulSemiringAction.toAlgAut (E ≃ₐ[L] E) F E)

@[simp]
theorem restrictRestrictAlgEquivMapHom_apply (φ : E ≃ₐ[L] E) (x : K) :
    restrictRestrictAlgEquivMapHom K L φ x = φ x := by
  simp [restrictRestrictAlgEquivMapHom, AlgEquiv.restrictNormalHom_apply]

theorem restrictRestrictAlgEquivMapHom_injective (h : K ⊔ L = ⊤) :
    Function.Injective (restrictRestrictAlgEquivMapHom K L) := by
  refine (injective_iff_map_eq_one _).mpr fun φ hφ ↦ ?_
  have : φ ∈ fixingSubgroup ⊤ := by
    refine (IntermediateField.mem_fixingSubgroup_iff _ _).mpr fun _ hx ↦ ?_
    rw [← SetLike.mem_coe, ← coe_restrictScalars F, restrictScalars_top, ← h, SetLike.mem_coe,
      sup_def] at hx
    induction hx using adjoin_induction F with
    | mem x hx =>
      obtain hx | hx := hx
      · rw [← Subtype.coe_mk x hx, ← restrictRestrictAlgEquivMapHom_apply,
          congr_arg ((↑) : K → E) (AlgEquiv.congr_fun hφ _), AlgEquiv.one_apply]
      · rw [← Subtype.coe_mk x hx, ← algebraMap_apply, AlgEquiv.commutes, algebraMap_apply]
    | algebraMap x => rw [IsScalarTower.algebraMap_apply F L E, AlgEquiv.commutes]
    | add x y _ _ hx hy => rw [map_add, hx, hy]
    | inv x _ hx => rw [map_inv₀, hx]
    | mul x y _ _ hx hy => rw [map_mul, hx, hy]
  rwa [fixingSubgroup_top, Subgroup.mem_bot] at this

theorem restrictRestrictAlgEquivMapHom_surjective [FiniteDimensional F K] [FiniteDimensional L E]
    [IsGalois L E] (h : K ⊓ L = ⊥) :
    Function.Surjective (restrictRestrictAlgEquivMapHom K L) := by
  suffices fixedField (restrictRestrictAlgEquivMapHom K L).range = ⊥ from
     MonoidHom.range_eq_top.mp <|
      fixingSubgroup_fixedField (restrictRestrictAlgEquivMapHom K L).range ▸
=======
noncomputable def restrictRestrictAlgEquivMapHom (F K L E : Type*) [Field F] [Field K] [Field L]
    [Field E] [Algebra F K] [Algebra F L] [Algebra F E] [Algebra K E] [Algebra L E]
    [IsScalarTower F K E] [IsScalarTower F L E] [Normal F K] :
    (E ≃ₐ[L] E) →* (K ≃ₐ[F] K) :=
  (AlgEquiv.restrictNormalHom K).comp (MulSemiringAction.toAlgAut (E ≃ₐ[L] E) F E)

variable {F E : Type*} [Field F] [Field E] [Algebra F E] (K L : IntermediateField F E) [Normal F K]

@[simp]
theorem restrictRestrictAlgEquivMapHom_apply (φ : E ≃ₐ[L] E) (x : K) :
    restrictRestrictAlgEquivMapHom F K L E φ x = φ x := by
  simp [restrictRestrictAlgEquivMapHom, AlgEquiv.restrictNormalHom_apply]

theorem restrictRestrictAlgEquivMapHom_injective (h : K ⊔ L = ⊤) :
    Function.Injective (restrictRestrictAlgEquivMapHom F K L E) := by
  refine (injective_iff_map_eq_one _).mpr fun φ hφ ↦ ?_
  suffices h : MulSemiringAction.toAlgAut (E ≃ₐ[↥L] E) F E φ = 1 by rwa [AlgEquiv.ext_iff] at h ⊢
  rw [← Subgroup.mem_bot, ← fixingSubgroup_top, ← h, fixingSubgroup_sup]
  exact ⟨fun x ↦ (hφ ▸ restrictRestrictAlgEquivMapHom_apply K L φ x).symm, φ.commutes⟩

theorem restrictRestrictAlgEquivMapHom_surjective [FiniteDimensional F K] [FiniteDimensional L E]
    [IsGalois L E] (h : K ⊓ L = ⊥) :
    Function.Surjective (restrictRestrictAlgEquivMapHom F K L E) := by
  suffices fixedField (restrictRestrictAlgEquivMapHom F K L E).range = ⊥ from
     MonoidHom.range_eq_top.mp <|
      fixingSubgroup_fixedField (restrictRestrictAlgEquivMapHom F K L E).range ▸
>>>>>>> 7ba3757f
        this ▸ fixingSubgroup_bot
  refine eq_bot_iff.mpr fun ⟨x, hx₁⟩ hx₂ ↦ ?_
  obtain ⟨⟨y, hy⟩, rfl⟩ : x ∈ Set.range (algebraMap L E) := by
    refine mem_bot.mp <| (IsGalois.mem_bot_iff_fixed _).mpr fun φ ↦ ?_
    rw [← restrictRestrictAlgEquivMapHom_apply K L φ ⟨x, hx₁⟩]
    rw [mem_fixedField_iff] at hx₂
<<<<<<< HEAD
    exact congr_arg ((↑) : K → E) <| hx₂ (restrictRestrictAlgEquivMapHom K L φ) ⟨φ, rfl⟩
=======
    exact congr_arg ((↑) : K → E) <| hx₂ (restrictRestrictAlgEquivMapHom F K L E φ) ⟨φ, rfl⟩
>>>>>>> 7ba3757f
  obtain ⟨z, rfl⟩ : y ∈ (⊥ : IntermediateField F E) := h ▸ mem_inf.mpr ⟨hx₁, hy⟩
  exact mem_bot.mp ⟨z, rfl⟩

end IntermediateField

end restrictRestrictAlgEquivMapHom

namespace Algebra

variable (F K : Type*) [Field F] [Field K] [Algebra F K] [IsQuadraticExtension F K]

/--
A quadratic separable extension is Galois.
-/
instance IsQuadraticExtension.isGalois [Algebra.IsSeparable F K] : IsGalois F K where

/--
A quadratic extension has cyclic Galois group.
-/
instance IsQuadraticExtension.isCyclic : IsCyclic (K ≃ₐ[F] K) := by
  have := finrank_eq_two F K ▸ AlgEquiv.card_le
  rw [← Nat.card_eq_fintype_card] at this
  interval_cases h : Nat.card (K ≃ₐ[F] K)
  · simp_all
  · exact @isCyclic_of_subsingleton _ _ (Finite.card_le_one_iff_subsingleton.mp h.le)
  · exact isCyclic_of_prime_card h

/--
A quadratic extension has abelian Galois group.
-/
instance IsQuadraticExtension.isMulCommutative_galoisGroup :
    IsMulCommutative (K ≃ₐ[F] K) := ⟨IsCyclic.commutative⟩

end Algebra<|MERGE_RESOLUTION|>--- conflicted
+++ resolved
@@ -597,11 +597,6 @@
 
 namespace IntermediateField
 
-<<<<<<< HEAD
-variable {F E : Type*} [Field F] [Field E] [Algebra F E] (K L : IntermediateField F E) [Normal F K]
-
-=======
->>>>>>> 7ba3757f
 /--
 The map from the `Gal(E/L)` to `Gal(K/F)` where `E/L/F` and `E/K/F` are two towers of
 extensions induced by the restriction to `K`. Note that we do require `K/F` to be normal but not
@@ -610,42 +605,6 @@
 This map is injective if the compositum of `K` and `L` is `E`,
 see `IntermediateField.restrictRestrictAlgEquivMapHom_injective`.
 -/
-<<<<<<< HEAD
-noncomputable def restrictRestrictAlgEquivMapHom :
-    (E ≃ₐ[L] E) →* (K ≃ₐ[F] K) :=
-  (AlgEquiv.restrictNormalHom K).comp (MulSemiringAction.toAlgAut (E ≃ₐ[L] E) F E)
-
-@[simp]
-theorem restrictRestrictAlgEquivMapHom_apply (φ : E ≃ₐ[L] E) (x : K) :
-    restrictRestrictAlgEquivMapHom K L φ x = φ x := by
-  simp [restrictRestrictAlgEquivMapHom, AlgEquiv.restrictNormalHom_apply]
-
-theorem restrictRestrictAlgEquivMapHom_injective (h : K ⊔ L = ⊤) :
-    Function.Injective (restrictRestrictAlgEquivMapHom K L) := by
-  refine (injective_iff_map_eq_one _).mpr fun φ hφ ↦ ?_
-  have : φ ∈ fixingSubgroup ⊤ := by
-    refine (IntermediateField.mem_fixingSubgroup_iff _ _).mpr fun _ hx ↦ ?_
-    rw [← SetLike.mem_coe, ← coe_restrictScalars F, restrictScalars_top, ← h, SetLike.mem_coe,
-      sup_def] at hx
-    induction hx using adjoin_induction F with
-    | mem x hx =>
-      obtain hx | hx := hx
-      · rw [← Subtype.coe_mk x hx, ← restrictRestrictAlgEquivMapHom_apply,
-          congr_arg ((↑) : K → E) (AlgEquiv.congr_fun hφ _), AlgEquiv.one_apply]
-      · rw [← Subtype.coe_mk x hx, ← algebraMap_apply, AlgEquiv.commutes, algebraMap_apply]
-    | algebraMap x => rw [IsScalarTower.algebraMap_apply F L E, AlgEquiv.commutes]
-    | add x y _ _ hx hy => rw [map_add, hx, hy]
-    | inv x _ hx => rw [map_inv₀, hx]
-    | mul x y _ _ hx hy => rw [map_mul, hx, hy]
-  rwa [fixingSubgroup_top, Subgroup.mem_bot] at this
-
-theorem restrictRestrictAlgEquivMapHom_surjective [FiniteDimensional F K] [FiniteDimensional L E]
-    [IsGalois L E] (h : K ⊓ L = ⊥) :
-    Function.Surjective (restrictRestrictAlgEquivMapHom K L) := by
-  suffices fixedField (restrictRestrictAlgEquivMapHom K L).range = ⊥ from
-     MonoidHom.range_eq_top.mp <|
-      fixingSubgroup_fixedField (restrictRestrictAlgEquivMapHom K L).range ▸
-=======
 noncomputable def restrictRestrictAlgEquivMapHom (F K L E : Type*) [Field F] [Field K] [Field L]
     [Field E] [Algebra F K] [Algebra F L] [Algebra F E] [Algebra K E] [Algebra L E]
     [IsScalarTower F K E] [IsScalarTower F L E] [Normal F K] :
@@ -672,18 +631,13 @@
   suffices fixedField (restrictRestrictAlgEquivMapHom F K L E).range = ⊥ from
      MonoidHom.range_eq_top.mp <|
       fixingSubgroup_fixedField (restrictRestrictAlgEquivMapHom F K L E).range ▸
->>>>>>> 7ba3757f
         this ▸ fixingSubgroup_bot
   refine eq_bot_iff.mpr fun ⟨x, hx₁⟩ hx₂ ↦ ?_
   obtain ⟨⟨y, hy⟩, rfl⟩ : x ∈ Set.range (algebraMap L E) := by
     refine mem_bot.mp <| (IsGalois.mem_bot_iff_fixed _).mpr fun φ ↦ ?_
     rw [← restrictRestrictAlgEquivMapHom_apply K L φ ⟨x, hx₁⟩]
     rw [mem_fixedField_iff] at hx₂
-<<<<<<< HEAD
-    exact congr_arg ((↑) : K → E) <| hx₂ (restrictRestrictAlgEquivMapHom K L φ) ⟨φ, rfl⟩
-=======
     exact congr_arg ((↑) : K → E) <| hx₂ (restrictRestrictAlgEquivMapHom F K L E φ) ⟨φ, rfl⟩
->>>>>>> 7ba3757f
   obtain ⟨z, rfl⟩ : y ∈ (⊥ : IntermediateField F E) := h ▸ mem_inf.mpr ⟨hx₁, hy⟩
   exact mem_bot.mp ⟨z, rfl⟩
 
