--- conflicted
+++ resolved
@@ -552,31 +552,6 @@
   tfae_finish
 
 /--
-<<<<<<< HEAD
-If `K/F` is a finite Galois extension then, for any extension `L/F`, the extension `KL/L`
-is also Galois.
--/
-theorem sup (K L : IntermediateField F E) [IsGalois F K] [FiniteDimensional F K] (h : K ⊔ L = ⊤) :
-    IsGalois L E := by
-  obtain ⟨T, hT₁, hT₂⟩ := IsGalois.is_separable_splitting_field F K
-  let T' := Polynomial.map (algebraMap F L) T
-  have : T'.IsSplittingField L E := by
-    refine isSplittingField_iff_intermediateField.mpr ⟨?_, ?_⟩
-    · rw [Polynomial.splits_map_iff, ← IsScalarTower.algebraMap_eq]
-      exact Polynomial.splits_of_algHom hT₂.1 (IsScalarTower.toAlgHom _ _ _)
-    · suffices K = adjoin F (T'.rootSet E) by
-        rw [← restrictScalars_inj F, restrictScalars_adjoin, restrictScalars_top, adjoin_union,
-          adjoin_self, sup_comm, ← h, this]
-      apply eq_adjoin_of_eq_algebra_adjoin
-      convert (congr_arg (Subalgebra.map (IsScalarTower.toAlgHom F K E)) hT₂.2).symm
-      · ext; simp
-      · have : T'.rootSet E = T.rootSet E := by
-          ext
-          rw [Polynomial.mem_rootSet', Polynomial.mem_rootSet', Polynomial.map_map,
-            ← IsScalarTower.algebraMap_eq, Polynomial.aeval_map_algebraMap]
-        rw [← Algebra.adjoin_image, Polynomial.image_rootSet hT₂.1, this]
-  exact IsGalois.of_separable_splitting_field (p := T') <| Polynomial.Separable.map hT₁
-=======
 If `K/F` is a finite Galois extension, then for any extension `L/F`, the extension `KL/L`
 is also Galois.
 -/
@@ -593,7 +568,6 @@
     rw [← lift_inj, lift_adjoin, ← coe_val, T.image_rootSet hT₂.1] at hT₂
     rw [← restrictScalars_eq_top_iff (K := F), restrictScalars_adjoin, adjoin_union, adjoin_self,
       h', hT₂.2, lift_top, sup_comm, h]
->>>>>>> 75f8adf6
 
 end IsGalois
 
