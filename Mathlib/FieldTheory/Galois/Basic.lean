/-
Copyright (c) 2020 Thomas Browning, Patrick Lutz. All rights reserved.
Released under Apache 2.0 license as described in the file LICENSE.
Authors: Thomas Browning, Patrick Lutz, Yongle Hu, Jingting Wang
-/
import Mathlib.FieldTheory.Fixed
import Mathlib.FieldTheory.Normal.Closure
import Mathlib.FieldTheory.PrimitiveElement
import Mathlib.GroupTheory.GroupAction.FixingSubgroup

/-!
# Galois Extensions

In this file we define Galois extensions as extensions which are both separable and normal.

## Main definitions

- `IsGalois F E` where `E` is an extension of `F`
- `fixedField H` where `H : Subgroup (E ≃ₐ[F] E)`
- `fixingSubgroup K` where `K : IntermediateField F E`
- `intermediateFieldEquivSubgroup` where `E/F` is finite dimensional and Galois

## Main results

- `IntermediateField.fixingSubgroup_fixedField` : If `E/F` is finite dimensional (but not
  necessarily Galois) then `fixingSubgroup (fixedField H) = H`
- `IsGalois.fixedField_fixingSubgroup`: If `E/F` is finite dimensional and Galois
  then `fixedField (fixingSubgroup K) = K`

Together, these two results prove the Galois correspondence.

- `IsGalois.tfae` : Equivalent characterizations of a Galois extension of finite degree

## Additional results

- Instances for `Algebra.IsQuadraticExtension`: a quadratic extension is Galois (if separable)
  with cyclic and thus abelian Galois group.

-/


open scoped Polynomial IntermediateField

open Module AlgEquiv IntermediateField

section

variable (F : Type*) [Field F] (E : Type*) [Field E] [Algebra F E]

/-- A field extension E/F is Galois if it is both separable and normal. Note that in mathlib
a separable extension of fields is by definition algebraic. -/
@[stacks 09I0]
class IsGalois : Prop where
  [to_isSeparable : Algebra.IsSeparable F E]
  [to_normal : Normal F E]

variable {F E}

theorem isGalois_iff : IsGalois F E ↔ Algebra.IsSeparable F E ∧ Normal F E :=
  ⟨fun h => ⟨h.1, h.2⟩, fun h =>
    { to_isSeparable := h.1
      to_normal := h.2 }⟩

attribute [instance 100] IsGalois.to_isSeparable IsGalois.to_normal

-- see Note [lower instance priority]
variable (F E)

namespace IsGalois

instance self : IsGalois F F :=
  ⟨⟩

variable {E}

theorem integral [IsGalois F E] (x : E) : IsIntegral F x :=
  to_normal.isIntegral x

theorem separable [IsGalois F E] (x : E) : IsSeparable F x :=
  Algebra.IsSeparable.isSeparable F x

theorem splits [IsGalois F E] (x : E) : (minpoly F x).Splits (algebraMap F E) :=
  Normal.splits' x

variable (E)

/-- Let $E$ be a field. Let $G$ be a finite group acting on $E$.
Then the extension $E / E^G$ is Galois. -/
@[stacks 09I3 "first part"]
instance of_fixed_field (G : Type*) [Group G] [Finite G] [MulSemiringAction G E] :
    IsGalois (FixedPoints.subfield G E) E :=
  ⟨⟩

theorem IntermediateField.AdjoinSimple.card_aut_eq_finrank [FiniteDimensional F E] {α : E}
    (hα : IsIntegral F α) (h_sep : IsSeparable F α)
    (h_splits : (minpoly F α).Splits (algebraMap F F⟮α⟯)) :
    Nat.card (F⟮α⟯ ≃ₐ[F] F⟮α⟯) = finrank F F⟮α⟯ := by
  rw [IntermediateField.adjoin.finrank hα]
  rw [← IntermediateField.card_algHom_adjoin_integral F hα h_sep h_splits]
  exact Nat.card_congr (algEquivEquivAlgHom F F⟮α⟯)

/-- Let $E / F$ be a finite extension of fields. If $E$ is Galois over $F$, then
$|\text{Aut}(E/F)| = [E : F]$. -/
@[stacks 09I1 "'only if' part"]
theorem card_aut_eq_finrank [FiniteDimensional F E] [IsGalois F E] :
    Nat.card (E ≃ₐ[F] E) = finrank F E := by
  obtain ⟨α, hα⟩ := Field.exists_primitive_element F E
  let iso : F⟮α⟯ ≃ₐ[F] E :=
    { toFun := fun e => e.val
      invFun := fun e => ⟨e, by rw [hα]; exact IntermediateField.mem_top⟩
      map_mul' := fun _ _ => rfl
      map_add' := fun _ _ => rfl
      commutes' := fun _ => rfl }
  have H : IsIntegral F α := IsGalois.integral F α
  have h_sep : IsSeparable F α := IsGalois.separable F α
  have h_splits : (minpoly F α).Splits (algebraMap F E) := IsGalois.splits F α
  replace h_splits : Polynomial.Splits (algebraMap F F⟮α⟯) (minpoly F α) := by
    simpa using
      Polynomial.splits_comp_of_splits (algebraMap F E) iso.symm.toAlgHom.toRingHom h_splits
  rw [← LinearEquiv.finrank_eq iso.toLinearEquiv]
  rw [← IntermediateField.AdjoinSimple.card_aut_eq_finrank F E H h_sep h_splits]
  apply Nat.card_congr
  exact Equiv.mk (fun ϕ => iso.trans (ϕ.trans iso.symm)) fun ϕ => iso.symm.trans (ϕ.trans iso)

/-- A galois extension with finite galois group is finite dimensional.
The dimension is then equal to the order of the galois group via `IsGalois.card_aut_eq_finrank`. -/
lemma finiteDimensional_of_finite [IsGalois F E] [Finite (E ≃ₐ[F] E)] : FiniteDimensional F E := by
  by_contra H
  obtain ⟨K, h₁, h₂⟩ := exists_lt_finrank_of_infinite_dimensional H (Nat.card (E ≃ₐ[F] E))
  let K' := normalClosure F K E
  have : IsGalois F K' := ⟨⟩
  have := Nat.card_le_card_of_surjective _
    (AlgEquiv.restrictNormalHom_surjective (F := F) (K₁ := K') (E := E))
  rw [IsGalois.card_aut_eq_finrank] at this
  exact (this.trans_lt h₂).not_ge (finrank_le_of_le_right K.le_normalClosure)

end IsGalois

end

section IsGaloisTower

variable (F K E : Type*) [Field F] [Field K] [Field E] {E' : Type*} [Field E'] [Algebra F E']
variable [Algebra F K] [Algebra F E] [Algebra K E] [IsScalarTower F K E]

/-- Let $E / K / F$ be a tower of field extensions.
If $E$ is Galois over $F$, then $E$ is Galois over $K$. -/
@[stacks 09I2]
theorem IsGalois.tower_top_of_isGalois [IsGalois F E] : IsGalois K E :=
  { to_isSeparable := Algebra.isSeparable_tower_top_of_isSeparable F K E
    to_normal := Normal.tower_top_of_normal F K E }

variable {F E}

-- see Note [lower instance priority]
instance (priority := 100) IsGalois.tower_top_intermediateField (K : IntermediateField F E)
    [IsGalois F E] : IsGalois K E :=
  IsGalois.tower_top_of_isGalois F K E

theorem isGalois_iff_isGalois_bot : IsGalois (⊥ : IntermediateField F E) E ↔ IsGalois F E := by
  constructor
  · intro h
    exact IsGalois.tower_top_of_isGalois (⊥ : IntermediateField F E) F E
  · intro h; infer_instance

theorem IsGalois.of_algEquiv [IsGalois F E] (f : E ≃ₐ[F] E') : IsGalois F E' :=
  { to_isSeparable := Algebra.IsSeparable.of_algHom F E f.symm
    to_normal := Normal.of_algEquiv f }

theorem AlgEquiv.transfer_galois (f : E ≃ₐ[F] E') : IsGalois F E ↔ IsGalois F E' :=
  ⟨fun _ => IsGalois.of_algEquiv f, fun _ => IsGalois.of_algEquiv f.symm⟩

theorem isGalois_iff_isGalois_top : IsGalois F (⊤ : IntermediateField F E) ↔ IsGalois F E :=
  (IntermediateField.topEquiv : (⊤ : IntermediateField F E) ≃ₐ[F] E).transfer_galois

instance isGalois_bot : IsGalois F (⊥ : IntermediateField F E) :=
  (IntermediateField.botEquiv F E).transfer_galois.mpr (IsGalois.self F)

theorem IsGalois.of_equiv_equiv {M N : Type*} [Field N] [Field M] [Algebra M N]
    [Algebra.IsAlgebraic F E] [h : IsGalois F E] {f : F ≃+* M} {g : E ≃+* N}
    (hcomp : (algebraMap M N).comp f = (g : E →+* N).comp (algebraMap F E)) :
    IsGalois M N :=
  isGalois_iff.mpr ⟨Algebra.IsSeparable.of_equiv_equiv f g hcomp, Normal.of_equiv_equiv hcomp⟩

end IsGaloisTower

section GaloisCorrespondence

variable {F : Type*} [Field F] {E : Type*} [Field E] [Algebra F E]
variable (H : Subgroup (E ≃ₐ[F] E)) (K : IntermediateField F E)

/-- The intermediate field of fixed points fixed by a monoid action that commutes with the
`F`-action on `E`. -/
def FixedPoints.intermediateField (M : Type*) [Monoid M] [MulSemiringAction M E]
    [SMulCommClass M F E] : IntermediateField F E :=
  { FixedPoints.subfield M E with
    carrier := MulAction.fixedPoints M E
    algebraMap_mem' := fun a g => smul_algebraMap g a }

namespace IntermediateField

/-- The intermediate field fixed by a subgroup. -/
def fixedField : IntermediateField F E :=
  FixedPoints.intermediateField H

@[simp] lemma mem_fixedField_iff (x) :
    x ∈ fixedField H ↔ ∀ f ∈ H, f x = x := by
  change x ∈ MulAction.fixedPoints H E ↔ _
  simp only [MulAction.mem_fixedPoints, Subtype.forall, Subgroup.mk_smul, AlgEquiv.smul_def]

@[simp] lemma fixedField_bot : fixedField (⊥ : Subgroup (E ≃ₐ[F] E)) = ⊤ := by
  ext
  simp

theorem finrank_fixedField_eq_card [FiniteDimensional F E] :
    finrank (fixedField H) E = Nat.card H := by
  have := Fintype.ofFinite H
  rw [Nat.card_eq_fintype_card]
  exact FixedPoints.finrank_eq_card H E

/-- The subgroup fixing an intermediate field. -/
nonrec def fixingSubgroup : Subgroup (E ≃ₐ[F] E) :=
  fixingSubgroup (E ≃ₐ[F] E) (K : Set E)

theorem le_iff_le : K ≤ fixedField H ↔ H ≤ fixingSubgroup K :=
  ⟨fun h g hg x => h (Subtype.mem x) ⟨g, hg⟩, fun h x hx g => h (Subtype.mem g) ⟨x, hx⟩⟩

/-- The map `K ↦ Gal(E/K)` is inclusion-reversing. -/
theorem fixingSubgroup_le {K1 K2 : IntermediateField F E} (h12 : K1 ≤ K2) :
    K2.fixingSubgroup ≤ K1.fixingSubgroup :=
  fun _ hσ ⟨x, hx⟩ ↦ hσ ⟨x, h12 hx⟩

@[deprecated (since := "2025-05-02")] alias fixingSubgroup.antimono := fixingSubgroup_le

theorem fixedField_le {H1 H2 : Subgroup (E ≃ₐ[F] E)} (h12 : H1 ≤ H2) :
    fixedField H2 ≤ fixedField H1 :=
  fun _ hσ ⟨x, hx⟩ ↦ hσ ⟨x, h12 hx⟩

lemma fixingSubgroup_antitone : Antitone (@fixingSubgroup F _ E _ _) :=
  fun _ _ ↦ fixingSubgroup_le

@[deprecated (since := "2025-05-02")] alias fixingSubgroup_anti := fixingSubgroup_antitone

lemma fixedField_antitone : Antitone (@fixedField F _ E _ _) :=
  fun _ _ ↦ fixedField_le

@[simp] lemma mem_fixingSubgroup_iff (σ) : σ ∈ fixingSubgroup K ↔ ∀ x ∈ K, σ x = x :=
  _root_.mem_fixingSubgroup_iff _

@[simp] lemma fixingSubgroup_top : fixingSubgroup (⊤ : IntermediateField F E) = ⊥ := by
  ext
  simp [DFunLike.ext_iff]

@[simp] lemma fixingSubgroup_bot : fixingSubgroup (⊥ : IntermediateField F E) = ⊤ := by
  ext
  simp [mem_bot]

theorem fixingSubgroup_sup {K L : IntermediateField F E} :
    (K ⊔ L).fixingSubgroup = K.fixingSubgroup ⊓ L.fixingSubgroup := by
  ext φ
  exact ⟨fun h ↦ ⟨fixingSubgroup_antitone le_sup_left h, fixingSubgroup_antitone le_sup_right h⟩,
    by simp [← Subgroup.zpowers_le, ← IntermediateField.le_iff_le]⟩

/-- The fixing subgroup of `K : IntermediateField F E` is isomorphic to `E ≃ₐ[K] E`. -/
def fixingSubgroupEquiv : fixingSubgroup K ≃* E ≃ₐ[K] E where
  toFun ϕ := { AlgEquiv.toRingEquiv (ϕ : E ≃ₐ[F] E) with commutes' := ϕ.mem }
  invFun ϕ := ⟨ϕ.restrictScalars _, ϕ.commutes⟩
  map_mul' _ _ := by ext; rfl

theorem fixingSubgroup_fixedField [FiniteDimensional F E] : fixingSubgroup (fixedField H) = H := by
  have H_le : H ≤ fixingSubgroup (fixedField H) := (le_iff_le _ _).mp le_rfl
  classical
  suffices Nat.card H = Nat.card (fixingSubgroup (fixedField H)) by
    exact SetLike.coe_injective (Set.eq_of_inclusion_surjective
      ((Nat.bijective_iff_injective_and_card (Set.inclusion H_le)).mpr
        ⟨Set.inclusion_injective H_le, this⟩).2).symm
  apply Nat.card_congr
  refine (FixedPoints.toAlgHomEquiv H E).trans ?_
  refine (algEquivEquivAlgHom (fixedField H) E).toEquiv.symm.trans ?_
  exact (fixingSubgroupEquiv (fixedField H)).toEquiv.symm

/--
A subgroup is isomorphic to the Galois group of its fixed field.
-/
def subgroupEquivAlgEquiv [FiniteDimensional F E] (H : Subgroup (E ≃ₐ[F] E)) :
    H ≃* E ≃ₐ[IntermediateField.fixedField H] E :=
 (MulEquiv.subgroupCongr (fixingSubgroup_fixedField H).symm).trans (fixingSubgroupEquiv _)

instance fixedField.smul : SMul K (fixedField (fixingSubgroup K)) where
  smul x y := ⟨x * y, fun ϕ => by
    rw [smul_mul', show ϕ • (x : E) = ↑x from ϕ.2 x, show ϕ • (y : E) = ↑y from y.2 ϕ]⟩

instance fixedField.algebra : Algebra K (fixedField (fixingSubgroup K)) where
  algebraMap :=
  { toFun x := ⟨x, fun ϕ => Subtype.mem ϕ x⟩
    map_zero' := rfl
    map_add' _ _ := rfl
    map_one' := rfl
    map_mul' _ _ := rfl }
  commutes' _ _ := mul_comm _ _
  smul_def' _ _ := rfl

instance fixedField.isScalarTower : IsScalarTower K (fixedField (fixingSubgroup K)) E :=
  ⟨fun _ _ _ => mul_assoc _ _ _⟩

end IntermediateField

namespace IsGalois

theorem fixedField_fixingSubgroup [FiniteDimensional F E] [h : IsGalois F E] :
    IntermediateField.fixedField (IntermediateField.fixingSubgroup K) = K := by
  have K_le : K ≤ IntermediateField.fixedField (IntermediateField.fixingSubgroup K) :=
    (IntermediateField.le_iff_le _ _).mpr le_rfl
  suffices
    finrank K E = finrank (IntermediateField.fixedField (IntermediateField.fixingSubgroup K)) E by
    exact (IntermediateField.eq_of_le_of_finrank_eq' K_le this).symm
  classical
  rw [IntermediateField.finrank_fixedField_eq_card,
    Nat.card_congr (IntermediateField.fixingSubgroupEquiv K).toEquiv]
  exact (card_aut_eq_finrank K E).symm

@[simp] lemma fixedField_top [IsGalois F E] [FiniteDimensional F E] :
    fixedField (⊤ : Subgroup (E ≃ₐ[F] E)) = ⊥ := by
  rw [← fixingSubgroup_bot, fixedField_fixingSubgroup]

theorem mem_bot_iff_fixed [IsGalois F E] [FiniteDimensional F E] (x : E) :
    x ∈ (⊥ : IntermediateField F E) ↔ ∀ f : E ≃ₐ[F] E, f x = x := by
  rw [← fixedField_top, mem_fixedField_iff]
  simp only [Subgroup.mem_top, forall_const]

theorem mem_range_algebraMap_iff_fixed [IsGalois F E] [FiniteDimensional F E] (x : E) :
    x ∈ Set.range (algebraMap F E) ↔ ∀ f : E ≃ₐ[F] E, f x = x :=
  mem_bot_iff_fixed x

theorem card_fixingSubgroup_eq_finrank [FiniteDimensional F E] [IsGalois F E] :
    Nat.card (IntermediateField.fixingSubgroup K) = finrank K E := by
  conv_rhs => rw [← fixedField_fixingSubgroup K, IntermediateField.finrank_fixedField_eq_card]

/-- The Galois correspondence from intermediate fields to subgroups. -/
@[stacks 09DW]
def intermediateFieldEquivSubgroup [FiniteDimensional F E] [IsGalois F E] :
    IntermediateField F E ≃o (Subgroup (E ≃ₐ[F] E))ᵒᵈ where
  toFun := IntermediateField.fixingSubgroup
  invFun := IntermediateField.fixedField
  left_inv K := fixedField_fixingSubgroup K
  right_inv H := IntermediateField.fixingSubgroup_fixedField H
  map_rel_iff' {K L} := by
    rw [← fixedField_fixingSubgroup L, IntermediateField.le_iff_le, fixedField_fixingSubgroup L]
    rfl

/-- The Galois correspondence as a `GaloisInsertion`. -/
def galoisInsertionIntermediateFieldSubgroup [FiniteDimensional F E] :
    GaloisInsertion (OrderDual.toDual ∘
      (IntermediateField.fixingSubgroup : IntermediateField F E → Subgroup (E ≃ₐ[F] E)))
      ((IntermediateField.fixedField : Subgroup (E ≃ₐ[F] E) → IntermediateField F E) ∘
        OrderDual.toDual) where
  choice K _ := IntermediateField.fixingSubgroup K
  gc K H := (IntermediateField.le_iff_le H K).symm
  le_l_u H := le_of_eq (IntermediateField.fixingSubgroup_fixedField H).symm
  choice_eq _ _ := rfl

/-- The Galois correspondence as a `GaloisCoinsertion`. -/
def galoisCoinsertionIntermediateFieldSubgroup [FiniteDimensional F E] [IsGalois F E] :
    GaloisCoinsertion (OrderDual.toDual ∘
      (IntermediateField.fixingSubgroup : IntermediateField F E → Subgroup (E ≃ₐ[F] E)))
      ((IntermediateField.fixedField : Subgroup (E ≃ₐ[F] E) → IntermediateField F E) ∘
        OrderDual.toDual) :=
  OrderIso.toGaloisCoinsertion intermediateFieldEquivSubgroup

end IsGalois

section

/-In this section we prove that the normal subgroups correspond to the Galois subextensions
in the Galois correspondence and its related results. -/

variable {K L : Type*} [Field K] [Field L] [Algebra K L]

open IntermediateField

open scoped Pointwise

lemma IntermediateField.restrictNormalHom_ker (E : IntermediateField K L) [Normal K E] :
    (restrictNormalHom E).ker = E.fixingSubgroup := by
  simp only [Subgroup.ext_iff, MonoidHom.mem_ker, AlgEquiv.ext_iff, one_apply, Subtype.ext_iff,
    restrictNormalHom_apply, Subtype.forall, mem_fixingSubgroup_iff, implies_true]

namespace IsGalois

variable (E : IntermediateField K L)

/-- If `H` is a normal Subgroup of `Gal(L / K)`, then `fixedField H` is Galois over `K`. -/
instance of_fixedField_normal_subgroup [IsGalois K L]
    (H : Subgroup (L ≃ₐ[K] L)) [hn : Subgroup.Normal H] : IsGalois K (fixedField H) where
  to_isSeparable := Algebra.isSeparable_tower_bot_of_isSeparable K (fixedField H) L
  to_normal := by
    apply normal_iff_forall_map_le'.mpr
    rintro σ x ⟨a, ha, rfl⟩ τ
    exact (symm_apply_eq σ).mp (ha ⟨σ⁻¹ * τ * σ, Subgroup.Normal.conj_mem' hn τ.1 τ.2 σ⟩)

/-- If `H` is a normal Subgroup of `Gal(L / K)`, then `Gal(fixedField H / K)` is isomorphic to
`Gal(L / K) ⧸ H`. -/
noncomputable def normalAutEquivQuotient [FiniteDimensional K L] [IsGalois K L]
    (H : Subgroup (L ≃ₐ[K] L)) [Subgroup.Normal H] :
    (L ≃ₐ[K] L) ⧸ H ≃* ((fixedField H) ≃ₐ[K] (fixedField H)) :=
  (QuotientGroup.quotientMulEquivOfEq ((fixingSubgroup_fixedField H).symm.trans
  (fixedField H).restrictNormalHom_ker.symm)).trans <|
  QuotientGroup.quotientKerEquivOfSurjective (restrictNormalHom (fixedField H)) <|
  restrictNormalHom_surjective L

lemma normalAutEquivQuotient_apply [FiniteDimensional K L] [IsGalois K L]
    (H : Subgroup (L ≃ₐ[K] L)) [Subgroup.Normal H] (σ : (L ≃ₐ[K] L)) :
    normalAutEquivQuotient H σ = (restrictNormalHom (fixedField H)) σ := rfl

open scoped Pointwise

@[simp]
theorem map_fixingSubgroup (σ : L ≃ₐ[K] L) :
    (E.map σ).fixingSubgroup = (MulAut.conj σ) • E.fixingSubgroup := by
  ext τ
  simp only [coe_map, AlgHom.coe_coe, Set.mem_image, SetLike.mem_coe, AlgEquiv.smul_def,
    forall_exists_index, and_imp, forall_apply_eq_imp_iff₂,
    Subgroup.mem_pointwise_smul_iff_inv_smul_mem, ← symm_apply_eq,
    IntermediateField.fixingSubgroup, mem_fixingSubgroup_iff]
  rfl

/-- Let `E` be an intermediateField of a Galois extension `L / K`. If `E / K` is
Galois extension, then `E.fixingSubgroup` is a normal subgroup of `Gal(L / K)`. -/
instance fixingSubgroup_normal_of_isGalois [IsGalois K L] [IsGalois K E] :
    E.fixingSubgroup.Normal := by
  apply Subgroup.Normal.of_conjugate_fixed (fun σ ↦ ?_)
  rw [← map_fixingSubgroup, normal_iff_forall_map_eq'.mp inferInstance σ]

end IsGalois

end

end GaloisCorrespondence

section GaloisEquivalentDefinitions

variable (F : Type*) [Field F] (E : Type*) [Field E] [Algebra F E]

namespace IsGalois

theorem is_separable_splitting_field [FiniteDimensional F E] [IsGalois F E] :
    ∃ p : F[X], p.Separable ∧ p.IsSplittingField F E := by
  obtain ⟨α, h1⟩ := Field.exists_primitive_element F E
  use minpoly F α, separable F α, IsGalois.splits F α
  rw [eq_top_iff, ← IntermediateField.top_toSubalgebra, ← h1]
  rw [IntermediateField.adjoin_simple_toSubalgebra_of_integral (integral F α)]
  apply Algebra.adjoin_mono
  rw [Set.singleton_subset_iff, Polynomial.mem_rootSet]
  exact ⟨minpoly.ne_zero (integral F α), minpoly.aeval _ _⟩

theorem of_fixedField_eq_bot [FiniteDimensional F E]
    (h : IntermediateField.fixedField (⊤ : Subgroup (E ≃ₐ[F] E)) = ⊥) : IsGalois F E := by
  rw [← isGalois_iff_isGalois_bot, ← h]
  classical exact IsGalois.of_fixed_field E (⊤ : Subgroup (E ≃ₐ[F] E))

/-- Let $E / F$ be a finite extension of fields. If $|\text{Aut}(E/F)| = [E : F]$, then
$E$ is Galois over $F$. -/
@[stacks 09I1 "'if' part"]
theorem of_card_aut_eq_finrank [FiniteDimensional F E]
    (h : Nat.card (E ≃ₐ[F] E) = finrank F E) : IsGalois F E := by
  apply of_fixedField_eq_bot
  have p : 0 < finrank (IntermediateField.fixedField (⊤ : Subgroup (E ≃ₐ[F] E))) E := finrank_pos
  classical
  rw [← IntermediateField.finrank_eq_one_iff, ← mul_left_inj' (ne_of_lt p).symm,
    finrank_mul_finrank, ← h, one_mul, IntermediateField.finrank_fixedField_eq_card]
  apply Nat.card_congr
  exact { toFun := fun g => ⟨g, Subgroup.mem_top g⟩, invFun := (↑) }

variable {F} {E}
variable {p : F[X]}

theorem of_separable_splitting_field_aux [hFE : FiniteDimensional F E] [sp : p.IsSplittingField F E]
    (hp : p.Separable) (K : Type*) [Field K] [Algebra F K] [Algebra K E] [IsScalarTower F K E]
    {x : E} (hx : x ∈ p.aroots E) :
    Nat.card (K⟮x⟯.restrictScalars F →ₐ[F] E) = Nat.card (K →ₐ[F] E) * finrank K K⟮x⟯ := by
  have h : IsIntegral K x := (isIntegral_of_noetherian (IsNoetherian.iff_fg.2 hFE) x).tower_top
  have h1 : p ≠ 0 := fun hp => by
    rw [hp, Polynomial.aroots_zero] at hx
    exact Multiset.notMem_zero x hx
  have h2 : minpoly K x ∣ p.map (algebraMap F K) := by
    apply minpoly.dvd
    rw [Polynomial.aeval_def, Polynomial.eval₂_map, ← Polynomial.eval_map, ←
      IsScalarTower.algebraMap_eq]
    exact (Polynomial.mem_roots (Polynomial.map_ne_zero h1)).mp hx
  let key_equiv : (K⟮x⟯.restrictScalars F →ₐ[F] E) ≃
      Σ f : K →ₐ[F] E, @AlgHom K K⟮x⟯ E _ _ _ _ (RingHom.toAlgebra f) := by
    change (K⟮x⟯ →ₐ[F] E) ≃ Σ f : K →ₐ[F] E, _
    exact algHomEquivSigma
  haveI : ∀ f : K →ₐ[F] E, Finite (@AlgHom K K⟮x⟯ E _ _ _ _ (RingHom.toAlgebra f)) := fun f => by
    have := Finite.of_equiv _ key_equiv
    apply Finite.of_injective (Sigma.mk f) fun _ _ H => eq_of_heq (Sigma.ext_iff.mp H).2
  have : FiniteDimensional F K := FiniteDimensional.left F K E
  rw [Nat.card_congr key_equiv, Nat.card_sigma, IntermediateField.adjoin.finrank h,
    Nat.card_eq_fintype_card]
  apply Finset.sum_const_nat
  intro f _
  rw [← @IntermediateField.card_algHom_adjoin_integral K _ E _ _ x E _ (RingHom.toAlgebra f) h]
  · exact Polynomial.Separable.of_dvd ((Polynomial.separable_map (algebraMap F K)).mpr hp) h2
  · refine Polynomial.splits_of_splits_of_dvd _ (Polynomial.map_ne_zero h1) ?_ h2
    rw [Polynomial.splits_map_iff, ← IsScalarTower.algebraMap_eq]
    exact sp.splits

theorem of_separable_splitting_field [sp : p.IsSplittingField F E] (hp : p.Separable) :
    IsGalois F E := by
  haveI hFE : FiniteDimensional F E := Polynomial.IsSplittingField.finiteDimensional E p
  letI := Classical.decEq E
  let s := p.rootSet E
  have adjoin_root : IntermediateField.adjoin F s = ⊤ := by
    apply IntermediateField.toSubalgebra_injective
    rw [IntermediateField.top_toSubalgebra, ← top_le_iff, ← sp.adjoin_rootSet]
    apply IntermediateField.algebra_adjoin_le_adjoin
  let P : IntermediateField F E → Prop := fun K => Nat.card (K →ₐ[F] E) = finrank F K
  suffices P (IntermediateField.adjoin F s) by
    rw [adjoin_root] at this
    apply of_card_aut_eq_finrank
    rw [← Eq.trans this (LinearEquiv.finrank_eq IntermediateField.topEquiv.toLinearEquiv)]
    exact Nat.card_congr ((algEquivEquivAlgHom F E).toEquiv.trans
      (IntermediateField.topEquiv.symm.arrowCongr AlgEquiv.refl))
  apply IntermediateField.induction_on_adjoin_finset _ P
  · have key := IntermediateField.card_algHom_adjoin_integral F (K := E)
      (show IsIntegral F (0 : E) from isIntegral_zero)
    rw [IsSeparable, minpoly.zero, Polynomial.natDegree_X] at key
    specialize key Polynomial.separable_X (Polynomial.splits_X (algebraMap F E))
    rw [← @Subalgebra.finrank_bot F E _ _ _, ← IntermediateField.bot_toSubalgebra] at key
    refine Eq.trans ?_ key
    apply Nat.card_congr
    rw [IntermediateField.adjoin_zero]
  intro K x hx hK
  simp only [P] at *
  rw [of_separable_splitting_field_aux hp K (Multiset.mem_toFinset.mp hx), hK, finrank_mul_finrank]
  symm
  refine LinearEquiv.finrank_eq ?_
  rfl

/-- Equivalent characterizations of a Galois extension of finite degree. -/
theorem tfae [FiniteDimensional F E] : List.TFAE [
    IsGalois F E,
    IntermediateField.fixedField (⊤ : Subgroup (E ≃ₐ[F] E)) = ⊥,
    Nat.card (E ≃ₐ[F] E) = finrank F E,
    ∃ p : F[X], p.Separable ∧ p.IsSplittingField F E] := by
  tfae_have 1 → 2 := fun h ↦ OrderIso.map_bot (@intermediateFieldEquivSubgroup F _ E _ _ _ h).symm
  tfae_have 1 → 3 := fun _ ↦ card_aut_eq_finrank F E
  tfae_have 1 → 4 := fun _ ↦ is_separable_splitting_field F E
  tfae_have 2 → 1 := of_fixedField_eq_bot F E
  tfae_have 3 → 1 := of_card_aut_eq_finrank F E
  tfae_have 4 → 1 := fun ⟨h, hp1, _⟩ ↦ of_separable_splitting_field hp1
  tfae_finish

/--
If `K/F` is a finite Galois extension then, for any extension `L/F`, the extension `KL/L`
is also Galois.
-/
<<<<<<< HEAD
theorem sup_right (K L : IntermediateField F E) [IsGalois F K] [FiniteDimensional F K]
    (h : K ⊔ L = ⊤) : IsGalois L E := by
=======
theorem sup (K L : IntermediateField F E) [IsGalois F K] [FiniteDimensional F K] (h : K ⊔ L = ⊤) :
    IsGalois L E := by
>>>>>>> 60b79dbb
  obtain ⟨T, hT₁, hT₂⟩ := IsGalois.is_separable_splitting_field F K
  let T' := Polynomial.map (algebraMap F L) T
  have : T'.IsSplittingField L E := by
    refine isSplittingField_iff_intermediateField.mpr ⟨?_, ?_⟩
    · rw [Polynomial.splits_map_iff, ← IsScalarTower.algebraMap_eq]
      exact Polynomial.splits_of_algHom hT₂.1 (IsScalarTower.toAlgHom _ _ _)
    · suffices K = adjoin F (T'.rootSet E) by
        rw [← restrictScalars_inj F, restrictScalars_adjoin, restrictScalars_top, adjoin_union,
          adjoin_self, sup_comm, ← h, this]
      apply eq_adjoin_of_eq_algebra_adjoin
      convert (congr_arg (Subalgebra.map (IsScalarTower.toAlgHom F K E)) hT₂.2).symm
      · ext; simp
      · have : T'.rootSet E = T.rootSet E := by
          ext
          rw [Polynomial.mem_rootSet', Polynomial.mem_rootSet', Polynomial.map_map,
            ← IsScalarTower.algebraMap_eq, Polynomial.aeval_map_algebraMap]
        rw [← Algebra.adjoin_image, Polynomial.image_rootSet hT₂.1, this]
  exact IsGalois.of_separable_splitting_field (p := T') <| Polynomial.Separable.map hT₁

end IsGalois

end GaloisEquivalentDefinitions

section normalClosure

variable (k K F : Type*) [Field k] [Field K] [Field F] [Algebra k K] [Algebra k F] [Algebra K F]
  [IsScalarTower k K F] [IsGalois k F]

/-- Let $F / K / k$ be a tower of field extensions. If $F$ is Galois over $k$,
then the normal closure of $K$ over $k$ in $F$ is Galois over $k$. -/
@[stacks 0EXM]
instance IsGalois.normalClosure : IsGalois k (normalClosure k K F) where
  to_isSeparable := Algebra.isSeparable_tower_bot_of_isSeparable k _ F

end normalClosure

section IsAlgClosure

instance (priority := 100) IsAlgClosure.isGalois (k K : Type*) [Field k] [Field K] [Algebra k K]
    [IsAlgClosure k K] [CharZero k] : IsGalois k K where

end IsAlgClosure


section restrictRestrictAlgEquivMapHom

namespace IntermediateField

/--
The map from the `Gal(E/L)` to `Gal(K/F)` where `E/L/F` and `E/K/F` are two towers of
extensions induced by the restriction to `K`. Note that we do require `K/F` to be normal but not
`E/L`. If this is the case (and everything is finite dimensional) and `K ∩ L = F` then this
map is surjective, see `IntermediateField.restrictRestrictMapHom_surjective`.
This map is injective if the compositum of `K` and `L` is `E`,
see `IntermediateField.restrictRestrictAlgEquivMapHom_injective`.
-/
noncomputable def restrictRestrictAlgEquivMapHom (F K L E : Type*) [Field F] [Field K] [Field L]
    [Field E] [Algebra F K] [Algebra F L] [Algebra F E] [Algebra K E] [Algebra L E]
    [IsScalarTower F K E] [IsScalarTower F L E] [Normal F K] :
    (E ≃ₐ[L] E) →* (K ≃ₐ[F] K) :=
  (AlgEquiv.restrictNormalHom K).comp (MulSemiringAction.toAlgAut (E ≃ₐ[L] E) F E)

variable {F E : Type*} [Field F] [Field E] [Algebra F E] (K L : IntermediateField F E) [Normal F K]

@[simp]
theorem restrictRestrictAlgEquivMapHom_apply (φ : E ≃ₐ[L] E) (x : K) :
    restrictRestrictAlgEquivMapHom F K L E φ x = φ x := by
  simp [restrictRestrictAlgEquivMapHom, AlgEquiv.restrictNormalHom_apply]

theorem restrictRestrictAlgEquivMapHom_injective (h : K ⊔ L = ⊤) :
    Function.Injective (restrictRestrictAlgEquivMapHom F K L E) := by
  refine (injective_iff_map_eq_one _).mpr fun φ hφ ↦ ?_
  suffices h : MulSemiringAction.toAlgAut (E ≃ₐ[↥L] E) F E φ = 1 by rwa [AlgEquiv.ext_iff] at h ⊢
  rw [← Subgroup.mem_bot, ← fixingSubgroup_top, ← h, fixingSubgroup_sup]
  exact ⟨fun x ↦ (hφ ▸ restrictRestrictAlgEquivMapHom_apply K L φ x).symm, φ.commutes⟩

theorem restrictRestrictAlgEquivMapHom_surjective [FiniteDimensional F K] [FiniteDimensional L E]
    [IsGalois L E] (h : K ⊓ L = ⊥) :
    Function.Surjective (restrictRestrictAlgEquivMapHom F K L E) := by
  suffices fixedField (restrictRestrictAlgEquivMapHom F K L E).range = ⊥ from
     MonoidHom.range_eq_top.mp <|
      fixingSubgroup_fixedField (restrictRestrictAlgEquivMapHom F K L E).range ▸
        this ▸ fixingSubgroup_bot
  refine eq_bot_iff.mpr fun ⟨x, hx₁⟩ hx₂ ↦ ?_
  obtain ⟨⟨y, hy⟩, rfl⟩ : x ∈ Set.range (algebraMap L E) := by
    refine mem_bot.mp <| (IsGalois.mem_bot_iff_fixed _).mpr fun φ ↦ ?_
    rw [← restrictRestrictAlgEquivMapHom_apply K L φ ⟨x, hx₁⟩]
    rw [mem_fixedField_iff] at hx₂
    exact congr_arg ((↑) : K → E) <| hx₂ (restrictRestrictAlgEquivMapHom F K L E φ) ⟨φ, rfl⟩
  obtain ⟨z, rfl⟩ : y ∈ (⊥ : IntermediateField F E) := h ▸ mem_inf.mpr ⟨hx₁, hy⟩
  exact mem_bot.mp ⟨z, rfl⟩

end IntermediateField

end restrictRestrictAlgEquivMapHom

namespace Algebra

variable (F K : Type*) [Field F] [Field K] [Algebra F K] [IsQuadraticExtension F K]

/--
A quadratic separable extension is Galois.
-/
instance IsQuadraticExtension.isGalois [Algebra.IsSeparable F K] : IsGalois F K where

/--
A quadratic extension has cyclic Galois group.
-/
instance IsQuadraticExtension.isCyclic : IsCyclic (K ≃ₐ[F] K) := by
  have := finrank_eq_two F K ▸ AlgEquiv.card_le
  rw [← Nat.card_eq_fintype_card] at this
  interval_cases h : Nat.card (K ≃ₐ[F] K)
  · simp_all
  · exact @isCyclic_of_subsingleton _ _ (Finite.card_le_one_iff_subsingleton.mp h.le)
  · exact isCyclic_of_prime_card h

/--
A quadratic extension has abelian Galois group.
-/
instance IsQuadraticExtension.isMulCommutative_galoisGroup :
    IsMulCommutative (K ≃ₐ[F] K) := ⟨IsCyclic.commutative⟩

end Algebra<|MERGE_RESOLUTION|>--- conflicted
+++ resolved
@@ -555,13 +555,8 @@
 If `K/F` is a finite Galois extension then, for any extension `L/F`, the extension `KL/L`
 is also Galois.
 -/
-<<<<<<< HEAD
 theorem sup_right (K L : IntermediateField F E) [IsGalois F K] [FiniteDimensional F K]
     (h : K ⊔ L = ⊤) : IsGalois L E := by
-=======
-theorem sup (K L : IntermediateField F E) [IsGalois F K] [FiniteDimensional F K] (h : K ⊔ L = ⊤) :
-    IsGalois L E := by
->>>>>>> 60b79dbb
   obtain ⟨T, hT₁, hT₂⟩ := IsGalois.is_separable_splitting_field F K
   let T' := Polynomial.map (algebraMap F L) T
   have : T'.IsSplittingField L E := by
