/-
Copyright (c) 2020 Thomas Browning, Patrick Lutz. All rights reserved.
Released under Apache 2.0 license as described in the file LICENSE.
Authors: Thomas Browning, Patrick Lutz, Yongle Hu, Jingting Wang
-/
import Mathlib.FieldTheory.Fixed
import Mathlib.FieldTheory.Normal.Closure
import Mathlib.FieldTheory.PrimitiveElement
import Mathlib.GroupTheory.GroupAction.FixingSubgroup

/-!
# Galois Extensions

In this file we define Galois extensions as extensions which are both separable and normal.

## Main definitions

- `IsGalois F E` where `E` is an extension of `F`
- `fixedField H` where `H : Subgroup (E ≃ₐ[F] E)`
- `fixingSubgroup K` where `K : IntermediateField F E`
- `intermediateFieldEquivSubgroup` where `E/F` is finite dimensional and Galois

## Main results

- `IntermediateField.fixingSubgroup_fixedField` : If `E/F` is finite dimensional (but not
  necessarily Galois) then `fixingSubgroup (fixedField H) = H`
- `IsGalois.fixedField_fixingSubgroup`: If `E/F` is finite dimensional and Galois
  then `fixedField (fixingSubgroup K) = K`

Together, these two results prove the Galois correspondence.

- `IsGalois.tfae` : Equivalent characterizations of a Galois extension of finite degree
-/


open scoped Polynomial IntermediateField

open Module AlgEquiv IntermediateField

section

variable (F : Type*) [Field F] (E : Type*) [Field E] [Algebra F E]

/-- A field extension E/F is Galois if it is both separable and normal. Note that in mathlib
a separable extension of fields is by definition algebraic. -/
@[stacks 09I0]
class IsGalois : Prop where
  [to_isSeparable : Algebra.IsSeparable F E]
  [to_normal : Normal F E]

variable {F E}

theorem isGalois_iff : IsGalois F E ↔ Algebra.IsSeparable F E ∧ Normal F E :=
  ⟨fun h => ⟨h.1, h.2⟩, fun h =>
    { to_isSeparable := h.1
      to_normal := h.2 }⟩

attribute [instance 100] IsGalois.to_isSeparable IsGalois.to_normal

-- see Note [lower instance priority]
variable (F E)

namespace IsGalois

instance self : IsGalois F F :=
  ⟨⟩

variable {E}

theorem integral [IsGalois F E] (x : E) : IsIntegral F x :=
  to_normal.isIntegral x

theorem separable [IsGalois F E] (x : E) : IsSeparable F x :=
  Algebra.IsSeparable.isSeparable F x

theorem splits [IsGalois F E] (x : E) : (minpoly F x).Splits (algebraMap F E) :=
  Normal.splits' x

variable (E)

/-- Let $E$ be a field. Let $G$ be a finite group acting on $E$.
Then the extension $E / E^G$ is Galois. -/
@[stacks 09I3 "first part"]
instance of_fixed_field (G : Type*) [Group G] [Finite G] [MulSemiringAction G E] :
    IsGalois (FixedPoints.subfield G E) E :=
  ⟨⟩

theorem IntermediateField.AdjoinSimple.card_aut_eq_finrank [FiniteDimensional F E] {α : E}
    (hα : IsIntegral F α) (h_sep : IsSeparable F α)
    (h_splits : (minpoly F α).Splits (algebraMap F F⟮α⟯)) :
    Fintype.card (F⟮α⟯ ≃ₐ[F] F⟮α⟯) = finrank F F⟮α⟯ := by
  letI : Fintype (F⟮α⟯ →ₐ[F] F⟮α⟯) := IntermediateField.fintypeOfAlgHomAdjoinIntegral F hα
  rw [IntermediateField.adjoin.finrank hα]
  rw [← IntermediateField.card_algHom_adjoin_integral F hα h_sep h_splits]
  exact Fintype.card_congr (algEquivEquivAlgHom F F⟮α⟯)

/-- Let $E / F$ be a finite extension of fields. If $E$ is Galois over $F$, then
$|\text{Aut}(E/F)| = [E : F]$. -/
@[stacks 09I1 "'only if' part"]
theorem card_aut_eq_finrank [FiniteDimensional F E] [IsGalois F E] :
    Fintype.card (E ≃ₐ[F] E) = finrank F E := by
  obtain ⟨α, hα⟩ := Field.exists_primitive_element F E
  let iso : F⟮α⟯ ≃ₐ[F] E :=
    { toFun := fun e => e.val
      invFun := fun e => ⟨e, by rw [hα]; exact IntermediateField.mem_top⟩
      left_inv := fun _ => by ext; rfl
      right_inv := fun _ => rfl
      map_mul' := fun _ _ => rfl
      map_add' := fun _ _ => rfl
      commutes' := fun _ => rfl }
  have H : IsIntegral F α := IsGalois.integral F α
  have h_sep : IsSeparable F α := IsGalois.separable F α
  have h_splits : (minpoly F α).Splits (algebraMap F E) := IsGalois.splits F α
  replace h_splits : Polynomial.Splits (algebraMap F F⟮α⟯) (minpoly F α) := by
    simpa using
      Polynomial.splits_comp_of_splits (algebraMap F E) iso.symm.toAlgHom.toRingHom h_splits
  rw [← LinearEquiv.finrank_eq iso.toLinearEquiv]
  rw [← IntermediateField.AdjoinSimple.card_aut_eq_finrank F E H h_sep h_splits]
  apply Fintype.card_congr
  apply Equiv.mk (fun ϕ => iso.trans (ϕ.trans iso.symm)) fun ϕ => iso.symm.trans (ϕ.trans iso)
  · intro ϕ; ext1; simp only [trans_apply, apply_symm_apply]
  · intro ϕ; ext1; simp only [trans_apply, symm_apply_apply]

end IsGalois

end

section IsGaloisTower

variable (F K E : Type*) [Field F] [Field K] [Field E] {E' : Type*} [Field E'] [Algebra F E']
variable [Algebra F K] [Algebra F E] [Algebra K E] [IsScalarTower F K E]

/-- Let $E / K / F$ be a tower of field extensions.
If $E$ is Galois over $F$, then $E$ is Galois over $K$. -/
@[stacks 09I2]
theorem IsGalois.tower_top_of_isGalois [IsGalois F E] : IsGalois K E :=
  { to_isSeparable := Algebra.isSeparable_tower_top_of_isSeparable F K E
    to_normal := Normal.tower_top_of_normal F K E }

variable {F E}

-- see Note [lower instance priority]
instance (priority := 100) IsGalois.tower_top_intermediateField (K : IntermediateField F E)
    [IsGalois F E] : IsGalois K E :=
  IsGalois.tower_top_of_isGalois F K E

theorem isGalois_iff_isGalois_bot : IsGalois (⊥ : IntermediateField F E) E ↔ IsGalois F E := by
  constructor
  · intro h
    exact IsGalois.tower_top_of_isGalois (⊥ : IntermediateField F E) F E
  · intro h; infer_instance

theorem IsGalois.of_algEquiv [IsGalois F E] (f : E ≃ₐ[F] E') : IsGalois F E' :=
  { to_isSeparable := Algebra.IsSeparable.of_algHom F E f.symm
    to_normal := Normal.of_algEquiv f }

theorem AlgEquiv.transfer_galois (f : E ≃ₐ[F] E') : IsGalois F E ↔ IsGalois F E' :=
  ⟨fun _ => IsGalois.of_algEquiv f, fun _ => IsGalois.of_algEquiv f.symm⟩

theorem isGalois_iff_isGalois_top : IsGalois F (⊤ : IntermediateField F E) ↔ IsGalois F E :=
  (IntermediateField.topEquiv : (⊤ : IntermediateField F E) ≃ₐ[F] E).transfer_galois

instance isGalois_bot : IsGalois F (⊥ : IntermediateField F E) :=
  (IntermediateField.botEquiv F E).transfer_galois.mpr (IsGalois.self F)

end IsGaloisTower

section GaloisCorrespondence

variable {F : Type*} [Field F] {E : Type*} [Field E] [Algebra F E]
variable (H : Subgroup (E ≃ₐ[F] E)) (K : IntermediateField F E)

/-- The intermediate field of fixed points fixed by a monoid action that commutes with the
`F`-action on `E`. -/
def FixedPoints.intermediateField (M : Type*) [Monoid M] [MulSemiringAction M E]
    [SMulCommClass M F E] : IntermediateField F E :=
  { FixedPoints.subfield M E with
    carrier := MulAction.fixedPoints M E
    algebraMap_mem' := fun a g => smul_algebraMap g a }

namespace IntermediateField

/-- The intermediate field fixed by a subgroup -/
def fixedField : IntermediateField F E :=
  FixedPoints.intermediateField H

@[simp] lemma mem_fixedField_iff (x) :
    x ∈ fixedField H ↔ ∀ f ∈ H, f x = x := by
  show x ∈ MulAction.fixedPoints H E ↔ _
  simp only [MulAction.mem_fixedPoints, Subtype.forall, Subgroup.mk_smul, AlgEquiv.smul_def]

@[simp] lemma fixedField_bot : fixedField (⊥ : Subgroup (E ≃ₐ[F] E)) = ⊤ := by
  ext
  simp

theorem finrank_fixedField_eq_card [FiniteDimensional F E] [DecidablePred (· ∈ H)] :
    finrank (fixedField H) E = Fintype.card H :=
  FixedPoints.finrank_eq_card H E

/-- The subgroup fixing an intermediate field -/
nonrec def fixingSubgroup : Subgroup (E ≃ₐ[F] E) :=
  fixingSubgroup (E ≃ₐ[F] E) (K : Set E)

/-- An element of `L ≃ₐ[K] L` is in `Gal(L/E)` if and only if it fixes every element of `E`. -/
theorem mem_fixingSubgroup_iff {K L : Type*} [Field K] [Field L] [Algebra K L]
    (E : IntermediateField K L) (σ : L ≃ₐ[K] L) : σ ∈ E.fixingSubgroup ↔ ∀ x : L, x ∈ E → σ x = x :=
  ⟨fun hσ x hx => hσ ⟨x, hx⟩, fun h ⟨x, hx⟩ => h x hx⟩

@[simp] lemma fixingSubgroup_top (K L : Type*) [Field K] [Field L] [Algebra K L] :
    fixingSubgroup (⊤ : IntermediateField K L) = ⊥ := by
  ext
  simp [mem_fixingSubgroup_iff, DFunLike.ext_iff]

@[simp] lemma fixingSubgroup_bot (K L : Type*) [Field K] [Field L] [Algebra K L] :
    fixingSubgroup (⊥ : IntermediateField K L) = ⊤ := by
  ext
  simp [mem_fixingSubgroup_iff, mem_bot]

theorem le_iff_le : K ≤ fixedField H ↔ H ≤ fixingSubgroup K :=
  ⟨fun h g hg x => h (Subtype.mem x) ⟨g, hg⟩, fun h x hx g => h (Subtype.mem g) ⟨x, hx⟩⟩

/-- The map `E ↦ Gal(L/E)` is inclusion-reversing. -/
theorem fixingSubgroup.antimono {K L : Type*} [Field K] [Field L] [Algebra K L]
    {E1 E2 : IntermediateField K L} (h12 : E1 ≤ E2) : E2.fixingSubgroup ≤ E1.fixingSubgroup :=
  fun _ hσ ⟨x, hx⟩ ↦ hσ ⟨x, h12 hx⟩

theorem fixedField.antimono {K L : Type*} [Field K] [Field L] [Algebra K L]
    {H1 H2 : Subgroup (L ≃ₐ[K] L)} (h12 : H1 ≤ H2) :
    IntermediateField.fixedField H2 ≤ IntermediateField.fixedField H1 :=
  fun _ hσ ⟨x, hx⟩ ↦ hσ ⟨x, h12 hx⟩

lemma fixingSubgroup_anti : Antitone (IntermediateField.fixingSubgroup (F := F) (E := E)) :=
  fun _ _ ↦ fixingSubgroup.antimono

@[simp] lemma mem_fixingSubgroup_iff (σ) : σ ∈ fixingSubgroup K ↔ ∀ x ∈ K, σ x = x :=
  _root_.mem_fixingSubgroup_iff _

@[simp] lemma fixingSubgroup_top : fixingSubgroup (⊤ : IntermediateField F E) = ⊥ := by
  ext
  simp [DFunLike.ext_iff]

@[simp] lemma fixingSubgroup_bot : fixingSubgroup (⊥ : IntermediateField F E) = ⊤ := by
  ext
  simp [mem_bot]

/-- The fixing subgroup of `K : IntermediateField F E` is isomorphic to `E ≃ₐ[K] E` -/
def fixingSubgroupEquiv : fixingSubgroup K ≃* E ≃ₐ[K] E where
  toFun ϕ := { AlgEquiv.toRingEquiv (ϕ : E ≃ₐ[F] E) with commutes' := ϕ.mem }
  invFun ϕ := ⟨ϕ.restrictScalars _, ϕ.commutes⟩
  left_inv _ := by ext; rfl
  right_inv _ := by ext; rfl
  map_mul' _ _ := by ext; rfl

theorem fixingSubgroup_fixedField [FiniteDimensional F E] : fixingSubgroup (fixedField H) = H := by
  have H_le : H ≤ fixingSubgroup (fixedField H) := (le_iff_le _ _).mp le_rfl
  classical
  suffices Fintype.card H = Fintype.card (fixingSubgroup (fixedField H)) by
    exact SetLike.coe_injective (Set.eq_of_inclusion_surjective
      ((Fintype.bijective_iff_injective_and_card (Set.inclusion H_le)).mpr
        ⟨Set.inclusion_injective H_le, this⟩).2).symm
  apply Fintype.card_congr
  refine (FixedPoints.toAlgHomEquiv H E).trans ?_
  refine (algEquivEquivAlgHom (fixedField H) E).toEquiv.symm.trans ?_
  exact (fixingSubgroupEquiv (fixedField H)).toEquiv.symm

instance fixedField.smul : SMul K (fixedField (fixingSubgroup K)) where
  smul x y := ⟨x * y, fun ϕ => by
    rw [smul_mul', show ϕ • (x : E) = ↑x from ϕ.2 x, show ϕ • (y : E) = ↑y from y.2 ϕ]⟩

instance fixedField.algebra : Algebra K (fixedField (fixingSubgroup K)) where
  algebraMap :=
  { toFun x := ⟨x, fun ϕ => Subtype.mem ϕ x⟩
    map_zero' := rfl
    map_add' _ _ := rfl
    map_one' := rfl
    map_mul' _ _ := rfl }
  commutes' _ _ := mul_comm _ _
  smul_def' _ _ := rfl

instance fixedField.isScalarTower : IsScalarTower K (fixedField (fixingSubgroup K)) E :=
  ⟨fun _ _ _ => mul_assoc _ _ _⟩

end IntermediateField

namespace IsGalois

theorem fixedField_fixingSubgroup [FiniteDimensional F E] [h : IsGalois F E] :
    IntermediateField.fixedField (IntermediateField.fixingSubgroup K) = K := by
  have K_le : K ≤ IntermediateField.fixedField (IntermediateField.fixingSubgroup K) :=
    (IntermediateField.le_iff_le _ _).mpr le_rfl
  suffices
    finrank K E = finrank (IntermediateField.fixedField (IntermediateField.fixingSubgroup K)) E by
    exact (IntermediateField.eq_of_le_of_finrank_eq' K_le this).symm
  classical
  rw [IntermediateField.finrank_fixedField_eq_card,
    Fintype.card_congr (IntermediateField.fixingSubgroupEquiv K).toEquiv]
  exact (card_aut_eq_finrank K E).symm

@[simp] lemma fixedField_top [IsGalois F E] [FiniteDimensional F E] :
    fixedField (⊤ : Subgroup (E ≃ₐ[F] E)) = ⊥ := by
  rw [← fixingSubgroup_bot, fixedField_fixingSubgroup]

theorem mem_bot_iff_fixed [IsGalois F E] [FiniteDimensional F E] (x : E) :
    x ∈ (⊥ : IntermediateField F E) ↔ ∀ f : E ≃ₐ[F] E, f x = x := by
  rw [← fixedField_top, mem_fixedField_iff]
  simp only [Subgroup.mem_top, forall_const]

theorem mem_range_algebraMap_iff_fixed [IsGalois F E] [FiniteDimensional F E] (x : E) :
    x ∈ Set.range (algebraMap F E) ↔ ∀ f : E ≃ₐ[F] E, f x = x :=
  mem_bot_iff_fixed x

theorem card_fixingSubgroup_eq_finrank [DecidablePred (· ∈ IntermediateField.fixingSubgroup K)]
    [FiniteDimensional F E] [IsGalois F E] :
    Fintype.card (IntermediateField.fixingSubgroup K) = finrank K E := by
  conv_rhs => rw [← fixedField_fixingSubgroup K, IntermediateField.finrank_fixedField_eq_card]

/-- The Galois correspondence from intermediate fields to subgroups. -/
@[stacks 09DW]
def intermediateFieldEquivSubgroup [FiniteDimensional F E] [IsGalois F E] :
    IntermediateField F E ≃o (Subgroup (E ≃ₐ[F] E))ᵒᵈ where
  toFun := IntermediateField.fixingSubgroup
  invFun := IntermediateField.fixedField
  left_inv K := fixedField_fixingSubgroup K
  right_inv H := IntermediateField.fixingSubgroup_fixedField H
  map_rel_iff' {K L} := by
    rw [← fixedField_fixingSubgroup L, IntermediateField.le_iff_le, fixedField_fixingSubgroup L]
    rfl

/-- The Galois correspondence as a `GaloisInsertion` -/
def galoisInsertionIntermediateFieldSubgroup [FiniteDimensional F E] :
    GaloisInsertion (OrderDual.toDual ∘
      (IntermediateField.fixingSubgroup : IntermediateField F E → Subgroup (E ≃ₐ[F] E)))
      ((IntermediateField.fixedField : Subgroup (E ≃ₐ[F] E) → IntermediateField F E) ∘
        OrderDual.toDual) where
  choice K _ := IntermediateField.fixingSubgroup K
  gc K H := (IntermediateField.le_iff_le H K).symm
  le_l_u H := le_of_eq (IntermediateField.fixingSubgroup_fixedField H).symm
  choice_eq _ _ := rfl

/-- The Galois correspondence as a `GaloisCoinsertion` -/
def galoisCoinsertionIntermediateFieldSubgroup [FiniteDimensional F E] [IsGalois F E] :
    GaloisCoinsertion (OrderDual.toDual ∘
      (IntermediateField.fixingSubgroup : IntermediateField F E → Subgroup (E ≃ₐ[F] E)))
      ((IntermediateField.fixedField : Subgroup (E ≃ₐ[F] E) → IntermediateField F E) ∘
        OrderDual.toDual) :=
  OrderIso.toGaloisCoinsertion intermediateFieldEquivSubgroup

end IsGalois

section

/-In this section we prove that the normal subgroups correspond to the Galois subextensions
in the Galois correspondence and its related results. -/

variable {K L : Type*} [Field K] [Field L] [Algebra K L]

open IntermediateField

open scoped Pointwise

lemma IntermediateField.restrictNormalHom_ker (E : IntermediateField K L) [Normal K E] :
    (restrictNormalHom E).ker = E.fixingSubgroup := by
<<<<<<< HEAD
  simp only [Subgroup.ext_iff, MonoidHom.mem_ker, AlgEquiv.ext_iff, one_apply, Subtype.ext_iff,
    restrictNormalHom_apply, Subtype.forall, mem_fixingSubgroup_iff, implies_true]
=======
  simp [Subgroup.ext_iff, AlgEquiv.ext_iff, Subtype.ext_iff,
    restrictNormalHom_apply]
>>>>>>> 324a7e0b

namespace IsGalois

variable (E : IntermediateField K L)

/-- If `H` is a normal Subgroup of `Gal(L / K)`, then `fixedField H` is Galois over `K`. -/
instance of_fixedField_normal_subgroup [IsGalois K L]
    (H : Subgroup (L ≃ₐ[K] L)) [hn : Subgroup.Normal H] : IsGalois K (fixedField H) where
  to_isSeparable := Algebra.isSeparable_tower_bot_of_isSeparable K (fixedField H) L
  to_normal := by
    apply normal_iff_forall_map_le'.mpr
    rintro σ x ⟨a, ha, rfl⟩ τ
    exact (symm_apply_eq σ).mp (ha ⟨σ⁻¹ * τ * σ, Subgroup.Normal.conj_mem' hn τ.1 τ.2 σ⟩)

/-- If `H` is a normal Subgroup of `Gal(L / K)`, then `Gal(fixedField H / K)` is isomorphic to
`Gal(L / K) ⧸ H`. -/
noncomputable def normalAutEquivQuotient [FiniteDimensional K L] [IsGalois K L]
    (H : Subgroup (L ≃ₐ[K] L)) [Subgroup.Normal H] :
    (L ≃ₐ[K] L) ⧸ H ≃* ((fixedField H) ≃ₐ[K] (fixedField H)) :=
  (QuotientGroup.quotientMulEquivOfEq ((fixingSubgroup_fixedField H).symm.trans
  (fixedField H).restrictNormalHom_ker.symm)).trans <|
  QuotientGroup.quotientKerEquivOfSurjective (restrictNormalHom (fixedField H)) <|
  restrictNormalHom_surjective L

lemma normalAutEquivQuotient_apply [FiniteDimensional K L] [IsGalois K L]
    (H : Subgroup (L ≃ₐ[K] L)) [Subgroup.Normal H] (σ : (L ≃ₐ[K] L)) :
    normalAutEquivQuotient H σ = (restrictNormalHom (fixedField H)) σ := rfl

open scoped Pointwise

@[simp]
theorem map_fixingSubgroup (σ : L ≃ₐ[K] L) :
    (E.map σ).fixingSubgroup = (MulAut.conj σ) • E.fixingSubgroup := by
  ext τ
  simp only [coe_map, AlgHom.coe_coe, Set.mem_image, SetLike.mem_coe, AlgEquiv.smul_def,
    forall_exists_index, and_imp, forall_apply_eq_imp_iff₂, Subtype.forall,
    Subgroup.mem_pointwise_smul_iff_inv_smul_mem, ← symm_apply_eq,
    IntermediateField.fixingSubgroup, mem_fixingSubgroup_iff]
  rfl

/-- Let `E` be an intermediateField of a Galois extension `L / K`. If `E / K` is
Galois extension, then `E.fixingSubgroup` is a normal subgroup of `Gal(L / K)`. -/
instance fixingSubgroup_normal_of_isGalois [IsGalois K L] [IsGalois K E] :
    E.fixingSubgroup.Normal := by
  apply Subgroup.Normal.of_conjugate_fixed (fun σ ↦ ?_)
  rw [← map_fixingSubgroup, normal_iff_forall_map_eq'.mp inferInstance σ]

end IsGalois

end

end GaloisCorrespondence

section GaloisEquivalentDefinitions

variable (F : Type*) [Field F] (E : Type*) [Field E] [Algebra F E]

namespace IsGalois

theorem is_separable_splitting_field [FiniteDimensional F E] [IsGalois F E] :
    ∃ p : F[X], p.Separable ∧ p.IsSplittingField F E := by
  obtain ⟨α, h1⟩ := Field.exists_primitive_element F E
  use minpoly F α, separable F α, IsGalois.splits F α
  rw [eq_top_iff, ← IntermediateField.top_toSubalgebra, ← h1]
  rw [IntermediateField.adjoin_simple_toSubalgebra_of_integral (integral F α)]
  apply Algebra.adjoin_mono
  rw [Set.singleton_subset_iff, Polynomial.mem_rootSet]
  exact ⟨minpoly.ne_zero (integral F α), minpoly.aeval _ _⟩

theorem of_fixedField_eq_bot [FiniteDimensional F E]
    (h : IntermediateField.fixedField (⊤ : Subgroup (E ≃ₐ[F] E)) = ⊥) : IsGalois F E := by
  rw [← isGalois_iff_isGalois_bot, ← h]
  classical exact IsGalois.of_fixed_field E (⊤ : Subgroup (E ≃ₐ[F] E))

/-- Let $E / F$ be a finite extension of fields. If $|\text{Aut}(E/F)| = [E : F]$, then
$E$ is Galois over $F$. -/
@[stacks 09I1 "'if' part"]
theorem of_card_aut_eq_finrank [FiniteDimensional F E]
    (h : Fintype.card (E ≃ₐ[F] E) = finrank F E) : IsGalois F E := by
  apply of_fixedField_eq_bot
  have p : 0 < finrank (IntermediateField.fixedField (⊤ : Subgroup (E ≃ₐ[F] E))) E := finrank_pos
  classical
  rw [← IntermediateField.finrank_eq_one_iff, ← mul_left_inj' (ne_of_lt p).symm,
    finrank_mul_finrank, ← h, one_mul, IntermediateField.finrank_fixedField_eq_card]
  apply Fintype.card_congr
  exact
    { toFun := fun g => ⟨g, Subgroup.mem_top g⟩
      invFun := (↑)
      left_inv := fun g => rfl
      right_inv := fun _ => by ext; rfl }

variable {F} {E}
variable {p : F[X]}

theorem of_separable_splitting_field_aux [hFE : FiniteDimensional F E] [sp : p.IsSplittingField F E]
    (hp : p.Separable) (K : Type*) [Field K] [Algebra F K] [Algebra K E] [IsScalarTower F K E]
    {x : E} (hx : x ∈ p.aroots E)
    -- these are both implied by `hFE`, but as they carry data this makes the lemma more general
    [Fintype (K →ₐ[F] E)]
    [Fintype (K⟮x⟯.restrictScalars F →ₐ[F] E)] :
    Fintype.card (K⟮x⟯.restrictScalars F →ₐ[F] E) = Fintype.card (K →ₐ[F] E) * finrank K K⟮x⟯ := by
  have h : IsIntegral K x := (isIntegral_of_noetherian (IsNoetherian.iff_fg.2 hFE) x).tower_top
  have h1 : p ≠ 0 := fun hp => by
    rw [hp, Polynomial.aroots_zero] at hx
    exact Multiset.not_mem_zero x hx
  have h2 : minpoly K x ∣ p.map (algebraMap F K) := by
    apply minpoly.dvd
    rw [Polynomial.aeval_def, Polynomial.eval₂_map, ← Polynomial.eval_map, ←
      IsScalarTower.algebraMap_eq]
    exact (Polynomial.mem_roots (Polynomial.map_ne_zero h1)).mp hx
  let key_equiv : (K⟮x⟯.restrictScalars F →ₐ[F] E) ≃
      Σ f : K →ₐ[F] E, @AlgHom K K⟮x⟯ E _ _ _ _ (RingHom.toAlgebra f) := by
    change (K⟮x⟯ →ₐ[F] E) ≃ Σ f : K →ₐ[F] E, _
    exact algHomEquivSigma
  haveI : ∀ f : K →ₐ[F] E, Fintype (@AlgHom K K⟮x⟯ E _ _ _ _ (RingHom.toAlgebra f)) := fun f => by
    have := Fintype.ofEquiv _ key_equiv
    apply Fintype.ofInjective (Sigma.mk f) fun _ _ H => eq_of_heq (Sigma.ext_iff.mp H).2
  rw [Fintype.card_congr key_equiv, Fintype.card_sigma, IntermediateField.adjoin.finrank h]
  apply Finset.sum_const_nat
  intro f _
  rw [← @IntermediateField.card_algHom_adjoin_integral K _ E _ _ x E _ (RingHom.toAlgebra f) h]
  · congr!
  · exact Polynomial.Separable.of_dvd ((Polynomial.separable_map (algebraMap F K)).mpr hp) h2
  · refine Polynomial.splits_of_splits_of_dvd _ (Polynomial.map_ne_zero h1) ?_ h2
    -- Porting note: use unification instead of synthesis for one argument of `algebraMap_eq`
    rw [Polynomial.splits_map_iff, ← @IsScalarTower.algebraMap_eq _ _ _ _ _ _ _ (_) _ _]
    exact sp.splits

theorem of_separable_splitting_field [sp : p.IsSplittingField F E] (hp : p.Separable) :
    IsGalois F E := by
  haveI hFE : FiniteDimensional F E := Polynomial.IsSplittingField.finiteDimensional E p
  letI := Classical.decEq E
  let s := p.rootSet E
  have adjoin_root : IntermediateField.adjoin F s = ⊤ := by
    apply IntermediateField.toSubalgebra_injective
    rw [IntermediateField.top_toSubalgebra, ← top_le_iff, ← sp.adjoin_rootSet]
    apply IntermediateField.algebra_adjoin_le_adjoin
  let P : IntermediateField F E → Prop := fun K => Fintype.card (K →ₐ[F] E) = finrank F K
  suffices P (IntermediateField.adjoin F s) by
    rw [adjoin_root] at this
    apply of_card_aut_eq_finrank
    rw [← Eq.trans this (LinearEquiv.finrank_eq IntermediateField.topEquiv.toLinearEquiv)]
    exact Fintype.card_congr ((algEquivEquivAlgHom F E).toEquiv.trans
      (IntermediateField.topEquiv.symm.arrowCongr AlgEquiv.refl))
  apply IntermediateField.induction_on_adjoin_finset _ P
  · have key := IntermediateField.card_algHom_adjoin_integral F (K := E)
      (show IsIntegral F (0 : E) from isIntegral_zero)
    rw [IsSeparable, minpoly.zero, Polynomial.natDegree_X] at key
    specialize key Polynomial.separable_X (Polynomial.splits_X (algebraMap F E))
    rw [← @Subalgebra.finrank_bot F E _ _ _, ← IntermediateField.bot_toSubalgebra] at key
    refine Eq.trans ?_ key
    -- Porting note: use unification instead of synthesis for one argument of `card_congr`
    apply @Fintype.card_congr _ _ _ (_) _
    rw [IntermediateField.adjoin_zero]
  intro K x hx hK
  simp only [P] at *
  rw [of_separable_splitting_field_aux hp K (Multiset.mem_toFinset.mp hx), hK, finrank_mul_finrank]
  symm
  refine LinearEquiv.finrank_eq ?_
  rfl

/-- Equivalent characterizations of a Galois extension of finite degree -/
theorem tfae [FiniteDimensional F E] : List.TFAE [
    IsGalois F E,
    IntermediateField.fixedField (⊤ : Subgroup (E ≃ₐ[F] E)) = ⊥,
    Fintype.card (E ≃ₐ[F] E) = finrank F E,
    ∃ p : F[X], p.Separable ∧ p.IsSplittingField F E] := by
  tfae_have 1 → 2 := fun h ↦ OrderIso.map_bot (@intermediateFieldEquivSubgroup F _ E _ _ _ h).symm
  tfae_have 1 → 3 := fun _ ↦ card_aut_eq_finrank F E
  tfae_have 1 → 4 := fun _ ↦ is_separable_splitting_field F E
  tfae_have 2 → 1 := of_fixedField_eq_bot F E
  tfae_have 3 → 1 := of_card_aut_eq_finrank F E
  tfae_have 4 → 1 := fun ⟨h, hp1, _⟩ ↦ of_separable_splitting_field hp1
  tfae_finish

end IsGalois

end GaloisEquivalentDefinitions

section normalClosure

variable (k K F : Type*) [Field k] [Field K] [Field F] [Algebra k K] [Algebra k F] [Algebra K F]
  [IsScalarTower k K F] [IsGalois k F]

/-- Let $F / K / k$ be a tower of field extensions. If $F$ is Galois over $k$,
then the normal closure of $K$ over $k$ in $F$ is Galois over $k$. -/
@[stacks 0EXM]
instance IsGalois.normalClosure : IsGalois k (normalClosure k K F) where
  to_isSeparable := Algebra.isSeparable_tower_bot_of_isSeparable k _ F

end normalClosure

section IsAlgClosure

instance (priority := 100) IsAlgClosure.isGalois (k K : Type*) [Field k] [Field K] [Algebra k K]
    [IsAlgClosure k K] [CharZero k] : IsGalois k K where

end IsAlgClosure<|MERGE_RESOLUTION|>--- conflicted
+++ resolved
@@ -201,21 +201,6 @@
 nonrec def fixingSubgroup : Subgroup (E ≃ₐ[F] E) :=
   fixingSubgroup (E ≃ₐ[F] E) (K : Set E)
 
-/-- An element of `L ≃ₐ[K] L` is in `Gal(L/E)` if and only if it fixes every element of `E`. -/
-theorem mem_fixingSubgroup_iff {K L : Type*} [Field K] [Field L] [Algebra K L]
-    (E : IntermediateField K L) (σ : L ≃ₐ[K] L) : σ ∈ E.fixingSubgroup ↔ ∀ x : L, x ∈ E → σ x = x :=
-  ⟨fun hσ x hx => hσ ⟨x, hx⟩, fun h ⟨x, hx⟩ => h x hx⟩
-
-@[simp] lemma fixingSubgroup_top (K L : Type*) [Field K] [Field L] [Algebra K L] :
-    fixingSubgroup (⊤ : IntermediateField K L) = ⊥ := by
-  ext
-  simp [mem_fixingSubgroup_iff, DFunLike.ext_iff]
-
-@[simp] lemma fixingSubgroup_bot (K L : Type*) [Field K] [Field L] [Algebra K L] :
-    fixingSubgroup (⊥ : IntermediateField K L) = ⊤ := by
-  ext
-  simp [mem_fixingSubgroup_iff, mem_bot]
-
 theorem le_iff_le : K ≤ fixedField H ↔ H ≤ fixingSubgroup K :=
   ⟨fun h g hg x => h (Subtype.mem x) ⟨g, hg⟩, fun h x hx g => h (Subtype.mem g) ⟨x, hx⟩⟩
 
@@ -360,13 +345,8 @@
 
 lemma IntermediateField.restrictNormalHom_ker (E : IntermediateField K L) [Normal K E] :
     (restrictNormalHom E).ker = E.fixingSubgroup := by
-<<<<<<< HEAD
   simp only [Subgroup.ext_iff, MonoidHom.mem_ker, AlgEquiv.ext_iff, one_apply, Subtype.ext_iff,
     restrictNormalHom_apply, Subtype.forall, mem_fixingSubgroup_iff, implies_true]
-=======
-  simp [Subgroup.ext_iff, AlgEquiv.ext_iff, Subtype.ext_iff,
-    restrictNormalHom_apply]
->>>>>>> 324a7e0b
 
 namespace IsGalois
 
