--- conflicted
+++ resolved
@@ -4,10 +4,7 @@
 Authors: Thomas Browning
 -/
 import Mathlib.FieldTheory.Galois.Basic
-<<<<<<< HEAD
 import Mathlib.NumberTheory.NumberField.Basic
-=======
->>>>>>> f6d49f00
 import Mathlib.RingTheory.Invariant.Basic
 
 /-!
@@ -61,32 +58,19 @@
 variable (G A B K L : Type*) [Group G] [CommRing A] [CommRing B] [MulSemiringAction G B]
   [Algebra A B] [Field K] [Field L] [Algebra K L] [Algebra A K] [Algebra B L] [Algebra A L]
   [IsFractionRing A K] [IsFractionRing B L] [IsScalarTower A K L] [IsScalarTower A B L]
-<<<<<<< HEAD
-  [MulSemiringAction G L] (hGBL : ∀ g : G, ∀ b, g • algebraMap B L b = algebraMap B L (g • b))
-
-include hGBL in
-=======
   [MulSemiringAction G L] [SMulDistribClass G B L]
 
 /-- `IsGaloisGroup` for rings implies `IsGaloisGroup` for their fraction fields. -/
->>>>>>> f6d49f00
 theorem IsGaloisGroup.to_isFractionRing [Finite G] [hGAB : IsGaloisGroup G A B] :
     IsGaloisGroup G K L := by
   have hc (a : A) : (algebraMap K L) (algebraMap A K a) = (algebraMap B L) (algebraMap A B a) := by
     simp_rw [← IsScalarTower.algebraMap_apply]
   refine ⟨⟨fun h ↦ ?_⟩, ⟨fun g x y ↦ ?_⟩, ⟨fun x h ↦ ?_⟩⟩
   · have := hGAB.faithful
-<<<<<<< HEAD
-    exact eq_of_smul_eq_smul fun y ↦ by simpa [hGBL] using h (algebraMap B L y)
-  · obtain ⟨a, b, hb, rfl⟩ := IsFractionRing.div_surjective (A := A) x
-    obtain ⟨c, d, hd, rfl⟩ := IsFractionRing.div_surjective (A := B) y
-    simp [Algebra.smul_def, smul_mul', smul_div₀', hc, hGBL]
-=======
     exact eq_of_smul_eq_smul fun y ↦ by simpa [← algebraMap.coe_smul'] using h (algebraMap B L y)
   · obtain ⟨a, b, hb, rfl⟩ := IsFractionRing.div_surjective (A := A) x
     obtain ⟨c, d, hd, rfl⟩ := IsFractionRing.div_surjective (A := B) y
     simp [Algebra.smul_def, smul_mul', smul_div₀', hc, ← algebraMap.coe_smul']
->>>>>>> f6d49f00
   · have := hGAB.isInvariant.isIntegral
     have : Nontrivial A := (IsFractionRing.nontrivial_iff_nontrivial A K).mpr inferInstance
     have : Nontrivial B := (IsFractionRing.nontrivial_iff_nontrivial B L).mpr inferInstance
@@ -99,20 +83,12 @@
       algebraMap B L b / algebraMap B L (algebraMap A B a) := by
       rw [div_eq_div_iff hy' ha, ← map_mul, hb, map_mul]
     obtain ⟨b, rfl⟩ := hGAB.isInvariant.isInvariant b
-<<<<<<< HEAD
-      (by simpa [ha, hxy, smul_div₀', hGBL] using h)
-    use algebraMap A K b / algebraMap A K a
-    simp [hc, div_eq_div_iff ha hy', ← map_mul, ← map_mul, hb]
-
-include hGBL in
-=======
       (by simpa [ha, hxy, smul_div₀', ← algebraMap.coe_smul'] using h)
     use algebraMap A K b / algebraMap A K a
     simp [hc, div_eq_div_iff ha hy', ← map_mul, ← map_mul, hb]
 
 /-- If `B` is an integral extension of an integrally closed domain `A`, then `IsGaloisGroup` for
 their fraction fields implies `IsGaloisGroup` for these rings. -/
->>>>>>> f6d49f00
 theorem IsGaloisGroup.of_isFractionRing [hGKL : IsGaloisGroup G K L]
     [IsIntegrallyClosed A] [Algebra.IsIntegral A B] : IsGaloisGroup G A B := by
   have hc (a : A) : (algebraMap K L) (algebraMap A K a) = (algebraMap B L) (algebraMap A B a) := by
@@ -121,28 +97,22 @@
   · have := hGKL.faithful
     refine eq_of_smul_eq_smul fun (y : L) ↦ ?_
     obtain ⟨a, b, hb, rfl⟩ := IsFractionRing.div_surjective (A := B) y
-<<<<<<< HEAD
-    simp only [smul_div₀', hGBL, h]
-  · simp [Algebra.smul_def, ← hGBL, ← hc]
-  · obtain ⟨b, hb⟩ := hGKL.isInvariant.isInvariant (algebraMap B L x) (by simpa [hGBL])
-=======
     simp only [smul_div₀', ← algebraMap.coe_smul', h]
   · simp [Algebra.smul_def, algebraMap.coe_smul', ← hc]
   · obtain ⟨b, hb⟩ := hGKL.isInvariant.isInvariant (algebraMap B L x)
       (by simpa [← algebraMap.coe_smul'])
->>>>>>> f6d49f00
     have hx : IsIntegral A (algebraMap B L x) := (Algebra.IsIntegral.isIntegral x).algebraMap
     rw [← hb, isIntegral_algebraMap_iff (algebraMap K L).injective,
       IsIntegrallyClosedIn.isIntegral_iff] at hx
     obtain ⟨a, rfl⟩ := hx
     exact ⟨a, by rwa [hc, IsFractionRing.coe_inj] at hb⟩
 
-<<<<<<< HEAD
-include hGBL in
+/-- If `G` is finite and `A` is integrally closed then `IsGaloisGroup G A B` is equivalent to `B/A`
+being integral and the fields of fractions `Frac(B)/Frac(A)` being Galois with Galois group `G`. -/
 theorem IsGaloisGroup.iff_isFractionRing [Finite G] [IsIntegrallyClosed A] :
     IsGaloisGroup G A B ↔ Algebra.IsIntegral A B ∧ IsGaloisGroup G K L :=
-  ⟨fun h ↦ ⟨h.isInvariant.isIntegral, h.to_isFractionRing G A B K L hGBL⟩,
-    fun ⟨_, h⟩ ↦ h.of_isFractionRing G A B K L hGBL⟩
+  ⟨fun h ↦ ⟨h.isInvariant.isIntegral, h.to_isFractionRing G A B K L⟩,
+    fun ⟨_, h⟩ ↦ h.of_isFractionRing G A B K L⟩
 
 open NumberField
 
@@ -155,14 +125,6 @@
     (G : Type*) [Group G] [MulSemiringAction G L] [IsGaloisGroup G ℚ L] :
     IsGaloisGroup G ℤ (𝓞 L) :=
   IsGaloisGroup.of_isFractionRing G ℤ (𝓞 L) ℚ L (fun _ _ ↦ rfl)
-=======
-/-- If `G` is finite and `A` is integrally closed then `IsGaloisGroup G A B` is equivalent to `B/A`
-being integral and the fields of fractions `Frac(B)/Frac(A)` being Galois with Galois group `G`. -/
-theorem IsGaloisGroup.iff_isFractionRing [Finite G] [IsIntegrallyClosed A] :
-    IsGaloisGroup G A B ↔ Algebra.IsIntegral A B ∧ IsGaloisGroup G K L :=
-  ⟨fun h ↦ ⟨h.isInvariant.isIntegral, h.to_isFractionRing G A B K L⟩,
-    fun ⟨_, h⟩ ↦ h.of_isFractionRing G A B K L⟩
->>>>>>> f6d49f00
 
 end Field
 
