--- conflicted
+++ resolved
@@ -121,12 +121,7 @@
 attribute [local instance] FractionRing.liftAlgebra in
 /--
 Assume that `IsGaloisGroup G A B` with `A` and `B` domains, then `G` has a `MulSemiringAction`
-<<<<<<< HEAD
-on `FractionRing B`. This cannot be an instance since Lean cannot figure out `A` and furthermore
-`FractionRing B` may already have a `SMul` action.
-=======
 on `FractionRing B`. This cannot be an instance since Lean cannot figure out `A`.
->>>>>>> b5631451
 -/
 noncomputable def FractionRing.mulSemiringAction_of_isGaloisGroup [IsDomain A] [IsDomain B]
     [NoZeroSMulDivisors A B] [IsGaloisGroup G A B] : MulSemiringAction G (FractionRing B) :=
@@ -151,10 +146,6 @@
     exact IsFractionRing.fieldEquivOfAlgEquiv_algebraMap (FractionRing A) _ _ _ b⟩
   apply IsGaloisGroup.to_isFractionRing G A B _ _
 
-<<<<<<< HEAD
-
-=======
->>>>>>> b5631451
 open NumberField
 
 instance (K L : Type*) [Field K] [Field L] [NumberField K] [NumberField L] [Algebra K L]
