/-
Copyright (c) 2025 Thomas Browning. All rights reserved.
Released under Apache 2.0 license as described in the file LICENSE.
Authors: Thomas Browning
-/
import Mathlib.FieldTheory.Galois.Basic
import Mathlib.RingTheory.Invariant.Basic

/-!
# Predicate for Galois Groups

Given an action of a group `G` on an extension of fields `L/K`, we introduce a predicate
`IsGaloisGroup G K L` saying that `G` acts faithfully on `L` with fixed field `K`. In particular,
we do not assume that `L` is an algebraic extension of `K`.

## Implementation notes

We actually define `IsGaloisGroup G A B` for extensions of rings `B/A`, with the same definition
(faithful action on `B` with fixed field `A`). In this generality, the name `IsGaloisGroup` is a
bit of a misnomer, since `IsGaloisGroup G A B` corresponds to the fields of fractions
`Frac(B)/Frac(A)` being a Galois extension of fields, rather than `B/A` being étale (for instance).
-/

section CommRing

variable (G A B : Type*) [Group G] [CommSemiring A] [Semiring B] [Algebra A B]
  [MulSemiringAction G B]
<<<<<<< HEAD
=======

/-- `G` is a Galois group for `L/K` if the action of `G` on `L` is faithful with fixed field `K`.
In particular, we do not assume that `L` is an algebraic extension of `K`.
>>>>>>> 84a53aa5

See the implementation notes in this file for the meaning of this definition in the case of rings.
-/
class IsGaloisGroup where
  faithful : FaithfulSMul G B
  commutes : SMulCommClass G A B
  isInvariant : Algebra.IsInvariant A B G
<<<<<<< HEAD
=======

attribute [instance low] IsGaloisGroup.commutes IsGaloisGroup.isInvariant

end CommRing

variable (G H K L : Type*) [Group G] [Group H] [Field K] [Field L] [Algebra K L]
  [MulSemiringAction G L] [MulSemiringAction H L]
>>>>>>> 84a53aa5

attribute [instance low] IsGaloisGroup.commutes IsGaloisGroup.isInvariant

end CommRing

section Field

theorem IsFractionRing.nontrivial' (R F : Type*) [CommSemiring R] [CommSemiring F] [Algebra R F]
    [h : IsFractionRing R F] [Nontrivial F] : Nontrivial R := by
  rw [← not_subsingleton_iff_nontrivial]
  intro
  apply (h.map_units 1).ne_zero
  rw [Submonoid.coe_one, Subsingleton.elim (1 : R) (0 : R), map_zero]

variable (G A B : Type*) [Group G] [Finite G] [CommRing A] [CommRing B] [Algebra A B]
  [MulSemiringAction G B]

theorem IsGaloisGroup.toIsFractionRing (K L : Type*) [Field K] [Field L] [Algebra K L]
    [Algebra A K] [Algebra B L] [Algebra A L] [IsScalarTower A K L] [IsScalarTower A B L]
    [IsFractionRing A K] [IsFractionRing B L] [hGAB : IsGaloisGroup G A B] :
    let _ : MulSemiringAction G L := MulSemiringAction.compHom L
      ((IsFractionRing.fieldEquivOfAlgEquivHom K L).comp (MulSemiringAction.toAlgAut G A B))
    IsGaloisGroup G K L := by
  let _ : MulSemiringAction G L := MulSemiringAction.compHom L
      ((IsFractionRing.fieldEquivOfAlgEquivHom K L).comp (MulSemiringAction.toAlgAut G A B))
  have hG (g : G) (b : B) : g • algebraMap B L b = algebraMap B L (g • b) :=
    IsFractionRing.fieldEquivOfAlgEquiv_algebraMap K L L _ b
  refine ⟨⟨fun h ↦ ?_⟩, ⟨fun g x y ↦ ?_⟩, ⟨?_⟩⟩
  · have := hGAB.faithful
    exact eq_of_smul_eq_smul fun y ↦ by simpa [hG] using h (algebraMap B L y)
  · obtain ⟨a, b, hb, rfl⟩ := IsFractionRing.div_surjective (A := A) x
    obtain ⟨c, d, hd, rfl⟩ := IsFractionRing.div_surjective (A := B) y
    simp only [Algebra.smul_def, smul_mul', smul_div₀', map_div₀, smul_algebraMap, hG,
      ← IsScalarTower.algebraMap_apply A K L, IsScalarTower.algebraMap_apply A B L]
  · intro x h
    have : Nontrivial A := IsFractionRing.nontrivial' A K
    have : Nontrivial B := IsFractionRing.nontrivial' B L
    have := Algebra.IsInvariant.isIntegral A B G
    obtain ⟨x, y, hy, rfl⟩ := IsFractionRing.div_surjective (A := B) x
    have hy' : algebraMap B L y ≠ 0 := by
      have : y ≠ 0 := fun h ↦ zero_notMem_nonZeroDivisors (h ▸ hy)
      simpa
    obtain ⟨b, a, ha, hb⟩ := (Algebra.IsAlgebraic.isAlgebraic (R := A) y).exists_smul_eq_mul x hy
    rw [mul_comm, Algebra.smul_def, mul_comm] at hb
    have ha' : (algebraMap B L) (algebraMap A B a) ≠ 0 := by
      rw [← IsScalarTower.algebraMap_apply, IsScalarTower.algebraMap_apply A K L]
      simpa
    have hxy : algebraMap B L x / algebraMap B L y =
        algebraMap B L b / algebraMap B L (algebraMap A B a) := by
      rw [div_eq_div_iff hy' ha', ← map_mul, hb, map_mul]
    simp only [hxy, smul_div₀', hG, smul_algebraMap, div_left_inj' ha', IsFractionRing.coe_inj] at h
    obtain ⟨b, rfl⟩ := hGAB.isInvariant.isInvariant b h
    use algebraMap A K b / algebraMap A K a
    simp only [map_div₀, ← IsScalarTower.algebraMap_apply A K L,
      IsScalarTower.algebraMap_apply A B L]
    rw [div_eq_div_iff ha' hy', ← map_mul, ← map_mul, hb]

end Field

variable (G H K L : Type*) [Group G] [Group H] [Field K] [Field L] [Algebra K L]
  [MulSemiringAction G L] [MulSemiringAction H L]

namespace IsGaloisGroup

theorem fixedPoints_eq_bot [IsGaloisGroup G K L] :
    FixedPoints.intermediateField G = (⊥ : IntermediateField K L) := by
  rw [eq_bot_iff]
  exact Algebra.IsInvariant.isInvariant

/-- If `G` is a finite Galois group for `L/K`, then `L/K` is a Galois extension. -/
theorem isGalois [Finite G] [IsGaloisGroup G K L] : IsGalois K L := by
  rw [← isGalois_iff_isGalois_bot, ← fixedPoints_eq_bot G]
  exact IsGalois.of_fixed_field L G

/-- If `L/K` is a finite Galois extension, then `Gal(L/K)` is a Galois group for `L/K`. -/
instance of_isGalois [FiniteDimensional K L] [IsGalois K L] : IsGaloisGroup Gal(L/K) K L where
  faithful := inferInstance
  commutes := inferInstance
  isInvariant := ⟨fun x ↦ (IsGalois.mem_bot_iff_fixed x).mpr⟩

theorem card_eq_finrank [IsGaloisGroup G K L] : Nat.card G = Module.finrank K L := by
  rcases fintypeOrInfinite G with _ | hG
  · have : FaithfulSMul G L := faithful K
    rw [← IntermediateField.finrank_bot', ← fixedPoints_eq_bot G, Nat.card_eq_fintype_card]
    exact (FixedPoints.finrank_eq_card G L).symm
  · rw [Nat.card_eq_zero_of_infinite, eq_comm]
    contrapose! hG
    have : FiniteDimensional K L := FiniteDimensional.of_finrank_pos (Nat.zero_lt_of_ne_zero hG)
    exact Finite.of_injective (MulSemiringAction.toAlgAut G K L)
      (fun _ _ ↦ (faithful K).eq_of_smul_eq_smul ∘ DFunLike.ext_iff.mp)

theorem finiteDimensional [Finite G] [IsGaloisGroup G K L] : FiniteDimensional K L :=
  FiniteDimensional.of_finrank_pos (card_eq_finrank G K L ▸ Nat.card_pos)

/-- If `G` is a finite Galois group for `L/K`, then `G` is isomorphic to `Gal(L/K)`. -/
@[simps!] noncomputable def mulEquivAlgEquiv [IsGaloisGroup G K L] [Finite G] : G ≃* Gal(L/K) :=
  MulEquiv.ofBijective (MulSemiringAction.toAlgAut G K L) (by
    have := isGalois G K L
    have := finiteDimensional G K L
    rw [Nat.bijective_iff_injective_and_card, card_eq_finrank G K L,
      IsGalois.card_aut_eq_finrank K L]
    exact ⟨fun _ _ ↦ (faithful K).eq_of_smul_eq_smul ∘ DFunLike.ext_iff.mp, rfl⟩)

/-- If `G` and `H` are finite Galois groups for `L/K`, then `G` is isomorphic to `H`. -/
noncomputable def mulEquivCongr [IsGaloisGroup G K L] [Finite G]
    [IsGaloisGroup H K L] [Finite H] : G ≃* H :=
  (mulEquivAlgEquiv G K L).trans (mulEquivAlgEquiv H K L).symm

@[simp]
theorem mulEquivCongr_apply_smul [IsGaloisGroup G K L] [Finite G] [IsGaloisGroup H K L] [Finite H]
    (g : G) (x : L) : mulEquivCongr G H K L g • x = g • x :=
  AlgEquiv.ext_iff.mp ((mulEquivAlgEquiv H K L).apply_symm_apply (mulEquivAlgEquiv G K L g)) x

end IsGaloisGroup<|MERGE_RESOLUTION|>--- conflicted
+++ resolved
@@ -25,29 +25,15 @@
 
 variable (G A B : Type*) [Group G] [CommSemiring A] [Semiring B] [Algebra A B]
   [MulSemiringAction G B]
-<<<<<<< HEAD
-=======
 
 /-- `G` is a Galois group for `L/K` if the action of `G` on `L` is faithful with fixed field `K`.
 In particular, we do not assume that `L` is an algebraic extension of `K`.
->>>>>>> 84a53aa5
-
 See the implementation notes in this file for the meaning of this definition in the case of rings.
 -/
 class IsGaloisGroup where
   faithful : FaithfulSMul G B
   commutes : SMulCommClass G A B
   isInvariant : Algebra.IsInvariant A B G
-<<<<<<< HEAD
-=======
-
-attribute [instance low] IsGaloisGroup.commutes IsGaloisGroup.isInvariant
-
-end CommRing
-
-variable (G H K L : Type*) [Group G] [Group H] [Field K] [Field L] [Algebra K L]
-  [MulSemiringAction G L] [MulSemiringAction H L]
->>>>>>> 84a53aa5
 
 attribute [instance low] IsGaloisGroup.commutes IsGaloisGroup.isInvariant
 
@@ -55,55 +41,61 @@
 
 section Field
 
-theorem IsFractionRing.nontrivial' (R F : Type*) [CommSemiring R] [CommSemiring F] [Algebra R F]
-    [h : IsFractionRing R F] [Nontrivial F] : Nontrivial R := by
-  rw [← not_subsingleton_iff_nontrivial]
-  intro
-  apply (h.map_units 1).ne_zero
-  rw [Submonoid.coe_one, Subsingleton.elim (1 : R) (0 : R), map_zero]
+variable (G A B K L : Type*) [Group G] [CommRing A] [CommRing B] [MulSemiringAction G B]
+  [Algebra A B] [Field K] [Field L] [Algebra K L] [Algebra A K] [Algebra B L] [Algebra A L]
+  [IsFractionRing A K] [IsFractionRing B L] [IsScalarTower A K L] [IsScalarTower A B L]
+  [MulSemiringAction G L] (hGBL : ∀ g : G, ∀ b, g • algebraMap B L b = algebraMap B L (g • b))
 
-variable (G A B : Type*) [Group G] [Finite G] [CommRing A] [CommRing B] [Algebra A B]
-  [MulSemiringAction G B]
-
-theorem IsGaloisGroup.toIsFractionRing (K L : Type*) [Field K] [Field L] [Algebra K L]
-    [Algebra A K] [Algebra B L] [Algebra A L] [IsScalarTower A K L] [IsScalarTower A B L]
-    [IsFractionRing A K] [IsFractionRing B L] [hGAB : IsGaloisGroup G A B] :
-    let _ : MulSemiringAction G L := MulSemiringAction.compHom L
-      ((IsFractionRing.fieldEquivOfAlgEquivHom K L).comp (MulSemiringAction.toAlgAut G A B))
+include hGBL in
+theorem IsGaloisGroup.to_isFractionRing [Finite G] [hGAB : IsGaloisGroup G A B] :
     IsGaloisGroup G K L := by
-  let _ : MulSemiringAction G L := MulSemiringAction.compHom L
-      ((IsFractionRing.fieldEquivOfAlgEquivHom K L).comp (MulSemiringAction.toAlgAut G A B))
-  have hG (g : G) (b : B) : g • algebraMap B L b = algebraMap B L (g • b) :=
-    IsFractionRing.fieldEquivOfAlgEquiv_algebraMap K L L _ b
-  refine ⟨⟨fun h ↦ ?_⟩, ⟨fun g x y ↦ ?_⟩, ⟨?_⟩⟩
+  have hc (a : A) : (algebraMap K L) (algebraMap A K a) = (algebraMap B L) (algebraMap A B a) := by
+    simp_rw [← IsScalarTower.algebraMap_apply]
+  refine ⟨⟨fun h ↦ ?_⟩, ⟨fun g x y ↦ ?_⟩, ⟨fun x h ↦ ?_⟩⟩
   · have := hGAB.faithful
-    exact eq_of_smul_eq_smul fun y ↦ by simpa [hG] using h (algebraMap B L y)
+    exact eq_of_smul_eq_smul fun y ↦ by simpa [hGBL] using h (algebraMap B L y)
   · obtain ⟨a, b, hb, rfl⟩ := IsFractionRing.div_surjective (A := A) x
     obtain ⟨c, d, hd, rfl⟩ := IsFractionRing.div_surjective (A := B) y
-    simp only [Algebra.smul_def, smul_mul', smul_div₀', map_div₀, smul_algebraMap, hG,
-      ← IsScalarTower.algebraMap_apply A K L, IsScalarTower.algebraMap_apply A B L]
-  · intro x h
-    have : Nontrivial A := IsFractionRing.nontrivial' A K
-    have : Nontrivial B := IsFractionRing.nontrivial' B L
-    have := Algebra.IsInvariant.isIntegral A B G
+    simp [Algebra.smul_def, smul_mul', smul_div₀', hc, hGBL]
+  · have := hGAB.isInvariant.isIntegral
+    have : Nontrivial A := (IsFractionRing.nontrivial_iff_nontrivial A K).mpr inferInstance
+    have : Nontrivial B := (IsFractionRing.nontrivial_iff_nontrivial B L).mpr inferInstance
     obtain ⟨x, y, hy, rfl⟩ := IsFractionRing.div_surjective (A := B) x
-    have hy' : algebraMap B L y ≠ 0 := by
-      have : y ≠ 0 := fun h ↦ zero_notMem_nonZeroDivisors (h ▸ hy)
-      simpa
+    have hy' : algebraMap B L y ≠ 0 := by simpa using nonZeroDivisors.ne_zero hy
     obtain ⟨b, a, ha, hb⟩ := (Algebra.IsAlgebraic.isAlgebraic (R := A) y).exists_smul_eq_mul x hy
     rw [mul_comm, Algebra.smul_def, mul_comm] at hb
-    have ha' : (algebraMap B L) (algebraMap A B a) ≠ 0 := by
-      rw [← IsScalarTower.algebraMap_apply, IsScalarTower.algebraMap_apply A K L]
-      simpa
+    replace ha : (algebraMap B L) (algebraMap A B a) ≠ 0 := by simpa [← hc]
     have hxy : algebraMap B L x / algebraMap B L y =
-        algebraMap B L b / algebraMap B L (algebraMap A B a) := by
-      rw [div_eq_div_iff hy' ha', ← map_mul, hb, map_mul]
-    simp only [hxy, smul_div₀', hG, smul_algebraMap, div_left_inj' ha', IsFractionRing.coe_inj] at h
-    obtain ⟨b, rfl⟩ := hGAB.isInvariant.isInvariant b h
+      algebraMap B L b / algebraMap B L (algebraMap A B a) := by
+      rw [div_eq_div_iff hy' ha, ← map_mul, hb, map_mul]
+    obtain ⟨b, rfl⟩ := hGAB.isInvariant.isInvariant b
+      (by simpa [ha, hxy, smul_div₀', hGBL] using h)
     use algebraMap A K b / algebraMap A K a
-    simp only [map_div₀, ← IsScalarTower.algebraMap_apply A K L,
-      IsScalarTower.algebraMap_apply A B L]
-    rw [div_eq_div_iff ha' hy', ← map_mul, ← map_mul, hb]
+    simp [hc, div_eq_div_iff ha hy', ← map_mul, ← map_mul, hb]
+
+include hGBL in
+theorem IsGaloisGroup.of_isFractionRing [hGKL : IsGaloisGroup G K L]
+    [IsIntegrallyClosed A] [Algebra.IsIntegral A B] : IsGaloisGroup G A B := by
+  have hc (a : A) : (algebraMap K L) (algebraMap A K a) = (algebraMap B L) (algebraMap A B a) := by
+    simp_rw [← IsScalarTower.algebraMap_apply]
+  refine ⟨⟨fun h ↦ ?_⟩, ⟨fun g x y ↦ IsFractionRing.injective B L ?_⟩, ⟨fun x h ↦ ?_⟩⟩
+  · have := hGKL.faithful
+    refine eq_of_smul_eq_smul fun (y : L) ↦ ?_
+    obtain ⟨a, b, hb, rfl⟩ := IsFractionRing.div_surjective (A := B) y
+    simp only [smul_div₀', hGBL, h]
+  · simp [Algebra.smul_def, ← hGBL, ← hc]
+  · obtain ⟨b, hb⟩ := hGKL.isInvariant.isInvariant (algebraMap B L x) (by simpa [hGBL])
+    have hx : IsIntegral A (algebraMap B L x) := (Algebra.IsIntegral.isIntegral x).algebraMap
+    rw [← hb, isIntegral_algebraMap_iff (algebraMap K L).injective,
+      IsIntegrallyClosedIn.isIntegral_iff] at hx
+    obtain ⟨a, rfl⟩ := hx
+    exact ⟨a, by rwa [hc, IsFractionRing.coe_inj] at hb⟩
+
+include hGBL in
+theorem IsGaloisGroup.iff_isFractionRing [Finite G] [IsIntegrallyClosed A] :
+    IsGaloisGroup G A B ↔ Algebra.IsIntegral A B ∧ IsGaloisGroup G K L :=
+  ⟨fun h ↦ ⟨h.isInvariant.isIntegral, h.to_isFractionRing G A B K L hGBL⟩,
+    fun ⟨_, h⟩ ↦ h.of_isFractionRing G A B K L hGBL⟩
 
 end Field
 
