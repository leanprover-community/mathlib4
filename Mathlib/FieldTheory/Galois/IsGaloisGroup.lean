/-
Copyright (c) 2025 Thomas Browning. All rights reserved.
Released under Apache 2.0 license as described in the file LICENSE.
Authors: Thomas Browning
-/
import Mathlib.FieldTheory.Galois.Basic
import Mathlib.RingTheory.Invariant.Basic

/-!
# Predicate for Galois Groups

Given an action of a group `G` on an extension of fields `L/K`, we introduce a predicate
`IsGaloisGroup G K L` saying that `G` acts faithfully on `L` with fixed field `K`. In particular,
we do not assume that `L` is an algebraic extension of `K`.

## Implementation notes

We actually define `IsGaloisGroup G A B` for extensions of rings `B/A`, with the same definition
(faithful action on `B` with fixed field `A`). In this generality, the name `IsGaloisGroup` is a
bit of a misnomer, since `IsGaloisGroup G A B` corresponds to the fields of fractions
`Frac(B)/Frac(A)` being a Galois extension of fields, rather than `B/A` being étale (for instance).
-/

section CommRing

variable (G A B : Type*) [Group G] [CommSemiring A] [Semiring B] [Algebra A B]
  [MulSemiringAction G B]
<<<<<<< HEAD
=======

/-- `G` is a Galois group for `L/K` if the action of `G` on `L` is faithful with fixed field `K`.
In particular, we do not assume that `L` is an algebraic extension of `K`.
>>>>>>> 84a53aa5

See the implementation notes in this file for the meaning of this definition in the case of rings.
-/
class IsGaloisGroup where
  faithful : FaithfulSMul G B
  commutes : SMulCommClass G A B
  isInvariant : Algebra.IsInvariant A B G

attribute [instance low] IsGaloisGroup.commutes IsGaloisGroup.isInvariant

end CommRing

<<<<<<< HEAD
section Field

variable (G A B K L : Type*) [Group G] [CommRing A] [CommRing B] [MulSemiringAction G B]
  [Algebra A B] [Field K] [Field L] [Algebra K L] [Algebra A K] [Algebra B L] [Algebra A L]
  [IsFractionRing A K] [IsFractionRing B L] [IsScalarTower A K L] [IsScalarTower A B L]
  [MulSemiringAction G L] [IsScalarTower G B L]

theorem IsGaloisGroup.to_isFractionRing [Finite G] [hGAB : IsGaloisGroup G A B] :
    IsGaloisGroup G K L := by
  have hc (a : A) : (algebraMap K L) (algebraMap A K a) = (algebraMap B L) (algebraMap A B a) := by
    simp_rw [← IsScalarTower.algebraMap_apply]
  refine ⟨⟨fun h ↦ ?_⟩, ⟨fun g x y ↦ ?_⟩, ⟨fun x h ↦ ?_⟩⟩
  · have := hGAB.faithful
    exact eq_of_smul_eq_smul fun y ↦ by simpa [← algebraMap.coe_smul] using h (algebraMap B L y)
  · obtain ⟨a, b, hb, rfl⟩ := IsFractionRing.div_surjective (A := A) x
    obtain ⟨c, d, hd, rfl⟩ := IsFractionRing.div_surjective (A := B) y
    simp [Algebra.smul_def, smul_mul', smul_div₀', hc, ← algebraMap.coe_smul]
  · have := hGAB.isInvariant.isIntegral
    have : Nontrivial A := (IsFractionRing.nontrivial_iff_nontrivial A K).mpr inferInstance
    have : Nontrivial B := (IsFractionRing.nontrivial_iff_nontrivial B L).mpr inferInstance
    obtain ⟨x, y, hy, rfl⟩ := IsFractionRing.div_surjective (A := B) x
    have hy' : algebraMap B L y ≠ 0 := by simpa using nonZeroDivisors.ne_zero hy
    obtain ⟨b, a, ha, hb⟩ := (Algebra.IsAlgebraic.isAlgebraic (R := A) y).exists_smul_eq_mul x hy
    rw [mul_comm, Algebra.smul_def, mul_comm] at hb
    replace ha : (algebraMap B L) (algebraMap A B a) ≠ 0 := by simpa [← hc]
    have hxy : algebraMap B L x / algebraMap B L y =
      algebraMap B L b / algebraMap B L (algebraMap A B a) := by
      rw [div_eq_div_iff hy' ha, ← map_mul, hb, map_mul]
    obtain ⟨b, rfl⟩ := hGAB.isInvariant.isInvariant b
      (by simpa [ha, hxy, smul_div₀', ← algebraMap.coe_smul] using h)
    use algebraMap A K b / algebraMap A K a
    simp [hc, div_eq_div_iff ha hy', ← map_mul, ← map_mul, hb]

theorem IsGaloisGroup.of_isFractionRing [hGKL : IsGaloisGroup G K L]
    [IsIntegrallyClosed A] [Algebra.IsIntegral A B] : IsGaloisGroup G A B := by
  have hc (a : A) : (algebraMap K L) (algebraMap A K a) = (algebraMap B L) (algebraMap A B a) := by
    simp_rw [← IsScalarTower.algebraMap_apply]
  refine ⟨⟨fun h ↦ ?_⟩, ⟨fun g x y ↦ IsFractionRing.injective B L ?_⟩, ⟨fun x h ↦ ?_⟩⟩
  · have := hGKL.faithful
    refine eq_of_smul_eq_smul fun (y : L) ↦ ?_
    obtain ⟨a, b, hb, rfl⟩ := IsFractionRing.div_surjective (A := B) y
    simp only [smul_div₀', ← algebraMap.coe_smul, h]
  · simp [Algebra.smul_def, algebraMap.coe_smul, ← hc]
  · obtain ⟨b, hb⟩ := hGKL.isInvariant.isInvariant (algebraMap B L x)
      (by simpa [← algebraMap.coe_smul])
    have hx : IsIntegral A (algebraMap B L x) := (Algebra.IsIntegral.isIntegral x).algebraMap
    rw [← hb, isIntegral_algebraMap_iff (algebraMap K L).injective,
      IsIntegrallyClosedIn.isIntegral_iff] at hx
    obtain ⟨a, rfl⟩ := hx
    exact ⟨a, by rwa [hc, IsFractionRing.coe_inj] at hb⟩

theorem IsGaloisGroup.iff_isFractionRing [Finite G] [IsIntegrallyClosed A] :
    IsGaloisGroup G A B ↔ Algebra.IsIntegral A B ∧ IsGaloisGroup G K L :=
  ⟨fun h ↦ ⟨h.isInvariant.isIntegral, h.to_isFractionRing G A B K L⟩,
    fun ⟨_, h⟩ ↦ h.of_isFractionRing G A B K L⟩

end Field

=======
>>>>>>> 84a53aa5
variable (G H K L : Type*) [Group G] [Group H] [Field K] [Field L] [Algebra K L]
  [MulSemiringAction G L] [MulSemiringAction H L]

namespace IsGaloisGroup

attribute [instance low] commutes isInvariant

theorem fixedPoints_eq_bot [IsGaloisGroup G K L] :
    FixedPoints.intermediateField G = (⊥ : IntermediateField K L) := by
  rw [eq_bot_iff]
  exact Algebra.IsInvariant.isInvariant

/-- If `G` is a finite Galois group for `L/K`, then `L/K` is a Galois extension. -/
theorem isGalois [Finite G] [IsGaloisGroup G K L] : IsGalois K L := by
  rw [← isGalois_iff_isGalois_bot, ← fixedPoints_eq_bot G]
  exact IsGalois.of_fixed_field L G

/-- If `L/K` is a finite Galois extension, then `Gal(L/K)` is a Galois group for `L/K`. -/
instance of_isGalois [FiniteDimensional K L] [IsGalois K L] : IsGaloisGroup Gal(L/K) K L where
  faithful := inferInstance
  commutes := inferInstance
  isInvariant := ⟨fun x ↦ (IsGalois.mem_bot_iff_fixed x).mpr⟩

theorem card_eq_finrank [IsGaloisGroup G K L] : Nat.card G = Module.finrank K L := by
  rcases fintypeOrInfinite G with _ | hG
  · have : FaithfulSMul G L := faithful K
    rw [← IntermediateField.finrank_bot', ← fixedPoints_eq_bot G, Nat.card_eq_fintype_card]
    exact (FixedPoints.finrank_eq_card G L).symm
  · rw [Nat.card_eq_zero_of_infinite, eq_comm]
    contrapose! hG
    have : FiniteDimensional K L := FiniteDimensional.of_finrank_pos (Nat.zero_lt_of_ne_zero hG)
    exact Finite.of_injective (MulSemiringAction.toAlgAut G K L)
      (fun _ _ ↦ (faithful K).eq_of_smul_eq_smul ∘ DFunLike.ext_iff.mp)

theorem finiteDimensional [Finite G] [IsGaloisGroup G K L] : FiniteDimensional K L :=
  FiniteDimensional.of_finrank_pos (card_eq_finrank G K L ▸ Nat.card_pos)

/-- If `G` is a finite Galois group for `L/K`, then `G` is isomorphic to `Gal(L/K)`. -/
@[simps!] noncomputable def mulEquivAlgEquiv [IsGaloisGroup G K L] [Finite G] : G ≃* Gal(L/K) :=
  MulEquiv.ofBijective (MulSemiringAction.toAlgAut G K L) (by
    have := isGalois G K L
    have := finiteDimensional G K L
    rw [Nat.bijective_iff_injective_and_card, card_eq_finrank G K L,
      IsGalois.card_aut_eq_finrank K L]
    exact ⟨fun _ _ ↦ (faithful K).eq_of_smul_eq_smul ∘ DFunLike.ext_iff.mp, rfl⟩)

/-- If `G` and `H` are finite Galois groups for `L/K`, then `G` is isomorphic to `H`. -/
noncomputable def mulEquivCongr [IsGaloisGroup G K L] [Finite G]
    [IsGaloisGroup H K L] [Finite H] : G ≃* H :=
  (mulEquivAlgEquiv G K L).trans (mulEquivAlgEquiv H K L).symm

@[simp]
theorem mulEquivCongr_apply_smul [IsGaloisGroup G K L] [Finite G] [IsGaloisGroup H K L] [Finite H]
    (g : G) (x : L) : mulEquivCongr G H K L g • x = g • x :=
  AlgEquiv.ext_iff.mp ((mulEquivAlgEquiv H K L).apply_symm_apply (mulEquivAlgEquiv G K L g)) x

end IsGaloisGroup<|MERGE_RESOLUTION|>--- conflicted
+++ resolved
@@ -25,12 +25,9 @@
 
 variable (G A B : Type*) [Group G] [CommSemiring A] [Semiring B] [Algebra A B]
   [MulSemiringAction G B]
-<<<<<<< HEAD
-=======
 
-/-- `G` is a Galois group for `L/K` if the action of `G` on `L` is faithful with fixed field `K`.
+/-- `G` is a Galois group for `L/K` if the action on `L` is faithful with fixed field `K`.
 In particular, we do not assume that `L` is an algebraic extension of `K`.
->>>>>>> 84a53aa5
 
 See the implementation notes in this file for the meaning of this definition in the case of rings.
 -/
@@ -43,7 +40,6 @@
 
 end CommRing
 
-<<<<<<< HEAD
 section Field
 
 variable (G A B K L : Type*) [Group G] [CommRing A] [CommRing B] [MulSemiringAction G B]
@@ -102,8 +98,6 @@
 
 end Field
 
-=======
->>>>>>> 84a53aa5
 variable (G H K L : Type*) [Group G] [Group H] [Field K] [Field L] [Algebra K L]
   [MulSemiringAction G L] [MulSemiringAction H L]
 
