/-
Copyright (c) 2025 Thomas Browning. All rights reserved.
Released under Apache 2.0 license as described in the file LICENSE.
Authors: Thomas Browning
-/
module

public import Mathlib.FieldTheory.Galois.Infinite
public import Mathlib.NumberTheory.NumberField.Basic
public import Mathlib.RingTheory.Invariant.Basic

/-!
# Predicate for Galois Groups

Given an action of a group `G` on an extension of fields `L/K`, we introduce a predicate
`IsGaloisGroup G K L` saying that `G` acts faithfully on `L` with fixed field `K`. In particular,
we do not assume that `L` is an algebraic extension of `K`.

## Implementation notes

We actually define `IsGaloisGroup G A B` for extensions of rings `B/A`, with the same definition
(faithful action on `B` with fixed ring `A`). This definition turns out to axiomatize a common
setup in algebraic number theory where a Galois group `Gal(L/K)` acts on an extension of subrings
`B/A` (e.g., rings of integers). In particular, there are theorems in algebraic number theory that
naturally assume `[IsGaloisGroup G A B]` and whose statements would otherwise require assuming
`(K L : Type*) [Field K] [Field L] [Algebra K L] [IsGalois K L]` (along with predicates relating
`K` and `L` to the rings `A` and `B`) despite `K` and `L` not appearing in the conclusion.

Unfortunately, this definition of `IsGaloisGroup G A B` for extensions of rings `B/A` is
nonstandard and clashes with other notions such as the étale fundamental group. In particular, if
`G` is finite and `A` is integrally closed, then  `IsGaloisGroup G A B` is equivalent to `B/A`
being integral and the fields of fractions `Frac(B)/Frac(A)` being Galois with Galois group `G`
(see `IsGaloisGroup.iff_isFractionRing`), rather than `B/A` being étale for instance.

But in the absence of a more suitable name, the utility of the predicate `IsGaloisGroup G A B` for
extensions of rings `B/A` seems to outweigh these terminological issues.
-/

@[expose] public section

section CommRing

variable (G A B : Type*) [Group G] [CommSemiring A] [Semiring B] [Algebra A B]
  [MulSemiringAction G B]

/-- `G` is a Galois group for `L/K` if the action of `G` on `L` is faithful with fixed field `K`.
In particular, we do not assume that `L` is an algebraic extension of `K`.

See the implementation notes in this file for the meaning of this definition in the case of rings.
-/
class IsGaloisGroup where
  faithful : FaithfulSMul G B
  commutes : SMulCommClass G A B
  isInvariant : Algebra.IsInvariant A B G

attribute [instance low] IsGaloisGroup.commutes IsGaloisGroup.isInvariant

end CommRing

section Field

variable (G A B K L : Type*) [Group G] [CommRing A] [CommRing B] [MulSemiringAction G B]
  [Algebra A B] [Field K] [Field L] [Algebra K L] [Algebra A K] [Algebra B L] [Algebra A L]
  [IsFractionRing A K] [IsFractionRing B L] [IsScalarTower A K L] [IsScalarTower A B L]
  [MulSemiringAction G L] [SMulDistribClass G B L]

/-- `IsGaloisGroup` for rings implies `IsGaloisGroup` for their fraction fields. -/
theorem IsGaloisGroup.to_isFractionRing [Finite G] [hGAB : IsGaloisGroup G A B] :
    IsGaloisGroup G K L := by
  have hc (a : A) : (algebraMap K L) (algebraMap A K a) = (algebraMap B L) (algebraMap A B a) := by
    simp_rw [← IsScalarTower.algebraMap_apply]
  refine ⟨⟨fun h ↦ ?_⟩, ⟨fun g x y ↦ ?_⟩, ⟨fun x h ↦ ?_⟩⟩
  · have := hGAB.faithful
    exact eq_of_smul_eq_smul fun y ↦ by simpa [← algebraMap.coe_smul'] using h (algebraMap B L y)
  · obtain ⟨a, b, hb, rfl⟩ := IsFractionRing.div_surjective (A := A) x
    obtain ⟨c, d, hd, rfl⟩ := IsFractionRing.div_surjective (A := B) y
    simp [Algebra.smul_def, smul_mul', smul_div₀', hc, ← algebraMap.coe_smul']
  · have := hGAB.isInvariant.isIntegral
    have : Nontrivial A := (IsFractionRing.nontrivial_iff_nontrivial A K).mpr inferInstance
    have : Nontrivial B := (IsFractionRing.nontrivial_iff_nontrivial B L).mpr inferInstance
    obtain ⟨x, y, hy, rfl⟩ := IsFractionRing.div_surjective (A := B) x
    have hy' : algebraMap B L y ≠ 0 := by simpa using nonZeroDivisors.ne_zero hy
    obtain ⟨b, a, ha, hb⟩ := (Algebra.IsAlgebraic.isAlgebraic (R := A) y).exists_smul_eq_mul x hy
    rw [mul_comm, Algebra.smul_def, mul_comm] at hb
    replace ha : (algebraMap B L) (algebraMap A B a) ≠ 0 := by simpa [← hc]
    have hxy : algebraMap B L x / algebraMap B L y =
      algebraMap B L b / algebraMap B L (algebraMap A B a) := by
      rw [div_eq_div_iff hy' ha, ← map_mul, hb, map_mul]
    obtain ⟨b, rfl⟩ := hGAB.isInvariant.isInvariant b
      (by simpa [ha, hxy, smul_div₀', ← algebraMap.coe_smul'] using h)
    use algebraMap A K b / algebraMap A K a
    simp [hc, div_eq_div_iff ha hy', ← map_mul, ← map_mul, hb]

/-- If `B` is an integral extension of an integrally closed domain `A`, then `IsGaloisGroup` for
their fraction fields implies `IsGaloisGroup` for these rings. -/
theorem IsGaloisGroup.of_isFractionRing [hGKL : IsGaloisGroup G K L]
    [IsIntegrallyClosed A] [Algebra.IsIntegral A B] : IsGaloisGroup G A B := by
  have hc (a : A) : (algebraMap K L) (algebraMap A K a) = (algebraMap B L) (algebraMap A B a) := by
    simp_rw [← IsScalarTower.algebraMap_apply]
  refine ⟨⟨fun h ↦ ?_⟩, ⟨fun g x y ↦ IsFractionRing.injective B L ?_⟩, ⟨fun x h ↦ ?_⟩⟩
  · have := hGKL.faithful
    refine eq_of_smul_eq_smul fun (y : L) ↦ ?_
    obtain ⟨a, b, hb, rfl⟩ := IsFractionRing.div_surjective (A := B) y
    simp only [smul_div₀', ← algebraMap.coe_smul', h]
  · simp [Algebra.smul_def, algebraMap.coe_smul', ← hc]
  · obtain ⟨b, hb⟩ := hGKL.isInvariant.isInvariant (algebraMap B L x)
      (by simpa [← algebraMap.coe_smul'])
    have hx : IsIntegral A (algebraMap B L x) := (Algebra.IsIntegral.isIntegral x).algebraMap
    rw [← hb, isIntegral_algebraMap_iff (algebraMap K L).injective,
      IsIntegrallyClosedIn.isIntegral_iff] at hx
    obtain ⟨a, rfl⟩ := hx
    exact ⟨a, by rwa [hc, IsFractionRing.coe_inj] at hb⟩

/-- If `G` is finite and `A` is integrally closed then `IsGaloisGroup G A B` is equivalent to `B/A`
being integral and the fields of fractions `Frac(B)/Frac(A)` being Galois with Galois group `G`. -/
theorem IsGaloisGroup.iff_isFractionRing [Finite G] [IsIntegrallyClosed A] :
    IsGaloisGroup G A B ↔ Algebra.IsIntegral A B ∧ IsGaloisGroup G K L :=
  ⟨fun h ↦ ⟨h.isInvariant.isIntegral, h.to_isFractionRing G A B K L⟩,
    fun ⟨_, h⟩ ↦ h.of_isFractionRing G A B K L⟩

attribute [local instance] FractionRing.liftAlgebra in
/--
Assume that `IsGaloisGroup G A B` with `A` and `B` domains, then `G` has a `MulSemiringAction`
on `FractionRing B`. This cannot be an instance since Lean cannot figure out `A`.
-/
noncomputable def FractionRing.mulSemiringAction_of_isGaloisGroup [IsDomain A] [IsDomain B]
    [NoZeroSMulDivisors A B] [IsGaloisGroup G A B] : MulSemiringAction G (FractionRing B) :=
    MulSemiringAction.compHom (FractionRing B)
      ((IsFractionRing.fieldEquivOfAlgEquivHom (FractionRing A) (FractionRing B)).comp
        (MulSemiringAction.toAlgAut G A B))

attribute [local instance] FractionRing.liftAlgebra in
/--
If `G` is finite and `IsGaloisGroup G A B` with `A` and `B` domains, then `G` is also
a Galois group for `FractionRing A / FractionRing B` for the action defined by
`FractionRing.mulSemiringAction_of_isGaloisGroup`.
-/
theorem IsGaloisGroup.toFractionRing [IsDomain A] [IsDomain B] [NoZeroSMulDivisors A B] [Finite G]
    [IsGaloisGroup G A B] :
    letI := FractionRing.mulSemiringAction_of_isGaloisGroup G A B
    IsGaloisGroup G (FractionRing A) (FractionRing B) := by
  letI := FractionRing.mulSemiringAction_of_isGaloisGroup G A B
  have : SMulDistribClass G B (FractionRing B) := ⟨fun g b x ↦ by
    rw [Algebra.smul_def', Algebra.smul_def', smul_mul']
    congr
    exact IsFractionRing.fieldEquivOfAlgEquiv_algebraMap (FractionRing A) _ _ _ b⟩
  apply IsGaloisGroup.to_isFractionRing G A B _ _

open NumberField

instance (K L : Type*) [Field K] [Field L] [NumberField K] [NumberField L] [Algebra K L]
    (G : Type*) [Group G] [MulSemiringAction G L] [IsGaloisGroup G K L] :
    IsGaloisGroup G (𝓞 K) (𝓞 L) :=
  IsGaloisGroup.of_isFractionRing G (𝓞 K) (𝓞 L) K L

instance (L : Type*) [Field L] [NumberField L]
    (G : Type*) [Group G] [MulSemiringAction G L] [IsGaloisGroup G ℚ L] :
    IsGaloisGroup G ℤ (𝓞 L) :=
  IsGaloisGroup.of_isFractionRing G ℤ (𝓞 L) ℚ L

end Field

variable (G H K L : Type*) [Group G] [Group H] [Field K] [Field L] [Algebra K L]
  [MulSemiringAction G L] [MulSemiringAction H L]

namespace IsGaloisGroup

attribute [instance low] commutes isInvariant

theorem fixedPoints_eq_bot [IsGaloisGroup G K L] :
    FixedPoints.intermediateField G = (⊥ : IntermediateField K L) := by
  rw [eq_bot_iff]
  exact Algebra.IsInvariant.isInvariant

/-- If `G` is a finite Galois group for `L/K`, then `L/K` is a Galois extension. -/
theorem isGalois [Finite G] [IsGaloisGroup G K L] : IsGalois K L := by
  rw [← isGalois_iff_isGalois_bot, ← fixedPoints_eq_bot G]
  exact IsGalois.of_fixed_field L G

/-- If `L/K` is a Galois extension, then `Gal(L/K)` is a Galois group for `L/K`. -/
instance of_isGalois [IsGalois K L] : IsGaloisGroup Gal(L/K) K L where
  faithful := inferInstance
  commutes := inferInstance
  isInvariant := ⟨fun x ↦ (InfiniteGalois.mem_bot_iff_fixed x).mpr⟩

theorem card_eq_finrank [IsGaloisGroup G K L] : Nat.card G = Module.finrank K L := by
  rcases fintypeOrInfinite G with _ | hG
  · have : FaithfulSMul G L := faithful K
    rw [← IntermediateField.finrank_bot', ← fixedPoints_eq_bot G, Nat.card_eq_fintype_card]
    exact (FixedPoints.finrank_eq_card G L).symm
  · rw [Nat.card_eq_zero_of_infinite, eq_comm]
    contrapose! hG
    have : FiniteDimensional K L := FiniteDimensional.of_finrank_pos (Nat.zero_lt_of_ne_zero hG)
    exact Finite.of_injective (MulSemiringAction.toAlgAut G K L)
      (fun _ _ ↦ (faithful K).eq_of_smul_eq_smul ∘ DFunLike.ext_iff.mp)

theorem finiteDimensional [Finite G] [IsGaloisGroup G K L] : FiniteDimensional K L :=
  FiniteDimensional.of_finrank_pos (card_eq_finrank G K L ▸ Nat.card_pos)

/-- If `G` is a finite Galois group for `L/K`, then `G` is isomorphic to `Gal(L/K)`. -/
@[simps!] noncomputable def mulEquivAlgEquiv [IsGaloisGroup G K L] [Finite G] : G ≃* Gal(L/K) :=
  MulEquiv.ofBijective (MulSemiringAction.toAlgAut G K L) (by
    have := isGalois G K L
    have := finiteDimensional G K L
    rw [Nat.bijective_iff_injective_and_card, card_eq_finrank G K L,
      IsGalois.card_aut_eq_finrank K L]
    exact ⟨fun _ _ ↦ (faithful K).eq_of_smul_eq_smul ∘ DFunLike.ext_iff.mp, rfl⟩)

/-- If `G` and `H` are finite Galois groups for `L/K`, then `G` is isomorphic to `H`. -/
noncomputable def mulEquivCongr [IsGaloisGroup G K L] [Finite G]
    [IsGaloisGroup H K L] [Finite H] : G ≃* H :=
  (mulEquivAlgEquiv G K L).trans (mulEquivAlgEquiv H K L).symm

@[simp]
theorem mulEquivCongr_apply_smul [IsGaloisGroup G K L] [Finite G] [IsGaloisGroup H K L] [Finite H]
    (g : G) (x : L) : mulEquivCongr G H K L g • x = g • x :=
  AlgEquiv.ext_iff.mp ((mulEquivAlgEquiv H K L).apply_symm_apply (mulEquivAlgEquiv G K L g)) x

@[simp]
theorem map_mulEquivAlgEquiv_fixingSubgroup
    [IsGaloisGroup G K L] [Finite G] (F : IntermediateField K L) :
    (fixingSubgroup G (F : Set L)).map (mulEquivAlgEquiv G K L) = F.fixingSubgroup := by
  ext g
  obtain ⟨g, rfl⟩ := (mulEquivAlgEquiv G K L).surjective g
  simp [mem_fixingSubgroup_iff]

variable (H H' : Subgroup G) (F F' : IntermediateField K L)

<<<<<<< HEAD
instance to_subgroup [hGKL : IsGaloisGroup G K L] :
=======
instance subgroup [hGKL : IsGaloisGroup G K L] :
>>>>>>> b5631451
    IsGaloisGroup H (FixedPoints.intermediateField H : IntermediateField K L) L where
  faithful := have := hGKL.faithful; inferInstance
  commutes := inferInstanceAs <| SMulCommClass H (FixedPoints.subfield H L) L
  isInvariant := ⟨fun x h ↦ ⟨⟨x, h⟩, rfl⟩⟩

<<<<<<< HEAD
theorem card_subgroup_eq_finrank_fixedpoints [IsGaloisGroup G K L] :
    Nat.card H = Module.finrank (FixedPoints.intermediateField H : IntermediateField K L) L :=
  card_eq_finrank H (FixedPoints.intermediateField H) L
=======
@[simp]
theorem finrank_fixedPoints_eq_card_subgroup [IsGaloisGroup G K L] :
    Module.finrank (FixedPoints.intermediateField H : IntermediateField K L) L = Nat.card H :=
  (card_eq_finrank H (FixedPoints.intermediateField H) L).symm
>>>>>>> b5631451

variable {G K L} in
theorem of_mulEquiv_algEquiv [IsGalois K L] (e : G ≃* Gal(L/K)) (he : ∀ g x, e g x = g • x) :
    IsGaloisGroup G K L where
  faithful := ⟨fun {g₁ g₂} h ↦ e.injective <| AlgEquiv.ext <| by simpa [he]⟩
  commutes := ⟨by simp [← he]⟩
  isInvariant := ⟨fun y hy ↦ (InfiniteGalois.mem_bot_iff_fixed y).mpr <|
    e.surjective.forall.mpr <| by simpa [he]⟩

<<<<<<< HEAD
instance of_fixed_field [Finite G] [FaithfulSMul G L] :
    IsGaloisGroup G (FixedPoints.subfield G L) L :=
  of_mulEquiv_algEquiv (FixedPoints.toAlgAutMulEquiv _ _) fun _ _ ↦ rfl

instance to_intermediateField [Finite G] [hGKL : IsGaloisGroup G K L] :
=======
instance fixedPoints [Finite G] [FaithfulSMul G L] :
    IsGaloisGroup G (FixedPoints.subfield G L) L :=
  of_mulEquiv_algEquiv (FixedPoints.toAlgAutMulEquiv _ _) fun _ _ ↦ rfl

instance intermediateField [Finite G] [hGKL : IsGaloisGroup G K L] :
>>>>>>> b5631451
    IsGaloisGroup (fixingSubgroup G (F : Set L)) F L :=
  let e := ((mulEquivAlgEquiv G K L).subgroupMap (fixingSubgroup G (F : Set L))).trans <|
    (MulEquiv.subgroupCongr (map_mulEquivAlgEquiv_fixingSubgroup ..)).trans <|
    IntermediateField.fixingSubgroupEquiv F
  have := hGKL.isGalois
  .of_mulEquiv_algEquiv e fun _ _ ↦ rfl

<<<<<<< HEAD
=======
@[simp]
>>>>>>> b5631451
theorem card_fixingSubgroup_eq_finrank [Finite G] [IsGaloisGroup G K L] :
    Nat.card (fixingSubgroup G (F : Set L)) = Module.finrank F L :=
  card_eq_finrank ..

section GaloisCorrespondence

theorem fixingSubgroup_le_of_le (h : F ≤ F') :
    fixingSubgroup G (F' : Set L) ≤ fixingSubgroup G (F : Set L) :=
  fun _ hσ ⟨x, hx⟩ ↦ hσ ⟨x, h hx⟩

section SMulCommClass

variable [SMulCommClass G K L]

<<<<<<< HEAD
theorem fixingSubgroup_bot : fixingSubgroup G ((⊥ : IntermediateField K L) : Set L) = ⊤ := by
  simp [Subgroup.ext_iff, mem_fixingSubgroup_iff, IntermediateField.mem_bot]

=======
@[simp]
theorem fixingSubgroup_bot : fixingSubgroup G ((⊥ : IntermediateField K L) : Set L) = ⊤ := by
  simp [Subgroup.ext_iff, mem_fixingSubgroup_iff, IntermediateField.mem_bot]

@[simp]
>>>>>>> b5631451
theorem fixedPoints_bot :
    (FixedPoints.intermediateField (⊥ : Subgroup G) : IntermediateField K L) = ⊤ := by
  simp [IntermediateField.ext_iff]

theorem le_fixedPoints_iff_le_fixingSubgroup :
    F ≤ FixedPoints.intermediateField H ↔ H ≤ fixingSubgroup G (F : Set L) :=
  ⟨fun h g hg x ↦ h x.2 ⟨g, hg⟩, fun h x hx g ↦ h g.2 ⟨x, hx⟩⟩

theorem fixedPoints_le_of_le (h : H ≤ H') :
    FixedPoints.intermediateField H' ≤ (FixedPoints.intermediateField H : IntermediateField K L) :=
  fun _ hσ ⟨x, hx⟩ ↦ hσ ⟨x, h hx⟩

end SMulCommClass

section IsGaloisGroup

variable [hGKL : IsGaloisGroup G K L]

<<<<<<< HEAD
=======
-- this can't be a simp-lemma since the left-hand side is not in simp normal form
-- and if the theorem was `fixingSubgroup G Set.univ = ⊥` then `K` couldn't be inferred
>>>>>>> b5631451
theorem fixingSubgroup_top : fixingSubgroup G ((⊤ : IntermediateField K L) : Set L) = ⊥ := by
  have := hGKL.faithful
  ext; simpa [mem_fixingSubgroup_iff, Set.ext_iff] using MulAction.fixedBy_eq_univ_iff_eq_one

<<<<<<< HEAD
=======
@[simp]
>>>>>>> b5631451
theorem fixedPoints_top :
    (FixedPoints.intermediateField (⊤ : Subgroup G) : IntermediateField K L) = ⊥ := by
  convert IsGaloisGroup.fixedPoints_eq_bot G K L
  ext; simp

/-- The Galois correspondence from intermediate fields to subgroups. -/
noncomputable def intermediateFieldEquivSubgroup [Finite G] :
    IntermediateField K L ≃o (Subgroup G)ᵒᵈ :=
  have := isGalois G K L
  have := finiteDimensional G K L
  IsGalois.intermediateFieldEquivSubgroup.trans <| (mulEquivAlgEquiv G K L).comapSubgroup.dual

<<<<<<< HEAD
@[simp] lemma intermediateFieldEquivSubgroup_apply [Finite G] {F} :
    intermediateFieldEquivSubgroup G K L F = .toDual (fixingSubgroup G (F : Set L)) := rfl

lemma ofDual_intermediateFieldEquivSubgroup_apply [Finite G] {F} :
    (intermediateFieldEquivSubgroup G K L F).ofDual = fixingSubgroup G (F : Set L) := rfl

@[simp] lemma intermediateFieldEquivSubgroup_symm_apply [Finite G] {H} :
=======
@[simp] theorem intermediateFieldEquivSubgroup_apply [Finite G] {F} :
    intermediateFieldEquivSubgroup G K L F = .toDual (fixingSubgroup G (F : Set L)) := rfl

theorem ofDual_intermediateFieldEquivSubgroup_apply [Finite G] {F} :
    (intermediateFieldEquivSubgroup G K L F).ofDual = fixingSubgroup G (F : Set L) := rfl

@[simp] theorem intermediateFieldEquivSubgroup_symm_apply [Finite G] {H} :
>>>>>>> b5631451
    (intermediateFieldEquivSubgroup G K L).symm H = FixedPoints.intermediateField H.ofDual := by
  obtain ⟨H, rfl⟩ := OrderDual.toDual.surjective H
  simp [IntermediateField.ext_iff, intermediateFieldEquivSubgroup,
    (mulEquivAlgEquiv G K L).surjective.forall, -mulEquivAlgEquiv_symm_apply]

<<<<<<< HEAD
lemma intermediateFieldEquivSubgroup_symm_apply_toDual [Finite G] {H} :
    (intermediateFieldEquivSubgroup G K L).symm (.toDual H) = FixedPoints.intermediateField H :=
  intermediateFieldEquivSubgroup_symm_apply ..

=======
theorem intermediateFieldEquivSubgroup_symm_apply_toDual [Finite G] {H} :
    (intermediateFieldEquivSubgroup G K L).symm (.toDual H) = FixedPoints.intermediateField H :=
  intermediateFieldEquivSubgroup_symm_apply ..

@[simp]
>>>>>>> b5631451
theorem fixingSubgroup_fixedPoints [Finite G] :
    fixingSubgroup G ((FixedPoints.intermediateField H : IntermediateField K L) : Set L) = H := by
  rw [← intermediateFieldEquivSubgroup_symm_apply_toDual,
    ← ofDual_intermediateFieldEquivSubgroup_apply,
    OrderIso.apply_symm_apply, OrderDual.ofDual_toDual]

<<<<<<< HEAD
=======
@[simp]
>>>>>>> b5631451
theorem fixedPoints_fixingSubgroup [Finite G] :
    FixedPoints.intermediateField (fixingSubgroup G (F : Set L)) = F := by
  rw [← ofDual_intermediateFieldEquivSubgroup_apply, ← intermediateFieldEquivSubgroup_symm_apply,
    OrderIso.symm_apply_apply]

end IsGaloisGroup

end GaloisCorrespondence

end IsGaloisGroup<|MERGE_RESOLUTION|>--- conflicted
+++ resolved
@@ -226,26 +226,16 @@
 
 variable (H H' : Subgroup G) (F F' : IntermediateField K L)
 
-<<<<<<< HEAD
-instance to_subgroup [hGKL : IsGaloisGroup G K L] :
-=======
 instance subgroup [hGKL : IsGaloisGroup G K L] :
->>>>>>> b5631451
     IsGaloisGroup H (FixedPoints.intermediateField H : IntermediateField K L) L where
   faithful := have := hGKL.faithful; inferInstance
   commutes := inferInstanceAs <| SMulCommClass H (FixedPoints.subfield H L) L
   isInvariant := ⟨fun x h ↦ ⟨⟨x, h⟩, rfl⟩⟩
 
-<<<<<<< HEAD
-theorem card_subgroup_eq_finrank_fixedpoints [IsGaloisGroup G K L] :
-    Nat.card H = Module.finrank (FixedPoints.intermediateField H : IntermediateField K L) L :=
-  card_eq_finrank H (FixedPoints.intermediateField H) L
-=======
 @[simp]
 theorem finrank_fixedPoints_eq_card_subgroup [IsGaloisGroup G K L] :
     Module.finrank (FixedPoints.intermediateField H : IntermediateField K L) L = Nat.card H :=
   (card_eq_finrank H (FixedPoints.intermediateField H) L).symm
->>>>>>> b5631451
 
 variable {G K L} in
 theorem of_mulEquiv_algEquiv [IsGalois K L] (e : G ≃* Gal(L/K)) (he : ∀ g x, e g x = g • x) :
@@ -255,19 +245,11 @@
   isInvariant := ⟨fun y hy ↦ (InfiniteGalois.mem_bot_iff_fixed y).mpr <|
     e.surjective.forall.mpr <| by simpa [he]⟩
 
-<<<<<<< HEAD
-instance of_fixed_field [Finite G] [FaithfulSMul G L] :
-    IsGaloisGroup G (FixedPoints.subfield G L) L :=
-  of_mulEquiv_algEquiv (FixedPoints.toAlgAutMulEquiv _ _) fun _ _ ↦ rfl
-
-instance to_intermediateField [Finite G] [hGKL : IsGaloisGroup G K L] :
-=======
 instance fixedPoints [Finite G] [FaithfulSMul G L] :
     IsGaloisGroup G (FixedPoints.subfield G L) L :=
   of_mulEquiv_algEquiv (FixedPoints.toAlgAutMulEquiv _ _) fun _ _ ↦ rfl
 
 instance intermediateField [Finite G] [hGKL : IsGaloisGroup G K L] :
->>>>>>> b5631451
     IsGaloisGroup (fixingSubgroup G (F : Set L)) F L :=
   let e := ((mulEquivAlgEquiv G K L).subgroupMap (fixingSubgroup G (F : Set L))).trans <|
     (MulEquiv.subgroupCongr (map_mulEquivAlgEquiv_fixingSubgroup ..)).trans <|
@@ -275,10 +257,7 @@
   have := hGKL.isGalois
   .of_mulEquiv_algEquiv e fun _ _ ↦ rfl
 
-<<<<<<< HEAD
-=======
-@[simp]
->>>>>>> b5631451
+@[simp]
 theorem card_fixingSubgroup_eq_finrank [Finite G] [IsGaloisGroup G K L] :
     Nat.card (fixingSubgroup G (F : Set L)) = Module.finrank F L :=
   card_eq_finrank ..
@@ -293,17 +272,11 @@
 
 variable [SMulCommClass G K L]
 
-<<<<<<< HEAD
+@[simp]
 theorem fixingSubgroup_bot : fixingSubgroup G ((⊥ : IntermediateField K L) : Set L) = ⊤ := by
   simp [Subgroup.ext_iff, mem_fixingSubgroup_iff, IntermediateField.mem_bot]
 
-=======
-@[simp]
-theorem fixingSubgroup_bot : fixingSubgroup G ((⊥ : IntermediateField K L) : Set L) = ⊤ := by
-  simp [Subgroup.ext_iff, mem_fixingSubgroup_iff, IntermediateField.mem_bot]
-
-@[simp]
->>>>>>> b5631451
+@[simp]
 theorem fixedPoints_bot :
     (FixedPoints.intermediateField (⊥ : Subgroup G) : IntermediateField K L) = ⊤ := by
   simp [IntermediateField.ext_iff]
@@ -322,19 +295,13 @@
 
 variable [hGKL : IsGaloisGroup G K L]
 
-<<<<<<< HEAD
-=======
 -- this can't be a simp-lemma since the left-hand side is not in simp normal form
 -- and if the theorem was `fixingSubgroup G Set.univ = ⊥` then `K` couldn't be inferred
->>>>>>> b5631451
 theorem fixingSubgroup_top : fixingSubgroup G ((⊤ : IntermediateField K L) : Set L) = ⊥ := by
   have := hGKL.faithful
   ext; simpa [mem_fixingSubgroup_iff, Set.ext_iff] using MulAction.fixedBy_eq_univ_iff_eq_one
 
-<<<<<<< HEAD
-=======
-@[simp]
->>>>>>> b5631451
+@[simp]
 theorem fixedPoints_top :
     (FixedPoints.intermediateField (⊤ : Subgroup G) : IntermediateField K L) = ⊥ := by
   convert IsGaloisGroup.fixedPoints_eq_bot G K L
@@ -347,15 +314,6 @@
   have := finiteDimensional G K L
   IsGalois.intermediateFieldEquivSubgroup.trans <| (mulEquivAlgEquiv G K L).comapSubgroup.dual
 
-<<<<<<< HEAD
-@[simp] lemma intermediateFieldEquivSubgroup_apply [Finite G] {F} :
-    intermediateFieldEquivSubgroup G K L F = .toDual (fixingSubgroup G (F : Set L)) := rfl
-
-lemma ofDual_intermediateFieldEquivSubgroup_apply [Finite G] {F} :
-    (intermediateFieldEquivSubgroup G K L F).ofDual = fixingSubgroup G (F : Set L) := rfl
-
-@[simp] lemma intermediateFieldEquivSubgroup_symm_apply [Finite G] {H} :
-=======
 @[simp] theorem intermediateFieldEquivSubgroup_apply [Finite G] {F} :
     intermediateFieldEquivSubgroup G K L F = .toDual (fixingSubgroup G (F : Set L)) := rfl
 
@@ -363,34 +321,23 @@
     (intermediateFieldEquivSubgroup G K L F).ofDual = fixingSubgroup G (F : Set L) := rfl
 
 @[simp] theorem intermediateFieldEquivSubgroup_symm_apply [Finite G] {H} :
->>>>>>> b5631451
     (intermediateFieldEquivSubgroup G K L).symm H = FixedPoints.intermediateField H.ofDual := by
   obtain ⟨H, rfl⟩ := OrderDual.toDual.surjective H
   simp [IntermediateField.ext_iff, intermediateFieldEquivSubgroup,
     (mulEquivAlgEquiv G K L).surjective.forall, -mulEquivAlgEquiv_symm_apply]
 
-<<<<<<< HEAD
-lemma intermediateFieldEquivSubgroup_symm_apply_toDual [Finite G] {H} :
-    (intermediateFieldEquivSubgroup G K L).symm (.toDual H) = FixedPoints.intermediateField H :=
-  intermediateFieldEquivSubgroup_symm_apply ..
-
-=======
 theorem intermediateFieldEquivSubgroup_symm_apply_toDual [Finite G] {H} :
     (intermediateFieldEquivSubgroup G K L).symm (.toDual H) = FixedPoints.intermediateField H :=
   intermediateFieldEquivSubgroup_symm_apply ..
 
 @[simp]
->>>>>>> b5631451
 theorem fixingSubgroup_fixedPoints [Finite G] :
     fixingSubgroup G ((FixedPoints.intermediateField H : IntermediateField K L) : Set L) = H := by
   rw [← intermediateFieldEquivSubgroup_symm_apply_toDual,
     ← ofDual_intermediateFieldEquivSubgroup_apply,
     OrderIso.apply_symm_apply, OrderDual.ofDual_toDual]
 
-<<<<<<< HEAD
-=======
-@[simp]
->>>>>>> b5631451
+@[simp]
 theorem fixedPoints_fixingSubgroup [Finite G] :
     FixedPoints.intermediateField (fixingSubgroup G (F : Set L)) = F := by
   rw [← ofDual_intermediateFieldEquivSubgroup_apply, ← intermediateFieldEquivSubgroup_symm_apply,
