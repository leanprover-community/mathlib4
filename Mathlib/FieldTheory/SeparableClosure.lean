/-
Copyright (c) 2023 Jz Pan. All rights reserved.
Released under Apache 2.0 license as described in the file LICENSE.
Authors: Jz Pan
-/
module

public import Mathlib.FieldTheory.SeparableDegree
public import Mathlib.FieldTheory.IsSepClosed
public import Mathlib.RingTheory.AlgebraicIndependent.AlgebraicClosure

/-!

# Separable closure

This file contains basics about the (relative) separable closure of a field extension.

## Main definitions

- `separableClosure`: the relative separable closure of `F` in `E`, or called maximal separable
  subextension of `E / F`, is defined to be the intermediate field of `E / F` consisting of all
  separable elements.

- `SeparableClosure`: the absolute separable closure, defined to be the relative separable
  closure inside the algebraic closure.

- `Field.sepDegree F E`: the (infinite) separable degree $[E:F]_s$ of an algebraic extension
  `E / F` of fields, defined to be the degree of `separableClosure F E / F`. Later we will show
  that (`Field.finSepDegree_eq`, not in this file), if `Field.Emb F E` is finite, then this
  coincides with `Field.finSepDegree F E`.

- `Field.insepDegree F E`: the (infinite) inseparable degree $[E:F]_i$ of an algebraic extension
  `E / F` of fields, defined to be the degree of `E / separableClosure F E`.

- `Field.finInsepDegree F E`: the finite inseparable degree $[E:F]_i$ of an algebraic extension
  `E / F` of fields, defined to be the degree of `E / separableClosure F E` as a natural number.
  It is zero if such field extension is not finite.

## Main results

- `le_separableClosure_iff`: an intermediate field of `E / F` is contained in the
  separable closure of `F` in `E` if and only if it is separable over `F`.

- `separableClosure.normalClosure_eq_self`: the normal closure of the separable
  closure of `F` in `E` is equal to itself.

- `separableClosure.isGalois`: the separable closure in a normal extension is Galois
  (namely, normal and separable).

- `separableClosure.isSepClosure`: the separable closure in a separably closed extension
  is a separable closure of the base field.

- `IntermediateField.isSeparable_adjoin_iff_isSeparable`: `F(S) / F` is a separable extension if and
  only if all elements of `S` are separable elements.

- `separableClosure.eq_top_iff`: the separable closure of `F` in `E` is equal to `E`
  if and only if `E / F` is separable.

## Tags

separable degree, degree, separable closure

-/

@[expose] public section

open Module Polynomial IntermediateField Field

noncomputable section

universe u v w

variable (F : Type u) (E : Type v) [Field F] [Field E] [Algebra F E]
variable (K : Type w) [Field K] [Algebra F K]

section separableClosure

/-- The (relative) separable closure of `F` in `E`, or called maximal separable subextension
of `E / F`, is defined to be the intermediate field of `E / F` consisting of all separable
elements. The previous results prove that these elements are closed under field operations. -/
@[stacks 09HC]
def separableClosure : IntermediateField F E where
  carrier := {x | IsSeparable F x}
  mul_mem' := isSeparable_mul
  add_mem' := isSeparable_add
  algebraMap_mem' := isSeparable_algebraMap
  inv_mem' _ := isSeparable_inv

variable {F E K}

/-- An element is contained in the separable closure of `F` in `E` if and only if
it is a separable element. -/
theorem mem_separableClosure_iff {x : E} :
    x ∈ separableClosure F E ↔ IsSeparable F x := Iff.rfl

/-- If `i` is an `F`-algebra homomorphism from `E` to `K`, then `i x` is contained in
`separableClosure F K` if and only if `x` is contained in `separableClosure F E`. -/
theorem map_mem_separableClosure_iff (i : E →ₐ[F] K) {x : E} :
    i x ∈ separableClosure F K ↔ x ∈ separableClosure F E := by
  simp_rw [mem_separableClosure_iff, IsSeparable, minpoly.algHom_eq i i.injective]

/-- If `i` is an `F`-algebra homomorphism from `E` to `K`, then the preimage of
`separableClosure F K` under the map `i` is equal to `separableClosure F E`. -/
theorem separableClosure.comap_eq_of_algHom (i : E →ₐ[F] K) :
    (separableClosure F K).comap i = separableClosure F E := by
  ext x
  exact map_mem_separableClosure_iff i

/-- If `i` is an `F`-algebra homomorphism from `E` to `K`, then the image of `separableClosure F E`
under the map `i` is contained in `separableClosure F K`. -/
theorem separableClosure.map_le_of_algHom (i : E →ₐ[F] K) :
    (separableClosure F E).map i ≤ separableClosure F K :=
  map_le_iff_le_comap.2 (comap_eq_of_algHom i).ge

variable (F) in
/-- If `K / E / F` is a field extension tower, such that `K / E` has no non-trivial separable
subextensions (when `K / E` is algebraic, this means that it is purely inseparable),
then the image of `separableClosure F E` in `K` is equal to `separableClosure F K`. -/
theorem separableClosure.map_eq_of_separableClosure_eq_bot [Algebra E K] [IsScalarTower F E K]
    (h : separableClosure E K = ⊥) :
    (separableClosure F E).map (IsScalarTower.toAlgHom F E K) = separableClosure F K := by
  refine le_antisymm (map_le_of_algHom _) (fun x hx ↦ ?_)
  obtain ⟨y, rfl⟩ := mem_bot.1 <| h ▸ mem_separableClosure_iff.2
    (IsSeparable.tower_top E <| mem_separableClosure_iff.1 hx)
  exact ⟨y, (map_mem_separableClosure_iff <| IsScalarTower.toAlgHom F E K).mp hx, rfl⟩

/-- If `i` is an `F`-algebra isomorphism of `E` and `K`, then the image of `separableClosure F E`
under the map `i` is equal to `separableClosure F K`. -/
theorem separableClosure.map_eq_of_algEquiv (i : E ≃ₐ[F] K) :
    (separableClosure F E).map i = separableClosure F K :=
  (map_le_of_algHom i.toAlgHom).antisymm
    (fun x h ↦ ⟨_, (map_mem_separableClosure_iff i.symm).2 h, by simp⟩)

/-- If `E` and `K` are isomorphic as `F`-algebras, then `separableClosure F E` and
`separableClosure F K` are also isomorphic as `F`-algebras. -/
def separableClosure.algEquivOfAlgEquiv (i : E ≃ₐ[F] K) :
    separableClosure F E ≃ₐ[F] separableClosure F K :=
  (intermediateFieldMap i _).trans (equivOfEq (map_eq_of_algEquiv i))

alias AlgEquiv.separableClosure := separableClosure.algEquivOfAlgEquiv

variable (F E K)

/-- The separable closure of `F` in `E` is algebraic over `F`. -/
instance separableClosure.isAlgebraic : Algebra.IsAlgebraic F (separableClosure F E) :=
  ⟨fun x ↦ isAlgebraic_iff.2 (IsSeparable.isIntegral x.2).isAlgebraic⟩

/-- The separable closure of `F` in `E` is separable over `F`. -/
@[stacks 030K "$E_{sep}/F$ is separable"]
instance separableClosure.isSeparable : Algebra.IsSeparable F (separableClosure F E) :=
  ⟨fun x ↦ by simpa only [IsSeparable, minpoly_eq] using x.2⟩

/-- An intermediate field of `E / F` is contained in the separable closure of `F` in `E`
if all of its elements are separable over `F`. -/
theorem le_separableClosure' {L : IntermediateField F E} (hs : ∀ x : L, IsSeparable F x) :
    L ≤ separableClosure F E := fun x h ↦ by simpa only [IsSeparable, minpoly_eq] using hs ⟨x, h⟩

/-- An intermediate field of `E / F` is contained in the separable closure of `F` in `E`
if it is separable over `F`. -/
theorem le_separableClosure (L : IntermediateField F E) [Algebra.IsSeparable F L] :
    L ≤ separableClosure F E := le_separableClosure' F E (Algebra.IsSeparable.isSeparable F)

/-- An intermediate field of `E / F` is contained in the separable closure of `F` in `E`
if and only if it is separable over `F`. -/
theorem le_separableClosure_iff (L : IntermediateField F E) :
    L ≤ separableClosure F E ↔ Algebra.IsSeparable F L :=
  Subalgebra.isSeparable_iff.symm

/-- The separable closure in `E` of the separable closure of `F` in `E` is equal to itself. -/
theorem separableClosure.separableClosure_eq_bot :
    separableClosure (separableClosure F E) E = ⊥ :=
  bot_unique fun x hx ↦ mem_bot.2
    ⟨⟨x, IsSeparable.of_algebra_isSeparable_of_isSeparable F (mem_separableClosure_iff.1 hx)⟩, rfl⟩

/-- The normal closure in `E/F` of the separable closure of `F` in `E` is equal to itself. -/
theorem separableClosure.normalClosure_eq_self :
    normalClosure F (separableClosure F E) E = separableClosure F E :=
  le_antisymm (normalClosure_le_iff.2 fun i ↦
    have : Algebra.IsSeparable F i.fieldRange :=
      (AlgEquiv.Algebra.isSeparable (AlgEquiv.ofInjectiveField i))
    le_separableClosure F E _) (le_normalClosure _)

/-- If `E` is normal over `F`, then the separable closure of `F` in `E` is Galois (i.e.
normal and separable) over `F`. -/
@[stacks 0EXK]
instance separableClosure.isGalois [Normal F E] : IsGalois F (separableClosure F E) where
  to_isSeparable := separableClosure.isSeparable F E
  to_normal := by
    rw [← separableClosure.normalClosure_eq_self]
    exact normalClosure.normal F _ E

/-- If `E / F` is a field extension and `E` is separably closed, then the separable closure
of `F` in `E` is equal to `F` if and only if `F` is separably closed. -/
theorem IsSepClosed.separableClosure_eq_bot_iff [IsSepClosed E] :
    separableClosure F E = ⊥ ↔ IsSepClosed F := by
  refine ⟨fun h ↦ IsSepClosed.of_exists_root _ fun p _ hirr hsep ↦ ?_,
    fun _ ↦ IntermediateField.eq_bot_of_isSepClosed_of_isSeparable _⟩
  obtain ⟨x, hx⟩ := IsSepClosed.exists_aeval_eq_zero E p (degree_pos_of_irreducible hirr).ne' hsep
  obtain ⟨x, rfl⟩ := h ▸ mem_separableClosure_iff.2 (hsep.of_dvd <| minpoly.dvd _ x hx)
  exact ⟨x, by simpa [Algebra.ofId_apply] using hx⟩

/-- If `E` is separably closed, then the separable closure of `F` in `E` is an absolute
separable closure of `F`. -/
instance separableClosure.isSepClosure [IsSepClosed E] : IsSepClosure F (separableClosure F E) :=
  ⟨(IsSepClosed.separableClosure_eq_bot_iff _ E).mp (separableClosure.separableClosure_eq_bot F E),
    isSeparable F E⟩

/-- The absolute separable closure is defined to be the relative separable closure inside the
algebraic closure. It is indeed a separable closure (`IsSepClosure`) by
`separableClosure.isSepClosure`, and it is Galois (`IsGalois`) by `separableClosure.isGalois`
or `IsSepClosure.isGalois`, and every separable extension embeds into it (`IsSepClosed.lift`). -/
abbrev SeparableClosure : Type _ := separableClosure F (AlgebraicClosure F)

instance SeparableClosure.isSepClosed : IsSepClosed (SeparableClosure F) :=
  (inferInstanceAs (IsSepClosure F (SeparableClosure F))).sep_closed

/-- `F(S) / F` is a separable extension if and only if all elements of `S` are
separable elements. -/
theorem IntermediateField.isSeparable_adjoin_iff_isSeparable {S : Set E} :
    Algebra.IsSeparable F (adjoin F S) ↔ ∀ x ∈ S, IsSeparable F x :=
  (le_separableClosure_iff F E _).symm.trans adjoin_le_iff

/-- The separable closure of `F` in `E` is equal to `E` if and only if `E / F` is
separable. -/
theorem separableClosure.eq_top_iff : separableClosure F E = ⊤ ↔ Algebra.IsSeparable F E :=
  ⟨fun h ↦ ⟨fun _ ↦ mem_separableClosure_iff.1 (h ▸ mem_top)⟩,
    fun _ ↦ top_unique fun x _ ↦ mem_separableClosure_iff.2 (Algebra.IsSeparable.isSeparable _ x)⟩

/-- If `K / E / F` is a field extension tower, then `separableClosure F K` is contained in
`separableClosure E K`. -/
theorem separableClosure.le_restrictScalars [Algebra E K] [IsScalarTower F E K] :
    separableClosure F K ≤ (separableClosure E K).restrictScalars F :=
  fun _ ↦ IsSeparable.tower_top E

/-- If `K / E / F` is a field extension tower, such that `E / F` is separable, then
`separableClosure F K` is equal to `separableClosure E K`. -/
theorem separableClosure.eq_restrictScalars_of_isSeparable [Algebra E K] [IsScalarTower F E K]
    [Algebra.IsSeparable F E] : separableClosure F K = (separableClosure E K).restrictScalars F :=
  (separableClosure.le_restrictScalars F E K).antisymm fun _ h ↦
    IsSeparable.of_algebra_isSeparable_of_isSeparable F h

/-- If `K / E / F` is a field extension tower, then `E` adjoin `separableClosure F K` is contained
in `separableClosure E K`. -/
theorem separableClosure.adjoin_le [Algebra E K] [IsScalarTower F E K] :
    adjoin E (separableClosure F K) ≤ separableClosure E K :=
  adjoin_le_iff.2 <| le_restrictScalars F E K

/-- A compositum of two separable extensions is separable. -/
instance IntermediateField.isSeparable_sup (L1 L2 : IntermediateField F E)
    [h1 : Algebra.IsSeparable F L1] [h2 : Algebra.IsSeparable F L2] :
    Algebra.IsSeparable F (L1 ⊔ L2 : IntermediateField F E) := by
  rw [← le_separableClosure_iff] at h1 h2 ⊢
  exact sup_le h1 h2

/-- A compositum of separable extensions is separable. -/
instance IntermediateField.isSeparable_iSup {ι : Type*} {t : ι → IntermediateField F E}
    [h : ∀ i, Algebra.IsSeparable F (t i)] :
    Algebra.IsSeparable F (⨆ i, t i : IntermediateField F E) := by
  simp_rw [← le_separableClosure_iff] at h ⊢
  exact iSup_le h

variable {F E} in
theorem le_restrictScalars_separableClosure (L : IntermediateField F E) :
    L ≤ (separableClosure L E).restrictScalars F :=
  fun x hx ↦ isSeparable_algebraMap (F := L) ⟨x, hx⟩

/-- `separableClosure` as a `ClosureOperator`. -/
abbrev separableClosureOperator : ClosureOperator (IntermediateField F E) := by
  refine .mk' (fun K ↦ (separableClosure K E).restrictScalars F) (fun K L le x hx ↦ ?_)
    le_restrictScalars_separableClosure fun K x hx ↦ ?_ <;> dsimp only at hx ⊢
  · let _ := (inclusion le).toAlgebra
    have : IsScalarTower K L E := .of_algebraMap_eq' rfl
    exact hx.tower_top _
  · obtain ⟨x, rfl⟩ := (separableClosure.separableClosure_eq_bot K E).le hx
    exact x.2

lemma isClosed_restrictScalars_separableClosure [Algebra K E] [IsScalarTower F K E] :
    (separableClosureOperator F E).IsClosed ((separableClosure K E).restrictScalars F) :=
  ClosureOperator.isClosed_iff_closure_le.mpr fun x hx ↦ by
    obtain ⟨x, rfl⟩ := (separableClosure.separableClosure_eq_bot K E).le hx
    exact x.2

lemma separableClosure_le_separableClosure_iff
    [Algebra K E] [IsScalarTower F K E] {L : IntermediateField F E} :
    (separableClosure L E).restrictScalars F ≤ (separableClosure K E).restrictScalars F ↔
      L ≤ (separableClosure K E).restrictScalars F :=
   (isClosed_restrictScalars_separableClosure F E K).closure_le_iff

end separableClosure

namespace Field

/-- The (infinite) separable degree for a general field extension `E / F` is defined
to be the degree of `separableClosure F E / F`. -/
@[stacks 030L "Part 1"]
def sepDegree := Module.rank F (separableClosure F E)

/-- The (infinite) inseparable degree for a general field extension `E / F` is defined
to be the degree of `E / separableClosure F E`. -/
@[stacks 030L "Part 2"]
def insepDegree := Module.rank (separableClosure F E) E

/-- The finite inseparable degree for a general field extension `E / F` is defined
to be the degree of `E / separableClosure F E` as a natural number. It is defined to be zero
if such field extension is infinite. -/
def finInsepDegree : ℕ := finrank (separableClosure F E) E

theorem finInsepDegree_def' : finInsepDegree F E = Cardinal.toNat (insepDegree F E) := rfl

instance instNeZeroSepDegree : NeZero (sepDegree F E) := ⟨rank_pos.ne'⟩

instance instNeZeroInsepDegree : NeZero (insepDegree F E) := ⟨rank_pos.ne'⟩

instance instNeZeroFinInsepDegree [FiniteDimensional F E] :
    NeZero (finInsepDegree F E) := ⟨finrank_pos.ne'⟩

/-- If `E` and `K` are isomorphic as `F`-algebras, then they have the same
separable degree over `F`. -/
theorem lift_sepDegree_eq_of_equiv (i : E ≃ₐ[F] K) :
    Cardinal.lift.{w} (sepDegree F E) = Cardinal.lift.{v} (sepDegree F K) :=
  i.separableClosure.toLinearEquiv.lift_rank_eq

/-- The same-universe version of `Field.lift_sepDegree_eq_of_equiv`. -/
theorem sepDegree_eq_of_equiv (K : Type v) [Field K] [Algebra F K] (i : E ≃ₐ[F] K) :
    sepDegree F E = sepDegree F K :=
  i.separableClosure.toLinearEquiv.rank_eq

/-- The separable degree multiplied by the inseparable degree is equal
to the (infinite) field extension degree. -/
theorem sepDegree_mul_insepDegree : sepDegree F E * insepDegree F E = Module.rank F E :=
  rank_mul_rank F (separableClosure F E) E

theorem sepDegree_le_rank : sepDegree F E ≤ Module.rank F E :=
  Module.rank_bot_le_rank_of_isScalarTower _ _ _

theorem insepDegree_le_rank : insepDegree F E ≤ Module.rank F E :=
  Module.rank_top_le_rank_of_isScalarTower _ _ _

/-- If `E` and `K` are isomorphic as `F`-algebras, then they have the same
inseparable degree over `F`. -/
theorem lift_insepDegree_eq_of_equiv (i : E ≃ₐ[F] K) :
    Cardinal.lift.{w} (insepDegree F E) = Cardinal.lift.{v} (insepDegree F K) :=
  Algebra.lift_rank_eq_of_equiv_equiv i.separableClosure i rfl

/-- The same-universe version of `Field.lift_insepDegree_eq_of_equiv`. -/
theorem insepDegree_eq_of_equiv (K : Type v) [Field K] [Algebra F K] (i : E ≃ₐ[F] K) :
    insepDegree F E = insepDegree F K :=
  Algebra.rank_eq_of_equiv_equiv i.separableClosure i rfl

/-- If `E` and `K` are isomorphic as `F`-algebras, then they have the same finite
inseparable degree over `F`. -/
theorem finInsepDegree_eq_of_equiv (i : E ≃ₐ[F] K) :
    finInsepDegree F E = finInsepDegree F K := by
  simpa only [Cardinal.toNat_lift] using congr_arg Cardinal.toNat
    (lift_insepDegree_eq_of_equiv F E K i)

@[simp]
theorem sepDegree_self : sepDegree F F = 1 := by
  rw [sepDegree, Subsingleton.elim (separableClosure F F) ⊥, IntermediateField.rank_bot]

@[simp]
theorem insepDegree_self : insepDegree F F = 1 := by
  rw [insepDegree, Subsingleton.elim (separableClosure F F) ⊤, IntermediateField.rank_top]

@[simp]
theorem finInsepDegree_self : finInsepDegree F F = 1 := by
  rw [finInsepDegree_def', insepDegree_self, Cardinal.one_toNat]

end Field

namespace IntermediateField

/-- In a finitely generated field extension, there exists a maximal
separably generated field extension. -/
lemma FG.exists_finset_maximalFor_isTranscendenceBasis_separableClosure
    (Hfg : FG (F := F) (E := E) ⊤) :
    ∃ s : Finset E, MaximalFor (fun t : Set E ↦ IsTranscendenceBasis F ((↑) : t → E))
      (fun t ↦ (separableClosure (adjoin F t) E).restrictScalars F) s := by
  let d (s : Finset E) := Field.finInsepDegree (adjoin F (s : Set E)) E
  have Hexists : {s : Finset E | IsTranscendenceBasis F ((↑) : s → E)}.Nonempty := by
    have ⟨s, hs⟩ := Hfg
    have : Algebra.IsAlgebraic (Algebra.adjoin F (s : Set E)) E := by
      rw [← isAlgebraic_adjoin_iff_top, hs, Algebra.isAlgebraic_iff_isIntegral]
      refine Algebra.isIntegral_of_surjective topEquiv.surjective
    have ⟨t, hts, ht⟩ := exists_isTranscendenceBasis_subset (R := F) (s : Set E)
    lift t to Finset E using s.finite_toSet.subset hts
    exact ⟨t, ht⟩
  let s := d.argminOn _ Hexists
  have hs := d.argminOn_mem _ Hexists
  refine ⟨s, hs, fun t ht ↦ not_lt_iff_le_imp_ge.mp fun H ↦ ?_⟩
  have : t.Finite := by
    simp [Set.Finite, ← Cardinal.mk_lt_aleph0_iff, ht.cardinalMk_eq hs, Cardinal.nat_lt_aleph0]
  lift t to Finset E using this
  have : Module.Finite (adjoin F (s : Set E)) E := by
    apply (config := { allowSynthFailures := true }) finite_of_fg_of_isAlgebraic
    · exact .of_restrictScalars (K := F) (by rwa [restrictScalars_top])
    · convert hs.isAlgebraic_field <;> simp [s]
  have : Module.Finite ((separableClosure (adjoin F (s : Set E)) E).restrictScalars F) E :=
    inferInstanceAs <| Module.Finite (separableClosure (adjoin F (s : Set E)) E) E
<<<<<<< HEAD
  exact d.not_lt_argminOn _ ht Hexists (by apply finrank_lt_of_lt H)
=======
  exact d.not_lt_argminOn _ ht Hexists (by apply finrank_lt_of_gt H)
>>>>>>> 7cb828c1

@[simp]
theorem sepDegree_bot : sepDegree F (⊥ : IntermediateField F E) = 1 := by
  have := lift_sepDegree_eq_of_equiv _ _ _ (botEquiv F E)
  rwa [sepDegree_self, Cardinal.lift_one, ← Cardinal.lift_one.{v, u}, Cardinal.lift_inj] at this

@[simp]
theorem insepDegree_bot : insepDegree F (⊥ : IntermediateField F E) = 1 := by
  have := lift_insepDegree_eq_of_equiv _ _ _ (botEquiv F E)
  rwa [insepDegree_self, Cardinal.lift_one, ← Cardinal.lift_one.{v, u}, Cardinal.lift_inj] at this

@[simp]
theorem finInsepDegree_bot : finInsepDegree F (⊥ : IntermediateField F E) = 1 := by
  rw [finInsepDegree_eq_of_equiv _ _ _ (botEquiv F E), finInsepDegree_self]

section Tower

variable [Algebra E K] [IsScalarTower F E K]

theorem lift_sepDegree_bot' : Cardinal.lift.{v} (sepDegree F (⊥ : IntermediateField E K)) =
    Cardinal.lift.{w} (sepDegree F E) :=
  lift_sepDegree_eq_of_equiv _ _ _ ((botEquiv E K).restrictScalars F)

theorem lift_insepDegree_bot' : Cardinal.lift.{v} (insepDegree F (⊥ : IntermediateField E K)) =
    Cardinal.lift.{w} (insepDegree F E) :=
  lift_insepDegree_eq_of_equiv _ _ _ ((botEquiv E K).restrictScalars F)

variable {F}

@[simp]
theorem finInsepDegree_bot' :
    finInsepDegree F (⊥ : IntermediateField E K) = finInsepDegree F E := by
  simpa only [Cardinal.toNat_lift] using congr_arg Cardinal.toNat (lift_insepDegree_bot' F E K)

@[simp]
theorem sepDegree_top : sepDegree F (⊤ : IntermediateField E K) = sepDegree F K :=
  sepDegree_eq_of_equiv _ _ _ ((topEquiv (F := E) (E := K)).restrictScalars F)

@[simp]
theorem insepDegree_top : insepDegree F (⊤ : IntermediateField E K) = insepDegree F K :=
  insepDegree_eq_of_equiv _ _ _ ((topEquiv (F := E) (E := K)).restrictScalars F)

@[simp]
theorem finInsepDegree_top : finInsepDegree F (⊤ : IntermediateField E K) = finInsepDegree F K := by
  rw [finInsepDegree_def', insepDegree_top, ← finInsepDegree_def']

variable (K : Type v) [Field K] [Algebra F K] [Algebra E K] [IsScalarTower F E K]

@[simp]
theorem sepDegree_bot' : sepDegree F (⊥ : IntermediateField E K) = sepDegree F E :=
  sepDegree_eq_of_equiv _ _ _ ((botEquiv E K).restrictScalars F)

@[simp]
theorem insepDegree_bot' : insepDegree F (⊥ : IntermediateField E K) = insepDegree F E :=
  insepDegree_eq_of_equiv _ _ _ ((botEquiv E K).restrictScalars F)

variable (F) in
lemma _root_.Field.insepDegree_top_le_insepDegree_of_isScalarTower :
    insepDegree E K ≤ insepDegree F K := by
  letI := (IntermediateField.inclusion (separableClosure.le_restrictScalars F E K)).toAlgebra
  have : IsScalarTower (separableClosure F K) ((separableClosure E K).restrictScalars F) K :=
    .of_algebraMap_eq' rfl
  exact Module.rank_top_le_rank_of_isScalarTower
    (separableClosure F K) ((separableClosure E K).restrictScalars F) K

variable {K} in
lemma _root_.Field.insepDegree_le_of_left_le {E₁ E₂ : IntermediateField F K} (H : E₁ ≤ E₂) :
    insepDegree E₂ K ≤ insepDegree E₁ K := by
  letI := (IntermediateField.inclusion H).toAlgebra
  have : IsScalarTower E₁ E₂ K := .of_algebraMap_eq' rfl
  exact insepDegree_top_le_insepDegree_of_isScalarTower _ _ _

variable (F) in
lemma _root_.Field.finInsepDegree_top_le_finInsepDegree_of_isScalarTower [Module.Finite F K] :
    finInsepDegree E K ≤ finInsepDegree F K := by
  letI := (IntermediateField.inclusion (separableClosure.le_restrictScalars F E K)).toAlgebra
  have : IsScalarTower (separableClosure F K) ((separableClosure E K).restrictScalars F) K :=
    .of_algebraMap_eq' rfl
  exact Module.finrank_top_le_finrank_of_isScalarTower
    (separableClosure F K) ((separableClosure E K).restrictScalars F) K

variable {K} in
lemma finInsepDegree_le_of_left_le {E₁ E₂ : IntermediateField F K} (H : E₁ ≤ E₂)
    [Module.Finite E₁ K] : finInsepDegree E₂ K ≤ finInsepDegree E₁ K := by
  letI := (IntermediateField.inclusion H).toAlgebra
  have : IsScalarTower E₁ E₂ K := .of_algebraMap_eq' rfl
  exact finInsepDegree_top_le_finInsepDegree_of_isScalarTower _ _ _

end Tower

end IntermediateField

/-- A separable extension has separable degree equal to degree. -/
theorem Algebra.IsSeparable.sepDegree_eq [Algebra.IsSeparable F E] :
    sepDegree F E = Module.rank F E := by
  rw [sepDegree, (separableClosure.eq_top_iff F E).2 ‹_›, IntermediateField.rank_top']

/-- A separable extension has inseparable degree one. -/
theorem Algebra.IsSeparable.insepDegree_eq [Algebra.IsSeparable F E] : insepDegree F E = 1 := by
  rw [insepDegree, (separableClosure.eq_top_iff F E).2 ‹_›, IntermediateField.rank_top]

/-- A separable extension has finite inseparable degree one. -/
theorem Algebra.IsSeparable.finInsepDegree_eq [Algebra.IsSeparable F E] : finInsepDegree F E = 1 :=
  Cardinal.one_toNat ▸ congr(Cardinal.toNat $(insepDegree_eq F E))<|MERGE_RESOLUTION|>--- conflicted
+++ resolved
@@ -397,11 +397,7 @@
     · convert hs.isAlgebraic_field <;> simp [s]
   have : Module.Finite ((separableClosure (adjoin F (s : Set E)) E).restrictScalars F) E :=
     inferInstanceAs <| Module.Finite (separableClosure (adjoin F (s : Set E)) E) E
-<<<<<<< HEAD
-  exact d.not_lt_argminOn _ ht Hexists (by apply finrank_lt_of_lt H)
-=======
   exact d.not_lt_argminOn _ ht Hexists (by apply finrank_lt_of_gt H)
->>>>>>> 7cb828c1
 
 @[simp]
 theorem sepDegree_bot : sepDegree F (⊥ : IntermediateField F E) = 1 := by
