/-
Copyright (c) 2020 Anne Baanen. All rights reserved.
Released under Apache 2.0 license as described in the file LICENSE.
Authors: Anne Baanen
-/
import Mathlib.Algebra.Algebra.Basic

#align_import field_theory.subfield from "leanprover-community/mathlib"@"28aa996fc6fb4317f0083c4e6daf79878d81be33"

/-!
# Subfields

Let `K` be a division ring, for example a field.
This file defines the "bundled" subfield type `Subfield K`, a type
whose terms correspond to subfields of `K`. Note we do not require the "subfields" to be
commutative, so they are really sub-division rings / skew fields. This is the preferred way to talk
about subfields in mathlib. Unbundled subfields (`s : Set K` and `IsSubfield s`)
are not in this file, and they will ultimately be deprecated.

We prove that subfields are a complete lattice, and that you can `map` (pushforward) and
`comap` (pull back) them along ring homomorphisms.

We define the `closure` construction from `Set K` to `Subfield K`, sending a subset of `K`
to the subfield it generates, and prove that it is a Galois insertion.

## Main definitions

Notation used here:

`(K : Type u) [DivisionRing K] (L : Type u) [DivisionRing L] (f g : K →+* L)`
`(A : Subfield K) (B : Subfield L) (s : Set K)`

* `Subfield K` : the type of subfields of a division ring `K`.

* `instance : CompleteLattice (Subfield K)` : the complete lattice structure on the subfields.

* `Subfield.closure` : subfield closure of a set, i.e., the smallest subfield that includes the set.

* `Subfield.gi` : `closure : Set M → Subfield M` and coercion `(↑) : Subfield M → Set M`
  form a `GaloisInsertion`.

* `comap f B : Subfield K` : the preimage of a subfield `B` along the ring homomorphism `f`

* `map f A : Subfield L` : the image of a subfield `A` along the ring homomorphism `f`.

* `f.fieldRange : Subfield L` : the range of the ring homomorphism `f`.

* `eqLocusField f g : Subfield K` : given ring homomorphisms `f g : K →+* R`,
     the subfield of `K` where `f x = g x`

## Implementation notes

A subfield is implemented as a subring which is closed under `⁻¹`.

Lattice inclusion (e.g. `≤` and `⊓`) is used rather than set notation (`⊆` and `∩`), although
`∈` is defined as membership of a subfield's underlying set.

## Tags
subfield, subfields
-/


open BigOperators

universe u v w

variable {K : Type u} {L : Type v} {M : Type w}
variable [DivisionRing K] [DivisionRing L] [DivisionRing M]

/-- `SubfieldClass S K` states `S` is a type of subsets `s ⊆ K` closed under field operations. -/
class SubfieldClass (S K : Type*) [DivisionRing K] [SetLike S K] extends SubringClass S K,
  InvMemClass S K : Prop
#align subfield_class SubfieldClass

namespace SubfieldClass

variable (S : Type*) [SetLike S K] [h : SubfieldClass S K]

-- See note [lower instance priority]
/-- A subfield contains `1`, products and inverses.

Be assured that we're not actually proving that subfields are subgroups:
`SubgroupClass` is really an abbreviation of `SubgroupWithOrWithoutZeroClass`.
 -/
instance (priority := 100) toSubgroupClass : SubgroupClass S K :=
  { h with }
#align subfield_class.subfield_class.to_subgroup_class SubfieldClass.toSubgroupClass

variable {S} {x : K}

@[aesop safe apply (rule_sets := [SetLike])]
lemma ratCast_mem (s : S) (q : ℚ) : (q : K) ∈ s := by
  simpa only [Rat.cast_def] using div_mem (intCast_mem s q.num) (natCast_mem s q.den)
#align subfield_class.coe_rat_mem SubfieldClass.ratCast_mem

instance (s : S) : RatCast s :=
  ⟨fun x => ⟨↑x, ratCast_mem s x⟩⟩

<<<<<<< HEAD
@[simp]
theorem coe_ratCast (s : S) (x : ℚ) : ((x : s) : K) = x :=
  rfl
#align subfield_class.coe_rat_cast SubfieldClass.coe_ratCast
=======
@[simp, norm_cast] lemma coe_ratCast (s : S) (x : ℚ) : ((x : s) : K) = x := rfl
#align subfield_class.coe_rat_cast SubfieldClass.coe_ratCast

-- 2024-04-05
@[deprecated] alias coe_rat_cast := coe_ratCast
@[deprecated] alias coe_rat_mem := ratCast_mem
>>>>>>> 94e622af

-- Porting note: Mistranslated: used to be (a • x : K) ∈ s
@[aesop safe apply (rule_sets := [SetLike])]
theorem rat_smul_mem (s : S) (a : ℚ) (x : s) : a • (x : K) ∈ s := by
  simpa only [Rat.smul_def] using mul_mem (ratCast_mem s a) x.prop
#align subfield_class.rat_smul_mem SubfieldClass.rat_smul_mem

@[aesop safe apply (rule_sets := [SetLike])]
lemma ofScientific_mem (s : S) {b : Bool} {n m : ℕ} :
    (OfScientific.ofScientific n b m : K) ∈ s :=
  SubfieldClass.ratCast_mem ..

instance (s : S) : SMul ℚ s :=
  ⟨fun a x => ⟨a • (x : K), rat_smul_mem s a x⟩⟩

@[simp]
theorem coe_rat_smul (s : S) (a : ℚ) (x : s) : ↑(a • x) = a • (x : K) :=
  rfl
#align subfield_class.coe_rat_smul SubfieldClass.coe_rat_smul

variable (S)

/-- A subfield inherits a division ring structure -/
instance (priority := 75) toDivisionRing (s : S) : DivisionRing s :=
  Subtype.coe_injective.divisionRing ((↑) : s → K)
    (by rfl) (by rfl) (by intros _ _; rfl) (by intros _ _; rfl) (by intros _; rfl)
    (by intros _ _; rfl) (by intros _; rfl) (by intros _ _; rfl) (by intros _ _; rfl)
    (by intros _ _; rfl) (by intros _ _; rfl) (by intros _ _; rfl) (by intros _ _; rfl)
    (by intros _; rfl) (by intros _; rfl) (by intros _; rfl)

-- Prefer subclasses of `Field` over subclasses of `SubfieldClass`.
/-- A subfield of a field inherits a field structure -/
instance (priority := 75) toField {K} [Field K] [SetLike S K] [SubfieldClass S K] (s : S) :
    Field s :=
  Subtype.coe_injective.field ((↑) : s → K)
    (by rfl) (by rfl) (by intros _ _; rfl) (by intros _ _; rfl) (by intros _; rfl)
    (by intros _ _; rfl) (by intros _; rfl) (by intros _ _; rfl) (by intros _ _; rfl)
    (by intros _ _; rfl) (by intros _ _; rfl) (by intros _ _; rfl) (by intros _ _; rfl)
    (by intros _; rfl) (by intros _; rfl) (by intros _; rfl)
#align subfield_class.to_field SubfieldClass.toField

end SubfieldClass

/-- `Subfield R` is the type of subfields of `R`. A subfield of `R` is a subset `s` that is a
  multiplicative submonoid and an additive subgroup. Note in particular that it shares the
  same 0 and 1 as R. -/
structure Subfield (K : Type u) [DivisionRing K] extends Subring K where
  /-- A subfield is closed under multiplicative inverses. -/
  inv_mem' : ∀ x ∈ carrier, x⁻¹ ∈ carrier
#align subfield Subfield

/-- Reinterpret a `Subfield` as a `Subring`. -/
add_decl_doc Subfield.toSubring

namespace Subfield

/-- The underlying `AddSubgroup` of a subfield. -/
def toAddSubgroup (s : Subfield K) : AddSubgroup K :=
  { s.toSubring.toAddSubgroup with }
#align subfield.to_add_subgroup Subfield.toAddSubgroup

-- Porting note: toSubmonoid already exists
-- /-- The underlying submonoid of a subfield. -/
-- def toSubmonoid (s : Subfield K) : Submonoid K :=
--   { s.toSubring.toSubmonoid with }
-- #align subfield.to_submonoid Subfield.toSubmonoid

instance : SetLike (Subfield K) K where
  coe s := s.carrier
  coe_injective' p q h := by cases p; cases q; congr; exact SetLike.ext' h

instance : SubfieldClass (Subfield K) K where
  add_mem {s} := s.add_mem'
  zero_mem s := s.zero_mem'
  neg_mem {s} := s.neg_mem'
  mul_mem {s} := s.mul_mem'
  one_mem s := s.one_mem'
  inv_mem {s} := s.inv_mem' _

-- @[simp] -- Porting note (#10618): simp can prove this (with `coe_toSubring`, which comes later)
theorem mem_carrier {s : Subfield K} {x : K} : x ∈ s.carrier ↔ x ∈ s :=
  Iff.rfl
#align subfield.mem_carrier Subfield.mem_carrier

-- Porting note: in lean 3, `S` was type `Set K`
@[simp]
theorem mem_mk {S : Subring K} {x : K} (h) : x ∈ (⟨S, h⟩ : Subfield K) ↔ x ∈ S :=
  Iff.rfl
#align subfield.mem_mk Subfield.mem_mk

@[simp]
theorem coe_set_mk (S : Subring K) (h) : ((⟨S, h⟩ : Subfield K) : Set K) = S :=
  rfl
#align subfield.coe_set_mk Subfield.coe_set_mk

@[simp]
theorem mk_le_mk {S S' : Subring K} (h h') : (⟨S, h⟩ : Subfield K) ≤ (⟨S', h'⟩ : Subfield K) ↔
    S ≤ S' :=
  Iff.rfl
#align subfield.mk_le_mk Subfield.mk_le_mk

/-- Two subfields are equal if they have the same elements. -/
@[ext]
theorem ext {S T : Subfield K} (h : ∀ x, x ∈ S ↔ x ∈ T) : S = T :=
  SetLike.ext h
#align subfield.ext Subfield.ext

/-- Copy of a subfield with a new `carrier` equal to the old one. Useful to fix definitional
equalities. -/
protected def copy (S : Subfield K) (s : Set K) (hs : s = ↑S) : Subfield K :=
  { S.toSubring.copy s hs with
    carrier := s
    inv_mem' := hs.symm ▸ S.inv_mem' }
#align subfield.copy Subfield.copy

@[simp]
theorem coe_copy (S : Subfield K) (s : Set K) (hs : s = ↑S) : (S.copy s hs : Set K) = s :=
  rfl
#align subfield.coe_copy Subfield.coe_copy

theorem copy_eq (S : Subfield K) (s : Set K) (hs : s = ↑S) : S.copy s hs = S :=
  SetLike.coe_injective hs
#align subfield.copy_eq Subfield.copy_eq

@[simp]
theorem coe_toSubring (s : Subfield K) : (s.toSubring : Set K) = s :=
  rfl
#align subfield.coe_to_subring Subfield.coe_toSubring

@[simp]
theorem mem_toSubring (s : Subfield K) (x : K) : x ∈ s.toSubring ↔ x ∈ s :=
  Iff.rfl
#align subfield.mem_to_subring Subfield.mem_toSubring

end Subfield

/-- A `Subring` containing inverses is a `Subfield`. -/
def Subring.toSubfield (s : Subring K) (hinv : ∀ x ∈ s, x⁻¹ ∈ s) : Subfield K :=
  { s with inv_mem' := hinv }
#align subring.to_subfield Subring.toSubfield

namespace Subfield

variable (s t : Subfield K)

section DerivedFromSubfieldClass

/-- A subfield contains the field's 1. -/
protected theorem one_mem : (1 : K) ∈ s :=
  one_mem s
#align subfield.one_mem Subfield.one_mem

/-- A subfield contains the field's 0. -/
protected theorem zero_mem : (0 : K) ∈ s :=
  zero_mem s
#align subfield.zero_mem Subfield.zero_mem

/-- A subfield is closed under multiplication. -/
protected theorem mul_mem {x y : K} : x ∈ s → y ∈ s → x * y ∈ s :=
  mul_mem
#align subfield.mul_mem Subfield.mul_mem

/-- A subfield is closed under addition. -/
protected theorem add_mem {x y : K} : x ∈ s → y ∈ s → x + y ∈ s :=
  add_mem
#align subfield.add_mem Subfield.add_mem

/-- A subfield is closed under negation. -/
protected theorem neg_mem {x : K} : x ∈ s → -x ∈ s :=
  neg_mem
#align subfield.neg_mem Subfield.neg_mem

/-- A subfield is closed under subtraction. -/
protected theorem sub_mem {x y : K} : x ∈ s → y ∈ s → x - y ∈ s :=
  sub_mem
#align subfield.sub_mem Subfield.sub_mem

/-- A subfield is closed under inverses. -/
protected theorem inv_mem {x : K} : x ∈ s → x⁻¹ ∈ s :=
  inv_mem
#align subfield.inv_mem Subfield.inv_mem

/-- A subfield is closed under division. -/
protected theorem div_mem {x y : K} : x ∈ s → y ∈ s → x / y ∈ s :=
  div_mem
#align subfield.div_mem Subfield.div_mem

/-- Product of a list of elements in a subfield is in the subfield. -/
protected theorem list_prod_mem {l : List K} : (∀ x ∈ l, x ∈ s) → l.prod ∈ s :=
  list_prod_mem
#align subfield.list_prod_mem Subfield.list_prod_mem

/-- Sum of a list of elements in a subfield is in the subfield. -/
protected theorem list_sum_mem {l : List K} : (∀ x ∈ l, x ∈ s) → l.sum ∈ s :=
  list_sum_mem
#align subfield.list_sum_mem Subfield.list_sum_mem

/-- Sum of a multiset of elements in a `Subfield` is in the `Subfield`. -/
protected theorem multiset_sum_mem (m : Multiset K) : (∀ a ∈ m, a ∈ s) → m.sum ∈ s :=
  multiset_sum_mem m
#align subfield.multiset_sum_mem Subfield.multiset_sum_mem

/-- Sum of elements in a `Subfield` indexed by a `Finset` is in the `Subfield`. -/
protected theorem sum_mem {ι : Type*} {t : Finset ι} {f : ι → K} (h : ∀ c ∈ t, f c ∈ s) :
    (∑ i in t, f i) ∈ s :=
  sum_mem h
#align subfield.sum_mem Subfield.sum_mem

protected theorem pow_mem {x : K} (hx : x ∈ s) (n : ℕ) : x ^ n ∈ s :=
  pow_mem hx n
#align subfield.pow_mem Subfield.pow_mem

protected theorem zsmul_mem {x : K} (hx : x ∈ s) (n : ℤ) : n • x ∈ s :=
  zsmul_mem hx n
#align subfield.zsmul_mem Subfield.zsmul_mem

protected theorem intCast_mem (n : ℤ) : (n : K) ∈ s := intCast_mem s n
#align subfield.coe_int_mem Subfield.intCast_mem

-- 2024-04-05
@[deprecated] alias coe_int_mem := intCast_mem

theorem zpow_mem {x : K} (hx : x ∈ s) (n : ℤ) : x ^ n ∈ s := by
  cases n
  · simpa using s.pow_mem hx _
  · simpa [pow_succ'] using s.inv_mem (s.mul_mem hx (s.pow_mem hx _))
#align subfield.zpow_mem Subfield.zpow_mem

instance : Ring s :=
  s.toSubring.toRing

instance : Div s :=
  ⟨fun x y => ⟨x / y, s.div_mem x.2 y.2⟩⟩

instance : Inv s :=
  ⟨fun x => ⟨x⁻¹, s.inv_mem x.2⟩⟩

instance : Pow s ℤ :=
  ⟨fun x z => ⟨x ^ z, s.zpow_mem x.2 z⟩⟩

instance toDivisionRing (s : Subfield K) : DivisionRing s :=
  Subtype.coe_injective.divisionRing ((↑) : s → K) rfl rfl (fun _ _ ↦ rfl) (fun _ _ ↦ rfl)
    (fun _ ↦ rfl) (fun _ _ ↦ rfl) (fun _ ↦ rfl) (fun _ _ ↦ rfl) (fun _ _ ↦ rfl) (fun _ _ ↦ rfl)
    (fun _ _ ↦ rfl) (fun _ _ ↦ rfl) (fun _ _ ↦ rfl) (fun _ ↦ rfl) (fun _ ↦ rfl) fun _ ↦ rfl

/-- A subfield inherits a field structure -/
instance toField {K} [Field K] (s : Subfield K) : Field s :=
  Subtype.coe_injective.field ((↑) : s → K) rfl rfl (fun _ _ => rfl) (fun _ _ => rfl) (fun _ => rfl)
    (fun _ _ => rfl) (fun _ => rfl) (fun _ _ => rfl) (fun _ _ => rfl) (fun _ _ => rfl)
    (fun _ _ => rfl) (fun _ _ => rfl) (fun _ _ => rfl) (fun _ => rfl) (fun _ => rfl) fun _ => rfl
#align subfield.to_field Subfield.toField

@[simp, norm_cast]
theorem coe_add (x y : s) : (↑(x + y) : K) = ↑x + ↑y :=
  rfl
#align subfield.coe_add Subfield.coe_add

@[simp, norm_cast]
theorem coe_sub (x y : s) : (↑(x - y) : K) = ↑x - ↑y :=
  rfl
#align subfield.coe_sub Subfield.coe_sub

@[simp, norm_cast]
theorem coe_neg (x : s) : (↑(-x) : K) = -↑x :=
  rfl
#align subfield.coe_neg Subfield.coe_neg

@[simp, norm_cast]
theorem coe_mul (x y : s) : (↑(x * y) : K) = ↑x * ↑y :=
  rfl
#align subfield.coe_mul Subfield.coe_mul

@[simp, norm_cast]
theorem coe_div (x y : s) : (↑(x / y) : K) = ↑x / ↑y :=
  rfl
#align subfield.coe_div Subfield.coe_div

@[simp, norm_cast]
theorem coe_inv (x : s) : (↑x⁻¹ : K) = (↑x)⁻¹ :=
  rfl
#align subfield.coe_inv Subfield.coe_inv

@[simp, norm_cast]
theorem coe_zero : ((0 : s) : K) = 0 :=
  rfl
#align subfield.coe_zero Subfield.coe_zero

@[simp, norm_cast]
theorem coe_one : ((1 : s) : K) = 1 :=
  rfl
#align subfield.coe_one Subfield.coe_one

end DerivedFromSubfieldClass

/-- The embedding from a subfield of the field `K` to `K`. -/
def subtype (s : Subfield K) : s →+* K :=
  { s.toSubmonoid.subtype, s.toAddSubgroup.subtype with toFun := (↑) }
#align subfield.subtype Subfield.subtype

@[simp]
theorem coe_subtype : ⇑(s.subtype) = ((↑) : s → K) :=
  rfl
#align subfield.coe_subtype Subfield.coe_subtype

variable (K) in
theorem toSubring_subtype_eq_subtype (S : Subfield K) :
    S.toSubring.subtype = S.subtype :=
  rfl
#align subfield.to_subring.subtype_eq_subtype Subfield.toSubring_subtype_eq_subtype

/-! # Partial order -/


--@[simp] -- Porting note (#10618): simp can prove this
theorem mem_toSubmonoid {s : Subfield K} {x : K} : x ∈ s.toSubmonoid ↔ x ∈ s :=
  Iff.rfl
#align subfield.mem_to_submonoid Subfield.mem_toSubmonoid

@[simp]
theorem coe_toSubmonoid : (s.toSubmonoid : Set K) = s :=
  rfl
#align subfield.coe_to_submonoid Subfield.coe_toSubmonoid

@[simp]
theorem mem_toAddSubgroup {s : Subfield K} {x : K} : x ∈ s.toAddSubgroup ↔ x ∈ s :=
  Iff.rfl
#align subfield.mem_to_add_subgroup Subfield.mem_toAddSubgroup

@[simp]
theorem coe_toAddSubgroup : (s.toAddSubgroup : Set K) = s :=
  rfl
#align subfield.coe_to_add_subgroup Subfield.coe_toAddSubgroup

/-! # top -/


/-- The subfield of `K` containing all elements of `K`. -/
instance : Top (Subfield K) :=
  ⟨{ (⊤ : Subring K) with inv_mem' := fun x _ => Subring.mem_top x }⟩

instance : Inhabited (Subfield K) :=
  ⟨⊤⟩

@[simp]
theorem mem_top (x : K) : x ∈ (⊤ : Subfield K) :=
  Set.mem_univ x
#align subfield.mem_top Subfield.mem_top

@[simp]
theorem coe_top : ((⊤ : Subfield K) : Set K) = Set.univ :=
  rfl
#align subfield.coe_top Subfield.coe_top

/-- The ring equiv between the top element of `Subfield K` and `K`. -/
def topEquiv : (⊤ : Subfield K) ≃+* K :=
  Subsemiring.topEquiv
#align subfield.top_equiv Subfield.topEquiv

/-! # comap -/


variable (f : K →+* L)

/-- The preimage of a subfield along a ring homomorphism is a subfield. -/
def comap (s : Subfield L) : Subfield K :=
  { s.toSubring.comap f with
    inv_mem' := fun x hx =>
      show f x⁻¹ ∈ s by
        rw [map_inv₀ f]
        exact s.inv_mem hx }
#align subfield.comap Subfield.comap

@[simp]
theorem coe_comap (s : Subfield L) : (s.comap f : Set K) = f ⁻¹' s :=
  rfl
#align subfield.coe_comap Subfield.coe_comap

@[simp]
theorem mem_comap {s : Subfield L} {f : K →+* L} {x : K} : x ∈ s.comap f ↔ f x ∈ s :=
  Iff.rfl
#align subfield.mem_comap Subfield.mem_comap

theorem comap_comap (s : Subfield M) (g : L →+* M) (f : K →+* L) :
    (s.comap g).comap f = s.comap (g.comp f) :=
  rfl
#align subfield.comap_comap Subfield.comap_comap

/-! # map -/


/-- The image of a subfield along a ring homomorphism is a subfield. -/
def map (s : Subfield K) : Subfield L :=
  { s.toSubring.map f with
    inv_mem' := by
      rintro _ ⟨x, hx, rfl⟩
      exact ⟨x⁻¹, s.inv_mem hx, map_inv₀ f x⟩ }
#align subfield.map Subfield.map

@[simp]
theorem coe_map : (s.map f : Set L) = f '' s :=
  rfl
#align subfield.coe_map Subfield.coe_map

@[simp]
theorem mem_map {f : K →+* L} {s : Subfield K} {y : L} : y ∈ s.map f ↔ ∃ x ∈ s, f x = y := by
  unfold map
  simp only [mem_mk, Subring.mem_mk, Subring.mem_toSubsemiring, Subring.mem_map, mem_toSubring]
#align subfield.mem_map Subfield.mem_map

theorem map_map (g : L →+* M) (f : K →+* L) : (s.map f).map g = s.map (g.comp f) :=
  SetLike.ext' <| Set.image_image _ _ _
#align subfield.map_map Subfield.map_map

theorem map_le_iff_le_comap {f : K →+* L} {s : Subfield K} {t : Subfield L} :
    s.map f ≤ t ↔ s ≤ t.comap f :=
  Set.image_subset_iff
#align subfield.map_le_iff_le_comap Subfield.map_le_iff_le_comap

theorem gc_map_comap (f : K →+* L) : GaloisConnection (map f) (comap f) := fun _ _ =>
  map_le_iff_le_comap
#align subfield.gc_map_comap Subfield.gc_map_comap

end Subfield

namespace RingHom

variable (g : L →+* M) (f : K →+* L)

/-! # range -/


/-- The range of a ring homomorphism, as a subfield of the target. See Note [range copy pattern]. -/
def fieldRange : Subfield L :=
  ((⊤ : Subfield K).map f).copy (Set.range f) Set.image_univ.symm
#align ring_hom.field_range RingHom.fieldRange

@[simp]
theorem coe_fieldRange : (f.fieldRange : Set L) = Set.range f :=
  rfl
#align ring_hom.coe_field_range RingHom.coe_fieldRange

@[simp]
theorem mem_fieldRange {f : K →+* L} {y : L} : y ∈ f.fieldRange ↔ ∃ x, f x = y :=
  Iff.rfl
#align ring_hom.mem_field_range RingHom.mem_fieldRange

theorem fieldRange_eq_map : f.fieldRange = Subfield.map f ⊤ := by
  ext
  simp
#align ring_hom.field_range_eq_map RingHom.fieldRange_eq_map

theorem map_fieldRange : f.fieldRange.map g = (g.comp f).fieldRange := by
  simpa only [fieldRange_eq_map] using (⊤ : Subfield K).map_map g f
#align ring_hom.map_field_range RingHom.map_fieldRange

/-- The range of a morphism of fields is a fintype, if the domain is a fintype.

Note that this instance can cause a diamond with `Subtype.Fintype` if `L` is also a fintype. -/
instance fintypeFieldRange [Fintype K] [DecidableEq L] (f : K →+* L) : Fintype f.fieldRange :=
  Set.fintypeRange f
#align ring_hom.fintype_field_range RingHom.fintypeFieldRange

end RingHom

namespace Subfield

/-! # inf -/


/-- The inf of two subfields is their intersection. -/
instance : Inf (Subfield K) :=
  ⟨fun s t =>
    { s.toSubring ⊓ t.toSubring with
      inv_mem' := fun _ hx =>
        Subring.mem_inf.mpr
          ⟨s.inv_mem (Subring.mem_inf.mp hx).1, t.inv_mem (Subring.mem_inf.mp hx).2⟩ }⟩

@[simp]
theorem coe_inf (p p' : Subfield K) : ((p ⊓ p' : Subfield K) : Set K) = p.carrier ∩ p'.carrier :=
  rfl
#align subfield.coe_inf Subfield.coe_inf

@[simp]
theorem mem_inf {p p' : Subfield K} {x : K} : x ∈ p ⊓ p' ↔ x ∈ p ∧ x ∈ p' :=
  Iff.rfl
#align subfield.mem_inf Subfield.mem_inf

instance : InfSet (Subfield K) :=
  ⟨fun S =>
    { sInf (Subfield.toSubring '' S) with
      inv_mem' := by
        rintro x hx
        apply Subring.mem_sInf.mpr
        rintro _ ⟨p, p_mem, rfl⟩
        exact p.inv_mem (Subring.mem_sInf.mp hx p.toSubring ⟨p, p_mem, rfl⟩) }⟩

@[simp, norm_cast]
theorem coe_sInf (S : Set (Subfield K)) : ((sInf S : Subfield K) : Set K) = ⋂ s ∈ S, ↑s :=
  show ((sInf (Subfield.toSubring '' S) : Subring K) : Set K) = ⋂ s ∈ S, ↑s by
    ext x
    rw [Subring.coe_sInf, Set.mem_iInter, Set.mem_iInter]
    exact
      ⟨fun h s s' ⟨s_mem, s'_eq⟩ => h s.toSubring _ ⟨⟨s, s_mem, rfl⟩, s'_eq⟩,
        fun h s s' ⟨⟨s'', s''_mem, s_eq⟩, (s'_eq : ↑s = s')⟩ =>
        h s'' _ ⟨s''_mem, by simp [← s_eq, ← s'_eq]⟩⟩
#align subfield.coe_Inf Subfield.coe_sInf

theorem mem_sInf {S : Set (Subfield K)} {x : K} : x ∈ sInf S ↔ ∀ p ∈ S, x ∈ p :=
  Subring.mem_sInf.trans
    ⟨fun h p hp => h p.toSubring ⟨p, hp, rfl⟩, fun h _ ⟨p', hp', p_eq⟩ => p_eq ▸ h p' hp'⟩
#align subfield.mem_Inf Subfield.mem_sInf

@[simp]
theorem sInf_toSubring (s : Set (Subfield K)) :
    (sInf s).toSubring = ⨅ t ∈ s, Subfield.toSubring t := by
  ext x
  rw [mem_toSubring, mem_sInf]
  erw [Subring.mem_sInf]
  exact
    ⟨fun h p ⟨p', hp⟩ => hp ▸ Subring.mem_sInf.mpr fun p ⟨hp', hp⟩ => hp ▸ h _ hp', fun h p hp =>
      h p.toSubring
        ⟨p,
          Subring.ext fun x =>
            ⟨fun hx => Subring.mem_sInf.mp hx _ ⟨hp, rfl⟩, fun hx =>
              Subring.mem_sInf.mpr fun p' ⟨_, p'_eq⟩ => p'_eq ▸ hx⟩⟩⟩
#align subfield.Inf_to_subring Subfield.sInf_toSubring

theorem isGLB_sInf (S : Set (Subfield K)) : IsGLB S (sInf S) := by
  have : ∀ {s t : Subfield K}, (s : Set K) ≤ t ↔ s ≤ t := by simp [SetLike.coe_subset_coe]
  refine' IsGLB.of_image this _
  convert isGLB_biInf (s := S) (f := SetLike.coe)
  exact coe_sInf _
#align subfield.is_glb_Inf Subfield.isGLB_sInf

/-- Subfields of a ring form a complete lattice. -/
instance : CompleteLattice (Subfield K) :=
  { completeLatticeOfInf (Subfield K) isGLB_sInf with
    top := ⊤
    le_top := fun _ _ _ => trivial
    inf := (· ⊓ ·)
    inf_le_left := fun _ _ _ => And.left
    inf_le_right := fun _ _ _ => And.right
    le_inf := fun _ _ _ h₁ h₂ _ hx => ⟨h₁ hx, h₂ hx⟩ }

/-! # subfield closure of a subset -/

/-- The `Subfield` generated by a set. -/
def closure (s : Set K) : Subfield K := sInf {S | s ⊆ S}
#align subfield.closure Subfield.closure

theorem mem_closure {x : K} {s : Set K} : x ∈ closure s ↔ ∀ S : Subfield K, s ⊆ S → x ∈ S :=
  mem_sInf
#align subfield.mem_closure Subfield.mem_closure

/-- The subfield generated by a set includes the set. -/
@[simp, aesop safe 20 apply (rule_sets := [SetLike])]
theorem subset_closure {s : Set K} : s ⊆ closure s := fun _ hx => mem_closure.2 fun _ hS => hS hx
#align subfield.subset_closure Subfield.subset_closure

theorem subring_closure_le (s : Set K) : Subring.closure s ≤ (closure s).toSubring :=
  Subring.closure_le.mpr subset_closure
#align subfield.subring_closure_le Subfield.subring_closure_le

theorem not_mem_of_not_mem_closure {s : Set K} {P : K} (hP : P ∉ closure s) : P ∉ s := fun h =>
  hP (subset_closure h)
#align subfield.not_mem_of_not_mem_closure Subfield.not_mem_of_not_mem_closure

/-- A subfield `t` includes `closure s` if and only if it includes `s`. -/
@[simp]
theorem closure_le {s : Set K} {t : Subfield K} : closure s ≤ t ↔ s ⊆ t :=
  ⟨Set.Subset.trans subset_closure, fun h _ hx => mem_closure.mp hx t h⟩
#align subfield.closure_le Subfield.closure_le

/-- Subfield closure of a set is monotone in its argument: if `s ⊆ t`,
then `closure s ≤ closure t`. -/
theorem closure_mono ⦃s t : Set K⦄ (h : s ⊆ t) : closure s ≤ closure t :=
  closure_le.2 <| Set.Subset.trans h subset_closure
#align subfield.closure_mono Subfield.closure_mono

theorem closure_eq_of_le {s : Set K} {t : Subfield K} (h₁ : s ⊆ t) (h₂ : t ≤ closure s) :
    closure s = t :=
  le_antisymm (closure_le.2 h₁) h₂
#align subfield.closure_eq_of_le Subfield.closure_eq_of_le

/-- An induction principle for closure membership. If `p` holds for `1`, and all elements
of `s`, and is preserved under addition, negation, and multiplication, then `p` holds for all
elements of the closure of `s`. -/
@[elab_as_elim]
theorem closure_induction {s : Set K} {p : K → Prop} {x} (h : x ∈ closure s) (mem : ∀ x ∈ s, p x)
    (one : p 1) (add : ∀ x y, p x → p y → p (x + y)) (neg : ∀ x, p x → p (-x))
    (inv : ∀ x, p x → p x⁻¹) (mul : ∀ x y, p x → p y → p (x * y)) : p x := by
    letI : Subfield K :=
      ⟨⟨⟨⟨⟨p, by intro _ _; exact mul _ _⟩, one⟩,
        by intro _ _; exact add _ _, @add_neg_self K _ 1 ▸ add _ _ one (neg _ one)⟩,
          by intro _; exact neg _⟩, inv⟩
    exact (closure_le (t := this)).2 mem h
#align subfield.closure_induction Subfield.closure_induction

variable (K)

/-- `closure` forms a Galois insertion with the coercion to set. -/
protected def gi : GaloisInsertion (@closure K _) (↑) where
  choice s _ := closure s
  gc _ _ := closure_le
  le_l_u _ := subset_closure
  choice_eq _ _ := rfl
#align subfield.gi Subfield.gi

variable {K}

/-- Closure of a subfield `S` equals `S`. -/
theorem closure_eq (s : Subfield K) : closure (s : Set K) = s :=
  (Subfield.gi K).l_u_eq s
#align subfield.closure_eq Subfield.closure_eq

@[simp]
theorem closure_empty : closure (∅ : Set K) = ⊥ :=
  (Subfield.gi K).gc.l_bot
#align subfield.closure_empty Subfield.closure_empty

@[simp]
theorem closure_univ : closure (Set.univ : Set K) = ⊤ :=
  @coe_top K _ ▸ closure_eq ⊤
#align subfield.closure_univ Subfield.closure_univ

theorem closure_union (s t : Set K) : closure (s ∪ t) = closure s ⊔ closure t :=
  (Subfield.gi K).gc.l_sup
#align subfield.closure_union Subfield.closure_union

theorem closure_iUnion {ι} (s : ι → Set K) : closure (⋃ i, s i) = ⨆ i, closure (s i) :=
  (Subfield.gi K).gc.l_iSup
#align subfield.closure_Union Subfield.closure_iUnion

theorem closure_sUnion (s : Set (Set K)) : closure (⋃₀ s) = ⨆ t ∈ s, closure t :=
  (Subfield.gi K).gc.l_sSup
#align subfield.closure_sUnion Subfield.closure_sUnion

theorem map_sup (s t : Subfield K) (f : K →+* L) : (s ⊔ t).map f = s.map f ⊔ t.map f :=
  (gc_map_comap f).l_sup
#align subfield.map_sup Subfield.map_sup

theorem map_iSup {ι : Sort*} (f : K →+* L) (s : ι → Subfield K) :
    (iSup s).map f = ⨆ i, (s i).map f :=
  (gc_map_comap f).l_iSup
#align subfield.map_supr Subfield.map_iSup

theorem comap_inf (s t : Subfield L) (f : K →+* L) : (s ⊓ t).comap f = s.comap f ⊓ t.comap f :=
  (gc_map_comap f).u_inf
#align subfield.comap_inf Subfield.comap_inf

theorem comap_iInf {ι : Sort*} (f : K →+* L) (s : ι → Subfield L) :
    (iInf s).comap f = ⨅ i, (s i).comap f :=
  (gc_map_comap f).u_iInf
#align subfield.comap_infi Subfield.comap_iInf

@[simp]
theorem map_bot (f : K →+* L) : (⊥ : Subfield K).map f = ⊥ :=
  (gc_map_comap f).l_bot
#align subfield.map_bot Subfield.map_bot

@[simp]
theorem comap_top (f : K →+* L) : (⊤ : Subfield L).comap f = ⊤ :=
  (gc_map_comap f).u_top
#align subfield.comap_top Subfield.comap_top

/-- The underlying set of a non-empty directed sSup of subfields is just a union of the subfields.
  Note that this fails without the directedness assumption (the union of two subfields is
  typically not a subfield) -/
theorem mem_iSup_of_directed {ι} [hι : Nonempty ι] {S : ι → Subfield K} (hS : Directed (· ≤ ·) S)
    {x : K} : (x ∈ ⨆ i, S i) ↔ ∃ i, x ∈ S i := by
  let s : Subfield K :=
    { __ := Subring.copy _ _ (Subring.coe_iSup_of_directed hS).symm
      inv_mem' := fun _ hx ↦ have ⟨i, hi⟩ := Set.mem_iUnion.mp hx
        Set.mem_iUnion.mpr ⟨i, (S i).inv_mem hi⟩ }
  have : iSup S = s := le_antisymm
    (iSup_le fun i ↦ le_iSup (fun i ↦ (S i : Set K)) i) (Set.iUnion_subset fun _ ↦ le_iSup S _)
  exact this ▸ Set.mem_iUnion
#align subfield.mem_supr_of_directed Subfield.mem_iSup_of_directed

theorem coe_iSup_of_directed {ι} [hι : Nonempty ι] {S : ι → Subfield K} (hS : Directed (· ≤ ·) S) :
    ((⨆ i, S i : Subfield K) : Set K) = ⋃ i, ↑(S i) :=
  Set.ext fun x => by simp [mem_iSup_of_directed hS]
#align subfield.coe_supr_of_directed Subfield.coe_iSup_of_directed

theorem mem_sSup_of_directedOn {S : Set (Subfield K)} (Sne : S.Nonempty) (hS : DirectedOn (· ≤ ·) S)
    {x : K} : x ∈ sSup S ↔ ∃ s ∈ S, x ∈ s := by
  haveI : Nonempty S := Sne.to_subtype
  simp only [sSup_eq_iSup', mem_iSup_of_directed hS.directed_val, Subtype.exists, exists_prop]
#align subfield.mem_Sup_of_directed_on Subfield.mem_sSup_of_directedOn

theorem coe_sSup_of_directedOn {S : Set (Subfield K)} (Sne : S.Nonempty)
    (hS : DirectedOn (· ≤ ·) S) : (↑(sSup S) : Set K) = ⋃ s ∈ S, ↑s :=
  Set.ext fun x => by simp [mem_sSup_of_directedOn Sne hS]
#align subfield.coe_Sup_of_directed_on Subfield.coe_sSup_of_directedOn

end Subfield

namespace RingHom

variable {s : Subfield K}

open Subfield

/-- Restriction of a ring homomorphism to its range interpreted as a subfield. -/
def rangeRestrictField (f : K →+* L) : K →+* f.fieldRange :=
  f.rangeSRestrict
#align ring_hom.range_restrict_field RingHom.rangeRestrictField

@[simp]
theorem coe_rangeRestrictField (f : K →+* L) (x : K) : (f.rangeRestrictField x : L) = f x :=
  rfl
#align ring_hom.coe_range_restrict_field RingHom.coe_rangeRestrictField

section eqLocus

variable {L : Type v} [Semiring L]

/-- The subfield of elements `x : R` such that `f x = g x`, i.e.,
the equalizer of f and g as a subfield of R -/
def eqLocusField (f g : K →+* L) : Subfield K where
  __ := (f : K →+* L).eqLocus g
  inv_mem' _ := eq_on_inv₀ f g
  carrier := { x | f x = g x }
#align ring_hom.eq_locus_field RingHom.eqLocusField

/-- If two ring homomorphisms are equal on a set, then they are equal on its subfield closure. -/
theorem eqOn_field_closure {f g : K →+* L} {s : Set K} (h : Set.EqOn f g s) :
    Set.EqOn f g (closure s) :=
  show closure s ≤ f.eqLocusField g from closure_le.2 h
#align ring_hom.eq_on_field_closure RingHom.eqOn_field_closure

theorem eq_of_eqOn_subfield_top {f g : K →+* L} (h : Set.EqOn f g (⊤ : Subfield K)) : f = g :=
  ext fun _ => h trivial
#align ring_hom.eq_of_eq_on_subfield_top RingHom.eq_of_eqOn_subfield_top

theorem eq_of_eqOn_of_field_closure_eq_top {s : Set K} (hs : closure s = ⊤) {f g : K →+* L}
    (h : s.EqOn f g) : f = g :=
  eq_of_eqOn_subfield_top <| hs ▸ eqOn_field_closure h
#align ring_hom.eq_of_eq_on_of_field_closure_eq_top RingHom.eq_of_eqOn_of_field_closure_eq_top

end eqLocus

theorem field_closure_preimage_le (f : K →+* L) (s : Set L) :
    closure (f ⁻¹' s) ≤ (closure s).comap f :=
  closure_le.2 fun _ hx => SetLike.mem_coe.2 <| mem_comap.2 <| subset_closure hx
#align ring_hom.field_closure_preimage_le RingHom.field_closure_preimage_le

/-- The image under a ring homomorphism of the subfield generated by a set equals
the subfield generated by the image of the set. -/
theorem map_field_closure (f : K →+* L) (s : Set K) : (closure s).map f = closure (f '' s) :=
  le_antisymm
    (map_le_iff_le_comap.2 <|
      le_trans (closure_mono <| Set.subset_preimage_image _ _) (field_closure_preimage_le _ _))
    (closure_le.2 <| Set.image_subset _ subset_closure)
#align ring_hom.map_field_closure RingHom.map_field_closure

end RingHom

namespace Subfield

open RingHom

/-- The ring homomorphism associated to an inclusion of subfields. -/
def inclusion {S T : Subfield K} (h : S ≤ T) : S →+* T :=
  S.subtype.codRestrict _ fun x => h x.2
#align subfield.inclusion Subfield.inclusion

@[simp]
theorem fieldRange_subtype (s : Subfield K) : s.subtype.fieldRange = s :=
  SetLike.ext' <| (coe_rangeS _).trans Subtype.range_coe
#align subfield.field_range_subtype Subfield.fieldRange_subtype

end Subfield

namespace RingEquiv

variable {s t : Subfield K}

/-- Makes the identity isomorphism from a proof two subfields of a multiplicative
    monoid are equal. -/
def subfieldCongr (h : s = t) : s ≃+* t :=
  { Equiv.setCongr <| SetLike.ext'_iff.1 h with
    map_mul' := fun _ _ => rfl
    map_add' := fun _ _ => rfl }
#align ring_equiv.subfield_congr RingEquiv.subfieldCongr

end RingEquiv

namespace Subfield

variable {s : Set K}

theorem closure_preimage_le (f : K →+* L) (s : Set L) : closure (f ⁻¹' s) ≤ (closure s).comap f :=
  closure_le.2 fun _ hx => SetLike.mem_coe.2 <| mem_comap.2 <| subset_closure hx
#align subfield.closure_preimage_le Subfield.closure_preimage_le

section Commutative

variable {K : Type u} [Field K] (s : Subfield K)

/-- Product of a multiset of elements in a subfield is in the subfield. -/
protected theorem multiset_prod_mem (m : Multiset K) : (∀ a ∈ m, a ∈ s) → m.prod ∈ s :=
  multiset_prod_mem m
#align subfield.multiset_prod_mem Subfield.multiset_prod_mem

/-- Product of elements of a subfield indexed by a `Finset` is in the subfield. -/
protected theorem prod_mem {ι : Type*} {t : Finset ι} {f : ι → K} (h : ∀ c ∈ t, f c ∈ s) :
    (∏ i in t, f i) ∈ s :=
  prod_mem h
#align subfield.prod_mem Subfield.prod_mem

instance toAlgebra : Algebra s K :=
  RingHom.toAlgebra s.subtype
#align subfield.to_algebra Subfield.toAlgebra

/-- The `Subfield` generated by a set in a field. -/
private def commClosure (s : Set K) : Subfield K where
  carrier := {z : K | ∃ x ∈ Subring.closure s, ∃ y ∈ Subring.closure s, x / y = z}
  zero_mem' := ⟨0, Subring.zero_mem _, 1, Subring.one_mem _, div_one _⟩
  one_mem' := ⟨1, Subring.one_mem _, 1, Subring.one_mem _, div_one _⟩
  neg_mem' {x} := by
    rintro ⟨y, hy, z, hz, x_eq⟩
    exact ⟨-y, Subring.neg_mem _ hy, z, hz, x_eq ▸ neg_div _ _⟩
  inv_mem' x := by rintro ⟨y, hy, z, hz, x_eq⟩; exact ⟨z, hz, y, hy, x_eq ▸ (inv_div _ _).symm⟩
  add_mem' x_mem y_mem := by
    -- Use `id` in the next 2 `obtain`s so that assumptions stay there for the `rwa`s below
    obtain ⟨nx, hnx, dx, hdx, rfl⟩ := id x_mem
    obtain ⟨ny, hny, dy, hdy, rfl⟩ := id y_mem
    by_cases hx0 : dx = 0; · rwa [hx0, div_zero, zero_add]
    by_cases hy0 : dy = 0; · rwa [hy0, div_zero, add_zero]
    exact
      ⟨nx * dy + dx * ny, Subring.add_mem _ (Subring.mul_mem _ hnx hdy) (Subring.mul_mem _ hdx hny),
        dx * dy, Subring.mul_mem _ hdx hdy, (div_add_div nx ny hx0 hy0).symm⟩
  mul_mem' := by
    rintro _ _ ⟨nx, hnx, dx, hdx, rfl⟩ ⟨ny, hny, dy, hdy, rfl⟩
    exact ⟨nx * ny, Subring.mul_mem _ hnx hny, dx * dy, Subring.mul_mem _ hdx hdy,
      (div_mul_div_comm _ _ _ _).symm⟩

private theorem commClosure_eq_closure {s : Set K} : commClosure s = closure s :=
  le_antisymm
    (fun _ ⟨_, hy, _, hz, eq⟩ ↦ eq ▸ div_mem (subring_closure_le s hy) (subring_closure_le s hz))
    (closure_le.mpr fun x hx ↦ ⟨x, Subring.subset_closure hx, 1, Subring.one_mem _, div_one x⟩)

theorem mem_closure_iff {s : Set K} {x} :
    x ∈ closure s ↔ ∃ y ∈ Subring.closure s, ∃ z ∈ Subring.closure s, y / z = x := by
  rw [← commClosure_eq_closure]; rfl
#align subfield.mem_closure_iff Subfield.mem_closure_iff

end Commutative

end Subfield<|MERGE_RESOLUTION|>--- conflicted
+++ resolved
@@ -96,19 +96,12 @@
 instance (s : S) : RatCast s :=
   ⟨fun x => ⟨↑x, ratCast_mem s x⟩⟩
 
-<<<<<<< HEAD
-@[simp]
-theorem coe_ratCast (s : S) (x : ℚ) : ((x : s) : K) = x :=
-  rfl
-#align subfield_class.coe_rat_cast SubfieldClass.coe_ratCast
-=======
 @[simp, norm_cast] lemma coe_ratCast (s : S) (x : ℚ) : ((x : s) : K) = x := rfl
 #align subfield_class.coe_rat_cast SubfieldClass.coe_ratCast
 
 -- 2024-04-05
 @[deprecated] alias coe_rat_cast := coe_ratCast
 @[deprecated] alias coe_rat_mem := ratCast_mem
->>>>>>> 94e622af
 
 -- Porting note: Mistranslated: used to be (a • x : K) ∈ s
 @[aesop safe apply (rule_sets := [SetLike])]
