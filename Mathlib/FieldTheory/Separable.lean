--- conflicted
+++ resolved
@@ -508,9 +508,6 @@
   IsSeparable.separable'
 #align is_separable.separable IsSeparable.separable
 
-<<<<<<< HEAD
-variable {F}
-=======
 theorem IsSeparable.isIntegral [IsSeparable F K] : ∀ x : K, IsIntegral F x := fun x ↦ by
   cases subsingleton_or_nontrivial F
   · haveI := Module.subsingleton F K
@@ -518,8 +515,7 @@
   · exact of_not_not fun h ↦ not_separable_zero (minpoly.eq_zero h ▸ IsSeparable.separable F x)
 #align is_separable.is_integral IsSeparable.isIntegral
 
-variable {F K : Type*} [CommRing F] [Ring K] [Algebra F K]
->>>>>>> b61b03c4
+variable {F}
 
 theorem isSeparable_iff : IsSeparable F K ↔ ∀ x : K, IsIntegral F x ∧ (minpoly F x).Separable :=
   ⟨fun _ x => ⟨IsSeparable.isIntegral F x, IsSeparable.separable F x⟩, fun h => ⟨fun x => (h x).2⟩⟩
