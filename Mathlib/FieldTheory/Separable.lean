--- conflicted
+++ resolved
@@ -39,11 +39,7 @@
 variable {R : Type u} [CommSemiring R] {S : Type v} [CommSemiring S]
 
 /-- A polynomial is separable iff it is coprime with its derivative. -/
-<<<<<<< HEAD
-@[stacks 09H1 "First part. 09H1 (1) only defined separable for irreducible polynomials"]
-=======
 @[stacks 09H1 "first part"]
->>>>>>> 6991bf0d
 def Separable (f : R[X]) : Prop :=
   IsCoprime f (derivative f)
 
@@ -542,14 +538,8 @@
 variable {K} in
 /--
 An element `x` of an algebra `K` over a commutative ring `F` is said to be *separable*, if its
-<<<<<<< HEAD
-minimal polynomial over `K` is separable. Note that the minimal polynomial of any element not
-integral over `F` is defined to be `0`, which is not a separable polynomial.
--/
-=======
 minimal polynamial over `K` is separable. Note that the minimal polynomial of any element not
 integral over `F` is defined to be `0`, which is not a separable polynomial. -/
->>>>>>> 6991bf0d
 @[stacks 09H1 "second part"]
 def IsSeparable (x : K) : Prop := Polynomial.Separable (minpoly F x)
 
@@ -559,15 +549,9 @@
 separable.
 
 We define this for general (commutative) rings and only assume `F` and `K` are fields if this
-<<<<<<< HEAD
-is needed for a proof.
--/
+is needed for a proof. -/
 @[mk_iff isSeparable_def, stacks 09H1 "third part"]
 protected class Algebra.IsSeparable : Prop where
-=======
-is needed for a proof. -/
-@[mk_iff isSeparable_def, stacks 09H1 "third part"] protected class Algebra.IsSeparable : Prop where
->>>>>>> 6991bf0d
   isSeparable' : ∀ x : K, IsSeparable F x
 
 variable {K}
@@ -624,7 +608,6 @@
 
 section IsScalarTower
 
-<<<<<<< HEAD
 variable [Field L] [Ring E] [Algebra F L]
     [Algebra F E] [Algebra L E] [IsScalarTower F L E]
 
@@ -639,19 +622,6 @@
 /-- If `E / K / F` is an extension tower, `E` is separable over `F`, then it's also separable
 over `K`.
 -/
-=======
-/-- If `R / K / A` is an extension tower, `x : R` is separable over `A`, then it's also separable
-over `K`. -/
-@[stacks 09H2 "first part"]
-theorem IsSeparable.of_isScalarTower {A : Type*} [CommRing A]
-    (K : Type*) [Field K] [Algebra A K] {R : Type*} [CommRing R] [Algebra A R] [Algebra K R]
-    [IsScalarTower A K R] {x : R} (h : IsSeparable A x) : IsSeparable K x :=
-  h.map.of_dvd (minpoly.dvd_map_of_isScalarTower _ _ _)
-
-variable (F K E : Type*) [Field F] [Field K] [Field E] [Algebra F K] [Algebra F E] [Algebra K E]
-  [IsScalarTower F K E]
-
->>>>>>> 6991bf0d
 @[stacks 09H2 "second part"]
 theorem Algebra.isSeparable_tower_top_of_isSeparable [Algebra.IsSeparable F E] :
     Algebra.IsSeparable L E :=
