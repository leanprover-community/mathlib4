/-
Copyright (c) 2018 Kenny Lau. All rights reserved.
Released under Apache 2.0 license as described in the file LICENSE.
Authors: Kenny Lau, Yury Kudryashov
-/
import Mathlib.FieldTheory.Perfect

/-!

# The perfect closure of a characteristic `p` ring

## Main definitions

- `PerfectClosure`: the perfect closure of a characteristic `p` ring, which is the smallest
  extension that makes frobenius surjective.

- `PerfectClosure.mk K p (n, x)`: for `n : ℕ` and `x : K` this is `x ^ (p ^ -n)` viewed as
  an element of `PerfectClosure K p`. Every element of `PerfectClosure K p` is of this form
  (`PerfectClosure.mk_surjective`).

- `PerfectClosure.of`: the structure map from `K` to `PerfectClosure K p`.

- `PerfectClosure.lift`: given a ring `K` of characteristic `p` and a perfect ring `L` of the same
  characteristic, any homomorphism `K →+* L` can be lifted to `PerfectClosure K p`.

## Main results

- `PerfectClosure.induction_on`: to prove a result for all elements of the prefect closure, one only
  needs to prove it for all elements of the form `x ^ (p ^ -n)`.

- `PerfectClosure.mk_mul_mk`, `PerfectClosure.one_def`, `PerfectClosure.mk_add_mk`,
  `PerfectClosure.neg_mk`, `PerfectClosure.zero_def`, `PerfectClosure.mk_zero_zero`,
  `PerfectClosure.mk_zero`, `PerfectClosure.mk_inv`, `PerfectClosure.mk_pow`:
  how to do multiplication, addition, etc. on elements of form `x ^ (p ^ -n)`.

- `PerfectClosure.mk_eq_iff`: when does `x ^ (p ^ -n)` equal.

- `PerfectClosure.eq_iff`: same as `PerfectClosure.mk_eq_iff` but with additional assumption that
  `K` being reduced, hence gives a simpler criterion.

- `PerfectClosure.instPerfectRing`: `PerfectClosure K p` is a perfect ring.

## Tags

perfect ring, perfect closure

-/

universe u v

open Function

section

variable (K : Type u) [CommRing K] (p : ℕ) [Fact p.Prime] [CharP K p]

/-- `PerfectClosure.R` is the relation `(n, x) ∼ (n + 1, x ^ p)` for `n : ℕ` and `x : K`.
`PerfectClosure K p` is the quotient by this relation. -/
@[mk_iff]
inductive PerfectClosure.R : ℕ × K → ℕ × K → Prop
  | intro : ∀ n x, PerfectClosure.R (n, x) (n + 1, frobenius K p x)

/-- The perfect closure is the smallest extension that makes frobenius surjective. -/
def PerfectClosure : Type u :=
  Quot (PerfectClosure.R K p)

end

namespace PerfectClosure

variable (K : Type u)

section Ring

variable [CommRing K] (p : ℕ) [Fact p.Prime] [CharP K p]

/-- `PerfectClosure.mk K p (n, x)` for `n : ℕ` and `x : K` is an element of `PerfectClosure K p`,
viewed as `x ^ (p ^ -n)`. Every element of `PerfectClosure K p` is of this form
(`PerfectClosure.mk_surjective`). -/
def mk (x : ℕ × K) : PerfectClosure K p :=
  Quot.mk (R K p) x

theorem mk_surjective : Function.Surjective (mk K p) := surjective_quot_mk _

@[simp] theorem mk_succ_pow (m : ℕ) (x : K) : mk K p ⟨m + 1, x ^ p⟩ = mk K p ⟨m, x⟩ :=
  Eq.symm <| Quot.sound (R.intro m x)

@[simp]
theorem quot_mk_eq_mk (x : ℕ × K) : (Quot.mk (R K p) x : PerfectClosure K p) = mk K p x :=
  rfl

variable {K p}

/-- Lift a function `ℕ × K → L` to a function on `PerfectClosure K p`. -/
-- Porting note: removed `@[elab_as_elim]` for "unexpected eliminator resulting type L"
def liftOn {L : Type*} (x : PerfectClosure K p) (f : ℕ × K → L)
    (hf : ∀ x y, R K p x y → f x = f y) : L :=
  Quot.liftOn x f hf

@[simp]
theorem liftOn_mk {L : Sort _} (f : ℕ × K → L) (hf : ∀ x y, R K p x y → f x = f y) (x : ℕ × K) :
    (mk K p x).liftOn f hf = f x :=
  rfl

@[elab_as_elim]
theorem induction_on (x : PerfectClosure K p) {q : PerfectClosure K p → Prop}
    (h : ∀ x, q (mk K p x)) : q x :=
  Quot.inductionOn x h

variable (K p)

private theorem mul_aux_left (x1 x2 y : ℕ × K) (H : R K p x1 x2) :
    mk K p (x1.1 + y.1, (frobenius K p)^[y.1] x1.2 * (frobenius K p)^[x1.1] y.2) =
      mk K p (x2.1 + y.1, (frobenius K p)^[y.1] x2.2 * (frobenius K p)^[x2.1] y.2) :=
  match x1, x2, H with
  | _, _, R.intro n x =>
    Quot.sound <| by
      rw [← iterate_succ_apply, iterate_succ_apply', iterate_succ_apply', ← frobenius_mul,
        Nat.succ_add]
      apply R.intro

private theorem mul_aux_right (x y1 y2 : ℕ × K) (H : R K p y1 y2) :
    mk K p (x.1 + y1.1, (frobenius K p)^[y1.1] x.2 * (frobenius K p)^[x.1] y1.2) =
      mk K p (x.1 + y2.1, (frobenius K p)^[y2.1] x.2 * (frobenius K p)^[x.1] y2.2) :=
  match y1, y2, H with
  | _, _, R.intro n y =>
    Quot.sound <| by
      rw [← iterate_succ_apply, iterate_succ_apply', iterate_succ_apply', ← frobenius_mul]
      apply R.intro

instance instMul : Mul (PerfectClosure K p) :=
  ⟨Quot.lift
      (fun x : ℕ × K =>
        Quot.lift
          (fun y : ℕ × K =>
            mk K p (x.1 + y.1, (frobenius K p)^[y.1] x.2 * (frobenius K p)^[x.1] y.2))
          (mul_aux_right K p x))
      fun x1 x2 (H : R K p x1 x2) =>
      funext fun e => Quot.inductionOn e fun y => mul_aux_left K p x1 x2 y H⟩

@[simp]
theorem mk_mul_mk (x y : ℕ × K) :
    mk K p x * mk K p y =
      mk K p (x.1 + y.1, (frobenius K p)^[y.1] x.2 * (frobenius K p)^[x.1] y.2) :=
  rfl

instance instCommMonoid : CommMonoid (PerfectClosure K p) :=
  { (inferInstance : Mul (PerfectClosure K p)) with
    mul_assoc := fun e f g =>
      Quot.inductionOn e fun ⟨m, x⟩ =>
        Quot.inductionOn f fun ⟨n, y⟩ =>
          Quot.inductionOn g fun ⟨s, z⟩ => by
            simp only [quot_mk_eq_mk, mk_mul_mk] -- Porting note: added this line
            apply congr_arg (Quot.mk _)
            simp only [add_assoc, mul_assoc, iterate_map_mul, ← iterate_add_apply,
              add_comm, add_left_comm]
    one := mk K p (0, 1)
    one_mul := fun e =>
      Quot.inductionOn e fun ⟨n, x⟩ =>
        congr_arg (Quot.mk _) <| by
          simp only [iterate_map_one, iterate_zero_apply, one_mul, zero_add]
    mul_one := fun e =>
      Quot.inductionOn e fun ⟨n, x⟩ =>
        congr_arg (Quot.mk _) <| by
          simp only [iterate_map_one, iterate_zero_apply, mul_one, add_zero]
    mul_comm := fun e f =>
      Quot.inductionOn e fun ⟨m, x⟩ =>
        Quot.inductionOn f fun ⟨n, y⟩ =>
          congr_arg (Quot.mk _) <| by simp only [add_comm, mul_comm] }

theorem one_def : (1 : PerfectClosure K p) = mk K p (0, 1) :=
  rfl

instance instInhabited : Inhabited (PerfectClosure K p) :=
  ⟨1⟩

private theorem add_aux_left (x1 x2 y : ℕ × K) (H : R K p x1 x2) :
    mk K p (x1.1 + y.1, (frobenius K p)^[y.1] x1.2 + (frobenius K p)^[x1.1] y.2) =
      mk K p (x2.1 + y.1, (frobenius K p)^[y.1] x2.2 + (frobenius K p)^[x2.1] y.2) :=
  match x1, x2, H with
  | _, _, R.intro n x =>
    Quot.sound <| by
      rw [← iterate_succ_apply, iterate_succ_apply', iterate_succ_apply', ← frobenius_add,
        Nat.succ_add]
      apply R.intro

private theorem add_aux_right (x y1 y2 : ℕ × K) (H : R K p y1 y2) :
    mk K p (x.1 + y1.1, (frobenius K p)^[y1.1] x.2 + (frobenius K p)^[x.1] y1.2) =
      mk K p (x.1 + y2.1, (frobenius K p)^[y2.1] x.2 + (frobenius K p)^[x.1] y2.2) :=
  match y1, y2, H with
  | _, _, R.intro n y =>
    Quot.sound <| by
      rw [← iterate_succ_apply, iterate_succ_apply', iterate_succ_apply', ← frobenius_add]
      apply R.intro

instance instAdd : Add (PerfectClosure K p) :=
  ⟨Quot.lift
      (fun x : ℕ × K =>
        Quot.lift
          (fun y : ℕ × K =>
            mk K p (x.1 + y.1, (frobenius K p)^[y.1] x.2 + (frobenius K p)^[x.1] y.2))
          (add_aux_right K p x))
      fun x1 x2 (H : R K p x1 x2) =>
      funext fun e => Quot.inductionOn e fun y => add_aux_left K p x1 x2 y H⟩

@[simp]
theorem mk_add_mk (x y : ℕ × K) :
    mk K p x + mk K p y =
      mk K p (x.1 + y.1, (frobenius K p)^[y.1] x.2 + (frobenius K p)^[x.1] y.2) :=
  rfl

instance instNeg : Neg (PerfectClosure K p) :=
  ⟨Quot.lift (fun x : ℕ × K => mk K p (x.1, -x.2)) fun x y (H : R K p x y) =>
      match x, y, H with
      | _, _, R.intro n x => Quot.sound <| by rw [← frobenius_neg]; apply R.intro⟩

@[simp]
theorem neg_mk (x : ℕ × K) : -mk K p x = mk K p (x.1, -x.2) :=
  rfl

instance instZero : Zero (PerfectClosure K p) :=
  ⟨mk K p (0, 0)⟩

theorem zero_def : (0 : PerfectClosure K p) = mk K p (0, 0) :=
  rfl

@[simp]
theorem mk_zero_zero : mk K p (0, 0) = 0 :=
  rfl

-- Porting note: improved proof structure
theorem mk_zero (n : ℕ) : mk K p (n, 0) = 0 := by
  induction' n with n ih
  · rfl
  rw [← ih]
  symm
  apply Quot.sound
  have := R.intro (p := p) n (0 : K)
  rwa [frobenius_zero K p] at this

-- Porting note: improved proof structure
theorem R.sound (m n : ℕ) (x y : K) (H : (frobenius K p)^[m] x = y) :
    mk K p (n, x) = mk K p (m + n, y) := by
  subst H
  induction' m with m ih
  · simp only [Nat.zero_eq, zero_add, iterate_zero_apply]
  rw [ih, Nat.succ_add, iterate_succ']
  apply Quot.sound
  apply R.intro

instance instAddCommGroup : AddCommGroup (PerfectClosure K p) :=
  { (inferInstance : Add (PerfectClosure K p)),
    (inferInstance : Neg (PerfectClosure K p)) with
    add_assoc := fun e f g =>
      Quot.inductionOn e fun ⟨m, x⟩ =>
        Quot.inductionOn f fun ⟨n, y⟩ =>
          Quot.inductionOn g fun ⟨s, z⟩ => by
            simp only [quot_mk_eq_mk, mk_add_mk] -- Porting note: added this line
            apply congr_arg (Quot.mk _)
            simp only [iterate_map_add, ← iterate_add_apply, add_assoc, add_comm s _]
    zero := 0
    zero_add := fun e =>
      Quot.inductionOn e fun ⟨n, x⟩ =>
        congr_arg (Quot.mk _) <| by
          simp only [iterate_map_zero, iterate_zero_apply, zero_add]
    add_zero := fun e =>
      Quot.inductionOn e fun ⟨n, x⟩ =>
        congr_arg (Quot.mk _) <| by
          simp only [iterate_map_zero, iterate_zero_apply, add_zero]
    sub_eq_add_neg := fun a b => rfl
    add_left_neg := fun e =>
      Quot.inductionOn e fun ⟨n, x⟩ => by
        simp only [quot_mk_eq_mk, neg_mk, mk_add_mk, iterate_map_neg, add_left_neg, mk_zero]
    add_comm := fun e f =>
      Quot.inductionOn e fun ⟨m, x⟩ =>
        Quot.inductionOn f fun ⟨n, y⟩ => congr_arg (Quot.mk _) <| by simp only [add_comm]
    nsmul := nsmulRec
    zsmul := zsmulRec }

instance instCommRing : CommRing (PerfectClosure K p) :=
  { instAddCommGroup K p, AddMonoidWithOne.unary,
    (inferInstance : CommMonoid (PerfectClosure K p)) with
    -- Porting note: added `zero_mul`, `mul_zero`
    zero_mul := fun a => by
      refine Quot.inductionOn a fun ⟨m, x⟩ => ?_
      rw [zero_def, quot_mk_eq_mk, mk_mul_mk]
      simp only [zero_add, iterate_zero, id_eq, iterate_map_zero, zero_mul, mk_zero]
    mul_zero := fun a => by
      refine Quot.inductionOn a fun ⟨m, x⟩ => ?_
      rw [zero_def, quot_mk_eq_mk, mk_mul_mk]
      simp only [zero_add, iterate_zero, id_eq, iterate_map_zero, mul_zero, mk_zero]
    left_distrib := fun e f g =>
      Quot.inductionOn e fun ⟨m, x⟩ =>
        Quot.inductionOn f fun ⟨n, y⟩ =>
          Quot.inductionOn g fun ⟨s, z⟩ => by
            simp only [quot_mk_eq_mk, mk_add_mk, mk_mul_mk] -- Porting note: added this line
            simp only [add_assoc, add_comm, add_left_comm]
            apply R.sound
            simp only [iterate_map_mul, iterate_map_add, ← iterate_add_apply,
              mul_add, add_comm, add_left_comm]
    right_distrib := fun e f g =>
      Quot.inductionOn e fun ⟨m, x⟩ =>
        Quot.inductionOn f fun ⟨n, y⟩ =>
          Quot.inductionOn g fun ⟨s, z⟩ => by
            simp only [quot_mk_eq_mk, mk_add_mk, mk_mul_mk] -- Porting note: added this line
            simp only [add_assoc, add_comm _ s, add_left_comm _ s]
            apply R.sound
            simp only [iterate_map_mul, iterate_map_add, ← iterate_add_apply,
              add_mul, add_comm, add_left_comm] }

theorem mk_eq_iff (x y : ℕ × K) :
    mk K p x = mk K p y ↔ ∃ z, (frobenius K p)^[y.1 + z] x.2 = (frobenius K p)^[x.1 + z] y.2 := by
  constructor
  · intro H
    replace H := Quot.exact _ H
    induction H with
    | rel x y H => cases' H with n x; exact ⟨0, rfl⟩
    | refl H => exact ⟨0, rfl⟩
    | symm x y H ih => cases' ih with w ih; exact ⟨w, ih.symm⟩
    | trans x y z H1 H2 ih1 ih2 =>
      cases' ih1 with z1 ih1
      cases' ih2 with z2 ih2
      exists z2 + (y.1 + z1)
      rw [← add_assoc, iterate_add_apply, ih1]
      rw [← iterate_add_apply, add_comm, iterate_add_apply, ih2]
      rw [← iterate_add_apply]
      simp only [add_comm, add_left_comm]
  intro H
  cases' x with m x
  cases' y with n y
  cases' H with z H; dsimp only at H
  rw [R.sound K p (n + z) m x _ rfl, R.sound K p (m + z) n y _ rfl, H]
  rw [add_assoc, add_comm, add_comm z]

@[simp]
theorem mk_pow (x : ℕ × K) (n : ℕ) : mk K p x ^ n = mk K p (x.1, x.2 ^ n) := by
  induction n with
  | zero =>
    rw [pow_zero, pow_zero, one_def, mk_eq_iff]
    exact ⟨0, by simp_rw [← coe_iterateFrobenius, map_one]⟩
  | succ n ih =>
    rw [pow_succ, pow_succ, ih, mk_mul_mk, mk_eq_iff]
    exact ⟨0, by simp_rw [iterate_frobenius, add_zero, mul_pow, ← pow_mul,
      ← pow_add, mul_assoc, ← pow_add]⟩

theorem natCast (n x : ℕ) : (x : PerfectClosure K p) = mk K p (n, x) := by
  induction' n with n ih
  · induction' x with x ih
    · simp
    rw [Nat.cast_succ, Nat.cast_succ, ih]
    rfl
  rw [ih]; apply Quot.sound
  -- Porting note: was `conv`
  suffices R K p (n, (x : K)) (Nat.succ n, frobenius K p (x : K)) by
    rwa [frobenius_natCast K p x] at this
  apply R.intro

<<<<<<< HEAD
theorem int_cast (x : ℤ) : (x : PerfectClosure K p) = mk K p (0, x) := by
  induction x <;> simp only [Int.ofNat_eq_coe, Int.cast_natCast, Int.cast_negSucc, nat_cast K p 0]
=======
@[deprecated (since := "2024-04-17")]
alias nat_cast := natCast

theorem intCast (x : ℤ) : (x : PerfectClosure K p) = mk K p (0, x) := by
  induction x <;> simp only [Int.ofNat_eq_coe, Int.cast_natCast, Int.cast_negSucc, natCast K p 0]
>>>>>>> 59de845a
  rfl

@[deprecated (since := "2024-04-17")]
alias int_cast := intCast

theorem natCast_eq_iff (x y : ℕ) : (x : PerfectClosure K p) = y ↔ (x : K) = y := by
  constructor <;> intro H
  · rw [natCast K p 0, natCast K p 0, mk_eq_iff] at H
    cases' H with z H
    simpa only [zero_add, iterate_fixed (frobenius_natCast K p _)] using H
  rw [natCast K p 0, natCast K p 0, H]

@[deprecated (since := "2024-04-17")]
alias nat_cast_eq_iff := natCast_eq_iff

instance instCharP : CharP (PerfectClosure K p) p := by
  constructor; intro x; rw [← CharP.cast_eq_zero_iff K]
  rw [← Nat.cast_zero, natCast_eq_iff, Nat.cast_zero]

theorem frobenius_mk (x : ℕ × K) :
    (frobenius (PerfectClosure K p) p : PerfectClosure K p → PerfectClosure K p) (mk K p x) =
      mk _ _ (x.1, x.2 ^ p) := by
  simp only [frobenius_def]
  exact mk_pow K p x p

/-- Embedding of `K` into `PerfectClosure K p` -/
def of : K →+* PerfectClosure K p where
  toFun x := mk _ _ (0, x)
  map_one' := rfl
  map_mul' _ _ := rfl
  map_zero' := rfl
  map_add' _ _ := rfl

theorem of_apply (x : K) : of K p x = mk _ _ (0, x) :=
  rfl

instance instReduced : IsReduced (PerfectClosure K p) where
  eq_zero x := induction_on x fun x ⟨n, h⟩ ↦ by
    replace h : mk K p x ^ p ^ n = 0 := by
      rw [← Nat.sub_add_cancel ((Nat.lt_pow_self (Fact.out : p.Prime).one_lt n).le),
        pow_add, h, mul_zero]
    simp only [zero_def, mk_pow, mk_eq_iff, zero_add, ← coe_iterateFrobenius, map_zero] at h ⊢
    obtain ⟨m, h⟩ := h
    exact ⟨n + m, by simpa only [iterateFrobenius_def, pow_add, pow_mul] using h⟩

instance instPerfectRing : PerfectRing (PerfectClosure K p) p where
  bijective_frobenius := by
    let f : PerfectClosure K p → PerfectClosure K p := fun e ↦
      liftOn e (fun x => mk K p (x.1 + 1, x.2)) fun x y H =>
      match x, y, H with
      | _, _, R.intro n x => Quot.sound (R.intro _ _)
    refine bijective_iff_has_inverse.mpr ⟨f, fun e ↦ induction_on e fun ⟨n, x⟩ ↦ ?_,
      fun e ↦ induction_on e fun ⟨n, x⟩ ↦ ?_⟩ <;>
      simp only [f, liftOn_mk, frobenius_mk, mk_succ_pow]

@[simp]
theorem iterate_frobenius_mk (n : ℕ) (x : K) :
    (frobenius (PerfectClosure K p) p)^[n] (mk K p ⟨n, x⟩) = of K p x := by
  induction' n with n ih
  · rfl
  rw [iterate_succ_apply, ← ih, frobenius_mk, mk_succ_pow]

/-- Given a ring `K` of characteristic `p` and a perfect ring `L` of the same characteristic,
any homomorphism `K →+* L` can be lifted to `PerfectClosure K p`. -/
noncomputable def lift (L : Type v) [CommSemiring L] [CharP L p] [PerfectRing L p] :
    (K →+* L) ≃ (PerfectClosure K p →+* L) where
  toFun f :=
    { toFun := by
        refine fun e => liftOn e (fun x => (frobeniusEquiv L p).symm^[x.1] (f x.2)) ?_
        rintro - - ⟨n, x⟩
        simp [f.map_frobenius]
      map_one' := f.map_one
      map_zero' := f.map_zero
      map_mul' := by
        rintro ⟨n, x⟩ ⟨m, y⟩
        simp only [quot_mk_eq_mk, liftOn_mk, f.map_iterate_frobenius, mk_mul_mk, map_mul,
          iterate_map_mul]
        have := LeftInverse.iterate (frobeniusEquiv_symm_apply_frobenius L p)
        rw [iterate_add_apply, this _ _, add_comm, iterate_add_apply, this _ _]
      map_add' := by
        rintro ⟨n, x⟩ ⟨m, y⟩
        simp only [quot_mk_eq_mk, liftOn_mk, f.map_iterate_frobenius, mk_add_mk, map_add,
          iterate_map_add]
        have := LeftInverse.iterate (frobeniusEquiv_symm_apply_frobenius L p)
        rw [iterate_add_apply, this _ _, add_comm n, iterate_add_apply, this _ _] }
  invFun f := f.comp (of K p)
  left_inv f := by ext x; rfl
  right_inv f := by
    ext ⟨n, x⟩
    simp only [quot_mk_eq_mk, RingHom.comp_apply, RingHom.coe_mk, MonoidHom.coe_mk, OneHom.coe_mk,
      liftOn_mk]
    apply (injective_frobenius L p).iterate n
    rw [← f.map_iterate_frobenius, iterate_frobenius_mk,
      RightInverse.iterate (frobenius_apply_frobeniusEquiv_symm L p) n]

end Ring

theorem eq_iff [CommRing K] [IsReduced K] (p : ℕ) [Fact p.Prime] [CharP K p] (x y : ℕ × K) :
    mk K p x = mk K p y ↔ (frobenius K p)^[y.1] x.2 = (frobenius K p)^[x.1] y.2 :=
  (mk_eq_iff K p x y).trans
    ⟨fun ⟨z, H⟩ => (frobenius_inj K p).iterate z <| by simpa only [add_comm, iterate_add] using H,
      fun H => ⟨0, H⟩⟩

section Field

variable [Field K] (p : ℕ) [Fact p.Prime] [CharP K p]

instance instInv : Inv (PerfectClosure K p) :=
  ⟨Quot.lift (fun x : ℕ × K => Quot.mk (R K p) (x.1, x.2⁻¹)) fun x y (H : R K p x y) =>
      match x, y, H with
      | _, _, R.intro n x =>
        Quot.sound <| by
          simp only [frobenius_def]
          rw [← inv_pow]
          apply R.intro⟩

@[simp]
theorem mk_inv (x : ℕ × K) : (mk K p x)⁻¹ = mk K p (x.1, x.2⁻¹) :=
  rfl

-- Porting note: added to avoid "unknown free variable" error
instance instDivisionRing : DivisionRing (PerfectClosure K p) where
  exists_pair_ne := ⟨0, 1, fun H => zero_ne_one ((eq_iff _ _ _ _).1 H)⟩
  mul_inv_cancel e := induction_on e fun ⟨m, x⟩ H ↦ by
    have := mt (eq_iff _ _ _ _).2 H
    rw [mk_inv, mk_mul_mk]
    refine (eq_iff K p _ _).2 ?_
    simp only [iterate_map_one, iterate_map_zero, iterate_zero_apply, ← iterate_map_mul] at this ⊢
    rw [mul_inv_cancel this, iterate_map_one]
  inv_zero := congr_arg (Quot.mk (R K p)) (by rw [inv_zero])
  nnqsmul := _
  qsmul := _

instance instField : Field (PerfectClosure K p) :=
  { (inferInstance : DivisionRing (PerfectClosure K p)),
    (inferInstance : CommRing (PerfectClosure K p)) with }

instance instPerfectField : PerfectField (PerfectClosure K p) := PerfectRing.toPerfectField _ p

end Field

end PerfectClosure<|MERGE_RESOLUTION|>--- conflicted
+++ resolved
@@ -355,16 +355,11 @@
     rwa [frobenius_natCast K p x] at this
   apply R.intro
 
-<<<<<<< HEAD
-theorem int_cast (x : ℤ) : (x : PerfectClosure K p) = mk K p (0, x) := by
-  induction x <;> simp only [Int.ofNat_eq_coe, Int.cast_natCast, Int.cast_negSucc, nat_cast K p 0]
-=======
 @[deprecated (since := "2024-04-17")]
 alias nat_cast := natCast
 
 theorem intCast (x : ℤ) : (x : PerfectClosure K p) = mk K p (0, x) := by
   induction x <;> simp only [Int.ofNat_eq_coe, Int.cast_natCast, Int.cast_negSucc, natCast K p 0]
->>>>>>> 59de845a
   rfl
 
 @[deprecated (since := "2024-04-17")]
