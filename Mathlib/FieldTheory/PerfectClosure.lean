/-
Copyright (c) 2018 Kenny Lau. All rights reserved.
Released under Apache 2.0 license as described in the file LICENSE.
Authors: Kenny Lau, Yury Kudryashov
-/
import Mathlib.Algebra.CharP.ExpChar
import Mathlib.FieldTheory.Perfect

/-!

# The perfect closure of a characteristic `p` ring

## Main definitions

- `PerfectClosure`: the perfect closure of a characteristic `p` ring, which is the smallest
  extension that makes frobenius surjective.

- `PerfectClosure.mk K p (n, x)`: for `n : ℕ` and `x : K` this is `x ^ (p ^ -n)` viewed as
  an element of `PerfectClosure K p`. Every element of `PerfectClosure K p` is of this form
  (`PerfectClosure.mk_surjective`).

- `PerfectClosure.of`: the structure map from `K` to `PerfectClosure K p`.

- `PerfectClosure.lift`: given a ring `K` of characteristic `p` and a perfect ring `L` of the same
  characteristic, any homomorphism `K →+* L` can be lifted to `PerfectClosure K p`.

## Main results

- `PerfectClosure.induction_on`: to prove a result for all elements of the prefect closure, one only
  needs to prove it for all elements of the form `x ^ (p ^ -n)`.

- `PerfectClosure.mk_mul_mk`, `PerfectClosure.one_def`, `PerfectClosure.mk_add_mk`,
  `PerfectClosure.neg_mk`, `PerfectClosure.zero_def`, `PerfectClosure.mk_zero_zero`,
  `PerfectClosure.mk_zero`, `PerfectClosure.mk_inv`, `PerfectClosure.mk_pow`:
  how to do multiplication, addition, etc. on elements of form `x ^ (p ^ -n)`.

- `PerfectClosure.mk_eq_iff`: when does `x ^ (p ^ -n)` equal.

- `PerfectClosure.eq_iff`: same as `PerfectClosure.mk_eq_iff` but with additional assumption that
  `K` being reduced, hence gives a simpler criterion.

- `PerfectClosure.instPerfectRing`: `PerfectClosure K p` is a perfect ring.

## Tags

perfect ring, perfect closure

-/

universe u v

open Function

section

variable (K : Type u) [CommRing K] (p : ℕ) [Fact p.Prime] [CharP K p]

/-- `PerfectClosure.R` is the relation `(n, x) ∼ (n + 1, x ^ p)` for `n : ℕ` and `x : K`.
`PerfectClosure K p` is the quotient by this relation. -/
@[mk_iff]
inductive PerfectClosure.R : ℕ × K → ℕ × K → Prop
  | intro : ∀ n x, PerfectClosure.R (n, x) (n + 1, frobenius K p x)

/-- The perfect closure is the smallest extension that makes frobenius surjective. -/
def PerfectClosure : Type u :=
  Quot (PerfectClosure.R K p)

end

namespace PerfectClosure

variable (K : Type u)

section Ring

variable [CommRing K] (p : ℕ) [Fact p.Prime] [CharP K p]

/-- `PerfectClosure.mk K p (n, x)` for `n : ℕ` and `x : K` is an element of `PerfectClosure K p`,
viewed as `x ^ (p ^ -n)`. Every element of `PerfectClosure K p` is of this form
(`PerfectClosure.mk_surjective`). -/
def mk (x : ℕ × K) : PerfectClosure K p :=
  Quot.mk (R K p) x

theorem mk_surjective : Function.Surjective (mk K p) := Quot.mk_surjective

@[simp] theorem mk_succ_pow (m : ℕ) (x : K) : mk K p ⟨m + 1, x ^ p⟩ = mk K p ⟨m, x⟩ :=
  Eq.symm <| Quot.sound (R.intro m x)

@[simp]
theorem quot_mk_eq_mk (x : ℕ × K) : (Quot.mk (R K p) x : PerfectClosure K p) = mk K p x :=
  rfl

variable {K p}

/-- Lift a function `ℕ × K → L` to a function on `PerfectClosure K p`. -/
def liftOn {L : Type*} (x : PerfectClosure K p) (f : ℕ × K → L)
    (hf : ∀ x y, R K p x y → f x = f y) : L :=
  Quot.liftOn x f hf

@[simp]
theorem liftOn_mk {L : Sort _} (f : ℕ × K → L) (hf : ∀ x y, R K p x y → f x = f y) (x : ℕ × K) :
    (mk K p x).liftOn f hf = f x :=
  rfl

@[elab_as_elim]
theorem induction_on (x : PerfectClosure K p) {q : PerfectClosure K p → Prop}
    (h : ∀ x, q (mk K p x)) : q x :=
  Quot.inductionOn x h

variable (K p)

private theorem mul_aux_left (x1 x2 y : ℕ × K) (H : R K p x1 x2) :
    mk K p (x1.1 + y.1, (frobenius K p)^[y.1] x1.2 * (frobenius K p)^[x1.1] y.2) =
      mk K p (x2.1 + y.1, (frobenius K p)^[y.1] x2.2 * (frobenius K p)^[x2.1] y.2) :=
  match x1, x2, H with
  | _, _, R.intro n x =>
    Quot.sound <| by
      rw [← iterate_succ_apply, iterate_succ_apply', iterate_succ_apply', ← frobenius_mul,
        Nat.succ_add]
      apply R.intro

private theorem mul_aux_right (x y1 y2 : ℕ × K) (H : R K p y1 y2) :
    mk K p (x.1 + y1.1, (frobenius K p)^[y1.1] x.2 * (frobenius K p)^[x.1] y1.2) =
      mk K p (x.1 + y2.1, (frobenius K p)^[y2.1] x.2 * (frobenius K p)^[x.1] y2.2) :=
  match y1, y2, H with
  | _, _, R.intro n y =>
    Quot.sound <| by
      rw [← iterate_succ_apply, iterate_succ_apply', iterate_succ_apply', ← frobenius_mul]
      apply R.intro

instance instMul : Mul (PerfectClosure K p) :=
  ⟨Quot.lift
      (fun x : ℕ × K =>
        Quot.lift
          (fun y : ℕ × K =>
            mk K p (x.1 + y.1, (frobenius K p)^[y.1] x.2 * (frobenius K p)^[x.1] y.2))
          (mul_aux_right K p x))
      fun x1 x2 (H : R K p x1 x2) =>
      funext fun e => Quot.inductionOn e fun y => mul_aux_left K p x1 x2 y H⟩

@[simp]
theorem mk_mul_mk (x y : ℕ × K) :
    mk K p x * mk K p y =
      mk K p (x.1 + y.1, (frobenius K p)^[y.1] x.2 * (frobenius K p)^[x.1] y.2) :=
  rfl

instance instCommMonoid : CommMonoid (PerfectClosure K p) :=
  { (inferInstance : Mul (PerfectClosure K p)) with
    mul_assoc := fun e f g =>
      Quot.inductionOn e fun ⟨m, x⟩ =>
        Quot.inductionOn f fun ⟨n, y⟩ =>
          Quot.inductionOn g fun ⟨s, z⟩ => by
            simp only [quot_mk_eq_mk, mk_mul_mk] -- Porting note: added this line
            apply congr_arg (Quot.mk _)
            simp only [add_assoc, mul_assoc, iterate_map_mul, ← iterate_add_apply,
              add_comm, add_left_comm]
    one := mk K p (0, 1)
    one_mul := fun e =>
      Quot.inductionOn e fun ⟨n, x⟩ =>
        congr_arg (Quot.mk _) <| by
          simp only [iterate_map_one, iterate_zero_apply, one_mul, zero_add]
    mul_one := fun e =>
      Quot.inductionOn e fun ⟨n, x⟩ =>
        congr_arg (Quot.mk _) <| by
          simp only [iterate_map_one, iterate_zero_apply, mul_one, add_zero]
    mul_comm := fun e f =>
      Quot.inductionOn e fun ⟨m, x⟩ =>
        Quot.inductionOn f fun ⟨n, y⟩ =>
          congr_arg (Quot.mk _) <| by simp only [add_comm, mul_comm] }

theorem one_def : (1 : PerfectClosure K p) = mk K p (0, 1) :=
  rfl

instance instInhabited : Inhabited (PerfectClosure K p) :=
  ⟨1⟩

private theorem add_aux_left (x1 x2 y : ℕ × K) (H : R K p x1 x2) :
    mk K p (x1.1 + y.1, (frobenius K p)^[y.1] x1.2 + (frobenius K p)^[x1.1] y.2) =
      mk K p (x2.1 + y.1, (frobenius K p)^[y.1] x2.2 + (frobenius K p)^[x2.1] y.2) :=
  match x1, x2, H with
  | _, _, R.intro n x =>
    Quot.sound <| by
      rw [← iterate_succ_apply, iterate_succ_apply', iterate_succ_apply', ← frobenius_add,
        Nat.succ_add]
      apply R.intro

private theorem add_aux_right (x y1 y2 : ℕ × K) (H : R K p y1 y2) :
    mk K p (x.1 + y1.1, (frobenius K p)^[y1.1] x.2 + (frobenius K p)^[x.1] y1.2) =
      mk K p (x.1 + y2.1, (frobenius K p)^[y2.1] x.2 + (frobenius K p)^[x.1] y2.2) :=
  match y1, y2, H with
  | _, _, R.intro n y =>
    Quot.sound <| by
      rw [← iterate_succ_apply, iterate_succ_apply', iterate_succ_apply', ← frobenius_add]
      apply R.intro

instance instAdd : Add (PerfectClosure K p) :=
  ⟨Quot.lift
      (fun x : ℕ × K =>
        Quot.lift
          (fun y : ℕ × K =>
            mk K p (x.1 + y.1, (frobenius K p)^[y.1] x.2 + (frobenius K p)^[x.1] y.2))
          (add_aux_right K p x))
      fun x1 x2 (H : R K p x1 x2) =>
      funext fun e => Quot.inductionOn e fun y => add_aux_left K p x1 x2 y H⟩

@[simp]
theorem mk_add_mk (x y : ℕ × K) :
    mk K p x + mk K p y =
      mk K p (x.1 + y.1, (frobenius K p)^[y.1] x.2 + (frobenius K p)^[x.1] y.2) :=
  rfl

instance instNeg : Neg (PerfectClosure K p) :=
  ⟨Quot.lift (fun x : ℕ × K => mk K p (x.1, -x.2)) fun x y (H : R K p x y) =>
      match x, y, H with
      | _, _, R.intro n x => Quot.sound <| by rw [← frobenius_neg]; apply R.intro⟩

@[simp]
theorem neg_mk (x : ℕ × K) : -mk K p x = mk K p (x.1, -x.2) :=
  rfl

instance instZero : Zero (PerfectClosure K p) :=
  ⟨mk K p (0, 0)⟩

theorem zero_def : (0 : PerfectClosure K p) = mk K p (0, 0) :=
  rfl

/-- Prior to https://github.com/leanprover-community/mathlib4/pull/15862, this lemma was called `mk_zero_zero`.
See `mk_zero_right` for the lemma used to be called `mk_zero`. -/
@[simp]
theorem mk_zero : mk K p 0 = 0 :=
  rfl

@[deprecated (since := "2024-08-16")] alias mk_zero_zero := mk_zero

@[simp]
theorem mk_zero_right (n : ℕ) : mk K p (n, 0) = 0 := by
  induction' n with n ih
  · rfl
  rw [← ih]
  symm
  apply Quot.sound
  have := R.intro (p := p) n (0 : K)
  rwa [frobenius_zero K p] at this

theorem R.sound (m n : ℕ) (x y : K) (H : (frobenius K p)^[m] x = y) :
    mk K p (n, x) = mk K p (m + n, y) := by
  subst H
  induction' m with m ih
  · simp only [zero_add, iterate_zero_apply]
  rw [ih, Nat.succ_add, iterate_succ']
  apply Quot.sound
  apply R.intro

instance instAddCommGroup : AddCommGroup (PerfectClosure K p) :=
  { (inferInstance : Add (PerfectClosure K p)),
    (inferInstance : Neg (PerfectClosure K p)) with
    add_assoc := fun e f g =>
      Quot.inductionOn e fun ⟨m, x⟩ =>
        Quot.inductionOn f fun ⟨n, y⟩ =>
          Quot.inductionOn g fun ⟨s, z⟩ => by
            simp only [quot_mk_eq_mk, mk_add_mk] -- Porting note: added this line
            apply congr_arg (Quot.mk _)
            simp only [iterate_map_add, ← iterate_add_apply, add_assoc, add_comm s _]
    zero := 0
    zero_add := fun e =>
      Quot.inductionOn e fun ⟨n, x⟩ =>
        congr_arg (Quot.mk _) <| by
          simp only [iterate_map_zero, iterate_zero_apply, zero_add]
    add_zero := fun e =>
      Quot.inductionOn e fun ⟨n, x⟩ =>
        congr_arg (Quot.mk _) <| by
          simp only [iterate_map_zero, iterate_zero_apply, add_zero]
    sub_eq_add_neg := fun _ _ => rfl
    neg_add_cancel := fun e =>
      Quot.inductionOn e fun ⟨n, x⟩ => by
        simp only [quot_mk_eq_mk, neg_mk, mk_add_mk, iterate_map_neg, neg_add_cancel, mk_zero_right]
    add_comm := fun e f =>
      Quot.inductionOn e fun ⟨m, x⟩ =>
        Quot.inductionOn f fun ⟨n, y⟩ => congr_arg (Quot.mk _) <| by simp only [add_comm]
    nsmul := nsmulRec
    zsmul := zsmulRec }

instance instCommRing : CommRing (PerfectClosure K p) :=
  { instAddCommGroup K p, AddMonoidWithOne.unary,
    (inferInstance : CommMonoid (PerfectClosure K p)) with
    -- Porting note: added `zero_mul`, `mul_zero`
    zero_mul := fun a => by
      refine Quot.inductionOn a fun ⟨m, x⟩ => ?_
      rw [zero_def, quot_mk_eq_mk, mk_mul_mk]
      simp only [zero_add, iterate_zero, id_eq, iterate_map_zero, zero_mul, mk_zero_right]
    mul_zero := fun a => by
      refine Quot.inductionOn a fun ⟨m, x⟩ => ?_
      rw [zero_def, quot_mk_eq_mk, mk_mul_mk]
      simp only [zero_add, iterate_zero, id_eq, iterate_map_zero, mul_zero, mk_zero_right]
    left_distrib := fun e f g =>
      Quot.inductionOn e fun ⟨m, x⟩ =>
        Quot.inductionOn f fun ⟨n, y⟩ =>
          Quot.inductionOn g fun ⟨s, z⟩ => by
            simp only [quot_mk_eq_mk, mk_add_mk, mk_mul_mk] -- Porting note: added this line
            simp only [add_assoc, add_comm, add_left_comm]
            apply R.sound
            simp only [iterate_map_mul, iterate_map_add, ← iterate_add_apply,
              mul_add, add_comm, add_left_comm]
    right_distrib := fun e f g =>
      Quot.inductionOn e fun ⟨m, x⟩ =>
        Quot.inductionOn f fun ⟨n, y⟩ =>
          Quot.inductionOn g fun ⟨s, z⟩ => by
            simp only [quot_mk_eq_mk, mk_add_mk, mk_mul_mk] -- Porting note: added this line
            simp only [add_assoc, add_comm _ s, add_left_comm _ s]
            apply R.sound
            simp only [iterate_map_mul, iterate_map_add, ← iterate_add_apply,
              add_mul, add_comm, add_left_comm] }

theorem mk_eq_iff (x y : ℕ × K) :
    mk K p x = mk K p y ↔ ∃ z, (frobenius K p)^[y.1 + z] x.2 = (frobenius K p)^[x.1 + z] y.2 := by
  constructor
  · intro H
    replace H := Quot.eqvGen_exact H
    induction H with
    | rel x y H => cases' H with n x; exact ⟨0, rfl⟩
    | refl H => exact ⟨0, rfl⟩
    | symm x y H ih => cases' ih with w ih; exact ⟨w, ih.symm⟩
    | trans x y z H1 H2 ih1 ih2 =>
      cases' ih1 with z1 ih1
      cases' ih2 with z2 ih2
      exists z2 + (y.1 + z1)
      rw [← add_assoc, iterate_add_apply, ih1]
      rw [← iterate_add_apply, add_comm, iterate_add_apply, ih2]
      rw [← iterate_add_apply]
      simp only [add_comm, add_left_comm]
  intro H
  cases' x with m x
  cases' y with n y
  cases' H with z H; dsimp only at H
  rw [R.sound K p (n + z) m x _ rfl, R.sound K p (m + z) n y _ rfl, H]
  rw [add_assoc, add_comm, add_comm z]

@[simp]
theorem mk_pow (x : ℕ × K) (n : ℕ) : mk K p x ^ n = mk K p (x.1, x.2 ^ n) := by
  induction n with
  | zero =>
    rw [pow_zero, pow_zero, one_def, mk_eq_iff]
    exact ⟨0, by simp_rw [← coe_iterateFrobenius, map_one]⟩
  | succ n ih =>
    rw [pow_succ, pow_succ, ih, mk_mul_mk, mk_eq_iff]
    exact ⟨0, by simp_rw [iterate_frobenius, add_zero, mul_pow, ← pow_mul,
      ← pow_add, mul_assoc, ← pow_add]⟩

theorem natCast (n x : ℕ) : (x : PerfectClosure K p) = mk K p (n, x) := by
  induction' n with n ih
  · induction' x with x ih
    · simp
    rw [Nat.cast_succ, Nat.cast_succ, ih]
    rfl
  rw [ih]; apply Quot.sound
  suffices R K p (n, (x : K)) (Nat.succ n, frobenius K p (x : K)) by
    rwa [frobenius_natCast K p x] at this
  apply R.intro

theorem intCast (x : ℤ) : (x : PerfectClosure K p) = mk K p (0, x) := by
<<<<<<< HEAD
  cases x <;> simp only [Int.ofNat_eq_coe, Int.cast_natCast, Int.cast_negSucc, natCast K p 0]
  rfl
=======
  cases x <;> simp [natCast K p 0]
>>>>>>> 74e8a3eb

theorem natCast_eq_iff (x y : ℕ) : (x : PerfectClosure K p) = y ↔ (x : K) = y := by
  constructor <;> intro H
  · rw [natCast K p 0, natCast K p 0, mk_eq_iff] at H
    cases' H with z H
    simpa only [zero_add, iterate_fixed (frobenius_natCast K p _)] using H
  rw [natCast K p 0, natCast K p 0, H]

instance instCharP : CharP (PerfectClosure K p) p := by
  constructor; intro x; rw [← CharP.cast_eq_zero_iff K]
  rw [← Nat.cast_zero, natCast_eq_iff, Nat.cast_zero]

theorem frobenius_mk (x : ℕ × K) :
    (frobenius (PerfectClosure K p) p : PerfectClosure K p → PerfectClosure K p) (mk K p x) =
      mk _ _ (x.1, x.2 ^ p) := by
  simp only [frobenius_def]
  exact mk_pow K p x p

/-- Embedding of `K` into `PerfectClosure K p` -/
def of : K →+* PerfectClosure K p where
  toFun x := mk _ _ (0, x)
  map_one' := rfl
  map_mul' _ _ := rfl
  map_zero' := rfl
  map_add' _ _ := rfl

theorem of_apply (x : K) : of K p x = mk _ _ (0, x) :=
  rfl

instance instReduced : IsReduced (PerfectClosure K p) where
  eq_zero x := induction_on x fun x ⟨n, h⟩ ↦ by
    replace h : mk K p x ^ p ^ n = 0 := by
      rw [← Nat.sub_add_cancel ((n.lt_pow_self (Fact.out : p.Prime).one_lt).le),
        pow_add, h, mul_zero]
    simp only [zero_def, mk_pow, mk_eq_iff, zero_add, ← coe_iterateFrobenius, map_zero] at h ⊢
    obtain ⟨m, h⟩ := h
    exact ⟨n + m, by simpa only [iterateFrobenius_def, pow_add, pow_mul] using h⟩

instance instPerfectRing : PerfectRing (PerfectClosure K p) p where
  bijective_frobenius := by
    let f : PerfectClosure K p → PerfectClosure K p := fun e ↦
      liftOn e (fun x => mk K p (x.1 + 1, x.2)) fun x y H =>
      match x, y, H with
      | _, _, R.intro n x => Quot.sound (R.intro _ _)
    refine bijective_iff_has_inverse.mpr ⟨f, fun e ↦ induction_on e fun ⟨n, x⟩ ↦ ?_,
      fun e ↦ induction_on e fun ⟨n, x⟩ ↦ ?_⟩ <;>
      simp only [f, liftOn_mk, frobenius_mk, mk_succ_pow]

@[simp]
theorem iterate_frobenius_mk (n : ℕ) (x : K) :
    (frobenius (PerfectClosure K p) p)^[n] (mk K p ⟨n, x⟩) = of K p x := by
  induction' n with n ih
  · rfl
  rw [iterate_succ_apply, ← ih, frobenius_mk, mk_succ_pow]

/-- Given a ring `K` of characteristic `p` and a perfect ring `L` of the same characteristic,
any homomorphism `K →+* L` can be lifted to `PerfectClosure K p`. -/
noncomputable def lift (L : Type v) [CommSemiring L] [CharP L p] [PerfectRing L p] :
    (K →+* L) ≃ (PerfectClosure K p →+* L) where
  toFun f :=
    { toFun := by
        refine fun e => liftOn e (fun x => (frobeniusEquiv L p).symm^[x.1] (f x.2)) ?_
        rintro - - ⟨n, x⟩
        simp [f.map_frobenius]
      map_one' := f.map_one
      map_zero' := f.map_zero
      map_mul' := by
        rintro ⟨n, x⟩ ⟨m, y⟩
        simp only [quot_mk_eq_mk, liftOn_mk, f.map_iterate_frobenius, mk_mul_mk, map_mul,
          iterate_map_mul]
        have := LeftInverse.iterate (frobeniusEquiv_symm_apply_frobenius L p)
        rw [iterate_add_apply, this _ _, add_comm, iterate_add_apply, this _ _]
      map_add' := by
        rintro ⟨n, x⟩ ⟨m, y⟩
        simp only [quot_mk_eq_mk, liftOn_mk, f.map_iterate_frobenius, mk_add_mk, map_add,
          iterate_map_add]
        have := LeftInverse.iterate (frobeniusEquiv_symm_apply_frobenius L p)
        rw [iterate_add_apply, this _ _, add_comm n, iterate_add_apply, this _ _] }
  invFun f := f.comp (of K p)
  left_inv f := by ext x; rfl
  right_inv f := by
    ext ⟨n, x⟩
    simp only [quot_mk_eq_mk, RingHom.comp_apply, RingHom.coe_mk, MonoidHom.coe_mk, OneHom.coe_mk,
      liftOn_mk]
    apply (injective_frobenius L p).iterate n
    rw [← f.map_iterate_frobenius, iterate_frobenius_mk,
      RightInverse.iterate (frobenius_apply_frobeniusEquiv_symm L p) n]

end Ring

theorem eq_iff [CommRing K] [IsReduced K] (p : ℕ) [Fact p.Prime] [CharP K p] (x y : ℕ × K) :
    mk K p x = mk K p y ↔ (frobenius K p)^[y.1] x.2 = (frobenius K p)^[x.1] y.2 :=
  (mk_eq_iff K p x y).trans
    ⟨fun ⟨z, H⟩ => (frobenius_inj K p).iterate z <| by simpa only [add_comm, iterate_add] using H,
      fun H => ⟨0, H⟩⟩

section Field

variable [Field K] (p : ℕ) [Fact p.Prime] [CharP K p]

instance instInv : Inv (PerfectClosure K p) :=
  ⟨Quot.lift (fun x : ℕ × K => Quot.mk (R K p) (x.1, x.2⁻¹)) fun x y (H : R K p x y) =>
      match x, y, H with
      | _, _, R.intro n x =>
        Quot.sound <| by
          simp only [frobenius_def]
          rw [← inv_pow]
          apply R.intro⟩

@[simp]
theorem mk_inv (x : ℕ × K) : (mk K p x)⁻¹ = mk K p (x.1, x.2⁻¹) :=
  rfl

instance instDivisionRing : DivisionRing (PerfectClosure K p) where
  exists_pair_ne := ⟨0, 1, fun H => zero_ne_one ((eq_iff _ _ _ _).1 H)⟩
  mul_inv_cancel e := induction_on e fun ⟨m, x⟩ H ↦ by
    have := mt (eq_iff _ _ _ _).2 H
    rw [mk_inv, mk_mul_mk]
    refine (eq_iff K p _ _).2 ?_
    simp only [iterate_map_one, iterate_map_zero, iterate_zero_apply, ← iterate_map_mul] at this ⊢
    rw [mul_inv_cancel₀ this, iterate_map_one]
  inv_zero := congr_arg (Quot.mk (R K p)) (by rw [inv_zero])
  nnqsmul := _
  nnqsmul_def := fun _ _  => rfl
  qsmul := _
  qsmul_def := fun _ _ => rfl

instance instField : Field (PerfectClosure K p) :=
  { (inferInstance : DivisionRing (PerfectClosure K p)),
    (inferInstance : CommRing (PerfectClosure K p)) with }

instance instPerfectField : PerfectField (PerfectClosure K p) := PerfectRing.toPerfectField _ p

end Field

end PerfectClosure<|MERGE_RESOLUTION|>--- conflicted
+++ resolved
@@ -358,12 +358,7 @@
   apply R.intro
 
 theorem intCast (x : ℤ) : (x : PerfectClosure K p) = mk K p (0, x) := by
-<<<<<<< HEAD
-  cases x <;> simp only [Int.ofNat_eq_coe, Int.cast_natCast, Int.cast_negSucc, natCast K p 0]
-  rfl
-=======
   cases x <;> simp [natCast K p 0]
->>>>>>> 74e8a3eb
 
 theorem natCast_eq_iff (x y : ℕ) : (x : PerfectClosure K p) = y ↔ (x : K) = y := by
   constructor <;> intro H
