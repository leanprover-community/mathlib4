--- conflicted
+++ resolved
@@ -374,13 +374,8 @@
   apply R.intro
 #align perfect_closure.nat_cast PerfectClosure.natCast
 
-<<<<<<< HEAD
 theorem intCast (x : ℤ) : (x : PerfectClosure K p) = mk K p (0, x) := by
-  induction x <;> simp only [Int.ofNat_eq_coe, Int.cast_ofNat, Int.cast_negSucc, natCast K p 0]
-=======
-theorem int_cast (x : ℤ) : (x : PerfectClosure K p) = mk K p (0, x) := by
-  induction x <;> simp only [Int.ofNat_eq_coe, Int.cast_natCast, Int.cast_negSucc, nat_cast K p 0]
->>>>>>> 141a2461
+  induction x <;> simp only [Int.ofNat_eq_coe, Int.cast_natCast, Int.cast_negSucc, natCast K p 0]
   rfl
 #align perfect_closure.int_cast PerfectClosure.intCast
 
