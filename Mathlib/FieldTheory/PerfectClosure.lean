--- conflicted
+++ resolved
@@ -224,11 +224,7 @@
 theorem zero_def : (0 : PerfectClosure K p) = mk K p (0, 0) :=
   rfl
 
-<<<<<<< HEAD
-/-- Prior to #15862, this lemma was called `mk_zero_zero`.
-=======
 /-- Prior to https://github.com/leanprover-community/mathlib4/pull/15862, this lemma was called `mk_zero_zero`.
->>>>>>> d0df76bd
 See `mk_zero_right` for the lemma used to be called `mk_zero`. -/
 @[simp]
 theorem mk_zero : mk K p 0 = 0 :=
@@ -276,11 +272,7 @@
       Quot.inductionOn e fun ⟨n, x⟩ =>
         congr_arg (Quot.mk _) <| by
           simp only [iterate_map_zero, iterate_zero_apply, add_zero]
-<<<<<<< HEAD
-    sub_eq_add_neg := fun a b => rfl
-=======
     sub_eq_add_neg := fun _ _ => rfl
->>>>>>> d0df76bd
     neg_add_cancel := fun e =>
       Quot.inductionOn e fun ⟨n, x⟩ => by
         simp only [quot_mk_eq_mk, neg_mk, mk_add_mk, iterate_map_neg, neg_add_cancel, mk_zero_right]
@@ -504,15 +496,9 @@
     rw [mul_inv_cancel₀ this, iterate_map_one]
   inv_zero := congr_arg (Quot.mk (R K p)) (by rw [inv_zero])
   nnqsmul := _
-<<<<<<< HEAD
-  nnqsmul_def := fun q a  => rfl
-  qsmul := _
-  qsmul_def := fun q a => rfl
-=======
   nnqsmul_def := fun _ _  => rfl
   qsmul := _
   qsmul_def := fun _ _ => rfl
->>>>>>> d0df76bd
 
 instance instField : Field (PerfectClosure K p) :=
   { (inferInstance : DivisionRing (PerfectClosure K p)),
