/-
Copyright (c) 2020 Anne Baanen. All rights reserved.
Released under Apache 2.0 license as described in the file LICENSE.
Authors: Anne Baanen
-/
import Mathlib.FieldTheory.IntermediateField.Basic
import Mathlib.FieldTheory.Minpoly.Basic
import Mathlib.FieldTheory.Tower
import Mathlib.LinearAlgebra.FreeModule.StrongRankCondition
import Mathlib.RingTheory.Algebraic.Integral

/-!
# Results on finite dimensionality and algebraicity of intermediate fields.
-/

open Module

variable {K L : Type*} [Field K] [Field L] [Algebra K L]
  {S : IntermediateField K L}

theorem IntermediateField.coe_isIntegral_iff {R : Type*} [CommRing R] [Algebra R K] [Algebra R L]
    [IsScalarTower R K L] {x : S} : IsIntegral R (x : L) ↔ IsIntegral R x :=
  isIntegral_algHom_iff (S.val.restrictScalars R) Subtype.val_injective

/-- Turn an algebraic subalgebra into an intermediate field, `Subalgebra.IsAlgebraic` version. -/
def Subalgebra.IsAlgebraic.toIntermediateField {S : Subalgebra K L} (hS : S.IsAlgebraic) :
    IntermediateField K L where
  toSubalgebra := S
  inv_mem' x hx := Algebra.adjoin_le_iff.mpr
    (Set.singleton_subset_iff.mpr hx) (hS x hx).isIntegral.inv_mem_adjoin

/-- Turn an algebraic subalgebra into an intermediate field, `Algebra.IsAlgebraic` version. -/
abbrev Algebra.IsAlgebraic.toIntermediateField (S : Subalgebra K L) [Algebra.IsAlgebraic K S] :
    IntermediateField K L := (S.isAlgebraic_iff.mpr ‹_›).toIntermediateField

namespace IntermediateField

instance isAlgebraic_tower_bot [Algebra.IsAlgebraic K L] : Algebra.IsAlgebraic K S :=
  Algebra.IsAlgebraic.of_injective S.val S.val.injective

instance isAlgebraic_tower_top [Algebra.IsAlgebraic K L] : Algebra.IsAlgebraic S L :=
  Algebra.IsAlgebraic.tower_top (K := K) S

section FiniteDimensional

variable (F E : IntermediateField K L)

instance finiteDimensional_left [FiniteDimensional K L] : FiniteDimensional K F := .left K F L
instance finiteDimensional_right [FiniteDimensional K L] : FiniteDimensional F L := .right K F L

@[simp]
theorem rank_eq_rank_subalgebra : Module.rank K F.toSubalgebra = Module.rank K F :=
  rfl

@[simp]
theorem finrank_eq_finrank_subalgebra : finrank K F.toSubalgebra = finrank K F :=
  rfl

variable {F} {E}

/-- If `F ≤ E` are two intermediate fields of `L / K` such that `[E : K] ≤ [F : K]` are finite,
then `F = E`. -/
theorem eq_of_le_of_finrank_le [hfin : FiniteDimensional K E] (h_le : F ≤ E)
    (h_finrank : finrank K E ≤ finrank K F) : F = E :=
  haveI : Module.Finite K E.toSubalgebra := hfin
  toSubalgebra_injective <| Subalgebra.eq_of_le_of_finrank_le h_le h_finrank

/-- If `F ≤ E` are two intermediate fields of `L / K` such that `[F : K] = [E : K]` are finite,
then `F = E`. -/
theorem eq_of_le_of_finrank_eq [FiniteDimensional K E] (h_le : F ≤ E)
    (h_finrank : finrank K F = finrank K E) : F = E :=
  eq_of_le_of_finrank_le h_le h_finrank.ge

-- If `F ≤ E` are two intermediate fields of a finite extension `L / K` such that
-- `[L : F] ≤ [L : E]`, then `F = E`. Marked as private since it's a direct corollary of
-- `eq_of_le_of_finrank_le'` (the `FiniteDimensional K L` implies `FiniteDimensional F L`
-- automatically by typeclass resolution).
private theorem eq_of_le_of_finrank_le'' [FiniteDimensional K L] (h_le : F ≤ E)
    (h_finrank : finrank F L ≤ finrank E L) : F = E := by
  apply eq_of_le_of_finrank_le h_le
  have h1 := finrank_mul_finrank K F L
  have h2 := finrank_mul_finrank K E L
  have h3 : 0 < finrank E L := finrank_pos
  nlinarith

/-- If `F ≤ E` are two intermediate fields of `L / K` such that `[L : F] ≤ [L : E]` are finite,
then `F = E`. -/
theorem eq_of_le_of_finrank_le' [FiniteDimensional F L] (h_le : F ≤ E)
    (h_finrank : finrank F L ≤ finrank E L) : F = E := by
  refine le_antisymm h_le (fun l hl ↦ ?_)
  rwa [← mem_extendScalars (le_refl F), eq_of_le_of_finrank_le''
    ((extendScalars_le_extendScalars_iff (le_refl F) h_le).2 h_le) h_finrank, mem_extendScalars]

/-- If `F ≤ E` are two intermediate fields of `L / K` such that `[L : F] = [L : E]` are finite,
then `F = E`. -/
theorem eq_of_le_of_finrank_eq' [FiniteDimensional F L] (h_le : F ≤ E)
    (h_finrank : finrank F L = finrank E L) : F = E :=
  eq_of_le_of_finrank_le' h_le h_finrank.le

<<<<<<< HEAD
lemma finrank_lt_of_lt [FiniteDimensional F L] (H : F < E) :
    Module.finrank E L < Module.finrank F L := by
  letI := (IntermediateField.inclusion H.le).toAlgebra
  have : IsScalarTower F E L := .of_algebraMap_eq' rfl
  refine lt_of_le_of_ne ?_ ?_
  · exact Module.finrank_top_le_finrank_of_isScalarTower _ _ _
  · exact .symm (mt (eq_of_le_of_finrank_eq' H.le) H.ne)

/-- Mapping a finite dimensional intermediate field along an algebra equivalence gives
=======
theorem finrank_dvd_of_le_left (h : F ≤ E) : finrank E L ∣ finrank F L := by
  let _ := (inclusion h).toRingHom.toAlgebra
  have : IsScalarTower F E L := IsScalarTower.of_algebraMap_eq fun x ↦ rfl
  exact Dvd.intro_left (finrank F E) (finrank_mul_finrank F E L)

theorem finrank_dvd_of_le_right (h : F ≤ E) : finrank K F ∣ finrank K E := by
  let _ := (inclusion h).toRingHom.toAlgebra
  exact Dvd.intro (finrank F E) (finrank_mul_finrank K F E)

theorem finrank_le_of_le_left [FiniteDimensional F L] (h : F ≤ E) : finrank E L ≤ finrank F L :=
  Nat.le_of_dvd Module.finrank_pos (finrank_dvd_of_le_left h)

theorem finrank_le_of_le_right [FiniteDimensional K E] (h : F ≤ E) : finrank K F ≤ finrank K E :=
  Nat.le_of_dvd Module.finrank_pos (finrank_dvd_of_le_right h)

/-- Mapping a finite-dimensional intermediate field along an algebra equivalence gives
>>>>>>> a4b58e1a
a finite-dimensional intermediate field. -/
instance finiteDimensional_map (f : L →ₐ[K] L) [FiniteDimensional K E] :
    FiniteDimensional K (E.map f) :=
  LinearEquiv.finiteDimensional (IntermediateField.equivMap E f).toLinearEquiv

@[deprecated (since := "2025-05-02")]
alias _root_.im_finiteDimensional := IntermediateField.finiteDimensional_map

end FiniteDimensional

theorem isAlgebraic_iff {x : S} : IsAlgebraic K x ↔ IsAlgebraic K (x : L) :=
  (isAlgebraic_algebraMap_iff (algebraMap S L).injective).symm

theorem isIntegral_iff {x : S} : IsIntegral K x ↔ IsIntegral K (x : L) :=
  (isIntegral_algHom_iff S.val S.val.injective).symm

theorem minpoly_eq (x : S) : minpoly K x = minpoly K (x : L) :=
  (minpoly.algebraMap_eq (algebraMap S L).injective x).symm

end IntermediateField

/-- If `L/K` is algebraic, the `K`-subalgebras of `L` are all fields. -/
def subalgebraEquivIntermediateField [Algebra.IsAlgebraic K L] :
    Subalgebra K L ≃o IntermediateField K L where
  toFun S := S.toIntermediateField fun x hx => S.inv_mem_of_algebraic
    (Algebra.IsAlgebraic.isAlgebraic ((⟨x, hx⟩ : S) : L))
  invFun S := S.toSubalgebra
  left_inv _ := toSubalgebra_toIntermediateField _ _
  right_inv := toIntermediateField_toSubalgebra
  map_rel_iff' := Iff.rfl

@[simp]
theorem mem_subalgebraEquivIntermediateField [Algebra.IsAlgebraic K L] {S : Subalgebra K L}
    {x : L} : x ∈ subalgebraEquivIntermediateField S ↔ x ∈ S :=
  Iff.rfl

@[simp]
theorem mem_subalgebraEquivIntermediateField_symm [Algebra.IsAlgebraic K L]
    {S : IntermediateField K L} {x : L} :
    x ∈ subalgebraEquivIntermediateField.symm S ↔ x ∈ S :=
  Iff.rfl<|MERGE_RESOLUTION|>--- conflicted
+++ resolved
@@ -97,7 +97,6 @@
     (h_finrank : finrank F L = finrank E L) : F = E :=
   eq_of_le_of_finrank_le' h_le h_finrank.le
 
-<<<<<<< HEAD
 lemma finrank_lt_of_lt [FiniteDimensional F L] (H : F < E) :
     Module.finrank E L < Module.finrank F L := by
   letI := (IntermediateField.inclusion H.le).toAlgebra
@@ -106,8 +105,6 @@
   · exact Module.finrank_top_le_finrank_of_isScalarTower _ _ _
   · exact .symm (mt (eq_of_le_of_finrank_eq' H.le) H.ne)
 
-/-- Mapping a finite dimensional intermediate field along an algebra equivalence gives
-=======
 theorem finrank_dvd_of_le_left (h : F ≤ E) : finrank E L ∣ finrank F L := by
   let _ := (inclusion h).toRingHom.toAlgebra
   have : IsScalarTower F E L := IsScalarTower.of_algebraMap_eq fun x ↦ rfl
@@ -123,8 +120,7 @@
 theorem finrank_le_of_le_right [FiniteDimensional K E] (h : F ≤ E) : finrank K F ≤ finrank K E :=
   Nat.le_of_dvd Module.finrank_pos (finrank_dvd_of_le_right h)
 
-/-- Mapping a finite-dimensional intermediate field along an algebra equivalence gives
->>>>>>> a4b58e1a
+/-- Mapping a finite dimensional intermediate field along an algebra equivalence gives
 a finite-dimensional intermediate field. -/
 instance finiteDimensional_map (f : L →ₐ[K] L) [FiniteDimensional K E] :
     FiniteDimensional K (E.map f) :=
