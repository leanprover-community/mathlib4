/-
Copyright (c) 2020 Anne Baanen. All rights reserved.
Released under Apache 2.0 license as described in the file LICENSE.
Authors: Anne Baanen
-/
module

public import Mathlib.FieldTheory.IntermediateField.Basic
public import Mathlib.FieldTheory.Minpoly.Basic
public import Mathlib.FieldTheory.Tower
public import Mathlib.LinearAlgebra.FreeModule.StrongRankCondition
public import Mathlib.RingTheory.Algebraic.Integral

/-!
# Results on finite dimensionality and algebraicity of intermediate fields.
-/

@[expose] public section

open Module

variable {K L : Type*} [Field K] [Field L] [Algebra K L]
  {S : IntermediateField K L}

theorem IntermediateField.coe_isIntegral_iff {R : Type*} [CommRing R] [Algebra R K] [Algebra R L]
    [IsScalarTower R K L] {x : S} : IsIntegral R (x : L) ↔ IsIntegral R x :=
  isIntegral_algHom_iff (S.val.restrictScalars R) Subtype.val_injective

/-- Turn an algebraic subalgebra into an intermediate field, `Subalgebra.IsAlgebraic` version. -/
def Subalgebra.IsAlgebraic.toIntermediateField {S : Subalgebra K L} (hS : S.IsAlgebraic) :
    IntermediateField K L where
  toSubalgebra := S
  inv_mem' x hx := Algebra.adjoin_le_iff.mpr
    (Set.singleton_subset_iff.mpr hx) (hS x hx).isIntegral.inv_mem_adjoin

/-- Turn an algebraic subalgebra into an intermediate field, `Algebra.IsAlgebraic` version. -/
abbrev Algebra.IsAlgebraic.toIntermediateField (S : Subalgebra K L) [Algebra.IsAlgebraic K S] :
    IntermediateField K L := (S.isAlgebraic_iff.mpr ‹_›).toIntermediateField

namespace IntermediateField

instance isAlgebraic_tower_bot [Algebra.IsAlgebraic K L] : Algebra.IsAlgebraic K S :=
  Algebra.IsAlgebraic.of_injective S.val S.val.injective

instance isAlgebraic_tower_top [Algebra.IsAlgebraic K L] : Algebra.IsAlgebraic S L :=
  Algebra.IsAlgebraic.tower_top (K := K) S

section FiniteDimensional

variable (F E : IntermediateField K L)

instance finiteDimensional_left [FiniteDimensional K L] : FiniteDimensional K F := .left K F L
instance finiteDimensional_right [FiniteDimensional K L] : FiniteDimensional F L := .right K F L

@[simp]
theorem rank_eq_rank_subalgebra : Module.rank K F.toSubalgebra = Module.rank K F :=
  rfl

@[simp]
theorem finrank_eq_finrank_subalgebra : finrank K F.toSubalgebra = finrank K F :=
  rfl

variable {F} {E}

/-- If `F ≤ E` are two intermediate fields of `L / K` such that `[E : K] ≤ [F : K]` are finite,
then `F = E`. -/
theorem eq_of_le_of_finrank_le [hfin : FiniteDimensional K E] (h_le : F ≤ E)
    (h_finrank : finrank K E ≤ finrank K F) : F = E :=
  haveI : Module.Finite K E.toSubalgebra := hfin
  toSubalgebra_injective <| Subalgebra.eq_of_le_of_finrank_le h_le h_finrank

/-- If `F ≤ E` are two intermediate fields of `L / K` such that `[F : K] = [E : K]` are finite,
then `F = E`. -/
theorem eq_of_le_of_finrank_eq [FiniteDimensional K E] (h_le : F ≤ E)
    (h_finrank : finrank K F = finrank K E) : F = E :=
  eq_of_le_of_finrank_le h_le h_finrank.ge

-- If `F ≤ E` are two intermediate fields of a finite extension `L / K` such that
-- `[L : F] ≤ [L : E]`, then `F = E`. Marked as private since it's a direct corollary of
-- `eq_of_le_of_finrank_le'` (the `FiniteDimensional K L` implies `FiniteDimensional F L`
-- automatically by typeclass resolution).
private theorem eq_of_le_of_finrank_le'' [FiniteDimensional K L] (h_le : F ≤ E)
    (h_finrank : finrank F L ≤ finrank E L) : F = E := by
  apply eq_of_le_of_finrank_le h_le
  have h1 := finrank_mul_finrank K F L
  have h2 := finrank_mul_finrank K E L
  have h3 : 0 < finrank E L := finrank_pos
  nlinarith

/-- If `F ≤ E` are two intermediate fields of `L / K` such that `[L : F] ≤ [L : E]` are finite,
then `F = E`. -/
theorem eq_of_le_of_finrank_le' [FiniteDimensional F L] (h_le : F ≤ E)
    (h_finrank : finrank F L ≤ finrank E L) : F = E := by
  refine le_antisymm h_le (fun l hl ↦ ?_)
  rwa [← mem_extendScalars (le_refl F), eq_of_le_of_finrank_le''
    ((extendScalars_le_extendScalars_iff (le_refl F) h_le).2 h_le) h_finrank, mem_extendScalars]

/-- If `F ≤ E` are two intermediate fields of `L / K` such that `[L : F] = [L : E]` are finite,
then `F = E`. -/
theorem eq_of_le_of_finrank_eq' [FiniteDimensional F L] (h_le : F ≤ E)
    (h_finrank : finrank F L = finrank E L) : F = E :=
  eq_of_le_of_finrank_le' h_le h_finrank.le

<<<<<<< HEAD
lemma finrank_lt_of_lt [FiniteDimensional F L] (H : F < E) :
=======
lemma finrank_lt_of_gt [FiniteDimensional F L] (H : F < E) :
>>>>>>> 7cb828c1
    Module.finrank E L < Module.finrank F L := by
  letI := (IntermediateField.inclusion H.le).toAlgebra
  have : IsScalarTower F E L := .of_algebraMap_eq' rfl
  refine lt_of_le_of_ne ?_ ?_
  · exact Module.finrank_top_le_finrank_of_isScalarTower _ _ _
  · exact .symm (mt (eq_of_le_of_finrank_eq' H.le) H.ne)

theorem finrank_dvd_of_le_left (h : F ≤ E) : finrank E L ∣ finrank F L := by
  let _ := (inclusion h).toRingHom.toAlgebra
  have : IsScalarTower F E L := IsScalarTower.of_algebraMap_eq fun x ↦ rfl
  exact Dvd.intro_left (finrank F E) (finrank_mul_finrank F E L)

theorem finrank_dvd_of_le_right (h : F ≤ E) : finrank K F ∣ finrank K E := by
  let _ := (inclusion h).toRingHom.toAlgebra
  exact Dvd.intro (finrank F E) (finrank_mul_finrank K F E)

theorem finrank_le_of_le_left [FiniteDimensional F L] (h : F ≤ E) : finrank E L ≤ finrank F L :=
  Nat.le_of_dvd Module.finrank_pos (finrank_dvd_of_le_left h)

theorem finrank_le_of_le_right [FiniteDimensional K E] (h : F ≤ E) : finrank K F ≤ finrank K E :=
  Nat.le_of_dvd Module.finrank_pos (finrank_dvd_of_le_right h)

/-- Mapping a finite-dimensional intermediate field along an algebra equivalence gives
a finite-dimensional intermediate field. -/
instance finiteDimensional_map (f : L →ₐ[K] L) [FiniteDimensional K E] :
    FiniteDimensional K (E.map f) :=
  LinearEquiv.finiteDimensional (IntermediateField.equivMap E f).toLinearEquiv

@[deprecated (since := "2025-05-02")]
alias _root_.im_finiteDimensional := IntermediateField.finiteDimensional_map

end FiniteDimensional

theorem isAlgebraic_iff {x : S} : IsAlgebraic K x ↔ IsAlgebraic K (x : L) :=
  (isAlgebraic_algebraMap_iff (algebraMap S L).injective).symm

theorem isIntegral_iff {x : S} : IsIntegral K x ↔ IsIntegral K (x : L) :=
  (isIntegral_algHom_iff S.val S.val.injective).symm

theorem minpoly_eq (x : S) : minpoly K x = minpoly K (x : L) :=
  (minpoly.algebraMap_eq (algebraMap S L).injective x).symm

end IntermediateField

/-- If `L/K` is algebraic, the `K`-subalgebras of `L` are all fields. -/
def subalgebraEquivIntermediateField [Algebra.IsAlgebraic K L] :
    Subalgebra K L ≃o IntermediateField K L where
  toFun S := S.toIntermediateField fun x hx => S.inv_mem_of_algebraic
    (Algebra.IsAlgebraic.isAlgebraic ((⟨x, hx⟩ : S) : L))
  invFun S := S.toSubalgebra
  left_inv _ := toSubalgebra_toIntermediateField _ _
  right_inv := toIntermediateField_toSubalgebra
  map_rel_iff' := Iff.rfl

@[simp]
theorem mem_subalgebraEquivIntermediateField [Algebra.IsAlgebraic K L] {S : Subalgebra K L}
    {x : L} : x ∈ subalgebraEquivIntermediateField S ↔ x ∈ S :=
  Iff.rfl

@[simp]
theorem mem_subalgebraEquivIntermediateField_symm [Algebra.IsAlgebraic K L]
    {S : IntermediateField K L} {x : L} :
    x ∈ subalgebraEquivIntermediateField.symm S ↔ x ∈ S :=
  Iff.rfl<|MERGE_RESOLUTION|>--- conflicted
+++ resolved
@@ -101,11 +101,7 @@
     (h_finrank : finrank F L = finrank E L) : F = E :=
   eq_of_le_of_finrank_le' h_le h_finrank.le
 
-<<<<<<< HEAD
-lemma finrank_lt_of_lt [FiniteDimensional F L] (H : F < E) :
-=======
 lemma finrank_lt_of_gt [FiniteDimensional F L] (H : F < E) :
->>>>>>> 7cb828c1
     Module.finrank E L < Module.finrank F L := by
   letI := (IntermediateField.inclusion H.le).toAlgebra
   have : IsScalarTower F E L := .of_algebraMap_eq' rfl
