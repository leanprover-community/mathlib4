/-
Copyright (c) 2020 Anne Baanen. All rights reserved.
Released under Apache 2.0 license as described in the file LICENSE.
Authors: Anne Baanen
-/
import Mathlib.Algebra.Algebra.Subalgebra.Tower
import Mathlib.Algebra.Field.IsField
import Mathlib.Algebra.Field.Subfield.Basic
import Mathlib.Algebra.Polynomial.AlgebraMap
import Mathlib.RingTheory.LocalRing.Basic

/-!
# Intermediate fields

Let `L / K` be a field extension, given as an instance `Algebra K L`.
This file defines the type of fields in between `K` and `L`, `IntermediateField K L`.
An `IntermediateField K L` is a subfield of `L` which contains (the image of) `K`,
i.e. it is a `Subfield L` and a `Subalgebra K L`.

## Main definitions

* `IntermediateField K L` : the type of intermediate fields between `K` and `L`.
* `Subalgebra.to_intermediateField`: turns a subalgebra closed under `⁻¹`
  into an intermediate field
* `Subfield.to_intermediateField`: turns a subfield containing the image of `K`
  into an intermediate field
* `IntermediateField.map`: map an intermediate field along an `AlgHom`
* `IntermediateField.restrict_scalars`: restrict the scalars of an intermediate field to a smaller
  field in a tower of fields.

## Implementation notes

Intermediate fields are defined with a structure extending `Subfield` and `Subalgebra`.
A `Subalgebra` is closed under all operations except `⁻¹`,

## Tags
intermediate field, field extension
-/


open Polynomial

variable (K L L' : Type*) [Field K] [Field L] [Field L'] [Algebra K L] [Algebra K L']

/-- `S : IntermediateField K L` is a subset of `L` such that there is a field
tower `L / S / K`. -/
structure IntermediateField extends Subalgebra K L where
  inv_mem' : ∀ x ∈ carrier, x⁻¹ ∈ carrier

/-- Reinterpret an `IntermediateField` as a `Subalgebra`. -/
add_decl_doc IntermediateField.toSubalgebra

variable {K L L'}
variable (S : IntermediateField K L)

namespace IntermediateField

instance : SetLike (IntermediateField K L) L :=
  ⟨fun S => S.toSubalgebra.carrier, by
    rintro ⟨⟨⟩⟩ ⟨⟨⟩⟩
    simp ⟩

protected theorem neg_mem {x : L} (hx : x ∈ S) : -x ∈ S := by
  change -x ∈S.toSubalgebra; simpa

/-- Reinterpret an `IntermediateField` as a `Subfield`. -/
def toSubfield : Subfield L :=
  { S.toSubalgebra with
    neg_mem' := S.neg_mem,
    inv_mem' := S.inv_mem' }

instance : SubfieldClass (IntermediateField K L) L where
  add_mem {s} := s.add_mem'
  zero_mem {s} := s.zero_mem'
  neg_mem {s} := s.neg_mem
  mul_mem {s} := s.mul_mem'
  one_mem {s} := s.one_mem'
  inv_mem {s} := s.inv_mem' _

theorem mem_carrier {s : IntermediateField K L} {x : L} : x ∈ s.carrier ↔ x ∈ s :=
  Iff.rfl

/-- Two intermediate fields are equal if they have the same elements. -/
@[ext]
theorem ext {S T : IntermediateField K L} (h : ∀ x, x ∈ S ↔ x ∈ T) : S = T :=
  SetLike.ext h

@[simp]
theorem coe_toSubalgebra : (S.toSubalgebra : Set L) = S :=
  rfl

@[simp]
theorem coe_toSubfield : (S.toSubfield : Set L) = S :=
  rfl

@[simp]
theorem coe_type_toSubalgebra : (S.toSubalgebra : Type _) = S :=
  rfl

@[simp]
theorem coe_type_toSubfield : (S.toSubfield : Type _) = S :=
  rfl

@[simp]
theorem mem_mk (s : Subsemiring L) (hK : ∀ x, algebraMap K L x ∈ s) (hi) (x : L) :
    x ∈ IntermediateField.mk (Subalgebra.mk s hK) hi ↔ x ∈ s :=
  Iff.rfl

@[simp]
theorem mem_toSubalgebra (s : IntermediateField K L) (x : L) : x ∈ s.toSubalgebra ↔ x ∈ s :=
  Iff.rfl

@[simp]
theorem mem_toSubfield (s : IntermediateField K L) (x : L) : x ∈ s.toSubfield ↔ x ∈ s :=
  Iff.rfl

theorem toSubalgebra_strictMono :
    StrictMono (IntermediateField.toSubalgebra : _ → Subalgebra K L) := fun _ _ h ↦ h

/-- Copy of an intermediate field with a new `carrier` equal to the old one. Useful to fix
definitional equalities. -/
protected def copy (S : IntermediateField K L) (s : Set L) (hs : s = ↑S) :
    IntermediateField K L where
  toSubalgebra := S.toSubalgebra.copy s hs
  inv_mem' := hs.symm ▸ S.inv_mem'

@[simp]
theorem coe_copy (S : IntermediateField K L) (s : Set L) (hs : s = ↑S) :
    (S.copy s hs : Set L) = s :=
  rfl

theorem copy_eq (S : IntermediateField K L) (s : Set L) (hs : s = ↑S) : S.copy s hs = S :=
  SetLike.coe_injective hs

section InheritedLemmas

/-! ### Lemmas inherited from more general structures

The declarations in this section derive from the fact that an `IntermediateField` is also a
subalgebra or subfield. Their use should be replaceable with the corresponding lemma from a
subobject class.
-/


/-- An intermediate field contains the image of the smaller field. -/
theorem algebraMap_mem (x : K) : algebraMap K L x ∈ S :=
  S.algebraMap_mem' x

/-- An intermediate field is closed under scalar multiplication. -/
theorem smul_mem {y : L} : y ∈ S → ∀ {x : K}, x • y ∈ S :=
  S.toSubalgebra.smul_mem

/-- An intermediate field contains the ring's 1. -/
protected theorem one_mem : (1 : L) ∈ S :=
  one_mem S

/-- An intermediate field contains the ring's 0. -/
protected theorem zero_mem : (0 : L) ∈ S :=
  zero_mem S

/-- An intermediate field is closed under multiplication. -/
protected theorem mul_mem {x y : L} : x ∈ S → y ∈ S → x * y ∈ S :=
  mul_mem

/-- An intermediate field is closed under addition. -/
protected theorem add_mem {x y : L} : x ∈ S → y ∈ S → x + y ∈ S :=
  add_mem

/-- An intermediate field is closed under subtraction. -/
protected theorem sub_mem {x y : L} : x ∈ S → y ∈ S → x - y ∈ S :=
  sub_mem

/-- An intermediate field is closed under inverses. -/
protected theorem inv_mem {x : L} : x ∈ S → x⁻¹ ∈ S :=
  inv_mem

/-- An intermediate field is closed under division. -/
protected theorem div_mem {x y : L} : x ∈ S → y ∈ S → x / y ∈ S :=
  div_mem

/-- Product of a list of elements in an intermediate field is in the intermediate field. -/
protected theorem list_prod_mem {l : List L} : (∀ x ∈ l, x ∈ S) → l.prod ∈ S :=
  list_prod_mem

/-- Sum of a list of elements in an intermediate field is in the intermediate field. -/
protected theorem list_sum_mem {l : List L} : (∀ x ∈ l, x ∈ S) → l.sum ∈ S :=
  list_sum_mem

/-- Product of a multiset of elements in an intermediate field is in the intermediate field. -/
protected theorem multiset_prod_mem (m : Multiset L) : (∀ a ∈ m, a ∈ S) → m.prod ∈ S :=
  multiset_prod_mem m

/-- Sum of a multiset of elements in an `IntermediateField` is in the `IntermediateField`. -/
protected theorem multiset_sum_mem (m : Multiset L) : (∀ a ∈ m, a ∈ S) → m.sum ∈ S :=
  multiset_sum_mem m

/-- Product of elements of an intermediate field indexed by a `Finset` is in the intermediate field.
-/
protected theorem prod_mem {ι : Type*} {t : Finset ι} {f : ι → L} (h : ∀ c ∈ t, f c ∈ S) :
    (∏ i ∈ t, f i) ∈ S :=
  prod_mem h

/-- Sum of elements in an `IntermediateField` indexed by a `Finset` is in the `IntermediateField`.
-/
protected theorem sum_mem {ι : Type*} {t : Finset ι} {f : ι → L} (h : ∀ c ∈ t, f c ∈ S) :
    (∑ i ∈ t, f i) ∈ S :=
  sum_mem h

protected theorem pow_mem {x : L} (hx : x ∈ S) (n : ℤ) : x ^ n ∈ S :=
  zpow_mem hx n

protected theorem zsmul_mem {x : L} (hx : x ∈ S) (n : ℤ) : n • x ∈ S :=
  zsmul_mem hx n

protected theorem intCast_mem (n : ℤ) : (n : L) ∈ S :=
  intCast_mem S n

protected theorem coe_add (x y : S) : (↑(x + y) : L) = ↑x + ↑y :=
  rfl

protected theorem coe_neg (x : S) : (↑(-x) : L) = -↑x :=
  rfl

protected theorem coe_mul (x y : S) : (↑(x * y) : L) = ↑x * ↑y :=
  rfl

protected theorem coe_inv (x : S) : (↑x⁻¹ : L) = (↑x)⁻¹ :=
  rfl

protected theorem coe_zero : ((0 : S) : L) = 0 :=
  rfl

protected theorem coe_one : ((1 : S) : L) = 1 :=
  rfl

protected theorem coe_pow (x : S) (n : ℕ) : (↑(x ^ n : S) : L) = (x : L) ^ n :=
  SubmonoidClass.coe_pow x n

end InheritedLemmas

theorem natCast_mem (n : ℕ) : (n : L) ∈ S := by simpa using intCast_mem S n

instance instSMulMemClass : SMulMemClass (IntermediateField K L) K L where
  smul_mem := fun _ _ hx ↦ IntermediateField.smul_mem _ hx

end IntermediateField

/-- Turn a subalgebra closed under inverses into an intermediate field. -/
def Subalgebra.toIntermediateField (S : Subalgebra K L) (inv_mem : ∀ x ∈ S, x⁻¹ ∈ S) :
    IntermediateField K L :=
  { S with
    inv_mem' := inv_mem }

@[simp]
theorem toSubalgebra_toIntermediateField (S : Subalgebra K L) (inv_mem : ∀ x ∈ S, x⁻¹ ∈ S) :
    (S.toIntermediateField inv_mem).toSubalgebra = S := by
  ext
  rfl

@[simp]
theorem toIntermediateField_toSubalgebra (S : IntermediateField K L) :
    (S.toSubalgebra.toIntermediateField fun _ => S.inv_mem) = S := by
  ext
  rfl

/-- Turn a subalgebra satisfying `IsField` into an intermediate field. -/
def Subalgebra.toIntermediateField' (S : Subalgebra K L) (hS : IsField S) : IntermediateField K L :=
  S.toIntermediateField fun x hx => by
    by_cases hx0 : x = 0
    · rw [hx0, inv_zero]
      exact S.zero_mem
    letI hS' := hS.toField
    obtain ⟨y, hy⟩ := hS.mul_inv_cancel (show (⟨x, hx⟩ : S) ≠ 0 from Subtype.coe_ne_coe.1 hx0)
    rw [Subtype.ext_iff, S.coe_mul, S.coe_one, Subtype.coe_mk, mul_eq_one_iff_inv_eq₀ hx0] at hy
    exact hy.symm ▸ y.2

@[simp]
theorem toSubalgebra_toIntermediateField' (S : Subalgebra K L) (hS : IsField S) :
    (S.toIntermediateField' hS).toSubalgebra = S := by
  ext
  rfl

@[simp]
theorem toIntermediateField'_toSubalgebra (S : IntermediateField K L) :
    S.toSubalgebra.toIntermediateField' (Field.toIsField S) = S := by
  ext
  rfl

/-- Turn a subfield of `L` containing the image of `K` into an intermediate field. -/
def Subfield.toIntermediateField (S : Subfield L) (algebra_map_mem : ∀ x, algebraMap K L x ∈ S) :
    IntermediateField K L :=
  { S with
    algebraMap_mem' := algebra_map_mem }

@[simp]
theorem Subfield.toIntermediateField_toSubfield (S : Subfield L)
<<<<<<< HEAD
    (algebra_map_mem : ∀ (x : K), (algebraMap K L) x ∈ S) :
=======
    (algebra_map_mem : ∀ x, (algebraMap K L) x ∈ S) :
>>>>>>> 7bcdce90
    (S.toIntermediateField algebra_map_mem).toSubfield = S := rfl

@[simp]
theorem Subfield.coe_toIntermediateField (S : Subfield L)
<<<<<<< HEAD
    (algebra_map_mem : ∀ (x : K), (algebraMap K L) x ∈ S) :
    ((S.toIntermediateField algebra_map_mem) : Set L)= S := rfl
=======
    (algebra_map_mem : ∀ x, (algebraMap K L) x ∈ S) :
    ((S.toIntermediateField algebra_map_mem) : Set L) = S := rfl
>>>>>>> 7bcdce90

namespace IntermediateField

/-- An intermediate field inherits a field structure. -/
instance toField : Field S :=
  S.toSubfield.toField

@[norm_cast]
theorem coe_sum {ι : Type*} [Fintype ι] (f : ι → S) : (↑(∑ i, f i) : L) = ∑ i, (f i : L) := by
  classical
    induction (Finset.univ : Finset ι) using Finset.induction_on with
    | empty => simp
    | insert i s hi H => rw [Finset.sum_insert hi, AddMemClass.coe_add, H, Finset.sum_insert hi]

@[norm_cast]
theorem coe_prod {ι : Type*} [Fintype ι] (f : ι → S) : (↑(∏ i, f i) : L) = ∏ i, (f i : L) := by
  classical
    induction (Finset.univ : Finset ι) using Finset.induction_on with
    | empty => simp
    | insert i s hi H => rw [Finset.prod_insert hi, MulMemClass.coe_mul, H, Finset.prod_insert hi]

/-!
`IntermediateField`s inherit structure from their `Subfield` coercions.
-/

variable {X Y}

/-- The action by an intermediate field is the action by the underlying field. -/
instance [SMul L X] (F : IntermediateField K L) : SMul F X :=
  inferInstanceAs (SMul F.toSubfield X)

theorem smul_def [SMul L X] {F : IntermediateField K L} (g : F) (m : X) : g • m = (g : L) • m :=
  rfl

instance smulCommClass_left [SMul L Y] [SMul X Y] [SMulCommClass L X Y]
    (F : IntermediateField K L) : SMulCommClass F X Y :=
  inferInstanceAs (SMulCommClass F.toSubfield X Y)

instance smulCommClass_right [SMul X Y] [SMul L Y] [SMulCommClass X L Y]
    (F : IntermediateField K L) : SMulCommClass X F Y :=
  inferInstanceAs (SMulCommClass X F.toSubfield Y)

-- note: giving this instance the default priority may trigger trouble with synthesizing instances
-- for field extensions with more than one intermediate field. For example, in a field extension
-- `E/F`, and with `K₁ ≤ K₂` of type `IntermediateField F E`, this instance will cause a search
-- for `IsScalarTower K₁ K₂ E` to trigger a search for `IsScalarTower E K₂ E` which may
-- take a long time to fail.
/-- Note that this provides `IsScalarTower F K K` which is needed by `smul_mul_assoc`. -/
instance (priority := 900) [SMul X Y] [SMul L X] [SMul L Y] [IsScalarTower L X Y]
    (F : IntermediateField K L) : IsScalarTower F X Y :=
  inferInstanceAs (IsScalarTower F.toSubfield X Y)

instance [SMul L X] [FaithfulSMul L X] (F : IntermediateField K L) : FaithfulSMul F X :=
  inferInstanceAs (FaithfulSMul F.toSubfield X)

/-- The action by an intermediate field is the action by the underlying field. -/
instance [MulAction L X] (F : IntermediateField K L) : MulAction F X :=
  inferInstanceAs (MulAction F.toSubfield X)

/-- The action by an intermediate field is the action by the underlying field. -/
instance [AddMonoid X] [DistribMulAction L X] (F : IntermediateField K L) : DistribMulAction F X :=
  inferInstanceAs (DistribMulAction F.toSubfield X)

/-- The action by an intermediate field is the action by the underlying field. -/
instance [Monoid X] [MulDistribMulAction L X] (F : IntermediateField K L) :
    MulDistribMulAction F X :=
  inferInstanceAs (MulDistribMulAction F.toSubfield X)

/-- The action by an intermediate field is the action by the underlying field. -/
instance [Zero X] [SMulWithZero L X] (F : IntermediateField K L) : SMulWithZero F X :=
  inferInstanceAs (SMulWithZero F.toSubfield X)

/-- The action by an intermediate field is the action by the underlying field. -/
instance [Zero X] [MulActionWithZero L X] (F : IntermediateField K L) : MulActionWithZero F X :=
  inferInstanceAs (MulActionWithZero F.toSubfield X)

/-- The action by an intermediate field is the action by the underlying field. -/
instance [AddCommMonoid X] [Module L X] (F : IntermediateField K L) : Module F X :=
  inferInstanceAs (Module F.toSubfield X)

/-- The action by an intermediate field is the action by the underlying field. -/
instance [Semiring X] [MulSemiringAction L X] (F : IntermediateField K L) : MulSemiringAction F X :=
  inferInstanceAs (MulSemiringAction F.toSubfield X)

/-! `IntermediateField`s inherit structure from their `Subalgebra` coercions. -/

instance toAlgebra : Algebra S L :=
  inferInstanceAs (Algebra S.toSubalgebra L)

instance module' {R} [Semiring R] [SMul R K] [Module R L] [IsScalarTower R K L] : Module R S :=
  inferInstanceAs (Module R S.toSubalgebra)

instance algebra' {R' K L : Type*} [Field K] [Field L] [Algebra K L] (S : IntermediateField K L)
    [CommSemiring R'] [SMul R' K] [Algebra R' L] [IsScalarTower R' K L] : Algebra R' S :=
  inferInstanceAs (Algebra R' S.toSubalgebra)

instance isScalarTower {R} [Semiring R] [SMul R K] [Module R L] [IsScalarTower R K L] :
    IsScalarTower R K S :=
  inferInstanceAs (IsScalarTower R K S.toSubalgebra)

@[simp]
theorem coe_smul {R} [SMul R K] [SMul R L] [IsScalarTower R K L] (r : R) (x : S) :
    ↑(r • x : S) = (r • (x : L)) :=
  rfl

@[simp] lemma algebraMap_apply (x : S) : algebraMap S L x = x := rfl

@[simp] lemma coe_algebraMap_apply (x : K) : ↑(algebraMap K S x) = algebraMap K L x := rfl

instance isScalarTower_bot {R : Type*} [Semiring R] [Algebra L R] : IsScalarTower S L R :=
  IsScalarTower.subalgebra _ _ _ S.toSubalgebra

instance isScalarTower_mid {R : Type*} [Semiring R] [Algebra L R] [Algebra K R]
    [IsScalarTower K L R] : IsScalarTower K S R :=
  IsScalarTower.subalgebra' _ _ _ S.toSubalgebra

/-- Specialize `isScalarTower_mid` to the common case where the top field is `L`. -/
instance isScalarTower_mid' : IsScalarTower K S L :=
  inferInstance

instance {E} [Semiring E] [Algebra L E] : Algebra S E := inferInstanceAs (Algebra S.toSubalgebra E)

section shortcut_instances
variable {E} [Field E] [Algebra L E] (T : IntermediateField S E) {S}
instance : Algebra S T := T.algebra
instance : Module S T := Algebra.toModule
instance : SMul S T := Algebra.toSMul
instance [Algebra K E] [IsScalarTower K L E] : IsScalarTower K S T := T.isScalarTower
end shortcut_instances

/-- Given `f : L →ₐ[K] L'`, `S.comap f` is the intermediate field between `K` and `L`
  such that `f x ∈ S ↔ x ∈ S.comap f`. -/
def comap (f : L →ₐ[K] L') (S : IntermediateField K L') : IntermediateField K L where
  __ := S.toSubalgebra.comap f
  inv_mem' x hx := show f x⁻¹ ∈ S by rw [map_inv₀ f x]; exact S.inv_mem hx

/-- Given `f : L →ₐ[K] L'`, `S.map f` is the intermediate field between `K` and `L'`
such that `x ∈ S ↔ f x ∈ S.map f`. -/
def map (f : L →ₐ[K] L') (S : IntermediateField K L) : IntermediateField K L' where
  __ := S.toSubalgebra.map f
  inv_mem' := by
    rintro _ ⟨x, hx, rfl⟩
    exact ⟨x⁻¹, S.inv_mem hx, map_inv₀ f x⟩

@[simp]
theorem coe_map (f : L →ₐ[K] L') : (S.map f : Set L') = f '' S :=
  rfl

@[simp]
theorem toSubalgebra_map (f : L →ₐ[K] L') : (S.map f).toSubalgebra = S.toSubalgebra.map f :=
  rfl

@[simp]
theorem toSubfield_map (f : L →ₐ[K] L') : (S.map f).toSubfield = S.toSubfield.map f :=
  rfl

/-- Mapping intermediate fields along the identity does not change them. -/
theorem map_id : S.map (AlgHom.id K L) = S :=
  SetLike.coe_injective <| Set.image_id _

theorem map_map {K L₁ L₂ L₃ : Type*} [Field K] [Field L₁] [Algebra K L₁] [Field L₂] [Algebra K L₂]
    [Field L₃] [Algebra K L₃] (E : IntermediateField K L₁) (f : L₁ →ₐ[K] L₂) (g : L₂ →ₐ[K] L₃) :
    (E.map f).map g = E.map (g.comp f) :=
  SetLike.coe_injective <| Set.image_image _ _ _

theorem map_mono (f : L →ₐ[K] L') {S T : IntermediateField K L} (h : S ≤ T) :
    S.map f ≤ T.map f :=
  SetLike.coe_mono (Set.image_subset f h)

theorem map_le_iff_le_comap {f : L →ₐ[K] L'}
    {s : IntermediateField K L} {t : IntermediateField K L'} :
    s.map f ≤ t ↔ s ≤ t.comap f :=
  Set.image_subset_iff

theorem gc_map_comap (f : L →ₐ[K] L') : GaloisConnection (map f) (comap f) :=
  fun _ _ ↦ map_le_iff_le_comap

/-- Given an equivalence `e : L ≃ₐ[K] L'` of `K`-field extensions and an intermediate
field `E` of `L/K`, `intermediateFieldMap e E` is the induced equivalence
between `E` and `E.map e`. -/
def intermediateFieldMap (e : L ≃ₐ[K] L') (E : IntermediateField K L) : E ≃ₐ[K] E.map e.toAlgHom :=
  e.subalgebraMap E.toSubalgebra

theorem intermediateFieldMap_apply_coe (e : L ≃ₐ[K] L') (E : IntermediateField K L) (a : E) :
    ↑(intermediateFieldMap e E a) = e a :=
  rfl

theorem intermediateFieldMap_symm_apply_coe (e : L ≃ₐ[K] L') (E : IntermediateField K L)
    (a : E.map e.toAlgHom) : ↑((intermediateFieldMap e E).symm a) = e.symm a :=
  rfl

end IntermediateField

namespace AlgHom

variable (f : L →ₐ[K] L')

/-- The range of an algebra homomorphism, as an intermediate field. -/
@[simps toSubalgebra]
def fieldRange : IntermediateField K L' :=
  { f.range, (f : L →+* L').fieldRange with }

@[simp]
theorem coe_fieldRange : ↑f.fieldRange = Set.range f :=
  rfl

@[simp]
theorem fieldRange_toSubfield : f.fieldRange.toSubfield = (f : L →+* L').fieldRange :=
  rfl

variable {f}

@[simp]
theorem mem_fieldRange {y : L'} : y ∈ f.fieldRange ↔ ∃ x, f x = y :=
  Iff.rfl

end AlgHom

namespace IntermediateField

/-- The embedding from an intermediate field of `L / K` to `L`. -/
def val : S →ₐ[K] L :=
  S.toSubalgebra.val

@[simp]
theorem coe_val : ⇑S.val = ((↑) : S → L) :=
  rfl

@[simp]
theorem val_mk {x : L} (hx : x ∈ S) : S.val ⟨x, hx⟩ = x :=
  rfl

theorem range_val : S.val.range = S.toSubalgebra :=
  S.toSubalgebra.range_val

@[simp]
theorem fieldRange_val : S.val.fieldRange = S :=
  SetLike.ext' Subtype.range_val

instance AlgHom.inhabited : Inhabited (S →ₐ[K] L) :=
  ⟨S.val⟩

theorem aeval_coe {R : Type*} [CommSemiring R] [Algebra R K] [Algebra R L] [IsScalarTower R K L]
    (x : S) (P : R[X]) : aeval (x : L) P = aeval x P :=
  aeval_algHom_apply (S.val.restrictScalars R) x P

/-- The map `E → F` when `E` is an intermediate field contained in the intermediate field `F`.

This is the intermediate field version of `Subalgebra.inclusion`. -/
def inclusion {E F : IntermediateField K L} (hEF : E ≤ F) : E →ₐ[K] F :=
  Subalgebra.inclusion hEF

theorem inclusion_injective {E F : IntermediateField K L} (hEF : E ≤ F) :
    Function.Injective (inclusion hEF) :=
  Subalgebra.inclusion_injective hEF

@[simp]
theorem inclusion_self {E : IntermediateField K L} : inclusion (le_refl E) = AlgHom.id K E :=
  Subalgebra.inclusion_self

@[simp]
theorem inclusion_inclusion {E F G : IntermediateField K L} (hEF : E ≤ F) (hFG : F ≤ G) (x : E) :
    inclusion hFG (inclusion hEF x) = inclusion (le_trans hEF hFG) x :=
  Subalgebra.inclusion_inclusion hEF hFG x

@[simp]
theorem coe_inclusion {E F : IntermediateField K L} (hEF : E ≤ F) (e : E) :
    (inclusion hEF e : L) = e :=
  rfl

variable {S}

theorem toSubalgebra_injective : Function.Injective (toSubalgebra : IntermediateField K L → _) := by
  intro _ _ h
  ext
  simp_rw [← mem_toSubalgebra, h]

theorem toSubfield_injective : Function.Injective (toSubfield : IntermediateField K L → _) := by
  intro _ _ h
  ext
  simp_rw [← mem_toSubfield, h]

variable {F E : IntermediateField K L}

@[simp]
theorem toSubalgebra_inj : F.toSubalgebra = E.toSubalgebra ↔ F = E := toSubalgebra_injective.eq_iff

@[deprecated (since := "2024-12-29")] alias toSubalgebra_eq_iff := toSubalgebra_inj

@[simp]
theorem toSubfield_inj : F.toSubfield = E.toSubfield ↔ F = E := toSubfield_injective.eq_iff

theorem map_injective (f : L →ₐ[K] L') : Function.Injective (map f) := by
  intro _ _ h
  rwa [← toSubalgebra_injective.eq_iff, toSubalgebra_map, toSubalgebra_map,
    (Subalgebra.map_injective f.injective).eq_iff, toSubalgebra_inj] at h

variable (S)

theorem set_range_subset : Set.range (algebraMap K L) ⊆ S :=
  S.toSubalgebra.range_subset

theorem fieldRange_le : (algebraMap K L).fieldRange ≤ S.toSubfield := fun x hx =>
  S.toSubalgebra.range_subset (by rwa [Set.mem_range, ← RingHom.mem_fieldRange])

@[simp]
theorem toSubalgebra_le_toSubalgebra {S S' : IntermediateField K L} :
    S.toSubalgebra ≤ S'.toSubalgebra ↔ S ≤ S' :=
  Iff.rfl

@[simp]
theorem toSubalgebra_lt_toSubalgebra {S S' : IntermediateField K L} :
    S.toSubalgebra < S'.toSubalgebra ↔ S < S' :=
  Iff.rfl

variable {S}

section Tower

/-- Lift an intermediate field of an intermediate field. -/
def lift {F : IntermediateField K L} (E : IntermediateField K F) : IntermediateField K L :=
  E.map (val F)

theorem lift_injective (F : IntermediateField K L) : Function.Injective F.lift :=
  map_injective F.val

theorem lift_le {F : IntermediateField K L} (E : IntermediateField K F) : lift E ≤ F := by
  rintro _ ⟨x, _, rfl⟩
  exact x.2

theorem mem_lift {F : IntermediateField K L} {E : IntermediateField K F} (x : F) :
    x.1 ∈ lift E ↔ x ∈ E :=
  Subtype.val_injective.mem_set_image

/-- The algEquiv between an intermediate field and its lift. -/
def liftAlgEquiv {E : IntermediateField K L} (F : IntermediateField K E) : ↥F ≃ₐ[K] lift F where
  toFun x := ⟨x.1.1, (mem_lift x.1).mpr x.2⟩
  invFun x := ⟨⟨x.1, lift_le F x.2⟩, (mem_lift ⟨x.1, lift_le F x.2⟩).mp x.2⟩
  left_inv := congrFun rfl
  right_inv := congrFun rfl
  map_mul' _ _ := rfl
  map_add' _ _ := rfl
  commutes' _ := rfl

lemma liftAlgEquiv_apply {E : IntermediateField K L} (F : IntermediateField K E) (x : F) :
    (liftAlgEquiv F x).1 = x := rfl

section RestrictScalars

variable (K)
variable [Algebra L' L] [IsScalarTower K L' L]

/-- Given a tower `L / ↥E / L' / K` of field extensions, where `E` is an `L'`-intermediate field of
`L`, reinterpret `E` as a `K`-intermediate field of `L`. -/
def restrictScalars (E : IntermediateField L' L) : IntermediateField K L :=
  { E.toSubfield, E.toSubalgebra.restrictScalars K with
    carrier := E.carrier }

@[simp]
theorem coe_restrictScalars {E : IntermediateField L' L} :
    (restrictScalars K E : Set L) = (E : Set L) :=
  rfl

@[simp]
theorem restrictScalars_toSubalgebra {E : IntermediateField L' L} :
    (E.restrictScalars K).toSubalgebra = E.toSubalgebra.restrictScalars K :=
  SetLike.coe_injective rfl

@[simp]
theorem restrictScalars_toSubfield {E : IntermediateField L' L} :
    (E.restrictScalars K).toSubfield = E.toSubfield :=
  SetLike.coe_injective rfl

@[simp]
theorem mem_restrictScalars {E : IntermediateField L' L} {x : L} :
    x ∈ restrictScalars K E ↔ x ∈ E :=
  Iff.rfl

theorem restrictScalars_injective :
    Function.Injective (restrictScalars K : IntermediateField L' L → IntermediateField K L) :=
  fun U V H => ext fun x => by rw [← mem_restrictScalars K, H, mem_restrictScalars]

end RestrictScalars

/-- This was formerly an instance called `lift2_alg`, but an instance above already provides it. -/
example {F : IntermediateField K L} {E : IntermediateField F L} : Algebra K E := by infer_instance

end Tower

section equivMap

variable {F : Type*} [Field F] {E : Type*} [Field E] [Algebra F E]
  {K : Type*} [Field K] [Algebra F K] (L : IntermediateField F E) (f : E →ₐ[F] K)

/-- Construct an algebra isomorphism from an equality of intermediate fields. -/
@[simps! apply]
def equivOfEq {S T : IntermediateField F E} (h : S = T) : S ≃ₐ[F] T :=
  Subalgebra.equivOfEq _ _ (congr_arg toSubalgebra h)

@[simp]
theorem equivOfEq_symm {S T : IntermediateField F E} (h : S = T) :
    (equivOfEq h).symm = equivOfEq h.symm :=
  rfl

@[simp]
theorem equivOfEq_rfl (S : IntermediateField F E) : equivOfEq (rfl : S = S) = AlgEquiv.refl :=
  AlgEquiv.ext fun _ ↦ rfl

@[simp]
theorem equivOfEq_trans {S T U : IntermediateField F E} (hST : S = T) (hTU : T = U) :
    (equivOfEq hST).trans (equivOfEq hTU) = equivOfEq (hST.trans hTU) :=
  rfl

theorem fieldRange_comp_val : (f.comp L.val).fieldRange = L.map f := toSubalgebra_injective <| by
  rw [toSubalgebra_map, AlgHom.fieldRange_toSubalgebra, AlgHom.range_comp, range_val]

/-- An intermediate field is isomorphic to its image under an `AlgHom`
(which is automatically injective). -/
noncomputable def equivMap : L ≃ₐ[F] L.map f :=
  (AlgEquiv.ofInjective _ (f.comp L.val).injective).trans (equivOfEq (fieldRange_comp_val L f))

@[simp]
theorem coe_equivMap_apply (x : L) : ↑(equivMap L f x) = f x := rfl

end equivMap

end IntermediateField

section ExtendScalars

namespace Subfield

variable {F E E' : Subfield L} (h : F ≤ E) (h' : F ≤ E') {x : L}

/-- If `F ≤ E` are two subfields of `L`, then `E` is also an intermediate field of
`L / F`. It can be viewed as an inverse to `IntermediateField.toSubfield`. -/
def extendScalars : IntermediateField F L := E.toIntermediateField fun ⟨_, hf⟩ ↦ h hf

@[simp]
theorem coe_extendScalars : (extendScalars h : Set L) = (E : Set L) := rfl

@[simp]
theorem extendScalars_toSubfield : (extendScalars h).toSubfield = E := SetLike.coe_injective rfl

@[simp]
theorem mem_extendScalars : x ∈ extendScalars h ↔ x ∈ E := Iff.rfl

theorem extendScalars_le_extendScalars_iff : extendScalars h ≤ extendScalars h' ↔ E ≤ E' := Iff.rfl

theorem extendScalars_le_iff (E' : IntermediateField F L) :
    extendScalars h ≤ E' ↔ E ≤ E'.toSubfield := Iff.rfl

theorem le_extendScalars_iff (E' : IntermediateField F L) :
    E' ≤ extendScalars h ↔ E'.toSubfield ≤ E := Iff.rfl

variable (F)

/-- `Subfield.extendScalars.orderIso` bundles `Subfield.extendScalars`
into an order isomorphism from
`{ E : Subfield L // F ≤ E }` to `IntermediateField F L`. Its inverse is
`IntermediateField.toSubfield`. -/
@[simps]
def extendScalars.orderIso :
    { E : Subfield L // F ≤ E } ≃o IntermediateField F L where
  toFun E := extendScalars E.2
  invFun E := ⟨E.toSubfield, fun x hx ↦ E.algebraMap_mem ⟨x, hx⟩⟩
  map_rel_iff' {E E'} := by
    simp only [Equiv.coe_fn_mk]
    exact extendScalars_le_extendScalars_iff _ _

theorem extendScalars_injective :
    Function.Injective fun E : { E : Subfield L // F ≤ E } ↦ extendScalars E.2 :=
  (extendScalars.orderIso F).injective

end Subfield

namespace IntermediateField

variable {F E E' : IntermediateField K L} (h : F ≤ E) (h' : F ≤ E') {x : L}

/-- If `F ≤ E` are two intermediate fields of `L / K`, then `E` is also an intermediate field of
`L / F`. It can be viewed as an inverse to `IntermediateField.restrictScalars`. -/
def extendScalars : IntermediateField F L :=
  Subfield.extendScalars (show F.toSubfield ≤ E.toSubfield from h)

@[simp]
theorem coe_extendScalars : (extendScalars h : Set L) = (E : Set L) := rfl

@[simp]
theorem extendScalars_toSubfield : (extendScalars h).toSubfield = E.toSubfield :=
  SetLike.coe_injective rfl

@[simp]
theorem mem_extendScalars : x ∈ extendScalars h ↔ x ∈ E := Iff.rfl

@[simp]
theorem extendScalars_restrictScalars : (extendScalars h).restrictScalars K = E := rfl

theorem extendScalars_le_extendScalars_iff : extendScalars h ≤ extendScalars h' ↔ E ≤ E' := Iff.rfl

theorem extendScalars_le_iff (E' : IntermediateField F L) :
    extendScalars h ≤ E' ↔ E ≤ E'.restrictScalars K := Iff.rfl

theorem le_extendScalars_iff (E' : IntermediateField F L) :
    E' ≤ extendScalars h ↔ E'.restrictScalars K ≤ E := Iff.rfl

variable (F)

/-- `IntermediateField.extendScalars.orderIso` bundles `IntermediateField.extendScalars`
into an order isomorphism from
`{ E : IntermediateField K L // F ≤ E }` to `IntermediateField F L`. Its inverse is
`IntermediateField.restrictScalars`. -/
@[simps]
def extendScalars.orderIso : { E : IntermediateField K L // F ≤ E } ≃o IntermediateField F L where
  toFun E := extendScalars E.2
  invFun E := ⟨E.restrictScalars K, fun x hx ↦ E.algebraMap_mem ⟨x, hx⟩⟩
  map_rel_iff' {E E'} := by
    simp only [Equiv.coe_fn_mk]
    exact extendScalars_le_extendScalars_iff _ _

theorem extendScalars_injective :
    Function.Injective fun E : { E : IntermediateField K L // F ≤ E } ↦ extendScalars E.2 :=
  (extendScalars.orderIso F).injective

end IntermediateField

end ExtendScalars

namespace IntermediateField

variable {S}

section Tower

section Restrict

variable {F E : IntermediateField K L} (h : F ≤ E)

/--
If `F ≤ E` are two intermediate fields of `L / K`, then `F` is also an intermediate field of
`E / K`. It is an inverse of `IntermediateField.lift`, and can be viewed as a dual to
`IntermediateField.extendScalars`.
-/
def restrict : IntermediateField K E :=
  (IntermediateField.inclusion h).fieldRange

theorem mem_restrict (x : E) : x ∈ restrict h ↔ x.1 ∈ F :=
  Set.ext_iff.mp (Set.range_inclusion h) x

@[simp]
theorem lift_restrict : lift (restrict h) = F := by
  ext x
  refine ⟨fun hx ↦ ?_, fun hx ↦ ?_⟩
  · let y : E := ⟨x, lift_le (restrict h) hx⟩
    exact (mem_restrict h y).1 ((mem_lift y).1 hx)
  · let y : E := ⟨x, h hx⟩
    exact (mem_lift y).2 ((mem_restrict h y).2 hx)

/--
`F` is equivalent to `F` as an intermediate field of `E / K`.
-/
noncomputable def restrict_algEquiv :
    F ≃ₐ[K] ↥(IntermediateField.restrict h) :=
  AlgEquiv.ofInjectiveField _

end Restrict

end Tower

end IntermediateField<|MERGE_RESOLUTION|>--- conflicted
+++ resolved
@@ -294,22 +294,13 @@
 
 @[simp]
 theorem Subfield.toIntermediateField_toSubfield (S : Subfield L)
-<<<<<<< HEAD
-    (algebra_map_mem : ∀ (x : K), (algebraMap K L) x ∈ S) :
-=======
     (algebra_map_mem : ∀ x, (algebraMap K L) x ∈ S) :
->>>>>>> 7bcdce90
     (S.toIntermediateField algebra_map_mem).toSubfield = S := rfl
 
 @[simp]
 theorem Subfield.coe_toIntermediateField (S : Subfield L)
-<<<<<<< HEAD
-    (algebra_map_mem : ∀ (x : K), (algebraMap K L) x ∈ S) :
-    ((S.toIntermediateField algebra_map_mem) : Set L)= S := rfl
-=======
     (algebra_map_mem : ∀ x, (algebraMap K L) x ∈ S) :
     ((S.toIntermediateField algebra_map_mem) : Set L) = S := rfl
->>>>>>> 7bcdce90
 
 namespace IntermediateField
 
