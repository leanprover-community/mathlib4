--- conflicted
+++ resolved
@@ -82,15 +82,11 @@
   | inr hn =>
     rw [splits_iff_card_roots, ← nthRoots, hζ.card_nthRoots, natDegree_X_pow_sub_C, if_pos ⟨α, e⟩]
 
-<<<<<<< HEAD
 open BigOperators
 
 -- make this private, as we only use it to prove a strictly more general version
 private
 theorem X_pow_sub_C_eq_prod'
-=======
-theorem X_pow_sub_C_eq_prod
->>>>>>> 40905830
     {n : ℕ} {ζ : K} (hζ : IsPrimitiveRoot ζ n) {α a : K} (hn : 0 < n) (e : α ^ n = a) :
     (X ^ n - C a) = ∏ i ∈ Finset.range n, (X - C (ζ ^ i * α)) := by
   rw [eq_prod_roots_of_monic_of_splits_id (monic_X_pow_sub_C _ (Nat.pos_iff_ne_zero.mp hn))
