--- conflicted
+++ resolved
@@ -36,11 +36,6 @@
 -/
 
 assert_not_exists Real
-<<<<<<< HEAD
-
-assert_not_exists Real
-=======
->>>>>>> c3a48aba
 
 noncomputable section
 
