/-
Copyright (c) 2023 Jz Pan. All rights reserved.
Released under Apache 2.0 license as described in the file LICENSE.
Authors: Jz Pan
-/
import Mathlib.FieldTheory.SplittingField.Construction
import Mathlib.FieldTheory.IsAlgClosed.AlgebraicClosure
import Mathlib.FieldTheory.Separable
import Mathlib.FieldTheory.Normal.Closure
import Mathlib.RingTheory.AlgebraicIndependent.Adjoin
import Mathlib.RingTheory.AlgebraicIndependent.TranscendenceBasis
import Mathlib.RingTheory.Polynomial.SeparableDegree
import Mathlib.RingTheory.Polynomial.UniqueFactorization

/-!

# Separable degree

This file contains basics about the separable degree of a field extension.

## Main definitions

- `Field.Emb F E`: the type of `F`-algebra homomorphisms from `E` to the algebraic closure of `E`
  (the algebraic closure of `F` is usually used in the literature, but our definition has the
  advantage that `Field.Emb F E` lies in the same universe as `E` rather than the maximum over `F`
  and `E`). Usually denoted by $\operatorname{Emb}_F(E)$ in textbooks.

- `Field.finSepDegree F E`: the (finite) separable degree $[E:F]_s$ of an extension `E / F`
  of fields, defined to be the number of `F`-algebra homomorphisms from `E` to the algebraic
  closure of `E`, as a natural number. It is zero if `Field.Emb F E` is not finite.
  Note that if `E / F` is not algebraic, then this definition makes no mathematical sense.

  **Remark:** the `Cardinal`-valued, potentially infinite separable degree `Field.sepDegree F E`
  for a general algebraic extension `E / F` is defined to be the degree of `L / F`, where `L` is
  the separable closure of `F` in `E`, which is not defined in this file yet. Later we
  will show that (`Field.finSepDegree_eq`), if `Field.Emb F E` is finite, then these two
  definitions coincide. If `E / F` is algebraic with infinite separable degree, we have
  `#(Field.Emb F E) = 2 ^ Field.sepDegree F E` instead.
  (See `Field.Emb.cardinal_eq_two_pow_sepDegree` in another file.) For example, if
  $F = \mathbb{Q}$ and $E = \mathbb{Q}( \mu_{p^\infty} )$, then $\operatorname{Emb}_F (E)$
  is in bijection with $\operatorname{Gal}(E/F)$, which is isomorphic to
  $\mathbb{Z}_p^\times$, which is uncountable, whereas $ [E:F] $ is countable.

- `Polynomial.natSepDegree`: the separable degree of a polynomial is a natural number,
  defined to be the number of distinct roots of it over its splitting field.

## Main results

- `Field.embEquivOfEquiv`, `Field.finSepDegree_eq_of_equiv`:
  a random bijection between `Field.Emb F E` and `Field.Emb F K` when `E` and `K` are isomorphic
  as `F`-algebras. In particular, they have the same cardinality (so their
  `Field.finSepDegree` are equal).

- `Field.embEquivOfAdjoinSplits`,
  `Field.finSepDegree_eq_of_adjoin_splits`: a random bijection between `Field.Emb F E` and
  `E →ₐ[F] K` if `E = F(S)` such that every element `s` of `S` is integral (= algebraic) over `F`
  and whose minimal polynomial splits in `K`. In particular, they have the same cardinality.

- `Field.embEquivOfIsAlgClosed`,
  `Field.finSepDegree_eq_of_isAlgClosed`: a random bijection between `Field.Emb F E` and
  `E →ₐ[F] K` when `E / F` is algebraic and `K / F` is algebraically closed.
  In particular, they have the same cardinality.

- `Field.embProdEmbOfIsAlgebraic`, `Field.finSepDegree_mul_finSepDegree_of_isAlgebraic`:
  if `K / E / F` is a field extension tower, such that `K / E` is algebraic,
  then there is a non-canonical bijection `Field.Emb F E × Field.Emb E K ≃ Field.Emb F K`.
  In particular, the separable degrees satisfy the tower law: $[E:F]_s [K:E]_s = [K:F]_s$
  (see also `Module.finrank_mul_finrank`).

- `Field.infinite_emb_of_transcendental`: `Field.Emb` is infinite for transcendental extensions.

- `Polynomial.natSepDegree_le_natDegree`: the separable degree of a polynomial is smaller than
  its degree.

- `Polynomial.natSepDegree_eq_natDegree_iff`: the separable degree of a non-zero polynomial is
  equal to its degree if and only if it is separable.

- `Polynomial.natSepDegree_eq_of_splits`: if a polynomial splits over `E`, then its separable degree
  is equal to the number of distinct roots of it over `E`.

- `Polynomial.natSepDegree_eq_of_isAlgClosed`: the separable degree of a polynomial is equal to
  the number of distinct roots of it over any algebraically closed field.

- `Polynomial.natSepDegree_expand`: if a field `F` is of exponential characteristic
  `q`, then `Polynomial.expand F (q ^ n) f` and `f` have the same separable degree.

- `Polynomial.HasSeparableContraction.natSepDegree_eq`: if a polynomial has separable
  contraction, then its separable degree is equal to its separable contraction degree.

- `Irreducible.natSepDegree_dvd_natDegree`: the separable degree of an irreducible
  polynomial divides its degree.

- `IntermediateField.finSepDegree_adjoin_simple_eq_natSepDegree`: the separable degree of
  `F⟮α⟯ / F` is equal to the separable degree of the minimal polynomial of `α` over `F`.

- `IntermediateField.finSepDegree_adjoin_simple_eq_finrank_iff`: if `α` is algebraic over `F`, then
  the separable degree of `F⟮α⟯ / F` is equal to the degree of `F⟮α⟯ / F` if and only if `α` is a
  separable element.

- `Field.finSepDegree_dvd_finrank`: the separable degree of any field extension `E / F` divides
  the degree of `E / F`.

- `Field.finSepDegree_le_finrank`: the separable degree of a finite extension `E / F` is smaller
  than the degree of `E / F`.

- `Field.finSepDegree_eq_finrank_iff`: if `E / F` is a finite extension, then its separable degree
  is equal to its degree if and only if it is a separable extension.

- `IntermediateField.isSeparable_adjoin_simple_iff_isSeparable`: `F⟮x⟯ / F` is a separable extension
  if and only if `x` is a separable element.

- `Algebra.IsSeparable.trans`: if `E / F` and `K / E` are both separable, then `K / F` is also
  separable.

## Tags

separable degree, degree, polynomial

-/

open Module Polynomial IntermediateField Field

noncomputable section

universe u v w

variable (F : Type u) (E : Type v) [Field F] [Field E] [Algebra F E]
variable (K : Type w) [Field K] [Algebra F K]

namespace Field

/-- `Field.Emb F E` is the type of `F`-algebra homomorphisms from `E` to the algebraic closure
of `E`. -/
abbrev Emb := E →ₐ[F] AlgebraicClosure E

/-- If `E / F` is an algebraic extension, then the (finite) separable degree of `E / F`
is the number of `F`-algebra homomorphisms from `E` to the algebraic closure of `E`,
as a natural number. It is defined to be zero if there are infinitely many of them.
Note that if `E / F` is not algebraic, then this definition makes no mathematical sense. -/
def finSepDegree : ℕ := Nat.card (Emb F E)

instance instInhabitedEmb : Inhabited (Emb F E) := ⟨IsScalarTower.toAlgHom F E _⟩

instance instNeZeroFinSepDegree [FiniteDimensional F E] : NeZero (finSepDegree F E) :=
  ⟨Nat.card_ne_zero.2 ⟨inferInstance, Fintype.finite <| minpoly.AlgHom.fintype _ _ _⟩⟩

/-- A random bijection between `Field.Emb F E` and `Field.Emb F K` when `E` and `K` are isomorphic
as `F`-algebras. -/
def embEquivOfEquiv (i : E ≃ₐ[F] K) :
    Emb F E ≃ Emb F K := AlgEquiv.arrowCongr i <| AlgEquiv.symm <| by
  let _ : Algebra E K := i.toAlgHom.toRingHom.toAlgebra
  have : Algebra.IsAlgebraic E K := by
    constructor
    intro x
    have h := isAlgebraic_algebraMap (R := E) (A := K) (i.symm.toAlgHom x)
    rw [show ∀ y : E, (algebraMap E K) y = i.toAlgHom y from fun y ↦ rfl] at h
    simpa only [AlgEquiv.toAlgHom_eq_coe, AlgHom.coe_coe, AlgEquiv.apply_symm_apply] using h
  apply AlgEquiv.restrictScalars (R := F) (S := E)
  exact IsAlgClosure.equivOfAlgebraic E K (AlgebraicClosure K) (AlgebraicClosure E)

/-- If `E` and `K` are isomorphic as `F`-algebras, then they have the same `Field.finSepDegree`
over `F`. -/
theorem finSepDegree_eq_of_equiv (i : E ≃ₐ[F] K) :
    finSepDegree F E = finSepDegree F K := Nat.card_congr (embEquivOfEquiv F E K i)

@[simp]
theorem finSepDegree_self : finSepDegree F F = 1 := by
  have : Cardinal.mk (Emb F F) = 1 := le_antisymm
    (Cardinal.le_one_iff_subsingleton.2 AlgHom.subsingleton)
    (Cardinal.one_le_iff_ne_zero.2 <| Cardinal.mk_ne_zero _)
  rw [finSepDegree, Nat.card, this, Cardinal.one_toNat]

end Field

namespace IntermediateField

@[simp]
theorem finSepDegree_bot : finSepDegree F (⊥ : IntermediateField F E) = 1 := by
  rw [finSepDegree_eq_of_equiv _ _ _ (botEquiv F E), finSepDegree_self]

section Tower

variable {F}
variable [Algebra E K] [IsScalarTower F E K]

@[simp]
theorem finSepDegree_bot' : finSepDegree F (⊥ : IntermediateField E K) = finSepDegree F E :=
  finSepDegree_eq_of_equiv _ _ _ ((botEquiv E K).restrictScalars F)

@[simp]
theorem finSepDegree_top : finSepDegree F (⊤ : IntermediateField E K) = finSepDegree F K :=
  finSepDegree_eq_of_equiv _ _ _ ((topEquiv (F := E) (E := K)).restrictScalars F)

end Tower

end IntermediateField

namespace Field

/-- A random bijection between `Field.Emb F E` and `E →ₐ[F] K` if `E = F(S)` such that every
element `s` of `S` is integral (= algebraic) over `F` and whose minimal polynomial splits in `K`.
Combined with `Field.instInhabitedEmb`, it can be viewed as a stronger version of
`IntermediateField.nonempty_algHom_of_adjoin_splits`. -/
def embEquivOfAdjoinSplits {S : Set E} (hS : adjoin F S = ⊤)
    (hK : ∀ s ∈ S, IsIntegral F s ∧ Splits (algebraMap F K) (minpoly F s)) :
    Emb F E ≃ (E →ₐ[F] K) :=
  have : Algebra.IsAlgebraic F (⊤ : IntermediateField F E) :=
    (hS ▸ isAlgebraic_adjoin (S := S) fun x hx ↦ (hK x hx).1)
  have halg := (topEquiv (F := F) (E := E)).isAlgebraic
  Classical.choice <| Function.Embedding.antisymm
    (halg.algHomEmbeddingOfSplits (fun _ ↦ splits_of_mem_adjoin F E (S := S) hK (hS ▸ mem_top)) _)
    (halg.algHomEmbeddingOfSplits (fun _ ↦ IsAlgClosed.splits_codomain _) _)

/-- The `Field.finSepDegree F E` is equal to the cardinality of `E →ₐ[F] K`
if `E = F(S)` such that every element
`s` of `S` is integral (= algebraic) over `F` and whose minimal polynomial splits in `K`. -/
theorem finSepDegree_eq_of_adjoin_splits {S : Set E} (hS : adjoin F S = ⊤)
    (hK : ∀ s ∈ S, IsIntegral F s ∧ Splits (algebraMap F K) (minpoly F s)) :
    finSepDegree F E = Nat.card (E →ₐ[F] K) := Nat.card_congr (embEquivOfAdjoinSplits F E K hS hK)

/-- A random bijection between `Field.Emb F E` and `E →ₐ[F] K` when `E / F` is algebraic
and `K / F` is algebraically closed. -/
def embEquivOfIsAlgClosed [Algebra.IsAlgebraic F E] [IsAlgClosed K] :
    Emb F E ≃ (E →ₐ[F] K) :=
  embEquivOfAdjoinSplits F E K (adjoin_univ F E) fun s _ ↦
    ⟨Algebra.IsIntegral.isIntegral s, IsAlgClosed.splits_codomain _⟩

/-- The `Field.finSepDegree F E` is equal to the cardinality of `E →ₐ[F] K` as a natural number,
when `E / F` is algebraic and `K / F` is algebraically closed. -/
@[stacks 09HJ "We use `finSepDegree` to state a more general result."]
theorem finSepDegree_eq_of_isAlgClosed [Algebra.IsAlgebraic F E] [IsAlgClosed K] :
    finSepDegree F E = Nat.card (E →ₐ[F] K) := Nat.card_congr (embEquivOfIsAlgClosed F E K)

/-- If `K / E / F` is a field extension tower, such that `K / E` is algebraic,
then there is a non-canonical bijection
`Field.Emb F E × Field.Emb E K ≃ Field.Emb F K`. A corollary of `algHomEquivSigma`. -/
def embProdEmbOfIsAlgebraic [Algebra E K] [IsScalarTower F E K] [Algebra.IsAlgebraic E K] :
    Emb F E × Emb E K ≃ Emb F K :=
  let e : ∀ f : E →ₐ[F] AlgebraicClosure K,
      @AlgHom E K _ _ _ _ _ f.toRingHom.toAlgebra ≃ Emb E K := fun f ↦
    (@embEquivOfIsAlgClosed E K _ _ _ _ _ f.toRingHom.toAlgebra).symm
  (algHomEquivSigma (A := F) (B := E) (C := K) (D := AlgebraicClosure K) |>.trans
    (Equiv.sigmaEquivProdOfEquiv e) |>.trans <| Equiv.prodCongrLeft <|
      fun _ : Emb E K ↦ AlgEquiv.arrowCongr (@AlgEquiv.refl F E _ _ _) <|
        (IsAlgClosure.equivOfAlgebraic E K (AlgebraicClosure K)
          (AlgebraicClosure E)).restrictScalars F).symm

/-- If the field extension `E / F` is transcendental, then `Field.Emb F E` is infinite. -/
instance infinite_emb_of_transcendental [H : Algebra.Transcendental F E] : Infinite (Emb F E) := by
  obtain ⟨ι, x, hx⟩ := exists_isTranscendenceBasis' F E
  have := hx.isAlgebraic_field
  rw [← (embProdEmbOfIsAlgebraic F (adjoin F (Set.range x)) E).infinite_iff]
  refine @Prod.infinite_of_left _ _ ?_ _
  rw [← (embEquivOfEquiv _ _ _ hx.1.aevalEquivField).infinite_iff]
  obtain ⟨i⟩ := hx.nonempty_iff_transcendental.2 H
  let K := FractionRing (MvPolynomial ι F)
  let i1 := IsScalarTower.toAlgHom F (MvPolynomial ι F) (AlgebraicClosure K)
  have hi1 : Function.Injective i1 := by
    rw [IsScalarTower.coe_toAlgHom', IsScalarTower.algebraMap_eq _ K]
    exact (algebraMap K (AlgebraicClosure K)).injective.comp (IsFractionRing.injective _ _)
  let f (n : ℕ) : Emb F K := IsFractionRing.liftAlgHom
    (g := i1.comp <| MvPolynomial.aeval fun i : ι ↦ MvPolynomial.X i ^ (n + 1)) <| hi1.comp <| by
      simpa [algebraicIndependent_iff_injective_aeval] using
        MvPolynomial.algebraicIndependent_polynomial_aeval_X _
          fun i : ι ↦ (Polynomial.transcendental_X F).pow n.succ_pos
  refine Infinite.of_injective f fun m n h ↦ ?_
  replace h : (MvPolynomial.X i) ^ (m + 1) = (MvPolynomial.X i) ^ (n + 1) := hi1 <| by
    simpa [f, -map_pow] using congr($h (algebraMap _ K (MvPolynomial.X (R := F) i)))
  simpa using congr(MvPolynomial.totalDegree $h)

/-- If the field extension `E / F` is transcendental, then `Field.finSepDegree F E = 0`, which
actually means that `Field.Emb F E` is infinite (see `Field.infinite_emb_of_transcendental`). -/
theorem finSepDegree_eq_zero_of_transcendental [Algebra.Transcendental F E] :
    finSepDegree F E = 0 := Nat.card_eq_zero_of_infinite

/-- If `K / E / F` is a field extension tower, such that `K / E` is algebraic, then their
separable degrees satisfy the tower law
$[E:F]_s [K:E]_s = [K:F]_s$. See also `Module.finrank_mul_finrank`. -/
@[stacks 09HK "Part 1, `finSepDegree` variant"]
theorem finSepDegree_mul_finSepDegree_of_isAlgebraic
    [Algebra E K] [IsScalarTower F E K] [Algebra.IsAlgebraic E K] :
    finSepDegree F E * finSepDegree E K = finSepDegree F K := by
  simpa only [Nat.card_prod] using Nat.card_congr (embProdEmbOfIsAlgebraic F E K)

end Field

namespace Polynomial

variable {F E}
variable (f : F[X])

open Classical in
/-- The separable degree `Polynomial.natSepDegree` of a polynomial is a natural number,
defined to be the number of distinct roots of it over its splitting field.
This is similar to `Polynomial.natDegree` but not to `Polynomial.degree`, namely, the separable
degree of `0` is `0`, not negative infinity. -/
def natSepDegree : ℕ := (f.aroots f.SplittingField).toFinset.card

/-- The separable degree of a polynomial is smaller than its degree. -/
theorem natSepDegree_le_natDegree : f.natSepDegree ≤ f.natDegree := by
  have := f.map (algebraMap F f.SplittingField) |>.card_roots'
  rw [← aroots_def, natDegree_map] at this
  classical
  exact (f.aroots f.SplittingField).toFinset_card_le.trans this

@[simp]
theorem natSepDegree_X_sub_C (x : F) : (X - C x).natSepDegree = 1 := by
  simp only [natSepDegree, aroots_X_sub_C, Multiset.toFinset_singleton, Finset.card_singleton]

@[simp]
theorem natSepDegree_X : (X : F[X]).natSepDegree = 1 := by
  simp only [natSepDegree, aroots_X, Multiset.toFinset_singleton, Finset.card_singleton]

/-- A constant polynomial has zero separable degree. -/
theorem natSepDegree_eq_zero (h : f.natDegree = 0) : f.natSepDegree = 0 := by
  linarith only [natSepDegree_le_natDegree f, h]

@[simp]
theorem natSepDegree_C (x : F) : (C x).natSepDegree = 0 := natSepDegree_eq_zero _ (natDegree_C _)

@[simp]
theorem natSepDegree_zero : (0 : F[X]).natSepDegree = 0 := by
  rw [← C_0, natSepDegree_C]

@[simp]
theorem natSepDegree_one : (1 : F[X]).natSepDegree = 0 := by
  rw [← C_1, natSepDegree_C]

/-- A non-constant polynomial has non-zero separable degree. -/
theorem natSepDegree_ne_zero (h : f.natDegree ≠ 0) : f.natSepDegree ≠ 0 := by
  rw [natSepDegree, ne_eq, Finset.card_eq_zero, ← ne_eq, ← Finset.nonempty_iff_ne_empty]
  use rootOfSplits _ (SplittingField.splits f) (ne_of_apply_ne _ h)
  classical
  rw [Multiset.mem_toFinset, mem_aroots]
  exact ⟨ne_of_apply_ne _ h, map_rootOfSplits _ (SplittingField.splits f) (ne_of_apply_ne _ h)⟩

/-- A polynomial has zero separable degree if and only if it is constant. -/
theorem natSepDegree_eq_zero_iff : f.natSepDegree = 0 ↔ f.natDegree = 0 :=
  ⟨(natSepDegree_ne_zero f).mtr, natSepDegree_eq_zero f⟩

/-- A polynomial has non-zero separable degree if and only if it is non-constant. -/
theorem natSepDegree_ne_zero_iff : f.natSepDegree ≠ 0 ↔ f.natDegree ≠ 0 :=
  Iff.not <| natSepDegree_eq_zero_iff f

/-- The separable degree of a non-zero polynomial is equal to its degree if and only if
it is separable. -/
theorem natSepDegree_eq_natDegree_iff (hf : f ≠ 0) :
    f.natSepDegree = f.natDegree ↔ f.Separable := by
  classical
  simp_rw [← card_rootSet_eq_natDegree_iff_of_splits hf (SplittingField.splits f),
    rootSet_def, Finset.coe_sort_coe, Fintype.card_coe]
  rfl

/-- If a polynomial is separable, then its separable degree is equal to its degree. -/
theorem natSepDegree_eq_natDegree_of_separable (h : f.Separable) :
    f.natSepDegree = f.natDegree := (natSepDegree_eq_natDegree_iff f h.ne_zero).2 h

variable {f} in
/-- Same as `Polynomial.natSepDegree_eq_natDegree_of_separable`, but enables the use of
dot notation. -/
theorem Separable.natSepDegree_eq_natDegree (h : f.Separable) :
    f.natSepDegree = f.natDegree := natSepDegree_eq_natDegree_of_separable f h

/-- If a polynomial splits over `E`, then its separable degree is equal to
the number of distinct roots of it over `E`. -/
theorem natSepDegree_eq_of_splits [DecidableEq E] (h : f.Splits (algebraMap F E)) :
    f.natSepDegree = (f.aroots E).toFinset.card := by
  classical
  rw [aroots, ← (SplittingField.lift f h).comp_algebraMap, ← map_map,
    roots_map _ ((splits_id_iff_splits _).mpr <| SplittingField.splits f),
    Multiset.toFinset_map, Finset.card_image_of_injective _ (RingHom.injective _), natSepDegree]

variable (E) in
/-- The separable degree of a polynomial is equal to
the number of distinct roots of it over any algebraically closed field. -/
theorem natSepDegree_eq_of_isAlgClosed [DecidableEq E] [IsAlgClosed E] :
    f.natSepDegree = (f.aroots E).toFinset.card :=
  natSepDegree_eq_of_splits f (IsAlgClosed.splits_codomain f)

theorem natSepDegree_map (f : E[X]) (i : E →+* K) : (f.map i).natSepDegree = f.natSepDegree := by
  classical
  let _ := i.toAlgebra
  simp_rw [show i = algebraMap E K by rfl, natSepDegree_eq_of_isAlgClosed (AlgebraicClosure K),
    aroots_def, map_map, ← IsScalarTower.algebraMap_eq]

@[simp]
theorem natSepDegree_C_mul {x : F} (hx : x ≠ 0) :
    (C x * f).natSepDegree = f.natSepDegree := by
  classical
  simp only [natSepDegree_eq_of_isAlgClosed (AlgebraicClosure F), aroots_C_mul _ hx]

@[simp]
theorem natSepDegree_smul_nonzero {x : F} (hx : x ≠ 0) :
    (x • f).natSepDegree = f.natSepDegree := by
  classical
  simp only [natSepDegree_eq_of_isAlgClosed (AlgebraicClosure F), aroots_smul_nonzero _ hx]

@[simp]
theorem natSepDegree_pow {n : ℕ} : (f ^ n).natSepDegree = if n = 0 then 0 else f.natSepDegree := by
  classical
  simp only [natSepDegree_eq_of_isAlgClosed (AlgebraicClosure F), aroots_pow]
  by_cases h : n = 0
  · simp only [h, zero_smul, Multiset.toFinset_zero, Finset.card_empty, ite_true]
  simp only [h, Multiset.toFinset_nsmul _ n h, ite_false]

theorem natSepDegree_pow_of_ne_zero {n : ℕ} (hn : n ≠ 0) :
    (f ^ n).natSepDegree = f.natSepDegree := by simp_rw [natSepDegree_pow, hn, ite_false]

theorem natSepDegree_X_pow {n : ℕ} : (X ^ n : F[X]).natSepDegree = if n = 0 then 0 else 1 := by
  simp only [natSepDegree_pow, natSepDegree_X]

theorem natSepDegree_X_sub_C_pow {x : F} {n : ℕ} :
    ((X - C x) ^ n).natSepDegree = if n = 0 then 0 else 1 := by
  simp only [natSepDegree_pow, natSepDegree_X_sub_C]

theorem natSepDegree_C_mul_X_sub_C_pow {x y : F} {n : ℕ} (hx : x ≠ 0) :
    (C x * (X - C y) ^ n).natSepDegree = if n = 0 then 0 else 1 := by
  simp only [natSepDegree_C_mul _ hx, natSepDegree_X_sub_C_pow]

theorem natSepDegree_mul (g : F[X]) :
    (f * g).natSepDegree ≤ f.natSepDegree + g.natSepDegree := by
  by_cases h : f * g = 0
  · simp only [h, natSepDegree_zero, zero_le]
  classical
  simp_rw [natSepDegree_eq_of_isAlgClosed (AlgebraicClosure F), aroots_mul h, Multiset.toFinset_add]
  exact Finset.card_union_le _ _

theorem natSepDegree_mul_eq_iff (g : F[X]) :
    (f * g).natSepDegree = f.natSepDegree + g.natSepDegree ↔ (f = 0 ∧ g = 0) ∨ IsCoprime f g := by
  by_cases h : f * g = 0
  · rw [mul_eq_zero] at h
    wlog hf : f = 0 generalizing f g
    · simpa only [mul_comm, add_comm, and_comm,
        isCoprime_comm] using this g f h.symm (h.resolve_left hf)
    rw [hf, zero_mul, natSepDegree_zero, zero_add, isCoprime_zero_left, isUnit_iff, eq_comm,
      natSepDegree_eq_zero_iff, natDegree_eq_zero]
    refine ⟨fun ⟨x, h⟩ ↦ ?_, ?_⟩
    · by_cases hx : x = 0
      · exact .inl ⟨rfl, by rw [← h, hx, map_zero]⟩
      exact .inr ⟨x, Ne.isUnit hx, h⟩
    rintro (⟨-, h⟩ | ⟨x, -, h⟩)
    · exact ⟨0, by rw [h, map_zero]⟩
    exact ⟨x, h⟩
  classical
  simp_rw [natSepDegree_eq_of_isAlgClosed (AlgebraicClosure F), aroots_mul h, Multiset.toFinset_add,
    Finset.card_union_eq_card_add_card, Finset.disjoint_iff_ne, Multiset.mem_toFinset, mem_aroots]
  rw [mul_eq_zero, not_or] at h
  refine ⟨fun H ↦ .inr (isCoprime_of_irreducible_dvd (not_and.2 fun _ ↦ h.2)
    fun u hu ⟨v, hf⟩ ⟨w, hg⟩ ↦ ?_), ?_⟩
  · obtain ⟨x, hx⟩ := IsAlgClosed.exists_aeval_eq_zero
      (AlgebraicClosure F) _ (degree_pos_of_irreducible hu).ne'
    exact H x ⟨h.1, by simpa only [map_mul, hx, zero_mul] using congr(aeval x $hf)⟩
      x ⟨h.2, by simpa only [map_mul, hx, zero_mul] using congr(aeval x $hg)⟩ rfl
  rintro (⟨rfl, rfl⟩ | hc)
  · exact (h.1 rfl).elim
  rintro x hf _ hg rfl
  obtain ⟨u, v, hfg⟩ := hc
  simpa only [map_add, map_mul, map_one, hf.2, hg.2, mul_zero, add_zero,
    zero_ne_one] using congr(aeval x $hfg)

theorem natSepDegree_mul_of_isCoprime (g : F[X]) (hc : IsCoprime f g) :
    (f * g).natSepDegree = f.natSepDegree + g.natSepDegree :=
  (natSepDegree_mul_eq_iff f g).2 (.inr hc)

theorem natSepDegree_le_of_dvd (g : F[X]) (h1 : f ∣ g) (h2 : g ≠ 0) :
    f.natSepDegree ≤ g.natSepDegree := by
  classical
  simp_rw [natSepDegree_eq_of_isAlgClosed (AlgebraicClosure F)]
  exact Finset.card_le_card <| Multiset.toFinset_subset.mpr <|
    Multiset.Le.subset <| roots.le_of_dvd (map_ne_zero h2) <| map_dvd _ h1

/-- If a field `F` is of exponential characteristic `q`, then `Polynomial.expand F (q ^ n) f`
and `f` have the same separable degree. -/
theorem natSepDegree_expand (q : ℕ) [hF : ExpChar F q] {n : ℕ} :
    (expand F (q ^ n) f).natSepDegree = f.natSepDegree := by
  obtain - | hprime := hF
  · simp only [one_pow, expand_one]
  haveI := Fact.mk hprime
  classical
  simpa only [natSepDegree_eq_of_isAlgClosed (AlgebraicClosure F), aroots_def, map_expand,
    Fintype.card_coe] using Fintype.card_eq.2
      ⟨(f.map (algebraMap F (AlgebraicClosure F))).rootsExpandPowEquivRoots q n⟩

theorem natSepDegree_X_pow_char_pow_sub_C (q : ℕ) [ExpChar F q] (n : ℕ) (y : F) :
    (X ^ q ^ n - C y).natSepDegree = 1 := by
  rw [← expand_X, ← expand_C (q ^ n), ← map_sub, natSepDegree_expand, natSepDegree_X_sub_C]

variable {f} in
/-- If `g` is a separable contraction of `f`, then the separable degree of `f` is equal to
the degree of `g`. -/
theorem IsSeparableContraction.natSepDegree_eq {g : Polynomial F} {q : ℕ} [ExpChar F q]
    (h : IsSeparableContraction q f g) : f.natSepDegree = g.natDegree := by
  obtain ⟨h1, m, h2⟩ := h
  rw [← h2, natSepDegree_expand, h1.natSepDegree_eq_natDegree]

variable {f} in
/-- If a polynomial has separable contraction, then its separable degree is equal to the degree of
the given separable contraction. -/
theorem HasSeparableContraction.natSepDegree_eq
    {q : ℕ} [ExpChar F q] (hf : f.HasSeparableContraction q) :
    f.natSepDegree = hf.degree := hf.isSeparableContraction.natSepDegree_eq

end Polynomial

namespace Irreducible

variable {F}
variable {f : F[X]}

/-- The separable degree of an irreducible polynomial divides its degree. -/
theorem natSepDegree_dvd_natDegree (h : Irreducible f) :
    f.natSepDegree ∣ f.natDegree := by
  obtain ⟨q, _⟩ := ExpChar.exists F
  have hf := h.hasSeparableContraction q
  rw [hf.natSepDegree_eq]
  exact hf.dvd_degree

/-- A monic irreducible polynomial over a field `F` of exponential characteristic `q` has
separable degree one if and only if it is of the form `Polynomial.expand F (q ^ n) (X - C y)`
for some `n : ℕ` and `y : F`. -/
theorem natSepDegree_eq_one_iff_of_monic' (q : ℕ) [ExpChar F q] (hm : f.Monic)
    (hi : Irreducible f) : f.natSepDegree = 1 ↔
    ∃ (n : ℕ) (y : F), f = expand F (q ^ n) (X - C y) := by
  refine ⟨fun h ↦ ?_, fun ⟨n, y, h⟩ ↦ ?_⟩
  · obtain ⟨g, h1, n, rfl⟩ := hi.hasSeparableContraction q
    have h2 : g.natDegree = 1 := by
      rwa [natSepDegree_expand _ q, h1.natSepDegree_eq_natDegree] at h
    rw [((monic_expand_iff <| expChar_pow_pos F q n).mp hm).eq_X_add_C h2]
    exact ⟨n, -(g.coeff 0), by rw [map_neg, sub_neg_eq_add]⟩
  rw [h, natSepDegree_expand _ q, natSepDegree_X_sub_C]

/-- A monic irreducible polynomial over a field `F` of exponential characteristic `q` has
separable degree one if and only if it is of the form `X ^ (q ^ n) - C y`
for some `n : ℕ` and `y : F`. -/
theorem natSepDegree_eq_one_iff_of_monic (q : ℕ) [ExpChar F q] (hm : f.Monic)
    (hi : Irreducible f) : f.natSepDegree = 1 ↔ ∃ (n : ℕ) (y : F), f = X ^ q ^ n - C y := by
  simp_rw [hi.natSepDegree_eq_one_iff_of_monic' q hm, map_sub, expand_X, expand_C]

end Irreducible

namespace Polynomial

namespace Monic

variable {F}
variable {f : F[X]}

alias natSepDegree_eq_one_iff_of_irreducible' := Irreducible.natSepDegree_eq_one_iff_of_monic'

alias natSepDegree_eq_one_iff_of_irreducible := Irreducible.natSepDegree_eq_one_iff_of_monic

/-- If a monic polynomial of separable degree one splits, then it is of form `(X - C y) ^ m` for
some non-zero natural number `m` and some element `y` of `F`. -/
theorem eq_X_sub_C_pow_of_natSepDegree_eq_one_of_splits (hm : f.Monic)
    (hs : f.Splits (RingHom.id F))
    (h : f.natSepDegree = 1) : ∃ (m : ℕ) (y : F), m ≠ 0 ∧ f = (X - C y) ^ m := by
  classical
  have h1 := eq_prod_roots_of_monic_of_splits_id hm hs
  have h2 := (natSepDegree_eq_of_splits f hs).symm
  rw [h, aroots_def, Algebra.algebraMap_self, map_id, Multiset.toFinset_card_eq_one_iff] at h2
  obtain ⟨h2, y, h3⟩ := h2
  exact ⟨_, y, h2, by rwa [h3, Multiset.map_nsmul, Multiset.map_singleton, Multiset.prod_nsmul,
    Multiset.prod_singleton] at h1⟩

/-- If a monic irreducible polynomial over a field `F` of exponential characteristic `q` has
separable degree one, then it is of the form `X ^ (q ^ n) - C y` for some natural number `n`,
and some element `y` of `F`, such that either `n = 0` or `y` has no `q`-th root in `F`. -/
theorem eq_X_pow_char_pow_sub_C_of_natSepDegree_eq_one_of_irreducible (q : ℕ) [ExpChar F q]
    (hm : f.Monic) (hi : Irreducible f) (h : f.natSepDegree = 1) : ∃ (n : ℕ) (y : F),
      (n = 0 ∨ y ∉ (frobenius F q).range) ∧ f = X ^ q ^ n - C y := by
  obtain ⟨n, y, hf⟩ := (hm.natSepDegree_eq_one_iff_of_irreducible q hi).1 h
  cases id ‹ExpChar F q› with
  | zero =>
    simp_rw [one_pow, pow_one] at hf ⊢
    exact ⟨0, y, .inl rfl, hf⟩
  | prime hq =>
    refine ⟨n, y, (em _).imp id fun hn ⟨z, hy⟩ ↦ ?_, hf⟩
    haveI := expChar_of_injective_ringHom (R := F) C_injective q
    rw [hf, ← Nat.succ_pred hn, pow_succ, pow_mul, ← hy, frobenius_def, map_pow,
      ← sub_pow_expChar] at hi
    exact not_irreducible_pow hq.ne_one hi

/-- If a monic polynomial over a field `F` of exponential characteristic `q` has separable degree
one, then it is of the form `(X ^ (q ^ n) - C y) ^ m` for some non-zero natural number `m`,
some natural number `n`, and some element `y` of `F`, such that either `n = 0` or `y` has no
`q`-th root in `F`. -/
theorem eq_X_pow_char_pow_sub_C_pow_of_natSepDegree_eq_one (q : ℕ) [ExpChar F q] (hm : f.Monic)
    (h : f.natSepDegree = 1) : ∃ (m n : ℕ) (y : F),
      m ≠ 0 ∧ (n = 0 ∨ y ∉ (frobenius F q).range) ∧ f = (X ^ q ^ n - C y) ^ m := by
  obtain ⟨p, hM, hI, hf⟩ := exists_monic_irreducible_factor _ <| not_isUnit_of_natDegree_pos _
    <| Nat.pos_of_ne_zero <| (natSepDegree_ne_zero_iff _).1 (h.symm ▸ Nat.one_ne_zero)
  have hD := (h ▸ natSepDegree_le_of_dvd p f hf hm.ne_zero).antisymm <|
    Nat.pos_of_ne_zero <| (natSepDegree_ne_zero_iff _).2 hI.natDegree_pos.ne'
  obtain ⟨n, y, H, hp⟩ := hM.eq_X_pow_char_pow_sub_C_of_natSepDegree_eq_one_of_irreducible q hI hD
  have hF := finiteMultiplicity_of_degree_pos_of_monic (degree_pos_of_irreducible hI) hM hm.ne_zero
  classical
  have hne := (multiplicity_pos_of_dvd hf).ne'
  refine ⟨_, n, y, hne, H, ?_⟩
  obtain ⟨c, hf, H⟩ := hF.exists_eq_pow_mul_and_not_dvd
  rw [hf, natSepDegree_mul_of_isCoprime _ c <| IsCoprime.pow_left <|
    (hI.isCoprime_or_dvd c).resolve_right H, natSepDegree_pow_of_ne_zero _ hne, hD,
    add_eq_left, natSepDegree_eq_zero_iff] at h
  simpa only [eq_one_of_monic_natDegree_zero ((hM.pow _).of_mul_monic_left (hf ▸ hm)) h,
    mul_one, ← hp] using hf

/-- A monic polynomial over a field `F` of exponential characteristic `q` has separable degree one
if and only if it is of the form `(X ^ (q ^ n) - C y) ^ m` for some non-zero natural number `m`,
some natural number `n`, and some element `y` of `F`. -/
theorem natSepDegree_eq_one_iff (q : ℕ) [ExpChar F q] (hm : f.Monic) :
    f.natSepDegree = 1 ↔ ∃ (m n : ℕ) (y : F), m ≠ 0 ∧ f = (X ^ q ^ n - C y) ^ m := by
  refine ⟨fun h ↦ ?_, fun ⟨m, n, y, hm, h⟩ ↦ ?_⟩
  · obtain ⟨m, n, y, hm, -, h⟩ := hm.eq_X_pow_char_pow_sub_C_pow_of_natSepDegree_eq_one q h
    exact ⟨m, n, y, hm, h⟩
  simp_rw [h, natSepDegree_pow, hm, ite_false, natSepDegree_X_pow_char_pow_sub_C]

end Monic

end Polynomial

namespace minpoly

variable {F : Type u} {E : Type v} [Field F] [Ring E] [IsDomain E] [Algebra F E]
variable (q : ℕ) [hF : ExpChar F q] {x : E}

/-- The minimal polynomial of an element of `E / F` of exponential characteristic `q` has
separable degree one if and only if the minimal polynomial is of the form
`Polynomial.expand F (q ^ n) (X - C y)` for some `n : ℕ` and `y : F`. -/
theorem natSepDegree_eq_one_iff_eq_expand_X_sub_C : (minpoly F x).natSepDegree = 1 ↔
    ∃ (n : ℕ) (y : F), minpoly F x = expand F (q ^ n) (X - C y) := by
  refine ⟨fun h ↦ ?_, fun ⟨n, y, h⟩ ↦ ?_⟩
  · have halg : IsIntegral F x := by_contra fun h' ↦ by
      simp only [eq_zero h', natSepDegree_zero, zero_ne_one] at h
    exact (minpoly.irreducible halg).natSepDegree_eq_one_iff_of_monic' q
      (minpoly.monic halg) |>.1 h
  rw [h, natSepDegree_expand _ q, natSepDegree_X_sub_C]

/-- The minimal polynomial of an element of `E / F` of exponential characteristic `q` has
separable degree one if and only if the minimal polynomial is of the form
`X ^ (q ^ n) - C y` for some `n : ℕ` and `y : F`. -/
theorem natSepDegree_eq_one_iff_eq_X_pow_sub_C : (minpoly F x).natSepDegree = 1 ↔
    ∃ (n : ℕ) (y : F), minpoly F x = X ^ q ^ n - C y := by
  simp only [minpoly.natSepDegree_eq_one_iff_eq_expand_X_sub_C q, map_sub, expand_X, expand_C]

/-- The minimal polynomial of an element `x` of `E / F` of exponential characteristic `q` has
separable degree one if and only if `x ^ (q ^ n) ∈ F` for some `n : ℕ`. -/
theorem natSepDegree_eq_one_iff_pow_mem : (minpoly F x).natSepDegree = 1 ↔
    ∃ n : ℕ, x ^ q ^ n ∈ (algebraMap F E).range := by
  convert_to _ ↔ ∃ (n : ℕ) (y : F), Polynomial.aeval x (X ^ q ^ n - C y) = 0
  · simp_rw [RingHom.mem_range, map_sub, map_pow, aeval_C, aeval_X, sub_eq_zero, eq_comm]
  refine ⟨fun h ↦ ?_, fun ⟨n, y, h⟩ ↦ ?_⟩
  · obtain ⟨n, y, hx⟩ := (minpoly.natSepDegree_eq_one_iff_eq_X_pow_sub_C q).1 h
    exact ⟨n, y, hx ▸ aeval F x⟩
  have hnezero := X_pow_sub_C_ne_zero (expChar_pow_pos F q n) y
  refine ((natSepDegree_le_of_dvd _ _ (minpoly.dvd F x h) hnezero).trans_eq <|
    natSepDegree_X_pow_char_pow_sub_C q n y).antisymm ?_
  rw [Nat.one_le_iff_ne_zero, natSepDegree_ne_zero_iff, ← Nat.one_le_iff_ne_zero]
  exact minpoly.natDegree_pos <| IsAlgebraic.isIntegral ⟨_, hnezero, h⟩

/-- The minimal polynomial of an element `x` of `E / F` of exponential characteristic `q` has
separable degree one if and only if the minimal polynomial is of the form
`(X - x) ^ (q ^ n)` for some `n : ℕ`. -/
theorem natSepDegree_eq_one_iff_eq_X_sub_C_pow : (minpoly F x).natSepDegree = 1 ↔
    ∃ n : ℕ, (minpoly F x).map (algebraMap F E) = (X - C x) ^ q ^ n := by
  haveI := expChar_of_injective_algebraMap (algebraMap F E).injective q
  haveI := expChar_of_injective_ringHom (C_injective (R := E)) q
  refine ⟨fun h ↦ ?_, fun ⟨n, h⟩ ↦ (natSepDegree_eq_one_iff_pow_mem q).2 ?_⟩
  · obtain ⟨n, y, h⟩ := (natSepDegree_eq_one_iff_eq_X_pow_sub_C q).1 h
    have hx := congr_arg (Polynomial.aeval x) h.symm
    rw [minpoly.aeval, map_sub, map_pow, aeval_X, aeval_C, sub_eq_zero, eq_comm] at hx
    use n
    rw [h, Polynomial.map_sub, Polynomial.map_pow, map_X, map_C, hx, map_pow,
      ← sub_pow_expChar_pow_of_commute _ _ (commute_X _)]
  apply_fun constantCoeff at h
  simp_rw [map_pow, map_sub, constantCoeff_apply, coeff_map, coeff_X_zero, coeff_C_zero] at h
  rw [zero_sub, neg_pow, neg_one_pow_expChar_pow] at h
  exact ⟨n, -(minpoly F x).coeff 0, by rw [map_neg, h, neg_mul, one_mul, neg_neg]⟩

end minpoly

namespace IntermediateField

/-- The separable degree of `F⟮α⟯ / F` is equal to the separable degree of the
minimal polynomial of `α` over `F`. -/
theorem finSepDegree_adjoin_simple_eq_natSepDegree {α : E} (halg : IsAlgebraic F α) :
    finSepDegree F F⟮α⟯ = (minpoly F α).natSepDegree := by
  have : finSepDegree F F⟮α⟯ = _ := Nat.card_congr
    (algHomAdjoinIntegralEquiv F (K := AlgebraicClosure F⟮α⟯) halg.isIntegral)
  classical
  rw [this, Nat.card_eq_fintype_card, natSepDegree_eq_of_isAlgClosed (E := AlgebraicClosure F⟮α⟯),
    ← Fintype.card_coe]
  simp_rw [Multiset.mem_toFinset]

-- The separable degree of `F⟮α⟯ / F` divides the degree of `F⟮α⟯ / F`.
-- Marked as `private` because it is a special case of `finSepDegree_dvd_finrank`.
private theorem finSepDegree_adjoin_simple_dvd_finrank (α : E) :
    finSepDegree F F⟮α⟯ ∣ finrank F F⟮α⟯ := by
  by_cases halg : IsAlgebraic F α
  · rw [finSepDegree_adjoin_simple_eq_natSepDegree F E halg, adjoin.finrank halg.isIntegral]
    exact (minpoly.irreducible halg.isIntegral).natSepDegree_dvd_natDegree
  have : finrank F F⟮α⟯ = 0 := finrank_of_infinite_dimensional fun _ ↦
    halg ((AdjoinSimple.isIntegral_gen F α).1 (IsIntegral.of_finite F _)).isAlgebraic
  rw [this]
  exact dvd_zero _

/-- The separable degree of `F⟮α⟯ / F` is smaller than the degree of `F⟮α⟯ / F` if `α` is
algebraic over `F`. -/
theorem finSepDegree_adjoin_simple_le_finrank (α : E) (halg : IsAlgebraic F α) :
    finSepDegree F F⟮α⟯ ≤ finrank F F⟮α⟯ := by
  haveI := adjoin.finiteDimensional halg.isIntegral
  exact Nat.le_of_dvd finrank_pos <| finSepDegree_adjoin_simple_dvd_finrank F E α

/-- If `α` is algebraic over `F`, then the separable degree of `F⟮α⟯ / F` is equal to the degree
of `F⟮α⟯ / F` if and only if `α` is a separable element. -/
theorem finSepDegree_adjoin_simple_eq_finrank_iff (α : E) (halg : IsAlgebraic F α) :
    finSepDegree F F⟮α⟯ = finrank F F⟮α⟯ ↔ IsSeparable F α := by
  rw [finSepDegree_adjoin_simple_eq_natSepDegree F E halg, adjoin.finrank halg.isIntegral,
    natSepDegree_eq_natDegree_iff _ (minpoly.ne_zero halg.isIntegral), IsSeparable]

end IntermediateField

namespace Field

/-- The separable degree of any field extension `E / F` divides the degree of `E / F`. -/
theorem finSepDegree_dvd_finrank : finSepDegree F E ∣ finrank F E := by
  by_cases hfd : FiniteDimensional F E
  · rw [← finSepDegree_top F, ← finrank_top F E]
    refine induction_on_adjoin (fun K : IntermediateField F E ↦ finSepDegree F K ∣ finrank F K)
      (by simp_rw [finSepDegree_bot, IntermediateField.finrank_bot, one_dvd]) (fun L x h ↦ ?_) ⊤
    simp only at h ⊢
    have hdvd := mul_dvd_mul h <| finSepDegree_adjoin_simple_dvd_finrank L E x
    set M := L⟮x⟯
    rwa [finSepDegree_mul_finSepDegree_of_isAlgebraic F L M,
      Module.finrank_mul_finrank F L M] at hdvd
  rw [finrank_of_infinite_dimensional hfd]
  exact dvd_zero _

/-- The separable degree of a finite extension `E / F` is smaller than the degree of `E / F`. -/
@[stacks 09HA "The inequality"]
theorem finSepDegree_le_finrank [FiniteDimensional F E] :
    finSepDegree F E ≤ finrank F E := Nat.le_of_dvd finrank_pos <| finSepDegree_dvd_finrank F E

/-- If `E / F` is a separable extension, then its separable degree is equal to its degree.
When `E / F` is infinite, it means that `Field.Emb F E` has infinitely many elements.
(But the cardinality of `Field.Emb F E` is not equal to `Module.rank F E` in general!) -/
theorem finSepDegree_eq_finrank_of_isSeparable [Algebra.IsSeparable F E] :
    finSepDegree F E = finrank F E := by
  wlog hfd : FiniteDimensional F E generalizing E with H
  · rw [finrank_of_infinite_dimensional hfd]
    obtain ⟨L, h, h'⟩ := exists_lt_finrank_of_infinite_dimensional hfd (finSepDegree F E)
    have hd := finSepDegree_mul_finSepDegree_of_isAlgebraic F L E
    rw [H L h] at hd
    by_cases hd' : finSepDegree L E = 0
    · rw [← hd, hd', mul_zero]
    linarith only [h', hd, Nat.le_mul_of_pos_right (finrank F L) (Nat.pos_of_ne_zero hd')]
  rw [← finSepDegree_top F, ← finrank_top F E]
  refine induction_on_adjoin (fun K : IntermediateField F E ↦ finSepDegree F K = finrank F K)
    (by simp_rw [finSepDegree_bot, IntermediateField.finrank_bot]) (fun L x h ↦ ?_) ⊤
  simp only at h ⊢
  have heq : _ * _ = _ * _ := congr_arg₂ (· * ·) h <|
    (finSepDegree_adjoin_simple_eq_finrank_iff L E x (IsAlgebraic.of_finite L x)).2 <|
      IsSeparable.tower_top L (Algebra.IsSeparable.isSeparable F x)
  set M := L⟮x⟯
  rwa [finSepDegree_mul_finSepDegree_of_isAlgebraic F L M,
    Module.finrank_mul_finrank F L M] at heq

alias Algebra.IsSeparable.finSepDegree_eq := finSepDegree_eq_finrank_of_isSeparable

/-- If `E / F` is a finite extension, then its separable degree is equal to its degree if and
only if it is a separable extension. -/
@[stacks 09HA "The equality condition"]
theorem finSepDegree_eq_finrank_iff [FiniteDimensional F E] :
    finSepDegree F E = finrank F E ↔ Algebra.IsSeparable F E :=
  ⟨fun heq ↦ ⟨fun x ↦ by
    have halg := IsAlgebraic.of_finite F x
    refine (finSepDegree_adjoin_simple_eq_finrank_iff F E x halg).1 <| le_antisymm
      (finSepDegree_adjoin_simple_le_finrank F E x halg) <| le_of_not_gt fun h ↦ ?_
    have := Nat.mul_lt_mul_of_lt_of_le' h (finSepDegree_le_finrank F⟮x⟯ E) Fin.pos'
    rw [finSepDegree_mul_finSepDegree_of_isAlgebraic F F⟮x⟯ E,
      Module.finrank_mul_finrank F F⟮x⟯ E] at this
    linarith only [heq, this]⟩, fun _ ↦ finSepDegree_eq_finrank_of_isSeparable F E⟩

end Field

lemma IntermediateField.isSeparable_of_mem_isSeparable {L : IntermediateField F E}
    [Algebra.IsSeparable F L] {x : E} (h : x ∈ L) : IsSeparable F x := by
  simpa only [IsSeparable, minpoly_eq] using Algebra.IsSeparable.isSeparable F (K := L) ⟨x, h⟩

/-- `F⟮x⟯ / F` is a separable extension if and only if `x` is a separable element.
As a consequence, any rational function of `x` is also a separable element. -/
theorem IntermediateField.isSeparable_adjoin_simple_iff_isSeparable {x : E} :
    Algebra.IsSeparable F F⟮x⟯ ↔ IsSeparable F x := by
  refine ⟨fun _ ↦ ?_, fun hsep ↦ ?_⟩
  · exact isSeparable_of_mem_isSeparable F E <| mem_adjoin_simple_self F x
  · have h := IsSeparable.isIntegral hsep
    haveI := adjoin.finiteDimensional h
    rwa [← finSepDegree_eq_finrank_iff,
      finSepDegree_adjoin_simple_eq_finrank_iff F E x h.isAlgebraic]

variable {E K} in
/-- If `K / E / F` is an extension tower such that `E / F` is separable,
`x : K` is separable over `E`, then it's also separable over `F`. -/
theorem IsSeparable.of_algebra_isSeparable_of_isSeparable [Algebra E K] [IsScalarTower F E K]
    [Algebra.IsSeparable F E] {x : K} (hsep : IsSeparable E x) : IsSeparable F x := by
  set f := minpoly E x with hf
  let E' : IntermediateField F E := adjoin F f.coeffs
  haveI : FiniteDimensional F E' :=
    finiteDimensional_adjoin fun x _ ↦ Algebra.IsSeparable.isIntegral F x
  let g : E'[X] := f.toSubring E'.toSubring (subset_adjoin F _)
  have h : g.map (algebraMap E' E) = f := f.map_toSubring E'.toSubring (subset_adjoin F _)
  clear_value g
  have hx : x ∈ restrictScalars F E'⟮x⟯ := mem_adjoin_simple_self _ x
  have hzero : aeval x g = 0 := by
    simpa only [← hf, ← h, aeval_map_algebraMap] using minpoly.aeval E x
  have halg : IsIntegral E' x :=
    isIntegral_trans (R := F) (A := E) _ (IsSeparable.isIntegral hsep) |>.tower_top
  simp only [IsSeparable, ← hf, ← h, separable_map] at hsep
  replace hsep := hsep.of_dvd <| minpoly.dvd E' x hzero
  haveI : Algebra.IsSeparable F E' := Algebra.isSeparable_tower_bot_of_isSeparable F E' E
  haveI := (isSeparable_adjoin_simple_iff_isSeparable _ _).2 hsep
  haveI := adjoin.finiteDimensional halg
  haveI : FiniteDimensional F E'⟮x⟯ := FiniteDimensional.trans F E' E'⟮x⟯
  have := finSepDegree_mul_finSepDegree_of_isAlgebraic F E' E'⟮x⟯
  rw [finSepDegree_eq_finrank_of_isSeparable F E',
    finSepDegree_eq_finrank_of_isSeparable E' E'⟮x⟯,
    Module.finrank_mul_finrank F E' E'⟮x⟯,
    eq_comm, finSepDegree_eq_finrank_iff F E'⟮x⟯] at this
  change Algebra.IsSeparable F (restrictScalars F E'⟮x⟯) at this
  exact isSeparable_of_mem_isSeparable F K hx

/-- If `E / F` and `K / E` are both separable extensions, then `K / F` is also separable. -/
@[stacks 09HB]
theorem Algebra.IsSeparable.trans [Algebra E K] [IsScalarTower F E K]
    [Algebra.IsSeparable F E] [Algebra.IsSeparable E K] : Algebra.IsSeparable F K :=
  ⟨fun x ↦ IsSeparable.of_algebra_isSeparable_of_isSeparable F
    (Algebra.IsSeparable.isSeparable E x)⟩

/-- If `x` and `y` are both separable elements, then `F⟮x, y⟯ / F` is a separable extension.
As a consequence, any rational function of `x` and `y` is also a separable element. -/
theorem IntermediateField.isSeparable_adjoin_pair_of_isSeparable {x y : E}
    (hx : IsSeparable F x) (hy : IsSeparable F y) :
    Algebra.IsSeparable F F⟮x, y⟯ := by
  rw [← adjoin_simple_adjoin_simple]
  replace hy := IsSeparable.tower_top F⟮x⟯ hy
  rw [← isSeparable_adjoin_simple_iff_isSeparable] at hx hy
  exact Algebra.IsSeparable.trans F F⟮x⟯ F⟮x⟯⟮y⟯

namespace Field

variable {F}

/-- Any element `x` of `F` is a separable element of `E / F` when embedded into `E`. -/
theorem isSeparable_algebraMap (x : F) : IsSeparable F ((algebraMap F E) x) := by
  rw [IsSeparable, minpoly.algebraMap_eq (algebraMap F E).injective]
  exact Algebra.IsSeparable.isSeparable F x

variable {E}

/-- If `x` and `y` are both separable elements, then `x * y` is also a separable element. -/
theorem isSeparable_mul {x y : E} (hx : IsSeparable F x) (hy : IsSeparable F y) :
    IsSeparable F (x * y) :=
  haveI := isSeparable_adjoin_pair_of_isSeparable F E hx hy
  isSeparable_of_mem_isSeparable F E <| F⟮x, y⟯.mul_mem (subset_adjoin F _ (.inl rfl))
    (subset_adjoin F _ (.inr rfl))

/-- If `x` and `y` are both separable elements, then `x + y` is also a separable element. -/
theorem isSeparable_add {x y : E} (hx : IsSeparable F x) (hy : IsSeparable F y) :
    IsSeparable F (x + y) :=
  haveI := isSeparable_adjoin_pair_of_isSeparable F E hx hy
  isSeparable_of_mem_isSeparable F E <| F⟮x, y⟯.add_mem (subset_adjoin F _ (.inl rfl))
    (subset_adjoin F _ (.inr rfl))

/-- If `x` is a separable elements, then `-x` is also a separable element. -/
theorem isSeparable_neg {x : E} (hx : IsSeparable F x) :
    IsSeparable F (-x) :=
  haveI := (isSeparable_adjoin_simple_iff_isSeparable F E).2 hx
  isSeparable_of_mem_isSeparable F E <| F⟮x⟯.neg_mem <| mem_adjoin_simple_self F x

/-- If `x` and `y` are both separable elements, then `x - y` is also a separable element. -/
theorem isSeparable_sub {x y : E} (hx : IsSeparable F x) (hy : IsSeparable F y) :
    IsSeparable F (x - y) :=
  haveI := isSeparable_adjoin_pair_of_isSeparable F E hx hy
  isSeparable_of_mem_isSeparable F E <| F⟮x, y⟯.sub_mem (subset_adjoin F _ (.inl rfl))
    (subset_adjoin F _ (.inr rfl))

/-- If `x` is a separable element, then `x⁻¹` is also a separable element. -/
theorem isSeparable_inv {x : E} (hx : IsSeparable F x) : IsSeparable F x⁻¹ :=
  haveI := (isSeparable_adjoin_simple_iff_isSeparable F E).2 hx
  isSeparable_of_mem_isSeparable F E <| F⟮x⟯.inv_mem <| mem_adjoin_simple_self F x

end Field

/-- A field is a perfect field (which means that any irreducible polynomial is separable)
if and only if every separable degree one polynomial splits. -/
theorem perfectField_iff_splits_of_natSepDegree_eq_one (F : Type*) [Field F] :
    PerfectField F ↔ ∀ f : F[X], f.natSepDegree = 1 → Factors f := by
  refine ⟨fun ⟨h⟩ f hf ↦ factors_iff_splits.2 <| or_iff_not_imp_left.2 fun hn g hg hd ↦ ?_,
      fun h ↦ ?_⟩
  · have := natSepDegree_le_of_dvd g f hd hn
    rw [hf, (h hg).natSepDegree_eq_natDegree] at this
    exact (degree_eq_iff_natDegree_eq_of_pos one_pos).2 <| this.antisymm <|
      natDegree_pos_iff_degree_pos.2 (degree_pos_of_irreducible hg)
  obtain ⟨p, _⟩ := ExpChar.exists F
  haveI := PerfectRing.ofSurjective F p fun x ↦ by
    obtain ⟨y, hy⟩ := exists_root_of_factors
      (h _ (pow_one p ▸ natSepDegree_X_pow_char_pow_sub_C p 1 x))
      ((degree_X_pow_sub_C (expChar_pos F p) x).symm ▸ Nat.cast_pos.2 (expChar_pos F p)).ne'
<<<<<<< HEAD
    exact ⟨y, by rwa [eval_sub, eval_pow, eval_X, eval_C, sub_eq_zero] at hy⟩
=======
    exact ⟨y, by rwa [← eval, eval_sub, eval_X_pow, eval_C, sub_eq_zero] at hy⟩
>>>>>>> 7a9e1770
  exact PerfectRing.toPerfectField F p

variable {E K} in
theorem PerfectField.splits_of_natSepDegree_eq_one [PerfectField K] {f : E[X]}
    (i : E →+* K) (hf : f.natSepDegree = 1) : f.Splits i :=
  (perfectField_iff_splits_of_natSepDegree_eq_one K).mp ‹_› _ (natSepDegree_map K f i ▸ hf)<|MERGE_RESOLUTION|>--- conflicted
+++ resolved
@@ -904,11 +904,7 @@
     obtain ⟨y, hy⟩ := exists_root_of_factors
       (h _ (pow_one p ▸ natSepDegree_X_pow_char_pow_sub_C p 1 x))
       ((degree_X_pow_sub_C (expChar_pos F p) x).symm ▸ Nat.cast_pos.2 (expChar_pos F p)).ne'
-<<<<<<< HEAD
-    exact ⟨y, by rwa [eval_sub, eval_pow, eval_X, eval_C, sub_eq_zero] at hy⟩
-=======
     exact ⟨y, by rwa [← eval, eval_sub, eval_X_pow, eval_C, sub_eq_zero] at hy⟩
->>>>>>> 7a9e1770
   exact PerfectRing.toPerfectField F p
 
 variable {E K} in
