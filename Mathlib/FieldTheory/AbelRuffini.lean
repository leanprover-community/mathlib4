--- conflicted
+++ resolved
@@ -151,13 +151,8 @@
     rw [hb', zero_pow hn] at hb
     exact ha' hb.symm
   let s := ((X ^ n - C a).map i).roots
-<<<<<<< HEAD
   have hs : _ = _ * (s.map _).prod := h.eq_prod_roots
   rw [leadingCoeff_map, leadingCoeff_X_pow_sub_C hn', RingHom.map_one, C_1, one_mul] at hs
-=======
-  have hs : _ = _ * (s.map _).prod := eq_prod_roots_of_splits h
-  rw [leadingCoeff_X_pow_sub_C hn', map_one, C_1, one_mul] at hs
->>>>>>> 76fe6535
   have hs' : Multiset.card s = n := (natDegree_eq_card_roots h).symm.trans natDegree_X_pow_sub_C
   apply @splits_of_exists_multiset F E _ _ i (X ^ n - 1) (s.map fun c : E => c / b)
   rw [leadingCoeff_X_pow_sub_one hn', map_one, C_1, one_mul, Multiset.map_map]
