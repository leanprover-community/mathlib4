--- conflicted
+++ resolved
@@ -281,22 +281,6 @@
 end minpoly
 
 /--
-<<<<<<< HEAD
-A Quadratic extension is normal.
--/
-theorem normal_of_rank_eq_two (F K : Type*) [Field F] [Field K] [Algebra F K]
-    (h : Module.finrank F K = 2) :
-    Normal F K :=
-{ toIsAlgebraic := by
-    have : Module.Finite F K := Module.finite_of_finrank_eq_succ h
-    exact Algebra.IsAlgebraic.of_finite F K
-  splits' := by
-    have : FiniteDimensional F K := Module.finite_of_finrank_eq_succ h
-    intro x
-    obtain h | h := le_iff_lt_or_eq.mp (h ▸ minpoly.natDegree_le x)
-    · exact splits_of_natDegree_le_one _ (by rwa [Nat.le_iff_lt_add_one])
-    · exact splits_of_degree_two _ h (minpoly.aeval F x) }
-=======
 A quadratic extension is normal.
 -/
 instance Algebra.IsQuadraticExtension.normal (F K : Type*) [Field F] [Field K] [Algebra F K]
@@ -309,5 +293,4 @@
     · exact splits_of_natDegree_eq_two _ h (minpoly.aeval F x)
 
 @[deprecated (since := "2025-04-17")] alias normal_of_finrank_eq_two :=
-  Algebra.IsQuadraticExtension.normal
->>>>>>> c448abd1
+  Algebra.IsQuadraticExtension.normal