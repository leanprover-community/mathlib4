--- conflicted
+++ resolved
@@ -276,21 +276,12 @@
 end minpoly
 
 /--
-<<<<<<< HEAD
-A Quadratic extension is normal.
--/
-theorem normal_of_rank_eq_two (F K : Type*) [Field F] [Field K] [Algebra F K]
-    (h : Module.finrank F K = 2) :
-    Normal F K :=
-{ toIsAlgebraic := by
-=======
 A quadratic extension is normal.
 -/
 theorem normal_of_finrank_eq_two (F K : Type*) [Field F] [Field K] [Algebra F K]
     (h : Module.finrank F K = 2) :
     Normal F K where
   toIsAlgebraic := by
->>>>>>> 6b6173d1
     have : Module.Finite F K := Module.finite_of_finrank_eq_succ h
     exact Algebra.IsAlgebraic.of_finite F K
   splits' := by
@@ -298,8 +289,4 @@
     intro x
     obtain h | h := le_iff_lt_or_eq.mp (h ▸ minpoly.natDegree_le x)
     · exact splits_of_natDegree_le_one _ (by rwa [Nat.le_iff_lt_add_one])
-<<<<<<< HEAD
-    · exact splits_of_degree_two _ h (minpoly.aeval F x) }
-=======
-    · exact splits_of_natDegree_eq_two _ h (minpoly.aeval F x)
->>>>>>> 6b6173d1
+    · exact splits_of_natDegree_eq_two _ h (minpoly.aeval F x)