--- conflicted
+++ resolved
@@ -110,28 +110,11 @@
 -- Porting note: `[Field F] [Field E] [Algebra F E]` added by hand.
 variable {F E} {E' : Type*} [Field F] [Field E] [Algebra F E] [Field E'] [Algebra F E']
 
-<<<<<<< HEAD
-theorem Normal.of_algEquiv [h : Normal F E] (f : E ≃ₐ[F] E') : Normal F E' :=
-  normal_iff.2 fun x => by
-    cases' h.out (f.symm x) with hx hhx
-    have H := map_isIntegral f.toAlgHom hx
-    simp only [AlgEquiv.toAlgHom_eq_coe, AlgHom.coe_coe, AlgEquiv.apply_symm_apply] at H
-    use H
-    apply Polynomial.splits_of_splits_of_dvd (algebraMap F E') (minpoly.ne_zero hx)
-    · rw [← AlgHom.comp_algebraMap f.toAlgHom]
-      exact Polynomial.splits_comp_of_splits (algebraMap F E) f.toAlgHom.toRingHom hhx
-    · apply minpoly.dvd _ _
-      rw [← AddEquiv.map_eq_zero_iff f.symm.toAddEquiv]
-      exact
-        Eq.trans (Polynomial.aeval_algHom_apply f.symm.toAlgHom x (minpoly F (f.symm x))).symm
-          (minpoly.aeval _ _)
-=======
 theorem Normal.of_algEquiv [h : Normal F E] (f : E ≃ₐ[F] E') : Normal F E' := by
   rw [normal_iff] at h ⊢
   intro x; specialize h (f.symm x)
   rw [← f.apply_symm_apply x, minpoly.algEquiv_eq, ← f.toAlgHom.comp_algebraMap]
   exact ⟨h.1.map f, splits_comp_of_splits _ _ h.2⟩
->>>>>>> 39229b7d
 #align normal.of_alg_equiv Normal.of_algEquiv
 
 theorem AlgEquiv.transfer_normal (f : E ≃ₐ[F] E') : Normal F E ↔ Normal F E' :=
