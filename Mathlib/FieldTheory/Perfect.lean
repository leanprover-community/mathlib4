--- conflicted
+++ resolved
@@ -137,44 +137,6 @@
     PerfectRing (R × S) p where
   bijective_frobenius := (bijective_frobenius R p).Prod_map (bijective_frobenius S p)
 
-<<<<<<< HEAD
-namespace Polynomial
-
-open scoped Classical
-
-variable {R : Type*} [CommRing R] [IsDomain R] (p : ℕ) [ExpChar R p] [PerfectRing R p] (f : R[X])
-
-/-- If `f` is a polynomial over a perfect integral domain `R` of characteristic `p`, then there is
-a bijection from the set of roots of `Polynomial.expand R p f` to the set of roots of `f`.
-It's given by `x ↦ x ^ p`, see `rootsExpandEquivRoots_apply`. -/
-noncomputable def rootsExpandEquivRoots : (expand R p f).roots.toFinset ≃ f.roots.toFinset :=
-  ((frobeniusEquiv R p).image _).trans <| Equiv.Set.ofEq <| show _ '' (setOf _) = setOf _ by
-    ext r; obtain ⟨r, rfl⟩ := surjective_frobenius R p r
-    simp [expand_eq_zero (expChar_pos R p), (frobenius_inj R p).eq_iff, ← frobenius_def]
-
-@[simp]
-theorem rootsExpandEquivRoots_apply (x) : (rootsExpandEquivRoots p f x : R) = x ^ p := rfl
-
-/-- If `f` is a polynomial over a perfect integral domain `R` of characteristic `p`, then there is
-a bijection from the set of roots of `Polynomial.expand R (p ^ n) f` to the set of roots of `f`.
-It's given by `x ↦ x ^ (p ^ n)`, see `rootsExpandPowEquivRoots_apply`. -/
-noncomputable def rootsExpandPowEquivRoots :
-    (n : ℕ) → (expand R (p ^ n) f).roots.toFinset ≃ f.roots.toFinset
-  | 0 => Equiv.Set.ofEq <| by rw [pow_zero, expand_one]
-  | n + 1 => (Equiv.Set.ofEq <| by rw [pow_succ, ← expand_expand]).trans
-    (rootsExpandEquivRoots p (expand R (p ^ n) f)) |>.trans (rootsExpandPowEquivRoots n)
-
-@[simp]
-theorem rootsExpandPowEquivRoots_apply (n : ℕ) (x) :
-    (rootsExpandPowEquivRoots p f n x : R) = x ^ p ^ n := by
-  induction n with
-  | zero => simp only [pow_zero, pow_one]; rfl
-  | succ n ih => simp_rw [rootsExpandPowEquivRoots, Equiv.trans_apply, ih, pow_succ, pow_mul]; rfl
-
-end Polynomial
-
-=======
->>>>>>> ec61446a
 end PerfectRing
 
 /-- A perfect field.
@@ -252,46 +214,25 @@
 
 namespace Polynomial
 
-<<<<<<< HEAD
-variable {R : Type*} [CommRing R] [IsDomain R] (p n : ℕ) [Fact p.Prime] [CharP R p] (f : R[X])
-
-open Multiset
-
-theorem roots_expand_pow_map_frobenius_le :
-    (expand R (p ^ n) f).roots.map (frobenius R p)^[n] ≤ p ^ n • f.roots := by
-=======
 variable {R : Type*} [CommRing R] [IsDomain R] (p n : ℕ) [ExpChar R p] (f : R[X])
 
 open Multiset
 
 theorem roots_expand_pow_map_iterateFrobenius_le :
     (expand R (p ^ n) f).roots.map (iterateFrobenius R p n) ≤ p ^ n • f.roots := by
->>>>>>> ec61446a
   classical
   refine le_iff_count.2 fun r ↦ ?_
   by_cases h : ∃ s, r = s ^ p ^ n
   · obtain ⟨s, rfl⟩ := h
     simp_rw [count_nsmul, count_roots, ← rootMultiplicity_expand_pow, ← count_roots, count_map,
-<<<<<<< HEAD
-      count_eq_card_filter_eq, iterate_frobenius]
-    exact card_le_card (monotone_filter_right _ fun _ h ↦ pow_char_pow_inj R p n h)
-  convert Nat.zero_le _
-  simp_rw [count_map, card_eq_zero, iterate_frobenius]
-=======
       count_eq_card_filter_eq]
     exact card_le_card (monotone_filter_right _ fun _ h ↦ iterateFrobenius_inj R p n h)
   convert Nat.zero_le _
   simp_rw [count_map, card_eq_zero]
->>>>>>> ec61446a
   exact ext' fun t ↦ count_zero t ▸ count_filter_of_neg fun h' ↦ h ⟨t, h'⟩
 
 theorem roots_expand_map_frobenius_le :
     (expand R p f).roots.map (frobenius R p) ≤ p • f.roots := by
-<<<<<<< HEAD
-  convert ← roots_expand_pow_map_frobenius_le p 1 f <;> apply pow_one
-
-open scoped Classical in
-=======
   rw [← iterateFrobenius_one]
   convert ← roots_expand_pow_map_iterateFrobenius_le p 1 f <;> apply pow_one
 
@@ -342,17 +283,11 @@
 
 variable (p n f) [DecidableEq R]
 
->>>>>>> ec61446a
 /-- If `f` is a polynomial over an integral domain `R` of characteristic `p`, then there is
 a map from the set of roots of `Polynomial.expand R p f` to the set of roots of `f`.
 It's given by `x ↦ x ^ p`, see `rootsExpandToRoots_apply`. -/
 noncomputable def rootsExpandToRoots : (expand R p f).roots.toFinset ↪ f.roots.toFinset where
-<<<<<<< HEAD
-  toFun x := ⟨x.1 ^ p, mem_toFinset.2 <| (mem_nsmul (NeZero.ne p)).1 <|
-    mem_of_le (roots_expand_map_frobenius_le p f) <| mem_map_of_mem _ <| mem_toFinset.1 x.2⟩
-=======
   toFun x := ⟨x ^ p, roots_expand_image_frobenius_subset p f (Finset.mem_image_of_mem _ x.2)⟩
->>>>>>> ec61446a
   inj' _ _ h := Subtype.ext (frobenius_inj R p <| Subtype.ext_iff.1 h)
 
 @[simp]
@@ -364,48 +299,13 @@
 It's given by `x ↦ x ^ (p ^ n)`, see `rootsExpandPowToRoots_apply`. -/
 noncomputable def rootsExpandPowToRoots :
     (expand R (p ^ n) f).roots.toFinset ↪ f.roots.toFinset where
-<<<<<<< HEAD
-  toFun x := ⟨x.1 ^ p ^ n, iterate_frobenius p x.1 n ▸ (mem_toFinset.2 <|
-    (mem_nsmul (pow_ne_zero n (NeZero.ne p))).1 <| mem_of_le
-      (roots_expand_pow_map_frobenius_le p n f) <| mem_map_of_mem _ <| mem_toFinset.1 x.2)⟩
-  inj' _ _ h := Subtype.ext (pow_char_pow_inj R p n <| Subtype.ext_iff.1 h)
-=======
   toFun x := ⟨x ^ p ^ n,
     roots_expand_pow_image_iterateFrobenius_subset p n f (Finset.mem_image_of_mem _ x.2)⟩
   inj' _ _ h := Subtype.ext (iterateFrobenius_inj R p n <| Subtype.ext_iff.1 h)
->>>>>>> ec61446a
 
 @[simp]
 theorem rootsExpandPowToRoots_apply (x) : (rootsExpandPowToRoots p n f x : R) = x ^ p ^ n := rfl
 
-<<<<<<< HEAD
-variable {p n f}
-
-variable [PerfectRing R p]
-
-theorem roots_expand : (expand R p f).roots = p • f.roots.map (frobeniusEquiv R p).symm := by
-  classical
-  refine ext' fun r ↦ ?_
-  rw [count_roots, rootMultiplicity_expand, ← count_roots, count_nsmul, count_map,
-    count_eq_card_filter_eq]; congr; ext
-  exact (frobeniusEquiv R p).eq_symm_apply.symm
-
-theorem roots_expand_pow :
-    (expand R (p ^ n) f).roots = p ^ n • f.roots.map (frobeniusEquiv R p).symm ^[n] := by
-  induction n generalizing f with
-  | zero => simp
-  | succ n ih => rw [pow_succ', expand_mul, ih, mul_smul, roots_expand,
-    Multiset.map_nsmul, Multiset.map_map, iterate_succ]
-
-theorem roots_expand_map_frobenius : (expand R p f).roots.map (frobenius R p) = p • f.roots := by
-  simp [roots_expand, Multiset.map_nsmul]
-
-theorem roots_expand_pow_map_frobenius :
-    (expand R (p ^ n) f).roots.map (frobenius R p)^[n] = p ^ n • f.roots := by
-  simp_rw [roots_expand_pow, Multiset.map_nsmul, Multiset.map_map, ← coe_frobeniusEquiv,
-    ← RingEquiv.coe_toEquiv, RingEquiv.coe_toEquiv_symm, Equiv.Perm.iterate_eq_pow,
-    ← Equiv.Perm.inv_def, inv_pow, comp_apply, Equiv.Perm.apply_inv_self, map_id']
-=======
 /-- If `f` is a polynomial over a perfect integral domain `R` of characteristic `p`, then there is
 a bijection from the set of roots of `Polynomial.expand R p f` to the set of roots of `f`.
 It's given by `x ↦ x ^ p`, see `rootsExpandEquivRoots_apply`. -/
@@ -429,6 +329,5 @@
 @[simp]
 theorem rootsExpandPowEquivRoots_apply (n : ℕ) (x) :
     (rootsExpandPowEquivRoots p f n x : R) = x ^ p ^ n := rfl
->>>>>>> ec61446a
 
 end Polynomial