--- conflicted
+++ resolved
@@ -79,13 +79,8 @@
 
 variable {k}
 
-<<<<<<< HEAD
-theorem factors [IsAlgClosed k] (p : k[X]) : p.Factors :=
-  p.map_id ▸ splits p
-=======
 theorem splits [IsAlgClosed k] (p : k[X]) : p.Splits (RingHom.id k) :=
   (IsAlgClosed.factors p).map (RingHom.id k)
->>>>>>> 23525844
 
 /--
 If `k` is algebraically closed, then every nonconstant polynomial has a root.
