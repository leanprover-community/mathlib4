/-
Copyright (c) 2022 Chris Hughes. All rights reserved.
Released under Apache 2.0 license as described in the file LICENSE.
Authors: Chris Hughes
-/
import Mathlib.Algebra.Algebra.ZMod
import Mathlib.Algebra.MvPolynomial.Cardinal
import Mathlib.Algebra.Polynomial.Cardinal
import Mathlib.FieldTheory.IsAlgClosed.Basic
import Mathlib.RingTheory.Algebraic.Cardinality
import Mathlib.RingTheory.AlgebraicIndependent.TranscendenceBasis

/-!
# Classification of Algebraically closed fields

This file contains results related to classifying algebraically closed fields.

## Main statements

* `IsAlgClosed.equivOfTranscendenceBasis` Two algebraically closed fields with the same
  characteristic and the same cardinality of transcendence basis are isomorphic.
* `IsAlgClosed.ringEquivOfCardinalEqOfCharEq` Two uncountable algebraically closed fields
  are isomorphic if they have the same characteristic and the same cardinality.
-/


universe u v w

open scoped Cardinal Polynomial

open Cardinal

<<<<<<< HEAD
section AlgebraicClosure

namespace Algebra.IsAlgebraic

variable (R : Type u) (L : Type v) [CommRing R] [CommRing L] [IsDomain L] [Algebra R L]
variable [NoZeroSMulDivisors R L] [Algebra.IsAlgebraic R L]

theorem cardinalMk_le_sigma_polynomial :
    lift #L ≤ #(Σ p : R[X], { x : L // x ∈ p.aroots L }) :=
  @mk_le_of_injective (ULift L) (Σ p : R[X], {x : L | x ∈ p.aroots L})
    (fun ⟨x⟩ =>
      let p := Classical.indefiniteDescription _ (Algebra.IsAlgebraic.isAlgebraic x)
      ⟨p.1, x, by
        dsimp
        have h : p.1.map (algebraMap R L) ≠ 0 := by
          rw [Ne, ← Polynomial.degree_eq_bot,
            Polynomial.degree_map_eq_of_injective (NoZeroSMulDivisors.algebraMap_injective R L),
            Polynomial.degree_eq_bot]
          exact p.2.1
        rw [Polynomial.mem_roots h, Polynomial.IsRoot, Polynomial.eval_map, ← Polynomial.aeval_def,
          p.2.2]⟩)
    fun ⟨x⟩ ⟨y⟩ => by
      intro h
      simp? at h says simp only [Set.coe_setOf, ne_eq, Set.mem_setOf_eq, Sigma.mk.inj_iff] at h
      ext
      refine (Subtype.heq_iff_coe_eq ?_).1 h.2
      simp only [h.1, forall_true_iff]

@[deprecated (since := "2024-11-10")]
alias cardinal_mk_le_sigma_polynomial := cardinalMk_le_sigma_polynomial

/-- The cardinality of an algebraic extension is at most the maximum of the cardinality
of the base ring or `ℵ₀` -/
theorem cardinalMk_le_max : lift.{u} #L ≤ lift (max #R ℵ₀) :=
  calc
    lift.{u} #L ≤ #(Σ p : R[X], { x : L // x ∈ p.aroots L }) :=
      cardinalMk_le_sigma_polynomial R L
    _ = Cardinal.sum fun p : R[X] => #{x : L | x ∈ p.aroots L} := by
      rw [← mk_sigma]; rfl
    _ ≤ Cardinal.sum fun _ : R[X] => ℵ₀ :=
      (sum_le_sum _ _ fun _ => (Multiset.finite_toSet _).lt_aleph0.le)
    _ = lift.{v} #(R[X]) * lift ℵ₀ := sum_const _ _
    _ ≤ max (max (lift #(R[X])) (lift ℵ₀)) ℵ₀ := mul_le_max _ _
    _ = lift.{v, u} (max #(R[X]) ℵ₀) := by simp only [lift_aleph0, le_max_iff,
        aleph0_le_lift, le_refl, or_true, max_eq_left, lift_max]
    _ ≤ lift.{v, u} (max (max #R ℵ₀) ℵ₀) :=
      lift_le.2 (max_le_max Polynomial.cardinalMk_le_max le_rfl)
    _ = lift (max #R ℵ₀) := by simp only [le_max_iff, le_refl, or_true, max_eq_left, lift_max,
      lift_aleph0]

@[deprecated (since := "2024-11-10")] alias cardinal_mk_le_max := cardinalMk_le_max

end Algebra.IsAlgebraic

end AlgebraicClosure

=======
>>>>>>> 36c7c9d4
namespace IsAlgClosed

section Classification

noncomputable section

variable {R L K : Type*} [CommRing R]
variable [Field K] [Algebra R K]
variable [Field L] [Algebra R L]
variable {ι : Type*} (v : ι → K)
variable {κ : Type*} (w : κ → L)
variable (hv : AlgebraicIndependent R v)

theorem isAlgClosure_of_transcendence_basis [IsAlgClosed K] (hv : IsTranscendenceBasis R v) :
    IsAlgClosure (Algebra.adjoin R (Set.range v)) K :=
  letI := RingHom.domain_nontrivial (algebraMap R K)
  { isAlgClosed := by infer_instance
    isAlgebraic := hv.isAlgebraic }

variable (hw : AlgebraicIndependent R w)

/-- setting `R` to be `ZMod (ringChar R)` this result shows that if two algebraically
closed fields have equipotent transcendence bases and the same characteristic then they are
isomorphic. -/
def equivOfTranscendenceBasis [IsAlgClosed K] [IsAlgClosed L] (e : ι ≃ κ)
    (hv : IsTranscendenceBasis R v) (hw : IsTranscendenceBasis R w) : K ≃+* L := by
  letI := isAlgClosure_of_transcendence_basis v hv
  letI := isAlgClosure_of_transcendence_basis w hw
  have e : Algebra.adjoin R (Set.range v) ≃+* Algebra.adjoin R (Set.range w) := by
    refine hv.1.aevalEquiv.symm.toRingEquiv.trans ?_
    refine (AlgEquiv.ofAlgHom (MvPolynomial.rename e)
      (MvPolynomial.rename e.symm) ?_ ?_).toRingEquiv.trans ?_
    · ext; simp
    · ext; simp
    exact hw.1.aevalEquiv.toRingEquiv
  exact IsAlgClosure.equivOfEquiv K L e

end

end Classification

section Cardinal

variable {R : Type u} {K : Type v} [CommRing R] [Field K] [Algebra R K] [IsAlgClosed K]
variable {ι : Type w} (v : ι → K)

theorem cardinal_le_max_transcendence_basis (hv : IsTranscendenceBasis R v) :
    Cardinal.lift.{max u w} #K ≤ max (max (Cardinal.lift.{max v w} #R)
      (Cardinal.lift.{max u v} #ι)) ℵ₀ :=
  calc
    Cardinal.lift.{max u w} #K ≤ Cardinal.lift.{max u w}
        (max #(Algebra.adjoin R (Set.range v)) ℵ₀) := by
      letI := isAlgClosure_of_transcendence_basis v hv
      simpa using Algebra.IsAlgebraic.cardinalMk_le_max (Algebra.adjoin R (Set.range v)) K
    _ = Cardinal.lift.{v} (max #(MvPolynomial ι R) ℵ₀) := by
      rw [lift_max, ← Cardinal.lift_mk_eq.2 ⟨hv.1.aevalEquiv.toEquiv⟩, lift_aleph0,
        ← lift_aleph0.{max u v w, max u w}, ← lift_max, lift_umax.{max u w, v}]
    _ ≤ Cardinal.lift.{v} (max (max (max (Cardinal.lift #R) (Cardinal.lift #ι)) ℵ₀) ℵ₀) :=
        lift_le.2 (max_le_max MvPolynomial.cardinal_lift_mk_le_max le_rfl)
    _ = _ := by simp

/-- If `K` is an uncountable algebraically closed field, then its
cardinality is the same as that of a transcendence basis. -/
theorem cardinal_eq_cardinal_transcendence_basis_of_aleph0_lt [Nontrivial R]
    (hv : IsTranscendenceBasis R v) (hR : #R ≤ ℵ₀) (hK : ℵ₀ < #K) :
    Cardinal.lift.{w} #K = Cardinal.lift.{v} #ι :=
  have : ℵ₀ ≤ Cardinal.lift.{max u v} #ι := le_of_not_lt fun h => not_le_of_gt
    (show ℵ₀ < Cardinal.lift.{max u w} #K by simpa) <|
    calc
      Cardinal.lift.{max u w, v} #K ≤ max (max (Cardinal.lift.{max v w, u} #R)
        (Cardinal.lift.{max u v, w} #ι)) ℵ₀ := cardinal_le_max_transcendence_basis v hv
      _ ≤ _ := max_le (max_le (by simpa) (by simpa using le_of_lt h)) le_rfl
  suffices Cardinal.lift.{max u w} #K = Cardinal.lift.{max u v} #ι
    from Cardinal.lift_injective.{u, max v w} (by simpa)
  le_antisymm
    (calc
      Cardinal.lift.{max u w} #K ≤ max (max
        (Cardinal.lift.{max v w} #R) (Cardinal.lift.{max u v} #ι)) ℵ₀ :=
        cardinal_le_max_transcendence_basis v hv
      _ = Cardinal.lift #ι := by
        rw [max_eq_left, max_eq_right]
        · exact le_trans (by simpa using hR) this
        · exact le_max_of_le_right this)
    (lift_mk_le.2 ⟨⟨v, hv.1.injective⟩⟩)

end Cardinal

variable {K : Type u} {L : Type v} [Field K] [Field L] [IsAlgClosed K] [IsAlgClosed L]

/-- Two uncountable algebraically closed fields of characteristic zero are isomorphic
if they have the same cardinality. -/
theorem ringEquivOfCardinalEqOfCharZero [CharZero K] [CharZero L] (hK : ℵ₀ < #K)
    (hKL : Nonempty (K ≃ L)) : Nonempty (K ≃+* L) := by
  cases' exists_isTranscendenceBasis ℤ
    (show Function.Injective (algebraMap ℤ K) from Int.cast_injective) with s hs
  cases' exists_isTranscendenceBasis ℤ
    (show Function.Injective (algebraMap ℤ L) from Int.cast_injective) with t ht
  have hL : ℵ₀ < #L := by
    rwa [← aleph0_lt_lift.{v, u}, ← lift_mk_eq'.2 hKL, aleph0_lt_lift]
  have : Cardinal.lift.{v} #s = Cardinal.lift.{u} #t := by
    rw [← lift_injective (cardinal_eq_cardinal_transcendence_basis_of_aleph0_lt _
        hs (le_of_eq mk_int) hK),
      ← lift_injective (cardinal_eq_cardinal_transcendence_basis_of_aleph0_lt _
        ht (le_of_eq mk_int) hL)]
    exact Cardinal.lift_mk_eq'.2 hKL
  cases' Cardinal.lift_mk_eq'.1 this with e
  exact ⟨equivOfTranscendenceBasis _ _ e hs ht⟩

private theorem ringEquivOfCardinalEqOfCharP (p : ℕ) [Fact p.Prime] [CharP K p] [CharP L p]
    (hK : ℵ₀ < #K) (hKL : Nonempty (K ≃ L)) : Nonempty (K ≃+* L) := by
  letI : Algebra (ZMod p) K := ZMod.algebra _ _
  letI : Algebra (ZMod p) L := ZMod.algebra _ _
  cases' exists_isTranscendenceBasis (ZMod p)
    (show Function.Injective (algebraMap (ZMod p) K) from RingHom.injective _) with s hs
  cases' exists_isTranscendenceBasis (ZMod p)
    (show Function.Injective (algebraMap (ZMod p) L) from RingHom.injective _) with t ht
  have hL : ℵ₀ < #L := by
    rwa [← aleph0_lt_lift.{v, u}, ← lift_mk_eq'.2 hKL, aleph0_lt_lift]
  have : Cardinal.lift.{v} #s = Cardinal.lift.{u} #t := by
    rw [← lift_injective (cardinal_eq_cardinal_transcendence_basis_of_aleph0_lt _
        hs (le_of_lt (lt_aleph0_of_finite _)) hK),
      ← lift_injective (cardinal_eq_cardinal_transcendence_basis_of_aleph0_lt _
        ht (le_of_lt (lt_aleph0_of_finite _)) hL)]
    exact Cardinal.lift_mk_eq'.2 hKL
  cases' Cardinal.lift_mk_eq'.1 this with e
  exact ⟨equivOfTranscendenceBasis _ _ e hs ht⟩

/-- Two uncountable algebraically closed fields are isomorphic
if they have the same cardinality and the same characteristic. -/
theorem ringEquivOfCardinalEqOfCharEq (p : ℕ) [CharP K p] [CharP L p] (hK : ℵ₀ < #K)
    (hKL : Nonempty (K ≃ L)) : Nonempty (K ≃+* L) := by
  rcases CharP.char_is_prime_or_zero K p with (hp | hp)
  · haveI : Fact p.Prime := ⟨hp⟩
    exact ringEquivOfCardinalEqOfCharP p hK hKL
  · simp only [hp] at *
    letI : CharZero K := CharP.charP_to_charZero K
    letI : CharZero L := CharP.charP_to_charZero L
    exact ringEquivOfCardinalEqOfCharZero hK hKL

end IsAlgClosed<|MERGE_RESOLUTION|>--- conflicted
+++ resolved
@@ -30,65 +30,6 @@
 
 open Cardinal
 
-<<<<<<< HEAD
-section AlgebraicClosure
-
-namespace Algebra.IsAlgebraic
-
-variable (R : Type u) (L : Type v) [CommRing R] [CommRing L] [IsDomain L] [Algebra R L]
-variable [NoZeroSMulDivisors R L] [Algebra.IsAlgebraic R L]
-
-theorem cardinalMk_le_sigma_polynomial :
-    lift #L ≤ #(Σ p : R[X], { x : L // x ∈ p.aroots L }) :=
-  @mk_le_of_injective (ULift L) (Σ p : R[X], {x : L | x ∈ p.aroots L})
-    (fun ⟨x⟩ =>
-      let p := Classical.indefiniteDescription _ (Algebra.IsAlgebraic.isAlgebraic x)
-      ⟨p.1, x, by
-        dsimp
-        have h : p.1.map (algebraMap R L) ≠ 0 := by
-          rw [Ne, ← Polynomial.degree_eq_bot,
-            Polynomial.degree_map_eq_of_injective (NoZeroSMulDivisors.algebraMap_injective R L),
-            Polynomial.degree_eq_bot]
-          exact p.2.1
-        rw [Polynomial.mem_roots h, Polynomial.IsRoot, Polynomial.eval_map, ← Polynomial.aeval_def,
-          p.2.2]⟩)
-    fun ⟨x⟩ ⟨y⟩ => by
-      intro h
-      simp? at h says simp only [Set.coe_setOf, ne_eq, Set.mem_setOf_eq, Sigma.mk.inj_iff] at h
-      ext
-      refine (Subtype.heq_iff_coe_eq ?_).1 h.2
-      simp only [h.1, forall_true_iff]
-
-@[deprecated (since := "2024-11-10")]
-alias cardinal_mk_le_sigma_polynomial := cardinalMk_le_sigma_polynomial
-
-/-- The cardinality of an algebraic extension is at most the maximum of the cardinality
-of the base ring or `ℵ₀` -/
-theorem cardinalMk_le_max : lift.{u} #L ≤ lift (max #R ℵ₀) :=
-  calc
-    lift.{u} #L ≤ #(Σ p : R[X], { x : L // x ∈ p.aroots L }) :=
-      cardinalMk_le_sigma_polynomial R L
-    _ = Cardinal.sum fun p : R[X] => #{x : L | x ∈ p.aroots L} := by
-      rw [← mk_sigma]; rfl
-    _ ≤ Cardinal.sum fun _ : R[X] => ℵ₀ :=
-      (sum_le_sum _ _ fun _ => (Multiset.finite_toSet _).lt_aleph0.le)
-    _ = lift.{v} #(R[X]) * lift ℵ₀ := sum_const _ _
-    _ ≤ max (max (lift #(R[X])) (lift ℵ₀)) ℵ₀ := mul_le_max _ _
-    _ = lift.{v, u} (max #(R[X]) ℵ₀) := by simp only [lift_aleph0, le_max_iff,
-        aleph0_le_lift, le_refl, or_true, max_eq_left, lift_max]
-    _ ≤ lift.{v, u} (max (max #R ℵ₀) ℵ₀) :=
-      lift_le.2 (max_le_max Polynomial.cardinalMk_le_max le_rfl)
-    _ = lift (max #R ℵ₀) := by simp only [le_max_iff, le_refl, or_true, max_eq_left, lift_max,
-      lift_aleph0]
-
-@[deprecated (since := "2024-11-10")] alias cardinal_mk_le_max := cardinalMk_le_max
-
-end Algebra.IsAlgebraic
-
-end AlgebraicClosure
-
-=======
->>>>>>> 36c7c9d4
 namespace IsAlgClosed
 
 section Classification
