--- conflicted
+++ resolved
@@ -224,14 +224,8 @@
 /- S -/ syntax (name := guardProofTerm) "guard_proof_term " tactic:51 " => " term : tactic
 /- S -/ syntax (name := failIfSuccess?) "fail_if_success? " str ppSpace tacticSeq : tactic
 /- N -/ syntax (name := field) "field " ident " => " tacticSeq : tactic
-<<<<<<< HEAD
-/- N -/ syntax (name := haveField) "have_field" : tactic
-/- N -/ syntax (name := applyField) "apply_field" : tactic
-=======
 /- S -/ syntax (name := haveField) "have_field" : tactic
 /- S -/ syntax (name := applyField) "apply_field" : tactic
-/- M -/ syntax (name := applyRules) "apply_rules" (config)? " [" term,* "]" (ppSpace num)? : tactic
->>>>>>> 4f147b27
 /- M -/ syntax (name := hGeneralize) "h_generalize " atomic(binderIdent " : ")? term:51 " = " ident
   (" with " binderIdent)? : tactic
 /- M -/ syntax (name := hGeneralize!) "h_generalize! " atomic(binderIdent " : ")? term:51 " = " ident
