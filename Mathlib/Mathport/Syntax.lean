--- conflicted
+++ resolved
@@ -332,12 +332,6 @@
 /- M -/ syntax (name := contrapose) "contrapose" (ppSpace ident (" with " ident)?)? : tactic
 /- M -/ syntax (name := contrapose!) "contrapose!" (ppSpace ident (" with " ident)?)? : tactic
 
-<<<<<<< HEAD
-/- E -/ syntax (name := renameVar) "rename_var " ident " → " ident (ppSpace location)? : tactic
-=======
-/- E -/ syntax (name := byContra') "by_contra'" (ppSpace ident)? Term.optType : tactic
->>>>>>> 880bf07d
-
 /- M -/ syntax (name := assocRw) "assoc_rw " rwRuleSeq (ppSpace location)? : tactic
 
 /- N -/ syntax (name := dsimpResult) "dsimp_result " (&"only ")? ("[" Tactic.simpArg,* "]")?
