/-
Copyright (c) 2021 Microsoft Corporation. All rights reserved.
Released under Apache 2.0 license as described in the file LICENSE.
Authors: Mario Carneiro
-/
import Lean.Elab.Command
import Lean.Elab.Quotation
import Mathlib.Tactic.Cases
import Mathlib.Tactic.Core
import Mathlib.Tactic.CommandQuote
import Mathlib.Tactic.Ext
import Mathlib.Tactic.Find
import Mathlib.Tactic.LeftRight
import Mathlib.Tactic.LibrarySearch
import Mathlib.Tactic.NormCast
import Mathlib.Tactic.NormNum
import Mathlib.Tactic.RCases
import Mathlib.Tactic.Ring
import Mathlib.Tactic.Set
import Mathlib.Tactic.ShowTerm
import Mathlib.Tactic.Simps
import Mathlib.Tactic.SolveByElim
import Mathlib.Init.ExtendedBinder
import Mathlib.Util.WithWeakNamespace

-- To fix upstream:
-- * bracketedExplicitBinders doesn't support optional types

/-!
This file defines all the tactics that are required by mathport. Most of the `syntax` declarations
in this file (as opposed to the imported files) are not defined anywhere and effectively form the
TODO list before we can port mathlib to lean 4 for real.

For tactic writers: I (Mario) have put a comment before each syntax declaration to represent the
estimated difficulty of writing the tactic. The key is as follows:

* `E`: Easy. It's a simple macro in terms of existing things,
  or an elab tactic for which we have many similar examples. Example: `left`
* `M`: Medium. An elab tactic, not too hard, perhaps a 100-200 lines file. Example: `have`
* `N`: Possibly requires new mechanisms in lean 4, some investigation required
* `B`: Hard, because it is a big and complicated tactic
* `S`: Possibly easy, because we can just stub it out or replace with something else
* `?`: uncategorized
-/

namespace Lean

namespace Parser.Command
open Mathlib.ExtendedBinder

/- N -/ elab (name := include) "include " ident+ : command => pure ()
/- N -/ elab (name := omit) "omit " ident+ : command => pure ()
/- N -/ syntax (name := parameter) "parameter " bracketedBinder+ : command

/--
Expands binders into nested combinators.
For example, the familiar exists is given by:
`expandBinders% (p => Exists p) x y : Nat, x < y`
which expands to the same expression as
`∃ x y : Nat, x < y`
-/
syntax "expandBinders% " "(" ident " => " term ")" extBinders ", " term : term

macro_rules
  | `(expandBinders% ($x => $term) $y:extBinder, $res) =>
    `(expandBinders% ($x => $term) ($y:extBinder), $res)
  | `(expandBinders% ($x => $term), $res) => pure res
macro_rules
  | `(expandBinders% ($x => $term) ($y:ident $[: $ty]?) $binders*, $res) => do
    let ty := ty.getD (← `(_))
    term.replaceM fun x' => do
      unless x == x' do return none
      `(fun $y:ident : $ty => expandBinders% ($x => $term) $[$binders]*, $res)
macro_rules
  | `(expandBinders% ($x => $term) ($y:ident $pred:binderPred) $binders*, $res) =>
    term.replaceM fun x' => do
      unless x == x' do return none
      `(fun $y:ident => expandBinders% ($x => $term) (h : satisfiesBinderPred% $y $pred) $[$binders]*, $res)

macro (name := expandFoldl) "expandFoldl% "
  "(" x:ident y:ident " => " term:term ")" init:term:max "[" args:term,* "]" : term =>
  args.getElems.foldlM (init := init) fun res arg => do
    term.replaceM fun e =>
      return if e == x then some res else if e == y then some arg else none
macro (name := expandFoldr) "expandFoldr% "
  "(" x:ident y:ident " => " term:term ")" init:term:max "[" args:term,* "]" : term =>
  args.getElems.foldrM (init := init) fun arg res => do
    term.replaceM fun e =>
      return if e == x then some arg else if e == y then some res else none

syntax bindersItem := atomic("(" "..." ")")
syntax foldRep := (strLit "*") <|> ",*"
syntax foldAction := "(" ident foldRep " => "
  (&"foldl" <|> &"foldr") " (" ident ident " => " term ") " term ")"
syntax identScope := ":" "(" "scoped " ident " => " term ")"
syntax notation3Item := strLit <|> bindersItem <|> (ident (identScope)?) <|> foldAction
macro ak:Term.attrKind "notation3"
    prec:optPrecedence name:optNamedName prio:optNamedPrio
    lits:((ppSpace notation3Item)+) " => " val:term : command => do
  let mut boundNames : Std.HashMap Name Syntax := {}
  let mut macroArgs := #[]
  for item in lits.getArgs do
    let lit := item[0]
    if let some _ := lit.isStrLit? then
      macroArgs := macroArgs.push (← `(macroArg| $lit:str))
    else if lit.isOfKind ``bindersItem then
      macroArgs := macroArgs.push (← `(macroArg| binders:extBinders))
    else if lit.isOfKind ``foldAction then
      let mut sep := lit[2][0]
      if sep.isAtom then sep := Syntax.mkStrLit ", "
      macroArgs := macroArgs.push (← `(macroArg| $(lit[1]):ident:sepBy(term, $sep:str)))
      let scopedTerm ← lit[9].replaceM fun
        | Syntax.ident _ _ id .. => pure $ boundNames.find? id
        | _ => pure none
      let init ← lit[11].replaceM fun
        | Syntax.ident _ _ id .. => pure $ boundNames.find? id
        | _ => pure none
      let id := lit[1]
      let args := Elab.Command.expandMacroArg.mkSplicePat
        `sepBy (← `(Syntax.SepArray.ofElems ($id:ident).getElems)) ",*"
      let args := #[
        Lean.mkAtom "(", lit[6], lit[7], Lean.mkAtom "=>", scopedTerm, Lean.mkAtom ")", init,
        Lean.mkAtom "[", args, Lean.mkAtom "]"]
      let stx ← match lit[4] with
        | Lean.Syntax.atom _ "foldl" =>
          pure $ mkNode ``expandFoldl (#[Lean.mkAtom "expandFoldl%"] ++ args)
        | Lean.Syntax.atom _ "foldr" =>
          pure $ mkNode ``expandFoldr (#[Lean.mkAtom "expandFoldr%"] ++ args)
        | _ => throw Lean.Macro.Exception.unsupportedSyntax
      boundNames := boundNames.insert id.getId stx
    else if let Syntax.ident _ _ id .. := lit then
      macroArgs := macroArgs.push (← `(macroArg| $lit:ident:term))
      if item[1].getNumArgs == 1 then
        let scopedId := item[1][0][3]
        let scopedTerm := item[1][0][5]
        let scopedTerm ← scopedTerm.replaceM fun
          | Syntax.ident _ _ id .. => pure $ boundNames.find? id
          | _ => pure none
        boundNames := boundNames.insert id <|
          ← `(expandBinders% ($scopedId:ident => $scopedTerm:term) $$binders:extBinders,
            $(lit.mkAntiquotNode))
      else
        boundNames := boundNames.insert id <| lit.mkAntiquotNode
  let val ← val.replaceM fun
    | Syntax.ident _ _ id .. => pure $ boundNames.find? id
    | _ => pure none
  `($ak:attrKind macro $[$(prec.getOptional?):precedence]? $[$(name.getOptional?):namedName]?
      $[$(prio.getOptional?):namedPrio]? $[$macroArgs:macroArg]* : term => do
    `($val:term))

end Parser.Command

namespace Parser.Term

/- S -/ syntax "quoteₓ " term : term
/- S -/ syntax "pquoteₓ " term : term
/- S -/ syntax "ppquoteₓ " term : term
/- S -/ syntax "%%ₓ" term : term

end Term

namespace Tactic

/- E -/ syntax tactic " <;> " "[" tactic,* "]" : tactic

end Tactic

namespace Tactic

/- N -/ syntax (name := propagateTags) "propagate_tags " tacticSeq : tactic
/- N -/ syntax (name := applyWith) "apply " term " with " term : tactic
/- E -/ syntax (name := mapply) "mapply " term : tactic
/- M -/ syntax (name := withCases) "with_cases " tacticSeq : tactic
syntax caseArg := binderIdent,+ (" :" (ppSpace (ident <|> "_"))+)?
<<<<<<< HEAD
syntax (name := case') "case' " (("[" caseArg,* "]") <|> caseArg) " => " tacticSeq : tactic
syntax "destruct " term : tactic
syntax (name := casesM) "casesm" "*"? ppSpace term,* : tactic
syntax (name := casesType) "cases_type" "*"? ppSpace ident* : tactic
syntax (name := casesType!) "cases_type!" "*"? ppSpace ident* : tactic
syntax (name := abstract) "abstract" (ppSpace ident)? ppSpace tacticSeq : tactic

syntax (name := trace) "trace " term : tactic
syntax (name := existsi) "exists " term,* : tactic
syntax (name := eConstructor) "econstructor" : tactic
syntax (name := constructorM) "constructorm" "*"? ppSpace term,* : tactic
syntax (name := injections') "injections" (" with " (colGt (ident <|> "_"))+)? : tactic
syntax (name := simp') "simp'" "*"? (config)? (discharger)? (&" only")?
=======
/- N -/ syntax (name := case'') "case'' " (("[" caseArg,* "]") <|> caseArg) " => " tacticSeq : tactic
/- S -/ syntax "destruct " term : tactic
/- M -/ syntax (name := casesM) "casesm" "*"? ppSpace term,* : tactic
/- M -/ syntax (name := casesType) "cases_type" "*"? ppSpace ident* : tactic
/- M -/ syntax (name := casesType!) "cases_type!" "*"? ppSpace ident* : tactic
/- N -/ syntax (name := abstract) "abstract" (ppSpace ident)? ppSpace tacticSeq : tactic

/- E -/ syntax (name := trace) "trace " term : tactic
/- E -/ syntax (name := existsi) "exists " term,* : tactic
/- E -/ syntax (name := eConstructor) "econstructor" : tactic
/- E -/ syntax (name := left) "left" : tactic
/- E -/ syntax (name := right) "right" : tactic
/- M -/ syntax (name := constructorM) "constructorm" "*"? ppSpace term,* : tactic
/- M -/ syntax (name := injections') "injections" (" with " (colGt (ident <|> "_"))+)? : tactic
/- N -/ syntax (name := simp') "simp'" "*"? (config)? (discharger)? (&" only")?
>>>>>>> 1b6c2fbe
  (" [" simpArg,* "]")? (" with " (colGt ident)+)? (ppSpace location)? : tactic
/- N -/ syntax (name := simpIntro) "simp_intro" (config)?
  (ppSpace colGt (ident <|> "_"))* (&" only")? (" [" simpArg,* "]")? (" with " ident+)? : tactic
/- N -/ syntax (name := dsimp) "dsimp" (config)? (&" only")?
  (" [" simpArg,* "]")? (" with " (colGt ident)+)? (ppSpace location)? : tactic
/- E -/ syntax (name := symm) "symm" : tactic
/- E -/ syntax (name := trans) "trans" (ppSpace colGt term)? : tactic
/- B -/ syntax (name := acRfl) "ac_rfl" : tactic
/- B -/ syntax (name := cc) "cc" : tactic
/- E -/ syntax (name := substVars) "subst_vars" : tactic

-- builtin unfold only accepts single ident
/- M -/ syntax (name := unfold') (priority := low) "unfold" (config)? (ppSpace colGt ident)* (ppSpace location)? : tactic
/- N -/ syntax (name := dUnfold) "dunfold" (config)? (ppSpace colGt ident)* (ppSpace location)? : tactic
/- N -/ syntax (name := delta') "delta'" (colGt ident)* (ppSpace location)? : tactic
/- M -/ syntax (name := unfoldProjs) "unfold_projs" (config)? (ppSpace location)? : tactic
/- M -/ syntax (name := unfold1) "unfold1" (config)? (ppSpace colGt ident)* (ppSpace location)? : tactic

/- E -/ syntax (name := inferOptParam) "infer_opt_param" : tactic
/- E -/ syntax (name := inferAutoParam) "infer_auto_param" : tactic
/- M -/ syntax (name := guardExprEq) "guard_expr " term:51 " =ₐ " term : tactic -- alpha equality
/- M -/ syntax (name := guardTarget) "guard_target" " =ₐ " term : tactic -- alpha equality

-- There is already a `by_cases` tactic in core (in `src/init/classical.lean`)
-- so for now we add a primed version to support the optional identifier,
-- and available `decidable` instances.
/- M -/ syntax (name := byCases') "by_cases' " atomic(ident " : ")? term : tactic

/- E -/ syntax (name := typeCheck) "type_check " term : tactic
/- S -/ syntax (name := rsimp) "rsimp" : tactic
/- S -/ syntax (name := compVal) "comp_val" : tactic
/- S -/ syntax (name := async) "async " tacticSeq : tactic

namespace Conv

open Tactic (simpArg rwRuleSeq)
/- N -/ syntax (name := «for») "for " term:max " [" num,* "]" " => " tacticSeq : conv
/- N -/ syntax (name := simp') "simp'" (config)? (discharger)? (&" only")?
  (" [" simpArg,* "]")? (" with " (colGt ident)+)? : conv
/- N -/ syntax (name := dsimp) "dsimp" (config)? (&" only")?
  (" [" simpArg,* "]")? (" with " (colGt ident)+)? : conv
/- E -/ syntax (name := guardLHS) "guard_lhs " " =ₐ " term : conv

end Conv

/- E -/ syntax (name := apply') "apply' " term : tactic
/- E -/ syntax (name := fapply') "fapply' " term : tactic
/- E -/ syntax (name := eapply') "eapply' " term : tactic
/- E -/ syntax (name := applyWith') "apply_with' " (config)? term : tactic
/- E -/ syntax (name := mapply') "mapply' " term : tactic
/- E -/ syntax (name := rfl') "rfl'" : tactic
/- E -/ syntax (name := symm') "symm'" (ppSpace location)? : tactic
/- E -/ syntax (name := trans') "trans'" (ppSpace term)? : tactic

/- E -/ syntax (name := fsplit) "fsplit" : tactic
/- M -/ syntax (name := injectionsAndClear) "injections_and_clear" : tactic

/- E -/ syntax (name := fconstructor) "fconstructor" : tactic
/- E -/ syntax (name := tryFor) "try_for " term:max tacticSeq : tactic
/- E -/ syntax (name := substs) "substs" (ppSpace ident)* : tactic
/- E -/ syntax (name := unfoldCoes) "unfold_coes" (ppSpace location)? : tactic
/- E -/ syntax (name := unfoldWf) "unfold_wf" : tactic
/- M -/ syntax (name := unfoldAux) "unfold_aux" : tactic
/- E -/ syntax (name := recover) "recover" : tactic
/- E -/ syntax (name := «continue») "continue " tacticSeq : tactic
/- M -/ syntax (name := clear_) "clear_" : tactic
/- M -/ syntax (name := replace') "replace " Term.haveIdLhs : tactic
/- M -/ syntax (name := generalizeHyp) "generalize " atomic(ident " : ")? term:51 " = " ident
  ppSpace location : tactic
/- M -/ syntax (name := clean) "clean " term : tactic
/- B -/ syntax (name := refineStruct) "refine_struct " term : tactic
/- M -/ syntax (name := matchHyp) "match_hyp " ("(" &"m" " := " term ") ")? ident " : " term : tactic
/- E -/ syntax (name := guardHypNums) "guard_hyp_nums " num : tactic
/- E -/ syntax (name := guardTags) "guard_tags" (ppSpace ident)* : tactic
/- E -/ syntax (name := guardProofTerm) "guard_proof_term " tactic:51 " => " term : tactic
/- E -/ syntax (name := failIfSuccess?) "fail_if_success? " str ppSpace tacticSeq : tactic
/- N -/ syntax (name := field) "field " ident " => " tacticSeq : tactic
/- N -/ syntax (name := haveField) "have_field" : tactic
/- N -/ syntax (name := applyField) "apply_field" : tactic
/- M -/ syntax (name := applyRules) "apply_rules" (config)? " [" term,* "]" (ppSpace num)? : tactic
/- M -/ syntax (name := hGeneralize) "h_generalize " atomic(binderIdent " : ")? term:51 " = " ident
  (" with " binderIdent)? : tactic
/- M -/ syntax (name := hGeneralize!) "h_generalize! " atomic(binderIdent " : ")? term:51 " = " ident
  (" with " binderIdent)? : tactic
/- M -/ syntax (name := guardExprEq') "guard_expr " term:51 " = " term : tactic -- definitional equality
/- M -/ syntax (name := guardTarget') "guard_target" " = " term : tactic -- definitional equality
/- E -/ syntax (name := triv) "triv" : tactic
/- N -/ syntax (name := clearAuxDecl) "clear_aux_decl" : tactic
/- M -/ syntax (name := clearExcept) "clear " "*" " - " ident* : tactic
/- M -/ syntax (name := extractGoal) "extract_goal" (ppSpace ident)?
  (" with" (ppSpace (colGt ident))*)? : tactic
/- M -/ syntax (name := extractGoal!) "extract_goal!" (ppSpace ident)?
  (" with" (ppSpace (colGt ident))*)? : tactic
/- M -/ syntax (name := inhabit) "inhabit " atomic(ident " : ")? term : tactic
/- E -/ syntax (name := revertDeps) "revert_deps" (ppSpace colGt ident)* : tactic
/- E -/ syntax (name := revertAfter) "revert_after " ident : tactic
/- E -/ syntax (name := revertTargetDeps) "revert_target_deps" : tactic
/- E -/ syntax (name := clearValue) "clear_value" (ppSpace colGt ident)* : tactic

/- M -/ syntax (name := applyAssumption) "apply_assumption" : tactic

/- B -/ syntax (name := hint) "hint" : tactic

/- M -/ syntax (name := clear!) "clear!" (ppSpace colGt ident)* : tactic

/- B -/ syntax (name := choose) "choose" (ppSpace colGt ident)+ (" using " term)? : tactic
/- B -/ syntax (name := choose!) "choose!" (ppSpace colGt ident)+ (" using " term)? : tactic

/- N -/ syntax (name := congr) "congr" (ppSpace colGt num)?
  (" with " (colGt rcasesPat)* (" : " num)?)? : tactic
/- M -/ syntax (name := rcongr) "rcongr" (ppSpace colGt rcasesPat)* : tactic
/- E -/ syntax (name := convert) "convert " "← "? term (" using " num)? : tactic
/- E -/ syntax (name := convertTo) "convert_to " term (" using " num)? : tactic
/- E -/ syntax (name := acChange) "ac_change " term (" using " num)? : tactic

/- M -/ syntax (name := decide!) "decide!" : tactic

/- M -/ syntax (name := deltaInstance) "delta_instance" (ppSpace ident)* : tactic

/- M -/ syntax (name := elide) "elide " num (ppSpace location)? : tactic
/- M -/ syntax (name := unelide) "unelide" (ppSpace location)? : tactic

/- S -/ syntax (name := clarify) "clarify" (config)?
  (" [" Parser.Tactic.simpArg,* "]")? (" using " term,+)? : tactic
/- S -/ syntax (name := safe) "safe" (config)?
  (" [" Parser.Tactic.simpArg,* "]")? (" using " term,+)? : tactic
/- S -/ syntax (name := finish) "finish" (config)?
  (" [" Parser.Tactic.simpArg,* "]")? (" using " term,+)? : tactic

syntax generalizesArg := (ident " : ")? term:51 " = " ident
/- M -/ syntax (name := generalizes) "generalizes " "[" generalizesArg,* "]" : tactic

/- M -/ syntax (name := generalizeProofs) "generalize_proofs"
  (ppSpace (colGt binderIdent))* (ppSpace location)? : tactic

syntax withPattern := "-" <|> "_" <|> ident
/- M -/ syntax (name := cases'') "cases''" casesTarget (" with " (colGt withPattern)+)? : tactic
syntax fixingClause := " fixing" (" *" <|> (ppSpace ident)+)
syntax generalizingClause := " generalizing" (ppSpace ident)+
/- N -/ syntax (name := induction'') "induction''" casesTarget
  (fixingClause <|> generalizingClause)? (" with " (colGt withPattern)+)? : tactic

syntax termList := " [" term,* "]"
/- B -/ syntax (name := itauto) "itauto" (" *" <|> termList)? : tactic
/- B -/ syntax (name := itauto!) "itauto!" (" *" <|> termList)? : tactic

/- B -/ syntax (name := lift) "lift " term " to " term
  (" using " term)? (" with " binderIdent+)? : tactic

/- B -/ syntax (name := obviously) "obviously" : tactic

/- S -/ syntax (name := prettyCases) "pretty_cases" : tactic

-- see also https://github.com/leanprover-community/mathlib4/pull/193
/- M -/ syntax (name := pushNeg) "push_neg" (ppSpace location)? : tactic

/- M -/ syntax (name := contrapose) "contrapose" (ppSpace ident (" with " ident)?)? : tactic
/- M -/ syntax (name := contrapose!) "contrapose!" (ppSpace ident (" with " ident)?)? : tactic

/- E -/ syntax (name := byContra') "by_contra'" (ppSpace ident)? Term.optType : tactic

/- E -/ syntax (name := renameVar) "rename_var " ident " → " ident (ppSpace location)? : tactic

syntax swapVarArg := ident " ↔ "? ident
/- E -/ syntax (name := swapVar) "swap_var " (colGt swapVarArg),+ : tactic

/- M -/ syntax (name := assocRw) "assoc_rw " rwRuleSeq (ppSpace location)? : tactic

/- N -/ syntax (name := dsimpResult) "dsimp_result " (&"only ")? ("[" Tactic.simpArg,* "]")?
  (" with " ident+)? " => " tacticSeq : tactic
/- N -/ syntax (name := simpResult) "simp_result " (&"only ")? ("[" Tactic.simpArg,* "]")?
  (" with " ident+)? " => " tacticSeq : tactic

/- M -/ syntax (name := splitIfs) "split_ifs" (ppSpace location)? (" with " binderIdent+)? : tactic

/- S -/ syntax (name := squeezeScope) "squeeze_scope " tacticSeq : tactic

syntax squeezeSimpArgsRest := (config)? (discharger)? (&" only")?
  (" [" simpArg,* "]")? (" with " (colGt ident)+)? (ppSpace location)?
/- S -/ syntax "squeeze_simp" "!"? "?"? squeezeSimpArgsRest : tactic
macro "squeeze_simp?" rest:squeezeSimpArgsRest : tactic =>
  `(tactic| squeeze_simp ? $rest:squeezeSimpArgsRest)
macro "squeeze_simp!" rest:squeezeSimpArgsRest : tactic =>
  `(tactic| squeeze_simp ! $rest:squeezeSimpArgsRest)
macro "squeeze_simp!?" rest:squeezeSimpArgsRest : tactic =>
  `(tactic| squeeze_simp !? $rest:squeezeSimpArgsRest)

syntax squeezeDSimpArgsRest := (config)? (&" only")?
  (" [" simpArg,* "]")? (" with " (colGt ident)+)? (ppSpace location)?
/- S -/ syntax "squeeze_dsimp" "!"? "?"? squeezeDSimpArgsRest : tactic
macro "squeeze_dsimp?" rest:squeezeDSimpArgsRest : tactic =>
  `(tactic| squeeze_dsimp ? $rest:squeezeDSimpArgsRest)
macro "squeeze_dsimp!" rest:squeezeDSimpArgsRest : tactic =>
  `(tactic| squeeze_dsimp ! $rest:squeezeDSimpArgsRest)
macro "squeeze_dsimp!?" rest:squeezeDSimpArgsRest : tactic =>
  `(tactic| squeeze_dsimp !? $rest:squeezeDSimpArgsRest)

/- S -/ syntax (name := suggest) "suggest" (config)? (ppSpace num)?
  (" [" simpArg,* "]")? (" with " (colGt ident)+)? (" using " (colGt binderIdent)+)? : tactic

/- B -/ syntax (name := tauto) "tauto" (config)? : tactic
/- B -/ syntax (name := tauto!) "tauto!" (config)? : tactic

/- M -/ syntax (name := truncCases) "trunc_cases " term (" with " (colGt binderIdent)+)? : tactic

/- E -/ syntax (name := normNum1) "norm_num1" (ppSpace location)? : tactic
/- E -/ syntax (name := applyNormed) "apply_normed " term : tactic

/- E -/ syntax (name := abel1) "abel1" : tactic
/- E -/ syntax (name := abel1!) "abel1!" : tactic
/- B -/ syntax (name := abel) "abel" (ppSpace (&"raw" <|> &"term"))? (ppSpace location)? : tactic
/- B -/ syntax (name := abel!) "abel!" (ppSpace (&"raw" <|> &"term"))? (ppSpace location)? : tactic

/- E -/ syntax (name := ring1) "ring1" : tactic
/- E -/ syntax (name := ring1!) "ring1!" : tactic

syntax ringMode := &"SOP" <|> &"raw" <|> &"horner"
/- E -/ syntax (name := ringNF) "ring_nf" (ppSpace ringMode)? (ppSpace location)? : tactic
/- E -/ syntax (name := ringNF!) "ring_nf!" (ppSpace ringMode)? (ppSpace location)? : tactic
/- E -/ syntax (name := ring!) "ring!" : tactic

/- B -/ syntax (name := ringExpEq) "ring_exp_eq" : tactic
/- B -/ syntax (name := ringExpEq!) "ring_exp_eq!" : tactic
/- B -/ syntax (name := ringExp) "ring_exp" (ppSpace location)? : tactic
/- B -/ syntax (name := ringExp!) "ring_exp!" (ppSpace location)? : tactic

/- E -/ syntax (name := noncommRing) "noncomm_ring" : tactic

syntax nameAndTerm := term:71 " * " term:66
/- M -/ syntax (name := linearCombination) "linear_combination" (config)?
  sepBy(atomic(nameAndTerm) <|> term:66, " + ") : tactic

/- B -/ syntax (name := linarith) "linarith" (config)? (&" only")? (" [" term,* "]")? : tactic
/- B -/ syntax (name := linarith!) "linarith!" (config)? (&" only")? (" [" term,* "]")? : tactic
/- M -/ syntax (name := nlinarith) "nlinarith" (config)? (&" only")? (" [" term,* "]")? : tactic
/- M -/ syntax (name := nlinarith!) "nlinarith!" (config)? (&" only")? (" [" term,* "]")? : tactic

/- S -/ syntax (name := omega) "omega" (&" manual")? (&" nat" <|> &" int")? : tactic

/- M -/ syntax (name := tfaeHave) "tfae_have " (ident " : ")? num (" → " <|> " ↔ " <|> " ← ") num : tactic
/- M -/ syntax (name := tfaeFinish) "tfae_finish" : tactic

syntax mono.side := &"left" <|> &"right" <|> &"both"
/- B -/ syntax (name := mono) "mono" "*"? (ppSpace mono.side)?
  (" with " (colGt term),+)? (" using " (colGt simpArg),+)? : tactic

/- B -/ syntax (name := acMono) "ac_mono" ("*" <|> ("^" num))?
  (config)? ((" : " term) <|> (" := " term))? : tactic

/- M -/ syntax (name := applyFun) "apply_fun " term (ppSpace location)? (" using " term)? : tactic

/- M -/ syntax (name := finCases) "fin_cases " ("*" <|> (term,+)) (" with " term)? : tactic

/- M -/ syntax (name := intervalCases) "interval_cases" (ppSpace (colGt term))?
  (" using " term ", " term)? (" with " ident)? : tactic

/- M -/ syntax (name := reassoc) "reassoc" (ppSpace (colGt ident))* : tactic
/- M -/ syntax (name := reassoc!) "reassoc!" (ppSpace (colGt ident))* : tactic
/- M -/ syntax (name := deriveReassocProof) "derive_reassoc_proof" : tactic

/- M -/ syntax (name := sliceLHS) "slice_lhs " num num " => " Conv.convSeq : tactic
/- M -/ syntax (name := sliceRHS) "slice_rhs " num num " => " Conv.convSeq : tactic

/- N -/ syntax (name := subtypeInstance) "subtype_instance" : tactic

/- M -/ syntax (name := group) "group" (ppSpace location)? : tactic

/- M -/ syntax (name := cancelDenoms) "cancel_denoms" (ppSpace location)? : tactic

/- M -/ syntax (name := zify) "zify" (" [" simpArg,* "]")? (ppSpace location)? : tactic

/- S -/ syntax (name := transport) "transport" (ppSpace term)? " using " term : tactic

/- M -/ syntax (name := unfoldCases) "unfold_cases " tacticSeq : tactic

/- M -/ syntax (name := fieldSimp) "field_simp" (config)? (discharger)? (&" only")?
  (" [" Tactic.simpArg,* "]")? (" with " (colGt ident)+)? (ppSpace location)? : tactic

/- B -/ syntax (name := equivRw) "equiv_rw" (config)? (termList <|> term) (ppSpace location)? : tactic
/- B -/ syntax (name := equivRwType) "equiv_rw_type" (config)? term : tactic

/- N -/ syntax (name := nthRw) "nth_rw " num rwRuleSeq (ppSpace location)? : tactic
/- E -/ syntax (name := nthRwLHS) "nth_rw_lhs " num rwRuleSeq (ppSpace location)? : tactic
/- E -/ syntax (name := nthRwRHS) "nth_rw_rhs " num rwRuleSeq (ppSpace location)? : tactic

/- B -/ syntax (name := rwSearch) "rw_search " (config)? rwRuleSeq : tactic
/- B -/ syntax (name := rwSearch?) "rw_search? " (config)? rwRuleSeq : tactic

/- M -/ syntax (name := piInstanceDeriveField) "pi_instance_derive_field" : tactic
/- M -/ syntax (name := piInstance) "pi_instance" : tactic

/- B -/ syntax (name := tidy) "tidy" (config)? : tactic
/- B -/ syntax (name := tidy?) "tidy?" (config)? : tactic

/- B -/ syntax (name := wlog) "wlog" (" (" &"discharger" " := " term ")")?
  (ppSpace (colGt ident))? (" : " term)? (" := " term)? (" using " (ident*),+)? : tactic

/- M -/ syntax (name := elementwise) "elementwise" (ppSpace (colGt ident))* : tactic
/- M -/ syntax (name := elementwise!) "elementwise!" (ppSpace (colGt ident))* : tactic
/- M -/ syntax (name := deriveElementwiseProof) "derive_elementwise_proof" : tactic

/- S -/ syntax (name := mkDecorations) "mk_decorations" : tactic

/- M -/ syntax (name := nontriviality) "nontriviality"
  (ppSpace (colGt term))? (" using " simpArg,+)? : tactic

/- M -/ syntax (name := filterUpwards) "filter_upwards" (termList)?
  (" with" term:max*)? (" using" term)? : tactic

/- E -/ syntax (name := isBounded_default) "isBounded_default" : tactic

/- N -/ syntax (name := opInduction) "op_induction" (ppSpace (colGt term))? : tactic

/- S -/ syntax (name := mvBisim) "mv_bisim" (ppSpace (colGt term))? (" with " binderIdent+)? : tactic

/- M -/ syntax (name := continuity) "continuity" (config)? : tactic
/- M -/ syntax (name := continuity!) "continuity!" (config)? : tactic
/- M -/ syntax (name := continuity?) "continuity?" (config)? : tactic
/- M -/ syntax (name := continuity!?) "continuity!?" (config)? : tactic

/- E -/ syntax (name := unitInterval) "unit_interval" : tactic
/- E -/ syntax (name := mfldSetTac) "mfld_set_tac" : tactic

/- N -/ syntax (name := measurability) "measurability" (config)? : tactic
/- N -/ syntax (name := measurability!) "measurability!" (config)? : tactic
/- N -/ syntax (name := measurability?) "measurability?" (config)? : tactic
/- N -/ syntax (name := measurability!?) "measurability!?" (config)? : tactic
/- M -/ syntax (name := padicIndexSimp) "padic_index_simp" " [" term,* "]" (ppSpace location)? : tactic

/- E -/ syntax (name := uniqueDiffWithinAt_Ici_Iic_univ) "uniqueDiffWithinAt_Ici_Iic_univ" : tactic

/- M -/ syntax (name := ghostFunTac) "ghost_fun_tac " term ", " term : tactic
/- M -/ syntax (name := ghostCalc) "ghost_calc" (ppSpace binderIdent)* : tactic
/- M -/ syntax (name := initRing) "init_ring" (" using " term)? : tactic
/- E -/ syntax (name := ghostSimp) "ghost_simp" (" [" simpArg,* "]")? : tactic
/- E -/ syntax (name := wittTruncateFunTac) "witt_truncate_fun_tac" : tactic

namespace Conv

-- https://github.com/leanprover-community/mathlib/issues/2882
/- M -/ syntax (name := applyCongr) "apply_congr" (ppSpace (colGt term))? : conv

/- E -/ syntax (name := guardTarget) "guard_target" " =ₐ " term : conv

/- E -/ syntax (name := normNum1) "norm_num1" : conv
/- E -/ syntax (name := normNum) "norm_num" (" [" simpArg,* "]")? : conv

/- E -/ syntax (name := ringNF) "ring_nf" (ppSpace ringMode)? : conv
/- E -/ syntax (name := ringNF!) "ring_nf!" (ppSpace ringMode)? : conv
/- E -/ syntax (name := ring) "ring" : conv
/- E -/ syntax (name := ring!) "ring!" : conv

/- E -/ syntax (name := ringExp) "ring_exp" : conv
/- E -/ syntax (name := ringExp!) "ring_exp!" : conv

/- M -/ syntax (name := slice) "slice " num num : conv

end Conv
end Tactic

namespace Attr

/- S -/ syntax (name := intro) "intro" : attr
/- S -/ syntax (name := intro!) "intro!" : attr

/- M -/ syntax (name := ext) "ext" (ppSpace ident)? : attr

/- M -/ syntax (name := higherOrder) "higher_order" (ppSpace ident)? : attr
/- S -/ syntax (name := interactive) "interactive" : attr

/- M -/ syntax (name := mkIff) "mk_iff" (ppSpace ident)? : attr

-- TODO: this should be handled in mathport
/- S -/ syntax (name := protectProj) "protect_proj" (&" without" (ppSpace ident)+)? : attr

/- M -/ syntax (name := notationClass) "notation_class" "*"? (ppSpace ident)? : attr

/- M -/ syntax (name := mono) "mono" (ppSpace Tactic.mono.side)? : attr

/- M -/ syntax (name := reassoc) "reassoc" (ppSpace ident)? : attr

/- N -/ syntax (name := ancestor) "ancestor" (ppSpace ident)* : attr

/- M -/ syntax (name := elementwise) "elementwise" (ppSpace ident)? : attr

/- B -/ syntax (name := toAdditiveIgnoreArgs) "to_additive_ignore_args" num* : attr
/- B -/ syntax (name := toAdditiveRelevantArg) "to_additive_relevant_arg" num : attr
/- B -/ syntax (name := toAdditiveReorder) "to_additive_reorder" num* : attr
/- B -/ syntax (name := toAdditive) "to_additive" (ppSpace ident)? (ppSpace str)? : attr
/- B -/ syntax (name := toAdditive!) "to_additive!" (ppSpace ident)? (ppSpace str)? : attr
/- B -/ syntax (name := toAdditive?) "to_additive?" (ppSpace ident)? (ppSpace str)? : attr
/- B -/ syntax (name := toAdditive!?) "to_additive!?" (ppSpace ident)? (ppSpace str)? : attr

end Attr

namespace Command

/- N -/ syntax (name := copyDocString) "copy_doc_string " ident " → " ident+ : command
/- N -/ syntax (name := addTacticDoc) (docComment)? "add_tactic_doc " term : command
/- N -/ syntax (name := addDeclDoc) docComment "add_decl_doc " ident : command

/- S -/ syntax (name := setupTacticParser) "setup_tactic_parser" : command
/- N -/ syntax (name := mkSimpAttribute) "mk_simp_attribute " ident
  (" from" (ppSpace ident)+)? (" := " str)? : command

/- M -/ syntax (name := addHintTactic) "add_hint_tactic " tactic : command
/- M -/ syntax (name := alias) "alias " ident " ← " ident* : command
/- M -/ syntax (name := aliasLR) "alias " ident " ↔ " (".." <|> (binderIdent binderIdent)) : command

/- S -/ syntax (name := explode) "#explode " ident : command

syntax (name := localized) "localized " "[" ident "] " command : command
macro_rules
  | `(localized [$ns] notation $[$prec:precedence]? $[$n:namedName]? $[$prio:namedPrio]? $sym => $t) =>
    let ns := mkIdentFrom ns <| rootNamespace ++ ns.getId
    `(with_weak_namespace $ns
      scoped notation $[$prec:precedence]? $[$n:namedName]? $[$prio:namedPrio]? $sym => $t)
  | `(localized [$ns] $attrKind:attrKind $mixfixKind $prec:precedence $[$n:namedName]? $[$prio:namedPrio]? $sym => $t) =>
    let ns := mkIdentFrom ns <| rootNamespace ++ ns.getId
    `(with_weak_namespace $ns
      scoped $mixfixKind $prec:precedence $[$n:namedName]? $[$prio:namedPrio]? $sym => $t)
  | `(localized [$ns] attribute [$attr:attr] $ids*) =>
    let ns := mkIdentFrom ns <| rootNamespace ++ ns.getId
    `(with_weak_namespace $ns attribute [scoped $attr:attr] $ids*)

/- S -/ syntax (name := listUnusedDecls) "#list_unused_decls" : command
/- M -/ syntax (name := mkIffOfInductiveProp) "mk_iff_of_inductive_prop" ident ident : command

/- N -/ syntax (name := defReplacer) "def_replacer " ident Term.optType : command

/- S -/ syntax (name := simp) "#simp" (&" only")? (" [" Tactic.simpArg,* "]")?
  (" with " ident+)? " :"? ppSpace term : command

/- S -/ syntax (name := «where») "#where" : command

/- M -/ syntax (name := reassoc_axiom) "reassoc_axiom " ident : command

/- S -/ syntax (name := sample) "#sample " term : command

end Command<|MERGE_RESOLUTION|>--- conflicted
+++ resolved
@@ -172,21 +172,6 @@
 /- E -/ syntax (name := mapply) "mapply " term : tactic
 /- M -/ syntax (name := withCases) "with_cases " tacticSeq : tactic
 syntax caseArg := binderIdent,+ (" :" (ppSpace (ident <|> "_"))+)?
-<<<<<<< HEAD
-syntax (name := case') "case' " (("[" caseArg,* "]") <|> caseArg) " => " tacticSeq : tactic
-syntax "destruct " term : tactic
-syntax (name := casesM) "casesm" "*"? ppSpace term,* : tactic
-syntax (name := casesType) "cases_type" "*"? ppSpace ident* : tactic
-syntax (name := casesType!) "cases_type!" "*"? ppSpace ident* : tactic
-syntax (name := abstract) "abstract" (ppSpace ident)? ppSpace tacticSeq : tactic
-
-syntax (name := trace) "trace " term : tactic
-syntax (name := existsi) "exists " term,* : tactic
-syntax (name := eConstructor) "econstructor" : tactic
-syntax (name := constructorM) "constructorm" "*"? ppSpace term,* : tactic
-syntax (name := injections') "injections" (" with " (colGt (ident <|> "_"))+)? : tactic
-syntax (name := simp') "simp'" "*"? (config)? (discharger)? (&" only")?
-=======
 /- N -/ syntax (name := case'') "case'' " (("[" caseArg,* "]") <|> caseArg) " => " tacticSeq : tactic
 /- S -/ syntax "destruct " term : tactic
 /- M -/ syntax (name := casesM) "casesm" "*"? ppSpace term,* : tactic
@@ -197,12 +182,9 @@
 /- E -/ syntax (name := trace) "trace " term : tactic
 /- E -/ syntax (name := existsi) "exists " term,* : tactic
 /- E -/ syntax (name := eConstructor) "econstructor" : tactic
-/- E -/ syntax (name := left) "left" : tactic
-/- E -/ syntax (name := right) "right" : tactic
 /- M -/ syntax (name := constructorM) "constructorm" "*"? ppSpace term,* : tactic
 /- M -/ syntax (name := injections') "injections" (" with " (colGt (ident <|> "_"))+)? : tactic
 /- N -/ syntax (name := simp') "simp'" "*"? (config)? (discharger)? (&" only")?
->>>>>>> 1b6c2fbe
   (" [" simpArg,* "]")? (" with " (colGt ident)+)? (ppSpace location)? : tactic
 /- N -/ syntax (name := simpIntro) "simp_intro" (config)?
   (ppSpace colGt (ident <|> "_"))* (&" only")? (" [" simpArg,* "]")? (" with " ident+)? : tactic
