--- conflicted
+++ resolved
@@ -273,11 +273,6 @@
   (" with " binderIdent)? : tactic
 /- M -/ syntax (name := guardExprEq') "guard_expr " term:51 " = " term : tactic -- definitional equality
 /- M -/ syntax (name := guardTarget') "guard_target" " = " term : tactic -- definitional equality
-<<<<<<< HEAD
-/- M -/ syntax (name := clearExcept) "clear " "*" " - " ident* : tactic
-=======
-/- E -/ syntax (name := triv) "triv" : tactic
->>>>>>> f6417582
 /- M -/ syntax (name := extractGoal) "extract_goal" (ppSpace ident)?
   (" with" (ppSpace (colGt ident))*)? : tactic
 /- M -/ syntax (name := extractGoal!) "extract_goal!" (ppSpace ident)?
