/-
Copyright (c) 2021 Microsoft Corporation. All rights reserved.
Released under Apache 2.0 license as described in the file LICENSE.
Authors: Mario Carneiro
-/
import Lean.Elab.Command
import Lean.Elab.Quotation
import Std.Tactic.Ext
import Std.Tactic.RCases
import Mathlib.Logic.Equiv.LocalEquiv
import Mathlib.Tactic.Abel
import Mathlib.Tactic.Alias
import Mathlib.Tactic.ApplyRules
import Mathlib.Tactic.ApplyWith
import Mathlib.Tactic.ByContra
import Mathlib.Tactic.Cases
import Mathlib.Tactic.CasesM
import Mathlib.Tactic.Choose
import Mathlib.Tactic.Clear_
import Mathlib.Tactic.Clear!
import Mathlib.Tactic.ClearExcept
import Mathlib.Tactic.CommandQuote
import Mathlib.Tactic.Constructor
import Mathlib.Tactic.Contrapose
import Mathlib.Tactic.Conv
import Mathlib.Tactic.Convert
import Mathlib.Tactic.Core
import Mathlib.Tactic.DocCommands
import Mathlib.Tactic.Existsi
import Mathlib.Tactic.FinCases
import Mathlib.Tactic.Find
import Mathlib.Tactic.GuardHypNums
import Mathlib.Tactic.InferParam
import Mathlib.Tactic.Inhabit
import Mathlib.Tactic.IrreducibleDef
import Mathlib.Tactic.LeftRight
import Mathlib.Tactic.LibrarySearch
import Mathlib.Tactic.NormCast
import Mathlib.Tactic.NormNum
import Mathlib.Tactic.PermuteGoals
import Mathlib.Tactic.PushNeg
import Mathlib.Tactic.Recover
import Mathlib.Tactic.Relation.Rfl
import Mathlib.Tactic.Rename
import Mathlib.Tactic.RenameBVar
import Mathlib.Tactic.Replace
import Mathlib.Tactic.RestateAxiom
import Mathlib.Tactic.Ring
import Mathlib.Tactic.RunCmd
import Mathlib.Tactic.SeqFocus
import Mathlib.Tactic.Set
import Mathlib.Tactic.SimpIntro
import Mathlib.Tactic.SimpRw
import Mathlib.Tactic.Simps.Basic
import Mathlib.Tactic.SimpTrace
import Mathlib.Tactic.SolveByElim
import Mathlib.Tactic.SplitIfs
import Mathlib.Tactic.Substs
import Mathlib.Tactic.SwapVar
import Mathlib.Tactic.Trace
import Mathlib.Tactic.TypeCheck
import Mathlib.Tactic.Use
import Mathlib.Tactic.Zify
import Mathlib.Util.Syntax
import Mathlib.Util.WithWeakNamespace

-- To fix upstream:
-- * bracketedExplicitBinders doesn't support optional types

/-!
This file defines all the tactics that are required by mathport. Most of the `syntax` declarations
in this file (as opposed to the imported files) are not defined anywhere and effectively form the
TODO list before we can port mathlib to lean 4 for real.

For tactic writers: I (Mario) have put a comment before each syntax declaration to represent the
estimated difficulty of writing the tactic. The key is as follows:

* `E`: Easy. It's a simple macro in terms of existing things,
  or an elab tactic for which we have many similar examples. Example: `left`
* `M`: Medium. An elab tactic, not too hard, perhaps a 100-200 lines file. Example: `have`
* `N`: Possibly requires new mechanisms in lean 4, some investigation required
* `B`: Hard, because it is a big and complicated tactic
* `S`: Possibly easy, because we can just stub it out or replace with something else
* `?`: uncategorized
-/

namespace Lean

namespace Parser.Command
open Std.ExtendedBinder

/- N -/ elab (name := include) "include " ident+ : command => pure ()
/- N -/ elab (name := omit) "omit " ident+ : command => pure ()
/- N -/ syntax (name := parameter) "parameter " bracketedBinder+ : command

/--
Expands binders into nested combinators.
For example, the familiar exists is given by:
`expandBinders% (p => Exists p) x y : Nat, x < y`
which expands to the same expression as
`∃ x y : Nat, x < y`
-/
syntax "expandBinders% " "(" ident " => " term ")" extBinders ", " term : term

macro_rules
  | `(expandBinders% ($x => $term) $y:extBinder, $res) =>
    `(expandBinders% ($x => $term) ($y:extBinder), $res)
  | `(expandBinders% ($_ => $_), $res) => pure res
macro_rules
  | `(expandBinders% ($x => $term) ($y:ident $[: $ty]?) $binders*, $res) => do
    let ty := ty.getD (← `(_))
    term.replaceM fun x' => do
      unless x == x' do return none
      `(fun $y:ident : $ty => expandBinders% ($x => $term) $[$binders]*, $res)
  | `(expandBinders% ($x => $term) ($y:ident $pred:binderPred) $binders*, $res) =>
    term.replaceM fun x' => do
      unless x == x' do return none
      `(fun $y:ident => expandBinders% ($x => $term) (h : satisfiesBinderPred% $y $pred)
        $[$binders]*, $res)

macro (name := expandFoldl) "expandFoldl% "
  "(" x:ident y:ident " => " term:term ")" init:term:max "[" args:term,* "]" : term =>
  args.getElems.foldlM (init := init) fun res arg => do
    term.replaceM fun e =>
      return if e == x then some res else if e == y then some arg else none
macro (name := expandFoldr) "expandFoldr% "
  "(" x:ident y:ident " => " term:term ")" init:term:max "[" args:term,* "]" : term =>
  args.getElems.foldrM (init := init) fun arg res => do
    term.replaceM fun e =>
      return if e == x then some arg else if e == y then some res else none

/-- Keywording indicating whether to use a left- or right-fold. -/
syntax foldKind := &"foldl" <|> &"foldr"
/-- `notation3` argument matching `extBinders`. -/
syntax bindersItem := atomic("(" "..." ")")
/-- `notation3` argument simulating a Lean 3 fold notation. -/
syntax foldAction := "(" ident strLit "*" " => " foldKind " (" ident ident " => " term ") " term ")"
/-- `notation3` argument binding a name. -/
syntax identOptScoped := ident (":" "(" "scoped " ident " => " term ")")?
/-- `notation3` argument. -/
syntax notation3Item := strLit <|> bindersItem <|> identOptScoped <|> foldAction
/--
`notation3` declares notation using Lean 3-style syntax.
Only to be used for mathport.
-/
macro ak:Term.attrKind "notation3"
    prec:(precedence)? name:(namedName)? prio:(namedPrio)?
    lits:(notation3Item)+ " => " val:term : command => do
  let mut boundNames : Lean.HashMap Name Syntax := {}
  let mut macroArgs := #[]
  for lit in lits do
    match (lit : TSyntax ``notation3Item) with
    | `(notation3Item| $lit:str) =>
      macroArgs := macroArgs.push (← `(macroArg| $lit:str))
    | `(notation3Item| $_:bindersItem) =>
      macroArgs := macroArgs.push (← `(macroArg| binders:extBinders))
    | `(notation3Item| ($id:ident $sep:str* => $kind ($x $y => $scopedTerm) $init)) =>
      macroArgs := macroArgs.push (← `(macroArg| $id:ident:sepBy(term, $sep:str)))
      let scopedTerm ← scopedTerm.replaceM fun
        | Syntax.ident _ _ id .. => pure $ boundNames.find? id
        | _ => pure none
      let init ← init.replaceM fun
        | Syntax.ident _ _ id .. => pure $ boundNames.find? id
        | _ => pure none
      let args := mkNullNode #[.mkAntiquotSuffixSpliceNode `sepBy
        (.mkAntiquotNode `term (← `(Syntax.TSepArray.ofElems ($id:ident).getElems))) ",*"]
      let args := #[
        Lean.mkAtom "(", x, y, Lean.mkAtom "=>", scopedTerm, Lean.mkAtom ")", init,
        Lean.mkAtom "[", args, Lean.mkAtom "]"]
      let stx ← show MacroM Syntax.Term from match kind with
        | `(foldKind| foldl) => pure ⟨mkNode ``expandFoldl (#[Lean.mkAtom "expandFoldl%"] ++ args)⟩
        | `(foldKind| foldr) => pure ⟨mkNode ``expandFoldr (#[Lean.mkAtom "expandFoldr%"] ++ args)⟩
        | _ => Macro.throwUnsupported
      boundNames := boundNames.insert id.getId stx
    | `(notation3Item| $lit:ident : (scoped $scopedId:ident => $scopedTerm)) =>
      let id := lit.getId
      macroArgs := macroArgs.push (← `(macroArg| $lit:ident:term))
      let scopedTerm ← scopedTerm.replaceM fun
        | Syntax.ident _ _ id .. => pure $ boundNames.find? id
        | _ => pure none
      boundNames := boundNames.insert id <|
        ← `(expandBinders% ($scopedId => $scopedTerm) $$binders:extBinders,
          $(⟨lit.1.mkAntiquotNode `term⟩):term)
    | `(notation3Item| $lit:ident) =>
      macroArgs := macroArgs.push (← `(macroArg| $lit:ident:term))
      boundNames := boundNames.insert lit.getId <| lit.1.mkAntiquotNode `term
    | stx => Macro.throwUnsupported
  let val ← val.replaceM fun
    | Syntax.ident _ _ id .. => pure $ boundNames.find? id
    | _ => pure none
  `($ak:attrKind macro $[$prec]? $[$name]? $[$prio]? $[$macroArgs]* : term => do
    `($val:term))

end Parser.Command

namespace Parser.Term

/- S -/ syntax "quoteₓ " term : term
/- S -/ syntax "pquoteₓ " term : term
/- S -/ syntax "ppquoteₓ " term : term
/- S -/ syntax "%%ₓ" term : term

end Term

namespace Tactic

/- S -/ syntax (name := propagateTags) "propagate_tags " tacticSeq : tactic
/- S -/ syntax (name := mapply) "mapply " term : tactic
/- S -/ syntax (name := withCases) "with_cases " tacticSeq : tactic
/- S -/ syntax "destruct " term : tactic
/- N -/ syntax (name := abstract) "abstract" (ppSpace ident)? ppSpace tacticSeq : tactic

/- E -/ syntax (name := symm) "symm" : tactic
/- E -/ syntax (name := trans) "trans" (ppSpace colGt term)? : tactic
/- B -/ syntax (name := cc) "cc" : tactic

/- M -/ syntax (name := unfoldProjs) "unfold_projs" (config)? (ppSpace location)? : tactic

/- E -/ syntax (name := inferAutoParam) "infer_auto_param" : tactic

/- S -/ syntax (name := rsimp) "rsimp" : tactic
/- S -/ syntax (name := compVal) "comp_val" : tactic
/- S -/ syntax (name := async) "async " tacticSeq : tactic

/- E -/ syntax (name := apply') "apply' " term : tactic
/- E -/ syntax (name := fapply') "fapply' " term : tactic
/- E -/ syntax (name := eapply') "eapply' " term : tactic
/- E -/ syntax (name := applyWith') "apply_with' " (config)? term : tactic
/- E -/ syntax (name := mapply') "mapply' " term : tactic
/- E -/ syntax (name := rfl') "rfl'" : tactic
/- E -/ syntax (name := symm') "symm'" (ppSpace location)? : tactic
/- E -/ syntax (name := trans') "trans'" (ppSpace term)? : tactic

/- E -/ syntax (name := classical) "classical" : tactic

/- M -/ syntax (name := injectionsAndClear) "injections_and_clear" : tactic

/- E -/ syntax (name := tryFor) "try_for " term:max tacticSeq : tactic
/- E -/ syntax (name := unfoldCoes) "unfold_coes" (ppSpace location)? : tactic
/- E -/ syntax (name := unfoldWf) "unfold_wf" : tactic
/- M -/ syntax (name := unfoldAux) "unfold_aux" : tactic
/- S -/ syntax (name := «continue») "continue " tacticSeq : tactic
/- M -/ syntax (name := generalizeHyp) "generalize " atomic(ident " : ")? term:51 " = " ident
  ppSpace location : tactic
/- M -/ syntax (name := clean) "clean " term : tactic
/- B -/ syntax (name := refineStruct) "refine_struct " term : tactic
/- M -/ syntax (name := matchHyp) "match_hyp " ("(" &"m" " := " term ") ")? ident " : " term :
  tactic
/- S -/ syntax (name := guardTags) "guard_tags" (ppSpace ident)* : tactic
/- S -/ syntax (name := guardProofTerm) "guard_proof_term " tactic:51 " => " term : tactic
/- S -/ syntax (name := failIfSuccess?) "fail_if_success? " str ppSpace tacticSeq : tactic
/- N -/ syntax (name := field) "field " ident " => " tacticSeq : tactic
/- S -/ syntax (name := haveField) "have_field" : tactic
/- S -/ syntax (name := applyField) "apply_field" : tactic
/- S -/ syntax (name := hGeneralize) "h_generalize " atomic(binderIdent " : ")? term:51 " = " ident
  (" with " binderIdent)? : tactic
/- S -/ syntax (name := hGeneralize!) "h_generalize! " atomic(binderIdent " : ")?
  term:51 " = " ident (" with " binderIdent)? : tactic
/- S -/ syntax (name := extractGoal) "extract_goal" (ppSpace ident)?
  (" with" (ppSpace (colGt ident))*)? : tactic
/- S -/ syntax (name := extractGoal!) "extract_goal!" (ppSpace ident)?
  (" with" (ppSpace (colGt ident))*)? : tactic
/- S -/ syntax (name := revertDeps) "revert_deps" (ppSpace colGt ident)* : tactic
/- S -/ syntax (name := revertAfter) "revert_after " ident : tactic
/- S -/ syntax (name := revertTargetDeps) "revert_target_deps" : tactic
/- E -/ syntax (name := clearValue) "clear_value" (ppSpace colGt ident)* : tactic

/- M -/ syntax (name := applyAssumption) "apply_assumption" : tactic

/- S -/ syntax (name := hint) "hint" : tactic

/- N -/ syntax (name := congr') "congr" (ppSpace colGt num)?
  (" with " (colGt rintroPat)* (" : " num)?)? : tactic
/- M -/ syntax (name := rcongr) "rcongr" (ppSpace colGt rintroPat)* : tactic
/- M -/ syntax (name := congrM) "congrm " term : tactic
/- E -/ syntax (name := acChange) "ac_change " term (" using " num)? : tactic

/- S -/ syntax (name := rcases?) "rcases?" casesTarget,* (" : " num)? : tactic
/- S -/ syntax (name := rintro?) "rintro?" (" : " num)? : tactic
/- E -/ syntax (name := rsuffices) "rsuffices"
    (ppSpace Std.Tactic.RCases.rcasesPatMed)? (" : " term)? (" := " term,+)? : tactic

/- M -/ syntax (name := decide!) "decide!" : tactic

/- M -/ syntax (name := deltaInstance) "delta_instance" (ppSpace ident)* : tactic

/- S -/ syntax (name := elide) "elide " num (ppSpace location)? : tactic
/- S -/ syntax (name := unelide) "unelide" (ppSpace location)? : tactic

/- S -/ syntax (name := clarify) "clarify" (config)?
  (Parser.Tactic.simpArgs)? (" using " term,+)? : tactic
/- S -/ syntax (name := safe) "safe" (config)?
  (Parser.Tactic.simpArgs)? (" using " term,+)? : tactic
/- S -/ syntax (name := finish) "finish" (config)?
  (Parser.Tactic.simpArgs)? (" using " term,+)? : tactic

syntax generalizesArg := (ident " : ")? term:51 " = " ident
/- M -/ syntax (name := generalizes) "generalizes " "[" generalizesArg,* "]" : tactic

/- M -/ syntax (name := generalizeProofs) "generalize_proofs"
  (ppSpace (colGt binderIdent))* (ppSpace location)? : tactic

syntax withPattern := "-" <|> "_" <|> ident
/- S -/ syntax (name := cases'') "cases''" casesTarget (" with " (colGt withPattern)+)? : tactic
syntax fixingClause := " fixing" (" *" <|> (ppSpace ident)+)
syntax generalizingClause := " generalizing" (ppSpace ident)+
/- S -/ syntax (name := induction'') "induction''" casesTarget
  (fixingClause <|> generalizingClause)? (" with " (colGt withPattern)+)? : tactic

syntax termList := " [" term,* "]"
/- B -/ syntax (name := itauto) "itauto" (" *" <|> termList)? : tactic
/- B -/ syntax (name := itauto!) "itauto!" (" *" <|> termList)? : tactic

/- B -/ syntax (name := lift) "lift " term " to " term
  (" using " term)? (" with " binderIdent+)? : tactic

/- B -/ syntax (name := obviously) "obviously" : tactic

/- S -/ syntax (name := prettyCases) "pretty_cases" : tactic

/- M -/ syntax (name := assocRw) "assoc_rw " rwRuleSeq (ppSpace location)? : tactic

/- N -/ syntax (name := dsimpResult) "dsimp_result "
  (&"only ")? (dsimpArgs)? " => " tacticSeq : tactic
/- N -/ syntax (name := simpResult) "simp_result "
  (&"only ")? (simpArgs)? " => " tacticSeq : tactic

/- S -/ syntax (name := suggest) "suggest" (config)? (ppSpace num)?
  (simpArgs)? (" using " (colGt binderIdent)+)? : tactic

/- B -/ syntax (name := tauto) "tauto" (config)? : tactic
/- B -/ syntax (name := tauto!) "tauto!" (config)? : tactic

/- M -/ syntax (name := truncCases) "trunc_cases " term (" with " (colGt binderIdent)+)? : tactic

/- E -/ syntax (name := applyNormed) "apply_normed " term : tactic

/- B -/ syntax (name := abel) "abel" (ppSpace (&"raw" <|> &"term"))? (ppSpace location)? : tactic
/- B -/ syntax (name := abel!) "abel!" (ppSpace (&"raw" <|> &"term"))? (ppSpace location)? : tactic

syntax ringMode := &"SOP" <|> &"raw" <|> &"horner"
/- E -/ syntax (name := ringNF) "ring_nf" (config)? (ppSpace ringMode)? (ppSpace location)? : tactic
/- E -/ syntax (name := ringNF!) "ring_nf!" (config)? (ppSpace ringMode)? (ppSpace location)? :
  tactic

/- E -/ syntax (name := noncommRing) "noncomm_ring" : tactic

/- B -/ syntax (name := linearCombination) "linear_combination" (config)? (colGt term)? : tactic

/- B -/ syntax (name := linarith) "linarith" (config)? (&" only")? (" [" term,* "]")? : tactic
/- B -/ syntax (name := linarith!) "linarith!" (config)? (&" only")? (" [" term,* "]")? : tactic
/- M -/ syntax (name := nlinarith) "nlinarith" (config)? (&" only")? (" [" term,* "]")? : tactic
/- M -/ syntax (name := nlinarith!) "nlinarith!" (config)? (&" only")? (" [" term,* "]")? : tactic
/- S -/ syntax (name := polyrith) "polyrith" (&" only")? (" [" term,* "]")? : tactic

/- S -/ syntax (name := omega) "omega" (&" manual")? (&" nat" <|> &" int")? : tactic

/- M -/ syntax (name := tfaeHave) "tfae_have " (ident " : ")? num (" → " <|> " ↔ " <|> " ← ") num :
  tactic
/- M -/ syntax (name := tfaeFinish) "tfae_finish" : tactic

syntax mono.side := &"left" <|> &"right" <|> &"both"
/- B -/ syntax (name := mono) "mono" "*"? (ppSpace mono.side)?
  (" with " (colGt term),+)? (" using " (colGt simpArg),+)? : tactic

/- B -/ syntax (name := acMono) "ac_mono" ("*" <|> ("^" num))?
  (config)? ((" : " term) <|> (" := " term))? : tactic

<<<<<<< HEAD
/- M -/ syntax (name := finCases) "fin_cases " ("*" <|> (term,+)) (" with " term)? : tactic
=======
/- M -/ syntax (name := applyFun) "apply_fun " term (ppSpace location)? (" using " term)? : tactic
>>>>>>> b902a2ae

/- M -/ syntax (name := intervalCases) "interval_cases" (ppSpace (colGt term))?
  (" using " term ", " term)? (" with " ident)? : tactic

/- M -/ syntax (name := reassoc) "reassoc" (ppSpace (colGt ident))* : tactic
/- M -/ syntax (name := reassoc!) "reassoc!" (ppSpace (colGt ident))* : tactic
/- M -/ syntax (name := deriveReassocProof) "derive_reassoc_proof" : tactic

/- M -/ syntax (name := sliceLHS) "slice_lhs " num num " => " Conv.convSeq : tactic
/- M -/ syntax (name := sliceRHS) "slice_rhs " num num " => " Conv.convSeq : tactic

/- S -/ syntax (name := subtypeInstance) "subtype_instance" : tactic

/- M -/ syntax (name := group) "group" (ppSpace location)? : tactic

/- M -/ syntax (name := cancelDenoms) "cancel_denoms" (ppSpace location)? : tactic

/- S -/ syntax (name := transport) "transport" (ppSpace term)? " using " term : tactic

/- M -/ syntax (name := unfoldCases) "unfold_cases " tacticSeq : tactic

/- M -/ syntax (name := fieldSimp) "field_simp" (config)? (discharger)? (&" only")?
  (Tactic.simpArgs)? (ppSpace location)? : tactic

/- B -/ syntax (name := equivRw) "equiv_rw" (config)? (termList <|> term) (ppSpace location)? :
  tactic
/- B -/ syntax (name := equivRwType) "equiv_rw_type" (config)? term : tactic

/- N -/ syntax (name := nthRw) "nth_rw " num rwRuleSeq (ppSpace location)? : tactic
/- E -/ syntax (name := nthRwLHS) "nth_rw_lhs " num rwRuleSeq (ppSpace location)? : tactic
/- E -/ syntax (name := nthRwRHS) "nth_rw_rhs " num rwRuleSeq (ppSpace location)? : tactic

/- S -/ syntax (name := rwSearch) "rw_search " (config)? rwRuleSeq : tactic
/- S -/ syntax (name := rwSearch?) "rw_search? " (config)? rwRuleSeq : tactic

/- M -/ syntax (name := piInstanceDeriveField) "pi_instance_derive_field" : tactic
/- M -/ syntax (name := piInstance) "pi_instance" : tactic

/- B -/ syntax (name := tidy) "tidy" (config)? : tactic
/- B -/ syntax (name := tidy?) "tidy?" (config)? : tactic

/- B -/ syntax (name := wlog) "wlog" (" (" &"discharger" " := " term ")")?
  (ppSpace (colGt ident))? (" : " term)? (" := " term)? (" using " (ident*),+)? : tactic

/- M -/ syntax (name := elementwise) "elementwise" (ppSpace (colGt ident))* : tactic
/- M -/ syntax (name := elementwise!) "elementwise!" (ppSpace (colGt ident))* : tactic
/- M -/ syntax (name := deriveElementwiseProof) "derive_elementwise_proof" : tactic

/- M -/ syntax (name := computeDegree) "compute_degree" : tactic

/- B -/ syntax (name := positivity) "positivity" : tactic

/- E -/ syntax (name := qify) "qify" (simpArgs)? (ppSpace location)? : tactic

/- S -/ syntax (name := mkDecorations) "mk_decorations" : tactic

/- M -/ syntax (name := nontriviality) "nontriviality"
  (ppSpace (colGt term))? (" using " simpArg,+)? : tactic

/- M -/ syntax (name := filterUpwards) "filter_upwards" (termList)?
  (" with" term:max*)? (" using" term)? : tactic

/- E -/ syntax (name := isBounded_default) "isBounded_default" : tactic

/- N -/ syntax (name := opInduction) "op_induction" (ppSpace (colGt term))? : tactic

/- S -/ syntax (name := mvBisim) "mv_bisim" (ppSpace (colGt term))? (" with " binderIdent+)? :
  tactic

/- M -/ syntax (name := continuity) "continuity" (config)? : tactic
/- M -/ syntax (name := continuity!) "continuity!" (config)? : tactic
/- M -/ syntax (name := continuity?) "continuity?" (config)? : tactic
/- M -/ syntax (name := continuity!?) "continuity!?" (config)? : tactic

/- E -/ syntax (name := unitInterval) "unit_interval" : tactic

/- N -/ syntax (name := measurability) "measurability" (config)? : tactic
/- N -/ syntax (name := measurability!) "measurability!" (config)? : tactic
/- N -/ syntax (name := measurability?) "measurability?" (config)? : tactic
/- N -/ syntax (name := measurability!?) "measurability!?" (config)? : tactic
/- M -/ syntax (name := padicIndexSimp) "padic_index_simp" " [" term,* "]" (ppSpace location)? :
  tactic

/- M -/ syntax (name := borelize) "borelize" (ppSpace colGt term:max)* : tactic

/- E -/ syntax (name := uniqueDiffWithinAt_Ici_Iic_univ) "uniqueDiffWithinAt_Ici_Iic_univ" : tactic

/- M -/ syntax (name := ghostFunTac) "ghost_fun_tac " term ", " term : tactic
/- M -/ syntax (name := ghostCalc) "ghost_calc" (ppSpace binderIdent)* : tactic
/- M -/ syntax (name := initRing) "init_ring" (" using " term)? : tactic
/- E -/ syntax (name := ghostSimp) "ghost_simp" (simpArgs)? : tactic
/- E -/ syntax (name := wittTruncateFunTac) "witt_truncate_fun_tac" : tactic

/- M -/ syntax (name := pure_coherence) "pure_coherence" : tactic
/- M -/ syntax (name := coherence) "coherence" : tactic

namespace Conv

-- https://github.com/leanprover-community/mathlib/issues/2882
/- M -/ syntax (name := applyCongr) "apply_congr" (ppSpace (colGt term))? : conv

/- E -/ syntax (name := normNum1) "norm_num1" : conv
/- E -/ syntax (name := normNum) "norm_num" (simpArgs)? : conv

/- E -/ syntax (name := ringNF) "ring_nf" (config)? (ppSpace ringMode)? : conv
/- E -/ syntax (name := ringNF!) "ring_nf!" (config)? (ppSpace ringMode)? : conv
/- E -/ syntax (name := ring) "ring" : conv
/- E -/ syntax (name := ring!) "ring!" : conv

/- E -/ syntax (name := ringExp) "ring_exp" : conv
/- E -/ syntax (name := ringExp!) "ring_exp!" : conv

/- M -/ syntax (name := slice) "slice " num num : conv

end Conv
end Tactic

namespace Attr

/- S -/ syntax (name := intro) "intro" : attr
/- S -/ syntax (name := intro!) "intro!" : attr

/- M -/ syntax (name := ext) "ext" (ppSpace ident)? : attr

/- M -/ syntax (name := higherOrder) "higher_order" (ppSpace ident)? : attr
/- S -/ syntax (name := interactive) "interactive" : attr

/- M -/ syntax (name := mkIff) "mk_iff" (ppSpace ident)? : attr

/- M -/ syntax (name := expandExists) "expand_exists" (ppSpace ident)+ : attr

-- TODO: this should be handled in mathport
/- S -/ syntax (name := protectProj) "protect_proj" (&" without" (ppSpace ident)+)? : attr

/- M -/ syntax (name := notationClass) "notation_class" "*"? (ppSpace ident)? : attr

/- M -/ syntax (name := mono) "mono" (ppSpace Tactic.mono.side)? : attr

/- M -/ syntax (name := reassoc) "reassoc" (ppSpace ident)? : attr

/- M -/ syntax (name := elementwise) "elementwise" (ppSpace ident)? : attr

end Attr

namespace Command

/- N -/ syntax (name := addTacticDoc) (docComment)? "add_tactic_doc " term : command
/- N -/ syntax (name := addDeclDoc) docComment "add_decl_doc " ident : command

/- S -/ syntax (name := setupTacticParser) "setup_tactic_parser" : command
/- N -/ syntax (name := mkSimpAttribute) "mk_simp_attribute " ident
  (" from" (ppSpace ident)+)? (" := " str)? : command

/- M -/ syntax (name := addHintTactic) "add_hint_tactic " tactic : command

/- S -/ syntax (name := explode) "#explode " ident : command

syntax (name := localized) "localized " "[" ident "] " command : command
macro_rules
  | `(localized [$ns] notation $[$prec:precedence]? $[$n:namedName]? $[$prio:namedPrio]?
       $sym => $t) =>
    let ns := mkIdentFrom ns <| rootNamespace ++ ns.getId
    `(with_weak_namespace $ns
      scoped notation $[$prec:precedence]? $[$n:namedName]? $[$prio:namedPrio]? $sym => $t)
  | `(localized [$ns] $_:attrKind $mixfixKind $prec:precedence $[$n:namedName]? $[$prio:namedPrio]?
       $sym => $t) =>
    let ns := mkIdentFrom ns <| rootNamespace ++ ns.getId
    `(with_weak_namespace $ns
      scoped $mixfixKind $prec:precedence $[$n:namedName]? $[$prio:namedPrio]? $sym => $t)
  | `(localized [$ns] attribute [$attr:attr] $ids*) =>
    let ns := mkIdentFrom ns <| rootNamespace ++ ns.getId
    `(with_weak_namespace $ns attribute [scoped $attr:attr] $ids*)

/- S -/ syntax (name := listUnusedDecls) "#list_unused_decls" : command
/- M -/ syntax (name := mkIffOfInductiveProp) "mk_iff_of_inductive_prop" ident ident : command

/- N -/ syntax (name := defReplacer) "def_replacer " ident Term.optType : command

/- S -/ syntax (name := simp) "#simp" (&" only")? (Tactic.simpArgs)? " :"? ppSpace term : command

/- S -/ syntax (name := «where») "#where" : command

/- M -/ syntax (name := reassoc_axiom) "reassoc_axiom " ident : command

/- S -/ syntax (name := sample) "#sample " term : command

/- S -/ syntax (name := normNum) "#norm_num" (&" only")? (Tactic.simpArgs)? " :"? ppSpace term :
  command

/- S -/ syntax (name := pushNeg) "#push_neg " term : command

end Command<|MERGE_RESOLUTION|>--- conflicted
+++ resolved
@@ -366,12 +366,6 @@
 /- B -/ syntax (name := acMono) "ac_mono" ("*" <|> ("^" num))?
   (config)? ((" : " term) <|> (" := " term))? : tactic
 
-<<<<<<< HEAD
-/- M -/ syntax (name := finCases) "fin_cases " ("*" <|> (term,+)) (" with " term)? : tactic
-=======
-/- M -/ syntax (name := applyFun) "apply_fun " term (ppSpace location)? (" using " term)? : tactic
->>>>>>> b902a2ae
-
 /- M -/ syntax (name := intervalCases) "interval_cases" (ppSpace (colGt term))?
   (" using " term ", " term)? (" with " ident)? : tactic
 
