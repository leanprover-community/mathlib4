--- conflicted
+++ resolved
@@ -339,15 +339,10 @@
 -- see also https://github.com/leanprover-community/mathlib4/pull/193
 /- M -/ syntax (name := pushNeg) "push_neg" (ppSpace location)? : tactic
 
-<<<<<<< HEAD
-syntax (name := contrapose) "contrapose" (ppSpace ident (" with " ident)?)? : tactic
-syntax (name := contrapose!) "contrapose!" (ppSpace ident (" with " ident)?)? : tactic
-=======
 /- M -/ syntax (name := contrapose) "contrapose" (ppSpace ident (" with " ident)?)? : tactic
 /- M -/ syntax (name := contrapose!) "contrapose!" (ppSpace ident (" with " ident)?)? : tactic
 
 /- E -/ syntax (name := byContra') "by_contra'" (ppSpace ident)? Term.optType : tactic
->>>>>>> ac1f0128
 
 /- E -/ syntax (name := renameVar) "rename_var " ident " → " ident (ppSpace location)? : tactic
 
