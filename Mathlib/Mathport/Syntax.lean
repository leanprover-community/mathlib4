/-
Copyright (c) 2021 Microsoft Corporation. All rights reserved.
Released under Apache 2.0 license as described in the file LICENSE.
Authors: Mario Carneiro
-/
import Lean.Elab.Command
import Lean.Elab.Quotation
import Std.Tactic.Ext
import Std.Tactic.RCases
import Mathlib.Logic.Equiv.LocalEquiv
import Mathlib.Tactic.Alias
import Mathlib.Tactic.ApplyWith
import Mathlib.Tactic.Cases
import Mathlib.Tactic.Clear!
import Mathlib.Tactic.ClearExcept
import Mathlib.Tactic.Clear_
import Mathlib.Tactic.CommandQuote
<<<<<<< HEAD
import Mathlib.Tactic.DSimp
=======
import Mathlib.Tactic.Constructor
import Mathlib.Tactic.Core
>>>>>>> 112430b4
import Mathlib.Tactic.Existsi
import Mathlib.Tactic.Find
import Mathlib.Tactic.InferParam
import Mathlib.Tactic.Inhabit
import Mathlib.Tactic.LeftRight
import Mathlib.Tactic.LibrarySearch
import Mathlib.Tactic.NormCast
import Mathlib.Tactic.NormNum
import Mathlib.Tactic.PushNeg
import Mathlib.Tactic.Recover
import Mathlib.Tactic.Replace
import Mathlib.Tactic.Ring
import Mathlib.Tactic.Set
import Mathlib.Tactic.ShowTerm
import Mathlib.Tactic.Simps
import Mathlib.Tactic.SolveByElim
import Mathlib.Tactic.Trace
import Mathlib.Tactic.Substs
import Mathlib.Util.WithWeakNamespace
import Mathlib.Util.Syntax

-- To fix upstream:
-- * bracketedExplicitBinders doesn't support optional types

/-!
This file defines all the tactics that are required by mathport. Most of the `syntax` declarations
in this file (as opposed to the imported files) are not defined anywhere and effectively form the
TODO list before we can port mathlib to lean 4 for real.

For tactic writers: I (Mario) have put a comment before each syntax declaration to represent the
estimated difficulty of writing the tactic. The key is as follows:

* `E`: Easy. It's a simple macro in terms of existing things,
  or an elab tactic for which we have many similar examples. Example: `left`
* `M`: Medium. An elab tactic, not too hard, perhaps a 100-200 lines file. Example: `have`
* `N`: Possibly requires new mechanisms in lean 4, some investigation required
* `B`: Hard, because it is a big and complicated tactic
* `S`: Possibly easy, because we can just stub it out or replace with something else
* `?`: uncategorized
-/

namespace Lean

namespace Parser.Command
open Std.ExtendedBinder

/- N -/ elab (name := include) "include " ident+ : command => pure ()
/- N -/ elab (name := omit) "omit " ident+ : command => pure ()
/- N -/ syntax (name := parameter) "parameter " bracketedBinder+ : command

/--
Expands binders into nested combinators.
For example, the familiar exists is given by:
`expandBinders% (p => Exists p) x y : Nat, x < y`
which expands to the same expression as
`∃ x y : Nat, x < y`
-/
syntax "expandBinders% " "(" ident " => " term ")" extBinders ", " term : term

macro_rules
  | `(expandBinders% ($x => $term) $y:extBinder, $res) =>
    `(expandBinders% ($x => $term) ($y:extBinder), $res)
  | `(expandBinders% ($_ => $_), $res) => pure res
macro_rules
  | `(expandBinders% ($x => $term) ($y:ident $[: $ty]?) $binders*, $res) => do
    let ty := ty.getD (← `(_))
    term.replaceM fun x' => do
      unless x == x' do return none
      `(fun $y:ident : $ty => expandBinders% ($x => $term) $[$binders]*, $res)
  | `(expandBinders% ($x => $term) ($y:ident $pred:binderPred) $binders*, $res) =>
    term.replaceM fun x' => do
      unless x == x' do return none
      `(fun $y:ident => expandBinders% ($x => $term) (h : satisfiesBinderPred% $y $pred) $[$binders]*, $res)

macro (name := expandFoldl) "expandFoldl% "
  "(" x:ident y:ident " => " term:term ")" init:term:max "[" args:term,* "]" : term =>
  args.getElems.foldlM (init := init) fun res arg => do
    term.replaceM fun e =>
      return if e == x then some res else if e == y then some arg else none
macro (name := expandFoldr) "expandFoldr% "
  "(" x:ident y:ident " => " term:term ")" init:term:max "[" args:term,* "]" : term =>
  args.getElems.foldrM (init := init) fun arg res => do
    term.replaceM fun e =>
      return if e == x then some arg else if e == y then some res else none

/-- Keywording indicating whether to use a left- or right-fold. -/
syntax foldKind := &"foldl" <|> &"foldr"
/-- `notation3` argument matching `extBinders`. -/
syntax bindersItem := atomic("(" "..." ")")
/-- `notation3` argument simulating a Lean 3 fold notation. -/
syntax foldAction := "(" ident strLit "*" " => " foldKind " (" ident ident " => " term ") " term ")"
/-- `notation3` argument binding a name. -/
syntax identOptScoped := ident (":" "(" "scoped " ident " => " term ")")?
/-- `notation3` argument. -/
syntax notation3Item := strLit <|> bindersItem <|> identOptScoped <|> foldAction
/--
`notation3` declares notation using Lean 3-style syntax.
Only to be used for mathport.
-/
macro ak:Term.attrKind "notation3"
    prec:(precedence)? name:(namedName)? prio:(namedPrio)?
    lits:(notation3Item)+ " => " val:term : command => do
  let mut boundNames : Std.HashMap Name Syntax := {}
  let mut macroArgs := #[]
  for lit in lits do
    match (lit : TSyntax ``notation3Item) with
    | `(notation3Item| $lit:str) =>
      macroArgs := macroArgs.push (← `(macroArg| $lit:str))
    | `(notation3Item| $_:bindersItem) =>
      macroArgs := macroArgs.push (← `(macroArg| binders:extBinders))
    | `(notation3Item| ($id:ident $sep:str* => $kind ($x $y => $scopedTerm) $init)) =>
      macroArgs := macroArgs.push (← `(macroArg| $id:ident:sepBy(term, $sep:str)))
      let scopedTerm ← scopedTerm.replaceM fun
        | Syntax.ident _ _ id .. => pure $ boundNames.find? id
        | _ => pure none
      let init ← init.replaceM fun
        | Syntax.ident _ _ id .. => pure $ boundNames.find? id
        | _ => pure none
      let args := mkNullNode #[.mkAntiquotSuffixSpliceNode `sepBy
        (.mkAntiquotNode `term (← `(Syntax.TSepArray.ofElems ($id:ident).getElems))) ",*"]
      let args := #[
        Lean.mkAtom "(", x, y, Lean.mkAtom "=>", scopedTerm, Lean.mkAtom ")", init,
        Lean.mkAtom "[", args, Lean.mkAtom "]"]
      let stx ← show MacroM Syntax.Term from match kind.1[0] with
        | .atom _ "foldl" => pure ⟨mkNode ``expandFoldl (#[Lean.mkAtom "expandFoldl%"] ++ args)⟩
        | .atom _ "foldr" => pure ⟨mkNode ``expandFoldr (#[Lean.mkAtom "expandFoldr%"] ++ args)⟩
        | _ => Macro.throwUnsupported
      boundNames := boundNames.insert id.getId stx
    | `(notation3Item| $lit:ident : (scoped $scopedId:ident => $scopedTerm)) =>
      let id := lit.getId
      macroArgs := macroArgs.push (← `(macroArg| $lit:ident:term))
      let scopedTerm ← scopedTerm.replaceM fun
        | Syntax.ident _ _ id .. => pure $ boundNames.find? id
        | _ => pure none
      boundNames := boundNames.insert id <|
        ← `(expandBinders% ($scopedId => $scopedTerm) $$binders:extBinders,
          $(⟨lit.1.mkAntiquotNode `term⟩):term)
    | `(notation3Item| $lit:ident) =>
      macroArgs := macroArgs.push (← `(macroArg| $lit:ident:term))
      boundNames := boundNames.insert lit.getId <| lit.1.mkAntiquotNode `term
    | stx => Macro.throwUnsupported
  let val ← val.replaceM fun
    | Syntax.ident _ _ id .. => pure $ boundNames.find? id
    | _ => pure none
  `($ak:attrKind macro $[$prec]? $[$name]? $[$prio]? $[$macroArgs]* : term => do
    `($val:term))

end Parser.Command

namespace Parser.Term

/- S -/ syntax "quoteₓ " term : term
/- S -/ syntax "pquoteₓ " term : term
/- S -/ syntax "ppquoteₓ " term : term
/- S -/ syntax "%%ₓ" term : term

end Term

namespace Tactic

/- S -/ syntax (name := propagateTags) "propagate_tags " tacticSeq : tactic
/- S -/ syntax (name := mapply) "mapply " term : tactic
/- S -/ syntax (name := withCases) "with_cases " tacticSeq : tactic
syntax caseArg' := binderIdent,+ (" :" (ppSpace (ident <|> "_"))+)?
/- N -/ syntax (name := case'')
  "case'' " (("[" caseArg',* "]") <|> caseArg') " => " tacticSeq : tactic
/- S -/ syntax "destruct " term : tactic
/- M -/ syntax (name := casesM) "casesm" "*"? ppSpace term,* : tactic
/- M -/ syntax (name := casesType) "cases_type" "*"? ppSpace ident* : tactic
/- M -/ syntax (name := casesType!) "cases_type!" "*"? ppSpace ident* : tactic
/- N -/ syntax (name := abstract) "abstract" (ppSpace ident)? ppSpace tacticSeq : tactic

/- M -/ syntax (name := constructorM) "constructorm" "*"? ppSpace term,* : tactic
/- N -/ syntax (name := simpIntro) "simp_intro" (config)?
  (ppSpace colGt (ident <|> "_"))* (&" only")? (simpArgs)? : tactic
/- E -/ syntax (name := symm) "symm" : tactic
/- E -/ syntax (name := trans) "trans" (ppSpace colGt term)? : tactic
/- B -/ syntax (name := cc) "cc" : tactic

/- M -/ syntax (name := unfoldProjs) "unfold_projs" (config)? (ppSpace location)? : tactic

/- E -/ syntax (name := inferAutoParam) "infer_auto_param" : tactic

/- S -/ syntax (name := rsimp) "rsimp" : tactic
/- S -/ syntax (name := compVal) "comp_val" : tactic
/- S -/ syntax (name := async) "async " tacticSeq : tactic

namespace Conv

open Tactic (simpArg rwRuleSeq)
/- N -/ syntax (name := «for») "for " term:max " [" num,* "]" " => " tacticSeq : conv
<<<<<<< HEAD
/- E -/ syntax (name := guardLHS) "guard_lhs " " =ₐ " term : conv
=======
/- N -/ syntax (name := dsimp) "dsimp" (config)? (&" only")? (dsimpArgs)? : conv
>>>>>>> 112430b4

end Conv

/- E -/ syntax (name := apply') "apply' " term : tactic
/- E -/ syntax (name := fapply') "fapply' " term : tactic
/- E -/ syntax (name := eapply') "eapply' " term : tactic
/- E -/ syntax (name := applyWith') "apply_with' " (config)? term : tactic
/- E -/ syntax (name := mapply') "mapply' " term : tactic
/- E -/ syntax (name := rfl') "rfl'" : tactic
/- E -/ syntax (name := symm') "symm'" (ppSpace location)? : tactic
/- E -/ syntax (name := trans') "trans'" (ppSpace term)? : tactic

/- E -/ syntax (name := fsplit) "fsplit" : tactic
/- M -/ syntax (name := injectionsAndClear) "injections_and_clear" : tactic

/- E -/ syntax (name := tryFor) "try_for " term:max tacticSeq : tactic
/- E -/ syntax (name := unfoldCoes) "unfold_coes" (ppSpace location)? : tactic
/- E -/ syntax (name := unfoldWf) "unfold_wf" : tactic
/- M -/ syntax (name := unfoldAux) "unfold_aux" : tactic
/- S -/ syntax (name := «continue») "continue " tacticSeq : tactic
/- M -/ syntax (name := generalizeHyp) "generalize " atomic(ident " : ")? term:51 " = " ident
  ppSpace location : tactic
/- M -/ syntax (name := clean) "clean " term : tactic
/- B -/ syntax (name := refineStruct) "refine_struct " term : tactic
/- M -/ syntax (name := matchHyp) "match_hyp " ("(" &"m" " := " term ") ")? ident " : " term : tactic
/- E -/ syntax (name := guardTags) "guard_tags" (ppSpace ident)* : tactic
/- E -/ syntax (name := guardProofTerm) "guard_proof_term " tactic:51 " => " term : tactic
/- E -/ syntax (name := failIfSuccess?) "fail_if_success? " str ppSpace tacticSeq : tactic
/- N -/ syntax (name := field) "field " ident " => " tacticSeq : tactic
/- N -/ syntax (name := haveField) "have_field" : tactic
/- N -/ syntax (name := applyField) "apply_field" : tactic
/- M -/ syntax (name := applyRules) "apply_rules" (config)? " [" term,* "]" (ppSpace num)? : tactic
/- M -/ syntax (name := hGeneralize) "h_generalize " atomic(binderIdent " : ")? term:51 " = " ident
  (" with " binderIdent)? : tactic
/- M -/ syntax (name := hGeneralize!) "h_generalize! " atomic(binderIdent " : ")? term:51 " = " ident
  (" with " binderIdent)? : tactic
/- S -/ syntax (name := extractGoal) "extract_goal" (ppSpace ident)?
  (" with" (ppSpace (colGt ident))*)? : tactic
/- S -/ syntax (name := extractGoal!) "extract_goal!" (ppSpace ident)?
  (" with" (ppSpace (colGt ident))*)? : tactic
/- S -/ syntax (name := revertDeps) "revert_deps" (ppSpace colGt ident)* : tactic
/- S -/ syntax (name := revertAfter) "revert_after " ident : tactic
/- S -/ syntax (name := revertTargetDeps) "revert_target_deps" : tactic
/- E -/ syntax (name := clearValue) "clear_value" (ppSpace colGt ident)* : tactic

/- M -/ syntax (name := applyAssumption) "apply_assumption" : tactic

/- S -/ syntax (name := hint) "hint" : tactic

/- B -/ syntax (name := choose) "choose" (ppSpace colGt ident)+ (" using " term)? : tactic
/- B -/ syntax (name := choose!) "choose!" (ppSpace colGt ident)+ (" using " term)? : tactic

/- N -/ syntax (name := congr') "congr" (ppSpace colGt num)?
  (" with " (colGt rcasesPat)* (" : " num)?)? : tactic
/- M -/ syntax (name := rcongr) "rcongr" (ppSpace colGt rcasesPat)* : tactic
/- E -/ syntax (name := convert) "convert " "← "? term (" using " num)? : tactic
/- E -/ syntax (name := convertTo) "convert_to " term (" using " num)? : tactic
/- E -/ syntax (name := acChange) "ac_change " term (" using " num)? : tactic

/- S -/ syntax (name := rcases?) "rcases?" casesTarget,* (" : " num)? : tactic
/- S -/ syntax (name := rintro?) "rintro?" (" : " num)? : tactic

/- M -/ syntax (name := decide!) "decide!" : tactic

/- M -/ syntax (name := deltaInstance) "delta_instance" (ppSpace ident)* : tactic

/- M -/ syntax (name := elide) "elide " num (ppSpace location)? : tactic
/- M -/ syntax (name := unelide) "unelide" (ppSpace location)? : tactic

/- S -/ syntax (name := clarify) "clarify" (config)?
  (Parser.Tactic.simpArgs)? (" using " term,+)? : tactic
/- S -/ syntax (name := safe) "safe" (config)?
  (Parser.Tactic.simpArgs)? (" using " term,+)? : tactic
/- S -/ syntax (name := finish) "finish" (config)?
  (Parser.Tactic.simpArgs)? (" using " term,+)? : tactic

syntax generalizesArg := (ident " : ")? term:51 " = " ident
/- M -/ syntax (name := generalizes) "generalizes " "[" generalizesArg,* "]" : tactic

/- M -/ syntax (name := generalizeProofs) "generalize_proofs"
  (ppSpace (colGt binderIdent))* (ppSpace location)? : tactic

syntax withPattern := "-" <|> "_" <|> ident
/- S -/ syntax (name := cases'') "cases''" casesTarget (" with " (colGt withPattern)+)? : tactic
syntax fixingClause := " fixing" (" *" <|> (ppSpace ident)+)
syntax generalizingClause := " generalizing" (ppSpace ident)+
/- S -/ syntax (name := induction'') "induction''" casesTarget
  (fixingClause <|> generalizingClause)? (" with " (colGt withPattern)+)? : tactic

syntax termList := " [" term,* "]"
/- B -/ syntax (name := itauto) "itauto" (" *" <|> termList)? : tactic
/- B -/ syntax (name := itauto!) "itauto!" (" *" <|> termList)? : tactic

/- B -/ syntax (name := lift) "lift " term " to " term
  (" using " term)? (" with " binderIdent+)? : tactic

/- B -/ syntax (name := obviously) "obviously" : tactic

/- S -/ syntax (name := prettyCases) "pretty_cases" : tactic

/- M -/ syntax (name := contrapose) "contrapose" (ppSpace ident (" with " ident)?)? : tactic
/- M -/ syntax (name := contrapose!) "contrapose!" (ppSpace ident (" with " ident)?)? : tactic

/- M -/ syntax (name := assocRw) "assoc_rw " rwRuleSeq (ppSpace location)? : tactic

/- N -/ syntax (name := dsimpResult) "dsimp_result "
  (&"only ")? (dsimpArgs)? " => " tacticSeq : tactic
/- N -/ syntax (name := simpResult) "simp_result "
  (&"only ")? (simpArgs)? " => " tacticSeq : tactic

/- M -/ syntax (name := splitIfs) "split_ifs" (ppSpace location)? (" with " binderIdent+)? : tactic

/- S -/ syntax (name := squeezeScope) "squeeze_scope " tacticSeq : tactic

syntax simpTraceArgsRest := (config)? (discharger)? (&" only")? (simpArgs)? (ppSpace location)?
syntax simpAllTraceArgsRest := (config)? (discharger)? (&" only")? (dsimpArgs)? (ppSpace location)?
syntax dsimpTraceArgsRest := (config)? (&" only")? (dsimpArgs)? (ppSpace location)?
/- S -/ syntax "simp?" "!"? simpTraceArgsRest : tactic
/- S -/ syntax "simp_all?" "!"? simpAllTraceArgsRest : tactic
/- S -/ syntax "dsimp?" "!"? dsimpTraceArgsRest : tactic
macro "simp?!" rest:simpTraceArgsRest : tactic => `(tactic| simp? ! $rest)
macro "simp_all?!" rest:simpAllTraceArgsRest : tactic => `(tactic| simp_all? ! $rest)
macro "dsimp?!" rest:dsimpTraceArgsRest : tactic => `(tactic| dsimp? ! $rest)

/- S -/ syntax (name := suggest) "suggest" (config)? (ppSpace num)?
  (simpArgs)? (" using " (colGt binderIdent)+)? : tactic

/- B -/ syntax (name := tauto) "tauto" (config)? : tactic
/- B -/ syntax (name := tauto!) "tauto!" (config)? : tactic

/- M -/ syntax (name := truncCases) "trunc_cases " term (" with " (colGt binderIdent)+)? : tactic

/- E -/ syntax (name := applyNormed) "apply_normed " term : tactic

/- E -/ syntax (name := abel1) "abel1" : tactic
/- E -/ syntax (name := abel1!) "abel1!" : tactic
/- B -/ syntax (name := abel) "abel" (ppSpace (&"raw" <|> &"term"))? (ppSpace location)? : tactic
/- B -/ syntax (name := abel!) "abel!" (ppSpace (&"raw" <|> &"term"))? (ppSpace location)? : tactic

/- E -/ syntax (name := ring1) "ring1" : tactic
/- E -/ syntax (name := ring1!) "ring1!" : tactic

syntax ringMode := &"SOP" <|> &"raw" <|> &"horner"
/- E -/ syntax (name := ringNF) "ring_nf" (ppSpace ringMode)? (ppSpace location)? : tactic
/- E -/ syntax (name := ringNF!) "ring_nf!" (ppSpace ringMode)? (ppSpace location)? : tactic
/- E -/ syntax (name := ring!) "ring!" : tactic

/- B -/ syntax (name := ringExpEq) "ring_exp_eq" : tactic
/- B -/ syntax (name := ringExpEq!) "ring_exp_eq!" : tactic
/- B -/ syntax (name := ringExp) "ring_exp" (ppSpace location)? : tactic
/- B -/ syntax (name := ringExp!) "ring_exp!" (ppSpace location)? : tactic

/- E -/ syntax (name := noncommRing) "noncomm_ring" : tactic

syntax nameAndTerm := term:71 " * " term:66
/- M -/ syntax (name := linearCombination) "linear_combination" (config)?
  sepBy(atomic(nameAndTerm) <|> term:66, " + ") : tactic

/- B -/ syntax (name := linarith) "linarith" (config)? (&" only")? (" [" term,* "]")? : tactic
/- B -/ syntax (name := linarith!) "linarith!" (config)? (&" only")? (" [" term,* "]")? : tactic
/- M -/ syntax (name := nlinarith) "nlinarith" (config)? (&" only")? (" [" term,* "]")? : tactic
/- M -/ syntax (name := nlinarith!) "nlinarith!" (config)? (&" only")? (" [" term,* "]")? : tactic

/- S -/ syntax (name := omega) "omega" (&" manual")? (&" nat" <|> &" int")? : tactic

/- M -/ syntax (name := tfaeHave) "tfae_have " (ident " : ")? num (" → " <|> " ↔ " <|> " ← ") num : tactic
/- M -/ syntax (name := tfaeFinish) "tfae_finish" : tactic

syntax mono.side := &"left" <|> &"right" <|> &"both"
/- B -/ syntax (name := mono) "mono" "*"? (ppSpace mono.side)?
  (" with " (colGt term),+)? (" using " (colGt simpArg),+)? : tactic

/- B -/ syntax (name := acMono) "ac_mono" ("*" <|> ("^" num))?
  (config)? ((" : " term) <|> (" := " term))? : tactic

/- M -/ syntax (name := applyFun) "apply_fun " term (ppSpace location)? (" using " term)? : tactic

/- M -/ syntax (name := finCases) "fin_cases " ("*" <|> (term,+)) (" with " term)? : tactic

/- M -/ syntax (name := intervalCases) "interval_cases" (ppSpace (colGt term))?
  (" using " term ", " term)? (" with " ident)? : tactic

/- M -/ syntax (name := reassoc) "reassoc" (ppSpace (colGt ident))* : tactic
/- M -/ syntax (name := reassoc!) "reassoc!" (ppSpace (colGt ident))* : tactic
/- M -/ syntax (name := deriveReassocProof) "derive_reassoc_proof" : tactic

/- M -/ syntax (name := sliceLHS) "slice_lhs " num num " => " Conv.convSeq : tactic
/- M -/ syntax (name := sliceRHS) "slice_rhs " num num " => " Conv.convSeq : tactic

/- N -/ syntax (name := subtypeInstance) "subtype_instance" : tactic

/- M -/ syntax (name := group) "group" (ppSpace location)? : tactic

/- M -/ syntax (name := cancelDenoms) "cancel_denoms" (ppSpace location)? : tactic

/- M -/ syntax (name := zify) "zify" (simpArgs)? (ppSpace location)? : tactic

/- S -/ syntax (name := transport) "transport" (ppSpace term)? " using " term : tactic

/- M -/ syntax (name := unfoldCases) "unfold_cases " tacticSeq : tactic

/- M -/ syntax (name := fieldSimp) "field_simp" (config)? (discharger)? (&" only")?
  (Tactic.simpArgs)? (ppSpace location)? : tactic

/- B -/ syntax (name := equivRw) "equiv_rw" (config)? (termList <|> term) (ppSpace location)? : tactic
/- B -/ syntax (name := equivRwType) "equiv_rw_type" (config)? term : tactic

/- N -/ syntax (name := nthRw) "nth_rw " num rwRuleSeq (ppSpace location)? : tactic
/- E -/ syntax (name := nthRwLHS) "nth_rw_lhs " num rwRuleSeq (ppSpace location)? : tactic
/- E -/ syntax (name := nthRwRHS) "nth_rw_rhs " num rwRuleSeq (ppSpace location)? : tactic

/- S -/ syntax (name := rwSearch) "rw_search " (config)? rwRuleSeq : tactic
/- S -/ syntax (name := rwSearch?) "rw_search? " (config)? rwRuleSeq : tactic

/- M -/ syntax (name := piInstanceDeriveField) "pi_instance_derive_field" : tactic
/- M -/ syntax (name := piInstance) "pi_instance" : tactic

/- B -/ syntax (name := tidy) "tidy" (config)? : tactic
/- B -/ syntax (name := tidy?) "tidy?" (config)? : tactic

/- B -/ syntax (name := wlog) "wlog" (" (" &"discharger" " := " term ")")?
  (ppSpace (colGt ident))? (" : " term)? (" := " term)? (" using " (ident*),+)? : tactic

/- M -/ syntax (name := elementwise) "elementwise" (ppSpace (colGt ident))* : tactic
/- M -/ syntax (name := elementwise!) "elementwise!" (ppSpace (colGt ident))* : tactic
/- M -/ syntax (name := deriveElementwiseProof) "derive_elementwise_proof" : tactic

/- S -/ syntax (name := mkDecorations) "mk_decorations" : tactic

/- M -/ syntax (name := nontriviality) "nontriviality"
  (ppSpace (colGt term))? (" using " simpArg,+)? : tactic

/- M -/ syntax (name := filterUpwards) "filter_upwards" (termList)?
  (" with" term:max*)? (" using" term)? : tactic

/- E -/ syntax (name := isBounded_default) "isBounded_default" : tactic

/- N -/ syntax (name := opInduction) "op_induction" (ppSpace (colGt term))? : tactic

/- S -/ syntax (name := mvBisim) "mv_bisim" (ppSpace (colGt term))? (" with " binderIdent+)? : tactic

/- M -/ syntax (name := continuity) "continuity" (config)? : tactic
/- M -/ syntax (name := continuity!) "continuity!" (config)? : tactic
/- M -/ syntax (name := continuity?) "continuity?" (config)? : tactic
/- M -/ syntax (name := continuity!?) "continuity!?" (config)? : tactic

/- E -/ syntax (name := unitInterval) "unit_interval" : tactic

/- N -/ syntax (name := measurability) "measurability" (config)? : tactic
/- N -/ syntax (name := measurability!) "measurability!" (config)? : tactic
/- N -/ syntax (name := measurability?) "measurability?" (config)? : tactic
/- N -/ syntax (name := measurability!?) "measurability!?" (config)? : tactic
/- M -/ syntax (name := padicIndexSimp) "padic_index_simp" " [" term,* "]" (ppSpace location)? : tactic

/- E -/ syntax (name := uniqueDiffWithinAt_Ici_Iic_univ) "uniqueDiffWithinAt_Ici_Iic_univ" : tactic

/- M -/ syntax (name := ghostFunTac) "ghost_fun_tac " term ", " term : tactic
/- M -/ syntax (name := ghostCalc) "ghost_calc" (ppSpace binderIdent)* : tactic
/- M -/ syntax (name := initRing) "init_ring" (" using " term)? : tactic
/- E -/ syntax (name := ghostSimp) "ghost_simp" (simpArgs)? : tactic
/- E -/ syntax (name := wittTruncateFunTac) "witt_truncate_fun_tac" : tactic

/- M -/ @[nolint docBlame] syntax (name := pure_coherence) "pure_coherence" : tactic
/- M -/ @[nolint docBlame] syntax (name := coherence) "coherence" : tactic

namespace Conv

-- https://github.com/leanprover-community/mathlib/issues/2882
/- M -/ syntax (name := applyCongr) "apply_congr" (ppSpace (colGt term))? : conv

/- E -/ syntax (name := normNum1) "norm_num1" : conv
/- E -/ syntax (name := normNum) "norm_num" (simpArgs)? : conv

/- E -/ syntax (name := ringNF) "ring_nf" (ppSpace ringMode)? : conv
/- E -/ syntax (name := ringNF!) "ring_nf!" (ppSpace ringMode)? : conv
/- E -/ syntax (name := ring) "ring" : conv
/- E -/ syntax (name := ring!) "ring!" : conv

/- E -/ syntax (name := ringExp) "ring_exp" : conv
/- E -/ syntax (name := ringExp!) "ring_exp!" : conv

/- M -/ syntax (name := slice) "slice " num num : conv

end Conv
end Tactic

namespace Attr

/- S -/ syntax (name := intro) "intro" : attr
/- S -/ syntax (name := intro!) "intro!" : attr

/- M -/ syntax (name := ext) "ext" (ppSpace ident)? : attr

/- M -/ syntax (name := higherOrder) "higher_order" (ppSpace ident)? : attr
/- S -/ syntax (name := interactive) "interactive" : attr

/- M -/ syntax (name := mkIff) "mk_iff" (ppSpace ident)? : attr

-- TODO: this should be handled in mathport
/- S -/ syntax (name := protectProj) "protect_proj" (&" without" (ppSpace ident)+)? : attr

/- M -/ syntax (name := notationClass) "notation_class" "*"? (ppSpace ident)? : attr

/- M -/ syntax (name := mono) "mono" (ppSpace Tactic.mono.side)? : attr

/- M -/ syntax (name := reassoc) "reassoc" (ppSpace ident)? : attr

/- N -/ syntax (name := ancestor) "ancestor" (ppSpace ident)* : attr

/- M -/ syntax (name := elementwise) "elementwise" (ppSpace ident)? : attr

end Attr

namespace Command

/- N -/ syntax (name := copyDocString) "copy_doc_string " ident " → " ident+ : command
/- N -/ syntax (name := addTacticDoc) (docComment)? "add_tactic_doc " term : command
/- N -/ syntax (name := addDeclDoc) docComment "add_decl_doc " ident : command

/- S -/ syntax (name := setupTacticParser) "setup_tactic_parser" : command
/- N -/ syntax (name := mkSimpAttribute) "mk_simp_attribute " ident
  (" from" (ppSpace ident)+)? (" := " str)? : command

/- M -/ syntax (name := addHintTactic) "add_hint_tactic " tactic : command

/- S -/ syntax (name := explode) "#explode " ident : command

syntax (name := localized) "localized " "[" ident "] " command : command
macro_rules
  | `(localized [$ns] notation $[$prec:precedence]? $[$n:namedName]? $[$prio:namedPrio]? $sym => $t) =>
    let ns := mkIdentFrom ns <| rootNamespace ++ ns.getId
    `(with_weak_namespace $ns
      scoped notation $[$prec:precedence]? $[$n:namedName]? $[$prio:namedPrio]? $sym => $t)
  | `(localized [$ns] $_:attrKind $mixfixKind $prec:precedence $[$n:namedName]? $[$prio:namedPrio]? $sym => $t) =>
    let ns := mkIdentFrom ns <| rootNamespace ++ ns.getId
    `(with_weak_namespace $ns
      scoped $mixfixKind $prec:precedence $[$n:namedName]? $[$prio:namedPrio]? $sym => $t)
  | `(localized [$ns] attribute [$attr:attr] $ids*) =>
    let ns := mkIdentFrom ns <| rootNamespace ++ ns.getId
    `(with_weak_namespace $ns attribute [scoped $attr:attr] $ids*)

/- S -/ syntax (name := listUnusedDecls) "#list_unused_decls" : command
/- M -/ syntax (name := mkIffOfInductiveProp) "mk_iff_of_inductive_prop" ident ident : command

/- N -/ syntax (name := defReplacer) "def_replacer " ident Term.optType : command

/- S -/ syntax (name := simp) "#simp" (&" only")? (Tactic.simpArgs)? " :"? ppSpace term : command

/- S -/ syntax (name := «where») "#where" : command

/- M -/ syntax (name := reassoc_axiom) "reassoc_axiom " ident : command

/- S -/ syntax (name := sample) "#sample " term : command

end Command<|MERGE_RESOLUTION|>--- conflicted
+++ resolved
@@ -15,12 +15,9 @@
 import Mathlib.Tactic.ClearExcept
 import Mathlib.Tactic.Clear_
 import Mathlib.Tactic.CommandQuote
-<<<<<<< HEAD
-import Mathlib.Tactic.DSimp
-=======
 import Mathlib.Tactic.Constructor
 import Mathlib.Tactic.Core
->>>>>>> 112430b4
+import Mathlib.Tactic.DSimp
 import Mathlib.Tactic.Existsi
 import Mathlib.Tactic.Find
 import Mathlib.Tactic.InferParam
@@ -212,11 +209,6 @@
 
 open Tactic (simpArg rwRuleSeq)
 /- N -/ syntax (name := «for») "for " term:max " [" num,* "]" " => " tacticSeq : conv
-<<<<<<< HEAD
-/- E -/ syntax (name := guardLHS) "guard_lhs " " =ₐ " term : conv
-=======
-/- N -/ syntax (name := dsimp) "dsimp" (config)? (&" only")? (dsimpArgs)? : conv
->>>>>>> 112430b4
 
 end Conv
 
