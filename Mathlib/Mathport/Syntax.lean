/-
Copyright (c) 2021 Microsoft Corporation. All rights reserved.
Released under Apache 2.0 license as described in the file LICENSE.
Authors: Mario Carneiro
-/
import Lean.Elab.Command
import Lean.Elab.Quotation
import Std.Tactic.Ext
import Std.Tactic.RCases
import Mathlib.Logic.Equiv.LocalEquiv
import Mathlib.Tactic.Alias
import Mathlib.Tactic.ApplyWith
import Mathlib.Tactic.ApplyRules
import Mathlib.Tactic.Cases
import Mathlib.Tactic.CasesM
import Mathlib.Tactic.Clear!
import Mathlib.Tactic.ClearExcept
import Mathlib.Tactic.Clear_
import Mathlib.Tactic.CommandQuote
import Mathlib.Tactic.Constructor
import Mathlib.Tactic.Core
import Mathlib.Tactic.Existsi
import Mathlib.Tactic.Find
import Mathlib.Tactic.InferParam
import Mathlib.Tactic.Inhabit
import Mathlib.Tactic.LeftRight
import Mathlib.Tactic.LibrarySearch
import Mathlib.Tactic.NormCast
import Mathlib.Tactic.NormNum
import Mathlib.Tactic.PushNeg
import Mathlib.Tactic.Recover
import Mathlib.Tactic.Replace
import Mathlib.Tactic.Relation.Rfl
import Mathlib.Tactic.Ring
import Mathlib.Tactic.Set
import Mathlib.Tactic.SimpTrace
import Mathlib.Tactic.Simps
import Mathlib.Tactic.SolveByElim
import Mathlib.Tactic.Trace
import Mathlib.Tactic.Substs
import Mathlib.Util.WithWeakNamespace
import Mathlib.Util.Syntax

-- To fix upstream:
-- * bracketedExplicitBinders doesn't support optional types

/-!
This file defines all the tactics that are required by mathport. Most of the `syntax` declarations
in this file (as opposed to the imported files) are not defined anywhere and effectively form the
TODO list before we can port mathlib to lean 4 for real.

For tactic writers: I (Mario) have put a comment before each syntax declaration to represent the
estimated difficulty of writing the tactic. The key is as follows:

* `E`: Easy. It's a simple macro in terms of existing things,
  or an elab tactic for which we have many similar examples. Example: `left`
* `M`: Medium. An elab tactic, not too hard, perhaps a 100-200 lines file. Example: `have`
* `N`: Possibly requires new mechanisms in lean 4, some investigation required
* `B`: Hard, because it is a big and complicated tactic
* `S`: Possibly easy, because we can just stub it out or replace with something else
* `?`: uncategorized
-/

namespace Lean

namespace Parser.Command
open Std.ExtendedBinder

/- N -/ elab (name := include) "include " ident+ : command => pure ()
/- N -/ elab (name := omit) "omit " ident+ : command => pure ()
/- N -/ syntax (name := parameter) "parameter " bracketedBinder+ : command

/--
Expands binders into nested combinators.
For example, the familiar exists is given by:
`expandBinders% (p => Exists p) x y : Nat, x < y`
which expands to the same expression as
`∃ x y : Nat, x < y`
-/
syntax "expandBinders% " "(" ident " => " term ")" extBinders ", " term : term

macro_rules
  | `(expandBinders% ($x => $term) $y:extBinder, $res) =>
    `(expandBinders% ($x => $term) ($y:extBinder), $res)
  | `(expandBinders% ($_ => $_), $res) => pure res
macro_rules
  | `(expandBinders% ($x => $term) ($y:ident $[: $ty]?) $binders*, $res) => do
    let ty := ty.getD (← `(_))
    term.replaceM fun x' => do
      unless x == x' do return none
      `(fun $y:ident : $ty => expandBinders% ($x => $term) $[$binders]*, $res)
  | `(expandBinders% ($x => $term) ($y:ident $pred:binderPred) $binders*, $res) =>
    term.replaceM fun x' => do
      unless x == x' do return none
      `(fun $y:ident => expandBinders% ($x => $term) (h : satisfiesBinderPred% $y $pred)
        $[$binders]*, $res)

macro (name := expandFoldl) "expandFoldl% "
  "(" x:ident y:ident " => " term:term ")" init:term:max "[" args:term,* "]" : term =>
  args.getElems.foldlM (init := init) fun res arg => do
    term.replaceM fun e =>
      return if e == x then some res else if e == y then some arg else none
macro (name := expandFoldr) "expandFoldr% "
  "(" x:ident y:ident " => " term:term ")" init:term:max "[" args:term,* "]" : term =>
  args.getElems.foldrM (init := init) fun arg res => do
    term.replaceM fun e =>
      return if e == x then some arg else if e == y then some res else none

/-- Keywording indicating whether to use a left- or right-fold. -/
syntax foldKind := &"foldl" <|> &"foldr"
/-- `notation3` argument matching `extBinders`. -/
syntax bindersItem := atomic("(" "..." ")")
/-- `notation3` argument simulating a Lean 3 fold notation. -/
syntax foldAction := "(" ident strLit "*" " => " foldKind " (" ident ident " => " term ") " term ")"
/-- `notation3` argument binding a name. -/
syntax identOptScoped := ident (":" "(" "scoped " ident " => " term ")")?
/-- `notation3` argument. -/
syntax notation3Item := strLit <|> bindersItem <|> identOptScoped <|> foldAction
/--
`notation3` declares notation using Lean 3-style syntax.
Only to be used for mathport.
-/
macro ak:Term.attrKind "notation3"
    prec:(precedence)? name:(namedName)? prio:(namedPrio)?
    lits:(notation3Item)+ " => " val:term : command => do
  let mut boundNames : Lean.HashMap Name Syntax := {}
  let mut macroArgs := #[]
  for lit in lits do
    match (lit : TSyntax ``notation3Item) with
    | `(notation3Item| $lit:str) =>
      macroArgs := macroArgs.push (← `(macroArg| $lit:str))
    | `(notation3Item| $_:bindersItem) =>
      macroArgs := macroArgs.push (← `(macroArg| binders:extBinders))
    | `(notation3Item| ($id:ident $sep:str* => $kind ($x $y => $scopedTerm) $init)) =>
      macroArgs := macroArgs.push (← `(macroArg| $id:ident:sepBy(term, $sep:str)))
      let scopedTerm ← scopedTerm.replaceM fun
        | Syntax.ident _ _ id .. => pure $ boundNames.find? id
        | _ => pure none
      let init ← init.replaceM fun
        | Syntax.ident _ _ id .. => pure $ boundNames.find? id
        | _ => pure none
      let args := mkNullNode #[.mkAntiquotSuffixSpliceNode `sepBy
        (.mkAntiquotNode `term (← `(Syntax.TSepArray.ofElems ($id:ident).getElems))) ",*"]
      let args := #[
        Lean.mkAtom "(", x, y, Lean.mkAtom "=>", scopedTerm, Lean.mkAtom ")", init,
        Lean.mkAtom "[", args, Lean.mkAtom "]"]
      let stx ← show MacroM Syntax.Term from match kind.1[0] with
        | .atom _ "foldl" => pure ⟨mkNode ``expandFoldl (#[Lean.mkAtom "expandFoldl%"] ++ args)⟩
        | .atom _ "foldr" => pure ⟨mkNode ``expandFoldr (#[Lean.mkAtom "expandFoldr%"] ++ args)⟩
        | _ => Macro.throwUnsupported
      boundNames := boundNames.insert id.getId stx
    | `(notation3Item| $lit:ident : (scoped $scopedId:ident => $scopedTerm)) =>
      let id := lit.getId
      macroArgs := macroArgs.push (← `(macroArg| $lit:ident:term))
      let scopedTerm ← scopedTerm.replaceM fun
        | Syntax.ident _ _ id .. => pure $ boundNames.find? id
        | _ => pure none
      boundNames := boundNames.insert id <|
        ← `(expandBinders% ($scopedId => $scopedTerm) $$binders:extBinders,
          $(⟨lit.1.mkAntiquotNode `term⟩):term)
    | `(notation3Item| $lit:ident) =>
      macroArgs := macroArgs.push (← `(macroArg| $lit:ident:term))
      boundNames := boundNames.insert lit.getId <| lit.1.mkAntiquotNode `term
    | stx => Macro.throwUnsupported
  let val ← val.replaceM fun
    | Syntax.ident _ _ id .. => pure $ boundNames.find? id
    | _ => pure none
  `($ak:attrKind macro $[$prec]? $[$name]? $[$prio]? $[$macroArgs]* : term => do
    `($val:term))

end Parser.Command

namespace Parser.Term

/- S -/ syntax "quoteₓ " term : term
/- S -/ syntax "pquoteₓ " term : term
/- S -/ syntax "ppquoteₓ " term : term
/- S -/ syntax "%%ₓ" term : term

end Term

namespace Tactic

/- S -/ syntax (name := propagateTags) "propagate_tags " tacticSeq : tactic
/- S -/ syntax (name := mapply) "mapply " term : tactic
/- S -/ syntax (name := withCases) "with_cases " tacticSeq : tactic
/- S -/ syntax "destruct " term : tactic
/- N -/ syntax (name := abstract) "abstract" (ppSpace ident)? ppSpace tacticSeq : tactic

/- N -/ syntax (name := simpIntro) "simp_intro" (config)?
  (ppSpace colGt (ident <|> "_"))* (&" only")? (simpArgs)? : tactic
/- E -/ syntax (name := symm) "symm" : tactic
/- E -/ syntax (name := trans) "trans" (ppSpace colGt term)? : tactic
/- B -/ syntax (name := cc) "cc" : tactic

/- M -/ syntax (name := unfoldProjs) "unfold_projs" (config)? (ppSpace location)? : tactic

/- E -/ syntax (name := inferAutoParam) "infer_auto_param" : tactic

/- S -/ syntax (name := rsimp) "rsimp" : tactic
/- S -/ syntax (name := compVal) "comp_val" : tactic
/- S -/ syntax (name := async) "async " tacticSeq : tactic

/- E -/ syntax (name := apply') "apply' " term : tactic
/- E -/ syntax (name := fapply') "fapply' " term : tactic
/- E -/ syntax (name := eapply') "eapply' " term : tactic
/- E -/ syntax (name := applyWith') "apply_with' " (config)? term : tactic
/- E -/ syntax (name := mapply') "mapply' " term : tactic
/- E -/ syntax (name := rfl') "rfl'" : tactic
/- E -/ syntax (name := symm') "symm'" (ppSpace location)? : tactic
/- E -/ syntax (name := trans') "trans'" (ppSpace term)? : tactic

/- M -/ syntax (name := injectionsAndClear) "injections_and_clear" : tactic

/- E -/ syntax (name := tryFor) "try_for " term:max tacticSeq : tactic
/- E -/ syntax (name := unfoldCoes) "unfold_coes" (ppSpace location)? : tactic
/- E -/ syntax (name := unfoldWf) "unfold_wf" : tactic
/- M -/ syntax (name := unfoldAux) "unfold_aux" : tactic
/- S -/ syntax (name := «continue») "continue " tacticSeq : tactic
/- M -/ syntax (name := generalizeHyp) "generalize " atomic(ident " : ")? term:51 " = " ident
  ppSpace location : tactic
/- M -/ syntax (name := clean) "clean " term : tactic
/- B -/ syntax (name := refineStruct) "refine_struct " term : tactic
/- M -/ syntax (name := matchHyp) "match_hyp " ("(" &"m" " := " term ") ")? ident " : " term :
  tactic
/- S -/ syntax (name := guardTags) "guard_tags" (ppSpace ident)* : tactic
/- S -/ syntax (name := guardProofTerm) "guard_proof_term " tactic:51 " => " term : tactic
/- S -/ syntax (name := failIfSuccess?) "fail_if_success? " str ppSpace tacticSeq : tactic
/- N -/ syntax (name := field) "field " ident " => " tacticSeq : tactic
/- S -/ syntax (name := haveField) "have_field" : tactic
/- S -/ syntax (name := applyField) "apply_field" : tactic
<<<<<<< HEAD
/- M -/ syntax (name := hGeneralize) "h_generalize " atomic(binderIdent " : ")? term:51 " = " ident
  (" with " binderIdent)? : tactic
/- M -/ syntax (name := hGeneralize!) "h_generalize! " atomic(binderIdent " : ")? term:51 " = " ident
=======
/- M -/ syntax (name := applyRules) "apply_rules" (config)? " [" term,* "]" (ppSpace num)? : tactic
/- S -/ syntax (name := hGeneralize) "h_generalize " atomic(binderIdent " : ")? term:51 " = " ident
>>>>>>> 12db1d9e
  (" with " binderIdent)? : tactic
/- S -/ syntax (name := hGeneralize!) "h_generalize! " atomic(binderIdent " : ")?
  term:51 " = " ident (" with " binderIdent)? : tactic
/- S -/ syntax (name := extractGoal) "extract_goal" (ppSpace ident)?
  (" with" (ppSpace (colGt ident))*)? : tactic
/- S -/ syntax (name := extractGoal!) "extract_goal!" (ppSpace ident)?
  (" with" (ppSpace (colGt ident))*)? : tactic
/- S -/ syntax (name := revertDeps) "revert_deps" (ppSpace colGt ident)* : tactic
/- S -/ syntax (name := revertAfter) "revert_after " ident : tactic
/- S -/ syntax (name := revertTargetDeps) "revert_target_deps" : tactic
/- E -/ syntax (name := clearValue) "clear_value" (ppSpace colGt ident)* : tactic

/- M -/ syntax (name := applyAssumption) "apply_assumption" : tactic

/- S -/ syntax (name := hint) "hint" : tactic

/- B -/ syntax (name := choose) "choose" (ppSpace colGt ident)+ (" using " term)? : tactic
/- B -/ syntax (name := choose!) "choose!" (ppSpace colGt ident)+ (" using " term)? : tactic

/- N -/ syntax (name := congr') "congr" (ppSpace colGt num)?
  (" with " (colGt rcasesPat)* (" : " num)?)? : tactic
/- M -/ syntax (name := rcongr) "rcongr" (ppSpace colGt rcasesPat)* : tactic
/- E -/ syntax (name := convert) "convert " "← "? term (" using " num)? : tactic
/- E -/ syntax (name := convertTo) "convert_to " term (" using " num)? : tactic
/- E -/ syntax (name := acChange) "ac_change " term (" using " num)? : tactic

/- S -/ syntax (name := rcases?) "rcases?" casesTarget,* (" : " num)? : tactic
/- S -/ syntax (name := rintro?) "rintro?" (" : " num)? : tactic

/- M -/ syntax (name := decide!) "decide!" : tactic

/- M -/ syntax (name := deltaInstance) "delta_instance" (ppSpace ident)* : tactic

/- S -/ syntax (name := elide) "elide " num (ppSpace location)? : tactic
/- S -/ syntax (name := unelide) "unelide" (ppSpace location)? : tactic

/- S -/ syntax (name := clarify) "clarify" (config)?
  (Parser.Tactic.simpArgs)? (" using " term,+)? : tactic
/- S -/ syntax (name := safe) "safe" (config)?
  (Parser.Tactic.simpArgs)? (" using " term,+)? : tactic
/- S -/ syntax (name := finish) "finish" (config)?
  (Parser.Tactic.simpArgs)? (" using " term,+)? : tactic

syntax generalizesArg := (ident " : ")? term:51 " = " ident
/- M -/ syntax (name := generalizes) "generalizes " "[" generalizesArg,* "]" : tactic

/- M -/ syntax (name := generalizeProofs) "generalize_proofs"
  (ppSpace (colGt binderIdent))* (ppSpace location)? : tactic

syntax withPattern := "-" <|> "_" <|> ident
/- S -/ syntax (name := cases'') "cases''" casesTarget (" with " (colGt withPattern)+)? : tactic
syntax fixingClause := " fixing" (" *" <|> (ppSpace ident)+)
syntax generalizingClause := " generalizing" (ppSpace ident)+
/- S -/ syntax (name := induction'') "induction''" casesTarget
  (fixingClause <|> generalizingClause)? (" with " (colGt withPattern)+)? : tactic

syntax termList := " [" term,* "]"
/- B -/ syntax (name := itauto) "itauto" (" *" <|> termList)? : tactic
/- B -/ syntax (name := itauto!) "itauto!" (" *" <|> termList)? : tactic

/- B -/ syntax (name := lift) "lift " term " to " term
  (" using " term)? (" with " binderIdent+)? : tactic

/- B -/ syntax (name := obviously) "obviously" : tactic

/- S -/ syntax (name := prettyCases) "pretty_cases" : tactic

/- M -/ syntax (name := assocRw) "assoc_rw " rwRuleSeq (ppSpace location)? : tactic

/- N -/ syntax (name := dsimpResult) "dsimp_result "
  (&"only ")? (dsimpArgs)? " => " tacticSeq : tactic
/- N -/ syntax (name := simpResult) "simp_result "
  (&"only ")? (simpArgs)? " => " tacticSeq : tactic

/- M -/ syntax (name := splitIfs) "split_ifs" (ppSpace location)? (" with " binderIdent+)? : tactic

/- S -/ syntax (name := suggest) "suggest" (config)? (ppSpace num)?
  (simpArgs)? (" using " (colGt binderIdent)+)? : tactic

/- B -/ syntax (name := tauto) "tauto" (config)? : tactic
/- B -/ syntax (name := tauto!) "tauto!" (config)? : tactic

/- M -/ syntax (name := truncCases) "trunc_cases " term (" with " (colGt binderIdent)+)? : tactic

/- E -/ syntax (name := applyNormed) "apply_normed " term : tactic

/- E -/ syntax (name := abel1) "abel1" : tactic
/- E -/ syntax (name := abel1!) "abel1!" : tactic
/- B -/ syntax (name := abel) "abel" (ppSpace (&"raw" <|> &"term"))? (ppSpace location)? : tactic
/- B -/ syntax (name := abel!) "abel!" (ppSpace (&"raw" <|> &"term"))? (ppSpace location)? : tactic

/- E -/ syntax (name := ring1) "ring1" : tactic
/- E -/ syntax (name := ring1!) "ring1!" : tactic

syntax ringMode := &"SOP" <|> &"raw" <|> &"horner"
/- E -/ syntax (name := ringNF) "ring_nf" (ppSpace ringMode)? (ppSpace location)? : tactic
/- E -/ syntax (name := ringNF!) "ring_nf!" (ppSpace ringMode)? (ppSpace location)? : tactic
/- E -/ syntax (name := ring!) "ring!" : tactic

/- B -/ syntax (name := ringExpEq) "ring_exp_eq" : tactic
/- B -/ syntax (name := ringExpEq!) "ring_exp_eq!" : tactic
/- B -/ syntax (name := ringExp) "ring_exp" (ppSpace location)? : tactic
/- B -/ syntax (name := ringExp!) "ring_exp!" (ppSpace location)? : tactic

/- E -/ syntax (name := noncommRing) "noncomm_ring" : tactic

syntax nameAndTerm := term:71 " * " term:66
/- M -/ syntax (name := linearCombination) "linear_combination" (config)?
  sepBy(atomic(nameAndTerm) <|> term:66, " + ") : tactic

/- B -/ syntax (name := linarith) "linarith" (config)? (&" only")? (" [" term,* "]")? : tactic
/- B -/ syntax (name := linarith!) "linarith!" (config)? (&" only")? (" [" term,* "]")? : tactic
/- M -/ syntax (name := nlinarith) "nlinarith" (config)? (&" only")? (" [" term,* "]")? : tactic
/- M -/ syntax (name := nlinarith!) "nlinarith!" (config)? (&" only")? (" [" term,* "]")? : tactic

/- S -/ syntax (name := omega) "omega" (&" manual")? (&" nat" <|> &" int")? : tactic

/- M -/ syntax (name := tfaeHave) "tfae_have " (ident " : ")? num (" → " <|> " ↔ " <|> " ← ") num :
  tactic
/- M -/ syntax (name := tfaeFinish) "tfae_finish" : tactic

syntax mono.side := &"left" <|> &"right" <|> &"both"
/- B -/ syntax (name := mono) "mono" "*"? (ppSpace mono.side)?
  (" with " (colGt term),+)? (" using " (colGt simpArg),+)? : tactic

/- B -/ syntax (name := acMono) "ac_mono" ("*" <|> ("^" num))?
  (config)? ((" : " term) <|> (" := " term))? : tactic

/- M -/ syntax (name := applyFun) "apply_fun " term (ppSpace location)? (" using " term)? : tactic

/- M -/ syntax (name := finCases) "fin_cases " ("*" <|> (term,+)) (" with " term)? : tactic

/- M -/ syntax (name := intervalCases) "interval_cases" (ppSpace (colGt term))?
  (" using " term ", " term)? (" with " ident)? : tactic

/- M -/ syntax (name := reassoc) "reassoc" (ppSpace (colGt ident))* : tactic
/- M -/ syntax (name := reassoc!) "reassoc!" (ppSpace (colGt ident))* : tactic
/- M -/ syntax (name := deriveReassocProof) "derive_reassoc_proof" : tactic

/- M -/ syntax (name := sliceLHS) "slice_lhs " num num " => " Conv.convSeq : tactic
/- M -/ syntax (name := sliceRHS) "slice_rhs " num num " => " Conv.convSeq : tactic

/- S -/ syntax (name := subtypeInstance) "subtype_instance" : tactic

/- M -/ syntax (name := group) "group" (ppSpace location)? : tactic

/- M -/ syntax (name := cancelDenoms) "cancel_denoms" (ppSpace location)? : tactic

/- M -/ syntax (name := zify) "zify" (simpArgs)? (ppSpace location)? : tactic

/- S -/ syntax (name := transport) "transport" (ppSpace term)? " using " term : tactic

/- M -/ syntax (name := unfoldCases) "unfold_cases " tacticSeq : tactic

/- M -/ syntax (name := fieldSimp) "field_simp" (config)? (discharger)? (&" only")?
  (Tactic.simpArgs)? (ppSpace location)? : tactic

/- B -/ syntax (name := equivRw) "equiv_rw" (config)? (termList <|> term) (ppSpace location)? :
  tactic
/- B -/ syntax (name := equivRwType) "equiv_rw_type" (config)? term : tactic

/- N -/ syntax (name := nthRw) "nth_rw " num rwRuleSeq (ppSpace location)? : tactic
/- E -/ syntax (name := nthRwLHS) "nth_rw_lhs " num rwRuleSeq (ppSpace location)? : tactic
/- E -/ syntax (name := nthRwRHS) "nth_rw_rhs " num rwRuleSeq (ppSpace location)? : tactic

/- S -/ syntax (name := rwSearch) "rw_search " (config)? rwRuleSeq : tactic
/- S -/ syntax (name := rwSearch?) "rw_search? " (config)? rwRuleSeq : tactic

/- M -/ syntax (name := piInstanceDeriveField) "pi_instance_derive_field" : tactic
/- M -/ syntax (name := piInstance) "pi_instance" : tactic

/- B -/ syntax (name := tidy) "tidy" (config)? : tactic
/- B -/ syntax (name := tidy?) "tidy?" (config)? : tactic

/- B -/ syntax (name := wlog) "wlog" (" (" &"discharger" " := " term ")")?
  (ppSpace (colGt ident))? (" : " term)? (" := " term)? (" using " (ident*),+)? : tactic

/- M -/ syntax (name := elementwise) "elementwise" (ppSpace (colGt ident))* : tactic
/- M -/ syntax (name := elementwise!) "elementwise!" (ppSpace (colGt ident))* : tactic
/- M -/ syntax (name := deriveElementwiseProof) "derive_elementwise_proof" : tactic

/- S -/ syntax (name := mkDecorations) "mk_decorations" : tactic

/- M -/ syntax (name := nontriviality) "nontriviality"
  (ppSpace (colGt term))? (" using " simpArg,+)? : tactic

/- M -/ syntax (name := filterUpwards) "filter_upwards" (termList)?
  (" with" term:max*)? (" using" term)? : tactic

/- E -/ syntax (name := isBounded_default) "isBounded_default" : tactic

/- N -/ syntax (name := opInduction) "op_induction" (ppSpace (colGt term))? : tactic

/- S -/ syntax (name := mvBisim) "mv_bisim" (ppSpace (colGt term))? (" with " binderIdent+)? :
  tactic

/- M -/ syntax (name := continuity) "continuity" (config)? : tactic
/- M -/ syntax (name := continuity!) "continuity!" (config)? : tactic
/- M -/ syntax (name := continuity?) "continuity?" (config)? : tactic
/- M -/ syntax (name := continuity!?) "continuity!?" (config)? : tactic

/- E -/ syntax (name := unitInterval) "unit_interval" : tactic

/- N -/ syntax (name := measurability) "measurability" (config)? : tactic
/- N -/ syntax (name := measurability!) "measurability!" (config)? : tactic
/- N -/ syntax (name := measurability?) "measurability?" (config)? : tactic
/- N -/ syntax (name := measurability!?) "measurability!?" (config)? : tactic
/- M -/ syntax (name := padicIndexSimp) "padic_index_simp" " [" term,* "]" (ppSpace location)? :
  tactic

/- E -/ syntax (name := uniqueDiffWithinAt_Ici_Iic_univ) "uniqueDiffWithinAt_Ici_Iic_univ" : tactic

/- M -/ syntax (name := ghostFunTac) "ghost_fun_tac " term ", " term : tactic
/- M -/ syntax (name := ghostCalc) "ghost_calc" (ppSpace binderIdent)* : tactic
/- M -/ syntax (name := initRing) "init_ring" (" using " term)? : tactic
/- E -/ syntax (name := ghostSimp) "ghost_simp" (simpArgs)? : tactic
/- E -/ syntax (name := wittTruncateFunTac) "witt_truncate_fun_tac" : tactic

/- M -/ @[nolint docBlame] syntax (name := pure_coherence) "pure_coherence" : tactic
/- M -/ @[nolint docBlame] syntax (name := coherence) "coherence" : tactic

namespace Conv

-- https://github.com/leanprover-community/mathlib/issues/2882
/- M -/ syntax (name := applyCongr) "apply_congr" (ppSpace (colGt term))? : conv

/- E -/ syntax (name := normNum1) "norm_num1" : conv
/- E -/ syntax (name := normNum) "norm_num" (simpArgs)? : conv

/- E -/ syntax (name := ringNF) "ring_nf" (ppSpace ringMode)? : conv
/- E -/ syntax (name := ringNF!) "ring_nf!" (ppSpace ringMode)? : conv
/- E -/ syntax (name := ring) "ring" : conv
/- E -/ syntax (name := ring!) "ring!" : conv

/- E -/ syntax (name := ringExp) "ring_exp" : conv
/- E -/ syntax (name := ringExp!) "ring_exp!" : conv

/- M -/ syntax (name := slice) "slice " num num : conv

end Conv
end Tactic

namespace Attr

/- S -/ syntax (name := intro) "intro" : attr
/- S -/ syntax (name := intro!) "intro!" : attr

/- M -/ syntax (name := ext) "ext" (ppSpace ident)? : attr

/- M -/ syntax (name := higherOrder) "higher_order" (ppSpace ident)? : attr
/- S -/ syntax (name := interactive) "interactive" : attr

/- M -/ syntax (name := mkIff) "mk_iff" (ppSpace ident)? : attr

-- TODO: this should be handled in mathport
/- S -/ syntax (name := protectProj) "protect_proj" (&" without" (ppSpace ident)+)? : attr

/- M -/ syntax (name := notationClass) "notation_class" "*"? (ppSpace ident)? : attr

/- M -/ syntax (name := mono) "mono" (ppSpace Tactic.mono.side)? : attr

/- M -/ syntax (name := reassoc) "reassoc" (ppSpace ident)? : attr

/- M -/ syntax (name := elementwise) "elementwise" (ppSpace ident)? : attr

end Attr

namespace Command

/- N -/ syntax (name := copyDocString) "copy_doc_string " ident " → " ident+ : command
/- N -/ syntax (name := addTacticDoc) (docComment)? "add_tactic_doc " term : command
/- N -/ syntax (name := addDeclDoc) docComment "add_decl_doc " ident : command

/- S -/ syntax (name := setupTacticParser) "setup_tactic_parser" : command
/- N -/ syntax (name := mkSimpAttribute) "mk_simp_attribute " ident
  (" from" (ppSpace ident)+)? (" := " str)? : command

/- M -/ syntax (name := addHintTactic) "add_hint_tactic " tactic : command

/- S -/ syntax (name := explode) "#explode " ident : command

syntax (name := localized) "localized " "[" ident "] " command : command
macro_rules
  | `(localized [$ns] notation $[$prec:precedence]? $[$n:namedName]? $[$prio:namedPrio]?
       $sym => $t) =>
    let ns := mkIdentFrom ns <| rootNamespace ++ ns.getId
    `(with_weak_namespace $ns
      scoped notation $[$prec:precedence]? $[$n:namedName]? $[$prio:namedPrio]? $sym => $t)
  | `(localized [$ns] $_:attrKind $mixfixKind $prec:precedence $[$n:namedName]? $[$prio:namedPrio]?
       $sym => $t) =>
    let ns := mkIdentFrom ns <| rootNamespace ++ ns.getId
    `(with_weak_namespace $ns
      scoped $mixfixKind $prec:precedence $[$n:namedName]? $[$prio:namedPrio]? $sym => $t)
  | `(localized [$ns] attribute [$attr:attr] $ids*) =>
    let ns := mkIdentFrom ns <| rootNamespace ++ ns.getId
    `(with_weak_namespace $ns attribute [scoped $attr:attr] $ids*)

/- S -/ syntax (name := listUnusedDecls) "#list_unused_decls" : command
/- M -/ syntax (name := mkIffOfInductiveProp) "mk_iff_of_inductive_prop" ident ident : command

/- N -/ syntax (name := defReplacer) "def_replacer " ident Term.optType : command

/- S -/ syntax (name := simp) "#simp" (&" only")? (Tactic.simpArgs)? " :"? ppSpace term : command

/- S -/ syntax (name := «where») "#where" : command

/- M -/ syntax (name := reassoc_axiom) "reassoc_axiom " ident : command

/- S -/ syntax (name := sample) "#sample " term : command

end Command<|MERGE_RESOLUTION|>--- conflicted
+++ resolved
@@ -229,14 +229,7 @@
 /- N -/ syntax (name := field) "field " ident " => " tacticSeq : tactic
 /- S -/ syntax (name := haveField) "have_field" : tactic
 /- S -/ syntax (name := applyField) "apply_field" : tactic
-<<<<<<< HEAD
-/- M -/ syntax (name := hGeneralize) "h_generalize " atomic(binderIdent " : ")? term:51 " = " ident
-  (" with " binderIdent)? : tactic
-/- M -/ syntax (name := hGeneralize!) "h_generalize! " atomic(binderIdent " : ")? term:51 " = " ident
-=======
-/- M -/ syntax (name := applyRules) "apply_rules" (config)? " [" term,* "]" (ppSpace num)? : tactic
 /- S -/ syntax (name := hGeneralize) "h_generalize " atomic(binderIdent " : ")? term:51 " = " ident
->>>>>>> 12db1d9e
   (" with " binderIdent)? : tactic
 /- S -/ syntax (name := hGeneralize!) "h_generalize! " atomic(binderIdent " : ")?
   term:51 " = " ident (" with " binderIdent)? : tactic
