/-
Copyright (c) 2021 Microsoft Corporation. All rights reserved.
Released under Apache 2.0 license as described in the file LICENSE.
Authors: Mario Carneiro
-/
import Lean.Elab.Command
import Lean.Elab.Quotation
import Mathlib.Tactic.Cases
import Mathlib.Tactic.Core
import Mathlib.Tactic.CommandQuote
import Mathlib.Tactic.Ext
import Mathlib.Tactic.Find
import Mathlib.Tactic.LibrarySearch
import Mathlib.Tactic.NormCast
import Mathlib.Tactic.NormNum
import Mathlib.Tactic.RCases
import Mathlib.Tactic.Ring
import Mathlib.Tactic.Set
import Mathlib.Tactic.ShowTerm
import Mathlib.Tactic.Simps
import Mathlib.Tactic.SolveByElim
import Mathlib.Init.ExtendedBinder
import Mathlib.Util.WithWeakNamespace

-- To fix upstream:
-- * bracketedExplicitBinders doesn't support optional types

/-!
This file defines all the tactics that are required by mathport. Most of the `syntax` declarations
in this file (as opposed to the imported files) are not defined anywhere and effectively form the
TODO list before we can port mathlib to lean 4 for real.

For tactic writers: I (Mario) have put a comment before each syntax declaration to represent the
estimated difficulty of writing the tactic. The key is as follows:

* `E`: Easy. It's a simple macro in terms of existing things,
  or an elab tactic for which we have many similar examples. Example: `left`
* `M`: Medium. An elab tactic, not too hard, perhaps a 100-200 lines file. Example: `have`
* `N`: Possibly requires new mechanisms in lean 4, some investigation required
* `B`: Hard, because it is a big and complicated tactic
* `S`: Possibly easy, because we can just stub it out or replace with something else
* `?`: uncategorized
-/

namespace Lean

namespace Parser.Command
open Mathlib.ExtendedBinder

/- N -/ elab (name := include) "include " ident+ : command => pure ()
/- N -/ elab (name := omit) "omit " ident+ : command => pure ()
/- N -/ syntax (name := parameter) "parameter " bracketedBinder+ : command

/--
Expands binders into nested combinators.
For example, the familiar exists is given by:
`expandBinders% (p => Exists p) x y : Nat, x < y`
which expands to the same expression as
`∃ x y : Nat, x < y`
-/
syntax "expandBinders% " "(" ident " => " term ")" extBinders ", " term : term

macro_rules
  | `(expandBinders% ($x => $term) $y:extBinder, $res) =>
    `(expandBinders% ($x => $term) ($y:extBinder), $res)
  | `(expandBinders% ($x => $term), $res) => pure res
macro_rules
  | `(expandBinders% ($x => $term) ($y:ident $[: $ty]?) $binders*, $res) => do
    let ty := ty.getD (← `(_))
    term.replaceM fun x' => do
      unless x == x' do return none
      `(fun $y:ident : $ty => expandBinders% ($x => $term) $[$binders]*, $res)
macro_rules
  | `(expandBinders% ($x => $term) ($y:ident $pred:binderPred) $binders*, $res) =>
    term.replaceM fun x' => do
      unless x == x' do return none
      `(fun $y:ident => expandBinders% ($x => $term) (h : satisfiesBinderPred% $y $pred) $[$binders]*, $res)

macro (name := expandFoldl) "expandFoldl% "
  "(" x:ident y:ident " => " term:term ")" init:term:max "[" args:term,* "]" : term =>
  args.getElems.foldlM (init := init) fun res arg => do
    term.replaceM fun e =>
      return if e == x then some res else if e == y then some arg else none
macro (name := expandFoldr) "expandFoldr% "
  "(" x:ident y:ident " => " term:term ")" init:term:max "[" args:term,* "]" : term =>
  args.getElems.foldrM (init := init) fun arg res => do
    term.replaceM fun e =>
      return if e == x then some arg else if e == y then some res else none

syntax bindersItem := atomic("(" "..." ")")
syntax foldRep := (strLit "*") <|> ",*"
syntax foldAction := "(" ident foldRep " => "
  (&"foldl" <|> &"foldr") " (" ident ident " => " term ") " term ")"
syntax identScope := ":" "(" "scoped " ident " => " term ")"
syntax notation3Item := strLit <|> bindersItem <|> (ident (identScope)?) <|> foldAction
macro ak:Term.attrKind "notation3"
    prec:optPrecedence name:optNamedName prio:optNamedPrio
    lits:((ppSpace notation3Item)+) " => " val:term : command => do
  let mut boundNames : Std.HashMap Name Syntax := {}
  let mut macroArgs := #[]
  for item in lits.getArgs do
    let lit := item[0]
    if let some _ := lit.isStrLit? then
      macroArgs := macroArgs.push (← `(macroArg| $lit:str))
    else if lit.isOfKind ``bindersItem then
      macroArgs := macroArgs.push (← `(macroArg| binders:extBinders))
    else if lit.isOfKind ``foldAction then
      let mut sep := lit[2][0]
      if sep.isAtom then sep := Syntax.mkStrLit ", "
      macroArgs := macroArgs.push (← `(macroArg| $(lit[1]):ident:sepBy(term, $sep:str)))
      let scopedTerm ← lit[9].replaceM fun
        | Syntax.ident _ _ id .. => pure $ boundNames.find? id
        | _ => pure none
      let init ← lit[11].replaceM fun
        | Syntax.ident _ _ id .. => pure $ boundNames.find? id
        | _ => pure none
      let id := lit[1]
      let args := Elab.Command.expandMacroArg.mkSplicePat
        `sepBy (← `(Syntax.SepArray.ofElems ($id:ident).getElems)) ",*"
      let args := #[
        Lean.mkAtom "(", lit[6], lit[7], Lean.mkAtom "=>", scopedTerm, Lean.mkAtom ")", init,
        Lean.mkAtom "[", args, Lean.mkAtom "]"]
      let stx ← match lit[4] with
        | Lean.Syntax.atom _ "foldl" =>
          pure $ mkNode ``expandFoldl (#[Lean.mkAtom "expandFoldl%"] ++ args)
        | Lean.Syntax.atom _ "foldr" =>
          pure $ mkNode ``expandFoldr (#[Lean.mkAtom "expandFoldr%"] ++ args)
        | _ => throw Lean.Macro.Exception.unsupportedSyntax
      boundNames := boundNames.insert id.getId stx
    else if let Syntax.ident _ _ id .. := lit then
      macroArgs := macroArgs.push (← `(macroArg| $lit:ident:term))
      if item[1].getNumArgs == 1 then
        let scopedId := item[1][0][3]
        let scopedTerm := item[1][0][5]
        let scopedTerm ← scopedTerm.replaceM fun
          | Syntax.ident _ _ id .. => pure $ boundNames.find? id
          | _ => pure none
        boundNames := boundNames.insert id <|
          ← `(expandBinders% ($scopedId:ident => $scopedTerm:term) $$binders:extBinders,
            $(lit.mkAntiquotNode))
      else
        boundNames := boundNames.insert id <| lit.mkAntiquotNode
  let val ← val.replaceM fun
    | Syntax.ident _ _ id .. => pure $ boundNames.find? id
    | _ => pure none
  `($ak:attrKind macro $[$(prec.getOptional?):precedence]? $[$(name.getOptional?):namedName]?
      $[$(prio.getOptional?):namedPrio]? $[$macroArgs:macroArg]* : term => do
    `($val:term))

end Parser.Command

namespace Parser.Term

/- S -/ syntax "quoteₓ " term : term
/- S -/ syntax "pquoteₓ " term : term
/- S -/ syntax "ppquoteₓ " term : term
/- S -/ syntax "%%ₓ" term : term

end Term

namespace Tactic

/- E -/ syntax tactic " <;> " "[" tactic,* "]" : tactic

end Tactic

namespace Tactic

/- N -/ syntax (name := propagateTags) "propagate_tags " tacticSeq : tactic
/- N -/ syntax (name := applyWith) "apply " term " with " term : tactic
/- E -/ syntax (name := mapply) "mapply " term : tactic
/- M -/ syntax (name := withCases) "with_cases " tacticSeq : tactic
syntax caseArg := binderIdent,+ (" :" (ppSpace (ident <|> "_"))+)?
/- N -/ syntax (name := case'') "case'' " (("[" caseArg,* "]") <|> caseArg) " => " tacticSeq : tactic
/- S -/ syntax "destruct " term : tactic
/- M -/ syntax (name := casesM) "casesm" "*"? ppSpace term,* : tactic
/- M -/ syntax (name := casesType) "cases_type" "*"? ppSpace ident* : tactic
/- M -/ syntax (name := casesType!) "cases_type!" "*"? ppSpace ident* : tactic
/- N -/ syntax (name := abstract) "abstract" (ppSpace ident)? ppSpace tacticSeq : tactic

/- E -/ syntax (name := trace) "trace " term : tactic
/- E -/ syntax (name := existsi) "exists " term,* : tactic
/- E -/ syntax (name := eConstructor) "econstructor" : tactic
/- E -/ syntax (name := left) "left" : tactic
/- E -/ syntax (name := right) "right" : tactic
/- M -/ syntax (name := constructorM) "constructorm" "*"? ppSpace term,* : tactic
/- M -/ syntax (name := injections') "injections" (" with " (colGt (ident <|> "_"))+)? : tactic
/- N -/ syntax (name := simp') "simp'" "*"? (config)? (discharger)? (&" only")?
  (" [" simpArg,* "]")? (" with " (colGt ident)+)? (ppSpace location)? : tactic
/- N -/ syntax (name := simpIntro) "simp_intro" (config)?
  (ppSpace colGt (ident <|> "_"))* (&" only")? (" [" simpArg,* "]")? (" with " ident+)? : tactic
/- N -/ syntax (name := dsimp) "dsimp" (config)? (&" only")?
  (" [" simpArg,* "]")? (" with " (colGt ident)+)? (ppSpace location)? : tactic
/- E -/ syntax (name := symm) "symm" : tactic
/- E -/ syntax (name := trans) "trans" (ppSpace colGt term)? : tactic
/- B -/ syntax (name := acRfl) "ac_rfl" : tactic
/- B -/ syntax (name := cc) "cc" : tactic
/- E -/ syntax (name := substVars) "subst_vars" : tactic

-- builtin unfold only accepts single ident
/- M -/ syntax (name := unfold') (priority := low) "unfold" (config)? (ppSpace colGt ident)* (ppSpace location)? : tactic
/- N -/ syntax (name := dUnfold) "dunfold" (config)? (ppSpace colGt ident)* (ppSpace location)? : tactic
/- N -/ syntax (name := delta') "delta'" (colGt ident)* (ppSpace location)? : tactic
/- M -/ syntax (name := unfoldProjs) "unfold_projs" (config)? (ppSpace location)? : tactic
/- M -/ syntax (name := unfold1) "unfold1" (config)? (ppSpace colGt ident)* (ppSpace location)? : tactic

/- E -/ syntax (name := inferOptParam) "infer_opt_param" : tactic
/- E -/ syntax (name := inferAutoParam) "infer_auto_param" : tactic
/- M -/ syntax (name := guardExprEq) "guard_expr " term:51 " =ₐ " term : tactic -- alpha equality
/- M -/ syntax (name := guardTarget) "guard_target" " =ₐ " term : tactic -- alpha equality

-- There is already a `by_cases` tactic in core (in `src/init/classical.lean`)
-- so for now we add a primed version to support the optional identifier,
-- and available `decidable` instances.
/- M -/ syntax (name := byCases') "by_cases' " atomic(ident " : ")? term : tactic

/- E -/ syntax (name := typeCheck) "type_check " term : tactic
/- S -/ syntax (name := rsimp) "rsimp" : tactic
/- S -/ syntax (name := compVal) "comp_val" : tactic
/- S -/ syntax (name := async) "async " tacticSeq : tactic

namespace Conv

open Tactic (simpArg rwRuleSeq)
/- N -/ syntax (name := «for») "for " term:max " [" num,* "]" " => " tacticSeq : conv
/- N -/ syntax (name := simp') "simp'" (config)? (discharger)? (&" only")?
  (" [" simpArg,* "]")? (" with " (colGt ident)+)? : conv
/- N -/ syntax (name := dsimp) "dsimp" (config)? (&" only")?
  (" [" simpArg,* "]")? (" with " (colGt ident)+)? : conv
/- E -/ syntax (name := guardLHS) "guard_lhs " " =ₐ " term : conv

end Conv

/- E -/ syntax (name := apply') "apply' " term : tactic
/- E -/ syntax (name := fapply') "fapply' " term : tactic
/- E -/ syntax (name := eapply') "eapply' " term : tactic
/- E -/ syntax (name := applyWith') "apply_with' " (config)? term : tactic
/- E -/ syntax (name := mapply') "mapply' " term : tactic
/- E -/ syntax (name := rfl') "rfl'" : tactic
/- E -/ syntax (name := symm') "symm'" (ppSpace location)? : tactic
/- E -/ syntax (name := trans') "trans'" (ppSpace term)? : tactic

/- E -/ syntax (name := fsplit) "fsplit" : tactic
/- M -/ syntax (name := injectionsAndClear) "injections_and_clear" : tactic

/- E -/ syntax (name := fconstructor) "fconstructor" : tactic
/- E -/ syntax (name := tryFor) "try_for " term:max tacticSeq : tactic
/- E -/ syntax (name := substs) "substs" (ppSpace ident)* : tactic
/- E -/ syntax (name := unfoldCoes) "unfold_coes" (ppSpace location)? : tactic
/- E -/ syntax (name := unfoldWf) "unfold_wf" : tactic
/- M -/ syntax (name := unfoldAux) "unfold_aux" : tactic
/- E -/ syntax (name := recover) "recover" : tactic
/- E -/ syntax (name := «continue») "continue " tacticSeq : tactic
/- M -/ syntax (name := clear_) "clear_" : tactic
/- M -/ syntax (name := replace') "replace " Term.haveIdLhs : tactic
/- M -/ syntax (name := generalizeHyp) "generalize " atomic(ident " : ")? term:51 " = " ident
  ppSpace location : tactic
/- M -/ syntax (name := clean) "clean " term : tactic
/- B -/ syntax (name := refineStruct) "refine_struct " term : tactic
/- M -/ syntax (name := matchHyp) "match_hyp " ("(" &"m" " := " term ") ")? ident " : " term : tactic
/- E -/ syntax (name := guardHypNums) "guard_hyp_nums " num : tactic
/- E -/ syntax (name := guardTags) "guard_tags" (ppSpace ident)* : tactic
/- E -/ syntax (name := guardProofTerm) "guard_proof_term " tactic:51 " => " term : tactic
/- E -/ syntax (name := failIfSuccess?) "fail_if_success? " str ppSpace tacticSeq : tactic
/- N -/ syntax (name := field) "field " ident " => " tacticSeq : tactic
/- N -/ syntax (name := haveField) "have_field" : tactic
/- N -/ syntax (name := applyField) "apply_field" : tactic
/- M -/ syntax (name := applyRules) "apply_rules" (config)? " [" term,* "]" (ppSpace num)? : tactic
/- M -/ syntax (name := hGeneralize) "h_generalize " atomic(binderIdent " : ")? term:51 " = " ident
  (" with " binderIdent)? : tactic
/- M -/ syntax (name := hGeneralize!) "h_generalize! " atomic(binderIdent " : ")? term:51 " = " ident
  (" with " binderIdent)? : tactic
/- M -/ syntax (name := guardExprEq') "guard_expr " term:51 " = " term : tactic -- definitional equality
/- M -/ syntax (name := guardTarget') "guard_target" " = " term : tactic -- definitional equality
/- E -/ syntax (name := triv) "triv" : tactic
/- N -/ syntax (name := clearAuxDecl) "clear_aux_decl" : tactic
/- M -/ syntax (name := clearExcept) "clear " "*" " - " ident* : tactic
/- M -/ syntax (name := extractGoal) "extract_goal" (ppSpace ident)?
  (" with" (ppSpace (colGt ident))*)? : tactic
/- M -/ syntax (name := extractGoal!) "extract_goal!" (ppSpace ident)?
  (" with" (ppSpace (colGt ident))*)? : tactic
/- M -/ syntax (name := inhabit) "inhabit " atomic(ident " : ")? term : tactic
/- E -/ syntax (name := revertDeps) "revert_deps" (ppSpace colGt ident)* : tactic
/- E -/ syntax (name := revertAfter) "revert_after " ident : tactic
/- E -/ syntax (name := revertTargetDeps) "revert_target_deps" : tactic
/- E -/ syntax (name := clearValue) "clear_value" (ppSpace colGt ident)* : tactic

/- M -/ syntax (name := applyAssumption) "apply_assumption" : tactic

/- B -/ syntax (name := hint) "hint" : tactic

/- M -/ syntax (name := clear!) "clear!" (ppSpace colGt ident)* : tactic

/- B -/ syntax (name := choose) "choose" (ppSpace colGt ident)+ (" using " term)? : tactic
/- B -/ syntax (name := choose!) "choose!" (ppSpace colGt ident)+ (" using " term)? : tactic

/- N -/ syntax (name := congr) "congr" (ppSpace colGt num)?
  (" with " (colGt rcasesPat)* (" : " num)?)? : tactic
/- M -/ syntax (name := rcongr) "rcongr" (ppSpace colGt rcasesPat)* : tactic
/- E -/ syntax (name := convert) "convert " "← "? term (" using " num)? : tactic
/- E -/ syntax (name := convertTo) "convert_to " term (" using " num)? : tactic
/- E -/ syntax (name := acChange) "ac_change " term (" using " num)? : tactic

/- M -/ syntax (name := decide!) "decide!" : tactic

/- M -/ syntax (name := deltaInstance) "delta_instance" (ppSpace ident)* : tactic

/- M -/ syntax (name := elide) "elide " num (ppSpace location)? : tactic
/- M -/ syntax (name := unelide) "unelide" (ppSpace location)? : tactic

/- S -/ syntax (name := clarify) "clarify" (config)?
  (" [" Parser.Tactic.simpArg,* "]")? (" using " term,+)? : tactic
/- S -/ syntax (name := safe) "safe" (config)?
  (" [" Parser.Tactic.simpArg,* "]")? (" using " term,+)? : tactic
/- S -/ syntax (name := finish) "finish" (config)?
  (" [" Parser.Tactic.simpArg,* "]")? (" using " term,+)? : tactic

syntax generalizesArg := (ident " : ")? term:51 " = " ident
/- M -/ syntax (name := generalizes) "generalizes " "[" generalizesArg,* "]" : tactic

/- M -/ syntax (name := generalizeProofs) "generalize_proofs"
  (ppSpace (colGt binderIdent))* (ppSpace location)? : tactic

syntax withPattern := "-" <|> "_" <|> ident
/- M -/ syntax (name := cases'') "cases''" casesTarget (" with " (colGt withPattern)+)? : tactic
syntax fixingClause := " fixing" (" *" <|> (ppSpace ident)+)
syntax generalizingClause := " generalizing" (ppSpace ident)+
/- N -/ syntax (name := induction'') "induction''" casesTarget
  (fixingClause <|> generalizingClause)? (" with " (colGt withPattern)+)? : tactic

syntax termList := " [" term,* "]"
/- B -/ syntax (name := itauto) "itauto" (" *" <|> termList)? : tactic
/- B -/ syntax (name := itauto!) "itauto!" (" *" <|> termList)? : tactic

/- B -/ syntax (name := lift) "lift " term " to " term
  (" using " term)? (" with " binderIdent+)? : tactic

/- B -/ syntax (name := obviously) "obviously" : tactic

/- S -/ syntax (name := prettyCases) "pretty_cases" : tactic

-- see also https://github.com/leanprover-community/mathlib4/pull/193
/- M -/ syntax (name := pushNeg) "push_neg" (ppSpace location)? : tactic

/- M -/ syntax (name := contrapose) "contrapose" (ppSpace ident (" with " ident)?)? : tactic
/- M -/ syntax (name := contrapose!) "contrapose!" (ppSpace ident (" with " ident)?)? : tactic

/- E -/ syntax (name := byContra') "by_contra'" (ppSpace ident)? Term.optType : tactic

/- E -/ syntax (name := renameVar) "rename_var " ident " → " ident (ppSpace location)? : tactic

syntax swapVarArg := ident " ↔ "? ident
/- E -/ syntax (name := swapVar) "swap_var " (colGt swapVarArg),+ : tactic

/- M -/ syntax (name := assocRw) "assoc_rw " rwRuleSeq (ppSpace location)? : tactic

/- N -/ syntax (name := dsimpResult) "dsimp_result " (&"only ")? ("[" Tactic.simpArg,* "]")?
  (" with " ident+)? " => " tacticSeq : tactic
/- N -/ syntax (name := simpResult) "simp_result " (&"only ")? ("[" Tactic.simpArg,* "]")?
  (" with " ident+)? " => " tacticSeq : tactic

/- M -/ syntax (name := splitIfs) "split_ifs" (ppSpace location)? (" with " binderIdent+)? : tactic

/- S -/ syntax (name := squeezeScope) "squeeze_scope " tacticSeq : tactic

syntax squeezeSimpArgsRest := (config)? (discharger)? (&" only")?
  (" [" simpArg,* "]")? (" with " (colGt ident)+)? (ppSpace location)?
/- S -/ syntax "squeeze_simp" "!"? "?"? squeezeSimpArgsRest : tactic
macro "squeeze_simp?" rest:squeezeSimpArgsRest : tactic =>
  `(tactic| squeeze_simp ? $rest:squeezeSimpArgsRest)
macro "squeeze_simp!" rest:squeezeSimpArgsRest : tactic =>
  `(tactic| squeeze_simp ! $rest:squeezeSimpArgsRest)
macro "squeeze_simp!?" rest:squeezeSimpArgsRest : tactic =>
  `(tactic| squeeze_simp !? $rest:squeezeSimpArgsRest)

syntax squeezeDSimpArgsRest := (config)? (&" only")?
  (" [" simpArg,* "]")? (" with " (colGt ident)+)? (ppSpace location)?
/- S -/ syntax "squeeze_dsimp" "!"? "?"? squeezeDSimpArgsRest : tactic
macro "squeeze_dsimp?" rest:squeezeDSimpArgsRest : tactic =>
  `(tactic| squeeze_dsimp ? $rest:squeezeDSimpArgsRest)
macro "squeeze_dsimp!" rest:squeezeDSimpArgsRest : tactic =>
  `(tactic| squeeze_dsimp ! $rest:squeezeDSimpArgsRest)
macro "squeeze_dsimp!?" rest:squeezeDSimpArgsRest : tactic =>
  `(tactic| squeeze_dsimp !? $rest:squeezeDSimpArgsRest)

/- S -/ syntax (name := suggest) "suggest" (config)? (ppSpace num)?
  (" [" simpArg,* "]")? (" with " (colGt ident)+)? (" using " (colGt binderIdent)+)? : tactic

/- B -/ syntax (name := tauto) "tauto" (config)? : tactic
/- B -/ syntax (name := tauto!) "tauto!" (config)? : tactic

/- M -/ syntax (name := truncCases) "trunc_cases " term (" with " (colGt binderIdent)+)? : tactic

/- E -/ syntax (name := normNum1) "norm_num1" (ppSpace location)? : tactic
/- E -/ syntax (name := applyNormed) "apply_normed " term : tactic

/- E -/ syntax (name := abel1) "abel1" : tactic
/- E -/ syntax (name := abel1!) "abel1!" : tactic
/- B -/ syntax (name := abel) "abel" (ppSpace (&"raw" <|> &"term"))? (ppSpace location)? : tactic
/- B -/ syntax (name := abel!) "abel!" (ppSpace (&"raw" <|> &"term"))? (ppSpace location)? : tactic

/- E -/ syntax (name := ring1) "ring1" : tactic
/- E -/ syntax (name := ring1!) "ring1!" : tactic

syntax ringMode := &"SOP" <|> &"raw" <|> &"horner"
/- E -/ syntax (name := ringNF) "ring_nf" (ppSpace ringMode)? (ppSpace location)? : tactic
/- E -/ syntax (name := ringNF!) "ring_nf!" (ppSpace ringMode)? (ppSpace location)? : tactic
/- E -/ syntax (name := ring!) "ring!" : tactic

/- B -/ syntax (name := ringExpEq) "ring_exp_eq" : tactic
/- B -/ syntax (name := ringExpEq!) "ring_exp_eq!" : tactic
/- B -/ syntax (name := ringExp) "ring_exp" (ppSpace location)? : tactic
/- B -/ syntax (name := ringExp!) "ring_exp!" (ppSpace location)? : tactic

/- E -/ syntax (name := noncommRing) "noncomm_ring" : tactic

syntax nameAndTerm := term:71 " * " term:66
/- M -/ syntax (name := linearCombination) "linear_combination" (config)?
  sepBy(atomic(nameAndTerm) <|> term:66, " + ") : tactic

/- B -/ syntax (name := linarith) "linarith" (config)? (&" only")? (" [" term,* "]")? : tactic
/- B -/ syntax (name := linarith!) "linarith!" (config)? (&" only")? (" [" term,* "]")? : tactic
/- M -/ syntax (name := nlinarith) "nlinarith" (config)? (&" only")? (" [" term,* "]")? : tactic
/- M -/ syntax (name := nlinarith!) "nlinarith!" (config)? (&" only")? (" [" term,* "]")? : tactic

/- S -/ syntax (name := omega) "omega" (&" manual")? (&" nat" <|> &" int")? : tactic

/- M -/ syntax (name := tfaeHave) "tfae_have " (ident " : ")? num (" → " <|> " ↔ " <|> " ← ") num : tactic
/- M -/ syntax (name := tfaeFinish) "tfae_finish" : tactic

syntax mono.side := &"left" <|> &"right" <|> &"both"
/- B -/ syntax (name := mono) "mono" "*"? (ppSpace mono.side)?
  (" with " (colGt term),+)? (" using " (colGt simpArg),+)? : tactic

/- B -/ syntax (name := acMono) "ac_mono" ("*" <|> ("^" num))?
  (config)? ((" : " term) <|> (" := " term))? : tactic

/- M -/ syntax (name := applyFun) "apply_fun " term (ppSpace location)? (" using " term)? : tactic

/- M -/ syntax (name := finCases) "fin_cases " ("*" <|> (term,+)) (" with " term)? : tactic

/- M -/ syntax (name := intervalCases) "interval_cases" (ppSpace (colGt term))?
  (" using " term ", " term)? (" with " ident)? : tactic

/- M -/ syntax (name := reassoc) "reassoc" (ppSpace (colGt ident))* : tactic
/- M -/ syntax (name := reassoc!) "reassoc!" (ppSpace (colGt ident))* : tactic
/- M -/ syntax (name := deriveReassocProof) "derive_reassoc_proof" : tactic

/- M -/ syntax (name := sliceLHS) "slice_lhs " num num " => " Conv.convSeq : tactic
/- M -/ syntax (name := sliceRHS) "slice_rhs " num num " => " Conv.convSeq : tactic

/- N -/ syntax (name := subtypeInstance) "subtype_instance" : tactic

/- M -/ syntax (name := group) "group" (ppSpace location)? : tactic

/- M -/ syntax (name := cancelDenoms) "cancel_denoms" (ppSpace location)? : tactic

/- M -/ syntax (name := zify) "zify" (" [" simpArg,* "]")? (ppSpace location)? : tactic

/- S -/ syntax (name := transport) "transport" (ppSpace term)? " using " term : tactic

/- M -/ syntax (name := unfoldCases) "unfold_cases " tacticSeq : tactic

/- M -/ syntax (name := fieldSimp) "field_simp" (config)? (discharger)? (&" only")?
  (" [" Tactic.simpArg,* "]")? (" with " (colGt ident)+)? (ppSpace location)? : tactic

/- B -/ syntax (name := equivRw) "equiv_rw" (config)? (termList <|> term) (ppSpace location)? : tactic
/- B -/ syntax (name := equivRwType) "equiv_rw_type" (config)? term : tactic

/- N -/ syntax (name := nthRw) "nth_rw " num rwRuleSeq (ppSpace location)? : tactic
/- E -/ syntax (name := nthRwLHS) "nth_rw_lhs " num rwRuleSeq (ppSpace location)? : tactic
/- E -/ syntax (name := nthRwRHS) "nth_rw_rhs " num rwRuleSeq (ppSpace location)? : tactic

/- B -/ syntax (name := rwSearch) "rw_search " (config)? rwRuleSeq : tactic
/- B -/ syntax (name := rwSearch?) "rw_search? " (config)? rwRuleSeq : tactic

/- M -/ syntax (name := piInstanceDeriveField) "pi_instance_derive_field" : tactic
/- M -/ syntax (name := piInstance) "pi_instance" : tactic

/- B -/ syntax (name := tidy) "tidy" (config)? : tactic
/- B -/ syntax (name := tidy?) "tidy?" (config)? : tactic

/- B -/ syntax (name := wlog) "wlog" (" (" &"discharger" " := " term ")")?
  (ppSpace (colGt ident))? (" : " term)? (" := " term)? (" using " (ident*),+)? : tactic

/- M -/ syntax (name := elementwise) "elementwise" (ppSpace (colGt ident))* : tactic
/- M -/ syntax (name := elementwise!) "elementwise!" (ppSpace (colGt ident))* : tactic
/- M -/ syntax (name := deriveElementwiseProof) "derive_elementwise_proof" : tactic

/- S -/ syntax (name := mkDecorations) "mk_decorations" : tactic

/- M -/ syntax (name := nontriviality) "nontriviality"
  (ppSpace (colGt term))? (" using " simpArg,+)? : tactic

/- M -/ syntax (name := filterUpwards) "filter_upwards" (termList)?
  (" with" term:max*)? (" using" term)? : tactic

/- E -/ syntax (name := isBounded_default) "isBounded_default" : tactic

/- N -/ syntax (name := opInduction) "op_induction" (ppSpace (colGt term))? : tactic

/- S -/ syntax (name := mvBisim) "mv_bisim" (ppSpace (colGt term))? (" with " binderIdent+)? : tactic

/- M -/ syntax (name := continuity) "continuity" (config)? : tactic
/- M -/ syntax (name := continuity!) "continuity!" (config)? : tactic
/- M -/ syntax (name := continuity?) "continuity?" (config)? : tactic
/- M -/ syntax (name := continuity!?) "continuity!?" (config)? : tactic

/- E -/ syntax (name := unitInterval) "unit_interval" : tactic
/- E -/ syntax (name := mfldSetTac) "mfld_set_tac" : tactic

/- N -/ syntax (name := measurability) "measurability" (config)? : tactic
/- N -/ syntax (name := measurability!) "measurability!" (config)? : tactic
/- N -/ syntax (name := measurability?) "measurability?" (config)? : tactic
/- N -/ syntax (name := measurability!?) "measurability!?" (config)? : tactic
/- M -/ syntax (name := padicIndexSimp) "padic_index_simp" " [" term,* "]" (ppSpace location)? : tactic

/- E -/ syntax (name := uniqueDiffWithinAt_Ici_Iic_univ) "uniqueDiffWithinAt_Ici_Iic_univ" : tactic

/- M -/ syntax (name := ghostFunTac) "ghost_fun_tac " term ", " term : tactic
/- M -/ syntax (name := ghostCalc) "ghost_calc" (ppSpace binderIdent)* : tactic
/- M -/ syntax (name := initRing) "init_ring" (" using " term)? : tactic
/- E -/ syntax (name := ghostSimp) "ghost_simp" (" [" simpArg,* "]")? : tactic
/- E -/ syntax (name := wittTruncateFunTac) "witt_truncate_fun_tac" : tactic

namespace Conv

-- https://github.com/leanprover-community/mathlib/issues/2882
/- M -/ syntax (name := applyCongr) "apply_congr" (ppSpace (colGt term))? : conv

/- E -/ syntax (name := guardTarget) "guard_target" " =ₐ " term : conv

/- E -/ syntax (name := normNum1) "norm_num1" : conv
/- E -/ syntax (name := normNum) "norm_num" (" [" simpArg,* "]")? : conv

/- E -/ syntax (name := ringNF) "ring_nf" (ppSpace ringMode)? : conv
/- E -/ syntax (name := ringNF!) "ring_nf!" (ppSpace ringMode)? : conv
/- E -/ syntax (name := ring) "ring" : conv
/- E -/ syntax (name := ring!) "ring!" : conv

/- E -/ syntax (name := ringExp) "ring_exp" : conv
/- E -/ syntax (name := ringExp!) "ring_exp!" : conv

/- M -/ syntax (name := slice) "slice " num num : conv

end Conv
end Tactic

namespace Attr

/- S -/ syntax (name := intro) "intro" : attr
/- S -/ syntax (name := intro!) "intro!" : attr

/- M -/ syntax (name := ext) "ext" (ppSpace ident)? : attr

/- M -/ syntax (name := higherOrder) "higher_order" (ppSpace ident)? : attr
/- S -/ syntax (name := interactive) "interactive" : attr

/- M -/ syntax (name := mkIff) "mk_iff" (ppSpace ident)? : attr

-- TODO: this should be handled in mathport
/- S -/ syntax (name := protectProj) "protect_proj" (&" without" (ppSpace ident)+)? : attr

/- M -/ syntax (name := notationClass) "notation_class" "*"? (ppSpace ident)? : attr

/- M -/ syntax (name := mono) "mono" (ppSpace Tactic.mono.side)? : attr

/- M -/ syntax (name := reassoc) "reassoc" (ppSpace ident)? : attr

/- N -/ syntax (name := ancestor) "ancestor" (ppSpace ident)* : attr

/- M -/ syntax (name := elementwise) "elementwise" (ppSpace ident)? : attr

<<<<<<< HEAD
=======
/- B -/ syntax (name := toAdditiveIgnoreArgs) "to_additive_ignore_args" num* : attr
/- B -/ syntax (name := toAdditiveRelevantArg) "to_additive_relevant_arg" num : attr
/- B -/ syntax (name := toAdditiveReorder) "to_additive_reorder" num* : attr
/- B -/ syntax (name := toAdditive) "to_additive" (ppSpace ident)? (ppSpace str)? : attr
/- B -/ syntax (name := toAdditive!) "to_additive!" (ppSpace ident)? (ppSpace str)? : attr
/- B -/ syntax (name := toAdditive?) "to_additive?" (ppSpace ident)? (ppSpace str)? : attr
/- B -/ syntax (name := toAdditive!?) "to_additive!?" (ppSpace ident)? (ppSpace str)? : attr

>>>>>>> 1b6c2fbe
end Attr

namespace Command

/- N -/ syntax (name := copyDocString) "copy_doc_string " ident " → " ident+ : command
/- N -/ syntax (name := addTacticDoc) (docComment)? "add_tactic_doc " term : command
/- N -/ syntax (name := addDeclDoc) docComment "add_decl_doc " ident : command

/- S -/ syntax (name := setupTacticParser) "setup_tactic_parser" : command
/- N -/ syntax (name := mkSimpAttribute) "mk_simp_attribute " ident
  (" from" (ppSpace ident)+)? (" := " str)? : command

/- M -/ syntax (name := addHintTactic) "add_hint_tactic " tactic : command
/- M -/ syntax (name := alias) "alias " ident " ← " ident* : command
/- M -/ syntax (name := aliasLR) "alias " ident " ↔ " (".." <|> (binderIdent binderIdent)) : command

/- S -/ syntax (name := explode) "#explode " ident : command

syntax (name := localized) "localized " "[" ident "] " command : command
macro_rules
  | `(localized [$ns] notation $[$prec:precedence]? $[$n:namedName]? $[$prio:namedPrio]? $sym => $t) =>
    let ns := mkIdentFrom ns <| rootNamespace ++ ns.getId
    `(with_weak_namespace $ns
      scoped notation $[$prec:precedence]? $[$n:namedName]? $[$prio:namedPrio]? $sym => $t)
  | `(localized [$ns] $attrKind:attrKind $mixfixKind $prec:precedence $[$n:namedName]? $[$prio:namedPrio]? $sym => $t) =>
    let ns := mkIdentFrom ns <| rootNamespace ++ ns.getId
    `(with_weak_namespace $ns
      scoped $mixfixKind $prec:precedence $[$n:namedName]? $[$prio:namedPrio]? $sym => $t)
  | `(localized [$ns] attribute [$attr:attr] $ids*) =>
    let ns := mkIdentFrom ns <| rootNamespace ++ ns.getId
    `(with_weak_namespace $ns attribute [scoped $attr:attr] $ids*)

/- S -/ syntax (name := listUnusedDecls) "#list_unused_decls" : command
/- M -/ syntax (name := mkIffOfInductiveProp) "mk_iff_of_inductive_prop" ident ident : command

/- N -/ syntax (name := defReplacer) "def_replacer " ident Term.optType : command

/- S -/ syntax (name := simp) "#simp" (&" only")? (" [" Tactic.simpArg,* "]")?
  (" with " ident+)? " :"? ppSpace term : command

/- S -/ syntax (name := «where») "#where" : command

/- M -/ syntax (name := reassoc_axiom) "reassoc_axiom " ident : command

/- S -/ syntax (name := sample) "#sample " term : command

end Command<|MERGE_RESOLUTION|>--- conflicted
+++ resolved
@@ -571,17 +571,6 @@
 
 /- M -/ syntax (name := elementwise) "elementwise" (ppSpace ident)? : attr
 
-<<<<<<< HEAD
-=======
-/- B -/ syntax (name := toAdditiveIgnoreArgs) "to_additive_ignore_args" num* : attr
-/- B -/ syntax (name := toAdditiveRelevantArg) "to_additive_relevant_arg" num : attr
-/- B -/ syntax (name := toAdditiveReorder) "to_additive_reorder" num* : attr
-/- B -/ syntax (name := toAdditive) "to_additive" (ppSpace ident)? (ppSpace str)? : attr
-/- B -/ syntax (name := toAdditive!) "to_additive!" (ppSpace ident)? (ppSpace str)? : attr
-/- B -/ syntax (name := toAdditive?) "to_additive?" (ppSpace ident)? (ppSpace str)? : attr
-/- B -/ syntax (name := toAdditive!?) "to_additive!?" (ppSpace ident)? (ppSpace str)? : attr
-
->>>>>>> 1b6c2fbe
 end Attr
 
 namespace Command
