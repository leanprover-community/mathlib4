--- conflicted
+++ resolved
@@ -225,16 +225,6 @@
 
 /- S -/ syntax (name := omega) "omega" (&" manual")? (&" nat" <|> &" int")? : tactic
 
-<<<<<<< HEAD
-syntax mono.side := &"left" <|> &"right" <|> &"both"
-/- B -/ syntax (name := mono) "mono" "*"? (ppSpace mono.side)?
-  (" with " (colGt term),+)? (" using " (colGt simpArg),+)? : tactic
-=======
-/- M -/ syntax (name := tfaeHave) "tfae_have " (ident " : ")? num (" → " <|> " ↔ " <|> " ← ") num :
-  tactic
-/- M -/ syntax (name := tfaeFinish) "tfae_finish" : tactic
->>>>>>> c8825eaa
-
 /- B -/ syntax (name := acMono) "ac_mono" ("*" <|> ("^" num))?
   (config)? ((" : " term) <|> (" := " term))? : tactic
 
