/-
Copyright (c) 2021 Microsoft Corporation. All rights reserved.
Released under Apache 2.0 license as described in the file LICENSE.
Authors: Mario Carneiro
-/
import Lean.Elab.Command
import Lean.Elab.Quotation
import Std.Tactic.Ext
import Std.Tactic.RCases
import Mathlib.Logic.Equiv.LocalEquiv
import Mathlib.Order.Filter.Basic
import Mathlib.Tactic.Abel
import Mathlib.Tactic.Alias
import Mathlib.Tactic.ApplyFun
import Mathlib.Tactic.ApplyWith
import Mathlib.Tactic.ByContra
import Mathlib.Tactic.Cases
import Mathlib.Tactic.CasesM
import Mathlib.Tactic.Choose
import Mathlib.Tactic.Classical
import Mathlib.Tactic.Clear_
import Mathlib.Tactic.Clear!
import Mathlib.Tactic.ClearExcept
import Mathlib.Tactic.Constructor
import Mathlib.Tactic.Continuity
import Mathlib.Tactic.Contrapose
import Mathlib.Tactic.Conv
import Mathlib.Tactic.Convert
import Mathlib.Tactic.Core
import Mathlib.Tactic.Existsi
import Mathlib.Tactic.FieldSimp
import Mathlib.Tactic.FinCases
import Mathlib.Tactic.Find
import Mathlib.Tactic.GeneralizeProofs
import Mathlib.Tactic.GuardHypNums
import Mathlib.Tactic.InferParam
import Mathlib.Tactic.IntervalCases
import Mathlib.Tactic.Inhabit
import Mathlib.Tactic.IrreducibleDef
import Mathlib.Tactic.LeftRight
import Mathlib.Tactic.LibrarySearch
import Mathlib.Tactic.Linarith
import Mathlib.Tactic.LinearCombination
import Mathlib.Tactic.MkIffOfInductiveProp
import Mathlib.Tactic.ModCases
import Mathlib.Tactic.Monotonicity
import Mathlib.Tactic.Nontriviality
import Mathlib.Tactic.NormCast
import Mathlib.Tactic.NormNum
import Mathlib.Tactic.NthRewrite
import Mathlib.Tactic.PermuteGoals
import Mathlib.Tactic.Polyrith
import Mathlib.Tactic.Positivity
import Mathlib.Tactic.PushNeg
import Mathlib.Tactic.Qify
import Mathlib.Tactic.Recover
import Mathlib.Tactic.Relation.Rfl
import Mathlib.Tactic.Relation.Symm
import Mathlib.Tactic.Relation.Trans
import Mathlib.Tactic.Rename
import Mathlib.Tactic.RenameBVar
import Mathlib.Tactic.Replace
import Mathlib.Tactic.RestateAxiom
import Mathlib.Tactic.Ring
import Mathlib.Tactic.RSuffices
import Mathlib.Tactic.RunCmd
import Mathlib.Tactic.ScopedNS
import Mathlib.Tactic.Set
import Mathlib.Tactic.SimpIntro
import Mathlib.Tactic.SimpRw
import Mathlib.Tactic.Simps.Basic
import Mathlib.Tactic.Slice
import Mathlib.Tactic.SolveByElim
import Mathlib.Tactic.SplitIfs
import Mathlib.Tactic.Substs
import Mathlib.Tactic.SwapVar
import Mathlib.Tactic.Tauto
import Mathlib.Tactic.TFAE
import Mathlib.Tactic.Trace
import Mathlib.Tactic.TypeCheck
import Mathlib.Tactic.Use
import Mathlib.Tactic.WLOG
import Mathlib.Tactic.Zify
import Mathlib.Util.Syntax
import Mathlib.Util.WithWeakNamespace
import Mathlib.Mathport.Notation

-- To fix upstream:
-- * bracketedExplicitBinders doesn't support optional types

/-!
This file defines all the tactics that are required by mathport. Most of the `syntax` declarations
in this file (as opposed to the imported files) are not defined anywhere and effectively form the
TODO list before we can port mathlib to lean 4 for real.

For tactic writers: I (Mario) have put a comment before each syntax declaration to represent the
estimated difficulty of writing the tactic. The key is as follows:

* `E`: Easy. It's a simple macro in terms of existing things,
  or an elab tactic for which we have many similar examples. Example: `left`
* `M`: Medium. An elab tactic, not too hard, perhaps a 100-200 lines file. Example: `have`
* `N`: Possibly requires new mechanisms in lean 4, some investigation required
* `B`: Hard, because it is a big and complicated tactic
* `S`: Possibly easy, because we can just stub it out or replace with something else
* `?`: uncategorized
-/
namespace Lean

namespace Parser.Command

/- N -/ elab (name := include) "include " ident+ : command => pure ()
/- N -/ elab (name := omit) "omit " ident+ : command => pure ()
/- N -/ syntax (name := parameter) "parameter " bracketedBinder+ : command

end Parser.Command

namespace Parser
namespace Tactic

/- S -/ syntax (name := propagateTags) "propagate_tags " tacticSeq : tactic
/- S -/ syntax (name := mapply) "mapply " term : tactic
/- S -/ syntax "destruct " term : tactic
/- N -/ syntax (name := abstract) "abstract" (ppSpace ident)? ppSpace tacticSeq : tactic

/- B -/ syntax (name := cc) "cc" : tactic

/- M -/ syntax (name := unfoldProjs) "unfold_projs" (config)? (ppSpace location)? : tactic

/- S -/ syntax (name := rsimp) "rsimp" : tactic
/- S -/ syntax (name := compVal) "comp_val" : tactic
/- S -/ syntax (name := async) "async " tacticSeq : tactic

/- M -/ syntax (name := injectionsAndClear) "injections_and_clear" : tactic

/- E -/ syntax (name := tryFor) "try_for " term:max tacticSeq : tactic
/- E -/ syntax (name := unfoldCoes) "unfold_coes" (ppSpace location)? : tactic
/- E -/ syntax (name := unfoldWf) "unfold_wf" : tactic
/- M -/ syntax (name := unfoldAux) "unfold_aux" : tactic
/- S -/ syntax (name := «continue») "continue " tacticSeq : tactic
/- M -/ syntax (name := clean) "clean " term : tactic
/- B -/ syntax (name := refineStruct) "refine_struct " term : tactic
/- M -/ syntax (name := matchHyp) "match_hyp " ("(" &"m" " := " term ") ")? ident " : " term :
  tactic
/- S -/ syntax (name := guardTags) "guard_tags" (ppSpace ident)* : tactic
/- S -/ syntax (name := guardProofTerm) "guard_proof_term " tactic:51 " => " term : tactic
/- S -/ syntax (name := failIfSuccess?) "fail_if_success? " str ppSpace tacticSeq : tactic
/- N -/ syntax (name := field) "field " ident " => " tacticSeq : tactic
/- S -/ syntax (name := haveField) "have_field" : tactic
/- S -/ syntax (name := applyField) "apply_field" : tactic
/- S -/ syntax (name := hGeneralize) "h_generalize " atomic(binderIdent " : ")? term:51 " = " ident
  (" with " binderIdent)? : tactic
/- S -/ syntax (name := hGeneralize!) "h_generalize! " atomic(binderIdent " : ")?
  term:51 " = " ident (" with " binderIdent)? : tactic
/- S -/ syntax (name := extractGoal) "extract_goal" (ppSpace ident)?
  (" with" (ppSpace (colGt ident))*)? : tactic
/- S -/ syntax (name := extractGoal!) "extract_goal!" (ppSpace ident)?
  (" with" (ppSpace (colGt ident))*)? : tactic
/- S -/ syntax (name := revertDeps) "revert_deps" (ppSpace colGt ident)* : tactic
/- S -/ syntax (name := revertAfter) "revert_after " ident : tactic
/- S -/ syntax (name := revertTargetDeps) "revert_target_deps" : tactic
/- E -/ syntax (name := clearValue) "clear_value" (ppSpace colGt ident)* : tactic

/- S -/ syntax (name := hint) "hint" : tactic

/- M -/ syntax (name := congrM) "congrm " term : tactic
/- E -/ syntax (name := acChange) "ac_change " term (" using " num)? : tactic

/- S -/ syntax (name := rcases?) "rcases?" casesTarget,* (" : " num)? : tactic
/- S -/ syntax (name := rintro?) "rintro?" (" : " num)? : tactic

/- M -/ syntax (name := decide!) "decide!" : tactic

/- M -/ syntax (name := deltaInstance) "delta_instance" (ppSpace ident)* : tactic

/- S -/ syntax (name := elide) "elide " num (ppSpace location)? : tactic
/- S -/ syntax (name := unelide) "unelide" (ppSpace location)? : tactic

/- S -/ syntax (name := clarify) "clarify" (config)?
  (Parser.Tactic.simpArgs)? (" using " term,+)? : tactic
/- S -/ syntax (name := safe) "safe" (config)?
  (Parser.Tactic.simpArgs)? (" using " term,+)? : tactic
/- S -/ syntax (name := finish) "finish" (config)?
  (Parser.Tactic.simpArgs)? (" using " term,+)? : tactic

syntax generalizesArg := (ident " : ")? term:51 " = " ident
/- M -/ syntax (name := generalizes) "generalizes " "[" generalizesArg,* "]" : tactic

syntax withPattern := "-" <|> "_" <|> ident
/- S -/ syntax (name := cases'') "cases''" casesTarget (" with " (colGt withPattern)+)? : tactic
syntax fixingClause := " fixing" (" *" <|> (ppSpace ident)+)
syntax generalizingClause := " generalizing" (ppSpace ident)+
/- S -/ syntax (name := induction'') "induction''" casesTarget
  (fixingClause <|> generalizingClause)? (" with " (colGt withPattern)+)? : tactic

syntax termList := " [" term,* "]"
/- B -/ syntax (name := itauto) "itauto" (" *" <|> termList)? : tactic
/- B -/ syntax (name := itauto!) "itauto!" (" *" <|> termList)? : tactic

/- B -/ syntax (name := lift) "lift " term " to " term
  (" using " term)? (" with " binderIdent+)? : tactic

/- B -/ syntax (name := obviously) "obviously" : tactic

/- S -/ syntax (name := prettyCases) "pretty_cases" : tactic

/- M -/ syntax (name := assocRw) "assoc_rw " rwRuleSeq (ppSpace location)? : tactic

/- N -/ syntax (name := dsimpResult) "dsimp_result "
  (&"only ")? (dsimpArgs)? " => " tacticSeq : tactic
/- N -/ syntax (name := simpResult) "simp_result "
  (&"only ")? (simpArgs)? " => " tacticSeq : tactic

/- S -/ syntax (name := suggest) "suggest" (config)? (ppSpace num)?
  (simpArgs)? (" using " (colGt binderIdent)+)? : tactic

/- M -/ syntax (name := truncCases) "trunc_cases " term (" with " (colGt binderIdent)+)? : tactic

/- E -/ syntax (name := applyNormed) "apply_normed " term : tactic

/- E -/ syntax (name := noncommRing) "noncomm_ring" : tactic

<<<<<<< HEAD
/- M -/ syntax (name := nlinarith) "nlinarith" (config)? (&" only")? (" [" term,* "]")? : tactic
/- M -/ syntax (name := nlinarith!) "nlinarith!" (config)? (&" only")? (" [" term,* "]")? : tactic
=======
/- S -/ syntax (name := polyrith) "polyrith" (&" only")? (" [" term,* "]")? : tactic
>>>>>>> 39576edb

/- S -/ syntax (name := omega) "omega" (&" manual")? (&" nat" <|> &" int")? : tactic

/- B -/ syntax (name := acMono) "ac_mono" ("*" <|> ("^" num))?
  (config)? ((" : " term) <|> (" := " term))? : tactic

/- M -/ syntax (name := reassoc) "reassoc" (ppSpace (colGt ident))* : tactic
/- M -/ syntax (name := reassoc!) "reassoc!" (ppSpace (colGt ident))* : tactic
/- M -/ syntax (name := deriveReassocProof) "derive_reassoc_proof" : tactic

/- S -/ syntax (name := subtypeInstance) "subtype_instance" : tactic

/- M -/ syntax (name := group) "group" (ppSpace location)? : tactic

/- M -/ syntax (name := cancelDenoms) "cancel_denoms" (ppSpace location)? : tactic

/- S -/ syntax (name := transport) "transport" (ppSpace term)? " using " term : tactic

/- M -/ syntax (name := unfoldCases) "unfold_cases " tacticSeq : tactic

/- B -/ syntax (name := equivRw) "equiv_rw" (config)? (termList <|> term) (ppSpace location)? :
  tactic
/- B -/ syntax (name := equivRwType) "equiv_rw_type" (config)? term : tactic

/- E -/ syntax (name := nthRwLHS) "nth_rw_lhs " num rwRuleSeq (ppSpace location)? : tactic
/- E -/ syntax (name := nthRwRHS) "nth_rw_rhs " num rwRuleSeq (ppSpace location)? : tactic

/- S -/ syntax (name := rwSearch) "rw_search " (config)? rwRuleSeq : tactic
/- S -/ syntax (name := rwSearch?) "rw_search? " (config)? rwRuleSeq : tactic

/- M -/ syntax (name := piInstanceDeriveField) "pi_instance_derive_field" : tactic
/- M -/ syntax (name := piInstance) "pi_instance" : tactic

/- B -/ syntax (name := tidy) "tidy" (config)? : tactic
/- B -/ syntax (name := tidy?) "tidy?" (config)? : tactic

/- M -/ syntax (name := elementwise) "elementwise" (ppSpace (colGt ident))* : tactic
/- M -/ syntax (name := elementwise!) "elementwise!" (ppSpace (colGt ident))* : tactic
/- M -/ syntax (name := deriveElementwiseProof) "derive_elementwise_proof" : tactic

/- M -/ syntax (name := computeDegreeLE) "compute_degree_le" : tactic

/- S -/ syntax (name := mkDecorations) "mk_decorations" : tactic

/- E -/ syntax (name := isBounded_default) "isBounded_default" : tactic

/- N -/ syntax (name := opInduction) "op_induction" (ppSpace (colGt term))? : tactic

/- S -/ syntax (name := mvBisim) "mv_bisim" (ppSpace (colGt term))? (" with " binderIdent+)? :
  tactic

/- E -/ syntax (name := unitInterval) "unit_interval" : tactic

/- N -/ syntax (name := measurability) "measurability" (config)? : tactic
/- N -/ syntax (name := measurability!) "measurability!" (config)? : tactic
/- N -/ syntax (name := measurability?) "measurability?" (config)? : tactic
/- N -/ syntax (name := measurability!?) "measurability!?" (config)? : tactic
/- M -/ syntax (name := padicIndexSimp) "padic_index_simp" " [" term,* "]" (ppSpace location)? :
  tactic

/- M -/ syntax (name := borelize) "borelize" (ppSpace colGt term:max)* : tactic

/- E -/ syntax (name := uniqueDiffWithinAt_Ici_Iic_univ) "uniqueDiffWithinAt_Ici_Iic_univ" : tactic

/- M -/ syntax (name := ghostFunTac) "ghost_fun_tac " term ", " term : tactic
/- M -/ syntax (name := ghostCalc) "ghost_calc" (ppSpace binderIdent)* : tactic
/- M -/ syntax (name := initRing) "init_ring" (" using " term)? : tactic
/- E -/ syntax (name := ghostSimp) "ghost_simp" (simpArgs)? : tactic
/- E -/ syntax (name := wittTruncateFunTac) "witt_truncate_fun_tac" : tactic

/- M -/ syntax (name := pure_coherence) "pure_coherence" : tactic
/- M -/ syntax (name := coherence) "coherence" : tactic

/- E -/ syntax (name := pgameWFTac) "pgame_wf_tac" : tactic

/- M -/ syntax (name := moveOp) "move_op " term:max rwRule,+ (location)? : tactic
macro (name := moveMul) "move_mul " pats:rwRule,+ loc:(location)? : tactic =>
  `(tactic| move_op (·*·) $pats,* $(loc)?)
macro (name := moveAdd) "move_add " pats:rwRule,+ loc:(location)? : tactic =>
  `(tactic| move_op (·+·) $pats,* $(loc)?)

namespace Conv

-- https://github.com/leanprover-community/mathlib/issues/2882
/- M -/ syntax (name := applyCongr) "apply_congr" (ppSpace (colGt term))? : conv

end Conv
end Tactic

namespace Attr

/- S -/ syntax (name := intro) "intro" : attr
/- S -/ syntax (name := intro!) "intro!" : attr

/- S -/ syntax (name := interactive) "interactive" : attr

/- M -/ syntax (name := expandExists) "expand_exists" (ppSpace ident)+ : attr

-- TODO: this should be handled in mathport
/- S -/ syntax (name := protectProj) "protect_proj" (&" without" (ppSpace ident)+)? : attr

/- M -/ syntax (name := notationClass) "notation_class" "*"? (ppSpace ident)? : attr

/- M -/ syntax (name := elementwise) "elementwise" (ppSpace ident)? : attr

/- N -/ syntax (name := pp_nodot) "pp_nodot" : attr

end Attr

namespace Command

/- N -/ syntax (name := addTacticDoc) (docComment)? "add_tactic_doc " term : command

/- M -/ syntax (name := addHintTactic) "add_hint_tactic " tactic : command

/- S -/ syntax (name := explode) "#explode " ident : command

/- S -/ syntax (name := listUnusedDecls) "#list_unused_decls" : command

/- N -/ syntax (name := defReplacer) "def_replacer " ident Term.optType : command

/- S -/ syntax (name := «where») "#where" : command

/- M -/ syntax (name := reassocAxiom) "reassoc_axiom " ident : command

/- S -/ syntax (name := sample) "#sample " term : command

/- S -/ syntax (name := printSorryIn) "#print_sorry_in " ident : command

/- E -/ syntax (name := assertExists) "assert_exists " ident : command
/- E -/ syntax (name := assertNotExists) "assert_not_exists " ident : command
/- E -/ syntax (name := assertInstance) "assert_instance " term : command
/- E -/ syntax (name := assertNoInstance) "assert_no_instance " term : command

end Command<|MERGE_RESOLUTION|>--- conflicted
+++ resolved
@@ -219,12 +219,6 @@
 
 /- E -/ syntax (name := noncommRing) "noncomm_ring" : tactic
 
-<<<<<<< HEAD
-/- M -/ syntax (name := nlinarith) "nlinarith" (config)? (&" only")? (" [" term,* "]")? : tactic
-/- M -/ syntax (name := nlinarith!) "nlinarith!" (config)? (&" only")? (" [" term,* "]")? : tactic
-=======
-/- S -/ syntax (name := polyrith) "polyrith" (&" only")? (" [" term,* "]")? : tactic
->>>>>>> 39576edb
 
 /- S -/ syntax (name := omega) "omega" (&" manual")? (&" nat" <|> &" int")? : tactic
 
