--- conflicted
+++ resolved
@@ -173,13 +173,8 @@
 
 lemma conjTranspose_mul_self_mulVec_eq_zero (A : Matrix m n R) (v : n → R) :
     (Aᴴ * A) *ᵥ v = 0 ↔ A *ᵥ v = 0 := by
-<<<<<<< HEAD
-  simpa only [← Matrix.colConst_mulVec, colConst_eq_zero] using
-    conjTranspose_mul_self_mul_eq_zero A (colConst (Fin 1) v)
-=======
   simpa only [← Matrix.replicateCol_mulVec, replicateCol_eq_zero] using
     conjTranspose_mul_self_mul_eq_zero A (replicateCol (Fin 1) v)
->>>>>>> ec63a83c
 
 lemma self_mul_conjTranspose_mulVec_eq_zero (A : Matrix m n R) (v : m → R) :
     (A * Aᴴ) *ᵥ v = 0 ↔ Aᴴ *ᵥ v = 0 := by
@@ -187,13 +182,8 @@
 
 lemma vecMul_conjTranspose_mul_self_eq_zero (A : Matrix m n R) (v : n → R) :
     v ᵥ* (Aᴴ * A) = 0 ↔ v ᵥ* Aᴴ = 0 := by
-<<<<<<< HEAD
-  simpa only [← Matrix.rowConst_vecMul, rowConst_eq_zero] using
-    mul_conjTranspose_mul_self_eq_zero A (rowConst (Fin 1) v)
-=======
   simpa only [← Matrix.replicateRow_vecMul, replicateRow_eq_zero] using
     mul_conjTranspose_mul_self_eq_zero A (replicateRow (Fin 1) v)
->>>>>>> ec63a83c
 
 lemma vecMul_self_mul_conjTranspose_eq_zero (A : Matrix m n R) (v : m → R) :
     v ᵥ* (A * Aᴴ) = 0 ↔ v ᵥ* A = 0 := by
