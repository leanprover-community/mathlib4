/-
Copyright (c) 2020 Aaron Anderson, Jalex Stark. All rights reserved.
Released under Apache 2.0 license as described in the file LICENSE.
Authors: Aaron Anderson, Jalex Stark
-/
import Mathlib.Algebra.Polynomial.Expand
import Mathlib.Algebra.Polynomial.Laurent
import Mathlib.Algebra.Polynomial.Eval.SMul
import Mathlib.LinearAlgebra.Matrix.Charpoly.Basic
import Mathlib.LinearAlgebra.Matrix.Reindex
import Mathlib.RingTheory.Polynomial.Nilpotent

/-!
# Characteristic polynomials

We give methods for computing coefficients of the characteristic polynomial.

## Main definitions

- `Matrix.charpoly_degree_eq_dim` proves that the degree of the characteristic polynomial
  over a nonzero ring is the dimension of the matrix
- `Matrix.det_eq_sign_charpoly_coeff` proves that the determinant is the constant term of the
  characteristic polynomial, up to sign.
- `Matrix.trace_eq_neg_charpoly_coeff` proves that the trace is the negative of the (d-1)th
  coefficient of the characteristic polynomial, where d is the dimension of the matrix.
  For a nonzero ring, this is the second-highest coefficient.
- `Matrix.charpolyRev` the reverse of the characteristic polynomial.
- `Matrix.reverse_charpoly` characterises the reverse of the characteristic polynomial.

-/


noncomputable section

universe u v w z

open Finset Matrix Polynomial

variable {R : Type u} [CommRing R]
variable {n G : Type v} {m : Type w} [DecidableEq n] [Fintype n] [DecidableEq m] [Fintype m]
variable {α β : Type v} [DecidableEq α]
variable {M : Matrix n n R}

namespace Matrix

theorem charmatrix_apply_natDegree [Nontrivial R] (i j : n) :
    (charmatrix M i j).natDegree = ite (i = j) 1 0 := by
  by_cases h : i = j <;> simp [h]

theorem charmatrix_apply_natDegree_le (i j : n) :
    (charmatrix M i j).natDegree ≤ ite (i = j) 1 0 := by
  split_ifs with h <;> simp [h, natDegree_X_le]

variable (M)

theorem charpoly_sub_diagonal_degree_lt :
    (M.charpoly - ∏ i : n, (X - C (M i i))).degree < ↑(Fintype.card n - 1) := by
  rw [charpoly, det_apply', ← insert_erase (mem_univ (Equiv.refl n)),
    sum_insert (notMem_erase (Equiv.refl n) univ), add_comm]
  simp only [charmatrix_apply_eq, one_mul, Equiv.Perm.sign_refl, id, Int.cast_one,
    Units.val_one, add_sub_cancel_right, Equiv.coe_refl]
  rw [← mem_degreeLT]
  apply Submodule.sum_mem (degreeLT R (Fintype.card n - 1))
  intro c hc; rw [← C_eq_intCast, C_mul']
  apply Submodule.smul_mem (degreeLT R (Fintype.card n - 1)) ↑↑(Equiv.Perm.sign c)
  rw [mem_degreeLT]
  apply lt_of_le_of_lt degree_le_natDegree _
  rw [Nat.cast_lt]
  apply lt_of_le_of_lt _ (Equiv.Perm.fixed_point_card_lt_of_ne_one (ne_of_mem_erase hc))
  apply le_trans (Polynomial.natDegree_prod_le univ fun i : n => charmatrix M (c i) i) _
  rw [card_eq_sum_ones]; rw [sum_filter]; apply sum_le_sum
  intros
  apply charmatrix_apply_natDegree_le

theorem charpoly_coeff_eq_prod_coeff_of_le {k : ℕ} (h : Fintype.card n - 1 ≤ k) :
    M.charpoly.coeff k = (∏ i : n, (X - C (M i i))).coeff k := by
  apply eq_of_sub_eq_zero; rw [← coeff_sub]
  apply Polynomial.coeff_eq_zero_of_degree_lt
  apply lt_of_lt_of_le (charpoly_sub_diagonal_degree_lt M) ?_
  rw [Nat.cast_le]; apply h

@[deprecated (since := "2025-08-14")] alias det_of_card_zero := det_eq_one_of_card_eq_zero

@[simp]
theorem charpoly_degree_eq_dim [Nontrivial R] (M : Matrix n n R) :
    M.charpoly.degree = Fintype.card n := by
  by_cases h : Fintype.card n = 0
  · rw [h]
    unfold charpoly
    rw [det_eq_one_of_card_eq_zero]
    · simp
    · assumption
  rw [← sub_add_cancel M.charpoly (∏ i : n, (X - C (M i i)))]
  -- Porting note: added `↑` in front of `Fintype.card n`
  have h1 : (∏ i : n, (X - C (M i i))).degree = ↑(Fintype.card n) := by
    rw [degree_eq_iff_natDegree_eq_of_pos (Nat.pos_of_ne_zero h), natDegree_prod']
    · simp_rw [natDegree_X_sub_C]
      rw [← Finset.card_univ, sum_const, smul_eq_mul, mul_one]
    simp_rw [(monic_X_sub_C _).leadingCoeff]
    simp
  rw [degree_add_eq_right_of_degree_lt]
  · exact h1
  rw [h1]
  apply lt_trans (charpoly_sub_diagonal_degree_lt M)
  rw [Nat.cast_lt]
  cutsat

@[simp] theorem charpoly_natDegree_eq_dim [Nontrivial R] (M : Matrix n n R) :
    M.charpoly.natDegree = Fintype.card n :=
  natDegree_eq_of_degree_eq_some (charpoly_degree_eq_dim M)

theorem charpoly_monic (M : Matrix n n R) : M.charpoly.Monic := by
  nontriviality R
  by_cases h : Fintype.card n = 0
  · rw [charpoly, det_eq_one_of_card_eq_zero h]
    apply monic_one
  have mon : (∏ i : n, (X - C (M i i))).Monic := by
    apply monic_prod_of_monic univ fun i : n => X - C (M i i)
    simp [monic_X_sub_C]
  rw [← sub_add_cancel (∏ i : n, (X - C (M i i))) M.charpoly] at mon
  rw [Monic] at *
  rwa [leadingCoeff_add_of_degree_lt] at mon
  rw [charpoly_degree_eq_dim]
  rw [← neg_sub]
  rw [degree_neg]
  apply lt_trans (charpoly_sub_diagonal_degree_lt M)
  rw [Nat.cast_lt]
  cutsat

/-- See also `Matrix.coeff_charpolyRev_eq_neg_trace`. -/
theorem trace_eq_neg_charpoly_coeff [Nonempty n] (M : Matrix n n R) :
    trace M = -M.charpoly.coeff (Fintype.card n - 1) := by
  rw [charpoly_coeff_eq_prod_coeff_of_le _ le_rfl, Fintype.card,
    prod_X_sub_C_coeff_card_pred univ (fun i : n => M i i) Fintype.card_pos, neg_neg, trace]
  simp_rw [diag_apply]

<<<<<<< HEAD
theorem matPolyEquiv_symm_map_eval (M : (Matrix n n R)[X]) (r : R) :
    (matPolyEquiv.symm M).map (eval r) = M.eval (scalar n r) := by
  suffices ((aeval r).mapMatrix.comp matPolyEquiv.symm.toAlgHom : (Matrix n n R)[X] →ₐ[R] _) =
      (eval₂AlgHom' (AlgHom.id R _) (scalar n r)
        fun x => (scalar_commute _ (Commute.all _) _).symm) from
    DFunLike.congr_fun this M
  ext : 1
  · ext M : 1
    simp [Function.comp_def]
  · simp

theorem matPolyEquiv_eval_eq_map (M : Matrix n n R[X]) (r : R) :
    (matPolyEquiv M).eval (scalar n r) = M.map (eval r) := by
  simpa only [AlgEquiv.symm_apply_apply] using (matPolyEquiv_symm_map_eval (matPolyEquiv M) r).symm

-- I feel like this should use `Polynomial.algHom_eval₂_algebraMap`
theorem matPolyEquiv_eval (M : Matrix n n R[X]) (r : R) (i j : n) :
    (matPolyEquiv M).eval (scalar n r) i j = (M i j).eval r := by
  rw [matPolyEquiv_eval_eq_map, map_apply]

theorem eval_det (M : Matrix n n R[X]) (r : R) :
    Polynomial.eval r M.det = (Polynomial.eval (scalar n r) (matPolyEquiv M)).det := by
  rw [Polynomial.eval, ← coe_eval₂RingHom, RingHom.map_det]
  apply congr_arg det
  ext
  symm
  exact matPolyEquiv_eval _ _ _ _

theorem det_one_sub_mul_comm (M : Matrix m n R) (N : Matrix n m R) :
    det (1 - M * N) = det (1 - N * M) := by
  simpa [charpoly, charmatrix, eval_det, -Matrix.map_mul] using
    congr_arg (Polynomial.eval 1) (charpoly_mul_comm' M N)

=======
>>>>>>> ee0f6ec0
theorem det_eq_sign_charpoly_coeff (M : Matrix n n R) :
    M.det = (-1) ^ Fintype.card n * M.charpoly.coeff 0 := by
  rw [coeff_zero_eq_eval_zero, charpoly, eval_det, matPolyEquiv_charmatrix, ← det_smul]
  simp

lemma derivative_det_one_add_X_smul_aux {n} (M : Matrix (Fin n) (Fin n) R) :
    (derivative <| det (1 + (X : R[X]) • M.map C)).eval 0 = trace M := by
  induction n with
  | zero => simp
  | succ n IH =>
    rw [det_succ_row_zero, map_sum, eval_finset_sum]
    simp only [add_apply, smul_apply, map_apply, smul_eq_mul, X_mul_C, submatrix_add,
      submatrix_smul, Pi.add_apply, Pi.smul_apply, submatrix_map, derivative_mul, map_add,
      derivative_C, zero_mul, derivative_X, mul_one, zero_add, eval_add, eval_mul, eval_C, eval_X,
      mul_zero, add_zero, eval_det_add_X_smul, eval_pow, eval_neg, eval_one]
    rw [Finset.sum_eq_single 0]
    · simp only [Fin.val_zero, pow_zero, derivative_one, eval_zero, one_apply_eq, eval_one,
        mul_one, zero_add, one_mul, Fin.succAbove_zero, submatrix_one _ (Fin.succ_injective _),
        det_one, IH, trace_submatrix_succ]
    · intro i _ hi
      cases n with
      | zero => exact (hi (Subsingleton.elim i 0)).elim
      | succ n =>
        simp only [one_apply_ne' hi, eval_zero, mul_zero, zero_add, zero_mul, add_zero]
        rw [det_eq_zero_of_column_eq_zero 0, eval_zero, mul_zero]
        intro j
        rw [submatrix_apply, Fin.succAbove_of_castSucc_lt, one_apply_ne]
        · exact (bne_iff_ne (a := Fin.succ j) (b := Fin.castSucc 0)).mp rfl
        · rw [Fin.castSucc_zero]; exact lt_of_le_of_ne (Fin.zero_le _) hi.symm
    · exact fun H ↦ (H <| Finset.mem_univ _).elim

/-- The derivative of `det (1 + M X)` at `0` is the trace of `M`. -/
lemma derivative_det_one_add_X_smul (M : Matrix n n R) :
    (derivative <| det (1 + (X : R[X]) • M.map C)).eval 0 = trace M := by
  let e := Matrix.reindexLinearEquiv R R (Fintype.equivFin n) (Fintype.equivFin n)
  rw [← Matrix.det_reindexLinearEquiv_self R[X] (Fintype.equivFin n)]
  convert derivative_det_one_add_X_smul_aux (e M)
  · ext; simp [map_add, e]
  · delta trace
    rw [← (Fintype.equivFin n).symm.sum_comp]
    simp_rw [e, reindexLinearEquiv_apply, reindex_apply, diag_apply, submatrix_apply]

lemma coeff_det_one_add_X_smul_one (M : Matrix n n R) :
    (det (1 + (X : R[X]) • M.map C)).coeff 1 = trace M := by
  simp only [← derivative_det_one_add_X_smul, ← coeff_zero_eq_eval_zero,
    coeff_derivative, zero_add, Nat.cast_zero, mul_one]

lemma det_one_add_X_smul (M : Matrix n n R) :
    det (1 + (X : R[X]) • M.map C) =
      (1 : R[X]) + trace M • X + (det (1 + (X : R[X]) • M.map C)).divX.divX * X ^ 2 := by
  rw [Algebra.smul_def (trace M), ← C_eq_algebraMap, pow_two, ← mul_assoc, add_assoc,
    ← add_mul, ← coeff_det_one_add_X_smul_one, ← coeff_divX, add_comm (C _), divX_mul_X_add,
    add_comm (1 : R[X]), ← C.map_one]
  convert (divX_mul_X_add _).symm
  rw [coeff_zero_eq_eval_zero, eval_det_add_X_smul, det_one, eval_one]

/-- The first two terms of the Taylor expansion of `det (1 + r • M)` at `r = 0`. -/
lemma det_one_add_smul (r : R) (M : Matrix n n R) :
    det (1 + r • M) =
      1 + trace M * r + (det (1 + (X : R[X]) • M.map C)).divX.divX.eval r * r ^ 2 := by
  simpa [eval_det, ← smul_eq_mul_diagonal] using congr_arg (eval r) (Matrix.det_one_add_X_smul M)

lemma charpoly_of_card_eq_two [Nontrivial R] (hn : Fintype.card n = 2) :
    M.charpoly = X ^ 2 - C M.trace * X + C M.det := by
  have : Nonempty n := by rw [← Fintype.card_pos_iff]; omega
  ext i
  by_cases hi : i ∈ Finset.range 3
  · fin_cases hi
    · simp [det_eq_sign_charpoly_coeff, hn]
    · simp [trace_eq_neg_charpoly_coeff, hn]
    · simpa [leadingCoeff, charpoly_natDegree_eq_dim, hn, coeff_X] using
        M.charpoly_monic.leadingCoeff
  · rw [Finset.mem_range, not_lt, Nat.succ_le] at hi
    suffices M.charpoly.coeff i = 0 by
      simpa [show i ≠ 2 by cutsat, show 1 ≠ i by cutsat, show i ≠ 0 by cutsat, coeff_X, coeff_C]
    apply coeff_eq_zero_of_natDegree_lt
    simpa [charpoly_natDegree_eq_dim, hn] using hi

lemma charpoly_fin_two [Nontrivial R] (M : Matrix (Fin 2) (Fin 2) R) :
    M.charpoly = X ^ 2 - C M.trace * X + C M.det :=
  M.charpoly_of_card_eq_two <| Fintype.card_fin _

end Matrix

theorem matPolyEquiv_eq_X_pow_sub_C {K : Type*} (k : ℕ) [CommRing K] (M : Matrix n n K) :
    matPolyEquiv ((expand K k : K[X] →+* K[X]).mapMatrix (charmatrix (M ^ k))) =
      X ^ k - C (M ^ k) := by
  ext m i j
  rw [coeff_sub, coeff_C, matPolyEquiv_coeff_apply, RingHom.mapMatrix_apply, Matrix.map_apply,
    AlgHom.coe_toRingHom, DMatrix.sub_apply, coeff_X_pow]
  by_cases hij : i = j
  · rw [hij, charmatrix_apply_eq, map_sub, expand_C, expand_X, coeff_sub, coeff_X_pow, coeff_C]
    split_ifs with mp m0 <;> simp
  · rw [charmatrix_apply_ne _ _ _ hij, map_neg, expand_C, coeff_neg, coeff_C]
    split_ifs with m0 mp <;> simp_all

namespace Matrix

/-- Any matrix polynomial `p` is equivalent under evaluation to `p %ₘ M.charpoly`; that is, `p`
is equivalent to a polynomial with degree less than the dimension of the matrix. -/
theorem aeval_eq_aeval_mod_charpoly (M : Matrix n n R) (p : R[X]) :
    aeval M p = aeval M (p %ₘ M.charpoly) :=
  (aeval_modByMonic_eq_self_of_root M.charpoly_monic M.aeval_self_charpoly).symm

/-- Any matrix power can be computed as the sum of matrix powers less than `Fintype.card n`.

TODO: add the statement for negative powers phrased with `zpow`. -/
theorem pow_eq_aeval_mod_charpoly (M : Matrix n n R) (k : ℕ) :
    M ^ k = aeval M (X ^ k %ₘ M.charpoly) := by rw [← aeval_eq_aeval_mod_charpoly, map_pow, aeval_X]

section Ideal

theorem coeff_charpoly_mem_ideal_pow {I : Ideal R} (h : ∀ i j, M i j ∈ I) (k : ℕ) :
    M.charpoly.coeff k ∈ I ^ (Fintype.card n - k) := by
  delta charpoly
  rw [Matrix.det_apply, finset_sum_coeff]
  apply sum_mem
  rintro c -
  rw [coeff_smul, Submodule.smul_mem_iff']
  have : ∑ x : n, 1 = Fintype.card n := by rw [Finset.sum_const, card_univ, smul_eq_mul, mul_one]
  rw [← this]
  apply coeff_prod_mem_ideal_pow_tsub
  rintro i - (_ | k)
  · rw [tsub_zero, pow_one, charmatrix_apply, coeff_sub, ← smul_one_eq_diagonal, smul_apply,
      smul_eq_mul, coeff_X_mul_zero, coeff_C_zero, zero_sub, neg_mem_iff]
    exact h (c i) i
  · rw [add_comm, tsub_self_add, pow_zero, Ideal.one_eq_top]
    exact Submodule.mem_top

end Ideal

section reverse

open LaurentPolynomial hiding C

/-- The reverse of the characteristic polynomial of a matrix.

It has some advantages over the characteristic polynomial, including the fact that it can be
extended to infinite dimensions (for appropriate operators). In such settings it is known as the
"characteristic power series". -/
def charpolyRev (M : Matrix n n R) : R[X] := det (1 - (X : R[X]) • M.map C)

lemma reverse_charpoly (M : Matrix n n R) :
    M.charpoly.reverse = M.charpolyRev := by
  nontriviality R
  let t : R[T;T⁻¹] := T 1
  let t_inv : R[T;T⁻¹] := T (-1)
  let p : R[T;T⁻¹] := det (scalar n t - M.map LaurentPolynomial.C)
  let q : R[T;T⁻¹] := det (1 - scalar n t * M.map LaurentPolynomial.C)
  have ht : t_inv * t = 1 := by rw [← T_add, neg_add_cancel, T_zero]
  have hp : toLaurentAlg M.charpoly = p := by
    simp [p, t, charpoly, charmatrix, AlgHom.map_det, map_sub]
  have hq : toLaurentAlg M.charpolyRev = q := by
    simp [q, t, charpolyRev, AlgHom.map_det, map_sub, smul_eq_diagonal_mul]
  suffices t_inv ^ Fintype.card n * p = invert q by
    apply toLaurent_injective
    rwa [toLaurent_reverse, ← coe_toLaurentAlg, hp, hq, ← involutive_invert.injective.eq_iff,
      map_mul, involutive_invert p, charpoly_natDegree_eq_dim,
      ← mul_one (Fintype.card n : ℤ), ← T_pow, map_pow, invert_T, mul_comm]
  rw [← det_smul, smul_sub, scalar_apply, ← diagonal_smul, Pi.smul_def, smul_eq_mul, ht,
    diagonal_one, invert.map_det]
  simp [t_inv, map_sub, map_one, map_mul, t, smul_eq_diagonal_mul]


@[simp] lemma eval_charpolyRev :
    eval 0 M.charpolyRev = 1 := by
  rw [charpolyRev, ← coe_evalRingHom, RingHom.map_det, ← det_one (R := R) (n := n)]
  have : (1 - (X : R[X]) • M.map C).map (eval 0) = 1 := by
    ext i j; rcases eq_or_ne i j with hij | hij <;> simp [hij, one_apply]
  congr

@[simp] lemma coeff_charpolyRev_eq_neg_trace (M : Matrix n n R) :
    coeff M.charpolyRev 1 = - trace M := by
  nontriviality R
  cases isEmpty_or_nonempty n
  · simp [charpolyRev, coeff_one]
  · simp [trace_eq_neg_charpoly_coeff M, ← M.reverse_charpoly, nextCoeff]

lemma isUnit_charpolyRev_of_isNilpotent (hM : IsNilpotent M) :
    IsUnit M.charpolyRev := by
  obtain ⟨k, hk⟩ := hM
  replace hk : 1 - (X : R[X]) • M.map C ∣ 1 := by
    convert one_sub_dvd_one_sub_pow ((X : R[X]) • M.map C) k
    rw [← C.mapMatrix_apply, smul_pow, ← map_pow, hk, map_zero, smul_zero, sub_zero]
  apply isUnit_of_dvd_one
  rw [← det_one (R := R[X]) (n := n)]
  exact map_dvd detMonoidHom hk

lemma isNilpotent_trace_of_isNilpotent (hM : IsNilpotent M) :
    IsNilpotent (trace M) := by
  cases isEmpty_or_nonempty n
  · simp
  suffices IsNilpotent (coeff (charpolyRev M) 1) by simpa using this
  exact (isUnit_iff_coeff_isUnit_isNilpotent.mp (isUnit_charpolyRev_of_isNilpotent hM)).2
    _ one_ne_zero

lemma isNilpotent_charpoly_sub_pow_of_isNilpotent (hM : IsNilpotent M) :
    IsNilpotent (M.charpoly - X ^ (Fintype.card n)) := by
  nontriviality R
  let p : R[X] := M.charpolyRev
  have hp : p - 1 = X * (p /ₘ X) := by
    conv_lhs => rw [← modByMonic_add_div p monic_X]
    simp [p, modByMonic_X]
  have : IsNilpotent (p /ₘ X) :=
    (Polynomial.isUnit_iff'.mp (isUnit_charpolyRev_of_isNilpotent hM)).2
  have aux : (M.charpoly - X ^ (Fintype.card n)).natDegree ≤ M.charpoly.natDegree :=
    le_trans (natDegree_sub_le _ _) (by simp)
  rw [← isNilpotent_reflect_iff aux, reflect_sub, ← reverse, M.reverse_charpoly]
  simpa [p, hp]

theorem charpoly_inv (A : Matrix n n R) (h : IsUnit A) :
    A⁻¹.charpoly = C ((-1) ^ Fintype.card n * (A⁻¹).det) * A.charpoly.reverse :=
  have : Invertible A := h.invertible
  calc
  _ = (scalar n X - C.mapMatrix A⁻¹).det := rfl
  _ = C A⁻¹.det * (C.mapMatrix A * (scalar n X - C.mapMatrix A⁻¹)).det := by
    rw [det_mul, ← RingHom.map_det, ← mul_assoc, ← C_mul, ← det_mul, inv_mul_of_invertible]
    simp
  _ = _ := by
    rw [mul_sub, ← RingHom.map_mul, mul_inv_of_invertible, RingHom.map_one, ← neg_sub, det_neg,
      det_one_sub_mul_comm, reverse_charpoly, charpolyRev, scalar_apply, smul_eq_diagonal_mul,
      RingHom.mapMatrix_apply, C_mul, C_pow, C_neg, C_1]
    ring

end reverse

end Matrix<|MERGE_RESOLUTION|>--- conflicted
+++ resolved
@@ -8,6 +8,7 @@
 import Mathlib.Algebra.Polynomial.Eval.SMul
 import Mathlib.LinearAlgebra.Matrix.Charpoly.Basic
 import Mathlib.LinearAlgebra.Matrix.Reindex
+import Mathlib.LinearAlgebra.Matrix.SchurComplement
 import Mathlib.RingTheory.Polynomial.Nilpotent
 
 /-!
@@ -37,7 +38,7 @@
 open Finset Matrix Polynomial
 
 variable {R : Type u} [CommRing R]
-variable {n G : Type v} {m : Type w} [DecidableEq n] [Fintype n] [DecidableEq m] [Fintype m]
+variable {n G : Type v} [DecidableEq n] [Fintype n]
 variable {α β : Type v} [DecidableEq α]
 variable {M : Matrix n n R}
 
@@ -134,42 +135,6 @@
     prod_X_sub_C_coeff_card_pred univ (fun i : n => M i i) Fintype.card_pos, neg_neg, trace]
   simp_rw [diag_apply]
 
-<<<<<<< HEAD
-theorem matPolyEquiv_symm_map_eval (M : (Matrix n n R)[X]) (r : R) :
-    (matPolyEquiv.symm M).map (eval r) = M.eval (scalar n r) := by
-  suffices ((aeval r).mapMatrix.comp matPolyEquiv.symm.toAlgHom : (Matrix n n R)[X] →ₐ[R] _) =
-      (eval₂AlgHom' (AlgHom.id R _) (scalar n r)
-        fun x => (scalar_commute _ (Commute.all _) _).symm) from
-    DFunLike.congr_fun this M
-  ext : 1
-  · ext M : 1
-    simp [Function.comp_def]
-  · simp
-
-theorem matPolyEquiv_eval_eq_map (M : Matrix n n R[X]) (r : R) :
-    (matPolyEquiv M).eval (scalar n r) = M.map (eval r) := by
-  simpa only [AlgEquiv.symm_apply_apply] using (matPolyEquiv_symm_map_eval (matPolyEquiv M) r).symm
-
--- I feel like this should use `Polynomial.algHom_eval₂_algebraMap`
-theorem matPolyEquiv_eval (M : Matrix n n R[X]) (r : R) (i j : n) :
-    (matPolyEquiv M).eval (scalar n r) i j = (M i j).eval r := by
-  rw [matPolyEquiv_eval_eq_map, map_apply]
-
-theorem eval_det (M : Matrix n n R[X]) (r : R) :
-    Polynomial.eval r M.det = (Polynomial.eval (scalar n r) (matPolyEquiv M)).det := by
-  rw [Polynomial.eval, ← coe_eval₂RingHom, RingHom.map_det]
-  apply congr_arg det
-  ext
-  symm
-  exact matPolyEquiv_eval _ _ _ _
-
-theorem det_one_sub_mul_comm (M : Matrix m n R) (N : Matrix n m R) :
-    det (1 - M * N) = det (1 - N * M) := by
-  simpa [charpoly, charmatrix, eval_det, -Matrix.map_mul] using
-    congr_arg (Polynomial.eval 1) (charpoly_mul_comm' M N)
-
-=======
->>>>>>> ee0f6ec0
 theorem det_eq_sign_charpoly_coeff (M : Matrix n n R) :
     M.det = (-1) ^ Fintype.card n * M.charpoly.coeff 0 := by
   rw [coeff_zero_eq_eval_zero, charpoly, eval_det, matPolyEquiv_charmatrix, ← det_smul]
