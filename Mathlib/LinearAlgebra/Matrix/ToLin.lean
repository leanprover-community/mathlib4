--- conflicted
+++ resolved
@@ -912,19 +912,9 @@
 variable (R) in
 /-- A linear equivalence of two modules induces an equivalence of algebras of their
 endomorphisms. -/
-<<<<<<< HEAD
 @[simps!] def LinearEquiv.algConj (e : M₁ ≃ₗ[S] M₂) : Module.End S M₁ ≃ₐ[R] Module.End S M₂ where
   __ := e.conjRingEquiv
   commutes' := fun _ ↦ by ext; show e.restrictScalars R _ = _; simp
-=======
-def LinearEquiv.algConj (e : M₁ ≃ₗ[R] M₂) : Module.End R M₁ ≃ₐ[R] Module.End R M₂ :=
-  { e.conj with
-    map_mul' := fun f g ↦ by apply e.arrowCongr_comp
-    commutes' := fun r ↦ by
-      change e.conj _ = _
-      simp only [Algebra.algebraMap_eq_smul_one, LinearEquiv.map_smul,
-        Module.End.one_eq_id, LinearEquiv.conj_id] }
->>>>>>> c768c54c
 
 /-- A basis of a module induces an equivalence of algebras from the endomorphisms of the module to
 square matrices. -/
