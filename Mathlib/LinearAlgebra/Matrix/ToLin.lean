/-
Copyright (c) 2019 Johannes Hölzl. All rights reserved.
Released under Apache 2.0 license as described in the file LICENSE.
Authors: Johannes Hölzl, Patrick Massot, Casper Putz, Anne Baanen

! This file was ported from Lean 3 source module linear_algebra.matrix.to_lin
! leanprover-community/mathlib commit 0e2aab2b0d521f060f62a14d2cf2e2c54e8491d6
! Please do not edit these lines, except to modify the commit id
! if you have ported upstream changes.
-/
import Mathlib.Data.Matrix.Block
import Mathlib.Data.Matrix.Notation
import Mathlib.LinearAlgebra.StdBasis
import Mathlib.RingTheory.AlgebraTower
import Mathlib.Algebra.Module.Algebra
import Mathlib.Algebra.Algebra.Subalgebra.Tower

/-!
# Linear maps and matrices

This file defines the maps to send matrices to a linear map,
and to send linear maps between modules with a finite bases
to matrices. This defines a linear equivalence between linear maps
between finite-dimensional vector spaces and matrices indexed by
the respective bases.

## Main definitions

In the list below, and in all this file, `R` is a commutative ring (semiring
is sometimes enough), `M` and its variations are `R`-modules, `ι`, `κ`, `n` and `m` are finite
types used for indexing.

 * `LinearMap.toMatrix`: given bases `v₁ : ι → M₁` and `v₂ : κ → M₂`,
   the `R`-linear equivalence from `M₁ →ₗ[R] M₂` to `Matrix κ ι R`
 * `Matrix.toLin`: the inverse of `LinearMap.toMatrix`
 * `LinearMap.toMatrix'`: the `R`-linear equivalence from `(m → R) →ₗ[R] (n → R)`
   to `Matrix m n R` (with the standard basis on `m → R` and `n → R`)
 * `Matrix.toLin'`: the inverse of `LinearMap.toMatrix'`
 * `algEquivMatrix`: given a basis indexed by `n`, the `R`-algebra equivalence between
   `R`-endomorphisms of `M` and `Matrix n n R`

## Issues

This file was originally written without attention to non-commutative rings,
and so mostly only works in the commutative setting. This should be fixed.

In particular, `Matrix.mulVec` gives us a linear equivalence
`Matrix m n R ≃ₗ[R] (n → R) →ₗ[Rᵐᵒᵖ] (m → R)`
while `Matrix.vecMul` gives us a linear equivalence
`Matrix m n R ≃ₗ[Rᵐᵒᵖ] (m → R) →ₗ[R] (n → R)`.
At present, the first equivalence is developed in detail but only for commutative rings
(and we omit the distinction between `Rᵐᵒᵖ` and `R`),
while the second equivalence is developed only in brief, but for not-necessarily-commutative rings.

Naming is slightly inconsistent between the two developments.
In the original (commutative) development `linear` is abbreviated to `lin`,
although this is not consistent with the rest of mathlib.
In the new (non-commutative) development `linear` is not abbreviated, and declarations use `_right`
to indicate they use the right action of matrices on vectors (via `Matrix.vecMul`).
When the two developments are made uniform, the names should be made uniform, too,
by choosing between `linear` and `lin` consistently,
and (presumably) adding `_left` where necessary.

## Tags

linear_map, matrix, linear_equiv, diagonal, det, trace
-/


noncomputable section

open LinearMap Matrix Set Submodule

open BigOperators

open Matrix

universe u v w

instance {n m} [Fintype m] [DecidableEq m] [Fintype n] [DecidableEq n] (R) [Fintype R] :
    Fintype (Matrix m n R) := by unfold Matrix; infer_instance

section ToMatrixRight

variable {R : Type _} [Semiring R]

variable {l m n : Type _}

/-- `Matrix.vecMul M` is a linear map. -/
@[simps]
def Matrix.vecMulLinear [Fintype m] (M : Matrix m n R) : (m → R) →ₗ[R] n → R where
  toFun x := M.vecMul x
  map_add' _ _ := funext fun _ => add_dotProduct _ _ _
  map_smul' _ _ := funext fun _ => smul_dotProduct _ _ _
#align matrix.vec_mul_linear Matrix.vecMulLinear

variable [Fintype m] [DecidableEq m]

@[simp]
theorem Matrix.vecMul_stdBasis (M : Matrix m n R) (i j) :
    M.vecMul (LinearMap.stdBasis R (fun _ => R) i 1) j = M i j := by
  have : (∑ i', (if i = i' then 1 else 0) * M i' j) = M i j := by
    simp_rw [boole_mul, Finset.sum_ite_eq, Finset.mem_univ, if_true]
  simp only [vecMul, dotProduct]
  convert this
  split_ifs with h <;> simp only [stdBasis_apply]
  · rw [h, Function.update_same]
  · rw [Function.update_noteq (Ne.symm h), Pi.zero_apply]
#align matrix.vec_mul_std_basis Matrix.vecMul_stdBasis

/-- Linear maps `(m → R) →ₗ[R] (n → R)` are linearly equivalent over `Rᵐᵒᵖ` to `Matrix m n R`,
by having matrices act by right multiplication.
 -/
def LinearMap.toMatrixRight' : ((m → R) →ₗ[R] n → R) ≃ₗ[Rᵐᵒᵖ] Matrix m n R where
  toFun f i j := f (stdBasis R (fun _ => R) i 1) j
  invFun := Matrix.vecMulLinear
  right_inv M := by
    ext (i j)
    simp only [Matrix.vecMul_stdBasis, Matrix.vecMulLinear_apply]
  left_inv f := by
    apply (Pi.basisFun R m).ext
    intro j; ext i
    simp only [Pi.basisFun_apply, Matrix.vecMul_stdBasis, Matrix.vecMulLinear_apply]
  map_add' f g := by
    ext (i j)
    simp only [Pi.add_apply, LinearMap.add_apply, Matrix.add_apply]
  map_smul' c f := by
    ext (i j)
    simp only [Pi.smul_apply, LinearMap.smul_apply, RingHom.id_apply, Matrix.smul_apply]
#align linear_map.to_matrix_right' LinearMap.toMatrixRight'

/-- A `Matrix m n R` is linearly equivalent over `Rᵐᵒᵖ` to a linear map `(m → R) →ₗ[R] (n → R)`,
by having matrices act by right multiplication. -/
abbrev Matrix.toLinearMapRight' : Matrix m n R ≃ₗ[Rᵐᵒᵖ] (m → R) →ₗ[R] n → R :=
  LinearEquiv.symm LinearMap.toMatrixRight'
#align matrix.to_linear_map_right' Matrix.toLinearMapRight'

@[simp]
theorem Matrix.toLinearMapRight'_apply (M : Matrix m n R) (v : m → R) :
    -- porting note: needs type annotation for `⇑` to resolve
    (Matrix.toLinearMapRight' : _ ≃ₗ[Rᵐᵒᵖ] _) M v = M.vecMul v :=
  rfl
#align matrix.to_linear_map_right'_apply Matrix.toLinearMapRight'_apply

@[simp]
theorem Matrix.toLinearMapRight'_mul [Fintype l] [DecidableEq l] (M : Matrix l m R)
    (N : Matrix m n R) :
    -- porting note: needs type annotation for `⇑` to resolve
    (Matrix.toLinearMapRight' : _ ≃ₗ[Rᵐᵒᵖ] _) (M ⬝ N) =
      ((Matrix.toLinearMapRight' : _ ≃ₗ[Rᵐᵒᵖ] _) N).comp
        ((Matrix.toLinearMapRight' : _ ≃ₗ[Rᵐᵒᵖ] _) M) :=
  LinearMap.ext fun _x => (vecMul_vecMul _ M N).symm
#align matrix.to_linear_map_right'_mul Matrix.toLinearMapRight'_mul

theorem Matrix.toLinearMapRight'_mul_apply [Fintype l] [DecidableEq l] (M : Matrix l m R)
    (N : Matrix m n R) (x) :
    -- porting note: needs type annotation for `⇑` to resolve
    (Matrix.toLinearMapRight' : _ ≃ₗ[Rᵐᵒᵖ] _) (M ⬝ N) x =
      (Matrix.toLinearMapRight' : _ ≃ₗ[Rᵐᵒᵖ] _) N
        ((Matrix.toLinearMapRight' : _ ≃ₗ[Rᵐᵒᵖ] _) M x) :=
  (vecMul_vecMul _ M N).symm
#align matrix.to_linear_map_right'_mul_apply Matrix.toLinearMapRight'_mul_apply

@[simp]
theorem Matrix.toLinearMapRight'_one :
    -- porting note: needs type annotation for `⇑` to resolve
    (Matrix.toLinearMapRight' : _ ≃ₗ[Rᵐᵒᵖ] _) (1 : Matrix m m R) = LinearMap.id := by
  ext
  simp [LinearMap.one_apply, stdBasis_apply]
#align matrix.to_linear_map_right'_one Matrix.toLinearMapRight'_one

/-- If `M` and `M'` are each other's inverse matrices, they provide an equivalence between `n → A`
and `m → A` corresponding to `M.vecMul` and `M'.vecMul`. -/
@[simps]
def Matrix.toLinearEquivRight'OfInv [Fintype n] [DecidableEq n] {M : Matrix m n R}
    {M' : Matrix n m R} (hMM' : M ⬝ M' = 1) (hM'M : M' ⬝ M = 1) : (n → R) ≃ₗ[R] m → R :=
  { -- porting note: needs type annotation for `⇑` to resolve
    (LinearMap.toMatrixRight' : _ ≃ₗ[Rᵐᵒᵖ] _).symm
      M' with
    -- porting note: needs type annotation for `⇑` to resolve
    toFun := (Matrix.toLinearMapRight' : _ ≃ₗ[Rᵐᵒᵖ] _) M'
    -- porting note: needs type annotation for `⇑` to resolve
    invFun := (Matrix.toLinearMapRight' : _ ≃ₗ[Rᵐᵒᵖ] _) M
    left_inv := fun x => by
      dsimp only -- porting note: needed due to non-flat structures
      rw [← Matrix.toLinearMapRight'_mul_apply, hM'M, Matrix.toLinearMapRight'_one, id_apply]
    right_inv := fun x => by
      dsimp only -- porting note: needed due to non-flat structures
      rw [← Matrix.toLinearMapRight'_mul_apply, hMM', Matrix.toLinearMapRight'_one, id_apply] }
#align matrix.to_linear_equiv_right'_of_inv Matrix.toLinearEquivRight'OfInv

end ToMatrixRight

/-!
From this point on, we only work with commutative rings,
and fail to distinguish between `Rᵐᵒᵖ` and `R`.
This should eventually be remedied.
-/


section ToMatrix'

variable {R : Type _} [CommSemiring R]

variable {k l m n : Type _}

/-- `Matrix.mulVec M` is a linear map. -/
def Matrix.mulVecLin [Fintype n] (M : Matrix m n R) : (n → R) →ₗ[R] m → R where
  toFun := M.mulVec
  map_add' _ _ := funext fun _ => dotProduct_add _ _ _
  map_smul' _ _ := funext fun _ => dotProduct_smul _ _ _
#align matrix.mul_vec_lin Matrix.mulVecLin

@[simp]
theorem Matrix.mulVecLin_apply [Fintype n] (M : Matrix m n R) (v : n → R) :
    M.mulVecLin v = M.mulVec v :=
  rfl
#align matrix.mul_vec_lin_apply Matrix.mulVecLin_apply

@[simp]
theorem Matrix.mulVecLin_zero [Fintype n] : Matrix.mulVecLin (0 : Matrix m n R) = 0 :=
  LinearMap.ext zero_mulVec
#align matrix.mul_vec_lin_zero Matrix.mulVecLin_zero

@[simp]
theorem Matrix.mulVecLin_add [Fintype n] (M N : Matrix m n R) :
    (M + N).mulVecLin = M.mulVecLin + N.mulVecLin :=
  LinearMap.ext fun _ => add_mulVec _ _ _
#align matrix.mul_vec_lin_add Matrix.mulVecLin_add

theorem Matrix.mulVecLin_submatrix [Fintype n] [Fintype l] (f₁ : m → k) (e₂ : n ≃ l)
    (M : Matrix k l R) :
    (M.submatrix f₁ e₂).mulVecLin = funLeft R R f₁ ∘ₗ M.mulVecLin ∘ₗ funLeft _ _ e₂.symm :=
  LinearMap.ext fun _ => submatrix_mulVec_equiv _ _ _ _
#align matrix.mul_vec_lin_submatrix Matrix.mulVecLin_submatrix

/-- A variant of `Matrix.mulVecLin_submatrix` that keeps around `LinearEquiv`s. -/
theorem Matrix.mulVecLin_reindex [Fintype n] [Fintype l] (e₁ : k ≃ m) (e₂ : l ≃ n)
    (M : Matrix k l R) :
    (reindex e₁ e₂ M).mulVecLin =
      ↑(LinearEquiv.funCongrLeft R R e₁.symm) ∘ₗ
        M.mulVecLin ∘ₗ ↑(LinearEquiv.funCongrLeft R R e₂) :=
  Matrix.mulVecLin_submatrix _ _ _
#align matrix.mul_vec_lin_reindex Matrix.mulVecLin_reindex

variable [Fintype n]

@[simp]
theorem Matrix.mulVecLin_one [DecidableEq n] :
    Matrix.mulVecLin (1 : Matrix n n R) = LinearMap.id := by
<<<<<<< HEAD
  -- Porting note: `ext` is now applying a different lemma.
  apply LinearMap.ext
  simp [LinearMap.one_apply, stdBasis_apply]
=======
  ext x y t : 3
  simp [Matrix.one_apply, Pi.single_apply]
>>>>>>> 85dbf1ac
#align matrix.mul_vec_lin_one Matrix.mulVecLin_one

@[simp]
theorem Matrix.mulVecLin_mul [Fintype m] (M : Matrix l m R) (N : Matrix m n R) :
    Matrix.mulVecLin (M ⬝ N) = (Matrix.mulVecLin M).comp (Matrix.mulVecLin N) :=
  LinearMap.ext fun _ => (mulVec_mulVec _ _ _).symm
#align matrix.mul_vec_lin_mul Matrix.mulVecLin_mul

theorem Matrix.ker_mulVecLin_eq_bot_iff {M : Matrix n n R} :
    (LinearMap.ker M.mulVecLin) = ⊥ ↔ ∀ v, M.mulVec v = 0 → v = 0 := by
  simp only [Submodule.eq_bot_iff, LinearMap.mem_ker, Matrix.mulVecLin_apply]
#align matrix.ker_mul_vec_lin_eq_bot_iff Matrix.ker_mulVecLin_eq_bot_iff

theorem Matrix.mulVec_stdBasis [DecidableEq n] (M : Matrix m n R) (i j) :
    M.mulVec (LinearMap.stdBasis R (fun _ => R) j 1) i = M i j :=
  (congr_fun (Matrix.mulVec_single _ _ (1 : R)) i).trans <| mul_one _
#align matrix.mul_vec_std_basis Matrix.mulVec_stdBasis

@[simp]
theorem Matrix.mulVec_stdBasis_apply [DecidableEq n] (M : Matrix m n R) (j) :
    M.mulVec (LinearMap.stdBasis R (fun _ => R) j 1) = Mᵀ j :=
  funext fun i => Matrix.mulVec_stdBasis M i j
#align matrix.mul_vec_std_basis_apply Matrix.mulVec_stdBasis_apply

theorem Matrix.range_mulVecLin (M : Matrix m n R) :
    LinearMap.range M.mulVecLin = span R (range Mᵀ) := by
  letI := Classical.decEq n
  simp_rw [range_eq_map, ← iSup_range_stdBasis, Submodule.map_iSup, range_eq_map, ←
    Ideal.span_singleton_one, Ideal.span, Submodule.map_span, image_image, image_singleton,
    Matrix.mulVecLin_apply, M.mulVec_stdBasis_apply, iSup_span, range_eq_iUnion]
#align matrix.range_mul_vec_lin Matrix.range_mulVecLin

variable [DecidableEq n]

/-- Linear maps `(n → R) →ₗ[R] (m → R)` are linearly equivalent to `Matrix m n R`. -/
def LinearMap.toMatrix' : ((n → R) →ₗ[R] m → R) ≃ₗ[R] Matrix m n R where
  toFun f := of fun i j => f (stdBasis R (fun _ => R) j 1) i
  invFun := Matrix.mulVecLin
  right_inv M := by
    ext (i j)
    simp only [Matrix.mulVec_stdBasis, Matrix.mulVecLin_apply, of_apply]
  left_inv f := by
    apply (Pi.basisFun R n).ext
    intro j; ext i
    simp only [Pi.basisFun_apply, Matrix.mulVec_stdBasis, Matrix.mulVecLin_apply, of_apply]
  map_add' f g := by
    ext (i j)
    simp only [Pi.add_apply, LinearMap.add_apply, of_apply, Matrix.add_apply]
  map_smul' c f := by
    ext (i j)
    simp only [Pi.smul_apply, LinearMap.smul_apply, RingHom.id_apply, of_apply, Matrix.smul_apply]
#align linear_map.to_matrix' LinearMap.toMatrix'

/-- A `Matrix m n R` is linearly equivalent to a linear map `(n → R) →ₗ[R] (m → R)`.

Note that the forward-direction does not require `DecidableEq` and is `Matrix.vecMulLin`. -/
def Matrix.toLin' : Matrix m n R ≃ₗ[R] (n → R) →ₗ[R] m → R :=
  LinearMap.toMatrix'.symm
#align matrix.to_lin' Matrix.toLin'

theorem Matrix.toLin'_apply' (M : Matrix m n R) : Matrix.toLin' M = M.mulVecLin :=
  rfl
#align matrix.to_lin'_apply' Matrix.toLin'_apply'

@[simp]
theorem LinearMap.toMatrix'_symm :
    (LinearMap.toMatrix'.symm : Matrix m n R ≃ₗ[R] _) = Matrix.toLin' :=
  rfl
#align linear_map.to_matrix'_symm LinearMap.toMatrix'_symm

@[simp]
theorem Matrix.toLin'_symm :
    (Matrix.toLin'.symm : ((n → R) →ₗ[R] m → R) ≃ₗ[R] _) = LinearMap.toMatrix' :=
  rfl
#align matrix.to_lin'_symm Matrix.toLin'_symm

@[simp]
theorem LinearMap.toMatrix'_toLin' (M : Matrix m n R) : LinearMap.toMatrix' (Matrix.toLin' M) = M :=
  LinearMap.toMatrix'.apply_symm_apply M
#align linear_map.to_matrix'_to_lin' LinearMap.toMatrix'_toLin'

@[simp]
theorem Matrix.toLin'_toMatrix' (f : (n → R) →ₗ[R] m → R) :
    Matrix.toLin' (LinearMap.toMatrix' f) = f :=
  Matrix.toLin'.apply_symm_apply f
#align matrix.to_lin'_to_matrix' Matrix.toLin'_toMatrix'

@[simp]
theorem LinearMap.toMatrix'_apply (f : (n → R) →ₗ[R] m → R) (i j) :
    LinearMap.toMatrix' f i j = f (fun j' => if j' = j then 1 else 0) i := by
  simp only [LinearMap.toMatrix', LinearEquiv.coe_mk, of_apply]
  refine congr_fun ?_ _  -- porting note: `congr` didn't do this
  congr
  ext j'
  split_ifs with h
  · rw [h, stdBasis_same]
  apply stdBasis_ne _ _ _ _ h
#align linear_map.to_matrix'_apply LinearMap.toMatrix'_apply

@[simp]
theorem Matrix.toLin'_apply (M : Matrix m n R) (v : n → R) : Matrix.toLin' M v = M.mulVec v :=
  rfl
#align matrix.to_lin'_apply Matrix.toLin'_apply

@[simp]
theorem Matrix.toLin'_one : Matrix.toLin' (1 : Matrix n n R) = LinearMap.id :=
  Matrix.mulVecLin_one
#align matrix.to_lin'_one Matrix.toLin'_one

@[simp]
theorem LinearMap.toMatrix'_id : LinearMap.toMatrix' (LinearMap.id : (n → R) →ₗ[R] n → R) = 1 := by
  ext
  rw [Matrix.one_apply, LinearMap.toMatrix'_apply, id_apply]
#align linear_map.to_matrix'_id LinearMap.toMatrix'_id

@[simp]
theorem Matrix.toLin'_mul [Fintype m] [DecidableEq m] (M : Matrix l m R) (N : Matrix m n R) :
    Matrix.toLin' (M ⬝ N) = (Matrix.toLin' M).comp (Matrix.toLin' N) :=
  Matrix.mulVecLin_mul _ _
#align matrix.to_lin'_mul Matrix.toLin'_mul

@[simp]
theorem Matrix.toLin'_submatrix [Fintype l] [DecidableEq l] (f₁ : m → k) (e₂ : n ≃ l)
    (M : Matrix k l R) :
    Matrix.toLin' (M.submatrix f₁ e₂) =
      funLeft R R f₁ ∘ₗ (Matrix.toLin' M) ∘ₗ funLeft _ _ e₂.symm :=
  Matrix.mulVecLin_submatrix _ _ _
#align matrix.to_lin'_submatrix Matrix.toLin'_submatrix

/-- A variant of `Matrix.toLin'_submatrix` that keeps around `LinearEquiv`s. -/
theorem Matrix.toLin'_reindex [Fintype l] [DecidableEq l] (e₁ : k ≃ m) (e₂ : l ≃ n)
    (M : Matrix k l R) :
    Matrix.toLin' (reindex e₁ e₂ M) =
      ↑(LinearEquiv.funCongrLeft R R e₁.symm) ∘ₗ (Matrix.toLin' M) ∘ₗ
        ↑(LinearEquiv.funCongrLeft R R e₂) :=
  Matrix.mulVecLin_reindex _ _ _
#align matrix.to_lin'_reindex Matrix.toLin'_reindex

/-- Shortcut lemma for `Matrix.toLin'_mul` and `LinearMap.comp_apply` -/
theorem Matrix.toLin'_mul_apply [Fintype m] [DecidableEq m] (M : Matrix l m R) (N : Matrix m n R)
    (x) : Matrix.toLin' (M ⬝ N) x = Matrix.toLin' M (Matrix.toLin' N x) := by
  rw [Matrix.toLin'_mul, LinearMap.comp_apply]
#align matrix.to_lin'_mul_apply Matrix.toLin'_mul_apply

theorem LinearMap.toMatrix'_comp [Fintype l] [DecidableEq l] (f : (n → R) →ₗ[R] m → R)
    (g : (l → R) →ₗ[R] n → R) :
    LinearMap.toMatrix' (f.comp g) = LinearMap.toMatrix' f ⬝ LinearMap.toMatrix' g := by
  suffices f.comp g = Matrix.toLin' (LinearMap.toMatrix' f ⬝ LinearMap.toMatrix' g) by
    rw [this, LinearMap.toMatrix'_toLin']
  rw [Matrix.toLin'_mul, Matrix.toLin'_toMatrix', Matrix.toLin'_toMatrix']
#align linear_map.to_matrix'_comp LinearMap.toMatrix'_comp

theorem LinearMap.toMatrix'_mul [Fintype m] [DecidableEq m] (f g : (m → R) →ₗ[R] m → R) :
    LinearMap.toMatrix' (f * g) = LinearMap.toMatrix' f ⬝ LinearMap.toMatrix' g :=
  LinearMap.toMatrix'_comp f g
#align linear_map.to_matrix'_mul LinearMap.toMatrix'_mul

@[simp]
theorem LinearMap.toMatrix'_algebraMap (x : R) :
    LinearMap.toMatrix' (algebraMap R (Module.End R (n → R)) x) = scalar n x := by
  simp [Module.algebraMap_end_eq_smul_id]
#align linear_map.to_matrix'_algebra_map LinearMap.toMatrix'_algebraMap

theorem Matrix.ker_toLin'_eq_bot_iff {M : Matrix n n R} :
    LinearMap.ker (Matrix.toLin' M) = ⊥ ↔ ∀ v, M.mulVec v = 0 → v = 0 :=
  Matrix.ker_mulVecLin_eq_bot_iff
#align matrix.ker_to_lin'_eq_bot_iff Matrix.ker_toLin'_eq_bot_iff

theorem Matrix.range_toLin' (M : Matrix m n R) :
    LinearMap.range (Matrix.toLin' M) = span R (range Mᵀ) :=
  Matrix.range_mulVecLin _
#align matrix.range_to_lin' Matrix.range_toLin'

/-- If `M` and `M'` are each other's inverse matrices, they provide an equivalence between `m → A`
and `n → A` corresponding to `M.mulVec` and `M'.mulVec`. -/
@[simps]
def Matrix.toLin'OfInv [Fintype m] [DecidableEq m] {M : Matrix m n R} {M' : Matrix n m R}
    (hMM' : M ⬝ M' = 1) (hM'M : M' ⬝ M = 1) : (m → R) ≃ₗ[R] n → R :=
  { Matrix.toLin' M' with
    toFun := Matrix.toLin' M'
    invFun := Matrix.toLin' M
    left_inv := fun x => by rw [← Matrix.toLin'_mul_apply, hMM', Matrix.toLin'_one, id_apply]
    right_inv := fun x => by
      simp only
      rw [← Matrix.toLin'_mul_apply, hM'M, Matrix.toLin'_one, id_apply] }
#align matrix.to_lin'_of_inv Matrix.toLin'OfInv

/-- Linear maps `(n → R) →ₗ[R] (n → R)` are algebra equivalent to `Matrix n n R`. -/
def LinearMap.toMatrixAlgEquiv' : ((n → R) →ₗ[R] n → R) ≃ₐ[R] Matrix n n R :=
  AlgEquiv.ofLinearEquiv LinearMap.toMatrix' LinearMap.toMatrix'_mul LinearMap.toMatrix'_algebraMap
#align linear_map.to_matrix_alg_equiv' LinearMap.toMatrixAlgEquiv'

/-- A `Matrix n n R` is algebra equivalent to a linear map `(n → R) →ₗ[R] (n → R)`. -/
def Matrix.toLinAlgEquiv' : Matrix n n R ≃ₐ[R] (n → R) →ₗ[R] n → R :=
  LinearMap.toMatrixAlgEquiv'.symm
#align matrix.to_lin_alg_equiv' Matrix.toLinAlgEquiv'

@[simp]
theorem LinearMap.toMatrixAlgEquiv'_symm :
    (LinearMap.toMatrixAlgEquiv'.symm : Matrix n n R ≃ₐ[R] _) = Matrix.toLinAlgEquiv' :=
  rfl
#align linear_map.to_matrix_alg_equiv'_symm LinearMap.toMatrixAlgEquiv'_symm

@[simp]
theorem Matrix.toLinAlgEquiv'_symm :
    (Matrix.toLinAlgEquiv'.symm : ((n → R) →ₗ[R] n → R) ≃ₐ[R] _) = LinearMap.toMatrixAlgEquiv' :=
  rfl
#align matrix.to_lin_alg_equiv'_symm Matrix.toLinAlgEquiv'_symm

@[simp]
theorem LinearMap.toMatrixAlgEquiv'_toLinAlgEquiv' (M : Matrix n n R) :
    LinearMap.toMatrixAlgEquiv' (Matrix.toLinAlgEquiv' M) = M :=
  LinearMap.toMatrixAlgEquiv'.apply_symm_apply M
#align linear_map.to_matrix_alg_equiv'_to_lin_alg_equiv' LinearMap.toMatrixAlgEquiv'_toLinAlgEquiv'

@[simp]
theorem Matrix.toLinAlgEquiv'_toMatrixAlgEquiv' (f : (n → R) →ₗ[R] n → R) :
    Matrix.toLinAlgEquiv' (LinearMap.toMatrixAlgEquiv' f) = f :=
  Matrix.toLinAlgEquiv'.apply_symm_apply f
#align matrix.to_lin_alg_equiv'_to_matrix_alg_equiv' Matrix.toLinAlgEquiv'_toMatrixAlgEquiv'

@[simp]
theorem LinearMap.toMatrixAlgEquiv'_apply (f : (n → R) →ₗ[R] n → R) (i j) :
    LinearMap.toMatrixAlgEquiv' f i j = f (fun j' => if j' = j then 1 else 0) i := by
  simp [LinearMap.toMatrixAlgEquiv']
#align linear_map.to_matrix_alg_equiv'_apply LinearMap.toMatrixAlgEquiv'_apply

@[simp]
theorem Matrix.toLinAlgEquiv'_apply (M : Matrix n n R) (v : n → R) :
    Matrix.toLinAlgEquiv' M v = M.mulVec v :=
  rfl
#align matrix.to_lin_alg_equiv'_apply Matrix.toLinAlgEquiv'_apply

-- Porting note: the simpNF lemma rejects this, as `simp` already simplifies the lhs
-- to `(1 : (n → R) →ₗ[R] n → R)`.
-- @[simp]
theorem Matrix.toLinAlgEquiv'_one : Matrix.toLinAlgEquiv' (1 : Matrix n n R) = LinearMap.id :=
  Matrix.toLin'_one
#align matrix.to_lin_alg_equiv'_one Matrix.toLinAlgEquiv'_one

@[simp]
theorem LinearMap.toMatrixAlgEquiv'_id :
    LinearMap.toMatrixAlgEquiv' (LinearMap.id : (n → R) →ₗ[R] n → R) = 1 :=
  LinearMap.toMatrix'_id
#align linear_map.to_matrix_alg_equiv'_id LinearMap.toMatrixAlgEquiv'_id

@[simp]
theorem Matrix.toLinAlgEquiv'_mul (M N : Matrix n n R) :
    Matrix.toLinAlgEquiv' (M ⬝ N) = (Matrix.toLinAlgEquiv' M).comp (Matrix.toLinAlgEquiv' N) :=
  Matrix.toLin'_mul _ _
#align matrix.to_lin_alg_equiv'_mul Matrix.toLinAlgEquiv'_mul

theorem LinearMap.toMatrixAlgEquiv'_comp (f g : (n → R) →ₗ[R] n → R) :
    LinearMap.toMatrixAlgEquiv' (f.comp g) =
      LinearMap.toMatrixAlgEquiv' f ⬝ LinearMap.toMatrixAlgEquiv' g :=
  LinearMap.toMatrix'_comp _ _
#align linear_map.to_matrix_alg_equiv'_comp LinearMap.toMatrixAlgEquiv'_comp

theorem LinearMap.toMatrixAlgEquiv'_mul (f g : (n → R) →ₗ[R] n → R) :
    LinearMap.toMatrixAlgEquiv' (f * g) =
      LinearMap.toMatrixAlgEquiv' f ⬝ LinearMap.toMatrixAlgEquiv' g :=
  LinearMap.toMatrixAlgEquiv'_comp f g
#align linear_map.to_matrix_alg_equiv'_mul LinearMap.toMatrixAlgEquiv'_mul

end ToMatrix'

section ToMatrix

variable {R : Type _} [CommSemiring R]

variable {l m n : Type _} [Fintype n] [Fintype m] [DecidableEq n]

variable {M₁ M₂ : Type _} [AddCommMonoid M₁] [AddCommMonoid M₂] [Module R M₁] [Module R M₂]

variable (v₁ : Basis n R M₁) (v₂ : Basis m R M₂)

/-- Given bases of two modules `M₁` and `M₂` over a commutative ring `R`, we get a linear
equivalence between linear maps `M₁ →ₗ M₂` and matrices over `R` indexed by the bases. -/
def LinearMap.toMatrix : (M₁ →ₗ[R] M₂) ≃ₗ[R] Matrix m n R :=
  LinearEquiv.trans (LinearEquiv.arrowCongr v₁.equivFun v₂.equivFun) LinearMap.toMatrix'
#align linear_map.to_matrix LinearMap.toMatrix

/-- `LinearMap.toMatrix'` is a particular case of `LinearMap.toMatrix`, for the standard basis
`Pi.basisFun R n`. -/
theorem LinearMap.toMatrix_eq_toMatrix' :
    LinearMap.toMatrix (Pi.basisFun R n) (Pi.basisFun R n) = LinearMap.toMatrix' :=
  rfl
#align linear_map.to_matrix_eq_to_matrix' LinearMap.toMatrix_eq_toMatrix'

/-- Given bases of two modules `M₁` and `M₂` over a commutative ring `R`, we get a linear
equivalence between matrices over `R` indexed by the bases and linear maps `M₁ →ₗ M₂`. -/
def Matrix.toLin : Matrix m n R ≃ₗ[R] M₁ →ₗ[R] M₂ :=
  (LinearMap.toMatrix v₁ v₂).symm
#align matrix.to_lin Matrix.toLin

/-- `Matrix.toLin'` is a particular case of `Matrix.toLin`, for the standard basis
`Pi.basisFun R n`. -/
theorem Matrix.toLin_eq_toLin' : Matrix.toLin (Pi.basisFun R n) (Pi.basisFun R m) = Matrix.toLin' :=
  rfl
#align matrix.to_lin_eq_to_lin' Matrix.toLin_eq_toLin'

@[simp]
theorem LinearMap.toMatrix_symm : (LinearMap.toMatrix v₁ v₂).symm = Matrix.toLin v₁ v₂ :=
  rfl
#align linear_map.to_matrix_symm LinearMap.toMatrix_symm

@[simp]
theorem Matrix.toLin_symm : (Matrix.toLin v₁ v₂).symm = LinearMap.toMatrix v₁ v₂ :=
  rfl
#align matrix.to_lin_symm Matrix.toLin_symm

@[simp]
theorem Matrix.toLin_toMatrix (f : M₁ →ₗ[R] M₂) :
    Matrix.toLin v₁ v₂ (LinearMap.toMatrix v₁ v₂ f) = f := by
  rw [← Matrix.toLin_symm, LinearEquiv.apply_symm_apply]
#align matrix.to_lin_to_matrix Matrix.toLin_toMatrix

@[simp]
theorem LinearMap.toMatrix_toLin (M : Matrix m n R) :
    LinearMap.toMatrix v₁ v₂ (Matrix.toLin v₁ v₂ M) = M := by
  rw [← Matrix.toLin_symm, LinearEquiv.symm_apply_apply]
#align linear_map.to_matrix_to_lin LinearMap.toMatrix_toLin

theorem LinearMap.toMatrix_apply (f : M₁ →ₗ[R] M₂) (i : m) (j : n) :
    LinearMap.toMatrix v₁ v₂ f i j = v₂.repr (f (v₁ j)) i := by
  rw [LinearMap.toMatrix, LinearEquiv.trans_apply, LinearMap.toMatrix'_apply,
    LinearEquiv.arrowCongr_apply, Basis.equivFun_symm_apply, Finset.sum_eq_single j, if_pos rfl,
    one_smul, Basis.equivFun_apply]
  · intro j' _ hj'
    rw [if_neg hj', zero_smul]
  · intro hj
    have := Finset.mem_univ j
    contradiction
#align linear_map.to_matrix_apply LinearMap.toMatrix_apply

theorem LinearMap.toMatrix_transpose_apply (f : M₁ →ₗ[R] M₂) (j : n) :
    (LinearMap.toMatrix v₁ v₂ f)ᵀ j = v₂.repr (f (v₁ j)) :=
  funext fun i => f.toMatrix_apply _ _ i j
#align linear_map.to_matrix_transpose_apply LinearMap.toMatrix_transpose_apply

theorem LinearMap.toMatrix_apply' (f : M₁ →ₗ[R] M₂) (i : m) (j : n) :
    LinearMap.toMatrix v₁ v₂ f i j = v₂.repr (f (v₁ j)) i :=
  LinearMap.toMatrix_apply v₁ v₂ f i j
#align linear_map.to_matrix_apply' LinearMap.toMatrix_apply'

theorem LinearMap.toMatrix_transpose_apply' (f : M₁ →ₗ[R] M₂) (j : n) :
    (LinearMap.toMatrix v₁ v₂ f)ᵀ j = v₂.repr (f (v₁ j)) :=
  LinearMap.toMatrix_transpose_apply v₁ v₂ f j
#align linear_map.to_matrix_transpose_apply' LinearMap.toMatrix_transpose_apply'

theorem Matrix.toLin_apply (M : Matrix m n R) (v : M₁) :
    Matrix.toLin v₁ v₂ M v = ∑ j, M.mulVec (v₁.repr v) j • v₂ j :=
  show v₂.equivFun.symm (Matrix.toLin' M (v₁.repr v)) = _ by
    rw [Matrix.toLin'_apply, v₂.equivFun_symm_apply]
#align matrix.to_lin_apply Matrix.toLin_apply

@[simp]
theorem Matrix.toLin_self (M : Matrix m n R) (i : n) :
    Matrix.toLin v₁ v₂ M (v₁ i) = ∑ j, M j i • v₂ j := by
  rw [Matrix.toLin_apply, Finset.sum_congr rfl fun j _hj => ?_]
  rw [Basis.repr_self, Matrix.mulVec, dotProduct, Finset.sum_eq_single i, Finsupp.single_eq_same,
    mul_one]
  · intro i' _ i'_ne
    rw [Finsupp.single_eq_of_ne i'_ne.symm, MulZeroClass.mul_zero]
  · intros
    have := Finset.mem_univ i
    contradiction
#align matrix.to_lin_self Matrix.toLin_self

/-- This will be a special case of `LinearMap.toMatrix_id_eq_basis_toMatrix`. -/
theorem LinearMap.toMatrix_id : LinearMap.toMatrix v₁ v₁ id = 1 := by
  ext (i j)
  simp [LinearMap.toMatrix_apply, Matrix.one_apply, Finsupp.single_apply, eq_comm]
#align linear_map.to_matrix_id LinearMap.toMatrix_id

theorem LinearMap.toMatrix_one : LinearMap.toMatrix v₁ v₁ 1 = 1 :=
  LinearMap.toMatrix_id v₁
#align linear_map.to_matrix_one LinearMap.toMatrix_one

@[simp]
theorem Matrix.toLin_one : Matrix.toLin v₁ v₁ 1 = LinearMap.id := by
  rw [← LinearMap.toMatrix_id v₁, Matrix.toLin_toMatrix]
#align matrix.to_lin_one Matrix.toLin_one

theorem LinearMap.toMatrix_reindexRange [DecidableEq M₁] [DecidableEq M₂] (f : M₁ →ₗ[R] M₂) (k : m)
    (i : n) :
    LinearMap.toMatrix v₁.reindexRange v₂.reindexRange f ⟨v₂ k, Set.mem_range_self k⟩
        ⟨v₁ i, Set.mem_range_self i⟩ =
      LinearMap.toMatrix v₁ v₂ f k i :=
  by simp_rw [LinearMap.toMatrix_apply, Basis.reindexRange_self, Basis.reindexRange_repr]
#align linear_map.to_matrix_reindex_range LinearMap.toMatrix_reindexRange

variable {M₃ : Type _} [AddCommMonoid M₃] [Module R M₃] (v₃ : Basis l R M₃)

theorem LinearMap.toMatrix_comp [Fintype l] [DecidableEq m] (f : M₂ →ₗ[R] M₃) (g : M₁ →ₗ[R] M₂) :
    LinearMap.toMatrix v₁ v₃ (f.comp g) =
    LinearMap.toMatrix v₂ v₃ f ⬝ LinearMap.toMatrix v₁ v₂ g := by
  simp_rw [LinearMap.toMatrix, LinearEquiv.trans_apply, LinearEquiv.arrowCongr_comp _ v₂.equivFun,
    LinearMap.toMatrix'_comp]
#align linear_map.to_matrix_comp LinearMap.toMatrix_comp

theorem LinearMap.toMatrix_mul (f g : M₁ →ₗ[R] M₁) :
    LinearMap.toMatrix v₁ v₁ (f * g) = LinearMap.toMatrix v₁ v₁ f ⬝ LinearMap.toMatrix v₁ v₁ g := by
  rw [LinearMap.mul_eq_comp, LinearMap.toMatrix_comp v₁ v₁ v₁ f g]
#align linear_map.to_matrix_mul LinearMap.toMatrix_mul

@[simp]
theorem LinearMap.toMatrix_algebraMap (x : R) :
    LinearMap.toMatrix v₁ v₁ (algebraMap R (Module.End R M₁) x) = scalar n x := by
  simp [Module.algebraMap_end_eq_smul_id, LinearMap.toMatrix_id]
#align linear_map.to_matrix_algebra_map LinearMap.toMatrix_algebraMap

theorem LinearMap.toMatrix_mulVec_repr (f : M₁ →ₗ[R] M₂) (x : M₁) :
    (LinearMap.toMatrix v₁ v₂ f).mulVec (v₁.repr x) = v₂.repr (f x) := by
  ext i
  rw [← Matrix.toLin'_apply, LinearMap.toMatrix, LinearEquiv.trans_apply, Matrix.toLin'_toMatrix',
    LinearEquiv.arrowCongr_apply, v₂.equivFun_apply]
  congr
  exact v₁.equivFun.symm_apply_apply x
#align linear_map.to_matrix_mul_vec_repr LinearMap.toMatrix_mulVec_repr

@[simp]
theorem LinearMap.toMatrix_basis_equiv [Fintype l] [DecidableEq l] (b : Basis l R M₁)
    (b' : Basis l R M₂) :
    LinearMap.toMatrix b' b (b'.equiv b (Equiv.refl l) : M₂ →ₗ[R] M₁) = 1 := by
  ext (i j)
  simp [LinearMap.toMatrix_apply, Matrix.one_apply, Finsupp.single_apply, eq_comm]
#align linear_map.to_matrix_basis_equiv LinearMap.toMatrix_basis_equiv

theorem Matrix.toLin_mul [Fintype l] [DecidableEq m] (A : Matrix l m R) (B : Matrix m n R) :
    Matrix.toLin v₁ v₃ (A ⬝ B) = (Matrix.toLin v₂ v₃ A).comp (Matrix.toLin v₁ v₂ B) := by
  apply (LinearMap.toMatrix v₁ v₃).injective
  haveI : DecidableEq l := fun _ _ => Classical.propDecidable _
  rw [LinearMap.toMatrix_comp v₁ v₂ v₃]
  repeat' rw [LinearMap.toMatrix_toLin]
#align matrix.to_lin_mul Matrix.toLin_mul

/-- Shortcut lemma for `Matrix.toLin_mul` and `LinearMap.comp_apply`. -/
theorem Matrix.toLin_mul_apply [Fintype l] [DecidableEq m] (A : Matrix l m R) (B : Matrix m n R)
    (x) : Matrix.toLin v₁ v₃ (A ⬝ B) x = (Matrix.toLin v₂ v₃ A) (Matrix.toLin v₁ v₂ B x) := by
  rw [Matrix.toLin_mul v₁ v₂, LinearMap.comp_apply]
#align matrix.to_lin_mul_apply Matrix.toLin_mul_apply

/-- If `M` and `M` are each other's inverse matrices, `Matrix.toLin M` and `Matrix.toLin M'`
form a linear equivalence. -/
@[simps]
def Matrix.toLinOfInv [DecidableEq m] {M : Matrix m n R} {M' : Matrix n m R} (hMM' : M ⬝ M' = 1)
    (hM'M : M' ⬝ M = 1) : M₁ ≃ₗ[R] M₂ :=
  { Matrix.toLin v₁ v₂ M with
    toFun := Matrix.toLin v₁ v₂ M
    invFun := Matrix.toLin v₂ v₁ M'
    left_inv := fun x => by rw [← Matrix.toLin_mul_apply, hM'M, Matrix.toLin_one, id_apply]
    right_inv := fun x => by
      simp only
      rw [← Matrix.toLin_mul_apply, hMM', Matrix.toLin_one, id_apply] }
#align matrix.to_lin_of_inv Matrix.toLinOfInv

/-- Given a basis of a module `M₁` over a commutative ring `R`, we get an algebra
equivalence between linear maps `M₁ →ₗ M₁` and square matrices over `R` indexed by the basis. -/
def LinearMap.toMatrixAlgEquiv : (M₁ →ₗ[R] M₁) ≃ₐ[R] Matrix n n R :=
  AlgEquiv.ofLinearEquiv (LinearMap.toMatrix v₁ v₁) (LinearMap.toMatrix_mul v₁)
    (LinearMap.toMatrix_algebraMap v₁)
#align linear_map.to_matrix_alg_equiv LinearMap.toMatrixAlgEquiv

/-- Given a basis of a module `M₁` over a commutative ring `R`, we get an algebra
equivalence between square matrices over `R` indexed by the basis and linear maps `M₁ →ₗ M₁`. -/
def Matrix.toLinAlgEquiv : Matrix n n R ≃ₐ[R] M₁ →ₗ[R] M₁ :=
  (LinearMap.toMatrixAlgEquiv v₁).symm
#align matrix.to_lin_alg_equiv Matrix.toLinAlgEquiv

@[simp]
theorem LinearMap.toMatrixAlgEquiv_symm :
    (LinearMap.toMatrixAlgEquiv v₁).symm = Matrix.toLinAlgEquiv v₁ :=
  rfl
#align linear_map.to_matrix_alg_equiv_symm LinearMap.toMatrixAlgEquiv_symm

@[simp]
theorem Matrix.toLinAlgEquiv_symm :
    (Matrix.toLinAlgEquiv v₁).symm = LinearMap.toMatrixAlgEquiv v₁ :=
  rfl
#align matrix.to_lin_alg_equiv_symm Matrix.toLinAlgEquiv_symm

@[simp]
theorem Matrix.toLinAlgEquiv_toMatrixAlgEquiv (f : M₁ →ₗ[R] M₁) :
    Matrix.toLinAlgEquiv v₁ (LinearMap.toMatrixAlgEquiv v₁ f) = f := by
  rw [← Matrix.toLinAlgEquiv_symm, AlgEquiv.apply_symm_apply]
#align matrix.to_lin_alg_equiv_to_matrix_alg_equiv Matrix.toLinAlgEquiv_toMatrixAlgEquiv

@[simp]
theorem LinearMap.toMatrixAlgEquiv_toLinAlgEquiv (M : Matrix n n R) :
    LinearMap.toMatrixAlgEquiv v₁ (Matrix.toLinAlgEquiv v₁ M) = M := by
  rw [← Matrix.toLinAlgEquiv_symm, AlgEquiv.symm_apply_apply]
#align linear_map.to_matrix_alg_equiv_to_lin_alg_equiv LinearMap.toMatrixAlgEquiv_toLinAlgEquiv

theorem LinearMap.toMatrixAlgEquiv_apply (f : M₁ →ₗ[R] M₁) (i j : n) :
    LinearMap.toMatrixAlgEquiv v₁ f i j = v₁.repr (f (v₁ j)) i := by
  simp [LinearMap.toMatrixAlgEquiv, LinearMap.toMatrix_apply]
#align linear_map.to_matrix_alg_equiv_apply LinearMap.toMatrixAlgEquiv_apply

theorem LinearMap.toMatrixAlgEquiv_transpose_apply (f : M₁ →ₗ[R] M₁) (j : n) :
    (LinearMap.toMatrixAlgEquiv v₁ f)ᵀ j = v₁.repr (f (v₁ j)) :=
  funext fun i => f.toMatrix_apply _ _ i j
#align linear_map.to_matrix_alg_equiv_transpose_apply LinearMap.toMatrixAlgEquiv_transpose_apply

theorem LinearMap.toMatrixAlgEquiv_apply' (f : M₁ →ₗ[R] M₁) (i j : n) :
    LinearMap.toMatrixAlgEquiv v₁ f i j = v₁.repr (f (v₁ j)) i :=
  LinearMap.toMatrixAlgEquiv_apply v₁ f i j
#align linear_map.to_matrix_alg_equiv_apply' LinearMap.toMatrixAlgEquiv_apply'

theorem LinearMap.toMatrixAlgEquiv_transpose_apply' (f : M₁ →ₗ[R] M₁) (j : n) :
    (LinearMap.toMatrixAlgEquiv v₁ f)ᵀ j = v₁.repr (f (v₁ j)) :=
  LinearMap.toMatrixAlgEquiv_transpose_apply v₁ f j
#align linear_map.to_matrix_alg_equiv_transpose_apply' LinearMap.toMatrixAlgEquiv_transpose_apply'

theorem Matrix.toLinAlgEquiv_apply (M : Matrix n n R) (v : M₁) :
    Matrix.toLinAlgEquiv v₁ M v = ∑ j, M.mulVec (v₁.repr v) j • v₁ j :=
  show v₁.equivFun.symm (Matrix.toLinAlgEquiv' M (v₁.repr v)) = _ by
    rw [Matrix.toLinAlgEquiv'_apply, v₁.equivFun_symm_apply]
#align matrix.to_lin_alg_equiv_apply Matrix.toLinAlgEquiv_apply

@[simp]
theorem Matrix.toLinAlgEquiv_self (M : Matrix n n R) (i : n) :
    Matrix.toLinAlgEquiv v₁ M (v₁ i) = ∑ j, M j i • v₁ j :=
  Matrix.toLin_self _ _ _ _
#align matrix.to_lin_alg_equiv_self Matrix.toLinAlgEquiv_self

theorem LinearMap.toMatrixAlgEquiv_id : LinearMap.toMatrixAlgEquiv v₁ id = 1 := by
  simp_rw [LinearMap.toMatrixAlgEquiv, AlgEquiv.ofLinearEquiv_apply, LinearMap.toMatrix_id]
#align linear_map.to_matrix_alg_equiv_id LinearMap.toMatrixAlgEquiv_id

-- Porting note: the simpNF lemma rejects this, as `simp` already simplifies the lhs
-- to `(1 : M₁ →ₗ[R] M₁)`.
-- @[simp]
theorem Matrix.toLinAlgEquiv_one : Matrix.toLinAlgEquiv v₁ 1 = LinearMap.id := by
  rw [← LinearMap.toMatrixAlgEquiv_id v₁, Matrix.toLinAlgEquiv_toMatrixAlgEquiv]
#align matrix.to_lin_alg_equiv_one Matrix.toLinAlgEquiv_one

theorem LinearMap.toMatrixAlgEquiv_reindexRange [DecidableEq M₁] (f : M₁ →ₗ[R] M₁) (k i : n) :
    LinearMap.toMatrixAlgEquiv v₁.reindexRange f
        ⟨v₁ k, Set.mem_range_self k⟩ ⟨v₁ i, Set.mem_range_self i⟩ =
      LinearMap.toMatrixAlgEquiv v₁ f k i :=
  by simp_rw [LinearMap.toMatrixAlgEquiv_apply, Basis.reindexRange_self, Basis.reindexRange_repr]
#align linear_map.to_matrix_alg_equiv_reindex_range LinearMap.toMatrixAlgEquiv_reindexRange

theorem LinearMap.toMatrixAlgEquiv_comp (f g : M₁ →ₗ[R] M₁) :
    LinearMap.toMatrixAlgEquiv v₁ (f.comp g) =
      LinearMap.toMatrixAlgEquiv v₁ f ⬝ LinearMap.toMatrixAlgEquiv v₁ g :=
  by simp [LinearMap.toMatrixAlgEquiv, LinearMap.toMatrix_comp v₁ v₁ v₁ f g]
#align linear_map.to_matrix_alg_equiv_comp LinearMap.toMatrixAlgEquiv_comp

theorem LinearMap.toMatrixAlgEquiv_mul (f g : M₁ →ₗ[R] M₁) :
    LinearMap.toMatrixAlgEquiv v₁ (f * g) =
      LinearMap.toMatrixAlgEquiv v₁ f ⬝ LinearMap.toMatrixAlgEquiv v₁ g := by
  rw [LinearMap.mul_eq_comp, LinearMap.toMatrixAlgEquiv_comp v₁ f g]
#align linear_map.to_matrix_alg_equiv_mul LinearMap.toMatrixAlgEquiv_mul

theorem Matrix.toLinAlgEquiv_mul (A B : Matrix n n R) :
    Matrix.toLinAlgEquiv v₁ (A ⬝ B) =
      (Matrix.toLinAlgEquiv v₁ A).comp (Matrix.toLinAlgEquiv v₁ B) :=
  by convert Matrix.toLin_mul v₁ v₁ v₁ A B
#align matrix.to_lin_alg_equiv_mul Matrix.toLinAlgEquiv_mul

@[simp]
theorem Matrix.toLin_finTwoProd_apply (a b c d : R) (x : R × R) :
    Matrix.toLin (Basis.finTwoProd R) (Basis.finTwoProd R) !![a, b; c, d] x =
      (a * x.fst + b * x.snd, c * x.fst + d * x.snd) :=
  -- porting note: added `(Prod.smul_mk)` which is already a simp lemma
  by simp [Matrix.toLin_apply, Matrix.mulVec, Matrix.dotProduct, (Prod.smul_mk)]
#align matrix.to_lin_fin_two_prod_apply Matrix.toLin_finTwoProd_apply

theorem Matrix.toLin_finTwoProd (a b c d : R) :
    Matrix.toLin (Basis.finTwoProd R) (Basis.finTwoProd R) !![a, b; c, d] =
      (a • LinearMap.fst R R R + b • LinearMap.snd R R R).prod
        (c • LinearMap.fst R R R + d • LinearMap.snd R R R) :=
  LinearMap.ext <| Matrix.toLin_finTwoProd_apply _ _ _ _
#align matrix.to_lin_fin_two_prod Matrix.toLin_finTwoProd

@[simp]
theorem toMatrix_distrib_mul_action_toLinearMap (x : R) :
    LinearMap.toMatrix v₁ v₁ (DistribMulAction.toLinearMap R M₁ x) =
    Matrix.diagonal fun _ => x := by
  ext
  rw [LinearMap.toMatrix_apply, DistribMulAction.toLinearMap_apply, LinearEquiv.map_smul,
    Basis.repr_self, Finsupp.smul_single_one, Finsupp.single_eq_pi_single, Matrix.diagonal_apply,
    Pi.single_apply]
#align to_matrix_distrib_mul_action_to_linear_map toMatrix_distrib_mul_action_toLinearMap

end ToMatrix

namespace Algebra

section Lmul

variable {R S : Type _} [CommRing R] [Ring S] [Algebra R S]

variable {m : Type _} [Fintype m] [DecidableEq m] (b : Basis m R S)

theorem toMatrix_lmul' (x : S) (i j) :
    LinearMap.toMatrix b b (lmul R S x) i j = b.repr (x * b j) i := by
  simp only [LinearMap.toMatrix_apply', coe_lmul_eq_mul, LinearMap.mul_apply']
#align algebra.to_matrix_lmul' Algebra.toMatrix_lmul'

@[simp]
theorem toMatrix_lsmul (x : R) :
    LinearMap.toMatrix b b (Algebra.lsmul R S x) = Matrix.diagonal fun _ => x :=
  toMatrix_distrib_mul_action_toLinearMap b x
#align algebra.to_matrix_lsmul Algebra.toMatrix_lsmul

/-- `leftMulMatrix b x` is the matrix corresponding to the linear map `λ y, x * y`.

`leftMulMatrix_eq_repr_mul` gives a formula for the entries of `leftMulMatrix`.

This definition is useful for doing (more) explicit computations with `LinearMap.mulLeft`,
such as the trace form or norm map for algebras.
-/
noncomputable def leftMulMatrix : S →ₐ[R] Matrix m m R where
  toFun x := LinearMap.toMatrix b b (Algebra.lmul R S x)
  map_zero' := by
    dsimp only  -- porting node: needed due to new-style structures
    rw [AlgHom.map_zero, LinearEquiv.map_zero]
  map_one' := by
    dsimp only  -- porting node: needed due to new-style structures
    rw [AlgHom.map_one, LinearMap.toMatrix_one]
  map_add' x y := by
    dsimp only  -- porting node: needed due to new-style structures
    rw [AlgHom.map_add, LinearEquiv.map_add]
  map_mul' x y := by
    dsimp only  -- porting node: needed due to new-style structures
    rw [AlgHom.map_mul, LinearMap.toMatrix_mul, Matrix.mul_eq_mul]
  commutes' r := by
    dsimp only  -- porting node: needed due to new-style structures
    ext
    rw [lmul_algebraMap, toMatrix_lsmul, algebraMap_eq_diagonal, Pi.algebraMap_def,
      Algebra.id.map_eq_self]
#align algebra.left_mul_matrix Algebra.leftMulMatrix

theorem leftMulMatrix_apply (x : S) : leftMulMatrix b x = LinearMap.toMatrix b b (lmul R S x) :=
  rfl
#align algebra.left_mul_matrix_apply Algebra.leftMulMatrix_apply

theorem leftMulMatrix_eq_repr_mul (x : S) (i j) : leftMulMatrix b x i j = b.repr (x * b j) i := by
  -- This is defeq to just `toMatrix_lmul' b x i j`,
  -- but the unfolding goes a lot faster with this explicit `rw`.
  rw [leftMulMatrix_apply, toMatrix_lmul' b x i j]
#align algebra.left_mul_matrix_eq_repr_mul Algebra.leftMulMatrix_eq_repr_mul

theorem leftMulMatrix_mulVec_repr (x y : S) :
    (leftMulMatrix b x).mulVec (b.repr y) = b.repr (x * y) :=
  (LinearMap.mulLeft R x).toMatrix_mulVec_repr b b y
#align algebra.left_mul_matrix_mul_vec_repr Algebra.leftMulMatrix_mulVec_repr

@[simp]
theorem toMatrix_lmul_eq (x : S) :
    LinearMap.toMatrix b b (LinearMap.mulLeft R x) = leftMulMatrix b x :=
  rfl
#align algebra.to_matrix_lmul_eq Algebra.toMatrix_lmul_eq

theorem leftMulMatrix_injective : Function.Injective (leftMulMatrix b) := fun x x' h =>
  calc
    x = Algebra.lmul R S x 1 := (mul_one x).symm
    _ = Algebra.lmul R S x' 1 := by rw [(LinearMap.toMatrix b b).injective h]
    _ = x' := mul_one x'
#align algebra.left_mul_matrix_injective Algebra.leftMulMatrix_injective

end Lmul

section LmulTower

variable {R S T : Type _} [CommRing R] [CommRing S] [Ring T]

variable [Algebra R S] [Algebra S T] [Algebra R T] [IsScalarTower R S T]

variable {m n : Type _} [Fintype m] [Fintype n] [DecidableEq m] [DecidableEq n]

variable (b : Basis m R S) (c : Basis n S T)

theorem smul_leftMulMatrix (x) (ik jk) :
    leftMulMatrix (b.smul c) x ik jk = leftMulMatrix b (leftMulMatrix c x ik.2 jk.2) ik.1 jk.1 := by
  simp only [leftMulMatrix_apply, LinearMap.toMatrix_apply, mul_comm, Basis.smul_apply,
    Basis.smul_repr, Finsupp.smul_apply, id.smul_eq_mul, LinearEquiv.map_smul, mul_smul_comm,
    coe_lmul_eq_mul, LinearMap.mul_apply']
#align algebra.smul_left_mul_matrix Algebra.smul_leftMulMatrix

theorem smul_leftMulMatrix_algebraMap (x : S) :
    leftMulMatrix (b.smul c) (algebraMap _ _ x) = blockDiagonal fun _ => leftMulMatrix b x := by
  ext (⟨i, k⟩⟨j, k'⟩)
  rw [smul_leftMulMatrix, AlgHom.commutes, blockDiagonal_apply, algebraMap_matrix_apply]
  split_ifs with h <;> simp only at h <;> simp [h]
#align algebra.smul_left_mul_matrix_algebra_map Algebra.smul_leftMulMatrix_algebraMap

theorem smul_leftMulMatrix_algebraMap_eq (x : S) (i j k) :
    leftMulMatrix (b.smul c) (algebraMap _ _ x) (i, k) (j, k) = leftMulMatrix b x i j := by
  rw [smul_leftMulMatrix_algebraMap, blockDiagonal_apply_eq]
#align algebra.smul_left_mul_matrix_algebra_map_eq Algebra.smul_leftMulMatrix_algebraMap_eq

theorem smul_leftMulMatrix_algebraMap_ne (x : S) (i j) {k k'} (h : k ≠ k') :
    leftMulMatrix (b.smul c) (algebraMap _ _ x) (i, k) (j, k') = 0 := by
  rw [smul_leftMulMatrix_algebraMap, blockDiagonal_apply_ne _ _ _ h]
#align algebra.smul_left_mul_matrix_algebra_map_ne Algebra.smul_leftMulMatrix_algebraMap_ne

end LmulTower

end Algebra

section

variable {R : Type v} [CommRing R] {n : Type _} [DecidableEq n]

variable {M M₁ M₂ : Type _} [AddCommGroup M] [Module R M]

variable [AddCommGroup M₁] [Module R M₁] [AddCommGroup M₂] [Module R M₂]

/-- The natural equivalence between linear endomorphisms of finite free modules and square matrices
is compatible with the algebra structures. -/
def algEquivMatrix' [Fintype n] : Module.End R (n → R) ≃ₐ[R] Matrix n n R :=
  { LinearMap.toMatrix' with
    map_mul' := LinearMap.toMatrix'_comp
    map_add' := LinearMap.toMatrix'.map_add
    -- porting note: golfed away messy failing proof
    commutes' := LinearMap.toMatrix'_algebraMap }
#align alg_equiv_matrix' algEquivMatrix'

/-- A linear equivalence of two modules induces an equivalence of algebras of their
endomorphisms. -/
def LinearEquiv.algConj (e : M₁ ≃ₗ[R] M₂) : Module.End R M₁ ≃ₐ[R] Module.End R M₂ :=
  { e.conj with
    map_mul' := fun f g => by apply e.arrowCongr_comp
    map_add' := e.conj.map_add
    commutes' := fun r => by
      change e.conj (r • LinearMap.id) = r • LinearMap.id
      rw [LinearEquiv.map_smul, LinearEquiv.conj_id] }
#align linear_equiv.alg_conj LinearEquiv.algConj

/-- A basis of a module induces an equivalence of algebras from the endomorphisms of the module to
square matrices. -/
def algEquivMatrix [Fintype n] (h : Basis n R M) : Module.End R M ≃ₐ[R] Matrix n n R :=
  h.equivFun.algConj.trans algEquivMatrix'
#align alg_equiv_matrix algEquivMatrix

end<|MERGE_RESOLUTION|>--- conflicted
+++ resolved
@@ -248,14 +248,8 @@
 @[simp]
 theorem Matrix.mulVecLin_one [DecidableEq n] :
     Matrix.mulVecLin (1 : Matrix n n R) = LinearMap.id := by
-<<<<<<< HEAD
-  -- Porting note: `ext` is now applying a different lemma.
-  apply LinearMap.ext
-  simp [LinearMap.one_apply, stdBasis_apply]
-=======
   ext x y t : 3
   simp [Matrix.one_apply, Pi.single_apply]
->>>>>>> 85dbf1ac
 #align matrix.mul_vec_lin_one Matrix.mulVecLin_one
 
 @[simp]
