--- conflicted
+++ resolved
@@ -84,11 +84,7 @@
 
 variable (R S)
 
-<<<<<<< HEAD
-/-- `Matrix.vecMul` is a bilinear map.
-=======
 /-- `Matrix.vecMul` as a bilinear map.
->>>>>>> c776b599
 
 When `A` is non-commutative, this can be instantiated as `vecMulBilin A Aᵐᵒᵖ` -/
 def Matrix.vecMulBilin [Fintype m] : (m → A) →ₗ[R] Matrix m n A →ₗ[S] (n → A) where
@@ -105,11 +101,7 @@
 
 example {A} [Semiring A] [Fintype m] := (vecMulBilin A Aᵐᵒᵖ : _ →ₗ[_] Matrix m n A →ₗ[_] _)
 
-<<<<<<< HEAD
-/-- `Matrix.mulVec` is a bilinear map.
-=======
 /-- `Matrix.mulVec` as a bilinear map.
->>>>>>> c776b599
 
 When `A` is non-commutative, this can be instantiated as `mulVecBilin A Aᵐᵒᵖ` -/
 def Matrix.mulVecBilin [Fintype n] : Matrix m n A →ₗ[R] (n → A) →ₗ[S] (m → A) where
@@ -119,7 +111,6 @@
     map_smul' _ _ := mulVec_smul _ _ _ }
   map_add' _ _ := LinearMap.ext fun _ => add_mulVec _ _ _
   map_smul' _ _ := LinearMap.ext fun _ => smul_mulVec _ _ _
-<<<<<<< HEAD
 
 @[simp]
 theorem Matrix.mulVecBilin_apply [Fintype n] (M : Matrix m n A) (v : n → A) :
@@ -139,27 +130,6 @@
   map_add' _ _ := LinearMap.ext fun _ => add_vecMulVec _ _ _
   map_smul' _ _ := LinearMap.ext fun _ => smul_vecMulVec _ _ _
 
-=======
-
-@[simp]
-theorem Matrix.mulVecBilin_apply [Fintype n] (M : Matrix m n A) (v : n → A) :
-    Matrix.mulVecBilin R S M v = M *ᵥ v := rfl
-
-example {A} [Semiring A] [Fintype n] := (mulVecBilin A Aᵐᵒᵖ : Matrix m n A →ₗ[_] _ →ₗ[_] _)
-
-/-- `vecMulVec` as a bilinear map.
-
-When `A` is noncommutative, `R` and `S` can be instantiated as `vecMulVecLinear A Aᵐᵒᵖ`. -/
-@[simps]
-def vecMulVecBilin : (m → A) →ₗ[R] (n → A) →ₗ[S] Matrix m n A where
-  toFun x :=
-    { toFun y := vecMulVec x y
-      map_add' _ _ := vecMulVec_add _ _ _
-      map_smul' _ _ := vecMulVec_smul _ _ _ }
-  map_add' _ _ := LinearMap.ext fun _ => add_vecMulVec _ _ _
-  map_smul' _ _ := LinearMap.ext fun _ => smul_vecMulVec _ _ _
-
->>>>>>> c776b599
 example {A} [Semiring A] := (vecMulVecBilin A Aᵐᵒᵖ : (m → A) →ₗ[_] (n → A) →ₗ[_] _)
 
 /-- `vecMulVec` as a bilinear map.
@@ -303,11 +273,7 @@
 variable {R : Type*} [CommSemiring R]
 variable {k l m n : Type*}
 
-<<<<<<< HEAD
-/-- `Matrix.mulVec M` is a linear map.
-=======
 /-- `Matrix.mulVec M` as a linear map.
->>>>>>> c776b599
 
 Note this is a special case of `Matrix.mulVecBilin`. -/
 abbrev Matrix.mulVecLin [Fintype n] (M : Matrix m n R) : (n → R) →ₗ[R] m → R := mulVecBilin R R M
@@ -593,14 +559,6 @@
 @[simp]
 theorem Matrix.isUnit_toLin'_iff {M : Matrix n n R} : IsUnit M.toLin' ↔ IsUnit M :=
   isUnit_map_iff LinearMap.toMatrixAlgEquiv'.symm M
-
-instance : Module (Matrix n n R) (n → R) :=
-  .compHom _ Matrix.toLinAlgEquiv'.toRingHom
-
-instance : SMulCommClass (Matrix n n R) R (n → R) :=
-  SMul.comp.smulCommClass (Matrix.toLinAlgEquiv'.toMonoidHom : _ →* (Module.End R (n → R)))
-
-@[simp] lemma smul_eq_mulVec (g : Matrix n n R) (v : n → R) : g • v = g *ᵥ v := rfl
 
 end ToMatrix'
 
