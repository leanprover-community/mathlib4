--- conflicted
+++ resolved
@@ -99,13 +99,8 @@
   unfold vecMul
   simp_rw [single_dotProduct, one_mul]
 
-<<<<<<< HEAD
 theorem Matrix.vecMul_injective_iff {R : Type*} [CommRing R] {M : Matrix m n R} :
     Function.Injective M.vecMul ↔ LinearIndependent R M.row := by
-=======
-theorem Matrix.vecMul_injective_iff {R : Type*} [Ring R] {M : Matrix m n R} :
-    Function.Injective M.vecMul ↔ LinearIndependent R (fun i ↦ M i) := by
->>>>>>> ec63a83c
   rw [← coe_vecMulLinear]
   simp only [← LinearMap.ker_eq_bot, Fintype.linearIndependent_iff, Submodule.eq_bot_iff,
     LinearMap.mem_ker, vecMulLinear_apply, row_def]
@@ -117,13 +112,8 @@
     ext j
     simp [vecMul, dotProduct]
 
-<<<<<<< HEAD
 lemma Matrix.linearIndependent_rows_of_isUnit {R : Type*} [CommRing R] {A : Matrix m m R}
     [DecidableEq m] (ha : IsUnit A) : LinearIndependent R A.row := by
-=======
-lemma Matrix.linearIndependent_rows_of_isUnit {R : Type*} [Ring R] {A : Matrix m m R}
-    [DecidableEq m] (ha : IsUnit A) : LinearIndependent R (fun i ↦ A i) := by
->>>>>>> ec63a83c
   rw [← Matrix.vecMul_injective_iff]
   exact Matrix.vecMul_injective_of_isUnit ha
 
