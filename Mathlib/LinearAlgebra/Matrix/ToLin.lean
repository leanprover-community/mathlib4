--- conflicted
+++ resolved
@@ -111,7 +111,6 @@
     map_smul' _ _ := mulVec_smul _ _ _ }
   map_add' _ _ := LinearMap.ext fun _ => add_mulVec _ _ _
   map_smul' _ _ := LinearMap.ext fun _ => smul_mulVec _ _ _
-<<<<<<< HEAD
 
 @[simp]
 theorem Matrix.mulVecBilin_apply [Fintype n] (M : Matrix m n A) (v : n → A) :
@@ -131,27 +130,6 @@
   map_add' _ _ := LinearMap.ext fun _ => add_vecMulVec _ _ _
   map_smul' _ _ := LinearMap.ext fun _ => smul_vecMulVec _ _ _
 
-=======
-
-@[simp]
-theorem Matrix.mulVecBilin_apply [Fintype n] (M : Matrix m n A) (v : n → A) :
-    Matrix.mulVecBilin R S M v = M *ᵥ v := rfl
-
-example {A} [Semiring A] [Fintype n] := (mulVecBilin A Aᵐᵒᵖ : Matrix m n A →ₗ[_] _ →ₗ[_] _)
-
-/-- `vecMulVec` as a bilinear map.
-
-When `A` is noncommutative, `R` and `S` can be instantiated as `vecMulVecLinear A Aᵐᵒᵖ`. -/
-@[simps]
-def vecMulVecBilin : (m → A) →ₗ[R] (n → A) →ₗ[S] Matrix m n A where
-  toFun x :=
-    { toFun y := vecMulVec x y
-      map_add' _ _ := vecMulVec_add _ _ _
-      map_smul' _ _ := vecMulVec_smul _ _ _ }
-  map_add' _ _ := LinearMap.ext fun _ => add_vecMulVec _ _ _
-  map_smul' _ _ := LinearMap.ext fun _ => smul_vecMulVec _ _ _
-
->>>>>>> a413ed29
 example {A} [Semiring A] := (vecMulVecBilin A Aᵐᵒᵖ : (m → A) →ₗ[_] (n → A) →ₗ[_] _)
 
 /-- `vecMulVec` as a bilinear map.
@@ -176,11 +154,7 @@
 
 /-- `Matrix.vecMul M` is a linear map.
 
-<<<<<<< HEAD
-Note this is a special ase of `Matrix.vecMulBilin`. -/
-=======
 Note this is a special case of `Matrix.vecMulBilin`. -/
->>>>>>> a413ed29
 abbrev Matrix.vecMulLinear [Fintype m] (M : Matrix m n R) : (m → R) →ₗ[R] n → R :=
   Matrix.vecMulBilin R Rᵐᵒᵖ |>.flip M
 
