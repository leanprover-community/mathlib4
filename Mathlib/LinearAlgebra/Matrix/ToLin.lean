/-
Copyright (c) 2019 Johannes Hölzl. All rights reserved.
Released under Apache 2.0 license as described in the file LICENSE.
Authors: Johannes Hölzl, Patrick Massot, Casper Putz, Anne Baanen
-/
import Mathlib.Data.Matrix.Block
import Mathlib.Data.Matrix.Notation
import Mathlib.LinearAlgebra.StdBasis
import Mathlib.RingTheory.AlgebraTower
import Mathlib.Algebra.Algebra.Subalgebra.Tower
import Mathlib.Data.Finite.Sum

/-!
# Linear maps and matrices

This file defines the maps to send matrices to a linear map,
and to send linear maps between modules with a finite bases
to matrices. This defines a linear equivalence between linear maps
between finite-dimensional vector spaces and matrices indexed by
the respective bases.

## Main definitions

In the list below, and in all this file, `R` is a commutative ring (semiring
is sometimes enough), `M` and its variations are `R`-modules, `ι`, `κ`, `n` and `m` are finite
types used for indexing.

 * `LinearMap.toMatrix`: given bases `v₁ : ι → M₁` and `v₂ : κ → M₂`,
   the `R`-linear equivalence from `M₁ →ₗ[R] M₂` to `Matrix κ ι R`
 * `Matrix.toLin`: the inverse of `LinearMap.toMatrix`
 * `LinearMap.toMatrix'`: the `R`-linear equivalence from `(m → R) →ₗ[R] (n → R)`
   to `Matrix m n R` (with the standard basis on `m → R` and `n → R`)
 * `Matrix.toLin'`: the inverse of `LinearMap.toMatrix'`
 * `algEquivMatrix`: given a basis indexed by `n`, the `R`-algebra equivalence between
   `R`-endomorphisms of `M` and `Matrix n n R`

## Issues

This file was originally written without attention to non-commutative rings,
and so mostly only works in the commutative setting. This should be fixed.

In particular, `Matrix.mulVec` gives us a linear equivalence
`Matrix m n R ≃ₗ[R] (n → R) →ₗ[Rᵐᵒᵖ] (m → R)`
while `Matrix.vecMul` gives us a linear equivalence
`Matrix m n R ≃ₗ[Rᵐᵒᵖ] (m → R) →ₗ[R] (n → R)`.
At present, the first equivalence is developed in detail but only for commutative rings
(and we omit the distinction between `Rᵐᵒᵖ` and `R`),
while the second equivalence is developed only in brief, but for not-necessarily-commutative rings.

Naming is slightly inconsistent between the two developments.
In the original (commutative) development `linear` is abbreviated to `lin`,
although this is not consistent with the rest of mathlib.
In the new (non-commutative) development `linear` is not abbreviated, and declarations use `_right`
to indicate they use the right action of matrices on vectors (via `Matrix.vecMul`).
When the two developments are made uniform, the names should be made uniform, too,
by choosing between `linear` and `lin` consistently,
and (presumably) adding `_left` where necessary.

## Tags

linear_map, matrix, linear_equiv, diagonal, det, trace
-/


noncomputable section

open LinearMap Matrix Set Submodule

section ToMatrixRight

variable {R : Type*} [Semiring R]
variable {l m n : Type*}

/-- `Matrix.vecMul M` is a linear map. -/
def Matrix.vecMulLinear [Fintype m] (M : Matrix m n R) : (m → R) →ₗ[R] n → R where
  toFun x := x ᵥ* M
  map_add' _ _ := funext fun _ ↦ add_dotProduct _ _ _
  map_smul' _ _ := funext fun _ ↦ smul_dotProduct _ _ _

@[simp] theorem Matrix.vecMulLinear_apply [Fintype m] (M : Matrix m n R) (x : m → R) :
    M.vecMulLinear x = x ᵥ* M := rfl

theorem Matrix.coe_vecMulLinear [Fintype m] (M : Matrix m n R) :
    (M.vecMulLinear : _ → _) = M.vecMul := rfl

variable [Fintype m]

set_option linter.deprecated false in
@[simp, deprecated Matrix.single_one_vecMul (since := "2024-08-09")]
theorem Matrix.vecMul_stdBasis [DecidableEq m] (M : Matrix m n R) (i j) :
    (LinearMap.stdBasis R (fun _ ↦ R) i 1 ᵥ* M) j = M i j :=
  congr_fun (Matrix.single_one_vecMul ..) j

theorem range_vecMulLinear (M : Matrix m n R) :
    LinearMap.range M.vecMulLinear = span R (range M) := by
  letI := Classical.decEq m
  simp_rw [range_eq_map, ← iSup_range_single, Submodule.map_iSup, range_eq_map, ←
    Ideal.span_singleton_one, Ideal.span, Submodule.map_span, image_image, image_singleton,
    Matrix.vecMulLinear_apply, iSup_span, range_eq_iUnion, iUnion_singleton_eq_range,
    LinearMap.single, LinearMap.coe_mk, AddHom.coe_mk]
  unfold vecMul
  simp_rw [single_dotProduct, one_mul]

theorem Matrix.vecMul_injective_iff {R : Type*} [CommRing R] {M : Matrix m n R} :
    Function.Injective M.vecMul ↔ LinearIndependent R (fun i ↦ M i) := by
  rw [← coe_vecMulLinear]
  simp only [← LinearMap.ker_eq_bot, Fintype.linearIndependent_iff, Submodule.eq_bot_iff,
    LinearMap.mem_ker, vecMulLinear_apply]
  refine ⟨fun h c h0 ↦ congr_fun <| h c ?_, fun h c h0 ↦ funext <| h c ?_⟩
  · rw [← h0]
    ext i
    simp [vecMul, dotProduct]
  · rw [← h0]
    ext j
    simp [vecMul, dotProduct]

section
variable [DecidableEq m]

/-- Linear maps `(m → R) →ₗ[R] (n → R)` are linearly equivalent over `Rᵐᵒᵖ` to `Matrix m n R`,
by having matrices act by right multiplication.
 -/
def LinearMap.toMatrixRight' : ((m → R) →ₗ[R] n → R) ≃ₗ[Rᵐᵒᵖ] Matrix m n R where
  toFun f i j := f (single R (fun _ ↦ R) i 1) j
  invFun := Matrix.vecMulLinear
  right_inv M := by
    ext i j
    simp
  left_inv f := by
    apply (Pi.basisFun R m).ext
    intro j; ext i
    simp
  map_add' f g := by
    ext i j
    simp only [Pi.add_apply, LinearMap.add_apply, Matrix.add_apply]
  map_smul' c f := by
    ext i j
    simp only [Pi.smul_apply, LinearMap.smul_apply, RingHom.id_apply, Matrix.smul_apply]

/-- A `Matrix m n R` is linearly equivalent over `Rᵐᵒᵖ` to a linear map `(m → R) →ₗ[R] (n → R)`,
by having matrices act by right multiplication. -/
abbrev Matrix.toLinearMapRight' [DecidableEq m] : Matrix m n R ≃ₗ[Rᵐᵒᵖ] (m → R) →ₗ[R] n → R :=
  LinearEquiv.symm LinearMap.toMatrixRight'

@[simp]
theorem Matrix.toLinearMapRight'_apply (M : Matrix m n R) (v : m → R) :
    (Matrix.toLinearMapRight') M v = v ᵥ* M := rfl

@[simp]
theorem Matrix.toLinearMapRight'_mul [Fintype l] [DecidableEq l] (M : Matrix l m R)
    (N : Matrix m n R) :
    Matrix.toLinearMapRight' (M * N) =
      (Matrix.toLinearMapRight' N).comp (Matrix.toLinearMapRight' M) :=
  LinearMap.ext fun _x ↦ (vecMul_vecMul _ M N).symm

theorem Matrix.toLinearMapRight'_mul_apply [Fintype l] [DecidableEq l] (M : Matrix l m R)
    (N : Matrix m n R) (x) :
    Matrix.toLinearMapRight' (M * N) x =
      Matrix.toLinearMapRight' N (Matrix.toLinearMapRight' M x) :=
  (vecMul_vecMul _ M N).symm

@[simp]
theorem Matrix.toLinearMapRight'_one :
    Matrix.toLinearMapRight' (1 : Matrix m m R) = LinearMap.id := by
  ext
  simp [LinearMap.one_apply]

/-- If `M` and `M'` are each other's inverse matrices, they provide an equivalence between `n → A`
and `m → A` corresponding to `M.vecMul` and `M'.vecMul`. -/
@[simps]
def Matrix.toLinearEquivRight'OfInv [Fintype n] [DecidableEq n] {M : Matrix m n R}
    {M' : Matrix n m R} (hMM' : M * M' = 1) (hM'M : M' * M = 1) : (n → R) ≃ₗ[R] m → R :=
  { LinearMap.toMatrixRight'.symm M' with
    toFun := Matrix.toLinearMapRight' M'
    invFun := Matrix.toLinearMapRight' M
    left_inv := fun x ↦ by
      rw [← Matrix.toLinearMapRight'_mul_apply, hM'M, Matrix.toLinearMapRight'_one, id_apply]
    right_inv := fun x ↦ by
      dsimp only -- Porting note: needed due to non-flat structures
      rw [← Matrix.toLinearMapRight'_mul_apply, hMM', Matrix.toLinearMapRight'_one, id_apply] }

end
end ToMatrixRight

/-!
From this point on, we only work with commutative rings,
and fail to distinguish between `Rᵐᵒᵖ` and `R`.
This should eventually be remedied.
-/


section mulVec

variable {R : Type*} [CommSemiring R]
variable {k l m n : Type*}

/-- `Matrix.mulVec M` is a linear map. -/
def Matrix.mulVecLin [Fintype n] (M : Matrix m n R) : (n → R) →ₗ[R] m → R where
  toFun := M.mulVec
  map_add' _ _ := funext fun _ ↦ dotProduct_add _ _ _
  map_smul' _ _ := funext fun _ ↦ dotProduct_smul _ _ _

theorem Matrix.coe_mulVecLin [Fintype n] (M : Matrix m n R) :
    (M.mulVecLin : _ → _) = M.mulVec := rfl

@[simp]
theorem Matrix.mulVecLin_apply [Fintype n] (M : Matrix m n R) (v : n → R) :
    M.mulVecLin v = M *ᵥ v :=
  rfl

@[simp]
theorem Matrix.mulVecLin_zero [Fintype n] : Matrix.mulVecLin (0 : Matrix m n R) = 0 :=
  LinearMap.ext zero_mulVec

@[simp]
theorem Matrix.mulVecLin_add [Fintype n] (M N : Matrix m n R) :
    (M + N).mulVecLin = M.mulVecLin + N.mulVecLin :=
  LinearMap.ext fun _ ↦ add_mulVec _ _ _

@[simp] theorem Matrix.mulVecLin_transpose [Fintype m] (M : Matrix m n R) :
    Mᵀ.mulVecLin = M.vecMulLinear := by
  ext; simp [mulVec_transpose]

@[simp] theorem Matrix.vecMulLinear_transpose [Fintype n] (M : Matrix m n R) :
    Mᵀ.vecMulLinear = M.mulVecLin := by
  ext; simp [vecMul_transpose]

theorem Matrix.mulVecLin_submatrix [Fintype n] [Fintype l] (f₁ : m → k) (e₂ : n ≃ l)
    (M : Matrix k l R) :
    (M.submatrix f₁ e₂).mulVecLin = funLeft R R f₁ ∘ₗ M.mulVecLin ∘ₗ funLeft _ _ e₂.symm :=
  LinearMap.ext fun _ ↦ submatrix_mulVec_equiv _ _ _ _

/-- A variant of `Matrix.mulVecLin_submatrix` that keeps around `LinearEquiv`s. -/
theorem Matrix.mulVecLin_reindex [Fintype n] [Fintype l] (e₁ : k ≃ m) (e₂ : l ≃ n)
    (M : Matrix k l R) :
    (reindex e₁ e₂ M).mulVecLin =
      ↑(LinearEquiv.funCongrLeft R R e₁.symm) ∘ₗ
        M.mulVecLin ∘ₗ ↑(LinearEquiv.funCongrLeft R R e₂) :=
  Matrix.mulVecLin_submatrix _ _ _

variable [Fintype n]

@[simp]
theorem Matrix.mulVecLin_one [DecidableEq n] :
    Matrix.mulVecLin (1 : Matrix n n R) = LinearMap.id := by
  ext; simp [Matrix.one_apply, Pi.single_apply]

@[simp]
theorem Matrix.mulVecLin_mul [Fintype m] (M : Matrix l m R) (N : Matrix m n R) :
    Matrix.mulVecLin (M * N) = (Matrix.mulVecLin M).comp (Matrix.mulVecLin N) :=
  LinearMap.ext fun _ ↦ (mulVec_mulVec _ _ _).symm

theorem Matrix.ker_mulVecLin_eq_bot_iff {M : Matrix m n R} :
    (LinearMap.ker M.mulVecLin) = ⊥ ↔ ∀ v, M *ᵥ v = 0 → v = 0 := by
  simp only [Submodule.eq_bot_iff, LinearMap.mem_ker, Matrix.mulVecLin_apply]

set_option linter.deprecated false in
@[deprecated Matrix.mulVec_single_one (since := "2024-08-09")]
theorem Matrix.mulVec_stdBasis [DecidableEq n] (M : Matrix m n R) (i j) :
    (M *ᵥ LinearMap.stdBasis R (fun _ ↦ R) j 1) i = M i j :=
  congr_fun (Matrix.mulVec_single_one ..) i

set_option linter.deprecated false in
@[simp, deprecated Matrix.mulVec_single_one (since := "2024-08-09")]
theorem Matrix.mulVec_stdBasis_apply [DecidableEq n] (M : Matrix m n R) (j) :
    M *ᵥ LinearMap.stdBasis R (fun _ ↦ R) j 1 = Mᵀ j :=
  Matrix.mulVec_single_one ..

theorem Matrix.range_mulVecLin (M : Matrix m n R) :
    LinearMap.range M.mulVecLin = span R (range Mᵀ) := by
  rw [← vecMulLinear_transpose, range_vecMulLinear]

theorem Matrix.mulVec_injective_iff {R : Type*} [CommRing R] {M : Matrix m n R} :
    Function.Injective M.mulVec ↔ LinearIndependent R (fun i ↦ Mᵀ i) := by
  change Function.Injective (fun x ↦ _) ↔ _
  simp_rw [← M.vecMul_transpose, vecMul_injective_iff]

end mulVec

section ToMatrix'

variable {R : Type*} [CommSemiring R]
variable {k l m n : Type*} [DecidableEq n] [Fintype n]

/-- Linear maps `(n → R) →ₗ[R] (m → R)` are linearly equivalent to `Matrix m n R`. -/
def LinearMap.toMatrix' : ((n → R) →ₗ[R] m → R) ≃ₗ[R] Matrix m n R where
  toFun f := of fun i j ↦ f (Pi.single j 1) i
  invFun := Matrix.mulVecLin
  right_inv M := by
    ext i j
    simp only [Matrix.mulVec_single_one, Matrix.mulVecLin_apply, of_apply, transpose_apply]
  left_inv f := by
    apply (Pi.basisFun R n).ext
    intro j; ext i
    simp only [Pi.basisFun_apply, Matrix.mulVec_single_one,
      Matrix.mulVecLin_apply, of_apply, transpose_apply]
  map_add' f g := by
    ext i j
    simp only [Pi.add_apply, LinearMap.add_apply, of_apply, Matrix.add_apply]
  map_smul' c f := by
    ext i j
    simp only [Pi.smul_apply, LinearMap.smul_apply, RingHom.id_apply, of_apply, Matrix.smul_apply]

/-- A `Matrix m n R` is linearly equivalent to a linear map `(n → R) →ₗ[R] (m → R)`.

Note that the forward-direction does not require `DecidableEq` and is `Matrix.vecMulLin`. -/
def Matrix.toLin' : Matrix m n R ≃ₗ[R] (n → R) →ₗ[R] m → R :=
  LinearMap.toMatrix'.symm

theorem Matrix.toLin'_apply' (M : Matrix m n R) : Matrix.toLin' M = M.mulVecLin :=
  rfl

@[simp]
theorem LinearMap.toMatrix'_symm :
    (LinearMap.toMatrix'.symm : Matrix m n R ≃ₗ[R] _) = Matrix.toLin' :=
  rfl

@[simp]
theorem Matrix.toLin'_symm :
    (Matrix.toLin'.symm : ((n → R) →ₗ[R] m → R) ≃ₗ[R] _) = LinearMap.toMatrix' :=
  rfl

@[simp]
theorem LinearMap.toMatrix'_toLin' (M : Matrix m n R) : LinearMap.toMatrix' (Matrix.toLin' M) = M :=
  LinearMap.toMatrix'.apply_symm_apply M

@[simp]
theorem Matrix.toLin'_toMatrix' (f : (n → R) →ₗ[R] m → R) :
    Matrix.toLin' (LinearMap.toMatrix' f) = f :=
  Matrix.toLin'.apply_symm_apply f

@[simp]
theorem LinearMap.toMatrix'_apply (f : (n → R) →ₗ[R] m → R) (i j) :
    LinearMap.toMatrix' f i j = f (fun j' ↦ if j' = j then 1 else 0) i := by
  simp only [LinearMap.toMatrix', LinearEquiv.coe_mk, of_apply]
  refine congr_fun ?_ _  -- Porting note: `congr` didn't do this
  congr
  ext j'
  split_ifs with h
  · rw [h, Pi.single_eq_same]
  apply Pi.single_eq_of_ne h

@[simp]
theorem Matrix.toLin'_apply (M : Matrix m n R) (v : n → R) : Matrix.toLin' M v = M *ᵥ v :=
  rfl

@[simp]
theorem Matrix.toLin'_one : Matrix.toLin' (1 : Matrix n n R) = LinearMap.id :=
  Matrix.mulVecLin_one

@[simp]
theorem LinearMap.toMatrix'_id : LinearMap.toMatrix' (LinearMap.id : (n → R) →ₗ[R] n → R) = 1 := by
  ext
  rw [Matrix.one_apply, LinearMap.toMatrix'_apply, id_apply]

@[simp]
theorem LinearMap.toMatrix'_one : LinearMap.toMatrix' (1 : (n → R) →ₗ[R] n → R) = 1 :=
  LinearMap.toMatrix'_id

@[simp]
theorem Matrix.toLin'_mul [Fintype m] [DecidableEq m] (M : Matrix l m R) (N : Matrix m n R) :
    Matrix.toLin' (M * N) = (Matrix.toLin' M).comp (Matrix.toLin' N) :=
  Matrix.mulVecLin_mul _ _

@[simp]
theorem Matrix.toLin'_submatrix [Fintype l] [DecidableEq l] (f₁ : m → k) (e₂ : n ≃ l)
    (M : Matrix k l R) :
    Matrix.toLin' (M.submatrix f₁ e₂) =
      funLeft R R f₁ ∘ₗ (Matrix.toLin' M) ∘ₗ funLeft _ _ e₂.symm :=
  Matrix.mulVecLin_submatrix _ _ _

/-- A variant of `Matrix.toLin'_submatrix` that keeps around `LinearEquiv`s. -/
theorem Matrix.toLin'_reindex [Fintype l] [DecidableEq l] (e₁ : k ≃ m) (e₂ : l ≃ n)
    (M : Matrix k l R) :
    Matrix.toLin' (reindex e₁ e₂ M) =
      ↑(LinearEquiv.funCongrLeft R R e₁.symm) ∘ₗ (Matrix.toLin' M) ∘ₗ
        ↑(LinearEquiv.funCongrLeft R R e₂) :=
  Matrix.mulVecLin_reindex _ _ _

/-- Shortcut lemma for `Matrix.toLin'_mul` and `LinearMap.comp_apply` -/
theorem Matrix.toLin'_mul_apply [Fintype m] [DecidableEq m] (M : Matrix l m R) (N : Matrix m n R)
    (x) : Matrix.toLin' (M * N) x = Matrix.toLin' M (Matrix.toLin' N x) := by
  rw [Matrix.toLin'_mul, LinearMap.comp_apply]

theorem LinearMap.toMatrix'_comp [Fintype l] [DecidableEq l] (f : (n → R) →ₗ[R] m → R)
    (g : (l → R) →ₗ[R] n → R) :
    LinearMap.toMatrix' (f.comp g) = LinearMap.toMatrix' f * LinearMap.toMatrix' g := by
  suffices f.comp g = Matrix.toLin' (LinearMap.toMatrix' f * LinearMap.toMatrix' g) by
    rw [this, LinearMap.toMatrix'_toLin']
  rw [Matrix.toLin'_mul, Matrix.toLin'_toMatrix', Matrix.toLin'_toMatrix']

theorem LinearMap.toMatrix'_mul [Fintype m] [DecidableEq m] (f g : (m → R) →ₗ[R] m → R) :
    LinearMap.toMatrix' (f * g) = LinearMap.toMatrix' f * LinearMap.toMatrix' g :=
  LinearMap.toMatrix'_comp f g

@[simp]
theorem LinearMap.toMatrix'_algebraMap (x : R) :
    LinearMap.toMatrix' (algebraMap R (Module.End R (n → R)) x) = scalar n x := by
  simp [Module.algebraMap_end_eq_smul_id, smul_eq_diagonal_mul]

theorem Matrix.ker_toLin'_eq_bot_iff {M : Matrix n n R} :
    LinearMap.ker (Matrix.toLin' M) = ⊥ ↔ ∀ v, M *ᵥ v = 0 → v = 0 :=
  Matrix.ker_mulVecLin_eq_bot_iff

theorem Matrix.range_toLin' (M : Matrix m n R) :
    LinearMap.range (Matrix.toLin' M) = span R (range Mᵀ) :=
  Matrix.range_mulVecLin _

/-- If `M` and `M'` are each other's inverse matrices, they provide an equivalence between `m → A`
and `n → A` corresponding to `M.mulVec` and `M'.mulVec`. -/
@[simps]
def Matrix.toLin'OfInv [Fintype m] [DecidableEq m] {M : Matrix m n R} {M' : Matrix n m R}
    (hMM' : M * M' = 1) (hM'M : M' * M = 1) : (m → R) ≃ₗ[R] n → R :=
  { Matrix.toLin' M' with
    toFun := Matrix.toLin' M'
    invFun := Matrix.toLin' M
    left_inv := fun x ↦ by rw [← Matrix.toLin'_mul_apply, hMM', Matrix.toLin'_one, id_apply]
    right_inv := fun x ↦ by
      simp only
      rw [← Matrix.toLin'_mul_apply, hM'M, Matrix.toLin'_one, id_apply] }

/-- Linear maps `(n → R) →ₗ[R] (n → R)` are algebra equivalent to `Matrix n n R`. -/
def LinearMap.toMatrixAlgEquiv' : ((n → R) →ₗ[R] n → R) ≃ₐ[R] Matrix n n R :=
  AlgEquiv.ofLinearEquiv LinearMap.toMatrix' LinearMap.toMatrix'_one LinearMap.toMatrix'_mul

/-- A `Matrix n n R` is algebra equivalent to a linear map `(n → R) →ₗ[R] (n → R)`. -/
def Matrix.toLinAlgEquiv' : Matrix n n R ≃ₐ[R] (n → R) →ₗ[R] n → R :=
  LinearMap.toMatrixAlgEquiv'.symm

@[simp]
theorem LinearMap.toMatrixAlgEquiv'_symm :
    (LinearMap.toMatrixAlgEquiv'.symm : Matrix n n R ≃ₐ[R] _) = Matrix.toLinAlgEquiv' :=
  rfl

@[simp]
theorem Matrix.toLinAlgEquiv'_symm :
    (Matrix.toLinAlgEquiv'.symm : ((n → R) →ₗ[R] n → R) ≃ₐ[R] _) = LinearMap.toMatrixAlgEquiv' :=
  rfl

@[simp]
theorem LinearMap.toMatrixAlgEquiv'_toLinAlgEquiv' (M : Matrix n n R) :
    LinearMap.toMatrixAlgEquiv' (Matrix.toLinAlgEquiv' M) = M :=
  LinearMap.toMatrixAlgEquiv'.apply_symm_apply M

@[simp]
theorem Matrix.toLinAlgEquiv'_toMatrixAlgEquiv' (f : (n → R) →ₗ[R] n → R) :
    Matrix.toLinAlgEquiv' (LinearMap.toMatrixAlgEquiv' f) = f :=
  Matrix.toLinAlgEquiv'.apply_symm_apply f

@[simp]
theorem LinearMap.toMatrixAlgEquiv'_apply (f : (n → R) →ₗ[R] n → R) (i j) :
    LinearMap.toMatrixAlgEquiv' f i j = f (fun j' ↦ if j' = j then 1 else 0) i := by
  simp [LinearMap.toMatrixAlgEquiv']

@[simp]
theorem Matrix.toLinAlgEquiv'_apply (M : Matrix n n R) (v : n → R) :
    Matrix.toLinAlgEquiv' M v = M *ᵥ v :=
  rfl

-- Porting note: the simpNF linter rejects this, as `simp` already simplifies the lhs
-- to `(1 : (n → R) →ₗ[R] n → R)`.
-- @[simp]
theorem Matrix.toLinAlgEquiv'_one : Matrix.toLinAlgEquiv' (1 : Matrix n n R) = LinearMap.id :=
  Matrix.toLin'_one

@[simp]
theorem LinearMap.toMatrixAlgEquiv'_id :
    LinearMap.toMatrixAlgEquiv' (LinearMap.id : (n → R) →ₗ[R] n → R) = 1 :=
  LinearMap.toMatrix'_id

theorem LinearMap.toMatrixAlgEquiv'_comp (f g : (n → R) →ₗ[R] n → R) :
    LinearMap.toMatrixAlgEquiv' (f.comp g) =
      LinearMap.toMatrixAlgEquiv' f * LinearMap.toMatrixAlgEquiv' g :=
  LinearMap.toMatrix'_comp _ _

theorem LinearMap.toMatrixAlgEquiv'_mul (f g : (n → R) →ₗ[R] n → R) :
    LinearMap.toMatrixAlgEquiv' (f * g) =
      LinearMap.toMatrixAlgEquiv' f * LinearMap.toMatrixAlgEquiv' g :=
  LinearMap.toMatrixAlgEquiv'_comp f g

end ToMatrix'

section ToMatrix

section Finite

variable {R : Type*} [CommSemiring R]
variable {l m n : Type*} [Fintype n] [Finite m] [DecidableEq n]
variable {M₁ M₂ : Type*} [AddCommMonoid M₁] [AddCommMonoid M₂] [Module R M₁] [Module R M₂]
variable (v₁ : Basis n R M₁) (v₂ : Basis m R M₂)

/-- Given bases of two modules `M₁` and `M₂` over a commutative ring `R`, we get a linear
equivalence between linear maps `M₁ →ₗ M₂` and matrices over `R` indexed by the bases. -/
def LinearMap.toMatrix : (M₁ →ₗ[R] M₂) ≃ₗ[R] Matrix m n R :=
  LinearEquiv.trans (LinearEquiv.arrowCongr v₁.equivFun v₂.equivFun) LinearMap.toMatrix'

/-- `LinearMap.toMatrix'` is a particular case of `LinearMap.toMatrix`, for the standard basis
`Pi.basisFun R n`. -/
theorem LinearMap.toMatrix_eq_toMatrix' :
    LinearMap.toMatrix (Pi.basisFun R n) (Pi.basisFun R n) = LinearMap.toMatrix' :=
  rfl

/-- Given bases of two modules `M₁` and `M₂` over a commutative ring `R`, we get a linear
equivalence between matrices over `R` indexed by the bases and linear maps `M₁ →ₗ M₂`. -/
def Matrix.toLin : Matrix m n R ≃ₗ[R] M₁ →ₗ[R] M₂ :=
  (LinearMap.toMatrix v₁ v₂).symm

/-- `Matrix.toLin'` is a particular case of `Matrix.toLin`, for the standard basis
`Pi.basisFun R n`. -/
theorem Matrix.toLin_eq_toLin' : Matrix.toLin (Pi.basisFun R n) (Pi.basisFun R m) = Matrix.toLin' :=
  rfl

@[simp]
theorem LinearMap.toMatrix_symm : (LinearMap.toMatrix v₁ v₂).symm = Matrix.toLin v₁ v₂ :=
  rfl

@[simp]
theorem Matrix.toLin_symm : (Matrix.toLin v₁ v₂).symm = LinearMap.toMatrix v₁ v₂ :=
  rfl

@[simp]
theorem Matrix.toLin_toMatrix (f : M₁ →ₗ[R] M₂) :
    Matrix.toLin v₁ v₂ (LinearMap.toMatrix v₁ v₂ f) = f := by
  rw [← Matrix.toLin_symm, LinearEquiv.apply_symm_apply]

@[simp]
theorem LinearMap.toMatrix_toLin (M : Matrix m n R) :
    LinearMap.toMatrix v₁ v₂ (Matrix.toLin v₁ v₂ M) = M := by
  rw [← Matrix.toLin_symm, LinearEquiv.symm_apply_apply]

theorem LinearMap.toMatrix_apply (f : M₁ →ₗ[R] M₂) (i : m) (j : n) :
    LinearMap.toMatrix v₁ v₂ f i j = v₂.repr (f (v₁ j)) i := by
  rw [LinearMap.toMatrix, LinearEquiv.trans_apply, LinearMap.toMatrix'_apply,
    LinearEquiv.arrowCongr_apply, Basis.equivFun_symm_apply, Finset.sum_eq_single j, if_pos rfl,
    one_smul, Basis.equivFun_apply]
  · intro j' _ hj'
    rw [if_neg hj', zero_smul]
  · intro hj
    have := Finset.mem_univ j
    contradiction

theorem LinearMap.toMatrix_transpose_apply (f : M₁ →ₗ[R] M₂) (j : n) :
    (LinearMap.toMatrix v₁ v₂ f)ᵀ j = v₂.repr (f (v₁ j)) :=
  funext fun i ↦ f.toMatrix_apply _ _ i j

theorem LinearMap.toMatrix_apply' (f : M₁ →ₗ[R] M₂) (i : m) (j : n) :
    LinearMap.toMatrix v₁ v₂ f i j = v₂.repr (f (v₁ j)) i :=
  LinearMap.toMatrix_apply v₁ v₂ f i j

theorem LinearMap.toMatrix_transpose_apply' (f : M₁ →ₗ[R] M₂) (j : n) :
    (LinearMap.toMatrix v₁ v₂ f)ᵀ j = v₂.repr (f (v₁ j)) :=
  LinearMap.toMatrix_transpose_apply v₁ v₂ f j

/-- This will be a special case of `LinearMap.toMatrix_id_eq_basis_toMatrix`. -/
theorem LinearMap.toMatrix_id : LinearMap.toMatrix v₁ v₁ id = 1 := by
  ext i j
  simp [LinearMap.toMatrix_apply, Matrix.one_apply, Finsupp.single_apply, eq_comm]

@[simp]
theorem LinearMap.toMatrix_one : LinearMap.toMatrix v₁ v₁ 1 = 1 :=
  LinearMap.toMatrix_id v₁

@[simp]
theorem Matrix.toLin_one : Matrix.toLin v₁ v₁ 1 = LinearMap.id := by
  rw [← LinearMap.toMatrix_id v₁, Matrix.toLin_toMatrix]

theorem LinearMap.toMatrix_reindexRange [DecidableEq M₁] (f : M₁ →ₗ[R] M₂) (k : m) (i : n) :
    LinearMap.toMatrix v₁.reindexRange v₂.reindexRange f ⟨v₂ k, Set.mem_range_self k⟩
        ⟨v₁ i, Set.mem_range_self i⟩ =
      LinearMap.toMatrix v₁ v₂ f k i := by
  simp_rw [LinearMap.toMatrix_apply, Basis.reindexRange_self, Basis.reindexRange_repr]

@[simp]
theorem LinearMap.toMatrix_algebraMap (x : R) :
    LinearMap.toMatrix v₁ v₁ (algebraMap R (Module.End R M₁) x) = scalar n x := by
  simp [Module.algebraMap_end_eq_smul_id, LinearMap.toMatrix_id, smul_eq_diagonal_mul]

theorem LinearMap.toMatrix_mulVec_repr (f : M₁ →ₗ[R] M₂) (x : M₁) :
    LinearMap.toMatrix v₁ v₂ f *ᵥ v₁.repr x = v₂.repr (f x) := by
  ext i
  rw [← Matrix.toLin'_apply, LinearMap.toMatrix, LinearEquiv.trans_apply, Matrix.toLin'_toMatrix',
    LinearEquiv.arrowCongr_apply, v₂.equivFun_apply]
  congr
  exact v₁.equivFun.symm_apply_apply x

@[simp]
theorem LinearMap.toMatrix_basis_equiv [Fintype l] [DecidableEq l] (b : Basis l R M₁)
    (b' : Basis l R M₂) :
    LinearMap.toMatrix b' b (b'.equiv b (Equiv.refl l) : M₂ →ₗ[R] M₁) = 1 := by
  ext i j
  simp [LinearMap.toMatrix_apply, Matrix.one_apply, Finsupp.single_apply, eq_comm]

theorem LinearMap.toMatrix_smulBasis_left {G} [Group G] [DistribMulAction G M₁]
    [SMulCommClass G R M₁] (g : G) (f : M₁ →ₗ[R] M₂) :
    LinearMap.toMatrix (g • v₁) v₂ f =
      LinearMap.toMatrix v₁ v₂ (f ∘ₗ DistribMulAction.toLinearMap _ _ g) := by
  ext
  rw [LinearMap.toMatrix_apply, LinearMap.toMatrix_apply]
  dsimp

theorem LinearMap.toMatrix_smulBasis_right {G} [Group G] [DistribMulAction G M₂]
    [SMulCommClass G R M₂] (g : G) (f : M₁ →ₗ[R] M₂) :
    LinearMap.toMatrix v₁ (g • v₂) f =
      LinearMap.toMatrix v₁ v₂ (DistribMulAction.toLinearMap _ _ g⁻¹ ∘ₗ f) := by
  ext
  rw [LinearMap.toMatrix_apply, LinearMap.toMatrix_apply]
  dsimp

end Finite

variable {R : Type*} [CommSemiring R]
variable {l m n : Type*} [Fintype n] [Fintype m] [DecidableEq n]
variable {M₁ M₂ : Type*} [AddCommMonoid M₁] [AddCommMonoid M₂] [Module R M₁] [Module R M₂]
variable (v₁ : Basis n R M₁) (v₂ : Basis m R M₂)

theorem Matrix.toLin_apply (M : Matrix m n R) (v : M₁) :
    Matrix.toLin v₁ v₂ M v = ∑ j, (M *ᵥ v₁.repr v) j • v₂ j :=
  show v₂.equivFun.symm (Matrix.toLin' M (v₁.repr v)) = _ by
    rw [Matrix.toLin'_apply, v₂.equivFun_symm_apply]

@[simp]
theorem Matrix.toLin_self (M : Matrix m n R) (i : n) :
    Matrix.toLin v₁ v₂ M (v₁ i) = ∑ j, M j i • v₂ j := by
  rw [Matrix.toLin_apply, Finset.sum_congr rfl fun j _hj ↦ ?_]
  rw [Basis.repr_self, Matrix.mulVec, dotProduct, Finset.sum_eq_single i, Finsupp.single_eq_same,
    mul_one]
  · intro i' _ i'_ne
    rw [Finsupp.single_eq_of_ne i'_ne.symm, mul_zero]
  · intros
    have := Finset.mem_univ i
    contradiction

variable {M₃ : Type*} [AddCommMonoid M₃] [Module R M₃] (v₃ : Basis l R M₃)

theorem LinearMap.toMatrix_comp [Finite l] [DecidableEq m] (f : M₂ →ₗ[R] M₃) (g : M₁ →ₗ[R] M₂) :
    LinearMap.toMatrix v₁ v₃ (f.comp g) =
    LinearMap.toMatrix v₂ v₃ f * LinearMap.toMatrix v₁ v₂ g := by
  simp_rw [LinearMap.toMatrix, LinearEquiv.trans_apply, LinearEquiv.arrowCongr_comp _ v₂.equivFun,
    LinearMap.toMatrix'_comp]

theorem LinearMap.toMatrix_mul (f g : M₁ →ₗ[R] M₁) :
    LinearMap.toMatrix v₁ v₁ (f * g) = LinearMap.toMatrix v₁ v₁ f * LinearMap.toMatrix v₁ v₁ g := by
  rw [LinearMap.mul_eq_comp, LinearMap.toMatrix_comp v₁ v₁ v₁ f g]

lemma LinearMap.toMatrix_pow (f : M₁ →ₗ[R] M₁) (k : ℕ) :
    (toMatrix v₁ v₁ f) ^ k = toMatrix v₁ v₁ (f ^ k) := by
  induction k with
  | zero => simp
  | succ k ih => rw [pow_succ, pow_succ, ih, ← toMatrix_mul]

theorem Matrix.toLin_mul [Finite l] [DecidableEq m] (A : Matrix l m R) (B : Matrix m n R) :
    Matrix.toLin v₁ v₃ (A * B) = (Matrix.toLin v₂ v₃ A).comp (Matrix.toLin v₁ v₂ B) := by
  apply (LinearMap.toMatrix v₁ v₃).injective
  haveI : DecidableEq l := fun _ _ ↦ Classical.propDecidable _
  rw [LinearMap.toMatrix_comp v₁ v₂ v₃]
  repeat' rw [LinearMap.toMatrix_toLin]

/-- Shortcut lemma for `Matrix.toLin_mul` and `LinearMap.comp_apply`. -/
theorem Matrix.toLin_mul_apply [Finite l] [DecidableEq m] (A : Matrix l m R) (B : Matrix m n R)
    (x) : Matrix.toLin v₁ v₃ (A * B) x = (Matrix.toLin v₂ v₃ A) (Matrix.toLin v₁ v₂ B x) := by
  rw [Matrix.toLin_mul v₁ v₂, LinearMap.comp_apply]

/-- If `M` and `M` are each other's inverse matrices, `Matrix.toLin M` and `Matrix.toLin M'`
form a linear equivalence. -/
@[simps]
def Matrix.toLinOfInv [DecidableEq m] {M : Matrix m n R} {M' : Matrix n m R} (hMM' : M * M' = 1)
    (hM'M : M' * M = 1) : M₁ ≃ₗ[R] M₂ :=
  { Matrix.toLin v₁ v₂ M with
    toFun := Matrix.toLin v₁ v₂ M
    invFun := Matrix.toLin v₂ v₁ M'
    left_inv := fun x ↦ by rw [← Matrix.toLin_mul_apply, hM'M, Matrix.toLin_one, id_apply]
    right_inv := fun x ↦ by
      simp only
      rw [← Matrix.toLin_mul_apply, hMM', Matrix.toLin_one, id_apply] }

/-- Given a basis of a module `M₁` over a commutative ring `R`, we get an algebra
equivalence between linear maps `M₁ →ₗ M₁` and square matrices over `R` indexed by the basis. -/
def LinearMap.toMatrixAlgEquiv : (M₁ →ₗ[R] M₁) ≃ₐ[R] Matrix n n R :=
  AlgEquiv.ofLinearEquiv
    (LinearMap.toMatrix v₁ v₁) (LinearMap.toMatrix_one v₁) (LinearMap.toMatrix_mul v₁)

/-- Given a basis of a module `M₁` over a commutative ring `R`, we get an algebra
equivalence between square matrices over `R` indexed by the basis and linear maps `M₁ →ₗ M₁`. -/
def Matrix.toLinAlgEquiv : Matrix n n R ≃ₐ[R] M₁ →ₗ[R] M₁ :=
  (LinearMap.toMatrixAlgEquiv v₁).symm

@[simp]
theorem LinearMap.toMatrixAlgEquiv_symm :
    (LinearMap.toMatrixAlgEquiv v₁).symm = Matrix.toLinAlgEquiv v₁ :=
  rfl

@[simp]
theorem Matrix.toLinAlgEquiv_symm :
    (Matrix.toLinAlgEquiv v₁).symm = LinearMap.toMatrixAlgEquiv v₁ :=
  rfl

@[simp]
theorem Matrix.toLinAlgEquiv_toMatrixAlgEquiv (f : M₁ →ₗ[R] M₁) :
    Matrix.toLinAlgEquiv v₁ (LinearMap.toMatrixAlgEquiv v₁ f) = f := by
  rw [← Matrix.toLinAlgEquiv_symm, AlgEquiv.apply_symm_apply]

@[simp]
theorem LinearMap.toMatrixAlgEquiv_toLinAlgEquiv (M : Matrix n n R) :
    LinearMap.toMatrixAlgEquiv v₁ (Matrix.toLinAlgEquiv v₁ M) = M := by
  rw [← Matrix.toLinAlgEquiv_symm, AlgEquiv.symm_apply_apply]

theorem LinearMap.toMatrixAlgEquiv_apply (f : M₁ →ₗ[R] M₁) (i j : n) :
    LinearMap.toMatrixAlgEquiv v₁ f i j = v₁.repr (f (v₁ j)) i := by
  simp [LinearMap.toMatrixAlgEquiv, LinearMap.toMatrix_apply]

theorem LinearMap.toMatrixAlgEquiv_transpose_apply (f : M₁ →ₗ[R] M₁) (j : n) :
    (LinearMap.toMatrixAlgEquiv v₁ f)ᵀ j = v₁.repr (f (v₁ j)) :=
  funext fun i ↦ f.toMatrix_apply _ _ i j

theorem LinearMap.toMatrixAlgEquiv_apply' (f : M₁ →ₗ[R] M₁) (i j : n) :
    LinearMap.toMatrixAlgEquiv v₁ f i j = v₁.repr (f (v₁ j)) i :=
  LinearMap.toMatrixAlgEquiv_apply v₁ f i j

theorem LinearMap.toMatrixAlgEquiv_transpose_apply' (f : M₁ →ₗ[R] M₁) (j : n) :
    (LinearMap.toMatrixAlgEquiv v₁ f)ᵀ j = v₁.repr (f (v₁ j)) :=
  LinearMap.toMatrixAlgEquiv_transpose_apply v₁ f j

theorem Matrix.toLinAlgEquiv_apply (M : Matrix n n R) (v : M₁) :
    Matrix.toLinAlgEquiv v₁ M v = ∑ j, (M *ᵥ v₁.repr v) j • v₁ j :=
  show v₁.equivFun.symm (Matrix.toLinAlgEquiv' M (v₁.repr v)) = _ by
    rw [Matrix.toLinAlgEquiv'_apply, v₁.equivFun_symm_apply]

@[simp]
theorem Matrix.toLinAlgEquiv_self (M : Matrix n n R) (i : n) :
    Matrix.toLinAlgEquiv v₁ M (v₁ i) = ∑ j, M j i • v₁ j :=
  Matrix.toLin_self _ _ _ _

theorem LinearMap.toMatrixAlgEquiv_id : LinearMap.toMatrixAlgEquiv v₁ id = 1 := by
  simp_rw [LinearMap.toMatrixAlgEquiv, AlgEquiv.ofLinearEquiv_apply, LinearMap.toMatrix_id]

-- Porting note: the simpNF linter rejects this, as `simp` already simplifies the lhs
-- to `(1 : M₁ →ₗ[R] M₁)`.
-- @[simp]
theorem Matrix.toLinAlgEquiv_one : Matrix.toLinAlgEquiv v₁ 1 = LinearMap.id := by
  rw [← LinearMap.toMatrixAlgEquiv_id v₁, Matrix.toLinAlgEquiv_toMatrixAlgEquiv]

theorem LinearMap.toMatrixAlgEquiv_reindexRange [DecidableEq M₁] (f : M₁ →ₗ[R] M₁) (k i : n) :
    LinearMap.toMatrixAlgEquiv v₁.reindexRange f
        ⟨v₁ k, Set.mem_range_self k⟩ ⟨v₁ i, Set.mem_range_self i⟩ =
      LinearMap.toMatrixAlgEquiv v₁ f k i := by
  simp_rw [LinearMap.toMatrixAlgEquiv_apply, Basis.reindexRange_self, Basis.reindexRange_repr]

theorem LinearMap.toMatrixAlgEquiv_comp (f g : M₁ →ₗ[R] M₁) :
    LinearMap.toMatrixAlgEquiv v₁ (f.comp g) =
      LinearMap.toMatrixAlgEquiv v₁ f * LinearMap.toMatrixAlgEquiv v₁ g := by
  simp [LinearMap.toMatrixAlgEquiv, LinearMap.toMatrix_comp v₁ v₁ v₁ f g]

theorem LinearMap.toMatrixAlgEquiv_mul (f g : M₁ →ₗ[R] M₁) :
    LinearMap.toMatrixAlgEquiv v₁ (f * g) =
      LinearMap.toMatrixAlgEquiv v₁ f * LinearMap.toMatrixAlgEquiv v₁ g := by
  rw [LinearMap.mul_eq_comp, LinearMap.toMatrixAlgEquiv_comp v₁ f g]

theorem Matrix.toLinAlgEquiv_mul (A B : Matrix n n R) :
    Matrix.toLinAlgEquiv v₁ (A * B) =
      (Matrix.toLinAlgEquiv v₁ A).comp (Matrix.toLinAlgEquiv v₁ B) := by
  convert Matrix.toLin_mul v₁ v₁ v₁ A B

@[simp]
theorem Matrix.toLin_finTwoProd_apply (a b c d : R) (x : R × R) :
    Matrix.toLin (Basis.finTwoProd R) (Basis.finTwoProd R) !![a, b; c, d] x =
      (a * x.fst + b * x.snd, c * x.fst + d * x.snd) := by
  simp [Matrix.toLin_apply, Matrix.mulVec, Matrix.dotProduct]

theorem Matrix.toLin_finTwoProd (a b c d : R) :
    Matrix.toLin (Basis.finTwoProd R) (Basis.finTwoProd R) !![a, b; c, d] =
      (a • LinearMap.fst R R R + b • LinearMap.snd R R R).prod
        (c • LinearMap.fst R R R + d • LinearMap.snd R R R) :=
  LinearMap.ext <| Matrix.toLin_finTwoProd_apply _ _ _ _

@[simp]
theorem toMatrix_distrib_mul_action_toLinearMap (x : R) :
    LinearMap.toMatrix v₁ v₁ (DistribMulAction.toLinearMap R M₁ x) =
    Matrix.diagonal fun _ ↦ x := by
  ext
  rw [LinearMap.toMatrix_apply, DistribMulAction.toLinearMap_apply, LinearEquiv.map_smul,
    Basis.repr_self, Finsupp.smul_single_one, Finsupp.single_eq_pi_single, Matrix.diagonal_apply,
    Pi.single_apply]

lemma LinearMap.toMatrix_prodMap [DecidableEq m] [DecidableEq (n ⊕ m)]
    (φ₁ : Module.End R M₁) (φ₂ : Module.End R M₂) :
    toMatrix (v₁.prod v₂) (v₁.prod v₂) (φ₁.prodMap φ₂) =
      Matrix.fromBlocks (toMatrix v₁ v₁ φ₁) 0 0 (toMatrix v₂ v₂ φ₂) := by
  ext (i|i) (j|j) <;> simp [toMatrix]

end ToMatrix

namespace Algebra

section Lmul

variable {R S : Type*} [CommRing R] [Ring S] [Algebra R S]
variable {m : Type*} [Fintype m] [DecidableEq m] (b : Basis m R S)

theorem toMatrix_lmul' (x : S) (i j) :
    LinearMap.toMatrix b b (lmul R S x) i j = b.repr (x * b j) i := by
  simp only [LinearMap.toMatrix_apply', coe_lmul_eq_mul, LinearMap.mul_apply']

@[simp]
theorem toMatrix_lsmul (x : R) :
    LinearMap.toMatrix b b (Algebra.lsmul R R S x) = Matrix.diagonal fun _ ↦ x :=
  toMatrix_distrib_mul_action_toLinearMap b x

/-- `leftMulMatrix b x` is the matrix corresponding to the linear map `fun y ↦ x * y`.

`leftMulMatrix_eq_repr_mul` gives a formula for the entries of `leftMulMatrix`.

This definition is useful for doing (more) explicit computations with `LinearMap.mulLeft`,
such as the trace form or norm map for algebras.
-/
noncomputable def leftMulMatrix : S →ₐ[R] Matrix m m R where
  toFun x := LinearMap.toMatrix b b (Algebra.lmul R S x)
  map_zero' := by
    dsimp only  -- porting node: needed due to new-style structures
    rw [_root_.map_zero, LinearEquiv.map_zero]
  map_one' := by
    dsimp only  -- porting node: needed due to new-style structures
    rw [_root_.map_one, LinearMap.toMatrix_one]
  map_add' x y := by
    dsimp only  -- porting node: needed due to new-style structures
    rw [map_add, LinearEquiv.map_add]
  map_mul' x y := by
    dsimp only  -- porting node: needed due to new-style structures
    rw [_root_.map_mul, LinearMap.toMatrix_mul]
  commutes' r := by
    dsimp only  -- porting node: needed due to new-style structures
    ext
    rw [lmul_algebraMap, toMatrix_lsmul, algebraMap_eq_diagonal, Pi.algebraMap_def,
      Algebra.id.map_eq_self]

theorem leftMulMatrix_apply (x : S) : leftMulMatrix b x = LinearMap.toMatrix b b (lmul R S x) :=
  rfl

theorem leftMulMatrix_eq_repr_mul (x : S) (i j) : leftMulMatrix b x i j = b.repr (x * b j) i := by
  -- This is defeq to just `toMatrix_lmul' b x i j`,
  -- but the unfolding goes a lot faster with this explicit `rw`.
  rw [leftMulMatrix_apply, toMatrix_lmul' b x i j]

theorem leftMulMatrix_mulVec_repr (x y : S) :
    leftMulMatrix b x *ᵥ b.repr y = b.repr (x * y) :=
  (LinearMap.mulLeft R x).toMatrix_mulVec_repr b b y

@[simp]
theorem toMatrix_lmul_eq (x : S) :
    LinearMap.toMatrix b b (LinearMap.mulLeft R x) = leftMulMatrix b x :=
  rfl

theorem leftMulMatrix_injective : Function.Injective (leftMulMatrix b) := fun x x' h ↦
  calc
    x = Algebra.lmul R S x 1 := (mul_one x).symm
    _ = Algebra.lmul R S x' 1 := by rw [(LinearMap.toMatrix b b).injective h]
    _ = x' := mul_one x'

@[simp]
theorem smul_leftMulMatrix {G} [Group G] [DistribMulAction G S]
    [SMulCommClass G R S] [SMulCommClass G S S] (g : G) (x) :
    leftMulMatrix (g • b) x = leftMulMatrix b x := by
  ext
  simp_rw [leftMulMatrix_apply, LinearMap.toMatrix_apply, coe_lmul_eq_mul, LinearMap.mul_apply',
    Basis.repr_smul, Basis.smul_apply, LinearEquiv.trans_apply,
    DistribMulAction.toLinearEquiv_symm_apply, mul_smul_comm, inv_smul_smul]

end Lmul

section LmulTower

variable {R S T : Type*} [CommRing R] [CommRing S] [Ring T]
variable [Algebra R S] [Algebra S T] [Algebra R T] [IsScalarTower R S T]
variable {m n : Type*} [Fintype m] [Fintype n] [DecidableEq m] [DecidableEq n]
variable (b : Basis m R S) (c : Basis n S T)

theorem smulTower_leftMulMatrix (x) (ik jk) :
    leftMulMatrix (b.smulTower c) x ik jk =
      leftMulMatrix b (leftMulMatrix c x ik.2 jk.2) ik.1 jk.1 := by
  simp only [leftMulMatrix_apply, LinearMap.toMatrix_apply, mul_comm, Basis.smulTower_apply,
    Basis.smulTower_repr, Finsupp.smul_apply, id.smul_eq_mul, LinearEquiv.map_smul, mul_smul_comm,
    coe_lmul_eq_mul, LinearMap.mul_apply']

theorem smulTower_leftMulMatrix_algebraMap (x : S) :
    leftMulMatrix (b.smulTower c) (algebraMap _ _ x) = blockDiagonal fun _ ↦ leftMulMatrix b x := by
  ext ⟨i, k⟩ ⟨j, k'⟩
  rw [smulTower_leftMulMatrix, AlgHom.commutes, blockDiagonal_apply, algebraMap_matrix_apply]
  split_ifs with h <;> simp only at h <;> simp [h]

theorem smulTower_leftMulMatrix_algebraMap_eq (x : S) (i j k) :
    leftMulMatrix (b.smulTower c) (algebraMap _ _ x) (i, k) (j, k) = leftMulMatrix b x i j := by
  rw [smulTower_leftMulMatrix_algebraMap, blockDiagonal_apply_eq]

theorem smulTower_leftMulMatrix_algebraMap_ne (x : S) (i j) {k k'} (h : k ≠ k') :
    leftMulMatrix (b.smulTower c) (algebraMap _ _ x) (i, k) (j, k') = 0 := by
  rw [smulTower_leftMulMatrix_algebraMap, blockDiagonal_apply_ne _ _ _ h]

end LmulTower

end Algebra

section

variable {R : Type*} [CommRing R] {n : Type*} [DecidableEq n]
variable {M M₁ M₂ : Type*} [AddCommGroup M] [Module R M]
variable [AddCommGroup M₁] [Module R M₁] [AddCommGroup M₂] [Module R M₂]

/-- The natural equivalence between linear endomorphisms of finite free modules and square matrices
is compatible with the algebra structures. -/
def algEquivMatrix' [Fintype n] : Module.End R (n → R) ≃ₐ[R] Matrix n n R :=
  { LinearMap.toMatrix' with
    map_mul' := LinearMap.toMatrix'_comp
    commutes' := LinearMap.toMatrix'_algebraMap }

/-- A linear equivalence of two modules induces an equivalence of algebras of their
endomorphisms. -/
def LinearEquiv.algConj (e : M₁ ≃ₗ[R] M₂) : Module.End R M₁ ≃ₐ[R] Module.End R M₂ :=
  { e.conj with
    map_mul' := fun f g ↦ by apply e.arrowCongr_comp
    commutes' := fun r ↦ by
      change e.conj (r • LinearMap.id) = r • LinearMap.id
      rw [LinearEquiv.map_smul, LinearEquiv.conj_id] }

/-- A basis of a module induces an equivalence of algebras from the endomorphisms of the module to
square matrices. -/
def algEquivMatrix [Fintype n] (h : Basis n R M) : Module.End R M ≃ₐ[R] Matrix n n R :=
  h.equivFun.algConj.trans algEquivMatrix'

end

namespace Basis

variable {R M M₁ M₂ ι ι₁ ι₂ : Type*} [CommSemiring R]
variable [AddCommMonoid M] [AddCommMonoid M₁] [AddCommMonoid M₂]
variable [Module R M] [Module R M₁] [Module R M₂]
variable [Fintype ι] [Fintype ι₁] [Fintype ι₂]
variable [DecidableEq ι] [DecidableEq ι₁]
variable (b : Basis ι R M) (b₁ : Basis ι₁ R M₁) (b₂ : Basis ι₂ R M₂)

/-- The standard basis of the space linear maps between two modules
induced by a basis of the domain and codomain.

If `M₁` and `M₂` are modules with basis `b₁` and `b₂` respectively indexed
by finite types `ι₁` and `ι₂`,
then `Basis.linearMap b₁ b₂` is the basis of `M₁ →ₗ[R] M₂` indexed by `ι₂ × ι₁`
where `(i, j)` indexes the linear map that sends `b j` to `b i`
and sends all other basis vectors to `0`. -/
@[simps! (config := .lemmasOnly) repr_apply repr_symm_apply]
noncomputable
def linearMap (b₁ : Basis ι₁ R M₁) (b₂ : Basis ι₂ R M₂) :
    Basis (ι₂ × ι₁) R (M₁ →ₗ[R] M₂) :=
  (Matrix.stdBasis R ι₂ ι₁).map (LinearMap.toMatrix b₁ b₂).symm

attribute [simp] linearMap_repr_apply

lemma linearMap_apply (ij : ι₂ × ι₁) :
    (b₁.linearMap b₂ ij) = (Matrix.toLin b₁ b₂) (Matrix.stdBasis R ι₂ ι₁ ij) := by
  simp [linearMap]

lemma linearMap_apply_apply (ij : ι₂ × ι₁) (k : ι₁) :
    (b₁.linearMap b₂ ij) (b₁ k) = if ij.2 = k then b₂ ij.1 else 0 := by
  have := Classical.decEq ι₂
  rw [linearMap_apply, Matrix.stdBasis_eq_stdBasisMatrix, Matrix.toLin_self]
  dsimp only [Matrix.stdBasisMatrix, of_apply]
  simp_rw [ite_smul, one_smul, zero_smul, ite_and, Finset.sum_ite_eq, Finset.mem_univ, if_true]

/-- The standard basis of the endomorphism algebra of a module
induced by a basis of the module.

If `M` is a module with basis `b` indexed by a finite type `ι`,
then `Basis.end b` is the basis of `Module.End R M` indexed by `ι × ι`
where `(i, j)` indexes the linear map that sends `b j` to `b i`
and sends all other basis vectors to `0`. -/
@[simps! (config := .lemmasOnly) repr_apply repr_symm_apply]
noncomputable
abbrev _root_.Basis.end (b : Basis ι R M) : Basis (ι × ι) R (Module.End R M) :=
  b.linearMap b

attribute [simp] end_repr_apply

lemma end_apply (ij : ι × ι) : (b.end ij) = (Matrix.toLin b b) (Matrix.stdBasis R ι ι ij) :=
  linearMap_apply b b ij

lemma end_apply_apply (ij : ι × ι) (k : ι) : (b.end ij) (b k) = if ij.2 = k then b ij.1 else 0 :=
  linearMap_apply_apply b b ij k

end Basis

section

variable (ι : Type*) [Fintype ι] [DecidableEq ι]
variable (R : Type*) [Semiring R]
variable (M : Type*) [AddCommMonoid M] [Module R M]

/--
Let `M` be an `R`-module. Every `R`-linear map `Mⁿ → Mⁿ` corresponds to a `n×n`-matrix whose entries
are `R`-linear maps `M → M`. In another word, we have`End(Mⁿ) ≅ Matₙₓₙ(End(M))` defined by:
`(f : Mⁿ → Mⁿ) ↦ (x ↦ f (0, ..., x at j-th position, ..., 0) i)ᵢⱼ` and
`m : Matₙₓₙ(End(M)) ↦ (v ↦ ∑ⱼ mᵢⱼ(vⱼ))`.

See also `LinearMap.toMatrix'`
-/
@[simp]
def endVecRingEquivMatrixEnd :
    Module.End R (ι → M) ≃+* Matrix ι ι (Module.End R M) where
  toFun f i j :=
  { toFun := fun x ↦ f (Pi.single j x) i
    map_add' := fun x y ↦ by simp [Pi.single_add]
    map_smul' := fun x y ↦ by simp [Pi.single_smul] }
  invFun m :=
  { toFun := fun x i ↦ ∑ j, m i j (x j)
    map_add' := by intros; ext; simp [Finset.sum_add_distrib]
    map_smul' := by intros; ext; simp [Finset.smul_sum] }
  left_inv f := by
    ext i x j
    simp only [LinearMap.coe_mk, AddHom.coe_mk, coe_comp, coe_single, Function.comp_apply]
    rw [← Fintype.sum_apply, ← map_sum]
    exact congr_arg₂ _ (by aesop) rfl
  right_inv m := by ext; simp [Pi.single_apply, apply_ite]
<<<<<<< HEAD
=======

/--
Let `M` be an `R`-module. Every `R`-linear map `Mⁿ → Mⁿ` corresponds to a `n×n`-matrix whose entries
are `R`-linear maps `M → M`. In another word, we have`End(Mⁿ) ≅ Matₙₓₙ(End(M))` defined by:
`(f : Mⁿ → Mⁿ) ↦ (x ↦ f (0, ..., x at j-th position, ..., 0) i)ᵢⱼ` and
`m : Matₙₓₙ(End(M)) ↦ (v ↦ ∑ⱼ mᵢⱼ(vⱼ))`.

See also `LinearMap.toMatrix'`
-/
@[simp]
def endVecRingEquivMatrixEnd :
    Module.End R (ι → M) ≃+* Matrix ι ι (Module.End R M) where
  __ := endVecEquivMatrixEnd ι R M
>>>>>>> 44f78b01
  map_mul' f g := by
    ext
    simp only [LinearMap.mul_apply, LinearMap.coe_mk, AddHom.coe_mk, Matrix.mul_apply, coeFn_sum,
      Finset.sum_apply]
    rw [← Fintype.sum_apply, ← map_sum]
    exact congr_arg₂ _ (by aesop) rfl
  map_add' f g := by ext; simp

end

section

variable (ι : Type*) [Fintype ι] [DecidableEq ι]
variable (R : Type*) [CommSemiring R]
variable (A : Type*) [Semiring A] [Algebra R A]
variable (M : Type*) [AddCommMonoid M] [Module R M] [Module A M] [IsScalarTower R A M]

/--
Let `M` be an `R`-module. Every `R`-linear map `Mⁿ → Mⁿ` corresponds to a `n×n`-matrix whose entries
are `R`-linear maps `M → M`. In another word, we have`End(Mⁿ) ≅ Matₙₓₙ(End(M))` defined by:
`(f : Mⁿ → Mⁿ) ↦ (x ↦ f (0, ...,x at j-th position, ..., 0) i)ᵢⱼ` and
`m : Matₙₓₙ(End(M)) ↦ (v ↦ ∑ⱼ mᵢⱼ(vⱼ))`.

See also `LinearMap.toMatrix'`
-/
@[simps! apply_apply symm_apply_apply]
def endVecAlgEquivMatrixEnd :
    Module.End A (ι → M) ≃ₐ[R] Matrix ι ι (Module.End A M) where
  __ := endVecRingEquivMatrixEnd ι A M
  commutes' r := by
    ext
    simp only [endVecRingEquivMatrixEnd, RingEquiv.toEquiv_eq_coe, Module.algebraMap_end_eq_smul_id,
      Equiv.toFun_as_coe, EquivLike.coe_coe, RingEquiv.coe_mk, Equiv.coe_fn_mk,
      LinearMap.smul_apply, id_coe, id_eq, Pi.smul_apply, Pi.single_apply, smul_ite, smul_zero,
      LinearMap.coe_mk, AddHom.coe_mk, algebraMap_matrix_apply]
    split_ifs <;> rfl

end<|MERGE_RESOLUTION|>--- conflicted
+++ resolved
@@ -1016,22 +1016,6 @@
     rw [← Fintype.sum_apply, ← map_sum]
     exact congr_arg₂ _ (by aesop) rfl
   right_inv m := by ext; simp [Pi.single_apply, apply_ite]
-<<<<<<< HEAD
-=======
-
-/--
-Let `M` be an `R`-module. Every `R`-linear map `Mⁿ → Mⁿ` corresponds to a `n×n`-matrix whose entries
-are `R`-linear maps `M → M`. In another word, we have`End(Mⁿ) ≅ Matₙₓₙ(End(M))` defined by:
-`(f : Mⁿ → Mⁿ) ↦ (x ↦ f (0, ..., x at j-th position, ..., 0) i)ᵢⱼ` and
-`m : Matₙₓₙ(End(M)) ↦ (v ↦ ∑ⱼ mᵢⱼ(vⱼ))`.
-
-See also `LinearMap.toMatrix'`
--/
-@[simp]
-def endVecRingEquivMatrixEnd :
-    Module.End R (ι → M) ≃+* Matrix ι ι (Module.End R M) where
-  __ := endVecEquivMatrixEnd ι R M
->>>>>>> 44f78b01
   map_mul' f g := by
     ext
     simp only [LinearMap.mul_apply, LinearMap.coe_mk, AddHom.coe_mk, Matrix.mul_apply, coeFn_sum,
@@ -1050,14 +1034,14 @@
 variable (M : Type*) [AddCommMonoid M] [Module R M] [Module A M] [IsScalarTower R A M]
 
 /--
-Let `M` be an `R`-module. Every `R`-linear map `Mⁿ → Mⁿ` corresponds to a `n×n`-matrix whose entries
+Let `M` be an `A`-module. Every `A`-linear map `Mⁿ → Mⁿ` corresponds to a `n×n`-matrix whose entries
 are `R`-linear maps `M → M`. In another word, we have`End(Mⁿ) ≅ Matₙₓₙ(End(M))` defined by:
 `(f : Mⁿ → Mⁿ) ↦ (x ↦ f (0, ...,x at j-th position, ..., 0) i)ᵢⱼ` and
 `m : Matₙₓₙ(End(M)) ↦ (v ↦ ∑ⱼ mᵢⱼ(vⱼ))`.
 
 See also `LinearMap.toMatrix'`
 -/
-@[simps! apply_apply symm_apply_apply]
+@[simps!]
 def endVecAlgEquivMatrixEnd :
     Module.End A (ι → M) ≃ₐ[R] Matrix ι ι (Module.End A M) where
   __ := endVecRingEquivMatrixEnd ι A M
