--- conflicted
+++ resolved
@@ -107,13 +107,6 @@
   simp only [zpow_one, Int.ofNat_zero, Int.ofNat_succ, zpow_eq_pow, zero_add]
 #align matrix.zpow_neg_one Matrix.zpow_neg_one
 
-<<<<<<< HEAD
-=======
-nonrec theorem zpow_coe_nat (A : M) (n : ℕ) : A ^ (n : ℤ) = A ^ n :=
-  zpow_natCast _ _
-#align matrix.zpow_coe_nat Matrix.zpow_coe_nat
-
->>>>>>> 75dad162
 @[simp]
 theorem zpow_neg_coe_nat (A : M) (n : ℕ) : A ^ (-n : ℤ) = (A ^ n)⁻¹ := by
   cases n
@@ -288,11 +281,7 @@
 
 @[simp, norm_cast]
 theorem coe_units_zpow (u : Mˣ) : ∀ n : ℤ, ((u ^ n : Mˣ) : M) = (u : M) ^ n
-<<<<<<< HEAD
-  | (n : ℕ) => by rw [_root_.zpow_natCast, zpow_natCast, Units.val_pow_eq_pow_val]
-=======
-  | (n : ℕ) => by rw [zpow_natCast, zpow_coe_nat, Units.val_pow_eq_pow_val]
->>>>>>> 75dad162
+  | (n : ℕ) => by rw [zpow_natCast, zpow_natCast, Units.val_pow_eq_pow_val]
   | -[k+1] => by
     rw [zpow_negSucc, zpow_negSucc, ← inv_pow, u⁻¹.val_pow_eq_pow_val, ← inv_pow', coe_units_inv]
 #align matrix.coe_units_zpow Matrix.coe_units_zpow
