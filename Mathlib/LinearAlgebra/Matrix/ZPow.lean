--- conflicted
+++ resolved
@@ -115,11 +115,7 @@
   · exact DivInvMonoid.zpow_neg' _ _
 #align matrix.zpow_neg_coe_nat Matrix.zpow_neg_natCast
 
-<<<<<<< HEAD
-@[deprecated] alias zpow_neg_coe_nat := zpow_neg_natCast -- 2024-04-05
-=======
 @[deprecated (since := "2024-04-05")] alias zpow_neg_coe_nat := zpow_neg_natCast
->>>>>>> b8d7525d
 
 theorem _root_.IsUnit.det_zpow {A : M} (h : IsUnit A.det) (n : ℤ) : IsUnit (A ^ n).det := by
   cases' n with n n
