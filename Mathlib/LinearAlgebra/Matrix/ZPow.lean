/-
Copyright (c) 2021 Yakov Pechersky. All rights reserved.
Released under Apache 2.0 license as described in the file LICENSE.
Authors: Yakov Pechersky
-/
import Mathlib.Data.Int.Bitwise
import Mathlib.LinearAlgebra.Matrix.NonsingularInverse
import Mathlib.LinearAlgebra.Matrix.Symmetric

#align_import linear_algebra.matrix.zpow from "leanprover-community/mathlib"@"03fda9112aa6708947da13944a19310684bfdfcb"

/-!
# Integer powers of square matrices

In this file, we define integer power of matrices, relying on
the nonsingular inverse definition for negative powers.

## Implementation details

The main definition is a direct recursive call on the integer inductive type,
as provided by the `DivInvMonoid.Pow` default implementation.
The lemma names are taken from `Algebra.GroupWithZero.Power`.

## Tags

matrix inverse, matrix powers
-/


open Matrix

namespace Matrix

variable {n' : Type*} [DecidableEq n'] [Fintype n'] {R : Type*} [CommRing R]

local notation "M" => Matrix n' n' R

noncomputable instance : DivInvMonoid M :=
  { show Monoid M by infer_instance, show Inv M by infer_instance with }

section NatPow

@[simp]
theorem inv_pow' (A : M) (n : ℕ) : A⁻¹ ^ n = (A ^ n)⁻¹ := by
  induction' n with n ih
  · simp
  · rw [pow_succ A, mul_inv_rev, ← ih, ← pow_succ']
#align matrix.inv_pow' Matrix.inv_pow'

theorem pow_sub' (A : M) {m n : ℕ} (ha : IsUnit A.det) (h : n ≤ m) :
    A ^ (m - n) = A ^ m * (A ^ n)⁻¹ := by
  rw [← tsub_add_cancel_of_le h, pow_add, Matrix.mul_assoc, mul_nonsing_inv,
    tsub_add_cancel_of_le h, Matrix.mul_one]
  simpa using ha.pow n
#align matrix.pow_sub' Matrix.pow_sub'

theorem pow_inv_comm' (A : M) (m n : ℕ) : A⁻¹ ^ m * A ^ n = A ^ n * A⁻¹ ^ m := by
  induction' n with n IH generalizing m
  · simp
  cases' m with m m
  · simp
  rcases nonsing_inv_cancel_or_zero A with (⟨h, h'⟩ | h)
  · calc
       A⁻¹ ^ (m + 1) * A ^ (n + 1) = A⁻¹ ^ m * (A⁻¹ * A) * A ^ n := by
        simp only [pow_succ A⁻¹, pow_succ' A, Matrix.mul_assoc]
      _ = A ^ n * A⁻¹ ^ m := by simp only [h, Matrix.mul_one, Matrix.one_mul, IH m]
      _ = A ^ n * (A * A⁻¹) * A⁻¹ ^ m := by simp only [h', Matrix.mul_one, Matrix.one_mul]
      _ = A ^ (n + 1) * A⁻¹ ^ (m + 1) := by
        simp only [pow_succ A, pow_succ' A⁻¹, Matrix.mul_assoc]
  · simp [h]
#align matrix.pow_inv_comm' Matrix.pow_inv_comm'

end NatPow

section ZPow

open Int

@[simp]
theorem one_zpow : ∀ n : ℤ, (1 : M) ^ n = 1
  | (n : ℕ) => by rw [zpow_natCast, one_pow]
  | -[n+1] => by rw [zpow_negSucc, one_pow, inv_one]
#align matrix.one_zpow Matrix.one_zpow

theorem zero_zpow : ∀ z : ℤ, z ≠ 0 → (0 : M) ^ z = 0
  | (n : ℕ), h => by
    rw [zpow_natCast, zero_pow]
    exact mod_cast h
  | -[n+1], _ => by simp [zero_pow n.succ_ne_zero]
#align matrix.zero_zpow Matrix.zero_zpow

theorem zero_zpow_eq (n : ℤ) : (0 : M) ^ n = if n = 0 then 1 else 0 := by
  split_ifs with h
  · rw [h, zpow_zero]
  · rw [zero_zpow _ h]
#align matrix.zero_zpow_eq Matrix.zero_zpow_eq

theorem inv_zpow (A : M) : ∀ n : ℤ, A⁻¹ ^ n = (A ^ n)⁻¹
  | (n : ℕ) => by rw [zpow_natCast, zpow_natCast, inv_pow']
  | -[n+1] => by rw [zpow_negSucc, zpow_negSucc, inv_pow']
#align matrix.inv_zpow Matrix.inv_zpow

@[simp]
theorem zpow_neg_one (A : M) : A ^ (-1 : ℤ) = A⁻¹ := by
  convert DivInvMonoid.zpow_neg' 0 A
  simp only [zpow_one, Int.ofNat_zero, Int.ofNat_succ, zpow_eq_pow, zero_add]
#align matrix.zpow_neg_one Matrix.zpow_neg_one

#align matrix.zpow_coe_nat zpow_natCast

@[simp]
theorem zpow_neg_natCast (A : M) (n : ℕ) : A ^ (-n : ℤ) = (A ^ n)⁻¹ := by
  cases n
  · simp
  · exact DivInvMonoid.zpow_neg' _ _
#align matrix.zpow_neg_coe_nat Matrix.zpow_neg_natCast

@[deprecated (since := "2024-04-05")] alias zpow_neg_coe_nat := zpow_neg_natCast

theorem _root_.IsUnit.det_zpow {A : M} (h : IsUnit A.det) (n : ℤ) : IsUnit (A ^ n).det := by
  cases' n with n n
  · simpa using h.pow n
  · simpa using h.pow n.succ
#align is_unit.det_zpow IsUnit.det_zpow

theorem isUnit_det_zpow_iff {A : M} {z : ℤ} : IsUnit (A ^ z).det ↔ IsUnit A.det ∨ z = 0 := by
  induction' z using Int.induction_on with z _ z _
  · simp
  · rw [← Int.ofNat_succ, zpow_natCast, det_pow, isUnit_pow_succ_iff, ← Int.ofNat_zero,
      Int.ofNat_inj]
    simp
  · rw [← neg_add', ← Int.ofNat_succ, zpow_neg_natCast, isUnit_nonsing_inv_det_iff, det_pow,
      isUnit_pow_succ_iff, neg_eq_zero, ← Int.ofNat_zero, Int.ofNat_inj]
    simp
#align matrix.is_unit_det_zpow_iff Matrix.isUnit_det_zpow_iff

theorem zpow_neg {A : M} (h : IsUnit A.det) : ∀ n : ℤ, A ^ (-n) = (A ^ n)⁻¹
  | (n : ℕ) => zpow_neg_natCast _ _
  | -[n+1] => by
    rw [zpow_negSucc, neg_negSucc, zpow_natCast, nonsing_inv_nonsing_inv]
    rw [det_pow]
    exact h.pow _
#align matrix.zpow_neg Matrix.zpow_neg

theorem inv_zpow' {A : M} (h : IsUnit A.det) (n : ℤ) : A⁻¹ ^ n = A ^ (-n) := by
  rw [zpow_neg h, inv_zpow]
#align matrix.inv_zpow' Matrix.inv_zpow'

theorem zpow_add_one {A : M} (h : IsUnit A.det) : ∀ n : ℤ, A ^ (n + 1) = A ^ n * A
  | (n : ℕ) => by simp only [← Nat.cast_succ, pow_succ, zpow_natCast]
  | -[n+1] =>
    calc
      A ^ (-(n + 1) + 1 : ℤ) = (A ^ n)⁻¹ := by
        rw [neg_add, neg_add_cancel_right, zpow_neg h, zpow_natCast]
      _ = (A * A ^ n)⁻¹ * A := by
        rw [mul_inv_rev, Matrix.mul_assoc, nonsing_inv_mul _ h, Matrix.mul_one]
      _ = A ^ (-(n + 1 : ℤ)) * A := by
        rw [zpow_neg h, ← Int.ofNat_succ, zpow_natCast, pow_succ']
#align matrix.zpow_add_one Matrix.zpow_add_one

theorem zpow_sub_one {A : M} (h : IsUnit A.det) (n : ℤ) : A ^ (n - 1) = A ^ n * A⁻¹ :=
  calc
    A ^ (n - 1) = A ^ (n - 1) * A * A⁻¹ := by
      rw [mul_assoc, mul_nonsing_inv _ h, mul_one]
    _ = A ^ n * A⁻¹ := by rw [← zpow_add_one h, sub_add_cancel]
#align matrix.zpow_sub_one Matrix.zpow_sub_one

theorem zpow_add {A : M} (ha : IsUnit A.det) (m n : ℤ) : A ^ (m + n) = A ^ m * A ^ n := by
  induction n using Int.induction_on with
  | hz => simp
  | hp n ihn => simp only [← add_assoc, zpow_add_one ha, ihn, mul_assoc]
  | hn n ihn => rw [zpow_sub_one ha, ← mul_assoc, ← ihn, ← zpow_sub_one ha, add_sub_assoc]
#align matrix.zpow_add Matrix.zpow_add

theorem zpow_add_of_nonpos {A : M} {m n : ℤ} (hm : m ≤ 0) (hn : n ≤ 0) :
    A ^ (m + n) = A ^ m * A ^ n := by
  rcases nonsing_inv_cancel_or_zero A with (⟨h, _⟩ | h)
  · exact zpow_add (isUnit_det_of_left_inverse h) m n
  · obtain ⟨k, rfl⟩ := exists_eq_neg_ofNat hm
    obtain ⟨l, rfl⟩ := exists_eq_neg_ofNat hn
    simp_rw [← neg_add, ← Int.ofNat_add, zpow_neg_natCast, ← inv_pow', h, pow_add]
#align matrix.zpow_add_of_nonpos Matrix.zpow_add_of_nonpos

theorem zpow_add_of_nonneg {A : M} {m n : ℤ} (hm : 0 ≤ m) (hn : 0 ≤ n) :
    A ^ (m + n) = A ^ m * A ^ n := by
  obtain ⟨k, rfl⟩ := eq_ofNat_of_zero_le hm
  obtain ⟨l, rfl⟩ := eq_ofNat_of_zero_le hn
  rw [← Int.ofNat_add, zpow_natCast, zpow_natCast, zpow_natCast, pow_add]
#align matrix.zpow_add_of_nonneg Matrix.zpow_add_of_nonneg

theorem zpow_one_add {A : M} (h : IsUnit A.det) (i : ℤ) : A ^ (1 + i) = A * A ^ i := by
  rw [zpow_add h, zpow_one]
#align matrix.zpow_one_add Matrix.zpow_one_add

theorem SemiconjBy.zpow_right {A X Y : M} (hx : IsUnit X.det) (hy : IsUnit Y.det)
    (h : SemiconjBy A X Y) : ∀ m : ℤ, SemiconjBy A (X ^ m) (Y ^ m)
  | (n : ℕ) => by simp [h.pow_right n]
  | -[n+1] => by
    have hx' : IsUnit (X ^ n.succ).det := by
      rw [det_pow]
      exact hx.pow n.succ
    have hy' : IsUnit (Y ^ n.succ).det := by
      rw [det_pow]
      exact hy.pow n.succ
    rw [zpow_negSucc, zpow_negSucc, nonsing_inv_apply _ hx', nonsing_inv_apply _ hy', SemiconjBy]
    refine (isRegular_of_isLeftRegular_det hy'.isRegular.left).left ?_
    dsimp only
    rw [← mul_assoc, ← (h.pow_right n.succ).eq, mul_assoc, mul_smul,
      mul_adjugate, ← Matrix.mul_assoc,
      mul_smul (Y ^ _) (↑hy'.unit⁻¹ : R), mul_adjugate, smul_smul, smul_smul, hx'.val_inv_mul,
      hy'.val_inv_mul, one_smul, Matrix.mul_one, Matrix.one_mul]
#align matrix.semiconj_by.zpow_right Matrix.SemiconjBy.zpow_right

theorem Commute.zpow_right {A B : M} (h : Commute A B) (m : ℤ) : Commute A (B ^ m) := by
  rcases nonsing_inv_cancel_or_zero B with (⟨hB, _⟩ | hB)
  · refine SemiconjBy.zpow_right ?_ ?_ h _ <;> exact isUnit_det_of_left_inverse hB
  · cases m
    · simpa using h.pow_right _
    · simp [← inv_pow', hB]
#align matrix.commute.zpow_right Matrix.Commute.zpow_right

theorem Commute.zpow_left {A B : M} (h : Commute A B) (m : ℤ) : Commute (A ^ m) B :=
  (Commute.zpow_right h.symm m).symm
#align matrix.commute.zpow_left Matrix.Commute.zpow_left

theorem Commute.zpow_zpow {A B : M} (h : Commute A B) (m n : ℤ) : Commute (A ^ m) (B ^ n) :=
  Commute.zpow_right (Commute.zpow_left h _) _
#align matrix.commute.zpow_zpow Matrix.Commute.zpow_zpow

theorem Commute.zpow_self (A : M) (n : ℤ) : Commute (A ^ n) A :=
  Commute.zpow_left (Commute.refl A) _
#align matrix.commute.zpow_self Matrix.Commute.zpow_self

theorem Commute.self_zpow (A : M) (n : ℤ) : Commute A (A ^ n) :=
  Commute.zpow_right (Commute.refl A) _
#align matrix.commute.self_zpow Matrix.Commute.self_zpow

theorem Commute.zpow_zpow_self (A : M) (m n : ℤ) : Commute (A ^ m) (A ^ n) :=
  Commute.zpow_zpow (Commute.refl A) _ _
#align matrix.commute.zpow_zpow_self Matrix.Commute.zpow_zpow_self

<<<<<<< HEAD
set_option linter.deprecated false in
theorem zpow_bit0 (A : M) (n : ℤ) : A ^ (2 * n) = A ^ n * A ^ n := by
  rw [two_mul]
  rcases le_total 0 n with nonneg | nonpos
  · exact zpow_add_of_nonneg nonneg nonneg
  · exact zpow_add_of_nonpos nonpos nonpos
#align matrix.zpow_bit0 Matrix.zpow_bit0
=======
#noalign matrix.zpow_bit0
>>>>>>> e0d8b5b4

theorem zpow_add_one_of_ne_neg_one {A : M} : ∀ n : ℤ, n ≠ -1 → A ^ (n + 1) = A ^ n * A
  | (n : ℕ), _ => by simp only [pow_succ, ← Nat.cast_succ, zpow_natCast]
  | -1, h => absurd rfl h
  | -((n : ℕ) + 2), _ => by
    rcases nonsing_inv_cancel_or_zero A with (⟨h, _⟩ | h)
    · apply zpow_add_one (isUnit_det_of_left_inverse h)
    · show A ^ (-((n + 1 : ℕ) : ℤ)) = A ^ (-((n + 2 : ℕ) : ℤ)) * A
      simp_rw [zpow_neg_natCast, ← inv_pow', h, zero_pow $ Nat.succ_ne_zero _, zero_mul]
#align matrix.zpow_add_one_of_ne_neg_one Matrix.zpow_add_one_of_ne_neg_one

<<<<<<< HEAD
set_option linter.deprecated false in
theorem zpow_bit1 (A : M) (n : ℤ) : A ^ (2 * n + 1) = A ^ n * A ^ n * A := by
  rw [zpow_add_one_of_ne_neg_one, zpow_bit0]
  omega
#align matrix.zpow_bit1 Matrix.zpow_bit1
=======
#noalign matrix.zpow_bit1
>>>>>>> e0d8b5b4

theorem zpow_mul (A : M) (h : IsUnit A.det) : ∀ m n : ℤ, A ^ (m * n) = (A ^ m) ^ n
  | (m : ℕ), (n : ℕ) => by rw [zpow_natCast, zpow_natCast, ← pow_mul, ← zpow_natCast, Int.ofNat_mul]
  | (m : ℕ), -[n+1] => by
    rw [zpow_natCast, zpow_negSucc, ← pow_mul, ofNat_mul_negSucc, zpow_neg_natCast]
  | -[m+1], (n : ℕ) => by
    rw [zpow_natCast, zpow_negSucc, ← inv_pow', ← pow_mul, negSucc_mul_ofNat, zpow_neg_natCast,
        inv_pow']
  | -[m+1], -[n+1] => by
    rw [zpow_negSucc, zpow_negSucc, negSucc_mul_negSucc, ← Int.ofNat_mul, zpow_natCast, inv_pow', ←
      pow_mul, nonsing_inv_nonsing_inv]
    rw [det_pow]
    exact h.pow _
#align matrix.zpow_mul Matrix.zpow_mul

theorem zpow_mul' (A : M) (h : IsUnit A.det) (m n : ℤ) : A ^ (m * n) = (A ^ n) ^ m := by
  rw [mul_comm, zpow_mul _ h]
#align matrix.zpow_mul' Matrix.zpow_mul'


@[simp, norm_cast]
theorem coe_units_zpow (u : Mˣ) : ∀ n : ℤ, ((u ^ n : Mˣ) : M) = (u : M) ^ n
  | (n : ℕ) => by rw [zpow_natCast, zpow_natCast, Units.val_pow_eq_pow_val]
  | -[k+1] => by
    rw [zpow_negSucc, zpow_negSucc, ← inv_pow, u⁻¹.val_pow_eq_pow_val, ← inv_pow', coe_units_inv]
#align matrix.coe_units_zpow Matrix.coe_units_zpow

theorem zpow_ne_zero_of_isUnit_det [Nonempty n'] [Nontrivial R] {A : M} (ha : IsUnit A.det)
    (z : ℤ) : A ^ z ≠ 0 := by
  have := ha.det_zpow z
  contrapose! this
  rw [this, det_zero ‹_›]
  exact not_isUnit_zero
#align matrix.zpow_ne_zero_of_is_unit_det Matrix.zpow_ne_zero_of_isUnit_det

theorem zpow_sub {A : M} (ha : IsUnit A.det) (z1 z2 : ℤ) : A ^ (z1 - z2) = A ^ z1 / A ^ z2 := by
  rw [sub_eq_add_neg, zpow_add ha, zpow_neg ha, div_eq_mul_inv]
#align matrix.zpow_sub Matrix.zpow_sub

theorem Commute.mul_zpow {A B : M} (h : Commute A B) : ∀ i : ℤ, (A * B) ^ i = A ^ i * B ^ i
  | (n : ℕ) => by simp [h.mul_pow n]
  | -[n+1] => by
    rw [zpow_negSucc, zpow_negSucc, zpow_negSucc, ← mul_inv_rev,
      h.mul_pow n.succ, (h.pow_pow _ _).eq]
#align matrix.commute.mul_zpow Matrix.Commute.mul_zpow

<<<<<<< HEAD
set_option linter.deprecated false in
theorem zpow_bit0' (A : M) (n : ℤ) : A ^ (2 * n) = (A * A) ^ n :=
  (zpow_bit0 A n).trans (Commute.mul_zpow (Commute.refl A) n).symm
#align matrix.zpow_bit0' Matrix.zpow_bit0'

set_option linter.deprecated false in
theorem zpow_bit1' (A : M) (n : ℤ) : A ^ (2 * n + 1) = (A * A) ^ n * A := by
  rw [zpow_bit1, Commute.mul_zpow (Commute.refl A)]
#align matrix.zpow_bit1' Matrix.zpow_bit1'
=======
#noalign matrix.zpow_bit0'
#noalign matrix.zpow_bit1'
>>>>>>> e0d8b5b4

theorem zpow_neg_mul_zpow_self (n : ℤ) {A : M} (h : IsUnit A.det) : A ^ (-n) * A ^ n = 1 := by
  rw [zpow_neg h, nonsing_inv_mul _ (h.det_zpow _)]
#align matrix.zpow_neg_mul_zpow_self Matrix.zpow_neg_mul_zpow_self

theorem one_div_pow {A : M} (n : ℕ) : (1 / A) ^ n = 1 / A ^ n := by simp only [one_div, inv_pow']
#align matrix.one_div_pow Matrix.one_div_pow

theorem one_div_zpow {A : M} (n : ℤ) : (1 / A) ^ n = 1 / A ^ n := by simp only [one_div, inv_zpow]
#align matrix.one_div_zpow Matrix.one_div_zpow

@[simp]
theorem transpose_zpow (A : M) : ∀ n : ℤ, (A ^ n)ᵀ = Aᵀ ^ n
  | (n : ℕ) => by rw [zpow_natCast, zpow_natCast, transpose_pow]
  | -[n+1] => by rw [zpow_negSucc, zpow_negSucc, transpose_nonsing_inv, transpose_pow]
#align matrix.transpose_zpow Matrix.transpose_zpow

@[simp]
theorem conjTranspose_zpow [StarRing R] (A : M) : ∀ n : ℤ, (A ^ n)ᴴ = Aᴴ ^ n
  | (n : ℕ) => by rw [zpow_natCast, zpow_natCast, conjTranspose_pow]
  | -[n+1] => by rw [zpow_negSucc, zpow_negSucc, conjTranspose_nonsing_inv, conjTranspose_pow]
#align matrix.conj_transpose_zpow Matrix.conjTranspose_zpow

theorem IsSymm.zpow {A : M} (h : A.IsSymm) (k : ℤ) :
    (A ^ k).IsSymm := by
  rw [IsSymm, transpose_zpow, h]

end ZPow

end Matrix<|MERGE_RESOLUTION|>--- conflicted
+++ resolved
@@ -239,17 +239,7 @@
   Commute.zpow_zpow (Commute.refl A) _ _
 #align matrix.commute.zpow_zpow_self Matrix.Commute.zpow_zpow_self
 
-<<<<<<< HEAD
-set_option linter.deprecated false in
-theorem zpow_bit0 (A : M) (n : ℤ) : A ^ (2 * n) = A ^ n * A ^ n := by
-  rw [two_mul]
-  rcases le_total 0 n with nonneg | nonpos
-  · exact zpow_add_of_nonneg nonneg nonneg
-  · exact zpow_add_of_nonpos nonpos nonpos
-#align matrix.zpow_bit0 Matrix.zpow_bit0
-=======
 #noalign matrix.zpow_bit0
->>>>>>> e0d8b5b4
 
 theorem zpow_add_one_of_ne_neg_one {A : M} : ∀ n : ℤ, n ≠ -1 → A ^ (n + 1) = A ^ n * A
   | (n : ℕ), _ => by simp only [pow_succ, ← Nat.cast_succ, zpow_natCast]
@@ -261,15 +251,7 @@
       simp_rw [zpow_neg_natCast, ← inv_pow', h, zero_pow $ Nat.succ_ne_zero _, zero_mul]
 #align matrix.zpow_add_one_of_ne_neg_one Matrix.zpow_add_one_of_ne_neg_one
 
-<<<<<<< HEAD
-set_option linter.deprecated false in
-theorem zpow_bit1 (A : M) (n : ℤ) : A ^ (2 * n + 1) = A ^ n * A ^ n * A := by
-  rw [zpow_add_one_of_ne_neg_one, zpow_bit0]
-  omega
-#align matrix.zpow_bit1 Matrix.zpow_bit1
-=======
 #noalign matrix.zpow_bit1
->>>>>>> e0d8b5b4
 
 theorem zpow_mul (A : M) (h : IsUnit A.det) : ∀ m n : ℤ, A ^ (m * n) = (A ^ m) ^ n
   | (m : ℕ), (n : ℕ) => by rw [zpow_natCast, zpow_natCast, ← pow_mul, ← zpow_natCast, Int.ofNat_mul]
@@ -316,20 +298,8 @@
       h.mul_pow n.succ, (h.pow_pow _ _).eq]
 #align matrix.commute.mul_zpow Matrix.Commute.mul_zpow
 
-<<<<<<< HEAD
-set_option linter.deprecated false in
-theorem zpow_bit0' (A : M) (n : ℤ) : A ^ (2 * n) = (A * A) ^ n :=
-  (zpow_bit0 A n).trans (Commute.mul_zpow (Commute.refl A) n).symm
-#align matrix.zpow_bit0' Matrix.zpow_bit0'
-
-set_option linter.deprecated false in
-theorem zpow_bit1' (A : M) (n : ℤ) : A ^ (2 * n + 1) = (A * A) ^ n * A := by
-  rw [zpow_bit1, Commute.mul_zpow (Commute.refl A)]
-#align matrix.zpow_bit1' Matrix.zpow_bit1'
-=======
 #noalign matrix.zpow_bit0'
 #noalign matrix.zpow_bit1'
->>>>>>> e0d8b5b4
 
 theorem zpow_neg_mul_zpow_self (n : ℤ) {A : M} (h : IsUnit A.det) : A ^ (-n) * A ^ n = 1 := by
   rw [zpow_neg h, nonsing_inv_mul _ (h.det_zpow _)]
