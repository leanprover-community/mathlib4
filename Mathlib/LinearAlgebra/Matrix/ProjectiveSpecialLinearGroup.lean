--- conflicted
+++ resolved
@@ -29,11 +29,7 @@
 abbrev ProjectiveSpecialLinearGroup : Type _ :=
     SpecialLinearGroup n R ⧸ Subgroup.center (SpecialLinearGroup n R)
 
-<<<<<<< HEAD
 /-- `PSL(n, R)` is the projective special linear group `SL(n, R)/Z(SL(n, R))`. -/
-scoped[MatrixGroups] notation "PSL(" n ", " R ")" => Matrix.ProjectiveSpecialLinearGroup (Fin n) R
-=======
-/-- `PSL(n, R)` is the projective special linear group `SL(n, R)/Z(SL(n, R))`.-/
 scoped[MatrixGroups] notation "PSL(" n ", " R ")" => Matrix.ProjectiveSpecialLinearGroup (Fin n) R
 
 variable {n : Type u} [DecidableEq n] [Fintype n] {R : Type v} [CommRing R]
@@ -86,5 +82,4 @@
 
 end SL2
 
-end SpecialLinearGroup
->>>>>>> 347b9bcb
+end SpecialLinearGroup