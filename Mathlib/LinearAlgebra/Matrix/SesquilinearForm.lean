/-
Copyright (c) 2020 Anne Baanen. All rights reserved.
Released under Apache 2.0 license as described in the file LICENSE.
Authors: Anne Baanen, Kexing Ying, Moritz Doll
-/
import Mathlib.Algebra.GroupWithZero.Action.Opposite
import Mathlib.LinearAlgebra.Finsupp.VectorSpace
import Mathlib.LinearAlgebra.Matrix.Basis
import Mathlib.LinearAlgebra.Matrix.Nondegenerate
import Mathlib.LinearAlgebra.Matrix.NonsingularInverse
import Mathlib.LinearAlgebra.Matrix.ToLinearEquiv
import Mathlib.LinearAlgebra.SesquilinearForm.Basic
import Mathlib.LinearAlgebra.Basis.Bilinear

/-!
# Sesquilinear form

This file defines the conversion between sesquilinear maps and matrices.

## Main definitions

* `Matrix.toLinearMap₂` given a basis define a bilinear map
* `Matrix.toLinearMap₂'` define the bilinear map on `n → R`
* `LinearMap.toMatrix₂`: calculate the matrix coefficients of a bilinear map
* `LinearMap.toMatrix₂'`: calculate the matrix coefficients of a bilinear map on `n → R`

## TODO

At the moment this is quite a literal port from `Matrix.BilinearForm`. Everything should be
generalized to fully semi-bilinear forms.

## Tags

Sesquilinear form, Sesquilinear map, matrix, basis

-/

open Finset LinearMap Matrix Module
open scoped RightActions

variable {R R₁ S₁ R₂ S₂ M₁ M₂ M₁' M₂' N₂ n m n' m' ι : Type*}

section AuxToLinearMap

variable [Semiring R₁] [Semiring S₁] [Semiring R₂] [Semiring S₂] [AddCommMonoid N₂]
  [Module S₁ N₂] [Module S₂ N₂] [SMulCommClass S₂ S₁ N₂]
variable [Fintype n] [Fintype m]
variable (σ₁ : R₁ →+* S₁) (σ₂ : R₂ →+* S₂)

/-- The map from `Matrix n n R` to bilinear maps on `n → R`.

This is an auxiliary definition for the equivalence `Matrix.toLinearMap₂'`. -/
def Matrix.toLinearMap₂'Aux (f : Matrix n m N₂) : (n → R₁) →ₛₗ[σ₁] (m → R₂) →ₛₗ[σ₂] N₂ :=
  -- porting note: we don't seem to have `∑ i j` as valid notation yet
  mk₂'ₛₗ σ₁ σ₂ (fun (v : n → R₁) (w : m → R₂) => ∑ i, ∑ j, σ₂ (w j) • σ₁ (v i) • f i j)
    (fun _ _ _ => by simp only [Pi.add_apply, map_add, smul_add, sum_add_distrib, add_smul])
    (fun c v w => by
      simp only [Pi.smul_apply, smul_sum, smul_eq_mul, σ₁.map_mul, ← smul_comm _ (σ₁ c),
        MulAction.mul_smul])
    (fun _ _ _ => by simp only [Pi.add_apply, map_add, add_smul, sum_add_distrib])
    (fun _ v w => by
      simp only [Pi.smul_apply, smul_eq_mul, map_mul, MulAction.mul_smul, smul_sum])

variable [DecidableEq n] [DecidableEq m]

theorem Matrix.toLinearMap₂'Aux_single (f : Matrix n m N₂) (i : n) (j : m) :
    f.toLinearMap₂'Aux σ₁ σ₂ (Pi.single i 1) (Pi.single j 1) = f i j := by
  rw [Matrix.toLinearMap₂'Aux, mk₂'ₛₗ_apply]
  have : (∑ i', ∑ j', (if i = i' then (1 : S₁) else (0 : S₁)) •
        (if j = j' then (1 : S₂) else (0 : S₂)) • f i' j') =
      f i j := by
    simp_rw [← Finset.smul_sum]
    simp only [ite_smul, one_smul, zero_smul, sum_ite_eq, mem_univ, ↓reduceIte]
  rw [← this]
  exact Finset.sum_congr rfl fun _ _ => Finset.sum_congr rfl fun _ _ => by aesop

end AuxToLinearMap

section AuxToMatrix

section CommSemiring

variable [CommSemiring R] [Semiring R₁] [Semiring S₁] [Semiring R₂] [Semiring S₂]
variable [AddCommMonoid M₁] [Module R₁ M₁] [AddCommMonoid M₂] [Module R₂ M₂] [AddCommMonoid N₂]
  [Module R N₂] [Module S₁ N₂] [Module S₂ N₂] [SMulCommClass S₁ R N₂] [SMulCommClass S₂ R N₂]
  [SMulCommClass S₂ S₁ N₂]
variable {σ₁ : R₁ →+* S₁} {σ₂ : R₂ →+* S₂}
variable (R)

/-- The linear map from sesquilinear maps to `Matrix n m N₂` given an `n`-indexed basis for `M₁`
and an `m`-indexed basis for `M₂`.

This is an auxiliary definition for the equivalence `Matrix.toLinearMapₛₗ₂'`. -/
def LinearMap.toMatrix₂Aux (b₁ : n → M₁) (b₂ : m → M₂) :
    (M₁ →ₛₗ[σ₁] M₂ →ₛₗ[σ₂] N₂) →ₗ[R] Matrix n m N₂ where
  toFun f := of fun i j => f (b₁ i) (b₂ j)
  map_add' _f _g := rfl
  map_smul' _f _g := rfl

@[simp]
theorem LinearMap.toMatrix₂Aux_apply (f : M₁ →ₛₗ[σ₁] M₂ →ₛₗ[σ₂] N₂) (b₁ : n → M₁) (b₂ : m → M₂)
    (i : n) (j : m) : LinearMap.toMatrix₂Aux R b₁ b₂ f i j = f (b₁ i) (b₂ j) :=
  rfl

variable [Fintype n] [Fintype m]
variable [DecidableEq n] [DecidableEq m]

theorem LinearMap.toLinearMap₂'Aux_toMatrix₂Aux (f : (n → R₁) →ₛₗ[σ₁] (m → R₂) →ₛₗ[σ₂] N₂) :
    Matrix.toLinearMap₂'Aux σ₁ σ₂
        (LinearMap.toMatrix₂Aux R (fun i => Pi.single i 1) (fun j => Pi.single j 1) f) =
      f := by
  refine ext_basis (Pi.basisFun R₁ n) (Pi.basisFun R₂ m) fun i j => ?_
  simp_rw [Pi.basisFun_apply, Matrix.toLinearMap₂'Aux_single, LinearMap.toMatrix₂Aux_apply]

theorem Matrix.toMatrix₂Aux_toLinearMap₂'Aux (f : Matrix n m N₂) :
    LinearMap.toMatrix₂Aux R (fun i => Pi.single i 1)
        (fun j => Pi.single j 1) (f.toLinearMap₂'Aux σ₁ σ₂) =
      f := by
  ext i j
  simp_rw [LinearMap.toMatrix₂Aux_apply, Matrix.toLinearMap₂'Aux_single]

end CommSemiring

end AuxToMatrix

section ToMatrix'

/-! ### Bilinear maps over `n → R`

This section deals with the conversion between matrices and sesquilinear maps on `n → R`.
-/

variable [CommSemiring R] [AddCommMonoid N₂] [Module R N₂] [Semiring R₁] [Semiring R₂]
  [Semiring S₁] [Semiring S₂] [Module S₁ N₂] [Module S₂ N₂]
  [SMulCommClass S₁ R N₂] [SMulCommClass S₂ R N₂] [SMulCommClass S₂ S₁ N₂]
variable {σ₁ : R₁ →+* S₁} {σ₂ : R₂ →+* S₂}
variable [Fintype n] [Fintype m]
variable [DecidableEq n] [DecidableEq m]

variable (R)

/-- The linear equivalence between sesquilinear maps and `n × m` matrices -/
def LinearMap.toMatrixₛₗ₂' : ((n → R₁) →ₛₗ[σ₁] (m → R₂) →ₛₗ[σ₂] N₂) ≃ₗ[R] Matrix n m N₂ :=
  { LinearMap.toMatrix₂Aux R (fun i => Pi.single i 1) (fun j => Pi.single j 1) with
    toFun := LinearMap.toMatrix₂Aux R _ _
    invFun := Matrix.toLinearMap₂'Aux σ₁ σ₂
    left_inv := LinearMap.toLinearMap₂'Aux_toMatrix₂Aux R
    right_inv := Matrix.toMatrix₂Aux_toLinearMap₂'Aux R }

/-- The linear equivalence between bilinear maps and `n × m` matrices -/
def LinearMap.toMatrix₂' : ((n → S₁) →ₗ[S₁] (m → S₂) →ₗ[S₂] N₂) ≃ₗ[R] Matrix n m N₂ :=
  LinearMap.toMatrixₛₗ₂' R

variable (σ₁ σ₂)

/-- The linear equivalence between `n × n` matrices and sesquilinear maps on `n → R` -/
def Matrix.toLinearMapₛₗ₂' : Matrix n m N₂ ≃ₗ[R] (n → R₁) →ₛₗ[σ₁] (m → R₂) →ₛₗ[σ₂] N₂ :=
  (LinearMap.toMatrixₛₗ₂' R).symm

/-- The linear equivalence between `n × n` matrices and bilinear maps on `n → R` -/
def Matrix.toLinearMap₂' : Matrix n m N₂ ≃ₗ[R] (n → S₁) →ₗ[S₁] (m → S₂) →ₗ[S₂] N₂ :=
  (LinearMap.toMatrix₂' R).symm

variable {R}

theorem Matrix.toLinearMapₛₗ₂'_aux_eq (M : Matrix n m N₂) :
    Matrix.toLinearMap₂'Aux σ₁ σ₂ M = Matrix.toLinearMapₛₗ₂' R σ₁ σ₂ M :=
  rfl

theorem Matrix.toLinearMapₛₗ₂'_apply (M : Matrix n m N₂) (x : n → R₁) (y : m → R₂) :
    -- porting note: we don't seem to have `∑ i j` as valid notation yet
    Matrix.toLinearMapₛₗ₂' R σ₁ σ₂ M x y = ∑ i, ∑ j, σ₁ (x i) •  σ₂ (y j) • M i j := by
  rw [toLinearMapₛₗ₂', toMatrixₛₗ₂', LinearEquiv.coe_symm_mk, toLinearMap₂'Aux, mk₂'ₛₗ_apply]
  apply Finset.sum_congr rfl fun _ _ => Finset.sum_congr rfl fun _ _ => by
    rw [smul_comm]

theorem Matrix.toLinearMap₂'_apply (M : Matrix n m N₂) (x : n → S₁) (y : m → S₂) :
    -- porting note: we don't seem to have `∑ i j` as valid notation yet
    Matrix.toLinearMap₂' R M x y = ∑ i, ∑ j, x i • y j • M i j :=
  Finset.sum_congr rfl fun _ _ => Finset.sum_congr rfl fun _ _ => by
    rw [RingHom.id_apply, RingHom.id_apply, smul_comm]

theorem Matrix.toLinearMap₂'_apply' {T : Type*} [CommSemiring T] (M : Matrix n m T) (v : n → T)
    (w : m → T) : Matrix.toLinearMap₂' T M v w = v ⬝ᵥ (M *ᵥ w) := by
  simp_rw [Matrix.toLinearMap₂'_apply, dotProduct, Matrix.mulVec, dotProduct]
  refine Finset.sum_congr rfl fun _ _ => ?_
  rw [Finset.mul_sum]
  refine Finset.sum_congr rfl fun _ _ => ?_
  rw [smul_eq_mul, smul_eq_mul, mul_comm (w _), ← mul_assoc]

@[simp]
theorem Matrix.toLinearMapₛₗ₂'_single (M : Matrix n m N₂) (i : n) (j : m) :
    Matrix.toLinearMapₛₗ₂' R σ₁ σ₂ M (Pi.single i 1) (Pi.single j 1) = M i j :=
  Matrix.toLinearMap₂'Aux_single σ₁ σ₂ M i j

@[simp]
theorem Matrix.toLinearMap₂'_single (M : Matrix n m N₂) (i : n) (j : m) :
    Matrix.toLinearMap₂' R M (Pi.single i 1) (Pi.single j 1) = M i j :=
  Matrix.toLinearMap₂'Aux_single _ _ M i j

@[simp]
theorem LinearMap.toMatrixₛₗ₂'_symm :
    ((LinearMap.toMatrixₛₗ₂' R).symm : Matrix n m N₂ ≃ₗ[R] _) = Matrix.toLinearMapₛₗ₂' R σ₁ σ₂ :=
  rfl

@[simp]
theorem Matrix.toLinearMapₛₗ₂'_symm :
    ((Matrix.toLinearMapₛₗ₂' R σ₁ σ₂).symm : _ ≃ₗ[R] Matrix n m N₂) = LinearMap.toMatrixₛₗ₂' R :=
  (LinearMap.toMatrixₛₗ₂' R).symm_symm

@[simp]
theorem Matrix.toLinearMapₛₗ₂'_toMatrix' (B : (n → R₁) →ₛₗ[σ₁] (m → R₂) →ₛₗ[σ₂] N₂) :
    Matrix.toLinearMapₛₗ₂' R σ₁ σ₂ (LinearMap.toMatrixₛₗ₂' R B) = B :=
  (Matrix.toLinearMapₛₗ₂' R σ₁ σ₂).apply_symm_apply B

@[simp]
theorem Matrix.toLinearMap₂'_toMatrix' (B : (n → S₁) →ₗ[S₁] (m → S₂) →ₗ[S₂] N₂) :
    Matrix.toLinearMap₂' R (LinearMap.toMatrix₂' R B) = B :=
  (Matrix.toLinearMap₂' R).apply_symm_apply B

@[simp]
theorem LinearMap.toMatrix'_toLinearMapₛₗ₂' (M : Matrix n m N₂) :
    LinearMap.toMatrixₛₗ₂' R (Matrix.toLinearMapₛₗ₂' R σ₁ σ₂ M) = M :=
  (LinearMap.toMatrixₛₗ₂' R).apply_symm_apply M

@[simp]
theorem LinearMap.toMatrix'_toLinearMap₂' (M : Matrix n m N₂) :
    LinearMap.toMatrix₂' R (Matrix.toLinearMap₂' R (S₁ := S₁) (S₂ := S₂) M) = M :=
  (LinearMap.toMatrixₛₗ₂' R).apply_symm_apply M

@[simp]
theorem LinearMap.toMatrixₛₗ₂'_apply (B : (n → R₁) →ₛₗ[σ₁] (m → R₂) →ₛₗ[σ₂] N₂) (i : n) (j : m) :
    LinearMap.toMatrixₛₗ₂' R B i j = B (Pi.single i 1) (Pi.single j 1) :=
  rfl

@[simp]
theorem LinearMap.toMatrix₂'_apply (B : (n → S₁) →ₗ[S₁] (m → S₂) →ₗ[S₂] N₂) (i : n) (j : m) :
    LinearMap.toMatrix₂' R B i j = B (Pi.single i 1) (Pi.single j 1) :=
  rfl

end ToMatrix'

section CommToMatrix'

-- TODO: Introduce matrix multiplication by matrices of scalars

variable {R : Type*} [CommSemiring R]
variable [Fintype n] [Fintype m]
variable [DecidableEq n] [DecidableEq m]
variable [Fintype n'] [Fintype m']
variable [DecidableEq n'] [DecidableEq m']

@[simp]
theorem LinearMap.toMatrix₂'_compl₁₂ (B : (n → R) →ₗ[R] (m → R) →ₗ[R] R) (l : (n' → R) →ₗ[R] n → R)
    (r : (m' → R) →ₗ[R] m → R) :
    toMatrix₂' R (B.compl₁₂ l r) = (toMatrix' l)ᵀ * toMatrix₂' R B * toMatrix' r := by
  ext i j
  simp only [LinearMap.toMatrix₂'_apply, LinearMap.compl₁₂_apply, transpose_apply, Matrix.mul_apply,
    LinearMap.toMatrix', LinearEquiv.coe_mk, LinearMap.coe_mk, AddHom.coe_mk, sum_mul]
  rw [sum_comm]
  conv_lhs => rw [← LinearMap.sum_repr_mul_repr_mul (Pi.basisFun R n) (Pi.basisFun R m) (l _) (r _)]
  rw [Finsupp.sum_fintype]
  · apply sum_congr rfl
    rintro i' -
    rw [Finsupp.sum_fintype]
    · apply sum_congr rfl
      rintro j' -
      simp only [smul_eq_mul, Pi.basisFun_repr, mul_assoc, mul_comm, mul_left_comm,
        Pi.basisFun_apply, of_apply]
    · intros
      simp only [zero_smul, smul_zero]
  · intros
    simp only [zero_smul, Finsupp.sum_zero]

theorem LinearMap.toMatrix₂'_comp (B : (n → R) →ₗ[R] (m → R) →ₗ[R] R) (f : (n' → R) →ₗ[R] n → R) :
    toMatrix₂' R (B.comp f) = (toMatrix' f)ᵀ * toMatrix₂' R B := by
  rw [← LinearMap.compl₂_id (B.comp f), ← LinearMap.compl₁₂]
  simp

theorem LinearMap.toMatrix₂'_compl₂ (B : (n → R) →ₗ[R] (m → R) →ₗ[R] R) (f : (m' → R) →ₗ[R] m → R) :
    toMatrix₂' R (B.compl₂ f) = toMatrix₂' R B * toMatrix' f := by
  rw [← LinearMap.comp_id B, ← LinearMap.compl₁₂]
  simp

theorem LinearMap.mul_toMatrix₂'_mul (B : (n → R) →ₗ[R] (m → R) →ₗ[R] R) (M : Matrix n' n R)
    (N : Matrix m m' R) :
    M * toMatrix₂' R B * N = toMatrix₂' R (B.compl₁₂ (toLin' Mᵀ) (toLin' N)) := by
  simp

theorem LinearMap.mul_toMatrix' (B : (n → R) →ₗ[R] (m → R) →ₗ[R] R) (M : Matrix n' n R) :
    M * toMatrix₂' R B = toMatrix₂' R (B.comp <| toLin' Mᵀ) := by
  simp only [B.toMatrix₂'_comp, transpose_transpose, toMatrix'_toLin']

theorem LinearMap.toMatrix₂'_mul (B : (n → R) →ₗ[R] (m → R) →ₗ[R] R) (M : Matrix m m' R) :
    toMatrix₂' R B * M = toMatrix₂' R (B.compl₂ <| toLin' M) := by
  simp only [B.toMatrix₂'_compl₂, toMatrix'_toLin']

theorem Matrix.toLinearMap₂'_comp (M : Matrix n m R) (P : Matrix n n' R) (Q : Matrix m m' R) :
    LinearMap.compl₁₂ (Matrix.toLinearMap₂' R M) (toLin' P) (toLin' Q) =
      toLinearMap₂' R (Pᵀ * M * Q) :=
  (LinearMap.toMatrix₂' R).injective (by simp)

end CommToMatrix'

section ToMatrix

/-! ### Bilinear maps over arbitrary vector spaces

This section deals with the conversion between matrices and bilinear maps on
a module with a fixed basis.
-/


variable [CommSemiring R]
variable [AddCommMonoid M₁] [Module R M₁] [AddCommMonoid M₂] [Module R M₂] [AddCommMonoid N₂]
  [Module R N₂]
variable {σ₁ : R →+* R} {σ₂ : R →+* R} [Fintype n] [Fintype m] [DecidableEq m] [DecidableEq n]

section

variable (b₁ : Basis n R M₁) (b₂ : Basis m R M₂)

/-- `LinearMap.toMatrix₂ b₁ b₂` is the equivalence between `R`-sesquilinear maps
`M₁ →ₛₗ[σ₁] M₂ →ₗ[σ₂] N₂` and `n`-by-`m` matrices with entries in `N₂`,
if `b₁` and `b₂` are `R`-bases for `M₁` and `M₂`,
respectively. -/
noncomputable def LinearMap.toMatrix₂ : (M₁ →ₛₗ[σ₁] M₂ →ₛₗ[σ₂] N₂) ≃ₗ[R] Matrix n m N₂ :=
  (b₁.equivFun.arrowCongr (b₂.equivFun.arrowCongr (LinearEquiv.refl R N₂))).trans
    (LinearMap.toMatrixₛₗ₂' R)

variable (σ₁) in
/-- `Matrix.toLinearMapₛₗ₂ b₁ b₂` is the equivalence between `R`-sesquilinear maps
`M₁ →ₛₗ[σ₁] M₂ →ₗ[R] N₂` and `n`-by-`m` matrices with entries in `N₂`,
if `b₁` and `b₂` are `R`-bases for `M₁` and `M₂`,
respectively; this is the reverse direction of `LinearMap.toMatrix₂ b₁ b₂`. -/
noncomputable def Matrix.toLinearMapₛₗ₂ : Matrix n m N₂ ≃ₗ[R] M₁ →ₛₗ[σ₁] M₂ →ₗ[R] N₂ :=
<<<<<<< HEAD
  (LinearMap.toMatrix₂ b₁ b₂).symm

/-- `Matrix.toLinearMap₂ b₁ b₂` is the same as `Matrix.toLinearMapₛₗ₂ b₁ b₂` but with
`σ₁ := RingHom.id R` to avoid having to specify it. -/
noncomputable def Matrix.toLinearMap₂ : Matrix n m N₂ ≃ₗ[R] M₁ →ₗ[R] M₂ →ₗ[R] N₂ :=
=======
>>>>>>> b758e765
  (LinearMap.toMatrix₂ b₁ b₂).symm

/-- `Matrix.toLinearMap₂ b₁ b₂` is the same as `Matrix.toLinearMapₛₗ₂ b₁ b₂` but with
`σ₁ := RingHom.id R` to avoid having to specify it. -/
noncomputable def Matrix.toLinearMap₂ : Matrix n m N₂ ≃ₗ[R] M₁ →ₗ[R] M₂ →ₗ[R] N₂ :=
  toLinearMapₛₗ₂ (.id R) b₁ b₂

-- We make this and not `LinearMap.toMatrix₂` a `simp` lemma to avoid timeouts
@[simp]
theorem LinearMap.toMatrix₂_apply (B : M₁ →ₛₗ[σ₁] M₂ →ₛₗ[σ₂] N₂) (i : n) (j : m) :
    LinearMap.toMatrix₂ b₁ b₂ B i j = B (b₁ i) (b₂ j) := by
  simp only [toMatrix₂, LinearEquiv.trans_apply, toMatrixₛₗ₂'_apply, LinearEquiv.arrowCongr_apply,
    Basis.equivFun_symm_apply, Pi.single_apply, ite_smul, one_smul, zero_smul, sum_ite_eq',
    mem_univ, ↓reduceIte, LinearEquiv.refl_apply]

@[simp]
theorem Matrix.toLinearMapₛₗ₂_apply (M : Matrix n m N₂) (x : M₁) (y : M₂) :
    Matrix.toLinearMapₛₗ₂ σ₁ b₁ b₂ M x y =
      ∑ i, ∑ j, σ₁ (b₁.repr x i) • b₂.repr y j • M i j :=
  Finset.sum_congr rfl fun _ _ => Finset.sum_congr rfl fun _ _ =>
    smul_algebra_smul_comm (σ₁ ((Basis.equivFun b₁) x _))
    ((RingHom.id R) ((Basis.equivFun b₂) y _)) (M _ _)

@[simp]
theorem Matrix.toLinearMap₂_apply (M : Matrix n m N₂) (x : M₁) (y : M₂) :
    Matrix.toLinearMap₂ b₁ b₂ M x y =
      ∑ i, ∑ j, b₁.repr x i • b₂.repr y j • M i j :=
  Finset.sum_congr rfl fun _ _ => Finset.sum_congr rfl fun _ _ =>
    smul_algebra_smul_comm ((RingHom.id R) ((Basis.equivFun b₁) x _))
    ((RingHom.id R) ((Basis.equivFun b₂) y _)) (M _ _)

theorem Matrix.toLinearMapₛₗ₂_apply_basis (M : Matrix n m N₂) (i : n) (j : m) :
    Matrix.toLinearMapₛₗ₂ σ₁ b₁ b₂ M (b₁ i) (b₂ j) = M i j := by
  simp only [toLinearMapₛₗ₂_apply, Basis.repr_self]
  rw [Finset.sum_eq_single_of_mem i (by simp) fun k _ hk ↦ by simp [hk],
    Finset.sum_eq_single_of_mem j (by simp) fun k _ hk ↦ by simp [hk]]
  simp

theorem Matrix.toLinearMap₂_apply_basis (M : Matrix n m N₂) (i : n) (j : m) :
    Matrix.toLinearMap₂ b₁ b₂ M (b₁ i) (b₂ j) = M i j :=
  toLinearMapₛₗ₂_apply_basis ..

<<<<<<< HEAD
theorem dotProduct_toMatrix₂_mulVec (B : M₁ →ₛₗ[σ₁] M₂ →ₛₗ[σ₂] R) (x : n → R) (y : m → R) :
    (σ₁ ∘ x) ⬝ᵥ (toMatrix₂ b₁ b₂ B) *ᵥ (σ₂ ∘ y) =
      B (b₁.equivFun.symm x) (b₂.equivFun.symm y) := by
  simp only [dotProduct, Function.comp_apply, Function.comp_def, mulVec_eq_sum, op_smul_eq_smul,
    Finset.sum_apply, Pi.smul_apply, transpose_apply, toMatrix₂_apply, smul_eq_mul, mul_sum,
    Basis.equivFun_symm_apply, map_sum, LinearMap.map_smulₛₗ, coeFn_sum, LinearMap.smul_apply]
  rw [Finset.sum_comm]
  refine Finset.sum_congr rfl (fun i _ ↦ Finset.sum_congr rfl fun j _ ↦ ?_)
  ring

lemma apply_eq_dotProduct_toMatrix₂_mulVec (B : M₁ →ₛₗ[σ₁] M₂ →ₛₗ[σ₂] R) (x : M₁) (y : M₂) :
    B x y = (σ₁ ∘ b₁.repr x) ⬝ᵥ (toMatrix₂ b₁ b₂ B) *ᵥ (σ₂ ∘ b₂.repr y) := by
  nth_rw 1 [← b₁.sum_repr x, ← b₂.sum_repr y]
  suffices ∑ j, ∑ i, σ₂ (b₂.repr y j) * σ₁ (b₁.repr x i) * B (b₁ i) (b₂ j) =
           ∑ i, ∑ j, σ₁ (b₁.repr x i) * σ₂ (b₂.repr y j) * B (b₁ i) (b₂ j) by
    simpa [dotProduct, Matrix.mulVec_eq_sum, Finset.mul_sum, -Basis.sum_repr, ← mul_assoc]
  simp_rw [mul_comm (σ₂ _)]
  exact Finset.sum_comm

=======
>>>>>>> b758e765
-- Not a `simp` lemma since `LinearMap.toMatrix₂` needs an extra argument
theorem LinearMap.toMatrix₂Aux_eq (B : M₁ →ₛₗ[σ₁] M₂ →ₛₗ[σ₂] N₂) :
    LinearMap.toMatrix₂Aux R b₁ b₂ B = LinearMap.toMatrix₂ b₁ b₂ B :=
  Matrix.ext fun i j => by rw [LinearMap.toMatrix₂_apply, LinearMap.toMatrix₂Aux_apply]

@[simp]
theorem LinearMap.toMatrix₂_symm' :
    (LinearMap.toMatrix₂ b₁ b₂).symm = Matrix.toLinearMapₛₗ₂ σ₁ (N₂ := N₂) b₁ b₂ :=
  rfl

theorem LinearMap.toMatrix₂_symm :
    (LinearMap.toMatrix₂ b₁ b₂).symm = Matrix.toLinearMap₂ (N₂ := N₂) b₁ b₂ :=
  rfl

@[simp]
theorem Matrix.toLinearMapₛₗ₂_symm :
    (Matrix.toLinearMapₛₗ₂ σ₁ b₁ b₂).symm = LinearMap.toMatrix₂ (N₂ := N₂) b₁ b₂ :=
  (LinearMap.toMatrix₂ b₁ b₂).symm_symm

theorem Matrix.toLinearMap₂_symm :
    (Matrix.toLinearMap₂ b₁ b₂).symm = LinearMap.toMatrix₂ (N₂ := N₂) b₁ b₂ :=
  (LinearMap.toMatrix₂ b₁ b₂).symm_symm

theorem Matrix.toLinearMap₂_basisFun :
    Matrix.toLinearMap₂ (Pi.basisFun R n) (Pi.basisFun R m) =
      Matrix.toLinearMap₂' R (N₂ := N₂) := by
  ext M
  simp only [coe_comp, coe_single, Function.comp_apply, toLinearMap₂_apply, Pi.basisFun_repr,
    toLinearMap₂'_apply]

theorem LinearMap.toMatrix₂_basisFun :
    LinearMap.toMatrix₂ (Pi.basisFun R n) (Pi.basisFun R m) =
    LinearMap.toMatrix₂' R (N₂ := N₂) := by
  ext B
  rw [LinearMap.toMatrix₂_apply, LinearMap.toMatrix₂'_apply, Pi.basisFun_apply, Pi.basisFun_apply]

@[simp]
theorem Matrix.toLinearMapₛₗ₂_toMatrix₂ (B : M₁ →ₛₗ[σ₁] M₂ →ₗ[R] N₂) :
    Matrix.toLinearMapₛₗ₂ σ₁ b₁ b₂ (LinearMap.toMatrix₂ b₁ b₂ B) = B :=
  (Matrix.toLinearMapₛₗ₂ σ₁ b₁ b₂).apply_symm_apply B

theorem Matrix.toLinearMap₂_toMatrix₂ (B : M₁ →ₗ[R] M₂ →ₗ[R] N₂) :
    Matrix.toLinearMap₂ b₁ b₂ (LinearMap.toMatrix₂ b₁ b₂ B) = B :=
  (Matrix.toLinearMap₂ b₁ b₂).apply_symm_apply B

@[simp]
theorem LinearMap.toMatrix₂_toLinearMapₛₗ₂ (M : Matrix n m N₂) :
    LinearMap.toMatrix₂ b₁ b₂ (Matrix.toLinearMapₛₗ₂ σ₁ b₁ b₂ M) = M :=
  (LinearMap.toMatrix₂ b₁ b₂).apply_symm_apply M

theorem LinearMap.toMatrix₂_toLinearMap₂ (M : Matrix n m N₂) :
    LinearMap.toMatrix₂ b₁ b₂ (Matrix.toLinearMap₂ b₁ b₂ M) = M :=
  (LinearMap.toMatrix₂ b₁ b₂).apply_symm_apply M

variable (b₁ : Basis n R M₁) (b₂ : Basis m R M₂)
variable [AddCommMonoid M₁'] [Module R M₁']
variable [AddCommMonoid M₂'] [Module R M₂']
variable (b₁' : Basis n' R M₁')
variable (b₂' : Basis m' R M₂')
variable [Fintype n'] [Fintype m']
variable [DecidableEq n'] [DecidableEq m']

-- Cannot be a `simp` lemma because `b₁` and `b₂` must be inferred.
theorem LinearMap.toMatrix₂_compl₁₂ (B : M₁ →ₗ[R] M₂ →ₗ[R] R) (l : M₁' →ₗ[R] M₁)
    (r : M₂' →ₗ[R] M₂) :
    LinearMap.toMatrix₂ b₁' b₂' (B.compl₁₂ l r) =
      (toMatrix b₁' b₁ l)ᵀ * LinearMap.toMatrix₂ b₁ b₂ B * toMatrix b₂' b₂ r := by
  ext i j
  simp only [LinearMap.toMatrix₂_apply, compl₁₂_apply, transpose_apply, Matrix.mul_apply,
    LinearMap.toMatrix_apply, sum_mul]
  rw [sum_comm]
  conv_lhs => rw [← LinearMap.sum_repr_mul_repr_mul b₁ b₂]
  rw [Finsupp.sum_fintype]
  · apply sum_congr rfl
    rintro i' -
    rw [Finsupp.sum_fintype]
    · apply sum_congr rfl
      rintro j' -
      simp only [smul_eq_mul, mul_assoc, mul_comm,
        mul_left_comm]
    · intros
      simp only [zero_smul, smul_zero]
  · intros
    simp only [zero_smul, Finsupp.sum_zero]

theorem LinearMap.toMatrix₂_comp (B : M₁ →ₗ[R] M₂ →ₗ[R] R) (f : M₁' →ₗ[R] M₁) :
    LinearMap.toMatrix₂ b₁' b₂ (B.comp f) =
      (toMatrix b₁' b₁ f)ᵀ * LinearMap.toMatrix₂ b₁ b₂ B := by
  rw [← LinearMap.compl₂_id (B.comp f), ← LinearMap.compl₁₂, LinearMap.toMatrix₂_compl₁₂ b₁ b₂]
  simp

theorem LinearMap.toMatrix₂_compl₂ (B : M₁ →ₗ[R] M₂ →ₗ[R] R) (f : M₂' →ₗ[R] M₂) :
    LinearMap.toMatrix₂ b₁ b₂' (B.compl₂ f) =
      LinearMap.toMatrix₂ b₁ b₂ B * toMatrix b₂' b₂ f := by
  rw [← LinearMap.comp_id B, ← LinearMap.compl₁₂, LinearMap.toMatrix₂_compl₁₂ b₁ b₂]
  simp

@[simp]
theorem LinearMap.toMatrix₂_mul_basis_toMatrix (c₁ : Basis n' R M₁) (c₂ : Basis m' R M₂)
    (B : M₁ →ₗ[R] M₂ →ₗ[R] R) :
    (b₁.toMatrix c₁)ᵀ * LinearMap.toMatrix₂ b₁ b₂ B * b₂.toMatrix c₂ =
      LinearMap.toMatrix₂ c₁ c₂ B := by
  simp_rw [← LinearMap.toMatrix_id_eq_basis_toMatrix]
  rw [← LinearMap.toMatrix₂_compl₁₂, LinearMap.compl₁₂_id_id]

theorem LinearMap.mul_toMatrix₂_mul (B : M₁ →ₗ[R] M₂ →ₗ[R] R) (M : Matrix n' n R)
    (N : Matrix m m' R) :
    M * LinearMap.toMatrix₂ b₁ b₂ B * N =
      LinearMap.toMatrix₂ b₁' b₂' (B.compl₁₂ (toLin b₁' b₁ Mᵀ) (toLin b₂' b₂ N)) := by
  simp_rw [LinearMap.toMatrix₂_compl₁₂ b₁ b₂, toMatrix_toLin, transpose_transpose]

theorem LinearMap.mul_toMatrix₂ (B : M₁ →ₗ[R] M₂ →ₗ[R] R) (M : Matrix n' n R) :
    M * LinearMap.toMatrix₂ b₁ b₂ B =
      LinearMap.toMatrix₂ b₁' b₂ (B.comp (toLin b₁' b₁ Mᵀ)) := by
  rw [LinearMap.toMatrix₂_comp b₁, toMatrix_toLin, transpose_transpose]

theorem LinearMap.toMatrix₂_mul (B : M₁ →ₗ[R] M₂ →ₗ[R] R) (M : Matrix m m' R) :
    LinearMap.toMatrix₂ b₁ b₂ B * M =
      LinearMap.toMatrix₂ b₁ b₂' (B.compl₂ (toLin b₂' b₂ M)) := by
  rw [LinearMap.toMatrix₂_compl₂ b₁ b₂, toMatrix_toLin]

theorem Matrix.toLinearMap₂_compl₁₂ (M : Matrix n m R) (P : Matrix n n' R) (Q : Matrix m m' R) :
    (Matrix.toLinearMap₂ b₁ b₂ M).compl₁₂ (toLin b₁' b₁ P) (toLin b₂' b₂ Q) =
      Matrix.toLinearMap₂ b₁' b₂' (Pᵀ * M * Q) :=
  (LinearMap.toMatrix₂ b₁' b₂').injective
    (by
      simp only [LinearMap.toMatrix₂_compl₁₂ b₁ b₂, LinearMap.toMatrix₂_toLinearMap₂,
        toMatrix_toLin])

end

end ToMatrix

/-! ### Adjoint pairs -/


section MatrixAdjoints

open Matrix

variable [CommRing R]
variable [AddCommMonoid M₁] [Module R M₁] [AddCommMonoid M₂] [Module R M₂]
variable [Fintype n] [Fintype n']
variable (b₁ : Basis n R M₁) (b₂ : Basis n' R M₂)
variable (J J₂ : Matrix n n R) (J' : Matrix n' n' R)
variable (A : Matrix n' n R) (A' : Matrix n n' R)
variable (A₁ A₂ : Matrix n n R)

/-- The condition for the matrices `A`, `A'` to be an adjoint pair with respect to the square
matrices `J`, `J₃`. -/
def Matrix.IsAdjointPair :=
  Aᵀ * J' = J * A'

/-- The condition for a square matrix `A` to be self-adjoint with respect to the square matrix
`J`. -/
protected def Matrix.IsSelfAdjoint :=
  Matrix.IsAdjointPair J J A₁ A₁

/-- The condition for a square matrix `A` to be skew-adjoint with respect to the square matrix
`J`. -/
protected def Matrix.IsSkewAdjoint :=
  Matrix.IsAdjointPair J J A₁ (-A₁)

variable [DecidableEq n] [DecidableEq n']

@[simp]
theorem isAdjointPair_toLinearMap₂' :
    LinearMap.IsAdjointPair (Matrix.toLinearMap₂' R J) (Matrix.toLinearMap₂' R J')
        (Matrix.toLin' A) (Matrix.toLin' A') ↔
      Matrix.IsAdjointPair J J' A A' := by
  rw [isAdjointPair_iff_comp_eq_compl₂]
  have h :
    ∀ B B' : (n → R) →ₗ[R] (n' → R) →ₗ[R] R,
      B = B' ↔ LinearMap.toMatrix₂' R B = LinearMap.toMatrix₂' R B' := by
    intro B B'
    constructor <;> intro h
    · rw [h]
    · exact (LinearMap.toMatrix₂' R).injective h
  simp_rw [h, LinearMap.toMatrix₂'_comp, LinearMap.toMatrix₂'_compl₂,
    LinearMap.toMatrix'_toLin', LinearMap.toMatrix'_toLinearMap₂']
  rfl

@[simp]
theorem isAdjointPair_toLinearMap₂ :
    LinearMap.IsAdjointPair (Matrix.toLinearMap₂ b₁ b₁ J)
      (Matrix.toLinearMap₂ b₂ b₂ J') (Matrix.toLin b₁ b₂ A) (Matrix.toLin b₂ b₁ A') ↔
      Matrix.IsAdjointPair J J' A A' := by
  rw [isAdjointPair_iff_comp_eq_compl₂]
  have h :
    ∀ B B' : M₁ →ₗ[R] M₂ →ₗ[R] R,
      B = B' ↔ LinearMap.toMatrix₂ b₁ b₂ B = LinearMap.toMatrix₂ b₁ b₂ B' := by
    intro B B'
    constructor <;> intro h
    · rw [h]
    · exact (LinearMap.toMatrix₂ b₁ b₂).injective h
  simp_rw [h, LinearMap.toMatrix₂_comp b₂ b₂, LinearMap.toMatrix₂_compl₂ b₁ b₁,
    LinearMap.toMatrix_toLin, LinearMap.toMatrix₂_toLinearMap₂]
  rfl

theorem Matrix.isAdjointPair_equiv (P : Matrix n n R) (h : IsUnit P) :
    (Pᵀ * J * P).IsAdjointPair (Pᵀ * J * P) A₁ A₂ ↔
      J.IsAdjointPair J (P * A₁ * P⁻¹) (P * A₂ * P⁻¹) := by
  have h' : IsUnit P.det := P.isUnit_iff_isUnit_det.mp h
  let u := P.nonsingInvUnit h'
  let v := Pᵀ.nonsingInvUnit (P.isUnit_det_transpose h')
  let x := A₁ᵀ * Pᵀ * J
  let y := J * P * A₂
  suffices x * u = v * y ↔ v⁻¹ * x = y * u⁻¹ by
    dsimp only [Matrix.IsAdjointPair]
    simp only [Matrix.transpose_mul]
    simp only [← mul_assoc, P.transpose_nonsing_inv]
    convert this using 2
    · rw [mul_assoc, mul_assoc, ← mul_assoc J]
      rfl
    · rw [mul_assoc, mul_assoc, ← mul_assoc _ _ J]
      rfl
  rw [Units.eq_mul_inv_iff_mul_eq]
  conv_rhs => rw [mul_assoc]
  rw [v.inv_mul_eq_iff_eq_mul]

/-- The submodule of pair-self-adjoint matrices with respect to bilinear forms corresponding to
given matrices `J`, `J₂`. -/
def pairSelfAdjointMatricesSubmodule : Submodule R (Matrix n n R) :=
  (isPairSelfAdjointSubmodule (Matrix.toLinearMap₂' R J)
    (Matrix.toLinearMap₂' R J₂)).map
    ((LinearMap.toMatrix' : ((n → R) →ₗ[R] n → R) ≃ₗ[R] Matrix n n R) :
      ((n → R) →ₗ[R] n → R) →ₗ[R] Matrix n n R)

@[simp]
theorem mem_pairSelfAdjointMatricesSubmodule :
    A₁ ∈ pairSelfAdjointMatricesSubmodule J J₂ ↔ Matrix.IsAdjointPair J J₂ A₁ A₁ := by
  simp only [pairSelfAdjointMatricesSubmodule, Submodule.mem_map_equiv,
    mem_isPairSelfAdjointSubmodule, toMatrix'_symm, ← isAdjointPair_toLinearMap₂',
    IsPairSelfAdjoint, toLin'_apply']

/-- The submodule of self-adjoint matrices with respect to the bilinear form corresponding to
the matrix `J`. -/
def selfAdjointMatricesSubmodule : Submodule R (Matrix n n R) :=
  pairSelfAdjointMatricesSubmodule J J

@[simp]
theorem mem_selfAdjointMatricesSubmodule :
    A₁ ∈ selfAdjointMatricesSubmodule J ↔ J.IsSelfAdjoint A₁ := by
  rw [selfAdjointMatricesSubmodule, mem_pairSelfAdjointMatricesSubmodule, Matrix.IsSelfAdjoint]

/-- The submodule of skew-adjoint matrices with respect to the bilinear form corresponding to
the matrix `J`. -/
def skewAdjointMatricesSubmodule : Submodule R (Matrix n n R) :=
  pairSelfAdjointMatricesSubmodule (-J) J

@[simp]
theorem mem_skewAdjointMatricesSubmodule :
    A₁ ∈ skewAdjointMatricesSubmodule J ↔ J.IsSkewAdjoint A₁ := by
  rw [skewAdjointMatricesSubmodule, mem_pairSelfAdjointMatricesSubmodule]
  simp [Matrix.IsSkewAdjoint, Matrix.IsAdjointPair]

end MatrixAdjoints

namespace LinearMap

/-! ### Nondegenerate bilinear forms -/


section Det

open Matrix

variable [CommRing R₁] [AddCommMonoid M₁] [Module R₁ M₁]
variable [DecidableEq ι] [Fintype ι]

theorem _root_.Matrix.separatingLeft_toLinearMap₂'_iff_separatingLeft_toLinearMap₂
    {M : Matrix ι ι R₁} (b : Basis ι R₁ M₁) :
    (Matrix.toLinearMap₂' R₁ M).SeparatingLeft (R := R₁) ↔
      (Matrix.toLinearMap₂ b b M).SeparatingLeft :=
  (separatingLeft_congr_iff b.equivFun.symm b.equivFun.symm).symm

-- Lemmas transferring nondegeneracy between a matrix and its associated bilinear form
theorem _root_.Matrix.Nondegenerate.toLinearMap₂' {M : Matrix ι ι R₁} (h : M.Nondegenerate) :
    (Matrix.toLinearMap₂' R₁ M).SeparatingLeft (R := R₁) := fun x hx =>
  h.eq_zero_of_ortho fun y => by simpa only [toLinearMap₂'_apply'] using hx y

@[simp]
theorem _root_.Matrix.separatingLeft_toLinearMap₂'_iff {M : Matrix ι ι R₁} :
    (Matrix.toLinearMap₂' R₁ M).SeparatingLeft (R := R₁) ↔ M.Nondegenerate := by
  refine ⟨fun h ↦ Matrix.nondegenerate_def.mpr ?_, Matrix.Nondegenerate.toLinearMap₂'⟩
  exact fun v hv => h v fun w => (M.toLinearMap₂'_apply' _ _).trans <| hv w

theorem _root_.Matrix.Nondegenerate.toLinearMap₂ {M : Matrix ι ι R₁} (h : M.Nondegenerate)
    (b : Basis ι R₁ M₁) : (toLinearMap₂ b b M).SeparatingLeft :=
  (Matrix.separatingLeft_toLinearMap₂'_iff_separatingLeft_toLinearMap₂ b).mp h.toLinearMap₂'

@[simp]
theorem _root_.Matrix.separatingLeft_toLinearMap₂_iff {M : Matrix ι ι R₁} (b : Basis ι R₁ M₁) :
    (toLinearMap₂ b b M).SeparatingLeft ↔ M.Nondegenerate := by
  rw [← Matrix.separatingLeft_toLinearMap₂'_iff_separatingLeft_toLinearMap₂,
    Matrix.separatingLeft_toLinearMap₂'_iff]

-- Lemmas transferring nondegeneracy between a bilinear form and its associated matrix
@[simp]
theorem nondegenerate_toMatrix₂'_iff {B : (ι → R₁) →ₗ[R₁] (ι → R₁) →ₗ[R₁] R₁} :
    (LinearMap.toMatrix₂' R₁ B).Nondegenerate ↔ B.SeparatingLeft :=
  Matrix.separatingLeft_toLinearMap₂'_iff.symm.trans <|
    (Matrix.toLinearMap₂'_toMatrix' (R := R₁) B).symm ▸ Iff.rfl

theorem SeparatingLeft.toMatrix₂' {B : (ι → R₁) →ₗ[R₁] (ι → R₁) →ₗ[R₁] R₁} (h : B.SeparatingLeft) :
    (LinearMap.toMatrix₂' R₁ B).Nondegenerate :=
  nondegenerate_toMatrix₂'_iff.mpr h

@[simp]
theorem nondegenerate_toMatrix_iff {B : M₁ →ₗ[R₁] M₁ →ₗ[R₁] R₁} (b : Basis ι R₁ M₁) :
    (toMatrix₂ b b B).Nondegenerate ↔ B.SeparatingLeft :=
  (Matrix.separatingLeft_toLinearMap₂_iff b).symm.trans <|
    (Matrix.toLinearMap₂_toMatrix₂ b b B).symm ▸ Iff.rfl

theorem SeparatingLeft.toMatrix₂ {B : M₁ →ₗ[R₁] M₁ →ₗ[R₁] R₁} (h : B.SeparatingLeft)
    (b : Basis ι R₁ M₁) : (toMatrix₂ b b B).Nondegenerate :=
  (nondegenerate_toMatrix_iff b).mpr h

-- Some shorthands for combining the above with `Matrix.nondegenerate_of_det_ne_zero`
variable [IsDomain R₁]

theorem separatingLeft_toLinearMap₂'_iff_det_ne_zero {M : Matrix ι ι R₁} :
    (Matrix.toLinearMap₂' R₁ M).SeparatingLeft (R := R₁) ↔ M.det ≠ 0 := by
  rw [Matrix.separatingLeft_toLinearMap₂'_iff, Matrix.nondegenerate_iff_det_ne_zero]

theorem separatingLeft_toLinearMap₂'_of_det_ne_zero' (M : Matrix ι ι R₁) (h : M.det ≠ 0) :
    (Matrix.toLinearMap₂' R₁ M).SeparatingLeft (R := R₁) :=
  separatingLeft_toLinearMap₂'_iff_det_ne_zero.mpr h

theorem separatingLeft_iff_det_ne_zero {B : M₁ →ₗ[R₁] M₁ →ₗ[R₁] R₁} (b : Basis ι R₁ M₁) :
    B.SeparatingLeft ↔ (toMatrix₂ b b B).det ≠ 0 := by
  rw [← Matrix.nondegenerate_iff_det_ne_zero, nondegenerate_toMatrix_iff]

theorem separatingLeft_of_det_ne_zero {B : M₁ →ₗ[R₁] M₁ →ₗ[R₁] R₁} (b : Basis ι R₁ M₁)
    (h : (toMatrix₂ b b B).det ≠ 0) : B.SeparatingLeft :=
  (separatingLeft_iff_det_ne_zero b).mpr h

end Det

end LinearMap<|MERGE_RESOLUTION|>--- conflicted
+++ resolved
@@ -334,14 +334,6 @@
 if `b₁` and `b₂` are `R`-bases for `M₁` and `M₂`,
 respectively; this is the reverse direction of `LinearMap.toMatrix₂ b₁ b₂`. -/
 noncomputable def Matrix.toLinearMapₛₗ₂ : Matrix n m N₂ ≃ₗ[R] M₁ →ₛₗ[σ₁] M₂ →ₗ[R] N₂ :=
-<<<<<<< HEAD
-  (LinearMap.toMatrix₂ b₁ b₂).symm
-
-/-- `Matrix.toLinearMap₂ b₁ b₂` is the same as `Matrix.toLinearMapₛₗ₂ b₁ b₂` but with
-`σ₁ := RingHom.id R` to avoid having to specify it. -/
-noncomputable def Matrix.toLinearMap₂ : Matrix n m N₂ ≃ₗ[R] M₁ →ₗ[R] M₂ →ₗ[R] N₂ :=
-=======
->>>>>>> b758e765
   (LinearMap.toMatrix₂ b₁ b₂).symm
 
 /-- `Matrix.toLinearMap₂ b₁ b₂` is the same as `Matrix.toLinearMapₛₗ₂ b₁ b₂` but with
@@ -384,7 +376,6 @@
     Matrix.toLinearMap₂ b₁ b₂ M (b₁ i) (b₂ j) = M i j :=
   toLinearMapₛₗ₂_apply_basis ..
 
-<<<<<<< HEAD
 theorem dotProduct_toMatrix₂_mulVec (B : M₁ →ₛₗ[σ₁] M₂ →ₛₗ[σ₂] R) (x : n → R) (y : m → R) :
     (σ₁ ∘ x) ⬝ᵥ (toMatrix₂ b₁ b₂ B) *ᵥ (σ₂ ∘ y) =
       B (b₁.equivFun.symm x) (b₂.equivFun.symm y) := by
@@ -404,8 +395,6 @@
   simp_rw [mul_comm (σ₂ _)]
   exact Finset.sum_comm
 
-=======
->>>>>>> b758e765
 -- Not a `simp` lemma since `LinearMap.toMatrix₂` needs an extra argument
 theorem LinearMap.toMatrix₂Aux_eq (B : M₁ →ₛₗ[σ₁] M₂ →ₛₗ[σ₂] N₂) :
     LinearMap.toMatrix₂Aux R b₁ b₂ B = LinearMap.toMatrix₂ b₁ b₂ B :=
