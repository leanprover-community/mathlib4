/-
Copyright (c) 2020 Anne Baanen. All rights reserved.
Released under Apache 2.0 license as described in the file LICENSE.
Authors: Anne Baanen, Kexing Ying, Moritz Doll
-/
import Mathlib.Algebra.GroupWithZero.Action.Opposite
import Mathlib.LinearAlgebra.Finsupp.VectorSpace
import Mathlib.LinearAlgebra.Matrix.Basis
import Mathlib.LinearAlgebra.Matrix.Nondegenerate
import Mathlib.LinearAlgebra.Matrix.NonsingularInverse
import Mathlib.LinearAlgebra.Matrix.ToLinearEquiv
import Mathlib.LinearAlgebra.SesquilinearForm.Basic
import Mathlib.LinearAlgebra.Basis.Bilinear

/-!
# Sesquilinear form

This file defines the conversion between sesquilinear maps and matrices.

## Main definitions

* `Matrix.toLinearMap₂` given a basis define a bilinear map
* `Matrix.toLinearMap₂'` define the bilinear map on `n → R`
* `LinearMap.toMatrix₂`: calculate the matrix coefficients of a bilinear map
* `LinearMap.toMatrix₂'`: calculate the matrix coefficients of a bilinear map on `n → R`

## TODO

At the moment this is quite a literal port from `Matrix.BilinearForm`. Everything should be
generalized to fully semi-bilinear forms.

## Tags

Sesquilinear form, Sesquilinear map, matrix, basis

-/

open Finset LinearMap Matrix Module
open scoped RightActions

variable {R R₁ S₁ R₂ S₂ M₁ M₂ M₁' M₂' N₂ n m n' m' ι : Type*}

section AuxToLinearMap

variable [Semiring R₁] [Semiring S₁] [Semiring R₂] [Semiring S₂] [AddCommMonoid N₂]
  [Module S₁ N₂] [Module S₂ N₂] [SMulCommClass S₂ S₁ N₂]
variable [Fintype n] [Fintype m]
variable (σ₁ : R₁ →+* S₁) (σ₂ : R₂ →+* S₂)

/-- The map from `Matrix n n R` to bilinear maps on `n → R`.

This is an auxiliary definition for the equivalence `Matrix.toLinearMap₂'`. -/
def Matrix.toLinearMap₂'Aux (f : Matrix n m N₂) : (n → R₁) →ₛₗ[σ₁] (m → R₂) →ₛₗ[σ₂] N₂ :=
  -- porting note: we don't seem to have `∑ i j` as valid notation yet
  mk₂'ₛₗ σ₁ σ₂ (fun (v : n → R₁) (w : m → R₂) => ∑ i, ∑ j, σ₂ (w j) • σ₁ (v i) • f i j)
    (fun _ _ _ => by simp only [Pi.add_apply, map_add, smul_add, sum_add_distrib, add_smul])
    (fun c v w => by
      simp only [Pi.smul_apply, smul_sum, smul_eq_mul, σ₁.map_mul, ← smul_comm _ (σ₁ c),
        MulAction.mul_smul])
    (fun _ _ _ => by simp only [Pi.add_apply, map_add, add_smul, sum_add_distrib])
    (fun _ v w => by
      simp only [Pi.smul_apply, smul_eq_mul, map_mul, MulAction.mul_smul, smul_sum])

variable [DecidableEq n] [DecidableEq m]

theorem Matrix.toLinearMap₂'Aux_single (f : Matrix n m N₂) (i : n) (j : m) :
    f.toLinearMap₂'Aux σ₁ σ₂ (Pi.single i 1) (Pi.single j 1) = f i j := by
  rw [Matrix.toLinearMap₂'Aux, mk₂'ₛₗ_apply]
  have : (∑ i', ∑ j', (if i = i' then (1 : S₁) else (0 : S₁)) •
        (if j = j' then (1 : S₂) else (0 : S₂)) • f i' j') =
      f i j := by
    simp_rw [← Finset.smul_sum]
    simp only [ite_smul, one_smul, zero_smul, sum_ite_eq, mem_univ, ↓reduceIte]
  rw [← this]
  exact Finset.sum_congr rfl fun _ _ => Finset.sum_congr rfl fun _ _ => by aesop

end AuxToLinearMap

section AuxToMatrix

section CommSemiring

variable [CommSemiring R] [Semiring R₁] [Semiring S₁] [Semiring R₂] [Semiring S₂]
variable [AddCommMonoid M₁] [Module R₁ M₁] [AddCommMonoid M₂] [Module R₂ M₂] [AddCommMonoid N₂]
  [Module R N₂] [Module S₁ N₂] [Module S₂ N₂] [SMulCommClass S₁ R N₂] [SMulCommClass S₂ R N₂]
  [SMulCommClass S₂ S₁ N₂]
variable {σ₁ : R₁ →+* S₁} {σ₂ : R₂ →+* S₂}
variable (R)

/-- The linear map from sesquilinear maps to `Matrix n m N₂` given an `n`-indexed basis for `M₁`
and an `m`-indexed basis for `M₂`.

This is an auxiliary definition for the equivalence `Matrix.toLinearMapₛₗ₂'`. -/
def LinearMap.toMatrix₂Aux (b₁ : n → M₁) (b₂ : m → M₂) :
    (M₁ →ₛₗ[σ₁] M₂ →ₛₗ[σ₂] N₂) →ₗ[R] Matrix n m N₂ where
  toFun f := of fun i j => f (b₁ i) (b₂ j)
  map_add' _f _g := rfl
  map_smul' _f _g := rfl

@[simp]
theorem LinearMap.toMatrix₂Aux_apply (f : M₁ →ₛₗ[σ₁] M₂ →ₛₗ[σ₂] N₂) (b₁ : n → M₁) (b₂ : m → M₂)
    (i : n) (j : m) : LinearMap.toMatrix₂Aux R b₁ b₂ f i j = f (b₁ i) (b₂ j) :=
  rfl

variable [Fintype n] [Fintype m]
variable [DecidableEq n] [DecidableEq m]

theorem LinearMap.toLinearMap₂'Aux_toMatrix₂Aux (f : (n → R₁) →ₛₗ[σ₁] (m → R₂) →ₛₗ[σ₂] N₂) :
    Matrix.toLinearMap₂'Aux σ₁ σ₂
        (LinearMap.toMatrix₂Aux R (fun i => Pi.single i 1) (fun j => Pi.single j 1) f) =
      f := by
  refine ext_basis (Pi.basisFun R₁ n) (Pi.basisFun R₂ m) fun i j => ?_
  simp_rw [Pi.basisFun_apply, Matrix.toLinearMap₂'Aux_single, LinearMap.toMatrix₂Aux_apply]

theorem Matrix.toMatrix₂Aux_toLinearMap₂'Aux (f : Matrix n m N₂) :
    LinearMap.toMatrix₂Aux R (fun i => Pi.single i 1)
        (fun j => Pi.single j 1) (f.toLinearMap₂'Aux σ₁ σ₂) =
      f := by
  ext i j
  simp_rw [LinearMap.toMatrix₂Aux_apply, Matrix.toLinearMap₂'Aux_single]

end CommSemiring

end AuxToMatrix

section ToMatrix'

/-! ### Bilinear maps over `n → R`

This section deals with the conversion between matrices and sesquilinear maps on `n → R`.
-/

variable [CommSemiring R] [AddCommMonoid N₂] [Module R N₂] [Semiring R₁] [Semiring R₂]
  [Semiring S₁] [Semiring S₂] [Module S₁ N₂] [Module S₂ N₂]
  [SMulCommClass S₁ R N₂] [SMulCommClass S₂ R N₂] [SMulCommClass S₂ S₁ N₂]
variable {σ₁ : R₁ →+* S₁} {σ₂ : R₂ →+* S₂}
variable [Fintype n] [Fintype m]
variable [DecidableEq n] [DecidableEq m]

variable (R)

/-- The linear equivalence between sesquilinear maps and `n × m` matrices -/
def LinearMap.toMatrixₛₗ₂' : ((n → R₁) →ₛₗ[σ₁] (m → R₂) →ₛₗ[σ₂] N₂) ≃ₗ[R] Matrix n m N₂ :=
  { LinearMap.toMatrix₂Aux R (fun i => Pi.single i 1) (fun j => Pi.single j 1) with
    toFun := LinearMap.toMatrix₂Aux R _ _
    invFun := Matrix.toLinearMap₂'Aux σ₁ σ₂
    left_inv := LinearMap.toLinearMap₂'Aux_toMatrix₂Aux R
    right_inv := Matrix.toMatrix₂Aux_toLinearMap₂'Aux R }

/-- The linear equivalence between bilinear maps and `n × m` matrices -/
def LinearMap.toMatrix₂' : ((n → S₁) →ₗ[S₁] (m → S₂) →ₗ[S₂] N₂) ≃ₗ[R] Matrix n m N₂ :=
  LinearMap.toMatrixₛₗ₂' R

variable (σ₁ σ₂)

/-- The linear equivalence between `n × n` matrices and sesquilinear maps on `n → R` -/
def Matrix.toLinearMapₛₗ₂' : Matrix n m N₂ ≃ₗ[R] (n → R₁) →ₛₗ[σ₁] (m → R₂) →ₛₗ[σ₂] N₂ :=
  (LinearMap.toMatrixₛₗ₂' R).symm

/-- The linear equivalence between `n × n` matrices and bilinear maps on `n → R` -/
def Matrix.toLinearMap₂' : Matrix n m N₂ ≃ₗ[R] (n → S₁) →ₗ[S₁] (m → S₂) →ₗ[S₂] N₂ :=
  (LinearMap.toMatrix₂' R).symm

variable {R}

theorem Matrix.toLinearMapₛₗ₂'_aux_eq (M : Matrix n m N₂) :
    Matrix.toLinearMap₂'Aux σ₁ σ₂ M = Matrix.toLinearMapₛₗ₂' R σ₁ σ₂ M :=
  rfl

theorem Matrix.toLinearMapₛₗ₂'_apply (M : Matrix n m N₂) (x : n → R₁) (y : m → R₂) :
    -- porting note: we don't seem to have `∑ i j` as valid notation yet
    Matrix.toLinearMapₛₗ₂' R σ₁ σ₂ M x y = ∑ i, ∑ j, σ₁ (x i) •  σ₂ (y j) • M i j := by
  rw [toLinearMapₛₗ₂', toMatrixₛₗ₂', LinearEquiv.coe_symm_mk, toLinearMap₂'Aux, mk₂'ₛₗ_apply]
  apply Finset.sum_congr rfl fun _ _ => Finset.sum_congr rfl fun _ _ => by
    rw [smul_comm]

theorem Matrix.toLinearMap₂'_apply (M : Matrix n m N₂) (x : n → S₁) (y : m → S₂) :
    -- porting note: we don't seem to have `∑ i j` as valid notation yet
    Matrix.toLinearMap₂' R M x y = ∑ i, ∑ j, x i • y j • M i j :=
  Finset.sum_congr rfl fun _ _ => Finset.sum_congr rfl fun _ _ => by
    rw [RingHom.id_apply, RingHom.id_apply, smul_comm]

theorem Matrix.toLinearMap₂'_apply' {T : Type*} [CommSemiring T] (M : Matrix n m T) (v : n → T)
    (w : m → T) : Matrix.toLinearMap₂' T M v w = v ⬝ᵥ (M *ᵥ w) := by
  simp_rw [Matrix.toLinearMap₂'_apply, dotProduct, Matrix.mulVec, dotProduct]
  refine Finset.sum_congr rfl fun _ _ => ?_
  rw [Finset.mul_sum]
  refine Finset.sum_congr rfl fun _ _ => ?_
  rw [smul_eq_mul, smul_eq_mul, mul_comm (w _), ← mul_assoc]

@[simp]
theorem Matrix.toLinearMapₛₗ₂'_single (M : Matrix n m N₂) (i : n) (j : m) :
    Matrix.toLinearMapₛₗ₂' R σ₁ σ₂ M (Pi.single i 1) (Pi.single j 1) = M i j :=
  Matrix.toLinearMap₂'Aux_single σ₁ σ₂ M i j

@[simp]
theorem Matrix.toLinearMap₂'_single (M : Matrix n m N₂) (i : n) (j : m) :
    Matrix.toLinearMap₂' R M (Pi.single i 1) (Pi.single j 1) = M i j :=
  Matrix.toLinearMap₂'Aux_single _ _ M i j

@[simp]
theorem LinearMap.toMatrixₛₗ₂'_symm :
    ((LinearMap.toMatrixₛₗ₂' R).symm : Matrix n m N₂ ≃ₗ[R] _) = Matrix.toLinearMapₛₗ₂' R σ₁ σ₂ :=
  rfl

@[simp]
theorem Matrix.toLinearMapₛₗ₂'_symm :
    ((Matrix.toLinearMapₛₗ₂' R σ₁ σ₂).symm : _ ≃ₗ[R] Matrix n m N₂) = LinearMap.toMatrixₛₗ₂' R :=
  (LinearMap.toMatrixₛₗ₂' R).symm_symm

@[simp]
theorem Matrix.toLinearMapₛₗ₂'_toMatrix' (B : (n → R₁) →ₛₗ[σ₁] (m → R₂) →ₛₗ[σ₂] N₂) :
    Matrix.toLinearMapₛₗ₂' R σ₁ σ₂ (LinearMap.toMatrixₛₗ₂' R B) = B :=
  (Matrix.toLinearMapₛₗ₂' R σ₁ σ₂).apply_symm_apply B

@[simp]
theorem Matrix.toLinearMap₂'_toMatrix' (B : (n → S₁) →ₗ[S₁] (m → S₂) →ₗ[S₂] N₂) :
    Matrix.toLinearMap₂' R (LinearMap.toMatrix₂' R B) = B :=
  (Matrix.toLinearMap₂' R).apply_symm_apply B

@[simp]
theorem LinearMap.toMatrix'_toLinearMapₛₗ₂' (M : Matrix n m N₂) :
    LinearMap.toMatrixₛₗ₂' R (Matrix.toLinearMapₛₗ₂' R σ₁ σ₂ M) = M :=
  (LinearMap.toMatrixₛₗ₂' R).apply_symm_apply M

@[simp]
theorem LinearMap.toMatrix'_toLinearMap₂' (M : Matrix n m N₂) :
    LinearMap.toMatrix₂' R (Matrix.toLinearMap₂' R (S₁ := S₁) (S₂ := S₂) M) = M :=
  (LinearMap.toMatrixₛₗ₂' R).apply_symm_apply M

@[simp]
theorem LinearMap.toMatrixₛₗ₂'_apply (B : (n → R₁) →ₛₗ[σ₁] (m → R₂) →ₛₗ[σ₂] N₂) (i : n) (j : m) :
    LinearMap.toMatrixₛₗ₂' R B i j = B (Pi.single i 1) (Pi.single j 1) :=
  rfl

@[simp]
theorem LinearMap.toMatrix₂'_apply (B : (n → S₁) →ₗ[S₁] (m → S₂) →ₗ[S₂] N₂) (i : n) (j : m) :
    LinearMap.toMatrix₂' R B i j = B (Pi.single i 1) (Pi.single j 1) :=
  rfl

end ToMatrix'

section CommToMatrix'

-- TODO: Introduce matrix multiplication by matrices of scalars

variable {R : Type*} [CommSemiring R]
variable [Fintype n] [Fintype m]
variable [DecidableEq n] [DecidableEq m]
variable [Fintype n'] [Fintype m']
variable [DecidableEq n'] [DecidableEq m']

@[simp]
theorem LinearMap.toMatrix₂'_compl₁₂ (B : (n → R) →ₗ[R] (m → R) →ₗ[R] R) (l : (n' → R) →ₗ[R] n → R)
    (r : (m' → R) →ₗ[R] m → R) :
    toMatrix₂' R (B.compl₁₂ l r) = (toMatrix' l)ᵀ * toMatrix₂' R B * toMatrix' r := by
  ext i j
  simp only [LinearMap.toMatrix₂'_apply, LinearMap.compl₁₂_apply, transpose_apply, Matrix.mul_apply,
    LinearMap.toMatrix', LinearEquiv.coe_mk, LinearMap.coe_mk, AddHom.coe_mk, sum_mul]
  rw [sum_comm]
  conv_lhs => rw [← LinearMap.sum_repr_mul_repr_mul (Pi.basisFun R n) (Pi.basisFun R m) (l _) (r _)]
  rw [Finsupp.sum_fintype]
  · apply sum_congr rfl
    rintro i' -
    rw [Finsupp.sum_fintype]
    · apply sum_congr rfl
      rintro j' -
      simp only [smul_eq_mul, Pi.basisFun_repr, mul_assoc, mul_comm, mul_left_comm,
        Pi.basisFun_apply, of_apply]
    · intros
      simp only [zero_smul, smul_zero]
  · intros
    simp only [zero_smul, Finsupp.sum_zero]

theorem LinearMap.toMatrix₂'_comp (B : (n → R) →ₗ[R] (m → R) →ₗ[R] R) (f : (n' → R) →ₗ[R] n → R) :
    toMatrix₂' R (B.comp f) = (toMatrix' f)ᵀ * toMatrix₂' R B := by
  rw [← LinearMap.compl₂_id (B.comp f), ← LinearMap.compl₁₂]
  simp

theorem LinearMap.toMatrix₂'_compl₂ (B : (n → R) →ₗ[R] (m → R) →ₗ[R] R) (f : (m' → R) →ₗ[R] m → R) :
    toMatrix₂' R (B.compl₂ f) = toMatrix₂' R B * toMatrix' f := by
  rw [← LinearMap.comp_id B, ← LinearMap.compl₁₂]
  simp

theorem LinearMap.mul_toMatrix₂'_mul (B : (n → R) →ₗ[R] (m → R) →ₗ[R] R) (M : Matrix n' n R)
    (N : Matrix m m' R) :
    M * toMatrix₂' R B * N = toMatrix₂' R (B.compl₁₂ (toLin' Mᵀ) (toLin' N)) := by
  simp

theorem LinearMap.mul_toMatrix' (B : (n → R) →ₗ[R] (m → R) →ₗ[R] R) (M : Matrix n' n R) :
    M * toMatrix₂' R B = toMatrix₂' R (B.comp <| toLin' Mᵀ) := by
  simp only [B.toMatrix₂'_comp, transpose_transpose, toMatrix'_toLin']

theorem LinearMap.toMatrix₂'_mul (B : (n → R) →ₗ[R] (m → R) →ₗ[R] R) (M : Matrix m m' R) :
    toMatrix₂' R B * M = toMatrix₂' R (B.compl₂ <| toLin' M) := by
  simp only [B.toMatrix₂'_compl₂, toMatrix'_toLin']

theorem Matrix.toLinearMap₂'_comp (M : Matrix n m R) (P : Matrix n n' R) (Q : Matrix m m' R) :
    LinearMap.compl₁₂ (Matrix.toLinearMap₂' R M) (toLin' P) (toLin' Q) =
      toLinearMap₂' R (Pᵀ * M * Q) :=
  (LinearMap.toMatrix₂' R).injective (by simp)

end CommToMatrix'

section ToMatrix

/-! ### Bilinear maps over arbitrary vector spaces

This section deals with the conversion between matrices and bilinear maps on
a module with a fixed basis.
-/


variable [CommSemiring R]
variable [AddCommMonoid M₁] [Module R M₁] [AddCommMonoid M₂] [Module R M₂] [AddCommMonoid N₂]
  [Module R N₂]
variable {σ₁ : R →+* R} {σ₂ : R →+* R} [Fintype n] [Fintype m] [DecidableEq m] [DecidableEq n]

section

variable (b₁ : Basis n R M₁) (b₂ : Basis m R M₂)

/-- `LinearMap.toMatrix₂ b₁ b₂` is the equivalence between `R`-sesquilinear maps
`M₁ →ₛₗ[σ₁] M₂ →ₗ[σ₂] N₂` and `n`-by-`m` matrices with entries in `N₂`,
if `b₁` and `b₂` are `R`-bases for `M₁` and `M₂`,
respectively. -/
noncomputable def LinearMap.toMatrix₂ : (M₁ →ₛₗ[σ₁] M₂ →ₛₗ[σ₂] N₂) ≃ₗ[R] Matrix n m N₂ :=
  (b₁.equivFun.arrowCongr (b₂.equivFun.arrowCongr (LinearEquiv.refl R N₂))).trans
    (LinearMap.toMatrixₛₗ₂' R)

variable (σ₁) in
/-- `Matrix.toLinearMapₛₗ₂ b₁ b₂` is the equivalence between `R`-sesquilinear maps
`M₁ →ₛₗ[σ₁] M₂ →ₗ[R] N₂` and `n`-by-`m` matrices with entries in `N₂`,
if `b₁` and `b₂` are `R`-bases for `M₁` and `M₂`,
respectively; this is the reverse direction of `LinearMap.toMatrix₂ b₁ b₂`. -/
noncomputable def Matrix.toLinearMapₛₗ₂ : Matrix n m N₂ ≃ₗ[R] M₁ →ₛₗ[σ₁] M₂ →ₗ[R] N₂ :=
<<<<<<< HEAD
  (LinearMap.toMatrix₂ b₁ b₂).symm

/-- `Matrix.toLinearMap₂ b₁ b₂` is the same as `Matrix.toLinearMapₛₗ₂ b₁ b₂` but with
`σ₁ := RingHom.id R` to avoid having to specify it. -/
noncomputable def Matrix.toLinearMap₂ : Matrix n m N₂ ≃ₗ[R] M₁ →ₗ[R] M₂ →ₗ[R] N₂ :=
=======
>>>>>>> b2c26aff
  (LinearMap.toMatrix₂ b₁ b₂).symm

/-- `Matrix.toLinearMap₂ b₁ b₂` is the same as `Matrix.toLinearMapₛₗ₂ b₁ b₂` but with
`σ₁ := RingHom.id R` to avoid having to specify it. -/
noncomputable def Matrix.toLinearMap₂ : Matrix n m N₂ ≃ₗ[R] M₁ →ₗ[R] M₂ →ₗ[R] N₂ :=
  toLinearMapₛₗ₂ (.id R) b₁ b₂

-- We make this and not `LinearMap.toMatrix₂` a `simp` lemma to avoid timeouts
@[simp]
theorem LinearMap.toMatrix₂_apply (B : M₁ →ₛₗ[σ₁] M₂ →ₛₗ[σ₂] N₂) (i : n) (j : m) :
    LinearMap.toMatrix₂ b₁ b₂ B i j = B (b₁ i) (b₂ j) := by
  simp only [toMatrix₂, LinearEquiv.trans_apply, toMatrixₛₗ₂'_apply, LinearEquiv.arrowCongr_apply,
    Basis.equivFun_symm_apply, Pi.single_apply, ite_smul, one_smul, zero_smul, sum_ite_eq',
    mem_univ, ↓reduceIte, LinearEquiv.refl_apply]

@[simp]
theorem Matrix.toLinearMapₛₗ₂_apply (M : Matrix n m N₂) (x : M₁) (y : M₂) :
    Matrix.toLinearMapₛₗ₂ σ₁ b₁ b₂ M x y =
      ∑ i, ∑ j, σ₁ (b₁.repr x i) • b₂.repr y j • M i j :=
  Finset.sum_congr rfl fun _ _ => Finset.sum_congr rfl fun _ _ =>
    smul_algebra_smul_comm (σ₁ ((Basis.equivFun b₁) x _))
    ((RingHom.id R) ((Basis.equivFun b₂) y _)) (M _ _)

@[simp]
theorem Matrix.toLinearMap₂_apply (M : Matrix n m N₂) (x : M₁) (y : M₂) :
    Matrix.toLinearMap₂ b₁ b₂ M x y =
      ∑ i, ∑ j, b₁.repr x i • b₂.repr y j • M i j :=
  Finset.sum_congr rfl fun _ _ => Finset.sum_congr rfl fun _ _ =>
    smul_algebra_smul_comm ((RingHom.id R) ((Basis.equivFun b₁) x _))
    ((RingHom.id R) ((Basis.equivFun b₂) y _)) (M _ _)

theorem Matrix.toLinearMapₛₗ₂_apply_basis (M : Matrix n m N₂) (i : n) (j : m) :
    Matrix.toLinearMapₛₗ₂ σ₁ b₁ b₂ M (b₁ i) (b₂ j) = M i j := by
  simp only [toLinearMapₛₗ₂_apply, Basis.repr_self]
  rw [Finset.sum_eq_single_of_mem i (by simp) fun k _ hk ↦ by simp [hk],
    Finset.sum_eq_single_of_mem j (by simp) fun k _ hk ↦ by simp [hk]]
  simp

theorem Matrix.toLinearMap₂_apply_basis (M : Matrix n m N₂) (i : n) (j : m) :
    Matrix.toLinearMap₂ b₁ b₂ M (b₁ i) (b₂ j) = M i j :=
  toLinearMapₛₗ₂_apply_basis ..

theorem dotProduct_toMatrix₂_mulVec (B : M₁ →ₛₗ[σ₁] M₂ →ₛₗ[σ₂] R) (x : n → R) (y : m → R) :
    (σ₁ ∘ x) ⬝ᵥ (toMatrix₂ b₁ b₂ B) *ᵥ (σ₂ ∘ y) =
      B (b₁.equivFun.symm x) (b₂.equivFun.symm y) := by
  simp only [dotProduct, Function.comp_apply, Function.comp_def, mulVec_eq_sum, op_smul_eq_smul,
    Finset.sum_apply, Pi.smul_apply, transpose_apply, toMatrix₂_apply, smul_eq_mul, mul_sum,
    Basis.equivFun_symm_apply, map_sum, LinearMap.map_smulₛₗ, coeFn_sum, LinearMap.smul_apply]
  rw [Finset.sum_comm]
  refine Finset.sum_congr rfl (fun i _ ↦ Finset.sum_congr rfl fun j _ ↦ ?_)
  ring

lemma apply_eq_dotProduct_toMatrix₂_mulVec (B : M₁ →ₛₗ[σ₁] M₂ →ₛₗ[σ₂] R) (x : M₁) (y : M₂) :
    B x y = (σ₁ ∘ b₁.repr x) ⬝ᵥ (toMatrix₂ b₁ b₂ B) *ᵥ (σ₂ ∘ b₂.repr y) := by
  nth_rw 1 [← b₁.sum_repr x, ← b₂.sum_repr y]
  suffices ∑ j, ∑ i, σ₂ (b₂.repr y j) * σ₁ (b₁.repr x i) * B (b₁ i) (b₂ j) =
           ∑ i, ∑ j, σ₁ (b₁.repr x i) * σ₂ (b₂.repr y j) * B (b₁ i) (b₂ j) by
    simpa [dotProduct, Matrix.mulVec_eq_sum, Finset.mul_sum, -Basis.sum_repr, ← mul_assoc]
  simp_rw [mul_comm (σ₂ _)]
  exact Finset.sum_comm

-- Not a `simp` lemma since `LinearMap.toMatrix₂` needs an extra argument
theorem LinearMap.toMatrix₂Aux_eq (B : M₁ →ₛₗ[σ₁] M₂ →ₛₗ[σ₂] N₂) :
    LinearMap.toMatrix₂Aux R b₁ b₂ B = LinearMap.toMatrix₂ b₁ b₂ B :=
  Matrix.ext fun i j => by rw [LinearMap.toMatrix₂_apply, LinearMap.toMatrix₂Aux_apply]

@[simp]
theorem LinearMap.toMatrix₂_symm' :
    (LinearMap.toMatrix₂ b₁ b₂).symm = Matrix.toLinearMapₛₗ₂ σ₁ (N₂ := N₂) b₁ b₂ :=
  rfl

theorem LinearMap.toMatrix₂_symm :
    (LinearMap.toMatrix₂ b₁ b₂).symm = Matrix.toLinearMap₂ (N₂ := N₂) b₁ b₂ :=
  rfl

@[simp]
theorem Matrix.toLinearMapₛₗ₂_symm :
    (Matrix.toLinearMapₛₗ₂ σ₁ b₁ b₂).symm = LinearMap.toMatrix₂ (N₂ := N₂) b₁ b₂ :=
  (LinearMap.toMatrix₂ b₁ b₂).symm_symm

theorem Matrix.toLinearMap₂_symm :
    (Matrix.toLinearMap₂ b₁ b₂).symm = LinearMap.toMatrix₂ (N₂ := N₂) b₁ b₂ :=
  (LinearMap.toMatrix₂ b₁ b₂).symm_symm

theorem Matrix.toLinearMap₂_basisFun :
    Matrix.toLinearMap₂ (Pi.basisFun R n) (Pi.basisFun R m) =
      Matrix.toLinearMap₂' R (N₂ := N₂) := by
  ext M
  simp only [coe_comp, coe_single, Function.comp_apply, toLinearMap₂_apply, Pi.basisFun_repr,
    toLinearMap₂'_apply]

theorem LinearMap.toMatrix₂_basisFun :
    LinearMap.toMatrix₂ (Pi.basisFun R n) (Pi.basisFun R m) =
    LinearMap.toMatrix₂' R (N₂ := N₂) := by
  ext B
  rw [LinearMap.toMatrix₂_apply, LinearMap.toMatrix₂'_apply, Pi.basisFun_apply, Pi.basisFun_apply]

@[simp]
theorem Matrix.toLinearMapₛₗ₂_toMatrix₂ (B : M₁ →ₛₗ[σ₁] M₂ →ₗ[R] N₂) :
    Matrix.toLinearMapₛₗ₂ σ₁ b₁ b₂ (LinearMap.toMatrix₂ b₁ b₂ B) = B :=
  (Matrix.toLinearMapₛₗ₂ σ₁ b₁ b₂).apply_symm_apply B

theorem Matrix.toLinearMap₂_toMatrix₂ (B : M₁ →ₗ[R] M₂ →ₗ[R] N₂) :
    Matrix.toLinearMap₂ b₁ b₂ (LinearMap.toMatrix₂ b₁ b₂ B) = B :=
  (Matrix.toLinearMap₂ b₁ b₂).apply_symm_apply B

@[simp]
theorem LinearMap.toMatrix₂_toLinearMapₛₗ₂ (M : Matrix n m N₂) :
    LinearMap.toMatrix₂ b₁ b₂ (Matrix.toLinearMapₛₗ₂ σ₁ b₁ b₂ M) = M :=
  (LinearMap.toMatrix₂ b₁ b₂).apply_symm_apply M

theorem LinearMap.toMatrix₂_toLinearMap₂ (M : Matrix n m N₂) :
    LinearMap.toMatrix₂ b₁ b₂ (Matrix.toLinearMap₂ b₁ b₂ M) = M :=
  (LinearMap.toMatrix₂ b₁ b₂).apply_symm_apply M

variable (b₁ : Basis n R M₁) (b₂ : Basis m R M₂)
variable [AddCommMonoid M₁'] [Module R M₁']
variable [AddCommMonoid M₂'] [Module R M₂']
variable (b₁' : Basis n' R M₁')
variable (b₂' : Basis m' R M₂')
variable [Fintype n'] [Fintype m']
variable [DecidableEq n'] [DecidableEq m']

-- Cannot be a `simp` lemma because `b₁` and `b₂` must be inferred.
theorem LinearMap.toMatrix₂_compl₁₂ (B : M₁ →ₗ[R] M₂ →ₗ[R] R) (l : M₁' →ₗ[R] M₁)
    (r : M₂' →ₗ[R] M₂) :
    LinearMap.toMatrix₂ b₁' b₂' (B.compl₁₂ l r) =
      (toMatrix b₁' b₁ l)ᵀ * LinearMap.toMatrix₂ b₁ b₂ B * toMatrix b₂' b₂ r := by
  ext i j
  simp only [LinearMap.toMatrix₂_apply, compl₁₂_apply, transpose_apply, Matrix.mul_apply,
    LinearMap.toMatrix_apply, sum_mul]
  rw [sum_comm]
  conv_lhs => rw [← LinearMap.sum_repr_mul_repr_mul b₁ b₂]
  rw [Finsupp.sum_fintype]
  · apply sum_congr rfl
    rintro i' -
    rw [Finsupp.sum_fintype]
    · apply sum_congr rfl
      rintro j' -
      simp only [smul_eq_mul, mul_assoc, mul_comm,
        mul_left_comm]
    · intros
      simp only [zero_smul, smul_zero]
  · intros
    simp only [zero_smul, Finsupp.sum_zero]

theorem LinearMap.toMatrix₂_comp (B : M₁ →ₗ[R] M₂ →ₗ[R] R) (f : M₁' →ₗ[R] M₁) :
    LinearMap.toMatrix₂ b₁' b₂ (B.comp f) =
      (toMatrix b₁' b₁ f)ᵀ * LinearMap.toMatrix₂ b₁ b₂ B := by
  rw [← LinearMap.compl₂_id (B.comp f), ← LinearMap.compl₁₂, LinearMap.toMatrix₂_compl₁₂ b₁ b₂]
  simp

theorem LinearMap.toMatrix₂_compl₂ (B : M₁ →ₗ[R] M₂ →ₗ[R] R) (f : M₂' →ₗ[R] M₂) :
    LinearMap.toMatrix₂ b₁ b₂' (B.compl₂ f) =
      LinearMap.toMatrix₂ b₁ b₂ B * toMatrix b₂' b₂ f := by
  rw [← LinearMap.comp_id B, ← LinearMap.compl₁₂, LinearMap.toMatrix₂_compl₁₂ b₁ b₂]
  simp

@[simp]
theorem LinearMap.toMatrix₂_mul_basis_toMatrix (c₁ : Basis n' R M₁) (c₂ : Basis m' R M₂)
    (B : M₁ →ₗ[R] M₂ →ₗ[R] R) :
    (b₁.toMatrix c₁)ᵀ * LinearMap.toMatrix₂ b₁ b₂ B * b₂.toMatrix c₂ =
      LinearMap.toMatrix₂ c₁ c₂ B := by
  simp_rw [← LinearMap.toMatrix_id_eq_basis_toMatrix]
  rw [← LinearMap.toMatrix₂_compl₁₂, LinearMap.compl₁₂_id_id]

theorem LinearMap.mul_toMatrix₂_mul (B : M₁ →ₗ[R] M₂ →ₗ[R] R) (M : Matrix n' n R)
    (N : Matrix m m' R) :
    M * LinearMap.toMatrix₂ b₁ b₂ B * N =
      LinearMap.toMatrix₂ b₁' b₂' (B.compl₁₂ (toLin b₁' b₁ Mᵀ) (toLin b₂' b₂ N)) := by
  simp_rw [LinearMap.toMatrix₂_compl₁₂ b₁ b₂, toMatrix_toLin, transpose_transpose]

theorem LinearMap.mul_toMatrix₂ (B : M₁ →ₗ[R] M₂ →ₗ[R] R) (M : Matrix n' n R) :
    M * LinearMap.toMatrix₂ b₁ b₂ B =
      LinearMap.toMatrix₂ b₁' b₂ (B.comp (toLin b₁' b₁ Mᵀ)) := by
  rw [LinearMap.toMatrix₂_comp b₁, toMatrix_toLin, transpose_transpose]

theorem LinearMap.toMatrix₂_mul (B : M₁ →ₗ[R] M₂ →ₗ[R] R) (M : Matrix m m' R) :
    LinearMap.toMatrix₂ b₁ b₂ B * M =
      LinearMap.toMatrix₂ b₁ b₂' (B.compl₂ (toLin b₂' b₂ M)) := by
  rw [LinearMap.toMatrix₂_compl₂ b₁ b₂, toMatrix_toLin]

theorem Matrix.toLinearMap₂_compl₁₂ (M : Matrix n m R) (P : Matrix n n' R) (Q : Matrix m m' R) :
    (Matrix.toLinearMap₂ b₁ b₂ M).compl₁₂ (toLin b₁' b₁ P) (toLin b₂' b₂ Q) =
      Matrix.toLinearMap₂ b₁' b₂' (Pᵀ * M * Q) :=
  (LinearMap.toMatrix₂ b₁' b₂').injective
    (by
      simp only [LinearMap.toMatrix₂_compl₁₂ b₁ b₂, LinearMap.toMatrix₂_toLinearMap₂,
        toMatrix_toLin])

end

end ToMatrix

/-! ### Adjoint pairs -/


section MatrixAdjoints

open Matrix

variable [CommRing R]
variable [AddCommMonoid M₁] [Module R M₁] [AddCommMonoid M₂] [Module R M₂]
variable [Fintype n] [Fintype n']
variable (b₁ : Basis n R M₁) (b₂ : Basis n' R M₂)
variable (J J₂ : Matrix n n R) (J' : Matrix n' n' R)
variable (A : Matrix n' n R) (A' : Matrix n n' R)
variable (A₁ A₂ : Matrix n n R)

/-- The condition for the matrices `A`, `A'` to be an adjoint pair with respect to the square
matrices `J`, `J₃`. -/
def Matrix.IsAdjointPair :=
  Aᵀ * J' = J * A'

/-- The condition for a square matrix `A` to be self-adjoint with respect to the square matrix
`J`. -/
protected def Matrix.IsSelfAdjoint :=
  Matrix.IsAdjointPair J J A₁ A₁

/-- The condition for a square matrix `A` to be skew-adjoint with respect to the square matrix
`J`. -/
protected def Matrix.IsSkewAdjoint :=
  Matrix.IsAdjointPair J J A₁ (-A₁)

variable [DecidableEq n] [DecidableEq n']

@[simp]
theorem isAdjointPair_toLinearMap₂' :
    LinearMap.IsAdjointPair (Matrix.toLinearMap₂' R J) (Matrix.toLinearMap₂' R J')
        (Matrix.toLin' A) (Matrix.toLin' A') ↔
      Matrix.IsAdjointPair J J' A A' := by
  rw [isAdjointPair_iff_comp_eq_compl₂]
  have h :
    ∀ B B' : (n → R) →ₗ[R] (n' → R) →ₗ[R] R,
      B = B' ↔ LinearMap.toMatrix₂' R B = LinearMap.toMatrix₂' R B' := by
    intro B B'
    constructor <;> intro h
    · rw [h]
    · exact (LinearMap.toMatrix₂' R).injective h
  simp_rw [h, LinearMap.toMatrix₂'_comp, LinearMap.toMatrix₂'_compl₂,
    LinearMap.toMatrix'_toLin', LinearMap.toMatrix'_toLinearMap₂']
  rfl

@[simp]
theorem isAdjointPair_toLinearMap₂ :
    LinearMap.IsAdjointPair (Matrix.toLinearMap₂ b₁ b₁ J)
      (Matrix.toLinearMap₂ b₂ b₂ J') (Matrix.toLin b₁ b₂ A) (Matrix.toLin b₂ b₁ A') ↔
      Matrix.IsAdjointPair J J' A A' := by
  rw [isAdjointPair_iff_comp_eq_compl₂]
  have h :
    ∀ B B' : M₁ →ₗ[R] M₂ →ₗ[R] R,
      B = B' ↔ LinearMap.toMatrix₂ b₁ b₂ B = LinearMap.toMatrix₂ b₁ b₂ B' := by
    intro B B'
    constructor <;> intro h
    · rw [h]
    · exact (LinearMap.toMatrix₂ b₁ b₂).injective h
  simp_rw [h, LinearMap.toMatrix₂_comp b₂ b₂, LinearMap.toMatrix₂_compl₂ b₁ b₁,
    LinearMap.toMatrix_toLin, LinearMap.toMatrix₂_toLinearMap₂]
  rfl

theorem Matrix.isAdjointPair_equiv (P : Matrix n n R) (h : IsUnit P) :
    (Pᵀ * J * P).IsAdjointPair (Pᵀ * J * P) A₁ A₂ ↔
      J.IsAdjointPair J (P * A₁ * P⁻¹) (P * A₂ * P⁻¹) := by
  have h' : IsUnit P.det := P.isUnit_iff_isUnit_det.mp h
  let u := P.nonsingInvUnit h'
  let v := Pᵀ.nonsingInvUnit (P.isUnit_det_transpose h')
  let x := A₁ᵀ * Pᵀ * J
  let y := J * P * A₂
  suffices x * u = v * y ↔ v⁻¹ * x = y * u⁻¹ by
    dsimp only [Matrix.IsAdjointPair]
    simp only [Matrix.transpose_mul]
    simp only [← mul_assoc, P.transpose_nonsing_inv]
    convert this using 2
    · rw [mul_assoc, mul_assoc, ← mul_assoc J]
      rfl
    · rw [mul_assoc, mul_assoc, ← mul_assoc _ _ J]
      rfl
  rw [Units.eq_mul_inv_iff_mul_eq]
  conv_rhs => rw [mul_assoc]
  rw [v.inv_mul_eq_iff_eq_mul]

/-- The submodule of pair-self-adjoint matrices with respect to bilinear forms corresponding to
given matrices `J`, `J₂`. -/
def pairSelfAdjointMatricesSubmodule : Submodule R (Matrix n n R) :=
  (isPairSelfAdjointSubmodule (Matrix.toLinearMap₂' R J)
    (Matrix.toLinearMap₂' R J₂)).map
    ((LinearMap.toMatrix' : ((n → R) →ₗ[R] n → R) ≃ₗ[R] Matrix n n R) :
      ((n → R) →ₗ[R] n → R) →ₗ[R] Matrix n n R)

@[simp]
theorem mem_pairSelfAdjointMatricesSubmodule :
    A₁ ∈ pairSelfAdjointMatricesSubmodule J J₂ ↔ Matrix.IsAdjointPair J J₂ A₁ A₁ := by
  simp only [pairSelfAdjointMatricesSubmodule, Submodule.mem_map_equiv,
    mem_isPairSelfAdjointSubmodule, toMatrix'_symm, ← isAdjointPair_toLinearMap₂',
    IsPairSelfAdjoint, toLin'_apply']

/-- The submodule of self-adjoint matrices with respect to the bilinear form corresponding to
the matrix `J`. -/
def selfAdjointMatricesSubmodule : Submodule R (Matrix n n R) :=
  pairSelfAdjointMatricesSubmodule J J

@[simp]
theorem mem_selfAdjointMatricesSubmodule :
    A₁ ∈ selfAdjointMatricesSubmodule J ↔ J.IsSelfAdjoint A₁ := by
  rw [selfAdjointMatricesSubmodule, mem_pairSelfAdjointMatricesSubmodule, Matrix.IsSelfAdjoint]

/-- The submodule of skew-adjoint matrices with respect to the bilinear form corresponding to
the matrix `J`. -/
def skewAdjointMatricesSubmodule : Submodule R (Matrix n n R) :=
  pairSelfAdjointMatricesSubmodule (-J) J

@[simp]
theorem mem_skewAdjointMatricesSubmodule :
    A₁ ∈ skewAdjointMatricesSubmodule J ↔ J.IsSkewAdjoint A₁ := by
  rw [skewAdjointMatricesSubmodule, mem_pairSelfAdjointMatricesSubmodule]
  simp [Matrix.IsSkewAdjoint, Matrix.IsAdjointPair]

end MatrixAdjoints

namespace LinearMap

/-! ### Nondegenerate bilinear forms -/


section Det

open Matrix

variable [CommRing R₁] [AddCommMonoid M₁] [Module R₁ M₁]
variable [DecidableEq ι] [Fintype ι]

theorem _root_.Matrix.separatingLeft_toLinearMap₂'_iff_separatingLeft_toLinearMap₂
    {M : Matrix ι ι R₁} (b : Basis ι R₁ M₁) :
    (Matrix.toLinearMap₂' R₁ M).SeparatingLeft (R := R₁) ↔
      (Matrix.toLinearMap₂ b b M).SeparatingLeft :=
  (separatingLeft_congr_iff b.equivFun.symm b.equivFun.symm).symm

-- Lemmas transferring nondegeneracy between a matrix and its associated bilinear form
theorem _root_.Matrix.Nondegenerate.toLinearMap₂' {M : Matrix ι ι R₁} (h : M.Nondegenerate) :
    (Matrix.toLinearMap₂' R₁ M).SeparatingLeft (R := R₁) := fun x hx =>
  h.eq_zero_of_ortho fun y => by simpa only [toLinearMap₂'_apply'] using hx y

@[simp]
theorem _root_.Matrix.separatingLeft_toLinearMap₂'_iff {M : Matrix ι ι R₁} :
    (Matrix.toLinearMap₂' R₁ M).SeparatingLeft (R := R₁) ↔ M.Nondegenerate := by
  refine ⟨fun h ↦ Matrix.nondegenerate_def.mpr ?_, Matrix.Nondegenerate.toLinearMap₂'⟩
  exact fun v hv => h v fun w => (M.toLinearMap₂'_apply' _ _).trans <| hv w

theorem _root_.Matrix.Nondegenerate.toLinearMap₂ {M : Matrix ι ι R₁} (h : M.Nondegenerate)
    (b : Basis ι R₁ M₁) : (toLinearMap₂ b b M).SeparatingLeft :=
  (Matrix.separatingLeft_toLinearMap₂'_iff_separatingLeft_toLinearMap₂ b).mp h.toLinearMap₂'

@[simp]
theorem _root_.Matrix.separatingLeft_toLinearMap₂_iff {M : Matrix ι ι R₁} (b : Basis ι R₁ M₁) :
    (toLinearMap₂ b b M).SeparatingLeft ↔ M.Nondegenerate := by
  rw [← Matrix.separatingLeft_toLinearMap₂'_iff_separatingLeft_toLinearMap₂,
    Matrix.separatingLeft_toLinearMap₂'_iff]

-- Lemmas transferring nondegeneracy between a bilinear form and its associated matrix
@[simp]
theorem nondegenerate_toMatrix₂'_iff {B : (ι → R₁) →ₗ[R₁] (ι → R₁) →ₗ[R₁] R₁} :
    (LinearMap.toMatrix₂' R₁ B).Nondegenerate ↔ B.SeparatingLeft :=
  Matrix.separatingLeft_toLinearMap₂'_iff.symm.trans <|
    (Matrix.toLinearMap₂'_toMatrix' (R := R₁) B).symm ▸ Iff.rfl

theorem SeparatingLeft.toMatrix₂' {B : (ι → R₁) →ₗ[R₁] (ι → R₁) →ₗ[R₁] R₁} (h : B.SeparatingLeft) :
    (LinearMap.toMatrix₂' R₁ B).Nondegenerate :=
  nondegenerate_toMatrix₂'_iff.mpr h

@[simp]
theorem nondegenerate_toMatrix_iff {B : M₁ →ₗ[R₁] M₁ →ₗ[R₁] R₁} (b : Basis ι R₁ M₁) :
    (toMatrix₂ b b B).Nondegenerate ↔ B.SeparatingLeft :=
  (Matrix.separatingLeft_toLinearMap₂_iff b).symm.trans <|
    (Matrix.toLinearMap₂_toMatrix₂ b b B).symm ▸ Iff.rfl

theorem SeparatingLeft.toMatrix₂ {B : M₁ →ₗ[R₁] M₁ →ₗ[R₁] R₁} (h : B.SeparatingLeft)
    (b : Basis ι R₁ M₁) : (toMatrix₂ b b B).Nondegenerate :=
  (nondegenerate_toMatrix_iff b).mpr h

-- Some shorthands for combining the above with `Matrix.nondegenerate_of_det_ne_zero`
variable [IsDomain R₁]

theorem separatingLeft_toLinearMap₂'_iff_det_ne_zero {M : Matrix ι ι R₁} :
    (Matrix.toLinearMap₂' R₁ M).SeparatingLeft (R := R₁) ↔ M.det ≠ 0 := by
  rw [Matrix.separatingLeft_toLinearMap₂'_iff, Matrix.nondegenerate_iff_det_ne_zero]

theorem separatingLeft_toLinearMap₂'_of_det_ne_zero' (M : Matrix ι ι R₁) (h : M.det ≠ 0) :
    (Matrix.toLinearMap₂' R₁ M).SeparatingLeft (R := R₁) :=
  separatingLeft_toLinearMap₂'_iff_det_ne_zero.mpr h

theorem separatingLeft_iff_det_ne_zero {B : M₁ →ₗ[R₁] M₁ →ₗ[R₁] R₁} (b : Basis ι R₁ M₁) :
    B.SeparatingLeft ↔ (toMatrix₂ b b B).det ≠ 0 := by
  rw [← Matrix.nondegenerate_iff_det_ne_zero, nondegenerate_toMatrix_iff]

theorem separatingLeft_of_det_ne_zero {B : M₁ →ₗ[R₁] M₁ →ₗ[R₁] R₁} (b : Basis ι R₁ M₁)
    (h : (toMatrix₂ b b B).det ≠ 0) : B.SeparatingLeft :=
  (separatingLeft_iff_det_ne_zero b).mpr h

end Det

end LinearMap<|MERGE_RESOLUTION|>--- conflicted
+++ resolved
@@ -334,14 +334,6 @@
 if `b₁` and `b₂` are `R`-bases for `M₁` and `M₂`,
 respectively; this is the reverse direction of `LinearMap.toMatrix₂ b₁ b₂`. -/
 noncomputable def Matrix.toLinearMapₛₗ₂ : Matrix n m N₂ ≃ₗ[R] M₁ →ₛₗ[σ₁] M₂ →ₗ[R] N₂ :=
-<<<<<<< HEAD
-  (LinearMap.toMatrix₂ b₁ b₂).symm
-
-/-- `Matrix.toLinearMap₂ b₁ b₂` is the same as `Matrix.toLinearMapₛₗ₂ b₁ b₂` but with
-`σ₁ := RingHom.id R` to avoid having to specify it. -/
-noncomputable def Matrix.toLinearMap₂ : Matrix n m N₂ ≃ₗ[R] M₁ →ₗ[R] M₂ →ₗ[R] N₂ :=
-=======
->>>>>>> b2c26aff
   (LinearMap.toMatrix₂ b₁ b₂).symm
 
 /-- `Matrix.toLinearMap₂ b₁ b₂` is the same as `Matrix.toLinearMapₛₗ₂ b₁ b₂` but with
