/-
Copyright (c) 2020 Anne Baanen. All rights reserved.
Released under Apache 2.0 license as described in the file LICENSE.
Authors: Anne Baanen, Kexing Ying, Moritz Doll
-/
import Mathlib.Algebra.GroupWithZero.Action.Opposite
import Mathlib.LinearAlgebra.Finsupp.VectorSpace
import Mathlib.LinearAlgebra.Matrix.Basis
import Mathlib.LinearAlgebra.Matrix.Nondegenerate
import Mathlib.LinearAlgebra.Matrix.NonsingularInverse
import Mathlib.LinearAlgebra.Matrix.ToLinearEquiv
import Mathlib.LinearAlgebra.SesquilinearForm
import Mathlib.LinearAlgebra.Basis.Bilinear

/-!
# Sesquilinear form

This file defines the conversion between sesquilinear maps and matrices.

## Main definitions

* `Matrix.toLinearMap₂` given a basis define a bilinear map
* `Matrix.toLinearMap₂'` define the bilinear map on `n → R`
* `LinearMap.toMatrix₂`: calculate the matrix coefficients of a bilinear map
* `LinearMap.toMatrix₂'`: calculate the matrix coefficients of a bilinear map on `n → R`

## TODO

At the moment this is quite a literal port from `Matrix.BilinearForm`. Everything should be
generalized to fully semi-bilinear forms.

## Tags

Sesquilinear form, Sesquilinear map, matrix, basis

-/

open Finset LinearMap Matrix Module
open scoped RightActions

variable {R R₁ S₁ R₂ S₂ M₁ M₂ M₁' M₂' N₂ n m n' m' ι : Type*}

section AuxToLinearMap

variable [Semiring R₁] [Semiring S₁] [Semiring R₂] [Semiring S₂] [AddCommMonoid N₂]
  [Module S₁ N₂] [Module S₂ N₂] [SMulCommClass S₂ S₁ N₂]
variable [Fintype n] [Fintype m]
variable (σ₁ : R₁ →+* S₁) (σ₂ : R₂ →+* S₂)

/-- The map from `Matrix n n R` to bilinear maps on `n → R`.

This is an auxiliary definition for the equivalence `Matrix.toLinearMap₂'`. -/
def Matrix.toLinearMap₂'Aux (f : Matrix n m N₂) : (n → R₁) →ₛₗ[σ₁] (m → R₂) →ₛₗ[σ₂] N₂ :=
  -- porting note: we don't seem to have `∑ i j` as valid notation yet
  mk₂'ₛₗ σ₁ σ₂ (fun (v : n → R₁) (w : m → R₂) => ∑ i, ∑ j, σ₂ (w j) • σ₁ (v i) • f i j)
    (fun _ _ _ => by simp only [Pi.add_apply, map_add, smul_add, sum_add_distrib, add_smul])
    (fun c v w => by
      simp only [Pi.smul_apply, smul_sum, smul_eq_mul, σ₁.map_mul, ← smul_comm _ (σ₁ c),
<<<<<<< HEAD
        SemigroupAction.mul_smul])
    (fun _ _ _ => by simp only [Pi.add_apply, map_add, add_smul, smul_add, sum_add_distrib])
    (fun _ v w => by
      simp only [Pi.smul_apply, smul_eq_mul, _root_.map_mul, SemigroupAction.mul_smul, smul_sum])
=======
        MulAction.mul_smul])
    (fun _ _ _ => by simp only [Pi.add_apply, map_add, add_smul, sum_add_distrib])
    (fun _ v w => by
      simp only [Pi.smul_apply, smul_eq_mul, map_mul, MulAction.mul_smul, smul_sum])
>>>>>>> c85ad754

variable [DecidableEq n] [DecidableEq m]

theorem Matrix.toLinearMap₂'Aux_single (f : Matrix n m N₂) (i : n) (j : m) :
    f.toLinearMap₂'Aux σ₁ σ₂ (Pi.single i 1) (Pi.single j 1) = f i j := by
  rw [Matrix.toLinearMap₂'Aux, mk₂'ₛₗ_apply]
  have : (∑ i', ∑ j', (if i = i' then (1 : S₁) else (0 : S₁)) •
        (if j = j' then (1 : S₂) else (0 : S₂)) • f i' j') =
      f i j := by
    simp_rw [← Finset.smul_sum]
    simp only [ite_smul, one_smul, zero_smul, sum_ite_eq, mem_univ, ↓reduceIte]
  rw [← this]
  exact Finset.sum_congr rfl fun _ _ => Finset.sum_congr rfl fun _ _ => by aesop

end AuxToLinearMap

section AuxToMatrix

section CommSemiring

variable [CommSemiring R] [Semiring R₁] [Semiring S₁] [Semiring R₂] [Semiring S₂]
variable [AddCommMonoid M₁] [Module R₁ M₁] [AddCommMonoid M₂] [Module R₂ M₂] [AddCommMonoid N₂]
  [Module R N₂] [Module S₁ N₂] [Module S₂ N₂] [SMulCommClass S₁ R N₂] [SMulCommClass S₂ R N₂]
  [SMulCommClass S₂ S₁ N₂]
variable {σ₁ : R₁ →+* S₁} {σ₂ : R₂ →+* S₂}
variable (R)

/-- The linear map from sesquilinear maps to `Matrix n m N₂` given an `n`-indexed basis for `M₁`
and an `m`-indexed basis for `M₂`.

This is an auxiliary definition for the equivalence `Matrix.toLinearMapₛₗ₂'`. -/
def LinearMap.toMatrix₂Aux (b₁ : n → M₁) (b₂ : m → M₂) :
    (M₁ →ₛₗ[σ₁] M₂ →ₛₗ[σ₂] N₂) →ₗ[R] Matrix n m N₂ where
  toFun f := of fun i j => f (b₁ i) (b₂ j)
  map_add' _f _g := rfl
  map_smul' _f _g := rfl

@[simp]
theorem LinearMap.toMatrix₂Aux_apply (f : M₁ →ₛₗ[σ₁] M₂ →ₛₗ[σ₂] N₂) (b₁ : n → M₁) (b₂ : m → M₂)
    (i : n) (j : m) : LinearMap.toMatrix₂Aux R b₁ b₂ f i j = f (b₁ i) (b₂ j) :=
  rfl

variable [Fintype n] [Fintype m]
variable [DecidableEq n] [DecidableEq m]

theorem LinearMap.toLinearMap₂'Aux_toMatrix₂Aux (f : (n → R₁) →ₛₗ[σ₁] (m → R₂) →ₛₗ[σ₂] N₂) :
    Matrix.toLinearMap₂'Aux σ₁ σ₂
        (LinearMap.toMatrix₂Aux R (fun i => Pi.single i 1) (fun j => Pi.single j 1) f) =
      f := by
  refine ext_basis (Pi.basisFun R₁ n) (Pi.basisFun R₂ m) fun i j => ?_
  simp_rw [Pi.basisFun_apply, Matrix.toLinearMap₂'Aux_single, LinearMap.toMatrix₂Aux_apply]

theorem Matrix.toMatrix₂Aux_toLinearMap₂'Aux (f : Matrix n m N₂) :
    LinearMap.toMatrix₂Aux R (fun i => Pi.single i 1)
        (fun j => Pi.single j 1) (f.toLinearMap₂'Aux σ₁ σ₂) =
      f := by
  ext i j
  simp_rw [LinearMap.toMatrix₂Aux_apply, Matrix.toLinearMap₂'Aux_single]

end CommSemiring

end AuxToMatrix

section ToMatrix'

/-! ### Bilinear maps over `n → R`

This section deals with the conversion between matrices and sesquilinear maps on `n → R`.
-/

variable [CommSemiring R] [AddCommMonoid N₂] [Module R N₂] [Semiring R₁] [Semiring R₂]
  [Semiring S₁] [Semiring S₂] [Module S₁ N₂] [Module S₂ N₂]
  [SMulCommClass S₁ R N₂] [SMulCommClass S₂ R N₂] [SMulCommClass S₂ S₁ N₂]
variable {σ₁ : R₁ →+* S₁} {σ₂ : R₂ →+* S₂}
variable [Fintype n] [Fintype m]
variable [DecidableEq n] [DecidableEq m]

variable (R)

/-- The linear equivalence between sesquilinear maps and `n × m` matrices -/
def LinearMap.toMatrixₛₗ₂' : ((n → R₁) →ₛₗ[σ₁] (m → R₂) →ₛₗ[σ₂] N₂) ≃ₗ[R] Matrix n m N₂ :=
  { LinearMap.toMatrix₂Aux R (fun i => Pi.single i 1) (fun j => Pi.single j 1) with
    toFun := LinearMap.toMatrix₂Aux R _ _
    invFun := Matrix.toLinearMap₂'Aux σ₁ σ₂
    left_inv := LinearMap.toLinearMap₂'Aux_toMatrix₂Aux R
    right_inv := Matrix.toMatrix₂Aux_toLinearMap₂'Aux R }

/-- The linear equivalence between bilinear maps and `n × m` matrices -/
def LinearMap.toMatrix₂' : ((n → S₁) →ₗ[S₁] (m → S₂) →ₗ[S₂] N₂) ≃ₗ[R] Matrix n m N₂ :=
  LinearMap.toMatrixₛₗ₂' R

variable (σ₁ σ₂)

/-- The linear equivalence between `n × n` matrices and sesquilinear maps on `n → R` -/
def Matrix.toLinearMapₛₗ₂' : Matrix n m N₂ ≃ₗ[R] (n → R₁) →ₛₗ[σ₁] (m → R₂) →ₛₗ[σ₂] N₂ :=
  (LinearMap.toMatrixₛₗ₂' R).symm

/-- The linear equivalence between `n × n` matrices and bilinear maps on `n → R` -/
def Matrix.toLinearMap₂' : Matrix n m N₂ ≃ₗ[R] (n → S₁) →ₗ[S₁] (m → S₂) →ₗ[S₂] N₂ :=
  (LinearMap.toMatrix₂' R).symm

variable {R}

theorem Matrix.toLinearMapₛₗ₂'_aux_eq (M : Matrix n m N₂) :
    Matrix.toLinearMap₂'Aux σ₁ σ₂ M = Matrix.toLinearMapₛₗ₂' R σ₁ σ₂ M :=
  rfl

theorem Matrix.toLinearMapₛₗ₂'_apply (M : Matrix n m N₂) (x : n → R₁) (y : m → R₂) :
    -- porting note: we don't seem to have `∑ i j` as valid notation yet
    Matrix.toLinearMapₛₗ₂' R σ₁ σ₂ M x y = ∑ i, ∑ j, σ₁ (x i) •  σ₂ (y j) • M i j := by
  rw [toLinearMapₛₗ₂', toMatrixₛₗ₂', LinearEquiv.coe_symm_mk, toLinearMap₂'Aux, mk₂'ₛₗ_apply]
  apply Finset.sum_congr rfl fun _ _ => Finset.sum_congr rfl fun _ _ => by
    rw [smul_comm]

theorem Matrix.toLinearMap₂'_apply (M : Matrix n m N₂) (x : n → S₁) (y : m → S₂) :
    -- porting note: we don't seem to have `∑ i j` as valid notation yet
    Matrix.toLinearMap₂' R M x y = ∑ i, ∑ j, x i • y j • M i j :=
  Finset.sum_congr rfl fun _ _ => Finset.sum_congr rfl fun _ _ => by
    rw [RingHom.id_apply, RingHom.id_apply, smul_comm]

theorem Matrix.toLinearMap₂'_apply' {T : Type*} [CommSemiring T] (M : Matrix n m T) (v : n → T)
    (w : m → T) : Matrix.toLinearMap₂' T M v w = v ⬝ᵥ (M *ᵥ w) := by
  simp_rw [Matrix.toLinearMap₂'_apply, dotProduct, Matrix.mulVec, dotProduct]
  refine Finset.sum_congr rfl fun _ _ => ?_
  rw [Finset.mul_sum]
  refine Finset.sum_congr rfl fun _ _ => ?_
  rw [smul_eq_mul, smul_eq_mul, mul_comm (w _), ← mul_assoc]

@[simp]
theorem Matrix.toLinearMapₛₗ₂'_single (M : Matrix n m N₂) (i : n) (j : m) :
    Matrix.toLinearMapₛₗ₂' R σ₁ σ₂ M (Pi.single i 1) (Pi.single j 1) = M i j :=
  Matrix.toLinearMap₂'Aux_single σ₁ σ₂ M i j

@[simp]
theorem Matrix.toLinearMap₂'_single (M : Matrix n m N₂) (i : n) (j : m) :
    Matrix.toLinearMap₂' R M (Pi.single i 1) (Pi.single j 1) = M i j :=
  Matrix.toLinearMap₂'Aux_single _ _ M i j

@[simp]
theorem LinearMap.toMatrixₛₗ₂'_symm :
    ((LinearMap.toMatrixₛₗ₂' R).symm : Matrix n m N₂ ≃ₗ[R] _) = Matrix.toLinearMapₛₗ₂' R σ₁ σ₂ :=
  rfl

@[simp]
theorem Matrix.toLinearMapₛₗ₂'_symm :
    ((Matrix.toLinearMapₛₗ₂' R σ₁ σ₂).symm : _ ≃ₗ[R] Matrix n m N₂) = LinearMap.toMatrixₛₗ₂' R :=
  (LinearMap.toMatrixₛₗ₂' R).symm_symm

@[simp]
theorem Matrix.toLinearMapₛₗ₂'_toMatrix' (B : (n → R₁) →ₛₗ[σ₁] (m → R₂) →ₛₗ[σ₂] N₂) :
    Matrix.toLinearMapₛₗ₂' R σ₁ σ₂ (LinearMap.toMatrixₛₗ₂' R B) = B :=
  (Matrix.toLinearMapₛₗ₂' R σ₁ σ₂).apply_symm_apply B

@[simp]
theorem Matrix.toLinearMap₂'_toMatrix' (B : (n → S₁) →ₗ[S₁] (m → S₂) →ₗ[S₂] N₂) :
    Matrix.toLinearMap₂' R (LinearMap.toMatrix₂' R B) = B :=
  (Matrix.toLinearMap₂' R).apply_symm_apply B

@[simp]
theorem LinearMap.toMatrix'_toLinearMapₛₗ₂' (M : Matrix n m N₂) :
    LinearMap.toMatrixₛₗ₂' R (Matrix.toLinearMapₛₗ₂' R σ₁ σ₂ M) = M :=
  (LinearMap.toMatrixₛₗ₂' R).apply_symm_apply M

@[simp]
theorem LinearMap.toMatrix'_toLinearMap₂' (M : Matrix n m N₂) :
    LinearMap.toMatrix₂' R (Matrix.toLinearMap₂' R (S₁ := S₁) (S₂ := S₂) M) = M :=
  (LinearMap.toMatrixₛₗ₂' R).apply_symm_apply M

@[simp]
theorem LinearMap.toMatrixₛₗ₂'_apply (B : (n → R₁) →ₛₗ[σ₁] (m → R₂) →ₛₗ[σ₂] N₂) (i : n) (j : m) :
    LinearMap.toMatrixₛₗ₂' R B i j = B (Pi.single i 1) (Pi.single j 1) :=
  rfl

@[simp]
theorem LinearMap.toMatrix₂'_apply (B : (n → S₁) →ₗ[S₁] (m → S₂) →ₗ[S₂] N₂) (i : n) (j : m) :
    LinearMap.toMatrix₂' R B i j = B (Pi.single i 1) (Pi.single j 1) :=
  rfl

end ToMatrix'

section CommToMatrix'

-- TODO: Introduce matrix multiplication by matrices of scalars

variable {R : Type*} [CommSemiring R]
variable [Fintype n] [Fintype m]
variable [DecidableEq n] [DecidableEq m]
variable [Fintype n'] [Fintype m']
variable [DecidableEq n'] [DecidableEq m']

@[simp]
theorem LinearMap.toMatrix₂'_compl₁₂ (B : (n → R) →ₗ[R] (m → R) →ₗ[R] R) (l : (n' → R) →ₗ[R] n → R)
    (r : (m' → R) →ₗ[R] m → R) :
    toMatrix₂' R (B.compl₁₂ l r) = (toMatrix' l)ᵀ * toMatrix₂' R B * toMatrix' r := by
  ext i j
  simp only [LinearMap.toMatrix₂'_apply, LinearMap.compl₁₂_apply, transpose_apply, Matrix.mul_apply,
    LinearMap.toMatrix', LinearEquiv.coe_mk, LinearMap.coe_mk, AddHom.coe_mk, sum_mul]
  rw [sum_comm]
  conv_lhs => rw [← LinearMap.sum_repr_mul_repr_mul (Pi.basisFun R n) (Pi.basisFun R m) (l _) (r _)]
  rw [Finsupp.sum_fintype]
  · apply sum_congr rfl
    rintro i' -
    rw [Finsupp.sum_fintype]
    · apply sum_congr rfl
      rintro j' -
      simp only [smul_eq_mul, Pi.basisFun_repr, mul_assoc, mul_comm, mul_left_comm,
        Pi.basisFun_apply, of_apply]
    · intros
      simp only [zero_smul, smul_zero]
  · intros
    simp only [zero_smul, Finsupp.sum_zero]

theorem LinearMap.toMatrix₂'_comp (B : (n → R) →ₗ[R] (m → R) →ₗ[R] R) (f : (n' → R) →ₗ[R] n → R) :
    toMatrix₂' R (B.comp f) = (toMatrix' f)ᵀ * toMatrix₂' R B := by
  rw [← LinearMap.compl₂_id (B.comp f), ← LinearMap.compl₁₂]
  simp

theorem LinearMap.toMatrix₂'_compl₂ (B : (n → R) →ₗ[R] (m → R) →ₗ[R] R) (f : (m' → R) →ₗ[R] m → R) :
    toMatrix₂' R (B.compl₂ f) = toMatrix₂' R B * toMatrix' f := by
  rw [← LinearMap.comp_id B, ← LinearMap.compl₁₂]
  simp

theorem LinearMap.mul_toMatrix₂'_mul (B : (n → R) →ₗ[R] (m → R) →ₗ[R] R) (M : Matrix n' n R)
    (N : Matrix m m' R) :
    M * toMatrix₂' R B * N = toMatrix₂' R (B.compl₁₂ (toLin' Mᵀ) (toLin' N)) := by
  simp

theorem LinearMap.mul_toMatrix' (B : (n → R) →ₗ[R] (m → R) →ₗ[R] R) (M : Matrix n' n R) :
    M * toMatrix₂' R B = toMatrix₂' R (B.comp <| toLin' Mᵀ) := by
  simp only [B.toMatrix₂'_comp, transpose_transpose, toMatrix'_toLin']

theorem LinearMap.toMatrix₂'_mul (B : (n → R) →ₗ[R] (m → R) →ₗ[R] R) (M : Matrix m m' R) :
    toMatrix₂' R B * M = toMatrix₂' R (B.compl₂ <| toLin' M) := by
  simp only [B.toMatrix₂'_compl₂, toMatrix'_toLin']

theorem Matrix.toLinearMap₂'_comp (M : Matrix n m R) (P : Matrix n n' R) (Q : Matrix m m' R) :
    LinearMap.compl₁₂ (Matrix.toLinearMap₂' R M) (toLin' P) (toLin' Q) =
      toLinearMap₂' R (Pᵀ * M * Q) :=
  (LinearMap.toMatrix₂' R).injective (by simp)

end CommToMatrix'

section ToMatrix

/-! ### Bilinear maps over arbitrary vector spaces

This section deals with the conversion between matrices and bilinear maps on
a module with a fixed basis.
-/


variable [CommSemiring R]
variable [AddCommMonoid M₁] [Module R M₁] [AddCommMonoid M₂] [Module R M₂] [AddCommMonoid N₂]
  [Module R N₂]
variable [DecidableEq n] [Fintype n]
variable [DecidableEq m] [Fintype m]

section

variable (b₁ : Basis n R M₁) (b₂ : Basis m R M₂)

/-- `LinearMap.toMatrix₂ b₁ b₂` is the equivalence between `R`-bilinear maps on `M` and
`n`-by-`m` matrices with entries in `R`, if `b₁` and `b₂` are `R`-bases for `M₁` and `M₂`,
respectively. -/
noncomputable def LinearMap.toMatrix₂ : (M₁ →ₗ[R] M₂ →ₗ[R] N₂) ≃ₗ[R] Matrix n m N₂ :=
  (b₁.equivFun.arrowCongr (b₂.equivFun.arrowCongr (LinearEquiv.refl R N₂))).trans
    (LinearMap.toMatrix₂' R)

/-- `Matrix.toLinearMap₂ b₁ b₂` is the equivalence between `R`-bilinear maps on `M` and
`n`-by-`m` matrices with entries in `R`, if `b₁` and `b₂` are `R`-bases for `M₁` and `M₂`,
respectively; this is the reverse direction of `LinearMap.toMatrix₂ b₁ b₂`. -/
noncomputable def Matrix.toLinearMap₂ : Matrix n m N₂ ≃ₗ[R] M₁ →ₗ[R] M₂ →ₗ[R] N₂ :=
  (LinearMap.toMatrix₂ b₁ b₂).symm

-- We make this and not `LinearMap.toMatrix₂` a `simp` lemma to avoid timeouts
@[simp]
theorem LinearMap.toMatrix₂_apply (B : M₁ →ₗ[R] M₂ →ₗ[R] N₂) (i : n) (j : m) :
    LinearMap.toMatrix₂ b₁ b₂ B i j = B (b₁ i) (b₂ j) := by
  simp only [toMatrix₂, LinearEquiv.trans_apply, toMatrix₂'_apply, LinearEquiv.arrowCongr_apply,
    Basis.equivFun_symm_apply, Pi.single_apply, ite_smul, one_smul, zero_smul, sum_ite_eq',
    mem_univ, ↓reduceIte, LinearEquiv.refl_apply]

@[simp]
theorem Matrix.toLinearMap₂_apply (M : Matrix n m N₂) (x : M₁) (y : M₂) :
    Matrix.toLinearMap₂ b₁ b₂ M x y = ∑ i, ∑ j, b₁.repr x i • b₂.repr y j • M i j :=
  Finset.sum_congr rfl fun _ _ => Finset.sum_congr rfl fun _ _ =>
    smul_algebra_smul_comm ((RingHom.id R) ((Basis.equivFun b₁) x _))
    ((RingHom.id R) ((Basis.equivFun b₂) y _)) (M _ _)

-- Not a `simp` lemma since `LinearMap.toMatrix₂` needs an extra argument
theorem LinearMap.toMatrix₂Aux_eq (B : M₁ →ₗ[R] M₂ →ₗ[R] N₂) :
    LinearMap.toMatrix₂Aux R b₁ b₂ B = LinearMap.toMatrix₂ b₁ b₂ B :=
  Matrix.ext fun i j => by rw [LinearMap.toMatrix₂_apply, LinearMap.toMatrix₂Aux_apply]

@[simp]
theorem LinearMap.toMatrix₂_symm :
    (LinearMap.toMatrix₂ b₁ b₂).symm = Matrix.toLinearMap₂ (N₂ := N₂) b₁ b₂ :=
  rfl

@[simp]
theorem Matrix.toLinearMap₂_symm :
    (Matrix.toLinearMap₂ b₁ b₂).symm = LinearMap.toMatrix₂ (N₂ := N₂) b₁ b₂ :=
  (LinearMap.toMatrix₂ b₁ b₂).symm_symm

theorem Matrix.toLinearMap₂_basisFun :
    Matrix.toLinearMap₂ (Pi.basisFun R n) (Pi.basisFun R m) =
      Matrix.toLinearMap₂' R (N₂ := N₂) := by
  ext M
  simp only [coe_comp, coe_single, Function.comp_apply, toLinearMap₂_apply, Pi.basisFun_repr,
    toLinearMap₂'_apply]

theorem LinearMap.toMatrix₂_basisFun :
    LinearMap.toMatrix₂ (Pi.basisFun R n) (Pi.basisFun R m) =
    LinearMap.toMatrix₂' R (N₂ := N₂) := by
  ext B
  rw [LinearMap.toMatrix₂_apply, LinearMap.toMatrix₂'_apply, Pi.basisFun_apply, Pi.basisFun_apply]

@[simp]
theorem Matrix.toLinearMap₂_toMatrix₂ (B : M₁ →ₗ[R] M₂ →ₗ[R] N₂) :
    Matrix.toLinearMap₂ b₁ b₂ (LinearMap.toMatrix₂ b₁ b₂ B) = B :=
  (Matrix.toLinearMap₂ b₁ b₂).apply_symm_apply B

@[simp]
theorem LinearMap.toMatrix₂_toLinearMap₂ (M : Matrix n m N₂) :
    LinearMap.toMatrix₂ b₁ b₂ (Matrix.toLinearMap₂ b₁ b₂ M) = M :=
  (LinearMap.toMatrix₂ b₁ b₂).apply_symm_apply M

variable (b₁ : Basis n R M₁) (b₂ : Basis m R M₂)
variable [AddCommMonoid M₁'] [Module R M₁']
variable [AddCommMonoid M₂'] [Module R M₂']
variable (b₁' : Basis n' R M₁')
variable (b₂' : Basis m' R M₂')
variable [Fintype n'] [Fintype m']
variable [DecidableEq n'] [DecidableEq m']

-- Cannot be a `simp` lemma because `b₁` and `b₂` must be inferred.
theorem LinearMap.toMatrix₂_compl₁₂ (B : M₁ →ₗ[R] M₂ →ₗ[R] R) (l : M₁' →ₗ[R] M₁)
    (r : M₂' →ₗ[R] M₂) :
    LinearMap.toMatrix₂ b₁' b₂' (B.compl₁₂ l r) =
      (toMatrix b₁' b₁ l)ᵀ * LinearMap.toMatrix₂ b₁ b₂ B * toMatrix b₂' b₂ r := by
  ext i j
  simp only [LinearMap.toMatrix₂_apply, compl₁₂_apply, transpose_apply, Matrix.mul_apply,
    LinearMap.toMatrix_apply, sum_mul]
  rw [sum_comm]
  conv_lhs => rw [← LinearMap.sum_repr_mul_repr_mul b₁ b₂]
  rw [Finsupp.sum_fintype]
  · apply sum_congr rfl
    rintro i' -
    rw [Finsupp.sum_fintype]
    · apply sum_congr rfl
      rintro j' -
      simp only [smul_eq_mul, mul_assoc, mul_comm,
        mul_left_comm]
    · intros
      simp only [zero_smul, smul_zero]
  · intros
    simp only [zero_smul, Finsupp.sum_zero]

theorem LinearMap.toMatrix₂_comp (B : M₁ →ₗ[R] M₂ →ₗ[R] R) (f : M₁' →ₗ[R] M₁) :
    LinearMap.toMatrix₂ b₁' b₂ (B.comp f) =
      (toMatrix b₁' b₁ f)ᵀ * LinearMap.toMatrix₂ b₁ b₂ B := by
  rw [← LinearMap.compl₂_id (B.comp f), ← LinearMap.compl₁₂, LinearMap.toMatrix₂_compl₁₂ b₁ b₂]
  simp

theorem LinearMap.toMatrix₂_compl₂ (B : M₁ →ₗ[R] M₂ →ₗ[R] R) (f : M₂' →ₗ[R] M₂) :
    LinearMap.toMatrix₂ b₁ b₂' (B.compl₂ f) =
      LinearMap.toMatrix₂ b₁ b₂ B * toMatrix b₂' b₂ f := by
  rw [← LinearMap.comp_id B, ← LinearMap.compl₁₂, LinearMap.toMatrix₂_compl₁₂ b₁ b₂]
  simp

@[simp]
theorem LinearMap.toMatrix₂_mul_basis_toMatrix (c₁ : Basis n' R M₁) (c₂ : Basis m' R M₂)
    (B : M₁ →ₗ[R] M₂ →ₗ[R] R) :
    (b₁.toMatrix c₁)ᵀ * LinearMap.toMatrix₂ b₁ b₂ B * b₂.toMatrix c₂ =
      LinearMap.toMatrix₂ c₁ c₂ B := by
  simp_rw [← LinearMap.toMatrix_id_eq_basis_toMatrix]
  rw [← LinearMap.toMatrix₂_compl₁₂, LinearMap.compl₁₂_id_id]

theorem LinearMap.mul_toMatrix₂_mul (B : M₁ →ₗ[R] M₂ →ₗ[R] R) (M : Matrix n' n R)
    (N : Matrix m m' R) :
    M * LinearMap.toMatrix₂ b₁ b₂ B * N =
      LinearMap.toMatrix₂ b₁' b₂' (B.compl₁₂ (toLin b₁' b₁ Mᵀ) (toLin b₂' b₂ N)) := by
  simp_rw [LinearMap.toMatrix₂_compl₁₂ b₁ b₂, toMatrix_toLin, transpose_transpose]

theorem LinearMap.mul_toMatrix₂ (B : M₁ →ₗ[R] M₂ →ₗ[R] R) (M : Matrix n' n R) :
    M * LinearMap.toMatrix₂ b₁ b₂ B =
      LinearMap.toMatrix₂ b₁' b₂ (B.comp (toLin b₁' b₁ Mᵀ)) := by
  rw [LinearMap.toMatrix₂_comp b₁, toMatrix_toLin, transpose_transpose]

theorem LinearMap.toMatrix₂_mul (B : M₁ →ₗ[R] M₂ →ₗ[R] R) (M : Matrix m m' R) :
    LinearMap.toMatrix₂ b₁ b₂ B * M =
      LinearMap.toMatrix₂ b₁ b₂' (B.compl₂ (toLin b₂' b₂ M)) := by
  rw [LinearMap.toMatrix₂_compl₂ b₁ b₂, toMatrix_toLin]

theorem Matrix.toLinearMap₂_compl₁₂ (M : Matrix n m R) (P : Matrix n n' R) (Q : Matrix m m' R) :
    (Matrix.toLinearMap₂ b₁ b₂ M).compl₁₂ (toLin b₁' b₁ P) (toLin b₂' b₂ Q) =
      Matrix.toLinearMap₂ b₁' b₂' (Pᵀ * M * Q) :=
  (LinearMap.toMatrix₂ b₁' b₂').injective
    (by
      simp only [LinearMap.toMatrix₂_compl₁₂ b₁ b₂, LinearMap.toMatrix₂_toLinearMap₂,
        toMatrix_toLin])

end

end ToMatrix

/-! ### Adjoint pairs -/


section MatrixAdjoints

open Matrix

variable [CommRing R]
variable [AddCommMonoid M₁] [Module R M₁] [AddCommMonoid M₂] [Module R M₂]
variable [Fintype n] [Fintype n']
variable (b₁ : Basis n R M₁) (b₂ : Basis n' R M₂)
variable (J J₂ : Matrix n n R) (J' : Matrix n' n' R)
variable (A : Matrix n' n R) (A' : Matrix n n' R)
variable (A₁ A₂ : Matrix n n R)

/-- The condition for the matrices `A`, `A'` to be an adjoint pair with respect to the square
matrices `J`, `J₃`. -/
def Matrix.IsAdjointPair :=
  Aᵀ * J' = J * A'

/-- The condition for a square matrix `A` to be self-adjoint with respect to the square matrix
`J`. -/
def Matrix.IsSelfAdjoint :=
  Matrix.IsAdjointPair J J A₁ A₁

/-- The condition for a square matrix `A` to be skew-adjoint with respect to the square matrix
`J`. -/
def Matrix.IsSkewAdjoint :=
  Matrix.IsAdjointPair J J A₁ (-A₁)

variable [DecidableEq n] [DecidableEq n']

@[simp]
theorem isAdjointPair_toLinearMap₂' :
    LinearMap.IsAdjointPair (Matrix.toLinearMap₂' R J) (Matrix.toLinearMap₂' R J')
        (Matrix.toLin' A) (Matrix.toLin' A') ↔
      Matrix.IsAdjointPair J J' A A' := by
  rw [isAdjointPair_iff_comp_eq_compl₂]
  have h :
    ∀ B B' : (n → R) →ₗ[R] (n' → R) →ₗ[R] R,
      B = B' ↔ LinearMap.toMatrix₂' R B = LinearMap.toMatrix₂' R B' := by
    intro B B'
    constructor <;> intro h
    · rw [h]
    · exact (LinearMap.toMatrix₂' R).injective h
  simp_rw [h, LinearMap.toMatrix₂'_comp, LinearMap.toMatrix₂'_compl₂,
    LinearMap.toMatrix'_toLin', LinearMap.toMatrix'_toLinearMap₂']
  rfl

@[simp]
theorem isAdjointPair_toLinearMap₂ :
    LinearMap.IsAdjointPair (Matrix.toLinearMap₂ b₁ b₁ J)
      (Matrix.toLinearMap₂ b₂ b₂ J') (Matrix.toLin b₁ b₂ A) (Matrix.toLin b₂ b₁ A') ↔
      Matrix.IsAdjointPair J J' A A' := by
  rw [isAdjointPair_iff_comp_eq_compl₂]
  have h :
    ∀ B B' : M₁ →ₗ[R] M₂ →ₗ[R] R,
      B = B' ↔ LinearMap.toMatrix₂ b₁ b₂ B = LinearMap.toMatrix₂ b₁ b₂ B' := by
    intro B B'
    constructor <;> intro h
    · rw [h]
    · exact (LinearMap.toMatrix₂ b₁ b₂).injective h
  simp_rw [h, LinearMap.toMatrix₂_comp b₂ b₂, LinearMap.toMatrix₂_compl₂ b₁ b₁,
    LinearMap.toMatrix_toLin, LinearMap.toMatrix₂_toLinearMap₂]
  rfl

theorem Matrix.isAdjointPair_equiv (P : Matrix n n R) (h : IsUnit P) :
    (Pᵀ * J * P).IsAdjointPair (Pᵀ * J * P) A₁ A₂ ↔
      J.IsAdjointPair J (P * A₁ * P⁻¹) (P * A₂ * P⁻¹) := by
  have h' : IsUnit P.det := P.isUnit_iff_isUnit_det.mp h
  let u := P.nonsingInvUnit h'
  let v := Pᵀ.nonsingInvUnit (P.isUnit_det_transpose h')
  let x := A₁ᵀ * Pᵀ * J
  let y := J * P * A₂
  suffices x * u = v * y ↔ v⁻¹ * x = y * u⁻¹ by
    dsimp only [Matrix.IsAdjointPair]
    simp only [Matrix.transpose_mul]
    simp only [← mul_assoc, P.transpose_nonsing_inv]
    convert this using 2
    · rw [mul_assoc, mul_assoc, ← mul_assoc J]
      rfl
    · rw [mul_assoc, mul_assoc, ← mul_assoc _ _ J]
      rfl
  rw [Units.eq_mul_inv_iff_mul_eq]
  conv_rhs => rw [mul_assoc]
  rw [v.inv_mul_eq_iff_eq_mul]

/-- The submodule of pair-self-adjoint matrices with respect to bilinear forms corresponding to
given matrices `J`, `J₂`. -/
def pairSelfAdjointMatricesSubmodule : Submodule R (Matrix n n R) :=
  (isPairSelfAdjointSubmodule (Matrix.toLinearMap₂' R J)
    (Matrix.toLinearMap₂' R J₂)).map
    ((LinearMap.toMatrix' : ((n → R) →ₗ[R] n → R) ≃ₗ[R] Matrix n n R) :
      ((n → R) →ₗ[R] n → R) →ₗ[R] Matrix n n R)

@[simp]
theorem mem_pairSelfAdjointMatricesSubmodule :
    A₁ ∈ pairSelfAdjointMatricesSubmodule J J₂ ↔ Matrix.IsAdjointPair J J₂ A₁ A₁ := by
  simp only [pairSelfAdjointMatricesSubmodule, Submodule.mem_map_equiv,
    mem_isPairSelfAdjointSubmodule, toMatrix'_symm, ← isAdjointPair_toLinearMap₂',
    IsPairSelfAdjoint, toLin'_apply']

/-- The submodule of self-adjoint matrices with respect to the bilinear form corresponding to
the matrix `J`. -/
def selfAdjointMatricesSubmodule : Submodule R (Matrix n n R) :=
  pairSelfAdjointMatricesSubmodule J J

@[simp]
theorem mem_selfAdjointMatricesSubmodule :
    A₁ ∈ selfAdjointMatricesSubmodule J ↔ J.IsSelfAdjoint A₁ := by
  rw [selfAdjointMatricesSubmodule, mem_pairSelfAdjointMatricesSubmodule, Matrix.IsSelfAdjoint]

/-- The submodule of skew-adjoint matrices with respect to the bilinear form corresponding to
the matrix `J`. -/
def skewAdjointMatricesSubmodule : Submodule R (Matrix n n R) :=
  pairSelfAdjointMatricesSubmodule (-J) J

@[simp]
theorem mem_skewAdjointMatricesSubmodule :
    A₁ ∈ skewAdjointMatricesSubmodule J ↔ J.IsSkewAdjoint A₁ := by
  rw [skewAdjointMatricesSubmodule, mem_pairSelfAdjointMatricesSubmodule]
  simp [Matrix.IsSkewAdjoint, Matrix.IsAdjointPair]

end MatrixAdjoints

namespace LinearMap

/-! ### Nondegenerate bilinear forms -/


section Det

open Matrix

variable [CommRing R₁] [AddCommMonoid M₁] [Module R₁ M₁]
variable [DecidableEq ι] [Fintype ι]

theorem _root_.Matrix.separatingLeft_toLinearMap₂'_iff_separatingLeft_toLinearMap₂
    {M : Matrix ι ι R₁} (b : Basis ι R₁ M₁) :
    (Matrix.toLinearMap₂' R₁ M).SeparatingLeft (R := R₁) ↔
      (Matrix.toLinearMap₂ b b M).SeparatingLeft :=
  (separatingLeft_congr_iff b.equivFun.symm b.equivFun.symm).symm

-- Lemmas transferring nondegeneracy between a matrix and its associated bilinear form
theorem _root_.Matrix.Nondegenerate.toLinearMap₂' {M : Matrix ι ι R₁} (h : M.Nondegenerate) :
    (Matrix.toLinearMap₂' R₁ M).SeparatingLeft (R := R₁) := fun x hx =>
  h.eq_zero_of_ortho fun y => by simpa only [toLinearMap₂'_apply'] using hx y

@[simp]
theorem _root_.Matrix.separatingLeft_toLinearMap₂'_iff {M : Matrix ι ι R₁} :
    (Matrix.toLinearMap₂' R₁ M).SeparatingLeft (R := R₁) ↔ M.Nondegenerate := by
  refine ⟨fun h ↦ Matrix.nondegenerate_def.mpr ?_, Matrix.Nondegenerate.toLinearMap₂'⟩
  exact fun v hv => h v fun w => (M.toLinearMap₂'_apply' _ _).trans <| hv w

theorem _root_.Matrix.Nondegenerate.toLinearMap₂ {M : Matrix ι ι R₁} (h : M.Nondegenerate)
    (b : Basis ι R₁ M₁) : (toLinearMap₂ b b M).SeparatingLeft :=
  (Matrix.separatingLeft_toLinearMap₂'_iff_separatingLeft_toLinearMap₂ b).mp h.toLinearMap₂'

@[simp]
theorem _root_.Matrix.separatingLeft_toLinearMap₂_iff {M : Matrix ι ι R₁} (b : Basis ι R₁ M₁) :
    (toLinearMap₂ b b M).SeparatingLeft ↔ M.Nondegenerate := by
  rw [← Matrix.separatingLeft_toLinearMap₂'_iff_separatingLeft_toLinearMap₂,
    Matrix.separatingLeft_toLinearMap₂'_iff]

-- Lemmas transferring nondegeneracy between a bilinear form and its associated matrix
@[simp]
theorem nondegenerate_toMatrix₂'_iff {B : (ι → R₁) →ₗ[R₁] (ι → R₁) →ₗ[R₁] R₁} :
    (LinearMap.toMatrix₂' R₁ B).Nondegenerate ↔ B.SeparatingLeft :=
  Matrix.separatingLeft_toLinearMap₂'_iff.symm.trans <|
    (Matrix.toLinearMap₂'_toMatrix' (R := R₁) B).symm ▸ Iff.rfl

theorem SeparatingLeft.toMatrix₂' {B : (ι → R₁) →ₗ[R₁] (ι → R₁) →ₗ[R₁] R₁} (h : B.SeparatingLeft) :
    (LinearMap.toMatrix₂' R₁ B).Nondegenerate :=
  nondegenerate_toMatrix₂'_iff.mpr h

@[simp]
theorem nondegenerate_toMatrix_iff {B : M₁ →ₗ[R₁] M₁ →ₗ[R₁] R₁} (b : Basis ι R₁ M₁) :
    (toMatrix₂ b b B).Nondegenerate ↔ B.SeparatingLeft :=
  (Matrix.separatingLeft_toLinearMap₂_iff b).symm.trans <|
    (Matrix.toLinearMap₂_toMatrix₂ b b B).symm ▸ Iff.rfl

theorem SeparatingLeft.toMatrix₂ {B : M₁ →ₗ[R₁] M₁ →ₗ[R₁] R₁} (h : B.SeparatingLeft)
    (b : Basis ι R₁ M₁) : (toMatrix₂ b b B).Nondegenerate :=
  (nondegenerate_toMatrix_iff b).mpr h

-- Some shorthands for combining the above with `Matrix.nondegenerate_of_det_ne_zero`
variable [IsDomain R₁]

theorem separatingLeft_toLinearMap₂'_iff_det_ne_zero {M : Matrix ι ι R₁} :
    (Matrix.toLinearMap₂' R₁ M).SeparatingLeft (R := R₁) ↔ M.det ≠ 0 := by
  rw [Matrix.separatingLeft_toLinearMap₂'_iff, Matrix.nondegenerate_iff_det_ne_zero]

theorem separatingLeft_toLinearMap₂'_of_det_ne_zero' (M : Matrix ι ι R₁) (h : M.det ≠ 0) :
    (Matrix.toLinearMap₂' R₁ M).SeparatingLeft (R := R₁) :=
  separatingLeft_toLinearMap₂'_iff_det_ne_zero.mpr h

theorem separatingLeft_iff_det_ne_zero {B : M₁ →ₗ[R₁] M₁ →ₗ[R₁] R₁} (b : Basis ι R₁ M₁) :
    B.SeparatingLeft ↔ (toMatrix₂ b b B).det ≠ 0 := by
  rw [← Matrix.nondegenerate_iff_det_ne_zero, nondegenerate_toMatrix_iff]

theorem separatingLeft_of_det_ne_zero {B : M₁ →ₗ[R₁] M₁ →ₗ[R₁] R₁} (b : Basis ι R₁ M₁)
    (h : (toMatrix₂ b b B).det ≠ 0) : B.SeparatingLeft :=
  (separatingLeft_iff_det_ne_zero b).mpr h

end Det

end LinearMap<|MERGE_RESOLUTION|>--- conflicted
+++ resolved
@@ -56,17 +56,10 @@
     (fun _ _ _ => by simp only [Pi.add_apply, map_add, smul_add, sum_add_distrib, add_smul])
     (fun c v w => by
       simp only [Pi.smul_apply, smul_sum, smul_eq_mul, σ₁.map_mul, ← smul_comm _ (σ₁ c),
-<<<<<<< HEAD
         SemigroupAction.mul_smul])
-    (fun _ _ _ => by simp only [Pi.add_apply, map_add, add_smul, smul_add, sum_add_distrib])
-    (fun _ v w => by
-      simp only [Pi.smul_apply, smul_eq_mul, _root_.map_mul, SemigroupAction.mul_smul, smul_sum])
-=======
-        MulAction.mul_smul])
     (fun _ _ _ => by simp only [Pi.add_apply, map_add, add_smul, sum_add_distrib])
     (fun _ v w => by
-      simp only [Pi.smul_apply, smul_eq_mul, map_mul, MulAction.mul_smul, smul_sum])
->>>>>>> c85ad754
+      simp only [Pi.smul_apply, smul_eq_mul, map_mul, SemigroupAction.mul_smul, smul_sum])
 
 variable [DecidableEq n] [DecidableEq m]
 
