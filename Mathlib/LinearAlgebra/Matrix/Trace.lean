/-
Copyright (c) 2019 Johannes Hölzl. All rights reserved.
Released under Apache 2.0 license as described in the file LICENSE.
Authors: Johannes Hölzl, Patrick Massot, Casper Putz, Anne Baanen
-/
import Mathlib.Data.Matrix.Basis
import Mathlib.Data.Matrix.Block
import Mathlib.Data.Matrix.RowCol
import Mathlib.Data.Matrix.Notation

/-!
# Trace of a matrix

This file defines the trace of a matrix, the map sending a matrix to the sum of its diagonal
entries.

See also `LinearAlgebra.Trace` for the trace of an endomorphism.

## Tags

matrix, trace, diagonal

-/


open Matrix

namespace Matrix

variable {ι m n p : Type*} {α R S : Type*}
variable [Fintype m] [Fintype n] [Fintype p]

section AddCommMonoid

variable [AddCommMonoid R]

/-- The trace of a square matrix. For more bundled versions, see:
* `Matrix.traceAddMonoidHom`
* `Matrix.traceLinearMap`
-/
def trace (A : Matrix n n R) : R :=
  ∑ i, diag A i

lemma trace_diagonal {o} [Fintype o] [DecidableEq o] (d : o → R) :
    trace (diagonal d) = ∑ i, d i := by
  simp only [trace, diag_apply, diagonal_apply_eq]

variable (n R)

@[simp]
theorem trace_zero : trace (0 : Matrix n n R) = 0 :=
  (Finset.sum_const (0 : R)).trans <| smul_zero _

variable {n R}

@[simp]
lemma trace_eq_zero_of_isEmpty [IsEmpty n] (A : Matrix n n R) : trace A = 0 := by simp [trace]

@[simp]
theorem trace_add (A B : Matrix n n R) : trace (A + B) = trace A + trace B :=
  Finset.sum_add_distrib

@[simp]
theorem trace_smul [DistribSMul α R] (r : α) (A : Matrix n n R) :
    trace (r • A) = r • trace A :=
  Finset.smul_sum.symm

@[simp]
theorem trace_transpose (A : Matrix n n R) : trace Aᵀ = trace A :=
  rfl

@[simp]
theorem trace_conjTranspose [StarAddMonoid R] (A : Matrix n n R) : trace Aᴴ = star (trace A) :=
  (star_sum _ _).symm

variable (n α R)

/-- `Matrix.trace` as an `AddMonoidHom` -/
@[simps]
def traceAddMonoidHom : Matrix n n R →+ R where
  toFun := trace
  map_zero' := trace_zero n R
  map_add' := trace_add

/-- `Matrix.trace` as a `LinearMap` -/
@[simps]
def traceLinearMap [Semiring α] [Module α R] : Matrix n n R →ₗ[α] R where
  toFun := trace
  map_add' := trace_add
  map_smul' := trace_smul

variable {n α R}

@[simp]
theorem trace_list_sum (l : List (Matrix n n R)) : trace l.sum = (l.map trace).sum :=
  map_list_sum (traceAddMonoidHom n R) l

@[simp]
theorem trace_multiset_sum (s : Multiset (Matrix n n R)) : trace s.sum = (s.map trace).sum :=
  map_multiset_sum (traceAddMonoidHom n R) s

@[simp]
theorem trace_sum (s : Finset ι) (f : ι → Matrix n n R) :
    trace (∑ i ∈ s, f i) = ∑ i ∈ s, trace (f i) :=
  map_sum (traceAddMonoidHom n R) f s

theorem _root_.AddMonoidHom.map_trace [AddCommMonoid S] {F : Type*} [FunLike F R S]
    [AddMonoidHomClass F R S] (f : F) (A : Matrix n n R) :
    f (trace A) = trace ((f : R →+ S).mapMatrix A) :=
  map_sum f (fun i => diag A i) Finset.univ

lemma trace_blockDiagonal [DecidableEq p] (M : p → Matrix n n R) :
    trace (blockDiagonal M) = ∑ i, trace (M i) := by
  simp [blockDiagonal, trace, Finset.sum_comm (γ := n), Fintype.sum_prod_type]

lemma trace_blockDiagonal' [DecidableEq p] {m : p → Type*} [∀ i, Fintype (m i)]
    (M : ∀ i, Matrix (m i) (m i) R) :
    trace (blockDiagonal' M) = ∑ i, trace (M i) := by
  simp [blockDiagonal', trace, Finset.sum_sigma']

end AddCommMonoid

section AddCommGroup

variable [AddCommGroup R]

@[simp]
theorem trace_sub (A B : Matrix n n R) : trace (A - B) = trace A - trace B :=
  Finset.sum_sub_distrib

@[simp]
theorem trace_neg (A : Matrix n n R) : trace (-A) = -trace A :=
  Finset.sum_neg_distrib

end AddCommGroup

section One

variable [DecidableEq n] [AddCommMonoidWithOne R]

@[simp]
theorem trace_one : trace (1 : Matrix n n R) = Fintype.card n := by
  simp_rw [trace, diag_one, Pi.one_def, Finset.sum_const, nsmul_one, Finset.card_univ]

end One

section Mul

@[simp]
theorem trace_transpose_mul [AddCommMonoid R] [Mul R] (A : Matrix m n R) (B : Matrix n m R) :
    trace (Aᵀ * Bᵀ) = trace (A * B) :=
  Finset.sum_comm

theorem trace_mul_comm [AddCommMonoid R] [CommMagma R] (A : Matrix m n R) (B : Matrix n m R) :
    trace (A * B) = trace (B * A) := by rw [← trace_transpose, ← trace_transpose_mul, transpose_mul]

theorem trace_mul_cycle [NonUnitalCommSemiring R] (A : Matrix m n R) (B : Matrix n p R)
    (C : Matrix p m R) : trace (A * B * C) = trace (C * A * B) := by
  rw [trace_mul_comm, Matrix.mul_assoc]

theorem trace_mul_cycle' [NonUnitalCommSemiring R] (A : Matrix m n R) (B : Matrix n p R)
    (C : Matrix p m R) : trace (A * (B * C)) = trace (C * (A * B)) := by
  rw [← Matrix.mul_assoc, trace_mul_comm]

@[simp]
theorem trace_replicateCol_mul_replicateRow {ι : Type*} [Unique ι] [NonUnitalNonAssocSemiring R]
    (a b : n → R) : trace (replicateCol ι a * replicateRow ι b) = dotProduct a b := by
  apply Finset.sum_congr rfl
  simp [mul_apply]

@[deprecated (since := "2025-03-20")] alias trace_col_mul_row := trace_replicateCol_mul_replicateRow

end Mul

lemma trace_submatrix_succ {n : ℕ} [AddCommMonoid R]
    (M : Matrix (Fin n.succ) (Fin n.succ) R) :
    M 0 0 + trace (submatrix M Fin.succ Fin.succ) = trace M := by
  delta trace
  rw [← (finSuccEquiv n).symm.sum_comp]
  simp

section CommSemiring

variable [DecidableEq m] [CommSemiring R]

-- TODO(https://github.com/leanprover-community/mathlib4/issues/6607): fix elaboration so that the ascription isn't needed
theorem trace_units_conj (M : (Matrix m m R)ˣ) (N : Matrix m m R) :
    trace ((M : Matrix _ _ _) * N * (↑M⁻¹ : Matrix _ _ _)) = trace N := by
  rw [trace_mul_cycle, Units.inv_mul, one_mul]

set_option linter.docPrime false in
-- TODO(https://github.com/leanprover-community/mathlib4/issues/6607): fix elaboration so that the ascription isn't needed
theorem trace_units_conj' (M : (Matrix m m R)ˣ) (N : Matrix m m R) :
    trace ((↑M⁻¹ : Matrix _ _ _) * N * (↑M : Matrix _ _ _)) = trace N :=
  trace_units_conj M⁻¹ N

end CommSemiring

section Fin

variable [AddCommMonoid R]

/-! ### Special cases for `Fin n` for low values of `n`
-/

@[simp]
theorem trace_fin_zero (A : Matrix (Fin 0) (Fin 0) R) : trace A = 0 :=
  rfl

theorem trace_fin_one (A : Matrix (Fin 1) (Fin 1) R) : trace A = A 0 0 :=
  add_zero _

theorem trace_fin_two (A : Matrix (Fin 2) (Fin 2) R) : trace A = A 0 0 + A 1 1 :=
  congr_arg (_ + ·) (add_zero (A 1 1))

theorem trace_fin_three (A : Matrix (Fin 3) (Fin 3) R) : trace A = A 0 0 + A 1 1 + A 2 2 := by
  rw [← add_zero (A 2 2), add_assoc]
  rfl

@[simp]
theorem trace_fin_one_of (a : R) : trace !![a] = a :=
  trace_fin_one _

@[simp]
theorem trace_fin_two_of (a b c d : R) : trace !![a, b; c, d] = a + d :=
  trace_fin_two _

@[simp]
theorem trace_fin_three_of (a b c d e f g h i : R) :
    trace !![a, b, c; d, e, f; g, h, i] = a + e + i :=
  trace_fin_three _

end Fin

section single

variable {l m n : Type*} {R α : Type*} [DecidableEq l] [DecidableEq m] [DecidableEq n]
variable [Fintype n] [AddCommMonoid α] (i j : n) (c : α)

@[simp]
<<<<<<< HEAD
theorem trace_single_eq_of_ne (h : j ≠ i) : trace (single i j c) = 0 := by
=======
theorem trace_zero (h : i ≠ j) : trace (stdBasisMatrix i j c) = 0 := by
>>>>>>> 7c5d0861
  -- Porting note: added `-diag_apply`
  simp [trace, -diag_apply, h]

@[deprecated (since := "2025-05-05")]
alias StdBasisMatrix.trace_zero := trace_single_eq_of_ne

@[simp]
theorem trace_single_eq_same : trace (single i i c) = c := by
  -- Porting note: added `-diag_apply`
  simp [trace, -diag_apply]

@[deprecated (since := "2025-05-05")]
alias StdBasisMatrix.trace_eq := trace_single_eq_same

end single

end Matrix<|MERGE_RESOLUTION|>--- conflicted
+++ resolved
@@ -238,11 +238,7 @@
 variable [Fintype n] [AddCommMonoid α] (i j : n) (c : α)
 
 @[simp]
-<<<<<<< HEAD
-theorem trace_single_eq_of_ne (h : j ≠ i) : trace (single i j c) = 0 := by
-=======
-theorem trace_zero (h : i ≠ j) : trace (stdBasisMatrix i j c) = 0 := by
->>>>>>> 7c5d0861
+theorem trace_single_eq_of_ne (h : i ≠ j) : trace (single i j c) = 0 := by
   -- Porting note: added `-diag_apply`
   simp [trace, -diag_apply, h]
 
