/-
Copyright (c) 2019 Johannes Hölzl. All rights reserved.
Released under Apache 2.0 license as described in the file LICENSE.
Authors: Johannes Hölzl, Patrick Massot, Casper Putz, Anne Baanen
-/
import Mathlib.Data.Matrix.Basic

#align_import linear_algebra.matrix.trace from "leanprover-community/mathlib"@"32b08ef840dd25ca2e47e035c5da03ce16d2dc3c"

/-!
# Trace of a matrix

This file defines the trace of a matrix, the map sending a matrix to the sum of its diagonal
entries.

See also `LinearAlgebra.Trace` for the trace of an endomorphism.

## Tags

matrix, trace, diagonal

-/


open BigOperators Matrix

namespace Matrix

variable {ι m n p : Type*} {α R S : Type*}

variable [Fintype m] [Fintype n] [Fintype p]

section AddCommMonoid

variable [AddCommMonoid R]

/-- The trace of a square matrix. For more bundled versions, see:
* `Matrix.traceAddMonoidHom`
* `Matrix.traceLinearMap`
-/
def trace (A : Matrix n n R) : R :=
  ∑ i, diag A i
#align matrix.trace Matrix.trace

variable (n R)

@[simp]
theorem trace_zero : trace (0 : Matrix n n R) = 0 :=
  (Finset.sum_const (0 : R)).trans <| smul_zero _
#align matrix.trace_zero Matrix.trace_zero

variable {n R}

@[simp]
theorem trace_add (A B : Matrix n n R) : trace (A + B) = trace A + trace B :=
  Finset.sum_add_distrib
#align matrix.trace_add Matrix.trace_add

@[simp]
theorem trace_smul [Monoid α] [DistribMulAction α R] (r : α) (A : Matrix n n R) :
    trace (r • A) = r • trace A :=
  Finset.smul_sum.symm
#align matrix.trace_smul Matrix.trace_smul

@[simp]
theorem trace_transpose (A : Matrix n n R) : trace Aᵀ = trace A :=
  rfl
#align matrix.trace_transpose Matrix.trace_transpose

@[simp]
theorem trace_conjTranspose [StarAddMonoid R] (A : Matrix n n R) : trace Aᴴ = star (trace A) :=
  (star_sum _ _).symm
#align matrix.trace_conj_transpose Matrix.trace_conjTranspose

variable (n α R)

/-- `Matrix.trace` as an `AddMonoidHom` -/
@[simps]
def traceAddMonoidHom : Matrix n n R →+ R where
  toFun := trace
  map_zero' := trace_zero n R
  map_add' := trace_add
#align matrix.trace_add_monoid_hom Matrix.traceAddMonoidHom

/-- `Matrix.trace` as a `LinearMap` -/
@[simps]
def traceLinearMap [Semiring α] [Module α R] : Matrix n n R →ₗ[α] R where
  toFun := trace
  map_add' := trace_add
  map_smul' := trace_smul
#align matrix.trace_linear_map Matrix.traceLinearMap

variable {n α R}

@[simp]
theorem trace_list_sum (l : List (Matrix n n R)) : trace l.sum = (l.map trace).sum :=
  map_list_sum (traceAddMonoidHom n R) l
#align matrix.trace_list_sum Matrix.trace_list_sum

@[simp]
theorem trace_multiset_sum (s : Multiset (Matrix n n R)) : trace s.sum = (s.map trace).sum :=
  map_multiset_sum (traceAddMonoidHom n R) s
#align matrix.trace_multiset_sum Matrix.trace_multiset_sum

@[simp]
theorem trace_sum (s : Finset ι) (f : ι → Matrix n n R) :
    trace (∑ i in s, f i) = ∑ i in s, trace (f i) :=
  map_sum (traceAddMonoidHom n R) f s
#align matrix.trace_sum Matrix.trace_sum

<<<<<<< HEAD
@[simp]
theorem _root_.AddMonoidHom.map_trace [AddCommMonoid S] (f : R →+ S) (A : Matrix n n R) :
    f (trace A) = trace (f.mapMatrix A) := map_sum f (fun i => diag A i) Finset.univ
=======
theorem _root_.AddMonoidHom.map_trace [AddCommMonoid S] (f : R →+ S) (A : Matrix n n R) :
    f (trace A)  = trace (f.mapMatrix A) :=
  map_sum f (fun i => diag A i) Finset.univ
>>>>>>> ec529253

end AddCommMonoid

section AddCommGroup

variable [AddCommGroup R]

@[simp]
theorem trace_sub (A B : Matrix n n R) : trace (A - B) = trace A - trace B :=
  Finset.sum_sub_distrib
#align matrix.trace_sub Matrix.trace_sub

@[simp]
theorem trace_neg (A : Matrix n n R) : trace (-A) = -trace A :=
  Finset.sum_neg_distrib
#align matrix.trace_neg Matrix.trace_neg

end AddCommGroup

section One

variable [DecidableEq n] [AddCommMonoidWithOne R]

@[simp]
theorem trace_one : trace (1 : Matrix n n R) = Fintype.card n := by
  simp_rw [trace, diag_one, Pi.one_def, Finset.sum_const, nsmul_one, Finset.card_univ]
#align matrix.trace_one Matrix.trace_one

end One

section Mul

@[simp]
theorem trace_transpose_mul [AddCommMonoid R] [Mul R] (A : Matrix m n R) (B : Matrix n m R) :
    trace (Aᵀ ⬝ Bᵀ) = trace (A ⬝ B) :=
  Finset.sum_comm
#align matrix.trace_transpose_mul Matrix.trace_transpose_mul

theorem trace_mul_comm [AddCommMonoid R] [CommSemigroup R] (A : Matrix m n R) (B : Matrix n m R) :
    trace (A ⬝ B) = trace (B ⬝ A) := by rw [← trace_transpose, ← trace_transpose_mul, transpose_mul]
#align matrix.trace_mul_comm Matrix.trace_mul_comm

theorem trace_mul_cycle [NonUnitalCommSemiring R] (A : Matrix m n R) (B : Matrix n p R)
    (C : Matrix p m R) : trace (A ⬝ B ⬝ C) = trace (C ⬝ A ⬝ B) := by
  rw [trace_mul_comm, Matrix.mul_assoc]
#align matrix.trace_mul_cycle Matrix.trace_mul_cycle

theorem trace_mul_cycle' [NonUnitalCommSemiring R] (A : Matrix m n R) (B : Matrix n p R)
    (C : Matrix p m R) : trace (A ⬝ (B ⬝ C)) = trace (C ⬝ (A ⬝ B)) := by
  rw [← Matrix.mul_assoc, trace_mul_comm]
#align matrix.trace_mul_cycle' Matrix.trace_mul_cycle'

@[simp]
theorem trace_col_mul_row [NonUnitalNonAssocSemiring R] (a b : n → R) :
    trace (col a ⬝ row b) = dotProduct a b := by
  apply Finset.sum_congr rfl
  simp [mul_apply]
#align matrix.trace_col_mul_row Matrix.trace_col_mul_row

end Mul

section Fin

variable [AddCommMonoid R]

/-! ### Special cases for `Fin n`

While `simp [Fin.sum_univ_succ]` can prove these, we include them for convenience and consistency
with `Matrix.det_fin_two` etc.
-/


@[simp]
theorem trace_fin_zero (A : Matrix (Fin 0) (Fin 0) R) : trace A = 0 :=
  rfl
#align matrix.trace_fin_zero Matrix.trace_fin_zero

theorem trace_fin_one (A : Matrix (Fin 1) (Fin 1) R) : trace A = A 0 0 :=
  add_zero _
#align matrix.trace_fin_one Matrix.trace_fin_one

theorem trace_fin_two (A : Matrix (Fin 2) (Fin 2) R) : trace A = A 0 0 + A 1 1 :=
  congr_arg ((· + ·) _) (add_zero (A 1 1))
#align matrix.trace_fin_two Matrix.trace_fin_two

theorem trace_fin_three (A : Matrix (Fin 3) (Fin 3) R) : trace A = A 0 0 + A 1 1 + A 2 2 := by
  rw [← add_zero (A 2 2), add_assoc]
  rfl
#align matrix.trace_fin_three Matrix.trace_fin_three

end Fin

end Matrix<|MERGE_RESOLUTION|>--- conflicted
+++ resolved
@@ -108,15 +108,9 @@
   map_sum (traceAddMonoidHom n R) f s
 #align matrix.trace_sum Matrix.trace_sum
 
-<<<<<<< HEAD
-@[simp]
-theorem _root_.AddMonoidHom.map_trace [AddCommMonoid S] (f : R →+ S) (A : Matrix n n R) :
-    f (trace A) = trace (f.mapMatrix A) := map_sum f (fun i => diag A i) Finset.univ
-=======
 theorem _root_.AddMonoidHom.map_trace [AddCommMonoid S] (f : R →+ S) (A : Matrix n n R) :
     f (trace A)  = trace (f.mapMatrix A) :=
   map_sum f (fun i => diag A i) Finset.univ
->>>>>>> ec529253
 
 end AddCommMonoid
 
