/-
Copyright (c) 2019 Johannes Hölzl. All rights reserved.
Released under Apache 2.0 license as described in the file LICENSE.
Authors: Johannes Hölzl, Patrick Massot, Casper Putz, Anne Baanen
-/
import Mathlib.Data.Matrix.Basis
import Mathlib.Data.Matrix.Block
import Mathlib.Data.Matrix.RowCol
import Mathlib.Data.Matrix.Notation

/-!
# Trace of a matrix

This file defines the trace of a matrix, the map sending a matrix to the sum of its diagonal
entries.

See also `LinearAlgebra.Trace` for the trace of an endomorphism.

## Tags

matrix, trace, diagonal

-/


open Matrix

namespace Matrix

variable {ι m n p : Type*} {α R S : Type*}
variable [Fintype m] [Fintype n] [Fintype p]

section AddCommMonoid

variable [AddCommMonoid R]

/-- The trace of a square matrix. For more bundled versions, see:
* `Matrix.traceAddMonoidHom`
* `Matrix.traceLinearMap`
-/
def trace (A : Matrix n n R) : R :=
  ∑ i, diag A i

lemma trace_diagonal {o} [Fintype o] [DecidableEq o] (d : o → R) :
    trace (diagonal d) = ∑ i, d i := by
  simp only [trace, diag_apply, diagonal_apply_eq]

variable (n R)

@[simp]
theorem trace_zero : trace (0 : Matrix n n R) = 0 :=
  (Finset.sum_const (0 : R)).trans <| smul_zero _

variable {n R}

@[simp]
lemma trace_eq_zero_of_isEmpty [IsEmpty n] (A : Matrix n n R) : trace A = 0 := by simp [trace]

@[simp]
theorem trace_add (A B : Matrix n n R) : trace (A + B) = trace A + trace B :=
  Finset.sum_add_distrib

@[simp]
theorem trace_smul [DistribSMul α R] (r : α) (A : Matrix n n R) :
    trace (r • A) = r • trace A :=
  Finset.smul_sum.symm

@[simp]
theorem trace_transpose (A : Matrix n n R) : trace Aᵀ = trace A :=
  rfl

@[simp]
theorem trace_conjTranspose [StarAddMonoid R] (A : Matrix n n R) : trace Aᴴ = star (trace A) :=
  (star_sum _ _).symm

variable (n α R)

/-- `Matrix.trace` as an `AddMonoidHom` -/
@[simps]
def traceAddMonoidHom : Matrix n n R →+ R where
  toFun := trace
  map_zero' := trace_zero n R
  map_add' := trace_add

/-- `Matrix.trace` as a `LinearMap` -/
@[simps]
def traceLinearMap [Semiring α] [Module α R] : Matrix n n R →ₗ[α] R where
  toFun := trace
  map_add' := trace_add
  map_smul' := trace_smul

variable {n α R}

@[simp]
theorem trace_list_sum (l : List (Matrix n n R)) : trace l.sum = (l.map trace).sum :=
  map_list_sum (traceAddMonoidHom n R) l

@[simp]
theorem trace_multiset_sum (s : Multiset (Matrix n n R)) : trace s.sum = (s.map trace).sum :=
  map_multiset_sum (traceAddMonoidHom n R) s

@[simp]
theorem trace_sum (s : Finset ι) (f : ι → Matrix n n R) :
    trace (∑ i ∈ s, f i) = ∑ i ∈ s, trace (f i) :=
  map_sum (traceAddMonoidHom n R) f s

theorem _root_.AddMonoidHom.map_trace [AddCommMonoid S] {F : Type*} [FunLike F R S]
    [AddMonoidHomClass F R S] (f : F) (A : Matrix n n R) :
    f (trace A) = trace ((f : R →+ S).mapMatrix A) :=
  map_sum f (fun i => diag A i) Finset.univ

lemma trace_blockDiagonal [DecidableEq p] (M : p → Matrix n n R) :
    trace (blockDiagonal M) = ∑ i, trace (M i) := by
  simp [blockDiagonal, trace, Finset.sum_comm (γ := n), Fintype.sum_prod_type]

lemma trace_blockDiagonal' [DecidableEq p] {m : p → Type*} [∀ i, Fintype (m i)]
    (M : ∀ i, Matrix (m i) (m i) R) :
    trace (blockDiagonal' M) = ∑ i, trace (M i) := by
  simp [blockDiagonal', trace, Finset.sum_sigma']

end AddCommMonoid

section AddCommGroup

variable [AddCommGroup R]

@[simp]
theorem trace_sub (A B : Matrix n n R) : trace (A - B) = trace A - trace B :=
  Finset.sum_sub_distrib

@[simp]
theorem trace_neg (A : Matrix n n R) : trace (-A) = -trace A :=
  Finset.sum_neg_distrib

end AddCommGroup

section One

variable [DecidableEq n] [AddCommMonoidWithOne R]

@[simp]
theorem trace_one : trace (1 : Matrix n n R) = Fintype.card n := by
  simp_rw [trace, diag_one, Pi.one_def, Finset.sum_const, nsmul_one, Finset.card_univ]

end One

section Mul

@[simp]
theorem trace_transpose_mul [AddCommMonoid R] [Mul R] (A : Matrix m n R) (B : Matrix n m R) :
    trace (Aᵀ * Bᵀ) = trace (A * B) :=
  Finset.sum_comm

theorem trace_mul_comm [AddCommMonoid R] [CommMagma R] (A : Matrix m n R) (B : Matrix n m R) :
    trace (A * B) = trace (B * A) := by rw [← trace_transpose, ← trace_transpose_mul, transpose_mul]

theorem trace_mul_cycle [NonUnitalCommSemiring R] (A : Matrix m n R) (B : Matrix n p R)
    (C : Matrix p m R) : trace (A * B * C) = trace (C * A * B) := by
  rw [trace_mul_comm, Matrix.mul_assoc]

theorem trace_mul_cycle' [NonUnitalCommSemiring R] (A : Matrix m n R) (B : Matrix n p R)
    (C : Matrix p m R) : trace (A * (B * C)) = trace (C * (A * B)) := by
  rw [← Matrix.mul_assoc, trace_mul_comm]

@[simp]
<<<<<<< HEAD
theorem trace_colConst_mul_rowConst {ι : Type*} [Unique ι] [NonUnitalNonAssocSemiring R]
    (a b : n → R) : trace (colConst ι a * rowConst ι b) = dotProduct a b := by
  apply Finset.sum_congr rfl
  simp [mul_apply]

@[deprecated (since := "2025-03-15")] alias trace_col_mul_row :=
  trace_colConst_mul_rowConst
=======
theorem trace_replicateCol_mul_replicateRow {ι : Type*} [Unique ι] [NonUnitalNonAssocSemiring R]
    (a b : n → R) : trace (replicateCol ι a * replicateRow ι b) = dotProduct a b := by
  apply Finset.sum_congr rfl
  simp [mul_apply]

@[deprecated (since := "2025-03-20")] alias trace_col_mul_row := trace_replicateCol_mul_replicateRow
>>>>>>> ec63a83c

end Mul

lemma trace_submatrix_succ {n : ℕ} [AddCommMonoid R]
    (M : Matrix (Fin n.succ) (Fin n.succ) R) :
    M 0 0 + trace (submatrix M Fin.succ Fin.succ) = trace M := by
  delta trace
  rw [← (finSuccEquiv n).symm.sum_comp]
  simp

section CommSemiring

variable [DecidableEq m] [CommSemiring R]

-- TODO(https://github.com/leanprover-community/mathlib4/issues/6607): fix elaboration so that the ascription isn't needed
theorem trace_units_conj (M : (Matrix m m R)ˣ) (N : Matrix m m R) :
    trace ((M : Matrix _ _ _) * N * (↑M⁻¹ : Matrix _ _ _)) = trace N := by
  rw [trace_mul_cycle, Units.inv_mul, one_mul]

set_option linter.docPrime false in
-- TODO(https://github.com/leanprover-community/mathlib4/issues/6607): fix elaboration so that the ascription isn't needed
theorem trace_units_conj' (M : (Matrix m m R)ˣ) (N : Matrix m m R) :
    trace ((↑M⁻¹ : Matrix _ _ _) * N * (↑M : Matrix _ _ _)) = trace N :=
  trace_units_conj M⁻¹ N

end CommSemiring

section Fin

variable [AddCommMonoid R]

/-! ### Special cases for `Fin n` for low values of `n`
-/

@[simp]
theorem trace_fin_zero (A : Matrix (Fin 0) (Fin 0) R) : trace A = 0 :=
  rfl

theorem trace_fin_one (A : Matrix (Fin 1) (Fin 1) R) : trace A = A 0 0 :=
  add_zero _

theorem trace_fin_two (A : Matrix (Fin 2) (Fin 2) R) : trace A = A 0 0 + A 1 1 :=
  congr_arg (_ + ·) (add_zero (A 1 1))

theorem trace_fin_three (A : Matrix (Fin 3) (Fin 3) R) : trace A = A 0 0 + A 1 1 + A 2 2 := by
  rw [← add_zero (A 2 2), add_assoc]
  rfl

@[simp]
theorem trace_fin_one_of (a : R) : trace !![a] = a :=
  trace_fin_one _

@[simp]
theorem trace_fin_two_of (a b c d : R) : trace !![a, b; c, d] = a + d :=
  trace_fin_two _

@[simp]
theorem trace_fin_three_of (a b c d e f g h i : R) :
    trace !![a, b, c; d, e, f; g, h, i] = a + e + i :=
  trace_fin_three _

end Fin

namespace StdBasisMatrix

variable {l m n : Type*} {R α : Type*} [DecidableEq l] [DecidableEq m] [DecidableEq n]
variable [Fintype n] [AddCommMonoid α] (i j : n) (c : α)

@[simp]
theorem trace_zero (h : j ≠ i) : trace (stdBasisMatrix i j c) = 0 := by
  -- Porting note: added `-diag_apply`
  simp [trace, -diag_apply, h]

@[simp]
theorem trace_eq : trace (stdBasisMatrix i i c) = c := by
  -- Porting note: added `-diag_apply`
  simp [trace, -diag_apply]

end StdBasisMatrix

end Matrix<|MERGE_RESOLUTION|>--- conflicted
+++ resolved
@@ -163,22 +163,12 @@
   rw [← Matrix.mul_assoc, trace_mul_comm]
 
 @[simp]
-<<<<<<< HEAD
-theorem trace_colConst_mul_rowConst {ι : Type*} [Unique ι] [NonUnitalNonAssocSemiring R]
-    (a b : n → R) : trace (colConst ι a * rowConst ι b) = dotProduct a b := by
-  apply Finset.sum_congr rfl
-  simp [mul_apply]
-
-@[deprecated (since := "2025-03-15")] alias trace_col_mul_row :=
-  trace_colConst_mul_rowConst
-=======
 theorem trace_replicateCol_mul_replicateRow {ι : Type*} [Unique ι] [NonUnitalNonAssocSemiring R]
     (a b : n → R) : trace (replicateCol ι a * replicateRow ι b) = dotProduct a b := by
   apply Finset.sum_congr rfl
   simp [mul_apply]
 
 @[deprecated (since := "2025-03-20")] alias trace_col_mul_row := trace_replicateCol_mul_replicateRow
->>>>>>> ec63a83c
 
 end Mul
 
