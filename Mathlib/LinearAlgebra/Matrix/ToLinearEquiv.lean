--- conflicted
+++ resolved
@@ -87,12 +87,9 @@
   invFun := toLin b b A⁻¹
   left_inv x := by
     simp_rw [← LinearMap.comp_apply, ← Matrix.toLin_mul b b b, Matrix.nonsing_inv_mul _ hA,
-<<<<<<< HEAD
-=======
       toLin_one, LinearMap.id_apply]
   right_inv x := by
     simp_rw [← LinearMap.comp_apply, ← Matrix.toLin_mul b b b, Matrix.mul_nonsing_inv _ hA,
->>>>>>> d6ea8fe0
       toLin_one, LinearMap.id_apply]
   right_inv x := by
     simp_rw [← LinearMap.comp_apply, ← Matrix.toLin_mul b b b, Matrix.mul_nonsing_inv _ hA,
