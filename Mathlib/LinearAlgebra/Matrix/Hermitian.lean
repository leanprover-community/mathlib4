--- conflicted
+++ resolved
@@ -281,16 +281,10 @@
     ext i j
     simpa [(Pi.single_star i 1).symm] using h (Pi.single i 1) (Pi.single j 1)
 
-<<<<<<< HEAD
-theorem IsHermitian.im_star_dotProduct_mulVec_self [Fintype n] [DecidableEq n] {A : Matrix n n α}
-    (hA : A.IsHermitian) (x : n → α) : RCLike.im (star x ⬝ᵥ A *ᵥ x) = 0 :=
-  dotProduct_comm _ (star x) ▸ (isHermitian_iff_isSymmetric.mp hA).im_inner_self_apply _
-=======
 theorem IsHermitian.im_star_dotProduct_mulVec_self [Fintype n] {A : Matrix n n α}
     (hA : A.IsHermitian) (x : n → α) : RCLike.im (star x ⬝ᵥ A *ᵥ x) = 0 := by
   classical
   exact dotProduct_comm _ (star x) ▸ (isHermitian_iff_isSymmetric.mp hA).im_inner_self_apply _
->>>>>>> 0494dc7c
 
 end RCLike
 
