/-
Copyright (c) 2018 Kenny Lau. All rights reserved.
Released under Apache 2.0 license as described in the file LICENSE.
Authors: Kenny Lau, Chris Hughes, Tim Baanen

! This file was ported from Lean 3 source module linear_algebra.matrix.determinant
! leanprover-community/mathlib commit c3019c79074b0619edb4b27553a91b2e82242395
! Please do not edit these lines, except to modify the commit id
! if you have ported upstream changes.
-/
import Mathlib.Data.Matrix.PEquiv
import Mathlib.Data.Matrix.Block
import Mathlib.Data.Matrix.Notation
import Mathlib.Data.Fintype.BigOperators
import Mathlib.GroupTheory.Perm.Fin
import Mathlib.GroupTheory.Perm.Sign
import Mathlib.Algebra.Algebra.Basic
import Mathlib.Tactic.Ring
import Mathlib.LinearAlgebra.Alternating
import Mathlib.LinearAlgebra.Pi

/-!
# Determinant of a matrix

This file defines the determinant of a matrix, `Matrix.det`, and its essential properties.

## Main definitions

 - `Matrix.det`: the determinant of a square matrix, as a sum over permutations
 - `Matrix.detRowAlternating`: the determinant, as an `AlternatingMap` in the rows of the matrix

## Main results

 - `det_mul`: the determinant of `A ⬝ B` is the product of determinants
 - `det_zero_of_row_eq`: the determinant is zero if there is a repeated row
 - `det_block_diagonal`: the determinant of a block diagonal matrix is a product
   of the blocks' determinants

## Implementation notes

It is possible to configure `simp` to compute determinants. See the file
`test/matrix.lean` for some examples.

-/


universe u v w z

open Equiv Equiv.Perm Finset Function

namespace Matrix

open Matrix BigOperators

variable {m n : Type _} [DecidableEq n] [Fintype n] [DecidableEq m] [Fintype m]

variable {R : Type v} [CommRing R]

-- mathport name: «exprε »
local notation "ε " σ:arg => ((sign σ : ℤ) : R)

/-- `det` is an `AlternatingMap` in the rows of the matrix. -/
def detRowAlternating : AlternatingMap R (n → R) R n :=
  MultilinearMap.alternatization ((MultilinearMap.mkPiAlgebra R n R).compLinearMap LinearMap.proj)
#align matrix.det_row_alternating Matrix.detRowAlternating

/-- The determinant of a matrix given by the Leibniz formula. -/
abbrev det (M : Matrix n n R) : R :=
  detRowAlternating M
#align matrix.det Matrix.det

theorem det_apply (M : Matrix n n R) : M.det = ∑ σ : Perm n, Equiv.Perm.sign σ • ∏ i, M (σ i) i :=
  MultilinearMap.alternatization_apply _ M
#align matrix.det_apply Matrix.det_apply

-- This is what the old definition was. We use it to avoid having to change the old proofs below
theorem det_apply' (M : Matrix n n R) : M.det = ∑ σ : Perm n, ε σ * ∏ i, M (σ i) i := by
  simp [det_apply, Units.smul_def]
#align matrix.det_apply' Matrix.det_apply'

@[simp]
theorem det_diagonal {d : n → R} : det (diagonal d) = ∏ i, d i := by
  rw [det_apply']
  refine' (Finset.sum_eq_single 1 _ _).trans _
  · rintro σ - h2
    cases' not_forall.1 (mt Equiv.ext h2) with x h3
    convert MulZeroClass.mul_zero (ε σ)
    apply Finset.prod_eq_zero (mem_univ x)
    exact if_neg h3
  · simp
  · simp
#align matrix.det_diagonal Matrix.det_diagonal

@[simp]
theorem det_zero (_ : Nonempty n) : det (0 : Matrix n n R) = 0 :=
  (detRowAlternating : AlternatingMap R (n → R) R n).map_zero
#align matrix.det_zero Matrix.det_zero

@[simp]
theorem det_one : det (1 : Matrix n n R) = 1 := by rw [← diagonal_one]; simp [-diagonal_one]
#align matrix.det_one Matrix.det_one

theorem det_isEmpty [IsEmpty n] {A : Matrix n n R} : det A = 1 := by simp [det_apply]
#align matrix.det_is_empty Matrix.det_isEmpty

@[simp]
theorem coe_det_isEmpty [IsEmpty n] : (det : Matrix n n R → R) = Function.const _ 1 := by
  ext
  exact det_isEmpty
#align matrix.coe_det_is_empty Matrix.coe_det_isEmpty

theorem det_eq_one_of_card_eq_zero {A : Matrix n n R} (h : Fintype.card n = 0) : det A = 1 :=
  haveI : IsEmpty n := Fintype.card_eq_zero_iff.mp h
  det_isEmpty
#align matrix.det_eq_one_of_card_eq_zero Matrix.det_eq_one_of_card_eq_zero

/-- If `n` has only one element, the determinant of an `n` by `n` matrix is just that element.
Although `Unique` implies `DecidableEq` and `Fintype`, the instances might
not be syntactically equal. Thus, we need to fill in the args explicitly. -/
@[simp]
theorem det_unique {n : Type _} [Unique n] [DecidableEq n] [Fintype n] (A : Matrix n n R) :
    det A = A default default := by simp [det_apply, univ_unique]
#align matrix.det_unique Matrix.det_unique

theorem det_eq_elem_of_subsingleton [Subsingleton n] (A : Matrix n n R) (k : n) :
    det A = A k k := by
  have := uniqueOfSubsingleton k
  convert det_unique A
#align matrix.det_eq_elem_of_subsingleton Matrix.det_eq_elem_of_subsingleton

theorem det_eq_elem_of_card_eq_one {A : Matrix n n R} (h : Fintype.card n = 1) (k : n) :
    det A = A k k :=
  haveI : Subsingleton n := Fintype.card_le_one_iff_subsingleton.mp h.le
  det_eq_elem_of_subsingleton _ _
#align matrix.det_eq_elem_of_card_eq_one Matrix.det_eq_elem_of_card_eq_one

theorem det_mul_aux {M N : Matrix n n R} {p : n → n} (H : ¬Bijective p) :
    (∑ σ : Perm n, ε σ * ∏ x, M (σ x) (p x) * N (p x) x) = 0 := by
  obtain ⟨i, j, hpij, hij⟩ : ∃ i j, p i = p j ∧ i ≠ j := by
    rw [← Finite.injective_iff_bijective, Injective] at H
    push_neg  at H
    exact H
  exact
    sum_involution (fun σ _ => σ * Equiv.swap i j)
      (fun σ _ => by
        have : (∏ x, M (σ x) (p x)) = ∏ x, M ((σ * Equiv.swap i j) x) (p x) :=
          Fintype.prod_equiv (swap i j) _ _ (by simp [apply_swap_eq_self hpij])
        simp [this, sign_swap hij, -sign_swap', prod_mul_distrib])
      (fun σ _ _ => (not_congr mul_swap_eq_iff).mpr hij) (fun _ _ => mem_univ _) fun σ _ =>
      mul_swap_involutive i j σ
#align matrix.det_mul_aux Matrix.det_mul_aux

<<<<<<< HEAD
set_option maxHeartbeats 300000
=======
-- Porting note: need to bump for last simp
set_option maxHeartbeats 300000 in
>>>>>>> 337465ee
@[simp]
theorem det_mul (M N : Matrix n n R) : det (M ⬝ N) = det M * det N :=
  calc
    det (M ⬝ N) = ∑ p : n → n, ∑ σ : Perm n, ε σ * ∏ i, M (σ i) (p i) * N (p i) i := by
      simp only [det_apply', mul_apply, prod_univ_sum, mul_sum, Fintype.piFinset_univ]
      rw [Finset.sum_comm]
    _ =
        ∑ p in (@univ (n → n) _).filter Bijective,
          ∑ σ : Perm n, ε σ * ∏ i, M (σ i) (p i) * N (p i) i :=
      (Eq.symm <|
        sum_subset (filter_subset _ _) fun f _ hbij =>
          det_mul_aux <| by simpa only [true_and_iff, mem_filter, mem_univ] using hbij)
    _ = ∑ τ : Perm n, ∑ σ : Perm n, ε σ * ∏ i, M (σ i) (τ i) * N (τ i) i :=
      (sum_bij (fun p h => Equiv.ofBijective p (mem_filter.1 h).2) (fun _ _ => mem_univ _)
        (fun _ _ => rfl) (fun _ _ _ _ h => by injection h) fun b _ =>
        ⟨b, mem_filter.2 ⟨mem_univ _, b.bijective⟩, coe_fn_injective rfl⟩)
    _ = ∑ σ : Perm n, ∑ τ : Perm n, (∏ i, N (σ i) i) * ε τ * ∏ j, M (τ j) (σ j) := by
      simp only [mul_comm, mul_left_comm, prod_mul_distrib, mul_assoc]
    _ = ∑ σ : Perm n, ∑ τ : Perm n, (∏ i, N (σ i) i) * (ε σ * ε τ) * ∏ i, M (τ i) i :=
      (sum_congr rfl fun σ _ =>
        Fintype.sum_equiv (Equiv.mulRight σ⁻¹) _ _ fun τ => by
          have : (∏ j, M (τ j) (σ j)) = ∏ j, M ((τ * σ⁻¹) j) j := by
            rw [← (σ⁻¹ : _ ≃ _).prod_comp]
            simp only [Equiv.Perm.coe_mul, apply_inv_self, Function.comp_apply]
          have h : ε σ * ε (τ * σ⁻¹) = ε τ :=
            calc
              ε σ * ε (τ * σ⁻¹) = ε (τ * σ⁻¹ * σ) := by
                rw [mul_comm, sign_mul (τ * σ⁻¹)]
                simp only [Int.cast_mul, Units.val_mul]
              _ = ε τ := by simp only [inv_mul_cancel_right]

          simp_rw [Equiv.coe_mulRight, h]
          simp only [this])
    _ = det M * det N := by
      simp only [det_apply', Finset.mul_sum, mul_comm, mul_left_comm, mul_assoc]
#align matrix.det_mul Matrix.det_mul

/-- The determinant of a matrix, as a monoid homomorphism. -/
def detMonoidHom : Matrix n n R →* R where
  toFun := det
  map_one' := det_one
  map_mul' := det_mul
#align matrix.det_monoid_hom Matrix.detMonoidHom

@[simp]
theorem coe_detMonoidHom : (detMonoidHom : Matrix n n R → R) = det :=
  rfl
#align matrix.coe_det_monoid_hom Matrix.coe_detMonoidHom

/-- On square matrices, `mul_comm` applies under `det`. -/
theorem det_mul_comm (M N : Matrix m m R) : det (M ⬝ N) = det (N ⬝ M) := by
  rw [det_mul, det_mul, mul_comm]
#align matrix.det_mul_comm Matrix.det_mul_comm

/-- On square matrices, `mul_left_comm` applies under `det`. -/
theorem det_mul_left_comm (M N P : Matrix m m R) : det (M ⬝ (N ⬝ P)) = det (N ⬝ (M ⬝ P)) := by
  rw [← Matrix.mul_assoc, ← Matrix.mul_assoc, det_mul, det_mul_comm M N, ← det_mul]
#align matrix.det_mul_left_comm Matrix.det_mul_left_comm

/-- On square matrices, `mul_right_comm` applies under `det`. -/
theorem det_mul_right_comm (M N P : Matrix m m R) : det (M ⬝ N ⬝ P) = det (M ⬝ P ⬝ N) := by
  rw [Matrix.mul_assoc, Matrix.mul_assoc, det_mul, det_mul_comm N P, ← det_mul]
#align matrix.det_mul_right_comm Matrix.det_mul_right_comm

theorem det_units_conj (M : (Matrix m m R)ˣ) (N : Matrix m m R) :
    det (↑M ⬝ N ⬝ ↑M⁻¹ : Matrix m m R) = det N := by
  rw [det_mul_right_comm, ← mul_eq_mul, ← mul_eq_mul, Units.mul_inv, one_mul]
#align matrix.det_units_conj Matrix.det_units_conj

theorem det_units_conj' (M : (Matrix m m R)ˣ) (N : Matrix m m R) :
    det (↑M⁻¹ ⬝ N ⬝ ↑M : Matrix m m R) = det N :=
  det_units_conj M⁻¹ N
#align matrix.det_units_conj' Matrix.det_units_conj'

/-- Transposing a matrix preserves the determinant. -/
@[simp]
theorem det_transpose (M : Matrix n n R) : Mᵀ.det = M.det := by
  rw [det_apply', det_apply']
  refine' Fintype.sum_bijective _ inv_involutive.bijective _ _ _
  intro σ
  rw [sign_inv]
  congr 1
  apply Fintype.prod_equiv σ
  intros
  simp
#align matrix.det_transpose Matrix.det_transpose

/-- Permuting the columns changes the sign of the determinant. -/
theorem det_permute (σ : Perm n) (M : Matrix n n R) :
    (Matrix.det fun i => M (σ i)) = Perm.sign σ * M.det :=
  ((detRowAlternating : AlternatingMap R (n → R) R n).map_perm M σ).trans (by simp [Units.smul_def])
#align matrix.det_permute Matrix.det_permute

/-- Permuting rows and columns with the same equivalence has no effect. -/
@[simp]
theorem det_submatrix_equiv_self (e : n ≃ m) (A : Matrix m m R) :
    det (A.submatrix e e) = det A := by
  rw [det_apply', det_apply']
  apply Fintype.sum_equiv (Equiv.permCongr e)
  intro σ
  rw [Equiv.Perm.sign_permCongr e σ]
  congr 1
  apply Fintype.prod_equiv e
  intro i
  rw [Equiv.permCongr_apply, Equiv.symm_apply_apply, submatrix_apply]
#align matrix.det_submatrix_equiv_self Matrix.det_submatrix_equiv_self

/-- Reindexing both indices along the same equivalence preserves the determinant.

For the `simp` version of this lemma, see `det_submatrix_equiv_self`; this one is unsuitable because
`Matrix.reindex_apply` unfolds `reindex` first.
-/
theorem det_reindex_self (e : m ≃ n) (A : Matrix m m R) : det (reindex e e A) = det A :=
  det_submatrix_equiv_self e.symm A
#align matrix.det_reindex_self Matrix.det_reindex_self

/-- The determinant of a permutation matrix equals its sign. -/
@[simp]
theorem det_permutation (σ : Perm n) :
    Matrix.det (σ.toPEquiv.toMatrix : Matrix n n R) = Perm.sign σ := by
  rw [← Matrix.mul_one (σ.toPEquiv.toMatrix : Matrix n n R), PEquiv.toPEquiv_mul_matrix,
    det_permute, det_one, mul_one]
#align matrix.det_permutation Matrix.det_permutation

theorem det_smul (A : Matrix n n R) (c : R) : det (c • A) = c ^ Fintype.card n * det A :=
  calc
    det (c • A) = det (Matrix.mul (diagonal fun _ => c) A) := by rw [smul_eq_diagonal_mul]
    _ = det (diagonal fun _ => c) * det A := (det_mul _ _)
    _ = c ^ Fintype.card n * det A := by simp [card_univ]
#align matrix.det_smul Matrix.det_smul

@[simp]
theorem det_smul_of_tower {α} [Monoid α] [DistribMulAction α R] [IsScalarTower α R R]
    [SMulCommClass α R R] (c : α) (A : Matrix n n R) : det (c • A) = c ^ Fintype.card n • det A :=
  by rw [← smul_one_smul R c A, det_smul, smul_pow, one_pow, smul_mul_assoc, one_mul]
#align matrix.det_smul_of_tower Matrix.det_smul_of_tower

theorem det_neg (A : Matrix n n R) : det (-A) = (-1) ^ Fintype.card n * det A := by
  rw [← det_smul, neg_one_smul]
#align matrix.det_neg Matrix.det_neg

/-- A variant of `Matrix.det_neg` with scalar multiplication by `Units ℤ` instead of multiplication
by `R`. -/
theorem det_neg_eq_smul (A : Matrix n n R) : det (-A) = (-1 : Units ℤ) ^ Fintype.card n • det A :=
  by rw [← det_smul_of_tower, Units.neg_smul, one_smul]
#align matrix.det_neg_eq_smul Matrix.det_neg_eq_smul

/-- Multiplying each row by a fixed `v i` multiplies the determinant by
the product of the `v`s. -/
theorem det_mul_row (v : n → R) (A : Matrix n n R) :
    det (of fun i j => v j * A i j) = (∏ i, v i) * det A :=
  calc
    det (of fun i j => v j * A i j) = det (A ⬝ diagonal v) :=
      congr_arg det <| by
        ext
        simp [mul_comm]
    _ = (∏ i, v i) * det A := by rw [det_mul, det_diagonal, mul_comm]
#align matrix.det_mul_row Matrix.det_mul_row

/-- Multiplying each column by a fixed `v j` multiplies the determinant by
the product of the `v`s. -/
theorem det_mul_column (v : n → R) (A : Matrix n n R) :
    det (of fun i j => v i * A i j) = (∏ i, v i) * det A :=
  MultilinearMap.map_smul_univ _ v A
#align matrix.det_mul_column Matrix.det_mul_column

@[simp]
theorem det_pow (M : Matrix m m R) (n : ℕ) : det (M ^ n) = det M ^ n :=
  (detMonoidHom : Matrix m m R →* R).map_pow M n
#align matrix.det_pow Matrix.det_pow

section HomMap

variable {S : Type w} [CommRing S]

theorem _root_.RingHom.map_det (f : R →+* S) (M : Matrix n n R) :
    f M.det = Matrix.det (f.mapMatrix M) :=
  by simp [Matrix.det_apply', f.map_sum, f.map_prod]
#align ring_hom.map_det RingHom.map_det

theorem _root_.RingEquiv.map_det (f : R ≃+* S) (M : Matrix n n R) :
    f M.det = Matrix.det (f.mapMatrix M) :=
  f.toRingHom.map_det _
#align ring_equiv.map_det RingEquiv.map_det

theorem _root_.AlgHom.map_det [Algebra R S] {T : Type z} [CommRing T] [Algebra R T] (f : S →ₐ[R] T)
    (M : Matrix n n S) : f M.det = Matrix.det (f.mapMatrix M) :=
  f.toRingHom.map_det _
#align alg_hom.map_det AlgHom.map_det

theorem _root_.AlgEquiv.map_det [Algebra R S] {T : Type z} [CommRing T] [Algebra R T]
    (f : S ≃ₐ[R] T) (M : Matrix n n S) : f M.det = Matrix.det (f.mapMatrix M) :=
  f.toAlgHom.map_det _
#align alg_equiv.map_det AlgEquiv.map_det

end HomMap

@[simp]
theorem det_conjTranspose [StarRing R] (M : Matrix m m R) : det Mᴴ = star (det M) :=
  ((starRingEnd R).map_det _).symm.trans <| congr_arg star M.det_transpose
#align matrix.det_conj_transpose Matrix.det_conjTranspose

section DetZero

/-!
### `det_zero` section

Prove that a matrix with a repeated column has determinant equal to zero.
-/


theorem det_eq_zero_of_row_eq_zero {A : Matrix n n R} (i : n) (h : ∀ j, A i j = 0) : det A = 0 :=
  (detRowAlternating : AlternatingMap R (n → R) R n).map_coord_zero i (funext h)
#align matrix.det_eq_zero_of_row_eq_zero Matrix.det_eq_zero_of_row_eq_zero

theorem det_eq_zero_of_column_eq_zero {A : Matrix n n R} (j : n) (h : ∀ i, A i j = 0) :
    det A = 0 := by
  rw [← det_transpose]
  exact det_eq_zero_of_row_eq_zero j h
#align matrix.det_eq_zero_of_column_eq_zero Matrix.det_eq_zero_of_column_eq_zero

variable {M : Matrix n n R} {i j : n}

/-- If a matrix has a repeated row, the determinant will be zero. -/
theorem det_zero_of_row_eq (i_ne_j : i ≠ j) (hij : M i = M j) : M.det = 0 :=
  (detRowAlternating : AlternatingMap R (n → R) R n).map_eq_zero_of_eq M hij i_ne_j
#align matrix.det_zero_of_row_eq Matrix.det_zero_of_row_eq

/-- If a matrix has a repeated column, the determinant will be zero. -/
theorem det_zero_of_column_eq (i_ne_j : i ≠ j) (hij : ∀ k, M k i = M k j) : M.det = 0 := by
  rw [← det_transpose, det_zero_of_row_eq i_ne_j]
  exact funext hij
#align matrix.det_zero_of_column_eq Matrix.det_zero_of_column_eq

end DetZero

theorem det_updateRow_add (M : Matrix n n R) (j : n) (u v : n → R) :
    det (updateRow M j <| u + v) = det (updateRow M j u) + det (updateRow M j v) :=
  (detRowAlternating : AlternatingMap R (n → R) R n).map_add M j u v
#align matrix.det_update_row_add Matrix.det_updateRow_add

theorem det_updateColumn_add (M : Matrix n n R) (j : n) (u v : n → R) :
    det (updateColumn M j <| u + v) = det (updateColumn M j u) + det (updateColumn M j v) := by
  rw [← det_transpose, ← updateRow_transpose, det_updateRow_add]
  simp [updateRow_transpose, det_transpose]
#align matrix.det_update_column_add Matrix.det_updateColumn_add

theorem det_updateRow_smul (M : Matrix n n R) (j : n) (s : R) (u : n → R) :
    det (updateRow M j <| s • u) = s * det (updateRow M j u) :=
  (detRowAlternating : AlternatingMap R (n → R) R n).map_smul M j s u
#align matrix.det_update_row_smul Matrix.det_updateRow_smul

theorem det_updateColumn_smul (M : Matrix n n R) (j : n) (s : R) (u : n → R) :
    det (updateColumn M j <| s • u) = s * det (updateColumn M j u) := by
  rw [← det_transpose, ← updateRow_transpose, det_updateRow_smul]
  simp [updateRow_transpose, det_transpose]
#align matrix.det_update_column_smul Matrix.det_updateColumn_smul

theorem det_updateRow_smul' (M : Matrix n n R) (j : n) (s : R) (u : n → R) :
    det (updateRow (s • M) j u) = s ^ (Fintype.card n - 1) * det (updateRow M j u) :=
  MultilinearMap.map_update_smul _ M j s u
#align matrix.det_update_row_smul' Matrix.det_updateRow_smul'

theorem det_updateColumn_smul' (M : Matrix n n R) (j : n) (s : R) (u : n → R) :
    det (updateColumn (s • M) j u) = s ^ (Fintype.card n - 1) * det (updateColumn M j u) := by
  rw [← det_transpose, ← updateRow_transpose, transpose_smul, det_updateRow_smul']
  simp [updateRow_transpose, det_transpose]
#align matrix.det_update_column_smul' Matrix.det_updateColumn_smul'

section DetEq

/-! ### `det_eq` section

Lemmas showing the determinant is invariant under a variety of operations.
-/


theorem det_eq_of_eq_mul_det_one {A B : Matrix n n R} (C : Matrix n n R) (hC : det C = 1)
    (hA : A = B ⬝ C) : det A = det B :=
  calc
    det A = det (B ⬝ C) := congr_arg _ hA
    _ = det B * det C := (det_mul _ _)
    _ = det B := by rw [hC, mul_one]
#align matrix.det_eq_of_eq_mul_det_one Matrix.det_eq_of_eq_mul_det_one

theorem det_eq_of_eq_det_one_mul {A B : Matrix n n R} (C : Matrix n n R) (hC : det C = 1)
    (hA : A = C ⬝ B) : det A = det B :=
  calc
    det A = det (C ⬝ B) := congr_arg _ hA
    _ = det C * det B := (det_mul _ _)
    _ = det B := by rw [hC, one_mul]
#align matrix.det_eq_of_eq_det_one_mul Matrix.det_eq_of_eq_det_one_mul

theorem det_updateRow_add_self (A : Matrix n n R) {i j : n} (hij : i ≠ j) :
    det (updateRow A i (A i + A j)) = det A := by
  simp [det_updateRow_add,
    det_zero_of_row_eq hij (updateRow_self.trans (updateRow_ne hij.symm).symm)]
#align matrix.det_update_row_add_self Matrix.det_updateRow_add_self

theorem det_updateColumn_add_self (A : Matrix n n R) {i j : n} (hij : i ≠ j) :
    det (updateColumn A i fun k => A k i + A k j) = det A := by
  rw [← det_transpose, ← updateRow_transpose, ← det_transpose A]
  exact det_updateRow_add_self Aᵀ hij
#align matrix.det_update_column_add_self Matrix.det_updateColumn_add_self

theorem det_updateRow_add_smul_self (A : Matrix n n R) {i j : n} (hij : i ≠ j) (c : R) :
    det (updateRow A i (A i + c • A j)) = det A := by
  simp [det_updateRow_add, det_updateRow_smul,
    det_zero_of_row_eq hij (updateRow_self.trans (updateRow_ne hij.symm).symm)]
#align matrix.det_update_row_add_smul_self Matrix.det_updateRow_add_smul_self

theorem det_updateColumn_add_smul_self (A : Matrix n n R) {i j : n} (hij : i ≠ j) (c : R) :
    det (updateColumn A i fun k => A k i + c • A k j) = det A := by
  rw [← det_transpose, ← updateRow_transpose, ← det_transpose A]
  exact det_updateRow_add_smul_self Aᵀ hij c
#align matrix.det_update_column_add_smul_self Matrix.det_updateColumn_add_smul_self

theorem det_eq_of_forall_row_eq_smul_add_const_aux {A B : Matrix n n R} {s : Finset n} :
    ∀ (c : n → R) (_ : ∀ i, i ∉ s → c i = 0) (k : n) (_ : k ∉ s)
      (_: ∀ i j, A i j = B i j + c i * B k j), det A = det B := by
  induction s using Finset.induction_on generalizing B with
  | empty =>
    rintro c hs k - A_eq
    have : ∀ i, c i = 0 := by
      intro i
      specialize hs i
      contrapose! hs
      simp [hs]
    congr
    ext (i j)
    rw [A_eq, this, MulZeroClass.zero_mul, add_zero]
  | @insert i s _hi ih =>
    intro c hs k hk A_eq
    have hAi : A i = B i + c i • B k := funext (A_eq i)
    rw [@ih (updateRow  B i (A i)) (Function.update c i 0), hAi, det_updateRow_add_smul_self]
    · exact mt (fun h => show k ∈ insert i s from h ▸ Finset.mem_insert_self _ _) hk
    · intro i' hi'
      rw [Function.update_apply]
      split_ifs with hi'i
      · rfl
      · exact hs i' fun h => hi' ((Finset.mem_insert.mp h).resolve_left hi'i)
    · exact k
    · exact fun h => hk (Finset.mem_insert_of_mem h)
    · intro i' j'
      rw [updateRow_apply, Function.update_apply]
      split_ifs with hi'i
      · simp [hi'i]
      rw [A_eq, updateRow_ne fun h : k = i => hk <| h ▸ Finset.mem_insert_self k s]
#align matrix.det_eq_of_forall_row_eq_smul_add_const_aux Matrix.det_eq_of_forall_row_eq_smul_add_const_aux

/-- If you add multiples of row `B k` to other rows, the determinant doesn't change. -/
theorem det_eq_of_forall_row_eq_smul_add_const {A B : Matrix n n R} (c : n → R) (k : n)
    (hk : c k = 0) (A_eq : ∀ i j, A i j = B i j + c i * B k j) : det A = det B :=
  det_eq_of_forall_row_eq_smul_add_const_aux c
    (fun i =>
      not_imp_comm.mp fun hi =>
        Finset.mem_erase.mpr
          ⟨mt (fun h : i = k => show c i = 0 from h.symm ▸ hk) hi, Finset.mem_univ i⟩)
    k (Finset.not_mem_erase k Finset.univ) A_eq
#align matrix.det_eq_of_forall_row_eq_smul_add_const Matrix.det_eq_of_forall_row_eq_smul_add_const

theorem det_eq_of_forall_row_eq_smul_add_pred_aux {n : ℕ} (k : Fin (n + 1)) :
    ∀ (c : Fin n → R) (_hc : ∀ i : Fin n, k < i.succ → c i = 0)
      {M N : Matrix (Fin n.succ) (Fin n.succ) R} (_h0 : ∀ j, M 0 j = N 0 j)
      (_hsucc : ∀ (i : Fin n) (j), M i.succ j = N i.succ j + c i * M (Fin.castSucc i) j),
      det M = det N := by
  refine' Fin.induction _ (fun k ih => _) k <;> intro c hc M N h0 hsucc
  · congr
    ext (i j)
    refine' Fin.cases (h0 j) (fun i => _) i
    rw [hsucc, hc i (Fin.succ_pos _), MulZeroClass.zero_mul, add_zero]
  set M' := updateRow M k.succ (N k.succ) with hM'
  have hM : M = updateRow M' k.succ (M' k.succ + c k • M (Fin.castSucc k)) := by
    ext (i j)
    by_cases hi : i = k.succ
    · simp [hi, hM', hsucc, updateRow_self]
    rw [updateRow_ne hi, hM', updateRow_ne hi]
  have k_ne_succ : (Fin.castSucc k) ≠ k.succ := (Fin.castSucc_lt_succ k).ne
  have M_k : M (Fin.castSucc k) = M' (Fin.castSucc k) := (updateRow_ne k_ne_succ).symm
  rw [hM, M_k, det_updateRow_add_smul_self M' k_ne_succ.symm, ih (Function.update c k 0)]
  · intro i hi
    rw [Fin.lt_iff_val_lt_val, Fin.coe_castSucc, Fin.val_succ, Nat.lt_succ_iff] at hi
    rw [Function.update_apply]
    split_ifs with hik
    · rfl
    exact hc _ (Fin.succ_lt_succ_iff.mpr (lt_of_le_of_ne hi (Ne.symm hik)))
  · rwa [hM', updateRow_ne (Fin.succ_ne_zero _).symm]
  intro i j
  rw [Function.update_apply]
  split_ifs with hik
  · rw [MulZeroClass.zero_mul, add_zero, hM', hik, updateRow_self]
  rw [hM', updateRow_ne ((Fin.succ_injective _).ne hik), hsucc]
  by_cases hik2 : k < i
  · simp [hc i (Fin.succ_lt_succ_iff.mpr hik2)]
  rw [updateRow_ne]
  apply ne_of_lt
  rwa [Fin.lt_iff_val_lt_val, Fin.coe_castSucc, Fin.val_succ, Nat.lt_succ_iff, ← not_lt]
#align matrix.det_eq_of_forall_row_eq_smul_add_pred_aux Matrix.det_eq_of_forall_row_eq_smul_add_pred_aux

/-- If you add multiples of previous rows to the next row, the determinant doesn't change. -/
theorem det_eq_of_forall_row_eq_smul_add_pred {n : ℕ} {A B : Matrix (Fin (n + 1)) (Fin (n + 1)) R}
    (c : Fin n → R) (A_zero : ∀ j, A 0 j = B 0 j)
    (A_succ : ∀ (i : Fin n) (j), A i.succ j = B i.succ j + c i * A (Fin.castSucc i) j) :
    det A = det B :=
  det_eq_of_forall_row_eq_smul_add_pred_aux (Fin.last _) c
    (fun _ hi => absurd hi (not_lt_of_ge (Fin.le_last _))) A_zero A_succ
#align matrix.det_eq_of_forall_row_eq_smul_add_pred Matrix.det_eq_of_forall_row_eq_smul_add_pred

/-- If you add multiples of previous columns to the next columns, the determinant doesn't change. -/
theorem det_eq_of_forall_col_eq_smul_add_pred {n : ℕ} {A B : Matrix (Fin (n + 1)) (Fin (n + 1)) R}
    (c : Fin n → R) (A_zero : ∀ i, A i 0 = B i 0)
    (A_succ : ∀ (i) (j : Fin n), A i j.succ = B i j.succ + c j * A i (Fin.castSucc j)) :
    det A = det B := by
  rw [← det_transpose A, ← det_transpose B]
  exact det_eq_of_forall_row_eq_smul_add_pred c A_zero fun i j => A_succ j i
#align matrix.det_eq_of_forall_col_eq_smul_add_pred Matrix.det_eq_of_forall_col_eq_smul_add_pred

end DetEq

@[simp]
theorem det_blockDiagonal {o : Type _} [Fintype o] [DecidableEq o] (M : o → Matrix n n R) :
    (blockDiagonal M).det = ∏ k, (M k).det := by
  -- Rewrite the determinants as a sum over permutations.
  simp_rw [det_apply']
  -- The right hand side is a product of sums, rewrite it as a sum of products.
  rw [Finset.prod_sum]
  simp_rw [Finset.prod_attach_univ, Finset.univ_pi_univ]
  -- We claim that the only permutations contributing to the sum are those that
  -- preserve their second component.
  let preserving_snd : Finset (Equiv.Perm (n × o)) :=
    Finset.univ.filter fun σ => ∀ x, (σ x).snd = x.snd
  have mem_preserving_snd :
    ∀ {σ : Equiv.Perm (n × o)}, σ ∈ preserving_snd ↔ ∀ x, (σ x).snd = x.snd := fun {σ} =>
    Finset.mem_filter.trans ⟨fun h => h.2, fun h => ⟨Finset.mem_univ _, h⟩⟩
  rw [← Finset.sum_subset (Finset.subset_univ preserving_snd) _]
  -- And that these are in bijection with `o → Equiv.Perm m`.
  rw [(Finset.sum_bij
        (fun (σ : ∀ k : o, k ∈ Finset.univ → Equiv.Perm n) _ =>
          prodCongrLeft fun k => σ k (Finset.mem_univ k))
        _ _ _ _).symm]
  · intro σ _
    rw [mem_preserving_snd]
    rintro ⟨-, x⟩
    simp only [prodCongrLeft_apply]
  · intro σ _
    rw [Finset.prod_mul_distrib, ← Finset.univ_product_univ, Finset.prod_product_right]
    simp only [sign_prodCongrLeft, Units.coe_prod, Int.cast_prod, blockDiagonal_apply_eq,
      prodCongrLeft_apply]
  · intro σ σ' _ _ eq
    ext (x hx k)
    simp only at eq
    have :
      ∀ k x,
        prodCongrLeft (fun k => σ k (Finset.mem_univ _)) (k, x) =
          prodCongrLeft (fun k => σ' k (Finset.mem_univ _)) (k, x) :=
      fun k x => by rw [eq]
    simp only [prodCongrLeft_apply, Prod.mk.inj_iff] at this
    exact (this k x).1
  · intro σ hσ
    rw [mem_preserving_snd] at hσ
    have hσ' : ∀ x, (σ⁻¹ x).snd = x.snd := by
      intro x
      conv_rhs => rw [← Perm.apply_inv_self σ x, hσ]
    have mk_apply_eq : ∀ k x, ((σ (x, k)).fst, k) = σ (x, k) := by
      intro k x
      ext
      · simp only
      · simp only [hσ]
    have mk_inv_apply_eq : ∀ k x, ((σ⁻¹ (x, k)).fst, k) = σ⁻¹ (x, k) := by
      intro k x
      conv_lhs => rw [← Perm.apply_inv_self σ (x, k)]
      ext
      · simp only [apply_inv_self]
      · simp only [hσ']
    refine' ⟨fun k _ => ⟨fun x => (σ (x, k)).fst, fun x => (σ⁻¹ (x, k)).fst, _, _⟩, _, _⟩
    · intro x
      simp only [mk_apply_eq, inv_apply_self]
    · intro x
      simp only [mk_inv_apply_eq, apply_inv_self]
    · apply Finset.mem_univ
    · ext ⟨k, x⟩
      · simp only [coe_fn_mk, prodCongrLeft_apply]
      · simp only [prodCongrLeft_apply, hσ]
  · intro σ _ hσ
    rw [mem_preserving_snd] at hσ
    obtain ⟨⟨k, x⟩, hkx⟩ := not_forall.mp hσ
    rw [Finset.prod_eq_zero (Finset.mem_univ (k, x)), MulZeroClass.mul_zero]
    rw [← @Prod.mk.eta _ _ (σ (k, x)), blockDiagonal_apply_ne]
    exact hkx
#align matrix.det_block_diagonal Matrix.det_blockDiagonal

/-- The determinant of a 2×2 block matrix with the lower-left block equal to zero is the product of
the determinants of the diagonal blocks. For the generalization to any number of blocks, see
`Matrix.det_of_upper_triangular`. -/
@[simp]
theorem det_fromBlocks_zero₂₁ (A : Matrix m m R) (B : Matrix m n R) (D : Matrix n n R) :
    (Matrix.fromBlocks A B 0 D).det = A.det * D.det := by
  classical
    simp_rw [det_apply']
    convert Eq.symm <|
      sum_subset (β := R) (subset_univ ((sumCongrHom m n).range : Set (Perm (Sum m n))).toFinset) ?_
    rw [sum_mul_sum]
    simp_rw [univ_product_univ]
    rw [(sum_bij (fun (σ : Perm m × Perm n) _ => Equiv.sumCongr σ.fst σ.snd) _ _ _ _).symm]
    · intro σ₁₂ h
      simp only
      erw [Set.mem_toFinset, MonoidHom.mem_range]
      use σ₁₂
      simp only [sumCongrHom_apply]
    · simp only [forall_prop_of_true, Prod.forall, mem_univ]
      intro σ₁ σ₂
      rw [Fintype.prod_sum_type]
      simp_rw [Equiv.sumCongr_apply, Sum.map_inr, Sum.map_inl, fromBlocks_apply₁₁,
        fromBlocks_apply₂₂]
      rw [mul_mul_mul_comm]
      congr
      rw [sign_sumCongr, Units.val_mul, Int.cast_mul]
    · intro σ₁ σ₂ h₁ h₂
      dsimp only
      intro h
      have h2 : ∀ x, Perm.sumCongr σ₁.fst σ₁.snd x = Perm.sumCongr σ₂.fst σ₂.snd x := by
        intro x
        exact congr_fun (congr_arg toFun h) x
      simp only [Sum.map_inr, Sum.map_inl, Perm.sumCongr_apply, Sum.forall, Sum.inl.injEq,
        Sum.inr.injEq] at h2
      ext x
      · exact h2.left x
      · exact h2.right x
    · intro σ hσ
      erw [Set.mem_toFinset, MonoidHom.mem_range] at hσ
      obtain ⟨σ₁₂, hσ₁₂⟩ := hσ
      use σ₁₂
      rw [← hσ₁₂]
      simp
    · rintro σ - hσn
      have h1 : ¬∀ x, ∃ y, Sum.inl y = σ (Sum.inl x) := by
        rw [Set.mem_toFinset] at hσn
        -- Porting note: golfed
        simpa only [Set.MapsTo, Set.mem_range, forall_exists_index, forall_apply_eq_imp_iff'] using
          mt mem_sumCongrHom_range_of_perm_mapsTo_inl hσn
      obtain ⟨a, ha⟩ := not_forall.mp h1
      cases' hx : σ (Sum.inl a) with a2 b
      · have hn := (not_exists.mp ha) a2
        exact absurd hx.symm hn
      · rw [Finset.prod_eq_zero (Finset.mem_univ (Sum.inl a)), MulZeroClass.mul_zero]
        rw [hx, fromBlocks_apply₂₁, zero_apply]
#align matrix.det_from_blocks_zero₂₁ Matrix.det_fromBlocks_zero₂₁

/-- The determinant of a 2×2 block matrix with the upper-right block equal to zero is the product of
the determinants of the diagonal blocks. For the generalization to any number of blocks, see
`Matrix.det_of_lower_triangular`. -/
@[simp]
theorem det_fromBlocks_zero₁₂ (A : Matrix m m R) (C : Matrix n m R) (D : Matrix n n R) :
    (Matrix.fromBlocks A 0 C D).det = A.det * D.det := by
  rw [← det_transpose, fromBlocks_transpose, transpose_zero, det_fromBlocks_zero₂₁, det_transpose,
    det_transpose]
#align matrix.det_from_blocks_zero₁₂ Matrix.det_fromBlocks_zero₁₂

/-- Laplacian expansion of the determinant of an `n+1 × n+1` matrix along column 0. -/
theorem det_succ_column_zero {n : ℕ} (A : Matrix (Fin n.succ) (Fin n.succ) R) :
    det A = ∑ i : Fin n.succ, (-1) ^ (i : ℕ) * A i 0 * det (A.submatrix i.succAbove Fin.succ) := by
  rw [Matrix.det_apply, Finset.univ_perm_fin_succ, ← Finset.univ_product_univ]
  simp only [Finset.sum_map, Equiv.toEmbedding_apply, Finset.sum_product, Matrix.submatrix]
  refine' Finset.sum_congr rfl fun i _ => Fin.cases _ (fun i => _) i
  ·
    simp only [Fin.prod_univ_succ, Matrix.det_apply, Finset.mul_sum,
      Equiv.Perm.decomposeFin_symm_apply_zero, Fin.val_zero, one_mul,
      Equiv.Perm.decomposeFin.symm_sign, Equiv.swap_self, if_true, id.def, eq_self_iff_true,
      Equiv.Perm.decomposeFin_symm_apply_succ, Fin.succAbove_zero, Equiv.coe_refl, pow_zero,
      mul_smul_comm, of_apply]
  -- `univ_perm_fin_succ` gives a different embedding of `Perm (Fin n)` into
  -- `Perm (Fin n.succ)` than the determinant of the submatrix we want,
  -- permute `A` so that we get the correct one.
  have : (-1 : R) ^ (i : ℕ) = (Perm.sign i.cycleRange) := by simp [Fin.sign_cycleRange]
  rw [Fin.val_succ, pow_succ, this, mul_assoc, mul_assoc, mul_left_comm (ε _), ←
    det_permute, Matrix.det_apply, Finset.mul_sum, Finset.mul_sum]
  -- now we just need to move the corresponding parts to the same place
  refine' Finset.sum_congr rfl fun σ _ => _
  rw [Equiv.Perm.decomposeFin.symm_sign, if_neg (Fin.succ_ne_zero i)]
  calc
    ((-1 * Perm.sign σ : ℤ) • ∏ i', A (Perm.decomposeFin.symm (Fin.succ i, σ) i') i') =
        (-1 * Perm.sign σ : ℤ) • (A (Fin.succ i) 0 *
          ∏ i', A ((Fin.succ i).succAbove (Fin.cycleRange i (σ i'))) i'.succ) := by
      simp only [Fin.prod_univ_succ, Fin.succAbove_cycleRange,
        Equiv.Perm.decomposeFin_symm_apply_zero, Equiv.Perm.decomposeFin_symm_apply_succ]
    _ = -1 * (A (Fin.succ i) 0 * (Perm.sign σ : ℤ) •
        ∏ i', A ((Fin.succ i).succAbove (Fin.cycleRange i (σ i'))) i'.succ) := by
      simp [mul_assoc, mul_comm, _root_.neg_mul, one_mul, zsmul_eq_mul, neg_inj, neg_smul,
        Fin.succAbove_cycleRange, mul_left_comm]
#align matrix.det_succ_column_zero Matrix.det_succ_column_zero

/-- Laplacian expansion of the determinant of an `n+1 × n+1` matrix along row 0. -/
theorem det_succ_row_zero {n : ℕ} (A : Matrix (Fin n.succ) (Fin n.succ) R) :
    det A = ∑ j : Fin n.succ, (-1) ^ (j : ℕ) * A 0 j * det (A.submatrix Fin.succ j.succAbove) := by
  rw [← det_transpose A, det_succ_column_zero]
  refine' Finset.sum_congr rfl fun i _ => _
  rw [← det_transpose]
  simp only [transpose_apply, transpose_submatrix, transpose_transpose]
#align matrix.det_succ_row_zero Matrix.det_succ_row_zero

/-- Laplacian expansion of the determinant of an `n+1 × n+1` matrix along row `i`. -/
theorem det_succ_row {n : ℕ} (A : Matrix (Fin n.succ) (Fin n.succ) R) (i : Fin n.succ) :
    det A =
      ∑ j : Fin n.succ, (-1) ^ (i + j : ℕ) * A i j * det (A.submatrix i.succAbove j.succAbove) := by
  simp_rw [pow_add, mul_assoc, ← mul_sum]
  have : det A = (-1 : R) ^ (i : ℕ) * (Perm.sign i.cycleRange⁻¹) * det A := by
    calc
      det A = ↑((-1 : ℤˣ) ^ (i : ℕ) * (-1 : ℤˣ) ^ (i : ℕ) : ℤˣ) * det A := by simp
      _ = (-1 : R) ^ (i : ℕ) * (Perm.sign i.cycleRange⁻¹) * det A := by simp [-Int.units_mul_self]
  rw [this, mul_assoc]
  congr
  rw [← det_permute, det_succ_row_zero]
  refine' Finset.sum_congr rfl fun j _ => _
  rw [mul_assoc, Matrix.submatrix, Matrix.submatrix]
  congr
  · rw [Equiv.Perm.inv_def, Fin.cycleRange_symm_zero]
  · ext (i' j')
    rw [Equiv.Perm.inv_def, Fin.cycleRange_symm_succ]
#align matrix.det_succ_row Matrix.det_succ_row

/-- Laplacian expansion of the determinant of an `n+1 × n+1` matrix along column `j`. -/
theorem det_succ_column {n : ℕ} (A : Matrix (Fin n.succ) (Fin n.succ) R) (j : Fin n.succ) :
    det A =
      ∑ i : Fin n.succ, (-1) ^ (i + j : ℕ) * A i j * det (A.submatrix i.succAbove j.succAbove) := by
  rw [← det_transpose, det_succ_row _ j]
  refine' Finset.sum_congr rfl fun i _ => _
  rw [add_comm, ← det_transpose, transpose_apply, transpose_submatrix, transpose_transpose]
#align matrix.det_succ_column Matrix.det_succ_column

/-- Determinant of 0x0 matrix -/
@[simp]
theorem det_fin_zero {A : Matrix (Fin 0) (Fin 0) R} : det A = 1 :=
  det_isEmpty
#align matrix.det_fin_zero Matrix.det_fin_zero

/-- Determinant of 1x1 matrix -/
theorem det_fin_one (A : Matrix (Fin 1) (Fin 1) R) : det A = A 0 0 :=
  det_unique A
#align matrix.det_fin_one Matrix.det_fin_one

theorem det_fin_one_of (a : R) : det !![a] = a :=
  det_fin_one _
#align matrix.det_fin_one_of Matrix.det_fin_one_of

/-- Determinant of 2x2 matrix -/
theorem det_fin_two (A : Matrix (Fin 2) (Fin 2) R) : det A = A 0 0 * A 1 1 - A 0 1 * A 1 0 := by
  simp [Matrix.det_succ_row_zero, Fin.sum_univ_succ]
  ring
#align matrix.det_fin_two Matrix.det_fin_two

@[simp]
theorem det_fin_two_of (a b c d : R) : Matrix.det !![a, b; c, d] = a * d - b * c :=
  det_fin_two _
#align matrix.det_fin_two_of Matrix.det_fin_two_of

/-- Determinant of 3x3 matrix -/
theorem det_fin_three (A : Matrix (Fin 3) (Fin 3) R) :
    det A =
      A 0 0 * A 1 1 * A 2 2 - A 0 0 * A 1 2 * A 2 1 - A 0 1 * A 1 0 * A 2 2 +
            A 0 1 * A 1 2 * A 2 0 +
          A 0 2 * A 1 0 * A 2 1 -
        A 0 2 * A 1 1 * A 2 0 := by
  simp [Matrix.det_succ_row_zero, Fin.sum_univ_succ]
  ring
#align matrix.det_fin_three Matrix.det_fin_three

end Matrix<|MERGE_RESOLUTION|>--- conflicted
+++ resolved
@@ -150,12 +150,8 @@
       mul_swap_involutive i j σ
 #align matrix.det_mul_aux Matrix.det_mul_aux
 
-<<<<<<< HEAD
-set_option maxHeartbeats 300000
-=======
 -- Porting note: need to bump for last simp
 set_option maxHeartbeats 300000 in
->>>>>>> 337465ee
 @[simp]
 theorem det_mul (M N : Matrix n n R) : det (M ⬝ N) = det M * det N :=
   calc
