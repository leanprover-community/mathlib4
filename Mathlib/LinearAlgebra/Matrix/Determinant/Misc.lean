/-
Copyright (c) 2024 Xavier Roblot. All rights reserved.
Released under Apache 2.0 license as described in the file LICENSE.
Authors: Xavier Roblot
-/
import Mathlib.LinearAlgebra.Matrix.Determinant.Basic
import Mathlib.Algebra.Ring.NegOnePow

/-!
# Miscellaneous results about determinant

In this file, we collect various formulas about determinant of matrices.
-/

assert_not_exists TwoSidedIdeal

namespace Matrix

variable {R : Type*} [CommRing R]

/-- Let `M` be a `(n + 1) × n` matrix whose row sums to zero. Then all the matrices obtained by
deleting one row have the same determinant up to a sign. -/
theorem submatrix_succAbove_det_eq_negOnePow_submatrix_succAbove_det {n : ℕ}
    (M : Matrix (Fin (n + 1)) (Fin n) R) (hv : ∑ j, M j = 0) (j₁ j₂ : Fin (n + 1)) :
    (M.submatrix (Fin.succAbove j₁) id).det =
      Int.negOnePow (j₁ - j₂) • (M.submatrix (Fin.succAbove j₂) id).det := by
  suffices ∀ j, (M.submatrix (Fin.succAbove j) id).det =
      Int.negOnePow j • (M.submatrix (Fin.succAbove 0) id).det by
    rw [this j₁, this j₂, smul_smul, ← Int.negOnePow_add, sub_add_cancel]
  intro j
  induction j using Fin.induction with
  | zero => rw [Fin.val_zero, Nat.cast_zero, Int.negOnePow_zero, one_smul]
  | succ i h_ind =>
      rw [Fin.val_succ, Nat.cast_add, Nat.cast_one, Int.negOnePow_succ, Units.neg_smul,
        ← neg_eq_iff_eq_neg, ← neg_one_smul R,
        ← det_updateRow_sum (M.submatrix i.succ.succAbove id) i (fun _ ↦ -1),
        ← Fin.coe_castSucc i, ← h_ind]
      congr
      ext a b
      simp_rw [neg_one_smul, updateRow_apply, Finset.sum_neg_distrib, Pi.neg_apply,
        Finset.sum_apply, submatrix_apply, id_eq]
      split_ifs with h
      · replace hv := congr_fun hv b
        rw [Fin.sum_univ_succAbove _ i.succ, Pi.add_apply, Finset.sum_apply] at hv
        rwa [h, Fin.succAbove_castSucc_self, neg_eq_iff_add_eq_zero, add_comm]
      · obtain h|h := ne_iff_lt_or_gt.mp h
        · rw [Fin.succAbove_castSucc_of_lt _ _ h,
            Fin.succAbove_of_succ_le _ _ (Fin.succ_lt_succ_iff.mpr h).le]
        · rw [Fin.succAbove_succ_of_lt _ _ h, Fin.succAbove_castSucc_of_le _ _ h.le]

/-- Let `M` be a `(n + 1) × n` matrix whose column sums to zero. Then all the matrices obtained by
deleting one column have the same determinant up to a sign. -/
theorem submatrix_succAbove_det_eq_negOnePow_submatrix_succAbove_det' {n : ℕ}
    (M : Matrix (Fin n) (Fin (n + 1)) R) (hv : ∀ i, ∑ j, M i j = 0) (j₁ j₂ : Fin (n + 1)) :
    (M.submatrix id (Fin.succAbove j₁)).det =
      Int.negOnePow (j₁ - j₂) • (M.submatrix id (Fin.succAbove j₂)).det := by
  rw [← det_transpose, transpose_submatrix,
    submatrix_succAbove_det_eq_negOnePow_submatrix_succAbove_det M.transpose ?_ j₁ j₂,
    ← det_transpose, transpose_submatrix, transpose_transpose]
  ext
  simp_rw [Finset.sum_apply, transpose_apply, hv, Pi.zero_apply]

<<<<<<< HEAD
/-- Let `M` be a `(n + 1) × (n + 1)` matrix. Assume that all columns, but the `j₀`-column, sums to zero.
Then its determinant is, up to sign, the sum of the `j₀`-column times the determinant of the
=======
/-- Let `M` be a `(n + 1) × (n + 1)` matrix. Assume that all columns, but the `j₀`-column, sums to
zero. Then its determinant is, up to sign, the sum of the `j₀`-column times the determinant of the
>>>>>>> ecd03599
matrix obtained by deleting any row and the `j₀`-column. -/
theorem det_eq_sum_column_mul_submatrix_succAbove_succAbove_det {n : ℕ}
    (M : Matrix (Fin (n + 1)) (Fin (n + 1)) R) (i₀ j₀ : Fin (n + 1))
    (hv : ∀ j ≠ j₀, ∑ i, M i j = 0) :
    M.det = (-1) ^ (i₀ + j₀ : ℕ) *
      (∑ i, M i j₀) * (M.submatrix (Fin.succAbove i₀) (Fin.succAbove j₀)).det := by
  rw [← one_smul R M.det, ← Matrix.det_updateRow_sum _ i₀ (fun _ ↦ 1), Matrix.det_succ_row _ i₀]
  simp only [updateRow_apply, if_true, one_smul, submatrix_updateRow_succAbove, Finset.sum_apply]
  rw [Fintype.sum_eq_add_sum_subtype_ne _ j₀]
  conv_lhs =>
    enter [2, 2, i]
    rw [hv _ i.prop, mul_zero, zero_mul]
  simp [Finset.sum_const_zero, add_zero]

/-- Let `M` be a `(n + 1) × (n + 1)` matrix. Assume that all rows, but the `i₀`-row, sums to zero.
Then its determinant is, up to sign, the sum of the `i₀`-row times the determinant of the
matrix obtained by deleting the `i₀`-row and any column. -/
theorem det_eq_sum_row_mul_submatrix_succAbove_succAbove_det {n : ℕ}
    (M : Matrix (Fin (n + 1)) (Fin (n + 1)) R) (i₀ j₀ : Fin (n + 1))
    (hv : ∀ i ≠ i₀, ∑ j, M i j = 0) :
    M.det = (-1) ^ (i₀ + j₀ : ℕ) *
      (∑ j, M i₀ j) * (M.submatrix (Fin.succAbove i₀) (Fin.succAbove j₀)).det := by
  rw [← det_transpose, det_eq_sum_column_mul_submatrix_succAbove_succAbove_det _ j₀ i₀
    (by simpa using hv), ← det_transpose, transpose_submatrix, transpose_transpose, add_comm]
  simp_rw [transpose_apply]

end Matrix<|MERGE_RESOLUTION|>--- conflicted
+++ resolved
@@ -60,13 +60,8 @@
   ext
   simp_rw [Finset.sum_apply, transpose_apply, hv, Pi.zero_apply]
 
-<<<<<<< HEAD
-/-- Let `M` be a `(n + 1) × (n + 1)` matrix. Assume that all columns, but the `j₀`-column, sums to zero.
-Then its determinant is, up to sign, the sum of the `j₀`-column times the determinant of the
-=======
 /-- Let `M` be a `(n + 1) × (n + 1)` matrix. Assume that all columns, but the `j₀`-column, sums to
 zero. Then its determinant is, up to sign, the sum of the `j₀`-column times the determinant of the
->>>>>>> ecd03599
 matrix obtained by deleting any row and the `j₀`-column. -/
 theorem det_eq_sum_column_mul_submatrix_succAbove_succAbove_det {n : ℕ}
     (M : Matrix (Fin (n + 1)) (Fin (n + 1)) R) (i₀ j₀ : Fin (n + 1))
