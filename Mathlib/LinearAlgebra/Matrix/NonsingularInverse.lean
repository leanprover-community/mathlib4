/-
Copyright (c) 2019 Tim Baanen. All rights reserved.
Released under Apache 2.0 license as described in the file LICENSE.
Authors: Tim Baanen, Lu-Ming Zhang
-/
import Mathlib.Data.Matrix.Invertible
import Mathlib.LinearAlgebra.Matrix.Adjugate

#align_import linear_algebra.matrix.nonsingular_inverse from "leanprover-community/mathlib"@"722b3b152ddd5e0cf21c0a29787c76596cb6b422"

/-!
# Nonsingular inverses

In this file, we define an inverse for square matrices of invertible determinant.

For matrices that are not square or not of full rank, there is a more general notion of
pseudoinverses which we do not consider here.

The definition of inverse used in this file is the adjugate divided by the determinant.
We show that dividing the adjugate by `det A` (if possible), giving a matrix `A⁻¹` (`nonsing_inv`),
will result in a multiplicative inverse to `A`.

Note that there are at least three different inverses in mathlib:

* `A⁻¹` (`Inv.inv`): alone, this satisfies no properties, although it is usually used in
  conjunction with `Group` or `GroupWithZero`. On matrices, this is defined to be zero when no
  inverse exists.
* `⅟A` (`invOf`): this is only available in the presence of `[Invertible A]`, which guarantees an
  inverse exists.
* `Ring.inverse A`: this is defined on any `MonoidWithZero`, and just like `⁻¹` on matrices, is
  defined to be zero when no inverse exists.

We start by working with `Invertible`, and show the main results:

* `Matrix.invertibleOfDetInvertible`
* `Matrix.detInvertibleOfInvertible`
* `Matrix.isUnit_iff_isUnit_det`
* `Matrix.mul_eq_one_comm`

After this we define `Matrix.inv` and show it matches `⅟A` and `Ring.inverse A`.
The rest of the results in the file are then about `A⁻¹`

## References

  * https://en.wikipedia.org/wiki/Cramer's_rule#Finding_inverse_matrix

## Tags

matrix inverse, cramer, cramer's rule, adjugate
-/


namespace Matrix

universe u u' v

variable {l : Type*} {m : Type u} {n : Type u'} {α : Type v}

open Matrix BigOperators Equiv Equiv.Perm Finset

/-! ### Matrices are `Invertible` iff their determinants are -/


section Invertible

variable [Fintype n] [DecidableEq n] [CommRing α]

variable (A : Matrix n n α) (B : Matrix n n α)

/-- If `A.det` has a constructive inverse, produce one for `A`. -/
def invertibleOfDetInvertible [Invertible A.det] : Invertible A where
  invOf := ⅟ A.det • A.adjugate
  mul_invOf_self := by
    rw [mul_smul_comm, mul_adjugate, smul_smul, invOf_mul_self, one_smul]
  invOf_mul_self := by
    rw [smul_mul_assoc, adjugate_mul, smul_smul, invOf_mul_self, one_smul]
#align matrix.invertible_of_det_invertible Matrix.invertibleOfDetInvertible

theorem invOf_eq [Invertible A.det] [Invertible A] : ⅟ A = ⅟ A.det • A.adjugate := by
  letI := invertibleOfDetInvertible A
  convert(rfl : ⅟ A = _)
#align matrix.inv_of_eq Matrix.invOf_eq

/-- `A.det` is invertible if `A` has a left inverse. -/
def detInvertibleOfLeftInverse (h : B * A = 1) : Invertible A.det where
  invOf := B.det
  mul_invOf_self := by rw [mul_comm, ← det_mul, h, det_one]
  invOf_mul_self := by rw [← det_mul, h, det_one]
#align matrix.det_invertible_of_left_inverse Matrix.detInvertibleOfLeftInverse

/-- `A.det` is invertible if `A` has a right inverse. -/
def detInvertibleOfRightInverse (h : A * B = 1) : Invertible A.det where
  invOf := B.det
  mul_invOf_self := by rw [← det_mul, h, det_one]
  invOf_mul_self := by rw [mul_comm, ← det_mul, h, det_one]
#align matrix.det_invertible_of_right_inverse Matrix.detInvertibleOfRightInverse

/-- If `A` has a constructive inverse, produce one for `A.det`. -/
def detInvertibleOfInvertible [Invertible A] : Invertible A.det :=
  detInvertibleOfLeftInverse A (⅟ A) (invOf_mul_self _)
#align matrix.det_invertible_of_invertible Matrix.detInvertibleOfInvertible

theorem det_invOf [Invertible A] [Invertible A.det] : (⅟ A).det = ⅟ A.det := by
  letI := detInvertibleOfInvertible A
  convert(rfl : _ = ⅟ A.det)
#align matrix.det_inv_of Matrix.det_invOf

/-- Together `Matrix.detInvertibleOfInvertible` and `Matrix.invertibleOfDetInvertible` form an
equivalence, although both sides of the equiv are subsingleton anyway. -/
@[simps]
def invertibleEquivDetInvertible : Invertible A ≃ Invertible A.det where
  toFun := @detInvertibleOfInvertible _ _ _ _ _ A
  invFun := @invertibleOfDetInvertible _ _ _ _ _ A
  left_inv _ := Subsingleton.elim _ _
  right_inv _ := Subsingleton.elim _ _
#align matrix.invertible_equiv_det_invertible Matrix.invertibleEquivDetInvertible

variable {A B}

theorem mul_eq_one_comm : A * B = 1 ↔ B * A = 1 :=
  suffices ∀ A B, A * B = 1 → B * A = 1 from ⟨this A B, this B A⟩
  fun A B h => by
  letI : Invertible B.det := detInvertibleOfLeftInverse _ _ h
  letI : Invertible B := invertibleOfDetInvertible B
  calc
    B * A = B * A * (B * ⅟ B) := by rw [Matrix.mul_invOf_self, Matrix.mul_one]
    _ = B * (A * B * ⅟ B) := by simp only [Matrix.mul_assoc]
    _ = B * ⅟ B := by rw [h, Matrix.one_mul]
    _ = 1 := Matrix.mul_invOf_self B

#align matrix.mul_eq_one_comm Matrix.mul_eq_one_comm

variable (A B)

/-- We can construct an instance of invertible A if A has a left inverse. -/
def invertibleOfLeftInverse (h : B * A = 1) : Invertible A :=
  ⟨B, h, mul_eq_one_comm.mp h⟩
#align matrix.invertible_of_left_inverse Matrix.invertibleOfLeftInverse

/-- We can construct an instance of invertible A if A has a right inverse. -/
def invertibleOfRightInverse (h : A * B = 1) : Invertible A :=
  ⟨B, mul_eq_one_comm.mp h, h⟩
#align matrix.invertible_of_right_inverse Matrix.invertibleOfRightInverse

/-- The transpose of an invertible matrix is invertible. -/
instance invertibleTranspose [Invertible A] : Invertible Aᵀ :=
  haveI : Invertible Aᵀ.det := by simpa using detInvertibleOfInvertible A
  invertibleOfDetInvertible Aᵀ
#align matrix.invertible_transpose Matrix.invertibleTranspose

-- porting note: added because Lean can no longer find this instance automatically
/-- The conjugate transpose of an invertible matrix is invertible. -/
instance invertibleConjTranspose [StarRing α] [Invertible A] : Invertible Aᴴ :=
  Invertible.star A

/-- A matrix is invertible if the transpose is invertible. -/
def invertibleOfInvertibleTranspose [Invertible Aᵀ] : Invertible A := by
  rw [← transpose_transpose A]
  infer_instance
#align matrix.invertible__of_invertible_transpose Matrix.invertibleOfInvertibleTranspose

/-- A matrix is invertible if the conjugate transpose is invertible. -/
def invertibleOfInvertibleConjTranspose [StarRing α] [Invertible Aᴴ] : Invertible A := by
  rw [← conjTranspose_conjTranspose A, ← star_eq_conjTranspose]
  infer_instance
#align matrix.invertible_of_invertible_conj_transpose Matrix.invertibleOfInvertibleConjTranspose

/-- Given a proof that `A.det` has a constructive inverse, lift `A` to `(Matrix n n α)ˣ`-/
def unitOfDetInvertible [Invertible A.det] : (Matrix n n α)ˣ :=
  @unitOfInvertible _ _ A (invertibleOfDetInvertible A)
#align matrix.unit_of_det_invertible Matrix.unitOfDetInvertible

/-- When lowered to a prop, `Matrix.invertibleEquivDetInvertible` forms an `iff`. -/
theorem isUnit_iff_isUnit_det : IsUnit A ↔ IsUnit A.det := by
  simp only [← nonempty_invertible_iff_isUnit, (invertibleEquivDetInvertible A).nonempty_congr]
#align matrix.is_unit_iff_is_unit_det Matrix.isUnit_iff_isUnit_det

/-! #### Variants of the statements above with `IsUnit`-/


theorem isUnit_det_of_invertible [Invertible A] : IsUnit A.det :=
  @isUnit_of_invertible _ _ _ (detInvertibleOfInvertible A)
#align matrix.is_unit_det_of_invertible Matrix.isUnit_det_of_invertible

variable {A B}

theorem isUnit_of_left_inverse (h : B * A = 1) : IsUnit A :=
  ⟨⟨A, B, mul_eq_one_comm.mp h, h⟩, rfl⟩
#align matrix.is_unit_of_left_inverse Matrix.isUnit_of_left_inverse

theorem isUnit_of_right_inverse (h : A * B = 1) : IsUnit A :=
  ⟨⟨A, B, h, mul_eq_one_comm.mp h⟩, rfl⟩
#align matrix.is_unit_of_right_inverse Matrix.isUnit_of_right_inverse

theorem isUnit_det_of_left_inverse (h : B * A = 1) : IsUnit A.det :=
  @isUnit_of_invertible _ _ _ (detInvertibleOfLeftInverse _ _ h)
#align matrix.is_unit_det_of_left_inverse Matrix.isUnit_det_of_left_inverse

theorem isUnit_det_of_right_inverse (h : A * B = 1) : IsUnit A.det :=
  @isUnit_of_invertible _ _ _ (detInvertibleOfRightInverse _ _ h)
#align matrix.is_unit_det_of_right_inverse Matrix.isUnit_det_of_right_inverse

theorem det_ne_zero_of_left_inverse [Nontrivial α] (h : B * A = 1) : A.det ≠ 0 :=
  (isUnit_det_of_left_inverse h).ne_zero
#align matrix.det_ne_zero_of_left_inverse Matrix.det_ne_zero_of_left_inverse

theorem det_ne_zero_of_right_inverse [Nontrivial α] (h : A * B = 1) : A.det ≠ 0 :=
  (isUnit_det_of_right_inverse h).ne_zero
#align matrix.det_ne_zero_of_right_inverse Matrix.det_ne_zero_of_right_inverse

end Invertible

variable [Fintype n] [DecidableEq n] [CommRing α]

variable (A : Matrix n n α) (B : Matrix n n α)

theorem isUnit_det_transpose (h : IsUnit A.det) : IsUnit Aᵀ.det := by
  rw [det_transpose]
  exact h
#align matrix.is_unit_det_transpose Matrix.isUnit_det_transpose

/-! ### A noncomputable `Inv` instance  -/


/-- The inverse of a square matrix, when it is invertible (and zero otherwise).-/
noncomputable instance inv : Inv (Matrix n n α) :=
  ⟨fun A => Ring.inverse A.det • A.adjugate⟩

theorem inv_def (A : Matrix n n α) : A⁻¹ = Ring.inverse A.det • A.adjugate :=
  rfl
#align matrix.inv_def Matrix.inv_def

theorem nonsing_inv_apply_not_isUnit (h : ¬IsUnit A.det) : A⁻¹ = 0 := by
  rw [inv_def, Ring.inverse_non_unit _ h, zero_smul]
#align matrix.nonsing_inv_apply_not_is_unit Matrix.nonsing_inv_apply_not_isUnit

theorem nonsing_inv_apply (h : IsUnit A.det) : A⁻¹ = (↑h.unit⁻¹ : α) • A.adjugate := by
  rw [inv_def, ← Ring.inverse_unit h.unit, IsUnit.unit_spec]
#align matrix.nonsing_inv_apply Matrix.nonsing_inv_apply

/-- The nonsingular inverse is the same as `invOf` when `A` is invertible. -/
@[simp]
theorem invOf_eq_nonsing_inv [Invertible A] : ⅟ A = A⁻¹ := by
  letI := detInvertibleOfInvertible A
  rw [inv_def, Ring.inverse_invertible, invOf_eq]
#align matrix.inv_of_eq_nonsing_inv Matrix.invOf_eq_nonsing_inv

/-- Coercing the result of `Units.instInv` is the same as coercing first and applying the
nonsingular inverse. -/
@[simp, norm_cast]
theorem coe_units_inv (A : (Matrix n n α)ˣ) : ↑A⁻¹ = (A⁻¹ : Matrix n n α) := by
  letI := A.invertible
  rw [← invOf_eq_nonsing_inv, invOf_units]
#align matrix.coe_units_inv Matrix.coe_units_inv

/-- The nonsingular inverse is the same as the general `Ring.inverse`. -/
theorem nonsing_inv_eq_ring_inverse : A⁻¹ = Ring.inverse A := by
  by_cases h_det : IsUnit A.det
  · cases (A.isUnit_iff_isUnit_det.mpr h_det).nonempty_invertible
    rw [← invOf_eq_nonsing_inv, Ring.inverse_invertible]
  · have h := mt A.isUnit_iff_isUnit_det.mp h_det
    rw [Ring.inverse_non_unit _ h, nonsing_inv_apply_not_isUnit A h_det]
#align matrix.nonsing_inv_eq_ring_inverse Matrix.nonsing_inv_eq_ring_inverse

theorem transpose_nonsing_inv : A⁻¹ᵀ = Aᵀ⁻¹ := by
  rw [inv_def, inv_def, transpose_smul, det_transpose, adjugate_transpose]
#align matrix.transpose_nonsing_inv Matrix.transpose_nonsing_inv

theorem conjTranspose_nonsing_inv [StarRing α] : A⁻¹ᴴ = Aᴴ⁻¹ := by
  rw [inv_def, inv_def, conjTranspose_smul, det_conjTranspose, adjugate_conjTranspose,
    Ring.inverse_star]
#align matrix.conj_transpose_nonsing_inv Matrix.conjTranspose_nonsing_inv

/-- The `nonsing_inv` of `A` is a right inverse. -/
@[simp]
theorem mul_nonsing_inv (h : IsUnit A.det) : A * A⁻¹ = 1 := by
  cases (A.isUnit_iff_isUnit_det.mpr h).nonempty_invertible
  rw [← invOf_eq_nonsing_inv, Matrix.mul_invOf_self]
#align matrix.mul_nonsing_inv Matrix.mul_nonsing_inv

/-- The `nonsing_inv` of `A` is a left inverse. -/
@[simp]
theorem nonsing_inv_mul (h : IsUnit A.det) : A⁻¹ * A = 1 := by
  cases (A.isUnit_iff_isUnit_det.mpr h).nonempty_invertible
  rw [← invOf_eq_nonsing_inv, Matrix.invOf_mul_self]
#align matrix.nonsing_inv_mul Matrix.nonsing_inv_mul

instance [Invertible A] : Invertible A⁻¹ := by
  rw [← invOf_eq_nonsing_inv]
  infer_instance

@[simp]
theorem inv_inv_of_invertible [Invertible A] : A⁻¹⁻¹ = A := by
  simp only [← invOf_eq_nonsing_inv, invOf_invOf]
#align matrix.inv_inv_of_invertible Matrix.inv_inv_of_invertible

@[simp]
theorem mul_nonsing_inv_cancel_right (B : Matrix m n α) (h : IsUnit A.det) : B * A * A⁻¹ = B := by
  simp [Matrix.mul_assoc, mul_nonsing_inv A h]
#align matrix.mul_nonsing_inv_cancel_right Matrix.mul_nonsing_inv_cancel_right

@[simp]
theorem mul_nonsing_inv_cancel_left (B : Matrix n m α) (h : IsUnit A.det) : A * (A⁻¹ * B) = B := by
  simp [← Matrix.mul_assoc, mul_nonsing_inv A h]
#align matrix.mul_nonsing_inv_cancel_left Matrix.mul_nonsing_inv_cancel_left

@[simp]
theorem nonsing_inv_mul_cancel_right (B : Matrix m n α) (h : IsUnit A.det) : B * A⁻¹ * A = B := by
  simp [Matrix.mul_assoc, nonsing_inv_mul A h]
#align matrix.nonsing_inv_mul_cancel_right Matrix.nonsing_inv_mul_cancel_right

@[simp]
theorem nonsing_inv_mul_cancel_left (B : Matrix n m α) (h : IsUnit A.det) : A⁻¹ * (A * B) = B := by
  simp [← Matrix.mul_assoc, nonsing_inv_mul A h]
#align matrix.nonsing_inv_mul_cancel_left Matrix.nonsing_inv_mul_cancel_left

@[simp]
theorem mul_inv_of_invertible [Invertible A] : A * A⁻¹ = 1 :=
  mul_nonsing_inv A (isUnit_det_of_invertible A)
#align matrix.mul_inv_of_invertible Matrix.mul_inv_of_invertible

@[simp]
theorem inv_mul_of_invertible [Invertible A] : A⁻¹ * A = 1 :=
  nonsing_inv_mul A (isUnit_det_of_invertible A)
#align matrix.inv_mul_of_invertible Matrix.inv_mul_of_invertible

@[simp]
theorem mul_inv_cancel_right_of_invertible (B : Matrix m n α) [Invertible A] : B * A * A⁻¹ = B :=
  mul_nonsing_inv_cancel_right A B (isUnit_det_of_invertible A)
#align matrix.mul_inv_cancel_right_of_invertible Matrix.mul_inv_cancel_right_of_invertible

@[simp]
theorem mul_inv_cancel_left_of_invertible (B : Matrix n m α) [Invertible A] : A * (A⁻¹ * B) = B :=
  mul_nonsing_inv_cancel_left A B (isUnit_det_of_invertible A)
#align matrix.mul_inv_cancel_left_of_invertible Matrix.mul_inv_cancel_left_of_invertible

@[simp]
theorem inv_mul_cancel_right_of_invertible (B : Matrix m n α) [Invertible A] : B * A⁻¹ * A = B :=
  nonsing_inv_mul_cancel_right A B (isUnit_det_of_invertible A)
#align matrix.inv_mul_cancel_right_of_invertible Matrix.inv_mul_cancel_right_of_invertible

@[simp]
theorem inv_mul_cancel_left_of_invertible (B : Matrix n m α) [Invertible A] : A⁻¹ * (A * B) = B :=
  nonsing_inv_mul_cancel_left A B (isUnit_det_of_invertible A)
#align matrix.inv_mul_cancel_left_of_invertible Matrix.inv_mul_cancel_left_of_invertible

theorem inv_mul_eq_iff_eq_mul_of_invertible (A B C : Matrix n n α) [Invertible A] :
    A⁻¹ * B = C ↔ B = A * C :=
  ⟨fun h => by rw [← h, mul_inv_cancel_left_of_invertible],
   fun h => by rw [h, inv_mul_cancel_left_of_invertible]⟩
#align matrix.inv_mul_eq_iff_eq_mul_of_invertible Matrix.inv_mul_eq_iff_eq_mul_of_invertible

theorem mul_inv_eq_iff_eq_mul_of_invertible (A B C : Matrix n n α) [Invertible A] :
    B * A⁻¹ = C ↔ B = C * A :=
  ⟨fun h => by rw [← h, inv_mul_cancel_right_of_invertible],
   fun h => by rw [h, mul_inv_cancel_right_of_invertible]⟩
#align matrix.mul_inv_eq_iff_eq_mul_of_invertible Matrix.mul_inv_eq_iff_eq_mul_of_invertible

<<<<<<< HEAD
theorem nonsing_inv_cancel_or_zero : A⁻¹ * A = 1 ∧ A * A⁻¹ = 1 ∨ A⁻¹ = 0 := by
=======
lemma mul_right_injective_of_invertible [Invertible A] :
    Function.Injective (fun (x : Matrix n m α) => A ⬝ x) :=
  fun _ _ h => by simpa only [inv_mul_cancel_left_of_invertible] using congr_arg (A⁻¹ ⬝ ·) h

lemma mul_left_injective_of_invertible [Invertible A] :
    Function.Injective (fun (x : Matrix m n α) => x ⬝ A) :=
  fun a x hax => by simpa only [mul_inv_cancel_right_of_invertible] using congr_arg (· ⬝ A⁻¹) hax

lemma mul_right_inj_of_invertible [Invertible A] {x y : Matrix n m α} : A ⬝ x = A ⬝ y ↔ x = y :=
  (mul_right_injective_of_invertible A).eq_iff

lemma mul_left_inj_of_invertible [Invertible A] {x y : Matrix m n α} : x ⬝ A = y ⬝ A ↔ x = y :=
  (mul_left_injective_of_invertible A).eq_iff

theorem nonsing_inv_cancel_or_zero : A⁻¹ ⬝ A = 1 ∧ A ⬝ A⁻¹ = 1 ∨ A⁻¹ = 0 := by
>>>>>>> 96a37689
  by_cases h : IsUnit A.det
  · exact Or.inl ⟨nonsing_inv_mul _ h, mul_nonsing_inv _ h⟩
  · exact Or.inr (nonsing_inv_apply_not_isUnit _ h)
#align matrix.nonsing_inv_cancel_or_zero Matrix.nonsing_inv_cancel_or_zero

theorem det_nonsing_inv_mul_det (h : IsUnit A.det) : A⁻¹.det * A.det = 1 := by
  rw [← det_mul, A.nonsing_inv_mul h, det_one]
#align matrix.det_nonsing_inv_mul_det Matrix.det_nonsing_inv_mul_det

@[simp]
theorem det_nonsing_inv : A⁻¹.det = Ring.inverse A.det := by
  by_cases h : IsUnit A.det
  · cases h.nonempty_invertible
    letI := invertibleOfDetInvertible A
    rw [Ring.inverse_invertible, ← invOf_eq_nonsing_inv, det_invOf]
  cases isEmpty_or_nonempty n
  · rw [det_isEmpty, det_isEmpty, Ring.inverse_one]
  · rw [Ring.inverse_non_unit _ h, nonsing_inv_apply_not_isUnit _ h, det_zero ‹_›]
#align matrix.det_nonsing_inv Matrix.det_nonsing_inv

theorem isUnit_nonsing_inv_det (h : IsUnit A.det) : IsUnit A⁻¹.det :=
  isUnit_of_mul_eq_one _ _ (A.det_nonsing_inv_mul_det h)
#align matrix.is_unit_nonsing_inv_det Matrix.isUnit_nonsing_inv_det

@[simp]
theorem nonsing_inv_nonsing_inv (h : IsUnit A.det) : A⁻¹⁻¹ = A :=
  calc
    A⁻¹⁻¹ = 1 * A⁻¹⁻¹ := by rw [Matrix.one_mul]
    _ = A * A⁻¹ * A⁻¹⁻¹ := by rw [A.mul_nonsing_inv h]
    _ = A := by
      rw [Matrix.mul_assoc, A⁻¹.mul_nonsing_inv (A.isUnit_nonsing_inv_det h), Matrix.mul_one]

#align matrix.nonsing_inv_nonsing_inv Matrix.nonsing_inv_nonsing_inv

theorem isUnit_nonsing_inv_det_iff {A : Matrix n n α} : IsUnit A⁻¹.det ↔ IsUnit A.det := by
  rw [Matrix.det_nonsing_inv, isUnit_ring_inverse]
#align matrix.is_unit_nonsing_inv_det_iff Matrix.isUnit_nonsing_inv_det_iff

-- `IsUnit.invertible` lifts the proposition `IsUnit A` to a constructive inverse of `A`.
/-- A version of `Matrix.invertibleOfDetInvertible` with the inverse defeq to `A⁻¹` that is
therefore noncomputable. -/
noncomputable def invertibleOfIsUnitDet (h : IsUnit A.det) : Invertible A :=
  ⟨A⁻¹, nonsing_inv_mul A h, mul_nonsing_inv A h⟩
#align matrix.invertible_of_is_unit_det Matrix.invertibleOfIsUnitDet

/-- A version of `Matrix.unitOfDetInvertible` with the inverse defeq to `A⁻¹` that is therefore
noncomputable. -/
noncomputable def nonsingInvUnit (h : IsUnit A.det) : (Matrix n n α)ˣ :=
  @unitOfInvertible _ _ _ (invertibleOfIsUnitDet A h)
#align matrix.nonsing_inv_unit Matrix.nonsingInvUnit

theorem unitOfDetInvertible_eq_nonsingInvUnit [Invertible A.det] :
    unitOfDetInvertible A = nonsingInvUnit A (isUnit_of_invertible _) := by
  ext
  rfl
#align matrix.unit_of_det_invertible_eq_nonsing_inv_unit Matrix.unitOfDetInvertible_eq_nonsingInvUnit

variable {A} {B}

/-- If matrix A is left invertible, then its inverse equals its left inverse. -/
theorem inv_eq_left_inv (h : B * A = 1) : A⁻¹ = B :=
  letI := invertibleOfLeftInverse _ _ h
  invOf_eq_nonsing_inv A ▸ invOf_eq_left_inv h
#align matrix.inv_eq_left_inv Matrix.inv_eq_left_inv

/-- If matrix A is right invertible, then its inverse equals its right inverse. -/
theorem inv_eq_right_inv (h : A * B = 1) : A⁻¹ = B :=
  inv_eq_left_inv (mul_eq_one_comm.2 h)
#align matrix.inv_eq_right_inv Matrix.inv_eq_right_inv

section InvEqInv

variable {C : Matrix n n α}

/-- The left inverse of matrix A is unique when existing. -/
theorem left_inv_eq_left_inv (h : B * A = 1) (g : C * A = 1) : B = C := by
  rw [← inv_eq_left_inv h, ← inv_eq_left_inv g]
#align matrix.left_inv_eq_left_inv Matrix.left_inv_eq_left_inv

/-- The right inverse of matrix A is unique when existing. -/
theorem right_inv_eq_right_inv (h : A * B = 1) (g : A * C = 1) : B = C := by
  rw [← inv_eq_right_inv h, ← inv_eq_right_inv g]
#align matrix.right_inv_eq_right_inv Matrix.right_inv_eq_right_inv

/-- The right inverse of matrix A equals the left inverse of A when they exist. -/
theorem right_inv_eq_left_inv (h : A * B = 1) (g : C * A = 1) : B = C := by
  rw [← inv_eq_right_inv h, ← inv_eq_left_inv g]
#align matrix.right_inv_eq_left_inv Matrix.right_inv_eq_left_inv

theorem inv_inj (h : A⁻¹ = B⁻¹) (h' : IsUnit A.det) : A = B := by
  refine' left_inv_eq_left_inv (mul_nonsing_inv _ h') _
  rw [h]
  refine' mul_nonsing_inv _ _
  rwa [← isUnit_nonsing_inv_det_iff, ← h, isUnit_nonsing_inv_det_iff]
#align matrix.inv_inj Matrix.inv_inj

end InvEqInv

variable (A)

@[simp]
theorem inv_zero : (0 : Matrix n n α)⁻¹ = 0 := by
  cases' subsingleton_or_nontrivial α with ht ht
  · simp
  cases' (Fintype.card n).zero_le.eq_or_lt with hc hc
  · rw [eq_comm, Fintype.card_eq_zero_iff] at hc
    haveI := hc
    ext i
    exact (IsEmpty.false i).elim
  · have hn : Nonempty n := Fintype.card_pos_iff.mp hc
    refine' nonsing_inv_apply_not_isUnit _ _
    simp [hn]
#align matrix.inv_zero Matrix.inv_zero

noncomputable instance : InvOneClass (Matrix n n α) :=
  { Matrix.one, Matrix.inv with inv_one := inv_eq_left_inv (by simp) }

theorem inv_smul (k : α) [Invertible k] (h : IsUnit A.det) : (k • A)⁻¹ = ⅟ k • A⁻¹ :=
  inv_eq_left_inv (by simp [h, smul_smul])
#align matrix.inv_smul Matrix.inv_smul

theorem inv_smul' (k : αˣ) (h : IsUnit A.det) : (k • A)⁻¹ = k⁻¹ • A⁻¹ :=
  inv_eq_left_inv (by simp [h, smul_smul])
#align matrix.inv_smul' Matrix.inv_smul'

theorem inv_adjugate (A : Matrix n n α) (h : IsUnit A.det) : (adjugate A)⁻¹ = h.unit⁻¹ • A := by
  refine' inv_eq_left_inv _
  rw [smul_mul, mul_adjugate, Units.smul_def, smul_smul, h.val_inv_mul, one_smul]
#align matrix.inv_adjugate Matrix.inv_adjugate

section Diagonal

/-- `diagonal v` is invertible if `v` is -/
def diagonalInvertible {α} [NonAssocSemiring α] (v : n → α) [Invertible v] :
    Invertible (diagonal v) :=
  Invertible.map (diagonalRingHom n α) v
#align matrix.diagonal_invertible Matrix.diagonalInvertible

theorem invOf_diagonal_eq {α} [Semiring α] (v : n → α) [Invertible v] [Invertible (diagonal v)] :
    ⅟ (diagonal v) = diagonal (⅟ v) := by
  letI := diagonalInvertible v
  -- Porting note: no longer need `haveI := Invertible.subsingleton (diagonal v)`
  convert(rfl : ⅟ (diagonal v) = _)
#align matrix.inv_of_diagonal_eq Matrix.invOf_diagonal_eq

/-- `v` is invertible if `diagonal v` is -/
def invertibleOfDiagonalInvertible (v : n → α) [Invertible (diagonal v)] : Invertible v where
  invOf := diag (⅟ (diagonal v))
  invOf_mul_self :=
    funext fun i => by
      letI : Invertible (diagonal v).det := detInvertibleOfInvertible _
      rw [invOf_eq, diag_smul, adjugate_diagonal, diag_diagonal]
      dsimp
      rw [mul_assoc, prod_erase_mul _ _ (Finset.mem_univ _), ← det_diagonal]
      exact mul_invOf_self _
  mul_invOf_self :=
    funext fun i => by
      letI : Invertible (diagonal v).det := detInvertibleOfInvertible _
      rw [invOf_eq, diag_smul, adjugate_diagonal, diag_diagonal]
      dsimp
      rw [mul_left_comm, mul_prod_erase _ _ (Finset.mem_univ _), ← det_diagonal]
      exact mul_invOf_self _
#align matrix.invertible_of_diagonal_invertible Matrix.invertibleOfDiagonalInvertible

/-- Together `Matrix.diagonalInvertible` and `Matrix.invertibleOfDiagonalInvertible` form an
equivalence, although both sides of the equiv are subsingleton anyway. -/
@[simps]
def diagonalInvertibleEquivInvertible (v : n → α) : Invertible (diagonal v) ≃ Invertible v where
  toFun := @invertibleOfDiagonalInvertible _ _ _ _ _ _
  invFun := @diagonalInvertible _ _ _ _ _ _
  left_inv _ := Subsingleton.elim _ _
  right_inv _ := Subsingleton.elim _ _
#align matrix.diagonal_invertible_equiv_invertible Matrix.diagonalInvertibleEquivInvertible

/-- When lowered to a prop, `Matrix.diagonalInvertibleEquivInvertible` forms an `iff`. -/
@[simp]
theorem isUnit_diagonal {v : n → α} : IsUnit (diagonal v) ↔ IsUnit v := by
  simp only [← nonempty_invertible_iff_isUnit,
    (diagonalInvertibleEquivInvertible v).nonempty_congr]
#align matrix.is_unit_diagonal Matrix.isUnit_diagonal

theorem inv_diagonal (v : n → α) : (diagonal v)⁻¹ = diagonal (Ring.inverse v) := by
  rw [nonsing_inv_eq_ring_inverse]
  by_cases h : IsUnit v
  · have := isUnit_diagonal.mpr h
    cases this.nonempty_invertible
    cases h.nonempty_invertible
    rw [Ring.inverse_invertible, Ring.inverse_invertible, invOf_diagonal_eq]
  · have := isUnit_diagonal.not.mpr h
    rw [Ring.inverse_non_unit _ h, Pi.zero_def, diagonal_zero, Ring.inverse_non_unit _ this]
#align matrix.inv_diagonal Matrix.inv_diagonal

end Diagonal

@[simp]
theorem inv_inv_inv (A : Matrix n n α) : A⁻¹⁻¹⁻¹ = A⁻¹ := by
  by_cases h : IsUnit A.det
  · rw [nonsing_inv_nonsing_inv _ h]
  · simp [nonsing_inv_apply_not_isUnit _ h]
#align matrix.inv_inv_inv Matrix.inv_inv_inv

theorem mul_inv_rev (A B : Matrix n n α) : (A * B)⁻¹ = B⁻¹ * A⁻¹ := by
  simp only [inv_def]
  rw [Matrix.smul_mul, Matrix.mul_smul, smul_smul, det_mul, adjugate_mul_distrib,
    Ring.mul_inverse_rev]
#align matrix.mul_inv_rev Matrix.mul_inv_rev

/-- A version of `List.prod_inv_reverse` for `Matrix.inv`. -/
theorem list_prod_inv_reverse : ∀ l : List (Matrix n n α), l.prod⁻¹ = (l.reverse.map Inv.inv).prod
  | [] => by rw [List.reverse_nil, List.map_nil, List.prod_nil, inv_one]
  | A::Xs => by
    rw [List.reverse_cons', List.map_concat, List.prod_concat, List.prod_cons,
      mul_inv_rev, list_prod_inv_reverse Xs]
#align matrix.list_prod_inv_reverse Matrix.list_prod_inv_reverse

/-- One form of **Cramer's rule**. See `Matrix.mulVec_cramer` for a stronger form. -/
@[simp]
theorem det_smul_inv_mulVec_eq_cramer (A : Matrix n n α) (b : n → α) (h : IsUnit A.det) :
    A.det • A⁻¹.mulVec b = cramer A b := by
  rw [cramer_eq_adjugate_mulVec, A.nonsing_inv_apply h, ← smul_mulVec_assoc, smul_smul,
    h.mul_val_inv, one_smul]
#align matrix.det_smul_inv_mul_vec_eq_cramer Matrix.det_smul_inv_mulVec_eq_cramer

/-- One form of **Cramer's rule**. See `Matrix.mulVec_cramer` for a stronger form. -/
@[simp]
theorem det_smul_inv_vecMul_eq_cramer_transpose (A : Matrix n n α) (b : n → α) (h : IsUnit A.det) :
    A.det • A⁻¹.vecMul b = cramer Aᵀ b := by
  rw [← A⁻¹.transpose_transpose, vecMul_transpose, transpose_nonsing_inv, ← det_transpose,
    Aᵀ.det_smul_inv_mulVec_eq_cramer _ (isUnit_det_transpose A h)]
#align matrix.det_smul_inv_vec_mul_eq_cramer_transpose Matrix.det_smul_inv_vecMul_eq_cramer_transpose

/-! ### Inverses of permutated matrices

Note that the simp-normal form of `Matrix.reindex` is `Matrix.submatrix`, so we prove most of these
results about only the latter.
-/


section Submatrix

variable [Fintype m]

variable [DecidableEq m]

/-- `A.submatrix e₁ e₂` is invertible if `A` is -/
def submatrixEquivInvertible (A : Matrix m m α) (e₁ e₂ : n ≃ m) [Invertible A] :
    Invertible (A.submatrix e₁ e₂) :=
  invertibleOfRightInverse _ ((⅟ A).submatrix e₂ e₁) <| by
    rw [Matrix.submatrix_mul_equiv, Matrix.mul_invOf_self, submatrix_one_equiv]
#align matrix.submatrix_equiv_invertible Matrix.submatrixEquivInvertible

/-- `A` is invertible if `A.submatrix e₁ e₂` is -/
def invertibleOfSubmatrixEquivInvertible (A : Matrix m m α) (e₁ e₂ : n ≃ m)
    [Invertible (A.submatrix e₁ e₂)] : Invertible A :=
  invertibleOfRightInverse _ ((⅟ (A.submatrix e₁ e₂)).submatrix e₂.symm e₁.symm) <| by
    have : A = (A.submatrix e₁ e₂).submatrix e₁.symm e₂.symm := by simp
    -- Porting note: was
    -- conv in _ * _ =>
    --   congr
    --   rw [this]
    rw [congr_arg₂ (· * ·) this rfl]
    rw [Matrix.submatrix_mul_equiv, Matrix.mul_invOf_self, submatrix_one_equiv]
#align matrix.invertible_of_submatrix_equiv_invertible Matrix.invertibleOfSubmatrixEquivInvertible

theorem invOf_submatrix_equiv_eq (A : Matrix m m α) (e₁ e₂ : n ≃ m) [Invertible A]
    [Invertible (A.submatrix e₁ e₂)] : ⅟ (A.submatrix e₁ e₂) = (⅟ A).submatrix e₂ e₁ := by
  letI := submatrixEquivInvertible A e₁ e₂
  -- Porting note: no longer need `haveI := Invertible.subsingleton (A.submatrix e₁ e₂)`
  convert(rfl : ⅟ (A.submatrix e₁ e₂) = _)
#align matrix.inv_of_submatrix_equiv_eq Matrix.invOf_submatrix_equiv_eq

/-- Together `Matrix.submatrixEquivInvertible` and
`Matrix.invertibleOfSubmatrixEquivInvertible` form an equivalence, although both sides of the
equiv are subsingleton anyway. -/
@[simps]
def submatrixEquivInvertibleEquivInvertible (A : Matrix m m α) (e₁ e₂ : n ≃ m) :
    Invertible (A.submatrix e₁ e₂) ≃ Invertible A where
  toFun _ := invertibleOfSubmatrixEquivInvertible A e₁ e₂
  invFun _ := submatrixEquivInvertible A e₁ e₂
  left_inv _ := Subsingleton.elim _ _
  right_inv _ := Subsingleton.elim _ _
#align matrix.submatrix_equiv_invertible_equiv_invertible Matrix.submatrixEquivInvertibleEquivInvertible

/-- When lowered to a prop, `Matrix.invertibleOfSubmatrixEquivInvertible` forms an `iff`. -/
@[simp]
theorem isUnit_submatrix_equiv {A : Matrix m m α} (e₁ e₂ : n ≃ m) :
    IsUnit (A.submatrix e₁ e₂) ↔ IsUnit A := by
  simp only [← nonempty_invertible_iff_isUnit,
    (submatrixEquivInvertibleEquivInvertible A _ _).nonempty_congr]
#align matrix.is_unit_submatrix_equiv Matrix.isUnit_submatrix_equiv

@[simp]
theorem inv_submatrix_equiv (A : Matrix m m α) (e₁ e₂ : n ≃ m) :
    (A.submatrix e₁ e₂)⁻¹ = A⁻¹.submatrix e₂ e₁ := by
  by_cases h : IsUnit A
  · cases h.nonempty_invertible
    letI := submatrixEquivInvertible A e₁ e₂
    rw [← invOf_eq_nonsing_inv, ← invOf_eq_nonsing_inv, invOf_submatrix_equiv_eq A]
  · have := (isUnit_submatrix_equiv e₁ e₂).not.mpr h
    simp_rw [nonsing_inv_eq_ring_inverse, Ring.inverse_non_unit _ h, Ring.inverse_non_unit _ this,
      submatrix_zero, Pi.zero_apply]
#align matrix.inv_submatrix_equiv Matrix.inv_submatrix_equiv

theorem inv_reindex (e₁ e₂ : n ≃ m) (A : Matrix n n α) : (reindex e₁ e₂ A)⁻¹ = reindex e₂ e₁ A⁻¹ :=
  inv_submatrix_equiv A e₁.symm e₂.symm
#align matrix.inv_reindex Matrix.inv_reindex

end Submatrix

/-! ### More results about determinants -/


section Det

variable [Fintype m] [DecidableEq m]

/-- A variant of `Matrix.det_units_conj`. -/
theorem det_conj {M : Matrix m m α} (h : IsUnit M) (N : Matrix m m α) : det (M * N * M⁻¹) = det N :=
  by rw [← h.unit_spec, ← coe_units_inv, det_units_conj]
#align matrix.det_conj Matrix.det_conj

/-- A variant of `Matrix.det_units_conj'`. -/
theorem det_conj' {M : Matrix m m α} (h : IsUnit M) (N : Matrix m m α) :
    det (M⁻¹ * N * M) = det N := by rw [← h.unit_spec, ← coe_units_inv, det_units_conj']
#align matrix.det_conj' Matrix.det_conj'

end Det

end Matrix<|MERGE_RESOLUTION|>--- conflicted
+++ resolved
@@ -356,25 +356,21 @@
    fun h => by rw [h, mul_inv_cancel_right_of_invertible]⟩
 #align matrix.mul_inv_eq_iff_eq_mul_of_invertible Matrix.mul_inv_eq_iff_eq_mul_of_invertible
 
-<<<<<<< HEAD
+lemma mul_right_injective_of_invertible [Invertible A] :
+    Function.Injective (fun (x : Matrix n m α) => A * x) :=
+  fun _ _ h => by simpa only [inv_mul_cancel_left_of_invertible] using congr_arg (A⁻¹ * ·) h
+
+lemma mul_left_injective_of_invertible [Invertible A] :
+    Function.Injective (fun (x : Matrix m n α) => x * A) :=
+  fun a x hax => by simpa only [mul_inv_cancel_right_of_invertible] using congr_arg (· * A⁻¹) hax
+
+lemma mul_right_inj_of_invertible [Invertible A] {x y : Matrix n m α} : A * x = A * y ↔ x = y :=
+  (mul_right_injective_of_invertible A).eq_iff
+
+lemma mul_left_inj_of_invertible [Invertible A] {x y : Matrix m n α} : x * A = y * A ↔ x = y :=
+  (mul_left_injective_of_invertible A).eq_iff
+
 theorem nonsing_inv_cancel_or_zero : A⁻¹ * A = 1 ∧ A * A⁻¹ = 1 ∨ A⁻¹ = 0 := by
-=======
-lemma mul_right_injective_of_invertible [Invertible A] :
-    Function.Injective (fun (x : Matrix n m α) => A ⬝ x) :=
-  fun _ _ h => by simpa only [inv_mul_cancel_left_of_invertible] using congr_arg (A⁻¹ ⬝ ·) h
-
-lemma mul_left_injective_of_invertible [Invertible A] :
-    Function.Injective (fun (x : Matrix m n α) => x ⬝ A) :=
-  fun a x hax => by simpa only [mul_inv_cancel_right_of_invertible] using congr_arg (· ⬝ A⁻¹) hax
-
-lemma mul_right_inj_of_invertible [Invertible A] {x y : Matrix n m α} : A ⬝ x = A ⬝ y ↔ x = y :=
-  (mul_right_injective_of_invertible A).eq_iff
-
-lemma mul_left_inj_of_invertible [Invertible A] {x y : Matrix m n α} : x ⬝ A = y ⬝ A ↔ x = y :=
-  (mul_left_injective_of_invertible A).eq_iff
-
-theorem nonsing_inv_cancel_or_zero : A⁻¹ ⬝ A = 1 ∧ A ⬝ A⁻¹ = 1 ∨ A⁻¹ = 0 := by
->>>>>>> 96a37689
   by_cases h : IsUnit A.det
   · exact Or.inl ⟨nonsing_inv_mul _ h, mul_nonsing_inv _ h⟩
   · exact Or.inr (nonsing_inv_apply_not_isUnit _ h)
