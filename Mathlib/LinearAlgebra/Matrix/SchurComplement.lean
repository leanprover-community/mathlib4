/-
Copyright (c) 2022 Alexander Bentkamp. All rights reserved.
Released under Apache 2.0 license as described in the file LICENSE.
Authors: Alexander Bentkamp, Eric Wieser, Jeremy Avigad, Johan Commelin
-/
import Mathlib.Data.Matrix.Invertible
import Mathlib.LinearAlgebra.Matrix.NonsingularInverse
import Mathlib.LinearAlgebra.Matrix.PosDef

#align_import linear_algebra.matrix.schur_complement from "leanprover-community/mathlib"@"a176cb1219e300e85793d44583dede42377b51af"

/-! # 2×2 block matrices and the Schur complement

This file proves properties of 2×2 block matrices `[A B; C D]` that relate to the Schur complement
`D - C⬝A⁻¹⬝B`.

Some of the results here generalize to 2×2 matrices in a category, rather than just a ring. A few
results in this direction can be found in the file `CateogryTheory.Preadditive.Biproducts`,
especially the declarations `CategoryTheory.Biprod.gaussian` and `CategoryTheory.Biprod.isoElim`.
Compare with `Matrix.invertibleOfFromBlocks₁₁Invertible`.

## Main results

 * `Matrix.det_fromBlocks₁₁`, `Matrix.det_fromBlocks₂₂`: determinant of a block matrix in terms of
   the Schur complement.
 * `Matrix.invOf_fromBlocks_zero₂₁_eq`, `Matrix.invOf_fromBlocks_zero₁₂_eq`: the inverse of a
   block triangular matrix.
 * `Matrix.isUnit_fromBlocks_zero₂₁`, `Matrix.isUnit_fromBlocks_zero₁₂`: invertibility of a
   block triangular matrix.
 * `Matrix.det_one_add_mul_comm`: the **Weinstein–Aronszajn identity**.
 * `Matrix.PosSemidef.fromBlocks₁₁` and `Matrix.PosSemidef.fromBlocks₂₂`: If a matrix `A` is
  positive definite, then `[A B; Bᴴ D]` is postive semidefinite if and only if `D - Bᴴ A⁻¹ B` is
  postive semidefinite.

-/


variable {l m n α : Type*}

namespace Matrix

open scoped Matrix

section CommRing

variable [Fintype l] [Fintype m] [Fintype n]

variable [DecidableEq l] [DecidableEq m] [DecidableEq n]

variable [CommRing α]

/-- LDU decomposition of a block matrix with an invertible top-left corner, using the
Schur complement. -/
theorem fromBlocks_eq_of_invertible₁₁ (A : Matrix m m α) (B : Matrix m n α) (C : Matrix l m α)
    (D : Matrix l n α) [Invertible A] :
    fromBlocks A B C D =
      fromBlocks 1 0 (C ⬝ ⅟ A) 1 ⬝ fromBlocks A 0 0 (D - C ⬝ ⅟ A ⬝ B) ⬝
        fromBlocks 1 (⅟ A ⬝ B) 0 1 := by
  simp only [fromBlocks_multiply, Matrix.mul_zero, Matrix.zero_mul, add_zero, zero_add,
    Matrix.one_mul, Matrix.mul_one, Matrix.invOf_mul_self, Matrix.mul_invOf_self_assoc,
    Matrix.mul_invOf_mul_self_cancel, Matrix.mul_assoc, add_sub_cancel'_right]
#align matrix.from_blocks_eq_of_invertible₁₁ Matrix.fromBlocks_eq_of_invertible₁₁

/-- LDU decomposition of a block matrix with an invertible bottom-right corner, using the
Schur complement. -/
theorem fromBlocks_eq_of_invertible₂₂ (A : Matrix l m α) (B : Matrix l n α) (C : Matrix n m α)
    (D : Matrix n n α) [Invertible D] :
    fromBlocks A B C D =
      fromBlocks 1 (B ⬝ ⅟ D) 0 1 ⬝ fromBlocks (A - B ⬝ ⅟ D ⬝ C) 0 0 D ⬝
        fromBlocks 1 0 (⅟ D ⬝ C) 1 :=
  (Matrix.reindex (Equiv.sumComm _ _) (Equiv.sumComm _ _)).injective <| by
    simpa [reindex_apply, Equiv.sumComm_symm, ← submatrix_mul_equiv _ _ _ (Equiv.sumComm n m), ←
      submatrix_mul_equiv _ _ _ (Equiv.sumComm n l), Equiv.sumComm_apply,
      fromBlocks_submatrix_sum_swap_sum_swap] using fromBlocks_eq_of_invertible₁₁ D C B A
#align matrix.from_blocks_eq_of_invertible₂₂ Matrix.fromBlocks_eq_of_invertible₂₂

section Triangular

/-! #### Block triangular matrices -/


/-- An upper-block-triangular matrix is invertible if its diagonal is. -/
def fromBlocksZero₂₁Invertible (A : Matrix m m α) (B : Matrix m n α) (D : Matrix n n α)
    [Invertible A] [Invertible D] : Invertible (fromBlocks A B 0 D) :=
  invertibleOfLeftInverse _ (fromBlocks (⅟ A) (-⅟ A ⬝ B ⬝ ⅟ D) 0 (⅟ D)) <| by
    simp_rw [fromBlocks_multiply, Matrix.mul_zero, Matrix.zero_mul, zero_add, add_zero,
      Matrix.neg_mul, Matrix.invOf_mul_self, Matrix.mul_invOf_mul_self_cancel, add_right_neg,
      fromBlocks_one]
#align matrix.from_blocks_zero₂₁_invertible Matrix.fromBlocksZero₂₁Invertible

/-- A lower-block-triangular matrix is invertible if its diagonal is. -/
def fromBlocksZero₁₂Invertible (A : Matrix m m α) (C : Matrix n m α) (D : Matrix n n α)
    [Invertible A] [Invertible D] : Invertible (fromBlocks A 0 C D) :=
  invertibleOfLeftInverse _
      (fromBlocks (⅟ A) 0 (-⅟ D ⬝ C ⬝ ⅟ A)
        (⅟ D)) <| by -- a symmetry argument is more work than just copying the proof
    simp_rw [fromBlocks_multiply, Matrix.mul_zero, Matrix.zero_mul, zero_add, add_zero,
      Matrix.neg_mul, Matrix.invOf_mul_self, Matrix.mul_invOf_mul_self_cancel, add_left_neg,
      fromBlocks_one]
#align matrix.from_blocks_zero₁₂_invertible Matrix.fromBlocksZero₁₂Invertible

theorem invOf_fromBlocks_zero₂₁_eq (A : Matrix m m α) (B : Matrix m n α) (D : Matrix n n α)
    [Invertible A] [Invertible D] [Invertible (fromBlocks A B 0 D)] :
    ⅟ (fromBlocks A B 0 D) = fromBlocks (⅟ A) (-⅟ A ⬝ B ⬝ ⅟ D) 0 (⅟ D) := by
  letI := fromBlocksZero₂₁Invertible A B D
  convert (rfl : ⅟ (fromBlocks A B 0 D) = _)
#align matrix.inv_of_from_blocks_zero₂₁_eq Matrix.invOf_fromBlocks_zero₂₁_eq

theorem invOf_fromBlocks_zero₁₂_eq (A : Matrix m m α) (C : Matrix n m α) (D : Matrix n n α)
    [Invertible A] [Invertible D] [Invertible (fromBlocks A 0 C D)] :
    ⅟ (fromBlocks A 0 C D) = fromBlocks (⅟ A) 0 (-⅟ D ⬝ C ⬝ ⅟ A) (⅟ D) := by
  letI := fromBlocksZero₁₂Invertible A C D
  convert (rfl : ⅟ (fromBlocks A 0 C D) = _)
#align matrix.inv_of_from_blocks_zero₁₂_eq Matrix.invOf_fromBlocks_zero₁₂_eq

/-- Both diagonal entries of an invertible upper-block-triangular matrix are invertible (by reading
off the diagonal entries of the inverse). -/
def invertibleOfFromBlocksZero₂₁Invertible (A : Matrix m m α) (B : Matrix m n α) (D : Matrix n n α)
    [Invertible (fromBlocks A B 0 D)] : Invertible A × Invertible D where
  fst :=
    invertibleOfLeftInverse _ (⅟ (fromBlocks A B 0 D)).toBlocks₁₁ <| by
      have := Matrix.invOf_mul_self (fromBlocks A B 0 D)
      rw [← fromBlocks_toBlocks (⅟ (fromBlocks A B 0 D)), fromBlocks_multiply] at this
      replace := congr_arg Matrix.toBlocks₁₁ this
      simpa only [Matrix.toBlocks_fromBlocks₁₁, Matrix.mul_zero, add_zero, ← fromBlocks_one] using
        this
  snd :=
    invertibleOfRightInverse _ (⅟ (fromBlocks A B 0 D)).toBlocks₂₂ <| by
      have := Matrix.mul_invOf_self (fromBlocks A B 0 D)
      rw [← fromBlocks_toBlocks (⅟ (fromBlocks A B 0 D)), fromBlocks_multiply] at this
      replace := congr_arg Matrix.toBlocks₂₂ this
      simpa only [Matrix.toBlocks_fromBlocks₂₂, Matrix.zero_mul, zero_add, ← fromBlocks_one] using
        this
#align matrix.invertible_of_from_blocks_zero₂₁_invertible Matrix.invertibleOfFromBlocksZero₂₁Invertible

/-- Both diagonal entries of an invertible lower-block-triangular matrix are invertible (by reading
off the diagonal entries of the inverse). -/
def invertibleOfFromBlocksZero₁₂Invertible (A : Matrix m m α) (C : Matrix n m α) (D : Matrix n n α)
    [Invertible (fromBlocks A 0 C D)] : Invertible A × Invertible D where
  fst :=
    invertibleOfRightInverse _ (⅟ (fromBlocks A 0 C D)).toBlocks₁₁ <| by
      have := Matrix.mul_invOf_self (fromBlocks A 0 C D)
      rw [← fromBlocks_toBlocks (⅟ (fromBlocks A 0 C D)), fromBlocks_multiply] at this
      replace := congr_arg Matrix.toBlocks₁₁ this
      simpa only [Matrix.toBlocks_fromBlocks₁₁, Matrix.zero_mul, add_zero, ← fromBlocks_one] using
        this
  snd :=
    invertibleOfLeftInverse _ (⅟ (fromBlocks A 0 C D)).toBlocks₂₂ <| by
      have := Matrix.invOf_mul_self (fromBlocks A 0 C D)
      rw [← fromBlocks_toBlocks (⅟ (fromBlocks A 0 C D)), fromBlocks_multiply] at this
      replace := congr_arg Matrix.toBlocks₂₂ this
      simpa only [Matrix.toBlocks_fromBlocks₂₂, Matrix.mul_zero, zero_add, ← fromBlocks_one] using
        this
#align matrix.invertible_of_from_blocks_zero₁₂_invertible Matrix.invertibleOfFromBlocksZero₁₂Invertible

/-- `invertibleOfFromBlocksZero₂₁Invertible` and `Matrix.fromBlocksZero₂₁Invertible` form
an equivalence. -/
def fromBlocksZero₂₁InvertibleEquiv (A : Matrix m m α) (B : Matrix m n α) (D : Matrix n n α) :
    Invertible (fromBlocks A B 0 D) ≃ Invertible A × Invertible D where
  toFun _ := invertibleOfFromBlocksZero₂₁Invertible A B D
  invFun i := by
    letI := i.1
    letI := i.2
    exact fromBlocksZero₂₁Invertible A B D
  left_inv _ := Subsingleton.elim _ _
  right_inv _ := Subsingleton.elim _ _
#align matrix.from_blocks_zero₂₁_invertible_equiv Matrix.fromBlocksZero₂₁InvertibleEquiv

/-- `invertibleOfFromBlocksZero₁₂Invertible` and `Matrix.fromBlocksZero₁₂Invertible` form
an equivalence. -/
def fromBlocksZero₁₂InvertibleEquiv (A : Matrix m m α) (C : Matrix n m α) (D : Matrix n n α) :
    Invertible (fromBlocks A 0 C D) ≃ Invertible A × Invertible D where
  toFun _ := invertibleOfFromBlocksZero₁₂Invertible A C D
  invFun i := by
    letI := i.1
    letI := i.2
    exact fromBlocksZero₁₂Invertible A C D
  left_inv _ := Subsingleton.elim _ _
  right_inv _ := Subsingleton.elim _ _
#align matrix.from_blocks_zero₁₂_invertible_equiv Matrix.fromBlocksZero₁₂InvertibleEquiv

/-- An upper block-triangular matrix is invertible iff both elements of its diagonal are.

This is a propositional form of `Matrix.fromBlocksZero₂₁InvertibleEquiv`. -/
@[simp]
theorem isUnit_fromBlocks_zero₂₁ {A : Matrix m m α} {B : Matrix m n α} {D : Matrix n n α} :
    IsUnit (fromBlocks A B 0 D) ↔ IsUnit A ∧ IsUnit D := by
  simp only [← nonempty_invertible_iff_isUnit, ← nonempty_prod,
    (fromBlocksZero₂₁InvertibleEquiv _ _ _).nonempty_congr]
#align matrix.is_unit_from_blocks_zero₂₁ Matrix.isUnit_fromBlocks_zero₂₁

/-- A lower block-triangular matrix is invertible iff both elements of its diagonal are.

This is a propositional form of `Matrix.fromBlocksZero₁₂InvertibleEquiv` forms an `iff`. -/
@[simp]
theorem isUnit_fromBlocks_zero₁₂ {A : Matrix m m α} {C : Matrix n m α} {D : Matrix n n α} :
    IsUnit (fromBlocks A 0 C D) ↔ IsUnit A ∧ IsUnit D := by
  simp only [← nonempty_invertible_iff_isUnit, ← nonempty_prod,
    (fromBlocksZero₁₂InvertibleEquiv _ _ _).nonempty_congr]
#align matrix.is_unit_from_blocks_zero₁₂ Matrix.isUnit_fromBlocks_zero₁₂

/-- An expression for the inverse of an upper block-triangular matrix, when either both elements of
diagonal are invertible, or both are not. -/
theorem inv_fromBlocks_zero₂₁_of_isUnit_iff (A : Matrix m m α) (B : Matrix m n α) (D : Matrix n n α)
    (hAD : IsUnit A ↔ IsUnit D) :
    (fromBlocks A B 0 D)⁻¹ = fromBlocks A⁻¹ (-A⁻¹ ⬝ B ⬝ D⁻¹) 0 D⁻¹ := by
  by_cases hA : IsUnit A
  · have hD := hAD.mp hA
    cases hA.nonempty_invertible
    cases hD.nonempty_invertible
    letI := fromBlocksZero₂₁Invertible A B D
    simp_rw [← invOf_eq_nonsing_inv, invOf_fromBlocks_zero₂₁_eq]
  · have hD := hAD.not.mp hA
    have : ¬IsUnit (fromBlocks A B 0 D) :=
      isUnit_fromBlocks_zero₂₁.not.mpr (not_and'.mpr fun _ => hA)
    simp_rw [nonsing_inv_eq_ring_inverse, Ring.inverse_non_unit _ hA, Ring.inverse_non_unit _ hD,
      Ring.inverse_non_unit _ this, Matrix.zero_mul, neg_zero, fromBlocks_zero]
#align matrix.inv_from_blocks_zero₂₁_of_is_unit_iff Matrix.inv_fromBlocks_zero₂₁_of_isUnit_iff

/-- An expression for the inverse of a lower block-triangular matrix, when either both elements of
diagonal are invertible, or both are not. -/
theorem inv_fromBlocks_zero₁₂_of_isUnit_iff (A : Matrix m m α) (C : Matrix n m α) (D : Matrix n n α)
    (hAD : IsUnit A ↔ IsUnit D) :
    (fromBlocks A 0 C D)⁻¹ = fromBlocks A⁻¹ 0 (-D⁻¹ ⬝ C ⬝ A⁻¹) D⁻¹ := by
  by_cases hA : IsUnit A
  · have hD := hAD.mp hA
    cases hA.nonempty_invertible
    cases hD.nonempty_invertible
    letI := fromBlocksZero₁₂Invertible A C D
    simp_rw [← invOf_eq_nonsing_inv, invOf_fromBlocks_zero₁₂_eq]
  · have hD := hAD.not.mp hA
    have : ¬IsUnit (fromBlocks A 0 C D) :=
      isUnit_fromBlocks_zero₁₂.not.mpr (not_and'.mpr fun _ => hA)
    simp_rw [nonsing_inv_eq_ring_inverse, Ring.inverse_non_unit _ hA, Ring.inverse_non_unit _ hD,
      Ring.inverse_non_unit _ this, Matrix.zero_mul, neg_zero, fromBlocks_zero]
#align matrix.inv_from_blocks_zero₁₂_of_is_unit_iff Matrix.inv_fromBlocks_zero₁₂_of_isUnit_iff

end Triangular

/-! ### 2×2 block matrices -/


section Block

/-! #### General 2×2 block matrices-/


/-- A block matrix is invertible if the bottom right corner and the corresponding schur complement
is. -/
def fromBlocks₂₂Invertible (A : Matrix m m α) (B : Matrix m n α) (C : Matrix n m α)
    (D : Matrix n n α) [Invertible D] [Invertible (A - B ⬝ ⅟ D ⬝ C)] :
    Invertible (fromBlocks A B C D) := by
  -- factor `fromBlocks` via `fromBlocks_eq_of_invertible₂₂`, and state the inverse we expect
  refine'
    Invertible.copy' _ _
      (fromBlocks (⅟ (A - B ⬝ ⅟ D ⬝ C)) (-⅟ (A - B ⬝ ⅟ D ⬝ C) ⬝ B ⬝ ⅟ D)
        (-⅟ D ⬝ C ⬝ ⅟ (A - B ⬝ ⅟ D ⬝ C)) (⅟ D + ⅟ D ⬝ C ⬝ ⅟ (A - B ⬝ ⅟ D ⬝ C) ⬝ B ⬝ ⅟ D))
      (fromBlocks_eq_of_invertible₂₂ _ _ _ _) _
  · -- the product is invertible because all the factors are
    letI : Invertible (1 : Matrix n n α) := invertibleOne
    letI : Invertible (1 : Matrix m m α) := invertibleOne
    refine' Invertible.matrixMul _ (fromBlocksZero₁₂Invertible _ _ _)
    exact
      Invertible.matrixMul (fromBlocksZero₂₁Invertible _ _ _)
        (fromBlocksZero₂₁Invertible _ _ _)
  · -- unfold the `Invertible` instances to get the raw factors
    show
      _ =
        fromBlocks 1 0 (-1 ⬝ (⅟ D ⬝ C) ⬝ 1) 1 ⬝
          (fromBlocks (⅟ (A - B ⬝ ⅟ D ⬝ C)) (-⅟ (A - B ⬝ ⅟ D ⬝ C) ⬝ 0 ⬝ ⅟ D) 0 (⅟ D) ⬝
            fromBlocks 1 (-1 ⬝ (B ⬝ ⅟ D) ⬝ 1) 0 1)
    -- combine into a single block matrix
    simp only [fromBlocks_multiply, invOf_one, Matrix.one_mul, Matrix.mul_one, Matrix.zero_mul,
      Matrix.mul_zero, add_zero, zero_add, neg_zero, Matrix.mul_neg, Matrix.neg_mul, neg_neg, ←
      Matrix.mul_assoc, add_comm (⅟D)]
#align matrix.from_blocks₂₂_invertible Matrix.fromBlocks₂₂Invertible

/-- A block matrix is invertible if the top left corner and the corresponding schur complement
is. -/
def fromBlocks₁₁Invertible (A : Matrix m m α) (B : Matrix m n α) (C : Matrix n m α)
    (D : Matrix n n α) [Invertible A] [Invertible (D - C ⬝ ⅟ A ⬝ B)] :
    Invertible (fromBlocks A B C D) := by
  -- we argue by symmetry
  letI := fromBlocks₂₂Invertible D C B A
  letI iDCBA :=
    submatrixEquivInvertible (fromBlocks D C B A) (Equiv.sumComm _ _) (Equiv.sumComm _ _)
  exact
    iDCBA.copy' _
      (fromBlocks (⅟ A + ⅟ A ⬝ B ⬝ ⅟ (D - C ⬝ ⅟ A ⬝ B) ⬝ C ⬝ ⅟ A) (-⅟ A ⬝ B ⬝ ⅟ (D - C ⬝ ⅟ A ⬝ B))
        (-⅟ (D - C ⬝ ⅟ A ⬝ B) ⬝ C ⬝ ⅟ A) (⅟ (D - C ⬝ ⅟ A ⬝ B)))
      (fromBlocks_submatrix_sum_swap_sum_swap _ _ _ _).symm
      (fromBlocks_submatrix_sum_swap_sum_swap _ _ _ _).symm
#align matrix.from_blocks₁₁_invertible Matrix.fromBlocks₁₁Invertible

theorem invOf_fromBlocks₂₂_eq (A : Matrix m m α) (B : Matrix m n α) (C : Matrix n m α)
    (D : Matrix n n α) [Invertible D] [Invertible (A - B ⬝ ⅟ D ⬝ C)]
    [Invertible (fromBlocks A B C D)] :
    ⅟ (fromBlocks A B C D) =
      fromBlocks (⅟ (A - B ⬝ ⅟ D ⬝ C)) (-⅟ (A - B ⬝ ⅟ D ⬝ C) ⬝ B ⬝ ⅟ D)
        (-⅟ D ⬝ C ⬝ ⅟ (A - B ⬝ ⅟ D ⬝ C)) (⅟ D + ⅟ D ⬝ C ⬝ ⅟ (A - B ⬝ ⅟ D ⬝ C) ⬝ B ⬝ ⅟ D) := by
  letI := fromBlocks₂₂Invertible A B C D
  convert (rfl : ⅟ (fromBlocks A B C D) = _)
#align matrix.inv_of_from_blocks₂₂_eq Matrix.invOf_fromBlocks₂₂_eq

theorem invOf_fromBlocks₁₁_eq (A : Matrix m m α) (B : Matrix m n α) (C : Matrix n m α)
    (D : Matrix n n α) [Invertible A] [Invertible (D - C ⬝ ⅟ A ⬝ B)]
    [Invertible (fromBlocks A B C D)] :
    ⅟ (fromBlocks A B C D) =
      fromBlocks (⅟ A + ⅟ A ⬝ B ⬝ ⅟ (D - C ⬝ ⅟ A ⬝ B) ⬝ C ⬝ ⅟ A) (-⅟ A ⬝ B ⬝ ⅟ (D - C ⬝ ⅟ A ⬝ B))
        (-⅟ (D - C ⬝ ⅟ A ⬝ B) ⬝ C ⬝ ⅟ A) (⅟ (D - C ⬝ ⅟ A ⬝ B)) := by
  letI := fromBlocks₁₁Invertible A B C D
  convert (rfl : ⅟ (fromBlocks A B C D) = _)
#align matrix.inv_of_from_blocks₁₁_eq Matrix.invOf_fromBlocks₁₁_eq

/-- If a block matrix is invertible and so is its bottom left element, then so is the corresponding
Schur complement. -/
def invertibleOfFromBlocks₂₂Invertible (A : Matrix m m α) (B : Matrix m n α) (C : Matrix n m α)
    (D : Matrix n n α) [Invertible D] [Invertible (fromBlocks A B C D)] :
    Invertible (A - B ⬝ ⅟ D ⬝ C) := by
  suffices Invertible (fromBlocks (A - B ⬝ ⅟ D ⬝ C) 0 0 D) by
    exact (invertibleOfFromBlocksZero₁₂Invertible (A - B ⬝ ⅟ D ⬝ C) 0 D).1
  letI : Invertible (1 : Matrix n n α) := invertibleOne
  letI : Invertible (1 : Matrix m m α) := invertibleOne
  letI iDC : Invertible (fromBlocks 1 0 (⅟ D ⬝ C) 1 : Matrix (Sum m n) (Sum m n) α) :=
    fromBlocksZero₁₂Invertible _ _ _
  letI iBD : Invertible (fromBlocks 1 (B ⬝ ⅟ D) 0 1 : Matrix (Sum m n) (Sum m n) α) :=
    fromBlocksZero₂₁Invertible _ _ _
  letI iBDC := Invertible.copy ‹_› _ (fromBlocks_eq_of_invertible₂₂ A B C D).symm
  refine' (iBD.matrixMulLeft _).symm _
  refine' (iDC.matrixMulRight _).symm iBDC
#align matrix.invertible_of_from_blocks₂₂_invertible Matrix.invertibleOfFromBlocks₂₂Invertible

/-- If a block matrix is invertible and so is its bottom left element, then so is the corresponding
Schur complement. -/
def invertibleOfFromBlocks₁₁Invertible (A : Matrix m m α) (B : Matrix m n α) (C : Matrix n m α)
    (D : Matrix n n α) [Invertible A] [Invertible (fromBlocks A B C D)] :
    Invertible (D - C ⬝ ⅟ A ⬝ B) := by
  -- another symmetry argument
  letI iABCD' :=
    submatrixEquivInvertible (fromBlocks A B C D) (Equiv.sumComm _ _) (Equiv.sumComm _ _)
  letI iDCBA := iABCD'.copy _ (fromBlocks_submatrix_sum_swap_sum_swap _ _ _ _).symm
  refine' invertibleOfFromBlocks₂₂Invertible D C B A
#align matrix.invertible_of_from_blocks₁₁_invertible Matrix.invertibleOfFromBlocks₁₁Invertible

/-- `Matrix.invertibleOfFromBlocks₂₂Invertible` and `Matrix.fromBlocks₂₂Invertible` as an
equivalence. -/
def invertibleEquivFromBlocks₂₂Invertible (A : Matrix m m α) (B : Matrix m n α) (C : Matrix n m α)
    (D : Matrix n n α) [Invertible D] :
    Invertible (fromBlocks A B C D) ≃ Invertible (A - B ⬝ ⅟ D ⬝ C) where
  toFun _iABCD := invertibleOfFromBlocks₂₂Invertible _ _ _ _
  invFun _i_schur := fromBlocks₂₂Invertible _ _ _ _
  left_inv _iABCD := Subsingleton.elim _ _
  right_inv _i_schur := Subsingleton.elim _ _
#align matrix.invertible_equiv_from_blocks₂₂_invertible Matrix.invertibleEquivFromBlocks₂₂Invertible

/-- `Matrix.invertibleOfFromBlocks₁₁Invertible` and `Matrix.fromBlocks₁₁Invertible` as an
equivalence. -/
def invertibleEquivFromBlocks₁₁Invertible (A : Matrix m m α) (B : Matrix m n α) (C : Matrix n m α)
    (D : Matrix n n α) [Invertible A] :
    Invertible (fromBlocks A B C D) ≃ Invertible (D - C ⬝ ⅟ A ⬝ B) where
  toFun _iABCD := invertibleOfFromBlocks₁₁Invertible _ _ _ _
  invFun _i_schur := fromBlocks₁₁Invertible _ _ _ _
  left_inv _iABCD := Subsingleton.elim _ _
  right_inv _i_schur := Subsingleton.elim _ _
#align matrix.invertible_equiv_from_blocks₁₁_invertible Matrix.invertibleEquivFromBlocks₁₁Invertible

/-- If the bottom-left element of a block matrix is invertible, then the whole matrix is invertible
iff the corresponding schur complement is. -/
theorem isUnit_fromBlocks_iff_of_invertible₂₂ {A : Matrix m m α} {B : Matrix m n α}
    {C : Matrix n m α} {D : Matrix n n α} [Invertible D] :
    IsUnit (fromBlocks A B C D) ↔ IsUnit (A - B ⬝ ⅟ D ⬝ C) := by
  simp only [← nonempty_invertible_iff_isUnit,
    (invertibleEquivFromBlocks₂₂Invertible A B C D).nonempty_congr]
#align matrix.is_unit_from_blocks_iff_of_invertible₂₂ Matrix.isUnit_fromBlocks_iff_of_invertible₂₂

/-- If the top-right element of a block matrix is invertible, then the whole matrix is invertible
iff the corresponding schur complement is. -/
theorem isUnit_fromBlocks_iff_of_invertible₁₁ {A : Matrix m m α} {B : Matrix m n α}
    {C : Matrix n m α} {D : Matrix n n α} [Invertible A] :
    IsUnit (fromBlocks A B C D) ↔ IsUnit (D - C ⬝ ⅟ A ⬝ B) := by
  simp only [← nonempty_invertible_iff_isUnit,
    (invertibleEquivFromBlocks₁₁Invertible A B C D).nonempty_congr]
#align matrix.is_unit_from_blocks_iff_of_invertible₁₁ Matrix.isUnit_fromBlocks_iff_of_invertible₁₁

end Block

/-! ### Lemmas about `Matrix.det` -/


section Det

/-- Determinant of a 2×2 block matrix, expanded around an invertible top left element in terms of
the Schur complement. -/
theorem det_fromBlocks₁₁ (A : Matrix m m α) (B : Matrix m n α) (C : Matrix n m α)
    (D : Matrix n n α) [Invertible A] :
    (Matrix.fromBlocks A B C D).det = det A * det (D - C ⬝ ⅟ A ⬝ B) := by
  rw [fromBlocks_eq_of_invertible₁₁ (A := A), det_mul, det_mul, det_fromBlocks_zero₂₁,
    det_fromBlocks_zero₂₁, det_fromBlocks_zero₁₂, det_one, det_one, one_mul, one_mul, mul_one]
#align matrix.det_from_blocks₁₁ Matrix.det_fromBlocks₁₁

@[simp]
theorem det_fromBlocks_one₁₁ (B : Matrix m n α) (C : Matrix n m α) (D : Matrix n n α) :
    (Matrix.fromBlocks 1 B C D).det = det (D - C ⬝ B) := by
  haveI : Invertible (1 : Matrix m m α) := invertibleOne
  rw [det_fromBlocks₁₁, invOf_one, Matrix.mul_one, det_one, one_mul]
#align matrix.det_from_blocks_one₁₁ Matrix.det_fromBlocks_one₁₁

/-- Determinant of a 2×2 block matrix, expanded around an invertible bottom right element in terms
of the Schur complement. -/
theorem det_fromBlocks₂₂ (A : Matrix m m α) (B : Matrix m n α) (C : Matrix n m α)
    (D : Matrix n n α) [Invertible D] :
    (Matrix.fromBlocks A B C D).det = det D * det (A - B ⬝ ⅟ D ⬝ C) := by
  have : fromBlocks A B C D =
      (fromBlocks D C B A).submatrix (Equiv.sumComm _ _) (Equiv.sumComm _ _) := by
    ext (i j)
    cases i <;> cases j <;> rfl
  rw [this, det_submatrix_equiv_self, det_fromBlocks₁₁]
#align matrix.det_from_blocks₂₂ Matrix.det_fromBlocks₂₂

@[simp]
theorem det_fromBlocks_one₂₂ (A : Matrix m m α) (B : Matrix m n α) (C : Matrix n m α) :
    (Matrix.fromBlocks A B C 1).det = det (A - B ⬝ C) := by
  haveI : Invertible (1 : Matrix n n α) := invertibleOne
  rw [det_fromBlocks₂₂, invOf_one, Matrix.mul_one, det_one, one_mul]
#align matrix.det_from_blocks_one₂₂ Matrix.det_fromBlocks_one₂₂

/-- The **Weinstein–Aronszajn identity**. Note the `1` on the LHS is of shape m×m, while the `1` on
the RHS is of shape n×n. -/
theorem det_one_add_mul_comm (A : Matrix m n α) (B : Matrix n m α) :
    det (1 + A ⬝ B) = det (1 + B ⬝ A) :=
  calc
    det (1 + A ⬝ B) = det (fromBlocks 1 (-A) B 1) := by
      rw [det_fromBlocks_one₂₂, Matrix.neg_mul, sub_neg_eq_add]
    _ = det (1 + B ⬝ A) := by rw [det_fromBlocks_one₁₁, Matrix.mul_neg, sub_neg_eq_add]
#align matrix.det_one_add_mul_comm Matrix.det_one_add_mul_comm

/-- Alternate statement of the **Weinstein–Aronszajn identity** -/
theorem det_mul_add_one_comm (A : Matrix m n α) (B : Matrix n m α) :
    det (A ⬝ B + 1) = det (B ⬝ A + 1) := by rw [add_comm, det_one_add_mul_comm, add_comm]
#align matrix.det_mul_add_one_comm Matrix.det_mul_add_one_comm

theorem det_one_sub_mul_comm (A : Matrix m n α) (B : Matrix n m α) :
    det (1 - A ⬝ B) = det (1 - B ⬝ A) := by
  rw [sub_eq_add_neg, ← Matrix.neg_mul, det_one_add_mul_comm, Matrix.mul_neg, ← sub_eq_add_neg]
#align matrix.det_one_sub_mul_comm Matrix.det_one_sub_mul_comm

/-- A special case of the **Matrix determinant lemma** for when `A = I`.

TODO: show this more generally. -/
theorem det_one_add_col_mul_row (u v : m → α) : det (1 + col u ⬝ row v) = 1 + v ⬝ᵥ u := by
  rw [det_one_add_mul_comm, det_unique, Pi.add_apply, Pi.add_apply, Matrix.one_apply_eq,
    Matrix.row_mul_col_apply]
#align matrix.det_one_add_col_mul_row Matrix.det_one_add_col_mul_row

end Det

end CommRing

/-! ### Lemmas about `ℝ` and `ℂ` and other `StarOrderedRing`s -/


section StarOrderedRing

<<<<<<< HEAD
variable {𝕜 : Type _} [CommRing 𝕜] [PartialOrder 𝕜] [StarOrderedRing 𝕜]
=======
open scoped Matrix

variable {𝕜 : Type*} [IsROrC 𝕜]
>>>>>>> 96a37689

scoped infixl:65 " ⊕ᵥ " => Sum.elim

theorem schur_complement_eq₁₁ [Fintype m] [DecidableEq m] [Fintype n] {A : Matrix m m 𝕜}
    (B : Matrix m n 𝕜) (D : Matrix n n 𝕜) (x : m → 𝕜) (y : n → 𝕜) [Invertible A]
    (hA : A.IsHermitian) :
    vecMul (star (x ⊕ᵥ y)) (fromBlocks A B Bᴴ D) ⬝ᵥ (x ⊕ᵥ y) =
      vecMul (star (x + (A⁻¹ ⬝ B).mulVec y)) A ⬝ᵥ (x + (A⁻¹ ⬝ B).mulVec y) +
        vecMul (star y) (D - Bᴴ ⬝ A⁻¹ ⬝ B) ⬝ᵥ y := by
  simp [Function.star_sum_elim, fromBlocks_mulVec, vecMul_fromBlocks, add_vecMul,
    dotProduct_mulVec, vecMul_sub, Matrix.mul_assoc, vecMul_mulVec, hA.eq,
    conjTranspose_nonsing_inv, star_mulVec]
  abel
#align matrix.schur_complement_eq₁₁ Matrix.schur_complement_eq₁₁

theorem schur_complement_eq₂₂ [Fintype m] [Fintype n] [DecidableEq n] (A : Matrix m m 𝕜)
    (B : Matrix m n 𝕜) {D : Matrix n n 𝕜} (x : m → 𝕜) (y : n → 𝕜) [Invertible D]
    (hD : D.IsHermitian) :
    vecMul (star (x ⊕ᵥ y)) (fromBlocks A B Bᴴ D) ⬝ᵥ (x ⊕ᵥ y) =
      vecMul (star ((D⁻¹ ⬝ Bᴴ).mulVec x + y)) D ⬝ᵥ ((D⁻¹ ⬝ Bᴴ).mulVec x + y) +
        vecMul (star x) (A - B ⬝ D⁻¹ ⬝ Bᴴ) ⬝ᵥ x := by
  simp [Function.star_sum_elim, fromBlocks_mulVec, vecMul_fromBlocks, add_vecMul,
    dotProduct_mulVec, vecMul_sub, Matrix.mul_assoc, vecMul_mulVec, hD.eq,
    conjTranspose_nonsing_inv, star_mulVec]
  abel
#align matrix.schur_complement_eq₂₂ Matrix.schur_complement_eq₂₂

theorem IsHermitian.fromBlocks₁₁ [Fintype m] [DecidableEq m] {A : Matrix m m 𝕜} (B : Matrix m n 𝕜)
    (D : Matrix n n 𝕜) (hA : A.IsHermitian) :
    (Matrix.fromBlocks A B Bᴴ D).IsHermitian ↔ (D - Bᴴ ⬝ A⁻¹ ⬝ B).IsHermitian := by
  have hBAB : (Bᴴ ⬝ A⁻¹ ⬝ B).IsHermitian := by
    apply isHermitian_conjTranspose_mul_mul
    apply hA.inv
  rw [isHermitian_fromBlocks_iff]
  constructor
  · intro h
    apply IsHermitian.sub h.2.2.2 hBAB
  · intro h
    refine' ⟨hA, rfl, conjTranspose_conjTranspose B, _⟩
    rw [← sub_add_cancel D]
    apply IsHermitian.add h hBAB
#align matrix.is_hermitian.from_blocks₁₁ Matrix.IsHermitian.fromBlocks₁₁

theorem IsHermitian.fromBlocks₂₂ [Fintype n] [DecidableEq n] (A : Matrix m m 𝕜) (B : Matrix m n 𝕜)
    {D : Matrix n n 𝕜} (hD : D.IsHermitian) :
    (Matrix.fromBlocks A B Bᴴ D).IsHermitian ↔ (A - B ⬝ D⁻¹ ⬝ Bᴴ).IsHermitian := by
  rw [← isHermitian_submatrix_equiv (Equiv.sumComm n m), Equiv.sumComm_apply,
    fromBlocks_submatrix_sum_swap_sum_swap]
  convert IsHermitian.fromBlocks₁₁ _ _ hD <;> simp
#align matrix.is_hermitian.from_blocks₂₂ Matrix.IsHermitian.fromBlocks₂₂

theorem PosSemidef.fromBlocks₁₁ [Fintype m] [DecidableEq m] [Fintype n] {A : Matrix m m 𝕜}
    (B : Matrix m n 𝕜) (D : Matrix n n 𝕜) (hA : A.PosDef) [Invertible A] :
    (fromBlocks A B Bᴴ D).PosSemidef ↔ (D - Bᴴ ⬝ A⁻¹ ⬝ B).PosSemidef := by
  rw [PosSemidef, IsHermitian.fromBlocks₁₁ _ _ hA.1]
  constructor
  · refine' fun h => ⟨h.1, fun x => _⟩
    have := h.2 (-(A⁻¹ ⬝ B).mulVec x ⊕ᵥ x)
    rw [dotProduct_mulVec, schur_complement_eq₁₁ B D _ _ hA.1, neg_add_self, dotProduct_zero,
      zero_add] at this
    rw [dotProduct_mulVec]; exact this
  · refine' fun h => ⟨h.1, fun x => _⟩
    rw [dotProduct_mulVec, ← Sum.elim_comp_inl_inr x, schur_complement_eq₁₁ B D _ _ hA.1]
    apply le_add_of_nonneg_of_le
    · rw [← dotProduct_mulVec]
      apply hA.posSemidef.2
    · rw [← dotProduct_mulVec (star (x ∘ Sum.inr))]
      apply h.2
#align matrix.pos_semidef.from_blocks₁₁ Matrix.PosSemidef.fromBlocks₁₁

theorem PosSemidef.fromBlocks₂₂ [Fintype m] [Fintype n] [DecidableEq n] (A : Matrix m m 𝕜)
    (B : Matrix m n 𝕜) {D : Matrix n n 𝕜} (hD : D.PosDef) [Invertible D] :
    (fromBlocks A B Bᴴ D).PosSemidef ↔ (A - B ⬝ D⁻¹ ⬝ Bᴴ).PosSemidef := by
  rw [← posSemidef_submatrix_equiv (Equiv.sumComm n m), Equiv.sumComm_apply,
    fromBlocks_submatrix_sum_swap_sum_swap]
  convert PosSemidef.fromBlocks₁₁ Bᴴ A hD <;>
    first
    | infer_instance
    | simp
#align matrix.pos_semidef.from_blocks₂₂ Matrix.PosSemidef.fromBlocks₂₂

end StarOrderedRing

end Matrix<|MERGE_RESOLUTION|>--- conflicted
+++ resolved
@@ -461,13 +461,7 @@
 
 section StarOrderedRing
 
-<<<<<<< HEAD
-variable {𝕜 : Type _} [CommRing 𝕜] [PartialOrder 𝕜] [StarOrderedRing 𝕜]
-=======
-open scoped Matrix
-
-variable {𝕜 : Type*} [IsROrC 𝕜]
->>>>>>> 96a37689
+variable {𝕜 : Type*} [CommRing 𝕜] [PartialOrder 𝕜] [StarOrderedRing 𝕜]
 
 scoped infixl:65 " ⊕ᵥ " => Sum.elim
 
