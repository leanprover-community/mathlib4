--- conflicted
+++ resolved
@@ -408,15 +408,6 @@
   rw [sub_eq_add_neg, ← Matrix.neg_mul, det_one_add_mul_comm, Matrix.mul_neg, ← sub_eq_add_neg]
 
 /-- A special case of the **Matrix determinant lemma** for when `A = I`. -/
-<<<<<<< HEAD
-theorem det_one_add_colConst_mul_rowConst {ι : Type*} [Unique ι] (u v : m → α) :
-    det (1 + colConst ι u * rowConst ι v) = 1 + v ⬝ᵥ u := by
-  rw [det_one_add_mul_comm, det_unique, Pi.add_apply, Pi.add_apply, Matrix.one_apply_eq,
-    Matrix.rowConst_mul_colConst_apply]
-
-@[deprecated (since := "2025-03-15")] alias det_one_add_col_mul_row :=
-  det_one_add_colConst_mul_rowConst
-=======
 theorem det_one_add_replicateCol_mul_replicateRow {ι : Type*} [Unique ι] (u v : m → α) :
     det (1 + replicateCol ι u * replicateRow ι v) = 1 + v ⬝ᵥ u := by
   rw [det_one_add_mul_comm, det_unique, Pi.add_apply, Pi.add_apply, Matrix.one_apply_eq,
@@ -425,23 +416,10 @@
 @[deprecated (since := "2025-03-20")] alias
   det_one_add_col_mul_row := det_one_add_replicateCol_mul_replicateRow
 
->>>>>>> ec63a83c
 
 /-- The **Matrix determinant lemma**
 
 TODO: show the more general version without `hA : IsUnit A.det` as
-<<<<<<< HEAD
-`(A + colConst u * rowConst v).det = A.det + v ⬝ᵥ (adjugate A) *ᵥ u`.
--/
-theorem det_add_colConst_mul_rowConst {ι : Type*} [Unique ι]
-    {A : Matrix m m α} (hA : IsUnit A.det) (u v : m → α) :
-    (A + colConst ι u * rowConst ι v).det
-    = A.det * (1 + rowConst ι v * A⁻¹ * colConst ι u).det := by
-  nth_rewrite 1 [← Matrix.mul_one A]
-  rwa [← Matrix.mul_nonsing_inv_cancel_left A (colConst ι u * rowConst ι v),
-    ← Matrix.mul_add, det_mul, ← Matrix.mul_assoc, det_one_add_mul_comm,
-    ← Matrix.mul_assoc]
-=======
 `(A + replicateCol u * replicateRow v).det = A.det + v ⬝ᵥ (adjugate A) *ᵥ u`.
 -/
 theorem det_add_replicateCol_mul_replicateRow {ι : Type*} [Unique ι]
@@ -454,7 +432,6 @@
 
 @[deprecated (since := "2025-03-20")] alias
   det_add_col_mul_row := det_add_replicateCol_mul_replicateRow
->>>>>>> ec63a83c
 
 @[deprecated (since := "2025-03-15")] alias det_add_col_mul_row :=
   det_add_colConst_mul_rowConst
