/-
Copyright (c) 2019 Johannes Hölzl. All rights reserved.
Released under Apache 2.0 license as described in the file LICENSE.
Authors: Johannes Hölzl, Patrick Massot, Casper Putz, Anne Baanen
-/
import Mathlib.LinearAlgebra.Matrix.Reindex
import Mathlib.LinearAlgebra.Matrix.ToLin

#align_import linear_algebra.matrix.basis from "leanprover-community/mathlib"@"6c263e4bfc2e6714de30f22178b4d0ca4d149a76"

/-!
# Bases and matrices

This file defines the map `Basis.toMatrix` that sends a family of vectors to
the matrix of their coordinates with respect to some basis.

## Main definitions

 * `Basis.toMatrix e v` is the matrix whose `i, j`th entry is `e.repr (v j) i`
 * `basis.toMatrixEquiv` is `Basis.toMatrix` bundled as a linear equiv

## Main results

 * `LinearMap.toMatrix_id_eq_basis_toMatrix`: `LinearMap.toMatrix b c id`
   is equal to `Basis.toMatrix b c`
 * `Basis.toMatrix_mul_toMatrix`: multiplying `Basis.toMatrix` with another
   `Basis.toMatrix` gives a `Basis.toMatrix`

## Tags

matrix, basis
-/


noncomputable section

open LinearMap Matrix Set Submodule

open BigOperators

open Matrix

section BasisToMatrix

variable {ι ι' κ κ' : Type*}

variable {R M : Type*} [CommSemiring R] [AddCommMonoid M] [Module R M]

variable {R₂ M₂ : Type*} [CommRing R₂] [AddCommGroup M₂] [Module R₂ M₂]

open Function Matrix

/-- From a basis `e : ι → M` and a family of vectors `v : ι' → M`, make the matrix whose columns
are the vectors `v i` written in the basis `e`. -/
def Basis.toMatrix (e : Basis ι R M) (v : ι' → M) : Matrix ι ι' R := fun i j => e.repr (v j) i
#align basis.to_matrix Basis.toMatrix

variable (e : Basis ι R M) (v : ι' → M) (i : ι) (j : ι')

namespace Basis

theorem toMatrix_apply : e.toMatrix v i j = e.repr (v j) i :=
  rfl
#align basis.to_matrix_apply Basis.toMatrix_apply

theorem toMatrix_transpose_apply : (e.toMatrix v)ᵀ j = e.repr (v j) :=
  funext fun _ => rfl
#align basis.to_matrix_transpose_apply Basis.toMatrix_transpose_apply

theorem toMatrix_eq_toMatrix_constr [Fintype ι] [DecidableEq ι] (v : ι → M) :
    e.toMatrix v = LinearMap.toMatrix e e (e.constr ℕ v) := by
  ext
  rw [Basis.toMatrix_apply, LinearMap.toMatrix_apply, Basis.constr_basis]
#align basis.to_matrix_eq_to_matrix_constr Basis.toMatrix_eq_toMatrix_constr

-- TODO (maybe) Adjust the definition of `Basis.toMatrix` to eliminate the transpose.
theorem coePiBasisFun.toMatrix_eq_transpose [Fintype ι] :
    ((Pi.basisFun R ι).toMatrix : Matrix ι ι R → Matrix ι ι R) = Matrix.transpose := by
  ext M i j
  rfl
#align basis.coe_pi_basis_fun.to_matrix_eq_transpose Basis.coePiBasisFun.toMatrix_eq_transpose

@[simp]
theorem toMatrix_self [DecidableEq ι] : e.toMatrix e = 1 := by
  unfold Basis.toMatrix
  ext i j
  simp [Basis.equivFun, Matrix.one_apply, Finsupp.single_apply, eq_comm]
#align basis.to_matrix_self Basis.toMatrix_self

theorem toMatrix_update [DecidableEq ι'] (x : M) :
    e.toMatrix (Function.update v j x) = Matrix.updateColumn (e.toMatrix v) j (e.repr x) := by
  ext i' k
  rw [Basis.toMatrix, Matrix.updateColumn_apply, e.toMatrix_apply]
  split_ifs with h
  · rw [h, update_same j x v]
  · rw [update_noteq h]
#align basis.to_matrix_update Basis.toMatrix_update

/-- The basis constructed by `unitsSMul` has vectors given by a diagonal matrix. -/
@[simp]
theorem toMatrix_unitsSMul [DecidableEq ι] (e : Basis ι R₂ M₂) (w : ι → R₂ˣ) :
    e.toMatrix (e.unitsSMul w) = diagonal ((↑) ∘ w) := by
  ext i j
  by_cases h : i = j
  · simp [h, toMatrix_apply, unitsSMul_apply, Units.smul_def]
  · simp [h, toMatrix_apply, unitsSMul_apply, Units.smul_def, Ne.symm h]
#align basis.to_matrix_units_smul Basis.toMatrix_unitsSMul

/-- The basis constructed by `isUnitSMul` has vectors given by a diagonal matrix. -/
@[simp]
theorem toMatrix_isUnitSMul [DecidableEq ι] (e : Basis ι R₂ M₂) {w : ι → R₂}
    (hw : ∀ i, IsUnit (w i)) : e.toMatrix (e.isUnitSMul hw) = diagonal w :=
  e.toMatrix_unitsSMul _
#align basis.to_matrix_is_unit_smul Basis.toMatrix_isUnitSMul

@[simp]
theorem sum_toMatrix_smul_self [Fintype ι] : ∑ i : ι, e.toMatrix v i j • e i = v j := by
  simp_rw [e.toMatrix_apply, e.sum_repr]
#align basis.sum_to_matrix_smul_self Basis.sum_toMatrix_smul_self

theorem toMatrix_map_vecMul {S : Type*} [Ring S] [Algebra R S] [Fintype ι] (b : Basis ι R S)
    (v : ι' → S) : ((b.toMatrix v).map <| algebraMap R S).vecMul b = v := by
  ext i
  simp_rw [vecMul, dotProduct, Matrix.map_apply, ← Algebra.commutes, ← Algebra.smul_def,
    sum_toMatrix_smul_self]
#align basis.to_matrix_map_vec_mul Basis.toMatrix_map_vecMul

@[simp]
theorem toLin_toMatrix [Fintype ι] [Fintype ι'] [DecidableEq ι'] (v : Basis ι' R M) :
    Matrix.toLin v e (e.toMatrix v) = LinearMap.id :=
  v.ext fun i => by rw [toLin_self, id_apply, e.sum_toMatrix_smul_self]
#align basis.to_lin_to_matrix Basis.toLin_toMatrix

/-- From a basis `e : ι → M`, build a linear equivalence between families of vectors `v : ι → M`,
and matrices, making the matrix whose columns are the vectors `v i` written in the basis `e`. -/
def toMatrixEquiv [Fintype ι] (e : Basis ι R M) : (ι → M) ≃ₗ[R] Matrix ι ι R where
  toFun := e.toMatrix
  map_add' v w := by
    ext i j
    change _ = _ + _
    rw [e.toMatrix_apply, Pi.add_apply, LinearEquiv.map_add]
    rfl
  map_smul' := by
    intro c v
    ext i j
    dsimp only []
    rw [e.toMatrix_apply, Pi.smul_apply, LinearEquiv.map_smul]
    rfl
  invFun m j := ∑ i, m i j • e i
  left_inv := by
    intro v
    ext j
    exact e.sum_toMatrix_smul_self v j
  right_inv := by
    intro m
    ext k l
    simp only [e.toMatrix_apply, ← e.equivFun_apply, ← e.equivFun_symm_apply,
      LinearEquiv.apply_symm_apply]
#align basis.to_matrix_equiv Basis.toMatrixEquiv

end Basis

section MulLinearMapToMatrix

variable {N : Type*} [AddCommMonoid N] [Module R N]

variable (b : Basis ι R M) (b' : Basis ι' R M) (c : Basis κ R N) (c' : Basis κ' R N)

variable (f : M →ₗ[R] N)

open LinearMap

section Fintype

variable [Fintype ι'] [Fintype κ] [Fintype κ']

@[simp]
theorem basis_toMatrix_mul_linearMap_toMatrix [DecidableEq ι'] :
    c.toMatrix c' * LinearMap.toMatrix b' c' f = LinearMap.toMatrix b' c f :=
  (Matrix.toLin b' c).injective
    (by
      haveI := Classical.decEq κ'
      rw [toLin_toMatrix, toLin_mul b' c' c, toLin_toMatrix, c.toLin_toMatrix, id_comp])
#align basis_to_matrix_mul_linear_map_to_matrix basis_toMatrix_mul_linearMap_toMatrix

variable [Fintype ι]

@[simp]
theorem linearMap_toMatrix_mul_basis_toMatrix [DecidableEq ι] [DecidableEq ι'] :
    LinearMap.toMatrix b' c' f * b'.toMatrix b = LinearMap.toMatrix b c' f :=
  (Matrix.toLin b c').injective
    (by rw [toLin_toMatrix, toLin_mul b b' c', toLin_toMatrix, b'.toLin_toMatrix, comp_id])
#align linear_map_to_matrix_mul_basis_to_matrix linearMap_toMatrix_mul_basis_toMatrix

theorem basis_toMatrix_mul_linearMap_toMatrix_mul_basis_toMatrix [DecidableEq ι] [DecidableEq ι'] :
    c.toMatrix c' * LinearMap.toMatrix b' c' f * b'.toMatrix b = LinearMap.toMatrix b c f := by
  rw [basis_toMatrix_mul_linearMap_toMatrix, linearMap_toMatrix_mul_basis_toMatrix]
#align basis_to_matrix_mul_linear_map_to_matrix_mul_basis_to_matrix basis_toMatrix_mul_linearMap_toMatrix_mul_basis_toMatrix

theorem basis_toMatrix_mul [DecidableEq κ] (b₁ : Basis ι R M) (b₂ : Basis ι' R M) (b₃ : Basis κ R N)
    (A : Matrix ι' κ R) : b₁.toMatrix b₂ * A = LinearMap.toMatrix b₃ b₁ (toLin b₃ b₂ A) := by
  have := basis_toMatrix_mul_linearMap_toMatrix b₃ b₁ b₂ (Matrix.toLin b₃ b₂ A)
  rwa [LinearMap.toMatrix_toLin] at this
#align basis_to_matrix_mul basis_toMatrix_mul

theorem mul_basis_toMatrix [DecidableEq ι] [DecidableEq ι'] (b₁ : Basis ι R M) (b₂ : Basis ι' R M)
    (b₃ : Basis κ R N) (A : Matrix κ ι R) :
    A * b₁.toMatrix b₂ = LinearMap.toMatrix b₂ b₃ (toLin b₁ b₃ A) := by
  have := linearMap_toMatrix_mul_basis_toMatrix b₂ b₁ b₃ (Matrix.toLin b₁ b₃ A)
  rwa [LinearMap.toMatrix_toLin] at this
#align mul_basis_to_matrix mul_basis_toMatrix

theorem basis_toMatrix_basisFun_mul (b : Basis ι R (ι → R)) (A : Matrix ι ι R) :
    b.toMatrix (Pi.basisFun R ι) * A = of fun i j => b.repr (Aᵀ j) i := by
  classical
    simp only [basis_toMatrix_mul _ _ (Pi.basisFun R ι), Matrix.toLin_eq_toLin']
    ext i j
    rw [LinearMap.toMatrix_apply, Matrix.toLin'_apply, Pi.basisFun_apply,
      Matrix.mulVec_stdBasis_apply, Matrix.of_apply]
#align basis_to_matrix_basis_fun_mul basis_toMatrix_basisFun_mul

/-- A generalization of `LinearMap.toMatrix_id`. -/
@[simp]
theorem LinearMap.toMatrix_id_eq_basis_toMatrix [DecidableEq ι] :
    LinearMap.toMatrix b b' id = b'.toMatrix b := by
  haveI := Classical.decEq ι'
  rw [← @basis_toMatrix_mul_linearMap_toMatrix _ _ ι, toMatrix_id, Matrix.mul_one]
#align linear_map.to_matrix_id_eq_basis_to_matrix LinearMap.toMatrix_id_eq_basis_toMatrix

/-- See also `Basis.toMatrix_reindex` which gives the `simp` normal form of this result. -/
theorem Basis.toMatrix_reindex' [DecidableEq ι] [DecidableEq ι'] (b : Basis ι R M) (v : ι' → M)
    (e : ι ≃ ι') : (b.reindex e).toMatrix v = Matrix.reindexAlgEquiv _ e (b.toMatrix (v ∘ e)) := by
  ext
  simp only [Basis.toMatrix_apply, Basis.repr_reindex, Matrix.reindexAlgEquiv_apply,
    Matrix.reindex_apply, Matrix.submatrix_apply, Function.comp_apply, e.apply_symm_apply,
    Finsupp.mapDomain_equiv_apply]
#align basis.to_matrix_reindex' Basis.toMatrix_reindex'

end Fintype

/-- A generalization of `Basis.toMatrix_self`, in the opposite direction. -/
@[simp]
<<<<<<< HEAD
theorem Basis.toMatrix_mul_toMatrix {ι'' : Type _} [Fintype ι'] (b'' : ι'' → M) :
    b.toMatrix b' * b'.toMatrix b'' = b.toMatrix b'' := by
=======
theorem Basis.toMatrix_mul_toMatrix {ι'' : Type*} [Fintype ι'] (b'' : ι'' → M) :
    b.toMatrix b' ⬝ b'.toMatrix b'' = b.toMatrix b'' := by
>>>>>>> 96a37689
  haveI := Classical.decEq ι
  haveI := Classical.decEq ι'
  haveI := Classical.decEq ι''
  ext i j
  simp only [Matrix.mul_apply, Basis.toMatrix_apply, Basis.sum_repr_mul_repr]
#align basis.to_matrix_mul_to_matrix Basis.toMatrix_mul_toMatrix

/-- `b.toMatrix b'` and `b'.toMatrix b` are inverses. -/
theorem Basis.toMatrix_mul_toMatrix_flip [DecidableEq ι] [Fintype ι'] :
    b.toMatrix b' * b'.toMatrix b = 1 := by rw [Basis.toMatrix_mul_toMatrix, Basis.toMatrix_self]
#align basis.to_matrix_mul_to_matrix_flip Basis.toMatrix_mul_toMatrix_flip

/-- A matrix whose columns form a basis `b'`, expressed w.r.t. a basis `b`, is invertible. -/
def Basis.invertibleToMatrix [DecidableEq ι] [Fintype ι] (b b' : Basis ι R₂ M₂) :
    Invertible (b.toMatrix b') :=
  ⟨b'.toMatrix b, Basis.toMatrix_mul_toMatrix_flip _ _, Basis.toMatrix_mul_toMatrix_flip _ _⟩
#align basis.invertible_to_matrix Basis.invertibleToMatrix

@[simp]
theorem Basis.toMatrix_reindex (b : Basis ι R M) (v : ι' → M) (e : ι ≃ ι') :
    (b.reindex e).toMatrix v = (b.toMatrix v).submatrix e.symm _root_.id := by
  ext
  simp only [Basis.toMatrix_apply, Basis.repr_reindex, Matrix.submatrix_apply, id.def,
    Finsupp.mapDomain_equiv_apply]
#align basis.to_matrix_reindex Basis.toMatrix_reindex

@[simp]
theorem Basis.toMatrix_map (b : Basis ι R M) (f : M ≃ₗ[R] N) (v : ι → N) :
    (b.map f).toMatrix v = b.toMatrix (f.symm ∘ v) := by
  ext
  simp only [Basis.toMatrix_apply, Basis.map, LinearEquiv.trans_apply, (· ∘ ·)]
#align basis.to_matrix_map Basis.toMatrix_map

end MulLinearMapToMatrix

end BasisToMatrix<|MERGE_RESOLUTION|>--- conflicted
+++ resolved
@@ -240,13 +240,8 @@
 
 /-- A generalization of `Basis.toMatrix_self`, in the opposite direction. -/
 @[simp]
-<<<<<<< HEAD
-theorem Basis.toMatrix_mul_toMatrix {ι'' : Type _} [Fintype ι'] (b'' : ι'' → M) :
+theorem Basis.toMatrix_mul_toMatrix {ι'' : Type*} [Fintype ι'] (b'' : ι'' → M) :
     b.toMatrix b' * b'.toMatrix b'' = b.toMatrix b'' := by
-=======
-theorem Basis.toMatrix_mul_toMatrix {ι'' : Type*} [Fintype ι'] (b'' : ι'' → M) :
-    b.toMatrix b' ⬝ b'.toMatrix b'' = b.toMatrix b'' := by
->>>>>>> 96a37689
   haveI := Classical.decEq ι
   haveI := Classical.decEq ι'
   haveI := Classical.decEq ι''
