--- conflicted
+++ resolved
@@ -591,7 +591,18 @@
 @[deprecated (since := "07-08-2025")] alias posDef_iff_eq_conjTranspose_mul_self :=
   Matrix.posDef_iff_eq_conjTranspose_mul_self
 
-<<<<<<< HEAD
+/-- A positive semi-definite matrix is positive definite if and only if it is invertible. -/
+@[grind =]
+theorem _root_.Matrix.PosSemidef.posDef_iff_isUnit [DecidableEq n] {x : Matrix n n 𝕜}
+    (hx : x.PosSemidef) : x.PosDef ↔ IsUnit x := by
+  refine ⟨fun h => h.isUnit, fun h => ⟨hx.1, fun v hv => ?_⟩⟩
+  obtain ⟨y, rfl⟩ := posSemidef_iff_eq_conjTranspose_mul_self.mp hx
+  simp_rw [dotProduct_mulVec, ← vecMul_vecMul, ← star_mulVec, ← dotProduct_mulVec,
+    dotProduct_star_self_pos_iff]
+  contrapose! hv
+  rw [← map_eq_zero_iff (f := (yᴴ * y).mulVecLin) (mulVec_injective_iff_isUnit.mpr h),
+    mulVecLin_apply, ← mulVec_mulVec, hv, mulVec_zero]
+
 open UnitaryGroup in
 theorem _root_.Matrix.UnitaryGroup.conj_posDef_iff [DecidableEq n]
     (U : unitaryGroup n R) {x : Matrix n n R} :
@@ -625,19 +636,6 @@
     UnitaryGroup.conj_posDef_iff', diagonal_kronecker_diagonal, posDef_diagonal_iff]
   exact fun _ => mul_pos (RCLike.ofReal_pos.mpr <| hx.eigenvalues_pos _)
     (RCLike.ofReal_pos.mpr <| hy.eigenvalues_pos _)
-=======
-/-- A positive semi-definite matrix is positive definite if and only if it is invertible. -/
-@[grind =]
-theorem _root_.Matrix.PosSemidef.posDef_iff_isUnit [DecidableEq n] {x : Matrix n n 𝕜}
-    (hx : x.PosSemidef) : x.PosDef ↔ IsUnit x := by
-  refine ⟨fun h => h.isUnit, fun h => ⟨hx.1, fun v hv => ?_⟩⟩
-  obtain ⟨y, rfl⟩ := posSemidef_iff_eq_conjTranspose_mul_self.mp hx
-  simp_rw [dotProduct_mulVec, ← vecMul_vecMul, ← star_mulVec, ← dotProduct_mulVec,
-    dotProduct_star_self_pos_iff]
-  contrapose! hv
-  rw [← map_eq_zero_iff (f := (yᴴ * y).mulVecLin) (mulVec_injective_iff_isUnit.mpr h),
-    mulVecLin_apply, ← mulVec_mulVec, hv, mulVec_zero]
->>>>>>> c75cfdec
 
 end PosDef
 
