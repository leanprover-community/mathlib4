--- conflicted
+++ resolved
@@ -691,8 +691,14 @@
   rw [← map_eq_zero_iff (f := (yᴴ * y).mulVecLin) (mulVec_injective_iff_isUnit.mpr h),
     mulVecLin_apply, ← mulVec_mulVec, hv, mulVec_zero]
 
-<<<<<<< HEAD
 variable [DecidableEq n]
+
+open Matrix
+
+theorem commute_iff {A B : Matrix n n 𝕜} (hA : A.PosDef) (hB : B.PosDef) :
+    Commute A B ↔ (A * B).PosDef := by
+  rw [hA.posSemidef.commute_iff hB.posSemidef]
+  exact ⟨fun h => h.posDef_iff_isUnit.mpr <| hA.isUnit.mul hB.isUnit, fun h => h.posSemidef⟩
 
 theorem _root_.Matrix.IsUnit.posDef_conjugate_iff' {x U : Matrix n n R} (hU : IsUnit U) :
     PosDef (star U * x * U) ↔ x.PosDef := by
@@ -703,8 +709,6 @@
   have hVV (y : n → R) (hy : y ≠ 0) : U *ᵥ y ≠ 0 := fun h => by simpa [hy, hV] using congr(V *ᵥ $h)
   have hWW (y : n → R) (hy : y ≠ 0) : W *ᵥ y ≠ 0 := fun h => by simpa [hy, hW] using congr(U *ᵥ $h)
   exact fun _ => ⟨fun h x hx => by simpa [hW] using h _ (hWW _ hx), fun h x hx => h _ (hVV _ hx)⟩
-
-open Matrix
 
 theorem _root_.Matrix.IsUnit.posDef_conjugate_iff {x U : Matrix n n R} (hU : IsUnit U) :
     PosDef (U * x * star U) ↔ x.PosDef := by simpa using hU.star.posDef_conjugate_iff'
@@ -723,12 +727,6 @@
     diagonal_kronecker_diagonal, posDef_diagonal_iff]
   exact fun _ => mul_pos (RCLike.ofReal_pos.mpr <| hx.eigenvalues_pos _)
     (RCLike.ofReal_pos.mpr <| hy.eigenvalues_pos _)
-=======
-theorem commute_iff [DecidableEq n] {A B : Matrix n n 𝕜} (hA : A.PosDef) (hB : B.PosDef) :
-    Commute A B ↔ (A * B).PosDef := by
-  rw [hA.posSemidef.commute_iff hB.posSemidef]
-  exact ⟨fun h => h.posDef_iff_isUnit.mpr <| hA.isUnit.mul hB.isUnit, fun h => h.posSemidef⟩
->>>>>>> 313cdd4e
 
 end PosDef
 
