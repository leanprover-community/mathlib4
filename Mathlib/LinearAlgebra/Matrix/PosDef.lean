--- conflicted
+++ resolved
@@ -700,7 +700,7 @@
   rw [hA.posSemidef.commute_iff hB.posSemidef]
   exact ⟨fun h => h.posDef_iff_isUnit.mpr <| hA.isUnit.mul hB.isUnit, fun h => h.posSemidef⟩
 
-<<<<<<< HEAD
+section
 variable [DecidableEq n]
 
 theorem _root_.Matrix.IsUnit.posDef_conjugate_iff' {x U : Matrix n n R} (hU : IsUnit U) :
@@ -722,7 +722,9 @@
 theorem kronecker [DecidableEq m] {x : Matrix n n 𝕜} {y : Matrix m m 𝕜}
     (hx : x.PosDef) (hy : y.PosDef) : (x ⊗ₖ y).PosDef :=
   hx.posSemidef.kronecker hy.posSemidef |>.posDef_iff_isUnit.mpr <| hx.isUnit.kronecker hy.isUnit
-=======
+ 
+end
+
 section SchurComplement
 
 variable [StarOrderedRing R']
@@ -752,7 +754,6 @@
   convert fromBlocks₁₁ Bᴴ A hD <;> simp
 
 end SchurComplement
->>>>>>> 4609fed9
 
 end PosDef
 
