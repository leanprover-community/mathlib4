--- conflicted
+++ resolved
@@ -110,21 +110,13 @@
 #align matrix.pos_def_to_quadratic_form' Matrix.posDef_toQuadraticForm'
 
 /-- The conjugate transpose of a matrix mulitplied by the matrix is positive semidefinite -/
-<<<<<<< HEAD
-theorem posSemidef_conjTranspose_mul_self (A : Matrix m n R) : Matrix.PosSemidef (Aᴴ ⬝ A) := by
-=======
-theorem posSemidef_conjTranspose_mul_self (A : Matrix m n 𝕜) : Matrix.PosSemidef (Aᴴ * A) := by
->>>>>>> ab751e1e
+theorem posSemidef_conjTranspose_mul_self (A : Matrix m n R) : Matrix.PosSemidef (Aᴴ * A) := by
   refine ⟨isHermitian_transpose_mul_self _, fun x => ?_⟩
   rw [← mulVec_mulVec, dotProduct_mulVec, vecMul_conjTranspose, star_star]
   exact Finset.sum_nonneg fun i _ => star_mul_self_nonneg _
 
 /-- A matrix multiplied by its conjugate transpose is positive semidefinite -/
-<<<<<<< HEAD
-theorem posSemidef_self_mul_conjTranspose (A : Matrix m n R) : Matrix.PosSemidef (A ⬝ Aᴴ) :=
-=======
-theorem posSemidef_self_mul_conjTranspose (A : Matrix m n 𝕜) : Matrix.PosSemidef (A * Aᴴ) :=
->>>>>>> ab751e1e
+theorem posSemidef_self_mul_conjTranspose (A : Matrix m n R) : Matrix.PosSemidef (A * Aᴴ) :=
   by simpa only [conjTranspose_conjTranspose] using posSemidef_conjTranspose_mul_self Aᴴ
 
 /-- The eigenvalues of a positive definite matrix are positive -/
