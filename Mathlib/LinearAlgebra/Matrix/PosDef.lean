/-
Copyright (c) 2022 Alexander Bentkamp. All rights reserved.
Released under Apache 2.0 license as described in the file LICENSE.
Authors: Alexander Bentkamp, Mohanad Ahmed
-/
import Mathlib.Algebra.Order.Ring.Star
import Mathlib.LinearAlgebra.Matrix.Spectrum
import Mathlib.LinearAlgebra.Matrix.Vec
import Mathlib.LinearAlgebra.QuadraticForm.Basic

/-! # Positive Definite Matrices

This file defines positive (semi)definite matrices and connects the notion to positive definiteness
of quadratic forms. Most results require `𝕜 = ℝ` or `ℂ`.

## Main definitions

* `Matrix.PosDef` : a matrix `M : Matrix n n 𝕜` is positive definite if it is Hermitian and `xᴴMx`
  is greater than zero for all nonzero `x`.
* `Matrix.PosSemidef` : a matrix `M : Matrix n n 𝕜` is positive semidefinite if it is Hermitian
  and `xᴴMx` is nonnegative for all `x`.

## Main results

* `Matrix.posSemidef_iff_eq_conjTranspose_mul_self` : a matrix `M : Matrix n n 𝕜` is positive
  semidefinite iff it has the form `Bᴴ * B` for some `B`.
* `Matrix.posDef_iff_eq_conjTranspose_mul_self` : a matrix `M : Matrix n n 𝕜` is positive
  definite iff it has the form `Bᴴ * B` for some _invertible_ `B`.
* `Matrix.PosSemidef.sqrt` : the unique positive semidefinite square root of a positive semidefinite
  matrix. (See `Matrix.PosSemidef.eq_sqrt_of_sq_eq` for the proof of uniqueness.)
-/

open scoped ComplexOrder

namespace Matrix

variable {m n R R' 𝕜 : Type*}
variable [Fintype m] [Fintype n]
variable [Ring R] [PartialOrder R] [StarRing R]
variable [CommRing R'] [PartialOrder R'] [StarRing R']
variable [RCLike 𝕜]
open scoped Matrix

/-!
## Positive semidefinite matrices
-/

/-- A matrix `M : Matrix n n R` is positive semidefinite if it is Hermitian and `xᴴ * M * x` is
nonnegative for all `x`. -/
def PosSemidef (M : Matrix n n R) :=
  M.IsHermitian ∧ ∀ x : n → R, 0 ≤ star x ⬝ᵥ (M *ᵥ x)

protected theorem PosSemidef.diagonal [StarOrderedRing R] [DecidableEq n] {d : n → R} (h : 0 ≤ d) :
    PosSemidef (diagonal d) :=
  ⟨isHermitian_diagonal_of_self_adjoint _ <| funext fun i => IsSelfAdjoint.of_nonneg (h i),
    fun x => by
      refine Fintype.sum_nonneg fun i => ?_
      simpa only [mulVec_diagonal, ← mul_assoc] using conjugate_nonneg (h i) _⟩

/-- A diagonal matrix is positive semidefinite iff its diagonal entries are nonnegative. -/
lemma posSemidef_diagonal_iff [StarOrderedRing R] [DecidableEq n] {d : n → R} :
    PosSemidef (diagonal d) ↔ (∀ i : n, 0 ≤ d i) :=
  ⟨fun ⟨_, hP⟩ i ↦ by simpa using hP (Pi.single i 1), .diagonal⟩

namespace PosSemidef

theorem isHermitian {M : Matrix n n R} (hM : M.PosSemidef) : M.IsHermitian :=
  hM.1

theorem re_dotProduct_nonneg {M : Matrix n n 𝕜} (hM : M.PosSemidef) (x : n → 𝕜) :
    0 ≤ RCLike.re (star x ⬝ᵥ (M *ᵥ x)) :=
  RCLike.nonneg_iff.mp (hM.2 _) |>.1

lemma conjTranspose_mul_mul_same {A : Matrix n n R} (hA : PosSemidef A)
    {m : Type*} [Fintype m] (B : Matrix n m R) :
    PosSemidef (Bᴴ * A * B) := by
  constructor
  · exact isHermitian_conjTranspose_mul_mul B hA.1
  · intro x
    simpa only [star_mulVec, dotProduct_mulVec, vecMul_vecMul] using hA.2 (B *ᵥ x)

lemma mul_mul_conjTranspose_same {A : Matrix n n R} (hA : PosSemidef A)
    {m : Type*} [Fintype m] (B : Matrix m n R) :
    PosSemidef (B * A * Bᴴ) := by
  simpa only [conjTranspose_conjTranspose] using hA.conjTranspose_mul_mul_same Bᴴ

theorem submatrix {M : Matrix n n R} (hM : M.PosSemidef) (e : m → n) :
    (M.submatrix e e).PosSemidef := by
  classical
  rw [(by simp : M = 1 * M * 1), submatrix_mul (he₂ := Function.bijective_id),
    submatrix_mul (he₂ := Function.bijective_id), submatrix_id_id]
  simpa only [conjTranspose_submatrix, conjTranspose_one] using
    conjTranspose_mul_mul_same hM (Matrix.submatrix 1 id e)

theorem transpose {M : Matrix n n R'} (hM : M.PosSemidef) : Mᵀ.PosSemidef := by
  refine ⟨IsHermitian.transpose hM.1, fun x => ?_⟩
  convert hM.2 (star x) using 1
  rw [mulVec_transpose, dotProduct_mulVec, star_star, dotProduct_comm]

@[simp]
theorem _root_.Matrix.posSemidef_transpose_iff {M : Matrix n n R'} : Mᵀ.PosSemidef ↔ M.PosSemidef :=
  ⟨(by simpa using ·.transpose), .transpose⟩

theorem conjTranspose {M : Matrix n n R} (hM : M.PosSemidef) : Mᴴ.PosSemidef := hM.1.symm ▸ hM

@[simp]
theorem _root_.Matrix.posSemidef_conjTranspose_iff {M : Matrix n n R} :
    Mᴴ.PosSemidef ↔ M.PosSemidef :=
  ⟨(by simpa using ·.conjTranspose), .conjTranspose⟩

protected lemma zero : PosSemidef (0 : Matrix n n R) :=
  ⟨isHermitian_zero, by simp⟩

protected lemma one [StarOrderedRing R] [DecidableEq n] : PosSemidef (1 : Matrix n n R) :=
  ⟨isHermitian_one, fun x => by
    rw [one_mulVec]; exact Fintype.sum_nonneg fun i => star_mul_self_nonneg _⟩

protected theorem natCast [StarOrderedRing R] [DecidableEq n] (d : ℕ) :
    PosSemidef (d : Matrix n n R) :=
  ⟨isHermitian_natCast _, fun x => by
    rw [natCast_mulVec, Nat.cast_smul_eq_nsmul, dotProduct_smul]
    exact nsmul_nonneg (dotProduct_star_self_nonneg _) _⟩

protected theorem ofNat [StarOrderedRing R] [DecidableEq n] (d : ℕ) [d.AtLeastTwo] :
    PosSemidef (ofNat(d) : Matrix n n R) :=
  .natCast d

protected theorem intCast [StarOrderedRing R] [DecidableEq n] (d : ℤ) (hd : 0 ≤ d) :
    PosSemidef (d : Matrix n n R) :=
  ⟨isHermitian_intCast _, fun x => by
    rw [intCast_mulVec, Int.cast_smul_eq_zsmul, dotProduct_smul]
    exact zsmul_nonneg (dotProduct_star_self_nonneg _) hd⟩

@[simp]
protected theorem _root_.Matrix.posSemidef_intCast_iff
    [StarOrderedRing R] [DecidableEq n] [Nonempty n] [Nontrivial R] (d : ℤ) :
    PosSemidef (d : Matrix n n R) ↔ 0 ≤ d :=
  posSemidef_diagonal_iff.trans <| by simp

protected lemma pow [StarOrderedRing R] [DecidableEq n]
    {M : Matrix n n R} (hM : M.PosSemidef) (k : ℕ) :
    PosSemidef (M ^ k) :=
  match k with
  | 0 => .one
  | 1 => by simpa using hM
  | (k + 2) => by
    rw [pow_succ, pow_succ']
    simpa only [hM.isHermitian.eq] using (hM.pow k).mul_mul_conjTranspose_same M

protected lemma inv [DecidableEq n] {M : Matrix n n R'} (hM : M.PosSemidef) : M⁻¹.PosSemidef := by
  by_cases h : IsUnit M.det
  · have := (conjTranspose_mul_mul_same hM M⁻¹).conjTranspose
    rwa [mul_nonsing_inv_cancel_right _ _ h, conjTranspose_conjTranspose] at this
  · rw [nonsing_inv_apply_not_isUnit _ h]
    exact .zero

protected lemma zpow [StarOrderedRing R'] [DecidableEq n]
    {M : Matrix n n R'} (hM : M.PosSemidef) (z : ℤ) :
    (M ^ z).PosSemidef := by
  obtain ⟨n, rfl | rfl⟩ := z.eq_nat_or_neg
  · simpa using hM.pow n
  · simpa using (hM.pow n).inv

protected lemma add [AddLeftMono R] {A : Matrix m m R} {B : Matrix m m R}
    (hA : A.PosSemidef) (hB : B.PosSemidef) : (A + B).PosSemidef :=
  ⟨hA.isHermitian.add hB.isHermitian, fun x => by
    rw [add_mulVec, dotProduct_add]
    exact add_nonneg (hA.2 x) (hB.2 x)⟩

protected theorem smul {α : Type*} [CommSemiring α] [PartialOrder α] [StarRing α]
    [StarOrderedRing α] [Algebra α R] [StarModule α R] [PosSMulMono α R] {x : Matrix n n R}
    (hx : x.PosSemidef) {a : α} (ha : 0 ≤ a) : (a • x).PosSemidef := by
  refine ⟨IsSelfAdjoint.smul (IsSelfAdjoint.of_nonneg ha) hx.1, fun y => ?_⟩
  simp only [smul_mulVec, dotProduct_smul]
  exact smul_nonneg ha (hx.2 _)

/-- The eigenvalues of a positive semi-definite matrix are non-negative -/
lemma eigenvalues_nonneg [DecidableEq n] {A : Matrix n n 𝕜}
    (hA : Matrix.PosSemidef A) (i : n) : 0 ≤ hA.1.eigenvalues i :=
  (hA.re_dotProduct_nonneg _).trans_eq (hA.1.eigenvalues_eq _).symm

theorem trace_nonneg {A : Matrix n n 𝕜} (hA : A.PosSemidef) : 0 ≤ A.trace := by
  classical
  simp [hA.isHermitian.trace_eq_sum_eigenvalues, ← map_sum,
    Finset.sum_nonneg (fun _ _ => hA.eigenvalues_nonneg _)]

theorem det_nonneg [DecidableEq n] {M : Matrix n n 𝕜} (hM : M.PosSemidef) :
    0 ≤ M.det := by
  rw [hM.isHermitian.det_eq_prod_eigenvalues]
  exact Finset.prod_nonneg fun i _ ↦ by simpa using hM.eigenvalues_nonneg i

section sqrt

variable [DecidableEq n] {A : Matrix n n 𝕜} (hA : PosSemidef A)

/-- The positive semidefinite square root of a positive semidefinite matrix -/
noncomputable def sqrt : Matrix n n 𝕜 :=
  hA.1.eigenvectorUnitary.1 * diagonal ((↑) ∘ (√·) ∘ hA.1.eigenvalues) *
  (star hA.1.eigenvectorUnitary : Matrix n n 𝕜)

open Lean PrettyPrinter.Delaborator SubExpr in
/-- Custom elaborator to produce output like `(_ : PosSemidef A).sqrt` in the goal view. -/
@[app_delab Matrix.PosSemidef.sqrt]
def delabSqrt : Delab :=
  whenPPOption getPPNotation <|
  whenNotPPOption getPPAnalysisSkip <|
  withOverApp 7 <|
  withOptionAtCurrPos `pp.analysis.skip true do
    let e ← getExpr
    guard <| e.isAppOfArity ``Matrix.PosSemidef.sqrt 7
    let optionsPerPos ← withNaryArg 6 do
      return (← read).optionsPerPos.setBool (← getPos) `pp.proofs.withType true
    withTheReader Context ({· with optionsPerPos}) delab

lemma posSemidef_sqrt : PosSemidef hA.sqrt := by
  apply PosSemidef.mul_mul_conjTranspose_same
  refine posSemidef_diagonal_iff.mpr fun i ↦ ?_
  rw [Function.comp_apply, RCLike.nonneg_iff]
  constructor
  · simp only [RCLike.ofReal_re]
    exact Real.sqrt_nonneg _
  · simp only [RCLike.ofReal_im]

@[simp]
lemma sq_sqrt : hA.sqrt ^ 2 = A := by
  let C : Matrix n n 𝕜 := hA.1.eigenvectorUnitary
  let E := diagonal ((↑) ∘ (√·) ∘ hA.1.eigenvalues : n → 𝕜)
  suffices C * (E * (star C * C) * E) * star C = A by
    rw [Matrix.PosSemidef.sqrt, pow_two]
    simpa only [← mul_assoc] using this
  have : E * E = diagonal ((↑) ∘ hA.1.eigenvalues) := by
    rw [diagonal_mul_diagonal]
    congr! with v
    simp [← pow_two, ← RCLike.ofReal_pow, Real.sq_sqrt (hA.eigenvalues_nonneg v)]
  simpa [C, this] using hA.1.spectral_theorem.symm

@[simp]
lemma sqrt_mul_self : hA.sqrt * hA.sqrt = A := by rw [← pow_two, sq_sqrt]

include hA in
lemma eq_of_sq_eq_sq {B : Matrix n n 𝕜} (hB : PosSemidef B) (hAB : A ^ 2 = B ^ 2) : A = B := by
  /- This is deceptively hard, much more difficult than the positive *definite* case. We follow a
  clever proof due to Koeber and Schäfer. The idea is that if `A ≠ B`, then `A - B` has a nonzero
  real eigenvalue, with eigenvector `v`. Then a manipulation using the identity
  `A ^ 2 - B ^ 2 = A * (A - B) + (A - B) * B` leads to the conclusion that
  `⟨v, A v⟩ + ⟨v, B v⟩ = 0`. Since `A, B` are positive semidefinite, both terms must be zero. Thus
  `⟨v, (A - B) v⟩ = 0`, but this is a nonzero scalar multiple of `⟨v, v⟩`, contradiction. -/
  by_contra h_ne
  let ⟨v, t, ht, hv, hv'⟩ := (hA.1.sub hB.1).exists_eigenvector_of_ne_zero (sub_ne_zero.mpr h_ne)
  have h_sum : 0 = t * (star v ⬝ᵥ A *ᵥ v + star v ⬝ᵥ B *ᵥ v) := calc
    0 = star v ⬝ᵥ (A ^ 2 - B ^ 2) *ᵥ v := by rw [hAB, sub_self, zero_mulVec, dotProduct_zero]
    _ = star v ⬝ᵥ A *ᵥ (A - B) *ᵥ v + star v ⬝ᵥ (A - B) *ᵥ B *ᵥ v := by
      rw [mulVec_mulVec, mulVec_mulVec, ← dotProduct_add, ← add_mulVec, mul_sub, sub_mul,
        add_sub, sub_add_cancel, pow_two, pow_two]
    _ = t * (star v ⬝ᵥ A *ᵥ v) + (star v) ᵥ* (A - B)ᴴ ⬝ᵥ B *ᵥ v := by
      rw [hv', mulVec_smul, dotProduct_smul, RCLike.real_smul_eq_coe_mul,
        dotProduct_mulVec _ (A - B), hA.1.sub hB.1]
    _ = t * (star v ⬝ᵥ A *ᵥ v + star v ⬝ᵥ B *ᵥ v) := by
      simp_rw [← star_mulVec, hv', mul_add, ← RCLike.real_smul_eq_coe_mul, ← smul_dotProduct]
      congr 2 with i
      simp only [Pi.star_apply, Pi.smul_apply, RCLike.real_smul_eq_coe_mul, star_mul',
        RCLike.star_def, RCLike.conj_ofReal]
  replace h_sum : star v ⬝ᵥ A *ᵥ v + star v ⬝ᵥ B *ᵥ v = 0 := by
    rw [eq_comm, ← mul_zero (t : 𝕜)] at h_sum
    exact mul_left_cancel₀ (RCLike.ofReal_ne_zero.mpr ht) h_sum
  have h_van : star v ⬝ᵥ A *ᵥ v = 0 ∧ star v ⬝ᵥ B *ᵥ v = 0 := by
    refine ⟨le_antisymm ?_ (hA.2 v), le_antisymm ?_ (hB.2 v)⟩
    · rw [add_comm, add_eq_zero_iff_eq_neg] at h_sum
      simpa only [h_sum, neg_nonneg] using hB.2 v
    · simpa only [add_eq_zero_iff_eq_neg.mp h_sum, neg_nonneg] using hA.2 v
  have aux : star v ⬝ᵥ (A - B) *ᵥ v = 0 := by
    rw [sub_mulVec, dotProduct_sub, h_van.1, h_van.2, sub_zero]
  rw [hv', dotProduct_smul, RCLike.real_smul_eq_coe_mul, ← mul_zero ↑t] at aux
  exact hv <| dotProduct_star_self_eq_zero.mp <| mul_left_cancel₀
    (RCLike.ofReal_ne_zero.mpr ht) aux

include hA in
lemma sq_eq_sq_iff {B : Matrix n n 𝕜} (hB : PosSemidef B) : A ^ 2 = B ^ 2 ↔ A = B :=
  ⟨eq_of_sq_eq_sq hA hB, fun h => h ▸ rfl⟩

lemma sqrt_sq : (hA.pow 2 : PosSemidef (A ^ 2)).sqrt = A :=
  (hA.pow 2).posSemidef_sqrt.eq_of_sq_eq_sq hA (hA.pow 2).sq_sqrt

include hA in
lemma eq_sqrt_iff_sq_eq {B : Matrix n n 𝕜} (hB : PosSemidef B) : A = hB.sqrt ↔ A ^ 2 = B :=
  ⟨fun h => h ▸ hB.sq_sqrt, fun h => by subst h; rw [hA.sqrt_sq]⟩

include hA in
lemma sqrt_eq_iff_eq_sq {B : Matrix n n 𝕜} (hB : PosSemidef B) : hA.sqrt = B ↔ A = B ^ 2 := by
  simpa [eq_comm] using eq_sqrt_iff_sq_eq hB hA

@[deprecated (since := "2025-05-07")] alias ⟨_, eq_sqrt_of_sq_eq⟩ := eq_sqrt_iff_sq_eq

@[simp]
lemma sqrt_eq_zero_iff : hA.sqrt = 0 ↔ A = 0 := by
  rw [sqrt_eq_iff_eq_sq _ .zero, zero_pow two_ne_zero]

@[simp]
lemma sqrt_eq_one_iff : hA.sqrt = 1 ↔ A = 1 := by
  rw [sqrt_eq_iff_eq_sq _ .one, one_pow]

@[simp]
lemma isUnit_sqrt_iff : IsUnit hA.sqrt ↔ IsUnit A := by
  conv_rhs => rw [← hA.sqrt_mul_self]
  rw [isUnit_mul_self_iff]

lemma inv_sqrt : hA.sqrt⁻¹ = hA.inv.sqrt := by
  rw [eq_sqrt_iff_sq_eq hA.posSemidef_sqrt.inv, sq, ← Matrix.mul_inv_rev, ← sq, sq_sqrt]

end sqrt

end PosSemidef

@[simp]
theorem posSemidef_submatrix_equiv {M : Matrix n n R} (e : m ≃ n) :
    (M.submatrix e e).PosSemidef ↔ M.PosSemidef :=
  ⟨fun h => by simpa using h.submatrix e.symm, fun h => h.submatrix _⟩

/-- The conjugate transpose of a matrix multiplied by the matrix is positive semidefinite -/
theorem posSemidef_conjTranspose_mul_self [StarOrderedRing R] (A : Matrix m n R) :
    PosSemidef (Aᴴ * A) := by
  refine ⟨isHermitian_transpose_mul_self _, fun x => ?_⟩
  rw [← mulVec_mulVec, dotProduct_mulVec, vecMul_conjTranspose, star_star]
  exact Finset.sum_nonneg fun i _ => star_mul_self_nonneg _

/-- A matrix multiplied by its conjugate transpose is positive semidefinite -/
theorem posSemidef_self_mul_conjTranspose [StarOrderedRing R] (A : Matrix m n R) :
    PosSemidef (A * Aᴴ) := by
  simpa only [conjTranspose_conjTranspose] using posSemidef_conjTranspose_mul_self Aᴴ

section trace
-- TODO: move these results to an earlier file

variable {R : Type*} [PartialOrder R] [NonUnitalRing R]
  [StarRing R] [StarOrderedRing R] [NoZeroDivisors R]

theorem trace_conjTranspose_mul_self_eq_zero_iff {A : Matrix m n R} :
    (Aᴴ * A).trace = 0 ↔ A = 0 := by
  rw [← star_vec_dotProduct_vec, dotProduct_star_self_eq_zero, vec_eq_zero_iff]

theorem trace_mul_conjTranspose_self_eq_zero_iff {A : Matrix m n R} :
    (A * Aᴴ).trace = 0 ↔ A = 0 := by
  simpa using trace_conjTranspose_mul_self_eq_zero_iff (A := Aᴴ)

end trace

lemma eigenvalues_conjTranspose_mul_self_nonneg (A : Matrix m n 𝕜) [DecidableEq n] (i : n) :
    0 ≤ (isHermitian_transpose_mul_self A).eigenvalues i :=
  (posSemidef_conjTranspose_mul_self _).eigenvalues_nonneg _

lemma eigenvalues_self_mul_conjTranspose_nonneg (A : Matrix m n 𝕜) [DecidableEq m] (i : m) :
    0 ≤ (isHermitian_mul_conjTranspose_self A).eigenvalues i :=
  (posSemidef_self_mul_conjTranspose _).eigenvalues_nonneg _

/-- A matrix is positive semidefinite if and only if it has the form `Bᴴ * B` for some `B`. -/
lemma posSemidef_iff_eq_conjTranspose_mul_self {A : Matrix n n 𝕜} :
    PosSemidef A ↔ ∃ (B : Matrix n n 𝕜), A = Bᴴ * B := by
  classical
  refine ⟨fun hA ↦ ⟨hA.sqrt, ?_⟩, fun ⟨B, hB⟩ ↦ (hB ▸ posSemidef_conjTranspose_mul_self B)⟩
  simp_rw [← PosSemidef.sq_sqrt hA, pow_two]
  rw [hA.posSemidef_sqrt.1]

@[deprecated (since := "2025-05-07")]
alias posSemidef_iff_eq_transpose_mul_self := posSemidef_iff_eq_conjTranspose_mul_self

/-- A Hermitian matrix is positive semi-definite if and only if its eigenvalues are non-negative. -/
lemma IsHermitian.posSemidef_iff_eigenvalues_nonneg [DecidableEq n] {A : Matrix n n 𝕜}
    (hA : IsHermitian A) : PosSemidef A ↔ 0 ≤ hA.eigenvalues := by
  refine ⟨fun h => h.eigenvalues_nonneg, fun h => ?_⟩
  rw [hA.spectral_theorem]
  refine (posSemidef_diagonal_iff.mpr ?_).mul_mul_conjTranspose_same _
  simpa using h

@[deprecated (since := "2025-08-17")] alias ⟨_, IsHermitian.posSemidef_of_eigenvalues_nonneg⟩ :=
  IsHermitian.posSemidef_iff_eigenvalues_nonneg

/-- For `A` positive semidefinite, we have `x⋆ A x = 0` iff `A x = 0`. -/
theorem PosSemidef.dotProduct_mulVec_zero_iff
    {A : Matrix n n 𝕜} (hA : PosSemidef A) (x : n → 𝕜) :
    star x ⬝ᵥ A *ᵥ x = 0 ↔ A *ᵥ x = 0 := by
  constructor
  · obtain ⟨B, rfl⟩ := posSemidef_iff_eq_conjTranspose_mul_self.mp hA
    rw [← Matrix.mulVec_mulVec, dotProduct_mulVec,
      vecMul_conjTranspose, star_star, dotProduct_star_self_eq_zero]
    intro h0
    rw [h0, mulVec_zero]
  · intro h0
    rw [h0, dotProduct_zero]

/-- For `A` positive semidefinite, we have `x⋆ A x = 0` iff `A x = 0` (linear maps version). -/
theorem PosSemidef.toLinearMap₂'_zero_iff [DecidableEq n]
    {A : Matrix n n 𝕜} (hA : PosSemidef A) (x : n → 𝕜) :
    Matrix.toLinearMap₂' 𝕜 A (star x) x = 0 ↔ A *ᵥ x = 0 := by
  simpa only [toLinearMap₂'_apply'] using hA.dotProduct_mulVec_zero_iff x
<<<<<<< HEAD
=======

theorem posSemidef_iff_isHermitian_and_spectrum_nonneg [DecidableEq n] {A : Matrix n n 𝕜} :
    A.PosSemidef ↔ A.IsHermitian ∧ spectrum 𝕜 A ⊆ {a : 𝕜 | 0 ≤ a} := by
  refine ⟨fun h => ⟨h.isHermitian, fun a => ?_⟩, fun ⟨h1, h2⟩ => ?_⟩
  · simp only [h.isHermitian.spectrum_eq_image_range, Set.mem_image, Set.mem_range,
      exists_exists_eq_and, Set.mem_setOf_eq, forall_exists_index]
    rintro i rfl
    exact_mod_cast h.eigenvalues_nonneg _
  · rw [h1.posSemidef_iff_eigenvalues_nonneg]
    intro i
    simpa [h1.spectrum_eq_image_range] using @h2 (h1.eigenvalues i)

theorem PosSemidef.commute_iff [DecidableEq n] {A B : Matrix n n 𝕜}
    (hA : A.PosSemidef) (hB : B.PosSemidef) :
    Commute A B ↔ (A * B).PosSemidef := by
  rw [hA.isHermitian.commute_iff hB.isHermitian]
  refine ⟨fun hAB => posSemidef_iff_isHermitian_and_spectrum_nonneg.mpr ⟨hAB, ?_⟩,
    fun h => h.isHermitian⟩
  obtain ⟨x, rfl⟩ := posSemidef_iff_eq_conjTranspose_mul_self.mp hA
  obtain ⟨y, rfl⟩ := posSemidef_iff_eq_conjTranspose_mul_self.mp hB
  have {s t} (u : Set 𝕜) (h : u ⊆ t := by simp) : s \ u ⊆ t \ u ↔ s ⊆ t := by
    rw [Set.diff_subset_iff, Set.union_diff_cancel h]
  rw [← mul_assoc, mul_assoc _ x, ← this {0}]
  calc
    _ = spectrum 𝕜 ((x * yᴴ)ᴴ * (x * yᴴ)) \ {0} := by
      simp_rw [spectrum.nonzero_mul_comm _ y, conjTranspose_mul, conjTranspose_conjTranspose,
        mul_assoc]
    _ ⊆ {x : 𝕜 | 0 ≤ x} \ {0} := by
      rw [this {0}]
      exact posSemidef_iff_isHermitian_and_spectrum_nonneg.mp
        (posSemidef_conjTranspose_mul_self _) |>.2
>>>>>>> 3b21e242

/-!
## Positive definite matrices
-/

/-- A matrix `M : Matrix n n R` is positive definite if it is Hermitian
and `xᴴMx` is greater than zero for all nonzero `x`. -/
def PosDef (M : Matrix n n R) :=
  M.IsHermitian ∧ ∀ x : n → R, x ≠ 0 → 0 < star x ⬝ᵥ (M *ᵥ x)

namespace PosDef

theorem isHermitian {M : Matrix n n R} (hM : M.PosDef) : M.IsHermitian :=
  hM.1

theorem re_dotProduct_pos {M : Matrix n n 𝕜} (hM : M.PosDef) {x : n → 𝕜} (hx : x ≠ 0) :
    0 < RCLike.re (star x ⬝ᵥ (M *ᵥ x)) :=
  RCLike.pos_iff.mp (hM.2 _ hx) |>.1

theorem posSemidef {M : Matrix n n R} (hM : M.PosDef) : M.PosSemidef := by
  refine ⟨hM.1, ?_⟩
  intro x
  by_cases hx : x = 0
  · simp only [hx, zero_dotProduct, star_zero]
    exact le_rfl
  · exact le_of_lt (hM.2 x hx)

theorem transpose {M : Matrix n n R'} (hM : M.PosDef) : Mᵀ.PosDef := by
  refine ⟨IsHermitian.transpose hM.1, fun x hx => ?_⟩
  convert hM.2 (star x) (star_ne_zero.2 hx) using 1
  rw [mulVec_transpose, dotProduct_mulVec, star_star, dotProduct_comm]

@[simp]
theorem transpose_iff {M : Matrix n n R'} : Mᵀ.PosDef ↔ M.PosDef :=
  ⟨(by simpa using ·.transpose), .transpose⟩

protected theorem diagonal [StarOrderedRing R] [DecidableEq n] [NoZeroDivisors R]
    {d : n → R} (h : ∀ i, 0 < d i) :
    PosDef (diagonal d) :=
  ⟨isHermitian_diagonal_of_self_adjoint _ <| funext fun i => IsSelfAdjoint.of_nonneg (h i).le,
    fun x hx => by
      refine Fintype.sum_pos ?_
      simp_rw [mulVec_diagonal, ← mul_assoc, Pi.lt_def]
      obtain ⟨i, hi⟩ := Function.ne_iff.mp hx
      exact ⟨fun i => conjugate_nonneg (h i).le _,
        i, conjugate_pos (h _) (isRegular_of_ne_zero hi)⟩⟩

@[simp]
theorem _root_.Matrix.posDef_diagonal_iff
    [StarOrderedRing R] [DecidableEq n] [NoZeroDivisors R] [Nontrivial R] {d : n → R} :
    PosDef (diagonal d) ↔ ∀ i, 0 < d i := by
  refine ⟨fun h i => ?_, .diagonal⟩
  have := h.2 (Pi.single i 1)
  simp_rw [mulVec_single_one, ← Pi.single_star, star_one, single_dotProduct, one_mul,
    col_apply, diagonal_apply_eq, Function.ne_iff] at this
  exact this ⟨i, by simp⟩

protected theorem one [StarOrderedRing R] [DecidableEq n] [NoZeroDivisors R] :
    PosDef (1 : Matrix n n R) :=
  ⟨isHermitian_one, fun x hx => by simpa only [one_mulVec, dotProduct_star_self_pos_iff]⟩

protected theorem natCast [StarOrderedRing R] [DecidableEq n] [NoZeroDivisors R]
    (d : ℕ) (hd : d ≠ 0) :
    PosDef (d : Matrix n n R) :=
  ⟨isHermitian_natCast _, fun x hx => by
    rw [natCast_mulVec, Nat.cast_smul_eq_nsmul, dotProduct_smul]
    exact nsmul_pos (dotProduct_star_self_pos_iff.mpr hx) hd⟩

@[simp]
theorem _root_.Matrix.posDef_natCast_iff [StarOrderedRing R] [DecidableEq n] [NoZeroDivisors R]
    [Nonempty n] [Nontrivial R] {d : ℕ} :
    PosDef (d : Matrix n n R) ↔ 0 < d :=
  posDef_diagonal_iff.trans <| by simp

protected theorem ofNat [StarOrderedRing R] [DecidableEq n] [NoZeroDivisors R]
    (d : ℕ) [d.AtLeastTwo] :
    PosDef (ofNat(d) : Matrix n n R) :=
  .natCast d (NeZero.ne _)

protected theorem intCast [StarOrderedRing R] [DecidableEq n] [NoZeroDivisors R]
    (d : ℤ) (hd : 0 < d) :
    PosDef (d : Matrix n n R) :=
  ⟨isHermitian_intCast _, fun x hx => by
    rw [intCast_mulVec, Int.cast_smul_eq_zsmul, dotProduct_smul]
    exact zsmul_pos (dotProduct_star_self_pos_iff.mpr hx) hd⟩

@[simp]
theorem _root_.Matrix.posDef_intCast_iff [StarOrderedRing R] [DecidableEq n] [NoZeroDivisors R]
    [Nonempty n] [Nontrivial R] {d : ℤ} :
    PosDef (d : Matrix n n R) ↔ 0 < d :=
  posDef_diagonal_iff.trans <| by simp

protected lemma add_posSemidef [AddLeftMono R]
    {A : Matrix m m R} {B : Matrix m m R}
    (hA : A.PosDef) (hB : B.PosSemidef) : (A + B).PosDef :=
  ⟨hA.isHermitian.add hB.isHermitian, fun x hx => by
    rw [add_mulVec, dotProduct_add]
    exact add_pos_of_pos_of_nonneg (hA.2 x hx) (hB.2 x)⟩

protected lemma posSemidef_add [AddLeftMono R]
    {A : Matrix m m R} {B : Matrix m m R}
    (hA : A.PosSemidef) (hB : B.PosDef) : (A + B).PosDef :=
  add_comm A B ▸ hB.add_posSemidef hA

protected lemma add [AddLeftMono R] {A : Matrix m m R} {B : Matrix m m R}
    (hA : A.PosDef) (hB : B.PosDef) : (A + B).PosDef :=
  hA.add_posSemidef hB.posSemidef

protected theorem smul {α : Type*} [CommSemiring α] [PartialOrder α] [StarRing α]
    [StarOrderedRing α] [Algebra α R] [StarModule α R] [PosSMulStrictMono α R]
    {x : Matrix n n R} (hx : x.PosDef) {a : α} (ha : 0 < a) : (a • x).PosDef := by
  refine ⟨IsSelfAdjoint.smul (IsSelfAdjoint.of_nonneg ha.le) hx.1, fun y hy => ?_⟩
  simp only [smul_mulVec, dotProduct_smul]
  exact smul_pos ha (hx.2 _ hy)

lemma conjTranspose_mul_mul_same {A : Matrix n n R} {B : Matrix n m R} (hA : A.PosDef)
    (hB : Function.Injective B.mulVec) :
    (Bᴴ * A * B).PosDef := by
  refine ⟨Matrix.isHermitian_conjTranspose_mul_mul _ hA.1, fun x hx => ?_⟩
  have : B *ᵥ x ≠ 0 := fun h => hx <| hB.eq_iff' (mulVec_zero _) |>.1 h
  simpa only [star_mulVec, dotProduct_mulVec, vecMul_vecMul] using hA.2 _ this

lemma mul_mul_conjTranspose_same {A : Matrix n n R} {B : Matrix m n R} (hA : A.PosDef)
    (hB : Function.Injective B.vecMul) :
    (B * A * Bᴴ).PosDef := by
  replace hB := star_injective.comp <| hB.comp star_injective
  simp_rw [Function.comp_def, star_vecMul, star_star] at hB
  simpa using hA.conjTranspose_mul_mul_same (B := Bᴴ) hB

theorem conjTranspose_mul_self [StarOrderedRing R] [NoZeroDivisors R] (A : Matrix m n R)
    (hA : Function.Injective A.mulVec) :
    PosDef (Aᴴ * A) := by
  classical
  simpa using conjTranspose_mul_mul_same .one hA

theorem conjTranspose {M : Matrix n n R} (hM : M.PosDef) : Mᴴ.PosDef := hM.1.symm ▸ hM

@[simp]
theorem _root_.Matrix.posDef_conjTranspose_iff {M : Matrix n n R} : Mᴴ.PosDef ↔ M.PosDef :=
  ⟨(by simpa using ·.conjTranspose), .conjTranspose⟩

theorem of_toQuadraticForm' [DecidableEq n] {M : Matrix n n ℝ} (hM : M.IsSymm)
    (hMq : M.toQuadraticMap'.PosDef) : M.PosDef := by
  refine ⟨hM, fun x hx => ?_⟩
  simp only [toQuadraticMap', QuadraticMap.PosDef, LinearMap.BilinMap.toQuadraticMap_apply,
    toLinearMap₂'_apply'] at hMq
  apply hMq x hx

theorem toQuadraticForm' [DecidableEq n] {M : Matrix n n ℝ} (hM : M.PosDef) :
    M.toQuadraticMap'.PosDef := by
  intro x hx
  simp only [Matrix.toQuadraticMap', LinearMap.BilinMap.toQuadraticMap_apply,
    toLinearMap₂'_apply']
  apply hM.2 x hx

/-- The eigenvalues of a positive definite matrix are positive -/
lemma eigenvalues_pos [DecidableEq n] {A : Matrix n n 𝕜}
    (hA : Matrix.PosDef A) (i : n) : 0 < hA.1.eigenvalues i := by
  simp only [hA.1.eigenvalues_eq]
  exact hA.re_dotProduct_pos <| hA.1.eigenvectorBasis.orthonormal.ne_zero i

/-- A Hermitian matrix is positive-definite if and only if its eigenvalues are positive. -/
lemma _root_.Matrix.IsHermitian.posDef_iff_eigenvalues_pos [DecidableEq n] {A : Matrix n n 𝕜}
    (hA : A.IsHermitian) : A.PosDef ↔ ∀ i, 0 < hA.eigenvalues i := by
  refine ⟨fun h => h.eigenvalues_pos, fun h => ?_⟩
  rw [hA.spectral_theorem]
  refine (posDef_diagonal_iff.mpr <| by simpa using h).mul_mul_conjTranspose_same ?_
  rw [vecMul_injective_iff_isUnit, ← unitary.val_toUnits_apply]
  exact Units.isUnit _

theorem trace_pos [Nonempty n] {A : Matrix n n 𝕜} (hA : A.PosDef) : 0 < A.trace := by
  classical
  simp [hA.isHermitian.trace_eq_sum_eigenvalues, ← map_sum,
    Finset.sum_pos (fun _ _ => hA.eigenvalues_pos _)]

theorem det_pos [DecidableEq n] {M : Matrix n n 𝕜} (hM : M.PosDef) : 0 < det M := by
  rw [hM.isHermitian.det_eq_prod_eigenvalues]
  apply Finset.prod_pos
  intro i _
  simpa using hM.eigenvalues_pos i

section Field
variable {K : Type*} [Field K] [PartialOrder K] [StarRing K]

theorem isUnit [DecidableEq n] {M : Matrix n n K} (hM : M.PosDef) : IsUnit M := by
  by_contra h
  obtain ⟨a, ha, ha2⟩ : ∃ a ≠ 0, M *ᵥ a = 0 := by
    obtain ⟨a, b, ha⟩ := Function.not_injective_iff.mp <| mulVec_injective_iff_isUnit.not.mpr h
    exact ⟨a - b, by simp [sub_eq_zero, ha, mulVec_sub]⟩
  simpa [ha2] using hM.2 _ ha

protected theorem inv [DecidableEq n] {M : Matrix n n K} (hM : M.PosDef) : M⁻¹.PosDef := by
  have := hM.mul_mul_conjTranspose_same (B := M⁻¹) ?_
  · let _ := hM.isUnit.invertible
    simpa using this.conjTranspose
  · simp only [Matrix.vecMul_injective_iff_isUnit, isUnit_nonsing_inv_iff, hM.isUnit]

@[simp]
theorem _root_.Matrix.posDef_inv_iff [DecidableEq n] {M : Matrix n n K} :
    M⁻¹.PosDef ↔ M.PosDef :=
  ⟨fun h =>
    letI := (Matrix.isUnit_nonsing_inv_iff.1 <| h.isUnit).invertible
    Matrix.inv_inv_of_invertible M ▸ h.inv, (·.inv)⟩

end Field

lemma posDef_sqrt [DecidableEq n] {M : Matrix n n 𝕜} (hM : M.PosDef) :
    PosDef hM.posSemidef.sqrt := by
  apply PosDef.mul_mul_conjTranspose_same
  · rw [posDef_diagonal_iff]
    simpa using hM.eigenvalues_pos
  · apply Matrix.vecMul_injective_of_isUnit
    convert (Group.isUnit _).map (unitaryGroup n 𝕜).subtype

/--
A matrix is positive definite if and only if it has the form `Bᴴ * B` for some invertible `B`.
-/
lemma _root_.Matrix.posDef_iff_eq_conjTranspose_mul_self [DecidableEq n] {A : Matrix n n 𝕜} :
    PosDef A ↔ ∃ B : Matrix n n 𝕜, IsUnit B ∧ A = Bᴴ * B := by
  refine ⟨fun hA ↦ ⟨_, hA.posDef_sqrt.isUnit, ?_⟩, fun ⟨B, hB, hA⟩ ↦ (hA ▸ ?_)⟩
  · simp [hA.posDef_sqrt.isHermitian.eq]
  · exact conjTranspose_mul_self _ (mulVec_injective_of_isUnit hB)

@[deprecated (since := "07-08-2025")] alias posDef_iff_eq_conjTranspose_mul_self :=
  Matrix.posDef_iff_eq_conjTranspose_mul_self

/-- A positive semi-definite matrix is positive definite if and only if it is invertible. -/
@[grind =]
theorem _root_.Matrix.PosSemidef.posDef_iff_isUnit [DecidableEq n] {x : Matrix n n 𝕜}
    (hx : x.PosSemidef) : x.PosDef ↔ IsUnit x := by
  refine ⟨fun h => h.isUnit, fun h => ⟨hx.1, fun v hv => ?_⟩⟩
  obtain ⟨y, rfl⟩ := posSemidef_iff_eq_conjTranspose_mul_self.mp hx
  simp_rw [dotProduct_mulVec, ← vecMul_vecMul, ← star_mulVec, ← dotProduct_mulVec,
    dotProduct_star_self_pos_iff]
  contrapose! hv
  rw [← map_eq_zero_iff (f := (yᴴ * y).mulVecLin) (mulVec_injective_iff_isUnit.mpr h),
    mulVecLin_apply, ← mulVec_mulVec, hv, mulVec_zero]

theorem commute_iff [DecidableEq n] {A B : Matrix n n 𝕜} (hA : A.PosDef) (hB : B.PosDef) :
    Commute A B ↔ (A * B).PosDef := by
  rw [hA.posSemidef.commute_iff hB.posSemidef]
  exact ⟨fun h => h.posDef_iff_isUnit.mpr <| hA.isUnit.mul hB.isUnit, fun h => h.posSemidef⟩

end PosDef

end Matrix

namespace QuadraticForm

open QuadraticMap

variable {n : Type*} [Fintype n]

theorem posDef_of_toMatrix' [DecidableEq n] {Q : QuadraticForm ℝ (n → ℝ)}
    (hQ : Q.toMatrix'.PosDef) : Q.PosDef := by
  rw [← toQuadraticMap_associated ℝ Q,
    ← (LinearMap.toMatrix₂' ℝ).left_inv ((associatedHom (R := ℝ) ℝ) Q)]
  exact hQ.toQuadraticForm'

theorem posDef_toMatrix' [DecidableEq n] {Q : QuadraticForm ℝ (n → ℝ)} (hQ : Q.PosDef) :
    Q.toMatrix'.PosDef := by
  rw [← toQuadraticMap_associated ℝ Q, ←
    (LinearMap.toMatrix₂' ℝ).left_inv ((associatedHom (R := ℝ) ℝ) Q)] at hQ
  exact .of_toQuadraticForm' (isSymm_toMatrix' Q) hQ

end QuadraticForm

namespace Matrix

variable {𝕜 : Type*} [RCLike 𝕜] {n : Type*} [Fintype n]

/-- A positive definite matrix `M` induces a norm `‖x‖ = sqrt (re xᴴMx)`. -/
noncomputable abbrev NormedAddCommGroup.ofMatrix {M : Matrix n n 𝕜} (hM : M.PosDef) :
    NormedAddCommGroup (n → 𝕜) :=
  @InnerProductSpace.Core.toNormedAddCommGroup _ _ _ _ _
    { inner := fun x y => (M *ᵥ y) ⬝ᵥ star x
      conj_inner_symm := fun x y => by
        rw [dotProduct_comm, star_dotProduct, starRingEnd_apply, star_star,
          star_mulVec, dotProduct_comm (M *ᵥ y), dotProduct_mulVec, hM.isHermitian.eq]
      re_inner_nonneg := fun x => by
        by_cases h : x = 0
        · simp [h]
        · exact (dotProduct_comm _ (M *ᵥ x) ▸ hM.re_dotProduct_pos h).le
      definite := fun x (hx : _ ⬝ᵥ _ = 0) => by
        by_contra! h
        simpa [hx, lt_irrefl, dotProduct_comm] using hM.re_dotProduct_pos h
      add_left := by simp only [star_add, dotProduct_add, forall_const]
      smul_left := fun x y r => by
        rw [← smul_eq_mul, ← dotProduct_smul, starRingEnd_apply, ← star_smul] }

/-- A positive definite matrix `M` induces an inner product `⟪x, y⟫ = xᴴMy`. -/
def InnerProductSpace.ofMatrix {M : Matrix n n 𝕜} (hM : M.PosDef) :
    @InnerProductSpace 𝕜 (n → 𝕜) _ (NormedAddCommGroup.ofMatrix hM).toSeminormedAddCommGroup :=
  InnerProductSpace.ofCore _

end Matrix<|MERGE_RESOLUTION|>--- conflicted
+++ resolved
@@ -392,8 +392,6 @@
     {A : Matrix n n 𝕜} (hA : PosSemidef A) (x : n → 𝕜) :
     Matrix.toLinearMap₂' 𝕜 A (star x) x = 0 ↔ A *ᵥ x = 0 := by
   simpa only [toLinearMap₂'_apply'] using hA.dotProduct_mulVec_zero_iff x
-<<<<<<< HEAD
-=======
 
 theorem posSemidef_iff_isHermitian_and_spectrum_nonneg [DecidableEq n] {A : Matrix n n 𝕜} :
     A.PosSemidef ↔ A.IsHermitian ∧ spectrum 𝕜 A ⊆ {a : 𝕜 | 0 ≤ a} := by
@@ -425,7 +423,6 @@
       rw [this {0}]
       exact posSemidef_iff_isHermitian_and_spectrum_nonneg.mp
         (posSemidef_conjTranspose_mul_self _) |>.2
->>>>>>> 3b21e242
 
 /-!
 ## Positive definite matrices
