--- conflicted
+++ resolved
@@ -249,7 +249,6 @@
       (by simpa using hA.eigenvalues_nonneg), Finset.mem_univ, true_imp_iff] at h
   exact funext_iff.eq ▸ hA.isHermitian.eigenvalues_eq_zero_iff.mp <| h
 
-<<<<<<< HEAD
 section kronecker
 
 theorem IsUnit.posSemidef_conjugate_iff' [DecidableEq n] {U x : Matrix n n R} (hU : IsUnit U) :
@@ -282,7 +281,7 @@
     (RCLike.ofReal_nonneg.mpr <| hy.eigenvalues_nonneg _)
 
 end kronecker
-=======
+
 /-- The matrix `vecMulVec a (star a)` is always positive semi-definite. -/
 theorem posSemidef_vecMulVec_self_star [StarOrderedRing R] (a : n → R) :
     (vecMulVec a (star a)).PosSemidef := by
@@ -292,7 +291,6 @@
 theorem posSemidef_vecMulVec_star_self [StarOrderedRing R] (a : n → R) :
     (vecMulVec (star a) a).PosSemidef := by
   simp [vecMulVec_eq Unit, ← conjTranspose_replicateRow, posSemidef_conjTranspose_mul_self]
->>>>>>> c4b611e4
 
 /-!
 ## Positive definite matrices
