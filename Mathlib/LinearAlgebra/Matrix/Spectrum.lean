--- conflicted
+++ resolved
@@ -51,14 +51,10 @@
 noncomputable def eigenvalues₀ : Fin (Fintype.card n) → ℝ :=
   (isHermitian_iff_isSymmetric.1 hA).eigenvalues finrank_euclideanSpace
 
-<<<<<<< HEAD
 lemma eigenvalues₀_antitone : Antitone hA.eigenvalues₀ :=
   LinearMap.IsSymmetric.eigenvalues_antitone ..
 
-/-- The eigenvalues of a hermitian matrix, reusing the index `n` of the matrix entries. -/
-=======
 /-- The eigenvalues of a Hermitian matrix, reusing the index `n` of the matrix entries. -/
->>>>>>> 7b1146a7
 noncomputable def eigenvalues : n → ℝ := fun i =>
   hA.eigenvalues₀ <| (Fintype.equivOfCardEq (Fintype.card_fin _)).symm i
 
@@ -150,7 +146,6 @@
     inner_self_eq_norm_sq_to_K, RCLike.smul_re, hA.eigenvectorBasis.orthonormal.1 i,
     mul_one, algebraMap.coe_one, one_pow, RCLike.one_re]
 
-<<<<<<< HEAD
 open Polynomial in
 lemma charpoly_eq : A.charpoly = ∏ i, (X - C (hA.eigenvalues i : 𝕜)) := by
   conv_lhs => rw [hA.spectral_theorem, charpoly_mul_comm, ← mul_assoc]
@@ -188,10 +183,7 @@
 theorem splits_charpoly (hA : A.IsHermitian) : A.charpoly.Splits (RingHom.id 𝕜) :=
   Polynomial.splits_iff_card_roots.mpr (by simp [hA.roots_charpoly_eq_eigenvalues])
 
-/-- The determinant of a hermitian matrix is the product of its eigenvalues. -/
-=======
 /-- The determinant of a Hermitian matrix is the product of its eigenvalues. -/
->>>>>>> 7b1146a7
 theorem det_eq_prod_eigenvalues : det A = ∏ i, (hA.eigenvalues i : 𝕜) := by
   simp [det_eq_prod_roots_charpoly_of_splits hA.splits_charpoly, hA.roots_charpoly_eq_eigenvalues]
 
