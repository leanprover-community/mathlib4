--- conflicted
+++ resolved
@@ -53,151 +53,42 @@
     (Fintype.equivOfCardEq (Fintype.card_fin _))
 #align matrix.is_hermitian.eigenvector_basis Matrix.IsHermitian.eigenvectorBasis
 
-<<<<<<< HEAD
-lemma mulVec_eigenvectorBasis (j : n) :
-A *ᵥ (hA.eigenvectorBasis j) = hA.eigenvalues j • hA.eigenvectorBasis j := by
-    have h1 := LinearMap.IsSymmetric.apply_eigenvectorBasis
-            (isHermitian_iff_isSymmetric.1 hA) finrank_euclideanSpace
-            ((Fintype.equivOfCardEq (Fintype.card_fin _)).symm j)
-    rw [IsROrC.real_smul_eq_coe_smul (K := 𝕜)]
-    convert h1 using 2
-    all_goals rw [eigenvectorBasis, OrthonormalBasis.reindex_apply]
-
-/-A matrix whose columns are an orthonormal basis of eigenvectors of a hermitian matrix. -/
---noncomputable def eigenvectorMatrix : Matrix n n 𝕜 :=
---  (PiLp.basisFun _ 𝕜 n).toMatrix (eigenvectorBasis hA).toBasis
---#align matrix.is_hermitian.eigenvector_matrix Matrix.IsHermitian.eigenvectorMatrix
-
-/--Unitary matrix whose columns are Orthonormal Basis of Eigenvectors of Hermitian Matrix-/
-noncomputable def eigenvectorUnitary {𝕜 : Type*} [IsROrC 𝕜] {n : Type*}
-    [Fintype n]{A : Matrix n n 𝕜} [DecidableEq n] (hA : Matrix.IsHermitian A) :
-    Matrix.unitaryGroup n 𝕜 :=
-    ⟨(EuclideanSpace.basisFun n 𝕜).toBasis.toMatrix (hA.eigenvectorBasis).toBasis,
-    OrthonormalBasis.toMatrix_orthonormalBasis_mem_unitary
-    (EuclideanSpace.basisFun n 𝕜) (eigenvectorBasis hA)⟩
-
-/--The coercion from the subtype eigenvectorUnitary to the underlying matrix-/
-lemma eigenvectorUnitary_coe {𝕜 : Type*} [IsROrC 𝕜] {n : Type*} [Fintype n]
-    {A : Matrix n n 𝕜} [DecidableEq n] (hA : Matrix.IsHermitian A) :
-    eigenvectorUnitary hA =
-      (EuclideanSpace.basisFun n 𝕜).toBasis.toMatrix (hA.eigenvectorBasis).toBasis :=
-  rfl
-
-
-@[simp]
-theorem eigenvectorUnitary_apply (i j : n) :
-    (eigenvectorUnitary hA : Matrix n n 𝕜) i j = hA.eigenvectorBasis j i :=
-  rfl
-
-@[simp]
-theorem _root_.Matrix.unitaryGroup.inv_coe_eq_star (U : Matrix.unitaryGroup n 𝕜) :
-    (U⁻¹ : Matrix n n 𝕜) = (star U : Matrix n n 𝕜) := by
-    refine inv_eq_left_inv ?h
-    exact UnitaryGroup.star_mul_self U
-
-lemma star_coe_eigenvectorUnitary :
-    (star (eigenvectorUnitary hA) : Matrix n n 𝕜) =
-      hA.eigenvectorBasis.toBasis.toMatrix (EuclideanSpace.basisFun n 𝕜).toBasis := by
-   rw [←Matrix.unitaryGroup.inv_coe_eq_star]
-   exact inv_eq_left_inv (Basis.toMatrix_mul_toMatrix_flip
-   (eigenvectorBasis hA).toBasis (EuclideanSpace.basisFun n 𝕜).toBasis)
-
-theorem eigenvectorUnitary_mulVec (j : n) :
-(eigenvectorUnitary hA : Matrix n n 𝕜) *ᵥ Pi.single j 1 = hA.eigenvectorBasis j
-:=by simp only [mulVec_single, eigenvectorUnitary_apply, mul_one]
-
-theorem star_eigenvectorUnitary_mulVec (j : n) :
-(star (eigenvectorUnitary hA : Matrix n n 𝕜)) *ᵥ hA.eigenvectorBasis j =
-Pi.single j 1 := by
-rw [←eigenvectorUnitary_mulVec, mulVec_mulVec, unitary.coe_star_mul_self, one_mulVec]
-
-theorem spectral_theorem1 :
-    A * (eigenvectorUnitary hA : Matrix n n 𝕜)
-    = (eigenvectorUnitary hA : Matrix n n 𝕜) *
-    diagonal (IsROrC.ofReal ∘ hA.eigenvalues) := by
-apply Matrix.toLin'.injective
-apply Basis.ext ((EuclideanSpace.basisFun n 𝕜).toBasis)
-intro i
-rw [Matrix.toLin'_mul,Matrix.toLin'_mul, LinearMap.comp_apply, LinearMap.comp_apply,
-   OrthonormalBasis.coe_toBasis, EuclideanSpace.basisFun_apply, toLin'_apply, toLin'_apply]
-change A *ᵥ ((eigenvectorUnitary hA) : Matrix n n 𝕜) *ᵥ (Pi.single i 1) = _
-rw [eigenvectorUnitary_mulVec]
-change _ = _ *ᵥ ((toLin' _) (Pi.single i 1))
-rw [toLin'_apply, Matrix.diagonal_mulVec_single, mul_one, Function.comp_apply, mulVec_single]
-apply PiLp.ext (p := 2) ?h
-intro j
-rw [eigenvectorUnitary_apply, mul_comm, mulVec_eigenvectorBasis hA i, PiLp.smul_apply,
-   IsROrC.real_smul_eq_coe_smul (K := 𝕜), smul_eq_mul, mul_comm]
-
-theorem eigenvalues_eq1 (i : n) :
-    hA.eigenvalues i =
-    (star (eigenvectorUnitary hA : Matrix n n 𝕜) i) ⬝ᵥ
-    (A *ᵥ (eigenvectorUnitary hA : Matrix n n 𝕜) i) := by
-
-
-
-
---have : A *ᵥ (eigenvectorUnitary hA : Matrix n n 𝕜) i =
---      (A * (eigenvectorUnitary hA : Matrix n n 𝕜)) i := by
-
-
-
-
-
---have H : ((eigenvectorUnitary hA : Matrix n n 𝕜))ᵀ i = (hA.eigenvectorBasis) i := by
--- refine funext ?h
--- intro j
--- rw [transpose_apply, eigenvectorUnitary_apply]
-
-
-
---rw[H, ←eigenvectorUnitary_mulVec, Matrix.mulVec_mulVec, spectral_theorem1, ←Matrix.mulVec_mulVec]
---rw[Matrix.diagonal_mulVec_single, mul_one, Function.comp_apply, mulVec_single]
-
-
-
---have H1 : A *ᵥ (eigenvectorUnitary hA : Matrix n n 𝕜) i = A *ᵥ ((eigenvectorUnitary hA) : Matrix n n 𝕜) *ᵥ (Pi.single i 1) := by
---  simp only [mulVec_single, eigenvectorUnitary_apply, mul_one]
-
-
-
-
-
---have H : ((eigenvectorUnitary hA : Matrix n n 𝕜) i)ᵀ = eigenvectorBasis hA i := by rfl
-
---[eigenvectorUnitary_apply ,mulVec_eigenvectorBasis]
-
-
-
-#exit
-
-
-
---/-- The inverse of `eigenvector Matrix` -/
---noncomputable def eigenvectorMatrixInv : Matrix n n 𝕜 :=
---  (eigenvectorBasis hA).toBasis.toMatrix (PiLp.basisFun _ 𝕜 n)
---#align matrix.is_hermitian.eigenvector_matrix_inv Matrix.IsHermitian.eigenvectorMatrixInv
-
---theorem eigenvectorMatrix_mul_inv : hA.eigenvectorMatrix * hA.eigenvectorMatrixInv = 1 := by
---  apply Basis.toMatrix_mul_toMatrix_flip
---#align matrix.is_hermitian.eigenvector_matrix_mul_inv Matrix.IsHermitian.eigenvectorMatrix_mul_inv
-
---noncomputable instance : Invertible hA.eigenvectorMatrixInv :=
---  invertibleOfLeftInverse _ _ hA.eigenvectorMatrix_mul_inv
-
---noncomputable instance : Invertible hA.eigenvectorMatrix :=
---  invertibleOfRightInverse _ _ hA.eigenvectorMatrix_mul_inv
-
---theorem eigenvectorMatrix_apply (i j : n) : hA.eigenvectorMatrix i j = hA.eigenvectorBasis j i := by
---  simp_rw [eigenvectorMatrix, Basis.toMatrix_apply, OrthonormalBasis.coe_toBasis,
---    PiLp.basisFun_repr]
---#align matrix.is_hermitian.eigenvector_matrix_apply Matrix.IsHermitian.eigenvectorMatrix_apply
-
---/-- The columns of `Matrix.IsHermitian.eigenVectorMatrix` form the basis-/
---theorem transpose_eigenvectorMatrix_apply (i : n) :
---    hA.eigenvectorMatrixᵀ i = hA.eigenvectorBasis i :=
---  funext fun j => eigenvectorMatrix_apply hA j i
-
+/-- A matrix whose columns are an orthonormal basis of eigenvectors of a hermitian matrix. -/
+noncomputable def eigenvectorMatrix : Matrix n n 𝕜 :=
+  (PiLp.basisFun _ 𝕜 n).toMatrix (eigenvectorBasis hA).toBasis
+#align matrix.is_hermitian.eigenvector_matrix Matrix.IsHermitian.eigenvectorMatrix
+
+/-- The inverse of `eigenvectorMatrix` -/
+noncomputable def eigenvectorMatrixInv : Matrix n n 𝕜 :=
+  (eigenvectorBasis hA).toBasis.toMatrix (PiLp.basisFun _ 𝕜 n)
+#align matrix.is_hermitian.eigenvector_matrix_inv Matrix.IsHermitian.eigenvectorMatrixInv
+
+theorem eigenvectorMatrix_mul_inv : hA.eigenvectorMatrix * hA.eigenvectorMatrixInv = 1 := by
+  apply Basis.toMatrix_mul_toMatrix_flip
+#align matrix.is_hermitian.eigenvector_matrix_mul_inv Matrix.IsHermitian.eigenvectorMatrix_mul_inv
+
+noncomputable instance : Invertible hA.eigenvectorMatrixInv :=
+  invertibleOfLeftInverse _ _ hA.eigenvectorMatrix_mul_inv
+
+noncomputable instance : Invertible hA.eigenvectorMatrix :=
+  invertibleOfRightInverse _ _ hA.eigenvectorMatrix_mul_inv
+
+theorem eigenvectorMatrix_apply (i j : n) : hA.eigenvectorMatrix i j = hA.eigenvectorBasis j i := by
+  simp_rw [eigenvectorMatrix, Basis.toMatrix_apply, OrthonormalBasis.coe_toBasis,
+    PiLp.basisFun_repr]
+#align matrix.is_hermitian.eigenvector_matrix_apply Matrix.IsHermitian.eigenvectorMatrix_apply
+
+/-- The columns of `Matrix.IsHermitian.eigenVectorMatrix` form the basis-/
+theorem transpose_eigenvectorMatrix_apply (i : n) :
+    hA.eigenvectorMatrixᵀ i = hA.eigenvectorBasis i :=
+  funext fun j => eigenvectorMatrix_apply hA j i
+
+theorem eigenvectorMatrixInv_apply (i j : n) :
+    hA.eigenvectorMatrixInv i j = star (hA.eigenvectorBasis i j) := by
+  rw [eigenvectorMatrixInv, Basis.toMatrix_apply, OrthonormalBasis.coe_toBasis_repr_apply,
+    OrthonormalBasis.repr_apply_apply, PiLp.basisFun_apply, WithLp.equiv_symm_single,
+    EuclideanSpace.inner_single_right, one_mul, RCLike.star_def]
+#align matrix.is_hermitian.eigenvector_matrix_inv_apply Matrix.IsHermitian.eigenvectorMatrixInv_apply
 --/-- The columns of `Matrix.IsHermitian.eigenvectorUnitary` form the basis-/
 --theorem transpose_eigenvectorUnitary (i : n) :
 --    ((Matrix.IsHermitian.eigenvectorUnitary hA : Matrix n n 𝕜))ᵀ i = hA.eigenvectorBasis i :=
@@ -210,58 +101,6 @@
 --    EuclideanSpace.inner_single_right, one_mul, IsROrC.star_def]
 --#align matrix.is_hermitian.eigenvector_matrix_inv_apply Matrix.IsHermitian.eigenvectorMatrixInv_apply
 
---theorem conjTranspose_eigenvectorMatrixInv : hA.eigenvectorMatrixInvᴴ = hA.eigenvectorMatrix := by
---  ext i j
---  rw [conjTranspose_apply, eigenvectorMatrixInv_apply, eigenvectorMatrix_apply, star_star]
---#align matrix.is_hermitian.conj_transpose_eigenvector_matrix_inv Matrix.IsHermitian.conjTranspose_eigenvectorMatrixInv
-
---theorem conjTranspose_eigenvectorMatrixInv : hA.eigenvectorMatrixInvᴴ = hA.eigenvectorMatrix := by
---  ext i j
---  rw [conjTranspose_apply, eigenvectorMatrixInv_apply, eigenvectorMatrix_apply, star_star]
---#align matrix.is_hermitian.conj_transpose_eigenvector_matrix_inv Matrix.IsHermitian.conjTranspose_eigenvectorMatrixInv
-
---theorem conjTranspose_eigenvectorMatrix : hA.eigenvectorMatrixᴴ = hA.eigenvectorMatrixInv := by
---  rw [← conjTranspose_eigenvectorMatrixInv, conjTranspose_conjTranspose]
---#align matrix.is_hermitian.conj_transpose_eigenvector_matrix Matrix.IsHermitian.conjTranspose_eigenvectorMatrix
-
-=======
-/-- A matrix whose columns are an orthonormal basis of eigenvectors of a hermitian matrix. -/
-noncomputable def eigenvectorMatrix : Matrix n n 𝕜 :=
-  (PiLp.basisFun _ 𝕜 n).toMatrix (eigenvectorBasis hA).toBasis
-#align matrix.is_hermitian.eigenvector_matrix Matrix.IsHermitian.eigenvectorMatrix
-
-/-- The inverse of `eigenvectorMatrix` -/
-noncomputable def eigenvectorMatrixInv : Matrix n n 𝕜 :=
-  (eigenvectorBasis hA).toBasis.toMatrix (PiLp.basisFun _ 𝕜 n)
-#align matrix.is_hermitian.eigenvector_matrix_inv Matrix.IsHermitian.eigenvectorMatrixInv
-
-theorem eigenvectorMatrix_mul_inv : hA.eigenvectorMatrix * hA.eigenvectorMatrixInv = 1 := by
-  apply Basis.toMatrix_mul_toMatrix_flip
-#align matrix.is_hermitian.eigenvector_matrix_mul_inv Matrix.IsHermitian.eigenvectorMatrix_mul_inv
-
-noncomputable instance : Invertible hA.eigenvectorMatrixInv :=
-  invertibleOfLeftInverse _ _ hA.eigenvectorMatrix_mul_inv
-
-noncomputable instance : Invertible hA.eigenvectorMatrix :=
-  invertibleOfRightInverse _ _ hA.eigenvectorMatrix_mul_inv
-
-theorem eigenvectorMatrix_apply (i j : n) : hA.eigenvectorMatrix i j = hA.eigenvectorBasis j i := by
-  simp_rw [eigenvectorMatrix, Basis.toMatrix_apply, OrthonormalBasis.coe_toBasis,
-    PiLp.basisFun_repr]
-#align matrix.is_hermitian.eigenvector_matrix_apply Matrix.IsHermitian.eigenvectorMatrix_apply
-
-/-- The columns of `Matrix.IsHermitian.eigenVectorMatrix` form the basis-/
-theorem transpose_eigenvectorMatrix_apply (i : n) :
-    hA.eigenvectorMatrixᵀ i = hA.eigenvectorBasis i :=
-  funext fun j => eigenvectorMatrix_apply hA j i
-
-theorem eigenvectorMatrixInv_apply (i j : n) :
-    hA.eigenvectorMatrixInv i j = star (hA.eigenvectorBasis i j) := by
-  rw [eigenvectorMatrixInv, Basis.toMatrix_apply, OrthonormalBasis.coe_toBasis_repr_apply,
-    OrthonormalBasis.repr_apply_apply, PiLp.basisFun_apply, WithLp.equiv_symm_single,
-    EuclideanSpace.inner_single_right, one_mul, RCLike.star_def]
-#align matrix.is_hermitian.eigenvector_matrix_inv_apply Matrix.IsHermitian.eigenvectorMatrixInv_apply
-
 theorem conjTranspose_eigenvectorMatrixInv : hA.eigenvectorMatrixInvᴴ = hA.eigenvectorMatrix := by
   ext i j
   rw [conjTranspose_apply, eigenvectorMatrixInv_apply, eigenvectorMatrix_apply, star_star]
@@ -270,7 +109,6 @@
 theorem conjTranspose_eigenvectorMatrix : hA.eigenvectorMatrixᴴ = hA.eigenvectorMatrixInv := by
   rw [← conjTranspose_eigenvectorMatrixInv, conjTranspose_conjTranspose]
 #align matrix.is_hermitian.conj_transpose_eigenvector_matrix Matrix.IsHermitian.conjTranspose_eigenvectorMatrix
->>>>>>> e8433a6b
 
 /-- **Diagonalization theorem**, **spectral theorem** for matrices; A hermitian matrix can be
 diagonalized by a change of basis.
