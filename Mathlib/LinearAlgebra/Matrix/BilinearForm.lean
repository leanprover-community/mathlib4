/-
Copyright (c) 2020 Anne Baanen. All rights reserved.
Released under Apache 2.0 license as described in the file LICENSE.
Authors: Anne Baanen, Kexing Ying
-/
import Mathlib.LinearAlgebra.Matrix.Basis
import Mathlib.LinearAlgebra.Matrix.Nondegenerate
import Mathlib.LinearAlgebra.Matrix.NonsingularInverse
import Mathlib.LinearAlgebra.Matrix.ToLinearEquiv
import Mathlib.LinearAlgebra.BilinearForm.Properties
import Mathlib.LinearAlgebra.Matrix.SesquilinearForm

#align_import linear_algebra.matrix.bilinear_form from "leanprover-community/mathlib"@"075b3f7d19b9da85a0b54b3e33055a74fc388dec"

/-!
# Bilinear form

This file defines the conversion between bilinear forms and matrices.

## Main definitions

 * `Matrix.toBilin` given a basis define a bilinear form
 * `Matrix.toBilin'` define the bilinear form on `n → R`
 * `BilinForm.toMatrix`: calculate the matrix coefficients of a bilinear form
 * `BilinForm.toMatrix'`: calculate the matrix coefficients of a bilinear form on `n → R`

## Notations

In this file we use the following type variables:
 - `M`, `M'`, ... are modules over the commutative semiring `R`,
 - `M₁`, `M₁'`, ... are modules over the commutative ring `R₁`,
 - `M₂`, `M₂'`, ... are modules over the commutative semiring `R₂`,
 - `M₃`, `M₃'`, ... are modules over the commutative ring `R₃`,
 - `V`, ... is a vector space over the field `K`.

## Tags

bilinear form, bilin form, BilinearForm, matrix, basis

-/

open LinearMap (BilinForm)

variable {R : Type*} {M : Type*} [CommSemiring R] [AddCommMonoid M] [Module R M]
<<<<<<< HEAD

variable {R₁ : Type*} {M₁ : Type*} [CommRing R₁] [AddCommGroup M₁] [Module R₁ M₁]

=======
variable {R₁ : Type*} {M₁ : Type*} [CommRing R₁] [AddCommGroup M₁] [Module R₁ M₁]
>>>>>>> 919892de
variable {R₂ : Type*} {M₂ : Type*} [CommSemiring R₂] [AddCommMonoid M₂] [Module R₂ M₂]
variable {R₃ : Type*} {M₃ : Type*} [CommRing R₃] [AddCommGroup M₃] [Module R₃ M₃]
variable {V : Type*} {K : Type*} [Field K] [AddCommGroup V] [Module K V]
variable {B : BilinForm R M} {B₁ : BilinForm R₁ M₁} {B₂ : BilinForm R₂ M₂}

section Matrix

variable {n o : Type*}

open BigOperators

open Finset LinearMap Matrix

open Matrix

/-- The map from `Matrix n n R` to bilinear forms on `n → R`.

This is an auxiliary definition for the equivalence `Matrix.toBilin'`. -/
def Matrix.toBilin'Aux [Fintype n] (M : Matrix n n R₂) : BilinForm R₂ (n → R₂) :=
  LinearMap.toBilin (Matrix.toLinearMap₂'Aux _ _ M)
#align matrix.to_bilin'_aux Matrix.toBilin'Aux

theorem Matrix.toBilin'Aux_stdBasis [Fintype n] [DecidableEq n] (M : Matrix n n R₂) (i j : n) :
    M.toBilin'Aux (LinearMap.stdBasis R₂ (fun _ => R₂) i 1)
      (LinearMap.stdBasis R₂ (fun _ => R₂) j 1) = M i j :=
  Matrix.toLinearMap₂'Aux_stdBasis _ _ _ _ _
#align matrix.to_bilin'_aux_std_basis Matrix.toBilin'Aux_stdBasis

/-- The linear map from bilinear forms to `Matrix n n R` given an `n`-indexed basis.

This is an auxiliary definition for the equivalence `Matrix.toBilin'`. -/
<<<<<<< HEAD
def LinearMap.BilinForm.toMatrixAux (b : n → M₂) : BilinForm R₂ M₂ →ₗ[R₂] Matrix n n R₂ :=
  (LinearMap.toMatrix₂Aux b b) ∘ₗ BilinForm.toLinHom (R₂ := R₂)
#align bilin_form.to_matrix_aux LinearMap.BilinForm.toMatrixAux
=======
def BilinForm.toMatrixAux (b : n → M₂) : BilinForm R₂ M₂ →ₗ[R₂] Matrix n n R₂ :=
  (LinearMap.toMatrix₂Aux b b) ∘ₗ BilinForm.toLinHom
#align bilin_form.to_matrix_aux BilinForm.toMatrixAux
>>>>>>> 919892de

@[simp]
theorem LinearMap.BilinForm.toMatrixAux_apply (B : BilinForm R₂ M₂) (b : n → M₂) (i j : n) :
    -- Porting note: had to hint the base ring even though it should be clear from context...
    BilinForm.toMatrixAux (R₂ := R₂) b B i j = B (b i) (b j) :=
  LinearMap.toMatrix₂Aux_apply B _ _ _ _
#align bilin_form.to_matrix_aux_apply LinearMap.BilinForm.toMatrixAux_apply

variable [Fintype n] [Fintype o]

theorem toBilin'Aux_toMatrixAux [DecidableEq n] (B₂ : BilinForm R₂ (n → R₂)) :
    -- Porting note: had to hint the base ring even though it should be clear from context...
    Matrix.toBilin'Aux (BilinForm.toMatrixAux (R₂ := R₂)
      (fun j => stdBasis R₂ (fun _ => R₂) j 1) B₂) = B₂ := by
  rw [BilinForm.toMatrixAux, Matrix.toBilin'Aux, coe_comp, Function.comp_apply,
    toLinearMap₂'Aux_toMatrix₂Aux]
  ext x y
  simp only [coe_comp, coe_single, Function.comp_apply, toBilin_apply]
  rfl
#align to_bilin'_aux_to_matrix_aux toBilin'Aux_toMatrixAux

section ToMatrix'

/-! ### `ToMatrix'` section

This section deals with the conversion between matrices and bilinear forms on `n → R₂`.
-/


variable [DecidableEq n] [DecidableEq o]

/-- The linear equivalence between bilinear forms on `n → R` and `n × n` matrices -/
def LinearMap.BilinForm.toMatrix' : BilinForm R₂ (n → R₂) ≃ₗ[R₂] Matrix n n R₂ :=
  LinearMap.toMatrix₂'
#align bilin_form.to_matrix' LinearMap.BilinForm.toMatrix'

@[simp]
theorem LinearMap.BilinForm.toMatrixAux_stdBasis (B : BilinForm R₂ (n → R₂)) :
    -- Porting note: had to hint the base ring even though it should be clear from context...
    BilinForm.toMatrixAux (R₂ := R₂) (fun j => stdBasis R₂ (fun _ => R₂) j 1) B =
      BilinForm.toMatrix' B :=
  rfl
#align bilin_form.to_matrix_aux_std_basis LinearMap.BilinForm.toMatrixAux_stdBasis

/-- The linear equivalence between `n × n` matrices and bilinear forms on `n → R` -/
def Matrix.toBilin' : Matrix n n R₂ ≃ₗ[R₂] BilinForm R₂ (n → R₂) :=
  BilinForm.toMatrix'.symm
#align matrix.to_bilin' Matrix.toBilin'

@[simp]
theorem Matrix.toBilin'Aux_eq (M : Matrix n n R₂) : Matrix.toBilin'Aux M = Matrix.toBilin' M :=
  rfl
#align matrix.to_bilin'_aux_eq Matrix.toBilin'Aux_eq

theorem Matrix.toBilin'_apply (M : Matrix n n R₂) (x y : n → R₂) :
    Matrix.toBilin' M x y = ∑ i, ∑ j, x i * M i j * y j := Matrix.toLinearMap₂'_apply _ _ _
#align matrix.to_bilin'_apply Matrix.toBilin'_apply

theorem Matrix.toBilin'_apply' (M : Matrix n n R₂) (v w : n → R₂) :
    Matrix.toBilin' M v w = Matrix.dotProduct v (M *ᵥ w) := Matrix.toLinearMap₂'_apply' _ _ _
#align matrix.to_bilin'_apply' Matrix.toBilin'_apply'

@[simp]
theorem Matrix.toBilin'_stdBasis (M : Matrix n n R₂) (i j : n) :
    Matrix.toBilin' M
      (LinearMap.stdBasis R₂ (fun _ => R₂) i 1)
      (LinearMap.stdBasis R₂ (fun _ => R₂) j 1) = M i j := Matrix.toLinearMap₂'_stdBasis _ _ _
#align matrix.to_bilin'_std_basis Matrix.toBilin'_stdBasis

@[simp]
theorem LinearMap.BilinForm.toMatrix'_symm :
    (BilinForm.toMatrix'.symm : Matrix n n R₂ ≃ₗ[R₂] _) = Matrix.toBilin' :=
  rfl
#align bilin_form.to_matrix'_symm LinearMap.BilinForm.toMatrix'_symm

@[simp]
theorem Matrix.toBilin'_symm :
    (Matrix.toBilin'.symm : _ ≃ₗ[R₂] Matrix n n R₂) = BilinForm.toMatrix' :=
  BilinForm.toMatrix'.symm_symm
#align matrix.to_bilin'_symm Matrix.toBilin'_symm

@[simp]
theorem Matrix.toBilin'_toMatrix' (B : BilinForm R₂ (n → R₂)) :
    Matrix.toBilin' (BilinForm.toMatrix' B) = B :=
  Matrix.toBilin'.apply_symm_apply B
#align matrix.to_bilin'_to_matrix' Matrix.toBilin'_toMatrix'

namespace LinearMap

@[simp]
theorem BilinForm.toMatrix'_toBilin' (M : Matrix n n R₂) :
    BilinForm.toMatrix' (Matrix.toBilin' M) = M :=
  LinearMap.toMatrix₂'.apply_symm_apply M
#align bilin_form.to_matrix'_to_bilin' LinearMap.BilinForm.toMatrix'_toBilin'

@[simp]
theorem BilinForm.toMatrix'_apply (B : BilinForm R₂ (n → R₂)) (i j : n) :
    BilinForm.toMatrix' B i j = B (stdBasis R₂ (fun _ => R₂) i 1) (stdBasis R₂ (fun _ => R₂) j 1) :=
  LinearMap.toMatrix₂'_apply _ _ _
#align bilin_form.to_matrix'_apply LinearMap.BilinForm.toMatrix'_apply

-- Porting note: dot notation for bundled maps doesn't work in the rest of this section
@[simp]
theorem BilinForm.toMatrix'_comp (B : BilinForm R₂ (n → R₂)) (l r : (o → R₂) →ₗ[R₂] n → R₂) :
    BilinForm.toMatrix' (B.comp l r) =
      (LinearMap.toMatrix' l)ᵀ * BilinForm.toMatrix' B * LinearMap.toMatrix' r :=
  LinearMap.toMatrix₂'_compl₁₂ B _ _
#align bilin_form.to_matrix'_comp LinearMap.BilinForm.toMatrix'_comp

theorem BilinForm.toMatrix'_compLeft (B : BilinForm R₂ (n → R₂)) (f : (n → R₂) →ₗ[R₂] n → R₂) :
    BilinForm.toMatrix' (B.compLeft f) = (LinearMap.toMatrix' f)ᵀ * BilinForm.toMatrix' B :=
  LinearMap.toMatrix₂'_comp B _
#align bilin_form.to_matrix'_comp_left LinearMap.BilinForm.toMatrix'_compLeft

theorem BilinForm.toMatrix'_compRight (B : BilinForm R₂ (n → R₂)) (f : (n → R₂) →ₗ[R₂] n → R₂) :
    BilinForm.toMatrix' (B.compRight f) = BilinForm.toMatrix' B * LinearMap.toMatrix' f :=
  LinearMap.toMatrix₂'_compl₂ B _
#align bilin_form.to_matrix'_comp_right LinearMap.BilinForm.toMatrix'_compRight

theorem BilinForm.mul_toMatrix'_mul (B : BilinForm R₂ (n → R₂)) (M : Matrix o n R₂)
    (N : Matrix n o R₂) : M * BilinForm.toMatrix' B * N =
      BilinForm.toMatrix' (B.comp (Matrix.toLin' Mᵀ) (Matrix.toLin' N)) :=
  LinearMap.mul_toMatrix₂'_mul B _ _
#align bilin_form.mul_to_matrix'_mul LinearMap.BilinForm.mul_toMatrix'_mul

theorem BilinForm.mul_toMatrix' (B : BilinForm R₂ (n → R₂)) (M : Matrix n n R₂) :
    M * BilinForm.toMatrix' B = BilinForm.toMatrix' (B.compLeft (Matrix.toLin' Mᵀ)) :=
  LinearMap.mul_toMatrix' B _
#align bilin_form.mul_to_matrix' LinearMap.BilinForm.mul_toMatrix'

theorem BilinForm.toMatrix'_mul (B : BilinForm R₂ (n → R₂)) (M : Matrix n n R₂) :
    BilinForm.toMatrix' B * M = BilinForm.toMatrix' (B.compRight (Matrix.toLin' M)) :=
  LinearMap.toMatrix₂'_mul B _
#align bilin_form.to_matrix'_mul LinearMap.BilinForm.toMatrix'_mul

end LinearMap

theorem Matrix.toBilin'_comp (M : Matrix n n R₂) (P Q : Matrix n o R₂) :
    M.toBilin'.comp (Matrix.toLin' P) (Matrix.toLin' Q) = Matrix.toBilin' (Pᵀ * M * Q) :=
  BilinForm.toMatrix'.injective
    (by simp only [BilinForm.toMatrix'_comp, BilinForm.toMatrix'_toBilin', toMatrix'_toLin'])
#align matrix.to_bilin'_comp Matrix.toBilin'_comp

end ToMatrix'

section ToMatrix

/-! ### `ToMatrix` section

This section deals with the conversion between matrices and bilinear forms on
a module with a fixed basis.
-/


variable [DecidableEq n] (b : Basis n R₂ M₂)

/-- `BilinForm.toMatrix b` is the equivalence between `R`-bilinear forms on `M` and
`n`-by-`n` matrices with entries in `R`, if `b` is an `R`-basis for `M`. -/
noncomputable def BilinForm.toMatrix : BilinForm R₂ M₂ ≃ₗ[R₂] Matrix n n R₂ :=
  BilinForm.toLin ≪≫ₗ (LinearMap.toMatrix₂ b b)
#align bilin_form.to_matrix BilinForm.toMatrix

/-- `BilinForm.toMatrix b` is the equivalence between `R`-bilinear forms on `M` and
`n`-by-`n` matrices with entries in `R`, if `b` is an `R`-basis for `M`. -/
noncomputable def Matrix.toBilin : Matrix n n R₂ ≃ₗ[R₂] BilinForm R₂ M₂ :=
  (BilinForm.toMatrix b).symm
#align matrix.to_bilin Matrix.toBilin

@[simp]
theorem BilinForm.toMatrix_apply (B : BilinForm R₂ M₂) (i j : n) :
    BilinForm.toMatrix b B i j = B (b i) (b j) :=
  LinearMap.toMatrix₂_apply _ _ B _ _
#align bilin_form.to_matrix_apply BilinForm.toMatrix_apply

@[simp]
theorem Matrix.toBilin_apply (M : Matrix n n R₂) (x y : M₂) :
    Matrix.toBilin b M x y = ∑ i, ∑ j, b.repr x i * M i j * b.repr y j :=
  Matrix.toLinearMap₂_apply _ _ _ _ _
#align matrix.to_bilin_apply Matrix.toBilin_apply

-- Not a `simp` lemma since `BilinForm.toMatrix` needs an extra argument
theorem BilinearForm.toMatrixAux_eq (B : BilinForm R₂ M₂) :
    BilinForm.toMatrixAux (R₂ := R₂) b B = BilinForm.toMatrix b B :=
  LinearMap.toMatrix₂Aux_eq _ _ B
#align bilinear_form.to_matrix_aux_eq BilinearForm.toMatrixAux_eq

@[simp]
theorem BilinForm.toMatrix_symm : (BilinForm.toMatrix b).symm = Matrix.toBilin b :=
  rfl
#align bilin_form.to_matrix_symm BilinForm.toMatrix_symm

@[simp]
theorem Matrix.toBilin_symm : (Matrix.toBilin b).symm = BilinForm.toMatrix b :=
  (BilinForm.toMatrix b).symm_symm
#align matrix.to_bilin_symm Matrix.toBilin_symm

theorem Matrix.toBilin_basisFun : Matrix.toBilin (Pi.basisFun R₂ n) = Matrix.toBilin' := by
  ext M
  simp only [coe_comp, coe_single, Function.comp_apply, toBilin_apply, Pi.basisFun_repr,
    toBilin'_apply]
#align matrix.to_bilin_basis_fun Matrix.toBilin_basisFun

theorem BilinForm.toMatrix_basisFun :
    BilinForm.toMatrix (Pi.basisFun R₂ n) = BilinForm.toMatrix' := by
  rw [BilinForm.toMatrix, BilinForm.toMatrix', LinearMap.toMatrix₂_basisFun]
  rfl
#align bilin_form.to_matrix_basis_fun BilinForm.toMatrix_basisFun

@[simp]
theorem Matrix.toBilin_toMatrix (B : BilinForm R₂ M₂) :
    Matrix.toBilin b (BilinForm.toMatrix b B) = B :=
  (Matrix.toBilin b).apply_symm_apply B
#align matrix.to_bilin_to_matrix Matrix.toBilin_toMatrix

@[simp]
theorem BilinForm.toMatrix_toBilin (M : Matrix n n R₂) :
    BilinForm.toMatrix b (Matrix.toBilin b M) = M :=
  (BilinForm.toMatrix b).apply_symm_apply M
#align bilin_form.to_matrix_to_bilin BilinForm.toMatrix_toBilin

variable {M₂' : Type*} [AddCommMonoid M₂'] [Module R₂ M₂']
variable (c : Basis o R₂ M₂')
variable [DecidableEq o]

-- Cannot be a `simp` lemma because `b` must be inferred.
theorem BilinForm.toMatrix_comp (B : BilinForm R₂ M₂) (l r : M₂' →ₗ[R₂] M₂) :
    BilinForm.toMatrix c (B.comp l r) =
      (LinearMap.toMatrix c b l)ᵀ * BilinForm.toMatrix b B * LinearMap.toMatrix c b r :=
  LinearMap.toMatrix₂_compl₁₂ _ _ _ _ B _ _
#align bilin_form.to_matrix_comp BilinForm.toMatrix_comp

theorem BilinForm.toMatrix_compLeft (B : BilinForm R₂ M₂) (f : M₂ →ₗ[R₂] M₂) :
    BilinForm.toMatrix b (B.compLeft f) = (LinearMap.toMatrix b b f)ᵀ * BilinForm.toMatrix b B :=
  LinearMap.toMatrix₂_comp _ _ _ B _
#align bilin_form.to_matrix_comp_left BilinForm.toMatrix_compLeft

theorem BilinForm.toMatrix_compRight (B : BilinForm R₂ M₂) (f : M₂ →ₗ[R₂] M₂) :
    BilinForm.toMatrix b (B.compRight f) = BilinForm.toMatrix b B * LinearMap.toMatrix b b f :=
  LinearMap.toMatrix₂_compl₂ _ _ _ B _
#align bilin_form.to_matrix_comp_right BilinForm.toMatrix_compRight

@[simp]
theorem BilinForm.toMatrix_mul_basis_toMatrix (c : Basis o R₂ M₂) (B : BilinForm R₂ M₂) :
    (b.toMatrix c)ᵀ * BilinForm.toMatrix b B * b.toMatrix c = BilinForm.toMatrix c B :=
  LinearMap.toMatrix₂_mul_basis_toMatrix _ _ _  _ B
#align bilin_form.to_matrix_mul_basis_to_matrix BilinForm.toMatrix_mul_basis_toMatrix

theorem BilinForm.mul_toMatrix_mul (B : BilinForm R₂ M₂) (M : Matrix o n R₂) (N : Matrix n o R₂) :
    M * BilinForm.toMatrix b B * N =
      BilinForm.toMatrix c (B.comp (Matrix.toLin c b Mᵀ) (Matrix.toLin c b N)) :=
  LinearMap.mul_toMatrix₂_mul _ _ _ _ B _ _
#align bilin_form.mul_to_matrix_mul BilinForm.mul_toMatrix_mul

theorem BilinForm.mul_toMatrix (B : BilinForm R₂ M₂) (M : Matrix n n R₂) :
    M * BilinForm.toMatrix b B = BilinForm.toMatrix b (B.compLeft (Matrix.toLin b b Mᵀ)) :=
  LinearMap.mul_toMatrix₂ _ _ _ B _
#align bilin_form.mul_to_matrix BilinForm.mul_toMatrix

theorem BilinForm.toMatrix_mul (B : BilinForm R₂ M₂) (M : Matrix n n R₂) :
    BilinForm.toMatrix b B * M = BilinForm.toMatrix b (B.compRight (Matrix.toLin b b M)) :=
  LinearMap.toMatrix₂_mul _ _ _  B _
#align bilin_form.to_matrix_mul BilinForm.toMatrix_mul

theorem Matrix.toBilin_comp (M : Matrix n n R₂) (P Q : Matrix n o R₂) :
    (Matrix.toBilin b M).comp (toLin c b P) (toLin c b Q) = Matrix.toBilin c (Pᵀ * M * Q) := by
  ext x y
  rw [Matrix.toBilin,
    BilinForm.toMatrix, Matrix.toBilin, BilinForm.toMatrix, LinearEquiv.trans_symm,
    LinearEquiv.trans_symm, toMatrix₂_symm, BilinForm.toLin_symm, LinearEquiv.trans_apply,
    toMatrix₂_symm, BilinForm.toLin_symm, LinearEquiv.trans_apply,
    ← Matrix.toLinearMap₂_compl₁₂ b b c c]
  simp
#align matrix.to_bilin_comp Matrix.toBilin_comp

end ToMatrix

end Matrix

section MatrixAdjoints

open Matrix

variable {n : Type*} [Fintype n]
variable (b : Basis n R₃ M₃)
variable (J J₃ A A' : Matrix n n R₃)

@[simp]
theorem isAdjointPair_toBilin' [DecidableEq n] :
    BilinForm.IsAdjointPair (Matrix.toBilin' J) (Matrix.toBilin' J₃) (Matrix.toLin' A)
        (Matrix.toLin' A') ↔
      Matrix.IsAdjointPair J J₃ A A' :=
  isAdjointPair_toLinearMap₂' _ _ _ _
#align is_adjoint_pair_to_bilin' isAdjointPair_toBilin'

@[simp]
theorem isAdjointPair_toBilin [DecidableEq n] :
    BilinForm.IsAdjointPair (Matrix.toBilin b J) (Matrix.toBilin b J₃) (Matrix.toLin b b A)
        (Matrix.toLin b b A') ↔
      Matrix.IsAdjointPair J J₃ A A' :=
  isAdjointPair_toLinearMap₂ _ _ _ _ _ _
#align is_adjoint_pair_to_bilin isAdjointPair_toBilin

theorem Matrix.isAdjointPair_equiv' [DecidableEq n] (P : Matrix n n R₃) (h : IsUnit P) :
    (Pᵀ * J * P).IsAdjointPair (Pᵀ * J * P) A A' ↔
      J.IsAdjointPair J (P * A * P⁻¹) (P * A' * P⁻¹) :=
  Matrix.isAdjointPair_equiv _ _ _ _ h
#align matrix.is_adjoint_pair_equiv' Matrix.isAdjointPair_equiv'

variable [DecidableEq n]

/-- The submodule of pair-self-adjoint matrices with respect to bilinear forms corresponding to
given matrices `J`, `J₂`. -/
def pairSelfAdjointMatricesSubmodule' : Submodule R₃ (Matrix n n R₃) :=
  (BilinForm.isPairSelfAdjointSubmodule (Matrix.toBilin' J) (Matrix.toBilin' J₃)).map
    ((LinearMap.toMatrix' : ((n → R₃) →ₗ[R₃] n → R₃) ≃ₗ[R₃] Matrix n n R₃) :
      ((n → R₃) →ₗ[R₃] n → R₃) →ₗ[R₃] Matrix n n R₃)
#align pair_self_adjoint_matrices_submodule' pairSelfAdjointMatricesSubmodule'

theorem mem_pairSelfAdjointMatricesSubmodule' :
    A ∈ pairSelfAdjointMatricesSubmodule J J₃ ↔ Matrix.IsAdjointPair J J₃ A A := by
  simp only [mem_pairSelfAdjointMatricesSubmodule]
#align mem_pair_self_adjoint_matrices_submodule' mem_pairSelfAdjointMatricesSubmodule'

/-- The submodule of self-adjoint matrices with respect to the bilinear form corresponding to
the matrix `J`. -/
def selfAdjointMatricesSubmodule' : Submodule R₃ (Matrix n n R₃) :=
  pairSelfAdjointMatricesSubmodule J J
#align self_adjoint_matrices_submodule' selfAdjointMatricesSubmodule'

theorem mem_selfAdjointMatricesSubmodule' :
    A ∈ selfAdjointMatricesSubmodule J ↔ J.IsSelfAdjoint A := by
  simp only [mem_selfAdjointMatricesSubmodule]
#align mem_self_adjoint_matrices_submodule' mem_selfAdjointMatricesSubmodule'

/-- The submodule of skew-adjoint matrices with respect to the bilinear form corresponding to
the matrix `J`. -/
def skewAdjointMatricesSubmodule' : Submodule R₃ (Matrix n n R₃) :=
  pairSelfAdjointMatricesSubmodule (-J) J
#align skew_adjoint_matrices_submodule' skewAdjointMatricesSubmodule'

theorem mem_skewAdjointMatricesSubmodule' :
    A ∈ skewAdjointMatricesSubmodule J ↔ J.IsSkewAdjoint A := by
  simp only [mem_skewAdjointMatricesSubmodule]
#align mem_skew_adjoint_matrices_submodule' mem_skewAdjointMatricesSubmodule'

end MatrixAdjoints

namespace LinearMap

namespace BilinForm

section Det

open Matrix

variable {A : Type*} [CommRing A] [IsDomain A] [Module A M₃] (B₃ : BilinForm A M₃)
variable {ι : Type*} [DecidableEq ι] [Fintype ι]

theorem _root_.Matrix.nondegenerate_toBilin'_iff_nondegenerate_toBilin {M : Matrix ι ι R₂}
    (b : Basis ι R₂ M₂) : M.toBilin'.Nondegenerate ↔ (Matrix.toBilin b M).Nondegenerate :=
  (nondegenerate_congr_iff b.equivFun.symm).symm
#align matrix.nondegenerate_to_bilin'_iff_nondegenerate_to_bilin Matrix.nondegenerate_toBilin'_iff_nondegenerate_toBilin

-- Lemmas transferring nondegeneracy between a matrix and its associated bilinear form
theorem _root_.Matrix.Nondegenerate.toBilin' {M : Matrix ι ι R₃} (h : M.Nondegenerate) :
    M.toBilin'.Nondegenerate := fun x hx =>
  h.eq_zero_of_ortho fun y => by simpa only [toBilin'_apply'] using hx y
#align matrix.nondegenerate.to_bilin' Matrix.Nondegenerate.toBilin'

@[simp]
theorem _root_.Matrix.nondegenerate_toBilin'_iff {M : Matrix ι ι R₃} :
    M.toBilin'.Nondegenerate ↔ M.Nondegenerate :=
  ⟨fun h v hv => h v fun w => (M.toBilin'_apply' _ _).trans <| hv w, Matrix.Nondegenerate.toBilin'⟩
#align matrix.nondegenerate_to_bilin'_iff Matrix.nondegenerate_toBilin'_iff

theorem _root_.Matrix.Nondegenerate.toBilin {M : Matrix ι ι R₃} (h : M.Nondegenerate)
    (b : Basis ι R₃ M₃) : (Matrix.toBilin b M).Nondegenerate :=
  (Matrix.nondegenerate_toBilin'_iff_nondegenerate_toBilin b).mp h.toBilin'
#align matrix.nondegenerate.to_bilin Matrix.Nondegenerate.toBilin

@[simp]
theorem _root_.Matrix.nondegenerate_toBilin_iff {M : Matrix ι ι R₃} (b : Basis ι R₃ M₃) :
    (Matrix.toBilin b M).Nondegenerate ↔ M.Nondegenerate := by
  rw [← Matrix.nondegenerate_toBilin'_iff_nondegenerate_toBilin, Matrix.nondegenerate_toBilin'_iff]
#align matrix.nondegenerate_to_bilin_iff Matrix.nondegenerate_toBilin_iff

/-! Lemmas transferring nondegeneracy between a bilinear form and its associated matrix -/

@[simp]
theorem nondegenerate_toMatrix'_iff {B : BilinForm R₃ (ι → R₃)} :
    B.toMatrix'.Nondegenerate (R := R₃) (m := ι) ↔ B.Nondegenerate :=
  Matrix.nondegenerate_toBilin'_iff.symm.trans <| (Matrix.toBilin'_toMatrix' B).symm ▸ Iff.rfl
#align bilin_form.nondegenerate_to_matrix'_iff LinearMap.BilinForm.nondegenerate_toMatrix'_iff

theorem Nondegenerate.toMatrix' {B : BilinForm R₃ (ι → R₃)} (h : B.Nondegenerate) :
    B.toMatrix'.Nondegenerate :=
  nondegenerate_toMatrix'_iff.mpr h
#align bilin_form.nondegenerate.to_matrix' LinearMap.BilinForm.Nondegenerate.toMatrix'

@[simp]
theorem nondegenerate_toMatrix_iff {B : BilinForm R₃ M₃} (b : Basis ι R₃ M₃) :
    (BilinForm.toMatrix b B).Nondegenerate ↔ B.Nondegenerate :=
  (Matrix.nondegenerate_toBilin_iff b).symm.trans <| (Matrix.toBilin_toMatrix b B).symm ▸ Iff.rfl
#align bilin_form.nondegenerate_to_matrix_iff LinearMap.BilinForm.nondegenerate_toMatrix_iff

theorem Nondegenerate.toMatrix {B : BilinForm R₃ M₃} (h : B.Nondegenerate) (b : Basis ι R₃ M₃) :
    (BilinForm.toMatrix b B).Nondegenerate :=
  (nondegenerate_toMatrix_iff b).mpr h
#align bilin_form.nondegenerate.to_matrix LinearMap.BilinForm.Nondegenerate.toMatrix

/-! Some shorthands for combining the above with `Matrix.nondegenerate_of_det_ne_zero` -/

theorem nondegenerate_toBilin'_iff_det_ne_zero {M : Matrix ι ι A} :
    M.toBilin'.Nondegenerate ↔ M.det ≠ 0 := by
  rw [Matrix.nondegenerate_toBilin'_iff, Matrix.nondegenerate_iff_det_ne_zero]
#align bilin_form.nondegenerate_to_bilin'_iff_det_ne_zero LinearMap.BilinForm.nondegenerate_toBilin'_iff_det_ne_zero

theorem nondegenerate_toBilin'_of_det_ne_zero' (M : Matrix ι ι A) (h : M.det ≠ 0) :
    M.toBilin'.Nondegenerate :=
  nondegenerate_toBilin'_iff_det_ne_zero.mpr h
#align bilin_form.nondegenerate_to_bilin'_of_det_ne_zero' LinearMap.BilinForm.nondegenerate_toBilin'_of_det_ne_zero'

theorem nondegenerate_iff_det_ne_zero {B : BilinForm A M₃} (b : Basis ι A M₃) :
    B.Nondegenerate ↔ (BilinForm.toMatrix b B).det ≠ 0 := by
  rw [← Matrix.nondegenerate_iff_det_ne_zero, nondegenerate_toMatrix_iff]
#align bilin_form.nondegenerate_iff_det_ne_zero LinearMap.BilinForm.nondegenerate_iff_det_ne_zero

theorem nondegenerate_of_det_ne_zero (b : Basis ι A M₃) (h : (BilinForm.toMatrix b B₃).det ≠ 0) :
    B₃.Nondegenerate :=
  (nondegenerate_iff_det_ne_zero b).mpr h
#align bilin_form.nondegenerate_of_det_ne_zero LinearMap.BilinForm.nondegenerate_of_det_ne_zero

end Det

end BilinForm<|MERGE_RESOLUTION|>--- conflicted
+++ resolved
@@ -42,13 +42,7 @@
 open LinearMap (BilinForm)
 
 variable {R : Type*} {M : Type*} [CommSemiring R] [AddCommMonoid M] [Module R M]
-<<<<<<< HEAD
-
 variable {R₁ : Type*} {M₁ : Type*} [CommRing R₁] [AddCommGroup M₁] [Module R₁ M₁]
-
-=======
-variable {R₁ : Type*} {M₁ : Type*} [CommRing R₁] [AddCommGroup M₁] [Module R₁ M₁]
->>>>>>> 919892de
 variable {R₂ : Type*} {M₂ : Type*} [CommSemiring R₂] [AddCommMonoid M₂] [Module R₂ M₂]
 variable {R₃ : Type*} {M₃ : Type*} [CommRing R₃] [AddCommGroup M₃] [Module R₃ M₃]
 variable {V : Type*} {K : Type*} [Field K] [AddCommGroup V] [Module K V]
@@ -80,15 +74,9 @@
 /-- The linear map from bilinear forms to `Matrix n n R` given an `n`-indexed basis.
 
 This is an auxiliary definition for the equivalence `Matrix.toBilin'`. -/
-<<<<<<< HEAD
-def LinearMap.BilinForm.toMatrixAux (b : n → M₂) : BilinForm R₂ M₂ →ₗ[R₂] Matrix n n R₂ :=
-  (LinearMap.toMatrix₂Aux b b) ∘ₗ BilinForm.toLinHom (R₂ := R₂)
-#align bilin_form.to_matrix_aux LinearMap.BilinForm.toMatrixAux
-=======
 def BilinForm.toMatrixAux (b : n → M₂) : BilinForm R₂ M₂ →ₗ[R₂] Matrix n n R₂ :=
   (LinearMap.toMatrix₂Aux b b) ∘ₗ BilinForm.toLinHom
 #align bilin_form.to_matrix_aux BilinForm.toMatrixAux
->>>>>>> 919892de
 
 @[simp]
 theorem LinearMap.BilinForm.toMatrixAux_apply (B : BilinForm R₂ M₂) (b : n → M₂) (i j : n) :
