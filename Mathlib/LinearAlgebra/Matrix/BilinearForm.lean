--- conflicted
+++ resolved
@@ -40,15 +40,8 @@
 -/
 
 
-<<<<<<< HEAD
 variable {R : Type*} {M : Type*} [CommSemiring R] [AddCommMonoid M] [Module R M]
-
 variable {R₁ : Type*} {M₁ : Type*} [CommRing R₁] [AddCommGroup M₁] [Module R₁ M₁]
-
-=======
-variable {R : Type*} {M : Type*} [Semiring R] [AddCommMonoid M] [Module R M]
-variable {R₁ : Type*} {M₁ : Type*} [Ring R₁] [AddCommGroup M₁] [Module R₁ M₁]
->>>>>>> 15e8bbd9
 variable {R₂ : Type*} {M₂ : Type*} [CommSemiring R₂] [AddCommMonoid M₂] [Module R₂ M₂]
 variable {R₃ : Type*} {M₃ : Type*} [CommRing R₃] [AddCommGroup M₃] [Module R₃ M₃]
 variable {V : Type*} {K : Type*} [Field K] [AddCommGroup V] [Module K V]
