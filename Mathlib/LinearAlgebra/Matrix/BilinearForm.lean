--- conflicted
+++ resolved
@@ -50,11 +50,6 @@
 
 variable {n o : Type*}
 
-<<<<<<< HEAD
-open BigOperators
-
-=======
->>>>>>> 59de845a
 open Finset LinearMap Matrix
 
 open Matrix
@@ -80,12 +75,7 @@
 theorem LinearMap.BilinForm.toMatrixAux_apply (B : BilinForm R₂ M₂) (b : n → M₂) (i j : n) :
     -- Porting note: had to hint the base ring even though it should be clear from context...
     BilinForm.toMatrixAux (R₂ := R₂) b B i j = B (b i) (b j) :=
-<<<<<<< HEAD
-  LinearMap.toMatrix₂Aux_apply B _ _ _ _
-#align bilin_form.to_matrix_aux_apply LinearMap.BilinForm.toMatrixAux_apply
-=======
   LinearMap.toMatrix₂Aux_apply R₂ B _ _ _ _
->>>>>>> 59de845a
 
 variable [Fintype n] [Fintype o]
 
@@ -95,13 +85,6 @@
       (fun j => stdBasis R₂ (fun _ => R₂) j 1) B₂) = B₂ := by
   rw [BilinForm.toMatrixAux, Matrix.toBilin'Aux,
     toLinearMap₂'Aux_toMatrix₂Aux]
-<<<<<<< HEAD
-  ext x y
-  simp only [coe_comp, coe_single, Function.comp_apply, toBilin_apply]
-  rfl
-#align to_bilin'_aux_to_matrix_aux toBilin'Aux_toMatrixAux
-=======
->>>>>>> 59de845a
 
 section ToMatrix'
 
@@ -115,12 +98,7 @@
 
 /-- The linear equivalence between bilinear forms on `n → R` and `n × n` matrices -/
 def LinearMap.BilinForm.toMatrix' : BilinForm R₂ (n → R₂) ≃ₗ[R₂] Matrix n n R₂ :=
-<<<<<<< HEAD
-  LinearMap.toMatrix₂'
-#align bilin_form.to_matrix' LinearMap.BilinForm.toMatrix'
-=======
   LinearMap.toMatrix₂' R₂
->>>>>>> 59de845a
 
 @[simp]
 theorem LinearMap.BilinForm.toMatrixAux_stdBasis (B : BilinForm R₂ (n → R₂)) :
@@ -128,10 +106,6 @@
     BilinForm.toMatrixAux (R₂ := R₂) (fun j => stdBasis R₂ (fun _ => R₂) j 1) B =
       BilinForm.toMatrix' B :=
   rfl
-<<<<<<< HEAD
-#align bilin_form.to_matrix_aux_std_basis LinearMap.BilinForm.toMatrixAux_stdBasis
-=======
->>>>>>> 59de845a
 
 /-- The linear equivalence between `n × n` matrices and bilinear forms on `n → R` -/
 def Matrix.toBilin' : Matrix n n R₂ ≃ₗ[R₂] BilinForm R₂ (n → R₂) :=
@@ -159,10 +133,6 @@
 theorem LinearMap.BilinForm.toMatrix'_symm :
     (BilinForm.toMatrix'.symm : Matrix n n R₂ ≃ₗ[R₂] _) = Matrix.toBilin' :=
   rfl
-<<<<<<< HEAD
-#align bilin_form.to_matrix'_symm LinearMap.BilinForm.toMatrix'_symm
-=======
->>>>>>> 59de845a
 
 @[simp]
 theorem Matrix.toBilin'_symm :
@@ -176,26 +146,15 @@
 
 namespace LinearMap
 
-namespace LinearMap
-
 @[simp]
 theorem BilinForm.toMatrix'_toBilin' (M : Matrix n n R₂) :
     BilinForm.toMatrix' (Matrix.toBilin' M) = M :=
-<<<<<<< HEAD
-  LinearMap.toMatrix₂'.apply_symm_apply M
-#align bilin_form.to_matrix'_to_bilin' LinearMap.BilinForm.toMatrix'_toBilin'
-=======
   (LinearMap.toMatrix₂' R₂).apply_symm_apply M
->>>>>>> 59de845a
 
 @[simp]
 theorem BilinForm.toMatrix'_apply (B : BilinForm R₂ (n → R₂)) (i j : n) :
     BilinForm.toMatrix' B i j = B (stdBasis R₂ (fun _ => R₂) i 1) (stdBasis R₂ (fun _ => R₂) j 1) :=
   LinearMap.toMatrix₂'_apply _ _ _
-<<<<<<< HEAD
-#align bilin_form.to_matrix'_apply LinearMap.BilinForm.toMatrix'_apply
-=======
->>>>>>> 59de845a
 
 -- Porting note: dot notation for bundled maps doesn't work in the rest of this section
 @[simp]
@@ -203,51 +162,27 @@
     BilinForm.toMatrix' (B.comp l r) =
       (LinearMap.toMatrix' l)ᵀ * BilinForm.toMatrix' B * LinearMap.toMatrix' r :=
   LinearMap.toMatrix₂'_compl₁₂ B _ _
-<<<<<<< HEAD
-#align bilin_form.to_matrix'_comp LinearMap.BilinForm.toMatrix'_comp
-=======
->>>>>>> 59de845a
 
 theorem BilinForm.toMatrix'_compLeft (B : BilinForm R₂ (n → R₂)) (f : (n → R₂) →ₗ[R₂] n → R₂) :
     BilinForm.toMatrix' (B.compLeft f) = (LinearMap.toMatrix' f)ᵀ * BilinForm.toMatrix' B :=
   LinearMap.toMatrix₂'_comp B _
-<<<<<<< HEAD
-#align bilin_form.to_matrix'_comp_left LinearMap.BilinForm.toMatrix'_compLeft
-=======
->>>>>>> 59de845a
 
 theorem BilinForm.toMatrix'_compRight (B : BilinForm R₂ (n → R₂)) (f : (n → R₂) →ₗ[R₂] n → R₂) :
     BilinForm.toMatrix' (B.compRight f) = BilinForm.toMatrix' B * LinearMap.toMatrix' f :=
   LinearMap.toMatrix₂'_compl₂ B _
-<<<<<<< HEAD
-#align bilin_form.to_matrix'_comp_right LinearMap.BilinForm.toMatrix'_compRight
-=======
->>>>>>> 59de845a
 
 theorem BilinForm.mul_toMatrix'_mul (B : BilinForm R₂ (n → R₂)) (M : Matrix o n R₂)
     (N : Matrix n o R₂) : M * BilinForm.toMatrix' B * N =
       BilinForm.toMatrix' (B.comp (Matrix.toLin' Mᵀ) (Matrix.toLin' N)) :=
   LinearMap.mul_toMatrix₂'_mul B _ _
-<<<<<<< HEAD
-#align bilin_form.mul_to_matrix'_mul LinearMap.BilinForm.mul_toMatrix'_mul
-=======
->>>>>>> 59de845a
 
 theorem BilinForm.mul_toMatrix' (B : BilinForm R₂ (n → R₂)) (M : Matrix n n R₂) :
     M * BilinForm.toMatrix' B = BilinForm.toMatrix' (B.compLeft (Matrix.toLin' Mᵀ)) :=
   LinearMap.mul_toMatrix' B _
-<<<<<<< HEAD
-#align bilin_form.mul_to_matrix' LinearMap.BilinForm.mul_toMatrix'
-=======
->>>>>>> 59de845a
 
 theorem BilinForm.toMatrix'_mul (B : BilinForm R₂ (n → R₂)) (M : Matrix n n R₂) :
     BilinForm.toMatrix' B * M = BilinForm.toMatrix' (B.compRight (Matrix.toLin' M)) :=
   LinearMap.toMatrix₂'_mul B _
-<<<<<<< HEAD
-#align bilin_form.to_matrix'_mul LinearMap.BilinForm.toMatrix'_mul
-=======
->>>>>>> 59de845a
 
 end LinearMap
 
@@ -283,10 +218,6 @@
 theorem BilinForm.toMatrix_apply (B : BilinForm R₂ M₂) (i j : n) :
     BilinForm.toMatrix b B i j = B (b i) (b j) :=
   LinearMap.toMatrix₂_apply _ _ B _ _
-<<<<<<< HEAD
-#align bilin_form.to_matrix_apply BilinForm.toMatrix_apply
-=======
->>>>>>> 59de845a
 
 @[simp]
 theorem Matrix.toBilin_apply (M : Matrix n n R₂) (x y : M₂) :
@@ -298,10 +229,6 @@
 theorem BilinearForm.toMatrixAux_eq (B : BilinForm R₂ M₂) :
     BilinForm.toMatrixAux (R₂ := R₂) b B = BilinForm.toMatrix b B :=
   LinearMap.toMatrix₂Aux_eq _ _ B
-<<<<<<< HEAD
-#align bilinear_form.to_matrix_aux_eq BilinearForm.toMatrixAux_eq
-=======
->>>>>>> 59de845a
 
 @[simp]
 theorem BilinForm.toMatrix_symm : (BilinForm.toMatrix b).symm = Matrix.toBilin b :=
@@ -315,19 +242,10 @@
   ext M
   simp only [coe_comp, coe_single, Function.comp_apply, toBilin_apply, Pi.basisFun_repr,
     toBilin'_apply]
-<<<<<<< HEAD
-#align matrix.to_bilin_basis_fun Matrix.toBilin_basisFun
-=======
->>>>>>> 59de845a
 
 theorem BilinForm.toMatrix_basisFun :
     BilinForm.toMatrix (Pi.basisFun R₂ n) = BilinForm.toMatrix' := by
   rw [BilinForm.toMatrix, BilinForm.toMatrix', LinearMap.toMatrix₂_basisFun]
-<<<<<<< HEAD
-  rfl
-#align bilin_form.to_matrix_basis_fun BilinForm.toMatrix_basisFun
-=======
->>>>>>> 59de845a
 
 @[simp]
 theorem Matrix.toBilin_toMatrix (B : BilinForm R₂ M₂) :
@@ -348,60 +266,32 @@
     BilinForm.toMatrix c (B.comp l r) =
       (LinearMap.toMatrix c b l)ᵀ * BilinForm.toMatrix b B * LinearMap.toMatrix c b r :=
   LinearMap.toMatrix₂_compl₁₂ _ _ _ _ B _ _
-<<<<<<< HEAD
-#align bilin_form.to_matrix_comp BilinForm.toMatrix_comp
-=======
->>>>>>> 59de845a
 
 theorem BilinForm.toMatrix_compLeft (B : BilinForm R₂ M₂) (f : M₂ →ₗ[R₂] M₂) :
     BilinForm.toMatrix b (B.compLeft f) = (LinearMap.toMatrix b b f)ᵀ * BilinForm.toMatrix b B :=
   LinearMap.toMatrix₂_comp _ _ _ B _
-<<<<<<< HEAD
-#align bilin_form.to_matrix_comp_left BilinForm.toMatrix_compLeft
-=======
->>>>>>> 59de845a
 
 theorem BilinForm.toMatrix_compRight (B : BilinForm R₂ M₂) (f : M₂ →ₗ[R₂] M₂) :
     BilinForm.toMatrix b (B.compRight f) = BilinForm.toMatrix b B * LinearMap.toMatrix b b f :=
   LinearMap.toMatrix₂_compl₂ _ _ _ B _
-<<<<<<< HEAD
-#align bilin_form.to_matrix_comp_right BilinForm.toMatrix_compRight
-=======
->>>>>>> 59de845a
 
 @[simp]
 theorem BilinForm.toMatrix_mul_basis_toMatrix (c : Basis o R₂ M₂) (B : BilinForm R₂ M₂) :
     (b.toMatrix c)ᵀ * BilinForm.toMatrix b B * b.toMatrix c = BilinForm.toMatrix c B :=
   LinearMap.toMatrix₂_mul_basis_toMatrix _ _ _  _ B
-<<<<<<< HEAD
-#align bilin_form.to_matrix_mul_basis_to_matrix BilinForm.toMatrix_mul_basis_toMatrix
-=======
->>>>>>> 59de845a
 
 theorem BilinForm.mul_toMatrix_mul (B : BilinForm R₂ M₂) (M : Matrix o n R₂) (N : Matrix n o R₂) :
     M * BilinForm.toMatrix b B * N =
       BilinForm.toMatrix c (B.comp (Matrix.toLin c b Mᵀ) (Matrix.toLin c b N)) :=
   LinearMap.mul_toMatrix₂_mul _ _ _ _ B _ _
-<<<<<<< HEAD
-#align bilin_form.mul_to_matrix_mul BilinForm.mul_toMatrix_mul
-=======
->>>>>>> 59de845a
 
 theorem BilinForm.mul_toMatrix (B : BilinForm R₂ M₂) (M : Matrix n n R₂) :
     M * BilinForm.toMatrix b B = BilinForm.toMatrix b (B.compLeft (Matrix.toLin b b Mᵀ)) :=
   LinearMap.mul_toMatrix₂ _ _ _ B _
-<<<<<<< HEAD
-#align bilin_form.mul_to_matrix BilinForm.mul_toMatrix
-=======
->>>>>>> 59de845a
 
 theorem BilinForm.toMatrix_mul (B : BilinForm R₂ M₂) (M : Matrix n n R₂) :
     BilinForm.toMatrix b B * M = BilinForm.toMatrix b (B.compRight (Matrix.toLin b b M)) :=
   LinearMap.toMatrix₂_mul _ _ _  B _
-<<<<<<< HEAD
-#align bilin_form.to_matrix_mul BilinForm.toMatrix_mul
-=======
->>>>>>> 59de845a
 
 theorem Matrix.toBilin_comp (M : Matrix n n R₂) (P Q : Matrix n o R₂) :
     (Matrix.toBilin b M).comp (toLin c b P) (toLin c b Q) = Matrix.toBilin c (Pᵀ * M * Q) := by
@@ -512,73 +402,39 @@
 
 @[simp]
 theorem nondegenerate_toMatrix'_iff {B : BilinForm R₃ (ι → R₃)} :
-<<<<<<< HEAD
-    B.toMatrix'.Nondegenerate (R := R₃) (m := ι) ↔ B.Nondegenerate :=
-  Matrix.nondegenerate_toBilin'_iff.symm.trans <| (Matrix.toBilin'_toMatrix' B).symm ▸ Iff.rfl
-#align bilin_form.nondegenerate_to_matrix'_iff LinearMap.BilinForm.nondegenerate_toMatrix'_iff
-=======
     B.toMatrix'.Nondegenerate (m := ι) ↔ B.Nondegenerate :=
   Matrix.nondegenerate_toBilin'_iff.symm.trans <| (Matrix.toBilin'_toMatrix' B).symm ▸ Iff.rfl
->>>>>>> 59de845a
 
 theorem Nondegenerate.toMatrix' {B : BilinForm R₃ (ι → R₃)} (h : B.Nondegenerate) :
     B.toMatrix'.Nondegenerate :=
   nondegenerate_toMatrix'_iff.mpr h
-<<<<<<< HEAD
-#align bilin_form.nondegenerate.to_matrix' LinearMap.BilinForm.Nondegenerate.toMatrix'
-=======
->>>>>>> 59de845a
 
 @[simp]
 theorem nondegenerate_toMatrix_iff {B : BilinForm R₃ M₃} (b : Basis ι R₃ M₃) :
     (BilinForm.toMatrix b B).Nondegenerate ↔ B.Nondegenerate :=
   (Matrix.nondegenerate_toBilin_iff b).symm.trans <| (Matrix.toBilin_toMatrix b B).symm ▸ Iff.rfl
-<<<<<<< HEAD
-#align bilin_form.nondegenerate_to_matrix_iff LinearMap.BilinForm.nondegenerate_toMatrix_iff
-=======
->>>>>>> 59de845a
 
 theorem Nondegenerate.toMatrix {B : BilinForm R₃ M₃} (h : B.Nondegenerate) (b : Basis ι R₃ M₃) :
     (BilinForm.toMatrix b B).Nondegenerate :=
   (nondegenerate_toMatrix_iff b).mpr h
-<<<<<<< HEAD
-#align bilin_form.nondegenerate.to_matrix LinearMap.BilinForm.Nondegenerate.toMatrix
-=======
->>>>>>> 59de845a
 
 /-! Some shorthands for combining the above with `Matrix.nondegenerate_of_det_ne_zero` -/
 
 theorem nondegenerate_toBilin'_iff_det_ne_zero {M : Matrix ι ι A} :
     M.toBilin'.Nondegenerate ↔ M.det ≠ 0 := by
   rw [Matrix.nondegenerate_toBilin'_iff, Matrix.nondegenerate_iff_det_ne_zero]
-<<<<<<< HEAD
-#align bilin_form.nondegenerate_to_bilin'_iff_det_ne_zero LinearMap.BilinForm.nondegenerate_toBilin'_iff_det_ne_zero
-=======
->>>>>>> 59de845a
 
 theorem nondegenerate_toBilin'_of_det_ne_zero' (M : Matrix ι ι A) (h : M.det ≠ 0) :
     M.toBilin'.Nondegenerate :=
   nondegenerate_toBilin'_iff_det_ne_zero.mpr h
-<<<<<<< HEAD
-#align bilin_form.nondegenerate_to_bilin'_of_det_ne_zero' LinearMap.BilinForm.nondegenerate_toBilin'_of_det_ne_zero'
-=======
->>>>>>> 59de845a
 
 theorem nondegenerate_iff_det_ne_zero {B : BilinForm A M₃} (b : Basis ι A M₃) :
     B.Nondegenerate ↔ (BilinForm.toMatrix b B).det ≠ 0 := by
   rw [← Matrix.nondegenerate_iff_det_ne_zero, nondegenerate_toMatrix_iff]
-<<<<<<< HEAD
-#align bilin_form.nondegenerate_iff_det_ne_zero LinearMap.BilinForm.nondegenerate_iff_det_ne_zero
-=======
->>>>>>> 59de845a
 
 theorem nondegenerate_of_det_ne_zero (b : Basis ι A M₃) (h : (BilinForm.toMatrix b B₃).det ≠ 0) :
     B₃.Nondegenerate :=
   (nondegenerate_iff_det_ne_zero b).mpr h
-<<<<<<< HEAD
-#align bilin_form.nondegenerate_of_det_ne_zero LinearMap.BilinForm.nondegenerate_of_det_ne_zero
-=======
->>>>>>> 59de845a
 
 end Det
 
