/-
Copyright (c) 2019 Johannes Hölzl. All rights reserved.
Released under Apache 2.0 license as described in the file LICENSE.
Authors: Johannes Hölzl, Patrick Massot, Casper Putz, Anne Baanen, Antoine Labelle
-/
import Mathlib.LinearAlgebra.Contraction
import Mathlib.LinearAlgebra.Matrix.Charpoly.Coeff
import Mathlib.RingTheory.Finiteness.Prod
import Mathlib.RingTheory.TensorProduct.Finite
import Mathlib.RingTheory.TensorProduct.Free

/-!
# Trace of a linear map

This file defines the trace of a linear map.

See also `LinearAlgebra/Matrix/Trace.lean` for the trace of a matrix.

## Tags

linear_map, trace, diagonal
-/

noncomputable section

universe u v w

namespace LinearMap

open scoped Matrix
open Module TensorProduct

section

variable (R : Type u) [CommSemiring R] {M : Type v} [AddCommMonoid M] [Module R M]
variable {ι : Type w} [DecidableEq ι] [Fintype ι]
variable {κ : Type*} [DecidableEq κ] [Fintype κ]
variable (b : Basis ι R M) (c : Basis κ R M)

/-- The trace of an endomorphism given a basis. -/
def traceAux : (M →ₗ[R] M) →ₗ[R] R :=
  Matrix.traceLinearMap ι R R ∘ₗ ↑(LinearMap.toMatrix b b)

-- Can't be `simp` because it would cause a loop.
theorem traceAux_def (b : Basis ι R M) (f : M →ₗ[R] M) :
    traceAux R b f = Matrix.trace (LinearMap.toMatrix b b f) :=
  rfl

theorem traceAux_eq : traceAux R b = traceAux R c :=
  LinearMap.ext fun f =>
    calc
      Matrix.trace (LinearMap.toMatrix b b f) =
          Matrix.trace (LinearMap.toMatrix b b ((LinearMap.id.comp f).comp LinearMap.id)) := by
        rw [LinearMap.id_comp, LinearMap.comp_id]
      _ = Matrix.trace (LinearMap.toMatrix c b LinearMap.id * LinearMap.toMatrix c c f *
          LinearMap.toMatrix b c LinearMap.id) := by
        rw [LinearMap.toMatrix_comp _ c, LinearMap.toMatrix_comp _ c]
      _ = Matrix.trace (LinearMap.toMatrix c c f * LinearMap.toMatrix b c LinearMap.id *
          LinearMap.toMatrix c b LinearMap.id) := by
        rw [Matrix.mul_assoc, Matrix.trace_mul_comm]
      _ = Matrix.trace (LinearMap.toMatrix c c ((f.comp LinearMap.id).comp LinearMap.id)) := by
        rw [LinearMap.toMatrix_comp _ b, LinearMap.toMatrix_comp _ c]
      _ = Matrix.trace (LinearMap.toMatrix c c f) := by rw [LinearMap.comp_id, LinearMap.comp_id]

variable (M) in
open Classical in
/-- Trace of an endomorphism independent of basis. -/
def trace : (M →ₗ[R] M) →ₗ[R] R :=
  if H : ∃ s : Finset M, Nonempty (Basis s R M) then traceAux R H.choose_spec.some else 0

open Classical in
/-- Auxiliary lemma for `trace_eq_matrix_trace`. -/
theorem trace_eq_matrix_trace_of_finset {s : Finset M} (b : Basis s R M) (f : M →ₗ[R] M) :
    trace R M f = Matrix.trace (LinearMap.toMatrix b b f) := by
  have : ∃ s : Finset M, Nonempty (Basis s R M) := ⟨s, ⟨b⟩⟩
  rw [trace, dif_pos this, ← traceAux_def]
  congr 1
  apply traceAux_eq

theorem trace_eq_matrix_trace (f : M →ₗ[R] M) :
    trace R M f = Matrix.trace (LinearMap.toMatrix b b f) := by
  classical
  rw [trace_eq_matrix_trace_of_finset R b.reindexFinsetRange, ← traceAux_def, ← traceAux_def,
    traceAux_eq R b b.reindexFinsetRange]

theorem trace_mul_comm (f g : M →ₗ[R] M) : trace R M (f * g) = trace R M (g * f) := by
  classical
  by_cases H : ∃ s : Finset M, Nonempty (Basis s R M)
  · let ⟨s, ⟨b⟩⟩ := H
    simp_rw [trace_eq_matrix_trace R b, LinearMap.toMatrix_mul]
    apply Matrix.trace_mul_comm
  · rw [trace, dif_neg H, LinearMap.zero_apply, LinearMap.zero_apply]

lemma trace_mul_cycle (f g h : M →ₗ[R] M) :
    trace R M (f * g * h) = trace R M (h * f * g) := by
  rw [LinearMap.trace_mul_comm, ← mul_assoc]

lemma trace_mul_cycle' (f g h : M →ₗ[R] M) :
    trace R M (f * (g * h)) = trace R M (h * (f * g)) := by
  rw [← mul_assoc, LinearMap.trace_mul_comm]

/-- The trace of an endomorphism is invariant under conjugation -/
@[simp]
theorem trace_conj (g : M →ₗ[R] M) (f : (M →ₗ[R] M)ˣ) :
    trace R M (↑f * g * ↑f⁻¹) = trace R M g := by
  rw [trace_mul_comm]
  simp

@[simp]
lemma trace_lie {R M : Type*} [CommRing R] [AddCommGroup M] [Module R M] (f g : Module.End R M) :
    trace R M ⁅f, g⁆ = 0 := by
  rw [Ring.lie_def, map_sub, trace_mul_comm]
  exact sub_self _

end

section

variable {R : Type*} [CommRing R] {M : Type*} [AddCommGroup M] [Module R M]
variable (N P : Type*) [AddCommGroup N] [Module R N] [AddCommGroup P] [Module R P]
variable {ι : Type*}

/-- The trace of a linear map correspond to the contraction pairing under the isomorphism
 `End(M) ≃ M* ⊗ M` -/
theorem trace_eq_contract_of_basis [Finite ι] (b : Basis ι R M) :
    LinearMap.trace R M ∘ₗ dualTensorHom R M M = contractLeft R M := by
  classical
    cases nonempty_fintype ι
    apply Basis.ext (Basis.tensorProduct (Basis.dualBasis b) b)
    rintro ⟨i, j⟩
    simp only [Function.comp_apply, Basis.tensorProduct_apply, Basis.coe_dualBasis, coe_comp]
    rw [trace_eq_matrix_trace R b, toMatrix_dualTensorHom]
<<<<<<< HEAD
    by_cases hij : i = j
    · rw [hij]
      simp
    rw [Matrix.trace_single_eq_of_ne j i (1 : R) hij]
=======
    obtain rfl | hij := eq_or_ne i j
    · simp
    rw [Matrix.StdBasisMatrix.trace_zero j i (1 : R) hij.symm]
>>>>>>> 7c5d0861
    simp [Finsupp.single_eq_pi_single, hij]

/-- The trace of a linear map corresponds to the contraction pairing under the isomorphism
`End(M) ≃ M* ⊗ M`. -/
theorem trace_eq_contract_of_basis' [Fintype ι] [DecidableEq ι] (b : Basis ι R M) :
    LinearMap.trace R M = contractLeft R M ∘ₗ (dualTensorHomEquivOfBasis b).symm.toLinearMap := by
  simp [LinearEquiv.eq_comp_toLinearMap_symm, trace_eq_contract_of_basis b]

section
variable (R M)
variable [Module.Free R M] [Module.Finite R M] [Module.Free R N] [Module.Finite R N]

/-- When `M` is finite free, the trace of a linear map corresponds to the contraction pairing under
the isomorphism `End(M) ≃ M* ⊗ M`. -/
@[simp]
theorem trace_eq_contract : LinearMap.trace R M ∘ₗ dualTensorHom R M M = contractLeft R M :=
  trace_eq_contract_of_basis (Module.Free.chooseBasis R M)

@[simp]
theorem trace_eq_contract_apply (x : Module.Dual R M ⊗[R] M) :
    (LinearMap.trace R M) ((dualTensorHom R M M) x) = contractLeft R M x := by
  rw [← comp_apply, trace_eq_contract]

/-- When `M` is finite free, the trace of a linear map corresponds to the contraction pairing under
the isomorphism `End(M) ≃ M* ⊗ M`. -/
theorem trace_eq_contract' :
    LinearMap.trace R M = contractLeft R M ∘ₗ (dualTensorHomEquiv R M M).symm.toLinearMap :=
  trace_eq_contract_of_basis' (Module.Free.chooseBasis R M)

/-- The trace of the identity endomorphism is the dimension of the free module. -/
@[simp]
theorem trace_one : trace R M 1 = (finrank R M : R) := by
  cases subsingleton_or_nontrivial R
  · simp [eq_iff_true_of_subsingleton]
  have b := Module.Free.chooseBasis R M
  rw [trace_eq_matrix_trace R b, toMatrix_one, finrank_eq_card_chooseBasisIndex]
  simp

/-- The trace of the identity endomorphism is the dimension of the free module. -/
@[simp]
theorem trace_id : trace R M id = (finrank R M : R) := by rw [← Module.End.one_eq_id, trace_one]

@[simp]
theorem trace_transpose : trace R (Module.Dual R M) ∘ₗ Module.Dual.transpose = trace R M := by
  let e := dualTensorHomEquiv R M M
  have h : Function.Surjective e.toLinearMap := e.surjective
  refine (cancel_right h).1 ?_
  ext f m; simp [e]

theorem trace_prodMap :
    trace R (M × N) ∘ₗ prodMapLinear R M N M N R =
      (coprod id id : R × R →ₗ[R] R) ∘ₗ prodMap (trace R M) (trace R N) := by
  let e := (dualTensorHomEquiv R M M).prodCongr (dualTensorHomEquiv R N N)
  have h : Function.Surjective e.toLinearMap := e.surjective
  refine (cancel_right h).1 ?_
  ext
  · simp only [dualTensorHomEquiv, LinearEquiv.coe_prodCongr,
      dualTensorHomEquivOfBasis_toLinearMap, AlgebraTensorModule.curry_apply, restrictScalars_comp,
      curry_apply, coe_comp, coe_restrictScalars, coe_inl, Function.comp_apply, prodMap_apply,
      map_zero, prodMapLinear_apply, dualTensorHom_prodMap_zero, trace_eq_contract_apply,
      contractLeft_apply, coe_fst, coprod_apply, id_coe, id_eq, add_zero, e]
  · simp only [dualTensorHomEquiv, LinearEquiv.coe_prodCongr,
      dualTensorHomEquivOfBasis_toLinearMap, AlgebraTensorModule.curry_apply, restrictScalars_comp,
      curry_apply, coe_comp, coe_restrictScalars, coe_inr, Function.comp_apply, prodMap_apply,
      map_zero, prodMapLinear_apply, zero_prodMap_dualTensorHom, trace_eq_contract_apply,
      contractLeft_apply, coe_snd, coprod_apply, id_coe, id_eq, zero_add, e]

variable {R M N P}

theorem trace_prodMap' (f : M →ₗ[R] M) (g : N →ₗ[R] N) :
    trace R (M × N) (prodMap f g) = trace R M f + trace R N g := by
  have h := LinearMap.ext_iff.1 (trace_prodMap R M N) (f, g)
  simp only [coe_comp, Function.comp_apply, prodMap_apply, coprod_apply, id_coe, id,
    prodMapLinear_apply] at h
  exact h

variable (R M N P)

open TensorProduct Function

theorem trace_tensorProduct : compr₂ (mapBilinear R M N M N) (trace R (M ⊗ N)) =
    compl₁₂ (lsmul R R : R →ₗ[R] R →ₗ[R] R) (trace R M) (trace R N) := by
  apply
    (compl₁₂_inj (show Surjective (dualTensorHom R M M) from (dualTensorHomEquiv R M M).surjective)
        (show Surjective (dualTensorHom R N N) from (dualTensorHomEquiv R N N).surjective)).1
  ext f m g n
  simp only [AlgebraTensorModule.curry_apply, toFun_eq_coe, TensorProduct.curry_apply,
    coe_restrictScalars, compl₁₂_apply, compr₂_apply, mapBilinear_apply,
    trace_eq_contract_apply, contractLeft_apply, lsmul_apply, Algebra.id.smul_eq_mul,
    map_dualTensorHom, dualDistrib_apply]

theorem trace_comp_comm :
    compr₂ (llcomp R M N M) (trace R M) = compr₂ (llcomp R N M N).flip (trace R N) := by
  apply
    (compl₁₂_inj (show Surjective (dualTensorHom R N M) from (dualTensorHomEquiv R N M).surjective)
        (show Surjective (dualTensorHom R M N) from (dualTensorHomEquiv R M N).surjective)).1
  ext g m f n
  simp only [AlgebraTensorModule.curry_apply, TensorProduct.curry_apply,
    coe_restrictScalars, compl₁₂_apply, compr₂_apply, flip_apply, llcomp_apply',
    comp_dualTensorHom, LinearMapClass.map_smul, trace_eq_contract_apply,
    contractLeft_apply, smul_eq_mul, mul_comm]

variable {R M N P}

@[simp]
theorem trace_transpose' (f : M →ₗ[R] M) :
    trace R _ (Module.Dual.transpose (R := R) f) = trace R M f := by
  rw [← comp_apply, trace_transpose]

theorem trace_tensorProduct' (f : M →ₗ[R] M) (g : N →ₗ[R] N) :
    trace R (M ⊗ N) (map f g) = trace R M f * trace R N g := by
  have h := LinearMap.ext_iff.1 (LinearMap.ext_iff.1 (trace_tensorProduct R M N) f) g
  simp only [compr₂_apply, mapBilinear_apply, compl₁₂_apply, lsmul_apply,
    Algebra.id.smul_eq_mul] at h
  exact h

theorem trace_comp_comm' (f : M →ₗ[R] N) (g : N →ₗ[R] M) :
    trace R M (g ∘ₗ f) = trace R N (f ∘ₗ g) := by
  have h := LinearMap.ext_iff.1 (LinearMap.ext_iff.1 (trace_comp_comm R M N) g) f
  simp only [llcomp_apply', compr₂_apply, flip_apply] at h
  exact h

end

variable {N P}

variable [Module.Free R N] [Module.Finite R N] [Module.Free R P] [Module.Finite R P] in
lemma trace_comp_cycle (f : M →ₗ[R] N) (g : N →ₗ[R] P) (h : P →ₗ[R] M) :
    trace R P (g ∘ₗ f ∘ₗ h) = trace R N (f ∘ₗ h ∘ₗ g) := by
  rw [trace_comp_comm', comp_assoc]

variable [Module.Free R M] [Module.Finite R M] [Module.Free R P] [Module.Finite R P] in
lemma trace_comp_cycle' (f : M →ₗ[R] N) (g : N →ₗ[R] P) (h : P →ₗ[R] M) :
    trace R P ((g ∘ₗ f) ∘ₗ h) = trace R M ((h ∘ₗ g) ∘ₗ f) := by
  rw [trace_comp_comm', ← comp_assoc]

@[simp]
theorem trace_conj' (f : M →ₗ[R] M) (e : M ≃ₗ[R] N) : trace R N (e.conj f) = trace R M f := by
  classical
  by_cases hM : ∃ s : Finset M, Nonempty (Basis s R M)
  · obtain ⟨s, ⟨b⟩⟩ := hM
    haveI := Module.Finite.of_basis b
    haveI := (Module.free_def R M).mpr ⟨_, ⟨b⟩⟩
    haveI := Module.Finite.of_basis (b.map e)
    haveI := (Module.free_def R N).mpr ⟨_, ⟨(b.map e).reindex (e.toEquiv.image _)⟩⟩
    rw [e.conj_apply, trace_comp_comm', ← comp_assoc, LinearEquiv.comp_coe,
      LinearEquiv.self_trans_symm, LinearEquiv.refl_toLinearMap, id_comp]
  · rw [trace, trace, dif_neg hM, dif_neg ?_, zero_apply, zero_apply]
    rintro ⟨s, ⟨b⟩⟩
    exact hM ⟨s.image e.symm, ⟨(b.map e.symm).reindex
      ((e.symm.toEquiv.image s).trans (Equiv.setCongr Finset.coe_image.symm))⟩⟩

theorem IsProj.trace {p : Submodule R M} {f : M →ₗ[R] M} (h : IsProj p f) [Module.Free R p]
    [Module.Finite R p] [Module.Free R (ker f)] [Module.Finite R (ker f)] :
    trace R M f = (finrank R p : R) := by
  rw [h.eq_conj_prodMap, trace_conj', trace_prodMap', trace_id, map_zero, add_zero]

lemma isNilpotent_trace_of_isNilpotent {f : M →ₗ[R] M} (hf : IsNilpotent f) :
    IsNilpotent (trace R M f) := by
  by_cases H : ∃ s : Finset M, Nonempty (Basis s R M)
  swap
  · rw [LinearMap.trace, dif_neg H]
    exact IsNilpotent.zero
  obtain ⟨s, ⟨b⟩⟩ := H
  classical
  rw [trace_eq_matrix_trace R b]
  apply Matrix.isNilpotent_trace_of_isNilpotent
  simpa

lemma trace_comp_eq_mul_of_commute_of_isNilpotent [IsReduced R] {f g : Module.End R M}
    (μ : R) (h_comm : Commute f g) (hg : IsNilpotent (g - algebraMap R _ μ)) :
    trace R M (f ∘ₗ g) = μ * trace R M f := by
  set n := g - algebraMap R _ μ
  replace hg : trace R M (f ∘ₗ n) = 0 := by
    rw [← isNilpotent_iff_eq_zero, ← Module.End.mul_eq_comp]
    refine isNilpotent_trace_of_isNilpotent (Commute.isNilpotent_mul_right ?_ hg)
    exact h_comm.sub_right (Algebra.commute_algebraMap_right μ f)
  have hμ : g = algebraMap R _ μ + n := eq_add_of_sub_eq' rfl
  have : f ∘ₗ algebraMap R _ μ = μ • f := by ext; simp -- TODO Surely exists?
  rw [hμ, comp_add, map_add, hg, add_zero, this, LinearMap.map_smul, smul_eq_mul]

-- This result requires `Mathlib.RingTheory.TensorProduct.Free`. Maybe it should move elsewhere?
@[simp]
lemma trace_baseChange [Module.Free R M] [Module.Finite R M]
    (f : M →ₗ[R] M) (A : Type*) [CommRing A] [Algebra R A] :
    trace A _ (f.baseChange A) = algebraMap R A (trace R _ f) := by
  let b := Module.Free.chooseBasis R M
  let b' := Algebra.TensorProduct.basis A b
  change _ = (algebraMap R A : R →+ A) _
  simp [b', trace_eq_matrix_trace R b, trace_eq_matrix_trace A b', AddMonoidHom.map_trace]

end

end LinearMap<|MERGE_RESOLUTION|>--- conflicted
+++ resolved
@@ -130,16 +130,9 @@
     rintro ⟨i, j⟩
     simp only [Function.comp_apply, Basis.tensorProduct_apply, Basis.coe_dualBasis, coe_comp]
     rw [trace_eq_matrix_trace R b, toMatrix_dualTensorHom]
-<<<<<<< HEAD
-    by_cases hij : i = j
-    · rw [hij]
-      simp
-    rw [Matrix.trace_single_eq_of_ne j i (1 : R) hij]
-=======
     obtain rfl | hij := eq_or_ne i j
     · simp
-    rw [Matrix.StdBasisMatrix.trace_zero j i (1 : R) hij.symm]
->>>>>>> 7c5d0861
+    rw [Matrix.trace_single_eq_of_ne j i (1 : R) hij.symm]
     simp [Finsupp.single_eq_pi_single, hij]
 
 /-- The trace of a linear map corresponds to the contraction pairing under the isomorphism
