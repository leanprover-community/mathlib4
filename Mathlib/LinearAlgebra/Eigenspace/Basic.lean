--- conflicted
+++ resolved
@@ -822,14 +822,8 @@
     rw [LinearMap.smul_apply, this, smul_zero]
   rw [Finset.mem_antidiagonal] at hij
   obtain hi|hj : l₁ ≤ i ∨ l₂ ≤ j := by lia
-<<<<<<< HEAD
-  · rw [(h.pow_pow i j).eq, Module.End.mul_apply, Module.End.pow_map_zero_of_le hi hl₁,
-      LinearMap.map_zero]
-  · rw [Module.End.mul_apply, Module.End.pow_map_zero_of_le hj hl₂, LinearMap.map_zero]
-=======
   · rw [(h.pow_pow i j).eq, Module.End.mul_apply, Module.End.pow_map_zero_of_le hi hl₁, map_zero]
   · rw [Module.End.mul_apply, Module.End.pow_map_zero_of_le hj hl₂, map_zero]
->>>>>>> 1f0482d9
 
 lemma map_smul_of_iInf_genEigenspace_ne_bot [NoZeroSMulDivisors R M]
     {L F : Type*} [SMul R L] [FunLike F L (End R M)] [MulActionHomClass F R L (End R M)] (f : F)
