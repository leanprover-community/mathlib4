/-
Copyright (c) 2024 Oliver Nash. All rights reserved.
Released under Apache 2.0 license as described in the file LICENSE.
Authors: Oliver Nash
-/
import Mathlib.LinearAlgebra.Eigenspace.Basic
import Mathlib.LinearAlgebra.Semisimple

/-!
# Eigenspaces of semisimple linear endomorphisms

This file contains basic results relevant to the study of eigenspaces of semisimple linear
endomorphisms.

## Main definitions / results

 * `Module.End.IsSemisimple.genEigenspace_eq_eigenspace`: for a semisimple endomorphism,
   a generalized eigenspace is an eigenspace.

-/

open Function Set

namespace Module.End

variable {R M : Type*} [CommRing R] [AddCommGroup M] [Module R M] {f g : End R M}

<<<<<<< HEAD
lemma apply_eq_of_mem_unifEigenspace_of_comm_of_isSemisimple_of_isNilpotent_sub
    {μ : R} {k : ℕ∞} {m : M} (hm : m ∈ f.unifEigenspace μ k)
    (hfg : Commute f g) (hss : g.IsSemisimple) (hnil : IsNilpotent (f - g)) :
=======
lemma apply_eq_of_mem_of_comm_of_isFinitelySemisimple_of_isNil
    {μ : R} {k : ℕ} {m : M} (hm : m ∈ f.genEigenspace μ k)
    (hfg : Commute f g) (hss : g.IsFinitelySemisimple) (hnil : IsNilpotent (f - g)) :
>>>>>>> 58469ae0
    g m = μ • m := by
  rw [f.mem_unifEigenspace] at hm
  obtain ⟨l, -, hm⟩ := hm 
  rw [LinearMap.mem_ker, ← f.mem_genEigenspace] at hm
  set p := f.genEigenspace μ l
  have h₁ : MapsTo g p p := mapsTo_unifEigenspace_of_comm hfg μ l
  have h₂ : MapsTo (g - algebraMap R (End R M) μ) p p :=
    mapsTo_unifEigenspace_of_comm (hfg.sub_right <| Algebra.commute_algebraMap_right μ f) μ l
  have h₃ : MapsTo (f - g) p p :=
    mapsTo_unifEigenspace_of_comm (Commute.sub_right rfl hfg) μ l
  have h₄ : MapsTo (f - algebraMap R (End R M) μ) p p :=
    mapsTo_unifEigenspace_of_comm (Algebra.mul_sub_algebraMap_commutes f μ) μ l
  replace hfg : Commute (f - algebraMap R (End R M) μ) (f - g) :=
    (Commute.sub_right rfl hfg).sub_left <| Algebra.commute_algebraMap_left μ (f - g)
  suffices IsNilpotent ((g - algebraMap R (End R M) μ).restrict h₂) by
    replace this : g.restrict h₁ - algebraMap R (End R p) μ = 0 :=
      eq_zero_of_isNilpotent_of_isFinitelySemisimple this (by simpa using hss.restrict _)
    simpa [LinearMap.restrict_apply, sub_eq_zero] using LinearMap.congr_fun this ⟨m, hm⟩
  simpa [LinearMap.restrict_sub h₄ h₃] using (LinearMap.restrict_commute hfg h₄ h₃).isNilpotent_sub
    (f.isNilpotent_restrict_sub_algebraMap μ l) (Module.End.isNilpotent.restrict h₃ hnil)

@[deprecated apply_eq_of_mem_unifEigenspace_of_comm_of_isSemisimple_of_isNilpotent_sub
  (since := "2024-10-23")]
lemma apply_eq_of_mem_genEigenspace_of_comm_of_isSemisimple_of_isNilpotent_sub
    {μ : R} {k : ℕ} {m : M} (hm : m ∈ f.genEigenspace μ k)
    (hfg : Commute f g) (hss : g.IsSemisimple) (hnil : IsNilpotent (f - g)) :
    g m = μ • m :=
  apply_eq_of_mem_unifEigenspace_of_comm_of_isSemisimple_of_isNilpotent_sub hm hfg hss hnil

lemma IsSemisimple.unifEigenspace_eq_eigenspace
    (hf : f.IsSemisimple) (μ : R) {k : ℕ∞} (hk : 0 < k) :
    f.unifEigenspace μ k = f.eigenspace μ := by
  refine le_antisymm (fun m hm ↦ mem_eigenspace_iff.mpr ?_) (f.unifEigenspace μ |>.mono ?_)
  · apply apply_eq_of_mem_unifEigenspace_of_comm_of_isSemisimple_of_isNilpotent_sub hm rfl hf
    simp
  · exact Order.one_le_iff_pos.mpr hk

lemma IsFinitelySemisimple.genEigenspace_eq_eigenspace
    (hf : f.IsFinitelySemisimple) (μ : R) {k : ℕ} (hk : 0 < k) :
    f.genEigenspace μ k = f.eigenspace μ := by
  refine le_antisymm (fun m hm ↦ mem_eigenspace_iff.mpr ?_) (eigenspace_le_genEigenspace hk)
<<<<<<< HEAD
  apply apply_eq_of_mem_unifEigenspace_of_comm_of_isSemisimple_of_isNilpotent_sub hm rfl hf
  simp

lemma IsSemisimple.maxGenEigenspace_eq_eigenspace
    (hf : f.IsSemisimple) (μ : R) :
    f.maxGenEigenspace μ = f.eigenspace μ :=
  hf.unifEigenspace_eq_eigenspace μ ENat.zero_lt_top
=======
  exact apply_eq_of_mem_of_comm_of_isFinitelySemisimple_of_isNil hm rfl hf (by simp)

lemma IsFinitelySemisimple.maxGenEigenspace_eq_eigenspace
    (hf : f.IsFinitelySemisimple) (μ : R) :
    f.maxGenEigenspace μ = f.eigenspace μ := by
  simp_rw [maxGenEigenspace_def, ← (f.genEigenspace μ).monotone.iSup_nat_add 1,
    hf.genEigenspace_eq_eigenspace μ (Nat.zero_lt_succ _), ciSup_const]
>>>>>>> 58469ae0

end Module.End<|MERGE_RESOLUTION|>--- conflicted
+++ resolved
@@ -25,15 +25,9 @@
 
 variable {R M : Type*} [CommRing R] [AddCommGroup M] [Module R M] {f g : End R M}
 
-<<<<<<< HEAD
-lemma apply_eq_of_mem_unifEigenspace_of_comm_of_isSemisimple_of_isNilpotent_sub
+lemma apply_eq_of_mem_of_comm_of_isFinitelySemisimple_of_isNil
     {μ : R} {k : ℕ∞} {m : M} (hm : m ∈ f.unifEigenspace μ k)
-    (hfg : Commute f g) (hss : g.IsSemisimple) (hnil : IsNilpotent (f - g)) :
-=======
-lemma apply_eq_of_mem_of_comm_of_isFinitelySemisimple_of_isNil
-    {μ : R} {k : ℕ} {m : M} (hm : m ∈ f.genEigenspace μ k)
     (hfg : Commute f g) (hss : g.IsFinitelySemisimple) (hnil : IsNilpotent (f - g)) :
->>>>>>> 58469ae0
     g m = μ • m := by
   rw [f.mem_unifEigenspace] at hm
   obtain ⟨l, -, hm⟩ := hm 
@@ -55,19 +49,11 @@
   simpa [LinearMap.restrict_sub h₄ h₃] using (LinearMap.restrict_commute hfg h₄ h₃).isNilpotent_sub
     (f.isNilpotent_restrict_sub_algebraMap μ l) (Module.End.isNilpotent.restrict h₃ hnil)
 
-@[deprecated apply_eq_of_mem_unifEigenspace_of_comm_of_isSemisimple_of_isNilpotent_sub
-  (since := "2024-10-23")]
-lemma apply_eq_of_mem_genEigenspace_of_comm_of_isSemisimple_of_isNilpotent_sub
-    {μ : R} {k : ℕ} {m : M} (hm : m ∈ f.genEigenspace μ k)
-    (hfg : Commute f g) (hss : g.IsSemisimple) (hnil : IsNilpotent (f - g)) :
-    g m = μ • m :=
-  apply_eq_of_mem_unifEigenspace_of_comm_of_isSemisimple_of_isNilpotent_sub hm hfg hss hnil
-
 lemma IsSemisimple.unifEigenspace_eq_eigenspace
-    (hf : f.IsSemisimple) (μ : R) {k : ℕ∞} (hk : 0 < k) :
+    (hf : f.IsFinitelySemisimple) (μ : R) {k : ℕ∞} (hk : 0 < k) :
     f.unifEigenspace μ k = f.eigenspace μ := by
   refine le_antisymm (fun m hm ↦ mem_eigenspace_iff.mpr ?_) (f.unifEigenspace μ |>.mono ?_)
-  · apply apply_eq_of_mem_unifEigenspace_of_comm_of_isSemisimple_of_isNilpotent_sub hm rfl hf
+  · apply apply_eq_of_mem_of_comm_of_isFinitelySemisimple_of_isNil hm rfl hf
     simp
   · exact Order.one_le_iff_pos.mpr hk
 
@@ -75,22 +61,11 @@
     (hf : f.IsFinitelySemisimple) (μ : R) {k : ℕ} (hk : 0 < k) :
     f.genEigenspace μ k = f.eigenspace μ := by
   refine le_antisymm (fun m hm ↦ mem_eigenspace_iff.mpr ?_) (eigenspace_le_genEigenspace hk)
-<<<<<<< HEAD
-  apply apply_eq_of_mem_unifEigenspace_of_comm_of_isSemisimple_of_isNilpotent_sub hm rfl hf
-  simp
+  exact apply_eq_of_mem_of_comm_of_isFinitelySemisimple_of_isNil hm rfl hf (by simp)
 
 lemma IsSemisimple.maxGenEigenspace_eq_eigenspace
     (hf : f.IsSemisimple) (μ : R) :
     f.maxGenEigenspace μ = f.eigenspace μ :=
   hf.unifEigenspace_eq_eigenspace μ ENat.zero_lt_top
-=======
-  exact apply_eq_of_mem_of_comm_of_isFinitelySemisimple_of_isNil hm rfl hf (by simp)
-
-lemma IsFinitelySemisimple.maxGenEigenspace_eq_eigenspace
-    (hf : f.IsFinitelySemisimple) (μ : R) :
-    f.maxGenEigenspace μ = f.eigenspace μ := by
-  simp_rw [maxGenEigenspace_def, ← (f.genEigenspace μ).monotone.iSup_nat_add 1,
-    hf.genEigenspace_eq_eigenspace μ (Nat.zero_lt_succ _), ciSup_const]
->>>>>>> 58469ae0
 
 end Module.End