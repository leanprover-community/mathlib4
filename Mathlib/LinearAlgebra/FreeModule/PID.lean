/-
Copyright (c) 2020 Anne Baanen. All rights reserved.
Released under Apache 2.0 license as described in the file LICENSE.
Authors: Anne Baanen
-/
import Mathlib.LinearAlgebra.Dimension.StrongRankCondition
import Mathlib.LinearAlgebra.FreeModule.Basic

#align_import linear_algebra.free_module.pid from "leanprover-community/mathlib"@"d87199d51218d36a0a42c66c82d147b5a7ff87b3"

/-! # Free modules over PID

A free `R`-module `M` is a module with a basis over `R`,
equivalently it is an `R`-module linearly equivalent to `ι →₀ R` for some `ι`.

This file proves a submodule of a free `R`-module of finite rank is also
a free `R`-module of finite rank, if `R` is a principal ideal domain (PID),
i.e. we have instances `[IsDomain R] [IsPrincipalIdealRing R]`.
We express "free `R`-module of finite rank" as a module `M` which has a basis
`b : ι → R`, where `ι` is a `Fintype`.
We call the cardinality of `ι` the rank of `M` in this file;
it would be equal to `finrank R M` if `R` is a field and `M` is a vector space.

## Main results

In this section, `M` is a free and finitely generated `R`-module, and
`N` is a submodule of `M`.

 - `Submodule.inductionOnRank`: if `P` holds for `⊥ : Submodule R M` and if
  `P N` follows from `P N'` for all `N'` that are of lower rank, then `P` holds
   on all submodules

 - `Submodule.exists_basis_of_pid`: if `R` is a PID, then `N : Submodule R M` is
   free and finitely generated. This is the first part of the structure theorem
   for modules.

- `Submodule.smithNormalForm`: if `R` is a PID, then `M` has a basis
  `bM` and `N` has a basis `bN` such that `bN i = a i • bM i`.
  Equivalently, a linear map `f : M →ₗ M` with `range f = N` can be written as
  a matrix in Smith normal form, a diagonal matrix with the coefficients `a i`
  along the diagonal.

## Tags

free module, finitely generated module, rank, structure theorem

-/


universe u v

section Ring

variable {R : Type u} {M : Type v} [Ring R] [AddCommGroup M] [Module R M]
variable {ι : Type*} (b : Basis ι R M)

open Submodule.IsPrincipal Submodule

theorem eq_bot_of_generator_maximal_map_eq_zero (b : Basis ι R M) {N : Submodule R M}
    {ϕ : M →ₗ[R] R} (hϕ : ∀ ψ : M →ₗ[R] R, ¬N.map ϕ < N.map ψ) [(N.map ϕ).IsPrincipal]
    (hgen : generator (N.map ϕ) = (0 : R)) : N = ⊥ := by
  rw [Submodule.eq_bot_iff]
  intro x hx
  refine b.ext_elem fun i ↦ ?_
  rw [(eq_bot_iff_generator_eq_zero _).mpr hgen] at hϕ
  rw [LinearEquiv.map_zero, Finsupp.zero_apply]
  exact
    (Submodule.eq_bot_iff _).mp (not_bot_lt_iff.1 <| hϕ (Finsupp.lapply i ∘ₗ ↑b.repr)) _
      ⟨x, hx, rfl⟩
#align eq_bot_of_generator_maximal_map_eq_zero eq_bot_of_generator_maximal_map_eq_zero

theorem eq_bot_of_generator_maximal_submoduleImage_eq_zero {N O : Submodule R M} (b : Basis ι R O)
    (hNO : N ≤ O) {ϕ : O →ₗ[R] R} (hϕ : ∀ ψ : O →ₗ[R] R, ¬ϕ.submoduleImage N < ψ.submoduleImage N)
    [(ϕ.submoduleImage N).IsPrincipal] (hgen : generator (ϕ.submoduleImage N) = 0) : N = ⊥ := by
  rw [Submodule.eq_bot_iff]
  intro x hx
  refine (mk_eq_zero _ _).mp (show (⟨x, hNO hx⟩ : O) = 0 from b.ext_elem fun i ↦ ?_)
  rw [(eq_bot_iff_generator_eq_zero _).mpr hgen] at hϕ
  rw [LinearEquiv.map_zero, Finsupp.zero_apply]
  refine (Submodule.eq_bot_iff _).mp (not_bot_lt_iff.1 <| hϕ (Finsupp.lapply i ∘ₗ ↑b.repr)) _ ?_
  exact (LinearMap.mem_submoduleImage_of_le hNO).mpr ⟨x, hx, rfl⟩
#align eq_bot_of_generator_maximal_submodule_image_eq_zero eq_bot_of_generator_maximal_submoduleImage_eq_zero

end Ring

section IsDomain

variable {ι : Type*} {R : Type*} [CommRing R] [IsDomain R]
variable {M : Type*} [AddCommGroup M] [Module R M] {b : ι → M}

open Submodule.IsPrincipal Set Submodule

theorem dvd_generator_iff {I : Ideal R} [I.IsPrincipal] {x : R} (hx : x ∈ I) :
    x ∣ generator I ↔ I = Ideal.span {x} := by
  conv_rhs => rw [← span_singleton_generator I]
  rw [Ideal.submodule_span_eq, Ideal.span_singleton_eq_span_singleton, ← dvd_dvd_iff_associated,
    ← mem_iff_generator_dvd]
  exact ⟨fun h ↦ ⟨hx, h⟩, fun h ↦ h.2⟩
#align dvd_generator_iff dvd_generator_iff

end IsDomain

section PrincipalIdealDomain

open Submodule.IsPrincipal Set Submodule

variable {ι : Type*} {R : Type*} [CommRing R] [IsDomain R] [IsPrincipalIdealRing R]
variable {M : Type*} [AddCommGroup M] [Module R M] {b : ι → M}

open Submodule.IsPrincipal

theorem generator_maximal_submoduleImage_dvd {N O : Submodule R M} (hNO : N ≤ O) {ϕ : O →ₗ[R] R}
    (hϕ : ∀ ψ : O →ₗ[R] R, ¬ϕ.submoduleImage N < ψ.submoduleImage N)
    [(ϕ.submoduleImage N).IsPrincipal] (y : M) (yN : y ∈ N)
    (ϕy_eq : ϕ ⟨y, hNO yN⟩ = generator (ϕ.submoduleImage N)) (ψ : O →ₗ[R] R) :
    generator (ϕ.submoduleImage N) ∣ ψ ⟨y, hNO yN⟩ := by
  let a : R := generator (ϕ.submoduleImage N)
  let d : R := IsPrincipal.generator (Submodule.span R {a, ψ ⟨y, hNO yN⟩})
  have d_dvd_left : d ∣ a := (mem_iff_generator_dvd _).mp (subset_span (mem_insert _ _))
  have d_dvd_right : d ∣ ψ ⟨y, hNO yN⟩ :=
    (mem_iff_generator_dvd _).mp (subset_span (mem_insert_of_mem _ (mem_singleton _)))
  refine dvd_trans ?_ d_dvd_right
  rw [dvd_generator_iff, Ideal.span, ←
    span_singleton_generator (Submodule.span R {a, ψ ⟨y, hNO yN⟩})]
  · obtain ⟨r₁, r₂, d_eq⟩ : ∃ r₁ r₂ : R, d = r₁ * a + r₂ * ψ ⟨y, hNO yN⟩ := by
      obtain ⟨r₁, r₂', hr₂', hr₁⟩ :=
        mem_span_insert.mp (IsPrincipal.generator_mem (Submodule.span R {a, ψ ⟨y, hNO yN⟩}))
      obtain ⟨r₂, rfl⟩ := mem_span_singleton.mp hr₂'
      exact ⟨r₁, r₂, hr₁⟩
    let ψ' : O →ₗ[R] R := r₁ • ϕ + r₂ • ψ
    have : span R {d} ≤ ψ'.submoduleImage N := by
      rw [span_le, singleton_subset_iff, SetLike.mem_coe, LinearMap.mem_submoduleImage_of_le hNO]
      refine ⟨y, yN, ?_⟩
      change r₁ * ϕ ⟨y, hNO yN⟩ + r₂ * ψ ⟨y, hNO yN⟩ = d
      rw [d_eq, ϕy_eq]
    refine
      le_antisymm (this.trans (le_of_eq ?_)) (Ideal.span_singleton_le_span_singleton.mpr d_dvd_left)
    rw [span_singleton_generator]
    apply (le_trans _ this).eq_of_not_gt (hϕ ψ')
    rw [← span_singleton_generator (ϕ.submoduleImage N)]
    exact Ideal.span_singleton_le_span_singleton.mpr d_dvd_left
  · exact subset_span (mem_insert _ _)
#align generator_maximal_submodule_image_dvd generator_maximal_submoduleImage_dvd

/-- The induction hypothesis of `Submodule.basisOfPid` and `Submodule.smithNormalForm`.

Basically, it says: let `N ≤ M` be a pair of submodules, then we can find a pair of
submodules `N' ≤ M'` of strictly smaller rank, whose basis we can extend to get a basis
of `N` and `M`. Moreover, if the basis for `M'` is up to scalars a basis for `N'`,
then the basis we find for `M` is up to scalars a basis for `N`.

For `basis_of_pid` we only need the first half and can fix `M = ⊤`,
for `smith_normal_form` we need the full statement,
but must also feed in a basis for `M` using `basis_of_pid` to keep the induction going.
-/
theorem Submodule.basis_of_pid_aux [Finite ι] {O : Type*} [AddCommGroup O] [Module R O]
    (M N : Submodule R O) (b'M : Basis ι R M) (N_bot : N ≠ ⊥) (N_le_M : N ≤ M) :
    ∃ y ∈ M, ∃ a : R, a • y ∈ N ∧ ∃ M' ≤ M, ∃ N' ≤ N,
      N' ≤ M' ∧ (∀ (c : R) (z : O), z ∈ M' → c • y + z = 0 → c = 0) ∧
      (∀ (c : R) (z : O), z ∈ N' → c • a • y + z = 0 → c = 0) ∧
      ∀ (n') (bN' : Basis (Fin n') R N'),
        ∃ bN : Basis (Fin (n' + 1)) R N,
          ∀ (m') (hn'm' : n' ≤ m') (bM' : Basis (Fin m') R M'),
            ∃ (hnm : n' + 1 ≤ m' + 1) (bM : Basis (Fin (m' + 1)) R M),
              ∀ as : Fin n' → R,
                (∀ i : Fin n', (bN' i : O) = as i • (bM' (Fin.castLE hn'm' i) : O)) →
                  ∃ as' : Fin (n' + 1) → R,
                    ∀ i : Fin (n' + 1), (bN i : O) = as' i • (bM (Fin.castLE hnm i) : O) := by
  -- Let `ϕ` be a maximal projection of `M` onto `R`, in the sense that there is
  -- no `ψ` whose image of `N` is larger than `ϕ`'s image of `N`.
  have : ∃ ϕ : M →ₗ[R] R, ∀ ψ : M →ₗ[R] R, ¬ϕ.submoduleImage N < ψ.submoduleImage N := by
    obtain ⟨P, P_eq, P_max⟩ :=
      set_has_maximal_iff_noetherian.mpr (inferInstance : IsNoetherian R R) _
        (show (Set.range fun ψ : M →ₗ[R] R ↦ ψ.submoduleImage N).Nonempty from
          ⟨_, Set.mem_range.mpr ⟨0, rfl⟩⟩)
    obtain ⟨ϕ, rfl⟩ := Set.mem_range.mp P_eq
    exact ⟨ϕ, fun ψ hψ ↦ P_max _ ⟨_, rfl⟩ hψ⟩
  let ϕ := this.choose
  have ϕ_max := this.choose_spec
  -- Since `ϕ(N)` is an `R`-submodule of the PID `R`,
  -- it is principal and generated by some `a`.
  let a := generator (ϕ.submoduleImage N)
  have a_mem : a ∈ ϕ.submoduleImage N := generator_mem _
  -- If `a` is zero, then the submodule is trivial. So let's assume `a ≠ 0`, `N ≠ ⊥`.
  by_cases a_zero : a = 0
  · have := eq_bot_of_generator_maximal_submoduleImage_eq_zero b'M N_le_M ϕ_max a_zero
    contradiction
  -- We claim that `ϕ⁻¹ a = y` can be taken as basis element of `N`.
  obtain ⟨y, yN, ϕy_eq⟩ := (LinearMap.mem_submoduleImage_of_le N_le_M).mp a_mem
  have _ϕy_ne_zero : ϕ ⟨y, N_le_M yN⟩ ≠ 0 := fun h ↦ a_zero (ϕy_eq.symm.trans h)
  -- Write `y` as `a • y'` for some `y'`.
  have hdvd : ∀ i, a ∣ b'M.coord i ⟨y, N_le_M yN⟩ := fun i ↦
    generator_maximal_submoduleImage_dvd N_le_M ϕ_max y yN ϕy_eq (b'M.coord i)
  choose c hc using hdvd
  cases nonempty_fintype ι
  let y' : O := ∑ i, c i • b'M i
  have y'M : y' ∈ M := M.sum_mem fun i _ ↦ M.smul_mem (c i) (b'M i).2
  have mk_y' : (⟨y', y'M⟩ : M) = ∑ i, c i • b'M i :=
    Subtype.ext
      (show y' = M.subtype _ by
        simp only [map_sum, map_smul]
        rfl)
  have a_smul_y' : a • y' = y := by
    refine Subtype.mk_eq_mk.mp (show (a • ⟨y', y'M⟩ : M) = ⟨y, N_le_M yN⟩ from ?_)
    rw [← b'M.sum_repr ⟨y, N_le_M yN⟩, mk_y', Finset.smul_sum]
    refine Finset.sum_congr rfl fun i _ ↦ ?_
    rw [← mul_smul, ← hc]
    rfl
  -- We found a `y` and an `a`!
  refine ⟨y', y'M, a, a_smul_y'.symm ▸ yN, ?_⟩
  have ϕy'_eq : ϕ ⟨y', y'M⟩ = 1 :=
    mul_left_cancel₀ a_zero
      (calc
        a • ϕ ⟨y', y'M⟩ = ϕ ⟨a • y', _⟩ := (ϕ.map_smul a ⟨y', y'M⟩).symm
        _ = ϕ ⟨y, N_le_M yN⟩ := by simp only [a_smul_y']
        _ = a := ϕy_eq
        _ = a * 1 := (mul_one a).symm
        )
  have ϕy'_ne_zero : ϕ ⟨y', y'M⟩ ≠ 0 := by simpa only [ϕy'_eq] using one_ne_zero
  -- `M' := ker (ϕ : M → R)` is smaller than `M` and `N' := ker (ϕ : N → R)` is smaller than `N`.
  let M' : Submodule R O := ϕ.ker.map M.subtype
  let N' : Submodule R O := (ϕ.comp (inclusion N_le_M)).ker.map N.subtype
  have M'_le_M : M' ≤ M := M.map_subtype_le (LinearMap.ker ϕ)
  have N'_le_M' : N' ≤ M' := by
    intro x hx
    simp only [N', mem_map, LinearMap.mem_ker] at hx ⊢
    obtain ⟨⟨x, xN⟩, hx, rfl⟩ := hx
    exact ⟨⟨x, N_le_M xN⟩, hx, rfl⟩
  have N'_le_N : N' ≤ N := N.map_subtype_le (LinearMap.ker (ϕ.comp (inclusion N_le_M)))
  -- So fill in those results as well.
  refine ⟨M', M'_le_M, N', N'_le_N, N'_le_M', ?_⟩
  -- Note that `y'` is orthogonal to `M'`.
  have y'_ortho_M' : ∀ (c : R), ∀ z ∈ M', c • y' + z = 0 → c = 0 := by
    intro c x xM' hc
    obtain ⟨⟨x, xM⟩, hx', rfl⟩ := Submodule.mem_map.mp xM'
    rw [LinearMap.mem_ker] at hx'
    have hc' : (c • ⟨y', y'M⟩ + ⟨x, xM⟩ : M) = 0 := by exact @Subtype.coe_injective O (· ∈ M) _ _ hc
    simpa only [LinearMap.map_add, LinearMap.map_zero, LinearMap.map_smul, smul_eq_mul, add_zero,
      mul_eq_zero, ϕy'_ne_zero, hx', or_false_iff] using congr_arg ϕ hc'
  -- And `a • y'` is orthogonal to `N'`.
  have ay'_ortho_N' : ∀ (c : R), ∀ z ∈ N', c • a • y' + z = 0 → c = 0 := by
    intro c z zN' hc
    refine (mul_eq_zero.mp (y'_ortho_M' (a * c) z (N'_le_M' zN') ?_)).resolve_left a_zero
    rw [mul_comm, mul_smul, hc]
  -- So we can extend a basis for `N'` with `y`
  refine ⟨y'_ortho_M', ay'_ortho_N', fun n' bN' ↦ ⟨?_, ?_⟩⟩
  · refine Basis.mkFinConsOfLE y yN bN' N'_le_N ?_ ?_
    · intro c z zN' hc
      refine ay'_ortho_N' c z zN' ?_
      rwa [← a_smul_y'] at hc
    · intro z zN
      obtain ⟨b, hb⟩ : _ ∣ ϕ ⟨z, N_le_M zN⟩ := generator_submoduleImage_dvd_of_mem N_le_M ϕ zN
      refine ⟨-b, Submodule.mem_map.mpr ⟨⟨_, N.sub_mem zN (N.smul_mem b yN)⟩, ?_, ?_⟩⟩
      · refine LinearMap.mem_ker.mpr (show ϕ (⟨z, N_le_M zN⟩ - b • ⟨y, N_le_M yN⟩) = 0 from ?_)
        rw [LinearMap.map_sub, LinearMap.map_smul, hb, ϕy_eq, smul_eq_mul, mul_comm, sub_self]
      · simp only [sub_eq_add_neg, neg_smul, coeSubtype]
  -- And extend a basis for `M'` with `y'`
  intro m' hn'm' bM'
  refine ⟨Nat.succ_le_succ hn'm', ?_, ?_⟩
  · refine Basis.mkFinConsOfLE y' y'M bM' M'_le_M y'_ortho_M' ?_
    intro z zM
    refine ⟨-ϕ ⟨z, zM⟩, ⟨⟨z, zM⟩ - ϕ ⟨z, zM⟩ • ⟨y', y'M⟩, LinearMap.mem_ker.mpr ?_, ?_⟩⟩
    · rw [LinearMap.map_sub, LinearMap.map_smul, ϕy'_eq, smul_eq_mul, mul_one, sub_self]
    · rw [LinearMap.map_sub, LinearMap.map_smul, sub_eq_add_neg, neg_smul]
      rfl
  -- It remains to show the extended bases are compatible with each other.
  intro as h
  refine ⟨Fin.cons a as, ?_⟩
  intro i
  rw [Basis.coe_mkFinConsOfLE, Basis.coe_mkFinConsOfLE]
  refine Fin.cases ?_ (fun i ↦ ?_) i
  · simp only [Fin.cons_zero, Fin.castLE_zero]
    exact a_smul_y'.symm
  · rw [Fin.castLE_succ]
    simp only [Fin.cons_succ, Function.comp_apply, coe_inclusion, map_coe, coeSubtype, h i]
#align submodule.basis_of_pid_aux Submodule.basis_of_pid_aux

/-- A submodule of a free `R`-module of finite rank is also a free `R`-module of finite rank,
if `R` is a principal ideal domain.

This is a `lemma` to make the induction a bit easier. To actually access the basis,
see `Submodule.basisOfPid`.

See also the stronger version `Submodule.smithNormalForm`.
-/
theorem Submodule.nonempty_basis_of_pid {ι : Type*} [Finite ι] (b : Basis ι R M)
    (N : Submodule R M) : ∃ n : ℕ, Nonempty (Basis (Fin n) R N) := by
  haveI := Classical.decEq M
  cases nonempty_fintype ι
  induction N using inductionOnRank b with | ih N ih =>
  let b' := (b.reindex (Fintype.equivFin ι)).map (LinearEquiv.ofTop _ rfl).symm
  by_cases N_bot : N = ⊥
  · subst N_bot
    exact ⟨0, ⟨Basis.empty _⟩⟩
  obtain ⟨y, -, a, hay, M', -, N', N'_le_N, -, -, ay_ortho, h'⟩ :=
    Submodule.basis_of_pid_aux ⊤ N b' N_bot le_top
  obtain ⟨n', ⟨bN'⟩⟩ := ih N' N'_le_N _ hay ay_ortho
  obtain ⟨bN, _hbN⟩ := h' n' bN'
  exact ⟨n' + 1, ⟨bN⟩⟩
#align submodule.nonempty_basis_of_pid Submodule.nonempty_basis_of_pid

/-- A submodule of a free `R`-module of finite rank is also a free `R`-module of finite rank,
if `R` is a principal ideal domain.

See also the stronger version `Submodule.smithNormalForm`.
-/
noncomputable def Submodule.basisOfPid {ι : Type*} [Finite ι] (b : Basis ι R M)
    (N : Submodule R M) : Σn : ℕ, Basis (Fin n) R N :=
  ⟨_, (N.nonempty_basis_of_pid b).choose_spec.some⟩
#align submodule.basis_of_pid Submodule.basisOfPid

theorem Submodule.basisOfPid_bot {ι : Type*} [Finite ι] (b : Basis ι R M) :
    Submodule.basisOfPid b ⊥ = ⟨0, Basis.empty _⟩ := by
  obtain ⟨n, b'⟩ := Submodule.basisOfPid b ⊥
  let e : Fin n ≃ Fin 0 := b'.indexEquiv (Basis.empty _ : Basis (Fin 0) R (⊥ : Submodule R M))
  obtain rfl : n = 0 := by simpa using Fintype.card_eq.mpr ⟨e⟩
  exact Sigma.eq rfl (Basis.eq_of_apply_eq <| finZeroElim)
#align submodule.basis_of_pid_bot Submodule.basisOfPid_bot

/-- A submodule inside a free `R`-submodule of finite rank is also a free `R`-module of finite rank,
if `R` is a principal ideal domain.

See also the stronger version `Submodule.smithNormalFormOfLE`.
-/
noncomputable def Submodule.basisOfPidOfLE {ι : Type*} [Finite ι] {N O : Submodule R M}
    (hNO : N ≤ O) (b : Basis ι R O) : Σn : ℕ, Basis (Fin n) R N :=
  let ⟨n, bN'⟩ := Submodule.basisOfPid b (N.comap O.subtype)
  ⟨n, bN'.map (Submodule.comapSubtypeEquivOfLe hNO)⟩
#align submodule.basis_of_pid_of_le Submodule.basisOfPidOfLE

/-- A submodule inside the span of a linear independent family is a free `R`-module of finite rank,
if `R` is a principal ideal domain. -/
noncomputable def Submodule.basisOfPidOfLESpan {ι : Type*} [Finite ι] {b : ι → M}
    (hb : LinearIndependent R b) {N : Submodule R M} (le : N ≤ Submodule.span R (Set.range b)) :
    Σn : ℕ, Basis (Fin n) R N :=
  Submodule.basisOfPidOfLE le (Basis.span hb)
#align submodule.basis_of_pid_of_le_span Submodule.basisOfPidOfLESpan

/-- A finite type torsion free module over a PID admits a basis. -/
noncomputable def Module.basisOfFiniteTypeTorsionFree [Fintype ι] {s : ι → M}
    (hs : span R (range s) = ⊤) [NoZeroSMulDivisors R M] : Σn : ℕ, Basis (Fin n) R M := by
  classical
    -- We define `N` as the submodule spanned by a maximal linear independent subfamily of `s`
    have := exists_maximal_independent R s
    let I : Set ι := this.choose
    obtain
      ⟨indepI : LinearIndependent R (s ∘ (fun x => x) : I → M), hI :
        ∀ i ∉ I, ∃ a : R, a ≠ 0 ∧ a • s i ∈ span R (s '' I)⟩ :=
      this.choose_spec
    let N := span R (range <| (s ∘ (fun x => x) : I → M))
    -- same as `span R (s '' I)` but more convenient
    let _sI : I → N := fun i ↦ ⟨s i.1, subset_span (mem_range_self i)⟩
    -- `s` restricted to `I` is a basis of `N`
    let sI_basis : Basis I R N := Basis.span indepI
    -- Our first goal is to build `A ≠ 0` such that `A • M ⊆ N`
    have exists_a : ∀ i : ι, ∃ a : R, a ≠ 0 ∧ a • s i ∈ N := by
      intro i
      by_cases hi : i ∈ I
      · use 1, zero_ne_one.symm
        rw [one_smul]
        exact subset_span (mem_range_self (⟨i, hi⟩ : I))
      · simpa [image_eq_range s I] using hI i hi
    choose a ha ha' using exists_a
    let A := ∏ i, a i
    have hA : A ≠ 0 := by
      rw [Finset.prod_ne_zero_iff]
      simpa using ha
    -- `M ≃ A • M` because `M` is torsion free and `A ≠ 0`
    let φ : M →ₗ[R] M := LinearMap.lsmul R M A
    have : LinearMap.ker φ = ⊥ := @LinearMap.ker_lsmul R M _ _ _ _ _ hA
    let ψ := LinearEquiv.ofInjective φ (LinearMap.ker_eq_bot.mp this)
    have : LinearMap.range φ ≤ N := by
      -- as announced, `A • M ⊆ N`
      suffices ∀ i, φ (s i) ∈ N by
        rw [LinearMap.range_eq_map, ← hs, map_span_le]
        rintro _ ⟨i, rfl⟩
        apply this
      intro i
      calc
        (∏ j, a j) • s i = (∏ j ∈ {i}ᶜ, a j) • a i • s i := by
          rw [Fintype.prod_eq_prod_compl_mul i, mul_smul]
        _ ∈ N := N.smul_mem _ (ha' i)

    -- Since a submodule of a free `R`-module is free, we get that `A • M` is free
    obtain ⟨n, b : Basis (Fin n) R (LinearMap.range φ)⟩ := Submodule.basisOfPidOfLE this sI_basis
    -- hence `M` is free.
    exact ⟨n, b.map ψ.symm⟩
#align module.basis_of_finite_type_torsion_free Module.basisOfFiniteTypeTorsionFree

theorem Module.free_of_finite_type_torsion_free [_root_.Finite ι] {s : ι → M}
    (hs : span R (range s) = ⊤) [NoZeroSMulDivisors R M] : Module.Free R M := by
  cases nonempty_fintype ι
  obtain ⟨n, b⟩ : Σn, Basis (Fin n) R M := Module.basisOfFiniteTypeTorsionFree hs
  exact Module.Free.of_basis b
#align module.free_of_finite_type_torsion_free Module.free_of_finite_type_torsion_free

/-- A finite type torsion free module over a PID admits a basis. -/
noncomputable def Module.basisOfFiniteTypeTorsionFree' [Module.Finite R M]
    [NoZeroSMulDivisors R M] : Σn : ℕ, Basis (Fin n) R M :=
  Module.basisOfFiniteTypeTorsionFree Module.Finite.exists_fin.choose_spec.choose_spec
#align module.basis_of_finite_type_torsion_free' Module.basisOfFiniteTypeTorsionFree'

instance Module.free_of_finite_type_torsion_free' [Module.Finite R M] [NoZeroSMulDivisors R M] :
    Module.Free R M := by
  obtain ⟨n, b⟩ : Σn, Basis (Fin n) R M := Module.basisOfFiniteTypeTorsionFree'
  exact Module.Free.of_basis b
#align module.free_of_finite_type_torsion_free' Module.free_of_finite_type_torsion_free'

instance {S : Type*} [CommRing S] [Algebra R S] {I : Ideal S} [hI₁ : Module.Finite R I]
    [hI₂ : NoZeroSMulDivisors R I] : Module.Free R I := by
  have : Module.Finite R (restrictScalars R I) := hI₁
  have : NoZeroSMulDivisors R (restrictScalars R I) := hI₂
  change Module.Free R (restrictScalars R I)
  exact Module.free_of_finite_type_torsion_free'

theorem Module.free_iff_noZeroSMulDivisors [Module.Finite R M] :
    Module.Free R M ↔ NoZeroSMulDivisors R M :=
  ⟨fun _ ↦ inferInstance, fun _ ↦ inferInstance⟩

section SmithNormal

/-- A Smith normal form basis for a submodule `N` of a module `M` consists of
bases for `M` and `N` such that the inclusion map `N → M` can be written as a
(rectangular) matrix with `a` along the diagonal: in Smith normal form. -/
-- Porting note(#5171): @[nolint has_nonempty_instance]
structure Basis.SmithNormalForm (N : Submodule R M) (ι : Type*) (n : ℕ) where
  /-- The basis of M. -/
  bM : Basis ι R M
  /-- The basis of N. -/
  bN : Basis (Fin n) R N
  /-- The mapping between the vectors of the bases. -/
  f : Fin n ↪ ι
  /-- The (diagonal) entries of the matrix. -/
  a : Fin n → R
  /-- The SNF relation between the vectors of the bases. -/
  snf : ∀ i, (bN i : M) = a i • bM (f i)
#align basis.smith_normal_form Basis.SmithNormalForm

namespace Basis.SmithNormalForm

variable {n : ℕ} {N : Submodule R M} (snf : Basis.SmithNormalForm N ι n) (m : N)

lemma repr_eq_zero_of_nmem_range {i : ι} (hi : i ∉ Set.range snf.f) :
    snf.bM.repr m i = 0 := by
  obtain ⟨m, hm⟩ := m
  obtain ⟨c, rfl⟩ := snf.bN.mem_submodule_iff.mp hm
  replace hi : ∀ j, snf.f j ≠ i := by simpa using hi
  simp [Finsupp.single_apply, hi, snf.snf, map_finsupp_sum]

lemma le_ker_coord_of_nmem_range {i : ι} (hi : i ∉ Set.range snf.f) :
    N ≤ LinearMap.ker (snf.bM.coord i) :=
  fun m hm ↦ snf.repr_eq_zero_of_nmem_range ⟨m, hm⟩ hi

@[simp] lemma repr_apply_embedding_eq_repr_smul {i : Fin n} :
    snf.bM.repr m (snf.f i) = snf.bN.repr (snf.a i • m) i := by
  obtain ⟨m, hm⟩ := m
  obtain ⟨c, rfl⟩ := snf.bN.mem_submodule_iff.mp hm
  replace hm : (⟨Finsupp.sum c fun i t ↦ t • (↑(snf.bN i) : M), hm⟩ : N) =
      Finsupp.sum c fun i t ↦ t • ⟨snf.bN i, (snf.bN i).2⟩ := by
    ext; change _ = N.subtype _; simp [map_finsupp_sum]
  classical
  simp_rw [hm, map_smul, map_finsupp_sum, map_smul, Subtype.coe_eta, repr_self,
    Finsupp.smul_single, smul_eq_mul, mul_one, Finsupp.sum_single, Finsupp.smul_apply, snf.snf,
    map_smul, repr_self, Finsupp.smul_single, smul_eq_mul, mul_one, Finsupp.sum_apply,
    Finsupp.single_apply, EmbeddingLike.apply_eq_iff_eq, Finsupp.sum_ite_eq',
    Finsupp.mem_support_iff, ite_not, mul_comm, ite_eq_right_iff]
  exact fun a ↦ (mul_eq_zero_of_right _ a).symm

@[simp] lemma repr_comp_embedding_eq_smul :
    snf.bM.repr m ∘ snf.f = snf.a • (snf.bN.repr m : Fin n → R) := by
  ext i
  simp [Pi.smul_apply (snf.a i)]

@[simp] lemma coord_apply_embedding_eq_smul_coord {i : Fin n} :
    snf.bM.coord (snf.f i) ∘ₗ N.subtype = snf.a i • snf.bN.coord i := by
  ext m
  simp [Pi.smul_apply (snf.a i)]

/-- Given a Smith-normal-form pair of bases for `N ⊆ M`, and a linear endomorphism `f` of `M`
that preserves `N`, the diagonal of the matrix of the restriction `f` to `N` does not depend on
which of the two bases for `N` is used. -/
@[simp]
lemma toMatrix_restrict_eq_toMatrix [Fintype ι] [DecidableEq ι]
    (f : M →ₗ[R] M) (hf : ∀ x, f x ∈ N) (hf' : ∀ x ∈ N, f x ∈ N := fun x _ ↦ hf x) {i : Fin n} :
    LinearMap.toMatrix snf.bN snf.bN (LinearMap.restrict f hf') i i =
    LinearMap.toMatrix snf.bM snf.bM f (snf.f i) (snf.f i) := by
  rw [LinearMap.toMatrix_apply, LinearMap.toMatrix_apply,
    snf.repr_apply_embedding_eq_repr_smul ⟨_, (hf _)⟩]
  congr
  ext
  simp [snf.snf]

end Basis.SmithNormalForm

/-- If `M` is finite free over a PID `R`, then any submodule `N` is free
and we can find a basis for `M` and `N` such that the inclusion map is a diagonal matrix
in Smith normal form.

See `Submodule.smithNormalFormOfLE` for a version of this theorem that returns
a `Basis.SmithNormalForm`.

This is a strengthening of `Submodule.basisOfPidOfLE`.
-/
theorem Submodule.exists_smith_normal_form_of_le [Finite ι] (b : Basis ι R M) (N O : Submodule R M)
    (N_le_O : N ≤ O) :
    ∃ (n o : ℕ) (hno : n ≤ o) (bO : Basis (Fin o) R O) (bN : Basis (Fin n) R N) (a : Fin n → R),
      ∀ i, (bN i : M) = a i • bO (Fin.castLE hno i) := by
  cases nonempty_fintype ι
  induction O using inductionOnRank b generalizing N with | ih M0 ih =>
  obtain ⟨m, b'M⟩ := M0.basisOfPid b
  by_cases N_bot : N = ⊥
  · subst N_bot
    exact ⟨0, m, Nat.zero_le _, b'M, Basis.empty _, finZeroElim, finZeroElim⟩
  obtain ⟨y, hy, a, _, M', M'_le_M, N', _, N'_le_M', y_ortho, _, h⟩ :=
    Submodule.basis_of_pid_aux M0 N b'M N_bot N_le_O

  obtain ⟨n', m', hn'm', bM', bN', as', has'⟩ := ih M' M'_le_M y hy y_ortho N' N'_le_M'
  obtain ⟨bN, h'⟩ := h n' bN'
  obtain ⟨hmn, bM, h''⟩ := h' m' hn'm' bM'
  obtain ⟨as, has⟩ := h'' as' has'
  exact ⟨_, _, hmn, bM, bN, as, has⟩
#align submodule.exists_smith_normal_form_of_le Submodule.exists_smith_normal_form_of_le

/-- If `M` is finite free over a PID `R`, then any submodule `N` is free
and we can find a basis for `M` and `N` such that the inclusion map is a diagonal matrix
in Smith normal form.

See `Submodule.exists_smith_normal_form_of_le` for a version of this theorem that doesn't
need to map `N` into a submodule of `O`.

This is a strengthening of `Submodule.basisOfPidOfLe`.
-/
noncomputable def Submodule.smithNormalFormOfLE [Finite ι] (b : Basis ι R M) (N O : Submodule R M)
    (N_le_O : N ≤ O) : Σo n : ℕ, Basis.SmithNormalForm (N.comap O.subtype) (Fin o) n := by
  choose n o hno bO bN a snf using N.exists_smith_normal_form_of_le b O N_le_O
<<<<<<< HEAD
  refine'
    ⟨o, n, bO, bN.map (comapSubtypeEquivOfLe N_le_O).symm, (Fin.castLEEmb hno), a,
      fun i ↦ _⟩
=======
  refine
    ⟨o, n, bO, bN.map (comapSubtypeEquivOfLe N_le_O).symm, (Fin.castLEEmb hno), a,
      fun i ↦ ?_⟩
>>>>>>> d97a437a
  ext
  simp only [snf, Basis.map_apply, Submodule.comapSubtypeEquivOfLe_symm_apply,
    Submodule.coe_smul_of_tower, Fin.castLEEmb_apply]
#align submodule.smith_normal_form_of_le Submodule.smithNormalFormOfLE

/-- If `M` is finite free over a PID `R`, then any submodule `N` is free
and we can find a basis for `M` and `N` such that the inclusion map is a diagonal matrix
in Smith normal form.

This is a strengthening of `Submodule.basisOfPid`.

See also `Ideal.smithNormalForm`, which moreover proves that the dimension of
an ideal is the same as the dimension of the whole ring.
-/
noncomputable def Submodule.smithNormalForm [Finite ι] (b : Basis ι R M) (N : Submodule R M) :
    Σn : ℕ, Basis.SmithNormalForm N ι n :=
  let ⟨m, n, bM, bN, f, a, snf⟩ := N.smithNormalFormOfLE b ⊤ le_top
  let bM' := bM.map (LinearEquiv.ofTop _ rfl)
  let e := bM'.indexEquiv b
  ⟨n, bM'.reindex e, bN.map (comapSubtypeEquivOfLe le_top), f.trans e.toEmbedding, a, fun i ↦ by
    simp only [bM', snf, Basis.map_apply, LinearEquiv.ofTop_apply, Submodule.coe_smul_of_tower,
      Submodule.comapSubtypeEquivOfLe_apply_coe, Basis.reindex_apply,
      Equiv.toEmbedding_apply, Function.Embedding.trans_apply, Equiv.symm_apply_apply]⟩
#align submodule.smith_normal_form Submodule.smithNormalForm

section Ideal

variable {S : Type*} [CommRing S] [IsDomain S] [Algebra R S]

/-- If `S` a finite-dimensional ring extension of a PID `R` which is free as an `R`-module,
then any nonzero `S`-ideal `I` is free as an `R`-submodule of `S`, and we can
find a basis for `S` and `I` such that the inclusion map is a square diagonal
matrix.

See `Ideal.exists_smith_normal_form` for a version of this theorem that doesn't
need to map `I` into a submodule of `R`.

This is a strengthening of `Submodule.basisOfPid`.
-/
noncomputable def Ideal.smithNormalForm [Fintype ι] (b : Basis ι R S) (I : Ideal S) (hI : I ≠ ⊥) :
    Basis.SmithNormalForm (I.restrictScalars R) ι (Fintype.card ι) :=
  let ⟨n, bS, bI, f, a, snf⟩ := (I.restrictScalars R).smithNormalForm b
  have eq := Ideal.rank_eq bS hI (bI.map ((restrictScalarsEquiv R S S I).restrictScalars R))
  let e : Fin n ≃ Fin (Fintype.card ι) := Fintype.equivOfCardEq (by rw [eq, Fintype.card_fin])
  ⟨bS, bI.reindex e, e.symm.toEmbedding.trans f, a ∘ e.symm, fun i ↦ by
    simp only [snf, Basis.coe_reindex, Function.Embedding.trans_apply, Equiv.toEmbedding_apply,
      (· ∘ ·)]⟩
#align ideal.smith_normal_form Ideal.smithNormalForm

variable [Finite ι]

/-- If `S` a finite-dimensional ring extension of a PID `R` which is free as an `R`-module,
then any nonzero `S`-ideal `I` is free as an `R`-submodule of `S`, and we can
find a basis for `S` and `I` such that the inclusion map is a square diagonal
matrix.

See also `Ideal.smithNormalForm` for a version of this theorem that returns
a `Basis.SmithNormalForm`.

The definitions `Ideal.ringBasis`, `Ideal.selfBasis`, `Ideal.smithCoeffs` are (noncomputable)
choices of values for this existential quantifier.
-/
theorem Ideal.exists_smith_normal_form (b : Basis ι R S) (I : Ideal S) (hI : I ≠ ⊥) :
    ∃ (b' : Basis ι R S) (a : ι → R) (ab' : Basis ι R I), ∀ i, (ab' i : S) = a i • b' i := by
  cases nonempty_fintype ι
  let ⟨bS, bI, f, a, snf⟩ := I.smithNormalForm b hI
  let e : Fin (Fintype.card ι) ≃ ι :=
    Equiv.ofBijective f
      ((Fintype.bijective_iff_injective_and_card f).mpr ⟨f.injective, Fintype.card_fin _⟩)
  have fe : ∀ i, f (e.symm i) = i := e.apply_symm_apply
  exact
    ⟨bS, a ∘ e.symm, (bI.reindex e).map ((restrictScalarsEquiv R S _ _).restrictScalars R),
      fun i ↦ by
        simp only [snf, fe, Basis.map_apply, LinearEquiv.restrictScalars_apply R,
          Submodule.restrictScalarsEquiv_apply, Basis.coe_reindex, (· ∘ ·)]⟩
#align ideal.exists_smith_normal_form Ideal.exists_smith_normal_form

/-- If `S` a finite-dimensional ring extension of a PID `R` which is free as an `R`-module,
then any nonzero `S`-ideal `I` is free as an `R`-submodule of `S`, and we can
find a basis for `S` and `I` such that the inclusion map is a square diagonal
matrix; this is the basis for `S`.
See `Ideal.selfBasis` for the basis on `I`,
see `Ideal.smithCoeffs` for the entries of the diagonal matrix
and `Ideal.selfBasis_def` for the proof that the inclusion map forms a square diagonal matrix.
-/
noncomputable def Ideal.ringBasis (b : Basis ι R S) (I : Ideal S) (hI : I ≠ ⊥) : Basis ι R S :=
  (Ideal.exists_smith_normal_form b I hI).choose
#align ideal.ring_basis Ideal.ringBasis

/-- If `S` a finite-dimensional ring extension of a PID `R` which is free as an `R`-module,
then any nonzero `S`-ideal `I` is free as an `R`-submodule of `S`, and we can
find a basis for `S` and `I` such that the inclusion map is a square diagonal
matrix; this is the basis for `I`.
See `Ideal.ringBasis` for the basis on `S`,
see `Ideal.smithCoeffs` for the entries of the diagonal matrix
and `Ideal.selfBasis_def` for the proof that the inclusion map forms a square diagonal matrix.
-/
noncomputable def Ideal.selfBasis (b : Basis ι R S) (I : Ideal S) (hI : I ≠ ⊥) : Basis ι R I :=
  (Ideal.exists_smith_normal_form b I hI).choose_spec.choose_spec.choose
#align ideal.self_basis Ideal.selfBasis

/-- If `S` a finite-dimensional ring extension of a PID `R` which is free as an `R`-module,
then any nonzero `S`-ideal `I` is free as an `R`-submodule of `S`, and we can
find a basis for `S` and `I` such that the inclusion map is a square diagonal
matrix; these are the entries of the diagonal matrix.
See `Ideal.ringBasis` for the basis on `S`,
see `Ideal.selfBasis` for the basis on `I`,
and `Ideal.selfBasis_def` for the proof that the inclusion map forms a square diagonal matrix.
-/
noncomputable def Ideal.smithCoeffs (b : Basis ι R S) (I : Ideal S) (hI : I ≠ ⊥) : ι → R :=
  (Ideal.exists_smith_normal_form b I hI).choose_spec.choose
#align ideal.smith_coeffs Ideal.smithCoeffs

/-- If `S` a finite-dimensional ring extension of a PID `R` which is free as an `R`-module,
then any nonzero `S`-ideal `I` is free as an `R`-submodule of `S`, and we can
find a basis for `S` and `I` such that the inclusion map is a square diagonal
matrix.
-/
@[simp]
theorem Ideal.selfBasis_def (b : Basis ι R S) (I : Ideal S) (hI : I ≠ ⊥) :
    ∀ i, (Ideal.selfBasis b I hI i : S) = Ideal.smithCoeffs b I hI i • Ideal.ringBasis b I hI i :=
  (Ideal.exists_smith_normal_form b I hI).choose_spec.choose_spec.choose_spec
#align ideal.self_basis_def Ideal.selfBasis_def

@[simp]
theorem Ideal.smithCoeffs_ne_zero (b : Basis ι R S) (I : Ideal S) (hI : I ≠ ⊥) (i) :
    Ideal.smithCoeffs b I hI i ≠ 0 := by
  intro hi
  apply Basis.ne_zero (Ideal.selfBasis b I hI) i
  refine Subtype.coe_injective ?_
  simp [hi]
#align ideal.smith_coeffs_ne_zero Ideal.smithCoeffs_ne_zero

-- Porting note: can be inferred in Lean 4 so no longer necessary
#noalign has_quotient.quotient.module

end Ideal

end SmithNormal

end PrincipalIdealDomain

/-- A set of linearly independent vectors in a module `M` over a semiring `S` is also linearly
independent over a subring `R` of `K`. -/
theorem LinearIndependent.restrict_scalars_algebras {R S M ι : Type*} [CommSemiring R] [Semiring S]
    [AddCommMonoid M] [Algebra R S] [Module R M] [Module S M] [IsScalarTower R S M]
    (hinj : Function.Injective (algebraMap R S)) {v : ι → M} (li : LinearIndependent S v) :
    LinearIndependent R v :=
  LinearIndependent.restrict_scalars (by rwa [Algebra.algebraMap_eq_smul_one'] at hinj) li
#align linear_independent.restrict_scalars_algebras LinearIndependent.restrict_scalars_algebras<|MERGE_RESOLUTION|>--- conflicted
+++ resolved
@@ -533,15 +533,9 @@
 noncomputable def Submodule.smithNormalFormOfLE [Finite ι] (b : Basis ι R M) (N O : Submodule R M)
     (N_le_O : N ≤ O) : Σo n : ℕ, Basis.SmithNormalForm (N.comap O.subtype) (Fin o) n := by
   choose n o hno bO bN a snf using N.exists_smith_normal_form_of_le b O N_le_O
-<<<<<<< HEAD
-  refine'
-    ⟨o, n, bO, bN.map (comapSubtypeEquivOfLe N_le_O).symm, (Fin.castLEEmb hno), a,
-      fun i ↦ _⟩
-=======
   refine
     ⟨o, n, bO, bN.map (comapSubtypeEquivOfLe N_le_O).symm, (Fin.castLEEmb hno), a,
       fun i ↦ ?_⟩
->>>>>>> d97a437a
   ext
   simp only [snf, Basis.map_apply, Submodule.comapSubtypeEquivOfLe_symm_apply,
     Submodule.coe_smul_of_tower, Fin.castLEEmb_apply]
