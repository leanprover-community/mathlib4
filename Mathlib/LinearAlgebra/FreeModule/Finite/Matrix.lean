/-
Copyright (c) 2021 Riccardo Brasca. All rights reserved.
Released under Apache 2.0 license as described in the file LICENSE.
Authors: Riccardo Brasca
-/
import Mathlib.LinearAlgebra.FreeModule.StrongRankCondition
import Mathlib.LinearAlgebra.Dimension.Finite

/-!
# Finite and free modules using matrices

We provide some instances for finite and free modules involving matrices.

## Main results

* `Module.Free.linearMap` : if `M` and `N` are finite and free, then `M →ₗ[R] N` is free.
* `Module.Finite.ofBasis` : A free module with a basis indexed by a `Fintype` is finite.
* `Module.Finite.linearMap` : if `M` and `N` are finite and free, then `M →ₗ[R] N`
  is finite.
-/


universe u u' v w

variable (R : Type u) (S : Type u') (M : Type v) (N : Type w)

open Module.Free (chooseBasis ChooseBasisIndex)

open Module (finrank)

section Ring

variable [Ring R] [Ring S] [AddCommGroup M] [Module R M] [Module.Free R M] [Module.Finite R M]
variable [AddCommGroup N] [Module R N] [Module S N] [SMulCommClass R S N]

private noncomputable def linearMapEquivFun : (M →ₗ[R] N) ≃ₗ[S] ChooseBasisIndex R M → N :=
  (chooseBasis R M).repr.congrLeft N S ≪≫ₗ (Finsupp.lsum S).symm ≪≫ₗ
    LinearEquiv.piCongrRight fun _ ↦ LinearMap.ringLmapEquivSelf R S N

instance Module.Free.linearMap [Module.Free S N] : Module.Free S (M →ₗ[R] N) :=
  Module.Free.of_equiv (linearMapEquivFun R S M N).symm

instance Module.Finite.linearMap [Module.Finite S N] : Module.Finite S (M →ₗ[R] N) :=
  Module.Finite.equiv (linearMapEquivFun R S M N).symm

variable [StrongRankCondition R] [StrongRankCondition S] [Module.Free S N]

open Cardinal
theorem Module.rank_linearMap :
    Module.rank S (M →ₗ[R] N) = lift.{w} (Module.rank R M) * lift.{v} (Module.rank S N) := by
  rw [(linearMapEquivFun R S M N).rank_eq, rank_fun_eq_lift_mul,
    ← finrank_eq_card_chooseBasisIndex, ← finrank_eq_rank R, lift_natCast]

/-- The `finrank` of `M →ₗ[R] N` as an `S`-module is `(finrank R M) * (finrank S N)`. -/
theorem Module.finrank_linearMap :
    finrank S (M →ₗ[R] N) = finrank R M * finrank S N := by
  simp_rw [finrank, rank_linearMap, toNat_mul, toNat_lift]

variable [Module R S] [SMulCommClass R S S]

theorem Module.rank_linearMap_self :
    Module.rank S (M →ₗ[R] S) = lift.{u'} (Module.rank R M) := by
  rw [rank_linearMap, rank_self, lift_one, mul_one]

theorem Module.finrank_linearMap_self : finrank S (M →ₗ[R] S) = finrank R M := by
  rw [finrank_linearMap, finrank_self, mul_one]

end Ring

section AlgHom

variable (K M : Type*) (L : Type v) [CommRing K] [Ring M] [Algebra K M]
  [Module.Free K M] [Module.Finite K M] [CommRing L] [IsDomain L] [Algebra K L]

instance Finite.algHom : Finite (M →ₐ[K] L) :=
  (linearIndependent_algHom_toLinearMap K M L).finite

open Cardinal

theorem cardinalMk_algHom_le_rank : #(M →ₐ[K] L) ≤ lift.{v} (Module.rank K M) := by
  convert (linearIndependent_algHom_toLinearMap K M L).cardinal_lift_le_rank
  · rw [lift_id]
  · have := Module.nontrivial K L
    rw [lift_id, Module.rank_linearMap_self]

@[stacks 09HS]
theorem card_algHom_le_finrank : Nat.card (M →ₐ[K] L) ≤ finrank K M := by
  convert toNat_le_toNat (cardinalMk_algHom_le_rank K M L) ?_
  · rw [toNat_lift, finrank]
  · rw [lift_lt_aleph0]; have := Module.nontrivial K L; apply Module.rank_lt_aleph0

end AlgHom

section Integer

variable [AddCommGroup M] [Module.Finite ℤ M] [Module.Free ℤ M] [AddCommGroup N]

instance Module.Finite.addMonoidHom [Module.Finite ℤ N] : Module.Finite ℤ (M →+ N) :=
  Module.Finite.equiv (addMonoidHomLequivInt ℤ).symm

instance Module.Free.addMonoidHom [Module.Free ℤ N] : Module.Free ℤ (M →+ N) :=
  letI : Module.Free ℤ (M →ₗ[ℤ] N) := Module.Free.linearMap _ _ _ _
  Module.Free.of_equiv (addMonoidHomLequivInt ℤ).symm

<<<<<<< HEAD
end Integer

theorem Matrix.rank_vecMulVec {K m n : Type u} [CommRing K] [Fintype n] (w : m → K) (v : n → K) :
    (Matrix.vecMulVec w v).mulVecLin.rank ≤ 1 := by
  nontriviality K
  rw [Matrix.vecMulVec_eq (Fin 1), Matrix.mulVecLin_mul]
  refine le_trans (LinearMap.rank_comp_le_left _ _) ?_
  refine (LinearMap.rank_le_domain _).trans_eq ?_
  rw [rank_fun', Fintype.card_ofSubsingleton, Nat.cast_one]
=======
end Integer
>>>>>>> 3b21e242
<|MERGE_RESOLUTION|>--- conflicted
+++ resolved
@@ -102,16 +102,4 @@
   letI : Module.Free ℤ (M →ₗ[ℤ] N) := Module.Free.linearMap _ _ _ _
   Module.Free.of_equiv (addMonoidHomLequivInt ℤ).symm
 
-<<<<<<< HEAD
-end Integer
-
-theorem Matrix.rank_vecMulVec {K m n : Type u} [CommRing K] [Fintype n] (w : m → K) (v : n → K) :
-    (Matrix.vecMulVec w v).mulVecLin.rank ≤ 1 := by
-  nontriviality K
-  rw [Matrix.vecMulVec_eq (Fin 1), Matrix.mulVecLin_mul]
-  refine le_trans (LinearMap.rank_comp_le_left _ _) ?_
-  refine (LinearMap.rank_le_domain _).trans_eq ?_
-  rw [rank_fun', Fintype.card_ofSubsingleton, Nat.cast_one]
-=======
-end Integer
->>>>>>> 3b21e242
+end Integer