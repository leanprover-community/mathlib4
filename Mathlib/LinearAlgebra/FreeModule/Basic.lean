--- conflicted
+++ resolved
@@ -158,17 +158,11 @@
 
 end Semiring
 
-<<<<<<< HEAD
 section CommSemiring
 
 variable {S} [CommSemiring R] [Semiring S] [Algebra R S] [AddCommMonoid M] [Module R M]
   [Module S M] [IsScalarTower R S M] [Module.Free S M]
   [AddCommMonoid N] [Module R N] [Module.Free R N]
-
-instance tensor : Module.Free S (M ⊗[R] N) :=
-  let ⟨bM⟩ := exists_basis (R := S) (M := M)
-  let ⟨bN⟩ := exists_basis (R := R) (M := N)
-  of_basis (bM.2.tensorProduct bN.2)
 
 variable (S) in
 lemma trans [Module.Free R S] : Module.Free R M :=
@@ -180,8 +174,6 @@
 
 end CommSemiring
 
-=======
->>>>>>> 0e7ba015
 end Module.Free
 
 namespace Basis
