/-
Copyright (c) 2024 Oliver Nash. All rights reserved.
Released under Apache 2.0 license as described in the file LICENSE.
Authors: Oliver Nash
-/
import Mathlib.FieldTheory.Perfect
import Mathlib.LinearAlgebra.Basis.VectorSpace
import Mathlib.LinearAlgebra.AnnihilatingPolynomial
import Mathlib.Order.CompleteSublattice
import Mathlib.RingTheory.Artinian
import Mathlib.RingTheory.QuotientNilpotent
import Mathlib.RingTheory.SimpleModule

/-!
# Semisimple linear endomorphisms

Given an `R`-module `M` together with an `R`-linear endomorphism `f : M → M`, the following two
conditions are equivalent:
 1. Every `f`-invariant submodule of `M` has an `f`-invariant complement.
 2. `M` is a semisimple `R[X]`-module, where the action of the polynomial ring is induced by `f`.

A linear endomorphism `f` satisfying these equivalent conditions is known as a *semisimple*
endomorphism. We provide basic definitions and results about such endomorphisms in this file.

## Main definitions / results:
 * `Module.End.IsSemisimple`: the definition that a linear endomorphism is semisimple
 * `Module.End.isSemisimple_iff`: the characterisation of semisimplicity in terms of invariant
   submodules.
 * `Module.End.eq_zero_of_isNilpotent_isSemisimple`: the zero endomorphism is the only endomorphism
   that is both nilpotent and semisimple.
 * `Module.End.isSemisimple_of_squarefree_aeval_eq_zero`: an endomorphism that is a root of a
   square-free polynomial is semisimple (in finite dimensions over a field).
 * `Module.End.IsSemisimple.minpoly_squarefree`: the minimal polynomial of a semisimple
   endomorphism is squarefree.
 * `IsSemisimple.of_mem_adjoin_pair`: every endomorphism in the subalgebra generated by two
   commuting semisimple endomorphisms is semisimple, if the base field is perfect.
## TODO

In finite dimensions over a field:
 * Triangularizable iff diagonalisable for semisimple endomorphisms

-/

open Set Function Polynomial

variable {R M : Type*} [CommRing R] [AddCommGroup M] [Module R M]

namespace Module.End

section CommRing

variable (f g : End R M)

/-- A linear endomorphism of an `R`-module `M` is called *semisimple* if the induced `R[X]`-module
structure on `M` is semisimple. This is equivalent to saying that every `f`-invariant `R`-submodule
of `M` has an `f`-invariant complement: see `Module.End.isSemisimple_iff`. -/
abbrev IsSemisimple := IsSemisimpleModule R[X] (AEval' f)

variable {f g}

lemma isSemisimple_iff :
    f.IsSemisimple ↔ ∀ p : Submodule R M, p ≤ p.comap f → ∃ q, q ≤ q.comap f ∧ IsCompl p q := by
  set s := (AEval.comapSubmodule R M f).range
  have h : s = {p : Submodule R M | p ≤ p.comap f} := AEval.range_comapSubmodule R M f
  let e := CompleteLatticeHom.toOrderIsoRangeOfInjective _ (AEval.injective_comapSubmodule R M f)
  simp_rw [Module.End.IsSemisimple, IsSemisimpleModule, e.complementedLattice_iff,
    s.isComplemented_iff, ← SetLike.mem_coe, h, mem_setOf_eq]

@[simp]
lemma isSemisimple_zero [IsSemisimpleModule R M] : IsSemisimple (0 : Module.End R M) := by
  simpa [isSemisimple_iff] using exists_isCompl

@[simp]
lemma isSemisimple_id [IsSemisimpleModule R M] : IsSemisimple (LinearMap.id : Module.End R M) := by
  simpa [isSemisimple_iff] using exists_isCompl

@[simp] lemma isSemisimple_neg : (-f).IsSemisimple ↔ f.IsSemisimple := by simp [isSemisimple_iff]

lemma eq_zero_of_isNilpotent_isSemisimple (hn : IsNilpotent f) (hs : f.IsSemisimple) : f = 0 := by
  have ⟨n, h0⟩ := hn
  rw [← aeval_X (R := R) f]; rw [← aeval_X_pow (R := R) f] at h0
  rw [← RingHom.mem_ker, ← AEval.annihilator_eq_ker_aeval (M := M)] at h0 ⊢
  exact hs.annihilator_isRadical ⟨n, h0⟩

@[simp]
lemma isSemisimple_sub_algebraMap_iff {μ : R} :
    (f - algebraMap R (End R M) μ).IsSemisimple ↔ f.IsSemisimple := by
  suffices ∀ p : Submodule R M, p ≤ p.comap (f - algebraMap R (Module.End R M) μ) ↔ p ≤ p.comap f by
    simp [isSemisimple_iff, this]
  refine fun p ↦ ⟨fun h x hx ↦ ?_, fun h x hx ↦ p.sub_mem (h hx) (p.smul_mem μ hx)⟩
  simpa using p.add_mem (h hx) (p.smul_mem μ hx)

lemma IsSemisimple.restrict {p : Submodule R M} {hp : MapsTo f p p} (hf : f.IsSemisimple) :
    IsSemisimple (f.restrict hp) := by
  simp only [isSemisimple_iff] at hf ⊢
  intro q hq
  replace hq : MapsTo f (q.map p.subtype) (q.map p.subtype) := by
    rintro - ⟨⟨x, hx⟩, hx', rfl⟩; exact ⟨⟨f x, hp hx⟩, by simpa using hq hx', rfl⟩
  obtain ⟨r, hr₁, hr₂⟩ := hf _ hq
  refine ⟨r.comap p.subtype, fun x hx ↦ hr₁ hx, ?_⟩
  rw [← q.comap_map_eq_of_injective p.injective_subtype]
  exact p.isCompl_comap_subtype_of_isCompl_of_le hr₂ <| p.map_subtype_le q

end CommRing

section field

variable {K : Type*} [Field K] [Module K M] {f g : End K M}

lemma IsSemisimple_smul_iff {t : K} (ht : t ≠ 0) :
    (t • f).IsSemisimple ↔ f.IsSemisimple := by
  simp [isSemisimple_iff, Submodule.comap_smul f (h := ht)]

lemma IsSemisimple_smul (t : K) (h : f.IsSemisimple) :
    (t • f).IsSemisimple := by
  wlog ht : t ≠ 0; · simp [not_not.mp ht]
  rwa [IsSemisimple_smul_iff ht]

theorem isSemisimple_of_squarefree_aeval_eq_zero {p : K[X]}
    (hp : Squarefree p) (hpf : aeval f p = 0) : f.IsSemisimple := by
  rw [← RingHom.mem_ker, ← AEval.annihilator_eq_ker_aeval (M := M), mem_annihilator,
      ← IsTorsionBy, ← isTorsionBySet_singleton_iff, isTorsionBySet_iff_is_torsion_by_span] at hpf
  let R := K[X] ⧸ Ideal.span {p}
  have : IsReduced R :=
    (Ideal.isRadical_iff_quotient_reduced _).mp (isRadical_iff_span_singleton.mp hp.isRadical)
  have : FiniteDimensional K R := (AdjoinRoot.powerBasis hp.ne_zero).finite
  have : IsArtinianRing R := .of_finite K R
  have : IsSemisimpleRing R := IsArtinianRing.isSemisimpleRing_of_isReduced R
  letI : Module R (AEval' f) := Module.IsTorsionBySet.module hpf
  let e : AEval' f →ₛₗ[Ideal.Quotient.mk (Ideal.span {p})] AEval' f :=
    { AddMonoidHom.id _ with map_smul' := fun _ _ ↦ rfl }
  exact (e.isSemisimpleModule_iff_of_bijective bijective_id).mpr inferInstance

variable [FiniteDimensional K M]

section

variable (hf : f.IsSemisimple)
include hf

/-- The minimal polynomial of a semisimple endomorphism is square free -/
theorem IsSemisimple.minpoly_squarefree : Squarefree (minpoly K f) :=
  IsRadical.squarefree (minpoly.ne_zero <| Algebra.IsIntegral.isIntegral _) <| by
    rw [isRadical_iff_span_singleton, span_minpoly_eq_annihilator]; exact hf.annihilator_isRadical

protected theorem IsSemisimple.aeval (p : K[X]) : (aeval f p).IsSemisimple :=
  let R := K[X] ⧸ Ideal.span {minpoly K f}
<<<<<<< HEAD
  have : Finite K R := (AdjoinRoot.powerBasis' <| minpoly.monic <| isIntegral f).finite
=======
  have : Finite K R :=
    (AdjoinRoot.powerBasis' <| minpoly.monic <| Algebra.IsIntegral.isIntegral f).finite
>>>>>>> 99508fb5
  have : IsReduced R := (Ideal.isRadical_iff_quotient_reduced _).mp <|
    span_minpoly_eq_annihilator K f ▸ hf.annihilator_isRadical
  isSemisimple_of_squarefree_aeval_eq_zero ((minpoly.isRadical K _).squarefree <|
    minpoly.ne_zero <| .of_finite K <| Ideal.Quotient.mkₐ K (.span {minpoly K f}) p) <| by
      rw [← Ideal.Quotient.liftₐ_comp (.span {minpoly K f}) (aeval f)
        fun a h ↦ by rwa [Ideal.span, ← minpoly.ker_aeval_eq_span_minpoly] at h, aeval_algHom,
        AlgHom.comp_apply, AlgHom.comp_apply, ← aeval_algHom_apply, minpoly.aeval, map_zero]

theorem IsSemisimple.of_mem_adjoin_singleton {a : End K M}
    (ha : a ∈ Algebra.adjoin K {f}) : a.IsSemisimple := by
  rw [Algebra.adjoin_singleton_eq_range_aeval] at ha; obtain ⟨p, rfl⟩ := ha; exact .aeval hf _

protected theorem IsSemisimple.pow (n : ℕ) : (f ^ n).IsSemisimple :=
  .of_mem_adjoin_singleton hf (pow_mem (Algebra.self_mem_adjoin_singleton _ _) _)

end

section PerfectField

variable [PerfectField K] (comm : Commute f g) (hf : f.IsSemisimple) (hg : g.IsSemisimple)
include comm hf hg

attribute [local simp] Submodule.Quotient.quot_mk_eq_mk in
theorem IsSemisimple.of_mem_adjoin_pair {a : End K M} (ha : a ∈ Algebra.adjoin K {f, g}) :
    a.IsSemisimple := by
  let R := K[X] ⧸ Ideal.span {minpoly K f}
  let S := AdjoinRoot ((minpoly K g).map <| algebraMap K R)
  have : Finite K R :=
    (AdjoinRoot.powerBasis' <| minpoly.monic <| Algebra.IsIntegral.isIntegral f).finite
  have : Finite R S :=
    (AdjoinRoot.powerBasis' <| (minpoly.monic <| Algebra.IsIntegral.isIntegral g).map _).finite
  #adaptation_note
  /--
  After https://github.com/leanprover/lean4/pull/4119 we either need
  to specify the `(S := R)` argument, or use `set_option maxSynthPendingDepth 2 in`.

  In either case this step is too slow!
  -/
  set_option maxSynthPendingDepth 2 in
  have : IsScalarTower K R S := .of_algebraMap_eq fun _ ↦ rfl
  have : Finite K S := .trans R S
  have : IsArtinianRing R := .of_finite K R
  have : IsReduced R := (Ideal.isRadical_iff_quotient_reduced _).mp <|
    span_minpoly_eq_annihilator K f ▸ hf.annihilator_isRadical
  have : IsReduced S := by
    simp_rw [S, AdjoinRoot, ← Ideal.isRadical_iff_quotient_reduced, ← isRadical_iff_span_singleton]
    exact (PerfectField.separable_iff_squarefree.mpr hg.minpoly_squarefree).map.squarefree.isRadical
  let φ : S →ₐ[K] End K M := Ideal.Quotient.liftₐ _ (eval₂AlgHom' (Ideal.Quotient.liftₐ _ (aeval f)
    fun a ↦ ?_) g ?_) ((Ideal.span_singleton_le_iff_mem _).mpr ?_ : _ ≤ RingHom.ker _)
  rotate_left 1
  · rw [Ideal.span, ← minpoly.ker_aeval_eq_span_minpoly]; exact id
  · rintro ⟨p⟩; exact p.induction_on (fun k ↦ by simp [R, Algebra.commute_algebraMap_left])
      (fun p q hp hq ↦ by simpa using hp.add_left hq)
      fun n k ↦ by simpa [R, pow_succ, ← mul_assoc _ _ X] using (·.mul_left comm)
  · simpa only [RingHom.mem_ker, eval₂AlgHom'_apply, eval₂_map, AlgHom.comp_algebraMap_of_tower]
      using minpoly.aeval K g
  have : Algebra.adjoin K {f, g} ≤ φ.range := Algebra.adjoin_le fun x ↦ by
    rintro (hx | hx) <;> rw [hx]
    · exact ⟨AdjoinRoot.of _ (AdjoinRoot.root _), (eval₂_C _ _).trans (aeval_X f)⟩
    · exact ⟨AdjoinRoot.root _, eval₂_X _ _⟩
  obtain ⟨p, rfl⟩ := (AlgHom.mem_range _).mp (this ha)
  refine isSemisimple_of_squarefree_aeval_eq_zero
    ((minpoly.isRadical K p).squarefree <| minpoly.ne_zero <| .of_finite K p) ?_
  rw [aeval_algHom, φ.comp_apply, minpoly.aeval, map_zero]

theorem IsSemisimple.add_of_commute : (f + g).IsSemisimple := .of_mem_adjoin_pair
  comm hf hg <| add_mem (Algebra.subset_adjoin <| .inl rfl) (Algebra.subset_adjoin <| .inr rfl)

theorem IsSemisimple.sub_of_commute : (f - g).IsSemisimple := .of_mem_adjoin_pair
  comm hf hg <| sub_mem (Algebra.subset_adjoin <| .inl rfl) (Algebra.subset_adjoin <| .inr rfl)

theorem IsSemisimple.mul_of_commute : (f * g).IsSemisimple := .of_mem_adjoin_pair
  comm hf hg <| mul_mem (Algebra.subset_adjoin <| .inl rfl) (Algebra.subset_adjoin <| .inr rfl)

end PerfectField

end field

end Module.End<|MERGE_RESOLUTION|>--- conflicted
+++ resolved
@@ -145,12 +145,8 @@
 
 protected theorem IsSemisimple.aeval (p : K[X]) : (aeval f p).IsSemisimple :=
   let R := K[X] ⧸ Ideal.span {minpoly K f}
-<<<<<<< HEAD
-  have : Finite K R := (AdjoinRoot.powerBasis' <| minpoly.monic <| isIntegral f).finite
-=======
   have : Finite K R :=
     (AdjoinRoot.powerBasis' <| minpoly.monic <| Algebra.IsIntegral.isIntegral f).finite
->>>>>>> 99508fb5
   have : IsReduced R := (Ideal.isRadical_iff_quotient_reduced _).mp <|
     span_minpoly_eq_annihilator K f ▸ hf.annihilator_isRadical
   isSemisimple_of_squarefree_aeval_eq_zero ((minpoly.isRadical K _).squarefree <|
