--- conflicted
+++ resolved
@@ -50,11 +50,7 @@
 
 @[expose] public section
 
-<<<<<<< HEAD
-open Module LinearMap LinearEquiv Subsemiring Subring
-=======
-open Module LinearMap LinearEquiv Set Finsupp
->>>>>>> 2bb18e0a
+open Module LinearMap LinearEquiv Finsupp
 
 namespace LinearMap
 
@@ -63,7 +59,7 @@
 theorem mem_center_of_apply_eq_smul [Semiring R] [AddCommMonoid V]
     [Module R V] {f : V →ₗ[R] V} {a : R}
     (hf : ∀ x, f x = a • x) :
-    f ∈ center (End R V) := by
+    f ∈ Subsemiring.center (End R V) := by
   simp only [Subsemiring.mem_center_iff]
   intro; ext; simp [hf]
 
@@ -92,63 +88,6 @@
     simpa using congr_arg (b.coord i) (hcomm j i hij 1)
   replace hcomm (i : ι) (r : R) : r • f (b i) = b.coord i (f (b i)) • r • b i := by
     obtain ⟨j, hji⟩ := exists_ne i
-<<<<<<< HEAD
-    simpa [h_allEq j i] using hcomm j i hji 1
-  obtain ⟨i, j, hij⟩ := Nontrivial.exists_pair_ne (α := ι)
-  use b.coord i (f (b i))
-  suffices _ by
-    refine ⟨this, ?_⟩
-    intro x
-    rw [← b.linearCombination_repr x, Finsupp.linearCombination_apply,
-      map_finsuppSum, Finsupp.smul_sum]
-    apply Finsupp.sum_congr
-    intro j _
-    rw [_root_.map_smul, ← mul_smul, ← this, mul_smul, h1 j, h_allEq j i]
-  intro r
-  simpa [h_allEq i j] using congr_arg (b.coord j) (hcomm i j hij r)
-
-/-- The center of linear endomorphisms of a free module
-consists of homotheties with central ratio. -/
-theorem mem_center_End_iff_of_free
-    [Ring R] [AddCommGroup V] [Module R V] [Free R V] {f : V →ₗ[R] V} :
-    f ∈ Subring.center (End R V) ↔ ∃ a ∈ Subring.center R, ∀ x, f x = a • x  := by
-  symm
-  refine ⟨fun ⟨a, hf, ha⟩ ↦ mem_center_of_apply_eq_smul ha, fun h ↦ ?_⟩
-  rcases subsingleton_or_nontrivial V with hV | hV
-  · use 1
-    simp only [one_mem, one_smul, true_and]
-    intro x
-    apply hV.allEq
-  let ι := Free.ChooseBasisIndex R V
-  let b : Basis ι R V := Free.chooseBasis R V
-  rw [Subring.mem_center_iff] at h
-  rcases subsingleton_or_nontrivial ι with hι | hι
-  · let i : ι := by exact Classical.ofNonempty
-    have : Unique ι := _root_.uniqueOfSubsingleton i
-    have hi (j : ι) : j = i := Subsingleton.allEq j i
-    have h' (x : V) : x = (b.coord i x) • b i := by
-      nth_rewrite 1 [← b.linearCombination_repr x]
-      simp [Finsupp.linearCombination_unique, Subsingleton.allEq default i]
-    use b.coord i (f (b i))
-    rw [Subring.mem_center_iff]
-    suffices ∀ r : R, Commute (b.coord i (f (b i))) r by
-      simp_rw [commute_iff_eq] at this
-      refine ⟨fun r ↦ (this r).symm, ?_⟩
-      intro x
-      rw [h' x, LinearMap.map_smul]
-      nth_rewrite 1 [h' (f (b i))]
-      simp only [← mul_smul, this]
-    intro r
-    let g : V →ₗ[R] V := {
-      toFun x := b.coord i x • r • b i
-      map_add' x y := by simp [add_smul]
-      map_smul' r x := by simp [mul_smul] }
-    specialize h g
-    rw [LinearMap.ext_iff] at h
-    simpa [commute_iff_eq, g] using congr(b.coord i $(h (b i)))
-  apply commute_transvections_iff_of_basis b
-  intros; rw [commute_iff_eq, h]
-=======
     simpa [h_allEq j i] using hcomm j i hji r
   let i : ι := Classical.ofNonempty
   refine ⟨b.coord i (f (b i)),
@@ -158,7 +97,6 @@
   apply sum_congr
   intro j _
   rw [_root_.map_smul, ← mul_smul, h_allEq i j, mul_smul, hcomm j]
->>>>>>> 2bb18e0a
 
 /-- Over a domain, an endomorphism `f` of a free module `V`
 of rank ≠ 1 such that `f v` and `v` are colinear, for all `v : V`,
@@ -235,29 +173,19 @@
     · have := h' i j hij 1
       simp only [mul_one, one_mul] at this
       rw [feq, ← this]
-<<<<<<< HEAD
-  have ha (r) : r * a = a * r := by simp [h' j hij r, feq]
-  refine ⟨a, ?_, ?_⟩
-  · simp [Subring.mem_center_iff, ha]
-=======
   let i : ι := Classical.ofNonempty
-  have ha (r) : Commute (b.coord i (f (b i))) r := by
+  have ha (r) : r * (b.coord i (f (b i))) = (b.coord i (f (b i))) *r := by
     obtain ⟨j, hij⟩ := exists_ne i
-    rw [commute_iff_eq, h' i j (Ne.symm hij), feq i j, feq i i]
+    rw [h' i j (Ne.symm hij), feq i j, feq i i]
     simp
   refine ⟨b.coord i (f (b i)), ?_, ?_⟩
-  · simpa [mem_center_iff, isMulCentral_iff, mul_assoc]
->>>>>>> 2bb18e0a
+  · simpa [Subring.mem_center_iff] using ha
   intro x
   rw [← b.linearCombination_repr x, linearCombination_apply,
     map_finsuppSum, smul_sum]
   congr
   ext j r
-<<<<<<< HEAD
-  simp only [LinearMap.map_smul, feq, ← mul_smul, ha r]
-=======
-  simp only [LinearMap.map_smul, feq i j, ← mul_smul, (ha r).eq]
->>>>>>> 2bb18e0a
+  simp only [LinearMap.map_smul, feq i j, ← mul_smul, ha r]
 
 /-- Over a domain `R`, an endomorphism `f` of a free module `V`
 of rank ≠ 1 such that `f v` and `v` are colinear, for all `v : V`,
