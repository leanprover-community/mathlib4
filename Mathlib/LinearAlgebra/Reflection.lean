/-
Copyright (c) 2023 Oliver Nash. All rights reserved.
Released under Apache 2.0 license as described in the file LICENSE.
Authors: Oliver Nash, Deepro Choudhury, Mitchell Lee
-/
import Mathlib.Algebra.Module.LinearMap.Basic
import Mathlib.GroupTheory.OrderOfElement
import Mathlib.LinearAlgebra.Dual
import Mathlib.LinearAlgebra.FiniteSpan
import Mathlib.RingTheory.Polynomial.Chebyshev

/-!
# Reflections in linear algebra

Given an element `x` in a module `M` together with a linear form `f` on `M` such that `f x = 2`, the
map `y ↦ y - (f y) • x` is an involutive endomorphism of `M`, such that:
 1. the kernel of `f` is fixed,
 2. the point `x ↦ -x`.

Such endomorphisms are often called reflections of the module `M`. When `M` carries an inner product
for which `x` is perpendicular to the kernel of `f`, then (with mild assumptions) the endomorphism
is characterised by properties 1 and 2 above, and is a linear isometry.

## Main definitions / results:

 * `Module.preReflection`: the definition of the map `y ↦ y - (f y) • x`. Its main utility lies in
   the fact that it does not require the assumption `f x = 2`, giving the user freedom to defer
   discharging this proof obligation.
 * `Module.reflection`: the definition of the map `y ↦ y - (f y) • x`. This requires the assumption
   that `f x = 2` but by way of compensation it produces a linear equivalence rather than a mere
   linear map.
 * `Module.reflection_mul_reflection_pow_apply`: a formula for $(r_1 r_2)^m z$, where $r_1$ and
   $r_2$ are reflections and $z \in M$. It involves the Chebyshev polynomials and holds over any
   commutative ring. This is used to define reflection representations of Coxeter groups.
 * `Module.Dual.eq_of_preReflection_mapsTo`: a uniqueness result about reflections preserving
   finite spanning sets that is useful in the theory of root data / systems.

## TODO

Related definitions of reflection exists elsewhere in the library. These more specialised
definitions, which require an ambient `InnerProductSpace` structure, are `reflection` (of type
`LinearIsometryEquiv`) and `EuclideanGeometry.reflection` (of type `AffineIsometryEquiv`). We
should connect (or unify) these definitions with `Module.reflecton` defined here.

-/

open Function Set
open Module hiding Finite
open Submodule (span)

noncomputable section

variable {R M : Type*} [CommRing R] [AddCommGroup M] [Module R M] (x : M) (f : Dual R M) (y : M)

namespace Module

/-- Given an element `x` in a module `M` and a linear form `f` on `M`, we define the endomorphism
of `M` for which `y ↦ y - (f y) • x`.

One is typically interested in this endomorphism when `f x = 2`; this definition exists to allow the
user defer discharging this proof obligation. See also `Module.reflection`. -/
def preReflection : End R M :=
  LinearMap.id - f.smulRight x

lemma preReflection_apply :
    preReflection x f y = y - (f y) • x := by
  simp [preReflection]

variable {x f}

lemma preReflection_apply_self (h : f x = 2) :
    preReflection x f x = - x := by
  rw [preReflection_apply, h, two_smul]; abel

lemma involutive_preReflection (h : f x = 2) :
    Involutive (preReflection x f) :=
  fun y ↦ by simp [map_sub, h, smul_sub, two_smul, preReflection_apply]

lemma preReflection_preReflection (g : Dual R M) (h : f x = 2) :
    preReflection (preReflection x f y) (preReflection f (Dual.eval R M x) g) =
    (preReflection x f) ∘ₗ (preReflection y g) ∘ₗ (preReflection x f) := by
  ext m
  simp only [h, preReflection_apply, mul_comm (g x) (f m), mul_two, mul_assoc, Dual.eval_apply,
    LinearMap.sub_apply, LinearMap.coe_comp, LinearMap.smul_apply, smul_eq_mul, smul_sub, sub_smul,
    smul_smul, sub_mul, comp_apply, map_sub, map_smul, add_smul]
  abel

/-- Given an element `x` in a module `M` and a linear form `f` on `M` for which `f x = 2`, we define
the endomorphism of `M` for which `y ↦ y - (f y) • x`.

It is an involutive endomorphism of `M` fixing the kernel of `f` for which `x ↦ -x`. -/
def reflection (h : f x = 2) : M ≃ₗ[R] M :=
  { preReflection x f, (involutive_preReflection h).toPerm with }

lemma reflection_apply (h : f x = 2) :
    reflection h y = y - (f y) • x :=
  preReflection_apply x f y

@[simp]
lemma reflection_apply_self (h : f x = 2) :
    reflection h x = - x :=
  preReflection_apply_self h

lemma involutive_reflection (h : f x = 2) :
    Involutive (reflection h) :=
  involutive_preReflection h

@[simp]
lemma reflection_inv (h : f x = 2) : (reflection h)⁻¹ = reflection h := rfl

@[simp]
lemma reflection_symm (h : f x = 2) :
    (reflection h).symm = reflection h :=
  rfl

<<<<<<< HEAD
/-! ### Powers of the product of two reflections

Let $M$ be a module over a commutative ring $R$. Let $x, y \in M$ and $f, g \in M^*$ with
$f(x) = g(y) = 2$. The corresponding reflections $r_1, r_2 \colon M \to M$ (`Module.reflection`) are
given by $r_1z = z - f(z) x$ and $r_2 z = z - g(z) y$. These are linear automorphisms of $M$.

To define reflection representations of a Coxeter group, it is important to be able to compute the
order of the composition $r_1 r_2$.

Note that if $M$ is a real inner product space and $r_1$ and $r_2$ are both orthogonal
reflections (i.e. $f(z) = 2 \langle x, z \rangle / \langle x, x \rangle$ and
$g(z) = 2 \langle y, z\rangle / \langle y, y\rangle$ for all $z \in M$),
then $r_1 r_2$ is a rotation by the angle
$$\cos^{-1}\left(\frac{f(y) g(x) - 2}{2}\right)$$
and one may determine the order of $r_1 r_2$ accordingly.

However, if $M$ does not have an inner product, and even if $R$ is not $\mathbb{R}$, then we may
instead use the formulas in this section. These formulas all involve evaluating Chebyshev
$S$-polynomials (`Polynomial.Chebyshev.S`) at $t = f(y) g(x) - 2$, and they hold over any
commutative ring. -/
section

open Int Polynomial.Chebyshev

variable {x y : M} {f g : Dual R M} (hf : f x = 2) (hg : g y = 2) (z : M)

local notation:max "t" => f y * g x - 2
local notation:max "S_eval_t" n:max => Polynomial.eval t (S R n)

set_option maxHeartbeats 400000 in
/-- A formula for $(r_1 r_2)^m z$, where $m$ is a natural number and $z \in M$. -/
lemma reflection_mul_reflection_pow_apply (m : ℕ) (z : M) :
    ((reflection hf * reflection hg) ^ m) z =
      z +
        (S_eval_t ((m - 2) / 2) * (S_eval_t ((m - 1) / 2) + S_eval_t ((m - 3) / 2))) •
          ((g x * f z - g z) • y - f z • x) +
        (S_eval_t ((m - 1) / 2) * (S_eval_t (m / 2) + S_eval_t ((m - 2) / 2))) •
          ((f y * g z - f z) • x - g z • y) := by
  induction m with
  | zero => simp
  | succ m ih =>
    /- Now, let us collect two facts about the sequence `S_eval_t`. These easily follow from the
    properties of the `S` polynomials. -/
    have S_eval_t_sub_two (k : ℤ) : S_eval_t (k - 2) = t * S_eval_t (k - 1) - S_eval_t k := by
      simp [S_sub_two]
    have S_eval_t_sq_add_S_eval_t_sq (k : ℤ) :
        S_eval_t k ^ 2 + S_eval_t (k + 1) ^ 2 - t * S_eval_t k * S_eval_t (k + 1) = 1 := by
      simpa using congr_arg (Polynomial.eval t) (S_sq_add_S_sq R k)
    -- Apply the inductive hypothesis.
    rw [pow_succ', LinearEquiv.mul_apply, ih, LinearEquiv.mul_apply]
    /- TODO: Write a tactic that puts module-valued expressions in a normal form. Such a tactic
    would perform most of the next three steps automatically. -/
    -- Expand everything out and use `hf`, `hg`.
    simp only [reflection_apply, map_add, map_sub, map_smul, smul_add, smul_sub, smul_neg,
      smul_smul, add_smul, sub_smul, sub_eq_add_neg, ← neg_smul, ← add_assoc, hf, hg]
    -- Sort the terms so that the multiples of `x` appear first, then `y`, then `z`.
    simp only [add_comm z (_ • x), add_right_comm _ z (_ • x),
      add_comm (_ • y) (_ • x), add_right_comm _ (_ • y) (_ • x),
      add_comm z (_ • y), add_right_comm _ z (_ • y)]
    -- Combine like terms.
    simp only [← add_smul, add_assoc _ (_ • y) (_ • y)]
    -- `m` can either be written in the form `2 * k` or `2 * k + 1`.
    obtain ⟨k, even | odd⟩ := Int.even_or_odd' m
    · /- The goal contains many expressions of the form `S_eval_t n`. We may rewrite all of them as
      `S_eval_t (-2 + k)`, `S_eval_t (-1 + k)`, or `S_eval_t k`. -/
      push_cast
      simp_rw [even, add_assoc (2 * k), add_comm (2 * k),
        add_mul_ediv_left _ k (by norm_num : (2 : ℤ) ≠ 0)]
      norm_num
      /- Now, equate the coefficients of `x` and `y` on both sides. These linear combinations were
      found using `polyrith`. -/
      congr 2
      · linear_combination (norm := ring_nf) (-g z * f y * S_eval_t (-1 + k) +
            f z * S_eval_t (-1 + k)) * S_eval_t_sub_two k +
          (-g z * f y + f z) * S_eval_t_sq_add_S_eval_t_sq (k - 1)
      · linear_combination (norm := ring_nf) g z * S_eval_t (-1 + k) * S_eval_t_sub_two k +
          g z * S_eval_t_sq_add_S_eval_t_sq (k - 1)
    · /- The goal contains many expressions of the form `S_eval_t n`. We may rewrite all of them as
      `S_eval_t (-1 + k)`, `S_eval_t k`, or `S_eval_t (1 + k)`. -/
      push_cast
      simp_rw [odd, add_assoc (2 * k), add_comm (2 * k),
        add_mul_ediv_left _ k (by norm_num : (2 : ℤ) ≠ 0)]
      norm_num
      /- Now, equate the coefficients of `x` and `y` on both sides. These linear combinations were
      found using `polyrith`. -/
      congr 2
      · linear_combination (norm := ring_nf) (-g z * f y * S_eval_t k +
            f z * S_eval_t k) * S_eval_t_sub_two (k + 1) +
          (-g z * f y + f z) * S_eval_t_sq_add_S_eval_t_sq (k - 1)
      · linear_combination (norm := ring_nf) g z * S_eval_t k * S_eval_t_sub_two (k + 1) +
          g z * S_eval_t_sq_add_S_eval_t_sq (k - 1)

/-- A formula for $(r_1 r_2)^m z$, where $m$ is an integer and $z \in M$. -/
lemma reflection_mul_reflection_zpow_apply (m : ℤ) (z : M) :
    ((reflection hf * reflection hg) ^ m) z =
      z +
        (S_eval_t ((m - 2) / 2) * (S_eval_t ((m - 1) / 2) + S_eval_t ((m - 3) / 2))) •
          ((g x * f z - g z) • y - f z • x) +
        (S_eval_t ((m - 1) / 2) * (S_eval_t (m / 2) + S_eval_t ((m - 2) / 2))) •
          ((f y * g z - f z) • x - g z • y) := by
  induction m using Int.negInduction with
  | nat m => exact_mod_cast reflection_mul_reflection_pow_apply hf hg m z
  | neg m _ =>
    rw [zpow_neg, ← inv_zpow, mul_inv_rev, reflection_inv, reflection_inv, zpow_natCast]
    simp only [reflection_mul_reflection_pow_apply]
    rw [add_right_comm z]
    have aux {a b : ℤ} (hab : a + b = -3) : a / 2 = -(b / 2) - 2 := by
      rw [← mul_right_inj' (by norm_num : (2 : ℤ) ≠ 0), mul_sub, mul_neg,
        eq_sub_of_add_eq (Int.ediv_add_emod _ _), eq_sub_of_add_eq (Int.ediv_add_emod _ _)]
      omega
    rw [aux (by omega : (-m - 3) + m = (-3 : ℤ)),
      aux (by omega : (-m - 2) + (m - 1) = (-3 : ℤ)),
      aux (by omega : (-m - 1) + (m - 2) = (-3 : ℤ)),
      aux (by omega : -m + (m - 3) = (-3 : ℤ))]
    simp only [S_neg_sub_two, Polynomial.eval_neg]
    ring_nf

/-- A formula for $(r_1 r_2)^m x$, where $m$ is an integer. This is the special case of
`Module.reflection_mul_reflection_zpow_apply` with $z = x$. -/
lemma reflection_mul_reflection_zpow_apply_self (m : ℤ) :
    ((reflection hf * reflection hg) ^ m) x =
      (S_eval_t m + S_eval_t (m - 1)) • x + (S_eval_t (m - 1) * -g x) • y := by
  /- Even though this is a special case of `Module.reflection_mul_reflection_zpow_apply`, it is
  easier to prove it from scratch. -/
  have S_eval_t_sub_two (k : ℤ) : S_eval_t (k - 2) = t * S_eval_t (k - 1) - S_eval_t k := by
    simp [S_sub_two]
  induction m using Int.induction_on with
  | hz => simp
  | hp m ih =>
    -- Apply the inductive hypothesis.
    rw [add_comm (m : ℤ) 1, zpow_one_add, LinearEquiv.mul_apply, LinearEquiv.mul_apply, ih]
    -- Expand everything out and use `hf`, `hg`.
    simp only [reflection_apply, map_add, map_sub, map_smul, smul_add, smul_sub, smul_neg,
      smul_smul, add_smul, sub_smul, sub_eq_add_neg, ← neg_smul, ← add_assoc, hf, hg]
    -- Sort the terms so that the multiples of `x` appear first, then `y`.
    simp only [add_comm (_ • y) (_ • x), add_right_comm _ (_ • y) (_ • x)]
    -- Combine like terms.
    simp only [← add_smul, add_assoc _ (_ • y) (_ • y)]
    -- Equate coefficients of `x` and `y`.
    congr 2
    · linear_combination (norm := ring_nf) -S_eval_t_sub_two (m + 1)
    · ring_nf
  | hn m ih =>
    -- Apply the inductive hypothesis.
    rw [sub_eq_add_neg (-m : ℤ) 1, add_comm (-m : ℤ) (-1), zpow_add, zpow_neg_one, mul_inv_rev,
      reflection_inv, reflection_inv, LinearEquiv.mul_apply, LinearEquiv.mul_apply, ih]
    -- Expand everything out and use `hf`, `hg`.
    simp only [reflection_apply, map_add, map_sub, map_smul, smul_add, smul_sub, smul_neg,
      smul_smul, add_smul, sub_smul, sub_eq_add_neg, ← neg_smul, ← add_assoc, hf, hg]
    -- Sort the terms so that the multiples of `x` appear first, then `y`.
    simp only [add_comm (_ • y) (_ • x), add_right_comm _ (_ • y) (_ • x)]
    -- Combine like terms.
    simp only [← add_smul, add_assoc _ (_ • y) (_ • y)]
    -- Equate coefficients of `x` and `y`.
    congr 2
    · linear_combination (norm := ring_nf) -S_eval_t_sub_two (-m)
    · linear_combination (norm := ring_nf) g x * S_eval_t_sub_two (-m)

/-- A formula for $(r_1 r_2)^m x$, where $m$ is a natural number. This is the special case of
`Module.reflection_mul_reflection_pow_apply` with $z = x$. -/
lemma reflection_mul_reflection_pow_apply_self (m : ℕ) :
    ((reflection hf * reflection hg) ^ m) x =
      (S_eval_t m + S_eval_t (m - 1)) • x + (S_eval_t (m - 1) * -g x) • y :=
  mod_cast reflection_mul_reflection_zpow_apply_self hf hg m

/-- A formula for $r_2 (r_1 r_2)^m x$, where $m$ is an integer. -/
lemma reflection_mul_reflection_mul_reflection_zpow_apply_self (m : ℤ) :
    (reflection hg * (reflection hf * reflection hg) ^ m) x =
      (S_eval_t m + S_eval_t (m - 1)) • x + (S_eval_t m * -g x) • y := by
  rw [LinearEquiv.mul_apply, reflection_mul_reflection_zpow_apply_self]
  -- Expand everything out and use `hf`, `hg`.
  simp only [reflection_apply, map_add, map_sub, map_smul, smul_add, smul_sub, smul_neg,
    smul_smul, add_smul, sub_smul, sub_eq_add_neg, ← neg_smul, ← add_assoc, hf, hg]
  -- Sort the terms so that the multiples of `x` appear first, then `y`.
  simp only [add_comm (_ • y) (_ • x), add_right_comm _ (_ • y) (_ • x)]
  -- Combine like terms.
  simp only [← add_smul, add_assoc _ (_ • y) (_ • y)]
  -- Equate coefficients of `x` and `y`.
  ring_nf

/-- A formula for $r_2 (r_1 r_2)^m x$, where $m$ is a natural number. -/
lemma reflection_mul_reflection_mul_reflection_pow_apply_self (m : ℕ) :
    (reflection hg * (reflection hf * reflection hg) ^ m) x =
      (S_eval_t m + S_eval_t (m - 1)) • x + (S_eval_t m * -g x) • y :=
  mod_cast reflection_mul_reflection_mul_reflection_zpow_apply_self hf hg m

end

/-! ### Lemmas used to prove uniqueness results for root data -/
=======
lemma invOn_reflection_of_mapsTo {Φ : Set M} (h : f x = 2) :
    InvOn (reflection h) (reflection h) Φ Φ :=
  ⟨fun x _ ↦ involutive_reflection h x, fun x _ ↦ involutive_reflection h x⟩

lemma bijOn_reflection_of_mapsTo {Φ : Set M} (h : f x = 2) (h' : MapsTo (reflection h) Φ Φ) :
    BijOn (reflection h) Φ Φ :=
  (invOn_reflection_of_mapsTo h).bijOn h' h'
>>>>>>> 5e0ba83e

/-- See also `Module.Dual.eq_of_preReflection_mapsTo'` for a variant of this lemma which
applies when `Φ` does not span.

This rather technical-looking lemma exists because it is exactly what is needed to establish various
uniqueness results for root data / systems. One might regard this lemma as lying at the boundary of
linear algebra and combinatorics since the finiteness assumption is the key. -/
lemma Dual.eq_of_preReflection_mapsTo [CharZero R] [NoZeroSMulDivisors R M]
    {x : M} (hx : x ≠ 0) {Φ : Set M} (hΦ₁ : Φ.Finite) (hΦ₂ : span R Φ = ⊤) {f g : Dual R M}
    (hf₁ : f x = 2) (hf₂ : MapsTo (preReflection x f) Φ Φ)
    (hg₁ : g x = 2) (hg₂ : MapsTo (preReflection x g) Φ Φ) :
    f = g := by
  let u := reflection hg₁ * reflection hf₁
  have hu : u = LinearMap.id (R := R) (M := M) + (f - g).smulRight x := by
    ext y
    simp only [u, reflection_apply, hg₁, two_smul, LinearEquiv.coe_toLinearMap_mul,
      LinearMap.id_coe, LinearEquiv.coe_coe, LinearMap.mul_apply, LinearMap.add_apply, id_eq,
      LinearMap.coe_smulRight, LinearMap.sub_apply, map_sub, map_smul, sub_add_cancel_left,
      smul_neg, sub_neg_eq_add, sub_smul]
    abel
  replace hu : ∀ (n : ℕ),
      ↑(u ^ n) = LinearMap.id (R := R) (M := M) + (n : R) • (f - g).smulRight x := by
    intros n
    induction n with
    | zero => simp
    | succ n ih =>
      have : ((f - g).smulRight x).comp ((n : R) • (f - g).smulRight x) = 0 := by
        ext; simp [hf₁, hg₁]
      rw [pow_succ', LinearEquiv.coe_toLinearMap_mul, ih, hu, add_mul, mul_add, mul_add]
      simp_rw [LinearMap.mul_eq_comp, LinearMap.comp_id, LinearMap.id_comp, this, add_zero,
        add_assoc, Nat.cast_succ, add_smul, one_smul]
  suffices IsOfFinOrder u by
    obtain ⟨n, hn₀, hn₁⟩ := isOfFinOrder_iff_pow_eq_one.mp this
    replace hn₁ : (↑(u ^ n) : M →ₗ[R] M) = LinearMap.id := LinearEquiv.toLinearMap_inj.mpr hn₁
    simpa [hn₁, hn₀.ne', hx, sub_eq_zero] using hu n
  exact u.isOfFinOrder_of_finite_of_span_eq_top_of_mapsTo hΦ₁ hΦ₂ (hg₂.comp hf₂)

/-- This rather technical-looking lemma exists because it is exactly what is needed to establish a
uniqueness result for root data. See the doc string of `Module.Dual.eq_of_preReflection_mapsTo` for
further remarks. -/
lemma Dual.eq_of_preReflection_mapsTo' [CharZero R] [NoZeroSMulDivisors R M]
    {x : M} (hx : x ≠ 0) {Φ : Set M} (hΦ₁ : Φ.Finite) (hx' : x ∈ span R Φ) {f g : Dual R M}
    (hf₁ : f x = 2) (hf₂ : MapsTo (preReflection x f) Φ Φ)
    (hg₁ : g x = 2) (hg₂ : MapsTo (preReflection x g) Φ Φ) :
    (span R Φ).subtype.dualMap f = (span R Φ).subtype.dualMap g := by
  set Φ' : Set (span R Φ) := range (inclusion <| Submodule.subset_span (R := R) (s := Φ))
  rw [← finite_coe_iff] at hΦ₁
  have hΦ'₁ : Φ'.Finite := finite_range (inclusion Submodule.subset_span)
  have hΦ'₂ : span R Φ' = ⊤ := by
    simp only [Φ']
    rw [range_inclusion]
    simp
  let x' : span R Φ := ⟨x, hx'⟩
  have hx' : x' ≠ 0 := Subtype.coe_ne_coe.1 hx
  have this : ∀ {F : Dual R M}, MapsTo (preReflection x F) Φ Φ →
      MapsTo (preReflection x' ((span R Φ).subtype.dualMap F)) Φ' Φ' := by
    intro F hF ⟨y, hy⟩ hy'
    simp only [Φ'] at hy' ⊢
    rw [range_inclusion] at hy'
    simp only [SetLike.coe_sort_coe, mem_setOf_eq] at hy' ⊢
    rw [range_inclusion]
    exact hF hy'
  exact eq_of_preReflection_mapsTo hx' hΦ'₁ hΦ'₂ hf₁ (this hf₂) hg₁ (this hg₂)

variable {y}
variable {g : Dual R M}

/-- Composite of reflections in "parallel" hyperplanes is a shear (special case). -/
lemma reflection_reflection_iterate
    (hfx : f x = 2) (hgy : g y = 2) (hgxfy : f y * g x = 4) (n : ℕ) :
    ((reflection hgy).trans (reflection hfx))^[n] y = y + n • (f y • x - (2 : R) • y) := by
  induction n with
  | zero => simp
  | succ n ih =>
    have hz : ∀ z : M, f y • g x • z = 2 • 2 • z := by
      intro z
      rw [smul_smul, hgxfy, smul_smul, ← Nat.cast_smul_eq_nsmul R (2 * 2), Nat.cast_eq_ofNat]
    simp only [iterate_succ', comp_apply, ih, two_smul, smul_sub, smul_add, map_add,
      LinearEquiv.trans_apply, reflection_apply_self, map_neg, reflection_apply, neg_sub, map_sub,
      map_nsmul, map_smul, smul_neg, hz, add_smul]
    abel

lemma infinite_range_reflection_reflection_iterate_iff [NoZeroSMulDivisors ℤ M]
    (hfx : f x = 2) (hgy : g y = 2) (hgxfy : f y * g x = 4) :
    (range <| fun n ↦ ((reflection hgy).trans (reflection hfx))^[n] y).Infinite ↔
    f y • x ≠ (2 : R) • y := by
  simp only [reflection_reflection_iterate hfx hgy hgxfy, infinite_range_add_nsmul_iff, sub_ne_zero]

lemma eq_of_mapsTo_reflection_of_mem [NoZeroSMulDivisors ℤ M] {Φ : Set M} (hΦ : Φ.Finite)
    (hfx : f x = 2) (hgy : g y = 2) (hgx : g x = 2) (hfy : f y = 2)
    (hxfΦ : MapsTo (preReflection x f) Φ Φ)
    (hygΦ : MapsTo (preReflection y g) Φ Φ)
    (hyΦ : y ∈ Φ) :
    x = y := by
  suffices h : f y • x = (2 : R) • y by
    rw [hfy, two_smul R x, two_smul R y, ← two_zsmul, ← two_zsmul] at h
    exact smul_right_injective _ two_ne_zero h
  rw [← not_infinite] at hΦ
  contrapose! hΦ
  apply ((infinite_range_reflection_reflection_iterate_iff hfx hgy
    (by rw [hfy, hgx]; norm_cast)).mpr hΦ).mono
  rw [range_subset_iff]
  intro n
  rw [← IsFixedPt.image_iterate ((bijOn_reflection_of_mapsTo hfx hxfΦ).comp
    (bijOn_reflection_of_mapsTo hgy hygΦ)).image_eq n]
  exact mem_image_of_mem _ hyΦ

lemma injOn_dualMap_subtype_span_range_range {ι : Type*} [NoZeroSMulDivisors ℤ M]
    {r : ι ↪ M} {c : ι → Dual R M} (hfin : (range r).Finite)
    (h_two : ∀ i, c i (r i) = 2)
    (h_mapsTo : ∀ i, MapsTo (preReflection (r i) (c i)) (range r) (range r)) :
    InjOn (span R (range r)).subtype.dualMap (range c) := by
  rintro - ⟨i, rfl⟩ - ⟨j, rfl⟩ hij
  congr
  suffices ∀ k, c i (r k) = c j (r k) by
    rw [← EmbeddingLike.apply_eq_iff_eq r]
    exact eq_of_mapsTo_reflection_of_mem (f := c i) (g := c j) hfin (h_two i) (h_two j)
      (by rw [← this, h_two]) (by rw [this, h_two]) (h_mapsTo i) (h_mapsTo j) (mem_range_self j)
  intro k
  simpa using LinearMap.congr_fun hij ⟨r k, Submodule.subset_span (mem_range_self k)⟩

end Module<|MERGE_RESOLUTION|>--- conflicted
+++ resolved
@@ -113,7 +113,14 @@
     (reflection h).symm = reflection h :=
   rfl
 
-<<<<<<< HEAD
+lemma invOn_reflection_of_mapsTo {Φ : Set M} (h : f x = 2) :
+    InvOn (reflection h) (reflection h) Φ Φ :=
+  ⟨fun x _ ↦ involutive_reflection h x, fun x _ ↦ involutive_reflection h x⟩
+
+lemma bijOn_reflection_of_mapsTo {Φ : Set M} (h : f x = 2) (h' : MapsTo (reflection h) Φ Φ) :
+    BijOn (reflection h) Φ Φ :=
+  (invOn_reflection_of_mapsTo h).bijOn h' h'
+
 /-! ### Powers of the product of two reflections
 
 Let $M$ be a module over a commutative ring $R$. Let $x, y \in M$ and $f, g \in M^*$ with
@@ -303,15 +310,6 @@
 end
 
 /-! ### Lemmas used to prove uniqueness results for root data -/
-=======
-lemma invOn_reflection_of_mapsTo {Φ : Set M} (h : f x = 2) :
-    InvOn (reflection h) (reflection h) Φ Φ :=
-  ⟨fun x _ ↦ involutive_reflection h x, fun x _ ↦ involutive_reflection h x⟩
-
-lemma bijOn_reflection_of_mapsTo {Φ : Set M} (h : f x = 2) (h' : MapsTo (reflection h) Φ Φ) :
-    BijOn (reflection h) Φ Φ :=
-  (invOn_reflection_of_mapsTo h).bijOn h' h'
->>>>>>> 5e0ba83e
 
 /-- See also `Module.Dual.eq_of_preReflection_mapsTo'` for a variant of this lemma which
 applies when `Φ` does not span.
