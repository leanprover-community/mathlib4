/-
Copyright (c) 2020 Anne Baanen. All rights reserved.
Released under Apache 2.0 license as described in the file LICENSE.
Authors: Johannes Hölzl, Mario Carneiro, Alexander Bentkamp, Anne Baanen
-/
import Mathlib.Algebra.BigOperators.Fin
import Mathlib.LinearAlgebra.Finsupp
import Mathlib.LinearAlgebra.Prod
import Mathlib.SetTheory.Cardinal.Basic

#align_import linear_algebra.linear_independent from "leanprover-community/mathlib"@"9d684a893c52e1d6692a504a118bfccbae04feeb"

/-!

# Linear independence

This file defines linear independence in a module or vector space.

It is inspired by Isabelle/HOL's linear algebra, and hence indirectly by HOL Light.

We define `LinearIndependent R v` as `ker (Finsupp.total ι M R v) = ⊥`. Here `Finsupp.total` is the
linear map sending a function `f : ι →₀ R` with finite support to the linear combination of vectors
from `v` with these coefficients. Then we prove that several other statements are equivalent to this
one, including injectivity of `Finsupp.total ι M R v` and some versions with explicitly written
linear combinations.

## Main definitions
All definitions are given for families of vectors, i.e. `v : ι → M` where `M` is the module or
vector space and `ι : Type*` is an arbitrary indexing type.

* `LinearIndependent R v` states that the elements of the family `v` are linearly independent.

* `LinearIndependent.repr hv x` returns the linear combination representing `x : span R (range v)`
on the linearly independent vectors `v`, given `hv : LinearIndependent R v`
(using classical choice). `LinearIndependent.repr hv` is provided as a linear map.

## Main statements

We prove several specialized tests for linear independence of families of vectors and of sets of
vectors.

* `Fintype.linearIndependent_iff`: if `ι` is a finite type, then any function `f : ι → R` has
  finite support, so we can reformulate the statement using `∑ i : ι, f i • v i` instead of a sum
  over an auxiliary `s : Finset ι`;
* `linearIndependent_empty_type`: a family indexed by an empty type is linearly independent;
* `linearIndependent_unique_iff`: if `ι` is a singleton, then `LinearIndependent K v` is
  equivalent to `v default ≠ 0`;
* `linearIndependent_option`, `linearIndependent_sum`, `linearIndependent_fin_cons`,
  `linearIndependent_fin_succ`: type-specific tests for linear independence of families of vector
  fields;
* `linearIndependent_insert`, `linearIndependent_union`, `linearIndependent_pair`,
  `linearIndependent_singleton`: linear independence tests for set operations.

In many cases we additionally provide dot-style operations (e.g., `LinearIndependent.union`) to
make the linear independence tests usable as `hv.insert ha` etc.

We also prove that, when working over a division ring,
any family of vectors includes a linear independent subfamily spanning the same subspace.

## Implementation notes

We use families instead of sets because it allows us to say that two identical vectors are linearly
dependent.

If you want to use sets, use the family `(fun x ↦ x : s → M)` given a set `s : Set M`. The lemmas
`LinearIndependent.to_subtype_range` and `LinearIndependent.of_subtype_range` connect those two
worlds.

## Tags

linearly dependent, linear dependence, linearly independent, linear independence

-/


noncomputable section

open Function Set Submodule

open BigOperators Cardinal

universe u' u

variable {ι : Type u'} {ι' : Type*} {R : Type*} {K : Type*}
variable {M : Type*} {M' M'' : Type*} {V : Type u} {V' : Type*}

section Module

variable {v : ι → M}

variable [Semiring R] [AddCommMonoid M] [AddCommMonoid M'] [AddCommMonoid M'']
variable [Module R M] [Module R M'] [Module R M'']
variable {a b : R} {x y : M}
variable (R) (v)

/-- `LinearIndependent R v` states the family of vectors `v` is linearly independent over `R`. -/
def LinearIndependent : Prop :=
  LinearMap.ker (Finsupp.total ι M R v) = ⊥
#align linear_independent LinearIndependent

variable {R} {v}

theorem linearIndependent_iff : LinearIndependent R v ↔ ∀ l, Finsupp.total ι M R v l = 0 → l = 0 :=
  by simp [LinearIndependent, LinearMap.ker_eq_bot']
#align linear_independent_iff linearIndependent_iff

theorem linearIndependent_iff' :
    LinearIndependent R v ↔
      ∀ s : Finset ι, ∀ g : ι → R, ∑ i in s, g i • v i = 0 → ∀ i ∈ s, g i = 0 :=
  linearIndependent_iff.trans
    ⟨fun hf s g hg i his =>
      have h :=
        hf (∑ i in s, Finsupp.single i (g i)) <| by
          simpa only [LinearMap.map_sum, Finsupp.total_single] using hg
      calc
        g i = (Finsupp.lapply i : (ι →₀ R) →ₗ[R] R) (Finsupp.single i (g i)) := by
          { rw [Finsupp.lapply_apply, Finsupp.single_eq_same] }
        _ = ∑ j in s, (Finsupp.lapply i : (ι →₀ R) →ₗ[R] R) (Finsupp.single j (g j)) :=
          Eq.symm <|
            Finset.sum_eq_single i
              (fun j _hjs hji => by rw [Finsupp.lapply_apply, Finsupp.single_eq_of_ne hji])
              fun hnis => hnis.elim his
        _ = (∑ j in s, Finsupp.single j (g j)) i :=
          (Finsupp.lapply i : (ι →₀ R) →ₗ[R] R).map_sum.symm
        _ = 0 := FunLike.ext_iff.1 h i
        ,
      fun hf l hl =>
      Finsupp.ext fun i =>
        _root_.by_contradiction fun hni => hni <| hf _ _ hl _ <| Finsupp.mem_support_iff.2 hni⟩
#align linear_independent_iff' linearIndependent_iff'

theorem linearIndependent_iff'' :
    LinearIndependent R v ↔
      ∀ (s : Finset ι) (g : ι → R) (_hg : ∀ (i) (_ : i ∉ s), g i = 0),
        ∑ i in s, g i • v i = 0 → ∀ i, g i = 0 := by
  classical
  exact linearIndependent_iff'.trans
    ⟨fun H s g hg hv i => if his : i ∈ s then H s g hv i his else hg i his, fun H s g hg i hi => by
      convert
        H s (fun j => if j ∈ s then g j else 0) (fun j hj => if_neg hj)
          (by simp_rw [ite_smul, zero_smul, Finset.sum_extend_by_zero, hg]) i
      exact (if_pos hi).symm⟩
#align linear_independent_iff'' linearIndependent_iff''

theorem not_linearIndependent_iff :
    ¬LinearIndependent R v ↔
      ∃ s : Finset ι, ∃ g : ι → R, ∑ i in s, g i • v i = 0 ∧ ∃ i ∈ s, g i ≠ 0 := by
  rw [linearIndependent_iff']
  simp only [exists_prop, not_forall]
#align not_linear_independent_iff not_linearIndependent_iff

theorem Fintype.linearIndependent_iff [Fintype ι] :
    LinearIndependent R v ↔ ∀ g : ι → R, ∑ i, g i • v i = 0 → ∀ i, g i = 0 := by
  refine'
    ⟨fun H g => by simpa using linearIndependent_iff'.1 H Finset.univ g, fun H =>
      linearIndependent_iff''.2 fun s g hg hs i => H _ _ _⟩
  rw [← hs]
  refine' (Finset.sum_subset (Finset.subset_univ _) fun i _ hi => _).symm
  rw [hg i hi, zero_smul]
#align fintype.linear_independent_iff Fintype.linearIndependent_iff

/-- A finite family of vectors `v i` is linear independent iff the linear map that sends
`c : ι → R` to `∑ i, c i • v i` has the trivial kernel. -/
theorem Fintype.linearIndependent_iff' [Fintype ι] [DecidableEq ι] :
    LinearIndependent R v ↔
      LinearMap.ker (LinearMap.lsum R (fun _ ↦ R) ℕ fun i ↦ LinearMap.id.smulRight (v i)) = ⊥ :=
  by simp [Fintype.linearIndependent_iff, LinearMap.ker_eq_bot', funext_iff]
#align fintype.linear_independent_iff' Fintype.linearIndependent_iff'

theorem Fintype.not_linearIndependent_iff [Fintype ι] :
    ¬LinearIndependent R v ↔ ∃ g : ι → R, ∑ i, g i • v i = 0 ∧ ∃ i, g i ≠ 0 := by
  simpa using not_iff_not.2 Fintype.linearIndependent_iff
#align fintype.not_linear_independent_iff Fintype.not_linearIndependent_iff

theorem linearIndependent_empty_type [IsEmpty ι] : LinearIndependent R v :=
  linearIndependent_iff.mpr fun v _hv => Subsingleton.elim v 0
#align linear_independent_empty_type linearIndependent_empty_type

theorem LinearIndependent.ne_zero [Nontrivial R] (i : ι) (hv : LinearIndependent R v) : v i ≠ 0 :=
  fun h =>
  zero_ne_one' R <|
    Eq.symm
      (by
        suffices (Finsupp.single i 1 : ι →₀ R) i = 0 by simpa
        rw [linearIndependent_iff.1 hv (Finsupp.single i 1)]
        · simp
        · simp [h])
#align linear_independent.ne_zero LinearIndependent.ne_zero

lemma LinearIndependent.eq_zero_of_pair {x y : M} (h : LinearIndependent R ![x, y])
    {s t : R} (h' : s • x + t • y = 0) : s = 0 ∧ t = 0 := by
  have := linearIndependent_iff'.1 h Finset.univ ![s, t]
  simp only [Fin.sum_univ_two, Matrix.cons_val_zero, Matrix.cons_val_one, Matrix.head_cons, h',
    Finset.mem_univ, forall_true_left] at this
  exact ⟨this 0, this 1⟩

/-- A subfamily of a linearly independent family (i.e., a composition with an injective map) is a
linearly independent family. -/
theorem LinearIndependent.comp (h : LinearIndependent R v) (f : ι' → ι) (hf : Injective f) :
    LinearIndependent R (v ∘ f) := by
  rw [linearIndependent_iff, Finsupp.total_comp]
  intro l hl
  have h_map_domain : ∀ x, (Finsupp.mapDomain f l) (f x) = 0 := by
    rw [linearIndependent_iff.1 h (Finsupp.mapDomain f l) hl]; simp
  ext x
  convert h_map_domain x
  rw [Finsupp.mapDomain_apply hf]
#align linear_independent.comp LinearIndependent.comp

theorem LinearIndependent.coe_range (i : LinearIndependent R v) :
    LinearIndependent R ((↑) : range v → M) := by simpa using i.comp _ (rangeSplitting_injective v)
#align linear_independent.coe_range LinearIndependent.coe_range

/-- If `v` is a linearly independent family of vectors and the kernel of a linear map `f` is
disjoint with the submodule spanned by the vectors of `v`, then `f ∘ v` is a linearly independent
family of vectors. See also `LinearIndependent.map'` for a special case assuming `ker f = ⊥`. -/
theorem LinearIndependent.map (hv : LinearIndependent R v) {f : M →ₗ[R] M'}
    (hf_inj : Disjoint (span R (range v)) (LinearMap.ker f)) : LinearIndependent R (f ∘ v) := by
  rw [disjoint_iff_inf_le, ← Set.image_univ, Finsupp.span_image_eq_map_total,
    map_inf_eq_map_inf_comap, map_le_iff_le_comap, comap_bot, Finsupp.supported_univ, top_inf_eq]
      at hf_inj
  unfold LinearIndependent at hv ⊢
  rw [hv, le_bot_iff] at hf_inj
  haveI : Inhabited M := ⟨0⟩
  rw [Finsupp.total_comp, @Finsupp.lmapDomain_total _ _ R _ _ _ _ _ _ _ _ _ _ f, LinearMap.ker_comp,
    hf_inj]
  exact fun _ => rfl
#align linear_independent.map LinearIndependent.map

/-- If `v` is an injective family of vectors such that `f ∘ v` is linearly independent, then `v`
    spans a submodule disjoint from the kernel of `f` -/
theorem Submodule.range_ker_disjoint {f : M →ₗ[R] M'}
    (hv : LinearIndependent R (f ∘ v)) :
    Disjoint (span R (range v)) (LinearMap.ker f) := by
  rw [LinearIndependent, Finsupp.total_comp, Finsupp.lmapDomain_total R _ f (fun _ ↦ rfl),
    LinearMap.ker_comp] at hv
  rw [disjoint_iff_inf_le, ← Set.image_univ, Finsupp.span_image_eq_map_total,
    map_inf_eq_map_inf_comap, hv, inf_bot_eq, map_bot]

/-- An injective linear map sends linearly independent families of vectors to linearly independent
families of vectors. See also `LinearIndependent.map` for a more general statement. -/
theorem LinearIndependent.map' (hv : LinearIndependent R v) (f : M →ₗ[R] M')
    (hf_inj : LinearMap.ker f = ⊥) : LinearIndependent R (f ∘ v) :=
  hv.map <| by simp [hf_inj]
#align linear_independent.map' LinearIndependent.map'

/-- If the image of a family of vectors under a linear map is linearly independent, then so is
the original family. -/
theorem LinearIndependent.of_comp (f : M →ₗ[R] M') (hfv : LinearIndependent R (f ∘ v)) :
    LinearIndependent R v :=
  linearIndependent_iff'.2 fun s g hg i his =>
    have : (∑ i : ι in s, g i • f (v i)) = 0 := by
      simp_rw [← f.map_smul, ← f.map_sum, hg, f.map_zero]
    linearIndependent_iff'.1 hfv s g this i his
#align linear_independent.of_comp LinearIndependent.of_comp

/-- If `f` is an injective linear map, then the family `f ∘ v` is linearly independent
if and only if the family `v` is linearly independent. -/
protected theorem LinearMap.linearIndependent_iff (f : M →ₗ[R] M') (hf_inj : LinearMap.ker f = ⊥) :
    LinearIndependent R (f ∘ v) ↔ LinearIndependent R v :=
  ⟨fun h => h.of_comp f, fun h => h.map <| by simp only [hf_inj, disjoint_bot_right]⟩
#align linear_map.linear_independent_iff LinearMap.linearIndependent_iff

@[nontriviality]
theorem linearIndependent_of_subsingleton [Subsingleton R] : LinearIndependent R v :=
  linearIndependent_iff.2 fun _l _hl => Subsingleton.elim _ _
#align linear_independent_of_subsingleton linearIndependent_of_subsingleton

theorem linearIndependent_equiv (e : ι ≃ ι') {f : ι' → M} :
    LinearIndependent R (f ∘ e) ↔ LinearIndependent R f :=
  ⟨fun h => Function.comp.right_id f ▸ e.self_comp_symm ▸ h.comp _ e.symm.injective, fun h =>
    h.comp _ e.injective⟩
#align linear_independent_equiv linearIndependent_equiv

theorem linearIndependent_equiv' (e : ι ≃ ι') {f : ι' → M} {g : ι → M} (h : f ∘ e = g) :
    LinearIndependent R g ↔ LinearIndependent R f :=
  h ▸ linearIndependent_equiv e
#align linear_independent_equiv' linearIndependent_equiv'

theorem linearIndependent_subtype_range {ι} {f : ι → M} (hf : Injective f) :
    LinearIndependent R ((↑) : range f → M) ↔ LinearIndependent R f :=
  Iff.symm <| linearIndependent_equiv' (Equiv.ofInjective f hf) rfl
#align linear_independent_subtype_range linearIndependent_subtype_range

alias linearIndependent_subtype_range ↔ LinearIndependent.of_subtype_range _
#align linear_independent.of_subtype_range LinearIndependent.of_subtype_range

theorem linearIndependent_image {ι} {s : Set ι} {f : ι → M} (hf : Set.InjOn f s) :
    (LinearIndependent R fun x : s => f x) ↔ LinearIndependent R fun x : f '' s => (x : M) :=
  linearIndependent_equiv' (Equiv.Set.imageOfInjOn _ _ hf) rfl
#align linear_independent_image linearIndependent_image

theorem linearIndependent_span (hs : LinearIndependent R v) :
    @LinearIndependent ι R (span R (range v)) (fun i : ι => ⟨v i, subset_span (mem_range_self i)⟩) _
      _ _ :=
  LinearIndependent.of_comp (span R (range v)).subtype hs
#align linear_independent_span linearIndependent_span

/-- See `LinearIndependent.fin_cons` for a family of elements in a vector space. -/
theorem LinearIndependent.fin_cons' {m : ℕ} (x : M) (v : Fin m → M) (hli : LinearIndependent R v)
    (x_ortho : ∀ (c : R) (y : Submodule.span R (Set.range v)), c • x + y = (0 : M) → c = 0) :
    LinearIndependent R (Fin.cons x v : Fin m.succ → M) := by
  rw [Fintype.linearIndependent_iff] at hli ⊢
  rintro g total_eq j
  simp_rw [Fin.sum_univ_succ, Fin.cons_zero, Fin.cons_succ] at total_eq
  have : g 0 = 0 := by
    refine' x_ortho (g 0) ⟨∑ i : Fin m, g i.succ • v i, _⟩ total_eq
    exact sum_mem fun i _ => smul_mem _ _ (subset_span ⟨i, rfl⟩)
  rw [this, zero_smul, zero_add] at total_eq
  exact Fin.cases this (hli _ total_eq) j
#align linear_independent.fin_cons' LinearIndependent.fin_cons'

/-- A set of linearly independent vectors in a module `M` over a semiring `K` is also linearly
independent over a subring `R` of `K`.
The implementation uses minimal assumptions about the relationship between `R`, `K` and `M`.
The version where `K` is an `R`-algebra is `LinearIndependent.restrict_scalars_algebras`.
 -/
theorem LinearIndependent.restrict_scalars [Semiring K] [SMulWithZero R K] [Module K M]
    [IsScalarTower R K M] (hinj : Function.Injective fun r : R => r • (1 : K))
    (li : LinearIndependent K v) : LinearIndependent R v := by
  refine' linearIndependent_iff'.mpr fun s g hg i hi => hinj _
  dsimp only; rw [zero_smul]
  refine' (linearIndependent_iff'.mp li : _) _ (g · • (1:K)) _ i hi
  simp_rw [smul_assoc, one_smul]
  exact hg
#align linear_independent.restrict_scalars LinearIndependent.restrict_scalars

/-- Every finite subset of a linearly independent set is linearly independent. -/
theorem linearIndependent_finset_map_embedding_subtype (s : Set M)
    (li : LinearIndependent R ((↑) : s → M)) (t : Finset s) :
    LinearIndependent R ((↑) : Finset.map (Embedding.subtype s) t → M) := by
  let f : t.map (Embedding.subtype s) → s := fun x =>
    ⟨x.1, by
      obtain ⟨x, h⟩ := x
      rw [Finset.mem_map] at h
      obtain ⟨a, _ha, rfl⟩ := h
      simp only [Subtype.coe_prop, Embedding.coe_subtype]⟩
  convert LinearIndependent.comp li f ?_
  rintro ⟨x, hx⟩ ⟨y, hy⟩
  rw [Finset.mem_map] at hx hy
  obtain ⟨a, _ha, rfl⟩ := hx
  obtain ⟨b, _hb, rfl⟩ := hy
  simp only [imp_self, Subtype.mk_eq_mk]
#align linear_independent_finset_map_embedding_subtype linearIndependent_finset_map_embedding_subtype

/-- If every finite set of linearly independent vectors has cardinality at most `n`,
then the same is true for arbitrary sets of linearly independent vectors.
-/
theorem linearIndependent_bounded_of_finset_linearIndependent_bounded {n : ℕ}
    (H : ∀ s : Finset M, (LinearIndependent R fun i : s => (i : M)) → s.card ≤ n) :
    ∀ s : Set M, LinearIndependent R ((↑) : s → M) → #s ≤ n := by
  intro s li
  apply Cardinal.card_le_of
  intro t
  rw [← Finset.card_map (Embedding.subtype s)]
  apply H
  apply linearIndependent_finset_map_embedding_subtype _ li
#align linear_independent_bounded_of_finset_linear_independent_bounded linearIndependent_bounded_of_finset_linearIndependent_bounded

section Subtype

/-! The following lemmas use the subtype defined by a set in `M` as the index set `ι`. -/


theorem linearIndependent_comp_subtype {s : Set ι} :
    LinearIndependent R (v ∘ (↑) : s → M) ↔
      ∀ l ∈ Finsupp.supported R R s, (Finsupp.total ι M R v) l = 0 → l = 0 := by
  simp only [linearIndependent_iff, (· ∘ ·), Finsupp.mem_supported, Finsupp.total_apply,
    Set.subset_def, Finset.mem_coe]
  constructor
  · intro h l hl₁ hl₂
    have := h (l.subtypeDomain s) ((Finsupp.sum_subtypeDomain_index hl₁).trans hl₂)
    exact (Finsupp.subtypeDomain_eq_zero_iff hl₁).1 this
  · intro h l hl
    refine' Finsupp.embDomain_eq_zero.1 (h (l.embDomain <| Function.Embedding.subtype s) _ _)
    · suffices ∀ i hi, ¬l ⟨i, hi⟩ = 0 → i ∈ s by simpa
      intros
      assumption
    · rwa [Finsupp.embDomain_eq_mapDomain, Finsupp.sum_mapDomain_index]
      exacts [fun _ => zero_smul _ _, fun _ _ _ => add_smul _ _ _]
#align linear_independent_comp_subtype linearIndependent_comp_subtype

theorem linearDependent_comp_subtype' {s : Set ι} :
    ¬LinearIndependent R (v ∘ (↑) : s → M) ↔
      ∃ f : ι →₀ R, f ∈ Finsupp.supported R R s ∧ Finsupp.total ι M R v f = 0 ∧ f ≠ 0 :=
  by simp [linearIndependent_comp_subtype, and_left_comm]
#align linear_dependent_comp_subtype' linearDependent_comp_subtype'

/-- A version of `linearDependent_comp_subtype'` with `Finsupp.total` unfolded. -/
theorem linearDependent_comp_subtype {s : Set ι} :
    ¬LinearIndependent R (v ∘ (↑) : s → M) ↔
      ∃ f : ι →₀ R, f ∈ Finsupp.supported R R s ∧ ∑ i in f.support, f i • v i = 0 ∧ f ≠ 0 :=
  linearDependent_comp_subtype'
#align linear_dependent_comp_subtype linearDependent_comp_subtype

theorem linearIndependent_subtype {s : Set M} :
    LinearIndependent R (fun x => x : s → M) ↔
      ∀ l ∈ Finsupp.supported R R s, (Finsupp.total M M R id) l = 0 → l = 0 :=
  by apply @linearIndependent_comp_subtype _ _ _ id
#align linear_independent_subtype linearIndependent_subtype

theorem linearIndependent_comp_subtype_disjoint {s : Set ι} :
    LinearIndependent R (v ∘ (↑) : s → M) ↔
      Disjoint (Finsupp.supported R R s) (LinearMap.ker $ Finsupp.total ι M R v) :=
  by rw [linearIndependent_comp_subtype, LinearMap.disjoint_ker]
#align linear_independent_comp_subtype_disjoint linearIndependent_comp_subtype_disjoint

theorem linearIndependent_subtype_disjoint {s : Set M} :
    LinearIndependent R (fun x => x : s → M) ↔
      Disjoint (Finsupp.supported R R s) (LinearMap.ker $ Finsupp.total M M R id) :=
  by apply @linearIndependent_comp_subtype_disjoint _ _ _ id
#align linear_independent_subtype_disjoint linearIndependent_subtype_disjoint

theorem linearIndependent_iff_totalOn {s : Set M} :
    LinearIndependent R (fun x => x : s → M) ↔
    (LinearMap.ker $ Finsupp.totalOn M M R id s) = ⊥ := by
  rw [Finsupp.totalOn, LinearMap.ker, LinearMap.comap_codRestrict, Submodule.map_bot, comap_bot,
    LinearMap.ker_comp, linearIndependent_subtype_disjoint, disjoint_iff_inf_le, ←
    map_comap_subtype, map_le_iff_le_comap, comap_bot, ker_subtype, le_bot_iff]
#align linear_independent_iff_total_on linearIndependent_iff_totalOn

theorem LinearIndependent.restrict_of_comp_subtype {s : Set ι}
    (hs : LinearIndependent R (v ∘ (↑) : s → M)) : LinearIndependent R (s.restrict v) :=
  hs
#align linear_independent.restrict_of_comp_subtype LinearIndependent.restrict_of_comp_subtype

variable (R M)

theorem linearIndependent_empty : LinearIndependent R (fun x => x : (∅ : Set M) → M) := by
  simp [linearIndependent_subtype_disjoint]
#align linear_independent_empty linearIndependent_empty

variable {R M}

theorem LinearIndependent.mono {t s : Set M} (h : t ⊆ s) :
    LinearIndependent R (fun x => x : s → M) → LinearIndependent R (fun x => x : t → M) := by
  simp only [linearIndependent_subtype_disjoint]
  exact Disjoint.mono_left (Finsupp.supported_mono h)
#align linear_independent.mono LinearIndependent.mono

theorem linearIndependent_of_finite (s : Set M)
    (H : ∀ (t) (_ : t ⊆ s), Set.Finite t → LinearIndependent R (fun x => x : t → M)) :
    LinearIndependent R (fun x => x : s → M) :=
  linearIndependent_subtype.2 fun l hl =>
    linearIndependent_subtype.1 (H _ hl (Finset.finite_toSet _)) l (Subset.refl _)
#align linear_independent_of_finite linearIndependent_of_finite

theorem linearIndependent_iUnion_of_directed {η : Type*} {s : η → Set M} (hs : Directed (· ⊆ ·) s)
    (h : ∀ i, LinearIndependent R (fun x => x : s i → M)) :
    LinearIndependent R (fun x => x : (⋃ i, s i) → M) := by
  by_cases hη : Nonempty η
  · skip
    refine' linearIndependent_of_finite (⋃ i, s i) fun t ht ft => _
    rcases finite_subset_iUnion ft ht with ⟨I, fi, hI⟩
    rcases hs.finset_le fi.toFinset with ⟨i, hi⟩
    exact (h i).mono (Subset.trans hI <| iUnion₂_subset fun j hj => hi j (fi.mem_toFinset.2 hj))
  · refine (linearIndependent_empty R M).mono (t := iUnion (s ·)) ?_
    rintro _ ⟨_, ⟨i, _⟩, _⟩
    exact hη ⟨i⟩
#align linear_independent_Union_of_directed linearIndependent_iUnion_of_directed

theorem linearIndependent_sUnion_of_directed {s : Set (Set M)} (hs : DirectedOn (· ⊆ ·) s)
    (h : ∀ a ∈ s, LinearIndependent R ((↑) : ((a : Set M) : Type _) → M)) :
    LinearIndependent R (fun x => x : ⋃₀ s → M) := by
  rw [sUnion_eq_iUnion];
    exact linearIndependent_iUnion_of_directed hs.directed_val (by simpa using h)
#align linear_independent_sUnion_of_directed linearIndependent_sUnion_of_directed

theorem linearIndependent_biUnion_of_directed {η} {s : Set η} {t : η → Set M}
    (hs : DirectedOn (t ⁻¹'o (· ⊆ ·)) s) (h : ∀ a ∈ s, LinearIndependent R (fun x => x : t a → M)) :
    LinearIndependent R (fun x => x : (⋃ a ∈ s, t a) → M) := by
  rw [biUnion_eq_iUnion]
  exact
    linearIndependent_iUnion_of_directed (directed_comp.2 <| hs.directed_val) (by simpa using h)
#align linear_independent_bUnion_of_directed linearIndependent_biUnion_of_directed

end Subtype

end Module

/-! ### Properties which require `Ring R` -/


section Module

variable {v : ι → M}
variable [Ring R] [AddCommGroup M] [AddCommGroup M'] [AddCommGroup M'']
variable [Module R M] [Module R M'] [Module R M'']
variable {a b : R} {x y : M}

theorem linearIndependent_iff_injective_total :
    LinearIndependent R v ↔ Function.Injective (Finsupp.total ι M R v) :=
  linearIndependent_iff.trans
    (injective_iff_map_eq_zero (Finsupp.total ι M R v).toAddMonoidHom).symm
#align linear_independent_iff_injective_total linearIndependent_iff_injective_total

alias linearIndependent_iff_injective_total ↔ LinearIndependent.injective_total _
#align linear_independent.injective_total LinearIndependent.injective_total

theorem LinearIndependent.injective [Nontrivial R] (hv : LinearIndependent R v) : Injective v := by
  intro i j hij
  let l : ι →₀ R := Finsupp.single i (1 : R) - Finsupp.single j 1
  have h_total : Finsupp.total ι M R v l = 0 := by
    simp_rw [LinearMap.map_sub, Finsupp.total_apply]
    simp [hij]
  have h_single_eq : Finsupp.single i (1 : R) = Finsupp.single j 1 := by
    rw [linearIndependent_iff] at hv
    simp [eq_add_of_sub_eq' (hv l h_total)]
  simpa [Finsupp.single_eq_single_iff] using h_single_eq
#align linear_independent.injective LinearIndependent.injective

theorem LinearIndependent.to_subtype_range {ι} {f : ι → M} (hf : LinearIndependent R f) :
    LinearIndependent R ((↑) : range f → M) := by
  nontriviality R
  exact (linearIndependent_subtype_range hf.injective).2 hf
#align linear_independent.to_subtype_range LinearIndependent.to_subtype_range

theorem LinearIndependent.to_subtype_range' {ι} {f : ι → M} (hf : LinearIndependent R f) {t}
    (ht : range f = t) : LinearIndependent R ((↑) : t → M) :=
  ht ▸ hf.to_subtype_range
#align linear_independent.to_subtype_range' LinearIndependent.to_subtype_range'

theorem LinearIndependent.image_of_comp {ι ι'} (s : Set ι) (f : ι → ι') (g : ι' → M)
    (hs : LinearIndependent R fun x : s => g (f x)) :
    LinearIndependent R fun x : f '' s => g x := by
  nontriviality R
  have : InjOn f s := injOn_iff_injective.2 hs.injective.of_comp
  exact (linearIndependent_equiv' (Equiv.Set.imageOfInjOn f s this) rfl).1 hs
#align linear_independent.image_of_comp LinearIndependent.image_of_comp

theorem LinearIndependent.image {ι} {s : Set ι} {f : ι → M}
    (hs : LinearIndependent R fun x : s => f x) : LinearIndependent R fun x : f '' s => (x : M) :=
  by convert LinearIndependent.image_of_comp s f id hs
#align linear_independent.image LinearIndependent.image

theorem LinearIndependent.group_smul {G : Type*} [hG : Group G] [DistribMulAction G R]
    [DistribMulAction G M] [IsScalarTower G R M] [SMulCommClass G R M] {v : ι → M}
    (hv : LinearIndependent R v) (w : ι → G) : LinearIndependent R (w • v) := by
  rw [linearIndependent_iff''] at hv ⊢
  intro s g hgs hsum i
  refine' (smul_eq_zero_iff_eq (w i)).1 _
  refine' hv s (fun i => w i • g i) (fun i hi => _) _ i
  · dsimp only
    exact (hgs i hi).symm ▸ smul_zero _
  · rw [← hsum, Finset.sum_congr rfl _]
    intros
    erw [Pi.smul_apply, smul_assoc, smul_comm]
#align linear_independent.group_smul LinearIndependent.group_smul

-- This lemma cannot be proved with `LinearIndependent.group_smul` since the action of
-- `Rˣ` on `R` is not commutative.
theorem LinearIndependent.units_smul {v : ι → M} (hv : LinearIndependent R v) (w : ι → Rˣ) :
    LinearIndependent R (w • v) := by
  rw [linearIndependent_iff''] at hv ⊢
  intro s g hgs hsum i
  rw [← (w i).mul_left_eq_zero]
  refine' hv s (fun i => g i • (w i : R)) (fun i hi => _) _ i
  · dsimp only
    exact (hgs i hi).symm ▸ zero_smul _ _
  · rw [← hsum, Finset.sum_congr rfl _]
    intros
    erw [Pi.smul_apply, smul_assoc]
    rfl
#align linear_independent.units_smul LinearIndependent.units_smul

lemma LinearIndependent.eq_of_pair {x y : M} (h : LinearIndependent R ![x, y])
    {s t s' t' : R} (h' : s • x + t • y = s' • x + t' • y) : s = s' ∧ t = t' := by
  have : (s - s') • x + (t - t') • y = 0 := by
    rw [← sub_eq_zero_of_eq h', ← sub_eq_zero]
<<<<<<< HEAD
    simp [sub_smul, smul_smul]
=======
    simp only [sub_smul]
>>>>>>> c6ffbe85
    abel
  simpa [sub_eq_zero] using h.eq_zero_of_pair this

section Maximal

universe v w

/--
A linearly independent family is maximal if there is no strictly larger linearly independent family.
-/
@[nolint unusedArguments]
def LinearIndependent.Maximal {ι : Type w} {R : Type u} [Semiring R] {M : Type v} [AddCommMonoid M]
    [Module R M] {v : ι → M} (_i : LinearIndependent R v) : Prop :=
  ∀ (s : Set M) (_i' : LinearIndependent R ((↑) : s → M)) (_h : range v ≤ s), range v = s
#align linear_independent.maximal LinearIndependent.Maximal

/-- An alternative characterization of a maximal linearly independent family,
quantifying over types (in the same universe as `M`) into which the indexing family injects.
-/
theorem LinearIndependent.maximal_iff {ι : Type w} {R : Type u} [Ring R] [Nontrivial R] {M : Type v}
    [AddCommGroup M] [Module R M] {v : ι → M} (i : LinearIndependent R v) :
    i.Maximal ↔
      ∀ (κ : Type v) (w : κ → M) (_i' : LinearIndependent R w) (j : ι → κ) (_h : w ∘ j = v),
        Surjective j := by
  constructor
  · rintro p κ w i' j rfl
    specialize p (range w) i'.coe_range (range_comp_subset_range _ _)
    rw [range_comp, ← @image_univ _ _ w] at p
    exact range_iff_surjective.mp (image_injective.mpr i'.injective p)
  · intro p w i' h
    specialize
      p w ((↑) : w → M) i' (fun i => ⟨v i, range_subset_iff.mp h i⟩)
        (by
          ext
          simp)
    have q := congr_arg (fun s => ((↑) : w → M) '' s) p.range_eq
    dsimp at q
    rw [← image_univ, image_image] at q
    simpa using q
#align linear_independent.maximal_iff LinearIndependent.maximal_iff

end Maximal

/-- Linear independent families are injective, even if you multiply either side. -/
theorem LinearIndependent.eq_of_smul_apply_eq_smul_apply {M : Type*} [AddCommGroup M] [Module R M]
    {v : ι → M} (li : LinearIndependent R v) (c d : R) (i j : ι) (hc : c ≠ 0)
    (h : c • v i = d • v j) : i = j := by
  let l : ι →₀ R := Finsupp.single i c - Finsupp.single j d
  have h_total : Finsupp.total ι M R v l = 0 := by
    simp_rw [LinearMap.map_sub, Finsupp.total_apply]
    simp [h]
  have h_single_eq : Finsupp.single i c = Finsupp.single j d := by
    rw [linearIndependent_iff] at li
    simp [eq_add_of_sub_eq' (li l h_total)]
  rcases (Finsupp.single_eq_single_iff _ _ _ _).mp h_single_eq with (⟨H, _⟩ | ⟨hc, _⟩)
  · exact H
  · contradiction
#align linear_independent.eq_of_smul_apply_eq_smul_apply LinearIndependent.eq_of_smul_apply_eq_smul_apply

section Subtype

/-! The following lemmas use the subtype defined by a set in `M` as the index set `ι`. -/

theorem LinearIndependent.disjoint_span_image (hv : LinearIndependent R v) {s t : Set ι}
    (hs : Disjoint s t) : Disjoint (Submodule.span R <| v '' s) (Submodule.span R <| v '' t) := by
  simp only [disjoint_def, Finsupp.mem_span_image_iff_total]
  rintro _ ⟨l₁, hl₁, rfl⟩ ⟨l₂, hl₂, H⟩
  rw [hv.injective_total.eq_iff] at H; subst l₂
  have : l₁ = 0 := Submodule.disjoint_def.mp (Finsupp.disjoint_supported_supported hs) _ hl₁ hl₂
  simp [this]
#align linear_independent.disjoint_span_image LinearIndependent.disjoint_span_image

theorem LinearIndependent.not_mem_span_image [Nontrivial R] (hv : LinearIndependent R v) {s : Set ι}
    {x : ι} (h : x ∉ s) : v x ∉ Submodule.span R (v '' s) := by
  have h' : v x ∈ Submodule.span R (v '' {x}) := by
    rw [Set.image_singleton]
    exact mem_span_singleton_self (v x)
  intro w
  apply LinearIndependent.ne_zero x hv
  refine' disjoint_def.1 (hv.disjoint_span_image _) (v x) h' w
  simpa using h
#align linear_independent.not_mem_span_image LinearIndependent.not_mem_span_image

theorem LinearIndependent.total_ne_of_not_mem_support [Nontrivial R] (hv : LinearIndependent R v)
    {x : ι} (f : ι →₀ R) (h : x ∉ f.support) : Finsupp.total ι M R v f ≠ v x := by
  replace h : x ∉ (f.support : Set ι) := h
  have p := hv.not_mem_span_image h
  intro w
  rw [← w] at p
  rw [Finsupp.span_image_eq_map_total] at p
  simp only [not_exists, not_and, mem_map] at p -- Porting note: `mem_map` isn't currently triggered
  exact p f (f.mem_supported_support R) rfl
#align linear_independent.total_ne_of_not_mem_support LinearIndependent.total_ne_of_not_mem_support

theorem linearIndependent_sum {v : Sum ι ι' → M} :
    LinearIndependent R v ↔
      LinearIndependent R (v ∘ Sum.inl) ∧
        LinearIndependent R (v ∘ Sum.inr) ∧
          Disjoint (Submodule.span R (range (v ∘ Sum.inl)))
            (Submodule.span R (range (v ∘ Sum.inr))) := by
  classical
  rw [range_comp v, range_comp v]
  refine' ⟨_, _⟩
  · intro h
    refine' ⟨h.comp _ Sum.inl_injective, h.comp _ Sum.inr_injective, _⟩
    refine' h.disjoint_span_image _
    -- Porting note: `isCompl_range_inl_range_inr.1` timeouts.
    exact IsCompl.disjoint isCompl_range_inl_range_inr
  rintro ⟨hl, hr, hlr⟩
  rw [linearIndependent_iff'] at *
  intro s g hg i hi
  have :
    ((∑ i in s.preimage Sum.inl (Sum.inl_injective.injOn _), (fun x => g x • v x) (Sum.inl i)) +
        ∑ i in s.preimage Sum.inr (Sum.inr_injective.injOn _), (fun x => g x • v x) (Sum.inr i)) =
      0 := by
    -- Porting note: `g` must be specified.
    rw [Finset.sum_preimage' (g := fun x => g x • v x),
      Finset.sum_preimage' (g := fun x => g x • v x), ← Finset.sum_union, ← Finset.filter_or]
    · simpa only [← mem_union, range_inl_union_range_inr, mem_univ, Finset.filter_True]
    · -- Porting note: Here was one `exact`, but timeouted.
      refine Finset.disjoint_filter.2 fun x _ hx =>
        disjoint_left.1 ?_ hx
      exact IsCompl.disjoint isCompl_range_inl_range_inr
  · rw [← eq_neg_iff_add_eq_zero] at this
    rw [disjoint_def'] at hlr
    have A := by
      refine hlr _ (sum_mem fun i _ => ?_) _ (neg_mem <| sum_mem fun i _ => ?_) this
      · exact smul_mem _ _ (subset_span ⟨Sum.inl i, mem_range_self _, rfl⟩)
      · exact smul_mem _ _ (subset_span ⟨Sum.inr i, mem_range_self _, rfl⟩)
    cases' i with i i
    · exact hl _ _ A i (Finset.mem_preimage.2 hi)
    · rw [this, neg_eq_zero] at A
      exact hr _ _ A i (Finset.mem_preimage.2 hi)
#align linear_independent_sum linearIndependent_sum

theorem LinearIndependent.sum_type {v' : ι' → M} (hv : LinearIndependent R v)
    (hv' : LinearIndependent R v')
    (h : Disjoint (Submodule.span R (range v)) (Submodule.span R (range v'))) :
    LinearIndependent R (Sum.elim v v') :=
  linearIndependent_sum.2 ⟨hv, hv', h⟩
#align linear_independent.sum_type LinearIndependent.sum_type

theorem LinearIndependent.union {s t : Set M} (hs : LinearIndependent R (fun x => x : s → M))
    (ht : LinearIndependent R (fun x => x : t → M)) (hst : Disjoint (span R s) (span R t)) :
    LinearIndependent R (fun x => x : ↥(s ∪ t) → M) :=
  (hs.sum_type ht <| by simpa).to_subtype_range' <| by simp
#align linear_independent.union LinearIndependent.union

theorem linearIndependent_iUnion_finite_subtype {ι : Type*} {f : ι → Set M}
    (hl : ∀ i, LinearIndependent R (fun x => x : f i → M))
    (hd : ∀ i, ∀ t : Set ι, t.Finite → i ∉ t → Disjoint (span R (f i)) (⨆ i ∈ t, span R (f i))) :
    LinearIndependent R (fun x => x : (⋃ i, f i) → M) := by
  classical
  rw [iUnion_eq_iUnion_finset f]
  apply linearIndependent_iUnion_of_directed
  · apply directed_of_sup
    exact fun t₁ t₂ ht => iUnion_mono fun i => iUnion_subset_iUnion_const fun h => ht h
  intro t
  induction' t using Finset.induction_on with i s his ih
  · refine' (linearIndependent_empty R M).mono _
    simp
  · rw [Finset.set_biUnion_insert]
    refine' (hl _).union ih _
    rw [span_iUnion₂]
    exact hd i s s.finite_toSet his
#align linear_independent_Union_finite_subtype linearIndependent_iUnion_finite_subtype

theorem linearIndependent_iUnion_finite {η : Type*} {ιs : η → Type*} {f : ∀ j : η, ιs j → M}
    (hindep : ∀ j, LinearIndependent R (f j))
    (hd : ∀ i, ∀ t : Set η,
      t.Finite → i ∉ t → Disjoint (span R (range (f i))) (⨆ i ∈ t, span R (range (f i)))) :
    LinearIndependent R fun ji : Σ j, ιs j => f ji.1 ji.2 := by
  nontriviality R
  apply LinearIndependent.of_subtype_range
  · rintro ⟨x₁, x₂⟩ ⟨y₁, y₂⟩ hxy
    by_cases h_cases : x₁ = y₁
    subst h_cases
    · apply Sigma.eq
      rw [LinearIndependent.injective (hindep _) hxy]
      rfl
    · have h0 : f x₁ x₂ = 0 := by
        apply
          disjoint_def.1 (hd x₁ {y₁} (finite_singleton y₁) fun h => h_cases (eq_of_mem_singleton h))
            (f x₁ x₂) (subset_span (mem_range_self _))
        rw [iSup_singleton]
        simp only at hxy
        rw [hxy]
        exact subset_span (mem_range_self y₂)
      exact False.elim ((hindep x₁).ne_zero _ h0)
  rw [range_sigma_eq_iUnion_range]
  apply linearIndependent_iUnion_finite_subtype (fun j => (hindep j).to_subtype_range) hd
#align linear_independent_Union_finite linearIndependent_iUnion_finite

end Subtype

section repr

variable (hv : LinearIndependent R v)

/-- Canonical isomorphism between linear combinations and the span of linearly independent vectors.
-/
@[simps (config := { rhsMd := default }) symm_apply]
def LinearIndependent.totalEquiv (hv : LinearIndependent R v) :
    (ι →₀ R) ≃ₗ[R] span R (range v) := by
  apply LinearEquiv.ofBijective (LinearMap.codRestrict (span R (range v)) (Finsupp.total ι M R v) _)
  constructor
  · rw [← LinearMap.ker_eq_bot, LinearMap.ker_codRestrict]
    apply hv
    · intro l
      rw [← Finsupp.range_total]
      rw [LinearMap.mem_range]
      apply mem_range_self l
  · rw [← LinearMap.range_eq_top, LinearMap.range_eq_map, LinearMap.map_codRestrict, ←
      LinearMap.range_le_iff_comap, range_subtype, Submodule.map_top]
    rw [Finsupp.range_total]
#align linear_independent.total_equiv LinearIndependent.totalEquiv
#align linear_independent.total_equiv_symm_apply LinearIndependent.totalEquiv_symm_apply

-- Porting note: The original theorem generated by `simps` was
--               different from the theorem on Lean 3, and not simp-normal form.
@[simp]
theorem LinearIndependent.totalEquiv_apply_coe (hv : LinearIndependent R v) (l : ι →₀ R) :
    hv.totalEquiv l = Finsupp.total ι M R v l := rfl
#align linear_independent.total_equiv_apply_coe LinearIndependent.totalEquiv_apply_coe

/-- Linear combination representing a vector in the span of linearly independent vectors.

Given a family of linearly independent vectors, we can represent any vector in their span as
a linear combination of these vectors. These are provided by this linear map.
It is simply one direction of `LinearIndependent.total_equiv`. -/
def LinearIndependent.repr (hv : LinearIndependent R v) : span R (range v) →ₗ[R] ι →₀ R :=
  hv.totalEquiv.symm
#align linear_independent.repr LinearIndependent.repr

@[simp]
theorem LinearIndependent.total_repr (x) : Finsupp.total ι M R v (hv.repr x) = x :=
  Subtype.ext_iff.1 (LinearEquiv.apply_symm_apply hv.totalEquiv x)
#align linear_independent.total_repr LinearIndependent.total_repr

theorem LinearIndependent.total_comp_repr :
    (Finsupp.total ι M R v).comp hv.repr = Submodule.subtype _ :=
  LinearMap.ext <| hv.total_repr
#align linear_independent.total_comp_repr LinearIndependent.total_comp_repr

theorem LinearIndependent.repr_ker : LinearMap.ker hv.repr = ⊥ := by
  rw [LinearIndependent.repr, LinearEquiv.ker]
#align linear_independent.repr_ker LinearIndependent.repr_ker

theorem LinearIndependent.repr_range : LinearMap.range hv.repr = ⊤ := by
  rw [LinearIndependent.repr, LinearEquiv.range]
#align linear_independent.repr_range LinearIndependent.repr_range

theorem LinearIndependent.repr_eq {l : ι →₀ R} {x : span R (range v)}
    (eq : Finsupp.total ι M R v l = ↑x) : hv.repr x = l := by
  have :
    ↑((LinearIndependent.totalEquiv hv : (ι →₀ R) →ₗ[R] span R (range v)) l) =
      Finsupp.total ι M R v l :=
    rfl
  have : (LinearIndependent.totalEquiv hv : (ι →₀ R) →ₗ[R] span R (range v)) l = x := by
    rw [eq] at this
    exact Subtype.ext_iff.2 this
  rw [← LinearEquiv.symm_apply_apply hv.totalEquiv l]
  rw [← this]
  rfl
#align linear_independent.repr_eq LinearIndependent.repr_eq

theorem LinearIndependent.repr_eq_single (i) (x : span R (range v)) (hx : ↑x = v i) :
    hv.repr x = Finsupp.single i 1 := by
  apply hv.repr_eq
  simp [Finsupp.total_single, hx]
#align linear_independent.repr_eq_single LinearIndependent.repr_eq_single

theorem LinearIndependent.span_repr_eq [Nontrivial R] (x) :
    Span.repr R (Set.range v) x =
      (hv.repr x).equivMapDomain (Equiv.ofInjective _ hv.injective) := by
  have p :
    (Span.repr R (Set.range v) x).equivMapDomain (Equiv.ofInjective _ hv.injective).symm =
      hv.repr x := by
    apply (LinearIndependent.totalEquiv hv).injective
    ext
    simp only [LinearIndependent.totalEquiv_apply_coe, Equiv.self_comp_ofInjective_symm,
      LinearIndependent.total_repr, Finsupp.total_equivMapDomain, Span.finsupp_total_repr]
  ext ⟨_, ⟨i, rfl⟩⟩
  simp [← p]
#align linear_independent.span_repr_eq LinearIndependent.span_repr_eq

theorem linearIndependent_iff_not_smul_mem_span :
    LinearIndependent R v ↔ ∀ (i : ι) (a : R), a • v i ∈ span R (v '' (univ \ {i})) → a = 0 :=
  ⟨fun hv i a ha => by
    rw [Finsupp.span_image_eq_map_total, mem_map] at ha
    rcases ha with ⟨l, hl, e⟩
    rw [sub_eq_zero.1 (linearIndependent_iff.1 hv (l - Finsupp.single i a) (by simp [e]))] at hl
    by_contra hn
    exact (not_mem_of_mem_diff (hl <| by simp [hn])) (mem_singleton _), fun H =>
    linearIndependent_iff.2 fun l hl => by
      ext i; simp only [Finsupp.zero_apply]
      by_contra hn
      refine' hn (H i _ _)
      refine' (Finsupp.mem_span_image_iff_total R).2 ⟨Finsupp.single i (l i) - l, _, _⟩
      · rw [Finsupp.mem_supported']
        intro j hj
        have hij : j = i :=
          Classical.not_not.1 fun hij : j ≠ i =>
            hj ((mem_diff _).2 ⟨mem_univ _, fun h => hij (eq_of_mem_singleton h)⟩)
        simp [hij]
      · simp [hl]⟩
#align linear_independent_iff_not_smul_mem_span linearIndependent_iff_not_smul_mem_span

/-- See also `CompleteLattice.independent_iff_linearIndependent_of_ne_zero`. -/
theorem LinearIndependent.independent_span_singleton (hv : LinearIndependent R v) :
    CompleteLattice.Independent fun i => R ∙ v i := by
  refine' CompleteLattice.independent_def.mp fun i => _
  rw [disjoint_iff_inf_le]
  intro m hm
  simp only [mem_inf, mem_span_singleton, iSup_subtype', ← span_range_eq_iSup] at hm
  obtain ⟨⟨r, rfl⟩, hm⟩ := hm
  suffices r = 0 by simp [this]
  apply linearIndependent_iff_not_smul_mem_span.mp hv i
  -- Porting note: The original proof was using `convert hm`.
  suffices v '' (univ \ {i}) = range fun j : { j // j ≠ i } => v j by rwa [this]
  ext
  simp
#align linear_independent.independent_span_singleton LinearIndependent.independent_span_singleton

variable (R)

theorem exists_maximal_independent' (s : ι → M) :
    ∃ I : Set ι,
      (LinearIndependent R fun x : I => s x) ∧
        ∀ J : Set ι, I ⊆ J → (LinearIndependent R fun x : J => s x) → I = J := by
  let indep : Set ι → Prop := fun I => LinearIndependent R (s ∘ (↑) : I → M)
  let X := { I : Set ι // indep I }
  let r : X → X → Prop := fun I J => I.1 ⊆ J.1
  have key : ∀ c : Set X, IsChain r c → indep (⋃ (I : X) (_ : I ∈ c), I) := by
    intro c hc
    dsimp
    rw [linearIndependent_comp_subtype]
    intro f hsupport hsum
    rcases eq_empty_or_nonempty c with (rfl | hn)
    · simpa using hsupport
    haveI : IsRefl X r := ⟨fun _ => Set.Subset.refl _⟩
    obtain ⟨I, _I_mem, hI⟩ : ∃ I ∈ c, (f.support : Set ι) ⊆ I :=
      hc.directedOn.exists_mem_subset_of_finset_subset_biUnion hn hsupport
    exact linearIndependent_comp_subtype.mp I.2 f hI hsum
  have trans : Transitive r := fun I J K => Set.Subset.trans
  obtain ⟨⟨I, hli : indep I⟩, hmax : ∀ a, r ⟨I, hli⟩ a → r a ⟨I, hli⟩⟩ :=
    @exists_maximal_of_chains_bounded _ r
      (fun c hc => ⟨⟨⋃ I ∈ c, (I : Set ι), key c hc⟩, fun I => Set.subset_biUnion_of_mem⟩) @trans
  exact ⟨I, hli, fun J hsub hli => Set.Subset.antisymm hsub (hmax ⟨J, hli⟩ hsub)⟩
#align exists_maximal_independent' exists_maximal_independent'

theorem exists_maximal_independent (s : ι → M) :
    ∃ I : Set ι,
      (LinearIndependent R fun x : I => s x) ∧
        ∀ (i) (_ : i ∉ I), ∃ a : R, a ≠ 0 ∧ a • s i ∈ span R (s '' I) := by
  classical
    rcases exists_maximal_independent' R s with ⟨I, hIlinind, hImaximal⟩
    use I, hIlinind
    intro i hi
    specialize hImaximal (I ∪ {i}) (by simp)
    set J := I ∪ {i} with hJ
    have memJ : ∀ {x}, x ∈ J ↔ x = i ∨ x ∈ I := by simp [hJ]
    have hiJ : i ∈ J := by simp
    have h := by
      refine mt hImaximal ?_
      · intro h2
        rw [h2] at hi
        exact absurd hiJ hi
    obtain ⟨f, supp_f, sum_f, f_ne⟩ := linearDependent_comp_subtype.mp h
    have hfi : f i ≠ 0 := by
      contrapose hIlinind
      refine' linearDependent_comp_subtype.mpr ⟨f, _, sum_f, f_ne⟩
      simp only [Finsupp.mem_supported, hJ] at supp_f ⊢
      rintro x hx
      refine' (memJ.mp (supp_f hx)).resolve_left _
      rintro rfl
      exact hIlinind (Finsupp.mem_support_iff.mp hx)
    use f i, hfi
    have hfi' : i ∈ f.support := Finsupp.mem_support_iff.mpr hfi
    rw [← Finset.insert_erase hfi', Finset.sum_insert (Finset.not_mem_erase _ _),
      add_eq_zero_iff_eq_neg] at sum_f
    rw [sum_f]
    refine' neg_mem (sum_mem fun c hc => smul_mem _ _ (subset_span ⟨c, _, rfl⟩))
    exact (memJ.mp (supp_f (Finset.erase_subset _ _ hc))).resolve_left (Finset.ne_of_mem_erase hc)
#align exists_maximal_independent exists_maximal_independent

end repr

theorem surjective_of_linearIndependent_of_span [Nontrivial R] (hv : LinearIndependent R v)
    (f : ι' ↪ ι) (hss : range v ⊆ span R (range (v ∘ f))) : Surjective f := by
  intro i
  let repr : (span R (range (v ∘ f)) : Type _) → ι' →₀ R := (hv.comp f f.injective).repr
  let l := (repr ⟨v i, hss (mem_range_self i)⟩).mapDomain f
  have h_total_l : Finsupp.total ι M R v l = v i := by
    dsimp only []
    rw [Finsupp.total_mapDomain]
    rw [(hv.comp f f.injective).total_repr]
    -- Porting note: `rfl` isn't necessary.
  have h_total_eq : (Finsupp.total ι M R v) l = (Finsupp.total ι M R v) (Finsupp.single i 1) := by
    rw [h_total_l, Finsupp.total_single, one_smul]
  have l_eq : l = _ := LinearMap.ker_eq_bot.1 hv h_total_eq
  dsimp only [] at l_eq
  rw [← Finsupp.embDomain_eq_mapDomain] at l_eq
  rcases Finsupp.single_of_embDomain_single (repr ⟨v i, _⟩) f i (1 : R) zero_ne_one.symm l_eq with
    ⟨i', hi'⟩
  use i'
  exact hi'.2
#align surjective_of_linear_independent_of_span surjective_of_linearIndependent_of_span

theorem eq_of_linearIndependent_of_span_subtype [Nontrivial R] {s t : Set M}
    (hs : LinearIndependent R (fun x => x : s → M)) (h : t ⊆ s) (hst : s ⊆ span R t) : s = t := by
  let f : t ↪ s :=
    ⟨fun x => ⟨x.1, h x.2⟩, fun a b hab => Subtype.coe_injective (Subtype.mk.inj hab)⟩
  have h_surj : Surjective f := by
    apply surjective_of_linearIndependent_of_span hs f _
    convert hst <;> simp [comp]
  show s = t
  · apply Subset.antisymm _ h
    intro x hx
    rcases h_surj ⟨x, hx⟩ with ⟨y, hy⟩
    convert y.mem
    rw [← Subtype.mk.inj hy]
#align eq_of_linear_independent_of_span_subtype eq_of_linearIndependent_of_span_subtype

open LinearMap

theorem LinearIndependent.image_subtype {s : Set M} {f : M →ₗ[R] M'}
    (hs : LinearIndependent R (fun x => x : s → M))
    (hf_inj : Disjoint (span R s) (LinearMap.ker f)) :
    LinearIndependent R (fun x => x : f '' s → M') := by
  rw [← @Subtype.range_coe _ s] at hf_inj
  refine' (hs.map hf_inj).to_subtype_range' _
  simp [Set.range_comp f]
#align linear_independent.image_subtype LinearIndependent.image_subtype

theorem LinearIndependent.inl_union_inr {s : Set M} {t : Set M'}
    (hs : LinearIndependent R (fun x => x : s → M))
    (ht : LinearIndependent R (fun x => x : t → M')) :
    LinearIndependent R (fun x => x : ↥(inl R M M' '' s ∪ inr R M M' '' t) → M × M') := by
  refine' (hs.image_subtype _).union (ht.image_subtype _) _ <;> [simp; simp; skip]
  simp only [span_image]
  simp [disjoint_iff, prod_inf_prod]
#align linear_independent.inl_union_inr LinearIndependent.inl_union_inr

theorem linearIndependent_inl_union_inr' {v : ι → M} {v' : ι' → M'} (hv : LinearIndependent R v)
    (hv' : LinearIndependent R v') :
    LinearIndependent R (Sum.elim (inl R M M' ∘ v) (inr R M M' ∘ v')) :=
  (hv.map' (inl R M M') ker_inl).sum_type (hv'.map' (inr R M M') ker_inr) <| by
    refine' isCompl_range_inl_inr.disjoint.mono _ _ <;>
      simp only [span_le, range_coe, range_comp_subset_range]
#align linear_independent_inl_union_inr' linearIndependent_inl_union_inr'

-- See, for example, Keith Conrad's note
--  <https://kconrad.math.uconn.edu/blurbs/galoistheory/linearchar.pdf>
/-- Dedekind's linear independence of characters -/
theorem linearIndependent_monoidHom (G : Type*) [Monoid G] (L : Type*) [CommRing L]
    [NoZeroDivisors L] : @LinearIndependent _ L (G → L) (fun f => f : (G →* L) → G → L) _ _ _ := by
  -- Porting note: Some casts are required.
  letI := Classical.decEq (G →* L);
  letI : MulAction L L := DistribMulAction.toMulAction;
  -- We prove linear independence by showing that only the trivial linear combination vanishes.
  exact linearIndependent_iff'.2
    -- To do this, we use `Finset` induction,
    -- Porting note: `False.elim` → `fun h => False.elim <| Finset.not_mem_empty _ h`
    fun s =>
      Finset.induction_on s
        (fun g _hg i h => False.elim <| Finset.not_mem_empty _ h) fun a s has ih g hg =>
        -- Here
        -- * `a` is a new character we will insert into the `Finset` of characters `s`,
        -- * `ih` is the fact that only the trivial linear combination of characters in `s` is zero
        -- * `hg` is the fact that `g` are the coefficients of a linear combination summing to zero
        -- and it remains to prove that `g` vanishes on `insert a s`.
        -- We now make the key calculation:
        -- For any character `i` in the original `Finset`, we have `g i • i = g i • a` as functions
        -- on the monoid `G`.
        have h1 : ∀ i ∈ s, (g i • (i : G → L)) = g i • (a : G → L) := fun i his =>
          funext fun x : G =>
            -- We prove these expressions are equal by showing
            -- the differences of their values on each monoid element `x` is zero
            eq_of_sub_eq_zero <|
            ih (fun j => g j * j x - g j * a x)
              (funext fun y : G => calc
                -- After that, it's just a chase scene.
                (∑ i in s, ((g i * i x - g i * a x) • (i : G → L))) y =
                    ∑ i in s, (g i * i x - g i * a x) * i y :=
                  Finset.sum_apply _ _ _
                _ = ∑ i in s, (g i * i x * i y - g i * a x * i y) :=
                  Finset.sum_congr rfl fun _ _ => sub_mul _ _ _
                _ = (∑ i in s, g i * i x * i y) - ∑ i in s, g i * a x * i y :=
                  Finset.sum_sub_distrib
                _ =
                    (g a * a x * a y + ∑ i in s, g i * i x * i y) -
                      (g a * a x * a y + ∑ i in s, g i * a x * i y) :=
                  by rw [add_sub_add_left_eq_sub]
                _ =
                    (∑ i in insert a s, g i * i x * i y) -
                      ∑ i in insert a s, g i * a x * i y :=
                  by rw [Finset.sum_insert has, Finset.sum_insert has]
                _ =
                    (∑ i in insert a s, g i * i (x * y)) -
                      ∑ i in insert a s, a x * (g i * i y) :=
                  congr
                    (congr_arg Sub.sub
                      (Finset.sum_congr rfl fun i _ => by rw [i.map_mul, mul_assoc]))
                    (Finset.sum_congr rfl fun _ _ => by rw [mul_assoc, mul_left_comm])
                _ =
                    (∑ i in insert a s, (g i • (i : G → L))) (x * y) -
                      a x * (∑ i in insert a s, (g i • (i : G → L))) y :=
                  by rw [Finset.sum_apply, Finset.sum_apply, Finset.mul_sum]; rfl
                _ = 0 - a x * 0 := by rw [hg]; rfl
                _ = 0 := by rw [mul_zero, sub_zero]
                )
              i his
        -- On the other hand, since `a` is not already in `s`, for any character `i ∈ s`
        -- there is some element of the monoid on which it differs from `a`.
        have h2 : ∀ i : G →* L, i ∈ s → ∃ y, i y ≠ a y := fun i his =>
          Classical.by_contradiction fun h =>
            have hia : i = a := MonoidHom.ext fun y =>
              Classical.by_contradiction fun hy => h ⟨y, hy⟩
            has <| hia ▸ his
        -- From these two facts we deduce that `g` actually vanishes on `s`,
        have h3 : ∀ i ∈ s, g i = 0 := fun i his =>
          let ⟨y, hy⟩ := h2 i his
          have h : g i • i y = g i • a y := congr_fun (h1 i his) y
          Or.resolve_right (mul_eq_zero.1 <| by rw [mul_sub, sub_eq_zero]; exact h)
            (sub_ne_zero_of_ne hy)
        -- And so, using the fact that the linear combination over `s` and over `insert a s` both
        -- vanish, we deduce that `g a = 0`.
        have h4 : g a = 0 :=
          calc
            g a = g a * 1 := (mul_one _).symm
            _ = (g a • (a : G → L)) 1 := by rw [← a.map_one]; rfl
            _ = (∑ i in insert a s, (g i • (i : G → L))) 1 := by
              rw [Finset.sum_eq_single a]
              · intro i his hia
                rw [Finset.mem_insert] at his
                rw [h3 i (his.resolve_left hia), zero_smul]
              · intro haas
                exfalso
                apply haas
                exact Finset.mem_insert_self a s
            _ = 0 := by rw [hg]; rfl
        -- Now we're done; the last two facts together imply that `g` vanishes on every element
        -- of `insert a s`.
        (Finset.forall_mem_insert _ _ _).2 ⟨h4, h3⟩
#align linear_independent_monoid_hom linearIndependent_monoidHom

theorem le_of_span_le_span [Nontrivial R] {s t u : Set M} (hl : LinearIndependent R ((↑) : u → M))
    (hsu : s ⊆ u) (htu : t ⊆ u) (hst : span R s ≤ span R t) : s ⊆ t := by
  have :=
    eq_of_linearIndependent_of_span_subtype (hl.mono (Set.union_subset hsu htu))
      (Set.subset_union_right _ _) (Set.union_subset (Set.Subset.trans subset_span hst) subset_span)
  rw [← this]; apply Set.subset_union_left
#align le_of_span_le_span le_of_span_le_span

theorem span_le_span_iff [Nontrivial R] {s t u : Set M} (hl : LinearIndependent R ((↑) : u → M))
    (hsu : s ⊆ u) (htu : t ⊆ u) : span R s ≤ span R t ↔ s ⊆ t :=
  ⟨le_of_span_le_span hl hsu htu, span_mono⟩
#align span_le_span_iff span_le_span_iff

end Module

section Nontrivial

variable [Ring R] [Nontrivial R] [AddCommGroup M] [AddCommGroup M']

variable [Module R M] [NoZeroSMulDivisors R M] [Module R M']

variable {v : ι → M} {s t : Set M} {x y z : M}

theorem linearIndependent_unique_iff (v : ι → M) [Unique ι] :
    LinearIndependent R v ↔ v default ≠ 0 := by
  simp only [linearIndependent_iff, Finsupp.total_unique, smul_eq_zero]
  refine' ⟨fun h hv => _, fun hv l hl => Finsupp.unique_ext <| hl.resolve_right hv⟩
  have := h (Finsupp.single default 1) (Or.inr hv)
  exact one_ne_zero (Finsupp.single_eq_zero.1 this)
#align linear_independent_unique_iff linearIndependent_unique_iff

alias linearIndependent_unique_iff ↔ _ linearIndependent_unique
#align linear_independent_unique linearIndependent_unique

theorem linearIndependent_singleton {x : M} (hx : x ≠ 0) :
    LinearIndependent R (fun x => x : ({x} : Set M) → M) :=
  linearIndependent_unique ((↑) : ({x} : Set M) → M) hx
#align linear_independent_singleton linearIndependent_singleton

end Nontrivial

/-!
### Properties which require `DivisionRing K`

These can be considered generalizations of properties of linear independence in vector spaces.
-/


section Module

variable [DivisionRing K] [AddCommGroup V] [AddCommGroup V']

variable [Module K V] [Module K V']

variable {v : ι → V} {s t : Set V} {x y z : V}

open Submodule

/- TODO: some of the following proofs can generalized with a zero_ne_one predicate type class
   (instead of a data containing type class) -/
theorem mem_span_insert_exchange :
    x ∈ span K (insert y s) → x ∉ span K s → y ∈ span K (insert x s) := by
  simp [mem_span_insert]
  rintro a z hz rfl h
  refine' ⟨a⁻¹, -a⁻¹ • z, smul_mem _ _ hz, _⟩
  have a0 : a ≠ 0 := by
    rintro rfl
    simp_all
  simp [a0, smul_add, smul_smul]
#align mem_span_insert_exchange mem_span_insert_exchange

theorem linearIndependent_iff_not_mem_span :
    LinearIndependent K v ↔ ∀ i, v i ∉ span K (v '' (univ \ {i})) := by
  apply linearIndependent_iff_not_smul_mem_span.trans
  constructor
  · intro h i h_in_span
    apply one_ne_zero (h i 1 (by simp [h_in_span]))
  · intro h i a ha
    by_contra ha'
    exact False.elim (h _ ((smul_mem_iff _ ha').1 ha))
#align linear_independent_iff_not_mem_span linearIndependent_iff_not_mem_span

protected theorem LinearIndependent.insert (hs : LinearIndependent K (fun b => b : s → V))
    (hx : x ∉ span K s) : LinearIndependent K (fun b => b : ↥(insert x s) → V) := by
  rw [← union_singleton]
  have x0 : x ≠ 0 := mt (by rintro rfl; apply zero_mem (span K s)) hx
  apply hs.union (linearIndependent_singleton x0)
  rwa [disjoint_span_singleton' x0]
#align linear_independent.insert LinearIndependent.insert

theorem linearIndependent_option' :
    LinearIndependent K (fun o => Option.casesOn' o x v : Option ι → V) ↔
      LinearIndependent K v ∧ x ∉ Submodule.span K (range v) := by
  -- Porting note: Explicit universe level is required in `Equiv.optionEquivSumPUnit`.
  rw [← linearIndependent_equiv (Equiv.optionEquivSumPUnit.{_, u'} ι).symm, linearIndependent_sum,
    @range_unique _ PUnit, @linearIndependent_unique_iff PUnit, disjoint_span_singleton]
  dsimp [(· ∘ ·)]
  refine' ⟨fun h => ⟨h.1, fun hx => h.2.1 <| h.2.2 hx⟩, fun h => ⟨h.1, _, fun hx => (h.2 hx).elim⟩⟩
  rintro rfl
  exact h.2 (zero_mem _)
#align linear_independent_option' linearIndependent_option'

theorem LinearIndependent.option (hv : LinearIndependent K v)
    (hx : x ∉ Submodule.span K (range v)) :
    LinearIndependent K (fun o => Option.casesOn' o x v : Option ι → V) :=
  linearIndependent_option'.2 ⟨hv, hx⟩
#align linear_independent.option LinearIndependent.option

theorem linearIndependent_option {v : Option ι → V} :
    LinearIndependent K v ↔
      LinearIndependent K (v ∘ (↑) : ι → V) ∧ v none ∉ Submodule.span K (range (v ∘ (↑) : ι → V)) :=
  by simp only [← linearIndependent_option', Option.casesOn'_none_coe]
#align linear_independent_option linearIndependent_option

theorem linearIndependent_insert' {ι} {s : Set ι} {a : ι} {f : ι → V} (has : a ∉ s) :
    (LinearIndependent K fun x : ↥(insert a s) => f x) ↔
      (LinearIndependent K fun x : s => f x) ∧ f a ∉ Submodule.span K (f '' s) := by
  classical
  rw [← linearIndependent_equiv ((Equiv.optionEquivSumPUnit _).trans (Equiv.Set.insert has).symm),
    linearIndependent_option]
  -- Porting note: `simp [(· ∘ ·), range_comp f]` → `simp [(· ∘ ·)]; erw [range_comp f ..]; simp`
  -- https://github.com/leanprover-community/mathlib4/issues/5164
  simp only [(· ∘ ·)]
  erw [range_comp f ((↑) : s → ι)]
  simp
#align linear_independent_insert' linearIndependent_insert'

theorem linearIndependent_insert (hxs : x ∉ s) :
    (LinearIndependent K fun b : ↥(insert x s) => (b : V)) ↔
      (LinearIndependent K fun b : s => (b : V)) ∧ x ∉ Submodule.span K s :=
  (@linearIndependent_insert' _ _ _ _ _ _ _ _ id hxs).trans <| by simp
#align linear_independent_insert linearIndependent_insert

theorem linearIndependent_pair {x y : V} (hx : x ≠ 0) (hy : ∀ a : K, a • x ≠ y) :
    LinearIndependent K ((↑) : ({x, y} : Set V) → V) :=
  pair_comm y x ▸ (linearIndependent_singleton hx).insert <|
    mt mem_span_singleton.1 (not_exists.2 hy)
#align linear_independent_pair linearIndependent_pair

theorem linearIndependent_fin_cons {n} {v : Fin n → V} :
    LinearIndependent K (Fin.cons x v : Fin (n + 1) → V) ↔
      LinearIndependent K v ∧ x ∉ Submodule.span K (range v) := by
  rw [← linearIndependent_equiv (finSuccEquiv n).symm, linearIndependent_option]
  -- Porting note: `convert Iff.rfl; ...` → `exact Iff.rfl`
  exact Iff.rfl
#align linear_independent_fin_cons linearIndependent_fin_cons

theorem linearIndependent_fin_snoc {n} {v : Fin n → V} :
    LinearIndependent K (Fin.snoc v x : Fin (n + 1) → V) ↔
      LinearIndependent K v ∧ x ∉ Submodule.span K (range v) := by
  -- Porting note: `rw` → `erw`
  -- https://github.com/leanprover-community/mathlib4/issues/5164
  -- Here Lean can not see that `fun i ↦ Fin.cons x v (↑(finRotate (n + 1)) i)`
  -- matches with `?f ∘ ↑(finRotate (n + 1))`.
  erw [Fin.snoc_eq_cons_rotate, linearIndependent_equiv, linearIndependent_fin_cons]
#align linear_independent_fin_snoc linearIndependent_fin_snoc

/-- See `LinearIndependent.fin_cons'` for an uglier version that works if you
only have a module over a semiring. -/
theorem LinearIndependent.fin_cons {n} {v : Fin n → V} (hv : LinearIndependent K v)
    (hx : x ∉ Submodule.span K (range v)) : LinearIndependent K (Fin.cons x v : Fin (n + 1) → V) :=
  linearIndependent_fin_cons.2 ⟨hv, hx⟩
#align linear_independent.fin_cons LinearIndependent.fin_cons

theorem linearIndependent_fin_succ {n} {v : Fin (n + 1) → V} :
    LinearIndependent K v ↔
      LinearIndependent K (Fin.tail v) ∧ v 0 ∉ Submodule.span K (range <| Fin.tail v) :=
  by rw [← linearIndependent_fin_cons, Fin.cons_self_tail]
#align linear_independent_fin_succ linearIndependent_fin_succ

theorem linearIndependent_fin_succ' {n} {v : Fin (n + 1) → V} :
    LinearIndependent K v ↔
      LinearIndependent K (Fin.init v) ∧ v (Fin.last _) ∉ Submodule.span K (range <| Fin.init v) :=
  by rw [← linearIndependent_fin_snoc, Fin.snoc_init_self]
#align linear_independent_fin_succ' linearIndependent_fin_succ'

theorem linearIndependent_fin2 {f : Fin 2 → V} :
    LinearIndependent K f ↔ f 1 ≠ 0 ∧ ∀ a : K, a • f 1 ≠ f 0 := by
  rw [linearIndependent_fin_succ, linearIndependent_unique_iff, range_unique, mem_span_singleton,
    not_exists, show Fin.tail f default = f 1 by rw [← Fin.succ_zero_eq_one]; rfl]
#align linear_independent_fin2 linearIndependent_fin2

theorem exists_linearIndependent_extension (hs : LinearIndependent K ((↑) : s → V)) (hst : s ⊆ t) :
    ∃ (b : _) (_ : b ⊆ t), s ⊆ b ∧ t ⊆ span K b ∧ LinearIndependent K ((↑) : b → V) := by
  -- Porting note: The placeholder should be solved before `rcases`.
  have := by
    refine zorn_subset_nonempty { b | b ⊆ t ∧ LinearIndependent K ((↑) : b → V) } ?_ _ ⟨hst, hs⟩
    · refine' fun c hc cc _c0 => ⟨⋃₀ c, ⟨_, _⟩, fun x => _⟩
      · exact sUnion_subset fun x xc => (hc xc).1
      · exact linearIndependent_sUnion_of_directed cc.directedOn fun x xc => (hc xc).2
      · exact subset_sUnion_of_mem
  rcases this with
    ⟨b, ⟨bt, bi⟩, sb, h⟩
  · refine' ⟨b, bt, sb, fun x xt => _, bi⟩
    by_contra hn
    apply hn
    rw [← h _ ⟨insert_subset_iff.2 ⟨xt, bt⟩, bi.insert hn⟩ (subset_insert _ _)]
    exact subset_span (mem_insert _ _)
#align exists_linear_independent_extension exists_linearIndependent_extension

variable (K t)

theorem exists_linearIndependent :
    ∃ (b : _) (_ : b ⊆ t), span K b = span K t ∧ LinearIndependent K ((↑) : b → V) := by
  obtain ⟨b, hb₁, -, hb₂, hb₃⟩ :=
    exists_linearIndependent_extension (linearIndependent_empty K V) (Set.empty_subset t)
  exact ⟨b, hb₁, (span_eq_of_le _ hb₂ (Submodule.span_mono hb₁)).symm, hb₃⟩
#align exists_linear_independent exists_linearIndependent

variable {K t}

/-- `LinearIndependent.extend` adds vectors to a linear independent set `s ⊆ t` until it spans
all elements of `t`. -/
noncomputable def LinearIndependent.extend (hs : LinearIndependent K (fun x => x : s → V))
    (hst : s ⊆ t) : Set V :=
  Classical.choose (exists_linearIndependent_extension hs hst)
#align linear_independent.extend LinearIndependent.extend

theorem LinearIndependent.extend_subset (hs : LinearIndependent K (fun x => x : s → V))
    (hst : s ⊆ t) : hs.extend hst ⊆ t :=
  let ⟨hbt, _hsb, _htb, _hli⟩ := Classical.choose_spec (exists_linearIndependent_extension hs hst)
  hbt
#align linear_independent.extend_subset LinearIndependent.extend_subset

theorem LinearIndependent.subset_extend (hs : LinearIndependent K (fun x => x : s → V))
    (hst : s ⊆ t) : s ⊆ hs.extend hst :=
  let ⟨_hbt, hsb, _htb, _hli⟩ := Classical.choose_spec (exists_linearIndependent_extension hs hst)
  hsb
#align linear_independent.subset_extend LinearIndependent.subset_extend

theorem LinearIndependent.subset_span_extend (hs : LinearIndependent K (fun x => x : s → V))
    (hst : s ⊆ t) : t ⊆ span K (hs.extend hst) :=
  let ⟨_hbt, _hsb, htb, _hli⟩ := Classical.choose_spec (exists_linearIndependent_extension hs hst)
  htb
#align linear_independent.subset_span_extend LinearIndependent.subset_span_extend

theorem LinearIndependent.linearIndependent_extend (hs : LinearIndependent K (fun x => x : s → V))
    (hst : s ⊆ t) : LinearIndependent K ((↑) : hs.extend hst → V) :=
  let ⟨_hbt, _hsb, _htb, hli⟩ := Classical.choose_spec (exists_linearIndependent_extension hs hst)
  hli
#align linear_independent.linear_independent_extend LinearIndependent.linearIndependent_extend

-- variable {K V} -- Porting note: Redundant binder annotation update.

-- TODO(Mario): rewrite?
theorem exists_of_linearIndependent_of_finite_span {t : Finset V}
    (hs : LinearIndependent K (fun x => x : s → V)) (hst : s ⊆ (span K ↑t : Submodule K V)) :
    ∃ t' : Finset V, ↑t' ⊆ s ∪ ↑t ∧ s ⊆ ↑t' ∧ t'.card = t.card := by
  classical
  have :
    ∀ t : Finset V,
      ∀ s' : Finset V,
        ↑s' ⊆ s →
          s ∩ ↑t = ∅ →
            s ⊆ (span K ↑(s' ∪ t) : Submodule K V) →
              ∃ t' : Finset V, ↑t' ⊆ s ∪ ↑t ∧ s ⊆ ↑t' ∧ t'.card = (s' ∪ t).card :=
    fun t =>
    Finset.induction_on t
      (fun s' hs' _ hss' =>
        have : s = ↑s' := eq_of_linearIndependent_of_span_subtype hs hs' <| by simpa using hss'
        ⟨s', by simp [this]⟩)
      fun b₁ t hb₁t ih s' hs' hst hss' =>
      have hb₁s : b₁ ∉ s := fun h => by
        have : b₁ ∈ s ∩ ↑(insert b₁ t) := ⟨h, Finset.mem_insert_self _ _⟩
        rwa [hst] at this
      have hb₁s' : b₁ ∉ s' := fun h => hb₁s <| hs' h
      have hst : s ∩ ↑t = ∅ :=
        eq_empty_of_subset_empty <|
          -- Porting note: `-inter_subset_left, -subset_inter_iff` required.
          Subset.trans
            (by simp [inter_subset_inter, Subset.refl, -inter_subset_left, -subset_inter_iff])
            (le_of_eq hst)
      Classical.by_cases (p := s ⊆ (span K ↑(s' ∪ t) : Submodule K V))
        (fun this =>
          let ⟨u, hust, hsu, Eq⟩ := ih _ hs' hst this
          have hb₁u : b₁ ∉ u := fun h => (hust h).elim hb₁s hb₁t
          ⟨insert b₁ u, by simp [insert_subset_insert hust], Subset.trans hsu (by simp), by
            simp [Eq, hb₁t, hb₁s', hb₁u]⟩)
        fun this =>
        let ⟨b₂, hb₂s, hb₂t⟩ := not_subset.mp this
        have hb₂t' : b₂ ∉ s' ∪ t := fun h => hb₂t <| subset_span h
        have : s ⊆ (span K ↑(insert b₂ s' ∪ t) : Submodule K V) := fun b₃ hb₃ => by
          have : ↑(s' ∪ insert b₁ t) ⊆ insert b₁ (insert b₂ ↑(s' ∪ t) : Set V) := by
            -- Porting note: Too many theorems to be excluded, so
            --               `simp only` is shorter.
            simp only [insert_eq, union_subset_union, Subset.refl,
              subset_union_right, Finset.union_insert, Finset.coe_insert]
          have hb₃ : b₃ ∈ span K (insert b₁ (insert b₂ ↑(s' ∪ t) : Set V)) :=
            span_mono this (hss' hb₃)
          have : s ⊆ (span K (insert b₁ ↑(s' ∪ t)) : Submodule K V) := by
            simpa [insert_eq, -singleton_union, -union_singleton] using hss'
          -- Porting note: `by exact` is required to prevent timeout.
          have hb₁ : b₁ ∈ span K (insert b₂ ↑(s' ∪ t)) := by
            exact mem_span_insert_exchange (this hb₂s) hb₂t
          rw [span_insert_eq_span hb₁] at hb₃; simpa using hb₃
        let ⟨u, hust, hsu, eq⟩ := ih _ (by simp [insert_subset_iff, hb₂s, hs']) hst this
        -- Porting note: `hb₂t'` → `Finset.card_insert_of_not_mem hb₂t'`
        ⟨u, Subset.trans hust <| union_subset_union (Subset.refl _) (by simp [subset_insert]), hsu,
          by simp [eq, Finset.card_insert_of_not_mem hb₂t', hb₁t, hb₁s']⟩
  have eq : ((t.filter fun x => x ∈ s) ∪ t.filter fun x => x ∉ s) = t := by
    ext1 x
    by_cases x ∈ s <;> simp [*]
  apply
    Exists.elim
      (this (t.filter fun x => x ∉ s) (t.filter fun x => x ∈ s) (by simp [Set.subset_def])
        (by simp (config := { contextual := true }) [Set.ext_iff]) (by rwa [eq]))
  intro u h
  exact
    ⟨u, Subset.trans h.1 (by simp (config := { contextual := true }) [subset_def, and_imp, or_imp]),
      h.2.1, by simp only [h.2.2, eq]⟩
#align exists_of_linear_independent_of_finite_span exists_of_linearIndependent_of_finite_span

theorem exists_finite_card_le_of_finite_of_linearIndependent_of_span (ht : t.Finite)
    (hs : LinearIndependent K (fun x => x : s → V)) (hst : s ⊆ span K t) :
    ∃ h : s.Finite, h.toFinset.card ≤ ht.toFinset.card :=
  have : s ⊆ (span K ↑ht.toFinset : Submodule K V) := by simp; assumption
  let ⟨u, _hust, hsu, Eq⟩ := exists_of_linearIndependent_of_finite_span hs this
  have : s.Finite := u.finite_toSet.subset hsu
  ⟨this, by rw [← Eq]; exact Finset.card_le_of_subset <| Finset.coe_subset.mp <| by simp [hsu]⟩
#align exists_finite_card_le_of_finite_of_linear_independent_of_span exists_finite_card_le_of_finite_of_linearIndependent_of_span

end Module<|MERGE_RESOLUTION|>--- conflicted
+++ resolved
@@ -567,11 +567,7 @@
     {s t s' t' : R} (h' : s • x + t • y = s' • x + t' • y) : s = s' ∧ t = t' := by
   have : (s - s') • x + (t - t') • y = 0 := by
     rw [← sub_eq_zero_of_eq h', ← sub_eq_zero]
-<<<<<<< HEAD
-    simp [sub_smul, smul_smul]
-=======
     simp only [sub_smul]
->>>>>>> c6ffbe85
     abel
   simpa [sub_eq_zero] using h.eq_zero_of_pair this
 
