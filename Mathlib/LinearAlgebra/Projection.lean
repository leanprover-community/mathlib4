/-
Copyright (c) 2020 Yury Kudryashov. All rights reserved.
Released under Apache 2.0 license as described in the file LICENSE.
Authors: Yury Kudryashov
-/
import Mathlib.LinearAlgebra.Quotient.Basic
import Mathlib.LinearAlgebra.Prod
import Mathlib.Algebra.Ring.Idempotent

/-!
# Projection to a subspace

In this file we define
* `Submodule.linearProjOfIsCompl (p q : Submodule R E) (h : IsCompl p q)`:
  the projection of a module `E` to a submodule `p` along its complement `q`;
  it is the unique linear map `f : E → p` such that `f x = x` for `x ∈ p` and `f x = 0` for `x ∈ q`.
* `Submodule.isComplEquivProj p`: equivalence between submodules `q`
  such that `IsCompl p q` and projections `f : E → p`, `∀ x ∈ p, f x = x`.

We also provide some lemmas justifying correctness of our definitions.

## Tags

projection, complement subspace
-/

noncomputable section Ring

variable {R : Type*} [Ring R] {E : Type*} [AddCommGroup E] [Module R E]
variable {F : Type*} [AddCommGroup F] [Module R F] {G : Type*} [AddCommGroup G] [Module R G]
variable (p q : Submodule R E)
variable {S : Type*} [Semiring S] {M : Type*} [AddCommMonoid M] [Module S M] (m : Submodule S M)

namespace LinearMap

variable {p}

open Submodule

theorem ker_id_sub_eq_of_proj {f : E →ₗ[R] p} (hf : ∀ x : p, f x = x) :
    ker (id - p.subtype.comp f) = p := by
  ext x
  simp only [comp_apply, mem_ker, subtype_apply, sub_apply, id_apply, sub_eq_zero]
  exact ⟨fun h => h.symm ▸ Submodule.coe_mem _, fun hx => by rw [hf ⟨x, hx⟩, Subtype.coe_mk]⟩

theorem range_eq_of_proj {f : E →ₗ[R] p} (hf : ∀ x : p, f x = x) : range f = ⊤ :=
  range_eq_top.2 fun x => ⟨x, hf x⟩

theorem isCompl_of_proj {f : E →ₗ[R] p} (hf : ∀ x : p, f x = x) : IsCompl p (ker f) := by
  constructor
  · rw [disjoint_iff_inf_le]
    rintro x ⟨hpx, hfx⟩
    rw [SetLike.mem_coe, mem_ker, hf ⟨x, hpx⟩, mk_eq_zero] at hfx
    simp only [hfx, zero_mem]
  · rw [codisjoint_iff_le_sup]
    intro x _
    rw [mem_sup']
    refine ⟨f x, ⟨x - f x, ?_⟩, add_sub_cancel _ _⟩
    rw [mem_ker, LinearMap.map_sub, hf, sub_self]

end LinearMap

namespace Submodule

open LinearMap

/-- If `q` is a complement of `p`, then `M/p ≃ q`. -/
def quotientEquivOfIsCompl (h : IsCompl p q) : (E ⧸ p) ≃ₗ[R] q :=
  LinearEquiv.symm <|
    LinearEquiv.ofBijective (p.mkQ.comp q.subtype)
      ⟨by rw [← ker_eq_bot, ker_comp, ker_mkQ, disjoint_iff_comap_eq_bot.1 h.symm.disjoint], by
        rw [← range_eq_top, range_comp, range_subtype, map_mkQ_eq_top, h.sup_eq_top]⟩

@[simp]
theorem quotientEquivOfIsCompl_symm_apply (h : IsCompl p q) (x : q) :
    -- Porting note: type ascriptions needed on the RHS
    (quotientEquivOfIsCompl p q h).symm x = (Quotient.mk x : E ⧸ p) := rfl

@[simp]
theorem quotientEquivOfIsCompl_apply_mk_coe (h : IsCompl p q) (x : q) :
    quotientEquivOfIsCompl p q h (Quotient.mk x) = x :=
  (quotientEquivOfIsCompl p q h).apply_symm_apply x

@[simp]
theorem mk_quotientEquivOfIsCompl_apply (h : IsCompl p q) (x : E ⧸ p) :
    (Quotient.mk (quotientEquivOfIsCompl p q h x) : E ⧸ p) = x :=
  (quotientEquivOfIsCompl p q h).symm_apply_apply x

/-- If `q` is a complement of `p`, then `p × q` is isomorphic to `E`. -/
def prodEquivOfIsCompl (h : IsCompl p q) : (p × q) ≃ₗ[R] E := by
  apply LinearEquiv.ofBijective (p.subtype.coprod q.subtype)
  constructor
  · rw [← ker_eq_bot, ker_coprod_of_disjoint_range, ker_subtype, ker_subtype, prod_bot]
    rw [range_subtype, range_subtype]
    exact h.1
  · rw [← range_eq_top, ← sup_eq_range, h.sup_eq_top]

@[simp]
theorem coe_prodEquivOfIsCompl (h : IsCompl p q) :
    (prodEquivOfIsCompl p q h : p × q →ₗ[R] E) = p.subtype.coprod q.subtype := rfl

@[simp]
theorem coe_prodEquivOfIsCompl' (h : IsCompl p q) (x : p × q) :
    prodEquivOfIsCompl p q h x = x.1 + x.2 := rfl

@[simp]
theorem prodEquivOfIsCompl_symm_apply_left (h : IsCompl p q) (x : p) :
    (prodEquivOfIsCompl p q h).symm x = (x, 0) :=
  (prodEquivOfIsCompl p q h).symm_apply_eq.2 <| by simp

@[simp]
theorem prodEquivOfIsCompl_symm_apply_right (h : IsCompl p q) (x : q) :
    (prodEquivOfIsCompl p q h).symm x = (0, x) :=
  (prodEquivOfIsCompl p q h).symm_apply_eq.2 <| by simp

@[simp]
theorem prodEquivOfIsCompl_symm_apply_fst_eq_zero (h : IsCompl p q) {x : E} :
    ((prodEquivOfIsCompl p q h).symm x).1 = 0 ↔ x ∈ q := by
  conv_rhs => rw [← (prodEquivOfIsCompl p q h).apply_symm_apply x]
  rw [coe_prodEquivOfIsCompl', Submodule.add_mem_iff_left _ (Submodule.coe_mem _),
    mem_right_iff_eq_zero_of_disjoint h.disjoint]

@[simp]
theorem prodEquivOfIsCompl_symm_apply_snd_eq_zero (h : IsCompl p q) {x : E} :
    ((prodEquivOfIsCompl p q h).symm x).2 = 0 ↔ x ∈ p := by
  conv_rhs => rw [← (prodEquivOfIsCompl p q h).apply_symm_apply x]
  rw [coe_prodEquivOfIsCompl', Submodule.add_mem_iff_right _ (Submodule.coe_mem _),
    mem_left_iff_eq_zero_of_disjoint h.disjoint]

@[simp]
theorem prodComm_trans_prodEquivOfIsCompl (h : IsCompl p q) :
    LinearEquiv.prodComm R q p ≪≫ₗ prodEquivOfIsCompl p q h = prodEquivOfIsCompl q p h.symm :=
  LinearEquiv.ext fun _ => add_comm _ _

/-- Projection to a submodule along a complement. It is the unique
linear map `f : E → p` such that `f x = x` for `x ∈ p` and `f x = 0` for `x ∈ q`.

See also `LinearMap.linearProjOfIsCompl`. -/
def linearProjOfIsCompl (h : IsCompl p q) : E →ₗ[R] p :=
  LinearMap.fst R p q ∘ₗ ↑(prodEquivOfIsCompl p q h).symm

variable {p q}

@[simp]
theorem linearProjOfIsCompl_apply_left (h : IsCompl p q) (x : p) :
    linearProjOfIsCompl p q h x = x := by simp [linearProjOfIsCompl]

@[simp]
theorem linearProjOfIsCompl_range (h : IsCompl p q) : range (linearProjOfIsCompl p q h) = ⊤ :=
  range_eq_of_proj (linearProjOfIsCompl_apply_left h)

theorem linearProjOfIsCompl_surjective (h : IsCompl p q) :
    Function.Surjective (linearProjOfIsCompl p q h) :=
  range_eq_top.mp (linearProjOfIsCompl_range h)

@[simp]
theorem linearProjOfIsCompl_apply_eq_zero_iff (h : IsCompl p q) {x : E} :
    linearProjOfIsCompl p q h x = 0 ↔ x ∈ q := by simp [linearProjOfIsCompl]

theorem linearProjOfIsCompl_apply_right' (h : IsCompl p q) (x : E) (hx : x ∈ q) :
    linearProjOfIsCompl p q h x = 0 :=
  (linearProjOfIsCompl_apply_eq_zero_iff h).2 hx

@[simp]
theorem linearProjOfIsCompl_apply_right (h : IsCompl p q) (x : q) :
    linearProjOfIsCompl p q h x = 0 :=
  linearProjOfIsCompl_apply_right' h x x.2

@[simp]
theorem linearProjOfIsCompl_ker (h : IsCompl p q) : ker (linearProjOfIsCompl p q h) = q :=
  ext fun _ => mem_ker.trans (linearProjOfIsCompl_apply_eq_zero_iff h)

theorem linearProjOfIsCompl_comp_subtype (h : IsCompl p q) :
    (linearProjOfIsCompl p q h).comp p.subtype = LinearMap.id :=
  LinearMap.ext <| linearProjOfIsCompl_apply_left h

theorem linearProjOfIsCompl_idempotent (h : IsCompl p q) (x : E) :
    linearProjOfIsCompl p q h (linearProjOfIsCompl p q h x) = linearProjOfIsCompl p q h x :=
  linearProjOfIsCompl_apply_left h _

theorem existsUnique_add_of_isCompl_prod (hc : IsCompl p q) (x : E) :
    ∃! u : p × q, (u.fst : E) + u.snd = x :=
  (prodEquivOfIsCompl _ _ hc).toEquiv.bijective.existsUnique _

theorem existsUnique_add_of_isCompl (hc : IsCompl p q) (x : E) :
    ∃ (u : p) (v : q), (u : E) + v = x ∧ ∀ (r : p) (s : q), (r : E) + s = x → r = u ∧ s = v :=
  let ⟨u, hu₁, hu₂⟩ := existsUnique_add_of_isCompl_prod hc x
  ⟨u.1, u.2, hu₁, fun r s hrs => Prod.eq_iff_fst_eq_snd_eq.1 (hu₂ ⟨r, s⟩ hrs)⟩

theorem linear_proj_add_linearProjOfIsCompl_eq_self (hpq : IsCompl p q) (x : E) :
    (p.linearProjOfIsCompl q hpq x + q.linearProjOfIsCompl p hpq.symm x : E) = x := by
  dsimp only [linearProjOfIsCompl]
  rw [← prodComm_trans_prodEquivOfIsCompl _ _ hpq]
  exact (prodEquivOfIsCompl _ _ hpq).apply_symm_apply x

end Submodule

namespace LinearMap

open Submodule

/-- Projection to the image of an injection along a complement.

This has an advantage over `Submodule.linearProjOfIsCompl` in that it allows the user better
definitional control over the type. -/
def linearProjOfIsCompl {F : Type*} [AddCommGroup F] [Module R F]
    (i : F →ₗ[R] E) (hi : Function.Injective i)
    (h : IsCompl (LinearMap.range i) q) : E →ₗ[R] F :=
  (LinearEquiv.ofInjective i hi).symm ∘ₗ (LinearMap.range i).linearProjOfIsCompl q h

@[simp]
theorem linearProjOfIsCompl_apply_left {F : Type*} [AddCommGroup F] [Module R F]
    (i : F →ₗ[R] E) (hi : Function.Injective i)
    (h : IsCompl (LinearMap.range i) q) (x : F) :
    linearProjOfIsCompl q i hi h (i x) = x := by
  let ix : LinearMap.range i := ⟨i x, mem_range_self i x⟩
  change linearProjOfIsCompl q i hi h ix = x
  rw [linearProjOfIsCompl, coe_comp, LinearEquiv.coe_coe, Function.comp_apply,
    LinearEquiv.symm_apply_eq, Submodule.linearProjOfIsCompl_apply_left, Subtype.ext_iff,
    LinearEquiv.ofInjective_apply]

/-- Given linear maps `φ` and `ψ` from complement submodules, `LinearMap.ofIsCompl` is
the induced linear map over the entire module. -/
def ofIsCompl {p q : Submodule R E} (h : IsCompl p q) (φ : p →ₗ[R] F) (ψ : q →ₗ[R] F) : E →ₗ[R] F :=
  LinearMap.coprod φ ψ ∘ₗ ↑(Submodule.prodEquivOfIsCompl _ _ h).symm

variable {p q}

@[simp]
theorem ofIsCompl_left_apply (h : IsCompl p q) {φ : p →ₗ[R] F} {ψ : q →ₗ[R] F} (u : p) :
    ofIsCompl h φ ψ (u : E) = φ u := by simp [ofIsCompl]

@[simp]
theorem ofIsCompl_right_apply (h : IsCompl p q) {φ : p →ₗ[R] F} {ψ : q →ₗ[R] F} (v : q) :
    ofIsCompl h φ ψ (v : E) = ψ v := by simp [ofIsCompl]

theorem ofIsCompl_eq (h : IsCompl p q) {φ : p →ₗ[R] F} {ψ : q →ₗ[R] F} {χ : E →ₗ[R] F}
    (hφ : ∀ u, φ u = χ u) (hψ : ∀ u, ψ u = χ u) : ofIsCompl h φ ψ = χ := by
  ext x
  obtain ⟨_, _, rfl, _⟩ := existsUnique_add_of_isCompl h x
  simp [ofIsCompl, hφ, hψ]

theorem ofIsCompl_eq' (h : IsCompl p q) {φ : p →ₗ[R] F} {ψ : q →ₗ[R] F} {χ : E →ₗ[R] F}
    (hφ : φ = χ.comp p.subtype) (hψ : ψ = χ.comp q.subtype) : ofIsCompl h φ ψ = χ :=
  ofIsCompl_eq h (fun _ => hφ.symm ▸ rfl) fun _ => hψ.symm ▸ rfl

@[simp]
theorem ofIsCompl_zero (h : IsCompl p q) : (ofIsCompl h 0 0 : E →ₗ[R] F) = 0 :=
  ofIsCompl_eq _ (fun _ => rfl) fun _ => rfl

@[simp]
theorem ofIsCompl_add (h : IsCompl p q) {φ₁ φ₂ : p →ₗ[R] F} {ψ₁ ψ₂ : q →ₗ[R] F} :
    ofIsCompl h (φ₁ + φ₂) (ψ₁ + ψ₂) = ofIsCompl h φ₁ ψ₁ + ofIsCompl h φ₂ ψ₂ :=
  ofIsCompl_eq _ (by simp) (by simp)

@[simp]
theorem ofIsCompl_smul {R : Type*} [CommRing R] {E : Type*} [AddCommGroup E] [Module R E]
    {F : Type*} [AddCommGroup F] [Module R F] {p q : Submodule R E} (h : IsCompl p q)
    {φ : p →ₗ[R] F} {ψ : q →ₗ[R] F} (c : R) : ofIsCompl h (c • φ) (c • ψ) = c • ofIsCompl h φ ψ :=
  ofIsCompl_eq _ (by simp) (by simp)

section

variable {R₁ : Type*} [CommRing R₁] [Module R₁ E] [Module R₁ F]

/-- The linear map from `(p →ₗ[R₁] F) × (q →ₗ[R₁] F)` to `E →ₗ[R₁] F`. -/
def ofIsComplProd {p q : Submodule R₁ E} (h : IsCompl p q) :
    (p →ₗ[R₁] F) × (q →ₗ[R₁] F) →ₗ[R₁] E →ₗ[R₁] F where
  toFun φ := ofIsCompl h φ.1 φ.2
  map_add' := by intro φ ψ; rw [Prod.snd_add, Prod.fst_add, ofIsCompl_add]
  map_smul' := by intro c φ; simp [Prod.smul_snd, Prod.smul_fst, ofIsCompl_smul]

@[simp]
theorem ofIsComplProd_apply {p q : Submodule R₁ E} (h : IsCompl p q)
    (φ : (p →ₗ[R₁] F) × (q →ₗ[R₁] F)) : ofIsComplProd h φ = ofIsCompl h φ.1 φ.2 :=
  rfl

/-- The natural linear equivalence between `(p →ₗ[R₁] F) × (q →ₗ[R₁] F)` and `E →ₗ[R₁] F`. -/
def ofIsComplProdEquiv {p q : Submodule R₁ E} (h : IsCompl p q) :
    ((p →ₗ[R₁] F) × (q →ₗ[R₁] F)) ≃ₗ[R₁] E →ₗ[R₁] F :=
  { ofIsComplProd h with
    invFun := fun φ => ⟨φ.domRestrict p, φ.domRestrict q⟩
    left_inv := fun φ ↦ by
      ext x
      · exact ofIsCompl_left_apply h x
      · exact ofIsCompl_right_apply h x
    right_inv := fun φ ↦ by
      ext x
      obtain ⟨a, b, hab, _⟩ := existsUnique_add_of_isCompl h x
      rw [← hab]; simp }

end

@[simp]
theorem linearProjOfIsCompl_of_proj (f : E →ₗ[R] p) (hf : ∀ x : p, f x = x) :
    p.linearProjOfIsCompl (ker f) (isCompl_of_proj hf) = f := by
  ext x
  have : x ∈ p ⊔ (ker f) := by simp only [(isCompl_of_proj hf).sup_eq_top, mem_top]
  rcases mem_sup'.1 this with ⟨x, y, rfl⟩
  simp [hf]

/-- If `f : E →ₗ[R] F` and `g : E →ₗ[R] G` are two surjective linear maps and
their kernels are complement of each other, then `x ↦ (f x, g x)` defines
a linear equivalence `E ≃ₗ[R] F × G`. -/
def equivProdOfSurjectiveOfIsCompl (f : E →ₗ[R] F) (g : E →ₗ[R] G) (hf : range f = ⊤)
    (hg : range g = ⊤) (hfg : IsCompl (ker f) (ker g)) : E ≃ₗ[R] F × G :=
  LinearEquiv.ofBijective (f.prod g)
    ⟨by simp [← ker_eq_bot, hfg.inf_eq_bot], by
      rw [← range_eq_top]
      simp [range_prod_eq hfg.sup_eq_top, *]⟩

@[simp]
theorem coe_equivProdOfSurjectiveOfIsCompl {f : E →ₗ[R] F} {g : E →ₗ[R] G} (hf : range f = ⊤)
    (hg : range g = ⊤) (hfg : IsCompl (ker f) (ker g)) :
    (equivProdOfSurjectiveOfIsCompl f g hf hg hfg : E →ₗ[R] F × G) = f.prod g := rfl

@[simp]
theorem equivProdOfSurjectiveOfIsCompl_apply {f : E →ₗ[R] F} {g : E →ₗ[R] G} (hf : range f = ⊤)
    (hg : range g = ⊤) (hfg : IsCompl (ker f) (ker g)) (x : E) :
    equivProdOfSurjectiveOfIsCompl f g hf hg hfg x = (f x, g x) := rfl

end LinearMap

namespace Submodule

open LinearMap

/-- Equivalence between submodules `q` such that `IsCompl p q` and linear maps `f : E →ₗ[R] p`
such that `∀ x : p, f x = x`. -/
def isComplEquivProj : { q // IsCompl p q } ≃ { f : E →ₗ[R] p // ∀ x : p, f x = x } where
  toFun q := ⟨linearProjOfIsCompl p q q.2, linearProjOfIsCompl_apply_left q.2⟩
  invFun f := ⟨ker (f : E →ₗ[R] p), isCompl_of_proj f.2⟩
  left_inv := fun ⟨q, hq⟩ => by simp only [linearProjOfIsCompl_ker]
  right_inv := fun ⟨f, hf⟩ => Subtype.eq <| f.linearProjOfIsCompl_of_proj hf

@[simp]
theorem coe_isComplEquivProj_apply (q : { q // IsCompl p q }) :
    (p.isComplEquivProj q : E →ₗ[R] p) = linearProjOfIsCompl p q q.2 := rfl

@[simp]
theorem coe_isComplEquivProj_symm_apply (f : { f : E →ₗ[R] p // ∀ x : p, f x = x }) :
    (p.isComplEquivProj.symm f : Submodule R E) = ker (f : E →ₗ[R] p) := rfl

/-- The idempotent endomorphisms of a module with range equal to a submodule are in 1-1
correspondence with linear maps to the submodule that restrict to the identity on the submodule. -/
@[simps] def isIdempotentElemEquiv :
    { f : Module.End R E // IsIdempotentElem f ∧ range f = p } ≃
    { f : E →ₗ[R] p // ∀ x : p, f x = x } where
  toFun f := ⟨f.1.codRestrict _ fun x ↦ by simp_rw [← f.2.2]; exact mem_range_self f.1 x,
    fun ⟨x, hx⟩ ↦ Subtype.ext <| by
      obtain ⟨x, rfl⟩ := f.2.2.symm ▸ hx
      exact DFunLike.congr_fun f.2.1 x⟩
  invFun f := ⟨p.subtype ∘ₗ f.1, LinearMap.ext fun x ↦ by simp [f.2], le_antisymm
    ((range_comp_le_range _ _).trans_eq p.range_subtype)
    fun x hx ↦ ⟨x, Subtype.ext_iff.1 <| f.2 ⟨x, hx⟩⟩⟩

end Submodule

namespace LinearMap

open Submodule

/--
A linear endomorphism of a module `E` is a projection onto a submodule `p` if it sends every element
of `E` to `p` and fixes every element of `p`.
The definition allow more generally any `FunLike` type and not just linear maps, so that it can be
used for example with `ContinuousLinearMap` or `Matrix`.
-/
structure IsProj {F : Type*} [FunLike F M M] (f : F) : Prop where
  map_mem : ∀ x, f x ∈ m
  map_id : ∀ x ∈ m, f x = x

theorem isProj_range_iff_isIdempotentElem (f : M →ₗ[S] M) :
    IsProj (range f) f ↔ IsIdempotentElem f := by
  refine ⟨fun ⟨h1, h2⟩ => ?_, fun hf =>
    ⟨fun x => mem_range_self f x, fun x ⟨y, hy⟩ => by rw [← hy, ← Module.End.mul_apply, hf.eq]⟩⟩
  ext x
  exact h2 (f x) (h1 x)

alias ⟨_, IsIdempotentElem.isProj_range⟩ := isProj_range_iff_isIdempotentElem

theorem isProj_iff_isIdempotentElem (f : M →ₗ[S] M) :
    (∃ p : Submodule S M, IsProj p f) ↔ IsIdempotentElem f := by
  refine ⟨fun ⟨p, hp⟩ => ?_, fun h => ⟨_, IsIdempotentElem.isProj_range _ h⟩⟩
  ext x
  exact hp.map_id (f x) (hp.map_mem x)

@[deprecated (since := "2025-01-12")] alias isProj_iff_idempotent := isProj_iff_isIdempotentElem

namespace IsProj

variable {p m}

theorem isIdempotentElem {f : M →ₗ[S] M} (h : IsProj m f) : IsIdempotentElem f :=
  f.isProj_iff_isIdempotentElem.mp ⟨m, h⟩

theorem mem_iff_map_id {f : M →ₗ[S] M} (hf : IsProj m f) {x : M} :
    x ∈ m ↔ f x = x :=
  ⟨hf.map_id x, fun h ↦ h ▸ hf.map_mem x⟩

/-- Restriction of the codomain of a projection of onto a subspace `p` to `p` instead of the whole
space.
-/
def codRestrict {f : M →ₗ[S] M} (h : IsProj m f) : M →ₗ[S] m :=
  f.codRestrict m h.map_mem

@[simp]
theorem codRestrict_apply {f : M →ₗ[S] M} (h : IsProj m f) (x : M) : ↑(h.codRestrict x) = f x :=
  f.codRestrict_apply m x

@[simp]
theorem codRestrict_apply_cod {f : M →ₗ[S] M} (h : IsProj m f) (x : m) : h.codRestrict x = x := by
  ext
  rw [codRestrict_apply]
  exact h.map_id x x.2

theorem codRestrict_ker {f : M →ₗ[S] M} (h : IsProj m f) : ker h.codRestrict = ker f :=
  f.ker_codRestrict m _

theorem isCompl {f : E →ₗ[R] E} (h : IsProj p f) : IsCompl p (ker f) := by
  rw [← codRestrict_ker]
  exact isCompl_of_proj h.codRestrict_apply_cod

theorem eq_conj_prod_map' {f : E →ₗ[R] E} (h : IsProj p f) :
    f = (p.prodEquivOfIsCompl (ker f) h.isCompl).toLinearMap ∘ₗ
        prodMap id 0 ∘ₗ (p.prodEquivOfIsCompl (ker f) h.isCompl).symm.toLinearMap := by
  rw [← LinearMap.comp_assoc, LinearEquiv.eq_comp_toLinearMap_symm]
  ext x
  · simp only [coe_prodEquivOfIsCompl, comp_apply, coe_inl, coprod_apply, coe_subtype,
      map_zero, add_zero, h.map_id x x.2, prodMap_apply, id_apply]
  · simp only [coe_prodEquivOfIsCompl, comp_apply, coe_inr, coprod_apply, map_zero,
      coe_subtype, zero_add, map_coe_ker, prodMap_apply, zero_apply, add_zero]

theorem submodule_unique {f : M →ₗ[S] M} {m₁ m₂ : Submodule S M}
    (hf₁ : IsProj m₁ f) (hf₂ : IsProj m₂ f) : m₁ = m₂ := by
  ext; simp [hf₁.mem_iff_map_id, hf₂.mem_iff_map_id]

open LinearMap in
protected theorem range {f : M →ₗ[S] M} (h : IsProj m f) : range f = m :=
  h.isIdempotentElem.isProj_range.submodule_unique h

variable (S M) in
protected theorem bot : IsProj (⊥ : Submodule S M) (0 : M →ₗ[S] M) :=
  ⟨congrFun rfl, by simp only [mem_bot, zero_apply, forall_eq]⟩

variable (S M) in
protected theorem top : IsProj (⊤ : Submodule S M) (id (R := S)) :=
  ⟨fun _ ↦ trivial, fun _ ↦ congrFun rfl⟩

theorem subtype_comp_codRestrict {U : Submodule S M} {f : M →ₗ[S] M} (hf : IsProj U f) :
    U.subtype ∘ₗ hf.codRestrict = f := rfl

theorem submodule_eq_top_iff {f : M →ₗ[S] M} (hf : IsProj m f) :
    m = (⊤ : Submodule S M) ↔ f = LinearMap.id := by
  constructor <;> rintro rfl
  · ext
    simp [hf.map_id]
  · rw [← hf.range, range_id]

theorem submodule_eq_bot_iff {f : M →ₗ[S] M} (hf : IsProj m f) :
    m = (⊥ : Submodule S M) ↔ f = 0 := by
  constructor <;> rintro rfl
  · ext
    simpa using hf.map_mem _
  · rw [← hf.range, range_zero]

end IsProj

<<<<<<< HEAD
=======
open LinearMap in
/-- Given an idempotent linear operator `p`, we have
`x ∈ range p` if and only if `p(x) = x` for all `x`. -/
theorem IsIdempotentElem.mem_range_iff {p : M →ₗ[S] M} (hp : IsIdempotentElem p) {x : M} :
    x ∈ range p ↔ p x = x :=
  hp.isProj_range.mem_iff_map_id

open LinearMap in
/-- Given an idempotent linear operator `q`,
we have `q ∘ p = p` iff `range p ⊆ range q` for all `p`. -/
theorem IsIdempotentElem.comp_eq_right_iff {q : M →ₗ[S] M} (hq : IsIdempotentElem q)
    {E : Type*} [AddCommMonoid E] [Module S E] (p : E →ₗ[S] M) :
    q.comp p = p ↔ range p ≤ range q := by
  simp_rw [LinearMap.ext_iff, comp_apply, ← hq.mem_range_iff,
    SetLike.le_def, mem_range, forall_exists_index, forall_apply_eq_imp_iff]

open LinearMap in
/-- Idempotent operators are equal when their range and kernels are. -/
lemma IsIdempotentElem.ext {p q : E →ₗ[R] E} (hp : IsIdempotentElem p) (hq : IsIdempotentElem q)
    (hr : range p = range q) (hk : ker p = ker q) : p = q := by
  ext x
  obtain ⟨⟨v, hv⟩, ⟨w, hw⟩, rfl, _⟩ :=
    (ker p).existsUnique_add_of_isCompl hp.isProj_range.isCompl.symm x
  simp [mem_ker.mp, hv, (hk ▸ hv), (mem_range_iff hp).mp, hw, (mem_range_iff hq).mp, (hr ▸ hw)]

>>>>>>> 62fb68d5
theorem IsIdempotentElem.range_eq_ker {E : Type*} [AddCommGroup E] [Module S E]
    {p : E →ₗ[S] E} (hp : IsIdempotentElem p) : LinearMap.range p = LinearMap.ker (1 - p) :=
  le_antisymm
    (LinearMap.range_le_ker_iff.mpr hp.one_sub_mul_self)
    fun x hx ↦ ⟨x, by simpa [sub_eq_zero, eq_comm (a := x)] using hx⟩

<<<<<<< HEAD
=======
open LinearMap in
theorem IsIdempotentElem.ker_eq_range {E : Type*} [AddCommGroup E] [Module S E]
    {p : E →ₗ[S] E} (hp : IsIdempotentElem p) : LinearMap.ker p = LinearMap.range (1 - p) := by
  simpa using hp.one_sub.range_eq_ker.symm

>>>>>>> 62fb68d5
end LinearMap

end Ring

section CommRing

namespace LinearMap

variable {R : Type*} [CommRing R] {E : Type*} [AddCommGroup E] [Module R E] {p : Submodule R E}

theorem IsProj.eq_conj_prodMap {f : E →ₗ[R] E} (h : IsProj p f) :
    f = (p.prodEquivOfIsCompl (ker f) h.isCompl).conj (prodMap id 0) := by
  rw [LinearEquiv.conj_apply]
  exact h.eq_conj_prod_map'

end LinearMap

end CommRing<|MERGE_RESOLUTION|>--- conflicted
+++ resolved
@@ -466,8 +466,6 @@
 
 end IsProj
 
-<<<<<<< HEAD
-=======
 open LinearMap in
 /-- Given an idempotent linear operator `p`, we have
 `x ∈ range p` if and only if `p(x) = x` for all `x`. -/
@@ -493,21 +491,17 @@
     (ker p).existsUnique_add_of_isCompl hp.isProj_range.isCompl.symm x
   simp [mem_ker.mp, hv, (hk ▸ hv), (mem_range_iff hp).mp, hw, (mem_range_iff hq).mp, (hr ▸ hw)]
 
->>>>>>> 62fb68d5
 theorem IsIdempotentElem.range_eq_ker {E : Type*} [AddCommGroup E] [Module S E]
     {p : E →ₗ[S] E} (hp : IsIdempotentElem p) : LinearMap.range p = LinearMap.ker (1 - p) :=
   le_antisymm
     (LinearMap.range_le_ker_iff.mpr hp.one_sub_mul_self)
     fun x hx ↦ ⟨x, by simpa [sub_eq_zero, eq_comm (a := x)] using hx⟩
 
-<<<<<<< HEAD
-=======
 open LinearMap in
 theorem IsIdempotentElem.ker_eq_range {E : Type*} [AddCommGroup E] [Module S E]
     {p : E →ₗ[S] E} (hp : IsIdempotentElem p) : LinearMap.ker p = LinearMap.range (1 - p) := by
   simpa using hp.one_sub.range_eq_ker.symm
 
->>>>>>> 62fb68d5
 end LinearMap
 
 end Ring
