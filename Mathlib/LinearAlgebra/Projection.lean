--- conflicted
+++ resolved
@@ -500,22 +500,15 @@
     SetLike.le_def, mem_range, forall_exists_index, forall_apply_eq_imp_iff]
 
 open LinearMap in
-<<<<<<< HEAD
 -- name to match `LinearMap.IsProj.isCompl`
 lemma IsIdempotentElem.isCompl {f : E →ₗ[R] E} (hf : IsIdempotentElem f) :
     IsCompl (range f) (ker f) := hf.isProj_range.isCompl
 
-open LinearMap in
-/-- Idempotent operators are equal when their range and kernels are. -/
-lemma IsIdempotentElem.ext {p q : E →ₗ[R] E} (hp : IsIdempotentElem p) (hq : IsIdempotentElem q)
-    (hr : range p = range q) (hk : ker p = ker q) : p = q := by
-=======
 /-- Idempotent operators are equal iff their range and kernels are. -/
 lemma IsIdempotentElem.ext_iff {p q : E →ₗ[R] E}
     (hp : IsIdempotentElem p) (hq : IsIdempotentElem q) :
     p = q ↔ range p = range q ∧ ker p = ker q := by
   refine ⟨fun h => ⟨congrArg range h, congrArg ker h⟩, fun ⟨hr, hk⟩ => ?_⟩
->>>>>>> f2bf11f4
   ext x
   obtain ⟨⟨v, hv⟩, ⟨w, hw⟩, rfl, _⟩ :=
     (ker p).existsUnique_add_of_isCompl hp.isCompl.symm x
