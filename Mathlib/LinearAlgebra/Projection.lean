--- conflicted
+++ resolved
@@ -216,15 +216,10 @@
     linearProjOfIsCompl p q h (linearProjOfIsCompl p q h x) = linearProjOfIsCompl p q h x :=
   linearProjOfIsCompl_apply_left h _
 
-<<<<<<< HEAD
 /-- The linear projection onto a subspace along its complement is an idempotent. -/
 theorem IsCompl.projection_isIdempotentElem (hpq : IsCompl p q) :
     IsIdempotentElem hpq.projection := by
   simp [projection, IsIdempotentElem, LinearMap.ext_iff]
-=======
-lemma isIdempotentElem_subtype_comp_linearProjOfIsCompl (hpq : IsCompl p q) :
-    IsIdempotentElem (p.subtype ∘ₗ p.linearProjOfIsCompl q hpq) := by ext; simp
->>>>>>> 0a739db8
 
 theorem existsUnique_add_of_isCompl_prod (hc : IsCompl p q) (x : E) :
     ∃! u : p × q, (u.fst : E) + u.snd = x :=
