/-
Copyright (c) 2020 Zhangir Azerbayev. All rights reserved.
Released under Apache 2.0 license as described in the file LICENSE.
Authors: Eric Wieser, Zhangir Azerbayev

! This file was ported from Lean 3 source module linear_algebra.alternating
! leanprover-community/mathlib commit 78fdf68dcd2fdb3fe64c0dd6f88926a49418a6ea
! Please do not edit these lines, except to modify the commit id
! if you have ported upstream changes.
-/
import Mathlib.GroupTheory.GroupAction.Quotient
import Mathlib.GroupTheory.Perm.Sign
import Mathlib.GroupTheory.Perm.Subgroup
import Mathlib.LinearAlgebra.LinearIndependent
import Mathlib.LinearAlgebra.Multilinear.Basis
import Mathlib.LinearAlgebra.Multilinear.TensorProduct

/-!
# Alternating Maps

We construct the bundled function `AlternatingMap`, which extends `MultilinearMap` with all the
arguments of the same type.

## Main definitions
* `AlternatingMap R M N ι` is the space of `R`-linear alternating maps from `ι → M` to `N`.
* `f.map_eq_zero_of_eq` expresses that `f` is zero when two inputs are equal.
* `f.map_swap` expresses that `f` is negated when two inputs are swapped.
* `f.map_perm` expresses how `f` varies by a sign change under a permutation of its inputs.
* An `AddCommMonoid`, `AddCommGroup`, and `Module` structure over `AlternatingMap`s that
  matches the definitions over `MultilinearMap`s.
* `MultilinearMap.domDomCongr`, for permutating the elements within a family.
* `MultilinearMap.alternatization`, which makes an alternating map out of a non-alternating one.
* `AlternatingMap.domCoprod`, which behaves as a product between two alternating maps.
* `AlternatingMap.curryLeft`, for binding the leftmost argument of an alternating map indexed
  by `Fin n.succ`.

## Implementation notes
`AlternatingMap` is defined in terms of `map_eq_zero_of_eq`, as this is easier to work with than
using `map_swap` as a definition, and does not require `Neg N`.

`AlternatingMap`s are provided with a coercion to `MultilinearMap`, along with a set of
`norm_cast` lemmas that act on the algebraic structure:

* `AlternatingMap.coe_add`
* `AlternatingMap.coe_zero`
* `AlternatingMap.coe_sub`
* `AlternatingMap.coe_neg`
* `AlternatingMap.coe_smul`
-/


-- semiring / add_comm_monoid

variable {R : Type _} [Semiring R]

variable {M : Type _} [AddCommMonoid M] [Module R M]

variable {N : Type _} [AddCommMonoid N] [Module R N]

variable {P : Type _} [AddCommMonoid P] [Module R P]

-- semiring / add_comm_group

variable {M' : Type _} [AddCommGroup M'] [Module R M']

variable {N' : Type _} [AddCommGroup N'] [Module R N']

variable {ι ι' ι'' : Type _}

section

variable (R M N ι)

/-- An alternating map is a multilinear map that vanishes when two of its arguments are equal.
-/
structure AlternatingMap extends MultilinearMap R (fun _ : ι => M) N where
  map_eq_zero_of_eq' : ∀ (v : ι → M) (i j : ι) (_ : v i = v j) (_ : i ≠ j), toFun v = 0
#align alternating_map AlternatingMap

end

/-- The multilinear map associated to an alternating map -/
add_decl_doc AlternatingMap.toMultilinearMap

namespace AlternatingMap

variable (f f' : AlternatingMap R M N ι)

variable (g g₂ : AlternatingMap R M N' ι)

variable (g' : AlternatingMap R M' N' ι)

variable (v : ι → M) (v' : ι → M')

open Function

/-! Basic coercion simp lemmas, largely copied from `RingHom` and `MultilinearMap` -/


section Coercions

instance funLike : FunLike (AlternatingMap R M N ι) (ι → M) (fun _ => N) where
  coe f := f.toFun
  coe_injective' := fun f g h ↦ by
    rcases f with ⟨⟨_, _, _⟩, _⟩
    rcases g with ⟨⟨_, _, _⟩, _⟩
    congr
#align alternating_map.fun_like AlternatingMap.funLike

-- shortcut instance
instance coeFun : CoeFun (AlternatingMap R M N ι) fun _ => (ι → M) → N :=
  ⟨FunLike.coe⟩
#align alternating_map.has_coe_to_fun AlternatingMap.coeFun

initialize_simps_projections AlternatingMap (toFun → apply)

@[simp]
theorem toFun_eq_coe : f.toFun = f :=
  rfl
#align alternating_map.to_fun_eq_coe AlternatingMap.toFun_eq_coe

-- Porting note: changed statement to reflect new `mk` signature
@[simp]
theorem coe_mk (f : MultilinearMap R (fun _ : ι => M) N) (h) :
    ⇑(⟨f, h⟩ : AlternatingMap R M N ι) = f :=
  rfl
#align alternating_map.coe_mk AlternatingMap.coe_mkₓ

theorem congr_fun {f g : AlternatingMap R M N ι} (h : f = g) (x : ι → M) : f x = g x :=
  congr_arg (fun h : AlternatingMap R M N ι => h x) h
#align alternating_map.congr_fun AlternatingMap.congr_fun

theorem congr_arg (f : AlternatingMap R M N ι) {x y : ι → M} (h : x = y) : f x = f y :=
  _root_.congr_arg (fun x : ι → M => f x) h
#align alternating_map.congr_arg AlternatingMap.congr_arg

theorem coe_injective : Injective ((↑) : AlternatingMap R M N ι → (ι → M) → N) :=
  FunLike.coe_injective
#align alternating_map.coe_injective AlternatingMap.coe_injective

@[norm_cast] -- @[simp] -- Porting note: simp can prove this
theorem coe_inj {f g : AlternatingMap R M N ι} : (f : (ι → M) → N) = g ↔ f = g :=
  coe_injective.eq_iff
#align alternating_map.coe_inj AlternatingMap.coe_inj

@[ext]
theorem ext {f f' : AlternatingMap R M N ι} (H : ∀ x, f x = f' x) : f = f' :=
  FunLike.ext _ _ H
#align alternating_map.ext AlternatingMap.ext

theorem ext_iff {f g : AlternatingMap R M N ι} : f = g ↔ ∀ x, f x = g x :=
  ⟨fun h _ => h ▸ rfl, fun h => ext h⟩
#align alternating_map.ext_iff AlternatingMap.ext_iff

attribute [coe] AlternatingMap.toMultilinearMap

instance coe : Coe (AlternatingMap R M N ι) (MultilinearMap R (fun _ : ι => M) N) :=
  ⟨fun x => x.toMultilinearMap⟩
#align alternating_map.multilinear_map.has_coe AlternatingMap.coe

@[simp, norm_cast]
theorem coe_multilinearMap : ⇑(f : MultilinearMap R (fun _ : ι => M) N) = f :=
  rfl
#align alternating_map.coe_multilinear_map AlternatingMap.coe_multilinearMap

theorem coe_multilinearMap_injective :
    Function.Injective ((↑) : AlternatingMap R M N ι → MultilinearMap R (fun _ : ι => M) N) :=
  fun _ _ h => ext <| MultilinearMap.congr_fun h
#align alternating_map.coe_multilinear_map_injective AlternatingMap.coe_multilinearMap_injective

#noalign alternating_map.to_multilinear_map_eq_coe

-- Porting note: changed statement to reflect new `mk` signature.
-- Porting note: removed `simp`
-- @[simp]
theorem coe_multilinearMap_mk (f : (ι → M) → N) (h₁ h₂ h₃) :
    ((⟨⟨f, h₁, h₂⟩, h₃⟩ : AlternatingMap R M N ι) : MultilinearMap R (fun _ : ι => M) N) =
      ⟨f, @h₁, @h₂⟩ :=
  by simp
#align alternating_map.coe_multilinear_map_mk AlternatingMap.coe_multilinearMap_mk

end Coercions

/-!
### Simp-normal forms of the structure fields

These are expressed in terms of `⇑f` instead of `f.toFun`.
-/


@[simp]
theorem map_add [DecidableEq ι] (i : ι) (x y : M) :
    f (update v i (x + y)) = f (update v i x) + f (update v i y) :=
  f.toMultilinearMap.map_add' v i x y
#align alternating_map.map_add AlternatingMap.map_add

@[simp]
theorem map_sub [DecidableEq ι] (i : ι) (x y : M') :
    g' (update v' i (x - y)) = g' (update v' i x) - g' (update v' i y) :=
  g'.toMultilinearMap.map_sub v' i x y
#align alternating_map.map_sub AlternatingMap.map_sub

@[simp]
theorem map_neg [DecidableEq ι] (i : ι) (x : M') : g' (update v' i (-x)) = -g' (update v' i x) :=
  g'.toMultilinearMap.map_neg v' i x
#align alternating_map.map_neg AlternatingMap.map_neg

@[simp]
theorem map_smul [DecidableEq ι] (i : ι) (r : R) (x : M) :
    f (update v i (r • x)) = r • f (update v i x) :=
  f.toMultilinearMap.map_smul' v i r x
#align alternating_map.map_smul AlternatingMap.map_smul

@[simp]
theorem map_eq_zero_of_eq (v : ι → M) {i j : ι} (h : v i = v j) (hij : i ≠ j) : f v = 0 :=
  f.map_eq_zero_of_eq' v i j h hij
#align alternating_map.map_eq_zero_of_eq AlternatingMap.map_eq_zero_of_eq

theorem map_coord_zero {m : ι → M} (i : ι) (h : m i = 0) : f m = 0 :=
  f.toMultilinearMap.map_coord_zero i h
#align alternating_map.map_coord_zero AlternatingMap.map_coord_zero

@[simp]
theorem map_update_zero [DecidableEq ι] (m : ι → M) (i : ι) : f (update m i 0) = 0 :=
  f.toMultilinearMap.map_update_zero m i
#align alternating_map.map_update_zero AlternatingMap.map_update_zero

@[simp]
theorem map_zero [Nonempty ι] : f 0 = 0 :=
  f.toMultilinearMap.map_zero
#align alternating_map.map_zero AlternatingMap.map_zero

theorem map_eq_zero_of_not_injective (v : ι → M) (hv : ¬Function.Injective v) : f v = 0 := by
  rw [Function.Injective] at hv
  push_neg  at hv
  rcases hv with ⟨i₁, i₂, heq, hne⟩
  exact f.map_eq_zero_of_eq v heq hne
#align alternating_map.map_eq_zero_of_not_injective AlternatingMap.map_eq_zero_of_not_injective

/-!
### Algebraic structure inherited from `MultilinearMap`

`AlternatingMap` carries the same `AddCommMonoid`, `AddCommGroup`, and `Module` structure
as `MultilinearMap`
-/


section SMul

variable {S : Type _} [Monoid S] [DistribMulAction S N] [SMulCommClass R S N]

instance smul : SMul S (AlternatingMap R M N ι) :=
  ⟨fun c f =>
    { c • (f : MultilinearMap R (fun _ : ι => M) N) with
      map_eq_zero_of_eq' := fun v i j h hij => by simp [f.map_eq_zero_of_eq v h hij] }⟩
#align alternating_map.has_smul AlternatingMap.smul

@[simp]
theorem smul_apply (c : S) (m : ι → M) : (c • f) m = c • f m :=
  rfl
#align alternating_map.smul_apply AlternatingMap.smul_apply

@[norm_cast]
theorem coe_smul (c : S) : (c • f : MultilinearMap R (fun _ : ι => M) N) =
    c • (f : MultilinearMap R (fun _ : ι => M) N) :=
  rfl
#align alternating_map.coe_smul AlternatingMap.coe_smul

theorem coeFn_smul (c : S) (f : AlternatingMap R M N ι) : ⇑(c • f) = c • ⇑f :=
  rfl
#align alternating_map.coe_fn_smul AlternatingMap.coeFn_smul

instance isCentralScalar [DistribMulAction Sᵐᵒᵖ N] [IsCentralScalar S N] :
    IsCentralScalar S (AlternatingMap R M N ι) :=
  ⟨fun _ _ => ext fun _ => op_smul_eq_smul _ _⟩
#align alternating_map.is_central_scalar AlternatingMap.isCentralScalar

end SMul

<<<<<<< HEAD
/-- The cartesian product of two alternating maps, as a multilinear map. -/
=======
/-- The cartesian product of two alternating maps, as an alternating map. -/
>>>>>>> 422af61d
@[simps!]
def prod (f : AlternatingMap R M N ι) (g : AlternatingMap R M P ι) : AlternatingMap R M (N × P) ι :=
  { f.toMultilinearMap.prod g.toMultilinearMap with
    map_eq_zero_of_eq' := fun _ _ _ h hne =>
      Prod.ext (f.map_eq_zero_of_eq _ h hne) (g.map_eq_zero_of_eq _ h hne) }
#align alternating_map.prod AlternatingMap.prod
#align alternating_map.prod_apply AlternatingMap.prod_apply

@[simp]
theorem coe_prod (f : AlternatingMap R M N ι) (g : AlternatingMap R M P ι) :
    (f.prod g : MultilinearMap R (fun _ : ι => M) (N × P)) = MultilinearMap.prod f g :=
  rfl
#align alternating_map.coe_prod AlternatingMap.coe_prod

/-- Combine a family of alternating maps with the same domain and codomains `N i` into an
alternating map taking values in the space of functions `Π i, N i`. -/
@[simps!]
def pi {ι' : Type _} {N : ι' → Type _} [∀ i, AddCommMonoid (N i)] [∀ i, Module R (N i)]
    (f : ∀ i, AlternatingMap R M (N i) ι) : AlternatingMap R M (∀ i, N i) ι :=
  { MultilinearMap.pi fun a => (f a).toMultilinearMap with
    map_eq_zero_of_eq' := fun _ _ _ h hne => funext fun a => (f a).map_eq_zero_of_eq _ h hne }
#align alternating_map.pi AlternatingMap.pi
#align alternating_map.pi_apply AlternatingMap.pi_apply

@[simp]
theorem coe_pi {ι' : Type _} {N : ι' → Type _} [∀ i, AddCommMonoid (N i)] [∀ i, Module R (N i)]
    (f : ∀ i, AlternatingMap R M (N i) ι) :
    (pi f : MultilinearMap R (fun _ : ι => M) (∀ i, N i)) = MultilinearMap.pi fun a => f a :=
  rfl
#align alternating_map.coe_pi AlternatingMap.coe_pi

/-- Given an alternating `R`-multilinear map `f` taking values in `R`, `f.smul_right z` is the map
sending `m` to `f m • z`. -/
@[simps!]
def smulRight {R M₁ M₂ ι : Type _} [CommSemiring R] [AddCommMonoid M₁] [AddCommMonoid M₂]
    [Module R M₁] [Module R M₂] (f : AlternatingMap R M₁ R ι) (z : M₂) : AlternatingMap R M₁ M₂ ι :=
  { f.toMultilinearMap.smulRight z with
    map_eq_zero_of_eq' := fun v i j h hne => by simp [f.map_eq_zero_of_eq v h hne] }
#align alternating_map.smul_right AlternatingMap.smulRight
#align alternating_map.smul_right_apply AlternatingMap.smulRight_apply

@[simp]
theorem coe_smulRight {R M₁ M₂ ι : Type _} [CommSemiring R] [AddCommMonoid M₁] [AddCommMonoid M₂]
    [Module R M₁] [Module R M₂] (f : AlternatingMap R M₁ R ι) (z : M₂) :
    (f.smulRight z : MultilinearMap R (fun _ : ι => M₁) M₂) = MultilinearMap.smulRight f z :=
  rfl
#align alternating_map.coe_smul_right AlternatingMap.coe_smulRight

instance add : Add (AlternatingMap R M N ι) :=
  ⟨fun a b =>
    { (a + b : MultilinearMap R (fun _ : ι => M) N) with
      map_eq_zero_of_eq' := fun v i j h hij => by
        simp [a.map_eq_zero_of_eq v h hij, b.map_eq_zero_of_eq v h hij] }⟩
#align alternating_map.has_add AlternatingMap.add

@[simp]
theorem add_apply : (f + f') v = f v + f' v :=
  rfl
#align alternating_map.add_apply AlternatingMap.add_apply

@[norm_cast]
theorem coe_add : (↑(f + f') : MultilinearMap R (fun _ : ι => M) N) = f + f' :=
  rfl
#align alternating_map.coe_add AlternatingMap.coe_add

instance zero : Zero (AlternatingMap R M N ι) :=
  ⟨{ (0 : MultilinearMap R (fun _ : ι => M) N) with
      map_eq_zero_of_eq' := fun v i j _ _ => by simp }⟩
#align alternating_map.has_zero AlternatingMap.zero

@[simp]
theorem zero_apply : (0 : AlternatingMap R M N ι) v = 0 :=
  rfl
#align alternating_map.zero_apply AlternatingMap.zero_apply

@[norm_cast]
theorem coe_zero : ((0 : AlternatingMap R M N ι) : MultilinearMap R (fun _ : ι => M) N) = 0 :=
  rfl
#align alternating_map.coe_zero AlternatingMap.coe_zero

instance inhabited : Inhabited (AlternatingMap R M N ι) :=
  ⟨0⟩
#align alternating_map.inhabited AlternatingMap.inhabited

instance addCommMonoid : AddCommMonoid (AlternatingMap R M N ι) :=
  coe_injective.addCommMonoid _ rfl (fun _ _ => rfl) fun _ _ => coeFn_smul _ _
#align alternating_map.add_comm_monoid AlternatingMap.addCommMonoid

instance neg : Neg (AlternatingMap R M N' ι) :=
  ⟨fun f =>
    { -(f : MultilinearMap R (fun _ : ι => M) N') with
      map_eq_zero_of_eq' := fun v i j h hij => by simp [f.map_eq_zero_of_eq v h hij] }⟩
#align alternating_map.has_neg AlternatingMap.neg

@[simp]
theorem neg_apply (m : ι → M) : (-g) m = -g m :=
  rfl
#align alternating_map.neg_apply AlternatingMap.neg_apply

@[norm_cast]
theorem coe_neg : ((-g : AlternatingMap R M N' ι) : MultilinearMap R (fun _ : ι => M) N') = -g :=
  rfl
#align alternating_map.coe_neg AlternatingMap.coe_neg

instance sub : Sub (AlternatingMap R M N' ι) :=
  ⟨fun f g =>
    { (f - g : MultilinearMap R (fun _ : ι => M) N') with
      map_eq_zero_of_eq' := fun v i j h hij => by
        simp [f.map_eq_zero_of_eq v h hij, g.map_eq_zero_of_eq v h hij] }⟩
#align alternating_map.has_sub AlternatingMap.sub

@[simp]
theorem sub_apply (m : ι → M) : (g - g₂) m = g m - g₂ m :=
  rfl
#align alternating_map.sub_apply AlternatingMap.sub_apply

@[norm_cast]
theorem coe_sub : (↑(g - g₂) : MultilinearMap R (fun _ : ι => M) N') = g - g₂ :=
  rfl
#align alternating_map.coe_sub AlternatingMap.coe_sub

instance addCommGroup : AddCommGroup (AlternatingMap R M N' ι) :=
  coe_injective.addCommGroup _ rfl (fun _ _ => rfl) (fun _ => rfl) (fun _ _ => rfl)
    (fun _ _ => coeFn_smul _ _) fun _ _ => coeFn_smul _ _
#align alternating_map.add_comm_group AlternatingMap.addCommGroup
section DistribMulAction

variable {S : Type _} [Monoid S] [DistribMulAction S N] [SMulCommClass R S N]

instance distribMulAction : DistribMulAction S (AlternatingMap R M N ι) where
  one_smul _ := ext fun _ => one_smul _ _
  mul_smul _ _ _ := ext fun _ => mul_smul _ _ _
  smul_zero _ := ext fun _ => smul_zero _
  smul_add _ _ _ := ext fun _ => smul_add _ _ _
#align alternating_map.distrib_mul_action AlternatingMap.distribMulAction

end DistribMulAction

section Module

variable {S : Type _} [Semiring S] [Module S N] [SMulCommClass R S N]

/-- The space of multilinear maps over an algebra over `R` is a module over `R`, for the pointwise
addition and scalar multiplication. -/
instance module : Module S (AlternatingMap R M N ι) where
  add_smul _ _ _ := ext fun _ => add_smul _ _ _
  zero_smul _ := ext fun _ => zero_smul _ _
#align alternating_map.module AlternatingMap.module

instance noZeroSMulDivisors [NoZeroSMulDivisors S N] :
    NoZeroSMulDivisors S (AlternatingMap R M N ι) :=
  coe_injective.noZeroSMulDivisors _ rfl coeFn_smul
#align alternating_map.no_zero_smul_divisors AlternatingMap.noZeroSMulDivisors

end Module

section

variable (R M)

/-- The evaluation map from `ι → M` to `M` at a given `i` is alternating when `ι` is subsingleton.
-/
@[simps]
def ofSubsingleton [Subsingleton ι] (i : ι) : AlternatingMap R M M ι :=
  { MultilinearMap.ofSubsingleton R M i with
    toFun := Function.eval i
    map_eq_zero_of_eq' := fun _ _ _ _ hij => (hij <| Subsingleton.elim _ _).elim }
#align alternating_map.of_subsingleton AlternatingMap.ofSubsingleton
#align alternating_map.of_subsingleton_apply AlternatingMap.ofSubsingleton_apply

/-- The constant map is alternating when `ι` is empty. -/
@[simps (config := { fullyApplied := false })]
def constOfIsEmpty [IsEmpty ι] (m : N) : AlternatingMap R M N ι :=
  { MultilinearMap.constOfIsEmpty R _ m with
    toFun := Function.const _ m
    map_eq_zero_of_eq' := fun _ => isEmptyElim }
#align alternating_map.const_of_is_empty AlternatingMap.constOfIsEmpty
#align alternating_map.const_of_is_empty_apply AlternatingMap.constOfIsEmpty_apply

end

/-- Restrict the codomain of an alternating map to a submodule. -/
@[simps]
def codRestrict (f : AlternatingMap R M N ι) (p : Submodule R N) (h : ∀ v, f v ∈ p) :
    AlternatingMap R M p ι :=
  { f.toMultilinearMap.codRestrict p h with
    toFun := fun v => ⟨f v, h v⟩
    map_eq_zero_of_eq' := fun _ _ _ hv hij => Subtype.ext <| map_eq_zero_of_eq _ _ hv hij }
#align alternating_map.cod_restrict AlternatingMap.codRestrict
#align alternating_map.cod_restrict_apply_coe AlternatingMap.codRestrict_apply_coe

end AlternatingMap

/-!
### Composition with linear maps
-/


namespace LinearMap

variable {N₂ : Type _} [AddCommMonoid N₂] [Module R N₂]

/-- Composing a alternating map with a linear map on the left gives again an alternating map. -/
def compAlternatingMap (g : N →ₗ[R] N₂) : AlternatingMap R M N ι →+ AlternatingMap R M N₂ ι where
  toFun f :=
    { g.compMultilinearMap (f : MultilinearMap R (fun _ : ι => M) N) with
      map_eq_zero_of_eq' := fun v i j h hij => by simp [f.map_eq_zero_of_eq v h hij] }
  map_zero' := by
    ext
    simp
  map_add' a b := by
    ext
    simp
#align linear_map.comp_alternating_map LinearMap.compAlternatingMap

@[simp]
theorem coe_compAlternatingMap (g : N →ₗ[R] N₂) (f : AlternatingMap R M N ι) :
    ⇑(g.compAlternatingMap f) = g ∘ f :=
  rfl
#align linear_map.coe_comp_alternating_map LinearMap.coe_compAlternatingMap

@[simp]
theorem compAlternatingMap_apply (g : N →ₗ[R] N₂) (f : AlternatingMap R M N ι) (m : ι → M) :
    g.compAlternatingMap f m = g (f m) :=
  rfl
#align linear_map.comp_alternating_map_apply LinearMap.compAlternatingMap_apply

theorem smulRight_eq_comp {R M₁ M₂ ι : Type _} [CommSemiring R] [AddCommMonoid M₁]
    [AddCommMonoid M₂] [Module R M₁] [Module R M₂] (f : AlternatingMap R M₁ R ι) (z : M₂) :
    f.smulRight z = (LinearMap.id.smulRight z).compAlternatingMap f :=
  rfl
#align linear_map.smul_right_eq_comp LinearMap.smulRight_eq_comp

@[simp]
theorem subtype_compAlternatingMap_codRestrict (f : AlternatingMap R M N ι) (p : Submodule R N)
    (h) : p.subtype.compAlternatingMap (f.codRestrict p h) = f :=
  AlternatingMap.ext fun _ => rfl
#align linear_map.subtype_comp_alternating_map_cod_restrict LinearMap.subtype_compAlternatingMap_codRestrict

@[simp]
theorem compAlternatingMap_codRestrict (g : N →ₗ[R] N₂) (f : AlternatingMap R M N ι)
    (p : Submodule R N₂) (h) :
    (g.codRestrict p h).compAlternatingMap f =
      (g.compAlternatingMap f).codRestrict p fun v => h (f v) :=
  AlternatingMap.ext fun _ => rfl
#align linear_map.comp_alternating_map_cod_restrict LinearMap.compAlternatingMap_codRestrict

end LinearMap

namespace AlternatingMap

variable {M₂ : Type _} [AddCommMonoid M₂] [Module R M₂]

variable {M₃ : Type _} [AddCommMonoid M₃] [Module R M₃]

/-- Composing a alternating map with the same linear map on each argument gives again an
alternating map. -/
def compLinearMap (f : AlternatingMap R M N ι) (g : M₂ →ₗ[R] M) : AlternatingMap R M₂ N ι :=
  { (f : MultilinearMap R (fun _ : ι => M) N).compLinearMap fun _ => g with
    map_eq_zero_of_eq' := fun _ _ _ h hij => f.map_eq_zero_of_eq _ (LinearMap.congr_arg h) hij }
#align alternating_map.comp_linear_map AlternatingMap.compLinearMap

theorem coe_compLinearMap (f : AlternatingMap R M N ι) (g : M₂ →ₗ[R] M) :
    ⇑(f.compLinearMap g) = f ∘ (· ∘ ·) g :=
  rfl
#align alternating_map.coe_comp_linear_map AlternatingMap.coe_compLinearMap

@[simp]
theorem compLinearMap_apply (f : AlternatingMap R M N ι) (g : M₂ →ₗ[R] M) (v : ι → M₂) :
    f.compLinearMap g v = f fun i => g (v i) :=
  rfl
#align alternating_map.comp_linear_map_apply AlternatingMap.compLinearMap_apply

/-- Composing an alternating map twice with the same linear map in each argument is
the same as composing with their composition. -/
theorem compLinearMap_assoc (f : AlternatingMap R M N ι) (g₁ : M₂ →ₗ[R] M) (g₂ : M₃ →ₗ[R] M₂) :
    (f.compLinearMap g₁).compLinearMap g₂ = f.compLinearMap (g₁ ∘ₗ g₂) :=
  rfl
#align alternating_map.comp_linear_map_assoc AlternatingMap.compLinearMap_assoc

@[simp]
theorem zero_compLinearMap (g : M₂ →ₗ[R] M) : (0 : AlternatingMap R M N ι).compLinearMap g = 0 := by
  ext
  simp only [compLinearMap_apply, zero_apply]
#align alternating_map.zero_comp_linear_map AlternatingMap.zero_compLinearMap

@[simp]
theorem add_compLinearMap (f₁ f₂ : AlternatingMap R M N ι) (g : M₂ →ₗ[R] M) :
    (f₁ + f₂).compLinearMap g = f₁.compLinearMap g + f₂.compLinearMap g := by
  ext
  simp only [compLinearMap_apply, add_apply]
#align alternating_map.add_comp_linear_map AlternatingMap.add_compLinearMap

@[simp]
theorem compLinearMap_zero [Nonempty ι] (f : AlternatingMap R M N ι) :
    f.compLinearMap (0 : M₂ →ₗ[R] M) = 0 := by
  ext
  -- Porting note: Was `simp_rw [.., ← Pi.zero_def, map_zero, zero_apply]`.
  simp_rw [compLinearMap_apply, LinearMap.zero_apply, ← Pi.zero_def, zero_apply]
  exact map_zero f
#align alternating_map.comp_linear_map_zero AlternatingMap.compLinearMap_zero

/-- Composing an alternating map with the identity linear map in each argument. -/
@[simp]
theorem compLinearMap_id (f : AlternatingMap R M N ι) : f.compLinearMap LinearMap.id = f :=
  ext fun _ => rfl
#align alternating_map.comp_linear_map_id AlternatingMap.compLinearMap_id

/-- Composing with a surjective linear map is injective. -/
theorem compLinearMap_injective (f : M₂ →ₗ[R] M) (hf : Function.Surjective f) :
    Function.Injective fun g : AlternatingMap R M N ι => g.compLinearMap f := fun g₁ g₂ h =>
  ext fun x => by simpa [Function.surjInv_eq hf] using ext_iff.mp h (Function.surjInv hf ∘ x)
#align alternating_map.comp_linear_map_injective AlternatingMap.compLinearMap_injective

theorem compLinearMap_inj (f : M₂ →ₗ[R] M) (hf : Function.Surjective f)
    (g₁ g₂ : AlternatingMap R M N ι) : g₁.compLinearMap f = g₂.compLinearMap f ↔ g₁ = g₂ :=
  (compLinearMap_injective _ hf).eq_iff
#align alternating_map.comp_linear_map_inj AlternatingMap.compLinearMap_inj

section DomLcongr

variable (ι R N)
variable (S : Type _) [Semiring S] [Module S N] [SMulCommClass R S N]

/-- Construct a linear equivalence between maps from a linear equivalence between domains. -/
@[simps apply]
def domLCongr (e : M ≃ₗ[R] M₂) : AlternatingMap R M N ι ≃ₗ[S] AlternatingMap R M₂ N ι where
  toFun f := f.compLinearMap e.symm
  invFun g := g.compLinearMap e
  map_add' _ _ := rfl
  map_smul' _ _ := rfl
  left_inv f := AlternatingMap.ext fun _ => f.congr_arg <| funext fun _ => e.symm_apply_apply _
  right_inv f := AlternatingMap.ext fun _ => f.congr_arg <| funext fun _ => e.apply_symm_apply _
#align alternating_map.dom_lcongr AlternatingMap.domLCongr
#align alternating_map.dom_lcongr_apply AlternatingMap.domLCongr_apply

@[simp]
theorem domLCongr_refl : domLCongr R N ι S (LinearEquiv.refl R M) = LinearEquiv.refl S _ :=
  LinearEquiv.ext fun _ => AlternatingMap.ext fun _ => rfl
#align alternating_map.dom_lcongr_refl AlternatingMap.domLCongr_refl

@[simp]
theorem domLCongr_symm (e : M ≃ₗ[R] M₂) : (domLCongr R N ι S e).symm = domLCongr R N ι S e.symm :=
  rfl
#align alternating_map.dom_lcongr_symm AlternatingMap.domLCongr_symm

theorem domLCongr_trans (e : M ≃ₗ[R] M₂) (f : M₂ ≃ₗ[R] M₃) :
    (domLCongr R N ι S e).trans (domLCongr R N ι S f) = domLCongr R N ι S (e.trans f) :=
  rfl
#align alternating_map.dom_lcongr_trans AlternatingMap.domLCongr_trans

end DomLcongr

/-- Composing an alternating map with the same linear equiv on each argument gives the zero map
if and only if the alternating map is the zero map. -/
@[simp]
theorem compLinearEquiv_eq_zero_iff (f : AlternatingMap R M N ι) (g : M₂ ≃ₗ[R] M) :
    f.compLinearMap (g : M₂ →ₗ[R] M) = 0 ↔ f = 0 :=
  (domLCongr R N ι ℕ g.symm).map_eq_zero_iff
#align alternating_map.comp_linear_equiv_eq_zero_iff AlternatingMap.compLinearEquiv_eq_zero_iff

variable (f f' : AlternatingMap R M N ι)

variable (g g₂ : AlternatingMap R M N' ι)

variable (g' : AlternatingMap R M' N' ι)

variable (v : ι → M) (v' : ι → M')

open Function

/-!
### Other lemmas from `MultilinearMap`
-/


section

open BigOperators

theorem map_update_sum {α : Type _} [DecidableEq ι] (t : Finset α) (i : ι) (g : α → M) (m : ι → M) :
    f (update m i (∑ a in t, g a)) = ∑ a in t, f (update m i (g a)) :=
  f.toMultilinearMap.map_update_sum t i g m
#align alternating_map.map_update_sum AlternatingMap.map_update_sum

end

/-!
### Theorems specific to alternating maps

Various properties of reordered and repeated inputs which follow from
`AlternatingMap.map_eq_zero_of_eq`.
-/


theorem map_update_self [DecidableEq ι] {i j : ι} (hij : i ≠ j) :
    f (Function.update v i (v j)) = 0 :=
  f.map_eq_zero_of_eq _ (by rw [Function.update_same, Function.update_noteq hij.symm]) hij
#align alternating_map.map_update_self AlternatingMap.map_update_self

theorem map_update_update [DecidableEq ι] {i j : ι} (hij : i ≠ j) (m : M) :
    f (Function.update (Function.update v i m) j m) = 0 :=
  f.map_eq_zero_of_eq _
    (by rw [Function.update_same, Function.update_noteq hij, Function.update_same]) hij
#align alternating_map.map_update_update AlternatingMap.map_update_update

theorem map_swap_add [DecidableEq ι] {i j : ι} (hij : i ≠ j) :
    f (v ∘ Equiv.swap i j) + f v = 0 := by
  rw [Equiv.comp_swap_eq_update]
  convert f.map_update_update v hij (v i + v j)
  simp [f.map_update_self _ hij, f.map_update_self _ hij.symm,
    Function.update_comm hij (v i + v j) (v _) v, Function.update_comm hij.symm (v i) (v i) v]
#align alternating_map.map_swap_add AlternatingMap.map_swap_add

theorem map_add_swap [DecidableEq ι] {i j : ι} (hij : i ≠ j) :
    f v + f (v ∘ Equiv.swap i j) = 0 := by
  rw [add_comm]
  exact f.map_swap_add v hij
#align alternating_map.map_add_swap AlternatingMap.map_add_swap

theorem map_swap [DecidableEq ι] {i j : ι} (hij : i ≠ j) : g (v ∘ Equiv.swap i j) = -g v :=
  eq_neg_of_add_eq_zero_left <| g.map_swap_add v hij
#align alternating_map.map_swap AlternatingMap.map_swap

theorem map_perm [DecidableEq ι] [Fintype ι] (v : ι → M) (σ : Equiv.Perm ι) :
    g (v ∘ σ) = Equiv.Perm.sign σ • g v := by
  -- Porting note: `apply` → `induction'`
  induction' σ using Equiv.Perm.swap_induction_on' with s x y hxy hI
  · simp
  · -- Porting note: `← Function.comp.assoc` & `-Equiv.Perm.sign_swap'` are required.
    simpa [← Function.comp.assoc, g.map_swap (v ∘ s) hxy,
      Equiv.Perm.sign_swap hxy, -Equiv.Perm.sign_swap'] using hI
#align alternating_map.map_perm AlternatingMap.map_perm

theorem map_congr_perm [DecidableEq ι] [Fintype ι] (σ : Equiv.Perm ι) :
    g v = Equiv.Perm.sign σ • g (v ∘ σ) := by
  rw [g.map_perm, smul_smul]
  simp
#align alternating_map.map_congr_perm AlternatingMap.map_congr_perm

section DomDomCongr

/-- Transfer the arguments to a map along an equivalence between argument indices.

This is the alternating version of `MultilinearMap.domDomCongr`. -/
@[simps]
def domDomCongr (σ : ι ≃ ι') (f : AlternatingMap R M N ι) : AlternatingMap R M N ι' :=
  { f.toMultilinearMap.domDomCongr σ with
    toFun := fun v => f (v ∘ σ)
    map_eq_zero_of_eq' := fun v i j hv hij =>
      f.map_eq_zero_of_eq (v ∘ σ) (i := σ.symm i) (j := σ.symm j)
        (by simpa using hv) (σ.symm.injective.ne hij) }
#align alternating_map.dom_dom_congr AlternatingMap.domDomCongr
#align alternating_map.dom_dom_congr_apply AlternatingMap.domDomCongr_apply

@[simp]
theorem domDomCongr_refl (f : AlternatingMap R M N ι) : f.domDomCongr (Equiv.refl ι) = f :=
  ext fun _ => rfl
#align alternating_map.dom_dom_congr_refl AlternatingMap.domDomCongr_refl

theorem domDomCongr_trans (σ₁ : ι ≃ ι') (σ₂ : ι' ≃ ι'') (f : AlternatingMap R M N ι) :
    f.domDomCongr (σ₁.trans σ₂) = (f.domDomCongr σ₁).domDomCongr σ₂ :=
  rfl
#align alternating_map.dom_dom_congr_trans AlternatingMap.domDomCongr_trans

@[simp]
theorem domDomCongr_zero (σ : ι ≃ ι') : (0 : AlternatingMap R M N ι).domDomCongr σ = 0 :=
  rfl
#align alternating_map.dom_dom_congr_zero AlternatingMap.domDomCongr_zero

@[simp]
theorem domDomCongr_add (σ : ι ≃ ι') (f g : AlternatingMap R M N ι) :
    (f + g).domDomCongr σ = f.domDomCongr σ + g.domDomCongr σ :=
  rfl
#align alternating_map.dom_dom_congr_add AlternatingMap.domDomCongr_add

/-- `AlternatingMap.domDomCongr` as an equivalence.

This is declared separately because it does not work with dot notation. -/
@[simps apply symm_apply]
def domDomCongrEquiv (σ : ι ≃ ι') : AlternatingMap R M N ι ≃+ AlternatingMap R M N ι' where
  toFun := domDomCongr σ
  invFun := domDomCongr σ.symm
  left_inv f := by
    ext
    simp [Function.comp]
  right_inv m := by
    ext
    simp [Function.comp]
  map_add' := domDomCongr_add σ
#align alternating_map.dom_dom_congr_equiv AlternatingMap.domDomCongrEquiv
#align alternating_map.dom_dom_congr_equiv_apply AlternatingMap.domDomCongrEquiv_apply
#align alternating_map.dom_dom_congr_equiv_symm_apply AlternatingMap.domDomCongrEquiv_symm_apply

/-- The results of applying `domDomCongr` to two maps are equal if and only if those maps are. -/
@[simp]
theorem domDomCongr_eq_iff (σ : ι ≃ ι') (f g : AlternatingMap R M N ι) :
    f.domDomCongr σ = g.domDomCongr σ ↔ f = g :=
  (domDomCongrEquiv σ : _ ≃+ AlternatingMap R M N ι').apply_eq_iff_eq
#align alternating_map.dom_dom_congr_eq_iff AlternatingMap.domDomCongr_eq_iff

@[simp]
theorem domDomCongr_eq_zero_iff (σ : ι ≃ ι') (f : AlternatingMap R M N ι) :
    f.domDomCongr σ = 0 ↔ f = 0 :=
  (domDomCongrEquiv σ : AlternatingMap R M N ι ≃+ AlternatingMap R M N ι').map_eq_zero_iff
#align alternating_map.dom_dom_congr_eq_zero_iff AlternatingMap.domDomCongr_eq_zero_iff

theorem domDomCongr_perm [Fintype ι] [DecidableEq ι] (σ : Equiv.Perm ι) :
    g.domDomCongr σ = Equiv.Perm.sign σ • g :=
  AlternatingMap.ext fun v => g.map_perm v σ
#align alternating_map.dom_dom_congr_perm AlternatingMap.domDomCongr_perm

@[norm_cast]
theorem coe_domDomCongr (σ : ι ≃ ι') :
    ↑(f.domDomCongr σ) = (f : MultilinearMap R (fun _ : ι => M) N).domDomCongr σ :=
  MultilinearMap.ext fun _ => rfl
#align alternating_map.coe_dom_dom_congr AlternatingMap.coe_domDomCongr

end DomDomCongr

/-- If the arguments are linearly dependent then the result is `0`. -/
theorem map_linearDependent {K : Type _} [Ring K] {M : Type _} [AddCommGroup M] [Module K M]
    {N : Type _} [AddCommGroup N] [Module K N] [NoZeroSMulDivisors K N] (f : AlternatingMap K M N ι)
    (v : ι → M) (h : ¬LinearIndependent K v) : f v = 0 := by
  obtain ⟨s, g, h, i, hi, hz⟩ := not_linearIndependent_iff.mp h
  letI := Classical.decEq ι
  suffices f (update v i (g i • v i)) = 0 by
    rw [f.map_smul, Function.update_eq_self, smul_eq_zero] at this
    exact Or.resolve_left this hz
  -- Porting note: Was `conv at h in .. => ..`.
  rw [← (funext fun x => ite_self (c := i = x) (d := Classical.decEq ι i x) (g x • v x))] at h
  rw [Finset.sum_ite, Finset.filter_eq, Finset.filter_ne, if_pos hi, Finset.sum_singleton,
    add_eq_zero_iff_eq_neg] at h
  rw [h, f.map_neg, f.map_update_sum, neg_eq_zero]; apply Finset.sum_eq_zero
  intro j hj
  obtain ⟨hij, _⟩ := Finset.mem_erase.mp hj
  rw [f.map_smul, f.map_update_self _ hij.symm, smul_zero]
#align alternating_map.map_linear_dependent AlternatingMap.map_linearDependent

section Fin

open Fin

/-- A version of `MultilinearMap.cons_add` for `AlternatingMap`. -/
theorem map_vecCons_add {n : ℕ} (f : AlternatingMap R M N (Fin n.succ)) (m : Fin n → M) (x y : M) :
    f (Matrix.vecCons (x + y) m) = f (Matrix.vecCons x m) + f (Matrix.vecCons y m) :=
  f.toMultilinearMap.cons_add _ _ _
#align alternating_map.map_vec_cons_add AlternatingMap.map_vecCons_add

/-- A version of `MultilinearMap.cons_smul` for `AlternatingMap`. -/
theorem map_vecCons_smul {n : ℕ} (f : AlternatingMap R M N (Fin n.succ)) (m : Fin n → M) (c : R)
    (x : M) : f (Matrix.vecCons (c • x) m) = c • f (Matrix.vecCons x m) :=
  f.toMultilinearMap.cons_smul _ _ _
#align alternating_map.map_vec_cons_smul AlternatingMap.map_vecCons_smul

end Fin

end AlternatingMap

open BigOperators

namespace MultilinearMap

open Equiv

variable [Fintype ι] [DecidableEq ι]

private theorem alternization_map_eq_zero_of_eq_aux (m : MultilinearMap R (fun _ : ι => M) N')
    (v : ι → M) (i j : ι) (i_ne_j : i ≠ j) (hv : v i = v j) :
    (∑ σ : Perm ι, Equiv.Perm.sign σ • m.domDomCongr σ) v = 0 := by
  rw [sum_apply]
  exact
    Finset.sum_involution (fun σ _ => swap i j * σ)
      -- Porting note: `-Equiv.Perm.sign_swap'` is required.
      (fun σ _ => by simp [Perm.sign_swap i_ne_j, apply_swap_eq_self hv, -Equiv.Perm.sign_swap'])
      (fun σ _ _ => (not_congr swap_mul_eq_iff).mpr i_ne_j) (fun σ _ => Finset.mem_univ _)
      fun σ _ => swap_mul_involutive i j σ

/-- Produce an `AlternatingMap` out of a `MultilinearMap`, by summing over all argument
permutations. -/
def alternatization : MultilinearMap R (fun _ : ι => M) N' →+ AlternatingMap R M N' ι where
  toFun m :=
    { ∑ σ : Perm ι, Equiv.Perm.sign σ • m.domDomCongr σ with
      toFun := ⇑(∑ σ : Perm ι, Equiv.Perm.sign σ • m.domDomCongr σ)
      map_eq_zero_of_eq' := fun v i j hvij hij =>
        alternization_map_eq_zero_of_eq_aux m v i j hij hvij }
  map_add' a b := by
    ext
    simp only [mk_coe, AlternatingMap.coe_mk, sum_apply, smul_apply, domDomCongr_apply, add_apply,
      smul_add, Finset.sum_add_distrib, AlternatingMap.add_apply]
  map_zero' := by
    ext
    simp only [mk_coe, AlternatingMap.coe_mk, sum_apply, smul_apply, domDomCongr_apply,
      zero_apply, smul_zero, Finset.sum_const_zero, AlternatingMap.zero_apply]
#align multilinear_map.alternatization MultilinearMap.alternatization

theorem alternatization_def (m : MultilinearMap R (fun _ : ι => M) N') :
    ⇑(alternatization m) = (∑ σ : Perm ι, Equiv.Perm.sign σ • m.domDomCongr σ : _) :=
  rfl
#align multilinear_map.alternatization_def MultilinearMap.alternatization_def

theorem alternatization_coe (m : MultilinearMap R (fun _ : ι => M) N') :
    ↑(alternatization m) = (∑ σ : Perm ι, Equiv.Perm.sign σ • m.domDomCongr σ : _) :=
  coe_injective rfl
#align multilinear_map.alternatization_coe MultilinearMap.alternatization_coe

theorem alternatization_apply (m : MultilinearMap R (fun _ : ι => M) N') (v : ι → M) :
    alternatization m v = ∑ σ : Perm ι, Equiv.Perm.sign σ • m.domDomCongr σ v := by
  simp only [alternatization_def, smul_apply, sum_apply]
#align multilinear_map.alternatization_apply MultilinearMap.alternatization_apply

end MultilinearMap

namespace AlternatingMap

/-- Alternatizing a multilinear map that is already alternating results in a scale factor of `n!`,
where `n` is the number of inputs. -/
theorem coe_alternatization [DecidableEq ι] [Fintype ι] (a : AlternatingMap R M N' ι) :
    MultilinearMap.alternatization (a : MultilinearMap R (fun _ => M) N')
    = Nat.factorial (Fintype.card ι) • a := by
  apply AlternatingMap.coe_injective
  simp_rw [MultilinearMap.alternatization_def, ← coe_domDomCongr, domDomCongr_perm, coe_smul,
    smul_smul, Int.units_mul_self, one_smul, Finset.sum_const, Finset.card_univ, Fintype.card_perm,
    ← coe_multilinearMap, coe_smul]
#align alternating_map.coe_alternatization AlternatingMap.coe_alternatization

end AlternatingMap

namespace LinearMap

variable {N'₂ : Type _} [AddCommGroup N'₂] [Module R N'₂] [DecidableEq ι] [Fintype ι]

/-- Composition with a linear map before and after alternatization are equivalent. -/
theorem compMultilinearMap_alternatization (g : N' →ₗ[R] N'₂)
    (f : MultilinearMap R (fun _ : ι => M) N') :
    MultilinearMap.alternatization (g.compMultilinearMap f)
      = g.compAlternatingMap (MultilinearMap.alternatization f) := by
  ext
  simp [MultilinearMap.alternatization_def]
#align linear_map.comp_multilinear_map_alternatization LinearMap.compMultilinearMap_alternatization

end LinearMap

section Coprod

open BigOperators

open TensorProduct

variable {ιa ιb : Type _} [Fintype ιa] [Fintype ιb]

variable {R' : Type _} {Mᵢ N₁ N₂ : Type _} [CommSemiring R'] [AddCommGroup N₁] [Module R' N₁]
  [AddCommGroup N₂] [Module R' N₂] [AddCommMonoid Mᵢ] [Module R' Mᵢ]

namespace Equiv.Perm

/-- Elements which are considered equivalent if they differ only by swaps within α or β  -/
abbrev ModSumCongr (α β : Type _) :=
  _ ⧸ (Equiv.Perm.sumCongrHom α β).range
#align equiv.perm.mod_sum_congr Equiv.Perm.ModSumCongr

theorem ModSumCongr.swap_smul_involutive {α β : Type _} [DecidableEq (Sum α β)] (i j : Sum α β) :
    Function.Involutive (SMul.smul (Equiv.swap i j) : ModSumCongr α β → ModSumCongr α β) :=
  fun σ => by
    refine Quotient.inductionOn' σ fun σ => ?_
    exact _root_.congr_arg Quotient.mk'' (Equiv.swap_mul_involutive i j σ)
#align equiv.perm.mod_sum_congr.swap_smul_involutive Equiv.Perm.ModSumCongr.swap_smul_involutive

end Equiv.Perm

namespace AlternatingMap

open Equiv

variable [DecidableEq ιa] [DecidableEq ιb]

/-- summand used in `AlternatingMap.domCoprod` -/
def domCoprod.summand (a : AlternatingMap R' Mᵢ N₁ ιa) (b : AlternatingMap R' Mᵢ N₂ ιb)
    (σ : Perm.ModSumCongr ιa ιb) : MultilinearMap R' (fun _ : Sum ιa ιb => Mᵢ) (N₁ ⊗[R'] N₂) :=
  Quotient.liftOn' σ
    (fun σ =>
      Equiv.Perm.sign σ •
        (MultilinearMap.domCoprod ↑a ↑b : MultilinearMap R' (fun _ => Mᵢ) (N₁ ⊗ N₂)).domDomCongr σ)
    fun σ₁ σ₂ H => by
    rw [QuotientGroup.leftRel_apply] at H
    obtain ⟨⟨sl, sr⟩, h⟩ := H
    ext v
    simp only [MultilinearMap.domDomCongr_apply, MultilinearMap.domCoprod_apply,
      coe_multilinearMap, MultilinearMap.smul_apply]
    replace h := inv_mul_eq_iff_eq_mul.mp h.symm
    have : Equiv.Perm.sign (σ₁ * Perm.sumCongrHom _ _ (sl, sr))
      = Equiv.Perm.sign σ₁ * (Equiv.Perm.sign sl * Equiv.Perm.sign sr) := by simp
    rw [h, this, mul_smul, mul_smul, smul_left_cancel_iff, ← TensorProduct.tmul_smul,
      TensorProduct.smul_tmul']
    simp only [Sum.map_inr, Perm.sumCongrHom_apply, Perm.sumCongr_apply, Sum.map_inl,
      Function.comp_apply, Perm.coe_mul]
    -- Porting note: Was `rw`.
    erw [← a.map_congr_perm fun i => v (σ₁ _), ← b.map_congr_perm fun i => v (σ₁ _)]
#align alternating_map.dom_coprod.summand AlternatingMap.domCoprod.summand

theorem domCoprod.summand_mk'' (a : AlternatingMap R' Mᵢ N₁ ιa) (b : AlternatingMap R' Mᵢ N₂ ιb)
    (σ : Equiv.Perm (Sum ιa ιb)) :
    domCoprod.summand a b (Quotient.mk'' σ) =
      Equiv.Perm.sign σ •
        (MultilinearMap.domCoprod ↑a ↑b : MultilinearMap R' (fun _ => Mᵢ) (N₁ ⊗ N₂)).domDomCongr
          σ :=
  rfl
#align alternating_map.dom_coprod.summand_mk' AlternatingMap.domCoprod.summand_mk''

/-- Swapping elements in `σ` with equal values in `v` results in an addition that cancels -/
theorem domCoprod.summand_add_swap_smul_eq_zero (a : AlternatingMap R' Mᵢ N₁ ιa)
    (b : AlternatingMap R' Mᵢ N₂ ιb) (σ : Perm.ModSumCongr ιa ιb) {v : Sum ιa ιb → Mᵢ}
    {i j : Sum ιa ιb} (hv : v i = v j) (hij : i ≠ j) :
    domCoprod.summand a b σ v + domCoprod.summand a b (swap i j • σ) v = 0 := by
  refine Quotient.inductionOn' σ fun σ => ?_
  dsimp only [Quotient.liftOn'_mk'', Quotient.map'_mk'', MulAction.Quotient.smul_mk,
    domCoprod.summand]
  rw [smul_eq_mul, Perm.sign_mul, Perm.sign_swap hij]
  simp only [one_mul, neg_mul, Function.comp_apply, Units.neg_smul, Perm.coe_mul, Units.val_neg,
    MultilinearMap.smul_apply, MultilinearMap.neg_apply, MultilinearMap.domDomCongr_apply,
    MultilinearMap.domCoprod_apply]
  convert add_right_neg (G := N₁ ⊗[R'] N₂) _ using 6 <;>
    · ext k
      rw [Equiv.apply_swap_eq_self hv]
#align alternating_map.dom_coprod.summand_add_swap_smul_eq_zero AlternatingMap.domCoprod.summand_add_swap_smul_eq_zero

/-- Swapping elements in `σ` with equal values in `v` result in zero if the swap has no effect
on the quotient. -/
theorem domCoprod.summand_eq_zero_of_smul_invariant (a : AlternatingMap R' Mᵢ N₁ ιa)
    (b : AlternatingMap R' Mᵢ N₂ ιb) (σ : Perm.ModSumCongr ιa ιb) {v : Sum ιa ιb → Mᵢ}
    {i j : Sum ιa ιb} (hv : v i = v j) (hij : i ≠ j) :
    swap i j • σ = σ → domCoprod.summand a b σ v = 0 := by
  refine Quotient.inductionOn' σ fun σ => ?_
  dsimp only [Quotient.liftOn'_mk'', Quotient.map'_mk'', MultilinearMap.smul_apply,
    MultilinearMap.domDomCongr_apply, MultilinearMap.domCoprod_apply, domCoprod.summand]
  intro hσ
  cases' hi : σ⁻¹ i with val val <;> cases' hj : σ⁻¹ j with val_1 val_1 <;>
    rw [Perm.inv_eq_iff_eq] at hi hj <;> substs hi hj <;> revert val val_1
  -- Porting note: `on_goal` is not available in `case _ | _ =>`, so the proof gets tedious.
  -- the term pairs with and cancels another term
  case inl.inr =>
    intro i' j' _ _ hσ
    obtain ⟨⟨sl, sr⟩, hσ⟩ := QuotientGroup.leftRel_apply.mp (Quotient.exact' hσ)
    replace hσ := Equiv.congr_fun hσ (Sum.inl i')
    dsimp only at hσ
    rw [smul_eq_mul, ← mul_swap_eq_swap_mul, mul_inv_rev, swap_inv, inv_mul_cancel_right] at hσ
    simp at hσ
  case inr.inl =>
    intro i' j' _ _ hσ
    obtain ⟨⟨sl, sr⟩, hσ⟩ := QuotientGroup.leftRel_apply.mp (Quotient.exact' hσ)
    replace hσ := Equiv.congr_fun hσ (Sum.inr i')
    dsimp only at hσ
    rw [smul_eq_mul, ← mul_swap_eq_swap_mul, mul_inv_rev, swap_inv, inv_mul_cancel_right] at hσ
    simp at hσ
  -- the term does not pair but is zero
  case inr.inr =>
    intro i' j' hv hij _
    convert smul_zero (M := ℤˣ) (A := N₁ ⊗[R'] N₂) _
    convert TensorProduct.tmul_zero (R := R') (M := N₁) N₂ _
    exact AlternatingMap.map_eq_zero_of_eq _ _ hv fun hij' => hij (hij' ▸ rfl)
  case inl.inl =>
    intro i' j' hv hij _
    convert smul_zero (M := ℤˣ) (A := N₁ ⊗[R'] N₂) _
    convert TensorProduct.zero_tmul (R := R') N₁ (N := N₂) _
    exact AlternatingMap.map_eq_zero_of_eq _ _ hv fun hij' => hij (hij' ▸ rfl)
#align alternating_map.dom_coprod.summand_eq_zero_of_smul_invariant AlternatingMap.domCoprod.summand_eq_zero_of_smul_invariant

/-- Like `MultilinearMap.domCoprod`, but ensures the result is also alternating.

Note that this is usually defined (for instance, as used in Proposition 22.24 in [Gallier2011Notes])
over integer indices `ιa = Fin n` and `ιb = Fin m`, as
$$
(f \wedge g)(u_1, \ldots, u_{m+n}) =
  \sum_{\operatorname{shuffle}(m, n)} \operatorname{sign}(\sigma)
    f(u_{\sigma(1)}, \ldots, u_{\sigma(m)}) g(u_{\sigma(m+1)}, \ldots, u_{\sigma(m+n)}),
$$
where $\operatorname{shuffle}(m, n)$ consists of all permutations of $[1, m+n]$ such that
$\sigma(1) < \cdots < \sigma(m)$ and $\sigma(m+1) < \cdots < \sigma(m+n)$.

Here, we generalize this by replacing:
* the product in the sum with a tensor product
* the filtering of $[1, m+n]$ to shuffles with an isomorphic quotient
* the additions in the subscripts of $\sigma$ with an index of type `Sum`

The specialized version can be obtained by combining this definition with `finSumFinEquiv` and
`LinearMap.mul'`.
-/
@[simps]
def domCoprod (a : AlternatingMap R' Mᵢ N₁ ιa) (b : AlternatingMap R' Mᵢ N₂ ιb) :
    AlternatingMap R' Mᵢ (N₁ ⊗[R'] N₂) (Sum ιa ιb) :=
  { ∑ σ : Perm.ModSumCongr ιa ιb, domCoprod.summand a b σ with
    toFun := fun v => (⇑(∑ σ : Perm.ModSumCongr ιa ιb, domCoprod.summand a b σ)) v
    map_eq_zero_of_eq' := fun v i j hv hij => by
      dsimp only
      rw [MultilinearMap.sum_apply]
      exact
        Finset.sum_involution (fun σ _ => Equiv.swap i j • σ)
          (fun σ _ => domCoprod.summand_add_swap_smul_eq_zero a b σ hv hij)
          (fun σ _ => mt <| domCoprod.summand_eq_zero_of_smul_invariant a b σ hv hij)
          (fun σ _ => Finset.mem_univ _) fun σ _ =>
          Equiv.Perm.ModSumCongr.swap_smul_involutive i j σ }
#align alternating_map.dom_coprod AlternatingMap.domCoprod
#align alternating_map.dom_coprod_apply AlternatingMap.domCoprod_apply

theorem domCoprod_coe (a : AlternatingMap R' Mᵢ N₁ ιa) (b : AlternatingMap R' Mᵢ N₂ ιb) :
    (↑(a.domCoprod b) : MultilinearMap R' (fun _ => Mᵢ) _) =
      ∑ σ : Perm.ModSumCongr ιa ιb, domCoprod.summand a b σ :=
  MultilinearMap.ext fun _ => rfl
#align alternating_map.dom_coprod_coe AlternatingMap.domCoprod_coe

/-- A more bundled version of `AlternatingMap.domCoprod` that maps
`((ι₁ → N) → N₁) ⊗ ((ι₂ → N) → N₂)` to `(ι₁ ⊕ ι₂ → N) → N₁ ⊗ N₂`. -/
def domCoprod' :
    AlternatingMap R' Mᵢ N₁ ιa ⊗[R'] AlternatingMap R' Mᵢ N₂ ιb →ₗ[R']
      AlternatingMap R' Mᵢ (N₁ ⊗[R'] N₂) (Sum ιa ιb) :=
  TensorProduct.lift <| by
    refine'
      LinearMap.mk₂ R' domCoprod (fun m₁ m₂ n => _) (fun c m n => _) (fun m n₁ n₂ => _)
        fun c m n => _ <;>
    · ext
      simp only [domCoprod_apply, add_apply, smul_apply, ← Finset.sum_add_distrib,
        Finset.smul_sum, MultilinearMap.sum_apply, domCoprod.summand]
      congr
      ext σ
      refine Quotient.inductionOn' σ fun σ => ?_
      simp only [Quotient.liftOn'_mk'', coe_add, coe_smul, MultilinearMap.smul_apply,
        ← MultilinearMap.domCoprod'_apply]
      simp only [TensorProduct.add_tmul, ← TensorProduct.smul_tmul', TensorProduct.tmul_add,
        TensorProduct.tmul_smul, LinearMap.map_add, LinearMap.map_smul]
      first | rw [← smul_add] | rw [smul_comm]
      rfl
#align alternating_map.dom_coprod' AlternatingMap.domCoprod'

@[simp]
theorem domCoprod'_apply (a : AlternatingMap R' Mᵢ N₁ ιa) (b : AlternatingMap R' Mᵢ N₂ ιb) :
    domCoprod' (a ⊗ₜ[R'] b) = domCoprod a b :=
  rfl
#align alternating_map.dom_coprod'_apply AlternatingMap.domCoprod'_apply

end AlternatingMap

open Equiv

/-- A helper lemma for `MultilinearMap.domCoprod_alternization`. -/
theorem MultilinearMap.domCoprod_alternization_coe [DecidableEq ιa] [DecidableEq ιb]
    (a : MultilinearMap R' (fun _ : ιa => Mᵢ) N₁) (b : MultilinearMap R' (fun _ : ιb => Mᵢ) N₂) :
    MultilinearMap.domCoprod (MultilinearMap.alternatization a)
      (MultilinearMap.alternatization b) =
      ∑ σa : Perm ιa, ∑ σb : Perm ιb,
        Equiv.Perm.sign σa • Equiv.Perm.sign σb •
          MultilinearMap.domCoprod (a.domDomCongr σa) (b.domDomCongr σb) := by
  simp_rw [← MultilinearMap.domCoprod'_apply, MultilinearMap.alternatization_coe]
  simp_rw [TensorProduct.sum_tmul, TensorProduct.tmul_sum, LinearMap.map_sum, ←
    TensorProduct.smul_tmul', TensorProduct.tmul_smul]
  rfl
#align multilinear_map.dom_coprod_alternization_coe MultilinearMap.domCoprod_alternization_coe

open AlternatingMap

/-- Computing the `MultilinearMap.alternatization` of the `MultilinearMap.domCoprod` is the same
as computing the `AlternatingMap.domCoprod` of the `MultilinearMap.alternatization`s.
-/
theorem MultilinearMap.domCoprod_alternization [DecidableEq ιa] [DecidableEq ιb]
    (a : MultilinearMap R' (fun _ : ιa => Mᵢ) N₁) (b : MultilinearMap R' (fun _ : ιb => Mᵢ) N₂) :
    MultilinearMap.alternatization (MultilinearMap.domCoprod a b) =
      a.alternatization.domCoprod (MultilinearMap.alternatization b) := by
  apply coe_multilinearMap_injective
  rw [domCoprod_coe, MultilinearMap.alternatization_coe,
    Finset.sum_partition (QuotientGroup.leftRel (Perm.sumCongrHom ιa ιb).range)]
  congr 1
  ext1 σ
  refine Quotient.inductionOn' σ fun σ => ?_
  -- unfold the quotient mess left by `Finset.sum_partition`
  -- Porting note: Was `conv in .. => ..`.
  erw
    [@Finset.filter_congr _ _ (fun a => @Quotient.decidableEq _ _
      (QuotientGroup.leftRelDecidable (MonoidHom.range (Perm.sumCongrHom ιa ιb)))
      (Quotient.mk (QuotientGroup.leftRel (MonoidHom.range (Perm.sumCongrHom ιa ιb))) a)
      (Quotient.mk'' σ)) _ (s := Finset.univ)
    fun x _ => QuotientGroup.eq' (s := MonoidHom.range (Perm.sumCongrHom ιa ιb)) (a := x) (b := σ)]
  -- eliminate a multiplication
  rw [← Finset.map_univ_equiv (Equiv.mulLeft σ), Finset.filter_map, Finset.sum_map]
  simp_rw [Equiv.coe_toEmbedding, Equiv.coe_mulLeft, (· ∘ ·), mul_inv_rev, inv_mul_cancel_right,
    Subgroup.inv_mem_iff, MonoidHom.mem_range, Finset.univ_filter_exists,
    Finset.sum_image (Perm.sumCongrHom_injective.injOn _)]
  -- now we're ready to clean up the RHS, pulling out the summation
  rw [domCoprod.summand_mk'', MultilinearMap.domCoprod_alternization_coe, ← Finset.sum_product',
    Finset.univ_product_univ, ← MultilinearMap.domDomCongrEquiv_apply, _root_.map_sum,
    Finset.smul_sum]
  congr 1
  ext1 ⟨al, ar⟩
  dsimp only
  -- pull out the pair of smuls on the RHS, by rewriting to `_ →ₗ[ℤ] _` and back
  rw [← AddEquiv.coe_toAddMonoidHom, ← AddMonoidHom.coe_toIntLinearMap, LinearMap.map_smul_of_tower,
    LinearMap.map_smul_of_tower, AddMonoidHom.coe_toIntLinearMap, AddEquiv.coe_toAddMonoidHom,
    MultilinearMap.domDomCongrEquiv_apply]
  -- pick up the pieces
  rw [MultilinearMap.domDomCongr_mul, Perm.sign_mul, Perm.sumCongrHom_apply,
    MultilinearMap.domCoprod_domDomCongr_sumCongr, Perm.sign_sumCongr, mul_smul, mul_smul]
#align multilinear_map.dom_coprod_alternization MultilinearMap.domCoprod_alternization

/-- Taking the `MultilinearMap.alternatization` of the `MultilinearMap.domCoprod` of two
`AlternatingMap`s gives a scaled version of the `AlternatingMap.coprod` of those maps.
-/
theorem MultilinearMap.domCoprod_alternization_eq [DecidableEq ιa] [DecidableEq ιb]
    (a : AlternatingMap R' Mᵢ N₁ ιa) (b : AlternatingMap R' Mᵢ N₂ ιb) :
    MultilinearMap.alternatization
      (MultilinearMap.domCoprod a b : MultilinearMap R' (fun _ : Sum ιa ιb => Mᵢ) (N₁ ⊗ N₂)) =
      ((Fintype.card ιa).factorial * (Fintype.card ιb).factorial) • a.domCoprod b := by
  rw [MultilinearMap.domCoprod_alternization, coe_alternatization, coe_alternatization, mul_smul,
    ← AlternatingMap.domCoprod'_apply, ← AlternatingMap.domCoprod'_apply,
    ← TensorProduct.smul_tmul', TensorProduct.tmul_smul,
    LinearMap.map_smul_of_tower AlternatingMap.domCoprod',
    LinearMap.map_smul_of_tower AlternatingMap.domCoprod']
#align multilinear_map.dom_coprod_alternization_eq MultilinearMap.domCoprod_alternization_eq

end Coprod

section Basis

open AlternatingMap

variable {ι₁ : Type _} [Finite ι]

variable {R' : Type _} {N₁ N₂ : Type _} [CommSemiring R'] [AddCommMonoid N₁] [AddCommMonoid N₂]

variable [Module R' N₁] [Module R' N₂]

/-- Two alternating maps indexed by a `Fintype` are equal if they are equal when all arguments
are distinct basis vectors. -/
theorem Basis.ext_alternating {f g : AlternatingMap R' N₁ N₂ ι} (e : Basis ι₁ R' N₁)
    (h : ∀ v : ι → ι₁, Function.Injective v → (f fun i => e (v i)) = g fun i => e (v i)) :
    f = g := by
  classical
    refine' AlternatingMap.coe_multilinearMap_injective (Basis.ext_multilinear e fun v => _)
    by_cases hi : Function.Injective v
    · exact h v hi
    · have : ¬Function.Injective fun i => e (v i) := hi.imp Function.Injective.of_comp
      rw [coe_multilinearMap, coe_multilinearMap, f.map_eq_zero_of_not_injective _ this,
        g.map_eq_zero_of_not_injective _ this]
#align basis.ext_alternating Basis.ext_alternating

end Basis

/-! ### Currying -/


section Currying

variable {R' : Type _} {M'' M₂'' N'' N₂'' : Type _} [CommSemiring R'] [AddCommMonoid M'']
  [AddCommMonoid M₂''] [AddCommMonoid N''] [AddCommMonoid N₂''] [Module R' M''] [Module R' M₂'']
  [Module R' N''] [Module R' N₂'']

namespace AlternatingMap

/-- Given an alternating map `f` in `n+1` variables, split the first variable to obtain
a linear map into alternating maps in `n` variables, given by `x ↦ (m ↦ f (Matrix.vecCons x m))`.
It can be thought of as a map $Hom(\bigwedge^{n+1} M, N) \to Hom(M, Hom(\bigwedge^n M, N))$.

This is `MultilinearMap.curryLeft` for `AlternatingMap`. See also
`AlternatingMap.curryLeftLinearMap`. -/
@[simps]
def curryLeft {n : ℕ} (f : AlternatingMap R' M'' N'' (Fin n.succ)) :
    M'' →ₗ[R'] AlternatingMap R' M'' N'' (Fin n) where
  toFun m :=
    { f.toMultilinearMap.curryLeft m with
      toFun := fun v => f (Matrix.vecCons m v)
      map_eq_zero_of_eq' := fun v i j hv hij =>
        f.map_eq_zero_of_eq _ (by
          rwa [Matrix.cons_val_succ, Matrix.cons_val_succ]) ((Fin.succ_injective _).ne hij) }
  map_add' m₁ m₂ := ext fun v => f.map_vecCons_add _ _ _
  map_smul' r m := ext fun v => f.map_vecCons_smul _ _ _
#align alternating_map.curry_left AlternatingMap.curryLeft
#align alternating_map.curry_left_apply_apply AlternatingMap.curryLeft_apply_apply

@[simp]
theorem curryLeft_zero {n : ℕ} : curryLeft (0 : AlternatingMap R' M'' N'' (Fin n.succ)) = 0 :=
  rfl
#align alternating_map.curry_left_zero AlternatingMap.curryLeft_zero

@[simp]
theorem curryLeft_add {n : ℕ} (f g : AlternatingMap R' M'' N'' (Fin n.succ)) :
    curryLeft (f + g) = curryLeft f + curryLeft g :=
  rfl
#align alternating_map.curry_left_add AlternatingMap.curryLeft_add

@[simp]
theorem curryLeft_smul {n : ℕ} (r : R') (f : AlternatingMap R' M'' N'' (Fin n.succ)) :
    curryLeft (r • f) = r • curryLeft f :=
  rfl
#align alternating_map.curry_left_smul AlternatingMap.curryLeft_smul

/-- `AlternatingMap.curryLeft` as a `LinearMap`. This is a separate definition as dot notation
does not work for this version. -/
@[simps]
def curryLeftLinearMap {n : ℕ} :
    AlternatingMap R' M'' N'' (Fin n.succ) →ₗ[R'] M'' →ₗ[R'] AlternatingMap R' M'' N'' (Fin n) where
  toFun f := f.curryLeft
  map_add' := curryLeft_add
  map_smul' := curryLeft_smul
#align alternating_map.curry_left_linear_map AlternatingMap.curryLeftLinearMap
#align alternating_map.curry_left_linear_map_apply AlternatingMap.curryLeftLinearMap

/-- Currying with the same element twice gives the zero map. -/
@[simp]
theorem curryLeft_same {n : ℕ} (f : AlternatingMap R' M'' N'' (Fin n.succ.succ)) (m : M'') :
    (f.curryLeft m).curryLeft m = 0 :=
  ext fun x => f.map_eq_zero_of_eq _ (by simp) Fin.zero_ne_one
#align alternating_map.curry_left_same AlternatingMap.curryLeft_same

@[simp]
theorem curryLeft_compAlternatingMap {n : ℕ} (g : N'' →ₗ[R'] N₂'')
    (f : AlternatingMap R' M'' N'' (Fin n.succ)) (m : M'') :
    (g.compAlternatingMap f).curryLeft m = g.compAlternatingMap (f.curryLeft m) :=
  rfl
#align alternating_map.curry_left_comp_alternating_map AlternatingMap.curryLeft_compAlternatingMap

@[simp]
theorem curryLeft_compLinearMap {n : ℕ} (g : M₂'' →ₗ[R'] M'')
    (f : AlternatingMap R' M'' N'' (Fin n.succ)) (m : M₂'') :
    (f.compLinearMap g).curryLeft m = (f.curryLeft (g m)).compLinearMap g :=
  ext fun v =>
    congr_arg f <|
      funext <| by
        refine' Fin.cases _ _
        · rfl
        · simp
#align alternating_map.curry_left_comp_linear_map AlternatingMap.curryLeft_compLinearMap

/-- The space of constant maps is equivalent to the space of maps that are alternating with respect
to an empty family. -/
@[simps]
def constLinearEquivOfIsEmpty [IsEmpty ι] : N'' ≃ₗ[R'] AlternatingMap R' M'' N'' ι where
  toFun := AlternatingMap.constOfIsEmpty R' M''
  map_add' _ _ := rfl
  map_smul' _ _ := rfl
  invFun f := f 0
  left_inv _ := rfl
  right_inv f := ext fun _ => AlternatingMap.congr_arg f <| Subsingleton.elim _ _
#align alternating_map.const_linear_equiv_of_is_empty AlternatingMap.constLinearEquivOfIsEmpty
#align alternating_map.const_linear_equiv_of_is_empty_apply AlternatingMap.constLinearEquivOfIsEmpty_apply
#align alternating_map.const_linear_equiv_of_is_empty_symm_apply AlternatingMap.constLinearEquivOfIsEmpty_symm_apply

end AlternatingMap

end Currying<|MERGE_RESOLUTION|>--- conflicted
+++ resolved
@@ -277,11 +277,7 @@
 
 end SMul
 
-<<<<<<< HEAD
-/-- The cartesian product of two alternating maps, as a multilinear map. -/
-=======
 /-- The cartesian product of two alternating maps, as an alternating map. -/
->>>>>>> 422af61d
 @[simps!]
 def prod (f : AlternatingMap R M N ι) (g : AlternatingMap R M P ι) : AlternatingMap R M (N × P) ι :=
   { f.toMultilinearMap.prod g.toMultilinearMap with
