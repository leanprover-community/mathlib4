--- conflicted
+++ resolved
@@ -438,25 +438,15 @@
 
 variable (R M N)
 
-<<<<<<< HEAD
-/-- The evaluation map from `ι → M` to `M` at a given `i` is alternating when `ι` is subsingleton.
--/
-@[simps]
-def ofSubsingleton [Subsingleton ι] (i : ι) : M [Λ^ι]→ₗ[R] M :=
-  { MultilinearMap.ofSubsingleton R M i with
-    toFun := Function.eval i
-    map_eq_zero_of_eq' := fun _ _ _ _ hij => (hij <| Subsingleton.elim _ _).elim }
-=======
 /-- The natural equivalence between linear maps from `M` to `N`
 and `1`-multilinear alternating maps from `M` to `N`. -/
 @[simps!]
-def ofSubsingleton [Subsingleton ι] (i : ι) : (M →ₗ[R] N) ≃ AlternatingMap R M N ι where
+def ofSubsingleton [Subsingleton ι] (i : ι) : (M →ₗ[R] N) ≃ (M [Λ^ι]→ₗ[R] N) where
   toFun f := ⟨MultilinearMap.ofSubsingleton R M N i f, fun _ _ _ _ ↦ absurd (Subsingleton.elim _ _)⟩
   invFun f := (MultilinearMap.ofSubsingleton R M N i).symm f
   left_inv _ := rfl
   right_inv _ := coe_multilinearMap_injective <|
     (MultilinearMap.ofSubsingleton R M N i).apply_symm_apply _
->>>>>>> b9d519bb
 #align alternating_map.of_subsingleton AlternatingMap.ofSubsingleton
 #align alternating_map.of_subsingleton_apply AlternatingMap.ofSubsingleton_apply_apply
 
