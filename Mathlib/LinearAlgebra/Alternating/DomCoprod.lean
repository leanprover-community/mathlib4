/-
Copyright (c) 2021 Eric Wieser. All rights reserved.
Released under Apache 2.0 license as described in the file LICENSE.
Authors: Eric Wieser
-/
import Mathlib.LinearAlgebra.Alternating.Basic
import Mathlib.LinearAlgebra.Multilinear.TensorProduct
import Mathlib.GroupTheory.GroupAction.Quotient
import Mathlib.Algebra.Group.Subgroup.Finite
/-!
# Exterior product of alternating maps

In this file we define `AlternatingMap.domCoprod`
to be the exterior product of two alternating maps,
taking values in the tensor product of the codomains of the original maps.
-/

suppress_compilation

open TensorProduct

variable {ιa ιb : Type*} [Fintype ιa] [Fintype ιb]
variable {R' : Type*} {Mᵢ N₁ N₂ : Type*} [CommSemiring R'] [AddCommGroup N₁] [Module R' N₁]
  [AddCommGroup N₂] [Module R' N₂] [AddCommMonoid Mᵢ] [Module R' Mᵢ]

namespace Equiv.Perm

/-- Elements which are considered equivalent if they differ only by swaps within α or β  -/
abbrev ModSumCongr (α β : Type*) :=
  _ ⧸ (Equiv.Perm.sumCongrHom α β).range

end Equiv.Perm

namespace AlternatingMap

open Equiv

variable [DecidableEq ιa] [DecidableEq ιb]

/-- summand used in `AlternatingMap.domCoprod` -/
def domCoprod.summand (a : Mᵢ [⋀^ιa]→ₗ[R'] N₁) (b : Mᵢ [⋀^ιb]→ₗ[R'] N₂)
    (σ : Perm.ModSumCongr ιa ιb) : MultilinearMap R' (fun _ : ιa ⊕ ιb => Mᵢ) (N₁ ⊗[R'] N₂) :=
  Quotient.liftOn' σ
    (fun σ =>
      Equiv.Perm.sign σ •
        (MultilinearMap.domCoprod ↑a ↑b : MultilinearMap R' (fun _ => Mᵢ) (N₁ ⊗ N₂)).domDomCongr σ)
    fun σ₁ σ₂ H => by
    rw [QuotientGroup.leftRel_apply] at H
    obtain ⟨⟨sl, sr⟩, h⟩ := H
    ext v
    simp only [MultilinearMap.domDomCongr_apply, MultilinearMap.domCoprod_apply,
      coe_multilinearMap, MultilinearMap.smul_apply]
    replace h := inv_mul_eq_iff_eq_mul.mp h.symm
    have : Equiv.Perm.sign (σ₁ * Perm.sumCongrHom _ _ (sl, sr))
      = Equiv.Perm.sign σ₁ * (Equiv.Perm.sign sl * Equiv.Perm.sign sr) := by simp
    rw [h, this, mul_smul, mul_smul, smul_left_cancel_iff, ← TensorProduct.tmul_smul,
      TensorProduct.smul_tmul']
    simp only [Sum.map_inr, Perm.sumCongrHom_apply, Perm.sumCongr_apply, Sum.map_inl,
      Function.comp_apply, Perm.coe_mul]
    -- Porting note (#10691): was `rw`.
    erw [← a.map_congr_perm fun i => v (σ₁ _), ← b.map_congr_perm fun i => v (σ₁ _)]

theorem domCoprod.summand_mk'' (a : Mᵢ [⋀^ιa]→ₗ[R'] N₁) (b : Mᵢ [⋀^ιb]→ₗ[R'] N₂)
    (σ : Equiv.Perm (ιa ⊕ ιb)) :
    domCoprod.summand a b (Quotient.mk'' σ) =
      Equiv.Perm.sign σ •
        (MultilinearMap.domCoprod ↑a ↑b : MultilinearMap R' (fun _ => Mᵢ) (N₁ ⊗ N₂)).domDomCongr
          σ :=
  rfl

/-- Swapping elements in `σ` with equal values in `v` results in an addition that cancels -/
theorem domCoprod.summand_add_swap_smul_eq_zero (a : Mᵢ [⋀^ιa]→ₗ[R'] N₁)
    (b : Mᵢ [⋀^ιb]→ₗ[R'] N₂) (σ : Perm.ModSumCongr ιa ιb) {v : ιa ⊕ ιb → Mᵢ}
    {i j : ιa ⊕ ιb} (hv : v i = v j) (hij : i ≠ j) :
    domCoprod.summand a b σ v + domCoprod.summand a b (swap i j • σ) v = 0 := by
  refine Quotient.inductionOn' σ fun σ => ?_
  dsimp only [Quotient.liftOn'_mk'', Quotient.map'_mk'', MulAction.Quotient.smul_mk,
    domCoprod.summand]
  rw [smul_eq_mul, Perm.sign_mul, Perm.sign_swap hij]
  simp only [one_mul, neg_mul, Function.comp_apply, Units.neg_smul, Perm.coe_mul, Units.val_neg,
    MultilinearMap.smul_apply, MultilinearMap.neg_apply, MultilinearMap.domDomCongr_apply,
    MultilinearMap.domCoprod_apply]
  convert add_neg_cancel (G := N₁ ⊗[R'] N₂) _ using 6 <;>
    · ext k
      rw [Equiv.apply_swap_eq_self hv]

/-- Swapping elements in `σ` with equal values in `v` result in zero if the swap has no effect
on the quotient. -/
theorem domCoprod.summand_eq_zero_of_smul_invariant (a : Mᵢ [⋀^ιa]→ₗ[R'] N₁)
    (b : Mᵢ [⋀^ιb]→ₗ[R'] N₂) (σ : Perm.ModSumCongr ιa ιb) {v : ιa ⊕ ιb → Mᵢ}
    {i j : ιa ⊕ ιb} (hv : v i = v j) (hij : i ≠ j) :
    swap i j • σ = σ → domCoprod.summand a b σ v = 0 := by
  refine Quotient.inductionOn' σ fun σ => ?_
  dsimp only [Quotient.liftOn'_mk'', Quotient.map'_mk'', MultilinearMap.smul_apply,
    MultilinearMap.domDomCongr_apply, MultilinearMap.domCoprod_apply, domCoprod.summand]
  intro hσ
  cases' hi : σ⁻¹ i with val val <;> cases' hj : σ⁻¹ j with val_1 val_1 <;>
    rw [Perm.inv_eq_iff_eq] at hi hj <;> substs hi hj <;> revert val val_1
  -- Porting note: `on_goal` is not available in `case _ | _ =>`, so the proof gets tedious.
  -- the term pairs with and cancels another term
  case inl.inr =>
    intro i' j' _ _ hσ
    obtain ⟨⟨sl, sr⟩, hσ⟩ := QuotientGroup.leftRel_apply.mp (Quotient.exact' hσ)
    replace hσ := Equiv.congr_fun hσ (Sum.inl i')
    dsimp only at hσ
    rw [smul_eq_mul, ← mul_swap_eq_swap_mul, mul_inv_rev, swap_inv, inv_mul_cancel_right] at hσ
    simp at hσ
  case inr.inl =>
    intro i' j' _ _ hσ
    obtain ⟨⟨sl, sr⟩, hσ⟩ := QuotientGroup.leftRel_apply.mp (Quotient.exact' hσ)
    replace hσ := Equiv.congr_fun hσ (Sum.inr i')
    dsimp only at hσ
    rw [smul_eq_mul, ← mul_swap_eq_swap_mul, mul_inv_rev, swap_inv, inv_mul_cancel_right] at hσ
    simp at hσ
  -- the term does not pair but is zero
  case inr.inr =>
    intro i' j' hv hij _
    convert smul_zero (M := ℤˣ) (A := N₁ ⊗[R'] N₂) _
    convert TensorProduct.tmul_zero (R := R') (M := N₁) N₂ _
    exact AlternatingMap.map_eq_zero_of_eq _ _ hv fun hij' => hij (hij' ▸ rfl)
  case inl.inl =>
    intro i' j' hv hij _
    convert smul_zero (M := ℤˣ) (A := N₁ ⊗[R'] N₂) _
    convert TensorProduct.zero_tmul (R := R') N₁ (N := N₂) _
    exact AlternatingMap.map_eq_zero_of_eq _ _ hv fun hij' => hij (hij' ▸ rfl)

/-- Like `MultilinearMap.domCoprod`, but ensures the result is also alternating.

Note that this is usually defined (for instance, as used in Proposition 22.24 in [Gallier2011Notes])
over integer indices `ιa = Fin n` and `ιb = Fin m`, as
$$
(f \wedge g)(u_1, \ldots, u_{m+n}) =
  \sum_{\operatorname{shuffle}(m, n)} \operatorname{sign}(\sigma)
    f(u_{\sigma(1)}, \ldots, u_{\sigma(m)}) g(u_{\sigma(m+1)}, \ldots, u_{\sigma(m+n)}),
$$
where $\operatorname{shuffle}(m, n)$ consists of all permutations of $[1, m+n]$ such that
$\sigma(1) < \cdots < \sigma(m)$ and $\sigma(m+1) < \cdots < \sigma(m+n)$.

Here, we generalize this by replacing:
* the product in the sum with a tensor product
* the filtering of $[1, m+n]$ to shuffles with an isomorphic quotient
* the additions in the subscripts of $\sigma$ with an index of type `Sum`

The specialized version can be obtained by combining this definition with `finSumFinEquiv` and
`LinearMap.mul'`.
-/
@[simps]
def domCoprod (a : Mᵢ [⋀^ιa]→ₗ[R'] N₁) (b : Mᵢ [⋀^ιb]→ₗ[R'] N₂) :
    Mᵢ [⋀^ιa ⊕ ιb]→ₗ[R'] (N₁ ⊗[R'] N₂) :=
  { ∑ σ : Perm.ModSumCongr ιa ιb, domCoprod.summand a b σ with
    toFun := fun v => (⇑(∑ σ : Perm.ModSumCongr ιa ιb, domCoprod.summand a b σ)) v
    map_eq_zero_of_eq' := fun v i j hv hij => by
      dsimp only
      rw [MultilinearMap.sum_apply]
      exact
        Finset.sum_involution (fun σ _ => Equiv.swap i j • σ)
          (fun σ _ => domCoprod.summand_add_swap_smul_eq_zero a b σ hv hij)
          (fun σ _ => mt <| domCoprod.summand_eq_zero_of_smul_invariant a b σ hv hij)
          (fun σ _ => Finset.mem_univ _) fun σ _ =>
          Equiv.swap_smul_involutive i j σ }

theorem domCoprod_coe (a : Mᵢ [⋀^ιa]→ₗ[R'] N₁) (b : Mᵢ [⋀^ιb]→ₗ[R'] N₂) :
    (↑(a.domCoprod b) : MultilinearMap R' (fun _ => Mᵢ) _) =
      ∑ σ : Perm.ModSumCongr ιa ιb, domCoprod.summand a b σ :=
  MultilinearMap.ext fun _ => rfl

/-- A more bundled version of `AlternatingMap.domCoprod` that maps
`((ι₁ → N) → N₁) ⊗ ((ι₂ → N) → N₂)` to `(ι₁ ⊕ ι₂ → N) → N₁ ⊗ N₂`. -/
def domCoprod' :
    (Mᵢ [⋀^ιa]→ₗ[R'] N₁) ⊗[R'] (Mᵢ [⋀^ιb]→ₗ[R'] N₂) →ₗ[R']
      (Mᵢ [⋀^ιa ⊕ ιb]→ₗ[R'] (N₁ ⊗[R'] N₂)) :=
  TensorProduct.lift <| by
    refine
      LinearMap.mk₂ R' domCoprod (fun m₁ m₂ n => ?_) (fun c m n => ?_) (fun m n₁ n₂ => ?_)
        fun c m n => ?_ <;>
    · ext
      simp only [domCoprod_apply, add_apply, smul_apply, ← Finset.sum_add_distrib,
        Finset.smul_sum, MultilinearMap.sum_apply, domCoprod.summand]
      congr
      ext σ
      refine Quotient.inductionOn' σ fun σ => ?_
      simp only [Quotient.liftOn'_mk'', coe_add, coe_smul, MultilinearMap.smul_apply,
        ← MultilinearMap.domCoprod'_apply]
      simp only [TensorProduct.add_tmul, ← TensorProduct.smul_tmul', TensorProduct.tmul_add,
        TensorProduct.tmul_smul, LinearMap.map_add, LinearMap.map_smul]
      first | rw [← smul_add] | rw [smul_comm]
      rfl

@[simp]
theorem domCoprod'_apply (a : Mᵢ [⋀^ιa]→ₗ[R'] N₁) (b : Mᵢ [⋀^ιb]→ₗ[R'] N₂) :
    domCoprod' (a ⊗ₜ[R'] b) = domCoprod a b :=
  rfl

end AlternatingMap

open Equiv

/-- A helper lemma for `MultilinearMap.domCoprod_alternization`. -/
theorem MultilinearMap.domCoprod_alternization_coe [DecidableEq ιa] [DecidableEq ιb]
    (a : MultilinearMap R' (fun _ : ιa => Mᵢ) N₁) (b : MultilinearMap R' (fun _ : ιb => Mᵢ) N₂) :
    MultilinearMap.domCoprod (MultilinearMap.alternatization a)
      (MultilinearMap.alternatization b) =
      ∑ σa : Perm ιa, ∑ σb : Perm ιb,
        Equiv.Perm.sign σa • Equiv.Perm.sign σb •
          MultilinearMap.domCoprod (a.domDomCongr σa) (b.domDomCongr σb) := by
  simp_rw [← MultilinearMap.domCoprod'_apply, MultilinearMap.alternatization_coe]
  simp_rw [TensorProduct.sum_tmul, TensorProduct.tmul_sum, _root_.map_sum,
    ← TensorProduct.smul_tmul', TensorProduct.tmul_smul]
  rfl

open AlternatingMap

/-- Computing the `MultilinearMap.alternatization` of the `MultilinearMap.domCoprod` is the same
as computing the `AlternatingMap.domCoprod` of the `MultilinearMap.alternatization`s.
-/
theorem MultilinearMap.domCoprod_alternization [DecidableEq ιa] [DecidableEq ιb]
    (a : MultilinearMap R' (fun _ : ιa => Mᵢ) N₁) (b : MultilinearMap R' (fun _ : ιb => Mᵢ) N₂) :
    MultilinearMap.alternatization (MultilinearMap.domCoprod a b) =
      a.alternatization.domCoprod (MultilinearMap.alternatization b) := by
  apply coe_multilinearMap_injective
  rw [domCoprod_coe, MultilinearMap.alternatization_coe,
    Finset.sum_partition (QuotientGroup.leftRel (Perm.sumCongrHom ιa ιb).range)]
  congr 1
  ext1 σ
  refine Quotient.inductionOn' σ fun σ => ?_
  -- unfold the quotient mess left by `Finset.sum_partition`
  -- Porting note: Was `conv in .. => ..`.
<<<<<<< HEAD
  erw
=======
  rw
>>>>>>> 22b17a30
    [@Finset.filter_congr _ _ _ (fun a => @Quotient.decidableEq _ _
      (QuotientGroup.leftRelDecidable (MonoidHom.range (Perm.sumCongrHom ιa ιb)))
      (Quotient.mk (QuotientGroup.leftRel (MonoidHom.range (Perm.sumCongrHom ιa ιb))) a)
      (Quotient.mk'' σ)) _ (s := Finset.univ)
    fun x _ => QuotientGroup.eq (s := MonoidHom.range (Perm.sumCongrHom ιa ιb)) (a := x) (b := σ)]
  -- eliminate a multiplication
  rw [← Finset.map_univ_equiv (Equiv.mulLeft σ), Finset.filter_map, Finset.sum_map]
  simp_rw [Equiv.coe_toEmbedding, Equiv.coe_mulLeft, Function.comp_def, mul_inv_rev,
    inv_mul_cancel_right, Subgroup.inv_mem_iff, MonoidHom.mem_range, Finset.univ_filter_exists,
    Finset.sum_image Perm.sumCongrHom_injective.injOn]
  -- now we're ready to clean up the RHS, pulling out the summation
  rw [domCoprod.summand_mk'', MultilinearMap.domCoprod_alternization_coe, ← Finset.sum_product',
    Finset.univ_product_univ, ← MultilinearMap.domDomCongrEquiv_apply, _root_.map_sum,
    Finset.smul_sum]
  congr 1
  ext1 ⟨al, ar⟩
  dsimp only
  -- pull out the pair of smuls on the RHS, by rewriting to `_ →ₗ[ℤ] _` and back
  rw [← AddEquiv.coe_toAddMonoidHom, ← AddMonoidHom.coe_toIntLinearMap, LinearMap.map_smul_of_tower,
    LinearMap.map_smul_of_tower, AddMonoidHom.coe_toIntLinearMap, AddEquiv.coe_toAddMonoidHom,
    MultilinearMap.domDomCongrEquiv_apply]
  -- pick up the pieces
  rw [MultilinearMap.domDomCongr_mul, Perm.sign_mul, Perm.sumCongrHom_apply,
    MultilinearMap.domCoprod_domDomCongr_sumCongr, Perm.sign_sumCongr, mul_smul, mul_smul]

/-- Taking the `MultilinearMap.alternatization` of the `MultilinearMap.domCoprod` of two
`AlternatingMap`s gives a scaled version of the `AlternatingMap.coprod` of those maps.
-/
theorem MultilinearMap.domCoprod_alternization_eq [DecidableEq ιa] [DecidableEq ιb]
    (a : Mᵢ [⋀^ιa]→ₗ[R'] N₁) (b : Mᵢ [⋀^ιb]→ₗ[R'] N₂) :
    MultilinearMap.alternatization
      (MultilinearMap.domCoprod a b : MultilinearMap R' (fun _ : ιa ⊕ ιb => Mᵢ) (N₁ ⊗ N₂)) =
      ((Fintype.card ιa).factorial * (Fintype.card ιb).factorial) • a.domCoprod b := by
  rw [MultilinearMap.domCoprod_alternization, coe_alternatization, coe_alternatization, mul_smul,
    ← AlternatingMap.domCoprod'_apply, ← AlternatingMap.domCoprod'_apply,
    ← TensorProduct.smul_tmul', TensorProduct.tmul_smul,
    LinearMap.map_smul_of_tower AlternatingMap.domCoprod',
    LinearMap.map_smul_of_tower AlternatingMap.domCoprod']<|MERGE_RESOLUTION|>--- conflicted
+++ resolved
@@ -225,11 +225,7 @@
   refine Quotient.inductionOn' σ fun σ => ?_
   -- unfold the quotient mess left by `Finset.sum_partition`
   -- Porting note: Was `conv in .. => ..`.
-<<<<<<< HEAD
-  erw
-=======
   rw
->>>>>>> 22b17a30
     [@Finset.filter_congr _ _ _ (fun a => @Quotient.decidableEq _ _
       (QuotientGroup.leftRelDecidable (MonoidHom.range (Perm.sumCongrHom ιa ιb)))
       (Quotient.mk (QuotientGroup.leftRel (MonoidHom.range (Perm.sumCongrHom ιa ιb))) a)
