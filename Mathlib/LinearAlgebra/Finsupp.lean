/-
Copyright (c) 2019 Johannes Hölzl. All rights reserved.
Released under Apache 2.0 license as described in the file LICENSE.
Authors: Johannes Hölzl

! This file was ported from Lean 3 source module linear_algebra.finsupp
! leanprover-community/mathlib commit 9d684a893c52e1d6692a504a118bfccbae04feeb
! Please do not edit these lines, except to modify the commit id
! if you have ported upstream changes.
-/
import Mathlib.Data.Finsupp.Defs
import Mathlib.LinearAlgebra.Pi
import Mathlib.LinearAlgebra.Span

/-!
# Properties of the module `α →₀ M`

Given an `R`-module `M`, the `R`-module structure on `α →₀ M` is defined in
`Data.Finsupp.Basic`.

In this file we define `Finsupp.supported s` to be the set `{f : α →₀ M | f.support ⊆ s}`
interpreted as a submodule of `α →₀ M`. We also define `LinearMap` versions of various maps:

* `Finsupp.lsingle a : M →ₗ[R] ι →₀ M`: `Finsupp.single a` as a linear map;
* `Finsupp.lapply a : (ι →₀ M) →ₗ[R] M`: the map `λ f, f a` as a linear map;
* `Finsupp.lsubtypeDomain (s : Set α) : (α →₀ M) →ₗ[R] (s →₀ M)`: restriction to a subtype as a
  linear map;
* `Finsupp.restrictDom`: `Finsupp.filter` as a linear map to `Finsupp.supported s`;
* `Finsupp.lsum`: `Finsupp.sum` or `Finsupp.liftAddHom` as a `LinearMap`;
* `Finsupp.total α M R (v : ι → M)`: sends `l : ι → R` to the linear combination of `v i` with
  coefficients `l i`;
* `Finsupp.totalOn`: a restricted version of `Finsupp.total` with domain `Finsupp.supported R R s`
  and codomain `Submodule.span R (v '' s)`;
* `Finsupp.supportedEquivFinsupp`: a linear equivalence between the functions `α →₀ M` supported
  on `s` and the functions `s →₀ M`;
* `Finsupp.lmapDomain`: a linear map version of `Finsupp.mapDomain`;
* `Finsupp.domLCongr`: a `LinearEquiv` version of `Finsupp.domCongr`;
* `Finsupp.congr`: if the sets `s` and `t` are equivalent, then `supported M R s` is equivalent to
  `supported M R t`;
* `Finsupp.lcongr`: a `LinearEquiv`alence between `α →₀ M` and `β →₀ N` constructed using `e : α ≃
  β` and `e' : M ≃ₗ[R] N`.

## Tags

function with finite support, module, linear algebra
-/


noncomputable section

open Set LinearMap Submodule
open Classical BigOperators

namespace Finsupp

variable {α : Type _} {M : Type _} {N : Type _} {P : Type _} {R : Type _} {S : Type _}
variable [Semiring R] [Semiring S] [AddCommMonoid M] [Module R M]
variable [AddCommMonoid N] [Module R N]
variable [AddCommMonoid P] [Module R P]

/-- Interpret `Finsupp.single a` as a linear map. -/
def lsingle (a : α) : M →ₗ[R] α →₀ M :=
  { Finsupp.singleAddHom a with map_smul' := fun _ _ => (smul_single _ _ _).symm }
#align finsupp.lsingle Finsupp.lsingle

/-- Two `R`-linear maps from `Finsupp X M` which agree on each `single x y` agree everywhere. -/
theorem lhom_ext ⦃φ ψ : (α →₀ M) →ₗ[R] N⦄ (h : ∀ a b, φ (single a b) = ψ (single a b)) : φ = ψ :=
  LinearMap.toAddMonoidHom_injective <| addHom_ext h
#align finsupp.lhom_ext Finsupp.lhom_ext

/-- Two `R`-linear maps from `Finsupp X M` which agree on each `single x y` agree everywhere.

We formulate this fact using equality of linear maps `φ.comp (lsingle a)` and `ψ.comp (lsingle a)`
so that the `ext` tactic can apply a type-specific extensionality lemma to prove equality of these
maps. E.g., if `M = R`, then it suffices to verify `φ (single a 1) = ψ (single a 1)`. -/
-- Porting note: The priority should be higher than `LinearMap.ext`.
@[ext high]
theorem lhom_ext' ⦃φ ψ : (α →₀ M) →ₗ[R] N⦄ (h : ∀ a, φ.comp (lsingle a) = ψ.comp (lsingle a)) :
    φ = ψ :=
  lhom_ext fun a => LinearMap.congr_fun (h a)
#align finsupp.lhom_ext' Finsupp.lhom_ext'

/-- Interpret `fun f : α →₀ M ↦ f a` as a linear map. -/
def lapply (a : α) : (α →₀ M) →ₗ[R] M :=
  { Finsupp.applyAddHom a with map_smul' := fun _ _ => rfl }
#align finsupp.lapply Finsupp.lapply

/-- Forget that a function is finitely supported.

This is the linear version of `Finsupp.toFun`. -/
@[simps]
def lcoeFun : (α →₀ M) →ₗ[R] α → M where
  toFun := (⇑)
  map_add' x y := by
    ext
    simp
  map_smul' x y := by
    ext
    simp
#align finsupp.lcoe_fun Finsupp.lcoeFun

section LSubtypeDomain

variable (s : Set α)

/-- Interpret `Finsupp.subtypeDomain s` as a linear map. -/
def lsubtypeDomain : (α →₀ M) →ₗ[R] s →₀ M
    where
  toFun := subtypeDomain fun x => x ∈ s
  map_add' _ _ := subtypeDomain_add
  map_smul' _ _ := ext fun _ => rfl
#align finsupp.lsubtype_domain Finsupp.lsubtypeDomain

theorem lsubtypeDomain_apply (f : α →₀ M) :
    (lsubtypeDomain s : (α →₀ M) →ₗ[R] s →₀ M) f = subtypeDomain (fun x => x ∈ s) f :=
  rfl
#align finsupp.lsubtype_domain_apply Finsupp.lsubtypeDomain_apply

end LSubtypeDomain

@[simp]
theorem lsingle_apply (a : α) (b : M) : (lsingle a : M →ₗ[R] α →₀ M) b = single a b :=
  rfl
#align finsupp.lsingle_apply Finsupp.lsingle_apply

@[simp]
theorem lapply_apply (a : α) (f : α →₀ M) : (lapply a : (α →₀ M) →ₗ[R] M) f = f a :=
  rfl
#align finsupp.lapply_apply Finsupp.lapply_apply

@[simp]
theorem ker_lsingle (a : α) : ker (lsingle a : M →ₗ[R] α →₀ M) = ⊥ :=
  ker_eq_bot_of_injective (single_injective a)
#align finsupp.ker_lsingle Finsupp.ker_lsingle

theorem lsingle_range_le_ker_lapply (s t : Set α) (h : Disjoint s t) :
    (⨆ a ∈ s, LinearMap.range (lsingle a : M →ₗ[R] α →₀ M)) ≤
      ⨅ a ∈ t, ker (lapply a : (α →₀ M) →ₗ[R] M) := by
  refine' iSup_le fun a₁ => iSup_le fun h₁ => range_le_iff_comap.2 _
  simp only [(ker_comp _ _).symm, eq_top_iff, SetLike.le_def, mem_ker, comap_iInf, mem_iInf]
  intro b _ a₂ h₂
  have : a₁ ≠ a₂ := fun eq => h.le_bot ⟨h₁, eq.symm ▸ h₂⟩
  exact single_eq_of_ne this
#align finsupp.lsingle_range_le_ker_lapply Finsupp.lsingle_range_le_ker_lapply

theorem iInf_ker_lapply_le_bot : (⨅ a, ker (lapply a : (α →₀ M) →ₗ[R] M)) ≤ ⊥ := by
  simp only [SetLike.le_def, mem_iInf, mem_ker, mem_bot, lapply_apply]
  exact fun a h => Finsupp.ext h
#align finsupp.infi_ker_lapply_le_bot Finsupp.iInf_ker_lapply_le_bot

theorem iSup_lsingle_range : (⨆ a, LinearMap.range (lsingle a : M →ₗ[R] α →₀ M)) = ⊤ := by
  refine' eq_top_iff.2 <| SetLike.le_def.2 fun f _ => _
  rw [← sum_single f]
  exact sum_mem fun a _ => Submodule.mem_iSup_of_mem a ⟨_, rfl⟩
#align finsupp.supr_lsingle_range Finsupp.iSup_lsingle_range

theorem disjoint_lsingle_lsingle (s t : Set α) (hs : Disjoint s t) :
    Disjoint (⨆ a ∈ s, LinearMap.range (lsingle a : M →ₗ[R] α →₀ M))
      (⨆ a ∈ t, LinearMap.range (lsingle a : M →ₗ[R] α →₀ M)) := by
  -- Porting note: 2 placeholders are added to prevent timeout.
  refine'
    (Disjoint.mono
      (lsingle_range_le_ker_lapply s (sᶜ) _)
      (lsingle_range_le_ker_lapply t (tᶜ) _))
      _
  · apply disjoint_compl_right
  · apply disjoint_compl_right
  rw [disjoint_iff_inf_le]
  refine' le_trans (le_iInf fun i => _) iInf_ker_lapply_le_bot
  classical
    by_cases his : i ∈ s
    · by_cases hit : i ∈ t
      · exact (hs.le_bot ⟨his, hit⟩).elim
      exact inf_le_of_right_le (iInf_le_of_le i <| iInf_le _ hit)
    exact inf_le_of_left_le (iInf_le_of_le i <| iInf_le _ his)
#align finsupp.disjoint_lsingle_lsingle Finsupp.disjoint_lsingle_lsingle

theorem span_single_image (s : Set M) (a : α) :
    Submodule.span R (single a '' s) = (Submodule.span R s).map (lsingle a : M →ₗ[R] α →₀ M) := by
  rw [← span_image]; rfl
#align finsupp.span_single_image Finsupp.span_single_image

variable (M R)

/-- `Finsupp.supported M R s` is the `R`-submodule of all `p : α →₀ M` such that `p.support ⊆ s`. -/
def supported (s : Set α) : Submodule R (α →₀ M) := by
  refine' ⟨⟨⟨{ p | ↑p.support ⊆ s }, _⟩, _⟩, _⟩
  · intro p q hp hq
    refine' Subset.trans (Subset.trans (Finset.coe_subset.2 support_add) _) (union_subset hp hq)
    rw [Finset.coe_union]
  · simp only [subset_def, Finset.mem_coe, Set.mem_setOf_eq, mem_support_iff, zero_apply]
    intro h ha
    exact (ha rfl).elim
  · intro a p hp
    refine' Subset.trans (Finset.coe_subset.2 support_smul) hp
#align finsupp.supported Finsupp.supported

variable {M}

theorem mem_supported {s : Set α} (p : α →₀ M) : p ∈ supported M R s ↔ ↑p.support ⊆ s :=
  Iff.rfl
#align finsupp.mem_supported Finsupp.mem_supported

theorem mem_supported' {s : Set α} (p : α →₀ M) :
    p ∈ supported M R s ↔ ∀ (x) (_ : x ∉ s), p x = 0 := by
  haveI := Classical.decPred fun x : α => x ∈ s; simp [mem_supported, Set.subset_def, not_imp_comm]
#align finsupp.mem_supported' Finsupp.mem_supported'

theorem mem_supported_support (p : α →₀ M) : p ∈ Finsupp.supported M R (p.support : Set α) := by
  rw [Finsupp.mem_supported]
#align finsupp.mem_supported_support Finsupp.mem_supported_support

theorem single_mem_supported {s : Set α} {a : α} (b : M) (h : a ∈ s) :
    single a b ∈ supported M R s :=
  Set.Subset.trans support_single_subset (Finset.singleton_subset_set_iff.2 h)
#align finsupp.single_mem_supported Finsupp.single_mem_supported

theorem supported_eq_span_single (s : Set α) :
    supported R R s = span R ((fun i => single i 1) '' s) := by
  refine' (span_eq_of_le _ _ (SetLike.le_def.2 fun l hl => _)).symm
  · rintro _ ⟨_, hp, rfl⟩
    exact single_mem_supported R 1 hp
  · rw [← l.sum_single]
    refine' sum_mem fun i il => _
  -- Porting note: Needed to help this convert quite a bit replacing underscores
    convert smul_mem (M := α →₀ R) (x := single i 1) (span R ((fun i => single i 1) '' s)) (l i) ?_
    · simp [span]
    · apply subset_span
      apply Set.mem_image_of_mem _ (hl il)
#align finsupp.supported_eq_span_single Finsupp.supported_eq_span_single

variable (M)

/-- Interpret `Finsupp.filter s` as a linear map from `α →₀ M` to `supported M R s`. -/
def restrictDom (s : Set α) : (α →₀ M) →ₗ[R] supported M R s :=
  LinearMap.codRestrict _
    { toFun := filter (· ∈ s)
      map_add' := fun _ _ => filter_add
      map_smul' := fun _ _ => filter_smul } fun l =>
    (mem_supported' _ _).2 fun _ => filter_apply_neg (· ∈ s) l
#align finsupp.restrict_dom Finsupp.restrictDom

variable {M R}

section

@[simp]
theorem restrictDom_apply (s : Set α) (l : α →₀ M) :
    ((restrictDom M R s : (α →₀ M) →ₗ[R] supported M R s) l : α →₀ M) = Finsupp.filter (· ∈ s) l :=
  rfl
#align finsupp.restrict_dom_apply Finsupp.restrictDom_apply

end

theorem restrictDom_comp_subtype (s : Set α) :
    (restrictDom M R s).comp (Submodule.subtype _) = LinearMap.id := by
  ext (l a)
  by_cases h : a ∈ s <;> simp [h]
  exact ((mem_supported' R l.1).1 l.2 a h).symm
#align finsupp.restrict_dom_comp_subtype Finsupp.restrictDom_comp_subtype

theorem range_restrictDom (s : Set α) : LinearMap.range (restrictDom M R s) = ⊤ :=
  range_eq_top.2 <|
    Function.RightInverse.surjective <| LinearMap.congr_fun (restrictDom_comp_subtype s)
#align finsupp.range_restrict_dom Finsupp.range_restrictDom

theorem supported_mono {s t : Set α} (st : s ⊆ t) : supported M R s ≤ supported M R t := fun _ h =>
  Set.Subset.trans h st
#align finsupp.supported_mono Finsupp.supported_mono

@[simp]
theorem supported_empty : supported M R (∅ : Set α) = ⊥ :=
  eq_bot_iff.2 fun l h => (Submodule.mem_bot R).2 <| by ext; simp_all [mem_supported']
#align finsupp.supported_empty Finsupp.supported_empty

@[simp]
theorem supported_univ : supported M R (Set.univ : Set α) = ⊤ :=
  eq_top_iff.2 fun _ _ => Set.subset_univ _
#align finsupp.supported_univ Finsupp.supported_univ

theorem supported_iUnion {δ : Type _} (s : δ → Set α) :
    supported M R (⋃ i, s i) = ⨆ i, supported M R (s i) := by
  refine' le_antisymm _ (iSup_le fun i => supported_mono <| Set.subset_iUnion _ _)
  haveI := Classical.decPred fun x => x ∈ ⋃ i, s i
  suffices
    LinearMap.range ((Submodule.subtype _).comp (restrictDom M R (⋃ i, s i))) ≤
      ⨆ i, supported M R (s i) by
    rwa [LinearMap.range_comp, range_restrictDom, Submodule.map_top, range_subtype] at this
  rw [range_le_iff_comap, eq_top_iff]
  rintro l ⟨⟩
  -- Porting note: Was ported as `induction l using Finsupp.induction`
  refine Finsupp.induction l ?_ ?_
  · exact zero_mem _
  · refine' fun x a l _ _ => add_mem _
    by_cases h : ∃ i, x ∈ s i <;> simp [h]
    · cases' h with i hi
      exact le_iSup (fun i => supported M R (s i)) i (single_mem_supported R _ hi)
#align finsupp.supported_Union Finsupp.supported_iUnion

theorem supported_union (s t : Set α) : supported M R (s ∪ t) = supported M R s ⊔ supported M R t :=
  by erw [Set.union_eq_iUnion, supported_iUnion, iSup_bool_eq]; rfl
#align finsupp.supported_union Finsupp.supported_union

theorem supported_iInter {ι : Type _} (s : ι → Set α) :
    supported M R (⋂ i, s i) = ⨅ i, supported M R (s i) :=
  Submodule.ext fun x => by simp [mem_supported, subset_iInter_iff]
#align finsupp.supported_Inter Finsupp.supported_iInter

theorem supported_inter (s t : Set α) : supported M R (s ∩ t) = supported M R s ⊓ supported M R t :=
  by rw [Set.inter_eq_iInter, supported_iInter, iInf_bool_eq]; rfl
#align finsupp.supported_inter Finsupp.supported_inter

theorem disjoint_supported_supported {s t : Set α} (h : Disjoint s t) :
    Disjoint (supported M R s) (supported M R t) :=
  disjoint_iff.2 <| by rw [← supported_inter, disjoint_iff_inter_eq_empty.1 h, supported_empty]
#align finsupp.disjoint_supported_supported Finsupp.disjoint_supported_supported

theorem disjoint_supported_supported_iff [Nontrivial M] {s t : Set α} :
    Disjoint (supported M R s) (supported M R t) ↔ Disjoint s t := by
  refine' ⟨fun h => Set.disjoint_left.mpr fun x hx1 hx2 => _, disjoint_supported_supported⟩
  rcases exists_ne (0 : M) with ⟨y, hy⟩
  have := h.le_bot ⟨single_mem_supported R y hx1, single_mem_supported R y hx2⟩
  rw [mem_bot, single_eq_zero] at this
  exact hy this
#align finsupp.disjoint_supported_supported_iff Finsupp.disjoint_supported_supported_iff

/-- Interpret `Finsupp.restrictSupportEquiv` as a linear equivalence between
`supported M R s` and `s →₀ M`. -/
def supportedEquivFinsupp (s : Set α) : supported M R s ≃ₗ[R] s →₀ M := by
  let F : supported M R s ≃ (s →₀ M) := restrictSupportEquiv s M
  refine' F.toLinearEquiv _
  have :
    (F : supported M R s → ↥s →₀ M) =
      (lsubtypeDomain s : (α →₀ M) →ₗ[R] s →₀ M).comp (Submodule.subtype (supported M R s)) :=
    rfl
  rw [this]
  exact LinearMap.isLinear _
#align finsupp.supported_equiv_finsupp Finsupp.supportedEquivFinsupp

section LSum

variable (S)
variable [Module S N] [SMulCommClass R S N]

/-- Lift a family of linear maps `M →ₗ[R] N` indexed by `x : α` to a linear map from `α →₀ M` to
`N` using `Finsupp.sum`. This is an upgraded version of `Finsupp.liftAddHom`.

See note [bundled maps over different rings] for why separate `R` and `S` semirings are used.
-/
def lsum : (α → M →ₗ[R] N) ≃ₗ[S] (α →₀ M) →ₗ[R] N where
  toFun F :=
    { toFun := fun d => d.sum fun i => F i
      map_add' := (liftAddHom (α := α) (M := M) (N := N) fun x => (F x).toAddMonoidHom).map_add
      map_smul' := fun c f => by simp [sum_smul_index', smul_sum] }
  invFun F x := F.comp (lsingle x)
  left_inv F := by
    ext x y
    simp
  right_inv F := by
    ext x y
    simp
  map_add' F G := by
    ext x y
    simp
  map_smul' F G := by
    ext x y
    simp
#align finsupp.lsum Finsupp.lsum

@[simp]
theorem coe_lsum (f : α → M →ₗ[R] N) : (lsum S f : (α →₀ M) → N) = fun d => d.sum fun i => f i :=
  rfl
#align finsupp.coe_lsum Finsupp.coe_lsum

theorem lsum_apply (f : α → M →ₗ[R] N) (l : α →₀ M) : Finsupp.lsum S f l = l.sum fun b => f b :=
  rfl
#align finsupp.lsum_apply Finsupp.lsum_apply

theorem lsum_single (f : α → M →ₗ[R] N) (i : α) (m : M) :
    Finsupp.lsum S f (Finsupp.single i m) = f i m :=
  Finsupp.sum_single_index (f i).map_zero
#align finsupp.lsum_single Finsupp.lsum_single

theorem lsum_symm_apply (f : (α →₀ M) →ₗ[R] N) (x : α) : (lsum S).symm f x = f.comp (lsingle x) :=
  rfl
#align finsupp.lsum_symm_apply Finsupp.lsum_symm_apply

end LSum

section

variable (M) (R) (X : Type _) (S)
variable [Module S M] [SMulCommClass R S M]

/-- A slight rearrangement from `lsum` gives us
the bijection underlying the free-forgetful adjunction for R-modules.
-/
noncomputable def lift : (X → M) ≃+ ((X →₀ R) →ₗ[R] M) :=
  (AddEquiv.arrowCongr (Equiv.refl X) (ringLmapEquivSelf R ℕ M).toAddEquiv.symm).trans
    (lsum _ : _ ≃ₗ[ℕ] _).toAddEquiv
#align finsupp.lift Finsupp.lift

@[simp]
theorem lift_symm_apply (f) (x) : ((lift M R X).symm f) x = f (single x 1) :=
  rfl
#align finsupp.lift_symm_apply Finsupp.lift_symm_apply

@[simp]
theorem lift_apply (f) (g) : ((lift M R X) f) g = g.sum fun x r => r • f x :=
  rfl
#align finsupp.lift_apply Finsupp.lift_apply

/-- Given compatible `S` and `R`-module structures on `M` and a type `X`, the set of functions
`X → M` is `S`-linearly equivalent to the `R`-linear maps from the free `R`-module
on `X` to `M`. -/
noncomputable def llift : (X → M) ≃ₗ[S] (X →₀ R) →ₗ[R] M :=
  { lift M R X with
    map_smul' := by
      intros
      dsimp
      ext
      simp only [coe_comp, Function.comp_apply, lsingle_apply, lift_apply, Pi.smul_apply,
        sum_single_index, zero_smul, one_smul, LinearMap.smul_apply] }
#align finsupp.llift Finsupp.llift

@[simp]
theorem llift_apply (f : X → M) (x : X →₀ R) : llift M R S X f x = lift M R X f x :=
  rfl
#align finsupp.llift_apply Finsupp.llift_apply

@[simp]
theorem llift_symm_apply (f : (X →₀ R) →ₗ[R] M) (x : X) :
    (llift M R S X).symm f x = f (single x 1) :=
  rfl
#align finsupp.llift_symm_apply Finsupp.llift_symm_apply

end

section LMapDomain

variable {α' : Type _} {α'' : Type _} (M R)

/-- Interpret `Finsupp.mapDomain` as a linear map. -/
def lmapDomain (f : α → α') : (α →₀ M) →ₗ[R] α' →₀ M
    where
  toFun := mapDomain f
  map_add' _ _ := mapDomain_add
  map_smul' := mapDomain_smul
#align finsupp.lmap_domain Finsupp.lmapDomain

@[simp]
theorem lmapDomain_apply (f : α → α') (l : α →₀ M) :
    (lmapDomain M R f : (α →₀ M) →ₗ[R] α' →₀ M) l = mapDomain f l :=
  rfl
#align finsupp.lmap_domain_apply Finsupp.lmapDomain_apply

@[simp]
theorem lmapDomain_id : (lmapDomain M R _root_.id : (α →₀ M) →ₗ[R] α →₀ M) = LinearMap.id :=
  LinearMap.ext fun _ => mapDomain_id
#align finsupp.lmap_domain_id Finsupp.lmapDomain_id

theorem lmapDomain_comp (f : α → α') (g : α' → α'') :
    lmapDomain M R (g ∘ f) = (lmapDomain M R g).comp (lmapDomain M R f) :=
  LinearMap.ext fun _ => mapDomain_comp
#align finsupp.lmap_domain_comp Finsupp.lmapDomain_comp

theorem supported_comap_lmapDomain (f : α → α') (s : Set α') :
    supported M R (f ⁻¹' s) ≤ (supported M R s).comap (lmapDomain M R f) :=
  fun l (hl : (l.support : Set α) ⊆ f ⁻¹' s) =>
  show ↑(mapDomain f l).support ⊆ s by
    rw [← Set.image_subset_iff, ← Finset.coe_image] at hl
    exact Set.Subset.trans mapDomain_support hl
#align finsupp.supported_comap_lmap_domain Finsupp.supported_comap_lmapDomain

theorem lmapDomain_supported [Nonempty α] (f : α → α') (s : Set α) :
    (supported M R s).map (lmapDomain M R f) = supported M R (f '' s) := by
  inhabit α
  refine
    le_antisymm
      (map_le_iff_le_comap.2 <|
        le_trans (supported_mono <| Set.subset_preimage_image _ _)
          (supported_comap_lmapDomain M R _ _))
      ?_
  intro l hl
  refine' ⟨(lmapDomain M R (Function.invFunOn f s) : (α' →₀ M) →ₗ[R] α →₀ M) l, fun x hx => _, _⟩
  · rcases Finset.mem_image.1 (mapDomain_support hx) with ⟨c, hc, rfl⟩
    exact Function.invFunOn_mem (by simpa using hl hc)
  · rw [← LinearMap.comp_apply, ← lmapDomain_comp]
    refine' (mapDomain_congr fun c hc => _).trans mapDomain_id
    exact Function.invFunOn_eq (by simpa using hl hc)
#align finsupp.lmap_domain_supported Finsupp.lmapDomain_supported

theorem lmapDomain_disjoint_ker (f : α → α') {s : Set α}
    (H : ∀ (a) (_ : a ∈ s) (b) (_ : b ∈ s), f a = f b → a = b) :
    Disjoint (supported M R s) (ker (lmapDomain M R f)) := by
  rw [disjoint_iff_inf_le]
  rintro l ⟨h₁, h₂⟩
  rw [SetLike.mem_coe, mem_ker, lmapDomain_apply, mapDomain] at h₂
  simp; ext x
  haveI := Classical.decPred fun x => x ∈ s
  by_cases xs : x ∈ s
  · have : Finsupp.sum l (fun a => Finsupp.single (f a)) (f x) = 0 := by
      rw [h₂]
      rfl
    rw [Finsupp.sum_apply, Finsupp.sum, Finset.sum_eq_single x, single_eq_same] at this
    · simpa
    · intro y hy xy
      simp [mt (H _ (h₁ hy) _ xs) xy]
    · simp (config := { contextual := true })
  · by_contra h
    exact xs (h₁ <| Finsupp.mem_support_iff.2 h)
#align finsupp.lmap_domain_disjoint_ker Finsupp.lmapDomain_disjoint_ker

end LMapDomain

section LComapDomain

variable {β : Type _}

/-- Given `f : α → β` and a proof `hf` that `f` is injective, `lcomapDomain f hf` is the linear map
sending  `l : β →₀ M` to the finitely supported function from `α` to `M` given by composing
`l` with `f`.

This is the linear version of `Finsupp.comapDomain`. -/
def lcomapDomain (f : α → β) (hf : Function.Injective f) : (β →₀ M) →ₗ[R] α →₀ M
    where
  toFun l := Finsupp.comapDomain f l (hf.injOn _)
  map_add' x y := by ext; simp
  map_smul' c x := by ext; simp
#align finsupp.lcomap_domain Finsupp.lcomapDomain

end LComapDomain

section Total

variable (α) {α' : Type _} (M) {M' : Type _} (R) [Semiring R] [AddCommMonoid M'] [AddCommMonoid M]
  [Module R M'] [Module R M] (v : α → M) {v' : α' → M'}

/-- Interprets (l : α →₀ R) as linear combination of the elements in the family (v : α → M) and
    evaluates this linear combination. -/
protected def total : (α →₀ R) →ₗ[R] M :=
  Finsupp.lsum ℕ fun i => LinearMap.id.smulRight (v i)
#align finsupp.total Finsupp.total

variable {α M v}

theorem total_apply (l : α →₀ R) : Finsupp.total α M R v l = l.sum fun i a => a • v i :=
  rfl
#align finsupp.total_apply Finsupp.total_apply

theorem total_apply_of_mem_supported {l : α →₀ R} {s : Finset α}
    (hs : l ∈ supported R R (↑s : Set α)) : Finsupp.total α M R v l = s.sum fun i => l i • v i :=
  Finset.sum_subset hs fun x _ hxg =>
    show l x • v x = 0 by rw [not_mem_support_iff.1 hxg, zero_smul]
#align finsupp.total_apply_of_mem_supported Finsupp.total_apply_of_mem_supported

@[simp]
theorem total_single (c : R) (a : α) : Finsupp.total α M R v (single a c) = c • v a := by
  simp [total_apply, sum_single_index]
#align finsupp.total_single Finsupp.total_single

theorem total_zero_apply (x : α →₀ R) : (Finsupp.total α M R 0) x = 0 := by
  simp [Finsupp.total_apply]
#align finsupp.total_zero_apply Finsupp.total_zero_apply

variable (α M)

@[simp]
theorem total_zero : Finsupp.total α M R 0 = 0 :=
  LinearMap.ext (total_zero_apply R)
#align finsupp.total_zero Finsupp.total_zero

variable {α M}

theorem apply_total (f : M →ₗ[R] M') (v) (l : α →₀ R) :
    f (Finsupp.total α M R v l) = Finsupp.total α M' R (f ∘ v) l := by
  apply Finsupp.induction_linear l <;> simp (config := { contextual := true })
#align finsupp.apply_total Finsupp.apply_total

theorem apply_total_id (f : M →ₗ[R] M') (l : M →₀ R) :
    f (Finsupp.total M M R _root_.id l) = Finsupp.total M M' R f l :=
  apply_total ..

theorem total_unique [Unique α] (l : α →₀ R) (v) :
    Finsupp.total α M R v l = l default • v default := by rw [← total_single, ← unique_single l]
#align finsupp.total_unique Finsupp.total_unique

theorem total_surjective (h : Function.Surjective v) :
    Function.Surjective (Finsupp.total α M R v) := by
  intro x
  obtain ⟨y, hy⟩ := h x
  exact ⟨Finsupp.single y 1, by simp [hy]⟩
#align finsupp.total_surjective Finsupp.total_surjective

theorem total_range (h : Function.Surjective v) : LinearMap.range (Finsupp.total α M R v) = ⊤ :=
  range_eq_top.2 <| total_surjective R h
#align finsupp.total_range Finsupp.total_range

/-- Any module is a quotient of a free module. This is stated as surjectivity of
`Finsupp.total M M R id : (M →₀ R) →ₗ[R] M`. -/
theorem total_id_surjective (M) [AddCommMonoid M] [Module R M] :
    Function.Surjective (Finsupp.total M M R _root_.id) :=
  total_surjective R Function.surjective_id
#align finsupp.total_id_surjective Finsupp.total_id_surjective

theorem range_total : LinearMap.range (Finsupp.total α M R v) = span R (range v) := by
  ext x
  constructor
  · intro hx
    rw [LinearMap.mem_range] at hx
    rcases hx with ⟨l, hl⟩
    rw [← hl]
    rw [Finsupp.total_apply]
    exact sum_mem fun i _ => Submodule.smul_mem _ _ (subset_span (mem_range_self i))
  · apply span_le.2
    intro x hx
    rcases hx with ⟨i, hi⟩
    rw [SetLike.mem_coe, LinearMap.mem_range]
    use Finsupp.single i 1
    simp [hi]
#align finsupp.range_total Finsupp.range_total

theorem lmapDomain_total (f : α → α') (g : M →ₗ[R] M') (h : ∀ i, g (v i) = v' (f i)) :
    (Finsupp.total α' M' R v').comp (lmapDomain R R f) = g.comp (Finsupp.total α M R v) := by
  ext l
  simp [total_apply, Finsupp.sum_mapDomain_index, add_smul, h]
#align finsupp.lmap_domain_total Finsupp.lmapDomain_total

theorem total_comp_lmapDomain (f : α → α') :
    (Finsupp.total α' M' R v').comp (Finsupp.lmapDomain R R f) = Finsupp.total α M' R (v' ∘ f) := by
  ext
  simp
#align finsupp.total_comp_lmap_domain Finsupp.total_comp_lmapDomain

@[simp]
theorem total_embDomain (f : α ↪ α') (l : α →₀ R) :
    (Finsupp.total α' M' R v') (embDomain f l) = (Finsupp.total α M' R (v' ∘ f)) l := by
  simp [total_apply, Finsupp.sum, support_embDomain, embDomain_apply]
#align finsupp.total_emb_domain Finsupp.total_embDomain

@[simp]
theorem total_mapDomain (f : α → α') (l : α →₀ R) :
    (Finsupp.total α' M' R v') (mapDomain f l) = (Finsupp.total α M' R (v' ∘ f)) l :=
  LinearMap.congr_fun (total_comp_lmapDomain _ _) l
#align finsupp.total_map_domain Finsupp.total_mapDomain

@[simp]
theorem total_equivMapDomain (f : α ≃ α') (l : α →₀ R) :
    (Finsupp.total α' M' R v') (equivMapDomain f l) = (Finsupp.total α M' R (v' ∘ f)) l := by
  rw [equivMapDomain_eq_mapDomain, total_mapDomain]
#align finsupp.total_equiv_map_domain Finsupp.total_equivMapDomain

/-- A version of `Finsupp.range_total` which is useful for going in the other direction -/
theorem span_eq_range_total (s : Set M) : span R s = LinearMap.range (Finsupp.total s M R (↑)) := by
  rw [range_total, Subtype.range_coe_subtype, Set.setOf_mem_eq]
#align finsupp.span_eq_range_total Finsupp.span_eq_range_total

theorem mem_span_iff_total (s : Set M) (x : M) :
    x ∈ span R s ↔ ∃ l : s →₀ R, Finsupp.total s M R (↑) l = x :=
  (SetLike.ext_iff.1 <| span_eq_range_total _ _) x
#align finsupp.mem_span_iff_total Finsupp.mem_span_iff_total

variable {R}

theorem mem_span_range_iff_exists_finsupp {v : α → M} {x : M} :
    x ∈ span R (range v) ↔ ∃ c : α →₀ R, (c.sum fun i a => a • v i) = x := by
  simp only [← Finsupp.range_total, LinearMap.mem_range, Finsupp.total_apply]
#align finsupp.mem_span_range_iff_exists_finsupp Finsupp.mem_span_range_iff_exists_finsupp

variable (R)

theorem span_image_eq_map_total (s : Set α) :
    span R (v '' s) = Submodule.map (Finsupp.total α M R v) (supported R R s) := by
  apply span_eq_of_le
  · intro x hx
    rw [Set.mem_image] at hx
    apply Exists.elim hx
    intro i hi
    exact ⟨_, Finsupp.single_mem_supported R 1 hi.1, by simp [hi.2]⟩
  · refine' map_le_iff_le_comap.2 fun z hz => _
    have : ∀ i, z i • v i ∈ span R (v '' s) := by
      intro c
      haveI := Classical.decPred fun x => x ∈ s
      by_cases h : c ∈ s
      · exact smul_mem _ _ (subset_span (Set.mem_image_of_mem _ h))
      · simp [(Finsupp.mem_supported' R _).1 hz _ h]
    -- Porting note: `rw` is required to infer metavariables in `sum_mem`.
    rw [mem_comap, total_apply]
    refine' sum_mem _
    simp [this]
#align finsupp.span_image_eq_map_total Finsupp.span_image_eq_map_total

theorem mem_span_image_iff_total {s : Set α} {x : M} :
    x ∈ span R (v '' s) ↔ ∃ l ∈ supported R R s, Finsupp.total α M R v l = x := by
  rw [span_image_eq_map_total]
  simp
#align finsupp.mem_span_image_iff_total Finsupp.mem_span_image_iff_total

theorem total_option (v : Option α → M) (f : Option α →₀ R) :
    Finsupp.total (Option α) M R v f =
      f none • v none + Finsupp.total α M R (v ∘ Option.some) f.some :=
  by rw [total_apply, sum_option_index_smul, total_apply]; simp
#align finsupp.total_option Finsupp.total_option

theorem total_total {α β : Type _} (A : α → M) (B : β → α →₀ R) (f : β →₀ R) :
    Finsupp.total α M R A (Finsupp.total β (α →₀ R) R B f) =
      Finsupp.total β M R (fun b => Finsupp.total α M R A (B b)) f := by
  simp only [total_apply]
  apply induction_linear f
  · simp only [sum_zero_index]
  · intro f₁ f₂ h₁ h₂
    simp [sum_add_index, h₁, h₂, add_smul]
  · simp [sum_single_index, sum_smul_index, smul_sum, mul_smul]
#align finsupp.total_total Finsupp.total_total

@[simp]
theorem total_fin_zero (f : Fin 0 → M) : Finsupp.total (Fin 0) M R f = 0 := by
  ext i
  apply finZeroElim i
#align finsupp.total_fin_zero Finsupp.total_fin_zero

variable (α) (M) (v)

/-- `Finsupp.totalOn M v s` interprets `p : α →₀ R` as a linear combination of a
subset of the vectors in `v`, mapping it to the span of those vectors.

The subset is indicated by a set `s : Set α` of indices.
-/
protected def totalOn (s : Set α) : supported R R s →ₗ[R] span R (v '' s) :=
  LinearMap.codRestrict _ ((Finsupp.total _ _ _ v).comp (Submodule.subtype (supported R R s)))
    fun ⟨l, hl⟩ => (mem_span_image_iff_total _).2 ⟨l, hl, rfl⟩
#align finsupp.total_on Finsupp.totalOn

variable {α} {M} {v}

theorem totalOn_range (s : Set α) : LinearMap.range (Finsupp.totalOn α M R v s) = ⊤ := by
  rw [Finsupp.totalOn, LinearMap.range_eq_map, LinearMap.map_codRestrict,
    ←LinearMap.range_le_iff_comap, range_subtype, Submodule.map_top, LinearMap.range_comp,
    range_subtype]
  exact (span_image_eq_map_total _ _).le
#align finsupp.total_on_range Finsupp.totalOn_range

theorem total_comp (f : α' → α) :
    Finsupp.total α' M R (v ∘ f) = (Finsupp.total α M R v).comp (lmapDomain R R f) := by
  ext
  simp [total_apply]
#align finsupp.total_comp Finsupp.total_comp

theorem total_comapDomain (f : α → α') (l : α' →₀ R) (hf : Set.InjOn f (f ⁻¹' ↑l.support)) :
    Finsupp.total α M R v (Finsupp.comapDomain f l hf) =
      (l.support.preimage f hf).sum fun i => l (f i) • v i :=
  by rw [Finsupp.total_apply]; rfl
#align finsupp.total_comap_domain Finsupp.total_comapDomain

theorem total_onFinset {s : Finset α} {f : α → R} (g : α → M) (hf : ∀ a, f a ≠ 0 → a ∈ s) :
    Finsupp.total α M R g (Finsupp.onFinset s f hf) = Finset.sum s fun x : α => f x • g x := by
  simp only [Finsupp.total_apply, Finsupp.sum, Finsupp.onFinset_apply, Finsupp.support_onFinset]
  rw [Finset.sum_filter_of_ne]
  intro x _ h
  contrapose! h
  simp [h]
#align finsupp.total_on_finset Finsupp.total_onFinset

end Total

/-- An equivalence of domains induces a linear equivalence of finitely supported functions.

This is `Finsupp.domCongr` as a `LinearEquiv`.
See also `LinearMap.funCongrLeft` for the case of arbitrary functions. -/
protected def domLCongr {α₁ α₂ : Type _} (e : α₁ ≃ α₂) : (α₁ →₀ M) ≃ₗ[R] α₂ →₀ M :=
  (Finsupp.domCongr e : (α₁ →₀ M) ≃+ (α₂ →₀ M)).toLinearEquiv <| by
    simpa only [equivMapDomain_eq_mapDomain, domCongr_apply] using (lmapDomain M R e).map_smul
#align finsupp.dom_lcongr Finsupp.domLCongr

@[simp]
theorem domLCongr_apply {α₁ : Type _} {α₂ : Type _} (e : α₁ ≃ α₂) (v : α₁ →₀ M) :
    (Finsupp.domLCongr e : _ ≃ₗ[R] _) v = Finsupp.domCongr e v :=
  rfl
#align finsupp.dom_lcongr_apply Finsupp.domLCongr_apply

@[simp]
theorem domLCongr_refl : Finsupp.domLCongr (Equiv.refl α) = LinearEquiv.refl R (α →₀ M) :=
  LinearEquiv.ext fun _ => equivMapDomain_refl _
#align finsupp.dom_lcongr_refl Finsupp.domLCongr_refl

theorem domLCongr_trans {α₁ α₂ α₃ : Type _} (f : α₁ ≃ α₂) (f₂ : α₂ ≃ α₃) :
    (Finsupp.domLCongr f).trans (Finsupp.domLCongr f₂) =
      (Finsupp.domLCongr (f.trans f₂) : (_ →₀ M) ≃ₗ[R] _) :=
  LinearEquiv.ext fun _ => (equivMapDomain_trans _ _ _).symm
#align finsupp.dom_lcongr_trans Finsupp.domLCongr_trans

@[simp]
theorem domLCongr_symm {α₁ α₂ : Type _} (f : α₁ ≃ α₂) :
    ((Finsupp.domLCongr f).symm : (_ →₀ M) ≃ₗ[R] _) = Finsupp.domLCongr f.symm :=
  LinearEquiv.ext fun _ => rfl
#align finsupp.dom_lcongr_symm Finsupp.domLCongr_symm

-- @[simp] -- Porting note: simp can prove this
theorem domLCongr_single {α₁ : Type _} {α₂ : Type _} (e : α₁ ≃ α₂) (i : α₁) (m : M) :
    (Finsupp.domLCongr e : _ ≃ₗ[R] _) (Finsupp.single i m) = Finsupp.single (e i) m := by
  simp
#align finsupp.dom_lcongr_single Finsupp.domLCongr_single

/-- An equivalence of sets induces a linear equivalence of `Finsupp`s supported on those sets. -/
noncomputable def congr {α' : Type _} (s : Set α) (t : Set α') (e : s ≃ t) :
    supported M R s ≃ₗ[R] supported M R t := by
  haveI := Classical.decPred fun x => x ∈ s
  haveI := Classical.decPred fun x => x ∈ t
  exact Finsupp.supportedEquivFinsupp s ≪≫ₗ
    (Finsupp.domLCongr e ≪≫ₗ (Finsupp.supportedEquivFinsupp t).symm)
#align finsupp.congr Finsupp.congr

/-- `Finsupp.mapRange` as a `LinearMap`. -/
def mapRange.linearMap (f : M →ₗ[R] N) : (α →₀ M) →ₗ[R] α →₀ N :=
  { mapRange.addMonoidHom f.toAddMonoidHom with
    toFun := (mapRange f f.map_zero : (α →₀ M) → α →₀ N)
    -- Porting note: `hf` should be specified.
    map_smul' := fun c v => mapRange_smul (hf := f.map_zero) c v (f.map_smul c) }
#align finsupp.map_range.linear_map Finsupp.mapRange.linearMap

-- Porting note: This was generated by `simps!`.
@[simp]
theorem mapRange.linearMap_apply (f : M →ₗ[R] N) (g : α →₀ M) :
  mapRange.linearMap f g = mapRange f f.map_zero g := rfl
#align finsupp.map_range.linear_map_apply Finsupp.mapRange.linearMap_apply

@[simp]
theorem mapRange.linearMap_id :
    mapRange.linearMap LinearMap.id = (LinearMap.id : (α →₀ M) →ₗ[R] _) :=
  LinearMap.ext mapRange_id
#align finsupp.map_range.linear_map_id Finsupp.mapRange.linearMap_id

theorem mapRange.linearMap_comp (f : N →ₗ[R] P) (f₂ : M →ₗ[R] N) :
    (mapRange.linearMap (f.comp f₂) : (α →₀ _) →ₗ[R] _) =
      (mapRange.linearMap f).comp (mapRange.linearMap f₂) :=
  -- Porting note: Placeholders should be filled.
  LinearMap.ext <| mapRange_comp f f.map_zero f₂ f₂.map_zero (comp f f₂).map_zero
#align finsupp.map_range.linear_map_comp Finsupp.mapRange.linearMap_comp

@[simp]
theorem mapRange.linearMap_toAddMonoidHom (f : M →ₗ[R] N) :
    (mapRange.linearMap f).toAddMonoidHom =
      (mapRange.addMonoidHom f.toAddMonoidHom : (α →₀ M) →+ _) :=
  AddMonoidHom.ext fun _ => rfl
#align finsupp.map_range.linear_map_to_add_monoid_hom Finsupp.mapRange.linearMap_toAddMonoidHom

/-- `Finsupp.mapRange` as a `LinearEquiv`. -/
def mapRange.linearEquiv (e : M ≃ₗ[R] N) : (α →₀ M) ≃ₗ[R] α →₀ N :=
  { mapRange.linearMap e.toLinearMap,
    mapRange.addEquiv e.toAddEquiv with
    toFun := mapRange e e.map_zero
    invFun := mapRange e.symm e.symm.map_zero }
#align finsupp.map_range.linear_equiv Finsupp.mapRange.linearEquiv

-- Porting note: This was generated by `simps`.
@[simp]
theorem mapRange.linearEquiv_apply (e : M ≃ₗ[R] N) (g : α →₀ M) :
    mapRange.linearEquiv e g = mapRange.linearMap e.toLinearMap g := rfl
#align finsupp.map_range.linear_equiv_apply Finsupp.mapRange.linearEquiv_apply

@[simp]
theorem mapRange.linearEquiv_refl :
    mapRange.linearEquiv (LinearEquiv.refl R M) = LinearEquiv.refl R (α →₀ M) :=
  LinearEquiv.ext mapRange_id
#align finsupp.map_range.linear_equiv_refl Finsupp.mapRange.linearEquiv_refl

theorem mapRange.linearEquiv_trans (f : M ≃ₗ[R] N) (f₂ : N ≃ₗ[R] P) :
    (mapRange.linearEquiv (f.trans f₂) : (α →₀ _) ≃ₗ[R] _) =
      (mapRange.linearEquiv f).trans (mapRange.linearEquiv f₂) :=
  -- Porting note: Placeholders should be filled.
  LinearEquiv.ext <| mapRange_comp f₂ f₂.map_zero f f.map_zero (f.trans f₂).map_zero
#align finsupp.map_range.linear_equiv_trans Finsupp.mapRange.linearEquiv_trans

@[simp]
theorem mapRange.linearEquiv_symm (f : M ≃ₗ[R] N) :
    ((mapRange.linearEquiv f).symm : (α →₀ _) ≃ₗ[R] _) = mapRange.linearEquiv f.symm :=
  LinearEquiv.ext fun _x => rfl
#align finsupp.map_range.linear_equiv_symm Finsupp.mapRange.linearEquiv_symm

-- Porting note: This priority should be higher than `LinearEquiv.coe_toAddEquiv`.
@[simp 1500]
theorem mapRange.linearEquiv_toAddEquiv (f : M ≃ₗ[R] N) :
    (mapRange.linearEquiv f).toAddEquiv = (mapRange.addEquiv f.toAddEquiv : (α →₀ M) ≃+ _) :=
  AddEquiv.ext fun _ => rfl
#align finsupp.map_range.linear_equiv_to_add_equiv Finsupp.mapRange.linearEquiv_toAddEquiv

@[simp]
theorem mapRange.linearEquiv_toLinearMap (f : M ≃ₗ[R] N) :
    (mapRange.linearEquiv f).toLinearMap = (mapRange.linearMap f.toLinearMap : (α →₀ M) →ₗ[R] _) :=
  LinearMap.ext fun _ => rfl
#align finsupp.map_range.linear_equiv_to_linear_map Finsupp.mapRange.linearEquiv_toLinearMap

/-- An equivalence of domain and a linear equivalence of codomain induce a linear equivalence of the
corresponding finitely supported functions. -/
def lcongr {ι κ : Sort _} (e₁ : ι ≃ κ) (e₂ : M ≃ₗ[R] N) : (ι →₀ M) ≃ₗ[R] κ →₀ N :=
  (Finsupp.domLCongr e₁).trans (mapRange.linearEquiv e₂)
#align finsupp.lcongr Finsupp.lcongr

@[simp]
theorem lcongr_single {ι κ : Sort _} (e₁ : ι ≃ κ) (e₂ : M ≃ₗ[R] N) (i : ι) (m : M) :
    lcongr e₁ e₂ (Finsupp.single i m) = Finsupp.single (e₁ i) (e₂ m) := by simp [lcongr]
#align finsupp.lcongr_single Finsupp.lcongr_single

@[simp]
theorem lcongr_apply_apply {ι κ : Sort _} (e₁ : ι ≃ κ) (e₂ : M ≃ₗ[R] N) (f : ι →₀ M) (k : κ) :
    lcongr e₁ e₂ f k = e₂ (f (e₁.symm k)) :=
  rfl
#align finsupp.lcongr_apply_apply Finsupp.lcongr_apply_apply

theorem lcongr_symm_single {ι κ : Sort _} (e₁ : ι ≃ κ) (e₂ : M ≃ₗ[R] N) (k : κ) (n : N) :
    (lcongr e₁ e₂).symm (Finsupp.single k n) = Finsupp.single (e₁.symm k) (e₂.symm n) := by
  apply_fun (lcongr e₁ e₂ : (ι →₀ M) → (κ →₀ N)) using (lcongr e₁ e₂).injective
  simp
#align finsupp.lcongr_symm_single Finsupp.lcongr_symm_single

@[simp]
theorem lcongr_symm {ι κ : Sort _} (e₁ : ι ≃ κ) (e₂ : M ≃ₗ[R] N) :
    (lcongr e₁ e₂).symm = lcongr e₁.symm e₂.symm := by
  ext
  rfl
#align finsupp.lcongr_symm Finsupp.lcongr_symm

section Sum

variable (R)

/-- The linear equivalence between `(α ⊕ β) →₀ M` and `(α →₀ M) × (β →₀ M)`.

This is the `LinearEquiv` version of `Finsupp.sumFinsuppEquivProdFinsupp`. -/
@[simps apply symm_apply]
def sumFinsuppLEquivProdFinsupp {α β : Type _} : (Sum α β →₀ M) ≃ₗ[R] (α →₀ M) × (β →₀ M) :=
  { sumFinsuppAddEquivProdFinsupp with
    map_smul' := by
      intros
      ext <;>
        -- Porting note: `add_equiv.to_fun_eq_coe` →
        --               `Equiv.toFun_as_coe` & `AddEquiv.toEquiv_eq_coe` & `AddEquiv.coe_toEquiv`
        simp only [Equiv.toFun_as_coe, AddEquiv.toEquiv_eq_coe, AddEquiv.coe_toEquiv, Prod.smul_fst,
          Prod.smul_snd, smul_apply,
          snd_sumFinsuppAddEquivProdFinsupp, fst_sumFinsuppAddEquivProdFinsupp,
          RingHom.id_apply] }
#align finsupp.sum_finsupp_lequiv_prod_finsupp Finsupp.sumFinsuppLEquivProdFinsupp

theorem fst_sumFinsuppLEquivProdFinsupp {α β : Type _} (f : Sum α β →₀ M) (x : α) :
    (sumFinsuppLEquivProdFinsupp R f).1 x = f (Sum.inl x) :=
  rfl
#align finsupp.fst_sum_finsupp_lequiv_prod_finsupp Finsupp.fst_sumFinsuppLEquivProdFinsupp

theorem snd_sumFinsuppLEquivProdFinsupp {α β : Type _} (f : Sum α β →₀ M) (y : β) :
    (sumFinsuppLEquivProdFinsupp R f).2 y = f (Sum.inr y) :=
  rfl
#align finsupp.snd_sum_finsupp_lequiv_prod_finsupp Finsupp.snd_sumFinsuppLEquivProdFinsupp

theorem sumFinsuppLEquivProdFinsupp_symm_inl {α β : Type _} (fg : (α →₀ M) × (β →₀ M)) (x : α) :
    ((sumFinsuppLEquivProdFinsupp R).symm fg) (Sum.inl x) = fg.1 x :=
  rfl
#align finsupp.sum_finsupp_lequiv_prod_finsupp_symm_inl Finsupp.sumFinsuppLEquivProdFinsupp_symm_inl

theorem sumFinsuppLEquivProdFinsupp_symm_inr {α β : Type _} (fg : (α →₀ M) × (β →₀ M)) (y : β) :
    ((sumFinsuppLEquivProdFinsupp R).symm fg) (Sum.inr y) = fg.2 y :=
  rfl
#align finsupp.sum_finsupp_lequiv_prod_finsupp_symm_inr Finsupp.sumFinsuppLEquivProdFinsupp_symm_inr

end Sum

section Sigma

variable {η : Type _} [Fintype η] {ιs : η → Type _} [Zero α]

variable (R)

/-- On a `Fintype η`, `Finsupp.split` is a linear equivalence between
`(Σ (j : η), ιs j) →₀ M` and `(j : η) → (ιs j →₀ M)`.

This is the `LinearEquiv` version of `Finsupp.sigmaFinsuppAddEquivPiFinsupp`. -/
noncomputable def sigmaFinsuppLEquivPiFinsupp {M : Type _} {ιs : η → Type _} [AddCommMonoid M]
    [Module R M] : ((Σ j, ιs j) →₀ M) ≃ₗ[R] (j : _) → (ιs j →₀ M) :=
  -- Porting note: `ιs` should be specified.
  { sigmaFinsuppAddEquivPiFinsupp (ιs := ιs) with
    map_smul' := fun c f => by
      ext
      simp }
#align finsupp.sigma_finsupp_lequiv_pi_finsupp Finsupp.sigmaFinsuppLEquivPiFinsupp

@[simp]
theorem sigmaFinsuppLEquivPiFinsupp_apply {M : Type _} {ιs : η → Type _} [AddCommMonoid M]
    [Module R M] (f : (Σj, ιs j) →₀ M) (j i) : sigmaFinsuppLEquivPiFinsupp R f j i = f ⟨j, i⟩ :=
  rfl
#align finsupp.sigma_finsupp_lequiv_pi_finsupp_apply Finsupp.sigmaFinsuppLEquivPiFinsupp_apply

@[simp]
theorem sigmaFinsuppLEquivPiFinsupp_symm_apply {M : Type _} {ιs : η → Type _} [AddCommMonoid M]
    [Module R M] (f : (j : _) → (ιs j →₀ M)) (ji) :
    (Finsupp.sigmaFinsuppLEquivPiFinsupp R).symm f ji = f ji.1 ji.2 :=
  rfl
#align finsupp.sigma_finsupp_lequiv_pi_finsupp_symm_apply Finsupp.sigmaFinsuppLEquivPiFinsupp_symm_apply

end Sigma

section Prod

/-- The linear equivalence between `α × β →₀ M` and `α →₀ β →₀ M`.

This is the `LinearEquiv` version of `Finsupp.finsuppProdEquiv`. -/
noncomputable def finsuppProdLEquiv {α β : Type _} (R : Type _) {M : Type _} [Semiring R]
    [AddCommMonoid M] [Module R M] : (α × β →₀ M) ≃ₗ[R] α →₀ β →₀ M :=
  { finsuppProdEquiv with
    map_add' := fun f g => by
      ext
      simp [finsuppProdEquiv, curry_apply]
    map_smul' := fun c f => by
      ext
      simp [finsuppProdEquiv, curry_apply] }
#align finsupp.finsupp_prod_lequiv Finsupp.finsuppProdLEquiv

@[simp]
theorem finsuppProdLEquiv_apply {α β R M : Type _} [Semiring R] [AddCommMonoid M] [Module R M]
    (f : α × β →₀ M) (x y) : finsuppProdLEquiv R f x y = f (x, y) := by
  rw [finsuppProdLEquiv, LinearEquiv.coe_mk, finsuppProdEquiv, Finsupp.curry_apply]
#align finsupp.finsupp_prod_lequiv_apply Finsupp.finsuppProdLEquiv_apply

@[simp]
theorem finsuppProdLEquiv_symm_apply {α β R M : Type _} [Semiring R] [AddCommMonoid M] [Module R M]
    (f : α →₀ β →₀ M) (xy) : (finsuppProdLEquiv R).symm f xy = f xy.1 xy.2 := by
  conv_rhs =>
    rw [← (finsuppProdLEquiv R).apply_symm_apply f, finsuppProdLEquiv_apply, Prod.mk.eta]
#align finsupp.finsupp_prod_lequiv_symm_apply Finsupp.finsuppProdLEquiv_symm_apply

end Prod

end Finsupp

section Fintype

variable {α M : Type _} (R : Type _) [Fintype α] [Semiring R] [AddCommMonoid M] [Module R M]

variable (S : Type _) [Semiring S] [Module S M] [SMulCommClass R S M]

variable (v : α → M)

/-- `Fintype.total R S v f` is the linear combination of vectors in `v` with weights in `f`.
This variant of `Finsupp.total` is defined on fintype indexed vectors.

This map is linear in `v` if `R` is commutative, and always linear in `f`.
See note [bundled maps over different rings] for why separate `R` and `S` semirings are used.
-/
protected def Fintype.total : (α → M) →ₗ[S] (α → R) →ₗ[R] M where
  toFun v :=
    { toFun := fun f => ∑ i, f i • v i
      map_add' := fun f g => by
        simp_rw [← Finset.sum_add_distrib, ← add_smul]
        rfl
      map_smul' := fun r f => by
        simp_rw [Finset.smul_sum, smul_smul]
        rfl }
  map_add' u v := by
    ext
    simp [Finset.sum_add_distrib, Pi.add_apply, smul_add]
  map_smul' r v := by
<<<<<<< HEAD
    -- Porting note: `ext` now applies a different lemma.
    apply LinearMap.ext
    intro g
    -- Porting note: `smul_comm _ r` → `fun x => smul_comm (g x) r (v x)`
    simp [Finset.smul_sum, fun x => smul_comm (g x) r (v x)]
=======
    ext g
    simp [Finset.smul_sum, smul_comm]

>>>>>>> 85dbf1ac
#align fintype.total Fintype.total

variable {S}

theorem Fintype.total_apply (f) : Fintype.total R S v f = ∑ i, f i • v i :=
  rfl
#align fintype.total_apply Fintype.total_apply

@[simp]
theorem Fintype.total_apply_single (i : α) (r : R) :
    Fintype.total R S v (Pi.single i r) = r • v i := by
  simp_rw [Fintype.total_apply, Pi.single_apply, ite_smul, zero_smul]
  rw [Finset.sum_ite_eq', if_pos (Finset.mem_univ _)]
#align fintype.total_apply_single Fintype.total_apply_single

variable (S)

theorem Finsupp.total_eq_fintype_total_apply (x : α → R) : Finsupp.total α M R v
    ((Finsupp.linearEquivFunOnFinite R R α).symm x) = Fintype.total R S v x := by
  apply Finset.sum_subset
  · exact Finset.subset_univ _
  · intro x _ hx
    rw [Finsupp.not_mem_support_iff.mp hx]
    exact zero_smul _ _
#align finsupp.total_eq_fintype_total_apply Finsupp.total_eq_fintype_total_apply

theorem Finsupp.total_eq_fintype_total :
    (Finsupp.total α M R v).comp (Finsupp.linearEquivFunOnFinite R R α).symm.toLinearMap =
      Fintype.total R S v :=
  LinearMap.ext <| Finsupp.total_eq_fintype_total_apply R S v
#align finsupp.total_eq_fintype_total Finsupp.total_eq_fintype_total

variable {S}

@[simp]
theorem Fintype.range_total :
    LinearMap.range (Fintype.total R S v) = Submodule.span R (Set.range v) := by
  rw [← Finsupp.total_eq_fintype_total, LinearMap.range_comp, LinearEquiv.range,
    Submodule.map_top, Finsupp.range_total]
#align fintype.range_total Fintype.range_total

section SpanRange

variable {v} {x : M}

/-- An element `x` lies in the span of `v` iff it can be written as sum `∑ cᵢ • vᵢ = x`.
-/
theorem mem_span_range_iff_exists_fun :
    x ∈ span R (range v) ↔ ∃ c : α → R, (∑ i, c i • v i) = x := by
  -- Porting note: `Finsupp.equivFunOnFinite.surjective.exists` should be come before `simp`.
  rw [Finsupp.equivFunOnFinite.surjective.exists]
  simp [Finsupp.mem_span_range_iff_exists_finsupp, Finsupp.equivFunOnFinite_apply]
  exact exists_congr fun c => Eq.congr_left <| Finsupp.sum_fintype _ _ fun i => zero_smul _ _
#align mem_span_range_iff_exists_fun mem_span_range_iff_exists_fun

/-- A family `v : α → V` is generating `V` iff every element `(x : V)`
can be written as sum `∑ cᵢ • vᵢ = x`.
-/
theorem top_le_span_range_iff_forall_exists_fun :
    ⊤ ≤ span R (range v) ↔ ∀ x, ∃ c : α → R, (∑ i, c i • v i) = x := by
  simp_rw [← mem_span_range_iff_exists_fun]
  exact ⟨fun h x => h trivial, fun h x _ => h x⟩
#align top_le_span_range_iff_forall_exists_fun top_le_span_range_iff_forall_exists_fun

end SpanRange

end Fintype

variable {R : Type _} {M : Type _} {N : Type _}

variable [Semiring R] [AddCommMonoid M] [Module R M] [AddCommMonoid N] [Module R N]

section

variable (R)

/-- Pick some representation of `x : span R w` as a linear combination in `w`,
using the axiom of choice.
-/
irreducible_def Span.repr (w : Set M) (x : span R w) : w →₀ R :=
  ((Finsupp.mem_span_iff_total _ _ _).mp x.2).choose
#align span.repr Span.repr

@[simp]
theorem Span.finsupp_total_repr {w : Set M} (x : span R w) :
    Finsupp.total w M R (↑) (Span.repr R w x) = x := by
  rw [Span.repr_def]
  exact ((Finsupp.mem_span_iff_total _ _ _).mp x.2).choose_spec
#align span.finsupp_total_repr Span.finsupp_total_repr

end

protected theorem Submodule.finsupp_sum_mem {ι β : Type _} [Zero β] (S : Submodule R M) (f : ι →₀ β)
    (g : ι → β → M) (h : ∀ c, f c ≠ 0 → g c (f c) ∈ S) : f.sum g ∈ S :=
  AddSubmonoidClass.finsupp_sum_mem S f g h
#align submodule.finsupp_sum_mem Submodule.finsupp_sum_mem

theorem LinearMap.map_finsupp_total (f : M →ₗ[R] N) {ι : Type _} {g : ι → M} (l : ι →₀ R) :
    f (Finsupp.total ι M R g l) = Finsupp.total ι N R (f ∘ g) l := by
  -- Porting note: `(· ∘ ·)` is required.
  simp only [Finsupp.total_apply, Finsupp.total_apply, Finsupp.sum, f.map_sum, f.map_smul, (· ∘ ·)]
#align linear_map.map_finsupp_total LinearMap.map_finsupp_total

theorem Submodule.exists_finset_of_mem_iSup {ι : Sort _} (p : ι → Submodule R M) {m : M}
    (hm : m ∈ ⨆ i, p i) : ∃ s : Finset ι, m ∈ ⨆ i ∈ s, p i := by
  have :=
    CompleteLattice.IsCompactElement.exists_finset_of_le_iSup (Submodule R M)
      (Submodule.singleton_span_isCompactElement m) p
  simp only [Submodule.span_singleton_le_iff_mem] at this
  exact this hm
#align submodule.exists_finset_of_mem_supr Submodule.exists_finset_of_mem_iSup

/-- `Submodule.exists_finset_of_mem_iSup` as an `iff` -/
theorem Submodule.mem_iSup_iff_exists_finset {ι : Sort _} {p : ι → Submodule R M} {m : M} :
    (m ∈ ⨆ i, p i) ↔ ∃ s : Finset ι, m ∈ ⨆ i ∈ s, p i :=
  ⟨Submodule.exists_finset_of_mem_iSup p, fun ⟨_, hs⟩ =>
    iSup_mono (fun i => (iSup_const_le : _ ≤ p i)) hs⟩
#align submodule.mem_supr_iff_exists_finset Submodule.mem_iSup_iff_exists_finset

theorem mem_span_finset {s : Finset M} {x : M} :
    x ∈ span R (↑s : Set M) ↔ ∃ f : M → R, (∑ i in s, f i • i) = x :=
  ⟨fun hx =>
    let ⟨v, hvs, hvx⟩ :=
      (Finsupp.mem_span_image_iff_total _).1
        (show x ∈ span R (_root_.id '' (↑s : Set M)) by rwa [Set.image_id])
    ⟨v, hvx ▸ (Finsupp.total_apply_of_mem_supported _ hvs).symm⟩,
    fun ⟨f, hf⟩ => hf ▸ sum_mem fun i hi => smul_mem _ _ <| subset_span hi⟩
#align mem_span_finset mem_span_finset

/-- An element `m ∈ M` is contained in the `R`-submodule spanned by a set `s ⊆ M`, if and only if
`m` can be written as a finite `R`-linear combination of elements of `s`.
The implementation uses `Finsupp.sum`. -/
theorem mem_span_set {m : M} {s : Set M} :
    m ∈ Submodule.span R s ↔
      ∃ c : M →₀ R, (c.support : Set M) ⊆ s ∧ (c.sum fun mi r => r • mi) = m := by
  conv_lhs => rw [← Set.image_id s]
  -- Porting note: `simp_rw [← exists_prop]` is not necessary because of the
  --               new definition of `∃ x, p x`.
  exact Finsupp.mem_span_image_iff_total R (v := _root_.id (α := M))
#align mem_span_set mem_span_set

/-- If `Subsingleton R`, then `M ≃ₗ[R] ι →₀ R` for any type `ι`. -/
@[simps]
def Module.subsingletonEquiv (R M ι : Type _) [Semiring R] [Subsingleton R] [AddCommMonoid M]
    [Module R M] : M ≃ₗ[R] ι →₀ R where
  toFun _ := 0
  invFun _ := 0
  left_inv m := by
    letI := Module.subsingleton R M
    simp only [eq_iff_true_of_subsingleton]
  right_inv f := by simp only [eq_iff_true_of_subsingleton]
  map_add' _ _ := (add_zero 0).symm
  map_smul' r _ := (smul_zero r).symm
#align module.subsingleton_equiv Module.subsingletonEquiv

namespace LinearMap

variable {α : Type _}

open Finsupp Function

-- See also `LinearMap.splittingOfFunOnFintypeSurjective`
/-- A surjective linear map to finitely supported functions has a splitting. -/
def splittingOfFinsuppSurjective (f : M →ₗ[R] α →₀ R) (s : Surjective f) : (α →₀ R) →ₗ[R] M :=
  Finsupp.lift _ _ _ fun x : α => (s (Finsupp.single x 1)).choose
#align linear_map.splitting_of_finsupp_surjective LinearMap.splittingOfFinsuppSurjective

theorem splittingOfFinsuppSurjective_splits (f : M →ₗ[R] α →₀ R) (s : Surjective f) :
    f.comp (splittingOfFinsuppSurjective f s) = LinearMap.id := by
  -- Porting note: `ext` can't find appropriate theorems.
  refine lhom_ext' fun x => ext_ring <| Finsupp.ext fun y => ?_
  dsimp [splittingOfFinsuppSurjective]
  congr
  rw [sum_single_index, one_smul]
  · exact (s (Finsupp.single x 1)).choose_spec
  · rw [zero_smul]
#align linear_map.splitting_of_finsupp_surjective_splits LinearMap.splittingOfFinsuppSurjective_splits

theorem leftInverse_splittingOfFinsuppSurjective (f : M →ₗ[R] α →₀ R) (s : Surjective f) :
    LeftInverse f (splittingOfFinsuppSurjective f s) := fun g =>
  LinearMap.congr_fun (splittingOfFinsuppSurjective_splits f s) g
#align linear_map.left_inverse_splitting_of_finsupp_surjective LinearMap.leftInverse_splittingOfFinsuppSurjective

theorem splittingOfFinsuppSurjective_injective (f : M →ₗ[R] α →₀ R) (s : Surjective f) :
    Injective (splittingOfFinsuppSurjective f s) :=
  (leftInverse_splittingOfFinsuppSurjective f s).injective
#align linear_map.splitting_of_finsupp_surjective_injective LinearMap.splittingOfFinsuppSurjective_injective

-- See also `LinearMap.splittingOfFinsuppSurjective`
/-- A surjective linear map to functions on a finite type has a splitting. -/
def splittingOfFunOnFintypeSurjective [Fintype α] (f : M →ₗ[R] α → R) (s : Surjective f) :
    (α → R) →ₗ[R] M :=
  (Finsupp.lift _ _ _ fun x : α => (s (Finsupp.single x 1)).choose).comp
    (linearEquivFunOnFinite R R α).symm.toLinearMap
#align linear_map.splitting_of_fun_on_fintype_surjective LinearMap.splittingOfFunOnFintypeSurjective

theorem splittingOfFunOnFintypeSurjective_splits [Fintype α] (f : M →ₗ[R] α → R)
    (s : Surjective f) : f.comp (splittingOfFunOnFintypeSurjective f s) = LinearMap.id := by
  -- Porting note: `ext` can't find appropriate theorems.
  refine pi_ext' fun x => ext_ring <| funext fun y => ?_
  dsimp [splittingOfFunOnFintypeSurjective]
  rw [linearEquivFunOnFinite_symm_single, Finsupp.sum_single_index, one_smul,
    (s (Finsupp.single x 1)).choose_spec, Finsupp.single_eq_pi_single]
  rw [zero_smul]
#align linear_map.splitting_of_fun_on_fintype_surjective_splits LinearMap.splittingOfFunOnFintypeSurjective_splits

theorem leftInverse_splittingOfFunOnFintypeSurjective [Fintype α] (f : M →ₗ[R] α → R)
    (s : Surjective f) : LeftInverse f (splittingOfFunOnFintypeSurjective f s) := fun g =>
  LinearMap.congr_fun (splittingOfFunOnFintypeSurjective_splits f s) g
#align linear_map.left_inverse_splitting_of_fun_on_fintype_surjective LinearMap.leftInverse_splittingOfFunOnFintypeSurjective

theorem splittingOfFunOnFintypeSurjective_injective [Fintype α] (f : M →ₗ[R] α → R)
    (s : Surjective f) : Injective (splittingOfFunOnFintypeSurjective f s) :=
  (leftInverse_splittingOfFunOnFintypeSurjective f s).injective
#align linear_map.splitting_of_fun_on_fintype_surjective_injective LinearMap.splittingOfFunOnFintypeSurjective_injective

end LinearMap<|MERGE_RESOLUTION|>--- conflicted
+++ resolved
@@ -1057,17 +1057,8 @@
     ext
     simp [Finset.sum_add_distrib, Pi.add_apply, smul_add]
   map_smul' r v := by
-<<<<<<< HEAD
-    -- Porting note: `ext` now applies a different lemma.
-    apply LinearMap.ext
-    intro g
-    -- Porting note: `smul_comm _ r` → `fun x => smul_comm (g x) r (v x)`
-    simp [Finset.smul_sum, fun x => smul_comm (g x) r (v x)]
-=======
     ext g
     simp [Finset.smul_sum, smul_comm]
-
->>>>>>> 85dbf1ac
 #align fintype.total Fintype.total
 
 variable {S}
