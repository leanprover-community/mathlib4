/-
Copyright (c) 2021 Martin Dvorak. All rights reserved.
Released under Apache 2.0 license as described in the file LICENSE.
Authors: Martin Dvorak, Kyle Miller, Eric Wieser
-/
import Mathlib.Algebra.Lie.Basic
import Mathlib.Data.Matrix.Notation
import Mathlib.LinearAlgebra.BilinearMap
import Mathlib.LinearAlgebra.LinearIndependent.Lemmas
import Mathlib.LinearAlgebra.Matrix.Determinant.Basic

/-!
# Cross products

This module defines the cross product of vectors in $R^3$ for $R$ a commutative ring,
as a bilinear map.

## Main definitions

* `crossProduct` is the cross product of pairs of vectors in $R^3$.

## Main results

* `triple_product_eq_det`
* `cross_dot_cross`
* `jacobi_cross`

## Notation

The locale `Matrix` gives the following notation:

* `⨯₃` for the cross product

## Tags

crossproduct
-/


open Matrix

variable {R : Type*} [CommRing R]

/-- The cross product of two vectors in $R^3$ for $R$ a commutative ring. -/
def crossProduct : (Fin 3 → R) →ₗ[R] (Fin 3 → R) →ₗ[R] Fin 3 → R := by
  apply LinearMap.mk₂ R fun a b : Fin 3 → R =>
      ![a 1 * b 2 - a 2 * b 1, a 2 * b 0 - a 0 * b 2, a 0 * b 1 - a 1 * b 0]
  · intros
    simp_rw [vec3_add, Pi.add_apply]
    apply vec3_eq <;> ring
  · intros
    simp_rw [smul_vec3, Pi.smul_apply, smul_sub, smul_mul_assoc]
  · intros
    simp_rw [vec3_add, Pi.add_apply]
    apply vec3_eq <;> ring
  · intros
    simp_rw [smul_vec3, Pi.smul_apply, smul_sub, mul_smul_comm]

@[inherit_doc] scoped[Matrix] infixl:74 " ⨯₃ " => crossProduct

namespace Matrix
/-- A deprecated notation for `⨯₃`. -/
@[deprecated «term_⨯₃_» (since := "2025-07-11")]
scoped syntax:74 (name := _root_.«term_×₃_») term:74 " ×₃ " term:75 : term
end Matrix

open Lean Elab Meta.Tactic Term in
@[term_elab Matrix._root_.«term_×₃_», inherit_doc «term_×₃_»]
def elabDeprecatedCross : TermElab
| `($x ×₃%$tk $y) => fun ty? => do
  logWarningAt tk <| .tagged ``Linter.deprecatedAttr <| m!"The ×₃ notation has been deprecated"
  TryThis.addSuggestion tk { suggestion := "⨯₃" }
  elabTerm (← `($x ⨯₃ $y)) ty?
| _ => fun _ => throwUnsupportedSyntax

theorem cross_apply (a b : Fin 3 → R) :
    a ⨯₃ b = ![a 1 * b 2 - a 2 * b 1, a 2 * b 0 - a 0 * b 2, a 0 * b 1 - a 1 * b 0] := rfl

section ProductsProperties

@[simp]
theorem cross_anticomm (v w : Fin 3 → R) : -(v ⨯₃ w) = w ⨯₃ v := by
  simp [cross_apply, mul_comm]

alias neg_cross := cross_anticomm

@[simp]
theorem cross_anticomm' (v w : Fin 3 → R) : v ⨯₃ w + w ⨯₃ v = 0 := by
  rw [add_eq_zero_iff_eq_neg, cross_anticomm]

@[simp]
theorem cross_self (v : Fin 3 → R) : v ⨯₃ v = 0 := by
  simp [cross_apply, mul_comm]

/-- The cross product of two vectors is perpendicular to the first vector. -/
@[simp]
theorem dot_self_cross (v w : Fin 3 → R) : v ⬝ᵥ v ⨯₃ w = 0 := by
  rw [cross_apply, vec3_dotProduct]
  dsimp only [Matrix.cons_val]
  ring

/-- The cross product of two vectors is perpendicular to the second vector. -/
@[simp]
theorem dot_cross_self (v w : Fin 3 → R) : w ⬝ᵥ v ⨯₃ w = 0 := by
  rw [← cross_anticomm, dotProduct_neg, dot_self_cross, neg_zero]

/-- Cyclic permutations preserve the triple product. See also `triple_product_eq_det`. -/
theorem triple_product_permutation (u v w : Fin 3 → R) : u ⬝ᵥ v ⨯₃ w = v ⬝ᵥ w ⨯₃ u := by
  simp_rw [cross_apply, vec3_dotProduct]
  dsimp only [Matrix.cons_val]
  ring

/-- The triple product of `u`, `v`, and `w` is equal to the determinant of the matrix
<<<<<<< HEAD
    with those vectors as its rows. -/
theorem triple_product_eq_det (u v w : Fin 3 → R) : u ⬝ᵥ v ⨯₃ w = Matrix.det ![u, v, w] := by
=======
with those vectors as its rows. -/
theorem triple_product_eq_det (u v w : Fin 3 → R) : u ⬝ᵥ v ×₃ w = Matrix.det ![u, v, w] := by
>>>>>>> d6931d91
  rw [vec3_dotProduct, cross_apply, det_fin_three]
  dsimp only [Matrix.cons_val]
  ring

/-- The scalar quadruple product identity, related to the Binet-Cauchy identity. -/
theorem cross_dot_cross (u v w x : Fin 3 → R) :
    u ⨯₃ v ⬝ᵥ w ⨯₃ x = u ⬝ᵥ w * v ⬝ᵥ x - u ⬝ᵥ x * v ⬝ᵥ w := by
  simp_rw [cross_apply, vec3_dotProduct]
  dsimp only [Matrix.cons_val]
  ring

end ProductsProperties

section LeibnizProperties

/-- The cross product satisfies the Leibniz lie property. -/
theorem leibniz_cross (u v w : Fin 3 → R) : u ⨯₃ (v ⨯₃ w) = u ⨯₃ v ⨯₃ w + v ⨯₃ (u ⨯₃ w) := by
  simp_rw [cross_apply, vec3_add]
  apply vec3_eq <;> dsimp <;> ring

<<<<<<< HEAD
/-- The three-dimensional vectors together with the operations + and ⨯₃ form a Lie ring.
    Note we do not make this an instance as a conflicting one already exists
    via `LieRing.ofAssociativeRing`. -/
=======
/-- The three-dimensional vectors together with the operations + and ×₃ form a Lie ring.
Note we do not make this an instance as a conflicting one already exists
via `LieRing.ofAssociativeRing`. -/
>>>>>>> d6931d91
def Cross.lieRing : LieRing (Fin 3 → R) :=
  { Pi.addCommGroup with
    bracket := fun u v => u ⨯₃ v
    add_lie := LinearMap.map_add₂ _
    lie_add := fun _ => LinearMap.map_add _
    lie_self := cross_self
    leibniz_lie := leibniz_cross }

attribute [local instance] Cross.lieRing

theorem cross_cross (u v w : Fin 3 → R) : u ⨯₃ v ⨯₃ w = u ⨯₃ (v ⨯₃ w) - v ⨯₃ (u ⨯₃ w) :=
  lie_lie u v w

/-- **Jacobi identity**: For a cross product of three vectors,
<<<<<<< HEAD
    their sum over the three even permutations is equal to the zero vector. -/
theorem jacobi_cross (u v w : Fin 3 → R) : u ⨯₃ (v ⨯₃ w) + v ⨯₃ (w ⨯₃ u) + w ⨯₃ (u ⨯₃ v) = 0 :=
=======
their sum over the three even permutations is equal to the zero vector. -/
theorem jacobi_cross (u v w : Fin 3 → R) : u ×₃ (v ×₃ w) + v ×₃ (w ×₃ u) + w ×₃ (u ×₃ v) = 0 :=
>>>>>>> d6931d91
  lie_jacobi u v w

end LeibnizProperties

-- this can also be proved via `dotProduct_eq_zero_iff` and `triple_product_eq_det`, but
-- that would require much heavier imports.
lemma crossProduct_ne_zero_iff_linearIndependent {F : Type*} [Field F] {v w : Fin 3 → F} :
    crossProduct v w ≠ 0 ↔ LinearIndependent F ![v, w] := by
  rw [not_iff_comm]
  by_cases hv : v = 0
  · rw [hv, map_zero, LinearMap.zero_apply, eq_self, iff_true]
    exact fun h ↦ h.ne_zero 0 rfl
  constructor
  · rw [LinearIndependent.pair_iff' hv, not_forall_not]
    rintro ⟨a, rfl⟩
    rw [LinearMap.map_smul, cross_self, smul_zero]
  have hv' : v = ![v 0, v 1, v 2] := by simp [← List.ofFn_inj]
  have hw' : w = ![w 0, w 1, w 2] := by simp [← List.ofFn_inj]
  intro h1 h2
  simp_rw [cross_apply, cons_eq_zero_iff, zero_empty, and_true, sub_eq_zero] at h1
  have h20 := LinearIndependent.pair_iff.mp h2 (- w 0) (v 0)
  have h21 := LinearIndependent.pair_iff.mp h2 (- w 1) (v 1)
  have h22 := LinearIndependent.pair_iff.mp h2 (- w 2) (v 2)
  rw [neg_smul, neg_add_eq_zero, hv', hw', smul_vec3, smul_vec3, ← hv', ← hw'] at h20 h21 h22
  simp only [smul_eq_mul, mul_comm (w 0), mul_comm (w 1), mul_comm (w 2), h1] at h20 h21 h22
  rw [hv', cons_eq_zero_iff, cons_eq_zero_iff, cons_eq_zero_iff, zero_empty] at hv
  exact hv ⟨(h20 trivial).2, (h21 trivial).2, (h22 trivial).2, rfl⟩

/-- The scalar triple product expansion of the vector triple product. -/
theorem cross_cross_eq_smul_sub_smul (u v w : Fin 3 → R) :
    u ⨯₃ v ⨯₃ w = (u ⬝ᵥ w) • v - (v ⬝ᵥ w) • u := by
  simp_rw [cross_apply, vec3_dotProduct]
  ext i
  fin_cases i <;>
  · simp only [Fin.isValue, Nat.succ_eq_add_one, Nat.reduceAdd, Fin.reduceFinMk, cons_val,
      Pi.sub_apply, Pi.smul_apply, smul_eq_mul]
    ring

/-- Alternative form of the scalar triple product expansion of the vector triple product. -/
theorem cross_cross_eq_smul_sub_smul' (u v w : Fin 3 → R) :
    u ⨯₃ (v ⨯₃ w) = (u ⬝ᵥ w) • v - (v ⬝ᵥ u) • w := by
  simp_rw [cross_apply, vec3_dotProduct]
  ext i
  fin_cases i <;>
  · simp only [Nat.succ_eq_add_one, Nat.reduceAdd, Fin.isValue, cons_val, cons_val_one,
      cons_val_zero, Fin.reduceFinMk, Pi.sub_apply, Pi.smul_apply, smul_eq_mul]
    ring<|MERGE_RESOLUTION|>--- conflicted
+++ resolved
@@ -111,13 +111,8 @@
   ring
 
 /-- The triple product of `u`, `v`, and `w` is equal to the determinant of the matrix
-<<<<<<< HEAD
-    with those vectors as its rows. -/
-theorem triple_product_eq_det (u v w : Fin 3 → R) : u ⬝ᵥ v ⨯₃ w = Matrix.det ![u, v, w] := by
-=======
 with those vectors as its rows. -/
 theorem triple_product_eq_det (u v w : Fin 3 → R) : u ⬝ᵥ v ×₃ w = Matrix.det ![u, v, w] := by
->>>>>>> d6931d91
   rw [vec3_dotProduct, cross_apply, det_fin_three]
   dsimp only [Matrix.cons_val]
   ring
@@ -138,15 +133,9 @@
   simp_rw [cross_apply, vec3_add]
   apply vec3_eq <;> dsimp <;> ring
 
-<<<<<<< HEAD
-/-- The three-dimensional vectors together with the operations + and ⨯₃ form a Lie ring.
+/-- The three-dimensional vectors together with the operations + and ×₃ form a Lie ring.
     Note we do not make this an instance as a conflicting one already exists
     via `LieRing.ofAssociativeRing`. -/
-=======
-/-- The three-dimensional vectors together with the operations + and ×₃ form a Lie ring.
-Note we do not make this an instance as a conflicting one already exists
-via `LieRing.ofAssociativeRing`. -/
->>>>>>> d6931d91
 def Cross.lieRing : LieRing (Fin 3 → R) :=
   { Pi.addCommGroup with
     bracket := fun u v => u ⨯₃ v
@@ -161,13 +150,8 @@
   lie_lie u v w
 
 /-- **Jacobi identity**: For a cross product of three vectors,
-<<<<<<< HEAD
     their sum over the three even permutations is equal to the zero vector. -/
-theorem jacobi_cross (u v w : Fin 3 → R) : u ⨯₃ (v ⨯₃ w) + v ⨯₃ (w ⨯₃ u) + w ⨯₃ (u ⨯₃ v) = 0 :=
-=======
-their sum over the three even permutations is equal to the zero vector. -/
 theorem jacobi_cross (u v w : Fin 3 → R) : u ×₃ (v ×₃ w) + v ×₃ (w ×₃ u) + w ×₃ (u ×₃ v) = 0 :=
->>>>>>> d6931d91
   lie_jacobi u v w
 
 end LeibnizProperties
