/-
Copyright (c) 2020 Yury Kudryashov. All rights reserved.
Released under Apache 2.0 license as described in the file LICENSE.
Authors: Yury Kudryashov, Moritz Doll
-/
import Mathlib.LinearAlgebra.Prod

#align_import linear_algebra.linear_pmap from "leanprover-community/mathlib"@"8b981918a93bc45a8600de608cde7944a80d92b9"

/-!
# Partially defined linear maps

A `LinearPMap R E F` or `E →ₗ.[R] F` is a linear map from a submodule of `E` to `F`.
We define a `SemilatticeInf` with `OrderBot` instance on this, and define three operations:

* `mkSpanSingleton` defines a partial linear map defined on the span of a singleton.
* `sup` takes two partial linear maps `f`, `g` that agree on the intersection of their
  domains, and returns the unique partial linear map on `f.domain ⊔ g.domain` that
  extends both `f` and `g`.
* `sSup` takes a `DirectedOn (· ≤ ·)` set of partial linear maps, and returns the unique
  partial linear map on the `sSup` of their domains that extends all these maps.

Moreover, we define
* `LinearPMap.graph` is the graph of the partial linear map viewed as a submodule of `E × F`.

Partially defined maps are currently used in `Mathlib` to prove Hahn-Banach theorem
and its variations. Namely, `LinearPMap.sSup` implies that every chain of `LinearPMap`s
is bounded above.
They are also the basis for the theory of unbounded operators.

-/

universe u v w

/-- A `LinearPMap R E F` or `E →ₗ.[R] F` is a linear map from a submodule of `E` to `F`. -/
structure LinearPMap (R : Type u) [Ring R] (E : Type v) [AddCommGroup E] [Module R E] (F : Type w)
  [AddCommGroup F] [Module R F] where
  domain : Submodule R E
  toFun : domain →ₗ[R] F
#align linear_pmap LinearPMap

@[inherit_doc] notation:25 E " →ₗ.[" R:25 "] " F:0 => LinearPMap R E F

variable {R : Type*} [Ring R] {E : Type*} [AddCommGroup E] [Module R E] {F : Type*}
  [AddCommGroup F] [Module R F] {G : Type*} [AddCommGroup G] [Module R G]

namespace LinearPMap

open Submodule

-- Porting note: A new definition underlying a coercion `↑`.
@[coe]
def toFun' (f : E →ₗ.[R] F) : f.domain → F := f.toFun

instance : CoeFun (E →ₗ.[R] F) fun f : E →ₗ.[R] F => f.domain → F :=
  ⟨toFun'⟩

@[simp]
theorem toFun_eq_coe (f : E →ₗ.[R] F) (x : f.domain) : f.toFun x = f x :=
  rfl
#align linear_pmap.to_fun_eq_coe LinearPMap.toFun_eq_coe

@[ext]
theorem ext {f g : E →ₗ.[R] F} (h : f.domain = g.domain)
    (h' : ∀ ⦃x : f.domain⦄ ⦃y : g.domain⦄ (_h : (x : E) = y), f x = g y) : f = g := by
  rcases f with ⟨f_dom, f⟩
  rcases g with ⟨g_dom, g⟩
  obtain rfl : f_dom = g_dom := h
  obtain rfl : f = g := LinearMap.ext fun x => h' rfl
  rfl
#align linear_pmap.ext LinearPMap.ext

@[simp]
theorem map_zero (f : E →ₗ.[R] F) : f 0 = 0 :=
  f.toFun.map_zero
#align linear_pmap.map_zero LinearPMap.map_zero

theorem ext_iff {f g : E →ₗ.[R] F} :
    f = g ↔
      ∃ _domain_eq : f.domain = g.domain,
        ∀ ⦃x : f.domain⦄ ⦃y : g.domain⦄ (_h : (x : E) = y), f x = g y :=
  ⟨fun EQ =>
    EQ ▸
      ⟨rfl, fun x y h => by
        congr
        exact mod_cast h⟩,
    fun ⟨deq, feq⟩ => ext deq feq⟩
#align linear_pmap.ext_iff LinearPMap.ext_iff

theorem ext' {s : Submodule R E} {f g : s →ₗ[R] F} (h : f = g) : mk s f = mk s g :=
  h ▸ rfl
#align linear_pmap.ext' LinearPMap.ext'

theorem map_add (f : E →ₗ.[R] F) (x y : f.domain) : f (x + y) = f x + f y :=
  f.toFun.map_add x y
#align linear_pmap.map_add LinearPMap.map_add

theorem map_neg (f : E →ₗ.[R] F) (x : f.domain) : f (-x) = -f x :=
  f.toFun.map_neg x
#align linear_pmap.map_neg LinearPMap.map_neg

theorem map_sub (f : E →ₗ.[R] F) (x y : f.domain) : f (x - y) = f x - f y :=
  f.toFun.map_sub x y
#align linear_pmap.map_sub LinearPMap.map_sub

theorem map_smul (f : E →ₗ.[R] F) (c : R) (x : f.domain) : f (c • x) = c • f x :=
  f.toFun.map_smul c x
#align linear_pmap.map_smul LinearPMap.map_smul

@[simp]
theorem mk_apply (p : Submodule R E) (f : p →ₗ[R] F) (x : p) : mk p f x = f x :=
  rfl
#align linear_pmap.mk_apply LinearPMap.mk_apply

/-- The unique `LinearPMap` on `R ∙ x` that sends `x` to `y`. This version works for modules
over rings, and requires a proof of `∀ c, c • x = 0 → c • y = 0`. -/
noncomputable def mkSpanSingleton' (x : E) (y : F) (H : ∀ c : R, c • x = 0 → c • y = 0) :
    E →ₗ.[R] F where
  domain := R ∙ x
  toFun :=
    have H : ∀ c₁ c₂ : R, c₁ • x = c₂ • x → c₁ • y = c₂ • y := by
      intro c₁ c₂ h
      rw [← sub_eq_zero, ← sub_smul] at h ⊢
      exact H _ h
    { toFun := fun z => Classical.choose (mem_span_singleton.1 z.prop) • y
      -- Porting note(#12129): additional beta reduction needed
      -- Porting note: Were `Classical.choose_spec (mem_span_singleton.1 _)`.
      map_add' := fun y z => by
        beta_reduce
        rw [← add_smul]
        apply H
        simp only [add_smul, sub_smul,
          fun w : R ∙ x => Classical.choose_spec (mem_span_singleton.1 w.prop)]
        apply coe_add
      map_smul' := fun c z => by
        beta_reduce
        rw [smul_smul]
        apply H
        simp only [mul_smul,
          fun w : R ∙ x => Classical.choose_spec (mem_span_singleton.1 w.prop)]
        apply coe_smul }
#align linear_pmap.mk_span_singleton' LinearPMap.mkSpanSingleton'

@[simp]
theorem domain_mkSpanSingleton (x : E) (y : F) (H : ∀ c : R, c • x = 0 → c • y = 0) :
    (mkSpanSingleton' x y H).domain = R ∙ x :=
  rfl
#align linear_pmap.domain_mk_span_singleton LinearPMap.domain_mkSpanSingleton

@[simp]
theorem mkSpanSingleton'_apply (x : E) (y : F) (H : ∀ c : R, c • x = 0 → c • y = 0) (c : R) (h) :
    mkSpanSingleton' x y H ⟨c • x, h⟩ = c • y := by
  dsimp [mkSpanSingleton']
  rw [← sub_eq_zero, ← sub_smul]
  apply H
  simp only [sub_smul, one_smul, sub_eq_zero]
  apply Classical.choose_spec (mem_span_singleton.1 h)
#align linear_pmap.mk_span_singleton'_apply LinearPMap.mkSpanSingleton'_apply

@[simp]
theorem mkSpanSingleton'_apply_self (x : E) (y : F) (H : ∀ c : R, c • x = 0 → c • y = 0) (h) :
    mkSpanSingleton' x y H ⟨x, h⟩ = y := by
  -- Porting note: A placeholder should be specified before `convert`.
  have := by refine mkSpanSingleton'_apply x y H 1 ?_; rwa [one_smul]
  convert this <;> rw [one_smul]
#align linear_pmap.mk_span_singleton'_apply_self LinearPMap.mkSpanSingleton'_apply_self

/-- The unique `LinearPMap` on `span R {x}` that sends a non-zero vector `x` to `y`.
This version works for modules over division rings. -/
noncomputable abbrev mkSpanSingleton {K E F : Type*} [DivisionRing K] [AddCommGroup E] [Module K E]
    [AddCommGroup F] [Module K F] (x : E) (y : F) (hx : x ≠ 0) : E →ₗ.[K] F :=
  mkSpanSingleton' x y fun c hc =>
    (smul_eq_zero.1 hc).elim (fun hc => by rw [hc, zero_smul]) fun hx' => absurd hx' hx
#align linear_pmap.mk_span_singleton LinearPMap.mkSpanSingleton

theorem mkSpanSingleton_apply (K : Type*) {E F : Type*} [DivisionRing K] [AddCommGroup E]
    [Module K E] [AddCommGroup F] [Module K F] {x : E} (hx : x ≠ 0) (y : F) :
    mkSpanSingleton x y hx ⟨x, (Submodule.mem_span_singleton_self x : x ∈ Submodule.span K {x})⟩ =
      y :=
  LinearPMap.mkSpanSingleton'_apply_self _ _ _ _
#align linear_pmap.mk_span_singleton_apply LinearPMap.mkSpanSingleton_apply

/-- Projection to the first coordinate as a `LinearPMap` -/
protected def fst (p : Submodule R E) (p' : Submodule R F) : E × F →ₗ.[R] E where
  domain := p.prod p'
  toFun := (LinearMap.fst R E F).comp (p.prod p').subtype
#align linear_pmap.fst LinearPMap.fst

@[simp]
theorem fst_apply (p : Submodule R E) (p' : Submodule R F) (x : p.prod p') :
    LinearPMap.fst p p' x = (x : E × F).1 :=
  rfl
#align linear_pmap.fst_apply LinearPMap.fst_apply

/-- Projection to the second coordinate as a `LinearPMap` -/
protected def snd (p : Submodule R E) (p' : Submodule R F) : E × F →ₗ.[R] F where
  domain := p.prod p'
  toFun := (LinearMap.snd R E F).comp (p.prod p').subtype
#align linear_pmap.snd LinearPMap.snd

@[simp]
theorem snd_apply (p : Submodule R E) (p' : Submodule R F) (x : p.prod p') :
    LinearPMap.snd p p' x = (x : E × F).2 :=
  rfl
#align linear_pmap.snd_apply LinearPMap.snd_apply

instance le : LE (E →ₗ.[R] F) :=
  ⟨fun f g => f.domain ≤ g.domain ∧ ∀ ⦃x : f.domain⦄ ⦃y : g.domain⦄ (_h : (x : E) = y), f x = g y⟩
#align linear_pmap.has_le LinearPMap.le

theorem apply_comp_inclusion {T S : E →ₗ.[R] F} (h : T ≤ S) (x : T.domain) :
    T x = S (Submodule.inclusion h.1 x) :=
  h.2 rfl
#align linear_pmap.apply_comp_of_le LinearPMap.apply_comp_inclusion

theorem exists_of_le {T S : E →ₗ.[R] F} (h : T ≤ S) (x : T.domain) :
    ∃ y : S.domain, (x : E) = y ∧ T x = S y :=
  ⟨⟨x.1, h.1 x.2⟩, ⟨rfl, h.2 rfl⟩⟩
#align linear_pmap.exists_of_le LinearPMap.exists_of_le

theorem eq_of_le_of_domain_eq {f g : E →ₗ.[R] F} (hle : f ≤ g) (heq : f.domain = g.domain) :
    f = g :=
  ext heq hle.2
#align linear_pmap.eq_of_le_of_domain_eq LinearPMap.eq_of_le_of_domain_eq

/-- Given two partial linear maps `f`, `g`, the set of points `x` such that
both `f` and `g` are defined at `x` and `f x = g x` form a submodule. -/
def eqLocus (f g : E →ₗ.[R] F) : Submodule R E where
  carrier := { x | ∃ (hf : x ∈ f.domain) (hg : x ∈ g.domain), f ⟨x, hf⟩ = g ⟨x, hg⟩ }
  zero_mem' := ⟨zero_mem _, zero_mem _, f.map_zero.trans g.map_zero.symm⟩
  add_mem' := fun {x y} ⟨hfx, hgx, hx⟩ ⟨hfy, hgy, hy⟩ =>
    ⟨add_mem hfx hfy, add_mem hgx hgy, by
      erw [f.map_add ⟨x, hfx⟩ ⟨y, hfy⟩, g.map_add ⟨x, hgx⟩ ⟨y, hgy⟩, hx, hy]⟩
  -- Porting note: `by rintro` is required, or error of a free variable happens.
  smul_mem' := by
    rintro c x ⟨hfx, hgx, hx⟩
    exact
      ⟨smul_mem _ c hfx, smul_mem _ c hgx,
        by erw [f.map_smul c ⟨x, hfx⟩, g.map_smul c ⟨x, hgx⟩, hx]⟩
#align linear_pmap.eq_locus LinearPMap.eqLocus

instance inf : Inf (E →ₗ.[R] F) :=
  ⟨fun f g => ⟨f.eqLocus g, f.toFun.comp <| inclusion fun _x hx => hx.fst⟩⟩
#align linear_pmap.has_inf LinearPMap.inf

instance bot : Bot (E →ₗ.[R] F) :=
  ⟨⟨⊥, 0⟩⟩
#align linear_pmap.has_bot LinearPMap.bot

instance inhabited : Inhabited (E →ₗ.[R] F) :=
  ⟨⊥⟩
#align linear_pmap.inhabited LinearPMap.inhabited

instance semilatticeInf : SemilatticeInf (E →ₗ.[R] F) where
  le := (· ≤ ·)
  le_refl f := ⟨le_refl f.domain, fun x y h => Subtype.eq h ▸ rfl⟩
  le_trans := fun f g h ⟨fg_le, fg_eq⟩ ⟨gh_le, gh_eq⟩ =>
    ⟨le_trans fg_le gh_le, fun x z hxz =>
      have hxy : (x : E) = inclusion fg_le x := rfl
      (fg_eq hxy).trans (gh_eq <| hxy.symm.trans hxz)⟩
  le_antisymm f g fg gf := eq_of_le_of_domain_eq fg (le_antisymm fg.1 gf.1)
  inf := (· ⊓ ·)
  -- Porting note: `by rintro` is required, or error of a metavariable happens.
  le_inf := by
    rintro f g h ⟨fg_le, fg_eq⟩ ⟨fh_le, fh_eq⟩
    exact ⟨fun x hx =>
      ⟨fg_le hx, fh_le hx, by
        -- Porting note: `[exact ⟨x, hx⟩, rfl, rfl]` → `[skip, exact ⟨x, hx⟩, skip] <;> rfl`
        convert (fg_eq _).symm.trans (fh_eq _) <;> [skip; exact ⟨x, hx⟩; skip] <;> rfl⟩,
      fun x ⟨y, yg, hy⟩ h => by
        apply fg_eq
        exact h⟩
  inf_le_left f g := ⟨fun x hx => hx.fst, fun x y h => congr_arg f <| Subtype.eq <| h⟩
  inf_le_right f g :=
    ⟨fun x hx => hx.snd.fst, fun ⟨x, xf, xg, hx⟩ y h => hx.trans <| congr_arg g <| Subtype.eq <| h⟩
#align linear_pmap.semilattice_inf LinearPMap.semilatticeInf

instance orderBot : OrderBot (E →ₗ.[R] F) where
  bot := ⊥
  bot_le f :=
    ⟨bot_le, fun x y h => by
      have hx : x = 0 := Subtype.eq ((mem_bot R).1 x.2)
      have hy : y = 0 := Subtype.eq (h.symm.trans (congr_arg _ hx))
      rw [hx, hy, map_zero, map_zero]⟩
#align linear_pmap.order_bot LinearPMap.orderBot

theorem le_of_eqLocus_ge {f g : E →ₗ.[R] F} (H : f.domain ≤ f.eqLocus g) : f ≤ g :=
  suffices f ≤ f ⊓ g from le_trans this inf_le_right
  ⟨H, fun _x _y hxy => ((inf_le_left : f ⊓ g ≤ f).2 hxy.symm).symm⟩
#align linear_pmap.le_of_eq_locus_ge LinearPMap.le_of_eqLocus_ge

theorem domain_mono : StrictMono (@domain R _ E _ _ F _ _) := fun _f _g hlt =>
  lt_of_le_of_ne hlt.1.1 fun heq => ne_of_lt hlt <| eq_of_le_of_domain_eq (le_of_lt hlt) heq
#align linear_pmap.domain_mono LinearPMap.domain_mono

private theorem sup_aux (f g : E →ₗ.[R] F)
    (h : ∀ (x : f.domain) (y : g.domain), (x : E) = y → f x = g y) :
    ∃ fg : ↥(f.domain ⊔ g.domain) →ₗ[R] F,
      ∀ (x : f.domain) (y : g.domain) (z : ↥(f.domain ⊔ g.domain)),
        (x : E) + y = ↑z → fg z = f x + g y := by
  choose x hx y hy hxy using fun z : ↥(f.domain ⊔ g.domain) => mem_sup.1 z.prop
  set fg := fun z => f ⟨x z, hx z⟩ + g ⟨y z, hy z⟩
  have fg_eq : ∀ (x' : f.domain) (y' : g.domain) (z' : ↥(f.domain ⊔ g.domain))
      (_H : (x' : E) + y' = z'), fg z' = f x' + g y' := by
    intro x' y' z' H
    dsimp [fg]
    rw [add_comm, ← sub_eq_sub_iff_add_eq_add, eq_comm, ← map_sub, ← map_sub]
    apply h
    simp only [← eq_sub_iff_add_eq] at hxy
    simp only [AddSubgroupClass.coe_sub, coe_mk, coe_mk, hxy, ← sub_add, ← sub_sub, sub_self,
      zero_sub, ← H]
    apply neg_add_eq_sub
<<<<<<< HEAD
  refine ⟨{ toFun := fg, map_add' := ?_, map_smul' := ?_ }, fg_eq⟩
=======
  use { toFun := fg, map_add' := ?_, map_smul' := ?_ }, fg_eq
>>>>>>> d6ea8fe0
  · rintro ⟨z₁, hz₁⟩ ⟨z₂, hz₂⟩
    rw [← add_assoc, add_right_comm (f _), ← map_add, add_assoc, ← map_add]
    apply fg_eq
    simp only [coe_add, coe_mk, ← add_assoc]
    rw [add_right_comm (x _), hxy, add_assoc, hxy, coe_mk, coe_mk]
  · intro c z
    rw [smul_add, ← map_smul, ← map_smul]
    apply fg_eq
    simp only [coe_smul, coe_mk, ← smul_add, hxy, RingHom.id_apply]

/-- Given two partial linear maps that agree on the intersection of their domains,
`f.sup g h` is the unique partial linear map on `f.domain ⊔ g.domain` that agrees
with `f` and `g`. -/
protected noncomputable def sup (f g : E →ₗ.[R] F)
    (h : ∀ (x : f.domain) (y : g.domain), (x : E) = y → f x = g y) : E →ₗ.[R] F :=
  ⟨_, Classical.choose (sup_aux f g h)⟩
#align linear_pmap.sup LinearPMap.sup

@[simp]
theorem domain_sup (f g : E →ₗ.[R] F)
    (h : ∀ (x : f.domain) (y : g.domain), (x : E) = y → f x = g y) :
    (f.sup g h).domain = f.domain ⊔ g.domain :=
  rfl
#align linear_pmap.domain_sup LinearPMap.domain_sup

theorem sup_apply {f g : E →ₗ.[R] F} (H : ∀ (x : f.domain) (y : g.domain), (x : E) = y → f x = g y)
    (x : f.domain) (y : g.domain) (z : ↥(f.domain ⊔ g.domain)) (hz : (↑x : E) + ↑y = ↑z) :
    f.sup g H z = f x + g y :=
  Classical.choose_spec (sup_aux f g H) x y z hz
#align linear_pmap.sup_apply LinearPMap.sup_apply

protected theorem left_le_sup (f g : E →ₗ.[R] F)
    (h : ∀ (x : f.domain) (y : g.domain), (x : E) = y → f x = g y) : f ≤ f.sup g h := by
  refine ⟨le_sup_left, fun z₁ z₂ hz => ?_⟩
  rw [← add_zero (f _), ← g.map_zero]
  refine (sup_apply h _ _ _ ?_).symm
  simpa
#align linear_pmap.left_le_sup LinearPMap.left_le_sup

protected theorem right_le_sup (f g : E →ₗ.[R] F)
    (h : ∀ (x : f.domain) (y : g.domain), (x : E) = y → f x = g y) : g ≤ f.sup g h := by
  refine ⟨le_sup_right, fun z₁ z₂ hz => ?_⟩
  rw [← zero_add (g _), ← f.map_zero]
  refine (sup_apply h _ _ _ ?_).symm
  simpa
#align linear_pmap.right_le_sup LinearPMap.right_le_sup

protected theorem sup_le {f g h : E →ₗ.[R] F}
    (H : ∀ (x : f.domain) (y : g.domain), (x : E) = y → f x = g y) (fh : f ≤ h) (gh : g ≤ h) :
    f.sup g H ≤ h :=
  have Hf : f ≤ f.sup g H ⊓ h := le_inf (f.left_le_sup g H) fh
  have Hg : g ≤ f.sup g H ⊓ h := le_inf (f.right_le_sup g H) gh
  le_of_eqLocus_ge <| sup_le Hf.1 Hg.1
#align linear_pmap.sup_le LinearPMap.sup_le

/-- Hypothesis for `LinearPMap.sup` holds, if `f.domain` is disjoint with `g.domain`. -/
theorem sup_h_of_disjoint (f g : E →ₗ.[R] F) (h : Disjoint f.domain g.domain) (x : f.domain)
    (y : g.domain) (hxy : (x : E) = y) : f x = g y := by
  rw [disjoint_def] at h
  have hy : y = 0 := Subtype.eq (h y (hxy ▸ x.2) y.2)
  have hx : x = 0 := Subtype.eq (hxy.trans <| congr_arg _ hy)
  simp [*]
#align linear_pmap.sup_h_of_disjoint LinearPMap.sup_h_of_disjoint

/-! ### Algebraic operations -/


section Zero

instance instZero : Zero (E →ₗ.[R] F) := ⟨⊤, 0⟩

@[simp]
theorem zero_domain : (0 : E →ₗ.[R] F).domain = ⊤ := rfl

@[simp]
theorem zero_apply (x : (⊤ : Submodule R E)) : (0 : E →ₗ.[R] F) x = 0 := rfl

end Zero

section SMul

variable {M N : Type*} [Monoid M] [DistribMulAction M F] [SMulCommClass R M F]
variable [Monoid N] [DistribMulAction N F] [SMulCommClass R N F]

instance instSMul : SMul M (E →ₗ.[R] F) :=
  ⟨fun a f =>
    { domain := f.domain
      toFun := a • f.toFun }⟩
#align linear_pmap.has_smul LinearPMap.instSMul

@[simp]
theorem smul_domain (a : M) (f : E →ₗ.[R] F) : (a • f).domain = f.domain :=
  rfl
#align linear_pmap.smul_domain LinearPMap.smul_domain

theorem smul_apply (a : M) (f : E →ₗ.[R] F) (x : (a • f).domain) : (a • f) x = a • f x :=
  rfl
#align linear_pmap.smul_apply LinearPMap.smul_apply

@[simp]
theorem coe_smul (a : M) (f : E →ₗ.[R] F) : ⇑(a • f) = a • ⇑f :=
  rfl
#align linear_pmap.coe_smul LinearPMap.coe_smul

instance instSMulCommClass [SMulCommClass M N F] : SMulCommClass M N (E →ₗ.[R] F) :=
  ⟨fun a b f => ext' <| smul_comm a b f.toFun⟩
#align linear_pmap.smul_comm_class LinearPMap.instSMulCommClass

instance instIsScalarTower [SMul M N] [IsScalarTower M N F] : IsScalarTower M N (E →ₗ.[R] F) :=
  ⟨fun a b f => ext' <| smul_assoc a b f.toFun⟩
#align linear_pmap.is_scalar_tower LinearPMap.instIsScalarTower

instance instMulAction : MulAction M (E →ₗ.[R] F) where
  smul := (· • ·)
  one_smul := fun ⟨_s, f⟩ => ext' <| one_smul M f
  mul_smul a b f := ext' <| mul_smul a b f.toFun
#align linear_pmap.mul_action LinearPMap.instMulAction

end SMul

instance instNeg : Neg (E →ₗ.[R] F) :=
  ⟨fun f => ⟨f.domain, -f.toFun⟩⟩
#align linear_pmap.has_neg LinearPMap.instNeg

@[simp]
theorem neg_domain (f : E →ₗ.[R] F) : (-f).domain = f.domain := rfl

@[simp]
theorem neg_apply (f : E →ₗ.[R] F) (x) : (-f) x = -f x :=
  rfl
#align linear_pmap.neg_apply LinearPMap.neg_apply

instance instInvolutiveNeg : InvolutiveNeg (E →ₗ.[R] F) :=
  ⟨fun f => by
    ext x y hxy
    · rfl
    · simp only [neg_apply, neg_neg]
      cases x
      congr⟩

section Add

instance instAdd : Add (E →ₗ.[R] F) :=
  ⟨fun f g =>
    { domain := f.domain ⊓ g.domain
      toFun := f.toFun.comp (inclusion (inf_le_left : f.domain ⊓ g.domain ≤ _))
        + g.toFun.comp (inclusion (inf_le_right : f.domain ⊓ g.domain ≤ _)) }⟩

theorem add_domain (f g : E →ₗ.[R] F) : (f + g).domain = f.domain ⊓ g.domain := rfl

theorem add_apply (f g : E →ₗ.[R] F) (x : (f.domain ⊓ g.domain : Submodule R E)) :
    (f + g) x = f ⟨x, x.prop.1⟩ + g ⟨x, x.prop.2⟩ := rfl

instance instAddSemigroup : AddSemigroup (E →ₗ.[R] F) :=
  ⟨fun f g h => by
    ext x y hxy
    · simp only [add_domain, inf_assoc]
    · simp only [add_apply, hxy, add_assoc]⟩

instance instAddZeroClass : AddZeroClass (E →ₗ.[R] F) :=
  ⟨fun f => by
    ext x y hxy
    · simp [add_domain]
    · simp only [add_apply, hxy, zero_apply, zero_add],
  fun f => by
    ext x y hxy
    · simp [add_domain]
    · simp only [add_apply, hxy, zero_apply, add_zero]⟩

instance instAddMonoid : AddMonoid (E →ₗ.[R] F) where
  zero_add f := by
    simp
  add_zero := by
    simp
  nsmul := nsmulRec

instance instAddCommMonoid : AddCommMonoid (E →ₗ.[R] F) :=
  ⟨fun f g => by
    ext x y hxy
    · simp only [add_domain, inf_comm]
    · simp only [add_apply, hxy, add_comm]⟩

end Add

section VAdd

instance instVAdd : VAdd (E →ₗ[R] F) (E →ₗ.[R] F) :=
  ⟨fun f g =>
    { domain := g.domain
      toFun := f.comp g.domain.subtype + g.toFun }⟩
#align linear_pmap.has_vadd LinearPMap.instVAdd

@[simp]
theorem vadd_domain (f : E →ₗ[R] F) (g : E →ₗ.[R] F) : (f +ᵥ g).domain = g.domain :=
  rfl
#align linear_pmap.vadd_domain LinearPMap.vadd_domain

theorem vadd_apply (f : E →ₗ[R] F) (g : E →ₗ.[R] F) (x : (f +ᵥ g).domain) :
    (f +ᵥ g) x = f x + g x :=
  rfl
#align linear_pmap.vadd_apply LinearPMap.vadd_apply

@[simp]
theorem coe_vadd (f : E →ₗ[R] F) (g : E →ₗ.[R] F) : ⇑(f +ᵥ g) = ⇑(f.comp g.domain.subtype) + ⇑g :=
  rfl
#align linear_pmap.coe_vadd LinearPMap.coe_vadd

instance instAddAction : AddAction (E →ₗ[R] F) (E →ₗ.[R] F) where
  vadd := (· +ᵥ ·)
  zero_vadd := fun ⟨_s, _f⟩ => ext' <| zero_add _
  add_vadd := fun _f₁ _f₂ ⟨_s, _g⟩ => ext' <| LinearMap.ext fun _x => add_assoc _ _ _
#align linear_pmap.add_action LinearPMap.instAddAction

end VAdd

section Sub

instance instSub : Sub (E →ₗ.[R] F) :=
  ⟨fun f g =>
    { domain := f.domain ⊓ g.domain
      toFun := f.toFun.comp (inclusion (inf_le_left : f.domain ⊓ g.domain ≤ _))
        - g.toFun.comp (inclusion (inf_le_right : f.domain ⊓ g.domain ≤ _)) }⟩

theorem sub_domain (f g : E →ₗ.[R] F) : (f - g).domain = f.domain ⊓ g.domain := rfl

theorem sub_apply (f g : E →ₗ.[R] F) (x : (f.domain ⊓ g.domain : Submodule R E)) :
    (f - g) x = f ⟨x, x.prop.1⟩ - g ⟨x, x.prop.2⟩ := rfl

instance instSubtractionCommMonoid : SubtractionCommMonoid (E →ₗ.[R] F) where
  add_comm := add_comm
  sub_eq_add_neg f g := by
    ext x y h
    · rfl
    simp [sub_apply, add_apply, neg_apply, ← sub_eq_add_neg, h]
  neg_neg := neg_neg
  neg_add_rev f g := by
    ext x y h
    · simp [add_domain, sub_domain, neg_domain, And.comm]
    simp [sub_apply, add_apply, neg_apply, ← sub_eq_add_neg, h]
  neg_eq_of_add f g h' := by
    ext x y h
    · have : (0 : E →ₗ.[R] F).domain = ⊤ := zero_domain
      simp only [← h', add_domain, ge_iff_le, inf_eq_top_iff] at this
      rw [neg_domain, this.1, this.2]
    simp only [inf_coe, neg_domain, Eq.ndrec, Int.ofNat_eq_coe, neg_apply]
    rw [ext_iff] at h'
    rcases h' with ⟨hdom, h'⟩
    rw [zero_domain] at hdom
    simp only [inf_coe, neg_domain, Eq.ndrec, Int.ofNat_eq_coe, zero_domain, top_coe, zero_apply,
      Subtype.forall, mem_top, forall_true_left, forall_eq'] at h'
    specialize h' x.1 (by simp [hdom])
    simp only [inf_coe, neg_domain, Eq.ndrec, Int.ofNat_eq_coe, add_apply, Subtype.coe_eta,
      ← neg_eq_iff_add_eq_zero] at h'
    rw [h', h]
  zsmul := zsmulRec

end Sub

section

variable {K : Type*} [DivisionRing K] [Module K E] [Module K F]

/-- Extend a `LinearPMap` to `f.domain ⊔ K ∙ x`. -/
noncomputable def supSpanSingleton (f : E →ₗ.[K] F) (x : E) (y : F) (hx : x ∉ f.domain) :
    E →ₗ.[K] F :=
  -- Porting note: `simpa [..]` → `simp [..]; exact ..`
  f.sup (mkSpanSingleton x y fun h₀ => hx <| h₀.symm ▸ f.domain.zero_mem) <|
    sup_h_of_disjoint _ _ <| by simp [disjoint_span_singleton]; exact fun h => False.elim <| hx h
#align linear_pmap.sup_span_singleton LinearPMap.supSpanSingleton

@[simp]
theorem domain_supSpanSingleton (f : E →ₗ.[K] F) (x : E) (y : F) (hx : x ∉ f.domain) :
    (f.supSpanSingleton x y hx).domain = f.domain ⊔ K ∙ x :=
  rfl
#align linear_pmap.domain_sup_span_singleton LinearPMap.domain_supSpanSingleton

@[simp, nolint simpNF] -- Porting note: Left-hand side does not simplify.
theorem supSpanSingleton_apply_mk (f : E →ₗ.[K] F) (x : E) (y : F) (hx : x ∉ f.domain) (x' : E)
    (hx' : x' ∈ f.domain) (c : K) :
    f.supSpanSingleton x y hx
        ⟨x' + c • x, mem_sup.2 ⟨x', hx', _, mem_span_singleton.2 ⟨c, rfl⟩, rfl⟩⟩ =
      f ⟨x', hx'⟩ + c • y := by
  -- Porting note: `erw [..]; rfl; exact ..` → `erw [..]; exact ..; rfl`
  -- That is, the order of the side goals generated by `erw` changed.
  erw [sup_apply _ ⟨x', hx'⟩ ⟨c • x, _⟩, mkSpanSingleton'_apply]
  · exact mem_span_singleton.2 ⟨c, rfl⟩
  · rfl
#align linear_pmap.sup_span_singleton_apply_mk LinearPMap.supSpanSingleton_apply_mk

end

private theorem sSup_aux (c : Set (E →ₗ.[R] F)) (hc : DirectedOn (· ≤ ·) c) :
    ∃ f : ↥(sSup (domain '' c)) →ₗ[R] F, (⟨_, f⟩ : E →ₗ.[R] F) ∈ upperBounds c := by
  rcases c.eq_empty_or_nonempty with ceq | cne
  · subst c
    simp
  have hdir : DirectedOn (· ≤ ·) (domain '' c) :=
    directedOn_image.2 (hc.mono @(domain_mono.monotone))
  have P : ∀ x : ↥(sSup (domain '' c)), { p : c // (x : E) ∈ p.val.domain } := by
    rintro x
    apply Classical.indefiniteDescription
    have := (mem_sSup_of_directed (cne.image _) hdir).1 x.2
    -- Porting note: + `← bex_def`
    rwa [Set.exists_mem_image, ← bex_def, SetCoe.exists'] at this
  set f : ↥(sSup (domain '' c)) → F := fun x => (P x).val.val ⟨x, (P x).property⟩
  have f_eq : ∀ (p : c) (x : ↥(sSup (domain '' c))) (y : p.1.1) (_hxy : (x : E) = y),
      f x = p.1 y := by
    intro p x y hxy
    rcases hc (P x).1.1 (P x).1.2 p.1 p.2 with ⟨q, _hqc, hxq, hpq⟩
    -- Porting note: `refine' ..; exacts [inclusion hpq.1 y, hxy, rfl]`
    --               → `refine' .. <;> [skip; exact inclusion hpq.1 y; rfl]; exact hxy`
    convert (hxq.2 _).trans (hpq.2 _).symm <;> [skip; exact inclusion hpq.1 y; rfl]; exact hxy
<<<<<<< HEAD
  refine ⟨{ toFun := f, map_add' := ?_, map_smul' := ?_ }, ?_⟩
=======
  use { toFun := f, map_add' := ?_, map_smul' := ?_ }, ?_
>>>>>>> d6ea8fe0
  · intro x y
    rcases hc (P x).1.1 (P x).1.2 (P y).1.1 (P y).1.2 with ⟨p, hpc, hpx, hpy⟩
    set x' := inclusion hpx.1 ⟨x, (P x).2⟩
    set y' := inclusion hpy.1 ⟨y, (P y).2⟩
    rw [f_eq ⟨p, hpc⟩ x x' rfl, f_eq ⟨p, hpc⟩ y y' rfl, f_eq ⟨p, hpc⟩ (x + y) (x' + y') rfl,
      map_add]
  · intro c x
    simp only [RingHom.id_apply]
    rw [f_eq (P x).1 (c • x) (c • ⟨x, (P x).2⟩) rfl, ← map_smul]
  · intro p hpc
    refine ⟨le_sSup <| Set.mem_image_of_mem domain hpc, fun x y hxy => Eq.symm ?_⟩
    exact f_eq ⟨p, hpc⟩ _ _ hxy.symm

protected noncomputable def sSup (c : Set (E →ₗ.[R] F)) (hc : DirectedOn (· ≤ ·) c) : E →ₗ.[R] F :=
  ⟨_, Classical.choose <| sSup_aux c hc⟩
#align linear_pmap.Sup LinearPMap.sSup

protected theorem le_sSup {c : Set (E →ₗ.[R] F)} (hc : DirectedOn (· ≤ ·) c) {f : E →ₗ.[R] F}
    (hf : f ∈ c) : f ≤ LinearPMap.sSup c hc :=
  Classical.choose_spec (sSup_aux c hc) hf
#align linear_pmap.le_Sup LinearPMap.le_sSup

protected theorem sSup_le {c : Set (E →ₗ.[R] F)} (hc : DirectedOn (· ≤ ·) c) {g : E →ₗ.[R] F}
    (hg : ∀ f ∈ c, f ≤ g) : LinearPMap.sSup c hc ≤ g :=
  le_of_eqLocus_ge <|
    sSup_le fun _ ⟨f, hf, Eq⟩ =>
      Eq ▸
        have : f ≤ LinearPMap.sSup c hc ⊓ g := le_inf (LinearPMap.le_sSup _ hf) (hg f hf)
        this.1
#align linear_pmap.Sup_le LinearPMap.sSup_le

protected theorem sSup_apply {c : Set (E →ₗ.[R] F)} (hc : DirectedOn (· ≤ ·) c) {l : E →ₗ.[R] F}
    (hl : l ∈ c) (x : l.domain) :
    (LinearPMap.sSup c hc) ⟨x, (LinearPMap.le_sSup hc hl).1 x.2⟩ = l x := by
  symm
  apply (Classical.choose_spec (sSup_aux c hc) hl).2
  rfl
#align linear_pmap.Sup_apply LinearPMap.sSup_apply

end LinearPMap

namespace LinearMap

/-- Restrict a linear map to a submodule, reinterpreting the result as a `LinearPMap`. -/
def toPMap (f : E →ₗ[R] F) (p : Submodule R E) : E →ₗ.[R] F :=
  ⟨p, f.comp p.subtype⟩
#align linear_map.to_pmap LinearMap.toPMap

@[simp]
theorem toPMap_apply (f : E →ₗ[R] F) (p : Submodule R E) (x : p) : f.toPMap p x = f x :=
  rfl
#align linear_map.to_pmap_apply LinearMap.toPMap_apply

@[simp]
theorem toPMap_domain (f : E →ₗ[R] F) (p : Submodule R E) : (f.toPMap p).domain = p :=
  rfl
#align linear_map.to_pmap_domain LinearMap.toPMap_domain

/-- Compose a linear map with a `LinearPMap` -/
def compPMap (g : F →ₗ[R] G) (f : E →ₗ.[R] F) : E →ₗ.[R] G where
  domain := f.domain
  toFun := g.comp f.toFun
#align linear_map.comp_pmap LinearMap.compPMap

@[simp]
theorem compPMap_apply (g : F →ₗ[R] G) (f : E →ₗ.[R] F) (x) : g.compPMap f x = g (f x) :=
  rfl
#align linear_map.comp_pmap_apply LinearMap.compPMap_apply

end LinearMap

namespace LinearPMap

/-- Restrict codomain of a `LinearPMap` -/
def codRestrict (f : E →ₗ.[R] F) (p : Submodule R F) (H : ∀ x, f x ∈ p) : E →ₗ.[R] p where
  domain := f.domain
  toFun := f.toFun.codRestrict p H
#align linear_pmap.cod_restrict LinearPMap.codRestrict

/-- Compose two `LinearPMap`s -/
def comp (g : F →ₗ.[R] G) (f : E →ₗ.[R] F) (H : ∀ x : f.domain, f x ∈ g.domain) : E →ₗ.[R] G :=
  g.toFun.compPMap <| f.codRestrict _ H
#align linear_pmap.comp LinearPMap.comp

/-- `f.coprod g` is the partially defined linear map defined on `f.domain × g.domain`,
and sending `p` to `f p.1 + g p.2`. -/
def coprod (f : E →ₗ.[R] G) (g : F →ₗ.[R] G) : E × F →ₗ.[R] G where
  domain := f.domain.prod g.domain
  toFun :=
    -- Porting note: This is just
    -- `(f.comp (LinearPMap.fst f.domain g.domain) fun x => x.2.1).toFun +`
    -- `  (g.comp (LinearPMap.snd f.domain g.domain) fun x => x.2.2).toFun`,
    HAdd.hAdd
      (α := f.domain.prod g.domain →ₗ[R] G)
      (β := f.domain.prod g.domain →ₗ[R] G)
      (f.comp (LinearPMap.fst f.domain g.domain) fun x => x.2.1).toFun
      (g.comp (LinearPMap.snd f.domain g.domain) fun x => x.2.2).toFun
#align linear_pmap.coprod LinearPMap.coprod

@[simp]
theorem coprod_apply (f : E →ₗ.[R] G) (g : F →ₗ.[R] G) (x) :
    f.coprod g x = f ⟨(x : E × F).1, x.2.1⟩ + g ⟨(x : E × F).2, x.2.2⟩ :=
  rfl
#align linear_pmap.coprod_apply LinearPMap.coprod_apply

/-- Restrict a partially defined linear map to a submodule of `E` contained in `f.domain`. -/
def domRestrict (f : E →ₗ.[R] F) (S : Submodule R E) : E →ₗ.[R] F :=
  ⟨S ⊓ f.domain, f.toFun.comp (Submodule.inclusion (by simp))⟩
#align linear_pmap.dom_restrict LinearPMap.domRestrict

@[simp]
theorem domRestrict_domain (f : E →ₗ.[R] F) {S : Submodule R E} :
    (f.domRestrict S).domain = S ⊓ f.domain :=
  rfl
#align linear_pmap.dom_restrict_domain LinearPMap.domRestrict_domain

theorem domRestrict_apply {f : E →ₗ.[R] F} {S : Submodule R E} ⦃x : ↥(S ⊓ f.domain)⦄ ⦃y : f.domain⦄
    (h : (x : E) = y) : f.domRestrict S x = f y := by
  have : Submodule.inclusion (by simp) x = y := by
    ext
    simp [h]
  rw [← this]
  exact LinearPMap.mk_apply _ _ _
#align linear_pmap.dom_restrict_apply LinearPMap.domRestrict_apply

theorem domRestrict_le {f : E →ₗ.[R] F} {S : Submodule R E} : f.domRestrict S ≤ f :=
  ⟨by simp, fun x y hxy => domRestrict_apply hxy⟩
#align linear_pmap.dom_restrict_le LinearPMap.domRestrict_le

/-! ### Graph -/


section Graph

/-- The graph of a `LinearPMap` viewed as a submodule on `E × F`. -/
def graph (f : E →ₗ.[R] F) : Submodule R (E × F) :=
  f.toFun.graph.map (f.domain.subtype.prodMap (LinearMap.id : F →ₗ[R] F))
#align linear_pmap.graph LinearPMap.graph

theorem mem_graph_iff' (f : E →ₗ.[R] F) {x : E × F} :
    x ∈ f.graph ↔ ∃ y : f.domain, (↑y, f y) = x := by simp [graph]
#align linear_pmap.mem_graph_iff' LinearPMap.mem_graph_iff'

@[simp]
theorem mem_graph_iff (f : E →ₗ.[R] F) {x : E × F} :
    x ∈ f.graph ↔ ∃ y : f.domain, (↑y : E) = x.1 ∧ f y = x.2 := by
  cases x
  simp_rw [mem_graph_iff', Prod.mk.inj_iff]
#align linear_pmap.mem_graph_iff LinearPMap.mem_graph_iff

/-- The tuple `(x, f x)` is contained in the graph of `f`. -/
theorem mem_graph (f : E →ₗ.[R] F) (x : domain f) : ((x : E), f x) ∈ f.graph := by simp
#align linear_pmap.mem_graph LinearPMap.mem_graph

theorem graph_map_fst_eq_domain (f : E →ₗ.[R] F) :
    f.graph.map (LinearMap.fst R E F) = f.domain := by
  ext x
  simp only [Submodule.mem_map, mem_graph_iff, Subtype.exists, exists_and_left, exists_eq_left,
    LinearMap.fst_apply, Prod.exists, exists_and_right, exists_eq_right]
  constructor <;> intro h
  · rcases h with ⟨x, hx, _⟩
    exact hx
  · use f ⟨x, h⟩
    simp only [h, exists_const]

theorem graph_map_snd_eq_range (f : E →ₗ.[R] F) :
    f.graph.map (LinearMap.snd R E F) = LinearMap.range f.toFun := by ext; simp

variable {M : Type*} [Monoid M] [DistribMulAction M F] [SMulCommClass R M F] (y : M)

/-- The graph of `z • f` as a pushforward. -/
theorem smul_graph (f : E →ₗ.[R] F) (z : M) :
    (z • f).graph =
      f.graph.map ((LinearMap.id : E →ₗ[R] E).prodMap (z • (LinearMap.id : F →ₗ[R] F))) := by
  ext x; cases' x with x_fst x_snd
  constructor <;> intro h
  · rw [mem_graph_iff] at h
    rcases h with ⟨y, hy, h⟩
    rw [LinearPMap.smul_apply] at h
    rw [Submodule.mem_map]
    simp only [mem_graph_iff, LinearMap.prodMap_apply, LinearMap.id_coe, id,
      LinearMap.smul_apply, Prod.mk.inj_iff, Prod.exists, exists_exists_and_eq_and]
    use x_fst, y, hy
  rw [Submodule.mem_map] at h
  rcases h with ⟨x', hx', h⟩
  cases x'
  simp only [LinearMap.prodMap_apply, LinearMap.id_coe, id, LinearMap.smul_apply,
    Prod.mk.inj_iff] at h
  rw [mem_graph_iff] at hx' ⊢
  rcases hx' with ⟨y, hy, hx'⟩
  use y
  rw [← h.1, ← h.2]
  simp [hy, hx']
#align linear_pmap.smul_graph LinearPMap.smul_graph

/-- The graph of `-f` as a pushforward. -/
theorem neg_graph (f : E →ₗ.[R] F) :
    (-f).graph =
    f.graph.map ((LinearMap.id : E →ₗ[R] E).prodMap (-(LinearMap.id : F →ₗ[R] F))) := by
  ext x; cases' x with x_fst x_snd
  constructor <;> intro h
  · rw [mem_graph_iff] at h
    rcases h with ⟨y, hy, h⟩
    rw [LinearPMap.neg_apply] at h
    rw [Submodule.mem_map]
    simp only [mem_graph_iff, LinearMap.prodMap_apply, LinearMap.id_coe, id,
      LinearMap.neg_apply, Prod.mk.inj_iff, Prod.exists, exists_exists_and_eq_and]
    use x_fst, y, hy
  rw [Submodule.mem_map] at h
  rcases h with ⟨x', hx', h⟩
  cases x'
  simp only [LinearMap.prodMap_apply, LinearMap.id_coe, id, LinearMap.neg_apply,
    Prod.mk.inj_iff] at h
  rw [mem_graph_iff] at hx' ⊢
  rcases hx' with ⟨y, hy, hx'⟩
  use y
  rw [← h.1, ← h.2]
  simp [hy, hx']
#align linear_pmap.neg_graph LinearPMap.neg_graph

theorem mem_graph_snd_inj (f : E →ₗ.[R] F) {x y : E} {x' y' : F} (hx : (x, x') ∈ f.graph)
    (hy : (y, y') ∈ f.graph) (hxy : x = y) : x' = y' := by
  rw [mem_graph_iff] at hx hy
  rcases hx with ⟨x'', hx1, hx2⟩
  rcases hy with ⟨y'', hy1, hy2⟩
  simp only at hx1 hx2 hy1 hy2
  rw [← hx1, ← hy1, SetLike.coe_eq_coe] at hxy
  rw [← hx2, ← hy2, hxy]
#align linear_pmap.mem_graph_snd_inj LinearPMap.mem_graph_snd_inj

theorem mem_graph_snd_inj' (f : E →ₗ.[R] F) {x y : E × F} (hx : x ∈ f.graph) (hy : y ∈ f.graph)
    (hxy : x.1 = y.1) : x.2 = y.2 := by
  cases x
  cases y
  exact f.mem_graph_snd_inj hx hy hxy
#align linear_pmap.mem_graph_snd_inj' LinearPMap.mem_graph_snd_inj'

/-- The property that `f 0 = 0` in terms of the graph. -/
theorem graph_fst_eq_zero_snd (f : E →ₗ.[R] F) {x : E} {x' : F} (h : (x, x') ∈ f.graph)
    (hx : x = 0) : x' = 0 :=
  f.mem_graph_snd_inj h f.graph.zero_mem hx
#align linear_pmap.graph_fst_eq_zero_snd LinearPMap.graph_fst_eq_zero_snd

theorem mem_domain_iff {f : E →ₗ.[R] F} {x : E} : x ∈ f.domain ↔ ∃ y : F, (x, y) ∈ f.graph := by
  constructor <;> intro h
  · use f ⟨x, h⟩
    exact f.mem_graph ⟨x, h⟩
  cases' h with y h
  rw [mem_graph_iff] at h
  cases' h with x' h
  simp only at h
  rw [← h.1]
  simp
#align linear_pmap.mem_domain_iff LinearPMap.mem_domain_iff

theorem mem_domain_of_mem_graph {f : E →ₗ.[R] F} {x : E} {y : F} (h : (x, y) ∈ f.graph) :
    x ∈ f.domain := by
  rw [mem_domain_iff]
  exact ⟨y, h⟩
#align linear_pmap.mem_domain_of_mem_graph LinearPMap.mem_domain_of_mem_graph

theorem image_iff {f : E →ₗ.[R] F} {x : E} {y : F} (hx : x ∈ f.domain) :
    y = f ⟨x, hx⟩ ↔ (x, y) ∈ f.graph := by
  rw [mem_graph_iff]
  constructor <;> intro h
  · use ⟨x, hx⟩
    simp [h]
  rcases h with ⟨⟨x', hx'⟩, ⟨h1, h2⟩⟩
  simp only [Submodule.coe_mk] at h1 h2
  simp only [← h2, h1]
#align linear_pmap.image_iff LinearPMap.image_iff

theorem mem_range_iff {f : E →ₗ.[R] F} {y : F} : y ∈ Set.range f ↔ ∃ x : E, (x, y) ∈ f.graph := by
  constructor <;> intro h
  · rw [Set.mem_range] at h
    rcases h with ⟨⟨x, hx⟩, h⟩
    use x
    rw [← h]
    exact f.mem_graph ⟨x, hx⟩
  cases' h with x h
  rw [mem_graph_iff] at h
  cases' h with x h
  rw [Set.mem_range]
  use x
  simp only at h
  rw [h.2]
#align linear_pmap.mem_range_iff LinearPMap.mem_range_iff

theorem mem_domain_iff_of_eq_graph {f g : E →ₗ.[R] F} (h : f.graph = g.graph) {x : E} :
    x ∈ f.domain ↔ x ∈ g.domain := by simp_rw [mem_domain_iff, h]
#align linear_pmap.mem_domain_iff_of_eq_graph LinearPMap.mem_domain_iff_of_eq_graph

theorem le_of_le_graph {f g : E →ₗ.[R] F} (h : f.graph ≤ g.graph) : f ≤ g := by
  constructor
  · intro x hx
    rw [mem_domain_iff] at hx ⊢
    cases' hx with y hx
    use y
    exact h hx
  rintro ⟨x, hx⟩ ⟨y, hy⟩ hxy
  rw [image_iff]
  refine h ?_
  simp only [Submodule.coe_mk] at hxy
  rw [hxy] at hx
  rw [← image_iff hx]
  simp [hxy]
#align linear_pmap.le_of_le_graph LinearPMap.le_of_le_graph

theorem le_graph_of_le {f g : E →ₗ.[R] F} (h : f ≤ g) : f.graph ≤ g.graph := by
  intro x hx
  rw [mem_graph_iff] at hx ⊢
  cases' hx with y hx
  use ⟨y, h.1 y.2⟩
  simp only [hx, Submodule.coe_mk, eq_self_iff_true, true_and_iff]
  convert hx.2 using 1
  refine (h.2 ?_).symm
  simp only [hx.1, Submodule.coe_mk]
#align linear_pmap.le_graph_of_le LinearPMap.le_graph_of_le

theorem le_graph_iff {f g : E →ₗ.[R] F} : f.graph ≤ g.graph ↔ f ≤ g :=
  ⟨le_of_le_graph, le_graph_of_le⟩
#align linear_pmap.le_graph_iff LinearPMap.le_graph_iff

theorem eq_of_eq_graph {f g : E →ₗ.[R] F} (h : f.graph = g.graph) : f = g := by
  -- Porting note: `ext` → `refine ext ..`
  refine ext (Submodule.ext fun x => ?_) (fun x y h' => ?_)
  · exact mem_domain_iff_of_eq_graph h
  · exact (le_of_le_graph h.le).2 h'
#align linear_pmap.eq_of_eq_graph LinearPMap.eq_of_eq_graph

end Graph

end LinearPMap

namespace Submodule

section SubmoduleToLinearPMap

theorem existsUnique_from_graph {g : Submodule R (E × F)}
    (hg : ∀ {x : E × F} (_hx : x ∈ g) (_hx' : x.fst = 0), x.snd = 0) {a : E}
    (ha : a ∈ g.map (LinearMap.fst R E F)) : ∃! b : F, (a, b) ∈ g := by
  refine exists_unique_of_exists_of_unique ?_ ?_
  · convert ha
    simp
  intro y₁ y₂ hy₁ hy₂
  have hy : ((0 : E), y₁ - y₂) ∈ g := by
    convert g.sub_mem hy₁ hy₂
    exact (sub_self _).symm
  exact sub_eq_zero.mp (hg hy (by simp))
#align submodule.exists_unique_from_graph Submodule.existsUnique_from_graph

/-- Auxiliary definition to unfold the existential quantifier. -/
noncomputable def valFromGraph {g : Submodule R (E × F)}
    (hg : ∀ (x : E × F) (_hx : x ∈ g) (_hx' : x.fst = 0), x.snd = 0) {a : E}
    (ha : a ∈ g.map (LinearMap.fst R E F)) : F :=
  (ExistsUnique.exists (existsUnique_from_graph @hg ha)).choose
#align submodule.val_from_graph Submodule.valFromGraph

theorem valFromGraph_mem {g : Submodule R (E × F)}
    (hg : ∀ (x : E × F) (_hx : x ∈ g) (_hx' : x.fst = 0), x.snd = 0) {a : E}
    (ha : a ∈ g.map (LinearMap.fst R E F)) : (a, valFromGraph hg ha) ∈ g :=
  (ExistsUnique.exists (existsUnique_from_graph @hg ha)).choose_spec
#align submodule.val_from_graph_mem Submodule.valFromGraph_mem

/-- Define a `LinearMap` from its graph.

Helper definition for `LinearPMap`. -/
noncomputable def toLinearPMapAux (g : Submodule R (E × F))
    (hg : ∀ (x : E × F) (_hx : x ∈ g) (_hx' : x.fst = 0), x.snd = 0) :
    g.map (LinearMap.fst R E F) →ₗ[R] F where
  toFun := fun x => valFromGraph hg x.2
  map_add' := fun v w => by
    have hadd := (g.map (LinearMap.fst R E F)).add_mem v.2 w.2
    have hvw := valFromGraph_mem hg hadd
    have hvw' := g.add_mem (valFromGraph_mem hg v.2) (valFromGraph_mem hg w.2)
    rw [Prod.mk_add_mk] at hvw'
    exact (existsUnique_from_graph @hg hadd).unique hvw hvw'
  map_smul' := fun a v => by
    have hsmul := (g.map (LinearMap.fst R E F)).smul_mem a v.2
    have hav := valFromGraph_mem hg hsmul
    have hav' := g.smul_mem a (valFromGraph_mem hg v.2)
    rw [Prod.smul_mk] at hav'
    exact (existsUnique_from_graph @hg hsmul).unique hav hav'

open scoped Classical in
/-- Define a `LinearPMap` from its graph.

In the case that the submodule is not a graph of a `LinearPMap` then the underlying linear map
is just the zero map. -/
noncomputable def toLinearPMap (g : Submodule R (E × F)) : E →ₗ.[R] F where
  domain := g.map (LinearMap.fst R E F)
  toFun := if hg : ∀ (x : E × F) (_hx : x ∈ g) (_hx' : x.fst = 0), x.snd = 0 then
    g.toLinearPMapAux hg else 0
#align submodule.to_linear_pmap Submodule.toLinearPMap

theorem toLinearPMap_domain (g : Submodule R (E × F)) :
    g.toLinearPMap.domain = g.map (LinearMap.fst R E F) := rfl

theorem toLinearPMap_apply_aux {g : Submodule R (E × F)}
    (hg : ∀ (x : E × F) (_hx : x ∈ g) (_hx' : x.fst = 0), x.snd = 0)
    (x : g.map (LinearMap.fst R E F)) :
    g.toLinearPMap x = valFromGraph hg x.2 := by
  classical
  change (if hg : _ then g.toLinearPMapAux hg else 0) x = _
  rw [dif_pos]
  · rfl
  · exact hg

theorem mem_graph_toLinearPMap {g : Submodule R (E × F)}
    (hg : ∀ (x : E × F) (_hx : x ∈ g) (_hx' : x.fst = 0), x.snd = 0)
    (x : g.map (LinearMap.fst R E F)) : (x.val, g.toLinearPMap x) ∈ g := by
  rw [toLinearPMap_apply_aux hg]
  exact valFromGraph_mem hg x.2
#align submodule.mem_graph_to_linear_pmap Submodule.mem_graph_toLinearPMap

@[simp]
theorem toLinearPMap_graph_eq (g : Submodule R (E × F))
    (hg : ∀ (x : E × F) (_hx : x ∈ g) (_hx' : x.fst = 0), x.snd = 0) :
    g.toLinearPMap.graph = g := by
  ext x
  constructor <;> intro hx
  · rw [LinearPMap.mem_graph_iff] at hx
    rcases hx with ⟨y, hx1, hx2⟩
    convert g.mem_graph_toLinearPMap hg y using 1
    exact Prod.ext hx1.symm hx2.symm
  rw [LinearPMap.mem_graph_iff]
  cases' x with x_fst x_snd
  have hx_fst : x_fst ∈ g.map (LinearMap.fst R E F) := by
    simp only [mem_map, LinearMap.fst_apply, Prod.exists, exists_and_right, exists_eq_right]
    exact ⟨x_snd, hx⟩
  refine ⟨⟨x_fst, hx_fst⟩, Subtype.coe_mk x_fst hx_fst, ?_⟩
  rw [toLinearPMap_apply_aux hg]
  exact (existsUnique_from_graph @hg hx_fst).unique (valFromGraph_mem hg hx_fst) hx
#align submodule.to_linear_pmap_graph_eq Submodule.toLinearPMap_graph_eq

theorem toLinearPMap_range (g : Submodule R (E × F))
    (hg : ∀ (x : E × F) (_hx : x ∈ g) (_hx' : x.fst = 0), x.snd = 0) :
    LinearMap.range g.toLinearPMap.toFun = g.map (LinearMap.snd R E F) := by
  rwa [← LinearPMap.graph_map_snd_eq_range, toLinearPMap_graph_eq]

end SubmoduleToLinearPMap

end Submodule

namespace LinearPMap

section inverse

/-- The inverse of a `LinearPMap`. -/
noncomputable def inverse (f : E →ₗ.[R] F) : F →ₗ.[R] E :=
  (f.graph.map (LinearEquiv.prodComm R E F)).toLinearPMap

variable {f : E →ₗ.[R] F}

theorem inverse_domain : (inverse f).domain = LinearMap.range f.toFun := by
  rw [inverse, Submodule.toLinearPMap_domain, ← graph_map_snd_eq_range,
    ← LinearEquiv.fst_comp_prodComm, Submodule.map_comp]
  rfl

variable (hf : LinearMap.ker f.toFun = ⊥)

/-- The graph of the inverse generates a `LinearPMap`. -/
theorem mem_inverse_graph_snd_eq_zero (x : F × E)
    (hv : x ∈ (graph f).map (LinearEquiv.prodComm R E F))
    (hv' : x.fst = 0) : x.snd = 0 := by
  simp only [Submodule.mem_map, mem_graph_iff, Subtype.exists, exists_and_left, exists_eq_left,
    LinearEquiv.prodComm_apply, Prod.exists, Prod.swap_prod_mk] at hv
  rcases hv with ⟨a, b, ⟨ha, h1⟩, ⟨h2, h3⟩⟩
  simp only at hv' ⊢
  rw [hv'] at h1
  rw [LinearMap.ker_eq_bot'] at hf
  specialize hf ⟨a, ha⟩ h1
  simp only [Submodule.mk_eq_zero] at hf
  exact hf

theorem inverse_graph : (inverse f).graph = f.graph.map (LinearEquiv.prodComm R E F) := by
  rw [inverse, Submodule.toLinearPMap_graph_eq _ (mem_inverse_graph_snd_eq_zero hf)]

theorem inverse_range : LinearMap.range (inverse f).toFun = f.domain := by
  rw [inverse, Submodule.toLinearPMap_range _ (mem_inverse_graph_snd_eq_zero hf),
    ← graph_map_fst_eq_domain, ← LinearEquiv.snd_comp_prodComm, Submodule.map_comp]
  rfl

theorem mem_inverse_graph (x : f.domain) : (f x, (x : E)) ∈ (inverse f).graph := by
  simp only [inverse_graph hf, Submodule.mem_map, mem_graph_iff, Subtype.exists, exists_and_left,
    exists_eq_left, LinearEquiv.prodComm_apply, Prod.exists, Prod.swap_prod_mk, Prod.mk.injEq]
  exact ⟨(x : E), f x, ⟨x.2, Eq.refl _⟩, Eq.refl _, Eq.refl _⟩

theorem inverse_apply_eq {y : (inverse f).domain} {x : f.domain} (hxy : f x = y) :
    (inverse f) y = x := by
  have := mem_inverse_graph hf x
  simp only [mem_graph_iff, Subtype.exists, exists_and_left, exists_eq_left] at this
  rcases this with ⟨hx, h⟩
  rw [← h]
  congr
  simp only [hxy, Subtype.coe_eta]

end inverse

end LinearPMap<|MERGE_RESOLUTION|>--- conflicted
+++ resolved
@@ -310,11 +310,7 @@
     simp only [AddSubgroupClass.coe_sub, coe_mk, coe_mk, hxy, ← sub_add, ← sub_sub, sub_self,
       zero_sub, ← H]
     apply neg_add_eq_sub
-<<<<<<< HEAD
-  refine ⟨{ toFun := fg, map_add' := ?_, map_smul' := ?_ }, fg_eq⟩
-=======
   use { toFun := fg, map_add' := ?_, map_smul' := ?_ }, fg_eq
->>>>>>> d6ea8fe0
   · rintro ⟨z₁, hz₁⟩ ⟨z₂, hz₂⟩
     rw [← add_assoc, add_right_comm (f _), ← map_add, add_assoc, ← map_add]
     apply fg_eq
@@ -627,11 +623,7 @@
     -- Porting note: `refine' ..; exacts [inclusion hpq.1 y, hxy, rfl]`
     --               → `refine' .. <;> [skip; exact inclusion hpq.1 y; rfl]; exact hxy`
     convert (hxq.2 _).trans (hpq.2 _).symm <;> [skip; exact inclusion hpq.1 y; rfl]; exact hxy
-<<<<<<< HEAD
-  refine ⟨{ toFun := f, map_add' := ?_, map_smul' := ?_ }, ?_⟩
-=======
   use { toFun := f, map_add' := ?_, map_smul' := ?_ }, ?_
->>>>>>> d6ea8fe0
   · intro x y
     rcases hc (P x).1.1 (P x).1.2 (P y).1.1 (P y).1.2 with ⟨p, hpc, hpx, hpy⟩
     set x' := inclusion hpx.1 ⟨x, (P x).2⟩
