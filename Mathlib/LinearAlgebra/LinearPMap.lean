--- conflicted
+++ resolved
@@ -534,22 +534,12 @@
 @[simp]
 theorem supSpanSingleton_apply_smul_self (f : E →ₗ.[K] F) {x : E} (y : F) (hx : x ∉ f.domain)
     (c : K) :
-<<<<<<< HEAD
-    f.supSpanSingleton x y hx
-      ⟨c • x, SetLike.le_def.mp le_sup_right <| mem_span_singleton.2 ⟨c, rfl⟩⟩ = c • y := by
-=======
     f.supSpanSingleton x y hx ⟨c • x, mem_sup_right <| mem_span_singleton.2 ⟨c, rfl⟩⟩ = c • y := by
->>>>>>> d9226041
   simpa [(mk_eq_zero _ _).mpr rfl] using supSpanSingleton_apply_mk f x y hx 0 (zero_mem _) c
 
 @[simp]
 theorem supSpanSingleton_apply_self (f : E →ₗ.[K] F) {x : E} (y : F) (hx : x ∉ f.domain) :
-<<<<<<< HEAD
-    f.supSpanSingleton x y hx
-      ⟨x, SetLike.le_def.mp le_sup_right <| mem_span_singleton_self _⟩ = y := by
-=======
     f.supSpanSingleton x y hx ⟨x, mem_sup_right <| mem_span_singleton_self _⟩ = y := by
->>>>>>> d9226041
   simpa using supSpanSingleton_apply_smul_self f y hx 1
 
 theorem supSpanSingleton_apply_of_mem (f : E →ₗ.[K] F) {x : E} (y : F) (hx : x ∉ f.domain)
@@ -559,11 +549,7 @@
 
 theorem supSpanSingleton_apply_mk_of_mem (f : E →ₗ.[K] F) {x : E} (y : F) (hx : x ∉ f.domain)
     {x' : E} (hx' : (x' : E) ∈ f.domain) :
-<<<<<<< HEAD
-    f.supSpanSingleton x y hx ⟨x', SetLike.le_def.mp le_sup_left hx'⟩ = f ⟨x', hx'⟩ :=
-=======
     f.supSpanSingleton x y hx ⟨x', mem_sup_left hx'⟩ = f ⟨x', hx'⟩ :=
->>>>>>> d9226041
   supSpanSingleton_apply_of_mem f y hx _ hx'
 
 end
