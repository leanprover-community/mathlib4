/-
Copyright (c) 2020 Yury Kudryashov. All rights reserved.
Released under Apache 2.0 license as described in the file LICENSE.
Authors: Yury Kudryashov, Moritz Doll
-/
import Mathlib.LinearAlgebra.Prod

/-!
# Partially defined linear maps

A `LinearPMap R E F` or `E →ₗ.[R] F` is a linear map from a submodule of `E` to `F`.
We define a `SemilatticeInf` with `OrderBot` instance on this, and define three operations:

* `mkSpanSingleton` defines a partial linear map defined on the span of a singleton.
* `sup` takes two partial linear maps `f`, `g` that agree on the intersection of their
  domains, and returns the unique partial linear map on `f.domain ⊔ g.domain` that
  extends both `f` and `g`.
* `sSup` takes a `DirectedOn (· ≤ ·)` set of partial linear maps, and returns the unique
  partial linear map on the `sSup` of their domains that extends all these maps.

Moreover, we define
* `LinearPMap.graph` is the graph of the partial linear map viewed as a submodule of `E × F`.

Partially defined maps are currently used in `Mathlib` to prove Hahn-Banach theorem
and its variations. Namely, `LinearPMap.sSup` implies that every chain of `LinearPMap`s
is bounded above.
They are also the basis for the theory of unbounded operators.

-/

universe u v w

/-- A `LinearPMap R E F` or `E →ₗ.[R] F` is a linear map from a submodule of `E` to `F`. -/
structure LinearPMap (R : Type u) [Ring R] (E : Type v) [AddCommGroup E] [Module R E] (F : Type w)
  [AddCommGroup F] [Module R F] where
  domain : Submodule R E
  toFun : domain →ₗ[R] F

@[inherit_doc] notation:25 E " →ₗ.[" R:25 "] " F:0 => LinearPMap R E F

variable {R : Type*} [Ring R] {E : Type*} [AddCommGroup E] [Module R E] {F : Type*}
  [AddCommGroup F] [Module R F] {G : Type*} [AddCommGroup G] [Module R G]

namespace LinearPMap

open Submodule

@[coe]
def toFun' (f : E →ₗ.[R] F) : f.domain → F := f.toFun

instance : CoeFun (E →ₗ.[R] F) fun f : E →ₗ.[R] F => f.domain → F :=
  ⟨toFun'⟩

@[simp]
theorem toFun_eq_coe (f : E →ₗ.[R] F) (x : f.domain) : f.toFun x = f x :=
  rfl

@[ext (iff := false)]
theorem ext {f g : E →ₗ.[R] F} (h : f.domain = g.domain)
    (h' : ∀ ⦃x : E⦄ ⦃hf : x ∈ f.domain⦄ ⦃hg : x ∈ g.domain⦄, f ⟨x, hf⟩ = g ⟨x, hg⟩) : f = g := by
  rcases f with ⟨f_dom, f⟩
  rcases g with ⟨g_dom, g⟩
  obtain rfl : f_dom = g_dom := h
  congr
  apply LinearMap.ext
  intro x
  apply h'

/-- A dependent version of `ext`. -/
theorem dExt {f g : E →ₗ.[R] F} (h : f.domain = g.domain)
    (h' : ∀ ⦃x : f.domain⦄ ⦃y : g.domain⦄ (_h : (x : E) = y), f x = g y) : f = g :=
  ext h fun _ _ _ ↦ h' rfl

@[simp]
theorem map_zero (f : E →ₗ.[R] F) : f 0 = 0 :=
  f.toFun.map_zero

theorem ext_iff {f g : E →ₗ.[R] F} :
    f = g ↔
      f.domain = g.domain ∧
        ∀ ⦃x : E⦄ ⦃hf : x ∈ f.domain⦄ ⦃hg : x ∈ g.domain⦄, f ⟨x, hf⟩ = g ⟨x, hg⟩ :=
  ⟨by rintro rfl; simp, fun ⟨deq, feq⟩ ↦ ext deq feq⟩

theorem dExt_iff {f g : E →ₗ.[R] F} :
    f = g ↔
      ∃ _domain_eq : f.domain = g.domain,
        ∀ ⦃x : f.domain⦄ ⦃y : g.domain⦄ (_h : (x : E) = y), f x = g y :=
  ⟨fun EQ =>
    EQ ▸
      ⟨rfl, fun x y h => by
        congr
        exact mod_cast h⟩,
    fun ⟨deq, feq⟩ => dExt deq feq⟩

theorem ext' {s : Submodule R E} {f g : s →ₗ[R] F} (h : f = g) : mk s f = mk s g :=
  h ▸ rfl

theorem map_add (f : E →ₗ.[R] F) (x y : f.domain) : f (x + y) = f x + f y :=
  f.toFun.map_add x y

theorem map_neg (f : E →ₗ.[R] F) (x : f.domain) : f (-x) = -f x :=
  f.toFun.map_neg x

theorem map_sub (f : E →ₗ.[R] F) (x y : f.domain) : f (x - y) = f x - f y :=
  f.toFun.map_sub x y

theorem map_smul (f : E →ₗ.[R] F) (c : R) (x : f.domain) : f (c • x) = c • f x :=
  f.toFun.map_smul c x

@[simp]
theorem mk_apply (p : Submodule R E) (f : p →ₗ[R] F) (x : p) : mk p f x = f x :=
  rfl

/-- The unique `LinearPMap` on `R ∙ x` that sends `x` to `y`. This version works for modules
over rings, and requires a proof of `∀ c, c • x = 0 → c • y = 0`. -/
noncomputable def mkSpanSingleton' (x : E) (y : F) (H : ∀ c : R, c • x = 0 → c • y = 0) :
    E →ₗ.[R] F where
  domain := R ∙ x
  toFun :=
    have H : ∀ c₁ c₂ : R, c₁ • x = c₂ • x → c₁ • y = c₂ • y := by
      intro c₁ c₂ h
      rw [← sub_eq_zero, ← sub_smul] at h ⊢
      exact H _ h
    { toFun z := Classical.choose (mem_span_singleton.1 z.prop) • y
      map_add' y z := by
        rw [← add_smul, H]
        have (w : R ∙ x) := Classical.choose_spec (mem_span_singleton.1 w.prop)
        simp only [add_smul, this, ← coe_add]
      map_smul' c z := by
        rw [smul_smul, H]
        have (w : R ∙ x) := Classical.choose_spec (mem_span_singleton.1 w.prop)
        simp only [mul_smul, this]
        apply coe_smul }

@[simp]
theorem domain_mkSpanSingleton (x : E) (y : F) (H : ∀ c : R, c • x = 0 → c • y = 0) :
    (mkSpanSingleton' x y H).domain = R ∙ x :=
  rfl

@[simp]
theorem mkSpanSingleton'_apply (x : E) (y : F) (H : ∀ c : R, c • x = 0 → c • y = 0) (c : R) (h) :
    mkSpanSingleton' x y H ⟨c • x, h⟩ = c • y := by
  dsimp [mkSpanSingleton']
  rw [← sub_eq_zero, ← sub_smul]
  apply H
  simp only [sub_smul, sub_eq_zero]
  apply Classical.choose_spec (mem_span_singleton.1 h)

@[simp]
theorem mkSpanSingleton'_apply_self (x : E) (y : F) (H : ∀ c : R, c • x = 0 → c • y = 0) (h) :
    mkSpanSingleton' x y H ⟨x, h⟩ = y := by
  conv_rhs => rw [← one_smul R y]
  rw [← mkSpanSingleton'_apply x y H 1 ?_]
  · congr
    rw [one_smul]
  · rwa [one_smul]

/-- The unique `LinearPMap` on `span R {x}` that sends a non-zero vector `x` to `y`.
This version works for modules over division rings. -/
noncomputable abbrev mkSpanSingleton {K E F : Type*} [DivisionRing K] [AddCommGroup E] [Module K E]
    [AddCommGroup F] [Module K F] (x : E) (y : F) (hx : x ≠ 0) : E →ₗ.[K] F :=
  mkSpanSingleton' x y fun c hc =>
    (smul_eq_zero.1 hc).elim (fun hc => by rw [hc, zero_smul]) fun hx' => absurd hx' hx

theorem mkSpanSingleton_apply (K : Type*) {E F : Type*} [DivisionRing K] [AddCommGroup E]
    [Module K E] [AddCommGroup F] [Module K F] {x : E} (hx : x ≠ 0) (y : F) :
    mkSpanSingleton x y hx ⟨x, (Submodule.mem_span_singleton_self x : x ∈ Submodule.span K {x})⟩ =
      y :=
  LinearPMap.mkSpanSingleton'_apply_self _ _ _ _

/-- Projection to the first coordinate as a `LinearPMap` -/
protected def fst (p : Submodule R E) (p' : Submodule R F) : E × F →ₗ.[R] E where
  domain := p.prod p'
  toFun := (LinearMap.fst R E F).comp (p.prod p').subtype

@[simp]
theorem fst_apply (p : Submodule R E) (p' : Submodule R F) (x : p.prod p') :
    LinearPMap.fst p p' x = (x : E × F).1 :=
  rfl

/-- Projection to the second coordinate as a `LinearPMap` -/
protected def snd (p : Submodule R E) (p' : Submodule R F) : E × F →ₗ.[R] F where
  domain := p.prod p'
  toFun := (LinearMap.snd R E F).comp (p.prod p').subtype

@[simp]
theorem snd_apply (p : Submodule R E) (p' : Submodule R F) (x : p.prod p') :
    LinearPMap.snd p p' x = (x : E × F).2 :=
  rfl

instance le : LE (E →ₗ.[R] F) :=
  ⟨fun f g => f.domain ≤ g.domain ∧ ∀ ⦃x : f.domain⦄ ⦃y : g.domain⦄ (_h : (x : E) = y), f x = g y⟩

theorem apply_comp_inclusion {T S : E →ₗ.[R] F} (h : T ≤ S) (x : T.domain) :
    T x = S (Submodule.inclusion h.1 x) :=
  h.2 rfl

theorem exists_of_le {T S : E →ₗ.[R] F} (h : T ≤ S) (x : T.domain) :
    ∃ y : S.domain, (x : E) = y ∧ T x = S y :=
  ⟨⟨x.1, h.1 x.2⟩, ⟨rfl, h.2 rfl⟩⟩

theorem eq_of_le_of_domain_eq {f g : E →ₗ.[R] F} (hle : f ≤ g) (heq : f.domain = g.domain) :
    f = g :=
  dExt heq hle.2

/-- Given two partial linear maps `f`, `g`, the set of points `x` such that
both `f` and `g` are defined at `x` and `f x = g x` form a submodule. -/
def eqLocus (f g : E →ₗ.[R] F) : Submodule R E where
  carrier := { x | ∃ (hf : x ∈ f.domain) (hg : x ∈ g.domain), f ⟨x, hf⟩ = g ⟨x, hg⟩ }
  zero_mem' := ⟨zero_mem _, zero_mem _, f.map_zero.trans g.map_zero.symm⟩
  add_mem' {x y} := fun ⟨hfx, hgx, hx⟩ ⟨hfy, hgy, hy⟩ ↦
    ⟨add_mem hfx hfy, add_mem hgx hgy, by
      simp_all [← AddMemClass.mk_add_mk, f.map_add, g.map_add]⟩
  smul_mem' c x := fun ⟨hfx, hgx, hx⟩ ↦
    ⟨smul_mem _ c hfx, smul_mem _ c hgx, by
      have {f : E →ₗ.[R] F} (hfx) : (⟨c • x, smul_mem _ c hfx⟩ : f.domain) = c • ⟨x, hfx⟩ := by simp
      rw [this hfx, this hgx, f.map_smul, g.map_smul, hx]⟩

instance bot : Bot (E →ₗ.[R] F) :=
  ⟨⟨⊥, 0⟩⟩

instance inhabited : Inhabited (E →ₗ.[R] F) :=
  ⟨⊥⟩

instance semilatticeInf : SemilatticeInf (E →ₗ.[R] F) where
<<<<<<< HEAD
  le := (· ≤ ·)
=======
>>>>>>> cb532cfb
  le_refl f := ⟨le_refl f.domain, fun _ _ h => Subtype.ext h ▸ rfl⟩
  le_trans := fun _ _ _ ⟨fg_le, fg_eq⟩ ⟨gh_le, gh_eq⟩ =>
    ⟨le_trans fg_le gh_le, fun x _ hxz =>
      have hxy : (x : E) = inclusion fg_le x := rfl
      (fg_eq hxy).trans (gh_eq <| hxy.symm.trans hxz)⟩
  le_antisymm _ _ fg gf := eq_of_le_of_domain_eq fg (le_antisymm fg.1 gf.1)
  inf f g := ⟨f.eqLocus g, f.toFun.comp <| inclusion fun _x hx => hx.fst⟩
  le_inf := by
    intro f g h ⟨fg_le, fg_eq⟩ ⟨fh_le, fh_eq⟩
    exact ⟨fun x hx =>
      ⟨fg_le hx, fh_le hx,
      (fg_eq (x := ⟨x, hx⟩) rfl).symm.trans (fh_eq rfl)⟩,
      fun x ⟨y, yg, hy⟩ h => fg_eq h⟩
  inf_le_left f _ := ⟨fun _ hx => hx.fst, fun _ _ h => congr_arg f <| Subtype.ext <| h⟩
  inf_le_right _ g :=
    ⟨fun _ hx => hx.snd.fst, fun ⟨_, _, _, hx⟩ _ h => hx.trans <| congr_arg g <| Subtype.ext <| h⟩

instance orderBot : OrderBot (E →ₗ.[R] F) where
  bot_le f :=
    ⟨bot_le, fun x y h => by
      have hx : x = 0 := Subtype.ext ((mem_bot R).1 x.2)
      have hy : y = 0 := Subtype.ext (h.symm.trans (congr_arg _ hx))
      rw [hx, hy, map_zero, map_zero]⟩

theorem le_of_eqLocus_ge {f g : E →ₗ.[R] F} (H : f.domain ≤ f.eqLocus g) : f ≤ g :=
  suffices f ≤ f ⊓ g from le_trans this inf_le_right
  ⟨H, fun _x _y hxy => ((inf_le_left : f ⊓ g ≤ f).2 hxy.symm).symm⟩

theorem domain_mono : StrictMono (@domain R _ E _ _ F _ _) := fun _f _g hlt =>
  lt_of_le_of_ne hlt.1.1 fun heq => ne_of_lt hlt <| eq_of_le_of_domain_eq (le_of_lt hlt) heq

private theorem sup_aux (f g : E →ₗ.[R] F)
    (h : ∀ (x : f.domain) (y : g.domain), (x : E) = y → f x = g y) :
    ∃ fg : ↥(f.domain ⊔ g.domain) →ₗ[R] F,
      ∀ (x : f.domain) (y : g.domain) (z : ↥(f.domain ⊔ g.domain)),
        (x : E) + y = ↑z → fg z = f x + g y := by
  choose x hx y hy hxy using fun z : ↥(f.domain ⊔ g.domain) => mem_sup.1 z.prop
  set fg := fun z => f ⟨x z, hx z⟩ + g ⟨y z, hy z⟩
  have fg_eq : ∀ (x' : f.domain) (y' : g.domain) (z' : ↥(f.domain ⊔ g.domain))
      (_H : (x' : E) + y' = z'), fg z' = f x' + g y' := by
    intro x' y' z' H
    dsimp [fg]
    rw [add_comm, ← sub_eq_sub_iff_add_eq_add, eq_comm, ← map_sub, ← map_sub]
    apply h
    simp only [← eq_sub_iff_add_eq] at hxy
    simp only [AddSubgroupClass.coe_sub, hxy, ← sub_add, ← sub_sub, sub_self,
      zero_sub, ← H]
    apply neg_add_eq_sub
  use { toFun := fg, map_add' := ?_, map_smul' := ?_ }, fg_eq
  · rintro ⟨z₁, hz₁⟩ ⟨z₂, hz₂⟩
    rw [← add_assoc, add_right_comm (f _), ← map_add, add_assoc, ← map_add]
    apply fg_eq
    simp only [coe_add, ← add_assoc]
    rw [add_right_comm (x _), hxy, add_assoc, hxy, coe_mk, coe_mk]
  · intro c z
    rw [smul_add, ← map_smul, ← map_smul]
    apply fg_eq
    simp only [coe_smul, ← smul_add, hxy, RingHom.id_apply]

/-- Given two partial linear maps that agree on the intersection of their domains,
`f.sup g h` is the unique partial linear map on `f.domain ⊔ g.domain` that agrees
with `f` and `g`. -/
protected noncomputable def sup (f g : E →ₗ.[R] F)
    (h : ∀ (x : f.domain) (y : g.domain), (x : E) = y → f x = g y) : E →ₗ.[R] F :=
  ⟨_, Classical.choose (sup_aux f g h)⟩

@[simp]
theorem domain_sup (f g : E →ₗ.[R] F)
    (h : ∀ (x : f.domain) (y : g.domain), (x : E) = y → f x = g y) :
    (f.sup g h).domain = f.domain ⊔ g.domain :=
  rfl

theorem sup_apply {f g : E →ₗ.[R] F} (H : ∀ (x : f.domain) (y : g.domain), (x : E) = y → f x = g y)
    (x : f.domain) (y : g.domain) (z : ↥(f.domain ⊔ g.domain)) (hz : (↑x : E) + ↑y = ↑z) :
    f.sup g H z = f x + g y :=
  Classical.choose_spec (sup_aux f g H) x y z hz

protected theorem left_le_sup (f g : E →ₗ.[R] F)
    (h : ∀ (x : f.domain) (y : g.domain), (x : E) = y → f x = g y) : f ≤ f.sup g h := by
  refine ⟨le_sup_left, fun z₁ z₂ hz => ?_⟩
  rw [← add_zero (f _), ← g.map_zero]
  refine (sup_apply h _ _ _ ?_).symm
  simpa

protected theorem right_le_sup (f g : E →ₗ.[R] F)
    (h : ∀ (x : f.domain) (y : g.domain), (x : E) = y → f x = g y) : g ≤ f.sup g h := by
  refine ⟨le_sup_right, fun z₁ z₂ hz => ?_⟩
  rw [← zero_add (g _), ← f.map_zero]
  refine (sup_apply h _ _ _ ?_).symm
  simpa

protected theorem sup_le {f g h : E →ₗ.[R] F}
    (H : ∀ (x : f.domain) (y : g.domain), (x : E) = y → f x = g y) (fh : f ≤ h) (gh : g ≤ h) :
    f.sup g H ≤ h :=
  have Hf : f ≤ f.sup g H ⊓ h := le_inf (f.left_le_sup g H) fh
  have Hg : g ≤ f.sup g H ⊓ h := le_inf (f.right_le_sup g H) gh
  le_of_eqLocus_ge <| sup_le Hf.1 Hg.1

/-- Hypothesis for `LinearPMap.sup` holds, if `f.domain` is disjoint with `g.domain`. -/
theorem sup_h_of_disjoint (f g : E →ₗ.[R] F) (h : Disjoint f.domain g.domain) (x : f.domain)
    (y : g.domain) (hxy : (x : E) = y) : f x = g y := by
  rw [disjoint_def] at h
  have hy : y = 0 := Subtype.ext (h y (hxy ▸ x.2) y.2)
  have hx : x = 0 := Subtype.ext (hxy.trans <| congr_arg _ hy)
  simp [*]

/-! ### Algebraic operations -/


section Zero

instance instZero : Zero (E →ₗ.[R] F) := ⟨⊤, 0⟩

@[simp]
theorem zero_domain : (0 : E →ₗ.[R] F).domain = ⊤ := rfl

@[simp]
theorem zero_apply (x : (⊤ : Submodule R E)) : (0 : E →ₗ.[R] F) x = 0 := rfl

end Zero

section SMul

variable {M N : Type*} [Monoid M] [DistribMulAction M F] [SMulCommClass R M F]
variable [Monoid N] [DistribMulAction N F] [SMulCommClass R N F]

instance instSMul : SMul M (E →ₗ.[R] F) :=
  ⟨fun a f =>
    { domain := f.domain
      toFun := a • f.toFun }⟩

@[simp]
theorem smul_domain (a : M) (f : E →ₗ.[R] F) : (a • f).domain = f.domain :=
  rfl

theorem smul_apply (a : M) (f : E →ₗ.[R] F) (x : (a • f).domain) : (a • f) x = a • f x :=
  rfl

@[simp]
theorem coe_smul (a : M) (f : E →ₗ.[R] F) : ⇑(a • f) = a • ⇑f :=
  rfl

instance instSMulCommClass [SMulCommClass M N F] : SMulCommClass M N (E →ₗ.[R] F) :=
  ⟨fun a b f => ext' <| smul_comm a b f.toFun⟩

instance instIsScalarTower [SMul M N] [IsScalarTower M N F] : IsScalarTower M N (E →ₗ.[R] F) :=
  ⟨fun a b f => ext' <| smul_assoc a b f.toFun⟩

instance instMulAction : MulAction M (E →ₗ.[R] F) where
  one_smul := fun ⟨_s, f⟩ => ext' <| one_smul M f
  mul_smul a b f := ext' <| mul_smul a b f.toFun

end SMul

instance instNeg : Neg (E →ₗ.[R] F) :=
  ⟨fun f => ⟨f.domain, -f.toFun⟩⟩

@[simp]
theorem neg_domain (f : E →ₗ.[R] F) : (-f).domain = f.domain := rfl

@[simp]
theorem neg_apply (f : E →ₗ.[R] F) (x) : (-f) x = -f x :=
  rfl

instance instInvolutiveNeg : InvolutiveNeg (E →ₗ.[R] F) :=
  ⟨fun f => by
    ext x y hxy
    · rfl
    · simp only [neg_apply, neg_neg]⟩

section Add

instance instAdd : Add (E →ₗ.[R] F) :=
  ⟨fun f g =>
    { domain := f.domain ⊓ g.domain
      toFun := f.toFun.comp (inclusion (inf_le_left : f.domain ⊓ g.domain ≤ _))
        + g.toFun.comp (inclusion (inf_le_right : f.domain ⊓ g.domain ≤ _)) }⟩

theorem add_domain (f g : E →ₗ.[R] F) : (f + g).domain = f.domain ⊓ g.domain := rfl

theorem add_apply (f g : E →ₗ.[R] F) (x : (f.domain ⊓ g.domain : Submodule R E)) :
    (f + g) x = f ⟨x, x.prop.1⟩ + g ⟨x, x.prop.2⟩ := rfl

instance instAddSemigroup : AddSemigroup (E →ₗ.[R] F) :=
  ⟨fun f g h => by
    ext x y hxy
    · simp only [add_domain, inf_assoc]
    · simp only [add_apply, add_assoc]⟩

instance instAddZeroClass : AddZeroClass (E →ₗ.[R] F) where
  zero_add := fun f => by
    ext x y hxy
    · simp [add_domain]
    · simp [add_apply]
  add_zero := fun f => by
    ext x y hxy
    · simp [add_domain]
    · simp [add_apply]

instance instAddMonoid : AddMonoid (E →ₗ.[R] F) where
  zero_add f := by
    simp
  add_zero := by
    simp
  nsmul := nsmulRec

instance instAddCommMonoid : AddCommMonoid (E →ₗ.[R] F) :=
  ⟨fun f g => by
    ext x y hxy
    · simp only [add_domain, inf_comm]
    · simp only [add_apply, add_comm]⟩

end Add

section VAdd

instance instVAdd : VAdd (E →ₗ[R] F) (E →ₗ.[R] F) :=
  ⟨fun f g =>
    { domain := g.domain
      toFun := f.comp g.domain.subtype + g.toFun }⟩

@[simp]
theorem vadd_domain (f : E →ₗ[R] F) (g : E →ₗ.[R] F) : (f +ᵥ g).domain = g.domain :=
  rfl

theorem vadd_apply (f : E →ₗ[R] F) (g : E →ₗ.[R] F) (x : (f +ᵥ g).domain) :
    (f +ᵥ g) x = f x + g x :=
  rfl

@[simp]
theorem coe_vadd (f : E →ₗ[R] F) (g : E →ₗ.[R] F) : ⇑(f +ᵥ g) = ⇑(f.comp g.domain.subtype) + ⇑g :=
  rfl

instance instAddAction : AddAction (E →ₗ[R] F) (E →ₗ.[R] F) where
  vadd := (· +ᵥ ·)
  zero_vadd := fun ⟨_s, _f⟩ => ext' <| zero_add _
  add_vadd := fun _f₁ _f₂ ⟨_s, _g⟩ => ext' <| LinearMap.ext fun _x => add_assoc _ _ _

end VAdd

section Sub

instance instSub : Sub (E →ₗ.[R] F) :=
  ⟨fun f g =>
    { domain := f.domain ⊓ g.domain
      toFun := f.toFun.comp (inclusion (inf_le_left : f.domain ⊓ g.domain ≤ _))
        - g.toFun.comp (inclusion (inf_le_right : f.domain ⊓ g.domain ≤ _)) }⟩

theorem sub_domain (f g : E →ₗ.[R] F) : (f - g).domain = f.domain ⊓ g.domain := rfl

theorem sub_apply (f g : E →ₗ.[R] F) (x : (f.domain ⊓ g.domain : Submodule R E)) :
    (f - g) x = f ⟨x, x.prop.1⟩ - g ⟨x, x.prop.2⟩ := rfl

instance instSubtractionCommMonoid : SubtractionCommMonoid (E →ₗ.[R] F) where
  add_comm := add_comm
  sub_eq_add_neg f g := by
    ext x _ h
    · rfl
    simp [sub_apply, add_apply, neg_apply, ← sub_eq_add_neg]
  neg_neg := neg_neg
  neg_add_rev f g := by
    ext x _ h
    · simp [add_domain, neg_domain, And.comm]
    simp [add_apply, neg_apply, ← sub_eq_add_neg]
  neg_eq_of_add f g h' := by
    ext x hf hg
    · have : (0 : E →ₗ.[R] F).domain = ⊤ := zero_domain
      simp only [← h', add_domain, inf_eq_top_iff] at this
      rw [neg_domain, this.1, this.2]
    simp only [neg_domain, neg_apply, neg_eq_iff_add_eq_zero]
    rw [ext_iff] at h'
    rcases h' with ⟨hdom, h'⟩
    rw [zero_domain] at hdom
    simp only [hdom, zero_domain, mem_top, zero_apply, forall_true_left] at h'
    apply h'
  zsmul := zsmulRec

end Sub

section

variable {K : Type*} [DivisionRing K] [Module K E] [Module K F]

/-- Extend a `LinearPMap` to `f.domain ⊔ K ∙ x`. -/
noncomputable def supSpanSingleton (f : E →ₗ.[K] F) (x : E) (y : F) (hx : x ∉ f.domain) :
    E →ₗ.[K] F :=
  f.sup (mkSpanSingleton x y fun h₀ => hx <| h₀.symm ▸ f.domain.zero_mem) <|
    sup_h_of_disjoint _ _ <| by simpa [disjoint_span_singleton] using fun h ↦ False.elim <| hx h

@[simp]
theorem domain_supSpanSingleton (f : E →ₗ.[K] F) (x : E) (y : F) (hx : x ∉ f.domain) :
    (f.supSpanSingleton x y hx).domain = f.domain ⊔ K ∙ x :=
  rfl

@[simp]
theorem supSpanSingleton_apply_mk (f : E →ₗ.[K] F) (x : E) (y : F) (hx : x ∉ f.domain) (x' : E)
    (hx' : x' ∈ f.domain) (c : K) :
    f.supSpanSingleton x y hx
        ⟨x' + c • x, mem_sup.2 ⟨x', hx', _, mem_span_singleton.2 ⟨c, rfl⟩, rfl⟩⟩ =
      f ⟨x', hx'⟩ + c • y := by
  unfold supSpanSingleton
  rw [sup_apply _ ⟨x', hx'⟩ ⟨c • x, _⟩, mkSpanSingleton'_apply]
  · rfl
  · exact mem_span_singleton.2 ⟨c, rfl⟩

@[simp]
theorem supSpanSingleton_apply_smul_self (f : E →ₗ.[K] F) {x : E} (y : F) (hx : x ∉ f.domain)
    (c : K) :
    f.supSpanSingleton x y hx ⟨c • x, mem_sup_right <| mem_span_singleton.2 ⟨c, rfl⟩⟩ = c • y := by
  simpa [(mk_eq_zero _ _).mpr rfl] using supSpanSingleton_apply_mk f x y hx 0 (zero_mem _) c

@[simp]
theorem supSpanSingleton_apply_self (f : E →ₗ.[K] F) {x : E} (y : F) (hx : x ∉ f.domain) :
    f.supSpanSingleton x y hx ⟨x, mem_sup_right <| mem_span_singleton_self _⟩ = y := by
  simpa using supSpanSingleton_apply_smul_self f y hx 1

theorem supSpanSingleton_apply_of_mem (f : E →ₗ.[K] F) {x : E} (y : F) (hx : x ∉ f.domain)
    (x' : (f.supSpanSingleton x y hx).domain) (hx' : (x' : E) ∈ f.domain) :
    f.supSpanSingleton x y hx x' = f ⟨x', hx'⟩ := by
  simpa using supSpanSingleton_apply_mk f x y hx x' hx' 0

theorem supSpanSingleton_apply_mk_of_mem (f : E →ₗ.[K] F) {x : E} (y : F) (hx : x ∉ f.domain)
    {x' : E} (hx' : (x' : E) ∈ f.domain) :
    f.supSpanSingleton x y hx ⟨x', mem_sup_left hx'⟩ = f ⟨x', hx'⟩ :=
  supSpanSingleton_apply_of_mem f y hx _ hx'

end

private theorem sSup_aux (c : Set (E →ₗ.[R] F)) (hc : DirectedOn (· ≤ ·) c) :
    ∃ f : ↥(sSup (domain '' c)) →ₗ[R] F, (⟨_, f⟩ : E →ₗ.[R] F) ∈ upperBounds c := by
  rcases c.eq_empty_or_nonempty with ceq | cne
  · subst c
    simp
  have hdir : DirectedOn (· ≤ ·) (domain '' c) :=
    directedOn_image.2 (hc.mono @(domain_mono.monotone))
  have P : ∀ x : ↥(sSup (domain '' c)), { p : c // (x : E) ∈ p.val.domain } := by
    rintro x
    apply Classical.indefiniteDescription
    have := (mem_sSup_of_directed (cne.image _) hdir).1 x.2
    rwa [Set.exists_mem_image, ← bex_def, SetCoe.exists'] at this
  set f : ↥(sSup (domain '' c)) → F := fun x => (P x).val.val ⟨x, (P x).property⟩
  have f_eq : ∀ (p : c) (x : ↥(sSup (domain '' c))) (y : p.1.1) (_hxy : (x : E) = y),
      f x = p.1 y := by
    intro p x y hxy
    rcases hc (P x).1.1 (P x).1.2 p.1 p.2 with ⟨q, _hqc, ⟨hxq1, hxq2⟩, ⟨hpq1, hpq2⟩⟩
    exact (hxq2 (y := ⟨y, hpq1 y.2⟩) hxy).trans (hpq2 rfl).symm
  use { toFun := f, map_add' := ?_, map_smul' := ?_ }, ?_
  · intro x y
    rcases hc (P x).1.1 (P x).1.2 (P y).1.1 (P y).1.2 with ⟨p, hpc, hpx, hpy⟩
    set x' := inclusion hpx.1 ⟨x, (P x).2⟩
    set y' := inclusion hpy.1 ⟨y, (P y).2⟩
    rw [f_eq ⟨p, hpc⟩ x x' rfl, f_eq ⟨p, hpc⟩ y y' rfl, f_eq ⟨p, hpc⟩ (x + y) (x' + y') rfl,
      map_add]
  · intro c x
    simp only [RingHom.id_apply]
    rw [f_eq (P x).1 (c • x) (c • ⟨x, (P x).2⟩) rfl, ← map_smul]
  · intro p hpc
    refine ⟨le_sSup <| Set.mem_image_of_mem domain hpc, fun x y hxy => Eq.symm ?_⟩
    exact f_eq ⟨p, hpc⟩ _ _ hxy.symm

protected noncomputable def sSup (c : Set (E →ₗ.[R] F)) (hc : DirectedOn (· ≤ ·) c) : E →ₗ.[R] F :=
  ⟨_, Classical.choose <| sSup_aux c hc⟩

theorem domain_sSup {c : Set (E →ₗ.[R] F)} (hc : DirectedOn (· ≤ ·) c) :
    (LinearPMap.sSup c hc).domain = sSup (LinearPMap.domain '' c) := rfl

theorem mem_domain_sSup_iff {c : Set (E →ₗ.[R] F)} (hnonempty : c.Nonempty)
    (hc : DirectedOn (· ≤ ·) c) {x : E} :
    x ∈ (LinearPMap.sSup c hc).domain ↔ ∃ f ∈ c, x ∈ f.domain := by
  rw [domain_sSup, Submodule.mem_sSup_of_directed (hnonempty.image _)
    (DirectedOn.mono_comp LinearPMap.domain_mono.monotone hc)]
  simp

protected theorem le_sSup {c : Set (E →ₗ.[R] F)} (hc : DirectedOn (· ≤ ·) c) {f : E →ₗ.[R] F}
    (hf : f ∈ c) : f ≤ LinearPMap.sSup c hc :=
  Classical.choose_spec (sSup_aux c hc) hf

protected theorem sSup_le {c : Set (E →ₗ.[R] F)} (hc : DirectedOn (· ≤ ·) c) {g : E →ₗ.[R] F}
    (hg : ∀ f ∈ c, f ≤ g) : LinearPMap.sSup c hc ≤ g :=
  le_of_eqLocus_ge <|
    sSup_le fun _ ⟨f, hf, Eq⟩ =>
      Eq ▸
        have : f ≤ LinearPMap.sSup c hc ⊓ g := le_inf (LinearPMap.le_sSup _ hf) (hg f hf)
        this.1

protected theorem sSup_apply {c : Set (E →ₗ.[R] F)} (hc : DirectedOn (· ≤ ·) c) {l : E →ₗ.[R] F}
    (hl : l ∈ c) (x : l.domain) :
    (LinearPMap.sSup c hc) ⟨x, (LinearPMap.le_sSup hc hl).1 x.2⟩ = l x := by
  symm
  apply (Classical.choose_spec (sSup_aux c hc) hl).2
  rfl

end LinearPMap

namespace LinearMap

/-- Restrict a linear map to a submodule, reinterpreting the result as a `LinearPMap`. -/
def toPMap (f : E →ₗ[R] F) (p : Submodule R E) : E →ₗ.[R] F :=
  ⟨p, f.comp p.subtype⟩

@[simp]
theorem toPMap_apply (f : E →ₗ[R] F) (p : Submodule R E) (x : p) : f.toPMap p x = f x :=
  rfl

@[simp]
theorem toPMap_domain (f : E →ₗ[R] F) (p : Submodule R E) : (f.toPMap p).domain = p :=
  rfl

/-- Compose a linear map with a `LinearPMap` -/
def compPMap (g : F →ₗ[R] G) (f : E →ₗ.[R] F) : E →ₗ.[R] G where
  domain := f.domain
  toFun := g.comp f.toFun

@[simp]
theorem compPMap_apply (g : F →ₗ[R] G) (f : E →ₗ.[R] F) (x) : g.compPMap f x = g (f x) :=
  rfl

end LinearMap

namespace LinearPMap

/-- Restrict codomain of a `LinearPMap` -/
def codRestrict (f : E →ₗ.[R] F) (p : Submodule R F) (H : ∀ x, f x ∈ p) : E →ₗ.[R] p where
  domain := f.domain
  toFun := f.toFun.codRestrict p H

/-- Compose two `LinearPMap`s -/
def comp (g : F →ₗ.[R] G) (f : E →ₗ.[R] F) (H : ∀ x : f.domain, f x ∈ g.domain) : E →ₗ.[R] G :=
  g.toFun.compPMap <| f.codRestrict _ H

/-- `f.coprod g` is the partially defined linear map defined on `f.domain × g.domain`,
and sending `p` to `f p.1 + g p.2`. -/
def coprod (f : E →ₗ.[R] G) (g : F →ₗ.[R] G) : E × F →ₗ.[R] G where
  domain := f.domain.prod g.domain
  toFun :=
    (show f.domain.prod g.domain →ₗ[R] G from
      (f.comp (LinearPMap.fst f.domain g.domain) fun x => x.2.1).toFun) +
    (show f.domain.prod g.domain →ₗ[R] G from
      (g.comp (LinearPMap.snd f.domain g.domain) fun x => x.2.2).toFun)

@[simp]
theorem coprod_apply (f : E →ₗ.[R] G) (g : F →ₗ.[R] G) (x) :
    f.coprod g x = f ⟨(x : E × F).1, x.2.1⟩ + g ⟨(x : E × F).2, x.2.2⟩ :=
  rfl

/-- Restrict a partially defined linear map to a submodule of `E` contained in `f.domain`. -/
def domRestrict (f : E →ₗ.[R] F) (S : Submodule R E) : E →ₗ.[R] F :=
  ⟨S ⊓ f.domain, f.toFun.comp (Submodule.inclusion (by simp))⟩

@[simp]
theorem domRestrict_domain (f : E →ₗ.[R] F) {S : Submodule R E} :
    (f.domRestrict S).domain = S ⊓ f.domain :=
  rfl

theorem domRestrict_apply {f : E →ₗ.[R] F} {S : Submodule R E} ⦃x : ↥(S ⊓ f.domain)⦄ ⦃y : f.domain⦄
    (h : (x : E) = y) : f.domRestrict S x = f y := by
  have : Submodule.inclusion (by simp) x = y := by
    ext
    simp [h]
  rw [← this]
  exact LinearPMap.mk_apply _ _ _

theorem domRestrict_le {f : E →ₗ.[R] F} {S : Submodule R E} : f.domRestrict S ≤ f :=
  ⟨by simp, fun _ _ hxy => domRestrict_apply hxy⟩

/-! ### Graph -/


section Graph

/-- The graph of a `LinearPMap` viewed as a submodule on `E × F`. -/
def graph (f : E →ₗ.[R] F) : Submodule R (E × F) :=
  f.toFun.graph.map (f.domain.subtype.prodMap (LinearMap.id : F →ₗ[R] F))

theorem mem_graph_iff' (f : E →ₗ.[R] F) {x : E × F} :
    x ∈ f.graph ↔ ∃ y : f.domain, (↑y, f y) = x := by simp [graph]

@[simp]
theorem mem_graph_iff (f : E →ₗ.[R] F) {x : E × F} :
    x ∈ f.graph ↔ ∃ y : f.domain, (↑y : E) = x.1 ∧ f y = x.2 := by
  cases x
  simp_rw [mem_graph_iff', Prod.mk_inj]

/-- The tuple `(x, f x)` is contained in the graph of `f`. -/
theorem mem_graph (f : E →ₗ.[R] F) (x : domain f) : ((x : E), f x) ∈ f.graph := by simp

theorem graph_map_fst_eq_domain (f : E →ₗ.[R] F) :
    f.graph.map (LinearMap.fst R E F) = f.domain := by
  ext x
  simp only [Submodule.mem_map, mem_graph_iff, Subtype.exists, exists_and_left, exists_eq_left,
    LinearMap.fst_apply, Prod.exists, exists_and_right, exists_eq_right]
  constructor <;> intro h
  · rcases h with ⟨x, hx, _⟩
    exact hx
  · use f ⟨x, h⟩
    simp only [h, exists_const]

theorem graph_map_snd_eq_range (f : E →ₗ.[R] F) :
    f.graph.map (LinearMap.snd R E F) = LinearMap.range f.toFun := by ext; simp

variable {M : Type*} [Monoid M] [DistribMulAction M F] [SMulCommClass R M F] (y : M)

/-- The graph of `z • f` as a pushforward. -/
theorem smul_graph (f : E →ₗ.[R] F) (z : M) :
    (z • f).graph =
      f.graph.map ((LinearMap.id : E →ₗ[R] E).prodMap (z • (LinearMap.id : F →ₗ[R] F))) := by
  ext ⟨x_fst, x_snd⟩
  constructor <;> intro h
  · rw [mem_graph_iff] at h
    rcases h with ⟨y, hy, h⟩
    rw [LinearPMap.smul_apply] at h
    rw [Submodule.mem_map]
    simp only [mem_graph_iff, LinearMap.prodMap_apply, LinearMap.id_coe, id,
      LinearMap.smul_apply, Prod.mk_inj, Prod.exists, exists_exists_and_eq_and]
    use x_fst, y, hy
  rw [Submodule.mem_map] at h
  rcases h with ⟨x', hx', h⟩
  cases x'
  simp only [LinearMap.prodMap_apply, LinearMap.id_coe, id, LinearMap.smul_apply,
    Prod.mk_inj] at h
  rw [mem_graph_iff] at hx' ⊢
  rcases hx' with ⟨y, hy, hx'⟩
  use y
  rw [← h.1, ← h.2]
  simp [hy, hx']

/-- The graph of `-f` as a pushforward. -/
theorem neg_graph (f : E →ₗ.[R] F) :
    (-f).graph =
    f.graph.map ((LinearMap.id : E →ₗ[R] E).prodMap (-(LinearMap.id : F →ₗ[R] F))) := by
  ext ⟨x_fst, x_snd⟩
  constructor <;> intro h
  · rw [mem_graph_iff] at h
    rcases h with ⟨y, hy, h⟩
    rw [LinearPMap.neg_apply] at h
    rw [Submodule.mem_map]
    simp only [mem_graph_iff, LinearMap.prodMap_apply, LinearMap.id_coe, id,
      LinearMap.neg_apply, Prod.mk_inj, Prod.exists, exists_exists_and_eq_and]
    use x_fst, y, hy
  rw [Submodule.mem_map] at h
  rcases h with ⟨x', hx', h⟩
  cases x'
  simp only [LinearMap.prodMap_apply, LinearMap.id_coe, id, LinearMap.neg_apply,
    Prod.mk_inj] at h
  rw [mem_graph_iff] at hx' ⊢
  rcases hx' with ⟨y, hy, hx'⟩
  use y
  rw [← h.1, ← h.2]
  simp [hy, hx']

theorem mem_graph_snd_inj (f : E →ₗ.[R] F) {x y : E} {x' y' : F} (hx : (x, x') ∈ f.graph)
    (hy : (y, y') ∈ f.graph) (hxy : x = y) : x' = y' := by
  grind [mem_graph_iff]

theorem mem_graph_snd_inj' (f : E →ₗ.[R] F) {x y : E × F} (hx : x ∈ f.graph) (hy : y ∈ f.graph)
    (hxy : x.1 = y.1) : x.2 = y.2 := by
  cases x
  cases y
  exact f.mem_graph_snd_inj hx hy hxy

/-- The property that `f 0 = 0` in terms of the graph. -/
theorem graph_fst_eq_zero_snd (f : E →ₗ.[R] F) {x : E} {x' : F} (h : (x, x') ∈ f.graph)
    (hx : x = 0) : x' = 0 :=
  f.mem_graph_snd_inj h f.graph.zero_mem hx

theorem mem_domain_iff {f : E →ₗ.[R] F} {x : E} : x ∈ f.domain ↔ ∃ y : F, (x, y) ∈ f.graph := by
  constructor <;> intro h
  · use f ⟨x, h⟩
    exact f.mem_graph ⟨x, h⟩
  grind [mem_graph_iff]

theorem mem_domain_of_mem_graph {f : E →ₗ.[R] F} {x : E} {y : F} (h : (x, y) ∈ f.graph) :
    x ∈ f.domain := by
  rw [mem_domain_iff]
  exact ⟨y, h⟩

theorem image_iff {f : E →ₗ.[R] F} {x : E} {y : F} (hx : x ∈ f.domain) :
    y = f ⟨x, hx⟩ ↔ (x, y) ∈ f.graph := by
  grind [mem_graph_iff]

theorem mem_range_iff {f : E →ₗ.[R] F} {y : F} : y ∈ Set.range f ↔ ∃ x : E, (x, y) ∈ f.graph := by
  constructor <;> intro h
  · rw [Set.mem_range] at h
    rcases h with ⟨⟨x, hx⟩, h⟩
    use x
    rw [← h]
    exact f.mem_graph ⟨x, hx⟩
  grind [mem_graph_iff]

theorem mem_domain_iff_of_eq_graph {f g : E →ₗ.[R] F} (h : f.graph = g.graph) {x : E} :
    x ∈ f.domain ↔ x ∈ g.domain := by simp_rw [mem_domain_iff, h]

theorem le_of_le_graph {f g : E →ₗ.[R] F} (h : f.graph ≤ g.graph) : f ≤ g := by
  constructor
  · intro x hx
    rw [mem_domain_iff] at hx ⊢
    obtain ⟨y, hx⟩ := hx
    use y
    exact h hx
  rintro ⟨x, hx⟩ ⟨y, hy⟩ hxy
  rw [image_iff]
  refine h ?_
  simp only at hxy
  rw [hxy] at hx
  rw [← image_iff hx]
  simp [hxy]

theorem le_graph_of_le {f g : E →ₗ.[R] F} (h : f ≤ g) : f.graph ≤ g.graph := by
  intro x hx
  rw [mem_graph_iff] at hx ⊢
  obtain ⟨y, hx⟩ := hx
  use ⟨y, h.1 y.2⟩
  simp only [hx, true_and]
  convert hx.2 using 1
  refine (h.2 ?_).symm
  simp only [hx.1]

theorem le_graph_iff {f g : E →ₗ.[R] F} : f.graph ≤ g.graph ↔ f ≤ g :=
  ⟨le_of_le_graph, le_graph_of_le⟩

theorem eq_of_eq_graph {f g : E →ₗ.[R] F} (h : f.graph = g.graph) : f = g := by
  apply dExt
  · ext
    exact mem_domain_iff_of_eq_graph h
  · apply (le_of_le_graph h.le).2

end Graph

end LinearPMap

namespace Submodule

section SubmoduleToLinearPMap

theorem existsUnique_from_graph {g : Submodule R (E × F)}
    (hg : ∀ {x : E × F} (_hx : x ∈ g) (_hx' : x.fst = 0), x.snd = 0) {a : E}
    (ha : a ∈ g.map (LinearMap.fst R E F)) : ∃! b : F, (a, b) ∈ g := by
  refine existsUnique_of_exists_of_unique ?_ ?_
  · convert ha
    simp
  intro y₁ y₂ hy₁ hy₂
  have hy : ((0 : E), y₁ - y₂) ∈ g := by
    convert g.sub_mem hy₁ hy₂
    exact (sub_self _).symm
  exact sub_eq_zero.mp (hg hy (by simp))

/-- Auxiliary definition to unfold the existential quantifier. -/
noncomputable def valFromGraph {g : Submodule R (E × F)}
    (hg : ∀ (x : E × F) (_hx : x ∈ g) (_hx' : x.fst = 0), x.snd = 0) {a : E}
    (ha : a ∈ g.map (LinearMap.fst R E F)) : F :=
  (ExistsUnique.exists (existsUnique_from_graph @hg ha)).choose

theorem valFromGraph_mem {g : Submodule R (E × F)}
    (hg : ∀ (x : E × F) (_hx : x ∈ g) (_hx' : x.fst = 0), x.snd = 0) {a : E}
    (ha : a ∈ g.map (LinearMap.fst R E F)) : (a, valFromGraph hg ha) ∈ g :=
  (ExistsUnique.exists (existsUnique_from_graph @hg ha)).choose_spec

/-- Define a `LinearMap` from its graph.

Helper definition for `LinearPMap`. -/
noncomputable def toLinearPMapAux (g : Submodule R (E × F))
    (hg : ∀ (x : E × F) (_hx : x ∈ g) (_hx' : x.fst = 0), x.snd = 0) :
    g.map (LinearMap.fst R E F) →ₗ[R] F where
  toFun := fun x => valFromGraph hg x.2
  map_add' := fun v w => by
    have hadd := (g.map (LinearMap.fst R E F)).add_mem v.2 w.2
    have hvw := valFromGraph_mem hg hadd
    have hvw' := g.add_mem (valFromGraph_mem hg v.2) (valFromGraph_mem hg w.2)
    rw [Prod.mk_add_mk] at hvw'
    exact (existsUnique_from_graph @hg hadd).unique hvw hvw'
  map_smul' := fun a v => by
    have hsmul := (g.map (LinearMap.fst R E F)).smul_mem a v.2
    have hav := valFromGraph_mem hg hsmul
    have hav' := g.smul_mem a (valFromGraph_mem hg v.2)
    rw [Prod.smul_mk] at hav'
    exact (existsUnique_from_graph @hg hsmul).unique hav hav'

open scoped Classical in
/-- Define a `LinearPMap` from its graph.

In the case that the submodule is not a graph of a `LinearPMap` then the underlying linear map
is just the zero map. -/
noncomputable def toLinearPMap (g : Submodule R (E × F)) : E →ₗ.[R] F where
  domain := g.map (LinearMap.fst R E F)
  toFun := if hg : ∀ (x : E × F) (_hx : x ∈ g) (_hx' : x.fst = 0), x.snd = 0 then
    g.toLinearPMapAux hg else 0

theorem toLinearPMap_domain (g : Submodule R (E × F)) :
    g.toLinearPMap.domain = g.map (LinearMap.fst R E F) := rfl

theorem toLinearPMap_apply_aux {g : Submodule R (E × F)}
    (hg : ∀ (x : E × F) (_hx : x ∈ g) (_hx' : x.fst = 0), x.snd = 0)
    (x : g.map (LinearMap.fst R E F)) :
    g.toLinearPMap x = valFromGraph hg x.2 := by
  classical
  change (if hg : _ then g.toLinearPMapAux hg else 0) x = _
  rw [dif_pos]
  · rfl
  · exact hg

theorem mem_graph_toLinearPMap {g : Submodule R (E × F)}
    (hg : ∀ (x : E × F) (_hx : x ∈ g) (_hx' : x.fst = 0), x.snd = 0)
    (x : g.map (LinearMap.fst R E F)) : (x.val, g.toLinearPMap x) ∈ g := by
  rw [toLinearPMap_apply_aux hg]
  exact valFromGraph_mem hg x.2

@[simp]
theorem toLinearPMap_graph_eq (g : Submodule R (E × F))
    (hg : ∀ (x : E × F) (_hx : x ∈ g) (_hx' : x.fst = 0), x.snd = 0) :
    g.toLinearPMap.graph = g := by
  ext ⟨x_fst, x_snd⟩
  constructor <;> intro hx
  · rw [LinearPMap.mem_graph_iff] at hx
    rcases hx with ⟨y, hx1, hx2⟩
    convert g.mem_graph_toLinearPMap hg y using 1
    exact Prod.ext hx1.symm hx2.symm
  rw [LinearPMap.mem_graph_iff]
  have hx_fst : x_fst ∈ g.map (LinearMap.fst R E F) := by
    simp only [mem_map, LinearMap.fst_apply, Prod.exists, exists_and_right, exists_eq_right]
    exact ⟨x_snd, hx⟩
  refine ⟨⟨x_fst, hx_fst⟩, Subtype.coe_mk x_fst hx_fst, ?_⟩
  rw [toLinearPMap_apply_aux hg]
  exact (existsUnique_from_graph @hg hx_fst).unique (valFromGraph_mem hg hx_fst) hx

theorem toLinearPMap_range (g : Submodule R (E × F))
    (hg : ∀ (x : E × F) (_hx : x ∈ g) (_hx' : x.fst = 0), x.snd = 0) :
    LinearMap.range g.toLinearPMap.toFun = g.map (LinearMap.snd R E F) := by
  rwa [← LinearPMap.graph_map_snd_eq_range, toLinearPMap_graph_eq]

end SubmoduleToLinearPMap

end Submodule

namespace LinearPMap

section inverse

/-- The inverse of a `LinearPMap`. -/
noncomputable def inverse (f : E →ₗ.[R] F) : F →ₗ.[R] E :=
  (f.graph.map (LinearEquiv.prodComm R E F)).toLinearPMap

variable {f : E →ₗ.[R] F}

theorem inverse_domain : (inverse f).domain = LinearMap.range f.toFun := by
  rw [inverse, Submodule.toLinearPMap_domain, ← graph_map_snd_eq_range,
    ← LinearEquiv.fst_comp_prodComm, Submodule.map_comp]
  rfl

variable (hf : LinearMap.ker f.toFun = ⊥)
include hf

/-- The graph of the inverse generates a `LinearPMap`. -/
theorem mem_inverse_graph_snd_eq_zero (x : F × E)
    (hv : x ∈ (graph f).map (LinearEquiv.prodComm R E F))
    (hv' : x.fst = 0) : x.snd = 0 := by
  simp only [Submodule.mem_map, mem_graph_iff, Subtype.exists, exists_and_left, exists_eq_left,
    LinearEquiv.prodComm_apply, Prod.exists, Prod.swap_prod_mk] at hv
  rcases hv with ⟨a, b, ⟨ha, h1⟩, ⟨h2, h3⟩⟩
  simp only at hv' ⊢
  rw [hv'] at h1
  rw [LinearMap.ker_eq_bot'] at hf
  specialize hf ⟨a, ha⟩ h1
  simp only [Submodule.mk_eq_zero] at hf
  exact hf

theorem inverse_graph : (inverse f).graph = f.graph.map (LinearEquiv.prodComm R E F) := by
  rw [inverse, Submodule.toLinearPMap_graph_eq _ (mem_inverse_graph_snd_eq_zero hf)]

theorem inverse_range : LinearMap.range (inverse f).toFun = f.domain := by
  rw [inverse, Submodule.toLinearPMap_range _ (mem_inverse_graph_snd_eq_zero hf),
    ← graph_map_fst_eq_domain, ← LinearEquiv.snd_comp_prodComm, Submodule.map_comp]
  rfl

theorem mem_inverse_graph (x : f.domain) : (f x, (x : E)) ∈ (inverse f).graph := by
  simp only [inverse_graph hf, Submodule.mem_map, mem_graph_iff, Subtype.exists, exists_and_left,
    exists_eq_left, LinearEquiv.prodComm_apply, Prod.exists, Prod.swap_prod_mk, Prod.mk.injEq]
  exact ⟨(x : E), f x, ⟨x.2, Eq.refl _⟩, Eq.refl _, Eq.refl _⟩

theorem inverse_apply_eq {y : (inverse f).domain} {x : f.domain} (hxy : f x = y) :
    (inverse f) y = x := by
  have := mem_inverse_graph hf x
  grind [mem_graph_iff]

end inverse

end LinearPMap<|MERGE_RESOLUTION|>--- conflicted
+++ resolved
@@ -223,10 +223,6 @@
   ⟨⊥⟩
 
 instance semilatticeInf : SemilatticeInf (E →ₗ.[R] F) where
-<<<<<<< HEAD
-  le := (· ≤ ·)
-=======
->>>>>>> cb532cfb
   le_refl f := ⟨le_refl f.domain, fun _ _ h => Subtype.ext h ▸ rfl⟩
   le_trans := fun _ _ _ ⟨fg_le, fg_eq⟩ ⟨gh_le, gh_eq⟩ =>
     ⟨le_trans fg_le gh_le, fun x _ hxz =>
