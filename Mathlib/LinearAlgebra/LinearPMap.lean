/-
Copyright (c) 2020 Yury Kudryashov. All rights reserved.
Released under Apache 2.0 license as described in the file LICENSE.
Authors: Yury Kudryashov, Moritz Doll
-/
module

public import Mathlib.LinearAlgebra.Prod
public import Mathlib.GroupTheory.GroupAction.Basic

/-!
# Partially defined linear maps

A `LinearPMap R E F` or `E →ₗ.[R] F` is a linear map from a submodule of `E` to `F`.
We define a `SemilatticeInf` with `OrderBot` instance on this, and define three operations:

* `mkSpanSingleton` defines a partial linear map defined on the span of a singleton.
* `sup` takes two partial linear maps `f`, `g` that agree on the intersection of their
  domains, and returns the unique partial linear map on `f.domain ⊔ g.domain` that
  extends both `f` and `g`.
* `sSup` takes a `DirectedOn (· ≤ ·)` set of partial linear maps, and returns the unique
  partial linear map on the `sSup` of their domains that extends all these maps.

Moreover, we define
* `LinearPMap.graph` is the graph of the partial linear map viewed as a submodule of `E × F`.

Partially defined maps are currently used in `Mathlib` to prove Hahn-Banach theorem
and its variations. Namely, `LinearPMap.sSup` implies that every chain of `LinearPMap`s
is bounded above.
They are also the basis for the theory of unbounded operators.

-/

@[expose] public section

universe u v w

/-- A `LinearPMap R E F` or `E →ₗ.[R] F` is a linear map from a submodule of `E` to `F`. -/
structure LinearPMap (R : Type u) [Ring R] (E : Type v) [AddCommGroup E] [Module R E] (F : Type w)
  [AddCommGroup F] [Module R F] where
  domain : Submodule R E
  toFun : domain →ₗ[R] F

@[inherit_doc] notation:25 E " →ₗ.[" R:25 "] " F:0 => LinearPMap R E F

variable {R : Type*} [Ring R] {E : Type*} [AddCommGroup E] [Module R E] {F : Type*}
  [AddCommGroup F] [Module R F] {G : Type*} [AddCommGroup G] [Module R G]

namespace LinearPMap

open Submodule

@[coe]
def toFun' (f : E →ₗ.[R] F) : f.domain → F := f.toFun

instance : CoeFun (E →ₗ.[R] F) fun f : E →ₗ.[R] F => f.domain → F :=
  ⟨toFun'⟩

@[simp]
theorem toFun_eq_coe (f : E →ₗ.[R] F) (x : f.domain) : f.toFun x = f x :=
  rfl

@[ext (iff := false)]
theorem ext {f g : E →ₗ.[R] F} (h : f.domain = g.domain)
    (h' : ∀ ⦃x : E⦄ ⦃hf : x ∈ f.domain⦄ ⦃hg : x ∈ g.domain⦄, f ⟨x, hf⟩ = g ⟨x, hg⟩) : f = g := by
  rcases f with ⟨f_dom, f⟩
  rcases g with ⟨g_dom, g⟩
  obtain rfl : f_dom = g_dom := h
  congr
  apply LinearMap.ext
  intro x
  apply h'

/-- A dependent version of `ext`. -/
theorem dExt {f g : E →ₗ.[R] F} (h : f.domain = g.domain)
    (h' : ∀ ⦃x : f.domain⦄ ⦃y : g.domain⦄ (_h : (x : E) = y), f x = g y) : f = g :=
  ext h fun _ _ _ ↦ h' rfl

@[simp]
theorem map_zero (f : E →ₗ.[R] F) : f 0 = 0 :=
  f.toFun.map_zero

theorem ext_iff {f g : E →ₗ.[R] F} :
    f = g ↔
      f.domain = g.domain ∧
        ∀ ⦃x : E⦄ ⦃hf : x ∈ f.domain⦄ ⦃hg : x ∈ g.domain⦄, f ⟨x, hf⟩ = g ⟨x, hg⟩ :=
  ⟨by rintro rfl; simp, fun ⟨deq, feq⟩ ↦ ext deq feq⟩

theorem dExt_iff {f g : E →ₗ.[R] F} :
    f = g ↔
      ∃ _domain_eq : f.domain = g.domain,
        ∀ ⦃x : f.domain⦄ ⦃y : g.domain⦄ (_h : (x : E) = y), f x = g y :=
  ⟨fun EQ =>
    EQ ▸
      ⟨rfl, fun x y h => by
        congr
        exact mod_cast h⟩,
    fun ⟨deq, feq⟩ => dExt deq feq⟩

theorem ext' {s : Submodule R E} {f g : s →ₗ[R] F} (h : f = g) : mk s f = mk s g :=
  h ▸ rfl

theorem map_add (f : E →ₗ.[R] F) (x y : f.domain) : f (x + y) = f x + f y :=
  f.toFun.map_add x y

theorem map_neg (f : E →ₗ.[R] F) (x : f.domain) : f (-x) = -f x :=
  f.toFun.map_neg x

theorem map_sub (f : E →ₗ.[R] F) (x y : f.domain) : f (x - y) = f x - f y :=
  f.toFun.map_sub x y

theorem map_smul (f : E →ₗ.[R] F) (c : R) (x : f.domain) : f (c • x) = c • f x :=
  f.toFun.map_smul c x

@[simp]
theorem mk_apply (p : Submodule R E) (f : p →ₗ[R] F) (x : p) : mk p f x = f x :=
  rfl

/-- The unique `LinearPMap` on `R ∙ x` that sends `x` to `y`. This version works for modules
over rings, and requires a proof of `∀ c, c • x = 0 → c • y = 0`. -/
noncomputable def mkSpanSingleton' (x : E) (y : F) (H : ∀ c : R, c • x = 0 → c • y = 0) :
    E →ₗ.[R] F where
  domain := R ∙ x
  toFun :=
    have H : ∀ c₁ c₂ : R, c₁ • x = c₂ • x → c₁ • y = c₂ • y := by
      intro c₁ c₂ h
      rw [← sub_eq_zero, ← sub_smul] at h ⊢
      exact H _ h
    { toFun z := Classical.choose (mem_span_singleton.1 z.prop) • y
      map_add' y z := by
        rw [← add_smul, H]
        have (w : R ∙ x) := Classical.choose_spec (mem_span_singleton.1 w.prop)
        simp only [add_smul, this, ← coe_add]
      map_smul' c z := by
        rw [smul_smul, H]
        have (w : R ∙ x) := Classical.choose_spec (mem_span_singleton.1 w.prop)
        simp only [mul_smul, this]
        apply coe_smul }

@[simp]
theorem domain_mkSpanSingleton (x : E) (y : F) (H : ∀ c : R, c • x = 0 → c • y = 0) :
    (mkSpanSingleton' x y H).domain = R ∙ x :=
  rfl

@[simp]
theorem mkSpanSingleton'_apply (x : E) (y : F) (H : ∀ c : R, c • x = 0 → c • y = 0) (c : R) (h) :
    mkSpanSingleton' x y H ⟨c • x, h⟩ = c • y := by
  dsimp [mkSpanSingleton']
  rw [← sub_eq_zero, ← sub_smul]
  apply H
  simp only [sub_smul, sub_eq_zero]
  apply Classical.choose_spec (mem_span_singleton.1 h)

@[simp]
theorem mkSpanSingleton'_apply_self (x : E) (y : F) (H : ∀ c : R, c • x = 0 → c • y = 0) (h) :
    mkSpanSingleton' x y H ⟨x, h⟩ = y := by
  conv_rhs => rw [← one_smul R y]
  rw [← mkSpanSingleton'_apply x y H 1 ?_]
  · congr
    rw [one_smul]
  · rwa [one_smul]

/-- The unique `LinearPMap` on `span R {x}` that sends a non-zero vector `x` to `y`.
This version works for modules over division rings. -/
noncomputable abbrev mkSpanSingleton {K E F : Type*} [DivisionRing K] [AddCommGroup E] [Module K E]
    [AddCommGroup F] [Module K F] (x : E) (y : F) (hx : x ≠ 0) : E →ₗ.[K] F :=
  mkSpanSingleton' x y fun c hc =>
    (smul_eq_zero.1 hc).elim (fun hc => by rw [hc, zero_smul]) fun hx' => absurd hx' hx

theorem mkSpanSingleton_apply (K : Type*) {E F : Type*} [DivisionRing K] [AddCommGroup E]
    [Module K E] [AddCommGroup F] [Module K F] {x : E} (hx : x ≠ 0) (y : F) :
    mkSpanSingleton x y hx ⟨x, (Submodule.mem_span_singleton_self x : x ∈ Submodule.span K {x})⟩ =
      y :=
  LinearPMap.mkSpanSingleton'_apply_self _ _ _ _

/-- Projection to the first coordinate as a `LinearPMap` -/
protected def fst (p : Submodule R E) (p' : Submodule R F) : E × F →ₗ.[R] E where
  domain := p.prod p'
  toFun := (LinearMap.fst R E F).comp (p.prod p').subtype

@[simp]
theorem fst_apply (p : Submodule R E) (p' : Submodule R F) (x : p.prod p') :
    LinearPMap.fst p p' x = (x : E × F).1 :=
  rfl

/-- Projection to the second coordinate as a `LinearPMap` -/
protected def snd (p : Submodule R E) (p' : Submodule R F) : E × F →ₗ.[R] F where
  domain := p.prod p'
  toFun := (LinearMap.snd R E F).comp (p.prod p').subtype

@[simp]
theorem snd_apply (p : Submodule R E) (p' : Submodule R F) (x : p.prod p') :
    LinearPMap.snd p p' x = (x : E × F).2 :=
  rfl

instance le : LE (E →ₗ.[R] F) :=
  ⟨fun f g => f.domain ≤ g.domain ∧ ∀ ⦃x : f.domain⦄ ⦃y : g.domain⦄ (_h : (x : E) = y), f x = g y⟩

theorem apply_comp_inclusion {T S : E →ₗ.[R] F} (h : T ≤ S) (x : T.domain) :
    T x = S (Submodule.inclusion h.1 x) :=
  h.2 rfl

theorem exists_of_le {T S : E →ₗ.[R] F} (h : T ≤ S) (x : T.domain) :
    ∃ y : S.domain, (x : E) = y ∧ T x = S y :=
  ⟨⟨x.1, h.1 x.2⟩, ⟨rfl, h.2 rfl⟩⟩

theorem eq_of_le_of_domain_eq {f g : E →ₗ.[R] F} (hle : f ≤ g) (heq : f.domain = g.domain) :
    f = g :=
  dExt heq hle.2

/-- Given two partial linear maps `f`, `g`, the set of points `x` such that
both `f` and `g` are defined at `x` and `f x = g x` form a submodule. -/
def eqLocus (f g : E →ₗ.[R] F) : Submodule R E where
  carrier := { x | ∃ (hf : x ∈ f.domain) (hg : x ∈ g.domain), f ⟨x, hf⟩ = g ⟨x, hg⟩ }
  zero_mem' := ⟨zero_mem _, zero_mem _, f.map_zero.trans g.map_zero.symm⟩
  add_mem' {x y} := fun ⟨hfx, hgx, hx⟩ ⟨hfy, hgy, hy⟩ ↦
    ⟨add_mem hfx hfy, add_mem hgx hgy, by
      simp_all [← AddMemClass.mk_add_mk, f.map_add, g.map_add]⟩
  smul_mem' c x := fun ⟨hfx, hgx, hx⟩ ↦
    ⟨smul_mem _ c hfx, smul_mem _ c hgx, by
      have {f : E →ₗ.[R] F} (hfx) : (⟨c • x, smul_mem _ c hfx⟩ : f.domain) = c • ⟨x, hfx⟩ := by simp
      rw [this hfx, this hgx, f.map_smul, g.map_smul, hx]⟩

instance bot : Bot (E →ₗ.[R] F) :=
  ⟨⟨⊥, 0⟩⟩

instance inhabited : Inhabited (E →ₗ.[R] F) :=
  ⟨⊥⟩

instance semilatticeInf : SemilatticeInf (E →ₗ.[R] F) where
  le_refl f := ⟨le_refl f.domain, fun _ _ h => Subtype.ext h ▸ rfl⟩
  le_trans := fun _ _ _ ⟨fg_le, fg_eq⟩ ⟨gh_le, gh_eq⟩ =>
    ⟨le_trans fg_le gh_le, fun x _ hxz =>
      have hxy : (x : E) = inclusion fg_le x := rfl
      (fg_eq hxy).trans (gh_eq <| hxy.symm.trans hxz)⟩
  le_antisymm _ _ fg gf := eq_of_le_of_domain_eq fg (le_antisymm fg.1 gf.1)
  inf f g := ⟨f.eqLocus g, f.toFun.comp <| inclusion fun _x hx => hx.fst⟩
  le_inf := by
    intro f g h ⟨fg_le, fg_eq⟩ ⟨fh_le, fh_eq⟩
    exact ⟨fun x hx =>
      ⟨fg_le hx, fh_le hx,
      (fg_eq (x := ⟨x, hx⟩) rfl).symm.trans (fh_eq rfl)⟩,
      fun x ⟨y, yg, hy⟩ h => fg_eq h⟩
  inf_le_left f _ := ⟨fun _ hx => hx.fst, fun _ _ h => congr_arg f <| Subtype.ext <| h⟩
  inf_le_right _ g :=
    ⟨fun _ hx => hx.snd.fst, fun ⟨_, _, _, hx⟩ _ h => hx.trans <| congr_arg g <| Subtype.ext <| h⟩

instance orderBot : OrderBot (E →ₗ.[R] F) where
  bot_le f :=
    ⟨bot_le, fun x y h => by
      have hx : x = 0 := Subtype.ext ((mem_bot R).1 x.2)
      have hy : y = 0 := Subtype.ext (h.symm.trans (congr_arg _ hx))
      rw [hx, hy, map_zero, map_zero]⟩

theorem le_of_eqLocus_ge {f g : E →ₗ.[R] F} (H : f.domain ≤ f.eqLocus g) : f ≤ g :=
  suffices f ≤ f ⊓ g from le_trans this inf_le_right
  ⟨H, fun _x _y hxy => ((inf_le_left : f ⊓ g ≤ f).2 hxy.symm).symm⟩

theorem domain_mono : StrictMono (@domain R _ E _ _ F _ _) := fun _f _g hlt =>
  lt_of_le_of_ne hlt.1.1 fun heq => ne_of_lt hlt <| eq_of_le_of_domain_eq (le_of_lt hlt) heq

private theorem sup_aux (f g : E →ₗ.[R] F)
    (h : ∀ (x : f.domain) (y : g.domain), (x : E) = y → f x = g y) :
    ∃ fg : ↥(f.domain ⊔ g.domain) →ₗ[R] F,
      ∀ (x : f.domain) (y : g.domain) (z : ↥(f.domain ⊔ g.domain)),
        (x : E) + y = ↑z → fg z = f x + g y := by
  choose x hx y hy hxy using fun z : ↥(f.domain ⊔ g.domain) => mem_sup.1 z.prop
  set fg := fun z => f ⟨x z, hx z⟩ + g ⟨y z, hy z⟩
  have fg_eq : ∀ (x' : f.domain) (y' : g.domain) (z' : ↥(f.domain ⊔ g.domain))
      (_H : (x' : E) + y' = z'), fg z' = f x' + g y' := by
    intro x' y' z' H
    dsimp [fg]
    rw [add_comm, ← sub_eq_sub_iff_add_eq_add, eq_comm, ← map_sub, ← map_sub]
    apply h
    simp only [← eq_sub_iff_add_eq] at hxy
    simp only [AddSubgroupClass.coe_sub, hxy, ← sub_add, ← sub_sub, sub_self,
      zero_sub, ← H]
    apply neg_add_eq_sub
  use { toFun := fg, map_add' := ?_, map_smul' := ?_ }, fg_eq
  · rintro ⟨z₁, hz₁⟩ ⟨z₂, hz₂⟩
    rw [← add_assoc, add_right_comm (f _), ← map_add, add_assoc, ← map_add]
    apply fg_eq
    simp only [coe_add, ← add_assoc]
    rw [add_right_comm (x _), hxy, add_assoc, hxy, coe_mk, coe_mk]
  · intro c z
    rw [smul_add, ← map_smul, ← map_smul]
    apply fg_eq
    simp only [coe_smul, ← smul_add, hxy, RingHom.id_apply]

/-- Given two partial linear maps that agree on the intersection of their domains,
`f.sup g h` is the unique partial linear map on `f.domain ⊔ g.domain` that agrees
with `f` and `g`. -/
protected noncomputable def sup (f g : E →ₗ.[R] F)
    (h : ∀ (x : f.domain) (y : g.domain), (x : E) = y → f x = g y) : E →ₗ.[R] F :=
  ⟨_, Classical.choose (sup_aux f g h)⟩

@[simp]
theorem domain_sup (f g : E →ₗ.[R] F)
    (h : ∀ (x : f.domain) (y : g.domain), (x : E) = y → f x = g y) :
    (f.sup g h).domain = f.domain ⊔ g.domain :=
  rfl

theorem sup_apply {f g : E →ₗ.[R] F} (H : ∀ (x : f.domain) (y : g.domain), (x : E) = y → f x = g y)
    (x : f.domain) (y : g.domain) (z : ↥(f.domain ⊔ g.domain)) (hz : (↑x : E) + ↑y = ↑z) :
    f.sup g H z = f x + g y :=
  Classical.choose_spec (sup_aux f g H) x y z hz

protected theorem left_le_sup (f g : E →ₗ.[R] F)
    (h : ∀ (x : f.domain) (y : g.domain), (x : E) = y → f x = g y) : f ≤ f.sup g h := by
  refine ⟨le_sup_left, fun z₁ z₂ hz => ?_⟩
  rw [← add_zero (f _), ← g.map_zero]
  refine (sup_apply h _ _ _ ?_).symm
  simpa

protected theorem right_le_sup (f g : E →ₗ.[R] F)
    (h : ∀ (x : f.domain) (y : g.domain), (x : E) = y → f x = g y) : g ≤ f.sup g h := by
  refine ⟨le_sup_right, fun z₁ z₂ hz => ?_⟩
  rw [← zero_add (g _), ← f.map_zero]
  refine (sup_apply h _ _ _ ?_).symm
  simpa

protected theorem sup_le {f g h : E →ₗ.[R] F}
    (H : ∀ (x : f.domain) (y : g.domain), (x : E) = y → f x = g y) (fh : f ≤ h) (gh : g ≤ h) :
    f.sup g H ≤ h :=
  have Hf : f ≤ f.sup g H ⊓ h := le_inf (f.left_le_sup g H) fh
  have Hg : g ≤ f.sup g H ⊓ h := le_inf (f.right_le_sup g H) gh
  le_of_eqLocus_ge <| sup_le Hf.1 Hg.1

/-- Hypothesis for `LinearPMap.sup` holds, if `f.domain` is disjoint with `g.domain`. -/
theorem sup_h_of_disjoint (f g : E →ₗ.[R] F) (h : Disjoint f.domain g.domain) (x : f.domain)
    (y : g.domain) (hxy : (x : E) = y) : f x = g y := by
  rw [disjoint_def] at h
  have hy : y = 0 := Subtype.ext (h y (hxy ▸ x.2) y.2)
  have hx : x = 0 := Subtype.ext (hxy.trans <| congr_arg _ hy)
  simp [*]

/-! ### Algebraic operations -/


section Zero

instance instZero : Zero (E →ₗ.[R] F) := ⟨⊤, 0⟩

@[simp]
theorem zero_domain : (0 : E →ₗ.[R] F).domain = ⊤ := rfl

@[simp]
theorem zero_apply (x : (⊤ : Submodule R E)) : (0 : E →ₗ.[R] F) x = 0 := rfl

end Zero

section SMul

variable {M N : Type*} [Monoid M] [DistribMulAction M F] [SMulCommClass R M F]
variable [Monoid N] [DistribMulAction N F] [SMulCommClass R N F]

instance instSMul : SMul M (E →ₗ.[R] F) :=
  ⟨fun a f =>
    { domain := f.domain
      toFun := a • f.toFun }⟩

@[simp]
theorem smul_domain (a : M) (f : E →ₗ.[R] F) : (a • f).domain = f.domain :=
  rfl

theorem smul_apply (a : M) (f : E →ₗ.[R] F) (x : (a • f).domain) : (a • f) x = a • f x :=
  rfl

@[simp]
theorem coe_smul (a : M) (f : E →ₗ.[R] F) : ⇑(a • f) = a • ⇑f :=
  rfl

instance instSMulCommClass [SMulCommClass M N F] : SMulCommClass M N (E →ₗ.[R] F) :=
  ⟨fun a b f => ext' <| smul_comm a b f.toFun⟩

instance instIsScalarTower [SMul M N] [IsScalarTower M N F] : IsScalarTower M N (E →ₗ.[R] F) :=
  ⟨fun a b f => ext' <| smul_assoc a b f.toFun⟩

instance instMulAction : MulAction M (E →ₗ.[R] F) where
  one_smul := fun ⟨_s, f⟩ => ext' <| one_smul M f
  mul_smul a b f := ext' <| mul_smul a b f.toFun

end SMul

instance instNeg : Neg (E →ₗ.[R] F) :=
  ⟨fun f => ⟨f.domain, -f.toFun⟩⟩

@[simp]
theorem neg_domain (f : E →ₗ.[R] F) : (-f).domain = f.domain := rfl

@[simp]
theorem neg_apply (f : E →ₗ.[R] F) (x) : (-f) x = -f x :=
  rfl

instance instInvolutiveNeg : InvolutiveNeg (E →ₗ.[R] F) :=
  ⟨fun f => by
    ext x y hxy
    · rfl
    · simp only [neg_apply, neg_neg]⟩

section Add

instance instAdd : Add (E →ₗ.[R] F) :=
  ⟨fun f g =>
    { domain := f.domain ⊓ g.domain
      toFun := f.toFun.comp (inclusion (inf_le_left : f.domain ⊓ g.domain ≤ _))
        + g.toFun.comp (inclusion (inf_le_right : f.domain ⊓ g.domain ≤ _)) }⟩

theorem add_domain (f g : E →ₗ.[R] F) : (f + g).domain = f.domain ⊓ g.domain := rfl

theorem add_apply (f g : E →ₗ.[R] F) (x : (f.domain ⊓ g.domain : Submodule R E)) :
    (f + g) x = f ⟨x, x.prop.1⟩ + g ⟨x, x.prop.2⟩ := rfl

instance instAddSemigroup : AddSemigroup (E →ₗ.[R] F) :=
  ⟨fun f g h => by
    ext x y hxy
    · simp only [add_domain, inf_assoc]
    · simp only [add_apply, add_assoc]⟩

instance instAddZeroClass : AddZeroClass (E →ₗ.[R] F) where
  zero_add := fun f => by
    ext x y hxy
    · simp [add_domain]
    · simp [add_apply]
  add_zero := fun f => by
    ext x y hxy
    · simp [add_domain]
    · simp [add_apply]

instance instAddMonoid : AddMonoid (E →ₗ.[R] F) where
  zero_add f := by
    simp
  add_zero := by
    simp
  nsmul := nsmulRec

instance instAddCommMonoid : AddCommMonoid (E →ₗ.[R] F) :=
  ⟨fun f g => by
    ext x y hxy
    · simp only [add_domain, inf_comm]
    · simp only [add_apply, add_comm]⟩

end Add

section VAdd

instance instVAdd : VAdd (E →ₗ[R] F) (E →ₗ.[R] F) :=
  ⟨fun f g =>
    { domain := g.domain
      toFun := f.comp g.domain.subtype + g.toFun }⟩

@[simp]
theorem vadd_domain (f : E →ₗ[R] F) (g : E →ₗ.[R] F) : (f +ᵥ g).domain = g.domain :=
  rfl

theorem vadd_apply (f : E →ₗ[R] F) (g : E →ₗ.[R] F) (x : (f +ᵥ g).domain) :
    (f +ᵥ g) x = f x + g x :=
  rfl

@[simp]
theorem coe_vadd (f : E →ₗ[R] F) (g : E →ₗ.[R] F) : ⇑(f +ᵥ g) = ⇑(f.comp g.domain.subtype) + ⇑g :=
  rfl

instance instAddAction : AddAction (E →ₗ[R] F) (E →ₗ.[R] F) where
  vadd := (· +ᵥ ·)
  zero_vadd := fun ⟨_s, _f⟩ => ext' <| zero_add _
  add_vadd := fun _f₁ _f₂ ⟨_s, _g⟩ => ext' <| LinearMap.ext fun _x => add_assoc _ _ _

end VAdd

section Sub

instance instSub : Sub (E →ₗ.[R] F) :=
  ⟨fun f g =>
    { domain := f.domain ⊓ g.domain
      toFun := f.toFun.comp (inclusion (inf_le_left : f.domain ⊓ g.domain ≤ _))
        - g.toFun.comp (inclusion (inf_le_right : f.domain ⊓ g.domain ≤ _)) }⟩

theorem sub_domain (f g : E →ₗ.[R] F) : (f - g).domain = f.domain ⊓ g.domain := rfl

theorem sub_apply (f g : E →ₗ.[R] F) (x : (f.domain ⊓ g.domain : Submodule R E)) :
    (f - g) x = f ⟨x, x.prop.1⟩ - g ⟨x, x.prop.2⟩ := rfl

instance instSubtractionCommMonoid : SubtractionCommMonoid (E →ₗ.[R] F) where
  add_comm := add_comm
  sub_eq_add_neg f g := by
    ext x _ h
    · rfl
    simp [sub_apply, add_apply, neg_apply, ← sub_eq_add_neg]
  neg_neg := neg_neg
  neg_add_rev f g := by
    ext x _ h
    · simp [add_domain, neg_domain, And.comm]
    simp [add_apply, neg_apply, ← sub_eq_add_neg]
  neg_eq_of_add f g h' := by
    ext x hf hg
    · have : (0 : E →ₗ.[R] F).domain = ⊤ := zero_domain
      simp only [← h', add_domain, inf_eq_top_iff] at this
      rw [neg_domain, this.1, this.2]
    simp only [neg_domain, neg_apply, neg_eq_iff_add_eq_zero]
    rw [ext_iff] at h'
    rcases h' with ⟨hdom, h'⟩
    rw [zero_domain] at hdom
    simp only [hdom, zero_domain, mem_top, zero_apply, forall_true_left] at h'
    apply h'
  zsmul := zsmulRec

end Sub

section

variable {K : Type*} [DivisionRing K] [Module K E] [Module K F]

/-- Extend a `LinearPMap` to `f.domain ⊔ K ∙ x`. -/
noncomputable def supSpanSingleton (f : E →ₗ.[K] F) (x : E) (y : F) (hx : x ∉ f.domain) :
    E →ₗ.[K] F :=
  f.sup (mkSpanSingleton x y fun h₀ => hx <| h₀.symm ▸ f.domain.zero_mem) <|
    sup_h_of_disjoint _ _ <| by simpa [disjoint_span_singleton] using fun h ↦ False.elim <| hx h

@[simp]
theorem domain_supSpanSingleton (f : E →ₗ.[K] F) (x : E) (y : F) (hx : x ∉ f.domain) :
    (f.supSpanSingleton x y hx).domain = f.domain ⊔ K ∙ x :=
  rfl

@[simp]
theorem supSpanSingleton_apply_mk (f : E →ₗ.[K] F) (x : E) (y : F) (hx : x ∉ f.domain) (x' : E)
    (hx' : x' ∈ f.domain) (c : K) :
    f.supSpanSingleton x y hx
        ⟨x' + c • x, mem_sup.2 ⟨x', hx', _, mem_span_singleton.2 ⟨c, rfl⟩, rfl⟩⟩ =
      f ⟨x', hx'⟩ + c • y := by
  unfold supSpanSingleton
  rw [sup_apply _ ⟨x', hx'⟩ ⟨c • x, _⟩, mkSpanSingleton'_apply]
  · rfl
  · exact mem_span_singleton.2 ⟨c, rfl⟩

@[simp]
theorem supSpanSingleton_apply_smul_self (f : E →ₗ.[K] F) {x : E} (y : F) (hx : x ∉ f.domain)
    (c : K) :
    f.supSpanSingleton x y hx ⟨c • x, mem_sup_right <| mem_span_singleton.2 ⟨c, rfl⟩⟩ = c • y := by
  simpa [(mk_eq_zero _ _).mpr rfl] using supSpanSingleton_apply_mk f x y hx 0 (zero_mem _) c

@[simp]
theorem supSpanSingleton_apply_self (f : E →ₗ.[K] F) {x : E} (y : F) (hx : x ∉ f.domain) :
    f.supSpanSingleton x y hx ⟨x, mem_sup_right <| mem_span_singleton_self _⟩ = y := by
  simpa using supSpanSingleton_apply_smul_self f y hx 1

theorem supSpanSingleton_apply_of_mem (f : E →ₗ.[K] F) {x : E} (y : F) (hx : x ∉ f.domain)
    (x' : (f.supSpanSingleton x y hx).domain) (hx' : (x' : E) ∈ f.domain) :
    f.supSpanSingleton x y hx x' = f ⟨x', hx'⟩ := by
  simpa using supSpanSingleton_apply_mk f x y hx x' hx' 0

theorem supSpanSingleton_apply_mk_of_mem (f : E →ₗ.[K] F) {x : E} (y : F) (hx : x ∉ f.domain)
    {x' : E} (hx' : (x' : E) ∈ f.domain) :
    f.supSpanSingleton x y hx ⟨x', mem_sup_left hx'⟩ = f ⟨x', hx'⟩ :=
  supSpanSingleton_apply_of_mem f y hx _ hx'

end

private theorem sSup_aux (c : Set (E →ₗ.[R] F)) (hc : DirectedOn (· ≤ ·) c) :
    ∃ f : ↥(sSup (domain '' c)) →ₗ[R] F, (⟨_, f⟩ : E →ₗ.[R] F) ∈ upperBounds c := by
  rcases c.eq_empty_or_nonempty with ceq | cne
  · subst c
    simp
  have hdir : DirectedOn (· ≤ ·) (domain '' c) :=
    directedOn_image.2 (hc.mono @(domain_mono.monotone))
  have P : ∀ x : ↥(sSup (domain '' c)), { p : c // (x : E) ∈ p.val.domain } := by
    rintro x
    apply Classical.indefiniteDescription
    have := (mem_sSup_of_directed (cne.image _) hdir).1 x.2
    rwa [Set.exists_mem_image, ← bex_def, SetCoe.exists'] at this
  set f : ↥(sSup (domain '' c)) → F := fun x => (P x).val.val ⟨x, (P x).property⟩
  have f_eq : ∀ (p : c) (x : ↥(sSup (domain '' c))) (y : p.1.1) (_hxy : (x : E) = y),
      f x = p.1 y := by
    intro p x y hxy
    rcases hc (P x).1.1 (P x).1.2 p.1 p.2 with ⟨q, _hqc, ⟨hxq1, hxq2⟩, ⟨hpq1, hpq2⟩⟩
    exact (hxq2 (y := ⟨y, hpq1 y.2⟩) hxy).trans (hpq2 rfl).symm
  use { toFun := f, map_add' := ?_, map_smul' := ?_ }, ?_
  · intro x y
    rcases hc (P x).1.1 (P x).1.2 (P y).1.1 (P y).1.2 with ⟨p, hpc, hpx, hpy⟩
    set x' := inclusion hpx.1 ⟨x, (P x).2⟩
    set y' := inclusion hpy.1 ⟨y, (P y).2⟩
    rw [f_eq ⟨p, hpc⟩ x x' rfl, f_eq ⟨p, hpc⟩ y y' rfl, f_eq ⟨p, hpc⟩ (x + y) (x' + y') rfl,
      map_add]
  · intro c x
    simp only [RingHom.id_apply]
    rw [f_eq (P x).1 (c • x) (c • ⟨x, (P x).2⟩) rfl, ← map_smul]
  · intro p hpc
    refine ⟨le_sSup <| Set.mem_image_of_mem domain hpc, fun x y hxy => Eq.symm ?_⟩
    exact f_eq ⟨p, hpc⟩ _ _ hxy.symm

protected noncomputable def sSup (c : Set (E →ₗ.[R] F)) (hc : DirectedOn (· ≤ ·) c) : E →ₗ.[R] F :=
  ⟨_, Classical.choose <| sSup_aux c hc⟩

theorem domain_sSup {c : Set (E →ₗ.[R] F)} (hc : DirectedOn (· ≤ ·) c) :
    (LinearPMap.sSup c hc).domain = sSup (LinearPMap.domain '' c) := rfl

theorem mem_domain_sSup_iff {c : Set (E →ₗ.[R] F)} (hnonempty : c.Nonempty)
    (hc : DirectedOn (· ≤ ·) c) {x : E} :
    x ∈ (LinearPMap.sSup c hc).domain ↔ ∃ f ∈ c, x ∈ f.domain := by
  rw [domain_sSup, Submodule.mem_sSup_of_directed (hnonempty.image _)
    (DirectedOn.mono_comp LinearPMap.domain_mono.monotone hc)]
  simp

protected theorem le_sSup {c : Set (E →ₗ.[R] F)} (hc : DirectedOn (· ≤ ·) c) {f : E →ₗ.[R] F}
    (hf : f ∈ c) : f ≤ LinearPMap.sSup c hc :=
  Classical.choose_spec (sSup_aux c hc) hf

protected theorem sSup_le {c : Set (E →ₗ.[R] F)} (hc : DirectedOn (· ≤ ·) c) {g : E →ₗ.[R] F}
    (hg : ∀ f ∈ c, f ≤ g) : LinearPMap.sSup c hc ≤ g :=
  le_of_eqLocus_ge <|
    sSup_le fun _ ⟨f, hf, Eq⟩ =>
      Eq ▸
        have : f ≤ LinearPMap.sSup c hc ⊓ g := le_inf (LinearPMap.le_sSup _ hf) (hg f hf)
        this.1

protected theorem sSup_apply {c : Set (E →ₗ.[R] F)} (hc : DirectedOn (· ≤ ·) c) {l : E →ₗ.[R] F}
    (hl : l ∈ c) (x : l.domain) :
    (LinearPMap.sSup c hc) ⟨x, (LinearPMap.le_sSup hc hl).1 x.2⟩ = l x := by
  symm
  apply (Classical.choose_spec (sSup_aux c hc) hl).2
  rfl

end LinearPMap

namespace LinearMap

/-- Restrict a linear map to a submodule, reinterpreting the result as a `LinearPMap`. -/
def toPMap (f : E →ₗ[R] F) (p : Submodule R E) : E →ₗ.[R] F :=
  ⟨p, f.comp p.subtype⟩

@[simp]
theorem toPMap_apply (f : E →ₗ[R] F) (p : Submodule R E) (x : p) : f.toPMap p x = f x :=
  rfl

@[simp]
theorem toPMap_domain (f : E →ₗ[R] F) (p : Submodule R E) : (f.toPMap p).domain = p :=
  rfl

/-- Compose a linear map with a `LinearPMap` -/
def compPMap (g : F →ₗ[R] G) (f : E →ₗ.[R] F) : E →ₗ.[R] G where
  domain := f.domain
  toFun := g.comp f.toFun

@[simp]
theorem compPMap_apply (g : F →ₗ[R] G) (f : E →ₗ.[R] F) (x) : g.compPMap f x = g (f x) :=
  rfl

end LinearMap

namespace LinearPMap

open Classical in
/-- Composition of a `LinearPMap` with a `LinearMap`.

The composition is well-defined if the range of the `LinearMap` is
contained in the domain of the `LinearPMap`. -/
noncomputable def compLinearMap (f : F →ₗ.[R] G) (g : E →ₗ[R] F) : E →ₗ[R] G :=
  if hgf : LinearMap.range g ≤ f.domain then f.toFun.comp (g.codRestrict f.domain
    (fun x ↦ hgf (LinearMap.mem_range_self g x))) else 0

theorem compLinearMap_apply {f : F →ₗ.[R] G} {g : E →ₗ[R] F} (hgf : LinearMap.range g ≤ f.domain)
    (x : E) : (f.compLinearMap g) x = f ⟨g x, hgf (LinearMap.mem_range_self g x)⟩ := by
  simp [compLinearMap, hgf]
  congr

/-- Restrict codomain of a `LinearPMap` -/
def codRestrict (f : E →ₗ.[R] F) (p : Submodule R F) (H : ∀ x, f x ∈ p) : E →ₗ.[R] p where
  domain := f.domain
  toFun := f.toFun.codRestrict p H

/-- Compose two `LinearPMap`s -/
def comp (g : F →ₗ.[R] G) (f : E →ₗ.[R] F) (H : ∀ x : f.domain, f x ∈ g.domain) : E →ₗ.[R] G :=
  g.toFun.compPMap <| f.codRestrict _ H

/-- `f.coprod g` is the partially defined linear map defined on `f.domain × g.domain`,
and sending `p` to `f p.1 + g p.2`. -/
def coprod (f : E →ₗ.[R] G) (g : F →ₗ.[R] G) : E × F →ₗ.[R] G where
  domain := f.domain.prod g.domain
  toFun :=
    (show f.domain.prod g.domain →ₗ[R] G from
      (f.comp (LinearPMap.fst f.domain g.domain) fun x => x.2.1).toFun) +
    (show f.domain.prod g.domain →ₗ[R] G from
      (g.comp (LinearPMap.snd f.domain g.domain) fun x => x.2.2).toFun)

@[simp]
theorem coprod_apply (f : E →ₗ.[R] G) (g : F →ₗ.[R] G) (x) :
    f.coprod g x = f ⟨(x : E × F).1, x.2.1⟩ + g ⟨(x : E × F).2, x.2.2⟩ :=
  rfl

/-- Restrict a partially defined linear map to a submodule of `E` contained in `f.domain`. -/
def domRestrict (f : E →ₗ.[R] F) (S : Submodule R E) : E →ₗ.[R] F :=
  ⟨S ⊓ f.domain, f.toFun.comp (Submodule.inclusion (by simp))⟩

@[simp]
theorem domRestrict_domain (f : E →ₗ.[R] F) {S : Submodule R E} :
    (f.domRestrict S).domain = S ⊓ f.domain :=
  rfl

theorem domRestrict_apply {f : E →ₗ.[R] F} {S : Submodule R E} ⦃x : ↥(S ⊓ f.domain)⦄ ⦃y : f.domain⦄
    (h : (x : E) = y) : f.domRestrict S x = f y := by
  have : Submodule.inclusion (by simp) x = y := by
    ext
    simp [h]
  rw [← this]
  exact LinearPMap.mk_apply _ _ _

theorem domRestrict_le {f : E →ₗ.[R] F} {S : Submodule R E} : f.domRestrict S ≤ f :=
  ⟨by simp, fun _ _ hxy => domRestrict_apply hxy⟩

/-! ### Graph -/


section Graph

/-- The graph of a `LinearPMap` viewed as a submodule on `E × F`. -/
def graph (f : E →ₗ.[R] F) : Submodule R (E × F) :=
  f.toFun.graph.map (f.domain.subtype.prodMap (LinearMap.id : F →ₗ[R] F))

theorem mem_graph_iff' (f : E →ₗ.[R] F) {x : E × F} :
    x ∈ f.graph ↔ ∃ y : f.domain, (↑y, f y) = x := by simp [graph]

@[simp, grind =]
theorem mem_graph_iff (f : E →ₗ.[R] F) {x : E × F} :
    x ∈ f.graph ↔ ∃ y : f.domain, (↑y : E) = x.1 ∧ f y = x.2 := by
  cases x
  simp_rw [mem_graph_iff', Prod.mk_inj]

/-- The tuple `(x, f x)` is contained in the graph of `f`. -/
theorem mem_graph (f : E →ₗ.[R] F) (x : domain f) : ((x : E), f x) ∈ f.graph := by simp

theorem graph_map_fst_eq_domain (f : E →ₗ.[R] F) :
    f.graph.map (LinearMap.fst R E F) = f.domain := by
  ext x
  simp only [Submodule.mem_map, mem_graph_iff, Subtype.exists, exists_and_left, exists_eq_left,
    LinearMap.fst_apply, Prod.exists, exists_and_right, exists_eq_right]
  constructor <;> intro h
  · rcases h with ⟨x, hx, _⟩
    exact hx
  · use f ⟨x, h⟩
    simp only [h, exists_const]

theorem graph_map_snd_eq_range (f : E →ₗ.[R] F) :
    f.graph.map (LinearMap.snd R E F) = LinearMap.range f.toFun := by ext; simp

variable {M : Type*} [Monoid M] [DistribMulAction M F] [SMulCommClass R M F] (y : M)

/-- The graph of `z • f` as a pushforward. -/
theorem smul_graph (f : E →ₗ.[R] F) (z : M) :
    (z • f).graph =
      f.graph.map ((LinearMap.id : E →ₗ[R] E).prodMap (z • (LinearMap.id : F →ₗ[R] F))) := by
  ext ⟨x_fst, x_snd⟩
  constructor <;> intro h
  · rw [mem_graph_iff] at h
    rcases h with ⟨y, hy, h⟩
    rw [LinearPMap.smul_apply] at h
    rw [Submodule.mem_map]
    simp only [mem_graph_iff, LinearMap.prodMap_apply, LinearMap.id_coe, id,
      LinearMap.smul_apply, Prod.mk_inj, Prod.exists, exists_exists_and_eq_and]
    use x_fst, y, hy
  rw [Submodule.mem_map] at h
  rcases h with ⟨x', hx', h⟩
  cases x'
  simp only [LinearMap.prodMap_apply, LinearMap.id_coe, id, LinearMap.smul_apply,
    Prod.mk_inj] at h
  rw [mem_graph_iff] at hx' ⊢
  rcases hx' with ⟨y, hy, hx'⟩
  use y
  rw [← h.1, ← h.2]
  simp [hy, hx']

/-- The graph of `-f` as a pushforward. -/
theorem neg_graph (f : E →ₗ.[R] F) :
    (-f).graph =
    f.graph.map ((LinearMap.id : E →ₗ[R] E).prodMap (-(LinearMap.id : F →ₗ[R] F))) := by
  ext ⟨x_fst, x_snd⟩
  constructor <;> intro h
  · rw [mem_graph_iff] at h
    rcases h with ⟨y, hy, h⟩
    rw [LinearPMap.neg_apply] at h
    rw [Submodule.mem_map]
    simp only [mem_graph_iff, LinearMap.prodMap_apply, LinearMap.id_coe, id,
      LinearMap.neg_apply, Prod.mk_inj, Prod.exists, exists_exists_and_eq_and]
    use x_fst, y, hy
  rw [Submodule.mem_map] at h
  rcases h with ⟨x', hx', h⟩
  cases x'
  simp only [LinearMap.prodMap_apply, LinearMap.id_coe, id, LinearMap.neg_apply,
    Prod.mk_inj] at h
  rw [mem_graph_iff] at hx' ⊢
  rcases hx' with ⟨y, hy, hx'⟩
  use y
  rw [← h.1, ← h.2]
  simp [hy, hx']

theorem mem_graph_snd_inj (f : E →ₗ.[R] F) {x y : E} {x' y' : F} (hx : (x, x') ∈ f.graph)
    (hy : (y, y') ∈ f.graph) (hxy : x = y) : x' = y' := by
  grind

theorem mem_graph_snd_inj' (f : E →ₗ.[R] F) {x y : E × F} (hx : x ∈ f.graph) (hy : y ∈ f.graph)
    (hxy : x.1 = y.1) : x.2 = y.2 := by
  cases x
  cases y
  exact f.mem_graph_snd_inj hx hy hxy

/-- The property that `f 0 = 0` in terms of the graph. -/
theorem graph_fst_eq_zero_snd (f : E →ₗ.[R] F) {x : E} {x' : F} (h : (x, x') ∈ f.graph)
    (hx : x = 0) : x' = 0 :=
  f.mem_graph_snd_inj h f.graph.zero_mem hx

theorem mem_domain_iff {f : E →ₗ.[R] F} {x : E} : x ∈ f.domain ↔ ∃ y : F, (x, y) ∈ f.graph := by
  constructor <;> intro h
  · use f ⟨x, h⟩
    exact f.mem_graph ⟨x, h⟩
  grind

theorem mem_domain_of_mem_graph {f : E →ₗ.[R] F} {x : E} {y : F} (h : (x, y) ∈ f.graph) :
    x ∈ f.domain := by
  rw [mem_domain_iff]
  exact ⟨y, h⟩

theorem image_iff {f : E →ₗ.[R] F} {x : E} {y : F} (hx : x ∈ f.domain) :
    y = f ⟨x, hx⟩ ↔ (x, y) ∈ f.graph := by
  grind

theorem mem_range_iff {f : E →ₗ.[R] F} {y : F} : y ∈ LinearMap.range f.toFun ↔
    ∃ x : E, (x, y) ∈ f.graph := by
  constructor <;> intro h
  · rw [LinearMap.mem_range] at h
    rcases h with ⟨⟨x, hx⟩, h⟩
    use x
    rw [← h]
    exact f.mem_graph ⟨x, hx⟩
<<<<<<< HEAD
  simp only [LinearMap.mem_range, toFun_eq_coe, Subtype.exists]
  grind [mem_graph_iff]
=======
  grind
>>>>>>> cfd0058c

theorem mem_domain_iff_of_eq_graph {f g : E →ₗ.[R] F} (h : f.graph = g.graph) {x : E} :
    x ∈ f.domain ↔ x ∈ g.domain := by simp_rw [mem_domain_iff, h]

theorem le_of_le_graph {f g : E →ₗ.[R] F} (h : f.graph ≤ g.graph) : f ≤ g := by
  constructor
  · intro x hx
    rw [mem_domain_iff] at hx ⊢
    obtain ⟨y, hx⟩ := hx
    use y
    exact h hx
  rintro ⟨x, hx⟩ ⟨y, hy⟩ hxy
  rw [image_iff]
  refine h ?_
  simp only at hxy
  rw [hxy] at hx
  rw [← image_iff hx]
  simp [hxy]

theorem le_graph_of_le {f g : E →ₗ.[R] F} (h : f ≤ g) : f.graph ≤ g.graph := by
  intro x hx
  rw [mem_graph_iff] at hx ⊢
  obtain ⟨y, hx⟩ := hx
  use ⟨y, h.1 y.2⟩
  simp only [hx, true_and]
  convert hx.2 using 1
  refine (h.2 ?_).symm
  simp only [hx.1]

theorem le_graph_iff {f g : E →ₗ.[R] F} : f.graph ≤ g.graph ↔ f ≤ g :=
  ⟨le_of_le_graph, le_graph_of_le⟩

theorem eq_of_eq_graph {f g : E →ₗ.[R] F} (h : f.graph = g.graph) : f = g := by
  apply dExt
  · ext
    exact mem_domain_iff_of_eq_graph h
  · apply (le_of_le_graph h.le).2

end Graph

end LinearPMap

namespace Submodule

section SubmoduleToLinearPMap

theorem existsUnique_from_graph {g : Submodule R (E × F)}
    (hg : ∀ {x : E × F} (_hx : x ∈ g) (_hx' : x.fst = 0), x.snd = 0) {a : E}
    (ha : a ∈ g.map (LinearMap.fst R E F)) : ∃! b : F, (a, b) ∈ g := by
  refine existsUnique_of_exists_of_unique ?_ ?_
  · convert ha
    simp
  intro y₁ y₂ hy₁ hy₂
  have hy : ((0 : E), y₁ - y₂) ∈ g := by
    convert g.sub_mem hy₁ hy₂
    exact (sub_self _).symm
  exact sub_eq_zero.mp (hg hy (by simp))

/-- Auxiliary definition to unfold the existential quantifier. -/
noncomputable def valFromGraph {g : Submodule R (E × F)}
    (hg : ∀ (x : E × F) (_hx : x ∈ g) (_hx' : x.fst = 0), x.snd = 0) {a : E}
    (ha : a ∈ g.map (LinearMap.fst R E F)) : F :=
  (ExistsUnique.exists (existsUnique_from_graph @hg ha)).choose

theorem valFromGraph_mem {g : Submodule R (E × F)}
    (hg : ∀ (x : E × F) (_hx : x ∈ g) (_hx' : x.fst = 0), x.snd = 0) {a : E}
    (ha : a ∈ g.map (LinearMap.fst R E F)) : (a, valFromGraph hg ha) ∈ g :=
  (ExistsUnique.exists (existsUnique_from_graph @hg ha)).choose_spec

/-- Define a `LinearMap` from its graph.

Helper definition for `LinearPMap`. -/
noncomputable def toLinearPMapAux (g : Submodule R (E × F))
    (hg : ∀ (x : E × F) (_hx : x ∈ g) (_hx' : x.fst = 0), x.snd = 0) :
    g.map (LinearMap.fst R E F) →ₗ[R] F where
  toFun := fun x => valFromGraph hg x.2
  map_add' := fun v w => by
    have hadd := (g.map (LinearMap.fst R E F)).add_mem v.2 w.2
    have hvw := valFromGraph_mem hg hadd
    have hvw' := g.add_mem (valFromGraph_mem hg v.2) (valFromGraph_mem hg w.2)
    rw [Prod.mk_add_mk] at hvw'
    exact (existsUnique_from_graph @hg hadd).unique hvw hvw'
  map_smul' := fun a v => by
    have hsmul := (g.map (LinearMap.fst R E F)).smul_mem a v.2
    have hav := valFromGraph_mem hg hsmul
    have hav' := g.smul_mem a (valFromGraph_mem hg v.2)
    rw [Prod.smul_mk] at hav'
    exact (existsUnique_from_graph @hg hsmul).unique hav hav'

open scoped Classical in
/-- Define a `LinearPMap` from its graph.

In the case that the submodule is not a graph of a `LinearPMap` then the underlying linear map
is just the zero map. -/
noncomputable def toLinearPMap (g : Submodule R (E × F)) : E →ₗ.[R] F where
  domain := g.map (LinearMap.fst R E F)
  toFun := if hg : ∀ (x : E × F) (_hx : x ∈ g) (_hx' : x.fst = 0), x.snd = 0 then
    g.toLinearPMapAux hg else 0

theorem toLinearPMap_domain (g : Submodule R (E × F)) :
    g.toLinearPMap.domain = g.map (LinearMap.fst R E F) := rfl

theorem toLinearPMap_apply_aux {g : Submodule R (E × F)}
    (hg : ∀ (x : E × F) (_hx : x ∈ g) (_hx' : x.fst = 0), x.snd = 0)
    (x : g.map (LinearMap.fst R E F)) :
    g.toLinearPMap x = valFromGraph hg x.2 := by
  classical
  change (if hg : _ then g.toLinearPMapAux hg else 0) x = _
  rw [dif_pos]
  · rfl
  · exact hg

theorem mem_graph_toLinearPMap {g : Submodule R (E × F)}
    (hg : ∀ (x : E × F) (_hx : x ∈ g) (_hx' : x.fst = 0), x.snd = 0)
    (x : g.map (LinearMap.fst R E F)) : (x.val, g.toLinearPMap x) ∈ g := by
  rw [toLinearPMap_apply_aux hg]
  exact valFromGraph_mem hg x.2

@[simp]
theorem toLinearPMap_graph_eq (g : Submodule R (E × F))
    (hg : ∀ (x : E × F) (_hx : x ∈ g) (_hx' : x.fst = 0), x.snd = 0) :
    g.toLinearPMap.graph = g := by
  ext ⟨x_fst, x_snd⟩
  constructor <;> intro hx
  · rw [LinearPMap.mem_graph_iff] at hx
    rcases hx with ⟨y, hx1, hx2⟩
    convert g.mem_graph_toLinearPMap hg y using 1
    exact Prod.ext hx1.symm hx2.symm
  rw [LinearPMap.mem_graph_iff]
  have hx_fst : x_fst ∈ g.map (LinearMap.fst R E F) := by
    simp only [mem_map, LinearMap.fst_apply, Prod.exists, exists_and_right, exists_eq_right]
    exact ⟨x_snd, hx⟩
  refine ⟨⟨x_fst, hx_fst⟩, Subtype.coe_mk x_fst hx_fst, ?_⟩
  rw [toLinearPMap_apply_aux hg]
  exact (existsUnique_from_graph @hg hx_fst).unique (valFromGraph_mem hg hx_fst) hx

theorem toLinearPMap_range (g : Submodule R (E × F))
    (hg : ∀ (x : E × F) (_hx : x ∈ g) (_hx' : x.fst = 0), x.snd = 0) :
    LinearMap.range g.toLinearPMap.toFun = g.map (LinearMap.snd R E F) := by
  rwa [← LinearPMap.graph_map_snd_eq_range, toLinearPMap_graph_eq]

end SubmoduleToLinearPMap

end Submodule

namespace LinearPMap

section inverse

/-- The inverse of a `LinearPMap`. -/
noncomputable def inverse (f : E →ₗ.[R] F) : F →ₗ.[R] E :=
  (f.graph.map (LinearEquiv.prodComm R E F)).toLinearPMap

variable {f : E →ₗ.[R] F}

theorem inverse_domain : (inverse f).domain = LinearMap.range f.toFun := by
  rw [inverse, Submodule.toLinearPMap_domain, ← graph_map_snd_eq_range,
    ← LinearEquiv.fst_comp_prodComm, Submodule.map_comp]
  rfl

section injective

variable (hf : LinearMap.ker f.toFun = ⊥)
include hf

/-- The graph of the inverse generates a `LinearPMap`. -/
theorem mem_inverse_graph_snd_eq_zero (x : F × E)
    (hv : x ∈ (graph f).map (LinearEquiv.prodComm R E F))
    (hv' : x.fst = 0) : x.snd = 0 := by
  simp only [Submodule.mem_map, mem_graph_iff, Subtype.exists, exists_and_left, exists_eq_left,
    LinearEquiv.prodComm_apply, Prod.exists, Prod.swap_prod_mk] at hv
  rcases hv with ⟨a, b, ⟨ha, h1⟩, ⟨h2, h3⟩⟩
  simp only at hv' ⊢
  rw [hv'] at h1
  rw [LinearMap.ker_eq_bot'] at hf
  specialize hf ⟨a, ha⟩ h1
  simp only [Submodule.mk_eq_zero] at hf
  exact hf

theorem inverse_graph : (inverse f).graph = f.graph.map (LinearEquiv.prodComm R E F) := by
  rw [inverse, Submodule.toLinearPMap_graph_eq _ (mem_inverse_graph_snd_eq_zero hf)]

theorem graph_eq_inverse_graph_prodComm :
    f.graph = f.inverse.graph.map (LinearEquiv.prodComm R F E) := by
  rw [inverse_graph hf]
  ext x
  simp only [mem_graph_iff, Subtype.exists, exists_and_left, exists_eq_left, Submodule.mem_map,
    LinearEquiv.prodComm_apply, Prod.exists, Prod.swap_prod_mk, Prod.mk.injEq, existsAndEq,
    true_and, exists_eq_right]
  grind

theorem inverse_range : LinearMap.range (inverse f).toFun = f.domain := by
  rw [inverse, Submodule.toLinearPMap_range _ (mem_inverse_graph_snd_eq_zero hf),
    ← graph_map_fst_eq_domain, ← LinearEquiv.snd_comp_prodComm, Submodule.map_comp]
  rfl

theorem mem_inverse_graph (x : f.domain) : (f x, (x : E)) ∈ (inverse f).graph := by
  simp only [inverse_graph hf, Submodule.mem_map, mem_graph_iff, Subtype.exists, exists_and_left,
    exists_eq_left, LinearEquiv.prodComm_apply, Prod.exists, Prod.swap_prod_mk, Prod.mk.injEq]
  exact ⟨(x : E), f x, ⟨x.2, Eq.refl _⟩, Eq.refl _, Eq.refl _⟩

theorem mem_graph_of_inverse (y : f.inverse.domain) : (f.inverse y, (y : F)) ∈ f.graph := by
  simp [graph_eq_inverse_graph_prodComm hf]

theorem inverse_apply_eq {y : (inverse f).domain} {x : f.domain} (hxy : f x = y) :
    (inverse f) y = x := by
  have := mem_inverse_graph hf x
  grind

end injective

section bijective

/-- The domain of the inverse of `f` is the full space if and only if `f` is bijective. -/
theorem inverse_domain_eq_top_iff : f.inverse.domain = ⊤ ↔ LinearMap.range f.toFun = ⊤ := by
  rw [inverse_domain]

open Classical in
/-- If `f` is bijective, then the inverse is defined as a linear map. -/
noncomputable def inverse_asLinearMap (g : E →ₗ.[R] F) : F →ₗ[R] E :=
  if hg : LinearMap.range g.toFun = ⊤ then g.inverse.toFun.comp (LinearEquiv.ofTop g.inverse.domain
    ((inverse_domain_eq_top_iff).mpr hg)).symm.toLinearMap
    else 0

theorem inverse_asLinearMap_eq_if_range_eq_top (hf : LinearMap.range f.toFun = ⊤) :
  f.inverse_asLinearMap = f.inverse.toFun.comp (LinearEquiv.ofTop f.inverse.domain
    ((inverse_domain_eq_top_iff).mpr hf)).symm.toLinearMap := by
  simp [hf, inverse_asLinearMap]

variable (hf : Function.Bijective f)
include hf

theorem mem_inverse_domain_of_bijective (y : F) :
    y ∈ f.inverse.domain := by
  rw [((inverse_domain_eq_top_iff).mpr (LinearMap.range_eq_top.mpr hf.2))]
  exact Submodule.mem_top

theorem inverse_asLinearMap_apply_eq_inverse_apply {y : F} :
    f.inverse_asLinearMap y = f.inverse ⟨y, mem_inverse_domain_of_bijective hf y⟩ := by
  simp [inverse_asLinearMap, (LinearMap.range_eq_top.mpr hf.2)]
  congr

theorem inverse_asLinearMap_range :
    LinearMap.range f.inverse_asLinearMap = f.domain := by
  simp [inverse_asLinearMap_eq_if_range_eq_top (LinearMap.range_eq_top.mpr hf.2),
    inverse_range (LinearMap.ker_eq_bot.mpr hf.1)]

theorem inverse_asLinearMap_apply_mem_domain (x : F) :
    f.inverse_asLinearMap x ∈ f.domain := by
  rw [← inverse_asLinearMap_range hf]
  exact LinearMap.mem_range_self f.inverse_asLinearMap x

theorem mem_graph_of_inverse_asLinearMap (y : F) :
    (f.inverse_asLinearMap y, y) ∈ f.graph := by
  rw [inverse_asLinearMap_apply_eq_inverse_apply hf]
  exact mem_graph_of_inverse (LinearMap.ker_eq_bot.mpr hf.1) _

theorem inverse_apply_apply_cancel (x : F) :
    f ⟨f.inverse_asLinearMap x, inverse_asLinearMap_apply_mem_domain hf x⟩ = x := by
  apply ((image_iff (inverse_asLinearMap_apply_mem_domain hf x)).mpr ?_).symm
  exact mem_graph_of_inverse_asLinearMap hf _

theorem apply_inverse_apply_cancel (x' : f.domain) :
    f.inverse_asLinearMap (f x') = x' := by
  have : (f x', (x' : E)) ∈ f.inverse.graph := by
    rw [inverse_graph (LinearMap.ker_eq_bot.mpr hf.1)]
    simp
  rw [← image_iff (mem_inverse_domain_of_bijective hf _)] at this
  rw [this]
  exact inverse_asLinearMap_apply_eq_inverse_apply hf

/-- Calculate the difference of inverses of `LinearPMap`s `f` and `g` assuming both are bijective
and the domain of `g` is contained in the domain of `f`.

Informally, this is expressed as `f⁻¹ - g⁻¹ = f⁻¹ (f - g) g⁻¹`. -/
theorem inverse_sub_inverse_eq {g : E →ₗ.[R] F} (hg : Function.Bijective g)
    (hfg : g.domain ≤ f.domain) :
    f.inverse_asLinearMap - g.inverse_asLinearMap =
    f.inverse_asLinearMap ∘ₗ ((g - f).compLinearMap g.inverse_asLinearMap) := by
  ext x
  simp only [LinearMap.sub_apply, LinearMap.coe_comp, Function.comp_apply]
  rw [compLinearMap_apply (by simpa [sub_domain, inverse_asLinearMap_range hg]
    using hfg),
    sub_apply]
  simp [inverse_apply_apply_cancel hg, apply_inverse_apply_cancel hf]

end bijective

end inverse

section resolvent

variable {f : E →ₗ.[R] E}

variable {r : R}

variable [SMulCommClass R R E]


/-- The resolvent set of a `LinearPMap`.

This definition only agrees with the conventional one when `f` is closed, but if that is not
the case, then the conventional definition yields that `resolvent_set f = ⊤`
We use this definition for convience and since it makes fewer assumptions. -/
def resolvent_set (f : E →ₗ.[R] E) : Set R :=
  { z | Function.Bijective ((z • (LinearMap.id (R := R) (M := E))) +ᵥ (-f) : E →ₗ.[R] E) }

/-- The resolvent of a `LinearPMap` as a `LinearMap`.

This definition is only used to deduce algebraic properties, which hold without any reference to
the topology. In particular, we prove the first and second resolvent identity.
-/
@[reducible]
noncomputable def resolventLM (f : E →ₗ.[R] E) (z : R) : E →ₗ[R] E :=
    ((z • (LinearMap.id (R := R) (M := E))) +ᵥ (-f) : E →ₗ.[R] E).inverse_asLinearMap

/-- The range of the resolvent `R(f, z)` is equal to the domain of `f` for any `z` in the resolvent
set. -/
theorem range_resolventLM (f : E →ₗ.[R] E) {z : R} (hz : z ∈ f.resolvent_set) :
    LinearMap.range (f.resolventLM z) = f.domain := by
  rw [inverse_asLinearMap_range hz, vadd_domain, neg_domain]

/-- The first resolvent identity. -/
theorem resolventLM_sub_resolventLM_eq {f : E →ₗ.[R] E} {z1 z2 : R} (hz1 : z1 ∈ f.resolvent_set)
    (hz2 : z2 ∈ f.resolvent_set) :
    f.resolventLM z1 - f.resolventLM z2 = (z2 - z1) • f.resolventLM z1 ∘ₗ f.resolventLM z2 := by
  rw [inverse_sub_inverse_eq hz1 hz2 (by simp), ← LinearMap.comp_smul]
  congr 1
  ext x
  rw [LinearMap.smul_apply, compLinearMap_apply]
  · simp [sub_apply, vadd_apply, vadd_apply, ← sub_smul]
  · simp [f.range_resolventLM hz2, sub_domain]

theorem resolventLM_commute [NoZeroSMulDivisors R E] {f : E →ₗ.[R] E} {z1 z2 : R}
    (hz1 : z1 ∈ f.resolvent_set) (hz2 : z2 ∈ f.resolvent_set) :
    f.resolventLM z1 ∘ₗ f.resolventLM z2 = f.resolventLM z2 ∘ₗ f.resolventLM z1 := by
  by_cases hz : z1 = z2
  · rw [hz]
  have h1 := resolventLM_sub_resolventLM_eq hz1 hz2
  have h2 := resolventLM_sub_resolventLM_eq hz2 hz1
  have : (z2 - z1) • f.resolventLM z1 ∘ₗ f.resolventLM z2 +
      (z1 - z2) • f.resolventLM z2 ∘ₗ f.resolventLM z1 = 0 := by
    rw [← h1, ← h2]
    ext x
    simp
  have := eq_neg_of_add_eq_zero_right this
  rw [← neg_smul, neg_sub] at this
  apply smul_cancel_of_non_zero_divisor (z1 - z2)
  · intro f hf
    have := LinearMap.instNoZeroSMulDivisors.eq_zero_or_eq_zero_of_smul_eq_zero hf
    obtain h1|h2 := this
    · exfalso
      exact hz (sub_eq_zero.mp h1)
    exact h2
  exact this.symm

end resolvent

end LinearPMap<|MERGE_RESOLUTION|>--- conflicted
+++ resolved
@@ -830,12 +830,7 @@
     use x
     rw [← h]
     exact f.mem_graph ⟨x, hx⟩
-<<<<<<< HEAD
-  simp only [LinearMap.mem_range, toFun_eq_coe, Subtype.exists]
-  grind [mem_graph_iff]
-=======
   grind
->>>>>>> cfd0058c
 
 theorem mem_domain_iff_of_eq_graph {f g : E →ₗ.[R] F} (h : f.graph = g.graph) {x : E} :
     x ∈ f.domain ↔ x ∈ g.domain := by simp_rw [mem_domain_iff, h]
