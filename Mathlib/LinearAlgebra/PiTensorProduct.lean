--- conflicted
+++ resolved
@@ -580,15 +580,10 @@
     piTensorHomMap (tprod R f) = map f := by
   ext; simp
 
-<<<<<<< HEAD
-/-- If `s i` and `t i` are linearly equivalent for every `i` in `ι`, then `⨂[R] i, s i` and
-`⨂[R] i, t i` are linearly equivalent.
-=======
 /-- If `s i` and `s' i` are linearly equivalent for every `i` in `ι`, then `⨂[R] i, s i` and
 `⨂[R] i, s' i` are linearly equivalent.
 
 This is the n-ary version of `TensorProduct.congr`
->>>>>>> 0b2fc29f
 -/
 noncomputable def congr (f : Π i, s i ≃ₗ[R] t i) :
     (⨂[R] i, s i) ≃ₗ[R] ⨂[R] i, t i := by
