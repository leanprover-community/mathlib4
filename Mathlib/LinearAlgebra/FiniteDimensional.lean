/-
Copyright (c) 2019 Chris Hughes. All rights reserved.
Released under Apache 2.0 license as described in the file LICENSE.
Authors: Chris Hughes

! This file was ported from Lean 3 source module linear_algebra.finite_dimensional
! leanprover-community/mathlib commit e95e4f92c8f8da3c7f693c3ec948bcf9b6683f51
! Please do not edit these lines, except to modify the commit id
! if you have ported upstream changes.
-/
import Mathlib.Algebra.Algebra.Subalgebra.Basic
import Mathlib.FieldTheory.Finiteness
import Mathlib.LinearAlgebra.FreeModule.Finite.Rank
import Mathlib.Tactic.IntervalCases
import Mathlib.Tactic.ApplyCongr

/-!
# Finite dimensional vector spaces

Definition and basic properties of finite dimensional vector spaces, of their dimensions, and
of linear maps on such spaces.

## Main definitions

Assume `V` is a vector space over a division ring `K`. There are (at least) three equivalent
definitions of finite-dimensionality of `V`:

- it admits a finite basis.
- it is finitely generated.
- it is noetherian, i.e., every subspace is finitely generated.

We introduce a typeclass `FiniteDimensional K V` capturing this property. For ease of transfer of
proof, it is defined using the second point of view, i.e., as `Finite`. However, we prove
that all these points of view are equivalent, with the following lemmas
(in the namespace `FiniteDimensional`):

- `fintypeBasisIndex` states that a finite-dimensional
  vector space has a finite basis
- `FiniteDimensional.finBasis` and `FiniteDimensional.finBasisOfFinrankEq`
  are bases for finite dimensional vector spaces, where the index type
  is `Fin`
- `of_fintype_basis` states that the existence of a basis indexed by a
  finite type implies finite-dimensionality
- `of_finite_basis` states that the existence of a basis indexed by a
  finite set implies finite-dimensionality
- `is_noetherian.iff_fg` states that the space is finite-dimensional if and only if
  it is noetherian

We make use of `finrank`, the dimension of a finite dimensional space, returning a `Nat`, as
opposed to `Module.rank`, which returns a `Cardinal`. When the space has infinite dimension, its
`finrank` is by convention set to `0`. `finrank` is not defined using `FiniteDimensional`.
For basic results that do not need the `FiniteDimensional` class, import `LinearAlgebra.Finrank`.

Preservation of finite-dimensionality and formulas for the dimension are given for
- submodules
- quotients (for the dimension of a quotient, see `finrank_quotient_add_finrank`)
- linear equivs, in `LinearEquiv.FiniteDimensional`
- image under a linear map (the rank-nullity formula is in `finrank_range_add_finrank_ker`)

Basic properties of linear maps of a finite-dimensional vector space are given. Notably, the
equivalence of injectivity and surjectivity is proved in `LinearMap.injective_iff_surjective`,
and the equivalence between left-inverse and right-inverse in `LinearMap.mul_eq_one_comm`
and `LinearMap.comp_eq_id_comm`.

## Implementation notes

Most results are deduced from the corresponding results for the general dimension (as a cardinal),
in `Dimension.lean`. Not all results have been ported yet.

You should not assume that there has been any effort to state lemmas as generally as possible.

One of the characterizations of finite-dimensionality is in terms of finite generation. This
property is currently defined only for submodules, so we express it through the fact that the
maximal submodule (which, as a set, coincides with the whole space) is finitely generated. This is
not very convenient to use, although there are some helper functions. However, this becomes very
convenient when speaking of submodules which are finite-dimensional, as this notion coincides with
the fact that the submodule is finitely generated (as a submodule of the whole space). This
equivalence is proved in `Submodule.fg_iff_finiteDimensional`.
-/


universe u v v' w

open Classical Cardinal

open Cardinal Submodule Module Function

/-- `FiniteDimensional` vector spaces are defined to be finite modules.
Use `FiniteDimensional.of_fintype_basis` to prove finite dimension from another definition. -/
@[reducible]
def FiniteDimensional (K V : Type _) [DivisionRing K] [AddCommGroup V] [Module K V] :=
  Module.Finite K V
#align finite_dimensional FiniteDimensional

variable {K : Type u} {V : Type v}

namespace FiniteDimensional

open IsNoetherian

section DivisionRing

variable [DivisionRing K] [AddCommGroup V] [Module K V] {V₂ : Type v'} [AddCommGroup V₂]
  [Module K V₂]

set_option synthInstance.etaExperiment true in -- Porting note: gets around lean4#2074
/-- If the codomain of an injective linear map is finite dimensional, the domain must be as well. -/
theorem of_injective (f : V →ₗ[K] V₂) (w : Function.Injective f) [FiniteDimensional K V₂] :
    FiniteDimensional K V :=
  have : IsNoetherian K V₂ := IsNoetherian.iff_fg.mpr ‹_›
  Module.Finite.of_injective f w
#align finite_dimensional.of_injective FiniteDimensional.of_injective

set_option synthInstance.etaExperiment true in -- Porting note: gets around lean4#2074
/-- If the domain of a surjective linear map is finite dimensional, the codomain must be as well. -/
theorem of_surjective (f : V →ₗ[K] V₂) (w : Function.Surjective f) [FiniteDimensional K V] :
    FiniteDimensional K V₂ :=
  Module.Finite.of_surjective f w
#align finite_dimensional.of_surjective FiniteDimensional.of_surjective

variable (K V)

set_option synthInstance.etaExperiment true in -- Porting note: gets around lean4#2074
instance finiteDimensional_pi {ι : Type _} [Finite ι] : FiniteDimensional K (ι → K) :=
  iff_fg.1 isNoetherian_pi
#align finite_dimensional.finite_dimensional_pi FiniteDimensional.finiteDimensional_pi

instance finiteDimensional_pi' {ι : Type _} [Finite ι] (M : ι → Type _) [∀ i, AddCommGroup (M i)]
    [∀ i, Module K (M i)] [I : ∀ i, FiniteDimensional K (M i)] : FiniteDimensional K (∀ i, M i) :=
  haveI : ∀ i : ι, IsNoetherian K (M i) := fun i => iff_fg.2 (I i)
  iff_fg.1 isNoetherian_pi
#align finite_dimensional.finite_dimensional_pi' FiniteDimensional.finiteDimensional_pi'

/-- A finite dimensional vector space over a finite field is finite -/
noncomputable def fintypeOfFintype [Fintype K] [FiniteDimensional K V] : Fintype V :=
  Module.fintypeOfFintype (@finsetBasis K V _ _ _ (iff_fg.2 inferInstance))
#align finite_dimensional.fintype_of_fintype FiniteDimensional.fintypeOfFintype

theorem finite_of_finite [Finite K] [FiniteDimensional K V] : Finite V := by
  cases nonempty_fintype K
  haveI := fintypeOfFintype K V
  infer_instance
#align finite_dimensional.finite_of_finite FiniteDimensional.finite_of_finite

variable {K V}

/-- If a vector space has a finite basis, then it is finite-dimensional. -/
theorem of_fintype_basis {ι : Type w} [Finite ι] (h : Basis ι K V) : FiniteDimensional K V := by
  cases nonempty_fintype ι
  exact ⟨⟨Finset.univ.image h, by
    convert h.span_eq
    simp⟩⟩
#align finite_dimensional.of_fintype_basis FiniteDimensional.of_fintype_basis

/-- If a vector space is `FiniteDimensional`, all bases are indexed by a finite type -/
noncomputable def fintypeBasisIndex {ι : Type _} [FiniteDimensional K V] (b : Basis ι K V) :
    Fintype ι :=
  letI : IsNoetherian K V := IsNoetherian.iff_fg.2 inferInstance
  IsNoetherian.fintypeBasisIndex b
#align finite_dimensional.fintype_basis_index FiniteDimensional.fintypeBasisIndex

/-- If a vector space is `FiniteDimensional`, `Basis.ofVectorSpace` is indexed by
  a finite type.-/
noncomputable instance [FiniteDimensional K V] : Fintype (Basis.ofVectorSpaceIndex K V) := by
  letI : IsNoetherian K V := IsNoetherian.iff_fg.2 inferInstance
  infer_instance

/-- If a vector space has a basis indexed by elements of a finite set, then it is
finite-dimensional. -/
theorem of_finite_basis {ι : Type w} {s : Set ι} (h : Basis s K V) (hs : Set.Finite s) :
    FiniteDimensional K V :=
  haveI := hs.fintype
  of_fintype_basis h
#align finite_dimensional.of_finite_basis FiniteDimensional.of_finite_basis

/-- A subspace of a finite-dimensional space is also finite-dimensional. -/
instance finiteDimensional_submodule [FiniteDimensional K V] (S : Submodule K V) :
    FiniteDimensional K S := by
  letI : IsNoetherian K V := iff_fg.2 ?_
  exact
    iff_fg.1
      (IsNoetherian.iff_rank_lt_aleph0.2
        (lt_of_le_of_lt (rank_submodule_le _) (rank_lt_aleph0 K V)))
  infer_instance
#align finite_dimensional.finite_dimensional_submodule FiniteDimensional.finiteDimensional_submodule

/-- A quotient of a finite-dimensional space is also finite-dimensional. -/
instance finiteDimensional_quotient [FiniteDimensional K V] (S : Submodule K V) :
    FiniteDimensional K (V ⧸ S) :=
  Module.Finite.of_surjective (Submodule.mkQ S) <| surjective_quot_mk _
#align finite_dimensional.finite_dimensional_quotient FiniteDimensional.finiteDimensional_quotient

variable (K V)

/-- In a finite-dimensional space, its dimension (seen as a cardinal) coincides with its
`finrank`. This is a copy of `finrank_eq_rank _ _` which creates easier typeclass searches. -/
theorem finrank_eq_rank' [FiniteDimensional K V] : (finrank K V : Cardinal.{v}) = Module.rank K V :=
  finrank_eq_rank _ _
#align finite_dimensional.finrank_eq_rank' FiniteDimensional.finrank_eq_rank'

variable {K V}

theorem finrank_of_infinite_dimensional (h : ¬FiniteDimensional K V) : finrank K V = 0 :=
  dif_neg <| mt IsNoetherian.iff_rank_lt_aleph0.2 <| (not_iff_not.2 iff_fg).2 h
#align finite_dimensional.finrank_of_infinite_dimensional FiniteDimensional.finrank_of_infinite_dimensional

theorem finiteDimensional_of_finrank (h : 0 < finrank K V) : FiniteDimensional K V := by
  contrapose h
  simp [finrank_of_infinite_dimensional h]
#align finite_dimensional.finite_dimensional_of_finrank FiniteDimensional.finiteDimensional_of_finrank

theorem finiteDimensional_of_finrank_eq_succ {n : ℕ} (hn : finrank K V = n.succ) :
    FiniteDimensional K V :=
  finiteDimensional_of_finrank <| by rw [hn]; exact n.succ_pos
#align finite_dimensional.finite_dimensional_of_finrank_eq_succ FiniteDimensional.finiteDimensional_of_finrank_eq_succ

/-- We can infer `FiniteDimensional K V` in the presence of `[Fact (finrank K V = n + 1)]`. Declare
this as a local instance where needed. -/
theorem fact_finiteDimensional_of_finrank_eq_succ (n : ℕ) [Fact (finrank K V = n + 1)] :
    FiniteDimensional K V :=
  finiteDimensional_of_finrank <| by convert Nat.succ_pos n; apply Fact.out
#align finite_dimensional.fact_finite_dimensional_of_finrank_eq_succ FiniteDimensional.fact_finiteDimensional_of_finrank_eq_succ

theorem finiteDimensional_iff_of_rank_eq_nsmul {W} [AddCommGroup W] [Module K W] {n : ℕ}
    (hn : n ≠ 0) (hVW : Module.rank K V = n • Module.rank K W) :
    FiniteDimensional K V ↔ FiniteDimensional K W := by
  simp only [FiniteDimensional, ← IsNoetherian.iff_fg, IsNoetherian.iff_rank_lt_aleph0, hVW,
    Cardinal.nsmul_lt_aleph0_iff_of_ne_zero hn]
#align finite_dimensional.finite_dimensional_iff_of_rank_eq_nsmul FiniteDimensional.finiteDimensional_iff_of_rank_eq_nsmul

/-- If a vector space is finite-dimensional, then the cardinality of any basis is equal to its
`finrank`. -/
theorem finrank_eq_card_basis' [FiniteDimensional K V] {ι : Type w} (h : Basis ι K V) :
    (finrank K V : Cardinal.{w}) = (#ι) := by
  haveI : IsNoetherian K V := iff_fg.2 inferInstance
  haveI : Fintype ι := fintypeBasisIndex h
  rw [Cardinal.mk_fintype, finrank_eq_card_basis h]
#align finite_dimensional.finrank_eq_card_basis' FiniteDimensional.finrank_eq_card_basis'

set_option synthInstance.etaExperiment true in -- Porting note: gets around lean4#2074
/-- Given a basis of a division ring over itself indexed by a type `ι`, then `ι` is `Unique`. -/
noncomputable def _root_.Basis.unique {ι : Type _} (b : Basis ι K K) : Unique ι := by
  have A : Cardinal.mk ι = ↑(FiniteDimensional.finrank K K) :=
    (FiniteDimensional.finrank_eq_card_basis' b).symm
  -- porting note: replace `algebra_map.coe_one` with `Nat.cast_one`
  simp only [Cardinal.eq_one_iff_unique, FiniteDimensional.finrank_self, Nat.cast_one] at A
  exact Nonempty.some ((unique_iff_subsingleton_and_nonempty _).2 A)
#align basis.unique Basis.unique

variable (K V)

/-- A finite dimensional vector space has a basis indexed by `Fin (finrank K V)`. -/
noncomputable def finBasis [FiniteDimensional K V] : Basis (Fin (finrank K V)) K V :=
  have h : Fintype.card (@finsetBasisIndex K V _ _ _ (iff_fg.2 inferInstance)) = finrank K V :=
    (finrank_eq_card_basis (@finsetBasis K V _ _ _ (iff_fg.2 inferInstance))).symm
  (@finsetBasis K V _ _ _ (iff_fg.2 inferInstance)).reindex (Fintype.equivFinOfCardEq h)
#align finite_dimensional.fin_basis FiniteDimensional.finBasis

/-- An `n`-dimensional vector space has a basis indexed by `Fin n`. -/
noncomputable def finBasisOfFinrankEq [FiniteDimensional K V] {n : ℕ} (hn : finrank K V = n) :
    Basis (Fin n) K V :=
  (finBasis K V).reindex (Fin.cast hn).toEquiv
#align finite_dimensional.fin_basis_of_finrank_eq FiniteDimensional.finBasisOfFinrankEq

variable {K V}

set_option synthInstance.etaExperiment true in
/-- A module with dimension 1 has a basis with one element. -/
noncomputable def basisUnique (ι : Type _) [Unique ι] (h : finrank K V = 1) : Basis ι K V :=
  haveI : FiniteDimensional _ _ :=
    finiteDimensional_of_finrank (_root_.zero_lt_one.trans_le h.symm.le)
  (finBasisOfFinrankEq K V h).reindex (Equiv.equivOfUnique _ _)
#align finite_dimensional.basis_unique FiniteDimensional.basisUnique

@[simp]
theorem basisUnique.repr_eq_zero_iff {ι : Type _} [Unique ι] {h : finrank K V = 1} {v : V} {i : ι} :
    (basisUnique ι h).repr v i = 0 ↔ v = 0 :=
  ⟨fun hv =>
    (basisUnique ι h).repr.map_eq_zero_iff.mp (Finsupp.ext fun j => Subsingleton.elim i j ▸ hv),
    fun hv => by rw [hv, LinearEquiv.map_zero, Finsupp.zero_apply]⟩
#align finite_dimensional.basis_unique.repr_eq_zero_iff FiniteDimensional.basisUnique.repr_eq_zero_iff

theorem cardinal_mk_le_finrank_of_linearIndependent [FiniteDimensional K V] {ι : Type w} {b : ι → V}
    (h : LinearIndependent K b) : (#ι) ≤ finrank K V := by
  rw [← lift_le.{_, max v w}]
  simpa [← finrank_eq_rank', -finrank_eq_rank] using
    cardinal_lift_le_rank_of_linearIndependent h
#align finite_dimensional.cardinal_mk_le_finrank_of_linear_independent FiniteDimensional.cardinal_mk_le_finrank_of_linearIndependent

theorem fintype_card_le_finrank_of_linearIndependent [FiniteDimensional K V] {ι : Type _}
    [Fintype ι] {b : ι → V} (h : LinearIndependent K b) : Fintype.card ι ≤ finrank K V := by
  simpa using cardinal_mk_le_finrank_of_linearIndependent h
#align finite_dimensional.fintype_card_le_finrank_of_linear_independent FiniteDimensional.fintype_card_le_finrank_of_linearIndependent

theorem finset_card_le_finrank_of_linearIndependent [FiniteDimensional K V] {b : Finset V}
    (h : LinearIndependent K (fun x => x : b → V)) : b.card ≤ finrank K V := by
  rw [← Fintype.card_coe]
  exact fintype_card_le_finrank_of_linearIndependent h
#align finite_dimensional.finset_card_le_finrank_of_linear_independent FiniteDimensional.finset_card_le_finrank_of_linearIndependent

theorem lt_aleph0_of_linearIndependent {ι : Type w} [FiniteDimensional K V] {v : ι → V}
    (h : LinearIndependent K v) : (#ι) < ℵ₀ := by
  apply Cardinal.lift_lt.1
  apply lt_of_le_of_lt
  apply cardinal_lift_le_rank_of_linearIndependent h
  rw [← finrank_eq_rank, Cardinal.lift_aleph0, Cardinal.lift_natCast]
  apply Cardinal.nat_lt_aleph0
#align finite_dimensional.lt_aleph_0_of_linear_independent FiniteDimensional.lt_aleph0_of_linearIndependent

theorem _root_.LinearIndependent.finite [FiniteDimensional K V] {b : Set V}
    (h : LinearIndependent K fun x : b => (x : V)) : b.Finite :=
  Cardinal.lt_aleph0_iff_set_finite.mp (FiniteDimensional.lt_aleph0_of_linearIndependent h)
#align linear_independent.finite LinearIndependent.finite

theorem not_linearIndependent_of_infinite {ι : Type w} [inf : Infinite ι] [FiniteDimensional K V]
    (v : ι → V) : ¬LinearIndependent K v := by
  intro h_lin_indep
  have : ¬ℵ₀ ≤ (#ι) := not_le.mpr (lt_aleph0_of_linearIndependent h_lin_indep)
  have : ℵ₀ ≤ (#ι) := infinite_iff.mp inf
  contradiction
#align finite_dimensional.not_linear_independent_of_infinite FiniteDimensional.not_linearIndependent_of_infinite

/-- A finite dimensional space has positive `finrank` iff it has a nonzero element. -/
theorem finrank_pos_iff_exists_ne_zero [FiniteDimensional K V] : 0 < finrank K V ↔ ∃ x : V, x ≠ 0 :=
  Iff.trans
    (by
      rw [← finrank_eq_rank]
      norm_cast)
    (@rank_pos_iff_exists_ne_zero K V _ _ _ _ _)
#align finite_dimensional.finrank_pos_iff_exists_ne_zero FiniteDimensional.finrank_pos_iff_exists_ne_zero

/-- A finite dimensional space has positive `finrank` iff it is nontrivial. -/
theorem finrank_pos_iff [FiniteDimensional K V] : 0 < finrank K V ↔ Nontrivial V :=
  Iff.trans
    (by
      rw [← finrank_eq_rank]
      norm_cast)
    (@rank_pos_iff_nontrivial K V _ _ _ _ _)
#align finite_dimensional.finrank_pos_iff FiniteDimensional.finrank_pos_iff

/-- A nontrivial finite dimensional space has positive `finrank`. -/
theorem finrank_pos [FiniteDimensional K V] [h : Nontrivial V] : 0 < finrank K V :=
  finrank_pos_iff.mpr h
#align finite_dimensional.finrank_pos FiniteDimensional.finrank_pos

/-- A finite dimensional space has zero `finrank` iff it is a subsingleton.
This is the `finrank` version of `rank_zero_iff`. -/
theorem finrank_zero_iff [FiniteDimensional K V] : finrank K V = 0 ↔ Subsingleton V :=
  Iff.trans
    (by
      rw [← finrank_eq_rank]
      norm_cast)
    (@rank_zero_iff K V _ _ _ _ _)
#align finite_dimensional.finrank_zero_iff FiniteDimensional.finrank_zero_iff

/-- If a submodule has maximal dimension in a finite dimensional space, then it is equal to the
whole space. -/
theorem eq_top_of_finrank_eq [FiniteDimensional K V] {S : Submodule K V}
    (h : finrank K S = finrank K V) : S = ⊤ := by
  haveI : IsNoetherian K V := iff_fg.2 inferInstance
  set bS := Basis.ofVectorSpace K S with bS_eq
  have : LinearIndependent K ((↑) : ((↑) '' Basis.ofVectorSpaceIndex K S : Set V) → V) :=
    @LinearIndependent.image_subtype _ _ _ _ _ _ _ _ _ (Submodule.subtype S)
      (by simpa using bS.linearIndependent) (by simp)
  set b := Basis.extend this with b_eq
  -- porting note: `letI` now uses `this` so we need to give different names
  letI i1 : Fintype (this.extend _) :=
    (finite_of_linearIndependent (by simpa using b.linearIndependent)).fintype
  letI i2 : Fintype (((↑) : S → V) '' Basis.ofVectorSpaceIndex K S) :=
    (finite_of_linearIndependent this).fintype
  letI i3 : Fintype (Basis.ofVectorSpaceIndex K S) :=
    (finite_of_linearIndependent (by simpa using bS.linearIndependent)).fintype
  have : (↑) '' Basis.ofVectorSpaceIndex K S = this.extend (Set.subset_univ _) :=
    Set.eq_of_subset_of_card_le (this.subset_extend _)
      (by
        rw [Set.card_image_of_injective _ Subtype.coe_injective, ← finrank_eq_card_basis bS, ←
            finrank_eq_card_basis b, h])
  rw [← b.span_eq, b_eq, Basis.coe_extend, Subtype.range_coe, ← this, ← Submodule.coeSubtype,
    span_image]
  have := bS.span_eq
  rw [bS_eq, Basis.coe_ofVectorSpace, Subtype.range_coe] at this
  rw [this, map_top (Submodule.subtype S), range_subtype]
#align finite_dimensional.eq_top_of_finrank_eq FiniteDimensional.eq_top_of_finrank_eq

variable (K)

set_option synthInstance.etaExperiment true in
instance finiteDimensional_self : FiniteDimensional K K := by infer_instance
#align finite_dimensional.finite_dimensional_self FiniteDimensional.finiteDimensional_self

/-- The submodule generated by a finite set is finite-dimensional. -/
theorem span_of_finite {A : Set V} (hA : Set.Finite A) : FiniteDimensional K (Submodule.span K A) :=
  iff_fg.1 <| isNoetherian_span_of_finite K hA
#align finite_dimensional.span_of_finite FiniteDimensional.span_of_finite

/-- The submodule generated by a single element is finite-dimensional. -/
instance span_singleton (x : V) : FiniteDimensional K (K ∙ x) :=
  span_of_finite K <| Set.finite_singleton _
#align finite_dimensional.span_singleton FiniteDimensional.span_singleton

/-- The submodule generated by a finset is finite-dimensional. -/
instance span_finset (s : Finset V) : FiniteDimensional K (span K (s : Set V)) :=
  span_of_finite K <| s.finite_toSet
#align finite_dimensional.span_finset FiniteDimensional.span_finset

set_option synthInstance.etaExperiment true in -- Porting note: gets around lean4#2074
/-- Pushforwards of finite-dimensional submodules are finite-dimensional. -/
instance (f : V →ₗ[K] V₂) (p : Submodule K V) [FiniteDimensional K p] :
    FiniteDimensional K (p.map f) :=
  Module.Finite.map _ _

variable {K}

theorem _root_.CompleteLattice.Independent.subtype_ne_bot_le_finrank_aux [FiniteDimensional K V]
    {ι : Type w} {p : ι → Submodule K V} (hp : CompleteLattice.Independent p) :
    (#{ i // p i ≠ ⊥ }) ≤ (finrank K V : Cardinal.{w}) := by
  suffices Cardinal.lift.{v} (#{ i // p i ≠ ⊥ }) ≤ Cardinal.lift.{v} (finrank K V : Cardinal.{w}) by
    rwa [Cardinal.lift_le] at this
  calc
    Cardinal.lift.{v} (#{ i // p i ≠ ⊥ }) ≤ Cardinal.lift.{w} (Module.rank K V) :=
      hp.subtype_ne_bot_le_rank
    _ = Cardinal.lift.{w} (finrank K V : Cardinal.{v}) := by rw [finrank_eq_rank]
    _ = Cardinal.lift.{v} (finrank K V : Cardinal.{w}) := by simp
#align complete_lattice.independent.subtype_ne_bot_le_finrank_aux CompleteLattice.Independent.subtype_ne_bot_le_finrank_aux

/-- If `p` is an independent family of subspaces of a finite-dimensional space `V`, then the
number of nontrivial subspaces in the family `p` is finite. -/
noncomputable def _root_.CompleteLattice.Independent.fintypeNeBotOfFiniteDimensional
    [FiniteDimensional K V] {ι : Type w} {p : ι → Submodule K V}
    (hp : CompleteLattice.Independent p) : Fintype { i : ι // p i ≠ ⊥ } := by
  suffices (#{ i // p i ≠ ⊥ }) < (ℵ₀ : Cardinal.{w}) by
    rw [Cardinal.lt_aleph0_iff_fintype] at this
    exact this.some
  refine' lt_of_le_of_lt hp.subtype_ne_bot_le_finrank_aux _
  simp [Cardinal.nat_lt_aleph0]
#align complete_lattice.independent.fintype_ne_bot_of_finite_dimensional CompleteLattice.Independent.fintypeNeBotOfFiniteDimensional

/-- If `p` is an independent family of subspaces of a finite-dimensional space `V`, then the
number of nontrivial subspaces in the family `p` is bounded above by the dimension of `V`.

Note that the `Fintype` hypothesis required here can be provided by
`CompleteLattice.Independent.fintypeNeBotOfFiniteDimensional`. -/
theorem _root_.CompleteLattice.Independent.subtype_ne_bot_le_finrank [FiniteDimensional K V]
    {ι : Type w} {p : ι → Submodule K V} (hp : CompleteLattice.Independent p)
    [Fintype { i // p i ≠ ⊥ }] :
    Fintype.card { i // p i ≠ ⊥ } ≤ finrank K V := by simpa using hp.subtype_ne_bot_le_finrank_aux
#align complete_lattice.independent.subtype_ne_bot_le_finrank CompleteLattice.Independent.subtype_ne_bot_le_finrank

section

open BigOperators

open Finset

/-- If a finset has cardinality larger than the dimension of the space,
then there is a nontrivial linear relation amongst its elements.
-/
theorem exists_nontrivial_relation_of_rank_lt_card [FiniteDimensional K V] {t : Finset V}
    (h : finrank K V < t.card) : ∃ f : V → K, (∑ e in t, f e • e) = 0 ∧ ∃ x ∈ t, f x ≠ 0 := by
  have := mt finset_card_le_finrank_of_linearIndependent (by simpa using h)
  rw [not_linearIndependent_iff] at this
  obtain ⟨s, g, sum, z, zm, nonzero⟩ := this
  -- Now we have to extend `g` to all of `t`, then to all of `V`.
  let f : V → K := fun x => if h : x ∈ t then if (⟨x, h⟩ : t) ∈ s then g ⟨x, h⟩ else 0 else 0
  -- and finally clean up the mess caused by the extension.
  refine' ⟨f, _, _⟩
  · dsimp
    rw [← (sum)] -- porting note: need parens to disambiguate
    fapply sum_bij_ne_zero fun v hvt _ => (⟨v, hvt⟩ : { v // v ∈ t })
    · intro v hvt H
      dsimp
      rw [dif_pos hvt] at H
      contrapose! H
      rw [if_neg H, zero_smul]
    · intro _ _ _ _ _ _
      exact Subtype.mk.inj
    · intro b hbs hb
      use b
      simpa only [hbs, exists_prop, dif_pos, Finset.mk_coe, and_true_iff, if_true, Finset.coe_mem,
        eq_self_iff_true, exists_prop_of_true, Ne.def] using hb
    · intro a h₁
      dsimp
      rw [dif_pos h₁]
      intro h₂
      rw [if_pos]
      contrapose! h₂
      rw [if_neg h₂, zero_smul]
  · refine' ⟨z, z.2, _⟩
    dsimp only
    erw [dif_pos z.2, if_pos] <;> rwa [Subtype.coe_eta]
#align finite_dimensional.exists_nontrivial_relation_of_rank_lt_card FiniteDimensional.exists_nontrivial_relation_of_rank_lt_card

/-- If a finset has cardinality larger than `finrank + 1`,
then there is a nontrivial linear relation amongst its elements,
such that the coefficients of the relation sum to zero.
-/
theorem exists_nontrivial_relation_sum_zero_of_rank_succ_lt_card [FiniteDimensional K V]
    {t : Finset V} (h : finrank K V + 1 < t.card) :
    ∃ f : V → K, (∑ e in t, f e • e) = 0 ∧ (∑ e in t, f e) = 0 ∧ ∃ x ∈ t, f x ≠ 0 := by
  -- Pick an element x₀ ∈ t,
  have card_pos : 0 < t.card := lt_trans (Nat.succ_pos _) h
  obtain ⟨x₀, m⟩ := (Finset.card_pos.1 card_pos).bex
  -- and apply the previous lemma to the {xᵢ - x₀}
  let shift : V ↪ V := ⟨fun x => x - x₀, sub_left_injective⟩
  let t' := (t.erase x₀).map shift
  have h' : finrank K V < t'.card := by
    simp only [card_map, Finset.card_erase_of_mem m]
    exact Nat.lt_pred_iff.mpr h
  -- to obtain a function `g`.
  obtain ⟨g, gsum, x₁, x₁_mem, nz⟩ := exists_nontrivial_relation_of_rank_lt_card h'
  -- Then obtain `f` by translating back by `x₀`,
  -- and setting the value of `f` at `x₀` to ensure `∑ e in t, f e = 0`.
  let f : V → K := fun z => if z = x₀ then -∑ z in t.erase x₀, g (z - x₀) else g (z - x₀)
  refine' ⟨f, _, _, _⟩
  -- After this, it's a matter of verifiying the properties,
  -- based on the corresponding properties for `g`.
  · show (∑ e : V in t, f e • e) = 0
    -- We prove this by splitting off the `x₀` term of the sum,
    -- which is itself a sum over `t.erase x₀`,
    -- combining the two sums, and
    -- observing that after reindexing we have exactly
    -- ∑ (x : V) in t', g x • x = 0.
    simp only
    conv_lhs =>
      apply_congr
      rfl
      rw [ite_smul]
    rw [Finset.sum_ite]
    conv =>
      congr
      congr
      apply_congr
      -- Porting note: the next two steps used to work by `simp [filter_eq', m]`
      erw [filter_eq']
      simp [m]
    conv =>
      congr
      congr
      rfl
      apply_congr
      simp [filter_ne']
    rw [sum_singleton, neg_smul, add_comm, ← sub_eq_add_neg, sum_smul, ← sum_sub_distrib]
    simp only [← smul_sub]
    -- At the end we have to reindex the sum, so we use `change` to
    -- express the summand using `shift`.
    change (∑ x : V in t.erase x₀, (fun e => g e • e) (shift x)) = 0
    -- porting note: last argument can't be inferred
    rw [← sum_map _ shift (fun e => g e • e)]
    exact gsum
  · show (∑ e : V in t, f e) = 0
    -- Again we split off the `x₀` term,
    -- observing that it exactly cancels the other terms.
    rw [← insert_erase m, sum_insert (not_mem_erase x₀ t)]
    dsimp
    rw [if_pos rfl]
    conv_lhs =>
      congr
      rfl
      apply_congr
      rfl
      rw [if_neg (show _ ≠ x₀ from (mem_erase.mp ‹_›).1)]
    exact neg_add_self _
  · show ∃ (x : V), x ∈ t ∧ f x ≠ 0
    -- We can use x₁ + x₀.
    refine' ⟨x₁ + x₀, _, _⟩
    · rw [Finset.mem_map] at x₁_mem
      rcases x₁_mem with ⟨x₁, x₁_mem, rfl⟩
      rw [mem_erase] at x₁_mem
      simp only [x₁_mem, sub_add_cancel, Function.Embedding.coeFn_mk]
    · dsimp only
      rwa [if_neg, add_sub_cancel]
      rw [add_left_eq_self]
      rintro rfl
      simp only [sub_eq_zero, exists_prop, Finset.mem_map, Embedding.coeFn_mk, eq_self_iff_true,
        mem_erase, not_true, exists_eq_right, Ne.def, false_and_iff] at x₁_mem
#align finite_dimensional.exists_nontrivial_relation_sum_zero_of_rank_succ_lt_card FiniteDimensional.exists_nontrivial_relation_sum_zero_of_rank_succ_lt_card

section

variable {L : Type _} [LinearOrderedField L]

variable {W : Type v} [AddCommGroup W] [Module L W]

/-- A slight strengthening of `exists_nontrivial_relation_sum_zero_of_rank_succ_lt_card`
available when working over an ordered field:
we can ensure a positive coefficient, not just a nonzero coefficient.
-/
theorem exists_relation_sum_zero_pos_coefficient_of_rank_succ_lt_card [FiniteDimensional L W]
    {t : Finset W} (h : finrank L W + 1 < t.card) :
    ∃ f : W → L, (∑ e in t, f e • e) = 0 ∧ (∑ e in t, f e) = 0 ∧ ∃ x ∈ t, 0 < f x := by
  obtain ⟨f, sum, total, nonzero⟩ := exists_nontrivial_relation_sum_zero_of_rank_succ_lt_card h
  exact ⟨f, sum, total, exists_pos_of_sum_zero_of_exists_nonzero f total nonzero⟩
#align finite_dimensional.exists_relation_sum_zero_pos_coefficient_of_rank_succ_lt_card FiniteDimensional.exists_relation_sum_zero_pos_coefficient_of_rank_succ_lt_card

end

end

/-- In a vector space with dimension 1, each set {v} is a basis for `v ≠ 0`. -/
@[simps]
noncomputable def basisSingleton (ι : Type _) [Unique ι] (h : finrank K V = 1) (v : V)
    (hv : v ≠ 0) : Basis ι K V :=
  let b := basisUnique ι h
  let h : b.repr v default ≠ 0 := mt basisUnique.repr_eq_zero_iff.mp hv
  Basis.ofRepr
    { toFun := fun w => Finsupp.single default (b.repr w default / b.repr v default)
      invFun := fun f => f default • v
      map_add' := by simp [add_div]
      map_smul' := by simp [mul_div]
      left_inv := fun w => by
        apply_fun b.repr using b.repr.toEquiv.injective
        -- porting note: was `apply_fun Equiv.finsuppUnique`
        refine Equiv.finsuppUnique.injective ?_
        simp only [LinearEquiv.map_smulₛₗ, Finsupp.coe_smul, Finsupp.single_eq_same,
          RingHom.id_apply, smul_eq_mul, Pi.smul_apply, Equiv.finsuppUnique_apply]
        exact div_mul_cancel _ h
      right_inv := fun f => by
        ext a
        rw [Subsingleton.elim a default] -- porting note: added
        simp only [LinearEquiv.map_smulₛₗ, Finsupp.coe_smul, Finsupp.single_eq_same,
          RingHom.id_apply, smul_eq_mul, Pi.smul_apply]
        exact mul_div_cancel _ h }
#align finite_dimensional.basis_singleton FiniteDimensional.basisSingleton

@[simp]
theorem basisSingleton_apply (ι : Type _) [Unique ι] (h : finrank K V = 1) (v : V) (hv : v ≠ 0)
    (i : ι) : basisSingleton ι h v hv i = v := by
  cases Unique.uniq ‹Unique ι› i
  simp [basisSingleton]
#align finite_dimensional.basis_singleton_apply FiniteDimensional.basisSingleton_apply

@[simp]
theorem range_basisSingleton (ι : Type _) [Unique ι] (h : finrank K V = 1) (v : V) (hv : v ≠ 0) :
    Set.range (basisSingleton ι h v hv) = {v} := by rw [Set.range_unique, basisSingleton_apply]
#align finite_dimensional.range_basis_singleton FiniteDimensional.range_basisSingleton

end DivisionRing

end FiniteDimensional

section ZeroRank

variable [DivisionRing K] [AddCommGroup V] [Module K V]

open FiniteDimensional

theorem finiteDimensional_of_rank_eq_nat {n : ℕ} (h : Module.rank K V = n) :
    FiniteDimensional K V := by
  rw [FiniteDimensional, ← IsNoetherian.iff_fg, IsNoetherian.iff_rank_lt_aleph0, h]
  exact nat_lt_aleph0 n
#align finite_dimensional_of_rank_eq_nat finiteDimensional_of_rank_eq_nat

-- TODO: generalize to free modules over general rings.
theorem finiteDimensional_of_rank_eq_zero (h : Module.rank K V = 0) : FiniteDimensional K V :=
  finiteDimensional_of_rank_eq_nat <| h.trans Nat.cast_zero.symm
#align finite_dimensional_of_rank_eq_zero finiteDimensional_of_rank_eq_zero

theorem finiteDimensional_of_rank_eq_one (h : Module.rank K V = 1) : FiniteDimensional K V :=
  finiteDimensional_of_rank_eq_nat <| h.trans Nat.cast_one.symm
#align finite_dimensional_of_rank_eq_one finiteDimensional_of_rank_eq_one

theorem finrank_eq_zero_of_rank_eq_zero [FiniteDimensional K V] (h : Module.rank K V = 0) :
    finrank K V = 0 := by
  convert finrank_eq_rank K V
  rw [h]; norm_cast
#align finrank_eq_zero_of_rank_eq_zero finrank_eq_zero_of_rank_eq_zero

variable (K V)

instance finiteDimensional_bot : FiniteDimensional K (⊥ : Submodule K V) :=
  finiteDimensional_of_rank_eq_zero <| by simp
#align finite_dimensional_bot finiteDimensional_bot

variable {K V}

theorem bot_eq_top_of_rank_eq_zero (h : Module.rank K V = 0) : (⊥ : Submodule K V) = ⊤ := by
  haveI : FiniteDimensional _ _ := finiteDimensional_of_rank_eq_zero h
  apply eq_top_of_finrank_eq
  rw [finrank_bot, finrank_eq_zero_of_rank_eq_zero h]
#align bot_eq_top_of_rank_eq_zero bot_eq_top_of_rank_eq_zero

@[simp]
theorem rank_eq_zero {S : Submodule K V} : Module.rank K S = 0 ↔ S = ⊥ :=
  ⟨fun h =>
    (Submodule.eq_bot_iff _).2 fun x hx =>
      congr_arg Subtype.val <|
        ((Submodule.eq_bot_iff _).1 <| Eq.symm <| bot_eq_top_of_rank_eq_zero h) ⟨x, hx⟩
          Submodule.mem_top,
    fun h => by rw [h, rank_bot]⟩
#align rank_eq_zero rank_eq_zero

@[simp]
theorem finrank_eq_zero {S : Submodule K V} [FiniteDimensional K S] : finrank K S = 0 ↔ S = ⊥ := by
  rw [← rank_eq_zero, ← finrank_eq_rank, ← @Nat.cast_zero Cardinal, Cardinal.natCast_inj]
#align finrank_eq_zero finrank_eq_zero

end ZeroRank

namespace Submodule

open IsNoetherian FiniteDimensional

section DivisionRing

variable [DivisionRing K] [AddCommGroup V] [Module K V]

/-- A submodule is finitely generated if and only if it is finite-dimensional -/
theorem fg_iff_finiteDimensional (s : Submodule K V) : s.Fg ↔ FiniteDimensional K s :=
  ⟨fun h => Module.finite_def.2 <| (fg_top s).2 h, fun h => (fg_top s).1 <| Module.finite_def.1 h⟩
#align submodule.fg_iff_finite_dimensional Submodule.fg_iff_finiteDimensional

/-- A submodule contained in a finite-dimensional submodule is
finite-dimensional. -/
theorem finiteDimensional_of_le {S₁ S₂ : Submodule K V} [FiniteDimensional K S₂] (h : S₁ ≤ S₂) :
    FiniteDimensional K S₁ :=
  haveI : IsNoetherian K S₂ := iff_fg.2 inferInstance
  iff_fg.1
    (IsNoetherian.iff_rank_lt_aleph0.2
      (lt_of_le_of_lt (rank_le_of_submodule _ _ h) (FiniteDimensional.rank_lt_aleph0 K S₂)))
#align submodule.finite_dimensional_of_le Submodule.finiteDimensional_of_le

/-- The inf of two submodules, the first finite-dimensional, is
finite-dimensional. -/
instance finiteDimensional_inf_left (S₁ S₂ : Submodule K V) [FiniteDimensional K S₁] :
    FiniteDimensional K (S₁ ⊓ S₂ : Submodule K V) :=
  finiteDimensional_of_le inf_le_left
#align submodule.finite_dimensional_inf_left Submodule.finiteDimensional_inf_left

/-- The inf of two submodules, the second finite-dimensional, is
finite-dimensional. -/
instance finiteDimensional_inf_right (S₁ S₂ : Submodule K V) [FiniteDimensional K S₂] :
    FiniteDimensional K (S₁ ⊓ S₂ : Submodule K V) :=
  finiteDimensional_of_le inf_le_right
#align submodule.finite_dimensional_inf_right Submodule.finiteDimensional_inf_right

/-- The sup of two finite-dimensional submodules is
finite-dimensional. -/
instance finiteDimensional_sup (S₁ S₂ : Submodule K V) [h₁ : FiniteDimensional K S₁]
    [h₂ : FiniteDimensional K S₂] : FiniteDimensional K (S₁ ⊔ S₂ : Submodule K V) := by
  unfold FiniteDimensional at *
  rw [finite_def] at *
  exact (fg_top _).2 (((fg_top S₁).1 h₁).sup ((fg_top S₂).1 h₂))
#align submodule.finite_dimensional_sup Submodule.finiteDimensional_sup

/-- The submodule generated by a finite supremum of finite dimensional submodules is
finite-dimensional.

Note that strictly this only needs `∀ i ∈ s, FiniteDimensional K (S i)`, but that doesn't
work well with typeclass search. -/
instance finiteDimensional_finset_sup {ι : Type _} (s : Finset ι) (S : ι → Submodule K V)
    [∀ i, FiniteDimensional K (S i)] : FiniteDimensional K (s.sup S : Submodule K V) := by
  refine'
    @Finset.sup_induction _ _ _ _ s S (fun i => FiniteDimensional K ↑i) (finiteDimensional_bot K V)
      _ fun i _ => by infer_instance
  · intro S₁ hS₁ S₂ hS₂
    exact Submodule.finiteDimensional_sup S₁ S₂
#align submodule.finite_dimensional_finset_sup Submodule.finiteDimensional_finset_sup

/-- The submodule generated by a supremum of finite dimensional submodules, indexed by a finite
sort is finite-dimensional. -/
instance finiteDimensional_supᵢ {ι : Sort _} [Finite ι] (S : ι → Submodule K V)
    [∀ i, FiniteDimensional K (S i)] : FiniteDimensional K ↑(⨆ i, S i) := by
  cases nonempty_fintype (PLift ι)
  rw [← supᵢ_plift_down, ← Finset.sup_univ_eq_supᵢ]
  exact Submodule.finiteDimensional_finset_sup _ _
#align submodule.finite_dimensional_supr Submodule.finiteDimensional_supᵢ

/-- In a finite-dimensional vector space, the dimensions of a submodule and of the corresponding
quotient add up to the dimension of the space. -/
theorem finrank_quotient_add_finrank [FiniteDimensional K V] (s : Submodule K V) :
    finrank K (V ⧸ s) + finrank K s = finrank K V := by
  have := rank_quotient_add_rank s
  rw [← finrank_eq_rank, ← finrank_eq_rank, ← finrank_eq_rank] at this
  exact_mod_cast this
#align submodule.finrank_quotient_add_finrank Submodule.finrank_quotient_add_finrank

/-- The dimension of a strict submodule is strictly bounded by the dimension of the ambient
space. -/
theorem finrank_lt [FiniteDimensional K V] {s : Submodule K V} (h : s < ⊤) :
    finrank K s < finrank K V := by
  rw [← s.finrank_quotient_add_finrank, add_comm]
  exact Nat.lt_add_of_pos_right (finrank_pos_iff.mpr (Quotient.nontrivial_of_lt_top _ h))
#align submodule.finrank_lt Submodule.finrank_lt

/-- The sum of the dimensions of s + t and s ∩ t is the sum of the dimensions of s and t -/
theorem finrank_sup_add_finrank_inf_eq (s t : Submodule K V) [FiniteDimensional K s]
    [FiniteDimensional K t] :
    finrank K ↑(s ⊔ t) + finrank K ↑(s ⊓ t) = finrank K ↑s + finrank K ↑t := by
  have key : Module.rank K ↑(s ⊔ t) + Module.rank K ↑(s ⊓ t) = Module.rank K s + Module.rank K t :=
    rank_sup_add_rank_inf_eq s t
  repeat' rw [← finrank_eq_rank] at key
  norm_cast at key
#align submodule.finrank_sup_add_finrank_inf_eq Submodule.finrank_sup_add_finrank_inf_eq

theorem finrank_add_le_finrank_add_finrank (s t : Submodule K V) [FiniteDimensional K s]
    [FiniteDimensional K t] : finrank K (s ⊔ t : Submodule K V) ≤ finrank K s + finrank K t := by
  rw [← finrank_sup_add_finrank_inf_eq]
  exact self_le_add_right _ _
#align submodule.finrank_add_le_finrank_add_finrank Submodule.finrank_add_le_finrank_add_finrank

theorem eq_top_of_disjoint [FiniteDimensional K V] (s t : Submodule K V)
    (hdim : finrank K s + finrank K t = finrank K V) (hdisjoint : Disjoint s t) : s ⊔ t = ⊤ := by
  have h_finrank_inf : finrank K ↑(s ⊓ t) = 0 := by
    rw [disjoint_iff_inf_le, le_bot_iff] at hdisjoint
    rw [hdisjoint, finrank_bot]
  apply eq_top_of_finrank_eq
  rw [← hdim]
  convert s.finrank_sup_add_finrank_inf_eq t
  rw [h_finrank_inf]
  rfl
#align submodule.eq_top_of_disjoint Submodule.eq_top_of_disjoint

end DivisionRing

end Submodule

namespace LinearEquiv

open FiniteDimensional

variable [DivisionRing K] [AddCommGroup V] [Module K V] {V₂ : Type v'} [AddCommGroup V₂]
  [Module K V₂]

set_option synthInstance.etaExperiment true in -- Porting note: gets around lean4#2074
/-- Finite dimensionality is preserved under linear equivalence. -/
protected theorem finiteDimensional (f : V ≃ₗ[K] V₂) [FiniteDimensional K V] :
    FiniteDimensional K V₂ :=
  Module.Finite.equiv f
#align linear_equiv.finite_dimensional LinearEquiv.finiteDimensional

variable {R M M₂ : Type _} [Ring R] [AddCommGroup M] [AddCommGroup M₂]

variable [Module R M] [Module R M₂]

end LinearEquiv

section

variable [DivisionRing K] [AddCommGroup V] [Module K V]

instance finiteDimensional_finsupp {ι : Type _} [Finite ι] [FiniteDimensional K V] :
    FiniteDimensional K (ι →₀ V) :=
  (Finsupp.linearEquivFunOnFinite K V ι).symm.finiteDimensional
#align finite_dimensional_finsupp finiteDimensional_finsupp

end

namespace FiniteDimensional

section DivisionRing

variable [DivisionRing K] [AddCommGroup V] [Module K V] {V₂ : Type v'} [AddCommGroup V₂]
  [Module K V₂]

theorem eq_of_le_of_finrank_le {S₁ S₂ : Submodule K V} [FiniteDimensional K S₂] (hle : S₁ ≤ S₂)
    (hd : finrank K S₂ ≤ finrank K S₁) : S₁ = S₂ := by
  rw [← LinearEquiv.finrank_eq (Submodule.comapSubtypeEquivOfLe hle)] at hd
  exact le_antisymm hle (Submodule.comap_subtype_eq_top.1
    (eq_top_of_finrank_eq (le_antisymm (comap (Submodule.subtype S₂) S₁).finrank_le hd)))
#align finite_dimensional.eq_of_le_of_finrank_le FiniteDimensional.eq_of_le_of_finrank_le

/-- If a submodule is less than or equal to a finite-dimensional
submodule with the same dimension, they are equal. -/
theorem eq_of_le_of_finrank_eq {S₁ S₂ : Submodule K V} [FiniteDimensional K S₂] (hle : S₁ ≤ S₂)
    (hd : finrank K S₁ = finrank K S₂) : S₁ = S₂ :=
  eq_of_le_of_finrank_le hle hd.ge
#align finite_dimensional.eq_of_le_of_finrank_eq FiniteDimensional.eq_of_le_of_finrank_eq

variable [FiniteDimensional K V] [FiniteDimensional K V₂]

set_option synthInstance.etaExperiment true in -- Porting note: gets around lean4#2074
/-- Given isomorphic subspaces `p q` of vector spaces `V` and `V₁` respectively,
  `p.quotient` is isomorphic to `q.quotient`. -/
noncomputable def LinearEquiv.quotEquivOfEquiv {p : Subspace K V} {q : Subspace K V₂}
    (f₁ : p ≃ₗ[K] q) (f₂ : V ≃ₗ[K] V₂) : (V ⧸ p) ≃ₗ[K] V₂ ⧸ q :=
  LinearEquiv.ofFinrankEq _ _
    (by
      rw [← @add_right_cancel_iff _ _ _ (finrank K p), Submodule.finrank_quotient_add_finrank,
        LinearEquiv.finrank_eq f₁, Submodule.finrank_quotient_add_finrank,
        LinearEquiv.finrank_eq f₂])
#align finite_dimensional.linear_equiv.quot_equiv_of_equiv FiniteDimensional.LinearEquiv.quotEquivOfEquiv

set_option synthInstance.etaExperiment true in -- Porting note: gets around lean4#2074
-- TODO: generalize to the case where one of `p` and `q` is finite-dimensional.
/-- Given the subspaces `p q`, if `p.quotient ≃ₗ[K] q`, then `q.quotient ≃ₗ[K] p` -/
noncomputable def LinearEquiv.quotEquivOfQuotEquiv {p q : Subspace K V} (f : (V ⧸ p) ≃ₗ[K] q) :
    (V ⧸ q) ≃ₗ[K] p :=
  LinearEquiv.ofFinrankEq _ _ <|
    add_right_cancel <| by
      rw [Submodule.finrank_quotient_add_finrank, ← LinearEquiv.finrank_eq f, add_comm,
        Submodule.finrank_quotient_add_finrank]
#align finite_dimensional.linear_equiv.quot_equiv_of_quot_equiv FiniteDimensional.LinearEquiv.quotEquivOfQuotEquiv

end DivisionRing

end FiniteDimensional

namespace LinearMap

open FiniteDimensional

section DivisionRing

variable [DivisionRing K] [AddCommGroup V] [Module K V] {V₂ : Type v'} [AddCommGroup V₂]
  [Module K V₂]

set_option synthInstance.etaExperiment true in -- Porting note: gets around lean4#2074
/-- On a finite-dimensional space, an injective linear map is surjective. -/
theorem surjective_of_injective [FiniteDimensional K V] {f : V →ₗ[K] V} (hinj : Injective f) :
    Surjective f := by
  have h := rank_eq_of_injective _ hinj
  rw [← finrank_eq_rank, ← finrank_eq_rank, natCast_inj] at h
  exact range_eq_top.1 (eq_top_of_finrank_eq h.symm)
#align linear_map.surjective_of_injective LinearMap.surjective_of_injective

set_option synthInstance.etaExperiment true in -- Porting note: gets around lean4#2074
/-- The image under an onto linear map of a finite-dimensional space is also finite-dimensional. -/
theorem finiteDimensional_of_surjective [FiniteDimensional K V] (f : V →ₗ[K] V₂)
    (hf : LinearMap.range f = ⊤) : FiniteDimensional K V₂ :=
  Module.Finite.of_surjective f <| range_eq_top.1 hf
#align linear_map.finite_dimensional_of_surjective LinearMap.finiteDimensional_of_surjective

set_option synthInstance.etaExperiment true in -- Porting note: gets around lean4#2074
/-- The range of a linear map defined on a finite-dimensional space is also finite-dimensional. -/
instance finiteDimensional_range [FiniteDimensional K V] (f : V →ₗ[K] V₂) :
    FiniteDimensional K (LinearMap.range f) :=
  Module.Finite.range f
#align linear_map.finite_dimensional_range LinearMap.finiteDimensional_range

set_option synthInstance.etaExperiment true in -- Porting note: gets around lean4#2074
/-- On a finite-dimensional space, a linear map is injective if and only if it is surjective. -/
theorem injective_iff_surjective [FiniteDimensional K V] {f : V →ₗ[K] V} :
    Injective f ↔ Surjective f :=
  ⟨surjective_of_injective, fun hsurj =>
    let ⟨g, hg⟩ := f.exists_rightInverse_of_surjective (range_eq_top.2 hsurj)
    have : Function.RightInverse g f := LinearMap.ext_iff.1 hg
    (leftInverse_of_surjective_of_rightInverse (surjective_of_injective this.injective)
        this).injective⟩
#align linear_map.injective_iff_surjective LinearMap.injective_iff_surjective

set_option synthInstance.etaExperiment true in -- Porting note: gets around lean4#2074
theorem ker_eq_bot_iff_range_eq_top [FiniteDimensional K V] {f : V →ₗ[K] V} :
    LinearMap.ker f = ⊥ ↔ LinearMap.range f = ⊤ := by
  rw [range_eq_top, ker_eq_bot, injective_iff_surjective]
#align linear_map.ker_eq_bot_iff_range_eq_top LinearMap.ker_eq_bot_iff_range_eq_top

set_option synthInstance.etaExperiment true in -- Porting note: gets around lean4#2074
/-- In a finite-dimensional space, if linear maps are inverse to each other on one side then they
are also inverse to each other on the other side. -/
theorem mul_eq_one_of_mul_eq_one [FiniteDimensional K V] {f g : V →ₗ[K] V} (hfg : f * g = 1) :
    g * f = 1 := by
  have ginj : Injective g :=
    HasLeftInverse.injective ⟨f, fun x => show (f * g) x = (1 : V →ₗ[K] V) x by rw [hfg]⟩
  let ⟨i, hi⟩ :=
    g.exists_rightInverse_of_surjective (range_eq_top.2 (injective_iff_surjective.1 ginj))
  have : f * (g * i) = f * 1 := congr_arg _ hi
  rw [← mul_assoc, hfg, one_mul, mul_one] at this; rwa [← this]
#align linear_map.mul_eq_one_of_mul_eq_one LinearMap.mul_eq_one_of_mul_eq_one

set_option synthInstance.etaExperiment true in -- Porting note: gets around lean4#2074
/-- In a finite-dimensional space, linear maps are inverse to each other on one side if and only if
they are inverse to each other on the other side. -/
theorem mul_eq_one_comm [FiniteDimensional K V] {f g : V →ₗ[K] V} : f * g = 1 ↔ g * f = 1 :=
  ⟨mul_eq_one_of_mul_eq_one, mul_eq_one_of_mul_eq_one⟩
#align linear_map.mul_eq_one_comm LinearMap.mul_eq_one_comm

set_option synthInstance.etaExperiment true in -- Porting note: gets around lean4#2074
/-- In a finite-dimensional space, linear maps are inverse to each other on one side if and only if
they are inverse to each other on the other side. -/
theorem comp_eq_id_comm [FiniteDimensional K V] {f g : V →ₗ[K] V} : f.comp g = id ↔ g.comp f = id :=
  mul_eq_one_comm
#align linear_map.comp_eq_id_comm LinearMap.comp_eq_id_comm

set_option synthInstance.etaExperiment true in -- Porting note: gets around lean4#2074
/-- rank-nullity theorem : the dimensions of the kernel and the range of a linear map add up to
the dimension of the source space. -/
theorem finrank_range_add_finrank_ker [FiniteDimensional K V] (f : V →ₗ[K] V₂) :
    finrank K (LinearMap.range f) + finrank K (LinearMap.ker f) = finrank K V := by
  rw [← f.quotKerEquivRange.finrank_eq]
  exact Submodule.finrank_quotient_add_finrank _
#align linear_map.finrank_range_add_finrank_ker LinearMap.finrank_range_add_finrank_ker

end DivisionRing

end LinearMap

namespace LinearEquiv

open FiniteDimensional

variable [DivisionRing K] [AddCommGroup V] [Module K V]

variable [FiniteDimensional K V]

set_option synthInstance.etaExperiment true in -- Porting note: gets around lean4#2074
/-- The linear equivalence corresponging to an injective endomorphism. -/
noncomputable def ofInjectiveEndo (f : V →ₗ[K] V) (h_inj : Injective f) : V ≃ₗ[K] V :=
  LinearEquiv.ofBijective f ⟨h_inj, LinearMap.injective_iff_surjective.mp h_inj⟩
#align linear_equiv.of_injective_endo LinearEquiv.ofInjectiveEndo

set_option synthInstance.etaExperiment true in -- Porting note: gets around lean4#2074
@[simp]
theorem coe_ofInjectiveEndo (f : V →ₗ[K] V) (h_inj : Injective f) :
    ⇑(ofInjectiveEndo f h_inj) = f :=
  rfl
#align linear_equiv.coe_of_injective_endo LinearEquiv.coe_ofInjectiveEndo

set_option synthInstance.etaExperiment true in -- Porting note: gets around lean4#2074
@[simp]
theorem ofInjectiveEndo_right_inv (f : V →ₗ[K] V) (h_inj : Injective f) :
    f * (ofInjectiveEndo f h_inj).symm = 1 :=
  LinearMap.ext <| (ofInjectiveEndo f h_inj).apply_symm_apply
#align linear_equiv.of_injective_endo_right_inv LinearEquiv.ofInjectiveEndo_right_inv

set_option synthInstance.etaExperiment true in -- Porting note: gets around lean4#2074
@[simp]
theorem ofInjectiveEndo_left_inv (f : V →ₗ[K] V) (h_inj : Injective f) :
    ((ofInjectiveEndo f h_inj).symm : V →ₗ[K] V) * f = 1 :=
  LinearMap.ext <| (ofInjectiveEndo f h_inj).symm_apply_apply
#align linear_equiv.of_injective_endo_left_inv LinearEquiv.ofInjectiveEndo_left_inv

end LinearEquiv

namespace LinearMap

variable [DivisionRing K] [AddCommGroup V] [Module K V]

set_option synthInstance.etaExperiment true in -- Porting note: gets around lean4#2074
theorem isUnit_iff_ker_eq_bot [FiniteDimensional K V] (f : V →ₗ[K] V) :
    IsUnit f ↔ (LinearMap.ker f) = ⊥ := by
  constructor
  · rintro ⟨u, rfl⟩
    exact LinearMap.ker_eq_bot_of_inverse u.inv_mul
  · intro h_inj
    rw [ker_eq_bot] at h_inj
    exact ⟨⟨f, (LinearEquiv.ofInjectiveEndo f h_inj).symm.toLinearMap,
      LinearEquiv.ofInjectiveEndo_right_inv f h_inj, LinearEquiv.ofInjectiveEndo_left_inv f h_inj⟩,
      rfl⟩
#align linear_map.is_unit_iff_ker_eq_bot LinearMap.isUnit_iff_ker_eq_bot

set_option synthInstance.etaExperiment true in -- Porting note: gets around lean4#2074
theorem isUnit_iff_range_eq_top [FiniteDimensional K V] (f : V →ₗ[K] V) :
    IsUnit f ↔ (LinearMap.range f) = ⊤ :=
  by rw [isUnit_iff_ker_eq_bot, ker_eq_bot_iff_range_eq_top]
#align linear_map.is_unit_iff_range_eq_top LinearMap.isUnit_iff_range_eq_top

end LinearMap

open Module FiniteDimensional

section

variable [DivisionRing K] [AddCommGroup V] [Module K V]

theorem finrank_zero_iff_forall_zero [FiniteDimensional K V] : finrank K V = 0 ↔ ∀ x : V, x = 0 :=
  finrank_zero_iff.trans (subsingleton_iff_forall_eq 0)
#align finrank_zero_iff_forall_zero finrank_zero_iff_forall_zero

/-- If `ι` is an empty type and `V` is zero-dimensional, there is a unique `ι`-indexed basis. -/
noncomputable def basisOfFinrankZero [FiniteDimensional K V] {ι : Type _} [IsEmpty ι]
    (hV : finrank K V = 0) : Basis ι K V :=
  haveI : Subsingleton V := finrank_zero_iff.1 hV
  Basis.empty _
#align basis_of_finrank_zero basisOfFinrankZero

end

namespace LinearMap

variable [DivisionRing K] [AddCommGroup V] [Module K V] {V₂ : Type v'} [AddCommGroup V₂]
  [Module K V₂]

set_option synthInstance.etaExperiment true in -- Porting note: gets around lean4#2074
theorem injective_iff_surjective_of_finrank_eq_finrank [FiniteDimensional K V]
    [FiniteDimensional K V₂] (H : finrank K V = finrank K V₂) {f : V →ₗ[K] V₂} :
    Function.Injective f ↔ Function.Surjective f := by
  have := finrank_range_add_finrank_ker f
  rw [← ker_eq_bot, ← range_eq_top]; refine' ⟨fun h => _, fun h => _⟩
  · rw [h, finrank_bot, add_zero, H] at this
    exact eq_top_of_finrank_eq this
  · rw [h, finrank_top, H] at this
    exact finrank_eq_zero.1 (add_right_injective _ this)
#align linear_map.injective_iff_surjective_of_finrank_eq_finrank LinearMap.injective_iff_surjective_of_finrank_eq_finrank

set_option synthInstance.etaExperiment true in -- Porting note: gets around lean4#2074
theorem ker_eq_bot_iff_range_eq_top_of_finrank_eq_finrank [FiniteDimensional K V]
    [FiniteDimensional K V₂] (H : finrank K V = finrank K V₂) {f : V →ₗ[K] V₂} :
    LinearMap.ker f = ⊥ ↔ LinearMap.range f = ⊤ := by
  rw [range_eq_top, ker_eq_bot, injective_iff_surjective_of_finrank_eq_finrank H]
#align linear_map.ker_eq_bot_iff_range_eq_top_of_finrank_eq_finrank LinearMap.ker_eq_bot_iff_range_eq_top_of_finrank_eq_finrank

set_option synthInstance.etaExperiment true in -- Porting note: gets around lean4#2074
/-- Given a linear map `f` between two vector spaces with the same dimension, if
`ker f = ⊥` then `linearEquivOfInjective` is the induced isomorphism
between the two vector spaces. -/
noncomputable def linearEquivOfInjective [FiniteDimensional K V] [FiniteDimensional K V₂]
    (f : V →ₗ[K] V₂) (hf : Injective f) (hdim : finrank K V = finrank K V₂) : V ≃ₗ[K] V₂ :=
  LinearEquiv.ofBijective f
    ⟨hf, (LinearMap.injective_iff_surjective_of_finrank_eq_finrank hdim).mp hf⟩
#align linear_map.linear_equiv_of_injective LinearMap.linearEquivOfInjective

set_option synthInstance.etaExperiment true in -- Porting note: gets around lean4#2074
@[simp]
theorem linearEquivOfInjective_apply [FiniteDimensional K V] [FiniteDimensional K V₂]
    {f : V →ₗ[K] V₂} (hf : Injective f) (hdim : finrank K V = finrank K V₂) (x : V) :
    f.linearEquivOfInjective hf hdim x = f x :=
  rfl
#align linear_map.linear_equiv_of_injective_apply LinearMap.linearEquivOfInjective_apply

end LinearMap

section

-- Porting note: without this short-circuit instance the next lemma fails.
set_option synthInstance.etaExperiment true in
instance (F K : Type _) [CommSemiring F] [Semiring K]
    [Algebra F K] : SMulCommClass F K K := IsScalarTower.to_smulCommClass

-- Porting note: this was originally inlined into the construction of
-- `divisionRingOfFiniteDimensional`. I've stated to separately to avoid a timeout.
set_option synthInstance.etaExperiment true in
lemma LinearMap.mulLeft_surjective (F : Type _) [Field F] [Ring K] [IsDomain K]
    [Algebra F K] [FiniteDimensional F K] {x : K} (H : x ≠ 0) :
    Function.Surjective (LinearMap.mulLeft F x) :=
  LinearMap.injective_iff_surjective.1 fun y z => ((mul_right_inj' H).1 : x * y = x * z → y = z)

set_option synthInstance.etaExperiment true in -- Porting note: gets around lean4#2074
/-- A domain that is module-finite as an algebra over a field is a division ring. -/
noncomputable def divisionRingOfFiniteDimensional (F K : Type _) [Field F] [Ring K] [IsDomain K]
    [Algebra F K] [FiniteDimensional F K] : DivisionRing K :=
  { ‹IsDomain K›, ‹Ring K› with
    inv := fun x => if H : x = 0 then 0 else Classical.choose <|
      (LinearMap.mulLeft_surjective F H) 1
    mul_inv_cancel := fun x hx =>
      show x * dite _ _ _ = _ by
        rw [dif_neg hx]
        exact Classical.choose_spec
          ((show Function.Surjective (LinearMap.mulLeft F x) from
            LinearMap.injective_iff_surjective.1 fun _ _ => (mul_right_inj' hx).1) 1)
    inv_zero := dif_pos rfl }
#align division_ring_of_finite_dimensional divisionRingOfFiniteDimensional

/-- An integral domain that is module-finite as an algebra over a field is a field. -/
noncomputable def fieldOfFiniteDimensional (F K : Type _) [Field F] [CommRing K] [IsDomain K]
    [Algebra F K] [FiniteDimensional F K] : Field K :=
  { divisionRingOfFiniteDimensional F K, ‹CommRing K› with }
#align field_of_finite_dimensional fieldOfFiniteDimensional

end

namespace Submodule

section DivisionRing

variable [DivisionRing K] [AddCommGroup V] [Module K V] {V₂ : Type v'} [AddCommGroup V₂]
  [Module K V₂]

theorem eq_top_of_finrank_eq [FiniteDimensional K V] {S : Submodule K V}
    (h : finrank K S = finrank K V) : S = ⊤ :=
  FiniteDimensional.eq_of_le_of_finrank_eq le_top (by simp [h, finrank_top])
#align submodule.eq_top_of_finrank_eq Submodule.eq_top_of_finrank_eq

theorem finrank_mono [FiniteDimensional K V] : Monotone fun s : Submodule K V => finrank K s :=
  fun _ _ => finrank_le_finrank_of_le
#align submodule.finrank_mono Submodule.finrank_mono

theorem finrank_lt_finrank_of_lt {s t : Submodule K V} [FiniteDimensional K t] (hst : s < t) :
    finrank K s < finrank K t :=
  (comapSubtypeEquivOfLe hst.le).finrank_eq.symm.trans_lt <|
    finrank_lt (le_top.lt_of_ne <| hst.not_le ∘ comap_subtype_eq_top.1)
#align submodule.finrank_lt_finrank_of_lt Submodule.finrank_lt_finrank_of_lt

theorem finrank_strictMono [FiniteDimensional K V] :
    StrictMono fun s : Submodule K V => finrank K s := fun _ _ => finrank_lt_finrank_of_lt
#align submodule.finrank_strict_mono Submodule.finrank_strictMono

theorem finrank_add_eq_of_isCompl [FiniteDimensional K V] {U W : Submodule K V} (h : IsCompl U W) :
    finrank K U + finrank K W = finrank K V := by
  rw [← finrank_sup_add_finrank_inf_eq, h.Codisjoint.eq_top, h.Disjoint.eq_bot, finrank_bot,
    add_zero]
  exact finrank_top _ _
#align submodule.finrank_add_eq_of_is_compl Submodule.finrank_add_eq_of_isCompl

end DivisionRing

end Submodule

section DivisionRing

variable [DivisionRing K] [AddCommGroup V] [Module K V]

section Span

open Submodule

theorem finrank_span_singleton {v : V} (hv : v ≠ 0) : finrank K (K ∙ v) = 1 := by
  apply le_antisymm
  · exact finrank_span_le_card ({v} : Set V)
  · rw [Nat.succ_le_iff, finrank_pos_iff]
    use ⟨v, mem_span_singleton_self v⟩, 0
    simp [hv]
#align finrank_span_singleton finrank_span_singleton

theorem Set.finrank_mono [FiniteDimensional K V] {s t : Set V} (h : s ⊆ t) :
    s.finrank K ≤ t.finrank K :=
  Submodule.finrank_mono (span_mono h)
#align set.finrank_mono Set.finrank_mono

end Span

section Basis

theorem span_eq_top_of_linearIndependent_of_card_eq_finrank {ι : Type _} [hι : Nonempty ι]
    [Fintype ι] {b : ι → V} (lin_ind : LinearIndependent K b)
    (card_eq : Fintype.card ι = finrank K V) : span K (Set.range b) = ⊤ := by
  by_cases fin : FiniteDimensional K V
  · -- Porting note: fails without this line
    -- This will presumably be fixed by the changes discussed at
    -- https://leanprover.zulipchat.com/#narrow/stream/287929-mathlib4/topic/!4.232894/near/342121059
    replace fin : FiniteDimensional _ _ := fin
    by_contra ne_top
    have lt_top : span K (Set.range b) < ⊤ := lt_of_le_of_ne le_top ne_top
    exact ne_of_lt (Submodule.finrank_lt lt_top)
      (_root_.trans (finrank_span_eq_card lin_ind) card_eq)
  · exfalso
    apply ne_of_lt (Fintype.card_pos_iff.mpr hι)
    symm
    replace fin := (not_iff_not.2 IsNoetherian.iff_fg).2 fin
    calc
      Fintype.card ι = finrank K V := card_eq
      _ = 0 := dif_neg (mt IsNoetherian.iff_rank_lt_aleph0.mpr fin)

#align span_eq_top_of_linear_independent_of_card_eq_finrank span_eq_top_of_linearIndependent_of_card_eq_finrank

/-- A linear independent family of `finrank K V` vectors forms a basis. -/
@[simps!]
noncomputable def basisOfLinearIndependentOfCardEqFinrank {ι : Type _} [Nonempty ι] [Fintype ι]
    {b : ι → V} (lin_ind : LinearIndependent K b) (card_eq : Fintype.card ι = finrank K V) :
    Basis ι K V :=
  Basis.mk lin_ind <| (span_eq_top_of_linearIndependent_of_card_eq_finrank lin_ind card_eq).ge
#align basis_of_linear_independent_of_card_eq_finrank basisOfLinearIndependentOfCardEqFinrank

@[simp]
theorem coe_basisOfLinearIndependentOfCardEqFinrank {ι : Type _} [Nonempty ι] [Fintype ι]
    {b : ι → V} (lin_ind : LinearIndependent K b) (card_eq : Fintype.card ι = finrank K V) :
    ⇑(basisOfLinearIndependentOfCardEqFinrank lin_ind card_eq) = b :=
  Basis.coe_mk _ _
#align coe_basis_of_linear_independent_of_card_eq_finrank coe_basisOfLinearIndependentOfCardEqFinrank

/-- A linear independent finset of `finrank K V` vectors forms a basis. -/
@[simps!]
noncomputable def finsetBasisOfLinearIndependentOfCardEqFinrank {s : Finset V} (hs : s.Nonempty)
    (lin_ind : LinearIndependent K ((↑) : s → V)) (card_eq : s.card = finrank K V) : Basis s K V :=
  @basisOfLinearIndependentOfCardEqFinrank _ _ _ _ _ _
    ⟨(⟨hs.choose, hs.choose_spec⟩ : s)⟩ _ _ lin_ind (_root_.trans (Fintype.card_coe _) card_eq)
#align finset_basis_of_linear_independent_of_card_eq_finrank finsetBasisOfLinearIndependentOfCardEqFinrank

@[simp]
theorem coe_finsetBasisOfLinearIndependentOfCardEqFinrank {s : Finset V} (hs : s.Nonempty)
    (lin_ind : LinearIndependent K ((↑) : s → V)) (card_eq : s.card = finrank K V) :
    ⇑(finsetBasisOfLinearIndependentOfCardEqFinrank hs lin_ind card_eq) = ((↑) : s → V) := by
  -- porting note: added to make the next line unify the `_`s
  rw [finsetBasisOfLinearIndependentOfCardEqFinrank]
  exact Basis.coe_mk _ _
#align coe_finset_basis_of_linear_independent_of_card_eq_finrank coe_finsetBasisOfLinearIndependentOfCardEqFinrank

/-- A linear independent set of `finrank K V` vectors forms a basis. -/
@[simps!]
noncomputable def setBasisOfLinearIndependentOfCardEqFinrank {s : Set V} [Nonempty s] [Fintype s]
    (lin_ind : LinearIndependent K ((↑) : s → V)) (card_eq : s.toFinset.card = finrank K V) :
    Basis s K V :=
  basisOfLinearIndependentOfCardEqFinrank lin_ind (_root_.trans s.toFinset_card.symm card_eq)
#align set_basis_of_linear_independent_of_card_eq_finrank setBasisOfLinearIndependentOfCardEqFinrank

@[simp]
theorem coe_setBasisOfLinearIndependentOfCardEqFinrank {s : Set V} [Nonempty s] [Fintype s]
    (lin_ind : LinearIndependent K ((↑) : s → V)) (card_eq : s.toFinset.card = finrank K V) :
    ⇑(setBasisOfLinearIndependentOfCardEqFinrank lin_ind card_eq) = ((↑) : s → V) := by
  -- porting note: added to make the next line unify the `_`s
  rw [setBasisOfLinearIndependentOfCardEqFinrank]
  exact Basis.coe_mk _ _
#align coe_set_basis_of_linear_independent_of_card_eq_finrank coe_setBasisOfLinearIndependentOfCardEqFinrank

end Basis

/-!
We now give characterisations of `finrank K V = 1` and `finrank K V ≤ 1`.
-/


section finrank_eq_one

/-- A vector space with a nonzero vector `v` has dimension 1 iff `v` spans.
-/
theorem finrank_eq_one_iff_of_nonzero (v : V) (nz : v ≠ 0) :
    finrank K V = 1 ↔ span K ({v} : Set V) = ⊤ :=
  -- porting note: need explicit universe on PUnit
  ⟨fun h => by simpa using (basisSingleton PUnit.{u+1} h v nz).span_eq, fun s =>
    finrank_eq_card_basis
      (Basis.mk (linearIndependent_singleton nz)
        (by
          convert s.ge  -- porting note: added `.ge` to make things easier for `convert`
          simp))⟩
#align finrank_eq_one_iff_of_nonzero finrank_eq_one_iff_of_nonzero

/-- A module with a nonzero vector `v` has dimension 1 iff every vector is a multiple of `v`.
-/
theorem finrank_eq_one_iff_of_nonzero' (v : V) (nz : v ≠ 0) :
    finrank K V = 1 ↔ ∀ w : V, ∃ c : K, c • v = w := by
  rw [finrank_eq_one_iff_of_nonzero v nz]
  apply span_singleton_eq_top_iff
#align finrank_eq_one_iff_of_nonzero' finrank_eq_one_iff_of_nonzero'

/-- A module has dimension 1 iff there is some `v : V` so `{v}` is a basis.
-/
theorem finrank_eq_one_iff (ι : Type _) [Unique ι] : finrank K V = 1 ↔ Nonempty (Basis ι K V) := by
  constructor
  · intro h
    haveI := finiteDimensional_of_finrank (_root_.zero_lt_one.trans_le h.symm.le)
    exact ⟨basisUnique ι h⟩
  · rintro ⟨b⟩
    simpa using finrank_eq_card_basis b
#align finrank_eq_one_iff finrank_eq_one_iff

/-- A module has dimension 1 iff there is some nonzero `v : V` so every vector is a multiple of `v`.
-/
theorem finrank_eq_one_iff' : finrank K V = 1 ↔ ∃ (v : V) (_n : v ≠ 0),
    ∀ w : V, ∃ c : K, c • v = w := by
  -- porting note: was a messy `convert` proof
  rw [finrank_eq_one_iff PUnit.{u+1}, Basis.basis_singleton_iff PUnit]
#align finrank_eq_one_iff' finrank_eq_one_iff'

-- Not sure why this aren't found automatically.
/-- A finite dimensional module has dimension at most 1 iff
there is some `v : V` so every vector is a multiple of `v`.
-/
theorem finrank_le_one_iff [FiniteDimensional K V] :
    finrank K V ≤ 1 ↔ ∃ v : V, ∀ w : V, ∃ c : K, c • v = w := by
  constructor
  · intro h
    by_cases h' : finrank K V = 0
    · use 0
      intro w
      use 0
      haveI := finrank_zero_iff.mp h'
      apply Subsingleton.elim
    · replace h' := zero_lt_iff.mpr h'
      have : finrank K V = 1 := by linarith
      obtain ⟨v, -, p⟩ := finrank_eq_one_iff'.mp this
      exact ⟨v, p⟩ -- porting note: was `use`
  · rintro ⟨v, p⟩
    exact finrank_le_one v p
#align finrank_le_one_iff finrank_le_one_iff

theorem Submodule.finrank_le_one_iff_isPrincipal (W : Submodule K V) [FiniteDimensional K W] :
    finrank K W ≤ 1 ↔ W.IsPrincipal := by
  rw [← W.rank_le_one_iff_isPrincipal, ← finrank_eq_rank, ← Cardinal.natCast_le, Nat.cast_one]
#align submodule.finrank_le_one_iff_is_principal Submodule.finrank_le_one_iff_isPrincipal

theorem Module.finrank_le_one_iff_top_isPrincipal [FiniteDimensional K V] :
    finrank K V ≤ 1 ↔ (⊤ : Submodule K V).IsPrincipal := by
  rw [← Module.rank_le_one_iff_top_isPrincipal, ← finrank_eq_rank, ← Cardinal.natCast_le,
    Nat.cast_one]
#align module.finrank_le_one_iff_top_is_principal Module.finrank_le_one_iff_top_isPrincipal

-- We use the `LinearMap.CompatibleSMul` typeclass here, to encompass two situations:
-- * `A = K`
-- * `[Field K] [Algebra K A] [IsScalarTower K A V] [IsScalarTower K A W]`
theorem surjective_of_nonzero_of_finrank_eq_one {W A : Type _} [Semiring A] [Module A V]
    [AddCommGroup W] [Module K W] [Module A W] [LinearMap.CompatibleSMul V W K A]
    (h : finrank K W = 1) {f : V →ₗ[A] W} (w : f ≠ 0) : Surjective f := by
  change Surjective (f.restrictScalars K)
  obtain ⟨v, n⟩ := FunLike.ne_iff.mp w
  intro z
  obtain ⟨c, rfl⟩ := (finrank_eq_one_iff_of_nonzero' (f v) n).mp h z
  exact ⟨c • v, by simp⟩
#align surjective_of_nonzero_of_finrank_eq_one surjective_of_nonzero_of_finrank_eq_one

/-- Any `K`-algebra module that is 1-dimensional over `K` is simple. -/
theorem is_simple_module_of_finrank_eq_one {A} [Semiring A] [Module A V] [SMul K A]
    [IsScalarTower K A V] (h : finrank K V = 1) : IsSimpleOrder (Submodule A V) := by
  haveI := nontrivial_of_finrank_eq_succ h
  refine' ⟨fun S => or_iff_not_imp_left.2 fun hn => _⟩
  rw [← restrictScalars_inj K] at hn⊢
  haveI : FiniteDimensional _ _ := finiteDimensional_of_finrank_eq_succ h
  refine' Submodule.eq_top_of_finrank_eq ((Submodule.finrank_le _).antisymm _)
  simpa only [h, finrank_bot] using Submodule.finrank_strictMono (Ne.bot_lt hn)
#align is_simple_module_of_finrank_eq_one is_simple_module_of_finrank_eq_one

end finrank_eq_one

end DivisionRing

section SubalgebraRank

open Module

variable {F E : Type _} [Field F] [Ring E] [Algebra F E]

<<<<<<< HEAD
set_option synthInstance.maxHeartbeats 300000
=======
-- Porting note: these instances can not be found with `etaExperiment`,
-- so we have to provide a short-circuit instance here.
-- A similar issue arises in `LinearAlgebra.TensorAlgebra.Basic`.
instance (S : Subalgebra F E) : AddCommMonoid { x // x ∈ S } := inferInstance
instance (S : Subalgebra F E) : AddCommGroup { x // x ∈ S } := inferInstance

>>>>>>> 081db9e7
set_option synthInstance.etaExperiment true in
/-- A `Subalgebra` is `FiniteDimensional` iff it is `FiniteDimensional` as a submodule. -/
theorem Subalgebra.finiteDimensional_toSubmodule {S : Subalgebra F E} :
    FiniteDimensional F (Subalgebra.toSubmodule S) ↔ FiniteDimensional F S :=
  Iff.rfl
#align subalgebra.finite_dimensional_to_submodule Subalgebra.finiteDimensional_toSubmodule

alias Subalgebra.finiteDimensional_toSubmodule ↔
  FiniteDimensional.of_subalgebra_toSubmodule FiniteDimensional.subalgebra_toSubmodule
#align finite_dimensional.of_subalgebra_to_submodule FiniteDimensional.of_subalgebra_toSubmodule
#align finite_dimensional.subalgebra_to_submodule FiniteDimensional.subalgebra_toSubmodule

set_option synthInstance.etaExperiment true in
instance FiniteDimensional.finiteDimensional_subalgebra [FiniteDimensional F E]
    (S : Subalgebra F E) : FiniteDimensional F S :=
  FiniteDimensional.of_subalgebra_toSubmodule inferInstance
#align finite_dimensional.finite_dimensional_subalgebra FiniteDimensional.finiteDimensional_subalgebra

set_option maxHeartbeats 300000
set_option synthInstance.etaExperiment true in
instance Subalgebra.finiteDimensional_bot : FiniteDimensional F (⊥ : Subalgebra F E) := by
  nontriviality E
  exact finiteDimensional_of_rank_eq_one Subalgebra.rank_bot
#align subalgebra.finite_dimensional_bot Subalgebra.finiteDimensional_bot

set_option synthInstance.etaExperiment true in
set_option maxHeartbeats 450000 in
theorem Subalgebra.eq_bot_of_rank_le_one {S : Subalgebra F E} (h : Module.rank F S ≤ 1) :
    S = ⊥ := by
  nontriviality E
  obtain ⟨m, _, he⟩ := Cardinal.exists_nat_eq_of_le_nat (h.trans_eq Nat.cast_one.symm)
  -- porting note: fails without explicit type
  haveI : FiniteDimensional F S := finiteDimensional_of_rank_eq_nat he
  rw [← not_bot_lt_iff, ← Subalgebra.toSubmodule.lt_iff_lt]
  -- porting note: fails without explicit type
  haveI : FiniteDimensional F (Subalgebra.toSubmodule S) :=
    S.toSubmoduleEquiv.symm.finiteDimensional
  refine fun hl => (Submodule.finrank_lt_finrank_of_lt hl).not_le (natCast_le.1 ?_)
  iterate 2 rw [Subalgebra.finrank_toSubmodule, finrank_eq_rank]
  exact h.trans_eq Subalgebra.rank_bot.symm
#align subalgebra.eq_bot_of_rank_le_one Subalgebra.eq_bot_of_rank_le_one

theorem Subalgebra.eq_bot_of_finrank_one {S : Subalgebra F E} (h : finrank F S = 1) : S = ⊥ :=
  Subalgebra.eq_bot_of_rank_le_one <| by
    -- porting note: fails without explicit type
    haveI : FiniteDimensional F S := finiteDimensional_of_finrank_eq_succ h
    rw [← finrank_eq_rank, h, Nat.cast_one]
    -- porting note: added, `rw` forgot to close this
    exact le_rfl
#align subalgebra.eq_bot_of_finrank_one Subalgebra.eq_bot_of_finrank_one

set_option synthInstance.etaExperiment true in
@[simp]
theorem Subalgebra.rank_eq_one_iff [Nontrivial E] {S : Subalgebra F E} :
    Module.rank F S = 1 ↔ S = ⊥ :=
  ⟨fun h => Subalgebra.eq_bot_of_rank_le_one h.le, fun h => h.symm ▸ Subalgebra.rank_bot⟩
#align subalgebra.rank_eq_one_iff Subalgebra.rank_eq_one_iff

set_option synthInstance.etaExperiment true in
@[simp]
theorem Subalgebra.finrank_eq_one_iff [Nontrivial E] {S : Subalgebra F E} :
    finrank F S = 1 ↔ S = ⊥ :=
  ⟨Subalgebra.eq_bot_of_finrank_one, fun h => h.symm ▸ Subalgebra.finrank_bot⟩
#align subalgebra.finrank_eq_one_iff Subalgebra.finrank_eq_one_iff

set_option synthInstance.etaExperiment true in
theorem Subalgebra.bot_eq_top_iff_rank_eq_one [Nontrivial E] :
    (⊥ : Subalgebra F E) = ⊤ ↔ Module.rank F E = 1 := by
  -- porting note: removed `subalgebra_top_rank_eq_submodule_top_rank`
  rw [← rank_top, Subalgebra.rank_eq_one_iff, eq_comm]
#align subalgebra.bot_eq_top_iff_rank_eq_one Subalgebra.bot_eq_top_iff_rank_eq_one

set_option synthInstance.etaExperiment true in
theorem Subalgebra.bot_eq_top_iff_finrank_eq_one [Nontrivial E] :
    (⊥ : Subalgebra F E) = ⊤ ↔ finrank F E = 1 := by
  rw [← finrank_top, ← subalgebra_top_finrank_eq_submodule_top_finrank,
    Subalgebra.finrank_eq_one_iff, eq_comm]
#align subalgebra.bot_eq_top_iff_finrank_eq_one Subalgebra.bot_eq_top_iff_finrank_eq_one

alias Subalgebra.bot_eq_top_iff_rank_eq_one ↔ _ Subalgebra.bot_eq_top_of_rank_eq_one
#align subalgebra.bot_eq_top_of_rank_eq_one Subalgebra.bot_eq_top_of_rank_eq_one

alias Subalgebra.bot_eq_top_iff_finrank_eq_one ↔ _ Subalgebra.bot_eq_top_of_finrank_eq_one
#align subalgebra.bot_eq_top_of_finrank_eq_one Subalgebra.bot_eq_top_of_finrank_eq_one

attribute [simp] Subalgebra.bot_eq_top_of_finrank_eq_one Subalgebra.bot_eq_top_of_rank_eq_one

set_option synthInstance.etaExperiment true in -- Porting note: gets around lean4#2074
theorem Subalgebra.isSimpleOrder_of_finrank (hr : finrank F E = 2) :
    IsSimpleOrder (Subalgebra F E) :=
  let i := nontrivial_of_finrank_pos (zero_lt_two.trans_eq hr.symm)
  { toNontrivial :=
      ⟨⟨⊥, ⊤, fun h => by cases hr.symm.trans (Subalgebra.bot_eq_top_iff_finrank_eq_one.1 h)⟩⟩
    eq_bot_or_eq_top := by
      intro S
      haveI : FiniteDimensional F E := finiteDimensional_of_finrank_eq_succ hr
      haveI : FiniteDimensional F S :=
        FiniteDimensional.finiteDimensional_submodule (Subalgebra.toSubmodule S)
      have : finrank F S ≤ 2 := hr ▸ S.toSubmodule.finrank_le
      have : 0 < finrank F S := finrank_pos_iff.mpr inferInstance
      interval_cases h : finrank F { x // x ∈ S }
      · left
        exact Subalgebra.eq_bot_of_finrank_one h
      · right
        rw [← hr] at h
        rw [← Algebra.toSubmodule_eq_top]
        exact Submodule.eq_top_of_finrank_eq h }
#align subalgebra.is_simple_order_of_finrank Subalgebra.isSimpleOrder_of_finrank

end SubalgebraRank

namespace Module

namespace End

variable [DivisionRing K] [AddCommGroup V] [Module K V]

theorem exists_ker_pow_eq_ker_pow_succ [FiniteDimensional K V] (f : End K V) :
    ∃ k : ℕ, k ≤ finrank K V ∧ LinearMap.ker (f ^ k) = LinearMap.ker (f ^ k.succ) := by
  classical
    by_contra h_contra
    simp_rw [not_exists, not_and] at h_contra
    have h_le_ker_pow : ∀ n : ℕ, n ≤ (finrank K V).succ →
        n ≤ finrank K (LinearMap.ker (f ^ n)) := by
      intro n hn
      induction' n with n ih
      · exact zero_le (finrank _ _)
      · have h_ker_lt_ker : LinearMap.ker (f ^ n) < LinearMap.ker (f ^ n.succ) := by
          refine' lt_of_le_of_ne _ (h_contra n (Nat.le_of_succ_le_succ hn))
          rw [pow_succ]
          apply LinearMap.ker_le_ker_comp
        have h_finrank_lt_finrank :
            finrank K (LinearMap.ker (f ^ n)) < finrank K (LinearMap.ker (f ^ n.succ)) := by
          apply Submodule.finrank_lt_finrank_of_lt h_ker_lt_ker
        calc
          n.succ ≤ (finrank K ↑(LinearMap.ker (f ^ n))).succ :=
            Nat.succ_le_succ (ih (Nat.le_of_succ_le hn))
          _ ≤ finrank K ↑(LinearMap.ker (f ^ n.succ)) := Nat.succ_le_of_lt h_finrank_lt_finrank
    have h_any_n_lt : ∀ n, n ≤ (finrank K V).succ → n ≤ finrank K V := fun n hn =>
      (h_le_ker_pow n hn).trans (Submodule.finrank_le _)
    show False
    exact Nat.not_succ_le_self _ (h_any_n_lt (finrank K V).succ (finrank K V).succ.le_refl)
#align module.End.exists_ker_pow_eq_ker_pow_succ Module.End.exists_ker_pow_eq_ker_pow_succ

theorem ker_pow_constant {f : End K V} {k : ℕ}
    (h : LinearMap.ker (f ^ k) = LinearMap.ker (f ^ k.succ)) :
    ∀ m, LinearMap.ker (f ^ k) = LinearMap.ker (f ^ (k + m))
  | 0 => by simp
  | m + 1 => by
    apply le_antisymm
    · rw [add_comm, pow_add]
      apply LinearMap.ker_le_ker_comp
    · rw [ker_pow_constant h m, add_comm m 1, ← add_assoc, pow_add, pow_add f k m]
      change LinearMap.ker ((f ^ (k + 1)).comp (f ^ m)) ≤ LinearMap.ker ((f ^ k).comp (f ^ m))
      rw [LinearMap.ker_comp, LinearMap.ker_comp, h, Nat.add_one]
#align module.End.ker_pow_constant Module.End.ker_pow_constant

theorem ker_pow_eq_ker_pow_finrank_of_le [FiniteDimensional K V] {f : End K V} {m : ℕ}
    (hm : finrank K V ≤ m) : LinearMap.ker (f ^ m) = LinearMap.ker (f ^ finrank K V) := by
  obtain ⟨k, h_k_le, hk⟩ :
    ∃ k, k ≤ finrank K V ∧ LinearMap.ker (f ^ k) = LinearMap.ker (f ^ k.succ) :=
    exists_ker_pow_eq_ker_pow_succ f
  calc
    LinearMap.ker (f ^ m) = LinearMap.ker (f ^ (k + (m - k))) := by
      rw [add_tsub_cancel_of_le (h_k_le.trans hm)]
    _ = LinearMap.ker (f ^ k) := by rw [ker_pow_constant hk _]
    _ = LinearMap.ker (f ^ (k + (finrank K V - k))) := (ker_pow_constant hk (finrank K V - k))
    _ = LinearMap.ker (f ^ finrank K V) := by rw [add_tsub_cancel_of_le h_k_le]
#align module.End.ker_pow_eq_ker_pow_finrank_of_le Module.End.ker_pow_eq_ker_pow_finrank_of_le

theorem ker_pow_le_ker_pow_finrank [FiniteDimensional K V] (f : End K V) (m : ℕ) :
    LinearMap.ker (f ^ m) ≤ LinearMap.ker (f ^ finrank K V) := by
  by_cases h_cases : m < finrank K V
  · rw [← add_tsub_cancel_of_le (Nat.le_of_lt h_cases), add_comm, pow_add]
    apply LinearMap.ker_le_ker_comp
  · rw [ker_pow_eq_ker_pow_finrank_of_le (le_of_not_lt h_cases)]
#align module.End.ker_pow_le_ker_pow_finrank Module.End.ker_pow_le_ker_pow_finrank

end End

end Module

section Module

open Module

open Cardinal

theorem cardinal_mk_eq_cardinal_mk_field_pow_rank (K V : Type u) [DivisionRing K] [AddCommGroup V]
    [Module K V] [FiniteDimensional K V] : (#V) = (#K) ^ Module.rank K V := by
  let s := Basis.ofVectorSpaceIndex K V
  let hs := Basis.ofVectorSpace K V
  calc
    (#V) = (#s →₀ K) := Quotient.sound ⟨hs.repr.toEquiv⟩
    _ = (#s → K) := (Quotient.sound ⟨Finsupp.equivFunOnFinite⟩)
    _ = _ := by rw [← Cardinal.lift_inj.1 hs.mk_eq_rank, Cardinal.power_def]
#align cardinal_mk_eq_cardinal_mk_field_pow_rank cardinal_mk_eq_cardinal_mk_field_pow_rank

theorem cardinal_lt_aleph0_of_finiteDimensional (K V : Type u) [DivisionRing K] [AddCommGroup V]
    [Module K V] [Finite K] [FiniteDimensional K V] : (#V) < ℵ₀ := by
  letI : IsNoetherian K V := IsNoetherian.iff_fg.2 inferInstance
  rw [cardinal_mk_eq_cardinal_mk_field_pow_rank K V]
  exact Cardinal.power_lt_aleph0 (Cardinal.lt_aleph0_of_finite K) (IsNoetherian.rank_lt_aleph0 K V)
#align cardinal_lt_aleph_0_of_finite_dimensional cardinal_lt_aleph0_of_finiteDimensional

end Module<|MERGE_RESOLUTION|>--- conflicted
+++ resolved
@@ -1397,16 +1397,7 @@
 
 variable {F E : Type _} [Field F] [Ring E] [Algebra F E]
 
-<<<<<<< HEAD
 set_option synthInstance.maxHeartbeats 300000
-=======
--- Porting note: these instances can not be found with `etaExperiment`,
--- so we have to provide a short-circuit instance here.
--- A similar issue arises in `LinearAlgebra.TensorAlgebra.Basic`.
-instance (S : Subalgebra F E) : AddCommMonoid { x // x ∈ S } := inferInstance
-instance (S : Subalgebra F E) : AddCommGroup { x // x ∈ S } := inferInstance
-
->>>>>>> 081db9e7
 set_option synthInstance.etaExperiment true in
 /-- A `Subalgebra` is `FiniteDimensional` iff it is `FiniteDimensional` as a submodule. -/
 theorem Subalgebra.finiteDimensional_toSubmodule {S : Subalgebra F E} :
