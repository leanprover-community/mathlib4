/-
Copyright (c) 2019 Chris Hughes. All rights reserved.
Released under Apache 2.0 license as described in the file LICENSE.
Authors: Chris Hughes
-/
import Mathlib.FieldTheory.Finiteness
import Mathlib.LinearAlgebra.Dimension.DivisionRing

#align_import linear_algebra.finite_dimensional from "leanprover-community/mathlib"@"e95e4f92c8f8da3c7f693c3ec948bcf9b6683f51"

/-!
# Finite dimensional vector spaces

Definition and basic properties of finite dimensional vector spaces, of their dimensions, and
of linear maps on such spaces.

## Main definitions

Assume `V` is a vector space over a division ring `K`. There are (at least) three equivalent
definitions of finite-dimensionality of `V`:

- it admits a finite basis.
- it is finitely generated.
- it is noetherian, i.e., every subspace is finitely generated.

We introduce a typeclass `FiniteDimensional K V` capturing this property. For ease of transfer of
proof, it is defined using the second point of view, i.e., as `Finite`. However, we prove
that all these points of view are equivalent, with the following lemmas
(in the namespace `FiniteDimensional`):

- `fintypeBasisIndex` states that a finite-dimensional
  vector space has a finite basis
- `FiniteDimensional.finBasis` and `FiniteDimensional.finBasisOfFinrankEq`
  are bases for finite dimensional vector spaces, where the index type
  is `Fin`
- `of_fintype_basis` states that the existence of a basis indexed by a
  finite type implies finite-dimensionality
- `of_finite_basis` states that the existence of a basis indexed by a
  finite set implies finite-dimensionality
- `IsNoetherian.iff_fg` states that the space is finite-dimensional if and only if
  it is noetherian

We make use of `finrank`, the dimension of a finite dimensional space, returning a `Nat`, as
opposed to `Module.rank`, which returns a `Cardinal`. When the space has infinite dimension, its
`finrank` is by convention set to `0`. `finrank` is not defined using `FiniteDimensional`.
For basic results that do not need the `FiniteDimensional` class, import
`Mathlib.LinearAlgebra.Finrank`.

Preservation of finite-dimensionality and formulas for the dimension are given for
- submodules
- quotients (for the dimension of a quotient, see `finrank_quotient_add_finrank`)
- linear equivs, in `LinearEquiv.finiteDimensional`
- image under a linear map (the rank-nullity formula is in `finrank_range_add_finrank_ker`)

Basic properties of linear maps of a finite-dimensional vector space are given. Notably, the
equivalence of injectivity and surjectivity is proved in `LinearMap.injective_iff_surjective`,
and the equivalence between left-inverse and right-inverse in `LinearMap.mul_eq_one_comm`
and `LinearMap.comp_eq_id_comm`.

## Implementation notes

Most results are deduced from the corresponding results for the general dimension (as a cardinal),
in `Mathlib.LinearAlgebra.Dimension`. Not all results have been ported yet.

You should not assume that there has been any effort to state lemmas as generally as possible.

Plenty of the results hold for general fg modules or notherian modules, and they can be found in
`Mathlib.LinearAlgebra.FreeModule.Finite.Rank` and `Mathlib.RingTheory.Noetherian`.
-/


universe u v v' w

open Cardinal Submodule Module Function

/-- `FiniteDimensional` vector spaces are defined to be finite modules.
Use `FiniteDimensional.of_fintype_basis` to prove finite dimension from another definition. -/
@[reducible]
def FiniteDimensional (K V : Type*) [DivisionRing K] [AddCommGroup V] [Module K V] :=
  Module.Finite K V
#align finite_dimensional FiniteDimensional

variable {K : Type u} {V : Type v}

namespace FiniteDimensional

open IsNoetherian

section DivisionRing

variable [DivisionRing K] [AddCommGroup V] [Module K V] {V₂ : Type v'} [AddCommGroup V₂]
  [Module K V₂]

/-- If the codomain of an injective linear map is finite dimensional, the domain must be as well. -/
theorem of_injective (f : V →ₗ[K] V₂) (w : Function.Injective f) [FiniteDimensional K V₂] :
    FiniteDimensional K V :=
  have : IsNoetherian K V₂ := IsNoetherian.iff_fg.mpr ‹_›
  Module.Finite.of_injective f w
#align finite_dimensional.of_injective FiniteDimensional.of_injective

/-- If the domain of a surjective linear map is finite dimensional, the codomain must be as well. -/
theorem of_surjective (f : V →ₗ[K] V₂) (w : Function.Surjective f) [FiniteDimensional K V] :
    FiniteDimensional K V₂ :=
  Module.Finite.of_surjective f w
#align finite_dimensional.of_surjective FiniteDimensional.of_surjective

variable (K V)

instance finiteDimensional_pi {ι : Type*} [Finite ι] : FiniteDimensional K (ι → K) :=
  Finite.pi
#align finite_dimensional.finite_dimensional_pi FiniteDimensional.finiteDimensional_pi

instance finiteDimensional_pi' {ι : Type*} [Finite ι] (M : ι → Type*) [∀ i, AddCommGroup (M i)]
    [∀ i, Module K (M i)] [∀ i, FiniteDimensional K (M i)] : FiniteDimensional K (∀ i, M i) :=
  Finite.pi
#align finite_dimensional.finite_dimensional_pi' FiniteDimensional.finiteDimensional_pi'

/-- A finite dimensional vector space over a finite field is finite -/
noncomputable def fintypeOfFintype [Fintype K] [FiniteDimensional K V] : Fintype V :=
  Module.fintypeOfFintype (@finsetBasis K V _ _ _ (iff_fg.2 inferInstance))
#align finite_dimensional.fintype_of_fintype FiniteDimensional.fintypeOfFintype

theorem finite_of_finite [Finite K] [FiniteDimensional K V] : Finite V := by
  cases nonempty_fintype K
  haveI := fintypeOfFintype K V
  infer_instance
#align finite_dimensional.finite_of_finite FiniteDimensional.finite_of_finite

variable {K V}

/-- If a vector space has a finite basis, then it is finite-dimensional. -/
theorem of_fintype_basis {ι : Type w} [Finite ι] (h : Basis ι K V) : FiniteDimensional K V :=
  Module.Finite.of_basis h
#align finite_dimensional.of_fintype_basis FiniteDimensional.of_fintype_basis

/-- If a vector space is `FiniteDimensional`, all bases are indexed by a finite type -/
noncomputable def fintypeBasisIndex {ι : Type*} [FiniteDimensional K V] (b : Basis ι K V) :
    Fintype ι :=
  @Fintype.ofFinite _ (Module.Finite.finite_basis b)
#align finite_dimensional.fintype_basis_index FiniteDimensional.fintypeBasisIndex

/-- If a vector space is `FiniteDimensional`, `Basis.ofVectorSpace` is indexed by
  a finite type. -/
noncomputable instance [FiniteDimensional K V] : Fintype (Basis.ofVectorSpaceIndex K V) := by
  letI : IsNoetherian K V := IsNoetherian.iff_fg.2 inferInstance
  infer_instance

/-- If a vector space has a basis indexed by elements of a finite set, then it is
finite-dimensional. -/
theorem of_finite_basis {ι : Type w} {s : Set ι} (h : Basis s K V) (hs : Set.Finite s) :
    FiniteDimensional K V :=
  haveI := hs.fintype
  of_fintype_basis h
#align finite_dimensional.of_finite_basis FiniteDimensional.of_finite_basis

/-- A subspace of a finite-dimensional space is also finite-dimensional. -/
instance finiteDimensional_submodule [FiniteDimensional K V] (S : Submodule K V) :
    FiniteDimensional K S := by
  letI : IsNoetherian K V := iff_fg.2 ?_
  exact
    iff_fg.1
      (IsNoetherian.iff_rank_lt_aleph0.2
        (lt_of_le_of_lt (rank_submodule_le _) (_root_.rank_lt_aleph0 K V)))
  infer_instance
#align finite_dimensional.finite_dimensional_submodule FiniteDimensional.finiteDimensional_submodule

/-- A quotient of a finite-dimensional space is also finite-dimensional. -/
instance finiteDimensional_quotient [FiniteDimensional K V] (S : Submodule K V) :
    FiniteDimensional K (V ⧸ S) :=
  Module.Finite.quotient K S
#align finite_dimensional.finite_dimensional_quotient FiniteDimensional.finiteDimensional_quotient

variable (K V)

/-- In a finite-dimensional space, its dimension (seen as a cardinal) coincides with its
`finrank`. This is a copy of `finrank_eq_rank _ _` which creates easier typeclass searches. -/
theorem finrank_eq_rank' [FiniteDimensional K V] : (finrank K V : Cardinal.{v}) = Module.rank K V :=
  finrank_eq_rank _ _
#align finite_dimensional.finrank_eq_rank' FiniteDimensional.finrank_eq_rank'

variable {K V}

theorem finrank_of_infinite_dimensional (h : ¬FiniteDimensional K V) : finrank K V = 0 :=
  FiniteDimensional.finrank_of_not_finite h
#align finite_dimensional.finrank_of_infinite_dimensional FiniteDimensional.finrank_of_infinite_dimensional

theorem of_finrank_pos (h : 0 < finrank K V) : FiniteDimensional K V :=
  Module.finite_of_finrank_pos h
#align finite_dimensional.finite_dimensional_of_finrank FiniteDimensional.of_finrank_pos

theorem of_finrank_eq_succ {n : ℕ} (hn : finrank K V = n.succ) :
    FiniteDimensional K V :=
  Module.finite_of_finrank_eq_succ hn
#align finite_dimensional.finite_dimensional_of_finrank_eq_succ FiniteDimensional.of_finrank_eq_succ

/-- We can infer `FiniteDimensional K V` in the presence of `[Fact (finrank K V = n + 1)]`. Declare
this as a local instance where needed. -/
theorem of_fact_finrank_eq_succ (n : ℕ) [hn : Fact (finrank K V = n + 1)] :
    FiniteDimensional K V :=
  of_finrank_eq_succ hn.out
#align finite_dimensional.fact_finite_dimensional_of_finrank_eq_succ FiniteDimensional.of_fact_finrank_eq_succ

theorem finiteDimensional_iff_of_rank_eq_nsmul {W} [AddCommGroup W] [Module K W] {n : ℕ}
    (hn : n ≠ 0) (hVW : Module.rank K V = n • Module.rank K W) :
    FiniteDimensional K V ↔ FiniteDimensional K W :=
  Module.finite_iff_of_rank_eq_nsmul hn hVW
#align finite_dimensional.finite_dimensional_iff_of_rank_eq_nsmul FiniteDimensional.finiteDimensional_iff_of_rank_eq_nsmul

/-- If a vector space is finite-dimensional, then the cardinality of any basis is equal to its
`finrank`. -/
theorem finrank_eq_card_basis' [FiniteDimensional K V] {ι : Type w} (h : Basis ι K V) :
    (finrank K V : Cardinal.{w}) = #ι :=
  Module.mk_finrank_eq_card_basis h
#align finite_dimensional.finrank_eq_card_basis' FiniteDimensional.finrank_eq_card_basis'

theorem _root_.LinearIndependent.lt_aleph0_of_finiteDimensional {ι : Type w} [FiniteDimensional K V]
    {v : ι → V} (h : LinearIndependent K v) : #ι < ℵ₀ :=
  h.lt_aleph0_of_finite
#align finite_dimensional.lt_aleph_0_of_linear_independent LinearIndependent.lt_aleph0_of_finiteDimensional
@[deprecated] -- 2023-12-27
alias lt_aleph0_of_linearIndependent := LinearIndependent.lt_aleph0_of_finiteDimensional

/-- If a submodule has maximal dimension in a finite dimensional space, then it is equal to the
whole space. -/
theorem _root_.Submodule.eq_top_of_finrank_eq [FiniteDimensional K V] {S : Submodule K V}
    (h : finrank K S = finrank K V) : S = ⊤ := by
  haveI : IsNoetherian K V := iff_fg.2 inferInstance
  set bS := Basis.ofVectorSpace K S with bS_eq
  have : LinearIndependent K ((↑) : ((↑) '' Basis.ofVectorSpaceIndex K S : Set V) → V) :=
    LinearIndependent.image_subtype (f := Submodule.subtype S)
      (by simpa [bS] using bS.linearIndependent) (by simp)
  set b := Basis.extend this with b_eq
  -- Porting note: `letI` now uses `this` so we need to give different names
  letI i1 : Fintype (this.extend _) :=
    (LinearIndependent.set_finite_of_isNoetherian (by simpa [b] using b.linearIndependent)).fintype
  letI i2 : Fintype (((↑) : S → V) '' Basis.ofVectorSpaceIndex K S) :=
    (LinearIndependent.set_finite_of_isNoetherian this).fintype
  letI i3 : Fintype (Basis.ofVectorSpaceIndex K S) :=
    (LinearIndependent.set_finite_of_isNoetherian
      (by simpa [bS] using bS.linearIndependent)).fintype
  have : (↑) '' Basis.ofVectorSpaceIndex K S = this.extend (Set.subset_univ _) :=
    Set.eq_of_subset_of_card_le (this.subset_extend _)
      (by
        rw [Set.card_image_of_injective _ Subtype.coe_injective, ← finrank_eq_card_basis bS, ←
            finrank_eq_card_basis b, h])
  rw [← b.span_eq, b_eq, Basis.coe_extend, Subtype.range_coe, ← this, ← Submodule.coeSubtype,
    span_image]
  have := bS.span_eq
  rw [bS_eq, Basis.coe_ofVectorSpace, Subtype.range_coe] at this
  rw [this, Submodule.map_top (Submodule.subtype S), range_subtype]
#align finite_dimensional.eq_top_of_finrank_eq Submodule.eq_top_of_finrank_eq
#align submodule.eq_top_of_finrank_eq Submodule.eq_top_of_finrank_eq

variable (K)

instance finiteDimensional_self : FiniteDimensional K K := inferInstance
#align finite_dimensional.finite_dimensional_self FiniteDimensional.finiteDimensional_self

/-- The submodule generated by a finite set is finite-dimensional. -/
theorem span_of_finite {A : Set V} (hA : Set.Finite A) : FiniteDimensional K (Submodule.span K A) :=
  Module.Finite.span_of_finite K hA
#align finite_dimensional.span_of_finite FiniteDimensional.span_of_finite

/-- The submodule generated by a single element is finite-dimensional. -/
instance span_singleton (x : V) : FiniteDimensional K (K ∙ x) :=
  Module.Finite.span_singleton K x
#align finite_dimensional.span_singleton FiniteDimensional.span_singleton

/-- The submodule generated by a finset is finite-dimensional. -/
instance span_finset (s : Finset V) : FiniteDimensional K (span K (s : Set V)) :=
  Module.Finite.span_finset K s
#align finite_dimensional.span_finset FiniteDimensional.span_finset

/-- Pushforwards of finite-dimensional submodules are finite-dimensional. -/
instance (f : V →ₗ[K] V₂) (p : Submodule K V) [FiniteDimensional K p] :
    FiniteDimensional K (p.map f) :=
  Module.Finite.map _ _

variable {K}

section

open BigOperators

open Finset

section

variable {L : Type*} [LinearOrderedField L]
variable {W : Type v} [AddCommGroup W] [Module L W]

/-- A slight strengthening of `exists_nontrivial_relation_sum_zero_of_rank_succ_lt_card`
available when working over an ordered field:
we can ensure a positive coefficient, not just a nonzero coefficient.
-/
theorem exists_relation_sum_zero_pos_coefficient_of_finrank_succ_lt_card [FiniteDimensional L W]
    {t : Finset W} (h : finrank L W + 1 < t.card) :
    ∃ f : W → L, ∑ e in t, f e • e = 0 ∧ ∑ e in t, f e = 0 ∧ ∃ x ∈ t, 0 < f x := by
  obtain ⟨f, sum, total, nonzero⟩ :=
    Module.exists_nontrivial_relation_sum_zero_of_finrank_succ_lt_card h
  exact ⟨f, sum, total, exists_pos_of_sum_zero_of_exists_nonzero f total nonzero⟩
#align finite_dimensional.exists_relation_sum_zero_pos_coefficient_of_rank_succ_lt_card FiniteDimensional.exists_relation_sum_zero_pos_coefficient_of_finrank_succ_lt_card


end

end

/-- In a vector space with dimension 1, each set {v} is a basis for `v ≠ 0`. -/
@[simps repr_apply]
noncomputable def basisSingleton (ι : Type*) [Unique ι] (h : finrank K V = 1) (v : V)
    (hv : v ≠ 0) : Basis ι K V :=
  let b := FiniteDimensional.basisUnique ι h
  let h : b.repr v default ≠ 0 := mt FiniteDimensional.basisUnique_repr_eq_zero_iff.mp hv
  Basis.ofRepr
    { toFun := fun w => Finsupp.single default (b.repr w default / b.repr v default)
      invFun := fun f => f default • v
      map_add' := by simp [add_div]
      map_smul' := by simp [mul_div]
      left_inv := fun w => by
        apply_fun b.repr using b.repr.toEquiv.injective
        apply_fun Equiv.finsuppUnique
        simp only [LinearEquiv.map_smulₛₗ, Finsupp.coe_smul, Finsupp.single_eq_same,
          smul_eq_mul, Pi.smul_apply, Equiv.finsuppUnique_apply]
        exact div_mul_cancel₀ _ h
      right_inv := fun f => by
        ext
        simp only [LinearEquiv.map_smulₛₗ, Finsupp.coe_smul, Finsupp.single_eq_same,
          RingHom.id_apply, smul_eq_mul, Pi.smul_apply]
        exact mul_div_cancel_right₀ _ h }
#align finite_dimensional.basis_singleton FiniteDimensional.basisSingleton

@[simp]
theorem basisSingleton_apply (ι : Type*) [Unique ι] (h : finrank K V = 1) (v : V) (hv : v ≠ 0)
    (i : ι) : basisSingleton ι h v hv i = v := by
  cases Unique.uniq ‹Unique ι› i
  simp [basisSingleton]
#align finite_dimensional.basis_singleton_apply FiniteDimensional.basisSingleton_apply

@[simp]
theorem range_basisSingleton (ι : Type*) [Unique ι] (h : finrank K V = 1) (v : V) (hv : v ≠ 0) :
    Set.range (basisSingleton ι h v hv) = {v} := by rw [Set.range_unique, basisSingleton_apply]
#align finite_dimensional.range_basis_singleton FiniteDimensional.range_basisSingleton

end DivisionRing

section Tower

variable (F K A : Type*) [DivisionRing F] [DivisionRing K] [AddCommGroup A]
variable [Module F K] [Module K A] [Module F A] [IsScalarTower F K A]

theorem trans [FiniteDimensional F K] [FiniteDimensional K A] : FiniteDimensional F A :=
  Module.Finite.trans K A
#align finite_dimensional.trans FiniteDimensional.trans

end Tower

end FiniteDimensional

section ZeroRank

variable [DivisionRing K] [AddCommGroup V] [Module K V]

open FiniteDimensional

theorem FiniteDimensional.of_rank_eq_nat {n : ℕ} (h : Module.rank K V = n) :
    FiniteDimensional K V :=
  Module.finite_of_rank_eq_nat h
#align finite_dimensional_of_rank_eq_nat FiniteDimensional.of_rank_eq_nat

<<<<<<< HEAD
@[deprecated] -- 2024-02-02
=======
@[deprecated] -- Since 2024-02-02
>>>>>>> b6cdb4d4
alias finiteDimensional_of_rank_eq_nat := FiniteDimensional.of_rank_eq_nat

theorem FiniteDimensional.of_rank_eq_zero (h : Module.rank K V = 0) : FiniteDimensional K V :=
  Module.finite_of_rank_eq_zero h
#align finite_dimensional_of_rank_eq_zero FiniteDimensional.of_rank_eq_zero

@[deprecated] -- Since 2024-02-02
alias finiteDimensional_of_rank_eq_zero := FiniteDimensional.of_rank_eq_zero

theorem FiniteDimensional.of_rank_eq_one (h : Module.rank K V = 1) : FiniteDimensional K V :=
  Module.finite_of_rank_eq_one h
#align finite_dimensional_of_rank_eq_one FiniteDimensional.of_rank_eq_one

@[deprecated] -- Since 2024-02-02
alias finiteDimensional_of_rank_eq_one := FiniteDimensional.of_rank_eq_one

variable (K V)

instance finiteDimensional_bot : FiniteDimensional K (⊥ : Submodule K V) :=
  of_rank_eq_zero <| by simp
#align finite_dimensional_bot finiteDimensional_bot

variable {K V}

end ZeroRank

namespace Submodule

open IsNoetherian FiniteDimensional

section DivisionRing

variable [DivisionRing K] [AddCommGroup V] [Module K V]

/-- A submodule is finitely generated if and only if it is finite-dimensional -/
theorem fg_iff_finiteDimensional (s : Submodule K V) : s.FG ↔ FiniteDimensional K s :=
  ⟨fun h => Module.finite_def.2 <| (fg_top s).2 h, fun h => (fg_top s).1 <| Module.finite_def.1 h⟩
#align submodule.fg_iff_finite_dimensional Submodule.fg_iff_finiteDimensional

/-- A submodule contained in a finite-dimensional submodule is
finite-dimensional. -/
theorem finiteDimensional_of_le {S₁ S₂ : Submodule K V} [FiniteDimensional K S₂] (h : S₁ ≤ S₂) :
    FiniteDimensional K S₁ :=
  haveI : IsNoetherian K S₂ := iff_fg.2 inferInstance
  iff_fg.1
    (IsNoetherian.iff_rank_lt_aleph0.2
      (lt_of_le_of_lt (rank_le_of_submodule _ _ h) (rank_lt_aleph0 K S₂)))
#align submodule.finite_dimensional_of_le Submodule.finiteDimensional_of_le

/-- The inf of two submodules, the first finite-dimensional, is
finite-dimensional. -/
instance finiteDimensional_inf_left (S₁ S₂ : Submodule K V) [FiniteDimensional K S₁] :
    FiniteDimensional K (S₁ ⊓ S₂ : Submodule K V) :=
  finiteDimensional_of_le inf_le_left
#align submodule.finite_dimensional_inf_left Submodule.finiteDimensional_inf_left

/-- The inf of two submodules, the second finite-dimensional, is
finite-dimensional. -/
instance finiteDimensional_inf_right (S₁ S₂ : Submodule K V) [FiniteDimensional K S₂] :
    FiniteDimensional K (S₁ ⊓ S₂ : Submodule K V) :=
  finiteDimensional_of_le inf_le_right
#align submodule.finite_dimensional_inf_right Submodule.finiteDimensional_inf_right

/-- The sup of two finite-dimensional submodules is
finite-dimensional. -/
instance finiteDimensional_sup (S₁ S₂ : Submodule K V) [h₁ : FiniteDimensional K S₁]
    [h₂ : FiniteDimensional K S₂] : FiniteDimensional K (S₁ ⊔ S₂ : Submodule K V) := by
  unfold FiniteDimensional at *
  rw [finite_def] at *
  exact (fg_top _).2 (((fg_top S₁).1 h₁).sup ((fg_top S₂).1 h₂))
#align submodule.finite_dimensional_sup Submodule.finiteDimensional_sup

/-- The submodule generated by a finite supremum of finite dimensional submodules is
finite-dimensional.

Note that strictly this only needs `∀ i ∈ s, FiniteDimensional K (S i)`, but that doesn't
work well with typeclass search. -/
instance finiteDimensional_finset_sup {ι : Type*} (s : Finset ι) (S : ι → Submodule K V)
    [∀ i, FiniteDimensional K (S i)] : FiniteDimensional K (s.sup S : Submodule K V) := by
  refine'
    @Finset.sup_induction _ _ _ _ s S (fun i => FiniteDimensional K ↑i) (finiteDimensional_bot K V)
      _ fun i _ => by infer_instance
  · intro S₁ hS₁ S₂ hS₂
    exact Submodule.finiteDimensional_sup S₁ S₂
#align submodule.finite_dimensional_finset_sup Submodule.finiteDimensional_finset_sup

/-- The submodule generated by a supremum of finite dimensional submodules, indexed by a finite
sort is finite-dimensional. -/
instance finiteDimensional_iSup {ι : Sort*} [Finite ι] (S : ι → Submodule K V)
    [∀ i, FiniteDimensional K (S i)] : FiniteDimensional K ↑(⨆ i, S i) := by
  cases nonempty_fintype (PLift ι)
  rw [← iSup_plift_down, ← Finset.sup_univ_eq_iSup]
  exact Submodule.finiteDimensional_finset_sup _ _
#align submodule.finite_dimensional_supr Submodule.finiteDimensional_iSup

/-- In a finite-dimensional vector space, the dimensions of a submodule and of the corresponding
quotient add up to the dimension of the space. -/
theorem finrank_quotient_add_finrank [FiniteDimensional K V] (s : Submodule K V) :
    finrank K (V ⧸ s) + finrank K s = finrank K V := by
  have := rank_quotient_add_rank s
  rw [← finrank_eq_rank, ← finrank_eq_rank, ← finrank_eq_rank] at this
  exact mod_cast this
#align submodule.finrank_quotient_add_finrank Submodule.finrank_quotient_add_finrank

/-- The dimension of a strict submodule is strictly bounded by the dimension of the ambient
space. -/
theorem finrank_lt [FiniteDimensional K V] {s : Submodule K V} (h : s < ⊤) :
    finrank K s < finrank K V := by
  rw [← s.finrank_quotient_add_finrank, add_comm]
  exact Nat.lt_add_of_pos_right (finrank_pos_iff.mpr (Quotient.nontrivial_of_lt_top _ h))
#align submodule.finrank_lt Submodule.finrank_lt

/-- The sum of the dimensions of s + t and s ∩ t is the sum of the dimensions of s and t -/
theorem finrank_sup_add_finrank_inf_eq (s t : Submodule K V) [FiniteDimensional K s]
    [FiniteDimensional K t] :
    finrank K ↑(s ⊔ t) + finrank K ↑(s ⊓ t) = finrank K ↑s + finrank K ↑t := by
  have key : Module.rank K ↑(s ⊔ t) + Module.rank K ↑(s ⊓ t) = Module.rank K s + Module.rank K t :=
    rank_sup_add_rank_inf_eq s t
  repeat' rw [← finrank_eq_rank] at key
  norm_cast at key
#align submodule.finrank_sup_add_finrank_inf_eq Submodule.finrank_sup_add_finrank_inf_eq

theorem finrank_add_le_finrank_add_finrank (s t : Submodule K V) [FiniteDimensional K s]
    [FiniteDimensional K t] : finrank K (s ⊔ t : Submodule K V) ≤ finrank K s + finrank K t := by
  rw [← finrank_sup_add_finrank_inf_eq]
  exact self_le_add_right _ _
#align submodule.finrank_add_le_finrank_add_finrank Submodule.finrank_add_le_finrank_add_finrank

theorem eq_top_of_disjoint [FiniteDimensional K V] (s t : Submodule K V)
    (hdim : finrank K s + finrank K t = finrank K V) (hdisjoint : Disjoint s t) : s ⊔ t = ⊤ := by
  have h_finrank_inf : finrank K ↑(s ⊓ t) = 0 := by
    rw [disjoint_iff_inf_le, le_bot_iff] at hdisjoint
    rw [hdisjoint, finrank_bot]
  apply eq_top_of_finrank_eq
  rw [← hdim]
  convert s.finrank_sup_add_finrank_inf_eq t
  rw [h_finrank_inf]
  rfl
#align submodule.eq_top_of_disjoint Submodule.eq_top_of_disjoint

theorem finrank_add_finrank_le_of_disjoint [FiniteDimensional K V]
    {s t : Submodule K V} (hdisjoint : Disjoint s t) :
    finrank K s + finrank K t ≤ finrank K V := by
  rw [← Submodule.finrank_sup_add_finrank_inf_eq s t, hdisjoint.eq_bot, finrank_bot, add_zero]
  exact Submodule.finrank_le _

end DivisionRing

end Submodule

namespace LinearEquiv

open FiniteDimensional

variable [DivisionRing K] [AddCommGroup V] [Module K V] {V₂ : Type v'} [AddCommGroup V₂]
  [Module K V₂]

/-- Finite dimensionality is preserved under linear equivalence. -/
protected theorem finiteDimensional (f : V ≃ₗ[K] V₂) [FiniteDimensional K V] :
    FiniteDimensional K V₂ :=
  Module.Finite.equiv f
#align linear_equiv.finite_dimensional LinearEquiv.finiteDimensional

variable {R M M₂ : Type*} [Ring R] [AddCommGroup M] [AddCommGroup M₂]
variable [Module R M] [Module R M₂]

end LinearEquiv

section

variable [DivisionRing K] [AddCommGroup V] [Module K V]

instance finiteDimensional_finsupp {ι : Type*} [Finite ι] [FiniteDimensional K V] :
    FiniteDimensional K (ι →₀ V) :=
  Module.Finite.finsupp
#align finite_dimensional_finsupp finiteDimensional_finsupp

end

namespace FiniteDimensional

section DivisionRing

variable [DivisionRing K] [AddCommGroup V] [Module K V] {V₂ : Type v'} [AddCommGroup V₂]
  [Module K V₂]

/-- If a submodule is contained in a finite-dimensional
submodule with the same or smaller dimension, they are equal. -/
theorem eq_of_le_of_finrank_le {S₁ S₂ : Submodule K V} [FiniteDimensional K S₂] (hle : S₁ ≤ S₂)
    (hd : finrank K S₂ ≤ finrank K S₁) : S₁ = S₂ := by
  rw [← LinearEquiv.finrank_eq (Submodule.comapSubtypeEquivOfLe hle)] at hd
  exact le_antisymm hle (Submodule.comap_subtype_eq_top.1
    (eq_top_of_finrank_eq (le_antisymm (comap (Submodule.subtype S₂) S₁).finrank_le hd)))
#align finite_dimensional.eq_of_le_of_finrank_le FiniteDimensional.eq_of_le_of_finrank_le

/-- If a submodule is contained in a finite-dimensional
submodule with the same dimension, they are equal. -/
theorem eq_of_le_of_finrank_eq {S₁ S₂ : Submodule K V} [FiniteDimensional K S₂] (hle : S₁ ≤ S₂)
    (hd : finrank K S₁ = finrank K S₂) : S₁ = S₂ :=
  eq_of_le_of_finrank_le hle hd.ge
#align finite_dimensional.eq_of_le_of_finrank_eq FiniteDimensional.eq_of_le_of_finrank_eq

section Subalgebra

variable {K L : Type*} [Field K] [Ring L] [Algebra K L] {F E : Subalgebra K L}
  [hfin : FiniteDimensional K E] (h_le : F ≤ E)

/-- If a subalgebra is contained in a finite-dimensional
subalgebra with the same or smaller dimension, they are equal. -/
theorem _root_.Subalgebra.eq_of_le_of_finrank_le (h_finrank : finrank K E ≤ finrank K F) : F = E :=
  haveI : Module.Finite K (Subalgebra.toSubmodule E) := hfin
  Subalgebra.toSubmodule_injective <| FiniteDimensional.eq_of_le_of_finrank_le h_le h_finrank

/-- If a subalgebra is contained in a finite-dimensional
subalgebra with the same dimension, they are equal. -/
theorem _root_.Subalgebra.eq_of_le_of_finrank_eq (h_finrank : finrank K F = finrank K E) : F = E :=
  Subalgebra.eq_of_le_of_finrank_le h_le h_finrank.ge

end Subalgebra

variable [FiniteDimensional K V] [FiniteDimensional K V₂]

/-- Given isomorphic subspaces `p q` of vector spaces `V` and `V₁` respectively,
  `p.quotient` is isomorphic to `q.quotient`. -/
noncomputable def LinearEquiv.quotEquivOfEquiv {p : Subspace K V} {q : Subspace K V₂}
    (f₁ : p ≃ₗ[K] q) (f₂ : V ≃ₗ[K] V₂) : (V ⧸ p) ≃ₗ[K] V₂ ⧸ q :=
  LinearEquiv.ofFinrankEq _ _
    (by
      rw [← @add_right_cancel_iff _ _ _ (finrank K p), Submodule.finrank_quotient_add_finrank,
        LinearEquiv.finrank_eq f₁, Submodule.finrank_quotient_add_finrank,
        LinearEquiv.finrank_eq f₂])
#align finite_dimensional.linear_equiv.quot_equiv_of_equiv FiniteDimensional.LinearEquiv.quotEquivOfEquiv

-- TODO: generalize to the case where one of `p` and `q` is finite-dimensional.
/-- Given the subspaces `p q`, if `p.quotient ≃ₗ[K] q`, then `q.quotient ≃ₗ[K] p` -/
noncomputable def LinearEquiv.quotEquivOfQuotEquiv {p q : Subspace K V} (f : (V ⧸ p) ≃ₗ[K] q) :
    (V ⧸ q) ≃ₗ[K] p :=
  LinearEquiv.ofFinrankEq _ _ <|
    add_right_cancel <| by
      rw [Submodule.finrank_quotient_add_finrank, ← LinearEquiv.finrank_eq f, add_comm,
        Submodule.finrank_quotient_add_finrank]
#align finite_dimensional.linear_equiv.quot_equiv_of_quot_equiv FiniteDimensional.LinearEquiv.quotEquivOfQuotEquiv

end DivisionRing

end FiniteDimensional

namespace LinearMap

open FiniteDimensional

section DivisionRing

variable [DivisionRing K] [AddCommGroup V] [Module K V] {V₂ : Type v'} [AddCommGroup V₂]
  [Module K V₂]

/-- On a finite-dimensional space, an injective linear map is surjective. -/
theorem surjective_of_injective [FiniteDimensional K V] {f : V →ₗ[K] V} (hinj : Injective f) :
    Surjective f := by
  have h := rank_range_of_injective _ hinj
  rw [← finrank_eq_rank, ← finrank_eq_rank, natCast_inj] at h
  exact range_eq_top.1 (eq_top_of_finrank_eq h)
#align linear_map.surjective_of_injective LinearMap.surjective_of_injective

/-- The image under an onto linear map of a finite-dimensional space is also finite-dimensional. -/
theorem finiteDimensional_of_surjective [FiniteDimensional K V] (f : V →ₗ[K] V₂)
    (hf : LinearMap.range f = ⊤) : FiniteDimensional K V₂ :=
  Module.Finite.of_surjective f <| range_eq_top.1 hf
#align linear_map.finite_dimensional_of_surjective LinearMap.finiteDimensional_of_surjective

/-- The range of a linear map defined on a finite-dimensional space is also finite-dimensional. -/
instance finiteDimensional_range [FiniteDimensional K V] (f : V →ₗ[K] V₂) :
    FiniteDimensional K (LinearMap.range f) :=
  Module.Finite.range f
#align linear_map.finite_dimensional_range LinearMap.finiteDimensional_range

/-- On a finite-dimensional space, a linear map is injective if and only if it is surjective. -/
theorem injective_iff_surjective [FiniteDimensional K V] {f : V →ₗ[K] V} :
    Injective f ↔ Surjective f :=
  ⟨surjective_of_injective, fun hsurj =>
    let ⟨g, hg⟩ := f.exists_rightInverse_of_surjective (range_eq_top.2 hsurj)
    have : Function.RightInverse g f := LinearMap.ext_iff.1 hg
    (leftInverse_of_surjective_of_rightInverse (surjective_of_injective this.injective)
        this).injective⟩
#align linear_map.injective_iff_surjective LinearMap.injective_iff_surjective

lemma injOn_iff_surjOn {p : Submodule K V} [FiniteDimensional K p]
    {f : V →ₗ[K] V} (h : ∀ x ∈ p, f x ∈ p) :
    Set.InjOn f p ↔ Set.SurjOn f p p := by
  rw [Set.injOn_iff_injective, ← Set.MapsTo.restrict_surjective_iff h]
  change Injective (f.domRestrict p) ↔ Surjective (f.restrict h)
  simp [disjoint_iff, ← injective_iff_surjective]

theorem ker_eq_bot_iff_range_eq_top [FiniteDimensional K V] {f : V →ₗ[K] V} :
    LinearMap.ker f = ⊥ ↔ LinearMap.range f = ⊤ := by
  rw [range_eq_top, ker_eq_bot, injective_iff_surjective]
#align linear_map.ker_eq_bot_iff_range_eq_top LinearMap.ker_eq_bot_iff_range_eq_top

/-- In a finite-dimensional space, if linear maps are inverse to each other on one side then they
are also inverse to each other on the other side. -/
theorem mul_eq_one_of_mul_eq_one [FiniteDimensional K V] {f g : V →ₗ[K] V} (hfg : f * g = 1) :
    g * f = 1 := by
  have ginj : Injective g :=
    HasLeftInverse.injective ⟨f, fun x => show (f * g) x = (1 : V →ₗ[K] V) x by rw [hfg]⟩
  let ⟨i, hi⟩ :=
    g.exists_rightInverse_of_surjective (range_eq_top.2 (injective_iff_surjective.1 ginj))
  have : f * (g * i) = f * 1 := congr_arg _ hi
  rw [← mul_assoc, hfg, one_mul, mul_one] at this; rwa [← this]
#align linear_map.mul_eq_one_of_mul_eq_one LinearMap.mul_eq_one_of_mul_eq_one

/-- In a finite-dimensional space, linear maps are inverse to each other on one side if and only if
they are inverse to each other on the other side. -/
theorem mul_eq_one_comm [FiniteDimensional K V] {f g : V →ₗ[K] V} : f * g = 1 ↔ g * f = 1 :=
  ⟨mul_eq_one_of_mul_eq_one, mul_eq_one_of_mul_eq_one⟩
#align linear_map.mul_eq_one_comm LinearMap.mul_eq_one_comm

/-- In a finite-dimensional space, linear maps are inverse to each other on one side if and only if
they are inverse to each other on the other side. -/
theorem comp_eq_id_comm [FiniteDimensional K V] {f g : V →ₗ[K] V} : f.comp g = id ↔ g.comp f = id :=
  mul_eq_one_comm
#align linear_map.comp_eq_id_comm LinearMap.comp_eq_id_comm

/-- rank-nullity theorem : the dimensions of the kernel and the range of a linear map add up to
the dimension of the source space. -/
theorem finrank_range_add_finrank_ker [FiniteDimensional K V] (f : V →ₗ[K] V₂) :
    finrank K (LinearMap.range f) + finrank K (LinearMap.ker f) = finrank K V := by
  rw [← f.quotKerEquivRange.finrank_eq]
  exact Submodule.finrank_quotient_add_finrank _
#align linear_map.finrank_range_add_finrank_ker LinearMap.finrank_range_add_finrank_ker

theorem comap_eq_sup_ker_of_disjoint {p : Submodule K V} [FiniteDimensional K p] {f : V →ₗ[K] V}
    (h : ∀ x ∈ p, f x ∈ p) (h' : Disjoint p (ker f)) :
    p.comap f = p ⊔ ker f := by
  refine le_antisymm (fun x hx ↦ ?_) (sup_le_iff.mpr ⟨h, ker_le_comap _⟩)
  obtain ⟨⟨y, hy⟩, hxy⟩ :=
    surjective_of_injective ((injective_restrict_iff_disjoint h).mpr h') ⟨f x, hx⟩
  replace hxy : f y = f x := by simpa [Subtype.ext_iff] using hxy
  exact Submodule.mem_sup.mpr ⟨y, hy, x - y, by simp [hxy], add_sub_cancel y x⟩

theorem ker_comp_eq_of_commute_of_disjoint_ker [FiniteDimensional K V] {f g : V →ₗ[K] V}
    (h : Commute f g) (h' : Disjoint (ker f) (ker g)) :
    ker (f ∘ₗ g) = ker f ⊔ ker g := by
  suffices ∀ x, f x = 0 → f (g x) = 0 by rw [ker_comp, comap_eq_sup_ker_of_disjoint _ h']; simpa
  intro x hx
  rw [← comp_apply, ← mul_eq_comp, h.eq, mul_apply, hx, _root_.map_zero]

theorem ker_noncommProd_eq_of_supIndep_ker [FiniteDimensional K V] {ι : Type*} {f : ι → V →ₗ[K] V}
    (s : Finset ι) (comm) (h : s.SupIndep fun i ↦ ker (f i)) :
    ker (s.noncommProd f comm) = ⨆ i ∈ s, ker (f i) := by
  classical
  induction' s using Finset.induction_on with i s hi ih
  · set_option tactic.skipAssignedInstances false in
    simpa using LinearMap.ker_id
  replace ih : ker (Finset.noncommProd s f <| Set.Pairwise.mono (s.subset_insert i) comm) =
      ⨆ x ∈ s, ker (f x) := ih _ (h.subset (s.subset_insert i))
  rw [Finset.noncommProd_insert_of_not_mem _ _ _ _ hi, mul_eq_comp,
    ker_comp_eq_of_commute_of_disjoint_ker]
  · simp_rw [Finset.mem_insert_coe, iSup_insert, Finset.mem_coe, ih]
  · exact s.noncommProd_commute _ _ _ fun j hj ↦
      comm (s.mem_insert_self i) (Finset.mem_insert_of_mem hj) (by aesop)
  · replace h := Finset.supIndep_iff_disjoint_erase.mp h i (s.mem_insert_self i)
    simpa [ih, hi, Finset.sup_eq_iSup] using h

end DivisionRing

end LinearMap

namespace LinearEquiv

open FiniteDimensional

variable [DivisionRing K] [AddCommGroup V] [Module K V]
variable [FiniteDimensional K V]

/-- The linear equivalence corresponding to an injective endomorphism. -/
noncomputable def ofInjectiveEndo (f : V →ₗ[K] V) (h_inj : Injective f) : V ≃ₗ[K] V :=
  LinearEquiv.ofBijective f ⟨h_inj, LinearMap.injective_iff_surjective.mp h_inj⟩
#align linear_equiv.of_injective_endo LinearEquiv.ofInjectiveEndo

@[simp]
theorem coe_ofInjectiveEndo (f : V →ₗ[K] V) (h_inj : Injective f) :
    ⇑(ofInjectiveEndo f h_inj) = f :=
  rfl
#align linear_equiv.coe_of_injective_endo LinearEquiv.coe_ofInjectiveEndo

@[simp]
theorem ofInjectiveEndo_right_inv (f : V →ₗ[K] V) (h_inj : Injective f) :
    f * (ofInjectiveEndo f h_inj).symm = 1 :=
  LinearMap.ext <| (ofInjectiveEndo f h_inj).apply_symm_apply
#align linear_equiv.of_injective_endo_right_inv LinearEquiv.ofInjectiveEndo_right_inv

@[simp]
theorem ofInjectiveEndo_left_inv (f : V →ₗ[K] V) (h_inj : Injective f) :
    ((ofInjectiveEndo f h_inj).symm : V →ₗ[K] V) * f = 1 :=
  LinearMap.ext <| (ofInjectiveEndo f h_inj).symm_apply_apply
#align linear_equiv.of_injective_endo_left_inv LinearEquiv.ofInjectiveEndo_left_inv

end LinearEquiv

namespace LinearMap

variable [DivisionRing K] [AddCommGroup V] [Module K V]

theorem isUnit_iff_ker_eq_bot [FiniteDimensional K V] (f : V →ₗ[K] V) :
    IsUnit f ↔ (LinearMap.ker f) = ⊥ := by
  constructor
  · rintro ⟨u, rfl⟩
    exact LinearMap.ker_eq_bot_of_inverse u.inv_mul
  · intro h_inj
    rw [ker_eq_bot] at h_inj
    exact ⟨⟨f, (LinearEquiv.ofInjectiveEndo f h_inj).symm.toLinearMap,
      LinearEquiv.ofInjectiveEndo_right_inv f h_inj, LinearEquiv.ofInjectiveEndo_left_inv f h_inj⟩,
      rfl⟩
#align linear_map.is_unit_iff_ker_eq_bot LinearMap.isUnit_iff_ker_eq_bot

theorem isUnit_iff_range_eq_top [FiniteDimensional K V] (f : V →ₗ[K] V) :
    IsUnit f ↔ (LinearMap.range f) = ⊤ :=
  by rw [isUnit_iff_ker_eq_bot, ker_eq_bot_iff_range_eq_top]
#align linear_map.is_unit_iff_range_eq_top LinearMap.isUnit_iff_range_eq_top

end LinearMap

open Module FiniteDimensional

section

variable [DivisionRing K] [AddCommGroup V] [Module K V]

theorem finrank_zero_iff_forall_zero [FiniteDimensional K V] : finrank K V = 0 ↔ ∀ x : V, x = 0 :=
  FiniteDimensional.finrank_zero_iff.trans (subsingleton_iff_forall_eq 0)
#align finrank_zero_iff_forall_zero finrank_zero_iff_forall_zero

/-- If `ι` is an empty type and `V` is zero-dimensional, there is a unique `ι`-indexed basis. -/
noncomputable def basisOfFinrankZero [FiniteDimensional K V] {ι : Type*} [IsEmpty ι]
    (hV : finrank K V = 0) : Basis ι K V :=
  haveI : Subsingleton V := finrank_zero_iff.1 hV
  Basis.empty _
#align basis_of_finrank_zero basisOfFinrankZero

end

namespace LinearMap

variable [DivisionRing K] [AddCommGroup V] [Module K V] {V₂ : Type v'} [AddCommGroup V₂]
  [Module K V₂]

theorem injective_iff_surjective_of_finrank_eq_finrank [FiniteDimensional K V]
    [FiniteDimensional K V₂] (H : finrank K V = finrank K V₂) {f : V →ₗ[K] V₂} :
    Function.Injective f ↔ Function.Surjective f := by
  have := finrank_range_add_finrank_ker f
  rw [← ker_eq_bot, ← range_eq_top]; refine' ⟨fun h => _, fun h => _⟩
  · rw [h, finrank_bot, add_zero, H] at this
    exact eq_top_of_finrank_eq this
  · rw [h, finrank_top, H] at this
    exact Submodule.finrank_eq_zero.1 (add_right_injective _ this)
#align linear_map.injective_iff_surjective_of_finrank_eq_finrank LinearMap.injective_iff_surjective_of_finrank_eq_finrank

theorem ker_eq_bot_iff_range_eq_top_of_finrank_eq_finrank [FiniteDimensional K V]
    [FiniteDimensional K V₂] (H : finrank K V = finrank K V₂) {f : V →ₗ[K] V₂} :
    LinearMap.ker f = ⊥ ↔ LinearMap.range f = ⊤ := by
  rw [range_eq_top, ker_eq_bot, injective_iff_surjective_of_finrank_eq_finrank H]
#align linear_map.ker_eq_bot_iff_range_eq_top_of_finrank_eq_finrank LinearMap.ker_eq_bot_iff_range_eq_top_of_finrank_eq_finrank

/-- Given a linear map `f` between two vector spaces with the same dimension, if
`ker f = ⊥` then `linearEquivOfInjective` is the induced isomorphism
between the two vector spaces. -/
noncomputable def linearEquivOfInjective [FiniteDimensional K V] [FiniteDimensional K V₂]
    (f : V →ₗ[K] V₂) (hf : Injective f) (hdim : finrank K V = finrank K V₂) : V ≃ₗ[K] V₂ :=
  LinearEquiv.ofBijective f
    ⟨hf, (LinearMap.injective_iff_surjective_of_finrank_eq_finrank hdim).mp hf⟩
#align linear_map.linear_equiv_of_injective LinearMap.linearEquivOfInjective

@[simp]
theorem linearEquivOfInjective_apply [FiniteDimensional K V] [FiniteDimensional K V₂]
    {f : V →ₗ[K] V₂} (hf : Injective f) (hdim : finrank K V = finrank K V₂) (x : V) :
    f.linearEquivOfInjective hf hdim x = f x :=
  rfl
#align linear_map.linear_equiv_of_injective_apply LinearMap.linearEquivOfInjective_apply

end LinearMap

section

lemma FiniteDimensional.exists_mul_eq_one (F : Type*) {K : Type*} [Field F] [Ring K] [IsDomain K]
    [Algebra F K] [FiniteDimensional F K] {x : K} (H : x ≠ 0) : ∃ y, x * y = 1 := by
  have : Function.Surjective (LinearMap.mulLeft F x) :=
    LinearMap.injective_iff_surjective.1 fun y z => ((mul_right_inj' H).1 : x * y = x * z → y = z)
  exact this 1

/-- A domain that is module-finite as an algebra over a field is a division ring. -/
noncomputable def divisionRingOfFiniteDimensional (F K : Type*) [Field F] [Ring K] [IsDomain K]
    [Algebra F K] [FiniteDimensional F K] : DivisionRing K where
  __ := ‹IsDomain K›
  inv x :=
    letI := Classical.decEq K
    if H : x = 0 then 0 else Classical.choose <| FiniteDimensional.exists_mul_eq_one F H
  mul_inv_cancel x hx := show x * dite _ (h := _) _ = _ by
    rw [dif_neg hx]
    exact (Classical.choose_spec (FiniteDimensional.exists_mul_eq_one F hx) :)
  inv_zero := dif_pos rfl
  nnqsmul := _
  qsmul := _
#align division_ring_of_finite_dimensional divisionRingOfFiniteDimensional

/-- An integral domain that is module-finite as an algebra over a field is a field. -/
noncomputable def fieldOfFiniteDimensional (F K : Type*) [Field F] [h : CommRing K] [IsDomain K]
    [Algebra F K] [FiniteDimensional F K] : Field K :=
  { divisionRingOfFiniteDimensional F K with
    toCommRing := h }
#align field_of_finite_dimensional fieldOfFiniteDimensional
end

namespace Submodule

section DivisionRing

variable [DivisionRing K] [AddCommGroup V] [Module K V] {V₂ : Type v'} [AddCommGroup V₂]
  [Module K V₂]

theorem finrank_mono [FiniteDimensional K V] : Monotone fun s : Submodule K V => finrank K s :=
  fun _ _ => finrank_le_finrank_of_le
#align submodule.finrank_mono Submodule.finrank_mono

theorem finrank_lt_finrank_of_lt {s t : Submodule K V} [FiniteDimensional K t] (hst : s < t) :
    finrank K s < finrank K t :=
  (comapSubtypeEquivOfLe hst.le).finrank_eq.symm.trans_lt <|
    finrank_lt (le_top.lt_of_ne <| hst.not_le ∘ comap_subtype_eq_top.1)
#align submodule.finrank_lt_finrank_of_lt Submodule.finrank_lt_finrank_of_lt

theorem finrank_strictMono [FiniteDimensional K V] :
    StrictMono fun s : Submodule K V => finrank K s := fun _ _ => finrank_lt_finrank_of_lt
#align submodule.finrank_strict_mono Submodule.finrank_strictMono

theorem finrank_add_eq_of_isCompl [FiniteDimensional K V] {U W : Submodule K V} (h : IsCompl U W) :
    finrank K U + finrank K W = finrank K V := by
  rw [← finrank_sup_add_finrank_inf_eq, h.codisjoint.eq_top, h.disjoint.eq_bot, finrank_bot,
    add_zero]
  exact finrank_top _ _
#align submodule.finrank_add_eq_of_is_compl Submodule.finrank_add_eq_of_isCompl

end DivisionRing

end Submodule

section DivisionRing

variable [DivisionRing K] [AddCommGroup V] [Module K V]

section Span

open Submodule

theorem finrank_span_singleton {v : V} (hv : v ≠ 0) : finrank K (K ∙ v) = 1 := by
  apply le_antisymm
  · exact finrank_span_le_card ({v} : Set V)
  · rw [Nat.succ_le_iff, finrank_pos_iff]
    use ⟨v, mem_span_singleton_self v⟩, 0
    simp [hv]
#align finrank_span_singleton finrank_span_singleton

/-- In a one-dimensional space, any vector is a multiple of any nonzero vector -/
lemma exists_smul_eq_of_finrank_eq_one
    (h : finrank K V = 1) {x : V} (hx : x ≠ 0) (y : V) :
    ∃ (c : K), c • x = y := by
  have : Submodule.span K {x} = ⊤ := by
    have : FiniteDimensional K V := .of_finrank_eq_succ h
    apply eq_top_of_finrank_eq
    rw [h]
    exact finrank_span_singleton hx
  have : y ∈ Submodule.span K {x} := by rw [this]; exact mem_top
  exact mem_span_singleton.1 this

theorem Set.finrank_mono [FiniteDimensional K V] {s t : Set V} (h : s ⊆ t) :
    s.finrank K ≤ t.finrank K :=
  Submodule.finrank_mono (span_mono h)
#align set.finrank_mono Set.finrank_mono

end Span

section Basis

theorem LinearIndependent.span_eq_top_of_card_eq_finrank' {ι : Type*}
    [Fintype ι] [FiniteDimensional K V] {b : ι → V} (lin_ind : LinearIndependent K b)
    (card_eq : Fintype.card ι = finrank K V) : span K (Set.range b) = ⊤ := by
  by_contra ne_top
  rw [← finrank_span_eq_card lin_ind] at card_eq
  exact ne_of_lt (Submodule.finrank_lt <| lt_top_iff_ne_top.2 ne_top) card_eq

theorem LinearIndependent.span_eq_top_of_card_eq_finrank {ι : Type*} [Nonempty ι]
    [Fintype ι] {b : ι → V} (lin_ind : LinearIndependent K b)
    (card_eq : Fintype.card ι = finrank K V) : span K (Set.range b) = ⊤ :=
  have : FiniteDimensional K V := .of_finrank_pos <| card_eq ▸ Fintype.card_pos
  lin_ind.span_eq_top_of_card_eq_finrank' card_eq
#align span_eq_top_of_linear_independent_of_card_eq_finrank LinearIndependent.span_eq_top_of_card_eq_finrank

@[deprecated] -- 2024-02-14
alias span_eq_top_of_linearIndependent_of_card_eq_finrank :=
  LinearIndependent.span_eq_top_of_card_eq_finrank

/-- A linear independent family of `finrank K V` vectors forms a basis. -/
@[simps! repr_apply]
noncomputable def basisOfLinearIndependentOfCardEqFinrank {ι : Type*} [Nonempty ι] [Fintype ι]
    {b : ι → V} (lin_ind : LinearIndependent K b) (card_eq : Fintype.card ι = finrank K V) :
    Basis ι K V :=
  Basis.mk lin_ind <| (lin_ind.span_eq_top_of_card_eq_finrank card_eq).ge
#align basis_of_linear_independent_of_card_eq_finrank basisOfLinearIndependentOfCardEqFinrank

@[simp]
theorem coe_basisOfLinearIndependentOfCardEqFinrank {ι : Type*} [Nonempty ι] [Fintype ι]
    {b : ι → V} (lin_ind : LinearIndependent K b) (card_eq : Fintype.card ι = finrank K V) :
    ⇑(basisOfLinearIndependentOfCardEqFinrank lin_ind card_eq) = b :=
  Basis.coe_mk _ _
#align coe_basis_of_linear_independent_of_card_eq_finrank coe_basisOfLinearIndependentOfCardEqFinrank

/-- A linear independent finset of `finrank K V` vectors forms a basis. -/
@[simps! repr_apply]
noncomputable def finsetBasisOfLinearIndependentOfCardEqFinrank {s : Finset V} (hs : s.Nonempty)
    (lin_ind : LinearIndependent K ((↑) : s → V)) (card_eq : s.card = finrank K V) : Basis s K V :=
  @basisOfLinearIndependentOfCardEqFinrank _ _ _ _ _ _
    ⟨(⟨hs.choose, hs.choose_spec⟩ : s)⟩ _ _ lin_ind (_root_.trans (Fintype.card_coe _) card_eq)
#align finset_basis_of_linear_independent_of_card_eq_finrank finsetBasisOfLinearIndependentOfCardEqFinrank

@[simp]
theorem coe_finsetBasisOfLinearIndependentOfCardEqFinrank {s : Finset V} (hs : s.Nonempty)
    (lin_ind : LinearIndependent K ((↑) : s → V)) (card_eq : s.card = finrank K V) :
    ⇑(finsetBasisOfLinearIndependentOfCardEqFinrank hs lin_ind card_eq) = ((↑) : s → V) := by
  -- Porting note: added to make the next line unify the `_`s
  rw [finsetBasisOfLinearIndependentOfCardEqFinrank]
  exact Basis.coe_mk _ _
#align coe_finset_basis_of_linear_independent_of_card_eq_finrank coe_finsetBasisOfLinearIndependentOfCardEqFinrank

/-- A linear independent set of `finrank K V` vectors forms a basis. -/
@[simps! repr_apply]
noncomputable def setBasisOfLinearIndependentOfCardEqFinrank {s : Set V} [Nonempty s] [Fintype s]
    (lin_ind : LinearIndependent K ((↑) : s → V)) (card_eq : s.toFinset.card = finrank K V) :
    Basis s K V :=
  basisOfLinearIndependentOfCardEqFinrank lin_ind (_root_.trans s.toFinset_card.symm card_eq)
#align set_basis_of_linear_independent_of_card_eq_finrank setBasisOfLinearIndependentOfCardEqFinrank

@[simp]
theorem coe_setBasisOfLinearIndependentOfCardEqFinrank {s : Set V} [Nonempty s] [Fintype s]
    (lin_ind : LinearIndependent K ((↑) : s → V)) (card_eq : s.toFinset.card = finrank K V) :
    ⇑(setBasisOfLinearIndependentOfCardEqFinrank lin_ind card_eq) = ((↑) : s → V) := by
  -- Porting note: added to make the next line unify the `_`s
  rw [setBasisOfLinearIndependentOfCardEqFinrank]
  exact Basis.coe_mk _ _
#align coe_set_basis_of_linear_independent_of_card_eq_finrank coe_setBasisOfLinearIndependentOfCardEqFinrank

end Basis

/-!
We now give characterisations of `finrank K V = 1` and `finrank K V ≤ 1`.
-/


section finrank_eq_one

/-- A vector space with a nonzero vector `v` has dimension 1 iff `v` spans.
-/
theorem finrank_eq_one_iff_of_nonzero (v : V) (nz : v ≠ 0) :
    finrank K V = 1 ↔ span K ({v} : Set V) = ⊤ :=
  -- Porting note: need explicit universe on PUnit
  ⟨fun h => by simpa using (basisSingleton PUnit.{u+1} h v nz).span_eq, fun s =>
    finrank_eq_card_basis
      (Basis.mk (linearIndependent_singleton nz)
        (by
          convert s.ge  -- Porting note: added `.ge` to make things easier for `convert`
          simp))⟩
#align finrank_eq_one_iff_of_nonzero finrank_eq_one_iff_of_nonzero

/-- A module with a nonzero vector `v` has dimension 1 iff every vector is a multiple of `v`.
-/
theorem finrank_eq_one_iff_of_nonzero' (v : V) (nz : v ≠ 0) :
    finrank K V = 1 ↔ ∀ w : V, ∃ c : K, c • v = w := by
  rw [finrank_eq_one_iff_of_nonzero v nz]
  apply span_singleton_eq_top_iff
#align finrank_eq_one_iff_of_nonzero' finrank_eq_one_iff_of_nonzero'

/-- A module has dimension 1 iff there is some `v : V` so `{v}` is a basis.
-/
theorem finrank_eq_one_iff (ι : Type*) [Unique ι] : finrank K V = 1 ↔ Nonempty (Basis ι K V) := by
  constructor
  · intro h
    haveI : FiniteDimensional K V := .of_finrank_eq_succ h
    exact ⟨FiniteDimensional.basisUnique ι h⟩
  · rintro ⟨b⟩
    simpa using finrank_eq_card_basis b
#align finrank_eq_one_iff finrank_eq_one_iff

/-- A module has dimension 1 iff there is some nonzero `v : V` so every vector is a multiple of `v`.
-/
theorem finrank_eq_one_iff' : finrank K V = 1 ↔ ∃ v ≠ 0, ∀ w : V, ∃ c : K, c • v = w := by
  -- Porting note: was a messy `convert` proof
  rw [finrank_eq_one_iff PUnit.{u+1}, Basis.basis_singleton_iff PUnit]
#align finrank_eq_one_iff' finrank_eq_one_iff'

-- Not sure why this aren't found automatically.
/-- A finite dimensional module has dimension at most 1 iff
there is some `v : V` so every vector is a multiple of `v`.
-/
theorem finrank_le_one_iff [FiniteDimensional K V] :
    finrank K V ≤ 1 ↔ ∃ v : V, ∀ w : V, ∃ c : K, c • v = w := by
  constructor
  · intro h
    by_cases h' : finrank K V = 0
    · use 0
      intro w
      use 0
      haveI := finrank_zero_iff.mp h'
      apply Subsingleton.elim
    · replace h' := zero_lt_iff.mpr h'
      have : finrank K V = 1 := by omega
      obtain ⟨v, -, p⟩ := finrank_eq_one_iff'.mp this
      use v, p
  · rintro ⟨v, p⟩
    exact finrank_le_one v p
#align finrank_le_one_iff finrank_le_one_iff

theorem Submodule.finrank_le_one_iff_isPrincipal (W : Submodule K V) [FiniteDimensional K W] :
    finrank K W ≤ 1 ↔ W.IsPrincipal := by
  rw [← W.rank_le_one_iff_isPrincipal, ← finrank_eq_rank, ← Cardinal.natCast_le, Nat.cast_one]
#align submodule.finrank_le_one_iff_is_principal Submodule.finrank_le_one_iff_isPrincipal

theorem Module.finrank_le_one_iff_top_isPrincipal [FiniteDimensional K V] :
    finrank K V ≤ 1 ↔ (⊤ : Submodule K V).IsPrincipal := by
  rw [← Module.rank_le_one_iff_top_isPrincipal, ← finrank_eq_rank, ← Cardinal.natCast_le,
    Nat.cast_one]
#align module.finrank_le_one_iff_top_is_principal Module.finrank_le_one_iff_top_isPrincipal

-- We use the `LinearMap.CompatibleSMul` typeclass here, to encompass two situations:
-- * `A = K`
-- * `[Field K] [Algebra K A] [IsScalarTower K A V] [IsScalarTower K A W]`
theorem surjective_of_nonzero_of_finrank_eq_one {W A : Type*} [Semiring A] [Module A V]
    [AddCommGroup W] [Module K W] [Module A W] [LinearMap.CompatibleSMul V W K A]
    (h : finrank K W = 1) {f : V →ₗ[A] W} (w : f ≠ 0) : Surjective f := by
  change Surjective (f.restrictScalars K)
  obtain ⟨v, n⟩ := DFunLike.ne_iff.mp w
  intro z
  obtain ⟨c, rfl⟩ := (finrank_eq_one_iff_of_nonzero' (f v) n).mp h z
  exact ⟨c • v, by simp⟩
#align surjective_of_nonzero_of_finrank_eq_one surjective_of_nonzero_of_finrank_eq_one

/-- Any `K`-algebra module that is 1-dimensional over `K` is simple. -/
theorem is_simple_module_of_finrank_eq_one {A} [Semiring A] [Module A V] [SMul K A]
    [IsScalarTower K A V] (h : finrank K V = 1) : IsSimpleOrder (Submodule A V) := by
  haveI := nontrivial_of_finrank_eq_succ h
  refine' ⟨fun S => or_iff_not_imp_left.2 fun hn => _⟩
  rw [← restrictScalars_inj K] at hn ⊢
  haveI : FiniteDimensional _ _ := .of_finrank_eq_succ h
  refine' eq_top_of_finrank_eq ((Submodule.finrank_le _).antisymm _)
  simpa only [h, finrank_bot] using Submodule.finrank_strictMono (Ne.bot_lt hn)
#align is_simple_module_of_finrank_eq_one is_simple_module_of_finrank_eq_one

end finrank_eq_one

end DivisionRing

section SubalgebraRank

open Module

variable {F E : Type*} [Field F] [Ring E] [Algebra F E]

/-
porting note:
Some of the lemmas in this section can be made faster by adding these short-cut instances
```lean4
instance (S : Subalgebra F E) : AddCommMonoid { x // x ∈ S } := inferInstance
instance (S : Subalgebra F E) : AddCommGroup { x // x ∈ S } := inferInstance
```
However, this approach doesn't scale very well, so we should consider holding off on adding
them until we have no choice.
-/

/-- A `Subalgebra` is `FiniteDimensional` iff it is `FiniteDimensional` as a submodule. -/
theorem Subalgebra.finiteDimensional_toSubmodule {S : Subalgebra F E} :
    FiniteDimensional F (Subalgebra.toSubmodule S) ↔ FiniteDimensional F S :=
  Iff.rfl
#align subalgebra.finite_dimensional_to_submodule Subalgebra.finiteDimensional_toSubmodule

alias ⟨FiniteDimensional.of_subalgebra_toSubmodule, FiniteDimensional.subalgebra_toSubmodule⟩ :=
  Subalgebra.finiteDimensional_toSubmodule
#align finite_dimensional.of_subalgebra_to_submodule FiniteDimensional.of_subalgebra_toSubmodule
#align finite_dimensional.subalgebra_to_submodule FiniteDimensional.subalgebra_toSubmodule

instance FiniteDimensional.finiteDimensional_subalgebra [FiniteDimensional F E]
    (S : Subalgebra F E) : FiniteDimensional F S :=
  FiniteDimensional.of_subalgebra_toSubmodule inferInstance
#align finite_dimensional.finite_dimensional_subalgebra FiniteDimensional.finiteDimensional_subalgebra

@[deprecated Subalgebra.finite_bot] -- 2024-04-11
theorem Subalgebra.finiteDimensional_bot : FiniteDimensional F (⊥ : Subalgebra F E) :=
  Subalgebra.finite_bot
#align subalgebra.finite_dimensional_bot Subalgebra.finiteDimensional_bot

theorem Subalgebra.eq_bot_of_rank_le_one {S : Subalgebra F E} (h : Module.rank F S ≤ 1) :
    S = ⊥ := by
  nontriviality E
  obtain ⟨m, _, he⟩ := Cardinal.exists_nat_eq_of_le_nat (h.trans_eq Nat.cast_one.symm)
  -- Porting note: fails without explicit type
  haveI : FiniteDimensional F S := .of_rank_eq_nat he
  rw [← not_bot_lt_iff, ← Subalgebra.toSubmodule.lt_iff_lt]
  -- Porting note: fails without explicit type
  haveI : FiniteDimensional F (Subalgebra.toSubmodule S) :=
    S.toSubmoduleEquiv.symm.finiteDimensional
  refine fun hl => (Submodule.finrank_lt_finrank_of_lt hl).not_le (natCast_le.1 ?_)
  iterate 2 rw [Subalgebra.finrank_toSubmodule, finrank_eq_rank]
  exact h.trans_eq Subalgebra.rank_bot.symm
#align subalgebra.eq_bot_of_rank_le_one Subalgebra.eq_bot_of_rank_le_one

theorem Subalgebra.eq_bot_of_finrank_one {S : Subalgebra F E} (h : finrank F S = 1) : S = ⊥ :=
  Subalgebra.eq_bot_of_rank_le_one <| by
    -- Porting note: fails without explicit type
    haveI : FiniteDimensional F S := .of_finrank_eq_succ h
    rw [← finrank_eq_rank, h, Nat.cast_one]
#align subalgebra.eq_bot_of_finrank_one Subalgebra.eq_bot_of_finrank_one

@[simp]
theorem Subalgebra.rank_eq_one_iff [Nontrivial E] {S : Subalgebra F E} :
    Module.rank F S = 1 ↔ S = ⊥ :=
  ⟨fun h => Subalgebra.eq_bot_of_rank_le_one h.le, fun h => h.symm ▸ Subalgebra.rank_bot⟩
#align subalgebra.rank_eq_one_iff Subalgebra.rank_eq_one_iff

@[simp]
theorem Subalgebra.finrank_eq_one_iff [Nontrivial E] {S : Subalgebra F E} :
    finrank F S = 1 ↔ S = ⊥ :=
  ⟨Subalgebra.eq_bot_of_finrank_one, fun h => h.symm ▸ Subalgebra.finrank_bot⟩
#align subalgebra.finrank_eq_one_iff Subalgebra.finrank_eq_one_iff

theorem Subalgebra.bot_eq_top_iff_rank_eq_one [Nontrivial E] :
    (⊥ : Subalgebra F E) = ⊤ ↔ Module.rank F E = 1 := by
  -- Porting note: removed `subalgebra_top_rank_eq_submodule_top_rank`
  rw [← rank_top, Subalgebra.rank_eq_one_iff, eq_comm]
#align subalgebra.bot_eq_top_iff_rank_eq_one Subalgebra.bot_eq_top_iff_rank_eq_one

theorem Subalgebra.bot_eq_top_iff_finrank_eq_one [Nontrivial E] :
    (⊥ : Subalgebra F E) = ⊤ ↔ finrank F E = 1 := by
  rw [← finrank_top, ← subalgebra_top_finrank_eq_submodule_top_finrank,
    Subalgebra.finrank_eq_one_iff, eq_comm]
#align subalgebra.bot_eq_top_iff_finrank_eq_one Subalgebra.bot_eq_top_iff_finrank_eq_one

alias ⟨_, Subalgebra.bot_eq_top_of_rank_eq_one⟩ := Subalgebra.bot_eq_top_iff_rank_eq_one
#align subalgebra.bot_eq_top_of_rank_eq_one Subalgebra.bot_eq_top_of_rank_eq_one

alias ⟨_, Subalgebra.bot_eq_top_of_finrank_eq_one⟩ := Subalgebra.bot_eq_top_iff_finrank_eq_one
#align subalgebra.bot_eq_top_of_finrank_eq_one Subalgebra.bot_eq_top_of_finrank_eq_one

attribute [simp] Subalgebra.bot_eq_top_of_finrank_eq_one Subalgebra.bot_eq_top_of_rank_eq_one

theorem Subalgebra.isSimpleOrder_of_finrank (hr : finrank F E = 2) :
    IsSimpleOrder (Subalgebra F E) :=
  let i := nontrivial_of_finrank_pos (zero_lt_two.trans_eq hr.symm)
  { toNontrivial :=
      ⟨⟨⊥, ⊤, fun h => by cases hr.symm.trans (Subalgebra.bot_eq_top_iff_finrank_eq_one.1 h)⟩⟩
    eq_bot_or_eq_top := by
      intro S
      haveI : FiniteDimensional F E := .of_finrank_eq_succ hr
      haveI : FiniteDimensional F S :=
        FiniteDimensional.finiteDimensional_submodule (Subalgebra.toSubmodule S)
      have : finrank F S ≤ 2 := hr ▸ S.toSubmodule.finrank_le
      have : 0 < finrank F S := finrank_pos_iff.mpr inferInstance
      interval_cases h : finrank F { x // x ∈ S }
      · left
        exact Subalgebra.eq_bot_of_finrank_one h
      · right
        rw [← hr] at h
        rw [← Algebra.toSubmodule_eq_top]
        exact eq_top_of_finrank_eq h }
#align subalgebra.is_simple_order_of_finrank Subalgebra.isSimpleOrder_of_finrank

end SubalgebraRank

namespace Module

namespace End

variable [DivisionRing K] [AddCommGroup V] [Module K V]

theorem exists_ker_pow_eq_ker_pow_succ [FiniteDimensional K V] (f : End K V) :
    ∃ k : ℕ, k ≤ finrank K V ∧ LinearMap.ker (f ^ k) = LinearMap.ker (f ^ k.succ) := by
  classical
    by_contra h_contra
    simp_rw [not_exists, not_and] at h_contra
    have h_le_ker_pow : ∀ n : ℕ, n ≤ (finrank K V).succ →
        n ≤ finrank K (LinearMap.ker (f ^ n)) := by
      intro n hn
      induction' n with n ih
      · exact zero_le (finrank _ _)
      · have h_ker_lt_ker : LinearMap.ker (f ^ n) < LinearMap.ker (f ^ n.succ) := by
          refine' lt_of_le_of_ne _ (h_contra n (Nat.le_of_succ_le_succ hn))
          rw [pow_succ']
          apply LinearMap.ker_le_ker_comp
        have h_finrank_lt_finrank :
            finrank K (LinearMap.ker (f ^ n)) < finrank K (LinearMap.ker (f ^ n.succ)) := by
          apply Submodule.finrank_lt_finrank_of_lt h_ker_lt_ker
        calc
          n.succ ≤ (finrank K ↑(LinearMap.ker (f ^ n))).succ :=
            Nat.succ_le_succ (ih (Nat.le_of_succ_le hn))
          _ ≤ finrank K ↑(LinearMap.ker (f ^ n.succ)) := Nat.succ_le_of_lt h_finrank_lt_finrank
    have h_any_n_lt : ∀ n, n ≤ (finrank K V).succ → n ≤ finrank K V := fun n hn =>
      (h_le_ker_pow n hn).trans (Submodule.finrank_le _)
    show False
    exact Nat.not_succ_le_self _ (h_any_n_lt (finrank K V).succ (finrank K V).succ.le_refl)
#align module.End.exists_ker_pow_eq_ker_pow_succ Module.End.exists_ker_pow_eq_ker_pow_succ

theorem ker_pow_constant {f : End K V} {k : ℕ}
    (h : LinearMap.ker (f ^ k) = LinearMap.ker (f ^ k.succ)) :
    ∀ m, LinearMap.ker (f ^ k) = LinearMap.ker (f ^ (k + m))
  | 0 => by simp
  | m + 1 => by
    apply le_antisymm
    · rw [add_comm, pow_add]
      apply LinearMap.ker_le_ker_comp
    · rw [ker_pow_constant h m, add_comm m 1, ← add_assoc, pow_add, pow_add f k m,
        LinearMap.mul_eq_comp, LinearMap.mul_eq_comp, LinearMap.ker_comp, LinearMap.ker_comp, h,
        Nat.add_one]
#align module.End.ker_pow_constant Module.End.ker_pow_constant

theorem ker_pow_eq_ker_pow_finrank_of_le [FiniteDimensional K V] {f : End K V} {m : ℕ}
    (hm : finrank K V ≤ m) : LinearMap.ker (f ^ m) = LinearMap.ker (f ^ finrank K V) := by
  obtain ⟨k, h_k_le, hk⟩ :
    ∃ k, k ≤ finrank K V ∧ LinearMap.ker (f ^ k) = LinearMap.ker (f ^ k.succ) :=
    exists_ker_pow_eq_ker_pow_succ f
  calc
    LinearMap.ker (f ^ m) = LinearMap.ker (f ^ (k + (m - k))) := by
      rw [add_tsub_cancel_of_le (h_k_le.trans hm)]
    _ = LinearMap.ker (f ^ k) := by rw [ker_pow_constant hk _]
    _ = LinearMap.ker (f ^ (k + (finrank K V - k))) := ker_pow_constant hk (finrank K V - k)
    _ = LinearMap.ker (f ^ finrank K V) := by rw [add_tsub_cancel_of_le h_k_le]
#align module.End.ker_pow_eq_ker_pow_finrank_of_le Module.End.ker_pow_eq_ker_pow_finrank_of_le

theorem ker_pow_le_ker_pow_finrank [FiniteDimensional K V] (f : End K V) (m : ℕ) :
    LinearMap.ker (f ^ m) ≤ LinearMap.ker (f ^ finrank K V) := by
  by_cases h_cases : m < finrank K V
  · rw [← add_tsub_cancel_of_le (Nat.le_of_lt h_cases), add_comm, pow_add]
    apply LinearMap.ker_le_ker_comp
  · rw [ker_pow_eq_ker_pow_finrank_of_le (le_of_not_lt h_cases)]
#align module.End.ker_pow_le_ker_pow_finrank Module.End.ker_pow_le_ker_pow_finrank

end End

end Module

section Module

open Module

open Cardinal

theorem cardinal_mk_eq_cardinal_mk_field_pow_rank (K V : Type u) [DivisionRing K] [AddCommGroup V]
    [Module K V] [FiniteDimensional K V] : #V = #K ^ Module.rank K V := by
  let s := Basis.ofVectorSpaceIndex K V
  let hs := Basis.ofVectorSpace K V
  calc
    #V = #(s →₀ K) := Quotient.sound ⟨hs.repr.toEquiv⟩
    _ = #(s → K) := Quotient.sound ⟨Finsupp.equivFunOnFinite⟩
    _ = _ := by rw [← Cardinal.lift_inj.1 hs.mk_eq_rank, Cardinal.power_def]
#align cardinal_mk_eq_cardinal_mk_field_pow_rank cardinal_mk_eq_cardinal_mk_field_pow_rank

theorem cardinal_lt_aleph0_of_finiteDimensional (K V : Type u) [DivisionRing K] [AddCommGroup V]
    [Module K V] [Finite K] [FiniteDimensional K V] : #V < ℵ₀ := by
  letI : IsNoetherian K V := IsNoetherian.iff_fg.2 inferInstance
  rw [cardinal_mk_eq_cardinal_mk_field_pow_rank K V]
  exact Cardinal.power_lt_aleph0 (Cardinal.lt_aleph0_of_finite K) (rank_lt_aleph0 K V)
#align cardinal_lt_aleph_0_of_finite_dimensional cardinal_lt_aleph0_of_finiteDimensional

end Module<|MERGE_RESOLUTION|>--- conflicted
+++ resolved
@@ -368,11 +368,7 @@
   Module.finite_of_rank_eq_nat h
 #align finite_dimensional_of_rank_eq_nat FiniteDimensional.of_rank_eq_nat
 
-<<<<<<< HEAD
-@[deprecated] -- 2024-02-02
-=======
 @[deprecated] -- Since 2024-02-02
->>>>>>> b6cdb4d4
 alias finiteDimensional_of_rank_eq_nat := FiniteDimensional.of_rank_eq_nat
 
 theorem FiniteDimensional.of_rank_eq_zero (h : Module.rank K V = 0) : FiniteDimensional K V :=
