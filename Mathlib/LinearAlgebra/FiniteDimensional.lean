--- conflicted
+++ resolved
@@ -1053,59 +1053,6 @@
   apply span_singleton_eq_top_iff
 #align finrank_eq_one_iff_of_nonzero' finrank_eq_one_iff_of_nonzero'
 
-<<<<<<< HEAD
-/-- A module has dimension 1 iff there is some `v : V` so `{v}` is a basis.
--/
-theorem finrank_eq_one_iff (ι : Type*) [Unique ι] : finrank K V = 1 ↔ Nonempty (Basis ι K V) := by
-  constructor
-  · intro h
-    haveI : FiniteDimensional K V := .of_finrank_eq_succ h
-    exact ⟨FiniteDimensional.basisUnique ι h⟩
-  · rintro ⟨b⟩
-    simpa using finrank_eq_card_basis b
-#align finrank_eq_one_iff finrank_eq_one_iff
-
-/-- A module has dimension 1 iff there is some nonzero `v : V` so every vector is a multiple of `v`.
--/
-theorem finrank_eq_one_iff' : finrank K V = 1 ↔ ∃ v ≠ 0, ∀ w : V, ∃ c : K, c • v = w := by
-  -- Porting note: was a messy `convert` proof
-  rw [finrank_eq_one_iff PUnit.{u+1}, Basis.basis_singleton_iff PUnit]
-#align finrank_eq_one_iff' finrank_eq_one_iff'
-
--- Not sure why this aren't found automatically.
-/-- A finite dimensional module has dimension at most 1 iff
-there is some `v : V` so every vector is a multiple of `v`.
--/
-theorem finrank_le_one_iff [FiniteDimensional K V] :
-    finrank K V ≤ 1 ↔ ∃ v : V, ∀ w : V, ∃ c : K, c • v = w := by
-  constructor
-  · intro h
-    by_cases h' : finrank K V = 0
-    · use 0
-      intro w
-      use 0
-      subsingleton [finrank_zero_iff.mp h']
-    · replace h' := zero_lt_iff.mpr h'
-      have : finrank K V = 1 := by omega
-      obtain ⟨v, -, p⟩ := finrank_eq_one_iff'.mp this
-      use v, p
-  · rintro ⟨v, p⟩
-    exact finrank_le_one v p
-#align finrank_le_one_iff finrank_le_one_iff
-
-theorem Submodule.finrank_le_one_iff_isPrincipal (W : Submodule K V) [FiniteDimensional K W] :
-    finrank K W ≤ 1 ↔ W.IsPrincipal := by
-  rw [← W.rank_le_one_iff_isPrincipal, ← finrank_eq_rank, ← Cardinal.natCast_le, Nat.cast_one]
-#align submodule.finrank_le_one_iff_is_principal Submodule.finrank_le_one_iff_isPrincipal
-
-theorem Module.finrank_le_one_iff_top_isPrincipal [FiniteDimensional K V] :
-    finrank K V ≤ 1 ↔ (⊤ : Submodule K V).IsPrincipal := by
-  rw [← Module.rank_le_one_iff_top_isPrincipal, ← finrank_eq_rank, ← Cardinal.natCast_le,
-    Nat.cast_one]
-#align module.finrank_le_one_iff_top_is_principal Module.finrank_le_one_iff_top_isPrincipal
-
-=======
->>>>>>> 2bee71e8
 -- We use the `LinearMap.CompatibleSMul` typeclass here, to encompass two situations:
 -- * `A = K`
 -- * `[Field K] [Algebra K A] [IsScalarTower K A V] [IsScalarTower K A W]`
