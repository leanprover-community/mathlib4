--- conflicted
+++ resolved
@@ -220,11 +220,8 @@
     {v : ι → V} (h : LinearIndependent K v) : #ι < ℵ₀ :=
   h.lt_aleph0_of_finite
 #align finite_dimensional.lt_aleph_0_of_linear_independent LinearIndependent.lt_aleph0_of_finiteDimensional
-<<<<<<< HEAD
-=======
 @[deprecated] alias
 lt_aleph0_of_linearIndependent := LinearIndependent.lt_aleph0_of_finiteDimensional
->>>>>>> fb6ba072
 
 /-- If a submodule has maximal dimension in a finite dimensional space, then it is equal to the
 whole space. -/
