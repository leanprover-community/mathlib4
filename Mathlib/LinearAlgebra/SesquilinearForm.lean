--- conflicted
+++ resolved
@@ -242,14 +242,10 @@
 
 end IsSymm
 
-<<<<<<< HEAD
 @[simp]
 theorem isSymm_zero : (0 : M →ₛₗ[I] M →ₗ[R] R).IsSymm := fun _ _ => map_zero _
 
-theorem isSymm_iff_eq_flip {B : M →ₗ[R] M →ₗ[R] R} : B.IsSymm ↔ B = B.flip := by
-=======
 theorem isSymm_iff_eq_flip {B : LinearMap.BilinForm R M} : B.IsSymm ↔ B = B.flip := by
->>>>>>> e58bf58f
   constructor <;> intro h
   · ext
     rw [← h, flip_apply, RingHom.id_apply]
