--- conflicted
+++ resolved
@@ -330,22 +330,6 @@
 
 /-- The isomorphism from `Matrix.SpecialLinearGroup n R`
 to the special linear group of a module associated with a basis of that module. -/
-<<<<<<< HEAD
-noncomputable def _root_.Matrix.SpecialLinearGroup.toLin_equiv
-    (b : Module.Basis n R V) :
-    Matrix.SpecialLinearGroup n R ≃* SpecialLinearGroup R V :=
-  Matrix.SpecialLinearGroup.toLin'_equiv.trans
-    (SpecialLinearGroup.congr_linearEquiv
-      (b.repr.trans (Finsupp.linearEquivFunOnFinite R R n)).symm)
-
-theorem _root_.Matrix.SpecialLinearGroup.toLin_equiv.toLinearMap_eq
-    (b : Module.Basis n R V) (g : Matrix.SpecialLinearGroup n R) :
-    (Matrix.SpecialLinearGroup.toLin_equiv b g : V →ₗ[R] V) =
-        (Matrix.toLin b b g) :=
-  rfl
-
-end Matrix
-=======
 noncomputable def toLin_equiv (b : Module.Basis n R V) :
     SpecialLinearGroup n R ≃* _root_.SpecialLinearGroup R V :=
   SpecialLinearGroup.toLin'_equiv.trans
@@ -362,62 +346,31 @@
   rfl
 
 end Matrix.SpecialLinearGroup
->>>>>>> c048a3f2
 
 namespace SpecialLinearGroup
 
 section center
 
-<<<<<<< HEAD
-
-theorem center_eq_bot_of_subsingleton [Subsingleton R] :
-    Subgroup.center (SpecialLinearGroup R V) = ⊥ :=
-  Subgroup.eq_bot_of_subsingleton _
-
-=======
->>>>>>> c048a3f2
 variable [Module.Free R V] [Module.Finite R V] [Nontrivial R]
 
 theorem center_eq_bot_of_finrank_le_one (h : Module.finrank R V ≤ 1) :
     Subgroup.center (SpecialLinearGroup R V) = ⊥ := by
   let b := Module.Free.chooseBasis R V
-<<<<<<< HEAD
-  haveI : Subsingleton (Module.Free.ChooseBasisIndex R V) := by
-    rwa [← @Finite.card_le_one_iff_subsingleton,
-=======
   have : Subsingleton (Module.Free.ChooseBasisIndex R V) := by
     rwa [← Finite.card_le_one_iff_subsingleton,
->>>>>>> c048a3f2
       Nat.card_eq_fintype_card, ← Module.finrank_eq_card_basis b]
   have : Subsingleton (Subgroup.center
     (Matrix.SpecialLinearGroup (Module.Free.ChooseBasisIndex R V) R)) := by
     infer_instance
   rw [Equiv.subsingleton_congr
     (Subgroup.centerCongr (Matrix.SpecialLinearGroup.toLin_equiv b)).toEquiv] at this
-<<<<<<< HEAD
-  apply Subgroup.eq_bot_of_subsingleton
-=======
   exact Subgroup.eq_bot_of_subsingleton _
->>>>>>> c048a3f2
 
 theorem mem_center_iff {g : SpecialLinearGroup R V} :
     g ∈ Subgroup.center (SpecialLinearGroup R V) ↔
       ∃ (r : R), r ^ (Module.finrank R V) = 1 ∧
         (g : V →ₗ[R] V) = r • LinearMap.id := by
   let b := Module.Free.chooseBasis R V
-<<<<<<< HEAD
-  letI _ := Module.Free.ChooseBasisIndex.fintype R V
-  rw [Module.finrank_eq_card_basis b]
-  let e := (Matrix.SpecialLinearGroup.toLin_equiv b).symm
-  rw [← show e g ∈ Subgroup.center _ ↔ g ∈ Subgroup.center _ from by
-    exact MulEquivClass.apply_mem_center_iff e]
-  rw [Matrix.SpecialLinearGroup.mem_center_iff]
-  apply exists_congr
-  intro r
-  apply and_congr
-  · simp
-  simp [e]
-=======
   let := Module.Free.ChooseBasisIndex.fintype R V
   rw [Module.finrank_eq_card_basis b]
   let e := (Matrix.SpecialLinearGroup.toLin_equiv b).symm
@@ -427,7 +380,6 @@
   apply exists_congr
   simp only [Matrix.scalar_apply, and_congr_right_iff, e]
   intro r hr
->>>>>>> c048a3f2
   suffices ((Matrix.SpecialLinearGroup.toLin_equiv b).symm g) =
     Matrix.of fun i j ↦ (b.repr (g (b j))) i by
     simp only [this]
@@ -437,13 +389,8 @@
     intro i j
     simp [Matrix.diagonal, LinearMap.toMatrix_apply,
       Finsupp.single, Pi.single_apply, Iff.symm eq_comm]
-<<<<<<< HEAD
-  simp [Matrix.SpecialLinearGroup.toLin_equiv, Matrix.SpecialLinearGroup.toLin'_equiv,
-    LinearMap.toMatrix', congr_linEquiv]
-=======
   ext
   simp [Matrix.SpecialLinearGroup.toLin_equiv.symm_toLinearMap_eq, LinearMap.toMatrix_apply]
->>>>>>> c048a3f2
 
 theorem mem_center_iff_spec {g : SpecialLinearGroup R V}
     (hg : g ∈ Subgroup.center (SpecialLinearGroup R V)) (x : V) :
@@ -452,35 +399,18 @@
   rw [LinearMap.ext_iff] at H
   simp [H]
 
-<<<<<<< HEAD
-example (r : R) : LinearMap.det (r • LinearMap.id : V →ₗ[R] V) = r ^ (Module.finrank R V) := by
-  simp only [LinearMap.det_smul, LinearMap.det_id, mul_one]
-
-/- TODO : delete this auxiliary definition
-and put it in the definition of `center_equiv_rootsOfUnity.
-How can one access to the definition of one already defined term in a structure
-while one is still definining it? -/
-/-- The inverse map for the equivalence `SpecialLinearGroup.center_equiv_rootsOfUnity`. -/
-noncomputable def center_equiv_rootsOfUnity_invFun
-=======
 /- TODO : delete this auxiliary definition
 and put it in the definition of `centerEquivRootsOfUnity.
 How can one access to the definition of one already defined term in a structure
 while one is still definining it? -/
 /-- The inverse map for the equivalence `SpecialLinearGroup.centerEquivRootsOfUnity`. -/
 noncomputable def centerEquivRootsOfUnity_invFun
->>>>>>> c048a3f2
     (r : rootsOfUnity (max (Module.finrank R V) 1) R) :
     Subgroup.center (SpecialLinearGroup R V) :=
   ⟨⟨LinearMap.equivOfIsUnitDet (M := V) (R := R) (f := ((r : Rˣ) : R) • LinearMap.id) (by
     simp [LinearMap.det_smul, IsUnit.pow]), by
     simp [← Units.val_inj, LinearEquiv.coe_det]
-<<<<<<< HEAD
-    have := r.prop
-    rw [mem_rootsOfUnity, ← Units.val_inj, Units.val_pow_eq_pow_val, Units.val_one] at this
-=======
     have := (mem_rootsOfUnity' _ _).mp r.prop
->>>>>>> c048a3f2
     rcases max_cases (Module.finrank R V) 1 with ⟨h, h'⟩ |  ⟨h, h'⟩
     · simp_rw [h] at this
       exact this
@@ -489,24 +419,6 @@
     simp only [mem_center_iff, LinearMap.coe_equivOfIsUnitDet]
     use r.val
     simp only [and_true]
-<<<<<<< HEAD
-    by_cases hV : Module.finrank R V = 0
-    · simp [hV]
-    · let hr := (mem_rootsOfUnity _ _).mp r.prop
-      rw [← Units.val_inj, Units.val_pow_eq_pow_val, Units.val_one] at hr
-      rw [← hr]
-      congr
-      refine (Nat.max_eq_left <| Nat.one_le_iff_ne_zero.mpr hV).symm⟩
-
-/-- The isomorphism between the roots of unity and the center of the special linear group. -/
-noncomputable def center_equiv_rootsOfUnity :
-    (Subgroup.center (SpecialLinearGroup R V)) ≃*
-      ↥(rootsOfUnity (max (Module.finrank R V) 1) R) where
-  toFun g := by
-    by_cases hV : Subsingleton V
-    · exact 1
-    · rw [not_subsingleton_iff_nontrivial, ← Module.finrank_pos_iff_of_free (R := R)] at hV
-=======
     let ⟨r, hr⟩ := r
     by_cases hV : Module.finrank R V = 0
     · simp [hV]
@@ -523,7 +435,6 @@
     (fun _ ↦ 1)
     (fun hV ↦ by
       rw [← Module.finrank_pos_iff_of_free (R := R)] at hV
->>>>>>> c048a3f2
       replace hV : 1 ≤ Module.finrank R V := hV
       have hr := (mem_center_iff.mp g.prop).choose_spec.1
       set r := (mem_center_iff.mp g.prop).choose
@@ -533,19 +444,6 @@
         · exact isUnit_one
         rw [Nat.max_eq_left hV]
         exact Nat.ne_zero_of_lt hV
-<<<<<<< HEAD
-      exact ⟨this.unit, by simp [mem_rootsOfUnity, ← Units.val_inj, hr]⟩
-  invFun := center_equiv_rootsOfUnity_invFun
-  left_inv g := by
-    simp only [center_equiv_rootsOfUnity_invFun, ← Subtype.val_inj,
-      ← LinearEquiv.toLinearMap_inj, LinearMap.coe_equivOfIsUnitDet]
-    split_ifs with hV
-    · simp [Subsingleton.eq_one g]
-    simp only [IsUnit.unit_spec, ← (mem_center_iff.mp g.prop).choose_spec.2]
-  right_inv r := by
-    rw [← Subtype.val_inj, SetLike.coe_eq_coe]
-    simp only
-=======
       exact ⟨this.unit, by simp [mem_rootsOfUnity, ← Units.val_inj, hr]⟩)
   invFun := centerEquivRootsOfUnity_invFun
   left_inv g := by
@@ -558,7 +456,6 @@
   right_inv r := by
     rw [← Subtype.val_inj, SetLike.coe_eq_coe]
     simp only [Or.by_cases]
->>>>>>> c048a3f2
     split_ifs with hV
     · symm
       rw [← Module.finrank_eq_zero_iff_of_free (R := R)] at hV
@@ -566,11 +463,7 @@
     · rw [not_subsingleton_iff_nontrivial] at hV
       have := Module.Free.instFaithfulSMulOfNontrivial R V
       simp only [← Subtype.val_inj, ← Units.val_inj, IsUnit.unit_spec]
-<<<<<<< HEAD
-      have H := mem_center_iff.mp (Subtype.prop (center_equiv_rootsOfUnity_invFun r))
-=======
       have H := mem_center_iff.mp (Subtype.prop (centerEquivRootsOfUnity_invFun r))
->>>>>>> c048a3f2
       suffices (H.choose • LinearMap.id : V →ₗ[R] V) = (r.val : R) • LinearMap.id by
         apply FaithfulSMul.eq_of_smul_eq_smul (α := V)
         intro x
@@ -578,17 +471,10 @@
         simp only [LinearMap.smul_apply, LinearMap.id_coe, id_eq] at this
         rw [this x]
       rw [← H.choose_spec.2]
-<<<<<<< HEAD
-      simp [center_equiv_rootsOfUnity_invFun]
-  map_mul' g h := by
-    simp only [Subgroup.coe_mul, coe_mul, LinearEquiv.coe_toLinearMap_mul, mul_dite, mul_one,
-      dite_mul, one_mul, MulMemClass.mk_mul_mk]
-=======
       simp [centerEquivRootsOfUnity_invFun]
   map_mul' g h := by
     simp only [Or.by_cases, Subgroup.coe_mul, coe_mul, LinearEquiv.coe_toLinearMap_mul,
       mul_dite, mul_one, dite_mul, one_mul, MulMemClass.mk_mul_mk]
->>>>>>> c048a3f2
     split_ifs with hV
     · rfl
     rw [not_subsingleton_iff_nontrivial] at hV
@@ -608,37 +494,21 @@
         ← mem_center_iff_spec g.prop]
     simp [← Hgh.choose_spec.2, ← Hh.choose_spec.2, ← Hg.choose_spec.2]
 
-<<<<<<< HEAD
-theorem center_equiv_rootsOfUnity_apply
-    (g : Subgroup.center (SpecialLinearGroup R V)) :
-    (g : V →ₗ[R] V) = (center_equiv_rootsOfUnity g) • LinearMap.id := by
-  have := (mem_center_iff.mp g.prop).choose_spec.2
-  simp [center_equiv_rootsOfUnity]
-=======
 theorem centerEquivRootsOfUnity_apply
     (g : Subgroup.center (SpecialLinearGroup R V)) :
     (g : V →ₗ[R] V) = (centerEquivRootsOfUnity g) • LinearMap.id := by
   simp only [centerEquivRootsOfUnity, Or.by_cases, MulEquiv.coe_mk, Equiv.coe_fn_mk,
     dite_smul, one_smul, Subgroup.mk_smul, Units.smul_isUnit, dite_eq_ite]
->>>>>>> c048a3f2
   split_ifs with hV
   · apply Subsingleton.eq_one
   · rw [not_subsingleton_iff_nontrivial] at hV
     rw [← (mem_center_iff.mp g.prop).choose_spec.2]
 
-<<<<<<< HEAD
-theorem center_equiv_rootsOfUnity_apply_apply
-    (g : Subgroup.center (SpecialLinearGroup R V)) (x : V) :
-    (center_equiv_rootsOfUnity g) • x = (g : SpecialLinearGroup R V) x := by
-  simp only
-  rw [← LinearEquiv.coe_toLinearMap, center_equiv_rootsOfUnity_apply]
-=======
 theorem centerEquivRootsOfUnity_apply_apply
     (g : Subgroup.center (SpecialLinearGroup R V)) (x : V) :
     (centerEquivRootsOfUnity g) • x = (g : SpecialLinearGroup R V) x := by
   simp only
   rw [← LinearEquiv.coe_toLinearMap, centerEquivRootsOfUnity_apply]
->>>>>>> c048a3f2
   simp
 
 omit [Nontrivial R] in
@@ -647,41 +517,23 @@
   have h := r.prop
   simpa only [mem_rootsOfUnity, hn, pow_one] using h
 
-<<<<<<< HEAD
-theorem center_equiv_rootsOfUnity_apply_of_finrank_le_one
-    (d1 : Module.finrank R V ≤ 1) (g : Subgroup.center (SpecialLinearGroup R V)) :
-    center_equiv_rootsOfUnity g = 1 := by
-=======
 theorem centerEquivRootsOfUnity_apply_of_finrank_le_one
     (d1 : Module.finrank R V ≤ 1) (g : Subgroup.center (SpecialLinearGroup R V)) :
     centerEquivRootsOfUnity g = 1 := by
->>>>>>> c048a3f2
   rw [← Subtype.coe_inj, OneMemClass.coe_one]
   apply rootsOfUnity.eq_one
   rw [Nat.max_eq_right d1]
 
-<<<<<<< HEAD
-theorem center_equiv_rootsOfUnity_symm_apply
-    (r : rootsOfUnity (max (Module.finrank R V) 1) R) :
-    (center_equiv_rootsOfUnity.symm r : V →ₗ[R] V) = r • LinearMap.id := by
-  simp only [center_equiv_rootsOfUnity, MulEquiv.symm_mk, MulEquiv.coe_mk, Equiv.coe_fn_symm_mk,
-    center_equiv_rootsOfUnity_invFun, LinearMap.coe_equivOfIsUnitDet]
-=======
 theorem centerEquivRootsOfUnity_symm_apply
     (r : rootsOfUnity (max (Module.finrank R V) 1) R) :
     (centerEquivRootsOfUnity.symm r : V →ₗ[R] V) = r • LinearMap.id := by
   simp only [centerEquivRootsOfUnity, MulEquiv.symm_mk, MulEquiv.coe_mk, Equiv.coe_fn_symm_mk,
     centerEquivRootsOfUnity_invFun, LinearMap.coe_equivOfIsUnitDet]
->>>>>>> c048a3f2
   congr
 
 section
 
-<<<<<<< HEAD
-open Subgroup Matrix
-=======
 open Subgroup Matrix Matrix.SpecialLinearGroup
->>>>>>> c048a3f2
 
 variable {n : Type*} [Fintype n] [DecidableEq n] {R : Type*} [CommRing R]
 
@@ -689,19 +541,11 @@
 variable {V : Type*} [AddCommGroup V] [Module R V] [Module.Free R V] [Module.Finite R V]
 variable {ι : Type*} [Fintype ι] [DecidableEq ι] (b : Module.Basis ι R V)
 
-<<<<<<< HEAD
--- compare with `Matrix.SpecialLinearGroup.center_equiv_rootsOfUnity`
--- TODO : golf!
-example (g) : ((Subgroup.centerCongr (Matrix.SpecialLinearGroup.toLin_equiv b)).trans
-    center_equiv_rootsOfUnity g).val =
-    Matrix.SpecialLinearGroup.center_equiv_rootsOfUnity g := by
-=======
 -- compare with `Matrix.SpecialLinearGroup.centerEquivRootsOfUnity`
 -- TODO : golf!
 theorem centerCongr_toLin_equiv_trans_centerEquivRootsOfUnity_eq (g) :
     ((centerCongr (toLin_equiv b)).trans centerEquivRootsOfUnity g).val =
       Matrix.SpecialLinearGroup.center_equiv_rootsOfUnity g := by
->>>>>>> c048a3f2
   by_cases hV : Subsingleton V
   · convert Eq.refl (1 : Rˣ) <;>
     · apply rootsOfUnity.eq_one
@@ -713,31 +557,13 @@
     rw [not_subsingleton_iff_nontrivial] at hV
     have := Module.Free.instFaithfulSMulOfNontrivial R V
     suffices (((((Subgroup.centerCongr (Matrix.SpecialLinearGroup.toLin_equiv b)).trans
-<<<<<<< HEAD
-      center_equiv_rootsOfUnity g).val : R) • LinearMap.id) : V →ₗ[R] V) =
-=======
       centerEquivRootsOfUnity g).val : R) • LinearMap.id) : V →ₗ[R] V) =
->>>>>>> c048a3f2
         ((Matrix.SpecialLinearGroup.center_equiv_rootsOfUnity g).val : R) • LinearMap.id by
       rw [← Units.val_inj]
       apply FaithfulSMul.eq_of_smul_eq_smul (α := V)
       intro x
       simp only [MulEquiv.trans_apply, LinearMap.ext_iff, LinearMap.smul_apply, LinearMap.id_coe,
         id_eq] at this
-<<<<<<< HEAD
-      erw [this]
-    simp only [MulEquiv.trans_apply]
-    have hgg' := Subgroup.centerCongr_apply_coe (Matrix.SpecialLinearGroup.toLin_equiv b) g
-    set g' := ((Subgroup.centerCongr (Matrix.SpecialLinearGroup.toLin_equiv b)) g)
-    ext x
-    simp only [LinearMap.smul_apply, LinearMap.id_coe, id_eq]
-    erw [center_equiv_rootsOfUnity_apply_apply _ x]
-    simp only
-    rw [← Subtype.coe_inj, ← LinearEquiv.toLinearMap_inj, LinearMap.ext_iff] at hgg'
-    erw [hgg' x]
-    specialize hgg' x
-    rw [Matrix.SpecialLinearGroup.toLin_equiv.toLinearMap_eq,
-=======
       rw [MulEquiv.trans_apply, this]
     simp only [MulEquiv.trans_apply]
     have hgg' := Subgroup.centerCongr_apply_coe (Matrix.SpecialLinearGroup.toLin_equiv b) g
@@ -749,7 +575,6 @@
     simp only [LinearMap.smul_apply, LinearMap.id_coe, id_eq]
     rw [this, ← LinearEquiv.coe_toLinearMap, hgg',
       Matrix.SpecialLinearGroup.toLin_equiv.toLinearMap_eq,
->>>>>>> c048a3f2
       Matrix.SpecialLinearGroup.eq_scalar_center_equiv_rootsOfUnity g,
       Matrix.toLin_scalar]
     simp
@@ -758,8 +583,4 @@
 
 end center
 
-<<<<<<< HEAD
 end SpecialLinearGroup
-=======
-end SpecialLinearGroup
->>>>>>> c048a3f2
