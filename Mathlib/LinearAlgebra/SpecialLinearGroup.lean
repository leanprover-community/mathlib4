/-
Copyright (c) 2025 Antoine Chambert-Loir. All rights reserved.
Released under Apache 2.0 license as described in the file LICENSE.
Authors: Antoine Chambert-Loir
-/
module

public import Mathlib.LinearAlgebra.Determinant
public import Mathlib.LinearAlgebra.Dual.Basis
public import Mathlib.LinearAlgebra.Matrix.Dual
public import Mathlib.LinearAlgebra.GeneralLinearGroup.Basic
public import Mathlib.LinearAlgebra.Charpoly.BaseChange

/-!
# The special linear group of a module

If `R` is a commutative ring and `V` is an `R`-module,
we define `SpecialLinearGroup R V` as the subtype of
linear equivalences `V ≃ₗ[R] V` with determinant 1.
When `V` doesn't have a finite basis, the determinant is defined to be 1
and the definition gives `V ≃ₗ[R] V`.
The interest of this definition is that `SpecialLinearGroup R V`
has a group structure. (Starting from linear maps wouldn't have worked.)

The file is constructed parallel to the one defining `Matrix.SpecialLinearGroup`.

We provide `SpecialLinearGroup.toLinearEquiv`: the canonical map
from `SpecialLinearGroup R V` to `V ≃ₗ[R] V`, as a monoid hom.

When `V` is free and finite over `R`, we define
* `SpecialLinearGroup.dualMap`
* `SpecialLinearGroup.baseChange`

We define `Matrix.SpecialLinearGroup.toLin'_equiv`: the multiplicative equivalence
from `Matrix.SpecialLinearGroup n R` to `SpecialLinearGroup R (n → R)`
and its variant
`Matrix.SpecialLinearGroup.toLin_equiv`,
from `Matrix.SpecialLinearGroup n R` to `SpecialLinearGroup R V`,
associated with a finite basis of `V`.

-/

@[expose] public section

variable {R V : Type*} [CommRing R] [AddCommGroup V] [Module R V]

variable (R V) in
/-- The special linear group of a module.

This is only meaningful when the module is finite and free,
for otherwise, it coincides with the group of linear equivalences. -/
abbrev SpecialLinearGroup := { u : V ≃ₗ[R] V // u.det = 1 }

namespace SpecialLinearGroup

lemma det_eq_one (u : SpecialLinearGroup R V) :
    LinearMap.det (u : V →ₗ[R] V) = 1 := by
  simp [← LinearEquiv.coe_det, u.prop]

/-- The coercion from `SpecialLinearGroup R V` to the function type `V → V` -/
instance : CoeFun (SpecialLinearGroup R V) (fun _ ↦ V → V) where
  coe u x := u.val x

lemma ext_iff (u v : SpecialLinearGroup R V) : u = v ↔ ∀ x : V, u x = v x := by
  simp only [← Subtype.coe_inj, LinearEquiv.ext_iff]

@[ext]
lemma ext (u v : SpecialLinearGroup R V) : (∀ x, u x = v x) → u = v :=
  (SpecialLinearGroup.ext_iff u v).mpr

section rankOne

/-- If a finite free module has `Module.finrank` at most `1`,
then its special linear group is trivial. -/
theorem subsingleton_of_finrank_le_one [Module.Free R V] [Module.Finite R V]
    (d1 : Module.finrank R V ≤ 1) :
    Subsingleton (SpecialLinearGroup R V) where
  allEq u v := by
    nontriviality V
    nontriviality R
    replace d1 : Module.finrank R V = 1 := by
      apply le_antisymm d1
      change 0 < _
      rwa [Module.finrank_pos_iff_of_free R V]
    ext x
    by_cases hx : x = 0
    · simp [hx]
    suffices ∀ (u : SpecialLinearGroup R V), (u : V →ₗ[R] V) = LinearMap.id by
      simp only [LinearMap.ext_iff, LinearEquiv.coe_coe, LinearMap.id_coe, id_eq] at this
      simp [this u, this v]
    intro u
    ext x
    set c := (LinearEquiv.smul_id_of_finrank_eq_one d1).symm u with hc
    rw [LinearEquiv.eq_symm_apply] at hc
    suffices c = 1 by
      simp [← hc, LinearEquiv.smul_id_of_finrank_eq_one, this]
    have hu := u.prop
    simpa [← Units.val_inj, LinearEquiv.coe_det, ← hc,
      LinearEquiv.smul_id_of_finrank_eq_one, d1] using hu

theorem eq_of_finrank_le_one [Module.Free R V] [Module.Finite R V]
    (d1 : Module.finrank R V ≤ 1) (x y : SpecialLinearGroup R V) :
    x = y := by
  suffices Subsingleton (SpecialLinearGroup R V) by
    apply Subsingleton.allEq
  apply subsingleton_of_finrank_le_one d1

/-- If a free module has `Module.finrank` equal to `1`, then its special linear group is trivial. -/
theorem subsingleton_of_finrank_eq_one [Module.Free R V] (d1 : Module.finrank R V = 1) :
    Subsingleton (SpecialLinearGroup R V) where
  allEq u v := by
    nontriviality R
    ext x
    by_cases hx : x = 0
    · simp [hx]
    suffices ∀ (u : SpecialLinearGroup R V), (u : V →ₗ[R] V) = LinearMap.id by
      simp only [LinearMap.ext_iff, LinearEquiv.coe_coe, LinearMap.id_coe, id_eq] at this
      simp [this u, this v]
    intro u
    ext x
    set c := (LinearEquiv.smul_id_of_finrank_eq_one d1).symm u with hc
    rw [LinearEquiv.eq_symm_apply] at hc
    suffices c = 1 by
      simp [← hc, LinearEquiv.smul_id_of_finrank_eq_one, this]
    have hu := u.prop
    simpa [← Units.val_inj, LinearEquiv.coe_det, ← hc,
      LinearEquiv.smul_id_of_finrank_eq_one, d1] using hu

end rankOne

instance : Inv (SpecialLinearGroup R V) :=
  ⟨fun A => ⟨A⁻¹, by simp [A.prop]⟩⟩

instance : Mul (SpecialLinearGroup R V) :=
  ⟨fun A B => ⟨A * B, by simp [A.prop, B.prop]⟩⟩

instance : Div (SpecialLinearGroup R V) :=
  ⟨fun A B => ⟨A / B, by simp [A.prop, B.prop]⟩⟩

instance : One (SpecialLinearGroup R V) :=
  ⟨⟨1, by simp⟩⟩

instance : Pow (SpecialLinearGroup R V) ℕ where
  pow x n := ⟨x ^ n, by simp [x.prop]⟩

instance : Pow (SpecialLinearGroup R V) ℤ where
  pow x n := ⟨x ^ n, by simp [x.prop]⟩

instance : Inhabited (SpecialLinearGroup R V) :=
  ⟨1⟩

/-- The transpose of an element in `SpecialLinearGroup R V`. -/
def dualMap
    [Module.Free R V] [Module.Finite R V] (A : SpecialLinearGroup R V) :
    SpecialLinearGroup R (Module.Dual R V) :=
  ⟨LinearEquiv.dualMap (A : V ≃ₗ[R] V), by
    simp only [← Units.val_inj, LinearEquiv.coe_det, Units.val_one,
      LinearEquiv.dualMap, LinearMap.det_dualMap]
    simp [← LinearEquiv.coe_det, A.prop]⟩

@[inherit_doc]
scoped postfix:1024 "ᵀ" => SpecialLinearGroup.dualMap

section CoeLemmas

variable (A B : SpecialLinearGroup R V)

lemma coe_mk (A : V ≃ₗ[R] V) (h : A.det = 1) : ↑(⟨A, h⟩ : SpecialLinearGroup R V) = A :=
  rfl

@[simp]
<<<<<<< HEAD
lemma coe_mul : (A * B : SpecialLinearGroup R V) = (A * B  : V ≃ₗ[R] V) :=
  rfl

@[simp]
lemma coe_div : (A / B : SpecialLinearGroup R V) = (A / B  : V ≃ₗ[R] V) :=
=======
theorem coe_mul : (A * B : SpecialLinearGroup R V) = (A * B : V ≃ₗ[R] V) :=
  rfl

@[simp]
theorem coe_div : (A / B : SpecialLinearGroup R V) = (A / B : V ≃ₗ[R] V) :=
>>>>>>> 702abf77
  rfl

@[simp]
lemma coe_inv : (A : SpecialLinearGroup R V)⁻¹ = (A⁻¹ : V ≃ₗ[R] V) :=
  rfl

@[simp]
lemma coe_one : (1 : SpecialLinearGroup R V) = (1 : V ≃ₗ[R] V) :=
  rfl

@[simp]
lemma det_coe : LinearEquiv.det (A : V ≃ₗ[R] V) = 1 :=
  A.prop

@[simp]
lemma coe_pow (m : ℕ) : (A ^ m : SpecialLinearGroup R V) = (A : V ≃ₗ[R] V) ^ m :=
  rfl

@[simp]
lemma coe_zpow (m : ℤ) : (A ^ m : SpecialLinearGroup R V) = (A : V ≃ₗ[R] V) ^ m :=
  rfl

@[simp]
lemma coe_dualMap
    [Module.Free R V] [Module.Finite R V] :
    Aᵀ = (A : V ≃ₗ[R] V).dualMap :=
  rfl

end CoeLemmas

/-- The special linear group of a module is a group. -/
instance : Group (SpecialLinearGroup R V) := fast_instance%
  Function.Injective.group _ Subtype.coe_injective coe_one coe_mul coe_inv coe_div coe_pow coe_zpow

/-- A version of `Matrix.toLin' A` that produces linear equivalences. -/
def toLinearEquiv : SpecialLinearGroup R V →* V ≃ₗ[R] V where
  toFun A := A.val
  map_one' := coe_one
  map_mul' := coe_mul

@[simp] lemma toLinearEquiv_apply (A : SpecialLinearGroup R V) (v : V) :
    A.toLinearEquiv v = A v :=
  rfl

@[simp]
theorem toLinearEquiv_to_linearMap (A : SpecialLinearGroup R V) :
    (SpecialLinearGroup.toLinearEquiv A) = (A : V →ₗ[R] V) :=
  rfl

@[simp]
theorem toLinearEquiv_symm_apply (A : SpecialLinearGroup R V) (v : V) :
    A.toLinearEquiv.symm v = A⁻¹ v :=
  rfl

@[simp]
theorem toLinearEquiv_symm_to_linearMap (A : SpecialLinearGroup R V) :
    A.toLinearEquiv.symm = ((A⁻¹ : SpecialLinearGroup R V) : V →ₗ[R] V) :=
  rfl

theorem toLinearEquiv_injective :
    Function.Injective (toLinearEquiv : SpecialLinearGroup R V →* V ≃ₗ[R] V) :=
  Subtype.val_injective

/-- The canonical group morphism from the special linear group
to the general linear group. -/
def toGeneralLinearGroup : SpecialLinearGroup R V →* LinearMap.GeneralLinearGroup R V :=
  (LinearMap.GeneralLinearGroup.generalLinearEquiv R V).symm.toMonoidHom.comp toLinearEquiv

lemma toGeneralLinearGroup_toLinearEquiv_apply (u : SpecialLinearGroup R V) :
    u.toGeneralLinearGroup.toLinearEquiv = u.toLinearEquiv := rfl

lemma coe_toGeneralLinearGroup_apply (u : SpecialLinearGroup R V) :
    u.toGeneralLinearGroup.val = u.toLinearEquiv := rfl

lemma toGeneralLinearGroup_injective :
    Function.Injective ⇑(toGeneralLinearGroup (R := R) (V := V)) := by
  simp [toGeneralLinearGroup, toLinearEquiv_injective]

lemma mem_range_toGeneralLinearGroup_iff {u : LinearMap.GeneralLinearGroup R V} :
    u ∈ Set.range ⇑(toGeneralLinearGroup (R := R) (V := V)) ↔
      u.toLinearEquiv.det = 1 := by
  constructor
  · rintro ⟨v, hv⟩
    rw [← hv, toGeneralLinearGroup_toLinearEquiv_apply]
    exact v.prop
  · intro hu
    refine ⟨⟨u.toLinearEquiv, hu⟩, rfl⟩

section baseChange

open TensorProduct

variable {S : Type*} [CommRing S] [Algebra R S]
  [Module.Free R V] [Module.Finite R V]

/-- By base change, an `R`-algebra `S` induces a group homomorphism from
`SpecialLinearGroup R V` to `SpecialLinearGroup S (S ⊗[R] V)`. -/
@[simps]
def baseChange : SpecialLinearGroup R V →* SpecialLinearGroup S (S ⊗[R] V) where
  toFun g := ⟨LinearEquiv.baseChange R S V V g, by
      rw [LinearEquiv.det_baseChange, g.prop, map_one]⟩
  map_one' := Subtype.ext <| by simp
  map_mul' x y := Subtype.ext <| by simp [LinearEquiv.baseChange_mul]

end baseChange

variable {W X : Type*} [AddCommGroup W] [Module R W] [AddCommGroup X] [Module R X]

/-- The isomorphism between special linear groups of isomorphic modules. -/
def congr_linearEquiv (e : V ≃ₗ[R] W) :
    SpecialLinearGroup R V ≃* SpecialLinearGroup R W where
  toFun f := ⟨e.symm ≪≫ₗ f ≪≫ₗ e, by simp [f.prop]⟩
  invFun g := ⟨e ≪≫ₗ g ≪≫ₗ e.symm, by
    nth_rewrite 1 [← LinearEquiv.symm_symm e]
    rw [LinearEquiv.det_conj g e.symm, g.prop]⟩
  left_inv f := Subtype.coe_injective <| by aesop
  right_inv g := Subtype.coe_injective <| by aesop
  map_mul' f g := Subtype.coe_injective <| by aesop

@[simp]
lemma congr_linearEquiv_coe_apply (e : V ≃ₗ[R] W) (f : SpecialLinearGroup R V) :
    (congr_linearEquiv e f : W ≃ₗ[R] W) = e.symm ≪≫ₗ f ≪≫ₗ e :=
  rfl

@[simp]
lemma congr_linearEquiv_apply_apply (e : V ≃ₗ[R] W) (f : SpecialLinearGroup R V) (x : W) :
    congr_linearEquiv e f x = e (f (e.symm x)) :=
  rfl

lemma congr_linearEquiv_symm (e : V ≃ₗ[R] W) :
    (congr_linearEquiv e).symm = congr_linearEquiv e.symm :=
  rfl

lemma congr_linearEquiv_trans (e : V ≃ₗ[R] W) (f : W ≃ₗ[R] X) :
    (congr_linearEquiv e).trans (congr_linearEquiv f) = congr_linearEquiv (e.trans f) := by
  rfl

lemma congr_linearEquiv_refl :
    congr_linearEquiv (LinearEquiv.refl R V) = MulEquiv.refl _ := by
  rfl

end SpecialLinearGroup

namespace Matrix.SpecialLinearGroup

variable {n : Type*} [Fintype n] [DecidableEq n] (b : Module.Basis n R V)

/-- The canonical isomorphism from `SL(n, R)` to the special linear group of the module `n → R`. -/
def toLin'_equiv : SpecialLinearGroup n R ≃* _root_.SpecialLinearGroup R (n → R) where
  toFun A := ⟨Matrix.SpecialLinearGroup.toLin' A,
    by
      simp [← Units.val_inj, LinearEquiv.coe_det, Units.val_one,
        Matrix.SpecialLinearGroup.toLin'_to_linearMap]⟩
  invFun u := ⟨LinearMap.toMatrix' u,
      by simp [← LinearEquiv.coe_det, u.prop]⟩
  left_inv A := Subtype.coe_injective <| by
    rw [← LinearEquiv.eq_symm_apply, LinearMap.toMatrix'_symm,
      Matrix.SpecialLinearGroup.toLin'_to_linearMap]
  right_inv u := Subtype.coe_injective <| by
    simp [← LinearEquiv.toLinearMap_inj, Matrix.SpecialLinearGroup.toLin']
  map_mul' A B := Subtype.coe_injective (by simp)

/-- The isomorphism from `Matrix.SpecialLinearGroup n R`
to the special linear group of a module associated with a basis of that module. -/
noncomputable def toLin_equiv (b : Module.Basis n R V) :
    SpecialLinearGroup n R ≃* _root_.SpecialLinearGroup R V :=
  SpecialLinearGroup.toLin'_equiv.trans
    (SpecialLinearGroup.congr_linearEquiv b.equivFun.symm)

theorem toLin_equiv.toLinearMap_eq
    (b : Module.Basis n R V) (g : Matrix.SpecialLinearGroup n R) :
    (toLin_equiv b g : V →ₗ[R] V) = (Matrix.toLin b b g) :=
  rfl

theorem toLin_equiv.symm_toLinearMap_eq
    (b : Module.Basis n R V) (g : _root_.SpecialLinearGroup R V) :
    ((toLin_equiv b).symm g : Matrix n n R) = LinearMap.toMatrix b b g :=
  rfl

end Matrix.SpecialLinearGroup

namespace SpecialLinearGroup

section center

variable [Module.Free R V] [Module.Finite R V]

theorem center_eq_bot_of_finrank_le_one (h : Module.finrank R V ≤ 1) :
    Subgroup.center (SpecialLinearGroup R V) = ⊥ := by
  nontriviality R
  let b := Module.Free.chooseBasis R V
  have : Subsingleton (Module.Free.ChooseBasisIndex R V) := by
    rwa [← Finite.card_le_one_iff_subsingleton,
      Nat.card_eq_fintype_card, ← Module.finrank_eq_card_basis b]
  have : Subsingleton (Subgroup.center
    (Matrix.SpecialLinearGroup (Module.Free.ChooseBasisIndex R V) R)) := by
    infer_instance
  rw [Equiv.subsingleton_congr
    (Subgroup.centerCongr (Matrix.SpecialLinearGroup.toLin_equiv b)).toEquiv] at this
  exact Subgroup.eq_bot_of_subsingleton _

theorem mem_center_iff {g : SpecialLinearGroup R V} :
    g ∈ Subgroup.center (SpecialLinearGroup R V) ↔
      ∃ (r : R), r ^ (Module.finrank R V) = 1 ∧
        (g : V →ₗ[R] V) = r • LinearMap.id := by
  rcases subsingleton_or_nontrivial R with hR | hR
  · have : Subsingleton (SpecialLinearGroup R V) := inferInstance
    simp [Subsingleton.eq_one g]
  let b := Module.Free.chooseBasis R V
  let := Module.Free.ChooseBasisIndex.fintype R V
  rw [Module.finrank_eq_card_basis b]
  let e := (Matrix.SpecialLinearGroup.toLin_equiv b).symm
  rw [← show e g ∈ Subgroup.center _ ↔ g ∈ Subgroup.center _ from
    MulEquivClass.apply_mem_center_iff e]
  rw [Matrix.SpecialLinearGroup.mem_center_iff]
  apply exists_congr
  simp only [Matrix.scalar_apply, and_congr_right_iff, e]
  intro r hr
  suffices ((Matrix.SpecialLinearGroup.toLin_equiv b).symm g) =
    Matrix.of fun i j ↦ (b.repr (g (b j))) i by
    simp only [this]
    rw [← (LinearMap.toMatrix b b).injective.eq_iff]
    simp only [← Matrix.ext_iff, Matrix.of_apply]
    apply forall₂_congr
    intro i j
    simp [Matrix.diagonal, LinearMap.toMatrix_apply,
      Finsupp.single, Pi.single_apply, Iff.symm eq_comm]
  ext
  simp [Matrix.SpecialLinearGroup.toLin_equiv.symm_toLinearMap_eq, LinearMap.toMatrix_apply]

theorem mem_center_iff_spec {g : SpecialLinearGroup R V}
    (hg : g ∈ Subgroup.center (SpecialLinearGroup R V)) (x : V) :
    (g : V →ₗ[R] V) x = (mem_center_iff.mp hg).choose • x := by
  let H := (mem_center_iff.mp hg).choose_spec.2
  rw [LinearMap.ext_iff] at H
  simp [H]

/- TODO : delete this auxiliary definition
and put it in the definition of `centerEquivRootsOfUnity.
How can one access to the definition of one already defined term in a structure
while one is still defining it? -/
/-- The inverse map for the equivalence `SpecialLinearGroup.centerEquivRootsOfUnity`. -/
noncomputable def centerEquivRootsOfUnity_invFun
    (r : rootsOfUnity (max (Module.finrank R V) 1) R) :
    Subgroup.center (SpecialLinearGroup R V) :=
  ⟨⟨LinearMap.equivOfIsUnitDet (M := V) (R := R) (f := ((r : Rˣ) : R) • LinearMap.id) (by
    simp [LinearMap.det_smul, IsUnit.pow]), by
    simp only [← Units.val_inj, LinearEquiv.coe_det, LinearMap.coe_equivOfIsUnitDet,
      LinearMap.det_smul, LinearMap.det_id, mul_one, Units.val_one]
    have := (mem_rootsOfUnity' _ _).mp r.prop
    rcases max_cases (Module.finrank R V) 1 with ⟨h, h'⟩ |  ⟨h, h'⟩
    · simp_rw [h] at this
      exact this
    · simp_rw [h, pow_one] at this
      simp [this]⟩, by
    simp only [mem_center_iff, LinearMap.coe_equivOfIsUnitDet]
    use r.val
    simp only [and_true]
    let ⟨r, hr⟩ := r
    by_cases hV : Module.finrank R V = 0
    · simp [hV]
    · rw [← ne_eq, ← Nat.one_le_iff_ne_zero] at hV
      rw [mem_rootsOfUnity', max_eq_left hV] at hr
      simpa [← Subtype.val_inj, ← Units.val_inj]⟩

open Classical in
/-- The isomorphism between the roots of unity and the center of the special linear group. -/
noncomputable def centerEquivRootsOfUnity :
    (Subgroup.center (SpecialLinearGroup R V)) ≃*
      ↥(rootsOfUnity (max (Module.finrank R V) 1) R) where
  toFun g := (subsingleton_or_nontrivial R).by_cases
    (fun _ ↦ 1)
    (fun hR ↦ (subsingleton_or_nontrivial V).by_cases
      (fun _ ↦ 1)
      (fun hV ↦ by
        rw [← Module.finrank_pos_iff_of_free (R := R)] at hV
        replace hV : 1 ≤ Module.finrank R V := hV
        have hr := (mem_center_iff.mp g.prop).choose_spec.1
        set r := (mem_center_iff.mp g.prop).choose
        rw [← Nat.max_eq_left hV] at hr
        have : IsUnit r := by
          rw [← isUnit_pow_iff _, hr]
          · exact isUnit_one
          rw [Nat.max_eq_left hV]
          exact Nat.ne_zero_of_lt hV
        exact ⟨this.unit, by simp [mem_rootsOfUnity, ← Units.val_inj, hr]⟩))
  invFun := centerEquivRootsOfUnity_invFun
  left_inv g := by
    simp only [centerEquivRootsOfUnity_invFun, ← Subtype.val_inj,
      ← LinearEquiv.toLinearMap_inj, LinearMap.coe_equivOfIsUnitDet]
    simp only [Or.by_cases]
    split_ifs with hR hV
    · simp [Subsingleton.eq_one g]
    · simp [Subsingleton.eq_one g]
    · simp only [IsUnit.unit_spec, ← (mem_center_iff.mp g.prop).choose_spec.2]
  right_inv r := by
    rw [← Subtype.val_inj, SetLike.coe_eq_coe]
    simp only [Or.by_cases]
    split_ifs with hR hV
    · simp [Subsingleton.eq_one r]
    · replace hR := not_subsingleton_iff_nontrivial.mp hR
      symm
      rw [← Module.finrank_eq_zero_iff_of_free (R := R)] at hV
      simpa [hV] using (mem_rootsOfUnity _ _).mp r.prop
    · rw [not_subsingleton_iff_nontrivial] at hV
      have := Module.Free.instFaithfulSMulOfNontrivial R V
      simp only [← Subtype.val_inj, ← Units.val_inj, IsUnit.unit_spec]
      have H := mem_center_iff.mp (Subtype.prop (centerEquivRootsOfUnity_invFun r))
      suffices (H.choose • LinearMap.id : V →ₗ[R] V) = (r.val : R) • LinearMap.id by
        apply FaithfulSMul.eq_of_smul_eq_smul (α := V)
        intro x
        rw [LinearMap.ext_iff] at this
        simp only [LinearMap.smul_apply, LinearMap.id_coe, id_eq] at this
        rw [this x]
      rw [← H.choose_spec.2]
      simp [centerEquivRootsOfUnity_invFun]
  map_mul' g h := by
    simp only [Or.by_cases, Subgroup.coe_mul, coe_mul, LinearEquiv.coe_toLinearMap_mul,
      mul_dite, mul_one, dite_mul, one_mul, MulMemClass.mk_mul_mk]
    split_ifs with hR hV
    · rfl
    · rfl
    rw [not_subsingleton_iff_nontrivial] at hV
    have := Module.Free.instFaithfulSMulOfNontrivial R V
    set Hg := (mem_center_iff.mp g.prop)
    set Hh := (mem_center_iff.mp h.prop)
    set Hgh := (mem_center_iff.mp (g * h).prop)
    simp only [← Subtype.val_inj, ← Units.val_inj, IsUnit.unit_spec, Units.val_mul]
    change Hgh.choose = Hg.choose * Hh.choose
    suffices (Hgh.choose • LinearMap.id : V →ₗ[R] V)
      = (Hg.choose • LinearMap.id) * (Hh.choose • LinearMap.id) by
      apply FaithfulSMul.eq_of_smul_eq_smul (α := V)
      intro x
      simp [mul_smul,
        ← mem_center_iff_spec (g * h).prop, ← mem_center_iff_spec h.prop,
        ← mem_center_iff_spec g.prop]
    simp [← Hgh.choose_spec.2, ← Hh.choose_spec.2, ← Hg.choose_spec.2]

theorem centerEquivRootsOfUnity_apply
    (g : Subgroup.center (SpecialLinearGroup R V)) :
    (g : V →ₗ[R] V) = (centerEquivRootsOfUnity g) • LinearMap.id := by
  simp only [centerEquivRootsOfUnity, Or.by_cases, MulEquiv.coe_mk, Equiv.coe_fn_mk,
    dite_smul, one_smul, Subgroup.mk_smul, Units.smul_isUnit, dite_eq_ite]
  split_ifs with hR hV
  · have : Subsingleton V := Module.subsingleton R V
    apply Subsingleton.eq_one
  · apply Subsingleton.eq_one
  · rw [not_subsingleton_iff_nontrivial] at hV
    rw [← (mem_center_iff.mp g.prop).choose_spec.2]

theorem centerEquivRootsOfUnity_apply_apply
    (g : Subgroup.center (SpecialLinearGroup R V)) (x : V) :
    (centerEquivRootsOfUnity g) • x = (g : SpecialLinearGroup R V) x := by
  simp only
  rw [← LinearEquiv.coe_toLinearMap, centerEquivRootsOfUnity_apply]
  simp

theorem _root_.rootsOfUnity.eq_one {n : ℕ} {r : rootsOfUnity n R}
    (hn : n = 1) : r.val = 1 := by
  have h := r.prop
  simpa only [mem_rootsOfUnity, hn, pow_one] using h

theorem centerEquivRootsOfUnity_apply_of_finrank_le_one
    (d1 : Module.finrank R V ≤ 1) (g : Subgroup.center (SpecialLinearGroup R V)) :
    centerEquivRootsOfUnity g = 1 := by
  rw [← Subtype.coe_inj, OneMemClass.coe_one]
  apply rootsOfUnity.eq_one
  rw [Nat.max_eq_right d1]

theorem centerEquivRootsOfUnity_symm_apply
    (r : rootsOfUnity (max (Module.finrank R V) 1) R) :
    (centerEquivRootsOfUnity.symm r : V →ₗ[R] V) = r • LinearMap.id := by
  simp only [centerEquivRootsOfUnity, MulEquiv.symm_mk, MulEquiv.coe_mk, Equiv.coe_fn_symm_mk,
    centerEquivRootsOfUnity_invFun, LinearMap.coe_equivOfIsUnitDet]
  congr

section

open Subgroup Matrix Matrix.SpecialLinearGroup

variable {n : Type*} [Fintype n] [DecidableEq n] {R : Type*} [CommRing R]

variable {V : Type*} [AddCommGroup V] [Module R V] [Module.Free R V] [Module.Finite R V]
variable {ι : Type*} [Fintype ι] [DecidableEq ι] (b : Module.Basis ι R V)

-- compare with `Matrix.SpecialLinearGroup.centerEquivRootsOfUnity`
-- TODO : golf!
theorem centerCongr_toLin_equiv_trans_centerEquivRootsOfUnity_eq (g) :
    ((centerCongr (toLin_equiv b)).trans centerEquivRootsOfUnity g).val =
      Matrix.SpecialLinearGroup.center_equiv_rootsOfUnity g := by
  nontriviality R
  by_cases hV : Subsingleton V
  · convert Eq.refl (1 : Rˣ) <;>
    · apply rootsOfUnity.eq_one
      rw [← Module.finrank_eq_zero_iff_of_free (R := R)] at hV
      simp only [hV, sup_eq_right, zero_le_one, ← Module.finrank_eq_card_basis b]
  · have hι : ¬ IsEmpty ι := fun hι ↦ hV (by
      rw [← Module.finrank_eq_zero_iff_of_free (R := R),
        Module.finrank_eq_card_basis b, Fintype.card_of_isEmpty])
    rw [not_subsingleton_iff_nontrivial] at hV
    have := Module.Free.instFaithfulSMulOfNontrivial R V
    suffices (((((Subgroup.centerCongr (Matrix.SpecialLinearGroup.toLin_equiv b)).trans
      centerEquivRootsOfUnity g).val : R) • LinearMap.id) : V →ₗ[R] V) =
        ((Matrix.SpecialLinearGroup.center_equiv_rootsOfUnity g).val : R) • LinearMap.id by
      rw [← Units.val_inj]
      apply FaithfulSMul.eq_of_smul_eq_smul (α := V)
      intro x
      simp only [MulEquiv.trans_apply, LinearMap.ext_iff, LinearMap.smul_apply, LinearMap.id_coe,
        id_eq] at this
      rw [MulEquiv.trans_apply, this]
    simp only [MulEquiv.trans_apply]
    have hgg' := Subgroup.centerCongr_apply_coe (Matrix.SpecialLinearGroup.toLin_equiv b) g
    rw [← Subtype.coe_inj, ← LinearEquiv.toLinearMap_inj, LinearMap.ext_iff] at hgg'
    set g' := ((Subgroup.centerCongr (Matrix.SpecialLinearGroup.toLin_equiv b)) g)
    ext x
    have := centerEquivRootsOfUnity_apply_apply g' x
    simp only [smul_def, Units.smul_def] at this
    simp only [LinearMap.smul_apply, LinearMap.id_coe, id_eq]
    rw [this, ← LinearEquiv.coe_toLinearMap, hgg',
      Matrix.SpecialLinearGroup.toLin_equiv.toLinearMap_eq,
      Matrix.SpecialLinearGroup.eq_scalar_center_equiv_rootsOfUnity g,
      Matrix.toLin_scalar]
    simp

end

end center

end SpecialLinearGroup<|MERGE_RESOLUTION|>--- conflicted
+++ resolved
@@ -169,19 +169,11 @@
   rfl
 
 @[simp]
-<<<<<<< HEAD
-lemma coe_mul : (A * B : SpecialLinearGroup R V) = (A * B  : V ≃ₗ[R] V) :=
-  rfl
-
-@[simp]
-lemma coe_div : (A / B : SpecialLinearGroup R V) = (A / B  : V ≃ₗ[R] V) :=
-=======
 theorem coe_mul : (A * B : SpecialLinearGroup R V) = (A * B : V ≃ₗ[R] V) :=
   rfl
 
 @[simp]
 theorem coe_div : (A / B : SpecialLinearGroup R V) = (A / B : V ≃ₗ[R] V) :=
->>>>>>> 702abf77
   rfl
 
 @[simp]
