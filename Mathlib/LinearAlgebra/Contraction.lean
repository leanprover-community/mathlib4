--- conflicted
+++ resolved
@@ -315,15 +315,7 @@
   have h : Function.Surjective e.toLinearMap := e.surjective
   refine (cancel_right h).1 ?_
   ext f p q m
-<<<<<<< HEAD
   simp [e, rTensorHomEquivHomRTensor, smul_tmul']
-=======
-  simp only [e, rTensorHomEquivHomRTensor, dualTensorHomEquiv, compr₂_apply, mk_apply, coe_comp,
-    LinearEquiv.coe_toLinearMap, Function.comp_apply,
-    dualTensorHomEquivOfBasis_apply, LinearEquiv.trans_apply, congr_tmul,
-    dualTensorHomEquivOfBasis_symm_cancel_left, LinearEquiv.refl_apply, assoc_tmul,
-    dualTensorHom_apply, rTensorHomToHomRTensor_apply, smul_tmul']
->>>>>>> 656089c8
 
 variable {R M N P Q}
 
