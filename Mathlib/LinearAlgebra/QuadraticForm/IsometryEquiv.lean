--- conflicted
+++ resolved
@@ -34,11 +34,7 @@
 /-- An isometric equivalence between two quadratic spaces `M₁, Q₁` and `M₂, Q₂` over a ring `R`,
 is a linear equivalence between `M₁` and `M₂` that commutes with the quadratic forms. -/
 -- Porting note(#5171): linter not ported yet @[nolint has_nonempty_instance]
-<<<<<<< HEAD
-structure IsometryEquiv (Q₁ : QuadraticForm R M₁) (Q₂ : QuadraticForm R M₂)
-=======
 structure IsometryEquiv (Q₁ : QuadraticMap R M₁ N) (Q₂ : QuadraticMap R M₂ N)
->>>>>>> 59de845a
     extends M₁ ≃ₗ[R] M₂ where
   map_app' : ∀ m, Q₂ (toFun m) = Q₁ m
 
