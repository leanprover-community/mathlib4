--- conflicted
+++ resolved
@@ -94,15 +94,8 @@
 theorem polarBilin_baseChange [Invertible (2 : A)] (Q : QuadraticForm R M₂)  :
     polarBilin (Q.baseChange A) = (polarBilin Q).baseChange A := by
   rw [QuadraticForm.baseChange, BilinForm.baseChange, polarBilin_tmul, BilinForm.tmul,
-<<<<<<< HEAD
-    ←LinearMap.map_smul, smul_tmul', ←two_nsmul_associated R]
-  erw [associated_sq]
-  rw [smul_comm (_ : A) (_ : ℕ), ← smul_assoc, two_smul _ (_ : A), invOf_two_add_invOf_two,
-    one_smul]
-=======
     ←LinearMap.map_smul, smul_tmul', ←two_nsmul_associated R, coe_associatedHom, associated_sq,
     smul_comm, ← smul_assoc, two_smul, invOf_two_add_invOf_two, one_smul]
->>>>>>> 2cd05f06
 
 end CommRing
 
