/-
Copyright (c) 2020 Anne Baanen. All rights reserved.
Released under Apache 2.0 license as described in the file LICENSE.
Authors: Anne Baanen, Kexing Ying, Eric Wieser
-/
import Mathlib.LinearAlgebra.Matrix.Determinant
import Mathlib.LinearAlgebra.Matrix.SesquilinearForm
import Mathlib.LinearAlgebra.Matrix.Symmetric

#align_import linear_algebra.quadratic_form.basic from "leanprover-community/mathlib"@"d11f435d4e34a6cea0a1797d6b625b0c170be845"

/-!
# Quadratic forms

This file defines quadratic forms over a `R`-module `M`.
A quadratic form on a commutative ring `R` is a map `Q : M → R` such that:

* `QuadraticForm.map_smul`: `Q (a • x) = a * a * Q x`
* `QuadraticForm.polar_add_left`, `QuadraticForm.polar_add_right`,
  `QuadraticForm.polar_smul_left`, `QuadraticForm.polar_smul_right`:
  the map `QuadraticForm.polar Q := fun x y ↦ Q (x + y) - Q x - Q y` is bilinear.

This notion generalizes to commutative semirings using the approach in [izhakian2016][] which
requires that there be a (possibly non-unique) companion bilinear form `B` such that
`∀ x y, Q (x + y) = Q x + Q y + B x y`. Over a ring, this `B` is precisely `QuadraticForm.polar Q`.

To build a `QuadraticForm` from the `polar` axioms, use `QuadraticForm.ofPolar`.

Quadratic forms come with a scalar multiplication, `(a • Q) x = Q (a • x) = a * a * Q x`,
and composition with linear maps `f`, `Q.comp f x = Q (f x)`.

## Main definitions

 * `QuadraticForm.ofPolar`: a more familiar constructor that works on rings
 * `QuadraticForm.associated`: associated bilinear form
 * `QuadraticForm.PosDef`: positive definite quadratic forms
 * `QuadraticForm.Anisotropic`: anisotropic quadratic forms
 * `QuadraticForm.discr`: discriminant of a quadratic form
 * `QuadraticForm.IsOrtho`: orthogonality of vectors with respect to a quadratic form.

## Main statements

 * `QuadraticForm.associated_left_inverse`,
 * `QuadraticForm.associated_rightInverse`: in a commutative ring where 2 has
  an inverse, there is a correspondence between quadratic forms and symmetric
  bilinear forms
 * `LinearMap.BilinForm.exists_orthogonal_basis`: There exists an orthogonal basis with
  respect to any nondegenerate, symmetric bilinear form `B`.

## Notation

In this file, the variable `R` is used when a `CommSemiring` structure is available.

The variable `S` is used when `R` itself has a `•` action.

## Implementation notes

While the definition and many results make sense if we drop commutativity assumptions,
the correct definition of a quadratic form in the noncommutative setting would require
substantial refactors from the current version, such that $Q(rm) = rQ(m)r^*$ for some
suitable conjugation $r^*$.

The [Zulip thread](https://leanprover.zulipchat.com/#narrow/stream/116395-maths/topic/Quadratic.20Maps/near/395529867)
has some further discusion.

## References

 * https://en.wikipedia.org/wiki/Quadratic_form
 * https://en.wikipedia.org/wiki/Discriminant#Quadratic_forms

## Tags

quadratic form, homogeneous polynomial, quadratic polynomial
-/


universe u v w

variable {S T : Type*}
variable {R : Type*} {M N : Type*}

open BigOperators

open LinearMap (BilinForm)

section Polar

variable [CommRing R] [AddCommGroup M]

namespace QuadraticForm

/-- Up to a factor 2, `Q.polar` is the associated bilinear form for a quadratic form `Q`.

Source of this name: https://en.wikipedia.org/wiki/Quadratic_form#Generalization
-/
def polar (f : M → R) (x y : M) :=
  f (x + y) - f x - f y
#align quadratic_form.polar QuadraticForm.polar

theorem polar_add (f g : M → R) (x y : M) : polar (f + g) x y = polar f x y + polar g x y := by
  simp only [polar, Pi.add_apply]
  abel
#align quadratic_form.polar_add QuadraticForm.polar_add

theorem polar_neg (f : M → R) (x y : M) : polar (-f) x y = -polar f x y := by
  simp only [polar, Pi.neg_apply, sub_eq_add_neg, neg_add]
#align quadratic_form.polar_neg QuadraticForm.polar_neg

theorem polar_smul [Monoid S] [DistribMulAction S R] (f : M → R) (s : S) (x y : M) :
    polar (s • f) x y = s • polar f x y := by simp only [polar, Pi.smul_apply, smul_sub]
#align quadratic_form.polar_smul QuadraticForm.polar_smul

theorem polar_comm (f : M → R) (x y : M) : polar f x y = polar f y x := by
  rw [polar, polar, add_comm, sub_sub, sub_sub, add_comm (f x) (f y)]
#align quadratic_form.polar_comm QuadraticForm.polar_comm

/-- Auxiliary lemma to express bilinearity of `QuadraticForm.polar` without subtraction. -/
theorem polar_add_left_iff {f : M → R} {x x' y : M} :
    polar f (x + x') y = polar f x y + polar f x' y ↔
      f (x + x' + y) + (f x + f x' + f y) = f (x + x') + f (x' + y) + f (y + x) := by
  simp only [← add_assoc]
  simp only [polar, sub_eq_iff_eq_add, eq_sub_iff_add_eq, sub_add_eq_add_sub, add_sub]
  simp only [add_right_comm _ (f y) _, add_right_comm _ (f x') (f x)]
  rw [add_comm y x, add_right_comm _ _ (f (x + y)), add_comm _ (f (x + y)),
    add_right_comm (f (x + y)), add_left_inj]
#align quadratic_form.polar_add_left_iff QuadraticForm.polar_add_left_iff

theorem polar_comp {F : Type*} [CommRing S] [FunLike F R S] [AddMonoidHomClass F R S]
    (f : M → R) (g : F) (x y : M) :
    polar (g ∘ f) x y = g (polar f x y) := by
  simp only [polar, Pi.smul_apply, Function.comp_apply, map_sub]
#align quadratic_form.polar_comp QuadraticForm.polar_comp

end QuadraticForm

end Polar

/-- A quadratic form over a module.

For a more familiar constructor when `R` is a ring, see `QuadraticForm.ofPolar`. -/
structure QuadraticForm (R : Type u) (M : Type v) [CommSemiring R] [AddCommMonoid M] [Module R M]
    where
  toFun : M → R
  toFun_smul : ∀ (a : R) (x : M), toFun (a • x) = a * a * toFun x
  exists_companion' :
    ∃ B : BilinForm R M, ∀ x y, toFun (x + y) = toFun x + toFun y + B x y
#align quadratic_form QuadraticForm

namespace QuadraticForm

section DFunLike

variable [CommSemiring R] [AddCommMonoid M] [Module R M]
variable {Q Q' : QuadraticForm R M}

instance instFunLike : FunLike (QuadraticForm R M) M R where
  coe := toFun
  coe_injective' x y h := by cases x; cases y; congr
#align quadratic_form.fun_like QuadraticForm.instFunLike

/-- Helper instance for when there's too many metavariables to apply
`DFunLike.hasCoeToFun` directly. -/
instance : CoeFun (QuadraticForm R M) fun _ => M → R :=
  ⟨DFunLike.coe⟩

variable (Q)

/-- The `simp` normal form for a quadratic form is `DFunLike.coe`, not `toFun`. -/
@[simp]
theorem toFun_eq_coe : Q.toFun = ⇑Q :=
  rfl
#align quadratic_form.to_fun_eq_coe QuadraticForm.toFun_eq_coe

-- this must come after the coe_to_fun definition
initialize_simps_projections QuadraticForm (toFun → apply)

variable {Q}

@[ext]
theorem ext (H : ∀ x : M, Q x = Q' x) : Q = Q' :=
  DFunLike.ext _ _ H
#align quadratic_form.ext QuadraticForm.ext

theorem congr_fun (h : Q = Q') (x : M) : Q x = Q' x :=
  DFunLike.congr_fun h _
#align quadratic_form.congr_fun QuadraticForm.congr_fun

theorem ext_iff : Q = Q' ↔ ∀ x, Q x = Q' x :=
  DFunLike.ext_iff
#align quadratic_form.ext_iff QuadraticForm.ext_iff

/-- Copy of a `QuadraticForm` with a new `toFun` equal to the old one. Useful to fix definitional
equalities. -/
protected def copy (Q : QuadraticForm R M) (Q' : M → R) (h : Q' = ⇑Q) : QuadraticForm R M where
  toFun := Q'
  toFun_smul := h.symm ▸ Q.toFun_smul
  exists_companion' := h.symm ▸ Q.exists_companion'
#align quadratic_form.copy QuadraticForm.copy

@[simp]
theorem coe_copy (Q : QuadraticForm R M) (Q' : M → R) (h : Q' = ⇑Q) : ⇑(Q.copy Q' h) = Q' :=
  rfl
#align quadratic_form.coe_copy QuadraticForm.coe_copy

theorem copy_eq (Q : QuadraticForm R M) (Q' : M → R) (h : Q' = ⇑Q) : Q.copy Q' h = Q :=
  DFunLike.ext' h
#align quadratic_form.copy_eq QuadraticForm.copy_eq

end DFunLike

section CommSemiring

variable [CommSemiring R] [AddCommMonoid M] [Module R M]
variable (Q : QuadraticForm R M)

theorem map_smul (a : R) (x : M) : Q (a • x) = a * a * Q x :=
  Q.toFun_smul a x
#align quadratic_form.map_smul QuadraticForm.map_smul

theorem exists_companion : ∃ B : BilinForm R M, ∀ x y, Q (x + y) = Q x + Q y + B x y :=
  Q.exists_companion'
#align quadratic_form.exists_companion QuadraticForm.exists_companion

theorem map_add_add_add_map (x y z : M) :
    Q (x + y + z) + (Q x + Q y + Q z) = Q (x + y) + Q (y + z) + Q (z + x) := by
  obtain ⟨B, h⟩ := Q.exists_companion
  rw [add_comm z x]
  simp only [h, map_add, LinearMap.add_apply]
  abel
#align quadratic_form.map_add_add_add_map QuadraticForm.map_add_add_add_map

theorem map_add_self (x : M) : Q (x + x) = 4 * Q x := by
  rw [← one_smul R x, ← add_smul, map_smul]
  norm_num
#align quadratic_form.map_add_self QuadraticForm.map_add_self

-- Porting note: removed @[simp] because it is superseded by `ZeroHomClass.map_zero`
theorem map_zero : Q 0 = 0 := by
  rw [← @zero_smul R _ _ _ _ (0 : M), map_smul, zero_mul, zero_mul]
#align quadratic_form.map_zero QuadraticForm.map_zero

instance zeroHomClass : ZeroHomClass (QuadraticForm R M) M R where
  map_zero := map_zero
#align quadratic_form.zero_hom_class QuadraticForm.zeroHomClass

theorem map_smul_of_tower [CommSemiring S] [Algebra S R] [Module S M] [IsScalarTower S R M] (a : S)
    (x : M) : Q (a • x) = (a * a) • Q x := by
  rw [← IsScalarTower.algebraMap_smul R a x, map_smul, ← RingHom.map_mul, Algebra.smul_def]
#align quadratic_form.map_smul_of_tower QuadraticForm.map_smul_of_tower

end CommSemiring

section CommRing

variable [CommRing R] [AddCommGroup M]
variable [Module R M] (Q : QuadraticForm R M)

@[simp]
theorem map_neg (x : M) : Q (-x) = Q x := by
  rw [← @neg_one_smul R _ _ _ _ x, map_smul, neg_one_mul, neg_neg, one_mul]
#align quadratic_form.map_neg QuadraticForm.map_neg

theorem map_sub (x y : M) : Q (x - y) = Q (y - x) := by rw [← neg_sub, map_neg]
#align quadratic_form.map_sub QuadraticForm.map_sub

@[simp]
theorem polar_zero_left (y : M) : polar Q 0 y = 0 := by
  simp only [polar, zero_add, QuadraticForm.map_zero, sub_zero, sub_self]
#align quadratic_form.polar_zero_left QuadraticForm.polar_zero_left

@[simp]
theorem polar_add_left (x x' y : M) : polar Q (x + x') y = polar Q x y + polar Q x' y :=
  polar_add_left_iff.mpr <| Q.map_add_add_add_map x x' y
#align quadratic_form.polar_add_left QuadraticForm.polar_add_left

@[simp]
theorem polar_smul_left (a : R) (x y : M) : polar Q (a • x) y = a * polar Q x y := by
  obtain ⟨B, h⟩ := Q.exists_companion
  simp_rw [polar, h, Q.map_smul, LinearMap.map_smul₂, sub_sub, add_sub_cancel', smul_eq_mul]
#align quadratic_form.polar_smul_left QuadraticForm.polar_smul_left

@[simp]
theorem polar_neg_left (x y : M) : polar Q (-x) y = -polar Q x y := by
  rw [← neg_one_smul R x, polar_smul_left, neg_one_mul]
#align quadratic_form.polar_neg_left QuadraticForm.polar_neg_left

@[simp]
theorem polar_sub_left (x x' y : M) : polar Q (x - x') y = polar Q x y - polar Q x' y := by
  rw [sub_eq_add_neg, sub_eq_add_neg, polar_add_left, polar_neg_left]
#align quadratic_form.polar_sub_left QuadraticForm.polar_sub_left

@[simp]
theorem polar_zero_right (y : M) : polar Q y 0 = 0 := by
  simp only [add_zero, polar, QuadraticForm.map_zero, sub_self]
#align quadratic_form.polar_zero_right QuadraticForm.polar_zero_right

@[simp]
theorem polar_add_right (x y y' : M) : polar Q x (y + y') = polar Q x y + polar Q x y' := by
  rw [polar_comm Q x, polar_comm Q x, polar_comm Q x, polar_add_left]
#align quadratic_form.polar_add_right QuadraticForm.polar_add_right

@[simp]
theorem polar_smul_right (a : R) (x y : M) : polar Q x (a • y) = a * polar Q x y := by
  rw [polar_comm Q x, polar_comm Q x, polar_smul_left]
#align quadratic_form.polar_smul_right QuadraticForm.polar_smul_right

@[simp]
theorem polar_neg_right (x y : M) : polar Q x (-y) = -polar Q x y := by
  rw [← neg_one_smul R y, polar_smul_right, neg_one_mul]
#align quadratic_form.polar_neg_right QuadraticForm.polar_neg_right

@[simp]
theorem polar_sub_right (x y y' : M) : polar Q x (y - y') = polar Q x y - polar Q x y' := by
  rw [sub_eq_add_neg, sub_eq_add_neg, polar_add_right, polar_neg_right]
#align quadratic_form.polar_sub_right QuadraticForm.polar_sub_right

@[simp]
theorem polar_self (x : M) : polar Q x x = 2 * Q x := by
  rw [polar, map_add_self, sub_sub, sub_eq_iff_eq_add, ← two_mul, ← two_mul, ← mul_assoc]
  norm_num
#align quadratic_form.polar_self QuadraticForm.polar_self

/-- `QuadraticForm.polar` as a bilinear map -/
@[simps!]
def polarBilin : BilinForm R M :=
  LinearMap.mk₂ R (polar Q) (polar_add_left Q) (polar_smul_left Q) (polar_add_right Q)
  (polar_smul_right Q)
#align quadratic_form.polar_bilin QuadraticForm.polarBilin

variable [CommSemiring S] [Algebra S R] [Module S M] [IsScalarTower S R M]

@[simp]
theorem polar_smul_left_of_tower (a : S) (x y : M) : polar Q (a • x) y = a • polar Q x y := by
  rw [← IsScalarTower.algebraMap_smul R a x, polar_smul_left, Algebra.smul_def]
#align quadratic_form.polar_smul_left_of_tower QuadraticForm.polar_smul_left_of_tower

@[simp]
theorem polar_smul_right_of_tower (a : S) (x y : M) : polar Q x (a • y) = a • polar Q x y := by
  rw [← IsScalarTower.algebraMap_smul R a y, polar_smul_right, Algebra.smul_def]
#align quadratic_form.polar_smul_right_of_tower QuadraticForm.polar_smul_right_of_tower

/-- An alternative constructor to `QuadraticForm.mk`, for rings where `polar` can be used. -/
@[simps]
def ofPolar (toFun : M → R) (toFun_smul : ∀ (a : R) (x : M), toFun (a • x) = a * a * toFun x)
    (polar_add_left : ∀ x x' y : M, polar toFun (x + x') y = polar toFun x y + polar toFun x' y)
    (polar_smul_left : ∀ (a : R) (x y : M), polar toFun (a • x) y = a • polar toFun x y) :
    QuadraticForm R M :=
  { toFun
    toFun_smul
    exists_companion' := ⟨LinearMap.mk₂ R (polar toFun) (polar_add_left) (polar_smul_left)
      (fun x _ _ ↦ by simp_rw [polar_comm _ x, polar_add_left])
      (fun _ _ _ ↦ by rw [polar_comm, polar_smul_left, polar_comm]),
      fun _ _ ↦ by
        simp only [LinearMap.mk₂_apply]
        rw [polar, sub_sub, add_sub_cancel'_right]⟩ }
#align quadratic_form.of_polar QuadraticForm.ofPolar

/-- In a ring the companion bilinear form is unique and equal to `QuadraticForm.polar`. -/
theorem choose_exists_companion : Q.exists_companion.choose = polarBilin Q :=
  LinearMap.ext₂ fun x y => by
    rw [polarBilin_apply_apply, polar, Q.exists_companion.choose_spec, sub_sub,
      add_sub_cancel']
#align quadratic_form.some_exists_companion QuadraticForm.choose_exists_companion

end CommRing

section SemiringOperators

variable [CommSemiring R] [AddCommMonoid M] [Module R M]

section SMul

variable [Monoid S] [Monoid T] [DistribMulAction S R] [DistribMulAction T R]
variable [SMulCommClass S R R] [SMulCommClass T R R]

/-- `QuadraticForm R M` inherits the scalar action from any algebra over `R`.

This provides an `R`-action via `Algebra.id`. -/
instance : SMul S (QuadraticForm R M) :=
  ⟨fun a Q =>
    { toFun := a • ⇑Q
      toFun_smul := fun b x => by rw [Pi.smul_apply, map_smul, Pi.smul_apply, mul_smul_comm]
      exists_companion' :=
        let ⟨B, h⟩ := Q.exists_companion
        letI := SMulCommClass.symm S R R
        ⟨a • B, by simp [h]⟩ }⟩

@[simp]
theorem coeFn_smul (a : S) (Q : QuadraticForm R M) : ⇑(a • Q) = a • ⇑Q :=
  rfl
#align quadratic_form.coe_fn_smul QuadraticForm.coeFn_smul

@[simp]
theorem smul_apply (a : S) (Q : QuadraticForm R M) (x : M) : (a • Q) x = a • Q x :=
  rfl
#align quadratic_form.smul_apply QuadraticForm.smul_apply

instance [SMulCommClass S T R] : SMulCommClass S T (QuadraticForm R M) where
  smul_comm _s _t _q := ext fun _ => smul_comm _ _ _

instance [SMul S T] [IsScalarTower S T R] : IsScalarTower S T (QuadraticForm R M) where
  smul_assoc _s _t _q := ext fun _ => smul_assoc _ _ _

end SMul

instance : Zero (QuadraticForm R M) :=
  ⟨{  toFun := fun _ => 0
      toFun_smul := fun a _ => by simp only [mul_zero]
      exists_companion' := ⟨0, fun _ _ => by simp only [add_zero, LinearMap.zero_apply]⟩ }⟩

@[simp]
theorem coeFn_zero : ⇑(0 : QuadraticForm R M) = 0 :=
  rfl
#align quadratic_form.coe_fn_zero QuadraticForm.coeFn_zero

@[simp]
theorem zero_apply (x : M) : (0 : QuadraticForm R M) x = 0 :=
  rfl
#align quadratic_form.zero_apply QuadraticForm.zero_apply

instance : Inhabited (QuadraticForm R M) :=
  ⟨0⟩

instance : Add (QuadraticForm R M) :=
  ⟨fun Q Q' =>
    { toFun := Q + Q'
      toFun_smul := fun a x => by simp only [Pi.add_apply, map_smul, mul_add]
      exists_companion' :=
        let ⟨B, h⟩ := Q.exists_companion
        let ⟨B', h'⟩ := Q'.exists_companion
        ⟨B + B', fun x y => by
          simp_rw [Pi.add_apply, h, h', LinearMap.add_apply, add_add_add_comm]⟩ }⟩

@[simp]
theorem coeFn_add (Q Q' : QuadraticForm R M) : ⇑(Q + Q') = Q + Q' :=
  rfl
#align quadratic_form.coe_fn_add QuadraticForm.coeFn_add

@[simp]
theorem add_apply (Q Q' : QuadraticForm R M) (x : M) : (Q + Q') x = Q x + Q' x :=
  rfl
#align quadratic_form.add_apply QuadraticForm.add_apply

instance : AddCommMonoid (QuadraticForm R M) :=
  DFunLike.coe_injective.addCommMonoid _ coeFn_zero coeFn_add fun _ _ => coeFn_smul _ _

/-- `@CoeFn (QuadraticForm R M)` as an `AddMonoidHom`.

This API mirrors `AddMonoidHom.coeFn`. -/
@[simps apply]
def coeFnAddMonoidHom : QuadraticForm R M →+ M → R where
  toFun := DFunLike.coe
  map_zero' := coeFn_zero
  map_add' := coeFn_add
#align quadratic_form.coe_fn_add_monoid_hom QuadraticForm.coeFnAddMonoidHom

/-- Evaluation on a particular element of the module `M` is an additive map over quadratic forms. -/
@[simps! apply]
def evalAddMonoidHom (m : M) : QuadraticForm R M →+ R :=
  (Pi.evalAddMonoidHom _ m).comp coeFnAddMonoidHom
#align quadratic_form.eval_add_monoid_hom QuadraticForm.evalAddMonoidHom

section Sum

@[simp]
theorem coeFn_sum {ι : Type*} (Q : ι → QuadraticForm R M) (s : Finset ι) :
    ⇑(∑ i in s, Q i) = ∑ i in s, ⇑(Q i) :=
  map_sum coeFnAddMonoidHom Q s
#align quadratic_form.coe_fn_sum QuadraticForm.coeFn_sum

@[simp]
theorem sum_apply {ι : Type*} (Q : ι → QuadraticForm R M) (s : Finset ι) (x : M) :
    (∑ i in s, Q i) x = ∑ i in s, Q i x :=
  map_sum (evalAddMonoidHom x : _ →+ R) Q s
#align quadratic_form.sum_apply QuadraticForm.sum_apply

end Sum

instance [Monoid S] [DistribMulAction S R] [SMulCommClass S R R] :
    DistribMulAction S (QuadraticForm R M) where
  mul_smul a b Q := ext fun x => by simp only [smul_apply, mul_smul]
  one_smul Q := ext fun x => by simp only [QuadraticForm.smul_apply, one_smul]
  smul_add a Q Q' := by
    ext
    simp only [add_apply, smul_apply, smul_add]
  smul_zero a := by
    ext
    simp only [zero_apply, smul_apply, smul_zero]

instance [Semiring S] [Module S R] [SMulCommClass S R R] :
    Module S (QuadraticForm R M) where
  zero_smul Q := by
    ext
    simp only [zero_apply, smul_apply, zero_smul]
  add_smul a b Q := by
    ext
    simp only [add_apply, smul_apply, add_smul]

end SemiringOperators

section RingOperators

variable [CommRing R] [AddCommGroup M] [Module R M]

instance : Neg (QuadraticForm R M) :=
  ⟨fun Q =>
    { toFun := -Q
      toFun_smul := fun a x => by simp only [Pi.neg_apply, map_smul, mul_neg]
      exists_companion' :=
        let ⟨B, h⟩ := Q.exists_companion
        ⟨-B, fun x y => by simp_rw [Pi.neg_apply, h, LinearMap.neg_apply, neg_add]⟩ }⟩

@[simp]
theorem coeFn_neg (Q : QuadraticForm R M) : ⇑(-Q) = -Q :=
  rfl
#align quadratic_form.coe_fn_neg QuadraticForm.coeFn_neg

@[simp]
theorem neg_apply (Q : QuadraticForm R M) (x : M) : (-Q) x = -Q x :=
  rfl
#align quadratic_form.neg_apply QuadraticForm.neg_apply

instance : Sub (QuadraticForm R M) :=
  ⟨fun Q Q' => (Q + -Q').copy (Q - Q') (sub_eq_add_neg _ _)⟩

@[simp]
theorem coeFn_sub (Q Q' : QuadraticForm R M) : ⇑(Q - Q') = Q - Q' :=
  rfl
#align quadratic_form.coe_fn_sub QuadraticForm.coeFn_sub

@[simp]
theorem sub_apply (Q Q' : QuadraticForm R M) (x : M) : (Q - Q') x = Q x - Q' x :=
  rfl
#align quadratic_form.sub_apply QuadraticForm.sub_apply

instance : AddCommGroup (QuadraticForm R M) :=
  DFunLike.coe_injective.addCommGroup _ coeFn_zero coeFn_add coeFn_neg coeFn_sub
    (fun _ _ => coeFn_smul _ _) fun _ _ => coeFn_smul _ _

end RingOperators

section Comp

variable [CommSemiring R] [AddCommMonoid M] [Module R M]
variable [AddCommMonoid N] [Module R N]

/-- Compose the quadratic form with a linear function. -/
def comp (Q : QuadraticForm R N) (f : M →ₗ[R] N) : QuadraticForm R M where
  toFun x := Q (f x)
  toFun_smul a x := by simp only [map_smul, f.map_smul]
  exists_companion' :=
    let ⟨B, h⟩ := Q.exists_companion
    ⟨B.compl₁₂ f f, fun x y => by simp_rw [f.map_add]; exact h (f x) (f y)⟩
#align quadratic_form.comp QuadraticForm.comp

@[simp]
theorem comp_apply (Q : QuadraticForm R N) (f : M →ₗ[R] N) (x : M) : (Q.comp f) x = Q (f x) :=
  rfl
#align quadratic_form.comp_apply QuadraticForm.comp_apply

/-- Compose a quadratic form with a linear function on the left. -/
@[simps (config := { simpRhs := true })]
def _root_.LinearMap.compQuadraticForm [CommSemiring S] [Algebra S R] [Module S M]
    [IsScalarTower S R M] (f : R →ₗ[S] S) (Q : QuadraticForm R M) : QuadraticForm S M where
  toFun x := f (Q x)
  toFun_smul b x := by simp only [Q.map_smul_of_tower b x, f.map_smul, smul_eq_mul]
  exists_companion' :=
    let ⟨B, h⟩ := Q.exists_companion
    ⟨(B.restrictScalars₁₂ S S).compr₂ f, fun x y => by
      simp_rw [h, f.map_add, LinearMap.compr₂_apply, LinearMap.restrictScalars₁₂_apply_apply]⟩
#align linear_map.comp_quadratic_form LinearMap.compQuadraticForm

end Comp

section CommRing

variable [CommSemiring R] [AddCommMonoid M] [Module R M]

/-- The product of linear forms is a quadratic form. -/
def linMulLin (f g : M →ₗ[R] R) : QuadraticForm R M where
  toFun := f * g
  toFun_smul a x := by
    simp only [smul_eq_mul, RingHom.id_apply, Pi.mul_apply, LinearMap.map_smulₛₗ]
    ring
  exists_companion' :=
    ⟨(LinearMap.mul R R).compl₁₂ f g + (LinearMap.mul R R).compl₁₂ g f, fun x y => by
      simp only [Pi.mul_apply, map_add, LinearMap.compl₁₂_apply, LinearMap.mul_apply',
        LinearMap.add_apply]
      ring_nf⟩
#align quadratic_form.lin_mul_lin QuadraticForm.linMulLin

@[simp]
theorem linMulLin_apply (f g : M →ₗ[R] R) (x) : linMulLin f g x = f x * g x :=
  rfl
#align quadratic_form.lin_mul_lin_apply QuadraticForm.linMulLin_apply

@[simp]
theorem add_linMulLin (f g h : M →ₗ[R] R) : linMulLin (f + g) h = linMulLin f h + linMulLin g h :=
  ext fun _ => add_mul _ _ _
#align quadratic_form.add_lin_mul_lin QuadraticForm.add_linMulLin

@[simp]
theorem linMulLin_add (f g h : M →ₗ[R] R) : linMulLin f (g + h) = linMulLin f g + linMulLin f h :=
  ext fun _ => mul_add _ _ _
#align quadratic_form.lin_mul_lin_add QuadraticForm.linMulLin_add

variable [AddCommMonoid N] [Module R N]

@[simp]
theorem linMulLin_comp (f g : M →ₗ[R] R) (h : N →ₗ[R] M) :
    (linMulLin f g).comp h = linMulLin (f.comp h) (g.comp h) :=
  rfl
#align quadratic_form.lin_mul_lin_comp QuadraticForm.linMulLin_comp

variable {n : Type*}

/-- `sq` is the quadratic form mapping the vector `x : R` to `x * x` -/
@[simps!]
def sq : QuadraticForm R R :=
  linMulLin LinearMap.id LinearMap.id
#align quadratic_form.sq QuadraticForm.sq

/-- `proj i j` is the quadratic form mapping the vector `x : n → R` to `x i * x j` -/
def proj (i j : n) : QuadraticForm R (n → R) :=
  linMulLin (@LinearMap.proj _ _ _ (fun _ => R) _ _ i) (@LinearMap.proj _ _ _ (fun _ => R) _ _ j)
#align quadratic_form.proj QuadraticForm.proj

@[simp]
theorem proj_apply (i j : n) (x : n → R) : proj i j x = x i * x j :=
  rfl
#align quadratic_form.proj_apply QuadraticForm.proj_apply

end CommRing

end QuadraticForm

/-!
### Associated bilinear forms

Over a commutative ring with an inverse of 2, the theory of quadratic forms is
basically identical to that of symmetric bilinear forms. The map from quadratic
forms to bilinear forms giving this identification is called the `associated`
quadratic form.
-/

namespace LinearMap

namespace BilinForm

open QuadraticForm

section Semiring

variable [CommSemiring R] [AddCommMonoid M] [AddCommMonoid N] [Module R M] [Module R N]

/-- A bilinear map into `R` gives a quadratic form by applying the argument twice. -/
def toQuadraticForm (B : BilinForm R M) : QuadraticForm R M where
  toFun x := B x x
  toFun_smul a x := by
    simp only [SMulHomClass.map_smul, LinearMap.smul_apply, smul_eq_mul, mul_assoc]
  exists_companion' := ⟨B + B.flip,
    fun x y => by simp only [map_add, LinearMap.add_apply, LinearMap.flip_apply]; abel⟩
#align bilin_form.to_quadratic_form LinearMap.BilinForm.toQuadraticForm

variable {B : BilinForm R M}

@[simp]
theorem toQuadraticForm_apply (B : BilinForm R M) (x : M) : B.toQuadraticForm x = B x x :=
  rfl
#align bilin_form.to_quadratic_form_apply LinearMap.BilinForm.toQuadraticForm_apply

theorem toQuadraticForm_comp_same (B : BilinForm R N) (f : M →ₗ[R] N) :
    BilinForm.toQuadraticForm (B.compl₁₂ f f) = B.toQuadraticForm.comp f := rfl

section

variable (R M)

@[simp]
theorem toQuadraticForm_zero : (0 : BilinForm R M).toQuadraticForm = 0 :=
  rfl
#align bilin_form.to_quadratic_form_zero LinearMap.BilinForm.toQuadraticForm_zero

end

@[simp]
theorem toQuadraticForm_add (B₁ B₂ : BilinForm R M) :
    (B₁ + B₂).toQuadraticForm = B₁.toQuadraticForm + B₂.toQuadraticForm :=
  rfl
#align bilin_form.to_quadratic_form_add LinearMap.BilinForm.toQuadraticForm_add

@[simp]
theorem toQuadraticForm_smul [Monoid S] [DistribMulAction S R] [SMulCommClass S R R]
    (a : S) (B : BilinForm R M) :
    letI := SMulCommClass.symm S R R
    (a • B).toQuadraticForm = a • B.toQuadraticForm :=
  rfl
#align bilin_form.to_quadratic_form_smul LinearMap.BilinForm.toQuadraticForm_smul

section

variable (S R M)

/-- `LinearMap.BilinForm.toQuadraticForm` as an additive homomorphism -/
@[simps]
def toQuadraticFormAddMonoidHom : BilinForm R M →+ QuadraticForm R M where
  toFun := toQuadraticForm
  map_zero' := toQuadraticForm_zero _ _
  map_add' := toQuadraticForm_add
#align bilin_form.to_quadratic_form_add_monoid_hom LinearMap.BilinForm.toQuadraticFormAddMonoidHom

/-- `LinearMap.BilinForm.toQuadraticForm` as a linear map -/
@[simps!]
def toQuadraticFormLinearMap [Semiring S] [Module S R] [SMulCommClass S R R] [SMulCommClass R S R] :
    BilinForm R M →ₗ[S] QuadraticForm R M where
  toFun := toQuadraticForm
  map_smul' := toQuadraticForm_smul
  map_add' := toQuadraticForm_add

end

@[simp]
theorem toQuadraticForm_list_sum (B : List (BilinForm R M)) :
    B.sum.toQuadraticForm = (B.map toQuadraticForm).sum :=
  map_list_sum (toQuadraticFormAddMonoidHom R M) B
#align bilin_form.to_quadratic_form_list_sum LinearMap.BilinForm.toQuadraticForm_list_sum

@[simp]
theorem toQuadraticForm_multiset_sum (B : Multiset (BilinForm R M)) :
    B.sum.toQuadraticForm = (B.map toQuadraticForm).sum :=
  map_multiset_sum (toQuadraticFormAddMonoidHom R M) B
#align bilin_form.to_quadratic_form_multiset_sum LinearMap.BilinForm.toQuadraticForm_multiset_sum

@[simp]
theorem toQuadraticForm_sum {ι : Type*} (s : Finset ι) (B : ι → BilinForm R M) :
    (∑ i in s, B i).toQuadraticForm = ∑ i in s, (B i).toQuadraticForm :=
  map_sum (toQuadraticFormAddMonoidHom R M) B s
#align bilin_form.to_quadratic_form_sum LinearMap.BilinForm.toQuadraticForm_sum

@[simp]
theorem toQuadraticForm_eq_zero {B : BilinForm R M} : B.toQuadraticForm = 0 ↔ B.IsAlt :=
  QuadraticForm.ext_iff
#align bilin_form.to_quadratic_form_eq_zero LinearMap.BilinForm.toQuadraticForm_eq_zero

end Semiring

section Ring

open QuadraticForm

variable [CommRing R] [AddCommGroup M] [Module R M]
variable {B : BilinForm R M}

@[simp]
theorem toQuadraticForm_neg (B : BilinForm R M) : (-B).toQuadraticForm = -B.toQuadraticForm :=
  rfl
#align bilin_form.to_quadratic_form_neg LinearMap.BilinForm.toQuadraticForm_neg

@[simp]
theorem toQuadraticForm_sub (B₁ B₂ : BilinForm R M) :
    (B₁ - B₂).toQuadraticForm = B₁.toQuadraticForm - B₂.toQuadraticForm :=
  rfl
#align bilin_form.to_quadratic_form_sub LinearMap.BilinForm.toQuadraticForm_sub

theorem polar_toQuadraticForm (x y : M) : polar (toQuadraticForm B) x y = B x y + B y x := by
  simp only [toQuadraticForm_apply, add_assoc, add_sub_cancel', add_apply, polar, add_left_inj,
    add_neg_cancel_left, map_add, sub_eq_add_neg _ (B y y), add_comm (B y x) _]
#align bilin_form.polar_to_quadratic_form LinearMap.BilinForm.polar_toQuadraticForm

theorem polarBilin_toQuadraticForm : polarBilin (toQuadraticForm B) = B + B.flip :=
  ext₂ polar_toQuadraticForm

@[simp] theorem _root_.QuadraticForm.toQuadraticForm_polarBilin (Q : QuadraticForm R M) :
    toQuadraticForm (polarBilin Q) = 2 • Q :=
  QuadraticForm.ext fun x => (polar_self _ x).trans <| by simp

theorem  _root_.QuadraticForm.polarBilin_injective (h : IsUnit (2 : R)) :
    Function.Injective (polarBilin : QuadraticForm R M → _) :=
  fun Q₁ Q₂ h₁₂ => QuadraticForm.ext fun x => h.mul_left_cancel <| by
    simpa using DFunLike.congr_fun (congr_arg toQuadraticForm h₁₂) x

variable [CommRing S] [Algebra S R] [Module S M] [IsScalarTower S R M]
variable [AddCommGroup N] [Module R N]

theorem _root_.QuadraticForm.polarBilin_comp (Q : QuadraticForm R N) (f : M →ₗ[R] N) :
    polarBilin (Q.comp f) = compl₁₂ (polarBilin Q) f f :=
  ext₂ fun x y => by simp [polar]

theorem compQuadraticForm_polar (f : R →ₗ[S] S) (Q : QuadraticForm R M) (x y : M) :
    polar (f.compQuadraticForm Q) x y = f (polar Q x y) := by
  simp [polar]

theorem compQuadraticForm_polarBilin (f : R →ₗ[S] S) (Q : QuadraticForm R M) :
    (f.compQuadraticForm Q).polarBilin =
    (Q.polarBilin.restrictScalars₁₂ S S).compr₂ f :=
  ext₂ <| compQuadraticForm_polar _ _

end Ring

end BilinForm

end LinearMap

namespace QuadraticForm

open LinearMap.BilinForm

section AssociatedHom

variable [CommRing R] [AddCommGroup M] [Module R M]
variable (S) [CommSemiring S] [Algebra S R]
variable [Invertible (2 : R)] {B₁ : BilinForm R M}

/-- `associatedHom` is the map that sends a quadratic form on a module `M` over `R` to its
associated symmetric bilinear form.  As provided here, this has the structure of an `S`-linear map
where `S` is a commutative subring of `R`.

Over a commutative ring, use `QuadraticForm.associated`, which gives an `R`-linear map.  Over a
general ring with no nontrivial distinguished commutative subring, use `QuadraticForm.associated'`,
which gives an additive homomorphism (or more precisely a `ℤ`-linear map.) -/
def associatedHom : QuadraticForm R M →ₗ[S] BilinForm R M :=
  -- TODO: this `center` stuff is vertigial from an incorrect non-commutative version, but we leave
  -- it behind to make a future refactor to a *correct* non-commutative version easier in future.
  (⟨⅟2, Set.invOf_mem_center (Set.ofNat_mem_center _ _)⟩ : Submonoid.center R) •
    { toFun := polarBilin
      map_add' := fun _x _y => LinearMap.ext₂ <| polar_add _ _
      map_smul' := fun _c _x => LinearMap.ext₂ <| polar_smul _ _ }
#align quadratic_form.associated_hom QuadraticForm.associatedHom

variable (Q : QuadraticForm R M)

@[simp]
theorem associated_apply (x y : M) : associatedHom S Q x y = ⅟ 2 * (Q (x + y) - Q x - Q y) :=
  rfl
#align quadratic_form.associated_apply QuadraticForm.associated_apply

@[simp] theorem two_nsmul_associated : 2 • associatedHom S Q = Q.polarBilin := by
  ext
  dsimp
  rw [← smul_mul_assoc, two_nsmul, invOf_two_add_invOf_two, one_mul, polar]

theorem associated_isSymm : (associatedHom S Q).IsSymm := fun x y => by
<<<<<<< HEAD
  simp only [toLin_apply, associated_apply, sub_eq_add_neg, add_assoc, map_mul, RingHom.id_apply,
    map_add, _root_.map_neg, add_comm, add_left_comm]
=======
  simp only [associated_apply, sub_eq_add_neg, add_assoc, map_mul, RingHom.id_apply, map_add,
    _root_.map_neg, add_comm, add_left_comm]
>>>>>>> 23ebcffb
#align quadratic_form.associated_is_symm QuadraticForm.associated_isSymm

@[simp]
theorem associated_comp [AddCommGroup N] [Module R N] (f : N →ₗ[R] M) :
    associatedHom S (Q.comp f) = (associatedHom S Q).compl₁₂ f f := by
  ext
  simp only [associated_apply, comp_apply, map_add, LinearMap.compl₁₂_apply]
#align quadratic_form.associated_comp QuadraticForm.associated_comp

theorem associated_toQuadraticForm (B : BilinForm R M) (x y : M) :
    associatedHom S B.toQuadraticForm x y = ⅟ 2 * (B x y + B y x) := by
  simp only [associated_apply, toQuadraticForm_apply, map_add, add_apply, ← polar_toQuadraticForm,
    polar._eq_1]
#align quadratic_form.associated_to_quadratic_form QuadraticForm.associated_toQuadraticForm

theorem associated_left_inverse (h : B₁.IsSymm) : associatedHom S B₁.toQuadraticForm = B₁ :=
  LinearMap.ext₂ fun x y => by
    rw [associated_toQuadraticForm, ← h.eq, RingHom.id_apply, ← two_mul, ← mul_assoc,
      invOf_mul_self, one_mul]
#align quadratic_form.associated_left_inverse QuadraticForm.associated_left_inverse

-- Porting note: moved from below to golf the next theorem
theorem associated_eq_self_apply (x : M) : associatedHom S Q x x = Q x := by
  rw [associated_apply, map_add_self, ← three_add_one_eq_four, ← two_add_one_eq_three,
    add_mul, add_mul, one_mul, add_sub_cancel, add_sub_cancel, invOf_mul_self_assoc]
#align quadratic_form.associated_eq_self_apply QuadraticForm.associated_eq_self_apply

theorem toQuadraticForm_associated : (associatedHom S Q).toQuadraticForm = Q :=
  QuadraticForm.ext <| associated_eq_self_apply S Q
#align quadratic_form.to_quadratic_form_associated QuadraticForm.toQuadraticForm_associated

-- note: usually `rightInverse` lemmas are named the other way around, but this is consistent
-- with historical naming in this file.
theorem associated_rightInverse :
    Function.RightInverse (associatedHom S) (toQuadraticForm : _ → QuadraticForm R M) :=
  fun Q => toQuadraticForm_associated S Q
#align quadratic_form.associated_right_inverse QuadraticForm.associated_rightInverse

/-- `associated'` is the `ℤ`-linear map that sends a quadratic form on a module `M` over `R` to its
associated symmetric bilinear form. -/
abbrev associated' : QuadraticForm R M →ₗ[ℤ] BilinForm R M :=
  associatedHom ℤ
#align quadratic_form.associated' QuadraticForm.associated'

/-- Symmetric bilinear forms can be lifted to quadratic forms -/
instance canLift :
    CanLift (BilinForm R M) (QuadraticForm R M) (associatedHom ℕ) LinearMap.IsSymm where
  prf B hB := ⟨B.toQuadraticForm, associated_left_inverse _ hB⟩
#align quadratic_form.can_lift QuadraticForm.canLift

/-- There exists a non-null vector with respect to any quadratic form `Q` whose associated
bilinear form is non-zero, i.e. there exists `x` such that `Q x ≠ 0`. -/
theorem exists_quadraticForm_ne_zero {Q : QuadraticForm R M}
    -- Porting note: added implicit argument
    (hB₁ : associated' (R := R) Q ≠ 0) :
    ∃ x, Q x ≠ 0 := by
  rw [← not_forall]
  intro h
  apply hB₁
  rw [(QuadraticForm.ext h : Q = 0), LinearMap.map_zero]
#align quadratic_form.exists_quadratic_form_ne_zero QuadraticForm.exists_quadraticForm_ne_zero

end AssociatedHom

section Associated

variable [CommSemiring S] [CommRing R] [AddCommGroup M] [Algebra S R] [Module R M]
variable [Invertible (2 : R)]

-- Note:  When possible, rather than writing lemmas about `associated`, write a lemma applying to
-- the more general `associatedHom` and place it in the previous section.
/-- `associated` is the linear map that sends a quadratic form over a commutative ring to its
associated symmetric bilinear form. -/
abbrev associated : QuadraticForm R M →ₗ[R] BilinForm R M :=
  associatedHom R
#align quadratic_form.associated QuadraticForm.associated

variable (S) in
theorem coe_associatedHom :
    ⇑(associatedHom S : QuadraticForm R M →ₗ[S] BilinForm R M) = associated :=
  rfl

open LinearMap in
@[simp]
theorem associated_linMulLin (f g : M →ₗ[R] R) :
    associated (R := R) (linMulLin f g) =
      ⅟ (2 : R) • ((mul R R).compl₁₂ f g + (mul R R).compl₁₂ g f) := by
  ext
  simp only [associated_apply, linMulLin_apply, map_add, smul_add, LinearMap.add_apply,
    LinearMap.smul_apply, compl₁₂_apply, mul_apply', smul_eq_mul]
  ring_nf
#align quadratic_form.associated_lin_mul_lin QuadraticForm.associated_linMulLin

open LinearMap in
@[simp]
lemma associated_sq : associated (R := R) sq = mul R R :=
  (associated_linMulLin (id) (id)).trans <|
    by simp only [smul_add, invOf_two_smul_add_invOf_two_smul]; rfl

end Associated

section IsOrtho

/-! ### Orthogonality -/

section CommSemiring
variable [CommSemiring R] [AddCommMonoid M] [Module R M] {Q : QuadraticForm R M}

/-- The proposition that two elements of a quadratic form space are orthogonal. -/
def IsOrtho (Q : QuadraticForm R M) (x y : M) : Prop :=
  Q (x + y) = Q x + Q y

theorem isOrtho_def {Q : QuadraticForm R M} {x y : M} : Q.IsOrtho x y ↔ Q (x + y) = Q x + Q y :=
  Iff.rfl

theorem IsOrtho.all (x y : M) : IsOrtho (0 : QuadraticForm R M) x y := (zero_add _).symm

theorem IsOrtho.zero_left (x : M) : IsOrtho Q (0 : M) x := by simp [isOrtho_def]

theorem IsOrtho.zero_right (x : M) : IsOrtho Q x (0 : M) := by simp [isOrtho_def]

theorem ne_zero_of_not_isOrtho_self {Q : QuadraticForm R M} (x : M) (hx₁ : ¬Q.IsOrtho x x) :
    x ≠ 0 :=
  fun hx₂ => hx₁ (hx₂.symm ▸ .zero_left _)

theorem isOrtho_comm {x y : M} : IsOrtho Q x y ↔ IsOrtho Q y x := by simp_rw [isOrtho_def, add_comm]

alias ⟨IsOrtho.symm, _⟩ := isOrtho_comm

theorem _root_.LinearMap.BilinForm.toQuadraticForm_isOrtho [IsCancelAdd R]
    [NoZeroDivisors R] [CharZero R] {B : BilinForm R M} {x y : M} (h : B.IsSymm):
    B.toQuadraticForm.IsOrtho x y ↔ B.IsOrtho x y := by
  letI : AddCancelMonoid R := { ‹IsCancelAdd R›, (inferInstanceAs <| AddCommMonoid R) with }
<<<<<<< HEAD
  simp_rw [isOrtho_def, BilinForm.isOrtho_def, toQuadraticForm_apply, bilin_add_left,
    bilin_add_right, add_comm _ (B y y), add_add_add_comm _ _ (B y y), add_comm (B y y)]
  rw [add_right_eq_self (a := B x x + B y y), h.eq, add_self_eq_zero (R := R)]
=======
  simp_rw [isOrtho_def, LinearMap.isOrtho_def, toQuadraticForm_apply, map_add,
    LinearMap.add_apply, add_comm _ (B y y), add_add_add_comm _ _ (B y y), add_comm (B y y)]
  rw [add_right_eq_self (a := B x x + B y y), ← h, RingHom.id_apply, add_self_eq_zero]
>>>>>>> 23ebcffb

end CommSemiring

section CommRing
variable [CommRing R] [AddCommGroup M] [Module R M] {Q : QuadraticForm R M}

@[simp]
theorem isOrtho_polarBilin {x y : M} : Q.polarBilin.IsOrtho x y ↔ IsOrtho Q x y := by
  simp_rw [isOrtho_def, LinearMap.isOrtho_def, polarBilin_apply_apply, polar, sub_sub,
    sub_eq_zero]

theorem IsOrtho.polar_eq_zero {x y : M} (h : IsOrtho Q x y) : polar Q x y = 0 :=
  isOrtho_polarBilin.mpr h

@[simp]
theorem associated_isOrtho [Invertible (2 : R)] {x y : M} :
    Q.associated.IsOrtho x y ↔ Q.IsOrtho x y := by
  simp_rw [isOrtho_def, LinearMap.isOrtho_def, associated_apply, invOf_mul_eq_iff_eq_mul_left,
    mul_zero, sub_sub, sub_eq_zero]

end CommRing

end IsOrtho

section Anisotropic

section Semiring

variable [CommSemiring R] [AddCommMonoid M] [Module R M]

/-- An anisotropic quadratic form is zero only on zero vectors. -/
def Anisotropic (Q : QuadraticForm R M) : Prop :=
  ∀ x, Q x = 0 → x = 0
#align quadratic_form.anisotropic QuadraticForm.Anisotropic

theorem not_anisotropic_iff_exists (Q : QuadraticForm R M) :
    ¬Anisotropic Q ↔ ∃ x, x ≠ 0 ∧ Q x = 0 := by
  simp only [Anisotropic, not_forall, exists_prop, and_comm]
#align quadratic_form.not_anisotropic_iff_exists QuadraticForm.not_anisotropic_iff_exists

theorem Anisotropic.eq_zero_iff {Q : QuadraticForm R M} (h : Anisotropic Q) {x : M} :
    Q x = 0 ↔ x = 0 :=
  ⟨h x, fun h => h.symm ▸ map_zero Q⟩
#align quadratic_form.anisotropic.eq_zero_iff QuadraticForm.Anisotropic.eq_zero_iff

end Semiring

section Ring

variable [CommRing R] [AddCommGroup M] [Module R M]

/-- The associated bilinear form of an anisotropic quadratic form is nondegenerate. -/
theorem separatingLeft_of_anisotropic [Invertible (2 : R)] (Q : QuadraticForm R M)
    (hB : Q.Anisotropic) :
    -- Porting note: added implicit argument
    (QuadraticForm.associated' (R := R) Q).SeparatingLeft := fun x hx ↦ hB _ <| by
  rw [← hx x]
  exact (associated_eq_self_apply _ _ x).symm
#align quadratic_form.nondegenerate_of_anisotropic QuadraticForm.separatingLeft_of_anisotropic

end Ring

end Anisotropic

section PosDef

variable {R₂ : Type u} [OrderedCommRing R₂] [AddCommMonoid M] [Module R₂ M]
variable {Q₂ : QuadraticForm R₂ M}

/-- A positive definite quadratic form is positive on nonzero vectors. -/
def PosDef (Q₂ : QuadraticForm R₂ M) : Prop :=
  ∀ x, x ≠ 0 → 0 < Q₂ x
#align quadratic_form.pos_def QuadraticForm.PosDef

theorem PosDef.smul {R} [LinearOrderedCommRing R] [Module R M] {Q : QuadraticForm R M}
    (h : PosDef Q) {a : R} (a_pos : 0 < a) : PosDef (a • Q) := fun x hx => mul_pos a_pos (h x hx)
#align quadratic_form.pos_def.smul QuadraticForm.PosDef.smul

variable {n : Type*}

theorem PosDef.nonneg {Q : QuadraticForm R₂ M} (hQ : PosDef Q) (x : M) : 0 ≤ Q x :=
  (eq_or_ne x 0).elim (fun h => h.symm ▸ (map_zero Q).symm.le) fun h => (hQ _ h).le
#align quadratic_form.pos_def.nonneg QuadraticForm.PosDef.nonneg

theorem PosDef.anisotropic {Q : QuadraticForm R₂ M} (hQ : Q.PosDef) : Q.Anisotropic := fun x hQx =>
  by_contradiction fun hx =>
    lt_irrefl (0 : R₂) <| by
      have := hQ _ hx
      rw [hQx] at this
      exact this
#align quadratic_form.pos_def.anisotropic QuadraticForm.PosDef.anisotropic

theorem posDef_of_nonneg {Q : QuadraticForm R₂ M} (h : ∀ x, 0 ≤ Q x) (h0 : Q.Anisotropic) :
    PosDef Q := fun x hx => lt_of_le_of_ne (h x) (Ne.symm fun hQx => hx <| h0 _ hQx)
#align quadratic_form.pos_def_of_nonneg QuadraticForm.posDef_of_nonneg

theorem posDef_iff_nonneg {Q : QuadraticForm R₂ M} : PosDef Q ↔ (∀ x, 0 ≤ Q x) ∧ Q.Anisotropic :=
  ⟨fun h => ⟨h.nonneg, h.anisotropic⟩, fun ⟨n, a⟩ => posDef_of_nonneg n a⟩
#align quadratic_form.pos_def_iff_nonneg QuadraticForm.posDef_iff_nonneg

theorem PosDef.add (Q Q' : QuadraticForm R₂ M) (hQ : PosDef Q) (hQ' : PosDef Q') :
    PosDef (Q + Q') := fun x hx => add_pos (hQ x hx) (hQ' x hx)
#align quadratic_form.pos_def.add QuadraticForm.PosDef.add

theorem linMulLinSelfPosDef {R} [LinearOrderedCommRing R] [Module R M] (f : M →ₗ[R] R)
    (hf : LinearMap.ker f = ⊥) : PosDef (linMulLin f f) := fun _x hx =>
  mul_self_pos.2 fun h => hx <| LinearMap.ker_eq_bot'.mp hf _ h
#align quadratic_form.lin_mul_lin_self_pos_def QuadraticForm.linMulLinSelfPosDef

end PosDef

end QuadraticForm

section

/-!
### Quadratic forms and matrices

Connect quadratic forms and matrices, in order to explicitly compute with them.
The convention is twos out, so there might be a factor 2⁻¹ in the entries of the
matrix.
The determinant of the matrix is the discriminant of the quadratic form.
-/

variable {n : Type w} [Fintype n] [DecidableEq n]
variable [CommRing R] [AddCommMonoid M] [Module R M]

/-- `M.toQuadraticForm'` is the map `fun x ↦ col x * M * row x` as a quadratic form. -/
def Matrix.toQuadraticForm' (M : Matrix n n R) : QuadraticForm R (n → R) :=
  LinearMap.BilinForm.toQuadraticForm (Matrix.toLinearMap₂' M)
#align matrix.to_quadratic_form' Matrix.toQuadraticForm'

variable [Invertible (2 : R)]

/-- A matrix representation of the quadratic form. -/
def QuadraticForm.toMatrix' (Q : QuadraticForm R (n → R)) : Matrix n n R :=
  LinearMap.toMatrix₂' (associated (R := R) Q)
#align quadratic_form.to_matrix' QuadraticForm.toMatrix'

open QuadraticForm

theorem QuadraticForm.toMatrix'_smul (a : R) (Q : QuadraticForm R (n → R)) :
    (a • Q).toMatrix' = a • Q.toMatrix' := by
  simp only [toMatrix', LinearEquiv.map_smul, LinearMap.map_smul]
#align quadratic_form.to_matrix'_smul QuadraticForm.toMatrix'_smul

theorem QuadraticForm.isSymm_toMatrix' (Q : QuadraticForm R (n → R)) : Q.toMatrix'.IsSymm := by
  ext i j
<<<<<<< HEAD
  rw [toMatrix', Matrix.transpose_apply, BilinForm.toMatrix'_apply, BilinForm.toMatrix'_apply,
  (associated_isSymm _ Q).eq]
=======
  rw [toMatrix', Matrix.transpose_apply, LinearMap.toMatrix₂'_apply, LinearMap.toMatrix₂'_apply,
    ← associated_isSymm, RingHom.id_apply, associated_apply]
>>>>>>> 23ebcffb
#align quadratic_form.is_symm_to_matrix' QuadraticForm.isSymm_toMatrix'

end

namespace QuadraticForm

variable {n : Type w} [Fintype n]
variable [CommRing R] [DecidableEq n] [Invertible (2 : R)]
variable {m : Type w} [DecidableEq m] [Fintype m]

open Matrix

@[simp]
theorem toMatrix'_comp (Q : QuadraticForm R (m → R)) (f : (n → R) →ₗ[R] m → R) :
    (Q.comp f).toMatrix' = (LinearMap.toMatrix' f)ᵀ * Q.toMatrix' * (LinearMap.toMatrix' f) := by
  ext
  simp only [QuadraticForm.associated_comp, LinearMap.toMatrix₂'_compl₁₂, toMatrix']

#align quadratic_form.to_matrix'_comp QuadraticForm.toMatrix'_comp

section Discriminant

variable {Q : QuadraticForm R (n → R)}

/-- The discriminant of a quadratic form generalizes the discriminant of a quadratic polynomial. -/
def discr (Q : QuadraticForm R (n → R)) : R :=
  Q.toMatrix'.det
#align quadratic_form.discr QuadraticForm.discr

theorem discr_smul (a : R) : (a • Q).discr = a ^ Fintype.card n * Q.discr := by
  simp only [discr, toMatrix'_smul, Matrix.det_smul]
#align quadratic_form.discr_smul QuadraticForm.discr_smul

theorem discr_comp (f : (n → R) →ₗ[R] n → R) :
    (Q.comp f).discr = f.toMatrix'.det * f.toMatrix'.det * Q.discr := by
  simp only [Matrix.det_transpose, mul_left_comm, QuadraticForm.toMatrix'_comp, mul_comm,
    Matrix.det_mul, discr]
#align quadratic_form.discr_comp QuadraticForm.discr_comp

end Discriminant

end QuadraticForm

namespace QuadraticForm

end QuadraticForm

namespace LinearMap

namespace BilinForm

section Semiring

variable [CommSemiring R] [AddCommMonoid M] [Module R M]

/--
A bilinear form is separating left if the quadratic form it is associated with is anisotropic.
-/
theorem separatingLeft_of_anisotropic {B : BilinForm R M} (hB : B.toQuadraticForm.Anisotropic) :
    B.SeparatingLeft := fun x hx => hB _ (hx x)
#align bilin_form.nondegenerate_of_anisotropic LinearMap.BilinForm.separatingLeft_of_anisotropic

end Semiring

variable [CommRing R] [AddCommGroup M] [Module R M]

/-- There exists a non-null vector with respect to any symmetric, nonzero bilinear form `B`
on a module `M` over a ring `R` with invertible `2`, i.e. there exists some
`x : M` such that `B x x ≠ 0`. -/
theorem exists_bilinForm_self_ne_zero [htwo : Invertible (2 : R)] {B : BilinForm R M}
    (hB₁ : B ≠ 0) (hB₂ : B.IsSymm) : ∃ x, ¬B.IsOrtho x x := by
  lift B to QuadraticForm R M using hB₂ with Q
  obtain ⟨x, hx⟩ := QuadraticForm.exists_quadraticForm_ne_zero hB₁
  exact ⟨x, fun h => hx (Q.associated_eq_self_apply ℕ x ▸ h)⟩
#align bilin_form.exists_bilin_form_self_ne_zero LinearMap.BilinForm.exists_bilinForm_self_ne_zero

open FiniteDimensional

variable {V : Type u} {K : Type v} [Field K] [AddCommGroup V] [Module K V]
variable [FiniteDimensional K V]

/-- Given a symmetric bilinear form `B` on some vector space `V` over a field `K`
in which `2` is invertible, there exists an orthogonal basis with respect to `B`. -/
theorem exists_orthogonal_basis [hK : Invertible (2 : K)] {B : BilinForm K V} (hB₂ : B.IsSymm) :
    ∃ v : Basis (Fin (finrank K V)) K V, B.IsOrthoᵢ v := by
  induction' hd : finrank K V with d ih generalizing V
  · simp_rw [Nat.zero_eq]
    exact ⟨basisOfFinrankZero hd, fun _ _ _ => map_zero _⟩
  haveI := finrank_pos_iff.1 (hd.symm ▸ Nat.succ_pos d : 0 < finrank K V)
  -- either the bilinear form is trivial or we can pick a non-null `x`
  obtain rfl | hB₁ := eq_or_ne B 0
  · let b := FiniteDimensional.finBasis K V
    rw [hd] at b
    exact ⟨b, fun i j _ => rfl⟩
  obtain ⟨x, hx⟩ := exists_bilinForm_self_ne_zero hB₁ hB₂
  rw [← Submodule.finrank_add_eq_of_isCompl (isCompl_span_singleton_orthogonal hx).symm,
    finrank_span_singleton (ne_zero_of_map hx)] at hd
  let B' :=  B.domRestrict₁₂ (Submodule.orthogonalBilin (K ∙ x) B )
    (Submodule.orthogonalBilin (K ∙ x) B )
  obtain ⟨v', hv₁⟩ := ih (hB₂.domRestrict _ : B'.IsSymm) (Nat.succ.inj hd)
  -- concatenate `x` with the basis obtained by induction
  let b :=
    Basis.mkFinCons x v'
      (by
        rintro c y hy hc
        rw [add_eq_zero_iff_neg_eq] at hc
        rw [← hc, Submodule.neg_mem_iff] at hy
        have := (isCompl_span_singleton_orthogonal hx).disjoint
        rw [Submodule.disjoint_def] at this
        have := this (c • x) (Submodule.smul_mem _ _ <| Submodule.mem_span_singleton_self _) hy
        exact (smul_eq_zero.1 this).resolve_right fun h => hx <| h.symm ▸ map_zero _)
      (by
        intro y
        refine' ⟨-B x y / B x x, fun z hz => _⟩
        obtain ⟨c, rfl⟩ := Submodule.mem_span_singleton.1 hz
        rw [IsOrtho, map_smul, smul_apply, map_add, map_smul, smul_eq_mul, smul_eq_mul,
          div_mul_cancel _ hx, add_neg_self, mul_zero])
  refine' ⟨b, _⟩
  · rw [Basis.coe_mkFinCons]
    intro j i
    refine' Fin.cases _ (fun i => _) i <;> refine' Fin.cases _ (fun j => _) j <;> intro hij <;>
      simp only [Function.onFun, Fin.cons_zero, Fin.cons_succ, Function.comp_apply]
    · exact (hij rfl).elim
<<<<<<< HEAD
    · rw [IsOrtho, hB₂.eq]
=======
    · rw [IsOrtho, ← hB₂]
>>>>>>> 23ebcffb
      exact (v' j).prop _ (Submodule.mem_span_singleton_self x)
    · exact (v' i).prop _ (Submodule.mem_span_singleton_self x)
    · exact hv₁ (ne_of_apply_ne _ hij)
#align bilin_form.exists_orthogonal_basis LinearMap.BilinForm.exists_orthogonal_basis

end BilinForm

end LinearMap

namespace QuadraticForm

open Finset

variable [CommSemiring R] [AddCommMonoid M] [Module R M]
variable {ι : Type*}

/-- Given a quadratic form `Q` and a basis, `basisRepr` is the basis representation of `Q`. -/
noncomputable def basisRepr [Finite ι] (Q : QuadraticForm R M) (v : Basis ι R M) :
    QuadraticForm R (ι → R) :=
  Q.comp v.equivFun.symm
#align quadratic_form.basis_repr QuadraticForm.basisRepr

@[simp]
theorem basisRepr_apply [Fintype ι] {v : Basis ι R M} (Q : QuadraticForm R M) (w : ι → R) :
    Q.basisRepr v w = Q (∑ i : ι, w i • v i) := by
  rw [← v.equivFun_symm_apply]
  rfl
#align quadratic_form.basis_repr_apply QuadraticForm.basisRepr_apply

variable [Fintype ι] {v : Basis ι R M}

section

variable (R)

/-- The weighted sum of squares with respect to some weight as a quadratic form.

The weights are applied using `•`; typically this definition is used either with `S = R` or
`[Algebra S R]`, although this is stated more generally. -/
def weightedSumSquares [Monoid S] [DistribMulAction S R] [SMulCommClass S R R] (w : ι → S) :
    QuadraticForm R (ι → R) :=
  ∑ i : ι, w i • proj i i
#align quadratic_form.weighted_sum_squares QuadraticForm.weightedSumSquares

end

@[simp]
theorem weightedSumSquares_apply [Monoid S] [DistribMulAction S R] [SMulCommClass S R R]
    (w : ι → S) (v : ι → R) :
    weightedSumSquares R w v = ∑ i : ι, w i • (v i * v i) :=
  QuadraticForm.sum_apply _ _ _
#align quadratic_form.weighted_sum_squares_apply QuadraticForm.weightedSumSquares_apply

/-- On an orthogonal basis, the basis representation of `Q` is just a sum of squares. -/
theorem basisRepr_eq_of_iIsOrtho {R M} [CommRing R] [AddCommGroup M] [Module R M]
    [Invertible (2 : R)] (Q : QuadraticForm R M) (v : Basis ι R M)
    (hv₂ : (associated (R := R) Q).IsOrthoᵢ v) :
    Q.basisRepr v = weightedSumSquares _ fun i => Q (v i) := by
  ext w
  rw [basisRepr_apply, ← @associated_eq_self_apply R, map_sum, weightedSumSquares_apply]
  refine' sum_congr rfl fun j hj => _
  rw [← @associated_eq_self_apply R, LinearMap.map_sum₂, sum_eq_single_of_mem j hj]
  · rw [LinearMap.map_smul, LinearMap.map_smul₂, smul_eq_mul, associated_apply, smul_eq_mul,
      smul_eq_mul]
    ring
  · intro i _ hij
    rw [LinearMap.map_smul, LinearMap.map_smul₂,
      show associatedHom R Q (v i) (v j) = 0 from hv₂ hij, smul_eq_mul, smul_eq_mul,
      mul_zero, mul_zero]
set_option linter.uppercaseLean3 false in
#align quadratic_form.basis_repr_eq_of_is_Ortho QuadraticForm.basisRepr_eq_of_iIsOrtho

end QuadraticForm<|MERGE_RESOLUTION|>--- conflicted
+++ resolved
@@ -840,13 +840,8 @@
   rw [← smul_mul_assoc, two_nsmul, invOf_two_add_invOf_two, one_mul, polar]
 
 theorem associated_isSymm : (associatedHom S Q).IsSymm := fun x y => by
-<<<<<<< HEAD
-  simp only [toLin_apply, associated_apply, sub_eq_add_neg, add_assoc, map_mul, RingHom.id_apply,
-    map_add, _root_.map_neg, add_comm, add_left_comm]
-=======
   simp only [associated_apply, sub_eq_add_neg, add_assoc, map_mul, RingHom.id_apply, map_add,
     _root_.map_neg, add_comm, add_left_comm]
->>>>>>> 23ebcffb
 #align quadratic_form.associated_is_symm QuadraticForm.associated_isSymm
 
 @[simp]
@@ -980,15 +975,9 @@
     [NoZeroDivisors R] [CharZero R] {B : BilinForm R M} {x y : M} (h : B.IsSymm):
     B.toQuadraticForm.IsOrtho x y ↔ B.IsOrtho x y := by
   letI : AddCancelMonoid R := { ‹IsCancelAdd R›, (inferInstanceAs <| AddCommMonoid R) with }
-<<<<<<< HEAD
-  simp_rw [isOrtho_def, BilinForm.isOrtho_def, toQuadraticForm_apply, bilin_add_left,
-    bilin_add_right, add_comm _ (B y y), add_add_add_comm _ _ (B y y), add_comm (B y y)]
-  rw [add_right_eq_self (a := B x x + B y y), h.eq, add_self_eq_zero (R := R)]
-=======
   simp_rw [isOrtho_def, LinearMap.isOrtho_def, toQuadraticForm_apply, map_add,
     LinearMap.add_apply, add_comm _ (B y y), add_add_add_comm _ _ (B y y), add_comm (B y y)]
   rw [add_right_eq_self (a := B x x + B y y), ← h, RingHom.id_apply, add_self_eq_zero]
->>>>>>> 23ebcffb
 
 end CommSemiring
 
@@ -1137,13 +1126,8 @@
 
 theorem QuadraticForm.isSymm_toMatrix' (Q : QuadraticForm R (n → R)) : Q.toMatrix'.IsSymm := by
   ext i j
-<<<<<<< HEAD
-  rw [toMatrix', Matrix.transpose_apply, BilinForm.toMatrix'_apply, BilinForm.toMatrix'_apply,
-  (associated_isSymm _ Q).eq]
-=======
   rw [toMatrix', Matrix.transpose_apply, LinearMap.toMatrix₂'_apply, LinearMap.toMatrix₂'_apply,
     ← associated_isSymm, RingHom.id_apply, associated_apply]
->>>>>>> 23ebcffb
 #align quadratic_form.is_symm_to_matrix' QuadraticForm.isSymm_toMatrix'
 
 end
@@ -1267,11 +1251,7 @@
     refine' Fin.cases _ (fun i => _) i <;> refine' Fin.cases _ (fun j => _) j <;> intro hij <;>
       simp only [Function.onFun, Fin.cons_zero, Fin.cons_succ, Function.comp_apply]
     · exact (hij rfl).elim
-<<<<<<< HEAD
-    · rw [IsOrtho, hB₂.eq]
-=======
     · rw [IsOrtho, ← hB₂]
->>>>>>> 23ebcffb
       exact (v' j).prop _ (Submodule.mem_span_singleton_self x)
     · exact (v' i).prop _ (Submodule.mem_span_singleton_self x)
     · exact hv₁ (ne_of_apply_ne _ hij)
