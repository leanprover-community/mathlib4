/-
Copyright (c) 2020 Anne Baanen. All rights reserved.
Released under Apache 2.0 license as described in the file LICENSE.
Authors: Anne Baanen, Kexing Ying, Eric Wieser
-/
import Mathlib.LinearAlgebra.FiniteDimensional
import Mathlib.LinearAlgebra.Matrix.Determinant.Basic
import Mathlib.LinearAlgebra.Matrix.SesquilinearForm
import Mathlib.LinearAlgebra.Matrix.Symmetric
import Mathlib.Data.Finset.Sym
import Mathlib.LinearAlgebra.BilinearMap

/-!
# Quadratic maps

This file defines quadratic maps on an `R`-module `M`, taking values in an `R`-module `N`.
An `N`-valued quadratic map on a module `M` over a commutative ring `R` is a map `Q : M → N` such
that:

* `QuadraticMap.map_smul`: `Q (a • x) = (a * a) • Q x`
* `QuadraticMap.polar_add_left`, `QuadraticMap.polar_add_right`,
  `QuadraticMap.polar_smul_left`, `QuadraticMap.polar_smul_right`:
  the map `QuadraticMap.polar Q := fun x y ↦ Q (x + y) - Q x - Q y` is bilinear.

This notion generalizes to commutative semirings using the approach in [izhakian2016][] which
requires that there be a (possibly non-unique) companion bilinear map `B` such that
`∀ x y, Q (x + y) = Q x + Q y + B x y`. Over a ring, this `B` is precisely `QuadraticMap.polar Q`.

To build a `QuadraticMap` from the `polar` axioms, use `QuadraticMap.ofPolar`.

Quadratic maps come with a scalar multiplication, `(a • Q) x = a • Q x`,
and composition with linear maps `f`, `Q.comp f x = Q (f x)`.

## Main definitions

 * `QuadraticMap.ofPolar`: a more familiar constructor that works on rings
 * `QuadraticMap.associated`: associated bilinear map
 * `QuadraticMap.PosDef`: positive definite quadratic maps
 * `QuadraticMap.Anisotropic`: anisotropic quadratic maps
 * `QuadraticMap.discr`: discriminant of a quadratic map
 * `QuadraticMap.IsOrtho`: orthogonality of vectors with respect to a quadratic map.

## Main statements

 * `QuadraticMap.associated_left_inverse`,
 * `QuadraticMap.associated_rightInverse`: in a commutative ring where 2 has
  an inverse, there is a correspondence between quadratic maps and symmetric
  bilinear forms
 * `LinearMap.BilinForm.exists_orthogonal_basis`: There exists an orthogonal basis with
  respect to any nondegenerate, symmetric bilinear map `B`.

## Notation

In this file, the variable `R` is used when a `CommSemiring` structure is available.

The variable `S` is used when `R` itself has a `•` action.

## Implementation notes

While the definition and many results make sense if we drop commutativity assumptions,
the correct definition of a quadratic maps in the noncommutative setting would require
substantial refactors from the current version, such that $Q(rm) = rQ(m)r^*$ for some
suitable conjugation $r^*$.

The [Zulip thread](https://leanprover.zulipchat.com/#narrow/stream/116395-maths/topic/Quadratic.20Maps/near/395529867)
has some further discussion.

## References

 * https://en.wikipedia.org/wiki/Quadratic_form
 * https://en.wikipedia.org/wiki/Discriminant#Quadratic_forms

## Tags

quadratic map, homogeneous polynomial, quadratic polynomial
-/

universe u v w

variable {S T : Type*}
variable {R : Type*} {M N P A : Type*}

open LinearMap (BilinMap BilinForm)

section Polar

variable [CommRing R] [AddCommGroup M] [AddCommGroup N]

namespace QuadraticMap

/-- Up to a factor 2, `Q.polar` is the associated bilinear map for a quadratic map `Q`.

Source of this name: https://en.wikipedia.org/wiki/Quadratic_form#Generalization
-/
def polar (f : M → N) (x y : M) :=
  f (x + y) - f x - f y

protected theorem map_add (f : M → N) (x y : M) :
    f (x + y) = f x + f y + polar f x y := by
  rw [polar]
  abel

theorem polar_add (f g : M → N) (x y : M) : polar (f + g) x y = polar f x y + polar g x y := by
  simp only [polar, Pi.add_apply]
  abel

theorem polar_neg (f : M → N) (x y : M) : polar (-f) x y = -polar f x y := by
  simp only [polar, Pi.neg_apply, sub_eq_add_neg, neg_add]

theorem polar_smul [Monoid S] [DistribMulAction S N] (f : M → N) (s : S) (x y : M) :
    polar (s • f) x y = s • polar f x y := by simp only [polar, Pi.smul_apply, smul_sub]

theorem polar_comm (f : M → N) (x y : M) : polar f x y = polar f y x := by
  rw [polar, polar, add_comm, sub_sub, sub_sub, add_comm (f x) (f y)]

/-- Auxiliary lemma to express bilinearity of `QuadraticMap.polar` without subtraction. -/
theorem polar_add_left_iff {f : M → N} {x x' y : M} :
    polar f (x + x') y = polar f x y + polar f x' y ↔
      f (x + x' + y) + (f x + f x' + f y) = f (x + x') + f (x' + y) + f (y + x) := by
  simp only [← add_assoc]
  simp only [polar, sub_eq_iff_eq_add, eq_sub_iff_add_eq, sub_add_eq_add_sub, add_sub]
  simp only [add_right_comm _ (f y) _, add_right_comm _ (f x') (f x)]
  rw [add_comm y x, add_right_comm _ _ (f (x + y)), add_comm _ (f (x + y)),
    add_right_comm (f (x + y)), add_left_inj]

theorem polar_comp {F : Type*} [CommRing S] [FunLike F N S] [AddMonoidHomClass F N S]
    (f : M → N) (g : F) (x y : M) :
    polar (g ∘ f) x y = g (polar f x y) := by
  simp only [polar, Pi.smul_apply, Function.comp_apply, map_sub]

end QuadraticMap

end Polar

/-- A quadratic map on a module.

For a more familiar constructor when `R` is a ring, see `QuadraticMap.ofPolar`. -/
structure QuadraticMap (R : Type u) (M : Type v) (N : Type w) [CommSemiring R] [AddCommMonoid M]
    [Module R M] [AddCommMonoid N] [Module R N] where
  toFun : M → N
  toFun_smul : ∀ (a : R) (x : M), toFun (a • x) = (a * a) • toFun x
  exists_companion' : ∃ B : BilinMap R M N, ∀ x y, toFun (x + y) = toFun x + toFun y + B x y

section QuadraticForm

variable (R : Type u) (M : Type v) [CommSemiring R] [AddCommMonoid M] [Module R M]

/-- A quadratic form on a module. -/
abbrev QuadraticForm : Type _ := QuadraticMap R M R

end QuadraticForm

namespace QuadraticMap

section DFunLike

variable [CommSemiring R] [AddCommMonoid M] [Module R M] [AddCommMonoid N] [Module R N]
variable {Q Q' : QuadraticMap R M N}

instance instFunLike : FunLike (QuadraticMap R M N) M N where
  coe := toFun
  coe_injective' x y h := by cases x; cases y; congr

variable (Q)

/-- The `simp` normal form for a quadratic map is `DFunLike.coe`, not `toFun`. -/
@[simp]
theorem toFun_eq_coe : Q.toFun = ⇑Q :=
  rfl

-- this must come after the coe_to_fun definition
initialize_simps_projections QuadraticMap (toFun → apply)

variable {Q}

@[ext]
theorem ext (H : ∀ x : M, Q x = Q' x) : Q = Q' :=
  DFunLike.ext _ _ H

theorem congr_fun (h : Q = Q') (x : M) : Q x = Q' x :=
  DFunLike.congr_fun h _

/-- Copy of a `QuadraticMap` with a new `toFun` equal to the old one. Useful to fix definitional
equalities. -/
protected def copy (Q : QuadraticMap R M N) (Q' : M → N) (h : Q' = ⇑Q) : QuadraticMap R M N where
  toFun := Q'
  toFun_smul := h.symm ▸ Q.toFun_smul
  exists_companion' := h.symm ▸ Q.exists_companion'

@[simp]
theorem coe_copy (Q : QuadraticMap R M N) (Q' : M → N) (h : Q' = ⇑Q) : ⇑(Q.copy Q' h) = Q' :=
  rfl

theorem copy_eq (Q : QuadraticMap R M N) (Q' : M → N) (h : Q' = ⇑Q) : Q.copy Q' h = Q :=
  DFunLike.ext' h

end DFunLike

section CommSemiring

variable [CommSemiring R] [AddCommMonoid M] [Module R M] [AddCommMonoid N] [Module R N]
variable (Q : QuadraticMap R M N)

theorem map_smul (a : R) (x : M) : Q (a • x) = (a * a) • Q x :=
  Q.toFun_smul a x

theorem exists_companion : ∃ B : BilinMap R M N, ∀ x y, Q (x + y) = Q x + Q y + B x y :=
  Q.exists_companion'

theorem map_add_add_add_map (x y z : M) :
    Q (x + y + z) + (Q x + Q y + Q z) = Q (x + y) + Q (y + z) + Q (z + x) := by
  obtain ⟨B, h⟩ := Q.exists_companion
  rw [add_comm z x]
  simp only [h, LinearMap.map_add₂]
  abel

theorem map_add_self (x : M) : Q (x + x) = 4 • Q x := by
  rw [← two_smul R x, map_smul, ← Nat.cast_smul_eq_nsmul R]
  norm_num

-- not @[simp] because it is superseded by `ZeroHomClass.map_zero`
protected theorem map_zero : Q 0 = 0 := by
  rw [← @zero_smul R _ _ _ _ (0 : M), map_smul, zero_mul, zero_smul]

instance zeroHomClass : ZeroHomClass (QuadraticMap R M N) M N :=
  { QuadraticMap.instFunLike (R := R) (M := M) (N := N) with map_zero := QuadraticMap.map_zero }

theorem map_smul_of_tower [CommSemiring S] [Algebra S R] [Module S M] [IsScalarTower S R M]
    [Module S N] [IsScalarTower S R N] (a : S)
    (x : M) : Q (a • x) = (a * a) • Q x := by
  rw [← IsScalarTower.algebraMap_smul R a x, map_smul, ← RingHom.map_mul, algebraMap_smul]

end CommSemiring

section CommRing

variable [CommRing R] [AddCommGroup M] [AddCommGroup N]
variable [Module R M] [Module R N] (Q : QuadraticMap R M N)

@[simp]
theorem map_neg (x : M) : Q (-x) = Q x := by
  rw [← @neg_one_smul R _ _ _ _ x, map_smul, neg_one_mul, neg_neg, one_smul]

theorem map_sub (x y : M) : Q (x - y) = Q (y - x) := by rw [← neg_sub, map_neg]

@[simp]
theorem polar_zero_left (y : M) : polar Q 0 y = 0 := by
  simp only [polar, zero_add, QuadraticMap.map_zero, sub_zero, sub_self]

@[simp]
theorem polar_add_left (x x' y : M) : polar Q (x + x') y = polar Q x y + polar Q x' y :=
  polar_add_left_iff.mpr <| Q.map_add_add_add_map x x' y

@[simp]
theorem polar_smul_left (a : R) (x y : M) : polar Q (a • x) y = a • polar Q x y := by
  obtain ⟨B, h⟩ := Q.exists_companion
  simp_rw [polar, h, Q.map_smul, LinearMap.map_smul₂, sub_sub, add_sub_cancel_left]

@[simp]
theorem polar_neg_left (x y : M) : polar Q (-x) y = -polar Q x y := by
  rw [← neg_one_smul R x, polar_smul_left, neg_one_smul]

@[simp]
theorem polar_sub_left (x x' y : M) : polar Q (x - x') y = polar Q x y - polar Q x' y := by
  rw [sub_eq_add_neg, sub_eq_add_neg, polar_add_left, polar_neg_left]

@[simp]
theorem polar_zero_right (y : M) : polar Q y 0 = 0 := by
  simp only [add_zero, polar, QuadraticMap.map_zero, sub_self]

@[simp]
theorem polar_add_right (x y y' : M) : polar Q x (y + y') = polar Q x y + polar Q x y' := by
  rw [polar_comm Q x, polar_comm Q x, polar_comm Q x, polar_add_left]

@[simp]
theorem polar_smul_right (a : R) (x y : M) : polar Q x (a • y) = a • polar Q x y := by
  rw [polar_comm Q x, polar_comm Q x, polar_smul_left]

@[simp]
theorem polar_neg_right (x y : M) : polar Q x (-y) = -polar Q x y := by
  rw [← neg_one_smul R y, polar_smul_right, neg_one_smul]

@[simp]
theorem polar_sub_right (x y y' : M) : polar Q x (y - y') = polar Q x y - polar Q x y' := by
  rw [sub_eq_add_neg, sub_eq_add_neg, polar_add_right, polar_neg_right]

@[simp]
theorem polar_self (x : M) : polar Q x x = 2 • Q x := by
  rw [polar, map_add_self, sub_sub, sub_eq_iff_eq_add, ← two_smul ℕ, ← two_smul ℕ, ← mul_smul]
  norm_num

/-- `QuadraticMap.polar` as a bilinear map -/
@[simps!]
def polarBilin : BilinMap R M N :=
  LinearMap.mk₂ R (polar Q) (polar_add_left Q) (polar_smul_left Q) (polar_add_right Q)
  (polar_smul_right Q)

variable [CommSemiring S] [Algebra S R] [Module S M] [IsScalarTower S R M] [Module S N]
    [IsScalarTower S R N]

@[simp]
theorem polar_smul_left_of_tower (a : S) (x y : M) : polar Q (a • x) y = a • polar Q x y := by
  rw [← IsScalarTower.algebraMap_smul R a x, polar_smul_left, algebraMap_smul]

@[simp]
theorem polar_smul_right_of_tower (a : S) (x y : M) : polar Q x (a • y) = a • polar Q x y := by
  rw [← IsScalarTower.algebraMap_smul R a y, polar_smul_right, algebraMap_smul]

/-- An alternative constructor to `QuadraticMap.mk`, for rings where `polar` can be used. -/
@[simps]
def ofPolar (toFun : M → N) (toFun_smul : ∀ (a : R) (x : M), toFun (a • x) = (a * a) • toFun x)
    (polar_add_left : ∀ x x' y : M, polar toFun (x + x') y = polar toFun x y + polar toFun x' y)
    (polar_smul_left : ∀ (a : R) (x y : M), polar toFun (a • x) y = a • polar toFun x y) :
    QuadraticMap R M N :=
  { toFun
    toFun_smul
    exists_companion' := ⟨LinearMap.mk₂ R (polar toFun) (polar_add_left) (polar_smul_left)
      (fun x _ _ ↦ by simp_rw [polar_comm _ x, polar_add_left])
      (fun _ _ _ ↦ by rw [polar_comm, polar_smul_left, polar_comm]),
      fun _ _ ↦ by
        simp only [LinearMap.mk₂_apply]
        rw [polar, sub_sub, add_sub_cancel]⟩ }

/-- In a ring the companion bilinear form is unique and equal to `QuadraticMap.polar`. -/
theorem choose_exists_companion : Q.exists_companion.choose = polarBilin Q :=
  LinearMap.ext₂ fun x y => by
    rw [polarBilin_apply_apply, polar, Q.exists_companion.choose_spec, sub_sub,
      add_sub_cancel_left]

protected theorem map_sum {ι} [DecidableEq ι] (Q : QuadraticMap R M N) (s : Finset ι) (f : ι → M) :
    Q (∑ i ∈ s, f i) = ∑ i ∈ s, Q (f i) +
      ∑ ij ∈ s.sym2 with ¬ ij.IsDiag,
        Sym2.lift ⟨fun i j => polar Q (f i) (f j), fun _ _ => polar_comm _ _ _⟩ ij := by
  induction s using Finset.cons_induction with
  | empty => simp
  | cons a s ha ih =>
    simp_rw [Finset.sum_cons, QuadraticMap.map_add, ih, add_assoc, Finset.sym2_cons,
      Finset.sum_filter, Finset.sum_disjUnion, Finset.sum_map, Finset.sum_cons,
      Sym2.mkEmbedding_apply, Sym2.isDiag_iff_proj_eq, not_true, if_false, zero_add, Sym2.lift_mk,
      ← polarBilin_apply_apply, _root_.map_sum, polarBilin_apply_apply]
    congr 2
    rw [add_comm]
    congr! with i hi
    rw [if_pos (ne_of_mem_of_not_mem hi ha).symm]

protected theorem map_sum' {ι} (Q : QuadraticMap R M N) (s : Finset ι) (f : ι → M) :
    Q (∑ i ∈ s, f i) =
<<<<<<< HEAD
      ∑ ij in s.sym2,
        ij.lift ⟨fun i j => polar Q (f i) (f j), fun _ _ => polar_comm _ _ _⟩
=======
      ∑ ij ∈ s.sym2,
        Sym2.lift ⟨fun i j => polar Q (f i) (f j), fun _ _ => polar_comm _ _ _⟩ ij
>>>>>>> 527bc1ec
      - ∑ i ∈ s, Q (f i) := by
  induction s using Finset.cons_induction with
  | empty => simp
  | cons a s ha ih =>
    simp_rw [Finset.sum_cons, QuadraticMap.map_add Q, ih, add_assoc, Finset.sym2_cons,
      Finset.sum_disjUnion, Finset.sum_map, Finset.sum_cons, Sym2.mkEmbedding_apply, Sym2.lift_mk,
      ← polarBilin_apply_apply, _root_.map_sum, polarBilin_apply_apply, polar_self]
    abel_nf

end CommRing

section SemiringOperators

variable [CommSemiring R] [AddCommMonoid M] [Module R M] [AddCommMonoid N] [Module R N]

section SMul

variable [Monoid S] [Monoid T] [DistribMulAction S N] [DistribMulAction T N]
variable [SMulCommClass S R N] [SMulCommClass T R N]

/-- `QuadraticMap R M N` inherits the scalar action from any algebra over `R`.

This provides an `R`-action via `Algebra.id`. -/
instance : SMul S (QuadraticMap R M N) :=
  ⟨fun a Q =>
    { toFun := a • ⇑Q
      toFun_smul := fun b x => by
        rw [Pi.smul_apply, map_smul, Pi.smul_apply, smul_comm]
      exists_companion' :=
        let ⟨B, h⟩ := Q.exists_companion
        letI := SMulCommClass.symm S R N
        ⟨a • B, by simp [h]⟩ }⟩

@[simp]
theorem coeFn_smul (a : S) (Q : QuadraticMap R M N) : ⇑(a • Q) = a • ⇑Q :=
  rfl

@[simp]
theorem smul_apply (a : S) (Q : QuadraticMap R M N) (x : M) : (a • Q) x = a • Q x :=
  rfl

instance [SMulCommClass S T N] : SMulCommClass S T (QuadraticMap R M N) where
  smul_comm _s _t _q := ext fun _ => smul_comm _ _ _

instance [SMul S T] [IsScalarTower S T N] : IsScalarTower S T (QuadraticMap R M N) where
  smul_assoc _s _t _q := ext fun _ => smul_assoc _ _ _

end SMul

instance : Zero (QuadraticMap R M N) :=
  ⟨{  toFun := fun _ => 0
      toFun_smul := fun a _ => by simp only [smul_zero]
      exists_companion' := ⟨0, fun _ _ => by simp only [add_zero, LinearMap.zero_apply]⟩ }⟩

@[simp]
theorem coeFn_zero : ⇑(0 : QuadraticMap R M N) = 0 :=
  rfl

@[simp]
theorem zero_apply (x : M) : (0 : QuadraticMap R M N) x = 0 :=
  rfl

instance : Inhabited (QuadraticMap R M N) :=
  ⟨0⟩

instance : Add (QuadraticMap R M N) :=
  ⟨fun Q Q' =>
    { toFun := Q + Q'
      toFun_smul := fun a x => by simp only [Pi.add_apply, smul_add, map_smul]
      exists_companion' :=
        let ⟨B, h⟩ := Q.exists_companion
        let ⟨B', h'⟩ := Q'.exists_companion
        ⟨B + B', fun x y => by
          simp_rw [Pi.add_apply, h, h', LinearMap.add_apply, add_add_add_comm]⟩ }⟩

@[simp]
theorem coeFn_add (Q Q' : QuadraticMap R M N) : ⇑(Q + Q') = Q + Q' :=
  rfl

@[simp]
theorem add_apply (Q Q' : QuadraticMap R M N) (x : M) : (Q + Q') x = Q x + Q' x :=
  rfl

instance : AddCommMonoid (QuadraticMap R M N) :=
  DFunLike.coe_injective.addCommMonoid _ coeFn_zero coeFn_add fun _ _ => coeFn_smul _ _

/-- `@CoeFn (QuadraticMap R M)` as an `AddMonoidHom`.

This API mirrors `AddMonoidHom.coeFn`. -/
@[simps apply]
def coeFnAddMonoidHom : QuadraticMap R M N →+ M → N where
  toFun := DFunLike.coe
  map_zero' := coeFn_zero
  map_add' := coeFn_add

/-- Evaluation on a particular element of the module `M` is an additive map on quadratic maps. -/
@[simps! apply]
def evalAddMonoidHom (m : M) : QuadraticMap R M N →+ N :=
  (Pi.evalAddMonoidHom _ m).comp coeFnAddMonoidHom

section Sum

@[simp]
theorem coeFn_sum {ι : Type*} (Q : ι → QuadraticMap R M N) (s : Finset ι) :
    ⇑(∑ i ∈ s, Q i) = ∑ i ∈ s, ⇑(Q i) :=
  map_sum coeFnAddMonoidHom Q s

@[simp]
theorem sum_apply {ι : Type*} (Q : ι → QuadraticMap R M N) (s : Finset ι) (x : M) :
    (∑ i ∈ s, Q i) x = ∑ i ∈ s, Q i x :=
  map_sum (evalAddMonoidHom x : _ →+ N) Q s

end Sum

instance [Monoid S] [DistribMulAction S N] [SMulCommClass S R N] :
    DistribMulAction S (QuadraticMap R M N) where
  mul_smul a b Q := ext fun x => by simp only [smul_apply, mul_smul]
  one_smul Q := ext fun x => by simp only [QuadraticMap.smul_apply, one_smul]
  smul_add a Q Q' := by
    ext
    simp only [add_apply, smul_apply, smul_add]
  smul_zero a := by
    ext
    simp only [zero_apply, smul_apply, smul_zero]

instance [Semiring S] [Module S N] [SMulCommClass S R N] :
    Module S (QuadraticMap R M N) where
  zero_smul Q := by
    ext
    simp only [zero_apply, smul_apply, zero_smul]
  add_smul a b Q := by
    ext
    simp only [add_apply, smul_apply, add_smul]

end SemiringOperators

section RingOperators

variable [CommRing R] [AddCommGroup M] [Module R M] [AddCommGroup N] [Module R N]

instance : Neg (QuadraticMap R M N) :=
  ⟨fun Q =>
    { toFun := -Q
      toFun_smul := fun a x => by simp only [Pi.neg_apply, map_smul, smul_neg]
      exists_companion' :=
        let ⟨B, h⟩ := Q.exists_companion
        ⟨-B, fun x y => by simp_rw [Pi.neg_apply, h, LinearMap.neg_apply, neg_add]⟩ }⟩

@[simp]
theorem coeFn_neg (Q : QuadraticMap R M N) : ⇑(-Q) = -Q :=
  rfl

@[simp]
theorem neg_apply (Q : QuadraticMap R M N) (x : M) : (-Q) x = -Q x :=
  rfl

instance : Sub (QuadraticMap R M N) :=
  ⟨fun Q Q' => (Q + -Q').copy (Q - Q') (sub_eq_add_neg _ _)⟩

@[simp]
theorem coeFn_sub (Q Q' : QuadraticMap R M N) : ⇑(Q - Q') = Q - Q' :=
  rfl

@[simp]
theorem sub_apply (Q Q' : QuadraticMap R M N) (x : M) : (Q - Q') x = Q x - Q' x :=
  rfl

instance : AddCommGroup (QuadraticMap R M N) :=
  DFunLike.coe_injective.addCommGroup _ coeFn_zero coeFn_add coeFn_neg coeFn_sub
    (fun _ _ => coeFn_smul _ _) fun _ _ => coeFn_smul _ _

end RingOperators

section restrictScalars

variable [CommSemiring R] [CommSemiring S] [AddCommMonoid M] [Module R M] [AddCommMonoid N]
  [Module R N] [Module S M] [Module S N] [Algebra S R]
variable [IsScalarTower S R M] [IsScalarTower S R N]

/-- If `Q : M → N` is a quadratic map of `R`-modules and `R` is an `S`-algebra,
then the restriction of scalars is a quadratic map of `S`-modules. -/
@[simps!]
def restrictScalars (Q : QuadraticMap R M N) : QuadraticMap S M N where
  toFun x := Q x
  toFun_smul a x := by
    simp [map_smul_of_tower]
  exists_companion' :=
    let ⟨B, h⟩ := Q.exists_companion
    ⟨B.restrictScalars₁₂ (S := R) (R' := S) (S' := S), fun x y => by
      simp only [LinearMap.restrictScalars₁₂_apply_apply, h]⟩

end restrictScalars

section Comp

variable [CommSemiring R] [AddCommMonoid M] [Module R M] [AddCommMonoid N] [Module R N]
variable [AddCommMonoid P] [Module R P]

/-- Compose the quadratic map with a linear function on the right. -/
def comp (Q : QuadraticMap R N P) (f : M →ₗ[R] N) : QuadraticMap R M P where
  toFun x := Q (f x)
  toFun_smul a x := by simp only [map_smul, f.map_smul]
  exists_companion' :=
    let ⟨B, h⟩ := Q.exists_companion
    ⟨B.compl₁₂ f f, fun x y => by simp_rw [f.map_add]; exact h (f x) (f y)⟩

@[simp]
theorem comp_apply (Q : QuadraticMap R N P) (f : M →ₗ[R] N) (x : M) : (Q.comp f) x = Q (f x) :=
  rfl

/-- Compose a quadratic map with a linear function on the left. -/
@[simps (config := { simpRhs := true })]
def _root_.LinearMap.compQuadraticMap (f : N →ₗ[R] P) (Q : QuadraticMap R M N) :
    QuadraticMap R M P where
  toFun x := f (Q x)
  toFun_smul b x := by simp only [map_smul, f.map_smul]
  exists_companion' :=
    let ⟨B, h⟩ := Q.exists_companion
    ⟨B.compr₂ f, fun x y => by simp only [h, map_add, LinearMap.compr₂_apply]⟩

/-- Compose a quadratic map with a linear function on the left. -/
@[simps! (config := { simpRhs := true })]
def _root_.LinearMap.compQuadraticMap' [CommSemiring S] [Algebra S R] [Module S N] [Module S M]
    [IsScalarTower S R N] [IsScalarTower S R M] [Module S P]
    (f : N →ₗ[S] P) (Q : QuadraticMap R M N) : QuadraticMap S M P :=
  _root_.LinearMap.compQuadraticMap f Q.restrictScalars

/-- When `N` and `P` are equivalent, quadratic maps on `M` into `N` are equivalent to quadratic
maps on `M` into `P`.

See `LinearMap.BilinMap.congr₂` for the bilinear map version. -/
@[simps]
def _root_.LinearEquiv.congrQuadraticMap (e : N ≃ₗ[R] P) :
    QuadraticMap R M N ≃ₗ[R] QuadraticMap R M P where
  toFun Q := e.compQuadraticMap Q
  invFun Q := e.symm.compQuadraticMap Q
  left_inv _ := ext fun _ => e.symm_apply_apply _
  right_inv _ := ext fun _ => e.apply_symm_apply _
  map_add' _ _ := ext fun _ => map_add e _ _
  map_smul' _ _ := ext fun _ => _root_.map_smul e _ _

@[simp]
theorem _root_.LinearEquiv.congrQuadraticMap_refl :
    LinearEquiv.congrQuadraticMap (.refl R N) = .refl R (QuadraticMap R M N) := rfl

@[simp]
theorem _root_.LinearEquiv.congrQuadraticMap_symm (e : N ≃ₗ[R] P) :
    (LinearEquiv.congrQuadraticMap e (M := M)).symm = e.symm.congrQuadraticMap := rfl

end Comp

section NonUnitalNonAssocSemiring

variable [CommSemiring R] [NonUnitalNonAssocSemiring A] [AddCommMonoid M] [Module R M]
variable [Module R A] [SMulCommClass R A A] [IsScalarTower R A A]

/-- The product of linear maps into an `R`-algebra is a quadratic map. -/
def linMulLin (f g : M →ₗ[R] A) : QuadraticMap R M A where
  toFun := f * g
  toFun_smul a x := by
    rw [Pi.mul_apply, Pi.mul_apply, LinearMap.map_smulₛₗ, RingHom.id_apply, LinearMap.map_smulₛₗ,
      RingHom.id_apply, smul_mul_assoc, mul_smul_comm, ← smul_assoc, (smul_eq_mul R)]
  exists_companion' :=
    ⟨(LinearMap.mul R A).compl₁₂ f g + (LinearMap.mul R A).flip.compl₁₂ g f, fun x y => by
      simp only [Pi.mul_apply, map_add, left_distrib, right_distrib, LinearMap.add_apply,
        LinearMap.compl₁₂_apply, LinearMap.mul_apply', LinearMap.flip_apply]
      abel_nf⟩

@[simp]
theorem linMulLin_apply (f g : M →ₗ[R] A) (x) : linMulLin f g x = f x * g x :=
  rfl

@[simp]
theorem add_linMulLin (f g h : M →ₗ[R] A) : linMulLin (f + g) h = linMulLin f h + linMulLin g h :=
  ext fun _ => add_mul _ _ _

@[simp]
theorem linMulLin_add (f g h : M →ₗ[R] A) : linMulLin f (g + h) = linMulLin f g + linMulLin f h :=
  ext fun _ => mul_add _ _ _

variable {N' : Type*} [AddCommMonoid N'] [Module R N']

@[simp]
theorem linMulLin_comp (f g : M →ₗ[R] A) (h : N' →ₗ[R] M) :
    (linMulLin f g).comp h = linMulLin (f.comp h) (g.comp h) :=
  rfl

variable {n : Type*}

/-- `sq` is the quadratic map sending the vector `x : A` to `x * x` -/
@[simps!]
def sq : QuadraticMap R A A :=
  linMulLin LinearMap.id LinearMap.id

/-- `proj i j` is the quadratic map sending the vector `x : n → R` to `x i * x j` -/
def proj (i j : n) : QuadraticMap R (n → A) A :=
  linMulLin (@LinearMap.proj _ _ _ (fun _ => A) _ _ i) (@LinearMap.proj _ _ _ (fun _ => A) _ _ j)

@[simp]
theorem proj_apply (i j : n) (x : n → A) : proj (R := R) i j x = x i * x j :=
  rfl

end NonUnitalNonAssocSemiring

end QuadraticMap

/-!
### Associated bilinear maps

If multiplication by 2 is invertible on the target module `N` of
`QuadraticMap R M N`, then there is a linear bijection `QuadraticMap.associated`
between quadratic maps `Q` over `R` from `M` to `N` and symmetric bilinear maps
`B : M →ₗ[R] M →ₗ[R] → N` such that `BilinMap.toQuadraticMap B = Q`
(see `QuadraticMap.associated_rightInverse`). The associated bilinear map is half
`Q.polarBilin` (see `QuadraticMap.two_nsmul_associated`); this is where the invertibility condition
comes from. We spell the condition as `[Invertible (2 : Module.End R N)]`.

Note that this makes the bijection available in more cases than the simpler condition
`Invertible (2 : R)`, e.g., when `R = ℤ` and `N = ℝ`.
-/

namespace LinearMap

namespace BilinMap

open QuadraticMap
open LinearMap (BilinMap)

section Semiring

variable [CommSemiring R] [AddCommMonoid M] [Module R M] [AddCommMonoid N] [Module R N]
variable {N' : Type*}  [AddCommMonoid N'] [Module R N']

/-- A bilinear map gives a quadratic map by applying the argument twice. -/
def toQuadraticMap (B : BilinMap R M N) : QuadraticMap R M N where
  toFun x := B x x
  toFun_smul a x := by simp only [_root_.map_smul, LinearMap.smul_apply, smul_smul]
  exists_companion' := ⟨B + LinearMap.flip B, fun x y => by simp [add_add_add_comm, add_comm]⟩

@[simp]
theorem toQuadraticMap_apply (B : BilinMap R M N) (x : M) : B.toQuadraticMap x = B x x :=
  rfl

theorem toQuadraticMap_comp_same (B : BilinMap R M N) (f : N' →ₗ[R] M) :
    BilinMap.toQuadraticMap (B.compl₁₂ f f) = B.toQuadraticMap.comp f := rfl

section

variable (R M)

@[simp]
theorem toQuadraticMap_zero : (0 : BilinMap R M N).toQuadraticMap = 0 :=
  rfl

end

@[simp]
theorem toQuadraticMap_add (B₁ B₂ : BilinMap R M N) :
    (B₁ + B₂).toQuadraticMap = B₁.toQuadraticMap + B₂.toQuadraticMap :=
  rfl

@[simp]
theorem toQuadraticMap_smul [Monoid S] [DistribMulAction S N] [SMulCommClass S R N]
    [SMulCommClass R S N] (a : S)
    (B : BilinMap R M N) : (a • B).toQuadraticMap = a • B.toQuadraticMap :=
  rfl

section

variable (S R M)

/-- `LinearMap.BilinMap.toQuadraticMap` as an additive homomorphism -/
@[simps]
def toQuadraticMapAddMonoidHom : (BilinMap R M N) →+ QuadraticMap R M N where
  toFun := toQuadraticMap
  map_zero' := toQuadraticMap_zero _ _
  map_add' := toQuadraticMap_add

/-- `LinearMap.BilinMap.toQuadraticMap` as a linear map -/
@[simps!]
def toQuadraticMapLinearMap [Semiring S] [Module S N] [SMulCommClass S R N] [SMulCommClass R S N] :
    (BilinMap R M N) →ₗ[S] QuadraticMap R M N where
  toFun := toQuadraticMap
  map_smul' := toQuadraticMap_smul
  map_add' := toQuadraticMap_add

end

@[simp]
theorem toQuadraticMap_list_sum (B : List (BilinMap R M N)) :
    B.sum.toQuadraticMap = (B.map toQuadraticMap).sum :=
  map_list_sum (toQuadraticMapAddMonoidHom R M) B

@[simp]
theorem toQuadraticMap_multiset_sum (B : Multiset (BilinMap R M N)) :
    B.sum.toQuadraticMap = (B.map toQuadraticMap).sum :=
  map_multiset_sum (toQuadraticMapAddMonoidHom R M) B

@[simp]
theorem toQuadraticMap_sum {ι : Type*} (s : Finset ι) (B : ι → (BilinMap R M N)) :
    (∑ i ∈ s, B i).toQuadraticMap = ∑ i ∈ s, (B i).toQuadraticMap :=
  map_sum (toQuadraticMapAddMonoidHom R M) B s

@[simp]
theorem toQuadraticMap_eq_zero {B : BilinMap R M N} :
    B.toQuadraticMap = 0 ↔ B.IsAlt :=
  QuadraticMap.ext_iff

end Semiring

section Ring

variable [CommRing R] [AddCommGroup M] [AddCommGroup N] [Module R M] [Module R N]
variable {B : BilinMap R M N}

@[simp]
theorem toQuadraticMap_neg (B : BilinMap R M N) : (-B).toQuadraticMap = -B.toQuadraticMap :=
  rfl

@[simp]
theorem toQuadraticMap_sub (B₁ B₂ : BilinMap R M N) :
    (B₁ - B₂).toQuadraticMap = B₁.toQuadraticMap - B₂.toQuadraticMap :=
  rfl

theorem polar_toQuadraticMap (x y : M) : polar (toQuadraticMap B) x y = B x y + B y x := by
  simp only [polar, toQuadraticMap_apply, map_add, add_apply, add_assoc, add_comm (B y x) _,
    add_sub_cancel_left, sub_eq_add_neg _ (B y y), add_neg_cancel_left]

theorem polarBilin_toQuadraticMap : polarBilin (toQuadraticMap B) = B + flip B :=
  LinearMap.ext₂ polar_toQuadraticMap

@[simp] theorem _root_.QuadraticMap.toQuadraticMap_polarBilin (Q : QuadraticMap R M N) :
    toQuadraticMap (polarBilin Q) = 2 • Q :=
  QuadraticMap.ext fun x => (polar_self _ x).trans <| by simp

theorem _root_.QuadraticMap.polarBilin_injective (h : IsUnit (2 : R)) :
    Function.Injective (polarBilin : QuadraticMap R M N → _) := by
  intro Q₁ Q₂ h₁₂
  apply h.smul_left_cancel.mp
  rw [show (2 : R) = (2 : ℕ) by rfl]
  simp_rw [Nat.cast_smul_eq_nsmul R, ← QuadraticMap.toQuadraticMap_polarBilin]
  exact congrArg toQuadraticMap h₁₂

section

variable {N' : Type*} [AddCommGroup N'] [Module R N']

theorem _root_.QuadraticMap.polarBilin_comp (Q : QuadraticMap R N' N) (f : M →ₗ[R] N') :
    polarBilin (Q.comp f) = LinearMap.compl₁₂ (polarBilin Q) f f :=
  LinearMap.ext₂ <| fun x y => by simp [polar]

end

variable {N' : Type*} [AddCommGroup N']

theorem _root_.LinearMap.compQuadraticMap_polar [CommSemiring S] [Algebra S R] [Module S N]
    [Module S N'] [IsScalarTower S R N] [Module S M] [IsScalarTower S R M] (f : N →ₗ[S] N')
    (Q : QuadraticMap R M N) (x y : M) : polar (f.compQuadraticMap' Q) x y = f (polar Q x y) := by
  simp [polar]

variable [Module R N']

theorem _root_.LinearMap.compQuadraticMap_polarBilin (f : N →ₗ[R] N') (Q : QuadraticMap R M N) :
    (f.compQuadraticMap' Q).polarBilin = Q.polarBilin.compr₂ f := by
  ext
  rw [polarBilin_apply_apply, compr₂_apply, polarBilin_apply_apply,
    LinearMap.compQuadraticMap_polar]

end Ring

end BilinMap

end LinearMap

namespace QuadraticMap

open LinearMap (BilinMap)

section

variable [Semiring R] [AddCommMonoid M] [Module R M]

instance : SMulCommClass R (Submonoid.center R) M where
  smul_comm r r' m := by
    simp_rw [Submonoid.smul_def, smul_smul, (Set.mem_center_iff.1 r'.prop).1]

/-- If `2` is invertible in `R`, then it is also invertible in `End R M`. -/
instance [Invertible (2 : R)] : Invertible (2 : Module.End R M) where
  invOf := (⟨⅟2, Set.invOf_mem_center (Set.ofNat_mem_center _ _)⟩ : Submonoid.center R) •
    (1 : Module.End R M)
  invOf_mul_self := by
    ext m
    dsimp [Submonoid.smul_def]
    rw [← ofNat_smul_eq_nsmul R, invOf_smul_smul (2 : R) m]
  mul_invOf_self := by
    ext m
    dsimp [Submonoid.smul_def]
    rw [← ofNat_smul_eq_nsmul R, smul_invOf_smul (2 : R) m]

/-- If `2` is invertible in `R`, then applying the inverse of `2` in `End R M` to an element
of `M` is the same as multiplying by the inverse of `2` in `R`. -/
@[simp]
lemma half_moduleEnd_apply_eq_half_smul [Invertible (2 : R)] (x : M) :
    ⅟ (2 : Module.End R M) x = ⅟ (2 : R) • x :=
  rfl

end

section AssociatedHom

variable [CommRing R] [AddCommGroup M] [Module R M]
variable [AddCommGroup N] [Module R N]
variable (S) [CommSemiring S] [Algebra S R] [Module S N] [IsScalarTower S R N]

-- the requirement that multiplication by `2` is invertible on the target module `N`
variable [Invertible (2 : Module.End R N)]

/-- `associatedHom` is the map that sends a quadratic map on a module `M` over `R` to its
associated symmetric bilinear map.  As provided here, this has the structure of an `S`-linear map
where `S` is a commutative ring and `R` is an `S`-algebra.

Over a commutative ring, use `QuadraticMap.associated`, which gives an `R`-linear map.  Over a
general ring with no nontrivial distinguished commutative subring, use `QuadraticMap.associated'`,
which gives an additive homomorphism (or more precisely a `ℤ`-linear map.) -/
def associatedHom : QuadraticMap R M N →ₗ[S] (BilinMap R M N) where
  toFun Q := ⅟ (2 : Module.End R N) • polarBilin Q
  map_add' _ _ :=
    LinearMap.ext₂ fun _ _ ↦ by
      simp only [LinearMap.smul_apply, polarBilin_apply_apply, coeFn_add, polar_add,
        LinearMap.smul_def, LinearMap.map_add, LinearMap.add_apply]
  map_smul' _ _ :=
    LinearMap.ext₂ fun _ _ ↦ by
      simp only [LinearMap.smul_apply, polarBilin_apply_apply, coeFn_smul, polar_smul,
        LinearMap.smul_def, LinearMap.map_smul_of_tower, RingHom.id_apply]

variable (Q : QuadraticMap R M N)

@[simp]
theorem associated_apply (x y : M) :
    associatedHom S Q x y = ⅟ (2 : Module.End R N) • (Q (x + y) - Q x - Q y) :=
  rfl

/-- Twice the associated bilinear map of `Q` is the same as the polar of `Q`. -/
@[simp] theorem two_nsmul_associated : 2 • associatedHom S Q = Q.polarBilin := by
  ext
  dsimp
  rw [← LinearMap.smul_apply, nsmul_eq_mul, Nat.cast_ofNat, mul_invOf_self', LinearMap.one_apply,
    polar]

theorem associated_isSymm (Q : QuadraticMap R M N) (x y : M) :
    associatedHom S Q x y = associatedHom S Q y x := by
  simp only [associated_apply, sub_eq_add_neg, add_assoc, add_comm, add_left_comm]

theorem _root_.QuadraticForm.associated_isSymm (Q : QuadraticForm R M) [Invertible (2 : R)] :
    (associatedHom S Q).IsSymm :=
  QuadraticMap.associated_isSymm S Q

/-- A version of `QuadraticMap.associated_isSymm` for general targets
(using `flip` because `IsSymm` does not apply here). -/
lemma associated_flip : (associatedHom S Q).flip = associatedHom S Q := by
  ext
  simp only [LinearMap.flip_apply, associated_apply, add_comm, sub_eq_add_neg, add_left_comm,
    add_assoc]

@[simp]
theorem associated_comp {N' : Type*} [AddCommGroup N'] [Module R N'] (f : N' →ₗ[R] M) :
    associatedHom S (Q.comp f) = (associatedHom S Q).compl₁₂ f f := by
  ext
  simp only [associated_apply, comp_apply, map_add, LinearMap.compl₁₂_apply]

theorem associated_toQuadraticMap (B : BilinMap R M N) (x y : M) :
    associatedHom S B.toQuadraticMap x y = ⅟ (2 : Module.End R N) • (B x y + B y x) := by
  simp only [associated_apply, BilinMap.toQuadraticMap_apply, map_add, LinearMap.add_apply,
    LinearMap.smul_def, _root_.map_sub]
  abel_nf

theorem associated_left_inverse {B₁ : BilinMap R M N} (h : ∀ x y, B₁ x y = B₁ y x) :
    associatedHom S B₁.toQuadraticMap = B₁ :=
  LinearMap.ext₂ fun x y ↦ by
    rw [associated_toQuadraticMap, ← h x y, ← two_smul R, invOf_smul_eq_iff, two_smul, two_smul]

/-- A version of `QuadraticMap.associated_left_inverse` for general targets. -/
lemma associated_left_inverse' {B₁ : BilinMap R M N} (hB₁ : B₁.flip = B₁) :
    associatedHom S B₁.toQuadraticMap = B₁ := by
  ext _ y
  rw [associated_toQuadraticMap, ← LinearMap.flip_apply _ y, hB₁, invOf_smul_eq_iff, two_smul]

-- Porting note: moved from below to golf the next theorem
theorem associated_eq_self_apply (x : M) : associatedHom S Q x x = Q x := by
  rw [associated_apply, map_add_self, ← three_add_one_eq_four, ← two_add_one_eq_three, add_smul,
    add_smul, one_smul, add_sub_cancel_right, add_sub_cancel_right, two_smul, ← two_smul R,
    invOf_smul_eq_iff, two_smul, two_smul]

theorem toQuadraticMap_associated : (associatedHom S Q).toQuadraticMap = Q :=
  QuadraticMap.ext <| associated_eq_self_apply S Q

-- note: usually `rightInverse` lemmas are named the other way around, but this is consistent
-- with historical naming in this file.
theorem associated_rightInverse :
    Function.RightInverse (associatedHom S) (BilinMap.toQuadraticMap : _ → QuadraticMap R M N) :=
  toQuadraticMap_associated S

/-- `associated'` is the `ℤ`-linear map that sends a quadratic form on a module `M` over `R` to its
associated symmetric bilinear form. -/
abbrev associated' : QuadraticMap R M N →ₗ[ℤ] BilinMap R M N :=
  associatedHom ℤ

/-- Symmetric bilinear forms can be lifted to quadratic forms -/
instance canLift [Invertible (2 : R)] :
    CanLift (BilinMap R M R) (QuadraticForm R M) (associatedHom ℕ) LinearMap.IsSymm where
  prf B hB := ⟨B.toQuadraticMap, associated_left_inverse _ hB⟩

/-- Symmetric bilinear maps can be lifted to quadratic maps -/
instance canLift' :
    CanLift (BilinMap R M N) (QuadraticMap R M N) (associatedHom ℕ) fun B ↦ B.flip = B where
  prf B hB := ⟨B.toQuadraticMap, associated_left_inverse' _ hB⟩

/-- There exists a non-null vector with respect to any quadratic form `Q` whose associated
bilinear form is non-zero, i.e. there exists `x` such that `Q x ≠ 0`. -/
theorem exists_quadraticMap_ne_zero {Q : QuadraticMap R M N}
    -- Porting note: added implicit argument
    (hB₁ : associated' (R := R) (N := N) Q ≠ 0) :
    ∃ x, Q x ≠ 0 := by
  rw [← not_forall]
  intro h
  apply hB₁
  rw [(QuadraticMap.ext h : Q = 0), LinearMap.map_zero]

@[deprecated (since := "2024-10-05")] alias exists_quadraticForm_ne_zero :=
  exists_quadraticMap_ne_zero

end AssociatedHom

section Associated

variable [CommSemiring S] [CommRing R] [AddCommGroup M] [Algebra S R] [Module R M]
variable [AddCommGroup N] [Module R N] [Module S N] [IsScalarTower S R N]
variable [Invertible (2 : Module.End R N)]

-- Note:  When possible, rather than writing lemmas about `associated`, write a lemma applying to
-- the more general `associatedHom` and place it in the previous section.

/-- `associated` is the linear map that sends a quadratic map over a commutative ring to its
associated symmetric bilinear map. -/
abbrev associated : QuadraticMap R M N →ₗ[R] BilinMap R M N :=
  associatedHom R

variable (S) in
theorem coe_associatedHom :
    ⇑(associatedHom S : QuadraticMap R M N →ₗ[S] BilinMap R M N) = associated :=
  rfl

open LinearMap in
@[simp]
theorem associated_linMulLin [Invertible (2 : R)] (f g : M →ₗ[R] R) :
    associated (R := R) (N := R) (linMulLin f g) =
      ⅟ (2 : R) • ((mul R R).compl₁₂ f g + (mul R R).compl₁₂ g f) := by
  ext
  simp only [associated_apply, linMulLin_apply, map_add, smul_add, LinearMap.add_apply,
    LinearMap.smul_apply, compl₁₂_apply, mul_apply', smul_eq_mul, invOf_smul_eq_iff]
  simp only [smul_add, LinearMap.smul_def, Module.End.ofNat_apply, nsmul_eq_mul, Nat.cast_ofNat,
    mul_invOf_cancel_left']
  ring_nf

open LinearMap in
@[simp]
lemma associated_sq [Invertible (2 : R)] : associated (R := R) sq = mul R R :=
  (associated_linMulLin (id) (id)).trans <|
    by simp only [smul_add, invOf_two_smul_add_invOf_two_smul]; rfl

end Associated

section IsOrtho

/-! ### Orthogonality -/

section CommSemiring
variable [CommSemiring R] [AddCommMonoid M] [Module R M] [AddCommMonoid N] [Module R N]
  {Q : QuadraticMap R M N}

/-- The proposition that two elements of a quadratic map space are orthogonal. -/
def IsOrtho (Q : QuadraticMap R M N) (x y : M) : Prop :=
  Q (x + y) = Q x + Q y

theorem isOrtho_def {Q : QuadraticMap R M N} {x y : M} : Q.IsOrtho x y ↔ Q (x + y) = Q x + Q y :=
  Iff.rfl

theorem IsOrtho.all (x y : M) : IsOrtho (0 : QuadraticMap R M N) x y := (zero_add _).symm

theorem IsOrtho.zero_left (x : M) : IsOrtho Q (0 : M) x := by simp [isOrtho_def]

theorem IsOrtho.zero_right (x : M) : IsOrtho Q x (0 : M) := by simp [isOrtho_def]

theorem ne_zero_of_not_isOrtho_self {Q : QuadraticMap R M N} (x : M) (hx₁ : ¬Q.IsOrtho x x) :
    x ≠ 0 :=
  fun hx₂ => hx₁ (hx₂.symm ▸ .zero_left _)

theorem isOrtho_comm {x y : M} : IsOrtho Q x y ↔ IsOrtho Q y x := by simp_rw [isOrtho_def, add_comm]

alias ⟨IsOrtho.symm, _⟩ := isOrtho_comm

theorem _root_.LinearMap.BilinForm.toQuadraticMap_isOrtho [IsCancelAdd R]
    [NoZeroDivisors R] [CharZero R] {B : BilinMap R M R} {x y : M} (h : B.IsSymm) :
    B.toQuadraticMap.IsOrtho x y ↔ B.IsOrtho x y := by
  letI : AddCancelMonoid R := { ‹IsCancelAdd R›, (inferInstanceAs <| AddCommMonoid R) with }
  simp_rw [isOrtho_def, LinearMap.isOrtho_def, B.toQuadraticMap_apply, map_add,
    LinearMap.add_apply, add_comm _ (B y y), add_add_add_comm _ _ (B y y), add_comm (B y y)]
  rw [add_right_eq_self (a := B x x + B y y), ← h, RingHom.id_apply, add_self_eq_zero]

end CommSemiring

section CommRing
variable [CommRing R] [AddCommGroup M] [Module R M] [AddCommGroup N] [Module R N]
  {Q : QuadraticMap R M N}

@[simp]
theorem isOrtho_polarBilin {x y : M} : Q.polarBilin.IsOrtho x y ↔ IsOrtho Q x y := by
  simp_rw [isOrtho_def, LinearMap.isOrtho_def, polarBilin_apply_apply, polar, sub_sub, sub_eq_zero]

theorem IsOrtho.polar_eq_zero {x y : M} (h : IsOrtho Q x y) : polar Q x y = 0 :=
  isOrtho_polarBilin.mpr h

@[simp]
theorem associated_isOrtho [Invertible (2 : R)] {x y : M} :
    Q.associated.IsOrtho x y ↔ Q.IsOrtho x y := by
  simp_rw [isOrtho_def, LinearMap.isOrtho_def, associated_apply, invOf_smul_eq_iff,
    smul_zero, sub_sub, sub_eq_zero]

end CommRing

end IsOrtho

section Anisotropic

section Semiring

variable [CommSemiring R] [AddCommMonoid M] [AddCommMonoid N] [Module R M] [Module R N]

/-- An anisotropic quadratic map is zero only on zero vectors. -/
def Anisotropic (Q : QuadraticMap R M N) : Prop :=
  ∀ x, Q x = 0 → x = 0

theorem not_anisotropic_iff_exists (Q : QuadraticMap R M N) :
    ¬Anisotropic Q ↔ ∃ x, x ≠ 0 ∧ Q x = 0 := by
  simp only [Anisotropic, not_forall, exists_prop, and_comm]

theorem Anisotropic.eq_zero_iff {Q : QuadraticMap R M N} (h : Anisotropic Q) {x : M} :
    Q x = 0 ↔ x = 0 :=
  ⟨h x, fun h => h.symm ▸ map_zero Q⟩

end Semiring

section Ring

variable [CommRing R] [AddCommGroup M] [Module R M]

/-- The associated bilinear form of an anisotropic quadratic form is nondegenerate. -/
theorem separatingLeft_of_anisotropic [Invertible (2 : R)] (Q : QuadraticMap R M R)
    (hB : Q.Anisotropic) :
    -- Porting note: added implicit argument
    (QuadraticMap.associated' (R := R) (N := R) Q).SeparatingLeft := fun x hx ↦ hB _ <| by
  rw [← hx x]
  exact (associated_eq_self_apply _ _ x).symm

end Ring

end Anisotropic

section PosDef

variable {R₂ : Type u} [CommSemiring R₂] [AddCommMonoid M] [Module R₂ M]
variable [PartialOrder N] [AddCommMonoid N] [Module R₂ N]
variable {Q₂ : QuadraticMap R₂ M N}

/-- A positive definite quadratic form is positive on nonzero vectors. -/
def PosDef (Q₂ : QuadraticMap R₂ M N) : Prop :=
  ∀ x, x ≠ 0 → 0 < Q₂ x


theorem PosDef.smul {R} [LinearOrderedCommRing R] [Module R M] [Module R N] [PosSMulStrictMono R N]
    {Q : QuadraticMap R M N} (h : PosDef Q) {a : R} (a_pos : 0 < a) : PosDef (a • Q) :=
  fun x hx => smul_pos a_pos (h x hx)

variable {n : Type*}

theorem PosDef.nonneg {Q : QuadraticMap R₂ M N} (hQ : PosDef Q) (x : M) : 0 ≤ Q x :=
  (eq_or_ne x 0).elim (fun h => h.symm ▸ (map_zero Q).symm.le) fun h => (hQ _ h).le

theorem PosDef.anisotropic {Q : QuadraticMap R₂ M N} (hQ : Q.PosDef) : Q.Anisotropic :=
  fun x hQx => by_contradiction fun hx =>
    lt_irrefl (0 : N) <| by
      have := hQ _ hx
      rw [hQx] at this
      exact this

theorem posDef_of_nonneg {Q : QuadraticMap R₂ M N} (h : ∀ x, 0 ≤ Q x) (h0 : Q.Anisotropic) :
    PosDef Q :=
  fun x hx => lt_of_le_of_ne (h x) (Ne.symm fun hQx => hx <| h0 _ hQx)

theorem posDef_iff_nonneg {Q : QuadraticMap R₂ M N} : PosDef Q ↔ (∀ x, 0 ≤ Q x) ∧ Q.Anisotropic :=
  ⟨fun h => ⟨h.nonneg, h.anisotropic⟩, fun ⟨n, a⟩ => posDef_of_nonneg n a⟩

theorem PosDef.add [AddLeftStrictMono N]
    (Q Q' : QuadraticMap R₂ M N) (hQ : PosDef Q) (hQ' : PosDef Q') :
    PosDef (Q + Q') :=
  fun x hx => add_pos (hQ x hx) (hQ' x hx)

theorem linMulLinSelfPosDef {R} [LinearOrderedCommRing R] [Module R M] [LinearOrderedSemiring A]
    [ExistsAddOfLE A] [Module R A] [SMulCommClass R A A] [IsScalarTower R A A] (f : M →ₗ[R] A)
    (hf : LinearMap.ker f = ⊥) : PosDef (linMulLin (A := A) f f) :=
  fun _x hx => mul_self_pos.2 fun h => hx <| LinearMap.ker_eq_bot'.mp hf _ h

end PosDef

end QuadraticMap

section

/-!
### Quadratic forms and matrices

Connect quadratic forms and matrices, in order to explicitly compute with them.
The convention is twos out, so there might be a factor 2⁻¹ in the entries of the
matrix.
The determinant of the matrix is the discriminant of the quadratic form.
-/

variable {n : Type w} [Fintype n] [DecidableEq n]
variable [CommRing R] [AddCommMonoid M] [Module R M]

/-- `M.toQuadraticMap'` is the map `fun x ↦ row x * M * col x` as a quadratic form. -/
def Matrix.toQuadraticMap' (M : Matrix n n R) : QuadraticMap R (n → R) R :=
  LinearMap.BilinMap.toQuadraticMap (Matrix.toLinearMap₂' R M)

variable [Invertible (2 : R)]

/-- A matrix representation of the quadratic form. -/
def QuadraticMap.toMatrix' (Q : QuadraticMap R (n → R) R) : Matrix n n R :=
  LinearMap.toMatrix₂' R (associated Q)

open QuadraticMap

theorem QuadraticMap.toMatrix'_smul (a : R) (Q : QuadraticMap R (n → R) R) :
    (a • Q).toMatrix' = a • Q.toMatrix' := by
  simp only [toMatrix', LinearEquiv.map_smul, LinearMap.map_smul]

theorem QuadraticMap.isSymm_toMatrix' (Q : QuadraticForm R (n → R)) : Q.toMatrix'.IsSymm := by
  ext i j
  rw [toMatrix', Matrix.transpose_apply, LinearMap.toMatrix₂'_apply, LinearMap.toMatrix₂'_apply,
    ← associated_isSymm]

end

namespace QuadraticMap

variable {n : Type w} [Fintype n]
variable [CommRing R] [DecidableEq n] [Invertible (2 : R)]
variable {m : Type w} [DecidableEq m] [Fintype m]

open Matrix

@[simp]
theorem toMatrix'_comp (Q : QuadraticMap R (m → R) R) (f : (n → R) →ₗ[R] m → R) :
    (Q.comp f).toMatrix' = (LinearMap.toMatrix' f)ᵀ * Q.toMatrix' * (LinearMap.toMatrix' f) := by
  ext
  simp only [QuadraticMap.associated_comp, LinearMap.toMatrix₂'_compl₁₂, toMatrix']

section Discriminant

variable {Q : QuadraticMap R (n → R) R}

/-- The discriminant of a quadratic form generalizes the discriminant of a quadratic polynomial. -/
def discr (Q : QuadraticMap R (n → R) R) : R :=
  Q.toMatrix'.det

theorem discr_smul (a : R) : (a • Q).discr = a ^ Fintype.card n * Q.discr := by
  simp only [discr, toMatrix'_smul, Matrix.det_smul]

theorem discr_comp (f : (n → R) →ₗ[R] n → R) :
    (Q.comp f).discr = f.toMatrix'.det * f.toMatrix'.det * Q.discr := by
  simp only [Matrix.det_transpose, mul_left_comm, QuadraticMap.toMatrix'_comp, mul_comm,
    Matrix.det_mul, discr]

end Discriminant

end QuadraticMap

namespace QuadraticMap

end QuadraticMap

namespace LinearMap

namespace BilinForm

open LinearMap (BilinMap)

section Semiring

variable [CommSemiring R] [AddCommMonoid M] [Module R M]

/--
A bilinear form is separating left if the quadratic form it is associated with is anisotropic.
-/
theorem separatingLeft_of_anisotropic {B : BilinForm R M} (hB : B.toQuadraticMap.Anisotropic) :
    B.SeparatingLeft := fun x hx => hB _ (hx x)

end Semiring

variable [CommRing R] [AddCommGroup M] [Module R M]

/-- There exists a non-null vector with respect to any symmetric, nonzero bilinear form `B`
on a module `M` over a ring `R` with invertible `2`, i.e. there exists some
`x : M` such that `B x x ≠ 0`. -/
theorem exists_bilinForm_self_ne_zero [htwo : Invertible (2 : R)] {B : BilinForm R M}
    (hB₁ : B ≠ 0) (hB₂ : B.IsSymm) : ∃ x, ¬B.IsOrtho x x := by
  lift B to QuadraticForm R M using hB₂ with Q
  obtain ⟨x, hx⟩ := QuadraticMap.exists_quadraticMap_ne_zero hB₁
  exact ⟨x, fun h => hx (Q.associated_eq_self_apply ℕ x ▸ h)⟩

open Module

variable {V : Type u} {K : Type v} [Field K] [AddCommGroup V] [Module K V]
variable [FiniteDimensional K V]

/-- Given a symmetric bilinear form `B` on some vector space `V` over a field `K`
in which `2` is invertible, there exists an orthogonal basis with respect to `B`. -/
theorem exists_orthogonal_basis [hK : Invertible (2 : K)] {B : LinearMap.BilinForm K V}
    (hB₂ : B.IsSymm) : ∃ v : Basis (Fin (finrank K V)) K V, B.IsOrthoᵢ v := by
  induction' hd : finrank K V with d ih generalizing V
  · exact ⟨basisOfFinrankZero hd, fun _ _ _ => map_zero _⟩
  haveI := finrank_pos_iff.1 (hd.symm ▸ Nat.succ_pos d : 0 < finrank K V)
  -- either the bilinear form is trivial or we can pick a non-null `x`
  obtain rfl | hB₁ := eq_or_ne B 0
  · let b := Module.finBasis K V
    rw [hd] at b
    exact ⟨b, fun i j _ => rfl⟩
  obtain ⟨x, hx⟩ := exists_bilinForm_self_ne_zero hB₁ hB₂
  rw [← Submodule.finrank_add_eq_of_isCompl (isCompl_span_singleton_orthogonal hx).symm,
    finrank_span_singleton (ne_zero_of_map hx)] at hd
  let B' :=  B.domRestrict₁₂ (Submodule.orthogonalBilin (K ∙ x) B )
    (Submodule.orthogonalBilin (K ∙ x) B )
  obtain ⟨v', hv₁⟩ := ih (hB₂.domRestrict _ : B'.IsSymm) (Nat.succ.inj hd)
  -- concatenate `x` with the basis obtained by induction
  let b :=
    Basis.mkFinCons x v'
      (by
        rintro c y hy hc
        rw [add_eq_zero_iff_neg_eq] at hc
        rw [← hc, Submodule.neg_mem_iff] at hy
        have := (isCompl_span_singleton_orthogonal hx).disjoint
        rw [Submodule.disjoint_def] at this
        have := this (c • x) (Submodule.smul_mem _ _ <| Submodule.mem_span_singleton_self _) hy
        exact (smul_eq_zero.1 this).resolve_right fun h => hx <| h.symm ▸ map_zero _)
      (by
        intro y
        refine ⟨-B x y / B x x, fun z hz => ?_⟩
        obtain ⟨c, rfl⟩ := Submodule.mem_span_singleton.1 hz
        rw [IsOrtho, map_smul, smul_apply, map_add, map_smul, smul_eq_mul, smul_eq_mul,
          div_mul_cancel₀ _ hx, add_neg_cancel, mul_zero])
  refine ⟨b, ?_⟩
  rw [Basis.coe_mkFinCons]
  intro j i
  refine Fin.cases ?_ (fun i => ?_) i <;> refine Fin.cases ?_ (fun j => ?_) j <;> intro hij <;>
    simp only [Function.onFun, Fin.cons_zero, Fin.cons_succ, Function.comp_apply]
  · exact (hij rfl).elim
  · rw [IsOrtho, ← hB₂]
    exact (v' j).prop _ (Submodule.mem_span_singleton_self x)
  · exact (v' i).prop _ (Submodule.mem_span_singleton_self x)
  · exact hv₁ (ne_of_apply_ne _ hij)

end BilinForm

end LinearMap

namespace QuadraticMap

open Finset

variable [CommSemiring R] [AddCommMonoid M] [Module R M] [AddCommMonoid N] [Module R N]
variable {ι : Type*}

/-- Given a quadratic map `Q` and a basis, `basisRepr` is the basis representation of `Q`. -/
noncomputable def basisRepr [Finite ι] (Q : QuadraticMap R M N) (v : Basis ι R M) :
    QuadraticMap R (ι → R) N :=
  Q.comp v.equivFun.symm

@[simp]
theorem basisRepr_apply [Fintype ι] {v : Basis ι R M} (Q : QuadraticMap R M N) (w : ι → R) :
    Q.basisRepr v w = Q (∑ i : ι, w i • v i) := by
  rw [← v.equivFun_symm_apply]
  rfl

variable [Fintype ι]

section

variable (R)

/-- The weighted sum of squares with respect to some weight as a quadratic form.

The weights are applied using `•`; typically this definition is used either with `S = R` or
`[Algebra S R]`, although this is stated more generally. -/
def weightedSumSquares [Monoid S] [DistribMulAction S R] [SMulCommClass S R R] (w : ι → S) :
    QuadraticMap R (ι → R) R :=
  ∑ i : ι, w i • (proj (R := R) (n := ι) i i)

end

@[simp]
theorem weightedSumSquares_apply [Monoid S] [DistribMulAction S R] [SMulCommClass S R R]
    (w : ι → S) (v : ι → R) :
    weightedSumSquares R w v = ∑ i : ι, w i • (v i * v i) :=
  QuadraticMap.sum_apply _ _ _

/-- On an orthogonal basis, the basis representation of `Q` is just a sum of squares. -/
theorem basisRepr_eq_of_iIsOrtho {R M} [CommRing R] [AddCommGroup M] [Module R M]
    [Invertible (2 : R)] (Q : QuadraticForm R M) (v : Basis ι R M)
    (hv₂ : (associated (R := R) Q).IsOrthoᵢ v) :
    Q.basisRepr v = weightedSumSquares _ fun i => Q (v i) := by
  ext w
  rw [basisRepr_apply, ← @associated_eq_self_apply R, map_sum, weightedSumSquares_apply]
  refine sum_congr rfl fun j hj => ?_
  rw [← @associated_eq_self_apply R, LinearMap.map_sum₂, sum_eq_single_of_mem j hj]
  · rw [LinearMap.map_smul, LinearMap.map_smul₂, smul_eq_mul, associated_apply, smul_eq_mul,
      smul_eq_mul, LinearMap.smul_def, half_moduleEnd_apply_eq_half_smul]
    ring_nf
  · intro i _ hij
    rw [LinearMap.map_smul, LinearMap.map_smul₂, hv₂ hij]
    module

end QuadraticMap<|MERGE_RESOLUTION|>--- conflicted
+++ resolved
@@ -345,13 +345,8 @@
 
 protected theorem map_sum' {ι} (Q : QuadraticMap R M N) (s : Finset ι) (f : ι → M) :
     Q (∑ i ∈ s, f i) =
-<<<<<<< HEAD
-      ∑ ij in s.sym2,
+      ∑ ij ∈ s.sym2,
         ij.lift ⟨fun i j => polar Q (f i) (f j), fun _ _ => polar_comm _ _ _⟩
-=======
-      ∑ ij ∈ s.sym2,
-        Sym2.lift ⟨fun i j => polar Q (f i) (f j), fun _ _ => polar_comm _ _ _⟩ ij
->>>>>>> 527bc1ec
       - ∑ i ∈ s, Q (f i) := by
   induction s using Finset.cons_induction with
   | empty => simp
