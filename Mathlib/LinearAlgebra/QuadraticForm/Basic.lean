/-
Copyright (c) 2020 Anne Baanen. All rights reserved.
Released under Apache 2.0 license as described in the file LICENSE.
Authors: Anne Baanen, Kexing Ying, Eric Wieser
-/
import Mathlib.LinearAlgebra.FiniteDimensional
import Mathlib.LinearAlgebra.Matrix.Determinant.Basic
import Mathlib.LinearAlgebra.Matrix.SesquilinearForm
import Mathlib.LinearAlgebra.Matrix.Symmetric
import Mathlib.Data.Finset.Sym
import Mathlib.LinearAlgebra.BilinearMap

/-!
# Quadratic maps

This file defines quadratic maps on an `R`-module `M`, taking values in an `R`-module `N`.
An `N`-valued quadratic map on a module `M` over a commutative ring `R` is a map `Q : M → N` such
that:

* `QuadraticMap.map_smul`: `Q (a • x) = (a * a) • Q x`
* `QuadraticMap.polar_add_left`, `QuadraticMap.polar_add_right`,
  `QuadraticMap.polar_smul_left`, `QuadraticMap.polar_smul_right`:
  the map `QuadraticMap.polar Q := fun x y ↦ Q (x + y) - Q x - Q y` is bilinear.

This notion generalizes to commutative semirings using the approach in [izhakian2016][] which
requires that there be a (possibly non-unique) companion bilinear map `B` such that
`∀ x y, Q (x + y) = Q x + Q y + B x y`. Over a ring, this `B` is precisely `QuadraticMap.polar Q`.

To build a `QuadraticMap` from the `polar` axioms, use `QuadraticMap.ofPolar`.

Quadratic maps come with a scalar multiplication, `(a • Q) x = a • Q x`,
and composition with linear maps `f`, `Q.comp f x = Q (f x)`.

## Main definitions

 * `QuadraticMap.ofPolar`: a more familiar constructor that works on rings
 * `QuadraticMap.associated`: associated bilinear map
 * `QuadraticMap.PosDef`: positive definite quadratic maps
 * `QuadraticMap.Anisotropic`: anisotropic quadratic maps
 * `QuadraticMap.discr`: discriminant of a quadratic map
 * `QuadraticMap.IsOrtho`: orthogonality of vectors with respect to a quadratic map.

## Main statements

 * `QuadraticMap.associated_left_inverse`,
 * `QuadraticMap.associated_rightInverse`: in a commutative ring where 2 has
  an inverse, there is a correspondence between quadratic maps and symmetric
  bilinear forms
 * `LinearMap.BilinForm.exists_orthogonal_basis`: There exists an orthogonal basis with
  respect to any nondegenerate, symmetric bilinear map `B`.

## Notation

In this file, the variable `R` is used when a `CommSemiring` structure is available.

The variable `S` is used when `R` itself has a `•` action.

## Implementation notes

While the definition and many results make sense if we drop commutativity assumptions,
the correct definition of a quadratic maps in the noncommutative setting would require
substantial refactors from the current version, such that $Q(rm) = rQ(m)r^*$ for some
suitable conjugation $r^*$.

The [Zulip thread](https://leanprover.zulipchat.com/#narrow/stream/116395-maths/topic/Quadratic.20Maps/near/395529867)
has some further discussion.

## References

 * https://en.wikipedia.org/wiki/Quadratic_form
 * https://en.wikipedia.org/wiki/Discriminant#Quadratic_forms

## Tags

quadratic map, homogeneous polynomial, quadratic polynomial
-/

universe u v w

variable {S T : Type*}
variable {R : Type*} {M N P A : Type*}

open LinearMap (BilinMap BilinForm)

section Polar

variable [CommRing R] [AddCommGroup M] [AddCommGroup N]

namespace QuadraticMap

/-- Up to a factor 2, `Q.polar` is the associated bilinear map for a quadratic map `Q`.

Source of this name: https://en.wikipedia.org/wiki/Quadratic_form#Generalization
-/
def polar (f : M → N) (x y : M) :=
  f (x + y) - f x - f y

protected theorem map_add (f : M → N) (x y : M) :
    f (x + y) = f x + f y + polar f x y := by
  rw [polar]
  abel

theorem polar_add (f g : M → N) (x y : M) : polar (f + g) x y = polar f x y + polar g x y := by
  simp only [polar, Pi.add_apply]
  abel

theorem polar_neg (f : M → N) (x y : M) : polar (-f) x y = -polar f x y := by
  simp only [polar, Pi.neg_apply, sub_eq_add_neg, neg_add]

theorem polar_smul [Monoid S] [DistribMulAction S N] (f : M → N) (s : S) (x y : M) :
    polar (s • f) x y = s • polar f x y := by simp only [polar, Pi.smul_apply, smul_sub]

theorem polar_comm (f : M → N) (x y : M) : polar f x y = polar f y x := by
  rw [polar, polar, add_comm, sub_sub, sub_sub, add_comm (f x) (f y)]

/-- Auxiliary lemma to express bilinearity of `QuadraticMap.polar` without subtraction. -/
theorem polar_add_left_iff {f : M → N} {x x' y : M} :
    polar f (x + x') y = polar f x y + polar f x' y ↔
      f (x + x' + y) + (f x + f x' + f y) = f (x + x') + f (x' + y) + f (y + x) := by
  simp only [← add_assoc]
  simp only [polar, sub_eq_iff_eq_add, eq_sub_iff_add_eq, sub_add_eq_add_sub, add_sub]
  simp only [add_right_comm _ (f y) _, add_right_comm _ (f x') (f x)]
  rw [add_comm y x, add_right_comm _ _ (f (x + y)), add_comm _ (f (x + y)),
    add_right_comm (f (x + y)), add_left_inj]

theorem polar_comp {F : Type*} [CommRing S] [FunLike F N S] [AddMonoidHomClass F N S]
    (f : M → N) (g : F) (x y : M) :
    polar (g ∘ f) x y = g (polar f x y) := by
  simp only [polar, Pi.smul_apply, Function.comp_apply, map_sub]

<<<<<<< HEAD
/--
Lift the polar to Sym2
-/
def polar_sym2 (f : M → N) : Sym2 M → N :=
  Sym2.lift ⟨fun m₁ m₂ => (polar f) m₁ m₂, fun i j => by simp only [polar_comm]⟩
=======
/-- `QuadraticMap.polar` as a function from `Sym2`. -/
def polarSym2 (f : M → N) : Sym2 M → N :=
  Sym2.lift ⟨polar f, polar_comm _⟩

@[simp]
lemma polarSym2_sym2Mk (f : M → N) (xy : M × M) : polarSym2 f (.mk xy) = polar f xy.1 xy.2 := rfl
>>>>>>> 8ad310ec

end QuadraticMap

end Polar

/-- A quadratic map on a module.

For a more familiar constructor when `R` is a ring, see `QuadraticMap.ofPolar`. -/
structure QuadraticMap (R : Type u) (M : Type v) (N : Type w) [CommSemiring R] [AddCommMonoid M]
    [Module R M] [AddCommMonoid N] [Module R N] where
  toFun : M → N
  toFun_smul : ∀ (a : R) (x : M), toFun (a • x) = (a * a) • toFun x
  exists_companion' : ∃ B : BilinMap R M N, ∀ x y, toFun (x + y) = toFun x + toFun y + B x y

section QuadraticForm

variable (R : Type u) (M : Type v) [CommSemiring R] [AddCommMonoid M] [Module R M]

/-- A quadratic form on a module. -/
abbrev QuadraticForm : Type _ := QuadraticMap R M R

end QuadraticForm

namespace QuadraticMap

section DFunLike

variable [CommSemiring R] [AddCommMonoid M] [Module R M] [AddCommMonoid N] [Module R N]
variable {Q Q' : QuadraticMap R M N}

instance instFunLike : FunLike (QuadraticMap R M N) M N where
  coe := toFun
  coe_injective' x y h := by cases x; cases y; congr

variable (Q)

/-- The `simp` normal form for a quadratic map is `DFunLike.coe`, not `toFun`. -/
@[simp]
theorem toFun_eq_coe : Q.toFun = ⇑Q :=
  rfl

-- this must come after the coe_to_fun definition
initialize_simps_projections QuadraticMap (toFun → apply)

variable {Q}

@[ext]
theorem ext (H : ∀ x : M, Q x = Q' x) : Q = Q' :=
  DFunLike.ext _ _ H

theorem congr_fun (h : Q = Q') (x : M) : Q x = Q' x :=
  DFunLike.congr_fun h _

/-- Copy of a `QuadraticMap` with a new `toFun` equal to the old one. Useful to fix definitional
equalities. -/
protected def copy (Q : QuadraticMap R M N) (Q' : M → N) (h : Q' = ⇑Q) : QuadraticMap R M N where
  toFun := Q'
  toFun_smul := h.symm ▸ Q.toFun_smul
  exists_companion' := h.symm ▸ Q.exists_companion'

@[simp]
theorem coe_copy (Q : QuadraticMap R M N) (Q' : M → N) (h : Q' = ⇑Q) : ⇑(Q.copy Q' h) = Q' :=
  rfl

theorem copy_eq (Q : QuadraticMap R M N) (Q' : M → N) (h : Q' = ⇑Q) : Q.copy Q' h = Q :=
  DFunLike.ext' h

end DFunLike

section CommSemiring

variable [CommSemiring R] [AddCommMonoid M] [Module R M] [AddCommMonoid N] [Module R N]
variable (Q : QuadraticMap R M N)

theorem map_smul (a : R) (x : M) : Q (a • x) = (a * a) • Q x :=
  Q.toFun_smul a x

theorem exists_companion : ∃ B : BilinMap R M N, ∀ x y, Q (x + y) = Q x + Q y + B x y :=
  Q.exists_companion'

theorem map_add_add_add_map (x y z : M) :
    Q (x + y + z) + (Q x + Q y + Q z) = Q (x + y) + Q (y + z) + Q (z + x) := by
  obtain ⟨B, h⟩ := Q.exists_companion
  rw [add_comm z x]
  simp only [h, LinearMap.map_add₂]
  abel

theorem map_add_self (x : M) : Q (x + x) = 4 • Q x := by
  rw [← two_smul R x, map_smul, ← Nat.cast_smul_eq_nsmul R]
  norm_num

-- not @[simp] because it is superseded by `ZeroHomClass.map_zero`
protected theorem map_zero : Q 0 = 0 := by
  rw [← @zero_smul R _ _ _ _ (0 : M), map_smul, zero_mul, zero_smul]

instance zeroHomClass : ZeroHomClass (QuadraticMap R M N) M N :=
  { QuadraticMap.instFunLike (R := R) (M := M) (N := N) with map_zero := QuadraticMap.map_zero }

theorem map_smul_of_tower [CommSemiring S] [Algebra S R] [Module S M] [IsScalarTower S R M]
    [Module S N] [IsScalarTower S R N] (a : S)
    (x : M) : Q (a • x) = (a * a) • Q x := by
  rw [← IsScalarTower.algebraMap_smul R a x, map_smul, ← RingHom.map_mul, algebraMap_smul]

end CommSemiring

section CommRing

variable [CommRing R] [AddCommGroup M] [AddCommGroup N]
variable [Module R M] [Module R N] (Q : QuadraticMap R M N)

@[simp]
theorem map_neg (x : M) : Q (-x) = Q x := by
  rw [← @neg_one_smul R _ _ _ _ x, map_smul, neg_one_mul, neg_neg, one_smul]

theorem map_sub (x y : M) : Q (x - y) = Q (y - x) := by rw [← neg_sub, map_neg]

@[simp]
theorem polar_zero_left (y : M) : polar Q 0 y = 0 := by
  simp only [polar, zero_add, QuadraticMap.map_zero, sub_zero, sub_self]

@[simp]
theorem polar_add_left (x x' y : M) : polar Q (x + x') y = polar Q x y + polar Q x' y :=
  polar_add_left_iff.mpr <| Q.map_add_add_add_map x x' y

@[simp]
theorem polar_smul_left (a : R) (x y : M) : polar Q (a • x) y = a • polar Q x y := by
  obtain ⟨B, h⟩ := Q.exists_companion
  simp_rw [polar, h, Q.map_smul, LinearMap.map_smul₂, sub_sub, add_sub_cancel_left]

@[simp]
theorem polar_neg_left (x y : M) : polar Q (-x) y = -polar Q x y := by
  rw [← neg_one_smul R x, polar_smul_left, neg_one_smul]

@[simp]
theorem polar_sub_left (x x' y : M) : polar Q (x - x') y = polar Q x y - polar Q x' y := by
  rw [sub_eq_add_neg, sub_eq_add_neg, polar_add_left, polar_neg_left]

@[simp]
theorem polar_zero_right (y : M) : polar Q y 0 = 0 := by
  simp only [add_zero, polar, QuadraticMap.map_zero, sub_self]

@[simp]
theorem polar_add_right (x y y' : M) : polar Q x (y + y') = polar Q x y + polar Q x y' := by
  rw [polar_comm Q x, polar_comm Q x, polar_comm Q x, polar_add_left]

@[simp]
theorem polar_smul_right (a : R) (x y : M) : polar Q x (a • y) = a • polar Q x y := by
  rw [polar_comm Q x, polar_comm Q x, polar_smul_left]

@[simp]
theorem polar_neg_right (x y : M) : polar Q x (-y) = -polar Q x y := by
  rw [← neg_one_smul R y, polar_smul_right, neg_one_smul]

@[simp]
theorem polar_sub_right (x y y' : M) : polar Q x (y - y') = polar Q x y - polar Q x y' := by
  rw [sub_eq_add_neg, sub_eq_add_neg, polar_add_right, polar_neg_right]

@[simp]
theorem polar_self (x : M) : polar Q x x = 2 • Q x := by
  rw [polar, map_add_self, sub_sub, sub_eq_iff_eq_add, ← two_smul ℕ, ← two_smul ℕ, ← mul_smul]
  norm_num

/-- `QuadraticMap.polar` as a bilinear map -/
@[simps!]
def polarBilin : BilinMap R M N :=
  LinearMap.mk₂ R (polar Q) (polar_add_left Q) (polar_smul_left Q) (polar_add_right Q)
  (polar_smul_right Q)

variable [CommSemiring S] [Algebra S R] [Module S M] [IsScalarTower S R M] [Module S N]
    [IsScalarTower S R N]

@[simp]
theorem polar_smul_left_of_tower (a : S) (x y : M) : polar Q (a • x) y = a • polar Q x y := by
  rw [← IsScalarTower.algebraMap_smul R a x, polar_smul_left, algebraMap_smul]

@[simp]
theorem polar_smul_right_of_tower (a : S) (x y : M) : polar Q x (a • y) = a • polar Q x y := by
  rw [← IsScalarTower.algebraMap_smul R a y, polar_smul_right, algebraMap_smul]

/-- An alternative constructor to `QuadraticMap.mk`, for rings where `polar` can be used. -/
@[simps]
def ofPolar (toFun : M → N) (toFun_smul : ∀ (a : R) (x : M), toFun (a • x) = (a * a) • toFun x)
    (polar_add_left : ∀ x x' y : M, polar toFun (x + x') y = polar toFun x y + polar toFun x' y)
    (polar_smul_left : ∀ (a : R) (x y : M), polar toFun (a • x) y = a • polar toFun x y) :
    QuadraticMap R M N :=
  { toFun
    toFun_smul
    exists_companion' := ⟨LinearMap.mk₂ R (polar toFun) (polar_add_left) (polar_smul_left)
      (fun x _ _ ↦ by simp_rw [polar_comm _ x, polar_add_left])
      (fun _ _ _ ↦ by rw [polar_comm, polar_smul_left, polar_comm]),
      fun _ _ ↦ by
        simp only [LinearMap.mk₂_apply]
        rw [polar, sub_sub, add_sub_cancel]⟩ }

/-- In a ring the companion bilinear form is unique and equal to `QuadraticMap.polar`. -/
theorem choose_exists_companion : Q.exists_companion.choose = polarBilin Q :=
  LinearMap.ext₂ fun x y => by
    rw [polarBilin_apply_apply, polar, Q.exists_companion.choose_spec, sub_sub,
      add_sub_cancel_left]

protected theorem map_sum {ι} [DecidableEq ι] (Q : QuadraticMap R M N) (s : Finset ι) (f : ι → M) :
    Q (∑ i ∈ s, f i) = ∑ i ∈ s, Q (f i)
<<<<<<< HEAD
      + ∑ ij ∈ s.sym2 with ¬ ij.IsDiag, ((polar_sym2 Q) ∘ Sym2.map f) ij := by
=======
      + ∑ ij ∈ s.sym2 with ¬ ij.IsDiag, polarSym2 Q (ij.map f) := by
>>>>>>> 8ad310ec
  induction s using Finset.cons_induction with
  | empty => simp
  | cons a s ha ih =>
    simp_rw [Finset.sum_cons, QuadraticMap.map_add, ih, add_assoc, Finset.sym2_cons,
      Finset.sum_filter, Finset.sum_disjUnion, Finset.sum_map, Finset.sum_cons,
<<<<<<< HEAD
      Sym2.mkEmbedding_apply, Sym2.isDiag_iff_proj_eq, not_true, if_false, zero_add, polar_sym2,
      ← Sym2.lift_comp_map, Sym2.lift_mk, ← polarBilin_apply_apply, _root_.map_sum,
=======
      Sym2.mkEmbedding_apply, Sym2.isDiag_iff_proj_eq, not_true, if_false, zero_add,
      Sym2.map_pair_eq, polarSym2_sym2Mk, ← polarBilin_apply_apply, _root_.map_sum,
>>>>>>> 8ad310ec
      polarBilin_apply_apply]
    congr 2
    rw [add_comm]
    congr! with i hi
    rw [if_pos (ne_of_mem_of_not_mem hi ha).symm]

protected theorem map_sum' {ι} (Q : QuadraticMap R M N) (s : Finset ι) (f : ι → M) :
<<<<<<< HEAD
    Q (∑ i ∈ s, f i) = ∑ ij ∈ s.sym2, ((polar_sym2 Q) ∘ Sym2.map f) ij - ∑ i ∈ s, Q (f i) := by
=======
    Q (∑ i ∈ s, f i) = ∑ ij ∈ s.sym2, polarSym2 Q (ij.map f) - ∑ i ∈ s, Q (f i) := by
>>>>>>> 8ad310ec
  induction s using Finset.cons_induction with
  | empty => simp
  | cons a s ha ih =>
    simp_rw [Finset.sum_cons, QuadraticMap.map_add Q, ih, add_assoc, Finset.sym2_cons,
<<<<<<< HEAD
      Finset.sum_disjUnion, Finset.sum_map, Finset.sum_cons, Sym2.mkEmbedding_apply, polar_sym2,
      ← Sym2.lift_comp_map, Sym2.lift_mk, ← polarBilin_apply_apply, _root_.map_sum,
=======
      Finset.sum_disjUnion, Finset.sum_map, Finset.sum_cons, Sym2.mkEmbedding_apply,
      Sym2.map_pair_eq, polarSym2_sym2Mk, ← polarBilin_apply_apply, _root_.map_sum,
>>>>>>> 8ad310ec
      polarBilin_apply_apply, polar_self]
    abel_nf

end CommRing

section SemiringOperators

variable [CommSemiring R] [AddCommMonoid M] [Module R M] [AddCommMonoid N] [Module R N]

section SMul

variable [Monoid S] [Monoid T] [DistribMulAction S N] [DistribMulAction T N]
variable [SMulCommClass S R N] [SMulCommClass T R N]

/-- `QuadraticMap R M N` inherits the scalar action from any algebra over `R`.

This provides an `R`-action via `Algebra.id`. -/
instance : SMul S (QuadraticMap R M N) :=
  ⟨fun a Q =>
    { toFun := a • ⇑Q
      toFun_smul := fun b x => by
        rw [Pi.smul_apply, map_smul, Pi.smul_apply, smul_comm]
      exists_companion' :=
        let ⟨B, h⟩ := Q.exists_companion
        letI := SMulCommClass.symm S R N
        ⟨a • B, by simp [h]⟩ }⟩

@[simp]
theorem coeFn_smul (a : S) (Q : QuadraticMap R M N) : ⇑(a • Q) = a • ⇑Q :=
  rfl

@[simp]
theorem smul_apply (a : S) (Q : QuadraticMap R M N) (x : M) : (a • Q) x = a • Q x :=
  rfl

instance [SMulCommClass S T N] : SMulCommClass S T (QuadraticMap R M N) where
  smul_comm _s _t _q := ext fun _ => smul_comm _ _ _

instance [SMul S T] [IsScalarTower S T N] : IsScalarTower S T (QuadraticMap R M N) where
  smul_assoc _s _t _q := ext fun _ => smul_assoc _ _ _

end SMul

instance : Zero (QuadraticMap R M N) :=
  ⟨{  toFun := fun _ => 0
      toFun_smul := fun a _ => by simp only [smul_zero]
      exists_companion' := ⟨0, fun _ _ => by simp only [add_zero, LinearMap.zero_apply]⟩ }⟩

@[simp]
theorem coeFn_zero : ⇑(0 : QuadraticMap R M N) = 0 :=
  rfl

@[simp]
theorem zero_apply (x : M) : (0 : QuadraticMap R M N) x = 0 :=
  rfl

instance : Inhabited (QuadraticMap R M N) :=
  ⟨0⟩

instance : Add (QuadraticMap R M N) :=
  ⟨fun Q Q' =>
    { toFun := Q + Q'
      toFun_smul := fun a x => by simp only [Pi.add_apply, smul_add, map_smul]
      exists_companion' :=
        let ⟨B, h⟩ := Q.exists_companion
        let ⟨B', h'⟩ := Q'.exists_companion
        ⟨B + B', fun x y => by
          simp_rw [Pi.add_apply, h, h', LinearMap.add_apply, add_add_add_comm]⟩ }⟩

@[simp]
theorem coeFn_add (Q Q' : QuadraticMap R M N) : ⇑(Q + Q') = Q + Q' :=
  rfl

@[simp]
theorem add_apply (Q Q' : QuadraticMap R M N) (x : M) : (Q + Q') x = Q x + Q' x :=
  rfl

instance : AddCommMonoid (QuadraticMap R M N) :=
  DFunLike.coe_injective.addCommMonoid _ coeFn_zero coeFn_add fun _ _ => coeFn_smul _ _

/-- `@CoeFn (QuadraticMap R M)` as an `AddMonoidHom`.

This API mirrors `AddMonoidHom.coeFn`. -/
@[simps apply]
def coeFnAddMonoidHom : QuadraticMap R M N →+ M → N where
  toFun := DFunLike.coe
  map_zero' := coeFn_zero
  map_add' := coeFn_add

/-- Evaluation on a particular element of the module `M` is an additive map on quadratic maps. -/
@[simps! apply]
def evalAddMonoidHom (m : M) : QuadraticMap R M N →+ N :=
  (Pi.evalAddMonoidHom _ m).comp coeFnAddMonoidHom

section Sum

@[simp]
theorem coeFn_sum {ι : Type*} (Q : ι → QuadraticMap R M N) (s : Finset ι) :
    ⇑(∑ i ∈ s, Q i) = ∑ i ∈ s, ⇑(Q i) :=
  map_sum coeFnAddMonoidHom Q s

@[simp]
theorem sum_apply {ι : Type*} (Q : ι → QuadraticMap R M N) (s : Finset ι) (x : M) :
    (∑ i ∈ s, Q i) x = ∑ i ∈ s, Q i x :=
  map_sum (evalAddMonoidHom x : _ →+ N) Q s

end Sum

instance [Monoid S] [DistribMulAction S N] [SMulCommClass S R N] :
    DistribMulAction S (QuadraticMap R M N) where
  mul_smul a b Q := ext fun x => by simp only [smul_apply, mul_smul]
  one_smul Q := ext fun x => by simp only [QuadraticMap.smul_apply, one_smul]
  smul_add a Q Q' := by
    ext
    simp only [add_apply, smul_apply, smul_add]
  smul_zero a := by
    ext
    simp only [zero_apply, smul_apply, smul_zero]

instance [Semiring S] [Module S N] [SMulCommClass S R N] :
    Module S (QuadraticMap R M N) where
  zero_smul Q := by
    ext
    simp only [zero_apply, smul_apply, zero_smul]
  add_smul a b Q := by
    ext
    simp only [add_apply, smul_apply, add_smul]

end SemiringOperators

section RingOperators

variable [CommRing R] [AddCommGroup M] [Module R M] [AddCommGroup N] [Module R N]

instance : Neg (QuadraticMap R M N) :=
  ⟨fun Q =>
    { toFun := -Q
      toFun_smul := fun a x => by simp only [Pi.neg_apply, map_smul, smul_neg]
      exists_companion' :=
        let ⟨B, h⟩ := Q.exists_companion
        ⟨-B, fun x y => by simp_rw [Pi.neg_apply, h, LinearMap.neg_apply, neg_add]⟩ }⟩

@[simp]
theorem coeFn_neg (Q : QuadraticMap R M N) : ⇑(-Q) = -Q :=
  rfl

@[simp]
theorem neg_apply (Q : QuadraticMap R M N) (x : M) : (-Q) x = -Q x :=
  rfl

instance : Sub (QuadraticMap R M N) :=
  ⟨fun Q Q' => (Q + -Q').copy (Q - Q') (sub_eq_add_neg _ _)⟩

@[simp]
theorem coeFn_sub (Q Q' : QuadraticMap R M N) : ⇑(Q - Q') = Q - Q' :=
  rfl

@[simp]
theorem sub_apply (Q Q' : QuadraticMap R M N) (x : M) : (Q - Q') x = Q x - Q' x :=
  rfl

instance : AddCommGroup (QuadraticMap R M N) :=
  DFunLike.coe_injective.addCommGroup _ coeFn_zero coeFn_add coeFn_neg coeFn_sub
    (fun _ _ => coeFn_smul _ _) fun _ _ => coeFn_smul _ _

end RingOperators

section restrictScalars

variable [CommSemiring R] [CommSemiring S] [AddCommMonoid M] [Module R M] [AddCommMonoid N]
  [Module R N] [Module S M] [Module S N] [Algebra S R]
variable [IsScalarTower S R M] [IsScalarTower S R N]

/-- If `Q : M → N` is a quadratic map of `R`-modules and `R` is an `S`-algebra,
then the restriction of scalars is a quadratic map of `S`-modules. -/
@[simps!]
def restrictScalars (Q : QuadraticMap R M N) : QuadraticMap S M N where
  toFun x := Q x
  toFun_smul a x := by
    simp [map_smul_of_tower]
  exists_companion' :=
    let ⟨B, h⟩ := Q.exists_companion
    ⟨B.restrictScalars₁₂ (S := R) (R' := S) (S' := S), fun x y => by
      simp only [LinearMap.restrictScalars₁₂_apply_apply, h]⟩

end restrictScalars

section Comp

variable [CommSemiring R] [AddCommMonoid M] [Module R M] [AddCommMonoid N] [Module R N]
variable [AddCommMonoid P] [Module R P]

/-- Compose the quadratic map with a linear function on the right. -/
def comp (Q : QuadraticMap R N P) (f : M →ₗ[R] N) : QuadraticMap R M P where
  toFun x := Q (f x)
  toFun_smul a x := by simp only [map_smul, f.map_smul]
  exists_companion' :=
    let ⟨B, h⟩ := Q.exists_companion
    ⟨B.compl₁₂ f f, fun x y => by simp_rw [f.map_add]; exact h (f x) (f y)⟩

@[simp]
theorem comp_apply (Q : QuadraticMap R N P) (f : M →ₗ[R] N) (x : M) : (Q.comp f) x = Q (f x) :=
  rfl

/-- Compose a quadratic map with a linear function on the left. -/
@[simps (config := { simpRhs := true })]
def _root_.LinearMap.compQuadraticMap (f : N →ₗ[R] P) (Q : QuadraticMap R M N) :
    QuadraticMap R M P where
  toFun x := f (Q x)
  toFun_smul b x := by simp only [map_smul, f.map_smul]
  exists_companion' :=
    let ⟨B, h⟩ := Q.exists_companion
    ⟨B.compr₂ f, fun x y => by simp only [h, map_add, LinearMap.compr₂_apply]⟩

/-- Compose a quadratic map with a linear function on the left. -/
@[simps! (config := { simpRhs := true })]
def _root_.LinearMap.compQuadraticMap' [CommSemiring S] [Algebra S R] [Module S N] [Module S M]
    [IsScalarTower S R N] [IsScalarTower S R M] [Module S P]
    (f : N →ₗ[S] P) (Q : QuadraticMap R M N) : QuadraticMap S M P :=
  _root_.LinearMap.compQuadraticMap f Q.restrictScalars

/-- When `N` and `P` are equivalent, quadratic maps on `M` into `N` are equivalent to quadratic
maps on `M` into `P`.

See `LinearMap.BilinMap.congr₂` for the bilinear map version. -/
@[simps]
def _root_.LinearEquiv.congrQuadraticMap (e : N ≃ₗ[R] P) :
    QuadraticMap R M N ≃ₗ[R] QuadraticMap R M P where
  toFun Q := e.compQuadraticMap Q
  invFun Q := e.symm.compQuadraticMap Q
  left_inv _ := ext fun _ => e.symm_apply_apply _
  right_inv _ := ext fun _ => e.apply_symm_apply _
  map_add' _ _ := ext fun _ => map_add e _ _
  map_smul' _ _ := ext fun _ => _root_.map_smul e _ _

@[simp]
theorem _root_.LinearEquiv.congrQuadraticMap_refl :
    LinearEquiv.congrQuadraticMap (.refl R N) = .refl R (QuadraticMap R M N) := rfl

@[simp]
theorem _root_.LinearEquiv.congrQuadraticMap_symm (e : N ≃ₗ[R] P) :
    (LinearEquiv.congrQuadraticMap e (M := M)).symm = e.symm.congrQuadraticMap := rfl

end Comp

section NonUnitalNonAssocSemiring

variable [CommSemiring R] [NonUnitalNonAssocSemiring A] [AddCommMonoid M] [Module R M]
variable [Module R A] [SMulCommClass R A A] [IsScalarTower R A A]

/-- The product of linear maps into an `R`-algebra is a quadratic map. -/
def linMulLin (f g : M →ₗ[R] A) : QuadraticMap R M A where
  toFun := f * g
  toFun_smul a x := by
    rw [Pi.mul_apply, Pi.mul_apply, LinearMap.map_smulₛₗ, RingHom.id_apply, LinearMap.map_smulₛₗ,
      RingHom.id_apply, smul_mul_assoc, mul_smul_comm, ← smul_assoc, (smul_eq_mul R)]
  exists_companion' :=
    ⟨(LinearMap.mul R A).compl₁₂ f g + (LinearMap.mul R A).flip.compl₁₂ g f, fun x y => by
      simp only [Pi.mul_apply, map_add, left_distrib, right_distrib, LinearMap.add_apply,
        LinearMap.compl₁₂_apply, LinearMap.mul_apply', LinearMap.flip_apply]
      abel_nf⟩

@[simp]
theorem linMulLin_apply (f g : M →ₗ[R] A) (x) : linMulLin f g x = f x * g x :=
  rfl

@[simp]
theorem add_linMulLin (f g h : M →ₗ[R] A) : linMulLin (f + g) h = linMulLin f h + linMulLin g h :=
  ext fun _ => add_mul _ _ _

@[simp]
theorem linMulLin_add (f g h : M →ₗ[R] A) : linMulLin f (g + h) = linMulLin f g + linMulLin f h :=
  ext fun _ => mul_add _ _ _

variable {N' : Type*} [AddCommMonoid N'] [Module R N']

@[simp]
theorem linMulLin_comp (f g : M →ₗ[R] A) (h : N' →ₗ[R] M) :
    (linMulLin f g).comp h = linMulLin (f.comp h) (g.comp h) :=
  rfl

variable {n : Type*}

/-- `sq` is the quadratic map sending the vector `x : A` to `x * x` -/
@[simps!]
def sq : QuadraticMap R A A :=
  linMulLin LinearMap.id LinearMap.id

/-- `proj i j` is the quadratic map sending the vector `x : n → R` to `x i * x j` -/
def proj (i j : n) : QuadraticMap R (n → A) A :=
  linMulLin (@LinearMap.proj _ _ _ (fun _ => A) _ _ i) (@LinearMap.proj _ _ _ (fun _ => A) _ _ j)

@[simp]
theorem proj_apply (i j : n) (x : n → A) : proj (R := R) i j x = x i * x j :=
  rfl

end NonUnitalNonAssocSemiring

end QuadraticMap

/-!
### Associated bilinear maps

If multiplication by 2 is invertible on the target module `N` of
`QuadraticMap R M N`, then there is a linear bijection `QuadraticMap.associated`
between quadratic maps `Q` over `R` from `M` to `N` and symmetric bilinear maps
`B : M →ₗ[R] M →ₗ[R] → N` such that `BilinMap.toQuadraticMap B = Q`
(see `QuadraticMap.associated_rightInverse`). The associated bilinear map is half
`Q.polarBilin` (see `QuadraticMap.two_nsmul_associated`); this is where the invertibility condition
comes from. We spell the condition as `[Invertible (2 : Module.End R N)]`.

Note that this makes the bijection available in more cases than the simpler condition
`Invertible (2 : R)`, e.g., when `R = ℤ` and `N = ℝ`.
-/

namespace LinearMap

namespace BilinMap

open QuadraticMap
open LinearMap (BilinMap)

section Semiring

variable [CommSemiring R] [AddCommMonoid M] [Module R M] [AddCommMonoid N] [Module R N]
variable {N' : Type*}  [AddCommMonoid N'] [Module R N']

/-- A bilinear map gives a quadratic map by applying the argument twice. -/
def toQuadraticMap (B : BilinMap R M N) : QuadraticMap R M N where
  toFun x := B x x
  toFun_smul a x := by simp only [_root_.map_smul, LinearMap.smul_apply, smul_smul]
  exists_companion' := ⟨B + LinearMap.flip B, fun x y => by simp [add_add_add_comm, add_comm]⟩

@[simp]
theorem toQuadraticMap_apply (B : BilinMap R M N) (x : M) : B.toQuadraticMap x = B x x :=
  rfl

theorem toQuadraticMap_comp_same (B : BilinMap R M N) (f : N' →ₗ[R] M) :
    BilinMap.toQuadraticMap (B.compl₁₂ f f) = B.toQuadraticMap.comp f := rfl

section

variable (R M)

@[simp]
theorem toQuadraticMap_zero : (0 : BilinMap R M N).toQuadraticMap = 0 :=
  rfl

end

@[simp]
theorem toQuadraticMap_add (B₁ B₂ : BilinMap R M N) :
    (B₁ + B₂).toQuadraticMap = B₁.toQuadraticMap + B₂.toQuadraticMap :=
  rfl

@[simp]
theorem toQuadraticMap_smul [Monoid S] [DistribMulAction S N] [SMulCommClass S R N]
    [SMulCommClass R S N] (a : S)
    (B : BilinMap R M N) : (a • B).toQuadraticMap = a • B.toQuadraticMap :=
  rfl

section

variable (S R M)

/-- `LinearMap.BilinMap.toQuadraticMap` as an additive homomorphism -/
@[simps]
def toQuadraticMapAddMonoidHom : (BilinMap R M N) →+ QuadraticMap R M N where
  toFun := toQuadraticMap
  map_zero' := toQuadraticMap_zero _ _
  map_add' := toQuadraticMap_add

/-- `LinearMap.BilinMap.toQuadraticMap` as a linear map -/
@[simps!]
def toQuadraticMapLinearMap [Semiring S] [Module S N] [SMulCommClass S R N] [SMulCommClass R S N] :
    (BilinMap R M N) →ₗ[S] QuadraticMap R M N where
  toFun := toQuadraticMap
  map_smul' := toQuadraticMap_smul
  map_add' := toQuadraticMap_add

end

@[simp]
theorem toQuadraticMap_list_sum (B : List (BilinMap R M N)) :
    B.sum.toQuadraticMap = (B.map toQuadraticMap).sum :=
  map_list_sum (toQuadraticMapAddMonoidHom R M) B

@[simp]
theorem toQuadraticMap_multiset_sum (B : Multiset (BilinMap R M N)) :
    B.sum.toQuadraticMap = (B.map toQuadraticMap).sum :=
  map_multiset_sum (toQuadraticMapAddMonoidHom R M) B

@[simp]
theorem toQuadraticMap_sum {ι : Type*} (s : Finset ι) (B : ι → (BilinMap R M N)) :
    (∑ i ∈ s, B i).toQuadraticMap = ∑ i ∈ s, (B i).toQuadraticMap :=
  map_sum (toQuadraticMapAddMonoidHom R M) B s

@[simp]
theorem toQuadraticMap_eq_zero {B : BilinMap R M N} :
    B.toQuadraticMap = 0 ↔ B.IsAlt :=
  QuadraticMap.ext_iff

end Semiring

section Ring

variable [CommRing R] [AddCommGroup M] [AddCommGroup N] [Module R M] [Module R N]
variable {B : BilinMap R M N}

@[simp]
theorem toQuadraticMap_neg (B : BilinMap R M N) : (-B).toQuadraticMap = -B.toQuadraticMap :=
  rfl

@[simp]
theorem toQuadraticMap_sub (B₁ B₂ : BilinMap R M N) :
    (B₁ - B₂).toQuadraticMap = B₁.toQuadraticMap - B₂.toQuadraticMap :=
  rfl

theorem polar_toQuadraticMap (x y : M) : polar (toQuadraticMap B) x y = B x y + B y x := by
  simp only [polar, toQuadraticMap_apply, map_add, add_apply, add_assoc, add_comm (B y x) _,
    add_sub_cancel_left, sub_eq_add_neg _ (B y y), add_neg_cancel_left]

theorem polarBilin_toQuadraticMap : polarBilin (toQuadraticMap B) = B + flip B :=
  LinearMap.ext₂ polar_toQuadraticMap

@[simp] theorem _root_.QuadraticMap.toQuadraticMap_polarBilin (Q : QuadraticMap R M N) :
    toQuadraticMap (polarBilin Q) = 2 • Q :=
  QuadraticMap.ext fun x => (polar_self _ x).trans <| by simp

theorem _root_.QuadraticMap.polarBilin_injective (h : IsUnit (2 : R)) :
    Function.Injective (polarBilin : QuadraticMap R M N → _) := by
  intro Q₁ Q₂ h₁₂
  apply h.smul_left_cancel.mp
  rw [show (2 : R) = (2 : ℕ) by rfl]
  simp_rw [Nat.cast_smul_eq_nsmul R, ← QuadraticMap.toQuadraticMap_polarBilin]
  exact congrArg toQuadraticMap h₁₂

section

variable {N' : Type*} [AddCommGroup N'] [Module R N']

theorem _root_.QuadraticMap.polarBilin_comp (Q : QuadraticMap R N' N) (f : M →ₗ[R] N') :
    polarBilin (Q.comp f) = LinearMap.compl₁₂ (polarBilin Q) f f :=
  LinearMap.ext₂ <| fun x y => by simp [polar]

end

variable {N' : Type*} [AddCommGroup N']

theorem _root_.LinearMap.compQuadraticMap_polar [CommSemiring S] [Algebra S R] [Module S N]
    [Module S N'] [IsScalarTower S R N] [Module S M] [IsScalarTower S R M] (f : N →ₗ[S] N')
    (Q : QuadraticMap R M N) (x y : M) : polar (f.compQuadraticMap' Q) x y = f (polar Q x y) := by
  simp [polar]

variable [Module R N']

theorem _root_.LinearMap.compQuadraticMap_polarBilin (f : N →ₗ[R] N') (Q : QuadraticMap R M N) :
    (f.compQuadraticMap' Q).polarBilin = Q.polarBilin.compr₂ f := by
  ext
  rw [polarBilin_apply_apply, compr₂_apply, polarBilin_apply_apply,
    LinearMap.compQuadraticMap_polar]

end Ring

end BilinMap

end LinearMap

namespace QuadraticMap

open LinearMap (BilinMap)

section

variable [Semiring R] [AddCommMonoid M] [Module R M]

instance : SMulCommClass R (Submonoid.center R) M where
  smul_comm r r' m := by
    simp_rw [Submonoid.smul_def, smul_smul, (Set.mem_center_iff.1 r'.prop).1]

/-- If `2` is invertible in `R`, then it is also invertible in `End R M`. -/
instance [Invertible (2 : R)] : Invertible (2 : Module.End R M) where
  invOf := (⟨⅟2, Set.invOf_mem_center (Set.ofNat_mem_center _ _)⟩ : Submonoid.center R) •
    (1 : Module.End R M)
  invOf_mul_self := by
    ext m
    dsimp [Submonoid.smul_def]
    rw [← ofNat_smul_eq_nsmul R, invOf_smul_smul (2 : R) m]
  mul_invOf_self := by
    ext m
    dsimp [Submonoid.smul_def]
    rw [← ofNat_smul_eq_nsmul R, smul_invOf_smul (2 : R) m]

/-- If `2` is invertible in `R`, then applying the inverse of `2` in `End R M` to an element
of `M` is the same as multiplying by the inverse of `2` in `R`. -/
@[simp]
lemma half_moduleEnd_apply_eq_half_smul [Invertible (2 : R)] (x : M) :
    ⅟ (2 : Module.End R M) x = ⅟ (2 : R) • x :=
  rfl

end

section AssociatedHom

variable [CommRing R] [AddCommGroup M] [Module R M]
variable [AddCommGroup N] [Module R N]
variable (S) [CommSemiring S] [Algebra S R] [Module S N] [IsScalarTower S R N]

-- the requirement that multiplication by `2` is invertible on the target module `N`
variable [Invertible (2 : Module.End R N)]

/-- `associatedHom` is the map that sends a quadratic map on a module `M` over `R` to its
associated symmetric bilinear map.  As provided here, this has the structure of an `S`-linear map
where `S` is a commutative ring and `R` is an `S`-algebra.

Over a commutative ring, use `QuadraticMap.associated`, which gives an `R`-linear map.  Over a
general ring with no nontrivial distinguished commutative subring, use `QuadraticMap.associated'`,
which gives an additive homomorphism (or more precisely a `ℤ`-linear map.) -/
def associatedHom : QuadraticMap R M N →ₗ[S] (BilinMap R M N) where
  toFun Q := ⅟ (2 : Module.End R N) • polarBilin Q
  map_add' _ _ :=
    LinearMap.ext₂ fun _ _ ↦ by
      simp only [LinearMap.smul_apply, polarBilin_apply_apply, coeFn_add, polar_add,
        LinearMap.smul_def, LinearMap.map_add, LinearMap.add_apply]
  map_smul' _ _ :=
    LinearMap.ext₂ fun _ _ ↦ by
      simp only [LinearMap.smul_apply, polarBilin_apply_apply, coeFn_smul, polar_smul,
        LinearMap.smul_def, LinearMap.map_smul_of_tower, RingHom.id_apply]

variable (Q : QuadraticMap R M N)

@[simp]
theorem associated_apply (x y : M) :
    associatedHom S Q x y = ⅟ (2 : Module.End R N) • (Q (x + y) - Q x - Q y) :=
  rfl

/-- Twice the associated bilinear map of `Q` is the same as the polar of `Q`. -/
@[simp] theorem two_nsmul_associated : 2 • associatedHom S Q = Q.polarBilin := by
  ext
  dsimp
  rw [← LinearMap.smul_apply, nsmul_eq_mul, Nat.cast_ofNat, mul_invOf_self', LinearMap.one_apply,
    polar]

theorem associated_isSymm (Q : QuadraticMap R M N) (x y : M) :
    associatedHom S Q x y = associatedHom S Q y x := by
  simp only [associated_apply, sub_eq_add_neg, add_assoc, add_comm, add_left_comm]

theorem _root_.QuadraticForm.associated_isSymm (Q : QuadraticForm R M) [Invertible (2 : R)] :
    (associatedHom S Q).IsSymm :=
  QuadraticMap.associated_isSymm S Q

/-- A version of `QuadraticMap.associated_isSymm` for general targets
(using `flip` because `IsSymm` does not apply here). -/
lemma associated_flip : (associatedHom S Q).flip = associatedHom S Q := by
  ext
  simp only [LinearMap.flip_apply, associated_apply, add_comm, sub_eq_add_neg, add_left_comm,
    add_assoc]

@[simp]
theorem associated_comp {N' : Type*} [AddCommGroup N'] [Module R N'] (f : N' →ₗ[R] M) :
    associatedHom S (Q.comp f) = (associatedHom S Q).compl₁₂ f f := by
  ext
  simp only [associated_apply, comp_apply, map_add, LinearMap.compl₁₂_apply]

theorem associated_toQuadraticMap (B : BilinMap R M N) (x y : M) :
    associatedHom S B.toQuadraticMap x y = ⅟ (2 : Module.End R N) • (B x y + B y x) := by
  simp only [associated_apply, BilinMap.toQuadraticMap_apply, map_add, LinearMap.add_apply,
    LinearMap.smul_def, _root_.map_sub]
  abel_nf

theorem associated_left_inverse {B₁ : BilinMap R M N} (h : ∀ x y, B₁ x y = B₁ y x) :
    associatedHom S B₁.toQuadraticMap = B₁ :=
  LinearMap.ext₂ fun x y ↦ by
    rw [associated_toQuadraticMap, ← h x y, ← two_smul R, invOf_smul_eq_iff, two_smul, two_smul]

/-- A version of `QuadraticMap.associated_left_inverse` for general targets. -/
lemma associated_left_inverse' {B₁ : BilinMap R M N} (hB₁ : B₁.flip = B₁) :
    associatedHom S B₁.toQuadraticMap = B₁ := by
  ext _ y
  rw [associated_toQuadraticMap, ← LinearMap.flip_apply _ y, hB₁, invOf_smul_eq_iff, two_smul]

-- Porting note: moved from below to golf the next theorem
theorem associated_eq_self_apply (x : M) : associatedHom S Q x x = Q x := by
  rw [associated_apply, map_add_self, ← three_add_one_eq_four, ← two_add_one_eq_three, add_smul,
    add_smul, one_smul, add_sub_cancel_right, add_sub_cancel_right, two_smul, ← two_smul R,
    invOf_smul_eq_iff, two_smul, two_smul]

theorem toQuadraticMap_associated : (associatedHom S Q).toQuadraticMap = Q :=
  QuadraticMap.ext <| associated_eq_self_apply S Q

-- note: usually `rightInverse` lemmas are named the other way around, but this is consistent
-- with historical naming in this file.
theorem associated_rightInverse :
    Function.RightInverse (associatedHom S) (BilinMap.toQuadraticMap : _ → QuadraticMap R M N) :=
  toQuadraticMap_associated S

/-- `associated'` is the `ℤ`-linear map that sends a quadratic form on a module `M` over `R` to its
associated symmetric bilinear form. -/
abbrev associated' : QuadraticMap R M N →ₗ[ℤ] BilinMap R M N :=
  associatedHom ℤ

/-- Symmetric bilinear forms can be lifted to quadratic forms -/
instance canLift [Invertible (2 : R)] :
    CanLift (BilinMap R M R) (QuadraticForm R M) (associatedHom ℕ) LinearMap.IsSymm where
  prf B hB := ⟨B.toQuadraticMap, associated_left_inverse _ hB⟩

/-- Symmetric bilinear maps can be lifted to quadratic maps -/
instance canLift' :
    CanLift (BilinMap R M N) (QuadraticMap R M N) (associatedHom ℕ) fun B ↦ B.flip = B where
  prf B hB := ⟨B.toQuadraticMap, associated_left_inverse' _ hB⟩

/-- There exists a non-null vector with respect to any quadratic form `Q` whose associated
bilinear form is non-zero, i.e. there exists `x` such that `Q x ≠ 0`. -/
theorem exists_quadraticMap_ne_zero {Q : QuadraticMap R M N}
    -- Porting note: added implicit argument
    (hB₁ : associated' (R := R) (N := N) Q ≠ 0) :
    ∃ x, Q x ≠ 0 := by
  rw [← not_forall]
  intro h
  apply hB₁
  rw [(QuadraticMap.ext h : Q = 0), LinearMap.map_zero]

@[deprecated (since := "2024-10-05")] alias exists_quadraticForm_ne_zero :=
  exists_quadraticMap_ne_zero

end AssociatedHom

section Associated

variable [CommSemiring S] [CommRing R] [AddCommGroup M] [Algebra S R] [Module R M]
variable [AddCommGroup N] [Module R N] [Module S N] [IsScalarTower S R N]
variable [Invertible (2 : Module.End R N)]

-- Note:  When possible, rather than writing lemmas about `associated`, write a lemma applying to
-- the more general `associatedHom` and place it in the previous section.

/-- `associated` is the linear map that sends a quadratic map over a commutative ring to its
associated symmetric bilinear map. -/
abbrev associated : QuadraticMap R M N →ₗ[R] BilinMap R M N :=
  associatedHom R

variable (S) in
theorem coe_associatedHom :
    ⇑(associatedHom S : QuadraticMap R M N →ₗ[S] BilinMap R M N) = associated :=
  rfl

open LinearMap in
@[simp]
theorem associated_linMulLin [Invertible (2 : R)] (f g : M →ₗ[R] R) :
    associated (R := R) (N := R) (linMulLin f g) =
      ⅟ (2 : R) • ((mul R R).compl₁₂ f g + (mul R R).compl₁₂ g f) := by
  ext
  simp only [associated_apply, linMulLin_apply, map_add, smul_add, LinearMap.add_apply,
    LinearMap.smul_apply, compl₁₂_apply, mul_apply', smul_eq_mul, invOf_smul_eq_iff]
  simp only [smul_add, LinearMap.smul_def, Module.End.ofNat_apply, nsmul_eq_mul, Nat.cast_ofNat,
    mul_invOf_cancel_left']
  ring_nf

open LinearMap in
@[simp]
lemma associated_sq [Invertible (2 : R)] : associated (R := R) sq = mul R R :=
  (associated_linMulLin (id) (id)).trans <|
    by simp only [smul_add, invOf_two_smul_add_invOf_two_smul]; rfl

end Associated

section IsOrtho

/-! ### Orthogonality -/

section CommSemiring
variable [CommSemiring R] [AddCommMonoid M] [Module R M] [AddCommMonoid N] [Module R N]
  {Q : QuadraticMap R M N}

/-- The proposition that two elements of a quadratic map space are orthogonal. -/
def IsOrtho (Q : QuadraticMap R M N) (x y : M) : Prop :=
  Q (x + y) = Q x + Q y

theorem isOrtho_def {Q : QuadraticMap R M N} {x y : M} : Q.IsOrtho x y ↔ Q (x + y) = Q x + Q y :=
  Iff.rfl

theorem IsOrtho.all (x y : M) : IsOrtho (0 : QuadraticMap R M N) x y := (zero_add _).symm

theorem IsOrtho.zero_left (x : M) : IsOrtho Q (0 : M) x := by simp [isOrtho_def]

theorem IsOrtho.zero_right (x : M) : IsOrtho Q x (0 : M) := by simp [isOrtho_def]

theorem ne_zero_of_not_isOrtho_self {Q : QuadraticMap R M N} (x : M) (hx₁ : ¬Q.IsOrtho x x) :
    x ≠ 0 :=
  fun hx₂ => hx₁ (hx₂.symm ▸ .zero_left _)

theorem isOrtho_comm {x y : M} : IsOrtho Q x y ↔ IsOrtho Q y x := by simp_rw [isOrtho_def, add_comm]

alias ⟨IsOrtho.symm, _⟩ := isOrtho_comm

theorem _root_.LinearMap.BilinForm.toQuadraticMap_isOrtho [IsCancelAdd R]
    [NoZeroDivisors R] [CharZero R] {B : BilinMap R M R} {x y : M} (h : B.IsSymm) :
    B.toQuadraticMap.IsOrtho x y ↔ B.IsOrtho x y := by
  letI : AddCancelMonoid R := { ‹IsCancelAdd R›, (inferInstanceAs <| AddCommMonoid R) with }
  simp_rw [isOrtho_def, LinearMap.isOrtho_def, B.toQuadraticMap_apply, map_add,
    LinearMap.add_apply, add_comm _ (B y y), add_add_add_comm _ _ (B y y), add_comm (B y y)]
  rw [add_right_eq_self (a := B x x + B y y), ← h, RingHom.id_apply, add_self_eq_zero]

end CommSemiring

section CommRing
variable [CommRing R] [AddCommGroup M] [Module R M] [AddCommGroup N] [Module R N]
  {Q : QuadraticMap R M N}

@[simp]
theorem isOrtho_polarBilin {x y : M} : Q.polarBilin.IsOrtho x y ↔ IsOrtho Q x y := by
  simp_rw [isOrtho_def, LinearMap.isOrtho_def, polarBilin_apply_apply, polar, sub_sub, sub_eq_zero]

theorem IsOrtho.polar_eq_zero {x y : M} (h : IsOrtho Q x y) : polar Q x y = 0 :=
  isOrtho_polarBilin.mpr h

@[simp]
theorem associated_isOrtho [Invertible (2 : R)] {x y : M} :
    Q.associated.IsOrtho x y ↔ Q.IsOrtho x y := by
  simp_rw [isOrtho_def, LinearMap.isOrtho_def, associated_apply, invOf_smul_eq_iff,
    smul_zero, sub_sub, sub_eq_zero]

end CommRing

end IsOrtho

section Anisotropic

section Semiring

variable [CommSemiring R] [AddCommMonoid M] [AddCommMonoid N] [Module R M] [Module R N]

/-- An anisotropic quadratic map is zero only on zero vectors. -/
def Anisotropic (Q : QuadraticMap R M N) : Prop :=
  ∀ x, Q x = 0 → x = 0

theorem not_anisotropic_iff_exists (Q : QuadraticMap R M N) :
    ¬Anisotropic Q ↔ ∃ x, x ≠ 0 ∧ Q x = 0 := by
  simp only [Anisotropic, not_forall, exists_prop, and_comm]

theorem Anisotropic.eq_zero_iff {Q : QuadraticMap R M N} (h : Anisotropic Q) {x : M} :
    Q x = 0 ↔ x = 0 :=
  ⟨h x, fun h => h.symm ▸ map_zero Q⟩

end Semiring

section Ring

variable [CommRing R] [AddCommGroup M] [Module R M]

/-- The associated bilinear form of an anisotropic quadratic form is nondegenerate. -/
theorem separatingLeft_of_anisotropic [Invertible (2 : R)] (Q : QuadraticMap R M R)
    (hB : Q.Anisotropic) :
    -- Porting note: added implicit argument
    (QuadraticMap.associated' (R := R) (N := R) Q).SeparatingLeft := fun x hx ↦ hB _ <| by
  rw [← hx x]
  exact (associated_eq_self_apply _ _ x).symm

end Ring

end Anisotropic

section PosDef

variable {R₂ : Type u} [CommSemiring R₂] [AddCommMonoid M] [Module R₂ M]
variable [PartialOrder N] [AddCommMonoid N] [Module R₂ N]
variable {Q₂ : QuadraticMap R₂ M N}

/-- A positive definite quadratic form is positive on nonzero vectors. -/
def PosDef (Q₂ : QuadraticMap R₂ M N) : Prop :=
  ∀ x, x ≠ 0 → 0 < Q₂ x


theorem PosDef.smul {R} [LinearOrderedCommRing R] [Module R M] [Module R N] [PosSMulStrictMono R N]
    {Q : QuadraticMap R M N} (h : PosDef Q) {a : R} (a_pos : 0 < a) : PosDef (a • Q) :=
  fun x hx => smul_pos a_pos (h x hx)

variable {n : Type*}

theorem PosDef.nonneg {Q : QuadraticMap R₂ M N} (hQ : PosDef Q) (x : M) : 0 ≤ Q x :=
  (eq_or_ne x 0).elim (fun h => h.symm ▸ (map_zero Q).symm.le) fun h => (hQ _ h).le

theorem PosDef.anisotropic {Q : QuadraticMap R₂ M N} (hQ : Q.PosDef) : Q.Anisotropic :=
  fun x hQx => by_contradiction fun hx =>
    lt_irrefl (0 : N) <| by
      have := hQ _ hx
      rw [hQx] at this
      exact this

theorem posDef_of_nonneg {Q : QuadraticMap R₂ M N} (h : ∀ x, 0 ≤ Q x) (h0 : Q.Anisotropic) :
    PosDef Q :=
  fun x hx => lt_of_le_of_ne (h x) (Ne.symm fun hQx => hx <| h0 _ hQx)

theorem posDef_iff_nonneg {Q : QuadraticMap R₂ M N} : PosDef Q ↔ (∀ x, 0 ≤ Q x) ∧ Q.Anisotropic :=
  ⟨fun h => ⟨h.nonneg, h.anisotropic⟩, fun ⟨n, a⟩ => posDef_of_nonneg n a⟩

theorem PosDef.add [AddLeftStrictMono N]
    (Q Q' : QuadraticMap R₂ M N) (hQ : PosDef Q) (hQ' : PosDef Q') :
    PosDef (Q + Q') :=
  fun x hx => add_pos (hQ x hx) (hQ' x hx)

theorem linMulLinSelfPosDef {R} [LinearOrderedCommRing R] [Module R M] [LinearOrderedSemiring A]
    [ExistsAddOfLE A] [Module R A] [SMulCommClass R A A] [IsScalarTower R A A] (f : M →ₗ[R] A)
    (hf : LinearMap.ker f = ⊥) : PosDef (linMulLin (A := A) f f) :=
  fun _x hx => mul_self_pos.2 fun h => hx <| LinearMap.ker_eq_bot'.mp hf _ h

end PosDef

end QuadraticMap

section

/-!
### Quadratic forms and matrices

Connect quadratic forms and matrices, in order to explicitly compute with them.
The convention is twos out, so there might be a factor 2⁻¹ in the entries of the
matrix.
The determinant of the matrix is the discriminant of the quadratic form.
-/

variable {n : Type w} [Fintype n] [DecidableEq n]
variable [CommRing R] [AddCommMonoid M] [Module R M]

/-- `M.toQuadraticMap'` is the map `fun x ↦ row x * M * col x` as a quadratic form. -/
def Matrix.toQuadraticMap' (M : Matrix n n R) : QuadraticMap R (n → R) R :=
  LinearMap.BilinMap.toQuadraticMap (Matrix.toLinearMap₂' R M)

variable [Invertible (2 : R)]

/-- A matrix representation of the quadratic form. -/
def QuadraticMap.toMatrix' (Q : QuadraticMap R (n → R) R) : Matrix n n R :=
  LinearMap.toMatrix₂' R (associated Q)

open QuadraticMap

theorem QuadraticMap.toMatrix'_smul (a : R) (Q : QuadraticMap R (n → R) R) :
    (a • Q).toMatrix' = a • Q.toMatrix' := by
  simp only [toMatrix', LinearEquiv.map_smul, LinearMap.map_smul]

theorem QuadraticMap.isSymm_toMatrix' (Q : QuadraticForm R (n → R)) : Q.toMatrix'.IsSymm := by
  ext i j
  rw [toMatrix', Matrix.transpose_apply, LinearMap.toMatrix₂'_apply, LinearMap.toMatrix₂'_apply,
    ← associated_isSymm]

end

namespace QuadraticMap

variable {n : Type w} [Fintype n]
variable [CommRing R] [DecidableEq n] [Invertible (2 : R)]
variable {m : Type w} [DecidableEq m] [Fintype m]

open Matrix

@[simp]
theorem toMatrix'_comp (Q : QuadraticMap R (m → R) R) (f : (n → R) →ₗ[R] m → R) :
    (Q.comp f).toMatrix' = (LinearMap.toMatrix' f)ᵀ * Q.toMatrix' * (LinearMap.toMatrix' f) := by
  ext
  simp only [QuadraticMap.associated_comp, LinearMap.toMatrix₂'_compl₁₂, toMatrix']

section Discriminant

variable {Q : QuadraticMap R (n → R) R}

/-- The discriminant of a quadratic form generalizes the discriminant of a quadratic polynomial. -/
def discr (Q : QuadraticMap R (n → R) R) : R :=
  Q.toMatrix'.det

theorem discr_smul (a : R) : (a • Q).discr = a ^ Fintype.card n * Q.discr := by
  simp only [discr, toMatrix'_smul, Matrix.det_smul]

theorem discr_comp (f : (n → R) →ₗ[R] n → R) :
    (Q.comp f).discr = f.toMatrix'.det * f.toMatrix'.det * Q.discr := by
  simp only [Matrix.det_transpose, mul_left_comm, QuadraticMap.toMatrix'_comp, mul_comm,
    Matrix.det_mul, discr]

end Discriminant

end QuadraticMap

namespace QuadraticMap

end QuadraticMap

namespace LinearMap

namespace BilinForm

open LinearMap (BilinMap)

section Semiring

variable [CommSemiring R] [AddCommMonoid M] [Module R M]

/--
A bilinear form is separating left if the quadratic form it is associated with is anisotropic.
-/
theorem separatingLeft_of_anisotropic {B : BilinForm R M} (hB : B.toQuadraticMap.Anisotropic) :
    B.SeparatingLeft := fun x hx => hB _ (hx x)

end Semiring

variable [CommRing R] [AddCommGroup M] [Module R M]

/-- There exists a non-null vector with respect to any symmetric, nonzero bilinear form `B`
on a module `M` over a ring `R` with invertible `2`, i.e. there exists some
`x : M` such that `B x x ≠ 0`. -/
theorem exists_bilinForm_self_ne_zero [htwo : Invertible (2 : R)] {B : BilinForm R M}
    (hB₁ : B ≠ 0) (hB₂ : B.IsSymm) : ∃ x, ¬B.IsOrtho x x := by
  lift B to QuadraticForm R M using hB₂ with Q
  obtain ⟨x, hx⟩ := QuadraticMap.exists_quadraticMap_ne_zero hB₁
  exact ⟨x, fun h => hx (Q.associated_eq_self_apply ℕ x ▸ h)⟩

open Module

variable {V : Type u} {K : Type v} [Field K] [AddCommGroup V] [Module K V]
variable [FiniteDimensional K V]

/-- Given a symmetric bilinear form `B` on some vector space `V` over a field `K`
in which `2` is invertible, there exists an orthogonal basis with respect to `B`. -/
theorem exists_orthogonal_basis [hK : Invertible (2 : K)] {B : LinearMap.BilinForm K V}
    (hB₂ : B.IsSymm) : ∃ v : Basis (Fin (finrank K V)) K V, B.IsOrthoᵢ v := by
  induction' hd : finrank K V with d ih generalizing V
  · exact ⟨basisOfFinrankZero hd, fun _ _ _ => map_zero _⟩
  haveI := finrank_pos_iff.1 (hd.symm ▸ Nat.succ_pos d : 0 < finrank K V)
  -- either the bilinear form is trivial or we can pick a non-null `x`
  obtain rfl | hB₁ := eq_or_ne B 0
  · let b := Module.finBasis K V
    rw [hd] at b
    exact ⟨b, fun i j _ => rfl⟩
  obtain ⟨x, hx⟩ := exists_bilinForm_self_ne_zero hB₁ hB₂
  rw [← Submodule.finrank_add_eq_of_isCompl (isCompl_span_singleton_orthogonal hx).symm,
    finrank_span_singleton (ne_zero_of_map hx)] at hd
  let B' :=  B.domRestrict₁₂ (Submodule.orthogonalBilin (K ∙ x) B )
    (Submodule.orthogonalBilin (K ∙ x) B )
  obtain ⟨v', hv₁⟩ := ih (hB₂.domRestrict _ : B'.IsSymm) (Nat.succ.inj hd)
  -- concatenate `x` with the basis obtained by induction
  let b :=
    Basis.mkFinCons x v'
      (by
        rintro c y hy hc
        rw [add_eq_zero_iff_neg_eq] at hc
        rw [← hc, Submodule.neg_mem_iff] at hy
        have := (isCompl_span_singleton_orthogonal hx).disjoint
        rw [Submodule.disjoint_def] at this
        have := this (c • x) (Submodule.smul_mem _ _ <| Submodule.mem_span_singleton_self _) hy
        exact (smul_eq_zero.1 this).resolve_right fun h => hx <| h.symm ▸ map_zero _)
      (by
        intro y
        refine ⟨-B x y / B x x, fun z hz => ?_⟩
        obtain ⟨c, rfl⟩ := Submodule.mem_span_singleton.1 hz
        rw [IsOrtho, map_smul, smul_apply, map_add, map_smul, smul_eq_mul, smul_eq_mul,
          div_mul_cancel₀ _ hx, add_neg_cancel, mul_zero])
  refine ⟨b, ?_⟩
  rw [Basis.coe_mkFinCons]
  intro j i
  refine Fin.cases ?_ (fun i => ?_) i <;> refine Fin.cases ?_ (fun j => ?_) j <;> intro hij <;>
    simp only [Function.onFun, Fin.cons_zero, Fin.cons_succ, Function.comp_apply]
  · exact (hij rfl).elim
  · rw [IsOrtho, ← hB₂]
    exact (v' j).prop _ (Submodule.mem_span_singleton_self x)
  · exact (v' i).prop _ (Submodule.mem_span_singleton_self x)
  · exact hv₁ (ne_of_apply_ne _ hij)

end BilinForm

end LinearMap

namespace QuadraticMap

open Finset

variable [CommSemiring R] [AddCommMonoid M] [Module R M] [AddCommMonoid N] [Module R N]
variable {ι : Type*}

/-- Given a quadratic map `Q` and a basis, `basisRepr` is the basis representation of `Q`. -/
noncomputable def basisRepr [Finite ι] (Q : QuadraticMap R M N) (v : Basis ι R M) :
    QuadraticMap R (ι → R) N :=
  Q.comp v.equivFun.symm

@[simp]
theorem basisRepr_apply [Fintype ι] {v : Basis ι R M} (Q : QuadraticMap R M N) (w : ι → R) :
    Q.basisRepr v w = Q (∑ i : ι, w i • v i) := by
  rw [← v.equivFun_symm_apply]
  rfl

variable [Fintype ι]

section

variable (R)

/-- The weighted sum of squares with respect to some weight as a quadratic form.

The weights are applied using `•`; typically this definition is used either with `S = R` or
`[Algebra S R]`, although this is stated more generally. -/
def weightedSumSquares [Monoid S] [DistribMulAction S R] [SMulCommClass S R R] (w : ι → S) :
    QuadraticMap R (ι → R) R :=
  ∑ i : ι, w i • (proj (R := R) (n := ι) i i)

end

@[simp]
theorem weightedSumSquares_apply [Monoid S] [DistribMulAction S R] [SMulCommClass S R R]
    (w : ι → S) (v : ι → R) :
    weightedSumSquares R w v = ∑ i : ι, w i • (v i * v i) :=
  QuadraticMap.sum_apply _ _ _

/-- On an orthogonal basis, the basis representation of `Q` is just a sum of squares. -/
theorem basisRepr_eq_of_iIsOrtho {R M} [CommRing R] [AddCommGroup M] [Module R M]
    [Invertible (2 : R)] (Q : QuadraticForm R M) (v : Basis ι R M)
    (hv₂ : (associated (R := R) Q).IsOrthoᵢ v) :
    Q.basisRepr v = weightedSumSquares _ fun i => Q (v i) := by
  ext w
  rw [basisRepr_apply, ← @associated_eq_self_apply R, map_sum, weightedSumSquares_apply]
  refine sum_congr rfl fun j hj => ?_
  rw [← @associated_eq_self_apply R, LinearMap.map_sum₂, sum_eq_single_of_mem j hj]
  · rw [LinearMap.map_smul, LinearMap.map_smul₂, smul_eq_mul, associated_apply, smul_eq_mul,
      smul_eq_mul, LinearMap.smul_def, half_moduleEnd_apply_eq_half_smul]
    ring_nf
  · intro i _ hij
    rw [LinearMap.map_smul, LinearMap.map_smul₂, hv₂ hij]
    module

end QuadraticMap<|MERGE_RESOLUTION|>--- conflicted
+++ resolved
@@ -128,20 +128,12 @@
     polar (g ∘ f) x y = g (polar f x y) := by
   simp only [polar, Pi.smul_apply, Function.comp_apply, map_sub]
 
-<<<<<<< HEAD
-/--
-Lift the polar to Sym2
--/
-def polar_sym2 (f : M → N) : Sym2 M → N :=
-  Sym2.lift ⟨fun m₁ m₂ => (polar f) m₁ m₂, fun i j => by simp only [polar_comm]⟩
-=======
 /-- `QuadraticMap.polar` as a function from `Sym2`. -/
 def polarSym2 (f : M → N) : Sym2 M → N :=
   Sym2.lift ⟨polar f, polar_comm _⟩
 
 @[simp]
 lemma polarSym2_sym2Mk (f : M → N) (xy : M × M) : polarSym2 f (.mk xy) = polar f xy.1 xy.2 := rfl
->>>>>>> 8ad310ec
 
 end QuadraticMap
 
@@ -344,23 +336,14 @@
 
 protected theorem map_sum {ι} [DecidableEq ι] (Q : QuadraticMap R M N) (s : Finset ι) (f : ι → M) :
     Q (∑ i ∈ s, f i) = ∑ i ∈ s, Q (f i)
-<<<<<<< HEAD
-      + ∑ ij ∈ s.sym2 with ¬ ij.IsDiag, ((polar_sym2 Q) ∘ Sym2.map f) ij := by
-=======
       + ∑ ij ∈ s.sym2 with ¬ ij.IsDiag, polarSym2 Q (ij.map f) := by
->>>>>>> 8ad310ec
   induction s using Finset.cons_induction with
   | empty => simp
   | cons a s ha ih =>
     simp_rw [Finset.sum_cons, QuadraticMap.map_add, ih, add_assoc, Finset.sym2_cons,
       Finset.sum_filter, Finset.sum_disjUnion, Finset.sum_map, Finset.sum_cons,
-<<<<<<< HEAD
-      Sym2.mkEmbedding_apply, Sym2.isDiag_iff_proj_eq, not_true, if_false, zero_add, polar_sym2,
-      ← Sym2.lift_comp_map, Sym2.lift_mk, ← polarBilin_apply_apply, _root_.map_sum,
-=======
       Sym2.mkEmbedding_apply, Sym2.isDiag_iff_proj_eq, not_true, if_false, zero_add,
       Sym2.map_pair_eq, polarSym2_sym2Mk, ← polarBilin_apply_apply, _root_.map_sum,
->>>>>>> 8ad310ec
       polarBilin_apply_apply]
     congr 2
     rw [add_comm]
@@ -368,22 +351,13 @@
     rw [if_pos (ne_of_mem_of_not_mem hi ha).symm]
 
 protected theorem map_sum' {ι} (Q : QuadraticMap R M N) (s : Finset ι) (f : ι → M) :
-<<<<<<< HEAD
-    Q (∑ i ∈ s, f i) = ∑ ij ∈ s.sym2, ((polar_sym2 Q) ∘ Sym2.map f) ij - ∑ i ∈ s, Q (f i) := by
-=======
     Q (∑ i ∈ s, f i) = ∑ ij ∈ s.sym2, polarSym2 Q (ij.map f) - ∑ i ∈ s, Q (f i) := by
->>>>>>> 8ad310ec
   induction s using Finset.cons_induction with
   | empty => simp
   | cons a s ha ih =>
     simp_rw [Finset.sum_cons, QuadraticMap.map_add Q, ih, add_assoc, Finset.sym2_cons,
-<<<<<<< HEAD
-      Finset.sum_disjUnion, Finset.sum_map, Finset.sum_cons, Sym2.mkEmbedding_apply, polar_sym2,
-      ← Sym2.lift_comp_map, Sym2.lift_mk, ← polarBilin_apply_apply, _root_.map_sum,
-=======
       Finset.sum_disjUnion, Finset.sum_map, Finset.sum_cons, Sym2.mkEmbedding_apply,
       Sym2.map_pair_eq, polarSym2_sym2Mk, ← polarBilin_apply_apply, _root_.map_sum,
->>>>>>> 8ad310ec
       polarBilin_apply_apply, polar_self]
     abel_nf
 
