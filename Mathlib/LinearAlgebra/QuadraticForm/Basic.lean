/-
Copyright (c) 2020 Anne Baanen. All rights reserved.
Released under Apache 2.0 license as described in the file LICENSE.
Authors: Anne Baanen, Kexing Ying, Eric Wieser
-/
import Mathlib.LinearAlgebra.FiniteDimensional
import Mathlib.LinearAlgebra.Matrix.Determinant.Basic
import Mathlib.LinearAlgebra.Matrix.SesquilinearForm
import Mathlib.LinearAlgebra.Matrix.Symmetric
import Mathlib.Data.Finset.Sym
import Mathlib.LinearAlgebra.BilinearMap

/-!
# Quadratic maps

This file defines quadratic maps on an `R`-module `M`, taking values in an `R`-module `N`.
An `N`-valued quadratic map on a module `M` over a commutative ring `R` is a map `Q : M → N` such
that:

* `QuadraticMap.map_smul`: `Q (a • x) = (a * a) • Q x`
* `QuadraticMap.polar_add_left`, `QuadraticMap.polar_add_right`,
  `QuadraticMap.polar_smul_left`, `QuadraticMap.polar_smul_right`:
  the map `QuadraticMap.polar Q := fun x y ↦ Q (x + y) - Q x - Q y` is bilinear.

This notion generalizes to commutative semirings using the approach in [izhakian2016][] which
requires that there be a (possibly non-unique) companion bilinear map `B` such that
`∀ x y, Q (x + y) = Q x + Q y + B x y`. Over a ring, this `B` is precisely `QuadraticMap.polar Q`.

To build a `QuadraticMap` from the `polar` axioms, use `QuadraticMap.ofPolar`.

Quadratic maps come with a scalar multiplication, `(a • Q) x = a • Q x`,
and composition with linear maps `f`, `Q.comp f x = Q (f x)`.

## Main definitions

 * `QuadraticMap.ofPolar`: a more familiar constructor that works on rings
 * `QuadraticMap.associated`: associated bilinear map
 * `QuadraticMap.PosDef`: positive definite quadratic maps
 * `QuadraticMap.Anisotropic`: anisotropic quadratic maps
 * `QuadraticMap.discr`: discriminant of a quadratic map
 * `QuadraticMap.IsOrtho`: orthogonality of vectors with respect to a quadratic map.

## Main statements

 * `QuadraticMap.associated_left_inverse`,
 * `QuadraticMap.associated_rightInverse`: in a commutative ring where 2 has
  an inverse, there is a correspondence between quadratic maps and symmetric
  bilinear forms
 * `LinearMap.BilinForm.exists_orthogonal_basis`: There exists an orthogonal basis with
  respect to any nondegenerate, symmetric bilinear map `B`.

## Notation

In this file, the variable `R` is used when a `CommSemiring` structure is available.

The variable `S` is used when `R` itself has a `•` action.

## Implementation notes

While the definition and many results make sense if we drop commutativity assumptions,
the correct definition of a quadratic maps in the noncommutative setting would require
substantial refactors from the current version, such that $Q(rm) = rQ(m)r^*$ for some
suitable conjugation $r^*$.

The [Zulip thread](https://leanprover.zulipchat.com/#narrow/stream/116395-maths/topic/Quadratic.20Maps/near/395529867)
has some further discussion.

## References

 * https://en.wikipedia.org/wiki/Quadratic_form
 * https://en.wikipedia.org/wiki/Discriminant#Quadratic_forms

## Tags

quadratic map, homogeneous polynomial, quadratic polynomial
-/

universe u v w

variable {S T : Type*}
variable {R : Type*} {M N P A : Type*}

open LinearMap (BilinMap BilinForm)

section Polar

variable [CommRing R] [AddCommGroup M] [AddCommGroup N]

namespace QuadraticMap

/-- Up to a factor 2, `Q.polar` is the associated bilinear map for a quadratic map `Q`.

Source of this name: https://en.wikipedia.org/wiki/Quadratic_form#Generalization
-/
def polar (f : M → N) (x y : M) :=
  f (x + y) - f x - f y

protected theorem map_add (f : M → N) (x y : M) :
    f (x + y) = f x + f y + polar f x y := by
  rw [polar]
  abel

theorem polar_add (f g : M → N) (x y : M) : polar (f + g) x y = polar f x y + polar g x y := by
  simp only [polar, Pi.add_apply]
  abel

theorem polar_neg (f : M → N) (x y : M) : polar (-f) x y = -polar f x y := by
  simp only [polar, Pi.neg_apply, sub_eq_add_neg, neg_add]

theorem polar_smul [Monoid S] [DistribMulAction S N] (f : M → N) (s : S) (x y : M) :
    polar (s • f) x y = s • polar f x y := by simp only [polar, Pi.smul_apply, smul_sub]

theorem polar_comm (f : M → N) (x y : M) : polar f x y = polar f y x := by
  rw [polar, polar, add_comm, sub_sub, sub_sub, add_comm (f x) (f y)]

/-- Auxiliary lemma to express bilinearity of `QuadraticMap.polar` without subtraction. -/
theorem polar_add_left_iff {f : M → N} {x x' y : M} :
    polar f (x + x') y = polar f x y + polar f x' y ↔
      f (x + x' + y) + (f x + f x' + f y) = f (x + x') + f (x' + y) + f (y + x) := by
  simp only [← add_assoc]
  simp only [polar, sub_eq_iff_eq_add, eq_sub_iff_add_eq, sub_add_eq_add_sub, add_sub]
  simp only [add_right_comm _ (f y) _, add_right_comm _ (f x') (f x)]
  rw [add_comm y x, add_right_comm _ _ (f (x + y)), add_comm _ (f (x + y)),
    add_right_comm (f (x + y)), add_left_inj]

theorem polar_comp {F : Type*} [CommRing S] [FunLike F N S] [AddMonoidHomClass F N S]
    (f : M → N) (g : F) (x y : M) :
    polar (g ∘ f) x y = g (polar f x y) := by
  simp only [polar, Pi.smul_apply, Function.comp_apply, map_sub]

end QuadraticMap

end Polar

/-- A quadratic map on a module.

For a more familiar constructor when `R` is a ring, see `QuadraticMap.ofPolar`. -/
structure QuadraticMap (R : Type u) (M : Type v) (N : Type w) [CommSemiring R] [AddCommMonoid M]
    [Module R M] [AddCommMonoid N] [Module R N] where
  toFun : M → N
  toFun_smul : ∀ (a : R) (x : M), toFun (a • x) = (a * a) • toFun x
  exists_companion' : ∃ B : BilinMap R M N, ∀ x y, toFun (x + y) = toFun x + toFun y + B x y

section QuadraticForm

variable (R : Type u) (M : Type v) [CommSemiring R] [AddCommMonoid M] [Module R M]

/-- A quadratic form on a module. -/
abbrev QuadraticForm : Type _ := QuadraticMap R M R

end QuadraticForm

namespace QuadraticMap

section DFunLike

variable [CommSemiring R] [AddCommMonoid M] [Module R M] [AddCommMonoid N] [Module R N]
variable {Q Q' : QuadraticMap R M N}

instance instFunLike : FunLike (QuadraticMap R M N) M N where
  coe := toFun
  coe_injective' x y h := by cases x; cases y; congr

variable (Q)

/-- The `simp` normal form for a quadratic map is `DFunLike.coe`, not `toFun`. -/
@[simp]
theorem toFun_eq_coe : Q.toFun = ⇑Q :=
  rfl

-- this must come after the coe_to_fun definition
initialize_simps_projections QuadraticMap (toFun → apply)

variable {Q}

@[ext]
theorem ext (H : ∀ x : M, Q x = Q' x) : Q = Q' :=
  DFunLike.ext _ _ H

theorem congr_fun (h : Q = Q') (x : M) : Q x = Q' x :=
  DFunLike.congr_fun h _

/-- Copy of a `QuadraticMap` with a new `toFun` equal to the old one. Useful to fix definitional
equalities. -/
protected def copy (Q : QuadraticMap R M N) (Q' : M → N) (h : Q' = ⇑Q) : QuadraticMap R M N where
  toFun := Q'
  toFun_smul := h.symm ▸ Q.toFun_smul
  exists_companion' := h.symm ▸ Q.exists_companion'

@[simp]
theorem coe_copy (Q : QuadraticMap R M N) (Q' : M → N) (h : Q' = ⇑Q) : ⇑(Q.copy Q' h) = Q' :=
  rfl

theorem copy_eq (Q : QuadraticMap R M N) (Q' : M → N) (h : Q' = ⇑Q) : Q.copy Q' h = Q :=
  DFunLike.ext' h

end DFunLike

section CommSemiring

variable [CommSemiring R] [AddCommMonoid M] [Module R M] [AddCommMonoid N] [Module R N]
variable (Q : QuadraticMap R M N)

theorem map_smul (a : R) (x : M) : Q (a • x) = (a * a) • Q x :=
  Q.toFun_smul a x

theorem exists_companion : ∃ B : BilinMap R M N, ∀ x y, Q (x + y) = Q x + Q y + B x y :=
  Q.exists_companion'

theorem map_add_add_add_map (x y z : M) :
    Q (x + y + z) + (Q x + Q y + Q z) = Q (x + y) + Q (y + z) + Q (z + x) := by
  obtain ⟨B, h⟩ := Q.exists_companion
  rw [add_comm z x]
  simp only [h, LinearMap.map_add₂]
  abel

theorem map_add_self (x : M) : Q (x + x) = 4 • Q x := by
  rw [← two_smul R x, map_smul, ← Nat.cast_smul_eq_nsmul R]
  norm_num

-- not @[simp] because it is superseded by `ZeroHomClass.map_zero`
protected theorem map_zero : Q 0 = 0 := by
  rw [← @zero_smul R _ _ _ _ (0 : M), map_smul, zero_mul, zero_smul]

instance zeroHomClass : ZeroHomClass (QuadraticMap R M N) M N :=
  { QuadraticMap.instFunLike (R := R) (M := M) (N := N) with map_zero := QuadraticMap.map_zero }

theorem map_smul_of_tower [CommSemiring S] [Algebra S R] [Module S M] [IsScalarTower S R M]
    [Module S N] [IsScalarTower S R N] (a : S)
    (x : M) : Q (a • x) = (a * a) • Q x := by
  rw [← IsScalarTower.algebraMap_smul R a x, map_smul, ← RingHom.map_mul, algebraMap_smul]

end CommSemiring

section CommRing

variable [CommRing R] [AddCommGroup M] [AddCommGroup N]
variable [Module R M] [Module R N] (Q : QuadraticMap R M N)

@[simp]
theorem map_neg (x : M) : Q (-x) = Q x := by
  rw [← @neg_one_smul R _ _ _ _ x, map_smul, neg_one_mul, neg_neg, one_smul]

theorem map_sub (x y : M) : Q (x - y) = Q (y - x) := by rw [← neg_sub, map_neg]

@[simp]
theorem polar_zero_left (y : M) : polar Q 0 y = 0 := by
  simp only [polar, zero_add, QuadraticMap.map_zero, sub_zero, sub_self]

@[simp]
theorem polar_add_left (x x' y : M) : polar Q (x + x') y = polar Q x y + polar Q x' y :=
  polar_add_left_iff.mpr <| Q.map_add_add_add_map x x' y

@[simp]
theorem polar_smul_left (a : R) (x y : M) : polar Q (a • x) y = a • polar Q x y := by
  obtain ⟨B, h⟩ := Q.exists_companion
  simp_rw [polar, h, Q.map_smul, LinearMap.map_smul₂, sub_sub, add_sub_cancel_left]

@[simp]
theorem polar_neg_left (x y : M) : polar Q (-x) y = -polar Q x y := by
  rw [← neg_one_smul R x, polar_smul_left, neg_one_smul]

@[simp]
theorem polar_sub_left (x x' y : M) : polar Q (x - x') y = polar Q x y - polar Q x' y := by
  rw [sub_eq_add_neg, sub_eq_add_neg, polar_add_left, polar_neg_left]

@[simp]
theorem polar_zero_right (y : M) : polar Q y 0 = 0 := by
  simp only [add_zero, polar, QuadraticMap.map_zero, sub_self]

@[simp]
theorem polar_add_right (x y y' : M) : polar Q x (y + y') = polar Q x y + polar Q x y' := by
  rw [polar_comm Q x, polar_comm Q x, polar_comm Q x, polar_add_left]

@[simp]
theorem polar_smul_right (a : R) (x y : M) : polar Q x (a • y) = a • polar Q x y := by
  rw [polar_comm Q x, polar_comm Q x, polar_smul_left]

@[simp]
theorem polar_neg_right (x y : M) : polar Q x (-y) = -polar Q x y := by
  rw [← neg_one_smul R y, polar_smul_right, neg_one_smul]

@[simp]
theorem polar_sub_right (x y y' : M) : polar Q x (y - y') = polar Q x y - polar Q x y' := by
  rw [sub_eq_add_neg, sub_eq_add_neg, polar_add_right, polar_neg_right]

@[simp]
theorem polar_self (x : M) : polar Q x x = 2 • Q x := by
  rw [polar, map_add_self, sub_sub, sub_eq_iff_eq_add, ← two_smul ℕ, ← two_smul ℕ, ← mul_smul]
  norm_num

/-- `QuadraticMap.polar` as a bilinear map -/
@[simps!]
def polarBilin : BilinMap R M N :=
  LinearMap.mk₂ R (polar Q) (polar_add_left Q) (polar_smul_left Q) (polar_add_right Q)
  (polar_smul_right Q)

variable [CommSemiring S] [Algebra S R] [Module S M] [IsScalarTower S R M] [Module S N]
    [IsScalarTower S R N]

@[simp]
theorem polar_smul_left_of_tower (a : S) (x y : M) : polar Q (a • x) y = a • polar Q x y := by
  rw [← IsScalarTower.algebraMap_smul R a x, polar_smul_left, algebraMap_smul]

@[simp]
theorem polar_smul_right_of_tower (a : S) (x y : M) : polar Q x (a • y) = a • polar Q x y := by
  rw [← IsScalarTower.algebraMap_smul R a y, polar_smul_right, algebraMap_smul]

/-- An alternative constructor to `QuadraticMap.mk`, for rings where `polar` can be used. -/
@[simps]
def ofPolar (toFun : M → N) (toFun_smul : ∀ (a : R) (x : M), toFun (a • x) = (a * a) • toFun x)
    (polar_add_left : ∀ x x' y : M, polar toFun (x + x') y = polar toFun x y + polar toFun x' y)
    (polar_smul_left : ∀ (a : R) (x y : M), polar toFun (a • x) y = a • polar toFun x y) :
    QuadraticMap R M N :=
  { toFun
    toFun_smul
    exists_companion' := ⟨LinearMap.mk₂ R (polar toFun) (polar_add_left) (polar_smul_left)
      (fun x _ _ ↦ by simp_rw [polar_comm _ x, polar_add_left])
      (fun _ _ _ ↦ by rw [polar_comm, polar_smul_left, polar_comm]),
      fun _ _ ↦ by
        simp only [LinearMap.mk₂_apply]
        rw [polar, sub_sub, add_sub_cancel]⟩ }

/-- In a ring the companion bilinear form is unique and equal to `QuadraticMap.polar`. -/
theorem choose_exists_companion : Q.exists_companion.choose = polarBilin Q :=
  LinearMap.ext₂ fun x y => by
    rw [polarBilin_apply_apply, polar, Q.exists_companion.choose_spec, sub_sub,
      add_sub_cancel_left]

protected theorem map_sum {ι} [DecidableEq ι] (Q : QuadraticMap R M N) (s : Finset ι) (f : ι → M) :
    Q (∑ i ∈ s, f i) = ∑ i ∈ s, Q (f i) +
      ∑ ij ∈ s.sym2 with ¬ ij.IsDiag,
        Sym2.lift ⟨fun i j => polar Q (f i) (f j), fun _ _ => polar_comm _ _ _⟩ ij := by
  induction s using Finset.cons_induction with
  | empty => simp
  | cons a s ha ih =>
    simp_rw [Finset.sum_cons, QuadraticMap.map_add, ih, add_assoc, Finset.sym2_cons,
      Finset.sum_filter, Finset.sum_disjUnion, Finset.sum_map, Finset.sum_cons,
      Sym2.mkEmbedding_apply, Sym2.isDiag_iff_proj_eq, not_true, if_false, zero_add, Sym2.lift_mk,
      ← polarBilin_apply_apply, _root_.map_sum, polarBilin_apply_apply]
    congr 2
    rw [add_comm]
    congr! with i hi
    rw [if_pos (ne_of_mem_of_not_mem hi ha).symm]

protected theorem map_sum' {ι} (Q : QuadraticMap R M N) (s : Finset ι) (f : ι → M) :
    Q (∑ i ∈ s, f i) =
      ∑ ij in s.sym2,
        Sym2.lift ⟨fun i j => polar Q (f i) (f j), fun _ _ => polar_comm _ _ _⟩ ij
      - ∑ i ∈ s, Q (f i) := by
  induction s using Finset.cons_induction with
  | empty => simp
  | cons a s ha ih =>
    simp_rw [Finset.sum_cons, QuadraticMap.map_add Q, ih, add_assoc, Finset.sym2_cons,
      Finset.sum_disjUnion, Finset.sum_map, Finset.sum_cons, Sym2.mkEmbedding_apply, Sym2.lift_mk,
      ← polarBilin_apply_apply, _root_.map_sum, polarBilin_apply_apply, polar_self]
    abel_nf

end CommRing

section SemiringOperators

variable [CommSemiring R] [AddCommMonoid M] [Module R M] [AddCommMonoid N] [Module R N]

section SMul

variable [Monoid S] [Monoid T] [DistribMulAction S N] [DistribMulAction T N]
variable [SMulCommClass S R N] [SMulCommClass T R N]

/-- `QuadraticMap R M N` inherits the scalar action from any algebra over `R`.

This provides an `R`-action via `Algebra.id`. -/
instance : SMul S (QuadraticMap R M N) :=
  ⟨fun a Q =>
    { toFun := a • ⇑Q
      toFun_smul := fun b x => by
        rw [Pi.smul_apply, map_smul, Pi.smul_apply, smul_comm]
      exists_companion' :=
        let ⟨B, h⟩ := Q.exists_companion
        letI := SMulCommClass.symm S R N
        ⟨a • B, by simp [h]⟩ }⟩

@[simp]
theorem coeFn_smul (a : S) (Q : QuadraticMap R M N) : ⇑(a • Q) = a • ⇑Q :=
  rfl

@[simp]
theorem smul_apply (a : S) (Q : QuadraticMap R M N) (x : M) : (a • Q) x = a • Q x :=
  rfl

instance [SMulCommClass S T N] : SMulCommClass S T (QuadraticMap R M N) where
  smul_comm _s _t _q := ext fun _ => smul_comm _ _ _

instance [SMul S T] [IsScalarTower S T N] : IsScalarTower S T (QuadraticMap R M N) where
  smul_assoc _s _t _q := ext fun _ => smul_assoc _ _ _

end SMul

instance : Zero (QuadraticMap R M N) :=
  ⟨{  toFun := fun _ => 0
      toFun_smul := fun a _ => by simp only [smul_zero]
      exists_companion' := ⟨0, fun _ _ => by simp only [add_zero, LinearMap.zero_apply]⟩ }⟩

@[simp]
theorem coeFn_zero : ⇑(0 : QuadraticMap R M N) = 0 :=
  rfl

@[simp]
theorem zero_apply (x : M) : (0 : QuadraticMap R M N) x = 0 :=
  rfl

instance : Inhabited (QuadraticMap R M N) :=
  ⟨0⟩

instance : Add (QuadraticMap R M N) :=
  ⟨fun Q Q' =>
    { toFun := Q + Q'
      toFun_smul := fun a x => by simp only [Pi.add_apply, smul_add, map_smul]
      exists_companion' :=
        let ⟨B, h⟩ := Q.exists_companion
        let ⟨B', h'⟩ := Q'.exists_companion
        ⟨B + B', fun x y => by
          simp_rw [Pi.add_apply, h, h', LinearMap.add_apply, add_add_add_comm]⟩ }⟩

@[simp]
theorem coeFn_add (Q Q' : QuadraticMap R M N) : ⇑(Q + Q') = Q + Q' :=
  rfl

@[simp]
theorem add_apply (Q Q' : QuadraticMap R M N) (x : M) : (Q + Q') x = Q x + Q' x :=
  rfl

instance : AddCommMonoid (QuadraticMap R M N) :=
  DFunLike.coe_injective.addCommMonoid _ coeFn_zero coeFn_add fun _ _ => coeFn_smul _ _

/-- `@CoeFn (QuadraticMap R M)` as an `AddMonoidHom`.

This API mirrors `AddMonoidHom.coeFn`. -/
@[simps apply]
def coeFnAddMonoidHom : QuadraticMap R M N →+ M → N where
  toFun := DFunLike.coe
  map_zero' := coeFn_zero
  map_add' := coeFn_add

/-- Evaluation on a particular element of the module `M` is an additive map on quadratic maps. -/
@[simps! apply]
def evalAddMonoidHom (m : M) : QuadraticMap R M N →+ N :=
  (Pi.evalAddMonoidHom _ m).comp coeFnAddMonoidHom

section Sum

@[simp]
theorem coeFn_sum {ι : Type*} (Q : ι → QuadraticMap R M N) (s : Finset ι) :
    ⇑(∑ i ∈ s, Q i) = ∑ i ∈ s, ⇑(Q i) :=
  map_sum coeFnAddMonoidHom Q s

@[simp]
theorem sum_apply {ι : Type*} (Q : ι → QuadraticMap R M N) (s : Finset ι) (x : M) :
    (∑ i ∈ s, Q i) x = ∑ i ∈ s, Q i x :=
  map_sum (evalAddMonoidHom x : _ →+ N) Q s

end Sum

instance [Monoid S] [DistribMulAction S N] [SMulCommClass S R N] :
    DistribMulAction S (QuadraticMap R M N) where
  mul_smul a b Q := ext fun x => by simp only [smul_apply, mul_smul]
  one_smul Q := ext fun x => by simp only [QuadraticMap.smul_apply, one_smul]
  smul_add a Q Q' := by
    ext
    simp only [add_apply, smul_apply, smul_add]
  smul_zero a := by
    ext
    simp only [zero_apply, smul_apply, smul_zero]

instance [Semiring S] [Module S N] [SMulCommClass S R N] :
    Module S (QuadraticMap R M N) where
  zero_smul Q := by
    ext
    simp only [zero_apply, smul_apply, zero_smul]
  add_smul a b Q := by
    ext
    simp only [add_apply, smul_apply, add_smul]

end SemiringOperators

section RingOperators

variable [CommRing R] [AddCommGroup M] [Module R M] [AddCommGroup N] [Module R N]

instance : Neg (QuadraticMap R M N) :=
  ⟨fun Q =>
    { toFun := -Q
      toFun_smul := fun a x => by simp only [Pi.neg_apply, map_smul, smul_neg]
      exists_companion' :=
        let ⟨B, h⟩ := Q.exists_companion
        ⟨-B, fun x y => by simp_rw [Pi.neg_apply, h, LinearMap.neg_apply, neg_add]⟩ }⟩

@[simp]
theorem coeFn_neg (Q : QuadraticMap R M N) : ⇑(-Q) = -Q :=
  rfl

@[simp]
theorem neg_apply (Q : QuadraticMap R M N) (x : M) : (-Q) x = -Q x :=
  rfl

instance : Sub (QuadraticMap R M N) :=
  ⟨fun Q Q' => (Q + -Q').copy (Q - Q') (sub_eq_add_neg _ _)⟩

@[simp]
theorem coeFn_sub (Q Q' : QuadraticMap R M N) : ⇑(Q - Q') = Q - Q' :=
  rfl

@[simp]
theorem sub_apply (Q Q' : QuadraticMap R M N) (x : M) : (Q - Q') x = Q x - Q' x :=
  rfl

instance : AddCommGroup (QuadraticMap R M N) :=
  DFunLike.coe_injective.addCommGroup _ coeFn_zero coeFn_add coeFn_neg coeFn_sub
    (fun _ _ => coeFn_smul _ _) fun _ _ => coeFn_smul _ _

end RingOperators

section restrictScalars

variable [CommSemiring R] [CommSemiring S] [AddCommMonoid M] [Module R M] [AddCommMonoid N]
  [Module R N] [Module S M] [Module S N] [Algebra S R]
variable [IsScalarTower S R M] [IsScalarTower S R N]

/-- If `Q : M → N` is a quadratic map of `R`-modules and `R` is an `S`-algebra,
then the restriction of scalars is a quadratic map of `S`-modules. -/
@[simps!]
def restrictScalars (Q : QuadraticMap R M N) : QuadraticMap S M N where
  toFun x := Q x
  toFun_smul a x := by
    simp [map_smul_of_tower]
  exists_companion' :=
    let ⟨B, h⟩ := Q.exists_companion
    ⟨B.restrictScalars₁₂ (S := R) (R' := S) (S' := S), fun x y => by
      simp only [LinearMap.restrictScalars₁₂_apply_apply, h]⟩

end restrictScalars

section Comp

variable [CommSemiring R] [AddCommMonoid M] [Module R M] [AddCommMonoid N] [Module R N]
variable [AddCommMonoid P] [Module R P]

/-- Compose the quadratic map with a linear function on the right. -/
def comp (Q : QuadraticMap R N P) (f : M →ₗ[R] N) : QuadraticMap R M P where
  toFun x := Q (f x)
  toFun_smul a x := by simp only [map_smul, f.map_smul]
  exists_companion' :=
    let ⟨B, h⟩ := Q.exists_companion
    ⟨B.compl₁₂ f f, fun x y => by simp_rw [f.map_add]; exact h (f x) (f y)⟩

@[simp]
theorem comp_apply (Q : QuadraticMap R N P) (f : M →ₗ[R] N) (x : M) : (Q.comp f) x = Q (f x) :=
  rfl

/-- Compose a quadratic map with a linear function on the left. -/
@[simps (config := { simpRhs := true })]
def _root_.LinearMap.compQuadraticMap (f : N →ₗ[R] P) (Q : QuadraticMap R M N) :
    QuadraticMap R M P where
  toFun x := f (Q x)
  toFun_smul b x := by simp only [map_smul, f.map_smul]
  exists_companion' :=
    let ⟨B, h⟩ := Q.exists_companion
    ⟨B.compr₂ f, fun x y => by simp only [h, map_add, LinearMap.compr₂_apply]⟩

/-- Compose a quadratic map with a linear function on the left. -/
@[simps! (config := { simpRhs := true })]
def _root_.LinearMap.compQuadraticMap' [CommSemiring S] [Algebra S R] [Module S N] [Module S M]
    [IsScalarTower S R N] [IsScalarTower S R M] [Module S P]
    (f : N →ₗ[S] P) (Q : QuadraticMap R M N) : QuadraticMap S M P :=
  _root_.LinearMap.compQuadraticMap f Q.restrictScalars

/-- When `N` and `P` are equivalent, quadratic maps on `M` into `N` are equivalent to quadratic
maps on `M` into `P`.

See `LinearMap.BilinMap.congr₂` for the bilinear map version. -/
@[simps]
def _root_.LinearEquiv.congrQuadraticMap (e : N ≃ₗ[R] P) :
    QuadraticMap R M N ≃ₗ[R] QuadraticMap R M P where
  toFun Q := e.compQuadraticMap Q
  invFun Q := e.symm.compQuadraticMap Q
  left_inv _ := ext fun _ => e.symm_apply_apply _
  right_inv _ := ext fun _ => e.apply_symm_apply _
  map_add' _ _ := ext fun _ => map_add e _ _
  map_smul' _ _ := ext fun _ => _root_.map_smul e _ _

@[simp]
theorem _root_.LinearEquiv.congrQuadraticMap_refl :
    LinearEquiv.congrQuadraticMap (.refl R N) = .refl R (QuadraticMap R M N) := rfl

@[simp]
theorem _root_.LinearEquiv.congrQuadraticMap_symm (e : N ≃ₗ[R] P) :
    (LinearEquiv.congrQuadraticMap e (M := M)).symm = e.symm.congrQuadraticMap := rfl

end Comp

section NonUnitalNonAssocSemiring

variable [CommSemiring R] [NonUnitalNonAssocSemiring A] [AddCommMonoid M] [Module R M]
variable [Module R A] [SMulCommClass R A A] [IsScalarTower R A A]

/-- The product of linear maps into an `R`-algebra is a quadratic map. -/
def linMulLin (f g : M →ₗ[R] A) : QuadraticMap R M A where
  toFun := f * g
  toFun_smul a x := by
    rw [Pi.mul_apply, Pi.mul_apply, LinearMap.map_smulₛₗ, RingHom.id_apply, LinearMap.map_smulₛₗ,
      RingHom.id_apply, smul_mul_assoc, mul_smul_comm, ← smul_assoc, (smul_eq_mul R)]
  exists_companion' :=
    ⟨(LinearMap.mul R A).compl₁₂ f g + (LinearMap.mul R A).flip.compl₁₂ g f, fun x y => by
      simp only [Pi.mul_apply, map_add, left_distrib, right_distrib, LinearMap.add_apply,
        LinearMap.compl₁₂_apply, LinearMap.mul_apply', LinearMap.flip_apply]
      abel_nf⟩

@[simp]
theorem linMulLin_apply (f g : M →ₗ[R] A) (x) : linMulLin f g x = f x * g x :=
  rfl

@[simp]
theorem add_linMulLin (f g h : M →ₗ[R] A) : linMulLin (f + g) h = linMulLin f h + linMulLin g h :=
  ext fun _ => add_mul _ _ _

@[simp]
theorem linMulLin_add (f g h : M →ₗ[R] A) : linMulLin f (g + h) = linMulLin f g + linMulLin f h :=
  ext fun _ => mul_add _ _ _

variable {N' : Type*} [AddCommMonoid N'] [Module R N']

@[simp]
theorem linMulLin_comp (f g : M →ₗ[R] A) (h : N' →ₗ[R] M) :
    (linMulLin f g).comp h = linMulLin (f.comp h) (g.comp h) :=
  rfl

variable {n : Type*}

/-- `sq` is the quadratic map sending the vector `x : A` to `x * x` -/
@[simps!]
def sq : QuadraticMap R A A :=
  linMulLin LinearMap.id LinearMap.id

/-- `proj i j` is the quadratic map sending the vector `x : n → R` to `x i * x j` -/
def proj (i j : n) : QuadraticMap R (n → A) A :=
  linMulLin (@LinearMap.proj _ _ _ (fun _ => A) _ _ i) (@LinearMap.proj _ _ _ (fun _ => A) _ _ j)

@[simp]
theorem proj_apply (i j : n) (x : n → A) : proj (R := R) i j x = x i * x j :=
  rfl

end NonUnitalNonAssocSemiring

end QuadraticMap

/-!
### Associated bilinear maps

If multiplication by 2 is invertible on the target module `N` of
`QuadraticMap R M N`, then there is a linear bijection `QuadraticMap.associated`
between quadratic maps `Q` over `R` from `M` to `N` and symmetric bilinear maps
`B : M →ₗ[R] M →ₗ[R] → N` such that `BilinMap.toQuadraticMap B = Q`
(see `QuadraticMap.associated_rightInverse`). The associated bilinear map is half
`Q.polarBilin` (see `QuadraticMap.two_nsmul_associated`); this is where the invertibility condition
comes from. We spell the condition as `[Invertible (2 : Module.End R N)]`.
-/

namespace LinearMap

namespace BilinMap

open QuadraticMap
open LinearMap (BilinMap)

section Semiring

variable [CommSemiring R] [AddCommMonoid M] [Module R M] [AddCommMonoid N] [Module R N]
variable {N' : Type*}  [AddCommMonoid N'] [Module R N']

/-- A bilinear map gives a quadratic map by applying the argument twice. -/
def toQuadraticMap (B : BilinMap R M N) : QuadraticMap R M N where
  toFun x := B x x
  toFun_smul a x := by simp only [_root_.map_smul, LinearMap.smul_apply, smul_smul]
  exists_companion' := ⟨B + LinearMap.flip B, fun x y => by simp [add_add_add_comm, add_comm]⟩

@[simp]
theorem toQuadraticMap_apply (B : BilinMap R M N) (x : M) : B.toQuadraticMap x = B x x :=
  rfl

theorem toQuadraticMap_comp_same (B : BilinMap R M N) (f : N' →ₗ[R] M) :
    BilinMap.toQuadraticMap (B.compl₁₂ f f) = B.toQuadraticMap.comp f := rfl

section

variable (R M)

@[simp]
theorem toQuadraticMap_zero : (0 : BilinMap R M N).toQuadraticMap = 0 :=
  rfl

end

@[simp]
theorem toQuadraticMap_add (B₁ B₂ : BilinMap R M N) :
    (B₁ + B₂).toQuadraticMap = B₁.toQuadraticMap + B₂.toQuadraticMap :=
  rfl

@[simp]
theorem toQuadraticMap_smul [Monoid S] [DistribMulAction S N] [SMulCommClass S R N]
    [SMulCommClass R S N] (a : S)
    (B : BilinMap R M N) : (a • B).toQuadraticMap = a • B.toQuadraticMap :=
  rfl

section

variable (S R M)

/-- `LinearMap.BilinMap.toQuadraticMap` as an additive homomorphism -/
@[simps]
def toQuadraticMapAddMonoidHom : (BilinMap R M N) →+ QuadraticMap R M N where
  toFun := toQuadraticMap
  map_zero' := toQuadraticMap_zero _ _
  map_add' := toQuadraticMap_add

/-- `LinearMap.BilinMap.toQuadraticMap` as a linear map -/
@[simps!]
def toQuadraticMapLinearMap [Semiring S] [Module S N] [SMulCommClass S R N] [SMulCommClass R S N] :
    (BilinMap R M N) →ₗ[S] QuadraticMap R M N where
  toFun := toQuadraticMap
  map_smul' := toQuadraticMap_smul
  map_add' := toQuadraticMap_add

end

@[simp]
theorem toQuadraticMap_list_sum (B : List (BilinMap R M N)) :
    B.sum.toQuadraticMap = (B.map toQuadraticMap).sum :=
  map_list_sum (toQuadraticMapAddMonoidHom R M) B

@[simp]
theorem toQuadraticMap_multiset_sum (B : Multiset (BilinMap R M N)) :
    B.sum.toQuadraticMap = (B.map toQuadraticMap).sum :=
  map_multiset_sum (toQuadraticMapAddMonoidHom R M) B

@[simp]
theorem toQuadraticMap_sum {ι : Type*} (s : Finset ι) (B : ι → (BilinMap R M N)) :
    (∑ i ∈ s, B i).toQuadraticMap = ∑ i ∈ s, (B i).toQuadraticMap :=
  map_sum (toQuadraticMapAddMonoidHom R M) B s

@[simp]
theorem toQuadraticMap_eq_zero {B : BilinMap R M N} :
    B.toQuadraticMap = 0 ↔ B.IsAlt :=
  QuadraticMap.ext_iff

end Semiring

section Ring

variable [CommRing R] [AddCommGroup M] [AddCommGroup N] [Module R M] [Module R N]
variable {B : BilinMap R M N}

@[simp]
theorem toQuadraticMap_neg (B : BilinMap R M N) : (-B).toQuadraticMap = -B.toQuadraticMap :=
  rfl

@[simp]
theorem toQuadraticMap_sub (B₁ B₂ : BilinMap R M N) :
    (B₁ - B₂).toQuadraticMap = B₁.toQuadraticMap - B₂.toQuadraticMap :=
  rfl

theorem polar_toQuadraticMap (x y : M) : polar (toQuadraticMap B) x y = B x y + B y x := by
  simp only [polar, toQuadraticMap_apply, map_add, add_apply, add_assoc, add_comm (B y x) _,
    add_sub_cancel_left, sub_eq_add_neg _ (B y y), add_neg_cancel_left]

theorem polarBilin_toQuadraticMap : polarBilin (toQuadraticMap B) = B + flip B :=
  LinearMap.ext₂ polar_toQuadraticMap

@[simp] theorem _root_.QuadraticMap.toQuadraticMap_polarBilin (Q : QuadraticMap R M N) :
    toQuadraticMap (polarBilin Q) = 2 • Q :=
  QuadraticMap.ext fun x => (polar_self _ x).trans <| by simp

theorem _root_.QuadraticMap.polarBilin_injective (h : IsUnit (2 : R)) :
    Function.Injective (polarBilin : QuadraticMap R M N → _) := by
  intro Q₁ Q₂ h₁₂
  apply h.smul_left_cancel.mp
  rw [show (2 : R) = (2 : ℕ) by rfl]
  simp_rw [Nat.cast_smul_eq_nsmul R, ← QuadraticMap.toQuadraticMap_polarBilin]
  exact congrArg toQuadraticMap h₁₂

section

variable {N' : Type*} [AddCommGroup N'] [Module R N']

theorem _root_.QuadraticMap.polarBilin_comp (Q : QuadraticMap R N' N) (f : M →ₗ[R] N') :
    polarBilin (Q.comp f) = LinearMap.compl₁₂ (polarBilin Q) f f :=
  LinearMap.ext₂ <| fun x y => by simp [polar]

end

variable {N' : Type*} [AddCommGroup N']

theorem _root_.LinearMap.compQuadraticMap_polar [CommSemiring S] [Algebra S R] [Module S N]
    [Module S N'] [IsScalarTower S R N] [Module S M] [IsScalarTower S R M] (f : N →ₗ[S] N')
    (Q : QuadraticMap R M N) (x y : M) : polar (f.compQuadraticMap' Q) x y = f (polar Q x y) := by
  simp [polar]

variable [Module R N']

theorem _root_.LinearMap.compQuadraticMap_polarBilin (f : N →ₗ[R] N') (Q : QuadraticMap R M N) :
    (f.compQuadraticMap' Q).polarBilin = Q.polarBilin.compr₂ f := by
  ext
  rw [polarBilin_apply_apply, compr₂_apply, polarBilin_apply_apply,
    LinearMap.compQuadraticMap_polar]

end Ring

end BilinMap

end LinearMap

namespace QuadraticMap

open LinearMap (BilinMap)

section AssociatedHom

variable [CommRing R] [AddCommGroup M] [Module R M]

/-- If `2` is invertible in `R`, then it is also invertible in `End_R M`. -/
instance [Invertible (2 : R)] : Invertible (2 : Module.End R M) :=
  map_ofNat (algebraMap R (Module.End R M)) 2 ▸ Invertible.map (algebraMap R (Module.End R M)) 2

/-- If `2` is invertible in `R`, then applying the inverse of `2` in `End_R M` to an element
of `M` is the same as multplying by the inverse of `2` in `R`. -/
@[simp]
lemma half_moduleEnd_apply_eq_half_smul [Invertible (2 : R)] (x : M) :
    ⅟ (2 : Module.End R M) x = ⅟ (2 : R) • x := by
  rw [← LinearMap.smul_def, invOf_smul_eq_iff, two_smul, ← add_smul, invOf_two_add_invOf_two,
    one_smul]

variable [AddCommGroup N] [Module R N]
variable (S) [CommSemiring S] [Algebra S R] [Module S N] [IsScalarTower S R N]

-- the requirement that multiplication by `2` is invertible on the target module `N`
variable [Invertible (2 : Module.End R N)]

/-- `associatedHom` is the map that sends a quadratic map on a module `M` over `R` to its
associated symmetric bilinear map.  As provided here, this has the structure of an `S`-linear map
where `S` is a commutative ring and `R` is an `S`-algebra.

Over a commutative ring, use `QuadraticMap.associated`, which gives an `R`-linear map.  Over a
general ring with no nontrivial distinguished commutative subring, use `QuadraticMap.associated'`,
which gives an additive homomorphism (or more precisely a `ℤ`-linear map.) -/
def associatedHom : QuadraticMap R M N →ₗ[S] (BilinMap R M N) :=
  -- TODO: this `center` stuff is vertigial from an incorrect non-commutative version, but we leave
  -- it behind to make a future refactor to a *correct* non-commutative version easier in future.
  -- This was the code prior to weakining the invertibility hypothesis on 2:
  --   (⟨⅟2, Set.invOf_mem_center (Set.ofNat_mem_center _ _)⟩ : Submonoid.center R) •
  --    { toFun := polarBilin
  --      map_add' := fun _x _y => LinearMap.ext₂ <| polar_add _ _
  --      map_smul' := fun _c _x => LinearMap.ext₂ <| polar_smul _ _ }
    { toFun := fun Q ↦ ⅟ (2 : Module.End R N) • polarBilin Q
      map_add' := fun _x _y ↦
        LinearMap.ext₂ fun _ _ ↦ by
          simp only [LinearMap.smul_apply, polarBilin_apply_apply, coeFn_add, polar_add,
            LinearMap.smul_def, LinearMap.map_add, LinearMap.add_apply]
      map_smul' := fun _c _x ↦
        LinearMap.ext₂ fun _ _ ↦ by
          simp only [LinearMap.smul_apply, polarBilin_apply_apply, coeFn_smul, polar_smul,
            LinearMap.smul_def, LinearMap.map_smul_of_tower, RingHom.id_apply] }

variable (Q : QuadraticMap R M N)

@[simp]
theorem associated_apply (x y : M) :
    associatedHom S Q x y = ⅟ (2 : Module.End R N) • (Q (x + y) - Q x - Q y) :=
  rfl

/-- Twice the associated bilinear map of `Q` is the same as the polar of `Q`. -/
@[simp] theorem two_nsmul_associated : 2 • associatedHom S Q = Q.polarBilin := by
  ext
  dsimp
  rw [← LinearMap.smul_apply, nsmul_eq_mul, Nat.cast_ofNat, mul_invOf_self', LinearMap.one_apply,
    polar]

theorem associated_isSymm (Q : QuadraticForm R M) [Invertible (2 : R)] :
    (associatedHom S Q).IsSymm := fun x y ↦ by
  simp only [associated_apply, sub_eq_add_neg, add_assoc, RingHom.id_apply, add_comm, add_left_comm]

/-- A version of `QuadraticMap.associated_isSymm` for general targets. -/
lemma associated_isSymm' : (associatedHom S Q).flip = associatedHom S Q := by
  ext
  simp only [LinearMap.flip_apply, associated_apply, add_comm, sub_eq_add_neg, add_left_comm,
    add_assoc]

@[simp]
theorem associated_comp {N' : Type*} [AddCommGroup N'] [Module R N'] (f : N' →ₗ[R] M) :
    associatedHom S (Q.comp f) = (associatedHom S Q).compl₁₂ f f := by
  ext
  simp only [associated_apply, comp_apply, map_add, LinearMap.compl₁₂_apply]

theorem associated_toQuadraticMap (B : BilinMap R M N) (x y : M) :
    associatedHom S B.toQuadraticMap x y = ⅟ (2 : Module.End R N) • (B x y + B y x) := by
  simp only [associated_apply, BilinMap.toQuadraticMap_apply, map_add, LinearMap.add_apply,
    LinearMap.smul_def, _root_.map_sub]
  abel_nf

<<<<<<< HEAD
theorem associated_left_inverse [Invertible (2 : R)] {B₁ : BilinMap R M R} (h : B₁.IsSymm) :
    associatedHom S B₁.toQuadraticMap = B₁ :=
  LinearMap.ext₂ fun x y ↦ by
    rw [associated_toQuadraticMap, ← h.eq x y, RingHom.id_apply, ← two_mul, ← smul_eq_mul,
      invOf_smul_eq_iff, two_smul, two_smul]

/-- A version of `QuadraticMap.associated_left_inverse` for general targets. -/
lemma associated_left_inverse' {B₁ : BilinMap R M N} (hB₁ : B₁.flip = B₁) :
    associatedHom S B₁.toQuadraticMap = B₁ := by
  ext _ y
  rw [associated_toQuadraticMap, ← LinearMap.flip_apply _ y, hB₁, invOf_smul_eq_iff, two_smul]

-- Porting note: moved from below to golf the next theorem
theorem associated_eq_self_apply (x : M) : associatedHom S Q x x = Q x := by
  rw [associated_apply, map_add_self, ← three_add_one_eq_four, ← two_add_one_eq_three, add_smul,
    add_smul, one_smul, add_sub_cancel_right, add_sub_cancel_right, two_smul, ← two_smul R,
    invOf_smul_eq_iff, two_smul, two_smul]
=======
theorem associated_left_inverse (h : B₁.IsSymm) : associatedHom S B₁.toQuadraticMap = B₁ :=
  LinearMap.ext₂ fun x y => by
    rw [associated_toQuadraticMap, ← h.eq x y, RingHom.id_apply]
    match_scalars
    linear_combination invOf_mul_self' (2:R)

-- Porting note: moved from below to golf the next theorem
theorem associated_eq_self_apply (x : M) : associatedHom S Q x x = Q x := by
  rw [associated_apply, map_add_self]
  match_scalars
  linear_combination invOf_mul_self' (2:R)
>>>>>>> 89e654a3

theorem toQuadraticMap_associated : (associatedHom S Q).toQuadraticMap = Q :=
  QuadraticMap.ext <| associated_eq_self_apply S Q

-- note: usually `rightInverse` lemmas are named the other way around, but this is consistent
-- with historical naming in this file.
theorem associated_rightInverse :
    Function.RightInverse (associatedHom S) (BilinMap.toQuadraticMap : _ → QuadraticMap R M N) :=
<<<<<<< HEAD
  toQuadraticMap_associated S
=======
  fun Q => toQuadraticMap_associated S Q
>>>>>>> 89e654a3

/-- `associated'` is the `ℤ`-linear map that sends a quadratic form on a module `M` over `R` to its
associated symmetric bilinear form. -/
abbrev associated' : QuadraticMap R M N →ₗ[ℤ] BilinMap R M N :=
  associatedHom ℤ

/-- Symmetric bilinear forms can be lifted to quadratic forms -/
instance canLift [Invertible (2 : R)] :
    CanLift (BilinMap R M R) (QuadraticForm R M) (associatedHom ℕ) LinearMap.IsSymm where
  prf B hB := ⟨B.toQuadraticMap, associated_left_inverse _ hB⟩

/-- Symmetric bilinear maps can be lifted to quadratic maps -/
instance canLift' :
    CanLift (BilinMap R M N) (QuadraticMap R M N) (associatedHom ℕ) fun B ↦ B.flip = B where
  prf B hB := ⟨B.toQuadraticMap, associated_left_inverse' _ hB⟩

/-- There exists a non-null vector with respect to any quadratic form `Q` whose associated
bilinear form is non-zero, i.e. there exists `x` such that `Q x ≠ 0`. -/
<<<<<<< HEAD
theorem exists_quadraticForm_ne_zero {Q : QuadraticMap R M N}
    -- Porting note: added implicit argument
    (h : (associated' (N := N)) Q ≠ 0) :
=======
theorem exists_quadraticMap_ne_zero {Q : QuadraticMap R M N}
    -- Porting note: added implicit argument
    (hB₁ : associated' (R := R) (N := N) Q ≠ 0) :
>>>>>>> 89e654a3
    ∃ x, Q x ≠ 0 := by
  rw [← not_forall]
  intro H
  apply h
  rw [(QuadraticMap.ext H : Q = 0), LinearMap.map_zero]

@[deprecated (since := "2024-10-05")] alias exists_quadraticForm_ne_zero :=
  exists_quadraticMap_ne_zero

end AssociatedHom

section Associated

variable [CommSemiring S] [CommRing R] [AddCommGroup M] [Algebra S R] [Module R M]
variable [AddCommGroup N] [Module R N] [Module S N] [IsScalarTower S R N]
variable [Invertible (2 : Module.End R N)]

-- Note:  When possible, rather than writing lemmas about `associated`, write a lemma applying to
-- the more general `associatedHom` and place it in the previous section.

/-- `associated` is the linear map that sends a quadratic map over a commutative ring to its
associated symmetric bilinear map. -/
abbrev associated : QuadraticMap R M N →ₗ[R] BilinMap R M N :=
  associatedHom R

variable (S) in
theorem coe_associatedHom :
    ⇑(associatedHom S : QuadraticMap R M N →ₗ[S] BilinMap R M N) = associated :=
  rfl

open LinearMap in
@[simp]
theorem associated_linMulLin [Invertible (2 : R)] (f g : M →ₗ[R] R) :
    associated (R := R) (N := R) (linMulLin f g) =
      ⅟ (2 : R) • ((mul R R).compl₁₂ f g + (mul R R).compl₁₂ g f) := by
  ext
  simp only [associated_apply, linMulLin_apply, map_add, smul_add, LinearMap.add_apply,
    LinearMap.smul_apply, compl₁₂_apply, mul_apply', smul_eq_mul, invOf_smul_eq_iff]
  simp only [smul_add, LinearMap.smul_def, Module.End.ofNat_apply, nsmul_eq_mul, Nat.cast_ofNat,
    mul_invOf_self_assoc']
  ring_nf

open LinearMap in
@[simp]
lemma associated_sq [Invertible (2 : R)] : associated (R := R) sq = mul R R :=
  (associated_linMulLin (id) (id)).trans <|
    by simp only [smul_add, invOf_two_smul_add_invOf_two_smul]; rfl

end Associated

section IsOrtho

/-! ### Orthogonality -/

section CommSemiring
variable [CommSemiring R] [AddCommMonoid M] [Module R M] [AddCommMonoid N] [Module R N]
  {Q : QuadraticMap R M N}

/-- The proposition that two elements of a quadratic map space are orthogonal. -/
def IsOrtho (Q : QuadraticMap R M N) (x y : M) : Prop :=
  Q (x + y) = Q x + Q y

theorem isOrtho_def {Q : QuadraticMap R M N} {x y : M} : Q.IsOrtho x y ↔ Q (x + y) = Q x + Q y :=
  Iff.rfl

theorem IsOrtho.all (x y : M) : IsOrtho (0 : QuadraticMap R M N) x y := (zero_add _).symm

theorem IsOrtho.zero_left (x : M) : IsOrtho Q (0 : M) x := by simp [isOrtho_def]

theorem IsOrtho.zero_right (x : M) : IsOrtho Q x (0 : M) := by simp [isOrtho_def]

theorem ne_zero_of_not_isOrtho_self {Q : QuadraticMap R M N} (x : M) (hx₁ : ¬Q.IsOrtho x x) :
    x ≠ 0 :=
  fun hx₂ => hx₁ (hx₂.symm ▸ .zero_left _)

theorem isOrtho_comm {x y : M} : IsOrtho Q x y ↔ IsOrtho Q y x := by simp_rw [isOrtho_def, add_comm]

alias ⟨IsOrtho.symm, _⟩ := isOrtho_comm

theorem _root_.LinearMap.BilinForm.toQuadraticMap_isOrtho [IsCancelAdd R]
    [NoZeroDivisors R] [CharZero R] {B : BilinMap R M R} {x y : M} (h : B.IsSymm) :
    B.toQuadraticMap.IsOrtho x y ↔ B.IsOrtho x y := by
  letI : AddCancelMonoid R := { ‹IsCancelAdd R›, (inferInstanceAs <| AddCommMonoid R) with }
  simp_rw [isOrtho_def, LinearMap.isOrtho_def, B.toQuadraticMap_apply, map_add,
    LinearMap.add_apply, add_comm _ (B y y), add_add_add_comm _ _ (B y y), add_comm (B y y)]
  rw [add_right_eq_self (a := B x x + B y y), ← h, RingHom.id_apply, add_self_eq_zero]

end CommSemiring

section CommRing
variable [CommRing R] [AddCommGroup M] [Module R M] [AddCommGroup N] [Module R N]
  {Q : QuadraticMap R M N}

@[simp]
theorem isOrtho_polarBilin {x y : M} : Q.polarBilin.IsOrtho x y ↔ IsOrtho Q x y := by
  simp_rw [isOrtho_def, LinearMap.isOrtho_def, polarBilin_apply_apply, polar, sub_sub, sub_eq_zero]

theorem IsOrtho.polar_eq_zero {x y : M} (h : IsOrtho Q x y) : polar Q x y = 0 :=
  isOrtho_polarBilin.mpr h

@[simp]
theorem associated_isOrtho [Invertible (2 : R)] {x y : M} :
    Q.associated.IsOrtho x y ↔ Q.IsOrtho x y := by
  simp_rw [isOrtho_def, LinearMap.isOrtho_def, associated_apply, invOf_smul_eq_iff,
    smul_zero, sub_sub, sub_eq_zero]

end CommRing

end IsOrtho

section Anisotropic

section Semiring

variable [CommSemiring R] [AddCommMonoid M] [AddCommMonoid N] [Module R M] [Module R N]

/-- An anisotropic quadratic map is zero only on zero vectors. -/
def Anisotropic (Q : QuadraticMap R M N) : Prop :=
  ∀ x, Q x = 0 → x = 0

theorem not_anisotropic_iff_exists (Q : QuadraticMap R M N) :
    ¬Anisotropic Q ↔ ∃ x, x ≠ 0 ∧ Q x = 0 := by
  simp only [Anisotropic, not_forall, exists_prop, and_comm]

theorem Anisotropic.eq_zero_iff {Q : QuadraticMap R M N} (h : Anisotropic Q) {x : M} :
    Q x = 0 ↔ x = 0 :=
  ⟨h x, fun h => h.symm ▸ map_zero Q⟩

end Semiring

section Ring

variable [CommRing R] [AddCommGroup M] [Module R M]

/-- The associated bilinear form of an anisotropic quadratic form is nondegenerate. -/
theorem separatingLeft_of_anisotropic [Invertible (2 : R)] (Q : QuadraticMap R M R)
    (hB : Q.Anisotropic) :
    -- Porting note: added implicit argument
    (QuadraticMap.associated' (R := R) (N := R) Q).SeparatingLeft := fun x hx ↦ hB _ <| by
  rw [← hx x]
  exact (associated_eq_self_apply _ _ x).symm

end Ring

end Anisotropic

section PosDef

variable {R₂ : Type u} [CommSemiring R₂] [AddCommMonoid M] [Module R₂ M]
variable [PartialOrder N] [AddCommMonoid N] [Module R₂ N]
variable {Q₂ : QuadraticMap R₂ M N}

/-- A positive definite quadratic form is positive on nonzero vectors. -/
def PosDef (Q₂ : QuadraticMap R₂ M N) : Prop :=
  ∀ x, x ≠ 0 → 0 < Q₂ x


theorem PosDef.smul {R} [LinearOrderedCommRing R] [Module R M] [Module R N] [PosSMulStrictMono R N]
    {Q : QuadraticMap R M N} (h : PosDef Q) {a : R} (a_pos : 0 < a) : PosDef (a • Q) :=
  fun x hx => smul_pos a_pos (h x hx)

variable {n : Type*}

theorem PosDef.nonneg {Q : QuadraticMap R₂ M N} (hQ : PosDef Q) (x : M) : 0 ≤ Q x :=
  (eq_or_ne x 0).elim (fun h => h.symm ▸ (map_zero Q).symm.le) fun h => (hQ _ h).le

theorem PosDef.anisotropic {Q : QuadraticMap R₂ M N} (hQ : Q.PosDef) : Q.Anisotropic :=
  fun x hQx => by_contradiction fun hx =>
    lt_irrefl (0 : N) <| by
      have := hQ _ hx
      rw [hQx] at this
      exact this

theorem posDef_of_nonneg {Q : QuadraticMap R₂ M N} (h : ∀ x, 0 ≤ Q x) (h0 : Q.Anisotropic) :
    PosDef Q :=
  fun x hx => lt_of_le_of_ne (h x) (Ne.symm fun hQx => hx <| h0 _ hQx)

theorem posDef_iff_nonneg {Q : QuadraticMap R₂ M N} : PosDef Q ↔ (∀ x, 0 ≤ Q x) ∧ Q.Anisotropic :=
  ⟨fun h => ⟨h.nonneg, h.anisotropic⟩, fun ⟨n, a⟩ => posDef_of_nonneg n a⟩

theorem PosDef.add [AddLeftStrictMono N]
    (Q Q' : QuadraticMap R₂ M N) (hQ : PosDef Q) (hQ' : PosDef Q') :
    PosDef (Q + Q') :=
  fun x hx => add_pos (hQ x hx) (hQ' x hx)

theorem linMulLinSelfPosDef {R} [LinearOrderedCommRing R] [Module R M] [LinearOrderedSemiring A]
    [ExistsAddOfLE A] [Module R A] [SMulCommClass R A A] [IsScalarTower R A A] (f : M →ₗ[R] A)
    (hf : LinearMap.ker f = ⊥) : PosDef (linMulLin (A := A) f f) :=
  fun _x hx => mul_self_pos.2 fun h => hx <| LinearMap.ker_eq_bot'.mp hf _ h

end PosDef

end QuadraticMap

section

/-!
### Quadratic forms and matrices

Connect quadratic forms and matrices, in order to explicitly compute with them.
The convention is twos out, so there might be a factor 2⁻¹ in the entries of the
matrix.
The determinant of the matrix is the discriminant of the quadratic form.
-/

variable {n : Type w} [Fintype n] [DecidableEq n]
variable [CommRing R] [AddCommMonoid M] [Module R M]

/-- `M.toQuadraticMap'` is the map `fun x ↦ row x * M * col x` as a quadratic form. -/
def Matrix.toQuadraticMap' (M : Matrix n n R) : QuadraticMap R (n → R) R :=
  LinearMap.BilinMap.toQuadraticMap (Matrix.toLinearMap₂' R M)

variable [Invertible (2 : R)]

/-- A matrix representation of the quadratic form. -/
def QuadraticMap.toMatrix' (Q : QuadraticMap R (n → R) R) : Matrix n n R :=
  LinearMap.toMatrix₂' R (associated Q)

open QuadraticMap

theorem QuadraticMap.toMatrix'_smul (a : R) (Q : QuadraticMap R (n → R) R) :
    (a • Q).toMatrix' = a • Q.toMatrix' := by
  simp only [toMatrix', LinearEquiv.map_smul, LinearMap.map_smul]

theorem QuadraticMap.isSymm_toMatrix' (Q : QuadraticMap R (n → R) R) : Q.toMatrix'.IsSymm := by
  ext i j
  rw [toMatrix', Matrix.transpose_apply, LinearMap.toMatrix₂'_apply, LinearMap.toMatrix₂'_apply,
    ← associated_isSymm, RingHom.id_apply, associated_apply]

end

namespace QuadraticMap

variable {n : Type w} [Fintype n]
variable [CommRing R] [DecidableEq n] [Invertible (2 : R)]
variable {m : Type w} [DecidableEq m] [Fintype m]

open Matrix

@[simp]
theorem toMatrix'_comp (Q : QuadraticMap R (m → R) R) (f : (n → R) →ₗ[R] m → R) :
    (Q.comp f).toMatrix' = (LinearMap.toMatrix' f)ᵀ * Q.toMatrix' * (LinearMap.toMatrix' f) := by
  ext
  simp only [QuadraticMap.associated_comp, LinearMap.toMatrix₂'_compl₁₂, toMatrix']

section Discriminant

variable {Q : QuadraticMap R (n → R) R}

/-- The discriminant of a quadratic form generalizes the discriminant of a quadratic polynomial. -/
def discr (Q : QuadraticMap R (n → R) R) : R :=
  Q.toMatrix'.det

theorem discr_smul (a : R) : (a • Q).discr = a ^ Fintype.card n * Q.discr := by
  simp only [discr, toMatrix'_smul, Matrix.det_smul]

theorem discr_comp (f : (n → R) →ₗ[R] n → R) :
    (Q.comp f).discr = f.toMatrix'.det * f.toMatrix'.det * Q.discr := by
  simp only [Matrix.det_transpose, mul_left_comm, QuadraticMap.toMatrix'_comp, mul_comm,
    Matrix.det_mul, discr]

end Discriminant

end QuadraticMap

namespace QuadraticMap

end QuadraticMap

namespace LinearMap

namespace BilinForm

open LinearMap (BilinMap)

section Semiring

variable [CommSemiring R] [AddCommMonoid M] [Module R M]

/--
A bilinear form is separating left if the quadratic form it is associated with is anisotropic.
-/
theorem separatingLeft_of_anisotropic {B : BilinForm R M} (hB : B.toQuadraticMap.Anisotropic) :
    B.SeparatingLeft := fun x hx => hB _ (hx x)

end Semiring

variable [CommRing R] [AddCommGroup M] [Module R M]

/-- There exists a non-null vector with respect to any symmetric, nonzero bilinear form `B`
on a module `M` over a ring `R` with invertible `2`, i.e. there exists some
`x : M` such that `B x x ≠ 0`. -/
theorem exists_bilinForm_self_ne_zero [htwo : Invertible (2 : R)] {B : BilinForm R M}
    (hB₁ : B ≠ 0) (hB₂ : B.IsSymm) : ∃ x, ¬B.IsOrtho x x := by
  lift B to QuadraticForm R M using hB₂ with Q
  obtain ⟨x, hx⟩ := QuadraticMap.exists_quadraticMap_ne_zero hB₁
  exact ⟨x, fun h => hx (Q.associated_eq_self_apply ℕ x ▸ h)⟩

open Module

variable {V : Type u} {K : Type v} [Field K] [AddCommGroup V] [Module K V]
variable [FiniteDimensional K V]

/-- Given a symmetric bilinear form `B` on some vector space `V` over a field `K`
in which `2` is invertible, there exists an orthogonal basis with respect to `B`. -/
theorem exists_orthogonal_basis [hK : Invertible (2 : K)] {B : LinearMap.BilinForm K V}
    (hB₂ : B.IsSymm) : ∃ v : Basis (Fin (finrank K V)) K V, B.IsOrthoᵢ v := by
  induction' hd : finrank K V with d ih generalizing V
  · exact ⟨basisOfFinrankZero hd, fun _ _ _ => map_zero _⟩
  haveI := finrank_pos_iff.1 (hd.symm ▸ Nat.succ_pos d : 0 < finrank K V)
  -- either the bilinear form is trivial or we can pick a non-null `x`
  obtain rfl | hB₁ := eq_or_ne B 0
  · let b := Module.finBasis K V
    rw [hd] at b
    exact ⟨b, fun i j _ => rfl⟩
  obtain ⟨x, hx⟩ := exists_bilinForm_self_ne_zero hB₁ hB₂
  rw [← Submodule.finrank_add_eq_of_isCompl (isCompl_span_singleton_orthogonal hx).symm,
    finrank_span_singleton (ne_zero_of_map hx)] at hd
  let B' :=  B.domRestrict₁₂ (Submodule.orthogonalBilin (K ∙ x) B )
    (Submodule.orthogonalBilin (K ∙ x) B )
  obtain ⟨v', hv₁⟩ := ih (hB₂.domRestrict _ : B'.IsSymm) (Nat.succ.inj hd)
  -- concatenate `x` with the basis obtained by induction
  let b :=
    Basis.mkFinCons x v'
      (by
        rintro c y hy hc
        rw [add_eq_zero_iff_neg_eq] at hc
        rw [← hc, Submodule.neg_mem_iff] at hy
        have := (isCompl_span_singleton_orthogonal hx).disjoint
        rw [Submodule.disjoint_def] at this
        have := this (c • x) (Submodule.smul_mem _ _ <| Submodule.mem_span_singleton_self _) hy
        exact (smul_eq_zero.1 this).resolve_right fun h => hx <| h.symm ▸ map_zero _)
      (by
        intro y
        refine ⟨-B x y / B x x, fun z hz => ?_⟩
        obtain ⟨c, rfl⟩ := Submodule.mem_span_singleton.1 hz
        rw [IsOrtho, map_smul, smul_apply, map_add, map_smul, smul_eq_mul, smul_eq_mul,
          div_mul_cancel₀ _ hx, add_neg_cancel, mul_zero])
  refine ⟨b, ?_⟩
  rw [Basis.coe_mkFinCons]
  intro j i
  refine Fin.cases ?_ (fun i => ?_) i <;> refine Fin.cases ?_ (fun j => ?_) j <;> intro hij <;>
    simp only [Function.onFun, Fin.cons_zero, Fin.cons_succ, Function.comp_apply]
  · exact (hij rfl).elim
  · rw [IsOrtho, ← hB₂]
    exact (v' j).prop _ (Submodule.mem_span_singleton_self x)
  · exact (v' i).prop _ (Submodule.mem_span_singleton_self x)
  · exact hv₁ (ne_of_apply_ne _ hij)

end BilinForm

end LinearMap

namespace QuadraticMap

open Finset

variable [CommSemiring R] [AddCommMonoid M] [Module R M] [AddCommMonoid N] [Module R N]
variable {ι : Type*}

/-- Given a quadratic map `Q` and a basis, `basisRepr` is the basis representation of `Q`. -/
noncomputable def basisRepr [Finite ι] (Q : QuadraticMap R M N) (v : Basis ι R M) :
    QuadraticMap R (ι → R) N :=
  Q.comp v.equivFun.symm

@[simp]
theorem basisRepr_apply [Fintype ι] {v : Basis ι R M} (Q : QuadraticMap R M N) (w : ι → R) :
    Q.basisRepr v w = Q (∑ i : ι, w i • v i) := by
  rw [← v.equivFun_symm_apply]
  rfl

variable [Fintype ι]

section

variable (R)

/-- The weighted sum of squares with respect to some weight as a quadratic form.

The weights are applied using `•`; typically this definition is used either with `S = R` or
`[Algebra S R]`, although this is stated more generally. -/
def weightedSumSquares [Monoid S] [DistribMulAction S R] [SMulCommClass S R R] (w : ι → S) :
    QuadraticMap R (ι → R) R :=
  ∑ i : ι, w i • (proj (R := R) (n := ι) i i)

end

@[simp]
theorem weightedSumSquares_apply [Monoid S] [DistribMulAction S R] [SMulCommClass S R R]
    (w : ι → S) (v : ι → R) :
    weightedSumSquares R w v = ∑ i : ι, w i • (v i * v i) :=
  QuadraticMap.sum_apply _ _ _

/-- On an orthogonal basis, the basis representation of `Q` is just a sum of squares. -/
theorem basisRepr_eq_of_iIsOrtho {R M} [CommRing R] [AddCommGroup M] [Module R M]
    [Invertible (2 : R)] (Q : QuadraticForm R M) (v : Basis ι R M)
    (hv₂ : (associated (R := R) Q).IsOrthoᵢ v) :
    Q.basisRepr v = weightedSumSquares _ fun i => Q (v i) := by
  ext w
  rw [basisRepr_apply, ← @associated_eq_self_apply R, map_sum, weightedSumSquares_apply]
  refine sum_congr rfl fun j hj => ?_
  rw [← @associated_eq_self_apply R, LinearMap.map_sum₂, sum_eq_single_of_mem j hj]
  · rw [LinearMap.map_smul, LinearMap.map_smul₂, smul_eq_mul, associated_apply, smul_eq_mul,
      smul_eq_mul, LinearMap.smul_def, half_moduleEnd_apply_eq_half_smul]
    ring_nf
  · intro i _ hij
    rw [LinearMap.map_smul, LinearMap.map_smul₂, hv₂ hij]
    module

end QuadraticMap<|MERGE_RESOLUTION|>--- conflicted
+++ resolved
@@ -905,7 +905,6 @@
     LinearMap.smul_def, _root_.map_sub]
   abel_nf
 
-<<<<<<< HEAD
 theorem associated_left_inverse [Invertible (2 : R)] {B₁ : BilinMap R M R} (h : B₁.IsSymm) :
     associatedHom S B₁.toQuadraticMap = B₁ :=
   LinearMap.ext₂ fun x y ↦ by
@@ -923,19 +922,6 @@
   rw [associated_apply, map_add_self, ← three_add_one_eq_four, ← two_add_one_eq_three, add_smul,
     add_smul, one_smul, add_sub_cancel_right, add_sub_cancel_right, two_smul, ← two_smul R,
     invOf_smul_eq_iff, two_smul, two_smul]
-=======
-theorem associated_left_inverse (h : B₁.IsSymm) : associatedHom S B₁.toQuadraticMap = B₁ :=
-  LinearMap.ext₂ fun x y => by
-    rw [associated_toQuadraticMap, ← h.eq x y, RingHom.id_apply]
-    match_scalars
-    linear_combination invOf_mul_self' (2:R)
-
--- Porting note: moved from below to golf the next theorem
-theorem associated_eq_self_apply (x : M) : associatedHom S Q x x = Q x := by
-  rw [associated_apply, map_add_self]
-  match_scalars
-  linear_combination invOf_mul_self' (2:R)
->>>>>>> 89e654a3
 
 theorem toQuadraticMap_associated : (associatedHom S Q).toQuadraticMap = Q :=
   QuadraticMap.ext <| associated_eq_self_apply S Q
@@ -944,11 +930,7 @@
 -- with historical naming in this file.
 theorem associated_rightInverse :
     Function.RightInverse (associatedHom S) (BilinMap.toQuadraticMap : _ → QuadraticMap R M N) :=
-<<<<<<< HEAD
   toQuadraticMap_associated S
-=======
-  fun Q => toQuadraticMap_associated S Q
->>>>>>> 89e654a3
 
 /-- `associated'` is the `ℤ`-linear map that sends a quadratic form on a module `M` over `R` to its
 associated symmetric bilinear form. -/
@@ -967,20 +949,14 @@
 
 /-- There exists a non-null vector with respect to any quadratic form `Q` whose associated
 bilinear form is non-zero, i.e. there exists `x` such that `Q x ≠ 0`. -/
-<<<<<<< HEAD
-theorem exists_quadraticForm_ne_zero {Q : QuadraticMap R M N}
-    -- Porting note: added implicit argument
-    (h : (associated' (N := N)) Q ≠ 0) :
-=======
 theorem exists_quadraticMap_ne_zero {Q : QuadraticMap R M N}
     -- Porting note: added implicit argument
     (hB₁ : associated' (R := R) (N := N) Q ≠ 0) :
->>>>>>> 89e654a3
     ∃ x, Q x ≠ 0 := by
   rw [← not_forall]
-  intro H
-  apply h
-  rw [(QuadraticMap.ext H : Q = 0), LinearMap.map_zero]
+  intro h
+  apply hB₁
+  rw [(QuadraticMap.ext h : Q = 0), LinearMap.map_zero]
 
 @[deprecated (since := "2024-10-05")] alias exists_quadraticForm_ne_zero :=
   exists_quadraticMap_ne_zero
