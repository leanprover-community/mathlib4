/-
Copyright (c) 2020 Anne Baanen. All rights reserved.
Released under Apache 2.0 license as described in the file LICENSE.
Authors: Anne Baanen, Kexing Ying, Eric Wieser
-/
import Mathlib.LinearAlgebra.Matrix.Determinant
import Mathlib.LinearAlgebra.Matrix.BilinearForm
import Mathlib.LinearAlgebra.BilinearMap
import Mathlib.LinearAlgebra.Matrix.Symmetric
import Mathlib.Algebra.Module.LinearMap
import Mathlib.LinearAlgebra.BilinearForm.Orthogonal

#align_import linear_algebra.quadratic_form.basic from "leanprover-community/mathlib"@"d11f435d4e34a6cea0a1797d6b625b0c170be845"

/-!
# Quadratic forms

This file defines quadratic forms over a `R`-module `M`.
A quadratic form on a commutative ring `R` is a map `Q : M → R` such that:

* `QuadraticForm.map_smul`: `Q (a • x) = a * a * Q x`
* `QuadraticForm.polar_add_left`, `QuadraticForm.polar_add_right`,
  `QuadraticForm.polar_smul_left`, `QuadraticForm.polar_smul_right`:
  the map `QuadraticForm.polar Q := fun x y ↦ Q (x + y) - Q x - Q y` is bilinear.

This notion generalizes to commutative semirings using the approach in [izhakian2016][] which
requires that there be a (possibly non-unique) companion bilinear form `B` such that
`∀ x y, Q (x + y) = Q x + Q y + B x y`. Over a ring, this `B` is precisely `QuadraticForm.polar Q`.

To build a `QuadraticForm` from the `polar` axioms, use `QuadraticForm.ofPolar`.

Quadratic forms come with a scalar multiplication, `(a • Q) x = Q (a • x) = a * a * Q x`,
and composition with linear maps `f`, `Q.comp f x = Q (f x)`.

## Main definitions

 * `QuadraticForm.ofPolar`: a more familiar constructor that works on rings
 * `QuadraticForm.associated`: associated bilinear form
 * `QuadraticForm.PosDef`: positive definite quadratic forms
 * `QuadraticForm.Anisotropic`: anisotropic quadratic forms
 * `QuadraticForm.discr`: discriminant of a quadratic form
 * `QuadraticForm.IsOrtho`: orthogonality of vectors with respect to a quadratic form.

## Main statements

 * `QuadraticForm.associated_left_inverse`,
 * `QuadraticForm.associated_rightInverse`: in a commutative ring where 2 has
  an inverse, there is a correspondence between quadratic forms and symmetric
  bilinear forms
 * `BilinForm.exists_orthogonal_basis`: There exists an orthogonal basis with
  respect to any nondegenerate, symmetric bilinear form `B`.

## Notation

In this file, the variable `R` is used when a `CommSemiring` structure is available.

The variable `S` is used when `R` itself has a `•` action.

## Implementation notes

While the definition and many results make sense if we drop commutativity assumptions,
the correct definition of a quadratic form in the noncommutative setting would require
substantial refactors from the current version, such that $Q(rm) = rQ(m)r^*$ for some
suitable conjugation $r^*$.

The [Zulip thread](https://leanprover.zulipchat.com/#narrow/stream/116395-maths/topic/Quadratic.20Maps/near/395529867)
has some further discusion.

## References

 * https://en.wikipedia.org/wiki/Quadratic_form
 * https://en.wikipedia.org/wiki/Discriminant#Quadratic_forms

## Tags

quadratic form, homogeneous polynomial, quadratic polynomial
-/


universe u v w

variable {S T : Type*}

variable {R : Type*} {M N : Type*}

open BigOperators

section Polar

variable [CommRing R] [AddCommGroup M] [AddCommGroup N]

namespace QuadraticForm

/-- Up to a factor 2, `Q.polar` is the associated bilinear form for a quadratic form `Q`.

Source of this name: https://en.wikipedia.org/wiki/Quadratic_form#Generalization
-/
def polar (f : M → N) (x y : M) :=
  f (x + y) - f x - f y
#align quadratic_form.polar QuadraticForm.polar

theorem polar_add (f g : M → N) (x y : M) : polar (f + g) x y = polar f x y + polar g x y := by
  simp only [polar, Pi.add_apply]
  abel
#align quadratic_form.polar_add QuadraticForm.polar_add

theorem polar_neg (f : M → N) (x y : M) : polar (-f) x y = -polar f x y := by
  simp only [polar, Pi.neg_apply, sub_eq_add_neg, neg_add]
#align quadratic_form.polar_neg QuadraticForm.polar_neg

theorem polar_smul [Monoid S] [DistribMulAction S N] (f : M → N) (s : S) (x y : M) :
    polar (s • f) x y = s • polar f x y := by simp only [polar, Pi.smul_apply, smul_sub]
#align quadratic_form.polar_smul QuadraticForm.polar_smul

theorem polar_comm (f : M → N) (x y : M) : polar f x y = polar f y x := by
  rw [polar, polar, add_comm, sub_sub, sub_sub, add_comm (f x) (f y)]
#align quadratic_form.polar_comm QuadraticForm.polar_comm

/-- Auxiliary lemma to express bilinearity of `QuadraticForm.polar` without subtraction. -/
theorem polar_add_left_iff {f : M → N} {x x' y : M} :
    polar f (x + x') y = polar f x y + polar f x' y ↔
      f (x + x' + y) + (f x + f x' + f y) = f (x + x') + f (x' + y) + f (y + x) := by
  simp only [← add_assoc]
  simp only [polar, sub_eq_iff_eq_add, eq_sub_iff_add_eq, sub_add_eq_add_sub, add_sub]
  simp only [add_right_comm _ (f y) _, add_right_comm _ (f x') (f x)]
  rw [add_comm y x, add_right_comm _ _ (f (x + y)), add_comm _ (f (x + y)),
    add_right_comm (f (x + y)), add_left_inj]
#align quadratic_form.polar_add_left_iff QuadraticForm.polar_add_left_iff

theorem polar_comp {F : Type*} [CommRing S] [AddMonoidHomClass F N S]
    (f : M → N) (g : F) (x y : M) :
    polar (g ∘ f) x y = g (polar f x y) := by
  simp only [polar, Pi.smul_apply, Function.comp_apply, map_sub]
#align quadratic_form.polar_comp QuadraticForm.polar_comp

end QuadraticForm

end Polar

/-- A quadratic form over a module.

For a more familiar constructor when `R` is a ring, see `QuadraticForm.ofPolar`. -/
structure QuadraticForm (R : Type u) (M : Type v) (N : Type w) [CommSemiring R] [AddCommMonoid M]
    [Module R M] [AddCommMonoid N] [Module R N] where
  toFun : M → N
  toFun_smul : ∀ (a : R) (x : M), toFun (a • x) = (a * a) • toFun x
  exists_companion' : ∃ B : M →ₗ[R] M →ₗ[R] N, ∀ x y, toFun (x + y) = toFun x + toFun y + B x y
#align quadratic_form QuadraticForm

structure QuadraticForm' (R : Type u) (M : Type v) [CommSemiring R] [AddCommMonoid M]
    [Module R M] extends QuadraticForm R M R

namespace QuadraticForm

section DFunLike

variable [CommSemiring R] [AddCommMonoid M] [Module R M] [AddCommMonoid N] [Module R N]

variable {Q Q' : QuadraticForm R M N}

<<<<<<< HEAD
instance funLike : FunLike (QuadraticForm R M N) M fun _ => N where
=======
instance instFunLike : FunLike (QuadraticForm R M) M R where
>>>>>>> 999e59b2
  coe := toFun
  coe_injective' x y h := by cases x; cases y; congr
#align quadratic_form.fun_like QuadraticForm.instFunLike

/-- Helper instance for when there's too many metavariables to apply
<<<<<<< HEAD
`FunLike.hasCoeToFun` directly. -/
instance : CoeFun (QuadraticForm R M N) fun _ => M → N :=
  ⟨FunLike.coe⟩
=======
`DFunLike.hasCoeToFun` directly. -/
instance : CoeFun (QuadraticForm R M) fun _ => M → R :=
  ⟨DFunLike.coe⟩
>>>>>>> 999e59b2

variable (Q)

/-- The `simp` normal form for a quadratic form is `DFunLike.coe`, not `toFun`. -/
@[simp]
theorem toFun_eq_coe : Q.toFun = ⇑Q :=
  rfl
#align quadratic_form.to_fun_eq_coe QuadraticForm.toFun_eq_coe

-- this must come after the coe_to_fun definition
initialize_simps_projections QuadraticForm (toFun → apply)

variable {Q}

@[ext]
theorem ext (H : ∀ x : M, Q x = Q' x) : Q = Q' :=
  DFunLike.ext _ _ H
#align quadratic_form.ext QuadraticForm.ext

theorem congr_fun (h : Q = Q') (x : M) : Q x = Q' x :=
  DFunLike.congr_fun h _
#align quadratic_form.congr_fun QuadraticForm.congr_fun

theorem ext_iff : Q = Q' ↔ ∀ x, Q x = Q' x :=
  DFunLike.ext_iff
#align quadratic_form.ext_iff QuadraticForm.ext_iff

/-- Copy of a `QuadraticForm` with a new `toFun` equal to the old one. Useful to fix definitional
equalities. -/
protected def copy (Q : QuadraticForm R M N) (Q' : M → N) (h : Q' = ⇑Q) : QuadraticForm R M N where
  toFun := Q'
  toFun_smul := h.symm ▸ Q.toFun_smul
  exists_companion' := h.symm ▸ Q.exists_companion'
#align quadratic_form.copy QuadraticForm.copy

@[simp]
theorem coe_copy (Q : QuadraticForm R M N) (Q' : M → N) (h : Q' = ⇑Q) : ⇑(Q.copy Q' h) = Q' :=
  rfl
#align quadratic_form.coe_copy QuadraticForm.coe_copy

<<<<<<< HEAD
theorem copy_eq (Q : QuadraticForm R M N) (Q' : M → N) (h : Q' = ⇑Q) : Q.copy Q' h = Q :=
  FunLike.ext' h
=======
theorem copy_eq (Q : QuadraticForm R M) (Q' : M → R) (h : Q' = ⇑Q) : Q.copy Q' h = Q :=
  DFunLike.ext' h
>>>>>>> 999e59b2
#align quadratic_form.copy_eq QuadraticForm.copy_eq

end DFunLike

section CommSemiring

variable [CommSemiring R] [AddCommMonoid M] [Module R M] [AddCommMonoid N] [Module R N]

variable (Q : QuadraticForm R M N)

theorem map_smul (a : R) (x : M) : Q (a • x) = (a * a) • Q x :=
  Q.toFun_smul a x
#align quadratic_form.map_smul QuadraticForm.map_smul

theorem exists_companion : ∃ B : M →ₗ[R] M →ₗ[R] N, ∀ x y, Q (x + y) = Q x + Q y + B x y :=
  Q.exists_companion'
#align quadratic_form.exists_companion QuadraticForm.exists_companion

theorem map_add_add_add_map (x y z : M) :
    Q (x + y + z) + (Q x + Q y + Q z) = Q (x + y) + Q (y + z) + Q (z + x) := by
  obtain ⟨B, h⟩ := Q.exists_companion
  rw [add_comm z x]
  simp only [h, LinearMap.map_add₂]
  abel
#align quadratic_form.map_add_add_add_map QuadraticForm.map_add_add_add_map

theorem map_add_self (x : M) : Q (x + x) = 4 • Q x := by
  rw [← one_smul R x, ← add_smul, map_smul]
  rw [← three_add_one_eq_four, ← two_add_one_eq_three, ← one_add_one_eq_two]
  rw [add_mul, mul_add, one_mul, ← add_assoc, one_smul R x]
  rw [add_smul, add_smul, add_smul, add_smul, add_smul, add_smul, one_smul, one_smul]
#align quadratic_form.map_add_self QuadraticForm.map_add_self

-- porting note: removed @[simp] because it is superseded by `ZeroHomClass.map_zero`
theorem map_zero : Q 0 = 0 := by
  rw [← @zero_smul R _ _ _ _ (0 : M), map_smul, zero_mul, zero_smul]
#align quadratic_form.map_zero QuadraticForm.map_zero

<<<<<<< HEAD
instance zeroHomClass : ZeroHomClass (QuadraticForm R M N) M N :=
  { QuadraticForm.funLike with map_zero := map_zero }
=======
instance zeroHomClass : ZeroHomClass (QuadraticForm R M) M R :=
  { QuadraticForm.instFunLike with map_zero := map_zero }
>>>>>>> 999e59b2
#align quadratic_form.zero_hom_class QuadraticForm.zeroHomClass

theorem map_smul_of_tower [CommSemiring S] [Algebra S R] [Module S M] [IsScalarTower S R M]
    [Module S N] [IsScalarTower S R N] (a : S)
    (x : M) : Q (a • x) = (a * a) • Q x := by
  rw [← IsScalarTower.algebraMap_smul R a x, map_smul, ← RingHom.map_mul, algebraMap_smul]
#align quadratic_form.map_smul_of_tower QuadraticForm.map_smul_of_tower

end CommSemiring

section CommRing

variable [CommRing R] [AddCommGroup M] [AddCommGroup N]

variable [Module R M] [Module R N] (Q : QuadraticForm R M N)

@[simp]
theorem map_neg (x : M) : Q (-x) = Q x := by
  rw [← @neg_one_smul R _ _ _ _ x, map_smul, neg_one_mul, neg_neg, one_smul]
#align quadratic_form.map_neg QuadraticForm.map_neg

theorem map_sub (x y : M) : Q (x - y) = Q (y - x) := by rw [← neg_sub, map_neg]
#align quadratic_form.map_sub QuadraticForm.map_sub

@[simp]
theorem polar_zero_left (y : M) : polar Q 0 y = 0 := by
  simp only [polar, zero_add, QuadraticForm.map_zero, sub_zero, sub_self]
#align quadratic_form.polar_zero_left QuadraticForm.polar_zero_left

@[simp]
theorem polar_add_left (x x' y : M) : polar Q (x + x') y = polar Q x y + polar Q x' y :=
  polar_add_left_iff.mpr <| Q.map_add_add_add_map x x' y
#align quadratic_form.polar_add_left QuadraticForm.polar_add_left

@[simp]
theorem polar_smul_left (a : R) (x y : M) : polar Q (a • x) y = a • polar Q x y := by
  obtain ⟨B, h⟩ := Q.exists_companion
  simp_rw [polar, h, Q.map_smul, LinearMap.map_smul₂, sub_sub, add_sub_cancel']
#align quadratic_form.polar_smul_left QuadraticForm.polar_smul_left

@[simp]
theorem polar_neg_left (x y : M) : polar Q (-x) y = -polar Q x y := by
  rw [← neg_one_smul R x, polar_smul_left, neg_one_smul]
#align quadratic_form.polar_neg_left QuadraticForm.polar_neg_left

@[simp]
theorem polar_sub_left (x x' y : M) : polar Q (x - x') y = polar Q x y - polar Q x' y := by
  rw [sub_eq_add_neg, sub_eq_add_neg, polar_add_left, polar_neg_left]
#align quadratic_form.polar_sub_left QuadraticForm.polar_sub_left

@[simp]
theorem polar_zero_right (y : M) : polar Q y 0 = 0 := by
  simp only [add_zero, polar, QuadraticForm.map_zero, sub_self]
#align quadratic_form.polar_zero_right QuadraticForm.polar_zero_right

@[simp]
theorem polar_add_right (x y y' : M) : polar Q x (y + y') = polar Q x y + polar Q x y' := by
  rw [polar_comm Q x, polar_comm Q x, polar_comm Q x, polar_add_left]
#align quadratic_form.polar_add_right QuadraticForm.polar_add_right

@[simp]
theorem polar_smul_right (a : R) (x y : M) : polar Q x (a • y) = a • polar Q x y := by
  rw [polar_comm Q x, polar_comm Q x, polar_smul_left]
#align quadratic_form.polar_smul_right QuadraticForm.polar_smul_right

@[simp]
theorem polar_neg_right (x y : M) : polar Q x (-y) = -polar Q x y := by
  rw [← neg_one_smul R y, polar_smul_right, neg_one_smul]
#align quadratic_form.polar_neg_right QuadraticForm.polar_neg_right

@[simp]
theorem polar_sub_right (x y y' : M) : polar Q x (y - y') = polar Q x y - polar Q x y' := by
  rw [sub_eq_add_neg, sub_eq_add_neg, polar_add_right, polar_neg_right]
#align quadratic_form.polar_sub_right QuadraticForm.polar_sub_right

@[simp]
theorem polar_self (x : M) : polar Q x x = 2 • Q x := by
  rw [polar, map_add_self, sub_sub, sub_eq_iff_eq_add, ← two_smul ℕ, ← two_smul ℕ, ← mul_smul]
  norm_num
#align quadratic_form.polar_self QuadraticForm.polar_self

/-- `QuadraticForm.polar` as a bilinear form -/
@[simps]
def polarBilin : M →ₗ[R] M →ₗ[R] N where
  toFun (a : M) := ⟨{
    toFun := polar Q a
    map_add' := polar_add_right Q a
  }, by simp⟩
  map_add' _ _ := by
    ext
    simp
  map_smul' _ _ := by
    ext
    simp
#align quadratic_form.polar_bilin QuadraticForm.polarBilin

variable [CommSemiring S] [Algebra S R] [Module S M] [IsScalarTower S R M] [Module S N]
    [IsScalarTower S R N]

@[simp]
theorem polar_smul_left_of_tower (a : S) (x y : M) : polar Q (a • x) y = a • polar Q x y := by
  rw [← IsScalarTower.algebraMap_smul R a x, polar_smul_left, algebraMap_smul]
#align quadratic_form.polar_smul_left_of_tower QuadraticForm.polar_smul_left_of_tower

@[simp]
theorem polar_smul_right_of_tower (a : S) (x y : M) : polar Q x (a • y) = a • polar Q x y := by
  rw [← IsScalarTower.algebraMap_smul R a y, polar_smul_right, algebraMap_smul]
#align quadratic_form.polar_smul_right_of_tower QuadraticForm.polar_smul_right_of_tower

/-- An alternative constructor to `QuadraticForm.mk`, for rings where `polar` can be used. -/
@[simps]
def ofPolar (toFun : M → N) (toFun_smul : ∀ (a : R) (x : M), toFun (a • x) = (a * a) • toFun x)
    (polar_add_left : ∀ x x' y : M, polar toFun (x + x') y = polar toFun x y + polar toFun x' y)
    (polar_smul_left : ∀ (a : R) (x y : M), polar toFun (a • x) y = a • polar toFun x y) :
    QuadraticForm R M N :=
  { toFun
    toFun_smul
    exists_companion' := ⟨ {
      toFun := fun a => ⟨{
        toFun := polar toFun a
        map_add' := fun x y  => by simp_rw [polar_comm _ a, polar_add_left]
      }, fun _ _ => by
        simp_rw [polar_comm _ a, polar_smul_left]
        rfl

      ⟩
      map_add' := fun _ _ => LinearMap.ext (polar_add_left _ _)
      map_smul' := fun _ _ => LinearMap.ext (polar_smul_left _ _)
  }, fun q u =>  by
      simp only [LinearMap.coe_mk, AddHom.coe_mk, AddHom.toFun_eq_coe]
      rw [polar, sub_sub, add_sub_cancel'_right]
  ⟩}
#align quadratic_form.of_polar QuadraticForm.ofPolar

/-- In a ring the companion bilinear form is unique and equal to `QuadraticForm.polar`. -/
theorem choose_exists_companion : Q.exists_companion.choose = polarBilin Q := by
    ext
    rw [polarBilin_apply_apply, polar, Q.exists_companion.choose_spec, sub_sub, add_sub_cancel']
#align quadratic_form.some_exists_companion QuadraticForm.choose_exists_companion

end CommRing

section SemiringOperators

variable [CommSemiring R] [AddCommMonoid M] [Module R M] [AddCommMonoid N] [Module R N]

section SMul

variable [Monoid S] [Monoid T] [DistribMulAction S N] [DistribMulAction T N]
variable [SMulCommClass R S N] [SMulCommClass S R N] [SMulCommClass T R N] [SMulCommClass R T N]

/-- `QuadraticForm R M` inherits the scalar action from any algebra over `R`.

This provides an `R`-action via `Algebra.id`. -/
instance : SMul S (QuadraticForm R M N) :=
  ⟨fun a Q =>
    { toFun := a • ⇑Q
      toFun_smul := fun b x => by
        rw [Pi.smul_apply, map_smul, Pi.smul_apply]
        rw [smul_comm]
      exists_companion' :=
        let ⟨B, h⟩ := Q.exists_companion
        ⟨a • B, by simp [h]⟩ }⟩

@[simp]
theorem coeFn_smul (a : S) (Q : QuadraticForm R M N) : ⇑(a • Q) = a • ⇑Q :=
  rfl
#align quadratic_form.coe_fn_smul QuadraticForm.coeFn_smul

@[simp]
theorem smul_apply (a : S) (Q : QuadraticForm R M N) (x : M) : (a • Q) x = a • Q x :=
  rfl
#align quadratic_form.smul_apply QuadraticForm.smul_apply

instance [SMulCommClass S T N] : SMulCommClass S T (QuadraticForm R M N) where
  smul_comm _s _t _q := ext <| fun _ => smul_comm _ _ _

instance [SMul S T] [IsScalarTower S T N] : IsScalarTower S T (QuadraticForm R M N) where
  smul_assoc _s _t _q := ext <| fun _ => smul_assoc _ _ _

end SMul

instance : Zero (QuadraticForm R M N) :=
  ⟨{  toFun := fun _ => 0
      toFun_smul := fun a _ => by simp only [smul_zero]
      exists_companion' := ⟨0, fun _ _ => by simp only [add_zero, LinearMap.zero_apply]⟩ }⟩

@[simp]
theorem coeFn_zero : ⇑(0 : QuadraticForm R M N) = 0 :=
  rfl
#align quadratic_form.coe_fn_zero QuadraticForm.coeFn_zero

@[simp]
theorem zero_apply (x : M) : (0 : QuadraticForm R M N) x = 0 :=
  rfl
#align quadratic_form.zero_apply QuadraticForm.zero_apply

instance : Inhabited (QuadraticForm R M N) :=
  ⟨0⟩

instance : Add (QuadraticForm R M N) :=
  ⟨fun Q Q' =>
    { toFun := Q + Q'
      toFun_smul := fun a x => by simp only [Pi.add_apply, smul_add, map_smul]
      exists_companion' :=
        let ⟨B, h⟩ := Q.exists_companion
        let ⟨B', h'⟩ := Q'.exists_companion
        ⟨B + B', fun x y => by
          simp_rw [Pi.add_apply, h, h', LinearMap.add_apply, add_add_add_comm]⟩ }⟩

@[simp]
theorem coeFn_add (Q Q' : QuadraticForm R M N) : ⇑(Q + Q') = Q + Q' :=
  rfl
#align quadratic_form.coe_fn_add QuadraticForm.coeFn_add

@[simp]
theorem add_apply (Q Q' : QuadraticForm R M N) (x : M) : (Q + Q') x = Q x + Q' x :=
  rfl
#align quadratic_form.add_apply QuadraticForm.add_apply

<<<<<<< HEAD
instance : AddCommMonoid (QuadraticForm R M N) :=
  FunLike.coe_injective.addCommMonoid _ coeFn_zero coeFn_add fun _ _ => coeFn_smul _ _
=======
instance : AddCommMonoid (QuadraticForm R M) :=
  DFunLike.coe_injective.addCommMonoid _ coeFn_zero coeFn_add fun _ _ => coeFn_smul _ _
>>>>>>> 999e59b2

/-- `@CoeFn (QuadraticForm R M)` as an `AddMonoidHom`.

This API mirrors `AddMonoidHom.coeFn`. -/
@[simps apply]
<<<<<<< HEAD
def coeFnAddMonoidHom : QuadraticForm R M N →+ M → N where
  toFun := FunLike.coe
=======
def coeFnAddMonoidHom : QuadraticForm R M →+ M → R where
  toFun := DFunLike.coe
>>>>>>> 999e59b2
  map_zero' := coeFn_zero
  map_add' := coeFn_add
#align quadratic_form.coe_fn_add_monoid_hom QuadraticForm.coeFnAddMonoidHom

/-- Evaluation on a particular element of the module `M` is an additive map over quadratic forms. -/
@[simps! apply]
def evalAddMonoidHom (m : M) : QuadraticForm R M N →+ N :=
  (Pi.evalAddMonoidHom _ m).comp coeFnAddMonoidHom
#align quadratic_form.eval_add_monoid_hom QuadraticForm.evalAddMonoidHom

section Sum

@[simp]
theorem coeFn_sum {ι : Type*} (Q : ι → QuadraticForm R M N) (s : Finset ι) :
    ⇑(∑ i in s, Q i) = ∑ i in s, ⇑(Q i) :=
  map_sum coeFnAddMonoidHom Q s
#align quadratic_form.coe_fn_sum QuadraticForm.coeFn_sum

@[simp]
theorem sum_apply {ι : Type*} (Q : ι → QuadraticForm R M N) (s : Finset ι) (x : M) :
    (∑ i in s, Q i) x = ∑ i in s, Q i x :=
  map_sum (evalAddMonoidHom x : _ →+ R) Q s
#align quadratic_form.sum_apply QuadraticForm.sum_apply

end Sum

instance [Monoid S] [DistribMulAction S N] [SMulCommClass S R N] [SMulCommClass R S N] :
    DistribMulAction S (QuadraticForm R M N) where
  mul_smul a b Q := ext fun x => by simp only [smul_apply, mul_smul]
  one_smul Q := ext fun x => by simp only [QuadraticForm.smul_apply, one_smul]
  smul_add a Q Q' := by
    ext
    simp only [add_apply, smul_apply, smul_add]
  smul_zero a := by
    ext
    simp only [zero_apply, smul_apply, smul_zero]

instance [Semiring S] [Module S N] [SMulCommClass S R N] [SMulCommClass R S N] :
    Module S (QuadraticForm R M N) where
  zero_smul Q := by
    ext
    simp only [zero_apply, smul_apply, zero_smul]
  add_smul a b Q := by
    ext
    simp only [add_apply, smul_apply, add_smul]

end SemiringOperators

section RingOperators

variable [CommRing R] [AddCommGroup M] [Module R M] [AddCommGroup N] [Module R N]

instance : Neg (QuadraticForm R M N) :=
  ⟨fun Q =>
    { toFun := -Q
      toFun_smul := fun a x => by simp only [Pi.neg_apply, map_smul, smul_neg]
      exists_companion' :=
        let ⟨B, h⟩ := Q.exists_companion
        ⟨-B, fun x y => by simp_rw [Pi.neg_apply, h, LinearMap.neg_apply, neg_add]⟩ }⟩

@[simp]
theorem coeFn_neg (Q : QuadraticForm R M N) : ⇑(-Q) = -Q :=
  rfl
#align quadratic_form.coe_fn_neg QuadraticForm.coeFn_neg

@[simp]
theorem neg_apply (Q : QuadraticForm R M N) (x : M) : (-Q) x = -Q x :=
  rfl
#align quadratic_form.neg_apply QuadraticForm.neg_apply

instance : Sub (QuadraticForm R M N) :=
  ⟨fun Q Q' => (Q + -Q').copy (Q - Q') (sub_eq_add_neg _ _)⟩

@[simp]
theorem coeFn_sub (Q Q' : QuadraticForm R M N) : ⇑(Q - Q') = Q - Q' :=
  rfl
#align quadratic_form.coe_fn_sub QuadraticForm.coeFn_sub

@[simp]
theorem sub_apply (Q Q' : QuadraticForm R M N) (x : M) : (Q - Q') x = Q x - Q' x :=
  rfl
#align quadratic_form.sub_apply QuadraticForm.sub_apply

<<<<<<< HEAD
instance : AddCommGroup (QuadraticForm R M N) :=
  FunLike.coe_injective.addCommGroup _ coeFn_zero coeFn_add coeFn_neg coeFn_sub
=======
instance : AddCommGroup (QuadraticForm R M) :=
  DFunLike.coe_injective.addCommGroup _ coeFn_zero coeFn_add coeFn_neg coeFn_sub
>>>>>>> 999e59b2
    (fun _ _ => coeFn_smul _ _) fun _ _ => coeFn_smul _ _

end RingOperators

section Comp

variable [CommSemiring R] [AddCommMonoid M] [Module R M] [AddCommMonoid N] [Module R N]

variable {N' : Type v} [AddCommMonoid N'] [Module R N']

/-- Compose the quadratic form with a linear function. -/
def comp (Q : QuadraticForm R N' N) (f : M →ₗ[R] N') : QuadraticForm R M N where
  toFun x := Q (f x)
  toFun_smul a x := by simp only [map_smul, f.map_smul]
  exists_companion' :=
    let ⟨B, h⟩ := Q.exists_companion
    ⟨B.compl₁₂ f f, fun x y => by
      simp_rw [f.map_add]
      exact h (f x) (f y)
    ⟩
#align quadratic_form.comp QuadraticForm.comp

@[simp]
theorem comp_apply (Q : QuadraticForm R N' N) (f : M →ₗ[R] N') (x : M) : (Q.comp f) x = Q (f x) :=
  rfl
#align quadratic_form.comp_apply QuadraticForm.comp_apply

/-- Compose a quadratic form with a linear function on the left. -/
@[simps (config := { simpRhs := true })]
def _root_.LinearMap.compQuadraticForm [AddCommMonoid S] [Module R S]
    (f : N →ₗ[R] S) (Q : QuadraticForm R M N) : QuadraticForm R M S where
  toFun x := f (Q x)
  toFun_smul b x := by simp only [Q.map_smul_of_tower b x, f.map_smul, smul_eq_mul]
  exists_companion' :=
    let ⟨B, h⟩ := Q.exists_companion
    ⟨B.compr₂ f, fun x y => by
      simp_rw [h, f.map_add]
      rfl⟩
#align linear_map.comp_quadratic_form LinearMap.compQuadraticForm

end Comp

section CommRing

variable [CommSemiring R] [AddCommMonoid M] [Module R M]

/-- The product of linear forms is a quadratic form. -/
def linMulLin (f g : M →ₗ[R] R) : QuadraticForm R M R where
  toFun := f * g
  toFun_smul a x := by
    simp only [smul_eq_mul, RingHom.id_apply, Pi.mul_apply, LinearMap.map_smulₛₗ]
    ring
  exists_companion' :=
    ⟨BilinForm.toLin (BilinForm.linMulLin f g + BilinForm.linMulLin g f), fun x y => by
      simp only [Pi.mul_apply, map_add, LinearMap.add_apply, BilinForm.toLin_apply,
        BilinForm.linMulLin_apply]
      ring
      ⟩
#align quadratic_form.lin_mul_lin QuadraticForm.linMulLin

@[simp]
theorem linMulLin_apply (f g : M →ₗ[R] R) (x) : linMulLin f g x = f x * g x :=
  rfl
#align quadratic_form.lin_mul_lin_apply QuadraticForm.linMulLin_apply

@[simp]
theorem add_linMulLin (f g h : M →ₗ[R] R) : linMulLin (f + g) h = linMulLin f h + linMulLin g h :=
  ext fun _ => add_mul _ _ _
#align quadratic_form.add_lin_mul_lin QuadraticForm.add_linMulLin

@[simp]
theorem linMulLin_add (f g h : M →ₗ[R] R) : linMulLin f (g + h) = linMulLin f g + linMulLin f h :=
  ext fun _ => mul_add _ _ _
#align quadratic_form.lin_mul_lin_add QuadraticForm.linMulLin_add

variable {N : Type v} [AddCommMonoid N] [Module R N]

@[simp]
theorem linMulLin_comp (f g : M →ₗ[R] R) (h : N →ₗ[R] M) :
    (linMulLin f g).comp h = linMulLin (f.comp h) (g.comp h) :=
  rfl
#align quadratic_form.lin_mul_lin_comp QuadraticForm.linMulLin_comp

variable {n : Type*}

/-- `sq` is the quadratic form mapping the vector `x : R` to `x * x` -/
@[simps!]
def sq : QuadraticForm R R R :=
  linMulLin LinearMap.id LinearMap.id
#align quadratic_form.sq QuadraticForm.sq

/-- `proj i j` is the quadratic form mapping the vector `x : n → R` to `x i * x j` -/
def proj (i j : n) : QuadraticForm R (n → R) R :=
  linMulLin (@LinearMap.proj _ _ _ (fun _ => R) _ _ i) (@LinearMap.proj _ _ _ (fun _ => R) _ _ j)
#align quadratic_form.proj QuadraticForm.proj

@[simp]
theorem proj_apply (i j : n) (x : n → R) : proj i j x = x i * x j :=
  rfl
#align quadratic_form.proj_apply QuadraticForm.proj_apply

end CommRing

end QuadraticForm

/-!
### Associated bilinear forms

Over a commutative ring with an inverse of 2, the theory of quadratic forms is
basically identical to that of symmetric bilinear forms. The map from quadratic
forms to bilinear forms giving this identification is called the `associated`
quadratic form.
-/

namespace LinearMap

open QuadraticForm

section Semiring

variable [CommSemiring R] [AddCommMonoid M] [Module R M] [AddCommMonoid N] [Module R N]

variable {B : M →ₗ[R] M →ₗ[R] N}

/-- A bilinear form gives a quadratic form by applying the argument twice. -/
def toQuadraticForm (B : M →ₗ[R] M →ₗ[R] N) : QuadraticForm R M N where
  toFun x := B x x
  toFun_smul a x := by simp only [SMulHomClass.map_smul, LinearMap.smul_apply, smul_smul]
  exists_companion' := ⟨B + LinearMap.flip B, fun x y => by simp [add_add_add_comm, add_comm]⟩
#align bilin_form.to_quadratic_form LinearMap.toQuadraticForm

@[simp]
theorem toQuadraticForm_apply (B : M →ₗ[R] M →ₗ[R] N) (x : M) : B.toQuadraticForm x = B x x :=
  rfl
#align bilin_form.to_quadratic_form_apply LinearMap.toQuadraticForm_apply

section

variable (R M)

@[simp]
theorem toQuadraticForm_zero : (0 : M →ₗ[R] M →ₗ[R] N).toQuadraticForm = 0 :=
  rfl
#align bilin_form.to_quadratic_form_zero LinearMap.toQuadraticForm_zero

end

@[simp]
theorem toQuadraticForm_add (B₁ B₂ : M →ₗ[R] M →ₗ[R] N) :
    (B₁ + B₂).toQuadraticForm = B₁.toQuadraticForm + B₂.toQuadraticForm :=
  rfl
#align bilin_form.to_quadratic_form_add LinearMap.toQuadraticForm_add

@[simp]
theorem toQuadraticForm_smul [Monoid S] [DistribMulAction S N] [SMulCommClass S R N]
    [SMulCommClass R S N] (a : S)
    (B : M →ₗ[R] M →ₗ[R] N) : (a • B).toQuadraticForm = a • B.toQuadraticForm :=
  rfl
#align bilin_form.to_quadratic_form_smul LinearMap.toQuadraticForm_smul

section

variable (S R M)

/-- `BilinForm.toQuadraticForm` as an additive homomorphism -/
@[simps]
def toQuadraticFormAddMonoidHom : (M →ₗ[R] M →ₗ[R] N) →+ QuadraticForm R M N where
  toFun := toQuadraticForm
  map_zero' := toQuadraticForm_zero _ _
  map_add' := toQuadraticForm_add
#align bilin_form.to_quadratic_form_add_monoid_hom LinearMap.toQuadraticFormAddMonoidHom

/-- `BilinForm.toQuadraticForm` as a linear map -/
@[simps!]
def toQuadraticFormLinearMap [Semiring S] [Module S N] [SMulCommClass S R N] [SMulCommClass R S N] :
    (M →ₗ[R] M →ₗ[R] N) →ₗ[S] QuadraticForm R M N where
  toFun := toQuadraticForm
  map_smul' := toQuadraticForm_smul
  map_add' := toQuadraticForm_add

end

@[simp]
theorem toQuadraticForm_list_sum (B : List (M →ₗ[R] M →ₗ[R] N)) :
    B.sum.toQuadraticForm = (B.map toQuadraticForm).sum :=
  map_list_sum (toQuadraticFormAddMonoidHom R M) B
#align bilin_form.to_quadratic_form_list_sum LinearMap.toQuadraticForm_list_sum

@[simp]
theorem toQuadraticForm_multiset_sum (B : Multiset (M →ₗ[R] M →ₗ[R] N)) :
    B.sum.toQuadraticForm = (B.map toQuadraticForm).sum :=
  map_multiset_sum (toQuadraticFormAddMonoidHom R M) B
#align bilin_form.to_quadratic_form_multiset_sum LinearMap.toQuadraticForm_multiset_sum

@[simp]
theorem toQuadraticForm_sum {ι : Type*} (s : Finset ι) (B : ι → (M →ₗ[R] M →ₗ[R] N)) :
    (∑ i in s, B i).toQuadraticForm = ∑ i in s, (B i).toQuadraticForm :=
  map_sum (toQuadraticFormAddMonoidHom R M) B s
#align bilin_form.to_quadratic_form_sum LinearMap.toQuadraticForm_sum

variable (B : (M →ₗ[R] M →ₗ[R] N))

@[simp]
theorem toQuadraticForm_eq_zero {B : (M →ₗ[R] M →ₗ[R] R)} :
    B.toQuadraticForm = 0 ↔ B.toBilin.IsAlt :=
  QuadraticForm.ext_iff
#align bilin_form.to_quadratic_form_eq_zero LinearMap.toQuadraticForm_eq_zero

end Semiring

section Ring

variable [CommRing R] [AddCommGroup M] [AddCommGroup N] [Module R M] [Module R N]

variable {B :  M →ₗ[R] M →ₗ[R] N}

@[simp]
theorem toQuadraticForm_neg (B : M →ₗ[R] M →ₗ[R] N) : (-B).toQuadraticForm = -B.toQuadraticForm :=
  rfl
#align bilin_form.to_quadratic_form_neg LinearMap.toQuadraticForm_neg

@[simp]
theorem toQuadraticForm_sub (B₁ B₂ : M →ₗ[R] M →ₗ[R] N) :
    (B₁ - B₂).toQuadraticForm = B₁.toQuadraticForm - B₂.toQuadraticForm :=
  rfl
#align bilin_form.to_quadratic_form_sub LinearMap.toQuadraticForm_sub

theorem polar_toQuadraticForm (x y : M) : polar (toQuadraticForm B) x y = B x y + B y x := by
  simp only [polar._eq_1, toQuadraticForm_apply, map_add, add_apply, add_assoc, add_comm (B y x) _,
    add_sub_cancel', sub_eq_add_neg _ (B y y), add_neg_cancel_left]
#align bilin_form.polar_to_quadratic_form LinearMap.polar_toQuadraticForm

theorem polarBilin_toQuadraticForm : polarBilin (toQuadraticForm B) = B + flip B :=
  LinearMap.ext₂ polar_toQuadraticForm

@[simp] theorem _root_.QuadraticForm.toQuadraticForm_polarBilin (Q : QuadraticForm R M N) :
    toQuadraticForm (polarBilin Q) = 2 • Q :=
  QuadraticForm.ext fun x => (polar_self _ x).trans <| by simp

<<<<<<< HEAD
theorem  _root_.QuadraticForm.polarBilin_injective (h : Invertible (2 : R)) :
    Function.Injective (polarBilin : QuadraticForm R M N → _) :=
  fun Q₁ Q₂ h₁₂ => QuadraticForm.ext fun x => by
  have e1 : 2 • Q₁ x = 2 • Q₂ x := by
    simpa using FunLike.congr_fun (congr_arg toQuadraticForm h₁₂) x
  calc
    Q₁ x = (⅟(2 : R) * 2) • Q₁ x := by rw [invOf_mul_self', one_smul]
    _ = ⅟(2 : R) • ((2 : R) • Q₁ x) := by rw [mul_smul]
    _ = ⅟(2 : R) • (2 • Q₁ x) := by rw [two_smul, ← two_smul ℕ]
    _ = ⅟(2 : R) • (2 • Q₂ x) := by rw [e1]
    _ = ⅟(2 : R) • ((2 : R) • Q₂ x) := by rw [two_smul ℕ, two_smul]
    _ = Q₂ x := by rw [← mul_smul, invOf_mul_self', one_smul]

variable {N' : Type v}
=======
theorem  _root_.QuadraticForm.polarBilin_injective (h : IsUnit (2 : R)) :
    Function.Injective (polarBilin : QuadraticForm R M → _) :=
  fun Q₁ Q₂ h₁₂ => QuadraticForm.ext fun x => h.mul_left_cancel <| by
    simpa using DFunLike.congr_fun (congr_arg toQuadraticForm h₁₂) x

variable {N : Type v}
>>>>>>> 999e59b2
variable [CommRing S] [Algebra S R] [Module S M] [IsScalarTower S R M]
variable [AddCommGroup N'] [Module R N']

theorem _root_.QuadraticForm.polarBilin_comp (Q : QuadraticForm R N' N) (f : M →ₗ[R] N') :
    polarBilin (Q.comp f) = LinearMap.compl₁₂ (polarBilin Q) f f :=
  LinearMap.ext₂ <| fun x y => by simp [polar]

theorem _root_.LinearMap.compQuadraticForm_polar (f : N →ₗ[R] N')
    (Q : QuadraticForm R M N) (x y : M) : polar (f.compQuadraticForm Q) x y = f (polar Q x y) := by
  simp [polar]

theorem _root_.LinearMap.compQuadraticForm_polarBilin (f : N →ₗ[R] N') (Q : QuadraticForm R M N) :
    (f.compQuadraticForm Q).polarBilin = Q.polarBilin.compr₂ f := by
  ext
  rw [polarBilin_apply_apply, compr₂_apply, polarBilin_apply_apply,
    LinearMap.compQuadraticForm_polar]

end Ring

end LinearMap

namespace QuadraticForm

open BilinForm

section AssociatedHom

variable [CommRing R] [AddCommGroup M] [Module R M] [AddCommGroup N] [Module R N]

variable (S) [CommSemiring S] [Algebra S R]

variable [Invertible (2 : R)] {B₁ : M →ₗ[R] M →ₗ[R] R}

/-- `associatedHom` is the map that sends a quadratic form on a module `M` over `R` to its
associated symmetric bilinear form.  As provided here, this has the structure of an `S`-linear map
where `S` is a commutative subring of `R`.

Over a commutative ring, use `QuadraticForm.associated`, which gives an `R`-linear map.  Over a
general ring with no nontrivial distinguished commutative subring, use `QuadraticForm.associated'`,
which gives an additive homomorphism (or more precisely a `ℤ`-linear map.) -/
def associatedHom : QuadraticForm R M R →ₗ[S] (M →ₗ[R] M →ₗ[R] R) :=
  -- TODO: this `center` stuff is vertigial from an incorrect non-commutative version, but we leave
  -- it behind to make a future refactor to a *correct* non-commutative version easier in future.
  (⟨⅟2, Set.invOf_mem_center (Set.ofNat_mem_center _ _)⟩ : Submonoid.center R) •
    { toFun := polarBilin
<<<<<<< HEAD
      map_add' := fun _x _y => LinearMap.ext₂ <| polar_add _ _
      map_smul' :=  fun _c _x => LinearMap.ext₂ <| polar_smul _ _ }
=======
      map_add' := fun _x _y => BilinForm.ext <| polar_add _ _
      map_smul' := fun _c _x => BilinForm.ext <| polar_smul _ _ }
>>>>>>> 999e59b2
#align quadratic_form.associated_hom QuadraticForm.associatedHom

variable (Q : QuadraticForm R M R)

@[simp]
theorem associated_apply (x y : M) : associatedHom S Q x y = ⅟ (2 : R) • (Q (x + y) - Q x - Q y) :=
  rfl
#align quadratic_form.associated_apply QuadraticForm.associated_apply

@[simp] theorem two_nsmul_associated : 2 • associatedHom S Q = Q.polarBilin := by
  ext
  dsimp
  rw [← smul_mul_assoc, two_nsmul, invOf_two_add_invOf_two, one_mul, polar]

theorem associated_isSymm : (associatedHom S Q).IsSymm := fun x y => by
  simp only [associated_apply, smul_eq_mul, sub_eq_add_neg, add_assoc, map_mul, RingHom.id_apply,
    map_add, _root_.map_neg, add_comm, add_left_comm]
#align quadratic_form.associated_is_symm QuadraticForm.associated_isSymm

@[simp]
theorem associated_comp {N : Type v} [AddCommGroup N] [Module R N] (f : N →ₗ[R] M) :
    associatedHom S (Q.comp f) = (associatedHom S Q).compl₁₂ f f := by
  ext
  simp only [associated_apply, comp_apply, map_add, LinearMap.compl₁₂_apply]
#align quadratic_form.associated_comp QuadraticForm.associated_comp

theorem associated_toQuadraticForm (B : M →ₗ[R] M →ₗ[R] R) (x y : M) :
    associatedHom S B.toQuadraticForm x y = ⅟ (2 : R) • (B x y + B y x) := by
  simp only [associated_apply, LinearMap.toQuadraticForm_apply, map_add, LinearMap.add_apply,
    smul_add]
  abel_nf
  rw [add_comm, smul_add]
#align quadratic_form.associated_to_quadratic_form QuadraticForm.associated_toQuadraticForm

theorem associated_left_inverse (h : B₁.toBilin.IsSymm) : associatedHom S B₁.toQuadraticForm = B₁ :=
  LinearMap.ext₂ fun x y => by
    rw [associated_toQuadraticForm, ← LinearMap.toBilin_apply, h.eq x y, LinearMap.toBilin_apply,
      ← two_mul, ← smul_mul_assoc, smul_eq_mul, invOf_mul_self, one_mul]
#align quadratic_form.associated_left_inverse QuadraticForm.associated_left_inverse

-- porting note: moved from below to golf the next theorem
theorem associated_eq_self_apply (x : M) : associatedHom S Q x x = Q x := by
  rw [associated_apply, map_add_self, ← three_add_one_eq_four, ← two_add_one_eq_three,
    add_smul, add_smul, one_smul, add_sub_cancel, add_sub_cancel, two_smul, ←two_smul R,
    ← smul_assoc]
  simp only [smul_eq_mul, invOf_mul_self', one_mul]
#align quadratic_form.associated_eq_self_apply QuadraticForm.associated_eq_self_apply

theorem toQuadraticForm_associated : (associatedHom S Q).toQuadraticForm = Q :=
  QuadraticForm.ext <| associated_eq_self_apply S Q
#align quadratic_form.to_quadratic_form_associated QuadraticForm.toQuadraticForm_associated

-- note: usually `rightInverse` lemmas are named the other way around, but this is consistent
-- with historical naming in this file.
theorem associated_rightInverse :
    Function.RightInverse (associatedHom S) (LinearMap.toQuadraticForm : _ → QuadraticForm R M R) :=
  fun Q => toQuadraticForm_associated S Q
#align quadratic_form.associated_right_inverse QuadraticForm.associated_rightInverse

/-- `associated'` is the `ℤ`-linear map that sends a quadratic form on a module `M` over `R` to its
associated symmetric bilinear form. -/
abbrev associated' : QuadraticForm R M R →ₗ[ℤ] M →ₗ[R] M →ₗ[R] R :=
  associatedHom ℤ
#align quadratic_form.associated' QuadraticForm.associated'

/-- Symmetric bilinear forms can be lifted to quadratic forms -/
instance canLift :
    CanLift (M →ₗ[R] M →ₗ[R] R) (QuadraticForm R M R) (associatedHom ℕ)
    (fun L => L.toBilin.IsSymm) where
  prf B hB := ⟨B.toQuadraticForm, associated_left_inverse _ hB⟩
#align quadratic_form.can_lift QuadraticForm.canLift

/-- There exists a non-null vector with respect to any quadratic form `Q` whose associated
bilinear form is non-zero, i.e. there exists `x` such that `Q x ≠ 0`. -/
theorem exists_quadraticForm_ne_zero {Q : QuadraticForm R M R}
    -- Porting note: added implicit argument
    (hB₁ : associated' (R := R) Q ≠ 0) :
    ∃ x, Q x ≠ 0 := by
  rw [← not_forall]
  intro h
  apply hB₁
  rw [(QuadraticForm.ext h : Q = 0), LinearMap.map_zero]
#align quadratic_form.exists_quadratic_form_ne_zero QuadraticForm.exists_quadraticForm_ne_zero

end AssociatedHom

section Associated

variable [CommSemiring S] [CommRing R] [AddCommGroup M] [Algebra S R] [Module R M]

variable [Invertible (2 : R)]

-- Note:  When possible, rather than writing lemmas about `associated`, write a lemma applying to
-- the more general `associatedHom` and place it in the previous section.
/-- `associated` is the linear map that sends a quadratic form over a commutative ring to its
associated symmetric bilinear form. -/
abbrev associated : QuadraticForm R M R →ₗ[R] M →ₗ[R] M →ₗ[R] R :=
  associatedHom R
#align quadratic_form.associated QuadraticForm.associated

variable (S) in
theorem coe_associatedHom :
    ⇑(associatedHom S : QuadraticForm R M R →ₗ[S] M →ₗ[R] M →ₗ[R] R) = associated :=
  rfl

@[simp]
theorem associated_linMulLin (f g : M →ₗ[R] R) :
    associated (R := R) (linMulLin f g) =
      ⅟ (2 : R) • BilinForm.toLinHom _ (BilinForm.linMulLin f g + BilinForm.linMulLin g f) := by
  ext
  simp only [associated_apply, linMulLin_apply, map_add, smul_eq_mul, smul_add, LinearMap.add_apply,
    LinearMap.smul_apply, toLin'_apply, BilinForm.linMulLin_apply]
  ring_nf
#align quadratic_form.associated_lin_mul_lin QuadraticForm.associated_linMulLin

@[simp]
lemma associated_sq : associated (R := R) sq = LinearMap.mul R R :=
  (associated_linMulLin (LinearMap.id) (LinearMap.id)).trans <|
    by simp only [map_add, smul_add, invOf_two_smul_add_invOf_two_smul]; rfl

end Associated

section IsOrtho

/-! ### Orthogonality -/

section CommSemiring
variable [CommSemiring R] [AddCommMonoid M] [Module R M] {Q : QuadraticForm R M}

/-- The proposition that two elements of a quadratic form space are orthogonal. -/
def IsOrtho (Q : QuadraticForm R M) (x y : M) : Prop :=
  Q (x + y) = Q x + Q y

theorem isOrtho_def {Q : QuadraticForm R M} {x y : M} : Q.IsOrtho x y ↔ Q (x + y) = Q x + Q y :=
  Iff.rfl

theorem IsOrtho.all (x y : M) : IsOrtho (0 : QuadraticForm R M) x y := (zero_add _).symm

theorem IsOrtho.zero_left (x : M) : IsOrtho Q (0 : M) x := by simp [isOrtho_def]

theorem IsOrtho.zero_right (x : M) : IsOrtho Q x (0 : M) := by simp [isOrtho_def]

theorem ne_zero_of_not_isOrtho_self {Q : QuadraticForm R M} (x : M) (hx₁ : ¬Q.IsOrtho x x) :
    x ≠ 0 :=
  fun hx₂ => hx₁ (hx₂.symm ▸ .zero_left _)

theorem isOrtho_comm {x y : M} : IsOrtho Q x y ↔ IsOrtho Q y x := by simp_rw [isOrtho_def, add_comm]

alias ⟨IsOrtho.symm, _⟩ := isOrtho_comm

theorem _root_.BilinForm.toQuadraticForm_isOrtho [IsCancelAdd R]
    [NoZeroDivisors R] [CharZero R] {B : BilinForm R M} {x y : M} (h : B.IsSymm):
    B.toQuadraticForm.IsOrtho x y ↔ B.IsOrtho x y := by
  letI : AddCancelMonoid R := { ‹IsCancelAdd R›, (inferInstanceAs <| AddCommMonoid R) with }
  simp_rw [isOrtho_def, BilinForm.isOrtho_def, toQuadraticForm_apply, bilin_add_left,
    bilin_add_right, add_comm _ (B y y), add_add_add_comm _ _ (B y y), add_comm (B y y)]
  rw [add_right_eq_self (a := B x x + B y y), h, add_self_eq_zero (R := R)]

end CommSemiring

section CommRing
variable [CommRing R] [AddCommGroup M] [Module R M] {Q : QuadraticForm R M}

@[simp]
theorem isOrtho_polarBilin {x y : M} : Q.polarBilin.IsOrtho x y ↔ IsOrtho Q x y := by
  simp_rw [isOrtho_def, BilinForm.isOrtho_def, polarBilin_apply, polar, sub_sub, sub_eq_zero]

theorem IsOrtho.polar_eq_zero {x y : M} (h : IsOrtho Q x y) : polar Q x y = 0 :=
  isOrtho_polarBilin.mpr h

@[simp]
theorem associated_isOrtho [Invertible (2 : R)] {x y : M} :
    Q.associated.IsOrtho x y ↔ Q.IsOrtho x y := by
  simp_rw [isOrtho_def, BilinForm.isOrtho_def, associated_apply, invOf_mul_eq_iff_eq_mul_left,
    mul_zero, sub_sub, sub_eq_zero]

end CommRing

end IsOrtho

section Anisotropic

section Semiring

variable [CommSemiring R] [AddCommMonoid M] [AddCommMonoid N] [Module R M] [Module R N]

/-- An anisotropic quadratic form is zero only on zero vectors. -/
def Anisotropic (Q : QuadraticForm R M N) : Prop :=
  ∀ x, Q x = 0 → x = 0
#align quadratic_form.anisotropic QuadraticForm.Anisotropic

theorem not_anisotropic_iff_exists (Q : QuadraticForm R M N) :
    ¬Anisotropic Q ↔ ∃ x, x ≠ 0 ∧ Q x = 0 := by
  simp only [Anisotropic, not_forall, exists_prop, and_comm]
#align quadratic_form.not_anisotropic_iff_exists QuadraticForm.not_anisotropic_iff_exists

theorem Anisotropic.eq_zero_iff {Q : QuadraticForm R M N} (h : Anisotropic Q) {x : M} :
    Q x = 0 ↔ x = 0 :=
  ⟨h x, fun h => h.symm ▸ map_zero Q⟩
#align quadratic_form.anisotropic.eq_zero_iff QuadraticForm.Anisotropic.eq_zero_iff

end Semiring

section Ring

variable [CommRing R] [AddCommGroup M] [Module R M]

/-- The associated bilinear form of an anisotropic quadratic form is nondegenerate. -/
theorem nondegenerate_of_anisotropic [Invertible (2 : R)] (Q : QuadraticForm R M R)
    (hB : Q.Anisotropic) :
    -- Porting note: added implicit argument
    (QuadraticForm.associated' (R := R) Q).Nondegenerate := by
      constructor
      · intro x hx
        apply hB
        rw [← hx x]
        exact (associated_eq_self_apply _ _ x).symm
      · intro x hx
        apply hB
        rw [← hx x]
        exact (associated_eq_self_apply _ _ x).symm
#align quadratic_form.nondegenerate_of_anisotropic QuadraticForm.nondegenerate_of_anisotropic

end Ring

end Anisotropic

section PosDef

variable {R₂ : Type u} [OrderedCommRing R₂] [AddCommMonoid M] [Module R₂ M]

variable {Q₂ : QuadraticForm R₂ M R₂}

/-- A positive definite quadratic form is positive on nonzero vectors. -/
def PosDef (Q₂ : QuadraticForm R₂ M R₂) : Prop :=
  ∀ x, x ≠ 0 → 0 < Q₂ x
#align quadratic_form.pos_def QuadraticForm.PosDef

theorem PosDef.smul {R} [LinearOrderedCommRing R] [Module R M] {Q : QuadraticForm R M R}
    (h : PosDef Q) {a : R} (a_pos : 0 < a) : PosDef (a • Q) := fun x hx => mul_pos a_pos (h x hx)
#align quadratic_form.pos_def.smul QuadraticForm.PosDef.smul

variable {n : Type*}

theorem PosDef.nonneg {Q : QuadraticForm R₂ M R₂} (hQ : PosDef Q) (x : M) : 0 ≤ Q x :=
  (eq_or_ne x 0).elim (fun h => h.symm ▸ (map_zero Q).symm.le) fun h => (hQ _ h).le
#align quadratic_form.pos_def.nonneg QuadraticForm.PosDef.nonneg

theorem PosDef.anisotropic {Q : QuadraticForm R₂ M R₂} (hQ : Q.PosDef) : Q.Anisotropic :=
  fun x hQx => by_contradiction fun hx =>
    lt_irrefl (0 : R₂) <| by
      have := hQ _ hx
      rw [hQx] at this
      exact this
#align quadratic_form.pos_def.anisotropic QuadraticForm.PosDef.anisotropic

theorem posDef_of_nonneg {Q : QuadraticForm R₂ M R₂} (h : ∀ x, 0 ≤ Q x) (h0 : Q.Anisotropic) :
    PosDef Q := fun x hx => lt_of_le_of_ne (h x) (Ne.symm fun hQx => hx <| h0 _ hQx)
#align quadratic_form.pos_def_of_nonneg QuadraticForm.posDef_of_nonneg

theorem posDef_iff_nonneg {Q : QuadraticForm R₂ M R₂} : PosDef Q ↔ (∀ x, 0 ≤ Q x) ∧ Q.Anisotropic :=
  ⟨fun h => ⟨h.nonneg, h.anisotropic⟩, fun ⟨n, a⟩ => posDef_of_nonneg n a⟩
#align quadratic_form.pos_def_iff_nonneg QuadraticForm.posDef_iff_nonneg

theorem PosDef.add (Q Q' : QuadraticForm R₂ M R₂) (hQ : PosDef Q) (hQ' : PosDef Q') :
    PosDef (Q + Q') := fun x hx => add_pos (hQ x hx) (hQ' x hx)
#align quadratic_form.pos_def.add QuadraticForm.PosDef.add

theorem linMulLinSelfPosDef {R} [LinearOrderedCommRing R] [Module R M] (f : M →ₗ[R] R)
    (hf : LinearMap.ker f = ⊥) : PosDef (linMulLin f f) := fun _x hx =>
  mul_self_pos.2 fun h => hx <| LinearMap.ker_eq_bot'.mp hf _ h
#align quadratic_form.lin_mul_lin_self_pos_def QuadraticForm.linMulLinSelfPosDef

end PosDef

end QuadraticForm

section

/-!
### Quadratic forms and matrices

Connect quadratic forms and matrices, in order to explicitly compute with them.
The convention is twos out, so there might be a factor 2⁻¹ in the entries of the
matrix.
The determinant of the matrix is the discriminant of the quadratic form.
-/

variable {n : Type w} [Fintype n] [DecidableEq n]

variable [CommRing R] [AddCommMonoid M] [Module R M]

variable (M : Matrix n n R)

#check Matrix.toBilin' M

-- This is the function x -> Mx
-- We want (x,y) -> x^T M y
#check Matrix.toLin'.toFun M

#check ( Matrix.toLin'.toFun M : ((n → R) →ₗ[R] (n → R) →ₗ[R] R))

/-- `M.toQuadraticForm'` is the map `fun x ↦ col x * M * row x` as a quadratic form. -/
def Matrix.toQuadraticForm' (M : Matrix n n R) : QuadraticForm R (n → R) R :=
  (Matrix.toLin'.toFun M).toQuadraticForm
#align matrix.to_quadratic_form' Matrix.toQuadraticForm'

variable [Invertible (2 : R)]

/-- A matrix representation of the quadratic form. -/
def QuadraticForm.toMatrix' (Q : QuadraticForm R (n → R)) : Matrix n n R :=
  BilinForm.toMatrix' (associated (R := R) Q)
#align quadratic_form.to_matrix' QuadraticForm.toMatrix'

open QuadraticForm

theorem QuadraticForm.toMatrix'_smul (a : R) (Q : QuadraticForm R (n → R)) :
    (a • Q).toMatrix' = a • Q.toMatrix' := by
  simp only [toMatrix', LinearEquiv.map_smul, LinearMap.map_smul]
#align quadratic_form.to_matrix'_smul QuadraticForm.toMatrix'_smul

theorem QuadraticForm.isSymm_toMatrix' (Q : QuadraticForm R (n → R)) : Q.toMatrix'.IsSymm := by
  ext i j
  rw [toMatrix', Matrix.transpose_apply, BilinForm.toMatrix'_apply, BilinForm.toMatrix'_apply,
    associated_isSymm]
#align quadratic_form.is_symm_to_matrix' QuadraticForm.isSymm_toMatrix'

end

namespace QuadraticForm

variable {n : Type w} [Fintype n]

variable [CommRing R] [DecidableEq n] [Invertible (2 : R)]

variable {m : Type w} [DecidableEq m] [Fintype m]

open Matrix

@[simp]
theorem toMatrix'_comp (Q : QuadraticForm R (m → R)) (f : (n → R) →ₗ[R] m → R) :
    (Q.comp f).toMatrix' = (LinearMap.toMatrix' f)ᵀ * Q.toMatrix' * (LinearMap.toMatrix' f) := by
  ext
  simp only [QuadraticForm.associated_comp, BilinForm.toMatrix'_comp, toMatrix']
#align quadratic_form.to_matrix'_comp QuadraticForm.toMatrix'_comp

section Discriminant

variable {Q : QuadraticForm R (n → R)}

/-- The discriminant of a quadratic form generalizes the discriminant of a quadratic polynomial. -/
def discr (Q : QuadraticForm R (n → R)) : R :=
  Q.toMatrix'.det
#align quadratic_form.discr QuadraticForm.discr

theorem discr_smul (a : R) : (a • Q).discr = a ^ Fintype.card n * Q.discr := by
  simp only [discr, toMatrix'_smul, Matrix.det_smul]
#align quadratic_form.discr_smul QuadraticForm.discr_smul

theorem discr_comp (f : (n → R) →ₗ[R] n → R) :
    (Q.comp f).discr = f.toMatrix'.det * f.toMatrix'.det * Q.discr := by
  simp only [Matrix.det_transpose, mul_left_comm, QuadraticForm.toMatrix'_comp, mul_comm,
    Matrix.det_mul, discr]
#align quadratic_form.discr_comp QuadraticForm.discr_comp

end Discriminant

end QuadraticForm

namespace QuadraticForm

end QuadraticForm

namespace BilinForm

section Semiring

variable [CommSemiring R] [AddCommMonoid M] [Module R M]

/-- A bilinear form is nondegenerate if the quadratic form it is associated with is anisotropic. -/
theorem nondegenerate_of_anisotropic {B : BilinForm R M} (hB : B.toQuadraticForm.Anisotropic) :
    B.Nondegenerate := fun x hx => hB _ (hx x)
#align bilin_form.nondegenerate_of_anisotropic BilinForm.nondegenerate_of_anisotropic

end Semiring

variable [CommRing R] [AddCommGroup M] [Module R M]

/-- There exists a non-null vector with respect to any symmetric, nonzero bilinear form `B`
on a module `M` over a ring `R` with invertible `2`, i.e. there exists some
`x : M` such that `B x x ≠ 0`. -/
theorem exists_bilinForm_self_ne_zero [htwo : Invertible (2 : R)] {B : BilinForm R M} (hB₁ : B ≠ 0)
    (hB₂ : B.IsSymm) : ∃ x, ¬B.IsOrtho x x := by
  lift B to QuadraticForm R M using hB₂ with Q
  obtain ⟨x, hx⟩ := QuadraticForm.exists_quadraticForm_ne_zero hB₁
  exact ⟨x, fun h => hx (Q.associated_eq_self_apply ℕ x ▸ h)⟩
#align bilin_form.exists_bilin_form_self_ne_zero BilinForm.exists_bilinForm_self_ne_zero

open FiniteDimensional

variable {V : Type u} {K : Type v} [Field K] [AddCommGroup V] [Module K V]

variable [FiniteDimensional K V]

/-- Given a symmetric bilinear form `B` on some vector space `V` over a field `K`
in which `2` is invertible, there exists an orthogonal basis with respect to `B`. -/
theorem exists_orthogonal_basis [hK : Invertible (2 : K)] {B : BilinForm K V} (hB₂ : B.IsSymm) :
    ∃ v : Basis (Fin (finrank K V)) K V, B.iIsOrtho v := by
  induction' hd : finrank K V with d ih generalizing V
  · simp_rw [Nat.zero_eq]
    exact ⟨basisOfFinrankZero hd, fun _ _ _ => zero_left _⟩
  haveI := finrank_pos_iff.1 (hd.symm ▸ Nat.succ_pos d : 0 < finrank K V)
  -- either the bilinear form is trivial or we can pick a non-null `x`
  obtain rfl | hB₁ := eq_or_ne B 0
  · let b := FiniteDimensional.finBasis K V
    rw [hd] at b
    refine' ⟨b, fun i j _ => rfl⟩
  obtain ⟨x, hx⟩ := exists_bilinForm_self_ne_zero hB₁ hB₂
  rw [← Submodule.finrank_add_eq_of_isCompl (isCompl_span_singleton_orthogonal hx).symm,
    finrank_span_singleton (ne_zero_of_not_isOrtho_self x hx)] at hd
  let B' := B.restrict (B.orthogonal <| K ∙ x)
  obtain ⟨v', hv₁⟩ := ih (hB₂.restrict _ : B'.IsSymm) (Nat.succ.inj hd)
  -- concatenate `x` with the basis obtained by induction
  let b :=
    Basis.mkFinCons x v'
      (by
        rintro c y hy hc
        rw [add_eq_zero_iff_neg_eq] at hc
        rw [← hc, Submodule.neg_mem_iff] at hy
        have := (isCompl_span_singleton_orthogonal hx).disjoint
        rw [Submodule.disjoint_def] at this
        have := this (c • x) (Submodule.smul_mem _ _ <| Submodule.mem_span_singleton_self _) hy
        exact (smul_eq_zero.1 this).resolve_right fun h => hx <| h.symm ▸ zero_left _)
      (by
        intro y
        refine' ⟨-B x y / B x x, fun z hz => _⟩
        obtain ⟨c, rfl⟩ := Submodule.mem_span_singleton.1 hz
        rw [IsOrtho, smul_left, add_right, smul_right, div_mul_cancel _ hx, add_neg_self,
          mul_zero])
  refine' ⟨b, _⟩
  · rw [Basis.coe_mkFinCons]
    intro j i
    refine' Fin.cases _ (fun i => _) i <;> refine' Fin.cases _ (fun j => _) j <;> intro hij <;>
      simp only [Function.onFun, Fin.cons_zero, Fin.cons_succ, Function.comp_apply]
    · exact (hij rfl).elim
    · rw [IsOrtho, hB₂]
      exact (v' j).prop _ (Submodule.mem_span_singleton_self x)
    · exact (v' i).prop _ (Submodule.mem_span_singleton_self x)
    · exact hv₁ (ne_of_apply_ne _ hij)
#align bilin_form.exists_orthogonal_basis BilinForm.exists_orthogonal_basis

end BilinForm

namespace QuadraticForm

open Finset BilinForm

variable [CommSemiring R] [AddCommMonoid M] [Module R M]

variable {ι : Type*} [Fintype ι] {v : Basis ι R M}

/-- Given a quadratic form `Q` and a basis, `basisRepr` is the basis representation of `Q`. -/
noncomputable def basisRepr (Q : QuadraticForm R M) (v : Basis ι R M) : QuadraticForm R (ι → R) :=
  Q.comp v.equivFun.symm
#align quadratic_form.basis_repr QuadraticForm.basisRepr

@[simp]
theorem basisRepr_apply (Q : QuadraticForm R M) (w : ι → R) :
    Q.basisRepr v w = Q (∑ i : ι, w i • v i) := by
  rw [← v.equivFun_symm_apply]
  rfl
#align quadratic_form.basis_repr_apply QuadraticForm.basisRepr_apply

section

variable (R)

/-- The weighted sum of squares with respect to some weight as a quadratic form.

The weights are applied using `•`; typically this definition is used either with `S = R` or
`[Algebra S R]`, although this is stated more generally. -/
def weightedSumSquares [Monoid S] [DistribMulAction S R] [SMulCommClass S R R] (w : ι → S) :
    QuadraticForm R (ι → R) :=
  ∑ i : ι, w i • proj i i
#align quadratic_form.weighted_sum_squares QuadraticForm.weightedSumSquares

end

@[simp]
theorem weightedSumSquares_apply [Monoid S] [DistribMulAction S R] [SMulCommClass S R R]
    (w : ι → S) (v : ι → R) : weightedSumSquares R w v = ∑ i : ι, w i • (v i * v i) :=
  QuadraticForm.sum_apply _ _ _
#align quadratic_form.weighted_sum_squares_apply QuadraticForm.weightedSumSquares_apply

/-- On an orthogonal basis, the basis representation of `Q` is just a sum of squares. -/
theorem basisRepr_eq_of_iIsOrtho {R M} [CommRing R] [AddCommGroup M] [Module R M]
    [Invertible (2 : R)] (Q : QuadraticForm R M) (v : Basis ι R M)
    (hv₂ : (associated (R := R) Q).iIsOrtho v) :
    Q.basisRepr v = weightedSumSquares _ fun i => Q (v i) := by
  ext w
  rw [basisRepr_apply, ← @associated_eq_self_apply R, sum_left, weightedSumSquares_apply]
  refine' sum_congr rfl fun j hj => _
  rw [← @associated_eq_self_apply R, sum_right, sum_eq_single_of_mem j hj]
  · rw [smul_left, smul_right, smul_eq_mul]
    ring
  · intro i _ hij
    rw [smul_left, smul_right, show associatedHom R Q (v j) (v i) = 0 from hv₂ hij.symm,
      mul_zero, mul_zero]
set_option linter.uppercaseLean3 false in
#align quadratic_form.basis_repr_eq_of_is_Ortho QuadraticForm.basisRepr_eq_of_iIsOrtho

end QuadraticForm<|MERGE_RESOLUTION|>--- conflicted
+++ resolved
@@ -158,25 +158,15 @@
 
 variable {Q Q' : QuadraticForm R M N}
 
-<<<<<<< HEAD
-instance funLike : FunLike (QuadraticForm R M N) M fun _ => N where
-=======
-instance instFunLike : FunLike (QuadraticForm R M) M R where
->>>>>>> 999e59b2
+instance instFunLike : FunLike (QuadraticForm R M N) M N where
   coe := toFun
   coe_injective' x y h := by cases x; cases y; congr
 #align quadratic_form.fun_like QuadraticForm.instFunLike
 
 /-- Helper instance for when there's too many metavariables to apply
-<<<<<<< HEAD
-`FunLike.hasCoeToFun` directly. -/
+`DFunLike.hasCoeToFun` directly. -/
 instance : CoeFun (QuadraticForm R M N) fun _ => M → N :=
-  ⟨FunLike.coe⟩
-=======
-`DFunLike.hasCoeToFun` directly. -/
-instance : CoeFun (QuadraticForm R M) fun _ => M → R :=
   ⟨DFunLike.coe⟩
->>>>>>> 999e59b2
 
 variable (Q)
 
@@ -217,13 +207,8 @@
   rfl
 #align quadratic_form.coe_copy QuadraticForm.coe_copy
 
-<<<<<<< HEAD
 theorem copy_eq (Q : QuadraticForm R M N) (Q' : M → N) (h : Q' = ⇑Q) : Q.copy Q' h = Q :=
-  FunLike.ext' h
-=======
-theorem copy_eq (Q : QuadraticForm R M) (Q' : M → R) (h : Q' = ⇑Q) : Q.copy Q' h = Q :=
   DFunLike.ext' h
->>>>>>> 999e59b2
 #align quadratic_form.copy_eq QuadraticForm.copy_eq
 
 end DFunLike
@@ -262,13 +247,8 @@
   rw [← @zero_smul R _ _ _ _ (0 : M), map_smul, zero_mul, zero_smul]
 #align quadratic_form.map_zero QuadraticForm.map_zero
 
-<<<<<<< HEAD
 instance zeroHomClass : ZeroHomClass (QuadraticForm R M N) M N :=
-  { QuadraticForm.funLike with map_zero := map_zero }
-=======
-instance zeroHomClass : ZeroHomClass (QuadraticForm R M) M R :=
   { QuadraticForm.instFunLike with map_zero := map_zero }
->>>>>>> 999e59b2
 #align quadratic_form.zero_hom_class QuadraticForm.zeroHomClass
 
 theorem map_smul_of_tower [CommSemiring S] [Algebra S R] [Module S M] [IsScalarTower S R M]
@@ -489,25 +469,15 @@
   rfl
 #align quadratic_form.add_apply QuadraticForm.add_apply
 
-<<<<<<< HEAD
 instance : AddCommMonoid (QuadraticForm R M N) :=
-  FunLike.coe_injective.addCommMonoid _ coeFn_zero coeFn_add fun _ _ => coeFn_smul _ _
-=======
-instance : AddCommMonoid (QuadraticForm R M) :=
   DFunLike.coe_injective.addCommMonoid _ coeFn_zero coeFn_add fun _ _ => coeFn_smul _ _
->>>>>>> 999e59b2
 
 /-- `@CoeFn (QuadraticForm R M)` as an `AddMonoidHom`.
 
 This API mirrors `AddMonoidHom.coeFn`. -/
 @[simps apply]
-<<<<<<< HEAD
 def coeFnAddMonoidHom : QuadraticForm R M N →+ M → N where
-  toFun := FunLike.coe
-=======
-def coeFnAddMonoidHom : QuadraticForm R M →+ M → R where
   toFun := DFunLike.coe
->>>>>>> 999e59b2
   map_zero' := coeFn_zero
   map_add' := coeFn_add
 #align quadratic_form.coe_fn_add_monoid_hom QuadraticForm.coeFnAddMonoidHom
@@ -591,13 +561,8 @@
   rfl
 #align quadratic_form.sub_apply QuadraticForm.sub_apply
 
-<<<<<<< HEAD
 instance : AddCommGroup (QuadraticForm R M N) :=
-  FunLike.coe_injective.addCommGroup _ coeFn_zero coeFn_add coeFn_neg coeFn_sub
-=======
-instance : AddCommGroup (QuadraticForm R M) :=
   DFunLike.coe_injective.addCommGroup _ coeFn_zero coeFn_add coeFn_neg coeFn_sub
->>>>>>> 999e59b2
     (fun _ _ => coeFn_smul _ _) fun _ _ => coeFn_smul _ _
 
 end RingOperators
@@ -837,12 +802,11 @@
     toQuadraticForm (polarBilin Q) = 2 • Q :=
   QuadraticForm.ext fun x => (polar_self _ x).trans <| by simp
 
-<<<<<<< HEAD
 theorem  _root_.QuadraticForm.polarBilin_injective (h : Invertible (2 : R)) :
     Function.Injective (polarBilin : QuadraticForm R M N → _) :=
   fun Q₁ Q₂ h₁₂ => QuadraticForm.ext fun x => by
   have e1 : 2 • Q₁ x = 2 • Q₂ x := by
-    simpa using FunLike.congr_fun (congr_arg toQuadraticForm h₁₂) x
+    simpa using DFunLike.congr_fun (congr_arg toQuadraticForm h₁₂) x
   calc
     Q₁ x = (⅟(2 : R) * 2) • Q₁ x := by rw [invOf_mul_self', one_smul]
     _ = ⅟(2 : R) • ((2 : R) • Q₁ x) := by rw [mul_smul]
@@ -852,14 +816,6 @@
     _ = Q₂ x := by rw [← mul_smul, invOf_mul_self', one_smul]
 
 variable {N' : Type v}
-=======
-theorem  _root_.QuadraticForm.polarBilin_injective (h : IsUnit (2 : R)) :
-    Function.Injective (polarBilin : QuadraticForm R M → _) :=
-  fun Q₁ Q₂ h₁₂ => QuadraticForm.ext fun x => h.mul_left_cancel <| by
-    simpa using DFunLike.congr_fun (congr_arg toQuadraticForm h₁₂) x
-
-variable {N : Type v}
->>>>>>> 999e59b2
 variable [CommRing S] [Algebra S R] [Module S M] [IsScalarTower S R M]
 variable [AddCommGroup N'] [Module R N']
 
@@ -905,13 +861,8 @@
   -- it behind to make a future refactor to a *correct* non-commutative version easier in future.
   (⟨⅟2, Set.invOf_mem_center (Set.ofNat_mem_center _ _)⟩ : Submonoid.center R) •
     { toFun := polarBilin
-<<<<<<< HEAD
       map_add' := fun _x _y => LinearMap.ext₂ <| polar_add _ _
       map_smul' :=  fun _c _x => LinearMap.ext₂ <| polar_smul _ _ }
-=======
-      map_add' := fun _x _y => BilinForm.ext <| polar_add _ _
-      map_smul' := fun _c _x => BilinForm.ext <| polar_smul _ _ }
->>>>>>> 999e59b2
 #align quadratic_form.associated_hom QuadraticForm.associatedHom
 
 variable (Q : QuadraticForm R M R)
