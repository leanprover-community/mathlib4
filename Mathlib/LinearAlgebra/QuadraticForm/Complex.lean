--- conflicted
+++ resolved
@@ -36,11 +36,7 @@
     ((Pi.basisFun ℂ ι).unitsSMul fun i => (isUnit_iff_ne_zero.2 <| hw' i).unit)
   ext1 v
   erw [basisRepr_apply, weightedSumSquares_apply, weightedSumSquares_apply]
-<<<<<<< HEAD
-  refine sum_congr rfl fun j hj ↦ ?_
-=======
   refine sum_congr rfl fun j hj => ?_
->>>>>>> d6ea8fe0
   have hsum : (∑ i : ι, v i • ((isUnit_iff_ne_zero.2 <| hw' i).unit : ℂ) • (Pi.basisFun ℂ ι) i) j =
       v j • w j ^ (-(1 / 2 : ℂ)) := by
     classical
