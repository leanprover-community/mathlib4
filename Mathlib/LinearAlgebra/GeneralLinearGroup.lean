--- conflicted
+++ resolved
@@ -45,19 +45,11 @@
 
 theorem toLinearEquiv_mul (f g : GeneralLinearGroup R M) :
     (f * g).toLinearEquiv = f.toLinearEquiv * g.toLinearEquiv := by
-<<<<<<< HEAD
-  aesop
-
-theorem toLinearEquiv_inv (f : GeneralLinearGroup R M) :
-    (f⁻¹).toLinearEquiv = (f.toLinearEquiv)⁻¹ := by
-  aesop
-=======
   rfl
 
 theorem toLinearEquiv_inv (f : GeneralLinearGroup R M) :
     (f⁻¹).toLinearEquiv = (f.toLinearEquiv)⁻¹ := by
   rfl
->>>>>>> 2536bec5
 
 /-- An equivalence from `M` to itself determines an invertible linear map. -/
 def ofLinearEquiv (f : M ≃ₗ[R] M) : GeneralLinearGroup R M where
@@ -71,19 +63,11 @@
 
 theorem ofLinearEquiv_mul (f g : M ≃ₗ[R] M) :
     ofLinearEquiv (f * g) = ofLinearEquiv f * ofLinearEquiv g := by
-<<<<<<< HEAD
-  aesop
-
-theorem ofLinearEquiv_inv (f : M ≃ₗ[R] M) :
-    ofLinearEquiv (f⁻¹) = (ofLinearEquiv f)⁻¹ := by
-  aesop
-=======
   rfl
 
 theorem ofLinearEquiv_inv (f : M ≃ₗ[R] M) :
     ofLinearEquiv (f⁻¹) = (ofLinearEquiv f)⁻¹ := by
   rfl
->>>>>>> 2536bec5
 
 variable (R M) in
 /-- The general linear group on `R` and `M` is multiplicatively equivalent to the type of linear
