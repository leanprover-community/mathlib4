/-
Copyright (c) 2019 Johan Commelin. All rights reserved.
Released under Apache 2.0 license as described in the file LICENSE.
Authors: Johan Commelin
-/
import Mathlib.Algebra.Module.Equiv.Basic

/-!
# The general linear group of linear maps

The general linear group is defined to be the group of invertible linear maps from `M` to itself.

See also `Matrix.GeneralLinearGroup`

## Main definitions

* `LinearMap.GeneralLinearGroup`

-/


variable (R M : Type*)

namespace LinearMap

variable [Semiring R] [AddCommMonoid M] [Module R M]

/-- The group of invertible linear maps from `M` to itself -/
abbrev GeneralLinearGroup :=
  (M →ₗ[R] M)ˣ

namespace GeneralLinearGroup

variable {R M}

/-- An invertible linear map `f` determines an equivalence from `M` to itself. -/
def toLinearEquiv (f : GeneralLinearGroup R M) : M ≃ₗ[R] M :=
  { f.val with
    invFun := f.inv.toFun
    left_inv := fun m ↦ show (f.inv * f.val) m = m by rw [f.inv_val]; simp
    right_inv := fun m ↦ show (f.val * f.inv) m = m by rw [f.val_inv]; simp }

@[simp] lemma coe_toLinearEquiv (f : GeneralLinearGroup R M) :
    f.toLinearEquiv = (f : M → M) := rfl

/-- An equivalence from `M` to itself determines an invertible linear map. -/
def ofLinearEquiv (f : M ≃ₗ[R] M) : GeneralLinearGroup R M where
  val := f
  inv := (f.symm : M →ₗ[R] M)
  val_inv := LinearMap.ext fun _ ↦ f.apply_symm_apply _
  inv_val := LinearMap.ext fun _ ↦ f.symm_apply_apply _

@[simp] lemma coe_ofLinearEquiv (f : M ≃ₗ[R] M) :
    ofLinearEquiv f = (f : M → M) := rfl

variable (R M) in
/-- The general linear group on `R` and `M` is multiplicatively equivalent to the type of linear
equivalences between `M` and itself. -/
def generalLinearEquiv : GeneralLinearGroup R M ≃* M ≃ₗ[R] M where
  toFun := toLinearEquiv
  invFun := ofLinearEquiv
  map_mul' x y := by ext; rfl

@[simp]
theorem generalLinearEquiv_to_linearMap (f : GeneralLinearGroup R M) :
    (generalLinearEquiv R M f : M →ₗ[R] M) = f := by ext; rfl

@[simp]
theorem coeFn_generalLinearEquiv (f : GeneralLinearGroup R M) :
    (generalLinearEquiv R M f) = (f : M → M) := rfl

section Functoriality

variable {R₁ R₂ R₃ M₁ M₂ M₃ : Type*}
  [Semiring R₁] [Semiring R₂] [Semiring R₃]
  [AddCommMonoid M₁] [AddCommMonoid M₂] [AddCommMonoid M₃]
  [Module R₁ M₁] [Module R₂ M₂] [Module R₃ M₃]
  {σ₁₂ : R₁ →+* R₂} {σ₂₃ : R₂ →+* R₃} {σ₁₃ : R₁ →+* R₃}
  {σ₂₁ : R₂ →+* R₁} {σ₃₂ : R₃ →+* R₂} {σ₃₁ : R₃ →+* R₁}
  [RingHomInvPair σ₁₂ σ₂₁] [RingHomInvPair σ₂₃ σ₃₂] [RingHomInvPair σ₁₃ σ₃₁]
  [RingHomInvPair σ₂₁ σ₁₂] [RingHomInvPair σ₃₂ σ₂₃] [RingHomInvPair σ₃₁ σ₁₃]
  [RingHomCompTriple σ₁₂ σ₂₃ σ₁₃] [RingHomCompTriple σ₃₂ σ₂₁ σ₃₁]

/-- A semilinear equivalence from `V` to `W` determines an isomorphism of general linear
groups. -/
def congrLinearEquiv (e₁₂ : M₁ ≃ₛₗ[σ₁₂] M₂) :
    GeneralLinearGroup R₁ M₁ ≃* GeneralLinearGroup R₂ M₂ :=
  Units.mapEquiv (LinearEquiv.conjRingEquiv e₁₂).toMulEquiv

@[simp] lemma congrLinearEquiv_apply (e₁₂ : M₁ ≃ₛₗ[σ₁₂] M₂) (g : GeneralLinearGroup R₁ M₁) :
    congrLinearEquiv e₁₂ g = ofLinearEquiv (e₁₂.symm.trans <| g.toLinearEquiv.trans e₁₂) :=
  rfl

@[simp] lemma congrLinearEquiv_symm (e₁₂ : M₁ ≃ₛₗ[σ₁₂] M₂) :
    (congrLinearEquiv e₁₂).symm = congrLinearEquiv e₁₂.symm :=
  rfl

<<<<<<< HEAD
lemma congrLinearEquiv_trans (e₁₂ : M₁ ≃ₛₗ[σ₁₂] M₂) (e₂₃ : M₂ ≃ₛₗ[σ₂₃] M₃) :
=======
@[simp]
lemma congrLinearEquiv_trans
    {N₁ N₂ N₃ : Type*} [AddCommMonoid N₁] [AddCommMonoid N₂] [AddCommMonoid N₃]
    [Module R N₁] [Module R N₂] [Module R N₃] (e₁₂ : N₁ ≃ₗ[R] N₂) (e₂₃ : N₂ ≃ₗ[R] N₃) :
    (congrLinearEquiv e₁₂).trans (congrLinearEquiv e₂₃) = congrLinearEquiv (e₁₂.trans e₂₃) :=
  rfl

/-- Stronger form of `congrLinearEquiv.trans` applying to semilinear maps. Not a simp lemma as
`σ₁₃` and `σ₃₁` cannot be inferred from the LHS. -/
lemma congrLinearEquiv_trans' (e₁₂ : M₁ ≃ₛₗ[σ₁₂] M₂) (e₂₃ : M₂ ≃ₛₗ[σ₂₃] M₃) :
>>>>>>> 02bdd83c
    (congrLinearEquiv e₁₂).trans (congrLinearEquiv e₂₃) =
      congrLinearEquiv (e₁₂.trans e₂₃) :=
  rfl

@[simp]
lemma congrLinearEquiv_refl :
    congrLinearEquiv (LinearEquiv.refl R₁ M₁) = MulEquiv.refl (GeneralLinearGroup R₁ M₁) :=
  rfl

end Functoriality

end GeneralLinearGroup

end LinearMap<|MERGE_RESOLUTION|>--- conflicted
+++ resolved
@@ -95,9 +95,6 @@
     (congrLinearEquiv e₁₂).symm = congrLinearEquiv e₁₂.symm :=
   rfl
 
-<<<<<<< HEAD
-lemma congrLinearEquiv_trans (e₁₂ : M₁ ≃ₛₗ[σ₁₂] M₂) (e₂₃ : M₂ ≃ₛₗ[σ₂₃] M₃) :
-=======
 @[simp]
 lemma congrLinearEquiv_trans
     {N₁ N₂ N₃ : Type*} [AddCommMonoid N₁] [AddCommMonoid N₂] [AddCommMonoid N₃]
@@ -108,7 +105,6 @@
 /-- Stronger form of `congrLinearEquiv.trans` applying to semilinear maps. Not a simp lemma as
 `σ₁₃` and `σ₃₁` cannot be inferred from the LHS. -/
 lemma congrLinearEquiv_trans' (e₁₂ : M₁ ≃ₛₗ[σ₁₂] M₂) (e₂₃ : M₂ ≃ₛₗ[σ₂₃] M₃) :
->>>>>>> 02bdd83c
     (congrLinearEquiv e₁₂).trans (congrLinearEquiv e₂₃) =
       congrLinearEquiv (e₁₂.trans e₂₃) :=
   rfl
