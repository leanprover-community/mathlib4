/-
Copyright (c) 2019 Johan Commelin. All rights reserved.
Released under Apache 2.0 license as described in the file LICENSE.
Authors: Johan Commelin
-/
import Mathlib.Algebra.Module.Equiv.Basic

/-!
# The general linear group of linear maps

The general linear group is defined to be the group of invertible linear maps from `M` to itself.

See also `Matrix.GeneralLinearGroup`

## Main definitions

* `LinearMap.GeneralLinearGroup`

-/


variable (R M : Type*)

namespace LinearMap

variable [Semiring R] [AddCommMonoid M] [Module R M]

/-- The group of invertible linear maps from `M` to itself -/
abbrev GeneralLinearGroup :=
  (M →ₗ[R] M)ˣ

namespace GeneralLinearGroup

variable {R M}

/-- An invertible linear map `f` determines an equivalence from `M` to itself. -/
def toLinearEquiv (f : GeneralLinearGroup R M) : M ≃ₗ[R] M :=
  { f.val with
    invFun := f.inv.toFun
    left_inv := fun m ↦ show (f.inv * f.val) m = m by rw [f.inv_val]; simp
    right_inv := fun m ↦ show (f.val * f.inv) m = m by rw [f.val_inv]; simp }

@[simp] lemma coe_toLinearEquiv (f : GeneralLinearGroup R M) :
    f.toLinearEquiv = (f : M → M) := rfl

/-- An equivalence from `M` to itself determines an invertible linear map. -/
def ofLinearEquiv (f : M ≃ₗ[R] M) : GeneralLinearGroup R M where
  val := f
  inv := (f.symm : M →ₗ[R] M)
  val_inv := LinearMap.ext fun _ ↦ f.apply_symm_apply _
  inv_val := LinearMap.ext fun _ ↦ f.symm_apply_apply _

@[simp] lemma coe_ofLinearEquiv (f : M ≃ₗ[R] M) :
    ofLinearEquiv f = (f : M → M) := rfl

variable (R M) in
/-- The general linear group on `R` and `M` is multiplicatively equivalent to the type of linear
equivalences between `M` and itself. -/
def generalLinearEquiv : GeneralLinearGroup R M ≃* M ≃ₗ[R] M where
  toFun := toLinearEquiv
  invFun := ofLinearEquiv
  map_mul' x y := by ext; rfl

@[simp]
theorem generalLinearEquiv_to_linearMap (f : GeneralLinearGroup R M) :
    (generalLinearEquiv R M f : M →ₗ[R] M) = f := by ext; rfl

@[simp]
theorem coeFn_generalLinearEquiv (f : GeneralLinearGroup R M) :
    (generalLinearEquiv R M f) = (f : M → M) := rfl

section Functoriality

<<<<<<< HEAD
variable {S N : Type*} [Semiring S] [AddCommMonoid N] [Module S N]
  {σ : R →+* S} {σ' : S →+* R} [RingHomInvPair σ σ'] [RingHomInvPair σ' σ]

/-- A semilinear equivalence from `V` to `W` determines an isomorphism of general linear
groups. -/
def congrLinearEquiv (e : M ≃ₛₗ[σ] N) : GeneralLinearGroup R M ≃* GeneralLinearGroup S N :=
  Units.mapEquiv (LinearEquiv.conjRingEquiv e).toMulEquiv

@[simp] lemma congrLinearEquiv_apply (e : M ≃ₛₗ[σ] N) (g : GeneralLinearGroup R M) :
    congrLinearEquiv e g = ofLinearEquiv (e.symm.trans <| g.toLinearEquiv.trans e) :=
  rfl

@[simp] lemma congrLinearEquiv_symm (e : M ≃ₛₗ[σ] N) :
    (congrLinearEquiv e).symm = congrLinearEquiv e.symm :=
=======
variable {R₁ R₂ R₃ M₁ M₂ M₃ : Type*}
  [Semiring R₁] [Semiring R₂] [Semiring R₃]
  [AddCommMonoid M₁] [AddCommMonoid M₂] [AddCommMonoid M₃]
  [Module R₁ M₁] [Module R₂ M₂] [Module R₃ M₃]
  {σ₁₂ : R₁ →+* R₂} {σ₂₃ : R₂ →+* R₃} {σ₁₃ : R₁ →+* R₃}
  {σ₂₁ : R₂ →+* R₁} {σ₃₂ : R₃ →+* R₂} {σ₃₁ : R₃ →+* R₁}
  [RingHomInvPair σ₁₂ σ₂₁] [RingHomInvPair σ₂₃ σ₃₂] [RingHomInvPair σ₁₃ σ₃₁]
  [RingHomInvPair σ₂₁ σ₁₂] [RingHomInvPair σ₃₂ σ₂₃] [RingHomInvPair σ₃₁ σ₁₃]
  [RingHomCompTriple σ₁₂ σ₂₃ σ₁₃] [RingHomCompTriple σ₃₂ σ₂₁ σ₃₁]

/-- A semilinear equivalence from `V` to `W` determines an isomorphism of general linear
groups. -/
def congrLinearEquiv (e₁₂ : M₁ ≃ₛₗ[σ₁₂] M₂) :
    GeneralLinearGroup R₁ M₁ ≃* GeneralLinearGroup R₂ M₂ :=
  Units.mapEquiv (LinearEquiv.conjRingEquiv e₁₂).toMulEquiv

@[simp] lemma congrLinearEquiv_apply (e₁₂ : M₁ ≃ₛₗ[σ₁₂] M₂) (g : GeneralLinearGroup R₁ M₁) :
    congrLinearEquiv e₁₂ g = ofLinearEquiv (e₁₂.symm.trans <| g.toLinearEquiv.trans e₁₂) :=
  rfl

@[simp] lemma congrLinearEquiv_symm (e₁₂ : M₁ ≃ₛₗ[σ₁₂] M₂) :
    (congrLinearEquiv e₁₂).symm = congrLinearEquiv e₁₂.symm :=
  rfl

@[simp]
lemma congrLinearEquiv_trans
    {N₁ N₂ N₃ : Type*} [AddCommMonoid N₁] [AddCommMonoid N₂] [AddCommMonoid N₃]
    [Module R N₁] [Module R N₂] [Module R N₃] (e₁₂ : N₁ ≃ₗ[R] N₂) (e₂₃ : N₂ ≃ₗ[R] N₃) :
    (congrLinearEquiv e₁₂).trans (congrLinearEquiv e₂₃) = congrLinearEquiv (e₁₂.trans e₂₃) :=
  rfl

/-- Stronger form of `congrLinearEquiv.trans` applying to semilinear maps. Not a simp lemma as
`σ₁₃` and `σ₃₁` cannot be inferred from the LHS. -/
lemma congrLinearEquiv_trans' (e₁₂ : M₁ ≃ₛₗ[σ₁₂] M₂) (e₂₃ : M₂ ≃ₛₗ[σ₂₃] M₃) :
    (congrLinearEquiv e₁₂).trans (congrLinearEquiv e₂₃) =
      congrLinearEquiv (e₁₂.trans e₂₃) :=
  rfl

@[simp]
lemma congrLinearEquiv_refl :
    congrLinearEquiv (LinearEquiv.refl R₁ M₁) = MulEquiv.refl (GeneralLinearGroup R₁ M₁) :=
>>>>>>> 0555511f
  rfl

end Functoriality

end GeneralLinearGroup

end LinearMap<|MERGE_RESOLUTION|>--- conflicted
+++ resolved
@@ -71,22 +71,6 @@
 
 section Functoriality
 
-<<<<<<< HEAD
-variable {S N : Type*} [Semiring S] [AddCommMonoid N] [Module S N]
-  {σ : R →+* S} {σ' : S →+* R} [RingHomInvPair σ σ'] [RingHomInvPair σ' σ]
-
-/-- A semilinear equivalence from `V` to `W` determines an isomorphism of general linear
-groups. -/
-def congrLinearEquiv (e : M ≃ₛₗ[σ] N) : GeneralLinearGroup R M ≃* GeneralLinearGroup S N :=
-  Units.mapEquiv (LinearEquiv.conjRingEquiv e).toMulEquiv
-
-@[simp] lemma congrLinearEquiv_apply (e : M ≃ₛₗ[σ] N) (g : GeneralLinearGroup R M) :
-    congrLinearEquiv e g = ofLinearEquiv (e.symm.trans <| g.toLinearEquiv.trans e) :=
-  rfl
-
-@[simp] lemma congrLinearEquiv_symm (e : M ≃ₛₗ[σ] N) :
-    (congrLinearEquiv e).symm = congrLinearEquiv e.symm :=
-=======
 variable {R₁ R₂ R₃ M₁ M₂ M₃ : Type*}
   [Semiring R₁] [Semiring R₂] [Semiring R₃]
   [AddCommMonoid M₁] [AddCommMonoid M₂] [AddCommMonoid M₃]
@@ -128,7 +112,6 @@
 @[simp]
 lemma congrLinearEquiv_refl :
     congrLinearEquiv (LinearEquiv.refl R₁ M₁) = MulEquiv.refl (GeneralLinearGroup R₁ M₁) :=
->>>>>>> 0555511f
   rfl
 
 end Functoriality
