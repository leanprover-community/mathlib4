/-
Copyright (c) 2017 Johannes Hölzl. All rights reserved.
Released under Apache 2.0 license as described in the file LICENSE.
Authors: Johannes Hölzl, Mario Carneiro, Alexander Bentkamp
-/
import Mathlib.Algebra.BigOperators.Finsupp
import Mathlib.Algebra.BigOperators.Finprod
import Mathlib.Data.Fintype.BigOperators
import Mathlib.LinearAlgebra.Finsupp
import Mathlib.LinearAlgebra.LinearIndependent
import Mathlib.LinearAlgebra.LinearPMap
import Mathlib.LinearAlgebra.Projection

#align_import linear_algebra.basis from "leanprover-community/mathlib"@"13bce9a6b6c44f6b4c91ac1c1d2a816e2533d395"

/-!
# Bases

This file defines bases in a module or vector space.

It is inspired by Isabelle/HOL's linear algebra, and hence indirectly by HOL Light.

## Main definitions

All definitions are given for families of vectors, i.e. `v : ι → M` where `M` is the module or
vector space and `ι : Type*` is an arbitrary indexing type.

* `Basis ι R M` is the type of `ι`-indexed `R`-bases for a module `M`,
  represented by a linear equiv `M ≃ₗ[R] ι →₀ R`.
* the basis vectors of a basis `b : Basis ι R M` are available as `b i`, where `i : ι`

* `Basis.repr` is the isomorphism sending `x : M` to its coordinates `Basis.repr x : ι →₀ R`.
  The converse, turning this isomorphism into a basis, is called `Basis.ofRepr`.
* If `ι` is finite, there is a variant of `repr` called `Basis.equivFun b : M ≃ₗ[R] ι → R`
  (saving you from having to work with `Finsupp`). The converse, turning this isomorphism into
  a basis, is called `Basis.ofEquivFun`.

* `Basis.constr hv f` constructs a linear map `M₁ →ₗ[R] M₂` given the values `f : ι → M₂` at the
  basis elements `⇑b : ι → M₁`.
* `Basis.reindex` uses an equiv to map a basis to a different indexing set.
* `Basis.map` uses a linear equiv to map a basis to a different module.

## Main statements

* `Basis.mk`: a linear independent set of vectors spanning the whole module determines a basis

* `Basis.ext` states that two linear maps are equal if they coincide on a basis.
  Similar results are available for linear equivs (if they coincide on the basis vectors),
  elements (if their coordinates coincide) and the functions `b.repr` and `⇑b`.

## Implementation notes

We use families instead of sets because it allows us to say that two identical vectors are linearly
dependent. For bases, this is useful as well because we can easily derive ordered bases by using an
ordered index type `ι`.

## Tags

basis, bases

-/


noncomputable section

universe u

open Function Set Submodule

open BigOperators

variable {ι : Type*} {ι' : Type*} {R : Type*} {R₂ : Type*} {K : Type*}
variable {M : Type*} {M' M'' : Type*} {V : Type u} {V' : Type*}

section Module

variable [Semiring R]
variable [AddCommMonoid M] [Module R M] [AddCommMonoid M'] [Module R M']

section

variable (ι R M)

/-- A `Basis ι R M` for a module `M` is the type of `ι`-indexed `R`-bases of `M`.

The basis vectors are available as `FunLike.coe (b : Basis ι R M) : ι → M`.
To turn a linear independent family of vectors spanning `M` into a basis, use `Basis.mk`.
They are internally represented as linear equivs `M ≃ₗ[R] (ι →₀ R)`,
available as `Basis.repr`.
-/
structure Basis where
  /-- `Basis.ofRepr` constructs a basis given an assignment of coordinates to each vector. -/
  ofRepr ::
    /-- `repr` is the linear equivalence sending a vector `x` to its coordinates:
    the `c`s such that `x = ∑ i, c i`. -/
    repr : M ≃ₗ[R] ι →₀ R
#align basis Basis
#align basis.repr Basis.repr
#align basis.of_repr Basis.ofRepr

end

instance uniqueBasis [Subsingleton R] : Unique (Basis ι R M) :=
  ⟨⟨⟨default⟩⟩, fun ⟨b⟩ => by rw [Subsingleton.elim b]⟩
#align unique_basis uniqueBasis

namespace Basis

instance : Inhabited (Basis ι R (ι →₀ R)) :=
  ⟨.ofRepr (LinearEquiv.refl _ _)⟩

variable (b b₁ : Basis ι R M) (i : ι) (c : R) (x : M)

section repr

theorem repr_injective : Injective (repr : Basis ι R M → M ≃ₗ[R] ι →₀ R) := fun f g h => by
  cases f; cases g; congr
#align basis.repr_injective Basis.repr_injective

/-- `b i` is the `i`th basis vector. -/
instance funLike : FunLike (Basis ι R M) ι fun _ => M where
  coe b i := b.repr.symm (Finsupp.single i 1)
  coe_injective' f g h := repr_injective <| LinearEquiv.symm_bijective.injective <|
    LinearEquiv.toLinearMap_injective <| by ext; exact congr_fun h _
#align basis.fun_like Basis.funLike

@[simp]
theorem coe_ofRepr (e : M ≃ₗ[R] ι →₀ R) : ⇑(ofRepr e) = fun i => e.symm (Finsupp.single i 1) :=
  rfl
#align basis.coe_of_repr Basis.coe_ofRepr

protected theorem injective [Nontrivial R] : Injective b :=
  b.repr.symm.injective.comp fun _ _ => (Finsupp.single_left_inj (one_ne_zero : (1 : R) ≠ 0)).mp
#align basis.injective Basis.injective

theorem repr_symm_single_one : b.repr.symm (Finsupp.single i 1) = b i :=
  rfl
#align basis.repr_symm_single_one Basis.repr_symm_single_one

theorem repr_symm_single : b.repr.symm (Finsupp.single i c) = c • b i :=
  calc
    b.repr.symm (Finsupp.single i c) = b.repr.symm (c • Finsupp.single i (1 : R)) := by
      { rw [Finsupp.smul_single', mul_one] }
    _ = c • b i := by rw [LinearEquiv.map_smul, repr_symm_single_one]
#align basis.repr_symm_single Basis.repr_symm_single

@[simp]
theorem repr_self : b.repr (b i) = Finsupp.single i 1 :=
  LinearEquiv.apply_symm_apply _ _
#align basis.repr_self Basis.repr_self

theorem repr_self_apply (j) [Decidable (i = j)] : b.repr (b i) j = if i = j then 1 else 0 := by
  rw [repr_self, Finsupp.single_apply]
#align basis.repr_self_apply Basis.repr_self_apply

@[simp]
theorem repr_symm_apply (v) : b.repr.symm v = Finsupp.total ι M R b v :=
  calc
    b.repr.symm v = b.repr.symm (v.sum Finsupp.single) := by simp
    _ = ∑ i in v.support, b.repr.symm (Finsupp.single i (v i)) :=
      by rw [Finsupp.sum, LinearEquiv.map_sum]
    _ = Finsupp.total ι M R b v := by simp [repr_symm_single, Finsupp.total_apply, Finsupp.sum]
#align basis.repr_symm_apply Basis.repr_symm_apply

@[simp]
theorem coe_repr_symm : ↑b.repr.symm = Finsupp.total ι M R b :=
  LinearMap.ext fun v => b.repr_symm_apply v
#align basis.coe_repr_symm Basis.coe_repr_symm

@[simp]
theorem repr_total (v) : b.repr (Finsupp.total _ _ _ b v) = v := by
  rw [← b.coe_repr_symm]
  exact b.repr.apply_symm_apply v
#align basis.repr_total Basis.repr_total

@[simp]
theorem total_repr : Finsupp.total _ _ _ b (b.repr x) = x := by
  rw [← b.coe_repr_symm]
  exact b.repr.symm_apply_apply x
#align basis.total_repr Basis.total_repr

theorem repr_range : LinearMap.range (b.repr : M →ₗ[R] ι →₀ R) = Finsupp.supported R R univ := by
  rw [LinearEquiv.range, Finsupp.supported_univ]
#align basis.repr_range Basis.repr_range

<<<<<<< HEAD
theorem mem_span_repr_support (m : M) : m ∈ span R (b '' (b.repr m).support) :=
  (Finsupp.mem_span_image_iff_total _).2 ⟨b.repr m, by simp [Finsupp.mem_supported_support]⟩
#align basis.mem_span_repr_support Basis.mem_span_repr_support

theorem repr_support_subset_of_mem_span (s : Set ι) {m : M}
=======
theorem mem_span_repr_support {ι : Type*} (b : Basis ι R M) (m : M) :
    m ∈ span R (b '' (b.repr m).support) :=
  (Finsupp.mem_span_image_iff_total _).2 ⟨b.repr m, by simp [Finsupp.mem_supported_support]⟩
#align basis.mem_span_repr_support Basis.mem_span_repr_support

theorem repr_support_subset_of_mem_span {ι : Type*} (b : Basis ι R M) (s : Set ι) {m : M}
>>>>>>> a28c6c6c
    (hm : m ∈ span R (b '' s)) : ↑(b.repr m).support ⊆ s := by
  rcases (Finsupp.mem_span_image_iff_total _).1 hm with ⟨l, hl, rfl⟩
  rwa [repr_total, ← Finsupp.mem_supported R l]
#align basis.repr_support_subset_of_mem_span Basis.repr_support_subset_of_mem_span

theorem mem_span_image {m : M} {s : Set ι} : m ∈ span R (b '' s) ↔ ↑(b.repr m).support ⊆ s :=
  ⟨repr_support_subset_of_mem_span _ _, fun h ↦
    span_mono (image_subset _ h) (mem_span_repr_support b _)⟩

@[simp]
theorem self_mem_span_image [Nontrivial R] {i : ι} {s : Set ι} :
    b i ∈ span R (b '' s) ↔ i ∈ s := by
  simp [mem_span_image, Finsupp.support_single_ne_zero]

end repr

section Coord

/-- `b.coord i` is the linear function giving the `i`'th coordinate of a vector
with respect to the basis `b`.

`b.coord i` is an element of the dual space. In particular, for
finite-dimensional spaces it is the `ι`th basis vector of the dual space.
-/
@[simps!]
def coord : M →ₗ[R] R :=
  Finsupp.lapply i ∘ₗ ↑b.repr
#align basis.coord Basis.coord

theorem forall_coord_eq_zero_iff {x : M} : (∀ i, b.coord i x = 0) ↔ x = 0 :=
  Iff.trans (by simp only [b.coord_apply, FunLike.ext_iff, Finsupp.zero_apply])
    b.repr.map_eq_zero_iff
#align basis.forall_coord_eq_zero_iff Basis.forall_coord_eq_zero_iff

/-- The sum of the coordinates of an element `m : M` with respect to a basis. -/
noncomputable def sumCoords : M →ₗ[R] R :=
  (Finsupp.lsum ℕ fun _ => LinearMap.id) ∘ₗ (b.repr : M →ₗ[R] ι →₀ R)
#align basis.sum_coords Basis.sumCoords

@[simp]
theorem coe_sumCoords : (b.sumCoords : M → R) = fun m => (b.repr m).sum fun _ => id :=
  rfl
#align basis.coe_sum_coords Basis.coe_sumCoords

theorem coe_sumCoords_eq_finsum : (b.sumCoords : M → R) = fun m => ∑ᶠ i, b.coord i m := by
  ext m
  simp only [Basis.sumCoords, Basis.coord, Finsupp.lapply_apply, LinearMap.id_coe,
    LinearEquiv.coe_coe, Function.comp_apply, Finsupp.coe_lsum, LinearMap.coe_comp,
    finsum_eq_sum _ (b.repr m).finite_support, Finsupp.sum, Finset.finite_toSet_toFinset, id.def,
    Finsupp.fun_support_eq]
#align basis.coe_sum_coords_eq_finsum Basis.coe_sumCoords_eq_finsum

@[simp high]
theorem coe_sumCoords_of_fintype [Fintype ι] : (b.sumCoords : M → R) = ∑ i, b.coord i := by
  ext m
  -- Porting note: - `eq_self_iff_true`
  --               + `comp_apply` `LinearMap.coeFn_sum`
  simp only [sumCoords, Finsupp.sum_fintype, LinearMap.id_coe, LinearEquiv.coe_coe, coord_apply,
    id.def, Fintype.sum_apply, imp_true_iff, Finsupp.coe_lsum, LinearMap.coe_comp, comp_apply,
    LinearMap.coeFn_sum]
#align basis.coe_sum_coords_of_fintype Basis.coe_sumCoords_of_fintype

@[simp]
theorem sumCoords_self_apply : b.sumCoords (b i) = 1 := by
  simp only [Basis.sumCoords, LinearMap.id_coe, LinearEquiv.coe_coe, id.def, Basis.repr_self,
    Function.comp_apply, Finsupp.coe_lsum, LinearMap.coe_comp, Finsupp.sum_single_index]
#align basis.sum_coords_self_apply Basis.sumCoords_self_apply

theorem dvd_coord_smul (i : ι) (m : M) (r : R) : r ∣ b.coord i (r • m) :=
  ⟨b.coord i m, by simp⟩
#align basis.dvd_coord_smul Basis.dvd_coord_smul

theorem coord_repr_symm (b : Basis ι R M) (i : ι) (f : ι →₀ R) : b.coord i (b.repr.symm f) = f i :=
  by simp only [repr_symm_apply, coord_apply, repr_total]
#align basis.coord_repr_symm Basis.coord_repr_symm

end Coord

section Ext

variable {R₁ : Type*} [Semiring R₁] {σ : R →+* R₁} {σ' : R₁ →+* R}
variable [RingHomInvPair σ σ'] [RingHomInvPair σ' σ]
variable {M₁ : Type*} [AddCommMonoid M₁] [Module R₁ M₁]

/-- Two linear maps are equal if they are equal on basis vectors. -/
theorem ext {f₁ f₂ : M →ₛₗ[σ] M₁} (h : ∀ i, f₁ (b i) = f₂ (b i)) : f₁ = f₂ := by
  ext x
  rw [← b.total_repr x, Finsupp.total_apply, Finsupp.sum]
  simp only [LinearMap.map_sum, LinearMap.map_smulₛₗ, h]
#align basis.ext Basis.ext

/-- Two linear equivs are equal if they are equal on basis vectors. -/
theorem ext' {f₁ f₂ : M ≃ₛₗ[σ] M₁} (h : ∀ i, f₁ (b i) = f₂ (b i)) : f₁ = f₂ := by
  ext x
  rw [← b.total_repr x, Finsupp.total_apply, Finsupp.sum]
  simp only [LinearEquiv.map_sum, LinearEquiv.map_smulₛₗ, h]
#align basis.ext' Basis.ext'

/-- Two elements are equal iff their coordinates are equal. -/
theorem ext_elem_iff {x y : M} : x = y ↔ ∀ i, b.repr x i = b.repr y i := by
  simp only [← FunLike.ext_iff, EmbeddingLike.apply_eq_iff_eq]
#align basis.ext_elem_iff Basis.ext_elem_iff

alias ext_elem_iff ↔ _ _root_.Basis.ext_elem
#align basis.ext_elem Basis.ext_elem

theorem repr_eq_iff {b : Basis ι R M} {f : M →ₗ[R] ι →₀ R} :
    ↑b.repr = f ↔ ∀ i, f (b i) = Finsupp.single i 1 :=
  ⟨fun h i => h ▸ b.repr_self i, fun h => b.ext fun i => (b.repr_self i).trans (h i).symm⟩
#align basis.repr_eq_iff Basis.repr_eq_iff

theorem repr_eq_iff' {b : Basis ι R M} {f : M ≃ₗ[R] ι →₀ R} :
    b.repr = f ↔ ∀ i, f (b i) = Finsupp.single i 1 :=
  ⟨fun h i => h ▸ b.repr_self i, fun h => b.ext' fun i => (b.repr_self i).trans (h i).symm⟩
#align basis.repr_eq_iff' Basis.repr_eq_iff'

theorem apply_eq_iff {b : Basis ι R M} {x : M} {i : ι} : b i = x ↔ b.repr x = Finsupp.single i 1 :=
  ⟨fun h => h ▸ b.repr_self i, fun h => b.repr.injective ((b.repr_self i).trans h.symm)⟩
#align basis.apply_eq_iff Basis.apply_eq_iff

/-- An unbundled version of `repr_eq_iff` -/
theorem repr_apply_eq (f : M → ι → R) (hadd : ∀ x y, f (x + y) = f x + f y)
    (hsmul : ∀ (c : R) (x : M), f (c • x) = c • f x) (f_eq : ∀ i, f (b i) = Finsupp.single i 1)
    (x : M) (i : ι) : b.repr x i = f x i := by
  let f_i : M →ₗ[R] R :=
    { toFun := fun x => f x i
      -- Porting note: `dsimp only []` is required for beta reduction.
      map_add' := fun _ _ => by dsimp only []; rw [hadd, Pi.add_apply]
      map_smul' := fun _ _ => by simp [hsmul, Pi.smul_apply] }
  have : Finsupp.lapply i ∘ₗ ↑b.repr = f_i := by
    refine' b.ext fun j => _
    show b.repr (b j) i = f (b j) i
    rw [b.repr_self, f_eq]
  calc
    b.repr x i = f_i x := by
      { rw [← this]
        rfl }
    _ = f x i := rfl
#align basis.repr_apply_eq Basis.repr_apply_eq

/-- Two bases are equal if they assign the same coordinates. -/
theorem eq_ofRepr_eq_repr {b₁ b₂ : Basis ι R M} (h : ∀ x i, b₁.repr x i = b₂.repr x i) : b₁ = b₂ :=
  repr_injective <| by ext; apply h
#align basis.eq_of_repr_eq_repr Basis.eq_ofRepr_eq_repr

/-- Two bases are equal if their basis vectors are the same. -/
@[ext]
theorem eq_of_apply_eq {b₁ b₂ : Basis ι R M} : (∀ i, b₁ i = b₂ i) → b₁ = b₂ :=
  FunLike.ext _ _
#align basis.eq_of_apply_eq Basis.eq_of_apply_eq

end Ext

section Map

variable (f : M ≃ₗ[R] M')

/-- Apply the linear equivalence `f` to the basis vectors. -/
@[simps]
protected def map : Basis ι R M' :=
  ofRepr (f.symm.trans b.repr)
#align basis.map Basis.map

@[simp]
theorem map_apply (i) : b.map f i = f (b i) :=
  rfl
#align basis.map_apply Basis.map_apply

end Map

section MapCoeffs

variable {R' : Type*} [Semiring R'] [Module R' M] (f : R ≃+* R')
  (h : ∀ (c) (x : M), f c • x = c • x)

attribute [local instance] SMul.comp.isScalarTower

/-- If `R` and `R'` are isomorphic rings that act identically on a module `M`,
then a basis for `M` as `R`-module is also a basis for `M` as `R'`-module.

See also `Basis.algebraMapCoeffs` for the case where `f` is equal to `algebraMap`.
-/
@[simps (config := { simpRhs := true })]
def mapCoeffs : Basis ι R' M := by
  letI : Module R' R := Module.compHom R (↑f.symm : R' →+* R)
  haveI : IsScalarTower R' R M :=
    { smul_assoc := fun x y z => by
        -- Porting note: `dsimp [(· • ·)]` is unavailable because
        --               `HSMul.hsmul` becomes `SMul.smul`.
        change (f.symm x * y) • z = x • (y • z)
        rw [mul_smul, ← h, f.apply_symm_apply] }
  exact ofRepr <| (b.repr.restrictScalars R').trans <|
    Finsupp.mapRange.linearEquiv (Module.compHom.toLinearEquiv f.symm).symm
#align basis.map_coeffs Basis.mapCoeffs

theorem mapCoeffs_apply (i : ι) : b.mapCoeffs f h i = b i :=
  apply_eq_iff.mpr <| by
    -- Porting note: in Lean 3, these were automatically inferred from the definition of
    -- `mapCoeffs`.
    letI : Module R' R := Module.compHom R (↑f.symm : R' →+* R)
    haveI : IsScalarTower R' R M :=
    { smul_assoc := fun x y z => by
        -- Porting note: `dsimp [(· • ·)]` is unavailable because
        --               `HSMul.hsmul` becomes `SMul.smul`.
        change (f.symm x * y) • z = x • (y • z)
        rw [mul_smul, ← h, f.apply_symm_apply] }
    simp
#align basis.map_coeffs_apply Basis.mapCoeffs_apply

@[simp]
theorem coe_mapCoeffs : (b.mapCoeffs f h : ι → M) = b :=
  funext <| b.mapCoeffs_apply f h
#align basis.coe_map_coeffs Basis.coe_mapCoeffs

end MapCoeffs

section Reindex

variable (b' : Basis ι' R M')

variable (e : ι ≃ ι')

/-- `b.reindex (e : ι ≃ ι')` is a basis indexed by `ι'` -/
def reindex : Basis ι' R M :=
  .ofRepr (b.repr.trans (Finsupp.domLCongr e))
#align basis.reindex Basis.reindex

theorem reindex_apply (i' : ι') : b.reindex e i' = b (e.symm i') :=
  show (b.repr.trans (Finsupp.domLCongr e)).symm (Finsupp.single i' 1) =
    b.repr.symm (Finsupp.single (e.symm i') 1)
  by rw [LinearEquiv.symm_trans_apply, Finsupp.domLCongr_symm, Finsupp.domLCongr_single]
#align basis.reindex_apply Basis.reindex_apply

@[simp]
theorem coe_reindex : (b.reindex e : ι' → M) = b ∘ e.symm :=
  funext (b.reindex_apply e)
#align basis.coe_reindex Basis.coe_reindex

theorem repr_reindex_apply (i' : ι') : (b.reindex e).repr x i' = b.repr x (e.symm i') :=
  show (Finsupp.domLCongr e : _ ≃ₗ[R] _) (b.repr x) i' = _ by simp
#align basis.repr_reindex_apply Basis.repr_reindex_apply

@[simp]
theorem repr_reindex : (b.reindex e).repr x = (b.repr x).mapDomain e :=
  FunLike.ext _ _ <| by simp [repr_reindex_apply]
#align basis.repr_reindex Basis.repr_reindex

@[simp]
theorem reindex_refl : b.reindex (Equiv.refl ι) = b :=
  eq_of_apply_eq fun i => by simp
#align basis.reindex_refl Basis.reindex_refl

/-- `simp` can prove this as `Basis.coe_reindex` + `EquivLike.range_comp` -/
theorem range_reindex : Set.range (b.reindex e) = Set.range b := by
  simp [coe_reindex, range_comp]
#align basis.range_reindex Basis.range_reindex

@[simp]
theorem sumCoords_reindex : (b.reindex e).sumCoords = b.sumCoords := by
  ext x
  simp only [coe_sumCoords, repr_reindex]
  exact Finsupp.sum_mapDomain_index (fun _ => rfl) fun _ _ _ => rfl
#align basis.sum_coords_reindex Basis.sumCoords_reindex

/-- `b.reindex_range` is a basis indexed by `range b`, the basis vectors themselves. -/
def reindexRange : Basis (range b) R M :=
  haveI := Classical.dec (Nontrivial R)
  if h : Nontrivial R then
    letI := h
    b.reindex (Equiv.ofInjective b (Basis.injective b))
  else
    letI : Subsingleton R := not_nontrivial_iff_subsingleton.mp h
    .ofRepr (Module.subsingletonEquiv R M (range b))
#align basis.reindex_range Basis.reindexRange

theorem reindexRange_self (i : ι) (h := Set.mem_range_self i) : b.reindexRange ⟨b i, h⟩ = b i := by
  by_cases htr : Nontrivial R
  · letI := htr
    simp [htr, reindexRange, reindex_apply, Equiv.apply_ofInjective_symm b.injective,
      Subtype.coe_mk]
  · letI : Subsingleton R := not_nontrivial_iff_subsingleton.mp htr
    letI := Module.subsingleton R M
    simp [reindexRange]
#align basis.reindex_range_self Basis.reindexRange_self

theorem reindexRange_repr_self (i : ι) :
    b.reindexRange.repr (b i) = Finsupp.single ⟨b i, mem_range_self i⟩ 1 :=
  calc
    b.reindexRange.repr (b i) = b.reindexRange.repr (b.reindexRange ⟨b i, mem_range_self i⟩) :=
      congr_arg _ (b.reindexRange_self _ _).symm
    _ = Finsupp.single ⟨b i, mem_range_self i⟩ 1 := b.reindexRange.repr_self _
#align basis.reindex_range_repr_self Basis.reindexRange_repr_self

@[simp]
theorem reindexRange_apply (x : range b) : b.reindexRange x = x := by
  rcases x with ⟨bi, ⟨i, rfl⟩⟩
  exact b.reindexRange_self i
#align basis.reindex_range_apply Basis.reindexRange_apply

theorem reindexRange_repr' (x : M) {bi : M} {i : ι} (h : b i = bi) :
    b.reindexRange.repr x ⟨bi, ⟨i, h⟩⟩ = b.repr x i := by
  nontriviality
  subst h
  apply (b.repr_apply_eq (fun x i => b.reindexRange.repr x ⟨b i, _⟩) _ _ _ x i).symm
  · intro x y
    ext i
    simp only [Pi.add_apply, LinearEquiv.map_add, Finsupp.coe_add]
  · intro c x
    ext i
    simp only [Pi.smul_apply, LinearEquiv.map_smul, Finsupp.coe_smul]
  · intro i
    ext j
    simp only [reindexRange_repr_self]
    apply Finsupp.single_apply_left (f := fun i => (⟨b i, _⟩ : Set.range b))
    exact fun i j h => b.injective (Subtype.mk.inj h)
#align basis.reindex_range_repr' Basis.reindexRange_repr'

@[simp]
theorem reindexRange_repr (x : M) (i : ι) (h := Set.mem_range_self i) :
    b.reindexRange.repr x ⟨b i, h⟩ = b.repr x i :=
  b.reindexRange_repr' _ rfl
#align basis.reindex_range_repr Basis.reindexRange_repr

section Fintype

variable [Fintype ι] [DecidableEq M]

/-- `b.reindexFinsetRange` is a basis indexed by `Finset.univ.image b`,
the finite set of basis vectors themselves. -/
def reindexFinsetRange : Basis (Finset.univ.image b) R M :=
  b.reindexRange.reindex ((Equiv.refl M).subtypeEquiv (by simp))
#align basis.reindex_finset_range Basis.reindexFinsetRange

theorem reindexFinsetRange_self (i : ι) (h := Finset.mem_image_of_mem b (Finset.mem_univ i)) :
    b.reindexFinsetRange ⟨b i, h⟩ = b i := by
  rw [reindexFinsetRange, reindex_apply, reindexRange_apply]
  rfl
#align basis.reindex_finset_range_self Basis.reindexFinsetRange_self

@[simp]
theorem reindexFinsetRange_apply (x : Finset.univ.image b) : b.reindexFinsetRange x = x := by
  rcases x with ⟨bi, hbi⟩
  rcases Finset.mem_image.mp hbi with ⟨i, -, rfl⟩
  exact b.reindexFinsetRange_self i
#align basis.reindex_finset_range_apply Basis.reindexFinsetRange_apply

theorem reindexFinsetRange_repr_self (i : ι) :
    b.reindexFinsetRange.repr (b i) =
      Finsupp.single ⟨b i, Finset.mem_image_of_mem b (Finset.mem_univ i)⟩ 1 := by
  ext ⟨bi, hbi⟩
  rw [reindexFinsetRange, repr_reindex, Finsupp.mapDomain_equiv_apply, reindexRange_repr_self]
  -- Porting note: replaced a `convert; refl` with `simp`
  simp [Finsupp.single_apply]
#align basis.reindex_finset_range_repr_self Basis.reindexFinsetRange_repr_self

@[simp]
theorem reindexFinsetRange_repr (x : M) (i : ι)
    (h := Finset.mem_image_of_mem b (Finset.mem_univ i)) :
    b.reindexFinsetRange.repr x ⟨b i, h⟩ = b.repr x i := by simp [reindexFinsetRange]
#align basis.reindex_finset_range_repr Basis.reindexFinsetRange_repr

end Fintype

end Reindex

protected theorem linearIndependent : LinearIndependent R b :=
  linearIndependent_iff.mpr fun l hl =>
    calc
      l = b.repr (Finsupp.total _ _ _ b l) := (b.repr_total l).symm
      _ = 0 := by rw [hl, LinearEquiv.map_zero]
#align basis.linear_independent Basis.linearIndependent

protected theorem ne_zero [Nontrivial R] (i) : b i ≠ 0 :=
  b.linearIndependent.ne_zero i
#align basis.ne_zero Basis.ne_zero

protected theorem mem_span (x : M) : x ∈ span R (range b) :=
  span_mono (image_subset_range _ _) (mem_span_repr_support b x)
#align basis.mem_span Basis.mem_span

@[simp]
protected theorem span_eq : span R (range b) = ⊤ :=
  eq_top_iff.mpr fun x _ => b.mem_span x
#align basis.span_eq Basis.span_eq

theorem index_nonempty (b : Basis ι R M) [Nontrivial M] : Nonempty ι := by
  obtain ⟨x, y, ne⟩ : ∃ x y : M, x ≠ y := Nontrivial.exists_pair_ne
  obtain ⟨i, _⟩ := not_forall.mp (mt b.ext_elem_iff.2 ne)
  exact ⟨i⟩
#align basis.index_nonempty Basis.index_nonempty

/-- If the submodule `P` has a basis, `x ∈ P` iff it is a linear combination of basis vectors. -/
theorem mem_submodule_iff {P : Submodule R M} (b : Basis ι R P) {x : M} :
    x ∈ P ↔ ∃ c : ι →₀ R, x = Finsupp.sum c fun i x => x • (b i : M) := by
  conv_lhs =>
    rw [← P.range_subtype, ← Submodule.map_top, ← b.span_eq, Submodule.map_span, ← Set.range_comp,
        ← Finsupp.range_total]
  simp [@eq_comm _ x, Function.comp, Finsupp.total_apply]
#align basis.mem_submodule_iff Basis.mem_submodule_iff

section Constr

variable (S : Type*) [Semiring S] [Module S M']

variable [SMulCommClass R S M']

/-- Construct a linear map given the value at the basis.

This definition is parameterized over an extra `Semiring S`,
such that `SMulCommClass R S M'` holds.
If `R` is commutative, you can set `S := R`; if `R` is not commutative,
you can recover an `AddEquiv` by setting `S := ℕ`.
See library note [bundled maps over different rings].
-/
def constr : (ι → M') ≃ₗ[S] M →ₗ[R] M' where
  toFun f := (Finsupp.total M' M' R id).comp <| Finsupp.lmapDomain R R f ∘ₗ ↑b.repr
  invFun f i := f (b i)
  left_inv f := by
    ext
    simp
  right_inv f := by
    refine' b.ext fun i => _
    simp
  map_add' f g := by
    refine' b.ext fun i => _
    simp
  map_smul' c f := by
    refine' b.ext fun i => _
    simp
#align basis.constr Basis.constr

theorem constr_def (f : ι → M') :
    constr (M' := M') b S f = Finsupp.total M' M' R id ∘ₗ Finsupp.lmapDomain R R f ∘ₗ ↑b.repr :=
  rfl
#align basis.constr_def Basis.constr_def

theorem constr_apply (f : ι → M') (x : M) :
    constr (M' := M') b S f x = (b.repr x).sum fun b a => a • f b := by
  simp only [constr_def, LinearMap.comp_apply, Finsupp.lmapDomain_apply, Finsupp.total_apply]
  rw [Finsupp.sum_mapDomain_index] <;> simp [add_smul]
#align basis.constr_apply Basis.constr_apply

@[simp]
theorem constr_basis (f : ι → M') (i : ι) : (constr (M' := M') b S f : M → M') (b i) = f i := by
  simp [Basis.constr_apply, b.repr_self]
#align basis.constr_basis Basis.constr_basis

theorem constr_eq {g : ι → M'} {f : M →ₗ[R] M'} (h : ∀ i, g i = f (b i)) :
    constr (M' := M') b S g = f :=
  b.ext fun i => (b.constr_basis S g i).trans (h i)
#align basis.constr_eq Basis.constr_eq

theorem constr_self (f : M →ₗ[R] M') : (constr (M' := M') b S fun i => f (b i)) = f :=
  b.constr_eq S fun _ => rfl
#align basis.constr_self Basis.constr_self

theorem constr_range [Nonempty ι] {f : ι → M'} :
    LinearMap.range (constr (M' := M') b S f) = span R (range f) := by
  rw [b.constr_def S f, LinearMap.range_comp, LinearMap.range_comp, LinearEquiv.range, ←
    Finsupp.supported_univ, Finsupp.lmapDomain_supported, ← Set.image_univ, ←
    Finsupp.span_image_eq_map_total, Set.image_id]
#align basis.constr_range Basis.constr_range

@[simp]
theorem constr_comp (f : M' →ₗ[R] M') (v : ι → M') :
    constr (M' := M') b S (f ∘ v) = f.comp (constr (M' := M') b S v) :=
  b.ext fun i => by simp only [Basis.constr_basis, LinearMap.comp_apply, Function.comp]
#align basis.constr_comp Basis.constr_comp

end Constr

section Equiv

variable (b' : Basis ι' R M') (e : ι ≃ ι')

variable [AddCommMonoid M''] [Module R M'']

/-- If `b` is a basis for `M` and `b'` a basis for `M'`, and the index types are equivalent,
`b.equiv b' e` is a linear equivalence `M ≃ₗ[R] M'`, mapping `b i` to `b' (e i)`. -/
protected def equiv : M ≃ₗ[R] M' :=
  b.repr.trans (b'.reindex e.symm).repr.symm
#align basis.equiv Basis.equiv

@[simp]
theorem equiv_apply : b.equiv b' e (b i) = b' (e i) := by simp [Basis.equiv]
#align basis.equiv_apply Basis.equiv_apply

@[simp]
theorem equiv_refl : b.equiv b (Equiv.refl ι) = LinearEquiv.refl R M :=
  b.ext' fun i => by simp
#align basis.equiv_refl Basis.equiv_refl

@[simp]
theorem equiv_symm : (b.equiv b' e).symm = b'.equiv b e.symm :=
  b'.ext' fun i => (b.equiv b' e).injective (by simp)
#align basis.equiv_symm Basis.equiv_symm

@[simp]
theorem equiv_trans {ι'' : Type*} (b'' : Basis ι'' R M'') (e : ι ≃ ι') (e' : ι' ≃ ι'') :
    (b.equiv b' e).trans (b'.equiv b'' e') = b.equiv b'' (e.trans e') :=
  b.ext' fun i => by simp
#align basis.equiv_trans Basis.equiv_trans

@[simp]
theorem map_equiv (b : Basis ι R M) (b' : Basis ι' R M') (e : ι ≃ ι') :
    b.map (b.equiv b' e) = b'.reindex e.symm := by
  ext i
  simp
#align basis.map_equiv Basis.map_equiv

end Equiv

section Prod

variable (b' : Basis ι' R M')

/-- `Basis.prod` maps an `ι`-indexed basis for `M` and an `ι'`-indexed basis for `M'`
to an `ι ⊕ ι'`-index basis for `M × M'`.
For the specific case of `R × R`, see also `Basis.finTwoProd`. -/
protected def prod : Basis (Sum ι ι') R (M × M') :=
  ofRepr ((b.repr.prod b'.repr).trans (Finsupp.sumFinsuppLEquivProdFinsupp R).symm)
#align basis.prod Basis.prod

@[simp]
theorem prod_repr_inl (x) (i) : (b.prod b').repr x (Sum.inl i) = b.repr x.1 i :=
  rfl
#align basis.prod_repr_inl Basis.prod_repr_inl

@[simp]
theorem prod_repr_inr (x) (i) : (b.prod b').repr x (Sum.inr i) = b'.repr x.2 i :=
  rfl
#align basis.prod_repr_inr Basis.prod_repr_inr

theorem prod_apply_inl_fst (i) : (b.prod b' (Sum.inl i)).1 = b i :=
  b.repr.injective <| by
    ext j
    simp only [Basis.prod, Basis.coe_ofRepr, LinearEquiv.symm_trans_apply, LinearEquiv.prod_symm,
      LinearEquiv.prod_apply, b.repr.apply_symm_apply, LinearEquiv.symm_symm, repr_self,
      Equiv.toFun_as_coe, Finsupp.fst_sumFinsuppLEquivProdFinsupp]
    apply Finsupp.single_apply_left Sum.inl_injective
#align basis.prod_apply_inl_fst Basis.prod_apply_inl_fst

theorem prod_apply_inr_fst (i) : (b.prod b' (Sum.inr i)).1 = 0 :=
  b.repr.injective <| by
    ext i
    simp only [Basis.prod, Basis.coe_ofRepr, LinearEquiv.symm_trans_apply, LinearEquiv.prod_symm,
      LinearEquiv.prod_apply, b.repr.apply_symm_apply, LinearEquiv.symm_symm, repr_self,
      Equiv.toFun_as_coe, Finsupp.fst_sumFinsuppLEquivProdFinsupp, LinearEquiv.map_zero,
      Finsupp.zero_apply]
    apply Finsupp.single_eq_of_ne Sum.inr_ne_inl
#align basis.prod_apply_inr_fst Basis.prod_apply_inr_fst

theorem prod_apply_inl_snd (i) : (b.prod b' (Sum.inl i)).2 = 0 :=
  b'.repr.injective <| by
    ext j
    simp only [Basis.prod, Basis.coe_ofRepr, LinearEquiv.symm_trans_apply, LinearEquiv.prod_symm,
      LinearEquiv.prod_apply, b'.repr.apply_symm_apply, LinearEquiv.symm_symm, repr_self,
      Equiv.toFun_as_coe, Finsupp.snd_sumFinsuppLEquivProdFinsupp, LinearEquiv.map_zero,
      Finsupp.zero_apply]
    apply Finsupp.single_eq_of_ne Sum.inl_ne_inr
#align basis.prod_apply_inl_snd Basis.prod_apply_inl_snd

theorem prod_apply_inr_snd (i) : (b.prod b' (Sum.inr i)).2 = b' i :=
  b'.repr.injective <| by
    ext i
    simp only [Basis.prod, Basis.coe_ofRepr, LinearEquiv.symm_trans_apply, LinearEquiv.prod_symm,
      LinearEquiv.prod_apply, b'.repr.apply_symm_apply, LinearEquiv.symm_symm, repr_self,
      Equiv.toFun_as_coe, Finsupp.snd_sumFinsuppLEquivProdFinsupp]
    apply Finsupp.single_apply_left Sum.inr_injective
#align basis.prod_apply_inr_snd Basis.prod_apply_inr_snd

@[simp]
theorem prod_apply (i) :
    b.prod b' i = Sum.elim (LinearMap.inl R M M' ∘ b) (LinearMap.inr R M M' ∘ b') i := by
  ext <;> cases i <;>
    simp only [prod_apply_inl_fst, Sum.elim_inl, LinearMap.inl_apply, prod_apply_inr_fst,
      Sum.elim_inr, LinearMap.inr_apply, prod_apply_inl_snd, prod_apply_inr_snd, Function.comp]
#align basis.prod_apply Basis.prod_apply

end Prod

section NoZeroSMulDivisors

-- Can't be an instance because the basis can't be inferred.
protected theorem noZeroSMulDivisors [NoZeroDivisors R] (b : Basis ι R M) :
    NoZeroSMulDivisors R M :=
  ⟨fun {c x} hcx => by
    exact or_iff_not_imp_right.mpr fun hx => by
      rw [← b.total_repr x, ← LinearMap.map_smul] at hcx
      have := linearIndependent_iff.mp b.linearIndependent (c • b.repr x) hcx
      rw [smul_eq_zero] at this
      exact this.resolve_right fun hr => hx (b.repr.map_eq_zero_iff.mp hr)⟩
#align basis.no_zero_smul_divisors Basis.noZeroSMulDivisors

protected theorem smul_eq_zero [NoZeroDivisors R] (b : Basis ι R M) {c : R} {x : M} :
    c • x = 0 ↔ c = 0 ∨ x = 0 :=
  @smul_eq_zero _ _ _ _ _ b.noZeroSMulDivisors _ _
#align basis.smul_eq_zero Basis.smul_eq_zero

theorem eq_bot_of_rank_eq_zero [NoZeroDivisors R] (b : Basis ι R M) (N : Submodule R M)
    (rank_eq : ∀ {m : ℕ} (v : Fin m → N), LinearIndependent R ((↑) ∘ v : Fin m → M) → m = 0) :
    N = ⊥ := by
  rw [Submodule.eq_bot_iff]
  intro x hx
  contrapose! rank_eq with x_ne
  refine' ⟨1, fun _ => ⟨x, hx⟩, _, one_ne_zero⟩
  rw [Fintype.linearIndependent_iff]
  rintro g sum_eq i
  cases' i with _ hi
  simp only [Function.const_apply, Fin.default_eq_zero, Submodule.coe_mk, Finset.univ_unique,
    Function.comp_const, Finset.sum_singleton] at sum_eq
  convert (b.smul_eq_zero.mp sum_eq).resolve_right x_ne
#align eq_bot_of_rank_eq_zero Basis.eq_bot_of_rank_eq_zero

end NoZeroSMulDivisors

section Singleton

/-- `Basis.singleton ι R` is the basis sending the unique element of `ι` to `1 : R`. -/
protected def singleton (ι R : Type*) [Unique ι] [Semiring R] : Basis ι R R :=
  ofRepr
    { toFun := fun x => Finsupp.single default x
      invFun := fun f => f default
      left_inv := fun x => by simp
      right_inv := fun f => Finsupp.unique_ext (by simp)
      map_add' := fun x y => by simp
      map_smul' := fun c x => by simp }
#align basis.singleton Basis.singleton

@[simp]
theorem singleton_apply (ι R : Type*) [Unique ι] [Semiring R] (i) : Basis.singleton ι R i = 1 :=
  apply_eq_iff.mpr (by simp [Basis.singleton])
#align basis.singleton_apply Basis.singleton_apply

@[simp]
theorem singleton_repr (ι R : Type*) [Unique ι] [Semiring R] (x i) :
    (Basis.singleton ι R).repr x i = x := by simp [Basis.singleton, Unique.eq_default i]
#align basis.singleton_repr Basis.singleton_repr

theorem basis_singleton_iff {R M : Type*} [Ring R] [Nontrivial R] [AddCommGroup M] [Module R M]
    [NoZeroSMulDivisors R M] (ι : Type*) [Unique ι] :
    Nonempty (Basis ι R M) ↔ ∃ (x : _) (_ : x ≠ 0), ∀ y : M, ∃ r : R, r • x = y := by
  constructor
  · rintro ⟨b⟩
    refine' ⟨b default, b.linearIndependent.ne_zero _, _⟩
    simpa [span_singleton_eq_top_iff, Set.range_unique] using b.span_eq
  · rintro ⟨x, nz, w⟩
    refine ⟨ofRepr <| LinearEquiv.symm
      { toFun := fun f => f default • x
        invFun := fun y => Finsupp.single default (w y).choose
        left_inv := fun f => Finsupp.unique_ext ?_
        right_inv := fun y => ?_
        map_add' := fun y z => ?_
        map_smul' := fun c y => ?_ }⟩
    · simp [Finsupp.add_apply, add_smul]
    · simp only [Finsupp.coe_smul, Pi.smul_apply, RingHom.id_apply]
      rw [← smul_assoc, smul_eq_mul]
    · refine' smul_left_injective _ nz _
      simp only [Finsupp.single_eq_same]
      exact (w (f default • x)).choose_spec
    · simp only [Finsupp.single_eq_same]
      exact (w y).choose_spec
#align basis.basis_singleton_iff Basis.basis_singleton_iff

end Singleton

section Empty

variable (M)

/-- If `M` is a subsingleton and `ι` is empty, this is the unique `ι`-indexed basis for `M`. -/
protected def empty [Subsingleton M] [IsEmpty ι] : Basis ι R M :=
  ofRepr 0
#align basis.empty Basis.empty

instance emptyUnique [Subsingleton M] [IsEmpty ι] : Unique (Basis ι R M) where
  default := Basis.empty M
  uniq := fun _ => congr_arg ofRepr <| Subsingleton.elim _ _
#align basis.empty_unique Basis.emptyUnique

end Empty

end Basis

section Fintype

open Basis

open Fintype

variable [Fintype ι] (b : Basis ι R M)

/-- A module over `R` with a finite basis is linearly equivalent to functions from its basis to `R`.
-/
def Basis.equivFun : M ≃ₗ[R] ι → R :=
  LinearEquiv.trans b.repr
    ({ Finsupp.equivFunOnFinite with
        toFun := (↑)
        map_add' := Finsupp.coe_add
        map_smul' := Finsupp.coe_smul } :
      (ι →₀ R) ≃ₗ[R] ι → R)
#align basis.equiv_fun Basis.equivFun

/-- A module over a finite ring that admits a finite basis is finite. -/
def Module.fintypeOfFintype (b : Basis ι R M) [Fintype R] : Fintype M :=
  haveI := Classical.decEq ι
  Fintype.ofEquiv _ b.equivFun.toEquiv.symm
#align module.fintype_of_fintype Module.fintypeOfFintype

theorem Module.card_fintype (b : Basis ι R M) [Fintype R] [Fintype M] :
    card M = card R ^ card ι := by
  classical
    calc
      card M = card (ι → R) := card_congr b.equivFun.toEquiv
      _ = card R ^ card ι := card_fun
#align module.card_fintype Module.card_fintype

/-- Given a basis `v` indexed by `ι`, the canonical linear equivalence between `ι → R` and `M` maps
a function `x : ι → R` to the linear combination `∑_i x i • v i`. -/
@[simp]
theorem Basis.equivFun_symm_apply (x : ι → R) : b.equivFun.symm x = ∑ i, x i • b i := by
  simp [Basis.equivFun, Finsupp.total_apply, Finsupp.sum_fintype, Finsupp.equivFunOnFinite]
#align basis.equiv_fun_symm_apply Basis.equivFun_symm_apply

@[simp]
theorem Basis.equivFun_apply (u : M) : b.equivFun u = b.repr u :=
  rfl
#align basis.equiv_fun_apply Basis.equivFun_apply

@[simp]
theorem Basis.map_equivFun (f : M ≃ₗ[R] M') : (b.map f).equivFun = f.symm.trans b.equivFun :=
  rfl
#align basis.map_equiv_fun Basis.map_equivFun

theorem Basis.sum_equivFun (u : M) : ∑ i, b.equivFun u i • b i = u := by
  conv_rhs => rw [← b.total_repr u]
  simp [Finsupp.total_apply, Finsupp.sum_fintype, b.equivFun_apply]
#align basis.sum_equiv_fun Basis.sum_equivFun

theorem Basis.sum_repr (u : M) : ∑ i, b.repr u i • b i = u :=
  b.sum_equivFun u
#align basis.sum_repr Basis.sum_repr

@[simp]
theorem Basis.equivFun_self [DecidableEq ι] (i j : ι) :
    b.equivFun (b i) j = if i = j then 1 else 0 := by rw [b.equivFun_apply, b.repr_self_apply]
#align basis.equiv_fun_self Basis.equivFun_self

theorem Basis.repr_sum_self (c : ι → R) : ⇑(b.repr (∑ i, c i • b i)) = c := by
  ext j
  simp only [map_sum, LinearEquiv.map_smul, repr_self, Finsupp.smul_single, smul_eq_mul, mul_one,
    Finset.sum_apply']
  rw [Finset.sum_eq_single j, Finsupp.single_eq_same]
  · rintro i - hi
    exact Finsupp.single_eq_of_ne hi
  · intros
    have := Finset.mem_univ j
    contradiction
#align basis.repr_sum_self Basis.repr_sum_self

/-- Define a basis by mapping each vector `x : M` to its coordinates `e x : ι → R`,
as long as `ι` is finite. -/
def Basis.ofEquivFun (e : M ≃ₗ[R] ι → R) : Basis ι R M :=
  .ofRepr <| e.trans <| LinearEquiv.symm <| Finsupp.linearEquivFunOnFinite R R ι
#align basis.of_equiv_fun Basis.ofEquivFun

@[simp]
theorem Basis.ofEquivFun_repr_apply (e : M ≃ₗ[R] ι → R) (x : M) (i : ι) :
    (Basis.ofEquivFun e).repr x i = e x i :=
  rfl
#align basis.of_equiv_fun_repr_apply Basis.ofEquivFun_repr_apply

@[simp]
theorem Basis.coe_ofEquivFun [DecidableEq ι] (e : M ≃ₗ[R] ι → R) :
    (Basis.ofEquivFun e : ι → M) = fun i => e.symm (Function.update 0 i 1) :=
  funext fun i =>
    e.injective <|
      funext fun j => by
        simp [Basis.ofEquivFun, ← Finsupp.single_eq_pi_single, Finsupp.single_eq_update]
#align basis.coe_of_equiv_fun Basis.coe_ofEquivFun

@[simp]
theorem Basis.ofEquivFun_equivFun (v : Basis ι R M) : Basis.ofEquivFun v.equivFun = v := by
  classical
    ext j
    simp only [Basis.equivFun_symm_apply, Basis.coe_ofEquivFun]
    simp_rw [Function.update_apply, ite_smul]
    simp only [Finset.mem_univ, if_true, Pi.zero_apply, one_smul, Finset.sum_ite_eq', zero_smul]
#align basis.of_equiv_fun_equiv_fun Basis.ofEquivFun_equivFun

@[simp]
theorem Basis.equivFun_ofEquivFun (e : M ≃ₗ[R] ι → R) : (Basis.ofEquivFun e).equivFun = e := by
  ext j
  simp_rw [Basis.equivFun_apply, Basis.ofEquivFun_repr_apply]
#align basis.equiv_fun_of_equiv_fun Basis.equivFun_ofEquivFun

variable (S : Type*) [Semiring S] [Module S M']

variable [SMulCommClass R S M']

@[simp]
theorem Basis.constr_apply_fintype (f : ι → M') (x : M) :
    (constr (M' := M') b S f : M → M') x = ∑ i, b.equivFun x i • f i := by
  simp [b.constr_apply, b.equivFun_apply, Finsupp.sum_fintype]
#align basis.constr_apply_fintype Basis.constr_apply_fintype

/-- If the submodule `P` has a finite basis,
`x ∈ P` iff it is a linear combination of basis vectors. -/
theorem Basis.mem_submodule_iff' {P : Submodule R M} (b : Basis ι R P) {x : M} :
    x ∈ P ↔ ∃ c : ι → R, x = ∑ i, c i • (b i : M) :=
  b.mem_submodule_iff.trans <|
    Finsupp.equivFunOnFinite.exists_congr_left.trans <|
      exists_congr fun c => by simp [Finsupp.sum_fintype, Finsupp.equivFunOnFinite]
#align basis.mem_submodule_iff' Basis.mem_submodule_iff'

theorem Basis.coord_equivFun_symm (i : ι) (f : ι → R) : b.coord i (b.equivFun.symm f) = f i :=
  b.coord_repr_symm i (Finsupp.equivFunOnFinite.symm f)
#align basis.coord_equiv_fun_symm Basis.coord_equivFun_symm

end Fintype

end Module

section CommSemiring

namespace Basis

variable [CommSemiring R]

variable [AddCommMonoid M] [Module R M] [AddCommMonoid M'] [Module R M']

variable (b : Basis ι R M) (b' : Basis ι' R M')

/-- If `b` is a basis for `M` and `b'` a basis for `M'`,
and `f`, `g` form a bijection between the basis vectors,
`b.equiv' b' f g hf hg hgf hfg` is a linear equivalence `M ≃ₗ[R] M'`, mapping `b i` to `f (b i)`.
-/
def equiv' (f : M → M') (g : M' → M) (hf : ∀ i, f (b i) ∈ range b') (hg : ∀ i, g (b' i) ∈ range b)
    (hgf : ∀ i, g (f (b i)) = b i) (hfg : ∀ i, f (g (b' i)) = b' i) : M ≃ₗ[R] M' :=
  { constr (M' := M') b R (f ∘ b) with
    invFun := constr (M' := M) b' R (g ∘ b')
    left_inv :=
      have : (constr (M' := M) b' R (g ∘ b')).comp (constr (M' := M') b R (f ∘ b)) = LinearMap.id :=
        b.ext fun i =>
          Exists.elim (hf i) fun i' hi' => by
            rw [LinearMap.comp_apply, b.constr_basis, Function.comp_apply, ← hi', b'.constr_basis,
              Function.comp_apply, hi', hgf, LinearMap.id_apply]
      fun x => congr_arg (fun h : M →ₗ[R] M => h x) this
    right_inv :=
      have : (constr (M' := M') b R (f ∘ b)).comp (constr (M' := M) b' R (g ∘ b')) = LinearMap.id :=
        b'.ext fun i =>
          Exists.elim (hg i) fun i' hi' => by
            rw [LinearMap.comp_apply, b'.constr_basis, Function.comp_apply, ← hi', b.constr_basis,
              Function.comp_apply, hi', hfg, LinearMap.id_apply]
      fun x => congr_arg (fun h : M' →ₗ[R] M' => h x) this }
#align basis.equiv' Basis.equiv'

@[simp]
theorem equiv'_apply (f : M → M') (g : M' → M) (hf hg hgf hfg) (i : ι) :
    b.equiv' b' f g hf hg hgf hfg (b i) = f (b i) :=
  b.constr_basis R _ _
#align basis.equiv'_apply Basis.equiv'_apply

@[simp]
theorem equiv'_symm_apply (f : M → M') (g : M' → M) (hf hg hgf hfg) (i : ι') :
    (b.equiv' b' f g hf hg hgf hfg).symm (b' i) = g (b' i) :=
  b'.constr_basis R _ _
#align basis.equiv'_symm_apply Basis.equiv'_symm_apply

theorem sum_repr_mul_repr {ι'} [Fintype ι'] (b' : Basis ι' R M) (x : M) (i : ι) :
    (∑ j : ι', b.repr (b' j) i * b'.repr x j) = b.repr x i := by
  conv_rhs => rw [← b'.sum_repr x]
  simp_rw [LinearEquiv.map_sum, LinearEquiv.map_smul, Finset.sum_apply']
  refine' Finset.sum_congr rfl fun j _ => _
  rw [Finsupp.smul_apply, smul_eq_mul, mul_comm]
#align basis.sum_repr_mul_repr Basis.sum_repr_mul_repr

end Basis

end CommSemiring

section Module

open LinearMap

variable {v : ι → M}

variable [Ring R] [CommRing R₂] [AddCommGroup M] [AddCommGroup M'] [AddCommGroup M'']

variable [Module R M] [Module R₂ M] [Module R M'] [Module R M'']

variable {c d : R} {x y : M}

variable (b : Basis ι R M)

namespace Basis

/-- Any basis is a maximal linear independent set.
-/
theorem maximal [Nontrivial R] (b : Basis ι R M) : b.linearIndependent.Maximal := fun w hi h => by
  -- If `w` is strictly bigger than `range b`,
  apply le_antisymm h
  -- then choose some `x ∈ w \ range b`,
  intro x p
  by_contra q
  -- and write it in terms of the basis.
  have e := b.total_repr x
  -- This then expresses `x` as a linear combination
  -- of elements of `w` which are in the range of `b`,
  let u : ι ↪ w :=
    ⟨fun i => ⟨b i, h ⟨i, rfl⟩⟩, fun i i' r =>
      b.injective (by simpa only [Subtype.mk_eq_mk] using r)⟩
  simp_rw [Finsupp.total_apply] at e
  change ((b.repr x).sum fun (i : ι) (a : R) ↦ a • (u i : M)) = ((⟨x, p⟩ : w) : M) at e
  rw [← Finsupp.sum_embDomain (f := u) (g := fun x r ↦ r • (x : M)), ← Finsupp.total_apply] at e
  -- Now we can contradict the linear independence of `hi`
  refine' hi.total_ne_of_not_mem_support _ _ e
  simp only [Finset.mem_map, Finsupp.support_embDomain]
  rintro ⟨j, -, W⟩
  simp only [Embedding.coeFn_mk, Subtype.mk_eq_mk] at W
  apply q ⟨j, W⟩
#align basis.maximal Basis.maximal

section Mk

variable (hli : LinearIndependent R v) (hsp : ⊤ ≤ span R (range v))

/-- A linear independent family of vectors spanning the whole module is a basis. -/
protected noncomputable def mk : Basis ι R M :=
  .ofRepr
    { hli.repr.comp (LinearMap.id.codRestrict _ fun _ => hsp Submodule.mem_top) with
      invFun := Finsupp.total _ _ _ v
      left_inv := fun x => hli.total_repr ⟨x, _⟩
      right_inv := fun _ => hli.repr_eq rfl }
#align basis.mk Basis.mk

@[simp]
theorem mk_repr : (Basis.mk hli hsp).repr x = hli.repr ⟨x, hsp Submodule.mem_top⟩ :=
  rfl
#align basis.mk_repr Basis.mk_repr

theorem mk_apply (i : ι) : Basis.mk hli hsp i = v i :=
  show Finsupp.total _ _ _ v _ = v i by simp
#align basis.mk_apply Basis.mk_apply

@[simp]
theorem coe_mk : ⇑(Basis.mk hli hsp) = v :=
  funext (mk_apply _ _)
#align basis.coe_mk Basis.coe_mk

variable {hli hsp}

/-- Given a basis, the `i`th element of the dual basis evaluates to 1 on the `i`th element of the
basis. -/
theorem mk_coord_apply_eq (i : ι) : (Basis.mk hli hsp).coord i (v i) = 1 :=
  show hli.repr ⟨v i, Submodule.subset_span (mem_range_self i)⟩ i = 1 by simp [hli.repr_eq_single i]
#align basis.mk_coord_apply_eq Basis.mk_coord_apply_eq

/-- Given a basis, the `i`th element of the dual basis evaluates to 0 on the `j`th element of the
basis if `j ≠ i`. -/
theorem mk_coord_apply_ne {i j : ι} (h : j ≠ i) : (Basis.mk hli hsp).coord i (v j) = 0 :=
  show hli.repr ⟨v j, Submodule.subset_span (mem_range_self j)⟩ i = 0 by
    simp [hli.repr_eq_single j, h]
#align basis.mk_coord_apply_ne Basis.mk_coord_apply_ne

/-- Given a basis, the `i`th element of the dual basis evaluates to the Kronecker delta on the
`j`th element of the basis. -/
theorem mk_coord_apply [DecidableEq ι] {i j : ι} :
    (Basis.mk hli hsp).coord i (v j) = if j = i then 1 else 0 := by
  cases' eq_or_ne j i with h h
  · simp only [h, if_true, eq_self_iff_true, mk_coord_apply_eq i]
  · simp only [h, if_false, mk_coord_apply_ne h]
#align basis.mk_coord_apply Basis.mk_coord_apply

end Mk

section Span

variable (hli : LinearIndependent R v)

/-- A linear independent family of vectors is a basis for their span. -/
protected noncomputable def span : Basis ι R (span R (range v)) :=
  Basis.mk (linearIndependent_span hli) <| by
    intro x _
    have : ∀ i, v i ∈ span R (range v) := fun i ↦ subset_span (Set.mem_range_self _)
    have h₁ : (((↑) : span R (range v) → M) '' range fun i => ⟨v i, this i⟩) = range v := by
      simp only [SetLike.coe_sort_coe, ← Set.range_comp]
      rfl
    have h₂ : map (Submodule.subtype (span R (range v))) (span R (range fun i => ⟨v i, this i⟩)) =
        span R (range v) := by
      rw [← span_image, Submodule.coeSubtype]
      -- Porting note: why doesn't `rw [h₁]` work here?
      exact congr_arg _ h₁
    have h₃ : (x : M) ∈ map (Submodule.subtype (span R (range v)))
        (span R (Set.range fun i => Subtype.mk (v i) _)) := by
      rw [h₂]
      apply Subtype.mem x
    rcases mem_map.1 h₃ with ⟨y, hy₁, hy₂⟩
    have h_x_eq_y : x = y := by
      rw [Subtype.ext_iff, ← hy₂]
      simp
    rwa [h_x_eq_y]
#align basis.span Basis.span

protected theorem span_apply (i : ι) : (Basis.span hli i : M) = v i :=
  congr_arg ((↑) : span R (range v) → M) <| Basis.mk_apply _ _ _
#align basis.span_apply Basis.span_apply

end Span

theorem groupSMul_span_eq_top {G : Type*} [Group G] [DistribMulAction G R] [DistribMulAction G M]
    [IsScalarTower G R M] {v : ι → M} (hv : Submodule.span R (Set.range v) = ⊤) {w : ι → G} :
    Submodule.span R (Set.range (w • v)) = ⊤ := by
  rw [eq_top_iff]
  intro j hj
  rw [← hv] at hj
  rw [Submodule.mem_span] at hj ⊢
  refine' fun p hp => hj p fun u hu => _
  obtain ⟨i, rfl⟩ := hu
  have : ((w i)⁻¹ • (1 : R)) • w i • v i ∈ p := p.smul_mem ((w i)⁻¹ • (1 : R)) (hp ⟨i, rfl⟩)
  rwa [smul_one_smul, inv_smul_smul] at this
#align basis.group_smul_span_eq_top Basis.groupSMul_span_eq_top

/-- Given a basis `v` and a map `w` such that for all `i`, `w i` are elements of a group,
`groupSMul` provides the basis corresponding to `w • v`. -/
def groupSMul {G : Type*} [Group G] [DistribMulAction G R] [DistribMulAction G M]
    [IsScalarTower G R M] [SMulCommClass G R M] (v : Basis ι R M) (w : ι → G) : Basis ι R M :=
  Basis.mk (LinearIndependent.group_smul v.linearIndependent w) (groupSMul_span_eq_top v.span_eq).ge
#align basis.group_smul Basis.groupSMul

theorem groupSMul_apply {G : Type*} [Group G] [DistribMulAction G R] [DistribMulAction G M]
    [IsScalarTower G R M] [SMulCommClass G R M] {v : Basis ι R M} {w : ι → G} (i : ι) :
    v.groupSMul w i = (w • (v : ι → M)) i :=
  mk_apply (LinearIndependent.group_smul v.linearIndependent w)
    (groupSMul_span_eq_top v.span_eq).ge i
#align basis.group_smul_apply Basis.groupSMul_apply

theorem units_smul_span_eq_top {v : ι → M} (hv : Submodule.span R (Set.range v) = ⊤) {w : ι → Rˣ} :
    Submodule.span R (Set.range (w • v)) = ⊤ :=
  groupSMul_span_eq_top hv
#align basis.units_smul_span_eq_top Basis.units_smul_span_eq_top

/-- Given a basis `v` and a map `w` such that for all `i`, `w i` is a unit, `unitsSMul`
provides the basis corresponding to `w • v`. -/
def unitsSMul (v : Basis ι R M) (w : ι → Rˣ) : Basis ι R M :=
  Basis.mk (LinearIndependent.units_smul v.linearIndependent w)
    (units_smul_span_eq_top v.span_eq).ge
#align basis.units_smul Basis.unitsSMul

theorem unitsSMul_apply {v : Basis ι R M} {w : ι → Rˣ} (i : ι) : unitsSMul v w i = w i • v i :=
  mk_apply (LinearIndependent.units_smul v.linearIndependent w)
    (units_smul_span_eq_top v.span_eq).ge i
#align basis.units_smul_apply Basis.unitsSMul_apply

@[simp]
theorem coord_unitsSMul (e : Basis ι R₂ M) (w : ι → R₂ˣ) (i : ι) :
    (unitsSMul e w).coord i = (w i)⁻¹ • e.coord i := by
  classical
    apply e.ext
    intro j
    trans ((unitsSMul e w).coord i) ((w j)⁻¹ • (unitsSMul e w) j)
    · congr
      simp [Basis.unitsSMul, ← mul_smul]
    simp only [Basis.coord_apply, LinearMap.smul_apply, Basis.repr_self, Units.smul_def,
      SMulHomClass.map_smul, Finsupp.single_apply]
    split_ifs with h <;> simp [h]
#align basis.coord_units_smul Basis.coord_unitsSMul

@[simp]
theorem repr_unitsSMul (e : Basis ι R₂ M) (w : ι → R₂ˣ) (v : M) (i : ι) :
    (e.unitsSMul w).repr v i = (w i)⁻¹ • e.repr v i :=
  congr_arg (fun f : M →ₗ[R₂] R₂ => f v) (e.coord_unitsSMul w i)
#align basis.repr_units_smul Basis.repr_unitsSMul

/-- A version of `unitsSMul` that uses `IsUnit`. -/
def isUnitSMul (v : Basis ι R M) {w : ι → R} (hw : ∀ i, IsUnit (w i)) : Basis ι R M :=
  unitsSMul v fun i => (hw i).unit
#align basis.is_unit_smul Basis.isUnitSMul

theorem isUnitSMul_apply {v : Basis ι R M} {w : ι → R} (hw : ∀ i, IsUnit (w i)) (i : ι) :
    v.isUnitSMul hw i = w i • v i :=
  unitsSMul_apply i
#align basis.is_unit_smul_apply Basis.isUnitSMul_apply

section Fin

/-- Let `b` be a basis for a submodule `N` of `M`. If `y : M` is linear independent of `N`
and `y` and `N` together span the whole of `M`, then there is a basis for `M`
whose basis vectors are given by `Fin.cons y b`. -/
noncomputable def mkFinCons {n : ℕ} {N : Submodule R M} (y : M) (b : Basis (Fin n) R N)
    (hli : ∀ (c : R), ∀ x ∈ N, c • y + x = 0 → c = 0) (hsp : ∀ z : M, ∃ c : R, z + c • y ∈ N) :
    Basis (Fin (n + 1)) R M :=
  have span_b : Submodule.span R (Set.range (N.subtype ∘ b)) = N := by
    rw [Set.range_comp, Submodule.span_image, b.span_eq, Submodule.map_subtype_top]
  Basis.mk (v := Fin.cons y (N.subtype ∘ b))
    ((b.linearIndependent.map' N.subtype (Submodule.ker_subtype _)).fin_cons' _ _
      (by
        rintro c ⟨x, hx⟩ hc
        rw [span_b] at hx
        exact hli c x hx hc))
    fun x _ => by
      rw [Fin.range_cons, Submodule.mem_span_insert', span_b]
      exact hsp x
#align basis.mk_fin_cons Basis.mkFinCons

@[simp]
theorem coe_mkFinCons {n : ℕ} {N : Submodule R M} (y : M) (b : Basis (Fin n) R N)
    (hli : ∀ (c : R), ∀ x ∈ N, c • y + x = 0 → c = 0) (hsp : ∀ z : M, ∃ c : R, z + c • y ∈ N) :
    (mkFinCons y b hli hsp : Fin (n + 1) → M) = Fin.cons y ((↑) ∘ b) := by
  -- porting note: without `unfold`, Lean can't reuse the proofs included in the definition
  -- `mkFinCons`
  unfold mkFinCons
  exact coe_mk (v := Fin.cons y (N.subtype ∘ b)) _ _
#align basis.coe_mk_fin_cons Basis.coe_mkFinCons

/-- Let `b` be a basis for a submodule `N ≤ O`. If `y ∈ O` is linear independent of `N`
and `y` and `N` together span the whole of `O`, then there is a basis for `O`
whose basis vectors are given by `Fin.cons y b`. -/
noncomputable def mkFinConsOfLE {n : ℕ} {N O : Submodule R M} (y : M) (yO : y ∈ O)
    (b : Basis (Fin n) R N) (hNO : N ≤ O) (hli : ∀ (c : R), ∀ x ∈ N, c • y + x = 0 → c = 0)
    (hsp : ∀ z ∈ O, ∃ c : R, z + c • y ∈ N) : Basis (Fin (n + 1)) R O :=
  mkFinCons ⟨y, yO⟩ (b.map (Submodule.comapSubtypeEquivOfLe hNO).symm)
    (fun c x hc hx => hli c x (Submodule.mem_comap.mp hc) (congr_arg ((↑) : O → M) hx))
    fun z => hsp z z.2
#align basis.mk_fin_cons_of_le Basis.mkFinConsOfLE

@[simp]
theorem coe_mkFinConsOfLE {n : ℕ} {N O : Submodule R M} (y : M) (yO : y ∈ O) (b : Basis (Fin n) R N)
    (hNO : N ≤ O) (hli : ∀ (c : R), ∀ x ∈ N, c • y + x = 0 → c = 0)
    (hsp : ∀ z ∈ O, ∃ c : R, z + c • y ∈ N) :
    (mkFinConsOfLE y yO b hNO hli hsp : Fin (n + 1) → O) =
      Fin.cons ⟨y, yO⟩ (Submodule.ofLe hNO ∘ b) :=
  coe_mkFinCons _ _ _ _
#align basis.coe_mk_fin_cons_of_le Basis.coe_mkFinConsOfLE

/-- The basis of `R × R` given by the two vectors `(1, 0)` and `(0, 1)`. -/
protected def finTwoProd (R : Type*) [Semiring R] : Basis (Fin 2) R (R × R) :=
  Basis.ofEquivFun (LinearEquiv.finTwoArrow R R).symm
#align basis.fin_two_prod Basis.finTwoProd

@[simp]
theorem finTwoProd_zero (R : Type*) [Semiring R] : Basis.finTwoProd R 0 = (1, 0) := by
  simp [Basis.finTwoProd, LinearEquiv.finTwoArrow]
#align basis.fin_two_prod_zero Basis.finTwoProd_zero

@[simp]
theorem finTwoProd_one (R : Type*) [Semiring R] : Basis.finTwoProd R 1 = (0, 1) := by
  simp [Basis.finTwoProd, LinearEquiv.finTwoArrow]
#align basis.fin_two_prod_one Basis.finTwoProd_one

@[simp]
theorem coe_finTwoProd_repr {R : Type*} [Semiring R] (x : R × R) :
    ⇑((Basis.finTwoProd R).repr x) = ![x.fst, x.snd] :=
  rfl
#align basis.coe_fin_two_prod_repr Basis.coe_finTwoProd_repr

end Fin

end Basis

end Module

section Induction

variable [Ring R] [IsDomain R]
variable [AddCommGroup M] [Module R M] {b : ι → M}

/-- If `N` is a submodule with finite rank, do induction on adjoining a linear independent
element to a submodule. -/
def Submodule.inductionOnRankAux (b : Basis ι R M) (P : Submodule R M → Sort*)
    (ih : ∀ N : Submodule R M,
      (∀ N' ≤ N, ∀ x ∈ N, (∀ (c : R), ∀ y ∈ N', c • x + y = (0 : M) → c = 0) → P N') → P N)
    (n : ℕ) (N : Submodule R M)
    (rank_le : ∀ {m : ℕ} (v : Fin m → N), LinearIndependent R ((↑) ∘ v : Fin m → M) → m ≤ n) :
    P N := by
  haveI : DecidableEq M := Classical.decEq M
  have Pbot : P ⊥ := by
    apply ih
    intro N _ x x_mem x_ortho
    exfalso
    rw [mem_bot] at x_mem
    simpa [x_mem] using x_ortho 1 0 N.zero_mem
  induction' n with n rank_ih generalizing N
  · suffices N = ⊥ by rwa [this]
    apply Basis.eq_bot_of_rank_eq_zero b _ fun m hv => le_zero_iff.mp (rank_le _ hv)
  apply ih
  intro N' N'_le x x_mem x_ortho
  apply rank_ih
  intro m v hli
  refine' Nat.succ_le_succ_iff.mp (rank_le (Fin.cons ⟨x, x_mem⟩ fun i => ⟨v i, N'_le (v i).2⟩) _)
  convert hli.fin_cons' x _ ?_
  · ext i
    refine' Fin.cases _ _ i <;> simp
  · intro c y hcy
    refine' x_ortho c y (Submodule.span_le.mpr _ y.2) hcy
    rintro _ ⟨z, rfl⟩
    exact (v z).2
#align submodule.induction_on_rank_aux Submodule.inductionOnRankAux

end Induction

section RestrictScalars

variable {S : Type*} [CommRing R] [Ring S] [Nontrivial S] [AddCommGroup M]

variable [Algebra R S] [Module S M] [Module R M]

variable [IsScalarTower R S M] [NoZeroSMulDivisors R S] (b : Basis ι S M)

variable (R)

open Submodule

/-- Let `b` be an `S`-basis of `M`. Let `R` be a CommRing such that `Algebra R S` has no zero smul
divisors, then the submodule of `M` spanned by `b` over `R` admits `b` as an `R`-basis. -/
noncomputable def Basis.restrictScalars : Basis ι R (span R (Set.range b)) :=
  Basis.span (b.linearIndependent.restrict_scalars (smul_left_injective R one_ne_zero))
#align basis.restrict_scalars Basis.restrictScalars

@[simp]
theorem Basis.restrictScalars_apply (i : ι) : (b.restrictScalars R i : M) = b i := by
  simp only [Basis.restrictScalars, Basis.span_apply]
#align basis.restrict_scalars_apply Basis.restrictScalars_apply

@[simp]
theorem Basis.restrictScalars_repr_apply (m : span R (Set.range b)) (i : ι) :
    algebraMap R S ((b.restrictScalars R).repr m i) = b.repr m i := by
  suffices
    Finsupp.mapRange.linearMap (Algebra.linearMap R S) ∘ₗ (b.restrictScalars R).repr.toLinearMap =
      ((b.repr : M →ₗ[S] ι →₀ S).restrictScalars R).domRestrict _
    by exact FunLike.congr_fun (LinearMap.congr_fun this m) i
  refine Basis.ext (b.restrictScalars R) fun _ => ?_
  simp only [LinearMap.coe_comp, LinearEquiv.coe_toLinearMap, Function.comp_apply, map_one,
    Basis.repr_self, Finsupp.mapRange.linearMap_apply, Finsupp.mapRange_single,
    Algebra.linearMap_apply, LinearMap.domRestrict_apply, LinearEquiv.coe_coe,
    Basis.restrictScalars_apply, LinearMap.coe_restrictScalars]
#align basis.restrict_scalars_repr_apply Basis.restrictScalars_repr_apply

/-- Let `b` be an `S`-basis of `M`. Then `m : M` lies in the `R`-module spanned by `b` iff all the
coordinates of `m` on the basis `b` are in `R` (see `Basis.mem_span` for the case `R = S`). -/
theorem Basis.mem_span_iff_repr_mem (m : M) :
    m ∈ span R (Set.range b) ↔ ∀ i, b.repr m i ∈ Set.range (algebraMap R S) := by
  refine
    ⟨fun hm i => ⟨(b.restrictScalars R).repr ⟨m, hm⟩ i, b.restrictScalars_repr_apply R ⟨m, hm⟩ i⟩,
      fun h => ?_⟩
  rw [← b.total_repr m, Finsupp.total_apply S _]
  refine sum_mem fun i _ => ?_
  obtain ⟨_, h⟩ := h i
  simp_rw [← h, algebraMap_smul]
  exact smul_mem _ _ (subset_span (Set.mem_range_self i))
#align basis.mem_span_iff_repr_mem Basis.mem_span_iff_repr_mem

end RestrictScalars<|MERGE_RESOLUTION|>--- conflicted
+++ resolved
@@ -183,20 +183,11 @@
   rw [LinearEquiv.range, Finsupp.supported_univ]
 #align basis.repr_range Basis.repr_range
 
-<<<<<<< HEAD
 theorem mem_span_repr_support (m : M) : m ∈ span R (b '' (b.repr m).support) :=
   (Finsupp.mem_span_image_iff_total _).2 ⟨b.repr m, by simp [Finsupp.mem_supported_support]⟩
 #align basis.mem_span_repr_support Basis.mem_span_repr_support
 
 theorem repr_support_subset_of_mem_span (s : Set ι) {m : M}
-=======
-theorem mem_span_repr_support {ι : Type*} (b : Basis ι R M) (m : M) :
-    m ∈ span R (b '' (b.repr m).support) :=
-  (Finsupp.mem_span_image_iff_total _).2 ⟨b.repr m, by simp [Finsupp.mem_supported_support]⟩
-#align basis.mem_span_repr_support Basis.mem_span_repr_support
-
-theorem repr_support_subset_of_mem_span {ι : Type*} (b : Basis ι R M) (s : Set ι) {m : M}
->>>>>>> a28c6c6c
     (hm : m ∈ span R (b '' s)) : ↑(b.repr m).support ⊆ s := by
   rcases (Finsupp.mem_span_image_iff_total _).1 hm with ⟨l, hl, rfl⟩
   rwa [repr_total, ← Finsupp.mem_supported R l]
