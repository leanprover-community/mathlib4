/-
Copyright (c) 2017 Johannes Hölzl. All rights reserved.
Released under Apache 2.0 license as described in the file LICENSE.
Authors: Johannes Hölzl
-/
import Mathlib.Data.Matrix.Basis
import Mathlib.LinearAlgebra.Pi
import Mathlib.LinearAlgebra.LinearIndependent
import Mathlib.LinearAlgebra.Basis.Defs

/-!
# The standard basis

This file defines the standard basis `Pi.basis (s : ∀ j, Basis (ι j) R (M j))`,
which is the `Σ j, ι j`-indexed basis of `Π j, M j`. The basis vectors are given by
`Pi.basis s ⟨j, i⟩ j' = Pi.single j' (s j) i = if j = j' then s i else 0`.

The standard basis on `R^η`, i.e. `η → R` is called `Pi.basisFun`.

To give a concrete example, `Pi.single (i : Fin 3) (1 : R)`
gives the `i`th unit basis vector in `R³`, and `Pi.basisFun R (Fin 3)` proves
this is a basis over `Fin 3 → R`.

## Main definitions

 - `Pi.basis s`: given a basis `s i` for each `M i`, the standard basis on `Π i, M i`
 - `Pi.basisFun R η`: the standard basis on `R^η`, i.e. `η → R`, given by
   `Pi.basisFun R η i j = Pi.single i 1 j = if i = j then 1 else 0`.
 - `Matrix.stdBasis R n m`: the standard basis on `Matrix n m R`, given by
   `Matrix.stdBasis R n m (i, j) i' j' = if (i, j) = (i', j') then 1 else 0`.

-/


open Function Set Submodule

namespace LinearMap

variable (R : Type*) {ι : Type*} [Semiring R] (φ : ι → Type*) [∀ i, AddCommMonoid (φ i)]
  [∀ i, Module R (φ i)] [DecidableEq ι]

/-- The standard basis of the product of `φ`. -/
@[deprecated LinearMap.single (since := "2024-08-09")]
def stdBasis : ∀ i : ι, φ i →ₗ[R] ∀ i, φ i :=
  single R φ

set_option linter.deprecated false in
@[deprecated Pi.single (since := "2024-08-09")]
theorem stdBasis_apply (i : ι) (b : φ i) : stdBasis R φ i b = update (0 : (a : ι) → φ a) i b :=
  rfl

set_option linter.deprecated false in
@[simp, deprecated Pi.single_apply (since := "2024-08-09")]
theorem stdBasis_apply' (i i' : ι) : (stdBasis R (fun _x : ι => R) i) 1 i' = ite (i = i') 1 0 := by
  simp_rw [stdBasis, single_apply, Pi.single_apply, eq_comm]

set_option linter.deprecated false in
@[deprecated LinearMap.coe_single (since := "2024-08-09")]
theorem coe_stdBasis (i : ι) : ⇑(stdBasis R φ i) = Pi.single i :=
  rfl

set_option linter.deprecated false in
@[simp, deprecated Pi.single_eq_same (since := "2024-08-09")]
theorem stdBasis_same (i : ι) (b : φ i) : stdBasis R φ i b i = b :=
  Pi.single_eq_same ..

set_option linter.deprecated false in
@[deprecated Pi.single_eq_of_ne (since := "2024-08-09")]
theorem stdBasis_ne (i j : ι) (h : j ≠ i) (b : φ i) : stdBasis R φ i b j = 0 :=
  Pi.single_eq_of_ne h b

set_option linter.deprecated false in
@[deprecated single_eq_pi_diag (since := "2024-08-09")]
theorem stdBasis_eq_pi_diag (i : ι) : stdBasis R φ i = pi (diag i) :=
  single_eq_pi_diag ..

set_option linter.deprecated false in
@[deprecated ker_single (since := "2024-08-09")]
theorem ker_stdBasis (i : ι) : ker (stdBasis R φ i) = ⊥ :=
  ker_single ..

set_option linter.deprecated false in
@[deprecated proj_comp_single (since := "2024-08-09")]
theorem proj_comp_stdBasis (i j : ι) : (proj i).comp (stdBasis R φ j) = diag j i :=
  proj_comp_single ..

set_option linter.deprecated false in
@[deprecated proj_comp_single_same (since := "2024-08-09")]
theorem proj_stdBasis_same (i : ι) : (proj i).comp (stdBasis R φ i) = id :=
  proj_comp_single_same ..

set_option linter.deprecated false in
@[deprecated proj_comp_single_ne (since := "2024-08-09")]
theorem proj_stdBasis_ne (i j : ι) (h : i ≠ j) : (proj i).comp (stdBasis R φ j) = 0 :=
  proj_comp_single_ne R φ i j h

set_option linter.deprecated false in
@[deprecated iSup_range_single_le_iInf_ker_proj (since := "2024-08-09")]
theorem iSup_range_stdBasis_le_iInf_ker_proj (I J : Set ι) (h : Disjoint I J) :
    ⨆ i ∈ I, range (stdBasis R φ i) ≤ ⨅ i ∈ J, ker (proj i : (∀ i, φ i) →ₗ[R] φ i) :=
  iSup_range_single_le_iInf_ker_proj R φ I J h

set_option linter.deprecated false in
@[deprecated iInf_ker_proj_le_iSup_range_single (since := "2024-08-09")]
theorem iInf_ker_proj_le_iSup_range_stdBasis {I : Finset ι} {J : Set ι} (hu : Set.univ ⊆ ↑I ∪ J) :
    ⨅ i ∈ J, ker (proj i : (∀ i, φ i) →ₗ[R] φ i) ≤ ⨆ i ∈ I, range (stdBasis R φ i) :=
  iInf_ker_proj_le_iSup_range_single R φ hu

set_option linter.deprecated false in
@[deprecated iSup_range_single_eq_iInf_ker_proj (since := "2024-08-09")]
theorem iSup_range_stdBasis_eq_iInf_ker_proj {I J : Set ι} (hd : Disjoint I J)
    (hu : Set.univ ⊆ I ∪ J) (hI : Set.Finite I) :
    ⨆ i ∈ I, range (stdBasis R φ i) = ⨅ i ∈ J, ker (proj i : (∀ i, φ i) →ₗ[R] φ i) :=
  iSup_range_single_eq_iInf_ker_proj _ _ hd hu hI

set_option linter.deprecated false in
@[deprecated iSup_range_single (since := "2024-08-09")]
theorem iSup_range_stdBasis [Finite ι] : ⨆ i, range (stdBasis R φ i) = ⊤ :=
  iSup_range_single ..

set_option linter.deprecated false in
@[deprecated disjoint_single_single (since := "2024-08-09")]
theorem disjoint_stdBasis_stdBasis (I J : Set ι) (h : Disjoint I J) :
    Disjoint (⨆ i ∈ I, range (stdBasis R φ i)) (⨆ i ∈ J, range (stdBasis R φ i)) :=
  disjoint_single_single R φ I J h

set_option linter.deprecated false in
@[deprecated "You can probably use Finsupp.single_eq_pi_single here" (since := "2024-08-09")]
theorem stdBasis_eq_single {a : R} :
    (fun i : ι => (stdBasis R (fun _ : ι => R) i) a) = fun i : ι => ↑(Finsupp.single i a) :=
  funext fun i => (Finsupp.single_eq_pi_single i a).symm

end LinearMap

namespace Pi

open LinearMap

open Set

variable {R : Type*}

section Module

variable {η : Type*} {ιs : η → Type*} {Ms : η → Type*}

theorem linearIndependent_single [Ring R] [∀ i, AddCommGroup (Ms i)] [∀ i, Module R (Ms i)]
    [DecidableEq η] (v : ∀ j, ιs j → Ms j) (hs : ∀ i, LinearIndependent R (v i)) :
    LinearIndependent R fun ji : Σj, ιs j ↦ Pi.single ji.1 (v ji.1 ji.2) := by
  have hs' : ∀ j : η, LinearIndependent R fun i : ιs j => LinearMap.single R Ms j (v j i) := by
    intro j
    exact (hs j).map' _ (LinearMap.ker_single _ _ _)
  apply linearIndependent_iUnion_finite hs'
  intro j J _ hiJ
  have h₀ :
    ∀ j, span R (range fun i : ιs j => LinearMap.single R Ms j (v j i)) ≤
      LinearMap.range (LinearMap.single R Ms j) := by
    intro j
    rw [span_le, LinearMap.range_coe]
    apply range_comp_subset_range
  have h₁ :
    span R (range fun i : ιs j => LinearMap.single R Ms j (v j i)) ≤
      ⨆ i ∈ ({j} : Set _), LinearMap.range (LinearMap.single R Ms i) := by
    rw [@iSup_singleton _ _ _ fun i => LinearMap.range (LinearMap.single R (Ms) i)]
    apply h₀
  have h₂ :
    ⨆ j ∈ J, span R (range fun i : ιs j => LinearMap.single R Ms j (v j i)) ≤
      ⨆ j ∈ J, LinearMap.range (LinearMap.single R (fun j : η => Ms j) j) :=
    iSup₂_mono fun i _ => h₀ i
  have h₃ : Disjoint (fun i : η => i ∈ ({j} : Set _)) J := by
    convert Set.disjoint_singleton_left.2 hiJ using 0
  exact (disjoint_single_single _ _ _ _ h₃).mono h₁ h₂

set_option linter.deprecated false in
@[deprecated linearIndependent_single (since := "2024-08-09")]
theorem linearIndependent_stdBasis [Ring R] [∀ i, AddCommGroup (Ms i)] [∀ i, Module R (Ms i)]
    [DecidableEq η] (v : ∀ j, ιs j → Ms j) (hs : ∀ i, LinearIndependent R (v i)) :
    LinearIndependent R fun ji : Σj, ιs j => stdBasis R Ms ji.1 (v ji.1 ji.2) :=
  linearIndependent_single _ hs

variable [Semiring R] [∀ i, AddCommMonoid (Ms i)] [∀ i, Module R (Ms i)]

section Fintype

variable [Fintype η]

open LinearEquiv

/-- `Pi.basis (s : ∀ j, Basis (ιs j) R (Ms j))` is the `Σ j, ιs j`-indexed basis on `Π j, Ms j`
given by `s j` on each component.

For the standard basis over `R` on the finite-dimensional space `η → R` see `Pi.basisFun`.
-/
protected noncomputable def basis (s : ∀ j, Basis (ιs j) R (Ms j)) :
    Basis (Σj, ιs j) R (∀ j, Ms j) :=
  Basis.ofRepr
    ((LinearEquiv.piCongrRight fun j => (s j).repr) ≪≫ₗ
      (Finsupp.sigmaFinsuppLEquivPiFinsupp R).symm)

@[simp]
theorem basis_repr_single [DecidableEq η] (s : ∀ j, Basis (ιs j) R (Ms j)) (j i) :
    (Pi.basis s).repr (Pi.single j (s j i)) = Finsupp.single ⟨j, i⟩ 1 := by
  classical
  ext ⟨j', i'⟩
  by_cases hj : j = j'
  · subst hj
    -- Porting note: needed to add more lemmas
    simp only [Pi.basis, LinearEquiv.trans_apply, Basis.repr_self, Pi.single_eq_same,
      LinearEquiv.piCongrRight, Finsupp.sigmaFinsuppLEquivPiFinsupp_symm_apply,
      Basis.repr_symm_apply, LinearEquiv.coe_mk, ne_eq, Sigma.mk.inj_iff, heq_eq_eq, true_and]
    symm
    simp [Finsupp.single_apply]
  simp only [Pi.basis, LinearEquiv.trans_apply, Finsupp.sigmaFinsuppLEquivPiFinsupp_symm_apply,
    LinearEquiv.piCongrRight, coe_single]
  dsimp
  rw [Pi.single_eq_of_ne (Ne.symm hj), LinearEquiv.map_zero, Finsupp.zero_apply,
    Finsupp.single_eq_of_ne]
  rintro ⟨⟩
  contradiction

set_option linter.deprecated false in
@[simp, deprecated basis_repr_single (since := "2024-08-09")]
theorem basis_repr_stdBasis [DecidableEq η] (s : ∀ j, Basis (ιs j) R (Ms j)) (j i) :
    (Pi.basis s).repr (stdBasis R _ j (s j i)) = Finsupp.single ⟨j, i⟩ 1 :=
  basis_repr_single ..

@[simp]
theorem basis_apply [DecidableEq η] (s : ∀ j, Basis (ιs j) R (Ms j)) (ji) :
    Pi.basis s ji = Pi.single ji.1 (s ji.1 ji.2) :=
  Basis.apply_eq_iff.mpr (by simp)

@[simp]
theorem basis_repr (s : ∀ j, Basis (ιs j) R (Ms j)) (x) (ji) :
    (Pi.basis s).repr x ji = (s ji.1).repr (x ji.1) ji.2 :=
  rfl

end Fintype

section

variable [Finite η]
variable (R η)

/-- The basis on `η → R` where the `i`th basis vector is `Function.update 0 i 1`. -/
noncomputable def basisFun : Basis η R (η → R) :=
  Basis.ofEquivFun (LinearEquiv.refl _ _)

@[simp]
theorem basisFun_apply [DecidableEq η] (i) :
    basisFun R η i = Pi.single i 1 := by
  simp only [basisFun, Basis.coe_ofEquivFun, LinearEquiv.refl_symm, LinearEquiv.refl_apply]

@[simp]
theorem basisFun_repr (x : η → R) (i : η) : (Pi.basisFun R η).repr x i = x i := by simp [basisFun]

@[simp]
theorem basisFun_equivFun : (Pi.basisFun R η).equivFun = LinearEquiv.refl _ _ :=
  Basis.equivFun_ofEquivFun _

end

end Module

end Pi

namespace Module

variable (ι R M N : Type*) [Finite ι] [CommSemiring R]
  [AddCommMonoid M] [AddCommMonoid N] [Module R M] [Module R N]

/-- The natural linear equivalence: `Mⁱ ≃ Hom(Rⁱ, M)` for an `R`-module `M`. -/
noncomputable def piEquiv : (ι → M) ≃ₗ[R] ((ι → R) →ₗ[R] M) := Basis.constr (Pi.basisFun R ι) R

lemma piEquiv_apply_apply (ι R M : Type*) [Fintype ι] [CommSemiring R]
    [AddCommMonoid M] [Module R M] (v : ι → M) (w : ι → R) :
    piEquiv ι R M v w = ∑ i, w i • v i := by
  simp only [piEquiv, Basis.constr_apply_fintype, Basis.equivFun_apply]
  congr

@[simp] lemma range_piEquiv (v : ι → M) :
    LinearMap.range (piEquiv ι R M v) = span R (range v) :=
  Basis.constr_range _ _

@[simp] lemma surjective_piEquiv_apply_iff (v : ι → M) :
    Surjective (piEquiv ι R M v) ↔ span R (range v) = ⊤ := by
  rw [← LinearMap.range_eq_top, range_piEquiv]

end Module

namespace Basis

variable {ι R M : Type*} (m n : Type*)
variable [Fintype m] [Fintype n] [Semiring R] [AddCommMonoid M] [Module R M]

section

/-- The standard basis of `Matrix m n M` given a basis on `M`. -/
protected noncomputable def matrix {ι} (b : Basis ι R M) :
    Basis (m × n × ι) R (Matrix m n M) :=
  Basis.reindex (Pi.basis fun _ : m => Pi.basis fun _ : n => b)
    ((Equiv.sigmaEquivProd _ _).trans <| .prodCongr (.refl _) (Equiv.sigmaEquivProd _ _))
    |>.map (Matrix.ofLinearEquiv R)

variable {n m}

@[simp]
theorem matrix_apply (b : Basis ι R M) (i : m) (j : n) (k : ι) [DecidableEq m] [DecidableEq n] :
    b.matrix m n (i, j, k) = Matrix.stdBasisMatrix i j (b k) := by
  suffices Matrix.of (Pi.single i (Pi.single j (b k))) = Matrix.stdBasisMatrix i j (b k) by
    simpa [Basis.matrix]
  rw [Matrix.stdBasisMatrix_eq_of_single_single]

end

end Basis

namespace Matrix

variable {R : Type*} (m n : Type*)
variable [Fintype m] [Fintype n] [Semiring R]

section
variable (R M)

/-- The standard basis of `Matrix m n R`. -/
noncomputable def stdBasis : Basis (m × n) R (Matrix m n R) :=
  Basis.reindex (Pi.basis fun _ : m => Pi.basisFun R n) (Equiv.sigmaEquivProd _ _)
    |>.map (ofLinearEquiv R)

variable {n m}

theorem stdBasis_eq_stdBasisMatrix (i : m) (j : n) [DecidableEq m] [DecidableEq n] :
    stdBasis R m n (i, j) = stdBasisMatrix i j (1 : R) := by
<<<<<<< HEAD
  suffices of (Pi.single i (Pi.single j 1)) = stdBasisMatrix i j (1 : R) by simpa [stdBasis]
  rw [Matrix.stdBasisMatrix_eq_of_single_single]

end
=======
  simp [stdBasis, stdBasisMatrix_eq_of_single_single]
>>>>>>> 15e91eba

end Matrix<|MERGE_RESOLUTION|>--- conflicted
+++ resolved
@@ -306,9 +306,7 @@
 @[simp]
 theorem matrix_apply (b : Basis ι R M) (i : m) (j : n) (k : ι) [DecidableEq m] [DecidableEq n] :
     b.matrix m n (i, j, k) = Matrix.stdBasisMatrix i j (b k) := by
-  suffices Matrix.of (Pi.single i (Pi.single j (b k))) = Matrix.stdBasisMatrix i j (b k) by
-    simpa [Basis.matrix]
-  rw [Matrix.stdBasisMatrix_eq_of_single_single]
+  simp [Basis.matrix, Matrix.stdBasisMatrix_eq_of_single_single]
 
 end
 
@@ -331,13 +329,6 @@
 
 theorem stdBasis_eq_stdBasisMatrix (i : m) (j : n) [DecidableEq m] [DecidableEq n] :
     stdBasis R m n (i, j) = stdBasisMatrix i j (1 : R) := by
-<<<<<<< HEAD
-  suffices of (Pi.single i (Pi.single j 1)) = stdBasisMatrix i j (1 : R) by simpa [stdBasis]
-  rw [Matrix.stdBasisMatrix_eq_of_single_single]
-
-end
-=======
   simp [stdBasis, stdBasisMatrix_eq_of_single_single]
->>>>>>> 15e91eba
 
 end Matrix