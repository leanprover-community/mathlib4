--- conflicted
+++ resolved
@@ -7,10 +7,7 @@
 module
 
 public import Mathlib.LinearAlgebra.Charpoly.BaseChange
-<<<<<<< HEAD
-=======
 public import Mathlib.LinearAlgebra.DFinsupp
->>>>>>> ff7ce573
 public import Mathlib.LinearAlgebra.Dual.BaseChange
 public import Mathlib.RingTheory.TensorProduct.IsBaseChangePi
 public import Mathlib.RingTheory.TensorProduct.IsBaseChangeHom
@@ -98,39 +95,6 @@
   simp [transvection]
 
 theorem eq_id_of_finrank_le_one
-<<<<<<< HEAD
-    [Module.Free R V] [Module.Finite R V] [StrongRankCondition R]
-    {f : Module.Dual R V} {v : V}
-    (hfv : f v = 0) (h1 : Module.finrank R V ≤ 1) :
-    transvection f v = LinearMap.id := by
-  rcases subsingleton_or_nontrivial R with hR | hR
-  · have : Subsingleton V := Module.subsingleton R V
-    subsingleton
-  let b := Module.finBasis R V
-  rw [Nat.le_one_iff_eq_zero_or_eq_one] at h1
-  rcases h1 with h0 | h1
-  · suffices v = 0 by simp [this]
-    rw [b.ext_elem_iff]
-    intro i; exfalso; simpa [h0] using i.prop
-  · ext x
-    suffices f x • v = 0 by
-      simp [apply, this]
-    let i : Fin (Module.finrank R V) := ⟨0, by simp [h1]⟩
-    suffices ∀ x, x = b.repr x i • (b i) by
-      rw [this x, this v]
-      rw [this v] at hfv
-      rw [map_smul, smul_eq_mul, mul_comm] at hfv
-      simp only [map_smul, smul_eq_mul, ← mul_smul]
-      rw [mul_assoc, hfv, mul_zero, zero_smul]
-    intro x
-    have : x = ∑ i, b.repr x i • b i := (Module.Basis.sum_equivFun b x).symm
-    rwa [Finset.sum_eq_single_of_mem i (Finset.mem_univ i)] at this
-    intro j _ hj
-    exfalso
-    apply hj
-    rw [Fin.eq_mk_iff_val_eq]
-    simpa [h1, Nat.lt_one_iff] using j.prop
-=======
     [Free R V] [Module.Finite R V] [StrongRankCondition R]
     {f : Dual R V} {v : V} (hfv : f v = 0) (h1 : finrank R V ≤ 1) :
     transvection f v = LinearMap.id := by
@@ -148,7 +112,6 @@
     intro x
     have : x = ∑ i, b.repr x i • b i := (Basis.sum_equivFun b x).symm
     rwa [Finset.sum_eq_single_of_mem i (Finset.mem_univ i) (by grind)] at this
->>>>>>> ff7ce573
 
 theorem congr {W : Type*} [AddCommMonoid W] [Module R W]
     (f : Dual R V) (v : V) (e : V ≃ₗ[R] W) :
