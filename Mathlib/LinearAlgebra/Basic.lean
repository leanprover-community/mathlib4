/-
Copyright (c) 2017 Johannes Hölzl. All rights reserved.
Released under Apache 2.0 license as described in the file LICENSE.
Authors: Johannes Hölzl, Mario Carneiro, Kevin Buzzard, Yury Kudryashov, Frédéric Dupuis,
  Heather Macbeth
-/
import Mathlib.Algebra.BigOperators.Pi
import Mathlib.Algebra.Module.Hom
import Mathlib.Algebra.Module.Prod
import Mathlib.Algebra.Module.Submodule.Lattice
import Mathlib.Algebra.Module.LinearMap
import Mathlib.Data.DFinsupp.Basic
import Mathlib.Data.Finsupp.Basic

#align_import linear_algebra.basic from "leanprover-community/mathlib"@"9d684a893c52e1d6692a504a118bfccbae04feeb"

/-!
# Linear algebra

This file defines the basics of linear algebra. It sets up the "categorical/lattice structure" of
modules over a ring, submodules, and linear maps.

Many of the relevant definitions, including `Module`, `Submodule`, and `LinearMap`, are found in
`Algebra/Module`.

## Main definitions

* Many constructors for (semi)linear maps
* The kernel `ker` and range `range` of a linear map are submodules of the domain and codomain
  respectively.

See `LinearAlgebra.Span` for the span of a set (as a submodule),
and `LinearAlgebra.Quotient` for quotients by submodules.

## Main theorems

See `LinearAlgebra.Isomorphisms` for Noether's three isomorphism theorems for modules.

## Notations

* We continue to use the notations `M →ₛₗ[σ] M₂` and `M →ₗ[R] M₂` for the type of semilinear
  (resp. linear) maps from `M` to `M₂` over the ring homomorphism `σ` (resp. over the ring `R`).

## Implementation notes

We note that, when constructing linear maps, it is convenient to use operations defined on bundled
maps (`LinearMap.prod`, `LinearMap.coprod`, arithmetic operations like `+`) instead of defining a
function and proving it is linear.

## TODO

* Parts of this file have not yet been generalized to semilinear maps

## Tags
linear algebra, vector space, module

-/

local macro_rules | `($x ^ $y) => `(HPow.hPow $x $y) -- Porting note: See issue lean4#2220

open Function

open BigOperators Pointwise

variable {R : Type*} {R₁ : Type*} {R₂ : Type*} {R₃ : Type*} {R₄ : Type*}
variable {S : Type*}
variable {K : Type*} {K₂ : Type*}
variable {M : Type*} {M' : Type*} {M₁ : Type*} {M₂ : Type*} {M₃ : Type*} {M₄ : Type*}
variable {N : Type*} {N₂ : Type*}
variable {ι : Type*}
variable {V : Type*} {V₂ : Type*}

namespace Finsupp

theorem smul_sum {α : Type*} {β : Type*} {R : Type*} {M : Type*} [Zero β] [AddCommMonoid M]
    [DistribSMul R M] {v : α →₀ β} {c : R} {h : α → β → M} :
    c • v.sum h = v.sum fun a b => c • h a b :=
  Finset.smul_sum
#align finsupp.smul_sum Finsupp.smul_sum

@[simp]
theorem sum_smul_index_linearMap' {α : Type*} {R : Type*} {M : Type*} {M₂ : Type*} [Semiring R]
    [AddCommMonoid M] [Module R M] [AddCommMonoid M₂] [Module R M₂] {v : α →₀ M} {c : R}
    {h : α → M →ₗ[R] M₂} : ((c • v).sum fun a => h a) = c • v.sum fun a => h a := by
  rw [Finsupp.sum_smul_index', Finsupp.smul_sum]
  · simp only [map_smul]
  · intro i
    exact (h i).map_zero
#align finsupp.sum_smul_index_linear_map' Finsupp.sum_smul_index_linearMap'

variable (α : Type*) [Finite α]

variable (R M) [AddCommMonoid M] [Semiring R] [Module R M]

/-- Given `Finite α`, `linearEquivFunOnFinite R` is the natural `R`-linear equivalence between
`α →₀ β` and `α → β`. -/
@[simps apply]
noncomputable def linearEquivFunOnFinite : (α →₀ M) ≃ₗ[R] α → M :=
  { equivFunOnFinite with
    toFun := (⇑)
    map_add' := fun _ _ => rfl
    map_smul' := fun _ _ => rfl }
#align finsupp.linear_equiv_fun_on_finite Finsupp.linearEquivFunOnFinite

@[simp]
theorem linearEquivFunOnFinite_single [DecidableEq α] (x : α) (m : M) :
    (linearEquivFunOnFinite R M α) (single x m) = Pi.single x m :=
  equivFunOnFinite_single x m
#align finsupp.linear_equiv_fun_on_finite_single Finsupp.linearEquivFunOnFinite_single

@[simp]
theorem linearEquivFunOnFinite_symm_single [DecidableEq α] (x : α) (m : M) :
    (linearEquivFunOnFinite R M α).symm (Pi.single x m) = single x m :=
  equivFunOnFinite_symm_single x m
#align finsupp.linear_equiv_fun_on_finite_symm_single Finsupp.linearEquivFunOnFinite_symm_single

@[simp]
theorem linearEquivFunOnFinite_symm_coe (f : α →₀ M) : (linearEquivFunOnFinite R M α).symm f = f :=
  (linearEquivFunOnFinite R M α).symm_apply_apply f
#align finsupp.linear_equiv_fun_on_finite_symm_coe Finsupp.linearEquivFunOnFinite_symm_coe

/-- If `α` has a unique term, then the type of finitely supported functions `α →₀ M` is
`R`-linearly equivalent to `M`. -/
noncomputable def LinearEquiv.finsuppUnique (α : Type*) [Unique α] : (α →₀ M) ≃ₗ[R] M :=
  { Finsupp.equivFunOnFinite.trans (Equiv.funUnique α M) with
    map_add' := fun _ _ => rfl
    map_smul' := fun _ _ => rfl }
#align finsupp.linear_equiv.finsupp_unique Finsupp.LinearEquiv.finsuppUnique

variable {R M α}

@[simp]
theorem LinearEquiv.finsuppUnique_apply (α : Type*) [Unique α] (f : α →₀ M) :
    LinearEquiv.finsuppUnique R M α f = f default :=
  rfl
#align finsupp.linear_equiv.finsupp_unique_apply Finsupp.LinearEquiv.finsuppUnique_apply

@[simp]
theorem LinearEquiv.finsuppUnique_symm_apply {α : Type*} [Unique α] (m : M) :
    (LinearEquiv.finsuppUnique R M α).symm m = Finsupp.single default m := by
  ext; simp [LinearEquiv.finsuppUnique, Equiv.funUnique, single, Pi.single,
    equivFunOnFinite, Function.update]
#align finsupp.linear_equiv.finsupp_unique_symm_apply Finsupp.LinearEquiv.finsuppUnique_symm_apply

end Finsupp

/-- decomposing `x : ι → R` as a sum along the canonical basis -/
theorem pi_eq_sum_univ {ι : Type*} [Fintype ι] [DecidableEq ι] {R : Type*} [Semiring R]
    (x : ι → R) : x = ∑ i, (x i) • fun j => if i = j then (1 : R) else 0 := by
  ext
  simp
#align pi_eq_sum_univ pi_eq_sum_univ

/-! ### Properties of linear maps -/


namespace LinearMap

section AddCommMonoid

variable [Semiring R] [Semiring R₂] [Semiring R₃] [Semiring R₄]
variable [AddCommMonoid M] [AddCommMonoid M₁] [AddCommMonoid M₂]
variable [AddCommMonoid M₃] [AddCommMonoid M₄]
variable [Module R M] [Module R M₁] [Module R₂ M₂] [Module R₃ M₃] [Module R₄ M₄]
variable {σ₁₂ : R →+* R₂} {σ₂₃ : R₂ →+* R₃} {σ₃₄ : R₃ →+* R₄}
variable {σ₁₃ : R →+* R₃} {σ₂₄ : R₂ →+* R₄} {σ₁₄ : R →+* R₄}
variable [RingHomCompTriple σ₁₂ σ₂₃ σ₁₃] [RingHomCompTriple σ₂₃ σ₃₄ σ₂₄]
variable [RingHomCompTriple σ₁₃ σ₃₄ σ₁₄] [RingHomCompTriple σ₁₂ σ₂₄ σ₁₄]
variable (f : M →ₛₗ[σ₁₂] M₂) (g : M₂ →ₛₗ[σ₂₃] M₃)

#align linear_map.map_sum map_sumₓ


/-- The restriction of a linear map `f : M → M₂` to a submodule `p ⊆ M` gives a linear map
`p → M₂`. -/
def domRestrict (f : M →ₛₗ[σ₁₂] M₂) (p : Submodule R M) : p →ₛₗ[σ₁₂] M₂ :=
  f.comp p.subtype
#align linear_map.dom_restrict LinearMap.domRestrict

@[simp]
theorem domRestrict_apply (f : M →ₛₗ[σ₁₂] M₂) (p : Submodule R M) (x : p) :
    f.domRestrict p x = f x :=
  rfl
#align linear_map.dom_restrict_apply LinearMap.domRestrict_apply

/-- A linear map `f : M₂ → M` whose values lie in a submodule `p ⊆ M` can be restricted to a
linear map M₂ → p. -/
def codRestrict (p : Submodule R₂ M₂) (f : M →ₛₗ[σ₁₂] M₂) (h : ∀ c, f c ∈ p) : M →ₛₗ[σ₁₂] p := by
  refine' { toFun := fun c => ⟨f c, h c⟩.. } <;> intros <;> apply SetCoe.ext <;> simp
#align linear_map.cod_restrict LinearMap.codRestrict

@[simp]
theorem codRestrict_apply (p : Submodule R₂ M₂) (f : M →ₛₗ[σ₁₂] M₂) {h} (x : M) :
    (codRestrict p f h x : M₂) = f x :=
  rfl
#align linear_map.cod_restrict_apply LinearMap.codRestrict_apply

@[simp]
theorem comp_codRestrict (p : Submodule R₃ M₃) (h : ∀ b, g b ∈ p) :
    ((codRestrict p g h).comp f : M →ₛₗ[σ₁₃] p) = codRestrict p (g.comp f) fun _ => h _ :=
  ext fun _ => rfl
#align linear_map.comp_cod_restrict LinearMap.comp_codRestrict

@[simp]
theorem subtype_comp_codRestrict (p : Submodule R₂ M₂) (h : ∀ b, f b ∈ p) :
    p.subtype.comp (codRestrict p f h) = f :=
  ext fun _ => rfl
#align linear_map.subtype_comp_cod_restrict LinearMap.subtype_comp_codRestrict

/-- Restrict domain and codomain of a linear map. -/
def restrict (f : M →ₗ[R] M₁) {p : Submodule R M} {q : Submodule R M₁} (hf : ∀ x ∈ p, f x ∈ q) :
    p →ₗ[R] q :=
  (f.domRestrict p).codRestrict q <| SetLike.forall.2 hf
#align linear_map.restrict LinearMap.restrict

@[simp]
theorem restrict_coe_apply (f : M →ₗ[R] M₁) {p : Submodule R M} {q : Submodule R M₁}
    (hf : ∀ x ∈ p, f x ∈ q) (x : p) : ↑(f.restrict hf x) = f x :=
  rfl
#align linear_map.restrict_coe_apply LinearMap.restrict_coe_apply

theorem restrict_apply {f : M →ₗ[R] M₁} {p : Submodule R M} {q : Submodule R M₁}
    (hf : ∀ x ∈ p, f x ∈ q) (x : p) : f.restrict hf x = ⟨f x, hf x.1 x.2⟩ :=
  rfl
#align linear_map.restrict_apply LinearMap.restrict_apply

theorem subtype_comp_restrict {f : M →ₗ[R] M₁} {p : Submodule R M} {q : Submodule R M₁}
    (hf : ∀ x ∈ p, f x ∈ q) : q.subtype.comp (f.restrict hf) = f.domRestrict p :=
  rfl
#align linear_map.subtype_comp_restrict LinearMap.subtype_comp_restrict

theorem restrict_eq_codRestrict_domRestrict {f : M →ₗ[R] M₁} {p : Submodule R M}
    {q : Submodule R M₁} (hf : ∀ x ∈ p, f x ∈ q) :
    f.restrict hf = (f.domRestrict p).codRestrict q fun x => hf x.1 x.2 :=
  rfl
#align linear_map.restrict_eq_cod_restrict_dom_restrict LinearMap.restrict_eq_codRestrict_domRestrict

theorem restrict_eq_domRestrict_codRestrict {f : M →ₗ[R] M₁} {p : Submodule R M}
    {q : Submodule R M₁} (hf : ∀ x, f x ∈ q) :
    (f.restrict fun x _ => hf x) = (f.codRestrict q hf).domRestrict p :=
  rfl
#align linear_map.restrict_eq_dom_restrict_cod_restrict LinearMap.restrict_eq_domRestrict_codRestrict

instance uniqueOfLeft [Subsingleton M] : Unique (M →ₛₗ[σ₁₂] M₂) :=
  { inferInstanceAs (Inhabited (M →ₛₗ[σ₁₂] M₂)) with
    uniq := fun f => ext fun x => by rw [Subsingleton.elim x 0, map_zero, map_zero] }
#align linear_map.unique_of_left LinearMap.uniqueOfLeft

instance uniqueOfRight [Subsingleton M₂] : Unique (M →ₛₗ[σ₁₂] M₂) :=
  coe_injective.unique
#align linear_map.unique_of_right LinearMap.uniqueOfRight

/-- Evaluation of a `σ₁₂`-linear map at a fixed `a`, as an `AddMonoidHom`. -/
def evalAddMonoidHom (a : M) : (M →ₛₗ[σ₁₂] M₂) →+ M₂ where
  toFun f := f a
  map_add' f g := LinearMap.add_apply f g a
  map_zero' := rfl
#align linear_map.eval_add_monoid_hom LinearMap.evalAddMonoidHom

/-- `LinearMap.toAddMonoidHom` promoted to a `AddMonoidHom` -/
def toAddMonoidHom' : (M →ₛₗ[σ₁₂] M₂) →+ M →+ M₂ where
  toFun := toAddMonoidHom
  map_zero' := by ext; rfl
  map_add' := by intros; ext; rfl
#align linear_map.to_add_monoid_hom' LinearMap.toAddMonoidHom'

theorem sum_apply (t : Finset ι) (f : ι → M →ₛₗ[σ₁₂] M₂) (b : M) :
    (∑ d in t, f d) b = ∑ d in t, f d b :=
  _root_.map_sum ((AddMonoidHom.eval b).comp toAddMonoidHom') f _
#align linear_map.sum_apply LinearMap.sum_apply

section SMulRight

variable [Semiring S] [Module R S] [Module S M] [IsScalarTower R S M]

/-- When `f` is an `R`-linear map taking values in `S`, then `fun ↦ b, f b • x` is an `R`-linear
map. -/
def smulRight (f : M₁ →ₗ[R] S) (x : M) : M₁ →ₗ[R] M where
  toFun b := f b • x
  map_add' x y := by dsimp only; rw [f.map_add, add_smul]
  map_smul' b y := by dsimp; rw [map_smul, smul_assoc]
#align linear_map.smul_right LinearMap.smulRight

@[simp]
theorem coe_smulRight (f : M₁ →ₗ[R] S) (x : M) : (smulRight f x : M₁ → M) = fun c => f c • x :=
  rfl
#align linear_map.coe_smul_right LinearMap.coe_smulRight

theorem smulRight_apply (f : M₁ →ₗ[R] S) (x : M) (c : M₁) : smulRight f x c = f c • x :=
  rfl
#align linear_map.smul_right_apply LinearMap.smulRight_apply

end SMulRight

instance [Nontrivial M] : Nontrivial (Module.End R M) := by
  obtain ⟨m, ne⟩ := exists_ne (0 : M)
  exact nontrivial_of_ne 1 0 fun p => ne (LinearMap.congr_fun p m)

@[simp, norm_cast]
theorem coeFn_sum {ι : Type*} (t : Finset ι) (f : ι → M →ₛₗ[σ₁₂] M₂) :
    ⇑(∑ i in t, f i ) = ∑ i in t, (f i : M → M₂) :=
  _root_.map_sum
    (show AddMonoidHom (M →ₛₗ[σ₁₂] M₂) (M → M₂)
      from { toFun := FunLike.coe,
             map_zero' := rfl
             map_add' := fun _ _ => rfl }) _ _
#align linear_map.coe_fn_sum LinearMap.coeFn_sum

theorem submodule_pow_eq_zero_of_pow_eq_zero {N : Submodule R M} {g : Module.End R N}
    {G : Module.End R M} (h : G.comp N.subtype = N.subtype.comp g) {k : ℕ} (hG : G ^ k = 0) :
    g ^ k = 0 := by
  ext m
  have hg : N.subtype.comp (g ^ k) m = 0 := by
    rw [← commute_pow_left_of_commute h, hG, zero_comp, zero_apply]
  simpa using hg
#align linear_map.submodule_pow_eq_zero_of_pow_eq_zero LinearMap.submodule_pow_eq_zero_of_pow_eq_zero

section

variable {f' : M →ₗ[R] M}

theorem pow_apply_mem_of_forall_mem {p : Submodule R M} (n : ℕ) (h : ∀ x ∈ p, f' x ∈ p) (x : M)
    (hx : x ∈ p) : (f' ^ n) x ∈ p := by
  induction' n with n ih generalizing x
  · simpa
  · simpa only [iterate_succ, coe_comp, Function.comp_apply, restrict_apply] using ih _ (h _ hx)
#align linear_map.pow_apply_mem_of_forall_mem LinearMap.pow_apply_mem_of_forall_mem

theorem pow_restrict {p : Submodule R M} (n : ℕ) (h : ∀ x ∈ p, f' x ∈ p)
    (h' := pow_apply_mem_of_forall_mem n h) :
    (f'.restrict h) ^ n = (HPow.hPow f' n).restrict h' := by
  ext x
  have : Semiconj (↑) (f'.restrict h) f' := fun _ ↦ restrict_coe_apply _ _ _
  simp [coe_pow, this.iterate_right _ _]
#align linear_map.pow_restrict LinearMap.pow_restrict

end

/-- A linear map `f` applied to `x : ι → R` can be computed using the image under `f` of elements
of the canonical basis. -/
theorem pi_apply_eq_sum_univ [Fintype ι] [DecidableEq ι] (f : (ι → R) →ₗ[R] M) (x : ι → R) :
    f x = ∑ i, x i • f fun j => if i = j then 1 else 0 := by
  conv_lhs => rw [pi_eq_sum_univ x, map_sum]
  refine Finset.sum_congr rfl (fun _ _ => ?_)
  rw [map_smul]
#align linear_map.pi_apply_eq_sum_univ LinearMap.pi_apply_eq_sum_univ

end AddCommMonoid

section Module

variable [Semiring R] [Semiring S] [AddCommMonoid M] [AddCommMonoid M₂] [AddCommMonoid M₃]
  [Module R M] [Module R M₂] [Module R M₃] [Module S M₂] [Module S M₃] [SMulCommClass R S M₂]
  [SMulCommClass R S M₃] (f : M →ₗ[R] M₂)

variable (S)

/-- Applying a linear map at `v : M`, seen as `S`-linear map from `M →ₗ[R] M₂` to `M₂`.

 See `LinearMap.applyₗ` for a version where `S = R`. -/
@[simps]
def applyₗ' : M →+ (M →ₗ[R] M₂) →ₗ[S] M₂ where
  toFun v :=
    { toFun := fun f => f v
      map_add' := fun f g => f.add_apply g v
      map_smul' := fun x f => f.smul_apply x v }
  map_zero' := LinearMap.ext fun f => f.map_zero
  map_add' _ _ := LinearMap.ext fun f => f.map_add _ _
#align linear_map.applyₗ' LinearMap.applyₗ'

section

variable (R M)

/-- The equivalence between R-linear maps from `R` to `M`, and points of `M` itself.
This says that the forgetful functor from `R`-modules to types is representable, by `R`.

This as an `S`-linear equivalence, under the assumption that `S` acts on `M` commuting with `R`.
When `R` is commutative, we can take this to be the usual action with `S = R`.
Otherwise, `S = ℕ` shows that the equivalence is additive.
See note [bundled maps over different rings].
-/
@[simps]
def ringLmapEquivSelf [Module S M] [SMulCommClass R S M] : (R →ₗ[R] M) ≃ₗ[S] M :=
  { applyₗ' S (1 : R) with
    toFun := fun f => f 1
    invFun := smulRight (1 : R →ₗ[R] R)
    left_inv := fun f => by
      ext
      simp only [coe_smulRight, one_apply, smul_eq_mul, ← map_smul f, mul_one]
    right_inv := fun x => by simp }
#align linear_map.ring_lmap_equiv_self LinearMap.ringLmapEquivSelf

end

end Module

section CommSemiring

variable [CommSemiring R] [AddCommMonoid M] [AddCommMonoid M₂] [AddCommMonoid M₃]

variable [Module R M] [Module R M₂] [Module R M₃]

variable (f g : M →ₗ[R] M₂)

/-- Composition by `f : M₂ → M₃` is a linear map from the space of linear maps `M → M₂`
to the space of linear maps `M₂ → M₃`. -/
def compRight (f : M₂ →ₗ[R] M₃) : (M →ₗ[R] M₂) →ₗ[R] M →ₗ[R] M₃ where
  toFun := f.comp
  map_add' _ _ := LinearMap.ext fun _ => map_add f _ _
  map_smul' _ _ := LinearMap.ext fun _ => map_smul f _ _
#align linear_map.comp_right LinearMap.compRight

@[simp]
theorem compRight_apply (f : M₂ →ₗ[R] M₃) (g : M →ₗ[R] M₂) : compRight f g = f.comp g :=
  rfl
#align linear_map.comp_right_apply LinearMap.compRight_apply

/-- Applying a linear map at `v : M`, seen as a linear map from `M →ₗ[R] M₂` to `M₂`.
See also `LinearMap.applyₗ'` for a version that works with two different semirings.

This is the `LinearMap` version of `toAddMonoidHom.eval`. -/
@[simps]
def applyₗ : M →ₗ[R] (M →ₗ[R] M₂) →ₗ[R] M₂ :=
  { applyₗ' R with
    toFun := fun v => { applyₗ' R v with toFun := fun f => f v }
    map_smul' := fun _ _ => LinearMap.ext fun f => map_smul f _ _ }
#align linear_map.applyₗ LinearMap.applyₗ

/-- Alternative version of `domRestrict` as a linear map. -/
def domRestrict' (p : Submodule R M) : (M →ₗ[R] M₂) →ₗ[R] p →ₗ[R] M₂ where
  toFun φ := φ.domRestrict p
  map_add' := by simp [LinearMap.ext_iff]
  map_smul' := by simp [LinearMap.ext_iff]
#align linear_map.dom_restrict' LinearMap.domRestrict'

@[simp]
theorem domRestrict'_apply (f : M →ₗ[R] M₂) (p : Submodule R M) (x : p) :
    domRestrict' p f x = f x :=
  rfl
#align linear_map.dom_restrict'_apply LinearMap.domRestrict'_apply

/--
The family of linear maps `M₂ → M` parameterised by `f ∈ M₂ → R`, `x ∈ M`, is linear in `f`, `x`.
-/
def smulRightₗ : (M₂ →ₗ[R] R) →ₗ[R] M →ₗ[R] M₂ →ₗ[R] M where
  toFun f :=
    { toFun := LinearMap.smulRight f
      map_add' := fun m m' => by
        ext
        apply smul_add
      map_smul' := fun c m => by
        ext
        apply smul_comm }
  map_add' f f' := by
    ext
    apply add_smul
  map_smul' c f := by
    ext
    apply mul_smul
#align linear_map.smul_rightₗ LinearMap.smulRightₗ

@[simp]
theorem smulRightₗ_apply (f : M₂ →ₗ[R] R) (x : M) (c : M₂) :
    (smulRightₗ : (M₂ →ₗ[R] R) →ₗ[R] M →ₗ[R] M₂ →ₗ[R] M) f x c = f c • x :=
  rfl
#align linear_map.smul_rightₗ_apply LinearMap.smulRightₗ_apply

end CommSemiring

end LinearMap

/--
The `R`-linear equivalence between additive morphisms `A →+ B` and `ℕ`-linear morphisms `A →ₗ[ℕ] B`.
-/
@[simps]
def addMonoidHomLequivNat {A B : Type*} (R : Type*) [Semiring R] [AddCommMonoid A]
    [AddCommMonoid B] [Module R B] : (A →+ B) ≃ₗ[R] A →ₗ[ℕ] B
    where
  toFun := AddMonoidHom.toNatLinearMap
  invFun := LinearMap.toAddMonoidHom
  map_add' := by intros; ext; rfl
  map_smul' := by intros; ext; rfl
  left_inv := by intro f; ext; rfl
  right_inv := by intro f; ext; rfl
#align add_monoid_hom_lequiv_nat addMonoidHomLequivNat

/--
The `R`-linear equivalence between additive morphisms `A →+ B` and `ℤ`-linear morphisms `A →ₗ[ℤ] B`.
-/
@[simps]
def addMonoidHomLequivInt {A B : Type*} (R : Type*) [Semiring R] [AddCommGroup A] [AddCommGroup B]
    [Module R B] : (A →+ B) ≃ₗ[R] A →ₗ[ℤ] B
    where
  toFun := AddMonoidHom.toIntLinearMap
  invFun := LinearMap.toAddMonoidHom
  map_add' := by intros; ext; rfl
  map_smul' := by intros; ext; rfl
  left_inv := by intro f; ext; rfl
  right_inv := by intro f; ext; rfl
#align add_monoid_hom_lequiv_int addMonoidHomLequivInt

/-! ### Properties of submodules -/


namespace Submodule

section AddCommMonoid

variable [Semiring R] [Semiring R₂] [Semiring R₃]
variable [AddCommMonoid M] [AddCommMonoid M₂] [AddCommMonoid M₃] [AddCommMonoid M']
variable [Module R M] [Module R M'] [Module R₂ M₂] [Module R₃ M₃]
variable {σ₁₂ : R →+* R₂} {σ₂₃ : R₂ →+* R₃} {σ₁₃ : R →+* R₃}
variable {σ₂₁ : R₂ →+* R}
variable [RingHomInvPair σ₁₂ σ₂₁] [RingHomInvPair σ₂₁ σ₁₂]
variable [RingHomCompTriple σ₁₂ σ₂₃ σ₁₃]
variable (p p' : Submodule R M) (q q' : Submodule R₂ M₂)
variable (q₁ q₁' : Submodule R M')
variable {r : R} {x y : M}

open Set

variable {p p'}

/-- If two submodules `p` and `p'` satisfy `p ⊆ p'`, then `ofLe p p'` is the linear map version of
this inclusion. -/
def ofLe (h : p ≤ p') : p →ₗ[R] p' :=
  p.subtype.codRestrict p' fun ⟨_, hx⟩ => h hx
#align submodule.of_le Submodule.ofLe

@[simp]
theorem coe_ofLe (h : p ≤ p') (x : p) : (ofLe h x : M) = x :=
  rfl
#align submodule.coe_of_le Submodule.coe_ofLe

theorem ofLe_apply (h : p ≤ p') (x : p) : ofLe h x = ⟨x, h x.2⟩ :=
  rfl
#align submodule.of_le_apply Submodule.ofLe_apply

theorem ofLe_injective (h : p ≤ p') : Function.Injective (ofLe h) := fun _ _ h =>
  Subtype.val_injective (Subtype.mk.inj h)
#align submodule.of_le_injective Submodule.ofLe_injective

variable (p p')

theorem subtype_comp_ofLe (p q : Submodule R M) (h : p ≤ q) :
    q.subtype.comp (ofLe h) = p.subtype := by
  ext ⟨b, hb⟩
  rfl
#align submodule.subtype_comp_of_le Submodule.subtype_comp_ofLe

section

variable [RingHomSurjective σ₁₂] {F : Type*} [sc : SemilinearMapClass F σ₁₂ M M₂]

/-- The pushforward of a submodule `p ⊆ M` by `f : M → M₂` -/
def map (f : F) (p : Submodule R M) : Submodule R₂ M₂ :=
  { p.toAddSubmonoid.map f with
    carrier := f '' p
    smul_mem' := by
      rintro c x ⟨y, hy, rfl⟩
      obtain ⟨a, rfl⟩ := σ₁₂.surjective c
      exact ⟨_, p.smul_mem a hy, map_smulₛₗ f _ _⟩ }
#align submodule.map Submodule.map

@[simp]
theorem map_coe (f : F) (p : Submodule R M) : (map f p : Set M₂) = f '' p :=
  rfl
#align submodule.map_coe Submodule.map_coe

theorem map_toAddSubmonoid (f : M →ₛₗ[σ₁₂] M₂) (p : Submodule R M) :
    (p.map f).toAddSubmonoid = p.toAddSubmonoid.map (f : M →+ M₂) :=
  SetLike.coe_injective rfl
#align submodule.map_to_add_submonoid Submodule.map_toAddSubmonoid

theorem map_toAddSubmonoid' (f : M →ₛₗ[σ₁₂] M₂) (p : Submodule R M) :
    (p.map f).toAddSubmonoid = p.toAddSubmonoid.map f :=
  SetLike.coe_injective rfl
#align submodule.map_to_add_submonoid' Submodule.map_toAddSubmonoid'

@[simp]
theorem _root_.AddMonoidHom.coe_toIntLinearMap_map {A A₂ : Type*} [AddCommGroup A] [AddCommGroup A₂]
    (f : A →+ A₂) (s : AddSubgroup A) :
    (AddSubgroup.toIntSubmodule s).map f.toIntLinearMap =
      AddSubgroup.toIntSubmodule (s.map f) := rfl

@[simp]
theorem _root_.MonoidHom.coe_toAdditive_map {G G₂ : Type*} [Group G] [Group G₂] (f : G →* G₂)
    (s : Subgroup G) :
    s.toAddSubgroup.map (MonoidHom.toAdditive f) = Subgroup.toAddSubgroup (s.map f) := rfl

@[simp]
theorem _root_.AddMonoidHom.coe_toMultiplicative_map {G G₂ : Type*} [AddGroup G] [AddGroup G₂]
    (f : G →+ G₂) (s : AddSubgroup G) :
    s.toSubgroup.map (AddMonoidHom.toMultiplicative f) = AddSubgroup.toSubgroup (s.map f) := rfl

@[simp]
theorem mem_map {f : F} {p : Submodule R M} {x : M₂} : x ∈ map f p ↔ ∃ y, y ∈ p ∧ f y = x :=
  Iff.rfl
#align submodule.mem_map Submodule.mem_map

theorem mem_map_of_mem {f : F} {p : Submodule R M} {r} (h : r ∈ p) : f r ∈ map f p :=
  Set.mem_image_of_mem _ h
#align submodule.mem_map_of_mem Submodule.mem_map_of_mem

theorem apply_coe_mem_map (f : F) {p : Submodule R M} (r : p) : f r ∈ map f p :=
  mem_map_of_mem r.prop
#align submodule.apply_coe_mem_map Submodule.apply_coe_mem_map

@[simp]
theorem map_id : map (LinearMap.id : M →ₗ[R] M) p = p :=
  Submodule.ext fun a => by simp
#align submodule.map_id Submodule.map_id

theorem map_comp [RingHomSurjective σ₂₃] [RingHomSurjective σ₁₃] (f : M →ₛₗ[σ₁₂] M₂)
    (g : M₂ →ₛₗ[σ₂₃] M₃) (p : Submodule R M) : map (g.comp f : M →ₛₗ[σ₁₃] M₃) p = map g (map f p) :=
  SetLike.coe_injective <| by simp only [← image_comp, map_coe, LinearMap.coe_comp, comp_apply]
#align submodule.map_comp Submodule.map_comp

theorem map_mono {f : F} {p p' : Submodule R M} : p ≤ p' → map f p ≤ map f p' :=
  image_subset _
#align submodule.map_mono Submodule.map_mono

@[simp]
theorem map_zero : map (0 : M →ₛₗ[σ₁₂] M₂) p = ⊥ :=
  have : ∃ x : M, x ∈ p := ⟨0, p.zero_mem⟩
  ext <| by simp [this, eq_comm]
#align submodule.map_zero Submodule.map_zero

theorem map_add_le (f g : M →ₛₗ[σ₁₂] M₂) : map (f + g) p ≤ map f p ⊔ map g p := by
  rintro x ⟨m, hm, rfl⟩
  exact add_mem_sup (mem_map_of_mem hm) (mem_map_of_mem hm)
#align submodule.map_add_le Submodule.map_add_le

theorem range_map_nonempty (N : Submodule R M) :
    (Set.range (fun ϕ => Submodule.map ϕ N : (M →ₛₗ[σ₁₂] M₂) → Submodule R₂ M₂)).Nonempty :=
  ⟨_, Set.mem_range.mpr ⟨0, rfl⟩⟩
#align submodule.range_map_nonempty Submodule.range_map_nonempty

end

section SemilinearMap

variable {F : Type*} [sc : SemilinearMapClass F σ₁₂ M M₂]

/-- The pushforward of a submodule by an injective linear map is
linearly equivalent to the original submodule. See also `LinearEquiv.submoduleMap` for a
computable version when `f` has an explicit inverse. -/
noncomputable def equivMapOfInjective (f : F) (i : Injective f) (p : Submodule R M) :
    p ≃ₛₗ[σ₁₂] p.map f :=
  { Equiv.Set.image f p i with
    map_add' := by
      intros
      simp only [coe_add, map_add, Equiv.toFun_as_coe, Equiv.Set.image_apply]
      rfl
    map_smul' := by
      intros
      simp only [coe_smul_of_tower, map_smulₛₗ, Equiv.toFun_as_coe, Equiv.Set.image_apply]
      rfl }
#align submodule.equiv_map_of_injective Submodule.equivMapOfInjective

@[simp]
theorem coe_equivMapOfInjective_apply (f : F) (i : Injective f) (p : Submodule R M) (x : p) :
    (equivMapOfInjective f i p x : M₂) = f x :=
  rfl
#align submodule.coe_equiv_map_of_injective_apply Submodule.coe_equivMapOfInjective_apply

/-- The pullback of a submodule `p ⊆ M₂` along `f : M → M₂` -/
def comap (f : F) (p : Submodule R₂ M₂) : Submodule R M :=
  { p.toAddSubmonoid.comap f with
    carrier := f ⁻¹' p
    smul_mem' := fun a x h => by simp [p.smul_mem (σ₁₂ a) h] }
#align submodule.comap Submodule.comap

@[simp]
theorem comap_coe (f : F) (p : Submodule R₂ M₂) : (comap f p : Set M) = f ⁻¹' p :=
  rfl
#align submodule.comap_coe Submodule.comap_coe

@[simp]
theorem AddMonoidHom.coe_toIntLinearMap_comap {A A₂ : Type*} [AddCommGroup A] [AddCommGroup A₂]
    (f : A →+ A₂) (s : AddSubgroup A₂) :
    (AddSubgroup.toIntSubmodule s).comap f.toIntLinearMap =
      AddSubgroup.toIntSubmodule (s.comap f) := rfl

@[simp]
theorem mem_comap {f : F} {p : Submodule R₂ M₂} : x ∈ comap f p ↔ f x ∈ p :=
  Iff.rfl
#align submodule.mem_comap Submodule.mem_comap

@[simp]
theorem comap_id : comap (LinearMap.id : M →ₗ[R] M) p = p :=
  SetLike.coe_injective rfl
#align submodule.comap_id Submodule.comap_id

theorem comap_comp (f : M →ₛₗ[σ₁₂] M₂) (g : M₂ →ₛₗ[σ₂₃] M₃) (p : Submodule R₃ M₃) :
    comap (g.comp f : M →ₛₗ[σ₁₃] M₃) p = comap f (comap g p) :=
  rfl
#align submodule.comap_comp Submodule.comap_comp

theorem comap_mono {f : F} {q q' : Submodule R₂ M₂} : q ≤ q' → comap f q ≤ comap f q' :=
  preimage_mono
#align submodule.comap_mono Submodule.comap_mono

theorem le_comap_pow_of_le_comap (p : Submodule R M) {f : M →ₗ[R] M} (h : p ≤ p.comap f) (k : ℕ) :
    p ≤ p.comap (f ^ k) := by
  induction' k with k ih
  · simp [LinearMap.one_eq_id]
  · simp [LinearMap.iterate_succ, comap_comp, h.trans (comap_mono ih)]
#align submodule.le_comap_pow_of_le_comap Submodule.le_comap_pow_of_le_comap

section

variable [RingHomSurjective σ₁₂]

theorem map_le_iff_le_comap {f : F} {p : Submodule R M} {q : Submodule R₂ M₂} :
    map f p ≤ q ↔ p ≤ comap f q :=
  image_subset_iff
#align submodule.map_le_iff_le_comap Submodule.map_le_iff_le_comap

theorem gc_map_comap (f : F) : GaloisConnection (map f) (comap f)
  | _, _ => map_le_iff_le_comap
#align submodule.gc_map_comap Submodule.gc_map_comap

@[simp]
theorem map_bot (f : F) : map f ⊥ = ⊥ :=
  (gc_map_comap f).l_bot
#align submodule.map_bot Submodule.map_bot

@[simp]
theorem map_sup (f : F) : map f (p ⊔ p') = map f p ⊔ map f p' :=
  (gc_map_comap f : GaloisConnection (map f) (comap f)).l_sup
#align submodule.map_sup Submodule.map_sup

@[simp]
theorem map_iSup {ι : Sort*} (f : F) (p : ι → Submodule R M) :
    map f (⨆ i, p i) = ⨆ i, map f (p i) :=
  (gc_map_comap f : GaloisConnection (map f) (comap f)).l_iSup
#align submodule.map_supr Submodule.map_iSup

end

@[simp]
theorem comap_top (f : F) : comap f ⊤ = ⊤ :=
  rfl
#align submodule.comap_top Submodule.comap_top

@[simp]
theorem comap_inf (f : F) : comap f (q ⊓ q') = comap f q ⊓ comap f q' :=
  rfl
#align submodule.comap_inf Submodule.comap_inf

@[simp]
theorem comap_iInf [RingHomSurjective σ₁₂] {ι : Sort*} (f : F) (p : ι → Submodule R₂ M₂) :
    comap f (⨅ i, p i) = ⨅ i, comap f (p i) :=
  (gc_map_comap f : GaloisConnection (map f) (comap f)).u_iInf
#align submodule.comap_infi Submodule.comap_iInf

@[simp]
theorem comap_zero : comap (0 : M →ₛₗ[σ₁₂] M₂) q = ⊤ :=
  ext <| by simp
#align submodule.comap_zero Submodule.comap_zero

theorem map_comap_le [RingHomSurjective σ₁₂] (f : F) (q : Submodule R₂ M₂) :
    map f (comap f q) ≤ q :=
  (gc_map_comap f).l_u_le _
#align submodule.map_comap_le Submodule.map_comap_le

theorem le_comap_map [RingHomSurjective σ₁₂] (f : F) (p : Submodule R M) : p ≤ comap f (map f p) :=
  (gc_map_comap f).le_u_l _
#align submodule.le_comap_map Submodule.le_comap_map

section GaloisInsertion

variable {f : F} (hf : Surjective f)

variable [RingHomSurjective σ₁₂]

/-- `map f` and `comap f` form a `GaloisInsertion` when `f` is surjective. -/
def giMapComap : GaloisInsertion (map f) (comap f) :=
  (gc_map_comap f).toGaloisInsertion fun S x hx => by
    rcases hf x with ⟨y, rfl⟩
    simp only [mem_map, mem_comap]
    exact ⟨y, hx, rfl⟩
#align submodule.gi_map_comap Submodule.giMapComap

theorem map_comap_eq_of_surjective (p : Submodule R₂ M₂) : (p.comap f).map f = p :=
  (giMapComap hf).l_u_eq _
#align submodule.map_comap_eq_of_surjective Submodule.map_comap_eq_of_surjective

theorem map_surjective_of_surjective : Function.Surjective (map f) :=
  (giMapComap hf).l_surjective
#align submodule.map_surjective_of_surjective Submodule.map_surjective_of_surjective

theorem comap_injective_of_surjective : Function.Injective (comap f) :=
  (giMapComap hf).u_injective
#align submodule.comap_injective_of_surjective Submodule.comap_injective_of_surjective

theorem map_sup_comap_of_surjective (p q : Submodule R₂ M₂) :
    (p.comap f ⊔ q.comap f).map f = p ⊔ q :=
  (giMapComap hf).l_sup_u _ _
#align submodule.map_sup_comap_of_surjective Submodule.map_sup_comap_of_surjective

theorem map_iSup_comap_of_sujective {ι : Sort*} (S : ι → Submodule R₂ M₂) :
    (⨆ i, (S i).comap f).map f = iSup S :=
  (giMapComap hf).l_iSup_u _
#align submodule.map_supr_comap_of_sujective Submodule.map_iSup_comap_of_sujective

theorem map_inf_comap_of_surjective (p q : Submodule R₂ M₂) :
    (p.comap f ⊓ q.comap f).map f = p ⊓ q :=
  (giMapComap hf).l_inf_u _ _
#align submodule.map_inf_comap_of_surjective Submodule.map_inf_comap_of_surjective

theorem map_iInf_comap_of_surjective {ι : Sort*} (S : ι → Submodule R₂ M₂) :
    (⨅ i, (S i).comap f).map f = iInf S :=
  (giMapComap hf).l_iInf_u _
#align submodule.map_infi_comap_of_surjective Submodule.map_iInf_comap_of_surjective

theorem comap_le_comap_iff_of_surjective (p q : Submodule R₂ M₂) : p.comap f ≤ q.comap f ↔ p ≤ q :=
  (giMapComap hf).u_le_u_iff
#align submodule.comap_le_comap_iff_of_surjective Submodule.comap_le_comap_iff_of_surjective

theorem comap_strictMono_of_surjective : StrictMono (comap f) :=
  (giMapComap hf).strictMono_u
#align submodule.comap_strict_mono_of_surjective Submodule.comap_strictMono_of_surjective

end GaloisInsertion

section GaloisCoinsertion

variable [RingHomSurjective σ₁₂] {f : F} (hf : Injective f)

/-- `map f` and `comap f` form a `GaloisCoinsertion` when `f` is injective. -/
def gciMapComap : GaloisCoinsertion (map f) (comap f) :=
  (gc_map_comap f).toGaloisCoinsertion fun S x => by
    simp [mem_comap, mem_map, forall_exists_index, and_imp]
    intro y hy hxy
    rw [hf.eq_iff] at hxy
    rwa [← hxy]
#align submodule.gci_map_comap Submodule.gciMapComap

theorem comap_map_eq_of_injective (p : Submodule R M) : (p.map f).comap f = p :=
  (gciMapComap hf).u_l_eq _
#align submodule.comap_map_eq_of_injective Submodule.comap_map_eq_of_injective

theorem comap_surjective_of_injective : Function.Surjective (comap f) :=
  (gciMapComap hf).u_surjective
#align submodule.comap_surjective_of_injective Submodule.comap_surjective_of_injective

theorem map_injective_of_injective : Function.Injective (map f) :=
  (gciMapComap hf).l_injective
#align submodule.map_injective_of_injective Submodule.map_injective_of_injective

theorem comap_inf_map_of_injective (p q : Submodule R M) : (p.map f ⊓ q.map f).comap f = p ⊓ q :=
  (gciMapComap hf).u_inf_l _ _
#align submodule.comap_inf_map_of_injective Submodule.comap_inf_map_of_injective

theorem comap_iInf_map_of_injective {ι : Sort*} (S : ι → Submodule R M) :
    (⨅ i, (S i).map f).comap f = iInf S :=
  (gciMapComap hf).u_iInf_l _
#align submodule.comap_infi_map_of_injective Submodule.comap_iInf_map_of_injective

theorem comap_sup_map_of_injective (p q : Submodule R M) : (p.map f ⊔ q.map f).comap f = p ⊔ q :=
  (gciMapComap hf).u_sup_l _ _
#align submodule.comap_sup_map_of_injective Submodule.comap_sup_map_of_injective

theorem comap_iSup_map_of_injective {ι : Sort*} (S : ι → Submodule R M) :
    (⨆ i, (S i).map f).comap f = iSup S :=
  (gciMapComap hf).u_iSup_l _
#align submodule.comap_supr_map_of_injective Submodule.comap_iSup_map_of_injective

theorem map_le_map_iff_of_injective (p q : Submodule R M) : p.map f ≤ q.map f ↔ p ≤ q :=
  (gciMapComap hf).l_le_l_iff
#align submodule.map_le_map_iff_of_injective Submodule.map_le_map_iff_of_injective

theorem map_strictMono_of_injective : StrictMono (map f) :=
  (gciMapComap hf).strictMono_l
#align submodule.map_strict_mono_of_injective Submodule.map_strictMono_of_injective

end GaloisCoinsertion

end SemilinearMap

section OrderIso

variable {F : Type*} [SemilinearEquivClass F σ₁₂ M M₂]

/-- A linear isomorphism induces an order isomorphism of submodules. -/
@[simps symm_apply apply]
def orderIsoMapComap (f : F) : Submodule R M ≃o Submodule R₂ M₂ where
  toFun := map f
  invFun := comap f
  left_inv := comap_map_eq_of_injective (EquivLike.injective f)
  right_inv := map_comap_eq_of_surjective (EquivLike.surjective f)
  map_rel_iff' := map_le_map_iff_of_injective (EquivLike.injective f) _ _
#align submodule.order_iso_map_comap Submodule.orderIsoMapComap

end OrderIso

variable {F : Type*} [sc : SemilinearMapClass F σ₁₂ M M₂]

--TODO(Mario): is there a way to prove this from order properties?
theorem map_inf_eq_map_inf_comap [RingHomSurjective σ₁₂] {f : F} {p : Submodule R M}
    {p' : Submodule R₂ M₂} : map f p ⊓ p' = map f (p ⊓ comap f p') :=
  le_antisymm (by rintro _ ⟨⟨x, h₁, rfl⟩, h₂⟩; exact ⟨_, ⟨h₁, h₂⟩, rfl⟩)
    (le_inf (map_mono inf_le_left) (map_le_iff_le_comap.2 inf_le_right))
#align submodule.map_inf_eq_map_inf_comap Submodule.map_inf_eq_map_inf_comap

theorem map_comap_subtype : map p.subtype (comap p.subtype p') = p ⊓ p' :=
  ext fun x => ⟨by rintro ⟨⟨_, h₁⟩, h₂, rfl⟩; exact ⟨h₁, h₂⟩, fun ⟨h₁, h₂⟩ => ⟨⟨_, h₁⟩, h₂, rfl⟩⟩
#align submodule.map_comap_subtype Submodule.map_comap_subtype

theorem eq_zero_of_bot_submodule : ∀ b : (⊥ : Submodule R M), b = 0
  | ⟨b', hb⟩ => Subtype.eq <| show b' = 0 from (mem_bot R).1 hb
#align submodule.eq_zero_of_bot_submodule Submodule.eq_zero_of_bot_submodule

/-- The infimum of a family of invariant submodule of an endomorphism is also an invariant
submodule. -/
theorem _root_.LinearMap.iInf_invariant {σ : R →+* R} [RingHomSurjective σ] {ι : Sort*}
    (f : M →ₛₗ[σ] M) {p : ι → Submodule R M} (hf : ∀ i, ∀ v ∈ p i, f v ∈ p i) :
    ∀ v ∈ iInf p, f v ∈ iInf p := by
  have : ∀ i, (p i).map f ≤ p i := by
    rintro i - ⟨v, hv, rfl⟩
    exact hf i v hv
  suffices (iInf p).map f ≤ iInf p by exact fun v hv => this ⟨v, hv, rfl⟩
  exact le_iInf fun i => (Submodule.map_mono (iInf_le p i)).trans (this i)
#align linear_map.infi_invariant LinearMap.iInf_invariant

end AddCommMonoid
section AddCommGroup

variable [Ring R] [AddCommGroup M] [Module R M] (p : Submodule R M)

variable [AddCommGroup M₂] [Module R M₂]

-- See `neg_coe_set`
theorem neg_coe : -(p : Set M) = p :=
  Set.ext fun _ => p.neg_mem_iff
#align submodule.neg_coe Submodule.neg_coe

@[simp]
protected theorem map_neg (f : M →ₗ[R] M₂) : map (-f) p = map f p :=
  ext fun _ =>
    ⟨fun ⟨x, hx, hy⟩ => hy ▸ ⟨-x, show -x ∈ p from neg_mem hx, map_neg f x⟩, fun ⟨x, hx, hy⟩ =>
      hy ▸ ⟨-x, show -x ∈ p from neg_mem hx, (map_neg (-f) _).trans (neg_neg (f x))⟩⟩
#align submodule.map_neg Submodule.map_neg

end AddCommGroup

end Submodule

namespace Submodule

variable [Semifield K]
variable [AddCommMonoid V] [Module K V]
variable [AddCommMonoid V₂] [Module K V₂]

theorem comap_smul (f : V →ₗ[K] V₂) (p : Submodule K V₂) (a : K) (h : a ≠ 0) :
    p.comap (a • f) = p.comap f := by
  ext b; simp only [Submodule.mem_comap, p.smul_mem_iff h, LinearMap.smul_apply]
#align submodule.comap_smul Submodule.comap_smul

protected theorem map_smul (f : V →ₗ[K] V₂) (p : Submodule K V) (a : K) (h : a ≠ 0) :
    p.map (a • f) = p.map f :=
  le_antisymm (by rw [map_le_iff_le_comap, comap_smul f _ a h, ← map_le_iff_le_comap])
    (by rw [map_le_iff_le_comap, ← comap_smul f _ a h, ← map_le_iff_le_comap])
#align submodule.map_smul Submodule.map_smul

theorem comap_smul' (f : V →ₗ[K] V₂) (p : Submodule K V₂) (a : K) :
    p.comap (a • f) = ⨅ _ : a ≠ 0, p.comap f := by
  classical by_cases h : a = 0 <;> simp [h, comap_smul]
#align submodule.comap_smul' Submodule.comap_smul'

theorem map_smul' (f : V →ₗ[K] V₂) (p : Submodule K V) (a : K) :
    p.map (a • f) = ⨆ _ : a ≠ 0, map f p := by
  classical by_cases h : a = 0 <;> simp [h, Submodule.map_smul]
#align submodule.map_smul' Submodule.map_smul'

end Submodule

/-! ### Properties of linear maps -/


namespace LinearMap

section AddCommMonoid

variable [Semiring R] [Semiring R₂] [Semiring R₃]
variable [AddCommMonoid M] [AddCommMonoid M₂] [AddCommMonoid M₃]
variable {σ₁₂ : R →+* R₂} {σ₂₃ : R₂ →+* R₃} {σ₁₃ : R →+* R₃}
variable [RingHomCompTriple σ₁₂ σ₂₃ σ₁₃]
variable [Module R M] [Module R₂ M₂] [Module R₃ M₃]

open Submodule

section Finsupp

variable {γ : Type*} [Zero γ]

#align linear_map.map_finsupp_sum map_finsupp_sumₓ

theorem coe_finsupp_sum (t : ι →₀ γ) (g : ι → γ → M →ₛₗ[σ₁₂] M₂) :
    ⇑(t.sum g) = t.sum fun i d => g i d := rfl
#align linear_map.coe_finsupp_sum LinearMap.coe_finsupp_sum

@[simp]
theorem finsupp_sum_apply (t : ι →₀ γ) (g : ι → γ → M →ₛₗ[σ₁₂] M₂) (b : M) :
    (t.sum g) b = t.sum fun i d => g i d b :=
  sum_apply _ _ _
#align linear_map.finsupp_sum_apply LinearMap.finsupp_sum_apply

end Finsupp

section DFinsupp

open DFinsupp

variable {γ : ι → Type*} [DecidableEq ι]

section Sum

variable [∀ i, Zero (γ i)] [∀ (i) (x : γ i), Decidable (x ≠ 0)]

#align linear_map.map_dfinsupp_sum map_dfinsupp_sumₓ

theorem coe_dfinsupp_sum (t : Π₀ i, γ i) (g : ∀ i, γ i → M →ₛₗ[σ₁₂] M₂) :
    ⇑(t.sum g) = t.sum fun i d => g i d := rfl
#align linear_map.coe_dfinsupp_sum LinearMap.coe_dfinsupp_sum

@[simp]
theorem dfinsupp_sum_apply (t : Π₀ i, γ i) (g : ∀ i, γ i → M →ₛₗ[σ₁₂] M₂) (b : M) :
    (t.sum g) b = t.sum fun i d => g i d b :=
  sum_apply _ _ _
#align linear_map.dfinsupp_sum_apply LinearMap.dfinsupp_sum_apply

end Sum

section SumAddHom

variable [∀ i, AddZeroClass (γ i)]

@[simp]
theorem map_dfinsupp_sumAddHom (f : M →ₛₗ[σ₁₂] M₂) {t : Π₀ i, γ i} {g : ∀ i, γ i →+ M} :
    f (sumAddHom g t) = sumAddHom (fun i => f.toAddMonoidHom.comp (g i)) t :=
  f.toAddMonoidHom.map_dfinsupp_sumAddHom _ _
#align linear_map.map_dfinsupp_sum_add_hom LinearMap.map_dfinsupp_sumAddHom

end SumAddHom

end DFinsupp

variable {σ₂₁ : R₂ →+* R} {τ₁₂ : R →+* R₂} {τ₂₃ : R₂ →+* R₃} {τ₁₃ : R →+* R₃}

variable [RingHomCompTriple τ₁₂ τ₂₃ τ₁₃]

theorem map_codRestrict [RingHomSurjective σ₂₁] (p : Submodule R M) (f : M₂ →ₛₗ[σ₂₁] M) (h p') :
    Submodule.map (codRestrict p f h) p' = comap p.subtype (p'.map f) :=
  Submodule.ext fun ⟨x, hx⟩ => by simp [Subtype.ext_iff_val]
#align linear_map.map_cod_restrict LinearMap.map_codRestrict

theorem comap_codRestrict (p : Submodule R M) (f : M₂ →ₛₗ[σ₂₁] M) (hf p') :
    Submodule.comap (codRestrict p f hf) p' = Submodule.comap f (map p.subtype p') :=
  Submodule.ext fun x => ⟨fun h => ⟨⟨_, hf x⟩, h, rfl⟩, by rintro ⟨⟨_, _⟩, h, ⟨⟩⟩; exact h⟩
#align linear_map.comap_cod_restrict LinearMap.comap_codRestrict

section

variable {F : Type*} [sc : SemilinearMapClass F τ₁₂ M M₂]

/-- The range of a linear map `f : M → M₂` is a submodule of `M₂`.
See Note [range copy pattern]. -/
def range [RingHomSurjective τ₁₂] (f : F) : Submodule R₂ M₂ :=
  (map f ⊤).copy (Set.range f) Set.image_univ.symm
#align linear_map.range LinearMap.range

theorem range_coe [RingHomSurjective τ₁₂] (f : F) : (range f : Set M₂) = Set.range f :=
  rfl
#align linear_map.range_coe LinearMap.range_coe

theorem range_toAddSubmonoid [RingHomSurjective τ₁₂] (f : M →ₛₗ[τ₁₂] M₂) :
    f.range.toAddSubmonoid = AddMonoidHom.mrange f :=
  rfl
#align linear_map.range_to_add_submonoid LinearMap.range_toAddSubmonoid

@[simp]
theorem mem_range [RingHomSurjective τ₁₂] {f : F} {x} : x ∈ range f ↔ ∃ y, f y = x :=
  Iff.rfl
#align linear_map.mem_range LinearMap.mem_range

theorem range_eq_map [RingHomSurjective τ₁₂] (f : F) : range f = map f ⊤ := by
  ext
  simp
#align linear_map.range_eq_map LinearMap.range_eq_map

theorem mem_range_self [RingHomSurjective τ₁₂] (f : F) (x : M) : f x ∈ range f :=
  ⟨x, rfl⟩
#align linear_map.mem_range_self LinearMap.mem_range_self

@[simp]
theorem range_id : range (LinearMap.id : M →ₗ[R] M) = ⊤ :=
  SetLike.coe_injective Set.range_id
#align linear_map.range_id LinearMap.range_id

theorem range_comp [RingHomSurjective τ₁₂] [RingHomSurjective τ₂₃] [RingHomSurjective τ₁₃]
    (f : M →ₛₗ[τ₁₂] M₂) (g : M₂ →ₛₗ[τ₂₃] M₃) : range (g.comp f : M →ₛₗ[τ₁₃] M₃) = map g (range f) :=
  SetLike.coe_injective (Set.range_comp g f)
#align linear_map.range_comp LinearMap.range_comp

theorem range_comp_le_range [RingHomSurjective τ₂₃] [RingHomSurjective τ₁₃] (f : M →ₛₗ[τ₁₂] M₂)
    (g : M₂ →ₛₗ[τ₂₃] M₃) : range (g.comp f : M →ₛₗ[τ₁₃] M₃) ≤ range g :=
  SetLike.coe_mono (Set.range_comp_subset_range f g)
#align linear_map.range_comp_le_range LinearMap.range_comp_le_range

theorem range_eq_top [RingHomSurjective τ₁₂] {f : F} : range f = ⊤ ↔ Surjective f := by
  rw [SetLike.ext'_iff, range_coe, top_coe, Set.range_iff_surjective]
#align linear_map.range_eq_top LinearMap.range_eq_top

theorem range_le_iff_comap [RingHomSurjective τ₁₂] {f : F} {p : Submodule R₂ M₂} :
    range f ≤ p ↔ comap f p = ⊤ := by rw [range_eq_map, map_le_iff_le_comap, eq_top_iff]
#align linear_map.range_le_iff_comap LinearMap.range_le_iff_comap

theorem map_le_range [RingHomSurjective τ₁₂] {f : F} {p : Submodule R M} : map f p ≤ range f :=
  SetLike.coe_mono (Set.image_subset_range f p)
#align linear_map.map_le_range LinearMap.map_le_range

@[simp]
theorem range_neg {R : Type*} {R₂ : Type*} {M : Type*} {M₂ : Type*} [Semiring R] [Ring R₂]
    [AddCommMonoid M] [AddCommGroup M₂] [Module R M] [Module R₂ M₂] {τ₁₂ : R →+* R₂}
    [RingHomSurjective τ₁₂] (f : M →ₛₗ[τ₁₂] M₂) : LinearMap.range (-f) = LinearMap.range f := by
  change range ((-LinearMap.id : M₂ →ₗ[R₂] M₂).comp f) = _
  rw [range_comp, Submodule.map_neg, Submodule.map_id]
#align linear_map.range_neg LinearMap.range_neg

<<<<<<< HEAD
@[simp]
theorem _root_.AddMonoidHom.coe_toIntLinearMap_range {M M₂ : Type*} [AddCommGroup M]
    [AddCommGroup M₂] (f : M →+ M₂) :
    LinearMap.range f.toIntLinearMap = AddSubgroup.toIntSubmodule f.range := rfl
=======
lemma range_domRestrict_le_range [RingHomSurjective τ₁₂] (f : M →ₛₗ[τ₁₂] M₂) (S : Submodule R M) :
    LinearMap.range (f.domRestrict S) ≤ LinearMap.range f := by
  rintro x ⟨⟨y, hy⟩, rfl⟩
  exact LinearMap.mem_range_self f y
>>>>>>> b2540cf9

/-- A linear map version of `AddMonoidHom.eqLocusM` -/
def eqLocus (f g : F) : Submodule R M :=
  { (f : M →+ M₂).eqLocusM g with
    carrier := { x | f x = g x }
    smul_mem' := fun {r} {x} (hx : _ = _) => show _ = _ by
      simpa only [map_smulₛₗ] using congr_arg ((· • ·) (τ₁₂ r)) hx }
#align linear_map.eq_locus LinearMap.eqLocus

@[simp]
theorem mem_eqLocus {x : M} {f g : F} : x ∈ eqLocus f g ↔ f x = g x :=
  Iff.rfl
#align linear_map.mem_eq_locus LinearMap.mem_eqLocus

theorem eqLocus_toAddSubmonoid (f g : F) :
    (eqLocus f g).toAddSubmonoid = (f : M →+ M₂).eqLocusM g :=
  rfl
#align linear_map.eq_locus_to_add_submonoid LinearMap.eqLocus_toAddSubmonoid

@[simp]
theorem eqLocus_eq_top {f g : F} : eqLocus f g = ⊤ ↔ f = g := by
  simp [SetLike.ext_iff, FunLike.ext_iff]

@[simp]
theorem eqLocus_same (f : F) : eqLocus f f = ⊤ := eqLocus_eq_top.2 rfl
#align linear_map.eq_locus_same LinearMap.eqLocus_same

theorem le_eqLocus {f g : F} {S : Submodule R M} : S ≤ eqLocus f g ↔ Set.EqOn f g S := Iff.rfl

theorem eqOn_sup {f g : F} {S T : Submodule R M} (hS : Set.EqOn f g S) (hT : Set.EqOn f g T) :
    Set.EqOn f g ↑(S ⊔ T) := by
  rw [← le_eqLocus] at hS hT ⊢
  exact sup_le hS hT

theorem ext_on_codisjoint {f g : F} {S T : Submodule R M} (hST : Codisjoint S T)
    (hS : Set.EqOn f g S) (hT : Set.EqOn f g T) : f = g :=
  FunLike.ext _ _ fun _ ↦ eqOn_sup hS hT <| hST.eq_top.symm ▸ trivial

end

/-- The decreasing sequence of submodules consisting of the ranges of the iterates of a linear map.
-/
@[simps]
def iterateRange (f : M →ₗ[R] M) : ℕ →o (Submodule R M)ᵒᵈ where
  toFun n := LinearMap.range (f ^ n)
  monotone' n m w x h := by
    obtain ⟨c, rfl⟩ := le_iff_exists_add.mp w
    rw [LinearMap.mem_range] at h
    obtain ⟨m, rfl⟩ := h
    rw [LinearMap.mem_range]
    use (f ^ c) m
    rw [pow_add, LinearMap.mul_apply]
#align linear_map.iterate_range LinearMap.iterateRange

/-- Restrict the codomain of a linear map `f` to `f.range`.

This is the bundled version of `Set.rangeFactorization`. -/
@[reducible]
def rangeRestrict [RingHomSurjective τ₁₂] (f : M →ₛₗ[τ₁₂] M₂) : M →ₛₗ[τ₁₂] LinearMap.range f :=
  f.codRestrict (LinearMap.range f) (LinearMap.mem_range_self f)
#align linear_map.range_restrict LinearMap.rangeRestrict

/-- The range of a linear map is finite if the domain is finite.
Note: this instance can form a diamond with `Subtype.fintype` in the
  presence of `Fintype M₂`. -/
instance fintypeRange [Fintype M] [DecidableEq M₂] [RingHomSurjective τ₁₂] (f : M →ₛₗ[τ₁₂] M₂) :
    Fintype (range f) :=
  Set.fintypeRange f
#align linear_map.fintype_range LinearMap.fintypeRange

variable {F : Type*} [sc : SemilinearMapClass F τ₁₂ M M₂]

/-- The kernel of a linear map `f : M → M₂` is defined to be `comap f ⊥`. This is equivalent to the
set of `x : M` such that `f x = 0`. The kernel is a submodule of `M`. -/
def ker (f : F) : Submodule R M :=
  comap f ⊥
#align linear_map.ker LinearMap.ker

@[simp]
theorem mem_ker {f : F} {y} : y ∈ ker f ↔ f y = 0 :=
  mem_bot R₂
#align linear_map.mem_ker LinearMap.mem_ker

@[simp]
theorem ker_id : ker (LinearMap.id : M →ₗ[R] M) = ⊥ :=
  rfl
#align linear_map.ker_id LinearMap.ker_id

@[simp]
theorem map_coe_ker (f : F) (x : ker f) : f x = 0 :=
  mem_ker.1 x.2
#align linear_map.map_coe_ker LinearMap.map_coe_ker

theorem ker_toAddSubmonoid (f : M →ₛₗ[τ₁₂] M₂) : f.ker.toAddSubmonoid = (AddMonoidHom.mker f) :=
  rfl
#align linear_map.ker_to_add_submonoid LinearMap.ker_toAddSubmonoid

theorem comp_ker_subtype (f : M →ₛₗ[τ₁₂] M₂) : f.comp f.ker.subtype = 0 :=
  LinearMap.ext fun x => mem_ker.1 x.2
#align linear_map.comp_ker_subtype LinearMap.comp_ker_subtype

theorem ker_comp (f : M →ₛₗ[τ₁₂] M₂) (g : M₂ →ₛₗ[τ₂₃] M₃) :
    ker (g.comp f : M →ₛₗ[τ₁₃] M₃) = comap f (ker g) :=
  rfl
#align linear_map.ker_comp LinearMap.ker_comp

theorem ker_le_ker_comp (f : M →ₛₗ[τ₁₂] M₂) (g : M₂ →ₛₗ[τ₂₃] M₃) :
    ker f ≤ ker (g.comp f : M →ₛₗ[τ₁₃] M₃) := by rw [ker_comp]; exact comap_mono bot_le
#align linear_map.ker_le_ker_comp LinearMap.ker_le_ker_comp

theorem disjoint_ker {f : F} {p : Submodule R M} : Disjoint p (ker f) ↔ ∀ x ∈ p, f x = 0 → x = 0 :=
  by simp [disjoint_def]
#align linear_map.disjoint_ker LinearMap.disjoint_ker

theorem ker_eq_bot' {f : F} : ker f = ⊥ ↔ ∀ m, f m = 0 → m = 0 := by
  simpa [disjoint_iff_inf_le] using @disjoint_ker _ _ _ _ _ _ _ _ _ _ _ _ _ f ⊤
#align linear_map.ker_eq_bot' LinearMap.ker_eq_bot'

theorem ker_eq_bot_of_inverse {τ₂₁ : R₂ →+* R} [RingHomInvPair τ₁₂ τ₂₁] {f : M →ₛₗ[τ₁₂] M₂}
    {g : M₂ →ₛₗ[τ₂₁] M} (h : (g.comp f : M →ₗ[R] M) = id) : ker f = ⊥ :=
  ker_eq_bot'.2 fun m hm => by rw [← id_apply (R := R) m, ← h, comp_apply, hm, g.map_zero]
#align linear_map.ker_eq_bot_of_inverse LinearMap.ker_eq_bot_of_inverse

theorem le_ker_iff_map [RingHomSurjective τ₁₂] {f : F} {p : Submodule R M} :
    p ≤ ker f ↔ map f p = ⊥ := by rw [ker, eq_bot_iff, map_le_iff_le_comap]
#align linear_map.le_ker_iff_map LinearMap.le_ker_iff_map

theorem ker_codRestrict {τ₂₁ : R₂ →+* R} (p : Submodule R M) (f : M₂ →ₛₗ[τ₂₁] M) (hf) :
    ker (codRestrict p f hf) = ker f := by rw [ker, comap_codRestrict, Submodule.map_bot]; rfl
#align linear_map.ker_cod_restrict LinearMap.ker_codRestrict

theorem range_codRestrict {τ₂₁ : R₂ →+* R} [RingHomSurjective τ₂₁] (p : Submodule R M)
    (f : M₂ →ₛₗ[τ₂₁] M) (hf) :
    range (codRestrict p f hf) = comap p.subtype (LinearMap.range f) := by
  simpa only [range_eq_map] using map_codRestrict _ _ _ _
#align linear_map.range_cod_restrict LinearMap.range_codRestrict

theorem ker_restrict [AddCommMonoid M₁] [Module R M₁] {p : Submodule R M} {q : Submodule R M₁}
    {f : M →ₗ[R] M₁} (hf : ∀ x : M, x ∈ p → f x ∈ q) :
    ker (f.restrict hf) = LinearMap.ker (f.domRestrict p) := by
  rw [restrict_eq_codRestrict_domRestrict, ker_codRestrict]
#align linear_map.ker_restrict LinearMap.ker_restrict

theorem _root_.Submodule.map_comap_eq [RingHomSurjective τ₁₂] (f : F) (q : Submodule R₂ M₂) :
    map f (comap f q) = range f ⊓ q :=
  le_antisymm (le_inf map_le_range (map_comap_le _ _)) <| by
    rintro _ ⟨⟨x, _, rfl⟩, hx⟩; exact ⟨x, hx, rfl⟩
#align submodule.map_comap_eq Submodule.map_comap_eq

theorem _root_.Submodule.map_comap_eq_self [RingHomSurjective τ₁₂] {f : F} {q : Submodule R₂ M₂}
    (h : q ≤ range f) : map f (comap f q) = q := by rwa [Submodule.map_comap_eq, inf_eq_right]
#align submodule.map_comap_eq_self Submodule.map_comap_eq_self

@[simp]
theorem ker_zero : ker (0 : M →ₛₗ[τ₁₂] M₂) = ⊤ :=
  eq_top_iff'.2 fun x => by simp
#align linear_map.ker_zero LinearMap.ker_zero

@[simp]
theorem range_zero [RingHomSurjective τ₁₂] : range (0 : M →ₛₗ[τ₁₂] M₂) = ⊥ := by
  simpa only [range_eq_map] using Submodule.map_zero _
#align linear_map.range_zero LinearMap.range_zero

theorem ker_eq_top {f : M →ₛₗ[τ₁₂] M₂} : ker f = ⊤ ↔ f = 0 :=
  ⟨fun h => ext fun _ => mem_ker.1 <| h.symm ▸ trivial, fun h => h.symm ▸ ker_zero⟩
#align linear_map.ker_eq_top LinearMap.ker_eq_top

@[simp]
theorem _root_.AddMonoidHom.coe_toIntLinearMap_ker {M M₂ : Type*} [AddCommGroup M] [AddCommGroup M₂]
    (f : M →+ M₂) : LinearMap.ker f.toIntLinearMap = AddSubgroup.toIntSubmodule f.ker := rfl

section

variable [RingHomSurjective τ₁₂]

theorem range_le_bot_iff (f : M →ₛₗ[τ₁₂] M₂) : range f ≤ ⊥ ↔ f = 0 := by
  rw [range_le_iff_comap]; exact ker_eq_top
#align linear_map.range_le_bot_iff LinearMap.range_le_bot_iff

theorem range_eq_bot {f : M →ₛₗ[τ₁₂] M₂} : range f = ⊥ ↔ f = 0 := by
  rw [← range_le_bot_iff, le_bot_iff]
#align linear_map.range_eq_bot LinearMap.range_eq_bot

theorem range_le_ker_iff {f : M →ₛₗ[τ₁₂] M₂} {g : M₂ →ₛₗ[τ₂₃] M₃} :
    range f ≤ ker g ↔ (g.comp f : M →ₛₗ[τ₁₃] M₃) = 0 :=
  ⟨fun h => ker_eq_top.1 <| eq_top_iff'.2 fun x => h <| ⟨_, rfl⟩, fun h x hx =>
    mem_ker.2 <| Exists.elim hx fun y hy => by rw [← hy, ← comp_apply, h, zero_apply]⟩
#align linear_map.range_le_ker_iff LinearMap.range_le_ker_iff

theorem comap_le_comap_iff {f : F} (hf : range f = ⊤) {p p'} : comap f p ≤ comap f p' ↔ p ≤ p' :=
  ⟨fun H x hx => by rcases range_eq_top.1 hf x with ⟨y, hy, rfl⟩; exact H hx, comap_mono⟩
#align linear_map.comap_le_comap_iff LinearMap.comap_le_comap_iff

theorem comap_injective {f : F} (hf : range f = ⊤) : Injective (comap f) := fun _ _ h =>
  le_antisymm ((comap_le_comap_iff hf).1 (le_of_eq h)) ((comap_le_comap_iff hf).1 (ge_of_eq h))
#align linear_map.comap_injective LinearMap.comap_injective

end

theorem ker_eq_bot_of_injective {f : F} (hf : Injective f) : ker f = ⊥ := by
  have : Disjoint ⊤ (ker f) := by
    -- Porting note: `← map_zero f` should work here, but it needs to be directly applied to H.
    rw [disjoint_ker]
    intros _ _ H
    rw [← map_zero f] at H
    exact hf H
  simpa [disjoint_iff_inf_le]
#align linear_map.ker_eq_bot_of_injective LinearMap.ker_eq_bot_of_injective

/-- The increasing sequence of submodules consisting of the kernels of the iterates of a linear map.
-/
@[simps]
def iterateKer (f : M →ₗ[R] M) : ℕ →o Submodule R M where
  toFun n := ker (f ^ n)
  monotone' n m w x h := by
    obtain ⟨c, rfl⟩ := le_iff_exists_add.mp w
    rw [LinearMap.mem_ker] at h
    rw [LinearMap.mem_ker, add_comm, pow_add, LinearMap.mul_apply, h, LinearMap.map_zero]
#align linear_map.iterate_ker LinearMap.iterateKer

end AddCommMonoid

section Ring

variable [Ring R] [Ring R₂] [Ring R₃]
variable [AddCommGroup M] [AddCommGroup M₂] [AddCommGroup M₃]
variable [Module R M] [Module R₂ M₂] [Module R₃ M₃]
variable {τ₁₂ : R →+* R₂} {τ₂₃ : R₂ →+* R₃} {τ₁₃ : R →+* R₃}
variable [RingHomCompTriple τ₁₂ τ₂₃ τ₁₃]
variable {F : Type*} [sc : SemilinearMapClass F τ₁₂ M M₂]
variable {f : F}

open Submodule

theorem range_toAddSubgroup [RingHomSurjective τ₁₂] (f : M →ₛₗ[τ₁₂] M₂) :
    (range f).toAddSubgroup = f.toAddMonoidHom.range :=
  rfl
#align linear_map.range_to_add_subgroup LinearMap.range_toAddSubgroup

theorem ker_toAddSubgroup (f : M →ₛₗ[τ₁₂] M₂) : (ker f).toAddSubgroup = f.toAddMonoidHom.ker :=
  rfl
#align linear_map.ker_to_add_subgroup LinearMap.ker_toAddSubgroup

theorem eqLocus_eq_ker_sub (f g : M →ₛₗ[τ₁₂] M₂) : eqLocus f g = ker (f - g) :=
  SetLike.ext fun _ => sub_eq_zero.symm
#align linear_map.eq_locus_eq_ker_sub LinearMap.eqLocus_eq_ker_sub

theorem sub_mem_ker_iff {x y} : x - y ∈ ker f ↔ f x = f y := by rw [mem_ker, map_sub, sub_eq_zero]
#align linear_map.sub_mem_ker_iff LinearMap.sub_mem_ker_iff

theorem disjoint_ker' {p : Submodule R M} :
    Disjoint p (ker f) ↔ ∀ x ∈ p, ∀ y ∈ p, f x = f y → x = y :=
  disjoint_ker.trans
    ⟨fun H x hx y hy h => eq_of_sub_eq_zero <| H _ (sub_mem hx hy) (by simp [h]),
     fun H x h₁ h₂ => H x h₁ 0 (zero_mem _) (by simpa using h₂)⟩
#align linear_map.disjoint_ker' LinearMap.disjoint_ker'

theorem injOn_of_disjoint_ker {p : Submodule R M} {s : Set M} (h : s ⊆ p)
    (hd : Disjoint p (ker f)) : Set.InjOn f s := fun _ hx _ hy =>
  disjoint_ker'.1 hd _ (h hx) _ (h hy)
#align linear_map.inj_on_of_disjoint_ker LinearMap.injOn_of_disjoint_ker

variable (F)

theorem _root_.LinearMapClass.ker_eq_bot : ker f = ⊥ ↔ Injective f := by
  simpa [disjoint_iff_inf_le] using @disjoint_ker' _ _ _ _ _ _ _ _ _ _ _ _ _ f ⊤
#align linear_map_class.ker_eq_bot LinearMapClass.ker_eq_bot

variable {F}

theorem ker_eq_bot {f : M →ₛₗ[τ₁₂] M₂} : ker f = ⊥ ↔ Injective f :=
  LinearMapClass.ker_eq_bot _
#align linear_map.ker_eq_bot LinearMap.ker_eq_bot

theorem ker_le_iff [RingHomSurjective τ₁₂] {p : Submodule R M} :
    ker f ≤ p ↔ ∃ y ∈ range f, f ⁻¹' {y} ⊆ p := by
  constructor
  · intro h
    use 0
    rw [← SetLike.mem_coe, range_coe]
    exact ⟨⟨0, map_zero f⟩, h⟩
  · rintro ⟨y, h₁, h₂⟩
    rw [SetLike.le_def]
    intro z hz
    simp only [mem_ker, SetLike.mem_coe] at hz
    rw [← SetLike.mem_coe, range_coe, Set.mem_range] at h₁
    obtain ⟨x, hx⟩ := h₁
    have hx' : x ∈ p := h₂ hx
    have hxz : z + x ∈ p := by
      apply h₂
      simp [hx, hz]
    suffices z + x - x ∈ p by simpa only [this, add_sub_cancel]
    exact p.sub_mem hxz hx'
#align linear_map.ker_le_iff LinearMap.ker_le_iff

@[simp] lemma injective_domRestrict_iff {f : M →ₛₗ[τ₁₂] M₂} {S : Submodule R M} :
    Injective (f.domRestrict S) ↔ S ⊓ LinearMap.ker f = ⊥ := by
  rw [← LinearMap.ker_eq_bot]
  refine ⟨fun h ↦ le_bot_iff.1 ?_, fun h ↦ le_bot_iff.1 ?_⟩
  · intro x ⟨hx, h'x⟩
    have : ⟨x, hx⟩ ∈ LinearMap.ker (LinearMap.domRestrict f S) := by simpa using h'x
    rw [h] at this
    simpa using this
  · rintro ⟨x, hx⟩ h'x
    have : x ∈ S ⊓ LinearMap.ker f := ⟨hx, h'x⟩
    rw [h] at this
    simpa using this

end Ring

section Semifield

variable [Semifield K] [Semifield K₂]
variable [AddCommMonoid V] [Module K V]
variable [AddCommMonoid V₂] [Module K V₂]

theorem ker_smul (f : V →ₗ[K] V₂) (a : K) (h : a ≠ 0) : ker (a • f) = ker f :=
  Submodule.comap_smul f _ a h
#align linear_map.ker_smul LinearMap.ker_smul

theorem ker_smul' (f : V →ₗ[K] V₂) (a : K) : ker (a • f) = ⨅ _ : a ≠ 0, ker f :=
  Submodule.comap_smul' f _ a
#align linear_map.ker_smul' LinearMap.ker_smul'

theorem range_smul (f : V →ₗ[K] V₂) (a : K) (h : a ≠ 0) : range (a • f) = range f := by
  simpa only [range_eq_map] using Submodule.map_smul f _ a h
#align linear_map.range_smul LinearMap.range_smul

theorem range_smul' (f : V →ₗ[K] V₂) (a : K) :
    range (a • f) = ⨆ _ : a ≠ 0, range f := by
  simpa only [range_eq_map] using Submodule.map_smul' f _ a
#align linear_map.range_smul' LinearMap.range_smul'

end Semifield

end LinearMap

namespace IsLinearMap

theorem isLinearMap_add [Semiring R] [AddCommMonoid M] [Module R M] :
    IsLinearMap R fun x : M × M => x.1 + x.2 := by
  apply IsLinearMap.mk
  · intro x y
    simp only [Prod.fst_add, Prod.snd_add]
    abel -- Porting Note: was cc
  · intro x y
    simp [smul_add]
#align is_linear_map.is_linear_map_add IsLinearMap.isLinearMap_add

theorem isLinearMap_sub {R M : Type*} [Semiring R] [AddCommGroup M] [Module R M] :
    IsLinearMap R fun x : M × M => x.1 - x.2 := by
  apply IsLinearMap.mk
  · intro x y
    -- Porting note: was `simp [add_comm, add_left_comm, sub_eq_add_neg]`
    rw [Prod.fst_add, Prod.snd_add]
    abel
  · intro x y
    simp [smul_sub]
#align is_linear_map.is_linear_map_sub IsLinearMap.isLinearMap_sub

end IsLinearMap

namespace Submodule

section AddCommMonoid

variable [Semiring R] [Semiring R₂] [AddCommMonoid M] [AddCommMonoid M₂]

variable [Module R M] [Module R₂ M₂]

variable (p p' : Submodule R M) (q : Submodule R₂ M₂)

variable {τ₁₂ : R →+* R₂}

variable {F : Type*} [sc : SemilinearMapClass F τ₁₂ M M₂]

open LinearMap

@[simp]
theorem map_top [RingHomSurjective τ₁₂] (f : F) : map f ⊤ = range f :=
  (range_eq_map f).symm
#align submodule.map_top Submodule.map_top

@[simp]
theorem comap_bot (f : F) : comap f ⊥ = ker f :=
  rfl
#align submodule.comap_bot Submodule.comap_bot

@[simp]
theorem ker_subtype : ker p.subtype = ⊥ :=
  ker_eq_bot_of_injective fun _ _ => Subtype.ext_val
#align submodule.ker_subtype Submodule.ker_subtype

@[simp]
theorem range_subtype : range p.subtype = p := by simpa using map_comap_subtype p ⊤
#align submodule.range_subtype Submodule.range_subtype

theorem map_subtype_le (p' : Submodule R p) : map p.subtype p' ≤ p := by
  simpa using (map_le_range : map p.subtype p' ≤ range p.subtype)
#align submodule.map_subtype_le Submodule.map_subtype_le

/-- Under the canonical linear map from a submodule `p` to the ambient space `M`, the image of the
maximal submodule of `p` is just `p `. -/
-- @[simp] -- Porting note: simp can prove this
theorem map_subtype_top : map p.subtype (⊤ : Submodule R p) = p := by simp
#align submodule.map_subtype_top Submodule.map_subtype_top

@[simp]
theorem comap_subtype_eq_top {p p' : Submodule R M} : comap p.subtype p' = ⊤ ↔ p ≤ p' :=
  eq_top_iff.trans <| map_le_iff_le_comap.symm.trans <| by rw [map_subtype_top]
#align submodule.comap_subtype_eq_top Submodule.comap_subtype_eq_top

@[simp]
theorem comap_subtype_self : comap p.subtype p = ⊤ :=
  comap_subtype_eq_top.2 le_rfl
#align submodule.comap_subtype_self Submodule.comap_subtype_self

@[simp]
theorem ker_ofLe (p p' : Submodule R M) (h : p ≤ p') : ker (ofLe h) = ⊥ := by
  rw [ofLe, ker_codRestrict, ker_subtype]
#align submodule.ker_of_le Submodule.ker_ofLe

theorem range_ofLe (p q : Submodule R M) (h : p ≤ q) : range (ofLe h) = comap q.subtype p := by
  rw [← map_top, ofLe, LinearMap.map_codRestrict, map_top, range_subtype]
#align submodule.range_of_le Submodule.range_ofLe

@[simp]
theorem map_subtype_range_ofLe {p p' : Submodule R M} (h : p ≤ p') :
    map p'.subtype (range $ ofLe h) = p := by simp [range_ofLe, map_comap_eq, h]
#align submodule.map_subtype_range_of_le Submodule.map_subtype_range_ofLe

theorem disjoint_iff_comap_eq_bot {p q : Submodule R M} : Disjoint p q ↔ comap p.subtype q = ⊥ := by
  rw [← (map_injective_of_injective (show Injective p.subtype from Subtype.coe_injective)).eq_iff,
    map_comap_subtype, map_bot, disjoint_iff]
#align submodule.disjoint_iff_comap_eq_bot Submodule.disjoint_iff_comap_eq_bot

/-- If `N ⊆ M` then submodules of `N` are the same as submodules of `M` contained in `N` -/
def MapSubtype.relIso : Submodule R p ≃o { p' : Submodule R M // p' ≤ p } where
  toFun p' := ⟨map p.subtype p', map_subtype_le p _⟩
  invFun q := comap p.subtype q
  left_inv p' := comap_map_eq_of_injective (by exact Subtype.val_injective) p'
  right_inv := fun ⟨q, hq⟩ => Subtype.ext_val <| by simp [map_comap_subtype p, inf_of_le_right hq]
  map_rel_iff' {p₁ p₂} := Subtype.coe_le_coe.symm.trans $ by
    dsimp
    rw [map_le_iff_le_comap,
      comap_map_eq_of_injective (show Injective p.subtype from Subtype.coe_injective) p₂]
#align submodule.map_subtype.rel_iso Submodule.MapSubtype.relIso

/-- If `p ⊆ M` is a submodule, the ordering of submodules of `p` is embedded in the ordering of
submodules of `M`. -/
def MapSubtype.orderEmbedding : Submodule R p ↪o Submodule R M :=
  (RelIso.toRelEmbedding <| MapSubtype.relIso p).trans $
    Subtype.relEmbedding (X := Submodule R M) (fun p p' ↦ p ≤ p') _
#align submodule.map_subtype.order_embedding Submodule.MapSubtype.orderEmbedding

@[simp]
theorem map_subtype_embedding_eq (p' : Submodule R p) :
    MapSubtype.orderEmbedding p p' = map p.subtype p' :=
  rfl
#align submodule.map_subtype_embedding_eq Submodule.map_subtype_embedding_eq

end AddCommMonoid

end Submodule

namespace LinearMap

section Semiring

variable [Semiring R] [Semiring R₂] [Semiring R₃]

variable [AddCommMonoid M] [AddCommMonoid M₂] [AddCommMonoid M₃]

variable [Module R M] [Module R₂ M₂] [Module R₃ M₃]

variable {τ₁₂ : R →+* R₂} {τ₂₃ : R₂ →+* R₃} {τ₁₃ : R →+* R₃}

variable [RingHomCompTriple τ₁₂ τ₂₃ τ₁₃]

/-- A monomorphism is injective. -/
theorem ker_eq_bot_of_cancel {f : M →ₛₗ[τ₁₂] M₂}
    (h : ∀ u v : ker f →ₗ[R] M, f.comp u = f.comp v → u = v) : ker f = ⊥ := by
  have h₁ : f.comp (0 : ker f →ₗ[R] M) = 0 := comp_zero _
  rw [← Submodule.range_subtype (ker f),
    ← h 0 f.ker.subtype (Eq.trans h₁ (comp_ker_subtype f).symm)]
  exact range_zero
#align linear_map.ker_eq_bot_of_cancel LinearMap.ker_eq_bot_of_cancel

theorem range_comp_of_range_eq_top [RingHomSurjective τ₁₂] [RingHomSurjective τ₂₃]
    [RingHomSurjective τ₁₃] {f : M →ₛₗ[τ₁₂] M₂} (g : M₂ →ₛₗ[τ₂₃] M₃) (hf : range f = ⊤) :
    range (g.comp f : M →ₛₗ[τ₁₃] M₃) = range g := by rw [range_comp, hf, Submodule.map_top]
#align linear_map.range_comp_of_range_eq_top LinearMap.range_comp_of_range_eq_top

theorem ker_comp_of_ker_eq_bot (f : M →ₛₗ[τ₁₂] M₂) {g : M₂ →ₛₗ[τ₂₃] M₃} (hg : ker g = ⊥) :
    ker (g.comp f : M →ₛₗ[τ₁₃] M₃) = ker f := by rw [ker_comp, hg, Submodule.comap_bot]
#align linear_map.ker_comp_of_ker_eq_bot LinearMap.ker_comp_of_ker_eq_bot

section Image

/-- If `O` is a submodule of `M`, and `Φ : O →ₗ M'` is a linear map,
then `(ϕ : O →ₗ M').submoduleImage N` is `ϕ(N)` as a submodule of `M'` -/
def submoduleImage {M' : Type*} [AddCommMonoid M'] [Module R M'] {O : Submodule R M}
    (ϕ : O →ₗ[R] M') (N : Submodule R M) : Submodule R M' :=
  (N.comap O.subtype).map ϕ
#align linear_map.submodule_image LinearMap.submoduleImage

@[simp]
theorem mem_submoduleImage {M' : Type*} [AddCommMonoid M'] [Module R M'] {O : Submodule R M}
    {ϕ : O →ₗ[R] M'} {N : Submodule R M} {x : M'} :
    x ∈ ϕ.submoduleImage N ↔ ∃ (y : _) (yO : y ∈ O) (_ : y ∈ N), ϕ ⟨y, yO⟩ = x := by
  refine' Submodule.mem_map.trans ⟨_, _⟩ <;> simp_rw [Submodule.mem_comap]
  · rintro ⟨⟨y, yO⟩, yN : y ∈ N, h⟩
    exact ⟨y, yO, yN, h⟩
  · rintro ⟨y, yO, yN, h⟩
    exact ⟨⟨y, yO⟩, yN, h⟩
#align linear_map.mem_submodule_image LinearMap.mem_submoduleImage

theorem mem_submoduleImage_of_le {M' : Type*} [AddCommMonoid M'] [Module R M'] {O : Submodule R M}
    {ϕ : O →ₗ[R] M'} {N : Submodule R M} (hNO : N ≤ O) {x : M'} :
    x ∈ ϕ.submoduleImage N ↔ ∃ (y : _) (yN : y ∈ N), ϕ ⟨y, hNO yN⟩ = x := by
  refine' mem_submoduleImage.trans ⟨_, _⟩
  · rintro ⟨y, yO, yN, h⟩
    exact ⟨y, yN, h⟩
  · rintro ⟨y, yN, h⟩
    exact ⟨y, hNO yN, yN, h⟩
#align linear_map.mem_submodule_image_of_le LinearMap.mem_submoduleImage_of_le

theorem submoduleImage_apply_ofLe {M' : Type*} [AddCommGroup M'] [Module R M'] {O : Submodule R M}
    (ϕ : O →ₗ[R] M') (N : Submodule R M) (hNO : N ≤ O) :
    ϕ.submoduleImage N = range (ϕ.comp (Submodule.ofLe hNO)) := by
  rw [submoduleImage, range_comp, Submodule.range_ofLe]
#align linear_map.submodule_image_apply_of_le LinearMap.submoduleImage_apply_ofLe

end Image

end Semiring

end LinearMap

@[simp]
theorem LinearMap.range_rangeRestrict [Semiring R] [AddCommMonoid M] [AddCommMonoid M₂] [Module R M]
    [Module R M₂] (f : M →ₗ[R] M₂) : range f.rangeRestrict = ⊤ := by simp [f.range_codRestrict _]
#align linear_map.range_range_restrict LinearMap.range_rangeRestrict

@[simp]
theorem LinearMap.ker_rangeRestrict [Semiring R] [AddCommMonoid M] [AddCommMonoid M₂] [Module R M]
    [Module R M₂] (f : M →ₗ[R] M₂) : ker f.rangeRestrict = ker f :=
  LinearMap.ker_codRestrict _ _ _
#align linear_map.ker_range_restrict LinearMap.ker_rangeRestrict

/-! ### Linear equivalences -/


namespace LinearEquiv

section AddCommMonoid

section Subsingleton

variable [Semiring R] [Semiring R₂]

variable [AddCommMonoid M] [AddCommMonoid M₂]

variable [Module R M] [Module R₂ M₂]

variable {σ₁₂ : R →+* R₂} {σ₂₁ : R₂ →+* R}

variable [RingHomInvPair σ₁₂ σ₂₁] [RingHomInvPair σ₂₁ σ₁₂]

section Module

variable [Subsingleton M] [Subsingleton M₂]

/-- Between two zero modules, the zero map is an equivalence. -/
instance : Zero (M ≃ₛₗ[σ₁₂] M₂) :=
  ⟨{ (0 : M →ₛₗ[σ₁₂] M₂) with
      toFun := 0
      invFun := 0
      right_inv := Subsingleton.elim _
      left_inv := Subsingleton.elim _ }⟩

-- Even though these are implied by `Subsingleton.elim` via the `Unique` instance below, they're
-- nice to have as `rfl`-lemmas for `dsimp`.
@[simp]
theorem zero_symm : (0 : M ≃ₛₗ[σ₁₂] M₂).symm = 0 :=
  rfl
#align linear_equiv.zero_symm LinearEquiv.zero_symm

@[simp]
theorem coe_zero : ⇑(0 : M ≃ₛₗ[σ₁₂] M₂) = 0 :=
  rfl
#align linear_equiv.coe_zero LinearEquiv.coe_zero

theorem zero_apply (x : M) : (0 : M ≃ₛₗ[σ₁₂] M₂) x = 0 :=
  rfl
#align linear_equiv.zero_apply LinearEquiv.zero_apply

/-- Between two zero modules, the zero map is the only equivalence. -/
instance : Unique (M ≃ₛₗ[σ₁₂] M₂) where
  uniq _ := toLinearMap_injective (Subsingleton.elim _ _)
  default := 0


end Module

instance uniqueOfSubsingleton [Subsingleton R] [Subsingleton R₂] : Unique (M ≃ₛₗ[σ₁₂] M₂) := by
  haveI := Module.subsingleton R M
  haveI := Module.subsingleton R₂ M₂
  infer_instance
#align linear_equiv.unique_of_subsingleton LinearEquiv.uniqueOfSubsingleton

end Subsingleton

section

variable [Semiring R] [Semiring R₂] [Semiring R₃] [Semiring R₄]

variable [AddCommMonoid M] [AddCommMonoid M₂] [AddCommMonoid M₃] [AddCommMonoid M₄]

variable {module_M : Module R M} {module_M₂ : Module R₂ M₂}

variable {σ₁₂ : R →+* R₂} {σ₂₁ : R₂ →+* R}

variable {re₁₂ : RingHomInvPair σ₁₂ σ₂₁} {re₂₁ : RingHomInvPair σ₂₁ σ₁₂}

variable (e e' : M ≃ₛₗ[σ₁₂] M₂)

#align linear_equiv.map_sum map_sumₓ

theorem map_eq_comap {p : Submodule R M} :
    (p.map (e : M →ₛₗ[σ₁₂] M₂) : Submodule R₂ M₂) = p.comap (e.symm : M₂ →ₛₗ[σ₂₁] M) :=
  SetLike.coe_injective <| by simp [e.image_eq_preimage]
#align linear_equiv.map_eq_comap LinearEquiv.map_eq_comap

/-- A linear equivalence of two modules restricts to a linear equivalence from any submodule
`p` of the domain onto the image of that submodule.

This is the linear version of `AddEquiv.submonoidMap` and `AddEquiv.subgroupMap`.

This is `LinearEquiv.ofSubmodule'` but with `map` on the right instead of `comap` on the left. -/
def submoduleMap (p : Submodule R M) : p ≃ₛₗ[σ₁₂] ↥(p.map (e : M →ₛₗ[σ₁₂] M₂) : Submodule R₂ M₂) :=
  { ((e : M →ₛₗ[σ₁₂] M₂).domRestrict p).codRestrict (p.map (e : M →ₛₗ[σ₁₂] M₂)) fun x =>
      ⟨x, by
        simp only [LinearMap.domRestrict_apply, eq_self_iff_true, and_true_iff, SetLike.coe_mem,
          SetLike.mem_coe]⟩ with
    invFun := fun y =>
      ⟨(e.symm : M₂ →ₛₗ[σ₂₁] M) y, by
        rcases y with ⟨y', hy⟩
        rw [Submodule.mem_map] at hy
        rcases hy with ⟨x, hx, hxy⟩
        subst hxy
        simp only [symm_apply_apply, Submodule.coe_mk, coe_coe, hx]⟩
    left_inv := fun x => by
      simp only [LinearMap.domRestrict_apply, LinearMap.codRestrict_apply, LinearMap.toFun_eq_coe,
        LinearEquiv.coe_coe, LinearEquiv.symm_apply_apply, SetLike.eta]
    right_inv := fun y => by
      apply SetCoe.ext
      simp only [LinearMap.domRestrict_apply, LinearMap.codRestrict_apply, LinearMap.toFun_eq_coe,
        LinearEquiv.coe_coe, LinearEquiv.apply_symm_apply] }
#align linear_equiv.submodule_map LinearEquiv.submoduleMap


@[simp]
theorem submoduleMap_apply (p : Submodule R M) (x : p) : ↑(e.submoduleMap p x) = e x :=
  rfl
#align linear_equiv.submodule_map_apply LinearEquiv.submoduleMap_apply

@[simp]
theorem submoduleMap_symm_apply (p : Submodule R M)
    (x : (p.map (e : M →ₛₗ[σ₁₂] M₂) : Submodule R₂ M₂)) : ↑((e.submoduleMap p).symm x) = e.symm x :=
  rfl
#align linear_equiv.submodule_map_symm_apply LinearEquiv.submoduleMap_symm_apply


end

section Finsupp

#align linear_equiv.map_finsupp_sum map_finsupp_sumₓ

end Finsupp

section DFinsupp

open DFinsupp

variable [Semiring R] [Semiring R₂]

variable [AddCommMonoid M] [AddCommMonoid M₂]

variable [Module R M] [Module R₂ M₂]

variable {τ₁₂ : R →+* R₂} {τ₂₁ : R₂ →+* R}

variable [RingHomInvPair τ₁₂ τ₂₁] [RingHomInvPair τ₂₁ τ₁₂]

variable {γ : ι → Type*} [DecidableEq ι]


#align linear_equiv.map_dfinsupp_sum map_dfinsupp_sumₓ

@[simp]
theorem map_dfinsupp_sumAddHom [∀ i, AddZeroClass (γ i)] (f : M ≃ₛₗ[τ₁₂] M₂) (t : Π₀ i, γ i)
    (g : ∀ i, γ i →+ M) :
    f (sumAddHom g t) = sumAddHom (fun i => f.toAddEquiv.toAddMonoidHom.comp (g i)) t :=
  f.toAddEquiv.map_dfinsupp_sumAddHom _ _
#align linear_equiv.map_dfinsupp_sum_add_hom LinearEquiv.map_dfinsupp_sumAddHom

end DFinsupp

section Uncurry

variable [Semiring R] [Semiring R₂] [Semiring R₃] [Semiring R₄]

variable [AddCommMonoid M] [AddCommMonoid M₂] [AddCommMonoid M₃] [AddCommMonoid M₄]

variable (V V₂ R)

/-- Linear equivalence between a curried and uncurried function.
  Differs from `TensorProduct.curry`. -/
protected def curry : (V × V₂ → R) ≃ₗ[R] V → V₂ → R :=
  { Equiv.curry _ _ _ with
    map_add' := fun _ _ => by
      ext
      rfl
    map_smul' := fun _ _ => by
      ext
      rfl }
#align linear_equiv.curry LinearEquiv.curry

@[simp]
theorem coe_curry : ⇑(LinearEquiv.curry R V V₂) = curry :=
  rfl
#align linear_equiv.coe_curry LinearEquiv.coe_curry

@[simp]
theorem coe_curry_symm : ⇑(LinearEquiv.curry R V V₂).symm = uncurry :=
  rfl
#align linear_equiv.coe_curry_symm LinearEquiv.coe_curry_symm

end Uncurry

section

variable [Semiring R] [Semiring R₂] [Semiring R₃] [Semiring R₄]

variable [AddCommMonoid M] [AddCommMonoid M₂] [AddCommMonoid M₃] [AddCommMonoid M₄]

variable {module_M : Module R M} {module_M₂ : Module R₂ M₂} {module_M₃ : Module R₃ M₃}

variable {σ₁₂ : R →+* R₂} {σ₂₁ : R₂ →+* R}

variable {σ₂₃ : R₂ →+* R₃} {σ₁₃ : R →+* R₃} [RingHomCompTriple σ₁₂ σ₂₃ σ₁₃]

variable {σ₃₂ : R₃ →+* R₂}

variable {re₁₂ : RingHomInvPair σ₁₂ σ₂₁} {re₂₁ : RingHomInvPair σ₂₁ σ₁₂}

variable {re₂₃ : RingHomInvPair σ₂₃ σ₃₂} {re₃₂ : RingHomInvPair σ₃₂ σ₂₃}

variable (f : M →ₛₗ[σ₁₂] M₂) (g : M₂ →ₛₗ[σ₂₁] M) (e : M ≃ₛₗ[σ₁₂] M₂) (h : M₂ →ₛₗ[σ₂₃] M₃)

variable (e'' : M₂ ≃ₛₗ[σ₂₃] M₃)

variable (p q : Submodule R M)

/-- Linear equivalence between two equal submodules. -/
def ofEq (h : p = q) : p ≃ₗ[R] q :=
  { Equiv.Set.ofEq (congr_arg _ h) with
    map_smul' := fun _ _ => rfl
    map_add' := fun _ _ => rfl }
#align linear_equiv.of_eq LinearEquiv.ofEq

variable {p q}

@[simp]
theorem coe_ofEq_apply (h : p = q) (x : p) : (ofEq p q h x : M) = x :=
  rfl
#align linear_equiv.coe_of_eq_apply LinearEquiv.coe_ofEq_apply

@[simp]
theorem ofEq_symm (h : p = q) : (ofEq p q h).symm = ofEq q p h.symm :=
  rfl
#align linear_equiv.of_eq_symm LinearEquiv.ofEq_symm

@[simp]
theorem ofEq_rfl : ofEq p p rfl = LinearEquiv.refl R p := by ext; rfl
#align linear_equiv.of_eq_rfl LinearEquiv.ofEq_rfl

/-- A linear equivalence which maps a submodule of one module onto another, restricts to a linear
equivalence of the two submodules. -/
def ofSubmodules (p : Submodule R M) (q : Submodule R₂ M₂) (h : p.map (e : M →ₛₗ[σ₁₂] M₂) = q) :
    p ≃ₛₗ[σ₁₂] q :=
  (e.submoduleMap p).trans (LinearEquiv.ofEq _ _ h)
#align linear_equiv.of_submodules LinearEquiv.ofSubmodules

@[simp]
theorem ofSubmodules_apply {p : Submodule R M} {q : Submodule R₂ M₂} (h : p.map ↑e = q) (x : p) :
    ↑(e.ofSubmodules p q h x) = e x :=
  rfl
#align linear_equiv.of_submodules_apply LinearEquiv.ofSubmodules_apply

@[simp]
theorem ofSubmodules_symm_apply {p : Submodule R M} {q : Submodule R₂ M₂} (h : p.map ↑e = q)
    (x : q) : ↑((e.ofSubmodules p q h).symm x) = e.symm x :=
  rfl
#align linear_equiv.of_submodules_symm_apply LinearEquiv.ofSubmodules_symm_apply

/-- A linear equivalence of two modules restricts to a linear equivalence from the preimage of any
submodule to that submodule.

This is `LinearEquiv.ofSubmodule` but with `comap` on the left instead of `map` on the right. -/
def ofSubmodule' [Module R M] [Module R₂ M₂] (f : M ≃ₛₗ[σ₁₂] M₂) (U : Submodule R₂ M₂) :
    U.comap (f : M →ₛₗ[σ₁₂] M₂) ≃ₛₗ[σ₁₂] U :=
  (f.symm.ofSubmodules _ _ f.symm.map_eq_comap).symm
#align linear_equiv.of_submodule' LinearEquiv.ofSubmodule'

theorem ofSubmodule'_toLinearMap [Module R M] [Module R₂ M₂] (f : M ≃ₛₗ[σ₁₂] M₂)
    (U : Submodule R₂ M₂) :
    (f.ofSubmodule' U).toLinearMap = (f.toLinearMap.domRestrict _).codRestrict _ Subtype.prop := by
  ext
  rfl
#align linear_equiv.of_submodule'_to_linear_map LinearEquiv.ofSubmodule'_toLinearMap

@[simp]
theorem ofSubmodule'_apply [Module R M] [Module R₂ M₂] (f : M ≃ₛₗ[σ₁₂] M₂) (U : Submodule R₂ M₂)
    (x : U.comap (f : M →ₛₗ[σ₁₂] M₂)) : (f.ofSubmodule' U x : M₂) = f (x : M) :=
  rfl
#align linear_equiv.of_submodule'_apply LinearEquiv.ofSubmodule'_apply

@[simp]
theorem ofSubmodule'_symm_apply [Module R M] [Module R₂ M₂] (f : M ≃ₛₗ[σ₁₂] M₂)
    (U : Submodule R₂ M₂) (x : U) : ((f.ofSubmodule' U).symm x : M) = f.symm (x : M₂) :=
  rfl
#align linear_equiv.of_submodule'_symm_apply LinearEquiv.ofSubmodule'_symm_apply

variable (p)

/-- The top submodule of `M` is linearly equivalent to `M`. -/
def ofTop (h : p = ⊤) : p ≃ₗ[R] M :=
  { p.subtype with
    invFun := fun x => ⟨x, h.symm ▸ trivial⟩
    left_inv := fun _ => rfl
    right_inv := fun _ => rfl }
#align linear_equiv.of_top LinearEquiv.ofTop

@[simp]
theorem ofTop_apply {h} (x : p) : ofTop p h x = x :=
  rfl
#align linear_equiv.of_top_apply LinearEquiv.ofTop_apply

@[simp]
theorem coe_ofTop_symm_apply {h} (x : M) : ((ofTop p h).symm x : M) = x :=
  rfl
#align linear_equiv.coe_of_top_symm_apply LinearEquiv.coe_ofTop_symm_apply

theorem ofTop_symm_apply {h} (x : M) : (ofTop p h).symm x = ⟨x, h.symm ▸ trivial⟩ :=
  rfl
#align linear_equiv.of_top_symm_apply LinearEquiv.ofTop_symm_apply

/-- If a linear map has an inverse, it is a linear equivalence. -/
def ofLinear (h₁ : f.comp g = LinearMap.id) (h₂ : g.comp f = LinearMap.id) : M ≃ₛₗ[σ₁₂] M₂ :=
  { f with
    invFun := g
    left_inv := LinearMap.ext_iff.1 h₂
    right_inv := LinearMap.ext_iff.1 h₁ }
#align linear_equiv.of_linear LinearEquiv.ofLinear

@[simp]
theorem ofLinear_apply {h₁ h₂} (x : M) : (ofLinear f g h₁ h₂ : M ≃ₛₗ[σ₁₂] M₂) x = f x :=
  rfl
#align linear_equiv.of_linear_apply LinearEquiv.ofLinear_apply

@[simp]
theorem ofLinear_symm_apply {h₁ h₂} (x : M₂) : (ofLinear f g h₁ h₂ : M ≃ₛₗ[σ₁₂] M₂).symm x = g x :=
  rfl
#align linear_equiv.of_linear_symm_apply LinearEquiv.ofLinear_symm_apply

@[simp]
protected theorem range : LinearMap.range (e : M →ₛₗ[σ₁₂] M₂) = ⊤ :=
  LinearMap.range_eq_top.2 e.toEquiv.surjective
#align linear_equiv.range LinearEquiv.range

@[simp]
protected theorem _root_.LinearEquivClass.range [Module R M] [Module R₂ M₂] {F : Type*}
    [SemilinearEquivClass F σ₁₂ M M₂] (e : F) : LinearMap.range e = ⊤ :=
  LinearMap.range_eq_top.2 (EquivLike.surjective e)
#align linear_equiv_class.range LinearEquivClass.range

theorem eq_bot_of_equiv [Module R₂ M₂] (e : p ≃ₛₗ[σ₁₂] (⊥ : Submodule R₂ M₂)) : p = ⊥ := by
  refine' bot_unique (SetLike.le_def.2 fun b hb => (Submodule.mem_bot R).2 _)
  rw [← p.mk_eq_zero hb, ← e.map_eq_zero_iff]
  apply Submodule.eq_zero_of_bot_submodule
#align linear_equiv.eq_bot_of_equiv LinearEquiv.eq_bot_of_equiv

@[simp]
protected theorem ker : LinearMap.ker (e : M →ₛₗ[σ₁₂] M₂) = ⊥ :=
  LinearMap.ker_eq_bot_of_injective e.toEquiv.injective
#align linear_equiv.ker LinearEquiv.ker

-- Porting note: `RingHomSurjective σ₁₂` is an unused argument.
@[simp]
theorem range_comp [RingHomSurjective σ₂₃] [RingHomSurjective σ₁₃] :
    LinearMap.range (h.comp (e : M →ₛₗ[σ₁₂] M₂) : M →ₛₗ[σ₁₃] M₃) = LinearMap.range h :=
  LinearMap.range_comp_of_range_eq_top _ e.range
#align linear_equiv.range_comp LinearEquiv.range_comp

@[simp]
theorem ker_comp (l : M →ₛₗ[σ₁₂] M₂) :
    LinearMap.ker (((e'' : M₂ →ₛₗ[σ₂₃] M₃).comp l : M →ₛₗ[σ₁₃] M₃) : M →ₛₗ[σ₁₃] M₃) =
    LinearMap.ker l :=
  LinearMap.ker_comp_of_ker_eq_bot _ e''.ker
#align linear_equiv.ker_comp LinearEquiv.ker_comp

variable {f g}

/-- A linear map `f : M →ₗ[R] M₂` with a left-inverse `g : M₂ →ₗ[R] M` defines a linear
equivalence between `M` and `f.range`.

This is a computable alternative to `LinearEquiv.ofInjective`, and a bidirectional version of
`LinearMap.rangeRestrict`. -/
def ofLeftInverse [RingHomInvPair σ₁₂ σ₂₁] [RingHomInvPair σ₂₁ σ₁₂] {g : M₂ → M}
    (h : Function.LeftInverse g f) : M ≃ₛₗ[σ₁₂] (LinearMap.range f) :=
  { LinearMap.rangeRestrict f with
    toFun := LinearMap.rangeRestrict f
    invFun := g ∘ (LinearMap.range f).subtype
    left_inv := h
    right_inv := fun x =>
      Subtype.ext <|
        let ⟨x', hx'⟩ := LinearMap.mem_range.mp x.prop
        show f (g x) = x by rw [← hx', h x'] }
#align linear_equiv.of_left_inverse LinearEquiv.ofLeftInverse

@[simp]
theorem ofLeftInverse_apply [RingHomInvPair σ₁₂ σ₂₁] [RingHomInvPair σ₂₁ σ₁₂]
    (h : Function.LeftInverse g f) (x : M) : ↑(ofLeftInverse h x) = f x :=
  rfl
#align linear_equiv.of_left_inverse_apply LinearEquiv.ofLeftInverse_apply

@[simp]
theorem ofLeftInverse_symm_apply [RingHomInvPair σ₁₂ σ₂₁] [RingHomInvPair σ₂₁ σ₁₂]
    (h : Function.LeftInverse g f) (x : LinearMap.range f) : (ofLeftInverse h).symm x = g x :=
  rfl
#align linear_equiv.of_left_inverse_symm_apply LinearEquiv.ofLeftInverse_symm_apply

variable (f)

/-- An `Injective` linear map `f : M →ₗ[R] M₂` defines a linear equivalence
between `M` and `f.range`. See also `LinearMap.ofLeftInverse`. -/
noncomputable def ofInjective [RingHomInvPair σ₁₂ σ₂₁] [RingHomInvPair σ₂₁ σ₁₂] (h : Injective f) :
    M ≃ₛₗ[σ₁₂] LinearMap.range f :=
  ofLeftInverse <| Classical.choose_spec h.hasLeftInverse
#align linear_equiv.of_injective LinearEquiv.ofInjective

@[simp]
theorem ofInjective_apply [RingHomInvPair σ₁₂ σ₂₁] [RingHomInvPair σ₂₁ σ₁₂] {h : Injective f}
    (x : M) : ↑(ofInjective f h x) = f x :=
  rfl
#align linear_equiv.of_injective_apply LinearEquiv.ofInjective_apply

/-- A bijective linear map is a linear equivalence. -/
noncomputable def ofBijective [RingHomInvPair σ₁₂ σ₂₁] [RingHomInvPair σ₂₁ σ₁₂] (hf : Bijective f) :
    M ≃ₛₗ[σ₁₂] M₂ :=
  (ofInjective f hf.injective).trans (ofTop _ <| LinearMap.range_eq_top.2 hf.surjective)
#align linear_equiv.of_bijective LinearEquiv.ofBijective

@[simp]
theorem ofBijective_apply [RingHomInvPair σ₁₂ σ₂₁] [RingHomInvPair σ₂₁ σ₁₂] {hf} (x : M) :
    ofBijective f hf x = f x :=
  rfl
#align linear_equiv.of_bijective_apply LinearEquiv.ofBijective_apply

end

end AddCommMonoid

section AddCommGroup

variable [Semiring R] [Semiring R₂] [Semiring R₃] [Semiring R₄]

variable [AddCommGroup M] [AddCommGroup M₂] [AddCommGroup M₃] [AddCommGroup M₄]

variable {module_M : Module R M} {module_M₂ : Module R₂ M₂}

variable {module_M₃ : Module R₃ M₃} {module_M₄ : Module R₄ M₄}

variable {σ₁₂ : R →+* R₂} {σ₃₄ : R₃ →+* R₄}

variable {σ₂₁ : R₂ →+* R} {σ₄₃ : R₄ →+* R₃}

variable {re₁₂ : RingHomInvPair σ₁₂ σ₂₁} {re₂₁ : RingHomInvPair σ₂₁ σ₁₂}

variable {re₃₄ : RingHomInvPair σ₃₄ σ₄₃} {re₄₃ : RingHomInvPair σ₄₃ σ₃₄}

variable (e e₁ : M ≃ₛₗ[σ₁₂] M₂) (e₂ : M₃ ≃ₛₗ[σ₃₄] M₄)

-- @[simp] -- Porting note: simp can prove this
theorem map_neg (a : M) : e (-a) = -e a :=
  e.toLinearMap.map_neg a
#align linear_equiv.map_neg LinearEquiv.map_neg

-- @[simp] -- Porting note: simp can prove this
theorem map_sub (a b : M) : e (a - b) = e a - e b :=
  e.toLinearMap.map_sub a b
#align linear_equiv.map_sub LinearEquiv.map_sub

end AddCommGroup

section Neg

variable (R) [Semiring R] [AddCommGroup M] [Module R M]

/-- `x ↦ -x` as a `LinearEquiv` -/
def neg : M ≃ₗ[R] M :=
  { Equiv.neg M, (-LinearMap.id : M →ₗ[R] M) with }
#align linear_equiv.neg LinearEquiv.neg

variable {R}

@[simp]
theorem coe_neg : ⇑(neg R : M ≃ₗ[R] M) = -id :=
  rfl
#align linear_equiv.coe_neg LinearEquiv.coe_neg

theorem neg_apply (x : M) : neg R x = -x := by simp
#align linear_equiv.neg_apply LinearEquiv.neg_apply

@[simp]
theorem symm_neg : (neg R : M ≃ₗ[R] M).symm = neg R :=
  rfl
#align linear_equiv.symm_neg LinearEquiv.symm_neg

end Neg

section CommSemiring

variable [CommSemiring R] [AddCommMonoid M] [AddCommMonoid M₂] [AddCommMonoid M₃]

variable [Module R M] [Module R M₂] [Module R M₃]

open LinearMap

/-- Multiplying by a unit `a` of the ring `R` is a linear equivalence. -/
def smulOfUnit (a : Rˣ) : M ≃ₗ[R] M :=
  DistribMulAction.toLinearEquiv R M a
#align linear_equiv.smul_of_unit LinearEquiv.smulOfUnit

/-- A linear isomorphism between the domains and codomains of two spaces of linear maps gives a
linear isomorphism between the two function spaces. -/
def arrowCongr {R M₁ M₂ M₂₁ M₂₂ : Sort _} [CommSemiring R] [AddCommMonoid M₁] [AddCommMonoid M₂]
    [AddCommMonoid M₂₁] [AddCommMonoid M₂₂] [Module R M₁] [Module R M₂] [Module R M₂₁]
    [Module R M₂₂] (e₁ : M₁ ≃ₗ[R] M₂) (e₂ : M₂₁ ≃ₗ[R] M₂₂) : (M₁ →ₗ[R] M₂₁) ≃ₗ[R] M₂ →ₗ[R] M₂₂
    where
  toFun := fun f : M₁ →ₗ[R] M₂₁ => (e₂ : M₂₁ →ₗ[R] M₂₂).comp <| f.comp (e₁.symm : M₂ →ₗ[R] M₁)
  invFun f := (e₂.symm : M₂₂ →ₗ[R] M₂₁).comp <| f.comp (e₁ : M₁ →ₗ[R] M₂)
  left_inv f := by
    ext x
    simp only [symm_apply_apply, Function.comp_apply, coe_comp, coe_coe]
  right_inv f := by
    ext x
    simp only [Function.comp_apply, apply_symm_apply, coe_comp, coe_coe]
  map_add' f g := by
    ext x
    simp only [map_add, add_apply, Function.comp_apply, coe_comp, coe_coe]
  map_smul' c f := by
    ext x
    simp only [smul_apply, Function.comp_apply, coe_comp, map_smulₛₗ e₂, coe_coe]
#align linear_equiv.arrow_congr LinearEquiv.arrowCongr

@[simp]
theorem arrowCongr_apply {R M₁ M₂ M₂₁ M₂₂ : Sort _} [CommSemiring R] [AddCommMonoid M₁]
    [AddCommMonoid M₂] [AddCommMonoid M₂₁] [AddCommMonoid M₂₂] [Module R M₁] [Module R M₂]
    [Module R M₂₁] [Module R M₂₂] (e₁ : M₁ ≃ₗ[R] M₂) (e₂ : M₂₁ ≃ₗ[R] M₂₂) (f : M₁ →ₗ[R] M₂₁)
    (x : M₂) : arrowCongr e₁ e₂ f x = e₂ (f (e₁.symm x)) :=
  rfl
#align linear_equiv.arrow_congr_apply LinearEquiv.arrowCongr_apply

@[simp]
theorem arrowCongr_symm_apply {R M₁ M₂ M₂₁ M₂₂ : Sort _} [CommSemiring R] [AddCommMonoid M₁]
    [AddCommMonoid M₂] [AddCommMonoid M₂₁] [AddCommMonoid M₂₂] [Module R M₁] [Module R M₂]
    [Module R M₂₁] [Module R M₂₂] (e₁ : M₁ ≃ₗ[R] M₂) (e₂ : M₂₁ ≃ₗ[R] M₂₂) (f : M₂ →ₗ[R] M₂₂)
    (x : M₁) : (arrowCongr e₁ e₂).symm f x = e₂.symm (f (e₁ x)) :=
  rfl
#align linear_equiv.arrow_congr_symm_apply LinearEquiv.arrowCongr_symm_apply

theorem arrowCongr_comp {N N₂ N₃ : Sort _} [AddCommMonoid N] [AddCommMonoid N₂] [AddCommMonoid N₃]
    [Module R N] [Module R N₂] [Module R N₃] (e₁ : M ≃ₗ[R] N) (e₂ : M₂ ≃ₗ[R] N₂) (e₃ : M₃ ≃ₗ[R] N₃)
    (f : M →ₗ[R] M₂) (g : M₂ →ₗ[R] M₃) :
    arrowCongr e₁ e₃ (g.comp f) = (arrowCongr e₂ e₃ g).comp (arrowCongr e₁ e₂ f) := by
  ext
  simp only [symm_apply_apply, arrowCongr_apply, LinearMap.comp_apply]
#align linear_equiv.arrow_congr_comp LinearEquiv.arrowCongr_comp

theorem arrowCongr_trans {M₁ M₂ M₃ N₁ N₂ N₃ : Sort _} [AddCommMonoid M₁] [Module R M₁]
    [AddCommMonoid M₂] [Module R M₂] [AddCommMonoid M₃] [Module R M₃] [AddCommMonoid N₁]
    [Module R N₁] [AddCommMonoid N₂] [Module R N₂] [AddCommMonoid N₃] [Module R N₃]
    (e₁ : M₁ ≃ₗ[R] M₂) (e₂ : N₁ ≃ₗ[R] N₂) (e₃ : M₂ ≃ₗ[R] M₃) (e₄ : N₂ ≃ₗ[R] N₃) :
    (arrowCongr e₁ e₂).trans (arrowCongr e₃ e₄) = arrowCongr (e₁.trans e₃) (e₂.trans e₄) :=
  rfl
#align linear_equiv.arrow_congr_trans LinearEquiv.arrowCongr_trans

/-- If `M₂` and `M₃` are linearly isomorphic then the two spaces of linear maps from `M` into `M₂`
and `M` into `M₃` are linearly isomorphic. -/
def congrRight (f : M₂ ≃ₗ[R] M₃) : (M →ₗ[R] M₂) ≃ₗ[R] M →ₗ[R] M₃ :=
  arrowCongr (LinearEquiv.refl R M) f
#align linear_equiv.congr_right LinearEquiv.congrRight

/-- If `M` and `M₂` are linearly isomorphic then the two spaces of linear maps from `M` and `M₂` to
themselves are linearly isomorphic. -/
def conj (e : M ≃ₗ[R] M₂) : Module.End R M ≃ₗ[R] Module.End R M₂ :=
  arrowCongr e e
#align linear_equiv.conj LinearEquiv.conj

theorem conj_apply (e : M ≃ₗ[R] M₂) (f : Module.End R M) :
    e.conj f = ((↑e : M →ₗ[R] M₂).comp f).comp (e.symm : M₂ →ₗ[R] M) :=
  rfl
#align linear_equiv.conj_apply LinearEquiv.conj_apply

theorem conj_apply_apply (e : M ≃ₗ[R] M₂) (f : Module.End R M) (x : M₂) :
    e.conj f x = e (f (e.symm x)) :=
  rfl
#align linear_equiv.conj_apply_apply LinearEquiv.conj_apply_apply

theorem symm_conj_apply (e : M ≃ₗ[R] M₂) (f : Module.End R M₂) :
    e.symm.conj f = ((↑e.symm : M₂ →ₗ[R] M).comp f).comp (e : M →ₗ[R] M₂) :=
  rfl
#align linear_equiv.symm_conj_apply LinearEquiv.symm_conj_apply

theorem conj_comp (e : M ≃ₗ[R] M₂) (f g : Module.End R M) :
    e.conj (g.comp f) = (e.conj g).comp (e.conj f) :=
  arrowCongr_comp e e e f g
#align linear_equiv.conj_comp LinearEquiv.conj_comp

theorem conj_trans (e₁ : M ≃ₗ[R] M₂) (e₂ : M₂ ≃ₗ[R] M₃) :
    e₁.conj.trans e₂.conj = (e₁.trans e₂).conj := by
  ext f x
  rfl
#align linear_equiv.conj_trans LinearEquiv.conj_trans

@[simp]
theorem conj_id (e : M ≃ₗ[R] M₂) : e.conj LinearMap.id = LinearMap.id := by
  ext
  simp [conj_apply]
#align linear_equiv.conj_id LinearEquiv.conj_id

end CommSemiring

section Field

variable [Field K] [AddCommGroup M] [AddCommGroup M₂] [AddCommGroup M₃]

variable [Module K M] [Module K M₂] [Module K M₃]

variable (K) (M)

open LinearMap

/-- Multiplying by a nonzero element `a` of the field `K` is a linear equivalence. -/
@[simps!]
def smulOfNeZero (a : K) (ha : a ≠ 0) : M ≃ₗ[K] M :=
  smulOfUnit <| Units.mk0 a ha
#align linear_equiv.smul_of_ne_zero LinearEquiv.smulOfNeZero

end Field

end LinearEquiv

namespace Submodule

section Module

variable [Semiring R] [AddCommMonoid M] [Module R M]

/-- Given `p` a submodule of the module `M` and `q` a submodule of `p`, `p.equivSubtypeMap q`
is the natural `LinearEquiv` between `q` and `q.map p.subtype`. -/
def equivSubtypeMap (p : Submodule R M) (q : Submodule R p) : q ≃ₗ[R] q.map p.subtype :=
  { (p.subtype.domRestrict q).codRestrict _ (by rintro ⟨x, hx⟩; exact ⟨x, hx, rfl⟩) with
    invFun := by
      rintro ⟨x, hx⟩
      refine' ⟨⟨x, _⟩, _⟩ <;> rcases hx with ⟨⟨_, h⟩, _, rfl⟩ <;> assumption
    left_inv := fun ⟨⟨_, _⟩, _⟩ => rfl
    right_inv := fun ⟨x, ⟨_, h⟩, _, rfl⟩ => by ext; rfl }
#align submodule.equiv_subtype_map Submodule.equivSubtypeMap

@[simp]
theorem equivSubtypeMap_apply {p : Submodule R M} {q : Submodule R p} (x : q) :
    (p.equivSubtypeMap q x : M) = p.subtype.domRestrict q x :=
  rfl
#align submodule.equiv_subtype_map_apply Submodule.equivSubtypeMap_apply

@[simp]
theorem equivSubtypeMap_symm_apply {p : Submodule R M} {q : Submodule R p} (x : q.map p.subtype) :
    ((p.equivSubtypeMap q).symm x : M) = x := by
  cases x
  rfl
#align submodule.equiv_subtype_map_symm_apply Submodule.equivSubtypeMap_symm_apply

/-- If `s ≤ t`, then we can view `s` as a submodule of `t` by taking the comap
of `t.subtype`. -/
@[simps symm_apply]
def comapSubtypeEquivOfLe {p q : Submodule R M} (hpq : p ≤ q) : comap q.subtype p ≃ₗ[R] p where
  toFun x := ⟨x, x.2⟩
  invFun x := ⟨⟨x, hpq x.2⟩, x.2⟩
  left_inv x := by simp only [coe_mk, SetLike.eta, LinearEquiv.coe_coe]
  right_inv x := by simp only [Subtype.coe_mk, SetLike.eta, LinearEquiv.coe_coe]
  map_add' x y := rfl
  map_smul' c x := rfl
#align submodule.comap_subtype_equiv_of_le Submodule.comapSubtypeEquivOfLe
#align submodule.comap_subtype_equiv_of_le_symm_apply_coe_coe Submodule.comapSubtypeEquivOfLe_symm_apply

-- Porting note: The original theorem generated by `simps` was using `LinearEquiv.toLinearMap`,
-- different from the theorem on Lean 3, and not simp-normal form.
@[simp]
theorem comapSubtypeEquivOfLe_apply_coe {p q : Submodule R M} (hpq : p ≤ q)
    (x : comap q.subtype p) :
    (comapSubtypeEquivOfLe hpq x : M) = (x : M) :=
  rfl
#align submodule.comap_subtype_equiv_of_le_apply_coe Submodule.comapSubtypeEquivOfLe_apply_coe

end Module

end Submodule

namespace Submodule

variable [CommSemiring R] [CommSemiring R₂]

variable [AddCommMonoid M] [AddCommMonoid M₂] [Module R M] [Module R₂ M₂]

variable [AddCommMonoid N] [AddCommMonoid N₂] [Module R N] [Module R N₂]

variable {τ₁₂ : R →+* R₂} {τ₂₁ : R₂ →+* R}

variable [RingHomInvPair τ₁₂ τ₂₁] [RingHomInvPair τ₂₁ τ₁₂]

variable (p : Submodule R M) (q : Submodule R₂ M₂)

variable (pₗ : Submodule R N) (qₗ : Submodule R N₂)

-- Porting note: Was `@[simp]`.
@[simp high]
theorem mem_map_equiv {e : M ≃ₛₗ[τ₁₂] M₂} {x : M₂} :
    x ∈ p.map (e : M →ₛₗ[τ₁₂] M₂) ↔ e.symm x ∈ p := by
  rw [Submodule.mem_map]; constructor
  · rintro ⟨y, hy, hx⟩
    simp [← hx, hy]
  · intro hx
    refine' ⟨e.symm x, hx, by simp⟩
#align submodule.mem_map_equiv Submodule.mem_map_equiv

theorem map_equiv_eq_comap_symm (e : M ≃ₛₗ[τ₁₂] M₂) (K : Submodule R M) :
    K.map (e : M →ₛₗ[τ₁₂] M₂) = K.comap (e.symm : M₂ →ₛₗ[τ₂₁] M) :=
  Submodule.ext fun _ => by rw [mem_map_equiv, mem_comap, LinearEquiv.coe_coe]
#align submodule.map_equiv_eq_comap_symm Submodule.map_equiv_eq_comap_symm

theorem comap_equiv_eq_map_symm (e : M ≃ₛₗ[τ₁₂] M₂) (K : Submodule R₂ M₂) :
    K.comap (e : M →ₛₗ[τ₁₂] M₂) = K.map (e.symm : M₂ →ₛₗ[τ₂₁] M) :=
  (map_equiv_eq_comap_symm e.symm K).symm
#align submodule.comap_equiv_eq_map_symm Submodule.comap_equiv_eq_map_symm

variable {p}

theorem map_symm_eq_iff (e : M ≃ₛₗ[τ₁₂] M₂) {K : Submodule R₂ M₂} :
    K.map e.symm = p ↔ p.map e = K := by
  constructor <;> rintro rfl
  · calc
      map e (map e.symm K) = comap e.symm (map e.symm K) := map_equiv_eq_comap_symm _ _
      _ = K := comap_map_eq_of_injective e.symm.injective _
  · calc
      map e.symm (map e p) = comap e (map e p) := (comap_equiv_eq_map_symm _ _).symm
      _ = p := comap_map_eq_of_injective e.injective _
#align submodule.map_symm_eq_iff Submodule.map_symm_eq_iff

theorem orderIsoMapComap_apply' (e : M ≃ₛₗ[τ₁₂] M₂) (p : Submodule R M) :
    orderIsoMapComap e p = comap e.symm p :=
  p.map_equiv_eq_comap_symm _
#align submodule.order_iso_map_comap_apply' Submodule.orderIsoMapComap_apply'

theorem orderIsoMapComap_symm_apply' (e : M ≃ₛₗ[τ₁₂] M₂) (p : Submodule R₂ M₂) :
    (orderIsoMapComap e).symm p = map e.symm p :=
  p.comap_equiv_eq_map_symm _
#align submodule.order_iso_map_comap_symm_apply' Submodule.orderIsoMapComap_symm_apply'

theorem comap_le_comap_smul (fₗ : N →ₗ[R] N₂) (c : R) : comap fₗ qₗ ≤ comap (c • fₗ) qₗ := by
  rw [SetLike.le_def]
  intro m h
  change c • fₗ m ∈ qₗ
  change fₗ m ∈ qₗ at h
  apply qₗ.smul_mem _ h
#align submodule.comap_le_comap_smul Submodule.comap_le_comap_smul

theorem inf_comap_le_comap_add (f₁ f₂ : M →ₛₗ[τ₁₂] M₂) :
    comap f₁ q ⊓ comap f₂ q ≤ comap (f₁ + f₂) q := by
  rw [SetLike.le_def]
  intro m h
  change f₁ m + f₂ m ∈ q
  change f₁ m ∈ q ∧ f₂ m ∈ q at h
  apply q.add_mem h.1 h.2
#align submodule.inf_comap_le_comap_add Submodule.inf_comap_le_comap_add

/-- Given modules `M`, `M₂` over a commutative ring, together with submodules `p ⊆ M`, `q ⊆ M₂`,
the set of maps $\{f ∈ Hom(M, M₂) | f(p) ⊆ q \}$ is a submodule of `Hom(M, M₂)`. -/
def compatibleMaps : Submodule R (N →ₗ[R] N₂) where
  carrier := { fₗ | pₗ ≤ comap fₗ qₗ }
  zero_mem' := by
    change pₗ ≤ comap (0 : N →ₗ[R] N₂) qₗ
    rw [comap_zero]
    refine' le_top
  add_mem' {f₁ f₂} h₁ h₂ := by
    apply le_trans _ (inf_comap_le_comap_add qₗ f₁ f₂)
    rw [le_inf_iff]
    exact ⟨h₁, h₂⟩
  smul_mem' c fₗ h := by
    dsimp at h
    exact le_trans h (comap_le_comap_smul qₗ fₗ c)
#align submodule.compatible_maps Submodule.compatibleMaps

end Submodule

namespace Equiv

variable [Semiring R] [AddCommMonoid M] [Module R M] [AddCommMonoid M₂] [Module R M₂]

/-- An equivalence whose underlying function is linear is a linear equivalence. -/
def toLinearEquiv (e : M ≃ M₂) (h : IsLinearMap R (e : M → M₂)) : M ≃ₗ[R] M₂ :=
  { e, h.mk' e with }
#align equiv.to_linear_equiv Equiv.toLinearEquiv

end Equiv

section FunLeft

variable (R M) [Semiring R] [AddCommMonoid M] [Module R M]

variable {m n p : Type*}

namespace LinearMap

/-- Given an `R`-module `M` and a function `m → n` between arbitrary types,
construct a linear map `(n → M) →ₗ[R] (m → M)` -/
def funLeft (f : m → n) : (n → M) →ₗ[R] m → M where
  toFun := (· ∘ f)
  map_add' _ _ := rfl
  map_smul' _ _ := rfl
#align linear_map.fun_left LinearMap.funLeft

@[simp]
theorem funLeft_apply (f : m → n) (g : n → M) (i : m) : funLeft R M f g i = g (f i) :=
  rfl
#align linear_map.fun_left_apply LinearMap.funLeft_apply

@[simp]
theorem funLeft_id (g : n → M) : funLeft R M _root_.id g = g :=
  rfl
#align linear_map.fun_left_id LinearMap.funLeft_id

theorem funLeft_comp (f₁ : n → p) (f₂ : m → n) :
    funLeft R M (f₁ ∘ f₂) = (funLeft R M f₂).comp (funLeft R M f₁) :=
  rfl
#align linear_map.fun_left_comp LinearMap.funLeft_comp

theorem funLeft_surjective_of_injective (f : m → n) (hf : Injective f) :
    Surjective (funLeft R M f) := by
  classical
    intro g
    refine' ⟨fun x => if h : ∃ y, f y = x then g h.choose else 0, _⟩
    · ext
      dsimp only [funLeft_apply]
      split_ifs with w
      · congr
        exact hf w.choose_spec
      · simp only [not_true, exists_apply_eq_apply] at w
#align linear_map.fun_left_surjective_of_injective LinearMap.funLeft_surjective_of_injective

theorem funLeft_injective_of_surjective (f : m → n) (hf : Surjective f) :
    Injective (funLeft R M f) := by
  obtain ⟨g, hg⟩ := hf.hasRightInverse
  suffices LeftInverse (funLeft R M g) (funLeft R M f) by exact this.injective
  intro x
  rw [← LinearMap.comp_apply, ← funLeft_comp, hg.id, funLeft_id]
#align linear_map.fun_left_injective_of_surjective LinearMap.funLeft_injective_of_surjective

end LinearMap

namespace LinearEquiv

open LinearMap

/-- Given an `R`-module `M` and an equivalence `m ≃ n` between arbitrary types,
construct a linear equivalence `(n → M) ≃ₗ[R] (m → M)` -/
def funCongrLeft (e : m ≃ n) : (n → M) ≃ₗ[R] m → M :=
  LinearEquiv.ofLinear (funLeft R M e) (funLeft R M e.symm)
    (LinearMap.ext fun x =>
      funext fun i => by rw [id_apply, ← funLeft_comp, Equiv.symm_comp_self, LinearMap.funLeft_id])
    (LinearMap.ext fun x =>
      funext fun i => by rw [id_apply, ← funLeft_comp, Equiv.self_comp_symm, LinearMap.funLeft_id])
#align linear_equiv.fun_congr_left LinearEquiv.funCongrLeft

@[simp]
theorem funCongrLeft_apply (e : m ≃ n) (x : n → M) : funCongrLeft R M e x = funLeft R M e x :=
  rfl
#align linear_equiv.fun_congr_left_apply LinearEquiv.funCongrLeft_apply

@[simp]
theorem funCongrLeft_id : funCongrLeft R M (Equiv.refl n) = LinearEquiv.refl R (n → M) :=
  rfl
#align linear_equiv.fun_congr_left_id LinearEquiv.funCongrLeft_id

@[simp]
theorem funCongrLeft_comp (e₁ : m ≃ n) (e₂ : n ≃ p) :
    funCongrLeft R M (Equiv.trans e₁ e₂) =
      LinearEquiv.trans (funCongrLeft R M e₂) (funCongrLeft R M e₁) :=
  rfl
#align linear_equiv.fun_congr_left_comp LinearEquiv.funCongrLeft_comp

@[simp]
theorem funCongrLeft_symm (e : m ≃ n) : (funCongrLeft R M e).symm = funCongrLeft R M e.symm :=
  rfl
#align linear_equiv.fun_congr_left_symm LinearEquiv.funCongrLeft_symm

end LinearEquiv

end FunLeft<|MERGE_RESOLUTION|>--- conflicted
+++ resolved
@@ -1131,17 +1131,15 @@
   rw [range_comp, Submodule.map_neg, Submodule.map_id]
 #align linear_map.range_neg LinearMap.range_neg
 
-<<<<<<< HEAD
-@[simp]
-theorem _root_.AddMonoidHom.coe_toIntLinearMap_range {M M₂ : Type*} [AddCommGroup M]
-    [AddCommGroup M₂] (f : M →+ M₂) :
-    LinearMap.range f.toIntLinearMap = AddSubgroup.toIntSubmodule f.range := rfl
-=======
 lemma range_domRestrict_le_range [RingHomSurjective τ₁₂] (f : M →ₛₗ[τ₁₂] M₂) (S : Submodule R M) :
     LinearMap.range (f.domRestrict S) ≤ LinearMap.range f := by
   rintro x ⟨⟨y, hy⟩, rfl⟩
   exact LinearMap.mem_range_self f y
->>>>>>> b2540cf9
+
+@[simp]
+theorem _root_.AddMonoidHom.coe_toIntLinearMap_range {M M₂ : Type*} [AddCommGroup M]
+    [AddCommGroup M₂] (f : M →+ M₂) :
+    LinearMap.range f.toIntLinearMap = AddSubgroup.toIntSubmodule f.range := rfl
 
 /-- A linear map version of `AddMonoidHom.eqLocusM` -/
 def eqLocus (f g : F) : Submodule R M :=
