/-
Copyright (c) 2017 Johannes Hölzl. All rights reserved.
Released under Apache 2.0 license as described in the file LICENSE.
Authors: Johannes Hölzl, Mario Carneiro, Kevin Buzzard, Yury Kudryashov, Frédéric Dupuis,
  Heather Macbeth
-/
import Mathlib.Algebra.BigOperators.Pi
import Mathlib.Algebra.Module.Hom
import Mathlib.Algebra.Module.Prod
import Mathlib.Algebra.Module.Submodule.Map
import Mathlib.Data.Set.Finite
import Mathlib.Order.ConditionallyCompleteLattice.Basic

#align_import linear_algebra.basic from "leanprover-community/mathlib"@"9d684a893c52e1d6692a504a118bfccbae04feeb"

/-!
# Linear algebra

This file defines the basics of linear algebra. It sets up the "categorical/lattice structure" of
modules over a ring, submodules, and linear maps.

Many of the relevant definitions, including `Module`, `Submodule`, and `LinearMap`, are found in
`Algebra/Module`.

## Main definitions

* Many constructors for (semi)linear maps
* The kernel `ker` and range `range` of a linear map are submodules of the domain and codomain
  respectively.

See `LinearAlgebra.Span` for the span of a set (as a submodule),
and `LinearAlgebra.Quotient` for quotients by submodules.

## Main theorems

See `LinearAlgebra.Isomorphisms` for Noether's three isomorphism theorems for modules.

## Notations

* We continue to use the notations `M →ₛₗ[σ] M₂` and `M →ₗ[R] M₂` for the type of semilinear
  (resp. linear) maps from `M` to `M₂` over the ring homomorphism `σ` (resp. over the ring `R`).

## Implementation notes

We note that, when constructing linear maps, it is convenient to use operations defined on bundled
maps (`LinearMap.prod`, `LinearMap.coprod`, arithmetic operations like `+`) instead of defining a
function and proving it is linear.

## TODO

* Parts of this file have not yet been generalized to semilinear maps

## Tags
linear algebra, vector space, module

-/

open Function

open BigOperators Pointwise

variable {R : Type*} {R₁ : Type*} {R₂ : Type*} {R₃ : Type*} {R₄ : Type*}
variable {S : Type*}
variable {K : Type*} {K₂ : Type*}
variable {M : Type*} {M' : Type*} {M₁ : Type*} {M₂ : Type*} {M₃ : Type*} {M₄ : Type*}
variable {N : Type*} {N₂ : Type*}
variable {ι : Type*}
variable {V : Type*} {V₂ : Type*}

/-! ### Properties of linear maps -/

/--
The `R`-linear equivalence between additive morphisms `A →+ B` and `ℕ`-linear morphisms `A →ₗ[ℕ] B`.
-/
@[simps]
def addMonoidHomLequivNat {A B : Type*} (R : Type*) [Semiring R] [AddCommMonoid A]
    [AddCommMonoid B] [Module R B] : (A →+ B) ≃ₗ[R] A →ₗ[ℕ] B
    where
  toFun := AddMonoidHom.toNatLinearMap
  invFun := LinearMap.toAddMonoidHom
  map_add' := by intros; ext; rfl
  map_smul' := by intros; ext; rfl
  left_inv := by intro f; ext; rfl
  right_inv := by intro f; ext; rfl
#align add_monoid_hom_lequiv_nat addMonoidHomLequivNat

/--
The `R`-linear equivalence between additive morphisms `A →+ B` and `ℤ`-linear morphisms `A →ₗ[ℤ] B`.
-/
@[simps]
def addMonoidHomLequivInt {A B : Type*} (R : Type*) [Semiring R] [AddCommGroup A] [AddCommGroup B]
    [Module R B] : (A →+ B) ≃ₗ[R] A →ₗ[ℤ] B
    where
  toFun := AddMonoidHom.toIntLinearMap
  invFun := LinearMap.toAddMonoidHom
  map_add' := by intros; ext; rfl
  map_smul' := by intros; ext; rfl
  left_inv := by intro f; ext; rfl
  right_inv := by intro f; ext; rfl
#align add_monoid_hom_lequiv_int addMonoidHomLequivInt

<<<<<<< HEAD
/-! ### Properties of submodules -/


namespace Submodule

section AddCommMonoid

variable [Semiring R] [Semiring R₂] [Semiring R₃]
variable [AddCommMonoid M] [AddCommMonoid M₂] [AddCommMonoid M₃] [AddCommMonoid M']
variable [Module R M] [Module R M'] [Module R₂ M₂] [Module R₃ M₃]
variable {σ₁₂ : R →+* R₂} {σ₂₃ : R₂ →+* R₃} {σ₁₃ : R →+* R₃}
variable {σ₂₁ : R₂ →+* R}
variable [RingHomInvPair σ₁₂ σ₂₁] [RingHomInvPair σ₂₁ σ₁₂]
variable [RingHomCompTriple σ₁₂ σ₂₃ σ₁₃]
variable (p p' : Submodule R M) (q q' : Submodule R₂ M₂)
variable (q₁ q₁' : Submodule R M')
variable {r : R} {x y : M}

open Set

variable {p p'}

/-- If two submodules `p` and `p'` satisfy `p ⊆ p'`, then `ofLe p p'` is the linear map version of
this inclusion. -/
def ofLe (h : p ≤ p') : p →ₗ[R] p' :=
  p.subtype.codRestrict p' fun ⟨_, hx⟩ => h hx
#align submodule.of_le Submodule.ofLe

@[simp]
theorem coe_ofLe (h : p ≤ p') (x : p) : (ofLe h x : M) = x :=
  rfl
#align submodule.coe_of_le Submodule.coe_ofLe

theorem ofLe_apply (h : p ≤ p') (x : p) : ofLe h x = ⟨x, h x.2⟩ :=
  rfl
#align submodule.of_le_apply Submodule.ofLe_apply

theorem ofLe_injective (h : p ≤ p') : Function.Injective (ofLe h) := fun _ _ h =>
  Subtype.val_injective (Subtype.mk.inj h)
#align submodule.of_le_injective Submodule.ofLe_injective

variable (p p')

theorem subtype_comp_ofLe (p q : Submodule R M) (h : p ≤ q) :
    q.subtype.comp (ofLe h) = p.subtype := by
  ext ⟨b, hb⟩
  rfl
#align submodule.subtype_comp_of_le Submodule.subtype_comp_ofLe

section

variable [RingHomSurjective σ₁₂] {F : Type*} [sc : SemilinearMapClass F σ₁₂ M M₂]

/-- The pushforward of a submodule `p ⊆ M` by `f : M → M₂` -/
def map (f : F) (p : Submodule R M) : Submodule R₂ M₂ :=
  { p.toAddSubmonoid.map f with
    carrier := f '' p
    smul_mem' := by
      rintro c x ⟨y, hy, rfl⟩
      obtain ⟨a, rfl⟩ := σ₁₂.surjective c
      exact ⟨_, p.smul_mem a hy, map_smulₛₗ f _ _⟩ }
#align submodule.map Submodule.map

@[simp]
theorem map_coe (f : F) (p : Submodule R M) : (map f p : Set M₂) = f '' p :=
  rfl
#align submodule.map_coe Submodule.map_coe

theorem map_toAddSubmonoid (f : M →ₛₗ[σ₁₂] M₂) (p : Submodule R M) :
    (p.map f).toAddSubmonoid = p.toAddSubmonoid.map (f : M →+ M₂) :=
  SetLike.coe_injective rfl
#align submodule.map_to_add_submonoid Submodule.map_toAddSubmonoid

theorem map_toAddSubmonoid' (f : M →ₛₗ[σ₁₂] M₂) (p : Submodule R M) :
    (p.map f).toAddSubmonoid = p.toAddSubmonoid.map f :=
  SetLike.coe_injective rfl
#align submodule.map_to_add_submonoid' Submodule.map_toAddSubmonoid'

@[simp]
theorem _root_.AddMonoidHom.coe_toIntLinearMap_map {A A₂ : Type*} [AddCommGroup A] [AddCommGroup A₂]
    (f : A →+ A₂) (s : AddSubgroup A) :
    (AddSubgroup.toIntSubmodule s).map f.toIntLinearMap =
      AddSubgroup.toIntSubmodule (s.map f) := rfl

@[simp]
theorem _root_.MonoidHom.coe_toAdditive_map {G G₂ : Type*} [Group G] [Group G₂] (f : G →* G₂)
    (s : Subgroup G) :
    s.toAddSubgroup.map (MonoidHom.toAdditive f) = Subgroup.toAddSubgroup (s.map f) := rfl

@[simp]
theorem _root_.AddMonoidHom.coe_toMultiplicative_map {G G₂ : Type*} [AddGroup G] [AddGroup G₂]
    (f : G →+ G₂) (s : AddSubgroup G) :
    s.toSubgroup.map (AddMonoidHom.toMultiplicative f) = AddSubgroup.toSubgroup (s.map f) := rfl

@[simp]
theorem mem_map {f : F} {p : Submodule R M} {x : M₂} : x ∈ map f p ↔ ∃ y, y ∈ p ∧ f y = x :=
  Iff.rfl
#align submodule.mem_map Submodule.mem_map

theorem mem_map_of_mem {f : F} {p : Submodule R M} {r} (h : r ∈ p) : f r ∈ map f p :=
  Set.mem_image_of_mem _ h
#align submodule.mem_map_of_mem Submodule.mem_map_of_mem

theorem apply_coe_mem_map (f : F) {p : Submodule R M} (r : p) : f r ∈ map f p :=
  mem_map_of_mem r.prop
#align submodule.apply_coe_mem_map Submodule.apply_coe_mem_map

@[simp]
theorem map_id : map (LinearMap.id : M →ₗ[R] M) p = p :=
  Submodule.ext fun a => by simp
#align submodule.map_id Submodule.map_id

theorem map_comp [RingHomSurjective σ₂₃] [RingHomSurjective σ₁₃] (f : M →ₛₗ[σ₁₂] M₂)
    (g : M₂ →ₛₗ[σ₂₃] M₃) (p : Submodule R M) : map (g.comp f : M →ₛₗ[σ₁₃] M₃) p = map g (map f p) :=
  SetLike.coe_injective <| by simp only [← image_comp, map_coe, LinearMap.coe_comp, comp_apply]
#align submodule.map_comp Submodule.map_comp

theorem map_mono {f : F} {p p' : Submodule R M} : p ≤ p' → map f p ≤ map f p' :=
  image_subset _
#align submodule.map_mono Submodule.map_mono

@[simp]
theorem map_zero : map (0 : M →ₛₗ[σ₁₂] M₂) p = ⊥ :=
  have : ∃ x : M, x ∈ p := ⟨0, p.zero_mem⟩
  ext <| by simp [this, eq_comm]
#align submodule.map_zero Submodule.map_zero

theorem map_add_le (f g : M →ₛₗ[σ₁₂] M₂) : map (f + g) p ≤ map f p ⊔ map g p := by
  rintro x ⟨m, hm, rfl⟩
  exact add_mem_sup (mem_map_of_mem hm) (mem_map_of_mem hm)
#align submodule.map_add_le Submodule.map_add_le

theorem map_inf_le (f : F) {p q : Submodule R M} :
    (p ⊓ q).map f ≤ p.map f ⊓ q.map f :=
  image_inter_subset f p q

theorem map_inf (f : F) {p q : Submodule R M} (hf : Injective f) :
    (p ⊓ q).map f = p.map f ⊓ q.map f :=
  SetLike.coe_injective <| Set.image_inter hf

theorem range_map_nonempty (N : Submodule R M) :
    (Set.range (fun ϕ => Submodule.map ϕ N : (M →ₛₗ[σ₁₂] M₂) → Submodule R₂ M₂)).Nonempty :=
  ⟨_, Set.mem_range.mpr ⟨0, rfl⟩⟩
#align submodule.range_map_nonempty Submodule.range_map_nonempty

end

section SemilinearMap

variable {F : Type*} [sc : SemilinearMapClass F σ₁₂ M M₂]

/-- The pushforward of a submodule by an injective linear map is
linearly equivalent to the original submodule. See also `LinearEquiv.submoduleMap` for a
computable version when `f` has an explicit inverse. -/
noncomputable def equivMapOfInjective (f : F) (i : Injective f) (p : Submodule R M) :
    p ≃ₛₗ[σ₁₂] p.map f :=
  { Equiv.Set.image f p i with
    map_add' := by
      intros
      simp only [coe_add, map_add, Equiv.toFun_as_coe, Equiv.Set.image_apply]
      rfl
    map_smul' := by
      intros
      simp only [coe_smul_of_tower, map_smulₛₗ, Equiv.toFun_as_coe, Equiv.Set.image_apply]
      rfl }
#align submodule.equiv_map_of_injective Submodule.equivMapOfInjective

@[simp]
theorem coe_equivMapOfInjective_apply (f : F) (i : Injective f) (p : Submodule R M) (x : p) :
    (equivMapOfInjective f i p x : M₂) = f x :=
  rfl
#align submodule.coe_equiv_map_of_injective_apply Submodule.coe_equivMapOfInjective_apply

/-- The pullback of a submodule `p ⊆ M₂` along `f : M → M₂` -/
def comap (f : F) (p : Submodule R₂ M₂) : Submodule R M :=
  { p.toAddSubmonoid.comap f with
    carrier := f ⁻¹' p
    smul_mem' := fun a x h => by simp [p.smul_mem (σ₁₂ a) h] }
#align submodule.comap Submodule.comap

@[simp]
theorem comap_coe (f : F) (p : Submodule R₂ M₂) : (comap f p : Set M) = f ⁻¹' p :=
  rfl
#align submodule.comap_coe Submodule.comap_coe

@[simp]
theorem AddMonoidHom.coe_toIntLinearMap_comap {A A₂ : Type*} [AddCommGroup A] [AddCommGroup A₂]
    (f : A →+ A₂) (s : AddSubgroup A₂) :
    (AddSubgroup.toIntSubmodule s).comap f.toIntLinearMap =
      AddSubgroup.toIntSubmodule (s.comap f) := rfl

@[simp]
theorem mem_comap {f : F} {p : Submodule R₂ M₂} : x ∈ comap f p ↔ f x ∈ p :=
  Iff.rfl
#align submodule.mem_comap Submodule.mem_comap

@[simp]
theorem comap_id : comap (LinearMap.id : M →ₗ[R] M) p = p :=
  SetLike.coe_injective rfl
#align submodule.comap_id Submodule.comap_id

theorem comap_comp (f : M →ₛₗ[σ₁₂] M₂) (g : M₂ →ₛₗ[σ₂₃] M₃) (p : Submodule R₃ M₃) :
    comap (g.comp f : M →ₛₗ[σ₁₃] M₃) p = comap f (comap g p) :=
  rfl
#align submodule.comap_comp Submodule.comap_comp

theorem comap_mono {f : F} {q q' : Submodule R₂ M₂} : q ≤ q' → comap f q ≤ comap f q' :=
  preimage_mono
#align submodule.comap_mono Submodule.comap_mono

theorem le_comap_pow_of_le_comap (p : Submodule R M) {f : M →ₗ[R] M} (h : p ≤ p.comap f) (k : ℕ) :
    p ≤ p.comap (f ^ k) := by
  induction' k with k ih
  · simp [LinearMap.one_eq_id]
  · simp [LinearMap.iterate_succ, comap_comp, h.trans (comap_mono ih)]
#align submodule.le_comap_pow_of_le_comap Submodule.le_comap_pow_of_le_comap

section

variable [RingHomSurjective σ₁₂]

theorem map_le_iff_le_comap {f : F} {p : Submodule R M} {q : Submodule R₂ M₂} :
    map f p ≤ q ↔ p ≤ comap f q :=
  image_subset_iff
#align submodule.map_le_iff_le_comap Submodule.map_le_iff_le_comap

theorem gc_map_comap (f : F) : GaloisConnection (map f) (comap f)
  | _, _ => map_le_iff_le_comap
#align submodule.gc_map_comap Submodule.gc_map_comap

@[simp]
theorem map_bot (f : F) : map f ⊥ = ⊥ :=
  (gc_map_comap f).l_bot
#align submodule.map_bot Submodule.map_bot

@[simp]
theorem map_sup (f : F) : map f (p ⊔ p') = map f p ⊔ map f p' :=
  (gc_map_comap f : GaloisConnection (map f) (comap f)).l_sup
#align submodule.map_sup Submodule.map_sup

@[simp]
theorem map_iSup {ι : Sort*} (f : F) (p : ι → Submodule R M) :
    map f (⨆ i, p i) = ⨆ i, map f (p i) :=
  (gc_map_comap f : GaloisConnection (map f) (comap f)).l_iSup
#align submodule.map_supr Submodule.map_iSup

end

@[simp]
theorem comap_top (f : F) : comap f ⊤ = ⊤ :=
  rfl
#align submodule.comap_top Submodule.comap_top

@[simp]
theorem comap_inf (f : F) : comap f (q ⊓ q') = comap f q ⊓ comap f q' :=
  rfl
#align submodule.comap_inf Submodule.comap_inf

@[simp]
theorem comap_iInf [RingHomSurjective σ₁₂] {ι : Sort*} (f : F) (p : ι → Submodule R₂ M₂) :
    comap f (⨅ i, p i) = ⨅ i, comap f (p i) :=
  (gc_map_comap f : GaloisConnection (map f) (comap f)).u_iInf
#align submodule.comap_infi Submodule.comap_iInf

@[simp]
theorem comap_zero : comap (0 : M →ₛₗ[σ₁₂] M₂) q = ⊤ :=
  ext <| by simp
#align submodule.comap_zero Submodule.comap_zero

theorem map_comap_le [RingHomSurjective σ₁₂] (f : F) (q : Submodule R₂ M₂) :
    map f (comap f q) ≤ q :=
  (gc_map_comap f).l_u_le _
#align submodule.map_comap_le Submodule.map_comap_le

theorem le_comap_map [RingHomSurjective σ₁₂] (f : F) (p : Submodule R M) : p ≤ comap f (map f p) :=
  (gc_map_comap f).le_u_l _
#align submodule.le_comap_map Submodule.le_comap_map

section GaloisInsertion

variable {f : F} (hf : Surjective f)

variable [RingHomSurjective σ₁₂]

/-- `map f` and `comap f` form a `GaloisInsertion` when `f` is surjective. -/
def giMapComap : GaloisInsertion (map f) (comap f) :=
  (gc_map_comap f).toGaloisInsertion fun S x hx => by
    rcases hf x with ⟨y, rfl⟩
    simp only [mem_map, mem_comap]
    exact ⟨y, hx, rfl⟩
#align submodule.gi_map_comap Submodule.giMapComap

theorem map_comap_eq_of_surjective (p : Submodule R₂ M₂) : (p.comap f).map f = p :=
  (giMapComap hf).l_u_eq _
#align submodule.map_comap_eq_of_surjective Submodule.map_comap_eq_of_surjective

theorem map_surjective_of_surjective : Function.Surjective (map f) :=
  (giMapComap hf).l_surjective
#align submodule.map_surjective_of_surjective Submodule.map_surjective_of_surjective

theorem comap_injective_of_surjective : Function.Injective (comap f) :=
  (giMapComap hf).u_injective
#align submodule.comap_injective_of_surjective Submodule.comap_injective_of_surjective

theorem map_sup_comap_of_surjective (p q : Submodule R₂ M₂) :
    (p.comap f ⊔ q.comap f).map f = p ⊔ q :=
  (giMapComap hf).l_sup_u _ _
#align submodule.map_sup_comap_of_surjective Submodule.map_sup_comap_of_surjective

theorem map_iSup_comap_of_sujective {ι : Sort*} (S : ι → Submodule R₂ M₂) :
    (⨆ i, (S i).comap f).map f = iSup S :=
  (giMapComap hf).l_iSup_u _
#align submodule.map_supr_comap_of_sujective Submodule.map_iSup_comap_of_sujective

theorem map_inf_comap_of_surjective (p q : Submodule R₂ M₂) :
    (p.comap f ⊓ q.comap f).map f = p ⊓ q :=
  (giMapComap hf).l_inf_u _ _
#align submodule.map_inf_comap_of_surjective Submodule.map_inf_comap_of_surjective

theorem map_iInf_comap_of_surjective {ι : Sort*} (S : ι → Submodule R₂ M₂) :
    (⨅ i, (S i).comap f).map f = iInf S :=
  (giMapComap hf).l_iInf_u _
#align submodule.map_infi_comap_of_surjective Submodule.map_iInf_comap_of_surjective

theorem comap_le_comap_iff_of_surjective (p q : Submodule R₂ M₂) : p.comap f ≤ q.comap f ↔ p ≤ q :=
  (giMapComap hf).u_le_u_iff
#align submodule.comap_le_comap_iff_of_surjective Submodule.comap_le_comap_iff_of_surjective

theorem comap_strictMono_of_surjective : StrictMono (comap f) :=
  (giMapComap hf).strictMono_u
#align submodule.comap_strict_mono_of_surjective Submodule.comap_strictMono_of_surjective

end GaloisInsertion

section GaloisCoinsertion

variable [RingHomSurjective σ₁₂] {f : F} (hf : Injective f)

/-- `map f` and `comap f` form a `GaloisCoinsertion` when `f` is injective. -/
def gciMapComap : GaloisCoinsertion (map f) (comap f) :=
  (gc_map_comap f).toGaloisCoinsertion fun S x => by
    simp only [mem_comap, mem_map, forall_exists_index, and_imp]
    intro y hy hxy
    rw [hf.eq_iff] at hxy
    rwa [← hxy]
#align submodule.gci_map_comap Submodule.gciMapComap

theorem comap_map_eq_of_injective (p : Submodule R M) : (p.map f).comap f = p :=
  (gciMapComap hf).u_l_eq _
#align submodule.comap_map_eq_of_injective Submodule.comap_map_eq_of_injective

theorem comap_surjective_of_injective : Function.Surjective (comap f) :=
  (gciMapComap hf).u_surjective
#align submodule.comap_surjective_of_injective Submodule.comap_surjective_of_injective

theorem map_injective_of_injective : Function.Injective (map f) :=
  (gciMapComap hf).l_injective
#align submodule.map_injective_of_injective Submodule.map_injective_of_injective

theorem comap_inf_map_of_injective (p q : Submodule R M) : (p.map f ⊓ q.map f).comap f = p ⊓ q :=
  (gciMapComap hf).u_inf_l _ _
#align submodule.comap_inf_map_of_injective Submodule.comap_inf_map_of_injective

theorem comap_iInf_map_of_injective {ι : Sort*} (S : ι → Submodule R M) :
    (⨅ i, (S i).map f).comap f = iInf S :=
  (gciMapComap hf).u_iInf_l _
#align submodule.comap_infi_map_of_injective Submodule.comap_iInf_map_of_injective

theorem comap_sup_map_of_injective (p q : Submodule R M) : (p.map f ⊔ q.map f).comap f = p ⊔ q :=
  (gciMapComap hf).u_sup_l _ _
#align submodule.comap_sup_map_of_injective Submodule.comap_sup_map_of_injective

theorem comap_iSup_map_of_injective {ι : Sort*} (S : ι → Submodule R M) :
    (⨆ i, (S i).map f).comap f = iSup S :=
  (gciMapComap hf).u_iSup_l _
#align submodule.comap_supr_map_of_injective Submodule.comap_iSup_map_of_injective

theorem map_le_map_iff_of_injective (p q : Submodule R M) : p.map f ≤ q.map f ↔ p ≤ q :=
  (gciMapComap hf).l_le_l_iff
#align submodule.map_le_map_iff_of_injective Submodule.map_le_map_iff_of_injective

theorem map_strictMono_of_injective : StrictMono (map f) :=
  (gciMapComap hf).strictMono_l
#align submodule.map_strict_mono_of_injective Submodule.map_strictMono_of_injective

end GaloisCoinsertion

end SemilinearMap

section OrderIso

variable {F : Type*} [SemilinearEquivClass F σ₁₂ M M₂]

/-- A linear isomorphism induces an order isomorphism of submodules. -/
@[simps symm_apply apply]
def orderIsoMapComap (f : F) : Submodule R M ≃o Submodule R₂ M₂ where
  toFun := map f
  invFun := comap f
  left_inv := comap_map_eq_of_injective (EquivLike.injective f)
  right_inv := map_comap_eq_of_surjective (EquivLike.surjective f)
  map_rel_iff' := map_le_map_iff_of_injective (EquivLike.injective f) _ _
#align submodule.order_iso_map_comap Submodule.orderIsoMapComap

end OrderIso

variable {F : Type*} [sc : SemilinearMapClass F σ₁₂ M M₂]

--TODO(Mario): is there a way to prove this from order properties?
theorem map_inf_eq_map_inf_comap [RingHomSurjective σ₁₂] {f : F} {p : Submodule R M}
    {p' : Submodule R₂ M₂} : map f p ⊓ p' = map f (p ⊓ comap f p') :=
  le_antisymm (by rintro _ ⟨⟨x, h₁, rfl⟩, h₂⟩; exact ⟨_, ⟨h₁, h₂⟩, rfl⟩)
    (le_inf (map_mono inf_le_left) (map_le_iff_le_comap.2 inf_le_right))
#align submodule.map_inf_eq_map_inf_comap Submodule.map_inf_eq_map_inf_comap

theorem map_comap_subtype : map p.subtype (comap p.subtype p') = p ⊓ p' :=
  ext fun x => ⟨by rintro ⟨⟨_, h₁⟩, h₂, rfl⟩; exact ⟨h₁, h₂⟩, fun ⟨h₁, h₂⟩ => ⟨⟨_, h₁⟩, h₂, rfl⟩⟩
#align submodule.map_comap_subtype Submodule.map_comap_subtype

theorem eq_zero_of_bot_submodule : ∀ b : (⊥ : Submodule R M), b = 0
  | ⟨b', hb⟩ => Subtype.eq <| show b' = 0 from (mem_bot R).1 hb
#align submodule.eq_zero_of_bot_submodule Submodule.eq_zero_of_bot_submodule

/-- The infimum of a family of invariant submodule of an endomorphism is also an invariant
submodule. -/
theorem _root_.LinearMap.iInf_invariant {σ : R →+* R} [RingHomSurjective σ] {ι : Sort*}
    (f : M →ₛₗ[σ] M) {p : ι → Submodule R M} (hf : ∀ i, ∀ v ∈ p i, f v ∈ p i) :
    ∀ v ∈ iInf p, f v ∈ iInf p := by
  have : ∀ i, (p i).map f ≤ p i := by
    rintro i - ⟨v, hv, rfl⟩
    exact hf i v hv
  suffices (iInf p).map f ≤ iInf p by exact fun v hv => this ⟨v, hv, rfl⟩
  exact le_iInf fun i => (Submodule.map_mono (iInf_le p i)).trans (this i)
#align linear_map.infi_invariant LinearMap.iInf_invariant

end AddCommMonoid
section AddCommGroup

variable [Ring R] [AddCommGroup M] [Module R M] (p : Submodule R M)

variable [AddCommGroup M₂] [Module R M₂]

-- See `neg_coe_set`
theorem neg_coe : -(p : Set M) = p :=
  Set.ext fun _ => p.neg_mem_iff
#align submodule.neg_coe Submodule.neg_coe

@[simp]
protected theorem map_neg (f : M →ₗ[R] M₂) : map (-f) p = map f p :=
  ext fun _ =>
    ⟨fun ⟨x, hx, hy⟩ => hy ▸ ⟨-x, show -x ∈ p from neg_mem hx, map_neg f x⟩, fun ⟨x, hx, hy⟩ =>
      hy ▸ ⟨-x, show -x ∈ p from neg_mem hx, (map_neg (-f) _).trans (neg_neg (f x))⟩⟩
#align submodule.map_neg Submodule.map_neg

end AddCommGroup

end Submodule

namespace Submodule

variable [Semifield K]
variable [AddCommMonoid V] [Module K V]
variable [AddCommMonoid V₂] [Module K V₂]

theorem comap_smul (f : V →ₗ[K] V₂) (p : Submodule K V₂) (a : K) (h : a ≠ 0) :
    p.comap (a • f) = p.comap f := by
  ext b; simp only [Submodule.mem_comap, p.smul_mem_iff h, LinearMap.smul_apply]
#align submodule.comap_smul Submodule.comap_smul

protected theorem map_smul (f : V →ₗ[K] V₂) (p : Submodule K V) (a : K) (h : a ≠ 0) :
    p.map (a • f) = p.map f :=
  le_antisymm (by rw [map_le_iff_le_comap, comap_smul f _ a h, ← map_le_iff_le_comap])
    (by rw [map_le_iff_le_comap, ← comap_smul f _ a h, ← map_le_iff_le_comap])
#align submodule.map_smul Submodule.map_smul

theorem comap_smul' (f : V →ₗ[K] V₂) (p : Submodule K V₂) (a : K) :
    p.comap (a • f) = ⨅ _ : a ≠ 0, p.comap f := by
  classical by_cases h : a = 0 <;> simp [h, comap_smul]
#align submodule.comap_smul' Submodule.comap_smul'

theorem map_smul' (f : V →ₗ[K] V₂) (p : Submodule K V) (a : K) :
    p.map (a • f) = ⨆ _ : a ≠ 0, map f p := by
  classical by_cases h : a = 0 <;> simp [h, Submodule.map_smul]
#align submodule.map_smul' Submodule.map_smul'

end Submodule
=======
/-- Ring equivalence between additive group endomorphisms of an `AddCommGroup` `A` and
`ℤ`-module endomorphisms of `A.` -/
@[simps] def addMonoidEndRingEquivInt (A : Type*) [AddCommGroup A] :
    AddMonoid.End A ≃+* Module.End ℤ A :=
  { addMonoidHomLequivInt (B := A) ℤ with
    map_mul' := fun _ _ => rfl }
>>>>>>> 39229b7d

/-! ### Properties of linear maps -/


namespace LinearMap

section AddCommMonoid

variable [Semiring R] [Semiring R₂] [Semiring R₃]
variable [AddCommMonoid M] [AddCommMonoid M₂] [AddCommMonoid M₃]
variable {σ₁₂ : R →+* R₂} {σ₂₃ : R₂ →+* R₃} {σ₁₃ : R →+* R₃}
variable [RingHomCompTriple σ₁₂ σ₂₃ σ₁₃]
variable [Module R M] [Module R₂ M₂] [Module R₃ M₃]

open Submodule

variable {σ₂₁ : R₂ →+* R} {τ₁₂ : R →+* R₂} {τ₂₃ : R₂ →+* R₃} {τ₁₃ : R →+* R₃}

variable [RingHomCompTriple τ₁₂ τ₂₃ τ₁₃]

theorem map_codRestrict [RingHomSurjective σ₂₁] (p : Submodule R M) (f : M₂ →ₛₗ[σ₂₁] M) (h p') :
    Submodule.map (codRestrict p f h) p' = comap p.subtype (p'.map f) :=
  Submodule.ext fun ⟨x, hx⟩ => by simp [Subtype.ext_iff_val]
#align linear_map.map_cod_restrict LinearMap.map_codRestrict

theorem comap_codRestrict (p : Submodule R M) (f : M₂ →ₛₗ[σ₂₁] M) (hf p') :
    Submodule.comap (codRestrict p f hf) p' = Submodule.comap f (map p.subtype p') :=
  Submodule.ext fun x => ⟨fun h => ⟨⟨_, hf x⟩, h, rfl⟩, by rintro ⟨⟨_, _⟩, h, ⟨⟩⟩; exact h⟩
#align linear_map.comap_cod_restrict LinearMap.comap_codRestrict

section

variable {F : Type*} [sc : SemilinearMapClass F τ₁₂ M M₂]

/-- The range of a linear map `f : M → M₂` is a submodule of `M₂`.
See Note [range copy pattern]. -/
def range [RingHomSurjective τ₁₂] (f : F) : Submodule R₂ M₂ :=
  (map f ⊤).copy (Set.range f) Set.image_univ.symm
#align linear_map.range LinearMap.range

theorem range_coe [RingHomSurjective τ₁₂] (f : F) : (range f : Set M₂) = Set.range f :=
  rfl
#align linear_map.range_coe LinearMap.range_coe

theorem range_toAddSubmonoid [RingHomSurjective τ₁₂] (f : M →ₛₗ[τ₁₂] M₂) :
    f.range.toAddSubmonoid = AddMonoidHom.mrange f :=
  rfl
#align linear_map.range_to_add_submonoid LinearMap.range_toAddSubmonoid

@[simp]
theorem mem_range [RingHomSurjective τ₁₂] {f : F} {x} : x ∈ range f ↔ ∃ y, f y = x :=
  Iff.rfl
#align linear_map.mem_range LinearMap.mem_range

theorem range_eq_map [RingHomSurjective τ₁₂] (f : F) : range f = map f ⊤ := by
  ext
  simp
#align linear_map.range_eq_map LinearMap.range_eq_map

theorem mem_range_self [RingHomSurjective τ₁₂] (f : F) (x : M) : f x ∈ range f :=
  ⟨x, rfl⟩
#align linear_map.mem_range_self LinearMap.mem_range_self

@[simp]
theorem range_id : range (LinearMap.id : M →ₗ[R] M) = ⊤ :=
  SetLike.coe_injective Set.range_id
#align linear_map.range_id LinearMap.range_id

theorem range_comp [RingHomSurjective τ₁₂] [RingHomSurjective τ₂₃] [RingHomSurjective τ₁₃]
    (f : M →ₛₗ[τ₁₂] M₂) (g : M₂ →ₛₗ[τ₂₃] M₃) : range (g.comp f : M →ₛₗ[τ₁₃] M₃) = map g (range f) :=
  SetLike.coe_injective (Set.range_comp g f)
#align linear_map.range_comp LinearMap.range_comp

theorem range_comp_le_range [RingHomSurjective τ₂₃] [RingHomSurjective τ₁₃] (f : M →ₛₗ[τ₁₂] M₂)
    (g : M₂ →ₛₗ[τ₂₃] M₃) : range (g.comp f : M →ₛₗ[τ₁₃] M₃) ≤ range g :=
  SetLike.coe_mono (Set.range_comp_subset_range f g)
#align linear_map.range_comp_le_range LinearMap.range_comp_le_range

theorem range_eq_top [RingHomSurjective τ₁₂] {f : F} : range f = ⊤ ↔ Surjective f := by
  rw [SetLike.ext'_iff, range_coe, top_coe, Set.range_iff_surjective]
#align linear_map.range_eq_top LinearMap.range_eq_top

theorem range_le_iff_comap [RingHomSurjective τ₁₂] {f : F} {p : Submodule R₂ M₂} :
    range f ≤ p ↔ comap f p = ⊤ := by rw [range_eq_map, map_le_iff_le_comap, eq_top_iff]
#align linear_map.range_le_iff_comap LinearMap.range_le_iff_comap

theorem map_le_range [RingHomSurjective τ₁₂] {f : F} {p : Submodule R M} : map f p ≤ range f :=
  SetLike.coe_mono (Set.image_subset_range f p)
#align linear_map.map_le_range LinearMap.map_le_range

@[simp]
theorem range_neg {R : Type*} {R₂ : Type*} {M : Type*} {M₂ : Type*} [Semiring R] [Ring R₂]
    [AddCommMonoid M] [AddCommGroup M₂] [Module R M] [Module R₂ M₂] {τ₁₂ : R →+* R₂}
    [RingHomSurjective τ₁₂] (f : M →ₛₗ[τ₁₂] M₂) : LinearMap.range (-f) = LinearMap.range f := by
  change range ((-LinearMap.id : M₂ →ₗ[R₂] M₂).comp f) = _
  rw [range_comp, Submodule.map_neg, Submodule.map_id]
#align linear_map.range_neg LinearMap.range_neg

lemma range_domRestrict_le_range [RingHomSurjective τ₁₂] (f : M →ₛₗ[τ₁₂] M₂) (S : Submodule R M) :
    LinearMap.range (f.domRestrict S) ≤ LinearMap.range f := by
  rintro x ⟨⟨y, hy⟩, rfl⟩
  exact LinearMap.mem_range_self f y

@[simp]
theorem _root_.AddMonoidHom.coe_toIntLinearMap_range {M M₂ : Type*} [AddCommGroup M]
    [AddCommGroup M₂] (f : M →+ M₂) :
    LinearMap.range f.toIntLinearMap = AddSubgroup.toIntSubmodule f.range := rfl

/-- A linear map version of `AddMonoidHom.eqLocusM` -/
def eqLocus (f g : F) : Submodule R M :=
  { (f : M →+ M₂).eqLocusM g with
    carrier := { x | f x = g x }
    smul_mem' := fun {r} {x} (hx : _ = _) => show _ = _ by
      simpa only [map_smulₛₗ] using congr_arg (τ₁₂ r • ·) hx }
#align linear_map.eq_locus LinearMap.eqLocus

@[simp]
theorem mem_eqLocus {x : M} {f g : F} : x ∈ eqLocus f g ↔ f x = g x :=
  Iff.rfl
#align linear_map.mem_eq_locus LinearMap.mem_eqLocus

theorem eqLocus_toAddSubmonoid (f g : F) :
    (eqLocus f g).toAddSubmonoid = (f : M →+ M₂).eqLocusM g :=
  rfl
#align linear_map.eq_locus_to_add_submonoid LinearMap.eqLocus_toAddSubmonoid

@[simp]
theorem eqLocus_eq_top {f g : F} : eqLocus f g = ⊤ ↔ f = g := by
  simp [SetLike.ext_iff, FunLike.ext_iff]

@[simp]
theorem eqLocus_same (f : F) : eqLocus f f = ⊤ := eqLocus_eq_top.2 rfl
#align linear_map.eq_locus_same LinearMap.eqLocus_same

theorem le_eqLocus {f g : F} {S : Submodule R M} : S ≤ eqLocus f g ↔ Set.EqOn f g S := Iff.rfl

theorem eqOn_sup {f g : F} {S T : Submodule R M} (hS : Set.EqOn f g S) (hT : Set.EqOn f g T) :
    Set.EqOn f g ↑(S ⊔ T) := by
  rw [← le_eqLocus] at hS hT ⊢
  exact sup_le hS hT

theorem ext_on_codisjoint {f g : F} {S T : Submodule R M} (hST : Codisjoint S T)
    (hS : Set.EqOn f g S) (hT : Set.EqOn f g T) : f = g :=
  FunLike.ext _ _ fun _ ↦ eqOn_sup hS hT <| hST.eq_top.symm ▸ trivial

end

/-- The decreasing sequence of submodules consisting of the ranges of the iterates of a linear map.
-/
@[simps]
def iterateRange (f : M →ₗ[R] M) : ℕ →o (Submodule R M)ᵒᵈ where
  toFun n := LinearMap.range (f ^ n)
  monotone' n m w x h := by
    obtain ⟨c, rfl⟩ := le_iff_exists_add.mp w
    rw [LinearMap.mem_range] at h
    obtain ⟨m, rfl⟩ := h
    rw [LinearMap.mem_range]
    use (f ^ c) m
    rw [pow_add, LinearMap.mul_apply]
#align linear_map.iterate_range LinearMap.iterateRange

/-- Restrict the codomain of a linear map `f` to `f.range`.

This is the bundled version of `Set.rangeFactorization`. -/
@[reducible]
def rangeRestrict [RingHomSurjective τ₁₂] (f : M →ₛₗ[τ₁₂] M₂) : M →ₛₗ[τ₁₂] LinearMap.range f :=
  f.codRestrict (LinearMap.range f) (LinearMap.mem_range_self f)
#align linear_map.range_restrict LinearMap.rangeRestrict

/-- The range of a linear map is finite if the domain is finite.
Note: this instance can form a diamond with `Subtype.fintype` in the
  presence of `Fintype M₂`. -/
instance fintypeRange [Fintype M] [DecidableEq M₂] [RingHomSurjective τ₁₂] (f : M →ₛₗ[τ₁₂] M₂) :
    Fintype (range f) :=
  Set.fintypeRange f
#align linear_map.fintype_range LinearMap.fintypeRange

variable {F : Type*} [sc : SemilinearMapClass F τ₁₂ M M₂]

/-- The kernel of a linear map `f : M → M₂` is defined to be `comap f ⊥`. This is equivalent to the
set of `x : M` such that `f x = 0`. The kernel is a submodule of `M`. -/
def ker (f : F) : Submodule R M :=
  comap f ⊥
#align linear_map.ker LinearMap.ker

@[simp]
theorem mem_ker {f : F} {y} : y ∈ ker f ↔ f y = 0 :=
  mem_bot R₂
#align linear_map.mem_ker LinearMap.mem_ker

@[simp]
theorem ker_id : ker (LinearMap.id : M →ₗ[R] M) = ⊥ :=
  rfl
#align linear_map.ker_id LinearMap.ker_id

@[simp]
theorem map_coe_ker (f : F) (x : ker f) : f x = 0 :=
  mem_ker.1 x.2
#align linear_map.map_coe_ker LinearMap.map_coe_ker

theorem ker_toAddSubmonoid (f : M →ₛₗ[τ₁₂] M₂) : f.ker.toAddSubmonoid = (AddMonoidHom.mker f) :=
  rfl
#align linear_map.ker_to_add_submonoid LinearMap.ker_toAddSubmonoid

theorem comp_ker_subtype (f : M →ₛₗ[τ₁₂] M₂) : f.comp f.ker.subtype = 0 :=
  LinearMap.ext fun x => mem_ker.1 x.2
#align linear_map.comp_ker_subtype LinearMap.comp_ker_subtype

theorem ker_comp (f : M →ₛₗ[τ₁₂] M₂) (g : M₂ →ₛₗ[τ₂₃] M₃) :
    ker (g.comp f : M →ₛₗ[τ₁₃] M₃) = comap f (ker g) :=
  rfl
#align linear_map.ker_comp LinearMap.ker_comp

theorem ker_le_ker_comp (f : M →ₛₗ[τ₁₂] M₂) (g : M₂ →ₛₗ[τ₂₃] M₃) :
    ker f ≤ ker (g.comp f : M →ₛₗ[τ₁₃] M₃) := by rw [ker_comp]; exact comap_mono bot_le
#align linear_map.ker_le_ker_comp LinearMap.ker_le_ker_comp

theorem ker_sup_ker_le_ker_comp_of_commute {f g : M →ₗ[R] M} (h : Commute f g) :
    ker f ⊔ ker g ≤ ker (f ∘ₗ g) := by
  refine sup_le_iff.mpr ⟨?_, ker_le_ker_comp g f⟩
  rw [← mul_eq_comp, h.eq, mul_eq_comp]
  exact ker_le_ker_comp f g

@[simp]
theorem ker_le_comap {p : Submodule R₂ M₂} (f : M →ₛₗ[τ₁₂] M₂) :
    ker f ≤ p.comap f :=
  fun x hx ↦ by simp [mem_ker.mp hx]

theorem disjoint_ker {f : F} {p : Submodule R M} :
    Disjoint p (ker f) ↔ ∀ x ∈ p, f x = 0 → x = 0 := by
  simp [disjoint_def]
#align linear_map.disjoint_ker LinearMap.disjoint_ker

theorem ker_eq_bot' {f : F} : ker f = ⊥ ↔ ∀ m, f m = 0 → m = 0 := by
  simpa [disjoint_iff_inf_le] using disjoint_ker (f := f) (p := ⊤)
#align linear_map.ker_eq_bot' LinearMap.ker_eq_bot'

theorem ker_eq_bot_of_inverse {τ₂₁ : R₂ →+* R} [RingHomInvPair τ₁₂ τ₂₁] {f : M →ₛₗ[τ₁₂] M₂}
    {g : M₂ →ₛₗ[τ₂₁] M} (h : (g.comp f : M →ₗ[R] M) = id) : ker f = ⊥ :=
  ker_eq_bot'.2 fun m hm => by rw [← id_apply (R := R) m, ← h, comp_apply, hm, g.map_zero]
#align linear_map.ker_eq_bot_of_inverse LinearMap.ker_eq_bot_of_inverse

theorem le_ker_iff_map [RingHomSurjective τ₁₂] {f : F} {p : Submodule R M} :
    p ≤ ker f ↔ map f p = ⊥ := by rw [ker, eq_bot_iff, map_le_iff_le_comap]
#align linear_map.le_ker_iff_map LinearMap.le_ker_iff_map

theorem ker_codRestrict {τ₂₁ : R₂ →+* R} (p : Submodule R M) (f : M₂ →ₛₗ[τ₂₁] M) (hf) :
    ker (codRestrict p f hf) = ker f := by rw [ker, comap_codRestrict, Submodule.map_bot]; rfl
#align linear_map.ker_cod_restrict LinearMap.ker_codRestrict

theorem range_codRestrict {τ₂₁ : R₂ →+* R} [RingHomSurjective τ₂₁] (p : Submodule R M)
    (f : M₂ →ₛₗ[τ₂₁] M) (hf) :
    range (codRestrict p f hf) = comap p.subtype (LinearMap.range f) := by
  simpa only [range_eq_map] using map_codRestrict _ _ _ _
#align linear_map.range_cod_restrict LinearMap.range_codRestrict

theorem ker_restrict [AddCommMonoid M₁] [Module R M₁] {p : Submodule R M} {q : Submodule R M₁}
    {f : M →ₗ[R] M₁} (hf : ∀ x : M, x ∈ p → f x ∈ q) :
    ker (f.restrict hf) = LinearMap.ker (f.domRestrict p) := by
  rw [restrict_eq_codRestrict_domRestrict, ker_codRestrict]
#align linear_map.ker_restrict LinearMap.ker_restrict

theorem _root_.Submodule.map_comap_eq [RingHomSurjective τ₁₂] (f : F) (q : Submodule R₂ M₂) :
    map f (comap f q) = range f ⊓ q :=
  le_antisymm (le_inf map_le_range (map_comap_le _ _)) <| by
    rintro _ ⟨⟨x, _, rfl⟩, hx⟩; exact ⟨x, hx, rfl⟩
#align submodule.map_comap_eq Submodule.map_comap_eq

theorem _root_.Submodule.map_comap_eq_self [RingHomSurjective τ₁₂] {f : F} {q : Submodule R₂ M₂}
    (h : q ≤ range f) : map f (comap f q) = q := by rwa [Submodule.map_comap_eq, inf_eq_right]
#align submodule.map_comap_eq_self Submodule.map_comap_eq_self

@[simp]
theorem ker_zero : ker (0 : M →ₛₗ[τ₁₂] M₂) = ⊤ :=
  eq_top_iff'.2 fun x => by simp
#align linear_map.ker_zero LinearMap.ker_zero

@[simp]
theorem range_zero [RingHomSurjective τ₁₂] : range (0 : M →ₛₗ[τ₁₂] M₂) = ⊥ := by
  simpa only [range_eq_map] using Submodule.map_zero _
#align linear_map.range_zero LinearMap.range_zero

theorem ker_eq_top {f : M →ₛₗ[τ₁₂] M₂} : ker f = ⊤ ↔ f = 0 :=
  ⟨fun h => ext fun _ => mem_ker.1 <| h.symm ▸ trivial, fun h => h.symm ▸ ker_zero⟩
#align linear_map.ker_eq_top LinearMap.ker_eq_top

@[simp]
theorem _root_.AddMonoidHom.coe_toIntLinearMap_ker {M M₂ : Type*} [AddCommGroup M] [AddCommGroup M₂]
    (f : M →+ M₂) : LinearMap.ker f.toIntLinearMap = AddSubgroup.toIntSubmodule f.ker := rfl

section

variable [RingHomSurjective τ₁₂]

theorem range_le_bot_iff (f : M →ₛₗ[τ₁₂] M₂) : range f ≤ ⊥ ↔ f = 0 := by
  rw [range_le_iff_comap]; exact ker_eq_top
#align linear_map.range_le_bot_iff LinearMap.range_le_bot_iff

theorem range_eq_bot {f : M →ₛₗ[τ₁₂] M₂} : range f = ⊥ ↔ f = 0 := by
  rw [← range_le_bot_iff, le_bot_iff]
#align linear_map.range_eq_bot LinearMap.range_eq_bot

theorem range_le_ker_iff {f : M →ₛₗ[τ₁₂] M₂} {g : M₂ →ₛₗ[τ₂₃] M₃} :
    range f ≤ ker g ↔ (g.comp f : M →ₛₗ[τ₁₃] M₃) = 0 :=
  ⟨fun h => ker_eq_top.1 <| eq_top_iff'.2 fun x => h <| ⟨_, rfl⟩, fun h x hx =>
    mem_ker.2 <| Exists.elim hx fun y hy => by rw [← hy, ← comp_apply, h, zero_apply]⟩
#align linear_map.range_le_ker_iff LinearMap.range_le_ker_iff

theorem comap_le_comap_iff {f : F} (hf : range f = ⊤) {p p'} : comap f p ≤ comap f p' ↔ p ≤ p' :=
  ⟨fun H x hx => by rcases range_eq_top.1 hf x with ⟨y, hy, rfl⟩; exact H hx, comap_mono⟩
#align linear_map.comap_le_comap_iff LinearMap.comap_le_comap_iff

theorem comap_injective {f : F} (hf : range f = ⊤) : Injective (comap f) := fun _ _ h =>
  le_antisymm ((comap_le_comap_iff hf).1 (le_of_eq h)) ((comap_le_comap_iff hf).1 (ge_of_eq h))
#align linear_map.comap_injective LinearMap.comap_injective

end

theorem ker_eq_bot_of_injective {f : F} (hf : Injective f) : ker f = ⊥ := by
  have : Disjoint ⊤ (ker f) := by
    -- Porting note: `← map_zero f` should work here, but it needs to be directly applied to H.
    rw [disjoint_ker]
    intros _ _ H
    rw [← map_zero f] at H
    exact hf H
  simpa [disjoint_iff_inf_le]
#align linear_map.ker_eq_bot_of_injective LinearMap.ker_eq_bot_of_injective

/-- The increasing sequence of submodules consisting of the kernels of the iterates of a linear map.
-/
@[simps]
def iterateKer (f : M →ₗ[R] M) : ℕ →o Submodule R M where
  toFun n := ker (f ^ n)
  monotone' n m w x h := by
    obtain ⟨c, rfl⟩ := le_iff_exists_add.mp w
    rw [LinearMap.mem_ker] at h
    rw [LinearMap.mem_ker, add_comm, pow_add, LinearMap.mul_apply, h, LinearMap.map_zero]
#align linear_map.iterate_ker LinearMap.iterateKer

end AddCommMonoid

section Ring

variable [Ring R] [Ring R₂] [Ring R₃]
variable [AddCommGroup M] [AddCommGroup M₂] [AddCommGroup M₃]
variable [Module R M] [Module R₂ M₂] [Module R₃ M₃]
variable {τ₁₂ : R →+* R₂} {τ₂₃ : R₂ →+* R₃} {τ₁₃ : R →+* R₃}
variable [RingHomCompTriple τ₁₂ τ₂₃ τ₁₃]
variable {F : Type*} [sc : SemilinearMapClass F τ₁₂ M M₂]
variable {f : F}

open Submodule

theorem range_toAddSubgroup [RingHomSurjective τ₁₂] (f : M →ₛₗ[τ₁₂] M₂) :
    (range f).toAddSubgroup = f.toAddMonoidHom.range :=
  rfl
#align linear_map.range_to_add_subgroup LinearMap.range_toAddSubgroup

theorem ker_toAddSubgroup (f : M →ₛₗ[τ₁₂] M₂) : (ker f).toAddSubgroup = f.toAddMonoidHom.ker :=
  rfl
#align linear_map.ker_to_add_subgroup LinearMap.ker_toAddSubgroup

theorem eqLocus_eq_ker_sub (f g : M →ₛₗ[τ₁₂] M₂) : eqLocus f g = ker (f - g) :=
  SetLike.ext fun _ => sub_eq_zero.symm
#align linear_map.eq_locus_eq_ker_sub LinearMap.eqLocus_eq_ker_sub

theorem sub_mem_ker_iff {x y} : x - y ∈ ker f ↔ f x = f y := by rw [mem_ker, map_sub, sub_eq_zero]
#align linear_map.sub_mem_ker_iff LinearMap.sub_mem_ker_iff

theorem disjoint_ker' {p : Submodule R M} :
    Disjoint p (ker f) ↔ ∀ x ∈ p, ∀ y ∈ p, f x = f y → x = y :=
  disjoint_ker.trans
    ⟨fun H x hx y hy h => eq_of_sub_eq_zero <| H _ (sub_mem hx hy) (by simp [h]),
     fun H x h₁ h₂ => H x h₁ 0 (zero_mem _) (by simpa using h₂)⟩
#align linear_map.disjoint_ker' LinearMap.disjoint_ker'

theorem injOn_of_disjoint_ker {p : Submodule R M} {s : Set M} (h : s ⊆ p)
    (hd : Disjoint p (ker f)) : Set.InjOn f s := fun _ hx _ hy =>
  disjoint_ker'.1 hd _ (h hx) _ (h hy)
#align linear_map.inj_on_of_disjoint_ker LinearMap.injOn_of_disjoint_ker

variable (F)

theorem _root_.LinearMapClass.ker_eq_bot : ker f = ⊥ ↔ Injective f := by
  simpa [disjoint_iff_inf_le] using disjoint_ker' (f := f) (p := ⊤)
#align linear_map_class.ker_eq_bot LinearMapClass.ker_eq_bot

variable {F}

theorem ker_eq_bot {f : M →ₛₗ[τ₁₂] M₂} : ker f = ⊥ ↔ Injective f :=
  LinearMapClass.ker_eq_bot _
#align linear_map.ker_eq_bot LinearMap.ker_eq_bot

theorem ker_le_iff [RingHomSurjective τ₁₂] {p : Submodule R M} :
    ker f ≤ p ↔ ∃ y ∈ range f, f ⁻¹' {y} ⊆ p := by
  constructor
  · intro h
    use 0
    rw [← SetLike.mem_coe, range_coe]
    exact ⟨⟨0, map_zero f⟩, h⟩
  · rintro ⟨y, h₁, h₂⟩
    rw [SetLike.le_def]
    intro z hz
    simp only [mem_ker, SetLike.mem_coe] at hz
    rw [← SetLike.mem_coe, range_coe, Set.mem_range] at h₁
    obtain ⟨x, hx⟩ := h₁
    have hx' : x ∈ p := h₂ hx
    have hxz : z + x ∈ p := by
      apply h₂
      simp [hx, hz]
    suffices z + x - x ∈ p by simpa only [this, add_sub_cancel]
    exact p.sub_mem hxz hx'
#align linear_map.ker_le_iff LinearMap.ker_le_iff

@[simp] lemma injective_domRestrict_iff {f : M →ₛₗ[τ₁₂] M₂} {S : Submodule R M} :
    Injective (f.domRestrict S) ↔ S ⊓ LinearMap.ker f = ⊥ := by
  rw [← LinearMap.ker_eq_bot]
  refine ⟨fun h ↦ le_bot_iff.1 ?_, fun h ↦ le_bot_iff.1 ?_⟩
  · intro x ⟨hx, h'x⟩
    have : ⟨x, hx⟩ ∈ LinearMap.ker (LinearMap.domRestrict f S) := by simpa using h'x
    rw [h] at this
    simpa using this
  · rintro ⟨x, hx⟩ h'x
    have : x ∈ S ⊓ LinearMap.ker f := ⟨hx, h'x⟩
    rw [h] at this
    simpa using this

@[simp] theorem injective_restrict_iff_disjoint {p : Submodule R M} {f : M →ₗ[R] M}
    (hf : ∀ x ∈ p, f x ∈ p) :
    Injective (f.restrict hf) ↔ Disjoint p (ker f) := by
  rw [← ker_eq_bot, ker_restrict hf, ker_eq_bot, injective_domRestrict_iff, disjoint_iff]

end Ring

section Semifield

variable [Semifield K] [Semifield K₂]
variable [AddCommMonoid V] [Module K V]
variable [AddCommMonoid V₂] [Module K V₂]

theorem ker_smul (f : V →ₗ[K] V₂) (a : K) (h : a ≠ 0) : ker (a • f) = ker f :=
  Submodule.comap_smul f _ a h
#align linear_map.ker_smul LinearMap.ker_smul

theorem ker_smul' (f : V →ₗ[K] V₂) (a : K) : ker (a • f) = ⨅ _ : a ≠ 0, ker f :=
  Submodule.comap_smul' f _ a
#align linear_map.ker_smul' LinearMap.ker_smul'

theorem range_smul (f : V →ₗ[K] V₂) (a : K) (h : a ≠ 0) : range (a • f) = range f := by
  simpa only [range_eq_map] using Submodule.map_smul f _ a h
#align linear_map.range_smul LinearMap.range_smul

theorem range_smul' (f : V →ₗ[K] V₂) (a : K) :
    range (a • f) = ⨆ _ : a ≠ 0, range f := by
  simpa only [range_eq_map] using Submodule.map_smul' f _ a
#align linear_map.range_smul' LinearMap.range_smul'

end Semifield

end LinearMap

namespace IsLinearMap

theorem isLinearMap_add [Semiring R] [AddCommMonoid M] [Module R M] :
    IsLinearMap R fun x : M × M => x.1 + x.2 := by
  apply IsLinearMap.mk
  · intro x y
    simp only [Prod.fst_add, Prod.snd_add]
    abel -- Porting Note: was cc
  · intro x y
    simp [smul_add]
#align is_linear_map.is_linear_map_add IsLinearMap.isLinearMap_add

theorem isLinearMap_sub {R M : Type*} [Semiring R] [AddCommGroup M] [Module R M] :
    IsLinearMap R fun x : M × M => x.1 - x.2 := by
  apply IsLinearMap.mk
  · intro x y
    -- Porting note: was `simp [add_comm, add_left_comm, sub_eq_add_neg]`
    rw [Prod.fst_add, Prod.snd_add]
    abel
  · intro x y
    simp [smul_sub]
#align is_linear_map.is_linear_map_sub IsLinearMap.isLinearMap_sub

end IsLinearMap

namespace Submodule

section AddCommMonoid

variable [Semiring R] [Semiring R₂] [AddCommMonoid M] [AddCommMonoid M₂]

variable [Module R M] [Module R₂ M₂]

variable (p p' : Submodule R M) (q : Submodule R₂ M₂)

variable {τ₁₂ : R →+* R₂}

variable {F : Type*} [sc : SemilinearMapClass F τ₁₂ M M₂]

open LinearMap

@[simp]
theorem map_top [RingHomSurjective τ₁₂] (f : F) : map f ⊤ = range f :=
  (range_eq_map f).symm
#align submodule.map_top Submodule.map_top

@[simp]
theorem comap_bot (f : F) : comap f ⊥ = ker f :=
  rfl
#align submodule.comap_bot Submodule.comap_bot

@[simp]
theorem ker_subtype : ker p.subtype = ⊥ :=
  ker_eq_bot_of_injective fun _ _ => Subtype.ext_val
#align submodule.ker_subtype Submodule.ker_subtype

@[simp]
theorem range_subtype : range p.subtype = p := by simpa using map_comap_subtype p ⊤
#align submodule.range_subtype Submodule.range_subtype

theorem map_subtype_le (p' : Submodule R p) : map p.subtype p' ≤ p := by
  simpa using (map_le_range : map p.subtype p' ≤ range p.subtype)
#align submodule.map_subtype_le Submodule.map_subtype_le

/-- Under the canonical linear map from a submodule `p` to the ambient space `M`, the image of the
maximal submodule of `p` is just `p`. -/
-- @[simp] -- Porting note: simp can prove this
theorem map_subtype_top : map p.subtype (⊤ : Submodule R p) = p := by simp
#align submodule.map_subtype_top Submodule.map_subtype_top

@[simp]
theorem comap_subtype_eq_top {p p' : Submodule R M} : comap p.subtype p' = ⊤ ↔ p ≤ p' :=
  eq_top_iff.trans <| map_le_iff_le_comap.symm.trans <| by rw [map_subtype_top]
#align submodule.comap_subtype_eq_top Submodule.comap_subtype_eq_top

@[simp]
theorem comap_subtype_self : comap p.subtype p = ⊤ :=
  comap_subtype_eq_top.2 le_rfl
#align submodule.comap_subtype_self Submodule.comap_subtype_self

@[simp]
theorem ker_inclusion (p p' : Submodule R M) (h : p ≤ p') : ker (inclusion h) = ⊥ := by
  rw [inclusion, ker_codRestrict, ker_subtype]
#align submodule.ker_of_le Submodule.ker_inclusion

theorem range_inclusion (p q : Submodule R M) (h : p ≤ q) :
    range (inclusion h) = comap q.subtype p := by
  rw [← map_top, inclusion, LinearMap.map_codRestrict, map_top, range_subtype]
#align submodule.range_of_le Submodule.range_inclusion

@[simp]
theorem map_subtype_range_inclusion {p p' : Submodule R M} (h : p ≤ p') :
    map p'.subtype (range $ inclusion h) = p := by simp [range_inclusion, map_comap_eq, h]
#align submodule.map_subtype_range_of_le Submodule.map_subtype_range_inclusion

theorem disjoint_iff_comap_eq_bot {p q : Submodule R M} : Disjoint p q ↔ comap p.subtype q = ⊥ := by
  rw [← (map_injective_of_injective (show Injective p.subtype from Subtype.coe_injective)).eq_iff,
    map_comap_subtype, map_bot, disjoint_iff]
#align submodule.disjoint_iff_comap_eq_bot Submodule.disjoint_iff_comap_eq_bot

/-- If `N ⊆ M` then submodules of `N` are the same as submodules of `M` contained in `N` -/
def MapSubtype.relIso : Submodule R p ≃o { p' : Submodule R M // p' ≤ p } where
  toFun p' := ⟨map p.subtype p', map_subtype_le p _⟩
  invFun q := comap p.subtype q
  left_inv p' := comap_map_eq_of_injective (by exact Subtype.val_injective) p'
  right_inv := fun ⟨q, hq⟩ => Subtype.ext_val <| by simp [map_comap_subtype p, inf_of_le_right hq]
  map_rel_iff' {p₁ p₂} := Subtype.coe_le_coe.symm.trans $ by
    dsimp
    rw [map_le_iff_le_comap,
      comap_map_eq_of_injective (show Injective p.subtype from Subtype.coe_injective) p₂]
#align submodule.map_subtype.rel_iso Submodule.MapSubtype.relIso

/-- If `p ⊆ M` is a submodule, the ordering of submodules of `p` is embedded in the ordering of
submodules of `M`. -/
def MapSubtype.orderEmbedding : Submodule R p ↪o Submodule R M :=
  (RelIso.toRelEmbedding <| MapSubtype.relIso p).trans $
    Subtype.relEmbedding (X := Submodule R M) (fun p p' ↦ p ≤ p') _
#align submodule.map_subtype.order_embedding Submodule.MapSubtype.orderEmbedding

@[simp]
theorem map_subtype_embedding_eq (p' : Submodule R p) :
    MapSubtype.orderEmbedding p p' = map p.subtype p' :=
  rfl
#align submodule.map_subtype_embedding_eq Submodule.map_subtype_embedding_eq

end AddCommMonoid

end Submodule

namespace LinearMap

section Semiring

variable [Semiring R] [Semiring R₂] [Semiring R₃]

variable [AddCommMonoid M] [AddCommMonoid M₂] [AddCommMonoid M₃]

variable [Module R M] [Module R₂ M₂] [Module R₃ M₃]

variable {τ₁₂ : R →+* R₂} {τ₂₃ : R₂ →+* R₃} {τ₁₃ : R →+* R₃}

variable [RingHomCompTriple τ₁₂ τ₂₃ τ₁₃]

/-- A monomorphism is injective. -/
theorem ker_eq_bot_of_cancel {f : M →ₛₗ[τ₁₂] M₂}
    (h : ∀ u v : ker f →ₗ[R] M, f.comp u = f.comp v → u = v) : ker f = ⊥ := by
  have h₁ : f.comp (0 : ker f →ₗ[R] M) = 0 := comp_zero _
  rw [← Submodule.range_subtype (ker f),
    ← h 0 f.ker.subtype (Eq.trans h₁ (comp_ker_subtype f).symm)]
  exact range_zero
#align linear_map.ker_eq_bot_of_cancel LinearMap.ker_eq_bot_of_cancel

theorem range_comp_of_range_eq_top [RingHomSurjective τ₁₂] [RingHomSurjective τ₂₃]
    [RingHomSurjective τ₁₃] {f : M →ₛₗ[τ₁₂] M₂} (g : M₂ →ₛₗ[τ₂₃] M₃) (hf : range f = ⊤) :
    range (g.comp f : M →ₛₗ[τ₁₃] M₃) = range g := by rw [range_comp, hf, Submodule.map_top]
#align linear_map.range_comp_of_range_eq_top LinearMap.range_comp_of_range_eq_top

theorem ker_comp_of_ker_eq_bot (f : M →ₛₗ[τ₁₂] M₂) {g : M₂ →ₛₗ[τ₂₃] M₃} (hg : ker g = ⊥) :
    ker (g.comp f : M →ₛₗ[τ₁₃] M₃) = ker f := by rw [ker_comp, hg, Submodule.comap_bot]
#align linear_map.ker_comp_of_ker_eq_bot LinearMap.ker_comp_of_ker_eq_bot

section Image

/-- If `O` is a submodule of `M`, and `Φ : O →ₗ M'` is a linear map,
then `(ϕ : O →ₗ M').submoduleImage N` is `ϕ(N)` as a submodule of `M'` -/
def submoduleImage {M' : Type*} [AddCommMonoid M'] [Module R M'] {O : Submodule R M}
    (ϕ : O →ₗ[R] M') (N : Submodule R M) : Submodule R M' :=
  (N.comap O.subtype).map ϕ
#align linear_map.submodule_image LinearMap.submoduleImage

@[simp]
theorem mem_submoduleImage {M' : Type*} [AddCommMonoid M'] [Module R M'] {O : Submodule R M}
    {ϕ : O →ₗ[R] M'} {N : Submodule R M} {x : M'} :
    x ∈ ϕ.submoduleImage N ↔ ∃ (y : _) (yO : y ∈ O) (_ : y ∈ N), ϕ ⟨y, yO⟩ = x := by
  refine' Submodule.mem_map.trans ⟨_, _⟩ <;> simp_rw [Submodule.mem_comap]
  · rintro ⟨⟨y, yO⟩, yN : y ∈ N, h⟩
    exact ⟨y, yO, yN, h⟩
  · rintro ⟨y, yO, yN, h⟩
    exact ⟨⟨y, yO⟩, yN, h⟩
#align linear_map.mem_submodule_image LinearMap.mem_submoduleImage

theorem mem_submoduleImage_of_le {M' : Type*} [AddCommMonoid M'] [Module R M'] {O : Submodule R M}
    {ϕ : O →ₗ[R] M'} {N : Submodule R M} (hNO : N ≤ O) {x : M'} :
    x ∈ ϕ.submoduleImage N ↔ ∃ (y : _) (yN : y ∈ N), ϕ ⟨y, hNO yN⟩ = x := by
  refine' mem_submoduleImage.trans ⟨_, _⟩
  · rintro ⟨y, yO, yN, h⟩
    exact ⟨y, yN, h⟩
  · rintro ⟨y, yN, h⟩
    exact ⟨y, hNO yN, yN, h⟩
#align linear_map.mem_submodule_image_of_le LinearMap.mem_submoduleImage_of_le

theorem submoduleImage_apply_of_le {M' : Type*} [AddCommGroup M'] [Module R M']
    {O : Submodule R M} (ϕ : O →ₗ[R] M') (N : Submodule R M) (hNO : N ≤ O) :
    ϕ.submoduleImage N = range (ϕ.comp (Submodule.inclusion hNO)) := by
  rw [submoduleImage, range_comp, Submodule.range_inclusion]
#align linear_map.submodule_image_apply_of_le LinearMap.submoduleImage_apply_of_le

end Image

end Semiring

end LinearMap

@[simp]
theorem LinearMap.range_rangeRestrict [Semiring R] [AddCommMonoid M] [AddCommMonoid M₂] [Module R M]
    [Module R M₂] (f : M →ₗ[R] M₂) : range f.rangeRestrict = ⊤ := by simp [f.range_codRestrict _]
#align linear_map.range_range_restrict LinearMap.range_rangeRestrict

@[simp]
theorem LinearMap.ker_rangeRestrict [Semiring R] [AddCommMonoid M] [AddCommMonoid M₂] [Module R M]
    [Module R M₂] (f : M →ₗ[R] M₂) : ker f.rangeRestrict = ker f :=
  LinearMap.ker_codRestrict _ _ _
#align linear_map.ker_range_restrict LinearMap.ker_rangeRestrict

/-! ### Linear equivalences -/


namespace LinearEquiv

section AddCommMonoid

section Subsingleton

variable [Semiring R] [Semiring R₂]

variable [AddCommMonoid M] [AddCommMonoid M₂]

variable [Module R M] [Module R₂ M₂]

variable {σ₁₂ : R →+* R₂} {σ₂₁ : R₂ →+* R}

variable [RingHomInvPair σ₁₂ σ₂₁] [RingHomInvPair σ₂₁ σ₁₂]

section Module

variable [Subsingleton M] [Subsingleton M₂]

/-- Between two zero modules, the zero map is an equivalence. -/
instance : Zero (M ≃ₛₗ[σ₁₂] M₂) :=
  ⟨{ (0 : M →ₛₗ[σ₁₂] M₂) with
      toFun := 0
      invFun := 0
      right_inv := Subsingleton.elim _
      left_inv := Subsingleton.elim _ }⟩

-- Even though these are implied by `Subsingleton.elim` via the `Unique` instance below, they're
-- nice to have as `rfl`-lemmas for `dsimp`.
@[simp]
theorem zero_symm : (0 : M ≃ₛₗ[σ₁₂] M₂).symm = 0 :=
  rfl
#align linear_equiv.zero_symm LinearEquiv.zero_symm

@[simp]
theorem coe_zero : ⇑(0 : M ≃ₛₗ[σ₁₂] M₂) = 0 :=
  rfl
#align linear_equiv.coe_zero LinearEquiv.coe_zero

theorem zero_apply (x : M) : (0 : M ≃ₛₗ[σ₁₂] M₂) x = 0 :=
  rfl
#align linear_equiv.zero_apply LinearEquiv.zero_apply

/-- Between two zero modules, the zero map is the only equivalence. -/
instance : Unique (M ≃ₛₗ[σ₁₂] M₂) where
  uniq _ := toLinearMap_injective (Subsingleton.elim _ _)
  default := 0


end Module

instance uniqueOfSubsingleton [Subsingleton R] [Subsingleton R₂] : Unique (M ≃ₛₗ[σ₁₂] M₂) := by
  haveI := Module.subsingleton R M
  haveI := Module.subsingleton R₂ M₂
  infer_instance
#align linear_equiv.unique_of_subsingleton LinearEquiv.uniqueOfSubsingleton

end Subsingleton

section

variable [Semiring R] [Semiring R₂] [Semiring R₃] [Semiring R₄]

variable [AddCommMonoid M] [AddCommMonoid M₂] [AddCommMonoid M₃] [AddCommMonoid M₄]

variable {module_M : Module R M} {module_M₂ : Module R₂ M₂}

variable {σ₁₂ : R →+* R₂} {σ₂₁ : R₂ →+* R}

variable {re₁₂ : RingHomInvPair σ₁₂ σ₂₁} {re₂₁ : RingHomInvPair σ₂₁ σ₁₂}

variable (e e' : M ≃ₛₗ[σ₁₂] M₂)

#align linear_equiv.map_sum map_sumₓ

theorem map_eq_comap {p : Submodule R M} :
    (p.map (e : M →ₛₗ[σ₁₂] M₂) : Submodule R₂ M₂) = p.comap (e.symm : M₂ →ₛₗ[σ₂₁] M) :=
  SetLike.coe_injective <| by simp [e.image_eq_preimage]
#align linear_equiv.map_eq_comap LinearEquiv.map_eq_comap

/-- A linear equivalence of two modules restricts to a linear equivalence from any submodule
`p` of the domain onto the image of that submodule.

This is the linear version of `AddEquiv.submonoidMap` and `AddEquiv.subgroupMap`.

This is `LinearEquiv.ofSubmodule'` but with `map` on the right instead of `comap` on the left. -/
def submoduleMap (p : Submodule R M) : p ≃ₛₗ[σ₁₂] ↥(p.map (e : M →ₛₗ[σ₁₂] M₂) : Submodule R₂ M₂) :=
  { ((e : M →ₛₗ[σ₁₂] M₂).domRestrict p).codRestrict (p.map (e : M →ₛₗ[σ₁₂] M₂)) fun x =>
      ⟨x, by
        simp only [LinearMap.domRestrict_apply, eq_self_iff_true, and_true_iff, SetLike.coe_mem,
          SetLike.mem_coe]⟩ with
    invFun := fun y =>
      ⟨(e.symm : M₂ →ₛₗ[σ₂₁] M) y, by
        rcases y with ⟨y', hy⟩
        rw [Submodule.mem_map] at hy
        rcases hy with ⟨x, hx, hxy⟩
        subst hxy
        simp only [symm_apply_apply, Submodule.coe_mk, coe_coe, hx]⟩
    left_inv := fun x => by
      simp only [LinearMap.domRestrict_apply, LinearMap.codRestrict_apply, LinearMap.toFun_eq_coe,
        LinearEquiv.coe_coe, LinearEquiv.symm_apply_apply, SetLike.eta]
    right_inv := fun y => by
      apply SetCoe.ext
      simp only [LinearMap.domRestrict_apply, LinearMap.codRestrict_apply, LinearMap.toFun_eq_coe,
        LinearEquiv.coe_coe, LinearEquiv.apply_symm_apply] }
#align linear_equiv.submodule_map LinearEquiv.submoduleMap


@[simp]
theorem submoduleMap_apply (p : Submodule R M) (x : p) : ↑(e.submoduleMap p x) = e x :=
  rfl
#align linear_equiv.submodule_map_apply LinearEquiv.submoduleMap_apply

@[simp]
theorem submoduleMap_symm_apply (p : Submodule R M)
    (x : (p.map (e : M →ₛₗ[σ₁₂] M₂) : Submodule R₂ M₂)) : ↑((e.submoduleMap p).symm x) = e.symm x :=
  rfl
#align linear_equiv.submodule_map_symm_apply LinearEquiv.submoduleMap_symm_apply


end

section Uncurry

variable [Semiring R] [Semiring R₂] [Semiring R₃] [Semiring R₄]

variable [AddCommMonoid M] [AddCommMonoid M₂] [AddCommMonoid M₃] [AddCommMonoid M₄]

variable (V V₂ R)

/-- Linear equivalence between a curried and uncurried function.
  Differs from `TensorProduct.curry`. -/
protected def curry : (V × V₂ → R) ≃ₗ[R] V → V₂ → R :=
  { Equiv.curry _ _ _ with
    map_add' := fun _ _ => by
      ext
      rfl
    map_smul' := fun _ _ => by
      ext
      rfl }
#align linear_equiv.curry LinearEquiv.curry

@[simp]
theorem coe_curry : ⇑(LinearEquiv.curry R V V₂) = curry :=
  rfl
#align linear_equiv.coe_curry LinearEquiv.coe_curry

@[simp]
theorem coe_curry_symm : ⇑(LinearEquiv.curry R V V₂).symm = uncurry :=
  rfl
#align linear_equiv.coe_curry_symm LinearEquiv.coe_curry_symm

end Uncurry

section

variable [Semiring R] [Semiring R₂] [Semiring R₃] [Semiring R₄]

variable [AddCommMonoid M] [AddCommMonoid M₂] [AddCommMonoid M₃] [AddCommMonoid M₄]

variable {module_M : Module R M} {module_M₂ : Module R₂ M₂} {module_M₃ : Module R₃ M₃}

variable {σ₁₂ : R →+* R₂} {σ₂₁ : R₂ →+* R}

variable {σ₂₃ : R₂ →+* R₃} {σ₁₃ : R →+* R₃} [RingHomCompTriple σ₁₂ σ₂₃ σ₁₃]

variable {σ₃₂ : R₃ →+* R₂}

variable {re₁₂ : RingHomInvPair σ₁₂ σ₂₁} {re₂₁ : RingHomInvPair σ₂₁ σ₁₂}

variable {re₂₃ : RingHomInvPair σ₂₃ σ₃₂} {re₃₂ : RingHomInvPair σ₃₂ σ₂₃}

variable (f : M →ₛₗ[σ₁₂] M₂) (g : M₂ →ₛₗ[σ₂₁] M) (e : M ≃ₛₗ[σ₁₂] M₂) (h : M₂ →ₛₗ[σ₂₃] M₃)

variable (e'' : M₂ ≃ₛₗ[σ₂₃] M₃)

variable (p q : Submodule R M)

/-- Linear equivalence between two equal submodules. -/
def ofEq (h : p = q) : p ≃ₗ[R] q :=
  { Equiv.Set.ofEq (congr_arg _ h) with
    map_smul' := fun _ _ => rfl
    map_add' := fun _ _ => rfl }
#align linear_equiv.of_eq LinearEquiv.ofEq

variable {p q}

@[simp]
theorem coe_ofEq_apply (h : p = q) (x : p) : (ofEq p q h x : M) = x :=
  rfl
#align linear_equiv.coe_of_eq_apply LinearEquiv.coe_ofEq_apply

@[simp]
theorem ofEq_symm (h : p = q) : (ofEq p q h).symm = ofEq q p h.symm :=
  rfl
#align linear_equiv.of_eq_symm LinearEquiv.ofEq_symm

@[simp]
theorem ofEq_rfl : ofEq p p rfl = LinearEquiv.refl R p := by ext; rfl
#align linear_equiv.of_eq_rfl LinearEquiv.ofEq_rfl

/-- A linear equivalence which maps a submodule of one module onto another, restricts to a linear
equivalence of the two submodules. -/
def ofSubmodules (p : Submodule R M) (q : Submodule R₂ M₂) (h : p.map (e : M →ₛₗ[σ₁₂] M₂) = q) :
    p ≃ₛₗ[σ₁₂] q :=
  (e.submoduleMap p).trans (LinearEquiv.ofEq _ _ h)
#align linear_equiv.of_submodules LinearEquiv.ofSubmodules

@[simp]
theorem ofSubmodules_apply {p : Submodule R M} {q : Submodule R₂ M₂} (h : p.map ↑e = q) (x : p) :
    ↑(e.ofSubmodules p q h x) = e x :=
  rfl
#align linear_equiv.of_submodules_apply LinearEquiv.ofSubmodules_apply

@[simp]
theorem ofSubmodules_symm_apply {p : Submodule R M} {q : Submodule R₂ M₂} (h : p.map ↑e = q)
    (x : q) : ↑((e.ofSubmodules p q h).symm x) = e.symm x :=
  rfl
#align linear_equiv.of_submodules_symm_apply LinearEquiv.ofSubmodules_symm_apply

/-- A linear equivalence of two modules restricts to a linear equivalence from the preimage of any
submodule to that submodule.

This is `LinearEquiv.ofSubmodule` but with `comap` on the left instead of `map` on the right. -/
def ofSubmodule' [Module R M] [Module R₂ M₂] (f : M ≃ₛₗ[σ₁₂] M₂) (U : Submodule R₂ M₂) :
    U.comap (f : M →ₛₗ[σ₁₂] M₂) ≃ₛₗ[σ₁₂] U :=
  (f.symm.ofSubmodules _ _ f.symm.map_eq_comap).symm
#align linear_equiv.of_submodule' LinearEquiv.ofSubmodule'

theorem ofSubmodule'_toLinearMap [Module R M] [Module R₂ M₂] (f : M ≃ₛₗ[σ₁₂] M₂)
    (U : Submodule R₂ M₂) :
    (f.ofSubmodule' U).toLinearMap = (f.toLinearMap.domRestrict _).codRestrict _ Subtype.prop := by
  ext
  rfl
#align linear_equiv.of_submodule'_to_linear_map LinearEquiv.ofSubmodule'_toLinearMap

@[simp]
theorem ofSubmodule'_apply [Module R M] [Module R₂ M₂] (f : M ≃ₛₗ[σ₁₂] M₂) (U : Submodule R₂ M₂)
    (x : U.comap (f : M →ₛₗ[σ₁₂] M₂)) : (f.ofSubmodule' U x : M₂) = f (x : M) :=
  rfl
#align linear_equiv.of_submodule'_apply LinearEquiv.ofSubmodule'_apply

@[simp]
theorem ofSubmodule'_symm_apply [Module R M] [Module R₂ M₂] (f : M ≃ₛₗ[σ₁₂] M₂)
    (U : Submodule R₂ M₂) (x : U) : ((f.ofSubmodule' U).symm x : M) = f.symm (x : M₂) :=
  rfl
#align linear_equiv.of_submodule'_symm_apply LinearEquiv.ofSubmodule'_symm_apply

variable (p)

/-- The top submodule of `M` is linearly equivalent to `M`. -/
def ofTop (h : p = ⊤) : p ≃ₗ[R] M :=
  { p.subtype with
    invFun := fun x => ⟨x, h.symm ▸ trivial⟩
    left_inv := fun _ => rfl
    right_inv := fun _ => rfl }
#align linear_equiv.of_top LinearEquiv.ofTop

@[simp]
theorem ofTop_apply {h} (x : p) : ofTop p h x = x :=
  rfl
#align linear_equiv.of_top_apply LinearEquiv.ofTop_apply

@[simp]
theorem coe_ofTop_symm_apply {h} (x : M) : ((ofTop p h).symm x : M) = x :=
  rfl
#align linear_equiv.coe_of_top_symm_apply LinearEquiv.coe_ofTop_symm_apply

theorem ofTop_symm_apply {h} (x : M) : (ofTop p h).symm x = ⟨x, h.symm ▸ trivial⟩ :=
  rfl
#align linear_equiv.of_top_symm_apply LinearEquiv.ofTop_symm_apply

/-- If a linear map has an inverse, it is a linear equivalence. -/
def ofLinear (h₁ : f.comp g = LinearMap.id) (h₂ : g.comp f = LinearMap.id) : M ≃ₛₗ[σ₁₂] M₂ :=
  { f with
    invFun := g
    left_inv := LinearMap.ext_iff.1 h₂
    right_inv := LinearMap.ext_iff.1 h₁ }
#align linear_equiv.of_linear LinearEquiv.ofLinear

@[simp]
theorem ofLinear_apply {h₁ h₂} (x : M) : (ofLinear f g h₁ h₂ : M ≃ₛₗ[σ₁₂] M₂) x = f x :=
  rfl
#align linear_equiv.of_linear_apply LinearEquiv.ofLinear_apply

@[simp]
theorem ofLinear_symm_apply {h₁ h₂} (x : M₂) : (ofLinear f g h₁ h₂ : M ≃ₛₗ[σ₁₂] M₂).symm x = g x :=
  rfl
#align linear_equiv.of_linear_symm_apply LinearEquiv.ofLinear_symm_apply

@[simp]
protected theorem range : LinearMap.range (e : M →ₛₗ[σ₁₂] M₂) = ⊤ :=
  LinearMap.range_eq_top.2 e.toEquiv.surjective
#align linear_equiv.range LinearEquiv.range

@[simp]
protected theorem _root_.LinearEquivClass.range [Module R M] [Module R₂ M₂] {F : Type*}
    [SemilinearEquivClass F σ₁₂ M M₂] (e : F) : LinearMap.range e = ⊤ :=
  LinearMap.range_eq_top.2 (EquivLike.surjective e)
#align linear_equiv_class.range LinearEquivClass.range

theorem eq_bot_of_equiv [Module R₂ M₂] (e : p ≃ₛₗ[σ₁₂] (⊥ : Submodule R₂ M₂)) : p = ⊥ := by
  refine' bot_unique (SetLike.le_def.2 fun b hb => (Submodule.mem_bot R).2 _)
  rw [← p.mk_eq_zero hb, ← e.map_eq_zero_iff]
  apply Submodule.eq_zero_of_bot_submodule
#align linear_equiv.eq_bot_of_equiv LinearEquiv.eq_bot_of_equiv

@[simp]
protected theorem ker : LinearMap.ker (e : M →ₛₗ[σ₁₂] M₂) = ⊥ :=
  LinearMap.ker_eq_bot_of_injective e.toEquiv.injective
#align linear_equiv.ker LinearEquiv.ker

-- Porting note: `RingHomSurjective σ₁₂` is an unused argument.
@[simp]
theorem range_comp [RingHomSurjective σ₂₃] [RingHomSurjective σ₁₃] :
    LinearMap.range (h.comp (e : M →ₛₗ[σ₁₂] M₂) : M →ₛₗ[σ₁₃] M₃) = LinearMap.range h :=
  LinearMap.range_comp_of_range_eq_top _ e.range
#align linear_equiv.range_comp LinearEquiv.range_comp

@[simp]
theorem ker_comp (l : M →ₛₗ[σ₁₂] M₂) :
    LinearMap.ker (((e'' : M₂ →ₛₗ[σ₂₃] M₃).comp l : M →ₛₗ[σ₁₃] M₃) : M →ₛₗ[σ₁₃] M₃) =
    LinearMap.ker l :=
  LinearMap.ker_comp_of_ker_eq_bot _ e''.ker
#align linear_equiv.ker_comp LinearEquiv.ker_comp

variable {f g}

/-- A linear map `f : M →ₗ[R] M₂` with a left-inverse `g : M₂ →ₗ[R] M` defines a linear
equivalence between `M` and `f.range`.

This is a computable alternative to `LinearEquiv.ofInjective`, and a bidirectional version of
`LinearMap.rangeRestrict`. -/
def ofLeftInverse [RingHomInvPair σ₁₂ σ₂₁] [RingHomInvPair σ₂₁ σ₁₂] {g : M₂ → M}
    (h : Function.LeftInverse g f) : M ≃ₛₗ[σ₁₂] (LinearMap.range f) :=
  { LinearMap.rangeRestrict f with
    toFun := LinearMap.rangeRestrict f
    invFun := g ∘ (LinearMap.range f).subtype
    left_inv := h
    right_inv := fun x =>
      Subtype.ext <|
        let ⟨x', hx'⟩ := LinearMap.mem_range.mp x.prop
        show f (g x) = x by rw [← hx', h x'] }
#align linear_equiv.of_left_inverse LinearEquiv.ofLeftInverse

@[simp]
theorem ofLeftInverse_apply [RingHomInvPair σ₁₂ σ₂₁] [RingHomInvPair σ₂₁ σ₁₂]
    (h : Function.LeftInverse g f) (x : M) : ↑(ofLeftInverse h x) = f x :=
  rfl
#align linear_equiv.of_left_inverse_apply LinearEquiv.ofLeftInverse_apply

@[simp]
theorem ofLeftInverse_symm_apply [RingHomInvPair σ₁₂ σ₂₁] [RingHomInvPair σ₂₁ σ₁₂]
    (h : Function.LeftInverse g f) (x : LinearMap.range f) : (ofLeftInverse h).symm x = g x :=
  rfl
#align linear_equiv.of_left_inverse_symm_apply LinearEquiv.ofLeftInverse_symm_apply

variable (f)

/-- An `Injective` linear map `f : M →ₗ[R] M₂` defines a linear equivalence
between `M` and `f.range`. See also `LinearMap.ofLeftInverse`. -/
noncomputable def ofInjective [RingHomInvPair σ₁₂ σ₂₁] [RingHomInvPair σ₂₁ σ₁₂] (h : Injective f) :
    M ≃ₛₗ[σ₁₂] LinearMap.range f :=
  ofLeftInverse <| Classical.choose_spec h.hasLeftInverse
#align linear_equiv.of_injective LinearEquiv.ofInjective

@[simp]
theorem ofInjective_apply [RingHomInvPair σ₁₂ σ₂₁] [RingHomInvPair σ₂₁ σ₁₂] {h : Injective f}
    (x : M) : ↑(ofInjective f h x) = f x :=
  rfl
#align linear_equiv.of_injective_apply LinearEquiv.ofInjective_apply

/-- A bijective linear map is a linear equivalence. -/
noncomputable def ofBijective [RingHomInvPair σ₁₂ σ₂₁] [RingHomInvPair σ₂₁ σ₁₂] (hf : Bijective f) :
    M ≃ₛₗ[σ₁₂] M₂ :=
  (ofInjective f hf.injective).trans (ofTop _ <| LinearMap.range_eq_top.2 hf.surjective)
#align linear_equiv.of_bijective LinearEquiv.ofBijective

@[simp]
theorem ofBijective_apply [RingHomInvPair σ₁₂ σ₂₁] [RingHomInvPair σ₂₁ σ₁₂] {hf} (x : M) :
    ofBijective f hf x = f x :=
  rfl
#align linear_equiv.of_bijective_apply LinearEquiv.ofBijective_apply

@[simp]
theorem ofBijective_symm_apply_apply [RingHomInvPair σ₁₂ σ₂₁] [RingHomInvPair σ₂₁ σ₁₂] {h} (x : M) :
    (ofBijective f h).symm (f x) = x := by
  simp [LinearEquiv.symm_apply_eq]

end

end AddCommMonoid

section AddCommGroup

variable [Semiring R] [Semiring R₂] [Semiring R₃] [Semiring R₄]

variable [AddCommGroup M] [AddCommGroup M₂] [AddCommGroup M₃] [AddCommGroup M₄]

variable {module_M : Module R M} {module_M₂ : Module R₂ M₂}

variable {module_M₃ : Module R₃ M₃} {module_M₄ : Module R₄ M₄}

variable {σ₁₂ : R →+* R₂} {σ₃₄ : R₃ →+* R₄}

variable {σ₂₁ : R₂ →+* R} {σ₄₃ : R₄ →+* R₃}

variable {re₁₂ : RingHomInvPair σ₁₂ σ₂₁} {re₂₁ : RingHomInvPair σ₂₁ σ₁₂}

variable {re₃₄ : RingHomInvPair σ₃₄ σ₄₃} {re₄₃ : RingHomInvPair σ₄₃ σ₃₄}

variable (e e₁ : M ≃ₛₗ[σ₁₂] M₂) (e₂ : M₃ ≃ₛₗ[σ₃₄] M₄)

-- @[simp] -- Porting note: simp can prove this
theorem map_neg (a : M) : e (-a) = -e a :=
  e.toLinearMap.map_neg a
#align linear_equiv.map_neg LinearEquiv.map_neg

-- @[simp] -- Porting note: simp can prove this
theorem map_sub (a b : M) : e (a - b) = e a - e b :=
  e.toLinearMap.map_sub a b
#align linear_equiv.map_sub LinearEquiv.map_sub

end AddCommGroup

section Neg

variable (R) [Semiring R] [AddCommGroup M] [Module R M]

/-- `x ↦ -x` as a `LinearEquiv` -/
def neg : M ≃ₗ[R] M :=
  { Equiv.neg M, (-LinearMap.id : M →ₗ[R] M) with }
#align linear_equiv.neg LinearEquiv.neg

variable {R}

@[simp]
theorem coe_neg : ⇑(neg R : M ≃ₗ[R] M) = -id :=
  rfl
#align linear_equiv.coe_neg LinearEquiv.coe_neg

theorem neg_apply (x : M) : neg R x = -x := by simp
#align linear_equiv.neg_apply LinearEquiv.neg_apply

@[simp]
theorem symm_neg : (neg R : M ≃ₗ[R] M).symm = neg R :=
  rfl
#align linear_equiv.symm_neg LinearEquiv.symm_neg

end Neg

section CommSemiring

variable [CommSemiring R] [AddCommMonoid M] [AddCommMonoid M₂] [AddCommMonoid M₃]

variable [Module R M] [Module R M₂] [Module R M₃]

open LinearMap

/-- Multiplying by a unit `a` of the ring `R` is a linear equivalence. -/
def smulOfUnit (a : Rˣ) : M ≃ₗ[R] M :=
  DistribMulAction.toLinearEquiv R M a
#align linear_equiv.smul_of_unit LinearEquiv.smulOfUnit

/-- A linear isomorphism between the domains and codomains of two spaces of linear maps gives a
linear isomorphism between the two function spaces. -/
def arrowCongr {R M₁ M₂ M₂₁ M₂₂ : Sort _} [CommSemiring R] [AddCommMonoid M₁] [AddCommMonoid M₂]
    [AddCommMonoid M₂₁] [AddCommMonoid M₂₂] [Module R M₁] [Module R M₂] [Module R M₂₁]
    [Module R M₂₂] (e₁ : M₁ ≃ₗ[R] M₂) (e₂ : M₂₁ ≃ₗ[R] M₂₂) : (M₁ →ₗ[R] M₂₁) ≃ₗ[R] M₂ →ₗ[R] M₂₂
    where
  toFun := fun f : M₁ →ₗ[R] M₂₁ => (e₂ : M₂₁ →ₗ[R] M₂₂).comp <| f.comp (e₁.symm : M₂ →ₗ[R] M₁)
  invFun f := (e₂.symm : M₂₂ →ₗ[R] M₂₁).comp <| f.comp (e₁ : M₁ →ₗ[R] M₂)
  left_inv f := by
    ext x
    simp only [symm_apply_apply, Function.comp_apply, coe_comp, coe_coe]
  right_inv f := by
    ext x
    simp only [Function.comp_apply, apply_symm_apply, coe_comp, coe_coe]
  map_add' f g := by
    ext x
    simp only [map_add, add_apply, Function.comp_apply, coe_comp, coe_coe]
  map_smul' c f := by
    ext x
    simp only [smul_apply, Function.comp_apply, coe_comp, map_smulₛₗ e₂, coe_coe]
#align linear_equiv.arrow_congr LinearEquiv.arrowCongr

@[simp]
theorem arrowCongr_apply {R M₁ M₂ M₂₁ M₂₂ : Sort _} [CommSemiring R] [AddCommMonoid M₁]
    [AddCommMonoid M₂] [AddCommMonoid M₂₁] [AddCommMonoid M₂₂] [Module R M₁] [Module R M₂]
    [Module R M₂₁] [Module R M₂₂] (e₁ : M₁ ≃ₗ[R] M₂) (e₂ : M₂₁ ≃ₗ[R] M₂₂) (f : M₁ →ₗ[R] M₂₁)
    (x : M₂) : arrowCongr e₁ e₂ f x = e₂ (f (e₁.symm x)) :=
  rfl
#align linear_equiv.arrow_congr_apply LinearEquiv.arrowCongr_apply

@[simp]
theorem arrowCongr_symm_apply {R M₁ M₂ M₂₁ M₂₂ : Sort _} [CommSemiring R] [AddCommMonoid M₁]
    [AddCommMonoid M₂] [AddCommMonoid M₂₁] [AddCommMonoid M₂₂] [Module R M₁] [Module R M₂]
    [Module R M₂₁] [Module R M₂₂] (e₁ : M₁ ≃ₗ[R] M₂) (e₂ : M₂₁ ≃ₗ[R] M₂₂) (f : M₂ →ₗ[R] M₂₂)
    (x : M₁) : (arrowCongr e₁ e₂).symm f x = e₂.symm (f (e₁ x)) :=
  rfl
#align linear_equiv.arrow_congr_symm_apply LinearEquiv.arrowCongr_symm_apply

theorem arrowCongr_comp {N N₂ N₃ : Sort _} [AddCommMonoid N] [AddCommMonoid N₂] [AddCommMonoid N₃]
    [Module R N] [Module R N₂] [Module R N₃] (e₁ : M ≃ₗ[R] N) (e₂ : M₂ ≃ₗ[R] N₂) (e₃ : M₃ ≃ₗ[R] N₃)
    (f : M →ₗ[R] M₂) (g : M₂ →ₗ[R] M₃) :
    arrowCongr e₁ e₃ (g.comp f) = (arrowCongr e₂ e₃ g).comp (arrowCongr e₁ e₂ f) := by
  ext
  simp only [symm_apply_apply, arrowCongr_apply, LinearMap.comp_apply]
#align linear_equiv.arrow_congr_comp LinearEquiv.arrowCongr_comp

theorem arrowCongr_trans {M₁ M₂ M₃ N₁ N₂ N₃ : Sort _} [AddCommMonoid M₁] [Module R M₁]
    [AddCommMonoid M₂] [Module R M₂] [AddCommMonoid M₃] [Module R M₃] [AddCommMonoid N₁]
    [Module R N₁] [AddCommMonoid N₂] [Module R N₂] [AddCommMonoid N₃] [Module R N₃]
    (e₁ : M₁ ≃ₗ[R] M₂) (e₂ : N₁ ≃ₗ[R] N₂) (e₃ : M₂ ≃ₗ[R] M₃) (e₄ : N₂ ≃ₗ[R] N₃) :
    (arrowCongr e₁ e₂).trans (arrowCongr e₃ e₄) = arrowCongr (e₁.trans e₃) (e₂.trans e₄) :=
  rfl
#align linear_equiv.arrow_congr_trans LinearEquiv.arrowCongr_trans

/-- If `M₂` and `M₃` are linearly isomorphic then the two spaces of linear maps from `M` into `M₂`
and `M` into `M₃` are linearly isomorphic. -/
def congrRight (f : M₂ ≃ₗ[R] M₃) : (M →ₗ[R] M₂) ≃ₗ[R] M →ₗ[R] M₃ :=
  arrowCongr (LinearEquiv.refl R M) f
#align linear_equiv.congr_right LinearEquiv.congrRight

/-- If `M` and `M₂` are linearly isomorphic then the two spaces of linear maps from `M` and `M₂` to
themselves are linearly isomorphic. -/
def conj (e : M ≃ₗ[R] M₂) : Module.End R M ≃ₗ[R] Module.End R M₂ :=
  arrowCongr e e
#align linear_equiv.conj LinearEquiv.conj

theorem conj_apply (e : M ≃ₗ[R] M₂) (f : Module.End R M) :
    e.conj f = ((↑e : M →ₗ[R] M₂).comp f).comp (e.symm : M₂ →ₗ[R] M) :=
  rfl
#align linear_equiv.conj_apply LinearEquiv.conj_apply

theorem conj_apply_apply (e : M ≃ₗ[R] M₂) (f : Module.End R M) (x : M₂) :
    e.conj f x = e (f (e.symm x)) :=
  rfl
#align linear_equiv.conj_apply_apply LinearEquiv.conj_apply_apply

theorem symm_conj_apply (e : M ≃ₗ[R] M₂) (f : Module.End R M₂) :
    e.symm.conj f = ((↑e.symm : M₂ →ₗ[R] M).comp f).comp (e : M →ₗ[R] M₂) :=
  rfl
#align linear_equiv.symm_conj_apply LinearEquiv.symm_conj_apply

theorem conj_comp (e : M ≃ₗ[R] M₂) (f g : Module.End R M) :
    e.conj (g.comp f) = (e.conj g).comp (e.conj f) :=
  arrowCongr_comp e e e f g
#align linear_equiv.conj_comp LinearEquiv.conj_comp

theorem conj_trans (e₁ : M ≃ₗ[R] M₂) (e₂ : M₂ ≃ₗ[R] M₃) :
    e₁.conj.trans e₂.conj = (e₁.trans e₂).conj := by
  ext f x
  rfl
#align linear_equiv.conj_trans LinearEquiv.conj_trans

@[simp]
theorem conj_id (e : M ≃ₗ[R] M₂) : e.conj LinearMap.id = LinearMap.id := by
  ext
  simp [conj_apply]
#align linear_equiv.conj_id LinearEquiv.conj_id

end CommSemiring

section Field

variable [Field K] [AddCommGroup M] [AddCommGroup M₂] [AddCommGroup M₃]

variable [Module K M] [Module K M₂] [Module K M₃]

variable (K) (M)

open LinearMap

/-- Multiplying by a nonzero element `a` of the field `K` is a linear equivalence. -/
@[simps!]
def smulOfNeZero (a : K) (ha : a ≠ 0) : M ≃ₗ[K] M :=
  smulOfUnit <| Units.mk0 a ha
#align linear_equiv.smul_of_ne_zero LinearEquiv.smulOfNeZero

end Field

end LinearEquiv

namespace Submodule

section Module

variable [Semiring R] [AddCommMonoid M] [Module R M]

/-- Given `p` a submodule of the module `M` and `q` a submodule of `p`, `p.equivSubtypeMap q`
is the natural `LinearEquiv` between `q` and `q.map p.subtype`. -/
def equivSubtypeMap (p : Submodule R M) (q : Submodule R p) : q ≃ₗ[R] q.map p.subtype :=
  { (p.subtype.domRestrict q).codRestrict _ (by rintro ⟨x, hx⟩; exact ⟨x, hx, rfl⟩) with
    invFun := by
      rintro ⟨x, hx⟩
      refine' ⟨⟨x, _⟩, _⟩ <;> rcases hx with ⟨⟨_, h⟩, _, rfl⟩ <;> assumption
    left_inv := fun ⟨⟨_, _⟩, _⟩ => rfl
    right_inv := fun ⟨x, ⟨_, h⟩, _, rfl⟩ => by ext; rfl }
#align submodule.equiv_subtype_map Submodule.equivSubtypeMap

@[simp]
theorem equivSubtypeMap_apply {p : Submodule R M} {q : Submodule R p} (x : q) :
    (p.equivSubtypeMap q x : M) = p.subtype.domRestrict q x :=
  rfl
#align submodule.equiv_subtype_map_apply Submodule.equivSubtypeMap_apply

@[simp]
theorem equivSubtypeMap_symm_apply {p : Submodule R M} {q : Submodule R p} (x : q.map p.subtype) :
    ((p.equivSubtypeMap q).symm x : M) = x := by
  cases x
  rfl
#align submodule.equiv_subtype_map_symm_apply Submodule.equivSubtypeMap_symm_apply

end Module

end Submodule


namespace Equiv

variable [Semiring R] [AddCommMonoid M] [Module R M] [AddCommMonoid M₂] [Module R M₂]

/-- An equivalence whose underlying function is linear is a linear equivalence. -/
def toLinearEquiv (e : M ≃ M₂) (h : IsLinearMap R (e : M → M₂)) : M ≃ₗ[R] M₂ :=
  { e, h.mk' e with }
#align equiv.to_linear_equiv Equiv.toLinearEquiv

end Equiv

section FunLeft

variable (R M) [Semiring R] [AddCommMonoid M] [Module R M]

variable {m n p : Type*}

namespace LinearMap

/-- Given an `R`-module `M` and a function `m → n` between arbitrary types,
construct a linear map `(n → M) →ₗ[R] (m → M)` -/
def funLeft (f : m → n) : (n → M) →ₗ[R] m → M where
  toFun := (· ∘ f)
  map_add' _ _ := rfl
  map_smul' _ _ := rfl
#align linear_map.fun_left LinearMap.funLeft

@[simp]
theorem funLeft_apply (f : m → n) (g : n → M) (i : m) : funLeft R M f g i = g (f i) :=
  rfl
#align linear_map.fun_left_apply LinearMap.funLeft_apply

@[simp]
theorem funLeft_id (g : n → M) : funLeft R M _root_.id g = g :=
  rfl
#align linear_map.fun_left_id LinearMap.funLeft_id

theorem funLeft_comp (f₁ : n → p) (f₂ : m → n) :
    funLeft R M (f₁ ∘ f₂) = (funLeft R M f₂).comp (funLeft R M f₁) :=
  rfl
#align linear_map.fun_left_comp LinearMap.funLeft_comp

theorem funLeft_surjective_of_injective (f : m → n) (hf : Injective f) :
    Surjective (funLeft R M f) := by
  classical
    intro g
    refine' ⟨fun x => if h : ∃ y, f y = x then g h.choose else 0, _⟩
    · ext
      dsimp only [funLeft_apply]
      split_ifs with w
      · congr
        exact hf w.choose_spec
      · simp only [not_true, exists_apply_eq_apply] at w
#align linear_map.fun_left_surjective_of_injective LinearMap.funLeft_surjective_of_injective

theorem funLeft_injective_of_surjective (f : m → n) (hf : Surjective f) :
    Injective (funLeft R M f) := by
  obtain ⟨g, hg⟩ := hf.hasRightInverse
  suffices LeftInverse (funLeft R M g) (funLeft R M f) by exact this.injective
  intro x
  rw [← LinearMap.comp_apply, ← funLeft_comp, hg.id, funLeft_id]
#align linear_map.fun_left_injective_of_surjective LinearMap.funLeft_injective_of_surjective

end LinearMap

namespace LinearEquiv

open LinearMap

/-- Given an `R`-module `M` and an equivalence `m ≃ n` between arbitrary types,
construct a linear equivalence `(n → M) ≃ₗ[R] (m → M)` -/
def funCongrLeft (e : m ≃ n) : (n → M) ≃ₗ[R] m → M :=
  LinearEquiv.ofLinear (funLeft R M e) (funLeft R M e.symm)
    (LinearMap.ext fun x =>
      funext fun i => by rw [id_apply, ← funLeft_comp, Equiv.symm_comp_self, LinearMap.funLeft_id])
    (LinearMap.ext fun x =>
      funext fun i => by rw [id_apply, ← funLeft_comp, Equiv.self_comp_symm, LinearMap.funLeft_id])
#align linear_equiv.fun_congr_left LinearEquiv.funCongrLeft

@[simp]
theorem funCongrLeft_apply (e : m ≃ n) (x : n → M) : funCongrLeft R M e x = funLeft R M e x :=
  rfl
#align linear_equiv.fun_congr_left_apply LinearEquiv.funCongrLeft_apply

@[simp]
theorem funCongrLeft_id : funCongrLeft R M (Equiv.refl n) = LinearEquiv.refl R (n → M) :=
  rfl
#align linear_equiv.fun_congr_left_id LinearEquiv.funCongrLeft_id

@[simp]
theorem funCongrLeft_comp (e₁ : m ≃ n) (e₂ : n ≃ p) :
    funCongrLeft R M (Equiv.trans e₁ e₂) =
      LinearEquiv.trans (funCongrLeft R M e₂) (funCongrLeft R M e₁) :=
  rfl
#align linear_equiv.fun_congr_left_comp LinearEquiv.funCongrLeft_comp

@[simp]
theorem funCongrLeft_symm (e : m ≃ n) : (funCongrLeft R M e).symm = funCongrLeft R M e.symm :=
  rfl
#align linear_equiv.fun_congr_left_symm LinearEquiv.funCongrLeft_symm

end LinearEquiv

end FunLeft<|MERGE_RESOLUTION|>--- conflicted
+++ resolved
@@ -99,500 +99,12 @@
   right_inv := by intro f; ext; rfl
 #align add_monoid_hom_lequiv_int addMonoidHomLequivInt
 
-<<<<<<< HEAD
-/-! ### Properties of submodules -/
-
-
-namespace Submodule
-
-section AddCommMonoid
-
-variable [Semiring R] [Semiring R₂] [Semiring R₃]
-variable [AddCommMonoid M] [AddCommMonoid M₂] [AddCommMonoid M₃] [AddCommMonoid M']
-variable [Module R M] [Module R M'] [Module R₂ M₂] [Module R₃ M₃]
-variable {σ₁₂ : R →+* R₂} {σ₂₃ : R₂ →+* R₃} {σ₁₃ : R →+* R₃}
-variable {σ₂₁ : R₂ →+* R}
-variable [RingHomInvPair σ₁₂ σ₂₁] [RingHomInvPair σ₂₁ σ₁₂]
-variable [RingHomCompTriple σ₁₂ σ₂₃ σ₁₃]
-variable (p p' : Submodule R M) (q q' : Submodule R₂ M₂)
-variable (q₁ q₁' : Submodule R M')
-variable {r : R} {x y : M}
-
-open Set
-
-variable {p p'}
-
-/-- If two submodules `p` and `p'` satisfy `p ⊆ p'`, then `ofLe p p'` is the linear map version of
-this inclusion. -/
-def ofLe (h : p ≤ p') : p →ₗ[R] p' :=
-  p.subtype.codRestrict p' fun ⟨_, hx⟩ => h hx
-#align submodule.of_le Submodule.ofLe
-
-@[simp]
-theorem coe_ofLe (h : p ≤ p') (x : p) : (ofLe h x : M) = x :=
-  rfl
-#align submodule.coe_of_le Submodule.coe_ofLe
-
-theorem ofLe_apply (h : p ≤ p') (x : p) : ofLe h x = ⟨x, h x.2⟩ :=
-  rfl
-#align submodule.of_le_apply Submodule.ofLe_apply
-
-theorem ofLe_injective (h : p ≤ p') : Function.Injective (ofLe h) := fun _ _ h =>
-  Subtype.val_injective (Subtype.mk.inj h)
-#align submodule.of_le_injective Submodule.ofLe_injective
-
-variable (p p')
-
-theorem subtype_comp_ofLe (p q : Submodule R M) (h : p ≤ q) :
-    q.subtype.comp (ofLe h) = p.subtype := by
-  ext ⟨b, hb⟩
-  rfl
-#align submodule.subtype_comp_of_le Submodule.subtype_comp_ofLe
-
-section
-
-variable [RingHomSurjective σ₁₂] {F : Type*} [sc : SemilinearMapClass F σ₁₂ M M₂]
-
-/-- The pushforward of a submodule `p ⊆ M` by `f : M → M₂` -/
-def map (f : F) (p : Submodule R M) : Submodule R₂ M₂ :=
-  { p.toAddSubmonoid.map f with
-    carrier := f '' p
-    smul_mem' := by
-      rintro c x ⟨y, hy, rfl⟩
-      obtain ⟨a, rfl⟩ := σ₁₂.surjective c
-      exact ⟨_, p.smul_mem a hy, map_smulₛₗ f _ _⟩ }
-#align submodule.map Submodule.map
-
-@[simp]
-theorem map_coe (f : F) (p : Submodule R M) : (map f p : Set M₂) = f '' p :=
-  rfl
-#align submodule.map_coe Submodule.map_coe
-
-theorem map_toAddSubmonoid (f : M →ₛₗ[σ₁₂] M₂) (p : Submodule R M) :
-    (p.map f).toAddSubmonoid = p.toAddSubmonoid.map (f : M →+ M₂) :=
-  SetLike.coe_injective rfl
-#align submodule.map_to_add_submonoid Submodule.map_toAddSubmonoid
-
-theorem map_toAddSubmonoid' (f : M →ₛₗ[σ₁₂] M₂) (p : Submodule R M) :
-    (p.map f).toAddSubmonoid = p.toAddSubmonoid.map f :=
-  SetLike.coe_injective rfl
-#align submodule.map_to_add_submonoid' Submodule.map_toAddSubmonoid'
-
-@[simp]
-theorem _root_.AddMonoidHom.coe_toIntLinearMap_map {A A₂ : Type*} [AddCommGroup A] [AddCommGroup A₂]
-    (f : A →+ A₂) (s : AddSubgroup A) :
-    (AddSubgroup.toIntSubmodule s).map f.toIntLinearMap =
-      AddSubgroup.toIntSubmodule (s.map f) := rfl
-
-@[simp]
-theorem _root_.MonoidHom.coe_toAdditive_map {G G₂ : Type*} [Group G] [Group G₂] (f : G →* G₂)
-    (s : Subgroup G) :
-    s.toAddSubgroup.map (MonoidHom.toAdditive f) = Subgroup.toAddSubgroup (s.map f) := rfl
-
-@[simp]
-theorem _root_.AddMonoidHom.coe_toMultiplicative_map {G G₂ : Type*} [AddGroup G] [AddGroup G₂]
-    (f : G →+ G₂) (s : AddSubgroup G) :
-    s.toSubgroup.map (AddMonoidHom.toMultiplicative f) = AddSubgroup.toSubgroup (s.map f) := rfl
-
-@[simp]
-theorem mem_map {f : F} {p : Submodule R M} {x : M₂} : x ∈ map f p ↔ ∃ y, y ∈ p ∧ f y = x :=
-  Iff.rfl
-#align submodule.mem_map Submodule.mem_map
-
-theorem mem_map_of_mem {f : F} {p : Submodule R M} {r} (h : r ∈ p) : f r ∈ map f p :=
-  Set.mem_image_of_mem _ h
-#align submodule.mem_map_of_mem Submodule.mem_map_of_mem
-
-theorem apply_coe_mem_map (f : F) {p : Submodule R M} (r : p) : f r ∈ map f p :=
-  mem_map_of_mem r.prop
-#align submodule.apply_coe_mem_map Submodule.apply_coe_mem_map
-
-@[simp]
-theorem map_id : map (LinearMap.id : M →ₗ[R] M) p = p :=
-  Submodule.ext fun a => by simp
-#align submodule.map_id Submodule.map_id
-
-theorem map_comp [RingHomSurjective σ₂₃] [RingHomSurjective σ₁₃] (f : M →ₛₗ[σ₁₂] M₂)
-    (g : M₂ →ₛₗ[σ₂₃] M₃) (p : Submodule R M) : map (g.comp f : M →ₛₗ[σ₁₃] M₃) p = map g (map f p) :=
-  SetLike.coe_injective <| by simp only [← image_comp, map_coe, LinearMap.coe_comp, comp_apply]
-#align submodule.map_comp Submodule.map_comp
-
-theorem map_mono {f : F} {p p' : Submodule R M} : p ≤ p' → map f p ≤ map f p' :=
-  image_subset _
-#align submodule.map_mono Submodule.map_mono
-
-@[simp]
-theorem map_zero : map (0 : M →ₛₗ[σ₁₂] M₂) p = ⊥ :=
-  have : ∃ x : M, x ∈ p := ⟨0, p.zero_mem⟩
-  ext <| by simp [this, eq_comm]
-#align submodule.map_zero Submodule.map_zero
-
-theorem map_add_le (f g : M →ₛₗ[σ₁₂] M₂) : map (f + g) p ≤ map f p ⊔ map g p := by
-  rintro x ⟨m, hm, rfl⟩
-  exact add_mem_sup (mem_map_of_mem hm) (mem_map_of_mem hm)
-#align submodule.map_add_le Submodule.map_add_le
-
-theorem map_inf_le (f : F) {p q : Submodule R M} :
-    (p ⊓ q).map f ≤ p.map f ⊓ q.map f :=
-  image_inter_subset f p q
-
-theorem map_inf (f : F) {p q : Submodule R M} (hf : Injective f) :
-    (p ⊓ q).map f = p.map f ⊓ q.map f :=
-  SetLike.coe_injective <| Set.image_inter hf
-
-theorem range_map_nonempty (N : Submodule R M) :
-    (Set.range (fun ϕ => Submodule.map ϕ N : (M →ₛₗ[σ₁₂] M₂) → Submodule R₂ M₂)).Nonempty :=
-  ⟨_, Set.mem_range.mpr ⟨0, rfl⟩⟩
-#align submodule.range_map_nonempty Submodule.range_map_nonempty
-
-end
-
-section SemilinearMap
-
-variable {F : Type*} [sc : SemilinearMapClass F σ₁₂ M M₂]
-
-/-- The pushforward of a submodule by an injective linear map is
-linearly equivalent to the original submodule. See also `LinearEquiv.submoduleMap` for a
-computable version when `f` has an explicit inverse. -/
-noncomputable def equivMapOfInjective (f : F) (i : Injective f) (p : Submodule R M) :
-    p ≃ₛₗ[σ₁₂] p.map f :=
-  { Equiv.Set.image f p i with
-    map_add' := by
-      intros
-      simp only [coe_add, map_add, Equiv.toFun_as_coe, Equiv.Set.image_apply]
-      rfl
-    map_smul' := by
-      intros
-      simp only [coe_smul_of_tower, map_smulₛₗ, Equiv.toFun_as_coe, Equiv.Set.image_apply]
-      rfl }
-#align submodule.equiv_map_of_injective Submodule.equivMapOfInjective
-
-@[simp]
-theorem coe_equivMapOfInjective_apply (f : F) (i : Injective f) (p : Submodule R M) (x : p) :
-    (equivMapOfInjective f i p x : M₂) = f x :=
-  rfl
-#align submodule.coe_equiv_map_of_injective_apply Submodule.coe_equivMapOfInjective_apply
-
-/-- The pullback of a submodule `p ⊆ M₂` along `f : M → M₂` -/
-def comap (f : F) (p : Submodule R₂ M₂) : Submodule R M :=
-  { p.toAddSubmonoid.comap f with
-    carrier := f ⁻¹' p
-    smul_mem' := fun a x h => by simp [p.smul_mem (σ₁₂ a) h] }
-#align submodule.comap Submodule.comap
-
-@[simp]
-theorem comap_coe (f : F) (p : Submodule R₂ M₂) : (comap f p : Set M) = f ⁻¹' p :=
-  rfl
-#align submodule.comap_coe Submodule.comap_coe
-
-@[simp]
-theorem AddMonoidHom.coe_toIntLinearMap_comap {A A₂ : Type*} [AddCommGroup A] [AddCommGroup A₂]
-    (f : A →+ A₂) (s : AddSubgroup A₂) :
-    (AddSubgroup.toIntSubmodule s).comap f.toIntLinearMap =
-      AddSubgroup.toIntSubmodule (s.comap f) := rfl
-
-@[simp]
-theorem mem_comap {f : F} {p : Submodule R₂ M₂} : x ∈ comap f p ↔ f x ∈ p :=
-  Iff.rfl
-#align submodule.mem_comap Submodule.mem_comap
-
-@[simp]
-theorem comap_id : comap (LinearMap.id : M →ₗ[R] M) p = p :=
-  SetLike.coe_injective rfl
-#align submodule.comap_id Submodule.comap_id
-
-theorem comap_comp (f : M →ₛₗ[σ₁₂] M₂) (g : M₂ →ₛₗ[σ₂₃] M₃) (p : Submodule R₃ M₃) :
-    comap (g.comp f : M →ₛₗ[σ₁₃] M₃) p = comap f (comap g p) :=
-  rfl
-#align submodule.comap_comp Submodule.comap_comp
-
-theorem comap_mono {f : F} {q q' : Submodule R₂ M₂} : q ≤ q' → comap f q ≤ comap f q' :=
-  preimage_mono
-#align submodule.comap_mono Submodule.comap_mono
-
-theorem le_comap_pow_of_le_comap (p : Submodule R M) {f : M →ₗ[R] M} (h : p ≤ p.comap f) (k : ℕ) :
-    p ≤ p.comap (f ^ k) := by
-  induction' k with k ih
-  · simp [LinearMap.one_eq_id]
-  · simp [LinearMap.iterate_succ, comap_comp, h.trans (comap_mono ih)]
-#align submodule.le_comap_pow_of_le_comap Submodule.le_comap_pow_of_le_comap
-
-section
-
-variable [RingHomSurjective σ₁₂]
-
-theorem map_le_iff_le_comap {f : F} {p : Submodule R M} {q : Submodule R₂ M₂} :
-    map f p ≤ q ↔ p ≤ comap f q :=
-  image_subset_iff
-#align submodule.map_le_iff_le_comap Submodule.map_le_iff_le_comap
-
-theorem gc_map_comap (f : F) : GaloisConnection (map f) (comap f)
-  | _, _ => map_le_iff_le_comap
-#align submodule.gc_map_comap Submodule.gc_map_comap
-
-@[simp]
-theorem map_bot (f : F) : map f ⊥ = ⊥ :=
-  (gc_map_comap f).l_bot
-#align submodule.map_bot Submodule.map_bot
-
-@[simp]
-theorem map_sup (f : F) : map f (p ⊔ p') = map f p ⊔ map f p' :=
-  (gc_map_comap f : GaloisConnection (map f) (comap f)).l_sup
-#align submodule.map_sup Submodule.map_sup
-
-@[simp]
-theorem map_iSup {ι : Sort*} (f : F) (p : ι → Submodule R M) :
-    map f (⨆ i, p i) = ⨆ i, map f (p i) :=
-  (gc_map_comap f : GaloisConnection (map f) (comap f)).l_iSup
-#align submodule.map_supr Submodule.map_iSup
-
-end
-
-@[simp]
-theorem comap_top (f : F) : comap f ⊤ = ⊤ :=
-  rfl
-#align submodule.comap_top Submodule.comap_top
-
-@[simp]
-theorem comap_inf (f : F) : comap f (q ⊓ q') = comap f q ⊓ comap f q' :=
-  rfl
-#align submodule.comap_inf Submodule.comap_inf
-
-@[simp]
-theorem comap_iInf [RingHomSurjective σ₁₂] {ι : Sort*} (f : F) (p : ι → Submodule R₂ M₂) :
-    comap f (⨅ i, p i) = ⨅ i, comap f (p i) :=
-  (gc_map_comap f : GaloisConnection (map f) (comap f)).u_iInf
-#align submodule.comap_infi Submodule.comap_iInf
-
-@[simp]
-theorem comap_zero : comap (0 : M →ₛₗ[σ₁₂] M₂) q = ⊤ :=
-  ext <| by simp
-#align submodule.comap_zero Submodule.comap_zero
-
-theorem map_comap_le [RingHomSurjective σ₁₂] (f : F) (q : Submodule R₂ M₂) :
-    map f (comap f q) ≤ q :=
-  (gc_map_comap f).l_u_le _
-#align submodule.map_comap_le Submodule.map_comap_le
-
-theorem le_comap_map [RingHomSurjective σ₁₂] (f : F) (p : Submodule R M) : p ≤ comap f (map f p) :=
-  (gc_map_comap f).le_u_l _
-#align submodule.le_comap_map Submodule.le_comap_map
-
-section GaloisInsertion
-
-variable {f : F} (hf : Surjective f)
-
-variable [RingHomSurjective σ₁₂]
-
-/-- `map f` and `comap f` form a `GaloisInsertion` when `f` is surjective. -/
-def giMapComap : GaloisInsertion (map f) (comap f) :=
-  (gc_map_comap f).toGaloisInsertion fun S x hx => by
-    rcases hf x with ⟨y, rfl⟩
-    simp only [mem_map, mem_comap]
-    exact ⟨y, hx, rfl⟩
-#align submodule.gi_map_comap Submodule.giMapComap
-
-theorem map_comap_eq_of_surjective (p : Submodule R₂ M₂) : (p.comap f).map f = p :=
-  (giMapComap hf).l_u_eq _
-#align submodule.map_comap_eq_of_surjective Submodule.map_comap_eq_of_surjective
-
-theorem map_surjective_of_surjective : Function.Surjective (map f) :=
-  (giMapComap hf).l_surjective
-#align submodule.map_surjective_of_surjective Submodule.map_surjective_of_surjective
-
-theorem comap_injective_of_surjective : Function.Injective (comap f) :=
-  (giMapComap hf).u_injective
-#align submodule.comap_injective_of_surjective Submodule.comap_injective_of_surjective
-
-theorem map_sup_comap_of_surjective (p q : Submodule R₂ M₂) :
-    (p.comap f ⊔ q.comap f).map f = p ⊔ q :=
-  (giMapComap hf).l_sup_u _ _
-#align submodule.map_sup_comap_of_surjective Submodule.map_sup_comap_of_surjective
-
-theorem map_iSup_comap_of_sujective {ι : Sort*} (S : ι → Submodule R₂ M₂) :
-    (⨆ i, (S i).comap f).map f = iSup S :=
-  (giMapComap hf).l_iSup_u _
-#align submodule.map_supr_comap_of_sujective Submodule.map_iSup_comap_of_sujective
-
-theorem map_inf_comap_of_surjective (p q : Submodule R₂ M₂) :
-    (p.comap f ⊓ q.comap f).map f = p ⊓ q :=
-  (giMapComap hf).l_inf_u _ _
-#align submodule.map_inf_comap_of_surjective Submodule.map_inf_comap_of_surjective
-
-theorem map_iInf_comap_of_surjective {ι : Sort*} (S : ι → Submodule R₂ M₂) :
-    (⨅ i, (S i).comap f).map f = iInf S :=
-  (giMapComap hf).l_iInf_u _
-#align submodule.map_infi_comap_of_surjective Submodule.map_iInf_comap_of_surjective
-
-theorem comap_le_comap_iff_of_surjective (p q : Submodule R₂ M₂) : p.comap f ≤ q.comap f ↔ p ≤ q :=
-  (giMapComap hf).u_le_u_iff
-#align submodule.comap_le_comap_iff_of_surjective Submodule.comap_le_comap_iff_of_surjective
-
-theorem comap_strictMono_of_surjective : StrictMono (comap f) :=
-  (giMapComap hf).strictMono_u
-#align submodule.comap_strict_mono_of_surjective Submodule.comap_strictMono_of_surjective
-
-end GaloisInsertion
-
-section GaloisCoinsertion
-
-variable [RingHomSurjective σ₁₂] {f : F} (hf : Injective f)
-
-/-- `map f` and `comap f` form a `GaloisCoinsertion` when `f` is injective. -/
-def gciMapComap : GaloisCoinsertion (map f) (comap f) :=
-  (gc_map_comap f).toGaloisCoinsertion fun S x => by
-    simp only [mem_comap, mem_map, forall_exists_index, and_imp]
-    intro y hy hxy
-    rw [hf.eq_iff] at hxy
-    rwa [← hxy]
-#align submodule.gci_map_comap Submodule.gciMapComap
-
-theorem comap_map_eq_of_injective (p : Submodule R M) : (p.map f).comap f = p :=
-  (gciMapComap hf).u_l_eq _
-#align submodule.comap_map_eq_of_injective Submodule.comap_map_eq_of_injective
-
-theorem comap_surjective_of_injective : Function.Surjective (comap f) :=
-  (gciMapComap hf).u_surjective
-#align submodule.comap_surjective_of_injective Submodule.comap_surjective_of_injective
-
-theorem map_injective_of_injective : Function.Injective (map f) :=
-  (gciMapComap hf).l_injective
-#align submodule.map_injective_of_injective Submodule.map_injective_of_injective
-
-theorem comap_inf_map_of_injective (p q : Submodule R M) : (p.map f ⊓ q.map f).comap f = p ⊓ q :=
-  (gciMapComap hf).u_inf_l _ _
-#align submodule.comap_inf_map_of_injective Submodule.comap_inf_map_of_injective
-
-theorem comap_iInf_map_of_injective {ι : Sort*} (S : ι → Submodule R M) :
-    (⨅ i, (S i).map f).comap f = iInf S :=
-  (gciMapComap hf).u_iInf_l _
-#align submodule.comap_infi_map_of_injective Submodule.comap_iInf_map_of_injective
-
-theorem comap_sup_map_of_injective (p q : Submodule R M) : (p.map f ⊔ q.map f).comap f = p ⊔ q :=
-  (gciMapComap hf).u_sup_l _ _
-#align submodule.comap_sup_map_of_injective Submodule.comap_sup_map_of_injective
-
-theorem comap_iSup_map_of_injective {ι : Sort*} (S : ι → Submodule R M) :
-    (⨆ i, (S i).map f).comap f = iSup S :=
-  (gciMapComap hf).u_iSup_l _
-#align submodule.comap_supr_map_of_injective Submodule.comap_iSup_map_of_injective
-
-theorem map_le_map_iff_of_injective (p q : Submodule R M) : p.map f ≤ q.map f ↔ p ≤ q :=
-  (gciMapComap hf).l_le_l_iff
-#align submodule.map_le_map_iff_of_injective Submodule.map_le_map_iff_of_injective
-
-theorem map_strictMono_of_injective : StrictMono (map f) :=
-  (gciMapComap hf).strictMono_l
-#align submodule.map_strict_mono_of_injective Submodule.map_strictMono_of_injective
-
-end GaloisCoinsertion
-
-end SemilinearMap
-
-section OrderIso
-
-variable {F : Type*} [SemilinearEquivClass F σ₁₂ M M₂]
-
-/-- A linear isomorphism induces an order isomorphism of submodules. -/
-@[simps symm_apply apply]
-def orderIsoMapComap (f : F) : Submodule R M ≃o Submodule R₂ M₂ where
-  toFun := map f
-  invFun := comap f
-  left_inv := comap_map_eq_of_injective (EquivLike.injective f)
-  right_inv := map_comap_eq_of_surjective (EquivLike.surjective f)
-  map_rel_iff' := map_le_map_iff_of_injective (EquivLike.injective f) _ _
-#align submodule.order_iso_map_comap Submodule.orderIsoMapComap
-
-end OrderIso
-
-variable {F : Type*} [sc : SemilinearMapClass F σ₁₂ M M₂]
-
---TODO(Mario): is there a way to prove this from order properties?
-theorem map_inf_eq_map_inf_comap [RingHomSurjective σ₁₂] {f : F} {p : Submodule R M}
-    {p' : Submodule R₂ M₂} : map f p ⊓ p' = map f (p ⊓ comap f p') :=
-  le_antisymm (by rintro _ ⟨⟨x, h₁, rfl⟩, h₂⟩; exact ⟨_, ⟨h₁, h₂⟩, rfl⟩)
-    (le_inf (map_mono inf_le_left) (map_le_iff_le_comap.2 inf_le_right))
-#align submodule.map_inf_eq_map_inf_comap Submodule.map_inf_eq_map_inf_comap
-
-theorem map_comap_subtype : map p.subtype (comap p.subtype p') = p ⊓ p' :=
-  ext fun x => ⟨by rintro ⟨⟨_, h₁⟩, h₂, rfl⟩; exact ⟨h₁, h₂⟩, fun ⟨h₁, h₂⟩ => ⟨⟨_, h₁⟩, h₂, rfl⟩⟩
-#align submodule.map_comap_subtype Submodule.map_comap_subtype
-
-theorem eq_zero_of_bot_submodule : ∀ b : (⊥ : Submodule R M), b = 0
-  | ⟨b', hb⟩ => Subtype.eq <| show b' = 0 from (mem_bot R).1 hb
-#align submodule.eq_zero_of_bot_submodule Submodule.eq_zero_of_bot_submodule
-
-/-- The infimum of a family of invariant submodule of an endomorphism is also an invariant
-submodule. -/
-theorem _root_.LinearMap.iInf_invariant {σ : R →+* R} [RingHomSurjective σ] {ι : Sort*}
-    (f : M →ₛₗ[σ] M) {p : ι → Submodule R M} (hf : ∀ i, ∀ v ∈ p i, f v ∈ p i) :
-    ∀ v ∈ iInf p, f v ∈ iInf p := by
-  have : ∀ i, (p i).map f ≤ p i := by
-    rintro i - ⟨v, hv, rfl⟩
-    exact hf i v hv
-  suffices (iInf p).map f ≤ iInf p by exact fun v hv => this ⟨v, hv, rfl⟩
-  exact le_iInf fun i => (Submodule.map_mono (iInf_le p i)).trans (this i)
-#align linear_map.infi_invariant LinearMap.iInf_invariant
-
-end AddCommMonoid
-section AddCommGroup
-
-variable [Ring R] [AddCommGroup M] [Module R M] (p : Submodule R M)
-
-variable [AddCommGroup M₂] [Module R M₂]
-
--- See `neg_coe_set`
-theorem neg_coe : -(p : Set M) = p :=
-  Set.ext fun _ => p.neg_mem_iff
-#align submodule.neg_coe Submodule.neg_coe
-
-@[simp]
-protected theorem map_neg (f : M →ₗ[R] M₂) : map (-f) p = map f p :=
-  ext fun _ =>
-    ⟨fun ⟨x, hx, hy⟩ => hy ▸ ⟨-x, show -x ∈ p from neg_mem hx, map_neg f x⟩, fun ⟨x, hx, hy⟩ =>
-      hy ▸ ⟨-x, show -x ∈ p from neg_mem hx, (map_neg (-f) _).trans (neg_neg (f x))⟩⟩
-#align submodule.map_neg Submodule.map_neg
-
-end AddCommGroup
-
-end Submodule
-
-namespace Submodule
-
-variable [Semifield K]
-variable [AddCommMonoid V] [Module K V]
-variable [AddCommMonoid V₂] [Module K V₂]
-
-theorem comap_smul (f : V →ₗ[K] V₂) (p : Submodule K V₂) (a : K) (h : a ≠ 0) :
-    p.comap (a • f) = p.comap f := by
-  ext b; simp only [Submodule.mem_comap, p.smul_mem_iff h, LinearMap.smul_apply]
-#align submodule.comap_smul Submodule.comap_smul
-
-protected theorem map_smul (f : V →ₗ[K] V₂) (p : Submodule K V) (a : K) (h : a ≠ 0) :
-    p.map (a • f) = p.map f :=
-  le_antisymm (by rw [map_le_iff_le_comap, comap_smul f _ a h, ← map_le_iff_le_comap])
-    (by rw [map_le_iff_le_comap, ← comap_smul f _ a h, ← map_le_iff_le_comap])
-#align submodule.map_smul Submodule.map_smul
-
-theorem comap_smul' (f : V →ₗ[K] V₂) (p : Submodule K V₂) (a : K) :
-    p.comap (a • f) = ⨅ _ : a ≠ 0, p.comap f := by
-  classical by_cases h : a = 0 <;> simp [h, comap_smul]
-#align submodule.comap_smul' Submodule.comap_smul'
-
-theorem map_smul' (f : V →ₗ[K] V₂) (p : Submodule K V) (a : K) :
-    p.map (a • f) = ⨆ _ : a ≠ 0, map f p := by
-  classical by_cases h : a = 0 <;> simp [h, Submodule.map_smul]
-#align submodule.map_smul' Submodule.map_smul'
-
-end Submodule
-=======
 /-- Ring equivalence between additive group endomorphisms of an `AddCommGroup` `A` and
 `ℤ`-module endomorphisms of `A.` -/
 @[simps] def addMonoidEndRingEquivInt (A : Type*) [AddCommGroup A] :
     AddMonoid.End A ≃+* Module.End ℤ A :=
   { addMonoidHomLequivInt (B := A) ℤ with
     map_mul' := fun _ _ => rfl }
->>>>>>> 39229b7d
 
 /-! ### Properties of linear maps -/
 
