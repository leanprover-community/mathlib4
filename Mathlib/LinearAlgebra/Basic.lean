--- conflicted
+++ resolved
@@ -320,16 +320,10 @@
              map_add' := fun _ _ => rfl }) _ _
 #align linear_map.coe_fn_sum LinearMap.coeFn_sum
 
-<<<<<<< HEAD
-@[simp]
-theorem pow_apply (f : M →ₗ[R] M) (n : ℕ) (m : M) : (f ^ n) m = f^[n] m :=
-  congr_fun (hom_coe_pow _ rfl (fun _ _ ↦ rfl) _ _) m
-=======
 theorem coe_pow (f : M →ₗ[R] M) (n : ℕ) : ⇑(f ^ n) = f^[n] := hom_coe_pow _ rfl (fun _ _ ↦ rfl) _ _
 #align linear_map.coe_pow LinearMap.coe_pow
 
 theorem pow_apply (f : M →ₗ[R] M) (n : ℕ) (m : M) : (f ^ n) m = f^[n] m := congr_fun (coe_pow f n) m
->>>>>>> 1e49b2ca
 #align linear_map.pow_apply LinearMap.pow_apply
 
 theorem pow_map_zero_of_le {f : Module.End R M} {m : M} {k l : ℕ} (hk : k ≤ l)
