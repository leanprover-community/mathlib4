--- conflicted
+++ resolved
@@ -252,11 +252,7 @@
 This is the `Submodule.Quotient` version of `Quot.Factor`
 
 When the two submodules are of the form `I ^ m • ⊤` and `I ^ n • ⊤` and `n ≤ m`,
-<<<<<<< HEAD
-please refer to the dedicated version `Submodule.factorPow` -/
-=======
 please refer to the dedicated version `Submodule.factorPow`. -/
->>>>>>> c506cdc1
 abbrev factor (H : p ≤ p') : M ⧸ p →ₗ[R] M ⧸ p' :=
   mapQ _ _ LinearMap.id H
 
