/-
Copyright (c) 2018 Kenny Lau. All rights reserved.
Released under Apache 2.0 license as described in the file LICENSE.
Authors: Kenny Lau, Mario Carneiro
-/
import Mathlib.Algebra.Module.Submodule.Equiv
import Mathlib.Algebra.NoZeroSMulDivisors.Basic

/-!
# Basics on bilinear maps

This file provides basics on bilinear maps. The most general form considered are maps that are
semilinear in both arguments. They are of type `M →ₛₗ[ρ₁₂] N →ₛₗ[σ₁₂] P`, where `M` and `N`
are modules over `R` and `S` respectively, `P` is a module over both `R₂` and `S₂` with
commuting actions, and `ρ₁₂ : R →+* R₂` and `σ₁₂ : S →+* S₂`.

## Main declarations

* `LinearMap.mk₂`: a constructor for bilinear maps,
  taking an unbundled function together with proof witnesses of bilinearity
* `LinearMap.flip`: turns a bilinear map `M × N → P` into `N × M → P`
* `LinearMap.lflip`: given a linear map from `M` to `N →ₗ[R] P`, i.e., a bilinear map `M → N → P`,
  change the order of variables and get a linear map from `N` to `M →ₗ[R] P`.
* `LinearMap.lcomp`: composition of a given linear map `M → N` with a linear map `N → P` as
  a linear map from `Nₗ →ₗ[R] Pₗ` to `M →ₗ[R] Pₗ`
* `LinearMap.llcomp`: composition of linear maps as a bilinear map from `(M →ₗ[R] N) × (N →ₗ[R] P)`
  to `M →ₗ[R] P`
* `LinearMap.compl₂`: composition of a linear map `Q → N` and a bilinear map `M → N → P` to
  form a bilinear map `M → Q → P`.
* `LinearMap.compr₂`: composition of a linear map `P → Q` and a bilinear map `M → N → P` to form a
  bilinear map `M → N → Q`.
* `LinearMap.lsmul`: scalar multiplication as a bilinear map `R × M → M`

## Tags

bilinear
-/

open Function

namespace LinearMap

section Semiring

-- the `ₗ` subscript variables are for special cases about linear (as opposed to semilinear) maps
variable {R : Type*} [Semiring R] {S : Type*} [Semiring S]
variable {R₂ : Type*} [Semiring R₂] {S₂ : Type*} [Semiring S₂]
variable {M : Type*} {N : Type*} {P : Type*}
variable {M₂ : Type*} {N₂ : Type*} {P₂ : Type*}
variable {Pₗ : Type*}
variable {M' : Type*} {P' : Type*}
variable [AddCommMonoid M] [AddCommMonoid N] [AddCommMonoid P]
variable [AddCommMonoid M₂] [AddCommMonoid N₂] [AddCommMonoid P₂] [AddCommMonoid Pₗ]
variable [AddCommGroup M'] [AddCommGroup P']
variable [Module R M] [Module S N] [Module R₂ P] [Module S₂ P]
variable [Module R M₂] [Module S N₂] [Module R P₂] [Module S₂ P₂]
variable [Module R Pₗ] [Module S Pₗ]
variable [Module R M'] [Module R₂ P'] [Module S₂ P']
variable [SMulCommClass S₂ R₂ P] [SMulCommClass S R Pₗ] [SMulCommClass S₂ R₂ P']
variable [SMulCommClass S₂ R P₂]
variable {ρ₁₂ : R →+* R₂} {σ₁₂ : S →+* S₂}
variable (ρ₁₂ σ₁₂)

/-- Create a bilinear map from a function that is semilinear in each component.
See `mk₂'` and `mk₂` for the linear case. -/
def mk₂'ₛₗ (f : M → N → P) (H1 : ∀ m₁ m₂ n, f (m₁ + m₂) n = f m₁ n + f m₂ n)
    (H2 : ∀ (c : R) (m n), f (c • m) n = ρ₁₂ c • f m n)
    (H3 : ∀ m n₁ n₂, f m (n₁ + n₂) = f m n₁ + f m n₂)
    (H4 : ∀ (c : S) (m n), f m (c • n) = σ₁₂ c • f m n) : M →ₛₗ[ρ₁₂] N →ₛₗ[σ₁₂] P where
  toFun m :=
    { toFun := f m
      map_add' := H3 m
      map_smul' := fun c => H4 c m }
  map_add' m₁ m₂ := LinearMap.ext <| H1 m₁ m₂
  map_smul' c m := LinearMap.ext <| H2 c m

variable {ρ₁₂ σ₁₂}

@[simp]
theorem mk₂'ₛₗ_apply (f : M → N → P) {H1 H2 H3 H4} (m : M) (n : N) :
    (mk₂'ₛₗ ρ₁₂ σ₁₂ f H1 H2 H3 H4 : M →ₛₗ[ρ₁₂] N →ₛₗ[σ₁₂] P) m n = f m n := rfl

variable (R S)

/-- Create a bilinear map from a function that is linear in each component.
See `mk₂` for the special case where both arguments come from modules over the same ring. -/
def mk₂' (f : M → N → Pₗ) (H1 : ∀ m₁ m₂ n, f (m₁ + m₂) n = f m₁ n + f m₂ n)
    (H2 : ∀ (c : R) (m n), f (c • m) n = c • f m n)
    (H3 : ∀ m n₁ n₂, f m (n₁ + n₂) = f m n₁ + f m n₂)
    (H4 : ∀ (c : S) (m n), f m (c • n) = c • f m n) : M →ₗ[R] N →ₗ[S] Pₗ :=
  mk₂'ₛₗ (RingHom.id R) (RingHom.id S) f H1 H2 H3 H4

variable {R S}

@[simp]
theorem mk₂'_apply (f : M → N → Pₗ) {H1 H2 H3 H4} (m : M) (n : N) :
    (mk₂' R S f H1 H2 H3 H4 : M →ₗ[R] N →ₗ[S] Pₗ) m n = f m n := rfl

theorem ext₂ {f g : M →ₛₗ[ρ₁₂] N →ₛₗ[σ₁₂] P} (H : ∀ m n, f m n = g m n) : f = g :=
  LinearMap.ext fun m => LinearMap.ext fun n => H m n

theorem congr_fun₂ {f g : M →ₛₗ[ρ₁₂] N →ₛₗ[σ₁₂] P} (h : f = g) (x y) : f x y = g x y :=
  LinearMap.congr_fun (LinearMap.congr_fun h x) y

theorem ext_iff₂ {f g : M →ₛₗ[ρ₁₂] N →ₛₗ[σ₁₂] P} : f = g ↔ ∀ m n, f m n = g m n :=
  ⟨congr_fun₂, ext₂⟩

section

attribute [local instance] SMulCommClass.symm

/-- Given a linear map from `M` to linear maps from `N` to `P`, i.e., a bilinear map from `M × N` to
`P`, change the order of variables and get a linear map from `N` to linear maps from `M` to `P`. -/
def flip (f : M →ₛₗ[ρ₁₂] N →ₛₗ[σ₁₂] P) : N →ₛₗ[σ₁₂] M →ₛₗ[ρ₁₂] P :=
  mk₂'ₛₗ σ₁₂ ρ₁₂ (fun n m => f m n) (fun _ _ m => (f m).map_add _ _)
    (fun _ _  m  => (f m).map_smulₛₗ _ _)
    (fun n m₁ m₂ => by simp only [map_add, add_apply])
    -- Note: https://github.com/leanprover-community/mathlib4/pull/8386 changed `map_smulₛₗ` into `map_smulₛₗ _`.
    -- It looks like we now run out of assignable metavariables.
    (fun c n  m  => by simp only [map_smulₛₗ _, smul_apply])

end

@[simp]
theorem flip_apply (f : M →ₛₗ[ρ₁₂] N →ₛₗ[σ₁₂] P) (m : M) (n : N) : flip f n m = f m n := rfl

attribute [local instance] SMulCommClass.symm

@[simp]
theorem flip_flip (f : M →ₛₗ[ρ₁₂] N →ₛₗ[σ₁₂] P) : f.flip.flip = f :=
  LinearMap.ext₂ fun _x _y => (f.flip.flip_apply _ _).trans (f.flip_apply _ _)

theorem flip_inj {f g : M →ₛₗ[ρ₁₂] N →ₛₗ[σ₁₂] P} (H : flip f = flip g) : f = g :=
  ext₂ fun m n => show flip f n m = flip g n m by rw [H]

theorem map_zero₂ (f : M →ₛₗ[ρ₁₂] N →ₛₗ[σ₁₂] P) (y) : f 0 y = 0 :=
  (flip f y).map_zero

theorem map_neg₂ (f : M' →ₛₗ[ρ₁₂] N →ₛₗ[σ₁₂] P') (x y) : f (-x) y = -f x y :=
  (flip f y).map_neg _

theorem map_sub₂ (f : M' →ₛₗ[ρ₁₂] N →ₛₗ[σ₁₂] P') (x y z) : f (x - y) z = f x z - f y z :=
  (flip f z).map_sub _ _

theorem map_add₂ (f : M →ₛₗ[ρ₁₂] N →ₛₗ[σ₁₂] P) (x₁ x₂ y) : f (x₁ + x₂) y = f x₁ y + f x₂ y :=
  (flip f y).map_add _ _

theorem map_smul₂ (f : M₂ →ₗ[R] N₂ →ₛₗ[σ₁₂] P₂) (r : R) (x y) : f (r • x) y = r • f x y :=
  (flip f y).map_smul _ _

theorem map_smulₛₗ₂ (f : M →ₛₗ[ρ₁₂] N →ₛₗ[σ₁₂] P) (r : R) (x y) : f (r • x) y = ρ₁₂ r • f x y :=
  (flip f y).map_smulₛₗ _ _

theorem map_sum₂ {ι : Type*} (f : M →ₛₗ[ρ₁₂] N →ₛₗ[σ₁₂] P) (t : Finset ι) (x : ι → M) (y) :
    f (∑ i ∈ t, x i) y = ∑ i ∈ t, f (x i) y :=
  _root_.map_sum (flip f y) _ _

/-- Restricting a bilinear map in the second entry -/
def domRestrict₂ (f : M →ₛₗ[ρ₁₂] N →ₛₗ[σ₁₂] P) (q : Submodule S N) : M →ₛₗ[ρ₁₂] q →ₛₗ[σ₁₂] P where
  toFun m := (f m).domRestrict q
  map_add' m₁ m₂ := LinearMap.ext fun _ => by simp only [map_add, domRestrict_apply, add_apply]
  map_smul' c m :=
    LinearMap.ext fun _ => by simp only [f.map_smulₛₗ, domRestrict_apply, smul_apply]

theorem domRestrict₂_apply (f : M →ₛₗ[ρ₁₂] N →ₛₗ[σ₁₂] P) (q : Submodule S N) (x : M) (y : q) :
    f.domRestrict₂ q x y = f x y := rfl

/-- Restricting a bilinear map in both components -/
def domRestrict₁₂ (f : M →ₛₗ[ρ₁₂] N →ₛₗ[σ₁₂] P) (p : Submodule R M) (q : Submodule S N) :
    p →ₛₗ[ρ₁₂] q →ₛₗ[σ₁₂] P :=
  (f.domRestrict p).domRestrict₂ q

theorem domRestrict₁₂_apply (f : M →ₛₗ[ρ₁₂] N →ₛₗ[σ₁₂] P) (p : Submodule R M) (q : Submodule S N)
    (x : p) (y : q) : f.domRestrict₁₂ p q x y = f x y := rfl

section restrictScalars

variable (R' S' : Type*)
variable [Semiring R'] [Semiring S'] [Module R' M] [Module S' N] [Module R' Pₗ] [Module S' Pₗ]
variable [SMulCommClass S' R' Pₗ]
variable [SMul S' S] [IsScalarTower S' S N] [IsScalarTower S' S Pₗ]
variable [SMul R' R] [IsScalarTower R' R M] [IsScalarTower R' R Pₗ]

/-- If `B : M → N → Pₗ` is `R`-`S` bilinear and `R'` and `S'` are compatible scalar multiplications,
then the restriction of scalars is a `R'`-`S'` bilinear map. -/
@[simps!]
def restrictScalars₁₂ (B : M →ₗ[R] N →ₗ[S] Pₗ) : M →ₗ[R'] N →ₗ[S'] Pₗ :=
  LinearMap.mk₂' R' S'
    (B · ·)
    B.map_add₂
    (fun r' m _ ↦ by
      dsimp only
      rw [← smul_one_smul R r' m, map_smul₂, smul_one_smul])
    (fun _ ↦ map_add _)
    (fun _ x ↦ (B x).map_smul_of_tower _)

theorem restrictScalars₁₂_injective : Function.Injective
    (LinearMap.restrictScalars₁₂ R' S' : (M →ₗ[R] N →ₗ[S] Pₗ) → (M →ₗ[R'] N →ₗ[S'] Pₗ)) :=
  fun _ _ h ↦ ext₂ (congr_fun₂ h :)

@[simp]
theorem restrictScalars₁₂_inj {B B' : M →ₗ[R] N →ₗ[S] Pₗ} :
    B.restrictScalars₁₂ R' S' = B'.restrictScalars₁₂ R' S' ↔ B = B' :=
  (restrictScalars₁₂_injective R' S').eq_iff

end restrictScalars

/-- Given a linear map from `M` to linear maps from `N` to `P`, i.e., a bilinear map `M → N → P`,
change the order of variables and get a linear map from `N` to linear maps from `M` to `P`. -/
def lflip {R₀ : Type*} [Semiring R₀] [Module R₀ P] [SMulCommClass S₂ R₀ P] [SMulCommClass R₂ R₀ P] :
    (M →ₛₗ[ρ₁₂] N →ₛₗ[σ₁₂] P) →ₗ[R₀] N →ₛₗ[σ₁₂] M →ₛₗ[ρ₁₂] P where
  toFun := flip
  map_add' _ _ := rfl
  map_smul' _ _ := rfl

@[simp]
theorem lflip_apply {R₀ : Type*} [Semiring R₀] [Module R₀ P] [SMulCommClass S₂ R₀ P]
    [SMulCommClass R₂ R₀ P] (f : M →ₛₗ[ρ₁₂] N →ₛₗ[σ₁₂] P) (m : M) (n : N) :
    lflip (R₀ := R₀) f n m = f m n := rfl

end Semiring

section Semiring

variable {R R₂ R₃ R₄ R₅ : Type*}
variable {M N P Q : Type*}
variable [Semiring R] [Semiring R₂] [Semiring R₃] [Semiring R₄] [Semiring R₅]
variable {σ₁₂ : R →+* R₂} {σ₂₃ : R₂ →+* R₃} {σ₁₃ : R →+* R₃} {σ₄₂ : R₄ →+* R₂} {σ₄₃ : R₄ →+* R₃}
variable [AddCommMonoid M] [AddCommMonoid N] [AddCommMonoid P] [AddCommMonoid Q]
variable [Module R M] [Module R₂ N] [Module R₃ P] [Module R₄ Q] [Module R₅ P]
variable [RingHomCompTriple σ₁₂ σ₂₃ σ₁₃] [RingHomCompTriple σ₄₂ σ₂₃ σ₄₃]
variable [SMulCommClass R₃ R₅ P] {σ₁₅ : R →+* R₅}

variable (R₅ P σ₂₃)

/-- Composing a semilinear map `M → N` and a semilinear map `N → P` to form a semilinear map
`M → P` is itself a linear map. -/
def lcompₛₗ (f : M →ₛₗ[σ₁₂] N) : (N →ₛₗ[σ₂₃] P) →ₗ[R₅] M →ₛₗ[σ₁₃] P :=
  letI := SMulCommClass.symm
  flip <| LinearMap.comp (flip id) f

variable {P σ₂₃ R₅}

@[simp]
theorem lcompₛₗ_apply (f : M →ₛₗ[σ₁₂] N) (g : N →ₛₗ[σ₂₃] P) (x : M) :
    lcompₛₗ R₅ P σ₂₃ f g x = g (f x) := rfl

/-- Composing a linear map `Q → N` and a bilinear map `M → N → P` to
form a bilinear map `M → Q → P`. -/
def compl₂ (h : M →ₛₗ[σ₁₅] N →ₛₗ[σ₂₃] P) (g : Q →ₛₗ[σ₄₂] N) : M →ₛₗ[σ₁₅] Q →ₛₗ[σ₄₃] P where
  toFun a := (lcompₛₗ R₅ P σ₂₃ g) (h a)
  map_add' _ _ := by
    simp [map_add]
  map_smul' _ _ := by
    simp only [LinearMap.map_smulₛₗ, lcompₛₗ]
    rfl

@[simp]
theorem compl₂_apply (h : M →ₛₗ[σ₁₅] N →ₛₗ[σ₂₃] P) (g : Q →ₛₗ[σ₄₂] N) (m : M) (q : Q) :
  h.compl₂ g m q = h m (g q) := rfl

@[simp]
theorem compl₂_id (h : M →ₛₗ[σ₁₅] N →ₛₗ[σ₂₃] P) : h.compl₂ LinearMap.id = h := by
  ext
  rw [compl₂_apply, id_coe, _root_.id]

end Semiring

section CommSemiring

variable {R R₁ R₂ : Type*} [CommSemiring R] [Semiring R₁] [Semiring R₂]
variable {A : Type*} [Semiring A] {B : Type*} [Semiring B]
variable {M : Type*} {N : Type*} {P : Type*} {Q : Type*}
variable {Mₗ : Type*} {Nₗ : Type*} {Pₗ : Type*} {Qₗ Qₗ' : Type*}
variable [AddCommMonoid M] [AddCommMonoid N] [AddCommMonoid P] [AddCommMonoid Q]
variable [AddCommMonoid Mₗ] [AddCommMonoid Nₗ] [AddCommMonoid Pₗ]
variable [AddCommMonoid Qₗ] [AddCommMonoid Qₗ']
variable [Module R M]
variable [Module R Mₗ] [Module R Nₗ] [Module R Pₗ] [Module R Qₗ] [Module R Qₗ']
<<<<<<< HEAD
variable {σ₁₂ : R →+* R₂} {σ₁₃ : R →+* R₃} {σ₁₄ : R →+* R₄}
variable {σ₂₃ : R₂ →+* R₃} {σ₂₄ : R₂ →+* R₄}
variable {σ₃₄ : R₃ →+* R₄}
variable {σ₄₂ : R₄ →+* R₂} {σ₄₃ : R₄ →+* R₃}
variable [RingHomCompTriple σ₁₂ σ₂₃ σ₁₃] [RingHomCompTriple σ₄₂ σ₂₃ σ₄₃]
variable [RingHomCompTriple σ₂₃ σ₃₄ σ₂₄] [RingHomCompTriple σ₁₃ σ₃₄ σ₁₄]
variable [RingHomCompTriple σ₂₄ σ₄₃ σ₂₃]
=======
variable [Module R₁ Mₗ] [Module R₂ N] [Module R₁ Pₗ] [Module R₁ Qₗ]
variable [Module R₂ Pₗ] [Module R₂ Qₗ']
>>>>>>> 341594fa
variable (R)

/-- Create a bilinear map from a function that is linear in each component.

This is a shorthand for `mk₂'` for the common case when `R = S`. -/
def mk₂ (f : M → Nₗ → Pₗ) (H1 : ∀ m₁ m₂ n, f (m₁ + m₂) n = f m₁ n + f m₂ n)
    (H2 : ∀ (c : R) (m n), f (c • m) n = c • f m n)
    (H3 : ∀ m n₁ n₂, f m (n₁ + n₂) = f m n₁ + f m n₂)
    (H4 : ∀ (c : R) (m n), f m (c • n) = c • f m n) : M →ₗ[R] Nₗ →ₗ[R] Pₗ :=
  mk₂' R R f H1 H2 H3 H4

@[simp]
theorem mk₂_apply (f : M → Nₗ → Pₗ) {H1 H2 H3 H4} (m : M) (n : Nₗ) :
    (mk₂ R f H1 H2 H3 H4 : M →ₗ[R] Nₗ →ₗ[R] Pₗ) m n = f m n := rfl

variable {R}


variable (A Pₗ)
variable [Module A Pₗ] [SMulCommClass R A Pₗ]

/-- Composing a given linear map `M → N` with a linear map `N → P` as a linear map from
`Nₗ →ₗ[R] Pₗ` to `M →ₗ[R] Pₗ`. -/
def lcomp (f : M →ₗ[R] Nₗ) : (Nₗ →ₗ[R] Pₗ) →ₗ[A] M →ₗ[R] Pₗ := lcompₛₗ _ _ _ f

variable {A Pₗ}

@[simp]
theorem lcomp_apply (f : M →ₗ[R] Nₗ) (g : Nₗ →ₗ[R] Pₗ) (x : M) : lcomp A _ f g x = g (f x) := rfl

theorem lcomp_apply' (f : M →ₗ[R] Nₗ) (g : Nₗ →ₗ[R] Pₗ) : lcomp A Pₗ f g = g ∘ₗ f := rfl

variable (R M Nₗ Pₗ)

/-- Composing linear maps as a bilinear map from `(M →ₗ[R] N) × (N →ₗ[R] P)` to `M →ₗ[R] P` -/
def llcomp : (Nₗ →ₗ[R] Pₗ) →ₗ[R] (M →ₗ[R] Nₗ) →ₗ[R] M →ₗ[R] Pₗ :=
  flip
    { toFun := lcomp R Pₗ
      map_add' := fun _f _f' => ext₂ fun g _x => g.map_add _ _
      map_smul' := fun (_c : R) _f => ext₂ fun g _x => g.map_smul _ _ }

variable {R M Nₗ Pₗ}

section

@[simp]
theorem llcomp_apply (f : Nₗ →ₗ[R] Pₗ) (g : M →ₗ[R] Nₗ) (x : M) :
    llcomp R M Nₗ Pₗ f g x = f (g x) := rfl

theorem llcomp_apply' (f : Nₗ →ₗ[R] Pₗ) (g : M →ₗ[R] Nₗ) : llcomp R M Nₗ Pₗ f g = f ∘ₗ g := rfl

end

<<<<<<< HEAD
variable (M N P)

/-- Composing linear maps as a bilinear map from `(M →ₗ[R] N) × (N →ₗ[R] P)` to `M →ₗ[R] P` -/
def llcompₛₗ : (N →ₛₗ[σ₂₃] P) →ₗ[R₃] (M →ₛₗ[σ₁₂] N) →ₛₗ[σ₂₃] M →ₛₗ[σ₁₃] P :=
  flip
    { toFun := lcompₛₗ P σ₂₃
      map_add' := fun _f _f' => ext₂ fun g _x => g.map_add _ _
      map_smul' := fun (_c : R₂) _f => ext₂ fun g _x => g.map_smulₛₗ _ _ }

variable {M N P}

section

@[simp]
theorem llcompₛₗ_apply (f : N →ₛₗ[σ₂₃] P) (g : M →ₛₗ[σ₁₂] N) (x : M) :
    llcompₛₗ M N P f g x = f (g x) := rfl

theorem llcompₛₗ_apply' (f : N →ₛₗ[σ₂₃] P) (g : M →ₛₗ[σ₁₂] N) : llcompₛₗ M N P f g = f ∘ₛₗ g := rfl

end

/-- Composing a linear map `Q → N` and a bilinear map `M → N → P` to
form a bilinear map `M → Q → P`. -/
def compl₂ {R₅ : Type*} [CommSemiring R₅] [Module R₅ P] [SMulCommClass R₃ R₅ P] {σ₁₅ : R →+* R₅}
    (h : M →ₛₗ[σ₁₅] N →ₛₗ[σ₂₃] P) (g : Q →ₛₗ[σ₄₂] N) : M →ₛₗ[σ₁₅] Q →ₛₗ[σ₄₃] P where
  toFun a := (lcompₛₗ P σ₂₃ g) (h a)
  map_add' _ _ := by
    simp [map_add]
  map_smul' _ _ := by
    simp only [LinearMap.map_smulₛₗ, lcompₛₗ]
    rfl

@[simp]
theorem compl₂_apply (g : Q →ₛₗ[σ₄₂] N) (m : M) (q : Q) : f.compl₂ g m q = f m (g q) := rfl

@[simp]
theorem compl₂_id : f.compl₂ LinearMap.id = f := by
  ext
  rw [compl₂_apply, id_coe, _root_.id]

=======
>>>>>>> 341594fa
/-- Composing linear maps `Q → M` and `Q' → N` with a bilinear map `M → N → P` to
form a bilinear map `Q → Q' → P`. -/
def compl₁₂ [SMulCommClass R₂ R₁ Pₗ]
    (f : Mₗ →ₗ[R₁] N →ₗ[R₂] Pₗ) (g : Qₗ →ₗ[R₁] Mₗ) (g' : Qₗ' →ₗ[R₂] N) :
    Qₗ →ₗ[R₁] Qₗ' →ₗ[R₂] Pₗ :=
  (f.comp g).compl₂ g'

@[simp]
theorem compl₁₂_apply [SMulCommClass R₂ R₁ Pₗ]
    (f : Mₗ →ₗ[R₁] N →ₗ[R₂] Pₗ) (g : Qₗ →ₗ[R₁] Mₗ) (g' : Qₗ' →ₗ[R₂] N) (x : Qₗ)
    (y : Qₗ') : f.compl₁₂ g g' x y = f (g x) (g' y) := rfl

@[simp]
theorem compl₁₂_id_id [SMulCommClass R₂ R₁ Pₗ] (f : Mₗ →ₗ[R₁] N →ₗ[R₂] Pₗ) :
    f.compl₁₂ LinearMap.id LinearMap.id = f := by
  ext
  simp_rw [compl₁₂_apply, id_coe, _root_.id]

theorem compl₁₂_inj [SMulCommClass R₂ R₁ Pₗ]
    {f₁ f₂ : Mₗ →ₗ[R₁] N →ₗ[R₂] Pₗ} {g : Qₗ →ₗ[R₁] Mₗ} {g' : Qₗ' →ₗ[R₂] N}
    (hₗ : Function.Surjective g) (hᵣ : Function.Surjective g') :
    f₁.compl₁₂ g g' = f₂.compl₁₂ g g' ↔ f₁ = f₂ := by
  constructor <;> intro h
  · -- B₁.comp l r = B₂.comp l r → B₁ = B₂
    ext x y
    obtain ⟨x', hx⟩ := hₗ x
    subst hx
    obtain ⟨y', hy⟩ := hᵣ y
    subst hy
    convert LinearMap.congr_fun₂ h x' y' using 0
  · -- B₁ = B₂ → B₁.comp l r = B₂.comp l r
    subst h; rfl

omit [Module R M] in
/-- Composing a linear map `P → Q` and a bilinear map `M → N → P` to
form a bilinear map `M → N → Q`. -/
<<<<<<< HEAD
def compr₂ (f : M →ₛₗ[σ₁₃] N →ₛₗ[σ₂₃] P) (g : P →ₛₗ[σ₃₄] Q) : M →ₛₗ[σ₁₄] N →ₛₗ[σ₂₄] Q :=
  llcompₛₗ N P Q g ∘ₛₗ f

@[simp]
theorem compr₂_apply (f : M →ₛₗ[σ₁₃] N →ₛₗ[σ₂₃] P) (g : P →ₛₗ[σ₃₄] Q) (m : M) (n : N) :
=======
def compr₂ [Module R A] [Module A M] [Module A Qₗ]
    [SMulCommClass R A Qₗ] [IsScalarTower R A Qₗ] [IsScalarTower R A Pₗ]
    (f : M →ₗ[A] Nₗ →ₗ[R] Pₗ) (g : Pₗ →ₗ[A] Qₗ) : M →ₗ[A] Nₗ →ₗ[R] Qₗ where
  toFun x := g.restrictScalars R ∘ₗ (f x)
  map_add' _ _ := by ext; simp
  map_smul' _ _ := by ext; simp

omit [Module R M] in
@[simp]
theorem compr₂_apply [Module R A] [Module A M] [Module A Qₗ]
    [SMulCommClass R A Qₗ] [IsScalarTower R A Qₗ] [IsScalarTower R A Pₗ]
    (f : M →ₗ[A] Nₗ →ₗ[R] Pₗ) (g : Pₗ →ₗ[A] Qₗ) (m : M) (n : Nₗ) :
>>>>>>> 341594fa
    f.compr₂ g m n = g (f m n) := rfl

/-- A version of `Function.Injective.comp` for composition of a bilinear map with a linear map. -/
theorem injective_compr₂_of_injective (f : M →ₛₗ[σ₁₃] N →ₛₗ[σ₂₃] P) (g : P →ₛₗ[σ₃₄] Q)
    (hf : Injective f) (hg : Injective g) : Injective (f.compr₂ g) :=
  hg.injective_linearMapComp_left.comp hf

/-- A version of `Function.Surjective.comp` for composition of a bilinear map with a linear map. -/
theorem surjective_compr₂_of_exists_rightInverse [RingHomInvPair σ₃₄ σ₄₃]
    (f : M →ₛₗ[σ₁₃] N →ₛₗ[σ₂₃] P) (g : P →ₛₗ[σ₃₄] Q)
    (hf : Surjective f) (hg : ∃ g' : Q →ₛₗ[σ₄₃] P, g.comp g' = LinearMap.id) :
    Surjective (f.compr₂ g) := (surjective_comp_left_of_exists_rightInverse hg).comp hf

/-- A version of `Function.Surjective.comp` for composition of a bilinear map with a linear map. -/
theorem surjective_compr₂_of_equiv [RingHomInvPair σ₃₄ σ₄₃] [RingHomInvPair σ₄₃ σ₃₄]
    (f : M →ₛₗ[σ₁₃] N →ₛₗ[σ₂₃] P) (g : P ≃ₛₗ[σ₃₄] Q)  (hf : Surjective f) :
    Surjective (f.compr₂ g.toLinearMap) :=
  surjective_compr₂_of_exists_rightInverse f g.toLinearMap hf ⟨g.symm, by simp⟩

/-- A version of `Function.Bijective.comp` for composition of a bilinear map with a linear map. -/
theorem bijective_compr₂_of_equiv [RingHomInvPair σ₃₄ σ₄₃] [RingHomInvPair σ₄₃ σ₃₄]
    (f : M →ₛₗ[σ₁₃] N →ₛₗ[σ₂₃] P) (g : P ≃ₛₗ[σ₃₄] Q) (hf : Bijective f) :
    Bijective (f.compr₂ g.toLinearMap) :=
  ⟨injective_compr₂_of_injective f g.toLinearMap hf.1 g.bijective.1,
  surjective_compr₂_of_equiv f g hf.2⟩

variable (R M)

/-- Scalar multiplication as a bilinear map `R → M → M`. -/
def lsmul : R →ₗ[R] M →ₗ[R] M :=
  mk₂ R (· • ·) add_smul (fun _ _ _ => mul_smul _ _ _) smul_add fun r s m => by
    simp only [smul_smul, mul_comm]

variable {R}

lemma lsmul_eq_DistribMulAction_toLinearMap (r : R) :
    lsmul R M r = DistribMulAction.toLinearMap R M r := rfl

variable {M}

@[simp]
theorem lsmul_apply (r : R) (m : M) : lsmul R M r m = r • m := rfl

variable (R M Nₗ) in
/-- A shorthand for the type of `R`-bilinear `Nₗ`-valued maps on `M`. -/
protected abbrev BilinMap : Type _ := M →ₗ[R] M →ₗ[R] Nₗ

variable (R M) in
/-- For convenience, a shorthand for the type of bilinear forms from `M` to `R`. -/
protected abbrev BilinForm : Type _ := LinearMap.BilinMap R M R

end CommSemiring

section CommRing

variable {R M : Type*} [CommRing R]

section AddCommGroup

variable [AddCommGroup M] [Module R M]

theorem lsmul_injective [NoZeroSMulDivisors R M] {x : R} (hx : x ≠ 0) :
    Function.Injective (lsmul R M x) :=
  smul_right_injective _ hx

theorem ker_lsmul [NoZeroSMulDivisors R M] {a : R} (ha : a ≠ 0) :
    LinearMap.ker (LinearMap.lsmul R M a) = ⊥ :=
  LinearMap.ker_eq_bot_of_injective (LinearMap.lsmul_injective ha)

end AddCommGroup

end CommRing

open Function

section restrictScalarsRange

variable {R S M P M' P' : Type*}
  [Semiring R] [Semiring S] [SMul S R]
  [AddCommMonoid M] [Module R M] [AddCommMonoid P] [Module R P]
  [Module S M] [Module S P]
  [IsScalarTower S R M] [IsScalarTower S R P]
  [AddCommMonoid M'] [Module S M'] [AddCommMonoid P'] [Module S P']

variable (i : M' →ₗ[S] M) (k : P' →ₗ[S] P) (hk : Injective k)
  (f : M →ₗ[R] P) (hf : ∀ m, f (i m) ∈ LinearMap.range k)

/-- Restrict the scalars and range of a linear map. -/
noncomputable def restrictScalarsRange :
    M' →ₗ[S] P' :=
  ((f.restrictScalars S).comp i).codLift k hk hf

@[simp]
lemma restrictScalarsRange_apply (m : M') :
    k (restrictScalarsRange i k hk f hf m) = f (i m) := by
  have : k (restrictScalarsRange i k hk f hf m) =
      (k ∘ₗ ((f.restrictScalars S).comp i).codLift k hk hf) m :=
    rfl
  rw [this, comp_codLift, comp_apply, restrictScalars_apply]

@[simp]
lemma eq_restrictScalarsRange_iff (m : M') (p : P') :
    p = restrictScalarsRange i k hk f hf m ↔ k p = f (i m) := by
  rw [← restrictScalarsRange_apply i k hk f hf m, hk.eq_iff]

@[simp]
lemma restrictScalarsRange_apply_eq_zero_iff (m : M') :
    restrictScalarsRange i k hk f hf m = 0 ↔ f (i m) = 0 := by
  rw [← hk.eq_iff, restrictScalarsRange_apply, map_zero]

end restrictScalarsRange

section restrictScalarsRange₂

variable {R S M N P M' N' P' : Type*}
  [CommSemiring R] [CommSemiring S] [SMul S R]
  [AddCommMonoid M] [Module R M] [AddCommMonoid N] [Module R N] [AddCommMonoid P] [Module R P]
  [Module S M] [Module S N] [Module S P]
  [IsScalarTower S R M] [IsScalarTower S R N] [IsScalarTower S R P]
  [AddCommMonoid M'] [Module S M'] [AddCommMonoid N'] [Module S N'] [AddCommMonoid P'] [Module S P']
  [SMulCommClass R S P]

variable (i : M' →ₗ[S] M) (j : N' →ₗ[S] N) (k : P' →ₗ[S] P) (hk : Injective k)
  (B : M →ₗ[R] N →ₗ[R] P) (hB : ∀ m n, B (i m) (j n) ∈ LinearMap.range k)

/-- Restrict the scalars, domains, and range of a bilinear map. -/
noncomputable def restrictScalarsRange₂ :
    M' →ₗ[S] N' →ₗ[S] P' :=
  (((LinearMap.restrictScalarsₗ S R _ _ _).comp
    (B.restrictScalars S)).compl₁₂ i j).codRestrict₂ k hk hB

@[simp] lemma restrictScalarsRange₂_apply (m : M') (n : N') :
    k (restrictScalarsRange₂ i j k hk B hB m n) = B (i m) (j n) := by
  simp [restrictScalarsRange₂]

@[simp]
lemma eq_restrictScalarsRange₂_iff (m : M') (n : N') (p : P') :
    p = restrictScalarsRange₂ i j k hk B hB m n ↔ k p = B (i m) (j n) := by
  rw [← restrictScalarsRange₂_apply i j k hk B hB m n, hk.eq_iff]

@[simp]
lemma restrictScalarsRange₂_apply_eq_zero_iff (m : M') (n : N') :
    restrictScalarsRange₂ i j k hk B hB m n = 0 ↔ B (i m) (j n) = 0 := by
  rw [← hk.eq_iff, restrictScalarsRange₂_apply, map_zero]

end restrictScalarsRange₂

end LinearMap<|MERGE_RESOLUTION|>--- conflicted
+++ resolved
@@ -277,7 +277,8 @@
 variable [AddCommMonoid Qₗ] [AddCommMonoid Qₗ']
 variable [Module R M]
 variable [Module R Mₗ] [Module R Nₗ] [Module R Pₗ] [Module R Qₗ] [Module R Qₗ']
-<<<<<<< HEAD
+variable [Module R₁ Mₗ] [Module R₂ N] [Module R₁ Pₗ] [Module R₁ Qₗ]
+variable [Module R₂ Pₗ] [Module R₂ Qₗ']
 variable {σ₁₂ : R →+* R₂} {σ₁₃ : R →+* R₃} {σ₁₄ : R →+* R₄}
 variable {σ₂₃ : R₂ →+* R₃} {σ₂₄ : R₂ →+* R₄}
 variable {σ₃₄ : R₃ →+* R₄}
@@ -285,10 +286,6 @@
 variable [RingHomCompTriple σ₁₂ σ₂₃ σ₁₃] [RingHomCompTriple σ₄₂ σ₂₃ σ₄₃]
 variable [RingHomCompTriple σ₂₃ σ₃₄ σ₂₄] [RingHomCompTriple σ₁₃ σ₃₄ σ₁₄]
 variable [RingHomCompTriple σ₂₄ σ₄₃ σ₂₃]
-=======
-variable [Module R₁ Mₗ] [Module R₂ N] [Module R₁ Pₗ] [Module R₁ Qₗ]
-variable [Module R₂ Pₗ] [Module R₂ Qₗ']
->>>>>>> 341594fa
 variable (R)
 
 /-- Create a bilinear map from a function that is linear in each component.
@@ -342,7 +339,6 @@
 
 end
 
-<<<<<<< HEAD
 variable (M N P)
 
 /-- Composing linear maps as a bilinear map from `(M →ₗ[R] N) × (N →ₗ[R] P)` to `M →ₗ[R] P` -/
@@ -364,27 +360,6 @@
 
 end
 
-/-- Composing a linear map `Q → N` and a bilinear map `M → N → P` to
-form a bilinear map `M → Q → P`. -/
-def compl₂ {R₅ : Type*} [CommSemiring R₅] [Module R₅ P] [SMulCommClass R₃ R₅ P] {σ₁₅ : R →+* R₅}
-    (h : M →ₛₗ[σ₁₅] N →ₛₗ[σ₂₃] P) (g : Q →ₛₗ[σ₄₂] N) : M →ₛₗ[σ₁₅] Q →ₛₗ[σ₄₃] P where
-  toFun a := (lcompₛₗ P σ₂₃ g) (h a)
-  map_add' _ _ := by
-    simp [map_add]
-  map_smul' _ _ := by
-    simp only [LinearMap.map_smulₛₗ, lcompₛₗ]
-    rfl
-
-@[simp]
-theorem compl₂_apply (g : Q →ₛₗ[σ₄₂] N) (m : M) (q : Q) : f.compl₂ g m q = f m (g q) := rfl
-
-@[simp]
-theorem compl₂_id : f.compl₂ LinearMap.id = f := by
-  ext
-  rw [compl₂_apply, id_coe, _root_.id]
-
-=======
->>>>>>> 341594fa
 /-- Composing linear maps `Q → M` and `Q' → N` with a bilinear map `M → N → P` to
 form a bilinear map `Q → Q' → P`. -/
 def compl₁₂ [SMulCommClass R₂ R₁ Pₗ]
@@ -421,26 +396,11 @@
 omit [Module R M] in
 /-- Composing a linear map `P → Q` and a bilinear map `M → N → P` to
 form a bilinear map `M → N → Q`. -/
-<<<<<<< HEAD
 def compr₂ (f : M →ₛₗ[σ₁₃] N →ₛₗ[σ₂₃] P) (g : P →ₛₗ[σ₃₄] Q) : M →ₛₗ[σ₁₄] N →ₛₗ[σ₂₄] Q :=
   llcompₛₗ N P Q g ∘ₛₗ f
 
 @[simp]
 theorem compr₂_apply (f : M →ₛₗ[σ₁₃] N →ₛₗ[σ₂₃] P) (g : P →ₛₗ[σ₃₄] Q) (m : M) (n : N) :
-=======
-def compr₂ [Module R A] [Module A M] [Module A Qₗ]
-    [SMulCommClass R A Qₗ] [IsScalarTower R A Qₗ] [IsScalarTower R A Pₗ]
-    (f : M →ₗ[A] Nₗ →ₗ[R] Pₗ) (g : Pₗ →ₗ[A] Qₗ) : M →ₗ[A] Nₗ →ₗ[R] Qₗ where
-  toFun x := g.restrictScalars R ∘ₗ (f x)
-  map_add' _ _ := by ext; simp
-  map_smul' _ _ := by ext; simp
-
-omit [Module R M] in
-@[simp]
-theorem compr₂_apply [Module R A] [Module A M] [Module A Qₗ]
-    [SMulCommClass R A Qₗ] [IsScalarTower R A Qₗ] [IsScalarTower R A Pₗ]
-    (f : M →ₗ[A] Nₗ →ₗ[R] Pₗ) (g : Pₗ →ₗ[A] Qₗ) (m : M) (n : Nₗ) :
->>>>>>> 341594fa
     f.compr₂ g m n = g (f m n) := rfl
 
 /-- A version of `Function.Injective.comp` for composition of a bilinear map with a linear map. -/
