--- conflicted
+++ resolved
@@ -162,7 +162,7 @@
 
 @[simp]
 theorem compl₂_apply (h : M →ₛₗ[σ₁₅] N →ₛₗ[σ₂₃] P) (g : Q →ₛₗ[σ₄₂] N) (m : M) (q : Q) :
-  h.compl₂ g m q = h m (g q) := rfl
+    h.compl₂ g m q = h m (g q) := rfl
 
 @[simp]
 theorem compl₂_id (h : M →ₛₗ[σ₁₅] N →ₛₗ[σ₂₃] P) : h.compl₂ LinearMap.id = h := by
@@ -285,55 +285,6 @@
 
 end Semiring
 
-<<<<<<< HEAD
-=======
-section Semiring
-
-variable {R R₂ R₃ R₄ R₅ : Type*}
-variable {M N P Q : Type*}
-variable [Semiring R] [Semiring R₂] [Semiring R₃] [Semiring R₄] [Semiring R₅]
-variable {σ₁₂ : R →+* R₂} {σ₂₃ : R₂ →+* R₃} {σ₁₃ : R →+* R₃} {σ₄₂ : R₄ →+* R₂} {σ₄₃ : R₄ →+* R₃}
-variable [AddCommMonoid M] [AddCommMonoid N] [AddCommMonoid P] [AddCommMonoid Q]
-variable [Module R M] [Module R₂ N] [Module R₃ P] [Module R₄ Q] [Module R₅ P]
-variable [RingHomCompTriple σ₁₂ σ₂₃ σ₁₃] [RingHomCompTriple σ₄₂ σ₂₃ σ₄₃]
-variable [SMulCommClass R₃ R₅ P] {σ₁₅ : R →+* R₅}
-
-variable (R₅ P σ₂₃)
-
-/-- Composing a semilinear map `M → N` and a semilinear map `N → P` to form a semilinear map
-`M → P` is itself a linear map. -/
-def lcompₛₗ (f : M →ₛₗ[σ₁₂] N) : (N →ₛₗ[σ₂₃] P) →ₗ[R₅] M →ₛₗ[σ₁₃] P :=
-  letI := SMulCommClass.symm
-  flip <| LinearMap.comp (flip id) f
-
-variable {P σ₂₃ R₅}
-
-@[simp]
-theorem lcompₛₗ_apply (f : M →ₛₗ[σ₁₂] N) (g : N →ₛₗ[σ₂₃] P) (x : M) :
-    lcompₛₗ R₅ P σ₂₃ f g x = g (f x) := rfl
-
-/-- Composing a linear map `Q → N` and a bilinear map `M → N → P` to
-form a bilinear map `M → Q → P`. -/
-def compl₂ (h : M →ₛₗ[σ₁₅] N →ₛₗ[σ₂₃] P) (g : Q →ₛₗ[σ₄₂] N) : M →ₛₗ[σ₁₅] Q →ₛₗ[σ₄₃] P where
-  toFun a := (lcompₛₗ R₅ P σ₂₃ g) (h a)
-  map_add' _ _ := by
-    simp [map_add]
-  map_smul' _ _ := by
-    simp only [LinearMap.map_smulₛₗ, lcompₛₗ]
-    rfl
-
-@[simp]
-theorem compl₂_apply (h : M →ₛₗ[σ₁₅] N →ₛₗ[σ₂₃] P) (g : Q →ₛₗ[σ₄₂] N) (m : M) (q : Q) :
-    h.compl₂ g m q = h m (g q) := rfl
-
-@[simp]
-theorem compl₂_id (h : M →ₛₗ[σ₁₅] N →ₛₗ[σ₂₃] P) : h.compl₂ LinearMap.id = h := by
-  ext
-  rw [compl₂_apply, id_coe, _root_.id]
-
-end Semiring
-
->>>>>>> 7a8536d9
 section CommSemiring
 
 variable {R R₁ R₂ : Type*} [CommSemiring R] [Semiring R₁] [Semiring R₂]
