/-
Copyright (c) 2018 Andreas Swerdlow. All rights reserved.
Released under Apache 2.0 license as described in the file LICENSE.
Authors: Andreas Swerdlow, Kexing Ying
-/
import Mathlib.LinearAlgebra.BilinearMap
import Mathlib.LinearAlgebra.BilinearForm.Basic
import Mathlib.LinearAlgebra.Basis

/-!
# Bilinear form and linear maps

This file describes the relation between bilinear forms and linear maps.

## Notations

Given any term `B` of type `BilinForm`, due to a coercion, can use
the notation `B x y` to refer to the function field, ie. `B x y = B.bilin x y`.

In this file we use the following type variables:
 - `M`, `M'`, ... are modules over the commutative semiring `R`,
 - `M₁`, `M₁'`, ... are modules over the commutative ring `R₁`,
 - `V`, ... is a vector space over the field `K`.

## References

* <https://en.wikipedia.org/wiki/Bilinear_form>

## Tags

Bilinear form,
-/


open BigOperators

universe u v w

<<<<<<< HEAD
variable {R : Type*} {M : Type*} [CommSemiring R] [AddCommMonoid M] [Module R M]

variable {R₁ : Type*} {M₁ : Type*} [CommRing R₁] [AddCommGroup M₁] [Module R₁ M₁]

variable {V : Type*} {K : Type*} [Field K] [AddCommGroup V] [Module K V]

variable {B : BilinForm R M} {B₁ : BilinForm R₁ M₁}
=======
variable {R : Type*} {M : Type*} [Semiring R] [AddCommMonoid M] [Module R M]
variable {R₁ : Type*} {M₁ : Type*} [Ring R₁] [AddCommGroup M₁] [Module R₁ M₁]
variable {R₂ : Type*} {M₂ : Type*} [CommSemiring R₂] [AddCommMonoid M₂] [Module R₂ M₂]
variable {R₃ : Type*} {M₃ : Type*} [CommRing R₃] [AddCommGroup M₃] [Module R₃ M₃]
variable {V : Type*} {K : Type*} [Field K] [AddCommGroup V] [Module K V]
variable {B : BilinForm R M} {B₁ : BilinForm R₁ M₁} {B₂ : BilinForm R₂ M₂}
>>>>>>> 15e8bbd9

namespace BilinForm

section ToLin'

/-- Auxiliary definition to define `toLinHom`; see below. -/
def toLinHomAux₁ (A : BilinForm R M) (x : M) : M →ₗ[R] R where
  toFun y := A x y
  map_add' := A.bilin_add_right x
  map_smul' c := A.bilin_smul_right c x
#align bilin_form.to_lin_hom_aux₁ BilinForm.toLinHomAux₁

/-- Auxiliary definition to define `toLinHom`; see below. -/
def toLinHomAux₂ (A : BilinForm R M) : M →ₗ[R] M →ₗ[R] R where
  toFun := toLinHomAux₁ A
  map_add' x₁ x₂ :=
    LinearMap.ext fun x => by
      simp only [toLinHomAux₁, LinearMap.coe_mk, LinearMap.add_apply, add_left, AddHom.coe_mk]
  map_smul' c x :=
    LinearMap.ext <| by
      dsimp [toLinHomAux₁]
      intros
      -- Porting note: moved out of `simp only`
      rw [← algebraMap_smul R c x]
      simp only [Algebra.id.map_eq_id, RingHom.id_apply, smul_left]
#align bilin_form.to_lin_hom_aux₂ BilinForm.toLinHomAux₂

/-- The linear map obtained from a `BilinForm` by fixing the left co-ordinate and evaluating in
the right. -/
def toLinHom : BilinForm R M →ₗ[R] M →ₗ[R] M →ₗ[R] R where
  toFun := toLinHomAux₂
  map_add' A₁ A₂ :=
    LinearMap.ext fun x => by
      dsimp only [toLinHomAux₁, toLinHomAux₂]
      apply LinearMap.ext
      intro y
      simp only [toLinHomAux₂, toLinHomAux₁, LinearMap.coe_mk, LinearMap.add_apply, add_apply,
        AddHom.coe_mk]
  map_smul' c A := by
    dsimp [toLinHomAux₁, toLinHomAux₂]
    apply LinearMap.ext
    intro x
    apply LinearMap.ext
    intro y
    simp only [toLinHomAux₂, toLinHomAux₁, LinearMap.coe_mk, LinearMap.smul_apply, smul_apply,
      AddHom.coe_mk]
#align bilin_form.to_lin_hom BilinForm.toLinHom

@[simp]
theorem toLin'_apply (A : BilinForm R M) (x : M) : ⇑(toLinHom A x) = A x :=
  rfl
#align bilin_form.to_lin'_apply BilinForm.toLin'_apply

variable (B)

@[simp]
theorem sum_left {α} (t : Finset α) (g : α → M) (w : M) :
    B (∑ i in t, g i) w = ∑ i in t, B (g i) w :=
  (BilinForm.toLinHom B).map_sum₂ t g w
#align bilin_form.sum_left BilinForm.sum_left

@[simp]
theorem sum_right {α} (t : Finset α) (w : M) (g : α → M) :
    B w (∑ i in t, g i) = ∑ i in t, B w (g i) :=
  map_sum (BilinForm.toLinHom B w) _ _
#align bilin_form.sum_right BilinForm.sum_right

@[simp]
theorem sum_apply {α} (t : Finset α) (B : α → BilinForm R M) (v w : M) :
    (∑ i in t, B i) v w = ∑ i in t, B i v w := by
  show coeFnAddMonoidHom (∑ i in t, B i) v w = _
  rw [map_sum, Finset.sum_apply, Finset.sum_apply]
  rfl

variable {B}

/-- The linear map obtained from a `BilinForm` by fixing the right co-ordinate and evaluating in
the left. -/
def toLinHomFlip : BilinForm R M →ₗ[R] M →ₗ[R] M →ₗ[R] R :=
  toLinHom.comp flipHom.toLinearMap
#align bilin_form.to_lin_hom_flip BilinForm.toLinHomFlip

@[simp]
theorem toLin'Flip_apply (A : BilinForm R M) (x : M) : ⇑(toLinHomFlip A x) = fun y => A y x :=
  rfl
#align bilin_form.to_lin'_flip_apply BilinForm.toLin'Flip_apply

end ToLin'

end BilinForm

section EquivLin

/-- A map with two arguments that is linear in both is a bilinear form.

This is an auxiliary definition for the full linear equivalence `LinearMap.toBilin`.
-/
def LinearMap.toBilinAux (f : M →ₗ[R] M →ₗ[R] R) : BilinForm R M where
  bilin x y := f x y
  bilin_add_left x y z := by
    simp only
    exact (LinearMap.map_add f x y).symm ▸ LinearMap.add_apply (f x) (f y) z
  bilin_smul_left a x y := by simp only [LinearMap.map_smul, LinearMap.smul_apply, smul_eq_mul]
  bilin_add_right x y z := LinearMap.map_add (f x) y z
  bilin_smul_right a x y := LinearMap.map_smul (f x) a y
#align linear_map.to_bilin_aux LinearMap.toBilinAux

/-- Bilinear forms are linearly equivalent to maps with two arguments that are linear in both. -/
def BilinForm.toLin : BilinForm R M ≃ₗ[R] M →ₗ[R] M →ₗ[R] R :=
  { BilinForm.toLinHom with
    invFun := LinearMap.toBilinAux
    left_inv := fun B => by
      ext
      simp [LinearMap.toBilinAux]
    right_inv := fun B => by
      ext
      simp [LinearMap.toBilinAux] }
#align bilin_form.to_lin BilinForm.toLin

/-- A map with two arguments that is linear in both is linearly equivalent to bilinear form. -/
def LinearMap.toBilin : (M →ₗ[R] M →ₗ[R] R) ≃ₗ[R] BilinForm R M :=
  BilinForm.toLin.symm
#align linear_map.to_bilin LinearMap.toBilin

@[simp]
theorem LinearMap.toBilinAux_eq (f : M →ₗ[R] M →ₗ[R] R) :
    LinearMap.toBilinAux f = LinearMap.toBilin f :=
  rfl
#align linear_map.to_bilin_aux_eq LinearMap.toBilinAux_eq

@[simp]
theorem LinearMap.toBilin_symm :
    (LinearMap.toBilin.symm : BilinForm R M ≃ₗ[R] _) = BilinForm.toLin :=
  rfl
#align linear_map.to_bilin_symm LinearMap.toBilin_symm

@[simp]
theorem BilinForm.toLin_symm :
    (BilinForm.toLin.symm : _ ≃ₗ[R] BilinForm R M) = LinearMap.toBilin :=
  LinearMap.toBilin.symm_symm
#align bilin_form.to_lin_symm BilinForm.toLin_symm

@[simp, norm_cast]
theorem LinearMap.toBilin_apply (f : M →ₗ[R] M →ₗ[R] R) (x y : M) :
    toBilin f x y = f x y :=
  rfl

@[simp, norm_cast]
theorem BilinForm.toLin_apply (x : M) : ⇑(BilinForm.toLin B x) = B x :=
  rfl
#align bilin_form.to_lin_apply BilinForm.toLin_apply

end EquivLin

namespace LinearMap

variable {R' : Type*} [CommSemiring R'] [Algebra R' R] [Module R' M] [IsScalarTower R' R M]

/-- Apply a linear map on the output of a bilinear form. -/
@[simps]
def compBilinForm (f : R →ₗ[R'] R') (B : BilinForm R M) : BilinForm R' M where
  bilin x y := f (B x y)
  bilin_add_left x y z := by simp only [BilinForm.add_left, map_add]
  bilin_smul_left r x y := by
    simp only
    rw [← smul_one_smul R r (_ : M), BilinForm.smul_left, smul_one_mul r (_ : R), map_smul,
      smul_eq_mul]
  bilin_add_right x y z := by simp only [BilinForm.add_right, map_add]
  bilin_smul_right r x y := by
    simp only
    rw [← smul_one_smul R r (_ : M), BilinForm.smul_right, smul_one_mul r (_ : R), map_smul,
      smul_eq_mul]
#align linear_map.comp_bilin_form LinearMap.compBilinForm

end LinearMap

namespace BilinForm

section Comp

variable {M' : Type w} [AddCommMonoid M'] [Module R M']

/-- Apply a linear map on the left and right argument of a bilinear form. -/
def comp (B : BilinForm R M') (l r : M →ₗ[R] M') : BilinForm R M where
  bilin x y := B (l x) (r y)
  bilin_add_left x y z := by simp only [LinearMap.map_add, add_left]
  bilin_smul_left x y z := by simp only [LinearMap.map_smul, smul_left]
  bilin_add_right x y z := by simp only [LinearMap.map_add, add_right]
  bilin_smul_right x y z := by simp only [LinearMap.map_smul, smul_right]
#align bilin_form.comp BilinForm.comp

/-- Apply a linear map to the left argument of a bilinear form. -/
def compLeft (B : BilinForm R M) (f : M →ₗ[R] M) : BilinForm R M :=
  B.comp f LinearMap.id
#align bilin_form.comp_left BilinForm.compLeft

/-- Apply a linear map to the right argument of a bilinear form. -/
def compRight (B : BilinForm R M) (f : M →ₗ[R] M) : BilinForm R M :=
  B.comp LinearMap.id f
#align bilin_form.comp_right BilinForm.compRight

theorem comp_comp {M'' : Type*} [AddCommMonoid M''] [Module R M''] (B : BilinForm R M'')
    (l r : M →ₗ[R] M') (l' r' : M' →ₗ[R] M'') :
    (B.comp l' r').comp l r = B.comp (l'.comp l) (r'.comp r) :=
  rfl
#align bilin_form.comp_comp BilinForm.comp_comp

@[simp]
theorem compLeft_compRight (B : BilinForm R M) (l r : M →ₗ[R] M) :
    (B.compLeft l).compRight r = B.comp l r :=
  rfl
#align bilin_form.comp_left_comp_right BilinForm.compLeft_compRight

@[simp]
theorem compRight_compLeft (B : BilinForm R M) (l r : M →ₗ[R] M) :
    (B.compRight r).compLeft l = B.comp l r :=
  rfl
#align bilin_form.comp_right_comp_left BilinForm.compRight_compLeft

@[simp]
theorem comp_apply (B : BilinForm R M') (l r : M →ₗ[R] M') (v w) : B.comp l r v w = B (l v) (r w) :=
  rfl
#align bilin_form.comp_apply BilinForm.comp_apply

@[simp]
theorem compLeft_apply (B : BilinForm R M) (f : M →ₗ[R] M) (v w) : B.compLeft f v w = B (f v) w :=
  rfl
#align bilin_form.comp_left_apply BilinForm.compLeft_apply

@[simp]
theorem compRight_apply (B : BilinForm R M) (f : M →ₗ[R] M) (v w) : B.compRight f v w = B v (f w) :=
  rfl
#align bilin_form.comp_right_apply BilinForm.compRight_apply

@[simp]
theorem comp_id_left (B : BilinForm R M) (r : M →ₗ[R] M) :
    B.comp LinearMap.id r = B.compRight r := by
  ext
  rfl
#align bilin_form.comp_id_left BilinForm.comp_id_left

@[simp]
theorem comp_id_right (B : BilinForm R M) (l : M →ₗ[R] M) :
    B.comp l LinearMap.id = B.compLeft l := by
  ext
  rfl
#align bilin_form.comp_id_right BilinForm.comp_id_right

@[simp]
theorem compLeft_id (B : BilinForm R M) : B.compLeft LinearMap.id = B := by
  ext
  rfl
#align bilin_form.comp_left_id BilinForm.compLeft_id

@[simp]
theorem compRight_id (B : BilinForm R M) : B.compRight LinearMap.id = B := by
  ext
  rfl
#align bilin_form.comp_right_id BilinForm.compRight_id

-- Shortcut for `comp_id_{left,right}` followed by `comp{Right,Left}_id`,
-- Needs higher priority to be applied
@[simp high]
theorem comp_id_id (B : BilinForm R M) : B.comp LinearMap.id LinearMap.id = B := by
  ext
  rfl
#align bilin_form.comp_id_id BilinForm.comp_id_id

theorem comp_inj (B₁ B₂ : BilinForm R M') {l r : M →ₗ[R] M'} (hₗ : Function.Surjective l)
    (hᵣ : Function.Surjective r) : B₁.comp l r = B₂.comp l r ↔ B₁ = B₂ := by
  constructor <;> intro h
  · -- B₁.comp l r = B₂.comp l r → B₁ = B₂
    ext x y
    cases' hₗ x with x' hx
    subst hx
    cases' hᵣ y with y' hy
    subst hy
    rw [← comp_apply, ← comp_apply, h]
  · -- B₁ = B₂ → B₁.comp l r = B₂.comp l r
    rw [h]
#align bilin_form.comp_inj BilinForm.comp_inj

end Comp

<<<<<<< HEAD
variable {M' M'' : Type*}

variable [AddCommMonoid M'] [AddCommMonoid M''] [Module R M'] [Module R M'']
=======
variable {M₂' M₂'' : Type*}
variable [AddCommMonoid M₂'] [AddCommMonoid M₂''] [Module R₂ M₂'] [Module R₂ M₂'']
>>>>>>> 15e8bbd9

section congr

/-- Apply a linear equivalence on the arguments of a bilinear form. -/
def congr (e : M ≃ₗ[R] M') : BilinForm R M ≃ₗ[R] BilinForm R M' where
  toFun B := B.comp e.symm e.symm
  invFun B := B.comp e e
  left_inv B := ext fun x y => by simp only [comp_apply, LinearEquiv.coe_coe, e.symm_apply_apply]
  right_inv B := ext fun x y => by simp only [comp_apply, LinearEquiv.coe_coe, e.apply_symm_apply]
  map_add' B B' := ext fun x y => by simp only [comp_apply, add_apply]
  map_smul' B B' := ext fun x y => by simp [comp_apply, smul_apply]
#align bilin_form.congr BilinForm.congr

@[simp]
theorem congr_apply (e : M ≃ₗ[R] M') (B : BilinForm R M) (x y : M') :
    congr e B x y = B (e.symm x) (e.symm y) :=
  rfl
#align bilin_form.congr_apply BilinForm.congr_apply

@[simp]
theorem congr_symm (e : M ≃ₗ[R] M') : (congr e).symm = congr e.symm := by
  ext
  simp only [congr_apply, LinearEquiv.symm_symm]
  rfl
#align bilin_form.congr_symm BilinForm.congr_symm

@[simp]
theorem congr_refl : congr (LinearEquiv.refl R M) = LinearEquiv.refl R _ :=
  LinearEquiv.ext fun _ => ext fun _ _ => rfl
#align bilin_form.congr_refl BilinForm.congr_refl

theorem congr_trans (e : M ≃ₗ[R] M') (f : M' ≃ₗ[R] M'') :
    (congr e).trans (congr f) = congr (e.trans f) :=
  rfl
#align bilin_form.congr_trans BilinForm.congr_trans

theorem congr_congr (e : M' ≃ₗ[R] M'') (f : M ≃ₗ[R] M') (B : BilinForm R M) :
    congr e (congr f B) = congr (f.trans e) B :=
  rfl
#align bilin_form.congr_congr BilinForm.congr_congr

theorem congr_comp (e : M ≃ₗ[R] M') (B : BilinForm R M) (l r : M'' →ₗ[R] M') :
    (congr e B).comp l r =
      B.comp (LinearMap.comp (e.symm : M' →ₗ[R] M) l)
        (LinearMap.comp (e.symm : M' →ₗ[R] M) r) :=
  rfl
#align bilin_form.congr_comp BilinForm.congr_comp

theorem comp_congr (e : M' ≃ₗ[R] M'') (B : BilinForm R M) (l r : M' →ₗ[R] M) :
    congr e (B.comp l r) =
      B.comp (l.comp (e.symm : M'' →ₗ[R] M')) (r.comp (e.symm : M'' →ₗ[R] M')) :=
  rfl
#align bilin_form.comp_congr BilinForm.comp_congr

end congr

section LinMulLin

/-- `linMulLin f g` is the bilinear form mapping `x` and `y` to `f x * g y` -/
def linMulLin (f g : M →ₗ[R] R) : BilinForm R M where
  bilin x y := f x * g y
  bilin_add_left x y z := by simp only [LinearMap.map_add, add_mul]
  bilin_smul_left x y z := by simp only [LinearMap.map_smul, smul_eq_mul, mul_assoc]
  bilin_add_right x y z := by simp only [LinearMap.map_add, mul_add]
  bilin_smul_right x y z := by simp only [LinearMap.map_smul, smul_eq_mul, mul_left_comm]
#align bilin_form.lin_mul_lin BilinForm.linMulLin

variable {f g : M →ₗ[R] R}

@[simp]
theorem linMulLin_apply (x y) : linMulLin f g x y = f x * g y :=
  rfl
#align bilin_form.lin_mul_lin_apply BilinForm.linMulLin_apply

@[simp]
theorem linMulLin_comp (l r : M' →ₗ[R] M) :
    (linMulLin f g).comp l r = linMulLin (f.comp l) (g.comp r) :=
  rfl
#align bilin_form.lin_mul_lin_comp BilinForm.linMulLin_comp

@[simp]
theorem linMulLin_compLeft (l : M →ₗ[R] M) :
    (linMulLin f g).compLeft l = linMulLin (f.comp l) g :=
  rfl
#align bilin_form.lin_mul_lin_comp_left BilinForm.linMulLin_compLeft

@[simp]
theorem linMulLin_compRight (r : M →ₗ[R] M) :
    (linMulLin f g).compRight r = linMulLin f (g.comp r) :=
  rfl
#align bilin_form.lin_mul_lin_comp_right BilinForm.linMulLin_compRight

end LinMulLin

section Basis

<<<<<<< HEAD
variable {F₂ : BilinForm R M}

variable {ι : Type*} (b : Basis ι R M)
=======
variable {F₂ : BilinForm R₂ M₂}
variable {ι : Type*} (b : Basis ι R₂ M₂)
>>>>>>> 15e8bbd9

/-- Two bilinear forms are equal when they are equal on all basis vectors. -/
theorem ext_basis (h : ∀ i j, B (b i) (b j) = F₂ (b i) (b j)) : B = F₂ :=
  toLin.injective <| b.ext fun i => b.ext fun j => h i j
#align bilin_form.ext_basis BilinForm.ext_basis

/-- Write out `B x y` as a sum over `B (b i) (b j)` if `b` is a basis. -/
theorem sum_repr_mul_repr_mul (x y : M) :
    ((b.repr x).sum fun i xi => (b.repr y).sum fun j yj => xi • yj • B (b i) (b j)) = B x y := by
  conv_rhs => rw [← b.total_repr x, ← b.total_repr y]
  simp_rw [Finsupp.total_apply, Finsupp.sum, sum_left, sum_right, smul_left, smul_right,
    smul_eq_mul]
#align bilin_form.sum_repr_mul_repr_mul BilinForm.sum_repr_mul_repr_mul

end Basis

end BilinForm<|MERGE_RESOLUTION|>--- conflicted
+++ resolved
@@ -36,22 +36,10 @@
 
 universe u v w
 
-<<<<<<< HEAD
 variable {R : Type*} {M : Type*} [CommSemiring R] [AddCommMonoid M] [Module R M]
-
 variable {R₁ : Type*} {M₁ : Type*} [CommRing R₁] [AddCommGroup M₁] [Module R₁ M₁]
-
 variable {V : Type*} {K : Type*} [Field K] [AddCommGroup V] [Module K V]
-
 variable {B : BilinForm R M} {B₁ : BilinForm R₁ M₁}
-=======
-variable {R : Type*} {M : Type*} [Semiring R] [AddCommMonoid M] [Module R M]
-variable {R₁ : Type*} {M₁ : Type*} [Ring R₁] [AddCommGroup M₁] [Module R₁ M₁]
-variable {R₂ : Type*} {M₂ : Type*} [CommSemiring R₂] [AddCommMonoid M₂] [Module R₂ M₂]
-variable {R₃ : Type*} {M₃ : Type*} [CommRing R₃] [AddCommGroup M₃] [Module R₃ M₃]
-variable {V : Type*} {K : Type*} [Field K] [AddCommGroup V] [Module K V]
-variable {B : BilinForm R M} {B₁ : BilinForm R₁ M₁} {B₂ : BilinForm R₂ M₂}
->>>>>>> 15e8bbd9
 
 namespace BilinForm
 
@@ -336,14 +324,8 @@
 
 end Comp
 
-<<<<<<< HEAD
 variable {M' M'' : Type*}
-
 variable [AddCommMonoid M'] [AddCommMonoid M''] [Module R M'] [Module R M'']
-=======
-variable {M₂' M₂'' : Type*}
-variable [AddCommMonoid M₂'] [AddCommMonoid M₂''] [Module R₂ M₂'] [Module R₂ M₂'']
->>>>>>> 15e8bbd9
 
 section congr
 
@@ -440,14 +422,8 @@
 
 section Basis
 
-<<<<<<< HEAD
 variable {F₂ : BilinForm R M}
-
 variable {ι : Type*} (b : Basis ι R M)
-=======
-variable {F₂ : BilinForm R₂ M₂}
-variable {ι : Type*} (b : Basis ι R₂ M₂)
->>>>>>> 15e8bbd9
 
 /-- Two bilinear forms are equal when they are equal on all basis vectors. -/
 theorem ext_basis (h : ∀ i j, B (b i) (b j) = F₂ (b i) (b j)) : B = F₂ :=
