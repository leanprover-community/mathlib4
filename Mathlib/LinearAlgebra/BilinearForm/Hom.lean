/-
Copyright (c) 2018 Andreas Swerdlow. All rights reserved.
Released under Apache 2.0 license as described in the file LICENSE.
Authors: Andreas Swerdlow, Kexing Ying
-/
import Mathlib.LinearAlgebra.BilinearMap
import Mathlib.LinearAlgebra.BilinearForm.Basic
import Mathlib.Algebra.Algebra.Bilinear
import Mathlib.LinearAlgebra.Basis.Defs

/-!
# Bilinear form and linear maps

This file describes the relation between bilinear forms and linear maps.

## TODO

A lot of this file is now redundant following the replacement of the dedicated `_root_.BilinForm`
structure with `LinearMap.BilinForm`, which is just an alias for `M →ₗ[R] M →ₗ[R] R`. For example
`LinearMap.BilinForm.toLinHom` is now just the identity map. This redundant code should be removed.

## Notations

Given any term `B` of type `BilinForm`, due to a coercion, can use
the notation `B x y` to refer to the function field, ie. `B x y = B.bilin x y`.

In this file we use the following type variables:
 - `M`, `M'`, ... are modules over the commutative semiring `R`,
 - `M₁`, `M₁'`, ... are modules over the commutative ring `R₁`,
 - `V`, ... is a vector space over the field `K`.

## References

* <https://en.wikipedia.org/wiki/Bilinear_form>

## Tags

Bilinear form,
-/

open LinearMap (BilinForm)
open LinearMap (BilinMap)

universe u v w

variable {R : Type*} {M : Type*} [CommSemiring R] [AddCommMonoid M] [Module R M]
variable {R₁ : Type*} {M₁ : Type*} [CommRing R₁] [AddCommGroup M₁] [Module R₁ M₁]
variable {V : Type*} {K : Type*} [Field K] [AddCommGroup V] [Module K V]
variable {B : BilinForm R M} {B₁ : BilinForm R₁ M₁}

namespace LinearMap

namespace BilinForm

section ToLin'

/-- Auxiliary definition to define `toLinHom`; see below. -/
def toLinHomAux₁ (A : BilinForm R M) (x : M) : M →ₗ[R] R := A x

/-- Auxiliary definition to define `toLinHom`; see below. -/
@[deprecated (since := "2024-04-26")]
def toLinHomAux₂ (A : BilinForm R M) : M →ₗ[R] M →ₗ[R] R := A

/-- The linear map obtained from a `BilinForm` by fixing the left co-ordinate and evaluating in
the right. -/
@[deprecated (since := "2024-04-26")]
def toLinHom : BilinForm R M →ₗ[R] M →ₗ[R] M →ₗ[R] R := LinearMap.id

set_option linter.deprecated false in
@[deprecated (since := "2024-04-26")]
theorem toLin'_apply (A : BilinForm R M) (x : M) : toLinHom (M := M) A x = A x :=
  rfl

variable (B)

theorem sum_left {α} (t : Finset α) (g : α → M) (w : M) :
    B (∑ i ∈ t, g i) w = ∑ i ∈ t, B (g i) w :=
  B.map_sum₂ t g w

variable (w : M)

theorem sum_right {α} (t : Finset α) (w : M) (g : α → M) :
    B w (∑ i ∈ t, g i) = ∑ i ∈ t, B w (g i) := map_sum _ _ _

theorem sum_apply {α} (t : Finset α) (B : α → BilinForm R M) (v w : M) :
    (∑ i ∈ t, B i) v w = ∑ i ∈ t, B i v w := by
  simp only [coeFn_sum, Finset.sum_apply]

variable {B}

/-- The linear map obtained from a `BilinForm` by fixing the right co-ordinate and evaluating in
the left. -/
def toLinHomFlip : BilinForm R M →ₗ[R] M →ₗ[R] M →ₗ[R] R :=
  flipHom.toLinearMap

theorem toLin'Flip_apply (A : BilinForm R M) (x : M) : toLinHomFlip (M := M) A x = fun y => A y x :=
  rfl

end ToLin'

end BilinForm

end LinearMap

section EquivLin

/-- A map with two arguments that is linear in both is a bilinear form.

This is an auxiliary definition for the full linear equivalence `LinearMap.toBilin`.
-/
def LinearMap.toBilinAux (f : M →ₗ[R] M →ₗ[R] R) : BilinForm R M := f

set_option linter.deprecated false in
/-- Bilinear forms are linearly equivalent to maps with two arguments that are linear in both. -/
@[deprecated (since := "2024-04-26")]
def LinearMap.BilinForm.toLin : BilinForm R M ≃ₗ[R] M →ₗ[R] M →ₗ[R] R :=
  { BilinForm.toLinHom with
    invFun := LinearMap.toBilinAux
    left_inv := fun _ => rfl
    right_inv := fun _ => rfl }

set_option linter.deprecated false in
/-- A map with two arguments that is linear in both is linearly equivalent to bilinear form. -/
@[deprecated (since := "2024-04-26")]
def LinearMap.toBilin : (M →ₗ[R] M →ₗ[R] R) ≃ₗ[R] BilinForm R M :=
  BilinForm.toLin.symm

@[deprecated (since := "2024-04-26")]
theorem LinearMap.toBilinAux_eq (f : M →ₗ[R] M →ₗ[R] R) :
    LinearMap.toBilinAux f = f :=
  rfl

set_option linter.deprecated false in
@[deprecated (since := "2024-04-26")]
theorem LinearMap.toBilin_symm :
    (LinearMap.toBilin.symm : BilinForm R M ≃ₗ[R] _) = BilinForm.toLin :=
  rfl

set_option linter.deprecated false in
@[deprecated (since := "2024-04-26")]
theorem BilinForm.toLin_symm :
    (BilinForm.toLin.symm : _ ≃ₗ[R] BilinForm R M) = LinearMap.toBilin :=
  LinearMap.toBilin.symm_symm

set_option linter.deprecated false in
@[deprecated (since := "2024-04-26")]
theorem LinearMap.toBilin_apply (f : M →ₗ[R] M →ₗ[R] R) (x y : M) :
    toBilin f x y = f x y :=
  rfl

set_option linter.deprecated false in
@[deprecated (since := "2024-04-26")]
theorem BilinForm.toLin_apply (x : M) : BilinForm.toLin B x = B x :=
  rfl

end EquivLin

namespace LinearMap

variable {R' : Type*} [CommSemiring R'] [Algebra R' R] [Module R' M] [IsScalarTower R' R M]

/-- Apply a linear map on the output of a bilinear form. -/
@[simps!]
def compBilinForm (f : R →ₗ[R'] R') (B : BilinForm R M) : BilinForm R' M :=
  compr₂ (restrictScalars₁₂ R' R' B) f

end LinearMap

namespace LinearMap

namespace BilinForm

section Comp

variable {M' : Type w} [AddCommMonoid M'] [Module R M']

/-- Apply a linear map on the left and right argument of a bilinear form. -/
def comp (B : BilinForm R M') (l r : M →ₗ[R] M') : BilinForm R M := B.compl₁₂ l r

/-- Apply a linear map to the left argument of a bilinear form. -/
def compLeft (B : BilinForm R M) (f : M →ₗ[R] M) : BilinForm R M :=
  B.comp f LinearMap.id

/-- Apply a linear map to the right argument of a bilinear form. -/
def compRight (B : BilinForm R M) (f : M →ₗ[R] M) : BilinForm R M :=
  B.comp LinearMap.id f

theorem comp_comp {M'' : Type*} [AddCommMonoid M''] [Module R M''] (B : BilinForm R M'')
    (l r : M →ₗ[R] M') (l' r' : M' →ₗ[R] M'') :
    (B.comp l' r').comp l r = B.comp (l'.comp l) (r'.comp r) :=
  rfl

@[simp]
theorem compLeft_compRight (B : BilinForm R M) (l r : M →ₗ[R] M) :
    (B.compLeft l).compRight r = B.comp l r :=
  rfl

@[simp]
theorem compRight_compLeft (B : BilinForm R M) (l r : M →ₗ[R] M) :
    (B.compRight r).compLeft l = B.comp l r :=
  rfl

@[simp]
theorem comp_apply (B : BilinForm R M') (l r : M →ₗ[R] M') (v w) : B.comp l r v w = B (l v) (r w) :=
  rfl

@[simp]
theorem compLeft_apply (B : BilinForm R M) (f : M →ₗ[R] M) (v w) : B.compLeft f v w = B (f v) w :=
  rfl

@[simp]
theorem compRight_apply (B : BilinForm R M) (f : M →ₗ[R] M) (v w) : B.compRight f v w = B v (f w) :=
  rfl

@[simp]
theorem comp_id_left (B : BilinForm R M) (r : M →ₗ[R] M) :
    B.comp LinearMap.id r = B.compRight r := by
  ext
  rfl

@[simp]
theorem comp_id_right (B : BilinForm R M) (l : M →ₗ[R] M) :
    B.comp l LinearMap.id = B.compLeft l := by
  ext
  rfl

@[simp]
theorem compLeft_id (B : BilinForm R M) : B.compLeft LinearMap.id = B := by
  ext
  rfl

@[simp]
theorem compRight_id (B : BilinForm R M) : B.compRight LinearMap.id = B := by
  ext
  rfl

-- Shortcut for `comp_id_{left,right}` followed by `comp{Right,Left}_id`,
-- Needs higher priority to be applied
@[simp high]
theorem comp_id_id (B : BilinForm R M) : B.comp LinearMap.id LinearMap.id = B := by
  ext
  rfl

theorem comp_inj (B₁ B₂ : BilinForm R M') {l r : M →ₗ[R] M'} (hₗ : Function.Surjective l)
    (hᵣ : Function.Surjective r) : B₁.comp l r = B₂.comp l r ↔ B₁ = B₂ := by
  constructor <;> intro h
  · -- B₁.comp l r = B₂.comp l r → B₁ = B₂
    ext x y
    cases' hₗ x with x' hx
    subst hx
    cases' hᵣ y with y' hy
    subst hy
    rw [← comp_apply, ← comp_apply, h]
  · -- B₁ = B₂ → B₁.comp l r = B₂.comp l r
    rw [h]

end Comp

variable {M' M'' : Type*}
variable [AddCommMonoid M'] [AddCommMonoid M''] [Module R M'] [Module R M'']

section congr

/-- Apply a linear equivalence on the arguments of a bilinear form. -/
def congr (e : M ≃ₗ[R] M') : BilinForm R M ≃ₗ[R] BilinForm R M' :=
  LinearEquiv.congrRight (LinearEquiv.congrLeft _ _ e) ≪≫ₗ LinearEquiv.congrLeft _ _ e

@[simp]
theorem congr_apply (e : M ≃ₗ[R] M') (B : BilinForm R M) (x y : M') :
    congr e B x y = B (e.symm x) (e.symm y) :=
  rfl

@[simp]
theorem congr_symm (e : M ≃ₗ[R] M') : (congr e).symm = congr e.symm := by
  ext
  simp only [congr_apply, LinearEquiv.symm_symm]
  rfl

@[simp]
theorem congr_refl : congr (LinearEquiv.refl R M) = LinearEquiv.refl R _ :=
  LinearEquiv.ext fun _ => ext₂ fun _ _ => rfl

theorem congr_trans (e : M ≃ₗ[R] M') (f : M' ≃ₗ[R] M'') :
    (congr e).trans (congr f) = congr (e.trans f) :=
  rfl

theorem congr_congr (e : M' ≃ₗ[R] M'') (f : M ≃ₗ[R] M') (B : BilinForm R M) :
    congr e (congr f B) = congr (f.trans e) B :=
  rfl

theorem congr_comp (e : M ≃ₗ[R] M') (B : BilinForm R M) (l r : M'' →ₗ[R] M') :
    (congr e B).comp l r =
      B.comp (LinearMap.comp (e.symm : M' →ₗ[R] M) l)
        (LinearMap.comp (e.symm : M' →ₗ[R] M) r) :=
  rfl

theorem comp_congr (e : M' ≃ₗ[R] M'') (B : BilinForm R M) (l r : M' →ₗ[R] M) :
    congr e (B.comp l r) =
      B.comp (l.comp (e.symm : M'' →ₗ[R] M')) (r.comp (e.symm : M'' →ₗ[R] M')) :=
  rfl

variable {N₁ N₂ : Type*}
variable [AddCommMonoid N₁] [AddCommMonoid N₂] [Module R N₁] [Module R N₂]

/-- When `N₁` and `N₂` are equivalent, bilinear maps on `M` into `N₁` are equivalent to bilinear
maps into `N₂`. -/
@[simps!]
def _root_.LinearMap.BilinMap.congr₂ (e : N₁ ≃ₗ[R] N₂) : BilinMap R M N₁ ≃ₗ[R] BilinMap R M N₂ :=
  LinearEquiv.congrRight (LinearEquiv.congrRight e)

end congr

<<<<<<< HEAD
section congr₂
=======
section congrRight₂
>>>>>>> 923081a6

variable {N₁ N₂ N₃ : Type*}
variable [AddCommMonoid N₁] [AddCommMonoid N₂] [AddCommMonoid N₃]
variable [Module R N₁] [Module R N₂] [Module R N₃]

/-- When `N₁` and `N₂` are equivalent, bilinear maps on `M` into `N₁` are equivalent to bilinear
maps into `N₂`. -/
<<<<<<< HEAD
def congr₂ (e : N₁ ≃ₗ[R] N₂) : BilinMap R M N₁ ≃ₗ[R] BilinMap R M N₂ :=
  LinearEquiv.congrRight (LinearEquiv.congrRight e)

@[simp]
theorem congr₂_apply (e : N₁ ≃ₗ[R] N₂) (B : BilinMap R M N₁) :
    congr₂ e B = compr₂ B e := rfl

@[simp]
theorem congr₂_refl :
    congr₂ (.refl R N₁) = .refl R (BilinMap R M N₁) := rfl

@[simp]
theorem congr₂_symm (e : N₁ ≃ₗ[R] N₂) :
    (congr₂ e (M := M)).symm = congr₂ e.symm :=
  rfl

theorem congr₂_trans (e₁₂ : N₁ ≃ₗ[R] N₂) (e₂₃ : N₂ ≃ₗ[R] N₃) :
    congr₂ (M := M) (e₁₂ ≪≫ₗ e₂₃) = congr₂ e₁₂ ≪≫ₗ congr₂ e₂₃ :=
  rfl

end congr₂
=======
def _root_.LinearEquiv.congrRight₂ (e : N₁ ≃ₗ[R] N₂) : BilinMap R M N₁ ≃ₗ[R] BilinMap R M N₂ :=
  LinearEquiv.congrRight (LinearEquiv.congrRight e)

@[simp]
theorem _root_.LinearEquiv.congrRight₂_apply (e : N₁ ≃ₗ[R] N₂) (B : BilinMap R M N₁) :
    LinearEquiv.congrRight₂ e B = compr₂ B e := rfl

@[simp]
theorem _root_.LinearEquiv.congrRight₂_refl :
    LinearEquiv.congrRight₂ (.refl R N₁) = .refl R (BilinMap R M N₁) := rfl

@[simp]
theorem _root_.LinearEquiv.congrRight_symm (e : N₁ ≃ₗ[R] N₂) :
    (LinearEquiv.congrRight₂ e (M := M)).symm = LinearEquiv.congrRight₂ e.symm :=
  rfl

theorem _root_.LinearEquiv.congrRight₂_trans (e₁₂ : N₁ ≃ₗ[R] N₂) (e₂₃ : N₂ ≃ₗ[R] N₃) :
    LinearEquiv.congrRight₂ (M := M) (e₁₂ ≪≫ₗ e₂₃) =
    LinearEquiv.congrRight₂ e₁₂ ≪≫ₗ LinearEquiv.congrRight₂ e₂₃ :=
  rfl

end congrRight₂
>>>>>>> 923081a6

section LinMulLin

/-- `linMulLin f g` is the bilinear form mapping `x` and `y` to `f x * g y` -/
def linMulLin (f g : M →ₗ[R] R) : BilinForm R M := (LinearMap.mul R R).compl₁₂ f g

variable {f g : M →ₗ[R] R}

@[simp]
theorem linMulLin_apply (x y) : linMulLin f g x y = f x * g y :=
  rfl

@[simp]
theorem linMulLin_comp (l r : M' →ₗ[R] M) :
    (linMulLin f g).comp l r = linMulLin (f.comp l) (g.comp r) :=
  rfl

@[simp]
theorem linMulLin_compLeft (l : M →ₗ[R] M) :
    (linMulLin f g).compLeft l = linMulLin (f.comp l) g :=
  rfl

@[simp]
theorem linMulLin_compRight (r : M →ₗ[R] M) :
    (linMulLin f g).compRight r = linMulLin f (g.comp r) :=
  rfl

end LinMulLin

section Basis

variable {F₂ : BilinForm R M}
variable {ι : Type*} (b : Basis ι R M)

/-- Two bilinear forms are equal when they are equal on all basis vectors. -/
theorem ext_basis (h : ∀ i j, B (b i) (b j) = F₂ (b i) (b j)) : B = F₂ :=
  b.ext fun i => b.ext fun j => h i j

/-- Write out `B x y` as a sum over `B (b i) (b j)` if `b` is a basis. -/
theorem sum_repr_mul_repr_mul (x y : M) :
    ((b.repr x).sum fun i xi => (b.repr y).sum fun j yj => xi • yj • B (b i) (b j)) = B x y := by
  conv_rhs => rw [← b.linearCombination_repr x, ← b.linearCombination_repr y]
  simp_rw [Finsupp.linearCombination_apply, Finsupp.sum, sum_left, sum_right, smul_left, smul_right,
    smul_eq_mul]

end Basis

end BilinForm

end LinearMap<|MERGE_RESOLUTION|>--- conflicted
+++ resolved
@@ -310,11 +310,7 @@
 
 end congr
 
-<<<<<<< HEAD
-section congr₂
-=======
 section congrRight₂
->>>>>>> 923081a6
 
 variable {N₁ N₂ N₃ : Type*}
 variable [AddCommMonoid N₁] [AddCommMonoid N₂] [AddCommMonoid N₃]
@@ -322,29 +318,6 @@
 
 /-- When `N₁` and `N₂` are equivalent, bilinear maps on `M` into `N₁` are equivalent to bilinear
 maps into `N₂`. -/
-<<<<<<< HEAD
-def congr₂ (e : N₁ ≃ₗ[R] N₂) : BilinMap R M N₁ ≃ₗ[R] BilinMap R M N₂ :=
-  LinearEquiv.congrRight (LinearEquiv.congrRight e)
-
-@[simp]
-theorem congr₂_apply (e : N₁ ≃ₗ[R] N₂) (B : BilinMap R M N₁) :
-    congr₂ e B = compr₂ B e := rfl
-
-@[simp]
-theorem congr₂_refl :
-    congr₂ (.refl R N₁) = .refl R (BilinMap R M N₁) := rfl
-
-@[simp]
-theorem congr₂_symm (e : N₁ ≃ₗ[R] N₂) :
-    (congr₂ e (M := M)).symm = congr₂ e.symm :=
-  rfl
-
-theorem congr₂_trans (e₁₂ : N₁ ≃ₗ[R] N₂) (e₂₃ : N₂ ≃ₗ[R] N₃) :
-    congr₂ (M := M) (e₁₂ ≪≫ₗ e₂₃) = congr₂ e₁₂ ≪≫ₗ congr₂ e₂₃ :=
-  rfl
-
-end congr₂
-=======
 def _root_.LinearEquiv.congrRight₂ (e : N₁ ≃ₗ[R] N₂) : BilinMap R M N₁ ≃ₗ[R] BilinMap R M N₂ :=
   LinearEquiv.congrRight (LinearEquiv.congrRight e)
 
@@ -367,7 +340,6 @@
   rfl
 
 end congrRight₂
->>>>>>> 923081a6
 
 section LinMulLin
 
