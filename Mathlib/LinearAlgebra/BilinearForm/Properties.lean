/-
Copyright (c) 2018 Andreas Swerdlow. All rights reserved.
Released under Apache 2.0 license as described in the file LICENSE.
Authors: Andreas Swerdlow, Kexing Ying
-/
import Mathlib.LinearAlgebra.BilinearForm.Hom
import Mathlib.LinearAlgebra.Dual.Lemmas

/-!
# Bilinear form

This file defines various properties of bilinear forms, including reflexivity, symmetry,
alternativity, adjoint, and non-degeneracy.
For orthogonality, see `Mathlib/LinearAlgebra/BilinearForm/Orthogonal.lean`.

## Notation

Given any term `B` of type `BilinForm`, due to a coercion, can use
the notation `B x y` to refer to the function field, i.e. `B x y = B.bilin x y`.

In this file we use the following type variables:
- `M`, `M'`, ... are modules over the commutative semiring `R`,
- `M₁`, `M₁'`, ... are modules over the commutative ring `R₁`,
- `V`, ... is a vector space over the field `K`.

## References

* <https://en.wikipedia.org/wiki/Bilinear_form>

## Tags

Bilinear form,
-/


open LinearMap (BilinForm)
open Module

universe u v w

variable {R : Type*} {M : Type*} [CommSemiring R] [AddCommMonoid M] [Module R M]
variable {R₁ : Type*} {M₁ : Type*} [CommRing R₁] [AddCommGroup M₁] [Module R₁ M₁]
variable {V : Type*} {K : Type*} [Field K] [AddCommGroup V] [Module K V]
variable {M' : Type*} [AddCommMonoid M'] [Module R M']
variable {B : BilinForm R M} {B₁ : BilinForm R₁ M₁}

namespace LinearMap

namespace BilinForm

/-! ### Reflexivity, symmetry, and alternativity -/


/-- The proposition that a bilinear form is reflexive -/
def IsRefl (B : BilinForm R M) : Prop := LinearMap.IsRefl B

namespace IsRefl

theorem eq_zero (H : B.IsRefl) : ∀ {x y : M}, B x y = 0 → B y x = 0 := fun {x y} => H x y

protected theorem neg {B : BilinForm R₁ M₁} (hB : B.IsRefl) : (-B).IsRefl := fun x y =>
  neg_eq_zero.mpr ∘ hB x y ∘ neg_eq_zero.mp

protected theorem smul {α} [Semiring α] [Module α R] [SMulCommClass R α R]
    [NoZeroSMulDivisors α R] (a : α) {B : BilinForm R M} (hB : B.IsRefl) :
    (a • B).IsRefl := fun _ _ h =>
  (smul_eq_zero.mp h).elim (fun ha => smul_eq_zero_of_left ha _) fun hBz =>
    smul_eq_zero_of_right _ (hB _ _ hBz)

protected theorem groupSMul {α} [Group α] [DistribMulAction α R] [SMulCommClass R α R] (a : α)
    {B : BilinForm R M} (hB : B.IsRefl) : (a • B).IsRefl := fun x y =>
  (smul_eq_zero_iff_eq _).mpr ∘ hB x y ∘ (smul_eq_zero_iff_eq _).mp

end IsRefl

@[simp]
theorem isRefl_zero : (0 : BilinForm R M).IsRefl := fun _ _ _ => rfl

@[simp]
theorem isRefl_neg {B : BilinForm R₁ M₁} : (-B).IsRefl ↔ B.IsRefl :=
  ⟨fun h => neg_neg B ▸ h.neg, IsRefl.neg⟩

/-- The proposition that a bilinear form is symmetric -/
structure IsSymm (B : BilinForm R M) : Prop where
  protected eq : ∀ x y, B x y = B y x

theorem isSymm_def : IsSymm B ↔ ∀ x y, B x y = B y x where
  mp := fun ⟨h⟩ ↦ h
  mpr h := ⟨h⟩

theorem isSymm_iff : IsSymm B ↔ LinearMap.IsSymm B := by
  simp [isSymm_def, LinearMap.isSymm_def]

namespace IsSymm

theorem isRefl (H : B.IsSymm) : B.IsRefl := fun x y H1 => H.eq x y ▸ H1

protected theorem add {B₁ B₂ : BilinForm R M} (hB₁ : B₁.IsSymm) (hB₂ : B₂.IsSymm) :
    (B₁ + B₂).IsSymm := ⟨fun x y => (congr_arg₂ (· + ·) (hB₁.eq x y) (hB₂.eq x y) :)⟩

protected theorem sub {B₁ B₂ : BilinForm R₁ M₁} (hB₁ : B₁.IsSymm) (hB₂ : B₂.IsSymm) :
    (B₁ - B₂).IsSymm := ⟨fun x y => (congr_arg₂ Sub.sub (hB₁.eq x y) (hB₂.eq x y) :)⟩

protected theorem neg {B : BilinForm R₁ M₁} (hB : B.IsSymm) : (-B).IsSymm := ⟨fun x y =>
  congr_arg Neg.neg (hB.eq x y)⟩

protected theorem smul {α} [Monoid α] [DistribMulAction α R] [SMulCommClass R α R] (a : α)
    {B : BilinForm R M} (hB : B.IsSymm) : (a • B).IsSymm := ⟨fun x y =>
  congr_arg (a • ·) (hB.eq x y)⟩

/-- The restriction of a symmetric bilinear form on a submodule is also symmetric. -/
theorem restrict {B : BilinForm R M} (b : B.IsSymm) (W : Submodule R M) :
    (B.restrict W).IsSymm := ⟨fun x y => b.eq x y⟩

end IsSymm

@[simp]
theorem isSymm_zero : (0 : BilinForm R M).IsSymm := ⟨fun _ _ => rfl⟩

@[simp]
theorem isSymm_neg {B : BilinForm R₁ M₁} : (-B).IsSymm ↔ B.IsSymm :=
  ⟨fun h => neg_neg B ▸ h.neg, IsSymm.neg⟩

theorem isSymm_iff_flip : B.IsSymm ↔ flipHom B = B where
  mp := fun ⟨h⟩ ↦ by ext; simp [h]
  mpr h := ⟨fun x y ↦ by rw [← flip_apply, h]⟩

section polarization

variable {R : Type*} [Field R] [NeZero (2 : R)] [Module R M] {B C : BilinForm R M}

/-- Polarization identity: a symmetric bilinear form can be expressed through the values
it takes on the diagonal. -/
lemma IsSymm.polarization (x y : M) (hB : B.IsSymm) :
    B x y = (B (x + y) (x + y) - B x x - B y y) / 2 := by
  simp only [map_add, LinearMap.add_apply]
  rw [hB.eq y x]
  ring_nf
  rw [mul_assoc, inv_mul_cancel₀ two_ne_zero, mul_one]

/-- A symmetric bilinear form is characterized by the values it takes on the diagonal. -/
lemma ext_of_isSymm (hB : IsSymm B) (hC : IsSymm C)
    (h : ∀ x, B x x = C x x) : B = C := by
  ext x y
  rw [hB.polarization, hC.polarization]
  simp_rw [h]

/-- A symmetric bilinear form is characterized by the values it takes on the diagonal. -/
lemma ext_iff_of_isSymm (hB : IsSymm B) (hC : IsSymm C) :
    B = C ↔ ∀ x, B x x = C x x where
  mp h := by simp [h]
  mpr := ext_of_isSymm hB hC

end polarization

lemma isSymm_iff_basis {ι : Type*} (b : Basis ι R M) :
    IsSymm B ↔ ∀ i j, B (b i) (b j) = B (b j) (b i) where
  mp := fun ⟨h⟩ i j ↦ h _ _
  mpr := by
    refine fun h ↦ ⟨fun x y ↦ ?_⟩
    obtain ⟨fx, tx, ix, -, hx⟩ := Submodule.mem_span_iff_exists_finset_subset.1
      (by simp : x ∈ Submodule.span R (Set.range b))
    obtain ⟨fy, ty, iy, -, hy⟩ := Submodule.mem_span_iff_exists_finset_subset.1
      (by simp : y ∈ Submodule.span R (Set.range b))
    rw [← hx, ← hy]
    simp only [map_sum, map_smul, coeFn_sum, Finset.sum_apply, smul_apply, smul_eq_mul,
      Finset.mul_sum]
    rw [Finset.sum_comm]
    refine Finset.sum_congr rfl (fun b₁ h₁ ↦ Finset.sum_congr rfl fun b₂ h₂ ↦ ?_)
    rw [mul_left_comm]
    obtain ⟨i, rfl⟩ := ix h₁
    obtain ⟨j, rfl⟩ := iy h₂
    rw [h]

/-! ### Positive semidefinite bilinear forms -/

section PositiveSemidefinite

/-- A bilinear form `B` is **nonnegative** if for any `x` we have `0 ≤ B x x`. -/
structure IsNonneg [LE R] (B : BilinForm R M) where
  nonneg : ∀ x, 0 ≤ B x x

lemma isNonneg_def [LE R] {B : BilinForm R M} : B.IsNonneg ↔ ∀ x, 0 ≤ B x x :=
  ⟨fun ⟨h⟩ ↦ h, fun h ↦ ⟨h⟩⟩

<<<<<<< HEAD
@[simp]
lemma isNonneg_zero [Preorder R] : IsNonneg (0 : BilinForm R M) := ⟨fun _ ↦ le_rfl⟩

/-- A bilinear form `B` is **positive semidefinite** if it is symmetric and nonnegative. -/
structure IsPosSemidef [LE R] (B : BilinForm R M) extends B.IsSymm, B.IsNonneg

variable {B : BilinForm R M}

alias IsPosSemidef.isSymm := IsPosSemidef.toIsSymm
alias IsPosSemidef.isNonneg := IsPosSemidef.toIsNonneg

lemma isPosSemidef_def [LE R] : B.IsPosSemidef ↔ B.IsSymm ∧ B.IsNonneg :=
  ⟨fun h ↦ ⟨h.isSymm, h.isNonneg⟩, fun ⟨h₁, h₂⟩ ↦ ⟨h₁, h₂⟩⟩

@[simp]
lemma isPosSemidef_zero [Preorder R] : IsPosSemidef (0 : BilinForm R M) where
  toIsSymm := isSymm_zero
  toIsNonneg := isNonneg_zero
=======
/-- A bilinear form is nonnegative if and only if it is nonnegative as a sesquilinear form. -/
lemma isNonneg_iff [LE R] {B : BilinForm R M} : B.IsNonneg ↔ LinearMap.IsNonneg B :=
  isNonneg_def.trans LinearMap.isNonneg_def.symm

@[simp]
lemma isNonneg_zero [Preorder R] : IsNonneg (0 : BilinForm R M) :=
  isNonneg_iff.2 LinearMap.isNonneg_zero

protected lemma IsNonneg.add [Preorder R] [AddLeftMono R] {B C : BilinForm R M}
    (hB : B.IsNonneg) (hC : C.IsNonneg) : (B + C).IsNonneg where
  nonneg x := add_nonneg (hB.nonneg x) (hC.nonneg x)

protected lemma IsNonneg.smul [Preorder R] [PosMulMono R] {B : BilinForm R M} {c : R}
    (hB : B.IsNonneg) (hc : 0 ≤ c) : (c • B).IsNonneg where
  nonneg x := mul_nonneg hc (hB.nonneg x)

/-- A bilinear form `B` is **positive semidefinite** if it is symmetric and nonnegative. -/
structure IsPosSemidef [LE R] (B : BilinForm R M) extends
  isSymm : B.IsSymm,
  isNonneg : B.IsNonneg

variable {B : BilinForm R M}

lemma isPosSemidef_def [LE R] : B.IsPosSemidef ↔ B.IsSymm ∧ B.IsNonneg :=
  ⟨fun h ↦ ⟨h.isSymm, h.isNonneg⟩, fun ⟨h₁, h₂⟩ ↦ ⟨h₁, h₂⟩⟩

/-- A bilinear form is positive semidefinite if and only if it is positive semidefinite
  as a sesquilinear form. -/
lemma isPosSemidef_iff [LE R] {B : BilinForm R M} : B.IsPosSemidef ↔ LinearMap.IsPosSemidef B :=
  isPosSemidef_def.trans <| (isSymm_iff.and isNonneg_iff).trans LinearMap.isPosSemidef_def.symm

@[simp]
lemma isPosSemidef_zero [Preorder R] : IsPosSemidef (0 : BilinForm R M) :=
  isPosSemidef_iff.2 LinearMap.isPosSemidef_zero

protected lemma IsPosSemidef.add [Preorder R] [AddLeftMono R] {B C : BilinForm R M}
    (hB : B.IsPosSemidef) (hC : C.IsPosSemidef) : (B + C).IsPosSemidef :=
  isPosSemidef_iff.2 ((isPosSemidef_iff.1 hB).add (isPosSemidef_iff.1 hC))

protected lemma IsPosSemidef.smul [Preorder R] [PosMulMono R] {B : BilinForm R M} {c : R}
    (hB : B.IsPosSemidef) (hc : 0 ≤ c) : (c • B).IsPosSemidef :=
  isPosSemidef_def.2 ⟨hB.isSymm.smul c, hB.isNonneg.smul hc⟩
>>>>>>> 3cae51ee

end PositiveSemidefinite

/-- The proposition that a bilinear form is alternating -/
def IsAlt (B : BilinForm R M) : Prop := LinearMap.IsAlt B

namespace IsAlt

theorem self_eq_zero (H : B.IsAlt) (x : M) : B x x = 0 := LinearMap.IsAlt.self_eq_zero H x

theorem neg_eq (H : B₁.IsAlt) (x y : M₁) : -B₁ x y = B₁ y x := LinearMap.IsAlt.neg H x y

theorem isRefl (H : B₁.IsAlt) : B₁.IsRefl := LinearMap.IsAlt.isRefl H

theorem eq_of_add_add_eq_zero [IsCancelAdd R] {a b c : M} (H : B.IsAlt) (hAdd : a + b + c = 0) :
    B a b = B b c := LinearMap.IsAlt.eq_of_add_add_eq_zero H hAdd

protected theorem add {B₁ B₂ : BilinForm R M} (hB₁ : B₁.IsAlt) (hB₂ : B₂.IsAlt) : (B₁ + B₂).IsAlt :=
  fun x => (congr_arg₂ (· + ·) (hB₁ x) (hB₂ x) :).trans <| add_zero _

protected theorem sub {B₁ B₂ : BilinForm R₁ M₁} (hB₁ : B₁.IsAlt) (hB₂ : B₂.IsAlt) :
    (B₁ - B₂).IsAlt := fun x => (congr_arg₂ Sub.sub (hB₁ x) (hB₂ x)).trans <| sub_zero _

protected theorem neg {B : BilinForm R₁ M₁} (hB : B.IsAlt) : (-B).IsAlt := fun x =>
  neg_eq_zero.mpr <| hB x

protected theorem smul {α} [Monoid α] [DistribMulAction α R] [SMulCommClass R α R] (a : α)
    {B : BilinForm R M} (hB : B.IsAlt) : (a • B).IsAlt := fun x =>
  (congr_arg (a • ·) (hB x)).trans <| smul_zero _

end IsAlt

@[simp]
theorem isAlt_zero : (0 : BilinForm R M).IsAlt := fun _ => rfl

@[simp]
theorem isAlt_neg {B : BilinForm R₁ M₁} : (-B).IsAlt ↔ B.IsAlt :=
  ⟨fun h => neg_neg B ▸ h.neg, IsAlt.neg⟩

end BilinForm

namespace BilinForm

/-- A nondegenerate bilinear form is a bilinear form such that the only element that is orthogonal
to every other element is `0`; i.e., for all nonzero `m` in `M`, there exists `n` in `M` with
`B m n ≠ 0`.

Note that for general (neither symmetric nor antisymmetric) bilinear forms this definition has a
chirality; in addition to this "left" nondegeneracy condition one could define a "right"
nondegeneracy condition that in the situation described, `B n m ≠ 0`.  This variant definition is
not currently provided in mathlib. In finite dimension either definition implies the other. -/
def Nondegenerate (B : BilinForm R M) : Prop :=
  ∀ m : M, (∀ n : M, B m n = 0) → m = 0

section

variable (R M)

/-- In a non-trivial module, zero is not non-degenerate. -/
theorem not_nondegenerate_zero [Nontrivial M] : ¬(0 : BilinForm R M).Nondegenerate :=
  let ⟨m, hm⟩ := exists_ne (0 : M)
  fun h => hm (h m fun _ => rfl)

end

variable {M' : Type*}
variable [AddCommMonoid M'] [Module R M']

theorem Nondegenerate.ne_zero [Nontrivial M] {B : BilinForm R M} (h : B.Nondegenerate) : B ≠ 0 :=
  fun h0 => not_nondegenerate_zero R M <| h0 ▸ h

theorem Nondegenerate.congr {B : BilinForm R M} (e : M ≃ₗ[R] M') (h : B.Nondegenerate) :
    (congr e B).Nondegenerate := fun m hm =>
  e.symm.map_eq_zero_iff.1 <|
    h (e.symm m) fun n => (congr_arg _ (e.symm_apply_apply n).symm).trans (hm (e n))

@[simp]
theorem nondegenerate_congr_iff {B : BilinForm R M} (e : M ≃ₗ[R] M') :
    (congr e B).Nondegenerate ↔ B.Nondegenerate :=
  ⟨fun h => by
    convert h.congr e.symm
    rw [congr_congr, e.self_trans_symm, congr_refl, LinearEquiv.refl_apply], Nondegenerate.congr e⟩

/-- A bilinear form is nondegenerate if and only if it has a trivial kernel. -/
theorem nondegenerate_iff_ker_eq_bot {B : BilinForm R M} :
    B.Nondegenerate ↔ LinearMap.ker B = ⊥ := by
  rw [LinearMap.ker_eq_bot']
  simp [Nondegenerate, LinearMap.ext_iff]

theorem Nondegenerate.ker_eq_bot {B : BilinForm R M} (h : B.Nondegenerate) :
    LinearMap.ker B = ⊥ := nondegenerate_iff_ker_eq_bot.mp h

theorem compLeft_injective (B : BilinForm R₁ M₁) (b : B.Nondegenerate) :
    Function.Injective B.compLeft := fun φ ψ h => by
  ext w
  refine eq_of_sub_eq_zero (b _ ?_)
  intro v
  rw [sub_left, ← compLeft_apply, ← compLeft_apply, ← h, sub_self]

theorem isAdjointPair_unique_of_nondegenerate (B : BilinForm R₁ M₁) (b : B.Nondegenerate)
    (φ ψ₁ ψ₂ : M₁ →ₗ[R₁] M₁) (hψ₁ : IsAdjointPair B B ψ₁ φ) (hψ₂ : IsAdjointPair B B ψ₂ φ) :
    ψ₁ = ψ₂ :=
  B.compLeft_injective b <| ext fun v w => by rw [compLeft_apply, compLeft_apply, hψ₁, hψ₂]

section FiniteDimensional

variable [FiniteDimensional K V]

/-- Given a nondegenerate bilinear form `B` on a finite-dimensional vector space, `B.toDual` is
the linear equivalence between a vector space and its dual. -/
noncomputable def toDual (B : BilinForm K V) (b : B.Nondegenerate) : V ≃ₗ[K] Module.Dual K V :=
  B.linearEquivOfInjective (LinearMap.ker_eq_bot.mp <| b.ker_eq_bot)
    Subspace.dual_finrank_eq.symm

theorem toDual_def {B : BilinForm K V} (b : B.SeparatingLeft) {m n : V} : B.toDual b m n = B m n :=
  rfl

@[simp]
lemma apply_toDual_symm_apply {B : BilinForm K V} {hB : B.Nondegenerate}
    (f : Module.Dual K V) (v : V) :
    B ((B.toDual hB).symm f) v = f v := by
  change B.toDual hB ((B.toDual hB).symm f) v = f v
  simp only [LinearEquiv.apply_symm_apply]

lemma Nondegenerate.flip {B : BilinForm K V} (hB : B.Nondegenerate) :
    B.flip.Nondegenerate := by
  intro x hx
  apply (Module.evalEquiv K V).injective
  ext f
  obtain ⟨y, rfl⟩ := (B.toDual hB).surjective f
  simpa using hx y

lemma nonDegenerateFlip_iff {B : BilinForm K V} :
    B.flip.Nondegenerate ↔ B.Nondegenerate := ⟨Nondegenerate.flip, Nondegenerate.flip⟩

end FiniteDimensional

section DualBasis

variable {ι : Type*} [DecidableEq ι] [Finite ι]

/-- The `B`-dual basis `B.dualBasis hB b` to a finite basis `b` satisfies
`B (B.dualBasis hB b i) (b j) = B (b i) (B.dualBasis hB b j) = if i = j then 1 else 0`,
where `B` is a nondegenerate (symmetric) bilinear form and `b` is a finite basis. -/
noncomputable def dualBasis (B : BilinForm K V) (hB : B.Nondegenerate) (b : Basis ι K V) :
    Basis ι K V :=
  haveI := FiniteDimensional.of_fintype_basis b
  b.dualBasis.map (B.toDual hB).symm

@[simp]
theorem dualBasis_repr_apply
    (B : BilinForm K V) (hB : B.Nondegenerate) (b : Basis ι K V) (x i) :
    (B.dualBasis hB b).repr x i = B x (b i) := by
  have := FiniteDimensional.of_fintype_basis b
  rw [dualBasis, Basis.map_repr, LinearEquiv.symm_symm, LinearEquiv.trans_apply,
    Basis.dualBasis_repr, toDual_def]

theorem apply_dualBasis_left (B : BilinForm K V) (hB : B.Nondegenerate) (b : Basis ι K V) (i j) :
    B (B.dualBasis hB b i) (b j) = if j = i then 1 else 0 := by
  have := FiniteDimensional.of_fintype_basis b
  rw [dualBasis, Basis.map_apply, Basis.coe_dualBasis, ← toDual_def hB,
    LinearEquiv.apply_symm_apply, Basis.coord_apply, Basis.repr_self, Finsupp.single_apply]

theorem apply_dualBasis_right (B : BilinForm K V) (hB : B.Nondegenerate) (sym : B.IsSymm)
    (b : Basis ι K V) (i j) : B (b i) (B.dualBasis hB b j) = if i = j then 1 else 0 := by
  rw [sym.eq, apply_dualBasis_left]

@[simp]
lemma dualBasis_dualBasis_flip [FiniteDimensional K V]
    (B : BilinForm K V) (hB : B.Nondegenerate) {ι : Type*}
    [Finite ι] [DecidableEq ι] (b : Basis ι K V) :
    B.dualBasis hB (B.flip.dualBasis hB.flip b) = b := by
  ext i
  refine LinearMap.ker_eq_bot.mp hB.ker_eq_bot ((B.flip.dualBasis hB.flip b).ext (fun j ↦ ?_))
  simp_rw [apply_dualBasis_left, ← B.flip_apply, apply_dualBasis_left, @eq_comm _ i j]

@[simp]
lemma dualBasis_flip_dualBasis (B : BilinForm K V) (hB : B.Nondegenerate) {ι}
    [Finite ι] [DecidableEq ι] [FiniteDimensional K V] (b : Basis ι K V) :
    B.flip.dualBasis hB.flip (B.dualBasis hB b) = b :=
  dualBasis_dualBasis_flip _ hB.flip b

@[simp]
lemma dualBasis_dualBasis (B : BilinForm K V) (hB : B.Nondegenerate) (hB' : B.IsSymm) {ι}
    [Finite ι] [DecidableEq ι] [FiniteDimensional K V] (b : Basis ι K V) :
    B.dualBasis hB (B.dualBasis hB b) = b := by
  convert dualBasis_dualBasis_flip _ hB.flip b
  rwa [eq_comm, ← isSymm_iff_flip]

end DualBasis

section LinearAdjoints

variable [FiniteDimensional K V]

/-- Given bilinear forms `B₁, B₂` where `B₂` is nondegenerate, `symmCompOfNondegenerate`
is the linear map `B₂ ∘ B₁`. -/
noncomputable def symmCompOfNondegenerate (B₁ B₂ : BilinForm K V) (b₂ : B₂.Nondegenerate) :
    V →ₗ[K] V :=
  (B₂.toDual b₂).symm.toLinearMap.comp B₁

theorem comp_symmCompOfNondegenerate_apply (B₁ : BilinForm K V) {B₂ : BilinForm K V}
    (b₂ : B₂.Nondegenerate) (v : V) :
    B₂ (B₁.symmCompOfNondegenerate B₂ b₂ v) = B₁ v := by
  rw [symmCompOfNondegenerate]
  simp only [coe_comp, LinearEquiv.coe_coe, Function.comp_apply]
  erw [LinearEquiv.apply_symm_apply (B₂.toDual b₂)]

@[simp]
theorem symmCompOfNondegenerate_left_apply (B₁ : BilinForm K V) {B₂ : BilinForm K V}
    (b₂ : B₂.Nondegenerate) (v w : V) : B₂ (symmCompOfNondegenerate B₁ B₂ b₂ w) v = B₁ w v := by
  conv_lhs => rw [comp_symmCompOfNondegenerate_apply]

/-- Given the nondegenerate bilinear form `B` and the linear map `φ`,
`leftAdjointOfNondegenerate` provides the left adjoint of `φ` with respect to `B`.
The lemma proving this property is `BilinForm.isAdjointPairLeftAdjointOfNondegenerate`. -/
noncomputable def leftAdjointOfNondegenerate (B : BilinForm K V) (b : B.Nondegenerate)
    (φ : V →ₗ[K] V) : V →ₗ[K] V :=
  symmCompOfNondegenerate (B.compRight φ) B b

theorem isAdjointPairLeftAdjointOfNondegenerate (B : BilinForm K V) (b : B.Nondegenerate)
    (φ : V →ₗ[K] V) : IsAdjointPair B B (B.leftAdjointOfNondegenerate b φ) φ := fun x y =>
  (B.compRight φ).symmCompOfNondegenerate_left_apply b y x

/-- Given the nondegenerate bilinear form `B`, the linear map `φ` has a unique left adjoint given by
`BilinForm.leftAdjointOfNondegenerate`. -/
theorem isAdjointPair_iff_eq_of_nondegenerate (B : BilinForm K V) (b : B.Nondegenerate)
    (ψ φ : V →ₗ[K] V) : IsAdjointPair B B ψ φ ↔ ψ = B.leftAdjointOfNondegenerate b φ :=
  ⟨fun h =>
    B.isAdjointPair_unique_of_nondegenerate b φ ψ _ h
      (isAdjointPairLeftAdjointOfNondegenerate _ _ _),
    fun h => h.symm ▸ isAdjointPairLeftAdjointOfNondegenerate _ _ _⟩

end LinearAdjoints

end BilinForm

end LinearMap<|MERGE_RESOLUTION|>--- conflicted
+++ resolved
@@ -183,26 +183,6 @@
 lemma isNonneg_def [LE R] {B : BilinForm R M} : B.IsNonneg ↔ ∀ x, 0 ≤ B x x :=
   ⟨fun ⟨h⟩ ↦ h, fun h ↦ ⟨h⟩⟩
 
-<<<<<<< HEAD
-@[simp]
-lemma isNonneg_zero [Preorder R] : IsNonneg (0 : BilinForm R M) := ⟨fun _ ↦ le_rfl⟩
-
-/-- A bilinear form `B` is **positive semidefinite** if it is symmetric and nonnegative. -/
-structure IsPosSemidef [LE R] (B : BilinForm R M) extends B.IsSymm, B.IsNonneg
-
-variable {B : BilinForm R M}
-
-alias IsPosSemidef.isSymm := IsPosSemidef.toIsSymm
-alias IsPosSemidef.isNonneg := IsPosSemidef.toIsNonneg
-
-lemma isPosSemidef_def [LE R] : B.IsPosSemidef ↔ B.IsSymm ∧ B.IsNonneg :=
-  ⟨fun h ↦ ⟨h.isSymm, h.isNonneg⟩, fun ⟨h₁, h₂⟩ ↦ ⟨h₁, h₂⟩⟩
-
-@[simp]
-lemma isPosSemidef_zero [Preorder R] : IsPosSemidef (0 : BilinForm R M) where
-  toIsSymm := isSymm_zero
-  toIsNonneg := isNonneg_zero
-=======
 /-- A bilinear form is nonnegative if and only if it is nonnegative as a sesquilinear form. -/
 lemma isNonneg_iff [LE R] {B : BilinForm R M} : B.IsNonneg ↔ LinearMap.IsNonneg B :=
   isNonneg_def.trans LinearMap.isNonneg_def.symm
@@ -245,7 +225,6 @@
 protected lemma IsPosSemidef.smul [Preorder R] [PosMulMono R] {B : BilinForm R M} {c : R}
     (hB : B.IsPosSemidef) (hc : 0 ≤ c) : (c • B).IsPosSemidef :=
   isPosSemidef_def.2 ⟨hB.isSymm.smul c, hB.isNonneg.smul hc⟩
->>>>>>> 3cae51ee
 
 end PositiveSemidefinite
 
