--- conflicted
+++ resolved
@@ -37,27 +37,13 @@
 
 universe u v w
 
-<<<<<<< HEAD
 variable {R : Type*} {M : Type*} [CommSemiring R] [AddCommMonoid M] [Module R M]
-
 variable {R₁ : Type*} {M₁ : Type*} [CommRing R₁] [AddCommGroup M₁] [Module R₁ M₁]
-
 variable {V : Type*} {K : Type*} [Field K] [AddCommGroup V] [Module K V]
-
 variable {M' M'' : Type*}
 variable [AddCommMonoid M'] [AddCommMonoid M''] [Module R M'] [Module R M'']
 
 variable {B : BilinForm R M} {B₁ : BilinForm R₁ M₁}
-=======
-variable {R : Type*} {M : Type*} [Semiring R] [AddCommMonoid M] [Module R M]
-variable {R₁ : Type*} {M₁ : Type*} [Ring R₁] [AddCommGroup M₁] [Module R₁ M₁]
-variable {R₂ : Type*} {M₂ : Type*} [CommSemiring R₂] [AddCommMonoid M₂] [Module R₂ M₂]
-variable {R₃ : Type*} {M₃ : Type*} [CommRing R₃] [AddCommGroup M₃] [Module R₃ M₃]
-variable {V : Type*} {K : Type*} [Field K] [AddCommGroup V] [Module K V]
-variable {M₂' M₂'' : Type*}
-variable [AddCommMonoid M₂'] [AddCommMonoid M₂''] [Module R₂ M₂'] [Module R₂ M₂'']
-variable {B : BilinForm R M} {B₁ : BilinForm R₁ M₁} {B₂ : BilinForm R₂ M₂}
->>>>>>> 15e8bbd9
 
 namespace BilinForm
 
@@ -391,14 +377,8 @@
 
 end
 
-<<<<<<< HEAD
 variable {M' : Type*}
-
 variable [AddCommMonoid M'] [Module R M']
-=======
-variable {M₂' : Type*}
-variable [AddCommMonoid M₂'] [Module R₂ M₂']
->>>>>>> 15e8bbd9
 
 theorem Nondegenerate.ne_zero [Nontrivial M] {B : BilinForm R M} (h : B.Nondegenerate) : B ≠ 0 :=
   fun h0 => not_nondegenerate_zero R M <| h0 ▸ h
