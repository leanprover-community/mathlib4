/-
Copyright (c) 2018 Andreas Swerdlow. All rights reserved.
Released under Apache 2.0 license as described in the file LICENSE.
Authors: Andreas Swerdlow, Kexing Ying
-/
import Mathlib.LinearAlgebra.BilinearForm.Hom
import Mathlib.LinearAlgebra.Dual

/-!
# Bilinear form

This file defines various properties of bilinear forms, including reflexivity, symmetry,
alternativity, adjoint, and non-degeneracy.
For orthogonality, see `LinearAlgebra/BilinearForm/Orthogonal.lean`.

## Notations

Given any term `B` of type `BilinForm`, due to a coercion, can use
the notation `B x y` to refer to the function field, ie. `B x y = B.bilin x y`.

In this file we use the following type variables:
 - `M`, `M'`, ... are modules over the commutative semiring `R`,
 - `M₁`, `M₁'`, ... are modules over the commutative ring `R₁`,
 - `V`, ... is a vector space over the field `K`.

## References

* <https://en.wikipedia.org/wiki/Bilinear_form>

## Tags

Bilinear form,
-/


open LinearMap (BilinForm)

universe u v w

variable {R : Type*} {M : Type*} [CommSemiring R] [AddCommMonoid M] [Module R M]
variable {R₁ : Type*} {M₁ : Type*} [CommRing R₁] [AddCommGroup M₁] [Module R₁ M₁]
variable {V : Type*} {K : Type*} [Field K] [AddCommGroup V] [Module K V]
variable {M' M'' : Type*}
variable [AddCommMonoid M'] [AddCommMonoid M''] [Module R M'] [Module R M'']
variable {B : BilinForm R M} {B₁ : BilinForm R₁ M₁}

namespace LinearMap

namespace BilinForm

/-! ### Reflexivity, symmetry, and alternativity -/


/-- The proposition that a bilinear form is reflexive -/
def IsRefl (B : BilinForm R M) : Prop := LinearMap.IsRefl B

namespace IsRefl

theorem eq_zero (H : B.IsRefl) : ∀ {x y : M}, B x y = 0 → B y x = 0 := fun {x y} => H x y

protected theorem neg {B : BilinForm R₁ M₁} (hB : B.IsRefl) : (-B).IsRefl := fun x y =>
  neg_eq_zero.mpr ∘ hB x y ∘ neg_eq_zero.mp

protected theorem smul {α} [CommSemiring α] [Module α R] [SMulCommClass R α R]
    [NoZeroSMulDivisors α R] (a : α) {B : BilinForm R M} (hB : B.IsRefl) :
    (a • B).IsRefl := fun _ _ h =>
  (smul_eq_zero.mp h).elim (fun ha => smul_eq_zero_of_left ha _) fun hBz =>
    smul_eq_zero_of_right _ (hB _ _ hBz)

protected theorem groupSMul {α} [Group α] [DistribMulAction α R] [SMulCommClass R α R] (a : α)
    {B : BilinForm R M} (hB : B.IsRefl) : (a • B).IsRefl := fun x y =>
  (smul_eq_zero_iff_eq _).mpr ∘ hB x y ∘ (smul_eq_zero_iff_eq _).mp

end IsRefl

@[simp]
theorem isRefl_zero : (0 : BilinForm R M).IsRefl := fun _ _ _ => rfl

@[simp]
theorem isRefl_neg {B : BilinForm R₁ M₁} : (-B).IsRefl ↔ B.IsRefl :=
  ⟨fun h => neg_neg B ▸ h.neg, IsRefl.neg⟩

/-- The proposition that a bilinear form is symmetric -/
def IsSymm (B : BilinForm R M) : Prop := LinearMap.IsSymm B

namespace IsSymm

protected theorem eq (H : B.IsSymm) (x y : M) : B x y = B y x :=
  H x y

theorem isRefl (H : B.IsSymm) : B.IsRefl := fun x y H1 => H x y ▸ H1

protected theorem add {B₁ B₂ : BilinForm R M} (hB₁ : B₁.IsSymm) (hB₂ : B₂.IsSymm) :
    (B₁ + B₂).IsSymm := fun x y => (congr_arg₂ (· + ·) (hB₁ x y) (hB₂ x y) : _)

protected theorem sub {B₁ B₂ : BilinForm R₁ M₁} (hB₁ : B₁.IsSymm) (hB₂ : B₂.IsSymm) :
    (B₁ - B₂).IsSymm := fun x y => (congr_arg₂ Sub.sub (hB₁ x y) (hB₂ x y) : _)

protected theorem neg {B : BilinForm R₁ M₁} (hB : B.IsSymm) : (-B).IsSymm := fun x y =>
  congr_arg Neg.neg (hB x y)

protected theorem smul {α} [Monoid α] [DistribMulAction α R] [SMulCommClass R α R] (a : α)
    {B : BilinForm R M} (hB : B.IsSymm) : (a • B).IsSymm := fun x y =>
  congr_arg (a • ·) (hB x y)

/-- The restriction of a symmetric bilinear form on a submodule is also symmetric. -/
theorem restrict {B : BilinForm R M} (b : B.IsSymm) (W : Submodule R M) :
    (B.restrict W).IsSymm := fun x y => b x y

end IsSymm

@[simp]
theorem isSymm_zero : (0 : BilinForm R M).IsSymm := fun _ _ => rfl

@[simp]
theorem isSymm_neg {B : BilinForm R₁ M₁} : (-B).IsSymm ↔ B.IsSymm :=
  ⟨fun h => neg_neg B ▸ h.neg, IsSymm.neg⟩

variable (R₂) in
theorem isSymm_iff_flip : B.IsSymm ↔ flipHom B = B :=
  (forall₂_congr fun _ _ => by exact eq_comm).trans BilinForm.ext_iff.symm

/-- The proposition that a bilinear form is alternating -/
def IsAlt (B : BilinForm R M) : Prop := LinearMap.IsAlt B

namespace IsAlt

theorem self_eq_zero (H : B.IsAlt) (x : M) : B x x = 0 := LinearMap.IsAlt.self_eq_zero H x

theorem neg_eq (H : B₁.IsAlt) (x y : M₁) : -B₁ x y = B₁ y x := LinearMap.IsAlt.neg H x y

theorem isRefl (H : B₁.IsAlt) : B₁.IsRefl := LinearMap.IsAlt.isRefl H

theorem eq_of_add_add_eq_zero [IsCancelAdd R] {a b c : M} (H : B.IsAlt) (hAdd : a + b + c = 0) :
    B a b = B b c := LinearMap.IsAlt.eq_of_add_add_eq_zero H hAdd

protected theorem add {B₁ B₂ : BilinForm R M} (hB₁ : B₁.IsAlt) (hB₂ : B₂.IsAlt) : (B₁ + B₂).IsAlt :=
  fun x => (congr_arg₂ (· + ·) (hB₁ x) (hB₂ x) : _).trans <| add_zero _

protected theorem sub {B₁ B₂ : BilinForm R₁ M₁} (hB₁ : B₁.IsAlt) (hB₂ : B₂.IsAlt) :
    (B₁ - B₂).IsAlt := fun x => (congr_arg₂ Sub.sub (hB₁ x) (hB₂ x)).trans <| sub_zero _

protected theorem neg {B : BilinForm R₁ M₁} (hB : B.IsAlt) : (-B).IsAlt := fun x =>
  neg_eq_zero.mpr <| hB x

protected theorem smul {α} [Monoid α] [DistribMulAction α R] [SMulCommClass R α R] (a : α)
    {B : BilinForm R M} (hB : B.IsAlt) : (a • B).IsAlt := fun x =>
  (congr_arg (a • ·) (hB x)).trans <| smul_zero _

end IsAlt

@[simp]
theorem isAlt_zero : (0 : BilinForm R M).IsAlt := fun _ => rfl

@[simp]
theorem isAlt_neg {B : BilinForm R₁ M₁} : (-B).IsAlt ↔ B.IsAlt :=
  ⟨fun h => neg_neg B ▸ h.neg, IsAlt.neg⟩

/-! ### Linear adjoints -/


section LinearAdjoints

variable (B) (F : BilinForm R M)
variable {M' : Type*} [AddCommMonoid M'] [Module R M']
variable (B' : BilinForm R M') (f f' : M →ₗ[R] M') (g g' : M' →ₗ[R] M)

/-- Given a pair of modules equipped with bilinear forms, this is the condition for a pair of
maps between them to be mutually adjoint. -/
def IsAdjointPair :=
  ∀ ⦃x y⦄, B' (f x) y = B x (g y)

variable {B B' f f' g g'}

theorem IsAdjointPair.eq (h : IsAdjointPair B B' f g) : ∀ {x y}, B' (f x) y = B x (g y) :=
  @h

theorem isAdjointPair_iff_compLeft_eq_compRight (f g : Module.End R M) :
    IsAdjointPair B F f g ↔ F.compLeft f = B.compRight g := by
  constructor <;> intro h
  · ext x
    simp only [compLeft_apply, compRight_apply]
    apply h
  · intro x y
    rw [← compLeft_apply, ← compRight_apply]
    rw [h]

theorem isAdjointPair_zero : IsAdjointPair B B' 0 0 := fun x y => by
  simp only [BilinForm.zero_left, BilinForm.zero_right, LinearMap.zero_apply]

theorem isAdjointPair_id : IsAdjointPair B B 1 1 := fun _ _ => rfl

theorem IsAdjointPair.add (h : IsAdjointPair B B' f g) (h' : IsAdjointPair B B' f' g') :
    IsAdjointPair B B' (f + f') (g + g') := fun x y => by
  rw [LinearMap.add_apply, LinearMap.add_apply, add_left, add_right, h, h']

variable {M₁' : Type*} [AddCommGroup M₁'] [Module R₁ M₁']
variable {B₁' : BilinForm R₁ M₁'} {f₁ f₁' : M₁ →ₗ[R₁] M₁'} {g₁ g₁' : M₁' →ₗ[R₁] M₁}

theorem IsAdjointPair.sub (h : IsAdjointPair B₁ B₁' f₁ g₁) (h' : IsAdjointPair B₁ B₁' f₁' g₁') :
    IsAdjointPair B₁ B₁' (f₁ - f₁') (g₁ - g₁') := fun x y => by
  rw [LinearMap.sub_apply, LinearMap.sub_apply, sub_left, sub_right, h, h']

variable {B₂' : BilinForm R M'} {f₂ f₂' : M →ₗ[R] M'} {g₂ g₂' : M' →ₗ[R] M}

theorem IsAdjointPair.smul (c : R) (h : IsAdjointPair B B₂' f₂ g₂) :
    IsAdjointPair B B₂' (c • f₂) (c • g₂) := fun x y => by
  rw [LinearMap.smul_apply, LinearMap.smul_apply, smul_left, smul_right, h]

variable {M'' : Type*} [AddCommMonoid M''] [Module R M'']
variable (B'' : BilinForm R M'')

theorem IsAdjointPair.comp {f' : M' →ₗ[R] M''} {g' : M'' →ₗ[R] M'} (h : IsAdjointPair B B' f g)
    (h' : IsAdjointPair B' B'' f' g') : IsAdjointPair B B'' (f'.comp f) (g.comp g') := fun x y => by
  rw [LinearMap.comp_apply, LinearMap.comp_apply, h', h]

theorem IsAdjointPair.mul {f g f' g' : Module.End R M} (h : IsAdjointPair B B f g)
    (h' : IsAdjointPair B B f' g') : IsAdjointPair B B (f * f') (g' * g) := fun x y => by
  rw [LinearMap.mul_apply, LinearMap.mul_apply, h, h']

variable (B B' B₁ B₂) (F₂ : BilinForm R M)

/-- The condition for an endomorphism to be "self-adjoint" with respect to a pair of bilinear forms
on the underlying module. In the case that these two forms are identical, this is the usual concept
of self adjointness. In the case that one of the forms is the negation of the other, this is the
usual concept of skew adjointness. -/
def IsPairSelfAdjoint (f : Module.End R M) :=
  IsAdjointPair B F f f

/-- The set of pair-self-adjoint endomorphisms are a submodule of the type of all endomorphisms. -/
def isPairSelfAdjointSubmodule : Submodule R (Module.End R M) where
  carrier := { f | IsPairSelfAdjoint B₂ F₂ f }
  zero_mem' := isAdjointPair_zero
  add_mem' hf hg := hf.add hg
  smul_mem' c _ h := h.smul c

@[simp]
theorem mem_isPairSelfAdjointSubmodule (f : Module.End R M) :
    f ∈ isPairSelfAdjointSubmodule B₂ F₂ ↔ IsPairSelfAdjoint B₂ F₂ f := Iff.rfl

theorem isPairSelfAdjoint_equiv (e : M' ≃ₗ[R] M) (f : Module.End R M) :
    IsPairSelfAdjoint B₂ F₂ f ↔
      IsPairSelfAdjoint (B₂.comp ↑e ↑e) (F₂.comp ↑e ↑e) (e.symm.conj f) := by
  have hₗ : (F₂.comp ↑e ↑e).compLeft (e.symm.conj f) = (F₂.compLeft f).comp ↑e ↑e := by
    ext
    simp [LinearEquiv.symm_conj_apply]
  have hᵣ : (B₂.comp ↑e ↑e).compRight (e.symm.conj f) = (B₂.compRight f).comp ↑e ↑e := by
    ext
    simp [LinearEquiv.conj_apply]
  have he : Function.Surjective (⇑(↑e : M' →ₗ[R] M) : M' → M) := e.surjective
  show BilinForm.IsAdjointPair _ _ _ _ ↔ BilinForm.IsAdjointPair _ _ _ _
  rw [isAdjointPair_iff_compLeft_eq_compRight, isAdjointPair_iff_compLeft_eq_compRight, hᵣ,
    hₗ, comp_inj _ _ he he]

/-- An endomorphism of a module is self-adjoint with respect to a bilinear form if it serves as an
adjoint for itself. -/
def IsSelfAdjoint (f : Module.End R M) :=
  IsAdjointPair B B f f

/-- An endomorphism of a module is skew-adjoint with respect to a bilinear form if its negation
serves as an adjoint. -/
def IsSkewAdjoint (f : Module.End R₁ M₁) :=
  IsAdjointPair B₁ B₁ f (-f)

theorem isSkewAdjoint_iff_neg_self_adjoint (f : Module.End R₁ M₁) :
    B₁.IsSkewAdjoint f ↔ IsAdjointPair (-B₁) B₁ f f :=
  show (∀ x y, B₁ (f x) y = B₁ x ((-f) y)) ↔ ∀ x y, B₁ (f x) y = (-B₁) x (f y) by
    simp only [LinearMap.neg_apply, BilinForm.neg_apply, BilinForm.neg_right]

/-- The set of self-adjoint endomorphisms of a module with bilinear form is a submodule. (In fact
it is a Jordan subalgebra.) -/
def selfAdjointSubmodule :=
  isPairSelfAdjointSubmodule B B

@[simp]
theorem mem_selfAdjointSubmodule (f : Module.End R M) :
    f ∈ B.selfAdjointSubmodule ↔ B.IsSelfAdjoint f :=
  Iff.rfl

/-- The set of skew-adjoint endomorphisms of a module with bilinear form is a submodule. (In fact
it is a Lie subalgebra.) -/
def skewAdjointSubmodule :=
  isPairSelfAdjointSubmodule (-B₁) B₁

@[simp]
theorem mem_skewAdjointSubmodule (f : Module.End R₁ M₁) :
    f ∈ B₁.skewAdjointSubmodule ↔ B₁.IsSkewAdjoint f := by
  rw [isSkewAdjoint_iff_neg_self_adjoint]
  exact Iff.rfl

end LinearAdjoints

end BilinForm

namespace BilinForm

/-- A nondegenerate bilinear form is a bilinear form such that the only element that is orthogonal
to every other element is `0`; i.e., for all nonzero `m` in `M`, there exists `n` in `M` with
`B m n ≠ 0`.

Note that for general (neither symmetric nor antisymmetric) bilinear forms this definition has a
chirality; in addition to this "left" nondegeneracy condition one could define a "right"
nondegeneracy condition that in the situation described, `B n m ≠ 0`.  This variant definition is
not currently provided in mathlib. In finite dimension either definition implies the other. -/
def Nondegenerate (B : BilinForm R M) : Prop :=
  ∀ m : M, (∀ n : M, B m n = 0) → m = 0

section

variable (R M)

/-- In a non-trivial module, zero is not non-degenerate. -/
theorem not_nondegenerate_zero [Nontrivial M] : ¬(0 : BilinForm R M).Nondegenerate :=
  let ⟨m, hm⟩ := exists_ne (0 : M)
  fun h => hm (h m fun _ => rfl)

end

variable {M' : Type*}
variable [AddCommMonoid M'] [Module R M']

theorem Nondegenerate.ne_zero [Nontrivial M] {B : BilinForm R M} (h : B.Nondegenerate) : B ≠ 0 :=
  fun h0 => not_nondegenerate_zero R M <| h0 ▸ h

theorem Nondegenerate.congr {B : BilinForm R M} (e : M ≃ₗ[R] M') (h : B.Nondegenerate) :
    (congr e B).Nondegenerate := fun m hm =>
  e.symm.map_eq_zero_iff.1 <|
    h (e.symm m) fun n => (congr_arg _ (e.symm_apply_apply n).symm).trans (hm (e n))

@[simp]
theorem nondegenerate_congr_iff {B : BilinForm R M} (e : M ≃ₗ[R] M') :
    (congr e B).Nondegenerate ↔ B.Nondegenerate :=
  ⟨fun h => by
    convert h.congr e.symm
    rw [congr_congr, e.self_trans_symm, congr_refl, LinearEquiv.refl_apply], Nondegenerate.congr e⟩

/-- A bilinear form is nondegenerate if and only if it has a trivial kernel. -/
theorem nondegenerate_iff_ker_eq_bot {B : BilinForm R M} :
    B.Nondegenerate ↔ LinearMap.ker B = ⊥ := by
  rw [LinearMap.ker_eq_bot']
  constructor <;> intro h
  · refine fun m hm => h _ fun x => ?_
    rw [hm]
    rfl
  · intro m hm
    apply h
    ext x
    exact hm x

theorem Nondegenerate.ker_eq_bot {B : BilinForm R M} (h : B.Nondegenerate) :
    LinearMap.ker B = ⊥ := nondegenerate_iff_ker_eq_bot.mp h

theorem compLeft_injective (B : BilinForm R₁ M₁) (b : B.Nondegenerate) :
    Function.Injective B.compLeft := fun φ ψ h => by
  ext w
  refine eq_of_sub_eq_zero (b _ ?_)
  intro v
  rw [sub_left, ← compLeft_apply, ← compLeft_apply, ← h, sub_self]

theorem isAdjointPair_unique_of_nondegenerate (B : BilinForm R₁ M₁) (b : B.Nondegenerate)
    (φ ψ₁ ψ₂ : M₁ →ₗ[R₁] M₁) (hψ₁ : IsAdjointPair B B ψ₁ φ) (hψ₂ : IsAdjointPair B B ψ₂ φ) :
    ψ₁ = ψ₂ :=
  B.compLeft_injective b <| ext fun v w => by rw [compLeft_apply, compLeft_apply, hψ₁, hψ₂]

section FiniteDimensional

variable [FiniteDimensional K V]

/-- Given a nondegenerate bilinear form `B` on a finite-dimensional vector space, `B.toDual` is
the linear equivalence between a vector space and its dual. -/
noncomputable def toDual (B : BilinForm K V) (b : B.Nondegenerate) : V ≃ₗ[K] Module.Dual K V :=
  B.linearEquivOfInjective (LinearMap.ker_eq_bot.mp <| b.ker_eq_bot)
    Subspace.dual_finrank_eq.symm

theorem toDual_def {B : BilinForm K V} (b : B.SeparatingLeft) {m n : V} : B.toDual b m n = B m n :=
  rfl

@[simp]
lemma apply_toDual_symm_apply {B : BilinForm K V} {hB : B.Nondegenerate}
    (f : Module.Dual K V) (v : V) :
    B ((B.toDual hB).symm f) v = f v := by
  change B.toDual hB ((B.toDual hB).symm f) v = f v
  simp only [LinearEquiv.apply_symm_apply]

lemma Nondegenerate.flip {B : BilinForm K V} (hB : B.Nondegenerate) :
    B.flip.Nondegenerate := by
  intro x hx
  apply (Module.evalEquiv K V).injective
  ext f
  obtain ⟨y, rfl⟩ := (B.toDual hB).surjective f
  simpa using hx y

lemma nonDegenerateFlip_iff {B : BilinForm K V} :
    B.flip.Nondegenerate ↔ B.Nondegenerate := ⟨Nondegenerate.flip, Nondegenerate.flip⟩

end FiniteDimensional

section DualBasis

variable {ι : Type*} [DecidableEq ι] [Finite ι]

/-- The `B`-dual basis `B.dualBasis hB b` to a finite basis `b` satisfies
`B (B.dualBasis hB b i) (b j) = B (b i) (B.dualBasis hB b j) = if i = j then 1 else 0`,
where `B` is a nondegenerate (symmetric) bilinear form and `b` is a finite basis. -/
noncomputable def dualBasis (B : BilinForm K V) (hB : B.Nondegenerate) (b : Basis ι K V) :
    Basis ι K V :=
  haveI := FiniteDimensional.of_fintype_basis b
  b.dualBasis.map (B.toDual hB).symm

@[simp]
theorem dualBasis_repr_apply
    (B : BilinForm K V) (hB : B.Nondegenerate) (b : Basis ι K V) (x i) :
    (B.dualBasis hB b).repr x i = B x (b i) := by
  rw [dualBasis, Basis.map_repr, LinearEquiv.symm_symm, LinearEquiv.trans_apply,
    Basis.dualBasis_repr]
<<<<<<< HEAD
  #adaptation_note
  /-- Before leanprover/lean4#4814, we had a final `toDual_def` in the `rw`,
  and no need for the `rfl`. I'm confused! -/
=======
>>>>>>> a38c21c2
  rfl

theorem apply_dualBasis_left (B : BilinForm K V) (hB : B.Nondegenerate) (b : Basis ι K V) (i j) :
    B (B.dualBasis hB b i) (b j) = if j = i then 1 else 0 := by
  have := FiniteDimensional.of_fintype_basis b
  rw [dualBasis, Basis.map_apply, Basis.coe_dualBasis, ← toDual_def hB,
    LinearEquiv.apply_symm_apply, Basis.coord_apply, Basis.repr_self, Finsupp.single_apply]

theorem apply_dualBasis_right (B : BilinForm K V) (hB : B.Nondegenerate) (sym : B.IsSymm)
    (b : Basis ι K V) (i j) : B (b i) (B.dualBasis hB b j) = if i = j then 1 else 0 := by
  rw [sym.eq, apply_dualBasis_left]

@[simp]
lemma dualBasis_dualBasis_flip [FiniteDimensional K V]
    (B : BilinForm K V) (hB : B.Nondegenerate) {ι : Type*}
    [Finite ι] [DecidableEq ι] (b : Basis ι K V) :
    B.dualBasis hB (B.flip.dualBasis hB.flip b) = b := by
  ext i
  refine LinearMap.ker_eq_bot.mp hB.ker_eq_bot ((B.flip.dualBasis hB.flip b).ext (fun j ↦ ?_))
  simp_rw [apply_dualBasis_left, ← B.flip_apply, apply_dualBasis_left, @eq_comm _ i j]

@[simp]
lemma dualBasis_flip_dualBasis (B : BilinForm K V) (hB : B.Nondegenerate) {ι}
    [Finite ι] [DecidableEq ι] [FiniteDimensional K V] (b : Basis ι K V) :
    B.flip.dualBasis hB.flip (B.dualBasis hB b) = b :=
  dualBasis_dualBasis_flip _ hB.flip b

@[simp]
lemma dualBasis_dualBasis (B : BilinForm K V) (hB : B.Nondegenerate) (hB' : B.IsSymm) {ι}
    [Finite ι] [DecidableEq ι] [FiniteDimensional K V] (b : Basis ι K V) :
    B.dualBasis hB (B.dualBasis hB b) = b := by
  convert dualBasis_dualBasis_flip _ hB.flip b
  rwa [eq_comm, ← isSymm_iff_flip]

end DualBasis

section LinearAdjoints

variable [FiniteDimensional K V]

/-- Given bilinear forms `B₁, B₂` where `B₂` is nondegenerate, `symmCompOfNondegenerate`
is the linear map `B₂ ∘ B₁`. -/
noncomputable def symmCompOfNondegenerate (B₁ B₂ : BilinForm K V) (b₂ : B₂.Nondegenerate) :
    V →ₗ[K] V :=
  (B₂.toDual b₂).symm.toLinearMap.comp B₁

theorem comp_symmCompOfNondegenerate_apply (B₁ : BilinForm K V) {B₂ : BilinForm K V}
    (b₂ : B₂.Nondegenerate) (v : V) :
    B₂ (B₁.symmCompOfNondegenerate B₂ b₂ v) = B₁ v := by
  erw [symmCompOfNondegenerate]
  simp only [coe_comp, LinearEquiv.coe_coe, Function.comp_apply, DFunLike.coe_fn_eq]
  erw [LinearEquiv.apply_symm_apply (B₂.toDual b₂)]

@[simp]
theorem symmCompOfNondegenerate_left_apply (B₁ : BilinForm K V) {B₂ : BilinForm K V}
    (b₂ : B₂.Nondegenerate) (v w : V) : B₂ (symmCompOfNondegenerate B₁ B₂ b₂ w) v = B₁ w v := by
  conv_lhs => rw [comp_symmCompOfNondegenerate_apply]

/-- Given the nondegenerate bilinear form `B` and the linear map `φ`,
`leftAdjointOfNondegenerate` provides the left adjoint of `φ` with respect to `B`.
The lemma proving this property is `BilinForm.isAdjointPairLeftAdjointOfNondegenerate`. -/
noncomputable def leftAdjointOfNondegenerate (B : BilinForm K V) (b : B.Nondegenerate)
    (φ : V →ₗ[K] V) : V →ₗ[K] V :=
  symmCompOfNondegenerate (B.compRight φ) B b

theorem isAdjointPairLeftAdjointOfNondegenerate (B : BilinForm K V) (b : B.Nondegenerate)
    (φ : V →ₗ[K] V) : IsAdjointPair B B (B.leftAdjointOfNondegenerate b φ) φ := fun x y =>
  (B.compRight φ).symmCompOfNondegenerate_left_apply b y x

/-- Given the nondegenerate bilinear form `B`, the linear map `φ` has a unique left adjoint given by
`BilinForm.leftAdjointOfNondegenerate`. -/
theorem isAdjointPair_iff_eq_of_nondegenerate (B : BilinForm K V) (b : B.Nondegenerate)
    (ψ φ : V →ₗ[K] V) : IsAdjointPair B B ψ φ ↔ ψ = B.leftAdjointOfNondegenerate b φ :=
  ⟨fun h =>
    B.isAdjointPair_unique_of_nondegenerate b φ ψ _ h
      (isAdjointPairLeftAdjointOfNondegenerate _ _ _),
    fun h => h.symm ▸ isAdjointPairLeftAdjointOfNondegenerate _ _ _⟩

end LinearAdjoints

end BilinForm

end LinearMap<|MERGE_RESOLUTION|>--- conflicted
+++ resolved
@@ -413,12 +413,6 @@
     (B.dualBasis hB b).repr x i = B x (b i) := by
   rw [dualBasis, Basis.map_repr, LinearEquiv.symm_symm, LinearEquiv.trans_apply,
     Basis.dualBasis_repr]
-<<<<<<< HEAD
-  #adaptation_note
-  /-- Before leanprover/lean4#4814, we had a final `toDual_def` in the `rw`,
-  and no need for the `rfl`. I'm confused! -/
-=======
->>>>>>> a38c21c2
   rfl
 
 theorem apply_dualBasis_left (B : BilinForm K V) (hB : B.Nondegenerate) (b : Basis ι K V) (i j) :
