/-
Copyright (c) 2018 Andreas Swerdlow. All rights reserved.
Released under Apache 2.0 license as described in the file LICENSE.
Authors: Andreas Swerdlow, Kexing Ying
-/
import Mathlib.LinearAlgebra.BilinearForm.Hom
import Mathlib.LinearAlgebra.Dual.Lemmas

/-!
# Bilinear form

This file defines various properties of bilinear forms, including reflexivity, symmetry,
alternativity, adjoint, and non-degeneracy.
For orthogonality, see `Mathlib/LinearAlgebra/BilinearForm/Orthogonal.lean`.

## Notation

Given any term `B` of type `BilinForm`, due to a coercion, can use
the notation `B x y` to refer to the function field, i.e. `B x y = B.bilin x y`.

In this file we use the following type variables:
- `M`, `M'`, ... are modules over the commutative semiring `R`,
- `M₁`, `M₁'`, ... are modules over the commutative ring `R₁`,
- `V`, ... is a vector space over the field `K`.

## References

* <https://en.wikipedia.org/wiki/Bilinear_form>

## Tags

Bilinear form,
-/


open LinearMap (BilinForm)
open Module

universe u v w

variable {R : Type*} {M : Type*} [CommSemiring R] [AddCommMonoid M] [Module R M]
variable {R₁ : Type*} {M₁ : Type*} [CommRing R₁] [AddCommGroup M₁] [Module R₁ M₁]
variable {V : Type*} {K : Type*} [Field K] [AddCommGroup V] [Module K V]
variable {M' : Type*} [AddCommMonoid M'] [Module R M']
variable {B : BilinForm R M} {B₁ : BilinForm R₁ M₁}

namespace LinearMap

namespace BilinForm

/-! ### Reflexivity, symmetry, and alternativity -/


/-- The proposition that a bilinear form is reflexive -/
def IsRefl (B : BilinForm R M) : Prop := LinearMap.IsRefl B

namespace IsRefl

theorem eq_zero (H : B.IsRefl) : ∀ {x y : M}, B x y = 0 → B y x = 0 := fun {x y} => H x y

protected theorem neg {B : BilinForm R₁ M₁} (hB : B.IsRefl) : (-B).IsRefl := fun x y =>
  neg_eq_zero.mpr ∘ hB x y ∘ neg_eq_zero.mp

protected theorem smul {α} [Semiring α] [Module α R] [SMulCommClass R α R]
    [NoZeroSMulDivisors α R] (a : α) {B : BilinForm R M} (hB : B.IsRefl) :
    (a • B).IsRefl := fun _ _ h =>
  (smul_eq_zero.mp h).elim (fun ha => smul_eq_zero_of_left ha _) fun hBz =>
    smul_eq_zero_of_right _ (hB _ _ hBz)

protected theorem groupSMul {α} [Group α] [DistribMulAction α R] [SMulCommClass R α R] (a : α)
    {B : BilinForm R M} (hB : B.IsRefl) : (a • B).IsRefl := fun x y =>
  (smul_eq_zero_iff_eq _).mpr ∘ hB x y ∘ (smul_eq_zero_iff_eq _).mp

end IsRefl

@[simp]
theorem isRefl_zero : (0 : BilinForm R M).IsRefl := fun _ _ _ => rfl

@[simp]
theorem isRefl_neg {B : BilinForm R₁ M₁} : (-B).IsRefl ↔ B.IsRefl :=
  ⟨fun h => neg_neg B ▸ h.neg, IsRefl.neg⟩

/-- The proposition that a bilinear form is symmetric -/
structure IsSymm (B : BilinForm R M) : Prop where
  protected eq : ∀ x y, B x y = B y x

theorem isSymm_def : IsSymm B ↔ ∀ x y, B x y = B y x where
  mp := fun ⟨h⟩ ↦ h
  mpr h := ⟨h⟩

theorem isSymm_iff : IsSymm B ↔ LinearMap.IsSymm B := by
  simp [isSymm_def, LinearMap.isSymm_def]

namespace IsSymm

theorem isRefl (H : B.IsSymm) : B.IsRefl := fun x y H1 => H.eq x y ▸ H1

protected theorem add {B₁ B₂ : BilinForm R M} (hB₁ : B₁.IsSymm) (hB₂ : B₂.IsSymm) :
    (B₁ + B₂).IsSymm := ⟨fun x y => (congr_arg₂ (· + ·) (hB₁.eq x y) (hB₂.eq x y) :)⟩

protected theorem sub {B₁ B₂ : BilinForm R₁ M₁} (hB₁ : B₁.IsSymm) (hB₂ : B₂.IsSymm) :
    (B₁ - B₂).IsSymm := ⟨fun x y => (congr_arg₂ Sub.sub (hB₁.eq x y) (hB₂.eq x y) :)⟩

protected theorem neg {B : BilinForm R₁ M₁} (hB : B.IsSymm) : (-B).IsSymm := ⟨fun x y =>
  congr_arg Neg.neg (hB.eq x y)⟩

protected theorem smul {α} [Monoid α] [DistribMulAction α R] [SMulCommClass R α R] (a : α)
    {B : BilinForm R M} (hB : B.IsSymm) : (a • B).IsSymm := ⟨fun x y =>
  congr_arg (a • ·) (hB.eq x y)⟩

/-- The restriction of a symmetric bilinear form on a submodule is also symmetric. -/
theorem restrict {B : BilinForm R M} (b : B.IsSymm) (W : Submodule R M) :
    (B.restrict W).IsSymm := ⟨fun x y => b.eq x y⟩

end IsSymm

@[simp]
theorem isSymm_zero : (0 : BilinForm R M).IsSymm := ⟨fun _ _ => rfl⟩

@[simp]
theorem isSymm_neg {B : BilinForm R₁ M₁} : (-B).IsSymm ↔ B.IsSymm :=
  ⟨fun h => neg_neg B ▸ h.neg, IsSymm.neg⟩

theorem isSymm_iff_flip : B.IsSymm ↔ flipHom B = B where
  mp := fun ⟨h⟩ ↦ by ext; simp [h]
  mpr h := ⟨fun x y ↦ by rw [← flip_apply, h]⟩

section polarization

variable {R : Type*} [Field R] [NeZero (2 : R)] [Module R M] {B C : BilinForm R M}

/-- Polarization identity: a symmetric bilinear form can be expressed through the values
it takes on the diagonal. -/
lemma IsSymm.polarization (x y : M) (hB : B.IsSymm) :
    B x y = (B (x + y) (x + y) - B x x - B y y) / 2 := by
  simp only [map_add, LinearMap.add_apply]
  rw [hB.eq y x]
  ring_nf
  rw [mul_assoc, inv_mul_cancel₀ two_ne_zero, mul_one]

/-- A symmetric bilinear form is characterized by the values it takes on the diagonal. -/
lemma ext_of_isSymm (hB : IsSymm B) (hC : IsSymm C)
    (h : ∀ x, B x x = C x x) : B = C := by
  ext x y
  rw [hB.polarization, hC.polarization]
  simp_rw [h]

/-- A symmetric bilinear form is characterized by the values it takes on the diagonal. -/
lemma ext_iff_of_isSymm (hB : IsSymm B) (hC : IsSymm C) :
    B = C ↔ ∀ x, B x x = C x x where
  mp h := by simp [h]
  mpr := ext_of_isSymm hB hC

end polarization

lemma isSymm_iff_basis {ι : Type*} (b : Basis ι R M) :
    IsSymm B ↔ ∀ i j, B (b i) (b j) = B (b j) (b i) where
  mp := fun ⟨h⟩ i j ↦ h _ _
  mpr := by
    refine fun h ↦ ⟨fun x y ↦ ?_⟩
    obtain ⟨fx, tx, ix, -, hx⟩ := Submodule.mem_span_iff_exists_finset_subset.1
      (by simp : x ∈ Submodule.span R (Set.range b))
    obtain ⟨fy, ty, iy, -, hy⟩ := Submodule.mem_span_iff_exists_finset_subset.1
      (by simp : y ∈ Submodule.span R (Set.range b))
    rw [← hx, ← hy]
    simp only [map_sum, map_smul, coeFn_sum, Finset.sum_apply, smul_apply, smul_eq_mul,
      Finset.mul_sum]
    rw [Finset.sum_comm]
    refine Finset.sum_congr rfl (fun b₁ h₁ ↦ Finset.sum_congr rfl fun b₂ h₂ ↦ ?_)
    rw [mul_left_comm]
    obtain ⟨i, rfl⟩ := ix h₁
    obtain ⟨j, rfl⟩ := iy h₂
    rw [h]

/-! ### Positive semidefinite bilinear forms -/

section PositiveSemidefinite

/-- A bilinear form `B` is **nonnegative** if for any `x` we have `0 ≤ B x x`. -/
structure IsNonneg [LE R] (B : BilinForm R M) where
  nonneg : ∀ x, 0 ≤ B x x

lemma isNonneg_def [LE R] {B : BilinForm R M} : B.IsNonneg ↔ ∀ x, 0 ≤ B x x :=
  ⟨fun ⟨h⟩ ↦ h, fun h ↦ ⟨h⟩⟩

/-- A bilinear form is nonnegative if and only if it is nonnegative as a sesquilinear form. -/
lemma isNonneg_iff [LE R] {B : BilinForm R M} : B.IsNonneg ↔ LinearMap.IsNonneg B :=
  isNonneg_def.trans LinearMap.isNonneg_def.symm

@[simp]
lemma isNonneg_zero [Preorder R] : IsNonneg (0 : BilinForm R M) :=
  isNonneg_iff.2 LinearMap.isNonneg_zero

protected lemma IsNonneg.add [Preorder R] [AddLeftMono R] {B C : BilinForm R M}
    (hB : B.IsNonneg) (hC : C.IsNonneg) : (B + C).IsNonneg where
  nonneg x := add_nonneg (hB.nonneg x) (hC.nonneg x)

protected lemma IsNonneg.smul [Preorder R] [PosMulMono R] {B : BilinForm R M} {c : R}
    (hB : B.IsNonneg) (hc : 0 ≤ c) : (c • B).IsNonneg where
  nonneg x := mul_nonneg hc (hB.nonneg x)

/-- A bilinear form `B` is **positive semidefinite** if it is symmetric and nonnegative. -/
structure IsPosSemidef [LE R] (B : BilinForm R M) extends
  isSymm : B.IsSymm,
  isNonneg : B.IsNonneg

variable {B : BilinForm R M}

lemma isPosSemidef_def [LE R] : B.IsPosSemidef ↔ B.IsSymm ∧ B.IsNonneg :=
  ⟨fun h ↦ ⟨h.isSymm, h.isNonneg⟩, fun ⟨h₁, h₂⟩ ↦ ⟨h₁, h₂⟩⟩

/-- A bilinear form is positive semidefinite if and only if it is positive semidefinite
  as a sesquilinear form. -/
lemma isPosSemidef_iff [LE R] {B : BilinForm R M} : B.IsPosSemidef ↔ LinearMap.IsPosSemidef B :=
  isPosSemidef_def.trans <| (isSymm_iff.and isNonneg_iff).trans LinearMap.isPosSemidef_def.symm

@[simp]
lemma isPosSemidef_zero [Preorder R] : IsPosSemidef (0 : BilinForm R M) :=
  isPosSemidef_iff.2 LinearMap.isPosSemidef_zero

protected lemma IsPosSemidef.add [Preorder R] [AddLeftMono R] {B C : BilinForm R M}
    (hB : B.IsPosSemidef) (hC : C.IsPosSemidef) : (B + C).IsPosSemidef :=
  isPosSemidef_iff.2 ((isPosSemidef_iff.1 hB).add (isPosSemidef_iff.1 hC))

protected lemma IsPosSemidef.smul [Preorder R] [PosMulMono R] {B : BilinForm R M} {c : R}
    (hB : B.IsPosSemidef) (hc : 0 ≤ c) : (c • B).IsPosSemidef :=
  isPosSemidef_def.2 ⟨hB.isSymm.smul c, hB.isNonneg.smul hc⟩

end PositiveSemidefinite

/-- The proposition that a bilinear form is alternating -/
def IsAlt (B : BilinForm R M) : Prop := LinearMap.IsAlt B

namespace IsAlt

theorem self_eq_zero (H : B.IsAlt) (x : M) : B x x = 0 := LinearMap.IsAlt.self_eq_zero H x

theorem neg_eq (H : B₁.IsAlt) (x y : M₁) : -B₁ x y = B₁ y x := LinearMap.IsAlt.neg H x y

theorem isRefl (H : B₁.IsAlt) : B₁.IsRefl := LinearMap.IsAlt.isRefl H

theorem eq_of_add_add_eq_zero [IsCancelAdd R] {a b c : M} (H : B.IsAlt) (hAdd : a + b + c = 0) :
    B a b = B b c := LinearMap.IsAlt.eq_of_add_add_eq_zero H hAdd

protected theorem add {B₁ B₂ : BilinForm R M} (hB₁ : B₁.IsAlt) (hB₂ : B₂.IsAlt) : (B₁ + B₂).IsAlt :=
  fun x => (congr_arg₂ (· + ·) (hB₁ x) (hB₂ x) :).trans <| add_zero _

protected theorem sub {B₁ B₂ : BilinForm R₁ M₁} (hB₁ : B₁.IsAlt) (hB₂ : B₂.IsAlt) :
    (B₁ - B₂).IsAlt := fun x => (congr_arg₂ Sub.sub (hB₁ x) (hB₂ x)).trans <| sub_zero _

protected theorem neg {B : BilinForm R₁ M₁} (hB : B.IsAlt) : (-B).IsAlt := fun x =>
  neg_eq_zero.mpr <| hB x

protected theorem smul {α} [Monoid α] [DistribMulAction α R] [SMulCommClass R α R] (a : α)
    {B : BilinForm R M} (hB : B.IsAlt) : (a • B).IsAlt := fun x =>
  (congr_arg (a • ·) (hB x)).trans <| smul_zero _

end IsAlt

@[simp]
theorem isAlt_zero : (0 : BilinForm R M).IsAlt := fun _ => rfl

@[simp]
theorem isAlt_neg {B : BilinForm R₁ M₁} : (-B).IsAlt ↔ B.IsAlt :=
  ⟨fun h => neg_neg B ▸ h.neg, IsAlt.neg⟩

end BilinForm

namespace BilinForm

/-- A nondegenerate bilinear form is a bilinear form such that the only element that is orthogonal
to every other element is `0`; i.e., for all nonzero `m` in `M`, there exists `n` in `M` with
`B m n ≠ 0`.

Note that for general (neither symmetric nor antisymmetric) bilinear forms this definition has a
chirality; in addition to this "left" nondegeneracy condition one could define a "right"
nondegeneracy condition that in the situation described, `B n m ≠ 0`.  This variant definition is
not currently provided in mathlib. In finite dimension either definition implies the other. -/
def Nondegenerate (B : BilinForm R M) : Prop :=
  ∀ m : M, (∀ n : M, B m n = 0) → m = 0

section

variable (R M)

/-- In a non-trivial module, zero is not non-degenerate. -/
theorem not_nondegenerate_zero [Nontrivial M] : ¬(0 : BilinForm R M).Nondegenerate :=
  let ⟨m, hm⟩ := exists_ne (0 : M)
  fun h => hm (h m fun _ => rfl)

end

variable {M' : Type*}
variable [AddCommMonoid M'] [Module R M']

theorem Nondegenerate.ne_zero [Nontrivial M] {B : BilinForm R M} (h : B.Nondegenerate) : B ≠ 0 :=
  fun h0 => not_nondegenerate_zero R M <| h0 ▸ h

theorem Nondegenerate.congr {B : BilinForm R M} (e : M ≃ₗ[R] M') (h : B.Nondegenerate) :
    (congr e B).Nondegenerate := fun m hm =>
  e.symm.map_eq_zero_iff.1 <|
    h (e.symm m) fun n => (congr_arg _ (e.symm_apply_apply n).symm).trans (hm (e n))

@[simp]
theorem nondegenerate_congr_iff {B : BilinForm R M} (e : M ≃ₗ[R] M') :
    (congr e B).Nondegenerate ↔ B.Nondegenerate :=
  ⟨fun h => by
    convert h.congr e.symm
    rw [congr_congr, e.self_trans_symm, congr_refl, LinearEquiv.refl_apply], Nondegenerate.congr e⟩

/-- A bilinear form is nondegenerate if and only if it has a trivial kernel. -/
theorem nondegenerate_iff_ker_eq_bot {B : BilinForm R M} :
    B.Nondegenerate ↔ LinearMap.ker B = ⊥ := by
  rw [LinearMap.ker_eq_bot']
  simp [Nondegenerate, LinearMap.ext_iff]

theorem Nondegenerate.ker_eq_bot {B : BilinForm R M} (h : B.Nondegenerate) :
    LinearMap.ker B = ⊥ := nondegenerate_iff_ker_eq_bot.mp h

theorem compLeft_injective (B : BilinForm R₁ M₁) (b : B.Nondegenerate) :
    Function.Injective B.compLeft := fun φ ψ h => by
  ext w
  refine eq_of_sub_eq_zero (b _ ?_)
  intro v
  rw [sub_left, ← compLeft_apply, ← compLeft_apply, ← h, sub_self]

theorem isAdjointPair_unique_of_nondegenerate (B : BilinForm R₁ M₁) (b : B.Nondegenerate)
    (φ ψ₁ ψ₂ : M₁ →ₗ[R₁] M₁) (hψ₁ : IsAdjointPair B B ψ₁ φ) (hψ₂ : IsAdjointPair B B ψ₂ φ) :
    ψ₁ = ψ₂ :=
  B.compLeft_injective b <| ext fun v w => by rw [compLeft_apply, compLeft_apply, hψ₁, hψ₂]

section FiniteDimensional

variable [FiniteDimensional K V]

/-- Given a nondegenerate bilinear form `B` on a finite-dimensional vector space, `B.toDual` is
the linear equivalence between a vector space and its dual. -/
noncomputable def toDual (B : BilinForm K V) (b : B.Nondegenerate) : V ≃ₗ[K] Module.Dual K V :=
  B.linearEquivOfInjective (LinearMap.ker_eq_bot.mp <| b.ker_eq_bot)
    Subspace.dual_finrank_eq.symm

theorem toDual_def {B : BilinForm K V} (b : B.SeparatingLeft) {m n : V} : B.toDual b m n = B m n :=
  rfl

@[simp]
lemma apply_toDual_symm_apply {B : BilinForm K V} {hB : B.Nondegenerate}
    (f : Module.Dual K V) (v : V) :
    B ((B.toDual hB).symm f) v = f v := by
  change B.toDual hB ((B.toDual hB).symm f) v = f v
  simp only [LinearEquiv.apply_symm_apply]

lemma Nondegenerate.flip {B : BilinForm K V} (hB : B.Nondegenerate) :
    B.flip.Nondegenerate := by
  intro x hx
  apply (Module.evalEquiv K V).injective
  ext f
  obtain ⟨y, rfl⟩ := (B.toDual hB).surjective f
  simpa using hx y

lemma nonDegenerateFlip_iff {B : BilinForm K V} :
    B.flip.Nondegenerate ↔ B.Nondegenerate := ⟨Nondegenerate.flip, Nondegenerate.flip⟩

end FiniteDimensional

section DualBasis

variable {ι : Type*} [DecidableEq ι] [Finite ι]

/-- The `B`-dual basis `B.dualBasis hB b` to a finite basis `b` satisfies
`B (B.dualBasis hB b i) (b j) = B (b i) (B.dualBasis hB b j) = if i = j then 1 else 0`,
where `B` is a nondegenerate (symmetric) bilinear form and `b` is a finite basis. -/
noncomputable def dualBasis (B : BilinForm K V) (hB : B.Nondegenerate) (b : Basis ι K V) :
    Basis ι K V :=
  haveI := FiniteDimensional.of_fintype_basis b
  b.dualBasis.map (B.toDual hB).symm

variable {B : BilinForm K V}

@[simp]
theorem dualBasis_repr_apply (hB : B.Nondegenerate) (b : Basis ι K V) (x i) :
    (B.dualBasis hB b).repr x i = B x (b i) := by
  have := FiniteDimensional.of_fintype_basis b
  rw [dualBasis, Basis.map_repr, LinearEquiv.symm_symm, LinearEquiv.trans_apply,
    Basis.dualBasis_repr, toDual_def]

theorem apply_dualBasis_left (hB : B.Nondegenerate) (b : Basis ι K V) (i j) :
    B (B.dualBasis hB b i) (b j) = if j = i then 1 else 0 := by
  have := FiniteDimensional.of_fintype_basis b
  rw [dualBasis, Basis.map_apply, Basis.coe_dualBasis, ← toDual_def hB,
    LinearEquiv.apply_symm_apply, Basis.coord_apply, Basis.repr_self, Finsupp.single_apply]

theorem apply_dualBasis_right (hB : B.Nondegenerate) (sym : B.IsSymm)
    (b : Basis ι K V) (i j) : B (b i) (B.dualBasis hB b j) = if i = j then 1 else 0 := by
  rw [sym.eq, apply_dualBasis_left]

@[simp]
<<<<<<< HEAD
lemma dualBasis_dualBasis_flip [FiniteDimensional K V]
    (B : BilinForm K V) (hB : B.Nondegenerate) (b : Basis ι K V) :
=======
lemma dualBasis_dualBasis_flip [FiniteDimensional K V] (hB : B.Nondegenerate) (b : Basis ι K V) :
>>>>>>> 615903a2
    B.dualBasis hB (B.flip.dualBasis hB.flip b) = b := by
  ext i
  refine LinearMap.ker_eq_bot.mp hB.ker_eq_bot ((B.flip.dualBasis hB.flip b).ext (fun j ↦ ?_))
  simp_rw [apply_dualBasis_left, ← B.flip_apply, apply_dualBasis_left, @eq_comm _ i j]

@[simp]
<<<<<<< HEAD
lemma dualBasis_flip_dualBasis (B : BilinForm K V) (hB : B.Nondegenerate) [FiniteDimensional K V]
    (b : Basis ι K V) :
=======
lemma dualBasis_flip_dualBasis (hB : B.Nondegenerate) [FiniteDimensional K V] (b : Basis ι K V) :
>>>>>>> 615903a2
    B.flip.dualBasis hB.flip (B.dualBasis hB b) = b :=
  dualBasis_dualBasis_flip hB.flip b

@[simp]
<<<<<<< HEAD
lemma dualBasis_dualBasis (B : BilinForm K V) (hB : B.Nondegenerate) (hB' : B.IsSymm)
    [FiniteDimensional K V] (b : Basis ι K V) :
=======
lemma dualBasis_dualBasis (hB : B.Nondegenerate) (hB' : B.IsSymm) [FiniteDimensional K V]
    (b : Basis ι K V) :
>>>>>>> 615903a2
    B.dualBasis hB (B.dualBasis hB b) = b := by
  convert dualBasis_dualBasis_flip hB.flip b
  rwa [eq_comm, ← isSymm_iff_flip]

<<<<<<< HEAD
@[simp]
theorem dualBasis_eq_iff (B : BilinForm K V) (hB : B.Nondegenerate) (b : Basis ι K V) (v : ι → V) :
=======
lemma dualBasis_involutive (hB : B.Nondegenerate) (hB' : B.IsSymm) [FiniteDimensional K V] :
    Function.Involutive (B.dualBasis hB : Basis ι K V → Basis ι K V) :=
  fun b ↦ dualBasis_dualBasis hB hB' b

lemma dualBasis_injective (hB : B.Nondegenerate) (hB' : B.IsSymm) [FiniteDimensional K V] :
    Function.Injective (B.dualBasis hB : Basis ι K V → Basis ι K V) :=
  (B.dualBasis_involutive hB hB').injective

@[simp]
theorem dualBasis_eq_iff (hB : B.Nondegenerate) (b : Basis ι K V) (v : ι → V) :
>>>>>>> 615903a2
    B.dualBasis hB b = v ↔ ∀ i j, B (v i) (b j) = if j = i then 1 else 0 :=
  ⟨fun h _ _ ↦ by rw [← h, apply_dualBasis_left],
    fun h ↦ funext fun _ ↦ (B.dualBasis hB b).ext_elem_iff.mpr fun _ ↦ by
      rw [dualBasis_repr_apply, dualBasis_repr_apply, apply_dualBasis_left, h]⟩

end DualBasis

section LinearAdjoints

variable [FiniteDimensional K V]

/-- Given bilinear forms `B₁, B₂` where `B₂` is nondegenerate, `symmCompOfNondegenerate`
is the linear map `B₂ ∘ B₁`. -/
noncomputable def symmCompOfNondegenerate (B₁ B₂ : BilinForm K V) (b₂ : B₂.Nondegenerate) :
    V →ₗ[K] V :=
  (B₂.toDual b₂).symm.toLinearMap.comp B₁

theorem comp_symmCompOfNondegenerate_apply (B₁ : BilinForm K V) {B₂ : BilinForm K V}
    (b₂ : B₂.Nondegenerate) (v : V) :
    B₂ (B₁.symmCompOfNondegenerate B₂ b₂ v) = B₁ v := by
  rw [symmCompOfNondegenerate]
  simp only [coe_comp, LinearEquiv.coe_coe, Function.comp_apply]
  erw [LinearEquiv.apply_symm_apply (B₂.toDual b₂)]

@[simp]
theorem symmCompOfNondegenerate_left_apply (B₁ : BilinForm K V) {B₂ : BilinForm K V}
    (b₂ : B₂.Nondegenerate) (v w : V) : B₂ (symmCompOfNondegenerate B₁ B₂ b₂ w) v = B₁ w v := by
  conv_lhs => rw [comp_symmCompOfNondegenerate_apply]

/-- Given the nondegenerate bilinear form `B` and the linear map `φ`,
`leftAdjointOfNondegenerate` provides the left adjoint of `φ` with respect to `B`.
The lemma proving this property is `BilinForm.isAdjointPairLeftAdjointOfNondegenerate`. -/
noncomputable def leftAdjointOfNondegenerate (B : BilinForm K V) (b : B.Nondegenerate)
    (φ : V →ₗ[K] V) : V →ₗ[K] V :=
  symmCompOfNondegenerate (B.compRight φ) B b

theorem isAdjointPairLeftAdjointOfNondegenerate (B : BilinForm K V) (b : B.Nondegenerate)
    (φ : V →ₗ[K] V) : IsAdjointPair B B (B.leftAdjointOfNondegenerate b φ) φ := fun x y =>
  (B.compRight φ).symmCompOfNondegenerate_left_apply b y x

/-- Given the nondegenerate bilinear form `B`, the linear map `φ` has a unique left adjoint given by
`BilinForm.leftAdjointOfNondegenerate`. -/
theorem isAdjointPair_iff_eq_of_nondegenerate (B : BilinForm K V) (b : B.Nondegenerate)
    (ψ φ : V →ₗ[K] V) : IsAdjointPair B B ψ φ ↔ ψ = B.leftAdjointOfNondegenerate b φ :=
  ⟨fun h =>
    B.isAdjointPair_unique_of_nondegenerate b φ ψ _ h
      (isAdjointPairLeftAdjointOfNondegenerate _ _ _),
    fun h => h.symm ▸ isAdjointPairLeftAdjointOfNondegenerate _ _ _⟩

end LinearAdjoints

end BilinForm

end LinearMap<|MERGE_RESOLUTION|>--- conflicted
+++ resolved
@@ -394,43 +394,24 @@
   rw [sym.eq, apply_dualBasis_left]
 
 @[simp]
-<<<<<<< HEAD
-lemma dualBasis_dualBasis_flip [FiniteDimensional K V]
-    (B : BilinForm K V) (hB : B.Nondegenerate) (b : Basis ι K V) :
-=======
 lemma dualBasis_dualBasis_flip [FiniteDimensional K V] (hB : B.Nondegenerate) (b : Basis ι K V) :
->>>>>>> 615903a2
     B.dualBasis hB (B.flip.dualBasis hB.flip b) = b := by
   ext i
   refine LinearMap.ker_eq_bot.mp hB.ker_eq_bot ((B.flip.dualBasis hB.flip b).ext (fun j ↦ ?_))
   simp_rw [apply_dualBasis_left, ← B.flip_apply, apply_dualBasis_left, @eq_comm _ i j]
 
 @[simp]
-<<<<<<< HEAD
-lemma dualBasis_flip_dualBasis (B : BilinForm K V) (hB : B.Nondegenerate) [FiniteDimensional K V]
-    (b : Basis ι K V) :
-=======
 lemma dualBasis_flip_dualBasis (hB : B.Nondegenerate) [FiniteDimensional K V] (b : Basis ι K V) :
->>>>>>> 615903a2
     B.flip.dualBasis hB.flip (B.dualBasis hB b) = b :=
   dualBasis_dualBasis_flip hB.flip b
 
 @[simp]
-<<<<<<< HEAD
-lemma dualBasis_dualBasis (B : BilinForm K V) (hB : B.Nondegenerate) (hB' : B.IsSymm)
-    [FiniteDimensional K V] (b : Basis ι K V) :
-=======
 lemma dualBasis_dualBasis (hB : B.Nondegenerate) (hB' : B.IsSymm) [FiniteDimensional K V]
     (b : Basis ι K V) :
->>>>>>> 615903a2
     B.dualBasis hB (B.dualBasis hB b) = b := by
   convert dualBasis_dualBasis_flip hB.flip b
   rwa [eq_comm, ← isSymm_iff_flip]
 
-<<<<<<< HEAD
-@[simp]
-theorem dualBasis_eq_iff (B : BilinForm K V) (hB : B.Nondegenerate) (b : Basis ι K V) (v : ι → V) :
-=======
 lemma dualBasis_involutive (hB : B.Nondegenerate) (hB' : B.IsSymm) [FiniteDimensional K V] :
     Function.Involutive (B.dualBasis hB : Basis ι K V → Basis ι K V) :=
   fun b ↦ dualBasis_dualBasis hB hB' b
@@ -441,7 +422,6 @@
 
 @[simp]
 theorem dualBasis_eq_iff (hB : B.Nondegenerate) (b : Basis ι K V) (v : ι → V) :
->>>>>>> 615903a2
     B.dualBasis hB b = v ↔ ∀ i j, B (v i) (b j) = if j = i then 1 else 0 :=
   ⟨fun h _ _ ↦ by rw [← h, apply_dualBasis_left],
     fun h ↦ funext fun _ ↦ (B.dualBasis hB b).ext_elem_iff.mpr fun _ ↦ by
