--- conflicted
+++ resolved
@@ -164,11 +164,7 @@
       (by simp : y ∈ Submodule.span R (Set.range b))
     rw [← hx, ← hy]
     simp only [map_sum, map_smul, coeFn_sum, Finset.sum_apply, smul_apply, smul_eq_mul,
-<<<<<<< HEAD
-      Finset.mul_sum, RingHom.id_apply]
-=======
       Finset.mul_sum]
->>>>>>> 9c800def
     rw [Finset.sum_comm]
     refine Finset.sum_congr rfl (fun b₁ h₁ ↦ Finset.sum_congr rfl fun b₂ h₂ ↦ ?_)
     rw [mul_left_comm]
