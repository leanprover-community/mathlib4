--- conflicted
+++ resolved
@@ -48,15 +48,9 @@
 (commutative) algebra over the ring of the module in which the right bilinear map is valued. -/
 def tensorDistrib :
     (BilinMap A M₁ N₁ ⊗[R] BilinMap R M₂ N₂) →ₗ[A] BilinMap A (M₁ ⊗[R] M₂) (N₁ ⊗[R] N₂) :=
-<<<<<<< HEAD
   (TensorProduct.lift.equiv (M₁ ⊗[R] M₂) (M₁ ⊗[R] M₂) (N₁ ⊗[R] N₂) (.id A)).symm.toLinearMap ∘ₗ
- ((LinearMap.llcomp A _ _ _).flip
-   (TensorProduct.AlgebraTensorModule.tensorTensorTensorComm R A M₁ M₂ M₁ M₂).toLinearMap)
-=======
-  (TensorProduct.lift.equiv A (M₁ ⊗[R] M₂) (M₁ ⊗[R] M₂) (N₁ ⊗[R] N₂)).symm.toLinearMap ∘ₗ
   ((LinearMap.llcomp A _ _ _).flip
    (TensorProduct.AlgebraTensorModule.tensorTensorTensorComm R R A A M₁ M₂ M₁ M₂).toLinearMap)
->>>>>>> 341594fa
   ∘ₗ TensorProduct.AlgebraTensorModule.homTensorHomMap R _ _ _ _ _ _
   ∘ₗ (TensorProduct.AlgebraTensorModule.congr
     (TensorProduct.lift.equiv M₁ M₁ N₁ (.id A))
