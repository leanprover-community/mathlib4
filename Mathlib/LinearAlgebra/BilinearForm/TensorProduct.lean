/-
Copyright (c) 2023 Eric Wieser. All rights reserved.
Released under Apache 2.0 license as described in the file LICENSE.
Authors: Eric Wieser
-/
import Mathlib.LinearAlgebra.BilinearForm
import Mathlib.LinearAlgebra.TensorProduct
import Mathlib.LinearAlgebra.TensorProduct.Tower

#align_import linear_algebra.bilinear_form.tensor_product from "leanprover-community/mathlib"@"f0c8bf9245297a541f468be517f1bde6195105e9"

/-!
# The bilinear form on a tensor product

## Main definitions

* `BilinForm.tensorDistrib (B₁ ⊗ₜ B₂)`: the bilinear form on `M₁ ⊗ M₂` constructed by applying
  `B₁` on `M₁` and `B₂` on `M₂`.
* `BilinForm.tensorDistribEquiv`: `BilinForm.tensorDistrib` as an equivalence on finite free
  modules.

-/


universe u v w uι uR uA uM₁ uM₂

variable {ι : Type uι} {R : Type uR} {A : Type uA} {M₁ : Type uM₁} {M₂ : Type uM₂}

open TensorProduct

namespace BilinForm

section CommSemiring
variable [CommSemiring R] [CommSemiring A]
variable [AddCommMonoid M₁] [AddCommMonoid M₂]
variable [Algebra R A] [Module R M₁] [Module A M₁]
variable [SMulCommClass R A M₁] [SMulCommClass A R M₁] [IsScalarTower R A M₁]
variable [Module R M₂]

/-- The tensor product of two bilinear forms injects into bilinear forms on tensor products.

Note this is heterobasic; the bilinear form on the left can take values in a larger ring than
the one on the right. -/
def tensorDistrib : BilinForm A M₁ ⊗[R] BilinForm R M₂ →ₗ[A] BilinForm A (M₁ ⊗[R] M₂) :=
  ((TensorProduct.AlgebraTensorModule.tensorTensorTensorComm R A M₁ M₂ M₁ M₂).dualMap
    ≪≫ₗ (TensorProduct.lift.equiv A (M₁ ⊗[R] M₂) (M₁ ⊗[R] M₂) A).symm
    ≪≫ₗ LinearMap.toBilin).toLinearMap
  ∘ₗ TensorProduct.AlgebraTensorModule.dualDistrib R _ _ _
  ∘ₗ (TensorProduct.AlgebraTensorModule.congr
    (BilinForm.toLin ≪≫ₗ TensorProduct.lift.equiv A _ _ _)
    (BilinForm.toLin ≪≫ₗ TensorProduct.lift.equiv R _ _ _)).toLinearMap
#align bilin_form.tensor_distrib BilinForm.tensorDistrib

-- TODO: make the RHS `MulOpposite.op (B₂ m₂ m₂') • B₁ m₁ m₁'` so that this has a nicer defeq for
-- `R = A` of `B₁ m₁ m₁' * B₂ m₂ m₂'`, as it did before the generalization in #6306.
@[simp]
theorem tensorDistrib_tmul (B₁ : BilinForm A M₁) (B₂ : BilinForm R M₂) (m₁ : M₁) (m₂ : M₂)
    (m₁' : M₁) (m₂' : M₂) :
    tensorDistrib (A := A) (B₁ ⊗ₜ B₂) (m₁ ⊗ₜ m₂) (m₁' ⊗ₜ m₂')
      = B₂ m₂ m₂' • B₁ m₁ m₁' :=
  rfl
#align bilin_form.tensor_distrib_tmul BilinForm.tensorDistrib_tmulₓ

/-- The tensor product of two bilinear forms, a shorthand for dot notation. -/
@[reducible]
protected def tmul (B₁ : BilinForm A M₁) (B₂ : BilinForm R M₂) : BilinForm A (M₁ ⊗[R] M₂) :=
  tensorDistrib (A := A) (B₁ ⊗ₜ[R] B₂)
#align bilin_form.tmul BilinForm.tmul

<<<<<<< HEAD
/-- The base change of a bilinear form. -/
protected def baseChange (B : BilinForm R M₂) : BilinForm A (A ⊗[R] M₂) :=
  BilinForm.tmul (R := R) (A := A) (M₁ := A) (M₂ := M₂) (LinearMap.toBilin <| LinearMap.mul A A) B

@[simp]
theorem baseChange_tmul (B₂ : BilinForm R M₂) (a : A) (m₂ : M₂)
    (a' : A) (m₂' : M₂) :
    B₂.baseChange (a ⊗ₜ m₂) (a' ⊗ₜ m₂') = (B₂ m₂ m₂') • (a * a') :=
  rfl
=======
attribute [ext] TensorProduct.ext in
/-- A tensor product of symmetric bilinear forms is symmetric. -/
lemma IsSymm.tmul {B₁ : BilinForm R M₁} {B₂ : BilinForm R M₂}
    (hB₁ : B₁.IsSymm) (hB₂ : B₂.IsSymm) : (B₁.tmul B₂).IsSymm := by
  rw [isSymm_iff_flip R]
  apply toLin.injective
  ext x₁ x₂ y₁ y₂
  exact (congr_arg₂ (HMul.hMul) (hB₁ x₁ y₁) (hB₂ x₂ y₂)).symm
>>>>>>> 75bcb185

end CommSemiring

section CommRing

variable [CommRing R]

variable [AddCommGroup M₁] [AddCommGroup M₂]

variable [Module R M₁] [Module R M₂]

variable [Module.Free R M₁] [Module.Finite R M₁]

variable [Module.Free R M₂] [Module.Finite R M₂]

variable [Nontrivial R]

/-- `tensorDistrib` as an equivalence. -/
noncomputable def tensorDistribEquiv :
    BilinForm R M₁ ⊗[R] BilinForm R M₂ ≃ₗ[R] BilinForm R (M₁ ⊗[R] M₂) :=
  -- the same `LinearEquiv`s as from `tensorDistrib`,
  -- but with the inner linear map also as an equiv
  TensorProduct.congr (BilinForm.toLin ≪≫ₗ TensorProduct.lift.equiv R _ _ _)
    (BilinForm.toLin ≪≫ₗ TensorProduct.lift.equiv R _ _ _) ≪≫ₗ
  TensorProduct.dualDistribEquiv R (M₁ ⊗ M₁) (M₂ ⊗ M₂) ≪≫ₗ
  (TensorProduct.tensorTensorTensorComm R _ _ _ _).dualMap ≪≫ₗ
  (TensorProduct.lift.equiv R _ _ _).symm ≪≫ₗ LinearMap.toBilin
#align bilin_form.tensor_distrib_equiv BilinForm.tensorDistribEquiv

-- this is a dsimp lemma
@[simp, nolint simpNF]
theorem tensorDistribEquiv_tmul (B₁ : BilinForm R M₁) (B₂ : BilinForm R M₂) (m₁ : M₁) (m₂ : M₂)
    (m₁' : M₁) (m₂' : M₂) :
    tensorDistribEquiv (R := R) (M₁ := M₁) (M₂ := M₂) (B₁ ⊗ₜ[R] B₂) (m₁ ⊗ₜ m₂) (m₁' ⊗ₜ m₂')
      = B₁ m₁ m₁' * B₂ m₂ m₂' :=
  rfl

variable (R M₁ M₂) in
-- TODO: make this `rfl`
@[simp]
theorem tensorDistribEquiv_toLinearMap :
    (tensorDistribEquiv (R := R) (M₁ := M₁) (M₂ := M₂)).toLinearMap = tensorDistrib (A := R) := by
  ext B₁ B₂ : 3
  apply toLin.injective
  ext
  exact mul_comm _ _

@[simp]
theorem tensorDistribEquiv_apply (B : BilinForm R M₁ ⊗ BilinForm R M₂) :
    tensorDistribEquiv (R := R) (M₁ := M₁) (M₂ := M₂) B = tensorDistrib (A := R) B :=
  FunLike.congr_fun (tensorDistribEquiv_toLinearMap R M₁ M₂) B
#align bilin_form.tensor_distrib_equiv_apply BilinForm.tensorDistribEquiv_apply

end CommRing

end BilinForm<|MERGE_RESOLUTION|>--- conflicted
+++ resolved
@@ -67,7 +67,15 @@
   tensorDistrib (A := A) (B₁ ⊗ₜ[R] B₂)
 #align bilin_form.tmul BilinForm.tmul
 
-<<<<<<< HEAD
+attribute [ext] TensorProduct.ext in
+/-- A tensor product of symmetric bilinear forms is symmetric. -/
+lemma IsSymm.tmul {B₁ : BilinForm R M₁} {B₂ : BilinForm R M₂}
+    (hB₁ : B₁.IsSymm) (hB₂ : B₂.IsSymm) : (B₁.tmul B₂).IsSymm := by
+  rw [isSymm_iff_flip R]
+  apply toLin.injective
+  ext x₁ x₂ y₁ y₂
+  exact (congr_arg₂ (HMul.hMul) (hB₁ x₁ y₁) (hB₂ x₂ y₂)).symm
+
 /-- The base change of a bilinear form. -/
 protected def baseChange (B : BilinForm R M₂) : BilinForm A (A ⊗[R] M₂) :=
   BilinForm.tmul (R := R) (A := A) (M₁ := A) (M₂ := M₂) (LinearMap.toBilin <| LinearMap.mul A A) B
@@ -77,16 +85,6 @@
     (a' : A) (m₂' : M₂) :
     B₂.baseChange (a ⊗ₜ m₂) (a' ⊗ₜ m₂') = (B₂ m₂ m₂') • (a * a') :=
   rfl
-=======
-attribute [ext] TensorProduct.ext in
-/-- A tensor product of symmetric bilinear forms is symmetric. -/
-lemma IsSymm.tmul {B₁ : BilinForm R M₁} {B₂ : BilinForm R M₂}
-    (hB₁ : B₁.IsSymm) (hB₂ : B₂.IsSymm) : (B₁.tmul B₂).IsSymm := by
-  rw [isSymm_iff_flip R]
-  apply toLin.injective
-  ext x₁ x₂ y₁ y₂
-  exact (congr_arg₂ (HMul.hMul) (hB₁ x₁ y₁) (hB₂ x₂ y₂)).symm
->>>>>>> 75bcb185
 
 end CommSemiring
 
