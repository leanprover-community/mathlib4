--- conflicted
+++ resolved
@@ -285,12 +285,8 @@
     DistribMulAction α (BilinForm R M) :=
   Function.Injective.distribMulAction coeFnAddMonoidHom coe_injective coe_smul
 
-<<<<<<< HEAD
 instance {α} [Semiring α] [Module α R] [SMulCommClass α R R] [SMulCommClass R α R] :
     Module α (BilinForm R M) :=
-=======
-instance {α} [CommSemiring α] [Module α R] [SMulCommClass α R R] : Module α (BilinForm R M) :=
->>>>>>> 53f935bf
   Function.Injective.module _ coeFnAddMonoidHom coe_injective coe_smul
 
 section flip
