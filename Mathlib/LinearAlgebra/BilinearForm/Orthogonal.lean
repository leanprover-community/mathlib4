--- conflicted
+++ resolved
@@ -443,16 +443,11 @@
   rcases Submodule.mem_sup.1 this with ⟨y, hy, z, hz, rfl⟩
   specialize hm ⟨z, hz⟩
   rw [restrict] at hm
-<<<<<<< HEAD
-  erw [add_right, show B m.1 y = 0 by rw [b₂.eq_zero]; exact m.2 y hy, hm, add_zero]
-#align bilin_form.restrict_orthogonal_span_singleton_nondegenerate LinearMap.BilinForm.restrictOrthogonalSpanSingletonNondegenerate
-=======
   erw [add_right, show B m.1 y = 0 by rw [b₂]; exact m.2 y hy, hm, add_zero]
 #align bilin_form.restrict_orthogonal_span_singleton_nondegenerate LinearMap.BilinForm.restrict_nondegenerate_orthogonal_spanSingleton
 
 @[deprecated (since := "2024-05-30")]
 alias restrictNondegenerateOrthogonalSpanSingleton :=
   restrict_nondegenerate_orthogonal_spanSingleton
->>>>>>> 330b3f80
 
 end BilinForm