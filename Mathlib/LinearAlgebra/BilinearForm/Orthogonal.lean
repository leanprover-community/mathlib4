--- conflicted
+++ resolved
@@ -35,24 +35,10 @@
 
 universe u v w
 
-<<<<<<< HEAD
 variable {R : Type*} {M : Type*} [CommSemiring R] [AddCommMonoid M] [Module R M]
-
 variable {R₁ : Type*} {M₁ : Type*} [CommRing R₁] [AddCommGroup M₁] [Module R₁ M₁]
-
 variable {V : Type*} {K : Type*} [Field K] [AddCommGroup V] [Module K V]
-
 variable {B : BilinForm R M} {B₁ : BilinForm R₁ M₁}
-=======
-variable {R : Type*} {M : Type*} [Semiring R] [AddCommMonoid M] [Module R M]
-variable {R₁ : Type*} {M₁ : Type*} [Ring R₁] [AddCommGroup M₁] [Module R₁ M₁]
-variable {R₂ : Type*} {M₂ : Type*} [CommSemiring R₂] [AddCommMonoid M₂] [Module R₂ M₂]
-variable {R₃ : Type*} {M₃ : Type*} [CommRing R₃] [AddCommGroup M₃] [Module R₃ M₃]
-variable {V : Type*} {K : Type*} [Field K] [AddCommGroup V] [Module K V]
-variable {M₂' M₂'' : Type*}
-variable [AddCommMonoid M₂'] [AddCommMonoid M₂''] [Module R₂ M₂'] [Module R₂ M₂'']
-variable {B : BilinForm R M} {B₁ : BilinForm R₁ M₁} {B₂ : BilinForm R₂ M₂}
->>>>>>> 15e8bbd9
 
 namespace BilinForm
 
@@ -106,12 +92,7 @@
 
 section
 
-<<<<<<< HEAD
 variable {R₄ M₄ : Type*} [CommRing R₄] [IsDomain R₄]
-
-=======
-variable {R₄ M₄ : Type*} [Ring R₄] [IsDomain R₄]
->>>>>>> 15e8bbd9
 variable [AddCommGroup M₄] [Module R₄ M₄] {G : BilinForm R₄ M₄}
 
 @[simp]
@@ -229,12 +210,7 @@
 end Orthogonal
 
 variable {M₂' : Type*}
-<<<<<<< HEAD
-
 variable [AddCommMonoid M₂'] [Module R M₂']
-=======
-variable [AddCommMonoid M₂'] [Module R₂ M₂']
->>>>>>> 15e8bbd9
 
 /-- The restriction of a reflexive bilinear form `B` onto a submodule `W` is
 nondegenerate if `Disjoint W (B.orthogonal W)`. -/
