--- conflicted
+++ resolved
@@ -38,17 +38,7 @@
 universe u v w
 
 variable {R : Type*} {M : Type*} [CommSemiring R] [AddCommMonoid M] [Module R M]
-<<<<<<< HEAD
-
 variable {R₁ : Type*} {M₁ : Type*} [CommRing R₁] [AddCommGroup M₁] [Module R₁ M₁]
-
-variable {R₂ : Type*} {M₂ : Type*} [CommSemiring R₂] [AddCommMonoid M₂] [Module R₂ M₂]
-
-variable {R₃ : Type*} {M₃ : Type*} [CommRing R₃] [AddCommGroup M₃] [Module R₃ M₃]
-
-=======
-variable {R₁ : Type*} {M₁ : Type*} [CommRing R₁] [AddCommGroup M₁] [Module R₁ M₁]
->>>>>>> 919892de
 variable {V : Type*} {K : Type*} [Field K] [AddCommGroup V] [Module K V]
 variable {B : BilinForm R M} {B₁ : BilinForm R₁ M₁}
 
@@ -106,10 +96,6 @@
 section
 
 variable {R₄ M₄ : Type*} [CommRing R₄] [IsDomain R₄]
-<<<<<<< HEAD
-
-=======
->>>>>>> 919892de
 variable [AddCommGroup M₄] [Module R₄ M₄] {G : BilinForm R₄ M₄}
 
 @[simp]
