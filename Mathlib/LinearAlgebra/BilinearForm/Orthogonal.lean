--- conflicted
+++ resolved
@@ -38,15 +38,7 @@
 variable {R : Type*} {M : Type*} [CommSemiring R] [AddCommMonoid M] [Module R M]
 variable {R₁ : Type*} {M₁ : Type*} [CommRing R₁] [AddCommGroup M₁] [Module R₁ M₁]
 variable {V : Type*} {K : Type*} [Field K] [AddCommGroup V] [Module K V]
-<<<<<<< HEAD
-
-variable {M₂' M₂'' : Type*}
-variable [AddCommMonoid M₂'] [AddCommMonoid M₂''] [Module R₂ M₂'] [Module R₂ M₂'']
-
-variable {B : BilinForm R M} {B₁ : BilinForm R₁ M₁} {B₂ : BilinForm R₂ M₂} {B₃ : BilinForm R₃ M₃}
-=======
 variable {B : BilinForm R M} {B₁ : BilinForm R₁ M₁}
->>>>>>> 346550b8
 
 namespace BilinForm
 
