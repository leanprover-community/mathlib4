--- conflicted
+++ resolved
@@ -279,13 +279,8 @@
     constructor
     · simp [hx]
     · intro y _
-<<<<<<< HEAD
-      rw [IsOrtho, b.eq_zero]
-      change (B.toLin.domRestrict W) ⟨x, hx⟩ y = 0
-=======
       rw [IsOrtho, b]
       change (B.domRestrict W) ⟨x, hx⟩ y = 0
->>>>>>> aee79f61
       rw [hker]
       rfl
   · simp_rw [Submodule.mem_map, LinearMap.mem_ker]
@@ -333,13 +328,8 @@
     obtain ⟨hx₁, hx₂⟩ := mem_inf.1 hx
     refine' Subtype.mk_eq_mk.1 (b₂ ⟨x, hx₁⟩ _)
     rintro ⟨n, hn⟩
-<<<<<<< HEAD
-    rw [restrict_apply, coe_mk, coe_mk, b₁.eq_zero]
-    exact hx₂ n hn
-=======
     simp only [restrict_apply, domRestrict_apply]
     exact b₁ n x (b₁ x n (b₁ n x (hx₂ n hn)))
->>>>>>> aee79f61
   refine' IsCompl.of_eq this (eq_top_of_finrank_eq <| (finrank_le _).antisymm _)
   conv_rhs => rw [← add_zero (finrank K _)]
   rw [← finrank_bot K V, ← this, finrank_sup_add_finrank_inf_eq,
@@ -374,12 +364,7 @@
   rcases Submodule.mem_sup.1 this with ⟨y, hy, z, hz, rfl⟩
   specialize hm ⟨z, hz⟩
   rw [restrict] at hm
-<<<<<<< HEAD
-  erw [add_right, show B m.1 y = 0 by rw [b₂.eq_zero]; exact m.2 y hy, hm, add_zero]
-#align bilin_form.restrict_orthogonal_span_singleton_nondegenerate BilinForm.restrictOrthogonalSpanSingletonNondegenerate
-=======
   erw [add_right, show B m.1 y = 0 by rw [b₂]; exact m.2 y hy, hm, add_zero]
 #align bilin_form.restrict_orthogonal_span_singleton_nondegenerate LinearMap.BilinForm.restrictOrthogonalSpanSingletonNondegenerate
->>>>>>> aee79f61
 
 end BilinForm