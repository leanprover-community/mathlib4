--- conflicted
+++ resolved
@@ -491,14 +491,7 @@
     LinearIndepOn R id (f '' s) :=
   hs.id_imageₛ <| LinearMap.injOn_of_disjoint_ker le_rfl hf_inj
 
-<<<<<<< HEAD
-@[deprecated (since := "2025-02-15")] alias LinearIndependent.image_subtype :=
-  LinearIndepOn.image
-
 -- See, for example, Keith Conrad's note [ConradLinearChar]
-=======
--- See, for example, Keith Conrad's note
->>>>>>> 235c7097
 --  <https://kconrad.math.uconn.edu/blurbs/galoistheory/linearchar.pdf>
 /-- Dedekind's linear independence of characters -/
 @[stacks 0CKL]
