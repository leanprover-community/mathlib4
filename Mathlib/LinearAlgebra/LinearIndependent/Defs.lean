--- conflicted
+++ resolved
@@ -228,11 +228,7 @@
           _ = ∑ j ∈ s, (Finsupp.lapply i : (ι →₀ R) →ₗ[R] R) (Finsupp.single j (f j)) :=
             Eq.symm <|
               Finset.sum_eq_single i
-<<<<<<< HEAD
-                (fun j _hjs hji => by rw [Finsupp.lapply_apply, Finsupp.single_eq_of_ne hji.symm])
-=======
                 (fun j _hjs hji => by rw [Finsupp.lapply_apply, Finsupp.single_eq_of_ne' hji])
->>>>>>> 83fdfab1
                 fun hnis => hnis.elim his
           _ = (∑ j ∈ s, Finsupp.single j (f j)) i := (map_sum ..).symm
       rw [this f, this g, h],
