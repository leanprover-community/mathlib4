--- conflicted
+++ resolved
@@ -18,11 +18,7 @@
 noncomputable section
 
 open Set LinearMap Submodule
-<<<<<<< HEAD
-open scoped Cardinal BigOperators AlgebraOrderInstances
-=======
-open scoped Cardinal
->>>>>>> 0d4b02ed
+open scoped Cardinal AlgebraOrderInstances
 
 universe u v w
 
