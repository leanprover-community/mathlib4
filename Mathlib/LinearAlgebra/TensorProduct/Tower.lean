/-
Copyright (c) 2020 Kim Morrison. All rights reserved.
Released under Apache 2.0 license as described in the file LICENSE.
Authors: Kim Morrison, Johan Commelin, Eric Wieser
-/
module

public import Mathlib.Algebra.Algebra.Tower
public import Mathlib.LinearAlgebra.TensorProduct.Associator

/-!
# The `A`-module structure on `M ⊗[R] N`

When `M` is both an `R`-module and an `A`-module, and `Algebra R A`, then many of the morphisms
preserve the actions by `A`.

The `Module` instance itself is provided elsewhere as `TensorProduct.leftModule`. This file provides
more general versions of the definitions already in `LinearAlgebra/TensorProduct`.

In this file, we use the convention that `M`, `N`, `P`, `Q` are all `R`-modules, but only `M` and
`P` are simultaneously `A`-modules.

## Main definitions

* `TensorProduct.AlgebraTensorModule.curry`
* `TensorProduct.AlgebraTensorModule.uncurry`
* `TensorProduct.AlgebraTensorModule.lcurry`
* `TensorProduct.AlgebraTensorModule.lift`
* `TensorProduct.AlgebraTensorModule.lift.equiv`
* `TensorProduct.AlgebraTensorModule.mk`
* `TensorProduct.AlgebraTensorModule.map`
* `TensorProduct.AlgebraTensorModule.mapBilinear`
* `TensorProduct.AlgebraTensorModule.congr`
* `TensorProduct.AlgebraTensorModule.rid`
* `TensorProduct.AlgebraTensorModule.homTensorHomMap`
* `TensorProduct.AlgebraTensorModule.assoc`
* `TensorProduct.AlgebraTensorModule.leftComm`
* `TensorProduct.AlgebraTensorModule.rightComm`
* `TensorProduct.AlgebraTensorModule.tensorTensorTensorComm`
* `LinearMap.baseChange A f` is the `A`-linear map `A ⊗ f`, for an `R`-linear map `f`.

## Implementation notes

We could thus consider replacing the less general definitions with these ones. If we do this, we
probably should still implement the less general ones as abbreviations to the more general ones with
fewer type arguments.
-/

@[expose] public section

namespace TensorProduct

namespace AlgebraTensorModule

universe uR uS uA uB uM uN uP uQ uP' uQ'
variable {R : Type uR} {S : Type uS} {A : Type uA} {B : Type uB}
variable {M : Type uM} {N : Type uN} {P : Type uP} {Q : Type uQ} {P' : Type uP'} {Q' : Type uQ'}

open LinearMap
open Algebra (lsmul)

section Semiring

variable [CommSemiring R] [Semiring A] [Semiring B] [Algebra R A] [Algebra R B]
variable [AddCommMonoid M] [Module R M] [Module A M]
variable [IsScalarTower R A M]
variable [AddCommMonoid N] [Module R N]
variable [AddCommMonoid P] [Module R P] [Module A P]
variable [IsScalarTower R A P]
variable [AddCommMonoid Q] [Module R Q]
variable [AddCommMonoid P'] [Module R P'] [Module A P'] [Module B P']
variable [IsScalarTower R A P'] [IsScalarTower R B P'] [SMulCommClass A B P']
variable [AddCommMonoid Q'] [Module R Q']

theorem smul_eq_lsmul_rTensor (a : A) (x : M ⊗[R] N) : a • x = (lsmul R R M a).rTensor N x :=
  rfl

/-- Heterobasic version of `TensorProduct.curry`:

Given a linear map `M ⊗[R] N →[A] P`, compose it with the canonical
bilinear map `M →[A] N →[R] M ⊗[R] N` to form a bilinear map `M →[A] N →[R] P`. -/
@[simps]
nonrec def curry (f : M ⊗[R] N →ₗ[A] P) : M →ₗ[A] N →ₗ[R] P :=
  { curry (f.restrictScalars R) with
    toFun := curry (f.restrictScalars R)
    map_smul' := fun c x => LinearMap.ext fun y => f.map_smul c (x ⊗ₜ y) }

theorem restrictScalars_curry (f : M ⊗[R] N →ₗ[A] P) :
    restrictScalars R (curry f) = TensorProduct.curry (f.restrictScalars R) :=
  rfl

/-- Just as `TensorProduct.ext` is marked `ext` instead of `TensorProduct.ext'`, this is
a better `ext` lemma than `TensorProduct.AlgebraTensorModule.ext` below.

See note [partially-applied ext lemmas]. -/
@[ext high]
nonrec theorem curry_injective : Function.Injective (curry : (M ⊗ N →ₗ[A] P) → M →ₗ[A] N →ₗ[R] P) :=
  fun _ _ h =>
  LinearMap.restrictScalars_injective R <|
    curry_injective <| (congr_arg (LinearMap.restrictScalars R) h :)

theorem ext {g h : M ⊗[R] N →ₗ[A] P} (H : ∀ x y, g (x ⊗ₜ y) = h (x ⊗ₜ y)) : g = h :=
  curry_injective <| LinearMap.ext₂ H

/-- Heterobasic version of `TensorProduct.lift`:

Constructing a linear map `M ⊗[R] N →[A] P` given a bilinear map `M →[A] N →[R] P` with the
property that its composition with the canonical bilinear map `M →[A] N →[R] M ⊗[R] N` is
the given bilinear map `M →[A] N →[R] P`. -/
nonrec def lift (f : M →ₗ[A] N →ₗ[R] P) : M ⊗[R] N →ₗ[A] P :=
  { lift (f.restrictScalars R) with
    map_smul' := fun c =>
      show
        ∀ x : M ⊗[R] N,
          (lift (f.restrictScalars R)).comp (lsmul R R _ c) x =
            (lsmul R R _ c).comp (lift (f.restrictScalars R)) x
        from
        LinearMap.ext_iff.1 <|
          TensorProduct.ext' fun x y => by
            simp only [comp_apply, Algebra.lsmul_coe, smul_tmul', lift.tmul,
              coe_restrictScalars, f.map_smul, smul_apply] }

@[simp]
theorem lift_apply (f : M →ₗ[A] N →ₗ[R] P) (a : M ⊗[R] N) :
    AlgebraTensorModule.lift f a = TensorProduct.lift (LinearMap.restrictScalars R f) a :=
  rfl

@[simp]
theorem lift_tmul (f : M →ₗ[A] N →ₗ[R] P) (x : M) (y : N) : lift f (x ⊗ₜ y) = f x y :=
  rfl

variable (R A B M N P Q)

section
variable [Module B P] [IsScalarTower R B P] [SMulCommClass A B P]

/-- Heterobasic version of `TensorProduct.uncurry`:

Linearly constructing a linear map `M ⊗[R] N →[A] P` given a bilinear map `M →[A] N →[R] P`
with the property that its composition with the canonical bilinear map `M →[A] N →[R] M ⊗[R] N` is
the given bilinear map `M →[A] N →[R] P`. -/
@[simps]
def uncurry : (M →ₗ[A] N →ₗ[R] P) →ₗ[B] M ⊗[R] N →ₗ[A] P where
  toFun := lift
  map_add' _ _ := ext fun x y => by simp only [lift_tmul, add_apply]
  map_smul' _ _ := ext fun x y => by simp only [lift_tmul, smul_apply, RingHom.id_apply]

/-- Heterobasic version of `TensorProduct.lcurry`:

Given a linear map `M ⊗[R] N →[A] P`, compose it with the canonical
bilinear map `M →[A] N →[R] M ⊗[R] N` to form a bilinear map `M →[A] N →[R] P`. -/
@[simps]
def lcurry : (M ⊗[R] N →ₗ[A] P) →ₗ[B] M →ₗ[A] N →ₗ[R] P where
  toFun := curry
  map_add' _ _ := rfl
  map_smul' _ _ := rfl

/-- Heterobasic version of `TensorProduct.lift.equiv`:

A linear equivalence constructing a linear map `M ⊗[R] N →[A] P` given a
bilinear map `M →[A] N →[R] P` with the property that its composition with the
canonical bilinear map `M →[A] N →[R] M ⊗[R] N` is the given bilinear map `M →[A] N →[R] P`. -/
def lift.equiv : (M →ₗ[A] N →ₗ[R] P) ≃ₗ[B] M ⊗[R] N →ₗ[A] P :=
  LinearEquiv.ofLinear (uncurry R A B M N P) (lcurry R A B M N P)
    (LinearMap.ext fun _ => ext fun x y => lift_tmul _ x y)
    (LinearMap.ext fun f => LinearMap.ext fun x => LinearMap.ext fun y => lift_tmul f x y)

/-- Heterobasic version of `TensorProduct.mk`:

The canonical bilinear map `M →[A] N →[R] M ⊗[R] N`. -/
@[simps! apply]
nonrec def mk (A M N : Type*) [Semiring A]
    [AddCommMonoid M] [Module R M] [Module A M] [SMulCommClass R A M]
    [AddCommMonoid N] [Module R N] : M →ₗ[A] N →ₗ[R] M ⊗[R] N :=
  { mk R M N with map_smul' := fun _ _ => rfl }

variable {R A B M N P Q}

/-- Heterobasic version of `TensorProduct.map` -/
def map (f : M →ₗ[A] P) (g : N →ₗ[R] Q) : M ⊗[R] N →ₗ[A] P ⊗[R] Q :=
  lift <|
    { toFun := fun h => h ∘ₗ g,
      map_add' := fun h₁ h₂ => LinearMap.add_comp g h₂ h₁,
      map_smul' := fun c h => LinearMap.smul_comp c h g } ∘ₗ mk R A P Q ∘ₗ f

@[simp] theorem map_tmul (f : M →ₗ[A] P) (g : N →ₗ[R] Q) (m : M) (n : N) :
    map f g (m ⊗ₜ n) = f m ⊗ₜ g n :=
  rfl

@[simp]
theorem map_id : map (id : M →ₗ[A] M) (id : N →ₗ[R] N) = .id :=
  ext fun _ _ => rfl

theorem map_comp (f₂ : P →ₗ[A] P') (f₁ : M →ₗ[A] P) (g₂ : Q →ₗ[R] Q') (g₁ : N →ₗ[R] Q) :
    map (f₂.comp f₁) (g₂.comp g₁) = (map f₂ g₂).comp (map f₁ g₁) :=
  ext fun _ _ => rfl

@[simp]
protected theorem map_one : map (1 : M →ₗ[A] M) (1 : N →ₗ[R] N) = 1 := map_id

protected theorem map_mul (f₁ f₂ : M →ₗ[A] M) (g₁ g₂ : N →ₗ[R] N) :
    map (f₁ * f₂) (g₁ * g₂) = map f₁ g₁ * map f₂ g₂ := map_comp _ _ _ _

theorem map_add_left (f₁ f₂ : M →ₗ[A] P) (g : N →ₗ[R] Q) :
    map (f₁ + f₂) g = map f₁ g + map f₂ g := by
  ext
  simp_rw [curry_apply, TensorProduct.curry_apply, restrictScalars_apply, add_apply, map_tmul,
    add_apply, add_tmul]

theorem map_add_right (f : M →ₗ[A] P) (g₁ g₂ : N →ₗ[R] Q) :
    map f (g₁ + g₂) = map f g₁ + map f g₂ := by
  ext
  simp_rw [curry_apply, TensorProduct.curry_apply, restrictScalars_apply, add_apply, map_tmul,
    add_apply, tmul_add]

theorem map_smul_right (r : R) (f : M →ₗ[A] P) (g : N →ₗ[R] Q) : map f (r • g) = r • map f g := by
  ext
  simp_rw [curry_apply, TensorProduct.curry_apply, restrictScalars_apply, smul_apply, map_tmul,
    smul_apply, tmul_smul]

theorem map_smul_left (b : B) (f : M →ₗ[A] P) (g : N →ₗ[R] Q) : map (b • f) g = b • map f g := by
  ext
  simp_rw [curry_apply, TensorProduct.curry_apply, restrictScalars_apply, smul_apply, map_tmul,
    smul_apply, smul_tmul']

/-- The heterobasic version of `map` coincides with the regular version. -/
theorem map_eq (f : M →ₗ[R] P) (g : N →ₗ[R] Q) : map f g = TensorProduct.map f g := rfl

variable (A M) in
/-- Heterobasic version of `LinearMap.lTensor` -/
def lTensor : (N →ₗ[R] Q) →ₗ[R] M ⊗[R] N →ₗ[A] M ⊗[R] Q where
  toFun f := map LinearMap.id f
  map_add' f₁ f₂ := map_add_right _ f₁ f₂
  map_smul' _ _ := map_smul_right _ _ _

@[simp]
lemma coe_lTensor (f : N →ₗ[R] Q) :
    (lTensor A M f : M ⊗[R] N → M ⊗[R] Q) = f.lTensor M := rfl

@[simp]
lemma restrictScalars_lTensor (f : N →ₗ[R] Q) :
    (lTensor A M f).restrictScalars R = f.lTensor M := rfl

@[simp] lemma lTensor_tmul (f : N →ₗ[R] Q) (m : M) (n : N) :
    lTensor A M f (m ⊗ₜ[R] n) = m ⊗ₜ f n :=
  rfl

@[simp] lemma lTensor_id : lTensor A M (id : N →ₗ[R] N) = .id :=
  ext fun _ _ => rfl

lemma lTensor_comp (f₂ : Q →ₗ[R] Q') (f₁ : N →ₗ[R] Q) :
    lTensor A M (f₂.comp f₁) = (lTensor A M f₂).comp (lTensor A M f₁) :=
  ext fun _ _ => rfl

@[simp]
lemma lTensor_one : lTensor A M (1 : N →ₗ[R] N) = 1 := map_id

lemma lTensor_mul (f₁ f₂ : N →ₗ[R] N) :
    lTensor A M (f₁ * f₂) = lTensor A M f₁ * lTensor A M f₂ := lTensor_comp _ _

variable (R N) in
/-- Heterobasic version of `LinearMap.rTensor` -/
def rTensor : (M →ₗ[A] P) →ₗ[R] M ⊗[R] N →ₗ[A] P ⊗[R] N where
  toFun f := map f LinearMap.id
  map_add' f₁ f₂ := map_add_left f₁ f₂ _
  map_smul' _ _ := map_smul_left _ _ _

@[simp]
lemma coe_rTensor (f : M →ₗ[A] P) :
    (rTensor R N f : M ⊗[R] N → P ⊗[R] N) = f.rTensor N := rfl

@[simp]
lemma restrictScalars_rTensor (f : M →ₗ[A] P) :
    (rTensor R N f).restrictScalars R = f.rTensor N := rfl

@[simp] lemma rTensor_tmul (f : M →ₗ[A] P) (m : M) (n : N) :
    rTensor R N f (m ⊗ₜ[R] n) = f m ⊗ₜ n :=
  rfl

@[simp] lemma rTensor_id : rTensor R N (id : M →ₗ[A] M) = .id :=
  ext fun _ _ => rfl

lemma rTensor_comp (f₂ : P →ₗ[A] P') (f₁ : M →ₗ[A] P) :
    rTensor R N (f₂.comp f₁) = (rTensor R N f₂).comp (rTensor R N f₁) :=
  ext fun _ _ => rfl

@[simp]
lemma rTensor_one : rTensor R N (1 : M →ₗ[A] M) = 1 := map_id

lemma rTensor_mul (f₁ f₂ : M →ₗ[A] M) :
    rTensor R M (f₁ * f₂) = rTensor R M f₁ * rTensor R M f₂ := rTensor_comp _ _

variable (R A B M N P Q)

/-- Heterobasic version of `TensorProduct.map_bilinear` -/
def mapBilinear : (M →ₗ[A] P) →ₗ[B] (N →ₗ[R] Q) →ₗ[R] (M ⊗[R] N →ₗ[A] P ⊗[R] Q) :=
  LinearMap.mk₂' _ _ map map_add_left map_smul_left map_add_right map_smul_right

variable {R A B M N P Q}

@[simp]
theorem mapBilinear_apply (f : M →ₗ[A] P) (g : N →ₗ[R] Q) :
    mapBilinear R A B M N P Q f g = map f g :=
  rfl

variable (R A B M N P Q)

/-- Heterobasic version of `TensorProduct.homTensorHomMap` -/
def homTensorHomMap : ((M →ₗ[A] P) ⊗[R] (N →ₗ[R] Q)) →ₗ[B] (M ⊗[R] N →ₗ[A] P ⊗[R] Q) :=
  lift <| mapBilinear R A B M N P Q

variable {R A B M N P Q}

@[simp] theorem homTensorHomMap_apply (f : M →ₗ[A] P) (g : N →ₗ[R] Q) :
    homTensorHomMap R A B M N P Q (f ⊗ₜ g) = map f g :=
  rfl

/-- Heterobasic version of `TensorProduct.congr` -/
def congr (f : M ≃ₗ[A] P) (g : N ≃ₗ[R] Q) : (M ⊗[R] N) ≃ₗ[A] (P ⊗[R] Q) :=
  LinearEquiv.ofLinear (map f g) (map f.symm g.symm)
    (ext fun _m _n => congr_arg₂ (· ⊗ₜ ·) (f.apply_symm_apply _) (g.apply_symm_apply _))
    (ext fun _m _n => congr_arg₂ (· ⊗ₜ ·) (f.symm_apply_apply _) (g.symm_apply_apply _))

@[simp]
theorem congr_refl : congr (.refl A M) (.refl R N) = .refl A _ :=
  LinearEquiv.toLinearMap_injective <| map_id

theorem congr_trans (f₁ : M ≃ₗ[A] P) (f₂ : P ≃ₗ[A] P') (g₁ : N ≃ₗ[R] Q) (g₂ : Q ≃ₗ[R] Q') :
    congr (f₁.trans f₂) (g₁.trans g₂) = (congr f₁ g₁).trans (congr f₂ g₂) :=
  LinearEquiv.toLinearMap_injective <| map_comp _ _ _ _

theorem congr_symm (f : M ≃ₗ[A] P) (g : N ≃ₗ[R] Q) : congr f.symm g.symm = (congr f g).symm := rfl

@[simp]
theorem congr_one : congr (1 : M ≃ₗ[A] M) (1 : N ≃ₗ[R] N) = 1 := congr_refl

theorem congr_mul (f₁ f₂ : M ≃ₗ[A] M) (g₁ g₂ : N ≃ₗ[R] N) :
    congr (f₁ * f₂) (g₁ * g₂) = congr f₁ g₁ * congr f₂ g₂ := congr_trans _ _ _ _

@[simp] theorem congr_tmul (f : M ≃ₗ[A] P) (g : N ≃ₗ[R] Q) (m : M) (n : N) :
    congr f g (m ⊗ₜ n) = f m ⊗ₜ g n :=
  rfl

@[simp] theorem congr_symm_tmul (f : M ≃ₗ[A] P) (g : N ≃ₗ[R] Q) (p : P) (q : Q) :
    (congr f g).symm (p ⊗ₜ q) = f.symm p ⊗ₜ g.symm q :=
  rfl

variable (R A M)

/-- Heterobasic version of `TensorProduct.rid`. -/
protected def rid : M ⊗[R] R ≃ₗ[A] M :=
  LinearEquiv.ofLinear
    (lift <| Algebra.lsmul _ _ _ |>.toLinearMap |>.flip)
    (mk R A M R |>.flip 1)
    (LinearMap.ext <| one_smul _)
    (ext fun _ _ => smul_tmul _ _ _ |>.trans <| congr_arg _ <| mul_one _)

/-- The heterobasic version of `rid` coincides with the regular version. -/
theorem rid_eq_rid : AlgebraTensorModule.rid R R M = TensorProduct.rid R M := rfl

variable {R M} in
@[simp]
theorem rid_tmul (r : R) (m : M) : AlgebraTensorModule.rid R A M (m ⊗ₜ r) = r • m := rfl

variable {M} in
@[simp]
theorem rid_symm_apply (m : M) : (AlgebraTensorModule.rid R A M).symm m = m ⊗ₜ 1 := rfl

end

end Semiring

section CommSemiring

variable [CommSemiring R] [CommSemiring A] [Semiring B] [Algebra R A] [Algebra R B]
variable [AddCommMonoid M] [Module R M] [Module A M] [Module B M]
variable [IsScalarTower R A M] [IsScalarTower R B M] [SMulCommClass A B M]
variable [AddCommMonoid N] [Module R N]
variable [AddCommMonoid P] [Module A P]
variable [AddCommMonoid P'] [Module A P']
variable [AddCommMonoid Q] [Module R Q]
variable (R A B M N P P' Q)

attribute [local ext high] TensorProduct.ext

section assoc
variable [Module R P] [IsScalarTower R A P]
variable [Algebra A B] [IsScalarTower A B M]

/-- Heterobasic version of `TensorProduct.assoc`:

`B`-linear equivalence between `(M ⊗[A] P) ⊗[R] Q` and `M ⊗[A] (P ⊗[R] Q)`.

Note this is especially useful with `A = R` (where it is a "more linear" version of
`TensorProduct.assoc`), or with `B = A`. -/
def assoc : (M ⊗[A] P) ⊗[R] Q ≃ₗ[B] M ⊗[A] (P ⊗[R] Q) :=
  LinearEquiv.ofLinear
    (lift <| lift <| lcurry R A B P Q _ ∘ₗ mk A B M (P ⊗[R] Q))
    (lift <| uncurry R A B P Q _ ∘ₗ curry (mk R B _ Q))
    (by ext; rfl)
    (by ext; rfl)

variable {M P N Q}

@[simp]
theorem assoc_tmul (m : M) (p : P) (q : Q) :
    assoc R A B M P Q ((m ⊗ₜ p) ⊗ₜ q) = m ⊗ₜ (p ⊗ₜ q) :=
  rfl

@[simp]
theorem assoc_symm_tmul (m : M) (p : P) (q : Q) :
    (assoc R A B M P Q).symm (m ⊗ₜ (p ⊗ₜ q)) = (m ⊗ₜ p) ⊗ₜ q :=
  rfl

/-- The heterobasic version of `assoc` coincides with the regular version. -/
theorem assoc_eq : assoc R R R M P Q = TensorProduct.assoc R M P Q := rfl

theorem rTensor_tensor [Module R P'] [IsScalarTower R A P'] (g : P →ₗ[A] P') :
    g.rTensor (M ⊗[R] N) =
      assoc R A A P' M N ∘ₗ map (g.rTensor M) id ∘ₗ (assoc R A A P M N).symm.toLinearMap :=
  TensorProduct.ext <| LinearMap.ext fun _ ↦ ext fun _ _ ↦ rfl

end assoc

section cancelBaseChange
variable [Algebra A B] [IsScalarTower A B M]

/-- `B`-linear equivalence between `M ⊗[A] (A ⊗[R] N)` and `M ⊗[R] N`.
In particular useful with `B = A`. -/
def cancelBaseChange : M ⊗[A] (A ⊗[R] N) ≃ₗ[B] M ⊗[R] N :=
  letI g : (M ⊗[A] A) ⊗[R] N ≃ₗ[B] M ⊗[R] N := congr (AlgebraTensorModule.rid A B M) (.refl R N)
  (assoc R A B M A N).symm ≪≫ₗ g

/-- Base change distributes over tensor product. -/
def distribBaseChange : A ⊗[R] (M ⊗[R] N) ≃ₗ[A] (A ⊗[R] M) ⊗[A] (A ⊗[R] N) :=
  (cancelBaseChange _ _ _ _ _ ≪≫ₗ assoc _ _ _ _ _ _).symm

variable {M P N Q}

@[simp]
theorem cancelBaseChange_tmul (m : M) (n : N) (a : A) :
    cancelBaseChange R A B M N (m ⊗ₜ (a ⊗ₜ n)) = (a • m) ⊗ₜ n :=
  rfl

@[simp]
theorem cancelBaseChange_symm_tmul (m : M) (n : N) :
    (cancelBaseChange R A B M N).symm (m ⊗ₜ n) = m ⊗ₜ (1 ⊗ₜ n) :=
  rfl

theorem lTensor_comp_cancelBaseChange (f : N →ₗ[R] Q) :
    lTensor _ _ f ∘ₗ cancelBaseChange R A B M N =
      (cancelBaseChange R A B M Q).toLinearMap ∘ₗ lTensor _ _ (lTensor _ _ f) := by
  ext; simp

end cancelBaseChange

section leftComm
variable [Module R P] [IsScalarTower R A P]

/-- Heterobasic version of `TensorProduct.leftComm` -/
def leftComm : M ⊗[A] (P ⊗[R] Q) ≃ₗ[A] P ⊗[A] (M ⊗[R] Q) :=
  let e₁ := (assoc R A A M P Q).symm
  let e₂ := congr (TensorProduct.comm A M P) (1 : Q ≃ₗ[R] Q)
  let e₃ := assoc R A A P M Q
  e₁ ≪≫ₗ e₂ ≪≫ₗ e₃

variable {M N P Q}

@[simp]
theorem leftComm_tmul (m : M) (p : P) (q : Q) :
    leftComm R A M P Q (m ⊗ₜ (p ⊗ₜ q)) = p ⊗ₜ (m ⊗ₜ q) :=
  rfl

@[simp]
theorem leftComm_symm_tmul (m : M) (p : P) (q : Q) :
    (leftComm R A M P Q).symm (p ⊗ₜ (m ⊗ₜ q)) = m ⊗ₜ (p ⊗ₜ q) :=
  rfl

/-- The heterobasic version of `leftComm` coincides with the regular version. -/
theorem leftComm_eq : leftComm R R M P Q = TensorProduct.leftComm R M P Q := rfl

end leftComm

section rightComm

variable [CommSemiring S] [Module S M] [Module S P] [Algebra S B]
  [IsScalarTower S B M] [SMulCommClass R S M] [SMulCommClass S R M]

variable (S) in
/-- A tensor product analogue of `mul_right_comm`.

Suppose we have a diagram of algebras `R → B ← S`,
and a `B`-module `M`, `S`-module `P`, `R`-module `Q`, then
```
(M ⊗ˢ P)      ⎛ M ⎞ ⊗ˢ P
 ⊗ᴿ       ≅ᴮ  ⎜ ⊗ᴿ⎟
 Q            ⎝ Q ⎠
```
-/
def rightComm : (M ⊗[S] P) ⊗[R] Q ≃ₗ[B] (M ⊗[R] Q) ⊗[S] P :=
  LinearEquiv.ofLinear
    (lift (lift (LinearMap.lflip.toLinearMap ∘ₗ
      (AlgebraTensorModule.mk _ _ _ _).compr₂ (AlgebraTensorModule.mk _ _ _ _))))
    (lift (lift (LinearMap.lflip.toLinearMap ∘ₗ
      (AlgebraTensorModule.mk _ _ _ _).compr₂ (AlgebraTensorModule.mk _ _ _ _))))
    (by ext; simp) (by ext; simp)

variable {M N P Q}

@[simp]
theorem rightComm_tmul (m : M) (p : P) (q : Q) :
    rightComm R S B M P Q ((m ⊗ₜ p) ⊗ₜ q) = (m ⊗ₜ q) ⊗ₜ p :=
  rfl

@[simp]
theorem rightComm_symm :
    (rightComm R S B M P Q).symm = rightComm S R B M Q P :=
  rfl

theorem rightComm_symm_tmul (m : M) (p : P) (q : Q) :
    (rightComm R S B M P Q).symm ((m ⊗ₜ q) ⊗ₜ p) = (m ⊗ₜ p) ⊗ₜ q :=
  rfl

/-- The heterobasic version of `leftComm` coincides with the regular version. -/
theorem rightComm_eq [Module R P] : rightComm R R R M P Q = TensorProduct.rightComm R M P Q := rfl

end rightComm

section tensorTensorTensorComm
variable [Module R P] [IsScalarTower R A P]

variable [Algebra A B] [IsScalarTower A B M]
variable [CommSemiring S] [Algebra R S] [Algebra S B] [Module S M] [Module S N]
variable [IsScalarTower R S M] [SMulCommClass A S M] [SMulCommClass S A M]
  [IsScalarTower S B M] [IsScalarTower R S N]

variable (S)

/-- Heterobasic version of `tensorTensorTensorComm`.

Suppose we have towers of algebras `R → S → B` and `R → A → B`, and
a `B`-module `M`, `S`-module `N`, `A`-module `P`, `R`-module `Q`, then
```
(M ⊗ˢ N)      ⎛ M ⎞ ⊗ˢ ⎛ N ⎞
 ⊗ᴬ       ≅ᴮ  ⎜ ⊗ᴬ⎟    ⎜ ⊗ᴿ⎟
(P ⊗ᴿ Q)      ⎝ P ⎠    ⎝ Q ⎠
```
-/
def tensorTensorTensorComm :
    (M ⊗[S] N) ⊗[A] (P ⊗[R] Q) ≃ₗ[B] (M ⊗[A] P) ⊗[S] (N ⊗[R] Q) :=
  (assoc R A B (M ⊗[S] N) P Q).symm
    ≪≫ₗ congr (rightComm A S B M N P) (.refl R Q)
    ≪≫ₗ assoc R _ _ (M ⊗[A] P) N Q

variable {M N P Q}

@[simp]
theorem tensorTensorTensorComm_tmul (m : M) (n : N) (p : P) (q : Q) :
    tensorTensorTensorComm R S A B M N P Q ((m ⊗ₜ n) ⊗ₜ (p ⊗ₜ q)) = (m ⊗ₜ p) ⊗ₜ (n ⊗ₜ q) :=
  rfl

@[simp]
theorem tensorTensorTensorComm_symm :
    (tensorTensorTensorComm R S A B M N P Q).symm = tensorTensorTensorComm R A S B M P N Q := rfl

theorem tensorTensorTensorComm_symm_tmul (m : M) (n : N) (p : P) (q : Q) :
    (tensorTensorTensorComm R S A B M N P Q).symm ((m ⊗ₜ p) ⊗ₜ (n ⊗ₜ q)) = (m ⊗ₜ n) ⊗ₜ (p ⊗ₜ q) :=
  rfl

/-- The heterobasic version of `tensorTensorTensorComm` coincides with the regular version. -/
theorem tensorTensorTensorComm_eq :
    tensorTensorTensorComm R R R R M N P Q = TensorProduct.tensorTensorTensorComm R M N P Q := rfl

end tensorTensorTensorComm

end CommSemiring

end AlgebraTensorModule

end TensorProduct

namespace LinearMap

open TensorProduct

/-!
### The base-change of a linear map of `R`-modules to a linear map of `A`-modules
-/


section Semiring

variable {R A B M N P : Type*} [CommSemiring R]
variable [Semiring A] [Algebra R A] [Semiring B] [Algebra R B]
variable [AddCommMonoid M] [AddCommMonoid N] [AddCommMonoid P]
variable [Module R M] [Module R N] [Module R P]
variable (r : R) (f g : M →ₗ[R] N)

variable (A) in
/-- `baseChange A f` for `f : M →ₗ[R] N` is the `A`-linear map `A ⊗[R] M →ₗ[A] A ⊗[R] N`.

This "base change" operation is also known as "extension of scalars". -/
def baseChange (f : M →ₗ[R] N) : A ⊗[R] M →ₗ[A] A ⊗[R] N :=
  AlgebraTensorModule.map (LinearMap.id : A →ₗ[A] A) f

@[simp]
theorem baseChange_tmul (a : A) (x : M) : f.baseChange A (a ⊗ₜ x) = a ⊗ₜ f x :=
  rfl

theorem baseChange_eq_ltensor : (f.baseChange A : A ⊗ M → A ⊗ N) = f.lTensor A :=
  rfl

@[simp]
theorem baseChange_add : (f + g).baseChange A = f.baseChange A + g.baseChange A := by
  ext
  simp [baseChange_eq_ltensor, -baseChange_tmul]

@[simp]
theorem baseChange_zero : baseChange A (0 : M →ₗ[R] N) = 0 := by
  ext
  simp

@[simp]
theorem baseChange_smul : (r • f).baseChange A = r • f.baseChange A := by
  ext
  simp

@[simp]
lemma baseChange_id : (.id : M →ₗ[R] M).baseChange A = .id := by
  ext; simp

lemma baseChange_comp (g : N →ₗ[R] P) :
    (g ∘ₗ f).baseChange A = g.baseChange A ∘ₗ f.baseChange A := by
  ext; simp

variable (R M) in
@[simp]
lemma baseChange_one : (1 : Module.End R M).baseChange A = 1 := baseChange_id

lemma baseChange_mul (f g : Module.End R M) :
    (f * g).baseChange A = f.baseChange A * g.baseChange A := by
  ext; simp

variable (R A M N)

<<<<<<< HEAD
/-- `baseChange A e` for `e : M ≃ₗ[R] N` is the `A`-linear map `A ⊗[R] M ≃ₗ[A] A ⊗[R] N`. -/
def _root_.LinearEquiv.baseChange (e : M ≃ₗ[R] N) : A ⊗[R] M ≃ₗ[A] A ⊗[R] N :=
  AlgebraTensorModule.congr (.refl _ _) e

@[simp]
lemma LinearEquiv.baseChange_apply (e : M ≃ₗ[R] N) (a : A) (m : M) :
    (e.baseChange R A M N) (a ⊗ₜ m) = a ⊗ₜ (e m) := by
  simp [LinearEquiv.baseChange]

=======
>>>>>>> 3c974ada
/-- `baseChange` as a linear map.

When `M = N`, this is true more strongly as `Module.End.baseChangeHom`. -/
@[simps]
def baseChangeHom : (M →ₗ[R] N) →ₗ[R] A ⊗[R] M →ₗ[A] A ⊗[R] N where
  toFun := baseChange A
  map_add' := baseChange_add
  map_smul' := baseChange_smul

/-- `baseChange` as an `AlgHom`. -/
@[simps!]
def _root_.Module.End.baseChangeHom : Module.End R M →ₐ[R] Module.End A (A ⊗[R] M) :=
  .ofLinearMap (LinearMap.baseChangeHom _ _ _ _) (baseChange_one _ _) baseChange_mul

lemma baseChange_pow (f : Module.End R M) (n : ℕ) :
    (f ^ n).baseChange A = f.baseChange A ^ n :=
  map_pow (Module.End.baseChangeHom _ _ _) f n

/-- `baseChange A e` for `e : M ≃ₗ[R] N` is the `A`-linear map `A ⊗[R] M ≃ₗ[A] A ⊗[R] N`. -/
def _root_.LinearEquiv.baseChange (e : M ≃ₗ[R] N) : A ⊗[R] M ≃ₗ[A] A ⊗[R] N :=
  AlgebraTensorModule.congr (.refl _ _) e

@[simp]
theorem _root_.LinearEquiv.coe_baseChange (e : M ≃ₗ[R] N) :
    (e.baseChange R A M N : (A ⊗[R] M →ₗ[A] A ⊗[R] N)) = e.toLinearMap.baseChange A :=
  rfl

@[simp]
theorem _root_.LinearEquiv.baseChange_one :
    (1 : M ≃ₗ[R] M).baseChange R A M M = 1 := by
  ext x
  simp [← LinearEquiv.coe_toLinearMap]

theorem _root_.LinearEquiv.baseChange_trans (e : M ≃ₗ[R] N) (f : N ≃ₗ[R] P) :
    (e.trans f).baseChange R A M P = (e.baseChange R A M N).trans  (f.baseChange R A N P) := by
  ext x
  simp only [← LinearEquiv.coe_toLinearMap, LinearEquiv.coe_baseChange, LinearEquiv.trans_apply,
    LinearEquiv.coe_trans, baseChange_eq_ltensor, lTensor_comp_apply]

theorem _root_.LinearEquiv.baseChange_mul (e : M ≃ₗ[R] M) (f : M ≃ₗ[R] M) :
    (e * f).baseChange R A M M = (e.baseChange R A M M) * (f.baseChange R A M M) := by
  simp [LinearEquiv.mul_eq_trans, LinearEquiv.baseChange_trans]

theorem _root_.LinearEquiv.baseChange_symm (e : M ≃ₗ[R] N) :
    e.symm.baseChange R A N M = (e.baseChange R A M N).symm := by
  ext x
  rw [LinearEquiv.eq_symm_apply]
  simp [← LinearEquiv.coe_toLinearMap, LinearEquiv.coe_baseChange,
    baseChange_eq_ltensor, ← lTensor_comp_apply]

theorem _root_.LinearEquiv.baseChange_inv (e : M ≃ₗ[R] M) :
    (e⁻¹).baseChange R A M M = (e.baseChange R A M M)⁻¹ :=
  LinearEquiv.baseChange_symm R A M M e

lemma _root_.LinearEquiv.baseChange_pow (f : M ≃ₗ[R] M) (n : ℕ) :
    (f ^ n).baseChange R A M M = f.baseChange R A M M ^ n := by
  induction n with
  | zero => simp
  | succ n h =>
    simp [pow_succ, LinearEquiv.baseChange_mul, h]

lemma _root_.LinearEquiv.baseChange_zpow (f : M ≃ₗ[R] M) (n : ℤ) :
    (f ^ n).baseChange R A M M = f.baseChange R A M M ^ n := by
  induction n with
  | zero => simp
  | succ n h =>
    simp only [zpow_add_one, LinearEquiv.baseChange_mul, h]
  | pred n h =>
    simp only [zpow_sub_one, LinearEquiv.baseChange_mul, h, LinearEquiv.baseChange_inv]

variable {R A M N} in
theorem rTensor_baseChange (φ : A →ₐ[R] B) (t : A ⊗[R] M) (f : M →ₗ[R] N) :
    (φ.toLinearMap.rTensor N) (f.baseChange A t)  =
      (f.baseChange B) (φ.toLinearMap.rTensor M t) := by
  simp [LinearMap.baseChange_eq_ltensor, ← LinearMap.comp_apply]

end Semiring

section Ring

variable {R A B M N : Type*} [CommRing R]
variable [Ring A] [Algebra R A] [Ring B] [Algebra R B]
variable [AddCommGroup M] [Module R M] [AddCommGroup N] [Module R N]
variable (f g : M →ₗ[R] N)

@[simp]
theorem baseChange_sub : (f - g).baseChange A = f.baseChange A - g.baseChange A := by
  ext
  simp [tmul_sub]

@[simp]
theorem baseChange_neg : (-f).baseChange A = -f.baseChange A := by
  ext
  simp [tmul_neg]

end Ring

end LinearMap

namespace Submodule

open TensorProduct

variable {R M : Type*} (A : Type*) [CommSemiring R] [Semiring A] [Algebra R A]
  [AddCommMonoid M] [Module R M] (p : Submodule R M)

/-- If `A` is an `R`-algebra, any `R`-submodule `p` of an `R`-module `M` may be pushed forward to
an `A`-submodule of `A ⊗ M`.

This "base change" operation is also known as "extension of scalars". -/
def baseChange : Submodule A (A ⊗[R] M) :=
  LinearMap.range (p.subtype.baseChange A)

variable {A p} in
lemma tmul_mem_baseChange_of_mem (a : A) {m : M} (hm : m ∈ p) :
    a ⊗ₜ[R] m ∈ p.baseChange A :=
  ⟨a ⊗ₜ[R] ⟨m, hm⟩, rfl⟩

lemma baseChange_eq_span : p.baseChange A = span A (p.map (TensorProduct.mk R A M 1)) := by
  refine le_antisymm ?_ ?_
  · rw [baseChange, LinearMap.range_le_iff_comap, eq_top_iff,
      ← span_eq_top_of_span_eq_top R A _ (span_tmul_eq_top R ..), span_le]
    refine fun _ ⟨a, m, h⟩ ↦ ?_
    rw [← h, SetLike.mem_coe, mem_comap, LinearMap.baseChange_tmul, ← mul_one a, ← smul_eq_mul,
      ← smul_tmul']
    exact smul_mem _ a (subset_span ⟨m, m.2, rfl⟩)
  · refine span_le.2 fun _ ⟨m, hm, h⟩ ↦ h ▸ ⟨1 ⊗ₜ[R] ⟨m, hm⟩, rfl⟩

@[simp]
lemma baseChange_bot : (⊥ : Submodule R M).baseChange A = ⊥ := by simp [baseChange_eq_span]

@[simp]
lemma baseChange_top : (⊤ : Submodule R M).baseChange A = ⊤ := by
  rw [eq_top_iff, ← span_eq_top_of_span_eq_top R A _ (span_tmul_eq_top R ..)]
  exact span_le.2 fun _ ⟨a, m, h⟩ ↦ h ▸ tmul_mem_baseChange_of_mem _ trivial

@[simp]
lemma baseChange_span (s : Set M) :
    (span R s).baseChange A = span A (TensorProduct.mk R A M 1 '' s) := by
  rw [baseChange_eq_span, map_span, span_span_of_tower]

end Submodule<|MERGE_RESOLUTION|>--- conflicted
+++ resolved
@@ -643,18 +643,6 @@
 
 variable (R A M N)
 
-<<<<<<< HEAD
-/-- `baseChange A e` for `e : M ≃ₗ[R] N` is the `A`-linear map `A ⊗[R] M ≃ₗ[A] A ⊗[R] N`. -/
-def _root_.LinearEquiv.baseChange (e : M ≃ₗ[R] N) : A ⊗[R] M ≃ₗ[A] A ⊗[R] N :=
-  AlgebraTensorModule.congr (.refl _ _) e
-
-@[simp]
-lemma LinearEquiv.baseChange_apply (e : M ≃ₗ[R] N) (a : A) (m : M) :
-    (e.baseChange R A M N) (a ⊗ₜ m) = a ⊗ₜ (e m) := by
-  simp [LinearEquiv.baseChange]
-
-=======
->>>>>>> 3c974ada
 /-- `baseChange` as a linear map.
 
 When `M = N`, this is true more strongly as `Module.End.baseChangeHom`. -/
@@ -681,6 +669,11 @@
 theorem _root_.LinearEquiv.coe_baseChange (e : M ≃ₗ[R] N) :
     (e.baseChange R A M N : (A ⊗[R] M →ₗ[A] A ⊗[R] N)) = e.toLinearMap.baseChange A :=
   rfl
+
+@[simp]
+lemma LinearEquiv.baseChange_apply (e : M ≃ₗ[R] N) (a : A) (m : M) :
+    (e.baseChange R A M N) (a ⊗ₜ m) = a ⊗ₜ (e m) := by
+  simp [LinearEquiv.baseChange]
 
 @[simp]
 theorem _root_.LinearEquiv.baseChange_one :
