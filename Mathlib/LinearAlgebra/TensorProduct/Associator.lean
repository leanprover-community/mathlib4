/-
Copyright (c) 2018 Kenny Lau. All rights reserved.
Released under Apache 2.0 license as described in the file LICENSE.
Authors: Kenny Lau, Mario Carneiro
-/
import Mathlib.Algebra.Algebra.Hom
import Mathlib.LinearAlgebra.TensorProduct.Basic

/-!
# Associators and unitors for tensor products of modules over a commutative ring.

-/

variable {R : Type*} [CommSemiring R]
variable {R' : Type*} [Monoid R']
variable {R'' : Type*} [Semiring R'']
variable {A M N P Q S T : Type*}
variable [AddCommMonoid M] [AddCommMonoid N] [AddCommMonoid P]
variable [AddCommMonoid Q] [AddCommMonoid S] [AddCommMonoid T]
variable [Module R M] [Module R N] [Module R Q] [Module R S] [Module R T]
variable [DistribMulAction R' M]
variable [Module R'' M]
variable (M N)

namespace TensorProduct

variable [Module R P]

variable {M N}

section

variable (R M)

/-- The base ring is a left identity for the tensor product of modules, up to linear equivalence.
-/
protected def lid : R ⊗[R] M ≃ₗ[R] M :=
  LinearEquiv.ofLinear (lift <| LinearMap.lsmul R M) (mk R R M 1) (LinearMap.ext fun _ => by simp)
    (ext' fun r m => by simp; rw [← tmul_smul, ← smul_tmul, smul_eq_mul, mul_one])

end

@[simp]
theorem lid_tmul (m : M) (r : R) : (TensorProduct.lid R M : R ⊗ M → M) (r ⊗ₜ m) = r • m :=
  rfl

@[simp]
theorem lid_symm_apply (m : M) : (TensorProduct.lid R M).symm m = 1 ⊗ₜ m :=
  rfl

lemma includeRight_lid {S : Type*} [Semiring S] [Algebra R S] (m : R ⊗[R] M) :
    (1 : S) ⊗ₜ[R] (TensorProduct.lid R M) m =
      (LinearMap.rTensor M (Algebra.algHom R R S).toLinearMap) m := by
  suffices ∀ m, (LinearMap.rTensor M (Algebra.algHom R R S).toLinearMap).comp
    (TensorProduct.lid R M).symm.toLinearMap m = 1 ⊗ₜ[R] m by
    simp [← this]
  intros; simp

section

variable (R M)

/-- The base ring is a right identity for the tensor product of modules, up to linear equivalence.
-/
protected def rid : M ⊗[R] R ≃ₗ[R] M :=
  LinearEquiv.ofLinear
    (lift <| .flip (LinearMap.lsmul R M))
    (mk R M R |>.flip 1)
    (LinearMap.ext <| one_smul _)
    (ext <| by ext; simp)

end

@[simp]
theorem rid_tmul (m : M) (r : R) : (TensorProduct.rid R M) (m ⊗ₜ r) = r • m :=
  rfl

@[simp]
theorem rid_symm_apply (m : M) : (TensorProduct.rid R M).symm m = m ⊗ₜ 1 :=
  rfl

@[simp]
theorem comm_trans_lid :
    TensorProduct.comm R M R ≪≫ₗ TensorProduct.lid R M = TensorProduct.rid R M :=
  LinearEquiv.toLinearMap_injective (ext (by ext; rfl))

@[simp]
theorem comm_trans_rid :
    TensorProduct.comm R R M ≪≫ₗ TensorProduct.rid R M = TensorProduct.lid R M :=
  LinearEquiv.toLinearMap_injective (ext (by ext; rfl))

variable (R) in
theorem lid_eq_rid : TensorProduct.lid R R = TensorProduct.rid R R :=
  LinearEquiv.toLinearMap_injective <| ext' mul_comm

section CompatibleSMul

variable (R A M N) [CommSemiring A] [Module A M] [Module A N]
  [CompatibleSMul R A M N] [Module R A] [SMulCommClass R A A] [CompatibleSMul R A A M]
  [CompatibleSMul A R A M]

/-- If the R- and A- action on A and M satisfy `CompatibleSMul` both ways,
then `A ⊗[R] M` is canonically isomorphic to `M`. -/
def lidOfCompatibleSMul : A ⊗[R] M ≃ₗ[A] M :=
  (equivOfCompatibleSMul R A A M).symm ≪≫ₗ TensorProduct.lid _ _

theorem lidOfCompatibleSMul_tmul (a m) : lidOfCompatibleSMul R A M (a ⊗ₜ[R] m) = a • m := rfl

end CompatibleSMul

open LinearMap

section

variable (R M N P)

attribute [local ext high] ext in
/-- The associator for tensor product of R-modules, as a linear equivalence. -/
protected def assoc : (M ⊗[R] N) ⊗[R] P ≃ₗ[R] M ⊗[R] N ⊗[R] P :=
  LinearEquiv.ofLinear
    (lift <| lift <| lcurry _ _ _ _ ∘ₗ mk _ _ _)
    (lift <| uncurry _ _ _ _ ∘ₗ curry (mk R _ _))
    (by ext; rfl)
    (by ext; rfl)

end

@[simp]
theorem assoc_tmul (m : M) (n : N) (p : P) :
    (TensorProduct.assoc R M N P) (m ⊗ₜ n ⊗ₜ p) = m ⊗ₜ (n ⊗ₜ p) :=
  rfl

@[simp]
theorem assoc_symm_tmul (m : M) (n : N) (p : P) :
    (TensorProduct.assoc R M N P).symm (m ⊗ₜ (n ⊗ₜ p)) = m ⊗ₜ n ⊗ₜ p :=
  rfl

/-- Given linear maps `f : M → Q`, `g : N → S`, and `h : P → T`, if we identify `(M ⊗ N) ⊗ P`
with `M ⊗ (N ⊗ P)` and `(Q ⊗ S) ⊗ T` with `Q ⊗ (S ⊗ T)`, then this lemma states that
`f ⊗ (g ⊗ h) = (f ⊗ g) ⊗ h`. -/
lemma map_map_comp_assoc_eq (f : M →ₗ[R] Q) (g : N →ₗ[R] S) (h : P →ₗ[R] T) :
    map f (map g h) ∘ₗ TensorProduct.assoc R M N P =
      TensorProduct.assoc R Q S T ∘ₗ map (map f g) h :=
  ext <| ext <| LinearMap.ext fun _ => LinearMap.ext fun _ => LinearMap.ext fun _ => rfl

lemma map_map_assoc (f : M →ₗ[R] Q) (g : N →ₗ[R] S) (h : P →ₗ[R] T) (x : (M ⊗[R] N) ⊗[R] P) :
    map f (map g h) (TensorProduct.assoc R M N P x) =
      TensorProduct.assoc R Q S T (map (map f g) h x) :=
  DFunLike.congr_fun (map_map_comp_assoc_eq _ _ _) _

/-- Given linear maps `f : M → Q`, `g : N → S`, and `h : P → T`, if we identify `M ⊗ (N ⊗ P)`
with `(M ⊗ N) ⊗ P` and `Q ⊗ (S ⊗ T)` with `(Q ⊗ S) ⊗ T`, then this lemma states that
`(f ⊗ g) ⊗ h = f ⊗ (g ⊗ h)`. -/
lemma map_map_comp_assoc_symm_eq (f : M →ₗ[R] Q) (g : N →ₗ[R] S) (h : P →ₗ[R] T) :
    map (map f g) h ∘ₗ (TensorProduct.assoc R M N P).symm =
      (TensorProduct.assoc R Q S T).symm ∘ₗ map f (map g h) :=
  ext <| LinearMap.ext fun _ => ext <| LinearMap.ext fun _ => LinearMap.ext fun _ => rfl

lemma map_map_assoc_symm (f : M →ₗ[R] Q) (g : N →ₗ[R] S) (h : P →ₗ[R] T) (x : M ⊗[R] (N ⊗[R] P)) :
    map (map f g) h ((TensorProduct.assoc R M N P).symm x) =
      (TensorProduct.assoc R Q S T).symm (map f (map g h) x) :=
  DFunLike.congr_fun (map_map_comp_assoc_symm_eq _ _ _) _


section

variable {P' Q' : Type*}
variable [AddCommMonoid P'] [Module R P']
variable [AddCommMonoid Q'] [Module R Q']

variable (R M N P Q)

/-- A tensor product analogue of `mul_left_comm`. -/
def leftComm : M ⊗[R] N ⊗[R] P ≃ₗ[R] N ⊗[R] M ⊗[R] P :=
  let e₁ := (TensorProduct.assoc R M N P).symm
  let e₂ := congr (TensorProduct.comm R M N) (1 : P ≃ₗ[R] P)
  let e₃ := TensorProduct.assoc R N M P
  e₁ ≪≫ₗ (e₂ ≪≫ₗ e₃)

variable {M N P Q}

@[simp]
theorem leftComm_tmul (m : M) (n : N) (p : P) : leftComm R M N P (m ⊗ₜ (n ⊗ₜ p)) = n ⊗ₜ (m ⊗ₜ p) :=
  rfl

@[simp]
theorem leftComm_symm_tmul (m : M) (n : N) (p : P) :
    (leftComm R M N P).symm (n ⊗ₜ (m ⊗ₜ p)) = m ⊗ₜ (n ⊗ₜ p) :=
  rfl

variable (M N P) in
attribute [local ext high] ext in
/-- A tensor product analogue of `mul_right_comm`. -/
def rightComm : (M ⊗[R] N) ⊗[R] P ≃ₗ[R] (M ⊗[R] P) ⊗[R] N :=
  LinearEquiv.ofLinear
    (lift (lift (LinearMap.lflip ∘ₗ (mk _ _ _).compr₂ (mk _ _ _))))
    (lift (lift (LinearMap.lflip ∘ₗ (mk _ _ _).compr₂ (mk _ _ _))))
  (by ext; rfl) (by ext; rfl)

@[simp]
theorem rightComm_tmul (m : M) (n : N) (p : P) :
    rightComm R M N P ((m ⊗ₜ n) ⊗ₜ p) = (m ⊗ₜ p) ⊗ₜ n :=
  rfl

@[simp]
theorem rightComm_symm : (rightComm R M N P).symm = rightComm R M P N := rfl

variable (M N P Q)

/-- This special case is worth defining explicitly since it is useful for defining multiplication
on tensor products of modules carrying multiplications (e.g., associative rings, Lie rings, ...).

E.g., suppose `M = P` and `N = Q` and that `M` and `N` carry bilinear multiplications:
`M ⊗ M → M` and `N ⊗ N → N`. Using `map`, we can define `(M ⊗ M) ⊗ (N ⊗ N) → M ⊗ N` which, when
combined with this definition, yields a bilinear multiplication on `M ⊗ N`:
`(M ⊗ N) ⊗ (M ⊗ N) → M ⊗ N`. In particular we could use this to define the multiplication in
the `TensorProduct.semiring` instance (currently defined "by hand" using `TensorProduct.mul`).

See also `mul_mul_mul_comm`. -/
def tensorTensorTensorComm : (M ⊗[R] N) ⊗[R] P ⊗[R] Q ≃ₗ[R] (M ⊗[R] P) ⊗[R] N ⊗[R] Q :=
  (TensorProduct.assoc R (M ⊗[R] N) P Q).symm
    ≪≫ₗ congr (TensorProduct.rightComm R M N P) (.refl R Q)
    ≪≫ₗ TensorProduct.assoc R (M ⊗[R] P) N Q

variable {M N P Q}

@[simp]
theorem tensorTensorTensorComm_tmul (m : M) (n : N) (p : P) (q : Q) :
    tensorTensorTensorComm R M N P Q (m ⊗ₜ n ⊗ₜ (p ⊗ₜ q)) = m ⊗ₜ p ⊗ₜ (n ⊗ₜ q) :=
  rfl

@[simp]
theorem tensorTensorTensorComm_symm :
    (tensorTensorTensorComm R M N P Q).symm = tensorTensorTensorComm R M P N Q :=
  rfl

theorem tensorTensorTensorComm_comp_map {V W : Type*}
    [AddCommMonoid V] [AddCommMonoid W] [Module R V] [Module R W]
    (f : M →ₗ[R] S) (g : N →ₗ[R] T) (h : P →ₗ[R] V) (j : Q →ₗ[R] W) :
    tensorTensorTensorComm R S T V W ∘ₗ map (map f g) (map h j) =
      map (map f h) (map g j) ∘ₗ tensorTensorTensorComm R M N P Q :=
  ext_fourfold' fun _ _ _ _ => rfl

variable (M N P Q)

/-- This special case is useful for describing the interplay between `dualTensorHomEquiv` and
composition of linear maps.

E.g., composition of linear maps gives a map `(M → N) ⊗ (N → P) → (M → P)`, and applying
`dual_tensor_hom_equiv.symm` to the three hom-modules gives a map
`(M.dual ⊗ N) ⊗ (N.dual ⊗ P) → (M.dual ⊗ P)`, which agrees with the application of `contractRight`
on `N ⊗ N.dual` after the suitable rebracketting.
-/
def tensorTensorTensorAssoc : (M ⊗[R] N) ⊗[R] P ⊗[R] Q ≃ₗ[R] (M ⊗[R] N ⊗[R] P) ⊗[R] Q :=
  (TensorProduct.assoc R (M ⊗[R] N) P Q).symm ≪≫ₗ
    congr (TensorProduct.assoc R M N P) (1 : Q ≃ₗ[R] Q)

variable {M N P Q}

@[simp]
theorem tensorTensorTensorAssoc_tmul (m : M) (n : N) (p : P) (q : Q) :
    tensorTensorTensorAssoc R M N P Q (m ⊗ₜ n ⊗ₜ (p ⊗ₜ q)) = m ⊗ₜ (n ⊗ₜ p) ⊗ₜ q :=
  rfl

@[simp]
theorem tensorTensorTensorAssoc_symm_tmul (m : M) (n : N) (p : P) (q : Q) :
    (tensorTensorTensorAssoc R M N P Q).symm (m ⊗ₜ (n ⊗ₜ p) ⊗ₜ q) = m ⊗ₜ n ⊗ₜ (p ⊗ₜ q) :=
  rfl

end

end TensorProduct

open scoped TensorProduct

variable [Module R P]

namespace LinearMap

variable {N}

variable (g : P →ₗ[R] Q) (f : N →ₗ[R] P)

open TensorProduct (assoc lid rid)

lemma lTensor_tensor (f : P →ₗ[R] Q) :
    lTensor (M ⊗[R] N) f = (assoc R M N Q).symm ∘ₗ (f.lTensor N).lTensor M ∘ₗ assoc R M N P :=
  TensorProduct.ext <| TensorProduct.ext rfl

theorem rTensor_tensor : rTensor (M ⊗[R] N) g =
    assoc R Q M N ∘ₗ rTensor N (rTensor M g) ∘ₗ (assoc R P M N).symm :=
  TensorProduct.ext <| LinearMap.ext fun _ ↦ TensorProduct.ext rfl

open TensorProduct

theorem lid_comp_rTensor (f : N →ₗ[R] R) :
    (lid R M).comp (rTensor M f) = lift ((lsmul R M).comp f) := ext' fun _ _ ↦ rfl

lemma rid_comp_lTensor (f : M →ₗ[R] R) :
    (rid R N).comp (lTensor N f) = lift ((lsmul R N).flip.compl₂ f) := ext' fun _ _ ↦ rfl

lemma lTensor_rTensor_comp_assoc (x : M →ₗ[R] N) :
<<<<<<< HEAD
    (lTensor _ (rTensor _ x)) ∘ₗ (TensorProduct.assoc R _ _ _).toLinearMap
    = (TensorProduct.assoc R P N Q).toLinearMap ∘ₗ (rTensor _ (lTensor _ x)) := by
  simp_rw [rTensor, lTensor, map_map_comp_assoc_eq]

lemma rTensor_lTensor_comp_assoc_symm (x : M →ₗ[R] N) :
    (rTensor _ (lTensor _ x)) ∘ₗ (TensorProduct.assoc R _ _ _).symm.toLinearMap
    = (TensorProduct.assoc R P N Q).symm.toLinearMap ∘ₗ (lTensor _ (rTensor _ x)) := by
=======
    lTensor P (rTensor Q x) ∘ₗ TensorProduct.assoc R P M Q
    = TensorProduct.assoc R P N Q ∘ₗ rTensor Q (lTensor P x) := by
  simp_rw [rTensor, lTensor, map_map_comp_assoc_eq]

lemma rTensor_lTensor_comp_assoc_symm (x : M →ₗ[R] N) :
    rTensor Q (lTensor P x) ∘ₗ (TensorProduct.assoc R P M Q).symm
    = (TensorProduct.assoc R P N Q).symm ∘ₗ lTensor P (rTensor Q x) := by
>>>>>>> 1ad861e3
  simp_rw [rTensor, lTensor, map_map_comp_assoc_symm_eq]

end LinearMap<|MERGE_RESOLUTION|>--- conflicted
+++ resolved
@@ -300,15 +300,6 @@
     (rid R N).comp (lTensor N f) = lift ((lsmul R N).flip.compl₂ f) := ext' fun _ _ ↦ rfl
 
 lemma lTensor_rTensor_comp_assoc (x : M →ₗ[R] N) :
-<<<<<<< HEAD
-    (lTensor _ (rTensor _ x)) ∘ₗ (TensorProduct.assoc R _ _ _).toLinearMap
-    = (TensorProduct.assoc R P N Q).toLinearMap ∘ₗ (rTensor _ (lTensor _ x)) := by
-  simp_rw [rTensor, lTensor, map_map_comp_assoc_eq]
-
-lemma rTensor_lTensor_comp_assoc_symm (x : M →ₗ[R] N) :
-    (rTensor _ (lTensor _ x)) ∘ₗ (TensorProduct.assoc R _ _ _).symm.toLinearMap
-    = (TensorProduct.assoc R P N Q).symm.toLinearMap ∘ₗ (lTensor _ (rTensor _ x)) := by
-=======
     lTensor P (rTensor Q x) ∘ₗ TensorProduct.assoc R P M Q
     = TensorProduct.assoc R P N Q ∘ₗ rTensor Q (lTensor P x) := by
   simp_rw [rTensor, lTensor, map_map_comp_assoc_eq]
@@ -316,7 +307,6 @@
 lemma rTensor_lTensor_comp_assoc_symm (x : M →ₗ[R] N) :
     rTensor Q (lTensor P x) ∘ₗ (TensorProduct.assoc R P M Q).symm
     = (TensorProduct.assoc R P N Q).symm ∘ₗ lTensor P (rTensor Q x) := by
->>>>>>> 1ad861e3
   simp_rw [rTensor, lTensor, map_map_comp_assoc_symm_eq]
 
 end LinearMap