--- conflicted
+++ resolved
@@ -90,11 +90,7 @@
   obtain ⟨S, h⟩ := exists_finsupp_left x
   use S.graph
   rw [h, Finsupp.sum]
-<<<<<<< HEAD
-  apply Finset.sum_nbij' (fun m ↦ ⟨m, S m⟩) Prod.fst .. <;> simp
-=======
   apply Finset.sum_nbij' (fun m ↦ ⟨m, S m⟩) Prod.fst <;> simp
->>>>>>> d6ea8fe0
 
 /-- For a finite subset `s` of `M ⊗[R] N`, there are finitely generated
 submodules `M'` and `N'` of `M` and `N`, respectively, such that `s` is contained in the image
