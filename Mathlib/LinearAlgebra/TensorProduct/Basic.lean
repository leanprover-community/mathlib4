/-
Copyright (c) 2018 Kenny Lau. All rights reserved.
Released under Apache 2.0 license as described in the file LICENSE.
Authors: Kenny Lau, Mario Carneiro
-/
import Mathlib.Algebra.Module.Submodule.Bilinear
import Mathlib.Algebra.Module.Equiv.Basic
import Mathlib.GroupTheory.Congruence.Hom
import Mathlib.Tactic.Abel
import Mathlib.Tactic.SuppressCompilation

/-!
# Tensor product of modules over commutative semirings.

This file constructs the tensor product of modules over commutative semirings. Given a semiring `R`
and modules over it `M` and `N`, the standard construction of the tensor product is
`TensorProduct R M N`. It is also a module over `R`.

It comes with a canonical bilinear map
`TensorProduct.mk R M N : M →ₗ[R] N →ₗ[R] TensorProduct R M N`.

Given any bilinear map `f : M →ₗ[R] N →ₗ[R] P`, there is a unique linear map
`TensorProduct.lift f : TensorProduct R M N →ₗ[R] P` whose composition with the canonical bilinear
map `TensorProduct.mk` is the given bilinear map `f`.  Uniqueness is shown in the theorem
`TensorProduct.lift.unique`.


## Notation

* This file introduces the notation `M ⊗ N` and `M ⊗[R] N` for the tensor product space
  `TensorProduct R M N`.
* It introduces the notation `m ⊗ₜ n` and `m ⊗ₜ[R] n` for the tensor product of two elements,
  otherwise written as `TensorProduct.tmul R m n`.


## Tags

bilinear, tensor, tensor product
-/

section Semiring

variable {R : Type*} [CommSemiring R]
variable {R' : Type*} [Monoid R']
variable {R'' : Type*} [Semiring R'']
variable {A M N P Q S T : Type*}
variable [AddCommMonoid M] [AddCommMonoid N] [AddCommMonoid P]
variable [AddCommMonoid Q] [AddCommMonoid S] [AddCommMonoid T]
variable [Module R M] [Module R N] [Module R Q] [Module R S] [Module R T]
variable [DistribMulAction R' M]
variable [Module R'' M]
variable {R₂ R₃ M₂ M₃ N₂ N₃ P₂ : Type*}
variable [CommSemiring R₂] [CommSemiring R₃]
variable {σ₁₂ : R →+* R₂} {σ₂₃ : R₂ →+* R₃} {σ₁₃ : R →+* R₃}
variable [AddCommMonoid M₂] [AddCommMonoid M₃] [AddCommMonoid N₂]
  [AddCommMonoid N₃] [AddCommMonoid P₂]
variable [Module R₂ M₂] [Module R₃ M₃] [Module R₂ N₂] [Module R₃ N₃] [Module R₂ P₂]

variable (M N)

namespace TensorProduct

section

variable (R)

/-- The relation on `FreeAddMonoid (M × N)` that generates a congruence whose quotient is
the tensor product. -/
inductive Eqv : FreeAddMonoid (M × N) → FreeAddMonoid (M × N) → Prop
  | of_zero_left : ∀ n : N, Eqv (.of (0, n)) 0
  | of_zero_right : ∀ m : M, Eqv (.of (m, 0)) 0
  | of_add_left : ∀ (m₁ m₂ : M) (n : N), Eqv (.of (m₁, n) + .of (m₂, n)) (.of (m₁ + m₂, n))
  | of_add_right : ∀ (m : M) (n₁ n₂ : N), Eqv (.of (m, n₁) + .of (m, n₂)) (.of (m, n₁ + n₂))
  | of_smul : ∀ (r : R) (m : M) (n : N), Eqv (.of (r • m, n)) (.of (m, r • n))
  | add_comm : ∀ x y, Eqv (x + y) (y + x)

end

end TensorProduct

variable (R) in
/-- The tensor product of two modules `M` and `N` over the same commutative semiring `R`.
The localized notations are `M ⊗ N` and `M ⊗[R] N`, accessed by `open scoped TensorProduct`. -/
def TensorProduct : Type _ :=
  (addConGen (TensorProduct.Eqv R M N)).Quotient

set_option quotPrecheck false in
@[inherit_doc TensorProduct] scoped[TensorProduct] infixl:100 " ⊗ " => TensorProduct _

@[inherit_doc] scoped[TensorProduct] notation:100 M:100 " ⊗[" R "] " N:101 => TensorProduct R M N

namespace TensorProduct

section Module

protected instance zero : Zero (M ⊗[R] N) :=
  (addConGen (TensorProduct.Eqv R M N)).zero

protected instance add : Add (M ⊗[R] N) :=
  (addConGen (TensorProduct.Eqv R M N)).hasAdd

instance addZeroClass : AddZeroClass (M ⊗[R] N) :=
  { (addConGen (TensorProduct.Eqv R M N)).addMonoid with
    /- The `toAdd` field is given explicitly as `TensorProduct.add` for performance reasons.
    This avoids any need to unfold `Con.addMonoid` when the type checker is checking
    that instance diagrams commute -/
    toAdd := TensorProduct.add _ _
    toZero := TensorProduct.zero _ _ }

instance addSemigroup : AddSemigroup (M ⊗[R] N) :=
  { (addConGen (TensorProduct.Eqv R M N)).addMonoid with
    toAdd := TensorProduct.add _ _ }

instance addCommSemigroup : AddCommSemigroup (M ⊗[R] N) :=
  { (addConGen (TensorProduct.Eqv R M N)).addMonoid with
    toAddSemigroup := TensorProduct.addSemigroup _ _
    add_comm := fun x y =>
      AddCon.induction_on₂ x y fun _ _ =>
        Quotient.sound' <| AddConGen.Rel.of _ _ <| Eqv.add_comm _ _ }

instance : Inhabited (M ⊗[R] N) :=
  ⟨0⟩

variable {M N}

variable (R) in
/-- The canonical function `M → N → M ⊗ N`. The localized notations are `m ⊗ₜ n` and `m ⊗ₜ[R] n`,
accessed by `open scoped TensorProduct`. -/
def tmul (m : M) (n : N) : M ⊗[R] N :=
  AddCon.mk' _ <| FreeAddMonoid.of (m, n)

/-- The canonical function `M → N → M ⊗ N`. -/
infixl:100 " ⊗ₜ " => tmul _

/-- The canonical function `M → N → M ⊗ N`. -/
notation:100 x:100 " ⊗ₜ[" R "] " y:101 => tmul R x y

/-- Produces an arbitrary representation of the form `mₒ ⊗ₜ n₀ + ...`. -/
unsafe instance [Repr M] [Repr N] : Repr (M ⊗[R] N) where
  reprPrec mn p :=
    let parts := mn.unquot.toList.map fun (mi, ni) =>
      Std.Format.group f!"{reprPrec mi 100} ⊗ₜ {reprPrec ni 101}"
    match parts with
    | [] => f!"0"
    | [part] => if p > 100 then Std.Format.bracketFill "(" part ")" else .fill part
    | parts =>
      (if p > 65 then (Std.Format.bracketFill "(" · ")") else (.fill ·)) <|
        .joinSep parts f!" +{Std.Format.line}"

@[elab_as_elim, induction_eliminator]
protected theorem induction_on {motive : M ⊗[R] N → Prop} (z : M ⊗[R] N)
    (zero : motive 0)
    (tmul : ∀ x y, motive <| x ⊗ₜ[R] y)
    (add : ∀ x y, motive x → motive y → motive (x + y)) : motive z :=
  AddCon.induction_on z fun x =>
    FreeAddMonoid.recOn x zero fun ⟨m, n⟩ y ih => by
      rw [AddCon.coe_add]
      exact add _ _ (tmul ..) ih

/-- Lift an `R`-balanced map to the tensor product.

A map `f : M →+ N →+ P` additive in both components is `R`-balanced, or middle linear with respect
to `R`, if scalar multiplication in either argument is equivalent, `f (r • m) n = f m (r • n)`.

Note that strictly the first action should be a right-action by `R`, but for now `R` is commutative
so it doesn't matter. -/
-- TODO: use this to implement `lift` and `SMul.aux`. For now we do not do this as it causes
-- performance issues elsewhere.
def liftAddHom (f : M →+ N →+ P)
    (hf : ∀ (r : R) (m : M) (n : N), f (r • m) n = f m (r • n)) :
    M ⊗[R] N →+ P :=
  (addConGen (TensorProduct.Eqv R M N)).lift (FreeAddMonoid.lift (fun mn : M × N => f mn.1 mn.2)) <|
    AddCon.addConGen_le fun x y hxy =>
      match x, y, hxy with
      | _, _, .of_zero_left n =>
        (AddCon.ker_rel _).2 <| by simp_rw [map_zero, FreeAddMonoid.lift_eval_of, map_zero,
          AddMonoidHom.zero_apply]
      | _, _, .of_zero_right m =>
        (AddCon.ker_rel _).2 <| by simp_rw [map_zero, FreeAddMonoid.lift_eval_of, map_zero]
      | _, _, .of_add_left m₁ m₂ n =>
        (AddCon.ker_rel _).2 <| by simp_rw [map_add, FreeAddMonoid.lift_eval_of, map_add,
          AddMonoidHom.add_apply]
      | _, _, .of_add_right m n₁ n₂ =>
        (AddCon.ker_rel _).2 <| by simp_rw [map_add, FreeAddMonoid.lift_eval_of, map_add]
      | _, _, .of_smul s m n =>
        (AddCon.ker_rel _).2 <| by rw [FreeAddMonoid.lift_eval_of, FreeAddMonoid.lift_eval_of, hf]
      | _, _, .add_comm x y =>
        (AddCon.ker_rel _).2 <| by simp_rw [map_add, add_comm]

@[simp]
theorem liftAddHom_tmul (f : M →+ N →+ P)
    (hf : ∀ (r : R) (m : M) (n : N), f (r • m) n = f m (r • n)) (m : M) (n : N) :
    liftAddHom f hf (m ⊗ₜ n) = f m n :=
  rfl

variable (M) in
@[simp]
theorem zero_tmul (n : N) : (0 : M) ⊗ₜ[R] n = 0 :=
  Quotient.sound' <| AddConGen.Rel.of _ _ <| Eqv.of_zero_left _

theorem add_tmul (m₁ m₂ : M) (n : N) : (m₁ + m₂) ⊗ₜ n = m₁ ⊗ₜ n + m₂ ⊗ₜ[R] n :=
  Eq.symm <| Quotient.sound' <| AddConGen.Rel.of _ _ <| Eqv.of_add_left _ _ _

variable (N) in
@[simp]
theorem tmul_zero (m : M) : m ⊗ₜ[R] (0 : N) = 0 :=
  Quotient.sound' <| AddConGen.Rel.of _ _ <| Eqv.of_zero_right _

theorem tmul_add (m : M) (n₁ n₂ : N) : m ⊗ₜ (n₁ + n₂) = m ⊗ₜ n₁ + m ⊗ₜ[R] n₂ :=
  Eq.symm <| Quotient.sound' <| AddConGen.Rel.of _ _ <| Eqv.of_add_right _ _ _

instance uniqueLeft [Subsingleton M] : Unique (M ⊗[R] N) where
  default := 0
  uniq z := z.induction_on rfl (fun x y ↦ by rw [Subsingleton.elim x 0, zero_tmul]) <| by
    rintro _ _ rfl rfl; apply add_zero

instance uniqueRight [Subsingleton N] : Unique (M ⊗[R] N) where
  default := 0
  uniq z := z.induction_on rfl (fun x y ↦ by rw [Subsingleton.elim y 0, tmul_zero]) <| by
    rintro _ _ rfl rfl; apply add_zero

section

variable (R R' M N)

/-- A typeclass for `SMul` structures which can be moved across a tensor product.

This typeclass is generated automatically from an `IsScalarTower` instance, but exists so that
we can also add an instance for `AddCommGroup.toIntModule`, allowing `z •` to be moved even if
`R` does not support negation.

Note that `Module R' (M ⊗[R] N)` is available even without this typeclass on `R'`; it's only
needed if `TensorProduct.smul_tmul`, `TensorProduct.smul_tmul'`, or `TensorProduct.tmul_smul` is
used.
-/
class CompatibleSMul [DistribMulAction R' N] : Prop where
  smul_tmul : ∀ (r : R') (m : M) (n : N), (r • m) ⊗ₜ n = m ⊗ₜ[R] (r • n)

end

/-- Note that this provides the default `CompatibleSMul R R M N` instance through
`IsScalarTower.left`. -/
instance (priority := 100) CompatibleSMul.isScalarTower [SMul R' R] [IsScalarTower R' R M]
    [DistribMulAction R' N] [IsScalarTower R' R N] : CompatibleSMul R R' M N :=
  ⟨fun r m n => by
    conv_lhs => rw [← one_smul R m]
    conv_rhs => rw [← one_smul R n]
    rw [← smul_assoc, ← smul_assoc]
    exact Quotient.sound' <| AddConGen.Rel.of _ _ <| Eqv.of_smul _ _ _⟩

/-- `smul` can be moved from one side of the product to the other . -/
theorem smul_tmul [DistribMulAction R' N] [CompatibleSMul R R' M N] (r : R') (m : M) (n : N) :
    (r • m) ⊗ₜ n = m ⊗ₜ[R] (r • n) :=
  CompatibleSMul.smul_tmul _ _ _

private def addMonoidWithWrongNSMul : AddMonoid (M ⊗[R] N) :=
  { (addConGen (TensorProduct.Eqv R M N)).addMonoid with }

attribute [local instance] addMonoidWithWrongNSMul in
/-- Auxiliary function to defining scalar multiplication on tensor product. -/
def SMul.aux {R' : Type*} [SMul R' M] (r : R') : FreeAddMonoid (M × N) →+ M ⊗[R] N :=
  FreeAddMonoid.lift fun p : M × N => (r • p.1) ⊗ₜ p.2

theorem SMul.aux_of {R' : Type*} [SMul R' M] (r : R') (m : M) (n : N) :
    SMul.aux r (.of (m, n)) = (r • m) ⊗ₜ[R] n :=
  rfl

variable [SMulCommClass R R' M] [SMulCommClass R R'' M]

/-- Given two modules over a commutative semiring `R`, if one of the factors carries a
(distributive) action of a second type of scalars `R'`, which commutes with the action of `R`, then
the tensor product (over `R`) carries an action of `R'`.

This instance defines this `R'` action in the case that it is the left module which has the `R'`
action. Two natural ways in which this situation arises are:
* Extension of scalars
* A tensor product of a group representation with a module not carrying an action

Note that in the special case that `R = R'`, since `R` is commutative, we just get the usual scalar
action on a tensor product of two modules. This special case is important enough that, for
performance reasons, we define it explicitly below. -/
instance leftHasSMul : SMul R' (M ⊗[R] N) :=
  ⟨fun r =>
    (addConGen (TensorProduct.Eqv R M N)).lift (SMul.aux r : _ →+ M ⊗[R] N) <|
      AddCon.addConGen_le fun x y hxy =>
        match x, y, hxy with
        | _, _, .of_zero_left n =>
          (AddCon.ker_rel _).2 <| by simp_rw [map_zero, SMul.aux_of, smul_zero, zero_tmul]
        | _, _, .of_zero_right m =>
          (AddCon.ker_rel _).2 <| by simp_rw [map_zero, SMul.aux_of, tmul_zero]
        | _, _, .of_add_left m₁ m₂ n =>
          (AddCon.ker_rel _).2 <| by simp_rw [map_add, SMul.aux_of, smul_add, add_tmul]
        | _, _, .of_add_right m n₁ n₂ =>
          (AddCon.ker_rel _).2 <| by simp_rw [map_add, SMul.aux_of, tmul_add]
        | _, _, .of_smul s m n =>
          (AddCon.ker_rel _).2 <| by rw [SMul.aux_of, SMul.aux_of, ← smul_comm, smul_tmul]
        | _, _, .add_comm x y =>
          (AddCon.ker_rel _).2 <| by simp_rw [map_add, add_comm]⟩

instance : SMul R (M ⊗[R] N) :=
  TensorProduct.leftHasSMul

protected theorem smul_zero (r : R') : r • (0 : M ⊗[R] N) = 0 :=
  AddMonoidHom.map_zero _

protected theorem smul_add (r : R') (x y : M ⊗[R] N) : r • (x + y) = r • x + r • y :=
  AddMonoidHom.map_add _ _ _

protected theorem zero_smul (x : M ⊗[R] N) : (0 : R'') • x = 0 :=
  have : ∀ (r : R'') (m : M) (n : N), r • m ⊗ₜ[R] n = (r • m) ⊗ₜ n := fun _ _ _ => rfl
  x.induction_on (by rw [TensorProduct.smul_zero])
    (fun m n => by rw [this, zero_smul, zero_tmul]) fun x y ihx ihy => by
    rw [TensorProduct.smul_add, ihx, ihy, add_zero]

protected theorem one_smul (x : M ⊗[R] N) : (1 : R') • x = x :=
  have : ∀ (r : R') (m : M) (n : N), r • m ⊗ₜ[R] n = (r • m) ⊗ₜ n := fun _ _ _ => rfl
  x.induction_on (by rw [TensorProduct.smul_zero])
    (fun m n => by rw [this, one_smul])
    fun x y ihx ihy => by rw [TensorProduct.smul_add, ihx, ihy]

protected theorem add_smul (r s : R'') (x : M ⊗[R] N) : (r + s) • x = r • x + s • x :=
  have : ∀ (r : R'') (m : M) (n : N), r • m ⊗ₜ[R] n = (r • m) ⊗ₜ n := fun _ _ _ => rfl
  x.induction_on (by simp_rw [TensorProduct.smul_zero, add_zero])
    (fun m n => by simp_rw [this, add_smul, add_tmul]) fun x y ihx ihy => by
    simp_rw [TensorProduct.smul_add]
    rw [ihx, ihy, add_add_add_comm]

instance addMonoid : AddMonoid (M ⊗[R] N) :=
  { TensorProduct.addZeroClass _ _ with
    toAddSemigroup := TensorProduct.addSemigroup _ _
    toZero := TensorProduct.zero _ _
    nsmul := fun n v => n • v
    nsmul_zero := by simp [TensorProduct.zero_smul]
    nsmul_succ := by simp only [TensorProduct.one_smul, TensorProduct.add_smul, add_comm,
      forall_const] }

instance addCommMonoid : AddCommMonoid (M ⊗[R] N) :=
  { TensorProduct.addCommSemigroup _ _ with
    toAddMonoid := TensorProduct.addMonoid }

variable (R)

theorem _root_.IsAddUnit.tmul_left {n : N} (hn : IsAddUnit n) (m : M) : IsAddUnit (m ⊗ₜ[R] n) := by
  rw [isAddUnit_iff_exists_neg] at hn ⊢
  have ⟨b, eq⟩ := hn
  exact ⟨m ⊗ₜ[R] b, by rw [← tmul_add, eq, tmul_zero]⟩

theorem _root_.IsAddUnit.tmul_right {m : M} (hm : IsAddUnit m) (n : N) : IsAddUnit (m ⊗ₜ[R] n) := by
  rw [isAddUnit_iff_exists_neg] at hm ⊢
  have ⟨b, eq⟩ := hm
  exact ⟨b ⊗ₜ[R] n, by rw [← add_tmul, eq, zero_tmul]⟩

variable {R}

instance leftDistribMulAction : DistribMulAction R' (M ⊗[R] N) :=
  have : ∀ (r : R') (m : M) (n : N), r • m ⊗ₜ[R] n = (r • m) ⊗ₜ n := fun _ _ _ => rfl
  { smul_add := fun r x y => TensorProduct.smul_add r x y
    mul_smul := fun r s x =>
      x.induction_on (by simp_rw [TensorProduct.smul_zero])
        (fun m n => by simp_rw [this, mul_smul]) fun x y ihx ihy => by
        simp_rw [TensorProduct.smul_add]
        rw [ihx, ihy]
    one_smul := TensorProduct.one_smul
    smul_zero := TensorProduct.smul_zero }

instance : DistribMulAction R (M ⊗[R] N) :=
  TensorProduct.leftDistribMulAction

theorem smul_tmul' (r : R') (m : M) (n : N) : r • m ⊗ₜ[R] n = (r • m) ⊗ₜ n :=
  rfl

@[simp]
theorem tmul_smul [DistribMulAction R' N] [CompatibleSMul R R' M N] (r : R') (x : M) (y : N) :
    x ⊗ₜ (r • y) = r • x ⊗ₜ[R] y :=
  (smul_tmul _ _ _).symm

theorem smul_tmul_smul (r s : R) (m : M) (n : N) : (r • m) ⊗ₜ[R] (s • n) = (r * s) • m ⊗ₜ[R] n := by
  simp_rw [smul_tmul, tmul_smul, mul_smul]

theorem tmul_eq_smul_one_tmul {S : Type*} [Semiring S] [Module R S] [SMulCommClass R S S]
    (s : S) (m : M) : s ⊗ₜ[R] m = s • (1 ⊗ₜ[R] m) := by
  nth_rw 1 [← mul_one s, ← smul_eq_mul, smul_tmul']

@[deprecated (since := "2025-07-08")] alias tsmul_eq_smul_one_tuml := tmul_eq_smul_one_tmul

instance leftModule : Module R'' (M ⊗[R] N) :=
  { add_smul := TensorProduct.add_smul
    zero_smul := TensorProduct.zero_smul }

instance : Module R (M ⊗[R] N) :=
  TensorProduct.leftModule

instance [Module R''ᵐᵒᵖ M] [IsCentralScalar R'' M] : IsCentralScalar R'' (M ⊗[R] N) where
  op_smul_eq_smul r x :=
    x.induction_on (by rw [smul_zero, smul_zero])
      (fun x y => by rw [smul_tmul', smul_tmul', op_smul_eq_smul]) fun x y hx hy => by
      rw [smul_add, smul_add, hx, hy]

section

-- Like `R'`, `R'₂` provides a `DistribMulAction R'₂ (M ⊗[R] N)`
variable {R'₂ : Type*} [Monoid R'₂] [DistribMulAction R'₂ M]
variable [SMulCommClass R R'₂ M]

/-- `SMulCommClass R' R'₂ M` implies `SMulCommClass R' R'₂ (M ⊗[R] N)` -/
instance smulCommClass_left [SMulCommClass R' R'₂ M] : SMulCommClass R' R'₂ (M ⊗[R] N) where
  smul_comm r' r'₂ x :=
    TensorProduct.induction_on x (by simp_rw [TensorProduct.smul_zero])
      (fun m n => by simp_rw [smul_tmul', smul_comm]) fun x y ihx ihy => by
      simp_rw [TensorProduct.smul_add]; rw [ihx, ihy]

variable [SMul R'₂ R']

/-- `IsScalarTower R'₂ R' M` implies `IsScalarTower R'₂ R' (M ⊗[R] N)` -/
instance isScalarTower_left [IsScalarTower R'₂ R' M] : IsScalarTower R'₂ R' (M ⊗[R] N) :=
  ⟨fun s r x =>
    x.induction_on (by simp)
      (fun m n => by rw [smul_tmul', smul_tmul', smul_tmul', smul_assoc]) fun x y ihx ihy => by
      rw [smul_add, smul_add, smul_add, ihx, ihy]⟩

variable [DistribMulAction R'₂ N] [DistribMulAction R' N]
variable [CompatibleSMul R R'₂ M N] [CompatibleSMul R R' M N]

/-- `IsScalarTower R'₂ R' N` implies `IsScalarTower R'₂ R' (M ⊗[R] N)` -/
instance isScalarTower_right [IsScalarTower R'₂ R' N] : IsScalarTower R'₂ R' (M ⊗[R] N) :=
  ⟨fun s r x =>
    x.induction_on (by simp)
      (fun m n => by rw [← tmul_smul, ← tmul_smul, ← tmul_smul, smul_assoc]) fun x y ihx ihy => by
      rw [smul_add, smul_add, smul_add, ihx, ihy]⟩

end

/-- A short-cut instance for the common case, where the requirements for the `compatible_smul`
instances are sufficient. -/
instance isScalarTower [SMul R' R] [IsScalarTower R' R M] : IsScalarTower R' R (M ⊗[R] N) :=
  TensorProduct.isScalarTower_left

-- or right
variable (R M N) in
/-- The canonical bilinear map `M → N → M ⊗[R] N`. -/
def mk : M →ₗ[R] N →ₗ[R] M ⊗[R] N :=
  LinearMap.mk₂ R (· ⊗ₜ ·) add_tmul (fun c m n => by simp_rw [smul_tmul, tmul_smul])
    tmul_add tmul_smul

@[simp]
theorem mk_apply (m : M) (n : N) : mk R M N m n = m ⊗ₜ n :=
  rfl

theorem ite_tmul (x₁ : M) (x₂ : N) (P : Prop) [Decidable P] :
    (if P then x₁ else 0) ⊗ₜ[R] x₂ = if P then x₁ ⊗ₜ x₂ else 0 := by split_ifs <;> simp

theorem tmul_ite (x₁ : M) (x₂ : N) (P : Prop) [Decidable P] :
    (x₁ ⊗ₜ[R] if P then x₂ else 0) = if P then x₁ ⊗ₜ x₂ else 0 := by split_ifs <;> simp

lemma tmul_single {ι : Type*} [DecidableEq ι] {M : ι → Type*} [∀ i, AddCommMonoid (M i)]
    [∀ i, Module R (M i)] (i : ι) (x : N) (m : M i) (j : ι) :
    x ⊗ₜ[R] Pi.single i m j = (Pi.single i (x ⊗ₜ[R] m) : ∀ i, N ⊗[R] M i) j := by
  by_cases h : i = j <;> aesop

lemma single_tmul {ι : Type*} [DecidableEq ι] {M : ι → Type*} [∀ i, AddCommMonoid (M i)]
    [∀ i, Module R (M i)] (i : ι) (x : N) (m : M i) (j : ι) :
    Pi.single i m j ⊗ₜ[R] x = (Pi.single i (m ⊗ₜ[R] x) : ∀ i, M i ⊗[R] N) j := by
  by_cases h : i = j <;> aesop

section

theorem sum_tmul {α : Type*} (s : Finset α) (m : α → M) (n : N) :
    (∑ a ∈ s, m a) ⊗ₜ[R] n = ∑ a ∈ s, m a ⊗ₜ[R] n := by
  classical
    induction s using Finset.induction with
    | empty => simp
    | insert _ _ has ih => simp [Finset.sum_insert has, add_tmul, ih]

theorem tmul_sum (m : M) {α : Type*} (s : Finset α) (n : α → N) :
    (m ⊗ₜ[R] ∑ a ∈ s, n a) = ∑ a ∈ s, m ⊗ₜ[R] n a := by
  classical
    induction s using Finset.induction with
    | empty => simp
    | insert _ _ has ih => simp [Finset.sum_insert has, tmul_add, ih]

end

variable (R M N)

/-- The simple (aka pure) elements span the tensor product. -/
theorem span_tmul_eq_top : Submodule.span R { t : M ⊗[R] N | ∃ m n, m ⊗ₜ n = t } = ⊤ := by
  ext t; simp only [Submodule.mem_top, iff_true]
  refine t.induction_on ?_ ?_ ?_
  · exact Submodule.zero_mem _
  · intro m n
    apply Submodule.subset_span
    use m, n
  · intro t₁ t₂ ht₁ ht₂
    exact Submodule.add_mem _ ht₁ ht₂

@[simp]
theorem map₂_mk_top_top_eq_top : Submodule.map₂ (mk R M N) ⊤ ⊤ = ⊤ := by
  rw [← top_le_iff, ← span_tmul_eq_top, Submodule.map₂_eq_span_image2]
  exact Submodule.span_mono fun _ ⟨m, n, h⟩ => ⟨m, trivial, n, trivial, h⟩

theorem exists_eq_tmul_of_forall (x : TensorProduct R M N)
    (h : ∀ (m₁ m₂ : M) (n₁ n₂ : N), ∃ m n, m₁ ⊗ₜ n₁ + m₂ ⊗ₜ n₂ = m ⊗ₜ[R] n) :
    ∃ m n, x = m ⊗ₜ n := by
  induction x with
  | zero =>
    use 0, 0
    rw [TensorProduct.zero_tmul]
  | tmul m n => use m, n
  | add x y h₁ h₂ =>
    obtain ⟨m₁, n₁, rfl⟩ := h₁
    obtain ⟨m₂, n₂, rfl⟩ := h₂
    apply h

end Module

variable [Module R P]

section UniversalProperty

variable {M N}
variable (f : M →ₗ[R] N →ₗ[R] P)
variable (f' : M →ₛₗ[σ₁₂] N →ₛₗ[σ₁₂] P₂)

/-- Auxiliary function to constructing a linear map `M ⊗ N → P` given a bilinear map `M → N → P`
with the property that its composition with the canonical bilinear map `M → N → M ⊗ N` is
the given bilinear map `M → N → P`. -/
def liftAux : M ⊗[R] N →+ P₂ :=
  liftAddHom (LinearMap.toAddMonoidHom'.comp <| f'.toAddMonoidHom)
    fun r m n => by dsimp; rw [LinearMap.map_smulₛₗ₂, map_smulₛₗ]

theorem liftAux_tmul (m n) : liftAux f' (m ⊗ₜ n) = f' m n :=
  rfl

variable {f f'}

@[simp]
theorem liftAux.smulₛₗ (r : R) (x) : liftAux f' (r • x) = σ₁₂ r • liftAux f' x :=
  TensorProduct.induction_on x (smul_zero _).symm
    (fun p q => by simp_rw [← tmul_smul, liftAux_tmul, (f' p).map_smulₛₗ])
    fun p q ih1 ih2 => by simp_rw [smul_add, (liftAux f').map_add, ih1, ih2, smul_add]
<<<<<<< HEAD

theorem liftAux.smul (r : R) (x) : liftAux f (r • x) = r • liftAux f x :=
  liftAux.smulₛₗ _ _

variable (f') in
/-- Constructing a linear map `M ⊗ N → P` given a bilinear map `M → N → P` with the property that
its composition with the canonical bilinear map `M → N → M ⊗ N` is
the given bilinear map `M → N → P`. -/
=======

theorem liftAux.smul (r : R) (x) : liftAux f (r • x) = r • liftAux f x :=
  liftAux.smulₛₗ _ _

variable (f') in
/-- Constructing a linear map `M ⊗ N → P` given a bilinear map `M → N → P` with the property that
its composition with the canonical bilinear map `M → N → M ⊗ N` is
the given bilinear map `M → N → P`.

This works for semilinear maps. -/
>>>>>>> ac0e5e15
def lift : M ⊗[R] N →ₛₗ[σ₁₂] P₂ :=
  { liftAux f' with map_smul' := liftAux.smulₛₗ }

@[simp]
theorem lift.tmul (x y) : lift f' (x ⊗ₜ y) = f' x y :=
  rfl

@[simp]
theorem lift.tmul' (x y) : (lift f').1 (x ⊗ₜ y) = f' x y :=
  rfl

theorem ext' {g h : M ⊗[R] N →ₛₗ[σ₁₂] P₂} (H : ∀ x y, g (x ⊗ₜ y) = h (x ⊗ₜ y)) : g = h :=
  LinearMap.ext fun z =>
    TensorProduct.induction_on z (by simp_rw [LinearMap.map_zero]) H fun x y ihx ihy => by
      rw [g.map_add, h.map_add, ihx, ihy]

theorem lift.unique {g : M ⊗[R] N →ₛₗ[σ₁₂] P₂} (H : ∀ x y, g (x ⊗ₜ y) = f' x y) : g = lift f' :=
  ext' fun m n => by rw [H, lift.tmul]

theorem lift_mk : lift (mk R M N) = LinearMap.id :=
  Eq.symm <| lift.unique fun _ _ => rfl

theorem lift_compr₂ (g : P →ₗ[R] Q) : lift (f.compr₂ g) = g.comp (lift f) :=
  Eq.symm <| lift.unique fun _ _ => by simp

theorem lift_mk_compr₂ (f : M ⊗ N →ₗ[R] P) : lift ((mk R M N).compr₂ f) = f := by
  rw [lift_compr₂ f, lift_mk, LinearMap.comp_id]

/-- This used to be an `@[ext]` lemma, but it fails very slowly when the `ext` tactic tries to apply
it in some cases, notably when one wants to show equality of two linear maps. The `@[ext]`
attribute is now added locally where it is needed. Using this as the `@[ext]` lemma instead of
`TensorProduct.ext'` allows `ext` to apply lemmas specific to `M →ₗ _` and `N →ₗ _`.

See note [partially-applied ext lemmas]. -/
theorem ext {g h : M ⊗ N →ₗ[R] P} (H : (mk R M N).compr₂ g = (mk R M N).compr₂ h) : g = h := by
  rw [← lift_mk_compr₂ g, H, lift_mk_compr₂]

attribute [local ext high] ext

example : M → N → (M → N → P) → P := fun m => flip fun f => f m

variable (R M N P) in
/-- Linearly constructing a linear map `M ⊗ N → P` given a bilinear map `M → N → P`
with the property that its composition with the canonical bilinear map `M → N → M ⊗ N` is
the given bilinear map `M → N → P`. -/
def uncurry : (M →ₗ[R] N →ₗ[R] P) →ₗ[R] M ⊗[R] N →ₗ[R] P where
  toFun := lift
  map_add' f g := by ext; rfl
  map_smul' _ _ := by ext; rfl

@[simp]
theorem uncurry_apply (f : M →ₗ[R] N →ₗ[R] P) (m : M) (n : N) :
    uncurry R M N P f (m ⊗ₜ n) = f m n := rfl

variable (R M N P)

/-- A linear equivalence constructing a linear map `M ⊗ N → P` given a bilinear map `M → N → P`
with the property that its composition with the canonical bilinear map `M → N → M ⊗ N` is
the given bilinear map `M → N → P`. -/
def lift.equiv : (M →ₗ[R] N →ₗ[R] P) ≃ₗ[R] M ⊗[R] N →ₗ[R] P :=
  { uncurry R M N P with
    invFun := fun f => (mk R M N).compr₂ f }

@[simp]
theorem lift.equiv_apply (f : M →ₗ[R] N →ₗ[R] P) (m : M) (n : N) :
    lift.equiv R M N P f (m ⊗ₜ n) = f m n :=
  uncurry_apply f m n

@[simp]
theorem lift.equiv_symm_apply (f : M ⊗[R] N →ₗ[R] P) (m : M) (n : N) :
    (lift.equiv R M N P).symm f m n = f (m ⊗ₜ n) :=
  rfl

/-- Given a linear map `M ⊗ N → P`, compose it with the canonical bilinear map `M → N → M ⊗ N` to
form a bilinear map `M → N → P`. -/
def lcurry : (M ⊗[R] N →ₗ[R] P) →ₗ[R] M →ₗ[R] N →ₗ[R] P :=
  (lift.equiv R M N P).symm

variable {R M N P}

@[simp]
theorem lcurry_apply (f : M ⊗[R] N →ₗ[R] P) (m : M) (n : N) : lcurry R M N P f m n = f (m ⊗ₜ n) :=
  rfl

/-- Given a linear map `M ⊗ N → P`, compose it with the canonical bilinear map `M → N → M ⊗ N` to
form a bilinear map `M → N → P`. -/
def curry (f : M ⊗[R] N →ₗ[R] P) : M →ₗ[R] N →ₗ[R] P :=
  lcurry R M N P f

@[simp]
theorem curry_apply (f : M ⊗ N →ₗ[R] P) (m : M) (n : N) : curry f m n = f (m ⊗ₜ n) :=
  rfl

theorem curry_injective : Function.Injective (curry : (M ⊗[R] N →ₗ[R] P) → M →ₗ[R] N →ₗ[R] P) :=
  fun _ _ H => ext H

theorem ext_threefold {g h : M ⊗[R] N ⊗[R] P →ₗ[R] Q}
    (H : ∀ x y z, g (x ⊗ₜ y ⊗ₜ z) = h (x ⊗ₜ y ⊗ₜ z)) : g = h := by
  ext x y z
  exact H x y z

theorem ext_threefold' {g h : M ⊗[R] (N ⊗[R] P) →ₗ[R] Q}
    (H : ∀ x y z, g (x ⊗ₜ (y ⊗ₜ z)) = h (x ⊗ₜ (y ⊗ₜ z))) : g = h := by
  ext x y z
  exact H x y z

-- We'll need this one for checking the pentagon identity!
theorem ext_fourfold {g h : M ⊗[R] N ⊗[R] P ⊗[R] Q →ₗ[R] S}
    (H : ∀ w x y z, g (w ⊗ₜ x ⊗ₜ y ⊗ₜ z) = h (w ⊗ₜ x ⊗ₜ y ⊗ₜ z)) : g = h := by
  ext w x y z
  exact H w x y z

/-- Two linear maps (M ⊗ N) ⊗ (P ⊗ Q) → S which agree on all elements of the
form (m ⊗ₜ n) ⊗ₜ (p ⊗ₜ q) are equal. -/
theorem ext_fourfold' {φ ψ : M ⊗[R] N ⊗[R] (P ⊗[R] Q) →ₗ[R] S}
    (H : ∀ w x y z, φ (w ⊗ₜ x ⊗ₜ (y ⊗ₜ z)) = ψ (w ⊗ₜ x ⊗ₜ (y ⊗ₜ z))) : φ = ψ := by
  ext m n p q
  exact H m n p q

end UniversalProperty

variable {M N}
section

variable (R M N)

/-- The tensor product of modules is commutative, up to linear equivalence.
-/
protected def comm : M ⊗[R] N ≃ₗ[R] N ⊗[R] M :=
  LinearEquiv.ofLinear (lift (mk R N M).flip) (lift (mk R M N).flip) (ext' fun _ _ => rfl)
    (ext' fun _ _ => rfl)

@[simp]
theorem comm_tmul (m : M) (n : N) : (TensorProduct.comm R M N) (m ⊗ₜ n) = n ⊗ₜ m :=
  rfl

@[simp]
theorem comm_symm_tmul (m : M) (n : N) : (TensorProduct.comm R M N).symm (n ⊗ₜ m) = m ⊗ₜ n :=
  rfl

lemma lift_comp_comm_eq (f : M →ₗ[R] N →ₗ[R] P) :
    lift f ∘ₗ TensorProduct.comm R N M = lift f.flip :=
  ext rfl
end

section CompatibleSMul

variable (R A M N) [CommSemiring A] [Module A M] [Module A N] [SMulCommClass R A M]
  [CompatibleSMul R A M N]

/-- If M and N are both R- and A-modules and their actions on them commute,
and if the A-action on `M ⊗[R] N` can switch between the two factors, then there is a
canonical A-linear map from `M ⊗[A] N` to `M ⊗[R] N`. -/
def mapOfCompatibleSMul : M ⊗[A] N →ₗ[A] M ⊗[R] N :=
  lift
  { toFun := fun m ↦
    { __ := mk R M N m
      map_smul' := fun _ _ ↦ (smul_tmul _ _ _).symm }
    map_add' := fun _ _ ↦ LinearMap.ext <| by simp
    map_smul' := fun _ _ ↦ rfl }

@[simp] theorem mapOfCompatibleSMul_tmul (m n) : mapOfCompatibleSMul R A M N (m ⊗ₜ n) = m ⊗ₜ n :=
  rfl

theorem mapOfCompatibleSMul_surjective : Function.Surjective (mapOfCompatibleSMul R A M N) :=
  fun x ↦ x.induction_on (⟨0, map_zero _⟩) (fun m n ↦ ⟨_, mapOfCompatibleSMul_tmul ..⟩)
    fun _ _ ⟨x, hx⟩ ⟨y, hy⟩ ↦ ⟨x + y, by simpa using congr($hx + $hy)⟩

attribute [local instance] SMulCommClass.symm

/-- `mapOfCompatibleSMul R A M N` is also R-linear. -/
def mapOfCompatibleSMul' : M ⊗[A] N →ₗ[R] M ⊗[R] N where
  __ := mapOfCompatibleSMul R A M N
  map_smul' _ x := x.induction_on (map_zero _) (fun _ _ ↦ by simp [smul_tmul'])
    fun _ _ h h' ↦ by simpa using congr($h + $h')

/-- If the R- and A-actions on M and N satisfy `CompatibleSMul` both ways,
then `M ⊗[A] N` is canonically isomorphic to `M ⊗[R] N`. -/
def equivOfCompatibleSMul [CompatibleSMul A R M N] : M ⊗[A] N ≃ₗ[A] M ⊗[R] N where
  __ := mapOfCompatibleSMul R A M N
  invFun := mapOfCompatibleSMul A R M N
  left_inv x := x.induction_on (map_zero _) (fun _ _ ↦ rfl)
    fun _ _ h h' ↦ by simpa using congr($h + $h')
  right_inv x := x.induction_on (map_zero _) (fun _ _ ↦ rfl)
    fun _ _ h h' ↦ by simpa using congr($h + $h')

omit [SMulCommClass R A M]

end CompatibleSMul

open LinearMap

/-- The tensor product of a pair of linear maps between modules. -/
def map (f : M →ₛₗ[σ₁₂] M₂) (g : N →ₛₗ[σ₁₂] N₂) : M ⊗[R] N →ₛₗ[σ₁₂] M₂ ⊗[R₂] N₂ :=
  lift <| comp (compl₂ (mk _ _ _) g) f

@[simp]
theorem map_tmul (f : M →ₛₗ[σ₁₂] M₂) (g : N →ₛₗ[σ₁₂] N₂) (m : M) (n : N) :
    map f g (m ⊗ₜ n) = f m ⊗ₜ g n :=
  rfl

/-- Given linear maps `f : M → P`, `g : N → Q`, if we identify `M ⊗ N` with `N ⊗ M` and `P ⊗ Q`
with `Q ⊗ P`, then this lemma states that `f ⊗ g = g ⊗ f`. -/
lemma map_comp_comm_eq (f : M →ₗ[R] P) (g : N →ₗ[R] Q) :
    map f g ∘ₗ TensorProduct.comm R N M = TensorProduct.comm R Q P ∘ₗ map g f :=
  ext rfl

lemma map_comm (f : M →ₗ[R] P) (g : N →ₗ[R] Q) (x : N ⊗[R] M) :
    map f g (TensorProduct.comm R N M x) = TensorProduct.comm R Q P (map g f x) :=
  DFunLike.congr_fun (map_comp_comm_eq _ _) _

theorem range_map (f : M →ₗ[R] P) (g : N →ₗ[R] Q) :
    range (map f g) = .map₂ (mk R _ _) (range f) (range g) := by
  simp_rw [← Submodule.map_top, Submodule.map₂_map_map, ← map₂_mk_top_top_eq_top,
    Submodule.map_map₂]
  rfl

theorem range_map_eq_span_tmul (f : M →ₗ[R] P) (g : N →ₗ[R] Q) :
    range (map f g) = Submodule.span R { t | ∃ m n, f m ⊗ₜ g n = t } := by
  simp only [← Submodule.map_top, ← span_tmul_eq_top, Submodule.map_span]
  congr; ext t
  simp

@[deprecated (since := "2025-09-07")] alias map_range_eq_span_tmul := range_map_eq_span_tmul

/-- Given submodules `p ⊆ P` and `q ⊆ Q`, this is the natural map: `p ⊗ q → P ⊗ Q`. -/
@[simp]
def mapIncl (p : Submodule R P) (q : Submodule R Q) : p ⊗[R] q →ₗ[R] P ⊗[R] Q :=
  map p.subtype q.subtype

lemma range_mapIncl (p : Submodule R P) (q : Submodule R Q) :
    LinearMap.range (mapIncl p q) = .map₂ (mk R _ _) p q := by
  simp_rw [mapIncl, range_map, Submodule.range_subtype]

theorem map₂_eq_range_lift_comp_mapIncl (f : P →ₗ[R] Q →ₗ[R] M)
    (p : Submodule R P) (q : Submodule R Q) :
    Submodule.map₂ f p q = LinearMap.range (lift f ∘ₗ mapIncl p q) := by
  simp_rw [LinearMap.range_comp, range_mapIncl, Submodule.map_map₂]
  rfl

section

variable {P' Q' : Type*}
variable [AddCommMonoid P'] [Module R P']
variable [AddCommMonoid Q'] [Module R Q']
variable [RingHomCompTriple σ₁₂ σ₂₃ σ₁₃]

theorem map_comp (f₂ : M₂ →ₛₗ[σ₂₃] M₃) (g₂ : N₂ →ₛₗ[σ₂₃] N₃)
    (f₁ : M →ₛₗ[σ₁₂] M₂) (g₁ : N →ₛₗ[σ₁₂] N₂) :
<<<<<<< HEAD
    map (f₂ ∘ₛₗ f₁) (g₂ ∘ₛₗ g₁) = (map f₂ g₂) ∘ₛₗ (map f₁ g₁) :=
  ext' fun _ _ => rfl
=======
    map (f₂ ∘ₛₗ f₁) (g₂ ∘ₛₗ g₁) = (map f₂ g₂) ∘ₛₗ (map f₁ g₁) := ext' fun _ _ => rfl
>>>>>>> ac0e5e15

theorem map_map (f₂ : M₂ →ₛₗ[σ₂₃] M₃) (g₂ : N₂ →ₛₗ[σ₂₃] N₃)
    (f₁ : M →ₛₗ[σ₁₂] M₂) (g₁ : N →ₛₗ[σ₁₂] N₂) (x : M ⊗[R] N) :
    map f₂ g₂ (map f₁ g₁ x) = map (f₂ ∘ₛₗ f₁) (g₂ ∘ₛₗ g₁) x :=
  DFunLike.congr_fun (map_comp ..).symm x

lemma range_map_mono [Module R M₂] [Module R M₃] [Module R N₂] [Module R N₃]
    {a : M →ₗ[R] M₂} {b : M₃ →ₗ[R] M₂} {c : N →ₗ[R] N₂} {d : N₃ →ₗ[R] N₂}
    (hab : range a ≤ range b) (hcd : range c ≤ range d) : range (map a c) ≤ range (map b d) := by
  simp_rw [range_map]
  exact Submodule.map₂_le_map₂ hab hcd

lemma range_mapIncl_mono {p p' : Submodule R P} {q q' : Submodule R Q} (hp : p ≤ p') (hq : q ≤ q') :
    LinearMap.range (mapIncl p q) ≤ LinearMap.range (mapIncl p' q') :=
  range_map_mono (by simpa) (by simpa)

theorem lift_comp_map (i : P →ₗ[R] Q →ₗ[R] Q') (f : M →ₗ[R] P) (g : N →ₗ[R] Q) :
    (lift i).comp (map f g) = lift ((i.comp f).compl₂ g) :=
  ext' fun _ _ => rfl

attribute [local ext high] ext

@[simp]
theorem map_id : map (id : M →ₗ[R] M) (id : N →ₗ[R] N) = .id := by
  ext
  simp only [mk_apply, id_coe, compr₂_apply, _root_.id, map_tmul]

@[simp]
protected theorem map_one : map (1 : M →ₗ[R] M) (1 : N →ₗ[R] N) = 1 :=
  map_id

protected theorem map_mul (f₁ f₂ : M →ₗ[R] M) (g₁ g₂ : N →ₗ[R] N) :
    map (f₁ * f₂) (g₁ * g₂) = map f₁ g₁ * map f₂ g₂ :=
  map_comp ..

@[simp]
protected theorem map_pow (f : M →ₗ[R] M) (g : N →ₗ[R] N) (n : ℕ) :
    map f g ^ n = map (f ^ n) (g ^ n) := by
  induction n with
  | zero => simp only [pow_zero, TensorProduct.map_one]
  | succ n ih => simp only [pow_succ', ih, TensorProduct.map_mul]

theorem map_add_left (f₁ f₂ : M →ₗ[R] P) (g : N →ₗ[R] Q) :
    map (f₁ + f₂) g = map f₁ g + map f₂ g := by
  ext
  simp only [add_tmul, compr₂_apply, mk_apply, map_tmul, add_apply]

theorem map_add_right (f : M →ₗ[R] P) (g₁ g₂ : N →ₗ[R] Q) :
    map f (g₁ + g₂) = map f g₁ + map f g₂ := by
  ext
  simp only [tmul_add, compr₂_apply, mk_apply, map_tmul, add_apply]

theorem map_smul_left (r : R) (f : M →ₗ[R] P) (g : N →ₗ[R] Q) : map (r • f) g = r • map f g := by
  ext
  simp only [smul_tmul, compr₂_apply, mk_apply, map_tmul, smul_apply, tmul_smul]

theorem map_smul_right (r : R) (f : M →ₗ[R] P) (g : N →ₗ[R] Q) : map f (r • g) = r • map f g := by
  ext
  simp only [compr₂_apply, mk_apply, map_tmul, smul_apply, tmul_smul]

variable (R M N P Q)

/-- The tensor product of a pair of linear maps between modules, bilinear in both maps. -/
def mapBilinear : (M →ₗ[R] P) →ₗ[R] (N →ₗ[R] Q) →ₗ[R] M ⊗[R] N →ₗ[R] P ⊗[R] Q :=
  LinearMap.mk₂ R map map_add_left map_smul_left map_add_right map_smul_right

/-- The canonical linear map from `P ⊗[R] (M →ₗ[R] Q)` to `(M →ₗ[R] P ⊗[R] Q)` -/
def lTensorHomToHomLTensor : P ⊗[R] (M →ₗ[R] Q) →ₗ[R] M →ₗ[R] P ⊗[R] Q :=
  TensorProduct.lift (llcomp R M Q _ ∘ₗ mk R P Q)

/-- The canonical linear map from `(M →ₗ[R] P) ⊗[R] Q` to `(M →ₗ[R] P ⊗[R] Q)` -/
def rTensorHomToHomRTensor : (M →ₗ[R] P) ⊗[R] Q →ₗ[R] M →ₗ[R] P ⊗[R] Q :=
  TensorProduct.lift (llcomp R M P _ ∘ₗ (mk R P Q).flip).flip

/-- The linear map from `(M →ₗ P) ⊗ (N →ₗ Q)` to `(M ⊗ N →ₗ P ⊗ Q)` sending `f ⊗ₜ g` to
the `TensorProduct.map f g`, the tensor product of the two maps. -/
def homTensorHomMap : (M →ₗ[R] P) ⊗[R] (N →ₗ[R] Q) →ₗ[R] M ⊗[R] N →ₗ[R] P ⊗[R] Q :=
  lift (mapBilinear R M N P Q)

variable {R M N P Q}

/--
This is a binary version of `TensorProduct.map`: Given a bilinear map `f : M ⟶ P ⟶ Q` and a
bilinear map `g : N ⟶ S ⟶ T`, if we think `f` and `g` as linear maps with two inputs, then
`map₂ f g` is a bilinear map taking two inputs `M ⊗ N → P ⊗ S → Q ⊗ S` defined by
`map₂ f g (m ⊗ n) (p ⊗ s) = f m p ⊗ g n s`.

Mathematically, `TensorProduct.map₂` is defined as the composition
`M ⊗ N -map→ Hom(P, Q) ⊗ Hom(S, T) -homTensorHomMap→ Hom(P ⊗ S, Q ⊗ T)`.
-/
def map₂ (f : M →ₗ[R] P →ₗ[R] Q) (g : N →ₗ[R] S →ₗ[R] T) :
    M ⊗[R] N →ₗ[R] P ⊗[R] S →ₗ[R] Q ⊗[R] T :=
  homTensorHomMap R _ _ _ _ ∘ₗ map f g

@[simp]
theorem mapBilinear_apply (f : M →ₗ[R] P) (g : N →ₗ[R] Q) : mapBilinear R M N P Q f g = map f g :=
  rfl

@[simp]
theorem lTensorHomToHomLTensor_apply (p : P) (f : M →ₗ[R] Q) (m : M) :
    lTensorHomToHomLTensor R M P Q (p ⊗ₜ f) m = p ⊗ₜ f m :=
  rfl

@[simp]
theorem rTensorHomToHomRTensor_apply (f : M →ₗ[R] P) (q : Q) (m : M) :
    rTensorHomToHomRTensor R M P Q (f ⊗ₜ q) m = f m ⊗ₜ q :=
  rfl

@[simp]
theorem homTensorHomMap_apply (f : M →ₗ[R] P) (g : N →ₗ[R] Q) :
    homTensorHomMap R M N P Q (f ⊗ₜ g) = map f g :=
  rfl

@[simp]
theorem map₂_apply_tmul (f : M →ₗ[R] P →ₗ[R] Q) (g : N →ₗ[R] S →ₗ[R] T) (m : M) (n : N) :
    map₂ f g (m ⊗ₜ n) = map (f m) (g n) := rfl

@[simp]
theorem map_zero_left (g : N →ₗ[R] Q) : map (0 : M →ₗ[R] P) g = 0 :=
  (mapBilinear R M N P Q).map_zero₂ _

@[simp]
theorem map_zero_right (f : M →ₗ[R] P) : map f (0 : N →ₗ[R] Q) = 0 :=
  (mapBilinear R M N P Q _).map_zero

end

/-- If `M` and `P` are linearly equivalent and `N` and `Q` are linearly equivalent
then `M ⊗ N` and `P ⊗ Q` are linearly equivalent. -/
def congr (f : M ≃ₗ[R] P) (g : N ≃ₗ[R] Q) : M ⊗[R] N ≃ₗ[R] P ⊗[R] Q :=
  LinearEquiv.ofLinear (map f g) (map f.symm g.symm)
    (ext' fun m n => by simp)
    (ext' fun m n => by simp)

@[simp]
lemma toLinearMap_congr (f : M ≃ₗ[R] P) (g : N ≃ₗ[R] Q) : (congr f g).toLinearMap = map f g := rfl

@[simp]
theorem congr_tmul (f : M ≃ₗ[R] P) (g : N ≃ₗ[R] Q) (m : M) (n : N) :
    congr f g (m ⊗ₜ n) = f m ⊗ₜ g n :=
  rfl

@[simp]
theorem congr_symm_tmul (f : M ≃ₗ[R] P) (g : N ≃ₗ[R] Q) (p : P) (q : Q) :
    (congr f g).symm (p ⊗ₜ q) = f.symm p ⊗ₜ g.symm q :=
  rfl

theorem congr_symm (f : M ≃ₗ[R] P) (g : N ≃ₗ[R] Q) : (congr f g).symm = congr f.symm g.symm := rfl

@[simp] theorem congr_refl_refl : congr (.refl R M) (.refl R N) = .refl R _ :=
  LinearEquiv.toLinearMap_injective <| ext' fun _ _ ↦ rfl

theorem congr_trans (f : M ≃ₗ[R] P) (g : N ≃ₗ[R] Q) (f' : P ≃ₗ[R] S) (g' : Q ≃ₗ[R] T) :
    congr (f ≪≫ₗ f') (g ≪≫ₗ g') = congr f g ≪≫ₗ congr f' g' :=
  LinearEquiv.toLinearMap_injective <| map_comp _ _ _ _

theorem congr_mul (f : M ≃ₗ[R] M) (g : N ≃ₗ[R] N) (f' : M ≃ₗ[R] M) (g' : N ≃ₗ[R] N) :
    congr (f * f') (g * g') = congr f g * congr f' g' := congr_trans _ _ _ _

@[simp] theorem congr_pow (f : M ≃ₗ[R] M) (g : N ≃ₗ[R] N) (n : ℕ) :
    congr f g ^ n = congr (f ^ n) (g ^ n) := by
  induction n with
  | zero => exact congr_refl_refl.symm
  | succ n ih => simp_rw [pow_succ, ih, congr_mul]

@[simp] theorem congr_zpow (f : M ≃ₗ[R] M) (g : N ≃ₗ[R] N) (n : ℤ) :
    congr f g ^ n = congr (f ^ n) (g ^ n) := by
  cases n with
  | ofNat n => exact congr_pow _ _ _
  | negSucc n => simp_rw [zpow_negSucc, congr_pow]; exact congr_symm _ _

end TensorProduct

open scoped TensorProduct

variable [Module R P]

namespace LinearMap

variable {N}

/-- `LinearMap.lTensor M f : M ⊗ N →ₗ M ⊗ P` is the natural linear map
induced by `f : N →ₗ P`. -/
def lTensor (f : N →ₗ[R] P) : M ⊗[R] N →ₗ[R] M ⊗[R] P :=
  TensorProduct.map id f

/-- `LinearMap.rTensor M f : N₁ ⊗ M →ₗ N₂ ⊗ M` is the natural linear map
induced by `f : N₁ →ₗ N₂`. -/
def rTensor (f : N →ₗ[R] P) : N ⊗[R] M →ₗ[R] P ⊗[R] M :=
  TensorProduct.map f id

variable (g : P →ₗ[R] Q) (f : N →ₗ[R] P)

theorem lTensor_def : f.lTensor M = TensorProduct.map LinearMap.id f := rfl

theorem rTensor_def : f.rTensor M = TensorProduct.map f LinearMap.id := rfl

@[simp]
theorem lTensor_tmul (m : M) (n : N) : f.lTensor M (m ⊗ₜ n) = m ⊗ₜ f n :=
  rfl

@[simp]
theorem rTensor_tmul (m : M) (n : N) : f.rTensor M (n ⊗ₜ m) = f n ⊗ₜ m :=
  rfl

@[simp]
theorem lTensor_comp_mk (m : M) :
    f.lTensor M ∘ₗ TensorProduct.mk R M N m = TensorProduct.mk R M P m ∘ₗ f :=
  rfl

@[simp]
theorem rTensor_comp_flip_mk (m : M) :
    f.rTensor M ∘ₗ (TensorProduct.mk R N M).flip m = (TensorProduct.mk R P M).flip m ∘ₗ f :=
  rfl

lemma comm_comp_rTensor_comp_comm_eq (g : N →ₗ[R] P) :
    TensorProduct.comm R P Q ∘ₗ rTensor Q g ∘ₗ TensorProduct.comm R Q N =
      lTensor Q g :=
  TensorProduct.ext rfl

lemma comm_comp_lTensor_comp_comm_eq (g : N →ₗ[R] P) :
    TensorProduct.comm R Q P ∘ₗ lTensor Q g ∘ₗ TensorProduct.comm R N Q =
      rTensor Q g :=
  TensorProduct.ext rfl

/-- Given a linear map `f : N → P`, `f ⊗ M` is injective if and only if `M ⊗ f` is injective. -/
theorem lTensor_inj_iff_rTensor_inj :
    Function.Injective (lTensor M f) ↔ Function.Injective (rTensor M f) := by
  simp [← comm_comp_rTensor_comp_comm_eq]

/-- Given a linear map `f : N → P`, `f ⊗ M` is surjective if and only if `M ⊗ f` is surjective. -/
theorem lTensor_surj_iff_rTensor_surj :
    Function.Surjective (lTensor M f) ↔ Function.Surjective (rTensor M f) := by
  simp [← comm_comp_rTensor_comp_comm_eq]

/-- Given a linear map `f : N → P`, `f ⊗ M` is bijective if and only if `M ⊗ f` is bijective. -/
theorem lTensor_bij_iff_rTensor_bij :
    Function.Bijective (lTensor M f) ↔ Function.Bijective (rTensor M f) := by
  simp [← comm_comp_rTensor_comp_comm_eq]

variable {M} in
theorem smul_lTensor {S : Type*} [CommSemiring S] [SMul R S] [Module S M] [IsScalarTower R S M]
    [SMulCommClass R S M] (s : S) (m : M ⊗[R] N) : s • (f.lTensor M) m = (f.lTensor M) (s • m) :=
  have h : s • (f.lTensor M) = f.lTensor M ∘ₗ (LinearMap.lsmul S (M ⊗[R] N) s).restrictScalars R :=
    TensorProduct.ext rfl
  congrFun (congrArg DFunLike.coe h) m

open TensorProduct

attribute [local ext high] TensorProduct.ext

/-- `lTensorHom M` is the natural linear map that sends a linear map `f : N →ₗ P` to `M ⊗ f`.

See also `Module.End.lTensorAlgHom`. -/
def lTensorHom : (N →ₗ[R] P) →ₗ[R] M ⊗[R] N →ₗ[R] M ⊗[R] P where
  toFun := lTensor M
  map_add' f g := by
    ext x y
    simp only [compr₂_apply, mk_apply, add_apply, lTensor_tmul, tmul_add]
  map_smul' r f := by
    dsimp
    ext x y
    simp only [compr₂_apply, mk_apply, tmul_smul, smul_apply, lTensor_tmul]

/-- `rTensorHom M` is the natural linear map that sends a linear map `f : N →ₗ P` to `f ⊗ M`.

See also `Module.End.rTensorAlgHom`. -/
def rTensorHom : (N →ₗ[R] P) →ₗ[R] N ⊗[R] M →ₗ[R] P ⊗[R] M where
  toFun f := f.rTensor M
  map_add' f g := by
    ext x y
    simp only [compr₂_apply, mk_apply, add_apply, rTensor_tmul, add_tmul]
  map_smul' r f := by
    dsimp
    ext x y
    simp only [compr₂_apply, mk_apply, smul_tmul, tmul_smul, smul_apply, rTensor_tmul]

@[simp]
theorem coe_lTensorHom : (lTensorHom M : (N →ₗ[R] P) → M ⊗[R] N →ₗ[R] M ⊗[R] P) = lTensor M :=
  rfl

@[simp]
theorem coe_rTensorHom : (rTensorHom M : (N →ₗ[R] P) → N ⊗[R] M →ₗ[R] P ⊗[R] M) = rTensor M :=
  rfl

@[simp]
theorem lTensor_add (f g : N →ₗ[R] P) : (f + g).lTensor M = f.lTensor M + g.lTensor M :=
  (lTensorHom M).map_add f g

@[simp]
theorem rTensor_add (f g : N →ₗ[R] P) : (f + g).rTensor M = f.rTensor M + g.rTensor M :=
  (rTensorHom M).map_add f g

@[simp]
theorem lTensor_zero : lTensor M (0 : N →ₗ[R] P) = 0 :=
  (lTensorHom M).map_zero

@[simp]
theorem rTensor_zero : rTensor M (0 : N →ₗ[R] P) = 0 :=
  (rTensorHom M).map_zero

@[simp]
theorem lTensor_smul (r : R) (f : N →ₗ[R] P) : (r • f).lTensor M = r • f.lTensor M :=
  (lTensorHom M).map_smul r f

@[simp]
theorem rTensor_smul (r : R) (f : N →ₗ[R] P) : (r • f).rTensor M = r • f.rTensor M :=
  (rTensorHom M).map_smul r f

theorem lTensor_comp : (g.comp f).lTensor M = (g.lTensor M).comp (f.lTensor M) := by
  ext m n
  simp only [compr₂_apply, mk_apply, comp_apply, lTensor_tmul]

theorem lTensor_comp_apply (x : M ⊗[R] N) :
    (g.comp f).lTensor M x = (g.lTensor M) ((f.lTensor M) x) := by rw [lTensor_comp, coe_comp]; rfl

theorem rTensor_comp : (g.comp f).rTensor M = (g.rTensor M).comp (f.rTensor M) := by
  ext m n
  simp only [compr₂_apply, mk_apply, comp_apply, rTensor_tmul]

theorem rTensor_comp_apply (x : N ⊗[R] M) :
    (g.comp f).rTensor M x = (g.rTensor M) ((f.rTensor M) x) := by rw [rTensor_comp, coe_comp]; rfl

theorem lTensor_mul (f g : Module.End R N) : (f * g).lTensor M = f.lTensor M * g.lTensor M :=
  lTensor_comp M f g

theorem rTensor_mul (f g : Module.End R N) : (f * g).rTensor M = f.rTensor M * g.rTensor M :=
  rTensor_comp M f g

variable (N)

@[simp]
theorem lTensor_id : (id : N →ₗ[R] N).lTensor M = id :=
  map_id

-- `simp` can prove this.
theorem lTensor_id_apply (x : M ⊗[R] N) : (LinearMap.id : N →ₗ[R] N).lTensor M x = x := by
  rw [lTensor_id, id_coe, _root_.id]

@[simp]
theorem rTensor_id : (id : N →ₗ[R] N).rTensor M = id :=
  map_id

-- `simp` can prove this.
theorem rTensor_id_apply (x : N ⊗[R] M) : (LinearMap.id : N →ₗ[R] N).rTensor M x = x := by
  rw [rTensor_id, id_coe, _root_.id]

@[simp]
theorem lTensor_smul_action (r : R) :
    (DistribMulAction.toLinearMap R N r).lTensor M =
      DistribMulAction.toLinearMap R (M ⊗[R] N) r :=
  (lTensor_smul M r LinearMap.id).trans (congrArg _ (lTensor_id M N))

@[simp]
theorem rTensor_smul_action (r : R) :
    (DistribMulAction.toLinearMap R N r).rTensor M =
      DistribMulAction.toLinearMap R (N ⊗[R] M) r :=
  (rTensor_smul M r LinearMap.id).trans (congrArg _ (rTensor_id M N))

variable {N}

@[simp]
theorem lTensor_comp_rTensor (f : M →ₗ[R] P) (g : N →ₗ[R] Q) :
    (g.lTensor P).comp (f.rTensor N) = map f g := by
  simp only [lTensor, rTensor, ← map_comp, id_comp, comp_id]

@[simp]
theorem rTensor_comp_lTensor (f : M →ₗ[R] P) (g : N →ₗ[R] Q) :
    (f.rTensor Q).comp (g.lTensor M) = map f g := by
  simp only [lTensor, rTensor, ← map_comp, id_comp, comp_id]

@[simp]
theorem map_comp_rTensor (f : M →ₗ[R] P) (g : N →ₗ[R] Q) (f' : S →ₗ[R] M) :
    (map f g).comp (f'.rTensor _) = map (f.comp f') g := by
  simp only [rTensor, ← map_comp, comp_id]

@[simp]
theorem map_rTensor (f : M →ₗ[R] P) (g : N →ₗ[R] Q) (f' : S →ₗ[R] M) (x : S ⊗[R] N) :
    map f g (f'.rTensor _ x) = map (f.comp f') g x :=
  LinearMap.congr_fun (map_comp_rTensor _ _ _ _) x

@[simp]
theorem map_comp_lTensor (f : M →ₗ[R] P) (g : N →ₗ[R] Q) (g' : S →ₗ[R] N) :
    (map f g).comp (g'.lTensor _) = map f (g.comp g') := by
  simp only [lTensor, ← map_comp, comp_id]

@[simp]
lemma map_lTensor (f : M →ₗ[R] P) (g : N →ₗ[R] Q) (g' : S →ₗ[R] N) (x : M ⊗[R] S) :
    map f g (g'.lTensor M x) = map f (g ∘ₗ g') x :=
  LinearMap.congr_fun (map_comp_lTensor _ _ _ _) x

@[simp]
theorem rTensor_comp_map (f' : P →ₗ[R] S) (f : M →ₗ[R] P) (g : N →ₗ[R] Q) :
    (f'.rTensor _).comp (map f g) = map (f'.comp f) g := by
  simp only [rTensor, ← map_comp, id_comp]

@[simp]
lemma rTensor_map (f' : P →ₗ[R] S) (f : M →ₗ[R] P) (g : N →ₗ[R] Q) (x : M ⊗[R] N) :
    f'.rTensor Q (map f g x) = map (f' ∘ₗ f) g x :=
  LinearMap.congr_fun (rTensor_comp_map _ _ f g) x

@[simp]
theorem lTensor_comp_map (g' : Q →ₗ[R] S) (f : M →ₗ[R] P) (g : N →ₗ[R] Q) :
    (g'.lTensor _).comp (map f g) = map f (g'.comp g) := by
  simp only [lTensor, ← map_comp, id_comp]

@[simp]
lemma lTensor_map (g' : Q →ₗ[R] S) (f : M →ₗ[R] P) (g : N →ₗ[R] Q) (x : M ⊗[R] N) :
    g'.lTensor P (map f g x) = map f (g' ∘ₗ g) x :=
  LinearMap.congr_fun (lTensor_comp_map _ _ f g) x

variable {M}

@[simp]
theorem rTensor_pow (f : M →ₗ[R] M) (n : ℕ) : f.rTensor N ^ n = (f ^ n).rTensor N := by
  have h := TensorProduct.map_pow f (id : N →ₗ[R] N) n
  rwa [Module.End.id_pow] at h

@[simp]
theorem lTensor_pow (f : N →ₗ[R] N) (n : ℕ) : f.lTensor M ^ n = (f ^ n).lTensor M := by
  have h := TensorProduct.map_pow (id : M →ₗ[R] M) f n
  rwa [Module.End.id_pow] at h

end LinearMap

namespace LinearEquiv

variable {N}

/-- `LinearEquiv.lTensor M f : M ⊗ N ≃ₗ M ⊗ P` is the natural linear equivalence
induced by `f : N ≃ₗ P`. -/
def lTensor (f : N ≃ₗ[R] P) : M ⊗[R] N ≃ₗ[R] M ⊗[R] P := TensorProduct.congr (refl R M) f

/-- `LinearEquiv.rTensor M f : N₁ ⊗ M ≃ₗ N₂ ⊗ M` is the natural linear equivalence
induced by `f : N₁ ≃ₗ N₂`. -/
def rTensor (f : N ≃ₗ[R] P) : N ⊗[R] M ≃ₗ[R] P ⊗[R] M := TensorProduct.congr f (refl R M)

variable (g : P ≃ₗ[R] Q) (f : N ≃ₗ[R] P) (m : M) (n : N) (p : P) (x : M ⊗[R] N) (y : N ⊗[R] M)

@[simp] theorem coe_lTensor : lTensor M f = (f : N →ₗ[R] P).lTensor M := rfl

@[simp] theorem coe_lTensor_symm : (lTensor M f).symm = (f.symm : P →ₗ[R] N).lTensor M := rfl

@[simp] theorem coe_rTensor : rTensor M f = (f : N →ₗ[R] P).rTensor M := rfl

@[simp] theorem coe_rTensor_symm : (rTensor M f).symm = (f.symm : P →ₗ[R] N).rTensor M := rfl

@[simp] theorem lTensor_tmul : f.lTensor M (m ⊗ₜ n) = m ⊗ₜ f n := rfl

@[simp] theorem lTensor_symm_tmul : (f.lTensor M).symm (m ⊗ₜ p) = m ⊗ₜ f.symm p := rfl

@[simp] theorem rTensor_tmul : f.rTensor M (n ⊗ₜ m) = f n ⊗ₜ m := rfl

@[simp] theorem rTensor_symm_tmul : (f.rTensor M).symm (p ⊗ₜ m) = f.symm p ⊗ₜ m := rfl

lemma comm_trans_rTensor_trans_comm_eq (g : N ≃ₗ[R] P) :
    TensorProduct.comm R Q N ≪≫ₗ rTensor Q g ≪≫ₗ TensorProduct.comm R P Q = lTensor Q g :=
  toLinearMap_injective <| TensorProduct.ext rfl

lemma comm_trans_lTensor_trans_comm_eq (g : N ≃ₗ[R] P) :
    TensorProduct.comm R N Q ≪≫ₗ lTensor Q g ≪≫ₗ TensorProduct.comm R Q P = rTensor Q g :=
  toLinearMap_injective <| TensorProduct.ext rfl

theorem lTensor_trans : (f ≪≫ₗ g).lTensor M = f.lTensor M ≪≫ₗ g.lTensor M :=
  toLinearMap_injective <| LinearMap.lTensor_comp M _ _

theorem lTensor_trans_apply : (f ≪≫ₗ g).lTensor M x = g.lTensor M (f.lTensor M x) :=
  LinearMap.lTensor_comp_apply M _ _ x

theorem rTensor_trans : (f ≪≫ₗ g).rTensor M = f.rTensor M ≪≫ₗ g.rTensor M :=
  toLinearMap_injective <| LinearMap.rTensor_comp M _ _

theorem rTensor_trans_apply : (f ≪≫ₗ g).rTensor M y = g.rTensor M (f.rTensor M y) :=
  LinearMap.rTensor_comp_apply M _ _ y

theorem lTensor_mul (f g : N ≃ₗ[R] N) : (f * g).lTensor M = f.lTensor M * g.lTensor M :=
  lTensor_trans M f g

theorem rTensor_mul (f g : N ≃ₗ[R] N) : (f * g).rTensor M = f.rTensor M * g.rTensor M :=
  rTensor_trans M f g

variable (N)

@[simp] theorem lTensor_refl : (refl R N).lTensor M = refl R _ := TensorProduct.congr_refl_refl

theorem lTensor_refl_apply : (refl R N).lTensor M x = x := by rw [lTensor_refl, refl_apply]

@[simp] theorem rTensor_refl : (refl R N).rTensor M = refl R _ := TensorProduct.congr_refl_refl

theorem rTensor_refl_apply : (refl R N).rTensor M y = y := by rw [rTensor_refl, refl_apply]

variable {N}

@[simp] theorem rTensor_trans_lTensor (f : M ≃ₗ[R] P) (g : N ≃ₗ[R] Q) :
    f.rTensor N ≪≫ₗ g.lTensor P = TensorProduct.congr f g :=
  toLinearMap_injective <| LinearMap.lTensor_comp_rTensor M _ _

@[simp] theorem lTensor_trans_rTensor (f : M ≃ₗ[R] P) (g : N ≃ₗ[R] Q) :
    g.lTensor M ≪≫ₗ f.rTensor Q = TensorProduct.congr f g :=
  toLinearMap_injective <| LinearMap.rTensor_comp_lTensor M _ _

@[simp] theorem rTensor_trans_congr (f : M ≃ₗ[R] P) (g : N ≃ₗ[R] Q) (f' : S ≃ₗ[R] M) :
    f'.rTensor _ ≪≫ₗ TensorProduct.congr f g = TensorProduct.congr (f' ≪≫ₗ f) g :=
  toLinearMap_injective <| LinearMap.map_comp_rTensor M _ _ _

@[simp] theorem lTensor_trans_congr (f : M ≃ₗ[R] P) (g : N ≃ₗ[R] Q) (g' : S ≃ₗ[R] N) :
    g'.lTensor _ ≪≫ₗ TensorProduct.congr f g = TensorProduct.congr f (g' ≪≫ₗ g) :=
  toLinearMap_injective <| LinearMap.map_comp_lTensor M _ _ _

@[simp] theorem congr_trans_rTensor (f' : P ≃ₗ[R] S) (f : M ≃ₗ[R] P) (g : N ≃ₗ[R] Q) :
    TensorProduct.congr f g ≪≫ₗ f'.rTensor _ = TensorProduct.congr (f ≪≫ₗ f') g :=
  toLinearMap_injective <| LinearMap.rTensor_comp_map M _ _ _

@[simp] theorem congr_trans_lTensor (g' : Q ≃ₗ[R] S) (f : M ≃ₗ[R] P) (g : N ≃ₗ[R] Q) :
    TensorProduct.congr f g ≪≫ₗ g'.lTensor _ = TensorProduct.congr f (g ≪≫ₗ g') :=
  toLinearMap_injective <| LinearMap.lTensor_comp_map M _ _ _

variable {M}

@[simp] theorem rTensor_pow (f : M ≃ₗ[R] M) (n : ℕ) : f.rTensor N ^ n = (f ^ n).rTensor N := by
  simpa only [one_pow] using TensorProduct.congr_pow f (1 : N ≃ₗ[R] N) n

@[simp] theorem rTensor_zpow (f : M ≃ₗ[R] M) (n : ℤ) : f.rTensor N ^ n = (f ^ n).rTensor N := by
  simpa only [one_zpow] using TensorProduct.congr_zpow f (1 : N ≃ₗ[R] N) n

@[simp] theorem lTensor_pow (f : N ≃ₗ[R] N) (n : ℕ) : f.lTensor M ^ n = (f ^ n).lTensor M := by
  simpa only [one_pow] using TensorProduct.congr_pow (1 : M ≃ₗ[R] M) f n

@[simp] theorem lTensor_zpow (f : N ≃ₗ[R] N) (n : ℤ) : f.lTensor M ^ n = (f ^ n).lTensor M := by
  simpa only [one_zpow] using TensorProduct.congr_zpow (1 : M ≃ₗ[R] M) f n

end LinearEquiv

end Semiring

section Ring

variable {R : Type*} [CommSemiring R]
variable {M : Type*} {N : Type*} {P : Type*} {Q : Type*} {S : Type*}
variable [AddCommGroup M] [AddCommMonoid N] [AddCommGroup P] [AddCommMonoid Q]
variable [Module R M] [Module R N] [Module R P] [Module R Q]

namespace TensorProduct

open TensorProduct

open LinearMap

variable (R) in
/-- Auxiliary function to defining negation multiplication on tensor product. -/
def Neg.aux : M ⊗[R] N →ₗ[R] M ⊗[R] N :=
  lift <| (mk R M N).comp (-LinearMap.id)

instance neg : Neg (M ⊗[R] N) where
  neg := Neg.aux R

protected theorem neg_add_cancel (x : M ⊗[R] N) : -x + x = 0 :=
  x.induction_on
    (by rw [add_zero]; apply (Neg.aux R).map_zero)
    (fun x y => by convert (add_tmul (R := R) (-x) x y).symm; rw [neg_add_cancel, zero_tmul])
    fun x y hx hy => by
    suffices -x + x + (-y + y) = 0 by
      rw [← this]
      unfold Neg.neg neg
      simp only
      rw [map_add]
      abel
    rw [hx, hy, add_zero]

instance addCommGroup : AddCommGroup (M ⊗[R] N) :=
  { TensorProduct.addCommMonoid with
    neg := Neg.neg
    sub := _
    sub_eq_add_neg := fun _ _ => rfl
    neg_add_cancel := fun x => TensorProduct.neg_add_cancel x
    zsmul := fun n v => n • v
    zsmul_zero' := by simp
    zsmul_succ' := by simp [add_comm, TensorProduct.add_smul]
    zsmul_neg' := fun n x => by
      change (-n.succ : ℤ) • x = -(((n : ℤ) + 1) • x)
      rw [← zero_add (_ • x), ← TensorProduct.neg_add_cancel ((n.succ : ℤ) • x), add_assoc,
        ← add_smul, ← sub_eq_add_neg, sub_self, zero_smul, add_zero]
      rfl }

theorem neg_tmul (m : M) (n : N) : (-m) ⊗ₜ n = -m ⊗ₜ[R] n :=
  rfl

theorem tmul_neg (m : M) (p : P) : m ⊗ₜ (-p) = -m ⊗ₜ[R] p :=
  (mk R M P _).map_neg _

theorem tmul_sub (m : M) (p₁ p₂ : P) : m ⊗ₜ (p₁ - p₂) = m ⊗ₜ[R] p₁ - m ⊗ₜ[R] p₂ :=
  (mk R M P _).map_sub _ _

theorem sub_tmul (m₁ m₂ : M) (n : N) : (m₁ - m₂) ⊗ₜ n = m₁ ⊗ₜ[R] n - m₂ ⊗ₜ[R] n :=
  (mk R M N).map_sub₂ _ _ _

/-- While the tensor product will automatically inherit a ℤ-module structure from
`AddCommGroup.toIntModule`, that structure won't be compatible with lemmas like `tmul_smul` unless
we use a `ℤ-Module` instance provided by `TensorProduct.left_module`.

When `R` is a `Ring` we get the required `TensorProduct.compatible_smul` instance through
`IsScalarTower`, but when it is only a `Semiring` we need to build it from scratch.
The instance diamond in `compatible_smul` doesn't matter because it's in `Prop`.
-/
instance CompatibleSMul.int : CompatibleSMul R ℤ M P :=
  ⟨fun r m p =>
    Int.induction_on r (by simp) (fun r ih => by simpa [add_smul, tmul_add, add_tmul] using ih)
      fun r ih => by simpa [sub_smul, tmul_sub, sub_tmul] using ih⟩

instance CompatibleSMul.unit {S} [Monoid S] [DistribMulAction S M] [DistribMulAction S N]
    [CompatibleSMul R S M N] : CompatibleSMul R Sˣ M N :=
  ⟨fun s m n => CompatibleSMul.smul_tmul (s : S) m n⟩

end TensorProduct

namespace LinearMap

@[simp]
theorem lTensor_sub (f g : N →ₗ[R] P) : (f - g).lTensor M = f.lTensor M - g.lTensor M := by
  simp_rw [← coe_lTensorHom]
  exact (lTensorHom (R := R) (N := N) (P := P) M).map_sub f g

@[simp]
theorem rTensor_sub (f g : N →ₗ[R] P) : (f - g).rTensor Q = f.rTensor Q - g.rTensor Q := by
  simp only [← coe_rTensorHom]
  exact (rTensorHom (R := R) (N := N) (P := P) Q).map_sub f g

@[simp]
theorem lTensor_neg (f : N →ₗ[R] P) : (-f).lTensor M = -f.lTensor M := by
  simp only [← coe_lTensorHom]
  exact (lTensorHom (R := R) (N := N) (P := P) M).map_neg f

@[simp]
theorem rTensor_neg (f : N →ₗ[R] P) : (-f).rTensor Q = -f.rTensor Q := by
  simp only [← coe_rTensorHom]
  exact (rTensorHom (R := R) (N := N) (P := P) Q).map_neg f

end LinearMap

end Ring<|MERGE_RESOLUTION|>--- conflicted
+++ resolved
@@ -538,16 +538,6 @@
   TensorProduct.induction_on x (smul_zero _).symm
     (fun p q => by simp_rw [← tmul_smul, liftAux_tmul, (f' p).map_smulₛₗ])
     fun p q ih1 ih2 => by simp_rw [smul_add, (liftAux f').map_add, ih1, ih2, smul_add]
-<<<<<<< HEAD
-
-theorem liftAux.smul (r : R) (x) : liftAux f (r • x) = r • liftAux f x :=
-  liftAux.smulₛₗ _ _
-
-variable (f') in
-/-- Constructing a linear map `M ⊗ N → P` given a bilinear map `M → N → P` with the property that
-its composition with the canonical bilinear map `M → N → M ⊗ N` is
-the given bilinear map `M → N → P`. -/
-=======
 
 theorem liftAux.smul (r : R) (x) : liftAux f (r • x) = r • liftAux f x :=
   liftAux.smulₛₗ _ _
@@ -558,7 +548,6 @@
 the given bilinear map `M → N → P`.
 
 This works for semilinear maps. -/
->>>>>>> ac0e5e15
 def lift : M ⊗[R] N →ₛₗ[σ₁₂] P₂ :=
   { liftAux f' with map_smul' := liftAux.smulₛₗ }
 
@@ -808,12 +797,7 @@
 
 theorem map_comp (f₂ : M₂ →ₛₗ[σ₂₃] M₃) (g₂ : N₂ →ₛₗ[σ₂₃] N₃)
     (f₁ : M →ₛₗ[σ₁₂] M₂) (g₁ : N →ₛₗ[σ₁₂] N₂) :
-<<<<<<< HEAD
-    map (f₂ ∘ₛₗ f₁) (g₂ ∘ₛₗ g₁) = (map f₂ g₂) ∘ₛₗ (map f₁ g₁) :=
-  ext' fun _ _ => rfl
-=======
     map (f₂ ∘ₛₗ f₁) (g₂ ∘ₛₗ g₁) = (map f₂ g₂) ∘ₛₗ (map f₁ g₁) := ext' fun _ _ => rfl
->>>>>>> ac0e5e15
 
 theorem map_map (f₂ : M₂ →ₛₗ[σ₂₃] M₃) (g₂ : N₂ →ₛₗ[σ₂₃] N₃)
     (f₁ : M →ₛₗ[σ₁₂] M₂) (g₁ : N →ₛₗ[σ₁₂] N₂) (x : M ⊗[R] N) :
