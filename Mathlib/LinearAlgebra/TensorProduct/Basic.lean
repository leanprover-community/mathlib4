/-
Copyright (c) 2018 Kenny Lau. All rights reserved.
Released under Apache 2.0 license as described in the file LICENSE.
Authors: Kenny Lau, Mario Carneiro
-/
import Mathlib.Algebra.Module.Submodule.Bilinear
import Mathlib.Algebra.Module.Equiv.Basic
import Mathlib.GroupTheory.Congruence.Hom
import Mathlib.Tactic.Abel
import Mathlib.Tactic.SuppressCompilation

/-!
# Tensor product of modules over commutative semirings.

This file constructs the tensor product of modules over commutative semirings. Given a semiring `R`
and modules over it `M` and `N`, the standard construction of the tensor product is
`TensorProduct R M N`. It is also a module over `R`.

It comes with a canonical bilinear map
`TensorProduct.mk R M N : M →ₗ[R] N →ₗ[R] TensorProduct R M N`.

Given any bilinear map `f : M →ₗ[R] N →ₗ[R] P`, there is a unique linear map
`TensorProduct.lift f : TensorProduct R M N →ₗ[R] P` whose composition with the canonical bilinear
map `TensorProduct.mk` is the given bilinear map `f`.  Uniqueness is shown in the theorem
`TensorProduct.lift.unique`.


## Notation

* This file introduces the notation `M ⊗ N` and `M ⊗[R] N` for the tensor product space
  `TensorProduct R M N`.
* It introduces the notation `m ⊗ₜ n` and `m ⊗ₜ[R] n` for the tensor product of two elements,
  otherwise written as `TensorProduct.tmul R m n`.


## Tags

bilinear, tensor, tensor product
-/

section Semiring

variable {R : Type*} [CommSemiring R]
variable {R' : Type*} [Monoid R']
variable {R'' : Type*} [Semiring R'']
variable {A M N P Q S T : Type*}
variable [AddCommMonoid M] [AddCommMonoid N] [AddCommMonoid P]
variable [AddCommMonoid Q] [AddCommMonoid S] [AddCommMonoid T]
variable [Module R M] [Module R N] [Module R Q] [Module R S] [Module R T]
variable [DistribMulAction R' M]
variable [Module R'' M]
variable {R₂ R₃ M₂ M₃ N₂ N₃ P₂ : Type*}
variable [CommSemiring R₂] [CommSemiring R₃]
variable {σ₁₂ : R →+* R₂} {σ₂₃ : R₂ →+* R₃} {σ₁₃ : R →+* R₃}
variable [AddCommMonoid M₂] [AddCommMonoid M₃] [AddCommMonoid N₂]
  [AddCommMonoid N₃] [AddCommMonoid P₂]
variable [Module R₂ M₂] [Module R₃ M₃] [Module R₂ N₂] [Module R₃ N₃] [Module R₂ P₂]

variable (M N)

namespace TensorProduct

section

variable (R)

/-- The relation on `FreeAddMonoid (M × N)` that generates a congruence whose quotient is
the tensor product. -/
inductive Eqv : FreeAddMonoid (M × N) → FreeAddMonoid (M × N) → Prop
  | of_zero_left : ∀ n : N, Eqv (.of (0, n)) 0
  | of_zero_right : ∀ m : M, Eqv (.of (m, 0)) 0
  | of_add_left : ∀ (m₁ m₂ : M) (n : N), Eqv (.of (m₁, n) + .of (m₂, n)) (.of (m₁ + m₂, n))
  | of_add_right : ∀ (m : M) (n₁ n₂ : N), Eqv (.of (m, n₁) + .of (m, n₂)) (.of (m, n₁ + n₂))
  | of_smul : ∀ (r : R) (m : M) (n : N), Eqv (.of (r • m, n)) (.of (m, r • n))
  | add_comm : ∀ x y, Eqv (x + y) (y + x)

end

end TensorProduct

variable (R) in
/-- The tensor product of two modules `M` and `N` over the same commutative semiring `R`.
The localized notations are `M ⊗ N` and `M ⊗[R] N`, accessed by `open scoped TensorProduct`. -/
def TensorProduct : Type _ :=
  (addConGen (TensorProduct.Eqv R M N)).Quotient

set_option quotPrecheck false in
@[inherit_doc TensorProduct] scoped[TensorProduct] infixl:100 " ⊗ " => TensorProduct _

@[inherit_doc] scoped[TensorProduct] notation:100 M:100 " ⊗[" R "] " N:101 => TensorProduct R M N

namespace TensorProduct

section Module

protected instance zero : Zero (M ⊗[R] N) :=
  (addConGen (TensorProduct.Eqv R M N)).zero

protected instance add : Add (M ⊗[R] N) :=
  (addConGen (TensorProduct.Eqv R M N)).hasAdd

instance addZeroClass : AddZeroClass (M ⊗[R] N) :=
  { (addConGen (TensorProduct.Eqv R M N)).addMonoid with
    /- The `toAdd` field is given explicitly as `TensorProduct.add` for performance reasons.
    This avoids any need to unfold `Con.addMonoid` when the type checker is checking
    that instance diagrams commute -/
    toAdd := TensorProduct.add _ _
    toZero := TensorProduct.zero _ _ }

instance addSemigroup : AddSemigroup (M ⊗[R] N) :=
  { (addConGen (TensorProduct.Eqv R M N)).addMonoid with
    toAdd := TensorProduct.add _ _ }

instance addCommSemigroup : AddCommSemigroup (M ⊗[R] N) :=
  { (addConGen (TensorProduct.Eqv R M N)).addMonoid with
    toAddSemigroup := TensorProduct.addSemigroup _ _
    add_comm := fun x y =>
      AddCon.induction_on₂ x y fun _ _ =>
        Quotient.sound' <| AddConGen.Rel.of _ _ <| Eqv.add_comm _ _ }

instance : Inhabited (M ⊗[R] N) :=
  ⟨0⟩

variable {M N}

variable (R) in
/-- The canonical function `M → N → M ⊗ N`. The localized notations are `m ⊗ₜ n` and `m ⊗ₜ[R] n`,
accessed by `open scoped TensorProduct`. -/
def tmul (m : M) (n : N) : M ⊗[R] N :=
  AddCon.mk' _ <| FreeAddMonoid.of (m, n)

/-- The canonical function `M → N → M ⊗ N`. -/
infixl:100 " ⊗ₜ " => tmul _

/-- The canonical function `M → N → M ⊗ N`. -/
notation:100 x:100 " ⊗ₜ[" R "] " y:101 => tmul R x y

@[elab_as_elim, induction_eliminator]
protected theorem induction_on {motive : M ⊗[R] N → Prop} (z : M ⊗[R] N)
    (zero : motive 0)
    (tmul : ∀ x y, motive <| x ⊗ₜ[R] y)
    (add : ∀ x y, motive x → motive y → motive (x + y)) : motive z :=
  AddCon.induction_on z fun x =>
    FreeAddMonoid.recOn x zero fun ⟨m, n⟩ y ih => by
      rw [AddCon.coe_add]
      exact add _ _ (tmul ..) ih

/-- Lift an `R`-balanced map to the tensor product.

A map `f : M →+ N →+ P` additive in both components is `R`-balanced, or middle linear with respect
to `R`, if scalar multiplication in either argument is equivalent, `f (r • m) n = f m (r • n)`.

Note that strictly the first action should be a right-action by `R`, but for now `R` is commutative
so it doesn't matter. -/
-- TODO: use this to implement `lift` and `SMul.aux`. For now we do not do this as it causes
-- performance issues elsewhere.
def liftAddHom (f : M →+ N →+ P)
    (hf : ∀ (r : R) (m : M) (n : N), f (r • m) n = f m (r • n)) :
    M ⊗[R] N →+ P :=
  (addConGen (TensorProduct.Eqv R M N)).lift (FreeAddMonoid.lift (fun mn : M × N => f mn.1 mn.2)) <|
    AddCon.addConGen_le fun x y hxy =>
      match x, y, hxy with
      | _, _, .of_zero_left n =>
        (AddCon.ker_rel _).2 <| by simp_rw [map_zero, FreeAddMonoid.lift_eval_of, map_zero,
          AddMonoidHom.zero_apply]
      | _, _, .of_zero_right m =>
        (AddCon.ker_rel _).2 <| by simp_rw [map_zero, FreeAddMonoid.lift_eval_of, map_zero]
      | _, _, .of_add_left m₁ m₂ n =>
        (AddCon.ker_rel _).2 <| by simp_rw [map_add, FreeAddMonoid.lift_eval_of, map_add,
          AddMonoidHom.add_apply]
      | _, _, .of_add_right m n₁ n₂ =>
        (AddCon.ker_rel _).2 <| by simp_rw [map_add, FreeAddMonoid.lift_eval_of, map_add]
      | _, _, .of_smul s m n =>
        (AddCon.ker_rel _).2 <| by rw [FreeAddMonoid.lift_eval_of, FreeAddMonoid.lift_eval_of, hf]
      | _, _, .add_comm x y =>
        (AddCon.ker_rel _).2 <| by simp_rw [map_add, add_comm]

@[simp]
theorem liftAddHom_tmul (f : M →+ N →+ P)
    (hf : ∀ (r : R) (m : M) (n : N), f (r • m) n = f m (r • n)) (m : M) (n : N) :
    liftAddHom f hf (m ⊗ₜ n) = f m n :=
  rfl

variable (M) in
@[simp]
theorem zero_tmul (n : N) : (0 : M) ⊗ₜ[R] n = 0 :=
  Quotient.sound' <| AddConGen.Rel.of _ _ <| Eqv.of_zero_left _

theorem add_tmul (m₁ m₂ : M) (n : N) : (m₁ + m₂) ⊗ₜ n = m₁ ⊗ₜ n + m₂ ⊗ₜ[R] n :=
  Eq.symm <| Quotient.sound' <| AddConGen.Rel.of _ _ <| Eqv.of_add_left _ _ _

variable (N) in
@[simp]
theorem tmul_zero (m : M) : m ⊗ₜ[R] (0 : N) = 0 :=
  Quotient.sound' <| AddConGen.Rel.of _ _ <| Eqv.of_zero_right _

theorem tmul_add (m : M) (n₁ n₂ : N) : m ⊗ₜ (n₁ + n₂) = m ⊗ₜ n₁ + m ⊗ₜ[R] n₂ :=
  Eq.symm <| Quotient.sound' <| AddConGen.Rel.of _ _ <| Eqv.of_add_right _ _ _

instance uniqueLeft [Subsingleton M] : Unique (M ⊗[R] N) where
  default := 0
  uniq z := z.induction_on rfl (fun x y ↦ by rw [Subsingleton.elim x 0, zero_tmul]) <| by
    rintro _ _ rfl rfl; apply add_zero

instance uniqueRight [Subsingleton N] : Unique (M ⊗[R] N) where
  default := 0
  uniq z := z.induction_on rfl (fun x y ↦ by rw [Subsingleton.elim y 0, tmul_zero]) <| by
    rintro _ _ rfl rfl; apply add_zero

section

variable (R R' M N)

/-- A typeclass for `SMul` structures which can be moved across a tensor product.

This typeclass is generated automatically from an `IsScalarTower` instance, but exists so that
we can also add an instance for `AddCommGroup.toIntModule`, allowing `z •` to be moved even if
`R` does not support negation.

Note that `Module R' (M ⊗[R] N)` is available even without this typeclass on `R'`; it's only
needed if `TensorProduct.smul_tmul`, `TensorProduct.smul_tmul'`, or `TensorProduct.tmul_smul` is
used.
-/
class CompatibleSMul [DistribMulAction R' N] : Prop where
  smul_tmul : ∀ (r : R') (m : M) (n : N), (r • m) ⊗ₜ n = m ⊗ₜ[R] (r • n)

end

/-- Note that this provides the default `CompatibleSMul R R M N` instance through
`IsScalarTower.left`. -/
instance (priority := 100) CompatibleSMul.isScalarTower [SMul R' R] [IsScalarTower R' R M]
    [DistribMulAction R' N] [IsScalarTower R' R N] : CompatibleSMul R R' M N :=
  ⟨fun r m n => by
    conv_lhs => rw [← one_smul R m]
    conv_rhs => rw [← one_smul R n]
    rw [← smul_assoc, ← smul_assoc]
    exact Quotient.sound' <| AddConGen.Rel.of _ _ <| Eqv.of_smul _ _ _⟩

/-- `smul` can be moved from one side of the product to the other . -/
theorem smul_tmul [DistribMulAction R' N] [CompatibleSMul R R' M N] (r : R') (m : M) (n : N) :
    (r • m) ⊗ₜ n = m ⊗ₜ[R] (r • n) :=
  CompatibleSMul.smul_tmul _ _ _

private def addMonoidWithWrongNSMul : AddMonoid (M ⊗[R] N) :=
  { (addConGen (TensorProduct.Eqv R M N)).addMonoid with }

attribute [local instance] addMonoidWithWrongNSMul in
/-- Auxiliary function to defining scalar multiplication on tensor product. -/
def SMul.aux {R' : Type*} [SMul R' M] (r : R') : FreeAddMonoid (M × N) →+ M ⊗[R] N :=
  FreeAddMonoid.lift fun p : M × N => (r • p.1) ⊗ₜ p.2

theorem SMul.aux_of {R' : Type*} [SMul R' M] (r : R') (m : M) (n : N) :
    SMul.aux r (.of (m, n)) = (r • m) ⊗ₜ[R] n :=
  rfl

variable [SMulCommClass R R' M] [SMulCommClass R R'' M]

/-- Given two modules over a commutative semiring `R`, if one of the factors carries a
(distributive) action of a second type of scalars `R'`, which commutes with the action of `R`, then
the tensor product (over `R`) carries an action of `R'`.

This instance defines this `R'` action in the case that it is the left module which has the `R'`
action. Two natural ways in which this situation arises are:
* Extension of scalars
* A tensor product of a group representation with a module not carrying an action

Note that in the special case that `R = R'`, since `R` is commutative, we just get the usual scalar
action on a tensor product of two modules. This special case is important enough that, for
performance reasons, we define it explicitly below. -/
instance leftHasSMul : SMul R' (M ⊗[R] N) :=
  ⟨fun r =>
    (addConGen (TensorProduct.Eqv R M N)).lift (SMul.aux r : _ →+ M ⊗[R] N) <|
      AddCon.addConGen_le fun x y hxy =>
        match x, y, hxy with
        | _, _, .of_zero_left n =>
          (AddCon.ker_rel _).2 <| by simp_rw [map_zero, SMul.aux_of, smul_zero, zero_tmul]
        | _, _, .of_zero_right m =>
          (AddCon.ker_rel _).2 <| by simp_rw [map_zero, SMul.aux_of, tmul_zero]
        | _, _, .of_add_left m₁ m₂ n =>
          (AddCon.ker_rel _).2 <| by simp_rw [map_add, SMul.aux_of, smul_add, add_tmul]
        | _, _, .of_add_right m n₁ n₂ =>
          (AddCon.ker_rel _).2 <| by simp_rw [map_add, SMul.aux_of, tmul_add]
        | _, _, .of_smul s m n =>
          (AddCon.ker_rel _).2 <| by rw [SMul.aux_of, SMul.aux_of, ← smul_comm, smul_tmul]
        | _, _, .add_comm x y =>
          (AddCon.ker_rel _).2 <| by simp_rw [map_add, add_comm]⟩

instance : SMul R (M ⊗[R] N) :=
  TensorProduct.leftHasSMul

protected theorem smul_zero (r : R') : r • (0 : M ⊗[R] N) = 0 :=
  AddMonoidHom.map_zero _

protected theorem smul_add (r : R') (x y : M ⊗[R] N) : r • (x + y) = r • x + r • y :=
  AddMonoidHom.map_add _ _ _

protected theorem zero_smul (x : M ⊗[R] N) : (0 : R'') • x = 0 :=
  have : ∀ (r : R'') (m : M) (n : N), r • m ⊗ₜ[R] n = (r • m) ⊗ₜ n := fun _ _ _ => rfl
  x.induction_on (by rw [TensorProduct.smul_zero])
    (fun m n => by rw [this, zero_smul, zero_tmul]) fun x y ihx ihy => by
    rw [TensorProduct.smul_add, ihx, ihy, add_zero]

protected theorem one_smul (x : M ⊗[R] N) : (1 : R') • x = x :=
  have : ∀ (r : R') (m : M) (n : N), r • m ⊗ₜ[R] n = (r • m) ⊗ₜ n := fun _ _ _ => rfl
  x.induction_on (by rw [TensorProduct.smul_zero])
    (fun m n => by rw [this, one_smul])
    fun x y ihx ihy => by rw [TensorProduct.smul_add, ihx, ihy]

protected theorem add_smul (r s : R'') (x : M ⊗[R] N) : (r + s) • x = r • x + s • x :=
  have : ∀ (r : R'') (m : M) (n : N), r • m ⊗ₜ[R] n = (r • m) ⊗ₜ n := fun _ _ _ => rfl
  x.induction_on (by simp_rw [TensorProduct.smul_zero, add_zero])
    (fun m n => by simp_rw [this, add_smul, add_tmul]) fun x y ihx ihy => by
    simp_rw [TensorProduct.smul_add]
    rw [ihx, ihy, add_add_add_comm]

instance addMonoid : AddMonoid (M ⊗[R] N) :=
  { TensorProduct.addZeroClass _ _ with
    toAddSemigroup := TensorProduct.addSemigroup _ _
    toZero := TensorProduct.zero _ _
    nsmul := fun n v => n • v
    nsmul_zero := by simp [TensorProduct.zero_smul]
    nsmul_succ := by simp only [TensorProduct.one_smul, TensorProduct.add_smul, add_comm,
      forall_const] }

instance addCommMonoid : AddCommMonoid (M ⊗[R] N) :=
  { TensorProduct.addCommSemigroup _ _ with
    toAddMonoid := TensorProduct.addMonoid }

instance leftDistribMulAction : DistribMulAction R' (M ⊗[R] N) :=
  have : ∀ (r : R') (m : M) (n : N), r • m ⊗ₜ[R] n = (r • m) ⊗ₜ n := fun _ _ _ => rfl
  { smul_add := fun r x y => TensorProduct.smul_add r x y
    mul_smul := fun r s x =>
      x.induction_on (by simp_rw [TensorProduct.smul_zero])
        (fun m n => by simp_rw [this, mul_smul]) fun x y ihx ihy => by
        simp_rw [TensorProduct.smul_add]
        rw [ihx, ihy]
    one_smul := TensorProduct.one_smul
    smul_zero := TensorProduct.smul_zero }

instance : DistribMulAction R (M ⊗[R] N) :=
  TensorProduct.leftDistribMulAction

theorem smul_tmul' (r : R') (m : M) (n : N) : r • m ⊗ₜ[R] n = (r • m) ⊗ₜ n :=
  rfl

@[simp]
theorem tmul_smul [DistribMulAction R' N] [CompatibleSMul R R' M N] (r : R') (x : M) (y : N) :
    x ⊗ₜ (r • y) = r • x ⊗ₜ[R] y :=
  (smul_tmul _ _ _).symm

theorem smul_tmul_smul (r s : R) (m : M) (n : N) : (r • m) ⊗ₜ[R] (s • n) = (r * s) • m ⊗ₜ[R] n := by
  simp_rw [smul_tmul, tmul_smul, mul_smul]

theorem tmul_eq_smul_one_tmul {S : Type*} [Semiring S] [Module R S] [SMulCommClass R S S]
    (s : S) (m : M) : s ⊗ₜ[R] m = s • (1 ⊗ₜ[R] m) := by
  nth_rw 1 [← mul_one s, ← smul_eq_mul, smul_tmul']

@[deprecated (since := "2025-07-08")] alias tsmul_eq_smul_one_tuml := tmul_eq_smul_one_tmul

instance leftModule : Module R'' (M ⊗[R] N) :=
  { add_smul := TensorProduct.add_smul
    zero_smul := TensorProduct.zero_smul }

instance : Module R (M ⊗[R] N) :=
  TensorProduct.leftModule

instance [Module R''ᵐᵒᵖ M] [IsCentralScalar R'' M] : IsCentralScalar R'' (M ⊗[R] N) where
  op_smul_eq_smul r x :=
    x.induction_on (by rw [smul_zero, smul_zero])
      (fun x y => by rw [smul_tmul', smul_tmul', op_smul_eq_smul]) fun x y hx hy => by
      rw [smul_add, smul_add, hx, hy]

section

-- Like `R'`, `R'₂` provides a `DistribMulAction R'₂ (M ⊗[R] N)`
variable {R'₂ : Type*} [Monoid R'₂] [DistribMulAction R'₂ M]
variable [SMulCommClass R R'₂ M]

/-- `SMulCommClass R' R'₂ M` implies `SMulCommClass R' R'₂ (M ⊗[R] N)` -/
instance smulCommClass_left [SMulCommClass R' R'₂ M] : SMulCommClass R' R'₂ (M ⊗[R] N) where
  smul_comm r' r'₂ x :=
    TensorProduct.induction_on x (by simp_rw [TensorProduct.smul_zero])
      (fun m n => by simp_rw [smul_tmul', smul_comm]) fun x y ihx ihy => by
      simp_rw [TensorProduct.smul_add]; rw [ihx, ihy]

variable [SMul R'₂ R']

/-- `IsScalarTower R'₂ R' M` implies `IsScalarTower R'₂ R' (M ⊗[R] N)` -/
instance isScalarTower_left [IsScalarTower R'₂ R' M] : IsScalarTower R'₂ R' (M ⊗[R] N) :=
  ⟨fun s r x =>
    x.induction_on (by simp)
      (fun m n => by rw [smul_tmul', smul_tmul', smul_tmul', smul_assoc]) fun x y ihx ihy => by
      rw [smul_add, smul_add, smul_add, ihx, ihy]⟩

variable [DistribMulAction R'₂ N] [DistribMulAction R' N]
variable [CompatibleSMul R R'₂ M N] [CompatibleSMul R R' M N]

/-- `IsScalarTower R'₂ R' N` implies `IsScalarTower R'₂ R' (M ⊗[R] N)` -/
instance isScalarTower_right [IsScalarTower R'₂ R' N] : IsScalarTower R'₂ R' (M ⊗[R] N) :=
  ⟨fun s r x =>
    x.induction_on (by simp)
      (fun m n => by rw [← tmul_smul, ← tmul_smul, ← tmul_smul, smul_assoc]) fun x y ihx ihy => by
      rw [smul_add, smul_add, smul_add, ihx, ihy]⟩

end

/-- A short-cut instance for the common case, where the requirements for the `compatible_smul`
instances are sufficient. -/
instance isScalarTower [SMul R' R] [IsScalarTower R' R M] : IsScalarTower R' R (M ⊗[R] N) :=
  TensorProduct.isScalarTower_left

-- or right
variable (R M N) in
/-- The canonical bilinear map `M → N → M ⊗[R] N`. -/
def mk : M →ₗ[R] N →ₗ[R] M ⊗[R] N :=
  LinearMap.mk₂ R (· ⊗ₜ ·) add_tmul (fun c m n => by simp_rw [smul_tmul, tmul_smul])
    tmul_add tmul_smul

@[simp]
theorem mk_apply (m : M) (n : N) : mk R M N m n = m ⊗ₜ n :=
  rfl

theorem ite_tmul (x₁ : M) (x₂ : N) (P : Prop) [Decidable P] :
    (if P then x₁ else 0) ⊗ₜ[R] x₂ = if P then x₁ ⊗ₜ x₂ else 0 := by split_ifs <;> simp

theorem tmul_ite (x₁ : M) (x₂ : N) (P : Prop) [Decidable P] :
    (x₁ ⊗ₜ[R] if P then x₂ else 0) = if P then x₁ ⊗ₜ x₂ else 0 := by split_ifs <;> simp

lemma tmul_single {ι : Type*} [DecidableEq ι] {M : ι → Type*} [∀ i, AddCommMonoid (M i)]
    [∀ i, Module R (M i)] (i : ι) (x : N) (m : M i) (j : ι) :
    x ⊗ₜ[R] Pi.single i m j = (Pi.single i (x ⊗ₜ[R] m) : ∀ i, N ⊗[R] M i) j := by
  by_cases h : i = j <;> aesop

lemma single_tmul {ι : Type*} [DecidableEq ι] {M : ι → Type*} [∀ i, AddCommMonoid (M i)]
    [∀ i, Module R (M i)] (i : ι) (x : N) (m : M i) (j : ι) :
    Pi.single i m j ⊗ₜ[R] x = (Pi.single i (m ⊗ₜ[R] x) : ∀ i, M i ⊗[R] N) j := by
  by_cases h : i = j <;> aesop

section

theorem sum_tmul {α : Type*} (s : Finset α) (m : α → M) (n : N) :
    (∑ a ∈ s, m a) ⊗ₜ[R] n = ∑ a ∈ s, m a ⊗ₜ[R] n := by
  classical
    induction s using Finset.induction with
    | empty => simp
    | insert _ _ has ih => simp [Finset.sum_insert has, add_tmul, ih]

theorem tmul_sum (m : M) {α : Type*} (s : Finset α) (n : α → N) :
    (m ⊗ₜ[R] ∑ a ∈ s, n a) = ∑ a ∈ s, m ⊗ₜ[R] n a := by
  classical
    induction s using Finset.induction with
    | empty => simp
    | insert _ _ has ih => simp [Finset.sum_insert has, tmul_add, ih]

end

variable (R M N)

/-- The simple (aka pure) elements span the tensor product. -/
theorem span_tmul_eq_top : Submodule.span R { t : M ⊗[R] N | ∃ m n, m ⊗ₜ n = t } = ⊤ := by
  ext t; simp only [Submodule.mem_top, iff_true]
  refine t.induction_on ?_ ?_ ?_
  · exact Submodule.zero_mem _
  · intro m n
    apply Submodule.subset_span
    use m, n
  · intro t₁ t₂ ht₁ ht₂
    exact Submodule.add_mem _ ht₁ ht₂

@[simp]
theorem map₂_mk_top_top_eq_top : Submodule.map₂ (mk R M N) ⊤ ⊤ = ⊤ := by
  rw [← top_le_iff, ← span_tmul_eq_top, Submodule.map₂_eq_span_image2]
  exact Submodule.span_mono fun _ ⟨m, n, h⟩ => ⟨m, trivial, n, trivial, h⟩

theorem exists_eq_tmul_of_forall (x : TensorProduct R M N)
    (h : ∀ (m₁ m₂ : M) (n₁ n₂ : N), ∃ m n, m₁ ⊗ₜ n₁ + m₂ ⊗ₜ n₂ = m ⊗ₜ[R] n) :
    ∃ m n, x = m ⊗ₜ n := by
  induction x with
  | zero =>
    use 0, 0
    rw [TensorProduct.zero_tmul]
  | tmul m n => use m, n
  | add x y h₁ h₂ =>
    obtain ⟨m₁, n₁, rfl⟩ := h₁
    obtain ⟨m₂, n₂, rfl⟩ := h₂
    apply h

end Module

variable [Module R P]

section UniversalProperty

variable {M N}
variable (f : M →ₗ[R] N →ₗ[R] P)
variable (f' : M →ₛₗ[σ₁₂] N →ₛₗ[σ₁₂] P₂)

/-- Auxiliary function to constructing a linear map `M ⊗ N → P` given a bilinear map `M → N → P`
with the property that its composition with the canonical bilinear map `M → N → M ⊗ N` is
the given bilinear map `M → N → P`. -/
def liftAux : M ⊗[R] N →+ P₂ :=
  liftAddHom (LinearMap.toAddMonoidHom'.comp <| f'.toAddMonoidHom)
    fun r m n => by dsimp; rw [LinearMap.map_smulₛₗ₂, map_smulₛₗ]

theorem liftAux_tmul (m n) : liftAux f' (m ⊗ₜ n) = f' m n :=
  rfl

variable {f f'}

@[simp]
theorem liftAux.smulₛₗ (r : R) (x) : liftAux f' (r • x) = σ₁₂ r • liftAux f' x :=
  TensorProduct.induction_on x (smul_zero _).symm
    (fun p q => by simp_rw [← tmul_smul, liftAux_tmul, (f' p).map_smulₛₗ])
    fun p q ih1 ih2 => by simp_rw [smul_add, (liftAux f').map_add, ih1, ih2, smul_add]

theorem liftAux.smul (r : R) (x) : liftAux f (r • x) = r • liftAux f x :=
  liftAux.smulₛₗ _ _

variable (f') in
/-- Constructing a linear map `M ⊗ N → P` given a bilinear map `M → N → P` with the property that
its composition with the canonical bilinear map `M → N → M ⊗ N` is
the given bilinear map `M → N → P`. -/
def lift : M ⊗[R] N →ₛₗ[σ₁₂] P₂ :=
  { liftAux f' with map_smul' := liftAux.smulₛₗ }

@[simp]
theorem lift.tmul (x y) : lift f' (x ⊗ₜ y) = f' x y :=
  rfl

@[simp]
theorem lift.tmul' (x y) : (lift f').1 (x ⊗ₜ y) = f' x y :=
  rfl

theorem ext' {g h : M ⊗[R] N →ₛₗ[σ₁₂] P₂} (H : ∀ x y, g (x ⊗ₜ y) = h (x ⊗ₜ y)) : g = h :=
  LinearMap.ext fun z =>
    TensorProduct.induction_on z (by simp_rw [LinearMap.map_zero]) H fun x y ihx ihy => by
      rw [g.map_add, h.map_add, ihx, ihy]

theorem lift.unique {g : M ⊗[R] N →ₛₗ[σ₁₂] P₂} (H : ∀ x y, g (x ⊗ₜ y) = f' x y) : g = lift f' :=
  ext' fun m n => by rw [H, lift.tmul]

theorem lift_mk : lift (mk R M N) = LinearMap.id :=
  Eq.symm <| lift.unique fun _ _ => rfl

theorem lift_compr₂ (g : P →ₗ[R] Q) : lift (f.compr₂ g) = g.comp (lift f) :=
  Eq.symm <| lift.unique fun _ _ => by simp

theorem lift_mk_compr₂ (f : M ⊗ N →ₗ[R] P) : lift ((mk R M N).compr₂ f) = f := by
  rw [lift_compr₂ f, lift_mk, LinearMap.comp_id]

/-- This used to be an `@[ext]` lemma, but it fails very slowly when the `ext` tactic tries to apply
it in some cases, notably when one wants to show equality of two linear maps. The `@[ext]`
attribute is now added locally where it is needed. Using this as the `@[ext]` lemma instead of
`TensorProduct.ext'` allows `ext` to apply lemmas specific to `M →ₗ _` and `N →ₗ _`.

See note [partially-applied ext lemmas]. -/
theorem ext {g h : M ⊗ N →ₗ[R] P} (H : (mk R M N).compr₂ g = (mk R M N).compr₂ h) : g = h := by
  rw [← lift_mk_compr₂ g, H, lift_mk_compr₂]

attribute [local ext high] ext

example : M → N → (M → N → P) → P := fun m => flip fun f => f m

variable (R M N P) in
/-- Linearly constructing a linear map `M ⊗ N → P` given a bilinear map `M → N → P`
with the property that its composition with the canonical bilinear map `M → N → M ⊗ N` is
the given bilinear map `M → N → P`. -/
def uncurry : (M →ₗ[R] N →ₗ[R] P) →ₗ[R] M ⊗[R] N →ₗ[R] P where
  toFun := lift
  map_add' f g := by ext; rfl
  map_smul' _ _ := by ext; rfl

@[simp]
theorem uncurry_apply (f : M →ₗ[R] N →ₗ[R] P) (m : M) (n : N) :
    uncurry R M N P f (m ⊗ₜ n) = f m n := rfl

variable (R M N P)

/-- A linear equivalence constructing a linear map `M ⊗ N → P` given a bilinear map `M → N → P`
with the property that its composition with the canonical bilinear map `M → N → M ⊗ N` is
the given bilinear map `M → N → P`. -/
def lift.equiv : (M →ₗ[R] N →ₗ[R] P) ≃ₗ[R] M ⊗[R] N →ₗ[R] P :=
  { uncurry R M N P with
    invFun := fun f => (mk R M N).compr₂ f }

@[simp]
theorem lift.equiv_apply (f : M →ₗ[R] N →ₗ[R] P) (m : M) (n : N) :
    lift.equiv R M N P f (m ⊗ₜ n) = f m n :=
  uncurry_apply f m n

@[simp]
theorem lift.equiv_symm_apply (f : M ⊗[R] N →ₗ[R] P) (m : M) (n : N) :
    (lift.equiv R M N P).symm f m n = f (m ⊗ₜ n) :=
  rfl

/-- Given a linear map `M ⊗ N → P`, compose it with the canonical bilinear map `M → N → M ⊗ N` to
form a bilinear map `M → N → P`. -/
def lcurry : (M ⊗[R] N →ₗ[R] P) →ₗ[R] M →ₗ[R] N →ₗ[R] P :=
  (lift.equiv R M N P).symm

variable {R M N P}

@[simp]
theorem lcurry_apply (f : M ⊗[R] N →ₗ[R] P) (m : M) (n : N) : lcurry R M N P f m n = f (m ⊗ₜ n) :=
  rfl

/-- Given a linear map `M ⊗ N → P`, compose it with the canonical bilinear map `M → N → M ⊗ N` to
form a bilinear map `M → N → P`. -/
def curry (f : M ⊗[R] N →ₗ[R] P) : M →ₗ[R] N →ₗ[R] P :=
  lcurry R M N P f

@[simp]
theorem curry_apply (f : M ⊗ N →ₗ[R] P) (m : M) (n : N) : curry f m n = f (m ⊗ₜ n) :=
  rfl

theorem curry_injective : Function.Injective (curry : (M ⊗[R] N →ₗ[R] P) → M →ₗ[R] N →ₗ[R] P) :=
  fun _ _ H => ext H

theorem ext_threefold {g h : M ⊗[R] N ⊗[R] P →ₗ[R] Q}
    (H : ∀ x y z, g (x ⊗ₜ y ⊗ₜ z) = h (x ⊗ₜ y ⊗ₜ z)) : g = h := by
  ext x y z
  exact H x y z

theorem ext_threefold' {g h : M ⊗[R] (N ⊗[R] P) →ₗ[R] Q}
    (H : ∀ x y z, g (x ⊗ₜ (y ⊗ₜ z)) = h (x ⊗ₜ (y ⊗ₜ z))) : g = h := by
  ext x y z
  exact H x y z

-- We'll need this one for checking the pentagon identity!
theorem ext_fourfold {g h : M ⊗[R] N ⊗[R] P ⊗[R] Q →ₗ[R] S}
    (H : ∀ w x y z, g (w ⊗ₜ x ⊗ₜ y ⊗ₜ z) = h (w ⊗ₜ x ⊗ₜ y ⊗ₜ z)) : g = h := by
  ext w x y z
  exact H w x y z

/-- Two linear maps (M ⊗ N) ⊗ (P ⊗ Q) → S which agree on all elements of the
form (m ⊗ₜ n) ⊗ₜ (p ⊗ₜ q) are equal. -/
theorem ext_fourfold' {φ ψ : M ⊗[R] N ⊗[R] (P ⊗[R] Q) →ₗ[R] S}
    (H : ∀ w x y z, φ (w ⊗ₜ x ⊗ₜ (y ⊗ₜ z)) = ψ (w ⊗ₜ x ⊗ₜ (y ⊗ₜ z))) : φ = ψ := by
  ext m n p q
  exact H m n p q

end UniversalProperty

variable {M N}
section

variable (R M N)

/-- The tensor product of modules is commutative, up to linear equivalence.
-/
protected def comm : M ⊗[R] N ≃ₗ[R] N ⊗[R] M :=
  LinearEquiv.ofLinear (lift (mk R N M).flip) (lift (mk R M N).flip) (ext' fun _ _ => rfl)
    (ext' fun _ _ => rfl)

@[simp]
theorem comm_tmul (m : M) (n : N) : (TensorProduct.comm R M N) (m ⊗ₜ n) = n ⊗ₜ m :=
  rfl

@[simp]
theorem comm_symm_tmul (m : M) (n : N) : (TensorProduct.comm R M N).symm (n ⊗ₜ m) = m ⊗ₜ n :=
  rfl

lemma lift_comp_comm_eq (f : M →ₗ[R] N →ₗ[R] P) :
    lift f ∘ₗ TensorProduct.comm R N M = lift f.flip :=
  ext rfl
end

section CompatibleSMul

variable (R A M N) [CommSemiring A] [Module A M] [Module A N] [SMulCommClass R A M]
  [CompatibleSMul R A M N]

/-- If M and N are both R- and A-modules and their actions on them commute,
and if the A-action on `M ⊗[R] N` can switch between the two factors, then there is a
canonical A-linear map from `M ⊗[A] N` to `M ⊗[R] N`. -/
def mapOfCompatibleSMul : M ⊗[A] N →ₗ[A] M ⊗[R] N :=
  lift
  { toFun := fun m ↦
    { __ := mk R M N m
      map_smul' := fun _ _ ↦ (smul_tmul _ _ _).symm }
    map_add' := fun _ _ ↦ LinearMap.ext <| by simp
    map_smul' := fun _ _ ↦ rfl }

@[simp] theorem mapOfCompatibleSMul_tmul (m n) : mapOfCompatibleSMul R A M N (m ⊗ₜ n) = m ⊗ₜ n :=
  rfl

theorem mapOfCompatibleSMul_surjective : Function.Surjective (mapOfCompatibleSMul R A M N) :=
  fun x ↦ x.induction_on (⟨0, map_zero _⟩) (fun m n ↦ ⟨_, mapOfCompatibleSMul_tmul ..⟩)
    fun _ _ ⟨x, hx⟩ ⟨y, hy⟩ ↦ ⟨x + y, by simpa using congr($hx + $hy)⟩

attribute [local instance] SMulCommClass.symm

/-- `mapOfCompatibleSMul R A M N` is also R-linear. -/
def mapOfCompatibleSMul' : M ⊗[A] N →ₗ[R] M ⊗[R] N where
  __ := mapOfCompatibleSMul R A M N
  map_smul' _ x := x.induction_on (map_zero _) (fun _ _ ↦ by simp [smul_tmul'])
    fun _ _ h h' ↦ by simpa using congr($h + $h')

/-- If the R- and A-actions on M and N satisfy `CompatibleSMul` both ways,
then `M ⊗[A] N` is canonically isomorphic to `M ⊗[R] N`. -/
def equivOfCompatibleSMul [CompatibleSMul A R M N] : M ⊗[A] N ≃ₗ[A] M ⊗[R] N where
  __ := mapOfCompatibleSMul R A M N
  invFun := mapOfCompatibleSMul A R M N
  left_inv x := x.induction_on (map_zero _) (fun _ _ ↦ rfl)
    fun _ _ h h' ↦ by simpa using congr($h + $h')
  right_inv x := x.induction_on (map_zero _) (fun _ _ ↦ rfl)
    fun _ _ h h' ↦ by simpa using congr($h + $h')

omit [SMulCommClass R A M]

end CompatibleSMul

open LinearMap

/-- The tensor product of a pair of linear maps between modules. -/
def map (f : M →ₛₗ[σ₁₂] M₂) (g : N →ₛₗ[σ₁₂] N₂) : M ⊗[R] N →ₛₗ[σ₁₂] M₂ ⊗[R₂] N₂ :=
  lift <| comp (compl₂ (mk _ _ _) g) f

@[simp]
theorem map_tmul (f : M →ₛₗ[σ₁₂] M₂) (g : N →ₛₗ[σ₁₂] N₂) (m : M) (n : N) :
    map f g (m ⊗ₜ n) = f m ⊗ₜ g n :=
  rfl

/-- Given linear maps `f : M → P`, `g : N → Q`, if we identify `M ⊗ N` with `N ⊗ M` and `P ⊗ Q`
with `Q ⊗ P`, then this lemma states that `f ⊗ g = g ⊗ f`. -/
lemma map_comp_comm_eq (f : M →ₗ[R] P) (g : N →ₗ[R] Q) :
    map f g ∘ₗ TensorProduct.comm R N M = TensorProduct.comm R Q P ∘ₗ map g f :=
  ext rfl

lemma map_comm (f : M →ₗ[R] P) (g : N →ₗ[R] Q) (x : N ⊗[R] M) :
    map f g (TensorProduct.comm R N M x) = TensorProduct.comm R Q P (map g f x) :=
  DFunLike.congr_fun (map_comp_comm_eq _ _) _

theorem map_range_eq_span_tmul (f : M →ₗ[R] P) (g : N →ₗ[R] Q) :
    range (map f g) = Submodule.span R { t | ∃ m n, f m ⊗ₜ g n = t } := by
  simp only [← Submodule.map_top, ← span_tmul_eq_top, Submodule.map_span]
  congr; ext t
  constructor
  · rintro ⟨_, ⟨⟨m, n, rfl⟩, rfl⟩⟩
    use m, n
    simp only [map_tmul]
  · rintro ⟨m, n, rfl⟩
    refine ⟨_, ⟨⟨m, n, rfl⟩, ?_⟩⟩
    simp only [map_tmul]

/-- Given submodules `p ⊆ P` and `q ⊆ Q`, this is the natural map: `p ⊗ q → P ⊗ Q`. -/
@[simp]
def mapIncl (p : Submodule R P) (q : Submodule R Q) : p ⊗[R] q →ₗ[R] P ⊗[R] Q :=
  map p.subtype q.subtype

lemma range_mapIncl (p : Submodule R P) (q : Submodule R Q) :
    LinearMap.range (mapIncl p q) = Submodule.span R (Set.image2 (· ⊗ₜ ·) p q) := by
  rw [mapIncl, map_range_eq_span_tmul]
  congr; ext; simp

theorem map₂_eq_range_lift_comp_mapIncl (f : P →ₗ[R] Q →ₗ[R] M)
    (p : Submodule R P) (q : Submodule R Q) :
    Submodule.map₂ f p q = LinearMap.range (lift f ∘ₗ mapIncl p q) := by
  simp_rw [LinearMap.range_comp, range_mapIncl, Submodule.map_span,
    Set.image_image2, Submodule.map₂_eq_span_image2, lift.tmul]

section

variable {M₁ M₂ M₃ N₁ N₂ N₃ P' Q' : Type*}
variable [AddCommMonoid P'] [Module R P']
variable [AddCommMonoid Q'] [Module R Q']
<<<<<<< HEAD
variable [RingHomCompTriple σ₁₂ σ₂₃ σ₁₃]

theorem map_comp (f₂ : M₂ →ₛₗ[σ₂₃] M₃) (f₁ : M →ₛₗ[σ₁₂] M₂)
    (g₂ : N₂ →ₛₗ[σ₂₃] N₃) (g₁ : N →ₛₗ[σ₁₂] N₂) :
    map (f₂.comp f₁) (g₂.comp g₁) = (map f₂ g₂).comp (map f₁ g₁) :=
  ext' fun _ _ => rfl
=======
  [AddCommMonoid M₁] [Module R M₁] [AddCommMonoid N₁] [Module R N₁]
  [AddCommMonoid M₂] [Module R M₂] [AddCommMonoid N₂] [Module R N₂]
  [AddCommMonoid M₃] [Module R M₃] [AddCommMonoid N₃] [Module R N₃]

lemma map_comp (f₂ : M₂ →ₗ[R] M₃) (g₂ : N₂ →ₗ[R] N₃) (f₁ : M₁ →ₗ[R] M₂) (g₁ : N₁ →ₗ[R] N₂) :
    map (f₂ ∘ₗ f₁) (g₂ ∘ₗ g₁) = map f₂ g₂ ∘ₗ map f₁ g₁ := ext' fun _ _ => rfl

lemma map_map (f₂ : M₂ →ₗ[R] M₃) (g₂ : N₂ →ₗ[R] N₃) (f₁ : M₁ →ₗ[R] M₂) (g₁ : N₁ →ₗ[R] N₂)
    (x : M₁ ⊗ N₁) : map f₂ g₂ (map f₁ g₁ x) = map (f₂ ∘ₗ f₁) (g₂ ∘ₗ g₁) x :=
  DFunLike.congr_fun (map_comp ..).symm x
>>>>>>> f4542b31

theorem map_map (f₂ : M₂ →ₛₗ[σ₂₃] M₃) (f₁ : M →ₛₗ[σ₁₂] M₂)
    (g₂ : N₂ →ₛₗ[σ₂₃] N₃) (g₁ : N →ₛₗ[σ₁₂] N₂) (x : M ⊗[R] N) :
    map f₂ g₂ (map f₁ g₁ x) = map (f₂ ∘ₛₗ f₁) (g₂ ∘ₛₗ g₁) x :=
  DFunLike.congr_fun (map_comp ..).symm x

lemma range_mapIncl_mono {p p' : Submodule R P} {q q' : Submodule R Q} (hp : p ≤ p') (hq : q ≤ q') :
    LinearMap.range (mapIncl p q) ≤ LinearMap.range (mapIncl p' q') := by
  simp_rw [range_mapIncl]
  exact Submodule.span_mono (Set.image2_subset hp hq)

theorem lift_comp_map (i : P →ₗ[R] Q →ₗ[R] Q') (f : M →ₗ[R] P) (g : N →ₗ[R] Q) :
    (lift i).comp (map f g) = lift ((i.comp f).compl₂ g) :=
  ext' fun _ _ => rfl

attribute [local ext high] ext

@[simp]
theorem map_id : map (id : M →ₗ[R] M) (id : N →ₗ[R] N) = .id := by
  ext
  simp only [mk_apply, id_coe, compr₂_apply, _root_.id, map_tmul]

@[simp]
protected theorem map_one : map (1 : M →ₗ[R] M) (1 : N →ₗ[R] N) = 1 :=
  map_id

protected theorem map_mul (f₁ f₂ : M →ₗ[R] M) (g₁ g₂ : N →ₗ[R] N) :
    map (f₁ * f₂) (g₁ * g₂) = map f₁ g₁ * map f₂ g₂ :=
  map_comp ..

@[simp]
protected theorem map_pow (f : M →ₗ[R] M) (g : N →ₗ[R] N) (n : ℕ) :
    map f g ^ n = map (f ^ n) (g ^ n) := by
  induction n with
  | zero => simp only [pow_zero, TensorProduct.map_one]
  | succ n ih => simp only [pow_succ', ih, TensorProduct.map_mul]

theorem map_add_left (f₁ f₂ : M →ₗ[R] P) (g : N →ₗ[R] Q) :
    map (f₁ + f₂) g = map f₁ g + map f₂ g := by
  ext
  simp only [add_tmul, compr₂_apply, mk_apply, map_tmul, add_apply]

theorem map_add_right (f : M →ₗ[R] P) (g₁ g₂ : N →ₗ[R] Q) :
    map f (g₁ + g₂) = map f g₁ + map f g₂ := by
  ext
  simp only [tmul_add, compr₂_apply, mk_apply, map_tmul, add_apply]

theorem map_smul_left (r : R) (f : M →ₗ[R] P) (g : N →ₗ[R] Q) : map (r • f) g = r • map f g := by
  ext
  simp only [smul_tmul, compr₂_apply, mk_apply, map_tmul, smul_apply, tmul_smul]

theorem map_smul_right (r : R) (f : M →ₗ[R] P) (g : N →ₗ[R] Q) : map f (r • g) = r • map f g := by
  ext
  simp only [compr₂_apply, mk_apply, map_tmul, smul_apply, tmul_smul]

variable (R M N P Q)

/-- The tensor product of a pair of linear maps between modules, bilinear in both maps. -/
def mapBilinear : (M →ₗ[R] P) →ₗ[R] (N →ₗ[R] Q) →ₗ[R] M ⊗[R] N →ₗ[R] P ⊗[R] Q :=
  LinearMap.mk₂ R map map_add_left map_smul_left map_add_right map_smul_right

/-- The canonical linear map from `P ⊗[R] (M →ₗ[R] Q)` to `(M →ₗ[R] P ⊗[R] Q)` -/
def lTensorHomToHomLTensor : P ⊗[R] (M →ₗ[R] Q) →ₗ[R] M →ₗ[R] P ⊗[R] Q :=
  TensorProduct.lift (llcomp R M Q _ ∘ₗ mk R P Q)

/-- The canonical linear map from `(M →ₗ[R] P) ⊗[R] Q` to `(M →ₗ[R] P ⊗[R] Q)` -/
def rTensorHomToHomRTensor : (M →ₗ[R] P) ⊗[R] Q →ₗ[R] M →ₗ[R] P ⊗[R] Q :=
  TensorProduct.lift (llcomp R M P _ ∘ₗ (mk R P Q).flip).flip

/-- The linear map from `(M →ₗ P) ⊗ (N →ₗ Q)` to `(M ⊗ N →ₗ P ⊗ Q)` sending `f ⊗ₜ g` to
the `TensorProduct.map f g`, the tensor product of the two maps. -/
def homTensorHomMap : (M →ₗ[R] P) ⊗[R] (N →ₗ[R] Q) →ₗ[R] M ⊗[R] N →ₗ[R] P ⊗[R] Q :=
  lift (mapBilinear R M N P Q)

variable {R M N P Q}

/--
This is a binary version of `TensorProduct.map`: Given a bilinear map `f : M ⟶ P ⟶ Q` and a
bilinear map `g : N ⟶ S ⟶ T`, if we think `f` and `g` as linear maps with two inputs, then
`map₂ f g` is a bilinear map taking two inputs `M ⊗ N → P ⊗ S → Q ⊗ S` defined by
`map₂ f g (m ⊗ n) (p ⊗ s) = f m p ⊗ g n s`.

Mathematically, `TensorProduct.map₂` is defined as the composition
`M ⊗ N -map→ Hom(P, Q) ⊗ Hom(S, T) -homTensorHomMap→ Hom(P ⊗ S, Q ⊗ T)`.
-/
def map₂ (f : M →ₗ[R] P →ₗ[R] Q) (g : N →ₗ[R] S →ₗ[R] T) :
    M ⊗[R] N →ₗ[R] P ⊗[R] S →ₗ[R] Q ⊗[R] T :=
  homTensorHomMap R _ _ _ _ ∘ₗ map f g

@[simp]
theorem mapBilinear_apply (f : M →ₗ[R] P) (g : N →ₗ[R] Q) : mapBilinear R M N P Q f g = map f g :=
  rfl

@[simp]
theorem lTensorHomToHomLTensor_apply (p : P) (f : M →ₗ[R] Q) (m : M) :
    lTensorHomToHomLTensor R M P Q (p ⊗ₜ f) m = p ⊗ₜ f m :=
  rfl

@[simp]
theorem rTensorHomToHomRTensor_apply (f : M →ₗ[R] P) (q : Q) (m : M) :
    rTensorHomToHomRTensor R M P Q (f ⊗ₜ q) m = f m ⊗ₜ q :=
  rfl

@[simp]
theorem homTensorHomMap_apply (f : M →ₗ[R] P) (g : N →ₗ[R] Q) :
    homTensorHomMap R M N P Q (f ⊗ₜ g) = map f g :=
  rfl

@[simp]
theorem map₂_apply_tmul (f : M →ₗ[R] P →ₗ[R] Q) (g : N →ₗ[R] S →ₗ[R] T) (m : M) (n : N) :
    map₂ f g (m ⊗ₜ n) = map (f m) (g n) := rfl

@[simp]
theorem map_zero_left (g : N →ₗ[R] Q) : map (0 : M →ₗ[R] P) g = 0 :=
  (mapBilinear R M N P Q).map_zero₂ _

@[simp]
theorem map_zero_right (f : M →ₗ[R] P) : map f (0 : N →ₗ[R] Q) = 0 :=
  (mapBilinear R M N P Q _).map_zero

end

/-- If `M` and `P` are linearly equivalent and `N` and `Q` are linearly equivalent
then `M ⊗ N` and `P ⊗ Q` are linearly equivalent. -/
def congr (f : M ≃ₗ[R] P) (g : N ≃ₗ[R] Q) : M ⊗[R] N ≃ₗ[R] P ⊗[R] Q :=
  LinearEquiv.ofLinear (map f g) (map f.symm g.symm)
    (ext' fun m n => by simp)
    (ext' fun m n => by simp)

@[simp]
lemma toLinearMap_congr (f : M ≃ₗ[R] P) (g : N ≃ₗ[R] Q) : (congr f g).toLinearMap = map f g := rfl

@[simp]
theorem congr_tmul (f : M ≃ₗ[R] P) (g : N ≃ₗ[R] Q) (m : M) (n : N) :
    congr f g (m ⊗ₜ n) = f m ⊗ₜ g n :=
  rfl

@[simp]
theorem congr_symm_tmul (f : M ≃ₗ[R] P) (g : N ≃ₗ[R] Q) (p : P) (q : Q) :
    (congr f g).symm (p ⊗ₜ q) = f.symm p ⊗ₜ g.symm q :=
  rfl

theorem congr_symm (f : M ≃ₗ[R] P) (g : N ≃ₗ[R] Q) : (congr f g).symm = congr f.symm g.symm := rfl

@[simp] theorem congr_refl_refl : congr (.refl R M) (.refl R N) = .refl R _ :=
  LinearEquiv.toLinearMap_injective <| ext' fun _ _ ↦ rfl

theorem congr_trans (f : M ≃ₗ[R] P) (g : N ≃ₗ[R] Q) (f' : P ≃ₗ[R] S) (g' : Q ≃ₗ[R] T) :
    congr (f ≪≫ₗ f') (g ≪≫ₗ g') = congr f g ≪≫ₗ congr f' g' :=
  LinearEquiv.toLinearMap_injective <| map_comp _ _ _ _

theorem congr_mul (f : M ≃ₗ[R] M) (g : N ≃ₗ[R] N) (f' : M ≃ₗ[R] M) (g' : N ≃ₗ[R] N) :
    congr (f * f') (g * g') = congr f g * congr f' g' := congr_trans _ _ _ _

@[simp] theorem congr_pow (f : M ≃ₗ[R] M) (g : N ≃ₗ[R] N) (n : ℕ) :
    congr f g ^ n = congr (f ^ n) (g ^ n) := by
  induction n with
  | zero => exact congr_refl_refl.symm
  | succ n ih => simp_rw [pow_succ, ih, congr_mul]

@[simp] theorem congr_zpow (f : M ≃ₗ[R] M) (g : N ≃ₗ[R] N) (n : ℤ) :
    congr f g ^ n = congr (f ^ n) (g ^ n) := by
  cases n with
  | ofNat n => exact congr_pow _ _ _
  | negSucc n => simp_rw [zpow_negSucc, congr_pow]; exact congr_symm _ _

end TensorProduct

open scoped TensorProduct

variable [Module R P]

namespace LinearMap

variable {N}

/-- `LinearMap.lTensor M f : M ⊗ N →ₗ M ⊗ P` is the natural linear map
induced by `f : N →ₗ P`. -/
def lTensor (f : N →ₗ[R] P) : M ⊗[R] N →ₗ[R] M ⊗[R] P :=
  TensorProduct.map id f

/-- `LinearMap.rTensor M f : N₁ ⊗ M →ₗ N₂ ⊗ M` is the natural linear map
induced by `f : N₁ →ₗ N₂`. -/
def rTensor (f : N →ₗ[R] P) : N ⊗[R] M →ₗ[R] P ⊗[R] M :=
  TensorProduct.map f id

variable (g : P →ₗ[R] Q) (f : N →ₗ[R] P)

theorem lTensor_def : f.lTensor M = TensorProduct.map LinearMap.id f := rfl

theorem rTensor_def : f.rTensor M = TensorProduct.map f LinearMap.id := rfl

@[simp]
theorem lTensor_tmul (m : M) (n : N) : f.lTensor M (m ⊗ₜ n) = m ⊗ₜ f n :=
  rfl

@[simp]
theorem rTensor_tmul (m : M) (n : N) : f.rTensor M (n ⊗ₜ m) = f n ⊗ₜ m :=
  rfl

@[simp]
theorem lTensor_comp_mk (m : M) :
    f.lTensor M ∘ₗ TensorProduct.mk R M N m = TensorProduct.mk R M P m ∘ₗ f :=
  rfl

@[simp]
theorem rTensor_comp_flip_mk (m : M) :
    f.rTensor M ∘ₗ (TensorProduct.mk R N M).flip m = (TensorProduct.mk R P M).flip m ∘ₗ f :=
  rfl

lemma comm_comp_rTensor_comp_comm_eq (g : N →ₗ[R] P) :
    TensorProduct.comm R P Q ∘ₗ rTensor Q g ∘ₗ TensorProduct.comm R Q N =
      lTensor Q g :=
  TensorProduct.ext rfl

lemma comm_comp_lTensor_comp_comm_eq (g : N →ₗ[R] P) :
    TensorProduct.comm R Q P ∘ₗ lTensor Q g ∘ₗ TensorProduct.comm R N Q =
      rTensor Q g :=
  TensorProduct.ext rfl

/-- Given a linear map `f : N → P`, `f ⊗ M` is injective if and only if `M ⊗ f` is injective. -/
theorem lTensor_inj_iff_rTensor_inj :
    Function.Injective (lTensor M f) ↔ Function.Injective (rTensor M f) := by
  simp [← comm_comp_rTensor_comp_comm_eq]

/-- Given a linear map `f : N → P`, `f ⊗ M` is surjective if and only if `M ⊗ f` is surjective. -/
theorem lTensor_surj_iff_rTensor_surj :
    Function.Surjective (lTensor M f) ↔ Function.Surjective (rTensor M f) := by
  simp [← comm_comp_rTensor_comp_comm_eq]

/-- Given a linear map `f : N → P`, `f ⊗ M` is bijective if and only if `M ⊗ f` is bijective. -/
theorem lTensor_bij_iff_rTensor_bij :
    Function.Bijective (lTensor M f) ↔ Function.Bijective (rTensor M f) := by
  simp [← comm_comp_rTensor_comp_comm_eq]

variable {M} in
theorem smul_lTensor {S : Type*} [CommSemiring S] [SMul R S] [Module S M] [IsScalarTower R S M]
    [SMulCommClass R S M] (s : S) (m : M ⊗[R] N) : s • (f.lTensor M) m = (f.lTensor M) (s • m) :=
  have h : s • (f.lTensor M) = f.lTensor M ∘ₗ (LinearMap.lsmul S (M ⊗[R] N) s).restrictScalars R :=
    TensorProduct.ext rfl
  congrFun (congrArg DFunLike.coe h) m

open TensorProduct

attribute [local ext high] TensorProduct.ext

/-- `lTensorHom M` is the natural linear map that sends a linear map `f : N →ₗ P` to `M ⊗ f`.

See also `Module.End.lTensorAlgHom`. -/
def lTensorHom : (N →ₗ[R] P) →ₗ[R] M ⊗[R] N →ₗ[R] M ⊗[R] P where
  toFun := lTensor M
  map_add' f g := by
    ext x y
    simp only [compr₂_apply, mk_apply, add_apply, lTensor_tmul, tmul_add]
  map_smul' r f := by
    dsimp
    ext x y
    simp only [compr₂_apply, mk_apply, tmul_smul, smul_apply, lTensor_tmul]

/-- `rTensorHom M` is the natural linear map that sends a linear map `f : N →ₗ P` to `f ⊗ M`.

See also `Module.End.rTensorAlgHom`. -/
def rTensorHom : (N →ₗ[R] P) →ₗ[R] N ⊗[R] M →ₗ[R] P ⊗[R] M where
  toFun f := f.rTensor M
  map_add' f g := by
    ext x y
    simp only [compr₂_apply, mk_apply, add_apply, rTensor_tmul, add_tmul]
  map_smul' r f := by
    dsimp
    ext x y
    simp only [compr₂_apply, mk_apply, smul_tmul, tmul_smul, smul_apply, rTensor_tmul]

@[simp]
theorem coe_lTensorHom : (lTensorHom M : (N →ₗ[R] P) → M ⊗[R] N →ₗ[R] M ⊗[R] P) = lTensor M :=
  rfl

@[simp]
theorem coe_rTensorHom : (rTensorHom M : (N →ₗ[R] P) → N ⊗[R] M →ₗ[R] P ⊗[R] M) = rTensor M :=
  rfl

@[simp]
theorem lTensor_add (f g : N →ₗ[R] P) : (f + g).lTensor M = f.lTensor M + g.lTensor M :=
  (lTensorHom M).map_add f g

@[simp]
theorem rTensor_add (f g : N →ₗ[R] P) : (f + g).rTensor M = f.rTensor M + g.rTensor M :=
  (rTensorHom M).map_add f g

@[simp]
theorem lTensor_zero : lTensor M (0 : N →ₗ[R] P) = 0 :=
  (lTensorHom M).map_zero

@[simp]
theorem rTensor_zero : rTensor M (0 : N →ₗ[R] P) = 0 :=
  (rTensorHom M).map_zero

@[simp]
theorem lTensor_smul (r : R) (f : N →ₗ[R] P) : (r • f).lTensor M = r • f.lTensor M :=
  (lTensorHom M).map_smul r f

@[simp]
theorem rTensor_smul (r : R) (f : N →ₗ[R] P) : (r • f).rTensor M = r • f.rTensor M :=
  (rTensorHom M).map_smul r f

theorem lTensor_comp : (g.comp f).lTensor M = (g.lTensor M).comp (f.lTensor M) := by
  ext m n
  simp only [compr₂_apply, mk_apply, comp_apply, lTensor_tmul]

theorem lTensor_comp_apply (x : M ⊗[R] N) :
    (g.comp f).lTensor M x = (g.lTensor M) ((f.lTensor M) x) := by rw [lTensor_comp, coe_comp]; rfl

theorem rTensor_comp : (g.comp f).rTensor M = (g.rTensor M).comp (f.rTensor M) := by
  ext m n
  simp only [compr₂_apply, mk_apply, comp_apply, rTensor_tmul]

theorem rTensor_comp_apply (x : N ⊗[R] M) :
    (g.comp f).rTensor M x = (g.rTensor M) ((f.rTensor M) x) := by rw [rTensor_comp, coe_comp]; rfl

theorem lTensor_mul (f g : Module.End R N) : (f * g).lTensor M = f.lTensor M * g.lTensor M :=
  lTensor_comp M f g

theorem rTensor_mul (f g : Module.End R N) : (f * g).rTensor M = f.rTensor M * g.rTensor M :=
  rTensor_comp M f g

variable (N)

@[simp]
theorem lTensor_id : (id : N →ₗ[R] N).lTensor M = id :=
  map_id

-- `simp` can prove this.
theorem lTensor_id_apply (x : M ⊗[R] N) : (LinearMap.id : N →ₗ[R] N).lTensor M x = x := by
  rw [lTensor_id, id_coe, _root_.id]

@[simp]
theorem rTensor_id : (id : N →ₗ[R] N).rTensor M = id :=
  map_id

-- `simp` can prove this.
theorem rTensor_id_apply (x : N ⊗[R] M) : (LinearMap.id : N →ₗ[R] N).rTensor M x = x := by
  rw [rTensor_id, id_coe, _root_.id]

@[simp]
theorem lTensor_smul_action (r : R) :
    (DistribMulAction.toLinearMap R N r).lTensor M =
      DistribMulAction.toLinearMap R (M ⊗[R] N) r :=
  (lTensor_smul M r LinearMap.id).trans (congrArg _ (lTensor_id M N))

@[simp]
theorem rTensor_smul_action (r : R) :
    (DistribMulAction.toLinearMap R N r).rTensor M =
      DistribMulAction.toLinearMap R (N ⊗[R] M) r :=
  (rTensor_smul M r LinearMap.id).trans (congrArg _ (rTensor_id M N))

variable {N}

@[simp]
theorem lTensor_comp_rTensor (f : M →ₗ[R] P) (g : N →ₗ[R] Q) :
    (g.lTensor P).comp (f.rTensor N) = map f g := by
  simp only [lTensor, rTensor, ← map_comp, id_comp, comp_id]

@[simp]
theorem rTensor_comp_lTensor (f : M →ₗ[R] P) (g : N →ₗ[R] Q) :
    (f.rTensor Q).comp (g.lTensor M) = map f g := by
  simp only [lTensor, rTensor, ← map_comp, id_comp, comp_id]

@[simp]
theorem map_comp_rTensor (f : M →ₗ[R] P) (g : N →ₗ[R] Q) (f' : S →ₗ[R] M) :
    (map f g).comp (f'.rTensor _) = map (f.comp f') g := by
  simp only [rTensor, ← map_comp, comp_id]

@[simp]
theorem map_comp_lTensor (f : M →ₗ[R] P) (g : N →ₗ[R] Q) (g' : S →ₗ[R] N) :
    (map f g).comp (g'.lTensor _) = map f (g.comp g') := by
  simp only [lTensor, ← map_comp, comp_id]

@[simp]
theorem rTensor_comp_map (f' : P →ₗ[R] S) (f : M →ₗ[R] P) (g : N →ₗ[R] Q) :
    (f'.rTensor _).comp (map f g) = map (f'.comp f) g := by
  simp only [rTensor, ← map_comp, id_comp]

@[simp]
theorem lTensor_comp_map (g' : Q →ₗ[R] S) (f : M →ₗ[R] P) (g : N →ₗ[R] Q) :
    (g'.lTensor _).comp (map f g) = map f (g'.comp g) := by
  simp only [lTensor, ← map_comp, id_comp]

variable {M}

@[simp]
theorem rTensor_pow (f : M →ₗ[R] M) (n : ℕ) : f.rTensor N ^ n = (f ^ n).rTensor N := by
  have h := TensorProduct.map_pow f (id : N →ₗ[R] N) n
  rwa [Module.End.id_pow] at h

@[simp]
theorem lTensor_pow (f : N →ₗ[R] N) (n : ℕ) : f.lTensor M ^ n = (f ^ n).lTensor M := by
  have h := TensorProduct.map_pow (id : M →ₗ[R] M) f n
  rwa [Module.End.id_pow] at h

end LinearMap

namespace LinearEquiv

variable {N}

/-- `LinearEquiv.lTensor M f : M ⊗ N ≃ₗ M ⊗ P` is the natural linear equivalence
induced by `f : N ≃ₗ P`. -/
def lTensor (f : N ≃ₗ[R] P) : M ⊗[R] N ≃ₗ[R] M ⊗[R] P := TensorProduct.congr (refl R M) f

/-- `LinearEquiv.rTensor M f : N₁ ⊗ M ≃ₗ N₂ ⊗ M` is the natural linear equivalence
induced by `f : N₁ ≃ₗ N₂`. -/
def rTensor (f : N ≃ₗ[R] P) : N ⊗[R] M ≃ₗ[R] P ⊗[R] M := TensorProduct.congr f (refl R M)

variable (g : P ≃ₗ[R] Q) (f : N ≃ₗ[R] P) (m : M) (n : N) (p : P) (x : M ⊗[R] N) (y : N ⊗[R] M)

@[simp] theorem coe_lTensor : lTensor M f = (f : N →ₗ[R] P).lTensor M := rfl

@[simp] theorem coe_lTensor_symm : (lTensor M f).symm = (f.symm : P →ₗ[R] N).lTensor M := rfl

@[simp] theorem coe_rTensor : rTensor M f = (f : N →ₗ[R] P).rTensor M := rfl

@[simp] theorem coe_rTensor_symm : (rTensor M f).symm = (f.symm : P →ₗ[R] N).rTensor M := rfl

@[simp] theorem lTensor_tmul : f.lTensor M (m ⊗ₜ n) = m ⊗ₜ f n := rfl

@[simp] theorem lTensor_symm_tmul : (f.lTensor M).symm (m ⊗ₜ p) = m ⊗ₜ f.symm p := rfl

@[simp] theorem rTensor_tmul : f.rTensor M (n ⊗ₜ m) = f n ⊗ₜ m := rfl

@[simp] theorem rTensor_symm_tmul : (f.rTensor M).symm (p ⊗ₜ m) = f.symm p ⊗ₜ m := rfl

lemma comm_trans_rTensor_trans_comm_eq (g : N ≃ₗ[R] P) :
    TensorProduct.comm R Q N ≪≫ₗ rTensor Q g ≪≫ₗ TensorProduct.comm R P Q = lTensor Q g :=
  toLinearMap_injective <| TensorProduct.ext rfl

lemma comm_trans_lTensor_trans_comm_eq (g : N ≃ₗ[R] P) :
    TensorProduct.comm R N Q ≪≫ₗ lTensor Q g ≪≫ₗ TensorProduct.comm R Q P = rTensor Q g :=
  toLinearMap_injective <| TensorProduct.ext rfl

theorem lTensor_trans : (f ≪≫ₗ g).lTensor M = f.lTensor M ≪≫ₗ g.lTensor M :=
  toLinearMap_injective <| LinearMap.lTensor_comp M _ _

theorem lTensor_trans_apply : (f ≪≫ₗ g).lTensor M x = g.lTensor M (f.lTensor M x) :=
  LinearMap.lTensor_comp_apply M _ _ x

theorem rTensor_trans : (f ≪≫ₗ g).rTensor M = f.rTensor M ≪≫ₗ g.rTensor M :=
  toLinearMap_injective <| LinearMap.rTensor_comp M _ _

theorem rTensor_trans_apply : (f ≪≫ₗ g).rTensor M y = g.rTensor M (f.rTensor M y) :=
  LinearMap.rTensor_comp_apply M _ _ y

theorem lTensor_mul (f g : N ≃ₗ[R] N) : (f * g).lTensor M = f.lTensor M * g.lTensor M :=
  lTensor_trans M f g

theorem rTensor_mul (f g : N ≃ₗ[R] N) : (f * g).rTensor M = f.rTensor M * g.rTensor M :=
  rTensor_trans M f g

variable (N)

@[simp] theorem lTensor_refl : (refl R N).lTensor M = refl R _ := TensorProduct.congr_refl_refl

theorem lTensor_refl_apply : (refl R N).lTensor M x = x := by rw [lTensor_refl, refl_apply]

@[simp] theorem rTensor_refl : (refl R N).rTensor M = refl R _ := TensorProduct.congr_refl_refl

theorem rTensor_refl_apply : (refl R N).rTensor M y = y := by rw [rTensor_refl, refl_apply]

variable {N}

@[simp] theorem rTensor_trans_lTensor (f : M ≃ₗ[R] P) (g : N ≃ₗ[R] Q) :
    f.rTensor N ≪≫ₗ g.lTensor P = TensorProduct.congr f g :=
  toLinearMap_injective <| LinearMap.lTensor_comp_rTensor M _ _

@[simp] theorem lTensor_trans_rTensor (f : M ≃ₗ[R] P) (g : N ≃ₗ[R] Q) :
    g.lTensor M ≪≫ₗ f.rTensor Q = TensorProduct.congr f g :=
  toLinearMap_injective <| LinearMap.rTensor_comp_lTensor M _ _

@[simp] theorem rTensor_trans_congr (f : M ≃ₗ[R] P) (g : N ≃ₗ[R] Q) (f' : S ≃ₗ[R] M) :
    f'.rTensor _ ≪≫ₗ TensorProduct.congr f g = TensorProduct.congr (f' ≪≫ₗ f) g :=
  toLinearMap_injective <| LinearMap.map_comp_rTensor M _ _ _

@[simp] theorem lTensor_trans_congr (f : M ≃ₗ[R] P) (g : N ≃ₗ[R] Q) (g' : S ≃ₗ[R] N) :
    g'.lTensor _ ≪≫ₗ TensorProduct.congr f g = TensorProduct.congr f (g' ≪≫ₗ g) :=
  toLinearMap_injective <| LinearMap.map_comp_lTensor M _ _ _

@[simp] theorem congr_trans_rTensor (f' : P ≃ₗ[R] S) (f : M ≃ₗ[R] P) (g : N ≃ₗ[R] Q) :
    TensorProduct.congr f g ≪≫ₗ f'.rTensor _ = TensorProduct.congr (f ≪≫ₗ f') g :=
  toLinearMap_injective <| LinearMap.rTensor_comp_map M _ _ _

@[simp] theorem congr_trans_lTensor (g' : Q ≃ₗ[R] S) (f : M ≃ₗ[R] P) (g : N ≃ₗ[R] Q) :
    TensorProduct.congr f g ≪≫ₗ g'.lTensor _ = TensorProduct.congr f (g ≪≫ₗ g') :=
  toLinearMap_injective <| LinearMap.lTensor_comp_map M _ _ _

variable {M}

@[simp] theorem rTensor_pow (f : M ≃ₗ[R] M) (n : ℕ) : f.rTensor N ^ n = (f ^ n).rTensor N := by
  simpa only [one_pow] using TensorProduct.congr_pow f (1 : N ≃ₗ[R] N) n

@[simp] theorem rTensor_zpow (f : M ≃ₗ[R] M) (n : ℤ) : f.rTensor N ^ n = (f ^ n).rTensor N := by
  simpa only [one_zpow] using TensorProduct.congr_zpow f (1 : N ≃ₗ[R] N) n

@[simp] theorem lTensor_pow (f : N ≃ₗ[R] N) (n : ℕ) : f.lTensor M ^ n = (f ^ n).lTensor M := by
  simpa only [one_pow] using TensorProduct.congr_pow (1 : M ≃ₗ[R] M) f n

@[simp] theorem lTensor_zpow (f : N ≃ₗ[R] N) (n : ℤ) : f.lTensor M ^ n = (f ^ n).lTensor M := by
  simpa only [one_zpow] using TensorProduct.congr_zpow (1 : M ≃ₗ[R] M) f n

end LinearEquiv

end Semiring

section Ring

variable {R : Type*} [CommSemiring R]
variable {M : Type*} {N : Type*} {P : Type*} {Q : Type*} {S : Type*}
variable [AddCommGroup M] [AddCommGroup N] [AddCommGroup P] [AddCommGroup Q] [AddCommGroup S]
variable [Module R M] [Module R N] [Module R P] [Module R Q] [Module R S]

namespace TensorProduct

open TensorProduct

open LinearMap

variable (R) in
/-- Auxiliary function to defining negation multiplication on tensor product. -/
def Neg.aux : M ⊗[R] N →ₗ[R] M ⊗[R] N :=
  lift <| (mk R M N).comp (-LinearMap.id)

instance neg : Neg (M ⊗[R] N) where
  neg := Neg.aux R

protected theorem neg_add_cancel (x : M ⊗[R] N) : -x + x = 0 :=
  x.induction_on
    (by rw [add_zero]; apply (Neg.aux R).map_zero)
    (fun x y => by convert (add_tmul (R := R) (-x) x y).symm; rw [neg_add_cancel, zero_tmul])
    fun x y hx hy => by
    suffices -x + x + (-y + y) = 0 by
      rw [← this]
      unfold Neg.neg neg
      simp only
      rw [map_add]
      abel
    rw [hx, hy, add_zero]

instance addCommGroup : AddCommGroup (M ⊗[R] N) :=
  { TensorProduct.addCommMonoid with
    neg := Neg.neg
    sub := _
    sub_eq_add_neg := fun _ _ => rfl
    neg_add_cancel := fun x => TensorProduct.neg_add_cancel x
    zsmul := fun n v => n • v
    zsmul_zero' := by simp
    zsmul_succ' := by simp [add_comm, TensorProduct.add_smul]
    zsmul_neg' := fun n x => by
      change (-n.succ : ℤ) • x = -(((n : ℤ) + 1) • x)
      rw [← zero_add (_ • x), ← TensorProduct.neg_add_cancel ((n.succ : ℤ) • x), add_assoc,
        ← add_smul, ← sub_eq_add_neg, sub_self, zero_smul, add_zero]
      rfl }

theorem neg_tmul (m : M) (n : N) : (-m) ⊗ₜ n = -m ⊗ₜ[R] n :=
  rfl

theorem tmul_neg (m : M) (n : N) : m ⊗ₜ (-n) = -m ⊗ₜ[R] n :=
  (mk R M N _).map_neg _

theorem tmul_sub (m : M) (n₁ n₂ : N) : m ⊗ₜ (n₁ - n₂) = m ⊗ₜ[R] n₁ - m ⊗ₜ[R] n₂ :=
  (mk R M N _).map_sub _ _

theorem sub_tmul (m₁ m₂ : M) (n : N) : (m₁ - m₂) ⊗ₜ n = m₁ ⊗ₜ[R] n - m₂ ⊗ₜ[R] n :=
  (mk R M N).map_sub₂ _ _ _

/-- While the tensor product will automatically inherit a ℤ-module structure from
`AddCommGroup.toIntModule`, that structure won't be compatible with lemmas like `tmul_smul` unless
we use a `ℤ-Module` instance provided by `TensorProduct.left_module`.

When `R` is a `Ring` we get the required `TensorProduct.compatible_smul` instance through
`IsScalarTower`, but when it is only a `Semiring` we need to build it from scratch.
The instance diamond in `compatible_smul` doesn't matter because it's in `Prop`.
-/
instance CompatibleSMul.int : CompatibleSMul R ℤ M N :=
  ⟨fun r m n =>
    Int.induction_on r (by simp) (fun r ih => by simpa [add_smul, tmul_add, add_tmul] using ih)
      fun r ih => by simpa [sub_smul, tmul_sub, sub_tmul] using ih⟩

instance CompatibleSMul.unit {S} [Monoid S] [DistribMulAction S M] [DistribMulAction S N]
    [CompatibleSMul R S M N] : CompatibleSMul R Sˣ M N :=
  ⟨fun s m n => CompatibleSMul.smul_tmul (s : S) m n⟩

end TensorProduct

namespace LinearMap

@[simp]
theorem lTensor_sub (f g : N →ₗ[R] P) : (f - g).lTensor M = f.lTensor M - g.lTensor M := by
  simp_rw [← coe_lTensorHom]
  exact (lTensorHom (R := R) (N := N) (P := P) M).map_sub f g

@[simp]
theorem rTensor_sub (f g : N →ₗ[R] P) : (f - g).rTensor M = f.rTensor M - g.rTensor M := by
  simp only [← coe_rTensorHom]
  exact (rTensorHom (R := R) (N := N) (P := P) M).map_sub f g

@[simp]
theorem lTensor_neg (f : N →ₗ[R] P) : (-f).lTensor M = -f.lTensor M := by
  simp only [← coe_lTensorHom]
  exact (lTensorHom (R := R) (N := N) (P := P) M).map_neg f

@[simp]
theorem rTensor_neg (f : N →ₗ[R] P) : (-f).rTensor M = -f.rTensor M := by
  simp only [← coe_rTensorHom]
  exact (rTensorHom (R := R) (N := N) (P := P) M).map_neg f

end LinearMap

end Ring<|MERGE_RESOLUTION|>--- conflicted
+++ resolved
@@ -761,28 +761,15 @@
 
 section
 
-variable {M₁ M₂ M₃ N₁ N₂ N₃ P' Q' : Type*}
+variable {P' Q' : Type*}
 variable [AddCommMonoid P'] [Module R P']
 variable [AddCommMonoid Q'] [Module R Q']
-<<<<<<< HEAD
 variable [RingHomCompTriple σ₁₂ σ₂₃ σ₁₃]
 
 theorem map_comp (f₂ : M₂ →ₛₗ[σ₂₃] M₃) (f₁ : M →ₛₗ[σ₁₂] M₂)
     (g₂ : N₂ →ₛₗ[σ₂₃] N₃) (g₁ : N →ₛₗ[σ₁₂] N₂) :
     map (f₂.comp f₁) (g₂.comp g₁) = (map f₂ g₂).comp (map f₁ g₁) :=
   ext' fun _ _ => rfl
-=======
-  [AddCommMonoid M₁] [Module R M₁] [AddCommMonoid N₁] [Module R N₁]
-  [AddCommMonoid M₂] [Module R M₂] [AddCommMonoid N₂] [Module R N₂]
-  [AddCommMonoid M₃] [Module R M₃] [AddCommMonoid N₃] [Module R N₃]
-
-lemma map_comp (f₂ : M₂ →ₗ[R] M₃) (g₂ : N₂ →ₗ[R] N₃) (f₁ : M₁ →ₗ[R] M₂) (g₁ : N₁ →ₗ[R] N₂) :
-    map (f₂ ∘ₗ f₁) (g₂ ∘ₗ g₁) = map f₂ g₂ ∘ₗ map f₁ g₁ := ext' fun _ _ => rfl
-
-lemma map_map (f₂ : M₂ →ₗ[R] M₃) (g₂ : N₂ →ₗ[R] N₃) (f₁ : M₁ →ₗ[R] M₂) (g₁ : N₁ →ₗ[R] N₂)
-    (x : M₁ ⊗ N₁) : map f₂ g₂ (map f₁ g₁ x) = map (f₂ ∘ₗ f₁) (g₂ ∘ₗ g₁) x :=
-  DFunLike.congr_fun (map_comp ..).symm x
->>>>>>> f4542b31
 
 theorem map_map (f₂ : M₂ →ₛₗ[σ₂₃] M₃) (f₁ : M →ₛₗ[σ₁₂] M₂)
     (g₂ : N₂ →ₛₗ[σ₂₃] N₃) (g₁ : N →ₛₗ[σ₁₂] N₂) (x : M ⊗[R] N) :
