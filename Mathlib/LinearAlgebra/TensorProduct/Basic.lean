/-
Copyright (c) 2018 Kenny Lau. All rights reserved.
Released under Apache 2.0 license as described in the file LICENSE.
Authors: Kenny Lau, Mario Carneiro
-/
import Mathlib.Algebra.Module.Submodule.Bilinear
import Mathlib.GroupTheory.Congruence
import Mathlib.LinearAlgebra.Basic
import Mathlib.Tactic.SuppressCompilation

#align_import linear_algebra.tensor_product from "leanprover-community/mathlib"@"88fcdc3da43943f5b01925deddaa5bf0c0e85e4e"

/-!
# Tensor product of modules over commutative semirings.

This file constructs the tensor product of modules over commutative semirings. Given a semiring
`R` and modules over it `M` and `N`, the standard construction of the tensor product is
`TensorProduct R M N`. It is also a module over `R`.

It comes with a canonical bilinear map `M → N → TensorProduct R M N`.

Given any bilinear map `M → N → P`, there is a unique linear map `TensorProduct R M N → P` whose
composition with the canonical bilinear map `M → N → TensorProduct R M N` is the given bilinear
map `M → N → P`.

We start by proving basic lemmas about bilinear maps.

## Notations

This file uses the localized notation `M ⊗ N` and `M ⊗[R] N` for `TensorProduct R M N`, as well
as `m ⊗ₜ n` and `m ⊗ₜ[R] n` for `TensorProduct.tmul R m n`.

## Tags

bilinear, tensor, tensor product
-/

suppress_compilation

section Semiring

variable {R : Type*} [CommSemiring R]
variable {R' : Type*} [Monoid R']
variable {R'' : Type*} [Semiring R'']
variable {M : Type*} {N : Type*} {P : Type*} {Q : Type*} {S : Type*} {T : Type*}
variable [AddCommMonoid M] [AddCommMonoid N] [AddCommMonoid P]
variable [AddCommMonoid Q] [AddCommMonoid S] [AddCommMonoid T]
variable [Module R M] [Module R N] [Module R P] [Module R Q] [Module R S] [Module R T]
variable [DistribMulAction R' M]
variable [Module R'' M]
variable (M N)

namespace TensorProduct

section

variable (R)

/-- The relation on `FreeAddMonoid (M × N)` that generates a congruence whose quotient is
the tensor product. -/
inductive Eqv : FreeAddMonoid (M × N) → FreeAddMonoid (M × N) → Prop
  | of_zero_left : ∀ n : N, Eqv (.of (0, n)) 0
  | of_zero_right : ∀ m : M, Eqv (.of (m, 0)) 0
  | of_add_left : ∀ (m₁ m₂ : M) (n : N), Eqv (.of (m₁, n) + .of (m₂, n)) (.of (m₁ + m₂, n))
  | of_add_right : ∀ (m : M) (n₁ n₂ : N), Eqv (.of (m, n₁) + .of (m, n₂)) (.of (m, n₁ + n₂))
  | of_smul : ∀ (r : R) (m : M) (n : N), Eqv (.of (r • m, n)) (.of (m, r • n))
  | add_comm : ∀ x y, Eqv (x + y) (y + x)
#align tensor_product.eqv TensorProduct.Eqv

end

end TensorProduct

variable (R)

/-- The tensor product of two modules `M` and `N` over the same commutative semiring `R`.
The localized notations are `M ⊗ N` and `M ⊗[R] N`, accessed by `open scoped TensorProduct`. -/
def TensorProduct : Type _ :=
  (addConGen (TensorProduct.Eqv R M N)).Quotient
#align tensor_product TensorProduct

variable {R}

set_option quotPrecheck false in
@[inherit_doc TensorProduct] scoped[TensorProduct] infixl:100 " ⊗ " => TensorProduct _

@[inherit_doc] scoped[TensorProduct] notation:100 M " ⊗[" R "] " N:100 => TensorProduct R M N

namespace TensorProduct

section Module

protected instance add : Add (M ⊗[R] N) :=
  (addConGen (TensorProduct.Eqv R M N)).hasAdd

instance addZeroClass : AddZeroClass (M ⊗[R] N) :=
  { (addConGen (TensorProduct.Eqv R M N)).addMonoid with
    /- The `toAdd` field is given explicitly as `TensorProduct.add` for performance reasons.
    This avoids any need to unfold `Con.addMonoid` when the type checker is checking
    that instance diagrams commute -/
    toAdd := TensorProduct.add _ _ }

instance addSemigroup : AddSemigroup (M ⊗[R] N) :=
  { (addConGen (TensorProduct.Eqv R M N)).addMonoid with
    toAdd := TensorProduct.add _ _ }

instance addCommSemigroup : AddCommSemigroup (M ⊗[R] N) :=
  { (addConGen (TensorProduct.Eqv R M N)).addMonoid with
    toAddSemigroup := TensorProduct.addSemigroup _ _
    add_comm := fun x y =>
      AddCon.induction_on₂ x y fun _ _ =>
        Quotient.sound' <| AddConGen.Rel.of _ _ <| Eqv.add_comm _ _ }

instance : Inhabited (M ⊗[R] N) :=
  ⟨0⟩

variable (R) {M N}

/-- The canonical function `M → N → M ⊗ N`. The localized notations are `m ⊗ₜ n` and `m ⊗ₜ[R] n`,
accessed by `open scoped TensorProduct`. -/
def tmul (m : M) (n : N) : M ⊗[R] N :=
  AddCon.mk' _ <| FreeAddMonoid.of (m, n)
#align tensor_product.tmul TensorProduct.tmul

variable {R}

/-- The canonical function `M → N → M ⊗ N`. -/
infixl:100 " ⊗ₜ " => tmul _

/-- The canonical function `M → N → M ⊗ N`. -/
notation:100 x " ⊗ₜ[" R "] " y:100 => tmul R x y

-- Porting note: make the arguments of induction_on explicit
@[elab_as_elim]
protected theorem induction_on {motive : M ⊗[R] N → Prop} (z : M ⊗[R] N)
    (zero : motive 0)
    (tmul : ∀ x y, motive <| x ⊗ₜ[R] y)
    (add : ∀ x y, motive x → motive y → motive (x + y)) : motive z :=
  AddCon.induction_on z fun x =>
    FreeAddMonoid.recOn x zero fun ⟨m, n⟩ y ih => by
      rw [AddCon.coe_add]
      exact add _ _ (tmul ..) ih
#align tensor_product.induction_on TensorProduct.induction_on

/-- Lift an `R`-balanced map to the tensor product.

A map `f : M →+ N →+ P` additive in both components is `R`-balanced, or middle linear with respect
to `R`, if scalar multiplication in either argument is equivalent, `f (r • m) n = f m (r • n)`.

Note that strictly the first action should be a right-action by `R`, but for now `R` is commutative
so it doesn't matter. -/
-- TODO: use this to implement `lift` and `SMul.aux`. For now we do not do this as it causes
-- performance issues elsewhere.
def liftAddHom (f : M →+ N →+ P)
    (hf : ∀ (r : R) (m : M) (n : N), f (r • m) n = f m (r • n)) :
    M ⊗[R] N →+ P :=
  (addConGen (TensorProduct.Eqv R M N)).lift (FreeAddMonoid.lift (fun mn : M × N => f mn.1 mn.2)) <|
    AddCon.addConGen_le fun x y hxy =>
      match x, y, hxy with
      | _, _, .of_zero_left n =>
        (AddCon.ker_rel _).2 <| by simp_rw [map_zero, FreeAddMonoid.lift_eval_of, map_zero,
          AddMonoidHom.zero_apply]
      | _, _, .of_zero_right m =>
        (AddCon.ker_rel _).2 <| by simp_rw [map_zero, FreeAddMonoid.lift_eval_of, map_zero]
      | _, _, .of_add_left m₁ m₂ n =>
        (AddCon.ker_rel _).2 <| by simp_rw [map_add, FreeAddMonoid.lift_eval_of, map_add,
          AddMonoidHom.add_apply]
      | _, _, .of_add_right m n₁ n₂ =>
        (AddCon.ker_rel _).2 <| by simp_rw [map_add, FreeAddMonoid.lift_eval_of, map_add]
      | _, _, .of_smul s m n =>
        (AddCon.ker_rel _).2 <| by rw [FreeAddMonoid.lift_eval_of, FreeAddMonoid.lift_eval_of, hf]
      | _, _, .add_comm x y =>
        (AddCon.ker_rel _).2 <| by simp_rw [map_add, add_comm]

@[simp]
theorem liftAddHom_tmul (f : M →+ N →+ P)
    (hf : ∀ (r : R) (m : M) (n : N), f (r • m) n = f m (r • n)) (m : M) (n : N) :
    liftAddHom f hf (m ⊗ₜ n) = f m n :=
  rfl

variable (M)

@[simp]
theorem zero_tmul (n : N) : (0 : M) ⊗ₜ[R] n = 0 :=
  Quotient.sound' <| AddConGen.Rel.of _ _ <| Eqv.of_zero_left _
#align tensor_product.zero_tmul TensorProduct.zero_tmul

variable {M}

theorem add_tmul (m₁ m₂ : M) (n : N) : (m₁ + m₂) ⊗ₜ n = m₁ ⊗ₜ n + m₂ ⊗ₜ[R] n :=
  Eq.symm <| Quotient.sound' <| AddConGen.Rel.of _ _ <| Eqv.of_add_left _ _ _
#align tensor_product.add_tmul TensorProduct.add_tmul

variable (N)

@[simp]
theorem tmul_zero (m : M) : m ⊗ₜ[R] (0 : N) = 0 :=
  Quotient.sound' <| AddConGen.Rel.of _ _ <| Eqv.of_zero_right _
#align tensor_product.tmul_zero TensorProduct.tmul_zero

variable {N}

theorem tmul_add (m : M) (n₁ n₂ : N) : m ⊗ₜ (n₁ + n₂) = m ⊗ₜ n₁ + m ⊗ₜ[R] n₂ :=
  Eq.symm <| Quotient.sound' <| AddConGen.Rel.of _ _ <| Eqv.of_add_right _ _ _
#align tensor_product.tmul_add TensorProduct.tmul_add

instance uniqueLeft [Subsingleton M] : Unique (M ⊗[R] N) where
  default := 0
  uniq z := z.induction_on rfl (fun x y ↦ by rw [Subsingleton.elim x 0, zero_tmul]; rfl) <| by
    rintro _ _ rfl rfl; apply add_zero

instance uniqueRight [Subsingleton N] : Unique (M ⊗[R] N) where
  default := 0
  uniq z := z.induction_on rfl (fun x y ↦ by rw [Subsingleton.elim y 0, tmul_zero]; rfl) <| by
    rintro _ _ rfl rfl; apply add_zero

section

variable (R R' M N)

/-- A typeclass for `SMul` structures which can be moved across a tensor product.

This typeclass is generated automatically from an `IsScalarTower` instance, but exists so that
we can also add an instance for `AddCommGroup.intModule`, allowing `z •` to be moved even if
`R` does not support negation.

Note that `Module R' (M ⊗[R] N)` is available even without this typeclass on `R'`; it's only
needed if `TensorProduct.smul_tmul`, `TensorProduct.smul_tmul'`, or `TensorProduct.tmul_smul` is
used.
-/
class CompatibleSMul [DistribMulAction R' N] : Prop where
  smul_tmul : ∀ (r : R') (m : M) (n : N), (r • m) ⊗ₜ n = m ⊗ₜ[R] (r • n)
#align tensor_product.compatible_smul TensorProduct.CompatibleSMul

end

/-- Note that this provides the default `compatible_smul R R M N` instance through
`IsScalarTower.left`. -/
instance (priority := 100) CompatibleSMul.isScalarTower [SMul R' R] [IsScalarTower R' R M]
    [DistribMulAction R' N] [IsScalarTower R' R N] : CompatibleSMul R R' M N :=
  ⟨fun r m n => by
    conv_lhs => rw [← one_smul R m]
    conv_rhs => rw [← one_smul R n]
    rw [← smul_assoc, ← smul_assoc]
    exact Quotient.sound' <| AddConGen.Rel.of _ _ <| Eqv.of_smul _ _ _⟩
#align tensor_product.compatible_smul.is_scalar_tower TensorProduct.CompatibleSMul.isScalarTower

/-- `smul` can be moved from one side of the product to the other . -/
theorem smul_tmul [DistribMulAction R' N] [CompatibleSMul R R' M N] (r : R') (m : M) (n : N) :
    (r • m) ⊗ₜ n = m ⊗ₜ[R] (r • n) :=
  CompatibleSMul.smul_tmul _ _ _
#align tensor_product.smul_tmul TensorProduct.smul_tmul

-- Porting note: This is added as a local instance for `SMul.aux`.
-- For some reason type-class inference in Lean 3 unfolded this definition.
private def addMonoidWithWrongNSMul : AddMonoid (M ⊗[R] N) :=
  { (addConGen (TensorProduct.Eqv R M N)).addMonoid with }

attribute [local instance] addMonoidWithWrongNSMul in
/-- Auxiliary function to defining scalar multiplication on tensor product. -/
def SMul.aux {R' : Type*} [SMul R' M] (r : R') : FreeAddMonoid (M × N) →+ M ⊗[R] N :=
  FreeAddMonoid.lift fun p : M × N => (r • p.1) ⊗ₜ p.2
#align tensor_product.smul.aux TensorProduct.SMul.aux

theorem SMul.aux_of {R' : Type*} [SMul R' M] (r : R') (m : M) (n : N) :
    SMul.aux r (.of (m, n)) = (r • m) ⊗ₜ[R] n :=
  rfl
#align tensor_product.smul.aux_of TensorProduct.SMul.aux_of

variable [SMulCommClass R R' M] [SMulCommClass R R'' M]

/-- Given two modules over a commutative semiring `R`, if one of the factors carries a
(distributive) action of a second type of scalars `R'`, which commutes with the action of `R`, then
the tensor product (over `R`) carries an action of `R'`.

This instance defines this `R'` action in the case that it is the left module which has the `R'`
action. Two natural ways in which this situation arises are:
 * Extension of scalars
 * A tensor product of a group representation with a module not carrying an action

Note that in the special case that `R = R'`, since `R` is commutative, we just get the usual scalar
action on a tensor product of two modules. This special case is important enough that, for
performance reasons, we define it explicitly below. -/
instance leftHasSMul : SMul R' (M ⊗[R] N) :=
  ⟨fun r =>
    (addConGen (TensorProduct.Eqv R M N)).lift (SMul.aux r : _ →+ M ⊗[R] N) <|
      AddCon.addConGen_le fun x y hxy =>
        match x, y, hxy with
        | _, _, .of_zero_left n =>
          (AddCon.ker_rel _).2 <| by simp_rw [map_zero, SMul.aux_of, smul_zero, zero_tmul]
        | _, _, .of_zero_right m =>
          (AddCon.ker_rel _).2 <| by simp_rw [map_zero, SMul.aux_of, tmul_zero]
        | _, _, .of_add_left m₁ m₂ n =>
          (AddCon.ker_rel _).2 <| by simp_rw [map_add, SMul.aux_of, smul_add, add_tmul]
        | _, _, .of_add_right m n₁ n₂ =>
          (AddCon.ker_rel _).2 <| by simp_rw [map_add, SMul.aux_of, tmul_add]
        | _, _, .of_smul s m n =>
          (AddCon.ker_rel _).2 <| by rw [SMul.aux_of, SMul.aux_of, ← smul_comm, smul_tmul]
        | _, _, .add_comm x y =>
          (AddCon.ker_rel _).2 <| by simp_rw [map_add, add_comm]⟩
#align tensor_product.left_has_smul TensorProduct.leftHasSMul

instance : SMul R (M ⊗[R] N) :=
  TensorProduct.leftHasSMul

protected theorem smul_zero (r : R') : r • (0 : M ⊗[R] N) = 0 :=
  AddMonoidHom.map_zero _
#align tensor_product.smul_zero TensorProduct.smul_zero

protected theorem smul_add (r : R') (x y : M ⊗[R] N) : r • (x + y) = r • x + r • y :=
  AddMonoidHom.map_add _ _ _
#align tensor_product.smul_add TensorProduct.smul_add

protected theorem zero_smul (x : M ⊗[R] N) : (0 : R'') • x = 0 :=
  have : ∀ (r : R'') (m : M) (n : N), r • m ⊗ₜ[R] n = (r • m) ⊗ₜ n := fun _ _ _ => rfl
  x.induction_on (by rw [TensorProduct.smul_zero])
    (fun m n => by rw [this, zero_smul, zero_tmul]) fun x y ihx ihy => by
    rw [TensorProduct.smul_add, ihx, ihy, add_zero]
#align tensor_product.zero_smul TensorProduct.zero_smul

protected theorem one_smul (x : M ⊗[R] N) : (1 : R') • x = x :=
  have : ∀ (r : R') (m : M) (n : N), r • m ⊗ₜ[R] n = (r • m) ⊗ₜ n := fun _ _ _ => rfl
  x.induction_on (by rw [TensorProduct.smul_zero])
    (fun m n => by rw [this, one_smul])
    fun x y ihx ihy => by rw [TensorProduct.smul_add, ihx, ihy]
#align tensor_product.one_smul TensorProduct.one_smul

protected theorem add_smul (r s : R'') (x : M ⊗[R] N) : (r + s) • x = r • x + s • x :=
  have : ∀ (r : R'') (m : M) (n : N), r • m ⊗ₜ[R] n = (r • m) ⊗ₜ n := fun _ _ _ => rfl
  x.induction_on (by simp_rw [TensorProduct.smul_zero, add_zero])
    (fun m n => by simp_rw [this, add_smul, add_tmul]) fun x y ihx ihy => by
    simp_rw [TensorProduct.smul_add]
    rw [ihx, ihy, add_add_add_comm]
#align tensor_product.add_smul TensorProduct.add_smul

instance addMonoid : AddMonoid (M ⊗[R] N) :=
  { TensorProduct.addZeroClass _ _ with
    toAddSemigroup := TensorProduct.addSemigroup _ _
    toZero := (TensorProduct.addZeroClass _ _).toZero
    nsmul := fun n v => n • v
    nsmul_zero := by simp [TensorProduct.zero_smul]
    nsmul_succ := by simp only [TensorProduct.one_smul, TensorProduct.add_smul, add_comm,
      forall_const] }

instance addCommMonoid : AddCommMonoid (M ⊗[R] N) :=
  { TensorProduct.addCommSemigroup _ _ with
    toAddMonoid := TensorProduct.addMonoid }

instance leftDistribMulAction : DistribMulAction R' (M ⊗[R] N) :=
  have : ∀ (r : R') (m : M) (n : N), r • m ⊗ₜ[R] n = (r • m) ⊗ₜ n := fun _ _ _ => rfl
  { smul_add := fun r x y => TensorProduct.smul_add r x y
    mul_smul := fun r s x =>
      x.induction_on (by simp_rw [TensorProduct.smul_zero])
        (fun m n => by simp_rw [this, mul_smul]) fun x y ihx ihy => by
        simp_rw [TensorProduct.smul_add]
        rw [ihx, ihy]
    one_smul := TensorProduct.one_smul
    smul_zero := TensorProduct.smul_zero }
#align tensor_product.left_distrib_mul_action TensorProduct.leftDistribMulAction

instance : DistribMulAction R (M ⊗[R] N) :=
  TensorProduct.leftDistribMulAction

theorem smul_tmul' (r : R') (m : M) (n : N) : r • m ⊗ₜ[R] n = (r • m) ⊗ₜ n :=
  rfl
#align tensor_product.smul_tmul' TensorProduct.smul_tmul'

@[simp]
theorem tmul_smul [DistribMulAction R' N] [CompatibleSMul R R' M N] (r : R') (x : M) (y : N) :
    x ⊗ₜ (r • y) = r • x ⊗ₜ[R] y :=
  (smul_tmul _ _ _).symm
#align tensor_product.tmul_smul TensorProduct.tmul_smul

theorem smul_tmul_smul (r s : R) (m : M) (n : N) : (r • m) ⊗ₜ[R] (s • n) = (r * s) • m ⊗ₜ[R] n := by
  simp_rw [smul_tmul, tmul_smul, mul_smul]
#align tensor_product.smul_tmul_smul TensorProduct.smul_tmul_smul

instance leftModule : Module R'' (M ⊗[R] N) :=
  { add_smul := TensorProduct.add_smul
    zero_smul := TensorProduct.zero_smul }
#align tensor_product.left_module TensorProduct.leftModule

instance : Module R (M ⊗[R] N) :=
  TensorProduct.leftModule

instance [Module R''ᵐᵒᵖ M] [IsCentralScalar R'' M] : IsCentralScalar R'' (M ⊗[R] N) where
  op_smul_eq_smul r x :=
    x.induction_on (by rw [smul_zero, smul_zero])
      (fun x y => by rw [smul_tmul', smul_tmul', op_smul_eq_smul]) fun x y hx hy => by
      rw [smul_add, smul_add, hx, hy]

section

-- Like `R'`, `R'₂` provides a `DistribMulAction R'₂ (M ⊗[R] N)`
variable {R'₂ : Type*} [Monoid R'₂] [DistribMulAction R'₂ M]
variable [SMulCommClass R R'₂ M]

/-- `SMulCommClass R' R'₂ M` implies `SMulCommClass R' R'₂ (M ⊗[R] N)` -/
instance smulCommClass_left [SMulCommClass R' R'₂ M] : SMulCommClass R' R'₂ (M ⊗[R] N) where
  smul_comm r' r'₂ x :=
    TensorProduct.induction_on x (by simp_rw [TensorProduct.smul_zero])
      (fun m n => by simp_rw [smul_tmul', smul_comm]) fun x y ihx ihy => by
      simp_rw [TensorProduct.smul_add]; rw [ihx, ihy]
#align tensor_product.smul_comm_class_left TensorProduct.smulCommClass_left

variable [SMul R'₂ R']

/-- `IsScalarTower R'₂ R' M` implies `IsScalarTower R'₂ R' (M ⊗[R] N)` -/
instance isScalarTower_left [IsScalarTower R'₂ R' M] : IsScalarTower R'₂ R' (M ⊗[R] N) :=
  ⟨fun s r x =>
    x.induction_on (by simp)
      (fun m n => by rw [smul_tmul', smul_tmul', smul_tmul', smul_assoc]) fun x y ihx ihy => by
      rw [smul_add, smul_add, smul_add, ihx, ihy]⟩
#align tensor_product.is_scalar_tower_left TensorProduct.isScalarTower_left

variable [DistribMulAction R'₂ N] [DistribMulAction R' N]
variable [CompatibleSMul R R'₂ M N] [CompatibleSMul R R' M N]

/-- `IsScalarTower R'₂ R' N` implies `IsScalarTower R'₂ R' (M ⊗[R] N)` -/
instance isScalarTower_right [IsScalarTower R'₂ R' N] : IsScalarTower R'₂ R' (M ⊗[R] N) :=
  ⟨fun s r x =>
    x.induction_on (by simp)
      (fun m n => by rw [← tmul_smul, ← tmul_smul, ← tmul_smul, smul_assoc]) fun x y ihx ihy => by
      rw [smul_add, smul_add, smul_add, ihx, ihy]⟩
#align tensor_product.is_scalar_tower_right TensorProduct.isScalarTower_right

end

/-- A short-cut instance for the common case, where the requirements for the `compatible_smul`
instances are sufficient. -/
instance isScalarTower [SMul R' R] [IsScalarTower R' R M] : IsScalarTower R' R (M ⊗[R] N) :=
  TensorProduct.isScalarTower_left
#align tensor_product.is_scalar_tower TensorProduct.isScalarTower

-- or right
variable (R M N)

/-- The canonical bilinear map `M → N → M ⊗[R] N`. -/
def mk : M →ₗ[R] N →ₗ[R] M ⊗[R] N :=
  LinearMap.mk₂ R (· ⊗ₜ ·) add_tmul (fun c m n => by simp_rw [smul_tmul, tmul_smul])
    tmul_add tmul_smul
#align tensor_product.mk TensorProduct.mk

variable {R M N}

@[simp]
theorem mk_apply (m : M) (n : N) : mk R M N m n = m ⊗ₜ n :=
  rfl
#align tensor_product.mk_apply TensorProduct.mk_apply

theorem ite_tmul (x₁ : M) (x₂ : N) (P : Prop) [Decidable P] :
    (if P then x₁ else 0) ⊗ₜ[R] x₂ = if P then x₁ ⊗ₜ x₂ else 0 := by split_ifs <;> simp
#align tensor_product.ite_tmul TensorProduct.ite_tmul

theorem tmul_ite (x₁ : M) (x₂ : N) (P : Prop) [Decidable P] :
    (x₁ ⊗ₜ[R] if P then x₂ else 0) = if P then x₁ ⊗ₜ x₂ else 0 := by split_ifs <;> simp
#align tensor_product.tmul_ite TensorProduct.tmul_ite

section

open BigOperators

theorem sum_tmul {α : Type*} (s : Finset α) (m : α → M) (n : N) :
    (∑ a in s, m a) ⊗ₜ[R] n = ∑ a in s, m a ⊗ₜ[R] n := by
  classical
    induction' s using Finset.induction with a s has ih h
    · simp
    · simp [Finset.sum_insert has, add_tmul, ih]
#align tensor_product.sum_tmul TensorProduct.sum_tmul

theorem tmul_sum (m : M) {α : Type*} (s : Finset α) (n : α → N) :
    (m ⊗ₜ[R] ∑ a in s, n a) = ∑ a in s, m ⊗ₜ[R] n a := by
  classical
    induction' s using Finset.induction with a s has ih h
    · simp
    · simp [Finset.sum_insert has, tmul_add, ih]
#align tensor_product.tmul_sum TensorProduct.tmul_sum

end

variable (R M N)

/-- The simple (aka pure) elements span the tensor product. -/
theorem span_tmul_eq_top : Submodule.span R { t : M ⊗[R] N | ∃ m n, m ⊗ₜ n = t } = ⊤ := by
  ext t; simp only [Submodule.mem_top, iff_true_iff]
  refine t.induction_on ?_ ?_ ?_
  · exact Submodule.zero_mem _
  · intro m n
    apply Submodule.subset_span
    use m, n
  · intro t₁ t₂ ht₁ ht₂
    exact Submodule.add_mem _ ht₁ ht₂
#align tensor_product.span_tmul_eq_top TensorProduct.span_tmul_eq_top

@[simp]
theorem map₂_mk_top_top_eq_top : Submodule.map₂ (mk R M N) ⊤ ⊤ = ⊤ := by
  rw [← top_le_iff, ← span_tmul_eq_top, Submodule.map₂_eq_span_image2]
  exact Submodule.span_mono fun _ ⟨m, n, h⟩ => ⟨m, trivial, n, trivial, h⟩
#align tensor_product.map₂_mk_top_top_eq_top TensorProduct.map₂_mk_top_top_eq_top

theorem exists_eq_tmul_of_forall (x : TensorProduct R M N)
    (h : ∀ (m₁ m₂ : M) (n₁ n₂ : N), ∃ m n, m₁ ⊗ₜ n₁ + m₂ ⊗ₜ n₂ = m ⊗ₜ[R] n) :
    ∃ m n, x = m ⊗ₜ n := by
  induction x using TensorProduct.induction_on with
  | zero =>
    use 0, 0
    rw [TensorProduct.zero_tmul]
  | tmul m n => use m, n
  | add x y h₁ h₂ =>
    obtain ⟨m₁, n₁, rfl⟩ := h₁
    obtain ⟨m₂, n₂, rfl⟩ := h₂
    apply h

end Module

section UMP

variable {M N}
variable (f : M →ₗ[R] N →ₗ[R] P)

/-- Auxiliary function to constructing a linear map `M ⊗ N → P` given a bilinear map `M → N → P`
with the property that its composition with the canonical bilinear map `M → N → M ⊗ N` is
the given bilinear map `M → N → P`. -/
def liftAux : M ⊗[R] N →+ P :=
  liftAddHom (LinearMap.toAddMonoidHom'.comp <| f.toAddMonoidHom)
    fun r m n => by dsimp; rw [LinearMap.map_smul₂, map_smul]
#align tensor_product.lift_aux TensorProduct.liftAux

theorem liftAux_tmul (m n) : liftAux f (m ⊗ₜ n) = f m n :=
  rfl
#align tensor_product.lift_aux_tmul TensorProduct.liftAux_tmul

variable {f}

@[simp]
theorem liftAux.smul (r : R) (x) : liftAux f (r • x) = r • liftAux f x :=
  TensorProduct.induction_on x (smul_zero _).symm
    (fun p q => by simp_rw [← tmul_smul, liftAux_tmul, (f p).map_smul])
    fun p q ih1 ih2 => by simp_rw [smul_add, (liftAux f).map_add, ih1, ih2, smul_add]
#align tensor_product.lift_aux.smul TensorProduct.liftAux.smul

variable (f)

/-- Constructing a linear map `M ⊗ N → P` given a bilinear map `M → N → P` with the property that
its composition with the canonical bilinear map `M → N → M ⊗ N` is
the given bilinear map `M → N → P`. -/
def lift : M ⊗[R] N →ₗ[R] P :=
  { liftAux f with map_smul' := liftAux.smul }
#align tensor_product.lift TensorProduct.lift

variable {f}

@[simp]
theorem lift.tmul (x y) : lift f (x ⊗ₜ y) = f x y :=
  rfl
#align tensor_product.lift.tmul TensorProduct.lift.tmul

@[simp]
theorem lift.tmul' (x y) : (lift f).1 (x ⊗ₜ y) = f x y :=
  rfl
#align tensor_product.lift.tmul' TensorProduct.lift.tmul'

theorem ext' {g h : M ⊗[R] N →ₗ[R] P} (H : ∀ x y, g (x ⊗ₜ y) = h (x ⊗ₜ y)) : g = h :=
  LinearMap.ext fun z =>
    TensorProduct.induction_on z (by simp_rw [LinearMap.map_zero]) H fun x y ihx ihy => by
      rw [g.map_add, h.map_add, ihx, ihy]
#align tensor_product.ext' TensorProduct.ext'

theorem lift.unique {g : M ⊗[R] N →ₗ[R] P} (H : ∀ x y, g (x ⊗ₜ y) = f x y) : g = lift f :=
  ext' fun m n => by rw [H, lift.tmul]
#align tensor_product.lift.unique TensorProduct.lift.unique

theorem lift_mk : lift (mk R M N) = LinearMap.id :=
  Eq.symm <| lift.unique fun _ _ => rfl
#align tensor_product.lift_mk TensorProduct.lift_mk

theorem lift_compr₂ (g : P →ₗ[R] Q) : lift (f.compr₂ g) = g.comp (lift f) :=
  Eq.symm <| lift.unique fun _ _ => by simp
#align tensor_product.lift_compr₂ TensorProduct.lift_compr₂

theorem lift_mk_compr₂ (f : M ⊗ N →ₗ[R] P) : lift ((mk R M N).compr₂ f) = f := by
  rw [lift_compr₂ f, lift_mk, LinearMap.comp_id]
#align tensor_product.lift_mk_compr₂ TensorProduct.lift_mk_compr₂

/-- This used to be an `@[ext]` lemma, but it fails very slowly when the `ext` tactic tries to apply
it in some cases, notably when one wants to show equality of two linear maps. The `@[ext]`
attribute is now added locally where it is needed. Using this as the `@[ext]` lemma instead of
`TensorProduct.ext'` allows `ext` to apply lemmas specific to `M →ₗ _` and `N →ₗ _`.

See note [partially-applied ext lemmas]. -/
theorem ext {g h : M ⊗ N →ₗ[R] P} (H : (mk R M N).compr₂ g = (mk R M N).compr₂ h) : g = h := by
  rw [← lift_mk_compr₂ g, H, lift_mk_compr₂]
#align tensor_product.ext TensorProduct.ext

attribute [local ext high] ext

example : M → N → (M → N → P) → P := fun m => flip fun f => f m

variable (R M N P)

/-- Linearly constructing a linear map `M ⊗ N → P` given a bilinear map `M → N → P`
with the property that its composition with the canonical bilinear map `M → N → M ⊗ N` is
the given bilinear map `M → N → P`. -/
def uncurry : (M →ₗ[R] N →ₗ[R] P) →ₗ[R] M ⊗[R] N →ₗ[R] P :=
  LinearMap.flip <| lift <| LinearMap.lflip.comp (LinearMap.flip LinearMap.id)
#align tensor_product.uncurry TensorProduct.uncurry

variable {R M N P}

@[simp]
theorem uncurry_apply (f : M →ₗ[R] N →ₗ[R] P) (m : M) (n : N) :
    uncurry R M N P f (m ⊗ₜ n) = f m n := by rw [uncurry, LinearMap.flip_apply, lift.tmul]; rfl
#align tensor_product.uncurry_apply TensorProduct.uncurry_apply

variable (R M N P)

/-- A linear equivalence constructing a linear map `M ⊗ N → P` given a bilinear map `M → N → P`
with the property that its composition with the canonical bilinear map `M → N → M ⊗ N` is
the given bilinear map `M → N → P`. -/
def lift.equiv : (M →ₗ[R] N →ₗ[R] P) ≃ₗ[R] M ⊗[R] N →ₗ[R] P :=
  { uncurry R M N P with
    invFun := fun f => (mk R M N).compr₂ f
    left_inv := fun _ => LinearMap.ext₂ fun _ _ => lift.tmul _ _
    right_inv := fun _ => ext' fun _ _ => lift.tmul _ _ }
#align tensor_product.lift.equiv TensorProduct.lift.equiv

@[simp]
theorem lift.equiv_apply (f : M →ₗ[R] N →ₗ[R] P) (m : M) (n : N) :
    lift.equiv R M N P f (m ⊗ₜ n) = f m n :=
  uncurry_apply f m n
#align tensor_product.lift.equiv_apply TensorProduct.lift.equiv_apply

@[simp]
theorem lift.equiv_symm_apply (f : M ⊗[R] N →ₗ[R] P) (m : M) (n : N) :
    (lift.equiv R M N P).symm f m n = f (m ⊗ₜ n) :=
  rfl
#align tensor_product.lift.equiv_symm_apply TensorProduct.lift.equiv_symm_apply

/-- Given a linear map `M ⊗ N → P`, compose it with the canonical bilinear map `M → N → M ⊗ N` to
form a bilinear map `M → N → P`. -/
def lcurry : (M ⊗[R] N →ₗ[R] P) →ₗ[R] M →ₗ[R] N →ₗ[R] P :=
  (lift.equiv R M N P).symm
#align tensor_product.lcurry TensorProduct.lcurry

variable {R M N P}

@[simp]
theorem lcurry_apply (f : M ⊗[R] N →ₗ[R] P) (m : M) (n : N) : lcurry R M N P f m n = f (m ⊗ₜ n) :=
  rfl
#align tensor_product.lcurry_apply TensorProduct.lcurry_apply

/-- Given a linear map `M ⊗ N → P`, compose it with the canonical bilinear map `M → N → M ⊗ N` to
form a bilinear map `M → N → P`. -/
def curry (f : M ⊗[R] N →ₗ[R] P) : M →ₗ[R] N →ₗ[R] P :=
  lcurry R M N P f
#align tensor_product.curry TensorProduct.curry

@[simp]
theorem curry_apply (f : M ⊗ N →ₗ[R] P) (m : M) (n : N) : curry f m n = f (m ⊗ₜ n) :=
  rfl
#align tensor_product.curry_apply TensorProduct.curry_apply

theorem curry_injective : Function.Injective (curry : (M ⊗[R] N →ₗ[R] P) → M →ₗ[R] N →ₗ[R] P) :=
  fun _ _ H => ext H
#align tensor_product.curry_injective TensorProduct.curry_injective

theorem ext_threefold {g h : (M ⊗[R] N) ⊗[R] P →ₗ[R] Q}
    (H : ∀ x y z, g (x ⊗ₜ y ⊗ₜ z) = h (x ⊗ₜ y ⊗ₜ z)) : g = h := by
  ext x y z
  exact H x y z
#align tensor_product.ext_threefold TensorProduct.ext_threefold

-- We'll need this one for checking the pentagon identity!
theorem ext_fourfold {g h : ((M ⊗[R] N) ⊗[R] P) ⊗[R] Q →ₗ[R] S}
    (H : ∀ w x y z, g (w ⊗ₜ x ⊗ₜ y ⊗ₜ z) = h (w ⊗ₜ x ⊗ₜ y ⊗ₜ z)) : g = h := by
  ext w x y z
  exact H w x y z
#align tensor_product.ext_fourfold TensorProduct.ext_fourfold

/-- Two linear maps (M ⊗ N) ⊗ (P ⊗ Q) → S which agree on all elements of the
form (m ⊗ₜ n) ⊗ₜ (p ⊗ₜ q) are equal. -/
theorem ext_fourfold' {φ ψ : (M ⊗[R] N) ⊗[R] P ⊗[R] Q →ₗ[R] S}
    (H : ∀ w x y z, φ (w ⊗ₜ x ⊗ₜ (y ⊗ₜ z)) = ψ (w ⊗ₜ x ⊗ₜ (y ⊗ₜ z))) : φ = ψ := by
  ext m n p q
  exact H m n p q
#align tensor_product.ext_fourfold' TensorProduct.ext_fourfold'

end UMP

variable {M N}

section

variable (R M)

/-- The base ring is a left identity for the tensor product of modules, up to linear equivalence.
-/
protected def lid : R ⊗[R] M ≃ₗ[R] M :=
  LinearEquiv.ofLinear (lift <| LinearMap.lsmul R M) (mk R R M 1) (LinearMap.ext fun _ => by simp)
    (ext' fun r m => by simp; rw [← tmul_smul, ← smul_tmul, smul_eq_mul, mul_one])
#align tensor_product.lid TensorProduct.lid

end

@[simp]
theorem lid_tmul (m : M) (r : R) : (TensorProduct.lid R M : R ⊗ M → M) (r ⊗ₜ m) = r • m :=
  rfl
#align tensor_product.lid_tmul TensorProduct.lid_tmul

@[simp]
theorem lid_symm_apply (m : M) : (TensorProduct.lid R M).symm m = 1 ⊗ₜ m :=
  rfl
#align tensor_product.lid_symm_apply TensorProduct.lid_symm_apply

section

variable (R M N)

/-- The tensor product of modules is commutative, up to linear equivalence.
-/
protected def comm : M ⊗[R] N ≃ₗ[R] N ⊗[R] M :=
  LinearEquiv.ofLinear (lift (mk R N M).flip) (lift (mk R M N).flip) (ext' fun _ _ => rfl)
    (ext' fun _ _ => rfl)
#align tensor_product.comm TensorProduct.comm

@[simp]
theorem comm_tmul (m : M) (n : N) : (TensorProduct.comm R M N) (m ⊗ₜ n) = n ⊗ₜ m :=
  rfl
#align tensor_product.comm_tmul TensorProduct.comm_tmul

@[simp]
theorem comm_symm_tmul (m : M) (n : N) : (TensorProduct.comm R M N).symm (n ⊗ₜ m) = m ⊗ₜ n :=
  rfl
#align tensor_product.comm_symm_tmul TensorProduct.comm_symm_tmul

lemma lift_comp_comm_eq  (f : M →ₗ[R] N →ₗ[R] P) :
    lift f ∘ₗ TensorProduct.comm R N M = lift f.flip :=
  ext rfl
end

section

variable (R M)

/-- The base ring is a right identity for the tensor product of modules, up to linear equivalence.
-/
protected def rid : M ⊗[R] R ≃ₗ[R] M :=
  LinearEquiv.trans (TensorProduct.comm R M R) (TensorProduct.lid R M)
#align tensor_product.rid TensorProduct.rid

end

@[simp]
theorem rid_tmul (m : M) (r : R) : (TensorProduct.rid R M) (m ⊗ₜ r) = r • m :=
  rfl
#align tensor_product.rid_tmul TensorProduct.rid_tmul

@[simp]
theorem rid_symm_apply (m : M) : (TensorProduct.rid R M).symm m = m ⊗ₜ 1 :=
  rfl
#align tensor_product.rid_symm_apply TensorProduct.rid_symm_apply

variable (R) in
theorem lid_eq_rid : TensorProduct.lid R R = TensorProduct.rid R R :=
  LinearEquiv.toLinearMap_injective <| ext' mul_comm

open LinearMap

section

variable (R M N P)

/-- The associator for tensor product of R-modules, as a linear equivalence. -/
protected def assoc : (M ⊗[R] N) ⊗[R] P ≃ₗ[R] M ⊗[R] N ⊗[R] P := by
  refine
      LinearEquiv.ofLinear (lift <| lift <| comp (lcurry R _ _ _) <| mk _ _ _)
        (lift <| comp (uncurry R _ _ _) <| curry <| mk _ _ _)
        (ext <| LinearMap.ext fun m => ext' fun n p => ?_)
        (ext <| flip_inj <| LinearMap.ext fun p => ext' fun m n => ?_) <;>
    repeat'
      first
        |rw [lift.tmul]|rw [compr₂_apply]|rw [comp_apply]|rw [mk_apply]|rw [flip_apply]
        |rw [lcurry_apply]|rw [uncurry_apply]|rw [curry_apply]|rw [id_apply]
#align tensor_product.assoc TensorProduct.assoc

end

@[simp]
theorem assoc_tmul (m : M) (n : N) (p : P) :
    (TensorProduct.assoc R M N P) (m ⊗ₜ n ⊗ₜ p) = m ⊗ₜ (n ⊗ₜ p) :=
  rfl
#align tensor_product.assoc_tmul TensorProduct.assoc_tmul

@[simp]
theorem assoc_symm_tmul (m : M) (n : N) (p : P) :
    (TensorProduct.assoc R M N P).symm (m ⊗ₜ (n ⊗ₜ p)) = m ⊗ₜ n ⊗ₜ p :=
  rfl
#align tensor_product.assoc_symm_tmul TensorProduct.assoc_symm_tmul

/-- The tensor product of a pair of linear maps between modules. -/
def map (f : M →ₗ[R] P) (g : N →ₗ[R] Q) : M ⊗[R] N →ₗ[R] P ⊗[R] Q :=
  lift <| comp (compl₂ (mk _ _ _) g) f
#align tensor_product.map TensorProduct.map

@[simp]
theorem map_tmul (f : M →ₗ[R] P) (g : N →ₗ[R] Q) (m : M) (n : N) : map f g (m ⊗ₜ n) = f m ⊗ₜ g n :=
  rfl
#align tensor_product.map_tmul TensorProduct.map_tmul

/-- Given linear maps `f : M → P`, `g : N → Q`, if we identify `M ⊗ N` with `N ⊗ M` and `P ⊗ Q`
with `Q ⊗ P`, then this lemma states that `f ⊗ g = g ⊗ f`. -/
lemma map_comp_comm_eq (f : M →ₗ[R] P) (g : N →ₗ[R] Q) :
    map f g ∘ₗ TensorProduct.comm R N M = TensorProduct.comm R Q P ∘ₗ map g f :=
  ext rfl

lemma map_comm (f : M →ₗ[R] P) (g : N →ₗ[R] Q) (x : N ⊗[R] M):
    map f g (TensorProduct.comm R N M x) = TensorProduct.comm R Q P (map g f x) :=
  DFunLike.congr_fun (map_comp_comm_eq _ _) _

/-- Given linear maps `f : M → Q`, `g : N → S`, and `h : P → T`, if we identify `(M ⊗ N) ⊗ P`
with `M ⊗ (N ⊗ P)` and `(Q ⊗ S) ⊗ T` with `Q ⊗ (S ⊗ T)`, then this lemma states that
`f ⊗ (g ⊗ h) = (f ⊗ g) ⊗ h`. -/
lemma map_map_comp_assoc_eq (f : M →ₗ[R] Q) (g : N →ₗ[R] S) (h : P →ₗ[R] T) :
    map f (map g h) ∘ₗ TensorProduct.assoc R M N P =
      TensorProduct.assoc R Q S T ∘ₗ map (map f g) h :=
  ext <| ext <| LinearMap.ext fun _ => LinearMap.ext fun _ => LinearMap.ext fun _ => rfl

lemma map_map_assoc (f : M →ₗ[R] Q) (g : N →ₗ[R] S) (h : P →ₗ[R] T) (x : (M ⊗[R] N) ⊗[R] P) :
    map f (map g h) (TensorProduct.assoc R M N P x) =
      TensorProduct.assoc R Q S T (map (map f g) h x) :=
  DFunLike.congr_fun (map_map_comp_assoc_eq _ _ _) _

/-- Given linear maps `f : M → Q`, `g : N → S`, and `h : P → T`, if we identify `M ⊗ (N ⊗ P)`
with `(M ⊗ N) ⊗ P` and `Q ⊗ (S ⊗ T)` with `(Q ⊗ S) ⊗ T`, then this lemma states that
`(f ⊗ g) ⊗ h = f ⊗ (g ⊗ h)`. -/
lemma map_map_comp_assoc_symm_eq (f : M →ₗ[R] Q) (g : N →ₗ[R] S) (h : P →ₗ[R] T) :
    map (map f g) h ∘ₗ (TensorProduct.assoc R M N P).symm =
      (TensorProduct.assoc R Q S T).symm ∘ₗ map f (map g h) :=
  ext <| LinearMap.ext fun _ => ext <| LinearMap.ext fun _ => LinearMap.ext fun _ => rfl

lemma map_map_assoc_symm (f : M →ₗ[R] Q) (g : N →ₗ[R] S) (h : P →ₗ[R] T) (x : M ⊗[R] (N ⊗[R] P)) :
    map (map f g) h ((TensorProduct.assoc R M N P).symm x) =
      (TensorProduct.assoc R Q S T).symm (map f (map g h) x) :=
  DFunLike.congr_fun (map_map_comp_assoc_symm_eq _ _ _) _

theorem map_range_eq_span_tmul (f : M →ₗ[R] P) (g : N →ₗ[R] Q) :
    range (map f g) = Submodule.span R { t | ∃ m n, f m ⊗ₜ g n = t } := by
  simp only [← Submodule.map_top, ← span_tmul_eq_top, Submodule.map_span, Set.mem_image,
    Set.mem_setOf_eq]
  congr; ext t
  constructor
  · rintro ⟨_, ⟨⟨m, n, rfl⟩, rfl⟩⟩
    use m, n
    simp only [map_tmul]
  · rintro ⟨m, n, rfl⟩
    refine ⟨_, ⟨⟨m, n, rfl⟩, ?_⟩⟩
    simp only [map_tmul]
#align tensor_product.map_range_eq_span_tmul TensorProduct.map_range_eq_span_tmul

/-- Given submodules `p ⊆ P` and `q ⊆ Q`, this is the natural map: `p ⊗ q → P ⊗ Q`. -/
@[simp]
def mapIncl (p : Submodule R P) (q : Submodule R Q) : p ⊗[R] q →ₗ[R] P ⊗[R] Q :=
  map p.subtype q.subtype
#align tensor_product.map_incl TensorProduct.mapIncl

lemma range_mapIncl (p : Submodule R P) (q : Submodule R Q) :
    LinearMap.range (mapIncl p q) = Submodule.span R (Set.image2 (· ⊗ₜ ·) p q) := by
  rw [mapIncl, map_range_eq_span_tmul]
  congr; ext; simp

theorem map₂_eq_range_lift_comp_mapIncl (f : P →ₗ[R] Q →ₗ[R] M)
    (p : Submodule R P) (q : Submodule R Q) :
    Submodule.map₂ f p q = LinearMap.range (lift f ∘ₗ mapIncl p q) := by
  simp_rw [LinearMap.range_comp, range_mapIncl, Submodule.map_span,
    Set.image_image2, Submodule.map₂_eq_span_image2, lift.tmul]

section

variable {P' Q' : Type*}
variable [AddCommMonoid P'] [Module R P']
variable [AddCommMonoid Q'] [Module R Q']

theorem map_comp (f₂ : P →ₗ[R] P') (f₁ : M →ₗ[R] P) (g₂ : Q →ₗ[R] Q') (g₁ : N →ₗ[R] Q) :
    map (f₂.comp f₁) (g₂.comp g₁) = (map f₂ g₂).comp (map f₁ g₁) :=
  ext' fun _ _ => rfl
#align tensor_product.map_comp TensorProduct.map_comp

lemma range_mapIncl_mono {p p' : Submodule R P} {q q' : Submodule R Q} (hp : p ≤ p') (hq : q ≤ q') :
    LinearMap.range (mapIncl p q) ≤ LinearMap.range (mapIncl p' q') := by
  simp_rw [range_mapIncl]
  exact Submodule.span_mono (Set.image2_subset hp hq)

theorem lift_comp_map (i : P →ₗ[R] Q →ₗ[R] Q') (f : M →ₗ[R] P) (g : N →ₗ[R] Q) :
    (lift i).comp (map f g) = lift ((i.comp f).compl₂ g) :=
  ext' fun _ _ => rfl
#align tensor_product.lift_comp_map TensorProduct.lift_comp_map

attribute [local ext high] ext

@[simp]
theorem map_id : map (id : M →ₗ[R] M) (id : N →ₗ[R] N) = .id := by
  ext
  simp only [mk_apply, id_coe, compr₂_apply, _root_.id, map_tmul]
#align tensor_product.map_id TensorProduct.map_id

@[simp]
theorem map_one : map (1 : M →ₗ[R] M) (1 : N →ₗ[R] N) = 1 :=
  map_id
#align tensor_product.map_one TensorProduct.map_one

theorem map_mul (f₁ f₂ : M →ₗ[R] M) (g₁ g₂ : N →ₗ[R] N) :
    map (f₁ * f₂) (g₁ * g₂) = map f₁ g₁ * map f₂ g₂ :=
  map_comp f₁ f₂ g₁ g₂
#align tensor_product.map_mul TensorProduct.map_mul

@[simp]
protected theorem map_pow (f : M →ₗ[R] M) (g : N →ₗ[R] N) (n : ℕ) :
    map f g ^ n = map (f ^ n) (g ^ n) := by
  induction' n with n ih
  · simp only [Nat.zero_eq, pow_zero, map_one]
  · simp only [pow_succ', ih, map_mul]
#align tensor_product.map_pow TensorProduct.map_pow

theorem map_add_left (f₁ f₂ : M →ₗ[R] P) (g : N →ₗ[R] Q) :
    map (f₁ + f₂) g = map f₁ g + map f₂ g := by
  ext
  simp only [add_tmul, compr₂_apply, mk_apply, map_tmul, add_apply]
#align tensor_product.map_add_left TensorProduct.map_add_left

theorem map_add_right (f : M →ₗ[R] P) (g₁ g₂ : N →ₗ[R] Q) :
    map f (g₁ + g₂) = map f g₁ + map f g₂ := by
  ext
  simp only [tmul_add, compr₂_apply, mk_apply, map_tmul, add_apply]
#align tensor_product.map_add_right TensorProduct.map_add_right

theorem map_smul_left (r : R) (f : M →ₗ[R] P) (g : N →ₗ[R] Q) : map (r • f) g = r • map f g := by
  ext
  simp only [smul_tmul, compr₂_apply, mk_apply, map_tmul, smul_apply, tmul_smul]
#align tensor_product.map_smul_left TensorProduct.map_smul_left

theorem map_smul_right (r : R) (f : M →ₗ[R] P) (g : N →ₗ[R] Q) : map f (r • g) = r • map f g := by
  ext
  simp only [smul_tmul, compr₂_apply, mk_apply, map_tmul, smul_apply, tmul_smul]
#align tensor_product.map_smul_right TensorProduct.map_smul_right

variable (R M N P Q)

/-- The tensor product of a pair of linear maps between modules, bilinear in both maps. -/
def mapBilinear : (M →ₗ[R] P) →ₗ[R] (N →ₗ[R] Q) →ₗ[R] M ⊗[R] N →ₗ[R] P ⊗[R] Q :=
  LinearMap.mk₂ R map map_add_left map_smul_left map_add_right map_smul_right
#align tensor_product.map_bilinear TensorProduct.mapBilinear

/-- The canonical linear map from `P ⊗[R] (M →ₗ[R] Q)` to `(M →ₗ[R] P ⊗[R] Q)` -/
def lTensorHomToHomLTensor : P ⊗[R] (M →ₗ[R] Q) →ₗ[R] M →ₗ[R] P ⊗[R] Q :=
  TensorProduct.lift (llcomp R M Q _ ∘ₗ mk R P Q)
#align tensor_product.ltensor_hom_to_hom_ltensor TensorProduct.lTensorHomToHomLTensor

/-- The canonical linear map from `(M →ₗ[R] P) ⊗[R] Q` to `(M →ₗ[R] P ⊗[R] Q)` -/
def rTensorHomToHomRTensor : (M →ₗ[R] P) ⊗[R] Q →ₗ[R] M →ₗ[R] P ⊗[R] Q :=
  TensorProduct.lift (llcomp R M P _ ∘ₗ (mk R P Q).flip).flip
#align tensor_product.rtensor_hom_to_hom_rtensor TensorProduct.rTensorHomToHomRTensor

/-- The linear map from `(M →ₗ P) ⊗ (N →ₗ Q)` to `(M ⊗ N →ₗ P ⊗ Q)` sending `f ⊗ₜ g` to
the `TensorProduct.map f g`, the tensor product of the two maps. -/
def homTensorHomMap : (M →ₗ[R] P) ⊗[R] (N →ₗ[R] Q) →ₗ[R] M ⊗[R] N →ₗ[R] P ⊗[R] Q :=
  lift (mapBilinear R M N P Q)
#align tensor_product.hom_tensor_hom_map TensorProduct.homTensorHomMap

variable {R M N P Q}

/--
This is a binary version of `TensorProduct.map`: Given a bilinear map `f : M ⟶ P ⟶ Q` and a
bilinear map `g : N ⟶ S ⟶ T`, if we think `f` and `g` as linear maps with two inputs, then
`map₂ f g` is a bilinear map taking two inputs `M ⊗ N → P ⊗ S → Q ⊗ S` defined by
`map₂ f g (m ⊗ n) (p ⊗ s) = f m p ⊗ g n s`.

Mathematically, `TensorProduct.map₂` is defined as the composition
`M ⊗ N -map→ Hom(P, Q) ⊗ Hom(S, T) -homTensorHomMap→ Hom(P ⊗ S, Q ⊗ T)`.
-/
def map₂ (f : M →ₗ[R] P →ₗ[R] Q) (g : N →ₗ[R] S →ₗ[R] T) :
    M ⊗[R] N →ₗ[R] P ⊗[R] S →ₗ[R] Q ⊗[R] T :=
  homTensorHomMap R _ _ _ _ ∘ₗ map f g

@[simp]
theorem mapBilinear_apply (f : M →ₗ[R] P) (g : N →ₗ[R] Q) : mapBilinear R M N P Q f g = map f g :=
  rfl
#align tensor_product.map_bilinear_apply TensorProduct.mapBilinear_apply

@[simp]
theorem lTensorHomToHomLTensor_apply (p : P) (f : M →ₗ[R] Q) (m : M) :
    lTensorHomToHomLTensor R M P Q (p ⊗ₜ f) m = p ⊗ₜ f m :=
  rfl
#align tensor_product.ltensor_hom_to_hom_ltensor_apply TensorProduct.lTensorHomToHomLTensor_apply

@[simp]
theorem rTensorHomToHomRTensor_apply (f : M →ₗ[R] P) (q : Q) (m : M) :
    rTensorHomToHomRTensor R M P Q (f ⊗ₜ q) m = f m ⊗ₜ q :=
  rfl
#align tensor_product.rtensor_hom_to_hom_rtensor_apply TensorProduct.rTensorHomToHomRTensor_apply

@[simp]
theorem homTensorHomMap_apply (f : M →ₗ[R] P) (g : N →ₗ[R] Q) :
    homTensorHomMap R M N P Q (f ⊗ₜ g) = map f g :=
  rfl
#align tensor_product.hom_tensor_hom_map_apply TensorProduct.homTensorHomMap_apply

@[simp]
theorem map₂_apply_tmul (f : M →ₗ[R] P →ₗ[R] Q) (g : N →ₗ[R] S →ₗ[R] T) (m : M) (n : N) :
    map₂ f g (m ⊗ₜ n) = map (f m) (g n) := rfl

@[simp]
theorem map_zero_left (g : N →ₗ[R] Q) : map (0 : M →ₗ[R] P) g = 0 :=
  (mapBilinear R M N P Q).map_zero₂ _

@[simp]
theorem map_zero_right (f : M →ₗ[R] P) : map f (0 : N →ₗ[R] Q) = 0 :=
  (mapBilinear R M N P Q _).map_zero

end

/-- If `M` and `P` are linearly equivalent and `N` and `Q` are linearly equivalent
then `M ⊗ N` and `P ⊗ Q` are linearly equivalent. -/
def congr (f : M ≃ₗ[R] P) (g : N ≃ₗ[R] Q) : M ⊗[R] N ≃ₗ[R] P ⊗[R] Q :=
  LinearEquiv.ofLinear (map f g) (map f.symm g.symm)
    (ext' fun m n => by simp)
    (ext' fun m n => by simp)
#align tensor_product.congr TensorProduct.congr

@[simp]
theorem congr_tmul (f : M ≃ₗ[R] P) (g : N ≃ₗ[R] Q) (m : M) (n : N) :
    congr f g (m ⊗ₜ n) = f m ⊗ₜ g n :=
  rfl
#align tensor_product.congr_tmul TensorProduct.congr_tmul

@[simp]
theorem congr_symm_tmul (f : M ≃ₗ[R] P) (g : N ≃ₗ[R] Q) (p : P) (q : Q) :
    (congr f g).symm (p ⊗ₜ q) = f.symm p ⊗ₜ g.symm q :=
  rfl
#align tensor_product.congr_symm_tmul TensorProduct.congr_symm_tmul

theorem congr_symm (f : M ≃ₗ[R] P) (g : N ≃ₗ[R] Q) : (congr f g).symm = congr f.symm g.symm := rfl

@[simp] theorem congr_refl_refl : congr (.refl R M) (.refl R N) = .refl R _ :=
  LinearEquiv.toLinearMap_injective <| ext' fun _ _ ↦ rfl

theorem congr_trans (f : M ≃ₗ[R] P) (g : N ≃ₗ[R] Q) (f' : P ≃ₗ[R] S) (g' : Q ≃ₗ[R] T) :
    congr (f ≪≫ₗ f') (g ≪≫ₗ g') = congr f g ≪≫ₗ congr f' g' :=
  LinearEquiv.toLinearMap_injective <| map_comp _ _ _ _

theorem congr_mul (f : M ≃ₗ[R] M) (g : N ≃ₗ[R] N) (f' : M ≃ₗ[R] M) (g' : N ≃ₗ[R] N) :
    congr (f * f') (g * g') = congr f g * congr f' g' := congr_trans _ _ _ _

@[simp] theorem congr_pow (f : M ≃ₗ[R] M) (g : N ≃ₗ[R] N) (n : ℕ) :
    congr f g ^ n = congr (f ^ n) (g ^ n) := by
  induction n with
  | zero => exact congr_refl_refl.symm
  | succ n ih => simp_rw [pow_succ, ih, congr_mul]

@[simp] theorem congr_zpow (f : M ≃ₗ[R] M) (g : N ≃ₗ[R] N) (n : ℤ) :
    congr f g ^ n = congr (f ^ n) (g ^ n) := by
  induction n with
  | ofNat n => exact congr_pow _ _ _
  | negSucc n => simp_rw [zpow_negSucc, congr_pow]; exact congr_symm _ _

variable (R M N P Q)

/-- A tensor product analogue of `mul_left_comm`. -/
def leftComm : M ⊗[R] N ⊗[R] P ≃ₗ[R] N ⊗[R] M ⊗[R] P :=
  let e₁ := (TensorProduct.assoc R M N P).symm
  let e₂ := congr (TensorProduct.comm R M N) (1 : P ≃ₗ[R] P)
  let e₃ := TensorProduct.assoc R N M P
  e₁ ≪≫ₗ (e₂ ≪≫ₗ e₃)
#align tensor_product.left_comm TensorProduct.leftComm

variable {M N P Q}

@[simp]
theorem leftComm_tmul (m : M) (n : N) (p : P) : leftComm R M N P (m ⊗ₜ (n ⊗ₜ p)) = n ⊗ₜ (m ⊗ₜ p) :=
  rfl
#align tensor_product.left_comm_tmul TensorProduct.leftComm_tmul

@[simp]
theorem leftComm_symm_tmul (m : M) (n : N) (p : P) :
    (leftComm R M N P).symm (n ⊗ₜ (m ⊗ₜ p)) = m ⊗ₜ (n ⊗ₜ p) :=
  rfl
#align tensor_product.left_comm_symm_tmul TensorProduct.leftComm_symm_tmul

variable (M N P Q)

/-- This special case is worth defining explicitly since it is useful for defining multiplication
on tensor products of modules carrying multiplications (e.g., associative rings, Lie rings, ...).

E.g., suppose `M = P` and `N = Q` and that `M` and `N` carry bilinear multiplications:
`M ⊗ M → M` and `N ⊗ N → N`. Using `map`, we can define `(M ⊗ M) ⊗ (N ⊗ N) → M ⊗ N` which, when
combined with this definition, yields a bilinear multiplication on `M ⊗ N`:
`(M ⊗ N) ⊗ (M ⊗ N) → M ⊗ N`. In particular we could use this to define the multiplication in
the `TensorProduct.semiring` instance (currently defined "by hand" using `TensorProduct.mul`).

See also `mul_mul_mul_comm`. -/
def tensorTensorTensorComm : (M ⊗[R] N) ⊗[R] P ⊗[R] Q ≃ₗ[R] (M ⊗[R] P) ⊗[R] N ⊗[R] Q :=
  let e₁ := TensorProduct.assoc R M N (P ⊗[R] Q)
  let e₂ := congr (1 : M ≃ₗ[R] M) (leftComm R N P Q)
  let e₃ := (TensorProduct.assoc R M P (N ⊗[R] Q)).symm
  e₁ ≪≫ₗ (e₂ ≪≫ₗ e₃)
#align tensor_product.tensor_tensor_tensor_comm TensorProduct.tensorTensorTensorComm

variable {M N P Q}

@[simp]
theorem tensorTensorTensorComm_tmul (m : M) (n : N) (p : P) (q : Q) :
    tensorTensorTensorComm R M N P Q (m ⊗ₜ n ⊗ₜ (p ⊗ₜ q)) = m ⊗ₜ p ⊗ₜ (n ⊗ₜ q) :=
  rfl
#align tensor_product.tensor_tensor_tensor_comm_tmul TensorProduct.tensorTensorTensorComm_tmul

-- Porting note: the proof here was `rfl` but that caused a timeout.
@[simp]
theorem tensorTensorTensorComm_symm :
    (tensorTensorTensorComm R M N P Q).symm = tensorTensorTensorComm R M P N Q :=
  by ext; rfl
#align tensor_product.tensor_tensor_tensor_comm_symm TensorProduct.tensorTensorTensorComm_symm

variable (M N P Q)

/-- This special case is useful for describing the interplay between `dualTensorHomEquiv` and
composition of linear maps.

E.g., composition of linear maps gives a map `(M → N) ⊗ (N → P) → (M → P)`, and applying
`dual_tensor_hom_equiv.symm` to the three hom-modules gives a map
`(M.dual ⊗ N) ⊗ (N.dual ⊗ P) → (M.dual ⊗ P)`, which agrees with the application of `contractRight`
on `N ⊗ N.dual` after the suitable rebracketting.
-/
def tensorTensorTensorAssoc : (M ⊗[R] N) ⊗[R] P ⊗[R] Q ≃ₗ[R] (M ⊗[R] N ⊗[R] P) ⊗[R] Q :=
  (TensorProduct.assoc R (M ⊗[R] N) P Q).symm ≪≫ₗ
    congr (TensorProduct.assoc R M N P) (1 : Q ≃ₗ[R] Q)
#align tensor_product.tensor_tensor_tensor_assoc TensorProduct.tensorTensorTensorAssoc

variable {M N P Q}

@[simp]
theorem tensorTensorTensorAssoc_tmul (m : M) (n : N) (p : P) (q : Q) :
    tensorTensorTensorAssoc R M N P Q (m ⊗ₜ n ⊗ₜ (p ⊗ₜ q)) = m ⊗ₜ (n ⊗ₜ p) ⊗ₜ q :=
  rfl
#align tensor_product.tensor_tensor_tensor_assoc_tmul TensorProduct.tensorTensorTensorAssoc_tmul

@[simp]
theorem tensorTensorTensorAssoc_symm_tmul (m : M) (n : N) (p : P) (q : Q) :
    (tensorTensorTensorAssoc R M N P Q).symm (m ⊗ₜ (n ⊗ₜ p) ⊗ₜ q) = m ⊗ₜ n ⊗ₜ (p ⊗ₜ q) :=
  rfl
#align tensor_product.tensor_tensor_tensor_assoc_symm_tmul TensorProduct.tensorTensorTensorAssoc_symm_tmul

end TensorProduct

open scoped TensorProduct

namespace LinearMap

variable {N}

/-- `LinearMap.lTensor M f : M ⊗ N →ₗ M ⊗ P` is the natural linear map
induced by `f : N →ₗ P`. -/
def lTensor (f : N →ₗ[R] P) : M ⊗[R] N →ₗ[R] M ⊗[R] P :=
  TensorProduct.map id f
#align linear_map.ltensor LinearMap.lTensor

/-- `LinearMap.rTensor M f : N₁ ⊗ M →ₗ N₂ ⊗ M` is the natural linear map
induced by `f : N₁ →ₗ N₂`. -/
def rTensor (f : N →ₗ[R] P) : N ⊗[R] M →ₗ[R] P ⊗[R] M :=
  TensorProduct.map f id
#align linear_map.rtensor LinearMap.rTensor

variable (g : P →ₗ[R] Q) (f : N →ₗ[R] P)

@[simp]
theorem lTensor_tmul (m : M) (n : N) : f.lTensor M (m ⊗ₜ n) = m ⊗ₜ f n :=
  rfl
#align linear_map.ltensor_tmul LinearMap.lTensor_tmul

@[simp]
theorem rTensor_tmul (m : M) (n : N) : f.rTensor M (n ⊗ₜ m) = f n ⊗ₜ m :=
  rfl
#align linear_map.rtensor_tmul LinearMap.rTensor_tmul

@[simp]
theorem lTensor_comp_mk (m : M) :
    f.lTensor M ∘ₗ TensorProduct.mk R M N m = TensorProduct.mk R M P m ∘ₗ f :=
  rfl

@[simp]
theorem rTensor_comp_flip_mk (m : M) :
    f.rTensor M ∘ₗ (TensorProduct.mk R N M).flip m = (TensorProduct.mk R P M).flip m ∘ₗ f :=
  rfl

lemma comm_comp_rTensor_comp_comm_eq (g : N →ₗ[R] P) :
    TensorProduct.comm R P Q ∘ₗ rTensor Q g ∘ₗ TensorProduct.comm R Q N =
      lTensor Q g :=
  TensorProduct.ext rfl

lemma comm_comp_lTensor_comp_comm_eq (g : N →ₗ[R] P) :
    TensorProduct.comm R Q P ∘ₗ lTensor Q g ∘ₗ TensorProduct.comm R N Q =
      rTensor Q g :=
  TensorProduct.ext rfl

/-- Given a linear map `f : N → P`, `f ⊗ M` is injective if and only if `M ⊗ f` is injective. -/
theorem lTensor_inj_iff_rTensor_inj :
    Function.Injective (lTensor M f) ↔ Function.Injective (rTensor M f) := by
  simp [← comm_comp_rTensor_comp_comm_eq]

/-- Given a linear map `f : N → P`, `f ⊗ M` is surjective if and only if `M ⊗ f` is surjective. -/
theorem lTensor_surj_iff_rTensor_surj :
    Function.Surjective (lTensor M f) ↔ Function.Surjective (rTensor M f) := by
  simp [← comm_comp_rTensor_comp_comm_eq]

/-- Given a linear map `f : N → P`, `f ⊗ M` is bijective if and only if `M ⊗ f` is bijective. -/
theorem lTensor_bij_iff_rTensor_bij :
    Function.Bijective (lTensor M f) ↔ Function.Bijective (rTensor M f) := by
  simp [← comm_comp_rTensor_comp_comm_eq]

open TensorProduct

attribute [local ext high] TensorProduct.ext

/-- `lTensorHom M` is the natural linear map that sends a linear map `f : N →ₗ P` to `M ⊗ f`. -/
def lTensorHom : (N →ₗ[R] P) →ₗ[R] M ⊗[R] N →ₗ[R] M ⊗[R] P where
  toFun := lTensor M
  map_add' f g := by
    ext x y
    simp only [compr₂_apply, mk_apply, add_apply, lTensor_tmul, tmul_add]
  map_smul' r f := by
    dsimp
    ext x y
    simp only [compr₂_apply, mk_apply, tmul_smul, smul_apply, lTensor_tmul]
#align linear_map.ltensor_hom LinearMap.lTensorHom

/-- `rTensorHom M` is the natural linear map that sends a linear map `f : N →ₗ P` to `f ⊗ M`. -/
def rTensorHom : (N →ₗ[R] P) →ₗ[R] N ⊗[R] M →ₗ[R] P ⊗[R] M where
  toFun f := f.rTensor M
  map_add' f g := by
    ext x y
    simp only [compr₂_apply, mk_apply, add_apply, rTensor_tmul, add_tmul]
  map_smul' r f := by
    dsimp
    ext x y
    simp only [compr₂_apply, mk_apply, smul_tmul, tmul_smul, smul_apply, rTensor_tmul]
#align linear_map.rtensor_hom LinearMap.rTensorHom

@[simp]
theorem coe_lTensorHom : (lTensorHom M : (N →ₗ[R] P) → M ⊗[R] N →ₗ[R] M ⊗[R] P) = lTensor M :=
  rfl
#align linear_map.coe_ltensor_hom LinearMap.coe_lTensorHom

@[simp]
theorem coe_rTensorHom : (rTensorHom M : (N →ₗ[R] P) → N ⊗[R] M →ₗ[R] P ⊗[R] M) = rTensor M :=
  rfl
#align linear_map.coe_rtensor_hom LinearMap.coe_rTensorHom

@[simp]
theorem lTensor_add (f g : N →ₗ[R] P) : (f + g).lTensor M = f.lTensor M + g.lTensor M :=
  (lTensorHom M).map_add f g
#align linear_map.ltensor_add LinearMap.lTensor_add

@[simp]
theorem rTensor_add (f g : N →ₗ[R] P) : (f + g).rTensor M = f.rTensor M + g.rTensor M :=
  (rTensorHom M).map_add f g
#align linear_map.rtensor_add LinearMap.rTensor_add

@[simp]
theorem lTensor_zero : lTensor M (0 : N →ₗ[R] P) = 0 :=
  (lTensorHom M).map_zero
#align linear_map.ltensor_zero LinearMap.lTensor_zero

@[simp]
theorem rTensor_zero : rTensor M (0 : N →ₗ[R] P) = 0 :=
  (rTensorHom M).map_zero
#align linear_map.rtensor_zero LinearMap.rTensor_zero

@[simp]
theorem lTensor_smul (r : R) (f : N →ₗ[R] P) : (r • f).lTensor M = r • f.lTensor M :=
  (lTensorHom M).map_smul r f
#align linear_map.ltensor_smul LinearMap.lTensor_smul

@[simp]
theorem rTensor_smul (r : R) (f : N →ₗ[R] P) : (r • f).rTensor M = r • f.rTensor M :=
  (rTensorHom M).map_smul r f
#align linear_map.rtensor_smul LinearMap.rTensor_smul

theorem lTensor_comp : (g.comp f).lTensor M = (g.lTensor M).comp (f.lTensor M) := by
  ext m n
  simp only [compr₂_apply, mk_apply, comp_apply, lTensor_tmul]
#align linear_map.ltensor_comp LinearMap.lTensor_comp

theorem lTensor_comp_apply (x : M ⊗[R] N) :
    (g.comp f).lTensor M x = (g.lTensor M) ((f.lTensor M) x) := by rw [lTensor_comp, coe_comp]; rfl
#align linear_map.ltensor_comp_apply LinearMap.lTensor_comp_apply

theorem rTensor_comp : (g.comp f).rTensor M = (g.rTensor M).comp (f.rTensor M) := by
  ext m n
  simp only [compr₂_apply, mk_apply, comp_apply, rTensor_tmul]
#align linear_map.rtensor_comp LinearMap.rTensor_comp

theorem rTensor_comp_apply (x : N ⊗[R] M) :
    (g.comp f).rTensor M x = (g.rTensor M) ((f.rTensor M) x) := by rw [rTensor_comp, coe_comp]; rfl
#align linear_map.rtensor_comp_apply LinearMap.rTensor_comp_apply

theorem lTensor_mul (f g : Module.End R N) : (f * g).lTensor M = f.lTensor M * g.lTensor M :=
  lTensor_comp M f g
#align linear_map.ltensor_mul LinearMap.lTensor_mul

theorem rTensor_mul (f g : Module.End R N) : (f * g).rTensor M = f.rTensor M * g.rTensor M :=
  rTensor_comp M f g
#align linear_map.rtensor_mul LinearMap.rTensor_mul

variable (N)

@[simp]
theorem lTensor_id : (id : N →ₗ[R] N).lTensor M = id :=
  map_id
#align linear_map.ltensor_id LinearMap.lTensor_id

-- `simp` can prove this.
theorem lTensor_id_apply (x : M ⊗[R] N) : (LinearMap.id : N →ₗ[R] N).lTensor M x = x := by
  rw [lTensor_id, id_coe, _root_.id]
#align linear_map.ltensor_id_apply LinearMap.lTensor_id_apply

@[simp]
theorem rTensor_id : (id : N →ₗ[R] N).rTensor M = id :=
  map_id
#align linear_map.rtensor_id LinearMap.rTensor_id

-- `simp` can prove this.
theorem rTensor_id_apply (x : N ⊗[R] M) : (LinearMap.id : N →ₗ[R] N).rTensor M x = x := by
  rw [rTensor_id, id_coe, _root_.id]
#align linear_map.rtensor_id_apply LinearMap.rTensor_id_apply

@[simp]
theorem lTensor_smul_action (r : R) :
    (DistribMulAction.toLinearMap R N r).lTensor M =
      DistribMulAction.toLinearMap R (M ⊗[R] N) r :=
<<<<<<< HEAD
  Eq.trans (lTensor_smul M r LinearMap.id) (congrArg _ (lTensor_id M N))
=======
  (lTensor_smul M r LinearMap.id).trans (congrArg _ (lTensor_id M N))
>>>>>>> fc48848e

@[simp]
theorem rTensor_smul_action (r : R) :
    (DistribMulAction.toLinearMap R N r).rTensor M =
      DistribMulAction.toLinearMap R (N ⊗[R] M) r :=
<<<<<<< HEAD
  Eq.trans (rTensor_smul M r LinearMap.id) (congrArg _ (rTensor_id M N))
=======
  (rTensor_smul M r LinearMap.id).trans (congrArg _ (rTensor_id M N))
>>>>>>> fc48848e

variable {N}

theorem lid_comp_rTensor (f : N →ₗ[R] R) :
    (TensorProduct.lid R M).comp (rTensor M f) = lift ((lsmul R M).comp f) := ext' fun _ _ ↦ rfl

@[simp]
theorem lTensor_comp_rTensor (f : M →ₗ[R] P) (g : N →ₗ[R] Q) :
    (g.lTensor P).comp (f.rTensor N) = map f g := by
  simp only [lTensor, rTensor, ← map_comp, id_comp, comp_id]
#align linear_map.ltensor_comp_rtensor LinearMap.lTensor_comp_rTensor

@[simp]
theorem rTensor_comp_lTensor (f : M →ₗ[R] P) (g : N →ₗ[R] Q) :
    (f.rTensor Q).comp (g.lTensor M) = map f g := by
  simp only [lTensor, rTensor, ← map_comp, id_comp, comp_id]
#align linear_map.rtensor_comp_ltensor LinearMap.rTensor_comp_lTensor

@[simp]
theorem map_comp_rTensor (f : M →ₗ[R] P) (g : N →ₗ[R] Q) (f' : S →ₗ[R] M) :
    (map f g).comp (f'.rTensor _) = map (f.comp f') g := by
  simp only [lTensor, rTensor, ← map_comp, id_comp, comp_id]
#align linear_map.map_comp_rtensor LinearMap.map_comp_rTensor

@[simp]
theorem map_comp_lTensor (f : M →ₗ[R] P) (g : N →ₗ[R] Q) (g' : S →ₗ[R] N) :
    (map f g).comp (g'.lTensor _) = map f (g.comp g') := by
  simp only [lTensor, rTensor, ← map_comp, id_comp, comp_id]
#align linear_map.map_comp_ltensor LinearMap.map_comp_lTensor

@[simp]
theorem rTensor_comp_map (f' : P →ₗ[R] S) (f : M →ₗ[R] P) (g : N →ₗ[R] Q) :
    (f'.rTensor _).comp (map f g) = map (f'.comp f) g := by
  simp only [lTensor, rTensor, ← map_comp, id_comp, comp_id]
#align linear_map.rtensor_comp_map LinearMap.rTensor_comp_map

@[simp]
theorem lTensor_comp_map (g' : Q →ₗ[R] S) (f : M →ₗ[R] P) (g : N →ₗ[R] Q) :
    (g'.lTensor _).comp (map f g) = map f (g'.comp g) := by
  simp only [lTensor, rTensor, ← map_comp, id_comp, comp_id]
#align linear_map.ltensor_comp_map LinearMap.lTensor_comp_map

variable {M}

@[simp]
theorem rTensor_pow (f : M →ₗ[R] M) (n : ℕ) : f.rTensor N ^ n = (f ^ n).rTensor N := by
  have h := TensorProduct.map_pow f (id : N →ₗ[R] N) n
  rwa [id_pow] at h
#align linear_map.rtensor_pow LinearMap.rTensor_pow

@[simp]
theorem lTensor_pow (f : N →ₗ[R] N) (n : ℕ) : f.lTensor M ^ n = (f ^ n).lTensor M := by
  have h := TensorProduct.map_pow (id : M →ₗ[R] M) f n
  rwa [id_pow] at h
#align linear_map.ltensor_pow LinearMap.lTensor_pow

end LinearMap

namespace LinearEquiv

variable {N}

/-- `LinearEquiv.lTensor M f : M ⊗ N ≃ₗ M ⊗ P` is the natural linear equivalence
induced by `f : N ≃ₗ P`. -/
def lTensor (f : N ≃ₗ[R] P) : M ⊗[R] N ≃ₗ[R] M ⊗[R] P := TensorProduct.congr (refl R M) f

/-- `LinearEquiv.rTensor M f : N₁ ⊗ M ≃ₗ N₂ ⊗ M` is the natural linear equivalence
induced by `f : N₁ ≃ₗ N₂`. -/
def rTensor (f : N ≃ₗ[R] P) : N ⊗[R] M ≃ₗ[R] P ⊗[R] M := TensorProduct.congr f (refl R M)

variable (g : P ≃ₗ[R] Q) (f : N ≃ₗ[R] P) (m : M) (n : N) (p : P) (x : M ⊗[R] N) (y : N ⊗[R] M)

@[simp] theorem coe_lTensor : lTensor M f = (f : N →ₗ[R] P).lTensor M := rfl

@[simp] theorem coe_lTensor_symm : (lTensor M f).symm = (f.symm : P →ₗ[R] N).lTensor M := rfl

@[simp] theorem coe_rTensor : rTensor M f = (f : N →ₗ[R] P).rTensor M := rfl

@[simp] theorem coe_rTensor_symm : (rTensor M f).symm = (f.symm : P →ₗ[R] N).rTensor M := rfl

@[simp] theorem lTensor_tmul : f.lTensor M (m ⊗ₜ n) = m ⊗ₜ f n := rfl

@[simp] theorem lTensor_symm_tmul : (f.lTensor M).symm (m ⊗ₜ p) = m ⊗ₜ f.symm p := rfl

@[simp] theorem rTensor_tmul : f.rTensor M (n ⊗ₜ m) = f n ⊗ₜ m := rfl

@[simp] theorem rTensor_symm_tmul : (f.rTensor M).symm (p ⊗ₜ m) = f.symm p ⊗ₜ m := rfl

lemma comm_trans_rTensor_trans_comm_eq (g : N ≃ₗ[R] P) :
    TensorProduct.comm R Q N ≪≫ₗ rTensor Q g ≪≫ₗ TensorProduct.comm R P Q = lTensor Q g :=
  toLinearMap_injective <| TensorProduct.ext rfl

lemma comm_trans_lTensor_trans_comm_eq (g : N ≃ₗ[R] P) :
    TensorProduct.comm R N Q ≪≫ₗ lTensor Q g ≪≫ₗ TensorProduct.comm R Q P = rTensor Q g :=
  toLinearMap_injective <| TensorProduct.ext rfl

theorem lTensor_trans : (f ≪≫ₗ g).lTensor M = f.lTensor M ≪≫ₗ g.lTensor M :=
  toLinearMap_injective <| LinearMap.lTensor_comp M _ _

theorem lTensor_trans_apply : (f ≪≫ₗ g).lTensor M x = g.lTensor M (f.lTensor M x) :=
  LinearMap.lTensor_comp_apply M _ _ x

theorem rTensor_trans : (f ≪≫ₗ g).rTensor M = f.rTensor M ≪≫ₗ g.rTensor M :=
  toLinearMap_injective <| LinearMap.rTensor_comp M _ _

theorem rTensor_trans_apply : (f ≪≫ₗ g).rTensor M y = g.rTensor M (f.rTensor M y) :=
  LinearMap.rTensor_comp_apply M _ _ y

theorem lTensor_mul (f g : N ≃ₗ[R] N) : (f * g).lTensor M = f.lTensor M * g.lTensor M :=
  lTensor_trans M f g

theorem rTensor_mul (f g : N ≃ₗ[R] N) : (f * g).rTensor M = f.rTensor M * g.rTensor M :=
  rTensor_trans M f g

variable (N)

@[simp] theorem lTensor_refl : (refl R N).lTensor M = refl R _ := TensorProduct.congr_refl_refl

theorem lTensor_refl_apply : (refl R N).lTensor M x = x := by rw [lTensor_refl, refl_apply]

@[simp] theorem rTensor_refl : (refl R N).rTensor M = refl R _ := TensorProduct.congr_refl_refl

theorem rTensor_refl_apply : (refl R N).rTensor M y = y := by rw [rTensor_refl, refl_apply]

variable {N}

@[simp] theorem rTensor_trans_lTensor (f : M ≃ₗ[R] P) (g : N ≃ₗ[R] Q) :
    f.rTensor N ≪≫ₗ g.lTensor P = TensorProduct.congr f g :=
  toLinearMap_injective <| LinearMap.lTensor_comp_rTensor M _ _

@[simp] theorem lTensor_trans_rTensor (f : M ≃ₗ[R] P) (g : N ≃ₗ[R] Q) :
    g.lTensor M ≪≫ₗ f.rTensor Q = TensorProduct.congr f g :=
  toLinearMap_injective <| LinearMap.rTensor_comp_lTensor M _ _

@[simp] theorem rTensor_trans_congr (f : M ≃ₗ[R] P) (g : N ≃ₗ[R] Q) (f' : S ≃ₗ[R] M) :
    f'.rTensor _ ≪≫ₗ TensorProduct.congr f g = TensorProduct.congr (f' ≪≫ₗ f) g :=
  toLinearMap_injective <| LinearMap.map_comp_rTensor M _ _ _

@[simp] theorem lTensor_trans_congr (f : M ≃ₗ[R] P) (g : N ≃ₗ[R] Q) (g' : S ≃ₗ[R] N) :
    g'.lTensor _ ≪≫ₗ TensorProduct.congr f g = TensorProduct.congr f (g' ≪≫ₗ g) :=
  toLinearMap_injective <| LinearMap.map_comp_lTensor M _ _ _

@[simp] theorem congr_trans_rTensor (f' : P ≃ₗ[R] S) (f : M ≃ₗ[R] P) (g : N ≃ₗ[R] Q) :
    TensorProduct.congr f g ≪≫ₗ f'.rTensor _ = TensorProduct.congr (f ≪≫ₗ f') g :=
  toLinearMap_injective <| LinearMap.rTensor_comp_map M _ _ _

@[simp] theorem congr_trans_lTensor (g' : Q ≃ₗ[R] S) (f : M ≃ₗ[R] P) (g : N ≃ₗ[R] Q) :
    TensorProduct.congr f g ≪≫ₗ g'.lTensor _ = TensorProduct.congr f (g ≪≫ₗ g') :=
  toLinearMap_injective <| LinearMap.lTensor_comp_map M _ _ _

variable {M}

@[simp] theorem rTensor_pow (f : M ≃ₗ[R] M) (n : ℕ) : f.rTensor N ^ n = (f ^ n).rTensor N := by
  simpa only [one_pow] using TensorProduct.congr_pow f (1 : N ≃ₗ[R] N) n

@[simp] theorem rTensor_zpow (f : M ≃ₗ[R] M) (n : ℤ) : f.rTensor N ^ n = (f ^ n).rTensor N := by
  simpa only [one_zpow] using TensorProduct.congr_zpow f (1 : N ≃ₗ[R] N) n

@[simp] theorem lTensor_pow (f : N ≃ₗ[R] N) (n : ℕ) : f.lTensor M ^ n = (f ^ n).lTensor M := by
  simpa only [one_pow] using TensorProduct.congr_pow (1 : M ≃ₗ[R] M) f n

@[simp] theorem lTensor_zpow (f : N ≃ₗ[R] N) (n : ℤ) : f.lTensor M ^ n = (f ^ n).lTensor M := by
  simpa only [one_zpow] using TensorProduct.congr_zpow (1 : M ≃ₗ[R] M) f n

end LinearEquiv

end Semiring

section Ring

variable {R : Type*} [CommSemiring R]
variable {M : Type*} {N : Type*} {P : Type*} {Q : Type*} {S : Type*}
variable [AddCommGroup M] [AddCommGroup N] [AddCommGroup P] [AddCommGroup Q] [AddCommGroup S]
variable [Module R M] [Module R N] [Module R P] [Module R Q] [Module R S]

namespace TensorProduct

open TensorProduct

open LinearMap

variable (R)

/-- Auxiliary function to defining negation multiplication on tensor product. -/
def Neg.aux : M ⊗[R] N →ₗ[R] M ⊗[R] N :=
  lift <| (mk R M N).comp (-LinearMap.id)
#noalign tensor_product.neg.aux

variable {R}

#noalign tensor_product.neg.aux_of

instance neg : Neg (M ⊗[R] N) where
  neg := Neg.aux R

protected theorem add_left_neg (x : M ⊗[R] N) : -x + x = 0 :=
  x.induction_on
    (by rw [add_zero]; apply (Neg.aux R).map_zero)
    (fun x y => by convert (add_tmul (R := R) (-x) x y).symm; rw [add_left_neg, zero_tmul])
    fun x y hx hy => by
    suffices -x + x + (-y + y) = 0 by
      rw [← this]
      unfold Neg.neg neg
      simp only
      rw [map_add]
      abel
    rw [hx, hy, add_zero]
#align tensor_product.add_left_neg TensorProduct.add_left_neg

instance addCommGroup : AddCommGroup (M ⊗[R] N) :=
  { TensorProduct.addCommMonoid with
    neg := Neg.neg
    sub := _
    sub_eq_add_neg := fun _ _ => rfl
    add_left_neg := fun x => TensorProduct.add_left_neg x
    zsmul := fun n v => n • v
    zsmul_zero' := by simp [TensorProduct.zero_smul]
    zsmul_succ' := by simp [add_comm, TensorProduct.one_smul, TensorProduct.add_smul]
    zsmul_neg' := fun n x => by
      change (-n.succ : ℤ) • x = -(((n : ℤ) + 1) • x)
      rw [← zero_add (_ • x), ← TensorProduct.add_left_neg ((n.succ : ℤ) • x), add_assoc,
        ← add_smul, ← sub_eq_add_neg, sub_self, zero_smul, add_zero]
      rfl }

theorem neg_tmul (m : M) (n : N) : (-m) ⊗ₜ n = -m ⊗ₜ[R] n :=
  rfl
#align tensor_product.neg_tmul TensorProduct.neg_tmul

theorem tmul_neg (m : M) (n : N) : m ⊗ₜ (-n) = -m ⊗ₜ[R] n :=
  (mk R M N _).map_neg _
#align tensor_product.tmul_neg TensorProduct.tmul_neg

theorem tmul_sub (m : M) (n₁ n₂ : N) : m ⊗ₜ (n₁ - n₂) = m ⊗ₜ[R] n₁ - m ⊗ₜ[R] n₂ :=
  (mk R M N _).map_sub _ _
#align tensor_product.tmul_sub TensorProduct.tmul_sub

theorem sub_tmul (m₁ m₂ : M) (n : N) : (m₁ - m₂) ⊗ₜ n = m₁ ⊗ₜ[R] n - m₂ ⊗ₜ[R] n :=
  (mk R M N).map_sub₂ _ _ _
#align tensor_product.sub_tmul TensorProduct.sub_tmul

/-- While the tensor product will automatically inherit a ℤ-module structure from
`AddCommGroup.intModule`, that structure won't be compatible with lemmas like `tmul_smul` unless
we use a `ℤ-Module` instance provided by `TensorProduct.left_module`.

When `R` is a `Ring` we get the required `TensorProduct.compatible_smul` instance through
`IsScalarTower`, but when it is only a `Semiring` we need to build it from scratch.
The instance diamond in `compatible_smul` doesn't matter because it's in `Prop`.
-/
instance CompatibleSMul.int : CompatibleSMul R ℤ M N :=
  ⟨fun r m n =>
    Int.induction_on r (by simp) (fun r ih => by simpa [add_smul, tmul_add, add_tmul] using ih)
      fun r ih => by simpa [sub_smul, tmul_sub, sub_tmul] using ih⟩
#align tensor_product.compatible_smul.int TensorProduct.CompatibleSMul.int

instance CompatibleSMul.unit {S} [Monoid S] [DistribMulAction S M] [DistribMulAction S N]
    [CompatibleSMul R S M N] : CompatibleSMul R Sˣ M N :=
  ⟨fun s m n => (CompatibleSMul.smul_tmul (s : S) m n : _)⟩
#align tensor_product.compatible_smul.unit TensorProduct.CompatibleSMul.unit

end TensorProduct

namespace LinearMap

@[simp]
theorem lTensor_sub (f g : N →ₗ[R] P) : (f - g).lTensor M = f.lTensor M - g.lTensor M := by
  simp_rw [← coe_lTensorHom]
  exact (lTensorHom (R := R) (N := N) (P := P) M).map_sub f g
#align linear_map.ltensor_sub LinearMap.lTensor_sub

@[simp]
theorem rTensor_sub (f g : N →ₗ[R] P) : (f - g).rTensor M = f.rTensor M - g.rTensor M := by
  simp only [← coe_rTensorHom]
  exact (rTensorHom (R := R) (N := N) (P := P) M).map_sub f g
#align linear_map.rtensor_sub LinearMap.rTensor_sub

@[simp]
theorem lTensor_neg (f : N →ₗ[R] P) : (-f).lTensor M = -f.lTensor M := by
  simp only [← coe_lTensorHom]
  exact (lTensorHom (R := R) (N := N) (P := P) M).map_neg f
#align linear_map.ltensor_neg LinearMap.lTensor_neg

@[simp]
theorem rTensor_neg (f : N →ₗ[R] P) : (-f).rTensor M = -f.rTensor M := by
  simp only [← coe_rTensorHom]
  exact (rTensorHom (R := R) (N := N) (P := P) M).map_neg f
#align linear_map.rtensor_neg LinearMap.rTensor_neg

end LinearMap

end Ring<|MERGE_RESOLUTION|>--- conflicted
+++ resolved
@@ -1335,21 +1335,13 @@
 theorem lTensor_smul_action (r : R) :
     (DistribMulAction.toLinearMap R N r).lTensor M =
       DistribMulAction.toLinearMap R (M ⊗[R] N) r :=
-<<<<<<< HEAD
-  Eq.trans (lTensor_smul M r LinearMap.id) (congrArg _ (lTensor_id M N))
-=======
   (lTensor_smul M r LinearMap.id).trans (congrArg _ (lTensor_id M N))
->>>>>>> fc48848e
 
 @[simp]
 theorem rTensor_smul_action (r : R) :
     (DistribMulAction.toLinearMap R N r).rTensor M =
       DistribMulAction.toLinearMap R (N ⊗[R] M) r :=
-<<<<<<< HEAD
-  Eq.trans (rTensor_smul M r LinearMap.id) (congrArg _ (rTensor_id M N))
-=======
   (rTensor_smul M r LinearMap.id).trans (congrArg _ (rTensor_id M N))
->>>>>>> fc48848e
 
 variable {N}
 
