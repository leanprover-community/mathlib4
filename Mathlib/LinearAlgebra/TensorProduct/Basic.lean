/-
Copyright (c) 2018 Kenny Lau. All rights reserved.
Released under Apache 2.0 license as described in the file LICENSE.
Authors: Kenny Lau, Mario Carneiro
-/
import Mathlib.Algebra.Module.Submodule.Bilinear
import Mathlib.Algebra.Module.Equiv.Basic
import Mathlib.GroupTheory.Congruence.Hom
import Mathlib.Tactic.Abel
import Mathlib.Tactic.SuppressCompilation

/-!
# Tensor product of modules over commutative semirings.

This file constructs the tensor product of modules over commutative semirings. Given a semiring `R`
and modules over it `M` and `N`, the standard construction of the tensor product is
`TensorProduct R M N`. It is also a module over `R`.

It comes with a canonical bilinear map
`TensorProduct.mk R M N : M →ₗ[R] N →ₗ[R] TensorProduct R M N`.

Given any bilinear map `f : M →ₗ[R] N →ₗ[R] P`, there is a unique linear map
`TensorProduct.lift f : TensorProduct R M N →ₗ[R] P` whose composition with the canonical bilinear
map `TensorProduct.mk` is the given bilinear map `f`.  Uniqueness is shown in the theorem
`TensorProduct.lift.unique`.


## Notation

* This file introduces the notation `M ⊗ N` and `M ⊗[R] N` for the tensor product space
  `TensorProduct R M N`.
* It introduces the notation `m ⊗ₜ n` and `m ⊗ₜ[R] n` for the tensor product of two elements,
  otherwise written as `TensorProduct.tmul R m n`.


## Tags

bilinear, tensor, tensor product
-/

section Semiring

variable {R : Type*} [CommSemiring R]
variable {R₂ : Type*} [CommSemiring R₂]
variable {R₃ : Type*} [CommSemiring R₃]
variable {R' : Type*} [Monoid R']
variable {R'' : Type*} [Semiring R'']

variable {A M N P Q P' Q' M₂ N₂ P₂ Q₂ M₃ N₃ P₃ Q₃ : Type*}
variable [AddCommMonoid M] [AddCommMonoid N] [AddCommMonoid P] [AddCommMonoid Q]
variable [AddCommMonoid P'] [AddCommMonoid Q']
variable [AddCommMonoid M₂] [AddCommMonoid N₂] [AddCommMonoid P₂] [AddCommMonoid Q₂]
variable [AddCommMonoid M₃] [AddCommMonoid N₃] [AddCommMonoid P₃] [AddCommMonoid Q₃]
variable [DistribMulAction R' M]
variable [Module R'' M]
<<<<<<< HEAD
variable [Module R M] [Module R N] --[Module R P] [Module R Q] will be added later
variable [Module R P'] [Module R Q']
variable [Module R₂ M₂] [Module R₂ N₂] [Module R₂ P₂] [Module R₂ Q₂]
variable [Module R₃ M₃] [Module R₃ N₃] [Module R₃ P₃] [Module R₃ Q₃]
variable {σ₁₂ : R →+* R₂} {σ₂₃ : R₂ →+* R₃} {σ₁₃ : R →+* R₃}
=======
variable {R₂ R₃ M₂ M₃ N₂ N₃ P₂ : Type*}
variable [CommSemiring R₂] [CommSemiring R₃]
variable {σ₁₂ : R →+* R₂} {σ₂₃ : R₂ →+* R₃} {σ₁₃ : R →+* R₃}
variable [AddCommMonoid M₂] [AddCommMonoid M₃] [AddCommMonoid N₂]
  [AddCommMonoid N₃] [AddCommMonoid P₂]
variable [Module R₂ M₂] [Module R₃ M₃] [Module R₂ N₂] [Module R₃ N₃] [Module R₂ P₂]
>>>>>>> 69bf692a

variable (M N)

namespace TensorProduct

section

variable (R)

/-- The relation on `FreeAddMonoid (M × N)` that generates a congruence whose quotient is
the tensor product. -/
inductive Eqv : FreeAddMonoid (M × N) → FreeAddMonoid (M × N) → Prop
  | of_zero_left : ∀ n : N, Eqv (.of (0, n)) 0
  | of_zero_right : ∀ m : M, Eqv (.of (m, 0)) 0
  | of_add_left : ∀ (m₁ m₂ : M) (n : N), Eqv (.of (m₁, n) + .of (m₂, n)) (.of (m₁ + m₂, n))
  | of_add_right : ∀ (m : M) (n₁ n₂ : N), Eqv (.of (m, n₁) + .of (m, n₂)) (.of (m, n₁ + n₂))
  | of_smul : ∀ (r : R) (m : M) (n : N), Eqv (.of (r • m, n)) (.of (m, r • n))
  | add_comm : ∀ x y, Eqv (x + y) (y + x)

end

end TensorProduct

variable (R) in
/-- The tensor product of two modules `M` and `N` over the same commutative semiring `R`.
The localized notations are `M ⊗ N` and `M ⊗[R] N`, accessed by `open scoped TensorProduct`. -/
def TensorProduct : Type _ :=
  (addConGen (TensorProduct.Eqv R M N)).Quotient

set_option quotPrecheck false in
@[inherit_doc TensorProduct] scoped[TensorProduct] infixl:100 " ⊗ " => TensorProduct _

@[inherit_doc] scoped[TensorProduct] notation:100 M:100 " ⊗[" R "] " N:101 => TensorProduct R M N

namespace TensorProduct

section Module

protected instance zero : Zero (M ⊗[R] N) :=
  (addConGen (TensorProduct.Eqv R M N)).zero

protected instance add : Add (M ⊗[R] N) :=
  (addConGen (TensorProduct.Eqv R M N)).hasAdd

instance addZeroClass : AddZeroClass (M ⊗[R] N) :=
  { (addConGen (TensorProduct.Eqv R M N)).addMonoid with
    /- The `toAdd` field is given explicitly as `TensorProduct.add` for performance reasons.
    This avoids any need to unfold `Con.addMonoid` when the type checker is checking
    that instance diagrams commute -/
    toAdd := TensorProduct.add _ _
    toZero := TensorProduct.zero _ _ }

instance addSemigroup : AddSemigroup (M ⊗[R] N) :=
  { (addConGen (TensorProduct.Eqv R M N)).addMonoid with
    toAdd := TensorProduct.add _ _ }

instance addCommSemigroup : AddCommSemigroup (M ⊗[R] N) :=
  { (addConGen (TensorProduct.Eqv R M N)).addMonoid with
    toAddSemigroup := TensorProduct.addSemigroup _ _
    add_comm := fun x y =>
      AddCon.induction_on₂ x y fun _ _ =>
        Quotient.sound' <| AddConGen.Rel.of _ _ <| Eqv.add_comm _ _ }

instance : Inhabited (M ⊗[R] N) :=
  ⟨0⟩

variable {M N}

variable (R) in
/-- The canonical function `M → N → M ⊗ N`. The localized notations are `m ⊗ₜ n` and `m ⊗ₜ[R] n`,
accessed by `open scoped TensorProduct`. -/
def tmul (m : M) (n : N) : M ⊗[R] N :=
  AddCon.mk' _ <| FreeAddMonoid.of (m, n)

/-- The canonical function `M → N → M ⊗ N`. -/
infixl:100 " ⊗ₜ " => tmul _

/-- The canonical function `M → N → M ⊗ N`. -/
notation:100 x:100 " ⊗ₜ[" R "] " y:101 => tmul R x y

/-- Produces an arbitrary representation of the form `mₒ ⊗ₜ n₀ + ...`. -/
unsafe instance [Repr M] [Repr N] : Repr (M ⊗[R] N) where
  reprPrec mn p :=
    let parts := mn.unquot.toList.map fun (mi, ni) =>
      Std.Format.group f!"{reprPrec mi 100} ⊗ₜ {reprPrec ni 101}"
    match parts with
    | [] => f!"0"
    | [part] => if p > 100 then Std.Format.bracketFill "(" part ")" else .fill part
    | parts =>
      (if p > 65 then (Std.Format.bracketFill "(" · ")") else (.fill ·)) <|
        .joinSep parts f!" +{Std.Format.line}"

@[elab_as_elim, induction_eliminator]
protected theorem induction_on {motive : M ⊗[R] N → Prop} (z : M ⊗[R] N)
    (zero : motive 0)
    (tmul : ∀ x y, motive <| x ⊗ₜ[R] y)
    (add : ∀ x y, motive x → motive y → motive (x + y)) : motive z :=
  AddCon.induction_on z fun x =>
    FreeAddMonoid.recOn x zero fun ⟨m, n⟩ y ih => by
      rw [AddCon.coe_add]
      exact add _ _ (tmul ..) ih

/-- Lift an `R`-balanced map to the tensor product.

A map `f : M →+ N →+ P` additive in both components is `R`-balanced, or middle linear with respect
to `R`, if scalar multiplication in either argument is equivalent, `f (r • m) n = f m (r • n)`.

Note that strictly the first action should be a right-action by `R`, but for now `R` is commutative
so it doesn't matter. -/
-- TODO: use this to implement `lift` and `SMul.aux`. For now we do not do this as it causes
-- performance issues elsewhere.
def liftAddHom (f : M →+ N →+ P)
    (hf : ∀ (r : R) (m : M) (n : N), f (r • m) n = f m (r • n)) :
    M ⊗[R] N →+ P :=
  (addConGen (TensorProduct.Eqv R M N)).lift (FreeAddMonoid.lift (fun mn : M × N => f mn.1 mn.2)) <|
    AddCon.addConGen_le fun x y hxy =>
      match x, y, hxy with
      | _, _, .of_zero_left n =>
        (AddCon.ker_rel _).2 <| by simp_rw [map_zero, FreeAddMonoid.lift_eval_of, map_zero,
          AddMonoidHom.zero_apply]
      | _, _, .of_zero_right m =>
        (AddCon.ker_rel _).2 <| by simp_rw [map_zero, FreeAddMonoid.lift_eval_of, map_zero]
      | _, _, .of_add_left m₁ m₂ n =>
        (AddCon.ker_rel _).2 <| by simp_rw [map_add, FreeAddMonoid.lift_eval_of, map_add,
          AddMonoidHom.add_apply]
      | _, _, .of_add_right m n₁ n₂ =>
        (AddCon.ker_rel _).2 <| by simp_rw [map_add, FreeAddMonoid.lift_eval_of, map_add]
      | _, _, .of_smul s m n =>
        (AddCon.ker_rel _).2 <| by rw [FreeAddMonoid.lift_eval_of, FreeAddMonoid.lift_eval_of, hf]
      | _, _, .add_comm x y =>
        (AddCon.ker_rel _).2 <| by simp_rw [map_add, add_comm]

@[simp]
theorem liftAddHom_tmul (f : M →+ N →+ P)
    (hf : ∀ (r : R) (m : M) (n : N), f (r • m) n = f m (r • n)) (m : M) (n : N) :
    liftAddHom f hf (m ⊗ₜ n) = f m n :=
  rfl

variable (M) in
@[simp]
theorem zero_tmul (n : N) : (0 : M) ⊗ₜ[R] n = 0 :=
  Quotient.sound' <| AddConGen.Rel.of _ _ <| Eqv.of_zero_left _

theorem add_tmul (m₁ m₂ : M) (n : N) : (m₁ + m₂) ⊗ₜ n = m₁ ⊗ₜ n + m₂ ⊗ₜ[R] n :=
  Eq.symm <| Quotient.sound' <| AddConGen.Rel.of _ _ <| Eqv.of_add_left _ _ _

variable (N) in
@[simp]
theorem tmul_zero (m : M) : m ⊗ₜ[R] (0 : N) = 0 :=
  Quotient.sound' <| AddConGen.Rel.of _ _ <| Eqv.of_zero_right _

theorem tmul_add (m : M) (n₁ n₂ : N) : m ⊗ₜ (n₁ + n₂) = m ⊗ₜ n₁ + m ⊗ₜ[R] n₂ :=
  Eq.symm <| Quotient.sound' <| AddConGen.Rel.of _ _ <| Eqv.of_add_right _ _ _

instance uniqueLeft [Subsingleton M] : Unique (M ⊗[R] N) where
  default := 0
  uniq z := z.induction_on rfl (fun x y ↦ by rw [Subsingleton.elim x 0, zero_tmul]) <| by
    rintro _ _ rfl rfl; apply add_zero

instance uniqueRight [Subsingleton N] : Unique (M ⊗[R] N) where
  default := 0
  uniq z := z.induction_on rfl (fun x y ↦ by rw [Subsingleton.elim y 0, tmul_zero]) <| by
    rintro _ _ rfl rfl; apply add_zero

section

variable (R R' M N)

/-- A typeclass for `SMul` structures which can be moved across a tensor product.

This typeclass is generated automatically from an `IsScalarTower` instance, but exists so that
we can also add an instance for `AddCommGroup.toIntModule`, allowing `z •` to be moved even if
`R` does not support negation.

Note that `Module R' (M ⊗[R] N)` is available even without this typeclass on `R'`; it's only
needed if `TensorProduct.smul_tmul`, `TensorProduct.smul_tmul'`, or `TensorProduct.tmul_smul` is
used.
-/
class CompatibleSMul [DistribMulAction R' N] : Prop where
  smul_tmul : ∀ (r : R') (m : M) (n : N), (r • m) ⊗ₜ n = m ⊗ₜ[R] (r • n)

end

/-- Note that this provides the default `CompatibleSMul R R M N` instance through
`IsScalarTower.left`. -/
instance (priority := 100) CompatibleSMul.isScalarTower [SMul R' R] [IsScalarTower R' R M]
    [DistribMulAction R' N] [IsScalarTower R' R N] : CompatibleSMul R R' M N :=
  ⟨fun r m n => by
    conv_lhs => rw [← one_smul R m]
    conv_rhs => rw [← one_smul R n]
    rw [← smul_assoc, ← smul_assoc]
    exact Quotient.sound' <| AddConGen.Rel.of _ _ <| Eqv.of_smul _ _ _⟩

/-- `smul` can be moved from one side of the product to the other . -/
theorem smul_tmul [DistribMulAction R' N] [CompatibleSMul R R' M N] (r : R') (m : M) (n : N) :
    (r • m) ⊗ₜ n = m ⊗ₜ[R] (r • n) :=
  CompatibleSMul.smul_tmul _ _ _

private def addMonoidWithWrongNSMul : AddMonoid (M ⊗[R] N) :=
  { (addConGen (TensorProduct.Eqv R M N)).addMonoid with }

attribute [local instance] addMonoidWithWrongNSMul in
/-- Auxiliary function to defining scalar multiplication on tensor product. -/
def SMul.aux {R' : Type*} [SMul R' M] (r : R') : FreeAddMonoid (M × N) →+ M ⊗[R] N :=
  FreeAddMonoid.lift fun p : M × N => (r • p.1) ⊗ₜ p.2

theorem SMul.aux_of {R' : Type*} [SMul R' M] (r : R') (m : M) (n : N) :
    SMul.aux r (.of (m, n)) = (r • m) ⊗ₜ[R] n :=
  rfl

variable [SMulCommClass R R' M] [SMulCommClass R R'' M]

/-- Given two modules over a commutative semiring `R`, if one of the factors carries a
(distributive) action of a second type of scalars `R'`, which commutes with the action of `R`, then
the tensor product (over `R`) carries an action of `R'`.

This instance defines this `R'` action in the case that it is the left module which has the `R'`
action. Two natural ways in which this situation arises are:
* Extension of scalars
* A tensor product of a group representation with a module not carrying an action

Note that in the special case that `R = R'`, since `R` is commutative, we just get the usual scalar
action on a tensor product of two modules. This special case is important enough that, for
performance reasons, we define it explicitly below. -/
instance leftHasSMul : SMul R' (M ⊗[R] N) :=
  ⟨fun r =>
    (addConGen (TensorProduct.Eqv R M N)).lift (SMul.aux r : _ →+ M ⊗[R] N) <|
      AddCon.addConGen_le fun x y hxy =>
        match x, y, hxy with
        | _, _, .of_zero_left n =>
          (AddCon.ker_rel _).2 <| by simp_rw [map_zero, SMul.aux_of, smul_zero, zero_tmul]
        | _, _, .of_zero_right m =>
          (AddCon.ker_rel _).2 <| by simp_rw [map_zero, SMul.aux_of, tmul_zero]
        | _, _, .of_add_left m₁ m₂ n =>
          (AddCon.ker_rel _).2 <| by simp_rw [map_add, SMul.aux_of, smul_add, add_tmul]
        | _, _, .of_add_right m n₁ n₂ =>
          (AddCon.ker_rel _).2 <| by simp_rw [map_add, SMul.aux_of, tmul_add]
        | _, _, .of_smul s m n =>
          (AddCon.ker_rel _).2 <| by rw [SMul.aux_of, SMul.aux_of, ← smul_comm, smul_tmul]
        | _, _, .add_comm x y =>
          (AddCon.ker_rel _).2 <| by simp_rw [map_add, add_comm]⟩

instance : SMul R (M ⊗[R] N) :=
  TensorProduct.leftHasSMul

protected theorem smul_zero (r : R') : r • (0 : M ⊗[R] N) = 0 :=
  AddMonoidHom.map_zero _

protected theorem smul_add (r : R') (x y : M ⊗[R] N) : r • (x + y) = r • x + r • y :=
  AddMonoidHom.map_add _ _ _

protected theorem zero_smul (x : M ⊗[R] N) : (0 : R'') • x = 0 :=
  have : ∀ (r : R'') (m : M) (n : N), r • m ⊗ₜ[R] n = (r • m) ⊗ₜ n := fun _ _ _ => rfl
  x.induction_on (by rw [TensorProduct.smul_zero])
    (fun m n => by rw [this, zero_smul, zero_tmul]) fun x y ihx ihy => by
    rw [TensorProduct.smul_add, ihx, ihy, add_zero]

protected theorem one_smul (x : M ⊗[R] N) : (1 : R') • x = x :=
  have : ∀ (r : R') (m : M) (n : N), r • m ⊗ₜ[R] n = (r • m) ⊗ₜ n := fun _ _ _ => rfl
  x.induction_on (by rw [TensorProduct.smul_zero])
    (fun m n => by rw [this, one_smul])
    fun x y ihx ihy => by rw [TensorProduct.smul_add, ihx, ihy]

protected theorem add_smul (r s : R'') (x : M ⊗[R] N) : (r + s) • x = r • x + s • x :=
  have : ∀ (r : R'') (m : M) (n : N), r • m ⊗ₜ[R] n = (r • m) ⊗ₜ n := fun _ _ _ => rfl
  x.induction_on (by simp_rw [TensorProduct.smul_zero, add_zero])
    (fun m n => by simp_rw [this, add_smul, add_tmul]) fun x y ihx ihy => by
    simp_rw [TensorProduct.smul_add]
    rw [ihx, ihy, add_add_add_comm]

instance addMonoid : AddMonoid (M ⊗[R] N) :=
  { TensorProduct.addZeroClass _ _ with
    toAddSemigroup := TensorProduct.addSemigroup _ _
    toZero := TensorProduct.zero _ _
    nsmul := fun n v => n • v
    nsmul_zero := by simp [TensorProduct.zero_smul]
    nsmul_succ := by simp only [TensorProduct.one_smul, TensorProduct.add_smul, add_comm,
      forall_const] }

instance addCommMonoid : AddCommMonoid (M ⊗[R] N) :=
  { TensorProduct.addCommSemigroup _ _ with
    toAddMonoid := TensorProduct.addMonoid }

variable (R)

theorem _root_.IsAddUnit.tmul_left {n : N} (hn : IsAddUnit n) (m : M) : IsAddUnit (m ⊗ₜ[R] n) := by
  rw [isAddUnit_iff_exists_neg] at hn ⊢
  have ⟨b, eq⟩ := hn
  exact ⟨m ⊗ₜ[R] b, by rw [← tmul_add, eq, tmul_zero]⟩

theorem _root_.IsAddUnit.tmul_right {m : M} (hm : IsAddUnit m) (n : N) : IsAddUnit (m ⊗ₜ[R] n) := by
  rw [isAddUnit_iff_exists_neg] at hm ⊢
  have ⟨b, eq⟩ := hm
  exact ⟨b ⊗ₜ[R] n, by rw [← add_tmul, eq, zero_tmul]⟩

variable {R}

instance leftDistribMulAction : DistribMulAction R' (M ⊗[R] N) :=
  have : ∀ (r : R') (m : M) (n : N), r • m ⊗ₜ[R] n = (r • m) ⊗ₜ n := fun _ _ _ => rfl
  { smul_add := fun r x y => TensorProduct.smul_add r x y
    mul_smul := fun r s x =>
      x.induction_on (by simp_rw [TensorProduct.smul_zero])
        (fun m n => by simp_rw [this, mul_smul]) fun x y ihx ihy => by
        simp_rw [TensorProduct.smul_add]
        rw [ihx, ihy]
    one_smul := TensorProduct.one_smul
    smul_zero := TensorProduct.smul_zero }

instance : DistribMulAction R (M ⊗[R] N) :=
  TensorProduct.leftDistribMulAction

theorem smul_tmul' (r : R') (m : M) (n : N) : r • m ⊗ₜ[R] n = (r • m) ⊗ₜ n :=
  rfl

@[simp]
theorem tmul_smul [DistribMulAction R' N] [CompatibleSMul R R' M N] (r : R') (x : M) (y : N) :
    x ⊗ₜ (r • y) = r • x ⊗ₜ[R] y :=
  (smul_tmul _ _ _).symm

theorem smul_tmul_smul (r s : R) (m : M) (n : N) : (r • m) ⊗ₜ[R] (s • n) = (r * s) • m ⊗ₜ[R] n := by
  simp_rw [smul_tmul, tmul_smul, mul_smul]

theorem tmul_eq_smul_one_tmul {S : Type*} [Semiring S] [Module R S] [SMulCommClass R S S]
    (s : S) (m : M) : s ⊗ₜ[R] m = s • (1 ⊗ₜ[R] m) := by
  nth_rw 1 [← mul_one s, ← smul_eq_mul, smul_tmul']

@[deprecated (since := "2025-07-08")] alias tsmul_eq_smul_one_tuml := tmul_eq_smul_one_tmul

instance leftModule : Module R'' (M ⊗[R] N) :=
  { add_smul := TensorProduct.add_smul
    zero_smul := TensorProduct.zero_smul }

instance : Module R (M ⊗[R] N) :=
  TensorProduct.leftModule

instance [Module R''ᵐᵒᵖ M] [IsCentralScalar R'' M] : IsCentralScalar R'' (M ⊗[R] N) where
  op_smul_eq_smul r x :=
    x.induction_on (by rw [smul_zero, smul_zero])
      (fun x y => by rw [smul_tmul', smul_tmul', op_smul_eq_smul]) fun x y hx hy => by
      rw [smul_add, smul_add, hx, hy]

section

-- Like `R'`, `R'₂` provides a `DistribMulAction R'₂ (M ⊗[R] N)`
variable {R'₂ : Type*} [Monoid R'₂] [DistribMulAction R'₂ M]
variable [SMulCommClass R R'₂ M]

/-- `SMulCommClass R' R'₂ M` implies `SMulCommClass R' R'₂ (M ⊗[R] N)` -/
instance smulCommClass_left [SMulCommClass R' R'₂ M] : SMulCommClass R' R'₂ (M ⊗[R] N) where
  smul_comm r' r'₂ x :=
    TensorProduct.induction_on x (by simp_rw [TensorProduct.smul_zero])
      (fun m n => by simp_rw [smul_tmul', smul_comm]) fun x y ihx ihy => by
      simp_rw [TensorProduct.smul_add]; rw [ihx, ihy]

variable [SMul R'₂ R']

/-- `IsScalarTower R'₂ R' M` implies `IsScalarTower R'₂ R' (M ⊗[R] N)` -/
instance isScalarTower_left [IsScalarTower R'₂ R' M] : IsScalarTower R'₂ R' (M ⊗[R] N) :=
  ⟨fun s r x =>
    x.induction_on (by simp)
      (fun m n => by rw [smul_tmul', smul_tmul', smul_tmul', smul_assoc]) fun x y ihx ihy => by
      rw [smul_add, smul_add, smul_add, ihx, ihy]⟩

variable [DistribMulAction R'₂ N] [DistribMulAction R' N]
variable [CompatibleSMul R R'₂ M N] [CompatibleSMul R R' M N]

/-- `IsScalarTower R'₂ R' N` implies `IsScalarTower R'₂ R' (M ⊗[R] N)` -/
instance isScalarTower_right [IsScalarTower R'₂ R' N] : IsScalarTower R'₂ R' (M ⊗[R] N) :=
  ⟨fun s r x =>
    x.induction_on (by simp)
      (fun m n => by rw [← tmul_smul, ← tmul_smul, ← tmul_smul, smul_assoc]) fun x y ihx ihy => by
      rw [smul_add, smul_add, smul_add, ihx, ihy]⟩

end

/-- A short-cut instance for the common case, where the requirements for the `compatible_smul`
instances are sufficient. -/
instance isScalarTower [SMul R' R] [IsScalarTower R' R M] : IsScalarTower R' R (M ⊗[R] N) :=
  TensorProduct.isScalarTower_left

-- or right
variable (R M N) in
/-- The canonical bilinear map `M → N → M ⊗[R] N`. -/
def mk : M →ₗ[R] N →ₗ[R] M ⊗[R] N :=
  LinearMap.mk₂ R (· ⊗ₜ ·) add_tmul (fun c m n => by simp_rw [smul_tmul, tmul_smul])
    tmul_add tmul_smul

@[simp]
theorem mk_apply (m : M) (n : N) : mk R M N m n = m ⊗ₜ n :=
  rfl

theorem ite_tmul (x₁ : M) (x₂ : N) (P : Prop) [Decidable P] :
    (if P then x₁ else 0) ⊗ₜ[R] x₂ = if P then x₁ ⊗ₜ x₂ else 0 := by split_ifs <;> simp

theorem tmul_ite (x₁ : M) (x₂ : N) (P : Prop) [Decidable P] :
    (x₁ ⊗ₜ[R] if P then x₂ else 0) = if P then x₁ ⊗ₜ x₂ else 0 := by split_ifs <;> simp

lemma tmul_single {ι : Type*} [DecidableEq ι] {M : ι → Type*} [∀ i, AddCommMonoid (M i)]
    [∀ i, Module R (M i)] (i : ι) (x : N) (m : M i) (j : ι) :
    x ⊗ₜ[R] Pi.single i m j = (Pi.single i (x ⊗ₜ[R] m) : ∀ i, N ⊗[R] M i) j := by
  by_cases h : i = j <;> aesop

lemma single_tmul {ι : Type*} [DecidableEq ι] {M : ι → Type*} [∀ i, AddCommMonoid (M i)]
    [∀ i, Module R (M i)] (i : ι) (x : N) (m : M i) (j : ι) :
    Pi.single i m j ⊗ₜ[R] x = (Pi.single i (m ⊗ₜ[R] x) : ∀ i, M i ⊗[R] N) j := by
  by_cases h : i = j <;> aesop

section

theorem sum_tmul {α : Type*} (s : Finset α) (m : α → M) (n : N) :
    (∑ a ∈ s, m a) ⊗ₜ[R] n = ∑ a ∈ s, m a ⊗ₜ[R] n := by
  classical
    induction s using Finset.induction with
    | empty => simp
    | insert _ _ has ih => simp [Finset.sum_insert has, add_tmul, ih]

theorem tmul_sum (m : M) {α : Type*} (s : Finset α) (n : α → N) :
    (m ⊗ₜ[R] ∑ a ∈ s, n a) = ∑ a ∈ s, m ⊗ₜ[R] n a := by
  classical
    induction s using Finset.induction with
    | empty => simp
    | insert _ _ has ih => simp [Finset.sum_insert has, tmul_add, ih]

end

variable (R M N)

/-- The simple (aka pure) elements span the tensor product. -/
theorem span_tmul_eq_top : Submodule.span R { t : M ⊗[R] N | ∃ m n, m ⊗ₜ n = t } = ⊤ := by
  ext t; simp only [Submodule.mem_top, iff_true]
  refine t.induction_on ?_ ?_ ?_
  · exact Submodule.zero_mem _
  · intro m n
    apply Submodule.subset_span
    use m, n
  · intro t₁ t₂ ht₁ ht₂
    exact Submodule.add_mem _ ht₁ ht₂

@[simp]
theorem map₂_mk_top_top_eq_top : Submodule.map₂ (mk R M N) ⊤ ⊤ = ⊤ := by
  rw [← top_le_iff, ← span_tmul_eq_top, Submodule.map₂_eq_span_image2]
  exact Submodule.span_mono fun _ ⟨m, n, h⟩ => ⟨m, trivial, n, trivial, h⟩

theorem exists_eq_tmul_of_forall (x : TensorProduct R M N)
    (h : ∀ (m₁ m₂ : M) (n₁ n₂ : N), ∃ m n, m₁ ⊗ₜ n₁ + m₂ ⊗ₜ n₂ = m ⊗ₜ[R] n) :
    ∃ m n, x = m ⊗ₜ n := by
  induction x with
  | zero =>
    use 0, 0
    rw [TensorProduct.zero_tmul]
  | tmul m n => use m, n
  | add x y h₁ h₂ =>
    obtain ⟨m₁, n₁, rfl⟩ := h₁
    obtain ⟨m₂, n₂, rfl⟩ := h₂
    apply h

end Module

variable [Module R P] [Module R Q]

section UniversalProperty

variable {M N}
<<<<<<< HEAD
variable (f : M →ₛₗ[σ₁₂] N →ₛₗ[σ₁₂] P₂)
=======
variable (f : M →ₗ[R] N →ₗ[R] P)
variable (f' : M →ₛₗ[σ₁₂] N →ₛₗ[σ₁₂] P₂)
>>>>>>> 69bf692a

/-- Auxiliary function to constructing a linear map `M ⊗ N → P` given a bilinear map `M → N → P`
with the property that its composition with the canonical bilinear map `M → N → M ⊗ N` is
the given bilinear map `M → N → P`. -/
def liftAux : M ⊗[R] N →+ P₂ :=
<<<<<<< HEAD
  liftAddHom (LinearMap.toAddMonoidHom'.comp <| f.toAddMonoidHom)
=======
  liftAddHom (LinearMap.toAddMonoidHom'.comp <| f'.toAddMonoidHom)
>>>>>>> 69bf692a
    fun r m n => by dsimp; rw [LinearMap.map_smulₛₗ₂, map_smulₛₗ]

theorem liftAux_tmul (m n) : liftAux f' (m ⊗ₜ n) = f' m n :=
  rfl

<<<<<<< HEAD
variable {f} {f' : M →ₗ[R] N →ₗ[R] P}

@[simp]
theorem liftAux.smulₛₗ (r : R) (x) : liftAux f (r • x) = σ₁₂ r • liftAux f x :=
  TensorProduct.induction_on x (smul_zero _).symm
    (fun p q => by simp_rw [← tmul_smul, liftAux_tmul, (f p).map_smulₛₗ])
    fun p q ih1 ih2 => by simp_rw [smul_add, (liftAux f).map_add, ih1, ih2, smul_add]

theorem liftAux.smul (r : R) (x) : liftAux f' (r • x) = r • liftAux f' x :=
  liftAux.smulₛₗ r x

variable (f) in
/-- Constructing a linear map `M ⊗ N → P` given a bilinear map `M → N → P` with the property that
its composition with the canonical bilinear map `M → N → M ⊗ N` is
the given bilinear map `M → N → P`. -/
def lift : M ⊗[R] N →ₛₗ[σ₁₂] P₂ :=
  { liftAux f with map_smul' := liftAux.smulₛₗ }
=======
variable {f f'}

@[simp]
theorem liftAux.smulₛₗ (r : R) (x) : liftAux f' (r • x) = σ₁₂ r • liftAux f' x :=
  TensorProduct.induction_on x (smul_zero _).symm
    (fun p q => by simp_rw [← tmul_smul, liftAux_tmul, (f' p).map_smulₛₗ])
    fun p q ih1 ih2 => by simp_rw [smul_add, (liftAux f').map_add, ih1, ih2, smul_add]

theorem liftAux.smul (r : R) (x) : liftAux f (r • x) = r • liftAux f x :=
  liftAux.smulₛₗ _ _

variable (f') in
/-- Constructing a linear map `M ⊗ N → P` given a bilinear map `M → N → P` with the property that
its composition with the canonical bilinear map `M → N → M ⊗ N` is
the given bilinear map `M → N → P`.

This works for semilinear maps. -/
def lift : M ⊗[R] N →ₛₗ[σ₁₂] P₂ :=
  { liftAux f' with map_smul' := liftAux.smulₛₗ }
>>>>>>> 69bf692a

@[simp]
theorem lift.tmul (x y) : lift f' (x ⊗ₜ y) = f' x y :=
  rfl

@[simp]
theorem lift.tmul' (x y) : (lift f').1 (x ⊗ₜ y) = f' x y :=
  rfl

theorem ext' {g h : M ⊗[R] N →ₛₗ[σ₁₂] P₂} (H : ∀ x y, g (x ⊗ₜ y) = h (x ⊗ₜ y)) : g = h :=
  LinearMap.ext fun z =>
    TensorProduct.induction_on z (by simp_rw [LinearMap.map_zero]) H fun x y ihx ihy => by
      rw [g.map_add, h.map_add, ihx, ihy]

<<<<<<< HEAD
theorem lift.unique {g : M ⊗[R] N →ₛₗ[σ₁₂] P₂} (H : ∀ x y, g (x ⊗ₜ y) = f x y) : g = lift f :=
=======
theorem lift.unique {g : M ⊗[R] N →ₛₗ[σ₁₂] P₂} (H : ∀ x y, g (x ⊗ₜ y) = f' x y) : g = lift f' :=
>>>>>>> 69bf692a
  ext' fun m n => by rw [H, lift.tmul]

theorem lift_mk : lift (mk R M N) = LinearMap.id :=
  Eq.symm <| lift.unique fun _ _ => rfl

theorem lift_compr₂ₛₗ [RingHomCompTriple σ₁₂ σ₂₃ σ₁₃] (h : P₂ →ₛₗ[σ₂₃] P₃) :
    lift (f.compr₂ₛₗ h) = h.comp (lift f) :=
  Eq.symm <| lift.unique fun _ _ => by simp

theorem lift_compr₂ (g : P →ₗ[R] Q) : lift (f'.compr₂ g) = g.comp (lift f') :=
  Eq.symm <| lift.unique fun _ _ => by simp

theorem lift_mk_compr₂ₛₗ (g : M ⊗ N →ₛₗ[σ₁₂] P₂) : lift ((mk R M N).compr₂ₛₗ g) = g := by
  rw [lift_compr₂ₛₗ g, lift_mk, LinearMap.comp_id]

theorem lift_mk_compr₂ (f : M ⊗ N →ₗ[R] P) : lift ((mk R M N).compr₂ f) = f := by
  rw [lift_compr₂ f, lift_mk, LinearMap.comp_id]

/-- This used to be an
 `@[ext]` lemma, but it fails very slowly when the `ext` tactic tries to apply
it in some cases, notably when one wants to show equality of two linear maps. The `@[ext]`
attribute is now added locally where it is needed. Using this as the `@[ext]` lemma instead of
`TensorProduct.ext'` allows `ext` to apply lemmas specific to `M →ₗ _` and `N →ₗ _`.

See note [partially-applied ext lemmas]. -/
theorem ext {g h : M ⊗ N →ₛₗ[σ₁₂] P₂} (H : (mk R M N).compr₂ₛₗ g = (mk R M N).compr₂ₛₗ h) :
    g = h := by
  rw [← lift_mk_compr₂ₛₗ g, H, lift_mk_compr₂ₛₗ]

attribute [local ext high] ext

variable (M N P₂ σ₁₂) in
/-- Linearly constructing a linear map `M ⊗ N → P` given a bilinear map `M → N → P`
with the property that its composition with the canonical bilinear map `M → N → M ⊗ N` is
the given bilinear map `M → N → P`. -/
def uncurry : (M →ₛₗ[σ₁₂] N →ₛₗ[σ₁₂] P₂) →ₗ[R₂] M ⊗[R] N →ₛₗ[σ₁₂] P₂ :=
  LinearMap.flip <| lift <| LinearMap.lflip.comp (LinearMap.flip LinearMap.id)

@[simp]
theorem uncurry_apply (f : M →ₛₗ[σ₁₂] N →ₛₗ[σ₁₂] P₂) (m : M) (n : N) :
    uncurry M N P₂ σ₁₂ f (m ⊗ₜ n) = f m n := by rw [uncurry, LinearMap.flip_apply, lift.tmul]; rfl

variable (M N P₂ σ₁₂)

/-- A linear equivalence constructing a linear map `M ⊗ N → P` given a bilinear map `M → N → P`
with the property that its composition with the canonical bilinear map `M → N → M ⊗ N` is
the given bilinear map `M → N → P`. -/
def lift.equiv : (M →ₛₗ[σ₁₂] N →ₛₗ[σ₁₂] P₂) ≃ₗ[R₂] M ⊗[R] N →ₛₗ[σ₁₂] P₂ :=
  { uncurry M N P₂ σ₁₂ with
    invFun := fun f => (mk R M N).compr₂ₛₗ f }

@[simp]
theorem lift.equiv_apply (f : M →ₛₗ[σ₁₂] N →ₛₗ[σ₁₂] P₂) (m : M) (n : N) :
    lift.equiv M N P₂ σ₁₂ f (m ⊗ₜ n) = f m n :=
  uncurry_apply f m n

@[simp]
theorem lift.equiv_symm_apply (f : M ⊗[R] N →ₛₗ[σ₁₂] P₂) (m : M) (n : N) :
    (lift.equiv M N P₂ σ₁₂).symm f m n = f (m ⊗ₜ n) :=
  rfl

/-- Given a linear map `M ⊗ N → P`, compose it with the canonical bilinear map `M → N → M ⊗ N` to
form a bilinear map `M → N → P`. -/
def lcurry : (M ⊗[R] N →ₛₗ[σ₁₂] P₂) →ₗ[R₂] M →ₛₗ[σ₁₂] N →ₛₗ[σ₁₂] P₂ :=
  (lift.equiv M N P₂ σ₁₂).symm

variable {M N P₂ σ₁₂}

@[simp]
theorem lcurry_apply (f : M ⊗[R] N →ₛₗ[σ₁₂] P₂) (m : M) (n : N) :
    lcurry M N P₂ σ₁₂ f m n = f (m ⊗ₜ n) :=
  rfl

/-- Given a linear map `M ⊗ N → P`, compose it with the canonical bilinear map `M → N → M ⊗ N` to
form a bilinear map `M → N → P`. -/
def curry (f : M ⊗[R] N →ₛₗ[σ₁₂] P₂) : M →ₛₗ[σ₁₂] N →ₛₗ[σ₁₂] P₂ :=
  lcurry M N P₂ σ₁₂ f

@[simp]
theorem curry_apply (f : M ⊗[R] N →ₛₗ[σ₁₂] P₂) (m : M) (n : N) : curry f m n = f (m ⊗ₜ n) :=
  rfl

theorem curry_injective :
    Function.Injective (curry : (M ⊗[R] N →ₛₗ[σ₁₂] P₂) → M →ₛₗ[σ₁₂] N →ₛₗ[σ₁₂] P₂) :=
  fun _ _ H => ext H

theorem ext_threefold {g h : (M ⊗[R] N) ⊗[R] P →ₛₗ[σ₁₂] P₂}
    (H : ∀ x y z, g (x ⊗ₜ y ⊗ₜ z) = h (x ⊗ₜ y ⊗ₜ z)) : g = h := by
  ext x y z
  exact H x y z

theorem ext_threefold' {g h : M ⊗[R] (N ⊗[R] P) →ₗ[R] Q}
    (H : ∀ x y z, g (x ⊗ₜ (y ⊗ₜ z)) = h (x ⊗ₜ (y ⊗ₜ z))) : g = h := by
  ext x y z
  exact H x y z

-- We'll need this one for checking the pentagon identity!
theorem ext_fourfold {g h : ((M ⊗[R] N) ⊗[R] P) ⊗[R] Q →ₛₗ[σ₁₂] P₂}
    (H : ∀ w x y z, g (w ⊗ₜ x ⊗ₜ y ⊗ₜ z) = h (w ⊗ₜ x ⊗ₜ y ⊗ₜ z)) : g = h := by
  ext w x y z
  exact H w x y z

/-- Two linear maps (M ⊗ N) ⊗ (P ⊗ Q) → S which agree on all elements of the
form (m ⊗ₜ n) ⊗ₜ (p ⊗ₜ q) are equal. -/
theorem ext_fourfold' {φ ψ : (M ⊗[R] N) ⊗[R] P ⊗[R] Q →ₛₗ[σ₁₂] P₂}
    (H : ∀ w x y z, φ (w ⊗ₜ x ⊗ₜ (y ⊗ₜ z)) = ψ (w ⊗ₜ x ⊗ₜ (y ⊗ₜ z))) : φ = ψ := by
  ext m n p q
  exact H m n p q

end UniversalProperty

variable {M N}
section

variable (R M N)

/-- The tensor product of modules is commutative, up to linear equivalence.
-/
protected def comm : M ⊗[R] N ≃ₗ[R] N ⊗[R] M :=
  LinearEquiv.ofLinear (lift (mk R N M).flip) (lift (mk R M N).flip) (ext' fun _ _ => rfl)
    (ext' fun _ _ => rfl)

@[simp]
theorem comm_tmul (m : M) (n : N) : (TensorProduct.comm R M N) (m ⊗ₜ n) = n ⊗ₜ m :=
  rfl

@[simp]
theorem comm_symm_tmul (m : M) (n : N) : (TensorProduct.comm R M N).symm (n ⊗ₜ m) = m ⊗ₜ n :=
  rfl

-- Why is the `toLinearMap` necessary ? And why is this slow ?
lemma lift_comp_comm_eq (f : M →ₛₗ[σ₁₂] N →ₛₗ[σ₁₂] P₂) :
    (lift f ∘ₛₗ (TensorProduct.comm R N M).toLinearMap) = lift f.flip :=
  ext rfl

end

section CompatibleSMul

variable (R A M N) [CommSemiring A] [Module A M] [Module A N] [SMulCommClass R A M]
  [CompatibleSMul R A M N]

/-- If M and N are both R- and A-modules and their actions on them commute,
and if the A-action on `M ⊗[R] N` can switch between the two factors, then there is a
canonical A-linear map from `M ⊗[A] N` to `M ⊗[R] N`. -/
def mapOfCompatibleSMul : M ⊗[A] N →ₗ[A] M ⊗[R] N :=
  lift
  { toFun := fun m ↦
    { __ := mk R M N m
      map_smul' := fun _ _ ↦ (smul_tmul _ _ _).symm }
    map_add' := fun _ _ ↦ LinearMap.ext <| by simp
    map_smul' := fun _ _ ↦ rfl }

@[simp] theorem mapOfCompatibleSMul_tmul (m n) : mapOfCompatibleSMul R A M N (m ⊗ₜ n) = m ⊗ₜ n :=
  rfl

theorem mapOfCompatibleSMul_surjective : Function.Surjective (mapOfCompatibleSMul R A M N) :=
  fun x ↦ x.induction_on (⟨0, map_zero _⟩) (fun m n ↦ ⟨_, mapOfCompatibleSMul_tmul ..⟩)
    fun _ _ ⟨x, hx⟩ ⟨y, hy⟩ ↦ ⟨x + y, by simpa using congr($hx + $hy)⟩

attribute [local instance] SMulCommClass.symm

/-- `mapOfCompatibleSMul R A M N` is also R-linear. -/
def mapOfCompatibleSMul' : M ⊗[A] N →ₗ[R] M ⊗[R] N where
  __ := mapOfCompatibleSMul R A M N
  map_smul' _ x := x.induction_on (map_zero _) (fun _ _ ↦ by simp [smul_tmul'])
    fun _ _ h h' ↦ by simpa using congr($h + $h')

/-- If the R- and A-actions on M and N satisfy `CompatibleSMul` both ways,
then `M ⊗[A] N` is canonically isomorphic to `M ⊗[R] N`. -/
def equivOfCompatibleSMul [CompatibleSMul A R M N] : M ⊗[A] N ≃ₗ[A] M ⊗[R] N where
  __ := mapOfCompatibleSMul R A M N
  invFun := mapOfCompatibleSMul A R M N
  left_inv x := x.induction_on (map_zero _) (fun _ _ ↦ rfl)
    fun _ _ h h' ↦ by simpa using congr($h + $h')
  right_inv x := x.induction_on (map_zero _) (fun _ _ ↦ rfl)
    fun _ _ h h' ↦ by simpa using congr($h + $h')

omit [SMulCommClass R A M]

end CompatibleSMul

open LinearMap

/-- The tensor product of a pair of linear maps between modules. -/
def map (f : M →ₛₗ[σ₁₂] M₂) (g : N →ₛₗ[σ₁₂] N₂) : M ⊗[R] N →ₛₗ[σ₁₂] M₂ ⊗[R₂] N₂ :=
  lift <| comp (compl₂ (mk _ _ _) g) f

@[simp]
theorem map_tmul (f : M →ₛₗ[σ₁₂] M₂) (g : N →ₛₗ[σ₁₂] N₂) (m : M) (n : N) :
    map f g (m ⊗ₜ n) = f m ⊗ₜ g n :=
  rfl

/-- Given linear maps `f : M → P`, `g : N → Q`, if we identify `M ⊗ N` with `N ⊗ M` and `P ⊗ Q`
with `Q ⊗ P`, then this lemma states that `f ⊗ g = g ⊗ f`. -/
lemma map_comp_comm_eq (f : M →ₛₗ[σ₁₂] M₂) (g : N →ₛₗ[σ₁₂] N₂) :
    map f g ∘ₛₗ (TensorProduct.comm R N M).toLinearMap =
      (TensorProduct.comm R₂ N₂ M₂).toLinearMap ∘ₛₗ map g f :=
  ext rfl

lemma map_comm (f : M →ₛₗ[σ₁₂] M₂) (g : N →ₛₗ[σ₁₂] N₂) (x : N ⊗[R] M) :
    map f g (TensorProduct.comm R N M x) = TensorProduct.comm R₂ N₂ M₂ (map g f x) :=
  DFunLike.congr_fun (map_comp_comm_eq _ _) _

<<<<<<< HEAD
theorem map_range_eq_span_tmul [RingHomSurjective σ₁₂] (f : M →ₛₗ[σ₁₂] M₂) (g : N →ₛₗ[σ₁₂] N₂) :
    range (map f g) = Submodule.span R₂ { t | ∃ m n, f m ⊗ₜ g n = t } := by
=======
theorem range_map (f : M →ₗ[R] P) (g : N →ₗ[R] Q) :
    range (map f g) = .map₂ (mk R _ _) (range f) (range g) := by
  simp_rw [← Submodule.map_top, Submodule.map₂_map_map, ← map₂_mk_top_top_eq_top,
    Submodule.map_map₂]
  rfl

theorem range_map_eq_span_tmul (f : M →ₗ[R] P) (g : N →ₗ[R] Q) :
    range (map f g) = Submodule.span R { t | ∃ m n, f m ⊗ₜ g n = t } := by
>>>>>>> 69bf692a
  simp only [← Submodule.map_top, ← span_tmul_eq_top, Submodule.map_span]
  congr; ext t
  simp

@[deprecated (since := "2025-09-07")] alias map_range_eq_span_tmul := range_map_eq_span_tmul

/-- Given submodules `p ⊆ P` and `q ⊆ Q`, this is the natural map: `p ⊗ q → P ⊗ Q`. -/
@[simp]
def mapIncl (p : Submodule R P) (q : Submodule R Q) : p ⊗[R] q →ₗ[R] P ⊗[R] Q :=
  map p.subtype q.subtype

lemma range_mapIncl (p : Submodule R P) (q : Submodule R Q) :
    LinearMap.range (mapIncl p q) = .map₂ (mk R _ _) p q := by
  simp_rw [mapIncl, range_map, Submodule.range_subtype]

<<<<<<< HEAD
-- TODO: semilinearize once `map₂` is semilinearized
theorem map₂_eq_range_lift_comp_mapIncl (f : M →ₗ[R] N →ₗ[R] P)
    (m : Submodule R M) (n : Submodule R N) :
    Submodule.map₂ f m n = LinearMap.range (lift f ∘ₛₗ mapIncl m n) := by
  simp_rw [LinearMap.range_comp, range_mapIncl, Submodule.map_span,
    Set.image_image2, Submodule.map₂_eq_span_image2, lift.tmul]
=======
theorem map₂_eq_range_lift_comp_mapIncl (f : P →ₗ[R] Q →ₗ[R] M)
    (p : Submodule R P) (q : Submodule R Q) :
    Submodule.map₂ f p q = LinearMap.range (lift f ∘ₗ mapIncl p q) := by
  simp_rw [LinearMap.range_comp, range_mapIncl, Submodule.map_map₂]
  rfl
>>>>>>> 69bf692a

section

variable {P' Q' : Type*}
variable [AddCommMonoid P'] [Module R P']
variable [AddCommMonoid Q'] [Module R Q']
variable [RingHomCompTriple σ₁₂ σ₂₃ σ₁₃]

<<<<<<< HEAD
theorem map_comp (f₂ : M₂ →ₛₗ[σ₂₃] M₃) (f₁ : M →ₛₗ[σ₁₂] M₂)
    (g₂ : N₂ →ₛₗ[σ₂₃] N₃) (g₁ : N →ₛₗ[σ₁₂] N₂) :
    map (f₂.comp f₁) (g₂.comp g₁) = (map f₂ g₂).comp (map f₁ g₁) :=
  ext' fun _ _ => rfl
=======
theorem map_comp (f₂ : M₂ →ₛₗ[σ₂₃] M₃) (g₂ : N₂ →ₛₗ[σ₂₃] N₃)
    (f₁ : M →ₛₗ[σ₁₂] M₂) (g₁ : N →ₛₗ[σ₁₂] N₂) :
    map (f₂ ∘ₛₗ f₁) (g₂ ∘ₛₗ g₁) = (map f₂ g₂) ∘ₛₗ (map f₁ g₁) := ext' fun _ _ => rfl
>>>>>>> 69bf692a

theorem map_map (f₂ : M₂ →ₛₗ[σ₂₃] M₃) (g₂ : N₂ →ₛₗ[σ₂₃] N₃)
    (f₁ : M →ₛₗ[σ₁₂] M₂) (g₁ : N →ₛₗ[σ₁₂] N₂) (x : M ⊗[R] N) :
    map f₂ g₂ (map f₁ g₁ x) = map (f₂ ∘ₛₗ f₁) (g₂ ∘ₛₗ g₁) x :=
  DFunLike.congr_fun (map_comp ..).symm x

lemma range_map_mono [Module R M₂] [Module R M₃] [Module R N₂] [Module R N₃]
    {a : M →ₗ[R] M₂} {b : M₃ →ₗ[R] M₂} {c : N →ₗ[R] N₂} {d : N₃ →ₗ[R] N₂}
    (hab : range a ≤ range b) (hcd : range c ≤ range d) : range (map a c) ≤ range (map b d) := by
  simp_rw [range_map]
  exact Submodule.map₂_le_map₂ hab hcd

lemma range_mapIncl_mono {p p' : Submodule R P} {q q' : Submodule R Q} (hp : p ≤ p') (hq : q ≤ q') :
    LinearMap.range (mapIncl p q) ≤ LinearMap.range (mapIncl p' q') :=
  range_map_mono (by simpa) (by simpa)

theorem lift_comp_map (i : M₂ →ₛₗ[σ₂₃] N₂ →ₛₗ[σ₂₃] P₃) (f : M →ₛₗ[σ₁₂] M₂) (g : N →ₛₗ[σ₁₂] N₂) :
    (lift i).comp (map f g) = lift ((i.comp f).compl₂ g) :=
  ext' fun _ _ => rfl

attribute [local ext high] ext

@[simp]
theorem map_id : map (id : M →ₗ[R] M) (id : N →ₗ[R] N) = .id := by
  ext
  simp only [mk_apply, id_coe, compr₂ₛₗ_apply, _root_.id, map_tmul]

@[simp]
protected theorem map_one : map (1 : M →ₗ[R] M) (1 : N →ₗ[R] N) = 1 :=
  map_id

protected theorem map_mul (f₁ f₂ : M →ₗ[R] M) (g₁ g₂ : N →ₗ[R] N) :
    map (f₁ * f₂) (g₁ * g₂) = map f₁ g₁ * map f₂ g₂ :=
  map_comp ..

@[simp]
protected theorem map_pow (f : M →ₗ[R] M) (g : N →ₗ[R] N) (n : ℕ) :
    map f g ^ n = map (f ^ n) (g ^ n) := by
  induction n with
  | zero => simp only [pow_zero, TensorProduct.map_one]
  | succ n ih => simp only [pow_succ', ih, TensorProduct.map_mul]

theorem map_add_left (f₁ f₂ : M →ₛₗ[σ₁₂] M₂) (g : N →ₛₗ[σ₁₂] N₂) :
    map (f₁ + f₂) g = map f₁ g + map f₂ g := by
  ext
  simp only [add_tmul, compr₂ₛₗ_apply, mk_apply, map_tmul, add_apply]

theorem map_add_right (f : M →ₛₗ[σ₁₂] M₂) (g₁ g₂ : N →ₛₗ[σ₁₂] N₂) :
    map f (g₁ + g₂) = map f g₁ + map f g₂ := by
  ext
  simp only [tmul_add, compr₂ₛₗ_apply, mk_apply, map_tmul, add_apply]

theorem map_smul_left (r : R₂) (f : M →ₛₗ[σ₁₂] M₂) (g : N →ₛₗ[σ₁₂] N₂) :
    map (r • f) g = r • map f g := by
  ext
  simp only [smul_tmul, compr₂ₛₗ_apply, mk_apply, map_tmul, smul_apply, tmul_smul]

theorem map_smul_right (r : R₂) (f : M →ₛₗ[σ₁₂] M₂) (g : N →ₛₗ[σ₁₂] N₂) :
    map f (r • g) = r • map f g := by
  ext
  simp only [compr₂ₛₗ_apply, mk_apply, map_tmul, smul_apply, tmul_smul]

variable (M N P M₂ N₂ σ₁₂)

/-- The tensor product of a pair of linear maps between modules, bilinear in both maps. -/
def mapBilinear : (M →ₛₗ[σ₁₂] M₂) →ₗ[R₂] (N →ₛₗ[σ₁₂] N₂) →ₗ[R₂] M ⊗[R] N →ₛₗ[σ₁₂] M₂ ⊗[R₂] N₂ :=
  LinearMap.mk₂ R₂ map map_add_left map_smul_left map_add_right map_smul_right

/-- The canonical linear map from `P ⊗[R] (M →ₗ[R] Q)` to `(M →ₛₗ[σ₁₂] P ⊗[R] Q)` -/
def lTensorHomToHomLTensor : M₂ ⊗[R₂] (P →ₛₗ[σ₁₂] N₂) →ₗ[R₂] P →ₛₗ[σ₁₂] M₂ ⊗[R₂] N₂ :=
  TensorProduct.lift (llcomp _ P N₂ _ ∘ₛₗ mk R₂ M₂ N₂)

/-- The canonical linear map from `(M →ₛₗ[σ₁₂] P) ⊗[R] Q` to `(M →ₛₗ[σ₁₂] P ⊗[R] Q)` -/
def rTensorHomToHomRTensor : (P →ₛₗ[σ₁₂] M₂) ⊗[R₂] N₂ →ₗ[R₂] P →ₛₗ[σ₁₂] M₂ ⊗[R₂] N₂ :=
  TensorProduct.lift (llcomp _ P M₂ _ ∘ₗ (mk R₂ M₂ N₂).flip).flip

/-- The linear map from `(M →ₗ P) ⊗ (N →ₗ Q)` to `(M ⊗ N →ₗ P ⊗ Q)` sending `f ⊗ₜ g` to
the `TensorProduct.map f g`, the tensor product of the two maps. -/
def homTensorHomMap : (M →ₛₗ[σ₁₂] M₂) ⊗[R₂] (N →ₛₗ[σ₁₂] N₂) →ₗ[R₂] M ⊗[R] N →ₛₗ[σ₁₂] M₂ ⊗[R₂] N₂ :=
  lift (mapBilinear M N M₂ N₂ σ₁₂)

variable {M N P M₂ N₂ σ₁₂}

/--
This is a binary version of `TensorProduct.map`: Given a bilinear map `f : M ⟶ P ⟶ Q` and a
bilinear map `g : N ⟶ S ⟶ T`, if we think `f` and `g` as linear maps with two inputs, then
`map₂ f g` is a bilinear map taking two inputs `M ⊗ N → P ⊗ S → Q ⊗ S` defined by
`map₂ f g (m ⊗ n) (p ⊗ s) = f m p ⊗ g n s`.

Mathematically, `TensorProduct.map₂` is defined as the composition
`M ⊗ N -map→ Hom(P, Q) ⊗ Hom(S, T) -homTensorHomMap→ Hom(P ⊗ S, Q ⊗ T)`.
-/
def map₂ (f : M →ₛₗ[σ₁₃] M₂ →ₛₗ[σ₂₃] M₃) (g : N →ₛₗ[σ₁₃] N₂ →ₛₗ[σ₂₃] N₃) :
    M ⊗[R] N →ₛₗ[σ₁₃] M₂ ⊗[R₂] N₂ →ₛₗ[σ₂₃] M₃ ⊗[R₃] N₃ :=
  homTensorHomMap _ _ _ _ σ₂₃ ∘ₛₗ map f g

@[simp]
theorem mapBilinear_apply (f : M →ₛₗ[σ₁₂] M₂) (g : N →ₛₗ[σ₁₂] N₂) :
    mapBilinear M N M₂ N₂ σ₁₂ f g = map f g :=
  rfl

@[simp]
theorem lTensorHomToHomLTensor_apply (m₂ : M₂) (f : P →ₛₗ[σ₁₂] N₂) (p : P) :
    lTensorHomToHomLTensor P M₂ N₂ _ (m₂ ⊗ₜ f) p = m₂ ⊗ₜ f p :=
  rfl

@[simp]
theorem rTensorHomToHomRTensor_apply (f : P →ₛₗ[σ₁₂] M₂) (n₂ : N₂) (p : P) :
    rTensorHomToHomRTensor P M₂ N₂ _ (f ⊗ₜ n₂) p = f p ⊗ₜ n₂ :=
  rfl

@[simp]
theorem homTensorHomMap_apply (f : M →ₛₗ[σ₁₂] M₂) (g : N →ₛₗ[σ₁₂] N₂) :
    homTensorHomMap M N M₂ N₂ _ (f ⊗ₜ g) = map f g :=
  rfl

@[simp]
theorem map₂_apply_tmul (f : M →ₛₗ[σ₁₃] M₂ →ₛₗ[σ₂₃] M₃) (g : N →ₛₗ[σ₁₃] N₂ →ₛₗ[σ₂₃] N₃)
    (m : M) (n : N) :
    map₂ f g (m ⊗ₜ n) = map (f m) (g n) := rfl

@[simp]
theorem map_zero_left (g : N →ₛₗ[σ₁₂] N₂) : map (0 : M →ₛₗ[σ₁₂] M₂) g = 0 :=
  (mapBilinear M N M₂ N₂ _).map_zero₂ _

@[simp]
theorem map_zero_right (f : M →ₛₗ[σ₁₂] M₂) : map f (0 : N →ₛₗ[σ₁₂] N₂) = 0 :=
  (mapBilinear M N M₂ N₂ _ _).map_zero

end

/-- If `M` and `P` are linearly equivalent and `N` and `Q` are linearly equivalent
then `M ⊗ N` and `P ⊗ Q` are linearly equivalent. -/
def congr (f : M ≃ₗ[R] P) (g : N ≃ₗ[R] Q) : M ⊗[R] N ≃ₗ[R] P ⊗[R] Q :=
  LinearEquiv.ofLinear (map f g) (map f.symm g.symm)
    (ext' fun m n => by simp)
    (ext' fun m n => by simp)

@[simp]
lemma toLinearMap_congr (f : M ≃ₗ[R] P) (g : N ≃ₗ[R] Q) : (congr f g).toLinearMap = map f g := rfl

@[simp]
theorem congr_tmul (f : M ≃ₗ[R] P) (g : N ≃ₗ[R] Q) (m : M) (n : N) :
    congr f g (m ⊗ₜ n) = f m ⊗ₜ g n :=
  rfl

@[simp]
theorem congr_symm_tmul (f : M ≃ₗ[R] P) (g : N ≃ₗ[R] Q) (p : P) (q : Q) :
    (congr f g).symm (p ⊗ₜ q) = f.symm p ⊗ₜ g.symm q :=
  rfl

theorem congr_symm (f : M ≃ₗ[R] P) (g : N ≃ₗ[R] Q) : (congr f g).symm = congr f.symm g.symm := rfl

@[simp] theorem congr_refl_refl : congr (.refl R M) (.refl R N) = .refl R _ :=
  LinearEquiv.toLinearMap_injective <| ext' fun _ _ ↦ rfl

theorem congr_trans (f : M ≃ₗ[R] P) (g : N ≃ₗ[R] Q) (f' : P ≃ₗ[R] P') (g' : Q ≃ₗ[R] Q') :
    congr (f ≪≫ₗ f') (g ≪≫ₗ g') = congr f g ≪≫ₗ congr f' g' :=
  LinearEquiv.toLinearMap_injective <| map_comp _ _ _ _

theorem congr_mul (f : M ≃ₗ[R] M) (g : N ≃ₗ[R] N) (f' : M ≃ₗ[R] M) (g' : N ≃ₗ[R] N) :
    congr (f * f') (g * g') = congr f g * congr f' g' := congr_trans _ _ _ _

@[simp] theorem congr_pow (f : M ≃ₗ[R] M) (g : N ≃ₗ[R] N) (n : ℕ) :
    congr f g ^ n = congr (f ^ n) (g ^ n) := by
  induction n with
  | zero => exact congr_refl_refl.symm
  | succ n ih => simp_rw [pow_succ, ih, congr_mul]

@[simp] theorem congr_zpow (f : M ≃ₗ[R] M) (g : N ≃ₗ[R] N) (n : ℤ) :
    congr f g ^ n = congr (f ^ n) (g ^ n) := by
  cases n with
  | ofNat n => exact congr_pow _ _ _
  | negSucc n => simp_rw [zpow_negSucc, congr_pow]; exact congr_symm _ _

lemma map_bijective {f : M →ₗ[R] N} {g : P →ₗ[R] Q}
    (hf : Function.Bijective f) (hg : Function.Bijective g) :
    Function.Bijective (map f g) :=
  (TensorProduct.congr (.ofBijective f hf) (.ofBijective g hg)).bijective

end TensorProduct

open scoped TensorProduct

variable [Module R P] [Module R Q]

namespace LinearMap

variable {N}

/-- `LinearMap.lTensor M f : M ⊗ N →ₗ M ⊗ P` is the natural linear map
induced by `f : N →ₗ P`. -/
def lTensor (f : N →ₗ[R] P) : M ⊗[R] N →ₗ[R] M ⊗[R] P :=
  TensorProduct.map id f

/-- `LinearMap.rTensor M f : N ⊗ M →ₗ P ⊗ M` is the natural linear map
induced by `f : N →ₗ P`. -/
def rTensor (f : N →ₗ[R] P) : N ⊗[R] M →ₗ[R] P ⊗[R] M :=
  TensorProduct.map f id

variable (g : P →ₗ[R] Q) (f : N →ₗ[R] P)

theorem lTensor_def : f.lTensor M = TensorProduct.map LinearMap.id f := rfl

theorem rTensor_def : f.rTensor M = TensorProduct.map f LinearMap.id := rfl

@[simp]
theorem lTensor_tmul (m : M) (n : N) : f.lTensor M (m ⊗ₜ n) = m ⊗ₜ f n :=
  rfl

@[simp]
theorem rTensor_tmul (m : M) (n : N) : f.rTensor M (n ⊗ₜ m) = f n ⊗ₜ m :=
  rfl

@[simp]
theorem lTensor_comp_mk (m : M) :
    f.lTensor M ∘ₗ TensorProduct.mk R M N m = TensorProduct.mk R M P m ∘ₗ f :=
  rfl

@[simp]
theorem rTensor_comp_flip_mk (m : M) :
    f.rTensor M ∘ₗ (TensorProduct.mk R N M).flip m = (TensorProduct.mk R P M).flip m ∘ₗ f :=
  rfl

lemma comm_comp_rTensor_comp_comm_eq (g : N →ₗ[R] P) :
    TensorProduct.comm R P Q ∘ₗ rTensor Q g ∘ₗ TensorProduct.comm R Q N =
      lTensor Q g :=
  TensorProduct.ext rfl

lemma comm_comp_lTensor_comp_comm_eq (g : N →ₗ[R] P) :
    TensorProduct.comm R Q P ∘ₗ lTensor Q g ∘ₗ TensorProduct.comm R N Q =
      rTensor Q g :=
  TensorProduct.ext rfl

/-- Given a linear map `f : N → P`, `f ⊗ M` is injective if and only if `M ⊗ f` is injective. -/
theorem lTensor_inj_iff_rTensor_inj :
    Function.Injective (lTensor M f) ↔ Function.Injective (rTensor M f) := by
  simp [← comm_comp_rTensor_comp_comm_eq]

/-- Given a linear map `f : N → P`, `f ⊗ M` is surjective if and only if `M ⊗ f` is surjective. -/
theorem lTensor_surj_iff_rTensor_surj :
    Function.Surjective (lTensor M f) ↔ Function.Surjective (rTensor M f) := by
  simp [← comm_comp_rTensor_comp_comm_eq]

/-- Given a linear map `f : N → P`, `f ⊗ M` is bijective if and only if `M ⊗ f` is bijective. -/
theorem lTensor_bij_iff_rTensor_bij :
    Function.Bijective (lTensor M f) ↔ Function.Bijective (rTensor M f) := by
  simp [← comm_comp_rTensor_comp_comm_eq]

variable {M} in
theorem smul_lTensor {S : Type*} [CommSemiring S] [SMul R S] [Module S M] [IsScalarTower R S M]
    [SMulCommClass R S M] (s : S) (m : M ⊗[R] N) : s • (f.lTensor M) m = (f.lTensor M) (s • m) :=
  have h : s • (f.lTensor M) = f.lTensor M ∘ₗ (LinearMap.lsmul S (M ⊗[R] N) s).restrictScalars R :=
    TensorProduct.ext rfl
  congrFun (congrArg DFunLike.coe h) m

open TensorProduct

attribute [local ext high] TensorProduct.ext

/-- `lTensorHom M` is the natural linear map that sends a linear map `f : N →ₗ P` to `M ⊗ f`.

See also `Module.End.lTensorAlgHom`. -/
def lTensorHom : (N →ₗ[R] P) →ₗ[R] M ⊗[R] N →ₗ[R] M ⊗[R] P where
  toFun := lTensor M
  map_add' f g := by
    ext x y
    simp only [compr₂ₛₗ_apply, mk_apply, add_apply, lTensor_tmul, tmul_add]
  map_smul' r f := by
    dsimp
    ext x y
    simp only [compr₂ₛₗ_apply, mk_apply, tmul_smul, smul_apply, lTensor_tmul]

/-- `rTensorHom M` is the natural linear map that sends a linear map `f : N →ₗ P` to `f ⊗ M`.

See also `Module.End.rTensorAlgHom`. -/
def rTensorHom : (N →ₗ[R] P) →ₗ[R] N ⊗[R] M →ₗ[R] P ⊗[R] M where
  toFun f := f.rTensor M
  map_add' f g := by
    ext x y
    simp only [compr₂ₛₗ_apply, mk_apply, add_apply, rTensor_tmul, add_tmul]
  map_smul' r f := by
    dsimp
    ext x y
    simp only [compr₂ₛₗ_apply, mk_apply, smul_tmul, tmul_smul, smul_apply, rTensor_tmul]

@[simp]
theorem coe_lTensorHom : (lTensorHom M : (N →ₗ[R] P) → M ⊗[R] N →ₗ[R] M ⊗[R] P) = lTensor M :=
  rfl

@[simp]
theorem coe_rTensorHom : (rTensorHom M : (N →ₗ[R] P) → N ⊗[R] M →ₗ[R] P ⊗[R] M) = rTensor M :=
  rfl

@[simp]
theorem lTensor_add (f g : N →ₗ[R] P) : (f + g).lTensor M = f.lTensor M + g.lTensor M :=
  (lTensorHom M).map_add f g

@[simp]
theorem rTensor_add (f g : N →ₗ[R] P) : (f + g).rTensor M = f.rTensor M + g.rTensor M :=
  (rTensorHom M).map_add f g

@[simp]
theorem lTensor_zero : lTensor M (0 : N →ₗ[R] P) = 0 :=
  (lTensorHom M).map_zero

@[simp]
theorem rTensor_zero : rTensor M (0 : N →ₗ[R] P) = 0 :=
  (rTensorHom M).map_zero

@[simp]
theorem lTensor_smul (r : R) (f : N →ₗ[R] P) : (r • f).lTensor M = r • f.lTensor M :=
  (lTensorHom M).map_smul r f

@[simp]
theorem rTensor_smul (r : R) (f : N →ₗ[R] P) : (r • f).rTensor M = r • f.rTensor M :=
  (rTensorHom M).map_smul r f

theorem lTensor_comp : (g.comp f).lTensor M = (g.lTensor M).comp (f.lTensor M) := by
  ext m n
  simp only [compr₂ₛₗ_apply, mk_apply, comp_apply, lTensor_tmul]

theorem lTensor_comp_apply (x : M ⊗[R] N) :
    (g.comp f).lTensor M x = (g.lTensor M) ((f.lTensor M) x) := by rw [lTensor_comp, coe_comp]; rfl

theorem rTensor_comp : (g.comp f).rTensor M = (g.rTensor M).comp (f.rTensor M) := by
  ext m n
  simp only [compr₂ₛₗ_apply, mk_apply, comp_apply, rTensor_tmul]

theorem rTensor_comp_apply (x : N ⊗[R] M) :
    (g.comp f).rTensor M x = (g.rTensor M) ((f.rTensor M) x) := by rw [rTensor_comp, coe_comp]; rfl

theorem lTensor_mul (f g : Module.End R N) : (f * g).lTensor M = f.lTensor M * g.lTensor M :=
  lTensor_comp M f g

theorem rTensor_mul (f g : Module.End R N) : (f * g).rTensor M = f.rTensor M * g.rTensor M :=
  rTensor_comp M f g

variable (N)

@[simp]
theorem lTensor_id : (id : N →ₗ[R] N).lTensor M = id :=
  map_id

-- `simp` can prove this.
theorem lTensor_id_apply (x : M ⊗[R] N) : (LinearMap.id : N →ₗ[R] N).lTensor M x = x := by
  rw [lTensor_id, id_coe, _root_.id]

@[simp]
theorem rTensor_id : (id : N →ₗ[R] N).rTensor M = id :=
  map_id

-- `simp` can prove this.
theorem rTensor_id_apply (x : N ⊗[R] M) : (LinearMap.id : N →ₗ[R] N).rTensor M x = x := by
  rw [rTensor_id, id_coe, _root_.id]

@[simp]
theorem lTensor_smul_action (r : R) :
    (DistribMulAction.toLinearMap R N r).lTensor M =
      DistribMulAction.toLinearMap R (M ⊗[R] N) r :=
  (lTensor_smul M r LinearMap.id).trans (congrArg _ (lTensor_id M N))

@[simp]
theorem rTensor_smul_action (r : R) :
    (DistribMulAction.toLinearMap R N r).rTensor M =
      DistribMulAction.toLinearMap R (N ⊗[R] M) r :=
  (rTensor_smul M r LinearMap.id).trans (congrArg _ (rTensor_id M N))

variable {N}

@[simp]
theorem lTensor_comp_rTensor (f : M →ₗ[R] P) (g : N →ₗ[R] Q) :
    (g.lTensor P).comp (f.rTensor N) = map f g := by
  simp only [lTensor, rTensor, ← map_comp, id_comp, comp_id]

@[simp]
theorem rTensor_comp_lTensor (f : M →ₗ[R] P) (g : N →ₗ[R] Q) :
    (f.rTensor Q).comp (g.lTensor M) = map f g := by
  simp only [lTensor, rTensor, ← map_comp, id_comp, comp_id]

@[simp]
theorem map_comp_rTensor (f : M →ₗ[R] P) (g : N →ₗ[R] Q) (f' : P' →ₗ[R] M) :
    (map f g).comp (f'.rTensor _) = map (f.comp f') g := by
  simp only [rTensor, ← map_comp, comp_id]

@[simp]
<<<<<<< HEAD
theorem map_comp_lTensor (f : M →ₗ[R] P) (g : N →ₗ[R] Q) (g' : P' →ₗ[R] N) :
=======
theorem map_rTensor (f : M →ₗ[R] P) (g : N →ₗ[R] Q) (f' : S →ₗ[R] M) (x : S ⊗[R] N) :
    map f g (f'.rTensor _ x) = map (f.comp f') g x :=
  LinearMap.congr_fun (map_comp_rTensor _ _ _ _) x

@[simp]
theorem map_comp_lTensor (f : M →ₗ[R] P) (g : N →ₗ[R] Q) (g' : S →ₗ[R] N) :
>>>>>>> 69bf692a
    (map f g).comp (g'.lTensor _) = map f (g.comp g') := by
  simp only [lTensor, ← map_comp, comp_id]

@[simp]
<<<<<<< HEAD
theorem rTensor_comp_map (f' : P →ₗ[R] P') (f : M →ₗ[R] P) (g : N →ₗ[R] Q) :
=======
lemma map_lTensor (f : M →ₗ[R] P) (g : N →ₗ[R] Q) (g' : S →ₗ[R] N) (x : M ⊗[R] S) :
    map f g (g'.lTensor M x) = map f (g ∘ₗ g') x :=
  LinearMap.congr_fun (map_comp_lTensor _ _ _ _) x

@[simp]
theorem rTensor_comp_map (f' : P →ₗ[R] S) (f : M →ₗ[R] P) (g : N →ₗ[R] Q) :
>>>>>>> 69bf692a
    (f'.rTensor _).comp (map f g) = map (f'.comp f) g := by
  simp only [rTensor, ← map_comp, id_comp]

@[simp]
<<<<<<< HEAD
theorem lTensor_comp_map (g' : Q →ₗ[R] P') (f : M →ₗ[R] P) (g : N →ₗ[R] Q) :
=======
lemma rTensor_map (f' : P →ₗ[R] S) (f : M →ₗ[R] P) (g : N →ₗ[R] Q) (x : M ⊗[R] N) :
    f'.rTensor Q (map f g x) = map (f' ∘ₗ f) g x :=
  LinearMap.congr_fun (rTensor_comp_map _ _ f g) x

@[simp]
theorem lTensor_comp_map (g' : Q →ₗ[R] S) (f : M →ₗ[R] P) (g : N →ₗ[R] Q) :
>>>>>>> 69bf692a
    (g'.lTensor _).comp (map f g) = map f (g'.comp g) := by
  simp only [lTensor, ← map_comp, id_comp]

@[simp]
lemma lTensor_map (g' : Q →ₗ[R] S) (f : M →ₗ[R] P) (g : N →ₗ[R] Q) (x : M ⊗[R] N) :
    g'.lTensor P (map f g x) = map f (g' ∘ₗ g) x :=
  LinearMap.congr_fun (lTensor_comp_map _ _ f g) x

variable {M}

@[simp]
theorem rTensor_pow (f : M →ₗ[R] M) (n : ℕ) : f.rTensor N ^ n = (f ^ n).rTensor N := by
  have h := TensorProduct.map_pow f (id : N →ₗ[R] N) n
  rwa [Module.End.id_pow] at h

@[simp]
theorem lTensor_pow (f : N →ₗ[R] N) (n : ℕ) : f.lTensor M ^ n = (f ^ n).lTensor M := by
  have h := TensorProduct.map_pow (id : M →ₗ[R] M) f n
  rwa [Module.End.id_pow] at h

end LinearMap

namespace LinearEquiv

variable {N}

/-- `LinearEquiv.lTensor M f : M ⊗ N ≃ₗ M ⊗ P` is the natural linear equivalence
induced by `f : N ≃ₗ P`. -/
def lTensor (f : N ≃ₗ[R] P) : M ⊗[R] N ≃ₗ[R] M ⊗[R] P := TensorProduct.congr (refl R M) f

/-- `LinearEquiv.rTensor M f : N₁ ⊗ M ≃ₗ N₂ ⊗ M` is the natural linear equivalence
induced by `f : N₁ ≃ₗ N₂`. -/
def rTensor (f : N ≃ₗ[R] P) : N ⊗[R] M ≃ₗ[R] P ⊗[R] M := TensorProduct.congr f (refl R M)

variable (g : P ≃ₗ[R] Q) (f : N ≃ₗ[R] P) (m : M) (n : N) (p : P) (x : M ⊗[R] N) (y : N ⊗[R] M)

@[simp] theorem coe_lTensor : lTensor M f = (f : N →ₗ[R] P).lTensor M := rfl

@[simp] theorem coe_lTensor_symm : (lTensor M f).symm = (f.symm : P →ₗ[R] N).lTensor M := rfl

@[simp] theorem coe_rTensor : rTensor M f = (f : N →ₗ[R] P).rTensor M := rfl

@[simp] theorem coe_rTensor_symm : (rTensor M f).symm = (f.symm : P →ₗ[R] N).rTensor M := rfl

@[simp] theorem lTensor_tmul : f.lTensor M (m ⊗ₜ n) = m ⊗ₜ f n := rfl

@[simp] theorem lTensor_symm_tmul : (f.lTensor M).symm (m ⊗ₜ p) = m ⊗ₜ f.symm p := rfl

@[simp] theorem rTensor_tmul : f.rTensor M (n ⊗ₜ m) = f n ⊗ₜ m := rfl

@[simp] theorem rTensor_symm_tmul : (f.rTensor M).symm (p ⊗ₜ m) = f.symm p ⊗ₜ m := rfl

lemma comm_trans_rTensor_trans_comm_eq (g : N ≃ₗ[R] P) :
    TensorProduct.comm R Q N ≪≫ₗ rTensor Q g ≪≫ₗ TensorProduct.comm R P Q = lTensor Q g :=
  toLinearMap_injective <| TensorProduct.ext rfl

lemma comm_trans_lTensor_trans_comm_eq (g : N ≃ₗ[R] P) :
    TensorProduct.comm R N Q ≪≫ₗ lTensor Q g ≪≫ₗ TensorProduct.comm R Q P = rTensor Q g :=
  toLinearMap_injective <| TensorProduct.ext rfl

theorem lTensor_trans : (f ≪≫ₗ g).lTensor M = f.lTensor M ≪≫ₗ g.lTensor M :=
  toLinearMap_injective <| LinearMap.lTensor_comp M _ _

theorem lTensor_trans_apply : (f ≪≫ₗ g).lTensor M x = g.lTensor M (f.lTensor M x) :=
  LinearMap.lTensor_comp_apply M _ _ x

theorem rTensor_trans : (f ≪≫ₗ g).rTensor M = f.rTensor M ≪≫ₗ g.rTensor M :=
  toLinearMap_injective <| LinearMap.rTensor_comp M _ _

theorem rTensor_trans_apply : (f ≪≫ₗ g).rTensor M y = g.rTensor M (f.rTensor M y) :=
  LinearMap.rTensor_comp_apply M _ _ y

theorem lTensor_mul (f g : N ≃ₗ[R] N) : (f * g).lTensor M = f.lTensor M * g.lTensor M :=
  lTensor_trans M f g

theorem rTensor_mul (f g : N ≃ₗ[R] N) : (f * g).rTensor M = f.rTensor M * g.rTensor M :=
  rTensor_trans M f g

variable (N)

@[simp] theorem lTensor_refl : (refl R N).lTensor M = refl R _ := TensorProduct.congr_refl_refl

theorem lTensor_refl_apply : (refl R N).lTensor M x = x := by rw [lTensor_refl, refl_apply]

@[simp] theorem rTensor_refl : (refl R N).rTensor M = refl R _ := TensorProduct.congr_refl_refl

theorem rTensor_refl_apply : (refl R N).rTensor M y = y := by rw [rTensor_refl, refl_apply]

variable {N}

@[simp] theorem rTensor_trans_lTensor (f : M ≃ₗ[R] P) (g : N ≃ₗ[R] Q) :
    f.rTensor N ≪≫ₗ g.lTensor P = TensorProduct.congr f g :=
  toLinearMap_injective <| LinearMap.lTensor_comp_rTensor M _ _

@[simp] theorem lTensor_trans_rTensor (f : M ≃ₗ[R] P) (g : N ≃ₗ[R] Q) :
    g.lTensor M ≪≫ₗ f.rTensor Q = TensorProduct.congr f g :=
  toLinearMap_injective <| LinearMap.rTensor_comp_lTensor M _ _

@[simp] theorem rTensor_trans_congr (f : M ≃ₗ[R] P) (g : N ≃ₗ[R] Q) (f' : P' ≃ₗ[R] M) :
    f'.rTensor _ ≪≫ₗ TensorProduct.congr f g = TensorProduct.congr (f' ≪≫ₗ f) g :=
  toLinearMap_injective <| LinearMap.map_comp_rTensor M _ _ _

@[simp] theorem lTensor_trans_congr (f : M ≃ₗ[R] P) (g : N ≃ₗ[R] Q) (g' : P' ≃ₗ[R] N) :
    g'.lTensor _ ≪≫ₗ TensorProduct.congr f g = TensorProduct.congr f (g' ≪≫ₗ g) :=
  toLinearMap_injective <| LinearMap.map_comp_lTensor M _ _ _

@[simp] theorem congr_trans_rTensor (f' : P ≃ₗ[R] P') (f : M ≃ₗ[R] P) (g : N ≃ₗ[R] Q) :
    TensorProduct.congr f g ≪≫ₗ f'.rTensor _ = TensorProduct.congr (f ≪≫ₗ f') g :=
  toLinearMap_injective <| LinearMap.rTensor_comp_map M _ _ _

@[simp] theorem congr_trans_lTensor (g' : Q ≃ₗ[R] P') (f : M ≃ₗ[R] P) (g : N ≃ₗ[R] Q) :
    TensorProduct.congr f g ≪≫ₗ g'.lTensor _ = TensorProduct.congr f (g ≪≫ₗ g') :=
  toLinearMap_injective <| LinearMap.lTensor_comp_map M _ _ _

variable {M}

@[simp] theorem rTensor_pow (f : M ≃ₗ[R] M) (n : ℕ) : f.rTensor N ^ n = (f ^ n).rTensor N := by
  simpa only [one_pow] using TensorProduct.congr_pow f (1 : N ≃ₗ[R] N) n

@[simp] theorem rTensor_zpow (f : M ≃ₗ[R] M) (n : ℤ) : f.rTensor N ^ n = (f ^ n).rTensor N := by
  simpa only [one_zpow] using TensorProduct.congr_zpow f (1 : N ≃ₗ[R] N) n

@[simp] theorem lTensor_pow (f : N ≃ₗ[R] N) (n : ℕ) : f.lTensor M ^ n = (f ^ n).lTensor M := by
  simpa only [one_pow] using TensorProduct.congr_pow (1 : M ≃ₗ[R] M) f n

@[simp] theorem lTensor_zpow (f : N ≃ₗ[R] N) (n : ℤ) : f.lTensor M ^ n = (f ^ n).lTensor M := by
  simpa only [one_zpow] using TensorProduct.congr_zpow (1 : M ≃ₗ[R] M) f n

end LinearEquiv

end Semiring

section Ring

variable {R : Type*} [CommSemiring R]
<<<<<<< HEAD
variable {M : Type*} {N : Type*} {P : Type*} {Q : Type*}
variable [AddCommGroup M] [AddCommGroup N] [AddCommGroup P] [AddCommGroup Q]
=======
variable {M : Type*} {N : Type*} {P : Type*} {Q : Type*} {S : Type*}
variable [AddCommGroup M] [AddCommMonoid N] [AddCommGroup P] [AddCommMonoid Q]
>>>>>>> 69bf692a
variable [Module R M] [Module R N] [Module R P] [Module R Q]

namespace TensorProduct

open TensorProduct

open LinearMap

variable (R) in
/-- Auxiliary function to defining negation multiplication on tensor product. -/
def Neg.aux : M ⊗[R] N →ₗ[R] M ⊗[R] N :=
  lift <| (mk R M N).comp (-LinearMap.id)

instance neg : Neg (M ⊗[R] N) where
  neg := Neg.aux R

protected theorem neg_add_cancel (x : M ⊗[R] N) : -x + x = 0 :=
  x.induction_on
    (by rw [add_zero]; apply (Neg.aux R).map_zero)
    (fun x y => by convert (add_tmul (R := R) (-x) x y).symm; rw [neg_add_cancel, zero_tmul])
    fun x y hx hy => by
    suffices -x + x + (-y + y) = 0 by
      rw [← this]
      unfold Neg.neg neg
      simp only
      rw [map_add]
      abel
    rw [hx, hy, add_zero]

instance addCommGroup : AddCommGroup (M ⊗[R] N) :=
  { TensorProduct.addCommMonoid with
    neg_add_cancel := fun x => TensorProduct.neg_add_cancel x
    zsmul := (· • ·)
    zsmul_zero' := by simp
    zsmul_succ' := by simp [add_comm, TensorProduct.add_smul]
    zsmul_neg' := fun n x => by
      change (-n.succ : ℤ) • x = -(((n : ℤ) + 1) • x)
      rw [← zero_add (_ • x), ← TensorProduct.neg_add_cancel ((n.succ : ℤ) • x), add_assoc,
        ← add_smul, ← sub_eq_add_neg, sub_self, zero_smul, add_zero]
      rfl }

theorem neg_tmul (m : M) (n : N) : (-m) ⊗ₜ n = -m ⊗ₜ[R] n :=
  rfl

theorem tmul_neg (m : M) (p : P) : m ⊗ₜ (-p) = -m ⊗ₜ[R] p :=
  (mk R M P _).map_neg _

theorem tmul_sub (m : M) (p₁ p₂ : P) : m ⊗ₜ (p₁ - p₂) = m ⊗ₜ[R] p₁ - m ⊗ₜ[R] p₂ :=
  (mk R M P _).map_sub _ _

theorem sub_tmul (m₁ m₂ : M) (n : N) : (m₁ - m₂) ⊗ₜ n = m₁ ⊗ₜ[R] n - m₂ ⊗ₜ[R] n :=
  (mk R M N).map_sub₂ _ _ _

/-- While the tensor product will automatically inherit a ℤ-module structure from
`AddCommGroup.toIntModule`, that structure won't be compatible with lemmas like `tmul_smul` unless
we use a `ℤ-Module` instance provided by `TensorProduct.left_module`.

When `R` is a `Ring` we get the required `TensorProduct.compatible_smul` instance through
`IsScalarTower`, but when it is only a `Semiring` we need to build it from scratch.
The instance diamond in `compatible_smul` doesn't matter because it's in `Prop`.
-/
instance CompatibleSMul.int : CompatibleSMul R ℤ M P :=
  ⟨fun r m p =>
    Int.induction_on r (by simp) (fun r ih => by simpa [add_smul, tmul_add, add_tmul] using ih)
      fun r ih => by simpa [sub_smul, tmul_sub, sub_tmul] using ih⟩

instance CompatibleSMul.unit {S} [Monoid S] [DistribMulAction S M] [DistribMulAction S N]
    [CompatibleSMul R S M N] : CompatibleSMul R Sˣ M N :=
  ⟨fun s m n => CompatibleSMul.smul_tmul (s : S) m n⟩

end TensorProduct

namespace LinearMap

@[simp]
theorem lTensor_sub (f g : N →ₗ[R] P) : (f - g).lTensor M = f.lTensor M - g.lTensor M := by
  simp_rw [← coe_lTensorHom]
  exact (lTensorHom (R := R) (N := N) (P := P) M).map_sub f g

@[simp]
theorem rTensor_sub (f g : N →ₗ[R] P) : (f - g).rTensor Q = f.rTensor Q - g.rTensor Q := by
  simp only [← coe_rTensorHom]
  exact (rTensorHom (R := R) (N := N) (P := P) Q).map_sub f g

@[simp]
theorem lTensor_neg (f : N →ₗ[R] P) : (-f).lTensor M = -f.lTensor M := by
  simp only [← coe_lTensorHom]
  exact (lTensorHom (R := R) (N := N) (P := P) M).map_neg f

@[simp]
theorem rTensor_neg (f : N →ₗ[R] P) : (-f).rTensor Q = -f.rTensor Q := by
  simp only [← coe_rTensorHom]
  exact (rTensorHom (R := R) (N := N) (P := P) Q).map_neg f

end LinearMap

end Ring<|MERGE_RESOLUTION|>--- conflicted
+++ resolved
@@ -53,20 +53,17 @@
 variable [AddCommMonoid M₃] [AddCommMonoid N₃] [AddCommMonoid P₃] [AddCommMonoid Q₃]
 variable [DistribMulAction R' M]
 variable [Module R'' M]
-<<<<<<< HEAD
 variable [Module R M] [Module R N] --[Module R P] [Module R Q] will be added later
 variable [Module R P'] [Module R Q']
 variable [Module R₂ M₂] [Module R₂ N₂] [Module R₂ P₂] [Module R₂ Q₂]
 variable [Module R₃ M₃] [Module R₃ N₃] [Module R₃ P₃] [Module R₃ Q₃]
 variable {σ₁₂ : R →+* R₂} {σ₂₃ : R₂ →+* R₃} {σ₁₃ : R →+* R₃}
-=======
 variable {R₂ R₃ M₂ M₃ N₂ N₃ P₂ : Type*}
 variable [CommSemiring R₂] [CommSemiring R₃]
 variable {σ₁₂ : R →+* R₂} {σ₂₃ : R₂ →+* R₃} {σ₁₃ : R →+* R₃}
 variable [AddCommMonoid M₂] [AddCommMonoid M₃] [AddCommMonoid N₂]
   [AddCommMonoid N₃] [AddCommMonoid P₂]
 variable [Module R₂ M₂] [Module R₃ M₃] [Module R₂ N₂] [Module R₃ N₃] [Module R₂ P₂]
->>>>>>> 69bf692a
 
 variable (M N)
 
@@ -530,46 +527,19 @@
 section UniversalProperty
 
 variable {M N}
-<<<<<<< HEAD
-variable (f : M →ₛₗ[σ₁₂] N →ₛₗ[σ₁₂] P₂)
-=======
 variable (f : M →ₗ[R] N →ₗ[R] P)
 variable (f' : M →ₛₗ[σ₁₂] N →ₛₗ[σ₁₂] P₂)
->>>>>>> 69bf692a
 
 /-- Auxiliary function to constructing a linear map `M ⊗ N → P` given a bilinear map `M → N → P`
 with the property that its composition with the canonical bilinear map `M → N → M ⊗ N` is
 the given bilinear map `M → N → P`. -/
 def liftAux : M ⊗[R] N →+ P₂ :=
-<<<<<<< HEAD
-  liftAddHom (LinearMap.toAddMonoidHom'.comp <| f.toAddMonoidHom)
-=======
   liftAddHom (LinearMap.toAddMonoidHom'.comp <| f'.toAddMonoidHom)
->>>>>>> 69bf692a
     fun r m n => by dsimp; rw [LinearMap.map_smulₛₗ₂, map_smulₛₗ]
 
 theorem liftAux_tmul (m n) : liftAux f' (m ⊗ₜ n) = f' m n :=
   rfl
 
-<<<<<<< HEAD
-variable {f} {f' : M →ₗ[R] N →ₗ[R] P}
-
-@[simp]
-theorem liftAux.smulₛₗ (r : R) (x) : liftAux f (r • x) = σ₁₂ r • liftAux f x :=
-  TensorProduct.induction_on x (smul_zero _).symm
-    (fun p q => by simp_rw [← tmul_smul, liftAux_tmul, (f p).map_smulₛₗ])
-    fun p q ih1 ih2 => by simp_rw [smul_add, (liftAux f).map_add, ih1, ih2, smul_add]
-
-theorem liftAux.smul (r : R) (x) : liftAux f' (r • x) = r • liftAux f' x :=
-  liftAux.smulₛₗ r x
-
-variable (f) in
-/-- Constructing a linear map `M ⊗ N → P` given a bilinear map `M → N → P` with the property that
-its composition with the canonical bilinear map `M → N → M ⊗ N` is
-the given bilinear map `M → N → P`. -/
-def lift : M ⊗[R] N →ₛₗ[σ₁₂] P₂ :=
-  { liftAux f with map_smul' := liftAux.smulₛₗ }
-=======
 variable {f f'}
 
 @[simp]
@@ -589,7 +559,6 @@
 This works for semilinear maps. -/
 def lift : M ⊗[R] N →ₛₗ[σ₁₂] P₂ :=
   { liftAux f' with map_smul' := liftAux.smulₛₗ }
->>>>>>> 69bf692a
 
 @[simp]
 theorem lift.tmul (x y) : lift f' (x ⊗ₜ y) = f' x y :=
@@ -604,11 +573,7 @@
     TensorProduct.induction_on z (by simp_rw [LinearMap.map_zero]) H fun x y ihx ihy => by
       rw [g.map_add, h.map_add, ihx, ihy]
 
-<<<<<<< HEAD
-theorem lift.unique {g : M ⊗[R] N →ₛₗ[σ₁₂] P₂} (H : ∀ x y, g (x ⊗ₜ y) = f x y) : g = lift f :=
-=======
 theorem lift.unique {g : M ⊗[R] N →ₛₗ[σ₁₂] P₂} (H : ∀ x y, g (x ⊗ₜ y) = f' x y) : g = lift f' :=
->>>>>>> 69bf692a
   ext' fun m n => by rw [H, lift.tmul]
 
 theorem lift_mk : lift (mk R M N) = LinearMap.id :=
@@ -813,10 +778,6 @@
     map f g (TensorProduct.comm R N M x) = TensorProduct.comm R₂ N₂ M₂ (map g f x) :=
   DFunLike.congr_fun (map_comp_comm_eq _ _) _
 
-<<<<<<< HEAD
-theorem map_range_eq_span_tmul [RingHomSurjective σ₁₂] (f : M →ₛₗ[σ₁₂] M₂) (g : N →ₛₗ[σ₁₂] N₂) :
-    range (map f g) = Submodule.span R₂ { t | ∃ m n, f m ⊗ₜ g n = t } := by
-=======
 theorem range_map (f : M →ₗ[R] P) (g : N →ₗ[R] Q) :
     range (map f g) = .map₂ (mk R _ _) (range f) (range g) := by
   simp_rw [← Submodule.map_top, Submodule.map₂_map_map, ← map₂_mk_top_top_eq_top,
@@ -825,7 +786,6 @@
 
 theorem range_map_eq_span_tmul (f : M →ₗ[R] P) (g : N →ₗ[R] Q) :
     range (map f g) = Submodule.span R { t | ∃ m n, f m ⊗ₜ g n = t } := by
->>>>>>> 69bf692a
   simp only [← Submodule.map_top, ← span_tmul_eq_top, Submodule.map_span]
   congr; ext t
   simp
@@ -841,20 +801,11 @@
     LinearMap.range (mapIncl p q) = .map₂ (mk R _ _) p q := by
   simp_rw [mapIncl, range_map, Submodule.range_subtype]
 
-<<<<<<< HEAD
--- TODO: semilinearize once `map₂` is semilinearized
-theorem map₂_eq_range_lift_comp_mapIncl (f : M →ₗ[R] N →ₗ[R] P)
-    (m : Submodule R M) (n : Submodule R N) :
-    Submodule.map₂ f m n = LinearMap.range (lift f ∘ₛₗ mapIncl m n) := by
-  simp_rw [LinearMap.range_comp, range_mapIncl, Submodule.map_span,
-    Set.image_image2, Submodule.map₂_eq_span_image2, lift.tmul]
-=======
 theorem map₂_eq_range_lift_comp_mapIncl (f : P →ₗ[R] Q →ₗ[R] M)
     (p : Submodule R P) (q : Submodule R Q) :
     Submodule.map₂ f p q = LinearMap.range (lift f ∘ₗ mapIncl p q) := by
   simp_rw [LinearMap.range_comp, range_mapIncl, Submodule.map_map₂]
   rfl
->>>>>>> 69bf692a
 
 section
 
@@ -863,16 +814,9 @@
 variable [AddCommMonoid Q'] [Module R Q']
 variable [RingHomCompTriple σ₁₂ σ₂₃ σ₁₃]
 
-<<<<<<< HEAD
-theorem map_comp (f₂ : M₂ →ₛₗ[σ₂₃] M₃) (f₁ : M →ₛₗ[σ₁₂] M₂)
-    (g₂ : N₂ →ₛₗ[σ₂₃] N₃) (g₁ : N →ₛₗ[σ₁₂] N₂) :
-    map (f₂.comp f₁) (g₂.comp g₁) = (map f₂ g₂).comp (map f₁ g₁) :=
-  ext' fun _ _ => rfl
-=======
 theorem map_comp (f₂ : M₂ →ₛₗ[σ₂₃] M₃) (g₂ : N₂ →ₛₗ[σ₂₃] N₃)
     (f₁ : M →ₛₗ[σ₁₂] M₂) (g₁ : N →ₛₗ[σ₁₂] N₂) :
     map (f₂ ∘ₛₗ f₁) (g₂ ∘ₛₗ g₁) = (map f₂ g₂) ∘ₛₗ (map f₁ g₁) := ext' fun _ _ => rfl
->>>>>>> 69bf692a
 
 theorem map_map (f₂ : M₂ →ₛₗ[σ₂₃] M₃) (g₂ : N₂ →ₛₗ[σ₂₃] N₃)
     (f₁ : M →ₛₗ[σ₁₂] M₂) (g₁ : N →ₛₗ[σ₁₂] N₂) (x : M ⊗[R] N) :
@@ -1259,44 +1203,32 @@
   simp only [rTensor, ← map_comp, comp_id]
 
 @[simp]
-<<<<<<< HEAD
-theorem map_comp_lTensor (f : M →ₗ[R] P) (g : N →ₗ[R] Q) (g' : P' →ₗ[R] N) :
-=======
 theorem map_rTensor (f : M →ₗ[R] P) (g : N →ₗ[R] Q) (f' : S →ₗ[R] M) (x : S ⊗[R] N) :
     map f g (f'.rTensor _ x) = map (f.comp f') g x :=
   LinearMap.congr_fun (map_comp_rTensor _ _ _ _) x
 
 @[simp]
 theorem map_comp_lTensor (f : M →ₗ[R] P) (g : N →ₗ[R] Q) (g' : S →ₗ[R] N) :
->>>>>>> 69bf692a
     (map f g).comp (g'.lTensor _) = map f (g.comp g') := by
   simp only [lTensor, ← map_comp, comp_id]
 
 @[simp]
-<<<<<<< HEAD
-theorem rTensor_comp_map (f' : P →ₗ[R] P') (f : M →ₗ[R] P) (g : N →ₗ[R] Q) :
-=======
 lemma map_lTensor (f : M →ₗ[R] P) (g : N →ₗ[R] Q) (g' : S →ₗ[R] N) (x : M ⊗[R] S) :
     map f g (g'.lTensor M x) = map f (g ∘ₗ g') x :=
   LinearMap.congr_fun (map_comp_lTensor _ _ _ _) x
 
 @[simp]
 theorem rTensor_comp_map (f' : P →ₗ[R] S) (f : M →ₗ[R] P) (g : N →ₗ[R] Q) :
->>>>>>> 69bf692a
     (f'.rTensor _).comp (map f g) = map (f'.comp f) g := by
   simp only [rTensor, ← map_comp, id_comp]
 
 @[simp]
-<<<<<<< HEAD
-theorem lTensor_comp_map (g' : Q →ₗ[R] P') (f : M →ₗ[R] P) (g : N →ₗ[R] Q) :
-=======
 lemma rTensor_map (f' : P →ₗ[R] S) (f : M →ₗ[R] P) (g : N →ₗ[R] Q) (x : M ⊗[R] N) :
     f'.rTensor Q (map f g x) = map (f' ∘ₗ f) g x :=
   LinearMap.congr_fun (rTensor_comp_map _ _ f g) x
 
 @[simp]
 theorem lTensor_comp_map (g' : Q →ₗ[R] S) (f : M →ₗ[R] P) (g : N →ₗ[R] Q) :
->>>>>>> 69bf692a
     (g'.lTensor _).comp (map f g) = map f (g'.comp g) := by
   simp only [lTensor, ← map_comp, id_comp]
 
@@ -1432,13 +1364,8 @@
 section Ring
 
 variable {R : Type*} [CommSemiring R]
-<<<<<<< HEAD
-variable {M : Type*} {N : Type*} {P : Type*} {Q : Type*}
-variable [AddCommGroup M] [AddCommGroup N] [AddCommGroup P] [AddCommGroup Q]
-=======
 variable {M : Type*} {N : Type*} {P : Type*} {Q : Type*} {S : Type*}
 variable [AddCommGroup M] [AddCommMonoid N] [AddCommGroup P] [AddCommMonoid Q]
->>>>>>> 69bf692a
 variable [Module R M] [Module R N] [Module R P] [Module R Q]
 
 namespace TensorProduct
