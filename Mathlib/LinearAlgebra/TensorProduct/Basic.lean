/-
Copyright (c) 2018 Kenny Lau. All rights reserved.
Released under Apache 2.0 license as described in the file LICENSE.
Authors: Kenny Lau, Mario Carneiro
-/
import Mathlib.Algebra.Module.Submodule.Bilinear
import Mathlib.Algebra.Module.Equiv.Basic
import Mathlib.GroupTheory.Congruence.Hom
import Mathlib.Tactic.Abel
import Mathlib.Tactic.SuppressCompilation

/-!
# Tensor product of modules over commutative semirings.

This file constructs the tensor product of modules over commutative semirings. Given a semiring `R`
and modules over it `M` and `N`, the standard construction of the tensor product is
`TensorProduct R M N`. It is also a module over `R`.

It comes with a canonical bilinear map
`TensorProduct.mk R M N : M →ₗ[R] N →ₗ[R] TensorProduct R M N`.

Given any bilinear map `f : M →ₗ[R] N →ₗ[R] P`, there is a unique linear map
`TensorProduct.lift f : TensorProduct R M N →ₗ[R] P` whose composition with the canonical bilinear
map `TensorProduct.mk` is the given bilinear map `f`.  Uniqueness is shown in the theorem
`TensorProduct.lift.unique`.


## Notation

* This file introduces the notation `M ⊗ N` and `M ⊗[R] N` for the tensor product space
  `TensorProduct R M N`.
* It introduces the notation `m ⊗ₜ n` and `m ⊗ₜ[R] n` for the tensor product of two elements,
  otherwise written as `TensorProduct.tmul R m n`.


## Tags

bilinear, tensor, tensor product
-/

section Semiring

variable {R : Type*} [CommSemiring R]
variable {R' : Type*} [Monoid R']
variable {R'' : Type*} [Semiring R'']
variable {A M N P Q S T : Type*}
variable [AddCommMonoid M] [AddCommMonoid N] [AddCommMonoid P]
variable [AddCommMonoid Q] [AddCommMonoid S] [AddCommMonoid T]
variable [Module R M] [Module R N] [Module R Q] [Module R S] [Module R T]
variable [DistribMulAction R' M]
variable [Module R'' M]
variable (M N)

namespace TensorProduct

section

variable (R)

/-- The relation on `FreeAddMonoid (M × N)` that generates a congruence whose quotient is
the tensor product. -/
inductive Eqv : FreeAddMonoid (M × N) → FreeAddMonoid (M × N) → Prop
  | of_zero_left : ∀ n : N, Eqv (.of (0, n)) 0
  | of_zero_right : ∀ m : M, Eqv (.of (m, 0)) 0
  | of_add_left : ∀ (m₁ m₂ : M) (n : N), Eqv (.of (m₁, n) + .of (m₂, n)) (.of (m₁ + m₂, n))
  | of_add_right : ∀ (m : M) (n₁ n₂ : N), Eqv (.of (m, n₁) + .of (m, n₂)) (.of (m, n₁ + n₂))
  | of_smul : ∀ (r : R) (m : M) (n : N), Eqv (.of (r • m, n)) (.of (m, r • n))
  | add_comm : ∀ x y, Eqv (x + y) (y + x)

end

end TensorProduct

variable (R) in
/-- The tensor product of two modules `M` and `N` over the same commutative semiring `R`.
The localized notations are `M ⊗ N` and `M ⊗[R] N`, accessed by `open scoped TensorProduct`. -/
def TensorProduct : Type _ :=
  (addConGen (TensorProduct.Eqv R M N)).Quotient

set_option quotPrecheck false in
@[inherit_doc TensorProduct] scoped[TensorProduct] infixl:100 " ⊗ " => TensorProduct _

@[inherit_doc] scoped[TensorProduct] notation:100 M:100 " ⊗[" R "] " N:101 => TensorProduct R M N

namespace TensorProduct

section Module

protected instance zero : Zero (M ⊗[R] N) :=
  (addConGen (TensorProduct.Eqv R M N)).zero

protected instance add : Add (M ⊗[R] N) :=
  (addConGen (TensorProduct.Eqv R M N)).hasAdd

instance addZeroClass : AddZeroClass (M ⊗[R] N) :=
  { (addConGen (TensorProduct.Eqv R M N)).addMonoid with
    /- The `toAdd` field is given explicitly as `TensorProduct.add` for performance reasons.
    This avoids any need to unfold `Con.addMonoid` when the type checker is checking
    that instance diagrams commute -/
    toAdd := TensorProduct.add _ _
    toZero := TensorProduct.zero _ _ }

instance addSemigroup : AddSemigroup (M ⊗[R] N) :=
  { (addConGen (TensorProduct.Eqv R M N)).addMonoid with
    toAdd := TensorProduct.add _ _ }

instance addCommSemigroup : AddCommSemigroup (M ⊗[R] N) :=
  { (addConGen (TensorProduct.Eqv R M N)).addMonoid with
    toAddSemigroup := TensorProduct.addSemigroup _ _
    add_comm := fun x y =>
      AddCon.induction_on₂ x y fun _ _ =>
        Quotient.sound' <| AddConGen.Rel.of _ _ <| Eqv.add_comm _ _ }

instance : Inhabited (M ⊗[R] N) :=
  ⟨0⟩

variable {M N}

variable (R) in
/-- The canonical function `M → N → M ⊗ N`. The localized notations are `m ⊗ₜ n` and `m ⊗ₜ[R] n`,
accessed by `open scoped TensorProduct`. -/
def tmul (m : M) (n : N) : M ⊗[R] N :=
  AddCon.mk' _ <| FreeAddMonoid.of (m, n)

/-- The canonical function `M → N → M ⊗ N`. -/
infixl:100 " ⊗ₜ " => tmul _

/-- The canonical function `M → N → M ⊗ N`. -/
notation:100 x:100 " ⊗ₜ[" R "] " y:101 => tmul R x y

/-- Produces an arbitrary representation of the form `mₒ ⊗ₜ n₀ + ...`. -/
unsafe instance [Repr M] [Repr N] : Repr (M ⊗[R] N) where
  reprPrec mn p :=
    let parts := mn.unquot.toList.map fun (mi, ni) =>
      Std.Format.group f!"{reprPrec mi 100} ⊗ₜ {reprPrec ni 101}"
    match parts with
    | [] => f!"0"
    | [part] => if p > 100 then Std.Format.bracketFill "(" part ")" else .fill part
    | parts =>
      (if p > 65 then (Std.Format.bracketFill "(" · ")") else (.fill ·)) <|
        .joinSep parts f!" +{Std.Format.line}"

@[elab_as_elim, induction_eliminator]
protected theorem induction_on {motive : M ⊗[R] N → Prop} (z : M ⊗[R] N)
    (zero : motive 0)
    (tmul : ∀ x y, motive <| x ⊗ₜ[R] y)
    (add : ∀ x y, motive x → motive y → motive (x + y)) : motive z :=
  AddCon.induction_on z fun x =>
    FreeAddMonoid.recOn x zero fun ⟨m, n⟩ y ih => by
      rw [AddCon.coe_add]
      exact add _ _ (tmul ..) ih

/-- Lift an `R`-balanced map to the tensor product.

A map `f : M →+ N →+ P` additive in both components is `R`-balanced, or middle linear with respect
to `R`, if scalar multiplication in either argument is equivalent, `f (r • m) n = f m (r • n)`.

Note that strictly the first action should be a right-action by `R`, but for now `R` is commutative
so it doesn't matter. -/
-- TODO: use this to implement `lift` and `SMul.aux`. For now we do not do this as it causes
-- performance issues elsewhere.
def liftAddHom (f : M →+ N →+ P)
    (hf : ∀ (r : R) (m : M) (n : N), f (r • m) n = f m (r • n)) :
    M ⊗[R] N →+ P :=
  (addConGen (TensorProduct.Eqv R M N)).lift (FreeAddMonoid.lift (fun mn : M × N => f mn.1 mn.2)) <|
    AddCon.addConGen_le fun x y hxy =>
      match x, y, hxy with
      | _, _, .of_zero_left n =>
        (AddCon.ker_rel _).2 <| by simp_rw [map_zero, FreeAddMonoid.lift_eval_of, map_zero,
          AddMonoidHom.zero_apply]
      | _, _, .of_zero_right m =>
        (AddCon.ker_rel _).2 <| by simp_rw [map_zero, FreeAddMonoid.lift_eval_of, map_zero]
      | _, _, .of_add_left m₁ m₂ n =>
        (AddCon.ker_rel _).2 <| by simp_rw [map_add, FreeAddMonoid.lift_eval_of, map_add,
          AddMonoidHom.add_apply]
      | _, _, .of_add_right m n₁ n₂ =>
        (AddCon.ker_rel _).2 <| by simp_rw [map_add, FreeAddMonoid.lift_eval_of, map_add]
      | _, _, .of_smul s m n =>
        (AddCon.ker_rel _).2 <| by rw [FreeAddMonoid.lift_eval_of, FreeAddMonoid.lift_eval_of, hf]
      | _, _, .add_comm x y =>
        (AddCon.ker_rel _).2 <| by simp_rw [map_add, add_comm]

@[simp]
theorem liftAddHom_tmul (f : M →+ N →+ P)
    (hf : ∀ (r : R) (m : M) (n : N), f (r • m) n = f m (r • n)) (m : M) (n : N) :
    liftAddHom f hf (m ⊗ₜ n) = f m n :=
  rfl

variable (M) in
@[simp]
theorem zero_tmul (n : N) : (0 : M) ⊗ₜ[R] n = 0 :=
  Quotient.sound' <| AddConGen.Rel.of _ _ <| Eqv.of_zero_left _

theorem add_tmul (m₁ m₂ : M) (n : N) : (m₁ + m₂) ⊗ₜ n = m₁ ⊗ₜ n + m₂ ⊗ₜ[R] n :=
  Eq.symm <| Quotient.sound' <| AddConGen.Rel.of _ _ <| Eqv.of_add_left _ _ _

variable (N) in
@[simp]
theorem tmul_zero (m : M) : m ⊗ₜ[R] (0 : N) = 0 :=
  Quotient.sound' <| AddConGen.Rel.of _ _ <| Eqv.of_zero_right _

theorem tmul_add (m : M) (n₁ n₂ : N) : m ⊗ₜ (n₁ + n₂) = m ⊗ₜ n₁ + m ⊗ₜ[R] n₂ :=
  Eq.symm <| Quotient.sound' <| AddConGen.Rel.of _ _ <| Eqv.of_add_right _ _ _

instance uniqueLeft [Subsingleton M] : Unique (M ⊗[R] N) where
  default := 0
  uniq z := z.induction_on rfl (fun x y ↦ by rw [Subsingleton.elim x 0, zero_tmul]) <| by
    rintro _ _ rfl rfl; apply add_zero

instance uniqueRight [Subsingleton N] : Unique (M ⊗[R] N) where
  default := 0
  uniq z := z.induction_on rfl (fun x y ↦ by rw [Subsingleton.elim y 0, tmul_zero]) <| by
    rintro _ _ rfl rfl; apply add_zero

section

variable (R R' M N)

/-- A typeclass for `SMul` structures which can be moved across a tensor product.

This typeclass is generated automatically from an `IsScalarTower` instance, but exists so that
we can also add an instance for `AddCommGroup.toIntModule`, allowing `z •` to be moved even if
`R` does not support negation.

Note that `Module R' (M ⊗[R] N)` is available even without this typeclass on `R'`; it's only
needed if `TensorProduct.smul_tmul`, `TensorProduct.smul_tmul'`, or `TensorProduct.tmul_smul` is
used.
-/
class CompatibleSMul [DistribMulAction R' N] : Prop where
  smul_tmul : ∀ (r : R') (m : M) (n : N), (r • m) ⊗ₜ n = m ⊗ₜ[R] (r • n)

end

/-- Note that this provides the default `CompatibleSMul R R M N` instance through
`IsScalarTower.left`. -/
instance (priority := 100) CompatibleSMul.isScalarTower [SMul R' R] [IsScalarTower R' R M]
    [DistribMulAction R' N] [IsScalarTower R' R N] : CompatibleSMul R R' M N :=
  ⟨fun r m n => by
    conv_lhs => rw [← one_smul R m]
    conv_rhs => rw [← one_smul R n]
    rw [← smul_assoc, ← smul_assoc]
    exact Quotient.sound' <| AddConGen.Rel.of _ _ <| Eqv.of_smul _ _ _⟩

/-- `smul` can be moved from one side of the product to the other . -/
theorem smul_tmul [DistribMulAction R' N] [CompatibleSMul R R' M N] (r : R') (m : M) (n : N) :
    (r • m) ⊗ₜ n = m ⊗ₜ[R] (r • n) :=
  CompatibleSMul.smul_tmul _ _ _

private def addMonoidWithWrongNSMul : AddMonoid (M ⊗[R] N) :=
  { (addConGen (TensorProduct.Eqv R M N)).addMonoid with }

attribute [local instance] addMonoidWithWrongNSMul in
/-- Auxiliary function to defining scalar multiplication on tensor product. -/
def SMul.aux {R' : Type*} [SMul R' M] (r : R') : FreeAddMonoid (M × N) →+ M ⊗[R] N :=
  FreeAddMonoid.lift fun p : M × N => (r • p.1) ⊗ₜ p.2

theorem SMul.aux_of {R' : Type*} [SMul R' M] (r : R') (m : M) (n : N) :
    SMul.aux r (.of (m, n)) = (r • m) ⊗ₜ[R] n :=
  rfl

variable [SMulCommClass R R' M] [SMulCommClass R R'' M]

/-- Given two modules over a commutative semiring `R`, if one of the factors carries a
(distributive) action of a second type of scalars `R'`, which commutes with the action of `R`, then
the tensor product (over `R`) carries an action of `R'`.

This instance defines this `R'` action in the case that it is the left module which has the `R'`
action. Two natural ways in which this situation arises are:
* Extension of scalars
* A tensor product of a group representation with a module not carrying an action

Note that in the special case that `R = R'`, since `R` is commutative, we just get the usual scalar
action on a tensor product of two modules. This special case is important enough that, for
performance reasons, we define it explicitly below. -/
instance leftHasSMul : SMul R' (M ⊗[R] N) :=
  ⟨fun r =>
    (addConGen (TensorProduct.Eqv R M N)).lift (SMul.aux r : _ →+ M ⊗[R] N) <|
      AddCon.addConGen_le fun x y hxy =>
        match x, y, hxy with
        | _, _, .of_zero_left n =>
          (AddCon.ker_rel _).2 <| by simp_rw [map_zero, SMul.aux_of, smul_zero, zero_tmul]
        | _, _, .of_zero_right m =>
          (AddCon.ker_rel _).2 <| by simp_rw [map_zero, SMul.aux_of, tmul_zero]
        | _, _, .of_add_left m₁ m₂ n =>
          (AddCon.ker_rel _).2 <| by simp_rw [map_add, SMul.aux_of, smul_add, add_tmul]
        | _, _, .of_add_right m n₁ n₂ =>
          (AddCon.ker_rel _).2 <| by simp_rw [map_add, SMul.aux_of, tmul_add]
        | _, _, .of_smul s m n =>
          (AddCon.ker_rel _).2 <| by rw [SMul.aux_of, SMul.aux_of, ← smul_comm, smul_tmul]
        | _, _, .add_comm x y =>
          (AddCon.ker_rel _).2 <| by simp_rw [map_add, add_comm]⟩

instance : SMul R (M ⊗[R] N) :=
  TensorProduct.leftHasSMul

protected theorem smul_zero (r : R') : r • (0 : M ⊗[R] N) = 0 :=
  AddMonoidHom.map_zero _

protected theorem smul_add (r : R') (x y : M ⊗[R] N) : r • (x + y) = r • x + r • y :=
  AddMonoidHom.map_add _ _ _

protected theorem zero_smul (x : M ⊗[R] N) : (0 : R'') • x = 0 :=
  have : ∀ (r : R'') (m : M) (n : N), r • m ⊗ₜ[R] n = (r • m) ⊗ₜ n := fun _ _ _ => rfl
  x.induction_on (by rw [TensorProduct.smul_zero])
    (fun m n => by rw [this, zero_smul, zero_tmul]) fun x y ihx ihy => by
    rw [TensorProduct.smul_add, ihx, ihy, add_zero]

protected theorem one_smul (x : M ⊗[R] N) : (1 : R') • x = x :=
  have : ∀ (r : R') (m : M) (n : N), r • m ⊗ₜ[R] n = (r • m) ⊗ₜ n := fun _ _ _ => rfl
  x.induction_on (by rw [TensorProduct.smul_zero])
    (fun m n => by rw [this, one_smul])
    fun x y ihx ihy => by rw [TensorProduct.smul_add, ihx, ihy]

protected theorem add_smul (r s : R'') (x : M ⊗[R] N) : (r + s) • x = r • x + s • x :=
  have : ∀ (r : R'') (m : M) (n : N), r • m ⊗ₜ[R] n = (r • m) ⊗ₜ n := fun _ _ _ => rfl
  x.induction_on (by simp_rw [TensorProduct.smul_zero, add_zero])
    (fun m n => by simp_rw [this, add_smul, add_tmul]) fun x y ihx ihy => by
    simp_rw [TensorProduct.smul_add]
    rw [ihx, ihy, add_add_add_comm]

instance addMonoid : AddMonoid (M ⊗[R] N) :=
  { TensorProduct.addZeroClass _ _ with
    toAddSemigroup := TensorProduct.addSemigroup _ _
    toZero := TensorProduct.zero _ _
    nsmul := fun n v => n • v
    nsmul_zero := by simp [TensorProduct.zero_smul]
    nsmul_succ := by simp only [TensorProduct.one_smul, TensorProduct.add_smul, add_comm,
      forall_const] }

instance addCommMonoid : AddCommMonoid (M ⊗[R] N) :=
  { TensorProduct.addCommSemigroup _ _ with
    toAddMonoid := TensorProduct.addMonoid }

instance leftDistribMulAction : DistribMulAction R' (M ⊗[R] N) :=
  have : ∀ (r : R') (m : M) (n : N), r • m ⊗ₜ[R] n = (r • m) ⊗ₜ n := fun _ _ _ => rfl
  { smul_add := fun r x y => TensorProduct.smul_add r x y
    mul_smul := fun r s x =>
      x.induction_on (by simp_rw [TensorProduct.smul_zero])
        (fun m n => by simp_rw [this, mul_smul]) fun x y ihx ihy => by
        simp_rw [TensorProduct.smul_add]
        rw [ihx, ihy]
    one_smul := TensorProduct.one_smul
    smul_zero := TensorProduct.smul_zero }

instance : DistribMulAction R (M ⊗[R] N) :=
  TensorProduct.leftDistribMulAction

theorem smul_tmul' (r : R') (m : M) (n : N) : r • m ⊗ₜ[R] n = (r • m) ⊗ₜ n :=
  rfl

@[simp]
theorem tmul_smul [DistribMulAction R' N] [CompatibleSMul R R' M N] (r : R') (x : M) (y : N) :
    x ⊗ₜ (r • y) = r • x ⊗ₜ[R] y :=
  (smul_tmul _ _ _).symm

theorem smul_tmul_smul (r s : R) (m : M) (n : N) : (r • m) ⊗ₜ[R] (s • n) = (r * s) • m ⊗ₜ[R] n := by
  simp_rw [smul_tmul, tmul_smul, mul_smul]

theorem tmul_eq_smul_one_tmul {S : Type*} [Semiring S] [Module R S] [SMulCommClass R S S]
    (s : S) (m : M) : s ⊗ₜ[R] m = s • (1 ⊗ₜ[R] m) := by
  nth_rw 1 [← mul_one s, ← smul_eq_mul, smul_tmul']

@[deprecated (since := "2025-07-08")] alias tsmul_eq_smul_one_tuml := tmul_eq_smul_one_tmul

instance leftModule : Module R'' (M ⊗[R] N) :=
  { add_smul := TensorProduct.add_smul
    zero_smul := TensorProduct.zero_smul }

instance : Module R (M ⊗[R] N) :=
  TensorProduct.leftModule

instance [Module R''ᵐᵒᵖ M] [IsCentralScalar R'' M] : IsCentralScalar R'' (M ⊗[R] N) where
  op_smul_eq_smul r x :=
    x.induction_on (by rw [smul_zero, smul_zero])
      (fun x y => by rw [smul_tmul', smul_tmul', op_smul_eq_smul]) fun x y hx hy => by
      rw [smul_add, smul_add, hx, hy]

section

-- Like `R'`, `R'₂` provides a `DistribMulAction R'₂ (M ⊗[R] N)`
variable {R'₂ : Type*} [Monoid R'₂] [DistribMulAction R'₂ M]
variable [SMulCommClass R R'₂ M]

/-- `SMulCommClass R' R'₂ M` implies `SMulCommClass R' R'₂ (M ⊗[R] N)` -/
instance smulCommClass_left [SMulCommClass R' R'₂ M] : SMulCommClass R' R'₂ (M ⊗[R] N) where
  smul_comm r' r'₂ x :=
    TensorProduct.induction_on x (by simp_rw [TensorProduct.smul_zero])
      (fun m n => by simp_rw [smul_tmul', smul_comm]) fun x y ihx ihy => by
      simp_rw [TensorProduct.smul_add]; rw [ihx, ihy]

variable [SMul R'₂ R']

/-- `IsScalarTower R'₂ R' M` implies `IsScalarTower R'₂ R' (M ⊗[R] N)` -/
instance isScalarTower_left [IsScalarTower R'₂ R' M] : IsScalarTower R'₂ R' (M ⊗[R] N) :=
  ⟨fun s r x =>
    x.induction_on (by simp)
      (fun m n => by rw [smul_tmul', smul_tmul', smul_tmul', smul_assoc]) fun x y ihx ihy => by
      rw [smul_add, smul_add, smul_add, ihx, ihy]⟩

variable [DistribMulAction R'₂ N] [DistribMulAction R' N]
variable [CompatibleSMul R R'₂ M N] [CompatibleSMul R R' M N]

/-- `IsScalarTower R'₂ R' N` implies `IsScalarTower R'₂ R' (M ⊗[R] N)` -/
instance isScalarTower_right [IsScalarTower R'₂ R' N] : IsScalarTower R'₂ R' (M ⊗[R] N) :=
  ⟨fun s r x =>
    x.induction_on (by simp)
      (fun m n => by rw [← tmul_smul, ← tmul_smul, ← tmul_smul, smul_assoc]) fun x y ihx ihy => by
      rw [smul_add, smul_add, smul_add, ihx, ihy]⟩

end

/-- A short-cut instance for the common case, where the requirements for the `compatible_smul`
instances are sufficient. -/
instance isScalarTower [SMul R' R] [IsScalarTower R' R M] : IsScalarTower R' R (M ⊗[R] N) :=
  TensorProduct.isScalarTower_left

-- or right
variable (R M N) in
/-- The canonical bilinear map `M → N → M ⊗[R] N`. -/
def mk : M →ₗ[R] N →ₗ[R] M ⊗[R] N :=
  LinearMap.mk₂ R (· ⊗ₜ ·) add_tmul (fun c m n => by simp_rw [smul_tmul, tmul_smul])
    tmul_add tmul_smul

@[simp]
theorem mk_apply (m : M) (n : N) : mk R M N m n = m ⊗ₜ n :=
  rfl

theorem ite_tmul (x₁ : M) (x₂ : N) (P : Prop) [Decidable P] :
    (if P then x₁ else 0) ⊗ₜ[R] x₂ = if P then x₁ ⊗ₜ x₂ else 0 := by split_ifs <;> simp

theorem tmul_ite (x₁ : M) (x₂ : N) (P : Prop) [Decidable P] :
    (x₁ ⊗ₜ[R] if P then x₂ else 0) = if P then x₁ ⊗ₜ x₂ else 0 := by split_ifs <;> simp

lemma tmul_single {ι : Type*} [DecidableEq ι] {M : ι → Type*} [∀ i, AddCommMonoid (M i)]
    [∀ i, Module R (M i)] (i : ι) (x : N) (m : M i) (j : ι) :
    x ⊗ₜ[R] Pi.single i m j = (Pi.single i (x ⊗ₜ[R] m) : ∀ i, N ⊗[R] M i) j := by
  by_cases h : i = j <;> aesop

lemma single_tmul {ι : Type*} [DecidableEq ι] {M : ι → Type*} [∀ i, AddCommMonoid (M i)]
    [∀ i, Module R (M i)] (i : ι) (x : N) (m : M i) (j : ι) :
    Pi.single i m j ⊗ₜ[R] x = (Pi.single i (m ⊗ₜ[R] x) : ∀ i, M i ⊗[R] N) j := by
  by_cases h : i = j <;> aesop

section

theorem sum_tmul {α : Type*} (s : Finset α) (m : α → M) (n : N) :
    (∑ a ∈ s, m a) ⊗ₜ[R] n = ∑ a ∈ s, m a ⊗ₜ[R] n := by
  classical
    induction s using Finset.induction with
    | empty => simp
    | insert _ _ has ih => simp [Finset.sum_insert has, add_tmul, ih]

theorem tmul_sum (m : M) {α : Type*} (s : Finset α) (n : α → N) :
    (m ⊗ₜ[R] ∑ a ∈ s, n a) = ∑ a ∈ s, m ⊗ₜ[R] n a := by
  classical
    induction s using Finset.induction with
    | empty => simp
    | insert _ _ has ih => simp [Finset.sum_insert has, tmul_add, ih]

end

variable (R M N)

/-- The simple (aka pure) elements span the tensor product. -/
theorem span_tmul_eq_top : Submodule.span R { t : M ⊗[R] N | ∃ m n, m ⊗ₜ n = t } = ⊤ := by
  ext t; simp only [Submodule.mem_top, iff_true]
  refine t.induction_on ?_ ?_ ?_
  · exact Submodule.zero_mem _
  · intro m n
    apply Submodule.subset_span
    use m, n
  · intro t₁ t₂ ht₁ ht₂
    exact Submodule.add_mem _ ht₁ ht₂

@[simp]
theorem map₂_mk_top_top_eq_top : Submodule.map₂ (mk R M N) ⊤ ⊤ = ⊤ := by
  rw [← top_le_iff, ← span_tmul_eq_top, Submodule.map₂_eq_span_image2]
  exact Submodule.span_mono fun _ ⟨m, n, h⟩ => ⟨m, trivial, n, trivial, h⟩

theorem exists_eq_tmul_of_forall (x : TensorProduct R M N)
    (h : ∀ (m₁ m₂ : M) (n₁ n₂ : N), ∃ m n, m₁ ⊗ₜ n₁ + m₂ ⊗ₜ n₂ = m ⊗ₜ[R] n) :
    ∃ m n, x = m ⊗ₜ n := by
  induction x with
  | zero =>
    use 0, 0
    rw [TensorProduct.zero_tmul]
  | tmul m n => use m, n
  | add x y h₁ h₂ =>
    obtain ⟨m₁, n₁, rfl⟩ := h₁
    obtain ⟨m₂, n₂, rfl⟩ := h₂
    apply h

end Module

variable [Module R P]

section UniversalProperty

variable {M N}
variable (f : M →ₗ[R] N →ₗ[R] P)

/-- Auxiliary function to constructing a linear map `M ⊗ N → P` given a bilinear map `M → N → P`
with the property that its composition with the canonical bilinear map `M → N → M ⊗ N` is
the given bilinear map `M → N → P`. -/
def liftAux : M ⊗[R] N →+ P :=
  liftAddHom (LinearMap.toAddMonoidHom'.comp <| f.toAddMonoidHom)
    fun r m n => by dsimp; rw [LinearMap.map_smul₂, map_smul]

theorem liftAux_tmul (m n) : liftAux f (m ⊗ₜ n) = f m n :=
  rfl

variable {f}

@[simp]
theorem liftAux.smul (r : R) (x) : liftAux f (r • x) = r • liftAux f x :=
  TensorProduct.induction_on x (smul_zero _).symm
    (fun p q => by simp_rw [← tmul_smul, liftAux_tmul, (f p).map_smul])
    fun p q ih1 ih2 => by simp_rw [smul_add, (liftAux f).map_add, ih1, ih2, smul_add]

variable (f) in
/-- Constructing a linear map `M ⊗ N → P` given a bilinear map `M → N → P` with the property that
its composition with the canonical bilinear map `M → N → M ⊗ N` is
the given bilinear map `M → N → P`. -/
def lift : M ⊗[R] N →ₗ[R] P :=
  { liftAux f with map_smul' := liftAux.smul }

@[simp]
theorem lift.tmul (x y) : lift f (x ⊗ₜ y) = f x y :=
  rfl

@[simp]
theorem lift.tmul' (x y) : (lift f).1 (x ⊗ₜ y) = f x y :=
  rfl

theorem ext' {g h : M ⊗[R] N →ₗ[R] P} (H : ∀ x y, g (x ⊗ₜ y) = h (x ⊗ₜ y)) : g = h :=
  LinearMap.ext fun z =>
    TensorProduct.induction_on z (by simp_rw [LinearMap.map_zero]) H fun x y ihx ihy => by
      rw [g.map_add, h.map_add, ihx, ihy]

theorem lift.unique {g : M ⊗[R] N →ₗ[R] P} (H : ∀ x y, g (x ⊗ₜ y) = f x y) : g = lift f :=
  ext' fun m n => by rw [H, lift.tmul]

theorem lift_mk : lift (mk R M N) = LinearMap.id :=
  Eq.symm <| lift.unique fun _ _ => rfl

theorem lift_compr₂ (g : P →ₗ[R] Q) : lift (f.compr₂ g) = g.comp (lift f) :=
  Eq.symm <| lift.unique fun _ _ => by simp

theorem lift_mk_compr₂ (f : M ⊗ N →ₗ[R] P) : lift ((mk R M N).compr₂ f) = f := by
  rw [lift_compr₂ f, lift_mk, LinearMap.comp_id]

/-- This used to be an `@[ext]` lemma, but it fails very slowly when the `ext` tactic tries to apply
it in some cases, notably when one wants to show equality of two linear maps. The `@[ext]`
attribute is now added locally where it is needed. Using this as the `@[ext]` lemma instead of
`TensorProduct.ext'` allows `ext` to apply lemmas specific to `M →ₗ _` and `N →ₗ _`.

See note [partially-applied ext lemmas]. -/
theorem ext {g h : M ⊗ N →ₗ[R] P} (H : (mk R M N).compr₂ g = (mk R M N).compr₂ h) : g = h := by
  rw [← lift_mk_compr₂ g, H, lift_mk_compr₂]

attribute [local ext high] ext

example : M → N → (M → N → P) → P := fun m => flip fun f => f m

variable (R M N P) in
/-- Linearly constructing a linear map `M ⊗ N → P` given a bilinear map `M → N → P`
with the property that its composition with the canonical bilinear map `M → N → M ⊗ N` is
the given bilinear map `M → N → P`. -/
def uncurry : (M →ₗ[R] N →ₗ[R] P) →ₗ[R] M ⊗[R] N →ₗ[R] P where
  toFun := lift
  map_add' f g := by ext; rfl
  map_smul' _ _ := by ext; rfl

@[simp]
theorem uncurry_apply (f : M →ₗ[R] N →ₗ[R] P) (m : M) (n : N) :
    uncurry R M N P f (m ⊗ₜ n) = f m n := rfl

variable (R M N P)

/-- A linear equivalence constructing a linear map `M ⊗ N → P` given a bilinear map `M → N → P`
with the property that its composition with the canonical bilinear map `M → N → M ⊗ N` is
the given bilinear map `M → N → P`. -/
def lift.equiv : (M →ₗ[R] N →ₗ[R] P) ≃ₗ[R] M ⊗[R] N →ₗ[R] P :=
  { uncurry R M N P with
    invFun := fun f => (mk R M N).compr₂ f }

@[simp]
theorem lift.equiv_apply (f : M →ₗ[R] N →ₗ[R] P) (m : M) (n : N) :
    lift.equiv R M N P f (m ⊗ₜ n) = f m n :=
  uncurry_apply f m n

@[simp]
theorem lift.equiv_symm_apply (f : M ⊗[R] N →ₗ[R] P) (m : M) (n : N) :
    (lift.equiv R M N P).symm f m n = f (m ⊗ₜ n) :=
  rfl

/-- Given a linear map `M ⊗ N → P`, compose it with the canonical bilinear map `M → N → M ⊗ N` to
form a bilinear map `M → N → P`. -/
def lcurry : (M ⊗[R] N →ₗ[R] P) →ₗ[R] M →ₗ[R] N →ₗ[R] P :=
  (lift.equiv R M N P).symm

variable {R M N P}

@[simp]
theorem lcurry_apply (f : M ⊗[R] N →ₗ[R] P) (m : M) (n : N) : lcurry R M N P f m n = f (m ⊗ₜ n) :=
  rfl

/-- Given a linear map `M ⊗ N → P`, compose it with the canonical bilinear map `M → N → M ⊗ N` to
form a bilinear map `M → N → P`. -/
def curry (f : M ⊗[R] N →ₗ[R] P) : M →ₗ[R] N →ₗ[R] P :=
  lcurry R M N P f

@[simp]
theorem curry_apply (f : M ⊗ N →ₗ[R] P) (m : M) (n : N) : curry f m n = f (m ⊗ₜ n) :=
  rfl

theorem curry_injective : Function.Injective (curry : (M ⊗[R] N →ₗ[R] P) → M →ₗ[R] N →ₗ[R] P) :=
  fun _ _ H => ext H

theorem ext_threefold {g h : M ⊗[R] N ⊗[R] P →ₗ[R] Q}
    (H : ∀ x y z, g (x ⊗ₜ y ⊗ₜ z) = h (x ⊗ₜ y ⊗ₜ z)) : g = h := by
  ext x y z
  exact H x y z

theorem ext_threefold' {g h : M ⊗[R] (N ⊗[R] P) →ₗ[R] Q}
    (H : ∀ x y z, g (x ⊗ₜ (y ⊗ₜ z)) = h (x ⊗ₜ (y ⊗ₜ z))) : g = h := by
  ext x y z
  exact H x y z

-- We'll need this one for checking the pentagon identity!
theorem ext_fourfold {g h : M ⊗[R] N ⊗[R] P ⊗[R] Q →ₗ[R] S}
    (H : ∀ w x y z, g (w ⊗ₜ x ⊗ₜ y ⊗ₜ z) = h (w ⊗ₜ x ⊗ₜ y ⊗ₜ z)) : g = h := by
  ext w x y z
  exact H w x y z

/-- Two linear maps (M ⊗ N) ⊗ (P ⊗ Q) → S which agree on all elements of the
form (m ⊗ₜ n) ⊗ₜ (p ⊗ₜ q) are equal. -/
theorem ext_fourfold' {φ ψ : M ⊗[R] N ⊗[R] (P ⊗[R] Q) →ₗ[R] S}
    (H : ∀ w x y z, φ (w ⊗ₜ x ⊗ₜ (y ⊗ₜ z)) = ψ (w ⊗ₜ x ⊗ₜ (y ⊗ₜ z))) : φ = ψ := by
  ext m n p q
  exact H m n p q

end UniversalProperty

variable {M N}
section

variable (R M N)

/-- The tensor product of modules is commutative, up to linear equivalence.
-/
protected def comm : M ⊗[R] N ≃ₗ[R] N ⊗[R] M :=
  LinearEquiv.ofLinear (lift (mk R N M).flip) (lift (mk R M N).flip) (ext' fun _ _ => rfl)
    (ext' fun _ _ => rfl)

@[simp]
theorem comm_tmul (m : M) (n : N) : (TensorProduct.comm R M N) (m ⊗ₜ n) = n ⊗ₜ m :=
  rfl

@[simp]
theorem comm_symm_tmul (m : M) (n : N) : (TensorProduct.comm R M N).symm (n ⊗ₜ m) = m ⊗ₜ n :=
  rfl

lemma lift_comp_comm_eq (f : M →ₗ[R] N →ₗ[R] P) :
    lift f ∘ₗ TensorProduct.comm R N M = lift f.flip :=
  ext rfl
end

section CompatibleSMul

variable (R A M N) [CommSemiring A] [Module A M] [Module A N] [SMulCommClass R A M]
  [CompatibleSMul R A M N]

/-- If M and N are both R- and A-modules and their actions on them commute,
and if the A-action on `M ⊗[R] N` can switch between the two factors, then there is a
canonical A-linear map from `M ⊗[A] N` to `M ⊗[R] N`. -/
def mapOfCompatibleSMul : M ⊗[A] N →ₗ[A] M ⊗[R] N :=
  lift
  { toFun := fun m ↦
    { __ := mk R M N m
      map_smul' := fun _ _ ↦ (smul_tmul _ _ _).symm }
    map_add' := fun _ _ ↦ LinearMap.ext <| by simp
    map_smul' := fun _ _ ↦ rfl }

@[simp] theorem mapOfCompatibleSMul_tmul (m n) : mapOfCompatibleSMul R A M N (m ⊗ₜ n) = m ⊗ₜ n :=
  rfl

theorem mapOfCompatibleSMul_surjective : Function.Surjective (mapOfCompatibleSMul R A M N) :=
  fun x ↦ x.induction_on (⟨0, map_zero _⟩) (fun m n ↦ ⟨_, mapOfCompatibleSMul_tmul ..⟩)
    fun _ _ ⟨x, hx⟩ ⟨y, hy⟩ ↦ ⟨x + y, by simpa using congr($hx + $hy)⟩

attribute [local instance] SMulCommClass.symm

/-- `mapOfCompatibleSMul R A M N` is also R-linear. -/
def mapOfCompatibleSMul' : M ⊗[A] N →ₗ[R] M ⊗[R] N where
  __ := mapOfCompatibleSMul R A M N
  map_smul' _ x := x.induction_on (map_zero _) (fun _ _ ↦ by simp [smul_tmul'])
    fun _ _ h h' ↦ by simpa using congr($h + $h')

/-- If the R- and A-actions on M and N satisfy `CompatibleSMul` both ways,
then `M ⊗[A] N` is canonically isomorphic to `M ⊗[R] N`. -/
def equivOfCompatibleSMul [CompatibleSMul A R M N] : M ⊗[A] N ≃ₗ[A] M ⊗[R] N where
  __ := mapOfCompatibleSMul R A M N
  invFun := mapOfCompatibleSMul A R M N
  left_inv x := x.induction_on (map_zero _) (fun _ _ ↦ rfl)
    fun _ _ h h' ↦ by simpa using congr($h + $h')
  right_inv x := x.induction_on (map_zero _) (fun _ _ ↦ rfl)
    fun _ _ h h' ↦ by simpa using congr($h + $h')

omit [SMulCommClass R A M]

end CompatibleSMul

open LinearMap

/-- The tensor product of a pair of linear maps between modules. -/
def map (f : M →ₗ[R] P) (g : N →ₗ[R] Q) : M ⊗[R] N →ₗ[R] P ⊗[R] Q :=
  lift <| comp (compl₂ (mk _ _ _) g) f

@[simp]
theorem map_tmul (f : M →ₗ[R] P) (g : N →ₗ[R] Q) (m : M) (n : N) : map f g (m ⊗ₜ n) = f m ⊗ₜ g n :=
  rfl

/-- Given linear maps `f : M → P`, `g : N → Q`, if we identify `M ⊗ N` with `N ⊗ M` and `P ⊗ Q`
with `Q ⊗ P`, then this lemma states that `f ⊗ g = g ⊗ f`. -/
lemma map_comp_comm_eq (f : M →ₗ[R] P) (g : N →ₗ[R] Q) :
    map f g ∘ₗ TensorProduct.comm R N M = TensorProduct.comm R Q P ∘ₗ map g f :=
  ext rfl

lemma map_comm (f : M →ₗ[R] P) (g : N →ₗ[R] Q) (x : N ⊗[R] M) :
    map f g (TensorProduct.comm R N M x) = TensorProduct.comm R Q P (map g f x) :=
  DFunLike.congr_fun (map_comp_comm_eq _ _) _

theorem range_map (f : M →ₗ[R] P) (g : N →ₗ[R] Q) :
    range (map f g) = .map₂ (mk R _ _) (range f) (range g) := by
  simp_rw [← Submodule.map_top, Submodule.map₂_map_map, ← map₂_mk_top_top_eq_top,
    Submodule.map_map₂]
  rfl

theorem range_map_eq_span_tmul (f : M →ₗ[R] P) (g : N →ₗ[R] Q) :
    range (map f g) = Submodule.span R { t | ∃ m n, f m ⊗ₜ g n = t } := by
  simp only [← Submodule.map_top, ← span_tmul_eq_top, Submodule.map_span]
  congr; ext t
  simp

@[deprecated (since := "2025-09-07")] alias map_range_eq_span_tmul := range_map_eq_span_tmul

/-- Given submodules `p ⊆ P` and `q ⊆ Q`, this is the natural map: `p ⊗ q → P ⊗ Q`. -/
@[simp]
def mapIncl (p : Submodule R P) (q : Submodule R Q) : p ⊗[R] q →ₗ[R] P ⊗[R] Q :=
  map p.subtype q.subtype

lemma range_mapIncl (p : Submodule R P) (q : Submodule R Q) :
    LinearMap.range (mapIncl p q) = .map₂ (mk R _ _) p q := by
  simp_rw [mapIncl, range_map, Submodule.range_subtype]

theorem map₂_eq_range_lift_comp_mapIncl (f : P →ₗ[R] Q →ₗ[R] M)
    (p : Submodule R P) (q : Submodule R Q) :
    Submodule.map₂ f p q = LinearMap.range (lift f ∘ₗ mapIncl p q) := by
  simp_rw [LinearMap.range_comp, range_mapIncl, Submodule.map_map₂]
  rfl

section

variable {M₁ M₂ M₃ N₁ N₂ N₃ P' Q' : Type*}
variable [AddCommMonoid P'] [Module R P']
variable [AddCommMonoid Q'] [Module R Q']
  [AddCommMonoid M₁] [Module R M₁] [AddCommMonoid N₁] [Module R N₁]
  [AddCommMonoid M₂] [Module R M₂] [AddCommMonoid N₂] [Module R N₂]
  [AddCommMonoid M₃] [Module R M₃] [AddCommMonoid N₃] [Module R N₃]

lemma map_comp (f₂ : M₂ →ₗ[R] M₃) (g₂ : N₂ →ₗ[R] N₃) (f₁ : M₁ →ₗ[R] M₂) (g₁ : N₁ →ₗ[R] N₂) :
    map (f₂ ∘ₗ f₁) (g₂ ∘ₗ g₁) = map f₂ g₂ ∘ₗ map f₁ g₁ := ext' fun _ _ => rfl

lemma map_map (f₂ : M₂ →ₗ[R] M₃) (g₂ : N₂ →ₗ[R] N₃) (f₁ : M₁ →ₗ[R] M₂) (g₁ : N₁ →ₗ[R] N₂)
    (x : M₁ ⊗ N₁) : map f₂ g₂ (map f₁ g₁ x) = map (f₂ ∘ₗ f₁) (g₂ ∘ₗ g₁) x :=
  DFunLike.congr_fun (map_comp ..).symm x

lemma range_map_mono {a : M₁ →ₗ[R] M₂} {b : M₃ →ₗ[R] M₂} {c : N₁ →ₗ[R] N₂} {d : N₃ →ₗ[R] N₂}
    (hab : range a ≤ range b) (hcd : range c ≤ range d) : range (map a c) ≤ range (map b d) := by
  rintro _ ⟨x, rfl⟩
  induction' x using TensorProduct.induction_on with e f _ _ h₁ h₂
  · exact map_zero (map a c) ▸ Submodule.zero_mem _
  · obtain ⟨g, hg⟩ := hab (mem_range_self a e)
    obtain ⟨h, hh⟩ := hcd (mem_range_self c f)
    exact ⟨g ⊗ₜ h, by simp only [map_tmul, hg, hh]⟩
  · exact map_add (map a c) _ _ ▸ Submodule.add_mem _ h₁ h₂

lemma range_mapIncl_mono {p p' : Submodule R P} {q q' : Submodule R Q} (hp : p ≤ p') (hq : q ≤ q') :
<<<<<<< HEAD
    LinearMap.range (mapIncl p q) ≤ LinearMap.range (mapIncl p' q') :=
  range_map_mono (by simpa) (by simpa)
=======
    LinearMap.range (mapIncl p q) ≤ LinearMap.range (mapIncl p' q') := by
  simp_rw [range_mapIncl]
  exact Submodule.map₂_le_map₂ hp hq
>>>>>>> a4aa3c50

theorem lift_comp_map (i : P →ₗ[R] Q →ₗ[R] Q') (f : M →ₗ[R] P) (g : N →ₗ[R] Q) :
    (lift i).comp (map f g) = lift ((i.comp f).compl₂ g) :=
  ext' fun _ _ => rfl

attribute [local ext high] ext

@[simp]
theorem map_id : map (id : M →ₗ[R] M) (id : N →ₗ[R] N) = .id := by
  ext
  simp only [mk_apply, id_coe, compr₂_apply, _root_.id, map_tmul]

@[simp]
protected theorem map_one : map (1 : M →ₗ[R] M) (1 : N →ₗ[R] N) = 1 :=
  map_id

protected theorem map_mul (f₁ f₂ : M →ₗ[R] M) (g₁ g₂ : N →ₗ[R] N) :
    map (f₁ * f₂) (g₁ * g₂) = map f₁ g₁ * map f₂ g₂ :=
  map_comp ..

@[simp]
protected theorem map_pow (f : M →ₗ[R] M) (g : N →ₗ[R] N) (n : ℕ) :
    map f g ^ n = map (f ^ n) (g ^ n) := by
  induction n with
  | zero => simp only [pow_zero, TensorProduct.map_one]
  | succ n ih => simp only [pow_succ', ih, TensorProduct.map_mul]

theorem map_add_left (f₁ f₂ : M →ₗ[R] P) (g : N →ₗ[R] Q) :
    map (f₁ + f₂) g = map f₁ g + map f₂ g := by
  ext
  simp only [add_tmul, compr₂_apply, mk_apply, map_tmul, add_apply]

theorem map_add_right (f : M →ₗ[R] P) (g₁ g₂ : N →ₗ[R] Q) :
    map f (g₁ + g₂) = map f g₁ + map f g₂ := by
  ext
  simp only [tmul_add, compr₂_apply, mk_apply, map_tmul, add_apply]

theorem map_smul_left (r : R) (f : M →ₗ[R] P) (g : N →ₗ[R] Q) : map (r • f) g = r • map f g := by
  ext
  simp only [smul_tmul, compr₂_apply, mk_apply, map_tmul, smul_apply, tmul_smul]

theorem map_smul_right (r : R) (f : M →ₗ[R] P) (g : N →ₗ[R] Q) : map f (r • g) = r • map f g := by
  ext
  simp only [compr₂_apply, mk_apply, map_tmul, smul_apply, tmul_smul]

variable (R M N P Q)

/-- The tensor product of a pair of linear maps between modules, bilinear in both maps. -/
def mapBilinear : (M →ₗ[R] P) →ₗ[R] (N →ₗ[R] Q) →ₗ[R] M ⊗[R] N →ₗ[R] P ⊗[R] Q :=
  LinearMap.mk₂ R map map_add_left map_smul_left map_add_right map_smul_right

/-- The canonical linear map from `P ⊗[R] (M →ₗ[R] Q)` to `(M →ₗ[R] P ⊗[R] Q)` -/
def lTensorHomToHomLTensor : P ⊗[R] (M →ₗ[R] Q) →ₗ[R] M →ₗ[R] P ⊗[R] Q :=
  TensorProduct.lift (llcomp R M Q _ ∘ₗ mk R P Q)

/-- The canonical linear map from `(M →ₗ[R] P) ⊗[R] Q` to `(M →ₗ[R] P ⊗[R] Q)` -/
def rTensorHomToHomRTensor : (M →ₗ[R] P) ⊗[R] Q →ₗ[R] M →ₗ[R] P ⊗[R] Q :=
  TensorProduct.lift (llcomp R M P _ ∘ₗ (mk R P Q).flip).flip

/-- The linear map from `(M →ₗ P) ⊗ (N →ₗ Q)` to `(M ⊗ N →ₗ P ⊗ Q)` sending `f ⊗ₜ g` to
the `TensorProduct.map f g`, the tensor product of the two maps. -/
def homTensorHomMap : (M →ₗ[R] P) ⊗[R] (N →ₗ[R] Q) →ₗ[R] M ⊗[R] N →ₗ[R] P ⊗[R] Q :=
  lift (mapBilinear R M N P Q)

variable {R M N P Q}

/--
This is a binary version of `TensorProduct.map`: Given a bilinear map `f : M ⟶ P ⟶ Q` and a
bilinear map `g : N ⟶ S ⟶ T`, if we think `f` and `g` as linear maps with two inputs, then
`map₂ f g` is a bilinear map taking two inputs `M ⊗ N → P ⊗ S → Q ⊗ S` defined by
`map₂ f g (m ⊗ n) (p ⊗ s) = f m p ⊗ g n s`.

Mathematically, `TensorProduct.map₂` is defined as the composition
`M ⊗ N -map→ Hom(P, Q) ⊗ Hom(S, T) -homTensorHomMap→ Hom(P ⊗ S, Q ⊗ T)`.
-/
def map₂ (f : M →ₗ[R] P →ₗ[R] Q) (g : N →ₗ[R] S →ₗ[R] T) :
    M ⊗[R] N →ₗ[R] P ⊗[R] S →ₗ[R] Q ⊗[R] T :=
  homTensorHomMap R _ _ _ _ ∘ₗ map f g

@[simp]
theorem mapBilinear_apply (f : M →ₗ[R] P) (g : N →ₗ[R] Q) : mapBilinear R M N P Q f g = map f g :=
  rfl

@[simp]
theorem lTensorHomToHomLTensor_apply (p : P) (f : M →ₗ[R] Q) (m : M) :
    lTensorHomToHomLTensor R M P Q (p ⊗ₜ f) m = p ⊗ₜ f m :=
  rfl

@[simp]
theorem rTensorHomToHomRTensor_apply (f : M →ₗ[R] P) (q : Q) (m : M) :
    rTensorHomToHomRTensor R M P Q (f ⊗ₜ q) m = f m ⊗ₜ q :=
  rfl

@[simp]
theorem homTensorHomMap_apply (f : M →ₗ[R] P) (g : N →ₗ[R] Q) :
    homTensorHomMap R M N P Q (f ⊗ₜ g) = map f g :=
  rfl

@[simp]
theorem map₂_apply_tmul (f : M →ₗ[R] P →ₗ[R] Q) (g : N →ₗ[R] S →ₗ[R] T) (m : M) (n : N) :
    map₂ f g (m ⊗ₜ n) = map (f m) (g n) := rfl

@[simp]
theorem map_zero_left (g : N →ₗ[R] Q) : map (0 : M →ₗ[R] P) g = 0 :=
  (mapBilinear R M N P Q).map_zero₂ _

@[simp]
theorem map_zero_right (f : M →ₗ[R] P) : map f (0 : N →ₗ[R] Q) = 0 :=
  (mapBilinear R M N P Q _).map_zero

end

/-- If `M` and `P` are linearly equivalent and `N` and `Q` are linearly equivalent
then `M ⊗ N` and `P ⊗ Q` are linearly equivalent. -/
def congr (f : M ≃ₗ[R] P) (g : N ≃ₗ[R] Q) : M ⊗[R] N ≃ₗ[R] P ⊗[R] Q :=
  LinearEquiv.ofLinear (map f g) (map f.symm g.symm)
    (ext' fun m n => by simp)
    (ext' fun m n => by simp)

@[simp]
lemma toLinearMap_congr (f : M ≃ₗ[R] P) (g : N ≃ₗ[R] Q) : (congr f g).toLinearMap = map f g := rfl

@[simp]
theorem congr_tmul (f : M ≃ₗ[R] P) (g : N ≃ₗ[R] Q) (m : M) (n : N) :
    congr f g (m ⊗ₜ n) = f m ⊗ₜ g n :=
  rfl

@[simp]
theorem congr_symm_tmul (f : M ≃ₗ[R] P) (g : N ≃ₗ[R] Q) (p : P) (q : Q) :
    (congr f g).symm (p ⊗ₜ q) = f.symm p ⊗ₜ g.symm q :=
  rfl

theorem congr_symm (f : M ≃ₗ[R] P) (g : N ≃ₗ[R] Q) : (congr f g).symm = congr f.symm g.symm := rfl

@[simp] theorem congr_refl_refl : congr (.refl R M) (.refl R N) = .refl R _ :=
  LinearEquiv.toLinearMap_injective <| ext' fun _ _ ↦ rfl

theorem congr_trans (f : M ≃ₗ[R] P) (g : N ≃ₗ[R] Q) (f' : P ≃ₗ[R] S) (g' : Q ≃ₗ[R] T) :
    congr (f ≪≫ₗ f') (g ≪≫ₗ g') = congr f g ≪≫ₗ congr f' g' :=
  LinearEquiv.toLinearMap_injective <| map_comp _ _ _ _

theorem congr_mul (f : M ≃ₗ[R] M) (g : N ≃ₗ[R] N) (f' : M ≃ₗ[R] M) (g' : N ≃ₗ[R] N) :
    congr (f * f') (g * g') = congr f g * congr f' g' := congr_trans _ _ _ _

@[simp] theorem congr_pow (f : M ≃ₗ[R] M) (g : N ≃ₗ[R] N) (n : ℕ) :
    congr f g ^ n = congr (f ^ n) (g ^ n) := by
  induction n with
  | zero => exact congr_refl_refl.symm
  | succ n ih => simp_rw [pow_succ, ih, congr_mul]

@[simp] theorem congr_zpow (f : M ≃ₗ[R] M) (g : N ≃ₗ[R] N) (n : ℤ) :
    congr f g ^ n = congr (f ^ n) (g ^ n) := by
  cases n with
  | ofNat n => exact congr_pow _ _ _
  | negSucc n => simp_rw [zpow_negSucc, congr_pow]; exact congr_symm _ _

end TensorProduct

open scoped TensorProduct

variable [Module R P]

namespace LinearMap

variable {N}

/-- `LinearMap.lTensor M f : M ⊗ N →ₗ M ⊗ P` is the natural linear map
induced by `f : N →ₗ P`. -/
def lTensor (f : N →ₗ[R] P) : M ⊗[R] N →ₗ[R] M ⊗[R] P :=
  TensorProduct.map id f

/-- `LinearMap.rTensor M f : N₁ ⊗ M →ₗ N₂ ⊗ M` is the natural linear map
induced by `f : N₁ →ₗ N₂`. -/
def rTensor (f : N →ₗ[R] P) : N ⊗[R] M →ₗ[R] P ⊗[R] M :=
  TensorProduct.map f id

variable (g : P →ₗ[R] Q) (f : N →ₗ[R] P)

theorem lTensor_def : f.lTensor M = TensorProduct.map LinearMap.id f := rfl

theorem rTensor_def : f.rTensor M = TensorProduct.map f LinearMap.id := rfl

@[simp]
theorem lTensor_tmul (m : M) (n : N) : f.lTensor M (m ⊗ₜ n) = m ⊗ₜ f n :=
  rfl

@[simp]
theorem rTensor_tmul (m : M) (n : N) : f.rTensor M (n ⊗ₜ m) = f n ⊗ₜ m :=
  rfl

@[simp]
theorem lTensor_comp_mk (m : M) :
    f.lTensor M ∘ₗ TensorProduct.mk R M N m = TensorProduct.mk R M P m ∘ₗ f :=
  rfl

@[simp]
theorem rTensor_comp_flip_mk (m : M) :
    f.rTensor M ∘ₗ (TensorProduct.mk R N M).flip m = (TensorProduct.mk R P M).flip m ∘ₗ f :=
  rfl

lemma comm_comp_rTensor_comp_comm_eq (g : N →ₗ[R] P) :
    TensorProduct.comm R P Q ∘ₗ rTensor Q g ∘ₗ TensorProduct.comm R Q N =
      lTensor Q g :=
  TensorProduct.ext rfl

lemma comm_comp_lTensor_comp_comm_eq (g : N →ₗ[R] P) :
    TensorProduct.comm R Q P ∘ₗ lTensor Q g ∘ₗ TensorProduct.comm R N Q =
      rTensor Q g :=
  TensorProduct.ext rfl

/-- Given a linear map `f : N → P`, `f ⊗ M` is injective if and only if `M ⊗ f` is injective. -/
theorem lTensor_inj_iff_rTensor_inj :
    Function.Injective (lTensor M f) ↔ Function.Injective (rTensor M f) := by
  simp [← comm_comp_rTensor_comp_comm_eq]

/-- Given a linear map `f : N → P`, `f ⊗ M` is surjective if and only if `M ⊗ f` is surjective. -/
theorem lTensor_surj_iff_rTensor_surj :
    Function.Surjective (lTensor M f) ↔ Function.Surjective (rTensor M f) := by
  simp [← comm_comp_rTensor_comp_comm_eq]

/-- Given a linear map `f : N → P`, `f ⊗ M` is bijective if and only if `M ⊗ f` is bijective. -/
theorem lTensor_bij_iff_rTensor_bij :
    Function.Bijective (lTensor M f) ↔ Function.Bijective (rTensor M f) := by
  simp [← comm_comp_rTensor_comp_comm_eq]

variable {M} in
theorem smul_lTensor {S : Type*} [CommSemiring S] [SMul R S] [Module S M] [IsScalarTower R S M]
    [SMulCommClass R S M] (s : S) (m : M ⊗[R] N) : s • (f.lTensor M) m = (f.lTensor M) (s • m) :=
  have h : s • (f.lTensor M) = f.lTensor M ∘ₗ (LinearMap.lsmul S (M ⊗[R] N) s).restrictScalars R :=
    TensorProduct.ext rfl
  congrFun (congrArg DFunLike.coe h) m

open TensorProduct

attribute [local ext high] TensorProduct.ext

/-- `lTensorHom M` is the natural linear map that sends a linear map `f : N →ₗ P` to `M ⊗ f`.

See also `Module.End.lTensorAlgHom`. -/
def lTensorHom : (N →ₗ[R] P) →ₗ[R] M ⊗[R] N →ₗ[R] M ⊗[R] P where
  toFun := lTensor M
  map_add' f g := by
    ext x y
    simp only [compr₂_apply, mk_apply, add_apply, lTensor_tmul, tmul_add]
  map_smul' r f := by
    dsimp
    ext x y
    simp only [compr₂_apply, mk_apply, tmul_smul, smul_apply, lTensor_tmul]

/-- `rTensorHom M` is the natural linear map that sends a linear map `f : N →ₗ P` to `f ⊗ M`.

See also `Module.End.rTensorAlgHom`. -/
def rTensorHom : (N →ₗ[R] P) →ₗ[R] N ⊗[R] M →ₗ[R] P ⊗[R] M where
  toFun f := f.rTensor M
  map_add' f g := by
    ext x y
    simp only [compr₂_apply, mk_apply, add_apply, rTensor_tmul, add_tmul]
  map_smul' r f := by
    dsimp
    ext x y
    simp only [compr₂_apply, mk_apply, smul_tmul, tmul_smul, smul_apply, rTensor_tmul]

@[simp]
theorem coe_lTensorHom : (lTensorHom M : (N →ₗ[R] P) → M ⊗[R] N →ₗ[R] M ⊗[R] P) = lTensor M :=
  rfl

@[simp]
theorem coe_rTensorHom : (rTensorHom M : (N →ₗ[R] P) → N ⊗[R] M →ₗ[R] P ⊗[R] M) = rTensor M :=
  rfl

@[simp]
theorem lTensor_add (f g : N →ₗ[R] P) : (f + g).lTensor M = f.lTensor M + g.lTensor M :=
  (lTensorHom M).map_add f g

@[simp]
theorem rTensor_add (f g : N →ₗ[R] P) : (f + g).rTensor M = f.rTensor M + g.rTensor M :=
  (rTensorHom M).map_add f g

@[simp]
theorem lTensor_zero : lTensor M (0 : N →ₗ[R] P) = 0 :=
  (lTensorHom M).map_zero

@[simp]
theorem rTensor_zero : rTensor M (0 : N →ₗ[R] P) = 0 :=
  (rTensorHom M).map_zero

@[simp]
theorem lTensor_smul (r : R) (f : N →ₗ[R] P) : (r • f).lTensor M = r • f.lTensor M :=
  (lTensorHom M).map_smul r f

@[simp]
theorem rTensor_smul (r : R) (f : N →ₗ[R] P) : (r • f).rTensor M = r • f.rTensor M :=
  (rTensorHom M).map_smul r f

theorem lTensor_comp : (g.comp f).lTensor M = (g.lTensor M).comp (f.lTensor M) := by
  ext m n
  simp only [compr₂_apply, mk_apply, comp_apply, lTensor_tmul]

theorem lTensor_comp_apply (x : M ⊗[R] N) :
    (g.comp f).lTensor M x = (g.lTensor M) ((f.lTensor M) x) := by rw [lTensor_comp, coe_comp]; rfl

theorem rTensor_comp : (g.comp f).rTensor M = (g.rTensor M).comp (f.rTensor M) := by
  ext m n
  simp only [compr₂_apply, mk_apply, comp_apply, rTensor_tmul]

theorem rTensor_comp_apply (x : N ⊗[R] M) :
    (g.comp f).rTensor M x = (g.rTensor M) ((f.rTensor M) x) := by rw [rTensor_comp, coe_comp]; rfl

theorem lTensor_mul (f g : Module.End R N) : (f * g).lTensor M = f.lTensor M * g.lTensor M :=
  lTensor_comp M f g

theorem rTensor_mul (f g : Module.End R N) : (f * g).rTensor M = f.rTensor M * g.rTensor M :=
  rTensor_comp M f g

variable (N)

@[simp]
theorem lTensor_id : (id : N →ₗ[R] N).lTensor M = id :=
  map_id

-- `simp` can prove this.
theorem lTensor_id_apply (x : M ⊗[R] N) : (LinearMap.id : N →ₗ[R] N).lTensor M x = x := by
  rw [lTensor_id, id_coe, _root_.id]

@[simp]
theorem rTensor_id : (id : N →ₗ[R] N).rTensor M = id :=
  map_id

-- `simp` can prove this.
theorem rTensor_id_apply (x : N ⊗[R] M) : (LinearMap.id : N →ₗ[R] N).rTensor M x = x := by
  rw [rTensor_id, id_coe, _root_.id]

@[simp]
theorem lTensor_smul_action (r : R) :
    (DistribMulAction.toLinearMap R N r).lTensor M =
      DistribMulAction.toLinearMap R (M ⊗[R] N) r :=
  (lTensor_smul M r LinearMap.id).trans (congrArg _ (lTensor_id M N))

@[simp]
theorem rTensor_smul_action (r : R) :
    (DistribMulAction.toLinearMap R N r).rTensor M =
      DistribMulAction.toLinearMap R (N ⊗[R] M) r :=
  (rTensor_smul M r LinearMap.id).trans (congrArg _ (rTensor_id M N))

variable {N}

@[simp]
theorem lTensor_comp_rTensor (f : M →ₗ[R] P) (g : N →ₗ[R] Q) :
    (g.lTensor P).comp (f.rTensor N) = map f g := by
  simp only [lTensor, rTensor, ← map_comp, id_comp, comp_id]

@[simp]
theorem rTensor_comp_lTensor (f : M →ₗ[R] P) (g : N →ₗ[R] Q) :
    (f.rTensor Q).comp (g.lTensor M) = map f g := by
  simp only [lTensor, rTensor, ← map_comp, id_comp, comp_id]

@[simp]
theorem map_comp_rTensor (f : M →ₗ[R] P) (g : N →ₗ[R] Q) (f' : S →ₗ[R] M) :
    (map f g).comp (f'.rTensor _) = map (f.comp f') g := by
  simp only [rTensor, ← map_comp, comp_id]

@[simp]
theorem map_rTensor (f : M →ₗ[R] P) (g : N →ₗ[R] Q) (f' : S →ₗ[R] M) (x : S ⊗[R] N) :
    map f g (f'.rTensor _ x) = map (f.comp f') g x :=
  LinearMap.congr_fun (map_comp_rTensor _ _ _ _) x

@[simp]
theorem map_comp_lTensor (f : M →ₗ[R] P) (g : N →ₗ[R] Q) (g' : S →ₗ[R] N) :
    (map f g).comp (g'.lTensor _) = map f (g.comp g') := by
  simp only [lTensor, ← map_comp, comp_id]

@[simp]
lemma map_lTensor (f : M →ₗ[R] P) (g : N →ₗ[R] Q) (g' : S →ₗ[R] N) (x : M ⊗[R] S) :
    map f g (g'.lTensor M x) = map f (g ∘ₗ g') x :=
  LinearMap.congr_fun (map_comp_lTensor _ _ _ _) x

@[simp]
theorem rTensor_comp_map (f' : P →ₗ[R] S) (f : M →ₗ[R] P) (g : N →ₗ[R] Q) :
    (f'.rTensor _).comp (map f g) = map (f'.comp f) g := by
  simp only [rTensor, ← map_comp, id_comp]

@[simp]
lemma rTensor_map (f' : P →ₗ[R] S) (f : M →ₗ[R] P) (g : N →ₗ[R] Q) (x : M ⊗[R] N) :
    f'.rTensor Q (map f g x) = map (f' ∘ₗ f) g x :=
  LinearMap.congr_fun (rTensor_comp_map _ _ f g) x

@[simp]
theorem lTensor_comp_map (g' : Q →ₗ[R] S) (f : M →ₗ[R] P) (g : N →ₗ[R] Q) :
    (g'.lTensor _).comp (map f g) = map f (g'.comp g) := by
  simp only [lTensor, ← map_comp, id_comp]

@[simp]
lemma lTensor_map (g' : Q →ₗ[R] S) (f : M →ₗ[R] P) (g : N →ₗ[R] Q) (x : M ⊗[R] N) :
    g'.lTensor P (map f g x) = map f (g' ∘ₗ g) x :=
  LinearMap.congr_fun (lTensor_comp_map _ _ f g) x

variable {M}

@[simp]
theorem rTensor_pow (f : M →ₗ[R] M) (n : ℕ) : f.rTensor N ^ n = (f ^ n).rTensor N := by
  have h := TensorProduct.map_pow f (id : N →ₗ[R] N) n
  rwa [Module.End.id_pow] at h

@[simp]
theorem lTensor_pow (f : N →ₗ[R] N) (n : ℕ) : f.lTensor M ^ n = (f ^ n).lTensor M := by
  have h := TensorProduct.map_pow (id : M →ₗ[R] M) f n
  rwa [Module.End.id_pow] at h

end LinearMap

namespace LinearEquiv

variable {N}

/-- `LinearEquiv.lTensor M f : M ⊗ N ≃ₗ M ⊗ P` is the natural linear equivalence
induced by `f : N ≃ₗ P`. -/
def lTensor (f : N ≃ₗ[R] P) : M ⊗[R] N ≃ₗ[R] M ⊗[R] P := TensorProduct.congr (refl R M) f

/-- `LinearEquiv.rTensor M f : N₁ ⊗ M ≃ₗ N₂ ⊗ M` is the natural linear equivalence
induced by `f : N₁ ≃ₗ N₂`. -/
def rTensor (f : N ≃ₗ[R] P) : N ⊗[R] M ≃ₗ[R] P ⊗[R] M := TensorProduct.congr f (refl R M)

variable (g : P ≃ₗ[R] Q) (f : N ≃ₗ[R] P) (m : M) (n : N) (p : P) (x : M ⊗[R] N) (y : N ⊗[R] M)

@[simp] theorem coe_lTensor : lTensor M f = (f : N →ₗ[R] P).lTensor M := rfl

@[simp] theorem coe_lTensor_symm : (lTensor M f).symm = (f.symm : P →ₗ[R] N).lTensor M := rfl

@[simp] theorem coe_rTensor : rTensor M f = (f : N →ₗ[R] P).rTensor M := rfl

@[simp] theorem coe_rTensor_symm : (rTensor M f).symm = (f.symm : P →ₗ[R] N).rTensor M := rfl

@[simp] theorem lTensor_tmul : f.lTensor M (m ⊗ₜ n) = m ⊗ₜ f n := rfl

@[simp] theorem lTensor_symm_tmul : (f.lTensor M).symm (m ⊗ₜ p) = m ⊗ₜ f.symm p := rfl

@[simp] theorem rTensor_tmul : f.rTensor M (n ⊗ₜ m) = f n ⊗ₜ m := rfl

@[simp] theorem rTensor_symm_tmul : (f.rTensor M).symm (p ⊗ₜ m) = f.symm p ⊗ₜ m := rfl

lemma comm_trans_rTensor_trans_comm_eq (g : N ≃ₗ[R] P) :
    TensorProduct.comm R Q N ≪≫ₗ rTensor Q g ≪≫ₗ TensorProduct.comm R P Q = lTensor Q g :=
  toLinearMap_injective <| TensorProduct.ext rfl

lemma comm_trans_lTensor_trans_comm_eq (g : N ≃ₗ[R] P) :
    TensorProduct.comm R N Q ≪≫ₗ lTensor Q g ≪≫ₗ TensorProduct.comm R Q P = rTensor Q g :=
  toLinearMap_injective <| TensorProduct.ext rfl

theorem lTensor_trans : (f ≪≫ₗ g).lTensor M = f.lTensor M ≪≫ₗ g.lTensor M :=
  toLinearMap_injective <| LinearMap.lTensor_comp M _ _

theorem lTensor_trans_apply : (f ≪≫ₗ g).lTensor M x = g.lTensor M (f.lTensor M x) :=
  LinearMap.lTensor_comp_apply M _ _ x

theorem rTensor_trans : (f ≪≫ₗ g).rTensor M = f.rTensor M ≪≫ₗ g.rTensor M :=
  toLinearMap_injective <| LinearMap.rTensor_comp M _ _

theorem rTensor_trans_apply : (f ≪≫ₗ g).rTensor M y = g.rTensor M (f.rTensor M y) :=
  LinearMap.rTensor_comp_apply M _ _ y

theorem lTensor_mul (f g : N ≃ₗ[R] N) : (f * g).lTensor M = f.lTensor M * g.lTensor M :=
  lTensor_trans M f g

theorem rTensor_mul (f g : N ≃ₗ[R] N) : (f * g).rTensor M = f.rTensor M * g.rTensor M :=
  rTensor_trans M f g

variable (N)

@[simp] theorem lTensor_refl : (refl R N).lTensor M = refl R _ := TensorProduct.congr_refl_refl

theorem lTensor_refl_apply : (refl R N).lTensor M x = x := by rw [lTensor_refl, refl_apply]

@[simp] theorem rTensor_refl : (refl R N).rTensor M = refl R _ := TensorProduct.congr_refl_refl

theorem rTensor_refl_apply : (refl R N).rTensor M y = y := by rw [rTensor_refl, refl_apply]

variable {N}

@[simp] theorem rTensor_trans_lTensor (f : M ≃ₗ[R] P) (g : N ≃ₗ[R] Q) :
    f.rTensor N ≪≫ₗ g.lTensor P = TensorProduct.congr f g :=
  toLinearMap_injective <| LinearMap.lTensor_comp_rTensor M _ _

@[simp] theorem lTensor_trans_rTensor (f : M ≃ₗ[R] P) (g : N ≃ₗ[R] Q) :
    g.lTensor M ≪≫ₗ f.rTensor Q = TensorProduct.congr f g :=
  toLinearMap_injective <| LinearMap.rTensor_comp_lTensor M _ _

@[simp] theorem rTensor_trans_congr (f : M ≃ₗ[R] P) (g : N ≃ₗ[R] Q) (f' : S ≃ₗ[R] M) :
    f'.rTensor _ ≪≫ₗ TensorProduct.congr f g = TensorProduct.congr (f' ≪≫ₗ f) g :=
  toLinearMap_injective <| LinearMap.map_comp_rTensor M _ _ _

@[simp] theorem lTensor_trans_congr (f : M ≃ₗ[R] P) (g : N ≃ₗ[R] Q) (g' : S ≃ₗ[R] N) :
    g'.lTensor _ ≪≫ₗ TensorProduct.congr f g = TensorProduct.congr f (g' ≪≫ₗ g) :=
  toLinearMap_injective <| LinearMap.map_comp_lTensor M _ _ _

@[simp] theorem congr_trans_rTensor (f' : P ≃ₗ[R] S) (f : M ≃ₗ[R] P) (g : N ≃ₗ[R] Q) :
    TensorProduct.congr f g ≪≫ₗ f'.rTensor _ = TensorProduct.congr (f ≪≫ₗ f') g :=
  toLinearMap_injective <| LinearMap.rTensor_comp_map M _ _ _

@[simp] theorem congr_trans_lTensor (g' : Q ≃ₗ[R] S) (f : M ≃ₗ[R] P) (g : N ≃ₗ[R] Q) :
    TensorProduct.congr f g ≪≫ₗ g'.lTensor _ = TensorProduct.congr f (g ≪≫ₗ g') :=
  toLinearMap_injective <| LinearMap.lTensor_comp_map M _ _ _

variable {M}

@[simp] theorem rTensor_pow (f : M ≃ₗ[R] M) (n : ℕ) : f.rTensor N ^ n = (f ^ n).rTensor N := by
  simpa only [one_pow] using TensorProduct.congr_pow f (1 : N ≃ₗ[R] N) n

@[simp] theorem rTensor_zpow (f : M ≃ₗ[R] M) (n : ℤ) : f.rTensor N ^ n = (f ^ n).rTensor N := by
  simpa only [one_zpow] using TensorProduct.congr_zpow f (1 : N ≃ₗ[R] N) n

@[simp] theorem lTensor_pow (f : N ≃ₗ[R] N) (n : ℕ) : f.lTensor M ^ n = (f ^ n).lTensor M := by
  simpa only [one_pow] using TensorProduct.congr_pow (1 : M ≃ₗ[R] M) f n

@[simp] theorem lTensor_zpow (f : N ≃ₗ[R] N) (n : ℤ) : f.lTensor M ^ n = (f ^ n).lTensor M := by
  simpa only [one_zpow] using TensorProduct.congr_zpow (1 : M ≃ₗ[R] M) f n

end LinearEquiv

end Semiring

section Ring

variable {R : Type*} [CommSemiring R]
variable {M : Type*} {N : Type*} {P : Type*} {Q : Type*} {S : Type*}
variable [AddCommGroup M] [AddCommMonoid N] [AddCommGroup P] [AddCommMonoid Q]
variable [Module R M] [Module R N] [Module R P] [Module R Q]

namespace TensorProduct

open TensorProduct

open LinearMap

variable (R) in
/-- Auxiliary function to defining negation multiplication on tensor product. -/
def Neg.aux : M ⊗[R] N →ₗ[R] M ⊗[R] N :=
  lift <| (mk R M N).comp (-LinearMap.id)

instance neg : Neg (M ⊗[R] N) where
  neg := Neg.aux R

protected theorem neg_add_cancel (x : M ⊗[R] N) : -x + x = 0 :=
  x.induction_on
    (by rw [add_zero]; apply (Neg.aux R).map_zero)
    (fun x y => by convert (add_tmul (R := R) (-x) x y).symm; rw [neg_add_cancel, zero_tmul])
    fun x y hx hy => by
    suffices -x + x + (-y + y) = 0 by
      rw [← this]
      unfold Neg.neg neg
      simp only
      rw [map_add]
      abel
    rw [hx, hy, add_zero]

instance addCommGroup : AddCommGroup (M ⊗[R] N) :=
  { TensorProduct.addCommMonoid with
    neg := Neg.neg
    sub := _
    sub_eq_add_neg := fun _ _ => rfl
    neg_add_cancel := fun x => TensorProduct.neg_add_cancel x
    zsmul := fun n v => n • v
    zsmul_zero' := by simp
    zsmul_succ' := by simp [add_comm, TensorProduct.add_smul]
    zsmul_neg' := fun n x => by
      change (-n.succ : ℤ) • x = -(((n : ℤ) + 1) • x)
      rw [← zero_add (_ • x), ← TensorProduct.neg_add_cancel ((n.succ : ℤ) • x), add_assoc,
        ← add_smul, ← sub_eq_add_neg, sub_self, zero_smul, add_zero]
      rfl }

theorem neg_tmul (m : M) (n : N) : (-m) ⊗ₜ n = -m ⊗ₜ[R] n :=
  rfl

theorem tmul_neg (m : M) (p : P) : m ⊗ₜ (-p) = -m ⊗ₜ[R] p :=
  (mk R M P _).map_neg _

theorem tmul_sub (m : M) (p₁ p₂ : P) : m ⊗ₜ (p₁ - p₂) = m ⊗ₜ[R] p₁ - m ⊗ₜ[R] p₂ :=
  (mk R M P _).map_sub _ _

theorem sub_tmul (m₁ m₂ : M) (n : N) : (m₁ - m₂) ⊗ₜ n = m₁ ⊗ₜ[R] n - m₂ ⊗ₜ[R] n :=
  (mk R M N).map_sub₂ _ _ _

/-- While the tensor product will automatically inherit a ℤ-module structure from
`AddCommGroup.toIntModule`, that structure won't be compatible with lemmas like `tmul_smul` unless
we use a `ℤ-Module` instance provided by `TensorProduct.left_module`.

When `R` is a `Ring` we get the required `TensorProduct.compatible_smul` instance through
`IsScalarTower`, but when it is only a `Semiring` we need to build it from scratch.
The instance diamond in `compatible_smul` doesn't matter because it's in `Prop`.
-/
instance CompatibleSMul.int : CompatibleSMul R ℤ M P :=
  ⟨fun r m p =>
    Int.induction_on r (by simp) (fun r ih => by simpa [add_smul, tmul_add, add_tmul] using ih)
      fun r ih => by simpa [sub_smul, tmul_sub, sub_tmul] using ih⟩

instance CompatibleSMul.unit {S} [Monoid S] [DistribMulAction S M] [DistribMulAction S N]
    [CompatibleSMul R S M N] : CompatibleSMul R Sˣ M N :=
  ⟨fun s m n => CompatibleSMul.smul_tmul (s : S) m n⟩

end TensorProduct

namespace LinearMap

@[simp]
theorem lTensor_sub (f g : N →ₗ[R] P) : (f - g).lTensor M = f.lTensor M - g.lTensor M := by
  simp_rw [← coe_lTensorHom]
  exact (lTensorHom (R := R) (N := N) (P := P) M).map_sub f g

@[simp]
theorem rTensor_sub (f g : N →ₗ[R] P) : (f - g).rTensor Q = f.rTensor Q - g.rTensor Q := by
  simp only [← coe_rTensorHom]
  exact (rTensorHom (R := R) (N := N) (P := P) Q).map_sub f g

@[simp]
theorem lTensor_neg (f : N →ₗ[R] P) : (-f).lTensor M = -f.lTensor M := by
  simp only [← coe_lTensorHom]
  exact (lTensorHom (R := R) (N := N) (P := P) M).map_neg f

@[simp]
theorem rTensor_neg (f : N →ₗ[R] P) : (-f).rTensor Q = -f.rTensor Q := by
  simp only [← coe_rTensorHom]
  exact (rTensorHom (R := R) (N := N) (P := P) Q).map_neg f

end LinearMap

end Ring<|MERGE_RESOLUTION|>--- conflicted
+++ resolved
@@ -778,23 +778,12 @@
 
 lemma range_map_mono {a : M₁ →ₗ[R] M₂} {b : M₃ →ₗ[R] M₂} {c : N₁ →ₗ[R] N₂} {d : N₃ →ₗ[R] N₂}
     (hab : range a ≤ range b) (hcd : range c ≤ range d) : range (map a c) ≤ range (map b d) := by
-  rintro _ ⟨x, rfl⟩
-  induction' x using TensorProduct.induction_on with e f _ _ h₁ h₂
-  · exact map_zero (map a c) ▸ Submodule.zero_mem _
-  · obtain ⟨g, hg⟩ := hab (mem_range_self a e)
-    obtain ⟨h, hh⟩ := hcd (mem_range_self c f)
-    exact ⟨g ⊗ₜ h, by simp only [map_tmul, hg, hh]⟩
-  · exact map_add (map a c) _ _ ▸ Submodule.add_mem _ h₁ h₂
+  simp_rw [range_map]
+  exact Submodule.map₂_le_map₂ hab hcd
 
 lemma range_mapIncl_mono {p p' : Submodule R P} {q q' : Submodule R Q} (hp : p ≤ p') (hq : q ≤ q') :
-<<<<<<< HEAD
     LinearMap.range (mapIncl p q) ≤ LinearMap.range (mapIncl p' q') :=
   range_map_mono (by simpa) (by simpa)
-=======
-    LinearMap.range (mapIncl p q) ≤ LinearMap.range (mapIncl p' q') := by
-  simp_rw [range_mapIncl]
-  exact Submodule.map₂_le_map₂ hp hq
->>>>>>> a4aa3c50
 
 theorem lift_comp_map (i : P →ₗ[R] Q →ₗ[R] Q') (f : M →ₗ[R] P) (g : N →ₗ[R] Q) :
     (lift i).comp (map f g) = lift ((i.comp f).compl₂ g) :=
