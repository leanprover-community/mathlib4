/-
Copyright (c) 2018 Kenny Lau. All rights reserved.
Released under Apache 2.0 license as described in the file LICENSE.
Authors: Kenny Lau, Mario Carneiro
-/
import Mathlib.Algebra.Module.Submodule.Bilinear
import Mathlib.Algebra.Module.Equiv.Basic
import Mathlib.GroupTheory.Congruence.Hom
import Mathlib.Tactic.Abel
import Mathlib.Tactic.SuppressCompilation

/-!
# Tensor product of modules over commutative semirings.

This file constructs the tensor product of modules over commutative semirings. Given a semiring `R`
and modules over it `M` and `N`, the standard construction of the tensor product is
`TensorProduct R M N`. It is also a module over `R`.

It comes with a canonical bilinear map
`TensorProduct.mk R M N : M →ₗ[R] N →ₗ[R] TensorProduct R M N`.

Given any bilinear map `f : M →ₛₗ[σ₁₂] N →ₛₗ[σ₁₂] P₂`, there is a unique semilinear map
`TensorProduct.lift f : TensorProduct R M N →ₛₗ[σ₁₂] P₂` whose composition with the canonical
bilinear map `TensorProduct.mk` is the given bilinear map `f`.  Uniqueness is shown in the theorem
`TensorProduct.lift.unique`.

## Notation

* This file introduces the notation `M ⊗ N` and `M ⊗[R] N` for the tensor product space
  `TensorProduct R M N`.
* It introduces the notation `m ⊗ₜ n` and `m ⊗ₜ[R] n` for the tensor product of two elements,
  otherwise written as `TensorProduct.tmul R m n`.

## Tags

bilinear, tensor, tensor product
-/

section Semiring

variable {R R₂ R₃ R' R'' : Type*}
variable [CommSemiring R] [CommSemiring R₂] [CommSemiring R₃] [Monoid R'] [Semiring R'']
variable {σ₁₂ : R →+* R₂} {σ₂₃ : R₂ →+* R₃} {σ₁₃ : R →+* R₃}
variable {A M N P Q S : Type*}
variable {M₂ M₃ N₂ N₃ P' P₂ P₃ Q' Q₂ Q₃ : Type*}
variable [AddCommMonoid M] [AddCommMonoid N] [AddCommMonoid P] [AddCommMonoid Q] [AddCommMonoid S]
variable [AddCommMonoid P'] [AddCommMonoid Q']
variable [AddCommMonoid M₂] [AddCommMonoid N₂] [AddCommMonoid P₂] [AddCommMonoid Q₂]
variable [AddCommMonoid M₃] [AddCommMonoid N₃] [AddCommMonoid P₃] [AddCommMonoid Q₃]
variable [DistribMulAction R' M]
variable [Module R'' M]
variable [Module R M] [Module R N] [Module R S]
variable [Module R P'] [Module R Q']
variable [Module R₂ M₂] [Module R₂ N₂] [Module R₂ P₂] [Module R₂ Q₂]
variable [Module R₃ M₃] [Module R₃ N₃] [Module R₃ P₃] [Module R₃ Q₃]

variable (M N)

namespace TensorProduct

section

variable (R)

/-- The relation on `FreeAddMonoid (M × N)` that generates a congruence whose quotient is
the tensor product. -/
inductive Eqv : FreeAddMonoid (M × N) → FreeAddMonoid (M × N) → Prop
  | of_zero_left : ∀ n : N, Eqv (.of (0, n)) 0
  | of_zero_right : ∀ m : M, Eqv (.of (m, 0)) 0
  | of_add_left : ∀ (m₁ m₂ : M) (n : N), Eqv (.of (m₁, n) + .of (m₂, n)) (.of (m₁ + m₂, n))
  | of_add_right : ∀ (m : M) (n₁ n₂ : N), Eqv (.of (m, n₁) + .of (m, n₂)) (.of (m, n₁ + n₂))
  | of_smul : ∀ (r : R) (m : M) (n : N), Eqv (.of (r • m, n)) (.of (m, r • n))
  | add_comm : ∀ x y, Eqv (x + y) (y + x)

end

end TensorProduct

variable (R) in
/-- The tensor product of two modules `M` and `N` over the same commutative semiring `R`.
The localized notations are `M ⊗ N` and `M ⊗[R] N`, accessed by `open scoped TensorProduct`. -/
def TensorProduct : Type _ :=
  (addConGen (TensorProduct.Eqv R M N)).Quotient

set_option quotPrecheck false in
@[inherit_doc TensorProduct] scoped[TensorProduct] infixl:100 " ⊗ " => TensorProduct _

@[inherit_doc] scoped[TensorProduct] notation:100 M:100 " ⊗[" R "] " N:101 => TensorProduct R M N

namespace TensorProduct

section Module

protected instance zero : Zero (M ⊗[R] N) :=
  (addConGen (TensorProduct.Eqv R M N)).zero

protected instance add : Add (M ⊗[R] N) :=
  (addConGen (TensorProduct.Eqv R M N)).hasAdd

instance addZeroClass : AddZeroClass (M ⊗[R] N) :=
  { (addConGen (TensorProduct.Eqv R M N)).addMonoid with
    /- The `toAdd` field is given explicitly as `TensorProduct.add` for performance reasons.
    This avoids any need to unfold `Con.addMonoid` when the type checker is checking
    that instance diagrams commute -/
    toAdd := TensorProduct.add _ _
    toZero := TensorProduct.zero _ _ }

instance addSemigroup : AddSemigroup (M ⊗[R] N) :=
  { (addConGen (TensorProduct.Eqv R M N)).addMonoid with
    toAdd := TensorProduct.add _ _ }

instance addCommSemigroup : AddCommSemigroup (M ⊗[R] N) :=
  { (addConGen (TensorProduct.Eqv R M N)).addMonoid with
    toAddSemigroup := TensorProduct.addSemigroup _ _
    add_comm := fun x y =>
      AddCon.induction_on₂ x y fun _ _ =>
        Quotient.sound' <| AddConGen.Rel.of _ _ <| Eqv.add_comm _ _ }

instance : Inhabited (M ⊗[R] N) :=
  ⟨0⟩

variable {M N}

variable (R) in
/-- The canonical function `M → N → M ⊗ N`. The localized notations are `m ⊗ₜ n` and `m ⊗ₜ[R] n`,
accessed by `open scoped TensorProduct`. -/
def tmul (m : M) (n : N) : M ⊗[R] N :=
  AddCon.mk' _ <| FreeAddMonoid.of (m, n)

/-- The canonical function `M → N → M ⊗ N`. -/
infixl:100 " ⊗ₜ " => tmul _

/-- The canonical function `M → N → M ⊗ N`. -/
notation:100 x:100 " ⊗ₜ[" R "] " y:101 => tmul R x y

/-- Produces an arbitrary representation of the form `mₒ ⊗ₜ n₀ + ...`. -/
unsafe instance [Repr M] [Repr N] : Repr (M ⊗[R] N) where
  reprPrec mn p :=
    let parts := mn.unquot.toList.map fun (mi, ni) =>
      Std.Format.group f!"{reprPrec mi 100} ⊗ₜ {reprPrec ni 101}"
    match parts with
    | [] => f!"0"
    | [part] => if p > 100 then Std.Format.bracketFill "(" part ")" else .fill part
    | parts =>
      (if p > 65 then (Std.Format.bracketFill "(" · ")") else (.fill ·)) <|
        .joinSep parts f!" +{Std.Format.line}"

@[elab_as_elim, induction_eliminator]
protected theorem induction_on {motive : M ⊗[R] N → Prop} (z : M ⊗[R] N)
    (zero : motive 0)
    (tmul : ∀ x y, motive <| x ⊗ₜ[R] y)
    (add : ∀ x y, motive x → motive y → motive (x + y)) : motive z :=
  AddCon.induction_on z fun x =>
    FreeAddMonoid.recOn x zero fun ⟨m, n⟩ y ih => by
      rw [AddCon.coe_add]
      exact add _ _ (tmul ..) ih

/-- Lift an `R`-balanced map to the tensor product.

A map `f : M →+ N →+ P` additive in both components is `R`-balanced, or middle linear with respect
to `R`, if scalar multiplication in either argument is equivalent, `f (r • m) n = f m (r • n)`.

Note that strictly the first action should be a right-action by `R`, but for now `R` is commutative
so it doesn't matter. -/
-- TODO: use this to implement `lift` and `SMul.aux`. For now we do not do this as it causes
-- performance issues elsewhere.
def liftAddHom (f : M →+ N →+ P)
    (hf : ∀ (r : R) (m : M) (n : N), f (r • m) n = f m (r • n)) :
    M ⊗[R] N →+ P :=
  (addConGen (TensorProduct.Eqv R M N)).lift (FreeAddMonoid.lift (fun mn : M × N => f mn.1 mn.2)) <|
    AddCon.addConGen_le fun x y hxy =>
      match x, y, hxy with
      | _, _, .of_zero_left n =>
        (AddCon.ker_rel _).2 <| by simp_rw [map_zero, FreeAddMonoid.lift_eval_of, map_zero,
          AddMonoidHom.zero_apply]
      | _, _, .of_zero_right m =>
        (AddCon.ker_rel _).2 <| by simp_rw [map_zero, FreeAddMonoid.lift_eval_of, map_zero]
      | _, _, .of_add_left m₁ m₂ n =>
        (AddCon.ker_rel _).2 <| by simp_rw [map_add, FreeAddMonoid.lift_eval_of, map_add,
          AddMonoidHom.add_apply]
      | _, _, .of_add_right m n₁ n₂ =>
        (AddCon.ker_rel _).2 <| by simp_rw [map_add, FreeAddMonoid.lift_eval_of, map_add]
      | _, _, .of_smul s m n =>
        (AddCon.ker_rel _).2 <| by rw [FreeAddMonoid.lift_eval_of, FreeAddMonoid.lift_eval_of, hf]
      | _, _, .add_comm x y =>
        (AddCon.ker_rel _).2 <| by simp_rw [map_add, add_comm]

@[simp]
theorem liftAddHom_tmul (f : M →+ N →+ P)
    (hf : ∀ (r : R) (m : M) (n : N), f (r • m) n = f m (r • n)) (m : M) (n : N) :
    liftAddHom f hf (m ⊗ₜ n) = f m n :=
  rfl

variable (M) in
@[simp]
theorem zero_tmul (n : N) : (0 : M) ⊗ₜ[R] n = 0 :=
  Quotient.sound' <| AddConGen.Rel.of _ _ <| Eqv.of_zero_left _

theorem add_tmul (m₁ m₂ : M) (n : N) : (m₁ + m₂) ⊗ₜ n = m₁ ⊗ₜ n + m₂ ⊗ₜ[R] n :=
  Eq.symm <| Quotient.sound' <| AddConGen.Rel.of _ _ <| Eqv.of_add_left _ _ _

variable (N) in
@[simp]
theorem tmul_zero (m : M) : m ⊗ₜ[R] (0 : N) = 0 :=
  Quotient.sound' <| AddConGen.Rel.of _ _ <| Eqv.of_zero_right _

theorem tmul_add (m : M) (n₁ n₂ : N) : m ⊗ₜ (n₁ + n₂) = m ⊗ₜ n₁ + m ⊗ₜ[R] n₂ :=
  Eq.symm <| Quotient.sound' <| AddConGen.Rel.of _ _ <| Eqv.of_add_right _ _ _

instance uniqueLeft [Subsingleton M] : Unique (M ⊗[R] N) where
  default := 0
  uniq z := z.induction_on rfl (fun x y ↦ by rw [Subsingleton.elim x 0, zero_tmul]) <| by
    rintro _ _ rfl rfl; apply add_zero

instance uniqueRight [Subsingleton N] : Unique (M ⊗[R] N) where
  default := 0
  uniq z := z.induction_on rfl (fun x y ↦ by rw [Subsingleton.elim y 0, tmul_zero]) <| by
    rintro _ _ rfl rfl; apply add_zero

section

variable (R R' M N)

/-- A typeclass for `SMul` structures which can be moved across a tensor product.

This typeclass is generated automatically from an `IsScalarTower` instance, but exists so that
we can also add an instance for `AddCommGroup.toIntModule`, allowing `z •` to be moved even if
`R` does not support negation.

Note that `Module R' (M ⊗[R] N)` is available even without this typeclass on `R'`; it's only
needed if `TensorProduct.smul_tmul`, `TensorProduct.smul_tmul'`, or `TensorProduct.tmul_smul` is
used.
-/
class CompatibleSMul [DistribMulAction R' N] : Prop where
  smul_tmul : ∀ (r : R') (m : M) (n : N), (r • m) ⊗ₜ n = m ⊗ₜ[R] (r • n)

end

/-- Note that this provides the default `CompatibleSMul R R M N` instance through
`IsScalarTower.left`. -/
instance (priority := 100) CompatibleSMul.isScalarTower [SMul R' R] [IsScalarTower R' R M]
    [DistribMulAction R' N] [IsScalarTower R' R N] : CompatibleSMul R R' M N :=
  ⟨fun r m n => by
    conv_lhs => rw [← one_smul R m]
    conv_rhs => rw [← one_smul R n]
    rw [← smul_assoc, ← smul_assoc]
    exact Quotient.sound' <| AddConGen.Rel.of _ _ <| Eqv.of_smul _ _ _⟩

/-- `smul` can be moved from one side of the product to the other . -/
theorem smul_tmul [DistribMulAction R' N] [CompatibleSMul R R' M N] (r : R') (m : M) (n : N) :
    (r • m) ⊗ₜ n = m ⊗ₜ[R] (r • n) :=
  CompatibleSMul.smul_tmul _ _ _

private def addMonoidWithWrongNSMul : AddMonoid (M ⊗[R] N) :=
  { (addConGen (TensorProduct.Eqv R M N)).addMonoid with }

attribute [local instance] addMonoidWithWrongNSMul in
/-- Auxiliary function to defining scalar multiplication on tensor product. -/
def SMul.aux {R' : Type*} [SMul R' M] (r : R') : FreeAddMonoid (M × N) →+ M ⊗[R] N :=
  FreeAddMonoid.lift fun p : M × N => (r • p.1) ⊗ₜ p.2

theorem SMul.aux_of {R' : Type*} [SMul R' M] (r : R') (m : M) (n : N) :
    SMul.aux r (.of (m, n)) = (r • m) ⊗ₜ[R] n :=
  rfl

variable [SMulCommClass R R' M] [SMulCommClass R R'' M]

/-- Given two modules over a commutative semiring `R`, if one of the factors carries a
(distributive) action of a second type of scalars `R'`, which commutes with the action of `R`, then
the tensor product (over `R`) carries an action of `R'`.

This instance defines this `R'` action in the case that it is the left module which has the `R'`
action. Two natural ways in which this situation arises are:
* Extension of scalars
* A tensor product of a group representation with a module not carrying an action

Note that in the special case that `R = R'`, since `R` is commutative, we just get the usual scalar
action on a tensor product of two modules. This special case is important enough that, for
performance reasons, we define it explicitly below. -/
instance leftHasSMul : SMul R' (M ⊗[R] N) :=
  ⟨fun r =>
    (addConGen (TensorProduct.Eqv R M N)).lift (SMul.aux r : _ →+ M ⊗[R] N) <|
      AddCon.addConGen_le fun x y hxy =>
        match x, y, hxy with
        | _, _, .of_zero_left n =>
          (AddCon.ker_rel _).2 <| by simp_rw [map_zero, SMul.aux_of, smul_zero, zero_tmul]
        | _, _, .of_zero_right m =>
          (AddCon.ker_rel _).2 <| by simp_rw [map_zero, SMul.aux_of, tmul_zero]
        | _, _, .of_add_left m₁ m₂ n =>
          (AddCon.ker_rel _).2 <| by simp_rw [map_add, SMul.aux_of, smul_add, add_tmul]
        | _, _, .of_add_right m n₁ n₂ =>
          (AddCon.ker_rel _).2 <| by simp_rw [map_add, SMul.aux_of, tmul_add]
        | _, _, .of_smul s m n =>
          (AddCon.ker_rel _).2 <| by rw [SMul.aux_of, SMul.aux_of, ← smul_comm, smul_tmul]
        | _, _, .add_comm x y =>
          (AddCon.ker_rel _).2 <| by simp_rw [map_add, add_comm]⟩

instance : SMul R (M ⊗[R] N) :=
  TensorProduct.leftHasSMul

protected theorem smul_zero (r : R') : r • (0 : M ⊗[R] N) = 0 :=
  AddMonoidHom.map_zero _

protected theorem smul_add (r : R') (x y : M ⊗[R] N) : r • (x + y) = r • x + r • y :=
  AddMonoidHom.map_add _ _ _

protected theorem zero_smul (x : M ⊗[R] N) : (0 : R'') • x = 0 :=
  have : ∀ (r : R'') (m : M) (n : N), r • m ⊗ₜ[R] n = (r • m) ⊗ₜ n := fun _ _ _ => rfl
  x.induction_on (by rw [TensorProduct.smul_zero])
    (fun m n => by rw [this, zero_smul, zero_tmul]) fun x y ihx ihy => by
    rw [TensorProduct.smul_add, ihx, ihy, add_zero]

protected theorem one_smul (x : M ⊗[R] N) : (1 : R') • x = x :=
  have : ∀ (r : R') (m : M) (n : N), r • m ⊗ₜ[R] n = (r • m) ⊗ₜ n := fun _ _ _ => rfl
  x.induction_on (by rw [TensorProduct.smul_zero])
    (fun m n => by rw [this, one_smul])
    fun x y ihx ihy => by rw [TensorProduct.smul_add, ihx, ihy]

protected theorem add_smul (r s : R'') (x : M ⊗[R] N) : (r + s) • x = r • x + s • x :=
  have : ∀ (r : R'') (m : M) (n : N), r • m ⊗ₜ[R] n = (r • m) ⊗ₜ n := fun _ _ _ => rfl
  x.induction_on (by simp_rw [TensorProduct.smul_zero, add_zero])
    (fun m n => by simp_rw [this, add_smul, add_tmul]) fun x y ihx ihy => by
    simp_rw [TensorProduct.smul_add]
    rw [ihx, ihy, add_add_add_comm]

instance addMonoid : AddMonoid (M ⊗[R] N) :=
  { TensorProduct.addZeroClass _ _ with
    toAddSemigroup := TensorProduct.addSemigroup _ _
    toZero := TensorProduct.zero _ _
    nsmul := fun n v => n • v
    nsmul_zero := by simp [TensorProduct.zero_smul]
    nsmul_succ := by simp only [TensorProduct.one_smul, TensorProduct.add_smul, add_comm,
      forall_const] }

instance addCommMonoid : AddCommMonoid (M ⊗[R] N) :=
  { TensorProduct.addCommSemigroup _ _ with
    toAddMonoid := TensorProduct.addMonoid }

variable (R)

theorem _root_.IsAddUnit.tmul_left {n : N} (hn : IsAddUnit n) (m : M) : IsAddUnit (m ⊗ₜ[R] n) := by
  rw [isAddUnit_iff_exists_neg] at hn ⊢
  have ⟨b, eq⟩ := hn
  exact ⟨m ⊗ₜ[R] b, by rw [← tmul_add, eq, tmul_zero]⟩

theorem _root_.IsAddUnit.tmul_right {m : M} (hm : IsAddUnit m) (n : N) : IsAddUnit (m ⊗ₜ[R] n) := by
  rw [isAddUnit_iff_exists_neg] at hm ⊢
  have ⟨b, eq⟩ := hm
  exact ⟨b ⊗ₜ[R] n, by rw [← add_tmul, eq, zero_tmul]⟩

variable {R}

instance leftDistribMulAction : DistribMulAction R' (M ⊗[R] N) :=
  have : ∀ (r : R') (m : M) (n : N), r • m ⊗ₜ[R] n = (r • m) ⊗ₜ n := fun _ _ _ => rfl
  { smul_add := fun r x y => TensorProduct.smul_add r x y
    mul_smul := fun r s x =>
      x.induction_on (by simp_rw [TensorProduct.smul_zero])
        (fun m n => by simp_rw [this, mul_smul]) fun x y ihx ihy => by
        simp_rw [TensorProduct.smul_add]
        rw [ihx, ihy]
    one_smul := TensorProduct.one_smul
    smul_zero := TensorProduct.smul_zero }

instance : DistribMulAction R (M ⊗[R] N) :=
  TensorProduct.leftDistribMulAction

theorem smul_tmul' (r : R') (m : M) (n : N) : r • m ⊗ₜ[R] n = (r • m) ⊗ₜ n :=
  rfl

@[simp]
theorem tmul_smul [DistribMulAction R' N] [CompatibleSMul R R' M N] (r : R') (x : M) (y : N) :
    x ⊗ₜ (r • y) = r • x ⊗ₜ[R] y :=
  (smul_tmul _ _ _).symm

theorem smul_tmul_smul (r s : R) (m : M) (n : N) : (r • m) ⊗ₜ[R] (s • n) = (r * s) • m ⊗ₜ[R] n := by
  simp_rw [smul_tmul, tmul_smul, mul_smul]

theorem tmul_eq_smul_one_tmul {S : Type*} [Semiring S] [Module R S] [SMulCommClass R S S]
    (s : S) (m : M) : s ⊗ₜ[R] m = s • (1 ⊗ₜ[R] m) := by
  nth_rw 1 [← mul_one s, ← smul_eq_mul, smul_tmul']

@[deprecated (since := "2025-07-08")] alias tsmul_eq_smul_one_tuml := tmul_eq_smul_one_tmul

instance leftModule : Module R'' (M ⊗[R] N) :=
  { add_smul := TensorProduct.add_smul
    zero_smul := TensorProduct.zero_smul }

instance : Module R (M ⊗[R] N) :=
  TensorProduct.leftModule

instance [Module R''ᵐᵒᵖ M] [IsCentralScalar R'' M] : IsCentralScalar R'' (M ⊗[R] N) where
  op_smul_eq_smul r x :=
    x.induction_on (by rw [smul_zero, smul_zero])
      (fun x y => by rw [smul_tmul', smul_tmul', op_smul_eq_smul]) fun x y hx hy => by
      rw [smul_add, smul_add, hx, hy]

section

-- Like `R'`, `R'₂` provides a `DistribMulAction R'₂ (M ⊗[R] N)`
variable {R'₂ : Type*} [Monoid R'₂] [DistribMulAction R'₂ M]
variable [SMulCommClass R R'₂ M]

/-- `SMulCommClass R' R'₂ M` implies `SMulCommClass R' R'₂ (M ⊗[R] N)` -/
instance smulCommClass_left [SMulCommClass R' R'₂ M] : SMulCommClass R' R'₂ (M ⊗[R] N) where
  smul_comm r' r'₂ x :=
    TensorProduct.induction_on x (by simp_rw [TensorProduct.smul_zero])
      (fun m n => by simp_rw [smul_tmul', smul_comm]) fun x y ihx ihy => by
      simp_rw [TensorProduct.smul_add]; rw [ihx, ihy]

variable [SMul R'₂ R']

/-- `IsScalarTower R'₂ R' M` implies `IsScalarTower R'₂ R' (M ⊗[R] N)` -/
instance isScalarTower_left [IsScalarTower R'₂ R' M] : IsScalarTower R'₂ R' (M ⊗[R] N) :=
  ⟨fun s r x =>
    x.induction_on (by simp)
      (fun m n => by rw [smul_tmul', smul_tmul', smul_tmul', smul_assoc]) fun x y ihx ihy => by
      rw [smul_add, smul_add, smul_add, ihx, ihy]⟩

variable [DistribMulAction R'₂ N] [DistribMulAction R' N]
variable [CompatibleSMul R R'₂ M N] [CompatibleSMul R R' M N]

/-- `IsScalarTower R'₂ R' N` implies `IsScalarTower R'₂ R' (M ⊗[R] N)` -/
instance isScalarTower_right [IsScalarTower R'₂ R' N] : IsScalarTower R'₂ R' (M ⊗[R] N) :=
  ⟨fun s r x =>
    x.induction_on (by simp)
      (fun m n => by rw [← tmul_smul, ← tmul_smul, ← tmul_smul, smul_assoc]) fun x y ihx ihy => by
      rw [smul_add, smul_add, smul_add, ihx, ihy]⟩

end

/-- A short-cut instance for the common case, where the requirements for the `compatible_smul`
instances are sufficient. -/
instance isScalarTower [SMul R' R] [IsScalarTower R' R M] : IsScalarTower R' R (M ⊗[R] N) :=
  TensorProduct.isScalarTower_left

-- or right
variable (R M N) in
/-- The canonical bilinear map `M → N → M ⊗[R] N`. -/
def mk : M →ₗ[R] N →ₗ[R] M ⊗[R] N :=
  LinearMap.mk₂ R (· ⊗ₜ ·) add_tmul (fun c m n => by simp_rw [smul_tmul, tmul_smul])
    tmul_add tmul_smul

@[simp]
theorem mk_apply (m : M) (n : N) : mk R M N m n = m ⊗ₜ n :=
  rfl

theorem ite_tmul (x₁ : M) (x₂ : N) (P : Prop) [Decidable P] :
    (if P then x₁ else 0) ⊗ₜ[R] x₂ = if P then x₁ ⊗ₜ x₂ else 0 := by split_ifs <;> simp

theorem tmul_ite (x₁ : M) (x₂ : N) (P : Prop) [Decidable P] :
    (x₁ ⊗ₜ[R] if P then x₂ else 0) = if P then x₁ ⊗ₜ x₂ else 0 := by split_ifs <;> simp

lemma tmul_single {ι : Type*} [DecidableEq ι] {M : ι → Type*} [∀ i, AddCommMonoid (M i)]
    [∀ i, Module R (M i)] (i : ι) (x : N) (m : M i) (j : ι) :
    x ⊗ₜ[R] Pi.single i m j = (Pi.single i (x ⊗ₜ[R] m) : ∀ i, N ⊗[R] M i) j := by
  by_cases h : i = j <;> aesop

lemma single_tmul {ι : Type*} [DecidableEq ι] {M : ι → Type*} [∀ i, AddCommMonoid (M i)]
    [∀ i, Module R (M i)] (i : ι) (x : N) (m : M i) (j : ι) :
    Pi.single i m j ⊗ₜ[R] x = (Pi.single i (m ⊗ₜ[R] x) : ∀ i, M i ⊗[R] N) j := by
  by_cases h : i = j <;> aesop

section

theorem sum_tmul {α : Type*} (s : Finset α) (m : α → M) (n : N) :
    (∑ a ∈ s, m a) ⊗ₜ[R] n = ∑ a ∈ s, m a ⊗ₜ[R] n := by
  classical
    induction s using Finset.induction with
    | empty => simp
    | insert _ _ has ih => simp [Finset.sum_insert has, add_tmul, ih]

theorem tmul_sum (m : M) {α : Type*} (s : Finset α) (n : α → N) :
    (m ⊗ₜ[R] ∑ a ∈ s, n a) = ∑ a ∈ s, m ⊗ₜ[R] n a := by
  classical
    induction s using Finset.induction with
    | empty => simp
    | insert _ _ has ih => simp [Finset.sum_insert has, tmul_add, ih]

end

variable (R M N)

/-- The simple (aka pure) elements span the tensor product. -/
theorem span_tmul_eq_top : Submodule.span R { t : M ⊗[R] N | ∃ m n, m ⊗ₜ n = t } = ⊤ := by
  ext t; simp only [Submodule.mem_top, iff_true]
  refine t.induction_on ?_ ?_ ?_
  · exact Submodule.zero_mem _
  · intro m n
    apply Submodule.subset_span
    use m, n
  · intro t₁ t₂ ht₁ ht₂
    exact Submodule.add_mem _ ht₁ ht₂

@[simp]
theorem map₂_mk_top_top_eq_top : Submodule.map₂ (mk R M N) ⊤ ⊤ = ⊤ := by
  rw [← top_le_iff, ← span_tmul_eq_top, Submodule.map₂_eq_span_image2]
  exact Submodule.span_mono fun _ ⟨m, n, h⟩ => ⟨m, trivial, n, trivial, h⟩

theorem exists_eq_tmul_of_forall (x : TensorProduct R M N)
    (h : ∀ (m₁ m₂ : M) (n₁ n₂ : N), ∃ m n, m₁ ⊗ₜ n₁ + m₂ ⊗ₜ n₂ = m ⊗ₜ[R] n) :
    ∃ m n, x = m ⊗ₜ n := by
  induction x with
  | zero =>
    use 0, 0
    rw [TensorProduct.zero_tmul]
  | tmul m n => use m, n
  | add x y h₁ h₂ =>
    obtain ⟨m₁, n₁, rfl⟩ := h₁
    obtain ⟨m₂, n₂, rfl⟩ := h₂
    apply h

end Module

variable [Module R P] [Module R Q]

section UniversalProperty

variable {M N}
variable (f : M →ₗ[R] N →ₗ[R] P)
variable (f' : M →ₛₗ[σ₁₂] N →ₛₗ[σ₁₂] P₂)

/-- Auxiliary function to constructing a linear map `M ⊗ N → P` given a bilinear map `M → N → P`
with the property that its composition with the canonical bilinear map `M → N → M ⊗ N` is
the given bilinear map `M → N → P`. -/
def liftAux : M ⊗[R] N →+ P₂ :=
  liftAddHom (LinearMap.toAddMonoidHom'.comp <| f'.toAddMonoidHom)
    fun r m n => by dsimp; rw [LinearMap.map_smulₛₗ₂, map_smulₛₗ]

theorem liftAux_tmul (m n) : liftAux f' (m ⊗ₜ n) = f' m n :=
  rfl

variable {f f'}

@[simp]
theorem liftAux.smulₛₗ (r : R) (x) : liftAux f' (r • x) = σ₁₂ r • liftAux f' x :=
  TensorProduct.induction_on x (smul_zero _).symm
    (fun p q => by simp_rw [← tmul_smul, liftAux_tmul, (f' p).map_smulₛₗ])
    fun p q ih1 ih2 => by simp_rw [smul_add, (liftAux f').map_add, ih1, ih2, smul_add]

theorem liftAux.smul (r : R) (x) : liftAux f (r • x) = r • liftAux f x :=
  liftAux.smulₛₗ _ _

variable (f') in
/-- Constructing a linear map `M ⊗ N → P` given a bilinear map `M → N → P` with the property that
its composition with the canonical bilinear map `M → N → M ⊗ N` is
the given bilinear map `M → N → P`.

This works for semilinear maps. -/
def lift : M ⊗[R] N →ₛₗ[σ₁₂] P₂ :=
  { liftAux f' with map_smul' := liftAux.smulₛₗ }

@[simp]
theorem lift.tmul (x y) : lift f' (x ⊗ₜ y) = f' x y :=
  rfl

@[simp]
theorem lift.tmul' (x y) : (lift f').1 (x ⊗ₜ y) = f' x y :=
  rfl

theorem ext' {g h : M ⊗[R] N →ₛₗ[σ₁₂] P₂} (H : ∀ x y, g (x ⊗ₜ y) = h (x ⊗ₜ y)) : g = h :=
  LinearMap.ext fun z =>
    TensorProduct.induction_on z (by simp_rw [LinearMap.map_zero]) H fun x y ihx ihy => by
      rw [g.map_add, h.map_add, ihx, ihy]

theorem lift.unique {g : M ⊗[R] N →ₛₗ[σ₁₂] P₂} (H : ∀ x y, g (x ⊗ₜ y) = f' x y) : g = lift f' :=
  ext' fun m n => by rw [H, lift.tmul]

theorem lift_mk : lift (mk R M N) = LinearMap.id :=
  Eq.symm <| lift.unique fun _ _ => rfl

theorem lift_compr₂ₛₗ [RingHomCompTriple σ₁₂ σ₂₃ σ₁₃] (h : P₂ →ₛₗ[σ₂₃] P₃) :
    lift (f'.compr₂ₛₗ h) = h.comp (lift f') :=
  Eq.symm <| lift.unique fun _ _ => by simp

theorem lift_compr₂ (g : P →ₗ[R] Q) : lift (f.compr₂ g) = g.comp (lift f) :=
  Eq.symm <| lift.unique fun _ _ => by simp

theorem lift_mk_compr₂ₛₗ (g : M ⊗ N →ₛₗ[σ₁₂] P₂) : lift ((mk R M N).compr₂ₛₗ g) = g := by
  rw [lift_compr₂ₛₗ g, lift_mk, LinearMap.comp_id]

theorem lift_mk_compr₂ (f : M ⊗ N →ₗ[R] P) : lift ((mk R M N).compr₂ f) = f := by
  rw [lift_compr₂ f, lift_mk, LinearMap.comp_id]

/-- This used to be an `@[ext]` lemma, but it fails very slowly when the `ext` tactic tries to apply
it in some cases, notably when one wants to show equality of two linear maps. The `@[ext]`
attribute is now added locally where it is needed. Using this as the `@[ext]` lemma instead of
`TensorProduct.ext'` allows `ext` to apply lemmas specific to `M →ₗ _` and `N →ₗ _`.

See note [partially-applied ext lemmas]. -/
theorem ext {g h : M ⊗ N →ₛₗ[σ₁₂] P₂} (H : (mk R M N).compr₂ₛₗ g = (mk R M N).compr₂ₛₗ h) :
    g = h := by
  rw [← lift_mk_compr₂ₛₗ g, H, lift_mk_compr₂ₛₗ]

attribute [local ext high] ext

variable (M N P₂ σ₁₂) in
/-- Linearly constructing a semilinear map `M ⊗ N → P` given a bilinear map `M → N → P`
with the property that its composition with the canonical bilinear map `M → N → M ⊗ N` is
the given bilinear map `M → N → P`. -/
def uncurry : (M →ₛₗ[σ₁₂] N →ₛₗ[σ₁₂] P₂) →ₗ[R₂] M ⊗[R] N →ₛₗ[σ₁₂] P₂ where
  toFun := lift
  map_add' f g := by ext; rfl
  map_smul' _ _ := by ext; rfl

@[simp]
theorem uncurry_apply (f : M →ₛₗ[σ₁₂] N →ₛₗ[σ₁₂] P₂) (m : M) (n : N) :
    uncurry σ₁₂ M N P₂ f (m ⊗ₜ n) = f m n := rfl

variable (M N P₂ σ₁₂)

/-- A linear equivalence constructing a semilinear map `M ⊗ N → P` given a bilinear map `M → N → P`
with the property that its composition with the canonical bilinear map `M → N → M ⊗ N` is
the given bilinear map `M → N → P`. -/
def lift.equiv : (M →ₛₗ[σ₁₂] N →ₛₗ[σ₁₂] P₂) ≃ₗ[R₂] M ⊗[R] N →ₛₗ[σ₁₂] P₂ :=
  { uncurry σ₁₂ M N P₂ with
    invFun := fun f => (mk R M N).compr₂ₛₗ f }

@[simp]
theorem lift.equiv_apply (f : M →ₛₗ[σ₁₂] N →ₛₗ[σ₁₂] P₂) (m : M) (n : N) :
    lift.equiv σ₁₂ M N P₂ f (m ⊗ₜ n) = f m n :=
  uncurry_apply f m n

@[simp]
theorem lift.equiv_symm_apply (f : M ⊗[R] N →ₛₗ[σ₁₂] P₂) (m : M) (n : N) :
    (lift.equiv σ₁₂ M N P₂).symm f m n = f (m ⊗ₜ n) :=
  rfl

/-- Given a semilinear map `M ⊗ N → P`, compose it with the canonical bilinear map
`M → N → M ⊗ N` to form a bilinear map `M → N → P`. -/
def lcurry : (M ⊗[R] N →ₛₗ[σ₁₂] P₂) →ₗ[R₂] M →ₛₗ[σ₁₂] N →ₛₗ[σ₁₂] P₂ :=
  (lift.equiv σ₁₂ M N P₂).symm

variable {M N P₂ σ₁₂}

@[simp]
theorem lcurry_apply (f : M ⊗[R] N →ₛₗ[σ₁₂] P₂) (m : M) (n : N) :
    lcurry σ₁₂ M N P₂ f m n = f (m ⊗ₜ n) :=
  rfl

/-- Given a semilinear map `M ⊗ N → P`, compose it with the canonical bilinear map
`M → N → M ⊗ N` to form a bilinear map `M → N → P`. -/
def curry (f : M ⊗[R] N →ₛₗ[σ₁₂] P₂) : M →ₛₗ[σ₁₂] N →ₛₗ[σ₁₂] P₂ :=
  lcurry σ₁₂ M N P₂ f

@[simp]
theorem curry_apply (f : M ⊗[R] N →ₛₗ[σ₁₂] P₂) (m : M) (n : N) : curry f m n = f (m ⊗ₜ n) :=
  rfl

theorem curry_injective :
    Function.Injective (curry : (M ⊗[R] N →ₛₗ[σ₁₂] P₂) → M →ₛₗ[σ₁₂] N →ₛₗ[σ₁₂] P₂) :=
  fun _ _ H => ext H

theorem ext_threefold {g h : M ⊗[R] N ⊗[R] P →ₛₗ[σ₁₂] P₂}
    (H : ∀ x y z, g (x ⊗ₜ y ⊗ₜ z) = h (x ⊗ₜ y ⊗ₜ z)) : g = h := by
  ext x y z
  exact H x y z

theorem ext_threefold' {g h : M ⊗[R] (N ⊗[R] P) →ₛₗ[σ₁₂] P₂}
    (H : ∀ x y z, g (x ⊗ₜ (y ⊗ₜ z)) = h (x ⊗ₜ (y ⊗ₜ z))) : g = h := by
  ext x y z
  exact H x y z

-- We'll need this one for checking the pentagon identity!
theorem ext_fourfold {g h : M ⊗[R] N ⊗[R] P ⊗[R] Q →ₛₗ[σ₁₂] P₂}
    (H : ∀ w x y z, g (w ⊗ₜ x ⊗ₜ y ⊗ₜ z) = h (w ⊗ₜ x ⊗ₜ y ⊗ₜ z)) : g = h := by
  ext w x y z
  exact H w x y z

<<<<<<< HEAD
/-- Two linear maps `(M ⊗ N) ⊗ (P ⊗ Q) → S` which agree on all elements of the
form `(m ⊗ₜ n) ⊗ₜ (p ⊗ₜ q)` are equal. -/
theorem ext_fourfold' {φ ψ : M ⊗[R] N ⊗[R] (P ⊗[R] Q) →ₗ[R] S}
=======
/-- Two semilinear maps (M ⊗ N) ⊗ (P ⊗ Q) → S which agree on all elements of the
form (m ⊗ₜ n) ⊗ₜ (p ⊗ₜ q) are equal. -/
theorem ext_fourfold' {φ ψ : M ⊗[R] N ⊗[R] (P ⊗[R] Q) →ₛₗ[σ₁₂] P₂}
>>>>>>> 781c8d95
    (H : ∀ w x y z, φ (w ⊗ₜ x ⊗ₜ (y ⊗ₜ z)) = ψ (w ⊗ₜ x ⊗ₜ (y ⊗ₜ z))) : φ = ψ := by
  ext m n p q
  exact H m n p q

/-- Two linear maps `M ⊗ (N ⊗ P) ⊗ Q → S` which agree on all elements of the
form `m ⊗ₜ (n ⊗ₜ p) ⊗ₜ q` are equal. -/
theorem ext_fourfold'' {φ ψ : M ⊗[R] (N ⊗[R] P) ⊗[R] Q →ₗ[R] S}
    (H : ∀ w x y z, φ (w ⊗ₜ (x ⊗ₜ y) ⊗ₜ z) = ψ (w ⊗ₜ (x ⊗ₜ y) ⊗ₜ z)) : φ = ψ := by
  ext m n p q
  exact H m n p q

end UniversalProperty

variable {M N}
section

variable (R M N)

/-- The tensor product of modules is commutative, up to linear equivalence. -/
protected def comm : M ⊗[R] N ≃ₗ[R] N ⊗[R] M :=
  LinearEquiv.ofLinear (lift (mk R N M).flip) (lift (mk R M N).flip) (ext' fun _ _ => rfl)
    (ext' fun _ _ => rfl)

@[simp]
theorem comm_tmul (m : M) (n : N) : (TensorProduct.comm R M N) (m ⊗ₜ n) = n ⊗ₜ m :=
  rfl

@[simp]
theorem comm_symm_tmul (m : M) (n : N) : (TensorProduct.comm R M N).symm (n ⊗ₜ m) = m ⊗ₜ n :=
  rfl

-- Why is the `toLinearMap` necessary ? And why is this slow ?
lemma lift_comp_comm_eq (f : M →ₛₗ[σ₁₂] N →ₛₗ[σ₁₂] P₂) :
    lift f ∘ₛₗ (TensorProduct.comm R N M).toLinearMap = lift f.flip :=
  ext rfl

end

section CompatibleSMul

variable (R A M N) [CommSemiring A] [Module A M] [Module A N] [SMulCommClass R A M]
  [CompatibleSMul R A M N]

/-- If M and N are both R- and A-modules and their actions on them commute,
and if the A-action on `M ⊗[R] N` can switch between the two factors, then there is a
canonical A-linear map from `M ⊗[A] N` to `M ⊗[R] N`. -/
def mapOfCompatibleSMul : M ⊗[A] N →ₗ[A] M ⊗[R] N :=
  lift
  { toFun := fun m ↦
    { __ := mk R M N m
      map_smul' := fun _ _ ↦ (smul_tmul _ _ _).symm }
    map_add' := fun _ _ ↦ LinearMap.ext <| by simp
    map_smul' := fun _ _ ↦ rfl }

@[simp] theorem mapOfCompatibleSMul_tmul (m n) : mapOfCompatibleSMul R A M N (m ⊗ₜ n) = m ⊗ₜ n :=
  rfl

theorem mapOfCompatibleSMul_surjective : Function.Surjective (mapOfCompatibleSMul R A M N) :=
  fun x ↦ x.induction_on (⟨0, map_zero _⟩) (fun m n ↦ ⟨_, mapOfCompatibleSMul_tmul ..⟩)
    fun _ _ ⟨x, hx⟩ ⟨y, hy⟩ ↦ ⟨x + y, by simpa using congr($hx + $hy)⟩

attribute [local instance] SMulCommClass.symm

/-- `mapOfCompatibleSMul R A M N` is also R-linear. -/
def mapOfCompatibleSMul' : M ⊗[A] N →ₗ[R] M ⊗[R] N where
  __ := mapOfCompatibleSMul R A M N
  map_smul' _ x := x.induction_on (map_zero _) (fun _ _ ↦ by simp [smul_tmul'])
    fun _ _ h h' ↦ by simpa using congr($h + $h')

/-- If the R- and A-actions on M and N satisfy `CompatibleSMul` both ways,
then `M ⊗[A] N` is canonically isomorphic to `M ⊗[R] N`. -/
def equivOfCompatibleSMul [CompatibleSMul A R M N] : M ⊗[A] N ≃ₗ[A] M ⊗[R] N where
  __ := mapOfCompatibleSMul R A M N
  invFun := mapOfCompatibleSMul A R M N
  left_inv x := x.induction_on (map_zero _) (fun _ _ ↦ rfl)
    fun _ _ h h' ↦ by simpa using congr($h + $h')
  right_inv x := x.induction_on (map_zero _) (fun _ _ ↦ rfl)
    fun _ _ h h' ↦ by simpa using congr($h + $h')

omit [SMulCommClass R A M]

end CompatibleSMul

open LinearMap

/-- The tensor product of a pair of linear maps between modules. -/
def map (f : M →ₛₗ[σ₁₂] M₂) (g : N →ₛₗ[σ₁₂] N₂) : M ⊗[R] N →ₛₗ[σ₁₂] M₂ ⊗[R₂] N₂ :=
  lift <| comp (compl₂ (mk _ _ _) g) f

@[simp]
theorem map_tmul (f : M →ₛₗ[σ₁₂] M₂) (g : N →ₛₗ[σ₁₂] N₂) (m : M) (n : N) :
    map f g (m ⊗ₜ n) = f m ⊗ₜ g n :=
  rfl

/-- Given semilinear maps `f : M → P`, `g : N → Q`, if we identify `M ⊗ N` with `N ⊗ M` and `P ⊗ Q`
with `Q ⊗ P`, then this lemma states that `f ⊗ g = g ⊗ f`. -/
lemma map_comp_comm_eq (f : M →ₛₗ[σ₁₂] M₂) (g : N →ₛₗ[σ₁₂] N₂) :
    map f g ∘ₛₗ (TensorProduct.comm R N M).toLinearMap =
      (TensorProduct.comm R₂ N₂ M₂).toLinearMap ∘ₛₗ map g f :=
  ext rfl

lemma map_comm (f : M →ₛₗ[σ₁₂] M₂) (g : N →ₛₗ[σ₁₂] N₂) (x : N ⊗[R] M) :
    map f g (TensorProduct.comm R N M x) = TensorProduct.comm R₂ N₂ M₂ (map g f x) :=
  DFunLike.congr_fun (map_comp_comm_eq _ _) _

theorem range_map (f : M →ₗ[R] P) (g : N →ₗ[R] Q) :
    range (map f g) = .map₂ (mk R _ _) (range f) (range g) := by
  simp_rw [← Submodule.map_top, Submodule.map₂_map_map, ← map₂_mk_top_top_eq_top,
    Submodule.map_map₂]
  rfl

theorem range_map_eq_span_tmul (f : M →ₗ[R] P) (g : N →ₗ[R] Q) :
    range (map f g) = Submodule.span R { t | ∃ m n, f m ⊗ₜ g n = t } := by
  simp only [← Submodule.map_top, ← span_tmul_eq_top, Submodule.map_span]
  congr; ext t
  simp

@[deprecated (since := "2025-09-07")] alias map_range_eq_span_tmul := range_map_eq_span_tmul

/-- Given submodules `p ⊆ P` and `q ⊆ Q`, this is the natural map: `p ⊗ q → P ⊗ Q`. -/
@[simp]
def mapIncl (p : Submodule R P) (q : Submodule R Q) : p ⊗[R] q →ₗ[R] P ⊗[R] Q :=
  map p.subtype q.subtype

lemma range_mapIncl (p : Submodule R P) (q : Submodule R Q) :
    LinearMap.range (mapIncl p q) = .map₂ (mk R _ _) p q := by
  simp_rw [mapIncl, range_map, Submodule.range_subtype]

theorem map₂_eq_range_lift_comp_mapIncl (f : P →ₗ[R] Q →ₗ[R] M)
    (p : Submodule R P) (q : Submodule R Q) :
    Submodule.map₂ f p q = LinearMap.range (lift f ∘ₗ mapIncl p q) := by
  simp_rw [LinearMap.range_comp, range_mapIncl, Submodule.map_map₂]
  rfl

section

variable {P' Q' : Type*}
variable [AddCommMonoid P'] [Module R P']
variable [AddCommMonoid Q'] [Module R Q']
variable [RingHomCompTriple σ₁₂ σ₂₃ σ₁₃]

theorem map_comp (f₂ : M₂ →ₛₗ[σ₂₃] M₃) (g₂ : N₂ →ₛₗ[σ₂₃] N₃)
    (f₁ : M →ₛₗ[σ₁₂] M₂) (g₁ : N →ₛₗ[σ₁₂] N₂) :
    map (f₂ ∘ₛₗ f₁) (g₂ ∘ₛₗ g₁) = (map f₂ g₂) ∘ₛₗ (map f₁ g₁) := ext' fun _ _ => rfl

theorem map_map (f₂ : M₂ →ₛₗ[σ₂₃] M₃) (g₂ : N₂ →ₛₗ[σ₂₃] N₃)
    (f₁ : M →ₛₗ[σ₁₂] M₂) (g₁ : N →ₛₗ[σ₁₂] N₂) (x : M ⊗[R] N) :
    map f₂ g₂ (map f₁ g₁ x) = map (f₂ ∘ₛₗ f₁) (g₂ ∘ₛₗ g₁) x :=
  DFunLike.congr_fun (map_comp ..).symm x

lemma range_map_mono [Module R M₂] [Module R M₃] [Module R N₂] [Module R N₃]
    {a : M →ₗ[R] M₂} {b : M₃ →ₗ[R] M₂} {c : N →ₗ[R] N₂} {d : N₃ →ₗ[R] N₂}
    (hab : range a ≤ range b) (hcd : range c ≤ range d) : range (map a c) ≤ range (map b d) := by
  simp_rw [range_map]
  exact Submodule.map₂_le_map₂ hab hcd

lemma range_mapIncl_mono {p p' : Submodule R P} {q q' : Submodule R Q} (hp : p ≤ p') (hq : q ≤ q') :
    LinearMap.range (mapIncl p q) ≤ LinearMap.range (mapIncl p' q') :=
  range_map_mono (by simpa) (by simpa)

theorem lift_comp_map (i : M₂ →ₛₗ[σ₂₃] N₂ →ₛₗ[σ₂₃] P₃) (f : M →ₛₗ[σ₁₂] M₂) (g : N →ₛₗ[σ₁₂] N₂) :
    (lift i).comp (map f g) = lift ((i.comp f).compl₂ g) :=
  ext' fun _ _ => rfl

attribute [local ext high] ext

@[simp]
theorem map_id : map (id : M →ₗ[R] M) (id : N →ₗ[R] N) = .id := by
  ext
  simp only [mk_apply, id_coe, compr₂ₛₗ_apply, _root_.id, map_tmul]

@[simp]
protected theorem map_one : map (1 : M →ₗ[R] M) (1 : N →ₗ[R] N) = 1 :=
  map_id

protected theorem map_mul (f₁ f₂ : M →ₗ[R] M) (g₁ g₂ : N →ₗ[R] N) :
    map (f₁ * f₂) (g₁ * g₂) = map f₁ g₁ * map f₂ g₂ :=
  map_comp ..

@[simp]
protected theorem map_pow (f : M →ₗ[R] M) (g : N →ₗ[R] N) (n : ℕ) :
    map f g ^ n = map (f ^ n) (g ^ n) := by
  induction n with
  | zero => simp only [pow_zero, TensorProduct.map_one]
  | succ n ih => simp only [pow_succ', ih, TensorProduct.map_mul]

theorem map_add_left (f₁ f₂ : M →ₛₗ[σ₁₂] M₂) (g : N →ₛₗ[σ₁₂] N₂) :
    map (f₁ + f₂) g = map f₁ g + map f₂ g := by
  ext
  simp only [add_tmul, compr₂ₛₗ_apply, mk_apply, map_tmul, add_apply]

theorem map_add_right (f : M →ₛₗ[σ₁₂] M₂) (g₁ g₂ : N →ₛₗ[σ₁₂] N₂) :
    map f (g₁ + g₂) = map f g₁ + map f g₂ := by
  ext
  simp only [tmul_add, compr₂ₛₗ_apply, mk_apply, map_tmul, add_apply]

theorem map_smul_left (r : R₂) (f : M →ₛₗ[σ₁₂] M₂) (g : N →ₛₗ[σ₁₂] N₂) :
    map (r • f) g = r • map f g := by
  ext
  simp only [smul_tmul, compr₂ₛₗ_apply, mk_apply, map_tmul, smul_apply, tmul_smul]

theorem map_smul_right (r : R₂) (f : M →ₛₗ[σ₁₂] M₂) (g : N →ₛₗ[σ₁₂] N₂) :
    map f (r • g) = r • map f g := by
  ext
  simp only [compr₂ₛₗ_apply, mk_apply, map_tmul, smul_apply, tmul_smul]

variable (M N P M₂ N₂ σ₁₂)

/-- The tensor product of a pair of semilinear maps between modules, bilinear in both maps. -/
def mapBilinear : (M →ₛₗ[σ₁₂] M₂) →ₗ[R₂] (N →ₛₗ[σ₁₂] N₂) →ₗ[R₂] M ⊗[R] N →ₛₗ[σ₁₂] M₂ ⊗[R₂] N₂ :=
  LinearMap.mk₂ R₂ map map_add_left map_smul_left map_add_right map_smul_right

/-- The canonical linear map from `M₂ ⊗[R₂] (P →ₛₗ[σ₁₂] N₂)` to `P →ₛₗ[σ₁₂] M₂ ⊗[R₂] N₂`. -/
def lTensorHomToHomLTensor : M₂ ⊗[R₂] (P →ₛₗ[σ₁₂] N₂) →ₗ[R₂] P →ₛₗ[σ₁₂] M₂ ⊗[R₂] N₂ :=
  TensorProduct.lift (llcomp _ P N₂ _ ∘ₛₗ mk R₂ M₂ N₂)

/-- The canonical linear map from `(P →ₛₗ[σ₁₂] M₂) ⊗[R₂] N₂` to `P →ₛₗ[σ₁₂] M₂ ⊗[R₂] N₂`. -/
def rTensorHomToHomRTensor : (P →ₛₗ[σ₁₂] M₂) ⊗[R₂] N₂ →ₗ[R₂] P →ₛₗ[σ₁₂] M₂ ⊗[R₂] N₂ :=
  TensorProduct.lift (llcomp _ P M₂ _ ∘ₗ (mk R₂ M₂ N₂).flip).flip

/-- The linear map from `(M →ₛₗ[σ₁₂] M₂) ⊗ (N →ₛₗ[σ₁₂] N₂)` to `M ⊗ N →ₛₗ[σ₁₂] M₂ ⊗ N₂`
sending `f ⊗ₜ g` to `TensorProduct.map f g`, the tensor product of the two maps. -/
def homTensorHomMap : (M →ₛₗ[σ₁₂] M₂) ⊗[R₂] (N →ₛₗ[σ₁₂] N₂) →ₗ[R₂] M ⊗[R] N →ₛₗ[σ₁₂] M₂ ⊗[R₂] N₂ :=
  lift (mapBilinear σ₁₂ M N M₂ N₂)

variable {M N P M₂ N₂ σ₁₂}

/--
This is a binary version of `TensorProduct.map`: Given a bilinear map `f : M ⟶ P ⟶ Q` and a
bilinear map `g : N ⟶ S ⟶ T`, if we think `f` and `g` as semilinear maps with two inputs, then
`map₂ f g` is a bilinear map taking two inputs `M ⊗ N → P ⊗ S → Q ⊗ S` defined by
`map₂ f g (m ⊗ n) (p ⊗ s) = f m p ⊗ g n s`.

Mathematically, `TensorProduct.map₂` is defined as the composition
`M ⊗ N -map→ Hom(P, Q) ⊗ Hom(S, T) -homTensorHomMap→ Hom(P ⊗ S, Q ⊗ T)`.
-/
def map₂ (f : M →ₛₗ[σ₁₃] M₂ →ₛₗ[σ₂₃] M₃) (g : N →ₛₗ[σ₁₃] N₂ →ₛₗ[σ₂₃] N₃) :
    M ⊗[R] N →ₛₗ[σ₁₃] M₂ ⊗[R₂] N₂ →ₛₗ[σ₂₃] M₃ ⊗[R₃] N₃ :=
  homTensorHomMap σ₂₃ _ _ _ _ ∘ₛₗ map f g

@[simp]
theorem mapBilinear_apply (f : M →ₛₗ[σ₁₂] M₂) (g : N →ₛₗ[σ₁₂] N₂) :
    mapBilinear σ₁₂ M N M₂ N₂ f g = map f g :=
  rfl

@[simp]
theorem lTensorHomToHomLTensor_apply (m₂ : M₂) (f : P →ₛₗ[σ₁₂] N₂) (p : P) :
    lTensorHomToHomLTensor _ P M₂ N₂ (m₂ ⊗ₜ f) p = m₂ ⊗ₜ f p :=
  rfl

@[simp]
theorem rTensorHomToHomRTensor_apply (f : P →ₛₗ[σ₁₂] M₂) (n₂ : N₂) (p : P) :
    rTensorHomToHomRTensor _ P M₂ N₂ (f ⊗ₜ n₂) p = f p ⊗ₜ n₂ :=
  rfl

@[simp]
theorem homTensorHomMap_apply (f : M →ₛₗ[σ₁₂] M₂) (g : N →ₛₗ[σ₁₂] N₂) :
    homTensorHomMap _ M N M₂ N₂ (f ⊗ₜ g) = map f g :=
  rfl

@[simp]
theorem map₂_apply_tmul (f : M →ₛₗ[σ₁₃] M₂ →ₛₗ[σ₂₃] M₃) (g : N →ₛₗ[σ₁₃] N₂ →ₛₗ[σ₂₃] N₃)
    (m : M) (n : N) :
    map₂ f g (m ⊗ₜ n) = map (f m) (g n) := rfl

@[simp]
theorem map_zero_left (g : N →ₛₗ[σ₁₂] N₂) : map (0 : M →ₛₗ[σ₁₂] M₂) g = 0 :=
  (mapBilinear _ M N M₂ N₂).map_zero₂ _

@[simp]
theorem map_zero_right (f : M →ₛₗ[σ₁₂] M₂) : map f (0 : N →ₛₗ[σ₁₂] N₂) = 0 :=
  (mapBilinear _ M N M₂ N₂ f).map_zero

end

variable {σ₂₁ : R₂ →+* R} [RingHomInvPair σ₁₂ σ₂₁] [RingHomInvPair σ₂₁ σ₁₂]

/-- If `M` and `P` are semilinearly equivalent and `N` and `Q` are semilinearly equivalent
then `M ⊗ N` and `P ⊗ Q` are semilinearly equivalent. -/
def congr (f : M ≃ₛₗ[σ₁₂] M₂) (g : N ≃ₛₗ[σ₁₂] N₂) : M ⊗[R] N ≃ₛₗ[σ₁₂] M₂ ⊗[R₂] N₂ :=
  LinearEquiv.ofLinear (map f g) (map f.symm g.symm)
    (ext' fun m n => by simp)
    (ext' fun m n => by simp)

@[simp]
lemma toLinearMap_congr (f : M ≃ₛₗ[σ₁₂] M₂) (g : N ≃ₛₗ[σ₁₂] N₂) :
    (congr f g).toLinearMap = map f g := rfl

@[simp]
theorem congr_tmul (f : M ≃ₛₗ[σ₁₂] M₂) (g : N ≃ₛₗ[σ₁₂] N₂) (m : M) (n : N) :
    congr f g (m ⊗ₜ n) = f m ⊗ₜ g n :=
  rfl

@[simp]
theorem congr_symm_tmul (f : M ≃ₛₗ[σ₁₂] M₂) (g : N ≃ₛₗ[σ₁₂] N₂) (p : M₂) (q : N₂) :
    (congr f g).symm (p ⊗ₜ q) = f.symm p ⊗ₜ g.symm q :=
  rfl

theorem congr_symm (f : M ≃ₛₗ[σ₁₂] M₂) (g : N ≃ₛₗ[σ₁₂] N₂) :
    (congr f g).symm = congr f.symm g.symm := rfl

@[simp] theorem congr_refl_refl : congr (.refl R M) (.refl R N) = .refl R _ :=
  LinearEquiv.toLinearMap_injective <| ext' fun _ _ ↦ rfl

theorem congr_trans {σ₃₂ : R₃ →+* R₂} [RingHomInvPair σ₂₃ σ₃₂] [RingHomInvPair σ₃₂ σ₂₃]
    {σ₃₁ : R₃ →+* R} [RingHomInvPair σ₁₃ σ₃₁] [RingHomInvPair σ₃₁ σ₁₃]
    [RingHomCompTriple σ₁₂ σ₂₃ σ₁₃] [RingHomCompTriple σ₃₂ σ₂₁ σ₃₁]
    (f₂ : M₂ ≃ₛₗ[σ₂₃] M₃) (g₂ : N₂ ≃ₛₗ[σ₂₃] N₃) (f₁ : M ≃ₛₗ[σ₁₂] M₂) (g₁ : N ≃ₛₗ[σ₁₂] N₂) :
    congr (f₁.trans f₂) (g₁.trans g₂) = (congr f₁ g₁).trans (congr f₂ g₂) :=
  LinearEquiv.toLinearMap_injective <| map_comp _ _ _ _

theorem congr_mul (f : M ≃ₗ[R] M) (g : N ≃ₗ[R] N) (f' : M ≃ₗ[R] M) (g' : N ≃ₗ[R] N) :
    congr (f * f') (g * g') = congr f g * congr f' g' := congr_trans _ _ _ _

@[simp] theorem congr_pow (f : M ≃ₗ[R] M) (g : N ≃ₗ[R] N) (n : ℕ) :
    congr f g ^ n = congr (f ^ n) (g ^ n) := by
  induction n with
  | zero => exact congr_refl_refl.symm
  | succ n ih => simp_rw [pow_succ, ih, congr_mul]

@[simp] theorem congr_zpow (f : M ≃ₗ[R] M) (g : N ≃ₗ[R] N) (n : ℤ) :
    congr f g ^ n = congr (f ^ n) (g ^ n) := by
  cases n with
  | ofNat n => exact congr_pow _ _ _
  | negSucc n => simp_rw [zpow_negSucc, congr_pow]; exact congr_symm _ _

lemma map_bijective {f : M →ₗ[R] N} {g : P →ₗ[R] Q}
    (hf : Function.Bijective f) (hg : Function.Bijective g) :
    Function.Bijective (map f g) :=
  (TensorProduct.congr (.ofBijective f hf) (.ofBijective g hg)).bijective

end TensorProduct

open scoped TensorProduct

variable [Module R P] [Module R Q]

namespace LinearMap

variable {N}

/-- `LinearMap.lTensor M f : M ⊗ N →ₗ M ⊗ P` is the natural linear map
induced by `f : N →ₗ P`. -/
def lTensor (f : N →ₗ[R] P) : M ⊗[R] N →ₗ[R] M ⊗[R] P :=
  TensorProduct.map id f

/-- `LinearMap.rTensor M f : N ⊗ M →ₗ P ⊗ M` is the natural linear map
induced by `f : N →ₗ P`. -/
def rTensor (f : N →ₗ[R] P) : N ⊗[R] M →ₗ[R] P ⊗[R] M :=
  TensorProduct.map f id

variable (g : P →ₗ[R] Q) (f : N →ₗ[R] P)

theorem lTensor_def : f.lTensor M = TensorProduct.map LinearMap.id f := rfl

theorem rTensor_def : f.rTensor M = TensorProduct.map f LinearMap.id := rfl

@[simp]
theorem lTensor_tmul (m : M) (n : N) : f.lTensor M (m ⊗ₜ n) = m ⊗ₜ f n :=
  rfl

@[simp]
theorem rTensor_tmul (m : M) (n : N) : f.rTensor M (n ⊗ₜ m) = f n ⊗ₜ m :=
  rfl

@[simp]
theorem lTensor_comp_mk (m : M) :
    f.lTensor M ∘ₗ TensorProduct.mk R M N m = TensorProduct.mk R M P m ∘ₗ f :=
  rfl

@[simp]
theorem rTensor_comp_flip_mk (m : M) :
    f.rTensor M ∘ₗ (TensorProduct.mk R N M).flip m = (TensorProduct.mk R P M).flip m ∘ₗ f :=
  rfl

lemma comm_comp_rTensor_comp_comm_eq (g : N →ₗ[R] P) :
    TensorProduct.comm R P Q ∘ₗ rTensor Q g ∘ₗ TensorProduct.comm R Q N =
      lTensor Q g :=
  TensorProduct.ext rfl

lemma comm_comp_lTensor_comp_comm_eq (g : N →ₗ[R] P) :
    TensorProduct.comm R Q P ∘ₗ lTensor Q g ∘ₗ TensorProduct.comm R N Q =
      rTensor Q g :=
  TensorProduct.ext rfl

/-- Given a linear map `f : N → P`, `f ⊗ M` is injective if and only if `M ⊗ f` is injective. -/
theorem lTensor_inj_iff_rTensor_inj :
    Function.Injective (lTensor M f) ↔ Function.Injective (rTensor M f) := by
  simp [← comm_comp_rTensor_comp_comm_eq]

/-- Given a linear map `f : N → P`, `f ⊗ M` is surjective if and only if `M ⊗ f` is surjective. -/
theorem lTensor_surj_iff_rTensor_surj :
    Function.Surjective (lTensor M f) ↔ Function.Surjective (rTensor M f) := by
  simp [← comm_comp_rTensor_comp_comm_eq]

/-- Given a linear map `f : N → P`, `f ⊗ M` is bijective if and only if `M ⊗ f` is bijective. -/
theorem lTensor_bij_iff_rTensor_bij :
    Function.Bijective (lTensor M f) ↔ Function.Bijective (rTensor M f) := by
  simp [← comm_comp_rTensor_comp_comm_eq]

variable {M} in
theorem smul_lTensor {S : Type*} [CommSemiring S] [SMul R S] [Module S M] [IsScalarTower R S M]
    [SMulCommClass R S M] (s : S) (m : M ⊗[R] N) : s • (f.lTensor M) m = (f.lTensor M) (s • m) :=
  have h : s • (f.lTensor M) = f.lTensor M ∘ₗ (LinearMap.lsmul S (M ⊗[R] N) s).restrictScalars R :=
    TensorProduct.ext rfl
  congrFun (congrArg DFunLike.coe h) m

open TensorProduct

attribute [local ext high] TensorProduct.ext

/-- `lTensorHom M` is the natural linear map that sends a linear map `f : N →ₗ P` to `M ⊗ f`.

See also `Module.End.lTensorAlgHom`. -/
def lTensorHom : (N →ₗ[R] P) →ₗ[R] M ⊗[R] N →ₗ[R] M ⊗[R] P where
  toFun := lTensor M
  map_add' f g := by
    ext x y
    simp only [compr₂ₛₗ_apply, mk_apply, add_apply, lTensor_tmul, tmul_add]
  map_smul' r f := by
    dsimp
    ext x y
    simp only [compr₂ₛₗ_apply, mk_apply, tmul_smul, smul_apply, lTensor_tmul]

/-- `rTensorHom M` is the natural linear map that sends a linear map `f : N →ₗ P` to `f ⊗ M`.

See also `Module.End.rTensorAlgHom`. -/
def rTensorHom : (N →ₗ[R] P) →ₗ[R] N ⊗[R] M →ₗ[R] P ⊗[R] M where
  toFun f := f.rTensor M
  map_add' f g := by
    ext x y
    simp only [compr₂ₛₗ_apply, mk_apply, add_apply, rTensor_tmul, add_tmul]
  map_smul' r f := by
    dsimp
    ext x y
    simp only [compr₂ₛₗ_apply, mk_apply, smul_tmul, tmul_smul, smul_apply, rTensor_tmul]

@[simp]
theorem coe_lTensorHom : (lTensorHom M : (N →ₗ[R] P) → M ⊗[R] N →ₗ[R] M ⊗[R] P) = lTensor M :=
  rfl

@[simp]
theorem coe_rTensorHom : (rTensorHom M : (N →ₗ[R] P) → N ⊗[R] M →ₗ[R] P ⊗[R] M) = rTensor M :=
  rfl

@[simp]
theorem lTensor_add (f g : N →ₗ[R] P) : (f + g).lTensor M = f.lTensor M + g.lTensor M :=
  (lTensorHom M).map_add f g

@[simp]
theorem rTensor_add (f g : N →ₗ[R] P) : (f + g).rTensor M = f.rTensor M + g.rTensor M :=
  (rTensorHom M).map_add f g

@[simp]
theorem lTensor_zero : lTensor M (0 : N →ₗ[R] P) = 0 :=
  (lTensorHom M).map_zero

@[simp]
theorem rTensor_zero : rTensor M (0 : N →ₗ[R] P) = 0 :=
  (rTensorHom M).map_zero

@[simp]
theorem lTensor_smul (r : R) (f : N →ₗ[R] P) : (r • f).lTensor M = r • f.lTensor M :=
  (lTensorHom M).map_smul r f

@[simp]
theorem rTensor_smul (r : R) (f : N →ₗ[R] P) : (r • f).rTensor M = r • f.rTensor M :=
  (rTensorHom M).map_smul r f

theorem lTensor_comp : (g.comp f).lTensor M = (g.lTensor M).comp (f.lTensor M) := by
  ext m n
  simp only [compr₂ₛₗ_apply, mk_apply, comp_apply, lTensor_tmul]

theorem lTensor_comp_apply (x : M ⊗[R] N) :
    (g.comp f).lTensor M x = (g.lTensor M) ((f.lTensor M) x) := by rw [lTensor_comp, coe_comp]; rfl

theorem rTensor_comp : (g.comp f).rTensor M = (g.rTensor M).comp (f.rTensor M) := by
  ext m n
  simp only [compr₂ₛₗ_apply, mk_apply, comp_apply, rTensor_tmul]

theorem rTensor_comp_apply (x : N ⊗[R] M) :
    (g.comp f).rTensor M x = (g.rTensor M) ((f.rTensor M) x) := by rw [rTensor_comp, coe_comp]; rfl

theorem lTensor_mul (f g : Module.End R N) : (f * g).lTensor M = f.lTensor M * g.lTensor M :=
  lTensor_comp M f g

theorem rTensor_mul (f g : Module.End R N) : (f * g).rTensor M = f.rTensor M * g.rTensor M :=
  rTensor_comp M f g

variable (N)

@[simp]
theorem lTensor_id : (id : N →ₗ[R] N).lTensor M = id :=
  map_id

-- `simp` can prove this.
theorem lTensor_id_apply (x : M ⊗[R] N) : (LinearMap.id : N →ₗ[R] N).lTensor M x = x := by
  rw [lTensor_id, id_coe, _root_.id]

@[simp]
theorem rTensor_id : (id : N →ₗ[R] N).rTensor M = id :=
  map_id

-- `simp` can prove this.
theorem rTensor_id_apply (x : N ⊗[R] M) : (LinearMap.id : N →ₗ[R] N).rTensor M x = x := by
  rw [rTensor_id, id_coe, _root_.id]

@[simp]
theorem lTensor_smul_action (r : R) :
    (DistribMulAction.toLinearMap R N r).lTensor M =
      DistribMulAction.toLinearMap R (M ⊗[R] N) r :=
  (lTensor_smul M r LinearMap.id).trans (congrArg _ (lTensor_id M N))

@[simp]
theorem rTensor_smul_action (r : R) :
    (DistribMulAction.toLinearMap R N r).rTensor M =
      DistribMulAction.toLinearMap R (N ⊗[R] M) r :=
  (rTensor_smul M r LinearMap.id).trans (congrArg _ (rTensor_id M N))

variable {N}

@[simp]
theorem lTensor_comp_rTensor (f : M →ₗ[R] P) (g : N →ₗ[R] Q) :
    (g.lTensor P).comp (f.rTensor N) = map f g := by
  simp only [lTensor, rTensor, ← map_comp, id_comp, comp_id]

@[simp]
theorem rTensor_comp_lTensor (f : M →ₗ[R] P) (g : N →ₗ[R] Q) :
    (f.rTensor Q).comp (g.lTensor M) = map f g := by
  simp only [lTensor, rTensor, ← map_comp, id_comp, comp_id]

@[simp]
theorem map_comp_rTensor (f : M →ₗ[R] P) (g : N →ₗ[R] Q) (f' : S →ₗ[R] M) :
    (map f g).comp (f'.rTensor _) = map (f.comp f') g := by
  simp only [rTensor, ← map_comp, comp_id]

@[simp]
theorem map_rTensor (f : M →ₗ[R] P) (g : N →ₗ[R] Q) (f' : S →ₗ[R] M) (x : S ⊗[R] N) :
    map f g (f'.rTensor _ x) = map (f.comp f') g x :=
  LinearMap.congr_fun (map_comp_rTensor _ _ _ _) x

@[simp]
theorem map_comp_lTensor (f : M →ₗ[R] P) (g : N →ₗ[R] Q) (g' : S →ₗ[R] N) :
    (map f g).comp (g'.lTensor _) = map f (g.comp g') := by
  simp only [lTensor, ← map_comp, comp_id]

@[simp]
lemma map_lTensor (f : M →ₗ[R] P) (g : N →ₗ[R] Q) (g' : S →ₗ[R] N) (x : M ⊗[R] S) :
    map f g (g'.lTensor M x) = map f (g ∘ₗ g') x :=
  LinearMap.congr_fun (map_comp_lTensor _ _ _ _) x

@[simp]
theorem rTensor_comp_map (f' : P →ₗ[R] S) (f : M →ₗ[R] P) (g : N →ₗ[R] Q) :
    (f'.rTensor _).comp (map f g) = map (f'.comp f) g := by
  simp only [rTensor, ← map_comp, id_comp]

@[simp]
lemma rTensor_map (f' : P →ₗ[R] S) (f : M →ₗ[R] P) (g : N →ₗ[R] Q) (x : M ⊗[R] N) :
    f'.rTensor Q (map f g x) = map (f' ∘ₗ f) g x :=
  LinearMap.congr_fun (rTensor_comp_map _ _ f g) x

@[simp]
theorem lTensor_comp_map (g' : Q →ₗ[R] S) (f : M →ₗ[R] P) (g : N →ₗ[R] Q) :
    (g'.lTensor _).comp (map f g) = map f (g'.comp g) := by
  simp only [lTensor, ← map_comp, id_comp]

@[simp]
lemma lTensor_map (g' : Q →ₗ[R] S) (f : M →ₗ[R] P) (g : N →ₗ[R] Q) (x : M ⊗[R] N) :
    g'.lTensor P (map f g x) = map f (g' ∘ₗ g) x :=
  LinearMap.congr_fun (lTensor_comp_map _ _ f g) x

variable {M}

@[simp]
theorem rTensor_pow (f : M →ₗ[R] M) (n : ℕ) : f.rTensor N ^ n = (f ^ n).rTensor N := by
  have h := TensorProduct.map_pow f (id : N →ₗ[R] N) n
  rwa [Module.End.id_pow] at h

@[simp]
theorem lTensor_pow (f : N →ₗ[R] N) (n : ℕ) : f.lTensor M ^ n = (f ^ n).lTensor M := by
  have h := TensorProduct.map_pow (id : M →ₗ[R] M) f n
  rwa [Module.End.id_pow] at h

end LinearMap

namespace LinearEquiv

variable {N}

/-- `LinearEquiv.lTensor M f : M ⊗ N ≃ₗ M ⊗ P` is the natural linear equivalence
induced by `f : N ≃ₗ P`. -/
def lTensor (f : N ≃ₗ[R] P) : M ⊗[R] N ≃ₗ[R] M ⊗[R] P := TensorProduct.congr (refl R M) f

/-- `LinearEquiv.rTensor M f : N₁ ⊗ M ≃ₗ N₂ ⊗ M` is the natural linear equivalence
induced by `f : N₁ ≃ₗ N₂`. -/
def rTensor (f : N ≃ₗ[R] P) : N ⊗[R] M ≃ₗ[R] P ⊗[R] M := TensorProduct.congr f (refl R M)

variable (g : P ≃ₗ[R] Q) (f : N ≃ₗ[R] P) (m : M) (n : N) (p : P) (x : M ⊗[R] N) (y : N ⊗[R] M)

@[simp] theorem coe_lTensor : lTensor M f = (f : N →ₗ[R] P).lTensor M := rfl

@[simp] theorem coe_lTensor_symm : (lTensor M f).symm = (f.symm : P →ₗ[R] N).lTensor M := rfl

@[simp] theorem coe_rTensor : rTensor M f = (f : N →ₗ[R] P).rTensor M := rfl

@[simp] theorem coe_rTensor_symm : (rTensor M f).symm = (f.symm : P →ₗ[R] N).rTensor M := rfl

@[simp] theorem lTensor_tmul : f.lTensor M (m ⊗ₜ n) = m ⊗ₜ f n := rfl

@[simp] theorem lTensor_symm_tmul : (f.lTensor M).symm (m ⊗ₜ p) = m ⊗ₜ f.symm p := rfl

@[simp] theorem rTensor_tmul : f.rTensor M (n ⊗ₜ m) = f n ⊗ₜ m := rfl

@[simp] theorem rTensor_symm_tmul : (f.rTensor M).symm (p ⊗ₜ m) = f.symm p ⊗ₜ m := rfl

lemma comm_trans_rTensor_trans_comm_eq (g : N ≃ₗ[R] P) :
    TensorProduct.comm R Q N ≪≫ₗ rTensor Q g ≪≫ₗ TensorProduct.comm R P Q = lTensor Q g :=
  toLinearMap_injective <| TensorProduct.ext rfl

lemma comm_trans_lTensor_trans_comm_eq (g : N ≃ₗ[R] P) :
    TensorProduct.comm R N Q ≪≫ₗ lTensor Q g ≪≫ₗ TensorProduct.comm R Q P = rTensor Q g :=
  toLinearMap_injective <| TensorProduct.ext rfl

theorem lTensor_trans : (f ≪≫ₗ g).lTensor M = f.lTensor M ≪≫ₗ g.lTensor M :=
  toLinearMap_injective <| LinearMap.lTensor_comp M _ _

theorem lTensor_trans_apply : (f ≪≫ₗ g).lTensor M x = g.lTensor M (f.lTensor M x) :=
  LinearMap.lTensor_comp_apply M _ _ x

theorem rTensor_trans : (f ≪≫ₗ g).rTensor M = f.rTensor M ≪≫ₗ g.rTensor M :=
  toLinearMap_injective <| LinearMap.rTensor_comp M _ _

theorem rTensor_trans_apply : (f ≪≫ₗ g).rTensor M y = g.rTensor M (f.rTensor M y) :=
  LinearMap.rTensor_comp_apply M _ _ y

theorem lTensor_mul (f g : N ≃ₗ[R] N) : (f * g).lTensor M = f.lTensor M * g.lTensor M :=
  lTensor_trans M f g

theorem rTensor_mul (f g : N ≃ₗ[R] N) : (f * g).rTensor M = f.rTensor M * g.rTensor M :=
  rTensor_trans M f g

variable (N)

@[simp] theorem lTensor_refl : (refl R N).lTensor M = refl R _ := TensorProduct.congr_refl_refl

theorem lTensor_refl_apply : (refl R N).lTensor M x = x := by rw [lTensor_refl, refl_apply]

@[simp] theorem rTensor_refl : (refl R N).rTensor M = refl R _ := TensorProduct.congr_refl_refl

theorem rTensor_refl_apply : (refl R N).rTensor M y = y := by rw [rTensor_refl, refl_apply]

variable {N}

@[simp] theorem rTensor_trans_lTensor (f : M ≃ₗ[R] P) (g : N ≃ₗ[R] Q) :
    f.rTensor N ≪≫ₗ g.lTensor P = TensorProduct.congr f g :=
  toLinearMap_injective <| LinearMap.lTensor_comp_rTensor M _ _

@[simp] theorem lTensor_trans_rTensor (f : M ≃ₗ[R] P) (g : N ≃ₗ[R] Q) :
    g.lTensor M ≪≫ₗ f.rTensor Q = TensorProduct.congr f g :=
  toLinearMap_injective <| LinearMap.rTensor_comp_lTensor M _ _

@[simp] theorem rTensor_trans_congr (f : M ≃ₗ[R] P) (g : N ≃ₗ[R] Q) (f' : S ≃ₗ[R] M) :
    f'.rTensor _ ≪≫ₗ TensorProduct.congr f g = TensorProduct.congr (f' ≪≫ₗ f) g :=
  toLinearMap_injective <| LinearMap.map_comp_rTensor M _ _ _

@[simp] theorem lTensor_trans_congr (f : M ≃ₗ[R] P) (g : N ≃ₗ[R] Q) (g' : S ≃ₗ[R] N) :
    g'.lTensor _ ≪≫ₗ TensorProduct.congr f g = TensorProduct.congr f (g' ≪≫ₗ g) :=
  toLinearMap_injective <| LinearMap.map_comp_lTensor M _ _ _

@[simp] theorem congr_trans_rTensor (f' : P ≃ₗ[R] S) (f : M ≃ₗ[R] P) (g : N ≃ₗ[R] Q) :
    TensorProduct.congr f g ≪≫ₗ f'.rTensor _ = TensorProduct.congr (f ≪≫ₗ f') g :=
  toLinearMap_injective <| LinearMap.rTensor_comp_map M _ _ _

@[simp] theorem congr_trans_lTensor (g' : Q ≃ₗ[R] S) (f : M ≃ₗ[R] P) (g : N ≃ₗ[R] Q) :
    TensorProduct.congr f g ≪≫ₗ g'.lTensor _ = TensorProduct.congr f (g ≪≫ₗ g') :=
  toLinearMap_injective <| LinearMap.lTensor_comp_map M _ _ _

variable {M}

@[simp] theorem rTensor_pow (f : M ≃ₗ[R] M) (n : ℕ) : f.rTensor N ^ n = (f ^ n).rTensor N := by
  simpa only [one_pow] using TensorProduct.congr_pow f (1 : N ≃ₗ[R] N) n

@[simp] theorem rTensor_zpow (f : M ≃ₗ[R] M) (n : ℤ) : f.rTensor N ^ n = (f ^ n).rTensor N := by
  simpa only [one_zpow] using TensorProduct.congr_zpow f (1 : N ≃ₗ[R] N) n

@[simp] theorem lTensor_pow (f : N ≃ₗ[R] N) (n : ℕ) : f.lTensor M ^ n = (f ^ n).lTensor M := by
  simpa only [one_pow] using TensorProduct.congr_pow (1 : M ≃ₗ[R] M) f n

@[simp] theorem lTensor_zpow (f : N ≃ₗ[R] N) (n : ℤ) : f.lTensor M ^ n = (f ^ n).lTensor M := by
  simpa only [one_zpow] using TensorProduct.congr_zpow (1 : M ≃ₗ[R] M) f n

end LinearEquiv

end Semiring

section Ring

variable {R : Type*} [CommSemiring R]
variable {M : Type*} {N : Type*} {P : Type*} {Q : Type*} {S : Type*}
variable [AddCommGroup M] [AddCommMonoid N] [AddCommGroup P] [AddCommMonoid Q]
variable [Module R M] [Module R N] [Module R P] [Module R Q]

namespace TensorProduct

open TensorProduct

open LinearMap

variable (R) in
/-- Auxiliary function to defining negation multiplication on tensor product. -/
def Neg.aux : M ⊗[R] N →ₗ[R] M ⊗[R] N :=
  lift <| (mk R M N).comp (-LinearMap.id)

instance neg : Neg (M ⊗[R] N) where
  neg := Neg.aux R

protected theorem neg_add_cancel (x : M ⊗[R] N) : -x + x = 0 :=
  x.induction_on
    (by rw [add_zero]; apply (Neg.aux R).map_zero)
    (fun x y => by convert (add_tmul (R := R) (-x) x y).symm; rw [neg_add_cancel, zero_tmul])
    fun x y hx hy => by
    suffices -x + x + (-y + y) = 0 by
      rw [← this]
      unfold Neg.neg neg
      simp only
      rw [map_add]
      abel
    rw [hx, hy, add_zero]

instance addCommGroup : AddCommGroup (M ⊗[R] N) :=
  { TensorProduct.addCommMonoid with
    neg_add_cancel := fun x => TensorProduct.neg_add_cancel x
    zsmul := (· • ·)
    zsmul_zero' := by simp
    zsmul_succ' := by simp [add_comm, TensorProduct.add_smul]
    zsmul_neg' := fun n x => by
      change (-n.succ : ℤ) • x = -(((n : ℤ) + 1) • x)
      rw [← zero_add (_ • x), ← TensorProduct.neg_add_cancel ((n.succ : ℤ) • x), add_assoc,
        ← add_smul, ← sub_eq_add_neg, sub_self, zero_smul, add_zero]
      rfl }

theorem neg_tmul (m : M) (n : N) : (-m) ⊗ₜ n = -m ⊗ₜ[R] n :=
  rfl

theorem tmul_neg (m : M) (p : P) : m ⊗ₜ (-p) = -m ⊗ₜ[R] p :=
  (mk R M P _).map_neg _

theorem tmul_sub (m : M) (p₁ p₂ : P) : m ⊗ₜ (p₁ - p₂) = m ⊗ₜ[R] p₁ - m ⊗ₜ[R] p₂ :=
  (mk R M P _).map_sub _ _

theorem sub_tmul (m₁ m₂ : M) (n : N) : (m₁ - m₂) ⊗ₜ n = m₁ ⊗ₜ[R] n - m₂ ⊗ₜ[R] n :=
  (mk R M N).map_sub₂ _ _ _

/-- While the tensor product will automatically inherit a ℤ-module structure from
`AddCommGroup.toIntModule`, that structure won't be compatible with lemmas like `tmul_smul` unless
we use a `ℤ-Module` instance provided by `TensorProduct.left_module`.

When `R` is a `Ring` we get the required `TensorProduct.compatible_smul` instance through
`IsScalarTower`, but when it is only a `Semiring` we need to build it from scratch.
The instance diamond in `compatible_smul` doesn't matter because it's in `Prop`.
-/
instance CompatibleSMul.int : CompatibleSMul R ℤ M P :=
  ⟨fun r m p =>
    Int.induction_on r (by simp) (fun r ih => by simpa [add_smul, tmul_add, add_tmul] using ih)
      fun r ih => by simpa [sub_smul, tmul_sub, sub_tmul] using ih⟩

instance CompatibleSMul.unit {S} [Monoid S] [DistribMulAction S M] [DistribMulAction S N]
    [CompatibleSMul R S M N] : CompatibleSMul R Sˣ M N :=
  ⟨fun s m n => CompatibleSMul.smul_tmul (s : S) m n⟩

end TensorProduct

namespace LinearMap

@[simp]
theorem lTensor_sub (f g : N →ₗ[R] P) : (f - g).lTensor M = f.lTensor M - g.lTensor M := by
  simp_rw [← coe_lTensorHom]
  exact (lTensorHom (R := R) (N := N) (P := P) M).map_sub f g

@[simp]
theorem rTensor_sub (f g : N →ₗ[R] P) : (f - g).rTensor Q = f.rTensor Q - g.rTensor Q := by
  simp only [← coe_rTensorHom]
  exact (rTensorHom (R := R) (N := N) (P := P) Q).map_sub f g

@[simp]
theorem lTensor_neg (f : N →ₗ[R] P) : (-f).lTensor M = -f.lTensor M := by
  simp only [← coe_lTensorHom]
  exact (lTensorHom (R := R) (N := N) (P := P) M).map_neg f

@[simp]
theorem rTensor_neg (f : N →ₗ[R] P) : (-f).rTensor Q = -f.rTensor Q := by
  simp only [← coe_rTensorHom]
  exact (rTensorHom (R := R) (N := N) (P := P) Q).map_neg f

end LinearMap

end Ring<|MERGE_RESOLUTION|>--- conflicted
+++ resolved
@@ -666,22 +666,16 @@
   ext w x y z
   exact H w x y z
 
-<<<<<<< HEAD
-/-- Two linear maps `(M ⊗ N) ⊗ (P ⊗ Q) → S` which agree on all elements of the
+/-- Two semilinear maps `(M ⊗ N) ⊗ (P ⊗ Q) → P₂` which agree on all elements of the
 form `(m ⊗ₜ n) ⊗ₜ (p ⊗ₜ q)` are equal. -/
-theorem ext_fourfold' {φ ψ : M ⊗[R] N ⊗[R] (P ⊗[R] Q) →ₗ[R] S}
-=======
-/-- Two semilinear maps (M ⊗ N) ⊗ (P ⊗ Q) → S which agree on all elements of the
-form (m ⊗ₜ n) ⊗ₜ (p ⊗ₜ q) are equal. -/
 theorem ext_fourfold' {φ ψ : M ⊗[R] N ⊗[R] (P ⊗[R] Q) →ₛₗ[σ₁₂] P₂}
->>>>>>> 781c8d95
     (H : ∀ w x y z, φ (w ⊗ₜ x ⊗ₜ (y ⊗ₜ z)) = ψ (w ⊗ₜ x ⊗ₜ (y ⊗ₜ z))) : φ = ψ := by
   ext m n p q
   exact H m n p q
 
-/-- Two linear maps `M ⊗ (N ⊗ P) ⊗ Q → S` which agree on all elements of the
+/-- Two semilinear maps `M ⊗ (N ⊗ P) ⊗ Q → P₂` which agree on all elements of the
 form `m ⊗ₜ (n ⊗ₜ p) ⊗ₜ q` are equal. -/
-theorem ext_fourfold'' {φ ψ : M ⊗[R] (N ⊗[R] P) ⊗[R] Q →ₗ[R] S}
+theorem ext_fourfold'' {φ ψ : M ⊗[R] (N ⊗[R] P) ⊗[R] Q →ₛₗ[σ₁₂] P₂}
     (H : ∀ w x y z, φ (w ⊗ₜ (x ⊗ₜ y) ⊗ₜ z) = ψ (w ⊗ₜ (x ⊗ₜ y) ⊗ₜ z)) : φ = ψ := by
   ext m n p q
   exact H m n p q
