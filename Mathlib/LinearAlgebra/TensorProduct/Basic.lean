/-
Copyright (c) 2018 Kenny Lau. All rights reserved.
Released under Apache 2.0 license as described in the file LICENSE.
Authors: Kenny Lau, Mario Carneiro
-/
import Mathlib.Algebra.Module.Submodule.Bilinear
import Mathlib.Algebra.Module.Equiv.Basic
import Mathlib.GroupTheory.Congruence.Hom
import Mathlib.Tactic.Abel
import Mathlib.Tactic.SuppressCompilation

/-!
# Tensor product of modules over commutative semirings.

This file constructs the tensor product of modules over commutative semirings. Given a semiring `R`
and modules over it `M` and `N`, the standard construction of the tensor product is
`TensorProduct R M N`. It is also a module over `R`.

It comes with a canonical bilinear map
`TensorProduct.mk R M N : M →ₗ[R] N →ₗ[R] TensorProduct R M N`.

Given any bilinear map `f : M →ₗ[R] N →ₗ[R] P`, there is a unique linear map
`TensorProduct.lift f : TensorProduct R M N →ₗ[R] P` whose composition with the canonical bilinear
map `TensorProduct.mk` is the given bilinear map `f`.  Uniqueness is shown in the theorem
`TensorProduct.lift.unique`.


## Notation

* This file introduces the notation `M ⊗ N` and `M ⊗[R] N` for the tensor product space
  `TensorProduct R M N`.
* It introduces the notation `m ⊗ₜ n` and `m ⊗ₜ[R] n` for the tensor product of two elements,
  otherwise written as `TensorProduct.tmul R m n`.


## Tags

bilinear, tensor, tensor product
-/

section Semiring

variable {R : Type*} [CommSemiring R]
variable {R₂ : Type*} [CommSemiring R₂]
variable {R₃ : Type*} [CommSemiring R₃]
variable {R' : Type*} [Monoid R']
variable {R'' : Type*} [Semiring R'']

variable {A M N P Q P' Q' M₂ N₂ P₂ Q₂ M₃ N₃ P₃ Q₃ : Type*}
variable [AddCommMonoid M] [AddCommMonoid N] [AddCommMonoid P] [AddCommMonoid Q]
variable [AddCommMonoid P'] [AddCommMonoid Q']
variable [AddCommMonoid M₂] [AddCommMonoid N₂] [AddCommMonoid P₂] [AddCommMonoid Q₂]
variable [AddCommMonoid M₃] [AddCommMonoid N₃] [AddCommMonoid P₃] [AddCommMonoid Q₃]
variable [DistribMulAction R' M]
variable [Module R'' M]
variable [Module R M] [Module R N] --[Module R P] [Module R Q] will be added later
variable [Module R P'] [Module R Q']
variable [Module R₂ M₂] [Module R₂ N₂] [Module R₂ P₂] [Module R₂ Q₂]
variable [Module R₃ M₃] [Module R₃ N₃] [Module R₃ P₃] [Module R₃ Q₃]
variable {σ₁₂ : R →+* R₂} {σ₂₃ : R₂ →+* R₃} {σ₁₃ : R →+* R₃}

variable (M N)

namespace TensorProduct

section

variable (R)

/-- The relation on `FreeAddMonoid (M × N)` that generates a congruence whose quotient is
the tensor product. -/
inductive Eqv : FreeAddMonoid (M × N) → FreeAddMonoid (M × N) → Prop
  | of_zero_left : ∀ n : N, Eqv (.of (0, n)) 0
  | of_zero_right : ∀ m : M, Eqv (.of (m, 0)) 0
  | of_add_left : ∀ (m₁ m₂ : M) (n : N), Eqv (.of (m₁, n) + .of (m₂, n)) (.of (m₁ + m₂, n))
  | of_add_right : ∀ (m : M) (n₁ n₂ : N), Eqv (.of (m, n₁) + .of (m, n₂)) (.of (m, n₁ + n₂))
  | of_smul : ∀ (r : R) (m : M) (n : N), Eqv (.of (r • m, n)) (.of (m, r • n))
  | add_comm : ∀ x y, Eqv (x + y) (y + x)

end

end TensorProduct

variable (R) in
/-- The tensor product of two modules `M` and `N` over the same commutative semiring `R`.
The localized notations are `M ⊗ N` and `M ⊗[R] N`, accessed by `open scoped TensorProduct`. -/
def TensorProduct : Type _ :=
  (addConGen (TensorProduct.Eqv R M N)).Quotient

set_option quotPrecheck false in
@[inherit_doc TensorProduct] scoped[TensorProduct] infixl:100 " ⊗ " => TensorProduct _

@[inherit_doc] scoped[TensorProduct] notation:100 M " ⊗[" R "] " N:100 => TensorProduct R M N

namespace TensorProduct

section Module

protected instance zero : Zero (M ⊗[R] N) :=
  (addConGen (TensorProduct.Eqv R M N)).zero

protected instance add : Add (M ⊗[R] N) :=
  (addConGen (TensorProduct.Eqv R M N)).hasAdd

instance addZeroClass : AddZeroClass (M ⊗[R] N) :=
  { (addConGen (TensorProduct.Eqv R M N)).addMonoid with
    /- The `toAdd` field is given explicitly as `TensorProduct.add` for performance reasons.
    This avoids any need to unfold `Con.addMonoid` when the type checker is checking
    that instance diagrams commute -/
    toAdd := TensorProduct.add _ _
    toZero := TensorProduct.zero _ _ }

instance addSemigroup : AddSemigroup (M ⊗[R] N) :=
  { (addConGen (TensorProduct.Eqv R M N)).addMonoid with
    toAdd := TensorProduct.add _ _ }

instance addCommSemigroup : AddCommSemigroup (M ⊗[R] N) :=
  { (addConGen (TensorProduct.Eqv R M N)).addMonoid with
    toAddSemigroup := TensorProduct.addSemigroup _ _
    add_comm := fun x y =>
      AddCon.induction_on₂ x y fun _ _ =>
        Quotient.sound' <| AddConGen.Rel.of _ _ <| Eqv.add_comm _ _ }

instance : Inhabited (M ⊗[R] N) :=
  ⟨0⟩

variable {M N}

variable (R) in
/-- The canonical function `M → N → M ⊗ N`. The localized notations are `m ⊗ₜ n` and `m ⊗ₜ[R] n`,
accessed by `open scoped TensorProduct`. -/
def tmul (m : M) (n : N) : M ⊗[R] N :=
  AddCon.mk' _ <| FreeAddMonoid.of (m, n)

/-- The canonical function `M → N → M ⊗ N`. -/
infixl:100 " ⊗ₜ " => tmul _

/-- The canonical function `M → N → M ⊗ N`. -/
notation:100 x " ⊗ₜ[" R "] " y:100 => tmul R x y

@[elab_as_elim, induction_eliminator]
protected theorem induction_on {motive : M ⊗[R] N → Prop} (z : M ⊗[R] N)
    (zero : motive 0)
    (tmul : ∀ x y, motive <| x ⊗ₜ[R] y)
    (add : ∀ x y, motive x → motive y → motive (x + y)) : motive z :=
  AddCon.induction_on z fun x =>
    FreeAddMonoid.recOn x zero fun ⟨m, n⟩ y ih => by
      rw [AddCon.coe_add]
      exact add _ _ (tmul ..) ih

/-- Lift an `R`-balanced map to the tensor product.

A map `f : M →+ N →+ P` additive in both components is `R`-balanced, or middle linear with respect
to `R`, if scalar multiplication in either argument is equivalent, `f (r • m) n = f m (r • n)`.

Note that strictly the first action should be a right-action by `R`, but for now `R` is commutative
so it doesn't matter. -/
-- TODO: use this to implement `lift` and `SMul.aux`. For now we do not do this as it causes
-- performance issues elsewhere.
def liftAddHom (f : M →+ N →+ P)
    (hf : ∀ (r : R) (m : M) (n : N), f (r • m) n = f m (r • n)) :
    M ⊗[R] N →+ P :=
  (addConGen (TensorProduct.Eqv R M N)).lift (FreeAddMonoid.lift (fun mn : M × N => f mn.1 mn.2)) <|
    AddCon.addConGen_le fun x y hxy =>
      match x, y, hxy with
      | _, _, .of_zero_left n =>
        (AddCon.ker_rel _).2 <| by simp_rw [map_zero, FreeAddMonoid.lift_eval_of, map_zero,
          AddMonoidHom.zero_apply]
      | _, _, .of_zero_right m =>
        (AddCon.ker_rel _).2 <| by simp_rw [map_zero, FreeAddMonoid.lift_eval_of, map_zero]
      | _, _, .of_add_left m₁ m₂ n =>
        (AddCon.ker_rel _).2 <| by simp_rw [map_add, FreeAddMonoid.lift_eval_of, map_add,
          AddMonoidHom.add_apply]
      | _, _, .of_add_right m n₁ n₂ =>
        (AddCon.ker_rel _).2 <| by simp_rw [map_add, FreeAddMonoid.lift_eval_of, map_add]
      | _, _, .of_smul s m n =>
        (AddCon.ker_rel _).2 <| by rw [FreeAddMonoid.lift_eval_of, FreeAddMonoid.lift_eval_of, hf]
      | _, _, .add_comm x y =>
        (AddCon.ker_rel _).2 <| by simp_rw [map_add, add_comm]

@[simp]
theorem liftAddHom_tmul (f : M →+ N →+ P)
    (hf : ∀ (r : R) (m : M) (n : N), f (r • m) n = f m (r • n)) (m : M) (n : N) :
    liftAddHom f hf (m ⊗ₜ n) = f m n :=
  rfl

variable (M) in
@[simp]
theorem zero_tmul (n : N) : (0 : M) ⊗ₜ[R] n = 0 :=
  Quotient.sound' <| AddConGen.Rel.of _ _ <| Eqv.of_zero_left _

theorem add_tmul (m₁ m₂ : M) (n : N) : (m₁ + m₂) ⊗ₜ n = m₁ ⊗ₜ n + m₂ ⊗ₜ[R] n :=
  Eq.symm <| Quotient.sound' <| AddConGen.Rel.of _ _ <| Eqv.of_add_left _ _ _

variable (N) in
@[simp]
theorem tmul_zero (m : M) : m ⊗ₜ[R] (0 : N) = 0 :=
  Quotient.sound' <| AddConGen.Rel.of _ _ <| Eqv.of_zero_right _

theorem tmul_add (m : M) (n₁ n₂ : N) : m ⊗ₜ (n₁ + n₂) = m ⊗ₜ n₁ + m ⊗ₜ[R] n₂ :=
  Eq.symm <| Quotient.sound' <| AddConGen.Rel.of _ _ <| Eqv.of_add_right _ _ _

instance uniqueLeft [Subsingleton M] : Unique (M ⊗[R] N) where
  default := 0
  uniq z := z.induction_on rfl (fun x y ↦ by rw [Subsingleton.elim x 0, zero_tmul]) <| by
    rintro _ _ rfl rfl; apply add_zero

instance uniqueRight [Subsingleton N] : Unique (M ⊗[R] N) where
  default := 0
  uniq z := z.induction_on rfl (fun x y ↦ by rw [Subsingleton.elim y 0, tmul_zero]) <| by
    rintro _ _ rfl rfl; apply add_zero

section

variable (R R' M N)

/-- A typeclass for `SMul` structures which can be moved across a tensor product.

This typeclass is generated automatically from an `IsScalarTower` instance, but exists so that
we can also add an instance for `AddCommGroup.toIntModule`, allowing `z •` to be moved even if
`R` does not support negation.

Note that `Module R' (M ⊗[R] N)` is available even without this typeclass on `R'`; it's only
needed if `TensorProduct.smul_tmul`, `TensorProduct.smul_tmul'`, or `TensorProduct.tmul_smul` is
used.
-/
class CompatibleSMul [DistribMulAction R' N] : Prop where
  smul_tmul : ∀ (r : R') (m : M) (n : N), (r • m) ⊗ₜ n = m ⊗ₜ[R] (r • n)

end

/-- Note that this provides the default `CompatibleSMul R R M N` instance through
`IsScalarTower.left`. -/
instance (priority := 100) CompatibleSMul.isScalarTower [SMul R' R] [IsScalarTower R' R M]
    [DistribMulAction R' N] [IsScalarTower R' R N] : CompatibleSMul R R' M N :=
  ⟨fun r m n => by
    conv_lhs => rw [← one_smul R m]
    conv_rhs => rw [← one_smul R n]
    rw [← smul_assoc, ← smul_assoc]
    exact Quotient.sound' <| AddConGen.Rel.of _ _ <| Eqv.of_smul _ _ _⟩

/-- `smul` can be moved from one side of the product to the other . -/
theorem smul_tmul [DistribMulAction R' N] [CompatibleSMul R R' M N] (r : R') (m : M) (n : N) :
    (r • m) ⊗ₜ n = m ⊗ₜ[R] (r • n) :=
  CompatibleSMul.smul_tmul _ _ _

private def addMonoidWithWrongNSMul : AddMonoid (M ⊗[R] N) :=
  { (addConGen (TensorProduct.Eqv R M N)).addMonoid with }

attribute [local instance] addMonoidWithWrongNSMul in
/-- Auxiliary function to defining scalar multiplication on tensor product. -/
def SMul.aux {R' : Type*} [SMul R' M] (r : R') : FreeAddMonoid (M × N) →+ M ⊗[R] N :=
  FreeAddMonoid.lift fun p : M × N => (r • p.1) ⊗ₜ p.2

theorem SMul.aux_of {R' : Type*} [SMul R' M] (r : R') (m : M) (n : N) :
    SMul.aux r (.of (m, n)) = (r • m) ⊗ₜ[R] n :=
  rfl

variable [SMulCommClass R R' M] [SMulCommClass R R'' M]

/-- Given two modules over a commutative semiring `R`, if one of the factors carries a
(distributive) action of a second type of scalars `R'`, which commutes with the action of `R`, then
the tensor product (over `R`) carries an action of `R'`.

This instance defines this `R'` action in the case that it is the left module which has the `R'`
action. Two natural ways in which this situation arises are:
* Extension of scalars
* A tensor product of a group representation with a module not carrying an action

Note that in the special case that `R = R'`, since `R` is commutative, we just get the usual scalar
action on a tensor product of two modules. This special case is important enough that, for
performance reasons, we define it explicitly below. -/
instance leftHasSMul : SMul R' (M ⊗[R] N) :=
  ⟨fun r =>
    (addConGen (TensorProduct.Eqv R M N)).lift (SMul.aux r : _ →+ M ⊗[R] N) <|
      AddCon.addConGen_le fun x y hxy =>
        match x, y, hxy with
        | _, _, .of_zero_left n =>
          (AddCon.ker_rel _).2 <| by simp_rw [map_zero, SMul.aux_of, smul_zero, zero_tmul]
        | _, _, .of_zero_right m =>
          (AddCon.ker_rel _).2 <| by simp_rw [map_zero, SMul.aux_of, tmul_zero]
        | _, _, .of_add_left m₁ m₂ n =>
          (AddCon.ker_rel _).2 <| by simp_rw [map_add, SMul.aux_of, smul_add, add_tmul]
        | _, _, .of_add_right m n₁ n₂ =>
          (AddCon.ker_rel _).2 <| by simp_rw [map_add, SMul.aux_of, tmul_add]
        | _, _, .of_smul s m n =>
          (AddCon.ker_rel _).2 <| by rw [SMul.aux_of, SMul.aux_of, ← smul_comm, smul_tmul]
        | _, _, .add_comm x y =>
          (AddCon.ker_rel _).2 <| by simp_rw [map_add, add_comm]⟩

instance : SMul R (M ⊗[R] N) :=
  TensorProduct.leftHasSMul

protected theorem smul_zero (r : R') : r • (0 : M ⊗[R] N) = 0 :=
  AddMonoidHom.map_zero _

protected theorem smul_add (r : R') (x y : M ⊗[R] N) : r • (x + y) = r • x + r • y :=
  AddMonoidHom.map_add _ _ _

protected theorem zero_smul (x : M ⊗[R] N) : (0 : R'') • x = 0 :=
  have : ∀ (r : R'') (m : M) (n : N), r • m ⊗ₜ[R] n = (r • m) ⊗ₜ n := fun _ _ _ => rfl
  x.induction_on (by rw [TensorProduct.smul_zero])
    (fun m n => by rw [this, zero_smul, zero_tmul]) fun x y ihx ihy => by
    rw [TensorProduct.smul_add, ihx, ihy, add_zero]

protected theorem one_smul (x : M ⊗[R] N) : (1 : R') • x = x :=
  have : ∀ (r : R') (m : M) (n : N), r • m ⊗ₜ[R] n = (r • m) ⊗ₜ n := fun _ _ _ => rfl
  x.induction_on (by rw [TensorProduct.smul_zero])
    (fun m n => by rw [this, one_smul])
    fun x y ihx ihy => by rw [TensorProduct.smul_add, ihx, ihy]

protected theorem add_smul (r s : R'') (x : M ⊗[R] N) : (r + s) • x = r • x + s • x :=
  have : ∀ (r : R'') (m : M) (n : N), r • m ⊗ₜ[R] n = (r • m) ⊗ₜ n := fun _ _ _ => rfl
  x.induction_on (by simp_rw [TensorProduct.smul_zero, add_zero])
    (fun m n => by simp_rw [this, add_smul, add_tmul]) fun x y ihx ihy => by
    simp_rw [TensorProduct.smul_add]
    rw [ihx, ihy, add_add_add_comm]

instance addMonoid : AddMonoid (M ⊗[R] N) :=
  { TensorProduct.addZeroClass _ _ with
    toAddSemigroup := TensorProduct.addSemigroup _ _
    toZero := TensorProduct.zero _ _
    nsmul := fun n v => n • v
    nsmul_zero := by simp [TensorProduct.zero_smul]
    nsmul_succ := by simp only [TensorProduct.one_smul, TensorProduct.add_smul, add_comm,
      forall_const] }

instance addCommMonoid : AddCommMonoid (M ⊗[R] N) :=
  { TensorProduct.addCommSemigroup _ _ with
    toAddMonoid := TensorProduct.addMonoid }

instance leftDistribMulAction : DistribMulAction R' (M ⊗[R] N) :=
  have : ∀ (r : R') (m : M) (n : N), r • m ⊗ₜ[R] n = (r • m) ⊗ₜ n := fun _ _ _ => rfl
  { smul_add := fun r x y => TensorProduct.smul_add r x y
    mul_smul := fun r s x =>
      x.induction_on (by simp_rw [TensorProduct.smul_zero])
        (fun m n => by simp_rw [this, mul_smul]) fun x y ihx ihy => by
        simp_rw [TensorProduct.smul_add]
        rw [ihx, ihy]
    one_smul := TensorProduct.one_smul
    smul_zero := TensorProduct.smul_zero }

instance : DistribMulAction R (M ⊗[R] N) :=
  TensorProduct.leftDistribMulAction

theorem smul_tmul' (r : R') (m : M) (n : N) : r • m ⊗ₜ[R] n = (r • m) ⊗ₜ n :=
  rfl

@[simp]
theorem tmul_smul [DistribMulAction R' N] [CompatibleSMul R R' M N] (r : R') (x : M) (y : N) :
    x ⊗ₜ (r • y) = r • x ⊗ₜ[R] y :=
  (smul_tmul _ _ _).symm

theorem smul_tmul_smul (r s : R) (m : M) (n : N) : (r • m) ⊗ₜ[R] (s • n) = (r * s) • m ⊗ₜ[R] n := by
  simp_rw [smul_tmul, tmul_smul, mul_smul]

theorem tmul_eq_smul_one_tmul {S : Type*} [Semiring S] [Module R S] [SMulCommClass R S S]
    (s : S) (m : M) : s ⊗ₜ[R] m = s • (1 ⊗ₜ[R] m) := by
  nth_rw 1 [← mul_one s, ← smul_eq_mul, smul_tmul']

@[deprecated (since := "2025-07-08")] alias tsmul_eq_smul_one_tuml := tmul_eq_smul_one_tmul

instance leftModule : Module R'' (M ⊗[R] N) :=
  { add_smul := TensorProduct.add_smul
    zero_smul := TensorProduct.zero_smul }

instance : Module R (M ⊗[R] N) :=
  TensorProduct.leftModule

instance [Module R''ᵐᵒᵖ M] [IsCentralScalar R'' M] : IsCentralScalar R'' (M ⊗[R] N) where
  op_smul_eq_smul r x :=
    x.induction_on (by rw [smul_zero, smul_zero])
      (fun x y => by rw [smul_tmul', smul_tmul', op_smul_eq_smul]) fun x y hx hy => by
      rw [smul_add, smul_add, hx, hy]

section

-- Like `R'`, `R'₂` provides a `DistribMulAction R'₂ (M ⊗[R] N)`
variable {R'₂ : Type*} [Monoid R'₂] [DistribMulAction R'₂ M]
variable [SMulCommClass R R'₂ M]

/-- `SMulCommClass R' R'₂ M` implies `SMulCommClass R' R'₂ (M ⊗[R] N)` -/
instance smulCommClass_left [SMulCommClass R' R'₂ M] : SMulCommClass R' R'₂ (M ⊗[R] N) where
  smul_comm r' r'₂ x :=
    TensorProduct.induction_on x (by simp_rw [TensorProduct.smul_zero])
      (fun m n => by simp_rw [smul_tmul', smul_comm]) fun x y ihx ihy => by
      simp_rw [TensorProduct.smul_add]; rw [ihx, ihy]

variable [SMul R'₂ R']

/-- `IsScalarTower R'₂ R' M` implies `IsScalarTower R'₂ R' (M ⊗[R] N)` -/
instance isScalarTower_left [IsScalarTower R'₂ R' M] : IsScalarTower R'₂ R' (M ⊗[R] N) :=
  ⟨fun s r x =>
    x.induction_on (by simp)
      (fun m n => by rw [smul_tmul', smul_tmul', smul_tmul', smul_assoc]) fun x y ihx ihy => by
      rw [smul_add, smul_add, smul_add, ihx, ihy]⟩

variable [DistribMulAction R'₂ N] [DistribMulAction R' N]
variable [CompatibleSMul R R'₂ M N] [CompatibleSMul R R' M N]

/-- `IsScalarTower R'₂ R' N` implies `IsScalarTower R'₂ R' (M ⊗[R] N)` -/
instance isScalarTower_right [IsScalarTower R'₂ R' N] : IsScalarTower R'₂ R' (M ⊗[R] N) :=
  ⟨fun s r x =>
    x.induction_on (by simp)
      (fun m n => by rw [← tmul_smul, ← tmul_smul, ← tmul_smul, smul_assoc]) fun x y ihx ihy => by
      rw [smul_add, smul_add, smul_add, ihx, ihy]⟩

end

/-- A short-cut instance for the common case, where the requirements for the `compatible_smul`
instances are sufficient. -/
instance isScalarTower [SMul R' R] [IsScalarTower R' R M] : IsScalarTower R' R (M ⊗[R] N) :=
  TensorProduct.isScalarTower_left

-- or right
variable (R M N) in
/-- The canonical bilinear map `M → N → M ⊗[R] N`. -/
def mk : M →ₗ[R] N →ₗ[R] M ⊗[R] N :=
  LinearMap.mk₂ R (· ⊗ₜ ·) add_tmul (fun c m n => by simp_rw [smul_tmul, tmul_smul])
    tmul_add tmul_smul

@[simp]
theorem mk_apply (m : M) (n : N) : mk R M N m n = m ⊗ₜ n :=
  rfl

theorem ite_tmul (x₁ : M) (x₂ : N) (P : Prop) [Decidable P] :
    (if P then x₁ else 0) ⊗ₜ[R] x₂ = if P then x₁ ⊗ₜ x₂ else 0 := by split_ifs <;> simp

theorem tmul_ite (x₁ : M) (x₂ : N) (P : Prop) [Decidable P] :
    (x₁ ⊗ₜ[R] if P then x₂ else 0) = if P then x₁ ⊗ₜ x₂ else 0 := by split_ifs <;> simp

lemma tmul_single {ι : Type*} [DecidableEq ι] {M : ι → Type*} [∀ i, AddCommMonoid (M i)]
    [∀ i, Module R (M i)] (i : ι) (x : N) (m : M i) (j : ι) :
    x ⊗ₜ[R] Pi.single i m j = (Pi.single i (x ⊗ₜ[R] m) : ∀ i, N ⊗[R] M i) j := by
  by_cases h : i = j <;> aesop

lemma single_tmul {ι : Type*} [DecidableEq ι] {M : ι → Type*} [∀ i, AddCommMonoid (M i)]
    [∀ i, Module R (M i)] (i : ι) (x : N) (m : M i) (j : ι) :
    Pi.single i m j ⊗ₜ[R] x = (Pi.single i (m ⊗ₜ[R] x) : ∀ i, M i ⊗[R] N) j := by
  by_cases h : i = j <;> aesop

section

theorem sum_tmul {α : Type*} (s : Finset α) (m : α → M) (n : N) :
    (∑ a ∈ s, m a) ⊗ₜ[R] n = ∑ a ∈ s, m a ⊗ₜ[R] n := by
  classical
    induction s using Finset.induction with
    | empty => simp
    | insert _ _ has ih => simp [Finset.sum_insert has, add_tmul, ih]

theorem tmul_sum (m : M) {α : Type*} (s : Finset α) (n : α → N) :
    (m ⊗ₜ[R] ∑ a ∈ s, n a) = ∑ a ∈ s, m ⊗ₜ[R] n a := by
  classical
    induction s using Finset.induction with
    | empty => simp
    | insert _ _ has ih => simp [Finset.sum_insert has, tmul_add, ih]

end

variable (R M N)

/-- The simple (aka pure) elements span the tensor product. -/
theorem span_tmul_eq_top : Submodule.span R { t : M ⊗[R] N | ∃ m n, m ⊗ₜ n = t } = ⊤ := by
  ext t; simp only [Submodule.mem_top, iff_true]
  refine t.induction_on ?_ ?_ ?_
  · exact Submodule.zero_mem _
  · intro m n
    apply Submodule.subset_span
    use m, n
  · intro t₁ t₂ ht₁ ht₂
    exact Submodule.add_mem _ ht₁ ht₂

@[simp]
theorem map₂_mk_top_top_eq_top : Submodule.map₂ (mk R M N) ⊤ ⊤ = ⊤ := by
  rw [← top_le_iff, ← span_tmul_eq_top, Submodule.map₂_eq_span_image2]
  exact Submodule.span_mono fun _ ⟨m, n, h⟩ => ⟨m, trivial, n, trivial, h⟩

theorem exists_eq_tmul_of_forall (x : TensorProduct R M N)
    (h : ∀ (m₁ m₂ : M) (n₁ n₂ : N), ∃ m n, m₁ ⊗ₜ n₁ + m₂ ⊗ₜ n₂ = m ⊗ₜ[R] n) :
    ∃ m n, x = m ⊗ₜ n := by
  induction x with
  | zero =>
    use 0, 0
    rw [TensorProduct.zero_tmul]
  | tmul m n => use m, n
  | add x y h₁ h₂ =>
    obtain ⟨m₁, n₁, rfl⟩ := h₁
    obtain ⟨m₂, n₂, rfl⟩ := h₂
    apply h

end Module

variable [Module R P] [Module R Q]

section UniversalProperty

variable {M N}
variable (f : M →ₛₗ[σ₁₂] N →ₛₗ[σ₁₂] P₂)

/-- Auxiliary function to constructing a linear map `M ⊗ N → P` given a bilinear map `M → N → P`
with the property that its composition with the canonical bilinear map `M → N → M ⊗ N` is
the given bilinear map `M → N → P`. -/
def liftAux : M ⊗[R] N →+ P₂ :=
  liftAddHom (LinearMap.toAddMonoidHom'.comp <| f.toAddMonoidHom)
    fun r m n => by dsimp; rw [LinearMap.map_smulₛₗ₂, map_smulₛₗ]

theorem liftAux_tmul (m n) : liftAux f (m ⊗ₜ n) = f m n :=
  rfl

variable {f} {f' : M →ₗ[R] N →ₗ[R] P}

@[simp]
theorem liftAux.smulₛₗ (r : R) (x) : liftAux f (r • x) = σ₁₂ r • liftAux f x :=
  TensorProduct.induction_on x (smul_zero _).symm
    (fun p q => by simp_rw [← tmul_smul, liftAux_tmul, (f p).map_smulₛₗ])
    fun p q ih1 ih2 => by simp_rw [smul_add, (liftAux f).map_add, ih1, ih2, smul_add]

@[simp]
theorem liftAux.smul (r : R) (x) : liftAux f' (r • x) = r • liftAux f' x :=
  liftAux.smulₛₗ r x

variable (f) in
/-- Constructing a linear map `M ⊗ N → P` given a bilinear map `M → N → P` with the property that
its composition with the canonical bilinear map `M → N → M ⊗ N` is
the given bilinear map `M → N → P`. -/
def lift : M ⊗[R] N →ₛₗ[σ₁₂] P₂ :=
  { liftAux f with map_smul' := liftAux.smulₛₗ }

@[simp]
theorem lift.tmul (x y) : lift f (x ⊗ₜ y) = f x y :=
  rfl

@[simp]
theorem lift.tmul' (x y) : (lift f).1 (x ⊗ₜ y) = f x y :=
  rfl

theorem ext' {g h : M ⊗[R] N →ₛₗ[σ₁₂] P₂} (H : ∀ x y, g (x ⊗ₜ y) = h (x ⊗ₜ y)) : g = h :=
  LinearMap.ext fun z =>
    TensorProduct.induction_on z (by simp_rw [LinearMap.map_zero]) H fun x y ihx ihy => by
      rw [g.map_add, h.map_add, ihx, ihy]

theorem lift.unique {g : M ⊗[R] N →ₛₗ[σ₁₂] P₂} (H : ∀ x y, g (x ⊗ₜ y) = f x y) : g = lift f :=
  ext' fun m n => by rw [H, lift.tmul]

theorem lift_mk : lift (mk R M N) = LinearMap.id :=
  Eq.symm <| lift.unique fun _ _ => rfl

theorem lift_compr₂ [RingHomCompTriple σ₁₂ σ₂₃ σ₁₃] (h : P₂ →ₛₗ[σ₂₃] P₃) :
    lift (f.compr₂ h) = h.comp (lift f) :=
  Eq.symm <| lift.unique fun _ _ => by simp

theorem lift_mk_compr₂ (g : M ⊗ N →ₛₗ[σ₁₂] P₂) : lift ((mk R M N).compr₂ g) = g := by
  rw [lift_compr₂ g, lift_mk, LinearMap.comp_id]

/-- This used to be an `@[ext]` lemma, but it fails very slowly when the `ext` tactic tries to apply
it in some cases, notably when one wants to show equality of two linear maps. The `@[ext]`
attribute is now added locally where it is needed. Using this as the `@[ext]` lemma instead of
`TensorProduct.ext'` allows `ext` to apply lemmas specific to `M →ₗ _` and `N →ₗ _`.

See note [partially-applied ext lemmas]. -/
theorem ext {g h : M ⊗ N →ₛₗ[σ₁₂] P₂} (H : (mk R M N).compr₂ g = (mk R M N).compr₂ h) : g = h := by
  rw [← lift_mk_compr₂ g, H, lift_mk_compr₂]

attribute [local ext high] ext

variable (M N P₂ σ₁₂) in
/-- Linearly constructing a linear map `M ⊗ N → P` given a bilinear map `M → N → P`
with the property that its composition with the canonical bilinear map `M → N → M ⊗ N` is
the given bilinear map `M → N → P`. -/
<<<<<<< HEAD
def uncurry : (M →ₛₗ[σ₁₂] N →ₛₗ[σ₁₂] P₂) →ₗ[R₂] M ⊗[R] N →ₛₗ[σ₁₂] P₂ :=
  LinearMap.flip <| lift <| LinearMap.lflip.comp (LinearMap.flip LinearMap.id)

@[simp]
theorem uncurry_apply (f : M →ₛₗ[σ₁₂] N →ₛₗ[σ₁₂] P₂) (m : M) (n : N) :
    uncurry M N P₂ σ₁₂ f (m ⊗ₜ n) = f m n := by rw [uncurry, LinearMap.flip_apply, lift.tmul]; rfl
=======
def uncurry : (M →ₗ[R] N →ₗ[R] P) →ₗ[R] M ⊗[R] N →ₗ[R] P where
  toFun := lift
  map_add' f g := by ext; rfl
  map_smul' _ _ := by ext; rfl

@[simp]
theorem uncurry_apply (f : M →ₗ[R] N →ₗ[R] P) (m : M) (n : N) :
    uncurry R M N P f (m ⊗ₜ n) = f m n := rfl
>>>>>>> 341594fa

variable (M N P₂ σ₁₂)

/-- A linear equivalence constructing a linear map `M ⊗ N → P` given a bilinear map `M → N → P`
with the property that its composition with the canonical bilinear map `M → N → M ⊗ N` is
the given bilinear map `M → N → P`. -/
<<<<<<< HEAD
def lift.equiv : (M →ₛₗ[σ₁₂] N →ₛₗ[σ₁₂] P₂) ≃ₗ[R₂] M ⊗[R] N →ₛₗ[σ₁₂] P₂ :=
  { uncurry M N P₂ σ₁₂ with
    invFun := fun f => (mk R M N).compr₂ f
    left_inv := fun _ => LinearMap.ext₂ fun _ _ => lift.tmul _ _
    right_inv := fun _ => ext' fun _ _ => rfl }
-- Why is `rfl` needed above?
=======
def lift.equiv : (M →ₗ[R] N →ₗ[R] P) ≃ₗ[R] M ⊗[R] N →ₗ[R] P :=
  { uncurry R M N P with
    invFun := fun f => (mk R M N).compr₂ f }
>>>>>>> 341594fa

@[simp]
theorem lift.equiv_apply (f : M →ₛₗ[σ₁₂] N →ₛₗ[σ₁₂] P₂) (m : M) (n : N) :
    lift.equiv M N P₂ σ₁₂ f (m ⊗ₜ n) = f m n :=
  uncurry_apply f m n

@[simp]
theorem lift.equiv_symm_apply (f : M ⊗[R] N →ₛₗ[σ₁₂] P₂) (m : M) (n : N) :
    (lift.equiv M N P₂ σ₁₂).symm f m n = f (m ⊗ₜ n) :=
  rfl

/-- Given a linear map `M ⊗ N → P`, compose it with the canonical bilinear map `M → N → M ⊗ N` to
form a bilinear map `M → N → P`. -/
def lcurry : (M ⊗[R] N →ₛₗ[σ₁₂] P₂) →ₗ[R₂] M →ₛₗ[σ₁₂] N →ₛₗ[σ₁₂] P₂ :=
  (lift.equiv M N P₂ σ₁₂).symm.toLinearMap

variable {M N P₂ σ₁₂}

@[simp]
theorem lcurry_apply (f : M ⊗[R] N →ₛₗ[σ₁₂] P₂) (m : M) (n : N) :
    lcurry M N P₂ σ₁₂ f m n = f (m ⊗ₜ n) :=
  rfl

/-- Given a linear map `M ⊗ N → P`, compose it with the canonical bilinear map `M → N → M ⊗ N` to
form a bilinear map `M → N → P`. -/
def curry (f : M ⊗[R] N →ₛₗ[σ₁₂] P₂) : M →ₛₗ[σ₁₂] N →ₛₗ[σ₁₂] P₂ :=
  lcurry M N P₂ σ₁₂ f

@[simp]
theorem curry_apply (f : M ⊗[R] N →ₛₗ[σ₁₂] P₂) (m : M) (n : N) : curry f m n = f (m ⊗ₜ n) :=
  rfl

theorem curry_injective :
    Function.Injective (curry : (M ⊗[R] N →ₛₗ[σ₁₂] P₂) → M →ₛₗ[σ₁₂] N →ₛₗ[σ₁₂] P₂) :=
  fun _ _ H => ext H

theorem ext_threefold {g h : (M ⊗[R] N) ⊗[R] P →ₛₗ[σ₁₂] P₂}
    (H : ∀ x y z, g (x ⊗ₜ y ⊗ₜ z) = h (x ⊗ₜ y ⊗ₜ z)) : g = h := by
  ext x y z
  exact H x y z

theorem ext_threefold' {g h : M ⊗[R] (N ⊗[R] P) →ₗ[R] Q}
    (H : ∀ x y z, g (x ⊗ₜ (y ⊗ₜ z)) = h (x ⊗ₜ (y ⊗ₜ z))) : g = h := by
  ext x y z
  exact H x y z

-- We'll need this one for checking the pentagon identity!
theorem ext_fourfold {g h : ((M ⊗[R] N) ⊗[R] P) ⊗[R] Q →ₛₗ[σ₁₂] P₂}
    (H : ∀ w x y z, g (w ⊗ₜ x ⊗ₜ y ⊗ₜ z) = h (w ⊗ₜ x ⊗ₜ y ⊗ₜ z)) : g = h := by
  ext w x y z
  exact H w x y z

/-- Two linear maps (M ⊗ N) ⊗ (P ⊗ Q) → S which agree on all elements of the
form (m ⊗ₜ n) ⊗ₜ (p ⊗ₜ q) are equal. -/
theorem ext_fourfold' {φ ψ : (M ⊗[R] N) ⊗[R] P ⊗[R] Q →ₛₗ[σ₁₂] P₂}
    (H : ∀ w x y z, φ (w ⊗ₜ x ⊗ₜ (y ⊗ₜ z)) = ψ (w ⊗ₜ x ⊗ₜ (y ⊗ₜ z))) : φ = ψ := by
  ext m n p q
  exact H m n p q

end UniversalProperty

variable {M N}
section

variable (R M N)

/-- The tensor product of modules is commutative, up to linear equivalence.
-/
protected def comm : M ⊗[R] N ≃ₗ[R] N ⊗[R] M :=
  LinearEquiv.ofLinear (lift (mk R N M).flip) (lift (mk R M N).flip) (ext' fun _ _ => rfl)
    (ext' fun _ _ => rfl)

@[simp]
theorem comm_tmul (m : M) (n : N) : (TensorProduct.comm R M N) (m ⊗ₜ n) = n ⊗ₜ m :=
  rfl

@[simp]
theorem comm_symm_tmul (m : M) (n : N) : (TensorProduct.comm R M N).symm (n ⊗ₜ m) = m ⊗ₜ n :=
  rfl

-- Why is the `toLinearMap` necessary ? And why is this slow ?
lemma lift_comp_comm_eq (f : M →ₛₗ[σ₁₂] N →ₛₗ[σ₁₂] P₂) :
    (lift f ∘ₛₗ (TensorProduct.comm R N M).toLinearMap) = lift f.flip :=
  ext rfl
end

section CompatibleSMul

variable (R A M N) [CommSemiring A] [Module A M] [Module A N] [SMulCommClass R A M]
  [CompatibleSMul R A M N]

/-- If M and N are both R- and A-modules and their actions on them commute,
and if the A-action on `M ⊗[R] N` can switch between the two factors, then there is a
canonical A-linear map from `M ⊗[A] N` to `M ⊗[R] N`. -/
def mapOfCompatibleSMul : M ⊗[A] N →ₗ[A] M ⊗[R] N :=
  lift
  { toFun := fun m ↦
    { __ := mk R M N m
      map_smul' := fun _ _ ↦ (smul_tmul _ _ _).symm }
    map_add' := fun _ _ ↦ LinearMap.ext <| by simp
    map_smul' := fun _ _ ↦ rfl }

@[simp] theorem mapOfCompatibleSMul_tmul (m n) : mapOfCompatibleSMul R A M N (m ⊗ₜ n) = m ⊗ₜ n :=
  rfl

theorem mapOfCompatibleSMul_surjective : Function.Surjective (mapOfCompatibleSMul R A M N) :=
  fun x ↦ x.induction_on (⟨0, map_zero _⟩) (fun m n ↦ ⟨_, mapOfCompatibleSMul_tmul ..⟩)
    fun _ _ ⟨x, hx⟩ ⟨y, hy⟩ ↦ ⟨x + y, by simpa using congr($hx + $hy)⟩

attribute [local instance] SMulCommClass.symm

/-- `mapOfCompatibleSMul R A M N` is also R-linear. -/
def mapOfCompatibleSMul' : M ⊗[A] N →ₗ[R] M ⊗[R] N where
  __ := mapOfCompatibleSMul R A M N
  map_smul' _ x := x.induction_on (map_zero _) (fun _ _ ↦ by simp [smul_tmul'])
    fun _ _ h h' ↦ by simpa using congr($h + $h')

/-- If the R- and A-actions on M and N satisfy `CompatibleSMul` both ways,
then `M ⊗[A] N` is canonically isomorphic to `M ⊗[R] N`. -/
def equivOfCompatibleSMul [CompatibleSMul A R M N] : M ⊗[A] N ≃ₗ[A] M ⊗[R] N where
  __ := mapOfCompatibleSMul R A M N
  invFun := mapOfCompatibleSMul A R M N
  left_inv x := x.induction_on (map_zero _) (fun _ _ ↦ rfl)
    fun _ _ h h' ↦ by simpa using congr($h + $h')
  right_inv x := x.induction_on (map_zero _) (fun _ _ ↦ rfl)
    fun _ _ h h' ↦ by simpa using congr($h + $h')

omit [SMulCommClass R A M]

end CompatibleSMul

open LinearMap

/-- The tensor product of a pair of linear maps between modules. -/
def map (f : M →ₛₗ[σ₁₂] M₂) (g : N →ₛₗ[σ₁₂] N₂) : M ⊗[R] N →ₛₗ[σ₁₂] M₂ ⊗[R₂] N₂ :=
  lift <| comp (compl₂ (mk _ _ _) g) f

@[simp]
theorem map_tmul (f : M →ₛₗ[σ₁₂] M₂) (g : N →ₛₗ[σ₁₂] N₂) (m : M) (n : N) :
    map f g (m ⊗ₜ n) = f m ⊗ₜ g n :=
  rfl

/-- Given linear maps `f : M → P`, `g : N → Q`, if we identify `M ⊗ N` with `N ⊗ M` and `P ⊗ Q`
with `Q ⊗ P`, then this lemma states that `f ⊗ g = g ⊗ f`. -/
lemma map_comp_comm_eq (f : M →ₛₗ[σ₁₂] M₂) (g : N →ₛₗ[σ₁₂] N₂) :
    map f g ∘ₛₗ (TensorProduct.comm R N M).toLinearMap =
      (TensorProduct.comm R₂ N₂ M₂).toLinearMap ∘ₛₗ map g f :=
  ext rfl

lemma map_comm (f : M →ₛₗ[σ₁₂] M₂) (g : N →ₛₗ[σ₁₂] N₂) (x : N ⊗[R] M) :
    map f g (TensorProduct.comm R N M x) = TensorProduct.comm R₂ N₂ M₂ (map g f x) :=
  DFunLike.congr_fun (map_comp_comm_eq _ _) _

<<<<<<< HEAD
theorem map_range_eq_span_tmul [RingHomSurjective σ₁₂] (f : M →ₛₗ[σ₁₂] M₂) (g : N →ₛₗ[σ₁₂] N₂) :
    range (map f g) = Submodule.span R₂ { t | ∃ m n, f m ⊗ₜ g n = t } := by
  simp only [← Submodule.map_top, ← span_tmul_eq_top, Submodule.map_span, Set.mem_image,
    Set.mem_setOf_eq]
=======
theorem map_range_eq_span_tmul (f : M →ₗ[R] P) (g : N →ₗ[R] Q) :
    range (map f g) = Submodule.span R { t | ∃ m n, f m ⊗ₜ g n = t } := by
  simp only [← Submodule.map_top, ← span_tmul_eq_top, Submodule.map_span]
>>>>>>> 341594fa
  congr; ext t
  constructor
  · rintro ⟨_, ⟨⟨m, n, rfl⟩, rfl⟩⟩
    use m, n
    simp only [map_tmul]
  · rintro ⟨m, n, rfl⟩
    refine ⟨_, ⟨⟨m, n, rfl⟩, ?_⟩⟩
    simp only [map_tmul]

/-- Given submodules `p ⊆ P` and `q ⊆ Q`, this is the natural map: `p ⊗ q → P ⊗ Q`. -/
@[simp]
def mapIncl (p : Submodule R P) (q : Submodule R Q) : p ⊗[R] q →ₗ[R] P ⊗[R] Q :=
  map p.subtype q.subtype

lemma range_mapIncl (p : Submodule R P) (q : Submodule R Q) :
    LinearMap.range (mapIncl p q) = Submodule.span R (Set.image2 (· ⊗ₜ ·) p q) := by
  rw [mapIncl, map_range_eq_span_tmul]
  congr; ext; simp

-- TODO: semilinearize once `map₂` is semilinearized
theorem map₂_eq_range_lift_comp_mapIncl (f : M →ₗ[R] N →ₗ[R] P)
    (m : Submodule R M) (n : Submodule R N) :
    Submodule.map₂ f m n = LinearMap.range (lift f ∘ₛₗ mapIncl m n) := by
  simp_rw [LinearMap.range_comp, range_mapIncl, Submodule.map_span,
    Set.image_image2, Submodule.map₂_eq_span_image2, lift.tmul]

section

variable [RingHomCompTriple σ₁₂ σ₂₃ σ₁₃]

theorem map_comp (f₂ : M₂ →ₛₗ[σ₂₃] M₃) (f₁ : M →ₛₗ[σ₁₂] M₂)
    (g₂ : N₂ →ₛₗ[σ₂₃] N₃) (g₁ : N →ₛₗ[σ₁₂] N₂) :
    map (f₂.comp f₁) (g₂.comp g₁) = (map f₂ g₂).comp (map f₁ g₁) :=
  ext' fun _ _ => rfl

lemma range_mapIncl_mono {p p' : Submodule R P} {q q' : Submodule R Q} (hp : p ≤ p') (hq : q ≤ q') :
    LinearMap.range (mapIncl p q) ≤ LinearMap.range (mapIncl p' q') := by
  simp_rw [range_mapIncl]
  exact Submodule.span_mono (Set.image2_subset hp hq)

theorem lift_comp_map (i : M₂ →ₛₗ[σ₂₃] N₂ →ₛₗ[σ₂₃] P₃) (f : M →ₛₗ[σ₁₂] M₂) (g : N →ₛₗ[σ₁₂] N₂) :
    (lift i).comp (map f g) = lift ((i.comp f).compl₂ g) :=
  ext' fun _ _ => rfl

attribute [local ext high] ext

@[simp]
theorem map_id : map (id : M →ₗ[R] M) (id : N →ₗ[R] N) = .id := by
  ext
  simp only [mk_apply, id_coe, compr₂_apply, _root_.id, map_tmul]

@[simp]
protected theorem map_one : map (1 : M →ₗ[R] M) (1 : N →ₗ[R] N) = 1 :=
  map_id

protected theorem map_mul (f₁ f₂ : M →ₗ[R] M) (g₁ g₂ : N →ₗ[R] N) :
    map (f₁ * f₂) (g₁ * g₂) = map f₁ g₁ * map f₂ g₂ :=
  map_comp f₁ f₂ g₁ g₂

@[simp]
protected theorem map_pow (f : M →ₗ[R] M) (g : N →ₗ[R] N) (n : ℕ) :
    map f g ^ n = map (f ^ n) (g ^ n) := by
  induction n with
  | zero => simp only [pow_zero, TensorProduct.map_one]
  | succ n ih => simp only [pow_succ', ih, TensorProduct.map_mul]

theorem map_add_left (f₁ f₂ : M →ₛₗ[σ₁₂] M₂) (g : N →ₛₗ[σ₁₂] N₂) :
    map (f₁ + f₂) g = map f₁ g + map f₂ g := by
  ext
  simp only [add_tmul, compr₂_apply, mk_apply, map_tmul, add_apply]

theorem map_add_right (f : M →ₛₗ[σ₁₂] M₂) (g₁ g₂ : N →ₛₗ[σ₁₂] N₂) :
    map f (g₁ + g₂) = map f g₁ + map f g₂ := by
  ext
  simp only [tmul_add, compr₂_apply, mk_apply, map_tmul, add_apply]

theorem map_smul_left (r : R₂) (f : M →ₛₗ[σ₁₂] M₂) (g : N →ₛₗ[σ₁₂] N₂) :
    map (r • f) g = r • map f g := by
  ext
  simp only [smul_tmul, compr₂_apply, mk_apply, map_tmul, smul_apply, tmul_smul]

theorem map_smul_right (r : R₂) (f : M →ₛₗ[σ₁₂] M₂) (g : N →ₛₗ[σ₁₂] N₂) :
    map f (r • g) = r • map f g := by
  ext
  simp only [compr₂_apply, mk_apply, map_tmul, smul_apply, tmul_smul]

variable (M N P M₂ N₂ σ₁₂)

/-- The tensor product of a pair of linear maps between modules, bilinear in both maps. -/
def mapBilinear : (M →ₛₗ[σ₁₂] M₂) →ₗ[R₂] (N →ₛₗ[σ₁₂] N₂) →ₗ[R₂] M ⊗[R] N →ₛₗ[σ₁₂] M₂ ⊗[R₂] N₂ :=
  LinearMap.mk₂ R₂ map map_add_left map_smul_left map_add_right map_smul_right

/-- The canonical linear map from `P ⊗[R] (M →ₗ[R] Q)` to `(M →ₛₗ[σ₁₂] P ⊗[R] Q)` -/
def lTensorHomToHomLTensor : M₂ ⊗[R₂] (P →ₛₗ[σ₁₂] N₂) →ₗ[R₂] P →ₛₗ[σ₁₂] M₂ ⊗[R₂] N₂ :=
  TensorProduct.lift (llcompₛₗ P N₂ _ ∘ₛₗ mk R₂ M₂ N₂)

/-- The canonical linear map from `(M →ₛₗ[σ₁₂] P) ⊗[R] Q` to `(M →ₛₗ[σ₁₂] P ⊗[R] Q)` -/
def rTensorHomToHomRTensor : (P →ₛₗ[σ₁₂] M₂) ⊗[R₂] N₂ →ₗ[R₂] P →ₛₗ[σ₁₂] M₂ ⊗[R₂] N₂ :=
  TensorProduct.lift (llcompₛₗ P M₂ _ ∘ₗ (mk R₂ M₂ N₂).flip).flip

/-- The linear map from `(M →ₗ P) ⊗ (N →ₗ Q)` to `(M ⊗ N →ₗ P ⊗ Q)` sending `f ⊗ₜ g` to
the `TensorProduct.map f g`, the tensor product of the two maps. -/
def homTensorHomMap : (M →ₛₗ[σ₁₂] M₂) ⊗[R₂] (N →ₛₗ[σ₁₂] N₂) →ₗ[R₂] M ⊗[R] N →ₛₗ[σ₁₂] M₂ ⊗[R₂] N₂ :=
  lift (mapBilinear M N M₂ N₂ σ₁₂)

variable {M N P M₂ N₂ σ₁₂}

/--
This is a binary version of `TensorProduct.map`: Given a bilinear map `f : M ⟶ P ⟶ Q` and a
bilinear map `g : N ⟶ S ⟶ T`, if we think `f` and `g` as linear maps with two inputs, then
`map₂ f g` is a bilinear map taking two inputs `M ⊗ N → P ⊗ S → Q ⊗ S` defined by
`map₂ f g (m ⊗ n) (p ⊗ s) = f m p ⊗ g n s`.

Mathematically, `TensorProduct.map₂` is defined as the composition
`M ⊗ N -map→ Hom(P, Q) ⊗ Hom(S, T) -homTensorHomMap→ Hom(P ⊗ S, Q ⊗ T)`.
-/
def map₂ (f : M →ₛₗ[σ₁₃] M₂ →ₛₗ[σ₂₃] M₃) (g : N →ₛₗ[σ₁₃] N₂ →ₛₗ[σ₂₃] N₃) :
    M ⊗[R] N →ₛₗ[σ₁₃] M₂ ⊗[R₂] N₂ →ₛₗ[σ₂₃] M₃ ⊗[R₃] N₃ :=
  homTensorHomMap _ _ _ _ σ₂₃ ∘ₛₗ map f g

@[simp]
theorem mapBilinear_apply (f : M →ₛₗ[σ₁₂] M₂) (g : N →ₛₗ[σ₁₂] N₂) :
    mapBilinear M N M₂ N₂ σ₁₂ f g = map f g :=
  rfl

@[simp]
theorem lTensorHomToHomLTensor_apply (m₂ : M₂) (f : P →ₛₗ[σ₁₂] N₂) (p : P) :
    lTensorHomToHomLTensor P M₂ N₂ _ (m₂ ⊗ₜ f) p = m₂ ⊗ₜ f p :=
  rfl

@[simp]
theorem rTensorHomToHomRTensor_apply (f : P →ₛₗ[σ₁₂] M₂) (n₂ : N₂) (p : P) :
    rTensorHomToHomRTensor P M₂ N₂ _ (f ⊗ₜ n₂) p = f p ⊗ₜ n₂ :=
  rfl

@[simp]
theorem homTensorHomMap_apply (f : M →ₛₗ[σ₁₂] M₂) (g : N →ₛₗ[σ₁₂] N₂) :
    homTensorHomMap M N M₂ N₂ _ (f ⊗ₜ g) = map f g :=
  rfl

@[simp]
theorem map₂_apply_tmul (f : M →ₛₗ[σ₁₃] M₂ →ₛₗ[σ₂₃] M₃) (g : N →ₛₗ[σ₁₃] N₂ →ₛₗ[σ₂₃] N₃)
    (m : M) (n : N) :
    map₂ f g (m ⊗ₜ n) = map (f m) (g n) := rfl

@[simp]
theorem map_zero_left (g : N →ₛₗ[σ₁₂] N₂) : map (0 : M →ₛₗ[σ₁₂] M₂) g = 0 :=
  (mapBilinear M N M₂ N₂ _).map_zero₂ _

@[simp]
theorem map_zero_right (f : M →ₛₗ[σ₁₂] M₂) : map f (0 : N →ₛₗ[σ₁₂] N₂) = 0 :=
  (mapBilinear M N M₂ N₂ _ _).map_zero

end

/-- If `M` and `P` are linearly equivalent and `N` and `Q` are linearly equivalent
then `M ⊗ N` and `P ⊗ Q` are linearly equivalent. -/
def congr (f : M ≃ₗ[R] P) (g : N ≃ₗ[R] Q) : M ⊗[R] N ≃ₗ[R] P ⊗[R] Q :=
  LinearEquiv.ofLinear (map f g) (map f.symm g.symm)
    (ext' fun m n => by simp)
    (ext' fun m n => by simp)

@[simp]
theorem congr_tmul (f : M ≃ₗ[R] P) (g : N ≃ₗ[R] Q) (m : M) (n : N) :
    congr f g (m ⊗ₜ n) = f m ⊗ₜ g n :=
  rfl

@[simp]
theorem congr_symm_tmul (f : M ≃ₗ[R] P) (g : N ≃ₗ[R] Q) (p : P) (q : Q) :
    (congr f g).symm (p ⊗ₜ q) = f.symm p ⊗ₜ g.symm q :=
  rfl

theorem congr_symm (f : M ≃ₗ[R] P) (g : N ≃ₗ[R] Q) : (congr f g).symm = congr f.symm g.symm := rfl

@[simp] theorem congr_refl_refl : congr (.refl R M) (.refl R N) = .refl R _ :=
  LinearEquiv.toLinearMap_injective <| ext' fun _ _ ↦ rfl

theorem congr_trans (f : M ≃ₗ[R] P) (g : N ≃ₗ[R] Q) (f' : P ≃ₗ[R] P') (g' : Q ≃ₗ[R] Q') :
    congr (f ≪≫ₗ f') (g ≪≫ₗ g') = congr f g ≪≫ₗ congr f' g' :=
  LinearEquiv.toLinearMap_injective <| map_comp _ _ _ _

theorem congr_mul (f : M ≃ₗ[R] M) (g : N ≃ₗ[R] N) (f' : M ≃ₗ[R] M) (g' : N ≃ₗ[R] N) :
    congr (f * f') (g * g') = congr f g * congr f' g' := congr_trans _ _ _ _

@[simp] theorem congr_pow (f : M ≃ₗ[R] M) (g : N ≃ₗ[R] N) (n : ℕ) :
    congr f g ^ n = congr (f ^ n) (g ^ n) := by
  induction n with
  | zero => exact congr_refl_refl.symm
  | succ n ih => simp_rw [pow_succ, ih, congr_mul]

@[simp] theorem congr_zpow (f : M ≃ₗ[R] M) (g : N ≃ₗ[R] N) (n : ℤ) :
    congr f g ^ n = congr (f ^ n) (g ^ n) := by
  cases n with
  | ofNat n => exact congr_pow _ _ _
  | negSucc n => simp_rw [zpow_negSucc, congr_pow]; exact congr_symm _ _

end TensorProduct

open scoped TensorProduct

variable [Module R P] [Module R Q]

namespace LinearMap

variable {N}

/-- `LinearMap.lTensor M f : M ⊗ N →ₗ M ⊗ P` is the natural linear map
induced by `f : N →ₗ P`. -/
def lTensor (f : N →ₗ[R] P) : M ⊗[R] N →ₗ[R] M ⊗[R] P :=
  TensorProduct.map id f

/-- `LinearMap.rTensor M f : N ⊗ M →ₗ P ⊗ M` is the natural linear map
induced by `f : N →ₗ P`. -/
def rTensor (f : N →ₗ[R] P) : N ⊗[R] M →ₗ[R] P ⊗[R] M :=
  TensorProduct.map f id

variable (g : P →ₗ[R] Q) (f : N →ₗ[R] P)

theorem lTensor_def : f.lTensor M = TensorProduct.map LinearMap.id f := rfl

theorem rTensor_def : f.rTensor M = TensorProduct.map f LinearMap.id := rfl

@[simp]
theorem lTensor_tmul (m : M) (n : N) : f.lTensor M (m ⊗ₜ n) = m ⊗ₜ f n :=
  rfl

@[simp]
theorem rTensor_tmul (m : M) (n : N) : f.rTensor M (n ⊗ₜ m) = f n ⊗ₜ m :=
  rfl

@[simp]
theorem lTensor_comp_mk (m : M) :
    f.lTensor M ∘ₗ TensorProduct.mk R M N m = TensorProduct.mk R M P m ∘ₗ f :=
  rfl

@[simp]
theorem rTensor_comp_flip_mk (m : M) :
    f.rTensor M ∘ₗ (TensorProduct.mk R N M).flip m = (TensorProduct.mk R P M).flip m ∘ₗ f :=
  rfl

lemma comm_comp_rTensor_comp_comm_eq (g : N →ₗ[R] P) :
    TensorProduct.comm R P Q ∘ₗ rTensor Q g ∘ₗ TensorProduct.comm R Q N =
      lTensor Q g :=
  TensorProduct.ext rfl

lemma comm_comp_lTensor_comp_comm_eq (g : N →ₗ[R] P) :
    TensorProduct.comm R Q P ∘ₗ lTensor Q g ∘ₗ TensorProduct.comm R N Q =
      rTensor Q g :=
  TensorProduct.ext rfl

/-- Given a linear map `f : N → P`, `f ⊗ M` is injective if and only if `M ⊗ f` is injective. -/
theorem lTensor_inj_iff_rTensor_inj :
    Function.Injective (lTensor M f) ↔ Function.Injective (rTensor M f) := by
  simp [← comm_comp_rTensor_comp_comm_eq]

/-- Given a linear map `f : N → P`, `f ⊗ M` is surjective if and only if `M ⊗ f` is surjective. -/
theorem lTensor_surj_iff_rTensor_surj :
    Function.Surjective (lTensor M f) ↔ Function.Surjective (rTensor M f) := by
  simp [← comm_comp_rTensor_comp_comm_eq]

/-- Given a linear map `f : N → P`, `f ⊗ M` is bijective if and only if `M ⊗ f` is bijective. -/
theorem lTensor_bij_iff_rTensor_bij :
    Function.Bijective (lTensor M f) ↔ Function.Bijective (rTensor M f) := by
  simp [← comm_comp_rTensor_comp_comm_eq]

variable {M} in
theorem smul_lTensor {S : Type*} [CommSemiring S] [SMul R S] [Module S M] [IsScalarTower R S M]
    [SMulCommClass R S M] (s : S) (m : M ⊗[R] N) : s • (f.lTensor M) m = (f.lTensor M) (s • m) :=
  have h : s • (f.lTensor M) = f.lTensor M ∘ₗ (LinearMap.lsmul S (M ⊗[R] N) s).restrictScalars R :=
    TensorProduct.ext rfl
  congrFun (congrArg DFunLike.coe h) m

open TensorProduct

attribute [local ext high] TensorProduct.ext

/-- `lTensorHom M` is the natural linear map that sends a linear map `f : N →ₗ P` to `M ⊗ f`.

See also `Module.End.lTensorAlgHom`. -/
def lTensorHom : (N →ₗ[R] P) →ₗ[R] M ⊗[R] N →ₗ[R] M ⊗[R] P where
  toFun := lTensor M
  map_add' f g := by
    ext x y
    simp only [compr₂_apply, mk_apply, add_apply, lTensor_tmul, tmul_add]
  map_smul' r f := by
    dsimp
    ext x y
    simp only [compr₂_apply, mk_apply, tmul_smul, smul_apply, lTensor_tmul]

/-- `rTensorHom M` is the natural linear map that sends a linear map `f : N →ₗ P` to `f ⊗ M`.

See also `Module.End.rTensorAlgHom`. -/
def rTensorHom : (N →ₗ[R] P) →ₗ[R] N ⊗[R] M →ₗ[R] P ⊗[R] M where
  toFun f := f.rTensor M
  map_add' f g := by
    ext x y
    simp only [compr₂_apply, mk_apply, add_apply, rTensor_tmul, add_tmul]
  map_smul' r f := by
    dsimp
    ext x y
    simp only [compr₂_apply, mk_apply, smul_tmul, tmul_smul, smul_apply, rTensor_tmul]

@[simp]
theorem coe_lTensorHom : (lTensorHom M : (N →ₗ[R] P) → M ⊗[R] N →ₗ[R] M ⊗[R] P) = lTensor M :=
  rfl

@[simp]
theorem coe_rTensorHom : (rTensorHom M : (N →ₗ[R] P) → N ⊗[R] M →ₗ[R] P ⊗[R] M) = rTensor M :=
  rfl

@[simp]
theorem lTensor_add (f g : N →ₗ[R] P) : (f + g).lTensor M = f.lTensor M + g.lTensor M :=
  (lTensorHom M).map_add f g

@[simp]
theorem rTensor_add (f g : N →ₗ[R] P) : (f + g).rTensor M = f.rTensor M + g.rTensor M :=
  (rTensorHom M).map_add f g

@[simp]
theorem lTensor_zero : lTensor M (0 : N →ₗ[R] P) = 0 :=
  (lTensorHom M).map_zero

@[simp]
theorem rTensor_zero : rTensor M (0 : N →ₗ[R] P) = 0 :=
  (rTensorHom M).map_zero

@[simp]
theorem lTensor_smul (r : R) (f : N →ₗ[R] P) : (r • f).lTensor M = r • f.lTensor M :=
  (lTensorHom M).map_smul r f

@[simp]
theorem rTensor_smul (r : R) (f : N →ₗ[R] P) : (r • f).rTensor M = r • f.rTensor M :=
  (rTensorHom M).map_smul r f

theorem lTensor_comp : (g.comp f).lTensor M = (g.lTensor M).comp (f.lTensor M) := by
  ext m n
  simp only [compr₂_apply, mk_apply, comp_apply, lTensor_tmul]

theorem lTensor_comp_apply (x : M ⊗[R] N) :
    (g.comp f).lTensor M x = (g.lTensor M) ((f.lTensor M) x) := by rw [lTensor_comp, coe_comp]; rfl

theorem rTensor_comp : (g.comp f).rTensor M = (g.rTensor M).comp (f.rTensor M) := by
  ext m n
  simp only [compr₂_apply, mk_apply, comp_apply, rTensor_tmul]

theorem rTensor_comp_apply (x : N ⊗[R] M) :
    (g.comp f).rTensor M x = (g.rTensor M) ((f.rTensor M) x) := by rw [rTensor_comp, coe_comp]; rfl

theorem lTensor_mul (f g : Module.End R N) : (f * g).lTensor M = f.lTensor M * g.lTensor M :=
  lTensor_comp M f g

theorem rTensor_mul (f g : Module.End R N) : (f * g).rTensor M = f.rTensor M * g.rTensor M :=
  rTensor_comp M f g

variable (N)

@[simp]
theorem lTensor_id : (id : N →ₗ[R] N).lTensor M = id :=
  map_id

-- `simp` can prove this.
theorem lTensor_id_apply (x : M ⊗[R] N) : (LinearMap.id : N →ₗ[R] N).lTensor M x = x := by
  rw [lTensor_id, id_coe, _root_.id]

@[simp]
theorem rTensor_id : (id : N →ₗ[R] N).rTensor M = id :=
  map_id

-- `simp` can prove this.
theorem rTensor_id_apply (x : N ⊗[R] M) : (LinearMap.id : N →ₗ[R] N).rTensor M x = x := by
  rw [rTensor_id, id_coe, _root_.id]

@[simp]
theorem lTensor_smul_action (r : R) :
    (DistribMulAction.toLinearMap R N r).lTensor M =
      DistribMulAction.toLinearMap R (M ⊗[R] N) r :=
  (lTensor_smul M r LinearMap.id).trans (congrArg _ (lTensor_id M N))

@[simp]
theorem rTensor_smul_action (r : R) :
    (DistribMulAction.toLinearMap R N r).rTensor M =
      DistribMulAction.toLinearMap R (N ⊗[R] M) r :=
  (rTensor_smul M r LinearMap.id).trans (congrArg _ (rTensor_id M N))

variable {N}

@[simp]
theorem lTensor_comp_rTensor (f : M →ₗ[R] P) (g : N →ₗ[R] Q) :
    (g.lTensor P).comp (f.rTensor N) = map f g := by
  simp only [lTensor, rTensor, ← map_comp, id_comp, comp_id]

@[simp]
theorem rTensor_comp_lTensor (f : M →ₗ[R] P) (g : N →ₗ[R] Q) :
    (f.rTensor Q).comp (g.lTensor M) = map f g := by
  simp only [lTensor, rTensor, ← map_comp, id_comp, comp_id]

@[simp]
theorem map_comp_rTensor (f : M →ₗ[R] P) (g : N →ₗ[R] Q) (f' : P' →ₗ[R] M) :
    (map f g).comp (f'.rTensor _) = map (f.comp f') g := by
  simp only [rTensor, ← map_comp, comp_id]

@[simp]
theorem map_comp_lTensor (f : M →ₗ[R] P) (g : N →ₗ[R] Q) (g' : P' →ₗ[R] N) :
    (map f g).comp (g'.lTensor _) = map f (g.comp g') := by
  simp only [lTensor, ← map_comp, comp_id]

@[simp]
theorem rTensor_comp_map (f' : P →ₗ[R] P') (f : M →ₗ[R] P) (g : N →ₗ[R] Q) :
    (f'.rTensor _).comp (map f g) = map (f'.comp f) g := by
  simp only [rTensor, ← map_comp, id_comp]

@[simp]
theorem lTensor_comp_map (g' : Q →ₗ[R] P') (f : M →ₗ[R] P) (g : N →ₗ[R] Q) :
    (g'.lTensor _).comp (map f g) = map f (g'.comp g) := by
  simp only [lTensor, ← map_comp, id_comp]

variable {M}

@[simp]
theorem rTensor_pow (f : M →ₗ[R] M) (n : ℕ) : f.rTensor N ^ n = (f ^ n).rTensor N := by
  have h := TensorProduct.map_pow f (id : N →ₗ[R] N) n
  rwa [Module.End.id_pow] at h

@[simp]
theorem lTensor_pow (f : N →ₗ[R] N) (n : ℕ) : f.lTensor M ^ n = (f ^ n).lTensor M := by
  have h := TensorProduct.map_pow (id : M →ₗ[R] M) f n
  rwa [Module.End.id_pow] at h

end LinearMap

namespace LinearEquiv

variable {N}

/-- `LinearEquiv.lTensor M f : M ⊗ N ≃ₗ M ⊗ P` is the natural linear equivalence
induced by `f : N ≃ₗ P`. -/
def lTensor (f : N ≃ₗ[R] P) : M ⊗[R] N ≃ₗ[R] M ⊗[R] P := TensorProduct.congr (refl R M) f

/-- `LinearEquiv.rTensor M f : N₁ ⊗ M ≃ₗ N₂ ⊗ M` is the natural linear equivalence
induced by `f : N₁ ≃ₗ N₂`. -/
def rTensor (f : N ≃ₗ[R] P) : N ⊗[R] M ≃ₗ[R] P ⊗[R] M := TensorProduct.congr f (refl R M)

variable (g : P ≃ₗ[R] Q) (f : N ≃ₗ[R] P) (m : M) (n : N) (p : P) (x : M ⊗[R] N) (y : N ⊗[R] M)

@[simp] theorem coe_lTensor : lTensor M f = (f : N →ₗ[R] P).lTensor M := rfl

@[simp] theorem coe_lTensor_symm : (lTensor M f).symm = (f.symm : P →ₗ[R] N).lTensor M := rfl

@[simp] theorem coe_rTensor : rTensor M f = (f : N →ₗ[R] P).rTensor M := rfl

@[simp] theorem coe_rTensor_symm : (rTensor M f).symm = (f.symm : P →ₗ[R] N).rTensor M := rfl

@[simp] theorem lTensor_tmul : f.lTensor M (m ⊗ₜ n) = m ⊗ₜ f n := rfl

@[simp] theorem lTensor_symm_tmul : (f.lTensor M).symm (m ⊗ₜ p) = m ⊗ₜ f.symm p := rfl

@[simp] theorem rTensor_tmul : f.rTensor M (n ⊗ₜ m) = f n ⊗ₜ m := rfl

@[simp] theorem rTensor_symm_tmul : (f.rTensor M).symm (p ⊗ₜ m) = f.symm p ⊗ₜ m := rfl

lemma comm_trans_rTensor_trans_comm_eq (g : N ≃ₗ[R] P) :
    TensorProduct.comm R Q N ≪≫ₗ rTensor Q g ≪≫ₗ TensorProduct.comm R P Q = lTensor Q g :=
  toLinearMap_injective <| TensorProduct.ext rfl

lemma comm_trans_lTensor_trans_comm_eq (g : N ≃ₗ[R] P) :
    TensorProduct.comm R N Q ≪≫ₗ lTensor Q g ≪≫ₗ TensorProduct.comm R Q P = rTensor Q g :=
  toLinearMap_injective <| TensorProduct.ext rfl

theorem lTensor_trans : (f ≪≫ₗ g).lTensor M = f.lTensor M ≪≫ₗ g.lTensor M :=
  toLinearMap_injective <| LinearMap.lTensor_comp M _ _

theorem lTensor_trans_apply : (f ≪≫ₗ g).lTensor M x = g.lTensor M (f.lTensor M x) :=
  LinearMap.lTensor_comp_apply M _ _ x

theorem rTensor_trans : (f ≪≫ₗ g).rTensor M = f.rTensor M ≪≫ₗ g.rTensor M :=
  toLinearMap_injective <| LinearMap.rTensor_comp M _ _

theorem rTensor_trans_apply : (f ≪≫ₗ g).rTensor M y = g.rTensor M (f.rTensor M y) :=
  LinearMap.rTensor_comp_apply M _ _ y

theorem lTensor_mul (f g : N ≃ₗ[R] N) : (f * g).lTensor M = f.lTensor M * g.lTensor M :=
  lTensor_trans M f g

theorem rTensor_mul (f g : N ≃ₗ[R] N) : (f * g).rTensor M = f.rTensor M * g.rTensor M :=
  rTensor_trans M f g

variable (N)

@[simp] theorem lTensor_refl : (refl R N).lTensor M = refl R _ := TensorProduct.congr_refl_refl

theorem lTensor_refl_apply : (refl R N).lTensor M x = x := by rw [lTensor_refl, refl_apply]

@[simp] theorem rTensor_refl : (refl R N).rTensor M = refl R _ := TensorProduct.congr_refl_refl

theorem rTensor_refl_apply : (refl R N).rTensor M y = y := by rw [rTensor_refl, refl_apply]

variable {N}

@[simp] theorem rTensor_trans_lTensor (f : M ≃ₗ[R] P) (g : N ≃ₗ[R] Q) :
    f.rTensor N ≪≫ₗ g.lTensor P = TensorProduct.congr f g :=
  toLinearMap_injective <| LinearMap.lTensor_comp_rTensor M _ _

@[simp] theorem lTensor_trans_rTensor (f : M ≃ₗ[R] P) (g : N ≃ₗ[R] Q) :
    g.lTensor M ≪≫ₗ f.rTensor Q = TensorProduct.congr f g :=
  toLinearMap_injective <| LinearMap.rTensor_comp_lTensor M _ _

@[simp] theorem rTensor_trans_congr (f : M ≃ₗ[R] P) (g : N ≃ₗ[R] Q) (f' : P' ≃ₗ[R] M) :
    f'.rTensor _ ≪≫ₗ TensorProduct.congr f g = TensorProduct.congr (f' ≪≫ₗ f) g :=
  toLinearMap_injective <| LinearMap.map_comp_rTensor M _ _ _

@[simp] theorem lTensor_trans_congr (f : M ≃ₗ[R] P) (g : N ≃ₗ[R] Q) (g' : P' ≃ₗ[R] N) :
    g'.lTensor _ ≪≫ₗ TensorProduct.congr f g = TensorProduct.congr f (g' ≪≫ₗ g) :=
  toLinearMap_injective <| LinearMap.map_comp_lTensor M _ _ _

@[simp] theorem congr_trans_rTensor (f' : P ≃ₗ[R] P') (f : M ≃ₗ[R] P) (g : N ≃ₗ[R] Q) :
    TensorProduct.congr f g ≪≫ₗ f'.rTensor _ = TensorProduct.congr (f ≪≫ₗ f') g :=
  toLinearMap_injective <| LinearMap.rTensor_comp_map M _ _ _

@[simp] theorem congr_trans_lTensor (g' : Q ≃ₗ[R] P') (f : M ≃ₗ[R] P) (g : N ≃ₗ[R] Q) :
    TensorProduct.congr f g ≪≫ₗ g'.lTensor _ = TensorProduct.congr f (g ≪≫ₗ g') :=
  toLinearMap_injective <| LinearMap.lTensor_comp_map M _ _ _

variable {M}

@[simp] theorem rTensor_pow (f : M ≃ₗ[R] M) (n : ℕ) : f.rTensor N ^ n = (f ^ n).rTensor N := by
  simpa only [one_pow] using TensorProduct.congr_pow f (1 : N ≃ₗ[R] N) n

@[simp] theorem rTensor_zpow (f : M ≃ₗ[R] M) (n : ℤ) : f.rTensor N ^ n = (f ^ n).rTensor N := by
  simpa only [one_zpow] using TensorProduct.congr_zpow f (1 : N ≃ₗ[R] N) n

@[simp] theorem lTensor_pow (f : N ≃ₗ[R] N) (n : ℕ) : f.lTensor M ^ n = (f ^ n).lTensor M := by
  simpa only [one_pow] using TensorProduct.congr_pow (1 : M ≃ₗ[R] M) f n

@[simp] theorem lTensor_zpow (f : N ≃ₗ[R] N) (n : ℤ) : f.lTensor M ^ n = (f ^ n).lTensor M := by
  simpa only [one_zpow] using TensorProduct.congr_zpow (1 : M ≃ₗ[R] M) f n

end LinearEquiv

end Semiring

section Ring

variable {R : Type*} [CommSemiring R]
variable {M : Type*} {N : Type*} {P : Type*} {Q : Type*}
variable [AddCommGroup M] [AddCommGroup N] [AddCommGroup P] [AddCommGroup Q]
variable [Module R M] [Module R N] [Module R P] [Module R Q]

namespace TensorProduct

open TensorProduct

open LinearMap

variable (R) in
/-- Auxiliary function to defining negation multiplication on tensor product. -/
def Neg.aux : M ⊗[R] N →ₗ[R] M ⊗[R] N :=
  lift <| (mk R M N).comp (-LinearMap.id)

instance neg : Neg (M ⊗[R] N) where
  neg := Neg.aux R

protected theorem neg_add_cancel (x : M ⊗[R] N) : -x + x = 0 :=
  x.induction_on
    (by rw [add_zero]; apply (Neg.aux R).map_zero)
    (fun x y => by convert (add_tmul (R := R) (-x) x y).symm; rw [neg_add_cancel, zero_tmul])
    fun x y hx hy => by
    suffices -x + x + (-y + y) = 0 by
      rw [← this]
      unfold Neg.neg neg
      simp only
      rw [map_add]
      abel
    rw [hx, hy, add_zero]

instance addCommGroup : AddCommGroup (M ⊗[R] N) :=
  { TensorProduct.addCommMonoid with
    neg := Neg.neg
    sub := _
    sub_eq_add_neg := fun _ _ => rfl
    neg_add_cancel := fun x => TensorProduct.neg_add_cancel x
    zsmul := fun n v => n • v
    zsmul_zero' := by simp
    zsmul_succ' := by simp [add_comm, TensorProduct.add_smul]
    zsmul_neg' := fun n x => by
      change (-n.succ : ℤ) • x = -(((n : ℤ) + 1) • x)
      rw [← zero_add (_ • x), ← TensorProduct.neg_add_cancel ((n.succ : ℤ) • x), add_assoc,
        ← add_smul, ← sub_eq_add_neg, sub_self, zero_smul, add_zero]
      rfl }

theorem neg_tmul (m : M) (n : N) : (-m) ⊗ₜ n = -m ⊗ₜ[R] n :=
  rfl

theorem tmul_neg (m : M) (n : N) : m ⊗ₜ (-n) = -m ⊗ₜ[R] n :=
  (mk R M N _).map_neg _

theorem tmul_sub (m : M) (n₁ n₂ : N) : m ⊗ₜ (n₁ - n₂) = m ⊗ₜ[R] n₁ - m ⊗ₜ[R] n₂ :=
  (mk R M N _).map_sub _ _

theorem sub_tmul (m₁ m₂ : M) (n : N) : (m₁ - m₂) ⊗ₜ n = m₁ ⊗ₜ[R] n - m₂ ⊗ₜ[R] n :=
  (mk R M N).map_sub₂ _ _ _

/-- While the tensor product will automatically inherit a ℤ-module structure from
`AddCommGroup.toIntModule`, that structure won't be compatible with lemmas like `tmul_smul` unless
we use a `ℤ-Module` instance provided by `TensorProduct.left_module`.

When `R` is a `Ring` we get the required `TensorProduct.compatible_smul` instance through
`IsScalarTower`, but when it is only a `Semiring` we need to build it from scratch.
The instance diamond in `compatible_smul` doesn't matter because it's in `Prop`.
-/
instance CompatibleSMul.int : CompatibleSMul R ℤ M N :=
  ⟨fun r m n =>
    Int.induction_on r (by simp) (fun r ih => by simpa [add_smul, tmul_add, add_tmul] using ih)
      fun r ih => by simpa [sub_smul, tmul_sub, sub_tmul] using ih⟩

instance CompatibleSMul.unit {S} [Monoid S] [DistribMulAction S M] [DistribMulAction S N]
    [CompatibleSMul R S M N] : CompatibleSMul R Sˣ M N :=
  ⟨fun s m n => CompatibleSMul.smul_tmul (s : S) m n⟩

end TensorProduct

namespace LinearMap

@[simp]
theorem lTensor_sub (f g : N →ₗ[R] P) : (f - g).lTensor M = f.lTensor M - g.lTensor M := by
  simp_rw [← coe_lTensorHom]
  exact (lTensorHom (R := R) (N := N) (P := P) M).map_sub f g

@[simp]
theorem rTensor_sub (f g : N →ₗ[R] P) : (f - g).rTensor M = f.rTensor M - g.rTensor M := by
  simp only [← coe_rTensorHom]
  exact (rTensorHom (R := R) (N := N) (P := P) M).map_sub f g

@[simp]
theorem lTensor_neg (f : N →ₗ[R] P) : (-f).lTensor M = -f.lTensor M := by
  simp only [← coe_lTensorHom]
  exact (lTensorHom (R := R) (N := N) (P := P) M).map_neg f

@[simp]
theorem rTensor_neg (f : N →ₗ[R] P) : (-f).rTensor M = -f.rTensor M := by
  simp only [← coe_rTensorHom]
  exact (rTensorHom (R := R) (N := N) (P := P) M).map_neg f

end LinearMap

end Ring<|MERGE_RESOLUTION|>--- conflicted
+++ resolved
@@ -567,41 +567,24 @@
 /-- Linearly constructing a linear map `M ⊗ N → P` given a bilinear map `M → N → P`
 with the property that its composition with the canonical bilinear map `M → N → M ⊗ N` is
 the given bilinear map `M → N → P`. -/
-<<<<<<< HEAD
 def uncurry : (M →ₛₗ[σ₁₂] N →ₛₗ[σ₁₂] P₂) →ₗ[R₂] M ⊗[R] N →ₛₗ[σ₁₂] P₂ :=
   LinearMap.flip <| lift <| LinearMap.lflip.comp (LinearMap.flip LinearMap.id)
 
 @[simp]
 theorem uncurry_apply (f : M →ₛₗ[σ₁₂] N →ₛₗ[σ₁₂] P₂) (m : M) (n : N) :
     uncurry M N P₂ σ₁₂ f (m ⊗ₜ n) = f m n := by rw [uncurry, LinearMap.flip_apply, lift.tmul]; rfl
-=======
-def uncurry : (M →ₗ[R] N →ₗ[R] P) →ₗ[R] M ⊗[R] N →ₗ[R] P where
-  toFun := lift
-  map_add' f g := by ext; rfl
-  map_smul' _ _ := by ext; rfl
-
-@[simp]
-theorem uncurry_apply (f : M →ₗ[R] N →ₗ[R] P) (m : M) (n : N) :
-    uncurry R M N P f (m ⊗ₜ n) = f m n := rfl
->>>>>>> 341594fa
 
 variable (M N P₂ σ₁₂)
 
 /-- A linear equivalence constructing a linear map `M ⊗ N → P` given a bilinear map `M → N → P`
 with the property that its composition with the canonical bilinear map `M → N → M ⊗ N` is
 the given bilinear map `M → N → P`. -/
-<<<<<<< HEAD
 def lift.equiv : (M →ₛₗ[σ₁₂] N →ₛₗ[σ₁₂] P₂) ≃ₗ[R₂] M ⊗[R] N →ₛₗ[σ₁₂] P₂ :=
   { uncurry M N P₂ σ₁₂ with
     invFun := fun f => (mk R M N).compr₂ f
     left_inv := fun _ => LinearMap.ext₂ fun _ _ => lift.tmul _ _
     right_inv := fun _ => ext' fun _ _ => rfl }
 -- Why is `rfl` needed above?
-=======
-def lift.equiv : (M →ₗ[R] N →ₗ[R] P) ≃ₗ[R] M ⊗[R] N →ₗ[R] P :=
-  { uncurry R M N P with
-    invFun := fun f => (mk R M N).compr₂ f }
->>>>>>> 341594fa
 
 @[simp]
 theorem lift.equiv_apply (f : M →ₛₗ[σ₁₂] N →ₛₗ[σ₁₂] P₂) (m : M) (n : N) :
@@ -755,16 +738,10 @@
     map f g (TensorProduct.comm R N M x) = TensorProduct.comm R₂ N₂ M₂ (map g f x) :=
   DFunLike.congr_fun (map_comp_comm_eq _ _) _
 
-<<<<<<< HEAD
 theorem map_range_eq_span_tmul [RingHomSurjective σ₁₂] (f : M →ₛₗ[σ₁₂] M₂) (g : N →ₛₗ[σ₁₂] N₂) :
     range (map f g) = Submodule.span R₂ { t | ∃ m n, f m ⊗ₜ g n = t } := by
   simp only [← Submodule.map_top, ← span_tmul_eq_top, Submodule.map_span, Set.mem_image,
     Set.mem_setOf_eq]
-=======
-theorem map_range_eq_span_tmul (f : M →ₗ[R] P) (g : N →ₗ[R] Q) :
-    range (map f g) = Submodule.span R { t | ∃ m n, f m ⊗ₜ g n = t } := by
-  simp only [← Submodule.map_top, ← span_tmul_eq_top, Submodule.map_span]
->>>>>>> 341594fa
   congr; ext t
   constructor
   · rintro ⟨_, ⟨⟨m, n, rfl⟩, rfl⟩⟩
