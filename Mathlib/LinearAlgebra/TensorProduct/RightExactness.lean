--- conflicted
+++ resolved
@@ -165,12 +165,7 @@
 
 open Function LinearMap
 
-<<<<<<< HEAD
--- Some of these should be in a different file
-
-=======
 -- TODO: Move this and related lemmas to another file
->>>>>>> fc48848e
 lemma LinearMap.exact_subtype_mkQ (Q : Submodule R N) :
     Exact (Submodule.subtype Q) (Submodule.mkQ Q) := by
   rw [exact_iff, Submodule.ker_mkQ, Submodule.range_subtype Q]
@@ -424,49 +419,6 @@
 
 variable (M)
 
-<<<<<<< HEAD
--- TODO: Figure out appropriate typeclasses assumptions for this
--- (e.g. should `R` be an algebra over some base comm ring?)
-/-- Left tensoring a module with a quotient of the ring is the same as
-quotienting that module by the corresponding submodule. -/
-noncomputable def lTensor_ring_mod_ideal_equiv_mod_ideal_smul (I : Ideal R) :
-    ((R⧸I) ⊗[R] M) ≃ₗ[R] M⧸(I • (⊤ : Submodule R M)) :=
-  (rTensor.equiv M (exact_subtype_mkQ I) I.mkQ_surjective).symm.trans <|
-    Submodule.Quotient.equiv _ _ (TensorProduct.lid R M) <| by
-      refine Eq.trans (LinearMap.range_comp _ _).symm ?_
-      refine Eq.trans ?_ (map₂_eq_range_lift_comp_mapIncl _ _ _).symm
-      refine Eq.trans ?_ (Submodule.map_top _)
-      refine Eq.trans ?_ <| congrArg _ <|
-        range_eq_top.mpr (Submodule.topEquiv.lTensor I).symm.surjective
-      refine Eq.trans (congrArg range ?_) (LinearMap.range_comp _ _)
-      ext; rfl
-
-/-- Right tensoring a module with a quotient of the ring is the same as
-quotienting that module by the corresponding submodule. -/
-noncomputable def rTensor_ring_mod_ideal_equiv_mod_ideal_smul (I : Ideal R) :
-    (M ⊗[R] (R⧸I)) ≃ₗ[R] M⧸(I • (⊤ : Submodule R M)) :=
-  (lTensor.equiv M (exact_subtype_mkQ I) I.mkQ_surjective).symm.trans <|
-    Submodule.Quotient.equiv _ _ (TensorProduct.rid R M) <| by
-      refine Eq.trans (LinearMap.range_comp _ _).symm ?_
-      refine Eq.trans ?_ (Submodule.map₂_flip _ _ _)
-      refine Eq.trans ?_ (map₂_eq_range_lift_comp_mapIncl _ _ _).symm
-      refine Eq.trans ?_ (Submodule.map_top _)
-      refine Eq.trans ?_ <| congrArg _ <|
-        range_eq_top.mpr (Submodule.topEquiv.rTensor I).symm.surjective
-      refine Eq.trans (congrArg range ?_) (LinearMap.range_comp _ _)
-      ext; rfl
-
-variable {M}
-
--- TODO: Get rid of the `maxHeartbeats` annotation once lean4#4092 is available in mathlib
-set_option maxHeartbeats 1200000 in
-@[simp]
-lemma lTensor_ring_mod_ideal_equiv_mod_ideal_smul_apply
-    (I : Ideal R) (r : R) (x : M) :
-    lTensor_ring_mod_ideal_equiv_mod_ideal_smul M I
-      (Ideal.Quotient.mk I r ⊗ₜ[R] x) = Submodule.Quotient.mk (r • x) :=
-  (lTensor_ring_mod_ideal_equiv_mod_ideal_smul M I).eq_symm_apply.mp <|
-=======
 /-- Left tensoring a module with a quotient of the ring is the same as
 quotienting that module by the corresponding submodule. -/
 noncomputable def quotTensorEquivQuotSMul (I : Ideal R) :
@@ -491,40 +443,12 @@
     quotTensorEquivQuotSMul M I (Ideal.Quotient.mk I r ⊗ₜ[R] x) =
       Submodule.Quotient.mk (r • x) :=
   (quotTensorEquivQuotSMul M I).eq_symm_apply.mp <|
->>>>>>> fc48848e
     Eq.trans (congrArg (· ⊗ₜ[R] x) <|
         Eq.trans (congrArg (Ideal.Quotient.mk I)
                     (Eq.trans (smul_eq_mul R) (mul_one r))).symm <|
           Submodule.Quotient.mk_smul I r 1) <|
       smul_tmul r _ x
 
-<<<<<<< HEAD
-@[simp]
-lemma lTensor_ring_mod_ideal_equiv_mod_ideal_smul_symm_apply
-    (I : Ideal R) (x : M) :
-    (lTensor_ring_mod_ideal_equiv_mod_ideal_smul M I).symm
-      (Submodule.Quotient.mk x) = 1 ⊗ₜ[R] x := rfl
-
--- TODO: Get rid of the `maxHeartbeats` annotation once lean4#4092 is available in mathlib
-set_option maxHeartbeats 1200000 in
-@[simp]
-lemma rTensor_ring_mod_ideal_equiv_mod_ideal_smul_apply
-    (I : Ideal R) (r : R) (x : M) :
-    rTensor_ring_mod_ideal_equiv_mod_ideal_smul M I
-      (x ⊗ₜ[R] Ideal.Quotient.mk I r) = Submodule.Quotient.mk (r • x) :=
-  (rTensor_ring_mod_ideal_equiv_mod_ideal_smul M I).eq_symm_apply.mp <|
-    Eq.trans (congrArg (x ⊗ₜ[R] ·) <|
-        Eq.trans (congrArg (Ideal.Quotient.mk I)
-                    (Eq.trans (smul_eq_mul R) (mul_one r))).symm <|
-          Submodule.Quotient.mk_smul I r 1)
-      (smul_tmul r x _).symm
-
-@[simp]
-lemma rTensor_ring_mod_ideal_equiv_mod_ideal_smul_symm_apply
-    (I : Ideal R) (x : M) :
-    (rTensor_ring_mod_ideal_equiv_mod_ideal_smul M I).symm
-      (Submodule.Quotient.mk x) = x ⊗ₜ[R] 1 := rfl
-=======
 lemma quotTensorEquivQuotSMul_comp_mkQ_rTensor (I : Ideal R) :
     quotTensorEquivQuotSMul M I ∘ₗ I.mkQ.rTensor M =
       (I • ⊤ : Submodule R M).mkQ ∘ₗ TensorProduct.lid R M :=
@@ -572,7 +496,6 @@
       Submodule.mkQ (I • ⊤) :=
   Eq.symm <| (LinearEquiv.toLinearMap_symm_comp_eq _ _).mp <|
     tensorQuotEquivQuotSMul_symm_comp_mkQ I
->>>>>>> fc48848e
 
 end Modules
 
