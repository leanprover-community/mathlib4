--- conflicted
+++ resolved
@@ -40,11 +40,8 @@
   ext ⟨i, j⟩ ⟨i', j'⟩
   simp_rw [Matrix.kroneckerMap_apply, toMatrix_apply, Basis.tensorProduct_apply,
     TensorProduct.map_tmul, Basis.tensorProduct_repr_tmul_apply]
-<<<<<<< HEAD
   exact mul_comm _ _
 #align tensor_product.to_matrix_map TensorProduct.toMatrix_map
-=======
->>>>>>> 2fc87a94
 
 /-- The matrix built from `Matrix.kronecker` corresponds to the linear map built from
 `TensorProduct.map`. -/
@@ -59,18 +56,11 @@
     toMatrix (bM.tensorProduct bN) (bN.tensorProduct bM) (TensorProduct.comm R M N) =
       (1 : Matrix (ι × κ) (ι × κ) R).submatrix Prod.swap _root_.id := by
   ext ⟨i, j⟩ ⟨i', j'⟩
-<<<<<<< HEAD
   simp only [toMatrix_apply, Basis.tensorProduct_apply, LinearEquiv.coe_coe, comm_tmul,
     Basis.tensorProduct_repr_tmul_apply, Basis.repr_self, Finsupp.single_apply, @eq_comm _ i',
     @eq_comm _ j', smul_eq_mul, mul_ite, mul_one, mul_zero, ← ite_and, and_comm, submatrix_apply,
     Matrix.one_apply, Prod.swap_prod_mk, id_eq, Prod.mk.injEq]
 #align tensor_product.to_matrix_comm TensorProduct.toMatrix_comm
-=======
-  simp_rw [toMatrix_apply, Basis.tensorProduct_apply, LinearEquiv.coe_coe, TensorProduct.comm_tmul,
-    Basis.tensorProduct_repr_tmul_apply, Matrix.submatrix_apply, Basis.repr_self,
-    Finsupp.single_apply, @eq_comm _ j', @eq_comm _ i', mul_ite, mul_one, mul_zero,
-    Matrix.one_apply, Prod.swap_prod_mk, _root_.id, Prod.ext_iff, ite_and]
->>>>>>> 2fc87a94
 
 /-- `TensorProduct.assoc` corresponds to a permutation of the identity matrix. -/
 theorem TensorProduct.toMatrix_assoc :
@@ -78,17 +68,8 @@
         (TensorProduct.assoc R M N P) =
       (1 : Matrix (ι × κ × τ) (ι × κ × τ) R).submatrix _root_.id (Equiv.prodAssoc _ _ _) := by
   ext ⟨i, j, k⟩ ⟨⟨i', j'⟩, k'⟩
-<<<<<<< HEAD
   simp only [toMatrix_apply, Basis.tensorProduct_apply, LinearEquiv.coe_coe, assoc_tmul,
     Basis.tensorProduct_repr_tmul_apply, Basis.repr_self, Finsupp.single_apply, @eq_comm _ k',
     @eq_comm _ j', smul_eq_mul, mul_ite, mul_one, mul_zero, ← ite_and, @eq_comm _ i',
     submatrix_apply, Matrix.one_apply, id_eq, Equiv.prodAssoc_apply, Prod.mk.injEq]
-#align tensor_product.to_matrix_assoc TensorProduct.toMatrix_assoc
-=======
-  simp_rw [toMatrix_apply, Basis.tensorProduct_apply, LinearEquiv.coe_coe,
-    TensorProduct.assoc_tmul, Basis.tensorProduct_repr_tmul_apply, Matrix.submatrix_apply,
-    Basis.repr_self, Finsupp.single_apply, @eq_comm _ i', @eq_comm _ j', @eq_comm _ k',
-    mul_ite, mul_one, mul_zero, Matrix.one_apply, _root_.id, Equiv.prodAssoc_apply, Prod.ext_iff,
-    ite_and]
-  split_ifs <;> simp
->>>>>>> 2fc87a94
+#align tensor_product.to_matrix_assoc TensorProduct.toMatrix_assoc