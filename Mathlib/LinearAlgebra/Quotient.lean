/-
Copyright (c) 2017 Johannes Hölzl. All rights reserved.
Released under Apache 2.0 license as described in the file LICENSE.
Authors: Johannes Hölzl, Mario Carneiro, Kevin Buzzard, Yury Kudryashov

! This file was ported from Lean 3 source module linear_algebra.quotient
! leanprover-community/mathlib commit 48085f140e684306f9e7da907cd5932056d1aded
! Please do not edit these lines, except to modify the commit id
! if you have ported upstream changes.
-/
import Mathlib.GroupTheory.QuotientGroup
import Mathlib.LinearAlgebra.Span

/-!
# Quotients by submodules

* If `p` is a submodule of `M`, `M ⧸ p` is the quotient of `M` with respect to `p`:
  that is, elements of `M` are identified if their difference is in `p`. This is itself a module.

-/

section deinstance_nonassocring
-- porting note: because we're missing lean4#2074 we need this, see:
-- https://leanprover.zulipchat.com/#narrow/stream/287929-mathlib4/topic/LinearAlgebra.2ESpan.20!4.232248
attribute [-instance] Ring.toNonAssocRing

-- For most of this file we work over a noncommutative ring
section Ring

namespace Submodule

variable {R M : Type _} {r : R} {x y : M} [Ring R] [AddCommGroup M] [Module R M]

variable (p p' : Submodule R M)

open LinearMap QuotientAddGroup

/-- The equivalence relation associated to a submodule `p`, defined by `x ≈ y` iff `-x + y ∈ p`.

Note this is equivalent to `y - x ∈ p`, but defined this way to be be defeq to the `add_subgroup`
version, where commutativity can't be assumed. -/
def quotientRel : Setoid M :=
  QuotientAddGroup.leftRel p.toAddSubgroup
#align submodule.quotient_rel Submodule.quotientRel

theorem quotientRel_r_def {x y : M} : @Setoid.r _ p.quotientRel x y ↔ x - y ∈ p :=
  Iff.trans
    (by
      rw [leftRel_apply, sub_eq_add_neg, neg_add, neg_neg]
      rfl)
    neg_mem_iff
#align submodule.quotient_rel_r_def Submodule.quotientRel_r_def

/-- The quotient of a module `M` by a submodule `p ⊆ M`. -/
instance hasQuotient : HasQuotient M (Submodule R M) :=
  ⟨fun p => Quotient (quotientRel p)⟩
#align submodule.has_quotient Submodule.hasQuotient

namespace Quotient

/-- Map associating to an element of `M` the corresponding element of `M/p`,
when `p` is a submodule of `M`. -/
def mk {p : Submodule R M} : M → M ⧸ p :=
  Quotient.mk''
#align submodule.quotient.mk Submodule.Quotient.mk

/- porting note: here and throughout elaboration is sped up *tremendously* (in some cases even
avoiding timeouts) by providing type ascriptions to `mk` (or `mk x`) and its variants. Lean 3
didn't need this help. -/
@[simp]
theorem mk'_eq_mk' {p : Submodule R M} (x : M) :
    @Quotient.mk' _ (quotientRel p) x = (mk : M → M ⧸ p) x :=
  rfl
#align submodule.quotient.mk_eq_mk Submodule.Quotient.mk'_eq_mk'

@[simp]
theorem mk''_eq_mk {p : Submodule R M} (x : M) : (Quotient.mk'' x : M ⧸ p) = (mk : M → M ⧸ p) x :=
  rfl
#align submodule.quotient.mk'_eq_mk Submodule.Quotient.mk''_eq_mk

@[simp]
theorem quot_mk_eq_mk {p : Submodule R M} (x : M) : (Quot.mk _ x : M ⧸ p) = (mk : M → M ⧸ p) x :=
  rfl
#align submodule.quotient.quot_mk_eq_mk Submodule.Quotient.quot_mk_eq_mk

protected theorem eq' {x y : M} : (mk x : M ⧸ p) = (mk : M → M ⧸ p) y ↔ -x + y ∈ p :=
  QuotientAddGroup.eq
#align submodule.quotient.eq' Submodule.Quotient.eq'

protected theorem eq {x y : M} : (mk x : M ⧸ p) = (mk y : M ⧸ p) ↔ x - y ∈ p :=
  (Submodule.Quotient.eq' p).trans (leftRel_apply.symm.trans p.quotientRel_r_def)
#align submodule.quotient.eq Submodule.Quotient.eq

instance : Zero (M ⧸ p) :=
  ⟨mk 0⟩

instance : Inhabited (M ⧸ p) :=
  ⟨0⟩

@[simp]
theorem mk_zero : mk 0 = (0 : M ⧸ p) :=
  rfl
#align submodule.quotient.mk_zero Submodule.Quotient.mk_zero

@[simp]
theorem mk_eq_zero : (mk x : M ⧸ p) = 0 ↔ x ∈ p := by simpa using (Quotient.eq' p : mk x = 0 ↔ _)
#align submodule.quotient.mk_eq_zero Submodule.Quotient.mk_eq_zero

instance addCommGroup : AddCommGroup (M ⧸ p) :=
  QuotientAddGroup.Quotient.addCommGroup p.toAddSubgroup
#align submodule.quotient.add_comm_group Submodule.Quotient.addCommGroup

@[simp]
theorem mk_add : (mk (x + y) : M ⧸ p) = (mk x : M ⧸ p) + (mk y : M ⧸ p) :=
  rfl
#align submodule.quotient.mk_add Submodule.Quotient.mk_add

@[simp]
theorem mk_neg : (mk (-x) : M ⧸ p) = -(mk x : M ⧸ p) :=
  rfl
#align submodule.quotient.mk_neg Submodule.Quotient.mk_neg

@[simp]
theorem mk_sub : (mk (x - y) : M ⧸ p) = (mk x : M ⧸ p) - (mk y : M ⧸ p) :=
  rfl
#align submodule.quotient.mk_sub Submodule.Quotient.mk_sub

section SMul

variable {S : Type _} [SMul S R] [SMul S M] [IsScalarTower S R M] (P : Submodule R M)

instance hasSmul' : SMul S (M ⧸ P) :=
  ⟨fun a =>
    Quotient.map' ((· • ·) a) fun x y h =>
      leftRel_apply.mpr <| by simpa using Submodule.smul_mem P (a • (1 : R)) (leftRel_apply.mp h)⟩
#align submodule.quotient.has_smul' Submodule.Quotient.hasSmul'

-- porting note: should this be marked as a `@[default_instance]`?
/-- Shortcut to help the elaborator in the common case. -/
instance hasSmul : SMul R (M ⧸ P) :=
  Quotient.hasSmul' P
#align submodule.quotient.has_smul Submodule.Quotient.hasSmul

@[simp]
theorem mk_smul (r : S) (x : M) : (mk (r • x) : M ⧸ p) = r • mk x :=
  rfl
#align submodule.quotient.mk_smul Submodule.Quotient.mk_smul

instance sMulCommClass (T : Type _) [SMul T R] [SMul T M] [IsScalarTower T R M]
    [SMulCommClass S T M] : SMulCommClass S T (M ⧸ P)
    where smul_comm _x _y := Quotient.ind' fun _z => congr_arg mk (smul_comm _ _ _)
#align submodule.quotient.smul_comm_class Submodule.Quotient.sMulCommClass

instance isScalarTower (T : Type _) [SMul T R] [SMul T M] [IsScalarTower T R M] [SMul S T]
    [IsScalarTower S T M] : IsScalarTower S T (M ⧸ P)
    where smul_assoc _x _y := Quotient.ind' fun _z => congr_arg mk (smul_assoc _ _ _)
#align submodule.quotient.is_scalar_tower Submodule.Quotient.isScalarTower

instance isCentralScalar [SMul Sᵐᵒᵖ R] [SMul Sᵐᵒᵖ M] [IsScalarTower Sᵐᵒᵖ R M]
    [IsCentralScalar S M] : IsCentralScalar S (M ⧸ P)
    where op_smul_eq_smul _x := Quotient.ind' fun _z => congr_arg mk <| op_smul_eq_smul _ _
#align submodule.quotient.is_central_scalar Submodule.Quotient.isCentralScalar

end SMul

section Module

variable {S : Type _}

instance mulAction' [Monoid S] [SMul S R] [MulAction S M] [IsScalarTower S R M]
    (P : Submodule R M) : MulAction S (M ⧸ P) :=
  Function.Surjective.mulAction mk (surjective_quot_mk _) <| Submodule.Quotient.mk_smul P
#align submodule.quotient.mul_action' Submodule.Quotient.mulAction'

-- porting note: should this be marked as a `@[default_instance]`?
instance mulAction (P : Submodule R M) : MulAction R (M ⧸ P) :=
  Quotient.mulAction' P
#align submodule.quotient.mul_action Submodule.Quotient.mulAction

instance smulZeroClass' [SMul S R] [SMulZeroClass S M] [IsScalarTower S R M] (P : Submodule R M) :
    SMulZeroClass S (M ⧸ P) :=
  ZeroHom.smulZeroClass ⟨mk, mk_zero _⟩ <| Submodule.Quotient.mk_smul P
#align submodule.quotient.smul_zero_class' Submodule.Quotient.smulZeroClass'

-- porting note: should this be marked as a `@[default_instance]`?
instance smulZeroClass (P : Submodule R M) : SMulZeroClass R (M ⧸ P) :=
  Quotient.smulZeroClass' P
#align submodule.quotient.smul_zero_class Submodule.Quotient.smulZeroClass

instance distribSmul' [SMul S R] [DistribSMul S M] [IsScalarTower S R M] (P : Submodule R M) :
    DistribSMul S (M ⧸ P) :=
  Function.Surjective.distribSMul {toFun := mk, map_zero' := rfl, map_add' := fun _ _ => rfl}
    (surjective_quot_mk _) (Submodule.Quotient.mk_smul P)
#align submodule.quotient.distrib_smul' Submodule.Quotient.distribSmul'

-- porting note: should this be marked as a `@[default_instance]`?
instance distribSmul (P : Submodule R M) : DistribSMul R (M ⧸ P) :=
  Quotient.distribSmul' P
#align submodule.quotient.distrib_smul Submodule.Quotient.distribSmul

instance distribMulAction' [Monoid S] [SMul S R] [DistribMulAction S M] [IsScalarTower S R M]
    (P : Submodule R M) : DistribMulAction S (M ⧸ P) :=
  Function.Surjective.distribMulAction {toFun := mk, map_zero' := rfl, map_add' := fun _ _ => rfl}
    (surjective_quot_mk _) (Submodule.Quotient.mk_smul P)
#align submodule.quotient.distrib_mul_action' Submodule.Quotient.distribMulAction'

-- porting note: should this be marked as a `@[default_instance]`?
instance distribMulAction (P : Submodule R M) : DistribMulAction R (M ⧸ P) :=
  Quotient.distribMulAction' P
#align submodule.quotient.distrib_mul_action Submodule.Quotient.distribMulAction

instance module' [Semiring S] [SMul S R] [Module S M] [IsScalarTower S R M] (P : Submodule R M) :
    Module S (M ⧸ P) :=
  Function.Surjective.module _ {toFun := mk, map_zero' := rfl, map_add' := fun _ _ => rfl}
    (surjective_quot_mk _) (Submodule.Quotient.mk_smul P)
#align submodule.quotient.module' Submodule.Quotient.module'

-- porting note: should this be marked as a `@[default_instance]`?
instance module (P : Submodule R M) : Module R (M ⧸ P) :=
  Quotient.module' P
#align submodule.quotient.module Submodule.Quotient.module

variable (S)

/-- The quotient of `P` as an `S`-submodule is the same as the quotient of `P` as an `R`-submodule,
where `P : submodule R M`.
-/
def restrictScalarsEquiv [Ring S] [SMul S R] [Module S M] [IsScalarTower S R M]
    (P : Submodule R M) : (M ⧸ P.restrictScalars S) ≃ₗ[S] M ⧸ P :=
  {
    Quotient.congrRight fun _ _ =>
      Iff.rfl with
    map_add' := fun x y => Quotient.inductionOn₂' x y fun _x' _y' => rfl
    map_smul' := fun _c x => Quotient.inductionOn' x fun _x' => rfl }
#align submodule.quotient.restrict_scalars_equiv Submodule.Quotient.restrictScalarsEquiv

@[simp]
theorem restrictScalarsEquiv_mk [Ring S] [SMul S R] [Module S M] [IsScalarTower S R M]
    (P : Submodule R M) (x : M) :
    restrictScalarsEquiv S P (mk x : M ⧸ P) = (mk x : M ⧸ P) :=
  rfl
#align submodule.quotient.restrict_scalars_equiv_mk Submodule.Quotient.restrictScalarsEquiv_mk

@[simp]
theorem restrictScalarsEquiv_symm_mk [Ring S] [SMul S R] [Module S M] [IsScalarTower S R M]
    (P : Submodule R M) (x : M) :
    (restrictScalarsEquiv S P).symm ((mk : M → M ⧸ P) x) = (mk : M → M ⧸ P) x :=
  rfl
#align submodule.quotient.restrict_scalars_equiv_symm_mk Submodule.Quotient.restrictScalarsEquiv_symm_mk

end Module

theorem mk_surjective : Function.Surjective (@mk _ _ _ _ _ p) := by
  rintro ⟨x⟩
  exact ⟨x, rfl⟩
#align submodule.quotient.mk_surjective Submodule.Quotient.mk_surjective

theorem nontrivial_of_lt_top (h : p < ⊤) : Nontrivial (M ⧸ p) := by
  obtain ⟨x, _, not_mem_s⟩ := SetLike.exists_of_lt h
  refine' ⟨⟨mk x, 0, _⟩⟩
  simpa using not_mem_s
#align submodule.quotient.nontrivial_of_lt_top Submodule.Quotient.nontrivial_of_lt_top

end Quotient

instance QuotientBot.infinite [Infinite M] : Infinite (M ⧸ (⊥ : Submodule R M)) :=
  Infinite.of_injective Submodule.Quotient.mk fun _x _y h =>
    sub_eq_zero.mp <| (Submodule.Quotient.eq ⊥).mp h
#align submodule.quotient_bot.infinite Submodule.QuotientBot.infinite

instance QuotientTop.unique : Unique (M ⧸ (⊤ : Submodule R M))
    where
  default := 0
  uniq x := Quotient.inductionOn' x fun _x => (Submodule.Quotient.eq ⊤).mpr Submodule.mem_top
#align submodule.quotient_top.unique Submodule.QuotientTop.unique

instance QuotientTop.fintype : Fintype (M ⧸ (⊤ : Submodule R M)) :=
  Fintype.ofSubsingleton 0
#align submodule.quotient_top.fintype Submodule.QuotientTop.fintype

variable {p}

theorem subsingleton_quotient_iff_eq_top : Subsingleton (M ⧸ p) ↔ p = ⊤ := by
  constructor
  · rintro h
    refine' eq_top_iff.mpr fun x _ => _
    have : x - 0 ∈ p := (Submodule.Quotient.eq p).mp (Subsingleton.elim _ _)
    rwa [sub_zero] at this
  · rintro rfl
    infer_instance
#align submodule.subsingleton_quotient_iff_eq_top Submodule.subsingleton_quotient_iff_eq_top

theorem unique_quotient_iff_eq_top : Nonempty (Unique (M ⧸ p)) ↔ p = ⊤ :=
  ⟨fun ⟨h⟩ => subsingleton_quotient_iff_eq_top.mp (@Unique.instSubsingleton _ h),
   by
    rintro rfl
    exact ⟨QuotientTop.unique⟩⟩
#align submodule.unique_quotient_iff_eq_top Submodule.unique_quotient_iff_eq_top

variable (p)

noncomputable instance Quotient.fintype [Fintype M] (S : Submodule R M) : Fintype (M ⧸ S) :=
  @_root_.Quotient.fintype _ _ _ fun _ _ => Classical.dec _
#align submodule.quotient.fintype Submodule.Quotient.fintype

theorem card_eq_card_quotient_mul_card [Fintype M] (S : Submodule R M) [DecidablePred (· ∈ S)] :
    Fintype.card M = Fintype.card S * Fintype.card (M ⧸ S) := by
  rw [mul_comm, ← Fintype.card_prod]
  exact Fintype.card_congr AddSubgroup.addGroupEquivQuotientProdAddSubgroup
#align submodule.card_eq_card_quotient_mul_card Submodule.card_eq_card_quotient_mul_card

section

variable {M₂ : Type _} [AddCommGroup M₂] [Module R M₂]

theorem quot_hom_ext (f g : (M ⧸ p) →ₗ[R] M₂) (h : ∀ x : M, f (Quotient.mk x) = g (Quotient.mk x)) :
    f = g :=
  LinearMap.ext fun x => Quotient.inductionOn' x h
#align submodule.quot_hom_ext Submodule.quot_hom_ext

/-- The map from a module `M` to the quotient of `M` by a submodule `p` as a linear map. -/
def mkQ : M →ₗ[R] M ⧸ p where
  toFun := Quotient.mk
  map_add' := by simp
  map_smul' := by simp
#align submodule.mkq Submodule.mkQ

@[simp]
theorem mkQ_apply (x : M) : p.mkQ x = (Quotient.mk x : M ⧸ p) :=
  rfl
#align submodule.mkq_apply Submodule.mkQ_apply

theorem mkQ_surjective (A : Submodule R M) : Function.Surjective A.mkQ := by
  rintro ⟨x⟩; exact ⟨x, rfl⟩
#align submodule.mkq_surjective Submodule.mkQ_surjective

end

variable {R₂ M₂ : Type _} [Ring R₂] [AddCommGroup M₂] [Module R₂ M₂] {τ₁₂ : R →+* R₂}

/-- Two `linear_map`s from a quotient module are equal if their compositions with
`submodule.mkQ` are equal.

See note [partially-applied ext lemmas]. -/
@[ext 1001] -- porting note: increase priority so this applies before `LinearMap.ext`
theorem linearMap_qext ⦃f g : M ⧸ p →ₛₗ[τ₁₂] M₂⦄ (h : f.comp p.mkQ = g.comp p.mkQ) : f = g :=
  LinearMap.ext fun x => Quotient.inductionOn' x <| (LinearMap.congr_fun h : _)
#align submodule.linear_map_qext Submodule.linearMap_qext

/-- The map from the quotient of `M` by a submodule `p` to `M₂` induced by a linear map `f : M → M₂`
vanishing on `p`, as a linear map. -/
def liftQ (f : M →ₛₗ[τ₁₂] M₂) (h : p ≤ ker f) : M ⧸ p →ₛₗ[τ₁₂] M₂ :=
  { QuotientAddGroup.lift p.toAddSubgroup f.toAddMonoidHom h with
    map_smul' := by rintro a ⟨x⟩; exact f.map_smulₛₗ a x }
#align submodule.liftq Submodule.liftQ

@[simp]
theorem liftQ_apply (f : M →ₛₗ[τ₁₂] M₂) {h} (x : M) : p.liftQ f h (Quotient.mk x) = f x :=
  rfl
#align submodule.liftq_apply Submodule.liftQ_apply

@[simp]
theorem liftQ_mkQ (f : M →ₛₗ[τ₁₂] M₂) (h) : (p.liftQ f h).comp p.mkQ = f := by ext; rfl
#align submodule.liftq_mkq Submodule.liftQ_mkQ

/-- Special case of `submodule.liftQ` when `p` is the span of `x`. In this case, the condition on
`f` simply becomes vanishing at `x`.-/
def liftQSpanSingleton (x : M) (f : M →ₛₗ[τ₁₂] M₂) (h : f x = 0) : (M ⧸ R ∙ x) →ₛₗ[τ₁₂] M₂ :=
  (R ∙ x).liftQ f <| by rw [span_singleton_le_iff_mem, LinearMap.mem_ker, h]
#align submodule.liftq_span_singleton Submodule.liftQSpanSingleton

@[simp]
theorem liftQSpanSingleton_apply (x : M) (f : M →ₛₗ[τ₁₂] M₂) (h : f x = 0) (y : M) :
    liftQSpanSingleton x f h (Quotient.mk y) = f y :=
  rfl
#align submodule.liftq_span_singleton_apply Submodule.liftQSpanSingleton_apply

@[simp]
theorem range_mkQ : range p.mkQ = ⊤ :=
  eq_top_iff'.2 <| by rintro ⟨x⟩; exact ⟨x, rfl⟩
#align submodule.range_mkq Submodule.range_mkQ

@[simp]
theorem ker_mkQ : ker p.mkQ = p := by ext; simp
#align submodule.ker_mkq Submodule.ker_mkQ

theorem le_comap_mkQ (p' : Submodule R (M ⧸ p)) : p ≤ comap p.mkQ p' := by
  simpa using (comap_mono bot_le : ker p.mkQ ≤ comap p.mkQ p')
#align submodule.le_comap_mkq Submodule.le_comap_mkQ

@[simp]
theorem mkQ_map_self : map p.mkQ p = ⊥ := by
  rw [eq_bot_iff, map_le_iff_le_comap, comap_bot, ker_mkQ]
#align submodule.mkq_map_self Submodule.mkQ_map_self

@[simp]
theorem comap_map_mkQ : comap p.mkQ (map p.mkQ p') = p ⊔ p' := by simp [comap_map_eq, sup_comm]
#align submodule.comap_map_mkq Submodule.comap_map_mkQ

@[simp]
theorem map_mkQ_eq_top : map p.mkQ p' = ⊤ ↔ p ⊔ p' = ⊤ := by
  simp only [map_eq_top_iff p.range_mkQ, sup_comm, ker_mkQ]
#align submodule.map_mkq_eq_top Submodule.map_mkQ_eq_top

variable (q : Submodule R₂ M₂)

/-- The map from the quotient of `M` by submodule `p` to the quotient of `M₂` by submodule `q` along
`f : M → M₂` is linear. -/
def mapQ (f : M →ₛₗ[τ₁₂] M₂) (h : p ≤ comap f q) : M ⧸ p →ₛₗ[τ₁₂] M₂ ⧸ q :=
  p.liftQ (q.mkQ.comp f) <| by simpa [ker_comp] using h
#align submodule.mapq Submodule.mapQ

@[simp]
theorem mapQ_apply (f : M →ₛₗ[τ₁₂] M₂) {h} (x : M) :
    mapQ p q f h (Quotient.mk x : M ⧸ p) = (Quotient.mk (f x) : M₂ ⧸ q) :=
  rfl
#align submodule.mapq_apply Submodule.mapQ_apply

theorem mapQ_mkQ (f : M →ₛₗ[τ₁₂] M₂) {h} : (mapQ p q f h).comp p.mkQ = q.mkQ.comp f := by
  ext x; rfl
#align submodule.mapq_mkq Submodule.mapQ_mkQ

@[simp]
theorem mapQ_zero (h : p ≤ q.comap (0 : M →ₛₗ[τ₁₂] M₂) := (by simp)) :
    p.mapQ q (0 : M →ₛₗ[τ₁₂] M₂) h = 0 := by
  ext
  simp
#align submodule.mapq_zero Submodule.mapQ_zero

/-- Given submodules `p ⊆ M`, `p₂ ⊆ M₂`, `p₃ ⊆ M₃` and maps `f : M → M₂`, `g : M₂ → M₃` inducing
`mapQ f : M ⧸ p → M₂ ⧸ p₂` and `mapQ g : M₂ ⧸ p₂ → M₃ ⧸ p₃` then
`mapQ (g ∘ f) = (mapQ g) ∘ (mapQ f)`. -/
theorem mapQ_comp {R₃ M₃ : Type _} [Ring R₃] [AddCommGroup M₃] [Module R₃ M₃] (p₂ : Submodule R₂ M₂)
    (p₃ : Submodule R₃ M₃) {τ₂₃ : R₂ →+* R₃} {τ₁₃ : R →+* R₃} [RingHomCompTriple τ₁₂ τ₂₃ τ₁₃]
    (f : M →ₛₗ[τ₁₂] M₂) (g : M₂ →ₛₗ[τ₂₃] M₃) (hf : p ≤ p₂.comap f) (hg : p₂ ≤ p₃.comap g)
    (h := hf.trans (comap_mono hg)) :
    p.mapQ p₃ (g.comp f) h = (p₂.mapQ p₃ g hg).comp (p.mapQ p₂ f hf) := by
  ext
  simp
#align submodule.mapq_comp Submodule.mapQ_comp

@[simp]
theorem mapQ_id (h : p ≤ p.comap LinearMap.id := (by rw [comap_id])) :
    p.mapQ p LinearMap.id h = LinearMap.id := by
  ext
  simp
#align submodule.mapq_id Submodule.mapQ_id

theorem mapQ_pow {f : M →ₗ[R] M} (h : p ≤ p.comap f) (k : ℕ)
    (h' : p ≤ p.comap (f ^ k) := p.le_comap_pow_of_le_comap h k) :
    p.mapQ p (f ^ k) h' = p.mapQ p f h ^ k := by
  induction' k with k ih
  · simp [LinearMap.one_eq_id]
  · simp only [LinearMap.iterate_succ]
    -- porting note: why does any of these `optParams` need to be applied? Why didn't `simp` handle
    -- all of this for us?
    convert mapQ_comp p p p f (f ^ k) h (p.le_comap_pow_of_le_comap h k)
      (h.trans (comap_mono <| p.le_comap_pow_of_le_comap h k))
    exact (ih _).symm
#align submodule.mapq_pow Submodule.mapQ_pow

theorem comap_liftQ (f : M →ₛₗ[τ₁₂] M₂) (h) : q.comap (p.liftQ f h) = (q.comap f).map (mkQ p) :=
  le_antisymm (by rintro ⟨x⟩ hx; exact ⟨_, hx, rfl⟩)
    (by rw [map_le_iff_le_comap, ← comap_comp, liftQ_mkQ])
#align submodule.comap_liftq Submodule.comap_liftQ

theorem map_liftQ [RingHomSurjective τ₁₂] (f : M →ₛₗ[τ₁₂] M₂) (h) (q : Submodule R (M ⧸ p)) :
    q.map (p.liftQ f h) = (q.comap p.mkQ).map f :=
  le_antisymm (by rintro _ ⟨⟨x⟩, hxq, rfl⟩; exact ⟨x, hxq, rfl⟩)
    (by rintro _ ⟨x, hxq, rfl⟩; exact ⟨Quotient.mk x, hxq, rfl⟩)
#align submodule.map_liftq Submodule.map_liftQ

theorem ker_liftQ (f : M →ₛₗ[τ₁₂] M₂) (h) : ker (p.liftQ f h) = (ker f).map (mkQ p) :=
  comap_liftQ _ _ _ _
#align submodule.ker_liftq Submodule.ker_liftQ

theorem range_liftQ [RingHomSurjective τ₁₂] (f : M →ₛₗ[τ₁₂] M₂) (h) :
    range (p.liftQ f h) = range f := by simpa only [range_eq_map] using map_liftQ _ _ _ _
#align submodule.range_liftq Submodule.range_liftQ

theorem ker_liftQ_eq_bot (f : M →ₛₗ[τ₁₂] M₂) (h) (h' : ker f ≤ p) : ker (p.liftQ f h) = ⊥ := by
  rw [ker_liftQ, le_antisymm h h', mkQ_map_self]
#align submodule.ker_liftq_eq_bot Submodule.ker_liftQ_eq_bot

/-- The correspondence theorem for modules: there is an order isomorphism between submodules of the
quotient of `M` by `p`, and submodules of `M` larger than `p`. -/
def comapMkQRelIso : Submodule R (M ⧸ p) ≃o { p' : Submodule R M // p ≤ p' }
    where
  toFun p' := ⟨comap p.mkQ p', le_comap_mkQ p _⟩
  invFun q := map p.mkQ q
  left_inv p' := map_comap_eq_self <| by simp
  right_inv := fun ⟨q, hq⟩ => Subtype.ext_val <| by simpa [comap_map_mkQ p]
  map_rel_iff' := comap_le_comap_iff <| range_mkQ _
#align submodule.comap_mkq.rel_iso Submodule.comapMkQRelIso

/-- The ordering on submodules of the quotient of `M` by `p` embeds into the ordering on submodules
of `M`. -/
def comapMkQOrderEmbedding : Submodule R (M ⧸ p) ↪o Submodule R M :=
  (RelIso.toRelEmbedding <| comapMkQRelIso p).trans (Subtype.relEmbedding (· ≤ ·) _)

#align submodule.comap_mkq.order_embedding Submodule.comapMkQOrderEmbedding

@[simp]
theorem comapMkQOrderEmbedding_eq (p' : Submodule R (M ⧸ p)) :
    comapMkQOrderEmbedding p p' = comap p.mkQ p' :=
  rfl
#align submodule.comap_mkq_embedding_eq Submodule.comapMkQOrderEmbedding_eq

theorem span_preimage_eq [RingHomSurjective τ₁₂] {f : M →ₛₗ[τ₁₂] M₂} {s : Set M₂} (h₀ : s.Nonempty)
    (h₁ : s ⊆ range f) : span R (f ⁻¹' s) = (span R₂ s).comap f := by
  suffices (span R₂ s).comap f ≤ span R (f ⁻¹' s) by exact le_antisymm (span_preimage_le f s) this
  have hk : ker f ≤ span R (f ⁻¹' s) :=
    by
    let y := Classical.choose h₀
    have hy : y ∈ s := Classical.choose_spec h₀
    rw [ker_le_iff]
    use y, h₁ hy
    rw [← Set.singleton_subset_iff] at hy
    exact Set.Subset.trans subset_span (span_mono (Set.preimage_mono hy))
  rw [← left_eq_sup] at hk
  rw [range_coe f] at h₁
  rw [hk, ← LinearMap.map_le_map_iff, map_span, map_comap_eq, Set.image_preimage_eq_of_subset h₁]
  exact inf_le_right
#align submodule.span_preimage_eq Submodule.span_preimage_eq

/-- If `P` is a submodule of `M` and `Q` a submodule of `N`,
and `f : M ≃ₗ N` maps `P` to `Q`, then `M ⧸ P` is equivalent to `N ⧸ Q`. -/
@[simps]
def Quotient.equiv {N : Type _} [AddCommGroup N] [Module R N] (P : Submodule R M)
    (Q : Submodule R N) (f : M ≃ₗ[R] N) (hf : P.map f = Q) : (M ⧸ P) ≃ₗ[R] N ⧸ Q :=
  {
    P.mapQ Q (f : M →ₗ[R] N) fun x hx =>
      hf ▸
        Submodule.mem_map_of_mem
          hx with
    toFun := P.mapQ Q (f : M →ₗ[R] N) fun x hx => hf ▸ Submodule.mem_map_of_mem hx
    invFun :=
      Q.mapQ P (f.symm : N →ₗ[R] M) fun x hx =>
        by
        rw [← hf, Submodule.mem_map] at hx
        obtain ⟨y, hy, rfl⟩ := hx
        simpa
    left_inv := fun x => Quotient.inductionOn' x (by simp)
    right_inv := fun x => Quotient.inductionOn' x (by simp) }
#align submodule.quotient.equiv Submodule.Quotient.equiv
#align submodule.quotient.equiv_apply Submodule.Quotient.equiv_apply

@[simp]
theorem Quotient.equiv_symm {R M N : Type _} [CommRing R] [AddCommGroup M] [Module R M]
    [AddCommGroup N] [Module R N] (P : Submodule R M) (Q : Submodule R N) (f : M ≃ₗ[R] N)
    (hf : P.map f = Q) :
    (Quotient.equiv P Q f hf).symm =
      Quotient.equiv Q P f.symm ((Submodule.map_symm_eq_iff f).mpr hf) :=
  rfl
#align submodule.quotient.equiv_symm Submodule.Quotient.equiv_symm

@[simp]
theorem Quotient.equiv_trans {N O : Type _} [AddCommGroup N] [Module R N] [AddCommGroup O]
    [Module R O] (P : Submodule R M) (Q : Submodule R N) (S : Submodule R O) (e : M ≃ₗ[R] N)
    (f : N ≃ₗ[R] O) (he : P.map e = Q) (hf : Q.map f = S) (hef : P.map (e.trans f) = S) :
    Quotient.equiv P S (e.trans f) hef =
      (Quotient.equiv P Q e he).trans (Quotient.equiv Q S f hf) := by
<<<<<<< HEAD
  ext
=======
  ext x
  -- `simp` can deal with `hef` depending on `e` and `f`
>>>>>>> 62da6140
  simp only [Quotient.equiv_apply, LinearEquiv.trans_apply, LinearEquiv.coe_trans]
  -- `rw` can deal with `mapQ_comp` needing extra hypotheses coming from the RHS
  rw [mapQ_comp, LinearMap.comp_apply]
#align submodule.quotient.equiv_trans Submodule.Quotient.equiv_trans

end Submodule

open Submodule

namespace LinearMap

section Ring

variable {R M R₂ M₂ R₃ M₃ : Type _}

variable [Ring R] [Ring R₂] [Ring R₃]

variable [AddCommMonoid M] [AddCommGroup M₂] [AddCommMonoid M₃]

variable [Module R M] [Module R₂ M₂] [Module R₃ M₃]

variable {τ₁₂ : R →+* R₂} {τ₂₃ : R₂ →+* R₃} {τ₁₃ : R →+* R₃}

variable [RingHomCompTriple τ₁₂ τ₂₃ τ₁₃] [RingHomSurjective τ₁₂]

theorem range_mkQ_comp (f : M →ₛₗ[τ₁₂] M₂) : f.range.mkQ.comp f = 0 :=
  LinearMap.ext fun x => by simp
#align linear_map.range_mkq_comp LinearMap.range_mkQ_comp

theorem ker_le_range_iff {f : M →ₛₗ[τ₁₂] M₂} {g : M₂ →ₛₗ[τ₂₃] M₃} :
    ker g ≤ range f ↔ f.range.mkQ.comp g.ker.subtype = 0 := by
  rw [← range_le_ker_iff, Submodule.ker_mkQ, Submodule.range_subtype]
#align linear_map.ker_le_range_iff LinearMap.ker_le_range_iff

/-- An epimorphism is surjective. -/
theorem range_eq_top_of_cancel {f : M →ₛₗ[τ₁₂] M₂}
    (h : ∀ u v : M₂ →ₗ[R₂] M₂ ⧸ (range f), u.comp f = v.comp f → u = v) : range f = ⊤ := by
  have h₁ : (0 : M₂ →ₗ[R₂] M₂ ⧸ (range f)).comp f = 0 := zero_comp _
  rw [← Submodule.ker_mkQ (range f), ← h 0 f.range.mkQ (Eq.trans h₁ (range_mkQ_comp _).symm)]
  exact ker_zero
#align linear_map.range_eq_top_of_cancel LinearMap.range_eq_top_of_cancel

end Ring

end LinearMap

open LinearMap

namespace Submodule

variable {R M : Type _} {r : R} {x y : M} [Ring R] [AddCommGroup M] [Module R M]

variable (p p' : Submodule R M)

/-- If `p = ⊥`, then `M / p ≃ₗ[R] M`. -/
def quotEquivOfEqBot (hp : p = ⊥) : (M ⧸ p) ≃ₗ[R] M :=
  LinearEquiv.ofLinear (p.liftQ id <| hp.symm ▸ bot_le) p.mkQ (liftQ_mkQ _ _ _) <|
    p.quot_hom_ext _ LinearMap.id fun _ => rfl
#align submodule.quot_equiv_of_eq_bot Submodule.quotEquivOfEqBot

@[simp]
theorem quotEquivOfEqBot_apply_mk (hp : p = ⊥) (x : M) :
    p.quotEquivOfEqBot hp (Quotient.mk x : M ⧸ p) = x :=
  rfl
#align submodule.quot_equiv_of_eq_bot_apply_mk Submodule.quotEquivOfEqBot_apply_mk

@[simp]
theorem quotEquivOfEqBot_symm_apply (hp : p = ⊥) (x : M) :
    (p.quotEquivOfEqBot hp).symm x = (Quotient.mk x : M ⧸ p) :=
  rfl
#align submodule.quot_equiv_of_eq_bot_symm_apply Submodule.quotEquivOfEqBot_symm_apply

@[simp]
theorem coe_quotEquivOfEqBot_symm (hp : p = ⊥) :
    ((p.quotEquivOfEqBot hp).symm : M →ₗ[R] M ⧸ p) = p.mkQ :=
  rfl
#align submodule.coe_quot_equiv_of_eq_bot_symm Submodule.coe_quotEquivOfEqBot_symm

/-- Quotienting by equal submodules gives linearly equivalent quotients. -/
def quotEquivOfEq (h : p = p') : (M ⧸ p) ≃ₗ[R] M ⧸ p' :=
  {
    @Quotient.congr _ _ (quotientRel p) (quotientRel p') (Equiv.refl _) fun a b =>
      by
      subst h
      rfl with
    map_add' := by
      rintro ⟨x⟩ ⟨y⟩
      rfl
    map_smul' := by
      rintro x ⟨y⟩
      rfl }
#align submodule.quot_equiv_of_eq Submodule.quotEquivOfEq

@[simp]
theorem quotEquivOfEq_mk (h : p = p') (x : M) :
    Submodule.quotEquivOfEq p p' h (Submodule.Quotient.mk x : M ⧸ p) =
      (Submodule.Quotient.mk x : M ⧸ p') :=
  rfl
#align submodule.quot_equiv_of_eq_mk Submodule.quotEquivOfEq_mk

@[simp]
theorem Quotient.equiv_refl (P : Submodule R M) (Q : Submodule R M)
    (hf : P.map (LinearEquiv.refl R M : M →ₗ[R] M) = Q) :
    Quotient.equiv P Q (LinearEquiv.refl R M) hf = quotEquivOfEq _ _ (by simpa using hf) :=
  rfl
#align submodule.quotient.equiv_refl Submodule.Quotient.equiv_refl

end Submodule

end Ring

section CommRing

variable {R M M₂ : Type _} {r : R} {x y : M} [CommRing R] [AddCommGroup M] [Module R M]
  [AddCommGroup M₂] [Module R M₂] (p : Submodule R M) (q : Submodule R M₂)

namespace Submodule

/-- Given modules `M`, `M₂` over a commutative ring, together with submodules `p ⊆ M`, `q ⊆ M₂`,
the natural map $\{f ∈ Hom(M, M₂) | f(p) ⊆ q \} \to Hom(M/p, M₂/q)$ is linear. -/
def mapQLinear : compatibleMaps p q →ₗ[R] M ⧸ p →ₗ[R] M₂ ⧸ q
    where
  toFun f := mapQ _ _ f.val f.property
  map_add' x y := by
    ext
    rfl
  map_smul' c f := by
    ext
    rfl
#align submodule.mapq_linear Submodule.mapQLinear

end Submodule

end CommRing

end deinstance_nonassocring<|MERGE_RESOLUTION|>--- conflicted
+++ resolved
@@ -560,12 +560,8 @@
     (f : N ≃ₗ[R] O) (he : P.map e = Q) (hf : Q.map f = S) (hef : P.map (e.trans f) = S) :
     Quotient.equiv P S (e.trans f) hef =
       (Quotient.equiv P Q e he).trans (Quotient.equiv Q S f hf) := by
-<<<<<<< HEAD
   ext
-=======
-  ext x
   -- `simp` can deal with `hef` depending on `e` and `f`
->>>>>>> 62da6140
   simp only [Quotient.equiv_apply, LinearEquiv.trans_apply, LinearEquiv.coe_trans]
   -- `rw` can deal with `mapQ_comp` needing extra hypotheses coming from the RHS
   rw [mapQ_comp, LinearMap.comp_apply]
