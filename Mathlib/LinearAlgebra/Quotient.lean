/-
Copyright (c) 2017 Johannes Hölzl. All rights reserved.
Released under Apache 2.0 license as described in the file LICENSE.
Authors: Johannes Hölzl, Mario Carneiro, Kevin Buzzard, Yury Kudryashov
-/
import Mathlib.GroupTheory.QuotientGroup
import Mathlib.LinearAlgebra.Span

#align_import linear_algebra.quotient from "leanprover-community/mathlib"@"48085f140e684306f9e7da907cd5932056d1aded"

/-!
# Quotients by submodules

* If `p` is a submodule of `M`, `M ⧸ p` is the quotient of `M` with respect to `p`:
  that is, elements of `M` are identified if their difference is in `p`. This is itself a module.

-/

-- For most of this file we work over a noncommutative ring
section Ring

namespace Submodule

variable {R M : Type*} {r : R} {x y : M} [Ring R] [AddCommGroup M] [Module R M]
variable (p p' : Submodule R M)

open LinearMap QuotientAddGroup

/-- The equivalence relation associated to a submodule `p`, defined by `x ≈ y` iff `-x + y ∈ p`.

Note this is equivalent to `y - x ∈ p`, but defined this way to be defeq to the `AddSubgroup`
version, where commutativity can't be assumed. -/
def quotientRel : Setoid M :=
  QuotientAddGroup.leftRel p.toAddSubgroup
#align submodule.quotient_rel Submodule.quotientRel

theorem quotientRel_r_def {x y : M} : @Setoid.r _ p.quotientRel x y ↔ x - y ∈ p :=
  Iff.trans
    (by
      rw [leftRel_apply, sub_eq_add_neg, neg_add, neg_neg]
      rfl)
    neg_mem_iff
#align submodule.quotient_rel_r_def Submodule.quotientRel_r_def

/-- The quotient of a module `M` by a submodule `p ⊆ M`. -/
instance hasQuotient : HasQuotient M (Submodule R M) :=
  ⟨fun p => Quotient (quotientRel p)⟩
#align submodule.has_quotient Submodule.hasQuotient

namespace Quotient

/-- Map associating to an element of `M` the corresponding element of `M/p`,
when `p` is a submodule of `M`. -/
def mk {p : Submodule R M} : M → M ⧸ p :=
  Quotient.mk''
#align submodule.quotient.mk Submodule.Quotient.mk

/- porting note: here and throughout elaboration is sped up *tremendously* (in some cases even
avoiding timeouts) by providing type ascriptions to `mk` (or `mk x`) and its variants. Lean 3
didn't need this help. -/
@[simp]
theorem mk'_eq_mk' {p : Submodule R M} (x : M) :
    @Quotient.mk' _ (quotientRel p) x = (mk : M → M ⧸ p) x :=
  rfl
#align submodule.quotient.mk_eq_mk Submodule.Quotient.mk'_eq_mk'

@[simp]
theorem mk''_eq_mk {p : Submodule R M} (x : M) : (Quotient.mk'' x : M ⧸ p) = (mk : M → M ⧸ p) x :=
  rfl
#align submodule.quotient.mk'_eq_mk Submodule.Quotient.mk''_eq_mk

@[simp]
theorem quot_mk_eq_mk {p : Submodule R M} (x : M) : (Quot.mk _ x : M ⧸ p) = (mk : M → M ⧸ p) x :=
  rfl
#align submodule.quotient.quot_mk_eq_mk Submodule.Quotient.quot_mk_eq_mk

protected theorem eq' {x y : M} : (mk x : M ⧸ p) = (mk : M → M ⧸ p) y ↔ -x + y ∈ p :=
  QuotientAddGroup.eq
#align submodule.quotient.eq' Submodule.Quotient.eq'

protected theorem eq {x y : M} : (mk x : M ⧸ p) = (mk y : M ⧸ p) ↔ x - y ∈ p :=
  (Submodule.Quotient.eq' p).trans (leftRel_apply.symm.trans p.quotientRel_r_def)
#align submodule.quotient.eq Submodule.Quotient.eq

instance : Zero (M ⧸ p) where
  -- Use Quotient.mk'' instead of mk here because mk is not reducible.
  -- This would lead to non-defeq diamonds.
  -- See also the same comment at the One instance for Con.
  zero := Quotient.mk'' 0

instance : Inhabited (M ⧸ p) :=
  ⟨0⟩

@[simp]
theorem mk_zero : mk 0 = (0 : M ⧸ p) :=
  rfl
#align submodule.quotient.mk_zero Submodule.Quotient.mk_zero

@[simp]
theorem mk_eq_zero : (mk x : M ⧸ p) = 0 ↔ x ∈ p := by simpa using (Quotient.eq' p : mk x = 0 ↔ _)
#align submodule.quotient.mk_eq_zero Submodule.Quotient.mk_eq_zero

instance addCommGroup : AddCommGroup (M ⧸ p) :=
  QuotientAddGroup.Quotient.addCommGroup p.toAddSubgroup
#align submodule.quotient.add_comm_group Submodule.Quotient.addCommGroup

@[simp]
theorem mk_add : (mk (x + y) : M ⧸ p) = (mk x : M ⧸ p) + (mk y : M ⧸ p) :=
  rfl
#align submodule.quotient.mk_add Submodule.Quotient.mk_add

@[simp]
theorem mk_neg : (mk (-x) : M ⧸ p) = -(mk x : M ⧸ p) :=
  rfl
#align submodule.quotient.mk_neg Submodule.Quotient.mk_neg

@[simp]
theorem mk_sub : (mk (x - y) : M ⧸ p) = (mk x : M ⧸ p) - (mk y : M ⧸ p) :=
  rfl
#align submodule.quotient.mk_sub Submodule.Quotient.mk_sub

section SMul

variable {S : Type*} [SMul S R] [SMul S M] [IsScalarTower S R M] (P : Submodule R M)

instance instSMul' : SMul S (M ⧸ P) :=
  ⟨fun a =>
    Quotient.map' (a • ·) fun x y h =>
      leftRel_apply.mpr <| by simpa using Submodule.smul_mem P (a • (1 : R)) (leftRel_apply.mp h)⟩
#align submodule.quotient.has_smul' Submodule.Quotient.instSMul'

-- Porting note: should this be marked as a `@[default_instance]`?
/-- Shortcut to help the elaborator in the common case. -/
instance instSMul : SMul R (M ⧸ P) :=
  Quotient.instSMul' P
#align submodule.quotient.has_smul Submodule.Quotient.instSMul

set_option backward.isDefEq.lazyProjDelta false in -- See https://github.com/leanprover-community/mathlib4/issues/12535
@[simp]
theorem mk_smul (r : S) (x : M) : (mk (r • x) : M ⧸ p) = r • mk x :=
  rfl
#align submodule.quotient.mk_smul Submodule.Quotient.mk_smul

instance smulCommClass (T : Type*) [SMul T R] [SMul T M] [IsScalarTower T R M]
    [SMulCommClass S T M] : SMulCommClass S T (M ⧸ P) where
  smul_comm _x _y := Quotient.ind' fun _z => congr_arg mk (smul_comm _ _ _)
#align submodule.quotient.smul_comm_class Submodule.Quotient.smulCommClass

instance isScalarTower (T : Type*) [SMul T R] [SMul T M] [IsScalarTower T R M] [SMul S T]
    [IsScalarTower S T M] : IsScalarTower S T (M ⧸ P) where
  smul_assoc _x _y := Quotient.ind' fun _z => congr_arg mk (smul_assoc _ _ _)
#align submodule.quotient.is_scalar_tower Submodule.Quotient.isScalarTower

instance isCentralScalar [SMul Sᵐᵒᵖ R] [SMul Sᵐᵒᵖ M] [IsScalarTower Sᵐᵒᵖ R M]
    [IsCentralScalar S M] : IsCentralScalar S (M ⧸ P) where
  op_smul_eq_smul _x := Quotient.ind' fun _z => congr_arg mk <| op_smul_eq_smul _ _
#align submodule.quotient.is_central_scalar Submodule.Quotient.isCentralScalar

end SMul

section Module

variable {S : Type*}

-- Performance of `Function.Surjective.mulAction` is worse since it has to unify data to apply
-- TODO: leanprover-community/mathlib4#7432
instance mulAction' [Monoid S] [SMul S R] [MulAction S M] [IsScalarTower S R M]
    (P : Submodule R M) : MulAction S (M ⧸ P) :=
  { Function.Surjective.mulAction mk (surjective_quot_mk _) <| Submodule.Quotient.mk_smul P with
    toSMul := instSMul' _ }
#align submodule.quotient.mul_action' Submodule.Quotient.mulAction'

-- Porting note: should this be marked as a `@[default_instance]`?
instance mulAction (P : Submodule R M) : MulAction R (M ⧸ P) :=
  Quotient.mulAction' P
#align submodule.quotient.mul_action Submodule.Quotient.mulAction

instance smulZeroClass' [SMul S R] [SMulZeroClass S M] [IsScalarTower S R M] (P : Submodule R M) :
    SMulZeroClass S (M ⧸ P) :=
  ZeroHom.smulZeroClass ⟨mk, mk_zero _⟩ <| Submodule.Quotient.mk_smul P
#align submodule.quotient.smul_zero_class' Submodule.Quotient.smulZeroClass'

-- Porting note: should this be marked as a `@[default_instance]`?
instance smulZeroClass (P : Submodule R M) : SMulZeroClass R (M ⧸ P) :=
  Quotient.smulZeroClass' P
#align submodule.quotient.smul_zero_class Submodule.Quotient.smulZeroClass

-- Performance of `Function.Surjective.distribSMul` is worse since it has to unify data to apply
-- TODO: leanprover-community/mathlib4#7432
instance distribSMul' [SMul S R] [DistribSMul S M] [IsScalarTower S R M] (P : Submodule R M) :
    DistribSMul S (M ⧸ P) :=
  { Function.Surjective.distribSMul {toFun := mk, map_zero' := rfl, map_add' := fun _ _ => rfl}
    (surjective_quot_mk _) (Submodule.Quotient.mk_smul P) with
    toSMulZeroClass := smulZeroClass' _ }
#align submodule.quotient.distrib_smul' Submodule.Quotient.distribSMul'

-- Porting note: should this be marked as a `@[default_instance]`?
instance distribSMul (P : Submodule R M) : DistribSMul R (M ⧸ P) :=
  Quotient.distribSMul' P
#align submodule.quotient.distrib_smul Submodule.Quotient.distribSMul

-- Performance of `Function.Surjective.distribMulAction` is worse since it has to unify data
-- TODO: leanprover-community/mathlib4#7432
instance distribMulAction' [Monoid S] [SMul S R] [DistribMulAction S M] [IsScalarTower S R M]
    (P : Submodule R M) : DistribMulAction S (M ⧸ P) :=
  { Function.Surjective.distribMulAction {toFun := mk, map_zero' := rfl, map_add' := fun _ _ => rfl}
    (surjective_quot_mk _) (Submodule.Quotient.mk_smul P) with
    toMulAction := mulAction' _ }
#align submodule.quotient.distrib_mul_action' Submodule.Quotient.distribMulAction'

-- Porting note: should this be marked as a `@[default_instance]`?
instance distribMulAction (P : Submodule R M) : DistribMulAction R (M ⧸ P) :=
  Quotient.distribMulAction' P
#align submodule.quotient.distrib_mul_action Submodule.Quotient.distribMulAction

-- Performance of `Function.Surjective.module` is worse since it has to unify data to apply
-- TODO: leanprover-community/mathlib4#7432
instance module' [Semiring S] [SMul S R] [Module S M] [IsScalarTower S R M] (P : Submodule R M) :
    Module S (M ⧸ P) :=
  { Function.Surjective.module _ {toFun := mk, map_zero' := by rfl, map_add' := fun _ _ => by rfl}
    (surjective_quot_mk _) (Submodule.Quotient.mk_smul P) with
    toDistribMulAction := distribMulAction' _ }
#align submodule.quotient.module' Submodule.Quotient.module'

-- Porting note: should this be marked as a `@[default_instance]`?
instance module (P : Submodule R M) : Module R (M ⧸ P) :=
  Quotient.module' P
#align submodule.quotient.module Submodule.Quotient.module

variable (S)

/-- The quotient of `P` as an `S`-submodule is the same as the quotient of `P` as an `R`-submodule,
where `P : Submodule R M`.
-/
def restrictScalarsEquiv [Ring S] [SMul S R] [Module S M] [IsScalarTower S R M]
    (P : Submodule R M) : (M ⧸ P.restrictScalars S) ≃ₗ[S] M ⧸ P :=
  { Quotient.congrRight fun _ _ => Iff.rfl with
    map_add' := fun x y => Quotient.inductionOn₂' x y fun _x' _y' => rfl
    map_smul' := fun _c x => Quotient.inductionOn' x fun _x' => rfl }
#align submodule.quotient.restrict_scalars_equiv Submodule.Quotient.restrictScalarsEquiv

@[simp]
theorem restrictScalarsEquiv_mk [Ring S] [SMul S R] [Module S M] [IsScalarTower S R M]
    (P : Submodule R M) (x : M) :
    restrictScalarsEquiv S P (mk x : M ⧸ P) = (mk x : M ⧸ P) :=
  rfl
#align submodule.quotient.restrict_scalars_equiv_mk Submodule.Quotient.restrictScalarsEquiv_mk

@[simp]
theorem restrictScalarsEquiv_symm_mk [Ring S] [SMul S R] [Module S M] [IsScalarTower S R M]
    (P : Submodule R M) (x : M) :
    (restrictScalarsEquiv S P).symm ((mk : M → M ⧸ P) x) = (mk : M → M ⧸ P) x :=
  rfl
#align submodule.quotient.restrict_scalars_equiv_symm_mk Submodule.Quotient.restrictScalarsEquiv_symm_mk

end Module

theorem mk_surjective : Function.Surjective (@mk _ _ _ _ _ p) := by
  rintro ⟨x⟩
  exact ⟨x, rfl⟩
#align submodule.quotient.mk_surjective Submodule.Quotient.mk_surjective

theorem nontrivial_of_lt_top (h : p < ⊤) : Nontrivial (M ⧸ p) := by
  obtain ⟨x, _, not_mem_s⟩ := SetLike.exists_of_lt h
  refine ⟨⟨mk x, 0, ?_⟩⟩
  simpa using not_mem_s
#align submodule.quotient.nontrivial_of_lt_top Submodule.Quotient.nontrivial_of_lt_top

end Quotient

instance QuotientBot.infinite [Infinite M] : Infinite (M ⧸ (⊥ : Submodule R M)) :=
  Infinite.of_injective Submodule.Quotient.mk fun _x _y h =>
    sub_eq_zero.mp <| (Submodule.Quotient.eq ⊥).mp h
#align submodule.quotient_bot.infinite Submodule.QuotientBot.infinite

instance QuotientTop.unique : Unique (M ⧸ (⊤ : Submodule R M)) where
  default := 0
  uniq x := Quotient.inductionOn' x fun _x => (Submodule.Quotient.eq ⊤).mpr Submodule.mem_top
#align submodule.quotient_top.unique Submodule.QuotientTop.unique

instance QuotientTop.fintype : Fintype (M ⧸ (⊤ : Submodule R M)) :=
  Fintype.ofSubsingleton 0
#align submodule.quotient_top.fintype Submodule.QuotientTop.fintype

variable {p}

theorem subsingleton_quotient_iff_eq_top : Subsingleton (M ⧸ p) ↔ p = ⊤ := by
  constructor
  · rintro h
    refine eq_top_iff.mpr fun x _ => ?_
    have : x - 0 ∈ p := (Submodule.Quotient.eq p).mp (Subsingleton.elim _ _)
    rwa [sub_zero] at this
  · rintro rfl
    infer_instance
#align submodule.subsingleton_quotient_iff_eq_top Submodule.subsingleton_quotient_iff_eq_top

theorem unique_quotient_iff_eq_top : Nonempty (Unique (M ⧸ p)) ↔ p = ⊤ :=
  ⟨fun ⟨h⟩ => subsingleton_quotient_iff_eq_top.mp (@Unique.instSubsingleton _ h),
    by rintro rfl; exact ⟨QuotientTop.unique⟩⟩
#align submodule.unique_quotient_iff_eq_top Submodule.unique_quotient_iff_eq_top

variable (p)

noncomputable instance Quotient.fintype [Fintype M] (S : Submodule R M) : Fintype (M ⧸ S) :=
  @_root_.Quotient.fintype _ _ _ fun _ _ => Classical.dec _
#align submodule.quotient.fintype Submodule.Quotient.fintype

theorem card_eq_card_quotient_mul_card [Fintype M] (S : Submodule R M) [DecidablePred (· ∈ S)] :
    Fintype.card M = Fintype.card S * Fintype.card (M ⧸ S) := by
  rw [mul_comm, ← Fintype.card_prod]
  exact Fintype.card_congr AddSubgroup.addGroupEquivQuotientProdAddSubgroup
#align submodule.card_eq_card_quotient_mul_card Submodule.card_eq_card_quotient_mul_card

section

variable {M₂ : Type*} [AddCommGroup M₂] [Module R M₂]

theorem quot_hom_ext (f g : (M ⧸ p) →ₗ[R] M₂) (h : ∀ x : M, f (Quotient.mk x) = g (Quotient.mk x)) :
    f = g :=
  LinearMap.ext fun x => Quotient.inductionOn' x h
#align submodule.quot_hom_ext Submodule.quot_hom_ext

/-- The map from a module `M` to the quotient of `M` by a submodule `p` as a linear map. -/
def mkQ : M →ₗ[R] M ⧸ p where
  toFun := Quotient.mk
  map_add' := by simp
  map_smul' := by simp
#align submodule.mkq Submodule.mkQ

@[simp]
theorem mkQ_apply (x : M) : p.mkQ x = (Quotient.mk x : M ⧸ p) :=
  rfl
#align submodule.mkq_apply Submodule.mkQ_apply

theorem mkQ_surjective (A : Submodule R M) : Function.Surjective A.mkQ := by
  rintro ⟨x⟩; exact ⟨x, rfl⟩
#align submodule.mkq_surjective Submodule.mkQ_surjective

end

variable {R₂ M₂ : Type*} [Ring R₂] [AddCommGroup M₂] [Module R₂ M₂] {τ₁₂ : R →+* R₂}

/-- Two `LinearMap`s from a quotient module are equal if their compositions with
`submodule.mkQ` are equal.

See note [partially-applied ext lemmas]. -/
@[ext 1100] -- Porting note: increase priority so this applies before `LinearMap.ext`
theorem linearMap_qext ⦃f g : M ⧸ p →ₛₗ[τ₁₂] M₂⦄ (h : f.comp p.mkQ = g.comp p.mkQ) : f = g :=
  LinearMap.ext fun x => Quotient.inductionOn' x <| (LinearMap.congr_fun h : _)
#align submodule.linear_map_qext Submodule.linearMap_qext

/-- The map from the quotient of `M` by a submodule `p` to `M₂` induced by a linear map `f : M → M₂`
vanishing on `p`, as a linear map. -/
def liftQ (f : M →ₛₗ[τ₁₂] M₂) (h : p ≤ ker f) : M ⧸ p →ₛₗ[τ₁₂] M₂ :=
  { QuotientAddGroup.lift p.toAddSubgroup f.toAddMonoidHom h with
    map_smul' := by rintro a ⟨x⟩; exact f.map_smulₛₗ a x }
#align submodule.liftq Submodule.liftQ

@[simp]
theorem liftQ_apply (f : M →ₛₗ[τ₁₂] M₂) {h} (x : M) : p.liftQ f h (Quotient.mk x) = f x :=
  rfl
#align submodule.liftq_apply Submodule.liftQ_apply

@[simp]
theorem liftQ_mkQ (f : M →ₛₗ[τ₁₂] M₂) (h) : (p.liftQ f h).comp p.mkQ = f := by ext; rfl
#align submodule.liftq_mkq Submodule.liftQ_mkQ

/-- Special case of `submodule.liftQ` when `p` is the span of `x`. In this case, the condition on
`f` simply becomes vanishing at `x`. -/
def liftQSpanSingleton (x : M) (f : M →ₛₗ[τ₁₂] M₂) (h : f x = 0) : (M ⧸ R ∙ x) →ₛₗ[τ₁₂] M₂ :=
  (R ∙ x).liftQ f <| by rw [span_singleton_le_iff_mem, LinearMap.mem_ker, h]
#align submodule.liftq_span_singleton Submodule.liftQSpanSingleton

@[simp]
theorem liftQSpanSingleton_apply (x : M) (f : M →ₛₗ[τ₁₂] M₂) (h : f x = 0) (y : M) :
    liftQSpanSingleton x f h (Quotient.mk y) = f y :=
  rfl
#align submodule.liftq_span_singleton_apply Submodule.liftQSpanSingleton_apply

@[simp]
theorem range_mkQ : range p.mkQ = ⊤ :=
  eq_top_iff'.2 <| by rintro ⟨x⟩; exact ⟨x, rfl⟩
#align submodule.range_mkq Submodule.range_mkQ

@[simp]
theorem ker_mkQ : ker p.mkQ = p := by ext; simp
#align submodule.ker_mkq Submodule.ker_mkQ

theorem le_comap_mkQ (p' : Submodule R (M ⧸ p)) : p ≤ comap p.mkQ p' := by
  simpa using (comap_mono bot_le : ker p.mkQ ≤ comap p.mkQ p')
#align submodule.le_comap_mkq Submodule.le_comap_mkQ

@[simp]
theorem mkQ_map_self : map p.mkQ p = ⊥ := by
  rw [eq_bot_iff, map_le_iff_le_comap, comap_bot, ker_mkQ]
#align submodule.mkq_map_self Submodule.mkQ_map_self

@[simp]
theorem comap_map_mkQ : comap p.mkQ (map p.mkQ p') = p ⊔ p' := by simp [comap_map_eq, sup_comm]
#align submodule.comap_map_mkq Submodule.comap_map_mkQ

@[simp]
theorem map_mkQ_eq_top : map p.mkQ p' = ⊤ ↔ p ⊔ p' = ⊤ := by
  -- Porting note: ambiguity of `map_eq_top_iff` is no longer automatically resolved by preferring
  -- the current namespace
  simp only [LinearMap.map_eq_top_iff p.range_mkQ, sup_comm, ker_mkQ]
#align submodule.map_mkq_eq_top Submodule.map_mkQ_eq_top

variable (q : Submodule R₂ M₂)

/-- The map from the quotient of `M` by submodule `p` to the quotient of `M₂` by submodule `q` along
`f : M → M₂` is linear. -/
def mapQ (f : M →ₛₗ[τ₁₂] M₂) (h : p ≤ comap f q) : M ⧸ p →ₛₗ[τ₁₂] M₂ ⧸ q :=
  p.liftQ (q.mkQ.comp f) <| by simpa [ker_comp] using h
#align submodule.mapq Submodule.mapQ

@[simp]
theorem mapQ_apply (f : M →ₛₗ[τ₁₂] M₂) {h} (x : M) :
    mapQ p q f h (Quotient.mk x : M ⧸ p) = (Quotient.mk (f x) : M₂ ⧸ q) :=
  rfl
#align submodule.mapq_apply Submodule.mapQ_apply

theorem mapQ_mkQ (f : M →ₛₗ[τ₁₂] M₂) {h} : (mapQ p q f h).comp p.mkQ = q.mkQ.comp f := by
  ext x; rfl
#align submodule.mapq_mkq Submodule.mapQ_mkQ

@[simp]
theorem mapQ_zero (h : p ≤ q.comap (0 : M →ₛₗ[τ₁₂] M₂) := (by simp)) :
    p.mapQ q (0 : M →ₛₗ[τ₁₂] M₂) h = 0 := by
  ext
  simp
#align submodule.mapq_zero Submodule.mapQ_zero

/-- Given submodules `p ⊆ M`, `p₂ ⊆ M₂`, `p₃ ⊆ M₃` and maps `f : M → M₂`, `g : M₂ → M₃` inducing
`mapQ f : M ⧸ p → M₂ ⧸ p₂` and `mapQ g : M₂ ⧸ p₂ → M₃ ⧸ p₃` then
`mapQ (g ∘ f) = (mapQ g) ∘ (mapQ f)`. -/
theorem mapQ_comp {R₃ M₃ : Type*} [Ring R₃] [AddCommGroup M₃] [Module R₃ M₃] (p₂ : Submodule R₂ M₂)
    (p₃ : Submodule R₃ M₃) {τ₂₃ : R₂ →+* R₃} {τ₁₃ : R →+* R₃} [RingHomCompTriple τ₁₂ τ₂₃ τ₁₃]
    (f : M →ₛₗ[τ₁₂] M₂) (g : M₂ →ₛₗ[τ₂₃] M₃) (hf : p ≤ p₂.comap f) (hg : p₂ ≤ p₃.comap g)
    (h := hf.trans (comap_mono hg)) :
    p.mapQ p₃ (g.comp f) h = (p₂.mapQ p₃ g hg).comp (p.mapQ p₂ f hf) := by
  ext
  simp
#align submodule.mapq_comp Submodule.mapQ_comp

@[simp]
theorem mapQ_id (h : p ≤ p.comap LinearMap.id := (by rw [comap_id])) :
    p.mapQ p LinearMap.id h = LinearMap.id := by
  ext
  simp
#align submodule.mapq_id Submodule.mapQ_id

theorem mapQ_pow {f : M →ₗ[R] M} (h : p ≤ p.comap f) (k : ℕ)
    (h' : p ≤ p.comap (f ^ k) := p.le_comap_pow_of_le_comap h k) :
    p.mapQ p (f ^ k) h' = p.mapQ p f h ^ k := by
  induction' k with k ih
  · simp [LinearMap.one_eq_id]
  · simp only [LinearMap.iterate_succ]
    -- Porting note: why does any of these `optParams` need to be applied? Why didn't `simp` handle
    -- all of this for us?
    convert mapQ_comp p p p f (f ^ k) h (p.le_comap_pow_of_le_comap h k)
      (h.trans (comap_mono <| p.le_comap_pow_of_le_comap h k))
    exact (ih _).symm
#align submodule.mapq_pow Submodule.mapQ_pow

theorem comap_liftQ (f : M →ₛₗ[τ₁₂] M₂) (h) : q.comap (p.liftQ f h) = (q.comap f).map (mkQ p) :=
  le_antisymm (by rintro ⟨x⟩ hx; exact ⟨_, hx, rfl⟩)
    (by rw [map_le_iff_le_comap, ← comap_comp, liftQ_mkQ])
#align submodule.comap_liftq Submodule.comap_liftQ

theorem map_liftQ [RingHomSurjective τ₁₂] (f : M →ₛₗ[τ₁₂] M₂) (h) (q : Submodule R (M ⧸ p)) :
    q.map (p.liftQ f h) = (q.comap p.mkQ).map f :=
  le_antisymm (by rintro _ ⟨⟨x⟩, hxq, rfl⟩; exact ⟨x, hxq, rfl⟩)
    (by rintro _ ⟨x, hxq, rfl⟩; exact ⟨Quotient.mk x, hxq, rfl⟩)
#align submodule.map_liftq Submodule.map_liftQ

theorem ker_liftQ (f : M →ₛₗ[τ₁₂] M₂) (h) : ker (p.liftQ f h) = (ker f).map (mkQ p) :=
  comap_liftQ _ _ _ _
#align submodule.ker_liftq Submodule.ker_liftQ

theorem range_liftQ [RingHomSurjective τ₁₂] (f : M →ₛₗ[τ₁₂] M₂) (h) :
    range (p.liftQ f h) = range f := by simpa only [range_eq_map] using map_liftQ _ _ _ _
#align submodule.range_liftq Submodule.range_liftQ

theorem ker_liftQ_eq_bot (f : M →ₛₗ[τ₁₂] M₂) (h) (h' : ker f ≤ p) : ker (p.liftQ f h) = ⊥ := by
  rw [ker_liftQ, le_antisymm h h', mkQ_map_self]
#align submodule.ker_liftq_eq_bot Submodule.ker_liftQ_eq_bot

theorem ker_liftQ_eq_bot' (f : M →ₛₗ[τ₁₂] M₂) (h : p = ker f) :
    ker (p.liftQ f (le_of_eq h)) = ⊥ :=
<<<<<<< HEAD
  ker_liftQ_eq_bot p f (le_of_eq h) (le_of_eq h.symm)
=======
  ker_liftQ_eq_bot p f h.le h.ge
>>>>>>> fc48848e

/-- The correspondence theorem for modules: there is an order isomorphism between submodules of the
quotient of `M` by `p`, and submodules of `M` larger than `p`. -/
def comapMkQRelIso : Submodule R (M ⧸ p) ≃o { p' : Submodule R M // p ≤ p' } where
  toFun p' := ⟨comap p.mkQ p', le_comap_mkQ p _⟩
  invFun q := map p.mkQ q
  left_inv p' := map_comap_eq_self <| by simp
  right_inv := fun ⟨q, hq⟩ => Subtype.ext_val <| by simpa [comap_map_mkQ p]
  map_rel_iff' := comap_le_comap_iff <| range_mkQ _
#align submodule.comap_mkq.rel_iso Submodule.comapMkQRelIso

/-- The ordering on submodules of the quotient of `M` by `p` embeds into the ordering on submodules
of `M`. -/
def comapMkQOrderEmbedding : Submodule R (M ⧸ p) ↪o Submodule R M :=
  (RelIso.toRelEmbedding <| comapMkQRelIso p).trans (Subtype.relEmbedding (· ≤ ·) _)
#align submodule.comap_mkq.order_embedding Submodule.comapMkQOrderEmbedding

@[simp]
theorem comapMkQOrderEmbedding_eq (p' : Submodule R (M ⧸ p)) :
    comapMkQOrderEmbedding p p' = comap p.mkQ p' :=
  rfl
#align submodule.comap_mkq_embedding_eq Submodule.comapMkQOrderEmbedding_eq

theorem span_preimage_eq [RingHomSurjective τ₁₂] {f : M →ₛₗ[τ₁₂] M₂} {s : Set M₂} (h₀ : s.Nonempty)
    (h₁ : s ⊆ range f) : span R (f ⁻¹' s) = (span R₂ s).comap f := by
  suffices (span R₂ s).comap f ≤ span R (f ⁻¹' s) by exact le_antisymm (span_preimage_le f s) this
  have hk : ker f ≤ span R (f ⁻¹' s) := by
    let y := Classical.choose h₀
    have hy : y ∈ s := Classical.choose_spec h₀
    rw [ker_le_iff]
    use y, h₁ hy
    rw [← Set.singleton_subset_iff] at hy
    exact Set.Subset.trans subset_span (span_mono (Set.preimage_mono hy))
  rw [← left_eq_sup] at hk
  rw [range_coe f] at h₁
  rw [hk, ← LinearMap.map_le_map_iff, map_span, map_comap_eq, Set.image_preimage_eq_of_subset h₁]
  exact inf_le_right
#align submodule.span_preimage_eq Submodule.span_preimage_eq

/-- If `P` is a submodule of `M` and `Q` a submodule of `N`,
and `f : M ≃ₗ N` maps `P` to `Q`, then `M ⧸ P` is equivalent to `N ⧸ Q`. -/
@[simps]
def Quotient.equiv {N : Type*} [AddCommGroup N] [Module R N] (P : Submodule R M)
    (Q : Submodule R N) (f : M ≃ₗ[R] N) (hf : P.map f = Q) : (M ⧸ P) ≃ₗ[R] N ⧸ Q :=
  { P.mapQ Q (f : M →ₗ[R] N) fun x hx => hf ▸ Submodule.mem_map_of_mem hx with
    toFun := P.mapQ Q (f : M →ₗ[R] N) fun x hx => hf ▸ Submodule.mem_map_of_mem hx
    invFun :=
      Q.mapQ P (f.symm : N →ₗ[R] M) fun x hx => by
        rw [← hf, Submodule.mem_map] at hx
        obtain ⟨y, hy, rfl⟩ := hx
        simpa
    left_inv := fun x => Quotient.inductionOn' x (by simp)
    right_inv := fun x => Quotient.inductionOn' x (by simp) }
#align submodule.quotient.equiv Submodule.Quotient.equiv
#align submodule.quotient.equiv_apply Submodule.Quotient.equiv_apply

@[simp]
theorem Quotient.equiv_symm {R M N : Type*} [CommRing R] [AddCommGroup M] [Module R M]
    [AddCommGroup N] [Module R N] (P : Submodule R M) (Q : Submodule R N) (f : M ≃ₗ[R] N)
    (hf : P.map f = Q) :
    (Quotient.equiv P Q f hf).symm =
      Quotient.equiv Q P f.symm ((Submodule.map_symm_eq_iff f).mpr hf) :=
  rfl
#align submodule.quotient.equiv_symm Submodule.Quotient.equiv_symm

@[simp]
theorem Quotient.equiv_trans {N O : Type*} [AddCommGroup N] [Module R N] [AddCommGroup O]
    [Module R O] (P : Submodule R M) (Q : Submodule R N) (S : Submodule R O) (e : M ≃ₗ[R] N)
    (f : N ≃ₗ[R] O) (he : P.map e = Q) (hf : Q.map f = S) (hef : P.map (e.trans f) = S) :
    Quotient.equiv P S (e.trans f) hef =
      (Quotient.equiv P Q e he).trans (Quotient.equiv Q S f hf) := by
  ext
  -- `simp` can deal with `hef` depending on `e` and `f`
  simp only [Quotient.equiv_apply, LinearEquiv.trans_apply, LinearEquiv.coe_trans]
  -- `rw` can deal with `mapQ_comp` needing extra hypotheses coming from the RHS
  rw [mapQ_comp, LinearMap.comp_apply]
#align submodule.quotient.equiv_trans Submodule.Quotient.equiv_trans

end Submodule

open Submodule

namespace LinearMap

section Ring

variable {R M R₂ M₂ R₃ M₃ : Type*}
variable [Ring R] [Ring R₂] [Ring R₃]
variable [AddCommMonoid M] [AddCommGroup M₂] [AddCommMonoid M₃]
variable [Module R M] [Module R₂ M₂] [Module R₃ M₃]
variable {τ₁₂ : R →+* R₂} {τ₂₃ : R₂ →+* R₃} {τ₁₃ : R →+* R₃}
variable [RingHomCompTriple τ₁₂ τ₂₃ τ₁₃] [RingHomSurjective τ₁₂]

theorem range_mkQ_comp (f : M →ₛₗ[τ₁₂] M₂) : f.range.mkQ.comp f = 0 :=
  LinearMap.ext fun x => by simp
#align linear_map.range_mkq_comp LinearMap.range_mkQ_comp

theorem ker_le_range_iff {f : M →ₛₗ[τ₁₂] M₂} {g : M₂ →ₛₗ[τ₂₃] M₃} :
    ker g ≤ range f ↔ f.range.mkQ.comp g.ker.subtype = 0 := by
  rw [← range_le_ker_iff, Submodule.ker_mkQ, Submodule.range_subtype]
#align linear_map.ker_le_range_iff LinearMap.ker_le_range_iff

/-- An epimorphism is surjective. -/
theorem range_eq_top_of_cancel {f : M →ₛₗ[τ₁₂] M₂}
    (h : ∀ u v : M₂ →ₗ[R₂] M₂ ⧸ (range f), u.comp f = v.comp f → u = v) : range f = ⊤ := by
  have h₁ : (0 : M₂ →ₗ[R₂] M₂ ⧸ (range f)).comp f = 0 := zero_comp _
  rw [← Submodule.ker_mkQ (range f), ← h 0 f.range.mkQ (Eq.trans h₁ (range_mkQ_comp _).symm)]
  exact ker_zero
#align linear_map.range_eq_top_of_cancel LinearMap.range_eq_top_of_cancel

end Ring

end LinearMap

open LinearMap

namespace Submodule

variable {R M : Type*} {r : R} {x y : M} [Ring R] [AddCommGroup M] [Module R M]
variable (p p' : Submodule R M)

/-- If `p = ⊥`, then `M / p ≃ₗ[R] M`. -/
def quotEquivOfEqBot (hp : p = ⊥) : (M ⧸ p) ≃ₗ[R] M :=
  LinearEquiv.ofLinear (p.liftQ id <| hp.symm ▸ bot_le) p.mkQ (liftQ_mkQ _ _ _) <|
    p.quot_hom_ext _ LinearMap.id fun _ => rfl
#align submodule.quot_equiv_of_eq_bot Submodule.quotEquivOfEqBot

@[simp]
theorem quotEquivOfEqBot_apply_mk (hp : p = ⊥) (x : M) :
    p.quotEquivOfEqBot hp (Quotient.mk x : M ⧸ p) = x :=
  rfl
#align submodule.quot_equiv_of_eq_bot_apply_mk Submodule.quotEquivOfEqBot_apply_mk

@[simp]
theorem quotEquivOfEqBot_symm_apply (hp : p = ⊥) (x : M) :
    (p.quotEquivOfEqBot hp).symm x = (Quotient.mk x : M ⧸ p) :=
  rfl
#align submodule.quot_equiv_of_eq_bot_symm_apply Submodule.quotEquivOfEqBot_symm_apply

@[simp]
theorem coe_quotEquivOfEqBot_symm (hp : p = ⊥) :
    ((p.quotEquivOfEqBot hp).symm : M →ₗ[R] M ⧸ p) = p.mkQ :=
  rfl
#align submodule.coe_quot_equiv_of_eq_bot_symm Submodule.coe_quotEquivOfEqBot_symm

/-- Quotienting by equal submodules gives linearly equivalent quotients. -/
def quotEquivOfEq (h : p = p') : (M ⧸ p) ≃ₗ[R] M ⧸ p' :=
  { @Quotient.congr _ _ (quotientRel p) (quotientRel p') (Equiv.refl _) fun a b => by
      subst h
      rfl with
    map_add' := by
      rintro ⟨x⟩ ⟨y⟩
      rfl
    map_smul' := by
      rintro x ⟨y⟩
      rfl }
#align submodule.quot_equiv_of_eq Submodule.quotEquivOfEq

@[simp]
theorem quotEquivOfEq_mk (h : p = p') (x : M) :
    Submodule.quotEquivOfEq p p' h (Submodule.Quotient.mk x : M ⧸ p) =
      (Submodule.Quotient.mk x : M ⧸ p') :=
  rfl
#align submodule.quot_equiv_of_eq_mk Submodule.quotEquivOfEq_mk

@[simp]
theorem Quotient.equiv_refl (P : Submodule R M) (Q : Submodule R M)
    (hf : P.map (LinearEquiv.refl R M : M →ₗ[R] M) = Q) :
    Quotient.equiv P Q (LinearEquiv.refl R M) hf = quotEquivOfEq _ _ (by simpa using hf) :=
  rfl
#align submodule.quotient.equiv_refl Submodule.Quotient.equiv_refl

end Submodule

end Ring

section CommRing

variable {R M M₂ : Type*} {r : R} {x y : M} [CommRing R] [AddCommGroup M] [Module R M]
  [AddCommGroup M₂] [Module R M₂] (p : Submodule R M) (q : Submodule R M₂)

namespace Submodule

/-- Given modules `M`, `M₂` over a commutative ring, together with submodules `p ⊆ M`, `q ⊆ M₂`,
the natural map $\{f ∈ Hom(M, M₂) | f(p) ⊆ q \} \to Hom(M/p, M₂/q)$ is linear. -/
def mapQLinear : compatibleMaps p q →ₗ[R] M ⧸ p →ₗ[R] M₂ ⧸ q where
  toFun f := mapQ _ _ f.val f.property
  map_add' x y := by
    ext
    rfl
  map_smul' c f := by
    ext
    rfl
#align submodule.mapq_linear Submodule.mapQLinear

end Submodule

end CommRing<|MERGE_RESOLUTION|>--- conflicted
+++ resolved
@@ -488,11 +488,7 @@
 
 theorem ker_liftQ_eq_bot' (f : M →ₛₗ[τ₁₂] M₂) (h : p = ker f) :
     ker (p.liftQ f (le_of_eq h)) = ⊥ :=
-<<<<<<< HEAD
-  ker_liftQ_eq_bot p f (le_of_eq h) (le_of_eq h.symm)
-=======
   ker_liftQ_eq_bot p f h.le h.ge
->>>>>>> fc48848e
 
 /-- The correspondence theorem for modules: there is an order isomorphism between submodules of the
 quotient of `M` by `p`, and submodules of `M` larger than `p`. -/
