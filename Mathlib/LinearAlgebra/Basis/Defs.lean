--- conflicted
+++ resolved
@@ -416,14 +416,8 @@
     .ofRepr (Module.subsingletonEquiv R M (range b))
 
 theorem reindexRange_self (i : ι) (h := Set.mem_range_self i) : b.reindexRange ⟨b i, h⟩ = b i := by
-<<<<<<< HEAD
-  by_cases! htr : Nontrivial R
-  · simp [htr, reindexRange, reindex_apply]
-  · letI := Module.subsingleton R M
-=======
   cases subsingleton_or_nontrivial R
   · let := Module.subsingleton R M
->>>>>>> b6e83e57
     simp [reindexRange, eq_iff_true_of_subsingleton]
   · simp [*, reindexRange, reindex_apply]
 
