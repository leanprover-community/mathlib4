--- conflicted
+++ resolved
@@ -417,14 +417,8 @@
 
 theorem reindexRange_self (i : ι) (h := Set.mem_range_self i) : b.reindexRange ⟨b i, h⟩ = b i := by
   by_cases htr : Nontrivial R
-<<<<<<< HEAD
-  · letI := htr
-    simp [htr, reindexRange, reindex_apply]
+  · simp [htr, reindexRange, reindex_apply]
   · push_neg at htr
-=======
-  · simp [htr, reindexRange, reindex_apply]
-  · letI : Subsingleton R := not_nontrivial_iff_subsingleton.mp htr
->>>>>>> 05514c8f
     letI := Module.subsingleton R M
     simp [reindexRange, eq_iff_true_of_subsingleton]
 
