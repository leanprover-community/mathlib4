/-
Copyright (c) 2020 Joseph Myers. All rights reserved.
Released under Apache 2.0 license as described in the file LICENSE.
Authors: Joseph Myers

! This file was ported from Lean 3 source module linear_algebra.affine_space.affine_map
! leanprover-community/mathlib commit bd1fc183335ea95a9519a1630bcf901fe9326d83
! Please do not edit these lines, except to modify the commit id
! if you have ported upstream changes.
-/
import Mathlib.Data.Set.Pointwise.Interval
import Mathlib.LinearAlgebra.AffineSpace.Basic
import Mathlib.LinearAlgebra.BilinearMap
import Mathlib.LinearAlgebra.Pi
import Mathlib.LinearAlgebra.Prod

/-!
# Affine maps

This file defines affine maps.

## Main definitions

* `AffineMap` is the type of affine maps between two affine spaces with the same ring `k`.  Various
  basic examples of affine maps are defined, including `const`, `id`, `lineMap` and `homothety`.

## Notations

* `P1 →ᵃ[k] P2` is a notation for `AffineMap k P1 P2`;
* `AffineSpace V P`: a localized notation for `AddTorsor V P` defined in
  `LinearAlgebra.AffineSpace.Basic`.

## Implementation notes

`out_param` is used in the definition of `[AddTorsor V P]` to make `V` an implicit argument
(deduced from `P`) in most cases. As for modules, `k` is an explicit argument rather than implied by
`P` or `V`.

This file only provides purely algebraic definitions and results. Those depending on analysis or
topology are defined elsewhere; see `Analysis.NormedSpace.AddTorsor` and
`Topology.Algebra.Affine`.

## References

* https://en.wikipedia.org/wiki/Affine_space
* https://en.wikipedia.org/wiki/Principal_homogeneous_space
-/

<<<<<<< HEAD

=======
>>>>>>> 909d5464
open Affine

/-- An `AffineMap k P1 P2` (notation: `P1 →ᵃ[k] P2`) is a map from `P1` to `P2` that
induces a corresponding linear map from `V1` to `V2`. -/
structure AffineMap (k : Type _) {V1 : Type _} (P1 : Type _) {V2 : Type _} (P2 : Type _) [Ring k]
  [AddCommGroup V1] [Module k V1] [AffineSpace V1 P1] [AddCommGroup V2] [Module k V2]
  [AffineSpace V2 P2] where
  toFun : P1 → P2
  linear : V1 →ₗ[k] V2
  map_vadd' : ∀ (p : P1) (v : V1), toFun (v +ᵥ p) = linear v +ᵥ toFun p
#align affine_map AffineMap

/-- An `AffineMap k P1 P2` (notation: `P1 →ᵃ[k] P2`) is a map from `P1` to `P2` that
induces a corresponding linear map from `V1` to `V2`. -/
notation:25 P1 " →ᵃ[" k:25 "] " P2:0 => AffineMap k P1 P2

instance AffineMap.funLike (k : Type _) {V1 : Type _} (P1 : Type _) {V2 : Type _} (P2 : Type _)
    [Ring k] [AddCommGroup V1] [Module k V1] [AffineSpace V1 P1] [AddCommGroup V2] [Module k V2]
    [AffineSpace V2 P2] : FunLike (P1 →ᵃ[k] P2) P1 fun _ => P2
    where
  coe := AffineMap.toFun
  coe_injective' := fun ⟨f, f_linear, f_add⟩ ⟨g, g_linear, g_add⟩ => fun (h : f = g) => by
    cases' (AddTorsor.Nonempty : Nonempty P1) with p
    congr with v
    apply vadd_right_cancel (f p)
    erw [← f_add, h, ← g_add]
#align affine_map.fun_like AffineMap.funLike

instance AffineMap.hasCoeToFun (k : Type _) {V1 : Type _} (P1 : Type _) {V2 : Type _} (P2 : Type _)
    [Ring k] [AddCommGroup V1] [Module k V1] [AffineSpace V1 P1] [AddCommGroup V2] [Module k V2]
    [AffineSpace V2 P2] : CoeFun (P1 →ᵃ[k] P2) fun _ => P1 → P2 :=
  FunLike.hasCoeToFun
#align affine_map.has_coe_to_fun AffineMap.hasCoeToFun

namespace LinearMap

variable {k : Type _} {V₁ : Type _} {V₂ : Type _} [Ring k] [AddCommGroup V₁] [Module k V₁]
  [AddCommGroup V₂] [Module k V₂] (f : V₁ →ₗ[k] V₂)

/-- Reinterpret a linear map as an affine map. -/
def toAffineMap : V₁ →ᵃ[k] V₂ where
  toFun := f
  linear := f
  map_vadd' p v := f.map_add v p
#align linear_map.to_affine_map LinearMap.toAffineMap

@[simp]
theorem coe_toAffineMap : ⇑f.toAffineMap = f :=
  rfl
#align linear_map.coe_to_affine_map LinearMap.coe_toAffineMap

@[simp]
theorem toAffineMap_linear : f.toAffineMap.linear = f :=
  rfl
#align linear_map.to_affine_map_linear LinearMap.toAffineMap_linear

end LinearMap

namespace AffineMap

variable {k : Type _} {V1 : Type _} {P1 : Type _} {V2 : Type _} {P2 : Type _} {V3 : Type _}
  {P3 : Type _} {V4 : Type _} {P4 : Type _} [Ring k] [AddCommGroup V1] [Module k V1]
  [AffineSpace V1 P1] [AddCommGroup V2] [Module k V2] [AffineSpace V2 P2] [AddCommGroup V3]
  [Module k V3] [AffineSpace V3 P3] [AddCommGroup V4] [Module k V4] [AffineSpace V4 P4]

/-- Constructing an affine map and coercing back to a function
produces the same map. -/
@[simp]
theorem coe_mk (f : P1 → P2) (linear add) : ((mk f linear add : P1 →ᵃ[k] P2) : P1 → P2) = f :=
  rfl
#align affine_map.coe_mk AffineMap.coe_mk

/-- `toFun` is the same as the result of coercing to a function. -/
@[simp]
theorem toFun_eq_coe (f : P1 →ᵃ[k] P2) : f.toFun = ⇑f :=
  rfl
#align affine_map.to_fun_eq_coe AffineMap.toFun_eq_coe

/-- An affine map on the result of adding a vector to a point produces
the same result as the linear map applied to that vector, added to the
affine map applied to that point. -/
@[simp]
theorem map_vadd (f : P1 →ᵃ[k] P2) (p : P1) (v : V1) : f (v +ᵥ p) = f.linear v +ᵥ f p :=
  f.map_vadd' p v
#align affine_map.map_vadd AffineMap.map_vadd

/-- The linear map on the result of subtracting two points is the
result of subtracting the result of the affine map on those two
points. -/
@[simp]
theorem linearMap_vsub (f : P1 →ᵃ[k] P2) (p1 p2 : P1) : f.linear (p1 -ᵥ p2) = f p1 -ᵥ f p2 := by
  conv_rhs => rw [← vsub_vadd p1 p2, map_vadd, vadd_vsub]
#align affine_map.linear_map_vsub AffineMap.linearMap_vsub

/-- Two affine maps are equal if they coerce to the same function. -/
@[ext]
theorem ext {f g : P1 →ᵃ[k] P2} (h : ∀ p, f p = g p) : f = g :=
  FunLike.ext _ _ h
#align affine_map.ext AffineMap.ext

theorem ext_iff {f g : P1 →ᵃ[k] P2} : f = g ↔ ∀ p, f p = g p :=
  ⟨fun h _ => h ▸ rfl, ext⟩
#align affine_map.ext_iff AffineMap.ext_iff

theorem coeFn_injective : @Function.Injective (P1 →ᵃ[k] P2) (P1 → P2) (⇑) :=
  FunLike.coe_injective
#align affine_map.coe_fn_injective AffineMap.coeFn_injective

protected theorem congr_arg (f : P1 →ᵃ[k] P2) {x y : P1} (h : x = y) : f x = f y :=
  congr_arg _ h
#align affine_map.congr_arg AffineMap.congr_arg

protected theorem congr_fun {f g : P1 →ᵃ[k] P2} (h : f = g) (x : P1) : f x = g x :=
  h ▸ rfl
#align affine_map.congr_fun AffineMap.congr_fun

variable (k P1)

/-- The constant function as an `AffineMap`. -/
def const (p : P2) : P1 →ᵃ[k] P2 where
  toFun := Function.const P1 p
  linear := 0
  map_vadd' _ _ :=
    letI : AddAction V2 P2 := inferInstance
    by simp
#align affine_map.const AffineMap.const

@[simp]
theorem coe_const (p : P2) : ⇑(const k P1 p) = Function.const P1 p :=
  rfl
#align affine_map.coe_const AffineMap.coe_const

-- Porting note: new theorem
@[simp]
theorem const_apply (p : P2) : (const k P1 p) q = p := rfl

@[simp]
theorem const_linear (p : P2) : (const k P1 p).linear = 0 :=
  rfl
#align affine_map.const_linear AffineMap.const_linear

variable {k P1}

theorem linear_eq_zero_iff_exists_const (f : P1 →ᵃ[k] P2) :
    f.linear = 0 ↔ ∃ q, f = const k P1 q := by
  refine' ⟨fun h => _, fun h => _⟩
  · use f (Classical.arbitrary P1)
    ext
    rw [coe_const, Function.const_apply, ← @vsub_eq_zero_iff_eq V2, ← f.linearMap_vsub, h,
      LinearMap.zero_apply]
  · rcases h with ⟨q, rfl⟩
    exact const_linear k P1 q
#align affine_map.linear_eq_zero_iff_exists_const AffineMap.linear_eq_zero_iff_exists_const

instance nonempty : Nonempty (P1 →ᵃ[k] P2) :=
  (AddTorsor.Nonempty : Nonempty P2).elim fun p => ⟨const k P1 p⟩
#align affine_map.nonempty AffineMap.nonempty

/-- Construct an affine map by verifying the relation between the map and its linear part at one
base point. Namely, this function takes a map `f : P₁ → P₂`, a linear map `f' : V₁ →ₗ[k] V₂`, and
a point `p` such that for any other point `p'` we have `f p' = f' (p' -ᵥ p) +ᵥ f p`. -/
def mk' (f : P1 → P2) (f' : V1 →ₗ[k] V2) (p : P1) (h : ∀ p' : P1, f p' = f' (p' -ᵥ p) +ᵥ f p) :
    P1 →ᵃ[k] P2 where
  toFun := f
  linear := f'
  map_vadd' p' v := by rw [h, h p', vadd_vsub_assoc, f'.map_add, vadd_vadd]
#align affine_map.mk' AffineMap.mk'

@[simp]
theorem coe_mk' (f : P1 → P2) (f' : V1 →ₗ[k] V2) (p h) : ⇑(mk' f f' p h) = f :=
  rfl
#align affine_map.coe_mk' AffineMap.coe_mk'

@[simp]
theorem mk'_linear (f : P1 → P2) (f' : V1 →ₗ[k] V2) (p h) : (mk' f f' p h).linear = f' :=
  rfl
#align affine_map.mk'_linear AffineMap.mk'_linear

section SMul

variable {R : Type _} [Monoid R] [DistribMulAction R V2] [SMulCommClass k R V2]
/-- The space of affine maps to a module inherits an `R`-action from the action on its codomain. -/
instance mulAction : MulAction R (P1 →ᵃ[k] V2) where
  -- porting note: `map_vadd` is `simp`, but we still have to pass it explicitly
  smul c f := ⟨c • ⇑f, c • f.linear, fun p v => by simp [smul_add, map_vadd f]⟩
  one_smul f := ext fun p => one_smul _ _
  mul_smul c₁ c₂ f := ext fun p => mul_smul _ _ _

@[simp, norm_cast]
theorem coe_smul (c : R) (f : P1 →ᵃ[k] V2) : ⇑(c • f) = c • ⇑f :=
  rfl
#align affine_map.coe_smul AffineMap.coe_smul

@[simp]
theorem smul_linear (t : R) (f : P1 →ᵃ[k] V2) : (t • f).linear = t • f.linear :=
  rfl
#align affine_map.smul_linear AffineMap.smul_linear

instance isCentralScalar [DistribMulAction Rᵐᵒᵖ V2] [IsCentralScalar R V2] :
  IsCentralScalar R (P1 →ᵃ[k] V2) where
    op_smul_eq_smul _r _x := ext fun _ => op_smul_eq_smul _ _

end SMul

instance : Zero (P1 →ᵃ[k] V2) where zero := ⟨0, 0, fun _ _ => (zero_vadd _ _).symm⟩

instance : Add (P1 →ᵃ[k] V2)
    where add f g := ⟨f + g, f.linear + g.linear,
      -- porting note: `simp` needs lemmas to be expressions
      fun p v => by simp [add_add_add_comm, (map_vadd)]⟩

instance : Sub (P1 →ᵃ[k] V2)
    where sub f g := ⟨f - g, f.linear - g.linear,
      -- porting note: `simp` needs lemmas to be expressions
      fun p v => by simp [sub_add_sub_comm, (map_vadd)]⟩

instance : Neg (P1 →ᵃ[k] V2)
    where neg f := ⟨-f, -f.linear, fun p v => by simp [add_comm, map_vadd f]⟩

@[simp, norm_cast]
theorem coe_zero : ⇑(0 : P1 →ᵃ[k] V2) = 0 :=
  rfl
#align affine_map.coe_zero AffineMap.coe_zero

@[simp, norm_cast]
theorem coe_add (f g : P1 →ᵃ[k] V2) : ⇑(f + g) = f + g :=
  rfl
#align affine_map.coe_add AffineMap.coe_add

@[simp, norm_cast]
theorem coe_neg (f : P1 →ᵃ[k] V2) : ⇑(-f) = -f :=
  rfl
#align affine_map.coe_neg AffineMap.coe_neg

@[simp, norm_cast]
theorem coe_sub (f g : P1 →ᵃ[k] V2) : ⇑(f - g) = f - g :=
  rfl
#align affine_map.coe_sub AffineMap.coe_sub

@[simp]
theorem zero_linear : (0 : P1 →ᵃ[k] V2).linear = 0 :=
  rfl
#align affine_map.zero_linear AffineMap.zero_linear

@[simp]
theorem add_linear (f g : P1 →ᵃ[k] V2) : (f + g).linear = f.linear + g.linear :=
  rfl
#align affine_map.add_linear AffineMap.add_linear

@[simp]
theorem sub_linear (f g : P1 →ᵃ[k] V2) : (f - g).linear = f.linear - g.linear :=
  rfl
#align affine_map.sub_linear AffineMap.sub_linear

@[simp]
theorem neg_linear (f : P1 →ᵃ[k] V2) : (-f).linear = -f.linear :=
  rfl
#align affine_map.neg_linear AffineMap.neg_linear

/-- The set of affine maps to a vector space is an additive commutative group. -/
instance : AddCommGroup (P1 →ᵃ[k] V2) :=
  coeFn_injective.addCommGroup _ coe_zero coe_add coe_neg coe_sub (fun _ _ => coe_smul _ _)
    fun _ _ => coe_smul _ _

/-- The space of affine maps from `P1` to `P2` is an affine space over the space of affine maps
from `P1` to the vector space `V2` corresponding to `P2`. -/
instance : AffineSpace (P1 →ᵃ[k] V2) (P1 →ᵃ[k] P2) where
  vadd f g :=
    ⟨fun p => f p +ᵥ g p, f.linear + g.linear,
      -- porting note: `simp` needs lemmas to be expressions
      letI : AddAction V2 P2 := inferInstance
      fun p v => by simp [vadd_vadd, add_right_comm, (map_vadd)]⟩
  zero_vadd f := ext fun p => zero_vadd _ (f p)
  add_vadd f₁ f₂ f₃ := ext fun p => add_vadd (f₁ p) (f₂ p) (f₃ p)
  vsub f g :=
    ⟨fun p => f p -ᵥ g p, f.linear - g.linear, fun p v => by
      -- porting note: `simp` needs lemmas to be expressions
      simp [(map_vadd), (vsub_vadd_eq_vsub_sub), (vadd_vsub_assoc),
        add_sub, sub_add_eq_add_sub]⟩
  vsub_vadd' f g := ext fun p => vsub_vadd (f p) (g p)
  vadd_vsub' f g := ext fun p => vadd_vsub (f p) (g p)

@[simp]
theorem vadd_apply (f : P1 →ᵃ[k] V2) (g : P1 →ᵃ[k] P2) (p : P1) : (f +ᵥ g) p = f p +ᵥ g p :=
  rfl
#align affine_map.vadd_apply AffineMap.vadd_apply

@[simp]
theorem vsub_apply (f g : P1 →ᵃ[k] P2) (p : P1) : (f -ᵥ g : P1 →ᵃ[k] V2) p = f p -ᵥ g p :=
  rfl
#align affine_map.vsub_apply AffineMap.vsub_apply

/-- `Prod.fst` as an `AffineMap`. -/
def fst : P1 × P2 →ᵃ[k] P1 where
  toFun := Prod.fst
  linear := LinearMap.fst k V1 V2
  map_vadd' _ _ := rfl
#align affine_map.fst AffineMap.fst

@[simp]
theorem coe_fst : ⇑(fst : P1 × P2 →ᵃ[k] P1) = Prod.fst :=
  rfl
#align affine_map.coe_fst AffineMap.coe_fst

@[simp]
theorem fst_linear : (fst : P1 × P2 →ᵃ[k] P1).linear = LinearMap.fst k V1 V2 :=
  rfl
#align affine_map.fst_linear AffineMap.fst_linear

/-- `Prod.snd` as an `AffineMap`. -/
def snd : P1 × P2 →ᵃ[k] P2 where
  toFun := Prod.snd
  linear := LinearMap.snd k V1 V2
  map_vadd' _ _ := rfl
#align affine_map.snd AffineMap.snd

@[simp]
theorem coe_snd : ⇑(snd : P1 × P2 →ᵃ[k] P2) = Prod.snd :=
  rfl
#align affine_map.coe_snd AffineMap.coe_snd

@[simp]
theorem snd_linear : (snd : P1 × P2 →ᵃ[k] P2).linear = LinearMap.snd k V1 V2 :=
  rfl
#align affine_map.snd_linear AffineMap.snd_linear

variable (k P1)
/-- Identity map as an affine map. -/
nonrec def id : P1 →ᵃ[k] P1 where
  toFun := id
  linear := LinearMap.id
  map_vadd' _ _ := rfl
#align affine_map.id AffineMap.id

/-- The identity affine map acts as the identity. -/
@[simp]
theorem coe_id : ⇑(id k P1) = _root_.id :=
  rfl
#align affine_map.coe_id AffineMap.coe_id

@[simp]
theorem id_linear : (id k P1).linear = LinearMap.id :=
  rfl
#align affine_map.id_linear AffineMap.id_linear

variable {P1}

/-- The identity affine map acts as the identity. -/
theorem id_apply (p : P1) : id k P1 p = p :=
  rfl
#align affine_map.id_apply AffineMap.id_apply

variable {k}

instance : Inhabited (P1 →ᵃ[k] P1) :=
  ⟨id k P1⟩

/-- Composition of affine maps. -/
def comp (f : P2 →ᵃ[k] P3) (g : P1 →ᵃ[k] P2) : P1 →ᵃ[k] P3 where
  toFun := f ∘ g
  linear := f.linear.comp g.linear
  map_vadd' := by
    intro p v
    rw [Function.comp_apply, g.map_vadd, f.map_vadd]
    rfl
#align affine_map.comp AffineMap.comp

/-- Composition of affine maps acts as applying the two functions. -/
@[simp]
theorem coe_comp (f : P2 →ᵃ[k] P3) (g : P1 →ᵃ[k] P2) : ⇑(f.comp g) = f ∘ g :=
  rfl
#align affine_map.coe_comp AffineMap.coe_comp

/-- Composition of affine maps acts as applying the two functions. -/
theorem comp_apply (f : P2 →ᵃ[k] P3) (g : P1 →ᵃ[k] P2) (p : P1) : f.comp g p = f (g p) :=
  rfl
#align affine_map.comp_apply AffineMap.comp_apply

@[simp]
theorem comp_id (f : P1 →ᵃ[k] P2) : f.comp (id k P1) = f :=
  ext fun _ => rfl
#align affine_map.comp_id AffineMap.comp_id

@[simp]
theorem id_comp (f : P1 →ᵃ[k] P2) : (id k P2).comp f = f :=
  ext fun _ => rfl
#align affine_map.id_comp AffineMap.id_comp

theorem comp_assoc (f₃₄ : P3 →ᵃ[k] P4) (f₂₃ : P2 →ᵃ[k] P3) (f₁₂ : P1 →ᵃ[k] P2) :
    (f₃₄.comp f₂₃).comp f₁₂ = f₃₄.comp (f₂₃.comp f₁₂) :=
  rfl
#align affine_map.comp_assoc AffineMap.comp_assoc

instance : Monoid (P1 →ᵃ[k] P1) where
  one := id k P1
  mul := comp
  one_mul := id_comp
  mul_one := comp_id
  mul_assoc := comp_assoc

@[simp]
theorem coe_mul (f g : P1 →ᵃ[k] P1) : ⇑(f * g) = f ∘ g :=
  rfl
#align affine_map.coe_mul AffineMap.coe_mul

@[simp]
theorem coe_one : ⇑(1 : P1 →ᵃ[k] P1) = _root_.id :=
  rfl
#align affine_map.coe_one AffineMap.coe_one

/-- `AffineMap.linear` on endomorphisms is a `MonoidHom`. -/
@[simps]
def linearHom : (P1 →ᵃ[k] P1) →* V1 →ₗ[k] V1 where
  toFun := linear
  map_one' := rfl
  map_mul' _ _ := rfl
#align affine_map.linear_hom AffineMap.linearHom

@[simp]
theorem linear_injective_iff (f : P1 →ᵃ[k] P2) :
    Function.Injective f.linear ↔ Function.Injective f := by
  obtain ⟨p⟩ := (inferInstance : Nonempty P1)
  have h : ⇑f.linear = (Equiv.vaddConst (f p)).symm ∘ f ∘ Equiv.vaddConst p := by
    ext v
    simp [f.map_vadd, vadd_vsub_assoc]
  rw [h, Equiv.comp_injective, Equiv.injective_comp]
#align affine_map.linear_injective_iff AffineMap.linear_injective_iff

@[simp]
theorem linear_surjective_iff (f : P1 →ᵃ[k] P2) :
    Function.Surjective f.linear ↔ Function.Surjective f := by
  obtain ⟨p⟩ := (inferInstance : Nonempty P1)
  have h : ⇑f.linear = (Equiv.vaddConst (f p)).symm ∘ f ∘ Equiv.vaddConst p := by
    ext v
    simp [f.map_vadd, vadd_vsub_assoc]
  rw [h, Equiv.comp_surjective, Equiv.surjective_comp]
#align affine_map.linear_surjective_iff AffineMap.linear_surjective_iff

@[simp]
theorem linear_bijective_iff (f : P1 →ᵃ[k] P2) :
    Function.Bijective f.linear ↔ Function.Bijective f :=
  and_congr f.linear_injective_iff f.linear_surjective_iff
#align affine_map.linear_bijective_iff AffineMap.linear_bijective_iff

theorem image_vsub_image {s t : Set P1} (f : P1 →ᵃ[k] P2) :
    f '' s -ᵥ f '' t = f.linear '' (s -ᵥ t) := by
  ext v
  -- porting note: `simp` needs `Set.mem_vsub` to be an expression
  simp only [(Set.mem_vsub), Set.mem_image,
    exists_exists_and_eq_and, exists_and_left, ← f.linearMap_vsub]
  constructor
  · rintro ⟨x, hx, y, hy, hv⟩
    exact ⟨x -ᵥ y, ⟨x, hx, y, hy, rfl⟩, hv⟩
  · rintro ⟨-, ⟨x, hx, y, hy, rfl⟩, rfl⟩
    exact ⟨x, hx, y, hy, rfl⟩
#align affine_map.image_vsub_image AffineMap.image_vsub_image

/-! ### Definition of `AffineMap.lineMap` and lemmas about it -/

<<<<<<< HEAD

=======
>>>>>>> 909d5464
/-- The affine map from `k` to `P1` sending `0` to `p₀` and `1` to `p₁`. -/
def lineMap (p₀ p₁ : P1) : k →ᵃ[k] P1 :=
  ((LinearMap.id : k →ₗ[k] k).smulRight (p₁ -ᵥ p₀)).toAffineMap +ᵥ const k k p₀
#align affine_map.line_map AffineMap.lineMap

theorem coe_lineMap (p₀ p₁ : P1) : (lineMap p₀ p₁ : k → P1) = fun c => c • (p₁ -ᵥ p₀) +ᵥ p₀ :=
  rfl
#align affine_map.coe_line_map AffineMap.coe_lineMap

theorem lineMap_apply (p₀ p₁ : P1) (c : k) : lineMap p₀ p₁ c = c • (p₁ -ᵥ p₀) +ᵥ p₀ :=
  rfl
#align affine_map.line_map_apply AffineMap.lineMap_apply

theorem lineMap_apply_module' (p₀ p₁ : V1) (c : k) : lineMap p₀ p₁ c = c • (p₁ - p₀) + p₀ :=
  rfl
#align affine_map.line_map_apply_module' AffineMap.lineMap_apply_module'

theorem lineMap_apply_module (p₀ p₁ : V1) (c : k) : lineMap p₀ p₁ c = (1 - c) • p₀ + c • p₁ := by
  simp [lineMap_apply_module', smul_sub, sub_smul]; abel
#align affine_map.line_map_apply_module AffineMap.lineMap_apply_module

theorem lineMap_apply_ring' (a b c : k) : lineMap a b c = c * (b - a) + a :=
  rfl
#align affine_map.line_map_apply_ring' AffineMap.lineMap_apply_ring'

theorem lineMap_apply_ring (a b c : k) : lineMap a b c = (1 - c) * a + c * b :=
  lineMap_apply_module a b c
#align affine_map.line_map_apply_ring AffineMap.lineMap_apply_ring

theorem lineMap_vadd_apply (p : P1) (v : V1) (c : k) : lineMap p (v +ᵥ p) c = c • v +ᵥ p := by
  rw [lineMap_apply, vadd_vsub]
#align affine_map.line_map_vadd_apply AffineMap.lineMap_vadd_apply

@[simp]
theorem lineMap_linear (p₀ p₁ : P1) :
    (lineMap p₀ p₁ : k →ᵃ[k] P1).linear = LinearMap.id.smulRight (p₁ -ᵥ p₀) :=
  add_zero _
#align affine_map.line_map_linear AffineMap.lineMap_linear

theorem lineMap_same_apply (p : P1) (c : k) : lineMap p p c = p := by
  letI : AddAction V1 P1 := inferInstance
  -- porting note: `simp` needs lemmas to be expressions
  simp [(lineMap_apply), (vsub_self)]
#align affine_map.line_map_same_apply AffineMap.lineMap_same_apply

@[simp]
theorem lineMap_same (p : P1) : lineMap p p = const k k p :=
  ext <| lineMap_same_apply p
#align affine_map.line_map_same AffineMap.lineMap_same

@[simp]
theorem lineMap_apply_zero (p₀ p₁ : P1) : lineMap p₀ p₁ (0 : k) = p₀ := by
  letI : AddAction V1 P1 := inferInstance
  -- porting note: `simp` needs lemmas to be expressions
  simp [(lineMap_apply)]
#align affine_map.line_map_apply_zero AffineMap.lineMap_apply_zero

@[simp]
theorem lineMap_apply_one (p₀ p₁ : P1) : lineMap p₀ p₁ (1 : k) = p₁ := by
  -- porting note: `simp` needs lemmas to be expressions
  simp [(lineMap_apply), (vsub_vadd)]
#align affine_map.line_map_apply_one AffineMap.lineMap_apply_one

@[simp]
theorem lineMap_eq_lineMap_iff [NoZeroSMulDivisors k V1] {p₀ p₁ : P1} {c₁ c₂ : k} :
    lineMap p₀ p₁ c₁ = lineMap p₀ p₁ c₂ ↔ p₀ = p₁ ∨ c₁ = c₂ := by
  rw [lineMap_apply, lineMap_apply, ← @vsub_eq_zero_iff_eq V1, vadd_vsub_vadd_cancel_right, ←
    sub_smul, smul_eq_zero, sub_eq_zero, vsub_eq_zero_iff_eq, or_comm, eq_comm]
#align affine_map.line_map_eq_line_map_iff AffineMap.lineMap_eq_lineMap_iff

@[simp]
theorem lineMap_eq_left_iff [NoZeroSMulDivisors k V1] {p₀ p₁ : P1} {c : k} :
    lineMap p₀ p₁ c = p₀ ↔ p₀ = p₁ ∨ c = 0 := by
  rw [← @lineMap_eq_lineMap_iff k V1, lineMap_apply_zero]
#align affine_map.line_map_eq_left_iff AffineMap.lineMap_eq_left_iff

@[simp]
theorem lineMap_eq_right_iff [NoZeroSMulDivisors k V1] {p₀ p₁ : P1} {c : k} :
    lineMap p₀ p₁ c = p₁ ↔ p₀ = p₁ ∨ c = 1 := by
  rw [← @lineMap_eq_lineMap_iff k V1, lineMap_apply_one]
#align affine_map.line_map_eq_right_iff AffineMap.lineMap_eq_right_iff

variable (k)

theorem lineMap_injective [NoZeroSMulDivisors k V1] {p₀ p₁ : P1} (h : p₀ ≠ p₁) :
    Function.Injective (lineMap p₀ p₁ : k → P1) := fun _c₁ _c₂ hc =>
  (lineMap_eq_lineMap_iff.mp hc).resolve_left h
#align affine_map.line_map_injective AffineMap.lineMap_injective

variable {k}

@[simp]
theorem apply_lineMap (f : P1 →ᵃ[k] P2) (p₀ p₁ : P1) (c : k) :
    f (lineMap p₀ p₁ c) = lineMap (f p₀) (f p₁) c := by
  -- porting note: `simp` needs lemmas to be expressions
  simp [(lineMap_apply), (map_vadd), (linearMap_vsub)]
#align affine_map.apply_line_map AffineMap.apply_lineMap

@[simp]
theorem comp_lineMap (f : P1 →ᵃ[k] P2) (p₀ p₁ : P1) :
    f.comp (lineMap p₀ p₁) = lineMap (f p₀) (f p₁) :=
  ext <| f.apply_lineMap p₀ p₁
#align affine_map.comp_line_map AffineMap.comp_lineMap

@[simp]
theorem fst_lineMap (p₀ p₁ : P1 × P2) (c : k) : (lineMap p₀ p₁ c).1 = lineMap p₀.1 p₁.1 c :=
  fst.apply_lineMap p₀ p₁ c
#align affine_map.fst_line_map AffineMap.fst_lineMap

@[simp]
theorem snd_lineMap (p₀ p₁ : P1 × P2) (c : k) : (lineMap p₀ p₁ c).2 = lineMap p₀.2 p₁.2 c :=
  snd.apply_lineMap p₀ p₁ c
#align affine_map.snd_line_map AffineMap.snd_lineMap

theorem lineMap_symm (p₀ p₁ : P1) :
    lineMap p₀ p₁ = (lineMap p₁ p₀).comp (lineMap (1 : k) (0 : k)) := by
  rw [comp_lineMap]
  simp
#align affine_map.line_map_symm AffineMap.lineMap_symm

theorem lineMap_apply_one_sub (p₀ p₁ : P1) (c : k) : lineMap p₀ p₁ (1 - c) = lineMap p₁ p₀ c := by
  rw [lineMap_symm p₀, comp_apply]
  congr
  simp [lineMap_apply]
#align affine_map.line_map_apply_one_sub AffineMap.lineMap_apply_one_sub

@[simp]
theorem lineMap_vsub_left (p₀ p₁ : P1) (c : k) : lineMap p₀ p₁ c -ᵥ p₀ = c • (p₁ -ᵥ p₀) :=
  vadd_vsub _ _
#align affine_map.line_map_vsub_left AffineMap.lineMap_vsub_left

@[simp]
theorem left_vsub_lineMap (p₀ p₁ : P1) (c : k) : p₀ -ᵥ lineMap p₀ p₁ c = c • (p₀ -ᵥ p₁) := by
  rw [← neg_vsub_eq_vsub_rev, lineMap_vsub_left, ← smul_neg, neg_vsub_eq_vsub_rev]
#align affine_map.left_vsub_line_map AffineMap.left_vsub_lineMap

@[simp]
theorem lineMap_vsub_right (p₀ p₁ : P1) (c : k) : lineMap p₀ p₁ c -ᵥ p₁ = (1 - c) • (p₀ -ᵥ p₁) := by
  rw [← lineMap_apply_one_sub, lineMap_vsub_left]
#align affine_map.line_map_vsub_right AffineMap.lineMap_vsub_right

@[simp]
theorem right_vsub_lineMap (p₀ p₁ : P1) (c : k) : p₁ -ᵥ lineMap p₀ p₁ c = (1 - c) • (p₁ -ᵥ p₀) := by
  rw [← lineMap_apply_one_sub, left_vsub_lineMap]
#align affine_map.right_vsub_line_map AffineMap.right_vsub_lineMap

theorem lineMap_vadd_lineMap (v₁ v₂ : V1) (p₁ p₂ : P1) (c : k) :
    lineMap v₁ v₂ c +ᵥ lineMap p₁ p₂ c = lineMap (v₁ +ᵥ p₁) (v₂ +ᵥ p₂) c :=
  ((fst : V1 × P1 →ᵃ[k] V1) +ᵥ (snd : V1 × P1 →ᵃ[k] P1)).apply_lineMap (v₁, p₁) (v₂, p₂) c
#align affine_map.line_map_vadd_line_map AffineMap.lineMap_vadd_lineMap

theorem lineMap_vsub_lineMap (p₁ p₂ p₃ p₄ : P1) (c : k) :
    lineMap p₁ p₂ c -ᵥ lineMap p₃ p₄ c = lineMap (p₁ -ᵥ p₃) (p₂ -ᵥ p₄) c :=
  ((fst : P1 × P1 →ᵃ[k] P1) -ᵥ (snd : P1 × P1 →ᵃ[k] P1)).apply_lineMap (_, _) (_, _) c
#align affine_map.line_map_vsub_line_map AffineMap.lineMap_vsub_lineMap

/-- Decomposition of an affine map in the special case when the point space and vector space
are the same. -/
theorem decomp (f : V1 →ᵃ[k] V2) : (f : V1 → V2) = ⇑f.linear + fun _ => f 0 := by
  ext x
  calc
    f x = f.linear x +ᵥ f 0 := by rw [← f.map_vadd, vadd_eq_add, add_zero]
    _ = (f.linear + fun _ : V1 => f 0) x := rfl
#align affine_map.decomp AffineMap.decomp

/-- Decomposition of an affine map in the special case when the point space and vector space
are the same. -/
theorem decomp' (f : V1 →ᵃ[k] V2) : (f.linear : V1 → V2) = ⇑f - fun _ => f 0 := by
  rw [decomp]
  simp only [LinearMap.map_zero, Pi.add_apply, add_sub_cancel, zero_add]
#align affine_map.decomp' AffineMap.decomp'

theorem image_uIcc {k : Type _} [LinearOrderedField k] (f : k →ᵃ[k] k) (a b : k) :
    f '' Set.uIcc a b = Set.uIcc (f a) (f b) := by
  have : ⇑f = (fun x => x + f 0) ∘ fun x => x * (f 1 - f 0) := by
    ext x
    change f x = x • (f 1 -ᵥ f 0) +ᵥ f 0
    rw [← f.linearMap_vsub, ← f.linear.map_smul, ← f.map_vadd]
    simp only [vsub_eq_sub, add_zero, mul_one, vadd_eq_add, sub_zero, smul_eq_mul]
  rw [this, Set.image_comp]
  simp only [Set.image_add_const_uIcc, Set.image_mul_const_uIcc, Function.comp_apply]
#align affine_map.image_uIcc AffineMap.image_uIcc

section

variable {ι : Type _} {V : ∀ _ : ι, Type _} {P : ∀ _ : ι, Type _} [∀ i, AddCommGroup (V i)]
  [∀ i, Module k (V i)] [∀ i, AddTorsor (V i) (P i)]

/-- Evaluation at a point as an affine map. -/
def proj (i : ι) : (∀ i : ι, P i) →ᵃ[k] P i where
  toFun f := f i
  linear := @LinearMap.proj k ι _ V _ _ i
  map_vadd' _ _ := rfl
#align affine_map.proj AffineMap.proj

@[simp]
theorem proj_apply (i : ι) (f : ∀ i, P i) : @proj k _ ι V P _ _ _ i f = f i :=
  rfl
#align affine_map.proj_apply AffineMap.proj_apply

@[simp]
theorem proj_linear (i : ι) : (@proj k _ ι V P _ _ _ i).linear = @LinearMap.proj k ι _ V _ _ i :=
  rfl
#align affine_map.proj_linear AffineMap.proj_linear

theorem pi_lineMap_apply (f g : ∀ i, P i) (c : k) (i : ι) :
    lineMap f g c i = lineMap (f i) (g i) c :=
  (proj i : (∀ i, P i) →ᵃ[k] P i).apply_lineMap f g c
#align affine_map.pi_line_map_apply AffineMap.pi_lineMap_apply

end

end AffineMap

namespace AffineMap

variable {R k V1 P1 V2 : Type _}

section Ring

variable [Ring k] [AddCommGroup V1] [AffineSpace V1 P1] [AddCommGroup V2]

variable [Module k V1] [Module k V2]

section DistribMulAction

variable [Monoid R] [DistribMulAction R V2] [SMulCommClass k R V2]

/-- The space of affine maps to a module inherits an `R`-action from the action on its codomain. -/
instance distribMulAction : DistribMulAction R (P1 →ᵃ[k] V2) where
  smul_add _c _f _g := ext fun _p => smul_add _ _ _
  smul_zero _c := ext fun _p => smul_zero _

end DistribMulAction

section Module

variable [Semiring R] [Module R V2] [SMulCommClass k R V2]

/-- The space of affine maps taking values in an `R`-module is an `R`-module. -/
instance : Module R (P1 →ᵃ[k] V2) :=
  { AffineMap.distribMulAction with
    smul := (· • ·)
    add_smul := fun _ _ _ => ext fun _ => add_smul _ _ _
    zero_smul := fun _ => ext fun _ => zero_smul _ _ }

variable (R)

/-- The space of affine maps between two modules is linearly equivalent to the product of the
domain with the space of linear maps, by taking the value of the affine map at `(0 : V1)` and the
linear part.

See note [bundled maps over different rings]-/
@[simps]
def toConstProdLinearMap : (V1 →ᵃ[k] V2) ≃ₗ[R] V2 × (V1 →ₗ[k] V2) where
  toFun f := ⟨f 0, f.linear⟩
  invFun p := p.2.toAffineMap + const k V1 p.1
  left_inv f := by
    ext
    rw [f.decomp]
    simp [const_apply _ _]  -- porting note: `simp` needs `_`s to use this lemma
  right_inv := by
    rintro ⟨v, f⟩
    ext <;> simp [const_apply _ _, const_linear _ _]  -- porting note: `simp` needs `_`s
  map_add' := by simp
  map_smul' := by simp
#align affine_map.to_const_prod_linear_map AffineMap.toConstProdLinearMap

end Module

end Ring

section CommRing

variable [CommRing k] [AddCommGroup V1] [AffineSpace V1 P1] [AddCommGroup V2]

variable [Module k V1] [Module k V2]

/-- `homothety c r` is the homothety (also known as dilation) about `c` with scale factor `r`. -/
def homothety (c : P1) (r : k) : P1 →ᵃ[k] P1 :=
  r • (id k P1 -ᵥ const k P1 c) +ᵥ const k P1 c
#align affine_map.homothety AffineMap.homothety

theorem homothety_def (c : P1) (r : k) :
    homothety c r = r • (id k P1 -ᵥ const k P1 c) +ᵥ const k P1 c :=
  rfl
#align affine_map.homothety_def AffineMap.homothety_def

theorem homothety_apply (c : P1) (r : k) (p : P1) : homothety c r p = r • (p -ᵥ c : V1) +ᵥ c :=
  rfl
#align affine_map.homothety_apply AffineMap.homothety_apply

theorem homothety_eq_lineMap (c : P1) (r : k) (p : P1) : homothety c r p = lineMap c p r :=
  rfl
#align affine_map.homothety_eq_line_map AffineMap.homothety_eq_lineMap

@[simp]
theorem homothety_one (c : P1) : homothety c (1 : k) = id k P1 := by
  ext p
  simp [homothety_apply]
#align affine_map.homothety_one AffineMap.homothety_one

@[simp]
theorem homothety_apply_same (c : P1) (r : k) : homothety c r c = c :=
  lineMap_same_apply c r
#align affine_map.homothety_apply_same AffineMap.homothety_apply_same

theorem homothety_mul_apply (c : P1) (r₁ r₂ : k) (p : P1) :
    homothety c (r₁ * r₂) p = homothety c r₁ (homothety c r₂ p) := by
  simp only [homothety_apply, mul_smul, vadd_vsub]
#align affine_map.homothety_mul_apply AffineMap.homothety_mul_apply

theorem homothety_mul (c : P1) (r₁ r₂ : k) :
    homothety c (r₁ * r₂) = (homothety c r₁).comp (homothety c r₂) :=
  ext <| homothety_mul_apply c r₁ r₂
#align affine_map.homothety_mul AffineMap.homothety_mul

@[simp]
theorem homothety_zero (c : P1) : homothety c (0 : k) = const k P1 c := by
  ext p
  simp [homothety_apply]
#align affine_map.homothety_zero AffineMap.homothety_zero

@[simp]
theorem homothety_add (c : P1) (r₁ r₂ : k) :
    homothety c (r₁ + r₂) = r₁ • (id k P1 -ᵥ const k P1 c) +ᵥ homothety c r₂ := by
  simp only [homothety_def, add_smul, vadd_vadd]
#align affine_map.homothety_add AffineMap.homothety_add

/-- `homothety` as a multiplicative monoid homomorphism. -/
def homothetyHom (c : P1) : k →* P1 →ᵃ[k] P1 where
  toFun := homothety c
  map_one' := homothety_one c
  map_mul' := homothety_mul c
#align affine_map.homothety_hom AffineMap.homothetyHom

@[simp]
theorem coe_homothetyHom (c : P1) : ⇑(homothetyHom c : k →* _) = homothety c :=
  rfl
#align affine_map.coe_homothety_hom AffineMap.coe_homothetyHom

/-- `homothety` as an affine map. -/
def homothetyAffine (c : P1) : k →ᵃ[k] P1 →ᵃ[k] P1 :=
  ⟨homothety c, (LinearMap.lsmul k _).flip (id k P1 -ᵥ const k P1 c),
    Function.swap (homothety_add c)⟩
#align affine_map.homothety_affine AffineMap.homothetyAffine

@[simp]
theorem coe_homothetyAffine (c : P1) : ⇑(homothetyAffine c : k →ᵃ[k] _) = homothety c :=
  rfl
#align affine_map.coe_homothety_affine AffineMap.coe_homothetyAffine

end CommRing

end AffineMap

section

variable {𝕜 E F : Type _} [Ring 𝕜] [AddCommGroup E] [AddCommGroup F] [Module 𝕜 E] [Module 𝕜 F]

/-- Applying an affine map to an affine combination of two points yields an affine combination of
the images. -/
theorem Convex.combo_affine_apply {x y : E} {a b : 𝕜} {f : E →ᵃ[𝕜] F} (h : a + b = 1) :
    f (a • x + b • y) = a • f x + b • f y := by
  simp only [Convex.combo_eq_smul_sub_add h, ← vsub_eq_sub]
  exact f.apply_lineMap _ _ _
#align convex.combo_affine_apply Convex.combo_affine_apply

end<|MERGE_RESOLUTION|>--- conflicted
+++ resolved
@@ -46,10 +46,6 @@
 * https://en.wikipedia.org/wiki/Principal_homogeneous_space
 -/
 
-<<<<<<< HEAD
-
-=======
->>>>>>> 909d5464
 open Affine
 
 /-- An `AffineMap k P1 P2` (notation: `P1 →ᵃ[k] P2`) is a map from `P1` to `P2` that
@@ -509,10 +505,6 @@
 
 /-! ### Definition of `AffineMap.lineMap` and lemmas about it -/
 
-<<<<<<< HEAD
-
-=======
->>>>>>> 909d5464
 /-- The affine map from `k` to `P1` sending `0` to `p₀` and `1` to `p₁`. -/
 def lineMap (p₀ p₁ : P1) : k →ᵃ[k] P1 :=
   ((LinearMap.id : k →ₗ[k] k).smulRight (p₁ -ᵥ p₀)).toAffineMap +ᵥ const k k p₀
