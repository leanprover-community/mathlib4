/-
Copyright (c) 2020 Joseph Myers. All rights reserved.
Released under Apache 2.0 license as described in the file LICENSE.
Authors: Joseph Myers

! This file was ported from Lean 3 source module linear_algebra.affine_space.affine_map
! leanprover-community/mathlib commit bd1fc183335ea95a9519a1630bcf901fe9326d83
! Please do not edit these lines, except to modify the commit id
! if you have ported upstream changes.
-/
import Mathlib.Data.Set.Pointwise.Interval
import Mathlib.LinearAlgebra.AffineSpace.Basic
import Mathlib.LinearAlgebra.BilinearMap
import Mathlib.LinearAlgebra.Pi
import Mathlib.LinearAlgebra.Prod

/-!
# Affine maps

This file defines affine maps.

## Main definitions

* `AffineMap` is the type of affine maps between two affine spaces with the same ring `k`.  Various
  basic examples of affine maps are defined, including `const`, `id`, `lineMap` and `homothety`.

## Notations

* `P1 →ᵃ[k] P2` is a notation for `AffineMap k P1 P2`;
* `AffineSpace V P`: a localized notation for `AddTorsor V P` defined in
  `LinearAlgebra.AffineSpace.Basic`.

## Implementation notes

`out_param` is used in the definition of `[AddTorsor V P]` to make `V` an implicit argument
(deduced from `P`) in most cases. As for modules, `k` is an explicit argument rather than implied by
`P` or `V`.

This file only provides purely algebraic definitions and results. Those depending on analysis or
topology are defined elsewhere; see `Analysis.NormedSpace.AddTorsor` and
`Topology.Algebra.Affine`.

## References

* https://en.wikipedia.org/wiki/Affine_space
* https://en.wikipedia.org/wiki/Principal_homogeneous_space
-/

<<<<<<< HEAD
open Affine

=======
>>>>>>> 5163d8ce
-- Porting note: Workaround for lean4#2074
attribute [-instance] Ring.toNonAssocRing

open Affine

/-- An `AffineMap k P1 P2` (notation: `P1 →ᵃ[k] P2`) is a map from `P1` to `P2` that
induces a corresponding linear map from `V1` to `V2`. -/
structure AffineMap (k : Type _) {V1 : Type _} (P1 : Type _) {V2 : Type _} (P2 : Type _) [Ring k]
  [AddCommGroup V1] [Module k V1] [AffineSpace V1 P1] [AddCommGroup V2] [Module k V2]
  [AffineSpace V2 P2] where
  toFun : P1 → P2
  linear : V1 →ₗ[k] V2
  map_vadd' : ∀ (p : P1) (v : V1), toFun (v +ᵥ p) = linear v +ᵥ toFun p
#align affine_map AffineMap

/-- An `AffineMap k P1 P2` (notation: `P1 →ᵃ[k] P2`) is a map from `P1` to `P2` that
induces a corresponding linear map from `V1` to `V2`. -/
notation:25 P1 " →ᵃ[" k:25 "] " P2:0 => AffineMap k P1 P2

instance AffineMap.funLike (k : Type _) {V1 : Type _} (P1 : Type _) {V2 : Type _} (P2 : Type _)
    [Ring k] [AddCommGroup V1] [Module k V1] [AffineSpace V1 P1] [AddCommGroup V2] [Module k V2]
    [AffineSpace V2 P2] : FunLike (P1 →ᵃ[k] P2) P1 fun _ => P2
    where
  coe := AffineMap.toFun
  coe_injective' := fun ⟨f, f_linear, f_add⟩ ⟨g, g_linear, g_add⟩ => fun (h : f = g) => by
    cases' (AddTorsor.Nonempty : Nonempty P1) with p
    congr with v
    apply vadd_right_cancel (f p)
    erw [← f_add, h, ← g_add]
#align affine_map.fun_like AffineMap.funLike

instance AffineMap.hasCoeToFun (k : Type _) {V1 : Type _} (P1 : Type _) {V2 : Type _} (P2 : Type _)
    [Ring k] [AddCommGroup V1] [Module k V1] [AffineSpace V1 P1] [AddCommGroup V2] [Module k V2]
    [AffineSpace V2 P2] : CoeFun (P1 →ᵃ[k] P2) fun _ => P1 → P2 :=
  FunLike.hasCoeToFun
#align affine_map.has_coe_to_fun AffineMap.hasCoeToFun

namespace LinearMap

<<<<<<< HEAD
variable {k V₁ V₂ : Type _} [Ring k] [AddCommGroup V₁] [Module k V₁] [AddCommGroup V₂] [Module k V₂]
  (f : V₁ →ₗ[k] V₂)
=======
variable {k : Type _} {V₁ : Type _} {V₂ : Type _} [Ring k] [AddCommGroup V₁] [Module k V₁]
  [AddCommGroup V₂] [Module k V₂] (f : V₁ →ₗ[k] V₂)
>>>>>>> 5163d8ce

/-- Reinterpret a linear map as an affine map. -/
def toAffineMap : V₁ →ᵃ[k] V₂ where
  toFun := f
  linear := f
  map_vadd' p v := f.map_add v p
#align linear_map.to_affine_map LinearMap.toAffineMap

attribute [coe] AffineMap.toFun

@[simp]
theorem coe_toAffineMap : ⇑f.toAffineMap = f :=
  rfl
#align linear_map.coe_to_affine_map LinearMap.coe_toAffineMap

@[simp]
theorem toAffineMap_linear : f.toAffineMap.linear = f :=
  rfl
#align linear_map.to_affine_map_linear LinearMap.toAffineMap_linear

end LinearMap

namespace AffineMap

variable {k V1 P1 V2 P2 V3 P3 V4 P4 : Type _} [Ring k] [AddCommGroup V1] [Module k V1]
  [AffineSpace V1 P1] [AddCommGroup V2] [Module k V2] [AffineSpace V2 P2] [AddCommGroup V3]
  [Module k V3] [AffineSpace V3 P3] [AddCommGroup V4] [Module k V4] [AffineSpace V4 P4]

/-- Constructing an affine map and coercing back to a function
produces the same map. -/
@[simp]
theorem coe_mk (f : P1 → P2) (linear add) : ((mk f linear add : P1 →ᵃ[k] P2) : P1 → P2) = f :=
<<<<<<< HEAD
  by simp only
=======
  rfl
>>>>>>> 5163d8ce
#align affine_map.coe_mk AffineMap.coe_mk

/-- `to_fun` is the same as the result of coercing to a function. -/
@[simp]
theorem toFun_eq_coe (f : P1 →ᵃ[k] P2) : f.toFun = ⇑f :=
  rfl
#align affine_map.to_fun_eq_coe AffineMap.toFun_eq_coe

/-- An affine map on the result of adding a vector to a point produces
the same result as the linear map applied to that vector, added to the
affine map applied to that point. -/
@[simp]
theorem map_vadd (f : P1 →ᵃ[k] P2) (p : P1) (v : V1) : f (v +ᵥ p) = f.linear v +ᵥ f p :=
  f.map_vadd' p v
#align affine_map.map_vadd AffineMap.map_vadd

/-- The linear map on the result of subtracting two points is the
result of subtracting the result of the affine map on those two
points. -/
@[simp]
theorem linearMap_vsub (f : P1 →ᵃ[k] P2) (p1 p2 : P1) : f.linear (p1 -ᵥ p2) = f p1 -ᵥ f p2 := by
  conv_rhs => rw [← vsub_vadd p1 p2, map_vadd, vadd_vsub]
#align affine_map.linear_map_vsub AffineMap.linearMap_vsub

/-- Two affine maps are equal if they coerce to the same function. -/
@[ext]
theorem ext {f g : P1 →ᵃ[k] P2} (h : ∀ p, f p = g p) : f = g :=
  FunLike.ext _ _ h
#align affine_map.ext AffineMap.ext

theorem ext_iff {f g : P1 →ᵃ[k] P2} : f = g ↔ ∀ p, f p = g p :=
  ⟨fun h _ => h ▸ rfl, ext⟩
#align affine_map.ext_iff AffineMap.ext_iff

theorem coeFn_injective : @Function.Injective (P1 →ᵃ[k] P2) (P1 → P2) (⇑) :=
  FunLike.coe_injective
#align affine_map.coe_fn_injective AffineMap.coeFn_injective

protected theorem congr_arg (f : P1 →ᵃ[k] P2) {x y : P1} (h : x = y) : f x = f y :=
  congr_arg _ h
#align affine_map.congr_arg AffineMap.congr_arg

protected theorem congr_fun {f g : P1 →ᵃ[k] P2} (h : f = g) (x : P1) : f x = g x :=
  h ▸ rfl
#align affine_map.congr_fun AffineMap.congr_fun

variable (k P1)

/-- The constant function as an `AffineMap`. -/
def const (p : P2) : P1 →ᵃ[k] P2 where
  toFun := Function.const P1 p
  linear := 0
  map_vadd' _ _ := by simp
#align affine_map.const AffineMap.const

@[simp]
theorem coe_const (p : P2) : ⇑(const k P1 p) = Function.const P1 p :=
  rfl
#align affine_map.coe_const AffineMap.coe_const

-- Porting note: new theorem
@[simp]
theorem const_apply (p : P2) : (const k P1 p) q = p := rfl

@[simp]
theorem const_linear (p : P2) : (const k P1 p).linear = 0 :=
  rfl
#align affine_map.const_linear AffineMap.const_linear

variable {k P1}

theorem linear_eq_zero_iff_exists_const (f : P1 →ᵃ[k] P2) : f.linear = 0 ↔ ∃ q, f = const k P1 q :=
  by
  refine' ⟨fun h => _, fun h => _⟩
  · use f (Classical.arbitrary P1)
    ext
    rw [coe_const, Function.const_apply, ← @vsub_eq_zero_iff_eq V2, ← f.linearMap_vsub, h,
      LinearMap.zero_apply]
  · rcases h with ⟨q, rfl⟩
    exact const_linear k P1 q
#align affine_map.linear_eq_zero_iff_exists_const AffineMap.linear_eq_zero_iff_exists_const

instance nonempty : Nonempty (P1 →ᵃ[k] P2) :=
  (AddTorsor.Nonempty : Nonempty P2).elim fun p => ⟨const k P1 p⟩
#align affine_map.nonempty AffineMap.nonempty

/-- Construct an affine map by verifying the relation between the map and its linear part at one
base point. Namely, this function takes a map `f : P₁ → P₂`, a linear map `f' : V₁ →ₗ[k] V₂`, and
a point `p` such that for any other point `p'` we have `f p' = f' (p' -ᵥ p) +ᵥ f p`. -/
def mk' (f : P1 → P2) (f' : V1 →ₗ[k] V2) (p : P1) (h : ∀ p' : P1, f p' = f' (p' -ᵥ p) +ᵥ f p) :
    P1 →ᵃ[k] P2 where
  toFun := f
  linear := f'
  map_vadd' p' v := by rw [h, h p', vadd_vsub_assoc, f'.map_add, vadd_vadd]
#align affine_map.mk' AffineMap.mk'

@[simp]
theorem coe_mk' (f : P1 → P2) (f' : V1 →ₗ[k] V2) (p h) : ⇑(mk' f f' p h) = f :=
  rfl
#align affine_map.coe_mk' AffineMap.coe_mk'

@[simp]
theorem mk'_linear (f : P1 → P2) (f' : V1 →ₗ[k] V2) (p h) : (mk' f f' p h).linear = f' :=
  rfl
#align affine_map.mk'_linear AffineMap.mk'_linear

section SMul

variable {R : Type _} [Monoid R] [DistribMulAction R V2] [SMulCommClass k R V2]
/-- The space of affine maps to a module inherits an `R`-action from the action on its codomain. -/
instance mulAction : MulAction R (P1 →ᵃ[k] V2) where
  -- porting note: `map_vadd` is `simp`, but we still have to pass it explicitly
  smul c f := ⟨c • ⇑f, c • f.linear, fun p v => by simp [smul_add, map_vadd f]⟩
  one_smul f := ext fun p => one_smul _ _
  mul_smul c₁ c₂ f := ext fun p => mul_smul _ _ _

@[simp, norm_cast]
theorem coe_smul (c : R) (f : P1 →ᵃ[k] V2) : ⇑(c • f) = c • ⇑f :=
  rfl
#align affine_map.coe_smul AffineMap.coe_smul

@[simp]
theorem smul_linear (t : R) (f : P1 →ᵃ[k] V2) : (t • f).linear = t • f.linear :=
  rfl
#align affine_map.smul_linear AffineMap.smul_linear

-- Porting note: Workaround for lean4#2074
instance [DistribMulAction Rᵐᵒᵖ V2] [IsCentralScalar R V2] : SMulCommClass k Rᵐᵒᵖ V2 :=
SMulCommClass.op_right

instance isCentralScalar [DistribMulAction Rᵐᵒᵖ V2] [IsCentralScalar R V2] :
  IsCentralScalar R (P1 →ᵃ[k] V2) where
    op_smul_eq_smul _r _x := ext fun _ => op_smul_eq_smul _ _

end SMul

instance : Zero (P1 →ᵃ[k] V2) where zero := ⟨0, 0, fun _ _ => (zero_vadd _ _).symm⟩

instance : Add (P1 →ᵃ[k] V2)
    where add f g := ⟨f + g, f.linear + g.linear,
      -- porting note: `simp` needs lemmas to be expressions
      fun p v => by simp [add_add_add_comm, (map_vadd)]⟩

instance : Sub (P1 →ᵃ[k] V2)
    where sub f g := ⟨f - g, f.linear - g.linear,
      -- porting note: `simp` needs lemmas to be expressions
      fun p v => by simp [sub_add_sub_comm, (map_vadd)]⟩

instance : Neg (P1 →ᵃ[k] V2)
    where neg f := ⟨-f, -f.linear, fun p v => by simp [add_comm, map_vadd f]⟩

@[simp, norm_cast]
theorem coe_zero : ⇑(0 : P1 →ᵃ[k] V2) = 0 :=
  rfl
#align affine_map.coe_zero AffineMap.coe_zero

@[simp, norm_cast]
theorem coe_add (f g : P1 →ᵃ[k] V2) : ⇑(f + g) = f + g :=
  rfl
#align affine_map.coe_add AffineMap.coe_add

@[simp, norm_cast]
theorem coe_neg (f : P1 →ᵃ[k] V2) : ⇑(-f) = -f :=
  rfl
#align affine_map.coe_neg AffineMap.coe_neg

@[simp, norm_cast]
theorem coe_sub (f g : P1 →ᵃ[k] V2) : ⇑(f - g) = f - g :=
  rfl
#align affine_map.coe_sub AffineMap.coe_sub

@[simp]
theorem zero_linear : (0 : P1 →ᵃ[k] V2).linear = 0 :=
  rfl
#align affine_map.zero_linear AffineMap.zero_linear

@[simp]
theorem add_linear (f g : P1 →ᵃ[k] V2) : (f + g).linear = f.linear + g.linear :=
  rfl
#align affine_map.add_linear AffineMap.add_linear

@[simp]
theorem sub_linear (f g : P1 →ᵃ[k] V2) : (f - g).linear = f.linear - g.linear :=
  rfl
#align affine_map.sub_linear AffineMap.sub_linear

@[simp]
theorem neg_linear (f : P1 →ᵃ[k] V2) : (-f).linear = -f.linear :=
  rfl
#align affine_map.neg_linear AffineMap.neg_linear

/-- The set of affine maps to a vector space is an additive commutative group. -/
instance : AddCommGroup (P1 →ᵃ[k] V2) :=
  coeFn_injective.addCommGroup _ coe_zero coe_add coe_neg coe_sub (fun _ _ => coe_smul _ _)
    fun _ _ => coe_smul _ _

/-- The space of affine maps from `P1` to `P2` is an affine space over the space of affine maps
from `P1` to the vector space `V2` corresponding to `P2`. -/
instance : AffineSpace (P1 →ᵃ[k] V2) (P1 →ᵃ[k] P2) where
  vadd f g :=
    ⟨fun p => f p +ᵥ g p, f.linear + g.linear,
      -- porting note: `simp` needs lemmas to be expressions
      fun p v => by simp [vadd_vadd, add_right_comm, (map_vadd)]⟩
  zero_vadd f := ext fun p => zero_vadd _ (f p)
  add_vadd f₁ f₂ f₃ := ext fun p => add_vadd (f₁ p) (f₂ p) (f₃ p)
  vsub f g :=
    ⟨fun p => f p -ᵥ g p, f.linear - g.linear, fun p v => by
      -- porting note: `simp` needs lemmas to be expressions
      simp [(map_vadd), (vsub_vadd_eq_vsub_sub), (vadd_vsub_assoc),
        add_sub, sub_add_eq_add_sub]⟩
  vsub_vadd' f g := ext fun p => vsub_vadd (f p) (g p)
  vadd_vsub' f g := ext fun p => vadd_vsub (f p) (g p)

@[simp]
theorem vadd_apply (f : P1 →ᵃ[k] V2) (g : P1 →ᵃ[k] P2) (p : P1) : (f +ᵥ g) p = f p +ᵥ g p :=
  rfl
#align affine_map.vadd_apply AffineMap.vadd_apply

@[simp]
theorem vsub_apply (f g : P1 →ᵃ[k] P2) (p : P1) : (f -ᵥ g : P1 →ᵃ[k] V2) p = f p -ᵥ g p :=
  rfl
#align affine_map.vsub_apply AffineMap.vsub_apply

/-- `Prod.fst` as an `AffineMap`. -/
def fst : P1 × P2 →ᵃ[k] P1 where
  toFun := Prod.fst
  linear := LinearMap.fst k V1 V2
  map_vadd' _ _ := rfl
#align affine_map.fst AffineMap.fst

@[simp]
theorem coe_fst : ⇑(fst : P1 × P2 →ᵃ[k] P1) = Prod.fst :=
  rfl
#align affine_map.coe_fst AffineMap.coe_fst

@[simp]
theorem fst_linear : (fst : P1 × P2 →ᵃ[k] P1).linear = LinearMap.fst k V1 V2 :=
  rfl
#align affine_map.fst_linear AffineMap.fst_linear

/-- `Prod.snd` as an `AffineMap`. -/
def snd : P1 × P2 →ᵃ[k] P2 where
  toFun := Prod.snd
  linear := LinearMap.snd k V1 V2
  map_vadd' _ _ := rfl
#align affine_map.snd AffineMap.snd

@[simp]
theorem coe_snd : ⇑(snd : P1 × P2 →ᵃ[k] P2) = Prod.snd :=
  rfl
#align affine_map.coe_snd AffineMap.coe_snd

@[simp]
theorem snd_linear : (snd : P1 × P2 →ᵃ[k] P2).linear = LinearMap.snd k V1 V2 :=
  rfl
#align affine_map.snd_linear AffineMap.snd_linear

variable (k P1)
/-- Identity map as an affine map. -/
nonrec def id : P1 →ᵃ[k] P1 where
  toFun := id
  linear := LinearMap.id
  map_vadd' _ _ := rfl
#align affine_map.id AffineMap.id

/-- The identity affine map acts as the identity. -/
@[simp]
theorem coe_id : ⇑(id k P1) = _root_.id :=
  rfl
#align affine_map.coe_id AffineMap.coe_id

@[simp]
theorem id_linear : (id k P1).linear = LinearMap.id :=
  rfl
#align affine_map.id_linear AffineMap.id_linear

variable {P1}

/-- The identity affine map acts as the identity. -/
theorem id_apply (p : P1) : id k P1 p = p :=
  rfl
#align affine_map.id_apply AffineMap.id_apply

variable {k}

instance : Inhabited (P1 →ᵃ[k] P1) :=
  ⟨id k P1⟩

/-- Composition of affine maps. -/
def comp (f : P2 →ᵃ[k] P3) (g : P1 →ᵃ[k] P2) : P1 →ᵃ[k] P3 where
  toFun := f ∘ g
  linear := f.linear.comp g.linear
  map_vadd' := by
    intro p v
    rw [Function.comp_apply, g.map_vadd, f.map_vadd]
    rfl
#align affine_map.comp AffineMap.comp

/-- Composition of affine maps acts as applying the two functions. -/
@[simp]
theorem coe_comp (f : P2 →ᵃ[k] P3) (g : P1 →ᵃ[k] P2) : ⇑(f.comp g) = f ∘ g :=
  rfl
#align affine_map.coe_comp AffineMap.coe_comp

/-- Composition of affine maps acts as applying the two functions. -/
theorem comp_apply (f : P2 →ᵃ[k] P3) (g : P1 →ᵃ[k] P2) (p : P1) : f.comp g p = f (g p) :=
  rfl
#align affine_map.comp_apply AffineMap.comp_apply

@[simp]
theorem comp_id (f : P1 →ᵃ[k] P2) : f.comp (id k P1) = f :=
  ext fun _ => rfl
#align affine_map.comp_id AffineMap.comp_id

@[simp]
theorem id_comp (f : P1 →ᵃ[k] P2) : (id k P2).comp f = f :=
  ext fun _ => rfl
#align affine_map.id_comp AffineMap.id_comp

theorem comp_assoc (f₃₄ : P3 →ᵃ[k] P4) (f₂₃ : P2 →ᵃ[k] P3) (f₁₂ : P1 →ᵃ[k] P2) :
    (f₃₄.comp f₂₃).comp f₁₂ = f₃₄.comp (f₂₃.comp f₁₂) :=
  rfl
#align affine_map.comp_assoc AffineMap.comp_assoc

instance : Monoid (P1 →ᵃ[k] P1) where
  one := id k P1
  mul := comp
  one_mul := id_comp
  mul_one := comp_id
  mul_assoc := comp_assoc

@[simp]
theorem coe_mul (f g : P1 →ᵃ[k] P1) : ⇑(f * g) = f ∘ g :=
  rfl
#align affine_map.coe_mul AffineMap.coe_mul

@[simp]
theorem coe_one : ⇑(1 : P1 →ᵃ[k] P1) = _root_.id :=
  rfl
#align affine_map.coe_one AffineMap.coe_one

/-- `AffineMap.linear` on endomorphisms is a `MonoidHom`. -/
@[simps]
def linearHom : (P1 →ᵃ[k] P1) →* V1 →ₗ[k] V1 where
  toFun := linear
  map_one' := rfl
  map_mul' _ _ := rfl
#align affine_map.linear_hom AffineMap.linearHom

@[simp]
theorem linear_injective_iff (f : P1 →ᵃ[k] P2) :
    Function.Injective f.linear ↔ Function.Injective f := by
  obtain ⟨p⟩ := (inferInstance : Nonempty P1)
  have h : ⇑f.linear = (Equiv.vaddConst (f p)).symm ∘ f ∘ Equiv.vaddConst p :=
    by
    ext v
    simp [f.map_vadd, vadd_vsub_assoc]
  rw [h, Equiv.comp_injective, Equiv.injective_comp]
#align affine_map.linear_injective_iff AffineMap.linear_injective_iff

@[simp]
theorem linear_surjective_iff (f : P1 →ᵃ[k] P2) :
    Function.Surjective f.linear ↔ Function.Surjective f := by
  obtain ⟨p⟩ := (inferInstance : Nonempty P1)
  have h : ⇑f.linear = (Equiv.vaddConst (f p)).symm ∘ f ∘ Equiv.vaddConst p :=
    by
    ext v
    simp [f.map_vadd, vadd_vsub_assoc]
  rw [h, Equiv.comp_surjective, Equiv.surjective_comp]
#align affine_map.linear_surjective_iff AffineMap.linear_surjective_iff

@[simp]
theorem linear_bijective_iff (f : P1 →ᵃ[k] P2) :
    Function.Bijective f.linear ↔ Function.Bijective f :=
  and_congr f.linear_injective_iff f.linear_surjective_iff
#align affine_map.linear_bijective_iff AffineMap.linear_bijective_iff

theorem image_vsub_image {s t : Set P1} (f : P1 →ᵃ[k] P2) :
    f '' s -ᵥ f '' t = f.linear '' (s -ᵥ t) := by
  ext v
  -- porting note: `simp` needs `Set.mem_vsub` to be an expression
  simp only [(Set.mem_vsub), Set.mem_image,
    exists_exists_and_eq_and, exists_and_left, ← f.linearMap_vsub]
  constructor
  · rintro ⟨x, hx, y, hy, hv⟩
    exact ⟨x -ᵥ y, ⟨x, hx, y, hy, rfl⟩, hv⟩
  · rintro ⟨-, ⟨x, hx, y, hy, rfl⟩, rfl⟩
    exact ⟨x, hx, y, hy, rfl⟩
#align affine_map.image_vsub_image AffineMap.image_vsub_image

/-! ### Definition of `AffineMap.lineMap` and lemmas about it -/

-- Porting note: Workaround for lean4#2074
instance : Module k k := Semiring.toModule

/-- The affine map from `k` to `P1` sending `0` to `p₀` and `1` to `p₁`. -/
def lineMap (p₀ p₁ : P1) : k →ᵃ[k] P1 :=
  ((LinearMap.id : k →ₗ[k] k).smulRight (p₁ -ᵥ p₀)).toAffineMap +ᵥ const k k p₀
#align affine_map.line_map AffineMap.lineMap

theorem coe_lineMap (p₀ p₁ : P1) : (lineMap p₀ p₁ : k → P1) = fun c => c • (p₁ -ᵥ p₀) +ᵥ p₀ :=
  rfl
#align affine_map.coe_line_map AffineMap.coe_lineMap

theorem lineMap_apply (p₀ p₁ : P1) (c : k) : lineMap p₀ p₁ c = c • (p₁ -ᵥ p₀) +ᵥ p₀ :=
  rfl
#align affine_map.line_map_apply AffineMap.lineMap_apply

theorem lineMap_apply_module' (p₀ p₁ : V1) (c : k) : lineMap p₀ p₁ c = c • (p₁ - p₀) + p₀ :=
  rfl
#align affine_map.line_map_apply_module' AffineMap.lineMap_apply_module'

theorem lineMap_apply_module (p₀ p₁ : V1) (c : k) : lineMap p₀ p₁ c = (1 - c) • p₀ + c • p₁ := by
  simp [lineMap_apply_module', smul_sub, sub_smul]; abel
#align affine_map.line_map_apply_module AffineMap.lineMap_apply_module

theorem lineMap_apply_ring' (a b c : k) : lineMap a b c = c * (b - a) + a :=
  rfl
#align affine_map.line_map_apply_ring' AffineMap.lineMap_apply_ring'

theorem lineMap_apply_ring (a b c : k) : lineMap a b c = (1 - c) * a + c * b :=
  lineMap_apply_module a b c
#align affine_map.line_map_apply_ring AffineMap.lineMap_apply_ring

theorem lineMap_vadd_apply (p : P1) (v : V1) (c : k) : lineMap p (v +ᵥ p) c = c • v +ᵥ p := by
  rw [lineMap_apply, vadd_vsub]
#align affine_map.line_map_vadd_apply AffineMap.lineMap_vadd_apply

@[simp]
theorem lineMap_linear (p₀ p₁ : P1) :
    (lineMap p₀ p₁ : k →ᵃ[k] P1).linear = LinearMap.id.smulRight (p₁ -ᵥ p₀) :=
  add_zero _
#align affine_map.line_map_linear AffineMap.lineMap_linear

theorem lineMap_same_apply (p : P1) (c : k) : lineMap p p c = p := by
  -- porting note: `simp` needs lemmas to be expressions
  simp [(lineMap_apply), (vsub_self)]
#align affine_map.line_map_same_apply AffineMap.lineMap_same_apply

@[simp]
theorem lineMap_same (p : P1) : lineMap p p = const k k p :=
  ext <| lineMap_same_apply p
#align affine_map.line_map_same AffineMap.lineMap_same

@[simp]
theorem lineMap_apply_zero (p₀ p₁ : P1) : lineMap p₀ p₁ (0 : k) = p₀ := by
  -- porting note: `simp` needs lemmas to be expressions
  simp [(lineMap_apply)]
#align affine_map.line_map_apply_zero AffineMap.lineMap_apply_zero

@[simp]
theorem lineMap_apply_one (p₀ p₁ : P1) : lineMap p₀ p₁ (1 : k) = p₁ := by
  -- porting note: `simp` needs lemmas to be expressions
  simp [(lineMap_apply), (vsub_vadd)]
#align affine_map.line_map_apply_one AffineMap.lineMap_apply_one

@[simp]
theorem lineMap_eq_lineMap_iff [NoZeroSMulDivisors k V1] {p₀ p₁ : P1} {c₁ c₂ : k} :
    lineMap p₀ p₁ c₁ = lineMap p₀ p₁ c₂ ↔ p₀ = p₁ ∨ c₁ = c₂ := by
  rw [lineMap_apply, lineMap_apply, ← @vsub_eq_zero_iff_eq V1, vadd_vsub_vadd_cancel_right, ←
    sub_smul, smul_eq_zero, sub_eq_zero, vsub_eq_zero_iff_eq, or_comm, eq_comm]
#align affine_map.line_map_eq_line_map_iff AffineMap.lineMap_eq_lineMap_iff

@[simp]
theorem lineMap_eq_left_iff [NoZeroSMulDivisors k V1] {p₀ p₁ : P1} {c : k} :
    lineMap p₀ p₁ c = p₀ ↔ p₀ = p₁ ∨ c = 0 := by
  rw [← @lineMap_eq_lineMap_iff k V1, lineMap_apply_zero]
#align affine_map.line_map_eq_left_iff AffineMap.lineMap_eq_left_iff

@[simp]
theorem lineMap_eq_right_iff [NoZeroSMulDivisors k V1] {p₀ p₁ : P1} {c : k} :
    lineMap p₀ p₁ c = p₁ ↔ p₀ = p₁ ∨ c = 1 := by
  rw [← @lineMap_eq_lineMap_iff k V1, lineMap_apply_one]
#align affine_map.line_map_eq_right_iff AffineMap.lineMap_eq_right_iff

variable (k)

theorem lineMap_injective [NoZeroSMulDivisors k V1] {p₀ p₁ : P1} (h : p₀ ≠ p₁) :
    Function.Injective (lineMap p₀ p₁ : k → P1) := fun _c₁ _c₂ hc =>
  (lineMap_eq_lineMap_iff.mp hc).resolve_left h
#align affine_map.line_map_injective AffineMap.lineMap_injective

variable {k}

@[simp]
theorem apply_lineMap (f : P1 →ᵃ[k] P2) (p₀ p₁ : P1) (c : k) :
    f (lineMap p₀ p₁ c) = lineMap (f p₀) (f p₁) c := by
  -- porting note: `simp` needs lemmas to be expressions
  simp [(lineMap_apply), (map_vadd), (linearMap_vsub)]
#align affine_map.apply_line_map AffineMap.apply_lineMap

@[simp]
theorem comp_lineMap (f : P1 →ᵃ[k] P2) (p₀ p₁ : P1) :
    f.comp (lineMap p₀ p₁) = lineMap (f p₀) (f p₁) :=
  ext <| f.apply_lineMap p₀ p₁
#align affine_map.comp_line_map AffineMap.comp_lineMap

@[simp]
theorem fst_lineMap (p₀ p₁ : P1 × P2) (c : k) : (lineMap p₀ p₁ c).1 = lineMap p₀.1 p₁.1 c :=
  fst.apply_lineMap p₀ p₁ c
#align affine_map.fst_line_map AffineMap.fst_lineMap

@[simp]
theorem snd_lineMap (p₀ p₁ : P1 × P2) (c : k) : (lineMap p₀ p₁ c).2 = lineMap p₀.2 p₁.2 c :=
  snd.apply_lineMap p₀ p₁ c
#align affine_map.snd_line_map AffineMap.snd_lineMap

theorem lineMap_symm (p₀ p₁ : P1) :
    lineMap p₀ p₁ = (lineMap p₁ p₀).comp (lineMap (1 : k) (0 : k)) := by
  rw [comp_lineMap]
  simp
#align affine_map.line_map_symm AffineMap.lineMap_symm

theorem lineMap_apply_one_sub (p₀ p₁ : P1) (c : k) : lineMap p₀ p₁ (1 - c) = lineMap p₁ p₀ c := by
  rw [lineMap_symm p₀, comp_apply]
  congr
  simp [lineMap_apply]
#align affine_map.line_map_apply_one_sub AffineMap.lineMap_apply_one_sub

@[simp]
theorem lineMap_vsub_left (p₀ p₁ : P1) (c : k) : lineMap p₀ p₁ c -ᵥ p₀ = c • (p₁ -ᵥ p₀) :=
  vadd_vsub _ _
#align affine_map.line_map_vsub_left AffineMap.lineMap_vsub_left

@[simp]
theorem left_vsub_lineMap (p₀ p₁ : P1) (c : k) : p₀ -ᵥ lineMap p₀ p₁ c = c • (p₀ -ᵥ p₁) := by
  rw [← neg_vsub_eq_vsub_rev, lineMap_vsub_left, ← smul_neg, neg_vsub_eq_vsub_rev]
#align affine_map.left_vsub_line_map AffineMap.left_vsub_lineMap

@[simp]
theorem lineMap_vsub_right (p₀ p₁ : P1) (c : k) : lineMap p₀ p₁ c -ᵥ p₁ = (1 - c) • (p₀ -ᵥ p₁) := by
  rw [← lineMap_apply_one_sub, lineMap_vsub_left]
#align affine_map.line_map_vsub_right AffineMap.lineMap_vsub_right

@[simp]
theorem right_vsub_lineMap (p₀ p₁ : P1) (c : k) : p₁ -ᵥ lineMap p₀ p₁ c = (1 - c) • (p₁ -ᵥ p₀) := by
  rw [← lineMap_apply_one_sub, left_vsub_lineMap]
#align affine_map.right_vsub_line_map AffineMap.right_vsub_lineMap

theorem lineMap_vadd_lineMap (v₁ v₂ : V1) (p₁ p₂ : P1) (c : k) :
    lineMap v₁ v₂ c +ᵥ lineMap p₁ p₂ c = lineMap (v₁ +ᵥ p₁) (v₂ +ᵥ p₂) c :=
  ((fst : V1 × P1 →ᵃ[k] V1) +ᵥ (snd : V1 × P1 →ᵃ[k] P1)).apply_lineMap (v₁, p₁) (v₂, p₂) c
#align affine_map.line_map_vadd_line_map AffineMap.lineMap_vadd_lineMap

theorem lineMap_vsub_lineMap (p₁ p₂ p₃ p₄ : P1) (c : k) :
    lineMap p₁ p₂ c -ᵥ lineMap p₃ p₄ c = lineMap (p₁ -ᵥ p₃) (p₂ -ᵥ p₄) c :=
  ((fst : P1 × P1 →ᵃ[k] P1) -ᵥ (snd : P1 × P1 →ᵃ[k] P1)).apply_lineMap (_, _) (_, _) c
#align affine_map.line_map_vsub_line_map AffineMap.lineMap_vsub_lineMap

/-- Decomposition of an affine map in the special case when the point space and vector space
are the same. -/
theorem decomp (f : V1 →ᵃ[k] V2) : (f : V1 → V2) = ⇑f.linear + fun _ => f 0 := by
  ext x
  calc
    f x = f.linear x +ᵥ f 0 := by rw [← f.map_vadd, vadd_eq_add, add_zero]
    _ = (f.linear + fun _ : V1 => f 0) x := rfl

#align affine_map.decomp AffineMap.decomp

/-- Decomposition of an affine map in the special case when the point space and vector space
are the same. -/
theorem decomp' (f : V1 →ᵃ[k] V2) : (f.linear : V1 → V2) = ⇑f - fun _ => f 0 := by
  rw [decomp]
  simp only [LinearMap.map_zero, Pi.add_apply, add_sub_cancel, zero_add]
#align affine_map.decomp' AffineMap.decomp'

theorem image_uIcc {k : Type _} [LinearOrderedField k] (f : k →ᵃ[k] k) (a b : k) :
    f '' Set.uIcc a b = Set.uIcc (f a) (f b) := by
  have : ⇑f = (fun x => x + f 0) ∘ fun x => x * (f 1 - f 0) := by
    ext x
    change f x = x • (f 1 -ᵥ f 0) +ᵥ f 0
    rw [← f.linearMap_vsub, ← f.linear.map_smul, ← f.map_vadd]
    simp only [vsub_eq_sub, add_zero, mul_one, vadd_eq_add, sub_zero, smul_eq_mul]
  rw [this, Set.image_comp]
  simp only [Set.image_add_const_uIcc, Set.image_mul_const_uIcc, Function.comp_apply]
#align affine_map.image_uIcc AffineMap.image_uIcc

section

variable {ι : Type _} {V : ∀ _ : ι, Type _} {P : ∀ _ : ι, Type _} [∀ i, AddCommGroup (V i)]
  [∀ i, Module k (V i)] [∀ i, AddTorsor (V i) (P i)]

-- Workaround for lean4#2074
instance : AffineSpace (∀ i : ι, (V i)) (∀ i : ι, P i) := Pi.instAddTorsorForAllForAllAddGroup

/-- Evaluation at a point as an affine map. -/
def proj (i : ι) : (∀ i : ι, P i) →ᵃ[k] P i where
  toFun f := f i
  linear := @LinearMap.proj k ι _ V _ _ i
  map_vadd' _ _ := rfl
#align affine_map.proj AffineMap.proj

@[simp]
theorem proj_apply (i : ι) (f : ∀ i, P i) : @proj k _ ι V P _ _ _ i f = f i :=
  rfl
#align affine_map.proj_apply AffineMap.proj_apply

@[simp]
theorem proj_linear (i : ι) : (@proj k _ ι V P _ _ _ i).linear = @LinearMap.proj k ι _ V _ _ i :=
  rfl
#align affine_map.proj_linear AffineMap.proj_linear

theorem pi_lineMap_apply (f g : ∀ i, P i) (c : k) (i : ι) :
    lineMap f g c i = lineMap (f i) (g i) c :=
  (proj i : (∀ i, P i) →ᵃ[k] P i).apply_lineMap f g c
#align affine_map.pi_line_map_apply AffineMap.pi_lineMap_apply

end

end AffineMap

namespace AffineMap

variable {R k V1 P1 V2 : Type _}

section Ring

variable [Ring k] [AddCommGroup V1] [AffineSpace V1 P1] [AddCommGroup V2]

variable [Module k V1] [Module k V2]

section DistribMulAction

variable [Monoid R] [DistribMulAction R V2] [SMulCommClass k R V2]

/-- The space of affine maps to a module inherits an `R`-action from the action on its codomain. -/
instance distribMulAction : DistribMulAction R (P1 →ᵃ[k] V2) where
  smul_add _c _f _g := ext fun _p => smul_add _ _ _
  smul_zero _c := ext fun _p => smul_zero _

end DistribMulAction

section Module

variable [Semiring R] [Module R V2] [SMulCommClass k R V2]

/-- The space of affine maps taking values in an `R`-module is an `R`-module. -/
instance : Module R (P1 →ᵃ[k] V2) :=
  { AffineMap.distribMulAction with
    smul := (· • ·)
    add_smul := fun _ _ _ => ext fun _ => add_smul _ _ _
    zero_smul := fun _ => ext fun _ => zero_smul _ _ }

variable (R)

-- Porting note: Workarounds for lean4#2074
instance : AddCommMonoid (V1 →ₗ[k] V2) := LinearMap.addCommMonoid
instance : AddCommMonoid (V2 × (V1 →ₗ[k] V2)) := Prod.instAddCommMonoidSum
instance : Module R (V1 →ₗ[k] V2) := LinearMap.instModuleLinearMapAddCommMonoid
instance : Module R (V2 × (V1 →ₗ[k] V2)) := Prod.module

/-- The space of affine maps between two modules is linearly equivalent to the product of the
domain with the space of linear maps, by taking the value of the affine map at `(0 : V1)` and the
linear part.

See note [bundled maps over different rings]-/
@[simps]
def toConstProdLinearMap : (V1 →ᵃ[k] V2) ≃ₗ[R] V2 × (V1 →ₗ[k] V2) where
  toFun f := ⟨f 0, f.linear⟩
  invFun p := p.2.toAffineMap + const k V1 p.1
  left_inv f := by
    ext
    rw [f.decomp]
    simp [const_apply _ _]  -- porting note: `simp` needs `_`s to use this lemma
  right_inv := by
    rintro ⟨v, f⟩
    ext <;> simp [const_apply _ _, const_linear _ _]  -- porting note: `simp` needs `_`s
  map_add' := by simp
  map_smul' := by simp
#align affine_map.to_const_prod_linear_map AffineMap.toConstProdLinearMap

end Module

end Ring

section CommRing

variable [CommRing k] [AddCommGroup V1] [AffineSpace V1 P1] [AddCommGroup V2]

variable [Module k V1] [Module k V2]

/-- `homothety c r` is the homothety (also known as dilation) about `c` with scale factor `r`. -/
def homothety (c : P1) (r : k) : P1 →ᵃ[k] P1 :=
  r • (id k P1 -ᵥ const k P1 c) +ᵥ const k P1 c
#align affine_map.homothety AffineMap.homothety

theorem homothety_def (c : P1) (r : k) :
    homothety c r = r • (id k P1 -ᵥ const k P1 c) +ᵥ const k P1 c :=
  rfl
#align affine_map.homothety_def AffineMap.homothety_def

theorem homothety_apply (c : P1) (r : k) (p : P1) : homothety c r p = r • (p -ᵥ c : V1) +ᵥ c :=
  rfl
#align affine_map.homothety_apply AffineMap.homothety_apply

theorem homothety_eq_lineMap (c : P1) (r : k) (p : P1) : homothety c r p = lineMap c p r :=
  rfl
#align affine_map.homothety_eq_line_map AffineMap.homothety_eq_lineMap

@[simp]
theorem homothety_one (c : P1) : homothety c (1 : k) = id k P1 := by
  ext p
  simp [homothety_apply]
#align affine_map.homothety_one AffineMap.homothety_one

@[simp]
theorem homothety_apply_same (c : P1) (r : k) : homothety c r c = c :=
  lineMap_same_apply c r
#align affine_map.homothety_apply_same AffineMap.homothety_apply_same

theorem homothety_mul_apply (c : P1) (r₁ r₂ : k) (p : P1) :
    homothety c (r₁ * r₂) p = homothety c r₁ (homothety c r₂ p) := by
  simp only [homothety_apply, mul_smul, vadd_vsub]
#align affine_map.homothety_mul_apply AffineMap.homothety_mul_apply

theorem homothety_mul (c : P1) (r₁ r₂ : k) :
    homothety c (r₁ * r₂) = (homothety c r₁).comp (homothety c r₂) :=
  ext <| homothety_mul_apply c r₁ r₂
#align affine_map.homothety_mul AffineMap.homothety_mul

@[simp]
theorem homothety_zero (c : P1) : homothety c (0 : k) = const k P1 c := by
  ext p
  simp [homothety_apply]
#align affine_map.homothety_zero AffineMap.homothety_zero

@[simp]
theorem homothety_add (c : P1) (r₁ r₂ : k) :
    homothety c (r₁ + r₂) = r₁ • (id k P1 -ᵥ const k P1 c) +ᵥ homothety c r₂ := by
  simp only [homothety_def, add_smul, vadd_vadd]
#align affine_map.homothety_add AffineMap.homothety_add

/-- `homothety` as a multiplicative monoid homomorphism. -/
def homothetyHom (c : P1) : k →* P1 →ᵃ[k] P1 where
  toFun := homothety c
  map_one' := homothety_one c
  map_mul' := homothety_mul c
#align affine_map.homothety_hom AffineMap.homothetyHom

@[simp]
theorem coe_homothetyHom (c : P1) : ⇑(homothetyHom c : k →* _) = homothety c :=
  rfl
#align affine_map.coe_homothety_hom AffineMap.coe_homothetyHom

/-- `homothety` as an affine map. -/
def homothetyAffine (c : P1) : k →ᵃ[k] P1 →ᵃ[k] P1 :=
  ⟨homothety c, (LinearMap.lsmul k _).flip (id k P1 -ᵥ const k P1 c),
    Function.swap (homothety_add c)⟩
#align affine_map.homothety_affine AffineMap.homothetyAffine

@[simp]
theorem coe_homothetyAffine (c : P1) : ⇑(homothetyAffine c : k →ᵃ[k] _) = homothety c :=
  rfl
#align affine_map.coe_homothety_affine AffineMap.coe_homothetyAffine

end CommRing

end AffineMap

section

variable {𝕜 E F : Type _} [Ring 𝕜] [AddCommGroup E] [AddCommGroup F] [Module 𝕜 E] [Module 𝕜 F]

/-- Applying an affine map to an affine combination of two points yields an affine combination of
the images. -/
theorem Convex.combo_affine_apply {x y : E} {a b : 𝕜} {f : E →ᵃ[𝕜] F} (h : a + b = 1) :
    f (a • x + b • y) = a • f x + b • f y := by
  simp only [Convex.combo_eq_smul_sub_add h, ← vsub_eq_sub]
  exact f.apply_lineMap _ _ _
#align convex.combo_affine_apply Convex.combo_affine_apply

end<|MERGE_RESOLUTION|>--- conflicted
+++ resolved
@@ -46,11 +46,6 @@
 * https://en.wikipedia.org/wiki/Principal_homogeneous_space
 -/
 
-<<<<<<< HEAD
-open Affine
-
-=======
->>>>>>> 5163d8ce
 -- Porting note: Workaround for lean4#2074
 attribute [-instance] Ring.toNonAssocRing
 
@@ -90,13 +85,8 @@
 
 namespace LinearMap
 
-<<<<<<< HEAD
-variable {k V₁ V₂ : Type _} [Ring k] [AddCommGroup V₁] [Module k V₁] [AddCommGroup V₂] [Module k V₂]
-  (f : V₁ →ₗ[k] V₂)
-=======
 variable {k : Type _} {V₁ : Type _} {V₂ : Type _} [Ring k] [AddCommGroup V₁] [Module k V₁]
   [AddCommGroup V₂] [Module k V₂] (f : V₁ →ₗ[k] V₂)
->>>>>>> 5163d8ce
 
 /-- Reinterpret a linear map as an affine map. -/
 def toAffineMap : V₁ →ᵃ[k] V₂ where
@@ -129,11 +119,7 @@
 produces the same map. -/
 @[simp]
 theorem coe_mk (f : P1 → P2) (linear add) : ((mk f linear add : P1 →ᵃ[k] P2) : P1 → P2) = f :=
-<<<<<<< HEAD
-  by simp only
-=======
-  rfl
->>>>>>> 5163d8ce
+  rfl
 #align affine_map.coe_mk AffineMap.coe_mk
 
 /-- `to_fun` is the same as the result of coercing to a function. -/
