/-
Copyright (c) 2020 Joseph Myers. All rights reserved.
Released under Apache 2.0 license as described in the file LICENSE.
Authors: Joseph Myers
-/
import Mathlib.Data.Set.Pointwise.Interval
import Mathlib.LinearAlgebra.AffineSpace.Basic
import Mathlib.LinearAlgebra.BilinearMap
import Mathlib.LinearAlgebra.Pi
import Mathlib.LinearAlgebra.Prod

#align_import linear_algebra.affine_space.affine_map from "leanprover-community/mathlib"@"bd1fc183335ea95a9519a1630bcf901fe9326d83"

/-!
# Affine maps

This file defines affine maps.

## Main definitions

* `AffineMap` is the type of affine maps between two affine spaces with the same ring `k`.  Various
  basic examples of affine maps are defined, including `const`, `id`, `lineMap` and `homothety`.

## Notations

* `P1 →ᵃ[k] P2` is a notation for `AffineMap k P1 P2`;
* `AffineSpace V P`: a localized notation for `AddTorsor V P` defined in
  `LinearAlgebra.AffineSpace.Basic`.

## Implementation notes

`outParam` is used in the definition of `[AddTorsor V P]` to make `V` an implicit argument
(deduced from `P`) in most cases. As for modules, `k` is an explicit argument rather than implied by
`P` or `V`.

This file only provides purely algebraic definitions and results. Those depending on analysis or
topology are defined elsewhere; see `Analysis.NormedSpace.AddTorsor` and
`Topology.Algebra.Affine`.

## References

* https://en.wikipedia.org/wiki/Affine_space
* https://en.wikipedia.org/wiki/Principal_homogeneous_space
-/

open Affine

/-- An `AffineMap k P1 P2` (notation: `P1 →ᵃ[k] P2`) is a map from `P1` to `P2` that
induces a corresponding linear map from `V1` to `V2`. -/
structure AffineMap (k : Type*) {V1 : Type*} (P1 : Type*) {V2 : Type*} (P2 : Type*) [Ring k]
  [AddCommGroup V1] [Module k V1] [AffineSpace V1 P1] [AddCommGroup V2] [Module k V2]
  [AffineSpace V2 P2] where
  toFun : P1 → P2
  linear : V1 →ₗ[k] V2
  map_vadd' : ∀ (p : P1) (v : V1), toFun (v +ᵥ p) = linear v +ᵥ toFun p
#align affine_map AffineMap

/-- An `AffineMap k P1 P2` (notation: `P1 →ᵃ[k] P2`) is a map from `P1` to `P2` that
induces a corresponding linear map from `V1` to `V2`. -/
notation:25 P1 " →ᵃ[" k:25 "] " P2:0 => AffineMap k P1 P2

instance AffineMap.instFunLike (k : Type*) {V1 : Type*} (P1 : Type*) {V2 : Type*} (P2 : Type*)
    [Ring k] [AddCommGroup V1] [Module k V1] [AffineSpace V1 P1] [AddCommGroup V2] [Module k V2]
    [AffineSpace V2 P2] : FunLike (P1 →ᵃ[k] P2) P1 P2 where
  coe := AffineMap.toFun
  coe_injective' := fun ⟨f, f_linear, f_add⟩ ⟨g, g_linear, g_add⟩ => fun (h : f = g) => by
    cases' (AddTorsor.nonempty : Nonempty P1) with p
    congr with v
    apply vadd_right_cancel (f p)
    erw [← f_add, h, ← g_add]
#align affine_map.fun_like AffineMap.instFunLike

instance AffineMap.hasCoeToFun (k : Type*) {V1 : Type*} (P1 : Type*) {V2 : Type*} (P2 : Type*)
    [Ring k] [AddCommGroup V1] [Module k V1] [AffineSpace V1 P1] [AddCommGroup V2] [Module k V2]
    [AffineSpace V2 P2] : CoeFun (P1 →ᵃ[k] P2) fun _ => P1 → P2 :=
  DFunLike.hasCoeToFun
#align affine_map.has_coe_to_fun AffineMap.hasCoeToFun

namespace LinearMap

variable {k : Type*} {V₁ : Type*} {V₂ : Type*} [Ring k] [AddCommGroup V₁] [Module k V₁]
  [AddCommGroup V₂] [Module k V₂] (f : V₁ →ₗ[k] V₂)

/-- Reinterpret a linear map as an affine map. -/
def toAffineMap : V₁ →ᵃ[k] V₂ where
  toFun := f
  linear := f
  map_vadd' p v := f.map_add v p
#align linear_map.to_affine_map LinearMap.toAffineMap

@[simp]
theorem coe_toAffineMap : ⇑f.toAffineMap = f :=
  rfl
#align linear_map.coe_to_affine_map LinearMap.coe_toAffineMap

@[simp]
theorem toAffineMap_linear : f.toAffineMap.linear = f :=
  rfl
#align linear_map.to_affine_map_linear LinearMap.toAffineMap_linear

end LinearMap

namespace AffineMap

variable {k : Type*} {V1 : Type*} {P1 : Type*} {V2 : Type*} {P2 : Type*} {V3 : Type*}
  {P3 : Type*} {V4 : Type*} {P4 : Type*} [Ring k] [AddCommGroup V1] [Module k V1]
  [AffineSpace V1 P1] [AddCommGroup V2] [Module k V2] [AffineSpace V2 P2] [AddCommGroup V3]
  [Module k V3] [AffineSpace V3 P3] [AddCommGroup V4] [Module k V4] [AffineSpace V4 P4]

/-- Constructing an affine map and coercing back to a function
produces the same map. -/
@[simp]
theorem coe_mk (f : P1 → P2) (linear add) : ((mk f linear add : P1 →ᵃ[k] P2) : P1 → P2) = f :=
  rfl
#align affine_map.coe_mk AffineMap.coe_mk

/-- `toFun` is the same as the result of coercing to a function. -/
@[simp]
theorem toFun_eq_coe (f : P1 →ᵃ[k] P2) : f.toFun = ⇑f :=
  rfl
#align affine_map.to_fun_eq_coe AffineMap.toFun_eq_coe

/-- An affine map on the result of adding a vector to a point produces
the same result as the linear map applied to that vector, added to the
affine map applied to that point. -/
@[simp]
theorem map_vadd (f : P1 →ᵃ[k] P2) (p : P1) (v : V1) : f (v +ᵥ p) = f.linear v +ᵥ f p :=
  f.map_vadd' p v
#align affine_map.map_vadd AffineMap.map_vadd

/-- The linear map on the result of subtracting two points is the
result of subtracting the result of the affine map on those two
points. -/
@[simp]
theorem linearMap_vsub (f : P1 →ᵃ[k] P2) (p1 p2 : P1) : f.linear (p1 -ᵥ p2) = f p1 -ᵥ f p2 := by
  conv_rhs => rw [← vsub_vadd p1 p2, map_vadd, vadd_vsub]
#align affine_map.linear_map_vsub AffineMap.linearMap_vsub

/-- Two affine maps are equal if they coerce to the same function. -/
@[ext]
theorem ext {f g : P1 →ᵃ[k] P2} (h : ∀ p, f p = g p) : f = g :=
  DFunLike.ext _ _ h
#align affine_map.ext AffineMap.ext

theorem ext_iff {f g : P1 →ᵃ[k] P2} : f = g ↔ ∀ p, f p = g p :=
  ⟨fun h _ => h ▸ rfl, ext⟩
#align affine_map.ext_iff AffineMap.ext_iff

theorem coeFn_injective : @Function.Injective (P1 →ᵃ[k] P2) (P1 → P2) (⇑) :=
  DFunLike.coe_injective
#align affine_map.coe_fn_injective AffineMap.coeFn_injective

protected theorem congr_arg (f : P1 →ᵃ[k] P2) {x y : P1} (h : x = y) : f x = f y :=
  congr_arg _ h
#align affine_map.congr_arg AffineMap.congr_arg

protected theorem congr_fun {f g : P1 →ᵃ[k] P2} (h : f = g) (x : P1) : f x = g x :=
  h ▸ rfl
#align affine_map.congr_fun AffineMap.congr_fun

/-- Two affine maps are equal if they have equal linear maps and are equal at some point. -/
theorem ext_linear {f g : P1 →ᵃ[k] P2} (h₁ : f.linear = g.linear) {p : P1} (h₂ : f p = g p) :
    f = g := by
  ext q
  have hgl : g.linear (q -ᵥ p) = toFun g ((q -ᵥ p) +ᵥ q) -ᵥ toFun g q := by simp
  have := f.map_vadd' q (q -ᵥ p)
  rw [h₁, hgl, toFun_eq_coe, map_vadd, linearMap_vsub, h₂] at this
  simp at this
  exact this

/-- Two affine maps are equal if they have equal linear maps and are equal at some point. -/
theorem ext_linear_iff {f g : P1 →ᵃ[k] P2} : f = g ↔ (f.linear = g.linear) ∧ (∃ p, f p = g p) :=
  ⟨fun h ↦ ⟨congrArg _ h, by inhabit P1; exact default, by rw [h]⟩,
  fun h ↦ Exists.casesOn h.2 fun _ hp ↦ ext_linear h.1 hp⟩

variable (k P1)

/-- The constant function as an `AffineMap`. -/
def const (p : P2) : P1 →ᵃ[k] P2 where
  toFun := Function.const P1 p
  linear := 0
  map_vadd' _ _ :=
    letI : AddAction V2 P2 := inferInstance
    by simp
#align affine_map.const AffineMap.const

@[simp]
theorem coe_const (p : P2) : ⇑(const k P1 p) = Function.const P1 p :=
  rfl
#align affine_map.coe_const AffineMap.coe_const

-- Porting note (#10756): new theorem
@[simp]
theorem const_apply (p : P2) (q : P1) : (const k P1 p) q = p := rfl

@[simp]
theorem const_linear (p : P2) : (const k P1 p).linear = 0 :=
  rfl
#align affine_map.const_linear AffineMap.const_linear

variable {k P1}

theorem linear_eq_zero_iff_exists_const (f : P1 →ᵃ[k] P2) :
    f.linear = 0 ↔ ∃ q, f = const k P1 q := by
  refine ⟨fun h => ?_, fun h => ?_⟩
  · use f (Classical.arbitrary P1)
    ext
    rw [coe_const, Function.const_apply, ← @vsub_eq_zero_iff_eq V2, ← f.linearMap_vsub, h,
      LinearMap.zero_apply]
  · rcases h with ⟨q, rfl⟩
    exact const_linear k P1 q
#align affine_map.linear_eq_zero_iff_exists_const AffineMap.linear_eq_zero_iff_exists_const

instance nonempty : Nonempty (P1 →ᵃ[k] P2) :=
  (AddTorsor.nonempty : Nonempty P2).map <| const k P1
#align affine_map.nonempty AffineMap.nonempty

/-- Construct an affine map by verifying the relation between the map and its linear part at one
base point. Namely, this function takes a map `f : P₁ → P₂`, a linear map `f' : V₁ →ₗ[k] V₂`, and
a point `p` such that for any other point `p'` we have `f p' = f' (p' -ᵥ p) +ᵥ f p`. -/
def mk' (f : P1 → P2) (f' : V1 →ₗ[k] V2) (p : P1) (h : ∀ p' : P1, f p' = f' (p' -ᵥ p) +ᵥ f p) :
    P1 →ᵃ[k] P2 where
  toFun := f
  linear := f'
  map_vadd' p' v := by rw [h, h p', vadd_vsub_assoc, f'.map_add, vadd_vadd]
#align affine_map.mk' AffineMap.mk'

@[simp]
theorem coe_mk' (f : P1 → P2) (f' : V1 →ₗ[k] V2) (p h) : ⇑(mk' f f' p h) = f :=
  rfl
#align affine_map.coe_mk' AffineMap.coe_mk'

@[simp]
theorem mk'_linear (f : P1 → P2) (f' : V1 →ₗ[k] V2) (p h) : (mk' f f' p h).linear = f' :=
  rfl
#align affine_map.mk'_linear AffineMap.mk'_linear

section SMul

variable {R : Type*} [Monoid R] [DistribMulAction R V2] [SMulCommClass k R V2]
/-- The space of affine maps to a module inherits an `R`-action from the action on its codomain. -/
instance mulAction : MulAction R (P1 →ᵃ[k] V2) where
  -- Porting note: `map_vadd` is `simp`, but we still have to pass it explicitly
  smul c f := ⟨c • ⇑f, c • f.linear, fun p v => by simp [smul_add, map_vadd f]⟩
  one_smul f := ext fun p => one_smul _ _
  mul_smul c₁ c₂ f := ext fun p => mul_smul _ _ _

@[simp, norm_cast]
theorem coe_smul (c : R) (f : P1 →ᵃ[k] V2) : ⇑(c • f) = c • ⇑f :=
  rfl
#align affine_map.coe_smul AffineMap.coe_smul

@[simp]
theorem smul_linear (t : R) (f : P1 →ᵃ[k] V2) : (t • f).linear = t • f.linear :=
  rfl
#align affine_map.smul_linear AffineMap.smul_linear

instance isCentralScalar [DistribMulAction Rᵐᵒᵖ V2] [IsCentralScalar R V2] :
  IsCentralScalar R (P1 →ᵃ[k] V2) where
    op_smul_eq_smul _r _x := ext fun _ => op_smul_eq_smul _ _

end SMul

instance : Zero (P1 →ᵃ[k] V2) where zero := ⟨0, 0, fun _ _ => (zero_vadd _ _).symm⟩

instance : Add (P1 →ᵃ[k] V2) where
  add f g := ⟨f + g, f.linear + g.linear, fun p v => by simp [add_add_add_comm]⟩

instance : Sub (P1 →ᵃ[k] V2) where
  sub f g := ⟨f - g, f.linear - g.linear, fun p v => by simp [sub_add_sub_comm]⟩

instance : Neg (P1 →ᵃ[k] V2) where
  neg f := ⟨-f, -f.linear, fun p v => by simp [add_comm, map_vadd f]⟩

@[simp, norm_cast]
theorem coe_zero : ⇑(0 : P1 →ᵃ[k] V2) = 0 :=
  rfl
#align affine_map.coe_zero AffineMap.coe_zero

@[simp, norm_cast]
theorem coe_add (f g : P1 →ᵃ[k] V2) : ⇑(f + g) = f + g :=
  rfl
#align affine_map.coe_add AffineMap.coe_add

@[simp, norm_cast]
theorem coe_neg (f : P1 →ᵃ[k] V2) : ⇑(-f) = -f :=
  rfl
#align affine_map.coe_neg AffineMap.coe_neg

@[simp, norm_cast]
theorem coe_sub (f g : P1 →ᵃ[k] V2) : ⇑(f - g) = f - g :=
  rfl
#align affine_map.coe_sub AffineMap.coe_sub

@[simp]
theorem zero_linear : (0 : P1 →ᵃ[k] V2).linear = 0 :=
  rfl
#align affine_map.zero_linear AffineMap.zero_linear

@[simp]
theorem add_linear (f g : P1 →ᵃ[k] V2) : (f + g).linear = f.linear + g.linear :=
  rfl
#align affine_map.add_linear AffineMap.add_linear

@[simp]
theorem sub_linear (f g : P1 →ᵃ[k] V2) : (f - g).linear = f.linear - g.linear :=
  rfl
#align affine_map.sub_linear AffineMap.sub_linear

@[simp]
theorem neg_linear (f : P1 →ᵃ[k] V2) : (-f).linear = -f.linear :=
  rfl
#align affine_map.neg_linear AffineMap.neg_linear

/-- The set of affine maps to a vector space is an additive commutative group. -/
instance : AddCommGroup (P1 →ᵃ[k] V2) :=
  coeFn_injective.addCommGroup _ coe_zero coe_add coe_neg coe_sub (fun _ _ => coe_smul _ _)
    fun _ _ => coe_smul _ _

/-- The space of affine maps from `P1` to `P2` is an affine space over the space of affine maps
from `P1` to the vector space `V2` corresponding to `P2`. -/
instance : AffineSpace (P1 →ᵃ[k] V2) (P1 →ᵃ[k] P2) where
  vadd f g :=
    ⟨fun p => f p +ᵥ g p, f.linear + g.linear,
      fun p v => by simp [vadd_vadd, add_right_comm]⟩
  zero_vadd f := ext fun p => zero_vadd _ (f p)
  add_vadd f₁ f₂ f₃ := ext fun p => add_vadd (f₁ p) (f₂ p) (f₃ p)
  vsub f g :=
    ⟨fun p => f p -ᵥ g p, f.linear - g.linear, fun p v => by
      simp [vsub_vadd_eq_vsub_sub, vadd_vsub_assoc, add_sub, sub_add_eq_add_sub]⟩
  vsub_vadd' f g := ext fun p => vsub_vadd (f p) (g p)
  vadd_vsub' f g := ext fun p => vadd_vsub (f p) (g p)

@[simp]
theorem vadd_apply (f : P1 →ᵃ[k] V2) (g : P1 →ᵃ[k] P2) (p : P1) : (f +ᵥ g) p = f p +ᵥ g p :=
  rfl
#align affine_map.vadd_apply AffineMap.vadd_apply

@[simp]
theorem vsub_apply (f g : P1 →ᵃ[k] P2) (p : P1) : (f -ᵥ g : P1 →ᵃ[k] V2) p = f p -ᵥ g p :=
  rfl
#align affine_map.vsub_apply AffineMap.vsub_apply

/-- `Prod.fst` as an `AffineMap`. -/
def fst : P1 × P2 →ᵃ[k] P1 where
  toFun := Prod.fst
  linear := LinearMap.fst k V1 V2
  map_vadd' _ _ := rfl
#align affine_map.fst AffineMap.fst

@[simp]
theorem coe_fst : ⇑(fst : P1 × P2 →ᵃ[k] P1) = Prod.fst :=
  rfl
#align affine_map.coe_fst AffineMap.coe_fst

@[simp]
theorem fst_linear : (fst : P1 × P2 →ᵃ[k] P1).linear = LinearMap.fst k V1 V2 :=
  rfl
#align affine_map.fst_linear AffineMap.fst_linear

/-- `Prod.snd` as an `AffineMap`. -/
def snd : P1 × P2 →ᵃ[k] P2 where
  toFun := Prod.snd
  linear := LinearMap.snd k V1 V2
  map_vadd' _ _ := rfl
#align affine_map.snd AffineMap.snd

@[simp]
theorem coe_snd : ⇑(snd : P1 × P2 →ᵃ[k] P2) = Prod.snd :=
  rfl
#align affine_map.coe_snd AffineMap.coe_snd

@[simp]
theorem snd_linear : (snd : P1 × P2 →ᵃ[k] P2).linear = LinearMap.snd k V1 V2 :=
  rfl
#align affine_map.snd_linear AffineMap.snd_linear

variable (k P1)
/-- Identity map as an affine map. -/
nonrec def id : P1 →ᵃ[k] P1 where
  toFun := id
  linear := LinearMap.id
  map_vadd' _ _ := rfl
#align affine_map.id AffineMap.id

/-- The identity affine map acts as the identity. -/
@[simp]
theorem coe_id : ⇑(id k P1) = _root_.id :=
  rfl
#align affine_map.coe_id AffineMap.coe_id

@[simp]
theorem id_linear : (id k P1).linear = LinearMap.id :=
  rfl
#align affine_map.id_linear AffineMap.id_linear

variable {P1}

/-- The identity affine map acts as the identity. -/
theorem id_apply (p : P1) : id k P1 p = p :=
  rfl
#align affine_map.id_apply AffineMap.id_apply

variable {k}

instance : Inhabited (P1 →ᵃ[k] P1) :=
  ⟨id k P1⟩

/-- Composition of affine maps. -/
def comp (f : P2 →ᵃ[k] P3) (g : P1 →ᵃ[k] P2) : P1 →ᵃ[k] P3 where
  toFun := f ∘ g
  linear := f.linear.comp g.linear
  map_vadd' := by
    intro p v
    rw [Function.comp_apply, g.map_vadd, f.map_vadd]
    rfl
#align affine_map.comp AffineMap.comp

/-- Composition of affine maps acts as applying the two functions. -/
@[simp]
theorem coe_comp (f : P2 →ᵃ[k] P3) (g : P1 →ᵃ[k] P2) : ⇑(f.comp g) = f ∘ g :=
  rfl
#align affine_map.coe_comp AffineMap.coe_comp

/-- Composition of affine maps acts as applying the two functions. -/
theorem comp_apply (f : P2 →ᵃ[k] P3) (g : P1 →ᵃ[k] P2) (p : P1) : f.comp g p = f (g p) :=
  rfl
#align affine_map.comp_apply AffineMap.comp_apply

@[simp]
theorem comp_id (f : P1 →ᵃ[k] P2) : f.comp (id k P1) = f :=
  ext fun _ => rfl
#align affine_map.comp_id AffineMap.comp_id

@[simp]
theorem id_comp (f : P1 →ᵃ[k] P2) : (id k P2).comp f = f :=
  ext fun _ => rfl
#align affine_map.id_comp AffineMap.id_comp

theorem comp_assoc (f₃₄ : P3 →ᵃ[k] P4) (f₂₃ : P2 →ᵃ[k] P3) (f₁₂ : P1 →ᵃ[k] P2) :
    (f₃₄.comp f₂₃).comp f₁₂ = f₃₄.comp (f₂₃.comp f₁₂) :=
  rfl
#align affine_map.comp_assoc AffineMap.comp_assoc

instance : Monoid (P1 →ᵃ[k] P1) where
  one := id k P1
  mul := comp
  one_mul := id_comp
  mul_one := comp_id
  mul_assoc := comp_assoc

@[simp]
theorem coe_mul (f g : P1 →ᵃ[k] P1) : ⇑(f * g) = f ∘ g :=
  rfl
#align affine_map.coe_mul AffineMap.coe_mul

@[simp]
theorem coe_one : ⇑(1 : P1 →ᵃ[k] P1) = _root_.id :=
  rfl
#align affine_map.coe_one AffineMap.coe_one

/-- `AffineMap.linear` on endomorphisms is a `MonoidHom`. -/
@[simps]
def linearHom : (P1 →ᵃ[k] P1) →* V1 →ₗ[k] V1 where
  toFun := linear
  map_one' := rfl
  map_mul' _ _ := rfl
#align affine_map.linear_hom AffineMap.linearHom

@[simp]
theorem linear_injective_iff (f : P1 →ᵃ[k] P2) :
    Function.Injective f.linear ↔ Function.Injective f := by
  obtain ⟨p⟩ := (inferInstance : Nonempty P1)
  have h : ⇑f.linear = (Equiv.vaddConst (f p)).symm ∘ f ∘ Equiv.vaddConst p := by
    ext v
    simp [f.map_vadd, vadd_vsub_assoc]
  rw [h, Equiv.comp_injective, Equiv.injective_comp]
#align affine_map.linear_injective_iff AffineMap.linear_injective_iff

@[simp]
theorem linear_surjective_iff (f : P1 →ᵃ[k] P2) :
    Function.Surjective f.linear ↔ Function.Surjective f := by
  obtain ⟨p⟩ := (inferInstance : Nonempty P1)
  have h : ⇑f.linear = (Equiv.vaddConst (f p)).symm ∘ f ∘ Equiv.vaddConst p := by
    ext v
    simp [f.map_vadd, vadd_vsub_assoc]
  rw [h, Equiv.comp_surjective, Equiv.surjective_comp]
#align affine_map.linear_surjective_iff AffineMap.linear_surjective_iff

@[simp]
theorem linear_bijective_iff (f : P1 →ᵃ[k] P2) :
    Function.Bijective f.linear ↔ Function.Bijective f :=
  and_congr f.linear_injective_iff f.linear_surjective_iff
#align affine_map.linear_bijective_iff AffineMap.linear_bijective_iff

theorem image_vsub_image {s t : Set P1} (f : P1 →ᵃ[k] P2) :
    f '' s -ᵥ f '' t = f.linear '' (s -ᵥ t) := by
  ext v
  -- Porting note: `simp` needs `Set.mem_vsub` to be an expression
  simp only [(Set.mem_vsub), Set.mem_image,
    exists_exists_and_eq_and, exists_and_left, ← f.linearMap_vsub]
  constructor
  · rintro ⟨x, hx, y, hy, hv⟩
    exact ⟨x -ᵥ y, ⟨x, hx, y, hy, rfl⟩, hv⟩
  · rintro ⟨-, ⟨x, hx, y, hy, rfl⟩, rfl⟩
    exact ⟨x, hx, y, hy, rfl⟩
#align affine_map.image_vsub_image AffineMap.image_vsub_image

/-! ### Definition of `AffineMap.lineMap` and lemmas about it -/

/-- The affine map from `k` to `P1` sending `0` to `p₀` and `1` to `p₁`. -/
def lineMap (p₀ p₁ : P1) : k →ᵃ[k] P1 :=
  ((LinearMap.id : k →ₗ[k] k).smulRight (p₁ -ᵥ p₀)).toAffineMap +ᵥ const k k p₀
#align affine_map.line_map AffineMap.lineMap

theorem coe_lineMap (p₀ p₁ : P1) : (lineMap p₀ p₁ : k → P1) = fun c => c • (p₁ -ᵥ p₀) +ᵥ p₀ :=
  rfl
#align affine_map.coe_line_map AffineMap.coe_lineMap

theorem lineMap_apply (p₀ p₁ : P1) (c : k) : lineMap p₀ p₁ c = c • (p₁ -ᵥ p₀) +ᵥ p₀ :=
  rfl
#align affine_map.line_map_apply AffineMap.lineMap_apply

theorem lineMap_apply_module' (p₀ p₁ : V1) (c : k) : lineMap p₀ p₁ c = c • (p₁ - p₀) + p₀ :=
  rfl
#align affine_map.line_map_apply_module' AffineMap.lineMap_apply_module'

theorem lineMap_apply_module (p₀ p₁ : V1) (c : k) : lineMap p₀ p₁ c = (1 - c) • p₀ + c • p₁ := by
  simp [lineMap_apply_module', smul_sub, sub_smul]; abel
#align affine_map.line_map_apply_module AffineMap.lineMap_apply_module

theorem lineMap_apply_ring' (a b c : k) : lineMap a b c = c * (b - a) + a :=
  rfl
#align affine_map.line_map_apply_ring' AffineMap.lineMap_apply_ring'

theorem lineMap_apply_ring (a b c : k) : lineMap a b c = (1 - c) * a + c * b :=
  lineMap_apply_module a b c
#align affine_map.line_map_apply_ring AffineMap.lineMap_apply_ring

theorem lineMap_vadd_apply (p : P1) (v : V1) (c : k) : lineMap p (v +ᵥ p) c = c • v +ᵥ p := by
  rw [lineMap_apply, vadd_vsub]
#align affine_map.line_map_vadd_apply AffineMap.lineMap_vadd_apply

@[simp]
theorem lineMap_linear (p₀ p₁ : P1) :
    (lineMap p₀ p₁ : k →ᵃ[k] P1).linear = LinearMap.id.smulRight (p₁ -ᵥ p₀) :=
  add_zero _
#align affine_map.line_map_linear AffineMap.lineMap_linear

theorem lineMap_same_apply (p : P1) (c : k) : lineMap p p c = p := by
  simp [lineMap_apply]
#align affine_map.line_map_same_apply AffineMap.lineMap_same_apply

@[simp]
theorem lineMap_same (p : P1) : lineMap p p = const k k p :=
  ext <| lineMap_same_apply p
#align affine_map.line_map_same AffineMap.lineMap_same

@[simp]
theorem lineMap_apply_zero (p₀ p₁ : P1) : lineMap p₀ p₁ (0 : k) = p₀ := by
  simp [lineMap_apply]
#align affine_map.line_map_apply_zero AffineMap.lineMap_apply_zero

@[simp]
theorem lineMap_apply_one (p₀ p₁ : P1) : lineMap p₀ p₁ (1 : k) = p₁ := by
  simp [lineMap_apply]
#align affine_map.line_map_apply_one AffineMap.lineMap_apply_one

@[simp]
theorem lineMap_eq_lineMap_iff [NoZeroSMulDivisors k V1] {p₀ p₁ : P1} {c₁ c₂ : k} :
    lineMap p₀ p₁ c₁ = lineMap p₀ p₁ c₂ ↔ p₀ = p₁ ∨ c₁ = c₂ := by
  rw [lineMap_apply, lineMap_apply, ← @vsub_eq_zero_iff_eq V1, vadd_vsub_vadd_cancel_right, ←
    sub_smul, smul_eq_zero, sub_eq_zero, vsub_eq_zero_iff_eq, or_comm, eq_comm]
#align affine_map.line_map_eq_line_map_iff AffineMap.lineMap_eq_lineMap_iff

@[simp]
theorem lineMap_eq_left_iff [NoZeroSMulDivisors k V1] {p₀ p₁ : P1} {c : k} :
    lineMap p₀ p₁ c = p₀ ↔ p₀ = p₁ ∨ c = 0 := by
  rw [← @lineMap_eq_lineMap_iff k V1, lineMap_apply_zero]
#align affine_map.line_map_eq_left_iff AffineMap.lineMap_eq_left_iff

@[simp]
theorem lineMap_eq_right_iff [NoZeroSMulDivisors k V1] {p₀ p₁ : P1} {c : k} :
    lineMap p₀ p₁ c = p₁ ↔ p₀ = p₁ ∨ c = 1 := by
  rw [← @lineMap_eq_lineMap_iff k V1, lineMap_apply_one]
#align affine_map.line_map_eq_right_iff AffineMap.lineMap_eq_right_iff

variable (k)

theorem lineMap_injective [NoZeroSMulDivisors k V1] {p₀ p₁ : P1} (h : p₀ ≠ p₁) :
    Function.Injective (lineMap p₀ p₁ : k → P1) := fun _c₁ _c₂ hc =>
  (lineMap_eq_lineMap_iff.mp hc).resolve_left h
#align affine_map.line_map_injective AffineMap.lineMap_injective

variable {k}

@[simp]
theorem apply_lineMap (f : P1 →ᵃ[k] P2) (p₀ p₁ : P1) (c : k) :
    f (lineMap p₀ p₁ c) = lineMap (f p₀) (f p₁) c := by
  simp [lineMap_apply]
#align affine_map.apply_line_map AffineMap.apply_lineMap

@[simp]
theorem comp_lineMap (f : P1 →ᵃ[k] P2) (p₀ p₁ : P1) :
    f.comp (lineMap p₀ p₁) = lineMap (f p₀) (f p₁) :=
  ext <| f.apply_lineMap p₀ p₁
#align affine_map.comp_line_map AffineMap.comp_lineMap

@[simp]
theorem fst_lineMap (p₀ p₁ : P1 × P2) (c : k) : (lineMap p₀ p₁ c).1 = lineMap p₀.1 p₁.1 c :=
  fst.apply_lineMap p₀ p₁ c
#align affine_map.fst_line_map AffineMap.fst_lineMap

@[simp]
theorem snd_lineMap (p₀ p₁ : P1 × P2) (c : k) : (lineMap p₀ p₁ c).2 = lineMap p₀.2 p₁.2 c :=
  snd.apply_lineMap p₀ p₁ c
#align affine_map.snd_line_map AffineMap.snd_lineMap

theorem lineMap_symm (p₀ p₁ : P1) :
    lineMap p₀ p₁ = (lineMap p₁ p₀).comp (lineMap (1 : k) (0 : k)) := by
  rw [comp_lineMap]
  simp
#align affine_map.line_map_symm AffineMap.lineMap_symm

theorem lineMap_apply_one_sub (p₀ p₁ : P1) (c : k) : lineMap p₀ p₁ (1 - c) = lineMap p₁ p₀ c := by
  rw [lineMap_symm p₀, comp_apply]
  congr
  simp [lineMap_apply]
#align affine_map.line_map_apply_one_sub AffineMap.lineMap_apply_one_sub

@[simp]
theorem lineMap_vsub_left (p₀ p₁ : P1) (c : k) : lineMap p₀ p₁ c -ᵥ p₀ = c • (p₁ -ᵥ p₀) :=
  vadd_vsub _ _
#align affine_map.line_map_vsub_left AffineMap.lineMap_vsub_left

@[simp]
theorem left_vsub_lineMap (p₀ p₁ : P1) (c : k) : p₀ -ᵥ lineMap p₀ p₁ c = c • (p₀ -ᵥ p₁) := by
  rw [← neg_vsub_eq_vsub_rev, lineMap_vsub_left, ← smul_neg, neg_vsub_eq_vsub_rev]
#align affine_map.left_vsub_line_map AffineMap.left_vsub_lineMap

@[simp]
theorem lineMap_vsub_right (p₀ p₁ : P1) (c : k) : lineMap p₀ p₁ c -ᵥ p₁ = (1 - c) • (p₀ -ᵥ p₁) := by
  rw [← lineMap_apply_one_sub, lineMap_vsub_left]
#align affine_map.line_map_vsub_right AffineMap.lineMap_vsub_right

@[simp]
theorem right_vsub_lineMap (p₀ p₁ : P1) (c : k) : p₁ -ᵥ lineMap p₀ p₁ c = (1 - c) • (p₁ -ᵥ p₀) := by
  rw [← lineMap_apply_one_sub, left_vsub_lineMap]
#align affine_map.right_vsub_line_map AffineMap.right_vsub_lineMap

theorem lineMap_vadd_lineMap (v₁ v₂ : V1) (p₁ p₂ : P1) (c : k) :
    lineMap v₁ v₂ c +ᵥ lineMap p₁ p₂ c = lineMap (v₁ +ᵥ p₁) (v₂ +ᵥ p₂) c :=
  ((fst : V1 × P1 →ᵃ[k] V1) +ᵥ (snd : V1 × P1 →ᵃ[k] P1)).apply_lineMap (v₁, p₁) (v₂, p₂) c
#align affine_map.line_map_vadd_line_map AffineMap.lineMap_vadd_lineMap

theorem lineMap_vsub_lineMap (p₁ p₂ p₃ p₄ : P1) (c : k) :
    lineMap p₁ p₂ c -ᵥ lineMap p₃ p₄ c = lineMap (p₁ -ᵥ p₃) (p₂ -ᵥ p₄) c :=
  ((fst : P1 × P1 →ᵃ[k] P1) -ᵥ (snd : P1 × P1 →ᵃ[k] P1)).apply_lineMap (_, _) (_, _) c
#align affine_map.line_map_vsub_line_map AffineMap.lineMap_vsub_lineMap

/-- Decomposition of an affine map in the special case when the point space and vector space
are the same. -/
theorem decomp (f : V1 →ᵃ[k] V2) : (f : V1 → V2) = ⇑f.linear + fun _ => f 0 := by
  ext x
  calc
    f x = f.linear x +ᵥ f 0 := by rw [← f.map_vadd, vadd_eq_add, add_zero]
    _ = (f.linear + fun _ : V1 => f 0) x := rfl
#align affine_map.decomp AffineMap.decomp

/-- Decomposition of an affine map in the special case when the point space and vector space
are the same. -/
theorem decomp' (f : V1 →ᵃ[k] V2) : (f.linear : V1 → V2) = ⇑f - fun _ => f 0 := by
  rw [decomp]
  simp only [LinearMap.map_zero, Pi.add_apply, add_sub_cancel_right, zero_add]
#align affine_map.decomp' AffineMap.decomp'

theorem image_uIcc {k : Type*} [LinearOrderedField k] (f : k →ᵃ[k] k) (a b : k) :
    f '' Set.uIcc a b = Set.uIcc (f a) (f b) := by
  have : ⇑f = (fun x => x + f 0) ∘ fun x => x * (f 1 - f 0) := by
    ext x
    change f x = x • (f 1 -ᵥ f 0) +ᵥ f 0
    rw [← f.linearMap_vsub, ← f.linear.map_smul, ← f.map_vadd]
    simp only [vsub_eq_sub, add_zero, mul_one, vadd_eq_add, sub_zero, smul_eq_mul]
  rw [this, Set.image_comp]
  simp only [Set.image_add_const_uIcc, Set.image_mul_const_uIcc, Function.comp_apply]
#align affine_map.image_uIcc AffineMap.image_uIcc

section

variable {ι : Type*} {V : ι → Type*} {P : ι → Type*} [∀ i, AddCommGroup (V i)]
  [∀ i, Module k (V i)] [∀ i, AddTorsor (V i) (P i)]

/-- Evaluation at a point as an affine map. -/
def proj (i : ι) : (∀ i : ι, P i) →ᵃ[k] P i where
  toFun f := f i
  linear := @LinearMap.proj k ι _ V _ _ i
  map_vadd' _ _ := rfl
#align affine_map.proj AffineMap.proj

@[simp]
theorem proj_apply (i : ι) (f : ∀ i, P i) : @proj k _ ι V P _ _ _ i f = f i :=
  rfl
#align affine_map.proj_apply AffineMap.proj_apply

@[simp]
theorem proj_linear (i : ι) : (@proj k _ ι V P _ _ _ i).linear = @LinearMap.proj k ι _ V _ _ i :=
  rfl
#align affine_map.proj_linear AffineMap.proj_linear

theorem pi_lineMap_apply (f g : ∀ i, P i) (c : k) (i : ι) :
    lineMap f g c i = lineMap (f i) (g i) c :=
  (proj i : (∀ i, P i) →ᵃ[k] P i).apply_lineMap f g c
#align affine_map.pi_line_map_apply AffineMap.pi_lineMap_apply

end

end AffineMap

namespace AffineMap

variable {R k V1 P1 V2 P2 V3 P3 : Type*}

section Ring

<<<<<<< HEAD
variable [Ring k] [AddCommGroup V1] [AffineSpace V1 P1] [AddCommGroup V2] [AffineSpace V2 P2]

variable [AddCommGroup V3] [AffineSpace V3 P3] [Module k V1] [Module k V2] [Module k V3]
=======
variable [Ring k] [AddCommGroup V1] [AffineSpace V1 P1] [AddCommGroup V2]
variable [Module k V1] [Module k V2]
>>>>>>> 06ba8d8a

section DistribMulAction

variable [Monoid R] [DistribMulAction R V2] [SMulCommClass k R V2]

/-- The space of affine maps to a module inherits an `R`-action from the action on its codomain. -/
instance distribMulAction : DistribMulAction R (P1 →ᵃ[k] V2) where
  smul_add _ _ _ := ext fun _ => smul_add _ _ _
  smul_zero _ := ext fun _ => smul_zero _

end DistribMulAction

section Module

variable [Semiring R] [Module R V2] [SMulCommClass k R V2]

/-- The space of affine maps taking values in an `R`-module is an `R`-module. -/
instance : Module R (P1 →ᵃ[k] V2) :=
  { AffineMap.distribMulAction with
    add_smul := fun _ _ _ => ext fun _ => add_smul _ _ _
    zero_smul := fun _ => ext fun _ => zero_smul _ _ }

variable (R)

/-- The space of affine maps between two modules is linearly equivalent to the product of the
domain with the space of linear maps, by taking the value of the affine map at `(0 : V1)` and the
linear part.

See note [bundled maps over different rings]-/
@[simps]
def toConstProdLinearMap : (V1 →ᵃ[k] V2) ≃ₗ[R] V2 × (V1 →ₗ[k] V2) where
  toFun f := ⟨f 0, f.linear⟩
  invFun p := p.2.toAffineMap + const k V1 p.1
  left_inv f := by
    ext
    rw [f.decomp]
    simp [const_apply _ _]  -- Porting note: `simp` needs `_`s to use this lemma
  right_inv := by
    rintro ⟨v, f⟩
    ext <;> simp [const_apply _ _, const_linear _ _]  -- Porting note: `simp` needs `_`s
  map_add' := by simp
  map_smul' := by simp
#align affine_map.to_const_prod_linear_map AffineMap.toConstProdLinearMap

end Module

section Pi

-- The pi construction for AffineMaps. This accepts dependent types in both the module V
-- and the AffineSpace P. This leads to pretty unreadable / un-loogle-able type signatures,
-- so a non-dependent pi construction pi' is also given with corresponding theorems.

variable {ι : Type*} {φv φp : ι → Type*} [(i : ι) → AddCommGroup (φv i)]
  [(i : ι) → Module k (φv i)] [(i : ι) → AffineSpace (φv i) (φp i)]

/-- The dependently-typed version of `AffineMap.pi`, where the module `V1 := φv i` and the
 AffineSpace `P2 := φp i` can depend on the index `i : ι`.
-/
def pi (f : (i : ι) → (P1 →ᵃ[k] φp i)) : P1 →ᵃ[k] ((i : ι) → φp i) where
  toFun m a := f a m
  linear := LinearMap.pi (fun a ↦ (f a).linear)
  map_vadd' _ _ := funext fun _ ↦ map_vadd _ _ _

--fp for when the image is a dependent AffineSpace φp i, fv for when the
--image is a Module φv i, f' for when the image isn't dependent.
variable (fp : (i : ι) → (P1 →ᵃ[k] φp i)) (fv : (i : ι) → (P1 →ᵃ[k] φv i))
  (f' : ι → P1 →ᵃ[k] P2)

@[simp]
theorem pi_apply (c : P1) (i : ι) : pi fp c i = fp i c :=
  rfl

theorem pi_comp (g : P3 →ᵃ[k] P1) : (pi fp).comp g = pi (fun i => (fp i).comp g) :=
  rfl

theorem pi_eq_zero : pi fv = 0 ↔ ∀ i, fv i = 0 := by
  simp only [AffineMap.ext_iff, Function.funext_iff, pi_apply]
  exact forall_comm

theorem pi_zero : pi (fun _ ↦ 0 : (i : ι) → P1 →ᵃ[k] φv i) = 0 := by
  ext; rfl

theorem proj_pi (i : ι) : (proj i).comp (pi fp) = fp i :=
  ext fun _ => rfl

/-- An ι-indexed collection of AffineMaps `P1 →ᵃ P2` lifts to an AffineMap from P1 to the
  Module of functions, `ι → P2`. This module is `Pi.module`. This is the AffineMap analog
  of `LinearMap.pi`. Actually defeq to `AffineMap.pi'` but the type signature is
  much easier to read.
-/
abbrev pi' : (ι → (P1 →ᵃ[k] P2)) → P1 →ᵃ[k] (ι → P2) := pi

@[simp]
theorem pi'_apply (c : P1) (i : ι) : pi' f' c i = f' i c :=
  rfl

theorem pi'_comp {V3 P3 : Type*} [AddCommGroup V3] [Module k V3] [AffineSpace V3 P3]
    (g : P3 →ᵃ[k] P1) : (pi' f').comp g = pi' (fun i => (f' i).comp g) :=
  rfl

theorem pi'_eq_zero (f : (i : ι) → P1 →ᵃ[k] V2) : pi' f = 0 ↔ ∀ i, f i = 0 :=
  pi_eq_zero f

theorem pi'_zero : pi' (fun _ ↦ 0 : (i : ι) → P1 →ᵃ[k] V2) = 0 := by ext; rfl

theorem proj_pi' (i : ι) : (proj i).comp (pi' f') = f' i :=
  ext fun _ => rfl

section Ext

variable [Finite ι] [DecidableEq ι] {f g : ((i : ι) → φv i) →ᵃ[k] P2}

/-- Two affine maps from a Pi-tyoe of modules `(i : ι) → φv i` are equal if they are equal in their
  operation on `Pi.single` and at zero. Analogous to `LinearMap.pi_ext`. See also `pi_ext_nonempty`,
  which instead of agrement at zero requires `Nonempty ι`. -/
theorem pi_ext_zero (h : ∀ i x, f (Pi.single i x) = g (Pi.single i x)) (h₂ : f 0 = g 0) :
    f = g := by
  apply ext_linear
  next =>
    apply LinearMap.pi_ext
    intro i x
    have s₁ := h i x
    have s₂ := f.map_vadd 0 (Pi.single i x)
    have s₃ := g.map_vadd 0 (Pi.single i x)
    rw [vadd_eq_add, add_zero] at s₂ s₃
    replace h₂ := h i 0
    simp at h₂
    rwa [s₂, s₃, h₂, vadd_right_cancel_iff] at s₁
  next =>
    exact h₂

/-- Two affine maps from a Pi-tyoe of modules `(i : ι) → φv i` are equal if they are equal in their
  operation on `Pi.single` and `ι` is nonempty.  Analogous to `LinearMap.pi_ext`. See also
  `pi_ext_zero`, which instead `Nonempty ι` requires agreement at 0.-/
theorem pi_ext_nonempty [Nonempty ι] (h : ∀ i x, f (Pi.single i x) = g (Pi.single i x)) :
    f = g := by
  apply pi_ext_zero h
  rw [← Pi.single_zero]
  apply h
  inhabit ι
  exact default

/-- This is used as the ext lemma instead of `AffineMap.pi_ext_nonempty` for reasons explained in
note [partially-applied ext lemmas]. Analogous to `LinearMap.pi_ext'`-/
@[ext]
theorem pi_ext_nonempty' [Nonempty ι] (h : ∀ i, f.comp (LinearMap.single i).toAffineMap =
    g.comp (LinearMap.single i).toAffineMap) : f = g := by
  refine' pi_ext_nonempty fun i x => _
  convert AffineMap.congr_fun (h i) x

end Ext

end Pi

end Ring

section CommRing

variable [CommRing k] [AddCommGroup V1] [AffineSpace V1 P1] [AddCommGroup V2]
variable [Module k V1] [Module k V2]

/-- `homothety c r` is the homothety (also known as dilation) about `c` with scale factor `r`. -/
def homothety (c : P1) (r : k) : P1 →ᵃ[k] P1 :=
  r • (id k P1 -ᵥ const k P1 c) +ᵥ const k P1 c
#align affine_map.homothety AffineMap.homothety

theorem homothety_def (c : P1) (r : k) :
    homothety c r = r • (id k P1 -ᵥ const k P1 c) +ᵥ const k P1 c :=
  rfl
#align affine_map.homothety_def AffineMap.homothety_def

theorem homothety_apply (c : P1) (r : k) (p : P1) : homothety c r p = r • (p -ᵥ c : V1) +ᵥ c :=
  rfl
#align affine_map.homothety_apply AffineMap.homothety_apply

theorem homothety_eq_lineMap (c : P1) (r : k) (p : P1) : homothety c r p = lineMap c p r :=
  rfl
#align affine_map.homothety_eq_line_map AffineMap.homothety_eq_lineMap

@[simp]
theorem homothety_one (c : P1) : homothety c (1 : k) = id k P1 := by
  ext p
  simp [homothety_apply]
#align affine_map.homothety_one AffineMap.homothety_one

@[simp]
theorem homothety_apply_same (c : P1) (r : k) : homothety c r c = c :=
  lineMap_same_apply c r
#align affine_map.homothety_apply_same AffineMap.homothety_apply_same

theorem homothety_mul_apply (c : P1) (r₁ r₂ : k) (p : P1) :
    homothety c (r₁ * r₂) p = homothety c r₁ (homothety c r₂ p) := by
  simp only [homothety_apply, mul_smul, vadd_vsub]
#align affine_map.homothety_mul_apply AffineMap.homothety_mul_apply

theorem homothety_mul (c : P1) (r₁ r₂ : k) :
    homothety c (r₁ * r₂) = (homothety c r₁).comp (homothety c r₂) :=
  ext <| homothety_mul_apply c r₁ r₂
#align affine_map.homothety_mul AffineMap.homothety_mul

@[simp]
theorem homothety_zero (c : P1) : homothety c (0 : k) = const k P1 c := by
  ext p
  simp [homothety_apply]
#align affine_map.homothety_zero AffineMap.homothety_zero

@[simp]
theorem homothety_add (c : P1) (r₁ r₂ : k) :
    homothety c (r₁ + r₂) = r₁ • (id k P1 -ᵥ const k P1 c) +ᵥ homothety c r₂ := by
  simp only [homothety_def, add_smul, vadd_vadd]
#align affine_map.homothety_add AffineMap.homothety_add

/-- `homothety` as a multiplicative monoid homomorphism. -/
def homothetyHom (c : P1) : k →* P1 →ᵃ[k] P1 where
  toFun := homothety c
  map_one' := homothety_one c
  map_mul' := homothety_mul c
#align affine_map.homothety_hom AffineMap.homothetyHom

@[simp]
theorem coe_homothetyHom (c : P1) : ⇑(homothetyHom c : k →* _) = homothety c :=
  rfl
#align affine_map.coe_homothety_hom AffineMap.coe_homothetyHom

/-- `homothety` as an affine map. -/
def homothetyAffine (c : P1) : k →ᵃ[k] P1 →ᵃ[k] P1 :=
  ⟨homothety c, (LinearMap.lsmul k _).flip (id k P1 -ᵥ const k P1 c),
    Function.swap (homothety_add c)⟩
#align affine_map.homothety_affine AffineMap.homothetyAffine

@[simp]
theorem coe_homothetyAffine (c : P1) : ⇑(homothetyAffine c : k →ᵃ[k] _) = homothety c :=
  rfl
#align affine_map.coe_homothety_affine AffineMap.coe_homothetyAffine

end CommRing

end AffineMap

section

variable {𝕜 E F : Type*} [Ring 𝕜] [AddCommGroup E] [AddCommGroup F] [Module 𝕜 E] [Module 𝕜 F]

/-- Applying an affine map to an affine combination of two points yields an affine combination of
the images. -/
theorem Convex.combo_affine_apply {x y : E} {a b : 𝕜} {f : E →ᵃ[𝕜] F} (h : a + b = 1) :
    f (a • x + b • y) = a • f x + b • f y := by
  simp only [Convex.combo_eq_smul_sub_add h, ← vsub_eq_sub]
  exact f.apply_lineMap _ _ _
#align convex.combo_affine_apply Convex.combo_affine_apply

end<|MERGE_RESOLUTION|>--- conflicted
+++ resolved
@@ -722,14 +722,8 @@
 
 section Ring
 
-<<<<<<< HEAD
 variable [Ring k] [AddCommGroup V1] [AffineSpace V1 P1] [AddCommGroup V2] [AffineSpace V2 P2]
-
 variable [AddCommGroup V3] [AffineSpace V3 P3] [Module k V1] [Module k V2] [Module k V3]
-=======
-variable [Ring k] [AddCommGroup V1] [AffineSpace V1 P1] [AddCommGroup V2]
-variable [Module k V1] [Module k V2]
->>>>>>> 06ba8d8a
 
 section DistribMulAction
 
