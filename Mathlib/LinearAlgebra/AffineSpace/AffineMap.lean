/-
Copyright (c) 2020 Joseph Myers. All rights reserved.
Released under Apache 2.0 license as described in the file LICENSE.
Authors: Joseph Myers
-/
import Mathlib.Algebra.Order.Group.Pointwise.Interval
import Mathlib.Algebra.Order.Module.Defs
import Mathlib.LinearAlgebra.BilinearMap
import Mathlib.LinearAlgebra.Pi
import Mathlib.LinearAlgebra.Prod
import Mathlib.Tactic.Abel
import Mathlib.Algebra.AddTorsor.Basic
import Mathlib.LinearAlgebra.AffineSpace.Defs
/-!
# Affine maps

This file defines affine maps.

## Main definitions

* `AffineMap` is the type of affine maps between two affine spaces with the same ring `k`.  Various
  basic examples of affine maps are defined, including `const`, `id`, `lineMap` and `homothety`.

## Notations

* `P1 →ᵃ[k] P2` is a notation for `AffineMap k P1 P2`;
* `AffineSpace V P`: a localized notation for `AddTorsor V P` defined in
  `LinearAlgebra.AffineSpace.Basic`.

## Implementation notes

`outParam` is used in the definition of `[AddTorsor V P]` to make `V` an implicit argument
(deduced from `P`) in most cases. As for modules, `k` is an explicit argument rather than implied by
`P` or `V`.

This file only provides purely algebraic definitions and results. Those depending on analysis or
topology are defined elsewhere; see `Analysis.Normed.Affine.AddTorsor` and
`Topology.Algebra.Affine`.

## References

* https://en.wikipedia.org/wiki/Affine_space
* https://en.wikipedia.org/wiki/Principal_homogeneous_space
-/

open Affine

/-- An `AffineMap k P1 P2` (notation: `P1 →ᵃ[k] P2`) is a map from `P1` to `P2` that
induces a corresponding linear map from `V1` to `V2`. -/
structure AffineMap (k : Type*) {V1 : Type*} (P1 : Type*) {V2 : Type*} (P2 : Type*) [Ring k]
  [AddCommGroup V1] [Module k V1] [AffineSpace V1 P1] [AddCommGroup V2] [Module k V2]
  [AffineSpace V2 P2] where
  /-- the underlying function of an affine map -/
  toFun : P1 → P2
  /-- the linear part of an affine map -/
  linear : V1 →ₗ[k] V2
  map_vadd' : ∀ (p : P1) (v : V1), toFun (v +ᵥ p) = linear v +ᵥ toFun p

/-- An `AffineMap k P1 P2` (notation: `P1 →ᵃ[k] P2`) is a map from `P1` to `P2` that
induces a corresponding linear map from `V1` to `V2`. -/
notation:25 P1 " →ᵃ[" k:25 "] " P2:0 => AffineMap k P1 P2

instance AffineMap.instFunLike (k : Type*) {V1 : Type*} (P1 : Type*) {V2 : Type*} (P2 : Type*)
    [Ring k] [AddCommGroup V1] [Module k V1] [AffineSpace V1 P1] [AddCommGroup V2] [Module k V2]
    [AffineSpace V2 P2] : FunLike (P1 →ᵃ[k] P2) P1 P2 where
  coe := AffineMap.toFun
  coe_injective' := fun ⟨f, f_linear, f_add⟩ ⟨g, g_linear, g_add⟩ => fun (h : f = g) => by
    obtain ⟨p⟩ := (AddTorsor.nonempty : Nonempty P1)
    congr with v
    apply vadd_right_cancel (f p)
    rw [← f_add, h, ← g_add]

namespace LinearMap

variable {k : Type*} {V₁ : Type*} {V₂ : Type*} [Ring k] [AddCommGroup V₁] [Module k V₁]
  [AddCommGroup V₂] [Module k V₂] (f : V₁ →ₗ[k] V₂)

/-- Reinterpret a linear map as an affine map. -/
def toAffineMap : V₁ →ᵃ[k] V₂ where
  toFun := f
  linear := f
  map_vadd' p v := f.map_add v p

@[simp]
theorem coe_toAffineMap : ⇑f.toAffineMap = f :=
  rfl

@[simp]
theorem toAffineMap_linear : f.toAffineMap.linear = f :=
  rfl

end LinearMap

namespace AffineMap

variable {k : Type*} {V1 : Type*} {P1 : Type*} {V2 : Type*} {P2 : Type*} {V3 : Type*}
  {P3 : Type*} {V4 : Type*} {P4 : Type*} [Ring k] [AddCommGroup V1] [Module k V1]
  [AffineSpace V1 P1] [AddCommGroup V2] [Module k V2] [AffineSpace V2 P2] [AddCommGroup V3]
  [Module k V3] [AffineSpace V3 P3] [AddCommGroup V4] [Module k V4] [AffineSpace V4 P4]

/-- Constructing an affine map and coercing back to a function
produces the same map. -/
@[simp]
theorem coe_mk (f : P1 → P2) (linear add) : ((mk f linear add : P1 →ᵃ[k] P2) : P1 → P2) = f :=
  rfl

/-- `toFun` is the same as the result of coercing to a function. -/
@[simp]
theorem toFun_eq_coe (f : P1 →ᵃ[k] P2) : f.toFun = ⇑f :=
  rfl

/-- An affine map on the result of adding a vector to a point produces
the same result as the linear map applied to that vector, added to the
affine map applied to that point. -/
@[simp]
theorem map_vadd (f : P1 →ᵃ[k] P2) (p : P1) (v : V1) : f (v +ᵥ p) = f.linear v +ᵥ f p :=
  f.map_vadd' p v

/-- The linear map on the result of subtracting two points is the
result of subtracting the result of the affine map on those two
points. -/
@[simp]
theorem linearMap_vsub (f : P1 →ᵃ[k] P2) (p1 p2 : P1) : f.linear (p1 -ᵥ p2) = f p1 -ᵥ f p2 := by
  conv_rhs => rw [← vsub_vadd p1 p2, map_vadd, vadd_vsub]

/-- Two affine maps are equal if they coerce to the same function. -/
@[ext]
theorem ext {f g : P1 →ᵃ[k] P2} (h : ∀ p, f p = g p) : f = g :=
  DFunLike.ext _ _ h

theorem coeFn_injective : @Function.Injective (P1 →ᵃ[k] P2) (P1 → P2) (⇑) :=
  DFunLike.coe_injective

protected theorem congr_arg (f : P1 →ᵃ[k] P2) {x y : P1} (h : x = y) : f x = f y :=
  congr_arg _ h

protected theorem congr_fun {f g : P1 →ᵃ[k] P2} (h : f = g) (x : P1) : f x = g x :=
  h ▸ rfl

/-- Two affine maps are equal if they have equal linear maps and are equal at some point. -/
theorem ext_linear {f g : P1 →ᵃ[k] P2} (h₁ : f.linear = g.linear) {p : P1} (h₂ : f p = g p) :
    f = g := by
  ext q
  have hgl : g.linear (q -ᵥ p) = toFun g ((q -ᵥ p) +ᵥ q) -ᵥ toFun g q := by simp
  have := f.map_vadd' q (q -ᵥ p)
  rw [h₁, hgl, toFun_eq_coe, map_vadd, linearMap_vsub, h₂] at this
  simpa

/-- Two affine maps are equal if they have equal linear maps and are equal at some point. -/
theorem ext_linear_iff {f g : P1 →ᵃ[k] P2} : f = g ↔ (f.linear = g.linear) ∧ (∃ p, f p = g p) :=
  ⟨fun h ↦ ⟨congrArg _ h, by inhabit P1; exact default, by rw [h]⟩,
  fun h ↦ Exists.casesOn h.2 fun _ hp ↦ ext_linear h.1 hp⟩

variable (k P1)

/-- The constant function as an `AffineMap`. -/
def const (p : P2) : P1 →ᵃ[k] P2 where
  toFun := Function.const P1 p
  linear := 0
  map_vadd' _ _ :=
    letI : AddAction V2 P2 := inferInstance
    by simp

@[simp]
theorem coe_const (p : P2) : ⇑(const k P1 p) = Function.const P1 p :=
  rfl

@[simp]
theorem const_apply (p : P2) (q : P1) : (const k P1 p) q = p := rfl

@[simp]
theorem const_linear (p : P2) : (const k P1 p).linear = 0 :=
  rfl

variable {k P1}

theorem linear_eq_zero_iff_exists_const (f : P1 →ᵃ[k] P2) :
    f.linear = 0 ↔ ∃ q, f = const k P1 q := by
  refine ⟨fun h => ?_, fun h => ?_⟩
  · use f (Classical.arbitrary P1)
    ext
    rw [coe_const, Function.const_apply, ← @vsub_eq_zero_iff_eq V2, ← f.linearMap_vsub, h,
      LinearMap.zero_apply]
  · rcases h with ⟨q, rfl⟩
    exact const_linear k P1 q

instance nonempty : Nonempty (P1 →ᵃ[k] P2) :=
  (AddTorsor.nonempty : Nonempty P2).map <| const k P1

/-- Construct an affine map by verifying the relation between the map and its linear part at one
base point. Namely, this function takes a map `f : P₁ → P₂`, a linear map `f' : V₁ →ₗ[k] V₂`, and
a point `p` such that for any other point `p'` we have `f p' = f' (p' -ᵥ p) +ᵥ f p`. -/
def mk' (f : P1 → P2) (f' : V1 →ₗ[k] V2) (p : P1) (h : ∀ p' : P1, f p' = f' (p' -ᵥ p) +ᵥ f p) :
    P1 →ᵃ[k] P2 where
  toFun := f
  linear := f'
  map_vadd' p' v := by rw [h, h p', vadd_vsub_assoc, f'.map_add, vadd_vadd]

@[simp]
theorem coe_mk' (f : P1 → P2) (f' : V1 →ₗ[k] V2) (p h) : ⇑(mk' f f' p h) = f :=
  rfl

@[simp]
theorem mk'_linear (f : P1 → P2) (f' : V1 →ₗ[k] V2) (p h) : (mk' f f' p h).linear = f' :=
  rfl

section SMul

variable {R : Type*} [Monoid R] [DistribMulAction R V2] [SMulCommClass k R V2]
/-- The space of affine maps to a module inherits an `R`-action from the action on its codomain. -/
instance mulAction : MulAction R (P1 →ᵃ[k] V2) where
  smul c f := ⟨c • ⇑f, c • f.linear, fun p v => by simp [smul_add]⟩
  one_smul _ := ext fun _ => one_smul _ _
  mul_smul _ _ _ := ext fun _ => mul_smul _ _ _

@[simp, norm_cast]
theorem coe_smul (c : R) (f : P1 →ᵃ[k] V2) : ⇑(c • f) = c • ⇑f :=
  rfl

@[simp]
theorem smul_linear (t : R) (f : P1 →ᵃ[k] V2) : (t • f).linear = t • f.linear :=
  rfl

instance isCentralScalar [DistribMulAction Rᵐᵒᵖ V2] [IsCentralScalar R V2] :
  IsCentralScalar R (P1 →ᵃ[k] V2) where
    op_smul_eq_smul _r _x := ext fun _ => op_smul_eq_smul _ _

end SMul

instance : Zero (P1 →ᵃ[k] V2) where zero := ⟨0, 0, fun _ _ => (zero_vadd _ _).symm⟩

instance : Add (P1 →ᵃ[k] V2) where
  add f g := ⟨f + g, f.linear + g.linear, fun p v => by simp [add_add_add_comm]⟩

instance : Sub (P1 →ᵃ[k] V2) where
  sub f g := ⟨f - g, f.linear - g.linear, fun p v => by simp [sub_add_sub_comm]⟩

instance : Neg (P1 →ᵃ[k] V2) where
  neg f := ⟨-f, -f.linear, fun p v => by simp [add_comm, map_vadd f]⟩

@[simp, norm_cast]
theorem coe_zero : ⇑(0 : P1 →ᵃ[k] V2) = 0 :=
  rfl

@[simp, norm_cast]
theorem coe_add (f g : P1 →ᵃ[k] V2) : ⇑(f + g) = f + g :=
  rfl

@[simp, norm_cast]
theorem coe_neg (f : P1 →ᵃ[k] V2) : ⇑(-f) = -f :=
  rfl

@[simp, norm_cast]
theorem coe_sub (f g : P1 →ᵃ[k] V2) : ⇑(f - g) = f - g :=
  rfl

@[simp]
theorem zero_linear : (0 : P1 →ᵃ[k] V2).linear = 0 :=
  rfl

@[simp]
theorem add_linear (f g : P1 →ᵃ[k] V2) : (f + g).linear = f.linear + g.linear :=
  rfl

@[simp]
theorem sub_linear (f g : P1 →ᵃ[k] V2) : (f - g).linear = f.linear - g.linear :=
  rfl

@[simp]
theorem neg_linear (f : P1 →ᵃ[k] V2) : (-f).linear = -f.linear :=
  rfl

/-- The set of affine maps to a vector space is an additive commutative group. -/
instance : AddCommGroup (P1 →ᵃ[k] V2) :=
  coeFn_injective.addCommGroup _ coe_zero coe_add coe_neg coe_sub (fun _ _ => coe_smul _ _)
    fun _ _ => coe_smul _ _

/-- The space of affine maps from `P1` to `P2` is an affine space over the space of affine maps
from `P1` to the vector space `V2` corresponding to `P2`. -/
instance : AffineSpace (P1 →ᵃ[k] V2) (P1 →ᵃ[k] P2) where
  vadd f g :=
    ⟨fun p => f p +ᵥ g p, f.linear + g.linear,
      fun p v => by simp [vadd_vadd, add_right_comm]⟩
  zero_vadd f := ext fun p => zero_vadd _ (f p)
  add_vadd f₁ f₂ f₃ := ext fun p => add_vadd (f₁ p) (f₂ p) (f₃ p)
  vsub f g :=
    ⟨fun p => f p -ᵥ g p, f.linear - g.linear, fun p v => by
      simp [vsub_vadd_eq_vsub_sub, vadd_vsub_assoc, sub_add_eq_add_sub]⟩
  vsub_vadd' f g := ext fun p => vsub_vadd (f p) (g p)
  vadd_vsub' f g := ext fun p => vadd_vsub (f p) (g p)

@[simp]
theorem vadd_apply (f : P1 →ᵃ[k] V2) (g : P1 →ᵃ[k] P2) (p : P1) : (f +ᵥ g) p = f p +ᵥ g p :=
  rfl

@[simp]
theorem vsub_apply (f g : P1 →ᵃ[k] P2) (p : P1) : (f -ᵥ g : P1 →ᵃ[k] V2) p = f p -ᵥ g p :=
  rfl

/-- `Prod.fst` as an `AffineMap`. -/
def fst : P1 × P2 →ᵃ[k] P1 where
  toFun := Prod.fst
  linear := LinearMap.fst k V1 V2
  map_vadd' _ _ := rfl

@[simp]
theorem coe_fst : ⇑(fst : P1 × P2 →ᵃ[k] P1) = Prod.fst :=
  rfl

@[simp]
theorem fst_linear : (fst : P1 × P2 →ᵃ[k] P1).linear = LinearMap.fst k V1 V2 :=
  rfl

/-- `Prod.snd` as an `AffineMap`. -/
def snd : P1 × P2 →ᵃ[k] P2 where
  toFun := Prod.snd
  linear := LinearMap.snd k V1 V2
  map_vadd' _ _ := rfl

@[simp]
theorem coe_snd : ⇑(snd : P1 × P2 →ᵃ[k] P2) = Prod.snd :=
  rfl

@[simp]
theorem snd_linear : (snd : P1 × P2 →ᵃ[k] P2).linear = LinearMap.snd k V1 V2 :=
  rfl

variable (k P1)
/-- Identity map as an affine map. -/
nonrec def id : P1 →ᵃ[k] P1 where
  toFun := id
  linear := LinearMap.id
  map_vadd' _ _ := rfl

/-- The identity affine map acts as the identity. -/
@[simp, norm_cast]
theorem coe_id : ⇑(id k P1) = _root_.id :=
  rfl

@[simp]
theorem id_linear : (id k P1).linear = LinearMap.id :=
  rfl

variable {P1}

/-- The identity affine map acts as the identity. -/
theorem id_apply (p : P1) : id k P1 p = p :=
  rfl

variable {k}

instance : Inhabited (P1 →ᵃ[k] P1) :=
  ⟨id k P1⟩

/-- Composition of affine maps. -/
def comp (f : P2 →ᵃ[k] P3) (g : P1 →ᵃ[k] P2) : P1 →ᵃ[k] P3 where
  toFun := f ∘ g
  linear := f.linear.comp g.linear
  map_vadd' := by
    intro p v
    rw [Function.comp_apply, g.map_vadd, f.map_vadd]
    rfl

/-- Composition of affine maps acts as applying the two functions. -/
@[simp]
theorem coe_comp (f : P2 →ᵃ[k] P3) (g : P1 →ᵃ[k] P2) : ⇑(f.comp g) = f ∘ g :=
  rfl

/-- Composition of affine maps acts as applying the two functions. -/
theorem comp_apply (f : P2 →ᵃ[k] P3) (g : P1 →ᵃ[k] P2) (p : P1) : f.comp g p = f (g p) :=
  rfl

@[simp]
theorem comp_id (f : P1 →ᵃ[k] P2) : f.comp (id k P1) = f :=
  ext fun _ => rfl

@[simp]
theorem id_comp (f : P1 →ᵃ[k] P2) : (id k P2).comp f = f :=
  ext fun _ => rfl

theorem comp_assoc (f₃₄ : P3 →ᵃ[k] P4) (f₂₃ : P2 →ᵃ[k] P3) (f₁₂ : P1 →ᵃ[k] P2) :
    (f₃₄.comp f₂₃).comp f₁₂ = f₃₄.comp (f₂₃.comp f₁₂) :=
  rfl

instance : Monoid (P1 →ᵃ[k] P1) where
  one := id k P1
  mul := comp
  one_mul := id_comp
  mul_one := comp_id
  mul_assoc := comp_assoc

@[simp]
theorem coe_mul (f g : P1 →ᵃ[k] P1) : ⇑(f * g) = f ∘ g :=
  rfl

@[simp]
theorem coe_one : ⇑(1 : P1 →ᵃ[k] P1) = _root_.id :=
  rfl

/-- `AffineMap.linear` on endomorphisms is a `MonoidHom`. -/
@[simps]
def linearHom : (P1 →ᵃ[k] P1) →* V1 →ₗ[k] V1 where
  toFun := linear
  map_one' := rfl
  map_mul' _ _ := rfl

@[simp]
theorem linear_injective_iff (f : P1 →ᵃ[k] P2) :
    Function.Injective f.linear ↔ Function.Injective f := by
  obtain ⟨p⟩ := (inferInstance : Nonempty P1)
  have h : ⇑f.linear = (Equiv.vaddConst (f p)).symm ∘ f ∘ Equiv.vaddConst p := by
    ext v
    simp [f.map_vadd]
  rw [h, Equiv.comp_injective, Equiv.injective_comp]

@[simp]
theorem linear_surjective_iff (f : P1 →ᵃ[k] P2) :
    Function.Surjective f.linear ↔ Function.Surjective f := by
  obtain ⟨p⟩ := (inferInstance : Nonempty P1)
  have h : ⇑f.linear = (Equiv.vaddConst (f p)).symm ∘ f ∘ Equiv.vaddConst p := by
    ext v
    simp [f.map_vadd]
  rw [h, Equiv.comp_surjective, Equiv.surjective_comp]

@[simp]
theorem linear_bijective_iff (f : P1 →ᵃ[k] P2) :
    Function.Bijective f.linear ↔ Function.Bijective f :=
  and_congr f.linear_injective_iff f.linear_surjective_iff

theorem image_vsub_image {s t : Set P1} (f : P1 →ᵃ[k] P2) :
    f '' s -ᵥ f '' t = f.linear '' (s -ᵥ t) := by
  ext v
  simp only [Set.mem_vsub, Set.mem_image,
    exists_exists_and_eq_and, ← f.linearMap_vsub]
  constructor
  · rintro ⟨x, hx, y, hy, hv⟩
    exact ⟨x -ᵥ y, ⟨x, hx, y, hy, rfl⟩, hv⟩
  · rintro ⟨-, ⟨x, hx, y, hy, rfl⟩, rfl⟩
    exact ⟨x, hx, y, hy, rfl⟩

/-! ### Definition of `AffineMap.lineMap` and lemmas about it -/

/-- The affine map from `k` to `P1` sending `0` to `p₀` and `1` to `p₁`. -/
def lineMap (p₀ p₁ : P1) : k →ᵃ[k] P1 :=
  ((LinearMap.id : k →ₗ[k] k).smulRight (p₁ -ᵥ p₀)).toAffineMap +ᵥ const k k p₀

theorem coe_lineMap (p₀ p₁ : P1) : (lineMap p₀ p₁ : k → P1) = fun c => c • (p₁ -ᵥ p₀) +ᵥ p₀ :=
  rfl

theorem lineMap_apply (p₀ p₁ : P1) (c : k) : lineMap p₀ p₁ c = c • (p₁ -ᵥ p₀) +ᵥ p₀ :=
  rfl

theorem lineMap_apply_module' (p₀ p₁ : V1) (c : k) : lineMap p₀ p₁ c = c • (p₁ - p₀) + p₀ :=
  rfl

theorem lineMap_apply_module (p₀ p₁ : V1) (c : k) : lineMap p₀ p₁ c = (1 - c) • p₀ + c • p₁ := by
  simp [lineMap_apply_module', smul_sub, sub_smul]; abel

theorem lineMap_apply_ring' (a b c : k) : lineMap a b c = c * (b - a) + a :=
  rfl

theorem lineMap_apply_ring (a b c : k) : lineMap a b c = (1 - c) * a + c * b :=
  lineMap_apply_module a b c

theorem lineMap_vadd_apply (p : P1) (v : V1) (c : k) : lineMap p (v +ᵥ p) c = c • v +ᵥ p := by
  rw [lineMap_apply, vadd_vsub]

@[simp]
theorem lineMap_linear (p₀ p₁ : P1) :
    (lineMap p₀ p₁ : k →ᵃ[k] P1).linear = LinearMap.id.smulRight (p₁ -ᵥ p₀) :=
  add_zero _

theorem lineMap_same_apply (p : P1) (c : k) : lineMap p p c = p := by
  simp [lineMap_apply]

@[simp]
theorem lineMap_same (p : P1) : lineMap p p = const k k p :=
  ext <| lineMap_same_apply p

@[simp]
theorem lineMap_apply_zero (p₀ p₁ : P1) : lineMap p₀ p₁ (0 : k) = p₀ := by
  simp [lineMap_apply]

@[simp]
theorem lineMap_apply_one (p₀ p₁ : P1) : lineMap p₀ p₁ (1 : k) = p₁ := by
  simp [lineMap_apply]

@[simp]
theorem lineMap_eq_lineMap_iff [NoZeroSMulDivisors k V1] {p₀ p₁ : P1} {c₁ c₂ : k} :
    lineMap p₀ p₁ c₁ = lineMap p₀ p₁ c₂ ↔ p₀ = p₁ ∨ c₁ = c₂ := by
  rw [lineMap_apply, lineMap_apply, ← @vsub_eq_zero_iff_eq V1, vadd_vsub_vadd_cancel_right, ←
    sub_smul, smul_eq_zero, sub_eq_zero, vsub_eq_zero_iff_eq, or_comm, eq_comm]

@[simp]
theorem lineMap_eq_left_iff [NoZeroSMulDivisors k V1] {p₀ p₁ : P1} {c : k} :
    lineMap p₀ p₁ c = p₀ ↔ p₀ = p₁ ∨ c = 0 := by
  rw [← @lineMap_eq_lineMap_iff k V1, lineMap_apply_zero]

@[simp]
theorem lineMap_eq_right_iff [NoZeroSMulDivisors k V1] {p₀ p₁ : P1} {c : k} :
    lineMap p₀ p₁ c = p₁ ↔ p₀ = p₁ ∨ c = 1 := by
  rw [← @lineMap_eq_lineMap_iff k V1, lineMap_apply_one]

variable (k) in
theorem lineMap_injective [NoZeroSMulDivisors k V1] {p₀ p₁ : P1} (h : p₀ ≠ p₁) :
    Function.Injective (lineMap p₀ p₁ : k → P1) := fun _c₁ _c₂ hc =>
  (lineMap_eq_lineMap_iff.mp hc).resolve_left h

@[simp]
theorem apply_lineMap (f : P1 →ᵃ[k] P2) (p₀ p₁ : P1) (c : k) :
    f (lineMap p₀ p₁ c) = lineMap (f p₀) (f p₁) c := by
  simp [lineMap_apply]

@[simp]
theorem comp_lineMap (f : P1 →ᵃ[k] P2) (p₀ p₁ : P1) :
    f.comp (lineMap p₀ p₁) = lineMap (f p₀) (f p₁) :=
  ext <| f.apply_lineMap p₀ p₁

@[simp]
theorem fst_lineMap (p₀ p₁ : P1 × P2) (c : k) : (lineMap p₀ p₁ c).1 = lineMap p₀.1 p₁.1 c :=
  fst.apply_lineMap p₀ p₁ c

@[simp]
theorem snd_lineMap (p₀ p₁ : P1 × P2) (c : k) : (lineMap p₀ p₁ c).2 = lineMap p₀.2 p₁.2 c :=
  snd.apply_lineMap p₀ p₁ c

theorem lineMap_symm (p₀ p₁ : P1) :
    lineMap p₀ p₁ = (lineMap p₁ p₀).comp (lineMap (1 : k) (0 : k)) := by
  rw [comp_lineMap]
  simp

@[simp]
theorem lineMap_apply_one_sub (p₀ p₁ : P1) (c : k) : lineMap p₀ p₁ (1 - c) = lineMap p₁ p₀ c := by
  rw [lineMap_symm p₀, comp_apply]
  congr
  simp [lineMap_apply]

@[simp]
theorem lineMap_vsub_left (p₀ p₁ : P1) (c : k) : lineMap p₀ p₁ c -ᵥ p₀ = c • (p₁ -ᵥ p₀) :=
  vadd_vsub _ _

@[simp]
theorem left_vsub_lineMap (p₀ p₁ : P1) (c : k) : p₀ -ᵥ lineMap p₀ p₁ c = c • (p₀ -ᵥ p₁) := by
  rw [← neg_vsub_eq_vsub_rev, lineMap_vsub_left, ← smul_neg, neg_vsub_eq_vsub_rev]

@[simp]
theorem lineMap_vsub_right (p₀ p₁ : P1) (c : k) : lineMap p₀ p₁ c -ᵥ p₁ = (1 - c) • (p₀ -ᵥ p₁) := by
  rw [← lineMap_apply_one_sub, lineMap_vsub_left]

@[simp]
theorem right_vsub_lineMap (p₀ p₁ : P1) (c : k) : p₁ -ᵥ lineMap p₀ p₁ c = (1 - c) • (p₁ -ᵥ p₀) := by
  rw [← lineMap_apply_one_sub, left_vsub_lineMap]

theorem lineMap_vadd_lineMap (v₁ v₂ : V1) (p₁ p₂ : P1) (c : k) :
    lineMap v₁ v₂ c +ᵥ lineMap p₁ p₂ c = lineMap (v₁ +ᵥ p₁) (v₂ +ᵥ p₂) c :=
  ((fst : V1 × P1 →ᵃ[k] V1) +ᵥ (snd : V1 × P1 →ᵃ[k] P1)).apply_lineMap (v₁, p₁) (v₂, p₂) c

theorem lineMap_vsub_lineMap (p₁ p₂ p₃ p₄ : P1) (c : k) :
    lineMap p₁ p₂ c -ᵥ lineMap p₃ p₄ c = lineMap (p₁ -ᵥ p₃) (p₂ -ᵥ p₄) c :=
  ((fst : P1 × P1 →ᵃ[k] P1) -ᵥ (snd : P1 × P1 →ᵃ[k] P1)).apply_lineMap (_, _) (_, _) c

@[simp] lemma lineMap_lineMap_right (p₀ p₁ : P1) (c d : k) :
    lineMap p₀ (lineMap p₀ p₁ c) d = lineMap p₀ p₁ (d * c) := by simp [lineMap_apply, mul_smul]

@[simp] lemma lineMap_lineMap_left (p₀ p₁ : P1) (c d : k) :
    lineMap (lineMap p₀ p₁ c) p₁ d = lineMap p₀ p₁ (1 - (1 - d) * (1 - c)) := by
  simp_rw [lineMap_apply_one_sub, ← lineMap_apply_one_sub p₁, lineMap_lineMap_right]

<<<<<<< HEAD
lemma lineMap_monotone [LinearOrder k] [IsOrderedRing k] {p₀ p₁ : k} (h : p₀ ≤ p₁) :
    Monotone (lineMap (k := k) p₀ p₁) := by
  intro x y hxy
  have : 0 ≤ p₁ - p₀ := sub_nonneg_of_le h
  simpa [lineMap] using by gcongr

lemma lineMap_antitone [LinearOrder k] [IsOrderedRing k] {p₀ p₁ : k} (h : p₁ ≤ p₀) :
    Antitone (lineMap (k := k) p₀ p₁) := by
  intro x y hxy
  simpa [lineMap] using mul_le_mul_of_nonpos_right hxy (tsub_nonpos.mpr h)
=======
lemma lineMap_mono [LinearOrder k] [Preorder V1] [AddRightMono V1] [SMulPosMono k V1]
    {p₀ p₁ : V1} (h : p₀ ≤ p₁) :
    Monotone (lineMap (k := k) p₀ p₁) := by
  intro x y hxy
  simp? [lineMap] says
    simp only [lineMap, vsub_eq_sub, vadd_eq_add, coe_add, LinearMap.coe_toAffineMap,
      LinearMap.coe_smulRight, LinearMap.id_coe, id_eq, coe_const, Pi.add_apply,
      Function.const_apply, add_le_add_iff_right]
  gcongr
  simpa

lemma lineMap_anti [LinearOrder k] [Preorder V1] [AddLeftMono V1] [SMulPosMono k V1]
    {p₀ p₁ : V1} (h : p₁ ≤ p₀) :
    Antitone (lineMap (k := k) p₀ p₁) := by
  intro x y hxy
  simp? [lineMap] says
    simp only [lineMap, vsub_eq_sub, vadd_eq_add, coe_add, LinearMap.coe_toAffineMap,
      LinearMap.coe_smulRight, LinearMap.id_coe, id_eq, coe_const, Pi.add_apply,
      Function.const_apply, add_le_add_iff_right]
  rw [← neg_le_neg_iff, ← smul_neg, ← smul_neg]
  gcongr
  simpa
>>>>>>> 2aea8b5b

/-- Decomposition of an affine map in the special case when the point space and vector space
are the same. -/
theorem decomp (f : V1 →ᵃ[k] V2) : (f : V1 → V2) = ⇑f.linear + fun _ => f 0 := by
  ext x
  calc
    f x = f.linear x +ᵥ f 0 := by rw [← f.map_vadd, vadd_eq_add, add_zero]
    _ = (f.linear + fun _ : V1 => f 0) x := rfl

/-- Decomposition of an affine map in the special case when the point space and vector space
are the same. -/
theorem decomp' (f : V1 →ᵃ[k] V2) : (f.linear : V1 → V2) = ⇑f - fun _ => f 0 := by
  rw [decomp]
  simp only [LinearMap.map_zero, Pi.add_apply, add_sub_cancel_right, zero_add]

theorem image_uIcc {k : Type*} [Field k] [LinearOrder k] [IsStrictOrderedRing k]
    (f : k →ᵃ[k] k) (a b : k) :
    f '' Set.uIcc a b = Set.uIcc (f a) (f b) := by
  have : ⇑f = (fun x => x + f 0) ∘ fun x => x * (f 1 - f 0) := by
    ext x
    change f x = x • (f 1 -ᵥ f 0) +ᵥ f 0
    rw [← f.linearMap_vsub, ← f.linear.map_smul, ← f.map_vadd]
    simp only [vsub_eq_sub, add_zero, mul_one, vadd_eq_add, sub_zero, smul_eq_mul]
  rw [this, Set.image_comp]
  simp only [Set.image_add_const_uIcc, Set.image_mul_const_uIcc, Function.comp_apply]

section

variable {ι : Type*} {V : ι → Type*} {P : ι → Type*} [∀ i, AddCommGroup (V i)]
  [∀ i, Module k (V i)] [∀ i, AddTorsor (V i) (P i)]

/-- Evaluation at a point as an affine map. -/
def proj (i : ι) : (∀ i : ι, P i) →ᵃ[k] P i where
  toFun f := f i
  linear := @LinearMap.proj k ι _ V _ _ i
  map_vadd' _ _ := rfl

@[simp]
theorem proj_apply (i : ι) (f : ∀ i, P i) : @proj k _ ι V P _ _ _ i f = f i :=
  rfl

@[simp]
theorem proj_linear (i : ι) : (@proj k _ ι V P _ _ _ i).linear = @LinearMap.proj k ι _ V _ _ i :=
  rfl

theorem pi_lineMap_apply (f g : ∀ i, P i) (c : k) (i : ι) :
    lineMap f g c i = lineMap (f i) (g i) c :=
  (proj i : (∀ i, P i) →ᵃ[k] P i).apply_lineMap f g c

end

end AffineMap

namespace AffineMap

variable {R k V1 P1 V2 P2 V3 P3 : Type*}

section Ring

variable [Ring k] [AddCommGroup V1] [AffineSpace V1 P1] [AddCommGroup V2] [AffineSpace V2 P2]
variable [AddCommGroup V3] [AffineSpace V3 P3] [Module k V1] [Module k V2] [Module k V3]

section DistribMulAction

variable [Monoid R] [DistribMulAction R V2] [SMulCommClass k R V2]

/-- The space of affine maps to a module inherits an `R`-action from the action on its codomain. -/
instance distribMulAction : DistribMulAction R (P1 →ᵃ[k] V2) where
  smul_add _ _ _ := ext fun _ => smul_add _ _ _
  smul_zero _ := ext fun _ => smul_zero _

end DistribMulAction

section Module

variable [Semiring R] [Module R V2] [SMulCommClass k R V2]

/-- The space of affine maps taking values in an `R`-module is an `R`-module. -/
instance : Module R (P1 →ᵃ[k] V2) :=
  { AffineMap.distribMulAction with
    add_smul := fun _ _ _ => ext fun _ => add_smul _ _ _
    zero_smul := fun _ => ext fun _ => zero_smul _ _ }

variable (R)

/-- The space of affine maps between two modules is linearly equivalent to the product of the
domain with the space of linear maps, by taking the value of the affine map at `(0 : V1)` and the
linear part.

See note [bundled maps over different rings] -/
@[simps]
def toConstProdLinearMap : (V1 →ᵃ[k] V2) ≃ₗ[R] V2 × (V1 →ₗ[k] V2) where
  toFun f := ⟨f 0, f.linear⟩
  invFun p := p.2.toAffineMap + const k V1 p.1
  left_inv f := by
    ext
    rw [f.decomp]
    simp
  right_inv := by
    rintro ⟨v, f⟩
    ext <;> simp [const_linear]
  map_add' := by simp
  map_smul' := by simp

end Module

section Pi

variable {ι : Type*} {φv φp : ι → Type*} [(i : ι) → AddCommGroup (φv i)]
  [(i : ι) → Module k (φv i)] [(i : ι) → AffineSpace (φv i) (φp i)]
/-- `pi` construction for affine maps. From a family of affine maps it produces an affine
map into a family of affine spaces.

This is the affine version of `LinearMap.pi`.
-/
def pi (f : (i : ι) → (P1 →ᵃ[k] φp i)) : P1 →ᵃ[k] ((i : ι) → φp i) where
  toFun m a := f a m
  linear := LinearMap.pi (fun a ↦ (f a).linear)
  map_vadd' _ _ := funext fun _ ↦ map_vadd _ _ _

--fp for when the image is a dependent AffineSpace φp i, fv for when the
--image is a Module φv i, f' for when the image isn't dependent.
variable (fp : (i : ι) → (P1 →ᵃ[k] φp i)) (fv : (i : ι) → (P1 →ᵃ[k] φv i))
  (f' : ι → P1 →ᵃ[k] P2)

@[simp]
theorem pi_apply (c : P1) (i : ι) : pi fp c i = fp i c :=
  rfl

theorem pi_comp (g : P3 →ᵃ[k] P1) : (pi fp).comp g = pi (fun i => (fp i).comp g) :=
  rfl

theorem pi_eq_zero : pi fv = 0 ↔ ∀ i, fv i = 0 := by
  simp only [AffineMap.ext_iff, funext_iff, pi_apply]
  exact forall_comm

theorem pi_zero : pi (fun _ ↦ 0 : (i : ι) → P1 →ᵃ[k] φv i) = 0 := by
  ext; rfl

theorem proj_pi (i : ι) : (proj i).comp (pi fp) = fp i :=
  ext fun _ => rfl
section Ext

variable [Finite ι] [DecidableEq ι] {f g : ((i : ι) → φv i) →ᵃ[k] P2}

/-- Two affine maps from a Pi-type of modules `(i : ι) → φv i` are equal if they are equal in their
  operation on `Pi.single` and at zero. Analogous to `LinearMap.pi_ext`. See also `pi_ext_nonempty`,
  which instead of agreement at zero requires `Nonempty ι`. -/
theorem pi_ext_zero (h : ∀ i x, f (Pi.single i x) = g (Pi.single i x)) (h₂ : f 0 = g 0) :
    f = g := by
  apply ext_linear
  · apply LinearMap.pi_ext
    intro i x
    have s₁ := h i x
    have s₂ := f.map_vadd 0 (Pi.single i x)
    have s₃ := g.map_vadd 0 (Pi.single i x)
    rw [vadd_eq_add, add_zero] at s₂ s₃
    replace h₂ := h i 0
    simp only [Pi.single_zero] at h₂
    rwa [s₂, s₃, h₂, vadd_right_cancel_iff] at s₁
  · exact h₂

/-- Two affine maps from a Pi-type of modules `(i : ι) → φv i` are equal if they are equal in their
  operation on `Pi.single` and `ι` is nonempty.  Analogous to `LinearMap.pi_ext`. See also
  `pi_ext_zero`, which instead of `Nonempty ι` requires agreement at 0. -/
theorem pi_ext_nonempty [Nonempty ι] (h : ∀ i x, f (Pi.single i x) = g (Pi.single i x)) :
    f = g := by
  apply pi_ext_zero h
  inhabit ι
  rw [← Pi.single_zero default]
  apply h

/-- This is used as the ext lemma instead of `AffineMap.pi_ext_nonempty` for reasons explained in
note [partially-applied ext lemmas]. Analogous to `LinearMap.pi_ext'` -/
@[ext (iff := false)]
theorem pi_ext_nonempty' [Nonempty ι] (h : ∀ i, f.comp (LinearMap.single _ _ i).toAffineMap =
    g.comp (LinearMap.single _ _ i).toAffineMap) : f = g := by
  refine pi_ext_nonempty fun i x => ?_
  convert AffineMap.congr_fun (h i) x

end Ext

end Pi

end Ring

section CommRing

variable [CommRing k] [AddCommGroup V1] [AffineSpace V1 P1] [AddCommGroup V2]
variable [Module k V1] [Module k V2]

/-- `homothety c r` is the homothety (also known as dilation) about `c` with scale factor `r`. -/
def homothety (c : P1) (r : k) : P1 →ᵃ[k] P1 :=
  r • (id k P1 -ᵥ const k P1 c) +ᵥ const k P1 c

theorem homothety_def (c : P1) (r : k) :
    homothety c r = r • (id k P1 -ᵥ const k P1 c) +ᵥ const k P1 c :=
  rfl

theorem homothety_apply (c : P1) (r : k) (p : P1) : homothety c r p = r • (p -ᵥ c : V1) +ᵥ c :=
  rfl

theorem homothety_eq_lineMap (c : P1) (r : k) (p : P1) : homothety c r p = lineMap c p r :=
  rfl

@[simp]
theorem homothety_one (c : P1) : homothety c (1 : k) = id k P1 := by
  ext p
  simp [homothety_apply]

@[simp]
theorem homothety_apply_same (c : P1) (r : k) : homothety c r c = c :=
  lineMap_same_apply c r

theorem homothety_mul_apply (c : P1) (r₁ r₂ : k) (p : P1) :
    homothety c (r₁ * r₂) p = homothety c r₁ (homothety c r₂ p) := by
  simp only [homothety_apply, mul_smul, vadd_vsub]

theorem homothety_mul (c : P1) (r₁ r₂ : k) :
    homothety c (r₁ * r₂) = (homothety c r₁).comp (homothety c r₂) :=
  ext <| homothety_mul_apply c r₁ r₂

@[simp]
theorem homothety_zero (c : P1) : homothety c (0 : k) = const k P1 c := by
  ext p
  simp [homothety_apply]

@[simp]
theorem homothety_add (c : P1) (r₁ r₂ : k) :
    homothety c (r₁ + r₂) = r₁ • (id k P1 -ᵥ const k P1 c) +ᵥ homothety c r₂ := by
  simp only [homothety_def, add_smul, vadd_vadd]

/-- `homothety` as a multiplicative monoid homomorphism. -/
def homothetyHom (c : P1) : k →* P1 →ᵃ[k] P1 where
  toFun := homothety c
  map_one' := homothety_one c
  map_mul' := homothety_mul c

@[simp]
theorem coe_homothetyHom (c : P1) : ⇑(homothetyHom c : k →* _) = homothety c :=
  rfl

/-- `homothety` as an affine map. -/
def homothetyAffine (c : P1) : k →ᵃ[k] P1 →ᵃ[k] P1 :=
  ⟨homothety c, (LinearMap.lsmul k _).flip (id k P1 -ᵥ const k P1 c),
    Function.swap (homothety_add c)⟩

@[simp]
theorem coe_homothetyAffine (c : P1) : ⇑(homothetyAffine c : k →ᵃ[k] _) = homothety c :=
  rfl

end CommRing

end AffineMap

section

variable {𝕜 E F : Type*} [Ring 𝕜] [AddCommGroup E] [AddCommGroup F] [Module 𝕜 E] [Module 𝕜 F]

/-- Applying an affine map to an affine combination of two points yields an affine combination of
the images. -/
theorem Convex.combo_affine_apply {x y : E} {a b : 𝕜} {f : E →ᵃ[𝕜] F} (h : a + b = 1) :
    f (a • x + b • y) = a • f x + b • f y := by
  simp only [Convex.combo_eq_smul_sub_add h, ← vsub_eq_sub]
  exact f.apply_lineMap _ _ _

end<|MERGE_RESOLUTION|>--- conflicted
+++ resolved
@@ -566,18 +566,6 @@
     lineMap (lineMap p₀ p₁ c) p₁ d = lineMap p₀ p₁ (1 - (1 - d) * (1 - c)) := by
   simp_rw [lineMap_apply_one_sub, ← lineMap_apply_one_sub p₁, lineMap_lineMap_right]
 
-<<<<<<< HEAD
-lemma lineMap_monotone [LinearOrder k] [IsOrderedRing k] {p₀ p₁ : k} (h : p₀ ≤ p₁) :
-    Monotone (lineMap (k := k) p₀ p₁) := by
-  intro x y hxy
-  have : 0 ≤ p₁ - p₀ := sub_nonneg_of_le h
-  simpa [lineMap] using by gcongr
-
-lemma lineMap_antitone [LinearOrder k] [IsOrderedRing k] {p₀ p₁ : k} (h : p₁ ≤ p₀) :
-    Antitone (lineMap (k := k) p₀ p₁) := by
-  intro x y hxy
-  simpa [lineMap] using mul_le_mul_of_nonpos_right hxy (tsub_nonpos.mpr h)
-=======
 lemma lineMap_mono [LinearOrder k] [Preorder V1] [AddRightMono V1] [SMulPosMono k V1]
     {p₀ p₁ : V1} (h : p₀ ≤ p₁) :
     Monotone (lineMap (k := k) p₀ p₁) := by
@@ -600,7 +588,6 @@
   rw [← neg_le_neg_iff, ← smul_neg, ← smul_neg]
   gcongr
   simpa
->>>>>>> 2aea8b5b
 
 /-- Decomposition of an affine map in the special case when the point space and vector space
 are the same. -/
