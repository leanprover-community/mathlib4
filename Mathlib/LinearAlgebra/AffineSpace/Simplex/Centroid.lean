--- conflicted
+++ resolved
@@ -3,16 +3,11 @@
 Released under Apache 2.0 license as described in the file LICENSE.
 Authors: Joseph Myers, Chu Zheng
 -/
-<<<<<<< HEAD
-import Mathlib.LinearAlgebra.AffineSpace.Simplex.Basic
-import Mathlib.LinearAlgebra.AffineSpace.Centroid
-import Mathlib.LinearAlgebra.AffineSpace.FiniteDimensional
-=======
 module
 
 public import Mathlib.LinearAlgebra.AffineSpace.Simplex.Basic
 public import Mathlib.LinearAlgebra.AffineSpace.Centroid
->>>>>>> 4d331720
+public import Mathlib.LinearAlgebra.AffineSpace.FiniteDimensional
 
 /-!
 # Centroid of a simplex in affine space
@@ -195,7 +190,7 @@
 /-- Two simplices with the same points have the same centroid. -/
 theorem centroid_eq_of_range_eq {n : ℕ} {s₁ s₂ : Simplex k P n}
     (h : Set.range s₁.points = Set.range s₂.points) :
-    s₁.centroid = s₂.centroid := by
+    Finset.univ.centroid k s₁.points = Finset.univ.centroid k s₂.points := by
   rw [← Set.image_univ, ← Set.image_univ, ← Finset.coe_univ] at h
   exact
     Finset.univ.centroid_eq_of_inj_on_of_image_eq k _
