/-
Copyright (c) 2020 Joseph Myers. All rights reserved.
Released under Apache 2.0 license as described in the file LICENSE.
Authors: Joseph Myers
-/
import Mathlib.Algebra.Module.BigOperators
import Mathlib.Data.Fintype.BigOperators
import Mathlib.LinearAlgebra.AffineSpace.AffineMap
import Mathlib.LinearAlgebra.AffineSpace.AffineSubspace
import Mathlib.LinearAlgebra.Finsupp
import Mathlib.Tactic.FinCases

#align_import linear_algebra.affine_space.combination from "leanprover-community/mathlib"@"2de9c37fa71dde2f1c6feff19876dd6a7b1519f0"

/-!
# Affine combinations of points

This file defines affine combinations of points.

## Main definitions

* `weightedVSubOfPoint` is a general weighted combination of
  subtractions with an explicit base point, yielding a vector.

* `weightedVSub` uses an arbitrary choice of base point and is intended
  to be used when the sum of weights is 0, in which case the result is
  independent of the choice of base point.

* `affineCombination` adds the weighted combination to the arbitrary
  base point, yielding a point rather than a vector, and is intended
  to be used when the sum of weights is 1, in which case the result is
  independent of the choice of base point.

These definitions are for sums over a `Finset`; versions for a
`Fintype` may be obtained using `Finset.univ`, while versions for a
`Finsupp` may be obtained using `Finsupp.support`.

## References

* https://en.wikipedia.org/wiki/Affine_space

-/


noncomputable section

open Affine

namespace Finset

theorem univ_fin2 : (univ : Finset (Fin 2)) = {0, 1} := by
  ext x
  fin_cases x <;> simp
#align finset.univ_fin2 Finset.univ_fin2

variable {k : Type*} {V : Type*} {P : Type*} [Ring k] [AddCommGroup V] [Module k V]
variable [S : AffineSpace V P]
variable {ι : Type*} (s : Finset ι)
variable {ι₂ : Type*} (s₂ : Finset ι₂)

/-- A weighted sum of the results of subtracting a base point from the
given points, as a linear map on the weights.  The main cases of
interest are where the sum of the weights is 0, in which case the sum
is independent of the choice of base point, and where the sum of the
weights is 1, in which case the sum added to the base point is
independent of the choice of base point. -/
def weightedVSubOfPoint (p : ι → P) (b : P) : (ι → k) →ₗ[k] V :=
  ∑ i ∈ s, (LinearMap.proj i : (ι → k) →ₗ[k] k).smulRight (p i -ᵥ b)
#align finset.weighted_vsub_of_point Finset.weightedVSubOfPoint

@[simp]
theorem weightedVSubOfPoint_apply (w : ι → k) (p : ι → P) (b : P) :
    s.weightedVSubOfPoint p b w = ∑ i ∈ s, w i • (p i -ᵥ b) := by
  simp [weightedVSubOfPoint, LinearMap.sum_apply]
#align finset.weighted_vsub_of_point_apply Finset.weightedVSubOfPoint_apply

/-- The value of `weightedVSubOfPoint`, where the given points are equal. -/
@[simp (high)]
theorem weightedVSubOfPoint_apply_const (w : ι → k) (p : P) (b : P) :
    s.weightedVSubOfPoint (fun _ => p) b w = (∑ i ∈ s, w i) • (p -ᵥ b) := by
  rw [weightedVSubOfPoint_apply, sum_smul]
#align finset.weighted_vsub_of_point_apply_const Finset.weightedVSubOfPoint_apply_const

/-- `weightedVSubOfPoint` gives equal results for two families of weights and two families of
points that are equal on `s`. -/
theorem weightedVSubOfPoint_congr {w₁ w₂ : ι → k} (hw : ∀ i ∈ s, w₁ i = w₂ i) {p₁ p₂ : ι → P}
    (hp : ∀ i ∈ s, p₁ i = p₂ i) (b : P) :
    s.weightedVSubOfPoint p₁ b w₁ = s.weightedVSubOfPoint p₂ b w₂ := by
  simp_rw [weightedVSubOfPoint_apply]
  refine sum_congr rfl fun i hi => ?_
  rw [hw i hi, hp i hi]
#align finset.weighted_vsub_of_point_congr Finset.weightedVSubOfPoint_congr

/-- Given a family of points, if we use a member of the family as a base point, the
`weightedVSubOfPoint` does not depend on the value of the weights at this point. -/
theorem weightedVSubOfPoint_eq_of_weights_eq (p : ι → P) (j : ι) (w₁ w₂ : ι → k)
    (hw : ∀ i, i ≠ j → w₁ i = w₂ i) :
    s.weightedVSubOfPoint p (p j) w₁ = s.weightedVSubOfPoint p (p j) w₂ := by
  simp only [Finset.weightedVSubOfPoint_apply]
  congr
  ext i
  rcases eq_or_ne i j with h | h
  · simp [h]
  · simp [hw i h]
#align finset.weighted_vsub_of_point_eq_of_weights_eq Finset.weightedVSubOfPoint_eq_of_weights_eq

/-- The weighted sum is independent of the base point when the sum of
the weights is 0. -/
theorem weightedVSubOfPoint_eq_of_sum_eq_zero (w : ι → k) (p : ι → P) (h : ∑ i ∈ s, w i = 0)
    (b₁ b₂ : P) : s.weightedVSubOfPoint p b₁ w = s.weightedVSubOfPoint p b₂ w := by
  apply eq_of_sub_eq_zero
  rw [weightedVSubOfPoint_apply, weightedVSubOfPoint_apply, ← sum_sub_distrib]
  conv_lhs =>
    congr
    · skip
    · ext
      rw [← smul_sub, vsub_sub_vsub_cancel_left]
  rw [← sum_smul, h, zero_smul]
#align finset.weighted_vsub_of_point_eq_of_sum_eq_zero Finset.weightedVSubOfPoint_eq_of_sum_eq_zero

/-- The weighted sum, added to the base point, is independent of the
base point when the sum of the weights is 1. -/
theorem weightedVSubOfPoint_vadd_eq_of_sum_eq_one (w : ι → k) (p : ι → P) (h : ∑ i ∈ s, w i = 1)
    (b₁ b₂ : P) : s.weightedVSubOfPoint p b₁ w +ᵥ b₁ = s.weightedVSubOfPoint p b₂ w +ᵥ b₂ := by
  erw [weightedVSubOfPoint_apply, weightedVSubOfPoint_apply, ← @vsub_eq_zero_iff_eq V,
    vadd_vsub_assoc, vsub_vadd_eq_vsub_sub, ← add_sub_assoc, add_comm, add_sub_assoc, ←
    sum_sub_distrib]
  conv_lhs =>
    congr
    · skip
    · congr
      · skip
      · ext
        rw [← smul_sub, vsub_sub_vsub_cancel_left]
  rw [← sum_smul, h, one_smul, vsub_add_vsub_cancel, vsub_self]
#align finset.weighted_vsub_of_point_vadd_eq_of_sum_eq_one Finset.weightedVSubOfPoint_vadd_eq_of_sum_eq_one

/-- The weighted sum is unaffected by removing the base point, if
present, from the set of points. -/
@[simp (high)]
theorem weightedVSubOfPoint_erase [DecidableEq ι] (w : ι → k) (p : ι → P) (i : ι) :
    (s.erase i).weightedVSubOfPoint p (p i) w = s.weightedVSubOfPoint p (p i) w := by
  rw [weightedVSubOfPoint_apply, weightedVSubOfPoint_apply]
  apply sum_erase
  rw [vsub_self, smul_zero]
#align finset.weighted_vsub_of_point_erase Finset.weightedVSubOfPoint_erase

/-- The weighted sum is unaffected by adding the base point, whether
or not present, to the set of points. -/
@[simp (high)]
theorem weightedVSubOfPoint_insert [DecidableEq ι] (w : ι → k) (p : ι → P) (i : ι) :
    (insert i s).weightedVSubOfPoint p (p i) w = s.weightedVSubOfPoint p (p i) w := by
  rw [weightedVSubOfPoint_apply, weightedVSubOfPoint_apply]
  apply sum_insert_zero
  rw [vsub_self, smul_zero]
#align finset.weighted_vsub_of_point_insert Finset.weightedVSubOfPoint_insert

/-- The weighted sum is unaffected by changing the weights to the
corresponding indicator function and adding points to the set. -/
theorem weightedVSubOfPoint_indicator_subset (w : ι → k) (p : ι → P) (b : P) {s₁ s₂ : Finset ι}
    (h : s₁ ⊆ s₂) :
    s₁.weightedVSubOfPoint p b w = s₂.weightedVSubOfPoint p b (Set.indicator (↑s₁) w) := by
  rw [weightedVSubOfPoint_apply, weightedVSubOfPoint_apply]
  exact Eq.symm <|
    sum_indicator_subset_of_eq_zero w (fun i wi => wi • (p i -ᵥ b : V)) h fun i => zero_smul k _
#align finset.weighted_vsub_of_point_indicator_subset Finset.weightedVSubOfPoint_indicator_subset

/-- A weighted sum, over the image of an embedding, equals a weighted
sum with the same points and weights over the original
`Finset`. -/
theorem weightedVSubOfPoint_map (e : ι₂ ↪ ι) (w : ι → k) (p : ι → P) (b : P) :
    (s₂.map e).weightedVSubOfPoint p b w = s₂.weightedVSubOfPoint (p ∘ e) b (w ∘ e) := by
  simp_rw [weightedVSubOfPoint_apply]
  exact Finset.sum_map _ _ _
#align finset.weighted_vsub_of_point_map Finset.weightedVSubOfPoint_map

/-- A weighted sum of pairwise subtractions, expressed as a subtraction of two
`weightedVSubOfPoint` expressions. -/
theorem sum_smul_vsub_eq_weightedVSubOfPoint_sub (w : ι → k) (p₁ p₂ : ι → P) (b : P) :
    (∑ i ∈ s, w i • (p₁ i -ᵥ p₂ i)) =
      s.weightedVSubOfPoint p₁ b w - s.weightedVSubOfPoint p₂ b w := by
  simp_rw [weightedVSubOfPoint_apply, ← sum_sub_distrib, ← smul_sub, vsub_sub_vsub_cancel_right]
#align finset.sum_smul_vsub_eq_weighted_vsub_of_point_sub Finset.sum_smul_vsub_eq_weightedVSubOfPoint_sub

/-- A weighted sum of pairwise subtractions, where the point on the right is constant,
expressed as a subtraction involving a `weightedVSubOfPoint` expression. -/
theorem sum_smul_vsub_const_eq_weightedVSubOfPoint_sub (w : ι → k) (p₁ : ι → P) (p₂ b : P) :
<<<<<<< HEAD
    (∑ i ∈ s, w i • (p₁ i -ᵥ p₂)) = s.weightedVSubOfPoint p₁ b w - (∑ i ∈ s, w i) • (p₂ -ᵥ b) :=
  by rw [sum_smul_vsub_eq_weightedVSubOfPoint_sub, weightedVSubOfPoint_apply_const]
=======
    (∑ i ∈ s, w i • (p₁ i -ᵥ p₂)) = s.weightedVSubOfPoint p₁ b w - (∑ i ∈ s, w i) • (p₂ -ᵥ b) := by
  rw [sum_smul_vsub_eq_weightedVSubOfPoint_sub, weightedVSubOfPoint_apply_const]
>>>>>>> d97a437a
#align finset.sum_smul_vsub_const_eq_weighted_vsub_of_point_sub Finset.sum_smul_vsub_const_eq_weightedVSubOfPoint_sub

/-- A weighted sum of pairwise subtractions, where the point on the left is constant,
expressed as a subtraction involving a `weightedVSubOfPoint` expression. -/
theorem sum_smul_const_vsub_eq_sub_weightedVSubOfPoint (w : ι → k) (p₂ : ι → P) (p₁ b : P) :
<<<<<<< HEAD
    (∑ i ∈ s, w i • (p₁ -ᵥ p₂ i)) = (∑ i ∈ s, w i) • (p₁ -ᵥ b) - s.weightedVSubOfPoint p₂ b w :=
  by rw [sum_smul_vsub_eq_weightedVSubOfPoint_sub, weightedVSubOfPoint_apply_const]
=======
    (∑ i ∈ s, w i • (p₁ -ᵥ p₂ i)) = (∑ i ∈ s, w i) • (p₁ -ᵥ b) - s.weightedVSubOfPoint p₂ b w := by
  rw [sum_smul_vsub_eq_weightedVSubOfPoint_sub, weightedVSubOfPoint_apply_const]
>>>>>>> d97a437a
#align finset.sum_smul_const_vsub_eq_sub_weighted_vsub_of_point Finset.sum_smul_const_vsub_eq_sub_weightedVSubOfPoint

/-- A weighted sum may be split into such sums over two subsets. -/
theorem weightedVSubOfPoint_sdiff [DecidableEq ι] {s₂ : Finset ι} (h : s₂ ⊆ s) (w : ι → k)
    (p : ι → P) (b : P) :
    (s \ s₂).weightedVSubOfPoint p b w + s₂.weightedVSubOfPoint p b w =
      s.weightedVSubOfPoint p b w := by
  simp_rw [weightedVSubOfPoint_apply, sum_sdiff h]
#align finset.weighted_vsub_of_point_sdiff Finset.weightedVSubOfPoint_sdiff

/-- A weighted sum may be split into a subtraction of such sums over two subsets. -/
theorem weightedVSubOfPoint_sdiff_sub [DecidableEq ι] {s₂ : Finset ι} (h : s₂ ⊆ s) (w : ι → k)
    (p : ι → P) (b : P) :
    (s \ s₂).weightedVSubOfPoint p b w - s₂.weightedVSubOfPoint p b (-w) =
      s.weightedVSubOfPoint p b w := by
  rw [map_neg, sub_neg_eq_add, s.weightedVSubOfPoint_sdiff h]
#align finset.weighted_vsub_of_point_sdiff_sub Finset.weightedVSubOfPoint_sdiff_sub

/-- A weighted sum over `s.subtype pred` equals one over `s.filter pred`. -/
theorem weightedVSubOfPoint_subtype_eq_filter (w : ι → k) (p : ι → P) (b : P) (pred : ι → Prop)
    [DecidablePred pred] :
    ((s.subtype pred).weightedVSubOfPoint (fun i => p i) b fun i => w i) =
      (s.filter pred).weightedVSubOfPoint p b w := by
  rw [weightedVSubOfPoint_apply, weightedVSubOfPoint_apply, ← sum_subtype_eq_sum_filter]
#align finset.weighted_vsub_of_point_subtype_eq_filter Finset.weightedVSubOfPoint_subtype_eq_filter

/-- A weighted sum over `s.filter pred` equals one over `s` if all the weights at indices in `s`
not satisfying `pred` are zero. -/
theorem weightedVSubOfPoint_filter_of_ne (w : ι → k) (p : ι → P) (b : P) {pred : ι → Prop}
    [DecidablePred pred] (h : ∀ i ∈ s, w i ≠ 0 → pred i) :
    (s.filter pred).weightedVSubOfPoint p b w = s.weightedVSubOfPoint p b w := by
  rw [weightedVSubOfPoint_apply, weightedVSubOfPoint_apply, sum_filter_of_ne]
  intro i hi hne
  refine h i hi ?_
  intro hw
  simp [hw] at hne
#align finset.weighted_vsub_of_point_filter_of_ne Finset.weightedVSubOfPoint_filter_of_ne

/-- A constant multiplier of the weights in `weightedVSubOfPoint` may be moved outside the
sum. -/
theorem weightedVSubOfPoint_const_smul (w : ι → k) (p : ι → P) (b : P) (c : k) :
    s.weightedVSubOfPoint p b (c • w) = c • s.weightedVSubOfPoint p b w := by
  simp_rw [weightedVSubOfPoint_apply, smul_sum, Pi.smul_apply, smul_smul, smul_eq_mul]
#align finset.weighted_vsub_of_point_const_smul Finset.weightedVSubOfPoint_const_smul

/-- A weighted sum of the results of subtracting a default base point
from the given points, as a linear map on the weights.  This is
intended to be used when the sum of the weights is 0; that condition
is specified as a hypothesis on those lemmas that require it. -/
def weightedVSub (p : ι → P) : (ι → k) →ₗ[k] V :=
  s.weightedVSubOfPoint p (Classical.choice S.nonempty)
#align finset.weighted_vsub Finset.weightedVSub

/-- Applying `weightedVSub` with given weights.  This is for the case
where a result involving a default base point is OK (for example, when
that base point will cancel out later); a more typical use case for
`weightedVSub` would involve selecting a preferred base point with
`weightedVSub_eq_weightedVSubOfPoint_of_sum_eq_zero` and then
using `weightedVSubOfPoint_apply`. -/
theorem weightedVSub_apply (w : ι → k) (p : ι → P) :
    s.weightedVSub p w = ∑ i ∈ s, w i • (p i -ᵥ Classical.choice S.nonempty) := by
  simp [weightedVSub, LinearMap.sum_apply]
#align finset.weighted_vsub_apply Finset.weightedVSub_apply

/-- `weightedVSub` gives the sum of the results of subtracting any
base point, when the sum of the weights is 0. -/
theorem weightedVSub_eq_weightedVSubOfPoint_of_sum_eq_zero (w : ι → k) (p : ι → P)
    (h : ∑ i ∈ s, w i = 0) (b : P) : s.weightedVSub p w = s.weightedVSubOfPoint p b w :=
  s.weightedVSubOfPoint_eq_of_sum_eq_zero w p h _ _
#align finset.weighted_vsub_eq_weighted_vsub_of_point_of_sum_eq_zero Finset.weightedVSub_eq_weightedVSubOfPoint_of_sum_eq_zero

/-- The value of `weightedVSub`, where the given points are equal and the sum of the weights
is 0. -/
@[simp]
theorem weightedVSub_apply_const (w : ι → k) (p : P) (h : ∑ i ∈ s, w i = 0) :
    s.weightedVSub (fun _ => p) w = 0 := by
  rw [weightedVSub, weightedVSubOfPoint_apply_const, h, zero_smul]
#align finset.weighted_vsub_apply_const Finset.weightedVSub_apply_const

/-- The `weightedVSub` for an empty set is 0. -/
@[simp]
theorem weightedVSub_empty (w : ι → k) (p : ι → P) : (∅ : Finset ι).weightedVSub p w = (0 : V) := by
  simp [weightedVSub_apply]
#align finset.weighted_vsub_empty Finset.weightedVSub_empty

/-- `weightedVSub` gives equal results for two families of weights and two families of points
that are equal on `s`. -/
theorem weightedVSub_congr {w₁ w₂ : ι → k} (hw : ∀ i ∈ s, w₁ i = w₂ i) {p₁ p₂ : ι → P}
    (hp : ∀ i ∈ s, p₁ i = p₂ i) : s.weightedVSub p₁ w₁ = s.weightedVSub p₂ w₂ :=
  s.weightedVSubOfPoint_congr hw hp _
#align finset.weighted_vsub_congr Finset.weightedVSub_congr

/-- The weighted sum is unaffected by changing the weights to the
corresponding indicator function and adding points to the set. -/
theorem weightedVSub_indicator_subset (w : ι → k) (p : ι → P) {s₁ s₂ : Finset ι} (h : s₁ ⊆ s₂) :
    s₁.weightedVSub p w = s₂.weightedVSub p (Set.indicator (↑s₁) w) :=
  weightedVSubOfPoint_indicator_subset _ _ _ h
#align finset.weighted_vsub_indicator_subset Finset.weightedVSub_indicator_subset

/-- A weighted subtraction, over the image of an embedding, equals a
weighted subtraction with the same points and weights over the
original `Finset`. -/
theorem weightedVSub_map (e : ι₂ ↪ ι) (w : ι → k) (p : ι → P) :
    (s₂.map e).weightedVSub p w = s₂.weightedVSub (p ∘ e) (w ∘ e) :=
  s₂.weightedVSubOfPoint_map _ _ _ _
#align finset.weighted_vsub_map Finset.weightedVSub_map

/-- A weighted sum of pairwise subtractions, expressed as a subtraction of two `weightedVSub`
expressions. -/
theorem sum_smul_vsub_eq_weightedVSub_sub (w : ι → k) (p₁ p₂ : ι → P) :
    (∑ i ∈ s, w i • (p₁ i -ᵥ p₂ i)) = s.weightedVSub p₁ w - s.weightedVSub p₂ w :=
  s.sum_smul_vsub_eq_weightedVSubOfPoint_sub _ _ _ _
#align finset.sum_smul_vsub_eq_weighted_vsub_sub Finset.sum_smul_vsub_eq_weightedVSub_sub

/-- A weighted sum of pairwise subtractions, where the point on the right is constant and the
sum of the weights is 0. -/
theorem sum_smul_vsub_const_eq_weightedVSub (w : ι → k) (p₁ : ι → P) (p₂ : P)
    (h : ∑ i ∈ s, w i = 0) : (∑ i ∈ s, w i • (p₁ i -ᵥ p₂)) = s.weightedVSub p₁ w := by
  rw [sum_smul_vsub_eq_weightedVSub_sub, s.weightedVSub_apply_const _ _ h, sub_zero]
#align finset.sum_smul_vsub_const_eq_weighted_vsub Finset.sum_smul_vsub_const_eq_weightedVSub

/-- A weighted sum of pairwise subtractions, where the point on the left is constant and the
sum of the weights is 0. -/
theorem sum_smul_const_vsub_eq_neg_weightedVSub (w : ι → k) (p₂ : ι → P) (p₁ : P)
    (h : ∑ i ∈ s, w i = 0) : (∑ i ∈ s, w i • (p₁ -ᵥ p₂ i)) = -s.weightedVSub p₂ w := by
  rw [sum_smul_vsub_eq_weightedVSub_sub, s.weightedVSub_apply_const _ _ h, zero_sub]
#align finset.sum_smul_const_vsub_eq_neg_weighted_vsub Finset.sum_smul_const_vsub_eq_neg_weightedVSub

/-- A weighted sum may be split into such sums over two subsets. -/
theorem weightedVSub_sdiff [DecidableEq ι] {s₂ : Finset ι} (h : s₂ ⊆ s) (w : ι → k) (p : ι → P) :
    (s \ s₂).weightedVSub p w + s₂.weightedVSub p w = s.weightedVSub p w :=
  s.weightedVSubOfPoint_sdiff h _ _ _
#align finset.weighted_vsub_sdiff Finset.weightedVSub_sdiff

/-- A weighted sum may be split into a subtraction of such sums over two subsets. -/
theorem weightedVSub_sdiff_sub [DecidableEq ι] {s₂ : Finset ι} (h : s₂ ⊆ s) (w : ι → k)
    (p : ι → P) : (s \ s₂).weightedVSub p w - s₂.weightedVSub p (-w) = s.weightedVSub p w :=
  s.weightedVSubOfPoint_sdiff_sub h _ _ _
#align finset.weighted_vsub_sdiff_sub Finset.weightedVSub_sdiff_sub

/-- A weighted sum over `s.subtype pred` equals one over `s.filter pred`. -/
theorem weightedVSub_subtype_eq_filter (w : ι → k) (p : ι → P) (pred : ι → Prop)
    [DecidablePred pred] :
    ((s.subtype pred).weightedVSub (fun i => p i) fun i => w i) =
      (s.filter pred).weightedVSub p w :=
  s.weightedVSubOfPoint_subtype_eq_filter _ _ _ _
#align finset.weighted_vsub_subtype_eq_filter Finset.weightedVSub_subtype_eq_filter

/-- A weighted sum over `s.filter pred` equals one over `s` if all the weights at indices in `s`
not satisfying `pred` are zero. -/
theorem weightedVSub_filter_of_ne (w : ι → k) (p : ι → P) {pred : ι → Prop} [DecidablePred pred]
    (h : ∀ i ∈ s, w i ≠ 0 → pred i) : (s.filter pred).weightedVSub p w = s.weightedVSub p w :=
  s.weightedVSubOfPoint_filter_of_ne _ _ _ h
#align finset.weighted_vsub_filter_of_ne Finset.weightedVSub_filter_of_ne

/-- A constant multiplier of the weights in `weightedVSub_of` may be moved outside the sum. -/
theorem weightedVSub_const_smul (w : ι → k) (p : ι → P) (c : k) :
    s.weightedVSub p (c • w) = c • s.weightedVSub p w :=
  s.weightedVSubOfPoint_const_smul _ _ _ _
#align finset.weighted_vsub_const_smul Finset.weightedVSub_const_smul

instance : AffineSpace (ι → k) (ι → k) := Pi.instAddTorsor

variable (k)

/-- A weighted sum of the results of subtracting a default base point
from the given points, added to that base point, as an affine map on
the weights.  This is intended to be used when the sum of the weights
is 1, in which case it is an affine combination (barycenter) of the
points with the given weights; that condition is specified as a
hypothesis on those lemmas that require it. -/
def affineCombination (p : ι → P) : (ι → k) →ᵃ[k] P where
  toFun w := s.weightedVSubOfPoint p (Classical.choice S.nonempty) w +ᵥ Classical.choice S.nonempty
  linear := s.weightedVSub p
  map_vadd' w₁ w₂ := by simp_rw [vadd_vadd, weightedVSub, vadd_eq_add, LinearMap.map_add]
#align finset.affine_combination Finset.affineCombination

/-- The linear map corresponding to `affineCombination` is
`weightedVSub`. -/
@[simp]
theorem affineCombination_linear (p : ι → P) :
    (s.affineCombination k p).linear = s.weightedVSub p :=
  rfl
#align finset.affine_combination_linear Finset.affineCombination_linear

variable {k}

/-- Applying `affineCombination` with given weights.  This is for the
case where a result involving a default base point is OK (for example,
when that base point will cancel out later); a more typical use case
for `affineCombination` would involve selecting a preferred base
point with
`affineCombination_eq_weightedVSubOfPoint_vadd_of_sum_eq_one` and
then using `weightedVSubOfPoint_apply`. -/
theorem affineCombination_apply (w : ι → k) (p : ι → P) :
    (s.affineCombination k p) w =
      s.weightedVSubOfPoint p (Classical.choice S.nonempty) w +ᵥ Classical.choice S.nonempty :=
  rfl
#align finset.affine_combination_apply Finset.affineCombination_apply

/-- The value of `affineCombination`, where the given points are equal. -/
@[simp]
theorem affineCombination_apply_const (w : ι → k) (p : P) (h : ∑ i ∈ s, w i = 1) :
    s.affineCombination k (fun _ => p) w = p := by
  rw [affineCombination_apply, s.weightedVSubOfPoint_apply_const, h, one_smul, vsub_vadd]
#align finset.affine_combination_apply_const Finset.affineCombination_apply_const

/-- `affineCombination` gives equal results for two families of weights and two families of
points that are equal on `s`. -/
theorem affineCombination_congr {w₁ w₂ : ι → k} (hw : ∀ i ∈ s, w₁ i = w₂ i) {p₁ p₂ : ι → P}
    (hp : ∀ i ∈ s, p₁ i = p₂ i) : s.affineCombination k p₁ w₁ = s.affineCombination k p₂ w₂ := by
  simp_rw [affineCombination_apply, s.weightedVSubOfPoint_congr hw hp]
#align finset.affine_combination_congr Finset.affineCombination_congr

/-- `affineCombination` gives the sum with any base point, when the
sum of the weights is 1. -/
theorem affineCombination_eq_weightedVSubOfPoint_vadd_of_sum_eq_one (w : ι → k) (p : ι → P)
    (h : ∑ i ∈ s, w i = 1) (b : P) :
    s.affineCombination k p w = s.weightedVSubOfPoint p b w +ᵥ b :=
  s.weightedVSubOfPoint_vadd_eq_of_sum_eq_one w p h _ _
#align finset.affine_combination_eq_weighted_vsub_of_point_vadd_of_sum_eq_one Finset.affineCombination_eq_weightedVSubOfPoint_vadd_of_sum_eq_one

/-- Adding a `weightedVSub` to an `affineCombination`. -/
theorem weightedVSub_vadd_affineCombination (w₁ w₂ : ι → k) (p : ι → P) :
    s.weightedVSub p w₁ +ᵥ s.affineCombination k p w₂ = s.affineCombination k p (w₁ + w₂) := by
  rw [← vadd_eq_add, AffineMap.map_vadd, affineCombination_linear]
#align finset.weighted_vsub_vadd_affine_combination Finset.weightedVSub_vadd_affineCombination

/-- Subtracting two `affineCombination`s. -/
theorem affineCombination_vsub (w₁ w₂ : ι → k) (p : ι → P) :
    s.affineCombination k p w₁ -ᵥ s.affineCombination k p w₂ = s.weightedVSub p (w₁ - w₂) := by
  rw [← AffineMap.linearMap_vsub, affineCombination_linear, vsub_eq_sub]
#align finset.affine_combination_vsub Finset.affineCombination_vsub

theorem attach_affineCombination_of_injective [DecidableEq P] (s : Finset P) (w : P → k) (f : s → P)
    (hf : Function.Injective f) :
    s.attach.affineCombination k f (w ∘ f) = (image f univ).affineCombination k id w := by
  simp only [affineCombination, weightedVSubOfPoint_apply, id, vadd_right_cancel_iff,
    Function.comp_apply, AffineMap.coe_mk]
  let g₁ : s → V := fun i => w (f i) • (f i -ᵥ Classical.choice S.nonempty)
  let g₂ : P → V := fun i => w i • (i -ᵥ Classical.choice S.nonempty)
  change univ.sum g₁ = (image f univ).sum g₂
  have hgf : g₁ = g₂ ∘ f := by
    ext
    simp
  rw [hgf, sum_image]
  · simp only [Function.comp_apply]
  · exact fun _ _ _ _ hxy => hf hxy
#align finset.attach_affine_combination_of_injective Finset.attach_affineCombination_of_injective

theorem attach_affineCombination_coe (s : Finset P) (w : P → k) :
    s.attach.affineCombination k ((↑) : s → P) (w ∘ (↑)) = s.affineCombination k id w := by
  classical rw [attach_affineCombination_of_injective s w ((↑) : s → P) Subtype.coe_injective,
      univ_eq_attach, attach_image_val]
#align finset.attach_affine_combination_coe Finset.attach_affineCombination_coe

/-- Viewing a module as an affine space modelled on itself, a `weightedVSub` is just a linear
combination. -/
@[simp]
theorem weightedVSub_eq_linear_combination {ι} (s : Finset ι) {w : ι → k} {p : ι → V}
    (hw : s.sum w = 0) : s.weightedVSub p w = ∑ i ∈ s, w i • p i := by
  simp [s.weightedVSub_apply, vsub_eq_sub, smul_sub, ← Finset.sum_smul, hw]
#align finset.weighted_vsub_eq_linear_combination Finset.weightedVSub_eq_linear_combination

/-- Viewing a module as an affine space modelled on itself, affine combinations are just linear
combinations. -/
@[simp]
theorem affineCombination_eq_linear_combination (s : Finset ι) (p : ι → V) (w : ι → k)
    (hw : ∑ i ∈ s, w i = 1) : s.affineCombination k p w = ∑ i ∈ s, w i • p i := by
  simp [s.affineCombination_eq_weightedVSubOfPoint_vadd_of_sum_eq_one w p hw 0]
#align finset.affine_combination_eq_linear_combination Finset.affineCombination_eq_linear_combination

/-- An `affineCombination` equals a point if that point is in the set
and has weight 1 and the other points in the set have weight 0. -/
@[simp]
theorem affineCombination_of_eq_one_of_eq_zero (w : ι → k) (p : ι → P) {i : ι} (his : i ∈ s)
    (hwi : w i = 1) (hw0 : ∀ i2 ∈ s, i2 ≠ i → w i2 = 0) : s.affineCombination k p w = p i := by
  have h1 : ∑ i ∈ s, w i = 1 := hwi ▸ sum_eq_single i hw0 fun h => False.elim (h his)
  rw [s.affineCombination_eq_weightedVSubOfPoint_vadd_of_sum_eq_one w p h1 (p i),
    weightedVSubOfPoint_apply]
  convert zero_vadd V (p i)
  refine sum_eq_zero ?_
  intro i2 hi2
  by_cases h : i2 = i
  · simp [h]
  · simp [hw0 i2 hi2 h]
#align finset.affine_combination_of_eq_one_of_eq_zero Finset.affineCombination_of_eq_one_of_eq_zero

/-- An affine combination is unaffected by changing the weights to the
corresponding indicator function and adding points to the set. -/
theorem affineCombination_indicator_subset (w : ι → k) (p : ι → P) {s₁ s₂ : Finset ι}
    (h : s₁ ⊆ s₂) :
    s₁.affineCombination k p w = s₂.affineCombination k p (Set.indicator (↑s₁) w) := by
  rw [affineCombination_apply, affineCombination_apply,
    weightedVSubOfPoint_indicator_subset _ _ _ h]
#align finset.affine_combination_indicator_subset Finset.affineCombination_indicator_subset

/-- An affine combination, over the image of an embedding, equals an
affine combination with the same points and weights over the original
`Finset`. -/
theorem affineCombination_map (e : ι₂ ↪ ι) (w : ι → k) (p : ι → P) :
    (s₂.map e).affineCombination k p w = s₂.affineCombination k (p ∘ e) (w ∘ e) := by
  simp_rw [affineCombination_apply, weightedVSubOfPoint_map]
#align finset.affine_combination_map Finset.affineCombination_map

/-- A weighted sum of pairwise subtractions, expressed as a subtraction of two `affineCombination`
expressions. -/
theorem sum_smul_vsub_eq_affineCombination_vsub (w : ι → k) (p₁ p₂ : ι → P) :
    (∑ i ∈ s, w i • (p₁ i -ᵥ p₂ i)) =
      s.affineCombination k p₁ w -ᵥ s.affineCombination k p₂ w := by
  simp_rw [affineCombination_apply, vadd_vsub_vadd_cancel_right]
  exact s.sum_smul_vsub_eq_weightedVSubOfPoint_sub _ _ _ _
#align finset.sum_smul_vsub_eq_affine_combination_vsub Finset.sum_smul_vsub_eq_affineCombination_vsub

/-- A weighted sum of pairwise subtractions, where the point on the right is constant and the
sum of the weights is 1. -/
theorem sum_smul_vsub_const_eq_affineCombination_vsub (w : ι → k) (p₁ : ι → P) (p₂ : P)
<<<<<<< HEAD
    (h : ∑ i ∈ s, w i = 1) : (∑ i ∈ s, w i • (p₁ i -ᵥ p₂)) = s.affineCombination k p₁ w -ᵥ p₂ :=
  by rw [sum_smul_vsub_eq_affineCombination_vsub, affineCombination_apply_const _ _ _ h]
=======
    (h : ∑ i ∈ s, w i = 1) : (∑ i ∈ s, w i • (p₁ i -ᵥ p₂)) = s.affineCombination k p₁ w -ᵥ p₂ := by
  rw [sum_smul_vsub_eq_affineCombination_vsub, affineCombination_apply_const _ _ _ h]
>>>>>>> d97a437a
#align finset.sum_smul_vsub_const_eq_affine_combination_vsub Finset.sum_smul_vsub_const_eq_affineCombination_vsub

/-- A weighted sum of pairwise subtractions, where the point on the left is constant and the
sum of the weights is 1. -/
theorem sum_smul_const_vsub_eq_vsub_affineCombination (w : ι → k) (p₂ : ι → P) (p₁ : P)
<<<<<<< HEAD
    (h : ∑ i ∈ s, w i = 1) : (∑ i ∈ s, w i • (p₁ -ᵥ p₂ i)) = p₁ -ᵥ s.affineCombination k p₂ w :=
  by rw [sum_smul_vsub_eq_affineCombination_vsub, affineCombination_apply_const _ _ _ h]
=======
    (h : ∑ i ∈ s, w i = 1) : (∑ i ∈ s, w i • (p₁ -ᵥ p₂ i)) = p₁ -ᵥ s.affineCombination k p₂ w := by
  rw [sum_smul_vsub_eq_affineCombination_vsub, affineCombination_apply_const _ _ _ h]
>>>>>>> d97a437a
#align finset.sum_smul_const_vsub_eq_vsub_affine_combination Finset.sum_smul_const_vsub_eq_vsub_affineCombination

/-- A weighted sum may be split into a subtraction of affine combinations over two subsets. -/
theorem affineCombination_sdiff_sub [DecidableEq ι] {s₂ : Finset ι} (h : s₂ ⊆ s) (w : ι → k)
    (p : ι → P) :
    (s \ s₂).affineCombination k p w -ᵥ s₂.affineCombination k p (-w) = s.weightedVSub p w := by
  simp_rw [affineCombination_apply, vadd_vsub_vadd_cancel_right]
  exact s.weightedVSub_sdiff_sub h _ _
#align finset.affine_combination_sdiff_sub Finset.affineCombination_sdiff_sub

/-- If a weighted sum is zero and one of the weights is `-1`, the corresponding point is
the affine combination of the other points with the given weights. -/
theorem affineCombination_eq_of_weightedVSub_eq_zero_of_eq_neg_one {w : ι → k} {p : ι → P}
    (hw : s.weightedVSub p w = (0 : V)) {i : ι} [DecidablePred (· ≠ i)] (his : i ∈ s)
    (hwi : w i = -1) : (s.filter (· ≠ i)).affineCombination k p w = p i := by
  classical
    rw [← @vsub_eq_zero_iff_eq V, ← hw,
      ← s.affineCombination_sdiff_sub (singleton_subset_iff.2 his), sdiff_singleton_eq_erase,
      ← filter_ne']
    congr
    refine (affineCombination_of_eq_one_of_eq_zero _ _ _ (mem_singleton_self _) ?_ ?_).symm
    · simp [hwi]
    · simp
#align finset.affine_combination_eq_of_weighted_vsub_eq_zero_of_eq_neg_one Finset.affineCombination_eq_of_weightedVSub_eq_zero_of_eq_neg_one

/-- An affine combination over `s.subtype pred` equals one over `s.filter pred`. -/
theorem affineCombination_subtype_eq_filter (w : ι → k) (p : ι → P) (pred : ι → Prop)
    [DecidablePred pred] :
    ((s.subtype pred).affineCombination k (fun i => p i) fun i => w i) =
      (s.filter pred).affineCombination k p w := by
  rw [affineCombination_apply, affineCombination_apply, weightedVSubOfPoint_subtype_eq_filter]
#align finset.affine_combination_subtype_eq_filter Finset.affineCombination_subtype_eq_filter

/-- An affine combination over `s.filter pred` equals one over `s` if all the weights at indices
in `s` not satisfying `pred` are zero. -/
theorem affineCombination_filter_of_ne (w : ι → k) (p : ι → P) {pred : ι → Prop}
    [DecidablePred pred] (h : ∀ i ∈ s, w i ≠ 0 → pred i) :
    (s.filter pred).affineCombination k p w = s.affineCombination k p w := by
  rw [affineCombination_apply, affineCombination_apply,
    s.weightedVSubOfPoint_filter_of_ne _ _ _ h]
#align finset.affine_combination_filter_of_ne Finset.affineCombination_filter_of_ne

/-- Suppose an indexed family of points is given, along with a subset
of the index type.  A vector can be expressed as
`weightedVSubOfPoint` using a `Finset` lying within that subset and
with a given sum of weights if and only if it can be expressed as
`weightedVSubOfPoint` with that sum of weights for the
corresponding indexed family whose index type is the subtype
corresponding to that subset. -/
theorem eq_weightedVSubOfPoint_subset_iff_eq_weightedVSubOfPoint_subtype {v : V} {x : k} {s : Set ι}
    {p : ι → P} {b : P} :
    (∃ fs : Finset ι, ↑fs ⊆ s ∧ ∃ w : ι → k, ∑ i ∈ fs, w i = x ∧
        v = fs.weightedVSubOfPoint p b w) ↔
      ∃ (fs : Finset s) (w : s → k), ∑ i ∈ fs, w i = x ∧
        v = fs.weightedVSubOfPoint (fun i : s => p i) b w := by
  classical
    simp_rw [weightedVSubOfPoint_apply]
    constructor
    · rintro ⟨fs, hfs, w, rfl, rfl⟩
      exact ⟨fs.subtype s, fun i => w i, sum_subtype_of_mem _ hfs, (sum_subtype_of_mem _ hfs).symm⟩
    · rintro ⟨fs, w, rfl, rfl⟩
      refine
          ⟨fs.map (Function.Embedding.subtype _), map_subtype_subset _, fun i =>
            if h : i ∈ s then w ⟨i, h⟩ else 0, ?_, ?_⟩ <;>
        simp
#align finset.eq_weighted_vsub_of_point_subset_iff_eq_weighted_vsub_of_point_subtype Finset.eq_weightedVSubOfPoint_subset_iff_eq_weightedVSubOfPoint_subtype

variable (k)

/-- Suppose an indexed family of points is given, along with a subset
of the index type.  A vector can be expressed as `weightedVSub` using
a `Finset` lying within that subset and with sum of weights 0 if and
only if it can be expressed as `weightedVSub` with sum of weights 0
for the corresponding indexed family whose index type is the subtype
corresponding to that subset. -/
theorem eq_weightedVSub_subset_iff_eq_weightedVSub_subtype {v : V} {s : Set ι} {p : ι → P} :
    (∃ fs : Finset ι, ↑fs ⊆ s ∧ ∃ w : ι → k, ∑ i ∈ fs, w i = 0 ∧
        v = fs.weightedVSub p w) ↔
      ∃ (fs : Finset s) (w : s → k), ∑ i ∈ fs, w i = 0 ∧
        v = fs.weightedVSub (fun i : s => p i) w :=
  eq_weightedVSubOfPoint_subset_iff_eq_weightedVSubOfPoint_subtype
#align finset.eq_weighted_vsub_subset_iff_eq_weighted_vsub_subtype Finset.eq_weightedVSub_subset_iff_eq_weightedVSub_subtype

variable (V)

/-- Suppose an indexed family of points is given, along with a subset
of the index type.  A point can be expressed as an
`affineCombination` using a `Finset` lying within that subset and
with sum of weights 1 if and only if it can be expressed an
`affineCombination` with sum of weights 1 for the corresponding
indexed family whose index type is the subtype corresponding to that
subset. -/
theorem eq_affineCombination_subset_iff_eq_affineCombination_subtype {p0 : P} {s : Set ι}
    {p : ι → P} :
    (∃ fs : Finset ι, ↑fs ⊆ s ∧ ∃ w : ι → k, ∑ i ∈ fs, w i = 1 ∧
        p0 = fs.affineCombination k p w) ↔
      ∃ (fs : Finset s) (w : s → k), ∑ i ∈ fs, w i = 1 ∧
        p0 = fs.affineCombination k (fun i : s => p i) w := by
  simp_rw [affineCombination_apply, eq_vadd_iff_vsub_eq]
  exact eq_weightedVSubOfPoint_subset_iff_eq_weightedVSubOfPoint_subtype
#align finset.eq_affine_combination_subset_iff_eq_affine_combination_subtype Finset.eq_affineCombination_subset_iff_eq_affineCombination_subtype

variable {k V}

/-- Affine maps commute with affine combinations. -/
theorem map_affineCombination {V₂ P₂ : Type*} [AddCommGroup V₂] [Module k V₂] [AffineSpace V₂ P₂]
    (p : ι → P) (w : ι → k) (hw : s.sum w = 1) (f : P →ᵃ[k] P₂) :
    f (s.affineCombination k p w) = s.affineCombination k (f ∘ p) w := by
  have b := Classical.choice (inferInstance : AffineSpace V P).nonempty
  have b₂ := Classical.choice (inferInstance : AffineSpace V₂ P₂).nonempty
  rw [s.affineCombination_eq_weightedVSubOfPoint_vadd_of_sum_eq_one w p hw b,
    s.affineCombination_eq_weightedVSubOfPoint_vadd_of_sum_eq_one w (f ∘ p) hw b₂, ←
    s.weightedVSubOfPoint_vadd_eq_of_sum_eq_one w (f ∘ p) hw (f b) b₂]
  simp only [weightedVSubOfPoint_apply, RingHom.id_apply, AffineMap.map_vadd,
    LinearMap.map_smulₛₗ, AffineMap.linearMap_vsub, map_sum, Function.comp_apply]
#align finset.map_affine_combination Finset.map_affineCombination

variable (k)

/-- Weights for expressing a single point as an affine combination. -/
def affineCombinationSingleWeights [DecidableEq ι] (i : ι) : ι → k :=
  Function.update (Function.const ι 0) i 1
#align finset.affine_combination_single_weights Finset.affineCombinationSingleWeights

@[simp]
theorem affineCombinationSingleWeights_apply_self [DecidableEq ι] (i : ι) :
    affineCombinationSingleWeights k i i = 1 := by simp [affineCombinationSingleWeights]
#align finset.affine_combination_single_weights_apply_self Finset.affineCombinationSingleWeights_apply_self

@[simp]
theorem affineCombinationSingleWeights_apply_of_ne [DecidableEq ι] {i j : ι} (h : j ≠ i) :
    affineCombinationSingleWeights k i j = 0 := by simp [affineCombinationSingleWeights, h]
#align finset.affine_combination_single_weights_apply_of_ne Finset.affineCombinationSingleWeights_apply_of_ne

@[simp]
theorem sum_affineCombinationSingleWeights [DecidableEq ι] {i : ι} (h : i ∈ s) :
    ∑ j ∈ s, affineCombinationSingleWeights k i j = 1 := by
  rw [← affineCombinationSingleWeights_apply_self k i]
  exact sum_eq_single_of_mem i h fun j _ hj => affineCombinationSingleWeights_apply_of_ne k hj
#align finset.sum_affine_combination_single_weights Finset.sum_affineCombinationSingleWeights

/-- Weights for expressing the subtraction of two points as a `weightedVSub`. -/
def weightedVSubVSubWeights [DecidableEq ι] (i j : ι) : ι → k :=
  affineCombinationSingleWeights k i - affineCombinationSingleWeights k j
#align finset.weighted_vsub_vsub_weights Finset.weightedVSubVSubWeights

@[simp]
theorem weightedVSubVSubWeights_self [DecidableEq ι] (i : ι) :
    weightedVSubVSubWeights k i i = 0 := by simp [weightedVSubVSubWeights]
#align finset.weighted_vsub_vsub_weights_self Finset.weightedVSubVSubWeights_self

@[simp]
theorem weightedVSubVSubWeights_apply_left [DecidableEq ι] {i j : ι} (h : i ≠ j) :
    weightedVSubVSubWeights k i j i = 1 := by simp [weightedVSubVSubWeights, h]
#align finset.weighted_vsub_vsub_weights_apply_left Finset.weightedVSubVSubWeights_apply_left

@[simp]
theorem weightedVSubVSubWeights_apply_right [DecidableEq ι] {i j : ι} (h : i ≠ j) :
    weightedVSubVSubWeights k i j j = -1 := by simp [weightedVSubVSubWeights, h.symm]
#align finset.weighted_vsub_vsub_weights_apply_right Finset.weightedVSubVSubWeights_apply_right

@[simp]
theorem weightedVSubVSubWeights_apply_of_ne [DecidableEq ι] {i j t : ι} (hi : t ≠ i) (hj : t ≠ j) :
    weightedVSubVSubWeights k i j t = 0 := by simp [weightedVSubVSubWeights, hi, hj]
#align finset.weighted_vsub_vsub_weights_apply_of_ne Finset.weightedVSubVSubWeights_apply_of_ne

@[simp]
theorem sum_weightedVSubVSubWeights [DecidableEq ι] {i j : ι} (hi : i ∈ s) (hj : j ∈ s) :
    ∑ t ∈ s, weightedVSubVSubWeights k i j t = 0 := by
  simp_rw [weightedVSubVSubWeights, Pi.sub_apply, sum_sub_distrib]
  simp [hi, hj]
#align finset.sum_weighted_vsub_vsub_weights Finset.sum_weightedVSubVSubWeights

variable {k}

/-- Weights for expressing `lineMap` as an affine combination. -/
def affineCombinationLineMapWeights [DecidableEq ι] (i j : ι) (c : k) : ι → k :=
  c • weightedVSubVSubWeights k j i + affineCombinationSingleWeights k i
#align finset.affine_combination_line_map_weights Finset.affineCombinationLineMapWeights

@[simp]
theorem affineCombinationLineMapWeights_self [DecidableEq ι] (i : ι) (c : k) :
    affineCombinationLineMapWeights i i c = affineCombinationSingleWeights k i := by
  simp [affineCombinationLineMapWeights]
#align finset.affine_combination_line_map_weights_self Finset.affineCombinationLineMapWeights_self

@[simp]
theorem affineCombinationLineMapWeights_apply_left [DecidableEq ι] {i j : ι} (h : i ≠ j) (c : k) :
    affineCombinationLineMapWeights i j c i = 1 - c := by
  simp [affineCombinationLineMapWeights, h.symm, sub_eq_neg_add]
#align finset.affine_combination_line_map_weights_apply_left Finset.affineCombinationLineMapWeights_apply_left

@[simp]
theorem affineCombinationLineMapWeights_apply_right [DecidableEq ι] {i j : ι} (h : i ≠ j) (c : k) :
    affineCombinationLineMapWeights i j c j = c := by
  simp [affineCombinationLineMapWeights, h.symm]
#align finset.affine_combination_line_map_weights_apply_right Finset.affineCombinationLineMapWeights_apply_right

@[simp]
theorem affineCombinationLineMapWeights_apply_of_ne [DecidableEq ι] {i j t : ι} (hi : t ≠ i)
    (hj : t ≠ j) (c : k) : affineCombinationLineMapWeights i j c t = 0 := by
  simp [affineCombinationLineMapWeights, hi, hj]
#align finset.affine_combination_line_map_weights_apply_of_ne Finset.affineCombinationLineMapWeights_apply_of_ne

@[simp]
theorem sum_affineCombinationLineMapWeights [DecidableEq ι] {i j : ι} (hi : i ∈ s) (hj : j ∈ s)
    (c : k) : ∑ t ∈ s, affineCombinationLineMapWeights i j c t = 1 := by
  simp_rw [affineCombinationLineMapWeights, Pi.add_apply, sum_add_distrib]
  simp [hi, hj, ← mul_sum]
#align finset.sum_affine_combination_line_map_weights Finset.sum_affineCombinationLineMapWeights

variable (k)

/-- An affine combination with `affineCombinationSingleWeights` gives the specified point. -/
@[simp]
theorem affineCombination_affineCombinationSingleWeights [DecidableEq ι] (p : ι → P) {i : ι}
    (hi : i ∈ s) : s.affineCombination k p (affineCombinationSingleWeights k i) = p i := by
  refine s.affineCombination_of_eq_one_of_eq_zero _ _ hi (by simp) ?_
  rintro j - hj
  simp [hj]
#align finset.affine_combination_affine_combination_single_weights Finset.affineCombination_affineCombinationSingleWeights

/-- A weighted subtraction with `weightedVSubVSubWeights` gives the result of subtracting the
specified points. -/
@[simp]
theorem weightedVSub_weightedVSubVSubWeights [DecidableEq ι] (p : ι → P) {i j : ι} (hi : i ∈ s)
    (hj : j ∈ s) : s.weightedVSub p (weightedVSubVSubWeights k i j) = p i -ᵥ p j := by
  rw [weightedVSubVSubWeights, ← affineCombination_vsub,
    s.affineCombination_affineCombinationSingleWeights k p hi,
    s.affineCombination_affineCombinationSingleWeights k p hj]
#align finset.weighted_vsub_weighted_vsub_vsub_weights Finset.weightedVSub_weightedVSubVSubWeights

variable {k}

/-- An affine combination with `affineCombinationLineMapWeights` gives the result of
`line_map`. -/
@[simp]
theorem affineCombination_affineCombinationLineMapWeights [DecidableEq ι] (p : ι → P) {i j : ι}
    (hi : i ∈ s) (hj : j ∈ s) (c : k) :
    s.affineCombination k p (affineCombinationLineMapWeights i j c) =
      AffineMap.lineMap (p i) (p j) c := by
  rw [affineCombinationLineMapWeights, ← weightedVSub_vadd_affineCombination,
    weightedVSub_const_smul, s.affineCombination_affineCombinationSingleWeights k p hi,
    s.weightedVSub_weightedVSubVSubWeights k p hj hi, AffineMap.lineMap_apply]
#align finset.affine_combination_affine_combination_line_map_weights Finset.affineCombination_affineCombinationLineMapWeights

end Finset

namespace Finset

variable (k : Type*) {V : Type*} {P : Type*} [DivisionRing k] [AddCommGroup V] [Module k V]
variable [AffineSpace V P] {ι : Type*} (s : Finset ι) {ι₂ : Type*} (s₂ : Finset ι₂)

/-- The weights for the centroid of some points. -/
def centroidWeights : ι → k :=
  Function.const ι (card s : k)⁻¹
#align finset.centroid_weights Finset.centroidWeights

/-- `centroidWeights` at any point. -/
@[simp]
theorem centroidWeights_apply (i : ι) : s.centroidWeights k i = (card s : k)⁻¹ :=
  rfl
#align finset.centroid_weights_apply Finset.centroidWeights_apply

/-- `centroidWeights` equals a constant function. -/
theorem centroidWeights_eq_const : s.centroidWeights k = Function.const ι (card s : k)⁻¹ :=
  rfl
#align finset.centroid_weights_eq_const Finset.centroidWeights_eq_const

variable {k}

/-- The weights in the centroid sum to 1, if the number of points,
converted to `k`, is not zero. -/
theorem sum_centroidWeights_eq_one_of_cast_card_ne_zero (h : (card s : k) ≠ 0) :
    ∑ i ∈ s, s.centroidWeights k i = 1 := by simp [h]
#align finset.sum_centroid_weights_eq_one_of_cast_card_ne_zero Finset.sum_centroidWeights_eq_one_of_cast_card_ne_zero

variable (k)

/-- In the characteristic zero case, the weights in the centroid sum
to 1 if the number of points is not zero. -/
theorem sum_centroidWeights_eq_one_of_card_ne_zero [CharZero k] (h : card s ≠ 0) :
    ∑ i ∈ s, s.centroidWeights k i = 1 := by
  -- Porting note: `simp` cannot find `mul_inv_cancel` and does not use `norm_cast`
  simp only [centroidWeights_apply, sum_const, nsmul_eq_mul, ne_eq, Nat.cast_eq_zero, card_eq_zero]
  refine mul_inv_cancel ?_
  norm_cast
#align finset.sum_centroid_weights_eq_one_of_card_ne_zero Finset.sum_centroidWeights_eq_one_of_card_ne_zero

/-- In the characteristic zero case, the weights in the centroid sum
to 1 if the set is nonempty. -/
theorem sum_centroidWeights_eq_one_of_nonempty [CharZero k] (h : s.Nonempty) :
    ∑ i ∈ s, s.centroidWeights k i = 1 :=
  s.sum_centroidWeights_eq_one_of_card_ne_zero k (ne_of_gt (card_pos.2 h))
#align finset.sum_centroid_weights_eq_one_of_nonempty Finset.sum_centroidWeights_eq_one_of_nonempty

/-- In the characteristic zero case, the weights in the centroid sum
to 1 if the number of points is `n + 1`. -/
theorem sum_centroidWeights_eq_one_of_card_eq_add_one [CharZero k] {n : ℕ} (h : card s = n + 1) :
    ∑ i ∈ s, s.centroidWeights k i = 1 :=
  s.sum_centroidWeights_eq_one_of_card_ne_zero k (h.symm ▸ Nat.succ_ne_zero n)
#align finset.sum_centroid_weights_eq_one_of_card_eq_add_one Finset.sum_centroidWeights_eq_one_of_card_eq_add_one

/-- The centroid of some points.  Although defined for any `s`, this
is intended to be used in the case where the number of points,
converted to `k`, is not zero. -/
def centroid (p : ι → P) : P :=
  s.affineCombination k p (s.centroidWeights k)
#align finset.centroid Finset.centroid

/-- The definition of the centroid. -/
theorem centroid_def (p : ι → P) : s.centroid k p = s.affineCombination k p (s.centroidWeights k) :=
  rfl
#align finset.centroid_def Finset.centroid_def

theorem centroid_univ (s : Finset P) : univ.centroid k ((↑) : s → P) = s.centroid k id := by
  rw [centroid, centroid, ← s.attach_affineCombination_coe]
  congr
  ext
  simp
#align finset.centroid_univ Finset.centroid_univ

/-- The centroid of a single point. -/
@[simp]
theorem centroid_singleton (p : ι → P) (i : ι) : ({i} : Finset ι).centroid k p = p i := by
  simp [centroid_def, affineCombination_apply]
#align finset.centroid_singleton Finset.centroid_singleton

/-- The centroid of two points, expressed directly as adding a vector
to a point. -/
theorem centroid_pair [DecidableEq ι] [Invertible (2 : k)] (p : ι → P) (i₁ i₂ : ι) :
    ({i₁, i₂} : Finset ι).centroid k p = (2⁻¹ : k) • (p i₂ -ᵥ p i₁) +ᵥ p i₁ := by
  by_cases h : i₁ = i₂
  · simp [h]
  · have hc : (card ({i₁, i₂} : Finset ι) : k) ≠ 0 := by
      rw [card_insert_of_not_mem (not_mem_singleton.2 h), card_singleton]
      norm_num
      exact nonzero_of_invertible _
    rw [centroid_def,
      affineCombination_eq_weightedVSubOfPoint_vadd_of_sum_eq_one _ _ _
        (sum_centroidWeights_eq_one_of_cast_card_ne_zero _ hc) (p i₁)]
    simp [h, one_add_one_eq_two]
#align finset.centroid_pair Finset.centroid_pair

/-- The centroid of two points indexed by `Fin 2`, expressed directly
as adding a vector to the first point. -/
theorem centroid_pair_fin [Invertible (2 : k)] (p : Fin 2 → P) :
    univ.centroid k p = (2⁻¹ : k) • (p 1 -ᵥ p 0) +ᵥ p 0 := by
  rw [univ_fin2]
  convert centroid_pair k p 0 1
#align finset.centroid_pair_fin Finset.centroid_pair_fin

/-- A centroid, over the image of an embedding, equals a centroid with
the same points and weights over the original `Finset`. -/
theorem centroid_map (e : ι₂ ↪ ι) (p : ι → P) :
    (s₂.map e).centroid k p = s₂.centroid k (p ∘ e) := by
  simp [centroid_def, affineCombination_map, centroidWeights]
#align finset.centroid_map Finset.centroid_map

/-- `centroidWeights` gives the weights for the centroid as a
constant function, which is suitable when summing over the points
whose centroid is being taken.  This function gives the weights in a
form suitable for summing over a larger set of points, as an indicator
function that is zero outside the set whose centroid is being taken.
In the case of a `Fintype`, the sum may be over `univ`. -/
def centroidWeightsIndicator : ι → k :=
  Set.indicator (↑s) (s.centroidWeights k)
#align finset.centroid_weights_indicator Finset.centroidWeightsIndicator

/-- The definition of `centroidWeightsIndicator`. -/
theorem centroidWeightsIndicator_def :
    s.centroidWeightsIndicator k = Set.indicator (↑s) (s.centroidWeights k) :=
  rfl
#align finset.centroid_weights_indicator_def Finset.centroidWeightsIndicator_def

/-- The sum of the weights for the centroid indexed by a `Fintype`. -/
theorem sum_centroidWeightsIndicator [Fintype ι] :
    ∑ i, s.centroidWeightsIndicator k i = ∑ i ∈ s, s.centroidWeights k i :=
  sum_indicator_subset _ (subset_univ _)
#align finset.sum_centroid_weights_indicator Finset.sum_centroidWeightsIndicator

/-- In the characteristic zero case, the weights in the centroid
indexed by a `Fintype` sum to 1 if the number of points is not
zero. -/
theorem sum_centroidWeightsIndicator_eq_one_of_card_ne_zero [CharZero k] [Fintype ι]
    (h : card s ≠ 0) : ∑ i, s.centroidWeightsIndicator k i = 1 := by
  rw [sum_centroidWeightsIndicator]
  exact s.sum_centroidWeights_eq_one_of_card_ne_zero k h
#align finset.sum_centroid_weights_indicator_eq_one_of_card_ne_zero Finset.sum_centroidWeightsIndicator_eq_one_of_card_ne_zero

/-- In the characteristic zero case, the weights in the centroid
indexed by a `Fintype` sum to 1 if the set is nonempty. -/
theorem sum_centroidWeightsIndicator_eq_one_of_nonempty [CharZero k] [Fintype ι] (h : s.Nonempty) :
    ∑ i, s.centroidWeightsIndicator k i = 1 := by
  rw [sum_centroidWeightsIndicator]
  exact s.sum_centroidWeights_eq_one_of_nonempty k h
#align finset.sum_centroid_weights_indicator_eq_one_of_nonempty Finset.sum_centroidWeightsIndicator_eq_one_of_nonempty

/-- In the characteristic zero case, the weights in the centroid
indexed by a `Fintype` sum to 1 if the number of points is `n + 1`. -/
theorem sum_centroidWeightsIndicator_eq_one_of_card_eq_add_one [CharZero k] [Fintype ι] {n : ℕ}
    (h : card s = n + 1) : ∑ i, s.centroidWeightsIndicator k i = 1 := by
  rw [sum_centroidWeightsIndicator]
  exact s.sum_centroidWeights_eq_one_of_card_eq_add_one k h
#align finset.sum_centroid_weights_indicator_eq_one_of_card_eq_add_one Finset.sum_centroidWeightsIndicator_eq_one_of_card_eq_add_one

/-- The centroid as an affine combination over a `Fintype`. -/
theorem centroid_eq_affineCombination_fintype [Fintype ι] (p : ι → P) :
    s.centroid k p = univ.affineCombination k p (s.centroidWeightsIndicator k) :=
  affineCombination_indicator_subset _ _ (subset_univ _)
#align finset.centroid_eq_affine_combination_fintype Finset.centroid_eq_affineCombination_fintype

/-- An indexed family of points that is injective on the given
`Finset` has the same centroid as the image of that `Finset`.  This is
stated in terms of a set equal to the image to provide control of
definitional equality for the index type used for the centroid of the
image. -/
theorem centroid_eq_centroid_image_of_inj_on {p : ι → P}
    (hi : ∀ i ∈ s, ∀ j ∈ s, p i = p j → i = j) {ps : Set P} [Fintype ps]
    (hps : ps = p '' ↑s) : s.centroid k p = (univ : Finset ps).centroid k fun x => (x : P) := by
  let f : p '' ↑s → ι := fun x => x.property.choose
  have hf : ∀ x, f x ∈ s ∧ p (f x) = x := fun x => x.property.choose_spec
  let f' : ps → ι := fun x => f ⟨x, hps ▸ x.property⟩
  have hf' : ∀ x, f' x ∈ s ∧ p (f' x) = x := fun x => hf ⟨x, hps ▸ x.property⟩
  have hf'i : Function.Injective f' := by
    intro x y h
    rw [Subtype.ext_iff, ← (hf' x).2, ← (hf' y).2, h]
  let f'e : ps ↪ ι := ⟨f', hf'i⟩
  have hu : Finset.univ.map f'e = s := by
    ext x
    rw [mem_map]
    constructor
    · rintro ⟨i, _, rfl⟩
      exact (hf' i).1
    · intro hx
      use ⟨p x, hps.symm ▸ Set.mem_image_of_mem _ hx⟩, mem_univ _
      refine hi _ (hf' _).1 _ hx ?_
      rw [(hf' _).2]
  rw [← hu, centroid_map]
  congr with x
  change p (f' x) = ↑x
  rw [(hf' x).2]
#align finset.centroid_eq_centroid_image_of_inj_on Finset.centroid_eq_centroid_image_of_inj_on

/-- Two indexed families of points that are injective on the given
`Finset`s and with the same points in the image of those `Finset`s
have the same centroid. -/
theorem centroid_eq_of_inj_on_of_image_eq {p : ι → P}
    (hi : ∀ i ∈ s, ∀ j ∈ s, p i = p j → i = j) {p₂ : ι₂ → P}
    (hi₂ : ∀ i ∈ s₂, ∀ j ∈ s₂, p₂ i = p₂ j → i = j) (he : p '' ↑s = p₂ '' ↑s₂) :
    s.centroid k p = s₂.centroid k p₂ := by
  classical rw [s.centroid_eq_centroid_image_of_inj_on k hi rfl,
      s₂.centroid_eq_centroid_image_of_inj_on k hi₂ he]
#align finset.centroid_eq_of_inj_on_of_image_eq Finset.centroid_eq_of_inj_on_of_image_eq

end Finset

section AffineSpace'

variable {ι k V P : Type*} [Ring k] [AddCommGroup V] [Module k V] [AffineSpace V P]

/-- A `weightedVSub` with sum of weights 0 is in the `vectorSpan` of
an indexed family. -/
theorem weightedVSub_mem_vectorSpan {s : Finset ι} {w : ι → k} (h : ∑ i ∈ s, w i = 0)
    (p : ι → P) : s.weightedVSub p w ∈ vectorSpan k (Set.range p) := by
  classical
    rcases isEmpty_or_nonempty ι with (hι | ⟨⟨i0⟩⟩)
    · simp [Finset.eq_empty_of_isEmpty s]
    · rw [vectorSpan_range_eq_span_range_vsub_right k p i0, ← Set.image_univ,
        Finsupp.mem_span_image_iff_total,
        Finset.weightedVSub_eq_weightedVSubOfPoint_of_sum_eq_zero s w p h (p i0),
        Finset.weightedVSubOfPoint_apply]
      let w' := Set.indicator (↑s) w
      have hwx : ∀ i, w' i ≠ 0 → i ∈ s := fun i => Set.mem_of_indicator_ne_zero
      use Finsupp.onFinset s w' hwx, Set.subset_univ _
      rw [Finsupp.total_apply, Finsupp.onFinset_sum hwx]
      · apply Finset.sum_congr rfl
        intro i hi
        simp [w', Set.indicator_apply, if_pos hi]
      · exact fun _ => zero_smul k _
#align weighted_vsub_mem_vector_span weightedVSub_mem_vectorSpan

/-- An `affineCombination` with sum of weights 1 is in the
`affineSpan` of an indexed family, if the underlying ring is
nontrivial. -/
theorem affineCombination_mem_affineSpan [Nontrivial k] {s : Finset ι} {w : ι → k}
    (h : ∑ i ∈ s, w i = 1) (p : ι → P) :
    s.affineCombination k p w ∈ affineSpan k (Set.range p) := by
  classical
    have hnz : ∑ i ∈ s, w i ≠ 0 := h.symm ▸ one_ne_zero
    have hn : s.Nonempty := Finset.nonempty_of_sum_ne_zero hnz
    cases' hn with i1 hi1
    let w1 : ι → k := Function.update (Function.const ι 0) i1 1
    have hw1 : ∑ i ∈ s, w1 i = 1 := by
      simp only [Function.const_zero, Finset.sum_update_of_mem hi1, Pi.zero_apply,
          Finset.sum_const_zero, add_zero]
    have hw1s : s.affineCombination k p w1 = p i1 :=
      s.affineCombination_of_eq_one_of_eq_zero w1 p hi1 (Function.update_same _ _ _) fun _ _ hne =>
        Function.update_noteq hne _ _
    have hv : s.affineCombination k p w -ᵥ p i1 ∈ (affineSpan k (Set.range p)).direction := by
      rw [direction_affineSpan, ← hw1s, Finset.affineCombination_vsub]
      apply weightedVSub_mem_vectorSpan
      -- Porting note: Rest was `simp [Pi.sub_apply, h, hw1]`,
      -- but `Pi.sub_apply` transforms the goal into nonsense
      change (Finset.sum s fun i => w i - w1 i) = 0
      simp only [Finset.sum_sub_distrib, h, hw1, sub_self]
    rw [← vsub_vadd (s.affineCombination k p w) (p i1)]
    exact AffineSubspace.vadd_mem_of_mem_direction hv (mem_affineSpan k (Set.mem_range_self _))
#align affine_combination_mem_affine_span affineCombination_mem_affineSpan

variable (k)

/-- A vector is in the `vectorSpan` of an indexed family if and only
if it is a `weightedVSub` with sum of weights 0. -/
theorem mem_vectorSpan_iff_eq_weightedVSub {v : V} {p : ι → P} :
    v ∈ vectorSpan k (Set.range p) ↔
      ∃ (s : Finset ι) (w : ι → k), ∑ i ∈ s, w i = 0 ∧ v = s.weightedVSub p w := by
  classical
    constructor
    · rcases isEmpty_or_nonempty ι with (hι | ⟨⟨i0⟩⟩)
      swap
      · rw [vectorSpan_range_eq_span_range_vsub_right k p i0, ← Set.image_univ,
          Finsupp.mem_span_image_iff_total]
        rintro ⟨l, _, hv⟩
        use insert i0 l.support
        set w :=
          (l : ι → k) - Function.update (Function.const ι 0 : ι → k) i0 (∑ i ∈ l.support, l i) with
          hwdef
        use w
        have hw : ∑ i ∈ insert i0 l.support, w i = 0 := by
          rw [hwdef]
          simp_rw [Pi.sub_apply, Finset.sum_sub_distrib,
            Finset.sum_update_of_mem (Finset.mem_insert_self _ _),
            Finset.sum_insert_of_eq_zero_if_not_mem Finsupp.not_mem_support_iff.1]
          simp only [Finsupp.mem_support_iff, ne_eq, Finset.mem_insert, true_or, not_true,
            Function.const_apply, Finset.sum_const_zero, add_zero, sub_self]
        use hw
        have hz : w i0 • (p i0 -ᵥ p i0 : V) = 0 := (vsub_self (p i0)).symm ▸ smul_zero _
        change (fun i => w i • (p i -ᵥ p i0 : V)) i0 = 0 at hz
        rw [Finset.weightedVSub_eq_weightedVSubOfPoint_of_sum_eq_zero _ w p hw (p i0),
          Finset.weightedVSubOfPoint_apply, ← hv, Finsupp.total_apply,
          @Finset.sum_insert_zero _ _ l.support i0 _ _ _ hz]
        change (∑ i ∈ l.support, l i • _) = _
        congr with i
        by_cases h : i = i0
        · simp [h]
        · simp [hwdef, h]
      · rw [Set.range_eq_empty, vectorSpan_empty, Submodule.mem_bot]
        rintro rfl
        use ∅
        simp
    · rintro ⟨s, w, hw, rfl⟩
      exact weightedVSub_mem_vectorSpan hw p
#align mem_vector_span_iff_eq_weighted_vsub mem_vectorSpan_iff_eq_weightedVSub

variable {k}

/-- A point in the `affineSpan` of an indexed family is an
`affineCombination` with sum of weights 1. See also
`eq_affineCombination_of_mem_affineSpan_of_fintype`. -/
theorem eq_affineCombination_of_mem_affineSpan {p1 : P} {p : ι → P}
    (h : p1 ∈ affineSpan k (Set.range p)) :
    ∃ (s : Finset ι) (w : ι → k), ∑ i ∈ s, w i = 1 ∧ p1 = s.affineCombination k p w := by
  classical
    have hn : (affineSpan k (Set.range p) : Set P).Nonempty := ⟨p1, h⟩
    rw [affineSpan_nonempty, Set.range_nonempty_iff_nonempty] at hn
    cases' hn with i0
    have h0 : p i0 ∈ affineSpan k (Set.range p) := mem_affineSpan k (Set.mem_range_self i0)
    have hd : p1 -ᵥ p i0 ∈ (affineSpan k (Set.range p)).direction :=
      AffineSubspace.vsub_mem_direction h h0
    rw [direction_affineSpan, mem_vectorSpan_iff_eq_weightedVSub] at hd
    rcases hd with ⟨s, w, h, hs⟩
    let s' := insert i0 s
    let w' := Set.indicator (↑s) w
    have h' : ∑ i ∈ s', w' i = 0 := by
      rw [← h, Finset.sum_indicator_subset _ (Finset.subset_insert i0 s)]
    have hs' : s'.weightedVSub p w' = p1 -ᵥ p i0 := by
      rw [hs]
      exact (Finset.weightedVSub_indicator_subset _ _ (Finset.subset_insert i0 s)).symm
    let w0 : ι → k := Function.update (Function.const ι 0) i0 1
    have hw0 : ∑ i ∈ s', w0 i = 1 := by
      rw [Finset.sum_update_of_mem (Finset.mem_insert_self _ _)]
      simp only [Finset.mem_insert, true_or, not_true, Function.const_apply, Finset.sum_const_zero,
        add_zero]
    have hw0s : s'.affineCombination k p w0 = p i0 :=
      s'.affineCombination_of_eq_one_of_eq_zero w0 p (Finset.mem_insert_self _ _)
        (Function.update_same _ _ _) fun _ _ hne => Function.update_noteq hne _ _
    refine ⟨s', w0 + w', ?_, ?_⟩
    · -- Porting note: proof was `simp [Pi.add_apply, Finset.sum_add_distrib, hw0, h']`
      simp only [Pi.add_apply, Finset.sum_add_distrib, hw0, h', add_zero]
    · rw [add_comm, ← Finset.weightedVSub_vadd_affineCombination, hw0s, hs', vsub_vadd]
#align eq_affine_combination_of_mem_affine_span eq_affineCombination_of_mem_affineSpan

theorem eq_affineCombination_of_mem_affineSpan_of_fintype [Fintype ι] {p1 : P} {p : ι → P}
    (h : p1 ∈ affineSpan k (Set.range p)) :
    ∃ w : ι → k, ∑ i, w i = 1 ∧ p1 = Finset.univ.affineCombination k p w := by
  classical
    obtain ⟨s, w, hw, rfl⟩ := eq_affineCombination_of_mem_affineSpan h
    refine
      ⟨(s : Set ι).indicator w, ?_, Finset.affineCombination_indicator_subset w p s.subset_univ⟩
    simp only [Finset.mem_coe, Set.indicator_apply, ← hw]
    rw [Fintype.sum_extend_by_zero s w]
#align eq_affine_combination_of_mem_affine_span_of_fintype eq_affineCombination_of_mem_affineSpan_of_fintype

variable (k V)

/-- A point is in the `affineSpan` of an indexed family if and only
if it is an `affineCombination` with sum of weights 1, provided the
underlying ring is nontrivial. -/
theorem mem_affineSpan_iff_eq_affineCombination [Nontrivial k] {p1 : P} {p : ι → P} :
    p1 ∈ affineSpan k (Set.range p) ↔
      ∃ (s : Finset ι) (w : ι → k), ∑ i ∈ s, w i = 1 ∧ p1 = s.affineCombination k p w := by
  constructor
  · exact eq_affineCombination_of_mem_affineSpan
  · rintro ⟨s, w, hw, rfl⟩
    exact affineCombination_mem_affineSpan hw p
#align mem_affine_span_iff_eq_affine_combination mem_affineSpan_iff_eq_affineCombination

/-- Given a family of points together with a chosen base point in that family, membership of the
affine span of this family corresponds to an identity in terms of `weightedVSubOfPoint`, with
weights that are not required to sum to 1. -/
theorem mem_affineSpan_iff_eq_weightedVSubOfPoint_vadd [Nontrivial k] (p : ι → P) (j : ι) (q : P) :
    q ∈ affineSpan k (Set.range p) ↔
      ∃ (s : Finset ι) (w : ι → k), q = s.weightedVSubOfPoint p (p j) w +ᵥ p j := by
  constructor
  · intro hq
    obtain ⟨s, w, hw, rfl⟩ := eq_affineCombination_of_mem_affineSpan hq
    exact ⟨s, w, s.affineCombination_eq_weightedVSubOfPoint_vadd_of_sum_eq_one w p hw (p j)⟩
  · rintro ⟨s, w, rfl⟩
    classical
      let w' : ι → k := Function.update w j (1 - (s \ {j}).sum w)
      have h₁ : (insert j s).sum w' = 1 := by
        by_cases hj : j ∈ s
        · simp [Finset.sum_update_of_mem hj, Finset.insert_eq_of_mem hj]
        · simp [Finset.sum_insert hj, Finset.sum_update_of_not_mem hj, hj]
      have hww : ∀ i, i ≠ j → w i = w' i := by
        intro i hij
        simp [w', hij]
      rw [s.weightedVSubOfPoint_eq_of_weights_eq p j w w' hww, ←
        s.weightedVSubOfPoint_insert w' p j, ←
        (insert j s).affineCombination_eq_weightedVSubOfPoint_vadd_of_sum_eq_one w' p h₁ (p j)]
      exact affineCombination_mem_affineSpan h₁ p
#align mem_affine_span_iff_eq_weighted_vsub_of_point_vadd mem_affineSpan_iff_eq_weightedVSubOfPoint_vadd

variable {k V}

/-- Given a set of points, together with a chosen base point in this set, if we affinely transport
all other members of the set along the line joining them to this base point, the affine span is
unchanged. -/
theorem affineSpan_eq_affineSpan_lineMap_units [Nontrivial k] {s : Set P} {p : P} (hp : p ∈ s)
    (w : s → Units k) :
    affineSpan k (Set.range fun q : s => AffineMap.lineMap p ↑q (w q : k)) = affineSpan k s := by
  have : s = Set.range ((↑) : s → P) := by simp
  conv_rhs =>
    rw [this]

  apply le_antisymm
    <;> intro q hq
    <;> erw [mem_affineSpan_iff_eq_weightedVSubOfPoint_vadd k V _ (⟨p, hp⟩ : s) q] at hq ⊢
    <;> obtain ⟨t, μ, rfl⟩ := hq
    <;> use t
    <;> [use fun x => μ x * ↑(w x); use fun x => μ x * ↑(w x)⁻¹]
    <;> simp [smul_smul]
#align affine_span_eq_affine_span_line_map_units affineSpan_eq_affineSpan_lineMap_units

end AffineSpace'

section DivisionRing

variable {k : Type*} {V : Type*} {P : Type*} [DivisionRing k] [AddCommGroup V] [Module k V]
variable [AffineSpace V P] {ι : Type*}

open Set Finset

/-- The centroid lies in the affine span if the number of points,
converted to `k`, is not zero. -/
theorem centroid_mem_affineSpan_of_cast_card_ne_zero {s : Finset ι} (p : ι → P)
    (h : (card s : k) ≠ 0) : s.centroid k p ∈ affineSpan k (range p) :=
  affineCombination_mem_affineSpan (s.sum_centroidWeights_eq_one_of_cast_card_ne_zero h) p
#align centroid_mem_affine_span_of_cast_card_ne_zero centroid_mem_affineSpan_of_cast_card_ne_zero

variable (k)

/-- In the characteristic zero case, the centroid lies in the affine
span if the number of points is not zero. -/
theorem centroid_mem_affineSpan_of_card_ne_zero [CharZero k] {s : Finset ι} (p : ι → P)
    (h : card s ≠ 0) : s.centroid k p ∈ affineSpan k (range p) :=
  affineCombination_mem_affineSpan (s.sum_centroidWeights_eq_one_of_card_ne_zero k h) p
#align centroid_mem_affine_span_of_card_ne_zero centroid_mem_affineSpan_of_card_ne_zero

/-- In the characteristic zero case, the centroid lies in the affine
span if the set is nonempty. -/
theorem centroid_mem_affineSpan_of_nonempty [CharZero k] {s : Finset ι} (p : ι → P)
    (h : s.Nonempty) : s.centroid k p ∈ affineSpan k (range p) :=
  affineCombination_mem_affineSpan (s.sum_centroidWeights_eq_one_of_nonempty k h) p
#align centroid_mem_affine_span_of_nonempty centroid_mem_affineSpan_of_nonempty

/-- In the characteristic zero case, the centroid lies in the affine
span if the number of points is `n + 1`. -/
theorem centroid_mem_affineSpan_of_card_eq_add_one [CharZero k] {s : Finset ι} (p : ι → P) {n : ℕ}
    (h : card s = n + 1) : s.centroid k p ∈ affineSpan k (range p) :=
  affineCombination_mem_affineSpan (s.sum_centroidWeights_eq_one_of_card_eq_add_one k h) p
#align centroid_mem_affine_span_of_card_eq_add_one centroid_mem_affineSpan_of_card_eq_add_one

end DivisionRing

namespace AffineMap

variable {k : Type*} {V : Type*} (P : Type*) [CommRing k] [AddCommGroup V] [Module k V]
variable [AffineSpace V P] {ι : Type*} (s : Finset ι)

-- TODO: define `affineMap.proj`, `affineMap.fst`, `affineMap.snd`
/-- A weighted sum, as an affine map on the points involved. -/
def weightedVSubOfPoint (w : ι → k) : (ι → P) × P →ᵃ[k] V where
  toFun p := s.weightedVSubOfPoint p.fst p.snd w
  linear := ∑ i ∈ s, w i • ((LinearMap.proj i).comp (LinearMap.fst _ _ _) - LinearMap.snd _ _ _)
  map_vadd' := by
    rintro ⟨p, b⟩ ⟨v, b'⟩
    -- Porting note: needed to give `Prod.mk_vadd_mk` a hint
    simp [LinearMap.sum_apply, Finset.weightedVSubOfPoint, vsub_vadd_eq_vsub_sub,
     vadd_vsub_assoc,
     add_sub, ← sub_add_eq_add_sub, smul_add, Finset.sum_add_distrib, Prod.mk_vadd_mk v]
#align affine_map.weighted_vsub_of_point AffineMap.weightedVSubOfPoint

end AffineMap<|MERGE_RESOLUTION|>--- conflicted
+++ resolved
@@ -185,25 +185,15 @@
 /-- A weighted sum of pairwise subtractions, where the point on the right is constant,
 expressed as a subtraction involving a `weightedVSubOfPoint` expression. -/
 theorem sum_smul_vsub_const_eq_weightedVSubOfPoint_sub (w : ι → k) (p₁ : ι → P) (p₂ b : P) :
-<<<<<<< HEAD
-    (∑ i ∈ s, w i • (p₁ i -ᵥ p₂)) = s.weightedVSubOfPoint p₁ b w - (∑ i ∈ s, w i) • (p₂ -ᵥ b) :=
-  by rw [sum_smul_vsub_eq_weightedVSubOfPoint_sub, weightedVSubOfPoint_apply_const]
-=======
     (∑ i ∈ s, w i • (p₁ i -ᵥ p₂)) = s.weightedVSubOfPoint p₁ b w - (∑ i ∈ s, w i) • (p₂ -ᵥ b) := by
   rw [sum_smul_vsub_eq_weightedVSubOfPoint_sub, weightedVSubOfPoint_apply_const]
->>>>>>> d97a437a
 #align finset.sum_smul_vsub_const_eq_weighted_vsub_of_point_sub Finset.sum_smul_vsub_const_eq_weightedVSubOfPoint_sub
 
 /-- A weighted sum of pairwise subtractions, where the point on the left is constant,
 expressed as a subtraction involving a `weightedVSubOfPoint` expression. -/
 theorem sum_smul_const_vsub_eq_sub_weightedVSubOfPoint (w : ι → k) (p₂ : ι → P) (p₁ b : P) :
-<<<<<<< HEAD
-    (∑ i ∈ s, w i • (p₁ -ᵥ p₂ i)) = (∑ i ∈ s, w i) • (p₁ -ᵥ b) - s.weightedVSubOfPoint p₂ b w :=
-  by rw [sum_smul_vsub_eq_weightedVSubOfPoint_sub, weightedVSubOfPoint_apply_const]
-=======
     (∑ i ∈ s, w i • (p₁ -ᵥ p₂ i)) = (∑ i ∈ s, w i) • (p₁ -ᵥ b) - s.weightedVSubOfPoint p₂ b w := by
   rw [sum_smul_vsub_eq_weightedVSubOfPoint_sub, weightedVSubOfPoint_apply_const]
->>>>>>> d97a437a
 #align finset.sum_smul_const_vsub_eq_sub_weighted_vsub_of_point Finset.sum_smul_const_vsub_eq_sub_weightedVSubOfPoint
 
 /-- A weighted sum may be split into such sums over two subsets. -/
@@ -521,25 +511,15 @@
 /-- A weighted sum of pairwise subtractions, where the point on the right is constant and the
 sum of the weights is 1. -/
 theorem sum_smul_vsub_const_eq_affineCombination_vsub (w : ι → k) (p₁ : ι → P) (p₂ : P)
-<<<<<<< HEAD
-    (h : ∑ i ∈ s, w i = 1) : (∑ i ∈ s, w i • (p₁ i -ᵥ p₂)) = s.affineCombination k p₁ w -ᵥ p₂ :=
-  by rw [sum_smul_vsub_eq_affineCombination_vsub, affineCombination_apply_const _ _ _ h]
-=======
     (h : ∑ i ∈ s, w i = 1) : (∑ i ∈ s, w i • (p₁ i -ᵥ p₂)) = s.affineCombination k p₁ w -ᵥ p₂ := by
   rw [sum_smul_vsub_eq_affineCombination_vsub, affineCombination_apply_const _ _ _ h]
->>>>>>> d97a437a
 #align finset.sum_smul_vsub_const_eq_affine_combination_vsub Finset.sum_smul_vsub_const_eq_affineCombination_vsub
 
 /-- A weighted sum of pairwise subtractions, where the point on the left is constant and the
 sum of the weights is 1. -/
 theorem sum_smul_const_vsub_eq_vsub_affineCombination (w : ι → k) (p₂ : ι → P) (p₁ : P)
-<<<<<<< HEAD
-    (h : ∑ i ∈ s, w i = 1) : (∑ i ∈ s, w i • (p₁ -ᵥ p₂ i)) = p₁ -ᵥ s.affineCombination k p₂ w :=
-  by rw [sum_smul_vsub_eq_affineCombination_vsub, affineCombination_apply_const _ _ _ h]
-=======
     (h : ∑ i ∈ s, w i = 1) : (∑ i ∈ s, w i • (p₁ -ᵥ p₂ i)) = p₁ -ᵥ s.affineCombination k p₂ w := by
   rw [sum_smul_vsub_eq_affineCombination_vsub, affineCombination_apply_const _ _ _ h]
->>>>>>> d97a437a
 #align finset.sum_smul_const_vsub_eq_vsub_affine_combination Finset.sum_smul_const_vsub_eq_vsub_affineCombination
 
 /-- A weighted sum may be split into a subtraction of affine combinations over two subsets. -/
