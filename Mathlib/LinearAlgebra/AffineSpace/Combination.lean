/-
Copyright (c) 2020 Joseph Myers. All rights reserved.
Released under Apache 2.0 license as described in the file LICENSE.
Authors: Joseph Myers

! This file was ported from Lean 3 source module linear_algebra.affine_space.combination
! leanprover-community/mathlib commit 87c54600fe3cdc7d32ff5b50873ac724d86aef8d
! Please do not edit these lines, except to modify the commit id
! if you have ported upstream changes.
-/
import Mathlib.Algebra.Invertible
import Mathlib.Algebra.IndicatorFunction
import Mathlib.Algebra.Module.BigOperators
import Mathlib.Data.Fintype.BigOperators
import Mathlib.LinearAlgebra.AffineSpace.AffineMap
import Mathlib.LinearAlgebra.AffineSpace.AffineSubspace
import Mathlib.LinearAlgebra.Finsupp
import Mathlib.Tactic.FinCases

/-!
# Affine combinations of points

This file defines affine combinations of points.

## Main definitions

* `weightedVSubOfPoint` is a general weighted combination of
  subtractions with an explicit base point, yielding a vector.

* `weightedVSub` uses an arbitrary choice of base point and is intended
  to be used when the sum of weights is 0, in which case the result is
  independent of the choice of base point.

* `affineCombination` adds the weighted combination to the arbitrary
  base point, yielding a point rather than a vector, and is intended
  to be used when the sum of weights is 1, in which case the result is
  independent of the choice of base point.

These definitions are for sums over a `Finset`; versions for a
`Fintype` may be obtained using `Finset.univ`, while versions for a
`Finsupp` may be obtained using `Finsupp.support`.

## References

* https://en.wikipedia.org/wiki/Affine_space

-/


noncomputable section

open BigOperators Affine

namespace Finset

theorem univ_fin2 : (univ : Finset (Fin 2)) = {0, 1} := by
  ext x
  fin_cases x <;> simp
#align finset.univ_fin2 Finset.univ_fin2

variable {k : Type _} {V : Type _} {P : Type _} [Ring k] [AddCommGroup V] [Module k V]

variable [S : AffineSpace V P]

variable {ι : Type _} (s : Finset ι)

variable {ι₂ : Type _} (s₂ : Finset ι₂)

set_option synthInstance.etaExperiment true -- Porting note: gets around lean4#2074

/-- A weighted sum of the results of subtracting a base point from the
given points, as a linear map on the weights.  The main cases of
interest are where the sum of the weights is 0, in which case the sum
is independent of the choice of base point, and where the sum of the
weights is 1, in which case the sum added to the base point is
independent of the choice of base point. -/
def weightedVSubOfPoint (p : ι → P) (b : P) : (ι → k) →ₗ[k] V :=
  ∑ i in s, (LinearMap.proj i : (ι → k) →ₗ[k] k).smulRight (p i -ᵥ b)
#align finset.weighted_vsub_of_point Finset.weightedVSubOfPoint

@[simp]
theorem weightedVSubOfPoint_apply (w : ι → k) (p : ι → P) (b : P) :
    s.weightedVSubOfPoint p b w = ∑ i in s, w i • (p i -ᵥ b) := by
  simp [weightedVSubOfPoint, LinearMap.sum_apply]
#align finset.weighted_vsub_of_point_apply Finset.weightedVSubOfPoint_apply

/-- The value of `weightedVSubOfPoint`, where the given points are equal. -/
@[simp]
theorem weightedVSubOfPoint_apply_const (w : ι → k) (p : P) (b : P) :
    s.weightedVSubOfPoint (fun _ => p) b w = (∑ i in s, w i) • (p -ᵥ b) := by
  rw [weightedVSubOfPoint_apply, sum_smul]
#align finset.weighted_vsub_of_point_apply_const Finset.weightedVSubOfPoint_apply_const

/-- `weightedVSubOfPoint` gives equal results for two families of weights and two families of
points that are equal on `s`. -/
theorem weightedVSubOfPoint_congr {w₁ w₂ : ι → k} (hw : ∀ i ∈ s, w₁ i = w₂ i) {p₁ p₂ : ι → P}
    (hp : ∀ i ∈ s, p₁ i = p₂ i) (b : P) :
    s.weightedVSubOfPoint p₁ b w₁ = s.weightedVSubOfPoint p₂ b w₂ := by
  simp_rw [weightedVSubOfPoint_apply]
  refine sum_congr rfl fun i hi => ?_
  rw [hw i hi, hp i hi]
#align finset.weighted_vsub_of_point_congr Finset.weightedVSubOfPoint_congr

/-- Given a family of points, if we use a member of the family as a base point, the
`weightedVSubOfPoint` does not depend on the value of the weights at this point. -/
theorem weightedVSubOfPoint_eq_of_weights_eq (p : ι → P) (j : ι) (w₁ w₂ : ι → k)
    (hw : ∀ i, i ≠ j → w₁ i = w₂ i) :
    s.weightedVSubOfPoint p (p j) w₁ = s.weightedVSubOfPoint p (p j) w₂ := by
  simp only [Finset.weightedVSubOfPoint_apply]
  congr
  ext i
  cases' eq_or_ne i j with h h
  · simp [h]
  · simp [hw i h]
#align finset.weighted_vsub_of_point_eq_of_weights_eq Finset.weightedVSubOfPoint_eq_of_weights_eq

/-- The weighted sum is independent of the base point when the sum of
the weights is 0. -/
theorem weightedVSubOfPoint_eq_of_sum_eq_zero (w : ι → k) (p : ι → P) (h : (∑ i in s, w i) = 0)
    (b₁ b₂ : P) : s.weightedVSubOfPoint p b₁ w = s.weightedVSubOfPoint p b₂ w := by
  apply eq_of_sub_eq_zero
  rw [weightedVSubOfPoint_apply, weightedVSubOfPoint_apply, ← sum_sub_distrib]
  conv_lhs =>
    congr
    · skip
    · ext
      rw [← smul_sub, vsub_sub_vsub_cancel_left]
  rw [← sum_smul, h, zero_smul]
#align finset.weighted_vsub_of_point_eq_of_sum_eq_zero Finset.weightedVSubOfPoint_eq_of_sum_eq_zero

/-- The weighted sum, added to the base point, is independent of the
base point when the sum of the weights is 1. -/
theorem weightedVSubOfPoint_vadd_eq_of_sum_eq_one (w : ι → k) (p : ι → P) (h : (∑ i in s, w i) = 1)
    (b₁ b₂ : P) : s.weightedVSubOfPoint p b₁ w +ᵥ b₁ = s.weightedVSubOfPoint p b₂ w +ᵥ b₂ := by
  erw [weightedVSubOfPoint_apply, weightedVSubOfPoint_apply, ← @vsub_eq_zero_iff_eq V,
    vadd_vsub_assoc, vsub_vadd_eq_vsub_sub, ← add_sub_assoc, add_comm, add_sub_assoc, ←
    sum_sub_distrib]
  conv_lhs =>
    congr
    · skip
    · congr
      · skip
      · ext
        rw [← smul_sub, vsub_sub_vsub_cancel_left]
  rw [← sum_smul, h, one_smul, vsub_add_vsub_cancel, vsub_self]
#align finset.weighted_vsub_of_point_vadd_eq_of_sum_eq_one Finset.weightedVSubOfPoint_vadd_eq_of_sum_eq_one

/-- The weighted sum is unaffected by removing the base point, if
present, from the set of points. -/
@[simp]
theorem weightedVSubOfPoint_erase [DecidableEq ι] (w : ι → k) (p : ι → P) (i : ι) :
    (s.erase i).weightedVSubOfPoint p (p i) w = s.weightedVSubOfPoint p (p i) w := by
  rw [weightedVSubOfPoint_apply, weightedVSubOfPoint_apply]
  apply sum_erase
  rw [vsub_self, smul_zero]
#align finset.weighted_vsub_of_point_erase Finset.weightedVSubOfPoint_erase

/-- The weighted sum is unaffected by adding the base point, whether
or not present, to the set of points. -/
@[simp]
theorem weightedVSubOfPoint_insert [DecidableEq ι] (w : ι → k) (p : ι → P) (i : ι) :
    (insert i s).weightedVSubOfPoint p (p i) w = s.weightedVSubOfPoint p (p i) w := by
  rw [weightedVSubOfPoint_apply, weightedVSubOfPoint_apply]
  apply sum_insert_zero
  rw [vsub_self, smul_zero]
#align finset.weighted_vsub_of_point_insert Finset.weightedVSubOfPoint_insert

/-- The weighted sum is unaffected by changing the weights to the
corresponding indicator function and adding points to the set. -/
theorem weightedVSubOfPoint_indicator_subset (w : ι → k) (p : ι → P) (b : P) {s₁ s₂ : Finset ι}
    (h : s₁ ⊆ s₂) :
    s₁.weightedVSubOfPoint p b w = s₂.weightedVSubOfPoint p b (Set.indicator (↑s₁) w) := by
  rw [weightedVSubOfPoint_apply, weightedVSubOfPoint_apply]
  exact
    Set.sum_indicator_subset_of_eq_zero w (fun i wi => wi • (p i -ᵥ b : V)) h fun i => zero_smul k _
#align finset.weighted_vsub_of_point_indicator_subset Finset.weightedVSubOfPoint_indicator_subset

/-- A weighted sum, over the image of an embedding, equals a weighted
sum with the same points and weights over the original
`Finset`. -/
theorem weightedVSubOfPoint_map (e : ι₂ ↪ ι) (w : ι → k) (p : ι → P) (b : P) :
    (s₂.map e).weightedVSubOfPoint p b w = s₂.weightedVSubOfPoint (p ∘ e) b (w ∘ e) := by
  simp_rw [weightedVSubOfPoint_apply]
  exact Finset.sum_map _ _ _
#align finset.weighted_vsub_of_point_map Finset.weightedVSubOfPoint_map

/-- A weighted sum of pairwise subtractions, expressed as a subtraction of two
`weightedVSubOfPoint` expressions. -/
theorem sum_smul_vsub_eq_weightedVSubOfPoint_sub (w : ι → k) (p₁ p₂ : ι → P) (b : P) :
    (∑ i in s, w i • (p₁ i -ᵥ p₂ i)) =
      s.weightedVSubOfPoint p₁ b w - s.weightedVSubOfPoint p₂ b w := by
  simp_rw [weightedVSubOfPoint_apply, ← sum_sub_distrib, ← smul_sub, vsub_sub_vsub_cancel_right]
#align finset.sum_smul_vsub_eq_weighted_vsub_of_point_sub Finset.sum_smul_vsub_eq_weightedVSubOfPoint_sub

/-- A weighted sum of pairwise subtractions, where the point on the right is constant,
expressed as a subtraction involving a `weightedVSubOfPoint` expression. -/
theorem sum_smul_vsub_const_eq_weightedVSubOfPoint_sub (w : ι → k) (p₁ : ι → P) (p₂ b : P) :
    (∑ i in s, w i • (p₁ i -ᵥ p₂)) = s.weightedVSubOfPoint p₁ b w - (∑ i in s, w i) • (p₂ -ᵥ b) :=
  by rw [sum_smul_vsub_eq_weightedVSubOfPoint_sub, weightedVSubOfPoint_apply_const]
#align finset.sum_smul_vsub_const_eq_weighted_vsub_of_point_sub Finset.sum_smul_vsub_const_eq_weightedVSubOfPoint_sub

/-- A weighted sum of pairwise subtractions, where the point on the left is constant,
expressed as a subtraction involving a `weightedVSubOfPoint` expression. -/
theorem sum_smul_const_vsub_eq_sub_weightedVSubOfPoint (w : ι → k) (p₂ : ι → P) (p₁ b : P) :
    (∑ i in s, w i • (p₁ -ᵥ p₂ i)) = (∑ i in s, w i) • (p₁ -ᵥ b) - s.weightedVSubOfPoint p₂ b w :=
  by rw [sum_smul_vsub_eq_weightedVSubOfPoint_sub, weightedVSubOfPoint_apply_const]
#align finset.sum_smul_const_vsub_eq_sub_weighted_vsub_of_point Finset.sum_smul_const_vsub_eq_sub_weightedVSubOfPoint

/-- A weighted sum may be split into such sums over two subsets. -/
theorem weightedVSubOfPoint_sdiff [DecidableEq ι] {s₂ : Finset ι} (h : s₂ ⊆ s) (w : ι → k)
    (p : ι → P) (b : P) :
    (s \ s₂).weightedVSubOfPoint p b w + s₂.weightedVSubOfPoint p b w =
      s.weightedVSubOfPoint p b w :=
  by simp_rw [weightedVSubOfPoint_apply, sum_sdiff h]
#align finset.weighted_vsub_of_point_sdiff Finset.weightedVSubOfPoint_sdiff

/-- A weighted sum may be split into a subtraction of such sums over two subsets. -/
theorem weightedVSubOfPoint_sdiff_sub [DecidableEq ι] {s₂ : Finset ι} (h : s₂ ⊆ s) (w : ι → k)
    (p : ι → P) (b : P) :
    (s \ s₂).weightedVSubOfPoint p b w - s₂.weightedVSubOfPoint p b (-w) =
      s.weightedVSubOfPoint p b w :=
  by rw [map_neg, sub_neg_eq_add, s.weightedVSubOfPoint_sdiff h]
#align finset.weighted_vsub_of_point_sdiff_sub Finset.weightedVSubOfPoint_sdiff_sub

/-- A weighted sum over `s.subtype pred` equals one over `s.filter pred`. -/
theorem weightedVSubOfPoint_subtype_eq_filter (w : ι → k) (p : ι → P) (b : P) (pred : ι → Prop)
    [DecidablePred pred] :
    ((s.subtype pred).weightedVSubOfPoint (fun i => p i) b fun i => w i) =
      (s.filter pred).weightedVSubOfPoint p b w :=
  by rw [weightedVSubOfPoint_apply, weightedVSubOfPoint_apply, ← sum_subtype_eq_sum_filter]
#align finset.weighted_vsub_of_point_subtype_eq_filter Finset.weightedVSubOfPoint_subtype_eq_filter

/-- A weighted sum over `s.filter pred` equals one over `s` if all the weights at indices in `s`
not satisfying `pred` are zero. -/
theorem weightedVSubOfPoint_filter_of_ne (w : ι → k) (p : ι → P) (b : P) {pred : ι → Prop}
    [DecidablePred pred] (h : ∀ i ∈ s, w i ≠ 0 → pred i) :
    (s.filter pred).weightedVSubOfPoint p b w = s.weightedVSubOfPoint p b w := by
  rw [weightedVSubOfPoint_apply, weightedVSubOfPoint_apply, sum_filter_of_ne]
  intro i hi hne
  refine' h i hi _
  intro hw
  simp [hw] at hne
#align finset.weighted_vsub_of_point_filter_of_ne Finset.weightedVSubOfPoint_filter_of_ne

/-- A constant multiplier of the weights in `weightedVSubOfPoint` may be moved outside the
sum. -/
theorem weightedVSubOfPoint_const_smul (w : ι → k) (p : ι → P) (b : P) (c : k) :
    s.weightedVSubOfPoint p b (c • w) = c • s.weightedVSubOfPoint p b w := by
  simp_rw [weightedVSubOfPoint_apply, smul_sum, Pi.smul_apply, smul_smul, smul_eq_mul]
#align finset.weighted_vsub_of_point_const_smul Finset.weightedVSubOfPoint_const_smul

/-- A weighted sum of the results of subtracting a default base point
from the given points, as a linear map on the weights.  This is
intended to be used when the sum of the weights is 0; that condition
is specified as a hypothesis on those lemmas that require it. -/
def weightedVSub (p : ι → P) : (ι → k) →ₗ[k] V :=
  s.weightedVSubOfPoint p (Classical.choice S.Nonempty)
#align finset.weighted_vsub Finset.weightedVSub

/-- Applying `weightedVSub` with given weights.  This is for the case
where a result involving a default base point is OK (for example, when
that base point will cancel out later); a more typical use case for
`weightedVSub` would involve selecting a preferred base point with
`weightedVSub_eq_weightedVSubOfPoint_of_sum_eq_zero` and then
using `weightedVSubOfPoint_apply`. -/
theorem weightedVSub_apply (w : ι → k) (p : ι → P) :
    s.weightedVSub p w = ∑ i in s, w i • (p i -ᵥ Classical.choice S.Nonempty) := by
  simp [weightedVSub, LinearMap.sum_apply]
#align finset.weighted_vsub_apply Finset.weightedVSub_apply

/-- `weightedVSub` gives the sum of the results of subtracting any
base point, when the sum of the weights is 0. -/
theorem weightedVSub_eq_weightedVSubOfPoint_of_sum_eq_zero (w : ι → k) (p : ι → P)
    (h : (∑ i in s, w i) = 0) (b : P) : s.weightedVSub p w = s.weightedVSubOfPoint p b w :=
  s.weightedVSubOfPoint_eq_of_sum_eq_zero w p h _ _
#align finset.weighted_vsub_eq_weighted_vsub_of_point_of_sum_eq_zero Finset.weightedVSub_eq_weightedVSubOfPoint_of_sum_eq_zero

/-- The value of `weightedVSub`, where the given points are equal and the sum of the weights
is 0. -/
@[simp]
theorem weightedVSub_apply_const (w : ι → k) (p : P) (h : (∑ i in s, w i) = 0) :
    s.weightedVSub (fun _ => p) w = 0 := by
  rw [weightedVSub, weightedVSubOfPoint_apply_const, h, zero_smul]
#align finset.weighted_vsub_apply_const Finset.weightedVSub_apply_const

/-- The `weightedVSub` for an empty set is 0. -/
@[simp]
theorem weightedVSub_empty (w : ι → k) (p : ι → P) : (∅ : Finset ι).weightedVSub p w = (0 : V) := by
  simp [weightedVSub_apply]
#align finset.weighted_vsub_empty Finset.weightedVSub_empty

/-- `weightedVSub` gives equal results for two families of weights and two families of points
that are equal on `s`. -/
theorem weightedVSub_congr {w₁ w₂ : ι → k} (hw : ∀ i ∈ s, w₁ i = w₂ i) {p₁ p₂ : ι → P}
    (hp : ∀ i ∈ s, p₁ i = p₂ i) : s.weightedVSub p₁ w₁ = s.weightedVSub p₂ w₂ :=
  s.weightedVSubOfPoint_congr hw hp _
#align finset.weighted_vsub_congr Finset.weightedVSub_congr

/-- The weighted sum is unaffected by changing the weights to the
corresponding indicator function and adding points to the set. -/
theorem weightedVSub_indicator_subset (w : ι → k) (p : ι → P) {s₁ s₂ : Finset ι} (h : s₁ ⊆ s₂) :
    s₁.weightedVSub p w = s₂.weightedVSub p (Set.indicator (↑s₁) w) :=
  weightedVSubOfPoint_indicator_subset _ _ _ h
#align finset.weighted_vsub_indicator_subset Finset.weightedVSub_indicator_subset

/-- A weighted subtraction, over the image of an embedding, equals a
weighted subtraction with the same points and weights over the
original `finset`. -/
theorem weightedVSub_map (e : ι₂ ↪ ι) (w : ι → k) (p : ι → P) :
    (s₂.map e).weightedVSub p w = s₂.weightedVSub (p ∘ e) (w ∘ e) :=
  s₂.weightedVSubOfPoint_map _ _ _ _
#align finset.weighted_vsub_map Finset.weightedVSub_map

/-- A weighted sum of pairwise subtractions, expressed as a subtraction of two `weightedVSub`
expressions. -/
theorem sum_smul_vsub_eq_weightedVSub_sub (w : ι → k) (p₁ p₂ : ι → P) :
    (∑ i in s, w i • (p₁ i -ᵥ p₂ i)) = s.weightedVSub p₁ w - s.weightedVSub p₂ w :=
  s.sum_smul_vsub_eq_weightedVSubOfPoint_sub _ _ _ _
#align finset.sum_smul_vsub_eq_weighted_vsub_sub Finset.sum_smul_vsub_eq_weightedVSub_sub

/-- A weighted sum of pairwise subtractions, where the point on the right is constant and the
sum of the weights is 0. -/
theorem sum_smul_vsub_const_eq_weightedVSub (w : ι → k) (p₁ : ι → P) (p₂ : P)
    (h : (∑ i in s, w i) = 0) : (∑ i in s, w i • (p₁ i -ᵥ p₂)) = s.weightedVSub p₁ w := by
  rw [sum_smul_vsub_eq_weightedVSub_sub, s.weightedVSub_apply_const _ _ h, sub_zero]
#align finset.sum_smul_vsub_const_eq_weighted_vsub Finset.sum_smul_vsub_const_eq_weightedVSub

/-- A weighted sum of pairwise subtractions, where the point on the left is constant and the
sum of the weights is 0. -/
theorem sum_smul_const_vsub_eq_neg_weightedVSub (w : ι → k) (p₂ : ι → P) (p₁ : P)
    (h : (∑ i in s, w i) = 0) : (∑ i in s, w i • (p₁ -ᵥ p₂ i)) = -s.weightedVSub p₂ w := by
  rw [sum_smul_vsub_eq_weightedVSub_sub, s.weightedVSub_apply_const _ _ h, zero_sub]
#align finset.sum_smul_const_vsub_eq_neg_weighted_vsub Finset.sum_smul_const_vsub_eq_neg_weightedVSub

/-- A weighted sum may be split into such sums over two subsets. -/
theorem weightedVSub_sdiff [DecidableEq ι] {s₂ : Finset ι} (h : s₂ ⊆ s) (w : ι → k) (p : ι → P) :
    (s \ s₂).weightedVSub p w + s₂.weightedVSub p w = s.weightedVSub p w :=
  s.weightedVSubOfPoint_sdiff h _ _ _
#align finset.weighted_vsub_sdiff Finset.weightedVSub_sdiff

/-- A weighted sum may be split into a subtraction of such sums over two subsets. -/
theorem weightedVSub_sdiff_sub [DecidableEq ι] {s₂ : Finset ι} (h : s₂ ⊆ s) (w : ι → k)
    (p : ι → P) : (s \ s₂).weightedVSub p w - s₂.weightedVSub p (-w) = s.weightedVSub p w :=
  s.weightedVSubOfPoint_sdiff_sub h _ _ _
#align finset.weighted_vsub_sdiff_sub Finset.weightedVSub_sdiff_sub

/-- A weighted sum over `s.subtype pred` equals one over `s.filter pred`. -/
theorem weightedVSub_subtype_eq_filter (w : ι → k) (p : ι → P) (pred : ι → Prop)
    [DecidablePred pred] :
    ((s.subtype pred).weightedVSub (fun i => p i) fun i => w i) =
      (s.filter pred).weightedVSub p w :=
  s.weightedVSubOfPoint_subtype_eq_filter _ _ _ _
#align finset.weighted_vsub_subtype_eq_filter Finset.weightedVSub_subtype_eq_filter

/-- A weighted sum over `s.filter pred` equals one over `s` if all the weights at indices in `s`
not satisfying `pred` are zero. -/
theorem weightedVSub_filter_of_ne (w : ι → k) (p : ι → P) {pred : ι → Prop} [DecidablePred pred]
    (h : ∀ i ∈ s, w i ≠ 0 → pred i) : (s.filter pred).weightedVSub p w = s.weightedVSub p w :=
  s.weightedVSubOfPoint_filter_of_ne _ _ _ h
#align finset.weighted_vsub_filter_of_ne Finset.weightedVSub_filter_of_ne

/-- A constant multiplier of the weights in `weightedVSub_of` may be moved outside the sum. -/
theorem weightedVSub_const_smul (w : ι → k) (p : ι → P) (c : k) :
    s.weightedVSub p (c • w) = c • s.weightedVSub p w :=
  s.weightedVSubOfPoint_const_smul _ _ _ _
#align finset.weighted_vsub_const_smul Finset.weightedVSub_const_smul

instance : AffineSpace (ι → k) (ι → k) := Pi.instAddTorsorForAllForAllAddGroup

variable (k)

/-- A weighted sum of the results of subtracting a default base point
from the given points, added to that base point, as an affine map on
the weights.  This is intended to be used when the sum of the weights
is 1, in which case it is an affine combination (barycenter) of the
points with the given weights; that condition is specified as a
hypothesis on those lemmas that require it. -/
def affineCombination (p : ι → P) : (ι → k) →ᵃ[k] P
    where
  toFun w := s.weightedVSubOfPoint p (Classical.choice S.Nonempty) w +ᵥ Classical.choice S.Nonempty
  linear := s.weightedVSub p
  map_vadd' w₁ w₂ := by simp_rw [vadd_vadd, weightedVSub, vadd_eq_add, LinearMap.map_add]
#align finset.affine_combination Finset.affineCombination

/-- The linear map corresponding to `affineCombination` is
`weightedVSub`. -/
@[simp]
theorem affineCombination_linear (p : ι → P) :
    (s.affineCombination k p).linear = s.weightedVSub p :=
  rfl
#align finset.affine_combination_linear Finset.affineCombination_linear

variable {k}

/-- Applying `affineCombination` with given weights.  This is for the
case where a result involving a default base point is OK (for example,
when that base point will cancel out later); a more typical use case
for `affineCombination` would involve selecting a preferred base
point with
`affineCombination_eq_weightedVSubOfPoint_vadd_of_sum_eq_one` and
then using `weightedVSubOfPoint_apply`. -/
theorem affineCombination_apply (w : ι → k) (p : ι → P) :
    (s.affineCombination k p) w =
      s.weightedVSubOfPoint p (Classical.choice S.Nonempty) w +ᵥ Classical.choice S.Nonempty :=
  rfl
#align finset.affine_combination_apply Finset.affineCombination_apply

/-- The value of `affineCombination`, where the given points are equal. -/
@[simp]
theorem affineCombination_apply_const (w : ι → k) (p : P) (h : (∑ i in s, w i) = 1) :
    s.affineCombination k (fun _ => p) w = p := by
  rw [affineCombination_apply, s.weightedVSubOfPoint_apply_const, h, one_smul, vsub_vadd]
#align finset.affine_combination_apply_const Finset.affineCombination_apply_const

/-- `affineCombination` gives equal results for two families of weights and two families of
points that are equal on `s`. -/
theorem affineCombination_congr {w₁ w₂ : ι → k} (hw : ∀ i ∈ s, w₁ i = w₂ i) {p₁ p₂ : ι → P}
    (hp : ∀ i ∈ s, p₁ i = p₂ i) : s.affineCombination k p₁ w₁ = s.affineCombination k p₂ w₂ := by
  simp_rw [affineCombination_apply, s.weightedVSubOfPoint_congr hw hp]
#align finset.affine_combination_congr Finset.affineCombination_congr

/-- `affineCombination` gives the sum with any base point, when the
sum of the weights is 1. -/
theorem affineCombination_eq_weightedVSubOfPoint_vadd_of_sum_eq_one (w : ι → k) (p : ι → P)
    (h : (∑ i in s, w i) = 1) (b : P) :
    s.affineCombination k p w = s.weightedVSubOfPoint p b w +ᵥ b :=
  s.weightedVSubOfPoint_vadd_eq_of_sum_eq_one w p h _ _
#align finset.affine_combination_eq_weighted_vsub_of_point_vadd_of_sum_eq_one Finset.affineCombination_eq_weightedVSubOfPoint_vadd_of_sum_eq_one

/-- Adding a `weightedVSub` to an `affineCombination`. -/
theorem weightedVSub_vadd_affineCombination (w₁ w₂ : ι → k) (p : ι → P) :
    s.weightedVSub p w₁ +ᵥ s.affineCombination k p w₂ = s.affineCombination k p (w₁ + w₂) := by
  rw [← vadd_eq_add, AffineMap.map_vadd, affineCombination_linear]
#align finset.weighted_vsub_vadd_affine_combination Finset.weightedVSub_vadd_affineCombination

/-- Subtracting two `affineCombination`s. -/
theorem affineCombination_vsub (w₁ w₂ : ι → k) (p : ι → P) :
    s.affineCombination k p w₁ -ᵥ s.affineCombination k p w₂ = s.weightedVSub p (w₁ - w₂) := by
  rw [← AffineMap.linearMap_vsub, affineCombination_linear, vsub_eq_sub]
#align finset.affine_combination_vsub Finset.affineCombination_vsub

theorem attach_affineCombination_of_injective [DecidableEq P] (s : Finset P) (w : P → k) (f : s → P)
    (hf : Function.Injective f) :
    s.attach.affineCombination k f (w ∘ f) = (image f univ).affineCombination k id w := by
  simp only [affineCombination, weightedVSubOfPoint_apply, id.def, vadd_right_cancel_iff,
    Function.comp_apply, AffineMap.coe_mk]
  let g₁ : s → V := fun i => w (f i) • (f i -ᵥ Classical.choice S.Nonempty)
  let g₂ : P → V := fun i => w i • (i -ᵥ Classical.choice S.Nonempty)
  change univ.sum g₁ = (image f univ).sum g₂
  have hgf : g₁ = g₂ ∘ f := by
    ext
    simp
  rw [hgf, sum_image]
  simp only [Function.comp_apply]
  exact fun _ _ _ _ hxy => hf hxy
#align finset.attach_affine_combination_of_injective Finset.attach_affineCombination_of_injective

theorem attach_affineCombination_coe (s : Finset P) (w : P → k) :
    s.attach.affineCombination k ((↑) : s → P) (w ∘ (↑)) = s.affineCombination k id w := by
  classical rw [attach_affineCombination_of_injective s w ((↑) : s → P) Subtype.coe_injective,
      univ_eq_attach, attach_image_val]
#align finset.attach_affine_combination_coe Finset.attach_affineCombination_coe

/-- Viewing a module as an affine space modelled on itself, a `weightedVSub` is just a linear
combination. -/
@[simp]
theorem weightedVSub_eq_linear_combination {ι} (s : Finset ι) {w : ι → k} {p : ι → V}
    (hw : s.sum w = 0) : s.weightedVSub p w = ∑ i in s, w i • p i := by
  simp [s.weightedVSub_apply, vsub_eq_sub, smul_sub, ← Finset.sum_smul, hw]
#align finset.weighted_vsub_eq_linear_combination Finset.weightedVSub_eq_linear_combination

/-- Viewing a module as an affine space modelled on itself, affine combinations are just linear
combinations. -/
@[simp]
theorem affineCombination_eq_linear_combination (s : Finset ι) (p : ι → V) (w : ι → k)
    (hw : (∑ i in s, w i) = 1) : s.affineCombination k p w = ∑ i in s, w i • p i := by
  simp [s.affineCombination_eq_weightedVSubOfPoint_vadd_of_sum_eq_one w p hw 0]
#align finset.affine_combination_eq_linear_combination Finset.affineCombination_eq_linear_combination

/-- An `affineCombination` equals a point if that point is in the set
and has weight 1 and the other points in the set have weight 0. -/
@[simp]
theorem affineCombination_of_eq_one_of_eq_zero (w : ι → k) (p : ι → P) {i : ι} (his : i ∈ s)
    (hwi : w i = 1) (hw0 : ∀ i2 ∈ s, i2 ≠ i → w i2 = 0) : s.affineCombination k p w = p i := by
  have h1 : (∑ i in s, w i) = 1 := hwi ▸ sum_eq_single i hw0 fun h => False.elim (h his)
  rw [s.affineCombination_eq_weightedVSubOfPoint_vadd_of_sum_eq_one w p h1 (p i),
    weightedVSubOfPoint_apply]
  convert zero_vadd V (p i)
  refine sum_eq_zero ?_
  intro i2 hi2
  by_cases h : i2 = i
  · simp [h]
  · simp [hw0 i2 hi2 h]
#align finset.affine_combination_of_eq_one_of_eq_zero Finset.affineCombination_of_eq_one_of_eq_zero

/-- An affine combination is unaffected by changing the weights to the
corresponding indicator function and adding points to the set. -/
theorem affineCombination_indicator_subset (w : ι → k) (p : ι → P) {s₁ s₂ : Finset ι}
    (h : s₁ ⊆ s₂) :
    s₁.affineCombination k p w = s₂.affineCombination k p (Set.indicator (↑s₁) w) := by
  rw [affineCombination_apply, affineCombination_apply,
    weightedVSubOfPoint_indicator_subset _ _ _ h]
#align finset.affine_combination_indicator_subset Finset.affineCombination_indicator_subset

/-- An affine combination, over the image of an embedding, equals an
affine combination with the same points and weights over the original
`finset`. -/
theorem affineCombination_map (e : ι₂ ↪ ι) (w : ι → k) (p : ι → P) :
    (s₂.map e).affineCombination k p w = s₂.affineCombination k (p ∘ e) (w ∘ e) := by
  simp_rw [affineCombination_apply, weightedVSubOfPoint_map]
#align finset.affine_combination_map Finset.affineCombination_map

/-- A weighted sum of pairwise subtractions, expressed as a subtraction of two `affineCombination`
expressions. -/
theorem sum_smul_vsub_eq_affineCombination_vsub (w : ι → k) (p₁ p₂ : ι → P) :
    (∑ i in s, w i • (p₁ i -ᵥ p₂ i)) =
      s.affineCombination k p₁ w -ᵥ s.affineCombination k p₂ w := by
  simp_rw [affineCombination_apply, vadd_vsub_vadd_cancel_right]
  exact s.sum_smul_vsub_eq_weightedVSubOfPoint_sub _ _ _ _
#align finset.sum_smul_vsub_eq_affine_combination_vsub Finset.sum_smul_vsub_eq_affineCombination_vsub

/-- A weighted sum of pairwise subtractions, where the point on the right is constant and the
sum of the weights is 1. -/
theorem sum_smul_vsub_const_eq_affineCombination_vsub (w : ι → k) (p₁ : ι → P) (p₂ : P)
    (h : (∑ i in s, w i) = 1) : (∑ i in s, w i • (p₁ i -ᵥ p₂)) = s.affineCombination k p₁ w -ᵥ p₂ :=
  by rw [sum_smul_vsub_eq_affineCombination_vsub, affineCombination_apply_const _ _ _ h]
#align finset.sum_smul_vsub_const_eq_affine_combination_vsub Finset.sum_smul_vsub_const_eq_affineCombination_vsub

/-- A weighted sum of pairwise subtractions, where the point on the left is constant and the
sum of the weights is 1. -/
theorem sum_smul_const_vsub_eq_vsub_affineCombination (w : ι → k) (p₂ : ι → P) (p₁ : P)
    (h : (∑ i in s, w i) = 1) : (∑ i in s, w i • (p₁ -ᵥ p₂ i)) = p₁ -ᵥ s.affineCombination k p₂ w :=
  by rw [sum_smul_vsub_eq_affineCombination_vsub, affineCombination_apply_const _ _ _ h]
#align finset.sum_smul_const_vsub_eq_vsub_affine_combination Finset.sum_smul_const_vsub_eq_vsub_affineCombination

/-- A weighted sum may be split into a subtraction of affine combinations over two subsets. -/
theorem affineCombination_sdiff_sub [DecidableEq ι] {s₂ : Finset ι} (h : s₂ ⊆ s) (w : ι → k)
    (p : ι → P) :
    (s \ s₂).affineCombination k p w -ᵥ s₂.affineCombination k p (-w) = s.weightedVSub p w := by
  simp_rw [affineCombination_apply, vadd_vsub_vadd_cancel_right]
  exact s.weightedVSub_sdiff_sub h _ _
#align finset.affine_combination_sdiff_sub Finset.affineCombination_sdiff_sub

/-- If a weighted sum is zero and one of the weights is `-1`, the corresponding point is
the affine combination of the other points with the given weights. -/
theorem affineCombination_eq_of_weightedVSub_eq_zero_of_eq_neg_one {w : ι → k} {p : ι → P}
    (hw : s.weightedVSub p w = (0 : V)) {i : ι} [DecidablePred (· ≠ i)] (his : i ∈ s)
    (hwi : w i = -1) : (s.filter (· ≠ i)).affineCombination k p w = p i := by
  classical
    rw [← @vsub_eq_zero_iff_eq V, ← hw,
      ← s.affineCombination_sdiff_sub (singleton_subset_iff.2 his), sdiff_singleton_eq_erase,
      ← filter_ne']
    congr
    refine' (affineCombination_of_eq_one_of_eq_zero _ _ _ (mem_singleton_self _) _ _).symm
    · simp [hwi]
    · simp
#align finset.affine_combination_eq_of_weighted_vsub_eq_zero_of_eq_neg_one Finset.affineCombination_eq_of_weightedVSub_eq_zero_of_eq_neg_one

/-- An affine combination over `s.subtype pred` equals one over `s.filter pred`. -/
theorem affineCombination_subtype_eq_filter (w : ι → k) (p : ι → P) (pred : ι → Prop)
    [DecidablePred pred] :
    ((s.subtype pred).affineCombination k (fun i => p i) fun i => w i) =
      (s.filter pred).affineCombination k p w := by
  rw [affineCombination_apply, affineCombination_apply, weightedVSubOfPoint_subtype_eq_filter]
#align finset.affine_combination_subtype_eq_filter Finset.affineCombination_subtype_eq_filter

/-- An affine combination over `s.filter pred` equals one over `s` if all the weights at indices
in `s` not satisfying `pred` are zero. -/
theorem affineCombination_filter_of_ne (w : ι → k) (p : ι → P) {pred : ι → Prop}
    [DecidablePred pred] (h : ∀ i ∈ s, w i ≠ 0 → pred i) :
    (s.filter pred).affineCombination k p w = s.affineCombination k p w := by
  rw [affineCombination_apply, affineCombination_apply,
    s.weightedVSubOfPoint_filter_of_ne _ _ _ h]
#align finset.affine_combination_filter_of_ne Finset.affineCombination_filter_of_ne

/-- Suppose an indexed family of points is given, along with a subset
of the index type.  A vector can be expressed as
`weightedVSubOfPoint` using a `Finset` lying within that subset and
with a given sum of weights if and only if it can be expressed as
`weightedVSubOfPoint` with that sum of weights for the
corresponding indexed family whose index type is the subtype
corresponding to that subset. -/
theorem eq_weightedVSubOfPoint_subset_iff_eq_weightedVSubOfPoint_subtype {v : V} {x : k} {s : Set ι}
    {p : ι → P} {b : P} :
<<<<<<< HEAD
    (∃ (fs : Finset ι)(_ : ↑fs ⊆ s)(w : ι → k)(_ : (∑ i in fs, w i) = x),
        v = fs.weightedVSubOfPoint p b w) ↔
      ∃ (fs : Finset s)(w : s → k)(_ : (∑ i in fs, w i) = x),
=======
    (∃ (fs : Finset ι) (_ : ↑fs ⊆ s) (w : ι → k) (_ : (∑ i in fs, w i) = x),
        v = fs.weightedVSubOfPoint p b w) ↔
      ∃ (fs : Finset s) (w : s → k) (_ : (∑ i in fs, w i) = x),
>>>>>>> 9741d696
        v = fs.weightedVSubOfPoint (fun i : s => p i) b w := by
  classical
    simp_rw [weightedVSubOfPoint_apply]
    constructor
    · rintro ⟨fs, hfs, w, rfl, rfl⟩
      exact ⟨fs.subtype s, fun i => w i, sum_subtype_of_mem _ hfs, (sum_subtype_of_mem _ hfs).symm⟩
    · rintro ⟨fs, w, rfl, rfl⟩
      refine'
          ⟨fs.map (Function.Embedding.subtype _), map_subtype_subset _, fun i =>
            if h : i ∈ s then w ⟨i, h⟩ else 0, _, _⟩ <;>
        simp
#align finset.eq_weighted_vsub_of_point_subset_iff_eq_weighted_vsub_of_point_subtype Finset.eq_weightedVSubOfPoint_subset_iff_eq_weightedVSubOfPoint_subtype

variable (k)

/-- Suppose an indexed family of points is given, along with a subset
of the index type.  A vector can be expressed as `weightedVSub` using
a `Finset` lying within that subset and with sum of weights 0 if and
only if it can be expressed as `weightedVSub` with sum of weights 0
for the corresponding indexed family whose index type is the subtype
corresponding to that subset. -/
theorem eq_weightedVSub_subset_iff_eq_weightedVSub_subtype {v : V} {s : Set ι} {p : ι → P} :
    (∃ (fs : Finset ι) (_ : ↑fs ⊆ s) (w : ι → k) (_ : (∑ i in fs, w i) = 0),
        v = fs.weightedVSub p w) ↔
      ∃ (fs : Finset s) (w : s → k) (_ : (∑ i in fs, w i) = 0),
        v = fs.weightedVSub (fun i : s => p i) w :=
  eq_weightedVSubOfPoint_subset_iff_eq_weightedVSubOfPoint_subtype
#align finset.eq_weighted_vsub_subset_iff_eq_weighted_vsub_subtype Finset.eq_weightedVSub_subset_iff_eq_weightedVSub_subtype

variable (V)

/-- Suppose an indexed family of points is given, along with a subset
of the index type.  A point can be expressed as an
`affineCombination` using a `Finset` lying within that subset and
with sum of weights 1 if and only if it can be expressed an
`affineCombination` with sum of weights 1 for the corresponding
indexed family whose index type is the subtype corresponding to that
subset. -/
theorem eq_affineCombination_subset_iff_eq_affineCombination_subtype {p0 : P} {s : Set ι}
    {p : ι → P} :
    (∃ (fs : Finset ι)(_ : ↑fs ⊆ s)(w : ι → k)(_ : (∑ i in fs, w i) = 1),
        p0 = fs.affineCombination k p w) ↔
      ∃ (fs : Finset s)(w : s → k)(_ : (∑ i in fs, w i) = 1),
        p0 = fs.affineCombination k (fun i : s => p i) w := by
  simp_rw [affineCombination_apply, eq_vadd_iff_vsub_eq]
  exact eq_weightedVSubOfPoint_subset_iff_eq_weightedVSubOfPoint_subtype
#align finset.eq_affine_combination_subset_iff_eq_affine_combination_subtype Finset.eq_affineCombination_subset_iff_eq_affineCombination_subtype

variable {k V}

/-- Affine maps commute with affine combinations. -/
theorem map_affineCombination {V₂ P₂ : Type _} [AddCommGroup V₂] [Module k V₂] [AffineSpace V₂ P₂]
    (p : ι → P) (w : ι → k) (hw : s.sum w = 1) (f : P →ᵃ[k] P₂) :
    f (s.affineCombination k p w) = s.affineCombination k (f ∘ p) w := by
  have b := Classical.choice (inferInstance : AffineSpace V P).Nonempty
  have b₂ := Classical.choice (inferInstance : AffineSpace V₂ P₂).Nonempty
  rw [s.affineCombination_eq_weightedVSubOfPoint_vadd_of_sum_eq_one w p hw b,
    s.affineCombination_eq_weightedVSubOfPoint_vadd_of_sum_eq_one w (f ∘ p) hw b₂, ←
    s.weightedVSubOfPoint_vadd_eq_of_sum_eq_one w (f ∘ p) hw (f b) b₂]
  simp only [weightedVSubOfPoint_apply, RingHom.id_apply, AffineMap.map_vadd,
    LinearMap.map_smulₛₗ, AffineMap.linearMap_vsub, LinearMap.map_sum, Function.comp_apply]
#align finset.map_affine_combination Finset.map_affineCombination

variable (k)

/-- Weights for expressing a single point as an affine combination. -/
def affineCombinationSingleWeights [DecidableEq ι] (i : ι) : ι → k :=
  Function.update (Function.const ι 0) i 1
#align finset.affine_combination_single_weights Finset.affineCombinationSingleWeights

@[simp]
theorem affineCombinationSingleWeights_apply_self [DecidableEq ι] (i : ι) :
    affineCombinationSingleWeights k i i = 1 := by simp [affineCombinationSingleWeights]
#align finset.affine_combination_single_weights_apply_self Finset.affineCombinationSingleWeights_apply_self

@[simp]
theorem affineCombinationSingleWeights_apply_of_ne [DecidableEq ι] {i j : ι} (h : j ≠ i) :
    affineCombinationSingleWeights k i j = 0 := by simp [affineCombinationSingleWeights, h]
#align finset.affine_combination_single_weights_apply_of_ne Finset.affineCombinationSingleWeights_apply_of_ne

@[simp]
theorem sum_affineCombinationSingleWeights [DecidableEq ι] {i : ι} (h : i ∈ s) :
    (∑ j in s, affineCombinationSingleWeights k i j) = 1 := by
  rw [← affineCombinationSingleWeights_apply_self k i]
  exact sum_eq_single_of_mem i h fun j _ hj => affineCombinationSingleWeights_apply_of_ne k hj
#align finset.sum_affine_combination_single_weights Finset.sum_affineCombinationSingleWeights

/-- Weights for expressing the subtraction of two points as a `weightedVSub`. -/
def weightedVSubVSubWeights [DecidableEq ι] (i j : ι) : ι → k :=
  affineCombinationSingleWeights k i - affineCombinationSingleWeights k j
#align finset.weighted_vsub_vsub_weights Finset.weightedVSubVSubWeights

@[simp]
theorem weightedVSubVSubWeights_self [DecidableEq ι] (i : ι) : weightedVSubVSubWeights k i i = 0 :=
  by simp [weightedVSubVSubWeights]
#align finset.weighted_vsub_vsub_weights_self Finset.weightedVSubVSubWeights_self

@[simp]
theorem weightedVSubVSubWeights_apply_left [DecidableEq ι] {i j : ι} (h : i ≠ j) :
    weightedVSubVSubWeights k i j i = 1 := by simp [weightedVSubVSubWeights, h]
#align finset.weighted_vsub_vsub_weights_apply_left Finset.weightedVSubVSubWeights_apply_left

@[simp]
theorem weightedVSubVSubWeights_apply_right [DecidableEq ι] {i j : ι} (h : i ≠ j) :
    weightedVSubVSubWeights k i j j = -1 := by simp [weightedVSubVSubWeights, h.symm]
#align finset.weighted_vsub_vsub_weights_apply_right Finset.weightedVSubVSubWeights_apply_right

@[simp]
theorem weightedVSubVSubWeights_apply_of_ne [DecidableEq ι] {i j t : ι} (hi : t ≠ i) (hj : t ≠ j) :
    weightedVSubVSubWeights k i j t = 0 := by simp [weightedVSubVSubWeights, hi, hj]
#align finset.weighted_vsub_vsub_weights_apply_of_ne Finset.weightedVSubVSubWeights_apply_of_ne

@[simp]
theorem sum_weightedVSubVSubWeights [DecidableEq ι] {i j : ι} (hi : i ∈ s) (hj : j ∈ s) :
    (∑ t in s, weightedVSubVSubWeights k i j t) = 0 := by
  simp_rw [weightedVSubVSubWeights, Pi.sub_apply, sum_sub_distrib]
  simp [hi, hj]
#align finset.sum_weighted_vsub_vsub_weights Finset.sum_weightedVSubVSubWeights

variable {k}

/-- Weights for expressing `lineMap` as an affine combination. -/
def affineCombinationLineMapWeights [DecidableEq ι] (i j : ι) (c : k) : ι → k :=
  c • weightedVSubVSubWeights k j i + affineCombinationSingleWeights k i
#align finset.affine_combination_line_map_weights Finset.affineCombinationLineMapWeights

@[simp]
theorem affineCombinationLineMapWeights_self [DecidableEq ι] (i : ι) (c : k) :
    affineCombinationLineMapWeights i i c = affineCombinationSingleWeights k i := by
  simp [affineCombinationLineMapWeights]
#align finset.affine_combination_line_map_weights_self Finset.affineCombinationLineMapWeights_self

@[simp]
theorem affineCombinationLineMapWeights_apply_left [DecidableEq ι] {i j : ι} (h : i ≠ j) (c : k) :
    affineCombinationLineMapWeights i j c i = 1 - c := by
  simp [affineCombinationLineMapWeights, h.symm, sub_eq_neg_add]
#align finset.affine_combination_line_map_weights_apply_left Finset.affineCombinationLineMapWeights_apply_left

@[simp]
theorem affineCombinationLineMapWeights_apply_right [DecidableEq ι] {i j : ι} (h : i ≠ j) (c : k) :
    affineCombinationLineMapWeights i j c j = c := by
  simp [affineCombinationLineMapWeights, h.symm]
#align finset.affine_combination_line_map_weights_apply_right Finset.affineCombinationLineMapWeights_apply_right

@[simp]
theorem affineCombinationLineMapWeights_apply_of_ne [DecidableEq ι] {i j t : ι} (hi : t ≠ i)
    (hj : t ≠ j) (c : k) : affineCombinationLineMapWeights i j c t = 0 := by
  simp [affineCombinationLineMapWeights, hi, hj]
#align finset.affine_combination_line_map_weights_apply_of_ne Finset.affineCombinationLineMapWeights_apply_of_ne

@[simp]
theorem sum_affineCombinationLineMapWeights [DecidableEq ι] {i j : ι} (hi : i ∈ s) (hj : j ∈ s)
    (c : k) : (∑ t in s, affineCombinationLineMapWeights i j c t) = 1 := by
  simp_rw [affineCombinationLineMapWeights, Pi.add_apply, sum_add_distrib]
  simp [hi, hj, ← mul_sum]
#align finset.sum_affine_combination_line_map_weights Finset.sum_affineCombinationLineMapWeights

variable (k)

/-- An affine combination with `affineCombinationSingleWeights` gives the specified point. -/
@[simp]
theorem affineCombination_affineCombinationSingleWeights [DecidableEq ι] (p : ι → P) {i : ι}
    (hi : i ∈ s) : s.affineCombination k p (affineCombinationSingleWeights k i) = p i := by
  refine' s.affineCombination_of_eq_one_of_eq_zero _ _ hi (by simp) _
  rintro j - hj
  simp [hj]
#align finset.affine_combination_affine_combination_single_weights Finset.affineCombination_affineCombinationSingleWeights

/-- A weighted subtraction with `weightedVSubVSubWeights` gives the result of subtracting the
specified points. -/
@[simp]
theorem weightedVSub_weightedVSubVSubWeights [DecidableEq ι] (p : ι → P) {i j : ι} (hi : i ∈ s)
    (hj : j ∈ s) : s.weightedVSub p (weightedVSubVSubWeights k i j) = p i -ᵥ p j := by
  rw [weightedVSubVSubWeights, ← affineCombination_vsub,
    s.affineCombination_affineCombinationSingleWeights k p hi,
    s.affineCombination_affineCombinationSingleWeights k p hj]
#align finset.weighted_vsub_weighted_vsub_vsub_weights Finset.weightedVSub_weightedVSubVSubWeights

variable {k}

/-- An affine combination with `affineCombinationLineMapWeights` gives the result of
`line_map`. -/
@[simp]
theorem affineCombination_affineCombinationLineMapWeights [DecidableEq ι] (p : ι → P) {i j : ι}
    (hi : i ∈ s) (hj : j ∈ s) (c : k) :
    s.affineCombination k p (affineCombinationLineMapWeights i j c) =
      AffineMap.lineMap (p i) (p j) c := by
  rw [affineCombinationLineMapWeights, ← weightedVSub_vadd_affineCombination,
    weightedVSub_const_smul, s.affineCombination_affineCombinationSingleWeights k p hi,
    s.weightedVSub_weightedVSubVSubWeights k p hj hi, AffineMap.lineMap_apply]
#align finset.affine_combination_affine_combination_line_map_weights Finset.affineCombination_affineCombinationLineMapWeights

end Finset

namespace Finset

variable (k : Type _) {V : Type _} {P : Type _} [DivisionRing k] [AddCommGroup V] [Module k V]

variable [AffineSpace V P] {ι : Type _} (s : Finset ι) {ι₂ : Type _} (s₂ : Finset ι₂)

/-- The weights for the centroid of some points. -/
def centroidWeights : ι → k :=
  Function.const ι (card s : k)⁻¹
#align finset.centroid_weights Finset.centroidWeights

/-- `centroidWeights` at any point. -/
@[simp]
theorem centroidWeights_apply (i : ι) : s.centroidWeights k i = (card s : k)⁻¹ :=
  rfl
#align finset.centroid_weights_apply Finset.centroidWeights_apply

/-- `centroidWeights` equals a constant function. -/
theorem centroidWeights_eq_const : s.centroidWeights k = Function.const ι (card s : k)⁻¹ :=
  rfl
#align finset.centroid_weights_eq_const Finset.centroidWeights_eq_const

variable {k}

/-- The weights in the centroid sum to 1, if the number of points,
converted to `k`, is not zero. -/
theorem sum_centroidWeights_eq_one_of_cast_card_ne_zero (h : (card s : k) ≠ 0) :
    (∑ i in s, s.centroidWeights k i) = 1 := by simp [h]
#align finset.sum_centroid_weights_eq_one_of_cast_card_ne_zero Finset.sum_centroidWeights_eq_one_of_cast_card_ne_zero

variable (k)

/-- In the characteristic zero case, the weights in the centroid sum
to 1 if the number of points is not zero. -/
theorem sum_centroidWeights_eq_one_of_card_ne_zero [CharZero k] (h : card s ≠ 0) :
    (∑ i in s, s.centroidWeights k i) = 1 := by
<<<<<<< HEAD
  -- Porting note: `simp` cannot find `mul_inv_cancel` and does not use `norm_cast`
  simp only [centroidWeights_apply, sum_const, nsmul_eq_mul, ne_eq, Nat.cast_eq_zero, card_eq_zero]
  refine mul_inv_cancel ?_
  norm_cast
=======
  simp_all only [centroidWeights_apply, sum_const, nsmul_eq_mul,
      ne_eq, Nat.cast_eq_zero, mul_inv_cancel]
>>>>>>> 9741d696
#align finset.sum_centroid_weights_eq_one_of_card_ne_zero Finset.sum_centroidWeights_eq_one_of_card_ne_zero

/-- In the characteristic zero case, the weights in the centroid sum
to 1 if the set is nonempty. -/
theorem sum_centroidWeights_eq_one_of_nonempty [CharZero k] (h : s.Nonempty) :
    (∑ i in s, s.centroidWeights k i) = 1 :=
  s.sum_centroidWeights_eq_one_of_card_ne_zero k (ne_of_gt (card_pos.2 h))
#align finset.sum_centroid_weights_eq_one_of_nonempty Finset.sum_centroidWeights_eq_one_of_nonempty

/-- In the characteristic zero case, the weights in the centroid sum
to 1 if the number of points is `n + 1`. -/
theorem sum_centroidWeights_eq_one_of_card_eq_add_one [CharZero k] {n : ℕ} (h : card s = n + 1) :
    (∑ i in s, s.centroidWeights k i) = 1 :=
  s.sum_centroidWeights_eq_one_of_card_ne_zero k (h.symm ▸ Nat.succ_ne_zero n)
#align finset.sum_centroid_weights_eq_one_of_card_eq_add_one Finset.sum_centroidWeights_eq_one_of_card_eq_add_one

/-- The centroid of some points.  Although defined for any `s`, this
is intended to be used in the case where the number of points,
converted to `k`, is not zero. -/
def centroid (p : ι → P) : P :=
  s.affineCombination k p (s.centroidWeights k)
#align finset.centroid Finset.centroid

/-- The definition of the centroid. -/
theorem centroid_def (p : ι → P) : s.centroid k p = s.affineCombination k p (s.centroidWeights k) :=
  rfl
#align finset.centroid_def Finset.centroid_def

theorem centroid_univ (s : Finset P) : univ.centroid k ((↑) : s → P) = s.centroid k id := by
  rw [centroid, centroid, ← s.attach_affineCombination_coe]
  congr
  ext
  simp
#align finset.centroid_univ Finset.centroid_univ

/-- The centroid of a single point. -/
@[simp]
theorem centroid_singleton (p : ι → P) (i : ι) : ({i} : Finset ι).centroid k p = p i := by
  simp [centroid_def, affineCombination_apply]
#align finset.centroid_singleton Finset.centroid_singleton

/-- The centroid of two points, expressed directly as adding a vector
to a point. -/
theorem centroid_pair [DecidableEq ι] [Invertible (2 : k)] (p : ι → P) (i₁ i₂ : ι) :
    ({i₁, i₂} : Finset ι).centroid k p = (2⁻¹ : k) • (p i₂ -ᵥ p i₁) +ᵥ p i₁ := by
  by_cases h : i₁ = i₂
  · simp [h]
  · have hc : (card ({i₁, i₂} : Finset ι) : k) ≠ 0 := by
      rw [card_insert_of_not_mem (not_mem_singleton.2 h), card_singleton]
      norm_num
      exact nonzero_of_invertible _
    rw [centroid_def,
      affineCombination_eq_weightedVSubOfPoint_vadd_of_sum_eq_one _ _ _
        (sum_centroidWeights_eq_one_of_cast_card_ne_zero _ hc) (p i₁)]
    simp [h, one_add_one_eq_two]
#align finset.centroid_pair Finset.centroid_pair

/-- The centroid of two points indexed by `Fin 2`, expressed directly
as adding a vector to the first point. -/
theorem centroid_pair_fin [Invertible (2 : k)] (p : Fin 2 → P) :
    univ.centroid k p = (2⁻¹ : k) • (p 1 -ᵥ p 0) +ᵥ p 0 := by
  rw [univ_fin2]
  convert centroid_pair k p 0 1
#align finset.centroid_pair_fin Finset.centroid_pair_fin

/-- A centroid, over the image of an embedding, equals a centroid with
the same points and weights over the original `finset`. -/
theorem centroid_map (e : ι₂ ↪ ι) (p : ι → P) : (s₂.map e).centroid k p = s₂.centroid k (p ∘ e) :=
  by simp [centroid_def, affineCombination_map, centroidWeights]
#align finset.centroid_map Finset.centroid_map

/-- `centroidWeights` gives the weights for the centroid as a
constant function, which is suitable when summing over the points
whose centroid is being taken.  This function gives the weights in a
form suitable for summing over a larger set of points, as an indicator
function that is zero outside the set whose centroid is being taken.
In the case of a `Fintype`, the sum may be over `univ`. -/
def centroidWeightsIndicator : ι → k :=
  Set.indicator (↑s) (s.centroidWeights k)
#align finset.centroid_weights_indicator Finset.centroidWeightsIndicator

/-- The definition of `centroidWeightsIndicator`. -/
theorem centroidWeightsIndicator_def :
    s.centroidWeightsIndicator k = Set.indicator (↑s) (s.centroidWeights k) :=
  rfl
#align finset.centroid_weights_indicator_def Finset.centroidWeightsIndicator_def

/-- The sum of the weights for the centroid indexed by a `Fintype`. -/
theorem sum_centroidWeightsIndicator [Fintype ι] :
    (∑ i, s.centroidWeightsIndicator k i) = ∑ i in s, s.centroidWeights k i :=
  (Set.sum_indicator_subset _ (subset_univ _)).symm
#align finset.sum_centroid_weights_indicator Finset.sum_centroidWeightsIndicator

/-- In the characteristic zero case, the weights in the centroid
indexed by a `Fintype` sum to 1 if the number of points is not
zero. -/
theorem sum_centroidWeightsIndicator_eq_one_of_card_ne_zero [CharZero k] [Fintype ι]
    (h : card s ≠ 0) : (∑ i, s.centroidWeightsIndicator k i) = 1 := by
  rw [sum_centroidWeightsIndicator]
  exact s.sum_centroidWeights_eq_one_of_card_ne_zero k h
#align finset.sum_centroid_weights_indicator_eq_one_of_card_ne_zero Finset.sum_centroidWeightsIndicator_eq_one_of_card_ne_zero

/-- In the characteristic zero case, the weights in the centroid
indexed by a `Fintype` sum to 1 if the set is nonempty. -/
theorem sum_centroidWeightsIndicator_eq_one_of_nonempty [CharZero k] [Fintype ι] (h : s.Nonempty) :
    (∑ i, s.centroidWeightsIndicator k i) = 1 := by
  rw [sum_centroidWeightsIndicator]
  exact s.sum_centroidWeights_eq_one_of_nonempty k h
#align finset.sum_centroid_weights_indicator_eq_one_of_nonempty Finset.sum_centroidWeightsIndicator_eq_one_of_nonempty

/-- In the characteristic zero case, the weights in the centroid
indexed by a `Fintype` sum to 1 if the number of points is `n + 1`. -/
theorem sum_centroidWeightsIndicator_eq_one_of_card_eq_add_one [CharZero k] [Fintype ι] {n : ℕ}
    (h : card s = n + 1) : (∑ i, s.centroidWeightsIndicator k i) = 1 := by
  rw [sum_centroidWeightsIndicator]
  exact s.sum_centroidWeights_eq_one_of_card_eq_add_one k h
#align finset.sum_centroid_weights_indicator_eq_one_of_card_eq_add_one Finset.sum_centroidWeightsIndicator_eq_one_of_card_eq_add_one

/-- The centroid as an affine combination over a `Fintype`. -/
theorem centroid_eq_affineCombination_fintype [Fintype ι] (p : ι → P) :
    s.centroid k p = univ.affineCombination k p (s.centroidWeightsIndicator k) :=
  affineCombination_indicator_subset _ _ (subset_univ _)
#align finset.centroid_eq_affine_combination_fintype Finset.centroid_eq_affineCombination_fintype

/-- An indexed family of points that is injective on the given
`Finset` has the same centroid as the image of that `Finset`.  This is
stated in terms of a set equal to the image to provide control of
definitional equality for the index type used for the centroid of the
image. -/
theorem centroid_eq_centroid_image_of_inj_on {p : ι → P}
    (hi : ∀ (i) (_ : i ∈ s) (j) (_ : j ∈ s), p i = p j → i = j) {ps : Set P} [Fintype ps]
    (hps : ps = p '' ↑s) : s.centroid k p = (univ : Finset ps).centroid k fun x => x := by
  let f : p '' ↑s → ι := fun x => x.property.choose
  have hf : ∀ x, f x ∈ s ∧ p (f x) = x := fun x => x.property.choose_spec
  let f' : ps → ι := fun x => f ⟨x, hps ▸ x.property⟩
  have hf' : ∀ x, f' x ∈ s ∧ p (f' x) = x := fun x => hf ⟨x, hps ▸ x.property⟩
  have hf'i : Function.Injective f' := by
    intro x y h
    rw [Subtype.ext_iff, ← (hf' x).2, ← (hf' y).2, h]
  let f'e : ps ↪ ι := ⟨f', hf'i⟩
  have hu : Finset.univ.map f'e = s := by
    ext x
    rw [mem_map]
    constructor
    · rintro ⟨i, _, rfl⟩
      exact (hf' i).1
    · intro hx
      use ⟨p x, hps.symm ▸ Set.mem_image_of_mem _ hx⟩, mem_univ _
      refine' hi _ (hf' _).1 _ hx _
      rw [(hf' _).2]
      rfl
  rw [← hu, centroid_map]
  congr with x
  change p (f' x) = ↑x
  rw [(hf' x).2]
#align finset.centroid_eq_centroid_image_of_inj_on Finset.centroid_eq_centroid_image_of_inj_on

/-- Two indexed families of points that are injective on the given
`Finset`s and with the same points in the image of those `Finset`s
have the same centroid. -/
theorem centroid_eq_of_inj_on_of_image_eq {p : ι → P}
    (hi : ∀ (i) (_ : i ∈ s) (j) (_ : j ∈ s), p i = p j → i = j) {p₂ : ι₂ → P}
    (hi₂ : ∀ (i) (_ : i ∈ s₂) (j) (_ : j ∈ s₂), p₂ i = p₂ j → i = j) (he : p '' ↑s = p₂ '' ↑s₂) :
    s.centroid k p = s₂.centroid k p₂ := by
  classical rw [s.centroid_eq_centroid_image_of_inj_on k hi rfl,
      s₂.centroid_eq_centroid_image_of_inj_on k hi₂ he]
#align finset.centroid_eq_of_inj_on_of_image_eq Finset.centroid_eq_of_inj_on_of_image_eq

end Finset

section AffineSpace'

variable {k : Type _} {V : Type _} {P : Type _} [Ring k] [AddCommGroup V] [Module k V]
  [AffineSpace V P]

variable {ι : Type _}

/-- A `weightedVSub` with sum of weights 0 is in the `vectorSpan` of
an indexed family. -/
theorem weightedVSub_mem_vectorSpan {s : Finset ι} {w : ι → k} (h : (∑ i in s, w i) = 0)
    (p : ι → P) : s.weightedVSub p w ∈ vectorSpan k (Set.range p) := by
  classical
    rcases isEmpty_or_nonempty ι with (hι | ⟨⟨i0⟩⟩)
    · simp [Finset.eq_empty_of_isEmpty s]
    · rw [vectorSpan_range_eq_span_range_vsub_right k p i0, ← Set.image_univ,
        Finsupp.mem_span_image_iff_total,
        Finset.weightedVSub_eq_weightedVSubOfPoint_of_sum_eq_zero s w p h (p i0),
        Finset.weightedVSubOfPoint_apply]
      let w' := Set.indicator (↑s) w
      have hwx : ∀ i, w' i ≠ 0 → i ∈ s := fun i => Set.mem_of_indicator_ne_zero
      use Finsupp.onFinset s w' hwx, Set.subset_univ _
      rw [Finsupp.total_apply, Finsupp.onFinset_sum hwx]
      · apply Finset.sum_congr rfl
        intro i hi
        simp [w', Set.indicator_apply, if_pos hi]
      · exact fun _ => zero_smul k _
#align weighted_vsub_mem_vector_span weightedVSub_mem_vectorSpan

/-- An `affineCombination` with sum of weights 1 is in the
`affineSpan` of an indexed family, if the underlying ring is
nontrivial. -/
theorem affineCombination_mem_affineSpan [Nontrivial k] {s : Finset ι} {w : ι → k}
    (h : (∑ i in s, w i) = 1) (p : ι → P) :
    s.affineCombination p w ∈ affineSpan k (Set.range p) := by
  classical
    have hnz : (∑ i in s, w i) ≠ 0 := h.symm ▸ one_ne_zero
    have hn : s.Nonempty := Finset.nonempty_of_sum_ne_zero hnz
    cases' hn with i1 hi1
    let w1 : ι → k := Function.update (Function.const ι 0) i1 1
    have hw1 : (∑ i in s, w1 i) = 1 := by
<<<<<<< HEAD
      rw [Finset.sum_update_of_mem hi1, Finset.sum_const_zero, add_zero]
    have hw1s : s.affineCombination p w1 = p i1 :=
      s.affineCombination_of_eq_one_of_eq_zero w1 p hi1 (Function.update_same _ _ _) fun _ _ hne =>
        Function.update_noteq hne _ _
    have hv : s.affineCombination k p w -ᵥ p i1 ∈ (affineSpan k (Set.range p)).direction :=
      by
=======
      simp only [Pi.const_zero, Finset.sum_update_of_mem hi1, Pi.zero_apply,
          Finset.sum_const_zero, add_zero]
    have hw1s : s.affineCombination p w1 = p i1 :=
      s.affineCombination_of_eq_one_of_eq_zero w1 p hi1 (Function.update_same _ _ _) fun _ _ hne =>
        Function.update_noteq hne _ _
    have hv : s.affineCombination p w -ᵥ p i1 ∈ (affineSpan k (Set.range p)).direction := by
>>>>>>> 9741d696
      rw [direction_affineSpan, ← hw1s, Finset.affineCombination_vsub]
      apply weightedVSub_mem_vectorSpan
      simp [Pi.sub_apply, h, hw1]
    rw [← vsub_vadd (s.affineCombination p w) (p i1)]
    exact AffineSubspace.vadd_mem_of_mem_direction hv (mem_affineSpan k (Set.mem_range_self _))
#align affine_combination_mem_affine_span affineCombination_mem_affineSpan

variable (k)

/-- A vector is in the `vectorSpan` of an indexed family if and only
if it is a `weightedVSub` with sum of weights 0. -/
theorem mem_vectorSpan_iff_eq_weightedVSub {v : V} {p : ι → P} :
    v ∈ vectorSpan k (Set.range p) ↔
      ∃ (s : Finset ι)(w : ι → k)(h : (∑ i in s, w i) = 0), v = s.weightedVSub p w := by
  classical
    constructor
    · rcases isEmpty_or_nonempty ι with (hι | ⟨⟨i0⟩⟩)
      swap
      · rw [vectorSpan_range_eq_span_range_vsub_right k p i0, ← Set.image_univ,
          Finsupp.mem_span_image_iff_total]
        rintro ⟨l, hl, hv⟩
        use insert i0 l.support
        set w :=
          (l : ι → k) - Function.update (Function.const ι 0 : ι → k) i0 (∑ i in l.support, l i) with
          hwdef
        use w
        have hw : (∑ i in insert i0 l.support, w i) = 0 := by
          rw [hwdef]
          simp_rw [Pi.sub_apply, Finset.sum_sub_distrib,
            Finset.sum_update_of_mem (Finset.mem_insert_self _ _), Finset.sum_const_zero,
            Finset.sum_insert_of_eq_zero_if_not_mem Finsupp.not_mem_support_iff.1, add_zero,
            sub_self]
        use hw
        have hz : w i0 • (p i0 -ᵥ p i0 : V) = 0 := (vsub_self (p i0)).symm ▸ smul_zero _
        change (fun i => w i • (p i -ᵥ p i0 : V)) i0 = 0 at hz
        rw [Finset.weightedVSub_eq_weightedVSubOfPoint_of_sum_eq_zero _ w p hw (p i0),
          Finset.weightedVSubOfPoint_apply, ← hv, Finsupp.total_apply, Finset.sum_insert_zero hz]
        change (∑ i in l.support, l i • _) = _
        congr with i
        by_cases h : i = i0
        · simp [h]
        · simp [hwdef, h]
      · rw [Set.range_eq_empty, vectorSpan_empty, Submodule.mem_bot]
        rintro rfl
        use ∅
        simp
    · rintro ⟨s, w, hw, rfl⟩
      exact weightedVSub_mem_vectorSpan hw p
#align mem_vector_span_iff_eq_weighted_vsub mem_vectorSpan_iff_eq_weightedVSub

variable {k}

/-- A point in the `affineSpan` of an indexed family is an
`affineCombination` with sum of weights 1. See also
`eq_affineCombination_of_mem_affineSpan_of_fintype`. -/
theorem eq_affineCombination_of_mem_affineSpan {p1 : P} {p : ι → P}
    (h : p1 ∈ affineSpan k (Set.range p)) :
    ∃ (s : Finset ι)(w : ι → k)(hw : (∑ i in s, w i) = 1), p1 = s.affineCombination p w := by
  classical
    have hn : (affineSpan k (Set.range p) : Set P).Nonempty := ⟨p1, h⟩
    rw [affineSpan_nonempty, Set.range_nonempty_iff_nonempty] at hn
    cases' hn with i0
    have h0 : p i0 ∈ affineSpan k (Set.range p) := mem_affineSpan k (Set.mem_range_self i0)
    have hd : p1 -ᵥ p i0 ∈ (affineSpan k (Set.range p)).direction :=
      AffineSubspace.vsub_mem_direction h h0
    rw [direction_affineSpan, mem_vectorSpan_iff_eq_weightedVSub] at hd
    rcases hd with ⟨s, w, h, hs⟩
    let s' := insert i0 s
    let w' := Set.indicator (↑s) w
    have h' : (∑ i in s', w' i) = 0 := by
      rw [← h, Set.sum_indicator_subset _ (Finset.subset_insert i0 s)]
    have hs' : s'.weightedVSub p w' = p1 -ᵥ p i0 := by
      rw [hs]
      exact (Finset.weightedVSub_indicator_subset _ _ (Finset.subset_insert i0 s)).symm
    let w0 : ι → k := Function.update (Function.const ι 0) i0 1
    have hw0 : (∑ i in s', w0 i) = 1 := by
      rw [Finset.sum_update_of_mem (Finset.mem_insert_self _ _), Finset.sum_const_zero, add_zero]
    have hw0s : s'.affineCombination p w0 = p i0 :=
      s'.affineCombination_of_eq_one_of_eq_zero w0 p (Finset.mem_insert_self _ _)
        (Function.update_same _ _ _) fun _ _ hne => Function.update_noteq hne _ _
    use s', w0 + w'
    constructor
    · simp [Pi.add_apply, Finset.sum_add_distrib, hw0, h']
    · rw [add_comm, ← Finset.weightedVSub_vadd_affineCombination, hw0s, hs', vsub_vadd]
#align eq_affine_combination_of_mem_affine_span eq_affineCombination_of_mem_affineSpan

theorem eq_affineCombination_of_mem_affineSpan_of_fintype [Fintype ι] {p1 : P} {p : ι → P}
    (h : p1 ∈ affineSpan k (Set.range p)) :
    ∃ (w : ι → k)(hw : (∑ i, w i) = 1), p1 = Finset.univ.affineCombination p w := by
  classical
    obtain ⟨s, w, hw, rfl⟩ := eq_affineCombination_of_mem_affineSpan h
    refine'
      ⟨(s : Set ι).indicator w, _, Finset.affineCombination_indicator_subset w p s.subset_univ⟩
    simp only [Finset.mem_coe, Set.indicator_apply, ← hw]
    rw [Fintype.sum_extend_by_zero s w]
#align eq_affine_combination_of_mem_affine_span_of_fintype eq_affineCombination_of_mem_affineSpan_of_fintype

variable (k V)

/-- A point is in the `affineSpan` of an indexed family if and only
if it is an `affineCombination` with sum of weights 1, provided the
underlying ring is nontrivial. -/
theorem mem_affineSpan_iff_eq_affineCombination [Nontrivial k] {p1 : P} {p : ι → P} :
    p1 ∈ affineSpan k (Set.range p) ↔
      ∃ (s : Finset ι)(w : ι → k)(hw : (∑ i in s, w i) = 1), p1 = s.affineCombination p w := by
  constructor
  · exact eq_affineCombination_of_mem_affineSpan
  · rintro ⟨s, w, hw, rfl⟩
    exact affineCombination_mem_affineSpan hw p
#align mem_affine_span_iff_eq_affine_combination mem_affineSpan_iff_eq_affineCombination

/-- Given a family of points together with a chosen base point in that family, membership of the
affine span of this family corresponds to an identity in terms of `weightedVSubOfPoint`, with
weights that are not required to sum to 1. -/
theorem mem_affineSpan_iff_eq_weightedVSubOfPoint_vadd [Nontrivial k] (p : ι → P) (j : ι) (q : P) :
    q ∈ affineSpan k (Set.range p) ↔
      ∃ (s : Finset ι)(w : ι → k), q = s.weightedVSubOfPoint p (p j) w +ᵥ p j := by
  constructor
  · intro hq
    obtain ⟨s, w, hw, rfl⟩ := eq_affineCombination_of_mem_affineSpan hq
    exact ⟨s, w, s.affineCombination_eq_weightedVSubOfPoint_vadd_of_sum_eq_one w p hw (p j)⟩
  · rintro ⟨s, w, rfl⟩
    classical
      let w' : ι → k := Function.update w j (1 - (s \ {j}).Sum w)
      have h₁ : (insert j s).Sum w' = 1 := by
        by_cases hj : j ∈ s
        · simp [Finset.sum_update_of_mem hj, Finset.insert_eq_of_mem hj]
        · simp [w', Finset.sum_insert hj, Finset.sum_update_of_not_mem hj, hj]
      have hww : ∀ i, i ≠ j → w i = w' i := by
        intro i hij
        simp [w', hij]
      rw [s.weightedVSubOfPoint_eq_of_weights_eq p j w w' hww, ←
        s.weightedVSubOfPoint_insert w' p j, ←
        (insert j s).affineCombination_eq_weightedVSubOfPoint_vadd_of_sum_eq_one w' p h₁ (p j)]
      exact affineCombination_mem_affineSpan h₁ p
#align mem_affine_span_iff_eq_weightedVSubOfPoint_vadd mem_affineSpan_iff_eq_weightedVSubOfPoint_vadd

variable {k V}

/-- Given a set of points, together with a chosen base point in this set, if we affinely transport
all other members of the set along the line joining them to this base point, the affine span is
unchanged. -/
theorem affineSpan_eq_affineSpan_lineMap_units [Nontrivial k] {s : Set P} {p : P} (hp : p ∈ s)
    (w : s → Units k) :
    affineSpan k (Set.range fun q : s => AffineMap.lineMap p ↑q (w q : k)) = affineSpan k s := by
  have : s = Set.range ((↑) : s → P) := by simp
  conv_rhs => rw [this]
  apply le_antisymm <;> intro q hq <;>
            erw [mem_affineSpan_iff_eq_weightedVSubOfPoint_vadd k V _ (⟨p, hp⟩ : s) q] at hq⊢ <;>
          obtain ⟨t, μ, rfl⟩ := hq <;>
        use t <;>
      [use fun x => μ x * ↑(w x), use fun x => μ x * ↑(w x)⁻¹] <;>
    simp [smul_smul]
#align affine_span_eq_affine_span_line_map_units affineSpan_eq_affineSpan_lineMap_units

end AffineSpace'

section DivisionRing

variable {k : Type _} {V : Type _} {P : Type _} [DivisionRing k] [AddCommGroup V] [Module k V]

variable [AffineSpace V P] {ι : Type _}

open Set Finset

/-- The centroid lies in the affine span if the number of points,
converted to `k`, is not zero. -/
theorem centroid_mem_affineSpan_of_cast_card_ne_zero {s : Finset ι} (p : ι → P)
    (h : (card s : k) ≠ 0) : s.centroid k p ∈ affineSpan k (range p) :=
  affineCombination_mem_affineSpan (s.sum_centroidWeights_eq_one_of_cast_card_ne_zero h) p
#align centroid_mem_affine_span_of_cast_card_ne_zero centroid_mem_affineSpan_of_cast_card_ne_zero

variable (k)

/-- In the characteristic zero case, the centroid lies in the affine
span if the number of points is not zero. -/
theorem centroid_mem_affineSpan_of_card_ne_zero [CharZero k] {s : Finset ι} (p : ι → P)
    (h : card s ≠ 0) : s.centroid k p ∈ affineSpan k (range p) :=
  affineCombination_mem_affineSpan (s.sum_centroidWeights_eq_one_of_card_ne_zero k h) p
#align centroid_mem_affine_span_of_card_ne_zero centroid_mem_affineSpan_of_card_ne_zero

/-- In the characteristic zero case, the centroid lies in the affine
span if the set is nonempty. -/
theorem centroid_mem_affineSpan_of_nonempty [CharZero k] {s : Finset ι} (p : ι → P)
    (h : s.Nonempty) : s.centroid k p ∈ affineSpan k (range p) :=
  affineCombination_mem_affineSpan (s.sum_centroidWeights_eq_one_of_nonempty k h) p
#align centroid_mem_affine_span_of_nonempty centroid_mem_affineSpan_of_nonempty

/-- In the characteristic zero case, the centroid lies in the affine
span if the number of points is `n + 1`. -/
theorem centroid_mem_affineSpan_of_card_eq_add_one [CharZero k] {s : Finset ι} (p : ι → P) {n : ℕ}
    (h : card s = n + 1) : s.centroid k p ∈ affineSpan k (range p) :=
  affineCombination_mem_affineSpan (s.sum_centroidWeights_eq_one_of_card_eq_add_one k h) p
#align centroid_mem_affine_span_of_card_eq_add_one centroid_mem_affineSpan_of_card_eq_add_one

end DivisionRing

namespace AffineMap

variable {k : Type _} {V : Type _} (P : Type _) [CommRing k] [AddCommGroup V] [Module k V]

variable [AffineSpace V P] {ι : Type _} (s : Finset ι)

-- TODO: define `affineMap.proj`, `affineMap.fst`, `affineMap.snd`
/-- A weighted sum, as an affine map on the points involved. -/
def weightedVSubOfPoint (w : ι → k) : (ι → P) × P →ᵃ[k] V
    where
  toFun p := s.weightedVSubOfPoint p.fst p.snd w
  linear := ∑ i in s, w i • ((LinearMap.proj i).comp (LinearMap.fst _ _ _) - LinearMap.snd _ _ _)
  map_vadd' := by
    rintro ⟨p, b⟩ ⟨v, b'⟩
    simp [LinearMap.sum_apply, Finset.weightedVSubOfPoint, vsub_vadd_eq_vsub_sub, vadd_vsub_assoc,
      add_sub, ← sub_add_eq_add_sub, smul_add, Finset.sum_add_distrib]
#align affine_map.weighted_vsub_of_point AffineMap.weightedVSubOfPoint

end AffineMap<|MERGE_RESOLUTION|>--- conflicted
+++ resolved
@@ -582,15 +582,9 @@
 corresponding to that subset. -/
 theorem eq_weightedVSubOfPoint_subset_iff_eq_weightedVSubOfPoint_subtype {v : V} {x : k} {s : Set ι}
     {p : ι → P} {b : P} :
-<<<<<<< HEAD
-    (∃ (fs : Finset ι)(_ : ↑fs ⊆ s)(w : ι → k)(_ : (∑ i in fs, w i) = x),
-        v = fs.weightedVSubOfPoint p b w) ↔
-      ∃ (fs : Finset s)(w : s → k)(_ : (∑ i in fs, w i) = x),
-=======
     (∃ (fs : Finset ι) (_ : ↑fs ⊆ s) (w : ι → k) (_ : (∑ i in fs, w i) = x),
         v = fs.weightedVSubOfPoint p b w) ↔
       ∃ (fs : Finset s) (w : s → k) (_ : (∑ i in fs, w i) = x),
->>>>>>> 9741d696
         v = fs.weightedVSubOfPoint (fun i : s => p i) b w := by
   classical
     simp_rw [weightedVSubOfPoint_apply]
@@ -821,15 +815,10 @@
 to 1 if the number of points is not zero. -/
 theorem sum_centroidWeights_eq_one_of_card_ne_zero [CharZero k] (h : card s ≠ 0) :
     (∑ i in s, s.centroidWeights k i) = 1 := by
-<<<<<<< HEAD
   -- Porting note: `simp` cannot find `mul_inv_cancel` and does not use `norm_cast`
   simp only [centroidWeights_apply, sum_const, nsmul_eq_mul, ne_eq, Nat.cast_eq_zero, card_eq_zero]
   refine mul_inv_cancel ?_
   norm_cast
-=======
-  simp_all only [centroidWeights_apply, sum_const, nsmul_eq_mul,
-      ne_eq, Nat.cast_eq_zero, mul_inv_cancel]
->>>>>>> 9741d696
 #align finset.sum_centroid_weights_eq_one_of_card_ne_zero Finset.sum_centroidWeights_eq_one_of_card_ne_zero
 
 /-- In the characteristic zero case, the weights in the centroid sum
@@ -980,7 +969,6 @@
       use ⟨p x, hps.symm ▸ Set.mem_image_of_mem _ hx⟩, mem_univ _
       refine' hi _ (hf' _).1 _ hx _
       rw [(hf' _).2]
-      rfl
   rw [← hu, centroid_map]
   congr with x
   change p (f' x) = ↑x
@@ -1040,21 +1028,12 @@
     cases' hn with i1 hi1
     let w1 : ι → k := Function.update (Function.const ι 0) i1 1
     have hw1 : (∑ i in s, w1 i) = 1 := by
-<<<<<<< HEAD
-      rw [Finset.sum_update_of_mem hi1, Finset.sum_const_zero, add_zero]
-    have hw1s : s.affineCombination p w1 = p i1 :=
-      s.affineCombination_of_eq_one_of_eq_zero w1 p hi1 (Function.update_same _ _ _) fun _ _ hne =>
-        Function.update_noteq hne _ _
-    have hv : s.affineCombination k p w -ᵥ p i1 ∈ (affineSpan k (Set.range p)).direction :=
-      by
-=======
       simp only [Pi.const_zero, Finset.sum_update_of_mem hi1, Pi.zero_apply,
           Finset.sum_const_zero, add_zero]
     have hw1s : s.affineCombination p w1 = p i1 :=
       s.affineCombination_of_eq_one_of_eq_zero w1 p hi1 (Function.update_same _ _ _) fun _ _ hne =>
         Function.update_noteq hne _ _
     have hv : s.affineCombination p w -ᵥ p i1 ∈ (affineSpan k (Set.range p)).direction := by
->>>>>>> 9741d696
       rw [direction_affineSpan, ← hw1s, Finset.affineCombination_vsub]
       apply weightedVSub_mem_vectorSpan
       simp [Pi.sub_apply, h, hw1]
