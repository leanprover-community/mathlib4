/-
Copyright (c) 2020 Joseph Myers. All rights reserved.
Released under Apache 2.0 license as described in the file LICENSE.
Authors: Joseph Myers
-/
import Mathlib.LinearAlgebra.AffineSpace.AffineEquiv
import Mathlib.LinearAlgebra.AffineSpace.AffineSubspace.Defs

/-!
# Affine spaces

This file gives further properties of affine subspaces (over modules)
and the affine span of a set of points.

## Main definitions

* `AffineSubspace.Parallel`, notation `∥`, gives the property of two affine subspaces being
  parallel (one being a translate of the other).

-/

noncomputable section

open Affine

open Set
open scoped Pointwise

section

variable (k : Type*) {V : Type*} {P : Type*} [Ring k] [AddCommGroup V] [Module k V]
variable [AffineSpace V P]

@[simp] lemma vectorSpan_vadd (s : Set P) (v : V) : vectorSpan k (v +ᵥ s) = vectorSpan k s := by
  simp [vectorSpan]

end


namespace AffineSubspace

variable (k : Type*) {V : Type*} (P : Type*) [Ring k] [AddCommGroup V] [Module k V]
  [AffineSpace V P]

variable {k P}


/-- Given a point in an affine subspace, a result of subtracting that point on the right is in the
direction if and only if the other point is in the subspace. -/
theorem vsub_right_mem_direction_iff_mem {s : AffineSubspace k P} {p : P} (hp : p ∈ s) (p₂ : P) :
    p₂ -ᵥ p ∈ s.direction ↔ p₂ ∈ s := by
  rw [mem_direction_iff_eq_vsub_right hp]
  simp

/-- Given a point in an affine subspace, a result of subtracting that point on the left is in the
direction if and only if the other point is in the subspace. -/
theorem vsub_left_mem_direction_iff_mem {s : AffineSubspace k P} {p : P} (hp : p ∈ s) (p₂ : P) :
    p -ᵥ p₂ ∈ s.direction ↔ p₂ ∈ s := by
  rw [mem_direction_iff_eq_vsub_left hp]
  simp

<<<<<<< HEAD
-- See note [reducible non-instances]
/-- This is not an instance because it loops with `AddTorsor.nonempty`. -/
abbrev toAddTorsor (s : AffineSubspace k P) [Nonempty s] : AddTorsor s.direction s where
=======
instance toAddTorsor (s : AffineSubspace k P) [Nonempty s] : AddTorsor s.direction s where
>>>>>>> 90c27465
  vadd a b := ⟨(a : V) +ᵥ (b : P), vadd_mem_of_mem_direction a.2 b.2⟩
  zero_vadd := fun a => by
    ext
    exact zero_vadd _ _
  add_vadd a b c := by
    ext
    apply add_vadd
  vsub a b := ⟨(a : P) -ᵥ (b : P), (vsub_left_mem_direction_iff_mem a.2 _).mpr b.2⟩
  vsub_vadd' a b := by
    ext
    apply AddTorsor.vsub_vadd'
  vadd_vsub' a b := by
    ext
    apply AddTorsor.vadd_vsub'

@[simp, norm_cast]
theorem coe_vsub (s : AffineSubspace k P) [Nonempty s] (a b : s) : ↑(a -ᵥ b) = (a : P) -ᵥ (b : P) :=
  rfl

@[simp, norm_cast]
theorem coe_vadd (s : AffineSubspace k P) [Nonempty s] (a : s.direction) (b : s) :
    ↑(a +ᵥ b) = (a : V) +ᵥ (b : P) :=
  rfl

/-- Embedding of an affine subspace to the ambient space, as an affine map. -/
protected def subtype (s : AffineSubspace k P) [Nonempty s] : s →ᵃ[k] P where
  toFun := (↑)
  linear := s.direction.subtype
  map_vadd' _ _ := rfl

@[simp]
theorem subtype_linear (s : AffineSubspace k P) [Nonempty s] :
    s.subtype.linear = s.direction.subtype := rfl

@[simp]
theorem subtype_apply {s : AffineSubspace k P} [Nonempty s] (p : s) : s.subtype p = p :=
  rfl

theorem subtype_injective (s : AffineSubspace k P) [Nonempty s] : Function.Injective s.subtype :=
  Subtype.coe_injective

@[simp]
theorem coe_subtype (s : AffineSubspace k P) [Nonempty s] : (s.subtype : s → P) = ((↑) : s → P) :=
  rfl

@[deprecated (since := "2025-02-18")]
alias coeSubtype := coe_subtype

end AffineSubspace

theorem AffineMap.lineMap_mem {k V P : Type*} [Ring k] [AddCommGroup V] [Module k V]
    [AddTorsor V P] {Q : AffineSubspace k P} {p₀ p₁ : P} (c : k) (h₀ : p₀ ∈ Q) (h₁ : p₁ ∈ Q) :
    AffineMap.lineMap p₀ p₁ c ∈ Q := by
  rw [AffineMap.lineMap_apply]
  exact Q.smul_vsub_vadd_mem c h₁ h₀ h₀

namespace AffineSubspace

variable {k : Type*} {V : Type*} {P : Type*} [Ring k] [AddCommGroup V] [Module k V]
  [S : AffineSpace V P]

variable (k V) {p₁ p₂ : P}

/-- The affine span of a single point, coerced to a set, contains just that point. -/
@[simp high] -- This needs to take priority over `coe_affineSpan`
theorem coe_affineSpan_singleton (p : P) : (affineSpan k ({p} : Set P) : Set P) = {p} := by
  ext x
  rw [mem_coe, ← vsub_right_mem_direction_iff_mem (mem_affineSpan k (Set.mem_singleton p)) _,
    direction_affineSpan]
  simp

/-- A point is in the affine span of a single point if and only if they are equal. -/
@[simp]
theorem mem_affineSpan_singleton : p₁ ∈ affineSpan k ({p₂} : Set P) ↔ p₁ = p₂ := by
  simp [← mem_coe]

instance unique_affineSpan_singleton (p : P) : Unique (affineSpan k {p}) where
  default := ⟨p, mem_affineSpan _ (Set.mem_singleton _)⟩
  uniq := fun x ↦ Subtype.ext ((mem_affineSpan_singleton _ _).1 x.property)

@[simp]
theorem preimage_coe_affineSpan_singleton (x : P) :
    ((↑) : affineSpan k ({x} : Set P) → P) ⁻¹' {x} = univ :=
  eq_univ_of_forall fun y => (AffineSubspace.mem_affineSpan_singleton _ _).1 y.2

variable (P)

/-- The top affine subspace is linearly equivalent to the affine space.
This is the affine version of `Submodule.topEquiv`. -/
@[simps! linear apply symm_apply_coe]
def topEquiv : (⊤ : AffineSubspace k P) ≃ᵃ[k] P where
  toEquiv := Equiv.Set.univ P
  linear := .ofEq _ _ (direction_top _ _ _) ≪≫ₗ Submodule.topEquiv
  map_vadd' _ _ := rfl

variable {k V P}

theorem subsingleton_of_subsingleton_span_eq_top {s : Set P} (h₁ : s.Subsingleton)
    (h₂ : affineSpan k s = ⊤) : Subsingleton P := by
  obtain ⟨p, hp⟩ := AffineSubspace.nonempty_of_affineSpan_eq_top k V P h₂
  have : s = {p} := Subset.antisymm (fun q hq => h₁ hq hp) (by simp [hp])
  rw [this, AffineSubspace.ext_iff, AffineSubspace.coe_affineSpan_singleton,
    AffineSubspace.top_coe, eq_comm, ← subsingleton_iff_singleton (mem_univ _)] at h₂
  exact subsingleton_of_univ_subsingleton h₂

theorem eq_univ_of_subsingleton_span_eq_top {s : Set P} (h₁ : s.Subsingleton)
    (h₂ : affineSpan k s = ⊤) : s = (univ : Set P) := by
  obtain ⟨p, hp⟩ := AffineSubspace.nonempty_of_affineSpan_eq_top k V P h₂
  have : s = {p} := Subset.antisymm (fun q hq => h₁ hq hp) (by simp [hp])
  rw [this, eq_comm, ← subsingleton_iff_singleton (mem_univ p), subsingleton_univ_iff]
  exact subsingleton_of_subsingleton_span_eq_top h₁ h₂

/-- If one nonempty affine subspace is less than another, the same applies to their directions -/
theorem direction_lt_of_nonempty {s₁ s₂ : AffineSubspace k P} (h : s₁ < s₂)
    (hn : (s₁ : Set P).Nonempty) : s₁.direction < s₂.direction := by
  obtain ⟨p, hp⟩ := hn
  rw [lt_iff_le_and_exists] at h
  rcases h with ⟨hle, p₂, hp₂, hp₂s₁⟩
  rw [SetLike.lt_iff_le_and_exists]
  use direction_le hle, p₂ -ᵥ p, vsub_mem_direction hp₂ (hle hp)
  intro hm
  rw [vsub_right_mem_direction_iff_mem hp p₂] at hm
  exact hp₂s₁ hm

end AffineSubspace

section AffineSpace'

variable (k : Type*) {V : Type*} {P : Type*} [Ring k] [AddCommGroup V] [Module k V]
  [AffineSpace V P]

variable {ι : Type*}

open AffineSubspace Set

/-- The `vectorSpan` is the span of the pairwise subtractions with a given point on the left. -/
theorem vectorSpan_eq_span_vsub_set_left {s : Set P} {p : P} (hp : p ∈ s) :
    vectorSpan k s = Submodule.span k ((p -ᵥ ·) '' s) := by
  rw [vectorSpan_def]
  refine le_antisymm ?_ (Submodule.span_mono ?_)
  · rw [Submodule.span_le]
    rintro v ⟨p₁, hp₁, p₂, hp₂, hv⟩
    simp_rw [← vsub_sub_vsub_cancel_left p₁ p₂ p] at hv
    rw [← hv, SetLike.mem_coe, Submodule.mem_span]
    exact fun m hm => Submodule.sub_mem _ (hm ⟨p₂, hp₂, rfl⟩) (hm ⟨p₁, hp₁, rfl⟩)
  · rintro v ⟨p₂, hp₂, hv⟩
    exact ⟨p, hp, p₂, hp₂, hv⟩

/-- The `vectorSpan` is the span of the pairwise subtractions with a given point on the right. -/
theorem vectorSpan_eq_span_vsub_set_right {s : Set P} {p : P} (hp : p ∈ s) :
    vectorSpan k s = Submodule.span k ((· -ᵥ p) '' s) := by
  rw [vectorSpan_def]
  refine le_antisymm ?_ (Submodule.span_mono ?_)
  · rw [Submodule.span_le]
    rintro v ⟨p₁, hp₁, p₂, hp₂, hv⟩
    simp_rw [← vsub_sub_vsub_cancel_right p₁ p₂ p] at hv
    rw [← hv, SetLike.mem_coe, Submodule.mem_span]
    exact fun m hm => Submodule.sub_mem _ (hm ⟨p₁, hp₁, rfl⟩) (hm ⟨p₂, hp₂, rfl⟩)
  · rintro v ⟨p₂, hp₂, hv⟩
    exact ⟨p₂, hp₂, p, hp, hv⟩

/-- The `vectorSpan` is the span of the pairwise subtractions with a given point on the left,
excluding the subtraction of that point from itself. -/
theorem vectorSpan_eq_span_vsub_set_left_ne {s : Set P} {p : P} (hp : p ∈ s) :
    vectorSpan k s = Submodule.span k ((p -ᵥ ·) '' (s \ {p})) := by
  conv_lhs =>
    rw [vectorSpan_eq_span_vsub_set_left k hp, ← Set.insert_eq_of_mem hp, ←
      Set.insert_diff_singleton, Set.image_insert_eq]
  simp [Submodule.span_insert_eq_span]

/-- The `vectorSpan` is the span of the pairwise subtractions with a given point on the right,
excluding the subtraction of that point from itself. -/
theorem vectorSpan_eq_span_vsub_set_right_ne {s : Set P} {p : P} (hp : p ∈ s) :
    vectorSpan k s = Submodule.span k ((· -ᵥ p) '' (s \ {p})) := by
  conv_lhs =>
    rw [vectorSpan_eq_span_vsub_set_right k hp, ← Set.insert_eq_of_mem hp, ←
      Set.insert_diff_singleton, Set.image_insert_eq]
  simp [Submodule.span_insert_eq_span]

/-- The `vectorSpan` is the span of the pairwise subtractions with a given point on the right,
excluding the subtraction of that point from itself. -/
theorem vectorSpan_eq_span_vsub_finset_right_ne [DecidableEq P] [DecidableEq V] {s : Finset P}
    {p : P} (hp : p ∈ s) :
    vectorSpan k (s : Set P) = Submodule.span k ((s.erase p).image (· -ᵥ p)) := by
  simp [vectorSpan_eq_span_vsub_set_right_ne _ (Finset.mem_coe.mpr hp)]

/-- The `vectorSpan` of the image of a function is the span of the pairwise subtractions with a
given point on the left, excluding the subtraction of that point from itself. -/
theorem vectorSpan_image_eq_span_vsub_set_left_ne (p : ι → P) {s : Set ι} {i : ι} (hi : i ∈ s) :
    vectorSpan k (p '' s) = Submodule.span k ((p i -ᵥ ·) '' (p '' (s \ {i}))) := by
  conv_lhs =>
    rw [vectorSpan_eq_span_vsub_set_left k (Set.mem_image_of_mem p hi), ← Set.insert_eq_of_mem hi, ←
      Set.insert_diff_singleton, Set.image_insert_eq, Set.image_insert_eq]
  simp [Submodule.span_insert_eq_span]

/-- The `vectorSpan` of the image of a function is the span of the pairwise subtractions with a
given point on the right, excluding the subtraction of that point from itself. -/
theorem vectorSpan_image_eq_span_vsub_set_right_ne (p : ι → P) {s : Set ι} {i : ι} (hi : i ∈ s) :
    vectorSpan k (p '' s) = Submodule.span k ((· -ᵥ p i) '' (p '' (s \ {i}))) := by
  conv_lhs =>
    rw [vectorSpan_eq_span_vsub_set_right k (Set.mem_image_of_mem p hi), ← Set.insert_eq_of_mem hi,
      ← Set.insert_diff_singleton, Set.image_insert_eq, Set.image_insert_eq]
  simp [Submodule.span_insert_eq_span]

/-- The `vectorSpan` of an indexed family is the span of the pairwise subtractions with a given
point on the left. -/
theorem vectorSpan_range_eq_span_range_vsub_left (p : ι → P) (i0 : ι) :
    vectorSpan k (Set.range p) = Submodule.span k (Set.range fun i : ι => p i0 -ᵥ p i) := by
  rw [vectorSpan_eq_span_vsub_set_left k (Set.mem_range_self i0), ← Set.range_comp]
  congr

/-- The `vectorSpan` of an indexed family is the span of the pairwise subtractions with a given
point on the right. -/
theorem vectorSpan_range_eq_span_range_vsub_right (p : ι → P) (i0 : ι) :
    vectorSpan k (Set.range p) = Submodule.span k (Set.range fun i : ι => p i -ᵥ p i0) := by
  rw [vectorSpan_eq_span_vsub_set_right k (Set.mem_range_self i0), ← Set.range_comp]
  congr

/-- The `vectorSpan` of an indexed family is the span of the pairwise subtractions with a given
point on the left, excluding the subtraction of that point from itself. -/
theorem vectorSpan_range_eq_span_range_vsub_left_ne (p : ι → P) (i₀ : ι) :
    vectorSpan k (Set.range p) =
      Submodule.span k (Set.range fun i : { x // x ≠ i₀ } => p i₀ -ᵥ p i) := by
  rw [← Set.image_univ, vectorSpan_image_eq_span_vsub_set_left_ne k _ (Set.mem_univ i₀)]
  congr with v
  simp only [Set.mem_range, Set.mem_image, Set.mem_diff, Set.mem_singleton_iff, Subtype.exists]
  constructor
  · rintro ⟨x, ⟨i₁, ⟨⟨_, hi₁⟩, rfl⟩⟩, hv⟩
    exact ⟨i₁, hi₁, hv⟩
  · exact fun ⟨i₁, hi₁, hv⟩ => ⟨p i₁, ⟨i₁, ⟨Set.mem_univ _, hi₁⟩, rfl⟩, hv⟩

/-- The `vectorSpan` of an indexed family is the span of the pairwise subtractions with a given
point on the right, excluding the subtraction of that point from itself. -/
theorem vectorSpan_range_eq_span_range_vsub_right_ne (p : ι → P) (i₀ : ι) :
    vectorSpan k (Set.range p) =
      Submodule.span k (Set.range fun i : { x // x ≠ i₀ } => p i -ᵥ p i₀) := by
  rw [← Set.image_univ, vectorSpan_image_eq_span_vsub_set_right_ne k _ (Set.mem_univ i₀)]
  congr with v
  simp only [Set.mem_range, Set.mem_image, Set.mem_diff, Set.mem_singleton_iff, Subtype.exists]
  constructor
  · rintro ⟨x, ⟨i₁, ⟨⟨_, hi₁⟩, rfl⟩⟩, hv⟩
    exact ⟨i₁, hi₁, hv⟩
  · exact fun ⟨i₁, hi₁, hv⟩ => ⟨p i₁, ⟨i₁, ⟨Set.mem_univ _, hi₁⟩, rfl⟩, hv⟩

variable {k}

/-- A set, considered as a subset of its spanned affine subspace, spans the whole subspace. -/
@[simp]
theorem affineSpan_coe_preimage_eq_top (A : Set P) [Nonempty A] :
    affineSpan k (((↑) : affineSpan k A → P) ⁻¹' A) = ⊤ := by
  rw [eq_top_iff]
  rintro ⟨x, hx⟩ -
  refine affineSpan_induction' (fun y hy ↦ ?_) (fun c u hu v hv w hw ↦ ?_) hx
  · exact subset_affineSpan _ _ hy
  · exact AffineSubspace.smul_vsub_vadd_mem _ _

/-- Suppose a set of vectors spans `V`.  Then a point `p`, together with those vectors added to `p`,
spans `P`. -/
theorem affineSpan_singleton_union_vadd_eq_top_of_span_eq_top {s : Set V} (p : P)
    (h : Submodule.span k (Set.range ((↑) : s → V)) = ⊤) :
    affineSpan k ({p} ∪ (fun v => v +ᵥ p) '' s) = ⊤ := by
  convert ext_of_direction_eq _
      ⟨p, mem_affineSpan k (Set.mem_union_left _ (Set.mem_singleton _)), mem_top k V p⟩
  rw [direction_affineSpan, direction_top,
    vectorSpan_eq_span_vsub_set_right k (Set.mem_union_left _ (Set.mem_singleton _) : p ∈ _),
    eq_top_iff, ← h]
  apply Submodule.span_mono
  rintro v ⟨v', rfl⟩
  use (v' : V) +ᵥ p
  simp

variable (k)

/-- The `vectorSpan` of two points is the span of their difference. -/
theorem vectorSpan_pair (p₁ p₂ : P) : vectorSpan k ({p₁, p₂} : Set P) = k ∙ p₁ -ᵥ p₂ := by
  simp_rw [vectorSpan_eq_span_vsub_set_left k (mem_insert p₁ _), image_pair, vsub_self,
    Submodule.span_insert_zero]

/-- The `vectorSpan` of two points is the span of their difference (reversed). -/
theorem vectorSpan_pair_rev (p₁ p₂ : P) : vectorSpan k ({p₁, p₂} : Set P) = k ∙ p₂ -ᵥ p₁ := by
  rw [pair_comm, vectorSpan_pair]

variable {k}

/-- A vector lies in the `vectorSpan` of two points if and only if it is a multiple of their
difference. -/
theorem mem_vectorSpan_pair {p₁ p₂ : P} {v : V} :
    v ∈ vectorSpan k ({p₁, p₂} : Set P) ↔ ∃ r : k, r • (p₁ -ᵥ p₂) = v := by
  rw [vectorSpan_pair, Submodule.mem_span_singleton]

/-- A vector lies in the `vectorSpan` of two points if and only if it is a multiple of their
difference (reversed). -/
theorem mem_vectorSpan_pair_rev {p₁ p₂ : P} {v : V} :
    v ∈ vectorSpan k ({p₁, p₂} : Set P) ↔ ∃ r : k, r • (p₂ -ᵥ p₁) = v := by
  rw [vectorSpan_pair_rev, Submodule.mem_span_singleton]


/-- A combination of two points expressed with `lineMap` lies in their affine span. -/
theorem AffineMap.lineMap_mem_affineSpan_pair (r : k) (p₁ p₂ : P) :
    AffineMap.lineMap p₁ p₂ r ∈ line[k, p₁, p₂] :=
  AffineMap.lineMap_mem _ (left_mem_affineSpan_pair _ _ _) (right_mem_affineSpan_pair _ _ _)

/-- A combination of two points expressed with `lineMap` (with the two points reversed) lies in
their affine span. -/
theorem AffineMap.lineMap_rev_mem_affineSpan_pair (r : k) (p₁ p₂ : P) :
    AffineMap.lineMap p₂ p₁ r ∈ line[k, p₁, p₂] :=
  AffineMap.lineMap_mem _ (right_mem_affineSpan_pair _ _ _) (left_mem_affineSpan_pair _ _ _)

/-- A multiple of the difference of two points added to the first point lies in their affine
span. -/
theorem smul_vsub_vadd_mem_affineSpan_pair (r : k) (p₁ p₂ : P) :
    r • (p₂ -ᵥ p₁) +ᵥ p₁ ∈ line[k, p₁, p₂] :=
  AffineMap.lineMap_mem_affineSpan_pair _ _ _

/-- A multiple of the difference of two points added to the second point lies in their affine
span. -/
theorem smul_vsub_rev_vadd_mem_affineSpan_pair (r : k) (p₁ p₂ : P) :
    r • (p₁ -ᵥ p₂) +ᵥ p₂ ∈ line[k, p₁, p₂] :=
  AffineMap.lineMap_rev_mem_affineSpan_pair _ _ _

/-- A vector added to the first point lies in the affine span of two points if and only if it is
a multiple of their difference. -/
theorem vadd_left_mem_affineSpan_pair {p₁ p₂ : P} {v : V} :
    v +ᵥ p₁ ∈ line[k, p₁, p₂] ↔ ∃ r : k, r • (p₂ -ᵥ p₁) = v := by
  rw [vadd_mem_iff_mem_direction _ (left_mem_affineSpan_pair _ _ _), direction_affineSpan,
    mem_vectorSpan_pair_rev]

/-- A vector added to the second point lies in the affine span of two points if and only if it is
a multiple of their difference. -/
theorem vadd_right_mem_affineSpan_pair {p₁ p₂ : P} {v : V} :
    v +ᵥ p₂ ∈ line[k, p₁, p₂] ↔ ∃ r : k, r • (p₁ -ᵥ p₂) = v := by
  rw [vadd_mem_iff_mem_direction _ (right_mem_affineSpan_pair _ _ _), direction_affineSpan,
    mem_vectorSpan_pair]

end AffineSpace'

namespace AffineSubspace

variable {k : Type*} {V : Type*} {P : Type*} [Ring k] [AddCommGroup V] [Module k V]
  [AffineSpace V P]

/-- The direction of the sup of two nonempty affine subspaces is the sup of the two directions and
of any one difference between points in the two subspaces. -/
theorem direction_sup {s₁ s₂ : AffineSubspace k P} {p₁ p₂ : P} (hp₁ : p₁ ∈ s₁) (hp₂ : p₂ ∈ s₂) :
    (s₁ ⊔ s₂).direction = s₁.direction ⊔ s₂.direction ⊔ k ∙ p₂ -ᵥ p₁ := by
  refine le_antisymm ?_ ?_
  · change (affineSpan k ((s₁ : Set P) ∪ s₂)).direction ≤ _
    rw [← mem_coe] at hp₁
    rw [direction_affineSpan, vectorSpan_eq_span_vsub_set_right k (Set.mem_union_left _ hp₁),
      Submodule.span_le]
    rintro v ⟨p₃, hp₃, rfl⟩
    rcases hp₃ with hp₃ | hp₃
    · rw [sup_assoc, sup_comm, SetLike.mem_coe, Submodule.mem_sup]
      use 0, Submodule.zero_mem _, p₃ -ᵥ p₁, vsub_mem_direction hp₃ hp₁
      rw [zero_add]
    · rw [sup_assoc, SetLike.mem_coe, Submodule.mem_sup]
      use 0, Submodule.zero_mem _, p₃ -ᵥ p₁
      rw [and_comm, zero_add]
      use rfl
      rw [← vsub_add_vsub_cancel p₃ p₂ p₁, Submodule.mem_sup]
      use p₃ -ᵥ p₂, vsub_mem_direction hp₃ hp₂, p₂ -ᵥ p₁, Submodule.mem_span_singleton_self _
  · refine sup_le (sup_direction_le _ _) ?_
    rw [direction_eq_vectorSpan, vectorSpan_def]
    exact
      sInf_le_sInf fun p hp =>
        Set.Subset.trans
          (Set.singleton_subset_iff.2
            (vsub_mem_vsub (mem_affineSpan k (Set.mem_union_right _ hp₂))
              (mem_affineSpan k (Set.mem_union_left _ hp₁))))
          hp

/-- The direction of the sup of two affine subspaces with a common point is the sup of the two
directions. -/
lemma direction_sup_eq_sup_direction {s₁ s₂ : AffineSubspace k P} {p : P} (hp₁ : p ∈ s₁)
    (hp₂ : p ∈ s₂) : (s₁ ⊔ s₂).direction = s₁.direction ⊔ s₂.direction := by
  rw [direction_sup hp₁ hp₂]
  simp

/-- The direction of the span of the result of adding a point to a nonempty affine subspace is the
sup of the direction of that subspace and of any one difference between that point and a point in
the subspace. -/
theorem direction_affineSpan_insert {s : AffineSubspace k P} {p₁ p₂ : P} (hp₁ : p₁ ∈ s) :
    (affineSpan k (insert p₂ (s : Set P))).direction =
    Submodule.span k {p₂ -ᵥ p₁} ⊔ s.direction := by
  rw [sup_comm, ← Set.union_singleton, ← coe_affineSpan_singleton k V p₂]
  change (s ⊔ affineSpan k {p₂}).direction = _
  rw [direction_sup hp₁ (mem_affineSpan k (Set.mem_singleton _)), direction_affineSpan]
  simp

/-- Given a point `p₁` in an affine subspace `s`, and a point `p₂`, a point `p` is in the span of
`s` with `p₂` added if and only if it is a multiple of `p₂ -ᵥ p₁` added to a point in `s`. -/
theorem mem_affineSpan_insert_iff {s : AffineSubspace k P} {p₁ : P} (hp₁ : p₁ ∈ s) (p₂ p : P) :
    p ∈ affineSpan k (insert p₂ (s : Set P)) ↔
      ∃ r : k, ∃ p0 ∈ s, p = r • (p₂ -ᵥ p₁ : V) +ᵥ p0 := by
  rw [← mem_coe] at hp₁
  rw [← vsub_right_mem_direction_iff_mem (mem_affineSpan k (Set.mem_insert_of_mem _ hp₁)),
    direction_affineSpan_insert hp₁, Submodule.mem_sup]
  constructor
  · rintro ⟨v₁, hv₁, v₂, hv₂, hp⟩
    rw [Submodule.mem_span_singleton] at hv₁
    rcases hv₁ with ⟨r, rfl⟩
    use r, v₂ +ᵥ p₁, vadd_mem_of_mem_direction hv₂ hp₁
    symm at hp
    rw [← sub_eq_zero, ← vsub_vadd_eq_vsub_sub, vsub_eq_zero_iff_eq] at hp
    rw [hp, vadd_vadd]
  · rintro ⟨r, p₃, hp₃, rfl⟩
    use r • (p₂ -ᵥ p₁), Submodule.mem_span_singleton.2 ⟨r, rfl⟩, p₃ -ᵥ p₁,
      vsub_mem_direction hp₃ hp₁
    rw [vadd_vsub_assoc]

variable (k) in
/-- The vector span of a union of sets with a common point is the sup of their vector spans. -/
lemma vectorSpan_union_of_mem_of_mem {s₁ s₂ : Set P} {p : P} (hp₁ : p ∈ s₁) (hp₂ : p ∈ s₂) :
    vectorSpan k (s₁ ∪ s₂) = vectorSpan k s₁ ⊔ vectorSpan k s₂ := by
  simp_rw [← direction_affineSpan, span_union,
    direction_sup_eq_sup_direction (mem_affineSpan k hp₁) (mem_affineSpan k hp₂)]

end AffineSubspace

section MapComap

variable {k V₁ P₁ V₂ P₂ V₃ P₃ : Type*} [Ring k]
variable [AddCommGroup V₁] [Module k V₁] [AddTorsor V₁ P₁]
variable [AddCommGroup V₂] [Module k V₂] [AddTorsor V₂ P₂]
variable [AddCommGroup V₃] [Module k V₃] [AddTorsor V₃ P₃]

section

variable (f : P₁ →ᵃ[k] P₂)

@[simp]
theorem AffineMap.vectorSpan_image_eq_submodule_map {s : Set P₁} :
    Submodule.map f.linear (vectorSpan k s) = vectorSpan k (f '' s) := by
  simp [vectorSpan_def, f.image_vsub_image]

namespace AffineSubspace

/-- The image of an affine subspace under an affine map as an affine subspace. -/
def map (s : AffineSubspace k P₁) : AffineSubspace k P₂ where
  carrier := f '' s
  smul_vsub_vadd_mem := by
    rintro t - - - ⟨p₁, h₁, rfl⟩ ⟨p₂, h₂, rfl⟩ ⟨p₃, h₃, rfl⟩
    use t • (p₁ -ᵥ p₂) +ᵥ p₃
    suffices t • (p₁ -ᵥ p₂) +ᵥ p₃ ∈ s by
    { simp only [SetLike.mem_coe, true_and, this]
      rw [AffineMap.map_vadd, map_smul, AffineMap.linearMap_vsub] }
    exact s.smul_vsub_vadd_mem t h₁ h₂ h₃

@[simp]
theorem coe_map (s : AffineSubspace k P₁) : (s.map f : Set P₂) = f '' s :=
  rfl

@[simp]
theorem mem_map {f : P₁ →ᵃ[k] P₂} {x : P₂} {s : AffineSubspace k P₁} :
    x ∈ s.map f ↔ ∃ y ∈ s, f y = x :=
  Iff.rfl

theorem mem_map_of_mem {x : P₁} {s : AffineSubspace k P₁} (h : x ∈ s) : f x ∈ s.map f :=
  Set.mem_image_of_mem _ h

@[simp 1100]
theorem mem_map_iff_mem_of_injective {f : P₁ →ᵃ[k] P₂} {x : P₁} {s : AffineSubspace k P₁}
    (hf : Function.Injective f) : f x ∈ s.map f ↔ x ∈ s :=
  hf.mem_set_image

@[simp]
theorem map_bot : (⊥ : AffineSubspace k P₁).map f = ⊥ :=
  coe_injective <| image_empty f

@[simp]
theorem map_eq_bot_iff {s : AffineSubspace k P₁} : s.map f = ⊥ ↔ s = ⊥ := by
  refine ⟨fun h => ?_, fun h => ?_⟩
  · rwa [← coe_eq_bot_iff, coe_map, image_eq_empty, coe_eq_bot_iff] at h
  · rw [h, map_bot]

@[simp]
theorem map_id (s : AffineSubspace k P₁) : s.map (AffineMap.id k P₁) = s :=
  coe_injective <| image_id _

theorem map_map (s : AffineSubspace k P₁) (f : P₁ →ᵃ[k] P₂) (g : P₂ →ᵃ[k] P₃) :
    (s.map f).map g = s.map (g.comp f) :=
  coe_injective <| image_image _ _ _

@[simp]
theorem map_direction (s : AffineSubspace k P₁) :
    (s.map f).direction = s.direction.map f.linear := by
  simp [direction_eq_vectorSpan, AffineMap.vectorSpan_image_eq_submodule_map]

theorem map_span (s : Set P₁) : (affineSpan k s).map f = affineSpan k (f '' s) := by
  rcases s.eq_empty_or_nonempty with (rfl | ⟨p, hp⟩)
  · simp
  apply ext_of_direction_eq
  · simp [direction_affineSpan]
  · exact ⟨f p, mem_image_of_mem f (subset_affineSpan k _ hp),
          subset_affineSpan k _ (mem_image_of_mem f hp)⟩

@[gcongr]
theorem map_mono {s₁ s₂ : AffineSubspace k P₁} (h : s₁ ≤ s₂) : s₁.map f ≤ s₂.map f :=
  Set.image_mono h

section inclusion
variable {S₁ S₂ : AffineSubspace k P₁} [Nonempty S₁]

/-- Affine map from a smaller to a larger subspace of the same space.

This is the affine version of `Submodule.inclusion`. -/
@[simps linear]
def inclusion (h : S₁ ≤ S₂) :
    letI := Nonempty.map (Set.inclusion h) ‹_›
    S₁ →ᵃ[k] S₂ :=
  letI := Nonempty.map (Set.inclusion h) ‹_›
  { toFun := Set.inclusion h
    linear := Submodule.inclusion <| AffineSubspace.direction_le h
    map_vadd' := fun ⟨_,_⟩ ⟨_,_⟩ => rfl }

@[simp]
theorem coe_inclusion_apply (h : S₁ ≤ S₂) (x : S₁) : (inclusion h x : P₁) = x :=
  rfl

@[simp]
theorem inclusion_rfl : inclusion (le_refl S₁) = AffineMap.id k S₁ := rfl

end inclusion

end AffineSubspace

namespace AffineMap

@[simp]
theorem map_top_of_surjective (hf : Function.Surjective f) : AffineSubspace.map f ⊤ = ⊤ := by
  rw [AffineSubspace.ext_iff]
  exact image_univ_of_surjective hf

theorem span_eq_top_of_surjective {s : Set P₁} (hf : Function.Surjective f)
    (h : affineSpan k s = ⊤) : affineSpan k (f '' s) = ⊤ := by
  rw [← AffineSubspace.map_span, h, map_top_of_surjective f hf]

end AffineMap

namespace AffineEquiv

section ofEq
variable (S₁ S₂ : AffineSubspace k P₁) [Nonempty S₁] [Nonempty S₂]

/-- Affine equivalence between two equal affine subspace.

This is the affine version of `LinearEquiv.ofEq`. -/
@[simps linear]
def ofEq (h : S₁ = S₂) : S₁ ≃ᵃ[k] S₂ where
  toEquiv := Equiv.setCongr <| congr_arg _ h
  linear := .ofEq _ _ <| congr_arg _ h
  map_vadd' := fun ⟨_,_⟩ ⟨_,_⟩ => rfl

@[simp]
theorem coe_ofEq_apply (h : S₁ = S₂) (x : S₁) : (ofEq S₁ S₂ h x : P₁) = x :=
  rfl

@[simp]
theorem ofEq_symm (h : S₁ = S₂) : (ofEq S₁ S₂ h).symm = ofEq S₂ S₁ h.symm := by
  ext
  rfl

@[simp]
theorem ofEq_rfl : ofEq S₁ S₁ rfl = AffineEquiv.refl k S₁ := rfl

end ofEq

theorem span_eq_top_iff {s : Set P₁} (e : P₁ ≃ᵃ[k] P₂) :
    affineSpan k s = ⊤ ↔ affineSpan k (e '' s) = ⊤ := by
  refine ⟨(e : P₁ →ᵃ[k] P₂).span_eq_top_of_surjective e.surjective, ?_⟩
  intro h
  have : s = e.symm '' (e '' s) := by rw [← image_comp]; simp
  rw [this]
  exact (e.symm : P₂ →ᵃ[k] P₁).span_eq_top_of_surjective e.symm.surjective h

end AffineEquiv

end

namespace AffineSubspace

/-- The preimage of an affine subspace under an affine map as an affine subspace. -/
def comap (f : P₁ →ᵃ[k] P₂) (s : AffineSubspace k P₂) : AffineSubspace k P₁ where
  carrier := f ⁻¹' s
  smul_vsub_vadd_mem t p₁ p₂ p₃ (hp₁ : f p₁ ∈ s) (hp₂ : f p₂ ∈ s) (hp₃ : f p₃ ∈ s) :=
    show f _ ∈ s by
      rw [AffineMap.map_vadd, LinearMap.map_smul, AffineMap.linearMap_vsub]
      apply s.smul_vsub_vadd_mem _ hp₁ hp₂ hp₃

@[simp]
theorem coe_comap (f : P₁ →ᵃ[k] P₂) (s : AffineSubspace k P₂) : (s.comap f : Set P₁) = f ⁻¹' ↑s :=
  rfl

@[simp]
theorem mem_comap {f : P₁ →ᵃ[k] P₂} {x : P₁} {s : AffineSubspace k P₂} : x ∈ s.comap f ↔ f x ∈ s :=
  Iff.rfl

theorem comap_mono {f : P₁ →ᵃ[k] P₂} {s t : AffineSubspace k P₂} : s ≤ t → s.comap f ≤ t.comap f :=
  preimage_mono

@[simp]
theorem comap_top {f : P₁ →ᵃ[k] P₂} : (⊤ : AffineSubspace k P₂).comap f = ⊤ := by
  rw [AffineSubspace.ext_iff]
  exact preimage_univ (f := f)

@[simp] theorem comap_bot (f : P₁ →ᵃ[k] P₂) : comap f ⊥ = ⊥ := rfl

@[simp]
theorem comap_id (s : AffineSubspace k P₁) : s.comap (AffineMap.id k P₁) = s :=
  rfl

theorem comap_comap (s : AffineSubspace k P₃) (f : P₁ →ᵃ[k] P₂) (g : P₂ →ᵃ[k] P₃) :
    (s.comap g).comap f = s.comap (g.comp f) :=
  rfl

-- lemmas about map and comap derived from the galois connection
theorem map_le_iff_le_comap {f : P₁ →ᵃ[k] P₂} {s : AffineSubspace k P₁} {t : AffineSubspace k P₂} :
    s.map f ≤ t ↔ s ≤ t.comap f :=
  image_subset_iff

theorem gc_map_comap (f : P₁ →ᵃ[k] P₂) : GaloisConnection (map f) (comap f) := fun _ _ =>
  map_le_iff_le_comap

theorem map_comap_le (f : P₁ →ᵃ[k] P₂) (s : AffineSubspace k P₂) : (s.comap f).map f ≤ s :=
  (gc_map_comap f).l_u_le _

theorem le_comap_map (f : P₁ →ᵃ[k] P₂) (s : AffineSubspace k P₁) : s ≤ (s.map f).comap f :=
  (gc_map_comap f).le_u_l _

theorem map_sup (s t : AffineSubspace k P₁) (f : P₁ →ᵃ[k] P₂) : (s ⊔ t).map f = s.map f ⊔ t.map f :=
  (gc_map_comap f).l_sup

theorem map_iSup {ι : Sort*} (f : P₁ →ᵃ[k] P₂) (s : ι → AffineSubspace k P₁) :
    (iSup s).map f = ⨆ i, (s i).map f :=
  (gc_map_comap f).l_iSup

theorem comap_inf (s t : AffineSubspace k P₂) (f : P₁ →ᵃ[k] P₂) :
    (s ⊓ t).comap f = s.comap f ⊓ t.comap f :=
  (gc_map_comap f).u_inf

theorem comap_supr {ι : Sort*} (f : P₁ →ᵃ[k] P₂) (s : ι → AffineSubspace k P₂) :
    (iInf s).comap f = ⨅ i, (s i).comap f :=
  (gc_map_comap f).u_iInf

@[simp]
theorem comap_symm (e : P₁ ≃ᵃ[k] P₂) (s : AffineSubspace k P₁) :
    s.comap (e.symm : P₂ →ᵃ[k] P₁) = s.map e :=
  coe_injective <| e.preimage_symm _

@[simp]
theorem map_symm (e : P₁ ≃ᵃ[k] P₂) (s : AffineSubspace k P₂) :
    s.map (e.symm : P₂ →ᵃ[k] P₁) = s.comap e :=
  coe_injective <| e.image_symm _

theorem comap_span (f : P₁ ≃ᵃ[k] P₂) (s : Set P₂) :
    (affineSpan k s).comap (f : P₁ →ᵃ[k] P₂) = affineSpan k (f ⁻¹' s) := by
  rw [← map_symm, map_span, AffineEquiv.coe_coe, f.image_symm]

end AffineSubspace

end MapComap

namespace AffineSubspace

open AffineEquiv

variable {k : Type*} {V : Type*} {P : Type*} [Ring k] [AddCommGroup V] [Module k V]
variable [AffineSpace V P]

/-- Two affine subspaces are parallel if one is related to the other by adding the same vector
to all points. -/
def Parallel (s₁ s₂ : AffineSubspace k P) : Prop :=
  ∃ v : V, s₂ = s₁.map (constVAdd k P v)

@[inherit_doc]
scoped[Affine] infixl:50 " ∥ " => AffineSubspace.Parallel

@[symm]
theorem Parallel.symm {s₁ s₂ : AffineSubspace k P} (h : s₁ ∥ s₂) : s₂ ∥ s₁ := by
  rcases h with ⟨v, rfl⟩
  refine ⟨-v, ?_⟩
  rw [map_map, ← coe_trans_to_affineMap, ← constVAdd_add, neg_add_cancel, constVAdd_zero,
    coe_refl_to_affineMap, map_id]

theorem parallel_comm {s₁ s₂ : AffineSubspace k P} : s₁ ∥ s₂ ↔ s₂ ∥ s₁ :=
  ⟨Parallel.symm, Parallel.symm⟩

@[refl]
theorem Parallel.refl (s : AffineSubspace k P) : s ∥ s :=
  ⟨0, by simp⟩

@[trans]
theorem Parallel.trans {s₁ s₂ s₃ : AffineSubspace k P} (h₁₂ : s₁ ∥ s₂) (h₂₃ : s₂ ∥ s₃) :
    s₁ ∥ s₃ := by
  rcases h₁₂ with ⟨v₁₂, rfl⟩
  rcases h₂₃ with ⟨v₂₃, rfl⟩
  refine ⟨v₂₃ + v₁₂, ?_⟩
  rw [map_map, ← coe_trans_to_affineMap, ← constVAdd_add]

theorem Parallel.direction_eq {s₁ s₂ : AffineSubspace k P} (h : s₁ ∥ s₂) :
    s₁.direction = s₂.direction := by
  rcases h with ⟨v, rfl⟩
  simp

@[simp]
theorem parallel_bot_iff_eq_bot {s : AffineSubspace k P} : s ∥ ⊥ ↔ s = ⊥ := by
  refine ⟨fun h => ?_, fun h => h ▸ Parallel.refl _⟩
  rcases h with ⟨v, h⟩
  rwa [eq_comm, map_eq_bot_iff] at h

@[simp]
theorem bot_parallel_iff_eq_bot {s : AffineSubspace k P} : ⊥ ∥ s ↔ s = ⊥ := by
  rw [parallel_comm, parallel_bot_iff_eq_bot]

theorem parallel_iff_direction_eq_and_eq_bot_iff_eq_bot {s₁ s₂ : AffineSubspace k P} :
    s₁ ∥ s₂ ↔ s₁.direction = s₂.direction ∧ (s₁ = ⊥ ↔ s₂ = ⊥) := by
  refine ⟨fun h => ⟨h.direction_eq, ?_, ?_⟩, fun h => ?_⟩
  · rintro rfl
    exact bot_parallel_iff_eq_bot.1 h
  · rintro rfl
    exact parallel_bot_iff_eq_bot.1 h
  · rcases h with ⟨hd, hb⟩
    by_cases hs₁ : s₁ = ⊥
    · rw [hs₁, bot_parallel_iff_eq_bot]
      exact hb.1 hs₁
    · have hs₂ : s₂ ≠ ⊥ := hb.not.1 hs₁
      rcases (nonempty_iff_ne_bot s₁).2 hs₁ with ⟨p₁, hp₁⟩
      rcases (nonempty_iff_ne_bot s₂).2 hs₂ with ⟨p₂, hp₂⟩
      refine ⟨p₂ -ᵥ p₁, (eq_iff_direction_eq_of_mem hp₂ ?_).2 ?_⟩
      · rw [mem_map]
        refine ⟨p₁, hp₁, ?_⟩
        simp
      · simpa using hd.symm

theorem Parallel.vectorSpan_eq {s₁ s₂ : Set P} (h : affineSpan k s₁ ∥ affineSpan k s₂) :
    vectorSpan k s₁ = vectorSpan k s₂ := by
  simp_rw [← direction_affineSpan]
  exact h.direction_eq

theorem affineSpan_parallel_iff_vectorSpan_eq_and_eq_empty_iff_eq_empty {s₁ s₂ : Set P} :
    affineSpan k s₁ ∥ affineSpan k s₂ ↔ vectorSpan k s₁ = vectorSpan k s₂ ∧ (s₁ = ∅ ↔ s₂ = ∅) := by
  repeat rw [← direction_affineSpan, ← affineSpan_eq_bot k]
  exact parallel_iff_direction_eq_and_eq_bot_iff_eq_bot

theorem affineSpan_pair_parallel_iff_vectorSpan_eq {p₁ p₂ p₃ p₄ : P} :
    line[k, p₁, p₂] ∥ line[k, p₃, p₄] ↔
      vectorSpan k ({p₁, p₂} : Set P) = vectorSpan k ({p₃, p₄} : Set P) := by
  simp [affineSpan_parallel_iff_vectorSpan_eq_and_eq_empty_iff_eq_empty, ←
    not_nonempty_iff_eq_empty]

end AffineSubspace<|MERGE_RESOLUTION|>--- conflicted
+++ resolved
@@ -59,13 +59,7 @@
   rw [mem_direction_iff_eq_vsub_left hp]
   simp
 
-<<<<<<< HEAD
--- See note [reducible non-instances]
-/-- This is not an instance because it loops with `AddTorsor.nonempty`. -/
-abbrev toAddTorsor (s : AffineSubspace k P) [Nonempty s] : AddTorsor s.direction s where
-=======
 instance toAddTorsor (s : AffineSubspace k P) [Nonempty s] : AddTorsor s.direction s where
->>>>>>> 90c27465
   vadd a b := ⟨(a : V) +ᵥ (b : P), vadd_mem_of_mem_direction a.2 b.2⟩
   zero_vadd := fun a => by
     ext
