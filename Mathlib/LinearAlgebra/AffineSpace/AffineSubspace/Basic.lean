--- conflicted
+++ resolved
@@ -908,34 +908,17 @@
     line[k, p₂, p₁] = line[k, p₂, p₃] :=
   affineSpan_pair_eq_of_mem_of_mem_of_ne (left_mem_affineSpan_pair _ _ _) h hne.symm
 
-<<<<<<< HEAD
-/-- Given two triples of points, if the lines determined by corresponding pairs of points are
-parallel, or more generally the directions of the lines in the second triple are contained in those
-of the lines in the first triple with one pair being parallel (this does not provide extra
-mathematical generality, but can sometimes be more convenient when using this lemma), and one of
-the points in the first triple does not lie on the line through the other two (typically, if they
-are not collinear), then the vectors between corresponding pairs of points are all related by the
-same nonzero scale factor. -/
-=======
 /-- Given two triples of non-collinear points, if the lines determined by corresponding pairs of
 points are parallel, then the vectors between corresponding pairs of points are all related by the
 same nonzero scale factor. (The formal statement is slightly more general.) -/
->>>>>>> 7a60b315
 theorem exists_eq_smul_of_parallel {p₁ p₂ p₃ p₄ p₅ p₆ : P} (h₂ : p₂ ∉ line[k, p₁, p₃])
     (h₁₂₄₅ : line[k, p₁, p₂] ∥ line[k, p₄, p₅])
     (h₂₃₅₆ : line[k, p₅, p₆].direction ≤ line[k, p₂, p₃].direction)
     (h₃₁₆₄ : line[k, p₆, p₄].direction ≤ line[k, p₃, p₁].direction) :
     ∃ r : k, r ≠ 0 ∧ p₅ -ᵥ p₄ = r • (p₂ -ᵥ p₁) ∧ p₆ -ᵥ p₅ = r • (p₃ -ᵥ p₂) ∧
       p₄ -ᵥ p₆ = r • (p₁ -ᵥ p₃) := by
-<<<<<<< HEAD
-  rw [AffineSubspace.affineSpan_pair_parallel_iff_vectorSpan_eq, vectorSpan_pair_rev,
-    vectorSpan_pair_rev, Submodule.span_singleton_eq_span_singleton] at h₁₂₄₅
-  rw [direction_affineSpan, direction_affineSpan, vectorSpan_pair_rev, vectorSpan_pair_rev,
-    Submodule.span_singleton_le_iff_mem, Submodule.mem_span_singleton] at h₂₃₅₆ h₃₁₆₄
-=======
   rw [affineSpan_pair_parallel_iff_exists_unit_smul'] at h₁₂₄₅
   rw [direction_affineSpan_pair_le_iff_exists_smul] at h₂₃₅₆ h₃₁₆₄
->>>>>>> 7a60b315
   obtain ⟨r₁, hr₁⟩ := h₁₂₄₅
   obtain ⟨r₂, hr₂⟩ := h₂₃₅₆
   obtain ⟨r₃, hr₃⟩ := h₃₁₆₄
@@ -954,11 +937,7 @@
     have h₂₁ : (r₂ - r₁) • (p₃ -ᵥ p₂) ∈ vectorSpan k {p₁, p₃} := by
       simpa [sub_smul] using sub_mem h₁₂ h₁₁
     rw [Submodule.smul_mem_iff _ (by rwa [sub_ne_zero, ne_comm]), ← direction_affineSpan,
-<<<<<<< HEAD
-      AffineSubspace.vsub_left_mem_direction_iff_mem (right_mem_affineSpan_pair _ _ _)] at h₂₁
-=======
       vsub_left_mem_direction_iff_mem (right_mem_affineSpan_pair _ _ _)] at h₂₁
->>>>>>> 7a60b315
     exact h₂ h₂₁
 
 end DivisionRing