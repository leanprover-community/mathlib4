--- conflicted
+++ resolved
@@ -84,11 +84,7 @@
 @[simp] lemma affineIndependent_smul {G : Type*} [Group G] [DistribMulAction G V]
     [SMulCommClass G k V] {p : ι → V} {a : G} :
     AffineIndependent k (a • p) ↔ AffineIndependent k p := by
-<<<<<<< HEAD
-  simp (config := { contextual := true }) [AffineIndependent, weightedVSub_smul,
-=======
   simp +contextual [AffineIndependent, weightedVSub_smul,
->>>>>>> d0df76bd
     ← smul_comm (α := V) a, ← smul_sum, smul_eq_zero_iff_eq]
 
 protected alias ⟨AffineIndependent.of_smul, AffineIndependent.smul⟩ := affineIndependent_smul
