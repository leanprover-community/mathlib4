/-
Copyright (c) 2020 Joseph Myers. All rights reserved.
Released under Apache 2.0 license as described in the file LICENSE.
Authors: Joseph Myers
-/
import Mathlib.Data.Fin.VecNotation
import Mathlib.Data.Sign.Basic
import Mathlib.LinearAlgebra.AffineSpace.Combination
import Mathlib.LinearAlgebra.AffineSpace.AffineEquiv
import Mathlib.LinearAlgebra.Basis.VectorSpace

/-!
# Affine independence

This file defines affinely independent families of points.

## Main definitions

* `AffineIndependent` defines affinely independent families of points
  as those where no nontrivial weighted subtraction is `0`.  This is
  proved equivalent to two other formulations: linear independence of
  the results of subtracting a base point in the family from the other
  points in the family, or any equal affine combinations having the
  same weights.

## References

* https://en.wikipedia.org/wiki/Affine_space

-/


noncomputable section

open Finset Function Module
open scoped Affine

section AffineIndependent

variable (k : Type*) {V : Type*} {P : Type*} [Ring k] [AddCommGroup V] [Module k V]
variable [AffineSpace V P] {ι : Type*}

/-- An indexed family is said to be affinely independent if no
nontrivial weighted subtractions (where the sum of weights is 0) are
0. -/
def AffineIndependent (p : ι → P) : Prop :=
  ∀ (s : Finset ι) (w : ι → k),
    ∑ i ∈ s, w i = 0 → s.weightedVSub p w = (0 : V) → ∀ i ∈ s, w i = 0

/-- The definition of `AffineIndependent`. -/
theorem affineIndependent_def (p : ι → P) :
    AffineIndependent k p ↔
      ∀ (s : Finset ι) (w : ι → k),
        ∑ i ∈ s, w i = 0 → s.weightedVSub p w = (0 : V) → ∀ i ∈ s, w i = 0 :=
  Iff.rfl

/-- A family with at most one point is affinely independent. -/
theorem affineIndependent_of_subsingleton [Subsingleton ι] (p : ι → P) : AffineIndependent k p :=
  fun _ _ h _ i hi => Fintype.eq_of_subsingleton_of_sum_eq h i hi

/-- A family indexed by a `Fintype` is affinely independent if and
only if no nontrivial weighted subtractions over `Finset.univ` (where
the sum of the weights is 0) are 0. -/
theorem affineIndependent_iff_of_fintype [Fintype ι] (p : ι → P) :
    AffineIndependent k p ↔
      ∀ w : ι → k, ∑ i, w i = 0 → Finset.univ.weightedVSub p w = (0 : V) → ∀ i, w i = 0 := by
  constructor
  · exact fun h w hw hs i => h Finset.univ w hw hs i (Finset.mem_univ _)
  · intro h s w hw hs i hi
    rw [Finset.weightedVSub_indicator_subset _ _ (Finset.subset_univ s)] at hs
    rw [← Finset.sum_indicator_subset _ (Finset.subset_univ s)] at hw
    replace h := h ((↑s : Set ι).indicator w) hw hs i
    simpa [hi] using h

@[simp] lemma affineIndependent_vadd {p : ι → P} {v : V} :
    AffineIndependent k (v +ᵥ p) ↔ AffineIndependent k p := by
  simp +contextual [AffineIndependent, weightedVSub_vadd]

protected alias ⟨AffineIndependent.of_vadd, AffineIndependent.vadd⟩ := affineIndependent_vadd

@[simp] lemma affineIndependent_smul {G : Type*} [Group G] [DistribMulAction G V]
    [SMulCommClass G k V] {p : ι → V} {a : G} :
    AffineIndependent k (a • p) ↔ AffineIndependent k p := by
  simp +contextual [AffineIndependent,
    ← smul_comm (α := V) a, ← smul_sum, smul_eq_zero_iff_eq]

protected alias ⟨AffineIndependent.of_smul, AffineIndependent.smul⟩ := affineIndependent_smul

/-- A family is affinely independent if and only if the differences
from a base point in that family are linearly independent. -/
theorem affineIndependent_iff_linearIndependent_vsub (p : ι → P) (i1 : ι) :
    AffineIndependent k p ↔ LinearIndependent k fun i : { x // x ≠ i1 } => (p i -ᵥ p i1 : V) := by
  classical
    constructor
    · intro h
      rw [linearIndependent_iff']
      intro s g hg i hi
      set f : ι → k := fun x => if hx : x = i1 then -∑ y ∈ s, g y else g ⟨x, hx⟩ with hfdef
      let s2 : Finset ι := insert i1 (s.map (Embedding.subtype _))
      have hfg : ∀ x : { x // x ≠ i1 }, g x = f x := by grind
      rw [hfg]
      have hf : ∑ ι ∈ s2, f ι = 0 := by
        rw [Finset.sum_insert
            (Finset.notMem_map_subtype_of_not_property s (Classical.not_not.2 rfl)),
          Finset.sum_subtype_map_embedding fun x _ => (hfg x).symm]
        rw [hfdef]
        dsimp only
        rw [dif_pos rfl]
        exact neg_add_cancel _
      have hs2 : s2.weightedVSub p f = (0 : V) := by
        set f2 : ι → V := fun x => f x • (p x -ᵥ p i1) with hf2def
        set g2 : { x // x ≠ i1 } → V := fun x => g x • (p x -ᵥ p i1)
        have hf2g2 : ∀ x : { x // x ≠ i1 }, f2 x = g2 x := by
          simp only [g2, hf2def]
          refine fun x => ?_
          rw [hfg]
        rw [Finset.weightedVSub_eq_weightedVSubOfPoint_of_sum_eq_zero s2 f p hf (p i1),
          Finset.weightedVSubOfPoint_insert, Finset.weightedVSubOfPoint_apply,
          Finset.sum_subtype_map_embedding fun x _ => hf2g2 x]
        exact hg
      exact h s2 f hf hs2 i (Finset.mem_insert_of_mem (Finset.mem_map.2 ⟨i, hi, rfl⟩))
    · intro h
      rw [linearIndependent_iff'] at h
      intro s w hw hs i hi
      rw [Finset.weightedVSub_eq_weightedVSubOfPoint_of_sum_eq_zero s w p hw (p i1), ←
        s.weightedVSubOfPoint_erase w p i1, Finset.weightedVSubOfPoint_apply] at hs
      let f : ι → V := fun i => w i • (p i -ᵥ p i1)
      have hs2 : (∑ i ∈ (s.erase i1).subtype fun i => i ≠ i1, f i) = 0 := by
        rw [← hs]
        convert Finset.sum_subtype_of_mem f fun x => Finset.ne_of_mem_erase
      have h2 := h ((s.erase i1).subtype fun i => i ≠ i1) (fun x => w x) hs2
      simp_rw [Finset.mem_subtype] at h2
      have h2b : ∀ i ∈ s, i ≠ i1 → w i = 0 := fun i his hi =>
        h2 ⟨i, hi⟩ (Finset.mem_erase_of_ne_of_mem hi his)
      exact Finset.eq_zero_of_sum_eq_zero hw h2b i hi

/-- A set is affinely independent if and only if the differences from
a base point in that set are linearly independent. -/
theorem affineIndependent_set_iff_linearIndependent_vsub {s : Set P} {p₁ : P} (hp₁ : p₁ ∈ s) :
    AffineIndependent k (fun p => p : s → P) ↔
      LinearIndependent k (fun v => v : (fun p => (p -ᵥ p₁ : V)) '' (s \ {p₁}) → V) := by
  rw [affineIndependent_iff_linearIndependent_vsub k (fun p => p : s → P) ⟨p₁, hp₁⟩]
  constructor
  · intro h
    have hv : ∀ v : (fun p => (p -ᵥ p₁ : V)) '' (s \ {p₁}), (v : V) +ᵥ p₁ ∈ s \ {p₁} := fun v =>
      (vsub_left_injective p₁).mem_set_image.1 ((vadd_vsub (v : V) p₁).symm ▸ v.property)
    let f : (fun p : P => (p -ᵥ p₁ : V)) '' (s \ {p₁}) → { x : s // x ≠ ⟨p₁, hp₁⟩ } := fun x =>
      ⟨⟨(x : V) +ᵥ p₁, Set.mem_of_mem_diff (hv x)⟩, fun hx =>
        Set.notMem_of_mem_diff (hv x) (Subtype.ext_iff.1 hx)⟩
    convert h.comp f fun x1 x2 hx =>
        Subtype.ext (vadd_right_cancel p₁ (Subtype.ext_iff.1 (Subtype.ext_iff.1 hx)))
    ext v
    exact (vadd_vsub (v : V) p₁).symm
  · intro h
    let f : { x : s // x ≠ ⟨p₁, hp₁⟩ } → (fun p : P => (p -ᵥ p₁ : V)) '' (s \ {p₁}) := fun x =>
      ⟨((x : s) : P) -ᵥ p₁, ⟨x, ⟨⟨(x : s).property, fun hx => x.property (Subtype.ext hx)⟩, rfl⟩⟩⟩
    convert h.comp f fun x1 x2 hx =>
        Subtype.ext (Subtype.ext (vsub_left_cancel (Subtype.ext_iff.1 hx)))

/-- A set of nonzero vectors is linearly independent if and only if,
given a point `p₁`, the vectors added to `p₁` and `p₁` itself are
affinely independent. -/
theorem linearIndependent_set_iff_affineIndependent_vadd_union_singleton {s : Set V}
    (hs : ∀ v ∈ s, v ≠ (0 : V)) (p₁ : P) : LinearIndependent k (fun v => v : s → V) ↔
    AffineIndependent k (fun p => p : ({p₁} ∪ (fun v => v +ᵥ p₁) '' s : Set P) → P) := by
  rw [affineIndependent_set_iff_linearIndependent_vsub k
      (Set.mem_union_left _ (Set.mem_singleton p₁))]
  have h : (fun p => (p -ᵥ p₁ : V)) '' (({p₁} ∪ (fun v => v +ᵥ p₁) '' s) \ {p₁}) = s := by
    simp_rw [Set.union_diff_left, Set.image_diff (vsub_left_injective p₁), Set.image_image,
      Set.image_singleton, vsub_self, vadd_vsub, Set.image_id']
    exact Set.diff_singleton_eq_self fun h => hs 0 h rfl
  rw [h]

/-- A family is affinely independent if and only if any affine
combinations (with sum of weights 1) that evaluate to the same point
have equal `Set.indicator`. -/
theorem affineIndependent_iff_indicator_eq_of_affineCombination_eq (p : ι → P) :
    AffineIndependent k p ↔
      ∀ (s1 s2 : Finset ι) (w1 w2 : ι → k),
        ∑ i ∈ s1, w1 i = 1 →
          ∑ i ∈ s2, w2 i = 1 →
            s1.affineCombination k p w1 = s2.affineCombination k p w2 →
              Set.indicator (↑s1) w1 = Set.indicator (↑s2) w2 := by
  classical
    constructor
    · intro ha s1 s2 w1 w2 hw1 hw2 heq
      ext i
      by_cases hi : i ∈ s1 ∪ s2
      · rw [← sub_eq_zero]
        rw [← Finset.sum_indicator_subset w1 (s1.subset_union_left (s₂ := s2))] at hw1
        rw [← Finset.sum_indicator_subset w2 (s1.subset_union_right)] at hw2
        have hws : (∑ i ∈ s1 ∪ s2, (Set.indicator (↑s1) w1 - Set.indicator (↑s2) w2) i) = 0 := by
          simp [hw1, hw2]
        rw [Finset.affineCombination_indicator_subset w1 p (s1.subset_union_left (s₂ := s2)),
          Finset.affineCombination_indicator_subset w2 p s1.subset_union_right,
          ← @vsub_eq_zero_iff_eq V, Finset.affineCombination_vsub] at heq
        exact ha (s1 ∪ s2) (Set.indicator (↑s1) w1 - Set.indicator (↑s2) w2) hws heq i hi
      · rw [← Finset.mem_coe, Finset.coe_union] at hi
        have h₁ : Set.indicator (↑s1) w1 i = 0 := by
          simp only [Set.indicator, Finset.mem_coe, ite_eq_right_iff]
          intro h
          by_contra
          exact (mt (@Set.mem_union_left _ i ↑s1 ↑s2) hi) h
        have h₂ : Set.indicator (↑s2) w2 i = 0 := by
          simp only [Set.indicator, Finset.mem_coe, ite_eq_right_iff]
          intro h
          by_contra
          exact (mt (@Set.mem_union_right _ i ↑s2 ↑s1) hi) h
        simp [h₁, h₂]
    · intro ha s w hw hs i0 hi0
      let w1 : ι → k := Function.update (Function.const ι 0) i0 1
      have hw1 : ∑ i ∈ s, w1 i = 1 := by
        rw [Finset.sum_update_of_mem hi0]
        simp only [Finset.sum_const_zero, add_zero, const_apply]
      have hw1s : s.affineCombination k p w1 = p i0 :=
        s.affineCombination_of_eq_one_of_eq_zero w1 p hi0 (Function.update_self ..)
          fun _ _ hne => Function.update_of_ne hne ..
      let w2 := w + w1
      have hw2 : ∑ i ∈ s, w2 i = 1 := by
        simp_all only [w2, Pi.add_apply, Finset.sum_add_distrib, zero_add]
      have hw2s : s.affineCombination k p w2 = p i0 := by
        simp_all only [w2, ← Finset.weightedVSub_vadd_affineCombination, zero_vadd]
      replace ha := ha s s w2 w1 hw2 hw1 (hw1s.symm ▸ hw2s)
      have hws : w2 i0 - w1 i0 = 0 := by
        rw [← Finset.mem_coe] at hi0
        rw [← Set.indicator_of_mem hi0 w2, ← Set.indicator_of_mem hi0 w1, ha, sub_self]
      simpa [w2] using hws

/-- A finite family is affinely independent if and only if any affine
combinations (with sum of weights 1) that evaluate to the same point are equal. -/
theorem affineIndependent_iff_eq_of_fintype_affineCombination_eq [Fintype ι] (p : ι → P) :
    AffineIndependent k p ↔ ∀ w1 w2 : ι → k, ∑ i, w1 i = 1 → ∑ i, w2 i = 1 →
    Finset.univ.affineCombination k p w1 = Finset.univ.affineCombination k p w2 → w1 = w2 := by
  rw [affineIndependent_iff_indicator_eq_of_affineCombination_eq]
  constructor
  · intro h w1 w2 hw1 hw2 hweq
    simpa only [Set.indicator_univ, Finset.coe_univ] using h _ _ w1 w2 hw1 hw2 hweq
  · intro h s1 s2 w1 w2 hw1 hw2 hweq
    have hw1' : (∑ i, (s1 : Set ι).indicator w1 i) = 1 := by
      rwa [Finset.sum_indicator_subset _ (Finset.subset_univ s1)]
    have hw2' : (∑ i, (s2 : Set ι).indicator w2 i) = 1 := by
      rwa [Finset.sum_indicator_subset _ (Finset.subset_univ s2)]
    rw [Finset.affineCombination_indicator_subset w1 p (Finset.subset_univ s1),
      Finset.affineCombination_indicator_subset w2 p (Finset.subset_univ s2)] at hweq
    exact h _ _ hw1' hw2' hweq

variable {k}

/-- If we single out one member of an affine-independent family of points and affinely transport
all others along the line joining them to this member, the resulting new family of points is affine-
independent.

This is the affine version of `LinearIndependent.units_smul`. -/
theorem AffineIndependent.units_lineMap {p : ι → P} (hp : AffineIndependent k p) (j : ι)
    (w : ι → Units k) : AffineIndependent k fun i => AffineMap.lineMap (p j) (p i) (w i : k) := by
  rw [affineIndependent_iff_linearIndependent_vsub k _ j] at hp ⊢
  simp only [AffineMap.lineMap_vsub_left, AffineMap.coe_const, AffineMap.lineMap_same, const_apply]
  exact hp.units_smul fun i => w i

theorem AffineIndependent.indicator_eq_of_affineCombination_eq {p : ι → P}
    (ha : AffineIndependent k p) (s₁ s₂ : Finset ι) (w₁ w₂ : ι → k) (hw₁ : ∑ i ∈ s₁, w₁ i = 1)
    (hw₂ : ∑ i ∈ s₂, w₂ i = 1) (h : s₁.affineCombination k p w₁ = s₂.affineCombination k p w₂) :
    Set.indicator (↑s₁) w₁ = Set.indicator (↑s₂) w₂ :=
  (affineIndependent_iff_indicator_eq_of_affineCombination_eq k p).1 ha s₁ s₂ w₁ w₂ hw₁ hw₂ h

/-- An affinely independent family is injective, if the underlying
ring is nontrivial. -/
protected theorem AffineIndependent.injective [Nontrivial k] {p : ι → P}
    (ha : AffineIndependent k p) : Function.Injective p := by
  intro i j hij
  rw [affineIndependent_iff_linearIndependent_vsub _ _ j] at ha
  by_contra hij'
  refine ha.ne_zero ⟨i, hij'⟩ (vsub_eq_zero_iff_eq.mpr ?_)
  simp_all only [ne_eq]

/-- If a family is affinely independent, so is any subfamily given by
composition of an embedding into index type with the original
family. -/
theorem AffineIndependent.comp_embedding {ι2 : Type*} (f : ι2 ↪ ι) {p : ι → P}
    (ha : AffineIndependent k p) : AffineIndependent k (p ∘ f) := by
  classical
    intro fs w hw hs i0 hi0
    let fs' := fs.map f
    let w' i := if h : ∃ i2, f i2 = i then w h.choose else 0
    have hw' : ∀ i2 : ι2, w' (f i2) = w i2 := by
      intro i2
      have h : ∃ i : ι2, f i = f i2 := ⟨i2, rfl⟩
      have hs : h.choose = i2 := f.injective h.choose_spec
      simp_rw [w', dif_pos h, hs]
    have hw's : ∑ i ∈ fs', w' i = 0 := by
      rw [← hw, Finset.sum_map]
      simp [hw']
    have hs' : fs'.weightedVSub p w' = (0 : V) := by
      rw [← hs, Finset.weightedVSub_map]
      congr with i
      simp_all only [comp_apply]
    rw [← ha fs' w' hw's hs' (f i0) ((Finset.mem_map' _).2 hi0), hw']

/-- If a family is affinely independent, so is any subfamily indexed
by a subtype of the index type. -/
protected theorem AffineIndependent.subtype {p : ι → P} (ha : AffineIndependent k p) (s : Set ι) :
    AffineIndependent k fun i : s => p i :=
  ha.comp_embedding (Embedding.subtype _)

/-- If an indexed family of points is affinely independent, so is the
corresponding set of points. -/
protected theorem AffineIndependent.range {p : ι → P} (ha : AffineIndependent k p) :
    AffineIndependent k (fun x => x : Set.range p → P) := by
  let f : Set.range p → ι := fun x => x.property.choose
  have hf : ∀ x, p (f x) = x := fun x => x.property.choose_spec
  let fe : Set.range p ↪ ι := ⟨f, fun x₁ x₂ he => Subtype.ext (hf x₁ ▸ hf x₂ ▸ he ▸ rfl)⟩
  convert ha.comp_embedding fe
  ext
  simp [fe, hf]

theorem affineIndependent_equiv {ι' : Type*} (e : ι ≃ ι') {p : ι' → P} :
    AffineIndependent k (p ∘ e) ↔ AffineIndependent k p := by
  refine ⟨?_, AffineIndependent.comp_embedding e.toEmbedding⟩
  intro h
  have : p = p ∘ e ∘ e.symm.toEmbedding := by
    ext
    simp
  rw [this]
  exact h.comp_embedding e.symm.toEmbedding

/-- If a set of points is affinely independent, so is any subset. -/
protected theorem AffineIndependent.mono {s t : Set P}
    (ha : AffineIndependent k (fun x => x : t → P)) (hs : s ⊆ t) :
    AffineIndependent k (fun x => x : s → P) :=
  ha.comp_embedding (s.embeddingOfSubset t hs)

/-- If the range of an injective indexed family of points is affinely
independent, so is that family. -/
theorem AffineIndependent.of_set_of_injective {p : ι → P}
    (ha : AffineIndependent k (fun x => x : Set.range p → P)) (hi : Function.Injective p) :
    AffineIndependent k p :=
  ha.comp_embedding
    (⟨fun i => ⟨p i, Set.mem_range_self _⟩, fun _ _ h => hi (Subtype.mk_eq_mk.1 h)⟩ :
      ι ↪ Set.range p)

/-- If an affine combination of affinely independent points lies in the affine span of a subset
of those points, all weights outside that subset are zero. -/
lemma AffineIndependent.eq_zero_of_affineCombination_mem_affineSpan {p : ι → P}
    (ha : AffineIndependent k p) {fs : Finset ι} {w : ι → k} (hw : ∑ i ∈ fs, w i = 1) {s : Set ι}
    (hm : fs.affineCombination k p w ∈ affineSpan k (p '' s)) {i : ι} (hifs : i ∈ fs)
    (his : i ∉ s) : w i = 0 := by
  obtain ⟨fs', w', hfs's, hw', he⟩ := eq_affineCombination_of_mem_affineSpan_image hm
  have hi' : (fs : Set ι).indicator w i = 0 := by
    rw [ha.indicator_eq_of_affineCombination_eq fs fs' w w' hw hw' he]
    exact Set.indicator_of_notMem (Set.notMem_subset hfs's his) w'
  rw [Set.indicator_apply_eq_zero] at hi'
  exact hi' (Finset.mem_coe.2 hifs)

section Composition

variable {V₂ P₂ : Type*} [AddCommGroup V₂] [Module k V₂] [AffineSpace V₂ P₂]

/-- If the image of a family of points in affine space under an affine transformation is affine-
independent, then the original family of points is also affine-independent. -/
theorem AffineIndependent.of_comp {p : ι → P} (f : P →ᵃ[k] P₂) (hai : AffineIndependent k (f ∘ p)) :
    AffineIndependent k p := by
  rcases isEmpty_or_nonempty ι with h | h
  · apply affineIndependent_of_subsingleton
  obtain ⟨i⟩ := h
  rw [affineIndependent_iff_linearIndependent_vsub k p i]
  simp_rw [affineIndependent_iff_linearIndependent_vsub k (f ∘ p) i, Function.comp_apply, ←
    f.linearMap_vsub] at hai
  exact LinearIndependent.of_comp f.linear hai

/-- The image of a family of points in affine space, under an injective affine transformation, is
affine-independent. -/
theorem AffineIndependent.map' {p : ι → P} (hai : AffineIndependent k p) (f : P →ᵃ[k] P₂)
    (hf : Function.Injective f) : AffineIndependent k (f ∘ p) := by
  rcases isEmpty_or_nonempty ι with h | h
  · apply affineIndependent_of_subsingleton
  obtain ⟨i⟩ := h
  rw [affineIndependent_iff_linearIndependent_vsub k p i] at hai
  simp_rw [affineIndependent_iff_linearIndependent_vsub k (f ∘ p) i, Function.comp_apply, ←
    f.linearMap_vsub]
  have hf' : LinearMap.ker f.linear = ⊥ := by rwa [LinearMap.ker_eq_bot, f.linear_injective_iff]
  exact LinearIndependent.map' hai f.linear hf'

/-- Injective affine maps preserve affine independence. -/
theorem AffineMap.affineIndependent_iff {p : ι → P} (f : P →ᵃ[k] P₂) (hf : Function.Injective f) :
    AffineIndependent k (f ∘ p) ↔ AffineIndependent k p :=
  ⟨AffineIndependent.of_comp f, fun hai => AffineIndependent.map' hai f hf⟩

/-- Affine equivalences preserve affine independence of families of points. -/
theorem AffineEquiv.affineIndependent_iff {p : ι → P} (e : P ≃ᵃ[k] P₂) :
    AffineIndependent k (e ∘ p) ↔ AffineIndependent k p :=
  e.toAffineMap.affineIndependent_iff e.toEquiv.injective

/-- Affine equivalences preserve affine independence of subsets. -/
theorem AffineEquiv.affineIndependent_set_of_eq_iff {s : Set P} (e : P ≃ᵃ[k] P₂) :
    AffineIndependent k ((↑) : e '' s → P₂) ↔ AffineIndependent k ((↑) : s → P) := by
  have : e ∘ ((↑) : s → P) = ((↑) : e '' s → P₂) ∘ (e : P ≃ P₂).image s := rfl
  -- This used to be `rw`, but we need `erw` after https://github.com/leanprover/lean4/pull/2644
  erw [← e.affineIndependent_iff, this, affineIndependent_equiv]

end Composition

/-- If a family is affinely independent, and the spans of points
indexed by two subsets of the index type have a point in common, those
subsets of the index type have an element in common, if the underlying
ring is nontrivial. -/
theorem AffineIndependent.exists_mem_inter_of_exists_mem_inter_affineSpan [Nontrivial k] {p : ι → P}
    (ha : AffineIndependent k p) {s1 s2 : Set ι} {p0 : P} (hp0s1 : p0 ∈ affineSpan k (p '' s1))
    (hp0s2 : p0 ∈ affineSpan k (p '' s2)) : ∃ i : ι, i ∈ s1 ∩ s2 := by
  rw [Set.image_eq_range] at hp0s1 hp0s2
  rw [mem_affineSpan_iff_eq_affineCombination, ←
    Finset.eq_affineCombination_subset_iff_eq_affineCombination_subtype] at hp0s1 hp0s2
  rcases hp0s1 with ⟨fs1, hfs1, w1, hw1, hp0s1⟩
  rcases hp0s2 with ⟨fs2, hfs2, w2, hw2, hp0s2⟩
  rw [affineIndependent_iff_indicator_eq_of_affineCombination_eq] at ha
  replace ha := ha fs1 fs2 w1 w2 hw1 hw2 (hp0s1 ▸ hp0s2)
  have hnz : ∑ i ∈ fs1, w1 i ≠ 0 := hw1.symm ▸ one_ne_zero
  rcases Finset.exists_ne_zero_of_sum_ne_zero hnz with ⟨i, hifs1, hinz⟩
  simp_rw [← Set.indicator_of_mem (Finset.mem_coe.2 hifs1) w1, ha] at hinz
  use i, hfs1 hifs1
  exact hfs2 (Set.mem_of_indicator_ne_zero hinz)

/-- If a family is affinely independent, the spans of points indexed
by disjoint subsets of the index type are disjoint, if the underlying
ring is nontrivial. -/
theorem AffineIndependent.affineSpan_disjoint_of_disjoint [Nontrivial k] {p : ι → P}
    (ha : AffineIndependent k p) {s1 s2 : Set ι} (hd : Disjoint s1 s2) :
    Disjoint (affineSpan k (p '' s1) : Set P) (affineSpan k (p '' s2)) := by
  refine Set.disjoint_left.2 fun p0 hp0s1 hp0s2 => ?_
  obtain ⟨i, hi⟩ := ha.exists_mem_inter_of_exists_mem_inter_affineSpan hp0s1 hp0s2
  exact Set.disjoint_iff.1 hd hi

/-- If a family is affinely independent, a point in the family is in
the span of some of the points given by a subset of the index type if
and only if that point's index is in the subset, if the underlying
ring is nontrivial. -/
@[simp]
protected theorem AffineIndependent.mem_affineSpan_iff [Nontrivial k] {p : ι → P}
    (ha : AffineIndependent k p) (i : ι) (s : Set ι) : p i ∈ affineSpan k (p '' s) ↔ i ∈ s := by
  constructor
  · intro hs
    have h :=
      AffineIndependent.exists_mem_inter_of_exists_mem_inter_affineSpan ha hs
        (mem_affineSpan k (Set.mem_image_of_mem _ (Set.mem_singleton _)))
    rwa [← Set.nonempty_def, Set.inter_singleton_nonempty] at h
  · exact fun h => mem_affineSpan k (Set.mem_image_of_mem p h)

/-- If a family is affinely independent, a point in the family is not
in the affine span of the other points, if the underlying ring is
nontrivial. -/
theorem AffineIndependent.notMem_affineSpan_diff [Nontrivial k] {p : ι → P}
    (ha : AffineIndependent k p) (i : ι) (s : Set ι) : p i ∉ affineSpan k (p '' (s \ {i})) := by
  simp [ha]

@[deprecated (since := "2025-05-23")]
alias AffineIndependent.not_mem_affineSpan_diff := AffineIndependent.notMem_affineSpan_diff

theorem exists_nontrivial_relation_sum_zero_of_not_affine_ind {t : Finset V}
    (h : ¬AffineIndependent k ((↑) : t → V)) :
    ∃ f : V → k, ∑ e ∈ t, f e • e = 0 ∧ ∑ e ∈ t, f e = 0 ∧ ∃ x ∈ t, f x ≠ 0 := by
  classical
    rw [affineIndependent_iff_of_fintype] at h
    simp only [exists_prop, not_forall] at h
    obtain ⟨w, hw, hwt, i, hi⟩ := h
    simp only [Finset.weightedVSub_eq_weightedVSubOfPoint_of_sum_eq_zero _ w ((↑) : t → V) hw 0,
      vsub_eq_sub, Finset.weightedVSubOfPoint_apply, sub_zero] at hwt
    let f : ∀ x : V, x ∈ t → k := fun x hx => w ⟨x, hx⟩
    refine ⟨fun x => if hx : x ∈ t then f x hx else (0 : k), ?_, ?_, by use i; simp [f, hi]⟩
    on_goal 1 =>
      suffices (∑ e ∈ t, dite (e ∈ t) (fun hx => f e hx • e) fun _ => 0) = 0 by
        convert this
        rename V => x
        by_cases hx : x ∈ t <;> simp [hx]
    all_goals
      simp only [f, Finset.sum_dite_of_true fun _ h => h, Finset.mk_coe, hwt, hw]

variable {s : Finset ι} {w w₁ w₂ : ι → k} {p : ι → V}

/-- Viewing a module as an affine space modelled on itself, we can characterise affine independence
in terms of linear combinations. -/
theorem affineIndependent_iff {ι} {p : ι → V} :
    AffineIndependent k p ↔
      ∀ (s : Finset ι) (w : ι → k), s.sum w = 0 → ∑ e ∈ s, w e • p e = 0 → ∀ e ∈ s, w e = 0 :=
  forall₃_congr fun s w hw => by simp [s.weightedVSub_eq_linear_combination hw]

lemma AffineIndependent.eq_zero_of_sum_eq_zero (hp : AffineIndependent k p)
    (hw₀ : ∑ i ∈ s, w i = 0) (hw₁ : ∑ i ∈ s, w i • p i = 0) : ∀ i ∈ s, w i = 0 :=
  affineIndependent_iff.1 hp _ _ hw₀ hw₁

lemma AffineIndependent.eq_of_sum_eq_sum (hp : AffineIndependent k p)
    (hw : ∑ i ∈ s, w₁ i = ∑ i ∈ s, w₂ i) (hwp : ∑ i ∈ s, w₁ i • p i = ∑ i ∈ s, w₂ i • p i) :
    ∀ i ∈ s, w₁ i = w₂ i := by
  refine fun i hi ↦ sub_eq_zero.1 (hp.eq_zero_of_sum_eq_zero (w := w₁ - w₂) ?_ ?_ _ hi) <;>
    simpa [sub_mul, sub_smul, sub_eq_zero]

lemma AffineIndependent.eq_zero_of_sum_eq_zero_subtype {s : Finset V}
    (hp : AffineIndependent k ((↑) : s → V)) {w : V → k} (hw₀ : ∑ x ∈ s, w x = 0)
    (hw₁ : ∑ x ∈ s, w x • x = 0) : ∀ x ∈ s, w x = 0 := by
  rw [← sum_attach] at hw₀ hw₁
  exact fun x hx ↦ hp.eq_zero_of_sum_eq_zero hw₀ hw₁ ⟨x, hx⟩ (mem_univ _)

lemma AffineIndependent.eq_of_sum_eq_sum_subtype {s : Finset V}
    (hp : AffineIndependent k ((↑) : s → V)) {w₁ w₂ : V → k} (hw : ∑ i ∈ s, w₁ i = ∑ i ∈ s, w₂ i)
    (hwp : ∑ i ∈ s, w₁ i • i = ∑ i ∈ s, w₂ i • i) : ∀ i ∈ s, w₁ i = w₂ i := by
  refine fun i hi => sub_eq_zero.1 (hp.eq_zero_of_sum_eq_zero_subtype (w := w₁ - w₂) ?_ ?_ _ hi) <;>
    simpa [sub_mul, sub_smul, sub_eq_zero]

/-- Given an affinely independent family of points, a weighted subtraction lies in the
`vectorSpan` of two points given as affine combinations if and only if it is a weighted
subtraction with weights a multiple of the difference between the weights of the two points. -/
theorem weightedVSub_mem_vectorSpan_pair {p : ι → P} (h : AffineIndependent k p) {w w₁ w₂ : ι → k}
    {s : Finset ι} (hw : ∑ i ∈ s, w i = 0) (hw₁ : ∑ i ∈ s, w₁ i = 1)
    (hw₂ : ∑ i ∈ s, w₂ i = 1) :
    s.weightedVSub p w ∈
        vectorSpan k ({s.affineCombination k p w₁, s.affineCombination k p w₂} : Set P) ↔
      ∃ r : k, ∀ i ∈ s, w i = r * (w₁ i - w₂ i) := by
  rw [mem_vectorSpan_pair]
  refine ⟨fun h => ?_, fun h => ?_⟩
  · rcases h with ⟨r, hr⟩
    refine ⟨r, fun i hi => ?_⟩
    rw [s.affineCombination_vsub, ← s.weightedVSub_const_smul, ← sub_eq_zero, ← map_sub] at hr
    have hw' : (∑ j ∈ s, (r • (w₁ - w₂) - w) j) = 0 := by
      simp_rw [Pi.sub_apply, Pi.smul_apply, Pi.sub_apply, smul_sub, Finset.sum_sub_distrib, ←
        Finset.smul_sum, hw, hw₁, hw₂, sub_self]
    have hr' := h s _ hw' hr i hi
    rw [eq_comm, ← sub_eq_zero, ← smul_eq_mul]
    exact hr'
  · rcases h with ⟨r, hr⟩
    refine ⟨r, ?_⟩
    let w' i := r * (w₁ i - w₂ i)
    change ∀ i ∈ s, w i = w' i at hr
    rw [s.weightedVSub_congr hr fun _ _ => rfl, s.affineCombination_vsub, ←
      s.weightedVSub_const_smul]
    congr

/-- Given an affinely independent family of points, an affine combination lies in the
span of two points given as affine combinations if and only if it is an affine combination
with weights those of one point plus a multiple of the difference between the weights of the
two points. -/
theorem affineCombination_mem_affineSpan_pair {p : ι → P} (h : AffineIndependent k p)
    {w w₁ w₂ : ι → k} {s : Finset ι} (_ : ∑ i ∈ s, w i = 1) (hw₁ : ∑ i ∈ s, w₁ i = 1)
    (hw₂ : ∑ i ∈ s, w₂ i = 1) :
    s.affineCombination k p w ∈ line[k, s.affineCombination k p w₁, s.affineCombination k p w₂] ↔
      ∃ r : k, ∀ i ∈ s, w i = r * (w₂ i - w₁ i) + w₁ i := by
  rw [← vsub_vadd (s.affineCombination k p w) (s.affineCombination k p w₁),
    AffineSubspace.vadd_mem_iff_mem_direction _ (left_mem_affineSpan_pair _ _ _),
    direction_affineSpan, s.affineCombination_vsub, Set.pair_comm,
    weightedVSub_mem_vectorSpan_pair h _ hw₂ hw₁]
  · simp only [Pi.sub_apply, sub_eq_iff_eq_add]
  · simp_all only [Pi.sub_apply, Finset.sum_sub_distrib, sub_self]

end AffineIndependent

section DivisionRing

variable {k : Type*} {V : Type*} {P : Type*} [DivisionRing k] [AddCommGroup V] [Module k V]
variable [AffineSpace V P] {ι : Type*}

/-- An affinely independent set of points can be extended to such a
set that spans the whole space. -/
theorem exists_subset_affineIndependent_affineSpan_eq_top {s : Set P}
    (h : AffineIndependent k (fun p => p : s → P)) :
    ∃ t : Set P, s ⊆ t ∧ AffineIndependent k (fun p => p : t → P) ∧ affineSpan k t = ⊤ := by
  rcases s.eq_empty_or_nonempty with (rfl | ⟨p₁, hp₁⟩)
  · have p₁ : P := AddTorsor.nonempty.some
    let hsv := Basis.ofVectorSpace k V
    have hsvi := hsv.linearIndependent
    have hsvt := hsv.span_eq
    rw [Basis.coe_ofVectorSpace] at hsvi hsvt
    have h0 : ∀ v : V, v ∈ Basis.ofVectorSpaceIndex k V → v ≠ 0 := by
      intro v hv
      simpa [hsv] using hsv.ne_zero ⟨v, hv⟩
    rw [linearIndependent_set_iff_affineIndependent_vadd_union_singleton k h0 p₁] at hsvi
    exact
      ⟨{p₁} ∪ (fun v => v +ᵥ p₁) '' _, Set.empty_subset _, hsvi,
        affineSpan_singleton_union_vadd_eq_top_of_span_eq_top p₁ hsvt⟩
  · rw [affineIndependent_set_iff_linearIndependent_vsub k hp₁] at h
    let bsv := Basis.extend h
    have hsvi := bsv.linearIndependent
    have hsvt := bsv.span_eq
    rw [Basis.coe_extend] at hsvi hsvt
    rw [linearIndependent_subtype_iff] at hsvi h
    have hsv := h.subset_extend (Set.subset_univ _)
    have h0 : ∀ v : V, v ∈ h.extend (Set.subset_univ _) → v ≠ 0 := by
      intro v hv
      simpa [bsv] using bsv.ne_zero ⟨v, hv⟩
    rw [← linearIndependent_subtype_iff,
      linearIndependent_set_iff_affineIndependent_vadd_union_singleton k h0 p₁] at hsvi
    refine ⟨{p₁} ∪ (fun v => v +ᵥ p₁) '' h.extend (Set.subset_univ _), ?_, ?_⟩
    · refine Set.Subset.trans ?_ (Set.union_subset_union_right _ (Set.image_mono hsv))
      simp [Set.image_image]
    · use hsvi
      exact affineSpan_singleton_union_vadd_eq_top_of_span_eq_top p₁ hsvt

variable (k V)

theorem exists_affineIndependent (s : Set P) :
    ∃ t ⊆ s, affineSpan k t = affineSpan k s ∧ AffineIndependent k ((↑) : t → P) := by
  rcases s.eq_empty_or_nonempty with (rfl | ⟨p, hp⟩)
  · exact ⟨∅, Set.empty_subset ∅, rfl, affineIndependent_of_subsingleton k _⟩
  obtain ⟨b, hb₁, hb₂, hb₃⟩ := exists_linearIndependent k ((Equiv.vaddConst p).symm '' s)
  have hb₀ : ∀ v : V, v ∈ b → v ≠ 0 := fun v hv => hb₃.ne_zero (⟨v, hv⟩ : b)
  rw [linearIndependent_set_iff_affineIndependent_vadd_union_singleton k hb₀ p] at hb₃
  refine ⟨{p} ∪ Equiv.vaddConst p '' b, ?_, ?_, hb₃⟩
  · apply Set.union_subset (Set.singleton_subset_iff.mpr hp)
    rwa [← (Equiv.vaddConst p).subset_symm_image b s]
  · rw [Equiv.coe_vaddConst_symm, ← vectorSpan_eq_span_vsub_set_right k hp] at hb₂
    apply AffineSubspace.ext_of_direction_eq
    · have : Submodule.span k b = Submodule.span k (insert 0 b) := by simp
      simp only [direction_affineSpan, ← hb₂, Equiv.coe_vaddConst, Set.singleton_union,
        vectorSpan_eq_span_vsub_set_right k (Set.mem_insert p _), this]
      congr
      change (Equiv.vaddConst p).symm '' insert p (Equiv.vaddConst p '' b) = _
      rw [Set.image_insert_eq, ← Set.image_comp]
      simp
    · use p
      simp only [Equiv.coe_vaddConst, Set.singleton_union, Set.mem_inter_iff]
      exact ⟨mem_affineSpan k (Set.mem_insert p _), mem_affineSpan k hp⟩

variable {V}

/-- Two different points are affinely independent. -/
theorem affineIndependent_of_ne {p₁ p₂ : P} (h : p₁ ≠ p₂) : AffineIndependent k ![p₁, p₂] := by
  rw [affineIndependent_iff_linearIndependent_vsub k ![p₁, p₂] 0]
  let i₁ : { x // x ≠ (0 : Fin 2) } := ⟨1, by simp⟩
  have he' : ∀ i, i = i₁ := by
    rintro ⟨i, hi⟩
    ext
    fin_cases i
    · simp at hi
    · simp [i₁]
  haveI : Unique { x // x ≠ (0 : Fin 2) } := ⟨⟨i₁⟩, he'⟩
  apply linearIndependent_unique
  rw [he' default]
  simpa using h.symm

variable {k}

/-- If all but one point of a family are affinely independent, and that point does not lie in
the affine span of that family, the family is affinely independent. -/
theorem AffineIndependent.affineIndependent_of_notMem_span {p : ι → P} {i : ι}
    (ha : AffineIndependent k fun x : { y // y ≠ i } => p x)
    (hi : p i ∉ affineSpan k (p '' { x | x ≠ i })) : AffineIndependent k p := by
  classical
    intro s w hw hs
    let s' : Finset { y // y ≠ i } := s.subtype (· ≠ i)
    let p' : { y // y ≠ i } → P := fun x => p x
    by_cases his : i ∈ s ∧ w i ≠ 0
    · refine False.elim (hi ?_)
      let wm : ι → k := -(w i)⁻¹ • w
      have hms : s.weightedVSub p wm = (0 : V) := by simp [wm, hs]
      have hwm : ∑ i ∈ s, wm i = 0 := by simp [wm, ← Finset.mul_sum, hw]
      have hwmi : wm i = -1 := by simp [wm, his.2]
      let w' : { y // y ≠ i } → k := fun x => wm x
      have hw' : ∑ x ∈ s', w' x = 1 := by
        simp_rw [w', s', Finset.sum_subtype_eq_sum_filter]
        rw [← s.sum_filter_add_sum_filter_not (· ≠ i)] at hwm
        simpa only [not_not, Finset.filter_eq' _ i, if_pos his.1, sum_singleton, hwmi,
          add_neg_eq_zero] using hwm
      rw [← s.affineCombination_eq_of_weightedVSub_eq_zero_of_eq_neg_one hms his.1 hwmi, ←
        (Subtype.range_coe : _ = { x | x ≠ i }), ← Set.range_comp, ←
        s.affineCombination_subtype_eq_filter]
      exact affineCombination_mem_affineSpan hw' p'
    · rw [not_and_or, Classical.not_not] at his
      let w' : { y // y ≠ i } → k := fun x => w x
      have hw' : ∑ x ∈ s', w' x = 0 := by
        simp_rw [w', s', Finset.sum_subtype_eq_sum_filter]
        rw [Finset.sum_filter_of_ne, hw]
        rintro x hxs hwx rfl
        exact hwx (his.neg_resolve_left hxs)
      have hs' : s'.weightedVSub p' w' = (0 : V) := by
        simp_rw [w', s', p', Finset.weightedVSub_subtype_eq_filter]
        rw [Finset.weightedVSub_filter_of_ne, hs]
        rintro x hxs hwx rfl
        exact hwx (his.neg_resolve_left hxs)
      intro j hj
      by_cases hji : j = i
      · rw [hji] at hj
        exact hji.symm ▸ his.neg_resolve_left hj
      · exact ha s' w' hw' hs' ⟨j, hji⟩ (Finset.mem_subtype.2 hj)

@[deprecated (since := "2025-05-23")]
alias AffineIndependent.affineIndependent_of_not_mem_span :=
  AffineIndependent.affineIndependent_of_notMem_span

/-- If distinct points `p₁` and `p₂` lie in `s` but `p₃` does not, the three points are affinely
independent. -/
theorem affineIndependent_of_ne_of_mem_of_mem_of_notMem {s : AffineSubspace k P} {p₁ p₂ p₃ : P}
    (hp₁p₂ : p₁ ≠ p₂) (hp₁ : p₁ ∈ s) (hp₂ : p₂ ∈ s) (hp₃ : p₃ ∉ s) :
    AffineIndependent k ![p₁, p₂, p₃] := by
  have ha : AffineIndependent k fun x : { x : Fin 3 // x ≠ 2 } => ![p₁, p₂, p₃] x := by
    rw [← affineIndependent_equiv (finSuccAboveEquiv (2 : Fin 3))]
    convert affineIndependent_of_ne k hp₁p₂
    ext x
    fin_cases x <;> rfl
  refine ha.affineIndependent_of_notMem_span ?_
  intro h
  refine hp₃ ((AffineSubspace.le_def' _ s).1 ?_ p₃ h)
  simp_rw [affineSpan_le, Set.image_subset_iff, Set.subset_def, Set.mem_preimage]
  intro x
  fin_cases x <;> simp +decide [hp₁, hp₂]

@[deprecated (since := "2025-05-23")]
alias affineIndependent_of_ne_of_mem_of_mem_of_not_mem :=
  affineIndependent_of_ne_of_mem_of_mem_of_notMem

/-- If distinct points `p₁` and `p₃` lie in `s` but `p₂` does not, the three points are affinely
independent. -/
theorem affineIndependent_of_ne_of_mem_of_notMem_of_mem {s : AffineSubspace k P} {p₁ p₂ p₃ : P}
    (hp₁p₃ : p₁ ≠ p₃) (hp₁ : p₁ ∈ s) (hp₂ : p₂ ∉ s) (hp₃ : p₃ ∈ s) :
    AffineIndependent k ![p₁, p₂, p₃] := by
  rw [← affineIndependent_equiv (Equiv.swap (1 : Fin 3) 2)]
  convert affineIndependent_of_ne_of_mem_of_mem_of_notMem hp₁p₃ hp₁ hp₃ hp₂ using 1
  ext x
  fin_cases x <;> rfl

@[deprecated (since := "2025-05-23")]
alias affineIndependent_of_ne_of_mem_of_not_mem_of_mem :=
  affineIndependent_of_ne_of_mem_of_notMem_of_mem

/-- If distinct points `p₂` and `p₃` lie in `s` but `p₁` does not, the three points are affinely
independent. -/
theorem affineIndependent_of_ne_of_notMem_of_mem_of_mem {s : AffineSubspace k P} {p₁ p₂ p₃ : P}
    (hp₂p₃ : p₂ ≠ p₃) (hp₁ : p₁ ∉ s) (hp₂ : p₂ ∈ s) (hp₃ : p₃ ∈ s) :
    AffineIndependent k ![p₁, p₂, p₃] := by
  rw [← affineIndependent_equiv (Equiv.swap (0 : Fin 3) 2)]
  convert affineIndependent_of_ne_of_mem_of_mem_of_notMem hp₂p₃.symm hp₃ hp₂ hp₁ using 1
  ext x
  fin_cases x <;> rfl

@[deprecated (since := "2025-05-23")]
alias affineIndependent_of_ne_of_not_mem_of_mem_of_mem :=
  affineIndependent_of_ne_of_notMem_of_mem_of_mem

end DivisionRing

section Ordered

variable {k : Type*} {V : Type*} {P : Type*} [Ring k] [LinearOrder k] [IsStrictOrderedRing k]
  [AddCommGroup V]
variable [Module k V] [AffineSpace V P] {ι : Type*}

/-- Given an affinely independent family of points, suppose that an affine combination lies in
the span of two points given as affine combinations, and suppose that, for two indices, the
coefficients in the first point in the span are zero and those in the second point in the span
have the same sign. Then the coefficients in the combination lying in the span have the same
sign. -/
theorem sign_eq_of_affineCombination_mem_affineSpan_pair {p : ι → P} (h : AffineIndependent k p)
    {w w₁ w₂ : ι → k} {s : Finset ι} (hw : ∑ i ∈ s, w i = 1) (hw₁ : ∑ i ∈ s, w₁ i = 1)
    (hw₂ : ∑ i ∈ s, w₂ i = 1)
    (hs :
      s.affineCombination k p w ∈ line[k, s.affineCombination k p w₁, s.affineCombination k p w₂])
    {i j : ι} (hi : i ∈ s) (hj : j ∈ s) (hi0 : w₁ i = 0) (hj0 : w₁ j = 0)
    (hij : SignType.sign (w₂ i) = SignType.sign (w₂ j)) :
    SignType.sign (w i) = SignType.sign (w j) := by
  rw [affineCombination_mem_affineSpan_pair h hw hw₁ hw₂] at hs
  rcases hs with ⟨r, hr⟩
  rw [hr i hi, hr j hj, hi0, hj0, add_zero, add_zero, sub_zero, sub_zero, sign_mul, sign_mul, hij]

/-- Given an affinely independent family of points, suppose that an affine combination lies in
the span of one point of that family and a combination of another two points of that family given
by `lineMap` with coefficient between 0 and 1. Then the coefficients of those two points in the
combination lying in the span have the same sign. -/
theorem sign_eq_of_affineCombination_mem_affineSpan_single_lineMap {p : ι → P}
    (h : AffineIndependent k p) {w : ι → k} {s : Finset ι} (hw : ∑ i ∈ s, w i = 1) {i₁ i₂ i₃ : ι}
    (h₁ : i₁ ∈ s) (h₂ : i₂ ∈ s) (h₃ : i₃ ∈ s) (h₁₂ : i₁ ≠ i₂) (h₁₃ : i₁ ≠ i₃) (h₂₃ : i₂ ≠ i₃)
    {c : k} (hc0 : 0 < c) (hc1 : c < 1)
    (hs : s.affineCombination k p w ∈ line[k, p i₁, AffineMap.lineMap (p i₂) (p i₃) c]) :
    SignType.sign (w i₂) = SignType.sign (w i₃) := by
  classical
    rw [← s.affineCombination_affineCombinationSingleWeights k p h₁, ←
      s.affineCombination_affineCombinationLineMapWeights p h₂ h₃ c] at hs
    refine
      sign_eq_of_affineCombination_mem_affineSpan_pair h hw
        (s.sum_affineCombinationSingleWeights k h₁)
        (s.sum_affineCombinationLineMapWeights h₂ h₃ c) hs h₂ h₃
        (Finset.affineCombinationSingleWeights_apply_of_ne k h₁₂.symm)
        (Finset.affineCombinationSingleWeights_apply_of_ne k h₁₃.symm) ?_
    rw [Finset.affineCombinationLineMapWeights_apply_left h₂₃,
      Finset.affineCombinationLineMapWeights_apply_right h₂₃]
    simp_all only [sub_pos, sign_pos]

<<<<<<< HEAD
end Ordered

namespace Affine

variable (k : Type*) {V V₂ V₃ : Type*} (P P₂ P₃ : Type*)
variable [Ring k] [AddCommGroup V] [AddCommGroup V₂] [AddCommGroup V₃]
variable [Module k V] [Module k V₂] [Module k V₃]
variable [AffineSpace V P] [AffineSpace V₂ P₂] [AffineSpace V₃ P₃]

/-- A `Simplex k P n` is a collection of `n + 1` affinely
independent points. -/
structure Simplex (n : ℕ) where
  points : Fin (n + 1) → P
  independent : AffineIndependent k points

/-- A `Triangle k P` is a collection of three affinely independent points. -/
abbrev Triangle :=
  Simplex k P 2

namespace Simplex

variable {P P₂ P₃}

/-- Construct a 0-simplex from a point. -/
def mkOfPoint (p : P) : Simplex k P 0 :=
  have : Subsingleton (Fin (1 + 0)) := by rw [add_zero]; infer_instance
  ⟨fun _ => p, affineIndependent_of_subsingleton k _⟩

/-- The point in a simplex constructed with `mkOfPoint`. -/
@[simp]
theorem mkOfPoint_points (p : P) (i : Fin 1) : (mkOfPoint k p).points i = p :=
  rfl

instance [Inhabited P] : Inhabited (Simplex k P 0) :=
  ⟨mkOfPoint k default⟩

instance nonempty : Nonempty (Simplex k P 0) :=
  ⟨mkOfPoint k <| AddTorsor.nonempty.some⟩

variable {k}

/-- Two simplices are equal if they have the same points. -/
@[ext]
theorem ext {n : ℕ} {s1 s2 : Simplex k P n} (h : ∀ i, s1.points i = s2.points i) : s1 = s2 := by
  cases s1
  cases s2
  congr with i
  exact h i

/-- Two simplices are equal if and only if they have the same points. -/
add_decl_doc Affine.Simplex.ext_iff

/-- A face of a simplex is a simplex with the given subset of
points. -/
def face {n : ℕ} (s : Simplex k P n) {fs : Finset (Fin (n + 1))} {m : ℕ} (h : #fs = m + 1) :
    Simplex k P m :=
  ⟨s.points ∘ fs.orderEmbOfFin h, s.independent.comp_embedding (fs.orderEmbOfFin h).toEmbedding⟩

/-- The points of a face of a simplex are given by `mono_of_fin`. -/
theorem face_points {n : ℕ} (s : Simplex k P n) {fs : Finset (Fin (n + 1))} {m : ℕ}
    (h : #fs = m + 1) (i : Fin (m + 1)) :
    (s.face h).points i = s.points (fs.orderEmbOfFin h i) :=
  rfl

/-- The points of a face of a simplex are given by `mono_of_fin`. -/
theorem face_points' {n : ℕ} (s : Simplex k P n) {fs : Finset (Fin (n + 1))} {m : ℕ}
    (h : #fs = m + 1) : (s.face h).points = s.points ∘ fs.orderEmbOfFin h :=
  rfl

/-- A single-point face equals the 0-simplex constructed with
`mkOfPoint`. -/
@[simp]
theorem face_eq_mkOfPoint {n : ℕ} (s : Simplex k P n) (i : Fin (n + 1)) :
    s.face (Finset.card_singleton i) = mkOfPoint k (s.points i) := by
  ext
  simp [Affine.Simplex.mkOfPoint_points, Affine.Simplex.face_points, Finset.orderEmbOfFin_singleton]

/-- The set of points of a face. -/
@[simp]
theorem range_face_points {n : ℕ} (s : Simplex k P n) {fs : Finset (Fin (n + 1))} {m : ℕ}
    (h : #fs = m + 1) : Set.range (s.face h).points = s.points '' ↑fs := by
  rw [face_points', Set.range_comp, Finset.range_orderEmbOfFin]

/-- The face of a simplex with all but one point. -/
def faceOpposite {n : ℕ} [NeZero n] (s : Simplex k P n) (i : Fin (n + 1)) : Simplex k P (n - 1) :=
  s.face (fs := {i}ᶜ) (by simp [card_compl, NeZero.one_le])

@[simp] lemma range_faceOpposite_points {n : ℕ} [NeZero n] (s : Simplex k P n) (i : Fin (n + 1)) :
    Set.range (s.faceOpposite i).points = s.points '' {i}ᶜ  := by
  simp [faceOpposite]

lemma faceOpposite_point_eq_point_succAbove {n : ℕ} [NeZero n] (s : Simplex k P n)
    (i : Fin (n + 1)) (j : Fin (n - 1 + 1)) :
    (s.faceOpposite i).points j =
      s.points (Fin.succAbove i (Fin.cast (Nat.sub_one_add_one (NeZero.ne _)) j)) := by
  simp_rw [faceOpposite, face, comp_apply, Finset.orderEmbOfFin_compl_singleton_apply]

lemma faceOpposite_point_eq_point_rev (s : Simplex k P 1) (i : Fin 2) (n : Fin 1) :
    (s.faceOpposite i).points n = s.points i.rev := by
  have h : i.rev = Fin.succAbove i n := by decide +revert
  simp [h, faceOpposite_point_eq_point_succAbove]

@[simp] lemma faceOpposite_point_eq_point_one (s : Simplex k P 1) (n : Fin 1) :
    (s.faceOpposite 0).points n = s.points 1 :=
  s.faceOpposite_point_eq_point_rev _ _

@[simp] lemma faceOpposite_point_eq_point_zero (s : Simplex k P 1) (n : Fin 1) :
    (s.faceOpposite 1).points n = s.points 0 :=
  s.faceOpposite_point_eq_point_rev _ _

/-- Needed to make `affineSpan (s.points '' {i}ᶜ)` nonempty. -/
instance {α} [Nontrivial α] (i : α) : Nonempty ({i}ᶜ : Set _) :=
  (Set.nonempty_compl_of_nontrivial i).to_subtype

@[simp] lemma mem_affineSpan_image_iff [Nontrivial k] {n : ℕ} (s : Simplex k P n)
    {fs : Set (Fin (n + 1))} {i : Fin (n + 1)} :
    s.points i ∈ affineSpan k (s.points '' fs) ↔ i ∈ fs :=
  s.independent.mem_affineSpan_iff _ _

@[deprecated mem_affineSpan_image_iff (since := "2025-05-18")]
lemma mem_affineSpan_range_face_points_iff [Nontrivial k] {n : ℕ} (s : Simplex k P n)
    {fs : Finset (Fin (n + 1))} {m : ℕ} (h : #fs = m + 1) {i : Fin (n + 1)} :
    s.points i ∈ affineSpan k (Set.range (s.face h).points) ↔ i ∈ fs := by
  simp

@[deprecated mem_affineSpan_image_iff (since := "2025-05-18")]
lemma mem_affineSpan_range_faceOpposite_points_iff [Nontrivial k] {n : ℕ} [NeZero n]
    (s : Simplex k P n) {i j : Fin (n + 1)} :
    s.points i ∈ affineSpan k (Set.range (s.faceOpposite j).points) ↔ i ≠ j := by
  simp

/-- Push forward an affine simplex under an injective affine map. -/
@[simps -fullyApplied]
def map {n : ℕ} (s : Affine.Simplex k P n) (f : P →ᵃ[k] P₂) (hf : Function.Injective f) :
    Affine.Simplex k P₂ n where
  points := f ∘ s.points
  independent := s.independent.map' f hf

@[simp]
theorem map_id {n : ℕ} (s : Affine.Simplex k P n) :
    s.map (AffineMap.id _ _) Function.injective_id = s :=
  ext fun _ => rfl

theorem map_comp {n : ℕ} (s : Affine.Simplex k P n)
    (f : P →ᵃ[k] P₂) (hf : Function.Injective f)
    (g : P₂ →ᵃ[k] P₃) (hg : Function.Injective g) :
    s.map (g.comp f) (hg.comp hf) = (s.map f hf).map g hg :=
  ext fun _ => rfl

@[simp]
theorem face_map {n : ℕ} (s : Simplex k P n) (f : P →ᵃ[k] P₂) (hf : Function.Injective f)
    {fs : Finset (Fin (n + 1))} {m : ℕ} (h : #fs = m + 1) :
    (s.map f hf).face h = (s.face h).map f hf :=
  rfl

@[simp]
theorem faceOpposite_map {n : ℕ} [NeZero n] (s : Simplex k P n) (f : P →ᵃ[k] P₂)
    (hf : Function.Injective f) (i : Fin (n + 1)) :
    (s.map f hf).faceOpposite i = (s.faceOpposite i).map f hf :=
  rfl

@[simp]
theorem map_mkOfPoint (f : P →ᵃ[k] P₂) (hf : Function.Injective f) (p : P) :
    (mkOfPoint k p).map f hf = mkOfPoint k (f p) :=
  rfl

/-- Remap a simplex along an `Equiv` of index types. -/
@[simps]
def reindex {m n : ℕ} (s : Simplex k P m) (e : Fin (m + 1) ≃ Fin (n + 1)) : Simplex k P n :=
  ⟨s.points ∘ e.symm, (affineIndependent_equiv e.symm).2 s.independent⟩

/-- Reindexing by `Equiv.refl` yields the original simplex. -/
@[simp]
theorem reindex_refl {n : ℕ} (s : Simplex k P n) : s.reindex (Equiv.refl (Fin (n + 1))) = s :=
  ext fun _ => rfl

/-- Reindexing by the composition of two equivalences is the same as reindexing twice. -/
@[simp]
theorem reindex_trans {n₁ n₂ n₃ : ℕ} (e₁₂ : Fin (n₁ + 1) ≃ Fin (n₂ + 1))
    (e₂₃ : Fin (n₂ + 1) ≃ Fin (n₃ + 1)) (s : Simplex k P n₁) :
    s.reindex (e₁₂.trans e₂₃) = (s.reindex e₁₂).reindex e₂₃ :=
  rfl

/-- Reindexing by an equivalence and its inverse yields the original simplex. -/
@[simp]
theorem reindex_reindex_symm {m n : ℕ} (s : Simplex k P m) (e : Fin (m + 1) ≃ Fin (n + 1)) :
    (s.reindex e).reindex e.symm = s := by rw [← reindex_trans, Equiv.self_trans_symm, reindex_refl]

/-- Reindexing by the inverse of an equivalence and that equivalence yields the original simplex. -/
@[simp]
theorem reindex_symm_reindex {m n : ℕ} (s : Simplex k P m) (e : Fin (n + 1) ≃ Fin (m + 1)) :
    (s.reindex e.symm).reindex e = s := by rw [← reindex_trans, Equiv.symm_trans_self, reindex_refl]

/-- Reindexing a simplex produces one with the same set of points. -/
@[simp]
theorem reindex_range_points {m n : ℕ} (s : Simplex k P m) (e : Fin (m + 1) ≃ Fin (n + 1)) :
    Set.range (s.reindex e).points = Set.range s.points := by
  rw [reindex, Set.range_comp, Equiv.range_eq_univ, Set.image_univ]

theorem reindex_map {m n : ℕ} (s : Simplex k P m) (e : Fin (m + 1) ≃ Fin (n + 1))
    (f : P →ᵃ[k] P₂) (hf : Function.Injective f) :
    (s.map f hf).reindex e = (s.reindex e).map f hf :=
  rfl

section restrict
attribute [local instance] AffineSubspace.toAddTorsor

/-- Restrict an affine simplex to an affine subspace that contains it. -/
@[simps]
def restrict {n : ℕ} (s : Affine.Simplex k P n) (S : AffineSubspace k P)
    (hS : affineSpan k (Set.range s.points) ≤ S) :
    letI := Nonempty.map (AffineSubspace.inclusion hS) inferInstance
    Affine.Simplex (V := S.direction) k S n :=
  letI := Nonempty.map (AffineSubspace.inclusion hS) inferInstance
  { points i := ⟨s.points i, hS <| mem_affineSpan _ <| Set.mem_range_self _⟩
    independent := AffineIndependent.of_comp S.subtype s.independent }

/-- Restricting to `S₁` then mapping to a larger `S₂` is the same as restricting to `S₂`. -/
@[simp]
theorem restrict_map_inclusion {n : ℕ} (s : Affine.Simplex k P n)
    (S₁ S₂ : AffineSubspace k P) (hS₁) (hS₂ : S₁ ≤ S₂) :
    letI := Nonempty.map (AffineSubspace.inclusion hS₁) inferInstance
    letI := Nonempty.map (Set.inclusion hS₂) ‹_›
    (s.restrict S₁ hS₁).map (AffineSubspace.inclusion hS₂) (Set.inclusion_injective hS₂) =
      s.restrict S₂ (hS₁.trans hS₂) :=
  rfl

@[simp]
theorem map_subtype_restrict
    {n : ℕ} (S : AffineSubspace k P) [Nonempty S] (s : Affine.Simplex k S n) :
    (s.map (AffineSubspace.subtype _) Subtype.coe_injective).restrict
      S (affineSpan_le.2 <| by rintro x ⟨y, rfl⟩; exact Subtype.prop _) = s := by
  rfl

/-- Restricting to `S₁` then mapping through the restriction of `f` to `S₁ →ᵃ[k] S₂` is the same
as mapping through unrestricted `f`, then restricting to `S₂`. -/
theorem restrict_map_restrict
    {n : ℕ} (s : Affine.Simplex k P n) (f : P →ᵃ[k] P₂) (hf : Function.Injective f)
    (S₁ : AffineSubspace k P) (S₂ : AffineSubspace k P₂)
    (hS₁ : affineSpan k (Set.range s.points) ≤ S₁) (hfS : AffineSubspace.map f S₁ ≤ S₂) :
    letI := Nonempty.map (AffineSubspace.inclusion hS₁) inferInstance
    letI : Nonempty (S₁.map f) := AffineSubspace.nonempty_map
    letI := Nonempty.map (AffineSubspace.inclusion hfS) inferInstance
    (s.restrict S₁ hS₁).map (f.restrict hfS) (AffineMap.restrict.injective hf _) =
      (s.map f hf).restrict S₂ (
        Eq.trans_le
          (by simp [AffineSubspace.map_span, Set.range_comp])
          (AffineSubspace.map_mono f hS₁) |>.trans hfS) := by
  rfl

/-- Restricting to `affineSpan k (Set.range s.points)` can be reversed by mapping through
`AffineSubspace.subtype`. -/
@[simp]
theorem restrict_map_subtype {n : ℕ} (s : Affine.Simplex k P n) :
    (s.restrict _ le_rfl).map (AffineSubspace.subtype _) Subtype.coe_injective = s :=
  rfl

end restrict

end Simplex

end Affine

namespace Affine

namespace Simplex

variable {k : Type*} {V : Type*} {P : Type*} [DivisionRing k] [AddCommGroup V] [Module k V]
  [AffineSpace V P]

/-- The centroid of a face of a simplex as the centroid of a subset of
the points. -/
@[simp]
theorem face_centroid_eq_centroid {n : ℕ} (s : Simplex k P n) {fs : Finset (Fin (n + 1))} {m : ℕ}
    (h : #fs = m + 1) : Finset.univ.centroid k (s.face h).points = fs.centroid k s.points := by
  convert (Finset.univ.centroid_map k (fs.orderEmbOfFin h).toEmbedding s.points).symm
  rw [← Finset.coe_inj, Finset.coe_map, Finset.coe_univ, Set.image_univ]
  simp

/-- Over a characteristic-zero division ring, the centroids given by
two subsets of the points of a simplex are equal if and only if those
faces are given by the same subset of points. -/
@[simp]
theorem centroid_eq_iff [CharZero k] {n : ℕ} (s : Simplex k P n) {fs₁ fs₂ : Finset (Fin (n + 1))}
    {m₁ m₂ : ℕ} (h₁ : #fs₁ = m₁ + 1) (h₂ : #fs₂ = m₂ + 1) :
    fs₁.centroid k s.points = fs₂.centroid k s.points ↔ fs₁ = fs₂ := by
  refine ⟨fun h => ?_, @congrArg _ _ fs₁ fs₂ (fun z => Finset.centroid k z s.points)⟩
  rw [Finset.centroid_eq_affineCombination_fintype,
    Finset.centroid_eq_affineCombination_fintype] at h
  have ha :=
    (affineIndependent_iff_indicator_eq_of_affineCombination_eq k s.points).1 s.independent _ _ _ _
      (fs₁.sum_centroidWeightsIndicator_eq_one_of_card_eq_add_one k h₁)
      (fs₂.sum_centroidWeightsIndicator_eq_one_of_card_eq_add_one k h₂) h
  simp_rw [Finset.coe_univ, Set.indicator_univ, funext_iff,
    Finset.centroidWeightsIndicator_def, Finset.centroidWeights, h₁, h₂] at ha
  ext i
  specialize ha i
  have key : ∀ n : ℕ, (n : k) + 1 ≠ 0 := fun n h => by norm_cast at h
  -- we should be able to golf this to
  -- `refine ⟨fun hi ↦ decidable.by_contradiction (fun hni ↦ ?_), ...⟩`,
  -- but for some unknown reason it doesn't work.
  constructor <;> intro hi <;> by_contra hni
  · simp [hni, hi, key] at ha
  · simpa [hni, hi, key] using ha.symm

/-- Over a characteristic-zero division ring, the centroids of two
faces of a simplex are equal if and only if those faces are given by
the same subset of points. -/
theorem face_centroid_eq_iff [CharZero k] {n : ℕ} (s : Simplex k P n)
    {fs₁ fs₂ : Finset (Fin (n + 1))} {m₁ m₂ : ℕ} (h₁ : #fs₁ = m₁ + 1) (h₂ : #fs₂ = m₂ + 1) :
    Finset.univ.centroid k (s.face h₁).points = Finset.univ.centroid k (s.face h₂).points ↔
      fs₁ = fs₂ := by
  rw [face_centroid_eq_centroid, face_centroid_eq_centroid]
  exact s.centroid_eq_iff h₁ h₂

/-- Two simplices with the same points have the same centroid. -/
theorem centroid_eq_of_range_eq {n : ℕ} {s₁ s₂ : Simplex k P n}
    (h : Set.range s₁.points = Set.range s₂.points) :
    Finset.univ.centroid k s₁.points = Finset.univ.centroid k s₂.points := by
  rw [← Set.image_univ, ← Set.image_univ, ← Finset.coe_univ] at h
  exact
    Finset.univ.centroid_eq_of_inj_on_of_image_eq k _
      (fun _ _ _ _ he => AffineIndependent.injective s₁.independent he)
      (fun _ _ _ _ he => AffineIndependent.injective s₂.independent he) h

end Simplex

end Affine

namespace Affine

namespace Simplex

variable {k V P : Type*} [Ring k] [PartialOrder k] [AddCommGroup V] [Module k V] [AffineSpace V P]

/-- The interior of a simplex is the set of points that can be expressed as an affine combination
of the vertices with weights strictly between 0 and 1. This is equivalent to the intrinsic
interior of the convex hull of the vertices. -/
protected def interior {n : ℕ} (s : Simplex k P n) : Set P :=
  {p | ∃ w : Fin (n + 1) → k,
    (∑ i, w i = 1) ∧ (∀ i, w i ∈ Set.Ioo 0 1) ∧ Finset.univ.affineCombination k s.points w = p}

lemma affineCombination_mem_interior_iff {n : ℕ} {s : Simplex k P n} {w : Fin (n + 1) → k}
    (hw : ∑ i, w i = 1) :
    Finset.univ.affineCombination k s.points w ∈ s.interior ↔ ∀ i, w i ∈ Set.Ioo 0 1 := by
  refine ⟨fun ⟨w', hw', hw'01, hww'⟩ ↦ ?_, fun h ↦ ⟨w, hw, h, rfl⟩⟩
  simp_rw [← (affineIndependent_iff_eq_of_fintype_affineCombination_eq k s.points).1
    s.independent w' w hw' hw hww']
  exact hw'01

/-- `s.closedInterior` is the set of points that can be expressed as an affine combination
of the vertices with weights between 0 and 1 inclusive. This is equivalent to the convex hull of
the vertices or the closure of the interior. -/
protected def closedInterior {n : ℕ} (s : Simplex k P n) : Set P :=
  {p | ∃ w : Fin (n + 1) → k,
    (∑ i, w i = 1) ∧ (∀ i, w i ∈ Set.Icc 0 1) ∧ Finset.univ.affineCombination k s.points w = p}

lemma affineCombination_mem_closedInterior_iff {n : ℕ} {s : Simplex k P n} {w : Fin (n + 1) → k}
    (hw : ∑ i, w i = 1) :
    Finset.univ.affineCombination k s.points w ∈ s.closedInterior ↔ ∀ i, w i ∈ Set.Icc 0 1 := by
  refine ⟨fun ⟨w', hw', hw'01, hww'⟩ ↦ ?_, fun h ↦ ⟨w, hw, h, rfl⟩⟩
  simp_rw [← (affineIndependent_iff_eq_of_fintype_affineCombination_eq k s.points).1
    s.independent w' w hw' hw hww']
  exact hw'01

lemma interior_subset_closedInterior {n : ℕ} (s : Simplex k P n) :
    s.interior ⊆ s.closedInterior :=
  fun _ ⟨w, hw, hw01, hww⟩ ↦ ⟨w, hw, fun i ↦ ⟨(hw01 i).1.le, (hw01 i).2.le⟩, hww⟩

lemma closedInterior_subset_affineSpan {n : ℕ} {s : Simplex k P n} :
    s.closedInterior ⊆ affineSpan k (Set.range s.points) := by
  rintro p ⟨w, hw, hi, rfl⟩
  exact affineCombination_mem_affineSpan_of_nonempty hw _

@[simp] lemma interior_eq_empty (s : Simplex k P 0) : s.interior = ∅ := by
  ext p
  simp only [Simplex.interior, Nat.reduceAdd, univ_unique, Fin.default_eq_zero, Fin.isValue,
    sum_singleton, Set.mem_Ioo, Set.mem_setOf_eq, Set.mem_empty_iff_false, iff_false, not_exists,
    not_and]
  intro w h hi
  simpa [h] using hi 0

@[simp] lemma closedInterior_eq_singleton [ZeroLEOneClass k] (s : Simplex k P 0) :
    s.closedInterior = {s.points 0} := by
  ext p
  simp only [Simplex.closedInterior, Nat.reduceAdd, univ_unique, Fin.default_eq_zero, Fin.isValue,
    sum_singleton, Set.mem_Icc, Set.mem_setOf_eq, Set.mem_singleton_iff]
  constructor
  · rintro ⟨w, h0, hi, rfl⟩
    simp [affineCombination_apply, h0]
  · rintro rfl
    exact ⟨1, by simp [affineCombination_apply]⟩

end Simplex

end Affine
=======
end Ordered
>>>>>>> d6931d91
<|MERGE_RESOLUTION|>--- conflicted
+++ resolved
@@ -779,403 +779,4 @@
       Finset.affineCombinationLineMapWeights_apply_right h₂₃]
     simp_all only [sub_pos, sign_pos]
 
-<<<<<<< HEAD
-end Ordered
-
-namespace Affine
-
-variable (k : Type*) {V V₂ V₃ : Type*} (P P₂ P₃ : Type*)
-variable [Ring k] [AddCommGroup V] [AddCommGroup V₂] [AddCommGroup V₃]
-variable [Module k V] [Module k V₂] [Module k V₃]
-variable [AffineSpace V P] [AffineSpace V₂ P₂] [AffineSpace V₃ P₃]
-
-/-- A `Simplex k P n` is a collection of `n + 1` affinely
-independent points. -/
-structure Simplex (n : ℕ) where
-  points : Fin (n + 1) → P
-  independent : AffineIndependent k points
-
-/-- A `Triangle k P` is a collection of three affinely independent points. -/
-abbrev Triangle :=
-  Simplex k P 2
-
-namespace Simplex
-
-variable {P P₂ P₃}
-
-/-- Construct a 0-simplex from a point. -/
-def mkOfPoint (p : P) : Simplex k P 0 :=
-  have : Subsingleton (Fin (1 + 0)) := by rw [add_zero]; infer_instance
-  ⟨fun _ => p, affineIndependent_of_subsingleton k _⟩
-
-/-- The point in a simplex constructed with `mkOfPoint`. -/
-@[simp]
-theorem mkOfPoint_points (p : P) (i : Fin 1) : (mkOfPoint k p).points i = p :=
-  rfl
-
-instance [Inhabited P] : Inhabited (Simplex k P 0) :=
-  ⟨mkOfPoint k default⟩
-
-instance nonempty : Nonempty (Simplex k P 0) :=
-  ⟨mkOfPoint k <| AddTorsor.nonempty.some⟩
-
-variable {k}
-
-/-- Two simplices are equal if they have the same points. -/
-@[ext]
-theorem ext {n : ℕ} {s1 s2 : Simplex k P n} (h : ∀ i, s1.points i = s2.points i) : s1 = s2 := by
-  cases s1
-  cases s2
-  congr with i
-  exact h i
-
-/-- Two simplices are equal if and only if they have the same points. -/
-add_decl_doc Affine.Simplex.ext_iff
-
-/-- A face of a simplex is a simplex with the given subset of
-points. -/
-def face {n : ℕ} (s : Simplex k P n) {fs : Finset (Fin (n + 1))} {m : ℕ} (h : #fs = m + 1) :
-    Simplex k P m :=
-  ⟨s.points ∘ fs.orderEmbOfFin h, s.independent.comp_embedding (fs.orderEmbOfFin h).toEmbedding⟩
-
-/-- The points of a face of a simplex are given by `mono_of_fin`. -/
-theorem face_points {n : ℕ} (s : Simplex k P n) {fs : Finset (Fin (n + 1))} {m : ℕ}
-    (h : #fs = m + 1) (i : Fin (m + 1)) :
-    (s.face h).points i = s.points (fs.orderEmbOfFin h i) :=
-  rfl
-
-/-- The points of a face of a simplex are given by `mono_of_fin`. -/
-theorem face_points' {n : ℕ} (s : Simplex k P n) {fs : Finset (Fin (n + 1))} {m : ℕ}
-    (h : #fs = m + 1) : (s.face h).points = s.points ∘ fs.orderEmbOfFin h :=
-  rfl
-
-/-- A single-point face equals the 0-simplex constructed with
-`mkOfPoint`. -/
-@[simp]
-theorem face_eq_mkOfPoint {n : ℕ} (s : Simplex k P n) (i : Fin (n + 1)) :
-    s.face (Finset.card_singleton i) = mkOfPoint k (s.points i) := by
-  ext
-  simp [Affine.Simplex.mkOfPoint_points, Affine.Simplex.face_points, Finset.orderEmbOfFin_singleton]
-
-/-- The set of points of a face. -/
-@[simp]
-theorem range_face_points {n : ℕ} (s : Simplex k P n) {fs : Finset (Fin (n + 1))} {m : ℕ}
-    (h : #fs = m + 1) : Set.range (s.face h).points = s.points '' ↑fs := by
-  rw [face_points', Set.range_comp, Finset.range_orderEmbOfFin]
-
-/-- The face of a simplex with all but one point. -/
-def faceOpposite {n : ℕ} [NeZero n] (s : Simplex k P n) (i : Fin (n + 1)) : Simplex k P (n - 1) :=
-  s.face (fs := {i}ᶜ) (by simp [card_compl, NeZero.one_le])
-
-@[simp] lemma range_faceOpposite_points {n : ℕ} [NeZero n] (s : Simplex k P n) (i : Fin (n + 1)) :
-    Set.range (s.faceOpposite i).points = s.points '' {i}ᶜ  := by
-  simp [faceOpposite]
-
-lemma faceOpposite_point_eq_point_succAbove {n : ℕ} [NeZero n] (s : Simplex k P n)
-    (i : Fin (n + 1)) (j : Fin (n - 1 + 1)) :
-    (s.faceOpposite i).points j =
-      s.points (Fin.succAbove i (Fin.cast (Nat.sub_one_add_one (NeZero.ne _)) j)) := by
-  simp_rw [faceOpposite, face, comp_apply, Finset.orderEmbOfFin_compl_singleton_apply]
-
-lemma faceOpposite_point_eq_point_rev (s : Simplex k P 1) (i : Fin 2) (n : Fin 1) :
-    (s.faceOpposite i).points n = s.points i.rev := by
-  have h : i.rev = Fin.succAbove i n := by decide +revert
-  simp [h, faceOpposite_point_eq_point_succAbove]
-
-@[simp] lemma faceOpposite_point_eq_point_one (s : Simplex k P 1) (n : Fin 1) :
-    (s.faceOpposite 0).points n = s.points 1 :=
-  s.faceOpposite_point_eq_point_rev _ _
-
-@[simp] lemma faceOpposite_point_eq_point_zero (s : Simplex k P 1) (n : Fin 1) :
-    (s.faceOpposite 1).points n = s.points 0 :=
-  s.faceOpposite_point_eq_point_rev _ _
-
-/-- Needed to make `affineSpan (s.points '' {i}ᶜ)` nonempty. -/
-instance {α} [Nontrivial α] (i : α) : Nonempty ({i}ᶜ : Set _) :=
-  (Set.nonempty_compl_of_nontrivial i).to_subtype
-
-@[simp] lemma mem_affineSpan_image_iff [Nontrivial k] {n : ℕ} (s : Simplex k P n)
-    {fs : Set (Fin (n + 1))} {i : Fin (n + 1)} :
-    s.points i ∈ affineSpan k (s.points '' fs) ↔ i ∈ fs :=
-  s.independent.mem_affineSpan_iff _ _
-
-@[deprecated mem_affineSpan_image_iff (since := "2025-05-18")]
-lemma mem_affineSpan_range_face_points_iff [Nontrivial k] {n : ℕ} (s : Simplex k P n)
-    {fs : Finset (Fin (n + 1))} {m : ℕ} (h : #fs = m + 1) {i : Fin (n + 1)} :
-    s.points i ∈ affineSpan k (Set.range (s.face h).points) ↔ i ∈ fs := by
-  simp
-
-@[deprecated mem_affineSpan_image_iff (since := "2025-05-18")]
-lemma mem_affineSpan_range_faceOpposite_points_iff [Nontrivial k] {n : ℕ} [NeZero n]
-    (s : Simplex k P n) {i j : Fin (n + 1)} :
-    s.points i ∈ affineSpan k (Set.range (s.faceOpposite j).points) ↔ i ≠ j := by
-  simp
-
-/-- Push forward an affine simplex under an injective affine map. -/
-@[simps -fullyApplied]
-def map {n : ℕ} (s : Affine.Simplex k P n) (f : P →ᵃ[k] P₂) (hf : Function.Injective f) :
-    Affine.Simplex k P₂ n where
-  points := f ∘ s.points
-  independent := s.independent.map' f hf
-
-@[simp]
-theorem map_id {n : ℕ} (s : Affine.Simplex k P n) :
-    s.map (AffineMap.id _ _) Function.injective_id = s :=
-  ext fun _ => rfl
-
-theorem map_comp {n : ℕ} (s : Affine.Simplex k P n)
-    (f : P →ᵃ[k] P₂) (hf : Function.Injective f)
-    (g : P₂ →ᵃ[k] P₃) (hg : Function.Injective g) :
-    s.map (g.comp f) (hg.comp hf) = (s.map f hf).map g hg :=
-  ext fun _ => rfl
-
-@[simp]
-theorem face_map {n : ℕ} (s : Simplex k P n) (f : P →ᵃ[k] P₂) (hf : Function.Injective f)
-    {fs : Finset (Fin (n + 1))} {m : ℕ} (h : #fs = m + 1) :
-    (s.map f hf).face h = (s.face h).map f hf :=
-  rfl
-
-@[simp]
-theorem faceOpposite_map {n : ℕ} [NeZero n] (s : Simplex k P n) (f : P →ᵃ[k] P₂)
-    (hf : Function.Injective f) (i : Fin (n + 1)) :
-    (s.map f hf).faceOpposite i = (s.faceOpposite i).map f hf :=
-  rfl
-
-@[simp]
-theorem map_mkOfPoint (f : P →ᵃ[k] P₂) (hf : Function.Injective f) (p : P) :
-    (mkOfPoint k p).map f hf = mkOfPoint k (f p) :=
-  rfl
-
-/-- Remap a simplex along an `Equiv` of index types. -/
-@[simps]
-def reindex {m n : ℕ} (s : Simplex k P m) (e : Fin (m + 1) ≃ Fin (n + 1)) : Simplex k P n :=
-  ⟨s.points ∘ e.symm, (affineIndependent_equiv e.symm).2 s.independent⟩
-
-/-- Reindexing by `Equiv.refl` yields the original simplex. -/
-@[simp]
-theorem reindex_refl {n : ℕ} (s : Simplex k P n) : s.reindex (Equiv.refl (Fin (n + 1))) = s :=
-  ext fun _ => rfl
-
-/-- Reindexing by the composition of two equivalences is the same as reindexing twice. -/
-@[simp]
-theorem reindex_trans {n₁ n₂ n₃ : ℕ} (e₁₂ : Fin (n₁ + 1) ≃ Fin (n₂ + 1))
-    (e₂₃ : Fin (n₂ + 1) ≃ Fin (n₃ + 1)) (s : Simplex k P n₁) :
-    s.reindex (e₁₂.trans e₂₃) = (s.reindex e₁₂).reindex e₂₃ :=
-  rfl
-
-/-- Reindexing by an equivalence and its inverse yields the original simplex. -/
-@[simp]
-theorem reindex_reindex_symm {m n : ℕ} (s : Simplex k P m) (e : Fin (m + 1) ≃ Fin (n + 1)) :
-    (s.reindex e).reindex e.symm = s := by rw [← reindex_trans, Equiv.self_trans_symm, reindex_refl]
-
-/-- Reindexing by the inverse of an equivalence and that equivalence yields the original simplex. -/
-@[simp]
-theorem reindex_symm_reindex {m n : ℕ} (s : Simplex k P m) (e : Fin (n + 1) ≃ Fin (m + 1)) :
-    (s.reindex e.symm).reindex e = s := by rw [← reindex_trans, Equiv.symm_trans_self, reindex_refl]
-
-/-- Reindexing a simplex produces one with the same set of points. -/
-@[simp]
-theorem reindex_range_points {m n : ℕ} (s : Simplex k P m) (e : Fin (m + 1) ≃ Fin (n + 1)) :
-    Set.range (s.reindex e).points = Set.range s.points := by
-  rw [reindex, Set.range_comp, Equiv.range_eq_univ, Set.image_univ]
-
-theorem reindex_map {m n : ℕ} (s : Simplex k P m) (e : Fin (m + 1) ≃ Fin (n + 1))
-    (f : P →ᵃ[k] P₂) (hf : Function.Injective f) :
-    (s.map f hf).reindex e = (s.reindex e).map f hf :=
-  rfl
-
-section restrict
-attribute [local instance] AffineSubspace.toAddTorsor
-
-/-- Restrict an affine simplex to an affine subspace that contains it. -/
-@[simps]
-def restrict {n : ℕ} (s : Affine.Simplex k P n) (S : AffineSubspace k P)
-    (hS : affineSpan k (Set.range s.points) ≤ S) :
-    letI := Nonempty.map (AffineSubspace.inclusion hS) inferInstance
-    Affine.Simplex (V := S.direction) k S n :=
-  letI := Nonempty.map (AffineSubspace.inclusion hS) inferInstance
-  { points i := ⟨s.points i, hS <| mem_affineSpan _ <| Set.mem_range_self _⟩
-    independent := AffineIndependent.of_comp S.subtype s.independent }
-
-/-- Restricting to `S₁` then mapping to a larger `S₂` is the same as restricting to `S₂`. -/
-@[simp]
-theorem restrict_map_inclusion {n : ℕ} (s : Affine.Simplex k P n)
-    (S₁ S₂ : AffineSubspace k P) (hS₁) (hS₂ : S₁ ≤ S₂) :
-    letI := Nonempty.map (AffineSubspace.inclusion hS₁) inferInstance
-    letI := Nonempty.map (Set.inclusion hS₂) ‹_›
-    (s.restrict S₁ hS₁).map (AffineSubspace.inclusion hS₂) (Set.inclusion_injective hS₂) =
-      s.restrict S₂ (hS₁.trans hS₂) :=
-  rfl
-
-@[simp]
-theorem map_subtype_restrict
-    {n : ℕ} (S : AffineSubspace k P) [Nonempty S] (s : Affine.Simplex k S n) :
-    (s.map (AffineSubspace.subtype _) Subtype.coe_injective).restrict
-      S (affineSpan_le.2 <| by rintro x ⟨y, rfl⟩; exact Subtype.prop _) = s := by
-  rfl
-
-/-- Restricting to `S₁` then mapping through the restriction of `f` to `S₁ →ᵃ[k] S₂` is the same
-as mapping through unrestricted `f`, then restricting to `S₂`. -/
-theorem restrict_map_restrict
-    {n : ℕ} (s : Affine.Simplex k P n) (f : P →ᵃ[k] P₂) (hf : Function.Injective f)
-    (S₁ : AffineSubspace k P) (S₂ : AffineSubspace k P₂)
-    (hS₁ : affineSpan k (Set.range s.points) ≤ S₁) (hfS : AffineSubspace.map f S₁ ≤ S₂) :
-    letI := Nonempty.map (AffineSubspace.inclusion hS₁) inferInstance
-    letI : Nonempty (S₁.map f) := AffineSubspace.nonempty_map
-    letI := Nonempty.map (AffineSubspace.inclusion hfS) inferInstance
-    (s.restrict S₁ hS₁).map (f.restrict hfS) (AffineMap.restrict.injective hf _) =
-      (s.map f hf).restrict S₂ (
-        Eq.trans_le
-          (by simp [AffineSubspace.map_span, Set.range_comp])
-          (AffineSubspace.map_mono f hS₁) |>.trans hfS) := by
-  rfl
-
-/-- Restricting to `affineSpan k (Set.range s.points)` can be reversed by mapping through
-`AffineSubspace.subtype`. -/
-@[simp]
-theorem restrict_map_subtype {n : ℕ} (s : Affine.Simplex k P n) :
-    (s.restrict _ le_rfl).map (AffineSubspace.subtype _) Subtype.coe_injective = s :=
-  rfl
-
-end restrict
-
-end Simplex
-
-end Affine
-
-namespace Affine
-
-namespace Simplex
-
-variable {k : Type*} {V : Type*} {P : Type*} [DivisionRing k] [AddCommGroup V] [Module k V]
-  [AffineSpace V P]
-
-/-- The centroid of a face of a simplex as the centroid of a subset of
-the points. -/
-@[simp]
-theorem face_centroid_eq_centroid {n : ℕ} (s : Simplex k P n) {fs : Finset (Fin (n + 1))} {m : ℕ}
-    (h : #fs = m + 1) : Finset.univ.centroid k (s.face h).points = fs.centroid k s.points := by
-  convert (Finset.univ.centroid_map k (fs.orderEmbOfFin h).toEmbedding s.points).symm
-  rw [← Finset.coe_inj, Finset.coe_map, Finset.coe_univ, Set.image_univ]
-  simp
-
-/-- Over a characteristic-zero division ring, the centroids given by
-two subsets of the points of a simplex are equal if and only if those
-faces are given by the same subset of points. -/
-@[simp]
-theorem centroid_eq_iff [CharZero k] {n : ℕ} (s : Simplex k P n) {fs₁ fs₂ : Finset (Fin (n + 1))}
-    {m₁ m₂ : ℕ} (h₁ : #fs₁ = m₁ + 1) (h₂ : #fs₂ = m₂ + 1) :
-    fs₁.centroid k s.points = fs₂.centroid k s.points ↔ fs₁ = fs₂ := by
-  refine ⟨fun h => ?_, @congrArg _ _ fs₁ fs₂ (fun z => Finset.centroid k z s.points)⟩
-  rw [Finset.centroid_eq_affineCombination_fintype,
-    Finset.centroid_eq_affineCombination_fintype] at h
-  have ha :=
-    (affineIndependent_iff_indicator_eq_of_affineCombination_eq k s.points).1 s.independent _ _ _ _
-      (fs₁.sum_centroidWeightsIndicator_eq_one_of_card_eq_add_one k h₁)
-      (fs₂.sum_centroidWeightsIndicator_eq_one_of_card_eq_add_one k h₂) h
-  simp_rw [Finset.coe_univ, Set.indicator_univ, funext_iff,
-    Finset.centroidWeightsIndicator_def, Finset.centroidWeights, h₁, h₂] at ha
-  ext i
-  specialize ha i
-  have key : ∀ n : ℕ, (n : k) + 1 ≠ 0 := fun n h => by norm_cast at h
-  -- we should be able to golf this to
-  -- `refine ⟨fun hi ↦ decidable.by_contradiction (fun hni ↦ ?_), ...⟩`,
-  -- but for some unknown reason it doesn't work.
-  constructor <;> intro hi <;> by_contra hni
-  · simp [hni, hi, key] at ha
-  · simpa [hni, hi, key] using ha.symm
-
-/-- Over a characteristic-zero division ring, the centroids of two
-faces of a simplex are equal if and only if those faces are given by
-the same subset of points. -/
-theorem face_centroid_eq_iff [CharZero k] {n : ℕ} (s : Simplex k P n)
-    {fs₁ fs₂ : Finset (Fin (n + 1))} {m₁ m₂ : ℕ} (h₁ : #fs₁ = m₁ + 1) (h₂ : #fs₂ = m₂ + 1) :
-    Finset.univ.centroid k (s.face h₁).points = Finset.univ.centroid k (s.face h₂).points ↔
-      fs₁ = fs₂ := by
-  rw [face_centroid_eq_centroid, face_centroid_eq_centroid]
-  exact s.centroid_eq_iff h₁ h₂
-
-/-- Two simplices with the same points have the same centroid. -/
-theorem centroid_eq_of_range_eq {n : ℕ} {s₁ s₂ : Simplex k P n}
-    (h : Set.range s₁.points = Set.range s₂.points) :
-    Finset.univ.centroid k s₁.points = Finset.univ.centroid k s₂.points := by
-  rw [← Set.image_univ, ← Set.image_univ, ← Finset.coe_univ] at h
-  exact
-    Finset.univ.centroid_eq_of_inj_on_of_image_eq k _
-      (fun _ _ _ _ he => AffineIndependent.injective s₁.independent he)
-      (fun _ _ _ _ he => AffineIndependent.injective s₂.independent he) h
-
-end Simplex
-
-end Affine
-
-namespace Affine
-
-namespace Simplex
-
-variable {k V P : Type*} [Ring k] [PartialOrder k] [AddCommGroup V] [Module k V] [AffineSpace V P]
-
-/-- The interior of a simplex is the set of points that can be expressed as an affine combination
-of the vertices with weights strictly between 0 and 1. This is equivalent to the intrinsic
-interior of the convex hull of the vertices. -/
-protected def interior {n : ℕ} (s : Simplex k P n) : Set P :=
-  {p | ∃ w : Fin (n + 1) → k,
-    (∑ i, w i = 1) ∧ (∀ i, w i ∈ Set.Ioo 0 1) ∧ Finset.univ.affineCombination k s.points w = p}
-
-lemma affineCombination_mem_interior_iff {n : ℕ} {s : Simplex k P n} {w : Fin (n + 1) → k}
-    (hw : ∑ i, w i = 1) :
-    Finset.univ.affineCombination k s.points w ∈ s.interior ↔ ∀ i, w i ∈ Set.Ioo 0 1 := by
-  refine ⟨fun ⟨w', hw', hw'01, hww'⟩ ↦ ?_, fun h ↦ ⟨w, hw, h, rfl⟩⟩
-  simp_rw [← (affineIndependent_iff_eq_of_fintype_affineCombination_eq k s.points).1
-    s.independent w' w hw' hw hww']
-  exact hw'01
-
-/-- `s.closedInterior` is the set of points that can be expressed as an affine combination
-of the vertices with weights between 0 and 1 inclusive. This is equivalent to the convex hull of
-the vertices or the closure of the interior. -/
-protected def closedInterior {n : ℕ} (s : Simplex k P n) : Set P :=
-  {p | ∃ w : Fin (n + 1) → k,
-    (∑ i, w i = 1) ∧ (∀ i, w i ∈ Set.Icc 0 1) ∧ Finset.univ.affineCombination k s.points w = p}
-
-lemma affineCombination_mem_closedInterior_iff {n : ℕ} {s : Simplex k P n} {w : Fin (n + 1) → k}
-    (hw : ∑ i, w i = 1) :
-    Finset.univ.affineCombination k s.points w ∈ s.closedInterior ↔ ∀ i, w i ∈ Set.Icc 0 1 := by
-  refine ⟨fun ⟨w', hw', hw'01, hww'⟩ ↦ ?_, fun h ↦ ⟨w, hw, h, rfl⟩⟩
-  simp_rw [← (affineIndependent_iff_eq_of_fintype_affineCombination_eq k s.points).1
-    s.independent w' w hw' hw hww']
-  exact hw'01
-
-lemma interior_subset_closedInterior {n : ℕ} (s : Simplex k P n) :
-    s.interior ⊆ s.closedInterior :=
-  fun _ ⟨w, hw, hw01, hww⟩ ↦ ⟨w, hw, fun i ↦ ⟨(hw01 i).1.le, (hw01 i).2.le⟩, hww⟩
-
-lemma closedInterior_subset_affineSpan {n : ℕ} {s : Simplex k P n} :
-    s.closedInterior ⊆ affineSpan k (Set.range s.points) := by
-  rintro p ⟨w, hw, hi, rfl⟩
-  exact affineCombination_mem_affineSpan_of_nonempty hw _
-
-@[simp] lemma interior_eq_empty (s : Simplex k P 0) : s.interior = ∅ := by
-  ext p
-  simp only [Simplex.interior, Nat.reduceAdd, univ_unique, Fin.default_eq_zero, Fin.isValue,
-    sum_singleton, Set.mem_Ioo, Set.mem_setOf_eq, Set.mem_empty_iff_false, iff_false, not_exists,
-    not_and]
-  intro w h hi
-  simpa [h] using hi 0
-
-@[simp] lemma closedInterior_eq_singleton [ZeroLEOneClass k] (s : Simplex k P 0) :
-    s.closedInterior = {s.points 0} := by
-  ext p
-  simp only [Simplex.closedInterior, Nat.reduceAdd, univ_unique, Fin.default_eq_zero, Fin.isValue,
-    sum_singleton, Set.mem_Icc, Set.mem_setOf_eq, Set.mem_singleton_iff]
-  constructor
-  · rintro ⟨w, h0, hi, rfl⟩
-    simp [affineCombination_apply, h0]
-  · rintro rfl
-    exact ⟨1, by simp [affineCombination_apply]⟩
-
-end Simplex
-
-end Affine
-=======
-end Ordered
->>>>>>> d6931d91
+end Ordered