/-
Copyright (c) 2025 Oliver Nash. All rights reserved.
Released under Apache 2.0 license as described in the file LICENSE.
Authors: Oliver Nash
-/
module

public import Mathlib.LinearAlgebra.PerfectPairing.Basic
public import Mathlib.LinearAlgebra.Matrix.Basis
public import Mathlib.LinearAlgebra.Matrix.BaseChange

/-!
# Restriction to submodules and restriction of scalars for perfect pairings.

We provide API for restricting perfect pairings to submodules and for restricting their scalars.

## Main definitions
* `PerfectPairing.restrict`: restriction of a perfect pairing to submodules.
* `PerfectPairing.restrictScalars`: restriction of scalars for a perfect pairing taking values in a
  subring.
* `PerfectPairing.restrictScalarsField`: simultaneously restrict both the domains and scalars
  of a perfect pairing with coefficients in a field.

-/

@[expose] public section

open Function Module Set
open Submodule (span subset_span)

noncomputable section

namespace LinearMap

section CommRing

variable {R M N : Type*} [CommRing R] [AddCommGroup M] [Module R M] [AddCommGroup N] [Module R N]
  (p : M →ₗ[R] N →ₗ[R] R) [p.IsPerfPair]

section Restrict

variable {M' N' : Type*} [AddCommGroup M'] [Module R M'] [AddCommGroup N'] [Module R N']
  (i : M' →ₗ[R] M) (j : N' →ₗ[R] N) (hi : Injective i) (hj : Injective j)
  (hij : p.IsPerfectCompl (LinearMap.range i) (LinearMap.range j))

include hi hj hij

set_option backward.privateInPublic true in
private lemma restrict_aux : Bijective (p.compl₁₂ i j) := by
  refine ⟨LinearMap.ker_eq_bot.mp <| eq_bot_iff.mpr fun m hm ↦ ?_, fun f ↦ ?_⟩
  · replace hm : i m ∈ (LinearMap.range j).dualAnnihilator.map p.toPerfPair.symm := by
      simp only [Submodule.mem_map, Submodule.mem_dualAnnihilator]
      refine ⟨p.toPerfPair (i m), ?_, LinearEquiv.symm_apply_apply _ _⟩
      rintro - ⟨n, rfl⟩
      simpa using LinearMap.congr_fun hm n
    suffices i m ∈ (⊥ : Submodule R M) by simpa [hi] using this
    simpa only [← hij.isCompl_left.inf_eq_bot, Submodule.mem_inf]
      using ⟨LinearMap.mem_range_self i m, hm⟩
  · set F : Module.Dual R N := f ∘ₗ j.linearProjOfIsCompl _ hj hij.isCompl_right with hF
    have hF (n : N') : F (j n) = f n := by simp [hF]
    set m : M := p.toPerfPair.symm F with hm
    obtain ⟨-, y, ⟨m₀, rfl⟩, hy, hm'⟩ :=
      Submodule.codisjoint_iff_exists_add_eq.mp hij.isCompl_left.codisjoint m
    refine ⟨m₀, LinearMap.ext fun n ↦ ?_⟩
    replace hy : (p y) (j n) = 0 := by
      simp only [Submodule.mem_map, Submodule.mem_dualAnnihilator] at hy
      obtain ⟨g, hg, rfl⟩ := hy
      simpa using hg _ (LinearMap.mem_range_self j n)
    rw [hm, ← LinearEquiv.symm_apply_eq, map_add, LinearEquiv.symm_symm] at hm'
    simpa [← hF, ← LinearMap.congr_fun hm' (j n)]

/-- The restriction of a perfect pairing to submodules is a perfect pairing. -/
lemma IsPerfPair.restrict : (p.compl₁₂ i j).IsPerfPair where
  bijective_left := p.restrict_aux i j hi hj hij
  bijective_right := p.flip.restrict_aux j i hj hi hij.flip

<<<<<<< HEAD
=======
set_option backward.privateInPublic true in
set_option backward.privateInPublic.warn false in
set_option linter.deprecated false in
/-- The restriction of a perfect pairing to submodules (expressed as injections to provide
definitional control). -/
@[deprecated IsPerfPair.restrict (since := "2025-05-28")]
def _root_.PerfectPairing.restrict : PerfectPairing R M' N' where
  toLinearMap := p.compl₁₂ i j
  bijective_left := p.restrict_aux i j hi hj hij
  bijective_right := p.flip.restrict_aux j i hj hi hij.flip

>>>>>>> 4458a06c
end Restrict

section RestrictScalars

variable {S M' N' : Type*}
  [CommRing S] [Algebra S R] [Module S M] [Module S N] [IsScalarTower S R M] [IsScalarTower S R N]
  [NoZeroSMulDivisors S R] [Nontrivial R]
  [AddCommGroup M'] [Module S M'] [AddCommGroup N'] [Module S N']
  (i : M' →ₗ[S] M) (j : N' →ₗ[S] N)

set_option backward.privateInPublic true in
private lemma restrictScalars_injective_aux
    (hi : Injective i)
    (hN : span R (LinearMap.range j : Set N) = ⊤)
    (hp : ∀ m n, p (i m) (j n) ∈ (algebraMap S R).range) :
    Injective ((LinearMap.restrictScalarsRange₂ i j (Algebra.linearMap S R)
      (FaithfulSMul.algebraMap_injective S R) p hp)) := by
  let f := LinearMap.restrictScalarsRange₂ i j (Algebra.linearMap S R)
      (FaithfulSMul.algebraMap_injective S R) p hp
  rw [← LinearMap.ker_eq_bot]
  refine (Submodule.eq_bot_iff _).mpr fun x (hx : f x = 0) ↦ ?_
  replace hx (n : N) : p (i x) n = 0 := by
    have hn : n ∈ span R (LinearMap.range j : Set N) := hN ▸ Submodule.mem_top
    induction hn using Submodule.span_induction with
    | mem z hz =>
      obtain ⟨n', rfl⟩ := hz
      simpa [f] using LinearMap.congr_fun hx n'
    | zero => simp
    | add => rw [map_add]; aesop
    | smul => rw [map_smul]; aesop
  rw [← i.map_eq_zero_iff hi, ← p.map_eq_zero_iff p.toPerfPair.injective]
  ext n
  simpa using hx n

set_option backward.privateInPublic true in
private lemma restrictScalars_surjective_aux
    (h : ∀ g : Module.Dual S N', ∃ m,
      (p.toPerfPair (i m)).restrictScalars S ∘ₗ j = Algebra.linearMap S R ∘ₗ g)
    (hp : ∀ m n, p (i m) (j n) ∈ (algebraMap S R).range) :
    Surjective ((LinearMap.restrictScalarsRange₂ i j (Algebra.linearMap S R)
      (FaithfulSMul.algebraMap_injective S R) p hp)) := by
  rw [← LinearMap.range_eq_top]
  refine Submodule.eq_top_iff'.mpr fun g : Module.Dual S N' ↦ ?_
  obtain ⟨m, hm⟩ := h g
  refine ⟨m, ?_⟩
  ext n
  apply FaithfulSMul.algebraMap_injective S R
  change Algebra.linearMap S R _ = _
  simpa using LinearMap.congr_fun hm n

/-- Restricting a perfect pairing to a subring of the scalars results in a perfect pairing. -/
lemma IsPerfPair.restrictScalars (hi : Injective i) (hj : Injective j)
    (hM : span R (LinearMap.range i : Set M) = ⊤) (hN : span R (LinearMap.range j : Set N) = ⊤)
    (h₁ : ∀ g : Module.Dual S N', ∃ m,
      (p.toPerfPair (i m)).restrictScalars S ∘ₗ j = Algebra.linearMap S R ∘ₗ g)
    (h₂ : ∀ g : Module.Dual S M', ∃ n,
      (p.flip.toPerfPair (j n)).restrictScalars S ∘ₗ i = Algebra.linearMap S R ∘ₗ g)
    (hp : ∀ m n, p (i m) (j n) ∈ (algebraMap S R).range) :
    (LinearMap.restrictScalarsRange₂ i j (Algebra.linearMap S R)
      (FaithfulSMul.algebraMap_injective S R) p hp).IsPerfPair where
  bijective_left := ⟨p.restrictScalars_injective_aux i j hi hN hp,
    p.restrictScalars_surjective_aux i j h₁ hp⟩
  bijective_right := ⟨p.flip.restrictScalars_injective_aux j i hj hM fun m n ↦ hp n m,
    p.flip.restrictScalars_surjective_aux j i h₂ fun m n ↦ hp n m⟩

<<<<<<< HEAD
=======
set_option backward.privateInPublic true in
set_option backward.privateInPublic.warn false in
set_option linter.deprecated false in
/-- Restriction of scalars for a perfect pairing taking values in a subring. -/
@[deprecated IsPerfPair.restrictScalars (since := "2025-05-28")]
def _root_.PerfectPairing.restrictScalars
    (hi : Injective i) (hj : Injective j)
    (hM : span R (LinearMap.range i : Set M) = ⊤)
    (hN : span R (LinearMap.range j : Set N) = ⊤)
    (h₁ : ∀ g : Module.Dual S N', ∃ m,
      (p.toPerfPair (i m)).restrictScalars S ∘ₗ j = Algebra.linearMap S R ∘ₗ g)
    (h₂ : ∀ g : Module.Dual S M', ∃ n,
      (p.flip.toPerfPair (j n)).restrictScalars S ∘ₗ i = Algebra.linearMap S R ∘ₗ g)
    (hp : ∀ m n, p (i m) (j n) ∈ (algebraMap S R).range) :
    PerfectPairing S M' N' :=
  { toLinearMap := LinearMap.restrictScalarsRange₂ i j (Algebra.linearMap S R)
      (FaithfulSMul.algebraMap_injective S R) p hp
    bijective_left := ⟨p.restrictScalars_injective_aux i j hi hN hp,
      p.restrictScalars_surjective_aux i j h₁ hp⟩
    bijective_right := ⟨p.flip.restrictScalars_injective_aux j i hj hM (fun m n ↦ hp n m),
      p.flip.restrictScalars_surjective_aux j i h₂ (fun m n ↦ hp n m)⟩}

>>>>>>> 4458a06c
end RestrictScalars

end CommRing

section Field

variable {K L M N : Type*} [Field K] [Field L] [Algebra K L]
  [AddCommGroup M] [AddCommGroup N] [Module L M] [Module L N]
  [Module K M] [Module K N] [IsScalarTower K L M]
  (p : M →ₗ[L] N →ₗ[L] L) [p.IsPerfPair]

/-- If a perfect pairing over a field `L` takes values in a subfield `K` along two `K`-subspaces
whose `L` span is full, then these subspaces induce a `K`-structure in the sense of
[*Algebra I*, Bourbaki : Chapter II, §8.1 Definition 1][bourbaki1989]. -/
lemma exists_basis_basis_of_span_eq_top_of_mem_algebraMap
    (M' : Submodule K M) (N' : Submodule K N)
    (hM : span L (M' : Set M) = ⊤)
    (hN : span L (N' : Set N) = ⊤)
    (hp : ∀ᵉ (x ∈ M') (y ∈ N'), p x y ∈ (algebraMap K L).range) :
    ∃ (n : ℕ) (b : Basis (Fin n) L M) (b' : Basis (Fin n) K M'), ∀ i, b i = b' i := by
  classical
  have : IsReflexive L M := .of_isPerfPair p
  have : IsReflexive L N := .of_isPerfPair p.flip
  obtain ⟨v, hv₁, hv₂, hv₃⟩ := exists_linearIndependent L (M' : Set M)
  rw [hM] at hv₂
  let b : Basis _ L M := Basis.mk hv₃ <| by rw [← hv₂, Subtype.range_coe_subtype, Set.setOf_mem_eq]
  have : Fintype v := Set.Finite.fintype <| Module.Finite.finite_basis b
  set v' : v → M' := fun i ↦ ⟨i, hv₁ (Subtype.coe_prop i)⟩
  have hv' : LinearIndependent K v' := by
    replace hv₃ := hv₃.restrict_scalars (R := K) <| by
      simp_rw [← Algebra.algebraMap_eq_smul_one]
      exact FaithfulSMul.algebraMap_injective K L
    rw [show ((↑) : v → M) = M'.subtype ∘ v' by ext; simp [v']] at hv₃
    exact hv₃.of_comp
  suffices span K (Set.range v') = ⊤ by
    let e := (Module.Finite.finite_basis b).equivFin
    let b' : Basis _ K M' := Basis.mk hv' (by rw [this])
    exact ⟨_, b.reindex e, b'.reindex e, fun i ↦ by simp [b, b', v']⟩
  suffices span K v = M' by
    apply Submodule.map_injective_of_injective M'.injective_subtype
    rw [Submodule.map_span, ← Set.image_univ, Set.image_image]
    simpa [v']
  refine le_antisymm (Submodule.span_le.mpr hv₁) fun m hm ↦ ?_
  obtain ⟨w, hw₁, hw₂, hw₃⟩ := exists_linearIndependent L (N' : Set N)
  rw [hN] at hw₂
  let bN : Basis _ L N := Basis.mk hw₃ <| by rw [← hw₂, Subtype.range_coe_subtype, Set.setOf_mem_eq]
  have : Fintype w := Set.Finite.fintype <| Module.Finite.finite_basis bN
  have e : v ≃ w := Fintype.equivOfCardEq <| by rw [← Module.finrank_eq_card_basis b,
    ← Module.finrank_eq_card_basis bN, Module.finrank_of_isPerfPair p]
  let bM := bN.dualBasis.map p.toPerfPair.symm
  have hbM (j : w) (x : M) (hx : x ∈ M') : bM.repr x j = p x (j : N) := by simp [bM, bN]
  have hj (j : w) : bM.repr m j ∈ (algebraMap K L).range := (hbM _ _ hm) ▸ hp m hm j (hw₁ j.2)
  replace hp (i : w) (j : v) :
      (bN.dualBasis.map p.toPerfPair.symm).toMatrix b i j ∈ (algebraMap K L).fieldRange := by
    simp only [Basis.toMatrix, Basis.map_repr, LinearEquiv.symm_symm, LinearEquiv.trans_apply,
      Basis.dualBasis_repr]
    exact hp (b j) (by simpa [b] using hv₁ j.2) (bN i) (by simpa [bN] using hw₁ i.2)
  have hA (i j) : b.toMatrix bM i j ∈ (algebraMap K L).range :=
    Matrix.mem_subfield_of_mul_eq_one_of_mem_subfield_left e _ (by simp [bM]) hp i j
  have h_span : span K v = span K (Set.range b) := by simp [b]
  rw [h_span, Basis.mem_span_iff_repr_mem, ← Basis.toMatrix_mulVec_repr bM b m]
  exact fun i ↦ Subring.sum_mem _ fun j _ ↦ Subring.mul_mem _ (hA i j) (hj j)

lemma finrank_eq_of_isPerfPair
    (M' : Submodule K M) (N' : Submodule K N)
    (hM : span L (M' : Set M) = ⊤)
    (hN : span L (N' : Set N) = ⊤)
    (hp : ∀ᵉ (x ∈ M') (y ∈ N'), p x y ∈ (algebraMap K L).range) :
    finrank K M' = finrank L M := by
  obtain ⟨n, b, b', hb⟩ := exists_basis_basis_of_span_eq_top_of_mem_algebraMap p M' N' hM hN hp
  rw [finrank_eq_card_basis b, finrank_eq_card_basis b']

variable {M' N' : Type*}
  [AddCommGroup M'] [AddCommGroup N'] [Module K M'] [Module K N'] [IsScalarTower K L N]
  (i : M' →ₗ[K] M) (j : N' →ₗ[K] N) (hi : Injective i) (hj : Injective j)

include hi hj in
/-- An auxiliary definition used only to simplify the construction of the more general definition
`PerfectPairing.restrictScalarsField`. -/
private lemma restrictScalars_field_aux
    (hM : span L (LinearMap.range i : Set M) = ⊤)
    (hN : span L (LinearMap.range j : Set N) = ⊤)
    (hp : ∀ m n, p (i m) (j n) ∈ (algebraMap K L).range) :
    (LinearMap.restrictScalarsRange₂ i j (Algebra.linearMap K L)
      (FaithfulSMul.algebraMap_injective K L) p hp).IsPerfPair := by
  suffices FiniteDimensional K M' from .of_injective (p.restrictScalars_injective_aux i j hi hN hp)
    (p.flip.restrictScalars_injective_aux j i hj hM (fun m n ↦ hp n m))
  obtain ⟨n, -, b', -⟩ := p.exists_basis_basis_of_span_eq_top_of_mem_algebraMap _ _ hM hN <| by
    rintro - ⟨m, rfl⟩ - ⟨n, rfl⟩
    exact hp m n
  have : FiniteDimensional K (LinearMap.range i) := b'.finiteDimensional_of_finite
  exact Finite.equiv (LinearEquiv.ofInjective i hi).symm

include hi hj in
/-- Simultaneously restrict both the domains and scalars of a perfect pairing with coefficients in a
field. -/
lemma IsPerfPair.restrictScalars_of_field
    (hij : p.IsPerfectCompl (span L <| LinearMap.range i) (span L <| LinearMap.range j))
    (hp : ∀ m n, p (i m) (j n) ∈ (algebraMap K L).range) :
    (LinearMap.restrictScalarsRange₂ i j (Algebra.linearMap K L)
      (FaithfulSMul.algebraMap_injective K L) p hp).IsPerfPair := by
  have : (p.compl₁₂ (span L <| .range i).subtype (span L <| .range j).subtype).IsPerfPair :=
    .restrict _ _ _ (by simp) (by simp) (by simpa)
  exact restrictScalars_field_aux
    (p.compl₁₂ (span L <| .range i).subtype (span L <| .range j).subtype)
    ((LinearMap.range i).inclusionSpan L ∘ₗ i.rangeRestrict)
    ((LinearMap.range j).inclusionSpan L ∘ₗ j.rangeRestrict)
    (((LinearMap.range i).injective_inclusionSpan L).comp (by simpa))
    (((LinearMap.range j).injective_inclusionSpan L).comp (by simpa))
    (by rw [LinearMap.range_comp_of_range_eq_top _ (LinearMap.range_rangeRestrict _)]
        exact (LinearMap.range i).span_range_inclusionSpan L)
    (by rw [LinearMap.range_comp_of_range_eq_top _ (LinearMap.range_rangeRestrict _)]
        exact (LinearMap.range j).span_range_inclusionSpan L)
    fun x y ↦ LinearMap.BilinMap.apply_apply_mem_of_mem_span
      (LinearMap.range <| Algebra.linearMap K L) (range i) (range j)
      ((LinearMap.restrictScalarsₗ K L _ _ _).comp (p.restrictScalars K))
      (by simpa) (i x) (j y) (subset_span <| by simp) (subset_span <| by simp)

omit [p.IsPerfPair] in
@[simp] lemma restrictScalarsField_apply_apply (hp : ∀ m n, p (i m) (j n) ∈ (algebraMap K L).range)
    (x : M') (y : N') :
    algebraMap K L (LinearMap.restrictScalarsRange₂ i j (Algebra.linearMap K L)
      (FaithfulSMul.algebraMap_injective K L) p hp x y) = p (i x) (j y) :=
  LinearMap.restrictScalarsRange₂_apply i j (Algebra.linearMap K L)
    (FaithfulSMul.algebraMap_injective K L) p hp x y

end Field

end LinearMap<|MERGE_RESOLUTION|>--- conflicted
+++ resolved
@@ -74,20 +74,6 @@
   bijective_left := p.restrict_aux i j hi hj hij
   bijective_right := p.flip.restrict_aux j i hj hi hij.flip
 
-<<<<<<< HEAD
-=======
-set_option backward.privateInPublic true in
-set_option backward.privateInPublic.warn false in
-set_option linter.deprecated false in
-/-- The restriction of a perfect pairing to submodules (expressed as injections to provide
-definitional control). -/
-@[deprecated IsPerfPair.restrict (since := "2025-05-28")]
-def _root_.PerfectPairing.restrict : PerfectPairing R M' N' where
-  toLinearMap := p.compl₁₂ i j
-  bijective_left := p.restrict_aux i j hi hj hij
-  bijective_right := p.flip.restrict_aux j i hj hi hij.flip
-
->>>>>>> 4458a06c
 end Restrict
 
 section RestrictScalars
@@ -153,31 +139,6 @@
   bijective_right := ⟨p.flip.restrictScalars_injective_aux j i hj hM fun m n ↦ hp n m,
     p.flip.restrictScalars_surjective_aux j i h₂ fun m n ↦ hp n m⟩
 
-<<<<<<< HEAD
-=======
-set_option backward.privateInPublic true in
-set_option backward.privateInPublic.warn false in
-set_option linter.deprecated false in
-/-- Restriction of scalars for a perfect pairing taking values in a subring. -/
-@[deprecated IsPerfPair.restrictScalars (since := "2025-05-28")]
-def _root_.PerfectPairing.restrictScalars
-    (hi : Injective i) (hj : Injective j)
-    (hM : span R (LinearMap.range i : Set M) = ⊤)
-    (hN : span R (LinearMap.range j : Set N) = ⊤)
-    (h₁ : ∀ g : Module.Dual S N', ∃ m,
-      (p.toPerfPair (i m)).restrictScalars S ∘ₗ j = Algebra.linearMap S R ∘ₗ g)
-    (h₂ : ∀ g : Module.Dual S M', ∃ n,
-      (p.flip.toPerfPair (j n)).restrictScalars S ∘ₗ i = Algebra.linearMap S R ∘ₗ g)
-    (hp : ∀ m n, p (i m) (j n) ∈ (algebraMap S R).range) :
-    PerfectPairing S M' N' :=
-  { toLinearMap := LinearMap.restrictScalarsRange₂ i j (Algebra.linearMap S R)
-      (FaithfulSMul.algebraMap_injective S R) p hp
-    bijective_left := ⟨p.restrictScalars_injective_aux i j hi hN hp,
-      p.restrictScalars_surjective_aux i j h₁ hp⟩
-    bijective_right := ⟨p.flip.restrictScalars_injective_aux j i hj hM (fun m n ↦ hp n m),
-      p.flip.restrictScalars_surjective_aux j i h₂ (fun m n ↦ hp n m)⟩}
-
->>>>>>> 4458a06c
 end RestrictScalars
 
 end CommRing
