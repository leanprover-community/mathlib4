/-
Copyright (c) 2019 Chris Hughes. All rights reserved.
Released under Apache 2.0 license as described in the file LICENSE.
Authors: Chris Hughes, Anne Baanen
-/
import Mathlib.LinearAlgebra.Dimension

#align_import linear_algebra.finrank from "leanprover-community/mathlib"@"347636a7a80595d55bedf6e6fbd996a3c39da69a"

/-!
# Finite dimension of vector spaces

Definition of the rank of a module, or dimension of a vector space, as a natural number.

## Main definitions

Defined is `FiniteDimensional.finrank`, the dimension of a finite dimensional space, returning a
`Nat`, as opposed to `Module.rank`, which returns a `Cardinal`. When the space has infinite
dimension, its `finrank` is by convention set to `0`.

The definition of `finrank` does not assume a `FiniteDimensional` instance, but lemmas might.
Import `LinearAlgebra.FiniteDimensional` to get access to these additional lemmas.

Formulas for the dimension are given for linear equivs, in `LinearEquiv.finrank_eq`.

## Implementation notes

Most results are deduced from the corresponding results for the general dimension (as a cardinal),
in `Dimension.lean`. Not all results have been ported yet.

You should not assume that there has been any effort to state lemmas as generally as possible.
-/


universe u v v' w

open Cardinal

open Cardinal Submodule Module Function

variable {K : Type u} {V : Type v}

namespace FiniteDimensional

open IsNoetherian

section Ring

variable [Ring K] [AddCommGroup V] [Module K V] {V₂ : Type v'} [AddCommGroup V₂] [Module K V₂]

/-- The rank of a module as a natural number.

Defined by convention to be `0` if the space has infinite rank.

For a vector space `V` over a field `K`, this is the same as the finite dimension
of `V` over `K`.
-/
noncomputable def finrank (R V : Type*) [Semiring R] [AddCommGroup V] [Module R V] : ℕ :=
  Cardinal.toNat (Module.rank R V)
#align finite_dimensional.finrank FiniteDimensional.finrank

theorem finrank_eq_of_rank_eq {n : ℕ} (h : Module.rank K V = ↑n) : finrank K V = n := by
  apply_fun toNat at h
  rw [toNat_cast] at h
  exact_mod_cast h
#align finite_dimensional.finrank_eq_of_rank_eq FiniteDimensional.finrank_eq_of_rank_eq

lemma rank_eq_one_iff_finrank_eq_one : Module.rank K V = 1 ↔ finrank K V = 1 :=
  Cardinal.toNat_eq_one.symm

/-- This is like `rank_eq_one_iff_finrank_eq_one` but works for `2`, `3`, `4`, ... -/
lemma rank_eq_ofNat_iff_finrank_eq_ofNat (n : ℕ) [Nat.AtLeastTwo n] :
    Module.rank K V = OfNat.ofNat n ↔ finrank K V = OfNat.ofNat n :=
  Cardinal.toNat_eq_ofNat.symm

theorem finrank_le_of_rank_le {n : ℕ} (h : Module.rank K V ≤ ↑n) : finrank K V ≤ n := by
  rwa [← Cardinal.toNat_le_iff_le_of_lt_aleph0, toNat_cast] at h
  · exact h.trans_lt (nat_lt_aleph0 n)
  · exact nat_lt_aleph0 n
#align finite_dimensional.finrank_le_of_rank_le FiniteDimensional.finrank_le_of_rank_le

theorem finrank_lt_of_rank_lt {n : ℕ} (h : Module.rank K V < ↑n) : finrank K V < n := by
  rwa [← Cardinal.toNat_lt_iff_lt_of_lt_aleph0, toNat_cast] at h
  · exact h.trans (nat_lt_aleph0 n)
  · exact nat_lt_aleph0 n
#align finite_dimensional.finrank_lt_of_rank_lt FiniteDimensional.finrank_lt_of_rank_lt

theorem lt_rank_of_lt_finrank {n : ℕ} (h : n < finrank K V) : ↑n < Module.rank K V := by
  rwa [← Cardinal.toNat_lt_iff_lt_of_lt_aleph0, toNat_cast]
  · exact nat_lt_aleph0 n
  · contrapose! h
    rw [finrank, Cardinal.toNat_apply_of_aleph0_le h]
    exact n.zero_le
#align finite_dimensional.rank_lt_of_finrank_lt FiniteDimensional.lt_rank_of_lt_finrank

theorem one_lt_rank_of_one_lt_finrank (h : 1 < finrank K V) : 1 < Module.rank K V := by
  simpa using lt_rank_of_lt_finrank h

theorem finrank_le_finrank_of_rank_le_rank
    (h : lift.{v'} (Module.rank K V) ≤ Cardinal.lift.{v} (Module.rank K V₂))
    (h' : Module.rank K V₂ < ℵ₀) : finrank K V ≤ finrank K V₂ := by
  simpa only [toNat_lift] using toNat_le_of_le_of_lt_aleph0 (lift_lt_aleph0.mpr h') h
#align finite_dimensional.finrank_le_finrank_of_rank_le_rank FiniteDimensional.finrank_le_finrank_of_rank_le_rank

section

variable [Nontrivial K] [NoZeroSMulDivisors K V]

/-- A finite dimensional space is nontrivial if it has positive `finrank`. -/
theorem nontrivial_of_finrank_pos (h : 0 < finrank K V) : Nontrivial V :=
  rank_pos_iff_nontrivial.mp (lt_rank_of_lt_finrank h)
#align finite_dimensional.nontrivial_of_finrank_pos FiniteDimensional.nontrivial_of_finrank_pos

/-- A finite dimensional space is nontrivial if it has `finrank` equal to the successor of a
natural number. -/
theorem nontrivial_of_finrank_eq_succ {n : ℕ} (hn : finrank K V = n.succ) : Nontrivial V :=
  nontrivial_of_finrank_pos (by rw [hn]; exact n.succ_pos)
#align finite_dimensional.nontrivial_of_finrank_eq_succ FiniteDimensional.nontrivial_of_finrank_eq_succ

/-- A (finite dimensional) space that is a subsingleton has zero `finrank`. -/
theorem finrank_zero_of_subsingleton [h : Subsingleton V] : finrank K V = 0 := by
  by_contra h0
  obtain ⟨x, y, hxy⟩ := nontrivial_of_finrank_pos (Nat.pos_of_ne_zero h0)
  exact hxy (Subsingleton.elim _ _)
#align finite_dimensional.finrank_zero_of_subsingleton FiniteDimensional.finrank_zero_of_subsingleton

end

section

variable [StrongRankCondition K]

/-- If a vector space (or module) has a finite basis, then its dimension (or rank) is equal to the
cardinality of the basis. -/
theorem finrank_eq_card_basis {ι : Type w} [Fintype ι] (h : Basis ι K V) :
    finrank K V = Fintype.card ι :=
  finrank_eq_of_rank_eq (rank_eq_card_basis h)
#align finite_dimensional.finrank_eq_card_basis FiniteDimensional.finrank_eq_card_basis

/-- If a vector space (or module) has a finite basis, then its dimension (or rank) is equal to the
cardinality of the basis. This lemma uses a `Finset` instead of indexed types. -/
theorem finrank_eq_card_finset_basis {ι : Type w} {b : Finset ι} (h : Basis b K V) :
    finrank K V = Finset.card b := by rw [finrank_eq_card_basis h, Fintype.card_coe]
#align finite_dimensional.finrank_eq_card_finset_basis FiniteDimensional.finrank_eq_card_finset_basis

variable (K)

/-- A ring satisfying `StrongRankCondition` (such as a `DivisionRing`) is one-dimensional as a
module over itself. -/
@[simp]
theorem finrank_self : finrank K K = 1 :=
  finrank_eq_of_rank_eq (by simp)
#align finite_dimensional.finrank_self FiniteDimensional.finrank_self

/-- The vector space of functions on a `Fintype ι` has finrank equal to the cardinality of `ι`. -/
@[simp]
theorem finrank_fintype_fun_eq_card {ι : Type v} [Fintype ι] : finrank K (ι → K) = Fintype.card ι :=
  finrank_eq_of_rank_eq rank_fun'
#align finite_dimensional.finrank_fintype_fun_eq_card FiniteDimensional.finrank_fintype_fun_eq_card

/-- The vector space of functions on `Fin n` has finrank equal to `n`. -/
-- @[simp] -- Porting note: simp already proves this
theorem finrank_fin_fun {n : ℕ} : finrank K (Fin n → K) = n := by simp
#align finite_dimensional.finrank_fin_fun FiniteDimensional.finrank_fin_fun

end

end Ring

section DivisionRing

variable [DivisionRing K] [AddCommGroup V] [Module K V] {V₂ : Type v'} [AddCommGroup V₂]
  [Module K V₂]

theorem Basis.subset_extend {s : Set V} (hs : LinearIndependent K ((↑) : s → V)) :
    s ⊆ hs.extend (Set.subset_univ _) :=
  hs.subset_extend _
#align finite_dimensional.basis.subset_extend FiniteDimensional.Basis.subset_extend

end DivisionRing

end FiniteDimensional

section ZeroRank

variable [Ring K] [StrongRankCondition K] [AddCommGroup V] [Module K V] [Module.Free K V]

open FiniteDimensional

theorem finrank_eq_zero_of_basis_imp_not_finite
    (h : ∀ s : Set V, Basis.{v} (s : Set V) K V → ¬s.Finite) : finrank K V = 0 := by
  obtain ⟨_, ⟨b⟩⟩ := (Module.free_iff_set K V).mp ‹_›
  exact dif_neg fun rank_lt => h _ b (b.finite_index_of_rank_lt_aleph0 rank_lt)
#align finrank_eq_zero_of_basis_imp_not_finite finrank_eq_zero_of_basis_imp_not_finite

theorem finrank_eq_zero_of_basis_imp_false (h : ∀ s : Finset V, Basis.{v} (s : Set V) K V → False) :
    finrank K V = 0 :=
  finrank_eq_zero_of_basis_imp_not_finite fun s b hs =>
    h hs.toFinset
      (by
        convert b
        simp)
#align finrank_eq_zero_of_basis_imp_false finrank_eq_zero_of_basis_imp_false

theorem finrank_eq_zero_of_not_exists_basis
    (h : ¬∃ s : Finset V, Nonempty (Basis (s : Set V) K V)) : finrank K V = 0 :=
  finrank_eq_zero_of_basis_imp_false fun s b => h ⟨s, ⟨b⟩⟩
#align finrank_eq_zero_of_not_exists_basis finrank_eq_zero_of_not_exists_basis

theorem finrank_eq_zero_of_not_exists_basis_finite
    (h : ¬∃ (s : Set V) (_ : Basis.{v} (s : Set V) K V), s.Finite) : finrank K V = 0 :=
  finrank_eq_zero_of_basis_imp_not_finite fun s b hs => h ⟨s, b, hs⟩
#align finrank_eq_zero_of_not_exists_basis_finite finrank_eq_zero_of_not_exists_basis_finite

theorem finrank_eq_zero_of_not_exists_basis_finset (h : ¬∃ s : Finset V, Nonempty (Basis s K V)) :
    finrank K V = 0 :=
  finrank_eq_zero_of_basis_imp_false fun s b => h ⟨s, ⟨b⟩⟩
#align finrank_eq_zero_of_not_exists_basis_finset finrank_eq_zero_of_not_exists_basis_finset

end ZeroRank

namespace LinearEquiv

open FiniteDimensional

variable [Ring K] [AddCommGroup V] [Module K V] {V₂ : Type v'} [AddCommGroup V₂] [Module K V₂]

variable {R M M₂ : Type*} [Ring R] [AddCommGroup M] [AddCommGroup M₂]

variable [Module R M] [Module R M₂]

/-- The dimension of a finite dimensional space is preserved under linear equivalence. -/
theorem finrank_eq (f : M ≃ₗ[R] M₂) : finrank R M = finrank R M₂ := by
  unfold finrank
  rw [← Cardinal.toNat_lift, f.lift_rank_eq, Cardinal.toNat_lift]
#align linear_equiv.finrank_eq LinearEquiv.finrank_eq

/-- Pushforwards of finite-dimensional submodules along a `LinearEquiv` have the same finrank. -/
theorem finrank_map_eq (f : M ≃ₗ[R] M₂) (p : Submodule R M) :
    finrank R (p.map (f : M →ₗ[R] M₂)) = finrank R p :=
  (f.submoduleMap p).finrank_eq.symm
#align linear_equiv.finrank_map_eq LinearEquiv.finrank_map_eq

end LinearEquiv

namespace LinearMap

open FiniteDimensional

section Ring

variable [Ring K] [AddCommGroup V] [Module K V] {V₂ : Type v'} [AddCommGroup V₂] [Module K V₂]

/-- The dimensions of the domain and range of an injective linear map are equal. -/
theorem finrank_range_of_inj {f : V →ₗ[K] V₂} (hf : Function.Injective f) :
    finrank K (LinearMap.range f) = finrank K V := by rw [(LinearEquiv.ofInjective f hf).finrank_eq]
#align linear_map.finrank_range_of_inj LinearMap.finrank_range_of_inj

end Ring

end LinearMap

open Module FiniteDimensional

section

variable [Ring K] [AddCommGroup V] [Module K V]

variable (K V)

@[simp]
theorem finrank_bot [Nontrivial K] : finrank K (⊥ : Submodule K V) = 0 :=
  finrank_eq_of_rank_eq (rank_bot _ _)
#align finrank_bot finrank_bot

@[simp]
theorem finrank_top : finrank K (⊤ : Submodule K V) = finrank K V := by
  unfold finrank
  simp [rank_top]
#align finrank_top finrank_top

end

namespace Submodule

section Ring

variable [Ring K] [AddCommGroup V] [Module K V] {V₂ : Type v'} [AddCommGroup V₂] [Module K V₂]

theorem lt_of_le_of_finrank_lt_finrank {s t : Submodule K V} (le : s ≤ t)
    (lt : finrank K s < finrank K t) : s < t :=
  lt_of_le_of_ne le fun h => ne_of_lt lt (by rw [h])
#align submodule.lt_of_le_of_finrank_lt_finrank Submodule.lt_of_le_of_finrank_lt_finrank

theorem lt_top_of_finrank_lt_finrank {s : Submodule K V} (lt : finrank K s < finrank K V) :
    s < ⊤ := by
  rw [← finrank_top K V] at lt
  exact lt_of_le_of_finrank_lt_finrank le_top lt
#align submodule.lt_top_of_finrank_lt_finrank Submodule.lt_top_of_finrank_lt_finrank

end Ring

end Submodule

section Span

open Submodule

section DivisionRing

variable [DivisionRing K] [AddCommGroup V] [Module K V]

variable (K)

/-- The rank of a set of vectors as a natural number. -/
protected noncomputable def Set.finrank (s : Set V) : ℕ :=
  finrank K (span K s)
#align set.finrank Set.finrank

variable {K}

theorem finrank_span_le_card (s : Set V) [Fintype s] : finrank K (span K s) ≤ s.toFinset.card :=
  finrank_le_of_rank_le (by simpa using rank_span_le (K := K) s)
#align finrank_span_le_card finrank_span_le_card

theorem finrank_span_finset_le_card (s : Finset V) : (s : Set V).finrank K ≤ s.card :=
  calc
    (s : Set V).finrank K ≤ (s : Set V).toFinset.card := finrank_span_le_card (V := V) s
    _ = s.card := by simp
#align finrank_span_finset_le_card finrank_span_finset_le_card

theorem finrank_range_le_card {ι : Type*} [Fintype ι] {b : ι → V} :
    (Set.range b).finrank K ≤ Fintype.card ι := by
  classical
  refine (finrank_span_le_card _).trans ?_
  rw [Set.toFinset_range]
  exact Finset.card_image_le
#align finrank_range_le_card finrank_range_le_card

theorem finrank_span_eq_card {ι : Type*} [Fintype ι] {b : ι → V} (hb : LinearIndependent K b) :
    finrank K (span K (Set.range b)) = Fintype.card ι :=
  finrank_eq_of_rank_eq
    (by
      have : Module.rank K (span K (Set.range b)) = #(Set.range b) := rank_span hb
      rwa [← lift_inj, mk_range_eq_of_injective hb.injective, Cardinal.mk_fintype, lift_natCast,
        lift_eq_nat_iff] at this)
#align finrank_span_eq_card finrank_span_eq_card

theorem finrank_span_set_eq_card (s : Set V) [Fintype s] (hs : LinearIndependent K ((↑) : s → V)) :
    finrank K (span K s) = s.toFinset.card :=
  finrank_eq_of_rank_eq
    (by
      have : Module.rank K (span K s) = #s := rank_span_set hs
      rwa [Cardinal.mk_fintype, ← Set.toFinset_card] at this)
#align finrank_span_set_eq_card finrank_span_set_eq_card

theorem finrank_span_finset_eq_card (s : Finset V) (hs : LinearIndependent K ((↑) : s → V)) :
    finrank K (span K (s : Set V)) = s.card := by
  convert finrank_span_set_eq_card (s : Set V) hs
  ext
  simp
#align finrank_span_finset_eq_card finrank_span_finset_eq_card

theorem span_lt_of_subset_of_card_lt_finrank {s : Set V} [Fintype s] {t : Submodule K V}
    (subset : s ⊆ t) (card_lt : s.toFinset.card < finrank K t) : span K s < t :=
  lt_of_le_of_finrank_lt_finrank (span_le.mpr subset)
    (lt_of_le_of_lt (finrank_span_le_card _) card_lt)
#align span_lt_of_subset_of_card_lt_finrank span_lt_of_subset_of_card_lt_finrank

theorem span_lt_top_of_card_lt_finrank {s : Set V} [Fintype s]
    (card_lt : s.toFinset.card < finrank K V) : span K s < ⊤ :=
  lt_top_of_finrank_lt_finrank (lt_of_le_of_lt (finrank_span_le_card _) card_lt)
#align span_lt_top_of_card_lt_finrank span_lt_top_of_card_lt_finrank

/-- Given a family of `n` linearly independent vectors in a finite-dimensional space of
dimension `> n`, one may extend the family by another vector while retaining linear independence. -/
theorem exists_linear_independent_snoc_of_lt_finrank {n : ℕ} {v : Fin n → V}
    (hv : LinearIndependent K v) (h : n < finrank K V) :
    ∃ (x : V), LinearIndependent K (Fin.snoc v x) :=
  exists_linear_independent_snoc_of_lt_rank hv (lt_rank_of_lt_finrank h)

<<<<<<< HEAD
/-- Given a nonzero vector in a finite-dimensional space of dimension `> 1`, one may find another
vector linearly independent of the first one. -/
theorem exists_linear_independent_pair_of_of_one_lt_finrank
    (h : 1 < finrank K V) {x : V} (hx : x ≠ 0) :
    ∃ y, LinearIndependent K ![x, y] :=
  exists_linear_independent_pair_of_of_one_lt_rank (one_lt_rank_of_one_lt_finrank h) hx
=======
/-- Given a family of `n` linearly independent vectors in a finite-dimensional space of
dimension `> n`, one may extend the family by another vector while retaining linear independence. -/
theorem exists_linear_independent_cons_of_lt_finrank {n : ℕ} {v : Fin n → V}
    (hv : LinearIndependent K v) (h : n < finrank K V) :
    ∃ (x : V), LinearIndependent K (Fin.cons x v) :=
  exists_linear_independent_cons_of_lt_rank hv (lt_rank_of_lt_finrank h)

/-- Given a nonzero vector in a finite-dimensional space of dimension `> 1`, one may find another
vector linearly independent of the first one. -/
theorem exists_linear_independent_pair_of_one_lt_finrank
    (h : 1 < finrank K V) {x : V} (hx : x ≠ 0) :
    ∃ y, LinearIndependent K ![x, y] :=
  exists_linear_independent_pair_of_one_lt_rank (one_lt_rank_of_one_lt_finrank h) hx
>>>>>>> c6ffbe85

end DivisionRing

end Span

section Basis

section DivisionRing

variable [DivisionRing K] [AddCommGroup V] [Module K V]

theorem linearIndependent_of_top_le_span_of_card_eq_finrank {ι : Type*} [Fintype ι] {b : ι → V}
    (spans : ⊤ ≤ span K (Set.range b)) (card_eq : Fintype.card ι = finrank K V) :
    LinearIndependent K b :=
  linearIndependent_iff'.mpr fun s g dependent i i_mem_s => by
    classical
    by_contra gx_ne_zero
    -- We'll derive a contradiction by showing `b '' (univ \ {i})` of cardinality `n - 1`
    -- spans a vector space of dimension `n`.
    refine' not_le_of_gt (span_lt_top_of_card_lt_finrank
      (show (b '' (Set.univ \ {i})).toFinset.card < finrank K V from _)) _
    · calc
        (b '' (Set.univ \ {i})).toFinset.card = ((Set.univ \ {i}).toFinset.image b).card := by
          rw [Set.toFinset_card, Fintype.card_ofFinset]
        _ ≤ (Set.univ \ {i}).toFinset.card := Finset.card_image_le
        _ = (Finset.univ.erase i).card := (congr_arg Finset.card (Finset.ext (by simp [and_comm])))
        _ < Finset.univ.card := (Finset.card_erase_lt_of_mem (Finset.mem_univ i))
        _ = finrank K V := card_eq
    -- We already have that `b '' univ` spans the whole space,
    -- so we only need to show that the span of `b '' (univ \ {i})` contains each `b j`.
    refine' spans.trans (span_le.mpr _)
    rintro _ ⟨j, rfl, rfl⟩
    -- The case that `j ≠ i` is easy because `b j ∈ b '' (univ \ {i})`.
    by_cases j_eq : j = i
    swap
    · refine' subset_span ⟨j, (Set.mem_diff _).mpr ⟨Set.mem_univ _, _⟩, rfl⟩
      exact mt Set.mem_singleton_iff.mp j_eq
    -- To show `b i ∈ span (b '' (univ \ {i}))`, we use that it's a weighted sum
    -- of the other `b j`s.
    rw [j_eq, SetLike.mem_coe, show b i = -((g i)⁻¹ • (s.erase i).sum fun j => g j • b j) from _]
    · refine' neg_mem (smul_mem _ _ (sum_mem fun k hk => _))
      obtain ⟨k_ne_i, _⟩ := Finset.mem_erase.mp hk
      refine' smul_mem _ _ (subset_span ⟨k, _, rfl⟩)
      simp_all only [Set.mem_univ, Set.mem_diff, Set.mem_singleton_iff]
    -- To show `b i` is a weighted sum of the other `b j`s, we'll rewrite this sum
    -- to have the form of the assumption `dependent`.
    apply eq_neg_of_add_eq_zero_left
    calc
      (b i + (g i)⁻¹ • (s.erase i).sum fun j => g j • b j) =
          (g i)⁻¹ • (g i • b i + (s.erase i).sum fun j => g j • b j) :=
        by rw [smul_add, ← mul_smul, inv_mul_cancel gx_ne_zero, one_smul]
      _ = (g i)⁻¹ • (0 : V) := (congr_arg _ ?_)
      _ = 0 := smul_zero _
    -- And then it's just a bit of manipulation with finite sums.
    rwa [← Finset.insert_erase i_mem_s, Finset.sum_insert (Finset.not_mem_erase _ _)] at dependent
#align linear_independent_of_top_le_span_of_card_eq_finrank linearIndependent_of_top_le_span_of_card_eq_finrank

/-- A finite family of vectors is linearly independent if and only if
its cardinality equals the dimension of its span. -/
theorem linearIndependent_iff_card_eq_finrank_span {ι : Type*} [Fintype ι] {b : ι → V} :
    LinearIndependent K b ↔ Fintype.card ι = (Set.range b).finrank K := by
  constructor
  · intro h
    exact (finrank_span_eq_card h).symm
  · intro hc
    let f := Submodule.subtype (span K (Set.range b))
    let b' : ι → span K (Set.range b) := fun i =>
      ⟨b i, mem_span.2 fun p hp => hp (Set.mem_range_self _)⟩
    have hs : ⊤ ≤ span K (Set.range b') := by
      intro x
      have h : span K (f '' Set.range b') = map f (span K (Set.range b')) := span_image f
      have hf : f '' Set.range b' = Set.range b := by
        ext x
        simp [Set.mem_image, Set.mem_range]
      rw [hf] at h
      have hx : (x : V) ∈ span K (Set.range b) := x.property
      conv at hx =>
        arg 2
        rw [h]
      simpa [mem_map] using hx
    have hi : LinearMap.ker f = ⊥ := ker_subtype _
    convert (linearIndependent_of_top_le_span_of_card_eq_finrank hs hc).map' _ hi
#align linear_independent_iff_card_eq_finrank_span linearIndependent_iff_card_eq_finrank_span

theorem linearIndependent_iff_card_le_finrank_span {ι : Type*} [Fintype ι] {b : ι → V} :
    LinearIndependent K b ↔ Fintype.card ι ≤ (Set.range b).finrank K := by
  rw [linearIndependent_iff_card_eq_finrank_span, finrank_range_le_card.le_iff_eq]
#align linear_independent_iff_card_le_finrank_span linearIndependent_iff_card_le_finrank_span

/-- A family of `finrank K V` vectors forms a basis if they span the whole space. -/
noncomputable def basisOfTopLeSpanOfCardEqFinrank {ι : Type*} [Fintype ι] (b : ι → V)
    (le_span : ⊤ ≤ span K (Set.range b)) (card_eq : Fintype.card ι = finrank K V) : Basis ι K V :=
  Basis.mk (linearIndependent_of_top_le_span_of_card_eq_finrank le_span card_eq) le_span
#align basis_of_top_le_span_of_card_eq_finrank basisOfTopLeSpanOfCardEqFinrank

@[simp]
theorem coe_basisOfTopLeSpanOfCardEqFinrank {ι : Type*} [Fintype ι] (b : ι → V)
    (le_span : ⊤ ≤ span K (Set.range b)) (card_eq : Fintype.card ι = finrank K V) :
    ⇑(basisOfTopLeSpanOfCardEqFinrank b le_span card_eq) = b :=
  Basis.coe_mk _ _
#align coe_basis_of_top_le_span_of_card_eq_finrank coe_basisOfTopLeSpanOfCardEqFinrank

/-- A finset of `finrank K V` vectors forms a basis if they span the whole space. -/
@[simps! repr_apply]
noncomputable def finsetBasisOfTopLeSpanOfCardEqFinrank {s : Finset V}
    (le_span : ⊤ ≤ span K (s : Set V)) (card_eq : s.card = finrank K V) : Basis (s : Set V) K V :=
  basisOfTopLeSpanOfCardEqFinrank ((↑) : ↥(s : Set V) → V)
    ((@Subtype.range_coe_subtype _ fun x => x ∈ s).symm ▸ le_span)
    (_root_.trans (Fintype.card_coe _) card_eq)
#align finset_basis_of_top_le_span_of_card_eq_finrank finsetBasisOfTopLeSpanOfCardEqFinrank

/-- A set of `finrank K V` vectors forms a basis if they span the whole space. -/
@[simps! repr_apply]
noncomputable def setBasisOfTopLeSpanOfCardEqFinrank {s : Set V} [Fintype s]
    (le_span : ⊤ ≤ span K s) (card_eq : s.toFinset.card = finrank K V) : Basis s K V :=
  basisOfTopLeSpanOfCardEqFinrank ((↑) : s → V) ((@Subtype.range_coe_subtype _ s).symm ▸ le_span)
    (_root_.trans s.toFinset_card.symm card_eq)
#align set_basis_of_top_le_span_of_card_eq_finrank setBasisOfTopLeSpanOfCardEqFinrank

end DivisionRing

end Basis

/-!
We now give characterisations of `finrank K V = 1` and `finrank K V ≤ 1`.
-/


section finrank_eq_one

variable [Ring K] [AddCommGroup V] [Module K V]

variable [NoZeroSMulDivisors K V] [StrongRankCondition K]

/-- If there is a nonzero vector and every other vector is a multiple of it,
then the module has dimension one. -/
theorem finrank_eq_one (v : V) (n : v ≠ 0) (h : ∀ w : V, ∃ c : K, c • v = w) : finrank K V = 1 := by
  haveI := nontrivial_of_invariantBasisNumber K
  obtain ⟨b⟩ := (Basis.basis_singleton_iff.{u} PUnit).mpr ⟨v, n, h⟩
  rw [finrank_eq_card_basis b, Fintype.card_punit]
#align finrank_eq_one finrank_eq_one

/-- If every vector is a multiple of some `v : V`, then `V` has dimension at most one.
-/
theorem finrank_le_one (v : V) (h : ∀ w : V, ∃ c : K, c • v = w) : finrank K V ≤ 1 := by
  haveI := nontrivial_of_invariantBasisNumber K
  rcases eq_or_ne v 0 with (rfl | hn)
  · haveI :=
      subsingleton_of_forall_eq (0 : V) fun w => by
        obtain ⟨c, rfl⟩ := h w
        simp
    rw [finrank_zero_of_subsingleton]
    exact zero_le_one
  · exact (finrank_eq_one v hn h).le
#align finrank_le_one finrank_le_one

end finrank_eq_one

section SubalgebraRank

open Module

variable {F E : Type*} [CommRing F] [Ring E] [Algebra F E]

@[simp]
theorem Subalgebra.rank_toSubmodule (S : Subalgebra F E) :
    Module.rank F (Subalgebra.toSubmodule S) = Module.rank F S :=
  rfl
#align subalgebra.rank_to_submodule Subalgebra.rank_toSubmodule

@[simp]
theorem Subalgebra.finrank_toSubmodule (S : Subalgebra F E) :
    finrank F (Subalgebra.toSubmodule S) = finrank F S :=
  rfl
#align subalgebra.finrank_to_submodule Subalgebra.finrank_toSubmodule

theorem subalgebra_top_rank_eq_submodule_top_rank :
    Module.rank F (⊤ : Subalgebra F E) = Module.rank F (⊤ : Submodule F E) := by
  rw [← Algebra.top_toSubmodule]
  rfl
#align subalgebra_top_rank_eq_submodule_top_rank subalgebra_top_rank_eq_submodule_top_rank

theorem subalgebra_top_finrank_eq_submodule_top_finrank :
    finrank F (⊤ : Subalgebra F E) = finrank F (⊤ : Submodule F E) := by
  rw [← Algebra.top_toSubmodule]
  rfl
#align subalgebra_top_finrank_eq_submodule_top_finrank subalgebra_top_finrank_eq_submodule_top_finrank

theorem Subalgebra.rank_top : Module.rank F (⊤ : Subalgebra F E) = Module.rank F E := by
  rw [subalgebra_top_rank_eq_submodule_top_rank]
  exact _root_.rank_top F E
#align subalgebra.rank_top Subalgebra.rank_top

section

variable [StrongRankCondition F] [NoZeroSMulDivisors F E] [Nontrivial E]

@[simp]
theorem Subalgebra.rank_bot : Module.rank F (⊥ : Subalgebra F E) = 1 :=
  ((Subalgebra.toSubmoduleEquiv (⊥ : Subalgebra F E)).symm.trans <|
          LinearEquiv.ofEq _ _ Algebra.toSubmodule_bot).rank_eq.trans <| by
    letI := Module.nontrivial F E
    rw [rank_span_set]
    exacts [mk_singleton _, linearIndependent_singleton one_ne_zero]
#align subalgebra.rank_bot Subalgebra.rank_bot

@[simp]
theorem Subalgebra.finrank_bot : finrank F (⊥ : Subalgebra F E) = 1 :=
  finrank_eq_of_rank_eq (by simp)
#align subalgebra.finrank_bot Subalgebra.finrank_bot

end

end SubalgebraRank<|MERGE_RESOLUTION|>--- conflicted
+++ resolved
@@ -379,14 +379,6 @@
     ∃ (x : V), LinearIndependent K (Fin.snoc v x) :=
   exists_linear_independent_snoc_of_lt_rank hv (lt_rank_of_lt_finrank h)
 
-<<<<<<< HEAD
-/-- Given a nonzero vector in a finite-dimensional space of dimension `> 1`, one may find another
-vector linearly independent of the first one. -/
-theorem exists_linear_independent_pair_of_of_one_lt_finrank
-    (h : 1 < finrank K V) {x : V} (hx : x ≠ 0) :
-    ∃ y, LinearIndependent K ![x, y] :=
-  exists_linear_independent_pair_of_of_one_lt_rank (one_lt_rank_of_one_lt_finrank h) hx
-=======
 /-- Given a family of `n` linearly independent vectors in a finite-dimensional space of
 dimension `> n`, one may extend the family by another vector while retaining linear independence. -/
 theorem exists_linear_independent_cons_of_lt_finrank {n : ℕ} {v : Fin n → V}
@@ -400,7 +392,6 @@
     (h : 1 < finrank K V) {x : V} (hx : x ≠ 0) :
     ∃ y, LinearIndependent K ![x, y] :=
   exists_linear_independent_pair_of_one_lt_rank (one_lt_rank_of_one_lt_finrank h) hx
->>>>>>> c6ffbe85
 
 end DivisionRing
 
