/-
Copyright (c) 2017 Johannes Hölzl. All rights reserved.
Released under Apache 2.0 license as described in the file LICENSE.
Authors: Johannes Hölzl, Mario Carneiro, Kevin Buzzard, Yury Kudryashov, Frédéric Dupuis,
  Heather Macbeth
-/
import Mathlib.Algebra.Group.Action.Pointwise.Set.Basic
import Mathlib.Algebra.Module.Prod
import Mathlib.Algebra.Module.Submodule.EqLocus
import Mathlib.Algebra.Module.Submodule.Equiv
import Mathlib.Algebra.Module.Submodule.RestrictScalars
import Mathlib.Algebra.NoZeroSMulDivisors.Basic
import Mathlib.LinearAlgebra.Span.Defs
import Mathlib.Order.CompactlyGenerated.Basic
import Mathlib.Order.OmegaCompletePartialOrder

/-!
# The span of a set of vectors, as a submodule

* `Submodule.span s` is defined to be the smallest submodule containing the set `s`.

## Notations

* We introduce the notation `R ∙ v` for the span of a singleton, `Submodule.span R {v}`.  This is
  `\span`, not the same as the scalar multiplication `•`/`\bub`.

-/

variable {R R₂ K M M₂ V S : Type*}

namespace Submodule

open Function Set

open Pointwise

section AddCommMonoid

variable [Semiring R] [AddCommMonoid M] [Module R M]
variable {x : M} (p p' : Submodule R M)
variable [Semiring R₂] {σ₁₂ : R →+* R₂}
variable [AddCommMonoid M₂] [Module R₂ M₂]
variable {F : Type*} [FunLike F M M₂] [SemilinearMapClass F σ₁₂ M M₂]

variable {s t : Set M}

lemma _root_.AddSubmonoid.toNatSubmodule_closure (s : Set M) :
    (AddSubmonoid.closure s).toNatSubmodule = .span ℕ s :=
  (Submodule.span_le.mpr AddSubmonoid.subset_closure).antisymm'
    ((Submodule.span ℕ s).toAddSubmonoid.closure_le.mpr Submodule.subset_span)

/-- A version of `Submodule.span_eq` for when the span is by a smaller ring. -/
@[simp]
theorem span_coe_eq_restrictScalars [Semiring S] [SMul S R] [Module S M] [IsScalarTower S R M] :
    span S (p : Set M) = p.restrictScalars S :=
  span_eq (p.restrictScalars S)

include σ₁₂ in
/-- A version of `Submodule.map_span_le` that does not require the `RingHomSurjective`
assumption. -/
theorem image_span_subset (f : F) (s : Set M) (N : Submodule R₂ M₂) :
    f '' span R s ⊆ N ↔ ∀ m ∈ s, f m ∈ N := image_subset_iff.trans <| span_le (p := N.comap f)

include σ₁₂ in
theorem image_span_subset_span (f : F) (s : Set M) : f '' span R s ⊆ span R₂ (f '' s) :=
  (image_span_subset f s _).2 fun x hx ↦ subset_span ⟨x, hx, rfl⟩

theorem map_span [RingHomSurjective σ₁₂] (f : F) (s : Set M) :
    (span R s).map f = span R₂ (f '' s) :=
  Eq.symm <| span_eq_of_le _ (Set.image_subset f subset_span) (image_span_subset_span f s)

alias _root_.LinearMap.map_span := Submodule.map_span

theorem map_span_le [RingHomSurjective σ₁₂] (f : F) (s : Set M) (N : Submodule R₂ M₂) :
    map f (span R s) ≤ N ↔ ∀ m ∈ s, f m ∈ N := image_span_subset f s N

alias _root_.LinearMap.map_span_le := Submodule.map_span_le

/-- See also `Submodule.span_preimage_eq`. -/
theorem span_preimage_le (f : F) (s : Set M₂) :
    span R (f ⁻¹' s) ≤ (span R₂ s).comap f := by
  rw [span_le, comap_coe]
  exact preimage_mono subset_span

alias _root_.LinearMap.span_preimage_le := Submodule.span_preimage_le

include σ₁₂ in
theorem mapsTo_span {f : F} {s : Set M} {t : Set M₂} (h : MapsTo f s t) :
    MapsTo f (span R s) (span R₂ t) :=
  (span_mono h).trans (span_preimage_le (σ₁₂ := σ₁₂) f t)

alias _root_.Set.MapsTo.submoduleSpan := mapsTo_span

section

variable {N : Type*} [AddCommMonoid N] [Module R N]

lemma linearMap_eq_iff_of_eq_span {V : Submodule R M} (f g : V →ₗ[R] N)
    {S : Set M} (hV : V = span R S) :
    f = g ↔ ∀ (s : S), f ⟨s, by simpa only [hV] using subset_span (by simp)⟩ =
      g ⟨s, by simpa only [hV] using subset_span (by simp)⟩ := by
  constructor
  · rintro rfl _
    rfl
  · intro h
    subst hV
    suffices ∀ (x : M) (hx : x ∈ span R S), f ⟨x, hx⟩ = g ⟨x, hx⟩ by
      ext ⟨x, hx⟩
      exact this x hx
    intro x hx
    induction hx using span_induction with
    | mem x hx => exact h ⟨x, hx⟩
    | zero => erw [map_zero, map_zero]
    | add x y hx hy hx' hy' =>
        erw [f.map_add ⟨x, hx⟩ ⟨y, hy⟩, g.map_add ⟨x, hx⟩ ⟨y, hy⟩]
        rw [hx', hy']
    | smul a x hx hx' =>
        erw [f.map_smul a ⟨x, hx⟩, g.map_smul a ⟨x, hx⟩]
        rw [hx']

lemma linearMap_eq_iff_of_span_eq_top (f g : M →ₗ[R] N)
    {S : Set M} (hM : span R S = ⊤) :
    f = g ↔ ∀ (s : S), f s = g s := by
  convert linearMap_eq_iff_of_eq_span (f.comp (Submodule.subtype _))
    (g.comp (Submodule.subtype _)) hM.symm
  constructor
  · rintro rfl
    rfl
  · intro h
    ext x
    exact DFunLike.congr_fun h ⟨x, by simp⟩

lemma linearMap_eq_zero_iff_of_span_eq_top (f : M →ₗ[R] N)
    {S : Set M} (hM : span R S = ⊤) :
    f = 0 ↔ ∀ (s : S), f s = 0 :=
  linearMap_eq_iff_of_span_eq_top f 0 hM

lemma linearMap_eq_zero_iff_of_eq_span {V : Submodule R M} (f : V →ₗ[R] N)
    {S : Set M} (hV : V = span R S) :
    f = 0 ↔ ∀ (s : S), f ⟨s, by simpa only [hV] using subset_span (by simp)⟩ = 0 :=
  linearMap_eq_iff_of_eq_span f 0 hV

end

/-- See `Submodule.span_smul_eq` (in `RingTheory.Ideal.Operations`) for
`span R (r • s) = r • span R s` that holds for arbitrary `r` in a `CommSemiring`. -/
theorem span_smul_eq_of_isUnit (s : Set M) (r : R) (hr : IsUnit r) : span R (r • s) = span R s := by
  apply le_antisymm
  · apply span_smul_le
  · convert span_smul_le (r • s) ((hr.unit⁻¹ :) : R)
    simp [smul_smul]

/-- We can regard `coe_iSup_of_chain` as the statement that `(↑) : (Submodule R M) → Set M` is
Scott continuous for the ω-complete partial order induced by the complete lattice structures. -/
theorem coe_scott_continuous :
    OmegaCompletePartialOrder.ωScottContinuous ((↑) : Submodule R M → Set M) :=
  OmegaCompletePartialOrder.ωScottContinuous.of_monotone_map_ωSup
    ⟨SetLike.coe_mono, coe_iSup_of_chain⟩

section IsScalarTower

variable (S)

variable [Semiring S] [SMul R S] [Module S M] [IsScalarTower R S M] (p : Submodule R M)

/-- The inclusion of an `R`-submodule into its `S`-span, as an `R`-linear map. -/
@[simps] def inclusionSpan :
    p →ₗ[R] span S (p : Set M) where
  toFun x := ⟨x, subset_span x.property⟩
  map_add' x y := by simp
  map_smul' t x := by simp

lemma injective_inclusionSpan :
    Injective (p.inclusionSpan S) := by
  intro x y hxy
  rw [Subtype.ext_iff] at hxy
  simpa using hxy

lemma span_range_inclusionSpan :
    span S (range <| p.inclusionSpan S) = ⊤ := by
  have : (span S (p : Set M)).subtype '' range (inclusionSpan S p) = p := by
    ext; simpa [Subtype.ext_iff] using fun h ↦ subset_span h
  apply map_injective_of_injective (span S (p : Set M)).injective_subtype
  rw [map_subtype_top, map_span, this]

variable (R s)

/-- If `R` is "smaller" ring than `S` then the span by `R` is smaller than the span by `S`. -/
theorem span_le_restrictScalars :
    span R s ≤ (span S s).restrictScalars R :=
  Submodule.span_le.2 Submodule.subset_span

/-- A version of `Submodule.span_le_restrictScalars` with coercions. -/
@[simp]
theorem span_subset_span :
    ↑(span R s) ⊆ (span S s : Set M) :=
  span_le_restrictScalars R S s

/-- Taking the span by a large ring of the span by the small ring is the same as taking the span
by just the large ring. -/
@[simp]
theorem span_span_of_tower :
    span S (span R s : Set M) = span S s :=
  le_antisymm (span_le.2 <| span_subset_span R S s) (span_mono subset_span)

theorem span_eq_top_of_span_eq_top (s : Set M) (hs : span R s = ⊤) : span S s = ⊤ :=
  le_top.antisymm (hs.ge.trans (span_le_restrictScalars R S s))

variable {R S} in
lemma span_range_inclusion_eq_top (p : Submodule R M) (q : Submodule S M)
    (h₁ : p ≤ q.restrictScalars R) (h₂ : q ≤ span S p) :
    span S (range (inclusion h₁)) = ⊤ := by
  suffices (span S (range (inclusion h₁))).map q.subtype = q by
    apply map_injective_of_injective q.injective_subtype
    rw [this, q.map_subtype_top]
  rw [map_span]
  suffices q.subtype '' ((LinearMap.range (inclusion h₁)) : Set <| q.restrictScalars R) = p by
    refine this ▸ le_antisymm ?_ h₂
    simpa using span_mono (R := S) h₁
  ext x
  simpa [range_inclusion] using fun hx ↦ h₁ hx

@[simp]
theorem span_range_inclusion_restrictScalars_eq_top :
    span S (range (inclusion <| span_le_restrictScalars R S s)) = ⊤ :=
  span_range_inclusion_eq_top _ _ _ <| by simp

end IsScalarTower

theorem span_singleton_eq_span_singleton {R M : Type*} [Ring R] [AddCommGroup M] [Module R M]
    [NoZeroSMulDivisors R M] {x y : M} : ((R ∙ x) = R ∙ y) ↔ ∃ z : Rˣ, z • x = y := by
  constructor
  · simp only [le_antisymm_iff, span_singleton_le_iff_mem, mem_span_singleton]
    rintro ⟨⟨a, rfl⟩, b, hb⟩
    rcases eq_or_ne y 0 with rfl | hy; · simp
    refine ⟨⟨b, a, ?_, ?_⟩, hb⟩
    · apply smul_left_injective R hy
      simpa only [mul_smul, one_smul]
    · rw [← hb] at hy
      apply smul_left_injective R (smul_ne_zero_iff.1 hy).2
      simp only [mul_smul, one_smul, hb]
  · rintro ⟨u, rfl⟩
    exact (span_singleton_group_smul_eq _ _ _).symm

-- Should be `@[simp]` but doesn't fire due to https://github.com/leanprover/lean4/pull/3701.
theorem span_image [RingHomSurjective σ₁₂] (f : F) :
    span R₂ (f '' s) = map f (span R s) :=
  (map_span f s).symm

@[simp] -- Should be replaced with `Submodule.span_image` when https://github.com/leanprover/lean4/pull/3701 is fixed.
theorem span_image' [RingHomSurjective σ₁₂] (f : M →ₛₗ[σ₁₂] M₂) :
    span R₂ (f '' s) = map f (span R s) :=
  span_image _

theorem apply_mem_span_image_of_mem_span [RingHomSurjective σ₁₂] (f : F) {x : M}
    {s : Set M} (h : x ∈ Submodule.span R s) : f x ∈ Submodule.span R₂ (f '' s) := by
  rw [Submodule.span_image]
  exact Submodule.mem_map_of_mem h

theorem apply_mem_span_image_iff_mem_span [RingHomSurjective σ₁₂] {f : F} {x : M}
    {s : Set M} (hf : Function.Injective f) :
    f x ∈ Submodule.span R₂ (f '' s) ↔ x ∈ Submodule.span R s := by
  rw [← Submodule.mem_comap, ← Submodule.map_span, Submodule.comap_map_eq_of_injective hf]

@[simp]
theorem map_subtype_span_singleton {p : Submodule R M} (x : p) :
    map p.subtype (R ∙ x) = R ∙ (x : M) := by simp [← span_image]

/-- `f` is an explicit argument so we can `apply` this theorem and obtain `h` as a new goal. -/
theorem notMem_span_of_apply_notMem_span_image [RingHomSurjective σ₁₂] (f : F) {x : M}
    {s : Set M} (h : f x ∉ Submodule.span R₂ (f '' s)) : x ∉ Submodule.span R s :=
  h.imp (apply_mem_span_image_of_mem_span f)

@[deprecated (since := "2025-05-23")]
alias not_mem_span_of_apply_not_mem_span_image := notMem_span_of_apply_notMem_span_image

theorem iSup_toAddSubmonoid {ι : Sort*} (p : ι → Submodule R M) :
    (⨆ i, p i).toAddSubmonoid = ⨆ i, (p i).toAddSubmonoid := by
  refine le_antisymm (fun x => ?_) (iSup_le fun i => toAddSubmonoid_mono <| le_iSup _ i)
  simp_rw [iSup_eq_span, AddSubmonoid.iSup_eq_closure, mem_toAddSubmonoid, coe_toAddSubmonoid]
  intro hx
  refine Submodule.span_induction (fun x hx => ?_) ?_ (fun x y _ _ hx hy => ?_)
    (fun r x _ hx => ?_) hx
  · exact AddSubmonoid.subset_closure hx
  · exact AddSubmonoid.zero_mem _
  · exact AddSubmonoid.add_mem _ hx hy
  · refine AddSubmonoid.closure_induction ?_ ?_ ?_ hx
    · rintro x ⟨_, ⟨i, rfl⟩, hix : x ∈ p i⟩
      apply AddSubmonoid.subset_closure (Set.mem_iUnion.mpr ⟨i, _⟩)
      exact smul_mem _ r hix
    · rw [smul_zero]
      exact AddSubmonoid.zero_mem _
    · intro x y _ _ hx hy
      rw [smul_add]
      exact AddSubmonoid.add_mem _ hx hy

/-- An induction principle for elements of `⨆ i, p i`.
If `C` holds for `0` and all elements of `p i` for all `i`, and is preserved under addition,
then it holds for all elements of the supremum of `p`. -/
@[elab_as_elim]
theorem iSup_induction {ι : Sort*} (p : ι → Submodule R M) {motive : M → Prop} {x : M}
    (hx : x ∈ ⨆ i, p i) (mem : ∀ (i), ∀ x ∈ p i, motive x) (zero : motive 0)
    (add : ∀ x y, motive x → motive y → motive (x + y)) : motive x := by
  rw [← mem_toAddSubmonoid, iSup_toAddSubmonoid] at hx
  exact AddSubmonoid.iSup_induction (x := x) _ hx mem zero add

/-- A dependent version of `submodule.iSup_induction`. -/
@[elab_as_elim]
theorem iSup_induction' {ι : Sort*} (p : ι → Submodule R M) {motive : ∀ x, (x ∈ ⨆ i, p i) → Prop}
    (mem : ∀ (i) (x) (hx : x ∈ p i), motive x (mem_iSup_of_mem i hx)) (zero : motive 0 (zero_mem _))
    (add : ∀ x y hx hy, motive x hx → motive y hy → motive (x + y) (add_mem ‹_› ‹_›)) {x : M}
    (hx : x ∈ ⨆ i, p i) : motive x hx := by
  refine Exists.elim ?_ fun (hx : x ∈ ⨆ i, p i) (hc : motive x hx) => hc
  refine iSup_induction p (motive := fun x : M ↦ ∃ (hx : x ∈ ⨆ i, p i), motive x hx) hx
    (fun i x hx => ?_) ?_ fun x y => ?_
  · exact ⟨_, mem _ _ hx⟩
  · exact ⟨_, zero⟩
  · rintro ⟨_, Cx⟩ ⟨_, Cy⟩
    exact ⟨_, add _ _ _ _ Cx Cy⟩

theorem singleton_span_isCompactElement (x : M) :
    CompleteLattice.IsCompactElement (span R {x} : Submodule R M) := by
  rw [CompleteLattice.isCompactElement_iff_le_of_directed_sSup_le]
  intro d hemp hdir hsup
  have : x ∈ (sSup d) := (SetLike.le_def.mp hsup) (mem_span_singleton_self x)
  obtain ⟨y, ⟨hyd, hxy⟩⟩ := (mem_sSup_of_directed hemp hdir).mp this
  exact ⟨y, ⟨hyd, by simpa only [span_le, singleton_subset_iff] ⟩⟩

/-- The span of a finite subset is compact in the lattice of submodules. -/
theorem finset_span_isCompactElement (S : Finset M) :
    CompleteLattice.IsCompactElement (span R S : Submodule R M) := by
  rw [span_eq_iSup_of_singleton_spans]
  simp only [Finset.mem_coe]
  rw [← Finset.sup_eq_iSup]
  exact
    CompleteLattice.isCompactElement_finsetSup S fun x _ => singleton_span_isCompactElement x

/-- The span of a finite subset is compact in the lattice of submodules. -/
theorem finite_span_isCompactElement (S : Set M) (h : S.Finite) :
    CompleteLattice.IsCompactElement (span R S : Submodule R M) :=
  Finite.coe_toFinset h ▸ finset_span_isCompactElement h.toFinset

instance : IsCompactlyGenerated (Submodule R M) :=
  ⟨fun s =>
    ⟨(fun x => span R {x}) '' s,
      ⟨fun t ht => by
        rcases (Set.mem_image _ _ _).1 ht with ⟨x, _, rfl⟩
        apply singleton_span_isCompactElement, by
        rw [sSup_eq_iSup, iSup_image, ← span_eq_iSup_of_singleton_spans, span_eq]⟩⟩⟩

variable {M' : Type*} [AddCommMonoid M'] [Module R M'] (q₁ q₁' : Submodule R M')

/-- The product of two submodules is a submodule. -/
def prod : Submodule R (M × M') :=
  { p.toAddSubmonoid.prod q₁.toAddSubmonoid with
    carrier := p ×ˢ q₁
    smul_mem' := by rintro a ⟨x, y⟩ ⟨hx, hy⟩; exact ⟨smul_mem _ a hx, smul_mem _ a hy⟩ }

@[simp]
theorem prod_coe : (prod p q₁ : Set (M × M')) = (p : Set M) ×ˢ (q₁ : Set M') :=
  rfl

@[simp]
theorem mem_prod {p : Submodule R M} {q : Submodule R M'} {x : M × M'} :
    x ∈ prod p q ↔ x.1 ∈ p ∧ x.2 ∈ q :=
  Set.mem_prod

theorem span_prod_le (s : Set M) (t : Set M') : span R (s ×ˢ t) ≤ prod (span R s) (span R t) :=
  span_le.2 <| Set.prod_mono subset_span subset_span

@[simp]
theorem prod_top : (prod ⊤ ⊤ : Submodule R (M × M')) = ⊤ := by ext; simp

@[simp]
theorem prod_bot : (prod ⊥ ⊥ : Submodule R (M × M')) = ⊥ := by ext ⟨x, y⟩; simp

theorem prod_mono {p p' : Submodule R M} {q q' : Submodule R M'} :
    p ≤ p' → q ≤ q' → prod p q ≤ prod p' q' :=
  Set.prod_mono

@[simp]
theorem prod_inf_prod : prod p q₁ ⊓ prod p' q₁' = prod (p ⊓ p') (q₁ ⊓ q₁') :=
  SetLike.coe_injective Set.prod_inter_prod

@[simp]
theorem prod_sup_prod : prod p q₁ ⊔ prod p' q₁' = prod (p ⊔ p') (q₁ ⊔ q₁') := by
  refine le_antisymm
    (sup_le (prod_mono le_sup_left le_sup_left) (prod_mono le_sup_right le_sup_right)) ?_
  simp only [SetLike.le_def, mem_prod, and_imp, Prod.forall]; intro xx yy hxx hyy
  rcases mem_sup.1 hxx with ⟨x, hx, x', hx', rfl⟩
  rcases mem_sup.1 hyy with ⟨y, hy, y', hy', rfl⟩
  exact mem_sup.2 ⟨(x, y), ⟨hx, hy⟩, (x', y'), ⟨hx', hy'⟩, rfl⟩

/-- If a bilinear map takes values in a submodule along two sets, then the same is true along
the span of these sets. -/
lemma _root_.LinearMap.BilinMap.apply_apply_mem_of_mem_span {R M N P : Type*} [CommSemiring R]
    [AddCommMonoid M] [AddCommMonoid N] [AddCommMonoid P] [Module R M] [Module R N] [Module R P]
    (P' : Submodule R P) (s : Set M) (t : Set N)
    (B : M →ₗ[R] N →ₗ[R] P) (hB : ∀ x ∈ s, ∀ y ∈ t, B x y ∈ P')
    (x : M) (y : N) (hx : x ∈ span R s) (hy : y ∈ span R t) :
    B x y ∈ P' := by
  induction hx, hy using span_induction₂ with
  | mem_mem u v hu hv => exact hB u hu v hv
  | zero_left v hv => simp
  | zero_right u hu => simp
  | add_left u₁ u₂ v hu₁ hu₂ hv huv₁ huv₂ => simpa using add_mem huv₁ huv₂
  | add_right u v₁ v₂ hu hv₁ hv₂ huv₁ huv₂ => simpa using add_mem huv₁ huv₂
  | smul_left t u v hu hv huv => simpa using Submodule.smul_mem _ _ huv
  | smul_right t u v hu hv huv => simpa using Submodule.smul_mem _ _ huv

@[simp]
lemma biSup_comap_subtype_eq_top {ι : Type*} (s : Set ι) (p : ι → Submodule R M) :
    ⨆ i ∈ s, (p i).comap (⨆ i ∈ s, p i).subtype = ⊤ := by
  refine eq_top_iff.mpr fun ⟨x, hx⟩ _ ↦ ?_
  suffices x ∈ (⨆ i ∈ s, (p i).comap (⨆ i ∈ s, p i).subtype).map (⨆ i ∈ s, (p i)).subtype by
    obtain ⟨y, hy, rfl⟩ := Submodule.mem_map.mp this
    exact hy
  suffices ∀ i ∈ s, (comap (⨆ i ∈ s, p i).subtype (p i)).map (⨆ i ∈ s, p i).subtype = p i by
    simpa only [map_iSup, biSup_congr this]
  intro i hi
  rw [map_comap_eq, range_subtype, inf_eq_right]
  exact le_biSup p hi

theorem _root_.LinearMap.exists_ne_zero_of_sSup_eq {N : Submodule R M} {f : N →ₛₗ[σ₁₂] M₂}
    (h : f ≠ 0) (s : Set (Submodule R M)) (hs : sSup s = N):
    ∃ m, ∃ h : m ∈ s, f ∘ₛₗ inclusion ((le_sSup h).trans_eq hs) ≠ 0 :=
  have ⟨_, ⟨m, hm, rfl⟩, ne⟩ := LinearMap.exists_ne_zero_of_sSup_eq_top h (comap N.subtype '' s) <|
    by rw [sSup_eq_iSup] at hs; rw [sSup_image, ← hs, biSup_comap_subtype_eq_top]
  ⟨m, hm, fun eq ↦ ne (LinearMap.ext fun x ↦ congr($eq ⟨x, x.2⟩))⟩

end AddCommMonoid

section AddCommGroup

variable [Ring R] [AddCommGroup M] [Module R M]

lemma _root_.AddSubgroup.toIntSubmodule_closure (s : Set M) :
    (AddSubgroup.closure s).toIntSubmodule = .span ℤ s :=
  (Submodule.span_le.mpr AddSubgroup.subset_closure).antisymm'
    ((Submodule.span ℤ s).toAddSubgroup.closure_le.mpr Submodule.subset_span)

@[simp]
theorem span_neg (s : Set M) : span R (-s) = span R s :=
  calc
    span R (-s) = span R ((-LinearMap.id : M →ₗ[R] M) '' s) := by simp
    _ = map (-LinearMap.id) (span R s) := (map_span (-LinearMap.id) _).symm
    _ = span R s := by simp

instance : IsModularLattice (Submodule R M) :=
  ⟨fun y z xz a ha => by
    rw [mem_inf, mem_sup] at ha
    rcases ha with ⟨⟨b, hb, c, hc, rfl⟩, haz⟩
    rw [mem_sup]
    refine ⟨b, hb, c, mem_inf.2 ⟨hc, ?_⟩, rfl⟩
    rw [← add_sub_cancel_right c b, add_comm]
    apply z.sub_mem haz (xz hb)⟩

lemma isCompl_comap_subtype_of_isCompl_of_le {p q r : Submodule R M}
    (h₁ : IsCompl q r) (h₂ : q ≤ p) :
    IsCompl (q.comap p.subtype) (r.comap p.subtype) := by
  simpa [p.mapIic.isCompl_iff, Iic.isCompl_iff] using Iic.isCompl_inf_inf_of_isCompl_of_le h₁ h₂

end AddCommGroup

section AddCommGroup

variable [Semiring R] [Semiring R₂]
variable [AddCommGroup M] [Module R M] [AddCommGroup M₂] [Module R₂ M₂]
variable {τ₁₂ : R →+* R₂} [RingHomSurjective τ₁₂]
variable {F : Type*} [FunLike F M M₂] [SemilinearMapClass F τ₁₂ M M₂]

theorem comap_map_eq (f : F) (p : Submodule R M) : comap f (map f p) = p ⊔ LinearMap.ker f := by
  refine le_antisymm ?_ (sup_le (le_comap_map _ _) (comap_mono bot_le))
  rintro x ⟨y, hy, e⟩
  exact mem_sup.2 ⟨y, hy, x - y, by simpa using sub_eq_zero.2 e.symm, by simp⟩

theorem map_lt_map_of_le_of_sup_lt_sup {p p' : Submodule R M} {f : F} (hab : p ≤ p')
    (h : p ⊔ LinearMap.ker f < p' ⊔ LinearMap.ker f) : Submodule.map f p < Submodule.map f p' := by
  simp_rw [← comap_map_eq] at h
<<<<<<< HEAD
  apply lt_of_le_of_ne (map_mono hab) fun h' ↦ by simp [h'] at h
=======
  exact lt_of_le_of_ne (map_mono hab) (ne_of_apply_ne _ h.ne)
>>>>>>> fee60e52

theorem comap_map_eq_self {f : F} {p : Submodule R M} (h : LinearMap.ker f ≤ p) :
    comap f (map f p) = p := by rw [Submodule.comap_map_eq, sup_of_le_left h]

theorem comap_map_sup_of_comap_le {f : F} {p : Submodule R M} {q : Submodule R₂ M₂}
    (le : comap f q ≤ p) : comap f (map f p ⊔ q) = p := by
  refine le_antisymm (fun x h ↦ ?_) (map_le_iff_le_comap.mp le_sup_left)
  obtain ⟨_, ⟨y, hy, rfl⟩, z, hz, eq⟩ := mem_sup.mp h
  rw [add_comm, ← eq_sub_iff_add_eq, ← map_sub] at eq; subst eq
  simpa using p.add_mem (le hz) hy

theorem isCoatom_comap_or_eq_top (f : F) {p : Submodule R₂ M₂} (hp : IsCoatom p) :
    IsCoatom (comap f p) ∨ comap f p = ⊤ :=
  or_iff_not_imp_right.mpr fun h ↦ ⟨h, fun q lt ↦ by
    rw [← comap_map_sup_of_comap_le lt.le, hp.2 (map f q ⊔ p), comap_top]
    simpa only [right_lt_sup, map_le_iff_le_comap] using lt.not_ge⟩

theorem isCoatom_comap_iff {f : F} (hf : Surjective f) {p : Submodule R₂ M₂} :
    IsCoatom (comap f p) ↔ IsCoatom p := by
  have := comap_injective_of_surjective hf
  rw [IsCoatom, IsCoatom, ← comap_top f, this.ne_iff]
  refine and_congr_right fun _ ↦
    ⟨fun h m hm ↦ this (h _ <| comap_strictMono_of_surjective hf hm), fun h m hm ↦ ?_⟩
  rw [← h _ (lt_map_of_comap_lt_of_surjective hf hm),
    comap_map_eq_self ((comap_mono bot_le).trans hm.le)]

theorem isCoatom_map_of_ker_le {f : F} (hf : Surjective f) {p : Submodule R M}
    (le : LinearMap.ker f ≤ p) (hp : IsCoatom p) : IsCoatom (map f p) :=
  (isCoatom_comap_iff hf).mp <| by rwa [comap_map_eq_self le]

theorem map_iInf_of_ker_le {f : F} (hf : Surjective f) {ι} {p : ι → Submodule R M}
    (h : LinearMap.ker f ≤ ⨅ i, p i) : map f (⨅ i, p i) = ⨅ i, map f (p i) := by
  conv_rhs => rw [← map_comap_eq_of_surjective hf (⨅ _, _), comap_iInf]
  simp_rw [fun i ↦ comap_map_eq_self (le_iInf_iff.mp h i)]

lemma comap_covBy_of_surjective {f : F} (hf : Surjective f)
    {p q : Submodule R₂ M₂} (h : p ⋖ q) :
    p.comap f ⋖ q.comap f := by
  refine ⟨lt_of_le_of_ne (comap_mono h.1.le) ((comap_injective_of_surjective hf).ne h.1.ne), ?_⟩
  intro N h₁ h₂
  refine h.2 (lt_map_of_comap_lt_of_surjective hf h₁) ?_
  rwa [← comap_lt_comap_iff_of_surjective hf, comap_map_eq, sup_eq_left.mpr]
  refine (LinearMap.ker_le_comap (f : M →ₛₗ[τ₁₂] M₂)).trans h₁.le

lemma _root_.LinearMap.range_domRestrict_eq_range_iff {f : M →ₛₗ[τ₁₂] M₂} {S : Submodule R M} :
    LinearMap.range (f.domRestrict S) = LinearMap.range f ↔ S ⊔ (LinearMap.ker f) = ⊤ := by
  refine ⟨fun h ↦ ?_, fun h ↦ ?_⟩
  · rw [eq_top_iff]
    intro x _
    have : f x ∈ LinearMap.range f := LinearMap.mem_range_self f x
    rw [← h] at this
    obtain ⟨y, hy⟩ : ∃ y : S, f.domRestrict S y = f x := this
    have : (y : M) + (x - y) ∈ S ⊔ (LinearMap.ker f) := Submodule.add_mem_sup y.2 (by simp [← hy])
    simpa using this
  · refine le_antisymm (LinearMap.range_domRestrict_le_range f S) ?_
    rintro x ⟨y, rfl⟩
    obtain ⟨s, hs, t, ht, rfl⟩ : ∃ s, s ∈ S ∧ ∃ t, t ∈ LinearMap.ker f ∧ s + t = y :=
      Submodule.mem_sup.1 (by simp [h])
    exact ⟨⟨s, hs⟩, by simp [LinearMap.mem_ker.1 ht]⟩

@[simp] lemma _root_.LinearMap.surjective_domRestrict_iff
    {f : M →ₛₗ[τ₁₂] M₂} {S : Submodule R M} (hf : Surjective f) :
    Surjective (f.domRestrict S) ↔ S ⊔ LinearMap.ker f = ⊤ := by
  rw [← LinearMap.range_eq_top] at hf ⊢
  rw [← hf]
  exact LinearMap.range_domRestrict_eq_range_iff

lemma biSup_comap_eq_top_of_surjective {ι : Type*} (s : Set ι) (hs : s.Nonempty)
    (p : ι → Submodule R₂ M₂) (hp : ⨆ i ∈ s, p i = ⊤)
    (f : M →ₛₗ[τ₁₂] M₂) (hf : Surjective f) :
    ⨆ i ∈ s, (p i).comap f = ⊤ := by
  obtain ⟨k, hk⟩ := hs
  suffices (⨆ i ∈ s, (p i).comap f) ⊔ LinearMap.ker f = ⊤ by
    rw [← this, left_eq_sup]; exact le_trans f.ker_le_comap (le_biSup (fun i ↦ (p i).comap f) hk)
  rw [iSup_subtype'] at hp ⊢
  rw [← comap_map_eq, map_iSup_comap_of_surjective hf, hp, comap_top]

lemma biSup_comap_eq_top_of_range_eq_biSup
    {R R₂ : Type*} [Semiring R] [Ring R₂] {τ₁₂ : R →+* R₂} [RingHomSurjective τ₁₂]
    [Module R M] [Module R₂ M₂] {ι : Type*} (s : Set ι) (hs : s.Nonempty)
    (p : ι → Submodule R₂ M₂) (f : M →ₛₗ[τ₁₂] M₂) (hf : LinearMap.range f = ⨆ i ∈ s, p i) :
    ⨆ i ∈ s, (p i).comap f = ⊤ := by
  suffices ⨆ i ∈ s, (p i).comap (LinearMap.range f).subtype = ⊤ by
    rw [← biSup_comap_eq_top_of_surjective s hs _ this _ f.surjective_rangeRestrict]; rfl
  exact hf ▸ biSup_comap_subtype_eq_top s p

end AddCommGroup

section Ring

variable [Ring R] [Semiring R₂]
variable [AddCommGroup M] [Module R M] [AddCommGroup M₂] [Module R₂ M₂]
variable {τ₁₂ : R →+* R₂} [RingHomSurjective τ₁₂]
variable {F : Type*} [FunLike F M M₂] [SemilinearMapClass F τ₁₂ M M₂]
variable {p p' : Submodule R M}

theorem map_strict_mono_or_ker_sup_lt_ker_sup (f : F) (hab : p < p') :
    Submodule.map f p < Submodule.map f p' ∨ LinearMap.ker f ⊓ p < LinearMap.ker f ⊓ p' := by
  obtain (⟨h, -⟩ | ⟨-, h⟩) := Prod.mk_lt_mk.mp <| strictMono_inf_prod_sup (z := LinearMap.ker f) hab
  · simpa [inf_comm] using Or.inr h
  · apply Or.inl <| map_lt_map_of_le_of_sup_lt_sup hab.le h

theorem _root_.LinearMap.ker_inf_lt_ker_inf_of_map_eq_of_lt {f : F}
    (hab : p < p') (q : Submodule.map f p = Submodule.map f p') :
    LinearMap.ker f ⊓ p < LinearMap.ker f ⊓ p' :=
  map_strict_mono_or_ker_sup_lt_ker_sup f hab |>.resolve_left q.not_lt

theorem map_strict_mono_of_ker_inf_eq {f : F} (hab : p < p')
    (q : LinearMap.ker f ⊓ p = LinearMap.ker f ⊓ p') : Submodule.map f p < Submodule.map f p' :=
  map_strict_mono_or_ker_sup_lt_ker_sup f hab |>.resolve_right q.not_lt

end Ring

section DivisionRing

variable [DivisionRing K] [AddCommGroup V] [Module K V] {s : Submodule K V} {x : V}

/-- There is no vector subspace between `s` and `(K ∙ x) ⊔ s`, `WCovBy` version. -/
theorem wcovBy_span_singleton_sup (x : V) (s : Submodule K V) : WCovBy s ((K ∙ x) ⊔ s) := by
  refine ⟨le_sup_right, fun q hpq hqp ↦ hqp.not_ge ?_⟩
  rcases SetLike.exists_of_lt hpq with ⟨y, hyq, hyp⟩
  obtain ⟨c, z, hz, rfl⟩ : ∃ c : K, ∃ z ∈ s, c • x + z = y := by
    simpa [mem_sup, mem_span_singleton] using hqp.le hyq
  rcases eq_or_ne c 0 with rfl | hc
  · simp [hz] at hyp
  · have : x ∈ q := by
      rwa [q.add_mem_iff_left (hpq.le hz), q.smul_mem_iff hc] at hyq
    simp [hpq.le, this]

/-- There is no vector subspace between `s` and `(K ∙ x) ⊔ s`, `CovBy` version. -/
theorem covBy_span_singleton_sup {x : V} {s : Submodule K V} (h : x ∉ s) : CovBy s ((K ∙ x) ⊔ s) :=
  ⟨by simpa, (wcovBy_span_singleton_sup _ _).2⟩

theorem disjoint_span_singleton : Disjoint s (K ∙ x) ↔ x ∈ s → x = 0 := by
  refine disjoint_def.trans ⟨fun H hx => H x hx <| subset_span <| mem_singleton x, ?_⟩
  intro H y hy hyx
  obtain ⟨c, rfl⟩ := mem_span_singleton.1 hyx
  by_cases hc : c = 0
  · rw [hc, zero_smul]
  · rw [s.smul_mem_iff hc] at hy
    rw [H hy, smul_zero]

theorem disjoint_span_singleton' (x0 : x ≠ 0) : Disjoint s (K ∙ x) ↔ x ∉ s :=
  disjoint_span_singleton.trans ⟨fun h₁ h₂ => x0 (h₁ h₂), fun h₁ h₂ => (h₁ h₂).elim⟩

lemma disjoint_span_singleton_of_notMem (hx : x ∉ s) : Disjoint s (K ∙ x) := by
  rw [disjoint_span_singleton]
  intro h
  contradiction

@[deprecated (since := "2025-05-23")]
alias disjoint_span_singleton_of_not_mem := disjoint_span_singleton_of_notMem

lemma isCompl_span_singleton_of_isCoatom_of_notMem (hs : IsCoatom s) (hx : x ∉ s) :
    IsCompl s (K ∙ x) := by
  refine ⟨disjoint_span_singleton_of_notMem hx, ?_⟩
  rw [← covBy_top_iff] at hs
  simpa only [codisjoint_iff, sup_comm, not_lt_top_iff] using hs.2 (covBy_span_singleton_sup hx).1

@[deprecated (since := "2025-05-23")]
alias isCompl_span_singleton_of_isCoatom_of_not_mem := isCompl_span_singleton_of_isCoatom_of_notMem

end DivisionRing

end Submodule

namespace LinearMap

open Submodule Function

section AddCommGroup

variable [Semiring R] [Semiring R₂]
variable [AddCommGroup M] [AddCommGroup M₂]
variable [Module R M] [Module R₂ M₂]
variable {τ₁₂ : R →+* R₂} [RingHomSurjective τ₁₂]
variable {F : Type*} [FunLike F M M₂] [SemilinearMapClass F τ₁₂ M M₂]

protected theorem map_le_map_iff (f : F) {p p'} : map f p ≤ map f p' ↔ p ≤ p' ⊔ ker f := by
  rw [map_le_iff_le_comap, Submodule.comap_map_eq]

theorem map_le_map_iff' {f : F} (hf : ker f = ⊥) {p p'} : map f p ≤ map f p' ↔ p ≤ p' := by
  rw [LinearMap.map_le_map_iff, hf, sup_bot_eq]

theorem map_injective {f : F} (hf : ker f = ⊥) : Injective (map f) := fun _ _ h =>
  le_antisymm ((map_le_map_iff' hf).1 (le_of_eq h)) ((map_le_map_iff' hf).1 (ge_of_eq h))

theorem map_eq_top_iff {f : F} (hf : range f = ⊤) {p : Submodule R M} :
    p.map f = ⊤ ↔ p ⊔ LinearMap.ker f = ⊤ := by
  simp_rw [← top_le_iff, ← hf, range_eq_map, LinearMap.map_le_map_iff]

end AddCommGroup

section

variable (R) (M) [Semiring R] [AddCommMonoid M] [Module R M]

/-- Given an element `x` of a module `M` over `R`, the natural map from
    `R` to scalar multiples of `x`. See also `LinearMap.ringLmapEquivSelf`. -/
@[simps!]
def toSpanSingleton (x : M) : R →ₗ[R] M :=
  LinearMap.id.smulRight x

/-- The range of `toSpanSingleton x` is the span of `x`. -/
theorem span_singleton_eq_range (x : M) : (R ∙ x) = range (toSpanSingleton R M x) :=
  Submodule.ext fun y => by
    refine Iff.trans ?_ LinearMap.mem_range.symm
    exact mem_span_singleton

theorem toSpanSingleton_one (x : M) : toSpanSingleton R M x 1 = x :=
  one_smul _ _

theorem toSpanSingleton_injective : Function.Injective (toSpanSingleton R M) :=
  fun _ _ eq ↦ by simpa using congr($eq 1)

@[simp]
theorem toSpanSingleton_zero : toSpanSingleton R M 0 = 0 := by
  ext
  simp

theorem toSpanSingleton_eq_zero_iff {x : M} : toSpanSingleton R M x = 0 ↔ x = 0 := by
  rw [← toSpanSingleton_zero, (toSpanSingleton_injective R M).eq_iff]

variable {R M}

theorem toSpanSingleton_isIdempotentElem_iff {e : R} :
    IsIdempotentElem (toSpanSingleton R R e) ↔ IsIdempotentElem e := by
  simp_rw [IsIdempotentElem, LinearMap.ext_iff, Module.End.mul_apply, toSpanSingleton_apply,
    smul_eq_mul, mul_assoc]
  exact ⟨fun h ↦ by conv_rhs => rw [← one_mul e, ← h, one_mul], fun h _ ↦ by rw [h]⟩

theorem isIdempotentElem_apply_one_iff {f : Module.End R R} :
    IsIdempotentElem (f 1) ↔ IsIdempotentElem f := by
  rw [IsIdempotentElem, ← smul_eq_mul, ← map_smul, smul_eq_mul, mul_one, IsIdempotentElem,
    LinearMap.ext_iff]
  simp_rw [Module.End.mul_apply]
  exact ⟨fun h r ↦ by rw [← mul_one r, ← smul_eq_mul, map_smul, map_smul, h], (· 1)⟩

theorem range_toSpanSingleton (x : M) :
    range (toSpanSingleton R M x) = .span R {x} :=
  SetLike.coe_injective (Submodule.span_singleton_eq_range R x).symm

theorem submoduleOf_span_singleton_of_mem (N : Submodule R M) {x : M} (hx : x ∈ N) :
    (span R {x}).submoduleOf N = span R {⟨x, hx⟩} := by
  ext y
  simp_rw [submoduleOf, mem_comap, subtype_apply, mem_span_singleton]
  aesop

end

section AddCommMonoid

variable [Semiring R] [AddCommMonoid M] [Module R M]
variable [Semiring R₂] [AddCommMonoid M₂] [Module R₂ M₂]
variable {F : Type*} {σ₁₂ : R →+* R₂} [FunLike F M M₂] [SemilinearMapClass F σ₁₂ M M₂]
include σ₁₂

/-- Two linear maps are equal on `Submodule.span s` iff they are equal on `s`. -/
theorem eqOn_span_iff {s : Set M} {f g : F} : Set.EqOn f g (span R s) ↔ Set.EqOn f g s := by
  rw [← le_eqLocus, span_le]; rfl

/-- If two linear maps are equal on a set `s`, then they are equal on `Submodule.span s`.

This version uses `Set.EqOn`, and the hidden argument will expand to `h : x ∈ (span R s : Set M)`.
See `LinearMap.eqOn_span` for a version that takes `h : x ∈ span R s` as an argument. -/
theorem eqOn_span' {s : Set M} {f g : F} (H : Set.EqOn f g s) :
    Set.EqOn f g (span R s : Set M) :=
  eqOn_span_iff.2 H

/-- If two linear maps are equal on a set `s`, then they are equal on `Submodule.span s`.

See also `LinearMap.eqOn_span'` for a version using `Set.EqOn`. -/
theorem eqOn_span {s : Set M} {f g : F} (H : Set.EqOn f g s) ⦃x⦄ (h : x ∈ span R s) :
    f x = g x :=
  eqOn_span' H h

/-- If `s` generates the whole module and linear maps `f`, `g` are equal on `s`, then they are
equal. -/
theorem ext_on {s : Set M} {f g : F} (hv : span R s = ⊤) (h : Set.EqOn f g s) : f = g :=
  DFunLike.ext _ _ fun _ => eqOn_span h (eq_top_iff'.1 hv _)

/-- If the range of `v : ι → M` generates the whole module and linear maps `f`, `g` are equal at
each `v i`, then they are equal. -/
theorem ext_on_range {ι : Sort*} {v : ι → M} {f g : F} (hv : span R (Set.range v) = ⊤)
    (h : ∀ i, f (v i) = g (v i)) : f = g :=
  ext_on hv (Set.forall_mem_range.2 h)

end AddCommMonoid

section NoZeroDivisors

variable (R M)
variable [Ring R] [AddCommGroup M] [Module R M] [NoZeroSMulDivisors R M]

theorem ker_toSpanSingleton {x : M} (h : x ≠ 0) : LinearMap.ker (toSpanSingleton R M x) = ⊥ :=
  SetLike.ext fun _ => smul_eq_zero.trans <| or_iff_left_of_imp fun h' => (h h').elim

end NoZeroDivisors

section Field

variable [Field K] [AddCommGroup V] [Module K V]

theorem span_singleton_sup_ker_eq_top (f : V →ₗ[K] K) {x : V} (hx : f x ≠ 0) :
    (K ∙ x) ⊔ ker f = ⊤ :=
  top_unique fun y _ =>
    Submodule.mem_sup.2
      ⟨(f y * (f x)⁻¹) • x, Submodule.mem_span_singleton.2 ⟨f y * (f x)⁻¹, rfl⟩,
        ⟨y - (f y * (f x)⁻¹) • x, by simp [hx]⟩⟩

end Field

end LinearMap

open LinearMap

namespace LinearEquiv

variable (R M)
variable [Ring R] [AddCommGroup M] [Module R M] [NoZeroSMulDivisors R M] (x : M) (h : x ≠ 0)

/-- Given a nonzero element `x` of a torsion-free module `M` over a ring `R`, the natural
isomorphism from `R` to the span of `x` given by $r \mapsto r \cdot x$. -/
noncomputable
def toSpanNonzeroSingleton : R ≃ₗ[R] R ∙ x :=
  LinearEquiv.trans
    (LinearEquiv.ofInjective (LinearMap.toSpanSingleton R M x)
      (ker_eq_bot.1 <| ker_toSpanSingleton R M h))
    (LinearEquiv.ofEq (range <| toSpanSingleton R M x) (R ∙ x) (span_singleton_eq_range R M x).symm)

@[simp] theorem toSpanNonzeroSingleton_apply (t : R) :
    toSpanNonzeroSingleton R M x h t =
      (⟨t • x, Submodule.smul_mem _ _ (Submodule.mem_span_singleton_self x)⟩ : R ∙ x) := by
  rfl

@[simp]
lemma toSpanNonzeroSingleton_symm_apply_smul (m : R ∙ x) :
    (toSpanNonzeroSingleton R M x h).symm m • x = m :=
  congrArg Subtype.val <| apply_symm_apply (toSpanNonzeroSingleton R M x h) m

theorem toSpanNonzeroSingleton_one :
    LinearEquiv.toSpanNonzeroSingleton R M x h 1 =
      (⟨x, Submodule.mem_span_singleton_self x⟩ : R ∙ x) := by simp

/-- Given a nonzero element `x` of a torsion-free module `M` over a ring `R`, the natural
isomorphism from the span of `x` to `R` given by $r \cdot x \mapsto r$. -/
noncomputable
abbrev coord : (R ∙ x) ≃ₗ[R] R :=
  (toSpanNonzeroSingleton R M x h).symm

theorem coord_self : (coord R M x h) (⟨x, Submodule.mem_span_singleton_self x⟩ : R ∙ x) = 1 := by
  rw [← toSpanNonzeroSingleton_one R M x h, LinearEquiv.symm_apply_apply]

theorem coord_apply_smul (y : Submodule.span R ({x} : Set M)) : coord R M x h y • x = y :=
  Subtype.ext_iff.1 <| (toSpanNonzeroSingleton R M x h).apply_symm_apply _

end LinearEquiv<|MERGE_RESOLUTION|>--- conflicted
+++ resolved
@@ -477,11 +477,7 @@
 theorem map_lt_map_of_le_of_sup_lt_sup {p p' : Submodule R M} {f : F} (hab : p ≤ p')
     (h : p ⊔ LinearMap.ker f < p' ⊔ LinearMap.ker f) : Submodule.map f p < Submodule.map f p' := by
   simp_rw [← comap_map_eq] at h
-<<<<<<< HEAD
-  apply lt_of_le_of_ne (map_mono hab) fun h' ↦ by simp [h'] at h
-=======
   exact lt_of_le_of_ne (map_mono hab) (ne_of_apply_ne _ h.ne)
->>>>>>> fee60e52
 
 theorem comap_map_eq_self {f : F} {p : Submodule R M} (h : LinearMap.ker f ≤ p) :
     comap f (map f p) = p := by rw [Submodule.comap_map_eq, sup_of_le_left h]
