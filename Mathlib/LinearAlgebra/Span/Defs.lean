--- conflicted
+++ resolved
@@ -58,11 +58,7 @@
 theorem mem_span : x ∈ span R s ↔ ∀ p : Submodule R M, s ⊆ p → x ∈ p :=
   mem_iInter₂
 
-<<<<<<< HEAD
 @[simp, aesop safe 20 (rule_sets := [SetLike])]
-=======
-@[simp, aesop safe 20 apply (rule_sets := [SetLike])]
->>>>>>> 54b59e30
 theorem subset_span : s ⊆ span R s := fun _ h => mem_span.2 fun _ hp => hp h
 
 @[aesop 80% (rule_sets := [SetLike])]
