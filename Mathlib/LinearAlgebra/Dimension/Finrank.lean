--- conflicted
+++ resolved
@@ -47,15 +47,10 @@
 Defined by convention to be `0` if the space has infinite rank.
 
 For a vector space `M` over a field `R`, this is the same as the finite dimension
-<<<<<<< HEAD
 of `M` over `R`.
 
 Note that it is possible to have `M` with `¬(Module.Finite R M)` but `finrank R M ≠ 0`, for example
-`ℤ × ℚ/ℤ` has `finrank` equal to `1`.
--/
-=======
-of `M` over `R`. -/
->>>>>>> 6991bf0d
+`ℤ × ℚ/ℤ` has `finrank` equal to `1`. -/
 @[stacks 09G3 "second part"]
 noncomputable def finrank (R M : Type*) [Semiring R] [AddCommGroup M] [Module R M] : ℕ :=
   Cardinal.toNat (Module.rank R M)
