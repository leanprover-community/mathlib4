--- conflicted
+++ resolved
@@ -31,15 +31,9 @@
 
 noncomputable section
 
-<<<<<<< HEAD
-universe uS u v v' u₁' w w'
-
-variable {R : Type u} {S : Type uS} {M : Type v} {M' : Type v'} {M₁ : Type v}
-=======
 universe u u' v v' u₁' w w'
 
 variable {R : Type u} {S : Type u'} {M : Type v} {M' : Type v'} {M₁ : Type v}
->>>>>>> 2ee23a34
 variable {ι : Type w} {ι' : Type w'} {η : Type u₁'} {φ : η → Type*}
 
 open Basis Cardinal DirectSum Function Module Set Submodule
