--- conflicted
+++ resolved
@@ -80,21 +80,11 @@
 
 open MulOpposite
 
-<<<<<<< HEAD
-/-- `CliffordAlgebra.reverse` as an `AlgEquiv` to the opposite algebra -/
-def reverseOp : CliffordAlgebra Q →ₐ[R] (CliffordAlgebra Q)ᵐᵒᵖ :=
-  CliffordAlgebra.lift Q
-    ⟨(MulOpposite.opLinearEquiv R).toLinearMap.comp (ι Q), fun m =>
-      unop_injective <| by simp⟩
-
--- porting note: can't infer `Q`
-=======
 /-- `CliffordAlgebra.reverse` as an `AlgHom` to the opposite algebra -/
 def reverseOp : CliffordAlgebra Q →ₐ[R] (CliffordAlgebra Q)ᵐᵒᵖ :=
   CliffordAlgebra.lift Q
     ⟨(MulOpposite.opLinearEquiv R).toLinearMap ∘ₗ ι Q, fun m => unop_injective <| by simp⟩
 
->>>>>>> 88c111b0
 @[simp]
 theorem reverseOp_ι (m : M) : reverseOp (ι Q m) = op (ι Q m) := lift_ι_apply _ _ _
 
@@ -108,42 +98,24 @@
 
 @[simp] theorem op_reverse (x : CliffordAlgebra Q) : op (reverse x) = reverseOp x := rfl
 
-<<<<<<< HEAD
--- porting note: can't infer `Q`
-=======
->>>>>>> 88c111b0
 @[simp]
 theorem reverse_ι (m : M) : reverse (ι Q m) = ι Q m := by simp [reverse]
 #align clifford_algebra.reverse_ι CliffordAlgebra.reverse_ι
 
 @[simp]
 theorem reverse.commutes (r : R) :
-<<<<<<< HEAD
-    -- porting note: can't infer `Q`
-    reverse (Q := Q) (algebraMap R (CliffordAlgebra Q) r) = algebraMap R _ r :=
-=======
     reverse (algebraMap R (CliffordAlgebra Q) r) = algebraMap R _ r :=
->>>>>>> 88c111b0
   op_injective <| reverseOp.commutes r
 #align clifford_algebra.reverse.commutes CliffordAlgebra.reverse.commutes
 
 @[simp]
-<<<<<<< HEAD
-theorem reverse.map_one : reverse (Q := Q) (1 : CliffordAlgebra Q) = 1 :=
-=======
 theorem reverse.map_one : reverse (1 : CliffordAlgebra Q) = 1 :=
->>>>>>> 88c111b0
   op_injective reverseOp.map_one
 #align clifford_algebra.reverse.map_one CliffordAlgebra.reverse.map_one
 
 @[simp]
 theorem reverse.map_mul (a b : CliffordAlgebra Q) :
-<<<<<<< HEAD
-    -- porting note: can't infer `Q`
-    reverse (Q := Q) (a * b) = reverse (Q := Q) b * reverse (Q := Q) a :=
-=======
     reverse (a * b) = reverse b * reverse a :=
->>>>>>> 88c111b0
   op_injective (reverseOp.map_mul a b)
 #align clifford_algebra.reverse.map_mul CliffordAlgebra.reverse.map_mul
 
