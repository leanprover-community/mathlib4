/-
Copyright (c) 2020 Eric Wieser. All rights reserved.
Released under Apache 2.0 license as described in the file LICENSE.
Authors: Eric Wieser
-/
import Mathlib.LinearAlgebra.CliffordAlgebra.Grading
import Mathlib.Algebra.Module.Opposites

#align_import linear_algebra.clifford_algebra.conjugation from "leanprover-community/mathlib"@"34020e531ebc4e8aac6d449d9eecbcd1508ea8d0"

/-!
# Conjugations

This file defines the grade reversal and grade involution functions on multivectors, `reverse` and
`involute`.
Together, these operations compose to form the "Clifford conjugate", hence the name of this file.

https://en.wikipedia.org/wiki/Clifford_algebra#Antiautomorphisms

## Main definitions

* `CliffordAlgebra.involute`: the grade involution, negating each basis vector
* `CliffordAlgebra.reverse`: the grade reversion, reversing the order of a product of vectors

## Main statements

* `CliffordAlgebra.involute_involutive`
* `CliffordAlgebra.reverse_involutive`
* `CliffordAlgebra.reverse_involute_commute`
* `CliffordAlgebra.involute_mem_evenOdd_iff`
* `CliffordAlgebra.reverse_mem_evenOdd_iff`

-/


variable {R : Type*} [CommRing R]

variable {M : Type*} [AddCommGroup M] [Module R M]

variable {Q : QuadraticForm R M}

namespace CliffordAlgebra

section Involute

/-- Grade involution, inverting the sign of each basis vector. -/
def involute : CliffordAlgebra Q →ₐ[R] CliffordAlgebra Q :=
  CliffordAlgebra.lift Q ⟨-ι Q, fun m => by simp⟩
#align clifford_algebra.involute CliffordAlgebra.involute

@[simp]
theorem involute_ι (m : M) : involute (ι Q m) = -ι Q m :=
  lift_ι_apply _ _ m
#align clifford_algebra.involute_ι CliffordAlgebra.involute_ι

@[simp]
theorem involute_comp_involute : involute.comp involute = AlgHom.id R (CliffordAlgebra Q) := by
  ext; simp
#align clifford_algebra.involute_comp_involute CliffordAlgebra.involute_comp_involute

theorem involute_involutive : Function.Involutive (involute : _ → CliffordAlgebra Q) :=
  AlgHom.congr_fun involute_comp_involute
#align clifford_algebra.involute_involutive CliffordAlgebra.involute_involutive

@[simp]
theorem involute_involute : ∀ a : CliffordAlgebra Q, involute (involute a) = a :=
  involute_involutive
#align clifford_algebra.involute_involute CliffordAlgebra.involute_involute

/-- `CliffordAlgebra.involute` as an `AlgEquiv`. -/
@[simps!]
def involuteEquiv : CliffordAlgebra Q ≃ₐ[R] CliffordAlgebra Q :=
  AlgEquiv.ofAlgHom involute involute (AlgHom.ext <| involute_involute)
    (AlgHom.ext <| involute_involute)
#align clifford_algebra.involute_equiv CliffordAlgebra.involuteEquiv

end Involute

section Reverse

open MulOpposite

/-- `CliffordAlgebra.reverse` as an `AlgHom` to the opposite algebra -/
def reverseOp : CliffordAlgebra Q →ₐ[R] (CliffordAlgebra Q)ᵐᵒᵖ :=
  CliffordAlgebra.lift Q
    ⟨(MulOpposite.opLinearEquiv R).toLinearMap ∘ₗ ι Q, fun m => unop_injective <| by simp⟩

@[simp]
theorem reverseOp_ι (m : M) : reverseOp (ι Q m) = op (ι Q m) := lift_ι_apply _ _ _

<<<<<<< HEAD
=======
/-- `CliffordAlgebra.reverseEquiv` as an `AlgEquiv` to the opposite algebra -/
@[simps! apply]
def reverseOpEquiv : CliffordAlgebra Q ≃ₐ[R] (CliffordAlgebra Q)ᵐᵒᵖ :=
  AlgEquiv.ofAlgHom reverseOp (AlgHom.opComm reverseOp)
    (AlgHom.unop.injective <| hom_ext <| LinearMap.ext <| fun _ => by simp)
    (hom_ext <| LinearMap.ext <| fun _ => by simp)

@[simp]
theorem reverseOpEquiv_opComm :
  AlgEquiv.opComm (reverseOpEquiv (Q := Q)) = reverseOpEquiv.symm := rfl

>>>>>>> 686be169
/-- Grade reversion, inverting the multiplication order of basis vectors.
Also called *transpose* in some literature. -/
def reverse : CliffordAlgebra Q →ₗ[R] CliffordAlgebra Q :=
  (opLinearEquiv R).symm.toLinearMap.comp reverseOp.toLinearMap
#align clifford_algebra.reverse CliffordAlgebra.reverse

@[simp] theorem unop_reverseOp (x : CliffordAlgebra Q) : (reverseOp x).unop = reverse x := rfl

@[simp] theorem op_reverse (x : CliffordAlgebra Q) : op (reverse x) = reverseOp x := rfl

@[simp]
theorem reverse_ι (m : M) : reverse (ι Q m) = ι Q m := by simp [reverse]
#align clifford_algebra.reverse_ι CliffordAlgebra.reverse_ι

@[simp]
theorem reverse.commutes (r : R) :
    reverse (algebraMap R (CliffordAlgebra Q) r) = algebraMap R _ r :=
  op_injective <| reverseOp.commutes r
#align clifford_algebra.reverse.commutes CliffordAlgebra.reverse.commutes

@[simp]
theorem reverse.map_one : reverse (1 : CliffordAlgebra Q) = 1 :=
  op_injective reverseOp.map_one
#align clifford_algebra.reverse.map_one CliffordAlgebra.reverse.map_one

@[simp]
theorem reverse.map_mul (a b : CliffordAlgebra Q) :
    reverse (a * b) = reverse b * reverse a :=
  op_injective (reverseOp.map_mul a b)
#align clifford_algebra.reverse.map_mul CliffordAlgebra.reverse.map_mul

@[simp]
theorem reverse_involutive : Function.Involutive (reverse (Q := Q)) :=
  AlgHom.congr_fun reverseOpEquiv.symm_comp
#align clifford_algebra.reverse_involutive CliffordAlgebra.reverse_involutive

@[simp]
theorem reverse_comp_reverse :
    reverse.comp reverse = (LinearMap.id : _ →ₗ[R] CliffordAlgebra Q) :=
  LinearMap.ext reverse_involutive

@[simp]
theorem reverse_reverse : ∀ a : CliffordAlgebra Q, reverse (reverse a) = a :=
  reverse_involutive
#align clifford_algebra.reverse_reverse CliffordAlgebra.reverse_reverse

/-- `CliffordAlgebra.reverse` as a `LinearEquiv`. -/
@[simps!]
def reverseEquiv : CliffordAlgebra Q ≃ₗ[R] CliffordAlgebra Q :=
  LinearEquiv.ofInvolutive reverse reverse_involutive
#align clifford_algebra.reverse_equiv CliffordAlgebra.reverseEquiv

theorem reverse_comp_involute :
    reverse.comp involute.toLinearMap =
      (involute.toLinearMap.comp reverse : _ →ₗ[R] CliffordAlgebra Q) := by
  ext x
  simp only [LinearMap.comp_apply, AlgHom.toLinearMap_apply]
  induction x using CliffordAlgebra.induction
  case h_grade0 => simp
  case h_grade1 => simp
  case h_mul a b ha hb => simp only [ha, hb, reverse.map_mul, AlgHom.map_mul]
  case h_add a b ha hb => simp only [ha, hb, reverse.map_add, AlgHom.map_add]
#align clifford_algebra.reverse_comp_involute CliffordAlgebra.reverse_comp_involute

/-- `CliffordAlgebra.reverse` and `clifford_algebra.inverse` commute. Note that the composition
is sometimes referred to as the "clifford conjugate". -/
theorem reverse_involute_commute : Function.Commute (reverse (Q := Q)) involute :=
  LinearMap.congr_fun reverse_comp_involute
#align clifford_algebra.reverse_involute_commute CliffordAlgebra.reverse_involute_commute

theorem reverse_involute :
    ∀ a : CliffordAlgebra Q, reverse (involute a) = involute (reverse a) :=
  reverse_involute_commute
#align clifford_algebra.reverse_involute CliffordAlgebra.reverse_involute

end Reverse

/-!
### Statements about conjugations of products of lists
-/


section List

/-- Taking the reverse of the product a list of $n$ vectors lifted via `ι` is equivalent to
taking the product of the reverse of that list. -/
theorem reverse_prod_map_ι :
    ∀ l : List M, reverse (l.map <| ι Q).prod = (l.map <| ι Q).reverse.prod
  | [] => by simp
  | x::xs => by simp [reverse_prod_map_ι xs]
#align clifford_algebra.reverse_prod_map_ι CliffordAlgebra.reverse_prod_map_ι

/-- Taking the involute of the product a list of $n$ vectors lifted via `ι` is equivalent to
premultiplying by ${-1}^n$. -/
theorem involute_prod_map_ι :
    ∀ l : List M, involute (l.map <| ι Q).prod = (-1 : R) ^ l.length • (l.map <| ι Q).prod
  | [] => by simp
  | x::xs => by simp [pow_succ, involute_prod_map_ι xs]
#align clifford_algebra.involute_prod_map_ι CliffordAlgebra.involute_prod_map_ι

end List

/-!
### Statements about `Submodule.map` and `Submodule.comap`
-/


section Submodule

variable (Q)

section Involute

theorem submodule_map_involute_eq_comap (p : Submodule R (CliffordAlgebra Q)) :
    p.map (involute : CliffordAlgebra Q →ₐ[R] CliffordAlgebra Q).toLinearMap =
      p.comap (involute : CliffordAlgebra Q →ₐ[R] CliffordAlgebra Q).toLinearMap :=
  Submodule.map_equiv_eq_comap_symm involuteEquiv.toLinearEquiv _
#align clifford_algebra.submodule_map_involute_eq_comap CliffordAlgebra.submodule_map_involute_eq_comap

@[simp]
theorem ι_range_map_involute :
    (ι Q).range.map (involute : CliffordAlgebra Q →ₐ[R] CliffordAlgebra Q).toLinearMap =
      LinearMap.range (ι Q) :=
  (ι_range_map_lift _ _).trans (LinearMap.range_neg _)
#align clifford_algebra.ι_range_map_involute CliffordAlgebra.ι_range_map_involute

@[simp]
theorem ι_range_comap_involute :
    (ι Q).range.comap (involute : CliffordAlgebra Q →ₐ[R] CliffordAlgebra Q).toLinearMap =
      LinearMap.range (ι Q) :=
  by rw [← submodule_map_involute_eq_comap, ι_range_map_involute]
#align clifford_algebra.ι_range_comap_involute CliffordAlgebra.ι_range_comap_involute

@[simp]
theorem evenOdd_map_involute (n : ZMod 2) :
    (evenOdd Q n).map (involute : CliffordAlgebra Q →ₐ[R] CliffordAlgebra Q).toLinearMap =
      evenOdd Q n :=
  by simp_rw [evenOdd, Submodule.map_iSup, Submodule.map_pow, ι_range_map_involute]
#align clifford_algebra.even_odd_map_involute CliffordAlgebra.evenOdd_map_involute

@[simp]
theorem evenOdd_comap_involute (n : ZMod 2) :
    (evenOdd Q n).comap (involute : CliffordAlgebra Q →ₐ[R] CliffordAlgebra Q).toLinearMap =
      evenOdd Q n :=
  by rw [← submodule_map_involute_eq_comap, evenOdd_map_involute]
#align clifford_algebra.even_odd_comap_involute CliffordAlgebra.evenOdd_comap_involute

end Involute

section Reverse

theorem submodule_map_reverse_eq_comap (p : Submodule R (CliffordAlgebra Q)) :
    p.map (reverse : CliffordAlgebra Q →ₗ[R] CliffordAlgebra Q) =
      p.comap (reverse : CliffordAlgebra Q →ₗ[R] CliffordAlgebra Q) :=
  Submodule.map_equiv_eq_comap_symm (reverseEquiv : _ ≃ₗ[R] _) _
#align clifford_algebra.submodule_map_reverse_eq_comap CliffordAlgebra.submodule_map_reverse_eq_comap

@[simp]
theorem ι_range_map_reverse :
    (ι Q).range.map (reverse : CliffordAlgebra Q →ₗ[R] CliffordAlgebra Q)
      = LinearMap.range (ι Q) := by
  rw [reverse, reverseOp, Submodule.map_comp, ι_range_map_lift, LinearMap.range_comp,
    ← Submodule.map_comp]
  exact Submodule.map_id _
#align clifford_algebra.ι_range_map_reverse CliffordAlgebra.ι_range_map_reverse

@[simp]
theorem ι_range_comap_reverse :
    (ι Q).range.comap (reverse : CliffordAlgebra Q →ₗ[R] CliffordAlgebra Q)
      = LinearMap.range (ι Q) := by
  rw [← submodule_map_reverse_eq_comap, ι_range_map_reverse]
#align clifford_algebra.ι_range_comap_reverse CliffordAlgebra.ι_range_comap_reverse

/-- Like `Submodule.map_mul`, but with the multiplication reversed. -/
theorem submodule_map_mul_reverse (p q : Submodule R (CliffordAlgebra Q)) :
    (p * q).map (reverse : CliffordAlgebra Q →ₗ[R] CliffordAlgebra Q) =
      q.map (reverse : CliffordAlgebra Q →ₗ[R] CliffordAlgebra Q) *
        p.map (reverse : CliffordAlgebra Q →ₗ[R] CliffordAlgebra Q) := by
  simp_rw [reverse, Submodule.map_comp, Submodule.map_mul, Submodule.map_unop_mul]
#align clifford_algebra.submodule_map_mul_reverse CliffordAlgebra.submodule_map_mul_reverse

theorem submodule_comap_mul_reverse (p q : Submodule R (CliffordAlgebra Q)) :
    (p * q).comap (reverse : CliffordAlgebra Q →ₗ[R] CliffordAlgebra Q) =
      q.comap (reverse : CliffordAlgebra Q →ₗ[R] CliffordAlgebra Q) *
        p.comap (reverse : CliffordAlgebra Q →ₗ[R] CliffordAlgebra Q) :=
  by simp_rw [← submodule_map_reverse_eq_comap, submodule_map_mul_reverse]
#align clifford_algebra.submodule_comap_mul_reverse CliffordAlgebra.submodule_comap_mul_reverse

/-- Like `Submodule.map_pow` -/
theorem submodule_map_pow_reverse (p : Submodule R (CliffordAlgebra Q)) (n : ℕ) :
    (p ^ n).map (reverse : CliffordAlgebra Q →ₗ[R] CliffordAlgebra Q) =
      p.map (reverse : CliffordAlgebra Q →ₗ[R] CliffordAlgebra Q) ^ n := by
  simp_rw [reverse, Submodule.map_comp, Submodule.map_pow, Submodule.map_unop_pow]
#align clifford_algebra.submodule_map_pow_reverse CliffordAlgebra.submodule_map_pow_reverse

theorem submodule_comap_pow_reverse (p : Submodule R (CliffordAlgebra Q)) (n : ℕ) :
    (p ^ n).comap (reverse : CliffordAlgebra Q →ₗ[R] CliffordAlgebra Q) =
      p.comap (reverse : CliffordAlgebra Q →ₗ[R] CliffordAlgebra Q) ^ n :=
  by simp_rw [← submodule_map_reverse_eq_comap, submodule_map_pow_reverse]
#align clifford_algebra.submodule_comap_pow_reverse CliffordAlgebra.submodule_comap_pow_reverse

@[simp]
theorem evenOdd_map_reverse (n : ZMod 2) :
    (evenOdd Q n).map (reverse : CliffordAlgebra Q →ₗ[R] CliffordAlgebra Q) = evenOdd Q n := by
  simp_rw [evenOdd, Submodule.map_iSup, submodule_map_pow_reverse, ι_range_map_reverse]
#align clifford_algebra.even_odd_map_reverse CliffordAlgebra.evenOdd_map_reverse

@[simp]
theorem evenOdd_comap_reverse (n : ZMod 2) :
    (evenOdd Q n).comap (reverse : CliffordAlgebra Q →ₗ[R] CliffordAlgebra Q) = evenOdd Q n := by
  rw [← submodule_map_reverse_eq_comap, evenOdd_map_reverse]
#align clifford_algebra.even_odd_comap_reverse CliffordAlgebra.evenOdd_comap_reverse

end Reverse

@[simp]
theorem involute_mem_evenOdd_iff {x : CliffordAlgebra Q} {n : ZMod 2} :
    involute x ∈ evenOdd Q n ↔ x ∈ evenOdd Q n :=
  SetLike.ext_iff.mp (evenOdd_comap_involute Q n) x
#align clifford_algebra.involute_mem_even_odd_iff CliffordAlgebra.involute_mem_evenOdd_iff

@[simp]
theorem reverse_mem_evenOdd_iff {x : CliffordAlgebra Q} {n : ZMod 2} :
    reverse x ∈ evenOdd Q n ↔ x ∈ evenOdd Q n :=
  SetLike.ext_iff.mp (evenOdd_comap_reverse Q n) x
#align clifford_algebra.reverse_mem_even_odd_iff CliffordAlgebra.reverse_mem_evenOdd_iff

end Submodule

/-!
### Related properties of the even and odd submodules

TODO: show that these are `iff`s when `Invertible (2 : R)`.
-/


theorem involute_eq_of_mem_even {x : CliffordAlgebra Q} (h : x ∈ evenOdd Q 0) : involute x = x := by
  refine' even_induction Q (AlgHom.commutes _) _ _ x h
  · rintro x y _hx _hy ihx ihy
    rw [map_add, ihx, ihy]
  · intro m₁ m₂ x _hx ihx
    rw [map_mul, map_mul, involute_ι, involute_ι, ihx, neg_mul_neg]
#align clifford_algebra.involute_eq_of_mem_even CliffordAlgebra.involute_eq_of_mem_even

theorem involute_eq_of_mem_odd {x : CliffordAlgebra Q} (h : x ∈ evenOdd Q 1) : involute x = -x := by
  refine' odd_induction Q involute_ι _ _ x h
  · rintro x y _hx _hy ihx ihy
    rw [map_add, ihx, ihy, neg_add]
  · intro m₁ m₂ x _hx ihx
    rw [map_mul, map_mul, involute_ι, involute_ι, ihx, neg_mul_neg, mul_neg]
#align clifford_algebra.involute_eq_of_mem_odd CliffordAlgebra.involute_eq_of_mem_odd

end CliffordAlgebra<|MERGE_RESOLUTION|>--- conflicted
+++ resolved
@@ -88,8 +88,6 @@
 @[simp]
 theorem reverseOp_ι (m : M) : reverseOp (ι Q m) = op (ι Q m) := lift_ι_apply _ _ _
 
-<<<<<<< HEAD
-=======
 /-- `CliffordAlgebra.reverseEquiv` as an `AlgEquiv` to the opposite algebra -/
 @[simps! apply]
 def reverseOpEquiv : CliffordAlgebra Q ≃ₐ[R] (CliffordAlgebra Q)ᵐᵒᵖ :=
@@ -101,7 +99,6 @@
 theorem reverseOpEquiv_opComm :
   AlgEquiv.opComm (reverseOpEquiv (Q := Q)) = reverseOpEquiv.symm := rfl
 
->>>>>>> 686be169
 /-- Grade reversion, inverting the multiplication order of basis vectors.
 Also called *transpose* in some literature. -/
 def reverse : CliffordAlgebra Q →ₗ[R] CliffordAlgebra Q :=
