/-
Copyright (c) 2019 Johannes Hölzl. All rights reserved.
Released under Apache 2.0 license as described in the file LICENSE.
Authors: Johannes Hölzl, Patrick Massot, Casper Putz, Anne Baanen
-/
import Mathlib.LinearAlgebra.FreeModule.StrongRankCondition
import Mathlib.LinearAlgebra.GeneralLinearGroup
import Mathlib.LinearAlgebra.Matrix.Reindex
import Mathlib.Tactic.FieldSimp
import Mathlib.LinearAlgebra.Matrix.NonsingularInverse
import Mathlib.LinearAlgebra.Matrix.Basis

/-!
# Determinant of families of vectors

This file defines the determinant of an endomorphism, and of a family of vectors
with respect to some basis. For the determinant of a matrix, see the file
`LinearAlgebra.Matrix.Determinant`.

## Main definitions

In the list below, and in all this file, `R` is a commutative ring (semiring
is sometimes enough), `M` and its variations are `R`-modules, `ι`, `κ`, `n` and `m` are finite
types used for indexing.

* `Basis.det`: the determinant of a family of vectors with respect to a basis,
  as a multilinear map
* `LinearMap.det`: the determinant of an endomorphism `f : End R M` as a
  multiplicative homomorphism (if `M` does not have a finite `R`-basis, the
  result is `1` instead)
* `LinearEquiv.det`: the determinant of an isomorphism `f : M ≃ₗ[R] M` as a
  multiplicative homomorphism (if `M` does not have a finite `R`-basis, the
  result is `1` instead)

## Tags

basis, det, determinant
-/


noncomputable section

open Matrix Module LinearMap Submodule Set Function

universe u v w

variable {R : Type*} [CommRing R]
variable {M : Type*} [AddCommGroup M] [Module R M]
variable {M' : Type*} [AddCommGroup M'] [Module R M']
variable {ι : Type*} [DecidableEq ι] [Fintype ι]
variable (e : Basis ι R M)

section Conjugate

variable {A : Type*} [CommRing A]
variable {m n : Type*}

/-- If `R^m` and `R^n` are linearly equivalent, then `m` and `n` are also equivalent. -/
def equivOfPiLEquivPi {R : Type*} [Finite m] [Finite n] [CommRing R] [Nontrivial R]
    (e : (m → R) ≃ₗ[R] n → R) : m ≃ n :=
  Basis.indexEquiv (Basis.ofEquivFun e.symm) (Pi.basisFun _ _)

namespace Matrix

variable [Fintype m] [Fintype n]

/-- If `M` and `M'` are each other's inverse matrices, they are square matrices up to
equivalence of types. -/
def indexEquivOfInv [Nontrivial A] [DecidableEq m] [DecidableEq n] {M : Matrix m n A}
    {M' : Matrix n m A} (hMM' : M * M' = 1) (hM'M : M' * M = 1) : m ≃ n :=
  equivOfPiLEquivPi (toLin'OfInv hMM' hM'M)

theorem det_comm [DecidableEq n] (M N : Matrix n n A) : det (M * N) = det (N * M) := by
  rw [det_mul, det_mul, mul_comm]

/-- If there exists a two-sided inverse `M'` for `M` (indexed differently),
then `det (N * M) = det (M * N)`. -/
theorem det_comm' [DecidableEq m] [DecidableEq n] {M : Matrix n m A} {N : Matrix m n A}
    {M' : Matrix m n A} (hMM' : M * M' = 1) (hM'M : M' * M = 1) : det (M * N) = det (N * M) := by
  nontriviality A
  -- Although `m` and `n` are different a priori, we will show they have the same cardinality.
  -- This turns the problem into one for square matrices, which is easy.
  let e := indexEquivOfInv hMM' hM'M
  rw [← det_submatrix_equiv_self e, ← submatrix_mul_equiv _ _ _ (Equiv.refl n) _, det_comm,
    submatrix_mul_equiv, Equiv.coe_refl, submatrix_id_id]

/-- If `M'` is a two-sided inverse for `M` (indexed differently), `det (M * N * M') = det N`.

See `Matrix.det_conj` and `Matrix.det_conj'` for the case when `M' = M⁻¹` or vice versa. -/
theorem det_conj_of_mul_eq_one [DecidableEq m] [DecidableEq n] {M : Matrix m n A}
    {M' : Matrix n m A} {N : Matrix n n A} (hMM' : M * M' = 1) (hM'M : M' * M = 1) :
    det (M * N * M') = det N := by
  rw [← det_comm' hM'M hMM', ← Matrix.mul_assoc, hM'M, Matrix.one_mul]

end Matrix

end Conjugate

namespace LinearMap

/-! ### Determinant of a linear map -/


variable {A : Type*} [CommRing A] [Module A M]
variable {κ : Type*} [Fintype κ]

/-- The determinant of `LinearMap.toMatrix` does not depend on the choice of basis. -/
theorem det_toMatrix_eq_det_toMatrix [DecidableEq κ] (b : Basis ι A M) (c : Basis κ A M)
    (f : M →ₗ[A] M) : det (LinearMap.toMatrix b b f) = det (LinearMap.toMatrix c c f) := by
  rw [← linearMap_toMatrix_mul_basis_toMatrix c b c, ← basis_toMatrix_mul_linearMap_toMatrix b c b,
      Matrix.det_conj_of_mul_eq_one] <;>
    rw [Basis.toMatrix_mul_toMatrix, Basis.toMatrix_self]


/-- The determinant of an endomorphism given a basis.

See `LinearMap.det` for a version that populates the basis non-computably.

Although the `Trunc (Basis ι A M)` parameter makes it slightly more convenient to switch bases,
there is no good way to generalize over universe parameters, so we can't fully state in `detAux`'s
type that it does not depend on the choice of basis. Instead you can use the `detAux_def''` lemma,
or avoid mentioning a basis at all using `LinearMap.det`.
-/
irreducible_def detAux : Trunc (Basis ι A M) → (M →ₗ[A] M) →* A :=
  Trunc.lift
    (fun b : Basis ι A M => detMonoidHom.comp (toMatrixAlgEquiv b : (M →ₗ[A] M) →* Matrix ι ι A))
    fun b c => MonoidHom.ext <| det_toMatrix_eq_det_toMatrix b c

/-- Unfold lemma for `detAux`.

See also `detAux_def''` which allows you to vary the basis.
-/
theorem detAux_def' (b : Basis ι A M) (f : M →ₗ[A] M) :
    LinearMap.detAux (Trunc.mk b) f = Matrix.det (LinearMap.toMatrix b b f) := by
  rw [detAux]
  rfl

theorem detAux_def'' {ι' : Type*} [Fintype ι'] [DecidableEq ι'] (tb : Trunc <| Basis ι A M)
    (b' : Basis ι' A M) (f : M →ₗ[A] M) :
    LinearMap.detAux tb f = Matrix.det (LinearMap.toMatrix b' b' f) := by
  induction tb using Trunc.induction_on with
  | h b => rw [detAux_def', det_toMatrix_eq_det_toMatrix b b']

@[simp]
theorem detAux_id (b : Trunc <| Basis ι A M) : LinearMap.detAux b LinearMap.id = 1 :=
  (LinearMap.detAux b).map_one

@[simp]
theorem detAux_comp (b : Trunc <| Basis ι A M) (f g : M →ₗ[A] M) :
    LinearMap.detAux b (f.comp g) = LinearMap.detAux b f * LinearMap.detAux b g :=
  (LinearMap.detAux b).map_mul f g

section

open scoped Classical in
-- Discourage the elaborator from unfolding `det` and producing a huge term by marking it
-- as irreducible.
/-- The determinant of an endomorphism independent of basis.

If there is no finite basis on `M`, the result is `1` instead.
-/
protected irreducible_def det : (M →ₗ[A] M) →* A :=
  if H : ∃ s : Finset M, Nonempty (Basis s A M) then LinearMap.detAux (Trunc.mk H.choose_spec.some)
  else 1

open scoped Classical in
theorem coe_det [DecidableEq M] :
    ⇑(LinearMap.det : (M →ₗ[A] M) →* A) =
      if H : ∃ s : Finset M, Nonempty (Basis s A M) then
        LinearMap.detAux (Trunc.mk H.choose_spec.some)
      else 1 := by
  ext
  rw [LinearMap.det_def]
  split_ifs
  · congr -- use the correct `DecidableEq` instance
  rfl

end

-- Auxiliary lemma, the `simp` normal form goes in the other direction
-- (using `LinearMap.det_toMatrix`)
theorem det_eq_det_toMatrix_of_finset [DecidableEq M] {s : Finset M} (b : Basis s A M)
    (f : M →ₗ[A] M) : LinearMap.det f = Matrix.det (LinearMap.toMatrix b b f) := by
  have : ∃ s : Finset M, Nonempty (Basis s A M) := ⟨s, ⟨b⟩⟩
  rw [LinearMap.coe_det, dif_pos, detAux_def'' _ b] <;> assumption

@[simp]
theorem det_toMatrix (b : Basis ι A M) (f : M →ₗ[A] M) :
    Matrix.det (toMatrix b b f) = LinearMap.det f := by
  haveI := Classical.decEq M
  rw [det_eq_det_toMatrix_of_finset b.reindexFinsetRange,
    det_toMatrix_eq_det_toMatrix b b.reindexFinsetRange]

@[simp]
theorem det_toMatrix' {ι : Type*} [Fintype ι] [DecidableEq ι] (f : (ι → A) →ₗ[A] ι → A) :
    Matrix.det (LinearMap.toMatrix' f) = LinearMap.det f := by simp [← toMatrix_eq_toMatrix']

@[simp]
theorem det_toLin (b : Basis ι R M) (f : Matrix ι ι R) :
    LinearMap.det (Matrix.toLin b b f) = f.det := by
  rw [← LinearMap.det_toMatrix b, LinearMap.toMatrix_toLin]

@[simp]
theorem det_toLin' (f : Matrix ι ι R) : LinearMap.det (Matrix.toLin' f) = Matrix.det f := by
  simp only [← toLin_eq_toLin', det_toLin]

/-- To show `P (LinearMap.det f)` it suffices to consider `P (Matrix.det (toMatrix _ _ f))` and
`P 1`. -/
@[elab_as_elim]
theorem det_cases [DecidableEq M] {P : A → Prop} (f : M →ₗ[A] M)
    (hb : ∀ (s : Finset M) (b : Basis s A M), P (Matrix.det (toMatrix b b f))) (h1 : P 1) :
    P (LinearMap.det f) := by
  classical
  if H : ∃ s : Finset M, Nonempty (Basis s A M) then
    obtain ⟨s, ⟨b⟩⟩ := H
    rw [← det_toMatrix b]
    exact hb s b
  else
    rwa [LinearMap.det_def, dif_neg H]

@[simp]
theorem det_comp (f g : M →ₗ[A] M) :
    LinearMap.det (f.comp g) = LinearMap.det f * LinearMap.det g :=
  LinearMap.det.map_mul f g

@[simp]
theorem det_id : LinearMap.det (LinearMap.id : M →ₗ[A] M) = 1 :=
  LinearMap.det.map_one

/-- Multiplying a map by a scalar `c` multiplies its determinant by `c ^ dim M`. -/
@[simp]
theorem det_smul [Module.Free A M] (c : A) (f : M →ₗ[A] M) :
    LinearMap.det (c • f) = c ^ Module.finrank A M * LinearMap.det f := by
  nontriviality A
  by_cases H : ∃ s : Finset M, Nonempty (Basis s A M)
  · have : Module.Finite A M := by
      rcases H with ⟨s, ⟨hs⟩⟩
      exact Module.Finite.of_basis hs
    simp only [← det_toMatrix (Module.finBasis A M), LinearEquiv.map_smul,
      Fintype.card_fin, Matrix.det_smul]
  · classical
      have : Module.finrank A M = 0 := finrank_eq_zero_of_not_exists_basis H
      simp [coe_det, H, this]

theorem det_zero' {ι : Type*} [Finite ι] [Nonempty ι] (b : Basis ι A M) :
    LinearMap.det (0 : M →ₗ[A] M) = 0 := by
  haveI := Classical.decEq ι
  cases nonempty_fintype ι
  rwa [← det_toMatrix b, LinearEquiv.map_zero, det_zero]

/-- In a finite-dimensional vector space, the zero map has determinant `1` in dimension `0`,
and `0` otherwise. We give a formula that also works in infinite dimension, where we define
the determinant to be `1`. -/
@[simp]
theorem det_zero [Module.Free A M] :
    LinearMap.det (0 : M →ₗ[A] M) = (0 : A) ^ Module.finrank A M := by
  simp only [← zero_smul A (1 : M →ₗ[A] M), det_smul, mul_one, MonoidHom.map_one]

theorem det_eq_one_of_not_module_finite (h : ¬Module.Finite R M) (f : M →ₗ[R] M) : f.det = 1 := by
  rw [LinearMap.det, dif_neg, MonoidHom.one_apply]
  exact fun ⟨_, ⟨b⟩⟩ ↦ h (Module.Finite.of_basis b)

@[nontriviality]
theorem det_eq_one_of_subsingleton [Subsingleton M] (f : M →ₗ[R] M) :
    LinearMap.det (f : M →ₗ[R] M) = 1 := by
  have b : Basis (Fin 0) R M := Basis.empty M
  rw [← f.det_toMatrix b]
  exact Matrix.det_isEmpty

theorem det_eq_one_of_finrank_eq_zero {𝕜 : Type*} [Field 𝕜] {M : Type*} [AddCommGroup M]
    [Module 𝕜 M] (h : Module.finrank 𝕜 M = 0) (f : M →ₗ[𝕜] M) :
    LinearMap.det (f : M →ₗ[𝕜] M) = 1 := by
  classical
    refine @LinearMap.det_cases M _ 𝕜 _ _ _ (fun t => t = 1) f ?_ rfl
    intro s b
    have : IsEmpty s := by
      rw [← Fintype.card_eq_zero_iff]
      exact (Module.finrank_eq_card_basis b).symm.trans h
    exact Matrix.det_isEmpty

/-- Conjugating a linear map by a linear equiv does not change its determinant. -/
@[simp]
theorem det_conj {N : Type*} [AddCommGroup N] [Module A N] (f : M →ₗ[A] M) (e : M ≃ₗ[A] N) :
    LinearMap.det ((e : M →ₗ[A] N) ∘ₗ f ∘ₗ (e.symm : N →ₗ[A] M)) = LinearMap.det f := by
  classical
    by_cases H : ∃ s : Finset M, Nonempty (Basis s A M)
    · rcases H with ⟨s, ⟨b⟩⟩
      rw [← det_toMatrix b f, ← det_toMatrix (b.map e), toMatrix_comp (b.map e) b (b.map e),
        toMatrix_comp (b.map e) b b, ← Matrix.mul_assoc, Matrix.det_conj_of_mul_eq_one]
      · rw [← toMatrix_comp, LinearEquiv.comp_coe, e.symm_trans_self, LinearEquiv.refl_toLinearMap,
          toMatrix_id]
      · rw [← toMatrix_comp, LinearEquiv.comp_coe, e.self_trans_symm, LinearEquiv.refl_toLinearMap,
          toMatrix_id]
    · have H' : ¬∃ t : Finset N, Nonempty (Basis t A N) := by
        contrapose! H
        rcases H with ⟨s, ⟨b⟩⟩
        exact ⟨_, ⟨(b.map e.symm).reindexFinsetRange⟩⟩
      simp only [coe_det, H, H', MonoidHom.one_apply, dif_neg, not_false_eq_true]

/-- If a linear map is invertible, so is its determinant. -/
theorem isUnit_det {A : Type*} [CommRing A] [Module A M] (f : M →ₗ[A] M) (hf : IsUnit f) :
    IsUnit (LinearMap.det f) := IsUnit.map LinearMap.det hf

/-- If a linear map has determinant different from `1`, then the space is finite-dimensional. -/
theorem finiteDimensional_of_det_ne_one {𝕜 : Type*} [Field 𝕜] [Module 𝕜 M] (f : M →ₗ[𝕜] M)
    (hf : LinearMap.det f ≠ 1) : FiniteDimensional 𝕜 M := by
  by_cases H : ∃ s : Finset M, Nonempty (Basis s 𝕜 M)
  · rcases H with ⟨s, ⟨hs⟩⟩
    exact FiniteDimensional.of_fintype_basis hs
  · classical simp [LinearMap.coe_det, H] at hf

/-- If the determinant of a map vanishes, then the map is not onto. -/
theorem range_lt_top_of_det_eq_zero {𝕜 : Type*} [Field 𝕜] [Module 𝕜 M] {f : M →ₗ[𝕜] M}
    (hf : LinearMap.det f = 0) : LinearMap.range f < ⊤ := by
  have : FiniteDimensional 𝕜 M := by simp [f.finiteDimensional_of_det_ne_one, hf]
  contrapose hf
  simp only [lt_top_iff_ne_top, Classical.not_not, ← isUnit_iff_range_eq_top] at hf
  exact isUnit_iff_ne_zero.1 (f.isUnit_det hf)

/-- If the determinant of a map vanishes, then the map is not injective. -/
theorem bot_lt_ker_of_det_eq_zero {𝕜 : Type*} [Field 𝕜] [Module 𝕜 M] {f : M →ₗ[𝕜] M}
    (hf : LinearMap.det f = 0) : ⊥ < LinearMap.ker f := by
  have : FiniteDimensional 𝕜 M := by simp [f.finiteDimensional_of_det_ne_one, hf]
  contrapose hf
  simp only [bot_lt_iff_ne_bot, Classical.not_not, ← isUnit_iff_ker_eq_bot] at hf
  exact isUnit_iff_ne_zero.1 (f.isUnit_det hf)

/-- When the function is over the base ring, the determinant is the evaluation at `1`. -/
@[simp] lemma det_ring (f : R →ₗ[R] R) : f.det = f 1 := by
  simp [← det_toMatrix (Basis.singleton Unit R)]

lemma det_mulLeft (a : R) : (mulLeft R a).det = a := by simp
lemma det_mulRight (a : R) : (mulRight R a).det = a := by simp

theorem det_prodMap [Module.Free R M] [Module.Free R M'] [Module.Finite R M] [Module.Finite R M']
    (f : Module.End R M) (f' : Module.End R M') :
    (prodMap f f').det = f.det * f'.det := by
  let b := Module.Free.chooseBasis R M
  let b' := Module.Free.chooseBasis R M'
  rw [← det_toMatrix (b.prod b'), ← det_toMatrix b, ← det_toMatrix b', toMatrix_prodMap,
    det_fromBlocks_zero₂₁, det_toMatrix]

omit [DecidableEq ι] in
theorem det_pi [Module.Free R M] [Module.Finite R M] (f : ι → M →ₗ[R] M) :
    (LinearMap.pi (fun i ↦ (f i).comp (LinearMap.proj i))).det = ∏ i, (f i).det := by
  classical
  let b := Module.Free.chooseBasis R M
  let B := (Pi.basis (fun _ : ι ↦ b)).reindex <|
    (Equiv.sigmaEquivProd _ _).trans (Equiv.prodComm _ _)
  simp_rw [← LinearMap.det_toMatrix B, ← LinearMap.det_toMatrix b]
  have : ((LinearMap.toMatrix B B) (LinearMap.pi fun i ↦ f i ∘ₗ LinearMap.proj i)) =
      Matrix.blockDiagonal (fun i ↦ LinearMap.toMatrix b b (f i)) := by
    ext ⟨i₁, i₂⟩ ⟨j₁, j₂⟩
    unfold B
    simp_rw [LinearMap.toMatrix_apply', Matrix.blockDiagonal_apply, Basis.coe_reindex,
      Function.comp_apply, Basis.repr_reindex_apply, Equiv.symm_trans_apply, Equiv.prodComm_symm,
      Equiv.prodComm_apply, Equiv.sigmaEquivProd_symm_apply, Prod.swap_prod_mk, Pi.basis_apply,
      Pi.basis_repr, LinearMap.pi_apply, LinearMap.coe_comp, Function.comp_apply,
      LinearMap.toMatrix_apply', LinearMap.coe_proj, Function.eval, Pi.single_apply]
    split_ifs with h
    · rw [h]
    · simp only [map_zero, Finsupp.coe_zero, Pi.zero_apply]
  rw [this, Matrix.det_blockDiagonal]

end LinearMap


namespace LinearEquiv

/-- On a `LinearEquiv`, the domain of `LinearMap.det` can be promoted to `Rˣ`. -/
protected def det : (M ≃ₗ[R] M) →* Rˣ :=
  (Units.map (LinearMap.det : (M →ₗ[R] M) →* R)).comp
    (LinearMap.GeneralLinearGroup.generalLinearEquiv R M).symm.toMonoidHom

@[simp]
theorem coe_det (f : M ≃ₗ[R] M) : ↑(LinearEquiv.det f) = LinearMap.det (f : M →ₗ[R] M) :=
  rfl

@[simp]
theorem coe_inv_det (f : M ≃ₗ[R] M) : ↑(LinearEquiv.det f)⁻¹ = LinearMap.det (f.symm : M →ₗ[R] M) :=
  rfl

@[simp]
theorem det_refl : LinearEquiv.det (LinearEquiv.refl R M) = 1 :=
  Units.ext <| LinearMap.det_id

@[simp]
theorem det_trans (f g : M ≃ₗ[R] M) :
    LinearEquiv.det (f.trans g) = LinearEquiv.det g * LinearEquiv.det f :=
  map_mul _ g f

@[simp]
theorem det_symm (f : M ≃ₗ[R] M) : LinearEquiv.det f.symm = LinearEquiv.det f⁻¹ :=
  map_inv _ f

/-- Conjugating a linear equiv by a linear equiv does not change its determinant. -/
@[simp]
theorem det_conj (f : M ≃ₗ[R] M) (e : M ≃ₗ[R] M') :
    LinearEquiv.det ((e.symm.trans f).trans e) = LinearEquiv.det f := by
  rw [← Units.val_inj, coe_det, coe_det, ← comp_coe, ← comp_coe, LinearMap.det_conj]

attribute [irreducible] LinearEquiv.det

end LinearEquiv

/-- The determinants of a `LinearEquiv` and its inverse multiply to 1. -/
@[simp]
theorem LinearEquiv.det_mul_det_symm {A : Type*} [CommRing A] [Module A M] (f : M ≃ₗ[A] M) :
    LinearMap.det (f : M →ₗ[A] M) * LinearMap.det (f.symm : M →ₗ[A] M) = 1 := by
  simp [← LinearMap.det_comp]

/-- The determinants of a `LinearEquiv` and its inverse multiply to 1. -/
@[simp]
theorem LinearEquiv.det_symm_mul_det {A : Type*} [CommRing A] [Module A M] (f : M ≃ₗ[A] M) :
    LinearMap.det (f.symm : M →ₗ[A] M) * LinearMap.det (f : M →ₗ[A] M) = 1 := by
  simp [← LinearMap.det_comp]

-- Cannot be stated using `LinearMap.det` because `f` is not an endomorphism.
theorem LinearEquiv.isUnit_det (f : M ≃ₗ[R] M') (v : Basis ι R M) (v' : Basis ι R M') :
    IsUnit (LinearMap.toMatrix v v' f).det := by
  apply isUnit_det_of_left_inverse
  simpa using (LinearMap.toMatrix_comp v v' v f.symm f).symm

/-- Specialization of `LinearEquiv.isUnit_det` -/
theorem LinearEquiv.isUnit_det' {A : Type*} [CommRing A] [Module A M] (f : M ≃ₗ[A] M) :
    IsUnit (LinearMap.det (f : M →ₗ[A] M)) :=
  isUnit_of_mul_eq_one _ _ f.det_mul_det_symm

/-- The determinant of `f.symm` is the inverse of that of `f` when `f` is a linear equiv. -/
theorem LinearEquiv.det_coe_symm {𝕜 : Type*} [Field 𝕜] [Module 𝕜 M] (f : M ≃ₗ[𝕜] M) :
    LinearMap.det (f.symm : M →ₗ[𝕜] M) = (LinearMap.det (f : M →ₗ[𝕜] M))⁻¹ := by
  field_simp [IsUnit.ne_zero f.isUnit_det']

/-- Builds a linear equivalence from a linear map whose determinant in some bases is a unit. -/
@[simps]
def LinearEquiv.ofIsUnitDet {f : M →ₗ[R] M'} {v : Basis ι R M} {v' : Basis ι R M'}
    (h : IsUnit (LinearMap.toMatrix v v' f).det) : M ≃ₗ[R] M' where
  toFun := f
  map_add' := f.map_add
  map_smul' := f.map_smul
  invFun := toLin v' v (toMatrix v v' f)⁻¹
  left_inv x :=
    calc toLin v' v (toMatrix v v' f)⁻¹ (f x)
      _ = toLin v v ((toMatrix v v' f)⁻¹ * toMatrix v v' f) x := by
        rw [toLin_mul v v' v, toLin_toMatrix, LinearMap.comp_apply]
      _ = x := by simp [h]
  right_inv x :=
    calc f (toLin v' v (toMatrix v v' f)⁻¹ x)
      _ = toLin v' v' (toMatrix v v' f * (toMatrix v v' f)⁻¹) x := by
        rw [toLin_mul v' v v', LinearMap.comp_apply, toLin_toMatrix v v']
      _ = x := by simp [h]

@[simp]
theorem LinearEquiv.coe_ofIsUnitDet {f : M →ₗ[R] M'} {v : Basis ι R M} {v' : Basis ι R M'}
    (h : IsUnit (LinearMap.toMatrix v v' f).det) :
    (LinearEquiv.ofIsUnitDet h : M →ₗ[R] M') = f := by
  ext x
  rfl

/-- Builds a linear equivalence from a linear map on a finite-dimensional vector space whose
determinant is nonzero. -/
abbrev LinearMap.equivOfDetNeZero {𝕜 : Type*} [Field 𝕜] {M : Type*} [AddCommGroup M] [Module 𝕜 M]
    [FiniteDimensional 𝕜 M] (f : M →ₗ[𝕜] M) (hf : LinearMap.det f ≠ 0) : M ≃ₗ[𝕜] M :=
  have : IsUnit (LinearMap.toMatrix (Module.finBasis 𝕜 M)
      (Module.finBasis 𝕜 M) f).det := by
    rw [LinearMap.det_toMatrix]
    exact isUnit_iff_ne_zero.2 hf
  LinearEquiv.ofIsUnitDet this

theorem LinearMap.associated_det_of_eq_comp (e : M ≃ₗ[R] M) (f f' : M →ₗ[R] M)
    (h : ∀ x, f x = f' (e x)) : Associated (LinearMap.det f) (LinearMap.det f') := by
  suffices Associated (LinearMap.det (f' ∘ₗ ↑e)) (LinearMap.det f') by
    convert this using 2
    ext x
    exact h x
  rw [← mul_one (LinearMap.det f'), LinearMap.det_comp]
  exact Associated.mul_left _ (associated_one_iff_isUnit.mpr e.isUnit_det')

theorem LinearMap.associated_det_comp_equiv {N : Type*} [AddCommGroup N] [Module R N]
    (f : N →ₗ[R] M) (e e' : M ≃ₗ[R] N) :
    Associated (LinearMap.det (f ∘ₗ ↑e)) (LinearMap.det (f ∘ₗ ↑e')) := by
  refine LinearMap.associated_det_of_eq_comp (e.trans e'.symm) _ _ ?_
  intro x
  simp only [LinearMap.comp_apply, LinearEquiv.coe_coe, LinearEquiv.trans_apply,
    LinearEquiv.apply_symm_apply]

namespace Module.Basis

/-- The determinant of a family of vectors with respect to some basis, as an alternating
multilinear map. -/
nonrec def det : M [⋀^ι]→ₗ[R] R where
  toMultilinearMap :=
    MultilinearMap.mk' (fun v ↦ det (e.toMatrix v))
      (fun v i x y ↦ by
        simp only [e.toMatrix_update, map_add, Finsupp.coe_add, det_updateCol_add])
      (fun u i c x ↦ by
        simp only [e.toMatrix_update, Algebra.id.smul_eq_mul, LinearEquiv.map_smul]
        apply det_updateCol_smul)
  map_eq_zero_of_eq' := by
    intro v i j h hij
    dsimp
    rw [← Function.update_eq_self i v, h, ← det_transpose, e.toMatrix_update, ← updateRow_transpose,
      ← e.toMatrix_transpose_apply]
    apply det_zero_of_row_eq hij
    rw [updateRow_ne hij.symm, updateRow_self]

theorem det_apply (v : ι → M) : e.det v = Matrix.det (e.toMatrix v) :=
  rfl

theorem det_self : e.det e = 1 := by simp [e.det_apply]

@[simp]
theorem det_isEmpty [IsEmpty ι] : e.det = AlternatingMap.constOfIsEmpty R M ι 1 := by
  ext v
  exact Matrix.det_isEmpty

/-- `Basis.det` is not the zero map. -/
theorem det_ne_zero [Nontrivial R] : e.det ≠ 0 := fun h => by simpa [h] using e.det_self

theorem smul_det {G} [Group G] [DistribMulAction G M] [SMulCommClass G R M]
    (g : G) (v : ι → M) :
    (g • e).det v = e.det (g⁻¹ • v) := by
  simp_rw [det_apply, toMatrix_smul_left]

theorem is_basis_iff_det {v : ι → M} :
    LinearIndependent R v ∧ span R (Set.range v) = ⊤ ↔ IsUnit (e.det v) := by
  constructor
  · rintro ⟨hli, hspan⟩
    set v' := Basis.mk hli hspan.ge
    rw [e.det_apply]
    convert LinearEquiv.isUnit_det (LinearEquiv.refl R M) v' e using 2
    ext i j
    simp [v']
  · intro h
    rw [Basis.det_apply, Basis.toMatrix_eq_toMatrix_constr] at h
    set v' := Basis.map e (LinearEquiv.ofIsUnitDet h) with v'_def
    have : ⇑v' = v := by
      ext i
      rw [v'_def, Basis.map_apply, LinearEquiv.ofIsUnitDet_apply, e.constr_basis]
    rw [← this]
    exact ⟨v'.linearIndependent, v'.span_eq⟩

theorem isUnit_det (e' : Basis ι R M) : IsUnit (e.det e') :=
  (is_basis_iff_det e).mp ⟨e'.linearIndependent, e'.span_eq⟩

end Module.Basis

/-- Any alternating map to `R` where `ι` has the cardinality of a basis equals the determinant
map with respect to that basis, multiplied by the value of that alternating map on that basis. -/
theorem AlternatingMap.eq_smul_basis_det (f : M [⋀^ι]→ₗ[R] R) : f = f e • e.det := by
  refine Basis.ext_alternating e fun i h => ?_
  let σ : Equiv.Perm ι := Equiv.ofBijective i (Finite.injective_iff_bijective.1 h)
  change f (e ∘ σ) = (f e • e.det) (e ∘ σ)
  simp [AlternatingMap.map_perm, Basis.det_self]

@[simp]
theorem AlternatingMap.map_basis_eq_zero_iff {ι : Type*} [Finite ι] (e : Basis ι R M)
    (f : M [⋀^ι]→ₗ[R] R) : f e = 0 ↔ f = 0 :=
  ⟨fun h => by
    cases nonempty_fintype ι
    letI := Classical.decEq ι
    simpa [h] using f.eq_smul_basis_det e,
   fun h => h.symm ▸ AlternatingMap.zero_apply _⟩

theorem AlternatingMap.map_basis_ne_zero_iff {ι : Type*} [Finite ι] (e : Basis ι R M)
    (f : M [⋀^ι]→ₗ[R] R) : f e ≠ 0 ↔ f ≠ 0 :=
  not_congr <| f.map_basis_eq_zero_iff e

variable {A : Type*} [CommRing A] [Module A M]

namespace Module.Basis

@[simp]
theorem det_comp (e : Basis ι A M) (f : M →ₗ[A] M) (v : ι → M) :
    e.det (f ∘ v) = (LinearMap.det f) * e.det v := by
  rw [det_apply, det_apply, ← f.det_toMatrix e, ← Matrix.det_mul,
    e.toMatrix_eq_toMatrix_constr (f ∘ v), e.toMatrix_eq_toMatrix_constr v, ← toMatrix_comp,
    e.constr_comp]

@[simp]
theorem det_comp_basis [Module A M'] (b : Basis ι A M) (b' : Basis ι A M') (f : M →ₗ[A] M') :
    b'.det (f ∘ b) = LinearMap.det (f ∘ₗ (b'.equiv b (Equiv.refl ι) : M' →ₗ[A] M)) := by
  rw [det_apply, ← LinearMap.det_toMatrix b', LinearMap.toMatrix_comp _ b, Matrix.det_mul,
    LinearMap.toMatrix_basis_equiv, Matrix.det_one, mul_one]
  congr 1; ext i j
  rw [toMatrix_apply, LinearMap.toMatrix_apply, Function.comp_apply]

@[simp]
theorem det_basis (b : Basis ι A M) (b' : Basis ι A M) :
    LinearMap.det (b'.equiv b (Equiv.refl ι)).toLinearMap = b'.det b :=
  (b.det_comp_basis b' (LinearMap.id)).symm

<<<<<<< HEAD
theorem Basis.det_mul (b b' b'' : Basis ι A M) :
    (b.det b') * (b'.det b'') = (b.det b'') := by
  have : b'' = (b'.equiv b'' (Equiv.refl ι)).toLinearMap ∘ b'  := by
    ext; simp
  nth_rewrite 2 [this]
  rw [Basis.det_comp, det_basis, mul_comm]

theorem Basis.det_inv (b : Basis ι A M) (b' : Basis ι A M) :
=======
theorem det_mul_det (b b' b'' : Basis ι A M) :
    b.det b' * b'.det b'' = b.det b'' := by
  have : b'' = (b'.equiv b'' (Equiv.refl ι)).toLinearMap ∘ b'  := by
    ext; simp
  conv_rhs =>
    rw [this, Basis.det_comp, det_basis, mul_comm]

theorem det_inv (b : Basis ι A M) (b' : Basis ι A M) :
>>>>>>> 3fb2e061
    (b.isUnit_det b').unit⁻¹ = b'.det b := by
  rw [← Units.mul_eq_one_iff_inv_eq, IsUnit.unit_spec, ← det_basis, ← det_basis]
  exact LinearEquiv.det_mul_det_symm _

theorem det_reindex {ι' : Type*} [Fintype ι'] [DecidableEq ι'] (b : Basis ι R M) (v : ι' → M)
    (e : ι ≃ ι') : (b.reindex e).det v = b.det (v ∘ e) := by
  rw [det_apply, toMatrix_reindex', det_reindexAlgEquiv, det_apply]

theorem det_reindex' {ι' : Type*} [Fintype ι'] [DecidableEq ι'] (b : Basis ι R M)
    (e : ι ≃ ι') : (b.reindex e).det = b.det.domDomCongr e :=
  AlternatingMap.ext fun _ => det_reindex _ _ _

theorem det_reindex_symm {ι' : Type*} [Fintype ι'] [DecidableEq ι'] (b : Basis ι R M)
    (v : ι → M) (e : ι' ≃ ι) : (b.reindex e.symm).det (v ∘ e) = b.det v := by
  rw [det_reindex, Function.comp_assoc, e.self_comp_symm, Function.comp_id]

@[simp]
theorem det_map (b : Basis ι R M) (f : M ≃ₗ[R] M') (v : ι → M') :
    (b.map f).det v = b.det (f.symm ∘ v) := by
  rw [det_apply, toMatrix_map, det_apply]

theorem det_map' (b : Basis ι R M) (f : M ≃ₗ[R] M') :
    (b.map f).det = b.det.compLinearMap f.symm :=
  AlternatingMap.ext <| b.det_map f

end Module.Basis

@[simp]
theorem Pi.basisFun_det : (Pi.basisFun R ι).det = Matrix.detRowAlternating := by
  ext M
  rw [Basis.det_apply, Basis.coePiBasisFun.toMatrix_eq_transpose, det_transpose]

theorem Pi.basisFun_det_apply (v : ι → ι → R) :
    (Pi.basisFun R ι).det v = (Matrix.of v).det := by
  rw [Pi.basisFun_det]
  rfl

namespace Module.Basis

/-- If we fix a background basis `e`, then for any other basis `v`, we can characterise the
coordinates provided by `v` in terms of determinants relative to `e`. -/
theorem det_smul_mk_coord_eq_det_update {v : ι → M} (hli : LinearIndependent R v)
    (hsp : ⊤ ≤ span R (range v)) (i : ι) :
    e.det v • (Basis.mk hli hsp).coord i = e.det.toMultilinearMap.toLinearMap v i := by
  apply (Basis.mk hli hsp).ext
  intro k
  rcases eq_or_ne k i with (rfl | hik) <;>
    simp only [Algebra.id.smul_eq_mul, coe_mk, LinearMap.smul_apply,
      MultilinearMap.toLinearMap_apply]
  · rw [mk_coord_apply_eq, mul_one, update_eq_self]
    congr
  · rw [mk_coord_apply_ne hik, mul_zero, eq_comm]
    exact e.det.map_eq_zero_of_eq _ (by simp [hik]) hik

/-- If a basis is multiplied columnwise by scalars `w : ι → Rˣ`, then the determinant with respect
to this basis is multiplied by the product of the inverse of these scalars. -/
theorem det_unitsSMul (e : Basis ι R M) (w : ι → Rˣ) :
    (e.unitsSMul w).det = (↑(∏ i, w i)⁻¹ : R) • e.det := by
  ext f
  change
    (Matrix.det fun i j => (e.unitsSMul w).repr (f j) i) =
      (↑(∏ i, w i)⁻¹ : R) • Matrix.det fun i j => e.repr (f j) i
  simp only [e.repr_unitsSMul]
  convert Matrix.det_mul_column (fun i => (↑(w i)⁻¹ : R)) fun i j => e.repr (f j) i
  simp [← Finset.prod_inv_distrib]

/-- The determinant of a basis constructed by `unitsSMul` is the product of the given units. -/
@[simp]
theorem det_unitsSMul_self (w : ι → Rˣ) : e.det (e.unitsSMul w) = ∏ i, (w i : R) := by
  simp [det_apply]

/-- The determinant of a basis constructed by `isUnitSMul` is the product of the given units. -/
@[simp]
theorem det_isUnitSMul {w : ι → R} (hw : ∀ i, IsUnit (w i)) :
    e.det (e.isUnitSMul hw) = ∏ i, w i :=
  e.det_unitsSMul_self _

end Module.Basis<|MERGE_RESOLUTION|>--- conflicted
+++ resolved
@@ -590,16 +590,6 @@
     LinearMap.det (b'.equiv b (Equiv.refl ι)).toLinearMap = b'.det b :=
   (b.det_comp_basis b' (LinearMap.id)).symm
 
-<<<<<<< HEAD
-theorem Basis.det_mul (b b' b'' : Basis ι A M) :
-    (b.det b') * (b'.det b'') = (b.det b'') := by
-  have : b'' = (b'.equiv b'' (Equiv.refl ι)).toLinearMap ∘ b'  := by
-    ext; simp
-  nth_rewrite 2 [this]
-  rw [Basis.det_comp, det_basis, mul_comm]
-
-theorem Basis.det_inv (b : Basis ι A M) (b' : Basis ι A M) :
-=======
 theorem det_mul_det (b b' b'' : Basis ι A M) :
     b.det b' * b'.det b'' = b.det b'' := by
   have : b'' = (b'.equiv b'' (Equiv.refl ι)).toLinearMap ∘ b'  := by
@@ -608,7 +598,6 @@
     rw [this, Basis.det_comp, det_basis, mul_comm]
 
 theorem det_inv (b : Basis ι A M) (b' : Basis ι A M) :
->>>>>>> 3fb2e061
     (b.isUnit_det b').unit⁻¹ = b'.det b := by
   rw [← Units.mul_eq_one_iff_inv_eq, IsUnit.unit_spec, ← det_basis, ← det_basis]
   exact LinearEquiv.det_mul_det_symm _
