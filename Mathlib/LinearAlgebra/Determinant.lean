/-
Copyright (c) 2019 Johannes Hölzl. All rights reserved.
Released under Apache 2.0 license as described in the file LICENSE.
Authors: Johannes Hölzl, Patrick Massot, Casper Putz, Anne Baanen
-/
import Mathlib.LinearAlgebra.FreeModule.StrongRankCondition
import Mathlib.LinearAlgebra.GeneralLinearGroup
import Mathlib.LinearAlgebra.Matrix.Reindex
import Mathlib.Tactic.FieldSimp
import Mathlib.LinearAlgebra.Matrix.NonsingularInverse
import Mathlib.LinearAlgebra.Matrix.Basis

/-!
# Determinant of families of vectors

This file defines the determinant of an endomorphism, and of a family of vectors
with respect to some basis. For the determinant of a matrix, see the file
`LinearAlgebra.Matrix.Determinant`.

## Main definitions

In the list below, and in all this file, `R` is a commutative ring (semiring
is sometimes enough), `M` and its variations are `R`-modules, `ι`, `κ`, `n` and `m` are finite
types used for indexing.

 * `Basis.det`: the determinant of a family of vectors with respect to a basis,
   as a multilinear map
 * `LinearMap.det`: the determinant of an endomorphism `f : End R M` as a
   multiplicative homomorphism (if `M` does not have a finite `R`-basis, the
   result is `1` instead)
 * `LinearEquiv.det`: the determinant of an isomorphism `f : M ≃ₗ[R] M` as a
   multiplicative homomorphism (if `M` does not have a finite `R`-basis, the
   result is `1` instead)

## Tags

basis, det, determinant
-/


noncomputable section

open Matrix LinearMap Submodule Set Function

universe u v w

variable {R : Type*} [CommRing R]
variable {M : Type*} [AddCommGroup M] [Module R M]
variable {M' : Type*} [AddCommGroup M'] [Module R M']
variable {ι : Type*} [DecidableEq ι] [Fintype ι]
variable (e : Basis ι R M)

section Conjugate

variable {A : Type*} [CommRing A]
variable {m n : Type*}

/-- If `R^m` and `R^n` are linearly equivalent, then `m` and `n` are also equivalent. -/
def equivOfPiLEquivPi {R : Type*} [Finite m] [Finite n] [CommRing R] [Nontrivial R]
    (e : (m → R) ≃ₗ[R] n → R) : m ≃ n :=
  Basis.indexEquiv (Basis.ofEquivFun e.symm) (Pi.basisFun _ _)

namespace Matrix

variable [Fintype m] [Fintype n]

/-- If `M` and `M'` are each other's inverse matrices, they are square matrices up to
equivalence of types. -/
def indexEquivOfInv [Nontrivial A] [DecidableEq m] [DecidableEq n] {M : Matrix m n A}
    {M' : Matrix n m A} (hMM' : M * M' = 1) (hM'M : M' * M = 1) : m ≃ n :=
  equivOfPiLEquivPi (toLin'OfInv hMM' hM'M)

theorem det_comm [DecidableEq n] (M N : Matrix n n A) : det (M * N) = det (N * M) := by
  rw [det_mul, det_mul, mul_comm]

/-- If there exists a two-sided inverse `M'` for `M` (indexed differently),
then `det (N * M) = det (M * N)`. -/
theorem det_comm' [DecidableEq m] [DecidableEq n] {M : Matrix n m A} {N : Matrix m n A}
    {M' : Matrix m n A} (hMM' : M * M' = 1) (hM'M : M' * M = 1) : det (M * N) = det (N * M) := by
  nontriviality A
  -- Although `m` and `n` are different a priori, we will show they have the same cardinality.
  -- This turns the problem into one for square matrices, which is easy.
  let e := indexEquivOfInv hMM' hM'M
  rw [← det_submatrix_equiv_self e, ← submatrix_mul_equiv _ _ _ (Equiv.refl n) _, det_comm,
    submatrix_mul_equiv, Equiv.coe_refl, submatrix_id_id]

/-- If `M'` is a two-sided inverse for `M` (indexed differently), `det (M * N * M') = det N`.

See `Matrix.det_conj` and `Matrix.det_conj'` for the case when `M' = M⁻¹` or vice versa. -/
theorem det_conj_of_mul_eq_one [DecidableEq m] [DecidableEq n] {M : Matrix m n A}
    {M' : Matrix n m A} {N : Matrix n n A} (hMM' : M * M' = 1) (hM'M : M' * M = 1) :
    det (M * N * M') = det N := by
  rw [← det_comm' hM'M hMM', ← Matrix.mul_assoc, hM'M, Matrix.one_mul]

end Matrix

end Conjugate

namespace LinearMap

/-! ### Determinant of a linear map -/


variable {A : Type*} [CommRing A] [Module A M]
variable {κ : Type*} [Fintype κ]

/-- The determinant of `LinearMap.toMatrix` does not depend on the choice of basis. -/
theorem det_toMatrix_eq_det_toMatrix [DecidableEq κ] (b : Basis ι A M) (c : Basis κ A M)
    (f : M →ₗ[A] M) : det (LinearMap.toMatrix b b f) = det (LinearMap.toMatrix c c f) := by
  rw [← linearMap_toMatrix_mul_basis_toMatrix c b c, ← basis_toMatrix_mul_linearMap_toMatrix b c b,
      Matrix.det_conj_of_mul_eq_one] <;>
    rw [Basis.toMatrix_mul_toMatrix, Basis.toMatrix_self]


/-- The determinant of an endomorphism given a basis.

See `LinearMap.det` for a version that populates the basis non-computably.

Although the `Trunc (Basis ι A M)` parameter makes it slightly more convenient to switch bases,
there is no good way to generalize over universe parameters, so we can't fully state in `detAux`'s
type that it does not depend on the choice of basis. Instead you can use the `detAux_def''` lemma,
or avoid mentioning a basis at all using `LinearMap.det`.
-/
irreducible_def detAux : Trunc (Basis ι A M) → (M →ₗ[A] M) →* A :=
  Trunc.lift
    (fun b : Basis ι A M => detMonoidHom.comp (toMatrixAlgEquiv b : (M →ₗ[A] M) →* Matrix ι ι A))
    fun b c => MonoidHom.ext <| det_toMatrix_eq_det_toMatrix b c

/-- Unfold lemma for `detAux`.

See also `detAux_def''` which allows you to vary the basis.
-/
theorem detAux_def' (b : Basis ι A M) (f : M →ₗ[A] M) :
    LinearMap.detAux (Trunc.mk b) f = Matrix.det (LinearMap.toMatrix b b f) := by
  rw [detAux]
  rfl

theorem detAux_def'' {ι' : Type*} [Fintype ι'] [DecidableEq ι'] (tb : Trunc <| Basis ι A M)
    (b' : Basis ι' A M) (f : M →ₗ[A] M) :
    LinearMap.detAux tb f = Matrix.det (LinearMap.toMatrix b' b' f) := by
  induction tb using Trunc.induction_on with
  | h b => rw [detAux_def', det_toMatrix_eq_det_toMatrix b b']

@[simp]
theorem detAux_id (b : Trunc <| Basis ι A M) : LinearMap.detAux b LinearMap.id = 1 :=
  (LinearMap.detAux b).map_one

@[simp]
theorem detAux_comp (b : Trunc <| Basis ι A M) (f g : M →ₗ[A] M) :
    LinearMap.detAux b (f.comp g) = LinearMap.detAux b f * LinearMap.detAux b g :=
  (LinearMap.detAux b).map_mul f g

section

open scoped Classical in
-- Discourage the elaborator from unfolding `det` and producing a huge term by marking it
-- as irreducible.
/-- The determinant of an endomorphism independent of basis.

If there is no finite basis on `M`, the result is `1` instead.
-/
protected irreducible_def det : (M →ₗ[A] M) →* A :=
  if H : ∃ s : Finset M, Nonempty (Basis s A M) then LinearMap.detAux (Trunc.mk H.choose_spec.some)
  else 1

open scoped Classical in
theorem coe_det [DecidableEq M] :
    ⇑(LinearMap.det : (M →ₗ[A] M) →* A) =
      if H : ∃ s : Finset M, Nonempty (Basis s A M) then
        LinearMap.detAux (Trunc.mk H.choose_spec.some)
      else 1 := by
  ext
  rw [LinearMap.det_def]
  split_ifs
  · congr -- use the correct `DecidableEq` instance
  rfl

end

-- Auxiliary lemma, the `simp` normal form goes in the other direction
-- (using `LinearMap.det_toMatrix`)
theorem det_eq_det_toMatrix_of_finset [DecidableEq M] {s : Finset M} (b : Basis s A M)
    (f : M →ₗ[A] M) : LinearMap.det f = Matrix.det (LinearMap.toMatrix b b f) := by
  have : ∃ s : Finset M, Nonempty (Basis s A M) := ⟨s, ⟨b⟩⟩
  rw [LinearMap.coe_det, dif_pos, detAux_def'' _ b] <;> assumption

@[simp]
theorem det_toMatrix (b : Basis ι A M) (f : M →ₗ[A] M) :
    Matrix.det (toMatrix b b f) = LinearMap.det f := by
  haveI := Classical.decEq M
  rw [det_eq_det_toMatrix_of_finset b.reindexFinsetRange,
    det_toMatrix_eq_det_toMatrix b b.reindexFinsetRange]

@[simp]
theorem det_toMatrix' {ι : Type*} [Fintype ι] [DecidableEq ι] (f : (ι → A) →ₗ[A] ι → A) :
    Matrix.det (LinearMap.toMatrix' f) = LinearMap.det f := by simp [← toMatrix_eq_toMatrix']

@[simp]
theorem det_toLin (b : Basis ι R M) (f : Matrix ι ι R) :
    LinearMap.det (Matrix.toLin b b f) = f.det := by
  rw [← LinearMap.det_toMatrix b, LinearMap.toMatrix_toLin]

@[simp]
theorem det_toLin' (f : Matrix ι ι R) : LinearMap.det (Matrix.toLin' f) = Matrix.det f := by
  simp only [← toLin_eq_toLin', det_toLin]

/-- To show `P (LinearMap.det f)` it suffices to consider `P (Matrix.det (toMatrix _ _ f))` and
`P 1`. -/
@[elab_as_elim]
theorem det_cases [DecidableEq M] {P : A → Prop} (f : M →ₗ[A] M)
    (hb : ∀ (s : Finset M) (b : Basis s A M), P (Matrix.det (toMatrix b b f))) (h1 : P 1) :
    P (LinearMap.det f) := by
  classical
  if H : ∃ s : Finset M, Nonempty (Basis s A M) then
    obtain ⟨s, ⟨b⟩⟩ := H
    rw [← det_toMatrix b]
    exact hb s b
  else
    rwa [LinearMap.det_def, dif_neg H]

@[simp]
theorem det_comp (f g : M →ₗ[A] M) :
    LinearMap.det (f.comp g) = LinearMap.det f * LinearMap.det g :=
  LinearMap.det.map_mul f g

@[simp]
theorem det_id : LinearMap.det (LinearMap.id : M →ₗ[A] M) = 1 :=
  LinearMap.det.map_one

/-- Multiplying a map by a scalar `c` multiplies its determinant by `c ^ dim M`. -/
@[simp]
theorem det_smul [Module.Free A M] (c : A) (f : M →ₗ[A] M) :
    LinearMap.det (c • f) = c ^ Module.finrank A M * LinearMap.det f := by
  nontriviality A
  by_cases H : ∃ s : Finset M, Nonempty (Basis s A M)
  · have : Module.Finite A M := by
      rcases H with ⟨s, ⟨hs⟩⟩
      exact Module.Finite.of_basis hs
    simp only [← det_toMatrix (Module.finBasis A M), LinearEquiv.map_smul,
      Fintype.card_fin, Matrix.det_smul]
  · classical
      have : Module.finrank A M = 0 := finrank_eq_zero_of_not_exists_basis H
      simp [coe_det, H, this]

theorem det_zero' {ι : Type*} [Finite ι] [Nonempty ι] (b : Basis ι A M) :
    LinearMap.det (0 : M →ₗ[A] M) = 0 := by
  haveI := Classical.decEq ι
  cases nonempty_fintype ι
  rwa [← det_toMatrix b, LinearEquiv.map_zero, det_zero]

/-- In a finite-dimensional vector space, the zero map has determinant `1` in dimension `0`,
and `0` otherwise. We give a formula that also works in infinite dimension, where we define
the determinant to be `1`. -/
@[simp]
theorem det_zero [Module.Free A M] :
    LinearMap.det (0 : M →ₗ[A] M) = (0 : A) ^ Module.finrank A M := by
  simp only [← zero_smul A (1 : M →ₗ[A] M), det_smul, mul_one, MonoidHom.map_one]

theorem det_eq_one_of_not_module_finite (h : ¬Module.Finite R M) (f : M →ₗ[R] M) : f.det = 1 := by
  rw [LinearMap.det, dif_neg, MonoidHom.one_apply]
  exact fun ⟨_, ⟨b⟩⟩ ↦ h (Module.Finite.of_basis b)

theorem det_eq_one_of_subsingleton [Subsingleton M] (f : M →ₗ[R] M) :
    LinearMap.det (f : M →ₗ[R] M) = 1 := by
  have b : Basis (Fin 0) R M := Basis.empty M
  rw [← f.det_toMatrix b]
  exact Matrix.det_isEmpty

theorem det_eq_one_of_finrank_eq_zero {𝕜 : Type*} [Field 𝕜] {M : Type*} [AddCommGroup M]
    [Module 𝕜 M] (h : Module.finrank 𝕜 M = 0) (f : M →ₗ[𝕜] M) :
    LinearMap.det (f : M →ₗ[𝕜] M) = 1 := by
  classical
    refine @LinearMap.det_cases M _ 𝕜 _ _ _ (fun t => t = 1) f ?_ rfl
    intro s b
    have : IsEmpty s := by
      rw [← Fintype.card_eq_zero_iff]
      exact (Module.finrank_eq_card_basis b).symm.trans h
    exact Matrix.det_isEmpty

/-- Conjugating a linear map by a linear equiv does not change its determinant. -/
@[simp]
theorem det_conj {N : Type*} [AddCommGroup N] [Module A N] (f : M →ₗ[A] M) (e : M ≃ₗ[A] N) :
    LinearMap.det ((e : M →ₗ[A] N) ∘ₗ f ∘ₗ (e.symm : N →ₗ[A] M)) = LinearMap.det f := by
  classical
    by_cases H : ∃ s : Finset M, Nonempty (Basis s A M)
    · rcases H with ⟨s, ⟨b⟩⟩
      rw [← det_toMatrix b f, ← det_toMatrix (b.map e), toMatrix_comp (b.map e) b (b.map e),
        toMatrix_comp (b.map e) b b, ← Matrix.mul_assoc, Matrix.det_conj_of_mul_eq_one]
      · rw [← toMatrix_comp, LinearEquiv.comp_coe, e.symm_trans_self, LinearEquiv.refl_toLinearMap,
          toMatrix_id]
      · rw [← toMatrix_comp, LinearEquiv.comp_coe, e.self_trans_symm, LinearEquiv.refl_toLinearMap,
          toMatrix_id]
    · have H' : ¬∃ t : Finset N, Nonempty (Basis t A N) := by
        contrapose! H
        rcases H with ⟨s, ⟨b⟩⟩
        exact ⟨_, ⟨(b.map e.symm).reindexFinsetRange⟩⟩
      simp only [coe_det, H, H', MonoidHom.one_apply, dif_neg, not_false_eq_true]

/-- If a linear map is invertible, so is its determinant. -/
theorem isUnit_det {A : Type*} [CommRing A] [Module A M] (f : M →ₗ[A] M) (hf : IsUnit f) :
    IsUnit (LinearMap.det f) := by
  obtain ⟨g, hg⟩ : ∃ g, f.comp g = 1 := hf.exists_right_inv
  have : LinearMap.det f * LinearMap.det g = 1 := by
    simp only [← LinearMap.det_comp, hg, MonoidHom.map_one]
  exact isUnit_of_mul_eq_one _ _ this

/-- If a linear map has determinant different from `1`, then the space is finite-dimensional. -/
theorem finiteDimensional_of_det_ne_one {𝕜 : Type*} [Field 𝕜] [Module 𝕜 M] (f : M →ₗ[𝕜] M)
    (hf : LinearMap.det f ≠ 1) : FiniteDimensional 𝕜 M := by
  by_cases H : ∃ s : Finset M, Nonempty (Basis s 𝕜 M)
  · rcases H with ⟨s, ⟨hs⟩⟩
    exact FiniteDimensional.of_fintype_basis hs
  · classical simp [LinearMap.coe_det, H] at hf

/-- If the determinant of a map vanishes, then the map is not onto. -/
theorem range_lt_top_of_det_eq_zero {𝕜 : Type*} [Field 𝕜] [Module 𝕜 M] {f : M →ₗ[𝕜] M}
    (hf : LinearMap.det f = 0) : LinearMap.range f < ⊤ := by
  have : FiniteDimensional 𝕜 M := by simp [f.finiteDimensional_of_det_ne_one, hf]
  contrapose hf
  simp only [lt_top_iff_ne_top, Classical.not_not, ← isUnit_iff_range_eq_top] at hf
  exact isUnit_iff_ne_zero.1 (f.isUnit_det hf)

/-- If the determinant of a map vanishes, then the map is not injective. -/
theorem bot_lt_ker_of_det_eq_zero {𝕜 : Type*} [Field 𝕜] [Module 𝕜 M] {f : M →ₗ[𝕜] M}
    (hf : LinearMap.det f = 0) : ⊥ < LinearMap.ker f := by
  have : FiniteDimensional 𝕜 M := by simp [f.finiteDimensional_of_det_ne_one, hf]
  contrapose hf
  simp only [bot_lt_iff_ne_bot, Classical.not_not, ← isUnit_iff_ker_eq_bot] at hf
  exact isUnit_iff_ne_zero.1 (f.isUnit_det hf)

/-- When the function is over the base ring, the determinant is the evaluation at `1`. -/
@[simp] lemma det_ring (f : R →ₗ[R] R) : f.det = f 1 := by
  simp [← det_toMatrix (Basis.singleton Unit R)]

lemma det_mulLeft (a : R) : (mulLeft R a).det = a := by simp
lemma det_mulRight (a : R) : (mulRight R a).det = a := by simp

theorem det_prodMap [Module.Free R M] [Module.Free R M'] [Module.Finite R M] [Module.Finite R M']
    (f : Module.End R M) (f' : Module.End R M') :
    (prodMap f f').det = f.det * f'.det := by
  let b := Module.Free.chooseBasis R M
  let b' := Module.Free.chooseBasis R M'
  rw [← det_toMatrix (b.prod b'), ← det_toMatrix b, ← det_toMatrix b', toMatrix_prodMap,
    det_fromBlocks_zero₂₁, det_toMatrix]

omit [DecidableEq ι] in
theorem det_pi [Module.Free R M] [Module.Finite R M] (f : ι → M →ₗ[R] M) :
    (LinearMap.pi (fun i ↦ (f i).comp (LinearMap.proj i))).det = ∏ i, (f i).det := by
  classical
  let b := Module.Free.chooseBasis R M
  let B := (Pi.basis (fun _ : ι ↦ b)).reindex <|
    (Equiv.sigmaEquivProd _ _).trans (Equiv.prodComm _ _)
  simp_rw [← LinearMap.det_toMatrix B, ← LinearMap.det_toMatrix b]
  have : ((LinearMap.toMatrix B B) (LinearMap.pi fun i ↦ f i ∘ₗ LinearMap.proj i)) =
      Matrix.blockDiagonal (fun i ↦ LinearMap.toMatrix b b (f i)) := by
    ext ⟨i₁, i₂⟩ ⟨j₁, j₂⟩
    unfold B
    simp_rw [LinearMap.toMatrix_apply', Matrix.blockDiagonal_apply, Basis.coe_reindex,
      Function.comp_apply, Basis.repr_reindex_apply, Equiv.symm_trans_apply, Equiv.prodComm_symm,
      Equiv.prodComm_apply, Equiv.sigmaEquivProd_symm_apply, Prod.swap_prod_mk, Pi.basis_apply,
      Pi.basis_repr, LinearMap.pi_apply, LinearMap.coe_comp, Function.comp_apply,
      LinearMap.toMatrix_apply', LinearMap.coe_proj, Function.eval, Pi.single_apply]
    split_ifs with h
    · rw [h]
    · simp only [map_zero, Finsupp.coe_zero, Pi.zero_apply]
  rw [this, Matrix.det_blockDiagonal]

end LinearMap


namespace LinearEquiv

/-- On a `LinearEquiv`, the domain of `LinearMap.det` can be promoted to `Rˣ`. -/
protected def det : (M ≃ₗ[R] M) →* Rˣ :=
  (Units.map (LinearMap.det : (M →ₗ[R] M) →* R)).comp
    (LinearMap.GeneralLinearGroup.generalLinearEquiv R M).symm.toMonoidHom

@[simp]
theorem coe_det (f : M ≃ₗ[R] M) : ↑(LinearEquiv.det f) = LinearMap.det (f : M →ₗ[R] M) :=
  rfl

@[simp]
theorem coe_inv_det (f : M ≃ₗ[R] M) : ↑(LinearEquiv.det f)⁻¹ = LinearMap.det (f.symm : M →ₗ[R] M) :=
  rfl

@[simp]
theorem det_refl : LinearEquiv.det (LinearEquiv.refl R M) = 1 :=
  Units.ext <| LinearMap.det_id

@[simp]
theorem det_trans (f g : M ≃ₗ[R] M) :
    LinearEquiv.det (f.trans g) = LinearEquiv.det g * LinearEquiv.det f :=
  map_mul _ g f

@[simp]
theorem det_symm (f : M ≃ₗ[R] M) : LinearEquiv.det f.symm = LinearEquiv.det f⁻¹ :=
  map_inv _ f

/-- Conjugating a linear equiv by a linear equiv does not change its determinant. -/
@[simp]
theorem det_conj (f : M ≃ₗ[R] M) (e : M ≃ₗ[R] M') :
    LinearEquiv.det ((e.symm.trans f).trans e) = LinearEquiv.det f := by
  rw [← Units.eq_iff, coe_det, coe_det, ← comp_coe, ← comp_coe, LinearMap.det_conj]

attribute [irreducible] LinearEquiv.det

end LinearEquiv

/-- The determinants of a `LinearEquiv` and its inverse multiply to 1. -/
@[simp]
theorem LinearEquiv.det_mul_det_symm {A : Type*} [CommRing A] [Module A M] (f : M ≃ₗ[A] M) :
    LinearMap.det (f : M →ₗ[A] M) * LinearMap.det (f.symm : M →ₗ[A] M) = 1 := by
  simp [← LinearMap.det_comp]

/-- The determinants of a `LinearEquiv` and its inverse multiply to 1. -/
@[simp]
theorem LinearEquiv.det_symm_mul_det {A : Type*} [CommRing A] [Module A M] (f : M ≃ₗ[A] M) :
    LinearMap.det (f.symm : M →ₗ[A] M) * LinearMap.det (f : M →ₗ[A] M) = 1 := by
  simp [← LinearMap.det_comp]

-- Cannot be stated using `LinearMap.det` because `f` is not an endomorphism.
theorem LinearEquiv.isUnit_det (f : M ≃ₗ[R] M') (v : Basis ι R M) (v' : Basis ι R M') :
    IsUnit (LinearMap.toMatrix v v' f).det := by
  apply isUnit_det_of_left_inverse
  simpa using (LinearMap.toMatrix_comp v v' v f.symm f).symm

/-- Specialization of `LinearEquiv.isUnit_det` -/
theorem LinearEquiv.isUnit_det' {A : Type*} [CommRing A] [Module A M] (f : M ≃ₗ[A] M) :
    IsUnit (LinearMap.det (f : M →ₗ[A] M)) :=
  isUnit_of_mul_eq_one _ _ f.det_mul_det_symm

/-- The determinant of `f.symm` is the inverse of that of `f` when `f` is a linear equiv. -/
theorem LinearEquiv.det_coe_symm {𝕜 : Type*} [Field 𝕜] [Module 𝕜 M] (f : M ≃ₗ[𝕜] M) :
    LinearMap.det (f.symm : M →ₗ[𝕜] M) = (LinearMap.det (f : M →ₗ[𝕜] M))⁻¹ := by
  field_simp [IsUnit.ne_zero f.isUnit_det']

/-- Builds a linear equivalence from a linear map whose determinant in some bases is a unit. -/
@[simps]
def LinearEquiv.ofIsUnitDet {f : M →ₗ[R] M'} {v : Basis ι R M} {v' : Basis ι R M'}
    (h : IsUnit (LinearMap.toMatrix v v' f).det) : M ≃ₗ[R] M' where
  toFun := f
  map_add' := f.map_add
  map_smul' := f.map_smul
  invFun := toLin v' v (toMatrix v v' f)⁻¹
  left_inv x :=
    calc toLin v' v (toMatrix v v' f)⁻¹ (f x)
      _ = toLin v v ((toMatrix v v' f)⁻¹ * toMatrix v v' f) x := by
        rw [toLin_mul v v' v, toLin_toMatrix, LinearMap.comp_apply]
      _ = x := by simp [h]
  right_inv x :=
    calc f (toLin v' v (toMatrix v v' f)⁻¹ x)
      _ = toLin v' v' (toMatrix v v' f * (toMatrix v v' f)⁻¹) x := by
        rw [toLin_mul v' v v', LinearMap.comp_apply, toLin_toMatrix v v']
      _ = x := by simp [h]

@[simp]
theorem LinearEquiv.coe_ofIsUnitDet {f : M →ₗ[R] M'} {v : Basis ι R M} {v' : Basis ι R M'}
    (h : IsUnit (LinearMap.toMatrix v v' f).det) :
    (LinearEquiv.ofIsUnitDet h : M →ₗ[R] M') = f := by
  ext x
  rfl

/-- Builds a linear equivalence from a linear map on a finite-dimensional vector space whose
determinant is nonzero. -/
abbrev LinearMap.equivOfDetNeZero {𝕜 : Type*} [Field 𝕜] {M : Type*} [AddCommGroup M] [Module 𝕜 M]
    [FiniteDimensional 𝕜 M] (f : M →ₗ[𝕜] M) (hf : LinearMap.det f ≠ 0) : M ≃ₗ[𝕜] M :=
  have : IsUnit (LinearMap.toMatrix (Module.finBasis 𝕜 M)
      (Module.finBasis 𝕜 M) f).det := by
    rw [LinearMap.det_toMatrix]
    exact isUnit_iff_ne_zero.2 hf
  LinearEquiv.ofIsUnitDet this

theorem LinearMap.associated_det_of_eq_comp (e : M ≃ₗ[R] M) (f f' : M →ₗ[R] M)
    (h : ∀ x, f x = f' (e x)) : Associated (LinearMap.det f) (LinearMap.det f') := by
  suffices Associated (LinearMap.det (f' ∘ₗ ↑e)) (LinearMap.det f') by
    convert this using 2
    ext x
    exact h x
  rw [← mul_one (LinearMap.det f'), LinearMap.det_comp]
  exact Associated.mul_left _ (associated_one_iff_isUnit.mpr e.isUnit_det')

theorem LinearMap.associated_det_comp_equiv {N : Type*} [AddCommGroup N] [Module R N]
    (f : N →ₗ[R] M) (e e' : M ≃ₗ[R] N) :
    Associated (LinearMap.det (f ∘ₗ ↑e)) (LinearMap.det (f ∘ₗ ↑e')) := by
  refine LinearMap.associated_det_of_eq_comp (e.trans e'.symm) _ _ ?_
  intro x
  simp only [LinearMap.comp_apply, LinearEquiv.coe_coe, LinearEquiv.trans_apply,
    LinearEquiv.apply_symm_apply]

/-- The determinant of a family of vectors with respect to some basis, as an alternating
multilinear map. -/
nonrec def Basis.det : M [⋀^ι]→ₗ[R] R where
  toFun v := det (e.toMatrix v)
  map_update_add' := by
    rename_i hι _
    intro inst v i x y
    cases Subsingleton.elim inst hι
    simp only [e.toMatrix_update, LinearEquiv.map_add, Finsupp.coe_add, det_updateCol_add]
  map_update_smul' := by
    rename_i hι _
    intro inst u i c x
    cases Subsingleton.elim inst hι
    simp only [e.toMatrix_update, Algebra.id.smul_eq_mul, LinearEquiv.map_smul]
    apply det_updateCol_smul
  map_eq_zero_of_eq' := by
    intro v i j h hij
<<<<<<< HEAD
=======
    dsimp only
>>>>>>> 3f237c00
    rw [← Function.update_eq_self i v, h, ← det_transpose, e.toMatrix_update, ← updateRow_transpose,
      ← e.toMatrix_transpose_apply]
    apply det_zero_of_row_eq hij
    rw [updateRow_ne hij.symm, updateRow_self]

theorem Basis.det_apply (v : ι → M) : e.det v = Matrix.det (e.toMatrix v) :=
  rfl

theorem Basis.det_self : e.det e = 1 := by simp [e.det_apply]

@[simp]
theorem Basis.det_isEmpty [IsEmpty ι] : e.det = AlternatingMap.constOfIsEmpty R M ι 1 := by
  ext v
  exact Matrix.det_isEmpty

/-- `Basis.det` is not the zero map. -/
theorem Basis.det_ne_zero [Nontrivial R] : e.det ≠ 0 := fun h => by simpa [h] using e.det_self

theorem Basis.smul_det {G} [Group G] [DistribMulAction G M] [SMulCommClass G R M]
    (g : G) (v : ι → M) :
    (g • e).det v = e.det (g⁻¹ • v) := by
  simp_rw [det_apply, toMatrix_smul_left]

theorem is_basis_iff_det {v : ι → M} :
    LinearIndependent R v ∧ span R (Set.range v) = ⊤ ↔ IsUnit (e.det v) := by
  constructor
  · rintro ⟨hli, hspan⟩
    set v' := Basis.mk hli hspan.ge
    rw [e.det_apply]
    convert LinearEquiv.isUnit_det (LinearEquiv.refl R M) v' e using 2
    ext i j
    simp [v']
  · intro h
    rw [Basis.det_apply, Basis.toMatrix_eq_toMatrix_constr] at h
    set v' := Basis.map e (LinearEquiv.ofIsUnitDet h) with v'_def
    have : ⇑v' = v := by
      ext i
      rw [v'_def, Basis.map_apply, LinearEquiv.ofIsUnitDet_apply, e.constr_basis]
    rw [← this]
    exact ⟨v'.linearIndependent, v'.span_eq⟩

theorem Basis.isUnit_det (e' : Basis ι R M) : IsUnit (e.det e') :=
  (is_basis_iff_det e).mp ⟨e'.linearIndependent, e'.span_eq⟩

/-- Any alternating map to `R` where `ι` has the cardinality of a basis equals the determinant
map with respect to that basis, multiplied by the value of that alternating map on that basis. -/
theorem AlternatingMap.eq_smul_basis_det (f : M [⋀^ι]→ₗ[R] R) : f = f e • e.det := by
  refine Basis.ext_alternating e fun i h => ?_
  let σ : Equiv.Perm ι := Equiv.ofBijective i (Finite.injective_iff_bijective.1 h)
  change f (e ∘ σ) = (f e • e.det) (e ∘ σ)
  simp [AlternatingMap.map_perm, Basis.det_self]

@[simp]
theorem AlternatingMap.map_basis_eq_zero_iff {ι : Type*} [Finite ι] (e : Basis ι R M)
    (f : M [⋀^ι]→ₗ[R] R) : f e = 0 ↔ f = 0 :=
  ⟨fun h => by
    cases nonempty_fintype ι
    letI := Classical.decEq ι
    simpa [h] using f.eq_smul_basis_det e,
   fun h => h.symm ▸ AlternatingMap.zero_apply _⟩

theorem AlternatingMap.map_basis_ne_zero_iff {ι : Type*} [Finite ι] (e : Basis ι R M)
    (f : M [⋀^ι]→ₗ[R] R) : f e ≠ 0 ↔ f ≠ 0 :=
  not_congr <| f.map_basis_eq_zero_iff e

variable {A : Type*} [CommRing A] [Module A M]

@[simp]
theorem Basis.det_comp (e : Basis ι A M) (f : M →ₗ[A] M) (v : ι → M) :
    e.det (f ∘ v) = (LinearMap.det f) * e.det v := by
  rw [Basis.det_apply, Basis.det_apply, ← f.det_toMatrix e, ← Matrix.det_mul,
    e.toMatrix_eq_toMatrix_constr (f ∘ v), e.toMatrix_eq_toMatrix_constr v, ← toMatrix_comp,
    e.constr_comp]

@[simp]
theorem Basis.det_comp_basis [Module A M'] (b : Basis ι A M) (b' : Basis ι A M') (f : M →ₗ[A] M') :
    b'.det (f ∘ b) = LinearMap.det (f ∘ₗ (b'.equiv b (Equiv.refl ι) : M' →ₗ[A] M)) := by
  rw [Basis.det_apply, ← LinearMap.det_toMatrix b', LinearMap.toMatrix_comp _ b, Matrix.det_mul,
    LinearMap.toMatrix_basis_equiv, Matrix.det_one, mul_one]
  congr 1; ext i j
  rw [Basis.toMatrix_apply, LinearMap.toMatrix_apply, Function.comp_apply]

@[simp]
theorem Basis.det_basis (b : Basis ι A M) (b' : Basis ι A M) :
    LinearMap.det (b'.equiv b (Equiv.refl ι)).toLinearMap = b'.det b :=
  (b.det_comp_basis b' (LinearMap.id)).symm

theorem Basis.det_inv (b : Basis ι A M) (b' : Basis ι A M) :
    (b.isUnit_det b').unit⁻¹ = b'.det b := by
  rw [← Units.mul_eq_one_iff_inv_eq, IsUnit.unit_spec, ← Basis.det_basis, ← Basis.det_basis]
  exact LinearEquiv.det_mul_det_symm _

theorem Basis.det_reindex {ι' : Type*} [Fintype ι'] [DecidableEq ι'] (b : Basis ι R M) (v : ι' → M)
    (e : ι ≃ ι') : (b.reindex e).det v = b.det (v ∘ e) := by
  rw [Basis.det_apply, Basis.toMatrix_reindex', det_reindexAlgEquiv, Basis.det_apply]

theorem Basis.det_reindex' {ι' : Type*} [Fintype ι'] [DecidableEq ι'] (b : Basis ι R M)
    (e : ι ≃ ι') : (b.reindex e).det = b.det.domDomCongr e :=
  AlternatingMap.ext fun _ => Basis.det_reindex _ _ _

theorem Basis.det_reindex_symm {ι' : Type*} [Fintype ι'] [DecidableEq ι'] (b : Basis ι R M)
    (v : ι → M) (e : ι' ≃ ι) : (b.reindex e.symm).det (v ∘ e) = b.det v := by
  rw [Basis.det_reindex, Function.comp_assoc, e.self_comp_symm, Function.comp_id]

@[simp]
theorem Basis.det_map (b : Basis ι R M) (f : M ≃ₗ[R] M') (v : ι → M') :
    (b.map f).det v = b.det (f.symm ∘ v) := by
  rw [Basis.det_apply, Basis.toMatrix_map, Basis.det_apply]

theorem Basis.det_map' (b : Basis ι R M) (f : M ≃ₗ[R] M') :
    (b.map f).det = b.det.compLinearMap f.symm :=
  AlternatingMap.ext <| b.det_map f

@[simp]
theorem Pi.basisFun_det : (Pi.basisFun R ι).det = Matrix.detRowAlternating := by
  ext M
  rw [Basis.det_apply, Basis.coePiBasisFun.toMatrix_eq_transpose, det_transpose]

theorem Pi.basisFun_det_apply (v : ι → ι → R) :
    (Pi.basisFun R ι).det v = (Matrix.of v).det := by
  rw [Pi.basisFun_det]
  rfl

/-- If we fix a background basis `e`, then for any other basis `v`, we can characterise the
coordinates provided by `v` in terms of determinants relative to `e`. -/
theorem Basis.det_smul_mk_coord_eq_det_update {v : ι → M} (hli : LinearIndependent R v)
    (hsp : ⊤ ≤ span R (range v)) (i : ι) :
    e.det v • (Basis.mk hli hsp).coord i = e.det.toMultilinearMap.toLinearMap v i := by
  apply (Basis.mk hli hsp).ext
  intro k
  rcases eq_or_ne k i with (rfl | hik) <;>
    simp only [Algebra.id.smul_eq_mul, Basis.coe_mk, LinearMap.smul_apply, LinearMap.coe_mk,
      MultilinearMap.toLinearMap_apply]
  · rw [Basis.mk_coord_apply_eq, mul_one, update_eq_self]
    congr
  · rw [Basis.mk_coord_apply_ne hik, mul_zero, eq_comm]
    exact e.det.map_eq_zero_of_eq _ (by simp [hik, Function.update_apply]) hik

/-- If a basis is multiplied columnwise by scalars `w : ι → Rˣ`, then the determinant with respect
to this basis is multiplied by the product of the inverse of these scalars. -/
theorem Basis.det_unitsSMul (e : Basis ι R M) (w : ι → Rˣ) :
    (e.unitsSMul w).det = (↑(∏ i, w i)⁻¹ : R) • e.det := by
  ext f
  change
    (Matrix.det fun i j => (e.unitsSMul w).repr (f j) i) =
      (↑(∏ i, w i)⁻¹ : R) • Matrix.det fun i j => e.repr (f j) i
  simp only [e.repr_unitsSMul]
  convert Matrix.det_mul_column (fun i => (↑(w i)⁻¹ : R)) fun i j => e.repr (f j) i
  simp [← Finset.prod_inv_distrib]

/-- The determinant of a basis constructed by `unitsSMul` is the product of the given units. -/
@[simp]
theorem Basis.det_unitsSMul_self (w : ι → Rˣ) : e.det (e.unitsSMul w) = ∏ i, (w i : R) := by
  simp [Basis.det_apply]

/-- The determinant of a basis constructed by `isUnitSMul` is the product of the given units. -/
@[simp]
theorem Basis.det_isUnitSMul {w : ι → R} (hw : ∀ i, IsUnit (w i)) :
    e.det (e.isUnitSMul hw) = ∏ i, w i :=
  e.det_unitsSMul_self _<|MERGE_RESOLUTION|>--- conflicted
+++ resolved
@@ -504,10 +504,6 @@
     apply det_updateCol_smul
   map_eq_zero_of_eq' := by
     intro v i j h hij
-<<<<<<< HEAD
-=======
-    dsimp only
->>>>>>> 3f237c00
     rw [← Function.update_eq_self i v, h, ← det_transpose, e.toMatrix_update, ← updateRow_transpose,
       ← e.toMatrix_transpose_apply]
     apply det_zero_of_row_eq hij
