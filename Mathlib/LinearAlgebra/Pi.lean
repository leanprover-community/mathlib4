/-
Copyright (c) 2017 Johannes Hölzl. All rights reserved.
Released under Apache 2.0 license as described in the file LICENSE.
Authors: Johannes Hölzl, Mario Carneiro, Kevin Buzzard, Yury Kudryashov, Eric Wieser

! This file was ported from Lean 3 source module linear_algebra.pi
! leanprover-community/mathlib commit dc6c365e751e34d100e80fe6e314c3c3e0fd2988
! Please do not edit these lines, except to modify the commit id
! if you have ported upstream changes.
-/
import Mathlib.LinearAlgebra.Basic
import Mathlib.Logic.Equiv.Fin

/-!
# Pi types of modules

This file defines constructors for linear maps whose domains or codomains are pi types.

It contains theorems relating these to each other, as well as to `LinearMap.ker`.

## Main definitions

- pi types in the codomain:
  - `LinearMap.pi`
  - `LinearMap.single`
- pi types in the domain:
  - `LinearMap.proj`
  - `LinearMap.diag`

-/


universe u v w x y z u' v' w' x' y'

variable {R : Type u} {K : Type u'} {M : Type v} {V : Type v'} {M₂ : Type w} {V₂ : Type w'}

variable {M₃ : Type y} {V₃ : Type y'} {M₄ : Type z} {ι : Type x} {ι' : Type x'}

open Function Submodule

open BigOperators

namespace LinearMap

universe i

variable [Semiring R] [AddCommMonoid M₂] [Module R M₂] [AddCommMonoid M₃] [Module R M₃]
  {φ : ι → Type i} [(i : ι) → AddCommMonoid (φ i)] [(i : ι) → Module R (φ i)]

/-- `pi` construction for linear functions. From a family of linear functions it produces a linear
function into a family of modules. -/
def pi (f : (i : ι) → M₂ →ₗ[R] φ i) : M₂ →ₗ[R] (i : ι) → φ i :=
  { Pi.addHom fun i => (f i).toAddHom with
    toFun := fun c i => f i c
    map_smul' := fun _ _ => funext fun i => (f i).map_smul _ _ }
#align linear_map.pi LinearMap.pi

@[simp]
theorem pi_apply (f : (i : ι) → M₂ →ₗ[R] φ i) (c : M₂) (i : ι) : pi f c i = f i c :=
  rfl
#align linear_map.pi_apply LinearMap.pi_apply

theorem ker_pi (f : (i : ι) → M₂ →ₗ[R] φ i) : ker (pi f) = ⨅ i : ι, ker (f i) := by
  ext c; simp [funext_iff]
#align linear_map.ker_pi LinearMap.ker_pi

theorem pi_eq_zero (f : (i : ι) → M₂ →ₗ[R] φ i) : pi f = 0 ↔ ∀ i, f i = 0 := by
  simp only [LinearMap.ext_iff, pi_apply, funext_iff];
    exact ⟨fun h a b => h b a, fun h a b => h b a⟩
#align linear_map.pi_eq_zero LinearMap.pi_eq_zero

theorem pi_zero : pi (fun i => 0 : (i : ι) → M₂ →ₗ[R] φ i) = 0 := by ext; rfl
#align linear_map.pi_zero LinearMap.pi_zero

theorem pi_comp (f : (i : ι) → M₂ →ₗ[R] φ i) (g : M₃ →ₗ[R] M₂) :
    (pi f).comp g = pi fun i => (f i).comp g :=
  rfl
#align linear_map.pi_comp LinearMap.pi_comp

/-- The projections from a family of modules are linear maps.

Note:  known here as `LinearMap.proj`, this construction is in other categories called `eval`, for
example `Pi.evalMonoidHom`, `Pi.evalRingHom`. -/
def proj (i : ι) : ((i : ι) → φ i) →ₗ[R] φ i where
  toFun := Function.eval i
  map_add' _ _ := rfl
  map_smul' _ _ := rfl
#align linear_map.proj LinearMap.proj

@[simp]
theorem coe_proj (i : ι) : ⇑(proj i : ((i : ι) → φ i) →ₗ[R] φ i) = Function.eval i :=
  rfl
#align linear_map.coe_proj LinearMap.coe_proj

theorem proj_apply (i : ι) (b : (i : ι) → φ i) : (proj i : ((i : ι) → φ i) →ₗ[R] φ i) b = b i :=
  rfl
#align linear_map.proj_apply LinearMap.proj_apply

theorem proj_pi (f : (i : ι) → M₂ →ₗ[R] φ i) (i : ι) : (proj i).comp (pi f) = f i :=
  ext fun _ => rfl
#align linear_map.proj_pi LinearMap.proj_pi

theorem infᵢ_ker_proj : (⨅ i, ker (proj i : ((i : ι) → φ i) →ₗ[R] φ i) :
    Submodule R ((i : ι) → φ i)) = ⊥ :=
  bot_unique <|
    SetLike.le_def.2 fun a h => by
      simp only [mem_infᵢ, mem_ker, proj_apply] at h
      exact (mem_bot _).2 (funext fun i => h i)
#align linear_map.infi_ker_proj LinearMap.infᵢ_ker_proj

/-- Linear map between the function spaces `I → M₂` and `I → M₃`, induced by a linear map `f`
between `M₂` and `M₃`. -/
@[simps]
protected def compLeft (f : M₂ →ₗ[R] M₃) (I : Type _) : (I → M₂) →ₗ[R] I → M₃ :=
  { f.toAddMonoidHom.compLeft I with
    toFun := fun h => f ∘ h
    map_smul' := fun c h => by
      ext x
      exact f.map_smul' c (h x) }
#align linear_map.comp_left LinearMap.compLeft

theorem apply_single [AddCommMonoid M] [Module R M] [DecidableEq ι] (f : (i : ι) → φ i →ₗ[R] M)
    (i j : ι) (x : φ i) : f j (Pi.single i x j) = (Pi.single i (f i x) : ι → M) j :=
  Pi.apply_single (fun i => f i) (fun i => (f i).map_zero) _ _ _
#align linear_map.apply_single LinearMap.apply_single

/-- The `LinearMap` version of `AddMonoidHom.single` and `Pi.single`. -/
def single [DecidableEq ι] (i : ι) : φ i →ₗ[R] (i : ι) → φ i :=
  { AddMonoidHom.single φ i with
    toFun := Pi.single i
    map_smul' := Pi.single_smul i }
#align linear_map.single LinearMap.single

@[simp]
theorem coe_single [DecidableEq ι] (i : ι) : ⇑(single i : φ i →ₗ[R] (i : ι) → φ i) = Pi.single i :=
  rfl
#align linear_map.coe_single LinearMap.coe_single

variable (R φ)

/-- The linear equivalence between linear functions on a finite product of modules and
families of functions on these modules. See note [bundled maps over different rings]. -/
@[simps symmApply]
def lsum (S) [AddCommMonoid M] [Module R M] [Fintype ι] [DecidableEq ι] [Semiring S] [Module S M]
    [SMulCommClass R S M] : ((i : ι) → φ i →ₗ[R] M) ≃ₗ[S] ((i : ι) → φ i) →ₗ[R] M where
  toFun f := ∑ i : ι, (f i).comp (proj i)
  invFun f i := f.comp (single i)
  map_add' f g := by simp only [Pi.add_apply, add_comp, Finset.sum_add_distrib]
  map_smul' c f := by simp only [Pi.smul_apply, smul_comp, Finset.smul_sum, RingHom.id_apply]
  left_inv f := by
    ext (i x)
    simp [apply_single]
  right_inv f := by
    ext x
    suffices f (∑ j, Pi.single j (x j)) = f x by simpa [apply_single]
    rw [Finset.univ_sum_single]
#align linear_map.lsum LinearMap.lsum
#align linear_map.lsum_symm_apply LinearMap.lsum_symmApply

@[simp]
theorem lsum_apply (S) [AddCommMonoid M] [Module R M] [Fintype ι] [DecidableEq ι] [Semiring S]
    [Module S M] [SMulCommClass R S M] (f : (i : ι) → φ i →ₗ[R] M) :
    lsum R φ S f = ∑ i : ι, (f i).comp (proj i) := rfl
#align linear_map.apply LinearMap.lsum_apply

@[simp high]
theorem lsum_single {ι R : Type _} [Fintype ι] [DecidableEq ι] [CommRing R] {M : ι → Type _}
    [(i : ι) → AddCommGroup (M i)] [(i : ι) → Module R (M i)] :
    LinearMap.lsum R M R LinearMap.single = LinearMap.id :=
  LinearMap.ext fun x => by simp [Finset.univ_sum_single]
#align linear_map.lsum_single LinearMap.lsum_single

variable {R φ}

section Ext

variable [Finite ι] [DecidableEq ι] [AddCommMonoid M] [Module R M] {f g : ((i : ι) → φ i) →ₗ[R] M}

theorem pi_ext (h : ∀ i x, f (Pi.single i x) = g (Pi.single i x)) : f = g :=
  toAddMonoidHom_injective <| AddMonoidHom.functions_ext _ _ _ h
#align linear_map.pi_ext LinearMap.pi_ext

theorem pi_ext_iff : f = g ↔ ∀ i x, f (Pi.single i x) = g (Pi.single i x) :=
  ⟨fun h _ _ => h ▸ rfl, pi_ext⟩
#align linear_map.pi_ext_iff LinearMap.pi_ext_iff

/-- This is used as the ext lemma instead of `LinearMap.pi_ext` for reasons explained in
note [partially-applied ext lemmas]. -/
@[ext]
theorem pi_ext' (h : ∀ i, f.comp (single i) = g.comp (single i)) : f = g := by
  refine' pi_ext fun i x => _
  convert LinearMap.congr_fun (h i) x
#align linear_map.pi_ext' LinearMap.pi_ext'

theorem pi_ext'_iff : f = g ↔ ∀ i, f.comp (single i) = g.comp (single i) :=
  ⟨fun h _ => h ▸ rfl, pi_ext'⟩
#align linear_map.pi_ext'_iff LinearMap.pi_ext'_iff

end Ext

section

variable (R φ)

/-- If `I` and `J` are disjoint index sets, the product of the kernels of the `J`th projections of
`φ` is linearly equivalent to the product over `I`. -/
def infᵢKerProjEquiv {I J : Set ι} [DecidablePred fun i => i ∈ I] (hd : Disjoint I J)
    (hu : Set.univ ⊆ I ∪ J) :
    (⨅ i ∈ J, ker (proj i : ((i : ι) → φ i) →ₗ[R] φ i) :
    Submodule R ((i : ι) → φ i)) ≃ₗ[R] (i : I) → φ i := by
  refine'
    LinearEquiv.ofLinear (pi fun i => (proj (i : ι)).comp (Submodule.subtype _))
      (codRestrict _ (pi fun i => if h : i ∈ I then proj (⟨i, h⟩ : I) else 0) _) _ _
  · intro b
    simp only [mem_infᵢ, mem_ker, funext_iff, proj_apply, pi_apply]
    intro j hjJ
    have : j ∉ I := fun hjI => hd.le_bot ⟨hjI, hjJ⟩
    rw [dif_neg this, zero_apply]
  · simp only [pi_comp, comp_assoc, subtype_comp_codRestrict, proj_pi, Subtype.coe_prop]
    ext (b⟨j, hj⟩)
    simp only [dif_pos, Function.comp_apply, Function.eval_apply, LinearMap.codRestrict_apply,
      LinearMap.coe_comp, LinearMap.coe_proj, LinearMap.pi_apply, Submodule.subtype_apply,
      Subtype.coe_prop]
    rfl
  · ext1 ⟨b, hb⟩
    apply Subtype.ext
    ext j
    have hb : ∀ i ∈ J, b i = 0 := by
      simpa only [mem_infᵢ, mem_ker, proj_apply] using (mem_infᵢ _).1 hb
    simp only [comp_apply, pi_apply, id_apply, proj_apply, subtype_apply, codRestrict_apply]
    split_ifs with h
    · rfl
    · exact (hb _ <| (hu trivial).resolve_left h).symm
#align linear_map.infi_ker_proj_equiv LinearMap.infᵢKerProjEquiv

end

section

variable [DecidableEq ι]

/-- `diag i j` is the identity map if `i = j`. Otherwise it is the constant 0 map. -/
def diag (i j : ι) : φ i →ₗ[R] φ j :=
  @Function.update ι (fun j => φ i →ₗ[R] φ j) _ 0 i id j
#align linear_map.diag LinearMap.diag

theorem update_apply (f : (i : ι) → M₂ →ₗ[R] φ i) (c : M₂) (i j : ι) (b : M₂ →ₗ[R] φ i) :
    (update f i b j) c = update (fun i => f i c) i (b c) j := by
  by_cases j = i
  · rw [h, update_same, update_same]
  · rw [update_noteq h, update_noteq h]
#align linear_map.update_apply LinearMap.update_apply

end

end LinearMap

namespace Submodule

variable [Semiring R] {φ : ι → Type _} [(i : ι) → AddCommMonoid (φ i)] [(i : ι) → Module R (φ i)]

open LinearMap

/-- A version of `Set.pi` for submodules. Given an index set `I` and a family of submodules
`p : (i : ι) → Submodule R (φ i)`, `pi I s` is the submodule of dependent functions
`f : (i : ι) → φ i` such that `f i` belongs to `p a` whenever `i ∈ I`. -/
def pi (I : Set ι) (p : (i : ι) → Submodule R (φ i)) : Submodule R ((i : ι) → φ i) where
  carrier := Set.pi I fun i => p i
  zero_mem' i _ := (p i).zero_mem
  add_mem' {_ _} hx hy i hi := (p i).add_mem (hx i hi) (hy i hi)
  smul_mem' c _ hx i hi := (p i).smul_mem c (hx i hi)
#align submodule.pi Submodule.pi

variable {I : Set ι} {p q : (i : ι) → Submodule R (φ i)} {x : (i : ι) → φ i}

@[simp]
theorem mem_pi : x ∈ pi I p ↔ ∀ i ∈ I, x i ∈ p i :=
  Iff.rfl
#align submodule.mem_pi Submodule.mem_pi

@[simp, norm_cast]
theorem coe_pi : (pi I p : Set ((i : ι) → φ i)) = Set.pi I fun i => p i :=
  rfl
#align submodule.coe_pi Submodule.coe_pi

@[simp]
theorem pi_empty (p : (i : ι) → Submodule R (φ i)) : pi ∅ p = ⊤ :=
  SetLike.coe_injective <| Set.empty_pi _
#align submodule.pi_empty Submodule.pi_empty

@[simp]
theorem pi_top (s : Set ι) : (pi s fun i : ι => (⊤ : Submodule R (φ i))) = ⊤ :=
  SetLike.coe_injective <| Set.pi_univ _
#align submodule.pi_top Submodule.pi_top

theorem pi_mono {s : Set ι} (h : ∀ i ∈ s, p i ≤ q i) : pi s p ≤ pi s q :=
  Set.pi_mono h
#align submodule.pi_mono Submodule.pi_mono

theorem binfᵢ_comap_proj :
    (⨅ i ∈ I, comap (proj i : ((i : ι) →  φ i) →ₗ[R] φ i) (p i)) = pi I p := by
  ext x
  simp
#align submodule.binfi_comap_proj Submodule.binfᵢ_comap_proj

theorem infᵢ_comap_proj :
    (⨅ i, comap (proj i : ((i : ι) → φ i) →ₗ[R] φ i) (p i)) = pi Set.univ p := by
  ext x
  simp
#align submodule.infi_comap_proj Submodule.infᵢ_comap_proj

theorem supᵢ_map_single [DecidableEq ι] [Finite ι] :
    (⨆ i, map (LinearMap.single i : φ i →ₗ[R] (i : ι) → φ i) (p i)) = pi Set.univ p := by
  cases nonempty_fintype ι
  refine' (supᵢ_le fun i => _).antisymm _
  · rintro _ ⟨x, hx : x ∈ p i, rfl⟩ j -
    rcases em (j = i) with (rfl | hj) <;> simp [*]
  · intro x hx
    rw [← Finset.univ_sum_single x]
    exact sum_mem_supᵢ fun i => mem_map_of_mem (hx i trivial)
#align submodule.supr_map_single Submodule.supᵢ_map_single

theorem le_comap_single_pi [DecidableEq ι] (p : (i : ι) → Submodule R (φ i)) {i} :
    p i ≤ Submodule.comap (LinearMap.single i : φ i →ₗ[R] _) (Submodule.pi Set.univ p) := by
  intro x hx
  rw [Submodule.mem_comap, Submodule.mem_pi]
  rintro j -
  by_cases h : j = i
  · rwa [h, LinearMap.coe_single, Pi.single_eq_same]
  · rw [LinearMap.coe_single, Pi.single_eq_of_ne h]
    exact (p j).zero_mem
#align submodule.le_comap_single_pi Submodule.le_comap_single_pi

end Submodule

namespace LinearEquiv

variable [Semiring R] {φ ψ χ : ι → Type _}

variable [(i : ι) → AddCommMonoid (φ i)] [(i : ι) → Module R (φ i)]

variable [(i : ι) → AddCommMonoid (ψ i)] [(i : ι) → Module R (ψ i)]

variable [(i : ι) → AddCommMonoid (χ i)] [(i : ι) → Module R (χ i)]

/-- Combine a family of linear equivalences into a linear equivalence of `pi`-types.

This is `Equiv.piCongrRight` as a `LinearEquiv` -/
def piCongrRight (e : (i : ι) → φ i ≃ₗ[R] ψ i) : ((i : ι) → φ i) ≃ₗ[R] (i : ι) → ψ i :=
  { AddEquiv.piCongrRight fun j => (e j).toAddEquiv with
    toFun := fun f i => e i (f i)
    invFun := fun f i => (e i).symm (f i)
    map_smul' := fun c f => by ext; simp }
#align linear_equiv.Pi_congr_right LinearEquiv.piCongrRight

@[simp]
theorem piCongrRight_apply (e : (i : ι) → φ i ≃ₗ[R] ψ i) (f i) :
    piCongrRight e f i = e i (f i) := rfl
#align linear_equiv.Pi_congr_right_apply LinearEquiv.piCongrRight

@[simp]
theorem piCongrRight_refl : (piCongrRight fun j => refl R (φ j)) = refl _ _ :=
  rfl
#align linear_equiv.Pi_congr_right_refl LinearEquiv.piCongrRight_refl

@[simp]
theorem piCongrRight_symm (e : (i : ι) → φ i ≃ₗ[R] ψ i) :
    (piCongrRight e).symm = piCongrRight fun i => (e i).symm :=
  rfl
#align linear_equiv.Pi_congr_right_symm LinearEquiv.piCongrRight_symm

@[simp]
theorem piCongrRight_trans (e : (i : ι) → φ i ≃ₗ[R] ψ i) (f : (i : ι) → ψ i ≃ₗ[R] χ i) :
    (piCongrRight e).trans (piCongrRight f) = piCongrRight fun i => (e i).trans (f i) :=
  rfl
#align linear_equiv.Pi_congr_right_trans LinearEquiv.piCongrRight_trans

variable (R φ)

/-- Transport dependent functions through an equivalence of the base space.

This is `Equiv.piCongrLeft'` as a `LinearEquiv`. -/
@[simps (config := { simpRhs := true })]
def piCongrLeft' (e : ι ≃ ι') : ((i' : ι) → φ i') ≃ₗ[R] (i : ι') → φ <| e.symm i :=
  { Equiv.piCongrLeft' φ e with
    map_add' := fun _ _ => rfl
    map_smul' := fun _ _ => rfl }
#align linear_equiv.Pi_congr_left' LinearEquiv.piCongrLeft'

/-- Transporting dependent functions through an equivalence of the base,
expressed as a "simplification".

This is `Equiv.piCongrLeft` as a `LinearEquiv` -/
def piCongrLeft (e : ι' ≃ ι) : ((i' : ι') → φ (e i')) ≃ₗ[R] (i : ι) → φ i :=
  (piCongrLeft' R φ e.symm).symm
#align linear_equiv.Pi_congr_left LinearEquiv.piCongrLeft

/-- This is `Equiv.piOptionEquivProd` as a `LinearEquiv` -/
def piOptionEquivProd {ι : Type _} {M : Option ι → Type _} [(i : Option ι) → AddCommGroup (M i)]
    [(i : Option ι) → Module R (M i)] :
    ((i : Option ι) → M i) ≃ₗ[R] M none × ((i : ι) → M (some i)) :=
  { Equiv.piOptionEquivProd with
    map_add' := by simp [Function.funext_iff]
    map_smul' := by simp [Function.funext_iff] }
#align linear_equiv.pi_option_equiv_prod LinearEquiv.piOptionEquivProd

variable (ι M) (S : Type _) [Fintype ι] [DecidableEq ι] [Semiring S] [AddCommMonoid M]
  [Module R M] [Module S M] [SMulCommClass R S M]

/-- Linear equivalence between linear functions `Rⁿ → M` and `Mⁿ`. The spaces `Rⁿ` and `Mⁿ`
are represented as `ι → R` and `ι → M`, respectively, where `ι` is a finite type.

This as an `S`-linear equivalence, under the assumption that `S` acts on `M` commuting with `R`.
When `R` is commutative, we can take this to be the usual action with `S = R`.
Otherwise, `S = ℕ` shows that the equivalence is additive.
See note [bundled maps over different rings]. -/
def piRing : ((ι → R) →ₗ[R] M) ≃ₗ[S] ι → M :=
  (LinearMap.lsum R (fun _ : ι => R) S).symm.trans
    (piCongrRight fun _ => LinearMap.ringLmapEquivSelf R S M)
#align linear_equiv.pi_ring LinearEquiv.piRing

variable {ι R M}

@[simp]
theorem piRing_apply (f : (ι → R) →ₗ[R] M) (i : ι) : piRing R M ι S f i = f (Pi.single i 1) :=
  rfl
#align linear_equiv.pi_ring_apply LinearEquiv.piRing_apply

@[simp]
theorem piRing_symmApply (f : ι → M) (g : ι → R) : (piRing R M ι S).symm f g = ∑ i, g i • f i := by
  simp [piRing, LinearMap.lsum_apply]
#align linear_equiv.pi_ring_symm_apply LinearEquiv.piRing_symmApply

-- TODO additive version?
/-- `Equiv.sumArrowEquivProdArrow` as a linear equivalence.
-/
def sumArrowLequivProdArrow (α β R M : Type _) [Semiring R] [AddCommMonoid M] [Module R M] :
    (Sum α β → M) ≃ₗ[R] (α → M) × (β → M) :=
  { Equiv.sumArrowEquivProdArrow α β
      M with
    map_add' := by
      intro f g
      ext <;> rfl
    map_smul' := by
      intro r f
      ext <;> rfl }
#align linear_equiv.sum_arrow_lequiv_prod_arrow LinearEquiv.sumArrowLequivProdArrow

@[simp]
theorem sumArrowLequivProdArrow_apply_fst {α β} (f : Sum α β → M) (a : α) :
    (sumArrowLequivProdArrow α β R M f).1 a = f (Sum.inl a) :=
  rfl
#align linear_equiv.sum_arrow_lequiv_prod_arrow_apply_fst LinearEquiv.sumArrowLequivProdArrow_apply_fst

@[simp]
theorem sumArrowLequivProdArrow_apply_snd {α β} (f : Sum α β → M) (b : β) :
    (sumArrowLequivProdArrow α β R M f).2 b = f (Sum.inr b) :=
  rfl
#align linear_equiv.sum_arrow_lequiv_prod_arrow_apply_snd LinearEquiv.sumArrowLequivProdArrow_apply_snd

@[simp]
theorem sumArrowLequivProdArrow_symm_apply_inl {α β} (f : α → M) (g : β → M) (a : α) :
    ((sumArrowLequivProdArrow α β R M).symm (f, g)) (Sum.inl a) = f a :=
  rfl
#align linear_equiv.sum_arrow_lequiv_prod_arrow_symm_apply_inl LinearEquiv.sumArrowLequivProdArrow_symm_apply_inl

@[simp]
theorem sumArrowLequivProdArrow_symm_apply_inr {α β} (f : α → M) (g : β → M) (b : β) :
    ((sumArrowLequivProdArrow α β R M).symm (f, g)) (Sum.inr b) = g b :=
  rfl
#align linear_equiv.sum_arrow_lequiv_prod_arrow_symm_apply_inr LinearEquiv.sumArrowLequivProdArrow_symm_apply_inr

/-- If `ι` has a unique element, then `ι → M` is linearly equivalent to `M`. -/
@[simps (config :=
      { simpRhs := true
        fullyApplied := false }) symmApply]
def funUnique (ι R M : Type _) [Unique ι] [Semiring R] [AddCommMonoid M] [Module R M] :
    (ι → M) ≃ₗ[R] M :=
  { Equiv.funUnique ι M with
    map_add' := fun _ _ => rfl
    map_smul' := fun _ _ => rfl }
#align linear_equiv.fun_unique LinearEquiv.funUnique
#align linear_equiv.fun_unique_symm_apply LinearEquiv.funUnique_symmApply

@[simp]
theorem funUnique_apply (ι R M : Type _) [Unique ι] [Semiring R] [AddCommMonoid M] [Module R M] :
    (funUnique ι R M : (ι → M) → M) = eval default := rfl
#align linear_equiv.fun_unique_apply LinearEquiv.funUnique_apply

variable (R M)

/-- Linear equivalence between dependent functions `(i : fin 2) → M i` and `M 0 × M 1`. -/
@[simps (config :=
      { simpRhs := true
        fullyApplied := false }) symmApply]
def piFinTwo (M : Fin 2 → Type v)
    [(i : Fin 2) → AddCommMonoid (M i)] [(i : Fin 2) → Module R (M i)] :
    ((i : Fin 2) → M i) ≃ₗ[R] M 0 × M 1 :=
  { piFinTwoEquiv M with
    map_add' := fun _ _ => rfl
    map_smul' := fun _ _ => rfl }
#align linear_equiv.pi_fin_two LinearEquiv.piFinTwo
#align linear_equiv.pi_fin_two_symm_apply LinearEquiv.piFinTwo_symmApply

@[simp]
theorem piFinTwo_apply (M : Fin 2 → Type v)
    [(i : Fin 2) → AddCommMonoid (M i)] [(i : Fin 2) → Module R (M i)] :
    (piFinTwo R M : ((i : Fin 2) → M i) → M 0 × M 1) = fun f => (f 0, f 1) := rfl
#align linear_equiv.pi_fin_two_apply LinearEquiv.piFinTwo_apply

/-- Linear equivalence between vectors in `M² = fin 2 → M` and `M × M`. -/
<<<<<<< HEAD
@[simps! (config := .asFn)]
=======
@[simps (config :=
      { simpRhs := true
        rhsMd := .default
        fullyApplied := false })]
>>>>>>> 62da6140
def finTwoArrow : (Fin 2 → M) ≃ₗ[R] M × M :=
  { finTwoArrowEquiv M, piFinTwo R fun _ => M with }
#align linear_equiv.fin_two_arrow LinearEquiv.finTwoArrow

end LinearEquiv

section Extend

variable (R) {η : Type x} [Semiring R] (s : ι → η)

/-- `Function.extend s f 0` as a bundled linear map. -/
@[simps]
noncomputable def Function.ExtendByZero.linearMap : (ι → R) →ₗ[R] η → R :=
  { Function.ExtendByZero.hom R s with
    toFun := fun f => Function.extend s f 0
    map_smul' := fun r f => by simpa using Function.extend_smul r s f 0 }
#align function.extend_by_zero.linear_map Function.ExtendByZero.linearMap

end Extend

/-! ### Bundled versions of `Matrix.vecCons` and `Matrix.vecEmpty`

The idea of these definitions is to be able to define a map as `x ↦ ![f₁ x, f₂ x, f₃ x]`, where
`f₁ f₂ f₃` are already linear maps, as `f₁.vecCons $ f₂.vecCons $ f₃.vecCons $ vecEmpty`.

While the same thing could be achieved using `LinearMap.pi ![f₁, f₂, f₃]`, this is not
definitionally equal to the result using `LinearMap.vecCons`, as `Fin.cases` and function
application do not commute definitionally.

Versions for when `f₁ f₂ f₃` are bilinear maps are also provided.

-/


section Fin

section Semiring

variable [Semiring R] [AddCommMonoid M] [AddCommMonoid M₂] [AddCommMonoid M₃]

variable [Module R M] [Module R M₂] [Module R M₃]

/-- The linear map defeq to `Matrix.vecEmpty` -/
def LinearMap.vecEmpty : M →ₗ[R] Fin 0 → M₃ where
  toFun _ := Matrix.vecEmpty
  map_add' _ _ := Subsingleton.elim _ _
  map_smul' _ _ := Subsingleton.elim _ _
#align linear_map.vec_empty LinearMap.vecEmpty

@[simp]
theorem LinearMap.vecEmpty_apply (m : M) : (LinearMap.vecEmpty : M →ₗ[R] Fin 0 → M₃) m = ![] :=
  rfl
#align linear_map.vec_empty_apply LinearMap.vecEmpty_apply

/-- A linear map into `Fin n.succ → M₃` can be built out of a map into `M₃` and a map into
`Fin n → M₃`. -/
def LinearMap.vecCons {n} (f : M →ₗ[R] M₂) (g : M →ₗ[R] Fin n → M₂) : M →ₗ[R] Fin n.succ → M₂ where
  toFun m := Matrix.vecCons (f m) (g m)
  map_add' x y := by
    simp only []
    rw [f.map_add, g.map_add, Matrix.cons_add_cons (f x)]
  map_smul' c x := by
    simp only []
    rw [f.map_smul, g.map_smul, RingHom.id_apply, Matrix.smul_cons c (f x)]
#align linear_map.vec_cons LinearMap.vecCons

@[simp]
theorem LinearMap.vecCons_apply {n} (f : M →ₗ[R] M₂) (g : M →ₗ[R] Fin n → M₂) (m : M) :
    f.vecCons g m = Matrix.vecCons (f m) (g m) :=
  rfl
#align linear_map.vec_cons_apply LinearMap.vecCons_apply

end Semiring

section CommSemiring

variable [CommSemiring R] [AddCommMonoid M] [AddCommMonoid M₂] [AddCommMonoid M₃]

variable [Module R M] [Module R M₂] [Module R M₃]

/-- The empty bilinear map defeq to `Matrix.vecEmpty` -/
@[simps]
def LinearMap.vecEmpty₂ : M →ₗ[R] M₂ →ₗ[R] Fin 0 → M₃ where
  toFun _ := LinearMap.vecEmpty
  map_add' _ _ := LinearMap.ext fun _ => Subsingleton.elim _ _
  map_smul' _ _ := LinearMap.ext fun _ => Subsingleton.elim _ _
#align linear_map.vec_empty₂ LinearMap.vecEmpty₂

/-- A bilinear map into `Fin n.succ → M₃` can be built out of a map into `M₃` and a map into
`Fin n → M₃` -/
@[simps]
def LinearMap.vecCons₂ {n} (f : M →ₗ[R] M₂ →ₗ[R] M₃) (g : M →ₗ[R] M₂ →ₗ[R] Fin n → M₃) :
    M →ₗ[R] M₂ →ₗ[R] Fin n.succ → M₃ where
  toFun m := LinearMap.vecCons (f m) (g m)
  map_add' x y :=
    LinearMap.ext fun z => by
      simp only [f.map_add, g.map_add, LinearMap.add_apply, LinearMap.vecCons_apply,
        Matrix.cons_add_cons (f x z)]
  map_smul' r x := LinearMap.ext fun z => by simp [Matrix.smul_cons r (f x z)]
#align linear_map.vec_cons₂ LinearMap.vecCons₂

end CommSemiring

end Fin<|MERGE_RESOLUTION|>--- conflicted
+++ resolved
@@ -509,14 +509,7 @@
 #align linear_equiv.pi_fin_two_apply LinearEquiv.piFinTwo_apply
 
 /-- Linear equivalence between vectors in `M² = fin 2 → M` and `M × M`. -/
-<<<<<<< HEAD
 @[simps! (config := .asFn)]
-=======
-@[simps (config :=
-      { simpRhs := true
-        rhsMd := .default
-        fullyApplied := false })]
->>>>>>> 62da6140
 def finTwoArrow : (Fin 2 → M) ≃ₗ[R] M × M :=
   { finTwoArrowEquiv M, piFinTwo R fun _ => M with }
 #align linear_equiv.fin_two_arrow LinearEquiv.finTwoArrow
