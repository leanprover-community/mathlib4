/-
Copyright (c) 2017 Johannes Hölzl. All rights reserved.
Released under Apache 2.0 license as described in the file LICENSE.
Authors: Johannes Hölzl, Mario Carneiro, Kevin Buzzard, Yury Kudryashov, Eric Wieser
-/
import Mathlib.Algebra.Group.Fin.Tuple
import Mathlib.Algebra.BigOperators.Pi
import Mathlib.Algebra.Module.Prod
import Mathlib.Algebra.Module.Submodule.Ker
import Mathlib.Algebra.Module.Equiv.Basic
import Mathlib.GroupTheory.GroupAction.BigOperators
import Mathlib.Logic.Equiv.Fin

/-!
# Pi types of modules

This file defines constructors for linear maps whose domains or codomains are pi types.

It contains theorems relating these to each other, as well as to `LinearMap.ker`.

## Main definitions

- pi types in the codomain:
  - `LinearMap.pi`
  - `LinearMap.single`
- pi types in the domain:
  - `LinearMap.proj`
  - `LinearMap.diag`

-/


universe u v w x y z u' v' w' x' y'

variable {R : Type u} {K : Type u'} {M : Type v} {V : Type v'} {M₂ : Type w} {V₂ : Type w'}
variable {M₃ : Type y} {V₃ : Type y'} {M₄ : Type z} {ι : Type x} {ι' : Type x'}

open Function Submodule

namespace LinearMap

universe i

variable [Semiring R] [AddCommMonoid M₂] [Module R M₂] [AddCommMonoid M₃] [Module R M₃]
  {φ : ι → Type i} [(i : ι) → AddCommMonoid (φ i)] [(i : ι) → Module R (φ i)]

/-- `pi` construction for linear functions. From a family of linear functions it produces a linear
function into a family of modules. -/
def pi (f : (i : ι) → M₂ →ₗ[R] φ i) : M₂ →ₗ[R] (i : ι) → φ i :=
  { Pi.addHom fun i => (f i).toAddHom with
    toFun := fun c i => f i c
    map_smul' := fun _ _ => funext fun i => (f i).map_smul _ _ }

@[simp]
theorem pi_apply (f : (i : ι) → M₂ →ₗ[R] φ i) (c : M₂) (i : ι) : pi f c i = f i c :=
  rfl

theorem ker_pi (f : (i : ι) → M₂ →ₗ[R] φ i) : ker (pi f) = ⨅ i : ι, ker (f i) := by
  ext c; simp [funext_iff]

theorem pi_eq_zero (f : (i : ι) → M₂ →ₗ[R] φ i) : pi f = 0 ↔ ∀ i, f i = 0 := by
  simp only [LinearMap.ext_iff, pi_apply, funext_iff]
  exact ⟨fun h a b => h b a, fun h a b => h b a⟩

theorem pi_zero : pi (fun i => 0 : (i : ι) → M₂ →ₗ[R] φ i) = 0 := by ext; rfl

theorem pi_comp (f : (i : ι) → M₂ →ₗ[R] φ i) (g : M₃ →ₗ[R] M₂) :
    (pi f).comp g = pi fun i => (f i).comp g :=
  rfl

/-- The projections from a family of modules are linear maps.

Note:  known here as `LinearMap.proj`, this construction is in other categories called `eval`, for
example `Pi.evalMonoidHom`, `Pi.evalRingHom`. -/
def proj (i : ι) : ((i : ι) → φ i) →ₗ[R] φ i where
  toFun := Function.eval i
  map_add' _ _ := rfl
  map_smul' _ _ := rfl

@[simp]
theorem coe_proj (i : ι) : ⇑(proj i : ((i : ι) → φ i) →ₗ[R] φ i) = Function.eval i :=
  rfl

theorem proj_apply (i : ι) (b : (i : ι) → φ i) : (proj i : ((i : ι) → φ i) →ₗ[R] φ i) b = b i :=
  rfl

theorem proj_pi (f : (i : ι) → M₂ →ₗ[R] φ i) (i : ι) : (proj i).comp (pi f) = f i :=
  ext fun _ => rfl

theorem iInf_ker_proj : (⨅ i, ker (proj i : ((i : ι) → φ i) →ₗ[R] φ i) :
    Submodule R ((i : ι) → φ i)) = ⊥ :=
  bot_unique <|
    SetLike.le_def.2 fun a h => by
      simp only [mem_iInf, mem_ker, proj_apply] at h
      exact (mem_bot _).2 (funext fun i => h i)

instance CompatibleSMul.pi (R S M N ι : Type*) [Semiring S]
    [AddCommMonoid M] [AddCommMonoid N] [SMul R M] [SMul R N] [Module S M] [Module S N]
    [LinearMap.CompatibleSMul M N R S] : LinearMap.CompatibleSMul M (ι → N) R S where
  map_smul f r m := by ext i; apply ((LinearMap.proj i).comp f).map_smul_of_tower

/-- Linear map between the function spaces `I → M₂` and `I → M₃`, induced by a linear map `f`
between `M₂` and `M₃`. -/
@[simps]
protected def compLeft (f : M₂ →ₗ[R] M₃) (I : Type*) : (I → M₂) →ₗ[R] I → M₃ :=
  { f.toAddMonoidHom.compLeft I with
    toFun := fun h => f ∘ h
    map_smul' := fun c h => by
      ext x
      exact f.map_smul' c (h x) }

theorem apply_single [AddCommMonoid M] [Module R M] [DecidableEq ι] (f : (i : ι) → φ i →ₗ[R] M)
    (i j : ι) (x : φ i) : f j (Pi.single i x j) = (Pi.single i (f i x) : ι → M) j :=
  Pi.apply_single (fun i => f i) (fun i => (f i).map_zero) _ _ _

/-- The `LinearMap` version of `AddMonoidHom.single` and `Pi.single`. -/
def single [DecidableEq ι] (i : ι) : φ i →ₗ[R] (i : ι) → φ i :=
  { AddMonoidHom.single φ i with
    toFun := Pi.single i
    map_smul' := Pi.single_smul i }

@[simp]
theorem coe_single [DecidableEq ι] (i : ι) : ⇑(single i : φ i →ₗ[R] (i : ι) → φ i) = Pi.single i :=
  rfl

variable (R φ)

/-- The linear equivalence between linear functions on a finite product of modules and
families of functions on these modules. See note [bundled maps over different rings]. -/
@[simps symm_apply]
def lsum (S) [AddCommMonoid M] [Module R M] [Fintype ι] [DecidableEq ι] [Semiring S] [Module S M]
    [SMulCommClass R S M] : ((i : ι) → φ i →ₗ[R] M) ≃ₗ[S] ((i : ι) → φ i) →ₗ[R] M where
  toFun f := ∑ i : ι, (f i).comp (proj i)
  invFun f i := f.comp (single i)
  map_add' f g := by simp only [Pi.add_apply, add_comp, Finset.sum_add_distrib]
  map_smul' c f := by simp only [Pi.smul_apply, smul_comp, Finset.smul_sum, RingHom.id_apply]
  left_inv f := by
    ext i x
    simp [apply_single]
  right_inv f := by
    ext x
    suffices f (∑ j, Pi.single j (x j)) = f x by simpa [apply_single]
    rw [Finset.univ_sum_single]

@[simp]
theorem lsum_apply (S) [AddCommMonoid M] [Module R M] [Fintype ι] [DecidableEq ι] [Semiring S]
    [Module S M] [SMulCommClass R S M] (f : (i : ι) → φ i →ₗ[R] M) :
    lsum R φ S f = ∑ i : ι, (f i).comp (proj i) := rfl

@[simp high]
theorem lsum_single {ι R : Type*} [Fintype ι] [DecidableEq ι] [CommRing R] {M : ι → Type*}
    [(i : ι) → AddCommGroup (M i)] [(i : ι) → Module R (M i)] :
    LinearMap.lsum R M R LinearMap.single = LinearMap.id :=
  LinearMap.ext fun x => by simp [Finset.univ_sum_single]

variable {R φ}

section Ext

variable [Finite ι] [DecidableEq ι] [AddCommMonoid M] [Module R M] {f g : ((i : ι) → φ i) →ₗ[R] M}

theorem pi_ext (h : ∀ i x, f (Pi.single i x) = g (Pi.single i x)) : f = g :=
  toAddMonoidHom_injective <| AddMonoidHom.functions_ext _ _ _ h

theorem pi_ext_iff : f = g ↔ ∀ i x, f (Pi.single i x) = g (Pi.single i x) :=
  ⟨fun h _ _ => h ▸ rfl, pi_ext⟩

/-- This is used as the ext lemma instead of `LinearMap.pi_ext` for reasons explained in
note [partially-applied ext lemmas]. -/
@[ext]
theorem pi_ext' (h : ∀ i, f.comp (single i) = g.comp (single i)) : f = g := by
  refine pi_ext fun i x => ?_
  convert LinearMap.congr_fun (h i) x
<<<<<<< HEAD
#align linear_map.pi_ext' LinearMap.pi_ext'
#align linear_map.pi_ext'_iff LinearMap.pi_ext'_iff
=======

theorem pi_ext'_iff : f = g ↔ ∀ i, f.comp (single i) = g.comp (single i) :=
  ⟨fun h _ => h ▸ rfl, pi_ext'⟩
>>>>>>> 2fc87a94

end Ext

section

variable (R φ)

/-- If `I` and `J` are disjoint index sets, the product of the kernels of the `J`th projections of
`φ` is linearly equivalent to the product over `I`. -/
def iInfKerProjEquiv {I J : Set ι} [DecidablePred fun i => i ∈ I] (hd : Disjoint I J)
    (hu : Set.univ ⊆ I ∪ J) :
    (⨅ i ∈ J, ker (proj i : ((i : ι) → φ i) →ₗ[R] φ i) :
    Submodule R ((i : ι) → φ i)) ≃ₗ[R] (i : I) → φ i := by
  refine
    LinearEquiv.ofLinear (pi fun i => (proj (i : ι)).comp (Submodule.subtype _))
      (codRestrict _ (pi fun i => if h : i ∈ I then proj (⟨i, h⟩ : I) else 0) ?_) ?_ ?_
  · intro b
    simp only [mem_iInf, mem_ker, funext_iff, proj_apply, pi_apply]
    intro j hjJ
    have : j ∉ I := fun hjI => hd.le_bot ⟨hjI, hjJ⟩
    rw [dif_neg this, zero_apply]
  · simp only [pi_comp, comp_assoc, subtype_comp_codRestrict, proj_pi, Subtype.coe_prop]
    ext b ⟨j, hj⟩
    simp only [dif_pos, Function.comp_apply, Function.eval_apply, LinearMap.codRestrict_apply,
      LinearMap.coe_comp, LinearMap.coe_proj, LinearMap.pi_apply, Submodule.subtype_apply,
      Subtype.coe_prop]
    rfl
  · ext1 ⟨b, hb⟩
    apply Subtype.ext
    ext j
    have hb : ∀ i ∈ J, b i = 0 := by
      simpa only [mem_iInf, mem_ker, proj_apply] using (mem_iInf _).1 hb
    simp only [comp_apply, pi_apply, id_apply, proj_apply, subtype_apply, codRestrict_apply]
    split_ifs with h
    · rfl
    · exact (hb _ <| (hu trivial).resolve_left h).symm

end

section

variable [DecidableEq ι]

/-- `diag i j` is the identity map if `i = j`. Otherwise it is the constant 0 map. -/
def diag (i j : ι) : φ i →ₗ[R] φ j :=
  @Function.update ι (fun j => φ i →ₗ[R] φ j) _ 0 i id j

theorem update_apply (f : (i : ι) → M₂ →ₗ[R] φ i) (c : M₂) (i j : ι) (b : M₂ →ₗ[R] φ i) :
    (update f i b j) c = update (fun i => f i c) i (b c) j := by
  by_cases h : j = i
  · rw [h, update_same, update_same]
  · rw [update_noteq h, update_noteq h]

end

/-- A linear map `f` applied to `x : ι → R` can be computed using the image under `f` of elements
of the canonical basis. -/
theorem pi_apply_eq_sum_univ [Fintype ι] [DecidableEq ι] (f : (ι → R) →ₗ[R] M₂) (x : ι → R) :
    f x = ∑ i, x i • f fun j => if i = j then 1 else 0 := by
  conv_lhs => rw [pi_eq_sum_univ x, map_sum]
  refine Finset.sum_congr rfl (fun _ _ => ?_)
  rw [map_smul]

end LinearMap

namespace Submodule

variable [Semiring R] {φ : ι → Type*} [(i : ι) → AddCommMonoid (φ i)] [(i : ι) → Module R (φ i)]

open LinearMap

/-- A version of `Set.pi` for submodules. Given an index set `I` and a family of submodules
`p : (i : ι) → Submodule R (φ i)`, `pi I s` is the submodule of dependent functions
`f : (i : ι) → φ i` such that `f i` belongs to `p a` whenever `i ∈ I`. -/
def pi (I : Set ι) (p : (i : ι) → Submodule R (φ i)) : Submodule R ((i : ι) → φ i) where
  carrier := Set.pi I fun i => p i
  zero_mem' i _ := (p i).zero_mem
  add_mem' {_ _} hx hy i hi := (p i).add_mem (hx i hi) (hy i hi)
  smul_mem' c _ hx i hi := (p i).smul_mem c (hx i hi)

variable {I : Set ι} {p q : (i : ι) → Submodule R (φ i)} {x : (i : ι) → φ i}

@[simp]
theorem mem_pi : x ∈ pi I p ↔ ∀ i ∈ I, x i ∈ p i :=
  Iff.rfl

@[simp, norm_cast]
theorem coe_pi : (pi I p : Set ((i : ι) → φ i)) = Set.pi I fun i => p i :=
  rfl

@[simp]
theorem pi_empty (p : (i : ι) → Submodule R (φ i)) : pi ∅ p = ⊤ :=
  SetLike.coe_injective <| Set.empty_pi _

@[simp]
theorem pi_top (s : Set ι) : (pi s fun i : ι => (⊤ : Submodule R (φ i))) = ⊤ :=
  SetLike.coe_injective <| Set.pi_univ _

theorem pi_mono {s : Set ι} (h : ∀ i ∈ s, p i ≤ q i) : pi s p ≤ pi s q :=
  Set.pi_mono h

theorem biInf_comap_proj :
    ⨅ i ∈ I, comap (proj i : ((i : ι) → φ i) →ₗ[R] φ i) (p i) = pi I p := by
  ext x
  simp

theorem iInf_comap_proj :
    ⨅ i, comap (proj i : ((i : ι) → φ i) →ₗ[R] φ i) (p i) = pi Set.univ p := by
  ext x
  simp

theorem iSup_map_single [DecidableEq ι] [Finite ι] :
    ⨆ i, map (LinearMap.single i : φ i →ₗ[R] (i : ι) → φ i) (p i) = pi Set.univ p := by
  cases nonempty_fintype ι
  refine (iSup_le fun i => ?_).antisymm ?_
  · rintro _ ⟨x, hx : x ∈ p i, rfl⟩ j -
    rcases em (j = i) with (rfl | hj) <;> simp [*]
  · intro x hx
    rw [← Finset.univ_sum_single x]
    exact sum_mem_iSup fun i => mem_map_of_mem (hx i trivial)

theorem le_comap_single_pi [DecidableEq ι] (p : (i : ι) → Submodule R (φ i)) {i} :
    p i ≤ Submodule.comap (LinearMap.single i : φ i →ₗ[R] _) (Submodule.pi Set.univ p) := by
  intro x hx
  rw [Submodule.mem_comap, Submodule.mem_pi]
  rintro j -
  by_cases h : j = i
  · rwa [h, LinearMap.coe_single, Pi.single_eq_same]
  · rw [LinearMap.coe_single, Pi.single_eq_of_ne h]
    exact (p j).zero_mem

end Submodule

namespace LinearEquiv

variable [Semiring R] {φ ψ χ : ι → Type*}
variable [(i : ι) → AddCommMonoid (φ i)] [(i : ι) → Module R (φ i)]
variable [(i : ι) → AddCommMonoid (ψ i)] [(i : ι) → Module R (ψ i)]
variable [(i : ι) → AddCommMonoid (χ i)] [(i : ι) → Module R (χ i)]

/-- Combine a family of linear equivalences into a linear equivalence of `pi`-types.

This is `Equiv.piCongrRight` as a `LinearEquiv` -/
def piCongrRight (e : (i : ι) → φ i ≃ₗ[R] ψ i) : ((i : ι) → φ i) ≃ₗ[R] (i : ι) → ψ i :=
  { AddEquiv.piCongrRight fun j => (e j).toAddEquiv with
    toFun := fun f i => e i (f i)
    invFun := fun f i => (e i).symm (f i)
    map_smul' := fun c f => by ext; simp }

@[simp]
theorem piCongrRight_apply (e : (i : ι) → φ i ≃ₗ[R] ψ i) (f i) :
    piCongrRight e f i = e i (f i) := rfl

@[simp]
theorem piCongrRight_refl : (piCongrRight fun j => refl R (φ j)) = refl _ _ :=
  rfl

@[simp]
theorem piCongrRight_symm (e : (i : ι) → φ i ≃ₗ[R] ψ i) :
    (piCongrRight e).symm = piCongrRight fun i => (e i).symm :=
  rfl

@[simp]
theorem piCongrRight_trans (e : (i : ι) → φ i ≃ₗ[R] ψ i) (f : (i : ι) → ψ i ≃ₗ[R] χ i) :
    (piCongrRight e).trans (piCongrRight f) = piCongrRight fun i => (e i).trans (f i) :=
  rfl

variable (R φ)

/-- Transport dependent functions through an equivalence of the base space.

This is `Equiv.piCongrLeft'` as a `LinearEquiv`. -/
@[simps (config := { simpRhs := true })]
def piCongrLeft' (e : ι ≃ ι') : ((i' : ι) → φ i') ≃ₗ[R] (i : ι') → φ <| e.symm i :=
  { Equiv.piCongrLeft' φ e with
    map_add' := fun _ _ => rfl
    map_smul' := fun _ _ => rfl }

/-- Transporting dependent functions through an equivalence of the base,
expressed as a "simplification".

This is `Equiv.piCongrLeft` as a `LinearEquiv` -/
def piCongrLeft (e : ι' ≃ ι) : ((i' : ι') → φ (e i')) ≃ₗ[R] (i : ι) → φ i :=
  (piCongrLeft' R φ e.symm).symm

/-- `Equiv.piCurry` as a `LinearEquiv`. -/
def piCurry {ι : Type*} {κ : ι → Type*} (α : ∀ i, κ i → Type*)
    [∀ i k, AddCommMonoid (α i k)] [∀ i k, Module R (α i k)] :
    (Π i : Sigma κ, α i.1 i.2) ≃ₗ[R] Π i j, α i j where
  __ := Equiv.piCurry α
  map_add' _ _ := rfl
  map_smul' _ _ := rfl

@[simp] theorem piCurry_apply {ι : Type*} {κ : ι → Type*} (α : ∀ i, κ i → Type*)
    [∀ i k, AddCommMonoid (α i k)] [∀ i k, Module R (α i k)]
    (f : ∀ x : Σ i, κ i, α x.1 x.2) :
    piCurry R α f = Sigma.curry f :=
  rfl

@[simp] theorem piCurry_symm_apply {ι : Type*} {κ : ι → Type*} (α : ∀ i, κ i → Type*)
    [∀ i k, AddCommMonoid (α i k)] [∀ i k, Module R (α i k)]
    (f : ∀ a b, α a b) :
    (piCurry R α).symm f = Sigma.uncurry f :=
  rfl

/-- This is `Equiv.piOptionEquivProd` as a `LinearEquiv` -/
def piOptionEquivProd {ι : Type*} {M : Option ι → Type*} [(i : Option ι) → AddCommGroup (M i)]
    [(i : Option ι) → Module R (M i)] :
    ((i : Option ι) → M i) ≃ₗ[R] M none × ((i : ι) → M (some i)) :=
  { Equiv.piOptionEquivProd with
    map_add' := by simp [Function.funext_iff]
    map_smul' := by simp [Function.funext_iff] }

variable (ι M) (S : Type*) [Fintype ι] [DecidableEq ι] [Semiring S] [AddCommMonoid M]
  [Module R M] [Module S M] [SMulCommClass R S M]

/-- Linear equivalence between linear functions `Rⁿ → M` and `Mⁿ`. The spaces `Rⁿ` and `Mⁿ`
are represented as `ι → R` and `ι → M`, respectively, where `ι` is a finite type.

This as an `S`-linear equivalence, under the assumption that `S` acts on `M` commuting with `R`.
When `R` is commutative, we can take this to be the usual action with `S = R`.
Otherwise, `S = ℕ` shows that the equivalence is additive.
See note [bundled maps over different rings]. -/
def piRing : ((ι → R) →ₗ[R] M) ≃ₗ[S] ι → M :=
  (LinearMap.lsum R (fun _ : ι => R) S).symm.trans
    (piCongrRight fun _ => LinearMap.ringLmapEquivSelf R S M)

variable {ι R M}

@[simp]
theorem piRing_apply (f : (ι → R) →ₗ[R] M) (i : ι) : piRing R M ι S f i = f (Pi.single i 1) :=
  rfl

@[simp]
theorem piRing_symm_apply (f : ι → M) (g : ι → R) : (piRing R M ι S).symm f g = ∑ i, g i • f i := by
  simp [piRing, LinearMap.lsum_apply]

-- TODO additive version?
/-- `Equiv.sumArrowEquivProdArrow` as a linear equivalence.
-/
def sumArrowLequivProdArrow (α β R M : Type*) [Semiring R] [AddCommMonoid M] [Module R M] :
    (α ⊕ β → M) ≃ₗ[R] (α → M) × (β → M) :=
  { Equiv.sumArrowEquivProdArrow α β
      M with
    map_add' := by
      intro f g
      ext <;> rfl
    map_smul' := by
      intro r f
      ext <;> rfl }

@[simp]
theorem sumArrowLequivProdArrow_apply_fst {α β} (f : α ⊕ β → M) (a : α) :
    (sumArrowLequivProdArrow α β R M f).1 a = f (Sum.inl a) :=
  rfl

@[simp]
theorem sumArrowLequivProdArrow_apply_snd {α β} (f : α ⊕ β → M) (b : β) :
    (sumArrowLequivProdArrow α β R M f).2 b = f (Sum.inr b) :=
  rfl

@[simp]
theorem sumArrowLequivProdArrow_symm_apply_inl {α β} (f : α → M) (g : β → M) (a : α) :
    ((sumArrowLequivProdArrow α β R M).symm (f, g)) (Sum.inl a) = f a :=
  rfl

@[simp]
theorem sumArrowLequivProdArrow_symm_apply_inr {α β} (f : α → M) (g : β → M) (b : β) :
    ((sumArrowLequivProdArrow α β R M).symm (f, g)) (Sum.inr b) = g b :=
  rfl

/-- If `ι` has a unique element, then `ι → M` is linearly equivalent to `M`. -/
@[simps (config := { simpRhs := true, fullyApplied := false }) symm_apply]
def funUnique (ι R M : Type*) [Unique ι] [Semiring R] [AddCommMonoid M] [Module R M] :
    (ι → M) ≃ₗ[R] M :=
  { Equiv.funUnique ι M with
    map_add' := fun _ _ => rfl
    map_smul' := fun _ _ => rfl }

@[simp]
theorem funUnique_apply (ι R M : Type*) [Unique ι] [Semiring R] [AddCommMonoid M] [Module R M] :
    (funUnique ι R M : (ι → M) → M) = eval default := rfl

variable (R M)

/-- Linear equivalence between dependent functions `(i : Fin 2) → M i` and `M 0 × M 1`. -/
@[simps (config := { simpRhs := true, fullyApplied := false }) symm_apply]
def piFinTwo (M : Fin 2 → Type v)
    [(i : Fin 2) → AddCommMonoid (M i)] [(i : Fin 2) → Module R (M i)] :
    ((i : Fin 2) → M i) ≃ₗ[R] M 0 × M 1 :=
  { piFinTwoEquiv M with
    map_add' := fun _ _ => rfl
    map_smul' := fun _ _ => rfl }

@[simp]
theorem piFinTwo_apply (M : Fin 2 → Type v)
    [(i : Fin 2) → AddCommMonoid (M i)] [(i : Fin 2) → Module R (M i)] :
    (piFinTwo R M : ((i : Fin 2) → M i) → M 0 × M 1) = fun f => (f 0, f 1) := rfl

/-- Linear equivalence between vectors in `M² = Fin 2 → M` and `M × M`. -/
@[simps! (config := .asFn)]
def finTwoArrow : (Fin 2 → M) ≃ₗ[R] M × M :=
  { finTwoArrowEquiv M, piFinTwo R fun _ => M with }

end LinearEquiv

section Extend

variable (R) {η : Type x} [Semiring R] (s : ι → η)

/-- `Function.extend s f 0` as a bundled linear map. -/
@[simps]
noncomputable def Function.ExtendByZero.linearMap : (ι → R) →ₗ[R] η → R :=
  { Function.ExtendByZero.hom R s with
    toFun := fun f => Function.extend s f 0
    map_smul' := fun r f => by simpa using Function.extend_smul r s f 0 }

end Extend

/-! ### Bundled versions of `Matrix.vecCons` and `Matrix.vecEmpty`

The idea of these definitions is to be able to define a map as `x ↦ ![f₁ x, f₂ x, f₃ x]`, where
`f₁ f₂ f₃` are already linear maps, as `f₁.vecCons <| f₂.vecCons <| f₃.vecCons <| vecEmpty`.

While the same thing could be achieved using `LinearMap.pi ![f₁, f₂, f₃]`, this is not
definitionally equal to the result using `LinearMap.vecCons`, as `Fin.cases` and function
application do not commute definitionally.

Versions for when `f₁ f₂ f₃` are bilinear maps are also provided.

-/


section Fin

section Semiring

variable [Semiring R] [AddCommMonoid M] [AddCommMonoid M₂] [AddCommMonoid M₃]
variable [Module R M] [Module R M₂] [Module R M₃]

/-- The linear map defeq to `Matrix.vecEmpty` -/
def LinearMap.vecEmpty : M →ₗ[R] Fin 0 → M₃ where
  toFun _ := Matrix.vecEmpty
  map_add' _ _ := Subsingleton.elim _ _
  map_smul' _ _ := Subsingleton.elim _ _

@[simp]
theorem LinearMap.vecEmpty_apply (m : M) : (LinearMap.vecEmpty : M →ₗ[R] Fin 0 → M₃) m = ![] :=
  rfl

/-- A linear map into `Fin n.succ → M₃` can be built out of a map into `M₃` and a map into
`Fin n → M₃`. -/
def LinearMap.vecCons {n} (f : M →ₗ[R] M₂) (g : M →ₗ[R] Fin n → M₂) : M →ₗ[R] Fin n.succ → M₂ where
  toFun m := Matrix.vecCons (f m) (g m)
  map_add' x y := by
    simp only []
    rw [f.map_add, g.map_add, Matrix.cons_add_cons (f x)]
  map_smul' c x := by
    simp only []
    rw [f.map_smul, g.map_smul, RingHom.id_apply, Matrix.smul_cons c (f x)]

@[simp]
theorem LinearMap.vecCons_apply {n} (f : M →ₗ[R] M₂) (g : M →ₗ[R] Fin n → M₂) (m : M) :
    f.vecCons g m = Matrix.vecCons (f m) (g m) :=
  rfl

end Semiring

section CommSemiring

variable [CommSemiring R] [AddCommMonoid M] [AddCommMonoid M₂] [AddCommMonoid M₃]
variable [Module R M] [Module R M₂] [Module R M₃]

/-- The empty bilinear map defeq to `Matrix.vecEmpty` -/
@[simps]
def LinearMap.vecEmpty₂ : M →ₗ[R] M₂ →ₗ[R] Fin 0 → M₃ where
  toFun _ := LinearMap.vecEmpty
  map_add' _ _ := LinearMap.ext fun _ => Subsingleton.elim _ _
  map_smul' _ _ := LinearMap.ext fun _ => Subsingleton.elim _ _

/-- A bilinear map into `Fin n.succ → M₃` can be built out of a map into `M₃` and a map into
`Fin n → M₃` -/
@[simps]
def LinearMap.vecCons₂ {n} (f : M →ₗ[R] M₂ →ₗ[R] M₃) (g : M →ₗ[R] M₂ →ₗ[R] Fin n → M₃) :
    M →ₗ[R] M₂ →ₗ[R] Fin n.succ → M₃ where
  toFun m := LinearMap.vecCons (f m) (g m)
  map_add' x y :=
    LinearMap.ext fun z => by
      simp only [f.map_add, g.map_add, LinearMap.add_apply, LinearMap.vecCons_apply,
        Matrix.cons_add_cons (f x z)]
  map_smul' r x := LinearMap.ext fun z => by simp [Matrix.smul_cons r (f x z)]

end CommSemiring

end Fin<|MERGE_RESOLUTION|>--- conflicted
+++ resolved
@@ -171,14 +171,9 @@
 theorem pi_ext' (h : ∀ i, f.comp (single i) = g.comp (single i)) : f = g := by
   refine pi_ext fun i x => ?_
   convert LinearMap.congr_fun (h i) x
-<<<<<<< HEAD
-#align linear_map.pi_ext' LinearMap.pi_ext'
-#align linear_map.pi_ext'_iff LinearMap.pi_ext'_iff
-=======
 
 theorem pi_ext'_iff : f = g ↔ ∀ i, f.comp (single i) = g.comp (single i) :=
   ⟨fun h _ => h ▸ rfl, pi_ext'⟩
->>>>>>> 2fc87a94
 
 end Ext
 
