--- conflicted
+++ resolved
@@ -58,16 +58,9 @@
         AlternatingMap.curryLeft_smul, map_add, map_smul, LinearMap.add_apply, LinearMap.smul_apply]
   · -- when applied twice with the same `m`, this recursive step produces 0
     intro m x
-<<<<<<< HEAD
-    dsimp only [LinearMap.mk₂_apply, QuadraticMap.coeFn_zero, Pi.zero_apply]
-    simp_rw [zero_smul]
-    ext i : 1
-    exact AlternatingMap.curryLeft_same _ _
-=======
     dsimp only [LinearMap.mk₂_apply, QuadraticForm.coeFn_zero, Pi.zero_apply]
     simp only [Nat.succ_eq_add_one, AlternatingMap.curryLeft_same, Pi.zero_apply, zero_smul]
     rfl
->>>>>>> 7733e607
 #align exterior_algebra.lift_alternating ExteriorAlgebra.liftAlternating
 
 @[simp]
