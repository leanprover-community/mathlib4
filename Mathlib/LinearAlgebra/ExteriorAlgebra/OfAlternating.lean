/-
Copyright (c) 2022 Eric Wieser. All rights reserved.
Released under Apache 2.0 license as described in the file LICENSE.
Authors: Eric Wieser
-/
import Mathlib.LinearAlgebra.CliffordAlgebra.Fold
import Mathlib.LinearAlgebra.ExteriorAlgebra.Basic

/-!
# Extending an alternating map to the exterior algebra

## Main definitions

* `ExteriorAlgebra.liftAlternating`: construct a linear map out of the exterior algebra
  given alternating maps (corresponding to maps out of the exterior powers).
* `ExteriorAlgebra.liftAlternatingEquiv`: the above as a linear equivalence

## Main results

* `ExteriorAlgebra.lhom_ext`: linear maps from the exterior algebra agree if they agree on the
  exterior powers.

-/


variable {R M N N' : Type*}
variable [CommRing R] [AddCommGroup M] [AddCommGroup N] [AddCommGroup N']
variable [Module R M] [Module R N] [Module R N']

-- This instance can't be found where it's needed if we don't remind lean that it exists.
instance AlternatingMap.instModuleAddCommGroup {ι : Type*} :
    Module R (M [⋀^ι]→ₗ[R] N) := by
  infer_instance

namespace ExteriorAlgebra

open CliffordAlgebra hiding ι

/-- Build a map out of the exterior algebra given a collection of alternating maps acting on each
exterior power -/
def liftAlternating : (∀ i, M [⋀^Fin i]→ₗ[R] N) →ₗ[R] ExteriorAlgebra R M →ₗ[R] N := by
  suffices
    (∀ i, M [⋀^Fin i]→ₗ[R] N) →ₗ[R]
      ExteriorAlgebra R M →ₗ[R] ∀ i, M [⋀^Fin i]→ₗ[R] N by
    refine LinearMap.compr₂ this ?_
    refine (LinearEquiv.toLinearMap ?_).comp (LinearMap.proj 0)
    exact AlternatingMap.constLinearEquivOfIsEmpty.symm
  refine CliffordAlgebra.foldl _ ?_ ?_
  · refine
      LinearMap.mk₂ R (fun m f i => (f i.succ).curryLeft m) (fun m₁ m₂ f => ?_) (fun c m f => ?_)
        (fun m f₁ f₂ => ?_) fun c m f => ?_
    all_goals
      ext i : 1
      simp only [map_smul, map_add, Pi.add_apply, Pi.smul_apply, AlternatingMap.curryLeft_add,
        AlternatingMap.curryLeft_smul, map_add, map_smul, LinearMap.add_apply, LinearMap.smul_apply]
  · -- when applied twice with the same `m`, this recursive step produces 0
    intro m x
    ext
    simp

@[simp]
theorem liftAlternating_ι (f : ∀ i, M [⋀^Fin i]→ₗ[R] N) (m : M) :
    liftAlternating (R := R) (M := M) (N := N) f (ι R m) = f 1 ![m] := by
  dsimp [liftAlternating]
  rw [foldl_ι, LinearMap.mk₂_apply, AlternatingMap.curryLeft_apply_apply]
  congr
  -- Porting note: In Lean 3, `congr` could use the `[Subsingleton (Fin 0 → M)]` instance to finish
  -- the proof. Here, the instance can be synthesized but `congr` does not use it so the following
  -- line is provided.
  rw [Matrix.zero_empty]

theorem liftAlternating_ι_mul (f : ∀ i, M [⋀^Fin i]→ₗ[R] N) (m : M)
    (x : ExteriorAlgebra R M) :
    liftAlternating (R := R) (M := M) (N := N) f (ι R m * x) =
    liftAlternating (R := R) (M := M) (N := N) (fun i => (f i.succ).curryLeft m) x := by
  dsimp [liftAlternating]
  rw [foldl_mul, foldl_ι]
  rfl

@[simp]
theorem liftAlternating_one (f : ∀ i, M [⋀^Fin i]→ₗ[R] N) :
    liftAlternating (R := R) (M := M) (N := N) f (1 : ExteriorAlgebra R M) = f 0 0 := by
  dsimp [liftAlternating]
  rw [foldl_one]

@[simp]
theorem liftAlternating_algebraMap (f : ∀ i, M [⋀^Fin i]→ₗ[R] N) (r : R) :
    liftAlternating (R := R) (M := M) (N := N) f (algebraMap _ (ExteriorAlgebra R M) r) =
    r • f 0 0 := by
  rw [Algebra.algebraMap_eq_smul_one, map_smul, liftAlternating_one]

@[simp]
theorem liftAlternating_apply_ιMulti {n : ℕ} (f : ∀ i, M [⋀^Fin i]→ₗ[R] N)
    (v : Fin n → M) : liftAlternating (R := R) (M := M) (N := N) f (ιMulti R n v) = f n v := by
  rw [ιMulti_apply]
<<<<<<< HEAD
  induction' n with n ih generalizing f
  · rw [List.ofFn_zero, List.prod_nil, liftAlternating_one, Subsingleton.elim 0 v]
  · rw [List.ofFn_succ, List.prod_cons, liftAlternating_ι_mul, ih,
=======
  -- Porting note: `v` is generalized automatically so it was removed from the next line
  induction n generalizing f with
  | zero =>
    -- Porting note: Lean does not automatically synthesize the instance
    -- `[Subsingleton (Fin 0 → M)]` which is needed for `Subsingleton.elim 0 v` on line 114.
    letI : Subsingleton (Fin 0 → M) := by infer_instance
    rw [List.ofFn_zero, List.prod_nil, liftAlternating_one, Subsingleton.elim 0 v]
  | succ n ih =>
    rw [List.ofFn_succ, List.prod_cons, liftAlternating_ι_mul, ih,
>>>>>>> 46717807
      AlternatingMap.curryLeft_apply_apply]
    congr
    exact Matrix.cons_head_tail _

@[simp]
theorem liftAlternating_comp_ιMulti {n : ℕ} (f : ∀ i, M [⋀^Fin i]→ₗ[R] N) :
    (liftAlternating (R := R) (M := M) (N := N) f).compAlternatingMap (ιMulti R n) = f n :=
  AlternatingMap.ext <| liftAlternating_apply_ιMulti f

@[simp]
theorem liftAlternating_comp (g : N →ₗ[R] N') (f : ∀ i, M [⋀^Fin i]→ₗ[R] N) :
    (liftAlternating (R := R) (M := M) (N := N') fun i => g.compAlternatingMap (f i)) =
    g ∘ₗ liftAlternating (R := R) (M := M) (N := N) f := by
  ext v
  rw [LinearMap.comp_apply]
  induction v using CliffordAlgebra.left_induction generalizing f with
  | algebraMap =>
    rw [liftAlternating_algebraMap, liftAlternating_algebraMap, map_smul,
      LinearMap.compAlternatingMap_apply]
  | add _ _ hx hy => rw [map_add, map_add, map_add, hx, hy]
  | ι_mul _ _ hx =>
    rw [liftAlternating_ι_mul, liftAlternating_ι_mul, ← hx]
    simp_rw [AlternatingMap.curryLeft_compAlternatingMap]

@[simp]
theorem liftAlternating_ιMulti :
    liftAlternating (R := R) (M := M) (N := ExteriorAlgebra R M) (ιMulti R) =
    (LinearMap.id : ExteriorAlgebra R M →ₗ[R] ExteriorAlgebra R M) := by
  ext v
  dsimp
  induction v using CliffordAlgebra.left_induction with
  | algebraMap => rw [liftAlternating_algebraMap, ιMulti_zero_apply, Algebra.algebraMap_eq_smul_one]
  | add _ _ hx hy => rw [map_add, hx, hy]
  | ι_mul _ _ hx => simp_rw [liftAlternating_ι_mul, ιMulti_succ_curryLeft, liftAlternating_comp,
      LinearMap.comp_apply, LinearMap.mulLeft_apply, hx]

/-- `ExteriorAlgebra.liftAlternating` is an equivalence. -/
@[simps apply symm_apply]
def liftAlternatingEquiv : (∀ i, M [⋀^Fin i]→ₗ[R] N) ≃ₗ[R] ExteriorAlgebra R M →ₗ[R] N where
  toFun := liftAlternating (R := R)
  map_add' := map_add _
  map_smul' := map_smul _
  invFun F i := F.compAlternatingMap (ιMulti R i)
  left_inv _ := funext fun _ => liftAlternating_comp_ιMulti _
  right_inv F :=
    (liftAlternating_comp _ _).trans <| by rw [liftAlternating_ιMulti, LinearMap.comp_id]

/-- To show that two linear maps from the exterior algebra agree, it suffices to show they agree on
the exterior powers.

See note [partially-applied ext lemmas] -/
@[ext]
theorem lhom_ext ⦃f g : ExteriorAlgebra R M →ₗ[R] N⦄
    (h : ∀ i, f.compAlternatingMap (ιMulti R i) = g.compAlternatingMap (ιMulti R i)) : f = g :=
  liftAlternatingEquiv.symm.injective <| funext h

end ExteriorAlgebra<|MERGE_RESOLUTION|>--- conflicted
+++ resolved
@@ -93,21 +93,10 @@
 theorem liftAlternating_apply_ιMulti {n : ℕ} (f : ∀ i, M [⋀^Fin i]→ₗ[R] N)
     (v : Fin n → M) : liftAlternating (R := R) (M := M) (N := N) f (ιMulti R n v) = f n v := by
   rw [ιMulti_apply]
-<<<<<<< HEAD
-  induction' n with n ih generalizing f
-  · rw [List.ofFn_zero, List.prod_nil, liftAlternating_one, Subsingleton.elim 0 v]
-  · rw [List.ofFn_succ, List.prod_cons, liftAlternating_ι_mul, ih,
-=======
-  -- Porting note: `v` is generalized automatically so it was removed from the next line
   induction n generalizing f with
-  | zero =>
-    -- Porting note: Lean does not automatically synthesize the instance
-    -- `[Subsingleton (Fin 0 → M)]` which is needed for `Subsingleton.elim 0 v` on line 114.
-    letI : Subsingleton (Fin 0 → M) := by infer_instance
-    rw [List.ofFn_zero, List.prod_nil, liftAlternating_one, Subsingleton.elim 0 v]
+  | zero => rw [List.ofFn_zero, List.prod_nil, liftAlternating_one, Subsingleton.elim 0 v]
   | succ n ih =>
     rw [List.ofFn_succ, List.prod_cons, liftAlternating_ι_mul, ih,
->>>>>>> 46717807
       AlternatingMap.curryLeft_apply_apply]
     congr
     exact Matrix.cons_head_tail _
