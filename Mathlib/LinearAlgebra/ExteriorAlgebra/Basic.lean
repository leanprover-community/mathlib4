--- conflicted
+++ resolved
@@ -418,7 +418,6 @@
   CliffordAlgebra.ι_range_map_map _
 
 open Function in
-<<<<<<< HEAD
 /-- For a linear map `f` from `M` to `N`,
 `ExteriorAlgebra.map g` is a retraction of
 `ExteriorAlgebra.map f` iff `g` is a retractions of `f`. -/
@@ -429,13 +428,6 @@
   · simpa using h (ι _ x)
   · replace h : g ∘ₗ f = .id := DFunLike.ext _ _ h
     rw [← AlgHom.comp_apply, map_comp_map, h, map_id, AlgHom.coe_id, id_eq]
-=======
-/-- If a linear map `f` from `M` to `N` admits a linear retraction `g : M →ₗ[R] N`, then
-`ExteriorAlgebra.map g` is a retraction of `ExteriorAlgebra.map f`. -/
-lemma map_leftInverse_of_leftInverse {f : M →ₗ[R] N} {g : N →ₗ[R] M}
-    (h : g.comp f = LinearMap.id) : LeftInverse (map g) (map f) :=
-  fun _ ↦ by rw [← AlgHom.comp_apply, map_comp_map, h, map_id, AlgHom.coe_id, id_eq]
->>>>>>> 47d9a54c
 
 /-- A morphism of modules that admits a linear retraction induces an injective morphism of
 exterior algebras. -/
