/-
Copyright (c) 2018 Kenny Lau. All rights reserved.
Released under Apache 2.0 license as described in the file LICENSE.
Authors: Johannes Hölzl, Kenny Lau
-/
import Mathlib.Data.DFinsupp.Submonoid
import Mathlib.Data.DFinsupp.Sigma
import Mathlib.Data.Finsupp.ToDFinsupp
import Mathlib.LinearAlgebra.Finsupp.SumProd
import Mathlib.LinearAlgebra.LinearIndependent.Lemmas

/-!
# Properties of the module `Π₀ i, M i`

Given an indexed collection of `R`-modules `M i`, the `R`-module structure on `Π₀ i, M i`
is defined in `Mathlib/Data/DFinsupp/Module.lean`.

In this file we define `LinearMap` versions of various maps:

* `DFinsupp.lsingle a : M →ₗ[R] Π₀ i, M i`: `DFinsupp.single a` as a linear map;

* `DFinsupp.lmk s : (Π i : (↑s : Set ι), M i) →ₗ[R] Π₀ i, M i`: `DFinsupp.mk` as a linear map;

* `DFinsupp.lapply i : (Π₀ i, M i) →ₗ[R] M`: the map `fun f ↦ f i` as a linear map;

* `DFinsupp.lsum`: `DFinsupp.sum` or `DFinsupp.liftAddHom` as a `LinearMap`.

## Implementation notes

This file should try to mirror `LinearAlgebra.Finsupp` where possible. The API of `Finsupp` is
much more developed, but many lemmas in that file should be eligible to copy over.

## Tags

function with finite support, module, linear algebra
-/

variable {ι ι' : Type*} {R : Type*} {S : Type*} {M : ι → Type*} {N : Type*}

namespace DFinsupp

variable [Semiring R] [∀ i, AddCommMonoid (M i)] [∀ i, Module R (M i)]
variable [AddCommMonoid N] [Module R N]

section DecidableEq
variable [DecidableEq ι]

/-- `DFinsupp.mk` as a `LinearMap`. -/
def lmk (s : Finset ι) : (∀ i : (↑s : Set ι), M i) →ₗ[R] Π₀ i, M i where
  toFun := mk s
  map_add' _ _ := mk_add
  map_smul' c x := mk_smul c x

/-- `DFinsupp.single` as a `LinearMap` -/
def lsingle (i) : M i →ₗ[R] Π₀ i, M i :=
  { DFinsupp.singleAddHom _ _ with
    toFun := single i
    map_smul' := single_smul }

/-- Two `R`-linear maps from `Π₀ i, M i` which agree on each `single i x` agree everywhere. -/
theorem lhom_ext ⦃φ ψ : (Π₀ i, M i) →ₗ[R] N⦄ (h : ∀ i x, φ (single i x) = ψ (single i x)) : φ = ψ :=
  LinearMap.toAddMonoidHom_injective <| addHom_ext h

/-- Two `R`-linear maps from `Π₀ i, M i` which agree on each `single i x` agree everywhere.

See note [partially-applied ext lemmas].
After applying this lemma, if `M = R` then it suffices to verify
`φ (single a 1) = ψ (single a 1)`. -/
@[ext 1100]
theorem lhom_ext' ⦃φ ψ : (Π₀ i, M i) →ₗ[R] N⦄ (h : ∀ i, φ.comp (lsingle i) = ψ.comp (lsingle i)) :
    φ = ψ :=
  lhom_ext fun i => LinearMap.congr_fun (h i)

theorem lmk_apply (s : Finset ι) (x) : (lmk s : _ →ₗ[R] Π₀ i, M i) x = mk s x :=
  rfl

@[simp]
theorem lsingle_apply (i : ι) (x : M i) : (lsingle i : (M i) →ₗ[R] _) x = single i x :=
  rfl

end DecidableEq

/-- Interpret `fun (f : Π₀ i, M i) ↦ f i` as a linear map. -/
def lapply (i : ι) : (Π₀ i, M i) →ₗ[R] M i where
  toFun f := f i
  map_add' f g := add_apply f g i
  map_smul' c f := smul_apply c f i

@[simp]
theorem lapply_apply (i : ι) (f : Π₀ i, M i) : (lapply i : (Π₀ i, M i) →ₗ[R] _) f = f i :=
  rfl

theorem injective_pi_lapply : Function.Injective (LinearMap.pi (R := R) <| lapply (M := M)) :=
  fun _ _ h ↦ ext fun _ ↦ congr_fun h _

@[simp]
theorem lapply_comp_lsingle_same [DecidableEq ι] (i : ι) :
    lapply i ∘ₗ lsingle i = (.id : M i →ₗ[R] M i) := by ext; simp

@[simp]
theorem lapply_comp_lsingle_of_ne [DecidableEq ι] (i i' : ι) (h : i ≠ i') :
    lapply i ∘ₗ lsingle i' = (0 : M i' →ₗ[R] M i) := by ext; simp [h.symm]

section Lsum

variable (S)
variable [DecidableEq ι]

instance {R : Type*} {S : Type*} [Semiring R] [Semiring S] (σ : R →+* S)
    {σ' : S →+* R} [RingHomInvPair σ σ'] [RingHomInvPair σ' σ] (M : Type*) (M₂ : Type*)
    [AddCommMonoid M] [AddCommMonoid M₂] [Module R M] [Module S M₂] :
    EquivLike (LinearEquiv σ M M₂) M M₂ :=
  inferInstance

/-- `DFinsupp.equivCongrLeft` as a linear equivalence.

This is the `DFinsupp` version of `Finsupp.domLCongr`. -/
@[simps! apply]
def domLCongr (e : ι ≃ ι') : (Π₀ i, M i) ≃ₗ[R] (Π₀ i, M (e.symm i)) where
  __ := DFinsupp.equivCongrLeft e
  map_add' _ _ := by ext; rfl
  map_smul' _ _ := by ext; rfl

/-- `DFinsupp.sigmaCurryEquiv` as a linear equivalence.

This is the `DFinsupp` version of `Finsupp.finsuppProdLEquiv`. -/
@[simps! apply symm_apply]
def sigmaCurryLEquiv {α : ι → Type*} {M : (i : ι) → α i → Type*}
    [Π i j, AddCommMonoid (M i j)] [Π i j, Module R (M i j)] [DecidableEq ι] :
    (Π₀ (i : (x : ι) × α x), M i.fst i.snd) ≃ₗ[R] Π₀ (i : ι) (j : α i), M i j where
  __ := DFinsupp.sigmaCurryEquiv
  map_add' _ _ := by ext; rfl
  map_smul' _ _ := by ext; rfl

/-- `DFinsupp.equivFunOnFintype` as a linear equivalence.

This is the `DFinsupp` version of `Finsupp.linearEquivFunOnFintype`. -/
@[simps! apply symm_apply]
def linearEquivFunOnFintype [Fintype ι] : (Π₀ i, M i) ≃ₗ[R] (Π i, M i) where
  __ := equivFunOnFintype
  map_add' _ _ := by ext; rfl
  map_smul' _ _ := by ext; rfl

/-- The `DFinsupp` version of `Finsupp.lsum`.

See note [bundled maps over different rings] for why separate `R` and `S` semirings are used. -/
@[simps]
def lsum [Semiring S] [Module S N] [SMulCommClass R S N] :
    (∀ i, M i →ₗ[R] N) ≃ₗ[S] (Π₀ i, M i) →ₗ[R] N where
  toFun F :=
    { toFun := sumAddHom fun i => (F i).toAddMonoidHom
      map_add' := (DFinsupp.liftAddHom fun (i : ι) => (F i).toAddMonoidHom).map_add
      map_smul' := fun c f => by
        dsimp
        apply DFinsupp.induction f
        · rw [smul_zero, AddMonoidHom.map_zero, smul_zero]
        · intro a b f _ _ hf
          rw [smul_add, AddMonoidHom.map_add, AddMonoidHom.map_add, smul_add, hf, ← single_smul,
            sumAddHom_single, sumAddHom_single, LinearMap.toAddMonoidHom_coe,
            LinearMap.map_smul] }
  invFun F i := F.comp (lsingle i)
  left_inv F := by
    ext
    simp
  right_inv F := by
    refine DFinsupp.lhom_ext' (fun i ↦ ?_)
    ext
    simp
  map_add' F G := by
    refine DFinsupp.lhom_ext' (fun i ↦ ?_)
    ext
    simp
  map_smul' c F := by
    refine DFinsupp.lhom_ext' (fun i ↦ ?_)
    ext
    simp

/-- While `simp` can prove this, it is often convenient to avoid unfolding `lsum` into `sumAddHom`
with `DFinsupp.lsum_apply_apply`. -/
theorem lsum_single [Semiring S] [Module S N] [SMulCommClass R S N] (F : ∀ i, M i →ₗ[R] N) (i)
    (x : M i) : lsum S F (single i x) = F i x := by
  simp

theorem lsum_lsingle [Semiring S] [∀ i, Module S (M i)] [∀ i, SMulCommClass R S (M i)] :
    lsum S (lsingle (R := R) (M := M)) = .id :=
  lhom_ext (lsum_single _ _)

theorem iSup_range_lsingle : ⨆ i, LinearMap.range (lsingle (R := R) (M := M) i) = ⊤ :=
  top_le_iff.mp fun m _ ↦ by
    rw [← LinearMap.id_apply (R := R) m, ← lsum_lsingle ℕ]
    exact dfinsuppSumAddHom_mem _ _ _ fun i _ ↦ Submodule.mem_iSup_of_mem i ⟨_, rfl⟩

end Lsum

/-! ### Bundled versions of `DFinsupp.mapRange`

The names should match the equivalent bundled `Finsupp.mapRange` definitions.
-/

section mapRange
variable {β β₁ β₂ : ι → Type*}

section AddCommMonoid
variable [∀ i, AddCommMonoid (β i)] [∀ i, AddCommMonoid (β₁ i)] [∀ i, AddCommMonoid (β₂ i)]
variable [∀ i, Module R (β i)] [∀ i, Module R (β₁ i)] [∀ i, Module R (β₂ i)]

lemma mker_mapRangeAddMonoidHom (f : ∀ i, β₁ i →+ β₂ i) :
    AddMonoidHom.mker (mapRange.addMonoidHom f) =
      (AddSubmonoid.pi Set.univ (fun i ↦ AddMonoidHom.mker (f i))).comap coeFnAddMonoidHom := by
  ext
  simp [AddSubmonoid.pi, DFinsupp.ext_iff]

lemma mrange_mapRangeAddMonoidHom (f : ∀ i, β₁ i →+ β₂ i) :
    AddMonoidHom.mrange (mapRange.addMonoidHom f) =
      (AddSubmonoid.pi Set.univ (fun i ↦ AddMonoidHom.mrange (f i))).comap coeFnAddMonoidHom := by
  classical
  ext x
  simp only [AddSubmonoid.mem_comap, coeFnAddMonoidHom_apply]
  refine ⟨fun ⟨y, hy⟩ i hi ↦ ?_, fun h ↦ ?_⟩
  · simp [← hy]
  · choose g hg using fun i => h i (Set.mem_univ _)
    use DFinsupp.mk x.support (g ·)
    ext i
    simp only [Finset.coe_sort_coe, mapRange.addMonoidHom_apply, mapRange_apply]
    by_cases mem : i ∈ x.support
    · rw [mk_of_mem mem, hg]
    · rw [DFinsupp.notMem_support_iff.mp mem, mk_of_notMem mem, map_zero]

theorem mapRange_smul (f : ∀ i, β₁ i → β₂ i) (hf : ∀ i, f i 0 = 0) (r : R)
    (hf' : ∀ i x, f i (r • x) = r • f i x) (g : Π₀ i, β₁ i) :
    mapRange f hf (r • g) = r • mapRange f hf g := by
  ext
  simp only [mapRange_apply f, coe_smul, Pi.smul_apply, hf']

/-- `DFinsupp.mapRange` as a `LinearMap`. -/
@[simps! apply]
def mapRange.linearMap (f : ∀ i, β₁ i →ₗ[R] β₂ i) : (Π₀ i, β₁ i) →ₗ[R] Π₀ i, β₂ i :=
  { mapRange.addMonoidHom fun i => (f i).toAddMonoidHom with
    toFun := mapRange (fun i x => f i x) fun i => (f i).map_zero
    map_smul' := fun r => mapRange_smul _ (fun i => (f i).map_zero) _ fun i => (f i).map_smul r }

@[simp]
theorem mapRange.linearMap_id :
    (mapRange.linearMap fun i => (LinearMap.id : β₂ i →ₗ[R] _)) = LinearMap.id := by
  ext
  simp [linearMap]

theorem mapRange.linearMap_comp (f : ∀ i, β₁ i →ₗ[R] β₂ i) (f₂ : ∀ i, β i →ₗ[R] β₁ i) :
    (mapRange.linearMap fun i => (f i).comp (f₂ i)) =
      (mapRange.linearMap f).comp (mapRange.linearMap f₂) :=
  LinearMap.ext <| mapRange_comp (fun i x => f i x) (fun i x => f₂ i x)
    (fun i => (f i).map_zero) (fun i => (f₂ i).map_zero) (by simp)

theorem sum_mapRange_index.linearMap [DecidableEq ι] {f : ∀ i, β₁ i →ₗ[R] β₂ i}
    {h : ∀ i, β₂ i →ₗ[R] N} {l : Π₀ i, β₁ i} :
    DFinsupp.lsum ℕ h (mapRange.linearMap f l) = DFinsupp.lsum ℕ (fun i => (h i).comp (f i)) l := by
  classical simpa [DFinsupp.sumAddHom_apply] using sum_mapRange_index fun i => by simp

lemma ker_mapRangeLinearMap (f : ∀ i, β₁ i →ₗ[R] β₂ i) :
    LinearMap.ker (mapRange.linearMap f) =
      (Submodule.pi Set.univ (fun i ↦ LinearMap.ker (f i))).comap (coeFnLinearMap R) :=
  Submodule.toAddSubmonoid_injective <| mker_mapRangeAddMonoidHom (f · |>.toAddMonoidHom)

lemma range_mapRangeLinearMap (f : ∀ i, β₁ i →ₗ[R] β₂ i) :
    LinearMap.range (mapRange.linearMap f) =
      (Submodule.pi Set.univ (LinearMap.range <| f ·)).comap (coeFnLinearMap R) :=
  Submodule.toAddSubmonoid_injective <| mrange_mapRangeAddMonoidHom (f · |>.toAddMonoidHom)

/-- `DFinsupp.mapRange.linearMap` as a `LinearEquiv`. -/
@[simps apply]
def mapRange.linearEquiv (e : ∀ i, β₁ i ≃ₗ[R] β₂ i) : (Π₀ i, β₁ i) ≃ₗ[R] Π₀ i, β₂ i :=
  { mapRange.addEquiv fun i => (e i).toAddEquiv,
    mapRange.linearMap fun i => (e i).toLinearMap with
    toFun := mapRange (fun i x => e i x) fun i => (e i).map_zero
    invFun := mapRange (fun i x => (e i).symm x) fun i => (e i).symm.map_zero }

@[simp]
theorem mapRange.linearEquiv_refl :
    (mapRange.linearEquiv fun i => LinearEquiv.refl R (β₁ i)) = LinearEquiv.refl _ _ :=
  LinearEquiv.ext mapRange_id

theorem mapRange.linearEquiv_trans (f : ∀ i, β i ≃ₗ[R] β₁ i) (f₂ : ∀ i, β₁ i ≃ₗ[R] β₂ i) :
    (mapRange.linearEquiv fun i => (f i).trans (f₂ i)) =
      (mapRange.linearEquiv f).trans (mapRange.linearEquiv f₂) :=
  LinearEquiv.ext <| mapRange_comp (fun i x => f₂ i x) (fun i x => f i x)
    (fun i => (f₂ i).map_zero) (fun i => (f i).map_zero) (by simp)

@[simp]
theorem mapRange.linearEquiv_symm (e : ∀ i, β₁ i ≃ₗ[R] β₂ i) :
    (mapRange.linearEquiv e).symm = mapRange.linearEquiv fun i => (e i).symm :=
  rfl

end AddCommMonoid

section AddCommGroup

lemma ker_mapRangeAddMonoidHom
    [∀ i, AddCommGroup (β₁ i)] [∀ i, AddCommMonoid (β₂ i)] (f : ∀ i, β₁ i →+ β₂ i) :
    (mapRange.addMonoidHom f).ker =
      (AddSubgroup.pi Set.univ (f · |>.ker)).comap coeFnAddMonoidHom :=
  AddSubgroup.toAddSubmonoid_injective <| mker_mapRangeAddMonoidHom f

lemma range_mapRangeAddMonoidHom
    [∀ i, AddCommGroup (β₁ i)] [∀ i, AddCommGroup (β₂ i)] (f : ∀ i, β₂ i →+ β₁ i) :
    (mapRange.addMonoidHom f).range =
      (AddSubgroup.pi Set.univ (f · |>.range)).comap coeFnAddMonoidHom :=
  AddSubgroup.toAddSubmonoid_injective <| mrange_mapRangeAddMonoidHom f

end AddCommGroup

end mapRange

section CoprodMap

variable [DecidableEq ι]

/-- Given a family of linear maps `f i : M i →ₗ[R] N`, we can form a linear map
`(Π₀ i, M i) →ₗ[R] N` which sends `x : Π₀ i, M i` to the sum over `i` of `f i` applied to `x i`.
This is the map coming from the universal property of `Π₀ i, M i` as the coproduct of the `M i`.
See also `LinearMap.coprod` for the binary product version. -/
def coprodMap (f : ∀ i : ι, M i →ₗ[R] N) : (Π₀ i, M i) →ₗ[R] N :=
  (DFinsupp.lsum ℕ fun _ : ι => LinearMap.id) ∘ₗ DFinsupp.mapRange.linearMap f

theorem coprodMap_apply [∀ x : N, Decidable (x ≠ 0)] (f : ∀ i : ι, M i →ₗ[R] N) (x : Π₀ i, M i) :
    coprodMap f x =
      DFinsupp.sum (mapRange (fun i => f i) (fun _ => LinearMap.map_zero _) x) fun _ =>
        id :=
  DFinsupp.sumAddHom_apply _ _

theorem coprodMap_apply_single (f : ∀ i : ι, M i →ₗ[R] N) (i : ι) (x : M i) :
    coprodMap f (single i x) = f i x := by
  simp [coprodMap]

end CoprodMap

end DFinsupp

namespace Submodule

variable [Semiring R] [AddCommMonoid N] [Module R N]

open DFinsupp

section DecidableEq

variable [DecidableEq ι]

theorem dfinsuppSum_mem {β : ι → Type*} [∀ i, Zero (β i)] [∀ (i) (x : β i), Decidable (x ≠ 0)]
    (S : Submodule R N) (f : Π₀ i, β i) (g : ∀ i, β i → N) (h : ∀ c, f c ≠ 0 → g c (f c) ∈ S) :
    f.sum g ∈ S :=
  _root_.dfinsuppSum_mem S f g h

@[deprecated (since := "2025-04-06")] alias dfinsupp_sum_mem := dfinsuppSum_mem

theorem dfinsuppSumAddHom_mem {β : ι → Type*} [∀ i, AddZeroClass (β i)] (S : Submodule R N)
    (f : Π₀ i, β i) (g : ∀ i, β i →+ N) (h : ∀ c, f c ≠ 0 → g c (f c) ∈ S) :
    DFinsupp.sumAddHom g f ∈ S :=
  _root_.dfinsuppSumAddHom_mem S f g h

@[deprecated (since := "2025-04-06")] alias dfinsupp_sumAddHom_mem := dfinsuppSumAddHom_mem

/-- The supremum of a family of submodules is equal to the range of `DFinsupp.lsum`; that is
every element in the `iSup` can be produced from taking a finite number of non-zero elements
of `p i`, coercing them to `N`, and summing them. -/
theorem iSup_eq_range_dfinsupp_lsum (p : ι → Submodule R N) :
    iSup p = LinearMap.range (DFinsupp.lsum ℕ fun i => (p i).subtype) := by
  apply le_antisymm
  · apply iSup_le _
    intro i y hy
    simp only [LinearMap.mem_range, lsum_apply_apply]
    exact ⟨DFinsupp.single i ⟨y, hy⟩, DFinsupp.sumAddHom_single _ _ _⟩
  · rintro x ⟨v, rfl⟩
    exact dfinsuppSumAddHom_mem _ v _ fun i _ => (le_iSup p i : p i ≤ _) (v i).2

/-- The bounded supremum of a family of commutative additive submonoids is equal to the range of
`DFinsupp.sumAddHom` composed with `DFinsupp.filter_add_monoid_hom`; that is, every element in the
bounded `iSup` can be produced from taking a finite number of non-zero elements from the `S i` that
satisfy `p i`, coercing them to `γ`, and summing them. -/
theorem biSup_eq_range_dfinsupp_lsum (p : ι → Prop) [DecidablePred p] (S : ι → Submodule R N) :
    ⨆ (i) (_ : p i), S i =
      LinearMap.range
        (LinearMap.comp
          (DFinsupp.lsum ℕ (fun i => (S i).subtype))
            (DFinsupp.filterLinearMap R _ p)) := by
  apply le_antisymm
  · refine iSup₂_le fun i hi y hy => ⟨DFinsupp.single i ⟨y, hy⟩, ?_⟩
    rw [LinearMap.comp_apply, filterLinearMap_apply, filter_single_pos _ _ hi]
    simp only [lsum_apply_apply, sumAddHom_single, LinearMap.toAddMonoidHom_coe, coe_subtype]
  · rintro x ⟨v, rfl⟩
    refine dfinsuppSumAddHom_mem _ _ _ fun i _ => ?_
    refine mem_iSup_of_mem i ?_
    by_cases hp : p i
    · simp [hp]
    · simp [hp]

/-- A characterisation of the span of a family of submodules.

See also `Submodule.mem_iSup_iff_exists_finsupp`. -/
theorem mem_iSup_iff_exists_dfinsupp (p : ι → Submodule R N) (x : N) :
    x ∈ iSup p ↔
      ∃ f : Π₀ i, p i, DFinsupp.lsum ℕ (fun i => (p i).subtype) f = x :=
  SetLike.ext_iff.mp (iSup_eq_range_dfinsupp_lsum p) x

/-- A variant of `Submodule.mem_iSup_iff_exists_dfinsupp` with the RHS fully unfolded.

See also `Submodule.mem_iSup_iff_exists_finsupp`. -/
theorem mem_iSup_iff_exists_dfinsupp' (p : ι → Submodule R N) [∀ (i) (x : p i), Decidable (x ≠ 0)]
    (x : N) : x ∈ iSup p ↔ ∃ f : Π₀ i, p i, (f.sum fun _ xi => ↑xi) = x := by
  rw [mem_iSup_iff_exists_dfinsupp]
  simp_rw [DFinsupp.lsum_apply_apply, DFinsupp.sumAddHom_apply,
    LinearMap.toAddMonoidHom_coe, coe_subtype]

theorem mem_biSup_iff_exists_dfinsupp (p : ι → Prop) [DecidablePred p] (S : ι → Submodule R N)
    (x : N) :
    (x ∈ ⨆ (i) (_ : p i), S i) ↔
      ∃ f : Π₀ i, S i,
        DFinsupp.lsum ℕ (fun i => (S i).subtype) (f.filter p) = x :=
  SetLike.ext_iff.mp (biSup_eq_range_dfinsupp_lsum p S) x

end DecidableEq

lemma mem_iSup_iff_exists_finsupp (p : ι → Submodule R N) (x : N) :
    x ∈ iSup p ↔ ∃ (f : ι →₀ N), (∀ i, f i ∈ p i) ∧ (f.sum fun _i xi ↦ xi) = x := by
  classical
  rw [mem_iSup_iff_exists_dfinsupp']
  refine ⟨fun ⟨f, hf⟩ ↦ ⟨⟨f.support, fun i ↦ (f i : N), by simp⟩, by simp, hf⟩, ?_⟩
  rintro ⟨f, hf, rfl⟩
  refine ⟨DFinsupp.mk f.support fun i ↦ ⟨f i, hf i⟩, Finset.sum_congr ?_ fun i hi ↦ ?_⟩
  · ext; simp [mk_eq_zero]
  · simp [Finsupp.mem_support_iff.mp hi]

theorem mem_iSup_finset_iff_exists_sum {s : Finset ι} (p : ι → Submodule R N) (a : N) :
    (a ∈ ⨆ i ∈ s, p i) ↔ ∃ μ : ∀ i, p i, (∑ i ∈ s, (μ i : N)) = a := by
  classical
    rw [Submodule.mem_iSup_iff_exists_dfinsupp']
    constructor <;> rintro ⟨μ, hμ⟩
    · use fun i => ⟨μ i, (iSup_const_le : _ ≤ p i) (coe_mem <| μ i)⟩
      rw [← hμ]
      symm
      apply Finset.sum_subset
      · intro x
        contrapose
        intro hx
        rw [mem_support_iff, not_ne_iff]
        ext
        rw [coe_zero, ← mem_bot R]
        suffices ⊥ = ⨆ (_ : x ∈ s), p x from this.symm ▸ coe_mem (μ x)
        exact (iSup_neg hx).symm
      · intro x _ hx
        rw [mem_support_iff, not_ne_iff] at hx
        rw [hx]
        rfl
    · refine ⟨DFinsupp.mk s ?_, ?_⟩
      · rintro ⟨i, hi⟩
        refine ⟨μ i, ?_⟩
        rw [iSup_pos]
        · exact coe_mem _
        · exact hi
      simp only [DFinsupp.sum]
      rw [Finset.sum_subset support_mk_subset, ← hμ]
      · exact Finset.sum_congr rfl fun x hx => by rw [mk_of_mem hx]
      · intro x _ hx
        rw [mem_support_iff, not_ne_iff] at hx
        rw [hx]
        rfl

end Submodule

open DFinsupp

section Semiring

variable [DecidableEq ι] [Semiring R] [AddCommMonoid N] [Module R N]

/-- Independence of a family of submodules can be expressed as a quantifier over `DFinsupp`s.

This is an intermediate result used to prove
`iSupIndep_of_dfinsupp_lsum_injective` and
`iSupIndep.dfinsupp_lsum_injective`. -/
theorem iSupIndep_iff_forall_dfinsupp (p : ι → Submodule R N) :
    iSupIndep p ↔
      ∀ (i) (x : p i) (v : Π₀ i : ι, ↥(p i)),
        lsum ℕ (fun i => (p i).subtype) (erase i v) = x → x = 0 := by
  simp_rw [iSupIndep_def, Submodule.disjoint_def,
    Submodule.mem_biSup_iff_exists_dfinsupp, exists_imp, filter_ne_eq_erase]
  refine forall_congr' fun i => Subtype.forall'.trans ?_
  simp_rw [Submodule.coe_eq_zero]

/- If `DFinsupp.lsum` applied with `Submodule.subtype` is injective then the submodules are
iSupIndep. -/
theorem iSupIndep_of_dfinsupp_lsum_injective (p : ι → Submodule R N)
    (h : Function.Injective (lsum ℕ fun i => (p i).subtype)) :
    iSupIndep p := by
  rw [iSupIndep_iff_forall_dfinsupp]
  intro i x v hv
  replace hv : lsum ℕ (fun i => (p i).subtype) (erase i v) =
      lsum ℕ (fun i => (p i).subtype) (single i x) := by
    simpa only [lsum_single] using hv
  have := DFunLike.ext_iff.mp (h hv) i
  simpa [eq_comm] using this

/- If `DFinsupp.sumAddHom` applied with `AddSubmonoid.subtype` is injective then the additive
submonoids are independent. -/
theorem iSupIndep_of_dfinsuppSumAddHom_injective (p : ι → AddSubmonoid N)
    (h : Function.Injective (sumAddHom fun i => (p i).subtype)) : iSupIndep p := by
  rw [← iSupIndep_map_orderIso_iff (AddSubmonoid.toNatSubmodule : AddSubmonoid N ≃o _)]
  exact iSupIndep_of_dfinsupp_lsum_injective _ h

@[deprecated (since := "2025-04-06")]
alias iSupIndep_of_dfinsupp_sumAddHom_injective := iSupIndep_of_dfinsuppSumAddHom_injective

/-- Combining `DFinsupp.lsum` with `LinearMap.toSpanSingleton` is the same as
`Finsupp.linearCombination` -/
theorem lsum_comp_mapRange_toSpanSingleton [∀ m : R, Decidable (m ≠ 0)] (p : ι → Submodule R N)
    {v : ι → N} (hv : ∀ i : ι, v i ∈ p i) :
    (lsum ℕ fun i => (p i).subtype : _ →ₗ[R] _).comp
        ((mapRange.linearMap fun i => LinearMap.toSpanSingleton R (↥(p i)) ⟨v i, hv i⟩ :
              _ →ₗ[R] _).comp
          (finsuppLequivDFinsupp R : (ι →₀ R) ≃ₗ[R] _).toLinearMap) =
      Finsupp.linearCombination R v := by
  ext
  simp

end Semiring

section Ring

variable [DecidableEq ι] [Ring R] [AddCommGroup N] [Module R N]

/-- If `DFinsupp.sumAddHom` applied with `AddSubmonoid.subtype` is injective then the additive
subgroups are independent. -/
theorem iSupIndep_of_dfinsuppSumAddHom_injective' (p : ι → AddSubgroup N)
    (h : Function.Injective (sumAddHom fun i => (p i).subtype)) : iSupIndep p := by
  rw [← iSupIndep_map_orderIso_iff (AddSubgroup.toIntSubmodule : AddSubgroup N ≃o _)]
  exact iSupIndep_of_dfinsupp_lsum_injective _ h

@[deprecated (since := "2025-04-06")]
alias iSupIndep_of_dfinsupp_sumAddHom_injective' := iSupIndep_of_dfinsuppSumAddHom_injective'

/-- The canonical map out of a direct sum of a family of submodules is injective when the submodules
are `iSupIndep`.

Note that this is not generally true for `[Semiring R]`, for instance when `A` is the
`ℕ`-submodules of the positive and negative integers.

See `Counterexamples/DirectSumIsInternal.lean` for a proof of this fact. -/
theorem iSupIndep.dfinsupp_lsum_injective {p : ι → Submodule R N} (h : iSupIndep p) :
    Function.Injective (lsum ℕ fun i => (p i).subtype) := by
  -- simplify everything down to binders over equalities in `N`
  rw [iSupIndep_iff_forall_dfinsupp] at h
  suffices LinearMap.ker (lsum ℕ fun i => (p i).subtype) = ⊥ by
    -- Lean can't find this without our help
    letI thisI : AddCommGroup (Π₀ i, p i) := inferInstance
    rw [LinearMap.ker_eq_bot] at this
    exact this
  rw [LinearMap.ker_eq_bot']
  intro m hm
  ext i : 1
  -- split `m` into the piece at `i` and the pieces elsewhere, to match `h`
  rw [DFinsupp.zero_apply, ← neg_eq_zero]
  refine h i (-m i) m ?_
  rwa [← erase_add_single i m, LinearMap.map_add, lsum_single, Submodule.subtype_apply,
    add_eq_zero_iff_eq_neg, ← Submodule.coe_neg] at hm

/-- The canonical map out of a direct sum of a family of additive subgroups is injective when the
additive subgroups are `iSupIndep`. -/
theorem iSupIndep.dfinsuppSumAddHom_injective {p : ι → AddSubgroup N} (h : iSupIndep p) :
    Function.Injective (sumAddHom fun i => (p i).subtype) := by
  rw [← iSupIndep_map_orderIso_iff (AddSubgroup.toIntSubmodule : AddSubgroup N ≃o _)] at h
  exact h.dfinsupp_lsum_injective

@[deprecated (since := "2025-04-06")]
alias iSupIndep.dfinsupp_sumAddHom_injective := iSupIndep.dfinsuppSumAddHom_injective

/-- A family of submodules over an additive group are independent if and only iff `DFinsupp.lsum`
applied with `Submodule.subtype` is injective.

Note that this is not generally true for `[Semiring R]`; see
`iSupIndep.dfinsupp_lsum_injective` for details. -/
theorem iSupIndep_iff_dfinsupp_lsum_injective (p : ι → Submodule R N) :
    iSupIndep p ↔ Function.Injective (lsum ℕ fun i => (p i).subtype) :=
  ⟨iSupIndep.dfinsupp_lsum_injective, iSupIndep_of_dfinsupp_lsum_injective p⟩

/-- A family of additive subgroups over an additive group are independent if and only if
`DFinsupp.sumAddHom` applied with `AddSubgroup.subtype` is injective. -/
theorem iSupIndep_iff_dfinsuppSumAddHom_injective (p : ι → AddSubgroup N) :
    iSupIndep p ↔ Function.Injective (sumAddHom fun i => (p i).subtype) :=
  ⟨iSupIndep.dfinsuppSumAddHom_injective, iSupIndep_of_dfinsuppSumAddHom_injective' p⟩

@[deprecated (since := "2025-04-06")]
alias iSupIndep_iff_dfinsupp_sumAddHom_injective := iSupIndep_iff_dfinsuppSumAddHom_injective

<<<<<<< HEAD
@[deprecated (since := "2024-11-24")]
alias independent_iff_dfinsupp_sumAddHom_injective := iSupIndep_iff_dfinsuppSumAddHom_injective

/-- If `(pᵢ)ᵢ` is a family of independent submodules that generates the whole module `N`, then
`N` is isomorphic to the direct sum of the submodules. -/
@[simps! apply] noncomputable def iSupIndep.linearEquiv {p : ι → Submodule R N} (ind : iSupIndep p)
    (iSup_top : ⨆ i, p i = ⊤) : (Π₀ i, p i) ≃ₗ[R] N  :=
  .ofBijective _ ⟨ind.dfinsupp_lsum_injective, by
    rwa [← LinearMap.range_eq_top, ← Submodule.iSup_eq_range_dfinsupp_lsum]⟩

theorem iSupIndep.linearEquiv_symm_apply {p : ι → Submodule R N} (ind : iSupIndep p)
    (iSup_top : ⨆ i, p i = ⊤) {i : ι} {x : N} (h : x ∈ p i) :
    (ind.linearEquiv iSup_top).symm x = .single i ⟨x, h⟩ := by
  simp [← LinearEquiv.eq_symm_apply, iSupIndep.linearEquiv]

=======
>>>>>>> 25b3be17
/-- If a family of submodules is independent, then a choice of nonzero vector from each submodule
forms a linearly independent family.

See also `iSupIndep.linearIndependent'`. -/
theorem iSupIndep.linearIndependent [NoZeroSMulDivisors R N] {ι} (p : ι → Submodule R N)
    (hp : iSupIndep p) {v : ι → N} (hv : ∀ i, v i ∈ p i) (hv' : ∀ i, v i ≠ 0) :
    LinearIndependent R v := by
  let _ := Classical.decEq ι
  let _ := Classical.decEq R
  rw [linearIndependent_iff]
  intro l hl
  let a :=
    DFinsupp.mapRange.linearMap (fun i => LinearMap.toSpanSingleton R (p i) ⟨v i, hv i⟩)
      l.toDFinsupp
  have ha : a = 0 := by
    apply hp.dfinsupp_lsum_injective
    rwa [← lsum_comp_mapRange_toSpanSingleton _ hv] at hl
  ext i
  apply smul_left_injective R (hv' i)
  have : l i • v i = a i := rfl
  simp only [coe_zero, Pi.zero_apply, ZeroMemClass.coe_zero, smul_eq_zero, ha] at this
  simpa

theorem iSupIndep_iff_linearIndependent_of_ne_zero [NoZeroSMulDivisors R N] {ι} {v : ι → N}
    (h_ne_zero : ∀ i, v i ≠ 0) : (iSupIndep fun i => R ∙ v i) ↔ LinearIndependent R v :=
  let _ := Classical.decEq ι
  ⟨fun hv => hv.linearIndependent _ (fun i => Submodule.mem_span_singleton_self <| v i) h_ne_zero,
    fun hv => hv.iSupIndep_span_singleton⟩

end Ring

namespace LinearMap

section AddCommMonoid

variable {R : Type*} {R₂ : Type*}
variable {M : Type*} {M₂ : Type*}
variable {ι : Type*}
variable [Semiring R] [Semiring R₂]
variable [AddCommMonoid M] [AddCommMonoid M₂]
variable {σ₁₂ : R →+* R₂}
variable [Module R M] [Module R₂ M₂]

open Submodule

section DFinsupp

open DFinsupp

variable {γ : ι → Type*} [DecidableEq ι]

section Sum

variable [∀ i, Zero (γ i)] [∀ (i) (x : γ i), Decidable (x ≠ 0)]

theorem coe_dfinsuppSum (t : Π₀ i, γ i) (g : ∀ i, γ i → M →ₛₗ[σ₁₂] M₂) :
    ⇑(t.sum g) = t.sum fun i d => g i d := rfl

@[deprecated (since := "2025-04-06")] alias coe_dfinsupp_sum := coe_dfinsuppSum
@[simp]
theorem dfinsuppSum_apply (t : Π₀ i, γ i) (g : ∀ i, γ i → M →ₛₗ[σ₁₂] M₂) (b : M) :
    (t.sum g) b = t.sum fun i d => g i d b :=
  sum_apply _ _ _

@[deprecated (since := "2025-04-06")] alias dfinsupp_sum_apply := dfinsuppSum_apply

end Sum

section SumAddHom

variable [∀ i, AddZeroClass (γ i)]

@[simp]
theorem map_dfinsuppSumAddHom (f : M →ₛₗ[σ₁₂] M₂) {t : Π₀ i, γ i} {g : ∀ i, γ i →+ M} :
    f (sumAddHom g t) = sumAddHom (fun i => f.toAddMonoidHom.comp (g i)) t :=
  f.toAddMonoidHom.map_dfinsuppSumAddHom _ _

@[deprecated (since := "2025-04-06")] alias map_dfinsupp_sumAddHom := map_dfinsuppSumAddHom

end SumAddHom

end DFinsupp

end AddCommMonoid

end LinearMap

namespace LinearEquiv

variable {R : Type*} {R₂ : Type*} {M : Type*} {M₂ : Type*} {ι : Type*}

section DFinsupp

open DFinsupp

variable [Semiring R] [Semiring R₂]
variable [AddCommMonoid M] [AddCommMonoid M₂]
variable [Module R M] [Module R₂ M₂]
variable {τ₁₂ : R →+* R₂} {τ₂₁ : R₂ →+* R}
variable [RingHomInvPair τ₁₂ τ₂₁] [RingHomInvPair τ₂₁ τ₁₂]
variable {γ : ι → Type*} [DecidableEq ι]

@[simp]
theorem map_dfinsuppSumAddHom [∀ i, AddZeroClass (γ i)] (f : M ≃ₛₗ[τ₁₂] M₂) (t : Π₀ i, γ i)
    (g : ∀ i, γ i →+ M) :
    f (sumAddHom g t) = sumAddHom (fun i => f.toAddEquiv.toAddMonoidHom.comp (g i)) t :=
  f.toAddEquiv.map_dfinsuppSumAddHom _ _

@[deprecated (since := "2025-04-06")] alias map_dfinsupp_sumAddHom := map_dfinsuppSumAddHom

end DFinsupp

end LinearEquiv<|MERGE_RESOLUTION|>--- conflicted
+++ resolved
@@ -590,10 +590,6 @@
 @[deprecated (since := "2025-04-06")]
 alias iSupIndep_iff_dfinsupp_sumAddHom_injective := iSupIndep_iff_dfinsuppSumAddHom_injective
 
-<<<<<<< HEAD
-@[deprecated (since := "2024-11-24")]
-alias independent_iff_dfinsupp_sumAddHom_injective := iSupIndep_iff_dfinsuppSumAddHom_injective
-
 /-- If `(pᵢ)ᵢ` is a family of independent submodules that generates the whole module `N`, then
 `N` is isomorphic to the direct sum of the submodules. -/
 @[simps! apply] noncomputable def iSupIndep.linearEquiv {p : ι → Submodule R N} (ind : iSupIndep p)
@@ -606,8 +602,6 @@
     (ind.linearEquiv iSup_top).symm x = .single i ⟨x, h⟩ := by
   simp [← LinearEquiv.eq_symm_apply, iSupIndep.linearEquiv]
 
-=======
->>>>>>> 25b3be17
 /-- If a family of submodules is independent, then a choice of nonzero vector from each submodule
 forms a linearly independent family.
 
