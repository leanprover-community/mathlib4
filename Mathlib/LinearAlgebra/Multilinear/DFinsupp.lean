/-
Copyright (c) 2024 Eric Wieser. All rights reserved.
Released under Apache 2.0 license as described in the file LICENSE.
Authors: Eric Wieser, Sophie Morel
-/
module

public import Mathlib.Data.Fintype.Quotient
public import Mathlib.LinearAlgebra.DFinsupp
public import Mathlib.LinearAlgebra.Multilinear.Basic

/-!
# Interactions between finitely-supported functions and multilinear maps

## Main definitions

* `MultilinearMap.dfinsupp_ext`
* `MultilinearMap.dfinsuppFamily`, which satisfies
  `dfinsuppFamily f x p = f p (fun i => x i (p i))`.

  This is the finitely-supported version of `MultilinearMap.piFamily`.

  This is useful because all the intermediate results are bundled:

  - `MultilinearMap.dfinsuppFamily f x` is a `DFinsupp` supported by families of indices `p`.
  - `MultilinearMap.dfinsuppFamily f` is a `MultilinearMap` operating on finitely-supported
    functions `x`.
  - `MultilinearMap.dfinsuppFamilyₗ` is a `LinearMap`, linear in the family of multilinear maps `f`.

* `freeDFinsuppEquiv` is an equivalence of multilinear maps over free modules with finitely
  supported maps.

-/

@[expose] public section

universe uι uκ uS uR uM uN
variable {ι : Type uι} {κ : ι → Type uκ}
variable {S : Type uS} {R : Type uR}

namespace MultilinearMap

section Semiring
variable {M : ∀ i, κ i → Type uM} {N : Type uN}

variable [Finite ι] [Semiring R]
variable [∀ i k, AddCommMonoid (M i k)] [AddCommMonoid N]
variable [∀ i k, Module R (M i k)] [Module R N]

/-- Two multilinear maps from finitely supported functions are equal if they agree on the
generators.

This is a multilinear version of `DFinsupp.lhom_ext'`. -/
@[ext]
theorem dfinsupp_ext [∀ i, DecidableEq (κ i)]
    ⦃f g : MultilinearMap R (fun i ↦ Π₀ j : κ i, M i j) N⦄
    (h : ∀ p : Π i, κ i,
      f.compLinearMap (fun i => DFinsupp.lsingle (p i)) =
      g.compLinearMap (fun i => DFinsupp.lsingle (p i))) : f = g := by
  ext x
  change f (fun i ↦ x i) = g (fun i ↦ x i)
  classical
  cases nonempty_fintype ι
  rw [funext (fun i ↦ Eq.symm (DFinsupp.sum_single (f := x i)))]
  simp_rw [DFinsupp.sum, MultilinearMap.map_sum_finset]
  congr! 1 with p
  simp_rw [MultilinearMap.ext_iff] at h
  exact h _ _

end Semiring

section dfinsuppFamily
variable {M : ∀ i, κ i → Type uM} {N : (Π i, κ i) → Type uN}

section Semiring

variable [DecidableEq ι] [Fintype ι] [Semiring R]
variable [∀ i k, AddCommMonoid (M i k)] [∀ p, AddCommMonoid (N p)]
variable [∀ i k, Module R (M i k)] [∀ p, Module R (N p)]

/--
Given a family of indices `κ` and a multilinear map `f p` for each way `p` to select one index from
each family, `dfinsuppFamily f` maps a family of finitely-supported functions (one for each domain
`κ i`) into a finitely-supported function from each selection of indices (with domain `Π i, κ i`).

Strictly this doesn't need multilinearity, only the fact that `f p m = 0` whenever `m i = 0` for
some `i`.

This is the `DFinsupp` version of `MultilinearMap.piFamily`.
-/
@[simps]
def dfinsuppFamily
    (f : Π (p : Π i, κ i), MultilinearMap R (fun i ↦ M i (p i)) (N p)) :
    MultilinearMap R (fun i => Π₀ j : κ i, M i j) (Π₀ t : Π i, κ i, N t) where
  toFun x :=
  { toFun := fun p => f p (fun i => x i (p i))
    support' := (Trunc.finChoice fun i => (x i).support').map fun s => ⟨
      Finset.univ.val.pi (fun i ↦ (s i).val) |>.map fun f i => f i (Finset.mem_univ _),
      fun p => by
        simp only [Multiset.mem_map, Multiset.mem_pi, Finset.mem_val, Finset.mem_univ,
          forall_true_left]
        simp_rw [or_iff_not_imp_right]
        intro h
        push_neg at h
        refine ⟨fun i _ => p i, fun i => (s i).prop _ |>.resolve_right ?_, rfl⟩
        exact mt ((f p).map_coord_zero (m := fun i => x i _) i) h⟩}
  map_update_add' {dec} m i x y := DFinsupp.ext fun p => by
    dsimp
    simp_rw [Function.apply_update (fun i m => m (p i)) m, DFinsupp.add_apply, (f p).map_update_add]
  map_update_smul' {dec} m i c x := DFinsupp.ext fun p => by
    dsimp
    simp_rw [Function.apply_update (fun i m => m (p i)) m, DFinsupp.smul_apply,
      (f p).map_update_smul]

theorem support_dfinsuppFamily_subset
    [∀ i, DecidableEq (κ i)]
    [∀ i j, (x : M i j) → Decidable (x ≠ 0)] [∀ i, (x : N i) → Decidable (x ≠ 0)]
    (f : Π (p : Π i, κ i), MultilinearMap R (fun i ↦ M i (p i)) (N p))
    (x : ∀ i, Π₀ j : κ i, M i j) :
    (dfinsuppFamily f x).support ⊆ Fintype.piFinset fun i => (x i).support := by
  intro p hp
  simp only [DFinsupp.mem_support_toFun, dfinsuppFamily_apply_toFun, ne_eq,
    Fintype.mem_piFinset] at hp ⊢
  intro i
  exact mt ((f p).map_coord_zero (m := fun i => x i _) i) hp

/-- When applied to a family of finitely-supported functions each supported on a single element,
`dfinsuppFamily` is itself supported on a single element, with value equal to the map `f` applied
at that point. -/
@[simp]
theorem dfinsuppFamily_single [∀ i, DecidableEq (κ i)]
    (f : Π (p : Π i, κ i), MultilinearMap R (fun i ↦ M i (p i)) (N p))
    (p : ∀ i, κ i) (m : ∀ i, M i (p i)) :
    dfinsuppFamily f (fun i => .single (p i) (m i)) = DFinsupp.single p (f p m) := by
  ext q
  obtain rfl | hpq := eq_or_ne q p
  · simp
  · rw [DFinsupp.single_eq_of_ne hpq]
    rw [Function.ne_iff] at hpq
    obtain ⟨i, hpqi⟩ := hpq
    apply (f q).map_coord_zero i
    simp_rw [DFinsupp.single_eq_of_ne hpqi]

/-- When only one member of the family of multilinear maps is nonzero, the result consists only of
the component from that member. -/
@[simp]
theorem dfinsuppFamily_single_left_apply [∀ i, DecidableEq (κ i)]
    (p : Π i, κ i) (f : MultilinearMap R (fun i ↦ M i (p i)) (N p)) (x : Π i, Π₀ j, M i j) :
    dfinsuppFamily (Pi.single p f) x = DFinsupp.single p (f fun i => x _ (p i)) := by
  ext p'
  obtain rfl | hp := eq_or_ne p p'
  · simp
  · simp [hp]

theorem dfinsuppFamily_single_left [∀ i, DecidableEq (κ i)]
    (p : Π i, κ i) (f : MultilinearMap R (fun i ↦ M i (p i)) (N p)) :
    dfinsuppFamily (Pi.single p f) =
      (DFinsupp.lsingle p).compMultilinearMap (f.compLinearMap fun i => DFinsupp.lapply (p i)) :=
  ext <| dfinsuppFamily_single_left_apply _ _

@[simp]
theorem dfinsuppFamily_compLinearMap_lsingle [∀ i, DecidableEq (κ i)]
    (f : Π (p : Π i, κ i), MultilinearMap R (fun i ↦ M i (p i)) (N p)) (p : ∀ i, κ i) :
    (dfinsuppFamily f).compLinearMap (fun i => DFinsupp.lsingle (p i))
      = (DFinsupp.lsingle p).compMultilinearMap (f p) :=
  MultilinearMap.ext <| dfinsuppFamily_single f p

@[simp]
theorem dfinsuppFamily_zero :
    dfinsuppFamily (0 : Π (p : Π i, κ i), MultilinearMap R (fun i ↦ M i (p i)) (N p)) = 0 := by
  ext; simp

@[simp]
theorem dfinsuppFamily_add (f g : Π (p : Π i, κ i), MultilinearMap R (fun i ↦ M i (p i)) (N p)) :
    dfinsuppFamily (f + g) = dfinsuppFamily f + dfinsuppFamily g := by
  ext; simp

@[simp]
theorem dfinsuppFamily_smul
    [Monoid S] [∀ p, DistribMulAction S (N p)] [∀ p, SMulCommClass R S (N p)]
    (s : S) (f : Π (p : Π i, κ i), MultilinearMap R (fun i ↦ M i (p i)) (N p)) :
    dfinsuppFamily (s • f) = s • dfinsuppFamily f := by
  ext; simp

end Semiring

section CommSemiring

variable [DecidableEq ι] [Fintype ι] [CommSemiring R]
variable [∀ i k, AddCommMonoid (M i k)] [∀ p, AddCommMonoid (N p)]
variable [∀ i k, Module R (M i k)] [∀ p, Module R (N p)]

/-- `MultilinearMap.dfinsuppFamily` as a linear map. -/
@[simps]
def dfinsuppFamilyₗ :
    (Π (p : Π i, κ i), MultilinearMap R (fun i ↦ M i (p i)) (N p))
      →ₗ[R] MultilinearMap R (fun i => Π₀ j : κ i, M i j) (Π₀ t : Π i, κ i, N t) where
  toFun := dfinsuppFamily
  map_add' := dfinsuppFamily_add
  map_smul' := dfinsuppFamily_smul

<<<<<<< HEAD
section
=======
>>>>>>> 1560095c
variable {N : Type*} [AddCommMonoid N] [Module R N] [(i : ι) → DecidableEq (κ i)]

variable (R κ) in
/-- The linear equivalence between families indexed by `p : Π i : ι, κ i` of multilinear maps
on the `fun i ↦ M i (p i)` and the space of multilinear map on `fun i ↦ Π₀ j : κ i, M i j`. -/
def fromDFinsuppEquiv :
    ((p : Π i, κ i) → MultilinearMap R (fun i ↦ M i (p i)) N) ≃ₗ[R]
      MultilinearMap R (fun i ↦ Π₀ j : κ i, M i j) N :=
  LinearEquiv.ofLinear
    ((DFinsupp.lsum ℕ fun _ ↦ .id).compMultilinearMapₗ R ∘ₗ MultilinearMap.dfinsuppFamilyₗ)
    (LinearMap.pi fun p ↦ MultilinearMap.compLinearMapₗ fun i ↦ DFinsupp.lsingle (p i))
    (by ext f x; simp)
    (by ext f p a; simp)

@[simp]
theorem fromDFinsuppEquiv_single
    (f : Π (p : Π i, κ i), MultilinearMap R (fun i ↦ M i (p i)) N)
    (p : Π i, κ i) (x : Π i, M i (p i)) :
    fromDFinsuppEquiv κ R f (fun i => DFinsupp.single (p i) (x i)) = f p x := by
  simp [fromDFinsuppEquiv]

<<<<<<< HEAD
/-- Prefer using `fromDFinsuppEquiv_of` where possible. -/
=======
>>>>>>> 1560095c
theorem fromDFinsuppEquiv_apply
    [Π i (j : κ i) (x : M i j), Decidable (x ≠ 0)]
    (f : Π (p : Π i, κ i), MultilinearMap R (fun i ↦ M i (p i)) N)
    (x : Π i, Π₀ (j : κ i), M i j) :
    fromDFinsuppEquiv κ R f x =
      ∑ p ∈ Fintype.piFinset (fun i ↦ (x i).support), f p (fun i ↦ x i (p i)) := by
  classical
  refine (DFinsupp.sumAddHom_apply _ _).trans ?_
  refine Finset.sum_subset (MultilinearMap.support_dfinsuppFamily_subset _ _) ?_
  simp

@[simp]
theorem fromDFinsuppEquiv_symm_apply (f : MultilinearMap R (fun i ↦ Π₀ j : κ i, M i j) N)
    (p : Π i, κ i) :
    (fromDFinsuppEquiv κ R).symm f p = f.compLinearMap (fun i ↦ DFinsupp.lsingle (p i)) :=
  rfl

<<<<<<< HEAD
end

=======
>>>>>>> 1560095c
end CommSemiring

end dfinsuppFamily

section freeDFinsuppEquiv

variable {ι' : Type*} [DecidableEq ι] [Fintype ι] [CommSemiring R]
  [∀ i, Fintype (κ i)] [∀ i, DecidableEq (κ i)]

/--
The linear equivalence of multilinear maps on free modules over `R` indexed by `fun i => κ i` on
the domain and `ι'` on the codomain and the dependent, finitely supported maps from
`(Π i, κ i) × ι'` into `R`.
-/
def freeDFinsuppEquiv :
    (Π₀ (_ : (Π i, κ i) × ι'), R) ≃ₗ[R] MultilinearMap R (fun i => Π₀ _ : κ i, R) (Π₀ _ : ι', R) :=
  (DFinsupp.domLCongr (M := fun _ => R) (Equiv.sigmaEquivProd _ _).symm) ≪≫ₗ
  (DFinsupp.sigmaCurryLEquiv (M := fun _ _ => R)) ≪≫ₗ
  DFinsupp.linearEquivFunOnFintype ≪≫ₗ
  LinearEquiv.piCongrRight (fun _ => MultilinearMap.piRingEquiv (ι := ι)) ≪≫ₗ
  fromDFinsuppEquiv κ R (M := fun _ _ => R)

theorem freeDFinsuppEquiv_def (f : Π₀ (_ : (Π i, κ i) × ι'), R) :
    freeDFinsuppEquiv f =
      fromDFinsuppEquiv κ R
      (LinearEquiv.piCongrRight (fun _ => MultilinearMap.piRingEquiv) <|
      DFinsupp.linearEquivFunOnFintype (R := R) <|
      DFinsupp.sigmaCurryLEquiv (R := R) <|
      (DFinsupp.domLCongr (R := R) (Equiv.sigmaEquivProd _ _).symm) f) :=
  rfl

/--
When `freeDFinsuppEquiv` is applied to a map with a single value of one the resulting multilinear
map sends inputs to a single value in the codomain, taking a product over images from each
component of the domain.
-/
@[simp]
theorem freeDFinsuppEquiv_single [DecidableEq ι'] (p : (Π i, κ i) × ι') (r : R)
    (x : Π i, Π₀ _ : κ i, R) :
    freeDFinsuppEquiv (.single p r) x = r • .single p.2 ((∏ i, (x i) (p.1 i))) := by
  classical
  conv_lhs => rw [← mul_one r, ← smul_eq_mul, DFinsupp.single_smul, map_smul, smul_apply]
  congr
  ext i
  obtain ⟨p, j⟩ := p
  rcases eq_or_ne j i with rfl | h
  · suffices ∀ (l : ι), (x l) (p l) = 0 → 0 = ∏ i, (x i) (p i) by
      simpa [freeDFinsuppEquiv_def, MultilinearMap.piRingEquiv, DFinsupp.sigmaCurryEquiv,
        fromDFinsuppEquiv_apply]
    exact fun i h ↦ (Finset.prod_eq_zero (Finset.mem_univ i) h).symm
  · simp [freeDFinsuppEquiv_def, MultilinearMap.piRingEquiv, DFinsupp.sigmaCurryEquiv,
      fromDFinsuppEquiv_apply, h]

theorem freeDFinsuppEquiv_apply [DecidableEq ι'] [Fintype ι']
    (f : Π₀ (_ : (Π i, κ i) × ι'), R) (x : Π i, Π₀ _ : κ i, R) :
    freeDFinsuppEquiv f x = ∑ p, f p • .single p.2 ((∏ i, (x i) (p.1 i))) := by
  apply DFinsupp.induction f
  · simp
  · rintro p r f - - hfx
    simp [Finset.sum_add_distrib, add_smul, hfx]

end freeDFinsuppEquiv

end MultilinearMap<|MERGE_RESOLUTION|>--- conflicted
+++ resolved
@@ -26,6 +26,9 @@
   - `MultilinearMap.dfinsuppFamily f` is a `MultilinearMap` operating on finitely-supported
     functions `x`.
   - `MultilinearMap.dfinsuppFamilyₗ` is a `LinearMap`, linear in the family of multilinear maps `f`.
+
+* `freeDFinsuppEquiv` is an equivalence of multilinear maps over free modules with finitely
+  supported maps.
 
 * `freeDFinsuppEquiv` is an equivalence of multilinear maps over free modules with finitely
   supported maps.
@@ -199,10 +202,6 @@
   map_add' := dfinsuppFamily_add
   map_smul' := dfinsuppFamily_smul
 
-<<<<<<< HEAD
-section
-=======
->>>>>>> 1560095c
 variable {N : Type*} [AddCommMonoid N] [Module R N] [(i : ι) → DecidableEq (κ i)]
 
 variable (R κ) in
@@ -224,10 +223,6 @@
     fromDFinsuppEquiv κ R f (fun i => DFinsupp.single (p i) (x i)) = f p x := by
   simp [fromDFinsuppEquiv]
 
-<<<<<<< HEAD
-/-- Prefer using `fromDFinsuppEquiv_of` where possible. -/
-=======
->>>>>>> 1560095c
 theorem fromDFinsuppEquiv_apply
     [Π i (j : κ i) (x : M i j), Decidable (x ≠ 0)]
     (f : Π (p : Π i, κ i), MultilinearMap R (fun i ↦ M i (p i)) N)
@@ -245,11 +240,6 @@
     (fromDFinsuppEquiv κ R).symm f p = f.compLinearMap (fun i ↦ DFinsupp.lsingle (p i)) :=
   rfl
 
-<<<<<<< HEAD
-end
-
-=======
->>>>>>> 1560095c
 end CommSemiring
 
 end dfinsuppFamily
