--- conflicted
+++ resolved
@@ -701,22 +701,7 @@
     [DecidableEq {a // P a}]
     (x : (i : {a // P a}) → M₁ i) (z : (i : {a // ¬ P a}) → M₁ i) (i : {a : ι // P a})
     (c : M₁ i) : (fun j ↦ if h : P j then Function.update x i c ⟨j, h⟩ else z ⟨j, h⟩) =
-<<<<<<< HEAD
-    Function.update (fun j => if h : P j then x ⟨j, h⟩ else z ⟨j, h⟩) i c := by
-  ext j
-  by_cases h : j = i
-  #adaptation_note /-- 2025-10-31 https://github.com/leanprover/lean4/issues/11036
-    Used to be `<;> grind [Function.update_self, Function.update_of_ne]` -/
-  · subst h
-    simp [i.2]
-  · split <;> rename_i h'
-    · simp only [Function.update_of_ne h, h', ↓reduceDIte]
-      apply Function.update_of_ne
-      simpa [← Subtype.coe_inj]
-    · simp [Function.update_of_ne h, h']
-=======
     Function.update (fun j => if h : P j then x ⟨j, h⟩ else z ⟨j, h⟩) i c := by grind
->>>>>>> 7f4ff1fc
 
 lemma domDomRestrict_aux_right {ι} [DecidableEq ι] (P : ι → Prop) [DecidablePred P] {M₁ : ι → Type*}
     [DecidableEq {a // ¬ P a}]
