/-
Copyright (c) 2020 Sébastien Gouëzel. All rights reserved.
Released under Apache 2.0 license as described in the file LICENSE.
Authors: Sébastien Gouëzel
-/
import Mathlib.Algebra.Algebra.Defs
import Mathlib.Algebra.Order.BigOperators.Group.Finset
import Mathlib.Data.Fintype.BigOperators
import Mathlib.Data.Fintype.Sort
import Mathlib.Data.List.FinRange
import Mathlib.LinearAlgebra.Pi
import Mathlib.Logic.Equiv.Fintype
import Mathlib.Tactic.Abel

/-!
# Multilinear maps

We define multilinear maps as maps from `∀ (i : ι), M₁ i` to `M₂` which are linear in each
coordinate. Here, `M₁ i` and `M₂` are modules over a ring `R`, and `ι` is an arbitrary type
(although some statements will require it to be a fintype). This space, denoted by
`MultilinearMap R M₁ M₂`, inherits a module structure by pointwise addition and multiplication.

## Main definitions

* `MultilinearMap R M₁ M₂` is the space of multilinear maps from `∀ (i : ι), M₁ i` to `M₂`.
* `f.map_smul` is the multiplicativity of the multilinear map `f` along each coordinate.
* `f.map_add` is the additivity of the multilinear map `f` along each coordinate.
* `f.map_smul_univ` expresses the multiplicativity of `f` over all coordinates at the same time,
  writing `f (fun i => c i • m i)` as `(∏ i, c i) • f m`.
* `f.map_add_univ` expresses the additivity of `f` over all coordinates at the same time, writing

  `f (m + m')` as the sum over all subsets `s` of `ι` of `f (s.piecewise m m')`.
* `f.map_sum` expresses `f (Σ_{j₁} g₁ j₁, ..., Σ_{jₙ} gₙ jₙ)` as the sum of
  `f (g₁ (r 1), ..., gₙ (r n))` where `r` ranges over all possible functions.

We also register isomorphisms corresponding to currying or uncurrying variables, transforming a
multilinear function `f` on `n+1` variables into a linear function taking values in multilinear
functions in `n` variables, and into a multilinear function in `n` variables taking values in linear
functions. These operations are called `f.curryLeft` and `f.curryRight` respectively
(with inverses `f.uncurryLeft` and `f.uncurryRight`). These operations induce linear equivalences
between spaces of multilinear functions in `n+1` variables and spaces of linear functions into
multilinear functions in `n` variables (resp. multilinear functions in `n` variables taking values
in linear functions), called respectively `multilinearCurryLeftEquiv` and
`multilinearCurryRightEquiv`.

## Implementation notes

Expressing that a map is linear along the `i`-th coordinate when all other coordinates are fixed
can be done in two (equivalent) different ways:

* fixing a vector `m : ∀ (j : ι - i), M₁ j.val`, and then choosing separately the `i`-th coordinate
* fixing a vector `m : ∀j, M₁ j`, and then modifying its `i`-th coordinate

The second way is more artificial as the value of `m` at `i` is not relevant, but it has the
advantage of avoiding subtype inclusion issues. This is the definition we use, based on
`Function.update` that allows to change the value of `m` at `i`.

Note that the use of `Function.update` requires a `DecidableEq ι` term to appear somewhere in the
statement of `MultilinearMap.map_add'` and `MultilinearMap.map_smul'`. Three possible choices
are:

1. Requiring `DecidableEq ι` as an argument to `MultilinearMap` (as we did originally).
2. Using `Classical.decEq ι` in the statement of `map_add'` and `map_smul'`.
3. Quantifying over all possible `DecidableEq ι` instances in the statement of `map_add'` and
   `map_smul'`.

Option 1 works fine, but puts unnecessary constraints on the user (the zero map certainly does not
need decidability). Option 2 looks great at first, but in the common case when `ι = Fin n` it
introduces non-defeq decidability instance diamonds within the context of proving `map_add'` and
`map_smul'`, of the form `Fin.decidableEq n = Classical.decEq (Fin n)`. Option 3 of course does
something similar, but of the form `Fin.decidableEq n = _inst`, which is much easier to clean up
since `_inst` is a free variable and so the equality can just be substituted.
-/


open Function Fin Set

universe uR uS uι v v' v₁ v₂ v₃

variable {R : Type uR} {S : Type uS} {ι : Type uι} {n : ℕ}
  {M : Fin n.succ → Type v} {M₁ : ι → Type v₁} {M₂ : Type v₂} {M₃ : Type v₃} {M' : Type v'}

/-- Multilinear maps over the ring `R`, from `∀ i, M₁ i` to `M₂` where `M₁ i` and `M₂` are modules
over `R`. -/
structure MultilinearMap (R : Type uR) {ι : Type uι} (M₁ : ι → Type v₁) (M₂ : Type v₂) [Semiring R]
  [∀ i, AddCommMonoid (M₁ i)] [AddCommMonoid M₂] [∀ i, Module R (M₁ i)] [Module R M₂] where
  /-- The underlying multivariate function of a multilinear map. -/
  toFun : (∀ i, M₁ i) → M₂
  /-- A multilinear map is additive in every argument. -/
  map_add' :
    ∀ [DecidableEq ι] (m : ∀ i, M₁ i) (i : ι) (x y : M₁ i),
      toFun (update m i (x + y)) = toFun (update m i x) + toFun (update m i y)
  /-- A multilinear map is compatible with scalar multiplication in every argument. -/
  map_smul' :
    ∀ [DecidableEq ι] (m : ∀ i, M₁ i) (i : ι) (c : R) (x : M₁ i),
      toFun (update m i (c • x)) = c • toFun (update m i x)

-- Porting note: added to avoid a linter timeout.
attribute [nolint simpNF] MultilinearMap.mk.injEq

namespace MultilinearMap

section Semiring

variable [Semiring R] [∀ i, AddCommMonoid (M i)] [∀ i, AddCommMonoid (M₁ i)] [AddCommMonoid M₂]
  [AddCommMonoid M₃] [AddCommMonoid M'] [∀ i, Module R (M i)] [∀ i, Module R (M₁ i)] [Module R M₂]
  [Module R M₃] [Module R M'] (f f' : MultilinearMap R M₁ M₂)

-- Porting note: Replaced CoeFun with FunLike instance
instance : FunLike (MultilinearMap R M₁ M₂) (∀ i, M₁ i) M₂ where
  coe f := f.toFun
  coe_injective' := fun f g h ↦ by cases f; cases g; cases h; rfl

initialize_simps_projections MultilinearMap (toFun → apply)

@[simp]
theorem toFun_eq_coe : f.toFun = ⇑f :=
  rfl

@[simp]
theorem coe_mk (f : (∀ i, M₁ i) → M₂) (h₁ h₂) : ⇑(⟨f, h₁, h₂⟩ : MultilinearMap R M₁ M₂) = f :=
  rfl

theorem congr_fun {f g : MultilinearMap R M₁ M₂} (h : f = g) (x : ∀ i, M₁ i) : f x = g x :=
  DFunLike.congr_fun h x

nonrec theorem congr_arg (f : MultilinearMap R M₁ M₂) {x y : ∀ i, M₁ i} (h : x = y) : f x = f y :=
  DFunLike.congr_arg f h

theorem coe_injective : Injective ((↑) : MultilinearMap R M₁ M₂ → (∀ i, M₁ i) → M₂) :=
  DFunLike.coe_injective

@[norm_cast] -- Porting note (#10618): Removed simp attribute, simp can prove this
theorem coe_inj {f g : MultilinearMap R M₁ M₂} : (f : (∀ i, M₁ i) → M₂) = g ↔ f = g :=
  DFunLike.coe_fn_eq

@[ext]
theorem ext {f f' : MultilinearMap R M₁ M₂} (H : ∀ x, f x = f' x) : f = f' :=
  DFunLike.ext _ _ H

@[simp]
theorem mk_coe (f : MultilinearMap R M₁ M₂) (h₁ h₂) :
    (⟨f, h₁, h₂⟩ : MultilinearMap R M₁ M₂) = f := rfl

@[simp]
protected theorem map_add [DecidableEq ι] (m : ∀ i, M₁ i) (i : ι) (x y : M₁ i) :
    f (update m i (x + y)) = f (update m i x) + f (update m i y) :=
  f.map_add' m i x y

@[simp]
protected theorem map_smul [DecidableEq ι] (m : ∀ i, M₁ i) (i : ι) (c : R) (x : M₁ i) :
    f (update m i (c • x)) = c • f (update m i x) :=
  f.map_smul' m i c x

theorem map_coord_zero {m : ∀ i, M₁ i} (i : ι) (h : m i = 0) : f m = 0 := by
  classical
    have : (0 : R) • (0 : M₁ i) = 0 := by simp
    rw [← update_eq_self i m, h, ← this, f.map_smul, zero_smul R (M := M₂)]

@[simp]
theorem map_update_zero [DecidableEq ι] (m : ∀ i, M₁ i) (i : ι) : f (update m i 0) = 0 :=
  f.map_coord_zero i (update_same i 0 m)

@[simp]
theorem map_zero [Nonempty ι] : f 0 = 0 := by
  obtain ⟨i, _⟩ : ∃ i : ι, i ∈ Set.univ := Set.exists_mem_of_nonempty ι
  exact map_coord_zero f i rfl

instance : Add (MultilinearMap R M₁ M₂) :=
  ⟨fun f f' =>
    ⟨fun x => f x + f' x, fun m i x y => by simp [add_left_comm, add_assoc], fun m i c x => by
      simp [smul_add]⟩⟩

@[simp]
theorem add_apply (m : ∀ i, M₁ i) : (f + f') m = f m + f' m :=
  rfl

instance : Zero (MultilinearMap R M₁ M₂) :=
  ⟨⟨fun _ => 0, fun _ i _ _ => by simp, fun _ i c _ => by simp⟩⟩

instance : Inhabited (MultilinearMap R M₁ M₂) :=
  ⟨0⟩

@[simp]
theorem zero_apply (m : ∀ i, M₁ i) : (0 : MultilinearMap R M₁ M₂) m = 0 :=
  rfl

section SMul

variable {R' A : Type*} [Monoid R'] [Semiring A] [∀ i, Module A (M₁ i)] [DistribMulAction R' M₂]
  [Module A M₂] [SMulCommClass A R' M₂]

instance : SMul R' (MultilinearMap A M₁ M₂) :=
  ⟨fun c f =>
    ⟨fun m => c • f m, fun m i x y => by simp [smul_add], fun l i x d => by
      simp [← smul_comm x c (_ : M₂)]⟩⟩

@[simp]
theorem smul_apply (f : MultilinearMap A M₁ M₂) (c : R') (m : ∀ i, M₁ i) : (c • f) m = c • f m :=
  rfl

theorem coe_smul (c : R') (f : MultilinearMap A M₁ M₂) : ⇑(c • f) = c • (⇑ f) :=
  rfl

end SMul

instance addCommMonoid : AddCommMonoid (MultilinearMap R M₁ M₂) :=
  coe_injective.addCommMonoid _ rfl (fun _ _ => rfl) fun _ _ => rfl

/-- Coercion of a multilinear map to a function as an additive monoid homomorphism. -/
@[simps] def coeAddMonoidHom : MultilinearMap R M₁ M₂ →+ (((i : ι) → M₁ i) → M₂) where
  toFun := DFunLike.coe; map_zero' := rfl; map_add' _ _ := rfl

@[simp]
theorem coe_sum {α : Type*} (f : α → MultilinearMap R M₁ M₂) (s : Finset α) :
    ⇑(∑ a ∈ s, f a) = ∑ a ∈ s, ⇑(f a) :=
  map_sum coeAddMonoidHom f s

theorem sum_apply {α : Type*} (f : α → MultilinearMap R M₁ M₂) (m : ∀ i, M₁ i) {s : Finset α} :
    (∑ a ∈ s, f a) m = ∑ a ∈ s, f a m := by simp

/-- If `f` is a multilinear map, then `f.toLinearMap m i` is the linear map obtained by fixing all
coordinates but `i` equal to those of `m`, and varying the `i`-th coordinate. -/
@[simps]
def toLinearMap [DecidableEq ι] (m : ∀ i, M₁ i) (i : ι) : M₁ i →ₗ[R] M₂ where
  toFun x := f (update m i x)
  map_add' x y := by simp
  map_smul' c x := by simp

/-- The cartesian product of two multilinear maps, as a multilinear map. -/
@[simps]
def prod (f : MultilinearMap R M₁ M₂) (g : MultilinearMap R M₁ M₃) :
    MultilinearMap R M₁ (M₂ × M₃) where
  toFun m := (f m, g m)
  map_add' m i x y := by simp
  map_smul' m i c x := by simp

/-- Combine a family of multilinear maps with the same domain and codomains `M' i` into a
multilinear map taking values in the space of functions `∀ i, M' i`. -/
@[simps]
def pi {ι' : Type*} {M' : ι' → Type*} [∀ i, AddCommMonoid (M' i)] [∀ i, Module R (M' i)]
    (f : ∀ i, MultilinearMap R M₁ (M' i)) : MultilinearMap R M₁ (∀ i, M' i) where
  toFun m i := f i m
  map_add' _ _ _ _ := funext fun j => (f j).map_add _ _ _ _
  map_smul' _ _ _ _ := funext fun j => (f j).map_smul _ _ _ _

section

variable (R M₂ M₃)

/-- Equivalence between linear maps `M₂ →ₗ[R] M₃` and one-multilinear maps. -/
@[simps]
def ofSubsingleton [Subsingleton ι] (i : ι) :
    (M₂ →ₗ[R] M₃) ≃ MultilinearMap R (fun _ : ι ↦ M₂) M₃ where
  toFun f :=
    { toFun := fun x ↦ f (x i)
      map_add' := by intros; simp [update_eq_const_of_subsingleton]
      map_smul' := by intros; simp [update_eq_const_of_subsingleton] }
  invFun f :=
    { toFun := fun x ↦ f fun _ ↦ x
      map_add' := fun x y ↦ by simpa [update_eq_const_of_subsingleton] using f.map_add 0 i x y
      map_smul' := fun c x ↦ by simpa [update_eq_const_of_subsingleton] using f.map_smul 0 i c x }
  left_inv f := rfl
  right_inv f := by ext x; refine congr_arg f ?_; exact (eq_const_of_subsingleton _ _).symm

variable (M₁) {M₂}

/-- The constant map is multilinear when `ι` is empty. -/
-- Porting note: Removed [simps] & added simpNF-approved version of the generated lemma manually.
@[simps (config := .asFn)]
def constOfIsEmpty [IsEmpty ι] (m : M₂) : MultilinearMap R M₁ M₂ where
  toFun := Function.const _ m
  map_add' _ := isEmptyElim
  map_smul' _ := isEmptyElim

end

-- Porting note: Included `DFunLike.coe` to avoid strange CoeFun instance for Equiv
/-- Given a multilinear map `f` on `n` variables (parameterized by `Fin n`) and a subset `s` of `k`
of these variables, one gets a new multilinear map on `Fin k` by varying these variables, and fixing
the other ones equal to a given value `z`. It is denoted by `f.restr s hk z`, where `hk` is a
proof that the cardinality of `s` is `k`. The implicit identification between `Fin k` and `s` that
we use is the canonical (increasing) bijection. -/
def restr {k n : ℕ} (f : MultilinearMap R (fun _ : Fin n => M') M₂) (s : Finset (Fin n))
    (hk : s.card = k) (z : M') : MultilinearMap R (fun _ : Fin k => M') M₂ where
  toFun v := f fun j => if h : j ∈ s then v ((DFunLike.coe (s.orderIsoOfFin hk).symm) ⟨j, h⟩) else z
  /- Porting note: The proofs of the following two lemmas used to only use `erw` followed by `simp`,
  but it seems `erw` no longer unfolds or unifies well enough to work without more help. -/
  map_add' v i x y := by
    have : DFunLike.coe (s.orderIsoOfFin hk).symm = (s.orderIsoOfFin hk).toEquiv.symm := rfl
    simp only [this]
    erw [dite_comp_equiv_update (s.orderIsoOfFin hk).toEquiv,
      dite_comp_equiv_update (s.orderIsoOfFin hk).toEquiv,
      dite_comp_equiv_update (s.orderIsoOfFin hk).toEquiv]
    simp
  map_smul' v i c x := by
    have : DFunLike.coe (s.orderIsoOfFin hk).symm = (s.orderIsoOfFin hk).toEquiv.symm := rfl
    simp only [this]
    erw [dite_comp_equiv_update (s.orderIsoOfFin hk).toEquiv,
      dite_comp_equiv_update (s.orderIsoOfFin hk).toEquiv]
    simp

/-- In the specific case of multilinear maps on spaces indexed by `Fin (n+1)`, where one can build
an element of `∀ (i : Fin (n+1)), M i` using `cons`, one can express directly the additivity of a
multilinear map along the first variable. -/
theorem cons_add (f : MultilinearMap R M M₂) (m : ∀ i : Fin n, M i.succ) (x y : M 0) :
    f (cons (x + y) m) = f (cons x m) + f (cons y m) := by
  simp_rw [← update_cons_zero x m (x + y), f.map_add, update_cons_zero]

/-- In the specific case of multilinear maps on spaces indexed by `Fin (n+1)`, where one can build
an element of `∀ (i : Fin (n+1)), M i` using `cons`, one can express directly the multiplicativity
of a multilinear map along the first variable. -/
theorem cons_smul (f : MultilinearMap R M M₂) (m : ∀ i : Fin n, M i.succ) (c : R) (x : M 0) :
    f (cons (c • x) m) = c • f (cons x m) := by
  simp_rw [← update_cons_zero x m (c • x), f.map_smul, update_cons_zero]

/-- In the specific case of multilinear maps on spaces indexed by `Fin (n+1)`, where one can build
an element of `∀ (i : Fin (n+1)), M i` using `snoc`, one can express directly the additivity of a
multilinear map along the first variable. -/
theorem snoc_add (f : MultilinearMap R M M₂)
    (m : ∀ i : Fin n, M (castSucc i)) (x y : M (last n)) :
    f (snoc m (x + y)) = f (snoc m x) + f (snoc m y) := by
  simp_rw [← update_snoc_last x m (x + y), f.map_add, update_snoc_last]

/-- In the specific case of multilinear maps on spaces indexed by `Fin (n+1)`, where one can build
an element of `∀ (i : Fin (n+1)), M i` using `cons`, one can express directly the multiplicativity
of a multilinear map along the first variable. -/
theorem snoc_smul (f : MultilinearMap R M M₂) (m : ∀ i : Fin n, M (castSucc i)) (c : R)
    (x : M (last n)) : f (snoc m (c • x)) = c • f (snoc m x) := by
  simp_rw [← update_snoc_last x m (c • x), f.map_smul, update_snoc_last]

section

variable {M₁' : ι → Type*} [∀ i, AddCommMonoid (M₁' i)] [∀ i, Module R (M₁' i)]
variable {M₁'' : ι → Type*} [∀ i, AddCommMonoid (M₁'' i)] [∀ i, Module R (M₁'' i)]

/-- If `g` is a multilinear map and `f` is a collection of linear maps,
then `g (f₁ m₁, ..., fₙ mₙ)` is again a multilinear map, that we call
`g.compLinearMap f`. -/
def compLinearMap (g : MultilinearMap R M₁' M₂) (f : ∀ i, M₁ i →ₗ[R] M₁' i) :
    MultilinearMap R M₁ M₂ where
  toFun m := g fun i => f i (m i)
  map_add' m i x y := by
    have : ∀ j z, f j (update m i z j) = update (fun k => f k (m k)) i (f i z) j := fun j z =>
      Function.apply_update (fun k => f k) _ _ _ _
    simp [this]
  map_smul' m i c x := by
    have : ∀ j z, f j (update m i z j) = update (fun k => f k (m k)) i (f i z) j := fun j z =>
      Function.apply_update (fun k => f k) _ _ _ _
    simp [this]

@[simp]
theorem compLinearMap_apply (g : MultilinearMap R M₁' M₂) (f : ∀ i, M₁ i →ₗ[R] M₁' i)
    (m : ∀ i, M₁ i) : g.compLinearMap f m = g fun i => f i (m i) :=
  rfl

/-- Composing a multilinear map twice with a linear map in each argument is
the same as composing with their composition. -/
theorem compLinearMap_assoc (g : MultilinearMap R M₁'' M₂) (f₁ : ∀ i, M₁' i →ₗ[R] M₁'' i)
    (f₂ : ∀ i, M₁ i →ₗ[R] M₁' i) :
    (g.compLinearMap f₁).compLinearMap f₂ = g.compLinearMap fun i => f₁ i ∘ₗ f₂ i :=
  rfl

/-- Composing the zero multilinear map with a linear map in each argument. -/
@[simp]
theorem zero_compLinearMap (f : ∀ i, M₁ i →ₗ[R] M₁' i) :
    (0 : MultilinearMap R M₁' M₂).compLinearMap f = 0 :=
  ext fun _ => rfl

/-- Composing a multilinear map with the identity linear map in each argument. -/
@[simp]
theorem compLinearMap_id (g : MultilinearMap R M₁' M₂) :
    (g.compLinearMap fun _ => LinearMap.id) = g :=
  ext fun _ => rfl

/-- Composing with a family of surjective linear maps is injective. -/
theorem compLinearMap_injective (f : ∀ i, M₁ i →ₗ[R] M₁' i) (hf : ∀ i, Surjective (f i)) :
    Injective fun g : MultilinearMap R M₁' M₂ => g.compLinearMap f := fun g₁ g₂ h =>
  ext fun x => by
    simpa [fun i => surjInv_eq (hf i)]
      using MultilinearMap.ext_iff.mp h fun i => surjInv (hf i) (x i)

theorem compLinearMap_inj (f : ∀ i, M₁ i →ₗ[R] M₁' i) (hf : ∀ i, Surjective (f i))
    (g₁ g₂ : MultilinearMap R M₁' M₂) : g₁.compLinearMap f = g₂.compLinearMap f ↔ g₁ = g₂ :=
  (compLinearMap_injective _ hf).eq_iff

/-- Composing a multilinear map with a linear equiv on each argument gives the zero map
if and only if the multilinear map is the zero map. -/
@[simp]
theorem comp_linearEquiv_eq_zero_iff (g : MultilinearMap R M₁' M₂) (f : ∀ i, M₁ i ≃ₗ[R] M₁' i) :
    (g.compLinearMap fun i => (f i : M₁ i →ₗ[R] M₁' i)) = 0 ↔ g = 0 := by
  set f' := fun i => (f i : M₁ i →ₗ[R] M₁' i)
  rw [← zero_compLinearMap f', compLinearMap_inj f' fun i => (f i).surjective]

end

/-- If one adds to a vector `m'` another vector `m`, but only for coordinates in a finset `t`, then
the image under a multilinear map `f` is the sum of `f (s.piecewise m m')` along all subsets `s` of
`t`. This is mainly an auxiliary statement to prove the result when `t = univ`, given in
`map_add_univ`, although it can be useful in its own right as it does not require the index set `ι`
to be finite. -/
theorem map_piecewise_add [DecidableEq ι] (m m' : ∀ i, M₁ i) (t : Finset ι) :
    f (t.piecewise (m + m') m') = ∑ s ∈ t.powerset, f (s.piecewise m m') := by
  revert m'
  refine Finset.induction_on t (by simp) ?_
  intro i t hit Hrec m'
  have A : (insert i t).piecewise (m + m') m' = update (t.piecewise (m + m') m') i (m i + m' i) :=
    t.piecewise_insert _ _ _
  have B : update (t.piecewise (m + m') m') i (m' i) = t.piecewise (m + m') m' := by
    ext j
    by_cases h : j = i
    · rw [h]
      simp [hit]
    · simp [h]
  let m'' := update m' i (m i)
  have C : update (t.piecewise (m + m') m') i (m i) = t.piecewise (m + m'') m'' := by
    ext j
    by_cases h : j = i
    · rw [h]
      simp [m'', hit]
    · by_cases h' : j ∈ t <;> simp [m'', h, hit, h']
  rw [A, f.map_add, B, C, Finset.sum_powerset_insert hit, Hrec, Hrec, add_comm (_ : M₂)]
  congr 1
  refine Finset.sum_congr rfl fun s hs => ?_
  have : (insert i s).piecewise m m' = s.piecewise m m'' := by
    ext j
    by_cases h : j = i
    · rw [h]
      simp [m'', Finset.not_mem_of_mem_powerset_of_not_mem hs hit]
    · by_cases h' : j ∈ s <;> simp [m'', h, h']
  rw [this]

/-- Additivity of a multilinear map along all coordinates at the same time,
writing `f (m + m')` as the sum of `f (s.piecewise m m')` over all sets `s`. -/
theorem map_add_univ [DecidableEq ι] [Fintype ι] (m m' : ∀ i, M₁ i) :
    f (m + m') = ∑ s : Finset ι, f (s.piecewise m m') := by
  simpa using f.map_piecewise_add m m' Finset.univ

section ApplySum

variable {α : ι → Type*} (g : ∀ i, α i → M₁ i) (A : ∀ i, Finset (α i))

open Fintype Finset

/-- If `f` is multilinear, then `f (Σ_{j₁ ∈ A₁} g₁ j₁, ..., Σ_{jₙ ∈ Aₙ} gₙ jₙ)` is the sum of
`f (g₁ (r 1), ..., gₙ (r n))` where `r` ranges over all functions with `r 1 ∈ A₁`, ...,
`r n ∈ Aₙ`. This follows from multilinearity by expanding successively with respect to each
coordinate. Here, we give an auxiliary statement tailored for an inductive proof. Use instead
`map_sum_finset`. -/
theorem map_sum_finset_aux [DecidableEq ι] [Fintype ι] {n : ℕ} (h : (∑ i, (A i).card) = n) :
    (f fun i => ∑ j ∈ A i, g i j) = ∑ r ∈ piFinset A, f fun i => g i (r i) := by
  letI := fun i => Classical.decEq (α i)
  induction' n using Nat.strong_induction_on with n IH generalizing A
  -- If one of the sets is empty, then all the sums are zero
  by_cases Ai_empty : ∃ i, A i = ∅
  · rcases Ai_empty with ⟨i, hi⟩
    have : ∑ j ∈ A i, g i j = 0 := by rw [hi, Finset.sum_empty]
    rw [f.map_coord_zero i this]
    have : piFinset A = ∅ := by
      refine Finset.eq_empty_of_forall_not_mem fun r hr => ?_
      have : r i ∈ A i := mem_piFinset.mp hr i
      simp [hi] at this
    rw [this, Finset.sum_empty]
  push_neg at Ai_empty
  -- Otherwise, if all sets are at most singletons, then they are exactly singletons and the result
  -- is again straightforward
  by_cases Ai_singleton : ∀ i, (A i).card ≤ 1
  · have Ai_card : ∀ i, (A i).card = 1 := by
      intro i
      have pos : Finset.card (A i) ≠ 0 := by simp [Finset.card_eq_zero, Ai_empty i]
      have : Finset.card (A i) ≤ 1 := Ai_singleton i
      exact le_antisymm this (Nat.succ_le_of_lt (_root_.pos_iff_ne_zero.mpr pos))
    have :
      ∀ r : ∀ i, α i, r ∈ piFinset A → (f fun i => g i (r i)) = f fun i => ∑ j ∈ A i, g i j := by
      intro r hr
      congr with i
      have : ∀ j ∈ A i, g i j = g i (r i) := by
        intro j hj
        congr
        apply Finset.card_le_one_iff.1 (Ai_singleton i) hj
        exact mem_piFinset.mp hr i
      simp only [Finset.sum_congr rfl this, Finset.mem_univ, Finset.sum_const, Ai_card i, one_nsmul]
    simp only [Finset.sum_congr rfl this, Ai_card, card_piFinset, prod_const_one, one_nsmul,
      Finset.sum_const]
  -- Remains the interesting case where one of the `A i`, say `A i₀`, has cardinality at least 2.
  -- We will split into two parts `B i₀` and `C i₀` of smaller cardinality, let `B i = C i = A i`
  -- for `i ≠ i₀`, apply the inductive assumption to `B` and `C`, and add up the corresponding
  -- parts to get the sum for `A`.
  push_neg at Ai_singleton
  obtain ⟨i₀, hi₀⟩ : ∃ i, 1 < (A i).card := Ai_singleton
  obtain ⟨j₁, j₂, _, hj₂, _⟩ : ∃ j₁ j₂, j₁ ∈ A i₀ ∧ j₂ ∈ A i₀ ∧ j₁ ≠ j₂ :=
    Finset.one_lt_card_iff.1 hi₀
  let B := Function.update A i₀ (A i₀ \ {j₂})
  let C := Function.update A i₀ {j₂}
  have B_subset_A : ∀ i, B i ⊆ A i := by
    intro i
    by_cases hi : i = i₀
    · rw [hi]
      simp only [B, sdiff_subset, update_same]
    · simp only [B, hi, update_noteq, Ne, not_false_iff, Finset.Subset.refl]
  have C_subset_A : ∀ i, C i ⊆ A i := by
    intro i
    by_cases hi : i = i₀
    · rw [hi]
      simp only [C, hj₂, Finset.singleton_subset_iff, update_same]
    · simp only [C, hi, update_noteq, Ne, not_false_iff, Finset.Subset.refl]
  -- split the sum at `i₀` as the sum over `B i₀` plus the sum over `C i₀`, to use additivity.
  have A_eq_BC :
    (fun i => ∑ j ∈ A i, g i j) =
      Function.update (fun i => ∑ j ∈ A i, g i j) i₀
        ((∑ j ∈ B i₀, g i₀ j) + ∑ j ∈ C i₀, g i₀ j) := by
    ext i
    by_cases hi : i = i₀
    · rw [hi, update_same]
      have : A i₀ = B i₀ ∪ C i₀ := by
        simp only [B, C, Function.update_same, Finset.sdiff_union_self_eq_union]
        symm
        simp only [hj₂, Finset.singleton_subset_iff, Finset.union_eq_left]
      rw [this]
      refine Finset.sum_union <| Finset.disjoint_right.2 fun j hj => ?_
      have : j = j₂ := by
        simpa [C] using hj
      rw [this]
      simp only [B, mem_sdiff, eq_self_iff_true, not_true, not_false_iff, Finset.mem_singleton,
        update_same, and_false_iff]
    · simp [hi]
  have Beq :
    Function.update (fun i => ∑ j ∈ A i, g i j) i₀ (∑ j ∈ B i₀, g i₀ j) = fun i =>
      ∑ j ∈ B i, g i j := by
    ext i
    by_cases hi : i = i₀
    · rw [hi]
      simp only [update_same]
    · simp only [B, hi, update_noteq, Ne, not_false_iff]
  have Ceq :
    Function.update (fun i => ∑ j ∈ A i, g i j) i₀ (∑ j ∈ C i₀, g i₀ j) = fun i =>
      ∑ j ∈ C i, g i j := by
    ext i
    by_cases hi : i = i₀
    · rw [hi]
      simp only [update_same]
    · simp only [C, hi, update_noteq, Ne, not_false_iff]
  -- Express the inductive assumption for `B`
  have Brec : (f fun i => ∑ j ∈ B i, g i j) = ∑ r ∈ piFinset B, f fun i => g i (r i) := by
    have : (∑ i, Finset.card (B i)) < ∑ i, Finset.card (A i) := by
      refine
        Finset.sum_lt_sum (fun i _ => Finset.card_le_card (B_subset_A i))
          ⟨i₀, Finset.mem_univ _, ?_⟩
      have : {j₂} ⊆ A i₀ := by simp [hj₂]
      simp only [B, Finset.card_sdiff this, Function.update_same, Finset.card_singleton]
      exact Nat.pred_lt (ne_of_gt (lt_trans Nat.zero_lt_one hi₀))
    rw [h] at this
    exact IH _ this B rfl
  -- Express the inductive assumption for `C`
  have Crec : (f fun i => ∑ j ∈ C i, g i j) = ∑ r ∈ piFinset C, f fun i => g i (r i) := by
    have : (∑ i, Finset.card (C i)) < ∑ i, Finset.card (A i) :=
      Finset.sum_lt_sum (fun i _ => Finset.card_le_card (C_subset_A i))
        ⟨i₀, Finset.mem_univ _, by simp [C, hi₀]⟩
    rw [h] at this
    exact IH _ this C rfl
  have D : Disjoint (piFinset B) (piFinset C) :=
    haveI : Disjoint (B i₀) (C i₀) := by simp [B, C]
    piFinset_disjoint_of_disjoint B C this
  have pi_BC : piFinset A = piFinset B ∪ piFinset C := by
    apply Finset.Subset.antisymm
    · intro r hr
      by_cases hri₀ : r i₀ = j₂
      · apply Finset.mem_union_right
        refine mem_piFinset.2 fun i => ?_
        by_cases hi : i = i₀
        · have : r i₀ ∈ C i₀ := by simp [C, hri₀]
          rwa [hi]
        · simp [C, hi, mem_piFinset.1 hr i]
      · apply Finset.mem_union_left
        refine mem_piFinset.2 fun i => ?_
        by_cases hi : i = i₀
        · have : r i₀ ∈ B i₀ := by simp [B, hri₀, mem_piFinset.1 hr i₀]
          rwa [hi]
        · simp [B, hi, mem_piFinset.1 hr i]
    · exact
        Finset.union_subset (piFinset_subset _ _ fun i => B_subset_A i)
          (piFinset_subset _ _ fun i => C_subset_A i)
  rw [A_eq_BC]
  simp only [MultilinearMap.map_add, Beq, Ceq, Brec, Crec, pi_BC]
  rw [← Finset.sum_union D]

/-- If `f` is multilinear, then `f (Σ_{j₁ ∈ A₁} g₁ j₁, ..., Σ_{jₙ ∈ Aₙ} gₙ jₙ)` is the sum of
`f (g₁ (r 1), ..., gₙ (r n))` where `r` ranges over all functions with `r 1 ∈ A₁`, ...,
`r n ∈ Aₙ`. This follows from multilinearity by expanding successively with respect to each
coordinate. -/
theorem map_sum_finset [DecidableEq ι] [Fintype ι] :
    (f fun i => ∑ j ∈ A i, g i j) = ∑ r ∈ piFinset A, f fun i => g i (r i) :=
  f.map_sum_finset_aux _ _ rfl

/-- If `f` is multilinear, then `f (Σ_{j₁} g₁ j₁, ..., Σ_{jₙ} gₙ jₙ)` is the sum of
`f (g₁ (r 1), ..., gₙ (r n))` where `r` ranges over all functions `r`. This follows from
multilinearity by expanding successively with respect to each coordinate. -/
theorem map_sum [DecidableEq ι] [Fintype ι] [∀ i, Fintype (α i)] :
    (f fun i => ∑ j, g i j) = ∑ r : ∀ i, α i, f fun i => g i (r i) :=
  f.map_sum_finset g fun _ => Finset.univ

theorem map_update_sum {α : Type*} [DecidableEq ι] (t : Finset α) (i : ι) (g : α → M₁ i)
    (m : ∀ i, M₁ i) : f (update m i (∑ a ∈ t, g a)) = ∑ a ∈ t, f (update m i (g a)) := by
  classical
    induction' t using Finset.induction with a t has ih h
    · simp
    · simp [Finset.sum_insert has, ih]

end ApplySum

/-- Restrict the codomain of a multilinear map to a submodule.

This is the multilinear version of `LinearMap.codRestrict`. -/
@[simps]
def codRestrict (f : MultilinearMap R M₁ M₂) (p : Submodule R M₂) (h : ∀ v, f v ∈ p) :
    MultilinearMap R M₁ p where
  toFun v := ⟨f v, h v⟩
  map_add' _ _ _ _ := Subtype.ext <| MultilinearMap.map_add _ _ _ _ _
  map_smul' _ _ _ _ := Subtype.ext <| MultilinearMap.map_smul _ _ _ _ _

section RestrictScalar

variable (R)
variable {A : Type*} [Semiring A] [SMul R A] [∀ i : ι, Module A (M₁ i)] [Module A M₂]
  [∀ i, IsScalarTower R A (M₁ i)] [IsScalarTower R A M₂]

/-- Reinterpret an `A`-multilinear map as an `R`-multilinear map, if `A` is an algebra over `R`
and their actions on all involved modules agree with the action of `R` on `A`. -/
def restrictScalars (f : MultilinearMap A M₁ M₂) : MultilinearMap R M₁ M₂ where
  toFun := f
  map_add' := f.map_add
  map_smul' m i := (f.toLinearMap m i).map_smul_of_tower

@[simp]
theorem coe_restrictScalars (f : MultilinearMap A M₁ M₂) : ⇑(f.restrictScalars R) = f :=
  rfl

end RestrictScalar

section

variable {ι₁ ι₂ ι₃ : Type*}

/-- Transfer the arguments to a map along an equivalence between argument indices.

The naming is derived from `Finsupp.domCongr`, noting that here the permutation applies to the
domain of the domain. -/
@[simps apply]
def domDomCongr (σ : ι₁ ≃ ι₂) (m : MultilinearMap R (fun _ : ι₁ => M₂) M₃) :
    MultilinearMap R (fun _ : ι₂ => M₂) M₃ where
  toFun v := m fun i => v (σ i)
  map_add' v i a b := by
    letI := σ.injective.decidableEq
    simp_rw [Function.update_apply_equiv_apply v]
    rw [m.map_add]
  map_smul' v i a b := by
    letI := σ.injective.decidableEq
    simp_rw [Function.update_apply_equiv_apply v]
    rw [m.map_smul]

theorem domDomCongr_trans (σ₁ : ι₁ ≃ ι₂) (σ₂ : ι₂ ≃ ι₃)
    (m : MultilinearMap R (fun _ : ι₁ => M₂) M₃) :
    m.domDomCongr (σ₁.trans σ₂) = (m.domDomCongr σ₁).domDomCongr σ₂ :=
  rfl

theorem domDomCongr_mul (σ₁ : Equiv.Perm ι₁) (σ₂ : Equiv.Perm ι₁)
    (m : MultilinearMap R (fun _ : ι₁ => M₂) M₃) :
    m.domDomCongr (σ₂ * σ₁) = (m.domDomCongr σ₁).domDomCongr σ₂ :=
  rfl

/-- `MultilinearMap.domDomCongr` as an equivalence.

This is declared separately because it does not work with dot notation. -/
@[simps apply symm_apply]
def domDomCongrEquiv (σ : ι₁ ≃ ι₂) :
    MultilinearMap R (fun _ : ι₁ => M₂) M₃ ≃+ MultilinearMap R (fun _ : ι₂ => M₂) M₃ where
  toFun := domDomCongr σ
  invFun := domDomCongr σ.symm
  left_inv m := by
    ext
    simp [domDomCongr]
  right_inv m := by
    ext
    simp [domDomCongr]
  map_add' a b := by
    ext
    simp [domDomCongr]

/-- The results of applying `domDomCongr` to two maps are equal if
and only if those maps are. -/
@[simp]
theorem domDomCongr_eq_iff (σ : ι₁ ≃ ι₂) (f g : MultilinearMap R (fun _ : ι₁ => M₂) M₃) :
    f.domDomCongr σ = g.domDomCongr σ ↔ f = g :=
  (domDomCongrEquiv σ : _ ≃+ MultilinearMap R (fun _ => M₂) M₃).apply_eq_iff_eq

end

/-! If `{a // P a}` is a subtype of `ι` and if we fix an element `z` of `(i : {a // ¬ P a}) → M₁ i`,
then a multilinear map on `M₁` defines a multilinear map on the restriction of `M₁` to
`{a // P a}`, by fixing the arguments out of `{a // P a}` equal to the values of `z`. -/

lemma domDomRestrict_aux {ι} [DecidableEq ι] (P : ι → Prop) [DecidablePred P] {M₁ : ι → Type*}
    [DecidableEq {a // P a}]
    (x : (i : {a // P a}) → M₁ i) (z : (i : {a // ¬ P a}) → M₁ i) (i : {a : ι // P a})
    (c : M₁ i) : (fun j ↦ if h : P j then Function.update x i c ⟨j, h⟩ else z ⟨j, h⟩) =
    Function.update (fun j => if h : P j then x ⟨j, h⟩ else z ⟨j, h⟩) i c := by
  ext j
  by_cases h : j = i
  · rw [h, Function.update_same]
    simp only [i.2, update_same, dite_true]
  · rw [Function.update_noteq h]
    by_cases h' : P j
    · simp only [h', ne_eq, Subtype.mk.injEq, dite_true]
      have h'' : ¬ ⟨j, h'⟩ = i :=
        fun he => by apply_fun (fun x => x.1) at he; exact h he
      rw [Function.update_noteq h'']
    · simp only [h', ne_eq, Subtype.mk.injEq, dite_false]

lemma domDomRestrict_aux_right {ι} [DecidableEq ι] (P : ι → Prop) [DecidablePred P] {M₁ : ι → Type*}
    [DecidableEq {a // ¬ P a}]
    (x : (i : {a // P a}) → M₁ i) (z : (i : {a // ¬ P a}) → M₁ i) (i : {a : ι // ¬ P a})
    (c : M₁ i) : (fun j ↦ if h : P j then x ⟨j, h⟩ else Function.update z i c ⟨j, h⟩) =
    Function.update (fun j => if h : P j then x ⟨j, h⟩ else z ⟨j, h⟩) i c := by
  simpa only [dite_not] using domDomRestrict_aux _ z (fun j ↦ x ⟨j.1, not_not.mp j.2⟩) i c

/-- Given a multilinear map `f` on `(i : ι) → M i`, a (decidable) predicate `P` on `ι` and
an element `z` of `(i : {a // ¬ P a}) → M₁ i`, construct a multilinear map on
`(i : {a // P a}) → M₁ i)` whose value at `x` is `f` evaluated at the vector with `i`th coordinate
`x i` if `P i` and `z i` otherwise.

The naming is similar to `MultilinearMap.domDomCongr`: here we are applying the restriction to the
domain of the domain.

For a linear map version, see `MultilinearMap.domDomRestrictₗ`.
-/
def domDomRestrict (f : MultilinearMap R M₁ M₂) (P : ι → Prop) [DecidablePred P]
    (z : (i : {a : ι // ¬ P a}) → M₁ i) :
    MultilinearMap R (fun (i : {a : ι // P a}) => M₁ i) M₂ where
  toFun x := f (fun j ↦ if h : P j then x ⟨j, h⟩ else z ⟨j, h⟩)
  map_add' x i a b := by
    classical
    simp only
    repeat (rw [domDomRestrict_aux])
    simp only [MultilinearMap.map_add]
  map_smul' z i c a := by
    classical
    simp only
    repeat (rw [domDomRestrict_aux])
    simp only [MultilinearMap.map_smul]

@[simp]
lemma domDomRestrict_apply (f : MultilinearMap R M₁ M₂) (P : ι → Prop)
    [DecidablePred P] (x : (i : {a // P a}) → M₁ i) (z : (i : {a // ¬ P a}) → M₁ i) :
    f.domDomRestrict P z x = f (fun j => if h : P j then x ⟨j, h⟩ else z ⟨j, h⟩) := rfl

-- TODO: Should add a ref here when available.
/-- The "derivative" of a multilinear map, as a linear map from `(i : ι) → M₁ i` to `M₂`.
For continuous multilinear maps, this will indeed be the derivative. -/
def linearDeriv [DecidableEq ι] [Fintype ι] (f : MultilinearMap R M₁ M₂)
    (x : (i : ι) → M₁ i) : ((i : ι) → M₁ i) →ₗ[R] M₂ :=
  ∑ i : ι, (f.toLinearMap x i).comp (LinearMap.proj i)

@[simp]
lemma linearDeriv_apply [DecidableEq ι] [Fintype ι] (f : MultilinearMap R M₁ M₂)
    (x y : (i : ι) → M₁ i) :
    f.linearDeriv x y = ∑ i, f (update x i (y i)) := by
  unfold linearDeriv
  simp only [LinearMap.coeFn_sum, LinearMap.coe_comp, LinearMap.coe_proj, Finset.sum_apply,
    Function.comp_apply, Function.eval, toLinearMap_apply]

end Semiring

end MultilinearMap

namespace LinearMap

variable [Semiring R] [∀ i, AddCommMonoid (M₁ i)] [AddCommMonoid M₂] [AddCommMonoid M₃]
  [AddCommMonoid M'] [∀ i, Module R (M₁ i)] [Module R M₂] [Module R M₃] [Module R M']

/-- Composing a multilinear map with a linear map gives again a multilinear map. -/
def compMultilinearMap (g : M₂ →ₗ[R] M₃) (f : MultilinearMap R M₁ M₂) : MultilinearMap R M₁ M₃ where
  toFun := g ∘ f
  map_add' m i x y := by simp
  map_smul' m i c x := by simp

@[simp]
theorem coe_compMultilinearMap (g : M₂ →ₗ[R] M₃) (f : MultilinearMap R M₁ M₂) :
    ⇑(g.compMultilinearMap f) = g ∘ f :=
  rfl

@[simp]
theorem compMultilinearMap_apply (g : M₂ →ₗ[R] M₃) (f : MultilinearMap R M₁ M₂) (m : ∀ i, M₁ i) :
    g.compMultilinearMap f m = g (f m) :=
  rfl

/-- The multilinear version of `LinearMap.subtype_comp_codRestrict` -/
@[simp]
theorem subtype_compMultilinearMap_codRestrict (f : MultilinearMap R M₁ M₂) (p : Submodule R M₂)
    (h) : p.subtype.compMultilinearMap (f.codRestrict p h) = f :=
<<<<<<< HEAD
  rfl
#align linear_map.subtype_comp_multilinear_map_cod_restrict LinearMap.subtype_compMultilinearMap_codRestrict
=======
  MultilinearMap.ext fun _ => rfl
>>>>>>> 5f2879ac

/-- The multilinear version of `LinearMap.comp_codRestrict` -/
@[simp]
theorem compMultilinearMap_codRestrict (g : M₂ →ₗ[R] M₃) (f : MultilinearMap R M₁ M₂)
    (p : Submodule R M₃) (h) :
    (g.codRestrict p h).compMultilinearMap f =
      (g.compMultilinearMap f).codRestrict p fun v => h (f v) :=
<<<<<<< HEAD
  rfl
#align linear_map.comp_multilinear_map_cod_restrict LinearMap.compMultilinearMap_codRestrict
=======
  MultilinearMap.ext fun _ => rfl
>>>>>>> 5f2879ac

variable {ι₁ ι₂ : Type*}

@[simp]
theorem compMultilinearMap_domDomCongr (σ : ι₁ ≃ ι₂) (g : M₂ →ₗ[R] M₃)
    (f : MultilinearMap R (fun _ : ι₁ => M') M₂) :
    (g.compMultilinearMap f).domDomCongr σ = g.compMultilinearMap (f.domDomCongr σ) := by
  ext
  simp [MultilinearMap.domDomCongr]

end LinearMap

namespace MultilinearMap

section Semiring

variable [Semiring R] [(i : ι) → AddCommMonoid (M₁ i)] [(i : ι) → Module R (M₁ i)]
  [AddCommMonoid M₂] [Module R M₂]

instance [Monoid S] [DistribMulAction S M₂] [Module R M₂] [SMulCommClass R S M₂] :
    DistribMulAction S (MultilinearMap R M₁ M₂) :=
  coe_injective.distribMulAction coeAddMonoidHom fun _ _ ↦ rfl

section Module

variable [Semiring S] [Module S M₂] [SMulCommClass R S M₂]

/-- The space of multilinear maps over an algebra over `R` is a module over `R`, for the pointwise
addition and scalar multiplication. -/
instance : Module S (MultilinearMap R M₁ M₂) :=
  coe_injective.module _ coeAddMonoidHom fun _ _ ↦ rfl

instance [NoZeroSMulDivisors S M₂] : NoZeroSMulDivisors S (MultilinearMap R M₁ M₂) :=
  coe_injective.noZeroSMulDivisors _ rfl coe_smul

variable (R S M₁ M₂ M₃)

section OfSubsingleton

variable [AddCommMonoid M₃] [Module S M₃] [Module R M₃] [SMulCommClass R S M₃]

/-- Linear equivalence between linear maps `M₂ →ₗ[R] M₃`
and one-multilinear maps `MultilinearMap R (fun _ : ι ↦ M₂) M₃`. -/
@[simps (config := { simpRhs := true })]
def ofSubsingletonₗ [Subsingleton ι] (i : ι) :
    (M₂ →ₗ[R] M₃) ≃ₗ[S] MultilinearMap R (fun _ : ι ↦ M₂) M₃ :=
  { ofSubsingleton R M₂ M₃ i with
    map_add' := fun _ _ ↦ rfl
    map_smul' := fun _ _ ↦ rfl }

end OfSubsingleton

/-- The dependent version of `MultilinearMap.domDomCongrLinearEquiv`. -/
@[simps apply symm_apply]
def domDomCongrLinearEquiv' {ι' : Type*} (σ : ι ≃ ι') :
    MultilinearMap R M₁ M₂ ≃ₗ[S] MultilinearMap R (fun i => M₁ (σ.symm i)) M₂ where
  toFun f :=
    { toFun := f ∘ (σ.piCongrLeft' M₁).symm
      map_add' := fun m i => by
        letI := σ.decidableEq
        rw [← σ.apply_symm_apply i]
        intro x y
        simp only [comp_apply, piCongrLeft'_symm_update, f.map_add]
      map_smul' := fun m i c => by
        letI := σ.decidableEq
        rw [← σ.apply_symm_apply i]
        intro x
        simp only [Function.comp, piCongrLeft'_symm_update, f.map_smul] }
  invFun f :=
    { toFun := f ∘ σ.piCongrLeft' M₁
      map_add' := fun m i => by
        letI := σ.symm.decidableEq
        rw [← σ.symm_apply_apply i]
        intro x y
        simp only [comp_apply, piCongrLeft'_update, f.map_add]
      map_smul' := fun m i c => by
        letI := σ.symm.decidableEq
        rw [← σ.symm_apply_apply i]
        intro x
        simp only [Function.comp, piCongrLeft'_update, f.map_smul] }
  map_add' f₁ f₂ := by
    ext
    simp only [Function.comp, coe_mk, add_apply]
  map_smul' c f := by
    ext
    simp only [Function.comp, coe_mk, smul_apply, RingHom.id_apply]
  left_inv f := by
    ext
    simp only [coe_mk, comp_apply, Equiv.symm_apply_apply]
  right_inv f := by
    ext
    simp only [coe_mk, comp_apply, Equiv.apply_symm_apply]

/-- The space of constant maps is equivalent to the space of maps that are multilinear with respect
to an empty family. -/
@[simps]
def constLinearEquivOfIsEmpty [IsEmpty ι] : M₂ ≃ₗ[S] MultilinearMap R M₁ M₂ where
  toFun := MultilinearMap.constOfIsEmpty R _
  map_add' _ _ := rfl
  map_smul' _ _ := rfl
  invFun f := f 0
  left_inv _ := rfl
  right_inv f := ext fun _ => MultilinearMap.congr_arg f <| Subsingleton.elim _ _

variable [AddCommMonoid M₃] [Module R M₃] [Module S M₃] [SMulCommClass R S M₃]

/-- `MultilinearMap.domDomCongr` as a `LinearEquiv`. -/
@[simps apply symm_apply]
def domDomCongrLinearEquiv {ι₁ ι₂} (σ : ι₁ ≃ ι₂) :
    MultilinearMap R (fun _ : ι₁ => M₂) M₃ ≃ₗ[S] MultilinearMap R (fun _ : ι₂ => M₂) M₃ :=
  { (domDomCongrEquiv σ :
      MultilinearMap R (fun _ : ι₁ => M₂) M₃ ≃+ MultilinearMap R (fun _ : ι₂ => M₂) M₃) with
    map_smul' := fun c f => by
      ext
      simp [MultilinearMap.domDomCongr] }

end Module

end Semiring

section CommSemiring

variable [CommSemiring R] [∀ i, AddCommMonoid (M₁ i)] [∀ i, AddCommMonoid (M i)] [AddCommMonoid M₂]
  [∀ i, Module R (M i)] [∀ i, Module R (M₁ i)] [Module R M₂] (f f' : MultilinearMap R M₁ M₂)

section
variable {M₁' : ι → Type*} [Π i, AddCommMonoid (M₁' i)] [Π i, Module R (M₁' i)]

/-- Given a predicate `P`, one may associate to a multilinear map `f` a multilinear map
from the elements satisfying `P` to the multilinear maps on elements not satisfying `P`.
In other words, splitting the variables into two subsets one gets a multilinear map into
multilinear maps.
This is a linear map version of the function `MultilinearMap.domDomRestrict`. -/
def domDomRestrictₗ (f : MultilinearMap R M₁ M₂) (P : ι → Prop) [DecidablePred P] :
    MultilinearMap R (fun (i : {a : ι // ¬ P a}) => M₁ i)
      (MultilinearMap R (fun (i : {a : ι // P a}) => M₁ i) M₂) where
  toFun := fun z ↦ domDomRestrict f P z
  map_add' := by
    intro h m i x y
    classical
    ext v
    simp [domDomRestrict_aux_right]
  map_smul' := by
    intro h m i c x
    classical
    ext v
    simp [domDomRestrict_aux_right]

lemma iteratedFDeriv_aux {ι} {M₁ : ι → Type*} {α : Type*} [DecidableEq α]
    (s : Set ι) [DecidableEq { x // x ∈ s }] (e : α ≃ s)
    (m : α → ((i : ι) → M₁ i)) (a : α) (z : (i : ι) → M₁ i) :
    (fun i ↦ update m a z (e.symm i) i) =
      (fun i ↦ update (fun j ↦ m (e.symm j) j) (e a) (z (e a)) i) := by
  ext i
  rcases eq_or_ne a (e.symm i) with rfl | hne
  · rw [Equiv.apply_symm_apply e i, update_same, update_same]
  · rw [update_noteq hne.symm, update_noteq fun h ↦ (Equiv.symm_apply_apply .. ▸ h ▸ hne) rfl]

/-- One of the components of the iterated derivative of a multilinear map. Given a bijection `e`
between a type `α` (typically `Fin k`) and a subset `s` of `ι`, this component is a multilinear map
of `k` vectors `v₁, ..., vₖ`, mapping them to `f (x₁, (v_{e.symm 2})₂, x₃, ...)`, where at
indices `i` in `s` one uses the `i`-th coordinate of the vector `v_{e.symm i}` and otherwise one
uses the `i`-th coordinate of a reference vector `x`.
This is multilinear in the components of `x` outside of `s`, and in the `v_j`. -/
noncomputable def iteratedFDerivComponent {α : Type*}
    (f : MultilinearMap R M₁ M₂) {s : Set ι} (e : α ≃ s) [DecidablePred (· ∈ s)] :
    MultilinearMap R (fun (i : {a : ι // a ∉ s}) ↦ M₁ i)
      (MultilinearMap R (fun (_ : α) ↦ (∀ i, M₁ i)) M₂) where
  toFun := fun z ↦
    { toFun := fun v ↦ domDomRestrictₗ f (fun i ↦ i ∈ s) z (fun i ↦ v (e.symm i) i)
      map_add' := by classical simp [iteratedFDeriv_aux]
      map_smul' := by classical simp [iteratedFDeriv_aux] }
  map_add' := by intros; ext; simp
  map_smul' := by intros; ext; simp

open Classical in
/-- The `k`-th iterated derivative of a multilinear map `f` at the point `x`. It is a multilinear
map of `k` vectors `v₁, ..., vₖ` (with the same type as `x`), mapping them
to `∑ f (x₁, (v_{i₁})₂, x₃, ...)`, where at each index `j` one uses either `xⱼ` or one
of the `(vᵢ)ⱼ`, and each `vᵢ` has to be used exactly once.
The sum is parameterized by the embeddings of `Fin k` in the index type `ι` (or, equivalently,
by the subsets `s` of `ι` of cardinality `k` and then the bijections between `Fin k` and `s`).

For the continuous version, see `ContinuousMultilinearMap.iteratedFDeriv`. -/
protected noncomputable def iteratedFDeriv [Fintype ι]
    (f : MultilinearMap R M₁ M₂) (k : ℕ) (x : (i : ι) → M₁ i) :
    MultilinearMap R (fun (_ : Fin k) ↦ (∀ i, M₁ i)) M₂ :=
  ∑ e : Fin k ↪ ι, iteratedFDerivComponent f e.toEquivRange (fun i ↦ x i)

/-- If `f` is a collection of linear maps, then the construction `MultilinearMap.compLinearMap`
sending a multilinear map `g` to `g (f₁ ⬝ , ..., fₙ ⬝ )` is linear in `g`. -/
@[simps] def compLinearMapₗ (f : Π (i : ι), M₁ i →ₗ[R] M₁' i) :
    (MultilinearMap R M₁' M₂) →ₗ[R] MultilinearMap R M₁ M₂ where
  toFun := fun g ↦ g.compLinearMap f
  map_add' := fun _ _ ↦ rfl
  map_smul' := fun _ _ ↦ rfl

/-- If `f` is a collection of linear maps, then the construction `MultilinearMap.compLinearMap`
sending a multilinear map `g` to `g (f₁ ⬝ , ..., fₙ ⬝ )` is linear in `g` and multilinear in
`f₁, ..., fₙ`. -/
@[simps] def compLinearMapMultilinear :
  @MultilinearMap R ι (fun i ↦ M₁ i →ₗ[R] M₁' i)
    ((MultilinearMap R M₁' M₂) →ₗ[R] MultilinearMap R M₁ M₂) _ _ _
      (fun i ↦ LinearMap.module) _ where
  toFun := MultilinearMap.compLinearMapₗ
  map_add' := by
    intro _ f i f₁ f₂
    ext g x
    change (g fun j ↦ update f i (f₁ + f₂) j <| x j) =
        (g fun j ↦ update f i f₁ j <|x j) + g fun j ↦ update f i f₂ j (x j)
    let c : Π (i : ι), (M₁ i →ₗ[R] M₁' i) → M₁' i := fun i f ↦ f (x i)
    convert g.map_add (fun j ↦ f j (x j)) i (f₁ (x i)) (f₂ (x i)) with j j j
    · exact Function.apply_update c f i (f₁ + f₂) j
    · exact Function.apply_update c f i f₁ j
    · exact Function.apply_update c f i f₂ j
  map_smul' := by
    intro _ f i a f₀
    ext g x
    change (g fun j ↦ update f i (a • f₀) j <| x j) = a • g fun j ↦ update f i f₀ j (x j)
    let c : Π (i : ι), (M₁ i →ₗ[R] M₁' i) → M₁' i := fun i f ↦ f (x i)
    convert g.map_smul (fun j ↦ f j (x j)) i a (f₀ (x i)) with j j j
    · exact Function.apply_update c f i (a • f₀) j
    · exact Function.apply_update c f i f₀ j

/--
Let `M₁ᵢ` and `M₁ᵢ'` be two families of `R`-modules and `M₂` an `R`-module.
Let us denote `Π i, M₁ᵢ` and `Π i, M₁ᵢ'` by `M` and `M'` respectively.
If `g` is a multilinear map `M' → M₂`, then `g` can be reinterpreted as a multilinear
map from `Π i, M₁ᵢ ⟶ M₁ᵢ'` to `M ⟶ M₂` via `(fᵢ) ↦ v ↦ g(fᵢ vᵢ)`.
-/
@[simps!] def piLinearMap :
    MultilinearMap R M₁' M₂ →ₗ[R]
    MultilinearMap R (fun i ↦ M₁ i →ₗ[R] M₁' i) (MultilinearMap R M₁ M₂) where
  toFun g := (LinearMap.applyₗ g).compMultilinearMap compLinearMapMultilinear
  map_add' := by aesop
  map_smul' := by aesop

end

/-- If one multiplies by `c i` the coordinates in a finset `s`, then the image under a multilinear
map is multiplied by `∏ i ∈ s, c i`. This is mainly an auxiliary statement to prove the result when
`s = univ`, given in `map_smul_univ`, although it can be useful in its own right as it does not
require the index set `ι` to be finite. -/
theorem map_piecewise_smul [DecidableEq ι] (c : ι → R) (m : ∀ i, M₁ i) (s : Finset ι) :
    f (s.piecewise (fun i => c i • m i) m) = (∏ i ∈ s, c i) • f m := by
  refine s.induction_on (by simp) ?_
  intro j s j_not_mem_s Hrec
  have A :
    Function.update (s.piecewise (fun i => c i • m i) m) j (m j) =
      s.piecewise (fun i => c i • m i) m := by
    ext i
    by_cases h : i = j
    · rw [h]
      simp [j_not_mem_s]
    · simp [h]
  rw [s.piecewise_insert, f.map_smul, A, Hrec]
  simp [j_not_mem_s, mul_smul]

/-- Multiplicativity of a multilinear map along all coordinates at the same time,
writing `f (fun i => c i • m i)` as `(∏ i, c i) • f m`. -/
theorem map_smul_univ [Fintype ι] (c : ι → R) (m : ∀ i, M₁ i) :
    (f fun i => c i • m i) = (∏ i, c i) • f m := by
  classical simpa using map_piecewise_smul f c m Finset.univ

@[simp]
theorem map_update_smul [DecidableEq ι] [Fintype ι] (m : ∀ i, M₁ i) (i : ι) (c : R) (x : M₁ i) :
    f (update (c • m) i x) = c ^ (Fintype.card ι - 1) • f (update m i x) := by
  have :
    f ((Finset.univ.erase i).piecewise (c • update m i x) (update m i x)) =
      (∏ _i ∈ Finset.univ.erase i, c) • f (update m i x) :=
    map_piecewise_smul f _ _ _
  simpa [← Function.update_smul c m] using this

section

variable (R ι)
variable (A : Type*) [CommSemiring A] [Algebra R A] [Fintype ι]

/-- Given an `R`-algebra `A`, `mkPiAlgebra` is the multilinear map on `A^ι` associating
to `m` the product of all the `m i`.

See also `MultilinearMap.mkPiAlgebraFin` for a version that works with a non-commutative
algebra `A` but requires `ι = Fin n`. -/
protected def mkPiAlgebra : MultilinearMap R (fun _ : ι => A) A where
  toFun m := ∏ i, m i
  map_add' m i x y := by simp [Finset.prod_update_of_mem, add_mul]
  map_smul' m i c x := by simp [Finset.prod_update_of_mem]

variable {R A ι}

@[simp]
theorem mkPiAlgebra_apply (m : ι → A) : MultilinearMap.mkPiAlgebra R ι A m = ∏ i, m i :=
  rfl

end

section

variable (R n)
variable (A : Type*) [Semiring A] [Algebra R A]

/-- Given an `R`-algebra `A`, `mkPiAlgebraFin` is the multilinear map on `A^n` associating
to `m` the product of all the `m i`.

See also `MultilinearMap.mkPiAlgebra` for a version that assumes `[CommSemiring A]` but works
for `A^ι` with any finite type `ι`. -/
protected def mkPiAlgebraFin : MultilinearMap R (fun _ : Fin n => A) A where
  toFun m := (List.ofFn m).prod
  map_add' {dec} m i x y := by
    rw [Subsingleton.elim dec (by infer_instance)]
    have : (List.finRange n).indexOf i < n := by
      simpa using List.indexOf_lt_length.2 (List.mem_finRange i)
    simp [List.ofFn_eq_map, (List.nodup_finRange n).map_update, List.prod_set, add_mul, this,
      mul_add, add_mul]
  map_smul' {dec} m i c x := by
    rw [Subsingleton.elim dec (by infer_instance)]
    have : (List.finRange n).indexOf i < n := by
      simpa using List.indexOf_lt_length.2 (List.mem_finRange i)
    simp [List.ofFn_eq_map, (List.nodup_finRange n).map_update, List.prod_set, this]

variable {R A n}

@[simp]
theorem mkPiAlgebraFin_apply (m : Fin n → A) :
    MultilinearMap.mkPiAlgebraFin R n A m = (List.ofFn m).prod :=
  rfl

theorem mkPiAlgebraFin_apply_const (a : A) :
    (MultilinearMap.mkPiAlgebraFin R n A fun _ => a) = a ^ n := by simp

end

/-- Given an `R`-multilinear map `f` taking values in `R`, `f.smulRight z` is the map
sending `m` to `f m • z`. -/
def smulRight (f : MultilinearMap R M₁ R) (z : M₂) : MultilinearMap R M₁ M₂ :=
  (LinearMap.smulRight LinearMap.id z).compMultilinearMap f

@[simp]
theorem smulRight_apply (f : MultilinearMap R M₁ R) (z : M₂) (m : ∀ i, M₁ i) :
    f.smulRight z m = f m • z :=
  rfl

variable (R ι)

/-- The canonical multilinear map on `R^ι` when `ι` is finite, associating to `m` the product of
all the `m i` (multiplied by a fixed reference element `z` in the target module). See also
`mkPiAlgebra` for a more general version. -/
protected def mkPiRing [Fintype ι] (z : M₂) : MultilinearMap R (fun _ : ι => R) M₂ :=
  (MultilinearMap.mkPiAlgebra R ι R).smulRight z

variable {R ι}

@[simp]
theorem mkPiRing_apply [Fintype ι] (z : M₂) (m : ι → R) :
    (MultilinearMap.mkPiRing R ι z : (ι → R) → M₂) m = (∏ i, m i) • z :=
  rfl

theorem mkPiRing_apply_one_eq_self [Fintype ι] (f : MultilinearMap R (fun _ : ι => R) M₂) :
    MultilinearMap.mkPiRing R ι (f fun _ => 1) = f := by
  ext m
  have : m = fun i => m i • (1 : R) := by
    ext j
    simp
  conv_rhs => rw [this, f.map_smul_univ]
  rfl

theorem mkPiRing_eq_iff [Fintype ι] {z₁ z₂ : M₂} :
    MultilinearMap.mkPiRing R ι z₁ = MultilinearMap.mkPiRing R ι z₂ ↔ z₁ = z₂ := by
  simp_rw [MultilinearMap.ext_iff, mkPiRing_apply]
  constructor <;> intro h
  · simpa using h fun _ => 1
  · intro x
    simp [h]

theorem mkPiRing_zero [Fintype ι] : MultilinearMap.mkPiRing R ι (0 : M₂) = 0 := by
  ext; rw [mkPiRing_apply, smul_zero, MultilinearMap.zero_apply]

theorem mkPiRing_eq_zero_iff [Fintype ι] (z : M₂) : MultilinearMap.mkPiRing R ι z = 0 ↔ z = 0 := by
  rw [← mkPiRing_zero, mkPiRing_eq_iff]

end CommSemiring

section RangeAddCommGroup

variable [Semiring R] [∀ i, AddCommMonoid (M₁ i)] [AddCommGroup M₂] [∀ i, Module R (M₁ i)]
  [Module R M₂] (f g : MultilinearMap R M₁ M₂)

instance : Neg (MultilinearMap R M₁ M₂) :=
  ⟨fun f => ⟨fun m => -f m, fun m i x y => by simp [add_comm], fun m i c x => by simp⟩⟩

@[simp]
theorem neg_apply (m : ∀ i, M₁ i) : (-f) m = -f m :=
  rfl

instance : Sub (MultilinearMap R M₁ M₂) :=
  ⟨fun f g =>
    ⟨fun m => f m - g m, fun m i x y => by
      simp only [MultilinearMap.map_add, sub_eq_add_neg, neg_add]
      abel,
      fun m i c x => by simp only [MultilinearMap.map_smul, smul_sub]⟩⟩

@[simp]
theorem sub_apply (m : ∀ i, M₁ i) : (f - g) m = f m - g m :=
  rfl

instance : AddCommGroup (MultilinearMap R M₁ M₂) :=
  { MultilinearMap.addCommMonoid with
    neg_add_cancel := fun a => MultilinearMap.ext fun v => neg_add_cancel _
    sub_eq_add_neg := fun a b => MultilinearMap.ext fun v => sub_eq_add_neg _ _
    zsmul := fun n f =>
      { toFun := fun m => n • f m
        map_add' := fun m i x y => by simp [smul_add]
        map_smul' := fun l i x d => by simp [← smul_comm x n (_ : M₂)] }
    -- Porting note: changed from `AddCommGroup` to `SubNegMonoid`
    zsmul_zero' := fun a => MultilinearMap.ext fun v => SubNegMonoid.zsmul_zero' _
    zsmul_succ' := fun z a => MultilinearMap.ext fun v => SubNegMonoid.zsmul_succ' _ _
    zsmul_neg' := fun z a => MultilinearMap.ext fun v => SubNegMonoid.zsmul_neg' _ _ }

end RangeAddCommGroup

section AddCommGroup

variable [Semiring R] [∀ i, AddCommGroup (M₁ i)] [AddCommGroup M₂] [∀ i, Module R (M₁ i)]
  [Module R M₂] (f : MultilinearMap R M₁ M₂)

@[simp]
theorem map_neg [DecidableEq ι] (m : ∀ i, M₁ i) (i : ι) (x : M₁ i) :
    f (update m i (-x)) = -f (update m i x) :=
  eq_neg_of_add_eq_zero_left <| by
    rw [← MultilinearMap.map_add, neg_add_cancel, f.map_coord_zero i (update_same i 0 m)]

@[simp]
theorem map_sub [DecidableEq ι] (m : ∀ i, M₁ i) (i : ι) (x y : M₁ i) :
    f (update m i (x - y)) = f (update m i x) - f (update m i y) := by
  rw [sub_eq_add_neg, sub_eq_add_neg, MultilinearMap.map_add, map_neg]

lemma map_update [DecidableEq ι] (x : (i : ι) → M₁ i) (i : ι) (v : M₁ i)  :
    f (update x i v) = f x - f (update x i (x i - v)) := by
  rw [map_sub, update_eq_self, sub_sub_cancel]

open Finset in
lemma map_sub_map_piecewise [LinearOrder ι] (a b : (i : ι) → M₁ i) (s : Finset ι) :
    f a - f (s.piecewise b a) =
    ∑ i ∈ s, f (fun j ↦ if j ∈ s → j < i then a j else if i = j then a j - b j else b j) := by
  refine s.induction_on_min ?_ fun k s hk ih ↦ ?_
  · rw [Finset.piecewise_empty, sum_empty, sub_self]
  rw [Finset.piecewise_insert, map_update, ← sub_add, ih,
      add_comm, sum_insert (lt_irrefl _ <| hk k ·)]
  simp_rw [s.mem_insert]
  congr 1
  · congr; ext i; split_ifs with h₁ h₂
    · rw [update_noteq, Finset.piecewise_eq_of_not_mem]
      · exact fun h ↦ (hk i h).not_lt (h₁ <| .inr h)
      · exact fun h ↦ (h₁ <| .inl h).ne h
    · cases h₂
      rw [update_same, s.piecewise_eq_of_not_mem _ _ (lt_irrefl _ <| hk k ·)]
    · push_neg at h₁
      rw [update_noteq (Ne.symm h₂), s.piecewise_eq_of_mem _ _ (h₁.1.resolve_left <| Ne.symm h₂)]
  · apply sum_congr rfl; intro i hi; congr; ext j; congr 1; apply propext
    simp_rw [imp_iff_not_or, not_or]; apply or_congr_left'
    intro h; rw [and_iff_right]; rintro rfl; exact h (hk i hi)

/-- This calculates the differences between the values of a multilinear map at
two arguments that differ on a finset `s` of `ι`. It requires a
linear order on `ι` in order to express the result. -/
lemma map_piecewise_sub_map_piecewise [LinearOrder ι] (a b v : (i : ι) → M₁ i) (s : Finset ι) :
    f (s.piecewise a v) - f (s.piecewise b v) = ∑ i ∈ s, f
      fun j ↦ if j ∈ s then if j < i then a j else if j = i then a j - b j else b j else v j := by
  rw [← s.piecewise_idem_right b a, map_sub_map_piecewise]
  refine Finset.sum_congr rfl fun i hi ↦ congr_arg f <| funext fun j ↦ ?_
  by_cases hjs : j ∈ s
  · rw [if_pos hjs]; by_cases hji : j < i
    · rw [if_pos fun _ ↦ hji, if_pos hji, s.piecewise_eq_of_mem _ _ hjs]
    rw [if_neg (Classical.not_imp.mpr ⟨hjs, hji⟩), if_neg hji]
    obtain rfl | hij := eq_or_ne i j
    · rw [if_pos rfl, if_pos rfl, s.piecewise_eq_of_mem _ _ hi]
    · rw [if_neg hij, if_neg hij.symm]
  · rw [if_neg hjs, if_pos fun h ↦ (hjs h).elim, s.piecewise_eq_of_not_mem _ _ hjs]

open Finset in
lemma map_add_eq_map_add_linearDeriv_add [DecidableEq ι] [Fintype ι] (x h : (i : ι) → M₁ i) :
    f (x + h) = f x + f.linearDeriv x h +
      ∑ s ∈ univ.powerset.filter (2 ≤ ·.card), f (s.piecewise h x) := by
  rw [add_comm, map_add_univ, ← Finset.powerset_univ,
      ← sum_filter_add_sum_filter_not _ (2 ≤ ·.card)]
  simp_rw [not_le, Nat.lt_succ, le_iff_lt_or_eq (b := 1), Nat.lt_one_iff, filter_or,
    ← powersetCard_eq_filter, sum_union (univ.pairwise_disjoint_powersetCard zero_ne_one),
    powersetCard_zero, powersetCard_one, sum_singleton, Finset.piecewise_empty, sum_map,
    Function.Embedding.coeFn_mk, Finset.piecewise_singleton, linearDeriv_apply, add_comm]

open Finset in
/-- This expresses the difference between the values of a multilinear map
at two points "close to `x`" in terms of the "derivative" of the multilinear map at `x`
and of "second-order" terms. -/
lemma map_add_sub_map_add_sub_linearDeriv [DecidableEq ι] [Fintype ι] (x h h' : (i : ι) → M₁ i) :
    f (x + h) - f (x + h') - f.linearDeriv x (h - h') =
    ∑ s ∈ univ.powerset.filter (2 ≤ ·.card), (f (s.piecewise h x) - f (s.piecewise h' x)) := by
  simp_rw [map_add_eq_map_add_linearDeriv_add, add_assoc, add_sub_add_comm, sub_self, zero_add,
    ← LinearMap.map_sub, add_sub_cancel_left, sum_sub_distrib]

end AddCommGroup

section CommSemiring

variable [CommSemiring R] [∀ i, AddCommMonoid (M₁ i)] [AddCommMonoid M₂] [∀ i, Module R (M₁ i)]
  [Module R M₂]

/-- When `ι` is finite, multilinear maps on `R^ι` with values in `M₂` are in bijection with `M₂`,
as such a multilinear map is completely determined by its value on the constant vector made of ones.
We register this bijection as a linear equivalence in `MultilinearMap.piRingEquiv`. -/
protected def piRingEquiv [Fintype ι] : M₂ ≃ₗ[R] MultilinearMap R (fun _ : ι => R) M₂ where
  toFun z := MultilinearMap.mkPiRing R ι z
  invFun f := f fun _ => 1
  map_add' z z' := by
    ext m
    simp [smul_add]
  map_smul' c z := by
    ext m
    simp [smul_smul, mul_comm]
  left_inv z := by simp
  right_inv f := f.mkPiRing_apply_one_eq_self

end CommSemiring

end MultilinearMap

section Currying

/-!
### Currying

We associate to a multilinear map in `n+1` variables (i.e., based on `Fin n.succ`) two
curried functions, named `f.curryLeft` (which is a linear map on `E 0` taking values
in multilinear maps in `n` variables) and `f.curryRight` (which is a multilinear map in `n`
variables taking values in linear maps on `E 0`). In both constructions, the variable that is
singled out is `0`, to take advantage of the operations `cons` and `tail` on `Fin n`.
The inverse operations are called `uncurryLeft` and `uncurryRight`.

We also register linear equiv versions of these correspondences, in
`multilinearCurryLeftEquiv` and `multilinearCurryRightEquiv`.
-/


open MultilinearMap

variable [CommSemiring R] [∀ i, AddCommMonoid (M i)] [AddCommMonoid M'] [AddCommMonoid M₂]
  [∀ i, Module R (M i)] [Module R M'] [Module R M₂]

/-! #### Left currying -/


/-- Given a linear map `f` from `M 0` to multilinear maps on `n` variables,
construct the corresponding multilinear map on `n+1` variables obtained by concatenating
the variables, given by `m ↦ f (m 0) (tail m)`-/
def LinearMap.uncurryLeft (f : M 0 →ₗ[R] MultilinearMap R (fun i : Fin n => M i.succ) M₂) :
    MultilinearMap R M M₂ where
  toFun m := f (m 0) (tail m)
  map_add' := @fun dec m i x y => by
    -- Porting note: `clear` not necessary in Lean 3 due to not being in the instance cache
    rw [Subsingleton.elim dec (by clear dec; infer_instance)]; clear dec
    by_cases h : i = 0
    · subst i
      simp only [update_same, map_add, tail_update_zero, MultilinearMap.add_apply]
    · simp_rw [update_noteq (Ne.symm h)]
      revert x y
      rw [← succ_pred i h]
      intro x y
      rw [tail_update_succ, MultilinearMap.map_add, tail_update_succ, tail_update_succ]
  map_smul' := @fun dec m i c x => by
    -- Porting note: `clear` not necessary in Lean 3 due to not being in the instance cache
    rw [Subsingleton.elim dec (by clear dec; infer_instance)]; clear dec
    by_cases h : i = 0
    · subst i
      simp only [update_same, map_smul, tail_update_zero, MultilinearMap.smul_apply]
    · simp_rw [update_noteq (Ne.symm h)]
      revert x
      rw [← succ_pred i h]
      intro x
      rw [tail_update_succ, tail_update_succ, MultilinearMap.map_smul]

@[simp]
theorem LinearMap.uncurryLeft_apply (f : M 0 →ₗ[R] MultilinearMap R (fun i : Fin n => M i.succ) M₂)
    (m : ∀ i, M i) : f.uncurryLeft m = f (m 0) (tail m) :=
  rfl

/-- Given a multilinear map `f` in `n+1` variables, split the first variable to obtain
a linear map into multilinear maps in `n` variables, given by `x ↦ (m ↦ f (cons x m))`. -/
def MultilinearMap.curryLeft (f : MultilinearMap R M M₂) :
    M 0 →ₗ[R] MultilinearMap R (fun i : Fin n => M i.succ) M₂ where
  toFun x :=
    { toFun := fun m => f (cons x m)
      map_add' := @fun dec m i y y' => by
        -- Porting note: `clear` not necessary in Lean 3 due to not being in the instance cache
        rw [Subsingleton.elim dec (by clear dec; infer_instance)]
        simp
      map_smul' := @fun dec m i y c => by
        -- Porting note: `clear` not necessary in Lean 3 due to not being in the instance cache
        rw [Subsingleton.elim dec (by clear dec; infer_instance)]
        simp }
  map_add' x y := by
    ext m
    exact cons_add f m x y
  map_smul' c x := by
    ext m
    exact cons_smul f m c x

@[simp]
theorem MultilinearMap.curryLeft_apply (f : MultilinearMap R M M₂) (x : M 0)
    (m : ∀ i : Fin n, M i.succ) : f.curryLeft x m = f (cons x m) :=
  rfl

@[simp]
theorem LinearMap.curry_uncurryLeft (f : M 0 →ₗ[R] MultilinearMap R (fun i :
    Fin n => M i.succ) M₂) : f.uncurryLeft.curryLeft = f := by
  ext m x
  simp only [tail_cons, LinearMap.uncurryLeft_apply, MultilinearMap.curryLeft_apply]
  rw [cons_zero]

@[simp]
theorem MultilinearMap.uncurry_curryLeft (f : MultilinearMap R M M₂) :
    f.curryLeft.uncurryLeft = f := by
  ext m
  simp

variable (R M M₂)

/-- The space of multilinear maps on `∀ (i : Fin (n+1)), M i` is canonically isomorphic to
the space of linear maps from `M 0` to the space of multilinear maps on
`∀ (i : Fin n), M i.succ`, by separating the first variable. We register this isomorphism as a
linear isomorphism in `multilinearCurryLeftEquiv R M M₂`.

The direct and inverse maps are given by `f.uncurryLeft` and `f.curryLeft`. Use these
unless you need the full framework of linear equivs. -/
def multilinearCurryLeftEquiv :
    (M 0 →ₗ[R] MultilinearMap R (fun i : Fin n => M i.succ) M₂) ≃ₗ[R] MultilinearMap R M M₂ where
  toFun := LinearMap.uncurryLeft
  map_add' f₁ f₂ := by
    ext m
    rfl
  map_smul' c f := by
    ext m
    rfl
  invFun := MultilinearMap.curryLeft
  left_inv := LinearMap.curry_uncurryLeft
  right_inv := MultilinearMap.uncurry_curryLeft

variable {R M M₂}

/-! #### Right currying -/


/-- Given a multilinear map `f` in `n` variables to the space of linear maps from `M (last n)` to
`M₂`, construct the corresponding multilinear map on `n+1` variables obtained by concatenating
the variables, given by `m ↦ f (init m) (m (last n))`-/
def MultilinearMap.uncurryRight
    (f : MultilinearMap R (fun i : Fin n => M (castSucc i)) (M (last n) →ₗ[R] M₂)) :
    MultilinearMap R M M₂ where
  toFun m := f (init m) (m (last n))
  map_add' {dec} m i x y := by
    -- Porting note: `clear` not necessary in Lean 3 due to not being in the instance cache
    rw [Subsingleton.elim dec (by clear dec; infer_instance)]; clear dec
    by_cases h : i.val < n
    · have : last n ≠ i := Ne.symm (ne_of_lt h)
      simp_rw [update_noteq this]
      revert x y
      rw [(castSucc_castLT i h).symm]
      intro x y
      rw [init_update_castSucc, MultilinearMap.map_add, init_update_castSucc,
        init_update_castSucc, LinearMap.add_apply]
    · revert x y
      rw [eq_last_of_not_lt h]
      intro x y
      simp_rw [init_update_last, update_same, LinearMap.map_add]
  map_smul' {dec} m i c x := by
    -- Porting note: `clear` not necessary in Lean 3 due to not being in the instance cache
    rw [Subsingleton.elim dec (by clear dec; infer_instance)]; clear dec
    by_cases h : i.val < n
    · have : last n ≠ i := Ne.symm (ne_of_lt h)
      simp_rw [update_noteq this]
      revert x
      rw [(castSucc_castLT i h).symm]
      intro x
      rw [init_update_castSucc, init_update_castSucc, MultilinearMap.map_smul,
        LinearMap.smul_apply]
    · revert x
      rw [eq_last_of_not_lt h]
      intro x
      simp_rw [update_same, init_update_last, map_smul]

@[simp]
theorem MultilinearMap.uncurryRight_apply
    (f : MultilinearMap R (fun i : Fin n => M (castSucc i)) (M (last n) →ₗ[R] M₂))
    (m : ∀ i, M i) : f.uncurryRight m = f (init m) (m (last n)) :=
  rfl

/-- Given a multilinear map `f` in `n+1` variables, split the last variable to obtain
a multilinear map in `n` variables taking values in linear maps from `M (last n)` to `M₂`, given by
`m ↦ (x ↦ f (snoc m x))`. -/
def MultilinearMap.curryRight (f : MultilinearMap R M M₂) :
    MultilinearMap R (fun i : Fin n => M (Fin.castSucc i)) (M (last n) →ₗ[R] M₂) where
  toFun m :=
    { toFun := fun x => f (snoc m x)
      map_add' := fun x y => by simp_rw [f.snoc_add]
      map_smul' := fun c x => by simp only [f.snoc_smul, RingHom.id_apply] }
  map_add' := @fun dec m i x y => by
    rw [Subsingleton.elim dec (by clear dec; infer_instance)]; clear dec
    ext z
    change f (snoc (update m i (x + y)) z) = f (snoc (update m i x) z) + f (snoc (update m i y) z)
    rw [snoc_update, snoc_update, snoc_update, f.map_add]
  map_smul' := @fun dec m i c x => by
    rw [Subsingleton.elim dec (by clear dec; infer_instance)]; clear dec
    ext z
    change f (snoc (update m i (c • x)) z) = c • f (snoc (update m i x) z)
    rw [snoc_update, snoc_update, f.map_smul]

@[simp]
theorem MultilinearMap.curryRight_apply (f : MultilinearMap R M M₂)
    (m : ∀ i : Fin n, M (castSucc i)) (x : M (last n)) : f.curryRight m x = f (snoc m x) :=
  rfl

@[simp]
theorem MultilinearMap.curry_uncurryRight
    (f : MultilinearMap R (fun i : Fin n => M (castSucc i)) (M (last n) →ₗ[R] M₂)) :
    f.uncurryRight.curryRight = f := by
  ext m x
  simp only [snoc_last, MultilinearMap.curryRight_apply, MultilinearMap.uncurryRight_apply]
  rw [init_snoc]

@[simp]
theorem MultilinearMap.uncurry_curryRight (f : MultilinearMap R M M₂) :
    f.curryRight.uncurryRight = f := by
  ext m
  simp

variable (R M M₂)

/-- The space of multilinear maps on `∀ (i : Fin (n+1)), M i` is canonically isomorphic to
the space of linear maps from the space of multilinear maps on `∀ (i : Fin n), M (castSucc i)` to
the space of linear maps on `M (last n)`, by separating the last variable. We register this
isomorphism as a linear isomorphism in `multilinearCurryRightEquiv R M M₂`.

The direct and inverse maps are given by `f.uncurryRight` and `f.curryRight`. Use these
unless you need the full framework of linear equivs. -/
def multilinearCurryRightEquiv :
    MultilinearMap R (fun i : Fin n => M (castSucc i)) (M (last n) →ₗ[R] M₂) ≃ₗ[R]
      MultilinearMap R M M₂ where
  toFun := MultilinearMap.uncurryRight
  map_add' f₁ f₂ := by
    ext m
    rfl
  map_smul' c f := by
    ext m
    rw [smul_apply]
    rfl
  invFun := MultilinearMap.curryRight
  left_inv := MultilinearMap.curry_uncurryRight
  right_inv := MultilinearMap.uncurry_curryRight

namespace MultilinearMap

variable {ι' : Type*} {R M₂}

/-- A multilinear map on `∀ i : ι ⊕ ι', M'` defines a multilinear map on `∀ i : ι, M'`
taking values in the space of multilinear maps on `∀ i : ι', M'`. -/
def currySum (f : MultilinearMap R (fun _ : ι ⊕ ι' => M') M₂) :
    MultilinearMap R (fun _ : ι => M') (MultilinearMap R (fun _ : ι' => M') M₂) where
  toFun u :=
    { toFun := fun v => f (Sum.elim u v)
      map_add' := fun v i x y => by
        letI := Classical.decEq ι
        simp only [← Sum.update_elim_inr, f.map_add]
      map_smul' := fun v i c x => by
        letI := Classical.decEq ι
        simp only [← Sum.update_elim_inr, f.map_smul] }
  map_add' u i x y :=
    ext fun v => by
      letI := Classical.decEq ι'
      simp only [MultilinearMap.coe_mk, add_apply, ← Sum.update_elim_inl, f.map_add]
  map_smul' u i c x :=
    ext fun v => by
      letI := Classical.decEq ι'
      simp only [MultilinearMap.coe_mk, smul_apply, ← Sum.update_elim_inl, f.map_smul]

@[simp]
theorem currySum_apply (f : MultilinearMap R (fun _ : ι ⊕ ι' => M') M₂) (u : ι → M')
    (v : ι' → M') : f.currySum u v = f (Sum.elim u v) :=
  rfl

/-- A multilinear map on `∀ i : ι, M'` taking values in the space of multilinear maps
on `∀ i : ι', M'` defines a multilinear map on `∀ i : ι ⊕ ι', M'`. -/
def uncurrySum (f : MultilinearMap R (fun _ : ι => M') (MultilinearMap R (fun _ : ι' => M') M₂)) :
    MultilinearMap R (fun _ : ι ⊕ ι' => M') M₂ where
  toFun u := f (u ∘ Sum.inl) (u ∘ Sum.inr)
  map_add' u i x y := by
    letI := (@Sum.inl_injective ι ι').decidableEq
    letI := (@Sum.inr_injective ι ι').decidableEq
    cases i <;>
      simp only [MultilinearMap.map_add, add_apply, Sum.update_inl_comp_inl,
        Sum.update_inl_comp_inr, Sum.update_inr_comp_inl, Sum.update_inr_comp_inr]
  map_smul' u i c x := by
    letI := (@Sum.inl_injective ι ι').decidableEq
    letI := (@Sum.inr_injective ι ι').decidableEq
    cases i <;>
      simp only [MultilinearMap.map_smul, smul_apply, Sum.update_inl_comp_inl,
        Sum.update_inl_comp_inr, Sum.update_inr_comp_inl, Sum.update_inr_comp_inr]

@[simp]
theorem uncurrySum_aux_apply
    (f : MultilinearMap R (fun _ : ι => M') (MultilinearMap R (fun _ : ι' => M') M₂))
    (u : ι ⊕ ι' → M') : f.uncurrySum u = f (u ∘ Sum.inl) (u ∘ Sum.inr) :=
  rfl

variable (ι ι' R M₂ M')

/-- Linear equivalence between the space of multilinear maps on `∀ i : ι ⊕ ι', M'` and the space
of multilinear maps on `∀ i : ι, M'` taking values in the space of multilinear maps
on `∀ i : ι', M'`. -/
def currySumEquiv :
    MultilinearMap R (fun _ : ι ⊕ ι' => M') M₂ ≃ₗ[R]
      MultilinearMap R (fun _ : ι => M') (MultilinearMap R (fun _ : ι' => M') M₂) where
  toFun := currySum
  invFun := uncurrySum
  left_inv f := ext fun u => by simp
  right_inv f := by
    ext
    simp
  map_add' f g := by
    ext
    rfl
  map_smul' c f := by
    ext
    rfl

variable {ι ι' R M₂ M'}

@[simp]
theorem coe_currySumEquiv : ⇑(currySumEquiv R ι M₂ M' ι') = currySum :=
  rfl

-- Porting note: fixed missing letter `y` in name
@[simp]
theorem coe_currySumEquiv_symm : ⇑(currySumEquiv R ι M₂ M' ι').symm = uncurrySum :=
  rfl

variable (R M₂ M')

/-- If `s : Finset (Fin n)` is a finite set of cardinality `k` and its complement has cardinality
`l`, then the space of multilinear maps on `fun i : Fin n => M'` is isomorphic to the space of
multilinear maps on `fun i : Fin k => M'` taking values in the space of multilinear maps
on `fun i : Fin l => M'`. -/
def curryFinFinset {k l n : ℕ} {s : Finset (Fin n)} (hk : s.card = k) (hl : sᶜ.card = l) :
    MultilinearMap R (fun _ : Fin n => M') M₂ ≃ₗ[R]
      MultilinearMap R (fun _ : Fin k => M') (MultilinearMap R (fun _ : Fin l => M') M₂) :=
  (domDomCongrLinearEquiv R R M' M₂ (finSumEquivOfFinset hk hl).symm).trans
    (currySumEquiv R (Fin k) M₂ M' (Fin l))

variable {R M₂ M'}

@[simp]
theorem curryFinFinset_apply {k l n : ℕ} {s : Finset (Fin n)} (hk : s.card = k) (hl : sᶜ.card = l)
    (f : MultilinearMap R (fun _ : Fin n => M') M₂) (mk : Fin k → M') (ml : Fin l → M') :
    curryFinFinset R M₂ M' hk hl f mk ml =
      f fun i => Sum.elim mk ml ((finSumEquivOfFinset hk hl).symm i) :=
  rfl

@[simp]
theorem curryFinFinset_symm_apply {k l n : ℕ} {s : Finset (Fin n)} (hk : s.card = k)
    (hl : sᶜ.card = l)
    (f : MultilinearMap R (fun _ : Fin k => M') (MultilinearMap R (fun _ : Fin l => M') M₂))
    (m : Fin n → M') :
    (curryFinFinset R M₂ M' hk hl).symm f m =
      f (fun i => m <| finSumEquivOfFinset hk hl (Sum.inl i)) fun i =>
        m <| finSumEquivOfFinset hk hl (Sum.inr i) :=
  rfl

-- @[simp] -- Porting note: simpNF linter, lhs simplifies, added aux version below
theorem curryFinFinset_symm_apply_piecewise_const {k l n : ℕ} {s : Finset (Fin n)} (hk : s.card = k)
    (hl : sᶜ.card = l)
    (f : MultilinearMap R (fun _ : Fin k => M') (MultilinearMap R (fun _ : Fin l => M') M₂))
    (x y : M') :
    (curryFinFinset R M₂ M' hk hl).symm f (s.piecewise (fun _ => x) fun _ => y) =
      f (fun _ => x) fun _ => y := by
  rw [curryFinFinset_symm_apply]; congr
  · ext
    rw [finSumEquivOfFinset_inl, Finset.piecewise_eq_of_mem]
    apply Finset.orderEmbOfFin_mem
  · ext
    rw [finSumEquivOfFinset_inr, Finset.piecewise_eq_of_not_mem]
    exact Finset.mem_compl.1 (Finset.orderEmbOfFin_mem _ _ _)

@[simp]
theorem curryFinFinset_symm_apply_piecewise_const_aux {k l n : ℕ} {s : Finset (Fin n)}
    (hk : s.card = k) (hl : sᶜ.card = l)
    (f : MultilinearMap R (fun _ : Fin k => M') (MultilinearMap R (fun _ : Fin l => M') M₂))
    (x y : M') :
      ((⇑f fun _ => x) (fun i => (Finset.piecewise s (fun _ => x) (fun _ => y)
          ((sᶜ.orderEmbOfFin hl) i))) = f (fun _ => x) fun _ => y) := by
  have := curryFinFinset_symm_apply_piecewise_const hk hl f x y
  simp only [curryFinFinset_symm_apply, finSumEquivOfFinset_inl, Finset.orderEmbOfFin_mem,
  Finset.piecewise_eq_of_mem, finSumEquivOfFinset_inr] at this
  exact this

@[simp]
theorem curryFinFinset_symm_apply_const {k l n : ℕ} {s : Finset (Fin n)} (hk : s.card = k)
    (hl : sᶜ.card = l)
    (f : MultilinearMap R (fun _ : Fin k => M') (MultilinearMap R (fun _ : Fin l => M') M₂))
    (x : M') : ((curryFinFinset R M₂ M' hk hl).symm f fun _ => x) = f (fun _ => x) fun _ => x :=
  rfl

-- @[simp] -- Porting note: simpNF, lhs simplifies, added aux version below
theorem curryFinFinset_apply_const {k l n : ℕ} {s : Finset (Fin n)} (hk : s.card = k)
    (hl : sᶜ.card = l) (f : MultilinearMap R (fun _ : Fin n => M') M₂) (x y : M') :
    (curryFinFinset R M₂ M' hk hl f (fun _ => x) fun _ => y) =
      f (s.piecewise (fun _ => x) fun _ => y) := by
  refine (curryFinFinset_symm_apply_piecewise_const hk hl _ _ _).symm.trans ?_
  -- `rw` fails
  rw [LinearEquiv.symm_apply_apply]

@[simp]
theorem curryFinFinset_apply_const_aux {k l n : ℕ} {s : Finset (Fin n)} (hk : s.card = k)
    (hl : sᶜ.card = l) (f : MultilinearMap R (fun _ : Fin n => M') M₂) (x y : M') :
    (f fun i => Sum.elim (fun _ => x) (fun _ => y) ((⇑ (Equiv.symm (finSumEquivOfFinset hk hl))) i))
      = f (s.piecewise (fun _ => x) fun _ => y) := by
  rw [← curryFinFinset_apply]
  apply curryFinFinset_apply_const

end MultilinearMap

end Currying

namespace MultilinearMap

section Submodule

variable [Ring R] [∀ i, AddCommMonoid (M₁ i)] [AddCommMonoid M'] [AddCommMonoid M₂]
  [∀ i, Module R (M₁ i)] [Module R M'] [Module R M₂]

/-- The pushforward of an indexed collection of submodule `p i ⊆ M₁ i` by `f : M₁ → M₂`.

Note that this is not a submodule - it is not closed under addition. -/
def map [Nonempty ι] (f : MultilinearMap R M₁ M₂) (p : ∀ i, Submodule R (M₁ i)) :
    SubMulAction R M₂ where
  carrier := f '' { v | ∀ i, v i ∈ p i }
  smul_mem' := fun c _ ⟨x, hx, hf⟩ => by
    let ⟨i⟩ := ‹Nonempty ι›
    letI := Classical.decEq ι
    refine ⟨update x i (c • x i), fun j => if hij : j = i then ?_ else ?_, hf ▸ ?_⟩
    · rw [hij, update_same]
      exact (p i).smul_mem _ (hx i)
    · rw [update_noteq hij]
      exact hx j
    · rw [f.map_smul, update_eq_self]

/-- The map is always nonempty. This lemma is needed to apply `SubMulAction.zero_mem`. -/
theorem map_nonempty [Nonempty ι] (f : MultilinearMap R M₁ M₂) (p : ∀ i, Submodule R (M₁ i)) :
    (map f p : Set M₂).Nonempty :=
  ⟨f 0, 0, fun i => (p i).zero_mem, rfl⟩

/-- The range of a multilinear map, closed under scalar multiplication. -/
def range [Nonempty ι] (f : MultilinearMap R M₁ M₂) : SubMulAction R M₂ :=
  f.map fun _ => ⊤

end Submodule

end MultilinearMap<|MERGE_RESOLUTION|>--- conflicted
+++ resolved
@@ -797,12 +797,7 @@
 @[simp]
 theorem subtype_compMultilinearMap_codRestrict (f : MultilinearMap R M₁ M₂) (p : Submodule R M₂)
     (h) : p.subtype.compMultilinearMap (f.codRestrict p h) = f :=
-<<<<<<< HEAD
-  rfl
-#align linear_map.subtype_comp_multilinear_map_cod_restrict LinearMap.subtype_compMultilinearMap_codRestrict
-=======
-  MultilinearMap.ext fun _ => rfl
->>>>>>> 5f2879ac
+  rfl
 
 /-- The multilinear version of `LinearMap.comp_codRestrict` -/
 @[simp]
@@ -810,12 +805,7 @@
     (p : Submodule R M₃) (h) :
     (g.codRestrict p h).compMultilinearMap f =
       (g.compMultilinearMap f).codRestrict p fun v => h (f v) :=
-<<<<<<< HEAD
-  rfl
-#align linear_map.comp_multilinear_map_cod_restrict LinearMap.compMultilinearMap_codRestrict
-=======
-  MultilinearMap.ext fun _ => rfl
->>>>>>> 5f2879ac
+  rfl
 
 variable {ι₁ ι₂ : Type*}
 
