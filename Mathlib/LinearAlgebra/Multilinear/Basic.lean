/-
Copyright (c) 2020 Sébastien Gouëzel. All rights reserved.
Released under Apache 2.0 license as described in the file LICENSE.
Authors: Sébastien Gouëzel
-/
import Mathlib.Algebra.Algebra.Defs
import Mathlib.Algebra.Order.BigOperators.Group.Finset
import Mathlib.Data.Fintype.BigOperators
import Mathlib.Data.Fintype.Sort
import Mathlib.Data.List.FinRange
import Mathlib.LinearAlgebra.Pi
import Mathlib.Logic.Equiv.Fintype

#align_import linear_algebra.multilinear.basic from "leanprover-community/mathlib"@"78fdf68dcd2fdb3fe64c0dd6f88926a49418a6ea"

/-!
# Multilinear maps

We define multilinear maps as maps from `∀ (i : ι), M₁ i` to `M₂` which are linear in each
coordinate. Here, `M₁ i` and `M₂` are modules over a ring `R`, and `ι` is an arbitrary type
(although some statements will require it to be a fintype). This space, denoted by
`MultilinearMap R M₁ M₂`, inherits a module structure by pointwise addition and multiplication.

## Main definitions

* `MultilinearMap R M₁ M₂` is the space of multilinear maps from `∀ (i : ι), M₁ i` to `M₂`.
* `f.map_smul` is the multiplicativity of the multilinear map `f` along each coordinate.
* `f.map_add` is the additivity of the multilinear map `f` along each coordinate.
* `f.map_smul_univ` expresses the multiplicativity of `f` over all coordinates at the same time,
  writing `f (fun i => c i • m i)` as `(∏ i, c i) • f m`.
* `f.map_add_univ` expresses the additivity of `f` over all coordinates at the same time, writing

  `f (m + m')` as the sum over all subsets `s` of `ι` of `f (s.piecewise m m')`.
* `f.map_sum` expresses `f (Σ_{j₁} g₁ j₁, ..., Σ_{jₙ} gₙ jₙ)` as the sum of
  `f (g₁ (r 1), ..., gₙ (r n))` where `r` ranges over all possible functions.

We also register isomorphisms corresponding to currying or uncurrying variables, transforming a
multilinear function `f` on `n+1` variables into a linear function taking values in multilinear
functions in `n` variables, and into a multilinear function in `n` variables taking values in linear
functions. These operations are called `f.curryLeft` and `f.curryRight` respectively
(with inverses `f.uncurryLeft` and `f.uncurryRight`). These operations induce linear equivalences
between spaces of multilinear functions in `n+1` variables and spaces of linear functions into
multilinear functions in `n` variables (resp. multilinear functions in `n` variables taking values
in linear functions), called respectively `multilinearCurryLeftEquiv` and
`multilinearCurryRightEquiv`.

## Implementation notes

Expressing that a map is linear along the `i`-th coordinate when all other coordinates are fixed
can be done in two (equivalent) different ways:

* fixing a vector `m : ∀ (j : ι - i), M₁ j.val`, and then choosing separately the `i`-th coordinate
* fixing a vector `m : ∀j, M₁ j`, and then modifying its `i`-th coordinate

The second way is more artificial as the value of `m` at `i` is not relevant, but it has the
advantage of avoiding subtype inclusion issues. This is the definition we use, based on
`Function.update` that allows to change the value of `m` at `i`.

Note that the use of `Function.update` requires a `DecidableEq ι` term to appear somewhere in the
statement of `MultilinearMap.map_add'` and `MultilinearMap.map_smul'`. Three possible choices
are:

1. Requiring `DecidableEq ι` as an argument to `MultilinearMap` (as we did originally).
2. Using `Classical.decEq ι` in the statement of `map_add'` and `map_smul'`.
3. Quantifying over all possible `DecidableEq ι` instances in the statement of `map_add'` and
   `map_smul'`.

Option 1 works fine, but puts unnecessary constraints on the user (the zero map certainly does not
need decidability). Option 2 looks great at first, but in the common case when `ι = Fin n` it
introduces non-defeq decidability instance diamonds within the context of proving `map_add'` and
`map_smul'`, of the form `Fin.decidableEq n = Classical.decEq (Fin n)`. Option 3 of course does
something similar, but of the form `Fin.decidableEq n = _inst`, which is much easier to clean up
since `_inst` is a free variable and so the equality can just be substituted.
-/


open Function Fin Set BigOperators

universe uR uS uι v v' v₁ v₂ v₃

variable {R : Type uR} {S : Type uS} {ι : Type uι} {n : ℕ}
  {M : Fin n.succ → Type v} {M₁ : ι → Type v₁} {M₂ : Type v₂} {M₃ : Type v₃} {M' : Type v'}

/-- Multilinear maps over the ring `R`, from `∀ i, M₁ i` to `M₂` where `M₁ i` and `M₂` are modules
over `R`. -/
structure MultilinearMap (R : Type uR) {ι : Type uι} (M₁ : ι → Type v₁) (M₂ : Type v₂) [Semiring R]
  [∀ i, AddCommMonoid (M₁ i)] [AddCommMonoid M₂] [∀ i, Module R (M₁ i)] [Module R M₂] where
  /-- The underlying multivariate function of a multilinear map. -/
  toFun : (∀ i, M₁ i) → M₂
  /-- A multilinear map is additive in every argument. -/
  map_add' :
    ∀ [DecidableEq ι] (m : ∀ i, M₁ i) (i : ι) (x y : M₁ i),
      toFun (update m i (x + y)) = toFun (update m i x) + toFun (update m i y)
  /-- A multilinear map is compatible with scalar multiplication in every argument. -/
  map_smul' :
    ∀ [DecidableEq ι] (m : ∀ i, M₁ i) (i : ι) (c : R) (x : M₁ i),
      toFun (update m i (c • x)) = c • toFun (update m i x)
#align multilinear_map MultilinearMap

-- Porting note: added to avoid a linter timeout.
attribute [nolint simpNF] MultilinearMap.mk.injEq

namespace MultilinearMap

section Semiring

variable [Semiring R] [∀ i, AddCommMonoid (M i)] [∀ i, AddCommMonoid (M₁ i)] [AddCommMonoid M₂]
  [AddCommMonoid M₃] [AddCommMonoid M'] [∀ i, Module R (M i)] [∀ i, Module R (M₁ i)] [Module R M₂]
  [Module R M₃] [Module R M'] (f f' : MultilinearMap R M₁ M₂)

-- Porting note: Replaced CoeFun with FunLike instance
instance : FunLike (MultilinearMap R M₁ M₂) (∀ i, M₁ i) M₂ where
  coe f := f.toFun
  coe_injective' := fun f g h ↦ by cases f; cases g; cases h; rfl

initialize_simps_projections MultilinearMap (toFun → apply)

@[simp]
theorem toFun_eq_coe : f.toFun = ⇑f :=
  rfl
#align multilinear_map.to_fun_eq_coe MultilinearMap.toFun_eq_coe

@[simp]
theorem coe_mk (f : (∀ i, M₁ i) → M₂) (h₁ h₂) : ⇑(⟨f, h₁, h₂⟩ : MultilinearMap R M₁ M₂) = f :=
  rfl
#align multilinear_map.coe_mk MultilinearMap.coe_mk

theorem congr_fun {f g : MultilinearMap R M₁ M₂} (h : f = g) (x : ∀ i, M₁ i) : f x = g x :=
  DFunLike.congr_fun h x
#align multilinear_map.congr_fun MultilinearMap.congr_fun

nonrec theorem congr_arg (f : MultilinearMap R M₁ M₂) {x y : ∀ i, M₁ i} (h : x = y) : f x = f y :=
  DFunLike.congr_arg f h
#align multilinear_map.congr_arg MultilinearMap.congr_arg

theorem coe_injective : Injective ((↑) : MultilinearMap R M₁ M₂ → (∀ i, M₁ i) → M₂) :=
  DFunLike.coe_injective
#align multilinear_map.coe_injective MultilinearMap.coe_injective

@[norm_cast] -- Porting note (#10618): Removed simp attribute, simp can prove this
theorem coe_inj {f g : MultilinearMap R M₁ M₂} : (f : (∀ i, M₁ i) → M₂) = g ↔ f = g :=
  DFunLike.coe_fn_eq
#align multilinear_map.coe_inj MultilinearMap.coe_inj

@[ext]
theorem ext {f f' : MultilinearMap R M₁ M₂} (H : ∀ x, f x = f' x) : f = f' :=
  DFunLike.ext _ _ H
#align multilinear_map.ext MultilinearMap.ext

theorem ext_iff {f g : MultilinearMap R M₁ M₂} : f = g ↔ ∀ x, f x = g x :=
  DFunLike.ext_iff
#align multilinear_map.ext_iff MultilinearMap.ext_iff

@[simp]
theorem mk_coe (f : MultilinearMap R M₁ M₂) (h₁ h₂) :
    (⟨f, h₁, h₂⟩ : MultilinearMap R M₁ M₂) = f := rfl
#align multilinear_map.mk_coe MultilinearMap.mk_coe

@[simp]
protected theorem map_add [DecidableEq ι] (m : ∀ i, M₁ i) (i : ι) (x y : M₁ i) :
    f (update m i (x + y)) = f (update m i x) + f (update m i y) :=
  f.map_add' m i x y
#align multilinear_map.map_add MultilinearMap.map_add

@[simp]
protected theorem map_smul [DecidableEq ι] (m : ∀ i, M₁ i) (i : ι) (c : R) (x : M₁ i) :
    f (update m i (c • x)) = c • f (update m i x) :=
  f.map_smul' m i c x
#align multilinear_map.map_smul MultilinearMap.map_smul

theorem map_coord_zero {m : ∀ i, M₁ i} (i : ι) (h : m i = 0) : f m = 0 := by
  classical
    have : (0 : R) • (0 : M₁ i) = 0 := by simp
    rw [← update_eq_self i m, h, ← this, f.map_smul, zero_smul R (M := M₂)]
#align multilinear_map.map_coord_zero MultilinearMap.map_coord_zero

@[simp]
theorem map_update_zero [DecidableEq ι] (m : ∀ i, M₁ i) (i : ι) : f (update m i 0) = 0 :=
  f.map_coord_zero i (update_same i 0 m)
#align multilinear_map.map_update_zero MultilinearMap.map_update_zero

@[simp]
theorem map_zero [Nonempty ι] : f 0 = 0 := by
  obtain ⟨i, _⟩ : ∃ i : ι, i ∈ Set.univ := Set.exists_mem_of_nonempty ι
  exact map_coord_zero f i rfl
#align multilinear_map.map_zero MultilinearMap.map_zero

instance : Add (MultilinearMap R M₁ M₂) :=
  ⟨fun f f' =>
    ⟨fun x => f x + f' x, fun m i x y => by simp [add_left_comm, add_assoc], fun m i c x => by
      simp [smul_add]⟩⟩

@[simp]
theorem add_apply (m : ∀ i, M₁ i) : (f + f') m = f m + f' m :=
  rfl
#align multilinear_map.add_apply MultilinearMap.add_apply

instance : Zero (MultilinearMap R M₁ M₂) :=
  ⟨⟨fun _ => 0, fun _ i _ _ => by simp, fun _ i c _ => by simp⟩⟩

instance : Inhabited (MultilinearMap R M₁ M₂) :=
  ⟨0⟩

@[simp]
theorem zero_apply (m : ∀ i, M₁ i) : (0 : MultilinearMap R M₁ M₂) m = 0 :=
  rfl
#align multilinear_map.zero_apply MultilinearMap.zero_apply

section SMul

variable {R' A : Type*} [Monoid R'] [Semiring A] [∀ i, Module A (M₁ i)] [DistribMulAction R' M₂]
  [Module A M₂] [SMulCommClass A R' M₂]

instance : SMul R' (MultilinearMap A M₁ M₂) :=
  ⟨fun c f =>
    ⟨fun m => c • f m, fun m i x y => by simp [smul_add], fun l i x d => by
      simp [← smul_comm x c (_ : M₂)]⟩⟩

@[simp]
theorem smul_apply (f : MultilinearMap A M₁ M₂) (c : R') (m : ∀ i, M₁ i) : (c • f) m = c • f m :=
  rfl
#align multilinear_map.smul_apply MultilinearMap.smul_apply

theorem coe_smul (c : R') (f : MultilinearMap A M₁ M₂) : ⇑(c • f) = c • (⇑ f) :=
  rfl
#align multilinear_map.coe_smul MultilinearMap.coe_smul

end SMul

instance addCommMonoid : AddCommMonoid (MultilinearMap R M₁ M₂) :=
  coe_injective.addCommMonoid _ rfl (fun _ _ => rfl) fun _ _ => rfl
#align multilinear_map.add_comm_monoid MultilinearMap.addCommMonoid

/-- Coercion of a multilinear map to a function as an additive monoid homomorphism. -/
@[simps] def coeAddMonoidHom : MultilinearMap R M₁ M₂ →+ (((i : ι) → M₁ i) → M₂) where
  toFun := DFunLike.coe; map_zero' := rfl; map_add' _ _ := rfl

@[simp]
theorem coe_sum {α : Type*} (f : α → MultilinearMap R M₁ M₂) (s : Finset α) :
    ⇑(∑ a in s, f a) = ∑ a in s, ⇑(f a) :=
  map_sum coeAddMonoidHom f s

theorem sum_apply {α : Type*} (f : α → MultilinearMap R M₁ M₂) (m : ∀ i, M₁ i) {s : Finset α} :
    (∑ a in s, f a) m = ∑ a in s, f a m := by simp
#align multilinear_map.sum_apply MultilinearMap.sum_apply

/-- If `f` is a multilinear map, then `f.toLinearMap m i` is the linear map obtained by fixing all
coordinates but `i` equal to those of `m`, and varying the `i`-th coordinate. -/
@[simps]
def toLinearMap [DecidableEq ι] (m : ∀ i, M₁ i) (i : ι) : M₁ i →ₗ[R] M₂ where
  toFun x := f (update m i x)
  map_add' x y := by simp
  map_smul' c x := by simp
#align multilinear_map.to_linear_map MultilinearMap.toLinearMap
#align multilinear_map.to_linear_map_to_add_hom_apply MultilinearMap.toLinearMap_apply

/-- The cartesian product of two multilinear maps, as a multilinear map. -/
@[simps]
def prod (f : MultilinearMap R M₁ M₂) (g : MultilinearMap R M₁ M₃) : MultilinearMap R M₁ (M₂ × M₃)
    where
  toFun m := (f m, g m)
  map_add' m i x y := by simp
  map_smul' m i c x := by simp
#align multilinear_map.prod MultilinearMap.prod
#align multilinear_map.prod_apply MultilinearMap.prod_apply

/-- Combine a family of multilinear maps with the same domain and codomains `M' i` into a
multilinear map taking values in the space of functions `∀ i, M' i`. -/
@[simps]
def pi {ι' : Type*} {M' : ι' → Type*} [∀ i, AddCommMonoid (M' i)] [∀ i, Module R (M' i)]
    (f : ∀ i, MultilinearMap R M₁ (M' i)) : MultilinearMap R M₁ (∀ i, M' i) where
  toFun m i := f i m
  map_add' _ _ _ _ := funext fun j => (f j).map_add _ _ _ _
  map_smul' _ _ _ _ := funext fun j => (f j).map_smul _ _ _ _
#align multilinear_map.pi MultilinearMap.pi
#align multilinear_map.pi_apply MultilinearMap.pi_apply

section

variable (R M₂ M₃)

/-- Equivalence between linear maps `M₂ →ₗ[R] M₃` and one-multilinear maps. -/
@[simps]
def ofSubsingleton [Subsingleton ι] (i : ι) :
    (M₂ →ₗ[R] M₃) ≃ MultilinearMap R (fun _ : ι ↦ M₂) M₃ where
  toFun f :=
    { toFun := fun x ↦ f (x i)
      map_add' := by intros; simp [update_eq_const_of_subsingleton]
      map_smul' := by intros; simp [update_eq_const_of_subsingleton] }
  invFun f :=
    { toFun := fun x ↦ f fun _ ↦ x
      map_add' := fun x y ↦ by simpa [update_eq_const_of_subsingleton] using f.map_add 0 i x y
      map_smul' := fun c x ↦ by simpa [update_eq_const_of_subsingleton] using f.map_smul 0 i c x }
  left_inv f := rfl
  right_inv f := by ext x; refine congr_arg f ?_; exact (eq_const_of_subsingleton _ _).symm
#align multilinear_map.of_subsingleton MultilinearMap.ofSubsingletonₓ
#align multilinear_map.of_subsingleton_apply MultilinearMap.ofSubsingleton_apply_applyₓ

variable (M₁) {M₂}

/-- The constant map is multilinear when `ι` is empty. -/
-- Porting note: Removed [simps] & added simpNF-approved version of the generated lemma manually.
@[simps (config := .asFn)]
def constOfIsEmpty [IsEmpty ι] (m : M₂) : MultilinearMap R M₁ M₂ where
  toFun := Function.const _ m
  map_add' _ := isEmptyElim
  map_smul' _ := isEmptyElim
#align multilinear_map.const_of_is_empty MultilinearMap.constOfIsEmpty
#align multilinear_map.const_of_is_empty_apply MultilinearMap.constOfIsEmpty_apply

end

-- Porting note: Included `DFunLike.coe` to avoid strange CoeFun instance for Equiv
/-- Given a multilinear map `f` on `n` variables (parameterized by `Fin n`) and a subset `s` of `k`
of these variables, one gets a new multilinear map on `Fin k` by varying these variables, and fixing
the other ones equal to a given value `z`. It is denoted by `f.restr s hk z`, where `hk` is a
proof that the cardinality of `s` is `k`. The implicit identification between `Fin k` and `s` that
we use is the canonical (increasing) bijection. -/
def restr {k n : ℕ} (f : MultilinearMap R (fun _ : Fin n => M') M₂) (s : Finset (Fin n))
    (hk : s.card = k) (z : M') : MultilinearMap R (fun _ : Fin k => M') M₂ where
  toFun v := f fun j => if h : j ∈ s then v ((DFunLike.coe (s.orderIsoOfFin hk).symm) ⟨j, h⟩) else z
  /- Porting note: The proofs of the following two lemmas used to only use `erw` followed by `simp`,
  but it seems `erw` no longer unfolds or unifies well enough to work without more help. -/
  map_add' v i x y := by
    have : DFunLike.coe (s.orderIsoOfFin hk).symm = (s.orderIsoOfFin hk).toEquiv.symm := rfl
    simp only [this]
    erw [dite_comp_equiv_update (s.orderIsoOfFin hk).toEquiv,
      dite_comp_equiv_update (s.orderIsoOfFin hk).toEquiv,
      dite_comp_equiv_update (s.orderIsoOfFin hk).toEquiv]
    simp
  map_smul' v i c x := by
    have : DFunLike.coe (s.orderIsoOfFin hk).symm = (s.orderIsoOfFin hk).toEquiv.symm := rfl
    simp only [this]
    erw [dite_comp_equiv_update (s.orderIsoOfFin hk).toEquiv,
      dite_comp_equiv_update (s.orderIsoOfFin hk).toEquiv]
    simp
#align multilinear_map.restr MultilinearMap.restr

/-- In the specific case of multilinear maps on spaces indexed by `Fin (n+1)`, where one can build
an element of `∀ (i : Fin (n+1)), M i` using `cons`, one can express directly the additivity of a
multilinear map along the first variable. -/
theorem cons_add (f : MultilinearMap R M M₂) (m : ∀ i : Fin n, M i.succ) (x y : M 0) :
    f (cons (x + y) m) = f (cons x m) + f (cons y m) := by
  simp_rw [← update_cons_zero x m (x + y), f.map_add, update_cons_zero]
#align multilinear_map.cons_add MultilinearMap.cons_add

/-- In the specific case of multilinear maps on spaces indexed by `Fin (n+1)`, where one can build
an element of `∀ (i : Fin (n+1)), M i` using `cons`, one can express directly the multiplicativity
of a multilinear map along the first variable. -/
theorem cons_smul (f : MultilinearMap R M M₂) (m : ∀ i : Fin n, M i.succ) (c : R) (x : M 0) :
    f (cons (c • x) m) = c • f (cons x m) := by
  simp_rw [← update_cons_zero x m (c • x), f.map_smul, update_cons_zero]
#align multilinear_map.cons_smul MultilinearMap.cons_smul

/-- In the specific case of multilinear maps on spaces indexed by `Fin (n+1)`, where one can build
an element of `∀ (i : Fin (n+1)), M i` using `snoc`, one can express directly the additivity of a
multilinear map along the first variable. -/
theorem snoc_add (f : MultilinearMap R M M₂)
    (m : ∀ i : Fin n, M (castSucc i)) (x y : M (last n)) :
    f (snoc m (x + y)) = f (snoc m x) + f (snoc m y) := by
  simp_rw [← update_snoc_last x m (x + y), f.map_add, update_snoc_last]
#align multilinear_map.snoc_add MultilinearMap.snoc_add

/-- In the specific case of multilinear maps on spaces indexed by `Fin (n+1)`, where one can build
an element of `∀ (i : Fin (n+1)), M i` using `cons`, one can express directly the multiplicativity
of a multilinear map along the first variable. -/
theorem snoc_smul (f : MultilinearMap R M M₂) (m : ∀ i : Fin n, M (castSucc i)) (c : R)
    (x : M (last n)) : f (snoc m (c • x)) = c • f (snoc m x) := by
  simp_rw [← update_snoc_last x m (c • x), f.map_smul, update_snoc_last]
#align multilinear_map.snoc_smul MultilinearMap.snoc_smul

section

variable {M₁' : ι → Type*} [∀ i, AddCommMonoid (M₁' i)] [∀ i, Module R (M₁' i)]
variable {M₁'' : ι → Type*} [∀ i, AddCommMonoid (M₁'' i)] [∀ i, Module R (M₁'' i)]

/-- If `g` is a multilinear map and `f` is a collection of linear maps,
then `g (f₁ m₁, ..., fₙ mₙ)` is again a multilinear map, that we call
`g.compLinearMap f`. -/
def compLinearMap (g : MultilinearMap R M₁' M₂) (f : ∀ i, M₁ i →ₗ[R] M₁' i) : MultilinearMap R M₁ M₂
    where
  toFun m := g fun i => f i (m i)
  map_add' m i x y := by
    have : ∀ j z, f j (update m i z j) = update (fun k => f k (m k)) i (f i z) j := fun j z =>
      Function.apply_update (fun k => f k) _ _ _ _
    simp [this]
  map_smul' m i c x := by
    have : ∀ j z, f j (update m i z j) = update (fun k => f k (m k)) i (f i z) j := fun j z =>
      Function.apply_update (fun k => f k) _ _ _ _
    simp [this]
#align multilinear_map.comp_linear_map MultilinearMap.compLinearMap

@[simp]
theorem compLinearMap_apply (g : MultilinearMap R M₁' M₂) (f : ∀ i, M₁ i →ₗ[R] M₁' i)
    (m : ∀ i, M₁ i) : g.compLinearMap f m = g fun i => f i (m i) :=
  rfl
#align multilinear_map.comp_linear_map_apply MultilinearMap.compLinearMap_apply

/-- Composing a multilinear map twice with a linear map in each argument is
the same as composing with their composition. -/
theorem compLinearMap_assoc (g : MultilinearMap R M₁'' M₂) (f₁ : ∀ i, M₁' i →ₗ[R] M₁'' i)
    (f₂ : ∀ i, M₁ i →ₗ[R] M₁' i) :
    (g.compLinearMap f₁).compLinearMap f₂ = g.compLinearMap fun i => f₁ i ∘ₗ f₂ i :=
  rfl
#align multilinear_map.comp_linear_map_assoc MultilinearMap.compLinearMap_assoc

/-- Composing the zero multilinear map with a linear map in each argument. -/
@[simp]
theorem zero_compLinearMap (f : ∀ i, M₁ i →ₗ[R] M₁' i) :
    (0 : MultilinearMap R M₁' M₂).compLinearMap f = 0 :=
  ext fun _ => rfl
#align multilinear_map.zero_comp_linear_map MultilinearMap.zero_compLinearMap

/-- Composing a multilinear map with the identity linear map in each argument. -/
@[simp]
theorem compLinearMap_id (g : MultilinearMap R M₁' M₂) :
    (g.compLinearMap fun _ => LinearMap.id) = g :=
  ext fun _ => rfl
#align multilinear_map.comp_linear_map_id MultilinearMap.compLinearMap_id

/-- Composing with a family of surjective linear maps is injective. -/
theorem compLinearMap_injective (f : ∀ i, M₁ i →ₗ[R] M₁' i) (hf : ∀ i, Surjective (f i)) :
    Injective fun g : MultilinearMap R M₁' M₂ => g.compLinearMap f := fun g₁ g₂ h =>
  ext fun x => by
    simpa [fun i => surjInv_eq (hf i)] using ext_iff.mp h fun i => surjInv (hf i) (x i)
#align multilinear_map.comp_linear_map_injective MultilinearMap.compLinearMap_injective

theorem compLinearMap_inj (f : ∀ i, M₁ i →ₗ[R] M₁' i) (hf : ∀ i, Surjective (f i))
    (g₁ g₂ : MultilinearMap R M₁' M₂) : g₁.compLinearMap f = g₂.compLinearMap f ↔ g₁ = g₂ :=
  (compLinearMap_injective _ hf).eq_iff
#align multilinear_map.comp_linear_map_inj MultilinearMap.compLinearMap_inj

/-- Composing a multilinear map with a linear equiv on each argument gives the zero map
if and only if the multilinear map is the zero map. -/
@[simp]
theorem comp_linearEquiv_eq_zero_iff (g : MultilinearMap R M₁' M₂) (f : ∀ i, M₁ i ≃ₗ[R] M₁' i) :
    (g.compLinearMap fun i => (f i : M₁ i →ₗ[R] M₁' i)) = 0 ↔ g = 0 := by
  set f' := fun i => (f i : M₁ i →ₗ[R] M₁' i)
  rw [← zero_compLinearMap f', compLinearMap_inj f' fun i => (f i).surjective]
#align multilinear_map.comp_linear_equiv_eq_zero_iff MultilinearMap.comp_linearEquiv_eq_zero_iff

end

/-- If one adds to a vector `m'` another vector `m`, but only for coordinates in a finset `t`, then
the image under a multilinear map `f` is the sum of `f (s.piecewise m m')` along all subsets `s` of
`t`. This is mainly an auxiliary statement to prove the result when `t = univ`, given in
`map_add_univ`, although it can be useful in its own right as it does not require the index set `ι`
to be finite. -/
theorem map_piecewise_add [DecidableEq ι] (m m' : ∀ i, M₁ i) (t : Finset ι) :
    f (t.piecewise (m + m') m') = ∑ s in t.powerset, f (s.piecewise m m') := by
  revert m'
  refine' Finset.induction_on t (by simp) _
  intro i t hit Hrec m'
  have A : (insert i t).piecewise (m + m') m' = update (t.piecewise (m + m') m') i (m i + m' i) :=
    t.piecewise_insert _ _ _
  have B : update (t.piecewise (m + m') m') i (m' i) = t.piecewise (m + m') m' := by
    ext j
    by_cases h : j = i
    · rw [h]
      simp [hit]
    · simp [h]
  let m'' := update m' i (m i)
  have C : update (t.piecewise (m + m') m') i (m i) = t.piecewise (m + m'') m'' := by
    ext j
    by_cases h : j = i
    · rw [h]
      simp [m'', hit]
    · by_cases h' : j ∈ t <;> simp [m'', h, hit, h']
  rw [A, f.map_add, B, C, Finset.sum_powerset_insert hit, Hrec, Hrec, add_comm (_ : M₂)]
  congr 1
  refine Finset.sum_congr rfl fun s hs => ?_
  have : (insert i s).piecewise m m' = s.piecewise m m'' := by
    ext j
    by_cases h : j = i
    · rw [h]
      simp [m'', Finset.not_mem_of_mem_powerset_of_not_mem hs hit]
    · by_cases h' : j ∈ s <;> simp [m'', h, h']
  rw [this]
#align multilinear_map.map_piecewise_add MultilinearMap.map_piecewise_add

/-- Additivity of a multilinear map along all coordinates at the same time,
writing `f (m + m')` as the sum of `f (s.piecewise m m')` over all sets `s`. -/
theorem map_add_univ [DecidableEq ι] [Fintype ι] (m m' : ∀ i, M₁ i) :
    f (m + m') = ∑ s : Finset ι, f (s.piecewise m m') := by
  simpa using f.map_piecewise_add m m' Finset.univ
#align multilinear_map.map_add_univ MultilinearMap.map_add_univ

section ApplySum

variable {α : ι → Type*} (g : ∀ i, α i → M₁ i) (A : ∀ i, Finset (α i))

open Fintype Finset

/-- If `f` is multilinear, then `f (Σ_{j₁ ∈ A₁} g₁ j₁, ..., Σ_{jₙ ∈ Aₙ} gₙ jₙ)` is the sum of
`f (g₁ (r 1), ..., gₙ (r n))` where `r` ranges over all functions with `r 1 ∈ A₁`, ...,
`r n ∈ Aₙ`. This follows from multilinearity by expanding successively with respect to each
coordinate. Here, we give an auxiliary statement tailored for an inductive proof. Use instead
`map_sum_finset`. -/
theorem map_sum_finset_aux [DecidableEq ι] [Fintype ι] {n : ℕ} (h : (∑ i, (A i).card) = n) :
    (f fun i => ∑ j in A i, g i j) = ∑ r in piFinset A, f fun i => g i (r i) := by
  letI := fun i => Classical.decEq (α i)
  induction' n using Nat.strong_induction_on with n IH generalizing A
  -- If one of the sets is empty, then all the sums are zero
  by_cases Ai_empty : ∃ i, A i = ∅
  · rcases Ai_empty with ⟨i, hi⟩
    have : ∑ j in A i, g i j = 0 := by rw [hi, Finset.sum_empty]
    rw [f.map_coord_zero i this]
    have : piFinset A = ∅ := by
      refine Finset.eq_empty_of_forall_not_mem fun r hr => ?_
      have : r i ∈ A i := mem_piFinset.mp hr i
      simp [hi] at this
    rw [this, Finset.sum_empty]
  push_neg at Ai_empty
  -- Otherwise, if all sets are at most singletons, then they are exactly singletons and the result
  -- is again straightforward
  by_cases Ai_singleton : ∀ i, (A i).card ≤ 1
  · have Ai_card : ∀ i, (A i).card = 1 := by
      intro i
      have pos : Finset.card (A i) ≠ 0 := by simp [Finset.card_eq_zero, Ai_empty i]
      have : Finset.card (A i) ≤ 1 := Ai_singleton i
      exact le_antisymm this (Nat.succ_le_of_lt (_root_.pos_iff_ne_zero.mpr pos))
    have :
      ∀ r : ∀ i, α i, r ∈ piFinset A → (f fun i => g i (r i)) = f fun i => ∑ j in A i, g i j := by
      intro r hr
      congr with i
      have : ∀ j ∈ A i, g i j = g i (r i) := by
        intro j hj
        congr
        apply Finset.card_le_one_iff.1 (Ai_singleton i) hj
        exact mem_piFinset.mp hr i
      simp only [Finset.sum_congr rfl this, Finset.mem_univ, Finset.sum_const, Ai_card i, one_nsmul]
    simp only [Finset.sum_congr rfl this, Ai_card, card_piFinset, prod_const_one, one_nsmul,
      Finset.sum_const]
  -- Remains the interesting case where one of the `A i`, say `A i₀`, has cardinality at least 2.
  -- We will split into two parts `B i₀` and `C i₀` of smaller cardinality, let `B i = C i = A i`
  -- for `i ≠ i₀`, apply the inductive assumption to `B` and `C`, and add up the corresponding
  -- parts to get the sum for `A`.
  push_neg at Ai_singleton
  obtain ⟨i₀, hi₀⟩ : ∃ i, 1 < (A i).card := Ai_singleton
  obtain ⟨j₁, j₂, _, hj₂, _⟩ : ∃ j₁ j₂, j₁ ∈ A i₀ ∧ j₂ ∈ A i₀ ∧ j₁ ≠ j₂ :=
    Finset.one_lt_card_iff.1 hi₀
  let B := Function.update A i₀ (A i₀ \ {j₂})
  let C := Function.update A i₀ {j₂}
  have B_subset_A : ∀ i, B i ⊆ A i := by
    intro i
    by_cases hi : i = i₀
    · rw [hi]
      simp only [B, sdiff_subset, update_same]
    · simp only [B, hi, update_noteq, Ne, not_false_iff, Finset.Subset.refl]
  have C_subset_A : ∀ i, C i ⊆ A i := by
    intro i
    by_cases hi : i = i₀
    · rw [hi]
      simp only [C, hj₂, Finset.singleton_subset_iff, update_same]
    · simp only [C, hi, update_noteq, Ne, not_false_iff, Finset.Subset.refl]
  -- split the sum at `i₀` as the sum over `B i₀` plus the sum over `C i₀`, to use additivity.
  have A_eq_BC :
    (fun i => ∑ j in A i, g i j) =
      Function.update (fun i => ∑ j in A i, g i j) i₀
        ((∑ j in B i₀, g i₀ j) + ∑ j in C i₀, g i₀ j) := by
    ext i
    by_cases hi : i = i₀
    · rw [hi, update_same]
      have : A i₀ = B i₀ ∪ C i₀ := by
        simp only [B, C, Function.update_same, Finset.sdiff_union_self_eq_union]
        symm
        simp only [hj₂, Finset.singleton_subset_iff, Finset.union_eq_left]
      rw [this]
      refine Finset.sum_union <| Finset.disjoint_right.2 fun j hj => ?_
      have : j = j₂ := by
        simpa [C] using hj
      rw [this]
      simp only [B, mem_sdiff, eq_self_iff_true, not_true, not_false_iff, Finset.mem_singleton,
        update_same, and_false_iff]
    · simp [hi]
  have Beq :
    Function.update (fun i => ∑ j in A i, g i j) i₀ (∑ j in B i₀, g i₀ j) = fun i =>
      ∑ j in B i, g i j := by
    ext i
    by_cases hi : i = i₀
    · rw [hi]
      simp only [update_same]
    · simp only [B, hi, update_noteq, Ne, not_false_iff]
  have Ceq :
    Function.update (fun i => ∑ j in A i, g i j) i₀ (∑ j in C i₀, g i₀ j) = fun i =>
      ∑ j in C i, g i j := by
    ext i
    by_cases hi : i = i₀
    · rw [hi]
      simp only [update_same]
    · simp only [C, hi, update_noteq, Ne, not_false_iff]
  -- Express the inductive assumption for `B`
  have Brec : (f fun i => ∑ j in B i, g i j) = ∑ r in piFinset B, f fun i => g i (r i) := by
    have : (∑ i, Finset.card (B i)) < ∑ i, Finset.card (A i) := by
      refine'
        Finset.sum_lt_sum (fun i _ => Finset.card_le_card (B_subset_A i))
          ⟨i₀, Finset.mem_univ _, _⟩
      have : {j₂} ⊆ A i₀ := by simp [hj₂]
      simp only [B, Finset.card_sdiff this, Function.update_same, Finset.card_singleton]
      exact Nat.pred_lt (ne_of_gt (lt_trans Nat.zero_lt_one hi₀))
    rw [h] at this
    exact IH _ this B rfl
  -- Express the inductive assumption for `C`
  have Crec : (f fun i => ∑ j in C i, g i j) = ∑ r in piFinset C, f fun i => g i (r i) := by
    have : (∑ i, Finset.card (C i)) < ∑ i, Finset.card (A i) :=
      Finset.sum_lt_sum (fun i _ => Finset.card_le_card (C_subset_A i))
        ⟨i₀, Finset.mem_univ _, by simp [C, hi₀]⟩
    rw [h] at this
    exact IH _ this C rfl
  have D : Disjoint (piFinset B) (piFinset C) :=
    haveI : Disjoint (B i₀) (C i₀) := by simp [B, C]
    piFinset_disjoint_of_disjoint B C this
  have pi_BC : piFinset A = piFinset B ∪ piFinset C := by
    apply Finset.Subset.antisymm
    · intro r hr
      by_cases hri₀ : r i₀ = j₂
      · apply Finset.mem_union_right
        refine mem_piFinset.2 fun i => ?_
        by_cases hi : i = i₀
        · have : r i₀ ∈ C i₀ := by simp [C, hri₀]
          rwa [hi]
        · simp [C, hi, mem_piFinset.1 hr i]
      · apply Finset.mem_union_left
        refine mem_piFinset.2 fun i => ?_
        by_cases hi : i = i₀
        · have : r i₀ ∈ B i₀ := by simp [B, hri₀, mem_piFinset.1 hr i₀]
          rwa [hi]
        · simp [B, hi, mem_piFinset.1 hr i]
    · exact
        Finset.union_subset (piFinset_subset _ _ fun i => B_subset_A i)
          (piFinset_subset _ _ fun i => C_subset_A i)
  rw [A_eq_BC]
  simp only [MultilinearMap.map_add, Beq, Ceq, Brec, Crec, pi_BC]
  rw [← Finset.sum_union D]
#align multilinear_map.map_sum_finset_aux MultilinearMap.map_sum_finset_aux

/-- If `f` is multilinear, then `f (Σ_{j₁ ∈ A₁} g₁ j₁, ..., Σ_{jₙ ∈ Aₙ} gₙ jₙ)` is the sum of
`f (g₁ (r 1), ..., gₙ (r n))` where `r` ranges over all functions with `r 1 ∈ A₁`, ...,
`r n ∈ Aₙ`. This follows from multilinearity by expanding successively with respect to each
coordinate. -/
theorem map_sum_finset [DecidableEq ι] [Fintype ι] :
    (f fun i => ∑ j in A i, g i j) = ∑ r in piFinset A, f fun i => g i (r i) :=
  f.map_sum_finset_aux _ _ rfl
#align multilinear_map.map_sum_finset MultilinearMap.map_sum_finset

/-- If `f` is multilinear, then `f (Σ_{j₁} g₁ j₁, ..., Σ_{jₙ} gₙ jₙ)` is the sum of
`f (g₁ (r 1), ..., gₙ (r n))` where `r` ranges over all functions `r`. This follows from
multilinearity by expanding successively with respect to each coordinate. -/
theorem map_sum [DecidableEq ι] [Fintype ι] [∀ i, Fintype (α i)] :
    (f fun i => ∑ j, g i j) = ∑ r : ∀ i, α i, f fun i => g i (r i) :=
  f.map_sum_finset g fun _ => Finset.univ
#align multilinear_map.map_sum MultilinearMap.map_sum

theorem map_update_sum {α : Type*} [DecidableEq ι] (t : Finset α) (i : ι) (g : α → M₁ i)
    (m : ∀ i, M₁ i) : f (update m i (∑ a in t, g a)) = ∑ a in t, f (update m i (g a)) := by
  classical
    induction' t using Finset.induction with a t has ih h
    · simp
    · simp [Finset.sum_insert has, ih]
#align multilinear_map.map_update_sum MultilinearMap.map_update_sum

end ApplySum

/-- Restrict the codomain of a multilinear map to a submodule.

This is the multilinear version of `LinearMap.codRestrict`. -/
@[simps]
def codRestrict (f : MultilinearMap R M₁ M₂) (p : Submodule R M₂) (h : ∀ v, f v ∈ p) :
    MultilinearMap R M₁ p where
  toFun v := ⟨f v, h v⟩
  map_add' _ _ _ _ := Subtype.ext <| MultilinearMap.map_add _ _ _ _ _
  map_smul' _ _ _ _ := Subtype.ext <| MultilinearMap.map_smul _ _ _ _ _
#align multilinear_map.cod_restrict MultilinearMap.codRestrict
#align multilinear_map.cod_restrict_apply_coe MultilinearMap.codRestrict_apply_coe

section RestrictScalar

variable (R)
variable {A : Type*} [Semiring A] [SMul R A] [∀ i : ι, Module A (M₁ i)] [Module A M₂]
  [∀ i, IsScalarTower R A (M₁ i)] [IsScalarTower R A M₂]

/-- Reinterpret an `A`-multilinear map as an `R`-multilinear map, if `A` is an algebra over `R`
and their actions on all involved modules agree with the action of `R` on `A`. -/
def restrictScalars (f : MultilinearMap A M₁ M₂) : MultilinearMap R M₁ M₂ where
  toFun := f
  map_add' := f.map_add
  map_smul' m i := (f.toLinearMap m i).map_smul_of_tower
#align multilinear_map.restrict_scalars MultilinearMap.restrictScalars

@[simp]
theorem coe_restrictScalars (f : MultilinearMap A M₁ M₂) : ⇑(f.restrictScalars R) = f :=
  rfl
#align multilinear_map.coe_restrict_scalars MultilinearMap.coe_restrictScalars

end RestrictScalar

section

variable {ι₁ ι₂ ι₃ : Type*}

/-- Transfer the arguments to a map along an equivalence between argument indices.

The naming is derived from `Finsupp.domCongr`, noting that here the permutation applies to the
domain of the domain. -/
@[simps apply]
def domDomCongr (σ : ι₁ ≃ ι₂) (m : MultilinearMap R (fun _ : ι₁ => M₂) M₃) :
    MultilinearMap R (fun _ : ι₂ => M₂) M₃ where
  toFun v := m fun i => v (σ i)
  map_add' v i a b := by
    letI := σ.injective.decidableEq
    simp_rw [Function.update_apply_equiv_apply v]
    rw [m.map_add]
  map_smul' v i a b := by
    letI := σ.injective.decidableEq
    simp_rw [Function.update_apply_equiv_apply v]
    rw [m.map_smul]
#align multilinear_map.dom_dom_congr MultilinearMap.domDomCongr
#align multilinear_map.dom_dom_congr_apply MultilinearMap.domDomCongr_apply

theorem domDomCongr_trans (σ₁ : ι₁ ≃ ι₂) (σ₂ : ι₂ ≃ ι₃)
    (m : MultilinearMap R (fun _ : ι₁ => M₂) M₃) :
    m.domDomCongr (σ₁.trans σ₂) = (m.domDomCongr σ₁).domDomCongr σ₂ :=
  rfl
#align multilinear_map.dom_dom_congr_trans MultilinearMap.domDomCongr_trans

theorem domDomCongr_mul (σ₁ : Equiv.Perm ι₁) (σ₂ : Equiv.Perm ι₁)
    (m : MultilinearMap R (fun _ : ι₁ => M₂) M₃) :
    m.domDomCongr (σ₂ * σ₁) = (m.domDomCongr σ₁).domDomCongr σ₂ :=
  rfl
#align multilinear_map.dom_dom_congr_mul MultilinearMap.domDomCongr_mul

/-- `MultilinearMap.domDomCongr` as an equivalence.

This is declared separately because it does not work with dot notation. -/
@[simps apply symm_apply]
def domDomCongrEquiv (σ : ι₁ ≃ ι₂) :
    MultilinearMap R (fun _ : ι₁ => M₂) M₃ ≃+ MultilinearMap R (fun _ : ι₂ => M₂) M₃ where
  toFun := domDomCongr σ
  invFun := domDomCongr σ.symm
  left_inv m := by
    ext
    simp [domDomCongr]
  right_inv m := by
    ext
    simp [domDomCongr]
  map_add' a b := by
    ext
    simp [domDomCongr]
#align multilinear_map.dom_dom_congr_equiv MultilinearMap.domDomCongrEquiv
#align multilinear_map.dom_dom_congr_equiv_apply MultilinearMap.domDomCongrEquiv_apply
#align multilinear_map.dom_dom_congr_equiv_symm_apply MultilinearMap.domDomCongrEquiv_symm_apply

/-- The results of applying `domDomCongr` to two maps are equal if
and only if those maps are. -/
@[simp]
theorem domDomCongr_eq_iff (σ : ι₁ ≃ ι₂) (f g : MultilinearMap R (fun _ : ι₁ => M₂) M₃) :
    f.domDomCongr σ = g.domDomCongr σ ↔ f = g :=
  (domDomCongrEquiv σ : _ ≃+ MultilinearMap R (fun _ => M₂) M₃).apply_eq_iff_eq
#align multilinear_map.dom_dom_congr_eq_iff MultilinearMap.domDomCongr_eq_iff

end

/-! If `{a // P a}` is a subtype of `ι` and if we fix an element `z` of `(i : {a // ¬ P a}) → M₁ i`,
then a multilinear map on `M₁` defines a multilinear map on the restriction of `M₁` to
`{a // P a}`, by fixing the arguments out of `{a // P a}` equal to the values of `z`. -/

lemma domDomRestrict_aux [DecidableEq ι] (P : ι → Prop) [DecidablePred P]
    [DecidableEq {a // P a}]
    (x : (i : {a // P a}) → M₁ i) (z : (i : {a // ¬ P a}) → M₁ i) (i : {a : ι // P a})
    (c : M₁ i) : (fun j ↦ if h : P j then Function.update x i c ⟨j, h⟩ else z ⟨j, h⟩) =
    Function.update (fun j => if h : P j then x ⟨j, h⟩ else z ⟨j, h⟩) i c := by
  ext j
  by_cases h : j = i
  · rw [h, Function.update_same]
    simp only [i.2, update_same, dite_true]
  · rw [Function.update_noteq h]
    by_cases h' : P j
    · simp only [h', ne_eq, Subtype.mk.injEq, dite_true]
      have h'' : ¬ ⟨j, h'⟩ = i :=
        fun he => by apply_fun (fun x => x.1) at he; exact h he
      rw [Function.update_noteq h'']
    · simp only [h', ne_eq, Subtype.mk.injEq, dite_false]

lemma domDomRestrict_aux_right [DecidableEq ι] (P : ι → Prop) [DecidablePred P]
    [DecidableEq {a // ¬ P a}]
    (x : (i : {a // P a}) → M₁ i) (z : (i : {a // ¬ P a}) → M₁ i) (i : {a : ι // ¬ P a})
    (c : M₁ i) : (fun j ↦ if h : P j then x ⟨j, h⟩ else Function.update z i c ⟨j, h⟩) =
    Function.update (fun j => if h : P j then x ⟨j, h⟩ else z ⟨j, h⟩) i c := by
<<<<<<< HEAD
  ext j
  by_cases h : j = i
  · rw [h, Function.update_same]
    simp only [i.2, update_same, dite_false]
  · rw [Function.update_noteq h]
    by_cases h' : P j
    · simp only [h', ne_eq, Subtype.mk.injEq, dite_true]
    · simp only [h', ne_eq, Subtype.mk.injEq, dite_false]
      have h'' : ¬ ⟨j, h'⟩ = i :=
        fun he => by apply_fun (fun x => x.1) at he; exact h he
      rw [Function.update_noteq h'']
=======
  simpa only [dite_not] using domDomRestrict_aux _ z (fun j ↦ x ⟨j.1, not_not.mp j.2⟩) i c
>>>>>>> 945d7cf3

/-- Given a multilinear map `f` on `(i : ι) → M i`, a (decidable) predicate `P` on `ι` and
an element `z` of `(i : {a // ¬ P a}) → M₁ i`, construct a multilinear map on
`(i : {a // P a}) → M₁ i)` whose value at `x` is `f` evaluated at the vector with `i`th coordinate
`x i` if `P i` and `z i` otherwise.

The naming is similar to `MultilinearMap.domDomCongr`: here we are applying the restriction to the
domain of the domain.

For a linear map version, see `MultilinearMap.domDomRestrictₗ`.
-/
def domDomRestrict (f : MultilinearMap R M₁ M₂) (P : ι → Prop) [DecidablePred P]
    (z : (i : {a : ι // ¬ P a}) → M₁ i) :
    MultilinearMap R (fun (i : {a : ι // P a}) => M₁ i) M₂ where
  toFun x := f (fun j ↦ if h : P j then x ⟨j, h⟩ else z ⟨j, h⟩)
  map_add' x i a b := by
    classical
    simp only
    repeat (rw [domDomRestrict_aux])
    simp only [MultilinearMap.map_add]
  map_smul' z i c a := by
    classical
    simp only
    repeat (rw [domDomRestrict_aux])
    simp only [MultilinearMap.map_smul]

@[simp]
lemma domDomRestrict_apply (f : MultilinearMap R M₁ M₂) (P : ι → Prop)
    [DecidablePred P] (x : (i : {a // P a}) → M₁ i) (z : (i : {a // ¬ P a}) → M₁ i) :
    f.domDomRestrict P z x = f (fun j => if h : P j then x ⟨j, h⟩ else z ⟨j, h⟩) := rfl

-- TODO: Should add a ref here when available.
/-- The "derivative" of a multilinear map, as a linear map from `(i : ι) → M₁ i` to `M₂`.
For continuous multilinear maps, this will indeed be the derivative. -/
def linearDeriv [DecidableEq ι] [Fintype ι] (f : MultilinearMap R M₁ M₂)
    (x : (i : ι) → M₁ i) : ((i : ι) → M₁ i) →ₗ[R] M₂ :=
  ∑ i : ι, (f.toLinearMap x i).comp (LinearMap.proj i)

@[simp]
lemma linearDeriv_apply [DecidableEq ι] [Fintype ι] (f : MultilinearMap R M₁ M₂)
    (x y : (i : ι) → M₁ i) :
    f.linearDeriv x y = ∑ i, f (update x i (y i)) := by
  unfold linearDeriv
  simp only [LinearMap.coeFn_sum, LinearMap.coe_comp, LinearMap.coe_proj, Finset.sum_apply,
    Function.comp_apply, Function.eval, toLinearMap_apply]

end Semiring

end MultilinearMap

namespace LinearMap

variable [Semiring R] [∀ i, AddCommMonoid (M₁ i)] [AddCommMonoid M₂] [AddCommMonoid M₃]
  [AddCommMonoid M'] [∀ i, Module R (M₁ i)] [Module R M₂] [Module R M₃] [Module R M']

/-- Composing a multilinear map with a linear map gives again a multilinear map. -/
def compMultilinearMap (g : M₂ →ₗ[R] M₃) (f : MultilinearMap R M₁ M₂) : MultilinearMap R M₁ M₃ where
  toFun := g ∘ f
  map_add' m i x y := by simp
  map_smul' m i c x := by simp
#align linear_map.comp_multilinear_map LinearMap.compMultilinearMap

@[simp]
theorem coe_compMultilinearMap (g : M₂ →ₗ[R] M₃) (f : MultilinearMap R M₁ M₂) :
    ⇑(g.compMultilinearMap f) = g ∘ f :=
  rfl
#align linear_map.coe_comp_multilinear_map LinearMap.coe_compMultilinearMap

@[simp]
theorem compMultilinearMap_apply (g : M₂ →ₗ[R] M₃) (f : MultilinearMap R M₁ M₂) (m : ∀ i, M₁ i) :
    g.compMultilinearMap f m = g (f m) :=
  rfl
#align linear_map.comp_multilinear_map_apply LinearMap.compMultilinearMap_apply

/-- The multilinear version of `LinearMap.subtype_comp_codRestrict` -/
@[simp]
theorem subtype_compMultilinearMap_codRestrict (f : MultilinearMap R M₁ M₂) (p : Submodule R M₂)
    (h) : p.subtype.compMultilinearMap (f.codRestrict p h) = f :=
  MultilinearMap.ext fun _ => rfl
#align linear_map.subtype_comp_multilinear_map_cod_restrict LinearMap.subtype_compMultilinearMap_codRestrict

/-- The multilinear version of `LinearMap.comp_codRestrict` -/
@[simp]
theorem compMultilinearMap_codRestrict (g : M₂ →ₗ[R] M₃) (f : MultilinearMap R M₁ M₂)
    (p : Submodule R M₃) (h) :
    (g.codRestrict p h).compMultilinearMap f =
      (g.compMultilinearMap f).codRestrict p fun v => h (f v) :=
  MultilinearMap.ext fun _ => rfl
#align linear_map.comp_multilinear_map_cod_restrict LinearMap.compMultilinearMap_codRestrict

variable {ι₁ ι₂ : Type*}

@[simp]
theorem compMultilinearMap_domDomCongr (σ : ι₁ ≃ ι₂) (g : M₂ →ₗ[R] M₃)
    (f : MultilinearMap R (fun _ : ι₁ => M') M₂) :
    (g.compMultilinearMap f).domDomCongr σ = g.compMultilinearMap (f.domDomCongr σ) := by
  ext
  simp [MultilinearMap.domDomCongr]
#align linear_map.comp_multilinear_map_dom_dom_congr LinearMap.compMultilinearMap_domDomCongr

end LinearMap

namespace MultilinearMap

section Semiring

variable [Semiring R] [(i : ι) → AddCommMonoid (M₁ i)] [(i : ι) → Module R (M₁ i)]
  [AddCommMonoid M₂] [Module R M₂]

instance [Monoid S] [DistribMulAction S M₂] [Module R M₂] [SMulCommClass R S M₂] :
    DistribMulAction S (MultilinearMap R M₁ M₂) :=
  coe_injective.distribMulAction coeAddMonoidHom fun _ _ ↦ rfl

section Module

variable [Semiring S] [Module S M₂] [SMulCommClass R S M₂]

/-- The space of multilinear maps over an algebra over `R` is a module over `R`, for the pointwise
addition and scalar multiplication. -/
instance : Module S (MultilinearMap R M₁ M₂) :=
  coe_injective.module _ coeAddMonoidHom fun _ _ ↦ rfl

instance [NoZeroSMulDivisors S M₂] : NoZeroSMulDivisors S (MultilinearMap R M₁ M₂) :=
  coe_injective.noZeroSMulDivisors _ rfl coe_smul

variable (R S M₁ M₂ M₃)

section OfSubsingleton

variable [AddCommMonoid M₃] [Module S M₃] [Module R M₃] [SMulCommClass R S M₃]

/-- Linear equivalence between linear maps `M₂ →ₗ[R] M₃`
and one-multilinear maps `MultilinearMap R (fun _ : ι ↦ M₂) M₃`. -/
@[simps (config := { simpRhs := true })]
def ofSubsingletonₗ [Subsingleton ι] (i : ι) :
    (M₂ →ₗ[R] M₃) ≃ₗ[S] MultilinearMap R (fun _ : ι ↦ M₂) M₃ :=
  { ofSubsingleton R M₂ M₃ i with
    map_add' := fun _ _ ↦ rfl
    map_smul' := fun _ _ ↦ rfl }

end OfSubsingleton

/-- The dependent version of `MultilinearMap.domDomCongrLinearEquiv`. -/
@[simps apply symm_apply]
def domDomCongrLinearEquiv' {ι' : Type*} (σ : ι ≃ ι') :
    MultilinearMap R M₁ M₂ ≃ₗ[S] MultilinearMap R (fun i => M₁ (σ.symm i)) M₂ where
  toFun f :=
    { toFun := f ∘ (σ.piCongrLeft' M₁).symm
      map_add' := fun m i => by
        letI := σ.decidableEq
        rw [← σ.apply_symm_apply i]
        intro x y
        simp only [comp_apply, piCongrLeft'_symm_update, f.map_add]
      map_smul' := fun m i c => by
        letI := σ.decidableEq
        rw [← σ.apply_symm_apply i]
        intro x
        simp only [Function.comp, piCongrLeft'_symm_update, f.map_smul] }
  invFun f :=
    { toFun := f ∘ σ.piCongrLeft' M₁
      map_add' := fun m i => by
        letI := σ.symm.decidableEq
        rw [← σ.symm_apply_apply i]
        intro x y
        simp only [comp_apply, piCongrLeft'_update, f.map_add]
      map_smul' := fun m i c => by
        letI := σ.symm.decidableEq
        rw [← σ.symm_apply_apply i]
        intro x
        simp only [Function.comp, piCongrLeft'_update, f.map_smul] }
  map_add' f₁ f₂ := by
    ext
    simp only [Function.comp, coe_mk, add_apply]
  map_smul' c f := by
    ext
    simp only [Function.comp, coe_mk, smul_apply, RingHom.id_apply]
  left_inv f := by
    ext
    simp only [coe_mk, comp_apply, Equiv.symm_apply_apply]
  right_inv f := by
    ext
    simp only [coe_mk, comp_apply, Equiv.apply_symm_apply]
#align multilinear_map.dom_dom_congr_linear_equiv' MultilinearMap.domDomCongrLinearEquiv'
#align multilinear_map.dom_dom_congr_linear_equiv'_apply MultilinearMap.domDomCongrLinearEquiv'_apply
#align multilinear_map.dom_dom_congr_linear_equiv'_symm_apply MultilinearMap.domDomCongrLinearEquiv'_symm_apply

/-- The space of constant maps is equivalent to the space of maps that are multilinear with respect
to an empty family. -/
@[simps]
def constLinearEquivOfIsEmpty [IsEmpty ι] : M₂ ≃ₗ[S] MultilinearMap R M₁ M₂ where
  toFun := MultilinearMap.constOfIsEmpty R _
  map_add' _ _ := rfl
  map_smul' _ _ := rfl
  invFun f := f 0
  left_inv _ := rfl
  right_inv f := ext fun _ => MultilinearMap.congr_arg f <| Subsingleton.elim _ _
#align multilinear_map.const_linear_equiv_of_is_empty MultilinearMap.constLinearEquivOfIsEmpty
#align multilinear_map.const_linear_equiv_of_is_empty_apply_to_add_hom_apply MultilinearMap.constLinearEquivOfIsEmpty_apply
#align multilinear_map.const_linear_equiv_of_is_empty_apply_to_add_hom_symm_apply MultilinearMap.constLinearEquivOfIsEmpty_symm_apply

variable [AddCommMonoid M₃] [Module R M₃] [Module S M₃] [SMulCommClass R S M₃]

/-- `MultilinearMap.domDomCongr` as a `LinearEquiv`. -/
@[simps apply symm_apply]
def domDomCongrLinearEquiv {ι₁ ι₂} (σ : ι₁ ≃ ι₂) :
    MultilinearMap R (fun _ : ι₁ => M₂) M₃ ≃ₗ[S] MultilinearMap R (fun _ : ι₂ => M₂) M₃ :=
  { (domDomCongrEquiv σ :
      MultilinearMap R (fun _ : ι₁ => M₂) M₃ ≃+ MultilinearMap R (fun _ : ι₂ => M₂) M₃) with
    map_smul' := fun c f => by
      ext
      simp [MultilinearMap.domDomCongr] }
#align multilinear_map.dom_dom_congr_linear_equiv MultilinearMap.domDomCongrLinearEquiv
#align multilinear_map.dom_dom_congr_linear_equiv_apply MultilinearMap.domDomCongrLinearEquiv_apply
#align multilinear_map.dom_dom_congr_linear_equiv_symm_apply MultilinearMap.domDomCongrLinearEquiv_symm_apply

end Module

end Semiring

section CommSemiring

variable [CommSemiring R] [∀ i, AddCommMonoid (M₁ i)] [∀ i, AddCommMonoid (M i)] [AddCommMonoid M₂]
  [∀ i, Module R (M i)] [∀ i, Module R (M₁ i)] [Module R M₂] (f f' : MultilinearMap R M₁ M₂)

section
variable {M₁' : ι → Type*} [Π i, AddCommMonoid (M₁' i)] [Π i, Module R (M₁' i)]

/-- Given a predicate `P`, one may associate to a multilinear map `f` a multilinear map
from the elements satisfying `P` to the multilinear maps on elements not satisfying `P`.
<<<<<<< HEAD
In other words, splitting the variables into two subsets one gets a multilinear maps into
multilinear maps. -/
=======
In other words, splitting the variables into two subsets one gets a multilinear map into
multilinear maps.
This is a linear map version of the function `MultilinearMap.domDomRestrict`. -/
>>>>>>> 945d7cf3
def domDomRestrictₗ (f : MultilinearMap R M₁ M₂) (P : ι → Prop) [DecidablePred P] :
    MultilinearMap R (fun (i : {a : ι // ¬ P a}) => M₁ i)
      (MultilinearMap R (fun (i : {a : ι // P a}) => M₁ i) M₂) where
  toFun := fun z ↦ domDomRestrict f P z
  map_add' := by
    intro h m i x y
    classical
    ext v
    simp [domDomRestrict_aux_right]
  map_smul' := by
    intro h m i c x
    classical
    ext v
    simp [domDomRestrict_aux_right]

lemma iteratedFDeriv_aux {α : Type*} [DecidableEq α]
    (s : Set ι) [DecidableEq { x // x ∈ s }] (e : α ≃ s)
<<<<<<< HEAD
    (m : α → ((i : ι) → M₁ i)) (i : α) (z : (i : ι) → M₁ i) :
    (fun i_1 ↦ update m i z (e.symm i_1) i_1) =
      (fun i_1 ↦ update (fun j ↦ m (e.symm j) j) (e i) (z (e i)) i_1) := by
  ext i_1
  rcases eq_or_ne i (e.symm i_1) with rfl|hne
  · rw [Equiv.apply_symm_apply]
    simp
  · rw [update_noteq, update_noteq]
    · rintro rfl
      simp at hne
    · exact hne.symm

/-- One of the components of the iterated derivative of a multilinear map. Given a bijection `e`
between a type `α` (typically `Fin k`) and a subset `s` of `ι`, this component is a multilinear map
of `k` vectors `v₁, ..., vₖ`, mapping them
to `f (x₁, (v_{e 2})₂, x₃, ...)`, where at indices `i` in `s` one uses the vector `v_{e i}`
and otherwise one uses a reference vector `x`. This is multilinear in the components of `x` outside
of `s`, and in the `v_j`. -/
=======
    (m : α → ((i : ι) → M₁ i)) (a : α) (z : (i : ι) → M₁ i) :
    (fun i ↦ update m a z (e.symm i) i) =
      (fun i ↦ update (fun j ↦ m (e.symm j) j) (e a) (z (e a)) i) := by
  ext i
  rcases eq_or_ne a (e.symm i) with rfl | hne
  · rw [Equiv.apply_symm_apply e i, update_same, update_same]
  · rw [update_noteq hne.symm, update_noteq fun h ↦ (Equiv.symm_apply_apply .. ▸ h ▸ hne) rfl]

/-- One of the components of the iterated derivative of a multilinear map. Given a bijection `e`
between a type `α` (typically `Fin k`) and a subset `s` of `ι`, this component is a multilinear map
of `k` vectors `v₁, ..., vₖ`, mapping them to `f (x₁, (v_{e.symm 2})₂, x₃, ...)`, where at
indices `i` in `s` one uses the `i`-th coordinate of the vector `v_{e.symm i}` and otherwise one
uses the `i`-th coordinate of a reference vector `x`.
This is multilinear in the components of `x` outside of `s`, and in the `v_j`. -/
>>>>>>> 945d7cf3
noncomputable def iteratedFDerivComponent {α : Type*}
    (f : MultilinearMap R M₁ M₂) {s : Set ι} (e : α ≃ s) [DecidablePred (· ∈ s)] :
    MultilinearMap R (fun (i : {a : ι // a ∉ s}) ↦ M₁ i)
      (MultilinearMap R (fun (_ : α) ↦ (∀ i, M₁ i)) M₂) where
  toFun := fun z ↦
    { toFun := fun v ↦ domDomRestrictₗ f (fun i ↦ i ∈ s) z (fun i ↦ v (e.symm i) i)
      map_add' := by classical simp [iteratedFDeriv_aux]
      map_smul' := by classical simp [iteratedFDeriv_aux] }
  map_add' := by intros; ext; simp
  map_smul' := by intros; ext; simp

open Classical in
/-- The `k`-th iterated derivative of a multilinear map `f` at the point `x`. It is a multilinear
map of `k` vectors `v₁, ..., vₖ` (with the same type as `x`), mapping them
<<<<<<< HEAD
to `∑ f (x₁, (v_{i_1})₂, x₃, ...)`, where at each index `j` one uses either `xⱼ` or one
of the `(vᵢ)ⱼ`, where each `vᵢ` has to be used exactly once.
The sum is parameterized by the embeddings of `Fin k` in the index type `ι` (or, equivalently,
by the subsets `s` of `ι` of cardinal `k` and then the bijections between `Fin k` and `s`).
=======
to `∑ f (x₁, (v_{i₁})₂, x₃, ...)`, where at each index `j` one uses either `xⱼ` or one
of the `(vᵢ)ⱼ`, and each `vᵢ` has to be used exactly once.
The sum is parameterized by the embeddings of `Fin k` in the index type `ι` (or, equivalently,
by the subsets `s` of `ι` of cardinality `k` and then the bijections between `Fin k` and `s`).
>>>>>>> 945d7cf3

For the continuous version, see `ContinuousMultilinearMap.iteratedFDeriv`. -/
protected noncomputable def iteratedFDeriv [Fintype ι]
    (f : MultilinearMap R M₁ M₂) (k : ℕ) (x : (i : ι) → M₁ i) :
    MultilinearMap R (fun (_ : Fin k) ↦ (∀ i, M₁ i)) M₂ :=
  ∑ e : Fin k ↪ ι, iteratedFDerivComponent f e.toEquivRange (fun i ↦ x i)

/-- If `f` is a collection of linear maps, then the construction `MultilinearMap.compLinearMap`
sending a multilinear map `g` to `g (f₁ ⬝ , ..., fₙ ⬝ )` is linear in `g`. -/
@[simps] def compLinearMapₗ (f : Π (i : ι), M₁ i →ₗ[R] M₁' i) :
    (MultilinearMap R M₁' M₂) →ₗ[R] MultilinearMap R M₁ M₂ where
  toFun := fun g ↦ g.compLinearMap f
  map_add' := fun _ _ ↦ rfl
  map_smul' := fun _ _ ↦ rfl

/-- If `f` is a collection of linear maps, then the construction `MultilinearMap.compLinearMap`
sending a multilinear map `g` to `g (f₁ ⬝ , ..., fₙ ⬝ )` is linear in `g` and multilinear in
`f₁, ..., fₙ`. -/
@[simps] def compLinearMapMultilinear :
  @MultilinearMap R ι (fun i ↦ M₁ i →ₗ[R] M₁' i)
    ((MultilinearMap R M₁' M₂) →ₗ[R] MultilinearMap R M₁ M₂) _ _ _
      (fun i ↦ LinearMap.module) _ where
  toFun := MultilinearMap.compLinearMapₗ
  map_add' := by
    intro _ f i f₁ f₂
    ext g x
    change (g fun j ↦ update f i (f₁ + f₂) j <| x j) =
        (g fun j ↦ update f i f₁ j <|x j) + g fun j ↦ update f i f₂ j (x j)
    let c : Π (i : ι), (M₁ i →ₗ[R] M₁' i) → M₁' i := fun i f ↦ f (x i)
    convert g.map_add (fun j ↦ f j (x j)) i (f₁ (x i)) (f₂ (x i)) with j j j
    · exact Function.apply_update c f i (f₁ + f₂) j
    · exact Function.apply_update c f i f₁ j
    · exact Function.apply_update c f i f₂ j
  map_smul' := by
    intro _ f i a f₀
    ext g x
    change (g fun j ↦ update f i (a • f₀) j <| x j) = a • g fun j ↦ update f i f₀ j (x j)
    let c : Π (i : ι), (M₁ i →ₗ[R] M₁' i) → M₁' i := fun i f ↦ f (x i)
    convert g.map_smul (fun j ↦ f j (x j)) i a (f₀ (x i)) with j j j
    · exact Function.apply_update c f i (a • f₀) j
    · exact Function.apply_update c f i f₀ j

/--
Let `M₁ᵢ` and `M₁ᵢ'` be two families of `R`-modules and `M₂` an `R`-module.
Let us denote `Π i, M₁ᵢ` and `Π i, M₁ᵢ'` by `M` and `M'` respectively.
If `g` is a multilinear map `M' → M₂`, then `g` can be reinterpreted as a multilinear
map from `Π i, M₁ᵢ ⟶ M₁ᵢ'` to `M ⟶ M₂` via `(fᵢ) ↦ v ↦ g(fᵢ vᵢ)`.
-/
@[simps!] def piLinearMap :
    MultilinearMap R M₁' M₂ →ₗ[R]
    MultilinearMap R (fun i ↦ M₁ i →ₗ[R] M₁' i) (MultilinearMap R M₁ M₂) where
  toFun g := (LinearMap.applyₗ g).compMultilinearMap compLinearMapMultilinear
  map_add' := by aesop
  map_smul' := by aesop

end

/-- If one multiplies by `c i` the coordinates in a finset `s`, then the image under a multilinear
map is multiplied by `∏ i in s, c i`. This is mainly an auxiliary statement to prove the result when
`s = univ`, given in `map_smul_univ`, although it can be useful in its own right as it does not
require the index set `ι` to be finite. -/
theorem map_piecewise_smul [DecidableEq ι] (c : ι → R) (m : ∀ i, M₁ i) (s : Finset ι) :
    f (s.piecewise (fun i => c i • m i) m) = (∏ i in s, c i) • f m := by
  refine' s.induction_on (by simp) _
  intro j s j_not_mem_s Hrec
  have A :
    Function.update (s.piecewise (fun i => c i • m i) m) j (m j) =
      s.piecewise (fun i => c i • m i) m := by
    ext i
    by_cases h : i = j
    · rw [h]
      simp [j_not_mem_s]
    · simp [h]
  rw [s.piecewise_insert, f.map_smul, A, Hrec]
  simp [j_not_mem_s, mul_smul]
#align multilinear_map.map_piecewise_smul MultilinearMap.map_piecewise_smul

/-- Multiplicativity of a multilinear map along all coordinates at the same time,
writing `f (fun i => c i • m i)` as `(∏ i, c i) • f m`. -/
theorem map_smul_univ [Fintype ι] (c : ι → R) (m : ∀ i, M₁ i) :
    (f fun i => c i • m i) = (∏ i, c i) • f m := by
  classical simpa using map_piecewise_smul f c m Finset.univ
#align multilinear_map.map_smul_univ MultilinearMap.map_smul_univ

@[simp]
theorem map_update_smul [DecidableEq ι] [Fintype ι] (m : ∀ i, M₁ i) (i : ι) (c : R) (x : M₁ i) :
    f (update (c • m) i x) = c ^ (Fintype.card ι - 1) • f (update m i x) := by
  have :
    f ((Finset.univ.erase i).piecewise (c • update m i x) (update m i x)) =
      (∏ _i in Finset.univ.erase i, c) • f (update m i x) :=
    map_piecewise_smul f _ _ _
  simpa [← Function.update_smul c m] using this
#align multilinear_map.map_update_smul MultilinearMap.map_update_smul

section

variable (R ι)
variable (A : Type*) [CommSemiring A] [Algebra R A] [Fintype ι]

/-- Given an `R`-algebra `A`, `mkPiAlgebra` is the multilinear map on `A^ι` associating
to `m` the product of all the `m i`.

See also `MultilinearMap.mkPiAlgebraFin` for a version that works with a non-commutative
algebra `A` but requires `ι = Fin n`. -/
protected def mkPiAlgebra : MultilinearMap R (fun _ : ι => A) A where
  toFun m := ∏ i, m i
  map_add' m i x y := by simp [Finset.prod_update_of_mem, add_mul]
  map_smul' m i c x := by simp [Finset.prod_update_of_mem]
#align multilinear_map.mk_pi_algebra MultilinearMap.mkPiAlgebra

variable {R A ι}

@[simp]
theorem mkPiAlgebra_apply (m : ι → A) : MultilinearMap.mkPiAlgebra R ι A m = ∏ i, m i :=
  rfl
#align multilinear_map.mk_pi_algebra_apply MultilinearMap.mkPiAlgebra_apply

end

section

variable (R n)
variable (A : Type*) [Semiring A] [Algebra R A]

/-- Given an `R`-algebra `A`, `mkPiAlgebraFin` is the multilinear map on `A^n` associating
to `m` the product of all the `m i`.

See also `MultilinearMap.mkPiAlgebra` for a version that assumes `[CommSemiring A]` but works
for `A^ι` with any finite type `ι`. -/
protected def mkPiAlgebraFin : MultilinearMap R (fun _ : Fin n => A) A where
  toFun m := (List.ofFn m).prod
  map_add' {dec} m i x y := by
    rw [Subsingleton.elim dec (by infer_instance)]
    have : (List.finRange n).indexOf i < n := by
      simpa using List.indexOf_lt_length.2 (List.mem_finRange i)
    simp [List.ofFn_eq_map, (List.nodup_finRange n).map_update, List.prod_set, add_mul, this,
      mul_add, add_mul]
  map_smul' {dec} m i c x := by
    rw [Subsingleton.elim dec (by infer_instance)]
    have : (List.finRange n).indexOf i < n := by
      simpa using List.indexOf_lt_length.2 (List.mem_finRange i)
    simp [List.ofFn_eq_map, (List.nodup_finRange n).map_update, List.prod_set, this]
#align multilinear_map.mk_pi_algebra_fin MultilinearMap.mkPiAlgebraFin

variable {R A n}

@[simp]
theorem mkPiAlgebraFin_apply (m : Fin n → A) :
    MultilinearMap.mkPiAlgebraFin R n A m = (List.ofFn m).prod :=
  rfl
#align multilinear_map.mk_pi_algebra_fin_apply MultilinearMap.mkPiAlgebraFin_apply

theorem mkPiAlgebraFin_apply_const (a : A) :
    (MultilinearMap.mkPiAlgebraFin R n A fun _ => a) = a ^ n := by simp
#align multilinear_map.mk_pi_algebra_fin_apply_const MultilinearMap.mkPiAlgebraFin_apply_const

end

/-- Given an `R`-multilinear map `f` taking values in `R`, `f.smulRight z` is the map
sending `m` to `f m • z`. -/
def smulRight (f : MultilinearMap R M₁ R) (z : M₂) : MultilinearMap R M₁ M₂ :=
  (LinearMap.smulRight LinearMap.id z).compMultilinearMap f
#align multilinear_map.smul_right MultilinearMap.smulRight

@[simp]
theorem smulRight_apply (f : MultilinearMap R M₁ R) (z : M₂) (m : ∀ i, M₁ i) :
    f.smulRight z m = f m • z :=
  rfl
#align multilinear_map.smul_right_apply MultilinearMap.smulRight_apply

variable (R ι)

/-- The canonical multilinear map on `R^ι` when `ι` is finite, associating to `m` the product of
all the `m i` (multiplied by a fixed reference element `z` in the target module). See also
`mkPiAlgebra` for a more general version. -/
protected def mkPiRing [Fintype ι] (z : M₂) : MultilinearMap R (fun _ : ι => R) M₂ :=
  (MultilinearMap.mkPiAlgebra R ι R).smulRight z
#align multilinear_map.mk_pi_ring MultilinearMap.mkPiRing

variable {R ι}

@[simp]
theorem mkPiRing_apply [Fintype ι] (z : M₂) (m : ι → R) :
    (MultilinearMap.mkPiRing R ι z : (ι → R) → M₂) m = (∏ i, m i) • z :=
  rfl
#align multilinear_map.mk_pi_ring_apply MultilinearMap.mkPiRing_apply

theorem mkPiRing_apply_one_eq_self [Fintype ι] (f : MultilinearMap R (fun _ : ι => R) M₂) :
    MultilinearMap.mkPiRing R ι (f fun _ => 1) = f := by
  ext m
  have : m = fun i => m i • (1 : R) := by
    ext j
    simp
  conv_rhs => rw [this, f.map_smul_univ]
  rfl
#align multilinear_map.mk_pi_ring_apply_one_eq_self MultilinearMap.mkPiRing_apply_one_eq_self

theorem mkPiRing_eq_iff [Fintype ι] {z₁ z₂ : M₂} :
    MultilinearMap.mkPiRing R ι z₁ = MultilinearMap.mkPiRing R ι z₂ ↔ z₁ = z₂ := by
  simp_rw [MultilinearMap.ext_iff, mkPiRing_apply]
  constructor <;> intro h
  · simpa using h fun _ => 1
  · intro x
    simp [h]
#align multilinear_map.mk_pi_ring_eq_iff MultilinearMap.mkPiRing_eq_iff

theorem mkPiRing_zero [Fintype ι] : MultilinearMap.mkPiRing R ι (0 : M₂) = 0 := by
  ext; rw [mkPiRing_apply, smul_zero, MultilinearMap.zero_apply]
#align multilinear_map.mk_pi_ring_zero MultilinearMap.mkPiRing_zero

theorem mkPiRing_eq_zero_iff [Fintype ι] (z : M₂) : MultilinearMap.mkPiRing R ι z = 0 ↔ z = 0 := by
  rw [← mkPiRing_zero, mkPiRing_eq_iff]
#align multilinear_map.mk_pi_ring_eq_zero_iff MultilinearMap.mkPiRing_eq_zero_iff

end CommSemiring

section RangeAddCommGroup

variable [Semiring R] [∀ i, AddCommMonoid (M₁ i)] [AddCommGroup M₂] [∀ i, Module R (M₁ i)]
  [Module R M₂] (f g : MultilinearMap R M₁ M₂)

instance : Neg (MultilinearMap R M₁ M₂) :=
  ⟨fun f => ⟨fun m => -f m, fun m i x y => by simp [add_comm], fun m i c x => by simp⟩⟩

@[simp]
theorem neg_apply (m : ∀ i, M₁ i) : (-f) m = -f m :=
  rfl
#align multilinear_map.neg_apply MultilinearMap.neg_apply

instance : Sub (MultilinearMap R M₁ M₂) :=
  ⟨fun f g =>
    ⟨fun m => f m - g m, fun m i x y => by
      simp only [MultilinearMap.map_add, sub_eq_add_neg, neg_add]
      -- Porting note: used to be `cc`
      abel,
      fun m i c x => by simp only [MultilinearMap.map_smul, smul_sub]⟩⟩

@[simp]
theorem sub_apply (m : ∀ i, M₁ i) : (f - g) m = f m - g m :=
  rfl
#align multilinear_map.sub_apply MultilinearMap.sub_apply

instance : AddCommGroup (MultilinearMap R M₁ M₂) :=
  { MultilinearMap.addCommMonoid with
    add_left_neg := fun a => MultilinearMap.ext fun v => add_left_neg _
    sub_eq_add_neg := fun a b => MultilinearMap.ext fun v => sub_eq_add_neg _ _
    zsmul := fun n f =>
      { toFun := fun m => n • f m
        map_add' := fun m i x y => by simp [smul_add]
        map_smul' := fun l i x d => by simp [← smul_comm x n (_ : M₂)] }
    -- Porting note: changed from `AddCommGroup` to `SubNegMonoid`
    zsmul_zero' := fun a => MultilinearMap.ext fun v => SubNegMonoid.zsmul_zero' _
    zsmul_succ' := fun z a => MultilinearMap.ext fun v => SubNegMonoid.zsmul_succ' _ _
    zsmul_neg' := fun z a => MultilinearMap.ext fun v => SubNegMonoid.zsmul_neg' _ _ }

end RangeAddCommGroup

section AddCommGroup

variable [Semiring R] [∀ i, AddCommGroup (M₁ i)] [AddCommGroup M₂] [∀ i, Module R (M₁ i)]
  [Module R M₂] (f : MultilinearMap R M₁ M₂)

@[simp]
theorem map_neg [DecidableEq ι] (m : ∀ i, M₁ i) (i : ι) (x : M₁ i) :
    f (update m i (-x)) = -f (update m i x) :=
  eq_neg_of_add_eq_zero_left <| by
    rw [← MultilinearMap.map_add, add_left_neg, f.map_coord_zero i (update_same i 0 m)]
#align multilinear_map.map_neg MultilinearMap.map_neg

@[simp]
theorem map_sub [DecidableEq ι] (m : ∀ i, M₁ i) (i : ι) (x y : M₁ i) :
    f (update m i (x - y)) = f (update m i x) - f (update m i y) := by
  rw [sub_eq_add_neg, sub_eq_add_neg, MultilinearMap.map_add, map_neg]
#align multilinear_map.map_sub MultilinearMap.map_sub

lemma map_update [DecidableEq ι] (x : (i : ι) → M₁ i) (i : ι) (v : M₁ i)  :
    f (update x i v) = f x - f (update x i (x i - v)) := by
  rw [map_sub, update_eq_self, sub_sub_cancel]

open Finset in
lemma map_sub_map_piecewise [LinearOrder ι] (a b : (i : ι) → M₁ i) (s : Finset ι) :
    f a - f (s.piecewise b a) =
    ∑ i in s, f (fun j ↦ if j ∈ s → j < i then a j else if i = j then a j - b j else b j) := by
  refine s.induction_on_min ?_ fun k s hk ih ↦ ?_
  · rw [Finset.piecewise_empty, sum_empty, sub_self]
  rw [Finset.piecewise_insert, map_update, ← sub_add, ih,
      add_comm, sum_insert (lt_irrefl _ <| hk k ·)]
  simp_rw [s.mem_insert]
  congr 1
  · congr; ext i; split_ifs with h₁ h₂
    · rw [update_noteq, Finset.piecewise_eq_of_not_mem]
      · exact fun h ↦ (hk i h).not_lt (h₁ <| .inr h)
      · exact fun h ↦ (h₁ <| .inl h).ne h
    · cases h₂
      rw [update_same, s.piecewise_eq_of_not_mem _ _ (lt_irrefl _ <| hk k ·)]
    · push_neg at h₁
      rw [update_noteq (Ne.symm h₂), s.piecewise_eq_of_mem _ _ (h₁.1.resolve_left <| Ne.symm h₂)]
  · apply sum_congr rfl; intro i hi; congr; ext j; congr 1; apply propext
    simp_rw [imp_iff_not_or, not_or]; apply or_congr_left'
    intro h; rw [and_iff_right]; rintro rfl; exact h (hk i hi)

/-- This calculates the differences between the values of a multilinear map at
two arguments that differ on a finset `s` of `ι`. It requires a
linear order on `ι` in order to express the result. -/
lemma map_piecewise_sub_map_piecewise [LinearOrder ι] (a b v : (i : ι) → M₁ i) (s : Finset ι) :
    f (s.piecewise a v) - f (s.piecewise b v) = ∑ i in s, f
      fun j ↦ if j ∈ s then if j < i then a j else if j = i then a j - b j else b j else v j := by
  rw [← s.piecewise_idem_right b a, map_sub_map_piecewise]
  refine Finset.sum_congr rfl fun i hi ↦ congr_arg f <| funext fun j ↦ ?_
  by_cases hjs : j ∈ s
  · rw [if_pos hjs]; by_cases hji : j < i
    · rw [if_pos fun _ ↦ hji, if_pos hji, s.piecewise_eq_of_mem _ _ hjs]
    rw [if_neg (Classical.not_imp.mpr ⟨hjs, hji⟩), if_neg hji]
    obtain rfl | hij := eq_or_ne i j
    · rw [if_pos rfl, if_pos rfl, s.piecewise_eq_of_mem _ _ hi]
    · rw [if_neg hij, if_neg hij.symm]
  · rw [if_neg hjs, if_pos fun h ↦ (hjs h).elim, s.piecewise_eq_of_not_mem _ _ hjs]

open Finset in
lemma map_add_eq_map_add_linearDeriv_add [DecidableEq ι] [Fintype ι] (x h : (i : ι) → M₁ i) :
    f (x + h) = f x + f.linearDeriv x h +
      ∑ s in univ.powerset.filter (2 ≤ ·.card), f (s.piecewise h x) := by
  rw [add_comm, map_add_univ, ← Finset.powerset_univ,
      ← sum_filter_add_sum_filter_not _ (2 ≤ ·.card)]
  simp_rw [not_le, Nat.lt_succ, le_iff_lt_or_eq (b := 1), Nat.lt_one_iff, filter_or,
    ← powersetCard_eq_filter, sum_union (univ.pairwise_disjoint_powersetCard zero_ne_one),
    powersetCard_zero, powersetCard_one, sum_singleton, Finset.piecewise_empty, sum_map,
    Function.Embedding.coeFn_mk, Finset.piecewise_singleton, linearDeriv_apply, add_comm]

open Finset in
/-- This expresses the difference between the values of a multilinear map
at two points "close to `x`" in terms of the "derivative" of the multilinear map at `x`
and of "second-order" terms. -/
lemma map_add_sub_map_add_sub_linearDeriv [DecidableEq ι] [Fintype ι] (x h h' : (i : ι) → M₁ i) :
    f (x + h) - f (x + h') - f.linearDeriv x (h - h') =
    ∑ s in univ.powerset.filter (2 ≤ ·.card), (f (s.piecewise h x) - f (s.piecewise h' x)) := by
  simp_rw [map_add_eq_map_add_linearDeriv_add, add_assoc, add_sub_add_comm, sub_self, zero_add,
    ← LinearMap.map_sub, add_sub_cancel_left, sum_sub_distrib]

end AddCommGroup

section CommSemiring

variable [CommSemiring R] [∀ i, AddCommMonoid (M₁ i)] [AddCommMonoid M₂] [∀ i, Module R (M₁ i)]
  [Module R M₂]

/-- When `ι` is finite, multilinear maps on `R^ι` with values in `M₂` are in bijection with `M₂`,
as such a multilinear map is completely determined by its value on the constant vector made of ones.
We register this bijection as a linear equivalence in `MultilinearMap.piRingEquiv`. -/
protected def piRingEquiv [Fintype ι] : M₂ ≃ₗ[R] MultilinearMap R (fun _ : ι => R) M₂ where
  toFun z := MultilinearMap.mkPiRing R ι z
  invFun f := f fun _ => 1
  map_add' z z' := by
    ext m
    simp [smul_add]
  map_smul' c z := by
    ext m
    simp [smul_smul, mul_comm]
  left_inv z := by simp
  right_inv f := f.mkPiRing_apply_one_eq_self
#align multilinear_map.pi_ring_equiv MultilinearMap.piRingEquiv

end CommSemiring

end MultilinearMap

section Currying

/-!
### Currying

We associate to a multilinear map in `n+1` variables (i.e., based on `Fin n.succ`) two
curried functions, named `f.curryLeft` (which is a linear map on `E 0` taking values
in multilinear maps in `n` variables) and `f.curryRight` (which is a multilinear map in `n`
variables taking values in linear maps on `E 0`). In both constructions, the variable that is
singled out is `0`, to take advantage of the operations `cons` and `tail` on `Fin n`.
The inverse operations are called `uncurryLeft` and `uncurryRight`.

We also register linear equiv versions of these correspondences, in
`multilinearCurryLeftEquiv` and `multilinearCurryRightEquiv`.
-/


open MultilinearMap

variable [CommSemiring R] [∀ i, AddCommMonoid (M i)] [AddCommMonoid M'] [AddCommMonoid M₂]
  [∀ i, Module R (M i)] [Module R M'] [Module R M₂]

/-! #### Left currying -/


/-- Given a linear map `f` from `M 0` to multilinear maps on `n` variables,
construct the corresponding multilinear map on `n+1` variables obtained by concatenating
the variables, given by `m ↦ f (m 0) (tail m)`-/
def LinearMap.uncurryLeft (f : M 0 →ₗ[R] MultilinearMap R (fun i : Fin n => M i.succ) M₂) :
    MultilinearMap R M M₂ where
  toFun m := f (m 0) (tail m)
  map_add' := @fun dec m i x y => by
    -- Porting note: `clear` not necessary in Lean 3 due to not being in the instance cache
    rw [Subsingleton.elim dec (by clear dec; infer_instance)]; clear dec
    by_cases h : i = 0
    · subst i
      simp only [update_same, map_add, tail_update_zero, MultilinearMap.add_apply]
    · simp_rw [update_noteq (Ne.symm h)]
      revert x y
      rw [← succ_pred i h]
      intro x y
      rw [tail_update_succ, MultilinearMap.map_add, tail_update_succ, tail_update_succ]
  map_smul' := @fun dec m i c x => by
    -- Porting note: `clear` not necessary in Lean 3 due to not being in the instance cache
    rw [Subsingleton.elim dec (by clear dec; infer_instance)]; clear dec
    by_cases h : i = 0
    · subst i
      simp only [update_same, map_smul, tail_update_zero, MultilinearMap.smul_apply]
    · simp_rw [update_noteq (Ne.symm h)]
      revert x
      rw [← succ_pred i h]
      intro x
      rw [tail_update_succ, tail_update_succ, MultilinearMap.map_smul]
#align linear_map.uncurry_left LinearMap.uncurryLeft

@[simp]
theorem LinearMap.uncurryLeft_apply (f : M 0 →ₗ[R] MultilinearMap R (fun i : Fin n => M i.succ) M₂)
    (m : ∀ i, M i) : f.uncurryLeft m = f (m 0) (tail m) :=
  rfl
#align linear_map.uncurry_left_apply LinearMap.uncurryLeft_apply

/-- Given a multilinear map `f` in `n+1` variables, split the first variable to obtain
a linear map into multilinear maps in `n` variables, given by `x ↦ (m ↦ f (cons x m))`. -/
def MultilinearMap.curryLeft (f : MultilinearMap R M M₂) :
    M 0 →ₗ[R] MultilinearMap R (fun i : Fin n => M i.succ) M₂ where
  toFun x :=
    { toFun := fun m => f (cons x m)
      map_add' := @fun dec m i y y' => by
        -- Porting note: `clear` not necessary in Lean 3 due to not being in the instance cache
        rw [Subsingleton.elim dec (by clear dec; infer_instance)]
        simp
      map_smul' := @fun dec m i y c => by
        -- Porting note: `clear` not necessary in Lean 3 due to not being in the instance cache
        rw [Subsingleton.elim dec (by clear dec; infer_instance)]
        simp }
  map_add' x y := by
    ext m
    exact cons_add f m x y
  map_smul' c x := by
    ext m
    exact cons_smul f m c x
#align multilinear_map.curry_left MultilinearMap.curryLeft

@[simp]
theorem MultilinearMap.curryLeft_apply (f : MultilinearMap R M M₂) (x : M 0)
    (m : ∀ i : Fin n, M i.succ) : f.curryLeft x m = f (cons x m) :=
  rfl
#align multilinear_map.curry_left_apply MultilinearMap.curryLeft_apply

@[simp]
theorem LinearMap.curry_uncurryLeft (f : M 0 →ₗ[R] MultilinearMap R (fun i :
    Fin n => M i.succ) M₂) : f.uncurryLeft.curryLeft = f := by
  ext m x
  simp only [tail_cons, LinearMap.uncurryLeft_apply, MultilinearMap.curryLeft_apply]
  rw [cons_zero]
#align linear_map.curry_uncurry_left LinearMap.curry_uncurryLeft

@[simp]
theorem MultilinearMap.uncurry_curryLeft (f : MultilinearMap R M M₂) :
    f.curryLeft.uncurryLeft = f := by
  ext m
  simp
#align multilinear_map.uncurry_curry_left MultilinearMap.uncurry_curryLeft

variable (R M M₂)

/-- The space of multilinear maps on `∀ (i : Fin (n+1)), M i` is canonically isomorphic to
the space of linear maps from `M 0` to the space of multilinear maps on
`∀ (i : Fin n), M i.succ`, by separating the first variable. We register this isomorphism as a
linear isomorphism in `multilinearCurryLeftEquiv R M M₂`.

The direct and inverse maps are given by `f.uncurryLeft` and `f.curryLeft`. Use these
unless you need the full framework of linear equivs. -/
def multilinearCurryLeftEquiv :
    (M 0 →ₗ[R] MultilinearMap R (fun i : Fin n => M i.succ) M₂) ≃ₗ[R] MultilinearMap R M M₂ where
  toFun := LinearMap.uncurryLeft
  map_add' f₁ f₂ := by
    ext m
    rfl
  map_smul' c f := by
    ext m
    rfl
  invFun := MultilinearMap.curryLeft
  left_inv := LinearMap.curry_uncurryLeft
  right_inv := MultilinearMap.uncurry_curryLeft
#align multilinear_curry_left_equiv multilinearCurryLeftEquiv

variable {R M M₂}

/-! #### Right currying -/


/-- Given a multilinear map `f` in `n` variables to the space of linear maps from `M (last n)` to
`M₂`, construct the corresponding multilinear map on `n+1` variables obtained by concatenating
the variables, given by `m ↦ f (init m) (m (last n))`-/
def MultilinearMap.uncurryRight
    (f : MultilinearMap R (fun i : Fin n => M (castSucc i)) (M (last n) →ₗ[R] M₂)) :
    MultilinearMap R M M₂ where
  toFun m := f (init m) (m (last n))
  map_add' {dec} m i x y := by
    -- Porting note: `clear` not necessary in Lean 3 due to not being in the instance cache
    rw [Subsingleton.elim dec (by clear dec; infer_instance)]; clear dec
    by_cases h : i.val < n
    · have : last n ≠ i := Ne.symm (ne_of_lt h)
      simp_rw [update_noteq this]
      revert x y
      rw [(castSucc_castLT i h).symm]
      intro x y
      rw [init_update_castSucc, MultilinearMap.map_add, init_update_castSucc,
        init_update_castSucc, LinearMap.add_apply]
    · revert x y
      rw [eq_last_of_not_lt h]
      intro x y
      simp_rw [init_update_last, update_same, LinearMap.map_add]
  map_smul' {dec} m i c x := by
    -- Porting note: `clear` not necessary in Lean 3 due to not being in the instance cache
    rw [Subsingleton.elim dec (by clear dec; infer_instance)]; clear dec
    by_cases h : i.val < n
    · have : last n ≠ i := Ne.symm (ne_of_lt h)
      simp_rw [update_noteq this]
      revert x
      rw [(castSucc_castLT i h).symm]
      intro x
      rw [init_update_castSucc, init_update_castSucc, MultilinearMap.map_smul,
        LinearMap.smul_apply]
    · revert x
      rw [eq_last_of_not_lt h]
      intro x
      simp_rw [update_same, init_update_last, map_smul]
#align multilinear_map.uncurry_right MultilinearMap.uncurryRight

@[simp]
theorem MultilinearMap.uncurryRight_apply
    (f : MultilinearMap R (fun i : Fin n => M (castSucc i)) (M (last n) →ₗ[R] M₂))
    (m : ∀ i, M i) : f.uncurryRight m = f (init m) (m (last n)) :=
  rfl
#align multilinear_map.uncurry_right_apply MultilinearMap.uncurryRight_apply

/-- Given a multilinear map `f` in `n+1` variables, split the last variable to obtain
a multilinear map in `n` variables taking values in linear maps from `M (last n)` to `M₂`, given by
`m ↦ (x ↦ f (snoc m x))`. -/
def MultilinearMap.curryRight (f : MultilinearMap R M M₂) :
    MultilinearMap R (fun i : Fin n => M (Fin.castSucc i)) (M (last n) →ₗ[R] M₂) where
  toFun m :=
    { toFun := fun x => f (snoc m x)
      map_add' := fun x y => by simp_rw [f.snoc_add]
      map_smul' := fun c x => by simp only [f.snoc_smul, RingHom.id_apply] }
  map_add' := @fun dec m i x y => by
    rw [Subsingleton.elim dec (by clear dec; infer_instance)]; clear dec
    ext z
    change f (snoc (update m i (x + y)) z) = f (snoc (update m i x) z) + f (snoc (update m i y) z)
    rw [snoc_update, snoc_update, snoc_update, f.map_add]
  map_smul' := @fun dec m i c x => by
    rw [Subsingleton.elim dec (by clear dec; infer_instance)]; clear dec
    ext z
    change f (snoc (update m i (c • x)) z) = c • f (snoc (update m i x) z)
    rw [snoc_update, snoc_update, f.map_smul]
#align multilinear_map.curry_right MultilinearMap.curryRight

@[simp]
theorem MultilinearMap.curryRight_apply (f : MultilinearMap R M M₂)
    (m : ∀ i : Fin n, M (castSucc i)) (x : M (last n)) : f.curryRight m x = f (snoc m x) :=
  rfl
#align multilinear_map.curry_right_apply MultilinearMap.curryRight_apply

@[simp]
theorem MultilinearMap.curry_uncurryRight
    (f : MultilinearMap R (fun i : Fin n => M (castSucc i)) (M (last n) →ₗ[R] M₂)) :
    f.uncurryRight.curryRight = f := by
  ext m x
  simp only [snoc_last, MultilinearMap.curryRight_apply, MultilinearMap.uncurryRight_apply]
  rw [init_snoc]
#align multilinear_map.curry_uncurry_right MultilinearMap.curry_uncurryRight

@[simp]
theorem MultilinearMap.uncurry_curryRight (f : MultilinearMap R M M₂) :
    f.curryRight.uncurryRight = f := by
  ext m
  simp
#align multilinear_map.uncurry_curry_right MultilinearMap.uncurry_curryRight

variable (R M M₂)

/-- The space of multilinear maps on `∀ (i : Fin (n+1)), M i` is canonically isomorphic to
the space of linear maps from the space of multilinear maps on `∀ (i : Fin n), M (castSucc i)` to
the space of linear maps on `M (last n)`, by separating the last variable. We register this
isomorphism as a linear isomorphism in `multilinearCurryRightEquiv R M M₂`.

The direct and inverse maps are given by `f.uncurryRight` and `f.curryRight`. Use these
unless you need the full framework of linear equivs. -/
def multilinearCurryRightEquiv :
    MultilinearMap R (fun i : Fin n => M (castSucc i)) (M (last n) →ₗ[R] M₂) ≃ₗ[R]
      MultilinearMap R M M₂ where
  toFun := MultilinearMap.uncurryRight
  map_add' f₁ f₂ := by
    ext m
    rfl
  map_smul' c f := by
    ext m
    rw [smul_apply]
    rfl
  invFun := MultilinearMap.curryRight
  left_inv := MultilinearMap.curry_uncurryRight
  right_inv := MultilinearMap.uncurry_curryRight
#align multilinear_curry_right_equiv multilinearCurryRightEquiv

namespace MultilinearMap

variable {ι' : Type*} {R M₂}

/-- A multilinear map on `∀ i : ι ⊕ ι', M'` defines a multilinear map on `∀ i : ι, M'`
taking values in the space of multilinear maps on `∀ i : ι', M'`. -/
def currySum (f : MultilinearMap R (fun _ : Sum ι ι' => M') M₂) :
    MultilinearMap R (fun _ : ι => M') (MultilinearMap R (fun _ : ι' => M') M₂) where
  toFun u :=
    { toFun := fun v => f (Sum.elim u v)
      map_add' := fun v i x y => by
        letI := Classical.decEq ι
        simp only [← Sum.update_elim_inr, f.map_add]
      map_smul' := fun v i c x => by
        letI := Classical.decEq ι
        simp only [← Sum.update_elim_inr, f.map_smul] }
  map_add' u i x y :=
    ext fun v => by
      letI := Classical.decEq ι'
      simp only [MultilinearMap.coe_mk, add_apply, ← Sum.update_elim_inl, f.map_add]
  map_smul' u i c x :=
    ext fun v => by
      letI := Classical.decEq ι'
      simp only [MultilinearMap.coe_mk, smul_apply, ← Sum.update_elim_inl, f.map_smul]
#align multilinear_map.curry_sum MultilinearMap.currySum

@[simp]
theorem currySum_apply (f : MultilinearMap R (fun _ : Sum ι ι' => M') M₂) (u : ι → M')
    (v : ι' → M') : f.currySum u v = f (Sum.elim u v) :=
  rfl
#align multilinear_map.curry_sum_apply MultilinearMap.currySum_apply

/-- A multilinear map on `∀ i : ι, M'` taking values in the space of multilinear maps
on `∀ i : ι', M'` defines a multilinear map on `∀ i : ι ⊕ ι', M'`. -/
def uncurrySum (f : MultilinearMap R (fun _ : ι => M') (MultilinearMap R (fun _ : ι' => M') M₂)) :
    MultilinearMap R (fun _ : Sum ι ι' => M') M₂ where
  toFun u := f (u ∘ Sum.inl) (u ∘ Sum.inr)
  map_add' u i x y := by
    letI := (@Sum.inl_injective ι ι').decidableEq
    letI := (@Sum.inr_injective ι ι').decidableEq
    cases i <;>
      simp only [MultilinearMap.map_add, add_apply, Sum.update_inl_comp_inl,
        Sum.update_inl_comp_inr, Sum.update_inr_comp_inl, Sum.update_inr_comp_inr]
  map_smul' u i c x := by
    letI := (@Sum.inl_injective ι ι').decidableEq
    letI := (@Sum.inr_injective ι ι').decidableEq
    cases i <;>
      simp only [MultilinearMap.map_smul, smul_apply, Sum.update_inl_comp_inl,
        Sum.update_inl_comp_inr, Sum.update_inr_comp_inl, Sum.update_inr_comp_inr]
#align multilinear_map.uncurry_sum MultilinearMap.uncurrySum

@[simp]
theorem uncurrySum_aux_apply
    (f : MultilinearMap R (fun _ : ι => M') (MultilinearMap R (fun _ : ι' => M') M₂))
    (u : Sum ι ι' → M') : f.uncurrySum u = f (u ∘ Sum.inl) (u ∘ Sum.inr) :=
  rfl
#align multilinear_map.uncurry_sum_aux_apply MultilinearMap.uncurrySum_aux_apply

variable (ι ι' R M₂ M')

/-- Linear equivalence between the space of multilinear maps on `∀ i : ι ⊕ ι', M'` and the space
of multilinear maps on `∀ i : ι, M'` taking values in the space of multilinear maps
on `∀ i : ι', M'`. -/
def currySumEquiv :
    MultilinearMap R (fun _ : Sum ι ι' => M') M₂ ≃ₗ[R]
      MultilinearMap R (fun _ : ι => M') (MultilinearMap R (fun _ : ι' => M') M₂) where
  toFun := currySum
  invFun := uncurrySum
  left_inv f := ext fun u => by simp
  right_inv f := by
    ext
    simp
  map_add' f g := by
    ext
    rfl
  map_smul' c f := by
    ext
    rfl
#align multilinear_map.curry_sum_equiv MultilinearMap.currySumEquiv

variable {ι ι' R M₂ M'}

@[simp]
theorem coe_currySumEquiv : ⇑(currySumEquiv R ι M₂ M' ι') = currySum :=
  rfl
#align multilinear_map.coe_curry_sum_equiv MultilinearMap.coe_currySumEquiv

-- Porting note: fixed missing letter `y` in name
@[simp]
theorem coe_currySumEquiv_symm : ⇑(currySumEquiv R ι M₂ M' ι').symm = uncurrySum :=
  rfl
#align multilinear_map.coe_curr_sum_equiv_symm MultilinearMap.coe_currySumEquiv_symm

variable (R M₂ M')

/-- If `s : Finset (Fin n)` is a finite set of cardinality `k` and its complement has cardinality
`l`, then the space of multilinear maps on `fun i : Fin n => M'` is isomorphic to the space of
multilinear maps on `fun i : Fin k => M'` taking values in the space of multilinear maps
on `fun i : Fin l => M'`. -/
def curryFinFinset {k l n : ℕ} {s : Finset (Fin n)} (hk : s.card = k) (hl : sᶜ.card = l) :
    MultilinearMap R (fun _ : Fin n => M') M₂ ≃ₗ[R]
      MultilinearMap R (fun _ : Fin k => M') (MultilinearMap R (fun _ : Fin l => M') M₂) :=
  (domDomCongrLinearEquiv R R M' M₂ (finSumEquivOfFinset hk hl).symm).trans
    (currySumEquiv R (Fin k) M₂ M' (Fin l))
#align multilinear_map.curry_fin_finset MultilinearMap.curryFinFinset

variable {R M₂ M'}

@[simp]
theorem curryFinFinset_apply {k l n : ℕ} {s : Finset (Fin n)} (hk : s.card = k) (hl : sᶜ.card = l)
    (f : MultilinearMap R (fun _ : Fin n => M') M₂) (mk : Fin k → M') (ml : Fin l → M') :
    curryFinFinset R M₂ M' hk hl f mk ml =
      f fun i => Sum.elim mk ml ((finSumEquivOfFinset hk hl).symm i) :=
  rfl
#align multilinear_map.curry_fin_finset_apply MultilinearMap.curryFinFinset_apply

@[simp]
theorem curryFinFinset_symm_apply {k l n : ℕ} {s : Finset (Fin n)} (hk : s.card = k)
    (hl : sᶜ.card = l)
    (f : MultilinearMap R (fun _ : Fin k => M') (MultilinearMap R (fun _ : Fin l => M') M₂))
    (m : Fin n → M') :
    (curryFinFinset R M₂ M' hk hl).symm f m =
      f (fun i => m <| finSumEquivOfFinset hk hl (Sum.inl i)) fun i =>
        m <| finSumEquivOfFinset hk hl (Sum.inr i) :=
  rfl
#align multilinear_map.curry_fin_finset_symm_apply MultilinearMap.curryFinFinset_symm_apply

-- @[simp] -- Porting note: simpNF linter, lhs simplifies, added aux version below
theorem curryFinFinset_symm_apply_piecewise_const {k l n : ℕ} {s : Finset (Fin n)} (hk : s.card = k)
    (hl : sᶜ.card = l)
    (f : MultilinearMap R (fun _ : Fin k => M') (MultilinearMap R (fun _ : Fin l => M') M₂))
    (x y : M') :
    (curryFinFinset R M₂ M' hk hl).symm f (s.piecewise (fun _ => x) fun _ => y) =
      f (fun _ => x) fun _ => y := by
  rw [curryFinFinset_symm_apply]; congr
  · ext
    rw [finSumEquivOfFinset_inl, Finset.piecewise_eq_of_mem]
    apply Finset.orderEmbOfFin_mem
  · ext
    rw [finSumEquivOfFinset_inr, Finset.piecewise_eq_of_not_mem]
    exact Finset.mem_compl.1 (Finset.orderEmbOfFin_mem _ _ _)
#align multilinear_map.curry_fin_finset_symm_apply_piecewise_const MultilinearMap.curryFinFinset_symm_apply_piecewise_const

@[simp]
theorem curryFinFinset_symm_apply_piecewise_const_aux {k l n : ℕ} {s : Finset (Fin n)}
    (hk : s.card = k) (hl : sᶜ.card = l)
    (f : MultilinearMap R (fun _ : Fin k => M') (MultilinearMap R (fun _ : Fin l => M') M₂))
    (x y : M') :
      ((⇑f fun _ => x) (fun i => (Finset.piecewise s (fun _ => x) (fun _ => y)
          ((⇑(finSumEquivOfFinset hk hl)) (Sum.inr i)))) = f (fun _ => x) fun _ => y) := by
  have := curryFinFinset_symm_apply_piecewise_const hk hl f x y
  simp only [curryFinFinset_symm_apply, finSumEquivOfFinset_inl, Finset.orderEmbOfFin_mem,
  Finset.piecewise_eq_of_mem, finSumEquivOfFinset_inr] at this
  exact this

@[simp]
theorem curryFinFinset_symm_apply_const {k l n : ℕ} {s : Finset (Fin n)} (hk : s.card = k)
    (hl : sᶜ.card = l)
    (f : MultilinearMap R (fun _ : Fin k => M') (MultilinearMap R (fun _ : Fin l => M') M₂))
    (x : M') : ((curryFinFinset R M₂ M' hk hl).symm f fun _ => x) = f (fun _ => x) fun _ => x :=
  rfl
#align multilinear_map.curry_fin_finset_symm_apply_const MultilinearMap.curryFinFinset_symm_apply_const

-- @[simp] -- Porting note: simpNF, lhs simplifies, added aux version below
theorem curryFinFinset_apply_const {k l n : ℕ} {s : Finset (Fin n)} (hk : s.card = k)
    (hl : sᶜ.card = l) (f : MultilinearMap R (fun _ : Fin n => M') M₂) (x y : M') :
    (curryFinFinset R M₂ M' hk hl f (fun _ => x) fun _ => y) =
      f (s.piecewise (fun _ => x) fun _ => y) := by
  refine' (curryFinFinset_symm_apply_piecewise_const hk hl _ _ _).symm.trans _
  -- `rw` fails
  rw [LinearEquiv.symm_apply_apply]
#align multilinear_map.curry_fin_finset_apply_const MultilinearMap.curryFinFinset_apply_const

@[simp]
theorem curryFinFinset_apply_const_aux {k l n : ℕ} {s : Finset (Fin n)} (hk : s.card = k)
    (hl : sᶜ.card = l) (f : MultilinearMap R (fun _ : Fin n => M') M₂) (x y : M') :
    (f fun i => Sum.elim (fun _ => x) (fun _ => y) ((⇑ (Equiv.symm (finSumEquivOfFinset hk hl))) i))
      = f (s.piecewise (fun _ => x) fun _ => y) := by
  rw [← curryFinFinset_apply]
  apply curryFinFinset_apply_const

end MultilinearMap

end Currying

namespace MultilinearMap

section Submodule

variable [Ring R] [∀ i, AddCommMonoid (M₁ i)] [AddCommMonoid M'] [AddCommMonoid M₂]
  [∀ i, Module R (M₁ i)] [Module R M'] [Module R M₂]

/-- The pushforward of an indexed collection of submodule `p i ⊆ M₁ i` by `f : M₁ → M₂`.

Note that this is not a submodule - it is not closed under addition. -/
def map [Nonempty ι] (f : MultilinearMap R M₁ M₂) (p : ∀ i, Submodule R (M₁ i)) : SubMulAction R M₂
    where
  carrier := f '' { v | ∀ i, v i ∈ p i }
  smul_mem' := fun c _ ⟨x, hx, hf⟩ => by
    let ⟨i⟩ := ‹Nonempty ι›
    letI := Classical.decEq ι
    refine' ⟨update x i (c • x i), fun j => if hij : j = i then _ else _, hf ▸ _⟩
    · rw [hij, update_same]
      exact (p i).smul_mem _ (hx i)
    · rw [update_noteq hij]
      exact hx j
    · rw [f.map_smul, update_eq_self]
#align multilinear_map.map MultilinearMap.map

/-- The map is always nonempty. This lemma is needed to apply `SubMulAction.zero_mem`. -/
theorem map_nonempty [Nonempty ι] (f : MultilinearMap R M₁ M₂) (p : ∀ i, Submodule R (M₁ i)) :
    (map f p : Set M₂).Nonempty :=
  ⟨f 0, 0, fun i => (p i).zero_mem, rfl⟩
#align multilinear_map.map_nonempty MultilinearMap.map_nonempty

/-- The range of a multilinear map, closed under scalar multiplication. -/
def range [Nonempty ι] (f : MultilinearMap R M₁ M₂) : SubMulAction R M₂ :=
  f.map fun _ => ⊤
#align multilinear_map.range MultilinearMap.range

end Submodule

end MultilinearMap<|MERGE_RESOLUTION|>--- conflicted
+++ resolved
@@ -786,21 +786,7 @@
     (x : (i : {a // P a}) → M₁ i) (z : (i : {a // ¬ P a}) → M₁ i) (i : {a : ι // ¬ P a})
     (c : M₁ i) : (fun j ↦ if h : P j then x ⟨j, h⟩ else Function.update z i c ⟨j, h⟩) =
     Function.update (fun j => if h : P j then x ⟨j, h⟩ else z ⟨j, h⟩) i c := by
-<<<<<<< HEAD
-  ext j
-  by_cases h : j = i
-  · rw [h, Function.update_same]
-    simp only [i.2, update_same, dite_false]
-  · rw [Function.update_noteq h]
-    by_cases h' : P j
-    · simp only [h', ne_eq, Subtype.mk.injEq, dite_true]
-    · simp only [h', ne_eq, Subtype.mk.injEq, dite_false]
-      have h'' : ¬ ⟨j, h'⟩ = i :=
-        fun he => by apply_fun (fun x => x.1) at he; exact h he
-      rw [Function.update_noteq h'']
-=======
   simpa only [dite_not] using domDomRestrict_aux _ z (fun j ↦ x ⟨j.1, not_not.mp j.2⟩) i c
->>>>>>> 945d7cf3
 
 /-- Given a multilinear map `f` on `(i : ι) → M i`, a (decidable) predicate `P` on `ι` and
 an element `z` of `(i : {a // ¬ P a}) → M₁ i`, construct a multilinear map on
@@ -1030,14 +1016,9 @@
 
 /-- Given a predicate `P`, one may associate to a multilinear map `f` a multilinear map
 from the elements satisfying `P` to the multilinear maps on elements not satisfying `P`.
-<<<<<<< HEAD
-In other words, splitting the variables into two subsets one gets a multilinear maps into
-multilinear maps. -/
-=======
 In other words, splitting the variables into two subsets one gets a multilinear map into
 multilinear maps.
 This is a linear map version of the function `MultilinearMap.domDomRestrict`. -/
->>>>>>> 945d7cf3
 def domDomRestrictₗ (f : MultilinearMap R M₁ M₂) (P : ι → Prop) [DecidablePred P] :
     MultilinearMap R (fun (i : {a : ι // ¬ P a}) => M₁ i)
       (MultilinearMap R (fun (i : {a : ι // P a}) => M₁ i) M₂) where
@@ -1055,26 +1036,6 @@
 
 lemma iteratedFDeriv_aux {α : Type*} [DecidableEq α]
     (s : Set ι) [DecidableEq { x // x ∈ s }] (e : α ≃ s)
-<<<<<<< HEAD
-    (m : α → ((i : ι) → M₁ i)) (i : α) (z : (i : ι) → M₁ i) :
-    (fun i_1 ↦ update m i z (e.symm i_1) i_1) =
-      (fun i_1 ↦ update (fun j ↦ m (e.symm j) j) (e i) (z (e i)) i_1) := by
-  ext i_1
-  rcases eq_or_ne i (e.symm i_1) with rfl|hne
-  · rw [Equiv.apply_symm_apply]
-    simp
-  · rw [update_noteq, update_noteq]
-    · rintro rfl
-      simp at hne
-    · exact hne.symm
-
-/-- One of the components of the iterated derivative of a multilinear map. Given a bijection `e`
-between a type `α` (typically `Fin k`) and a subset `s` of `ι`, this component is a multilinear map
-of `k` vectors `v₁, ..., vₖ`, mapping them
-to `f (x₁, (v_{e 2})₂, x₃, ...)`, where at indices `i` in `s` one uses the vector `v_{e i}`
-and otherwise one uses a reference vector `x`. This is multilinear in the components of `x` outside
-of `s`, and in the `v_j`. -/
-=======
     (m : α → ((i : ι) → M₁ i)) (a : α) (z : (i : ι) → M₁ i) :
     (fun i ↦ update m a z (e.symm i) i) =
       (fun i ↦ update (fun j ↦ m (e.symm j) j) (e a) (z (e a)) i) := by
@@ -1089,7 +1050,6 @@
 indices `i` in `s` one uses the `i`-th coordinate of the vector `v_{e.symm i}` and otherwise one
 uses the `i`-th coordinate of a reference vector `x`.
 This is multilinear in the components of `x` outside of `s`, and in the `v_j`. -/
->>>>>>> 945d7cf3
 noncomputable def iteratedFDerivComponent {α : Type*}
     (f : MultilinearMap R M₁ M₂) {s : Set ι} (e : α ≃ s) [DecidablePred (· ∈ s)] :
     MultilinearMap R (fun (i : {a : ι // a ∉ s}) ↦ M₁ i)
@@ -1104,17 +1064,10 @@
 open Classical in
 /-- The `k`-th iterated derivative of a multilinear map `f` at the point `x`. It is a multilinear
 map of `k` vectors `v₁, ..., vₖ` (with the same type as `x`), mapping them
-<<<<<<< HEAD
-to `∑ f (x₁, (v_{i_1})₂, x₃, ...)`, where at each index `j` one uses either `xⱼ` or one
-of the `(vᵢ)ⱼ`, where each `vᵢ` has to be used exactly once.
-The sum is parameterized by the embeddings of `Fin k` in the index type `ι` (or, equivalently,
-by the subsets `s` of `ι` of cardinal `k` and then the bijections between `Fin k` and `s`).
-=======
 to `∑ f (x₁, (v_{i₁})₂, x₃, ...)`, where at each index `j` one uses either `xⱼ` or one
 of the `(vᵢ)ⱼ`, and each `vᵢ` has to be used exactly once.
 The sum is parameterized by the embeddings of `Fin k` in the index type `ι` (or, equivalently,
 by the subsets `s` of `ι` of cardinality `k` and then the bijections between `Fin k` and `s`).
->>>>>>> 945d7cf3
 
 For the continuous version, see `ContinuousMultilinearMap.iteratedFDeriv`. -/
 protected noncomputable def iteratedFDeriv [Fintype ι]
