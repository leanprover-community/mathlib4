--- conflicted
+++ resolved
@@ -843,7 +843,6 @@
   coe_injective.noZeroSMulDivisors _ rfl coe_smul
 
 variable (R S M₁ M₂ M₃)
-<<<<<<< HEAD
 
 section OfSubsingleton
 
@@ -859,8 +858,22 @@
     map_smul' := fun _ _ ↦ rfl }
 
 end OfSubsingleton
-=======
->>>>>>> 0701b8f9
+variable (M₂ M₃ R' A)
+
+/-- `MultilinearMap.domDomCongr` as a `LinearEquiv`. -/
+@[simps apply symm_apply]
+def domDomCongrLinearEquiv {ι₁ ι₂} (σ : ι₁ ≃ ι₂) :
+    MultilinearMap A (fun _ : ι₁ => M₂) M₃ ≃ₗ[R'] MultilinearMap A (fun _ : ι₂ => M₂) M₃ :=
+  { (domDomCongrEquiv σ :
+      MultilinearMap A (fun _ : ι₁ => M₂) M₃ ≃+ MultilinearMap A (fun _ : ι₂ => M₂) M₃) with
+    map_smul' := fun c f => by
+      ext
+      simp [MultilinearMap.domDomCongr] }
+#align multilinear_map.dom_dom_congr_linear_equiv MultilinearMap.domDomCongrLinearEquiv
+#align multilinear_map.dom_dom_congr_linear_equiv_apply MultilinearMap.domDomCongrLinearEquiv_apply
+#align multilinear_map.dom_dom_congr_linear_equiv_symm_apply MultilinearMap.domDomCongrLinearEquiv_symm_apply
+variable (R M₁)
+variable (R S M₁ M₂ M₃)
 
 /-- The dependent version of `MultilinearMap.domDomCongrLinearEquiv`. -/
 @[simps apply symm_apply]
