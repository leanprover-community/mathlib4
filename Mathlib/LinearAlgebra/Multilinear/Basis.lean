/-
Copyright (c) 2021 Joseph Myers. All rights reserved.
Released under Apache 2.0 license as described in the file LICENSE.
Authors: Joseph Myers
-/
import Mathlib.LinearAlgebra.Basis.Defs
import Mathlib.LinearAlgebra.Multilinear.Basic
import Mathlib.LinearAlgebra.Multilinear.Pi

/-!
# Multilinear maps in relation to bases.

This file proves lemmas about the action of multilinear maps on basis vectors.

-/


open MultilinearMap

variable {ι R : Type*} [CommSemiring R]
  {M : ι → Type*} [∀ i, AddCommMonoid (M i)] [∀ i, Module R (M i)]
  {N : Type*} [AddCommMonoid N] [Module R N]

/-- Two multilinear maps indexed by a `Fintype` are equal if they are equal when all arguments
are basis vectors. -/
theorem Module.Basis.ext_multilinear [Finite ι] {f g : MultilinearMap R M N} {ιM : ι → Type*}
    (e : ∀ i, Basis (ιM i) R (M i))
    (h : ∀ v : (i : ι) → ιM i, (f fun i ↦ e i (v i)) = g fun i ↦ e i (v i)) : f = g := by
  cases nonempty_fintype ι
  classical
  ext m
  rcases Function.Surjective.piMap (fun i ↦ (e i).repr.symm.surjective) m with ⟨x, rfl⟩
  unfold Pi.map
  simp_rw [(e _).repr_symm_apply, Finsupp.linearCombination_apply, Finsupp.sum,
    map_sum_finset, map_smul_univ, h]

@[deprecated (since := "2025-05-12")]
<<<<<<< HEAD
alias Basis.ext_multilinear_fin := Basis.ext_multilinear



section Basis
variable {κ : ι → Type*} {ι' : Type*} {M : ι → Type*} {N : Type*}

variable [Fintype ι] [∀ i, Fintype (κ i)] [CommSemiring R]
variable [∀ i, AddCommMonoid (M i)] [AddCommMonoid N]
variable [∀ i, Module R (M i)] [Module R N]

-- /-- The linear equivalence between families indexed by `p : Π i : ι, κ i` of multilinear maps
-- on the `fun i ↦ M i (p i)` and the space of multilinear map on `fun i ↦ Π₀ j : κ i, M i j`. -/
-- noncomputable def _root_.Basis.multilinearMap (b : ∀ i, Basis (κ i) R (M i)) (b' : Basis ι' R N) :
--     Basis ((Π i, κ i) × ι') R (MultilinearMap R M N) :=
--   .ofEquivFun <| by
--     classical
--     -- switch to dfinsupp
--     let b := fun i => (b i).equivFun
--     let b' := b'.repr ≪≫ₗ (finsuppLequivDFinsupp R)
--     suffices
--         MultilinearMap R (fun i => Π₀ j : κ i, R) (Π₀ i : ι', R) ≃ₗ[R]
--           Π₀ (x : ((i : ι) → κ i) × ι'), R from
--       b'.congrRightMultilinear R ≪≫ₗ LinearEquiv.congrLeftMultilinear (b · |>.symm) ≪≫ₗ this

--     refine (fromDFinsuppEquiv _ _).symm ≪≫ₗ
--       LinearEquiv.piCongrRight (fun i => MultilinearMap.piRingEquiv.symm) ≪≫ₗ ?_
--     -- some annoying swap between Π and Π₀
--     sorry

end Basis
=======
alias Basis.ext_multilinear_fin := Module.Basis.ext_multilinear
>>>>>>> 0008c2f8
<|MERGE_RESOLUTION|>--- conflicted
+++ resolved
@@ -35,7 +35,6 @@
     map_sum_finset, map_smul_univ, h]
 
 @[deprecated (since := "2025-05-12")]
-<<<<<<< HEAD
 alias Basis.ext_multilinear_fin := Basis.ext_multilinear
 
 
@@ -66,7 +65,4 @@
 --     -- some annoying swap between Π and Π₀
 --     sorry
 
-end Basis
-=======
-alias Basis.ext_multilinear_fin := Module.Basis.ext_multilinear
->>>>>>> 0008c2f8
+end Basis