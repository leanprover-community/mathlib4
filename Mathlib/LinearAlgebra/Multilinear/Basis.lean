/-
Copyright (c) 2021 Joseph Myers. All rights reserved.
Released under Apache 2.0 license as described in the file LICENSE.
Authors: Joseph Myers, Eric Wieser, Daniel Morrison
-/
<<<<<<< HEAD
import Mathlib.LinearAlgebra.Basis.Defs
import Mathlib.LinearAlgebra.Multilinear.Finsupp
=======
module

public import Mathlib.LinearAlgebra.Basis.Defs
public import Mathlib.LinearAlgebra.Multilinear.Basic
>>>>>>> bebc23c2

/-!
#import Mathlib.LinearAlgebra.Basis.Defs
 Multilinear maps in relation to bases.

This file proves lemmas about the action of multilinear maps on basis vectors and constructs a
basis for multilinear maps given bases on the domain and codomain.

-/

<<<<<<< HEAD
=======
@[expose] public section


>>>>>>> bebc23c2
open MultilinearMap

variable {ι R : Type*} [CommSemiring R]
  {M : ι → Type*} [∀ i, AddCommMonoid (M i)] [∀ i, Module R (M i)]
  {N : Type*} [AddCommMonoid N] [Module R N]

/-- Two multilinear maps indexed by a `Fintype` are equal if they are equal when all arguments
are basis vectors. -/
theorem Module.Basis.ext_multilinear [Finite ι] {f g : MultilinearMap R M N} {ιM : ι → Type*}
    (e : ∀ i, Basis (ιM i) R (M i))
    (h : ∀ v : (i : ι) → ιM i, (f fun i ↦ e i (v i)) = g fun i ↦ e i (v i)) : f = g := by
  cases nonempty_fintype ι
  classical
  ext m
  rcases Function.Surjective.piMap (fun i ↦ (e i).repr.symm.surjective) m with ⟨x, rfl⟩
  unfold Pi.map
  simp_rw [(e _).repr_symm_apply, Finsupp.linearCombination_apply, Finsupp.sum,
    map_sum_finset, map_smul_univ, h]

@[deprecated (since := "2025-05-12")]
alias Basis.ext_multilinear_fin := Module.Basis.ext_multilinear

section Basis

universe uι uκ uS uR uM uN
variable {ι : Type uι} [DecidableEq ι] {κ : ι → Type uκ} [∀ i, DecidableEq (κ i)]
variable {S : Type uS} {R : Type uR} [DecidableEq R]
variable {ι'} [DecidableEq ι'] {M : ι → Type uM} {N : Type uN}
variable [Fintype ι] [∀ i, Fintype (κ i)] [CommSemiring R]
variable [∀ i, AddCommMonoid (M i)] [AddCommMonoid N]
variable [∀ i, Module R (M i)] [Module R N]

open Module in
/-- A basis for multilinear maps given a finite basis on each domain and a basis on the codomain. -/
noncomputable def _root_.Basis.multilinearMap (b : ∀ i, Basis (κ i) R (M i)) (b' : Basis ι' R N) :
    Basis ((Π i, κ i) × ι') R (MultilinearMap R M N) where
  repr := LinearEquiv.multilinearMapCongrLeft (fun i => (b i).repr.symm) ≪≫ₗ
    (b'.repr).multilinearMapCongrRight R ≪≫ₗ freeFinsuppEquiv.symm

open Module in
theorem _root_.Basis.multilinearMap_apply (b : ∀ i, Basis (κ i) R (M i)) (b' : Basis ι' R N)
    (i : (Π i, κ i) × ι') :
    Basis.multilinearMap b b' i =
      ((LinearMap.id (M := R)).smulRight (b' i.2)).compMultilinearMap (
        MultilinearMap.mkPiRing R ι 1 |>.compLinearMap fun i' => (b i').coord (i.1 i')
      ) := by
  ext _
  simp [Basis.multilinearMap]

open Module in
/-- The elements of the basis are the maps which scale `b' ii.2` by the
product of all the `ii.1 ·` coordinates along `b i`. -/
theorem _root_.Basis.multilinearMap_apply_apply (b : ∀ i, Basis (κ i) R (M i)) (b' : Basis ι' R N)
    (ii : (Π i, κ i) × ι') (v) :
    Basis.multilinearMap b b' ii v = (∏ i, (b i).repr (v i) (ii.1 i)) • b' ii.2 := by
  simp [Basis.multilinearMap_apply]

end Basis<|MERGE_RESOLUTION|>--- conflicted
+++ resolved
@@ -3,15 +3,10 @@
 Released under Apache 2.0 license as described in the file LICENSE.
 Authors: Joseph Myers, Eric Wieser, Daniel Morrison
 -/
-<<<<<<< HEAD
-import Mathlib.LinearAlgebra.Basis.Defs
-import Mathlib.LinearAlgebra.Multilinear.Finsupp
-=======
 module
 
 public import Mathlib.LinearAlgebra.Basis.Defs
-public import Mathlib.LinearAlgebra.Multilinear.Basic
->>>>>>> bebc23c2
+public import Mathlib.LinearAlgebra.Multilinear.Finsupp
 
 /-!
 #import Mathlib.LinearAlgebra.Basis.Defs
@@ -22,12 +17,9 @@
 
 -/
 
-<<<<<<< HEAD
-=======
 @[expose] public section
 
 
->>>>>>> bebc23c2
 open MultilinearMap
 
 variable {ι R : Type*} [CommSemiring R]
