--- conflicted
+++ resolved
@@ -245,18 +245,11 @@
 
 open scoped Classical in
 /-- The tensor product of `ι →₀ M` and `κ →₀ N` is linearly equivalent to `(ι × κ) →₀ (M ⊗ N)`. -/
-<<<<<<< HEAD
 def finsuppTensorFinsupp : (ι →₀ M) ⊗[R] (κ →₀ N) ≃ₗ[S] ι × κ →₀ M ⊗[R] N :=
   TensorProduct.AlgebraTensorModule.congr
     (finsuppLEquivDirectSum S M ι) (finsuppLEquivDirectSum R N κ) ≪≫ₗ
     ((TensorProduct.directSum R S (fun _ : ι => M) fun _ : κ => N) ≪≫ₗ
       (finsuppLEquivDirectSum S (M ⊗[R] N) (ι × κ)).symm)
-=======
-noncomputable def finsuppTensorFinsupp :
-    (ι →₀ M) ⊗[R] (κ →₀ N) ≃ₗ[R] ι × κ →₀ M ⊗[R] N :=
-  TensorProduct.congr (finsuppLEquivDirectSum R M ι) (finsuppLEquivDirectSum R N κ) ≪≫ₗ
-    (TensorProduct.directSum R (fun _ ↦ M) fun _ ↦ N) ≪≫ₗ (finsuppLEquivDirectSum R _ _).symm
->>>>>>> b2224076
 #align finsupp_tensor_finsupp finsuppTensorFinsupp
 
 @[simp]
