/-
Copyright (c) 2019 Johannes Hölzl. All rights reserved.
Released under Apache 2.0 license as described in the file LICENSE.
Authors: Johannes Hölzl, Antoine Chambert-Loir
-/
import Mathlib.Algebra.DirectSum.Finsupp
import Mathlib.LinearAlgebra.Finsupp
import Mathlib.LinearAlgebra.DirectSum.TensorProduct
import Mathlib.LinearAlgebra.DirectSum.PiTensorProduct
import Mathlib.RingTheory.PiTensorProduct

/-!
# Results on finitely supported functions.

* `TensorProduct.finsuppLeft`, the tensor product of `ι →₀ M` and `N`
  is linearly equivalent to `ι →₀ M ⊗[R] N`

* `TensorProduct.finsuppScalarLeft`, the tensor product of `ι →₀ R` and `N`
  is linearly equivalent to `ι →₀ N`

* `TensorProduct.finsuppRight`, the tensor product of `M` and `ι →₀ N`
  is linearly equivalent to `ι →₀ M ⊗[R] N`

* `TensorProduct.finsuppScalarRight`, the tensor product of `M` and `ι →₀ R`
  is linearly equivalent to `ι →₀ N`

* `TensorProduct.finsuppLeft'`, if `M` is an `S`-module,
  then the tensor product of `ι →₀ M` and `N` is `S`-linearly equivalent
  to `ι →₀ M ⊗[R] N`

* `finsuppTensorFinsupp`, the tensor product of `ι →₀ M` and `κ →₀ N`
  is linearly equivalent to `(ι × κ) →₀ (M ⊗ N)`.

<<<<<<< HEAD
* The tensor product of `ι →₀ M` and `κ →₀ N` is linearly equivalent to `(ι × κ) →₀ (M ⊗ N)`.

* The tensor product of the family `κ i →₀ M i` indexed by `ι` is linearly equivalent to
`∏ i, κ i →₀ ⨂[R] i, M i`.
=======
* `finsuppPiTensorProduct`, the tensor product of the family `κ i →₀ M i` indexed by `ι` is linearly
  equivalent to `∏ i, κ i →₀ ⨂[R] i, M i`.
>>>>>>> a5e5a33a

## Case of MvPolynomial

These functions apply to `MvPolynomial`, one can define
```
noncomputable def MvPolynomial.rTensor' :
    MvPolynomial σ S ⊗[R] N ≃ₗ[S] (σ →₀ ℕ) →₀ (S ⊗[R] N) :=
  TensorProduct.finsuppLeft'

noncomputable def MvPolynomial.rTensor :
    MvPolynomial σ R ⊗[R] N ≃ₗ[R] (σ →₀ ℕ) →₀ N :=
  TensorProduct.finsuppScalarLeft
 ```

However, to be actually usable, these definitions need lemmas to be given in companion PR.

## Case of `Polynomial`

`Polynomial` is a structure containing a `Finsupp`, so these functions
can't be applied directly to `Polynomial`.

Some linear equivs need to be added to mathlib for that.
This belongs to a companion PR.

## TODO

* generalize to `MonoidAlgebra`, `AlgHom `

* reprove `TensorProduct.finsuppLeft'` using existing heterobasic version of `TensorProduct.congr`
-/


noncomputable section

open DirectSum TensorProduct Set LinearMap Submodule

section TensorProduct

variable (R : Type*) [CommSemiring R]
  (M : Type*) [AddCommMonoid M] [Module R M]
  (N : Type*) [AddCommMonoid N] [Module R N]

namespace TensorProduct

variable (ι : Type*) [DecidableEq ι]

/-- The tensor product of `ι →₀ M` and `N` is linearly equivalent to `ι →₀ M ⊗[R] N` -/
noncomputable def finsuppLeft :
    (ι →₀ M) ⊗[R] N ≃ₗ[R] ι →₀ M ⊗[R] N :=
  congr (finsuppLEquivDirectSum R M ι) (.refl R N) ≪≫ₗ
    directSumLeft R (fun _ ↦ M) N ≪≫ₗ (finsuppLEquivDirectSum R _ ι).symm

variable {R M N ι}

lemma finsuppLeft_apply_tmul (p : ι →₀ M) (n : N) :
    finsuppLeft R M N ι (p ⊗ₜ[R] n) = p.sum fun i m ↦ Finsupp.single i (m ⊗ₜ[R] n) := by
  apply p.induction_linear
  · simp
  · intros f g hf hg; simp [add_tmul, map_add, hf, hg, Finsupp.sum_add_index]
  · simp [finsuppLeft]

@[simp]
lemma finsuppLeft_apply_tmul_apply (p : ι →₀ M) (n : N) (i : ι) :
    finsuppLeft R M N ι (p ⊗ₜ[R] n) i = p i ⊗ₜ[R] n := by
  rw [finsuppLeft_apply_tmul, Finsupp.sum_apply,
    Finsupp.sum_eq_single i (fun _ _ ↦ Finsupp.single_eq_of_ne) (by simp), Finsupp.single_eq_same]

theorem finsuppLeft_apply (t : (ι →₀ M) ⊗[R] N) (i : ι) :
    finsuppLeft R M N ι t i = rTensor N (Finsupp.lapply i) t := by
  induction t with
  | zero => simp
  | tmul f n => simp only [finsuppLeft_apply_tmul_apply, rTensor_tmul, Finsupp.lapply_apply]
  | add x y hx hy => simp [map_add, hx, hy]

@[simp]
lemma finsuppLeft_symm_apply_single (i : ι) (m : M) (n : N) :
    (finsuppLeft R M N ι).symm (Finsupp.single i (m ⊗ₜ[R] n)) =
      Finsupp.single i m ⊗ₜ[R] n := by
  simp [finsuppLeft, Finsupp.lsum]

variable (R M N ι)
/-- The tensor product of `M` and `ι →₀ N` is linearly equivalent to `ι →₀ M ⊗[R] N` -/
noncomputable def finsuppRight :
    M ⊗[R] (ι →₀ N) ≃ₗ[R] ι →₀ M ⊗[R] N :=
  congr (.refl R M) (finsuppLEquivDirectSum R N ι) ≪≫ₗ
    directSumRight R M (fun _ : ι ↦ N) ≪≫ₗ (finsuppLEquivDirectSum R _ ι).symm

variable {R M N ι}

lemma finsuppRight_apply_tmul (m : M) (p : ι →₀ N) :
    finsuppRight R M N ι (m ⊗ₜ[R] p) = p.sum fun i n ↦ Finsupp.single i (m ⊗ₜ[R] n) := by
  apply p.induction_linear
  · simp
  · intros f g hf hg; simp [tmul_add, map_add, hf, hg, Finsupp.sum_add_index]
  · simp [finsuppRight]

@[simp]
lemma finsuppRight_apply_tmul_apply (m : M) (p : ι →₀ N) (i : ι) :
    finsuppRight R M N ι (m ⊗ₜ[R] p) i = m ⊗ₜ[R] p i := by
  rw [finsuppRight_apply_tmul, Finsupp.sum_apply,
    Finsupp.sum_eq_single i (fun _ _ ↦ Finsupp.single_eq_of_ne) (by simp), Finsupp.single_eq_same]

theorem finsuppRight_apply (t : M ⊗[R] (ι →₀ N)) (i : ι) :
    finsuppRight R M N ι t i = lTensor M (Finsupp.lapply i) t := by
  induction t with
  | zero => simp
  | tmul m f => simp [finsuppRight_apply_tmul_apply]
  | add x y hx hy => simp [map_add, hx, hy]

@[simp]
lemma finsuppRight_symm_apply_single (i : ι) (m : M) (n : N) :
    (finsuppRight R M N ι).symm (Finsupp.single i (m ⊗ₜ[R] n)) =
      m ⊗ₜ[R] Finsupp.single i n := by
  simp [finsuppRight, Finsupp.lsum]

variable {S : Type*} [CommSemiring S] [Algebra R S]
  [Module S M] [IsScalarTower R S M]

lemma finsuppLeft_smul' (s : S) (t : (ι →₀ M) ⊗[R] N) :
    finsuppLeft R M N ι (s • t) = s • finsuppLeft R M N ι t := by
  induction t with
  | zero => simp
  | add x y hx hy => simp [hx, hy]
  | tmul p n => ext; simp [smul_tmul', finsuppLeft_apply_tmul_apply]

variable (R M N ι S)
/-- When `M` is also an `S`-module, then `TensorProduct.finsuppLeft R M N``
  is an `S`-linear equiv -/
noncomputable def finsuppLeft' :
    (ι →₀ M) ⊗[R] N ≃ₗ[S] ι →₀ M ⊗[R] N where
  __ := finsuppLeft R M N ι
  map_smul' := finsuppLeft_smul'

variable {R M N ι S}
lemma finsuppLeft'_apply (x : (ι →₀ M) ⊗[R] N) :
    finsuppLeft' R M N ι S x = finsuppLeft R M N ι x := rfl

/- -- TODO : reprove using the existing heterobasic lemmas
noncomputable example :
    (ι →₀ M) ⊗[R] N ≃ₗ[S] ι →₀ (M ⊗[R] N) := by
  have f : (⨁ (i₁ : ι), M) ⊗[R] N ≃ₗ[S] ⨁ (i : ι), M ⊗[R] N := sorry
  exact (AlgebraTensorModule.congr
    (finsuppLEquivDirectSum S M ι) (.refl R N)).trans
    (f.trans (finsuppLEquivDirectSum S (M ⊗[R] N) ι).symm) -/

variable (R M N ι)
/-- The tensor product of `ι →₀ R` and `N` is linearly equivalent to `ι →₀ N` -/
noncomputable def finsuppScalarLeft :
    (ι →₀ R) ⊗[R] N ≃ₗ[R] ι →₀ N :=
  finsuppLeft R R N ι ≪≫ₗ (Finsupp.mapRange.linearEquiv (TensorProduct.lid R N))

variable {R M N ι}
@[simp]
lemma finsuppScalarLeft_apply_tmul_apply (p : ι →₀ R) (n : N) (i : ι) :
    finsuppScalarLeft R N ι (p ⊗ₜ[R] n) i = p i • n := by
  simp [finsuppScalarLeft]

lemma finsuppScalarLeft_apply_tmul (p : ι →₀ R) (n : N) :
    finsuppScalarLeft R N ι (p ⊗ₜ[R] n) = p.sum fun i m ↦ Finsupp.single i (m • n) := by
  ext i
  rw [finsuppScalarLeft_apply_tmul_apply, Finsupp.sum_apply,
    Finsupp.sum_eq_single i (fun _ _ ↦ Finsupp.single_eq_of_ne) (by simp), Finsupp.single_eq_same]

lemma finsuppScalarLeft_apply (pn : (ι →₀ R) ⊗[R] N) (i : ι) :
    finsuppScalarLeft R N ι pn i = TensorProduct.lid R N ((Finsupp.lapply i).rTensor N pn) := by
  simp [finsuppScalarLeft, finsuppLeft_apply]

@[simp]
lemma finsuppScalarLeft_symm_apply_single (i : ι) (n : N) :
    (finsuppScalarLeft R N ι).symm (Finsupp.single i n) =
      (Finsupp.single i 1) ⊗ₜ[R] n := by
  simp [finsuppScalarLeft, finsuppLeft_symm_apply_single]

variable (R M N ι)

/-- The tensor product of `M` and `ι →₀ R` is linearly equivalent to `ι →₀ M` -/
noncomputable def finsuppScalarRight :
    M ⊗[R] (ι →₀ R) ≃ₗ[R] ι →₀ M :=
  finsuppRight R M R ι ≪≫ₗ Finsupp.mapRange.linearEquiv (TensorProduct.rid R M)

variable {R M N ι}

@[simp]
lemma finsuppScalarRight_apply_tmul_apply (m : M) (p : ι →₀ R) (i : ι) :
    finsuppScalarRight R M ι (m ⊗ₜ[R] p) i = p i • m := by
  simp [finsuppScalarRight]

lemma finsuppScalarRight_apply_tmul (m : M) (p : ι →₀ R) :
    finsuppScalarRight R M ι (m ⊗ₜ[R] p) = p.sum fun i n ↦ Finsupp.single i (n • m) := by
  ext i
  rw [finsuppScalarRight_apply_tmul_apply, Finsupp.sum_apply,
    Finsupp.sum_eq_single i (fun _ _ ↦ Finsupp.single_eq_of_ne) (by simp), Finsupp.single_eq_same]

lemma finsuppScalarRight_apply (t : M ⊗[R] (ι →₀ R)) (i : ι) :
    finsuppScalarRight R M ι t i = TensorProduct.rid R M ((Finsupp.lapply i).lTensor M t) := by
  simp [finsuppScalarRight, finsuppRight_apply]

@[simp]
lemma finsuppScalarRight_symm_apply_single (i : ι) (m : M) :
    (finsuppScalarRight R M ι).symm (Finsupp.single i m) =
      m ⊗ₜ[R] (Finsupp.single i 1) := by
  simp [finsuppScalarRight, finsuppRight_symm_apply_single]

end TensorProduct

end TensorProduct

variable (R S M N ι κ : Type*)
  [CommSemiring R] [AddCommMonoid M] [Module R M] [AddCommMonoid N] [Module R N]
  [Semiring S] [Algebra R S] [Module S M] [IsScalarTower R S M]

open scoped Classical in
/-- The tensor product of `ι →₀ M` and `κ →₀ N` is linearly equivalent to `(ι × κ) →₀ (M ⊗ N)`. -/
def finsuppTensorFinsupp : (ι →₀ M) ⊗[R] (κ →₀ N) ≃ₗ[S] ι × κ →₀ M ⊗[R] N :=
  TensorProduct.AlgebraTensorModule.congr
    (finsuppLEquivDirectSum S M ι) (finsuppLEquivDirectSum R N κ) ≪≫ₗ
    ((TensorProduct.directSum R S (fun _ : ι => M) fun _ : κ => N) ≪≫ₗ
      (finsuppLEquivDirectSum S (M ⊗[R] N) (ι × κ)).symm)

@[simp]
theorem finsuppTensorFinsupp_single (i : ι) (m : M) (k : κ) (n : N) :
    finsuppTensorFinsupp R S M N ι κ (Finsupp.single i m ⊗ₜ Finsupp.single k n) =
      Finsupp.single (i, k) (m ⊗ₜ n) := by
  simp [finsuppTensorFinsupp]

@[simp]
theorem finsuppTensorFinsupp_apply (f : ι →₀ M) (g : κ →₀ N) (i : ι) (k : κ) :
    finsuppTensorFinsupp R S M N ι κ (f ⊗ₜ g) (i, k) = f i ⊗ₜ g k := by
  apply Finsupp.induction_linear f
  · simp
  · intro f₁ f₂ hf₁ hf₂
    simp [add_tmul, hf₁, hf₂]
  intro i' m
  apply Finsupp.induction_linear g
  · simp
  · intro g₁ g₂ hg₁ hg₂
    simp [tmul_add, hg₁, hg₂]
  intro k' n
  classical
  simp_rw [finsuppTensorFinsupp_single, Finsupp.single_apply, Prod.mk.inj_iff, ite_and]
  split_ifs <;> simp

@[simp]
theorem finsuppTensorFinsupp_symm_single (i : ι × κ) (m : M) (n : N) :
    (finsuppTensorFinsupp R S M N ι κ).symm (Finsupp.single i (m ⊗ₜ n)) =
      Finsupp.single i.1 m ⊗ₜ Finsupp.single i.2 n :=
  Prod.casesOn i fun _ _ =>
    (LinearEquiv.symm_apply_eq _).2 (finsuppTensorFinsupp_single _ _ _ _ _ _ _ _ _ _).symm

/-- A variant of `finsuppTensorFinsupp` where the first module is the ground ring. -/
def finsuppTensorFinsuppLid : (ι →₀ R) ⊗[R] (κ →₀ N) ≃ₗ[R] ι × κ →₀ N :=
  finsuppTensorFinsupp R R R N ι κ ≪≫ₗ Finsupp.lcongr (Equiv.refl _) (TensorProduct.lid R N)

@[simp]
theorem finsuppTensorFinsuppLid_apply_apply (f : ι →₀ R) (g : κ →₀ N) (a : ι) (b : κ) :
    finsuppTensorFinsuppLid R N ι κ (f ⊗ₜ[R] g) (a, b) = f a • g b := by
  simp [finsuppTensorFinsuppLid]

@[simp]
theorem finsuppTensorFinsuppLid_single_tmul_single (a : ι) (b : κ) (r : R) (n : N) :
    finsuppTensorFinsuppLid R N ι κ (Finsupp.single a r ⊗ₜ[R] Finsupp.single b n) =
      Finsupp.single (a, b) (r • n) := by
  simp [finsuppTensorFinsuppLid]

@[simp]
theorem finsuppTensorFinsuppLid_symm_single_smul (i : ι × κ) (r : R) (n : N) :
    (finsuppTensorFinsuppLid R N ι κ).symm (Finsupp.single i (r • n)) =
      Finsupp.single i.1 r ⊗ₜ Finsupp.single i.2 n :=
  Prod.casesOn i fun _ _ =>
    (LinearEquiv.symm_apply_eq _).2 (finsuppTensorFinsuppLid_single_tmul_single ..).symm

/-- A variant of `finsuppTensorFinsupp` where the second module is the ground ring. -/
def finsuppTensorFinsuppRid : (ι →₀ M) ⊗[R] (κ →₀ R) ≃ₗ[R] ι × κ →₀ M :=
  finsuppTensorFinsupp R R M R ι κ ≪≫ₗ Finsupp.lcongr (Equiv.refl _) (TensorProduct.rid R M)

@[simp]
theorem finsuppTensorFinsuppRid_apply_apply (f : ι →₀ M) (g : κ →₀ R) (a : ι) (b : κ) :
    finsuppTensorFinsuppRid R M ι κ (f ⊗ₜ[R] g) (a, b) = g b • f a := by
  simp [finsuppTensorFinsuppRid]

@[simp]
theorem finsuppTensorFinsuppRid_single_tmul_single (a : ι) (b : κ) (m : M) (r : R) :
    finsuppTensorFinsuppRid R M ι κ (Finsupp.single a m ⊗ₜ[R] Finsupp.single b r) =
      Finsupp.single (a, b) (r • m) := by
  simp [finsuppTensorFinsuppRid]

@[simp]
theorem finsuppTensorFinsuppRid_symm_single_smul (i : ι × κ) (m : M) (r : R) :
    (finsuppTensorFinsuppRid R M ι κ).symm (Finsupp.single i (r • m)) =
      Finsupp.single i.1 m ⊗ₜ Finsupp.single i.2 r :=
  Prod.casesOn i fun _ _ =>
    (LinearEquiv.symm_apply_eq _).2 (finsuppTensorFinsuppRid_single_tmul_single ..).symm

/-- A variant of `finsuppTensorFinsupp` where both modules are the ground ring. -/
def finsuppTensorFinsupp' : (ι →₀ R) ⊗[R] (κ →₀ R) ≃ₗ[R] ι × κ →₀ R :=
  finsuppTensorFinsuppLid R R ι κ

@[simp]
theorem finsuppTensorFinsupp'_apply_apply (f : ι →₀ R) (g : κ →₀ R) (a : ι) (b : κ) :
    finsuppTensorFinsupp' R ι κ (f ⊗ₜ[R] g) (a, b) = f a * g b :=
  finsuppTensorFinsuppLid_apply_apply R R ι κ f g a b

@[simp]
theorem finsuppTensorFinsupp'_single_tmul_single (a : ι) (b : κ) (r₁ r₂ : R) :
    finsuppTensorFinsupp' R ι κ (Finsupp.single a r₁ ⊗ₜ[R] Finsupp.single b r₂) =
      Finsupp.single (a, b) (r₁ * r₂) :=
  finsuppTensorFinsuppLid_single_tmul_single R R ι κ a b r₁ r₂

theorem finsuppTensorFinsupp'_symm_single_mul (i : ι × κ) (r₁ r₂ : R) :
    (finsuppTensorFinsupp' R ι κ).symm (Finsupp.single i (r₁ * r₂)) =
      Finsupp.single i.1 r₁ ⊗ₜ Finsupp.single i.2 r₂ :=
  finsuppTensorFinsuppLid_symm_single_smul R R ι κ i r₁ r₂

theorem finsuppTensorFinsupp'_symm_single_eq_single_one_tmul (i : ι × κ) (r : R) :
    (finsuppTensorFinsupp' R ι κ).symm (Finsupp.single i r) =
      Finsupp.single i.1 1 ⊗ₜ Finsupp.single i.2 r := by
  nth_rw 1 [← one_mul r]
  exact finsuppTensorFinsupp'_symm_single_mul R ι κ i _ _

theorem finsuppTensorFinsupp'_symm_single_eq_tmul_single_one (i : ι × κ) (r : R) :
    (finsuppTensorFinsupp' R ι κ).symm (Finsupp.single i r) =
      Finsupp.single i.1 r ⊗ₜ Finsupp.single i.2 1 := by
  nth_rw 1 [← mul_one r]
  exact finsuppTensorFinsupp'_symm_single_mul R ι κ i _ _

theorem finsuppTensorFinsuppLid_self :
    finsuppTensorFinsuppLid R R ι κ = finsuppTensorFinsupp' R ι κ := rfl

theorem finsuppTensorFinsuppRid_self :
    finsuppTensorFinsuppRid R R ι κ = finsuppTensorFinsupp' R ι κ := by
  rw [finsuppTensorFinsupp', finsuppTensorFinsuppLid, finsuppTensorFinsuppRid,
    TensorProduct.lid_eq_rid]

/-!
The case of `PiTensorProduct`.
-/

section PiTensorProduct

open PiTensorProduct BigOperators

attribute [local ext] TensorProduct.ext

variable (R : Type*) [CommSemiring R]
<<<<<<< HEAD

variable {ι : Type*}

variable [Fintype ι]

variable [DecidableEq ι]

variable (κ : ι → Type*) [(i : ι) → DecidableEq (κ i)]

variable (M : ι → Type*)

variable [∀ i, AddCommMonoid (M i)]

variable [∀ i, Module R (M i)]

=======
variable {ι : Type*} [Fintype ι] [DecidableEq ι]
variable (κ : ι → Type*) [(i : ι) → DecidableEq (κ i)]
variable (M : ι → Type*) [∀ i, AddCommMonoid (M i)] [∀ i, Module R (M i)]
>>>>>>> a5e5a33a
variable [(i : ι) → (x : M i) → Decidable (x ≠ 0)]

/-- If `ι` is a `Fintype`, `κ i` is a family of types indexed by `ι` and `M i` is a family
of modules indexed by `ι`, then the tensor product of the family `κ i →₀ M i` is linearly
equivalent to `∏ i, κ i →₀ ⨂[R] i, M i`.
-/
def finsuppPiTensorProduct : (⨂[R] i, κ i →₀ M i) ≃ₗ[R] ((i : ι) → κ i) →₀ ⨂[R] i, M i :=
  PiTensorProduct.congr (fun i ↦ finsuppLEquivDirectSum R (M i) (κ i)) ≪≫ₗ
<<<<<<< HEAD
  (PiTensorProduct.directSum R (fun (i : ι) ↦ fun (_ : κ i) ↦ M i)) ≪≫ₗ
  (finsuppLEquivDirectSum R (⨂[R] i, M i) ((i : ι) → κ i)).symm

@[simp]
theorem finsuppPiTensorProduct_single (p : (i : ι) → κ i) (m : (i : ι) → M i) :
    finsuppPiTensorProduct R κ M (⨂ₜ[R] i, Finsupp.single (p i) (m i)) =
    Finsupp.single p (⨂ₜ[R] i, m i) := by
  classical
  simp only [finsuppPiTensorProduct, PiTensorProduct.directSum, LinearEquiv.trans_apply,
    congr_tprod, finsuppLEquivDirectSum_single, LinearEquiv.ofLinear_apply, lift.tprod,
    MultilinearMap.fromDirectSumEquiv_apply, compMultilinearMap_apply, map_sum,
    finsuppLEquivDirectSum_symm_lof]
  rw [Finset.sum_subset (piFinset_support_lof_sub R κ p _)]
  · rw [Finset.sum_singleton]
    simp only [lof_apply]
  · intro q _ hq
    simp only [Fintype.mem_piFinset, DFinsupp.mem_support_toFun, ne_eq, not_forall, not_not] at hq
    obtain ⟨i, hi⟩ := hq
    simp only [Finsupp.single_eq_zero]
    exact (tprod R).map_coord_zero i hi
=======
  (PiTensorProduct.directSum R (fun (i : ι) (_ : κ i) ↦ M i)) ≪≫ₗ
  (finsuppLEquivDirectSum R (⨂[R] i, M i) ((i : ι) → κ i)).symm

@[simp]
theorem finsuppPiTensorProduct_tprod_single (p : (i : ι) → κ i) (m : (i : ι) → M i) :
    finsuppPiTensorProduct R κ M (⨂ₜ[R] i, Finsupp.single (p i) (m i)) =
    Finsupp.single p (⨂ₜ[R] i, m i) := by
  classical
  simp [finsuppPiTensorProduct]
>>>>>>> a5e5a33a

@[simp]
theorem finsuppPiTensorProduct_apply (f : (i : ι) → (κ i →₀ M i)) (p : (i : ι) → κ i) :
    finsuppPiTensorProduct R κ M (⨂ₜ[R] i, f i) p = ⨂ₜ[R] i, f i (p i) := by
<<<<<<< HEAD
  rw [congrArg (tprod R) (funext (fun i ↦ (Eq.symm (Finsupp.sum_single (f i)))))]
  erw [MultilinearMap.map_sum_finset (tprod R)]
  simp only [map_sum, finsuppPiTensorProduct_single]
  rw [Finset.sum_apply']
  rw [← Finset.sum_union_eq_right (s₁ := {p}) (fun _ _ h ↦ by
       simp only [Fintype.mem_piFinset, Finsupp.mem_support_iff, ne_eq, not_forall, not_not] at h
       obtain ⟨i, hi⟩ := h
       rw [(tprod R).map_coord_zero i hi, Finsupp.single_zero, Finsupp.coe_zero, Pi.zero_apply]),
   Finset.sum_union_eq_left (fun _ _ h ↦ Finsupp.single_eq_of_ne (Finset.not_mem_singleton.mp h)),
   Finset.sum_singleton, Finsupp.single_eq_same]

@[simp]
theorem finsuppPiTensorProduct_symm_single (p : (i : ι) → κ i) (m : (i : ι) → M i) :
    (finsuppPiTensorProduct R κ M).symm (Finsupp.single p (⨂ₜ[R] i, m i)) =
    ⨂ₜ[R] i, Finsupp.single (p i) (m i) :=
  (LinearEquiv.symm_apply_eq _).2 (finsuppPiTensorProduct_single _ _ _ _ _).symm
=======
  simp [finsuppPiTensorProduct, finsuppLEquivDirectSum]
  erw [directSum_tprod_apply R (M := fun i _ => M i) _ p]
  rfl

@[simp]
theorem finsuppPiTensorProduct_symm_single_tprod (p : (i : ι) → κ i) (m : (i : ι) → M i) :
    (finsuppPiTensorProduct R κ M).symm (Finsupp.single p (⨂ₜ[R] i, m i)) =
    ⨂ₜ[R] i, Finsupp.single (p i) (m i) :=
  (LinearEquiv.symm_apply_eq _).2 (finsuppPiTensorProduct_tprod_single _ _ _ _ _).symm
>>>>>>> a5e5a33a

variable [(x : R) → Decidable (x ≠ 0)]

/-- A variant of `finsuppPiTensorProduct` where all modules `M i` are the ground ring.
-/
def finsuppPiTensorProduct' : (⨂[R] i, (κ i →₀ R)) ≃ₗ[R] ((i : ι) → κ i) →₀ R :=
  finsuppPiTensorProduct R κ (fun _ ↦ R) ≪≫ₗ
  Finsupp.lcongr (Equiv.refl ((i : ι) → κ i)) (constantBaseRingEquiv ι R).toLinearEquiv

@[simp]
theorem finsuppPiTensorProduct'_apply_apply (f : (i : ι) → κ i →₀ R) (p : (i : ι) → κ i) :
    finsuppPiTensorProduct' R κ (⨂ₜ[R] i, f i) p = ∏ i, f i (p i) := by
  simp only [finsuppPiTensorProduct', LinearEquiv.trans_apply, Finsupp.lcongr_apply_apply,
    Equiv.refl_symm, Equiv.refl_apply, finsuppPiTensorProduct_apply, AlgEquiv.toLinearEquiv_apply,
    constantBaseRingEquiv_tprod]

@[simp]
theorem finsuppPiTensorProduct'_tprod_single (p : (i : ι) → κ i) (r : ι → R) :
    finsuppPiTensorProduct' R κ (⨂ₜ[R] i, Finsupp.single (p i) (r i)) =
    Finsupp.single p (∏ i, r i) := by
<<<<<<< HEAD
  ext q
  simp only [finsuppPiTensorProduct'_apply_apply]
  by_cases h : q = p
  · rw [h]; simp only [Finsupp.single_eq_same]
  · obtain ⟨i, hi⟩ := Function.ne_iff.mp h
    rw [Finsupp.single_eq_of_ne (Ne.symm h), Finset.prod_eq_zero (Finset.mem_univ i)
      (by rw [(Finsupp.single_eq_of_ne (Ne.symm hi))])]
=======
  simp [finsuppPiTensorProduct']
>>>>>>> a5e5a33a

end PiTensorProduct<|MERGE_RESOLUTION|>--- conflicted
+++ resolved
@@ -1,7 +1,7 @@
 /-
 Copyright (c) 2019 Johannes Hölzl. All rights reserved.
 Released under Apache 2.0 license as described in the file LICENSE.
-Authors: Johannes Hölzl, Antoine Chambert-Loir
+Authors: Johannes Hölzl, Antoine Chambert-Loir, Sophie Morel
 -/
 import Mathlib.Algebra.DirectSum.Finsupp
 import Mathlib.LinearAlgebra.Finsupp
@@ -31,15 +31,10 @@
 * `finsuppTensorFinsupp`, the tensor product of `ι →₀ M` and `κ →₀ N`
   is linearly equivalent to `(ι × κ) →₀ (M ⊗ N)`.
 
-<<<<<<< HEAD
 * The tensor product of `ι →₀ M` and `κ →₀ N` is linearly equivalent to `(ι × κ) →₀ (M ⊗ N)`.
 
-* The tensor product of the family `κ i →₀ M i` indexed by `ι` is linearly equivalent to
-`∏ i, κ i →₀ ⨂[R] i, M i`.
-=======
 * `finsuppPiTensorProduct`, the tensor product of the family `κ i →₀ M i` indexed by `ι` is linearly
   equivalent to `∏ i, κ i →₀ ⨂[R] i, M i`.
->>>>>>> a5e5a33a
 
 ## Case of MvPolynomial
 
@@ -384,27 +379,9 @@
 attribute [local ext] TensorProduct.ext
 
 variable (R : Type*) [CommSemiring R]
-<<<<<<< HEAD
-
-variable {ι : Type*}
-
-variable [Fintype ι]
-
-variable [DecidableEq ι]
-
-variable (κ : ι → Type*) [(i : ι) → DecidableEq (κ i)]
-
-variable (M : ι → Type*)
-
-variable [∀ i, AddCommMonoid (M i)]
-
-variable [∀ i, Module R (M i)]
-
-=======
 variable {ι : Type*} [Fintype ι] [DecidableEq ι]
 variable (κ : ι → Type*) [(i : ι) → DecidableEq (κ i)]
 variable (M : ι → Type*) [∀ i, AddCommMonoid (M i)] [∀ i, Module R (M i)]
->>>>>>> a5e5a33a
 variable [(i : ι) → (x : M i) → Decidable (x ≠ 0)]
 
 /-- If `ι` is a `Fintype`, `κ i` is a family of types indexed by `ι` and `M i` is a family
@@ -413,28 +390,6 @@
 -/
 def finsuppPiTensorProduct : (⨂[R] i, κ i →₀ M i) ≃ₗ[R] ((i : ι) → κ i) →₀ ⨂[R] i, M i :=
   PiTensorProduct.congr (fun i ↦ finsuppLEquivDirectSum R (M i) (κ i)) ≪≫ₗ
-<<<<<<< HEAD
-  (PiTensorProduct.directSum R (fun (i : ι) ↦ fun (_ : κ i) ↦ M i)) ≪≫ₗ
-  (finsuppLEquivDirectSum R (⨂[R] i, M i) ((i : ι) → κ i)).symm
-
-@[simp]
-theorem finsuppPiTensorProduct_single (p : (i : ι) → κ i) (m : (i : ι) → M i) :
-    finsuppPiTensorProduct R κ M (⨂ₜ[R] i, Finsupp.single (p i) (m i)) =
-    Finsupp.single p (⨂ₜ[R] i, m i) := by
-  classical
-  simp only [finsuppPiTensorProduct, PiTensorProduct.directSum, LinearEquiv.trans_apply,
-    congr_tprod, finsuppLEquivDirectSum_single, LinearEquiv.ofLinear_apply, lift.tprod,
-    MultilinearMap.fromDirectSumEquiv_apply, compMultilinearMap_apply, map_sum,
-    finsuppLEquivDirectSum_symm_lof]
-  rw [Finset.sum_subset (piFinset_support_lof_sub R κ p _)]
-  · rw [Finset.sum_singleton]
-    simp only [lof_apply]
-  · intro q _ hq
-    simp only [Fintype.mem_piFinset, DFinsupp.mem_support_toFun, ne_eq, not_forall, not_not] at hq
-    obtain ⟨i, hi⟩ := hq
-    simp only [Finsupp.single_eq_zero]
-    exact (tprod R).map_coord_zero i hi
-=======
   (PiTensorProduct.directSum R (fun (i : ι) (_ : κ i) ↦ M i)) ≪≫ₗ
   (finsuppLEquivDirectSum R (⨂[R] i, M i) ((i : ι) → κ i)).symm
 
@@ -444,29 +399,10 @@
     Finsupp.single p (⨂ₜ[R] i, m i) := by
   classical
   simp [finsuppPiTensorProduct]
->>>>>>> a5e5a33a
 
 @[simp]
 theorem finsuppPiTensorProduct_apply (f : (i : ι) → (κ i →₀ M i)) (p : (i : ι) → κ i) :
     finsuppPiTensorProduct R κ M (⨂ₜ[R] i, f i) p = ⨂ₜ[R] i, f i (p i) := by
-<<<<<<< HEAD
-  rw [congrArg (tprod R) (funext (fun i ↦ (Eq.symm (Finsupp.sum_single (f i)))))]
-  erw [MultilinearMap.map_sum_finset (tprod R)]
-  simp only [map_sum, finsuppPiTensorProduct_single]
-  rw [Finset.sum_apply']
-  rw [← Finset.sum_union_eq_right (s₁ := {p}) (fun _ _ h ↦ by
-       simp only [Fintype.mem_piFinset, Finsupp.mem_support_iff, ne_eq, not_forall, not_not] at h
-       obtain ⟨i, hi⟩ := h
-       rw [(tprod R).map_coord_zero i hi, Finsupp.single_zero, Finsupp.coe_zero, Pi.zero_apply]),
-   Finset.sum_union_eq_left (fun _ _ h ↦ Finsupp.single_eq_of_ne (Finset.not_mem_singleton.mp h)),
-   Finset.sum_singleton, Finsupp.single_eq_same]
-
-@[simp]
-theorem finsuppPiTensorProduct_symm_single (p : (i : ι) → κ i) (m : (i : ι) → M i) :
-    (finsuppPiTensorProduct R κ M).symm (Finsupp.single p (⨂ₜ[R] i, m i)) =
-    ⨂ₜ[R] i, Finsupp.single (p i) (m i) :=
-  (LinearEquiv.symm_apply_eq _).2 (finsuppPiTensorProduct_single _ _ _ _ _).symm
-=======
   simp [finsuppPiTensorProduct, finsuppLEquivDirectSum]
   erw [directSum_tprod_apply R (M := fun i _ => M i) _ p]
   rfl
@@ -476,7 +412,6 @@
     (finsuppPiTensorProduct R κ M).symm (Finsupp.single p (⨂ₜ[R] i, m i)) =
     ⨂ₜ[R] i, Finsupp.single (p i) (m i) :=
   (LinearEquiv.symm_apply_eq _).2 (finsuppPiTensorProduct_tprod_single _ _ _ _ _).symm
->>>>>>> a5e5a33a
 
 variable [(x : R) → Decidable (x ≠ 0)]
 
@@ -497,16 +432,6 @@
 theorem finsuppPiTensorProduct'_tprod_single (p : (i : ι) → κ i) (r : ι → R) :
     finsuppPiTensorProduct' R κ (⨂ₜ[R] i, Finsupp.single (p i) (r i)) =
     Finsupp.single p (∏ i, r i) := by
-<<<<<<< HEAD
-  ext q
-  simp only [finsuppPiTensorProduct'_apply_apply]
-  by_cases h : q = p
-  · rw [h]; simp only [Finsupp.single_eq_same]
-  · obtain ⟨i, hi⟩ := Function.ne_iff.mp h
-    rw [Finsupp.single_eq_of_ne (Ne.symm h), Finset.prod_eq_zero (Finset.mem_univ i)
-      (by rw [(Finsupp.single_eq_of_ne (Ne.symm hi))])]
-=======
   simp [finsuppPiTensorProduct']
->>>>>>> a5e5a33a
 
 end PiTensorProduct