/-
Copyright (c) 2019 Johannes Hölzl. All rights reserved.
Released under Apache 2.0 license as described in the file LICENSE.
Authors: Johannes Hölzl
-/
import Mathlib.Algebra.DirectSum.Finsupp
import Mathlib.LinearAlgebra.Finsupp
import Mathlib.LinearAlgebra.DirectSum.TensorProduct

#align_import linear_algebra.direct_sum.finsupp from "leanprover-community/mathlib"@"9b9d125b7be0930f564a68f1d73ace10cf46064d"

/-!
# Results on finitely supported functions.

The tensor product of `ι →₀ M` and `κ →₀ N` is linearly equivalent to `(ι × κ) →₀ (M ⊗ N)`.
-/


noncomputable section

open DirectSum Set LinearMap Submodule TensorProduct

variable (R S M N ι κ : Type*)
  [CommSemiring R] [AddCommMonoid M] [Module R M] [AddCommMonoid N] [Module R N]
  [CommSemiring S] [Algebra R S] [Module S M] [IsScalarTower R S M]

open scoped Classical in
/-- The tensor product of `ι →₀ M` and `κ →₀ N` is linearly equivalent to `(ι × κ) →₀ (M ⊗ N)`. -/
def finsuppTensorFinsupp : (ι →₀ M) ⊗[R] (κ →₀ N) ≃ₗ[S] ι × κ →₀ M ⊗[R] N :=
  TensorProduct.AlgebraTensorModule.congr (finsuppLEquivDirectSum S M ι) (finsuppLEquivDirectSum R N κ) ≪≫ₗ
    ((TensorProduct.directSum R S (fun _ : ι => M) fun _ : κ => N) ≪≫ₗ
      (finsuppLEquivDirectSum S (M ⊗[R] N) (ι × κ)).symm)
#align finsupp_tensor_finsupp finsuppTensorFinsupp

@[simp]
theorem finsuppTensorFinsupp_single (i : ι) (m : M) (k : κ) (n : N) :
<<<<<<< HEAD
    finsuppTensorFinsupp R S M N ι κ (Finsupp.single i m ⊗ₜ Finsupp.single k n) =
      Finsupp.single (i, k) (m ⊗ₜ n) :=
  by classical simp [finsuppTensorFinsupp]
=======
    finsuppTensorFinsupp R M N ι κ (Finsupp.single i m ⊗ₜ Finsupp.single k n) =
      Finsupp.single (i, k) (m ⊗ₜ n) := by
  simp [finsuppTensorFinsupp]
>>>>>>> ad7dd1ff
#align finsupp_tensor_finsupp_single finsuppTensorFinsupp_single

@[simp]
theorem finsuppTensorFinsupp_apply (f : ι →₀ M) (g : κ →₀ N) (i : ι) (k : κ) :
    finsuppTensorFinsupp R S M N ι κ (f ⊗ₜ g) (i, k) = f i ⊗ₜ g k := by
  apply Finsupp.induction_linear f
  · simp
  · intro f₁ f₂ hf₁ hf₂
    simp [add_tmul, hf₁, hf₂]
  · intro i' m
    apply Finsupp.induction_linear g
    · simp
    · intro g₁ g₂ hg₁ hg₂
      simp [tmul_add, hg₁, hg₂]
    · intro k' n
      simp only [finsuppTensorFinsupp_single]
      -- split_ifs; finish can close the goal from here
      by_cases h1 : (i', k') = (i, k)
      · simp only [Prod.mk.inj_iff] at h1
        simp [h1]
      · simp only [Prod.mk.inj_iff, not_and_or] at h1
        cases' h1 with h1 h1 <;> simp [h1]
#align finsupp_tensor_finsupp_apply finsuppTensorFinsupp_apply

@[simp]
theorem finsuppTensorFinsupp_symm_single (i : ι × κ) (m : M) (n : N) :
    (finsuppTensorFinsupp R S M N ι κ).symm (Finsupp.single i (m ⊗ₜ n)) =
      Finsupp.single i.1 m ⊗ₜ Finsupp.single i.2 n :=
  Prod.casesOn i fun _ _ =>
    (LinearEquiv.symm_apply_eq _).2 (finsuppTensorFinsupp_single _ _ _ _ _ _ _ _ _ _).symm
#align finsupp_tensor_finsupp_symm_single finsuppTensorFinsupp_symm_single

/-- A variant of `finsuppTensorFinsupp` where the first module is the ground ring. -/
def finsuppTensorFinsuppLid : (ι →₀ R) ⊗[R] (κ →₀ N) ≃ₗ[R] ι × κ →₀ N :=
  finsuppTensorFinsupp R R N ι κ ≪≫ₗ Finsupp.lcongr (Equiv.refl _) (TensorProduct.lid R N)

@[simp]
theorem finsuppTensorFinsuppLid_apply_apply (f : ι →₀ R) (g : κ →₀ N) (a : ι) (b : κ) :
    finsuppTensorFinsuppLid R N ι κ (f ⊗ₜ[R] g) (a, b) = f a • g b := by
  simp [finsuppTensorFinsuppLid]

@[simp]
theorem finsuppTensorFinsuppLid_single_tmul_single (a : ι) (b : κ) (r : R) (n : N) :
    finsuppTensorFinsuppLid R N ι κ (Finsupp.single a r ⊗ₜ[R] Finsupp.single b n) =
      Finsupp.single (a, b) (r • n) := by
  simp [finsuppTensorFinsuppLid]

@[simp]
theorem finsuppTensorFinsuppLid_symm_single_smul (i : ι × κ) (r : R) (n : N) :
    (finsuppTensorFinsuppLid R N ι κ).symm (Finsupp.single i (r • n)) =
      Finsupp.single i.1 r ⊗ₜ Finsupp.single i.2 n :=
  Prod.casesOn i fun _ _ =>
    (LinearEquiv.symm_apply_eq _).2 (finsuppTensorFinsuppLid_single_tmul_single ..).symm

/-- A variant of `finsuppTensorFinsupp` where the second module is the ground ring. -/
def finsuppTensorFinsuppRid : (ι →₀ M) ⊗[R] (κ →₀ R) ≃ₗ[R] ι × κ →₀ M :=
  finsuppTensorFinsupp R M R ι κ ≪≫ₗ Finsupp.lcongr (Equiv.refl _) (TensorProduct.rid R M)

@[simp]
theorem finsuppTensorFinsuppRid_apply_apply (f : ι →₀ M) (g : κ →₀ R) (a : ι) (b : κ) :
    finsuppTensorFinsuppRid R M ι κ (f ⊗ₜ[R] g) (a, b) = g b • f a := by
  simp [finsuppTensorFinsuppRid]

@[simp]
theorem finsuppTensorFinsuppRid_single_tmul_single (a : ι) (b : κ) (m : M) (r : R) :
    finsuppTensorFinsuppRid R M ι κ (Finsupp.single a m ⊗ₜ[R] Finsupp.single b r) =
      Finsupp.single (a, b) (r • m) := by
  simp [finsuppTensorFinsuppRid]

@[simp]
theorem finsuppTensorFinsuppRid_symm_single_smul (i : ι × κ) (m : M) (r : R) :
    (finsuppTensorFinsuppRid R M ι κ).symm (Finsupp.single i (r • m)) =
      Finsupp.single i.1 m ⊗ₜ Finsupp.single i.2 r :=
  Prod.casesOn i fun _ _ =>
    (LinearEquiv.symm_apply_eq _).2 (finsuppTensorFinsuppRid_single_tmul_single ..).symm

/-- A variant of `finsuppTensorFinsupp` where both modules are the ground ring. -/
def finsuppTensorFinsupp' : (ι →₀ R) ⊗[R] (κ →₀ R) ≃ₗ[R] ι × κ →₀ R :=
<<<<<<< HEAD
  finsuppTensorFinsupp R R R R ι κ ≪≫ₗ Finsupp.lcongr (Equiv.refl _) (TensorProduct.lid R R)
=======
  finsuppTensorFinsuppLid R R ι κ
>>>>>>> ad7dd1ff
#align finsupp_tensor_finsupp' finsuppTensorFinsupp'

@[simp]
theorem finsuppTensorFinsupp'_apply_apply (f : ι →₀ R) (g : κ →₀ R) (a : ι) (b : κ) :
    finsuppTensorFinsupp' R ι κ (f ⊗ₜ[R] g) (a, b) = f a * g b :=
  finsuppTensorFinsuppLid_apply_apply R R ι κ f g a b
#align finsupp_tensor_finsupp'_apply_apply finsuppTensorFinsupp'_apply_apply

@[simp]
theorem finsuppTensorFinsupp'_single_tmul_single (a : ι) (b : κ) (r₁ r₂ : R) :
    finsuppTensorFinsupp' R ι κ (Finsupp.single a r₁ ⊗ₜ[R] Finsupp.single b r₂) =
      Finsupp.single (a, b) (r₁ * r₂) :=
  finsuppTensorFinsuppLid_single_tmul_single R R ι κ a b r₁ r₂
#align finsupp_tensor_finsupp'_single_tmul_single finsuppTensorFinsupp'_single_tmul_single

theorem finsuppTensorFinsupp'_symm_single_mul (i : ι × κ) (r₁ r₂ : R) :
    (finsuppTensorFinsupp' R ι κ).symm (Finsupp.single i (r₁ * r₂)) =
      Finsupp.single i.1 r₁ ⊗ₜ Finsupp.single i.2 r₂ :=
  finsuppTensorFinsuppLid_symm_single_smul R R ι κ i r₁ r₂

theorem finsuppTensorFinsupp'_symm_single_eq_single_one_tmul (i : ι × κ) (r : R) :
    (finsuppTensorFinsupp' R ι κ).symm (Finsupp.single i r) =
      Finsupp.single i.1 1 ⊗ₜ Finsupp.single i.2 r := by
  nth_rw 1 [← one_mul r]
  exact finsuppTensorFinsupp'_symm_single_mul R ι κ i _ _

theorem finsuppTensorFinsupp'_symm_single_eq_tmul_single_one (i : ι × κ) (r : R) :
    (finsuppTensorFinsupp' R ι κ).symm (Finsupp.single i r) =
      Finsupp.single i.1 r ⊗ₜ Finsupp.single i.2 1 := by
  nth_rw 1 [← mul_one r]
  exact finsuppTensorFinsupp'_symm_single_mul R ι κ i _ _

theorem finsuppTensorFinsuppLid_self :
    finsuppTensorFinsuppLid R R ι κ = finsuppTensorFinsupp' R ι κ := rfl

theorem finsuppTensorFinsuppRid_self :
    finsuppTensorFinsuppRid R R ι κ = finsuppTensorFinsupp' R ι κ := by
  rw [finsuppTensorFinsupp', finsuppTensorFinsuppLid, finsuppTensorFinsuppRid,
    TensorProduct.lid_eq_rid]<|MERGE_RESOLUTION|>--- conflicted
+++ resolved
@@ -34,15 +34,9 @@
 
 @[simp]
 theorem finsuppTensorFinsupp_single (i : ι) (m : M) (k : κ) (n : N) :
-<<<<<<< HEAD
     finsuppTensorFinsupp R S M N ι κ (Finsupp.single i m ⊗ₜ Finsupp.single k n) =
-      Finsupp.single (i, k) (m ⊗ₜ n) :=
-  by classical simp [finsuppTensorFinsupp]
-=======
-    finsuppTensorFinsupp R M N ι κ (Finsupp.single i m ⊗ₜ Finsupp.single k n) =
       Finsupp.single (i, k) (m ⊗ₜ n) := by
   simp [finsuppTensorFinsupp]
->>>>>>> ad7dd1ff
 #align finsupp_tensor_finsupp_single finsuppTensorFinsupp_single
 
 @[simp]
@@ -77,7 +71,7 @@
 
 /-- A variant of `finsuppTensorFinsupp` where the first module is the ground ring. -/
 def finsuppTensorFinsuppLid : (ι →₀ R) ⊗[R] (κ →₀ N) ≃ₗ[R] ι × κ →₀ N :=
-  finsuppTensorFinsupp R R N ι κ ≪≫ₗ Finsupp.lcongr (Equiv.refl _) (TensorProduct.lid R N)
+  finsuppTensorFinsupp R R R N ι κ ≪≫ₗ Finsupp.lcongr (Equiv.refl _) (TensorProduct.lid R N)
 
 @[simp]
 theorem finsuppTensorFinsuppLid_apply_apply (f : ι →₀ R) (g : κ →₀ N) (a : ι) (b : κ) :
@@ -99,7 +93,7 @@
 
 /-- A variant of `finsuppTensorFinsupp` where the second module is the ground ring. -/
 def finsuppTensorFinsuppRid : (ι →₀ M) ⊗[R] (κ →₀ R) ≃ₗ[R] ι × κ →₀ M :=
-  finsuppTensorFinsupp R M R ι κ ≪≫ₗ Finsupp.lcongr (Equiv.refl _) (TensorProduct.rid R M)
+  finsuppTensorFinsupp R R M R ι κ ≪≫ₗ Finsupp.lcongr (Equiv.refl _) (TensorProduct.rid R M)
 
 @[simp]
 theorem finsuppTensorFinsuppRid_apply_apply (f : ι →₀ M) (g : κ →₀ R) (a : ι) (b : κ) :
@@ -121,11 +115,7 @@
 
 /-- A variant of `finsuppTensorFinsupp` where both modules are the ground ring. -/
 def finsuppTensorFinsupp' : (ι →₀ R) ⊗[R] (κ →₀ R) ≃ₗ[R] ι × κ →₀ R :=
-<<<<<<< HEAD
-  finsuppTensorFinsupp R R R R ι κ ≪≫ₗ Finsupp.lcongr (Equiv.refl _) (TensorProduct.lid R R)
-=======
   finsuppTensorFinsuppLid R R ι κ
->>>>>>> ad7dd1ff
 #align finsupp_tensor_finsupp' finsuppTensorFinsupp'
 
 @[simp]
