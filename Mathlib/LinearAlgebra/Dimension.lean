/-
Copyright (c) 2018 Mario Carneiro. All rights reserved.
Released under Apache 2.0 license as described in the file LICENSE.
Authors: Mario Carneiro, Johannes Hölzl, Sander Dahmen, Scott Morrison
-/
import Mathlib.Algebra.Module.BigOperators
import Mathlib.LinearAlgebra.Basis.VectorSpace
import Mathlib.Algebra.Module.Torsion
import Mathlib.LinearAlgebra.DFinsupp
import Mathlib.LinearAlgebra.FreeModule.Basic
import Mathlib.LinearAlgebra.InvariantBasisNumber
import Mathlib.LinearAlgebra.Isomorphisms
import Mathlib.LinearAlgebra.StdBasis
import Mathlib.SetTheory.Cardinal.Cofinality

#align_import linear_algebra.dimension from "leanprover-community/mathlib"@"47a5f8186becdbc826190ced4312f8199f9db6a5"

/-!
# Dimension of modules and vector spaces

## Main definitions

* The rank of a module is defined as `Module.rank : Cardinal`.
  This is defined as the supremum of the cardinalities of linearly independent subsets.

* The rank of a linear map is defined as the rank of its range.

## Main statements

* `LinearMap.rank_le_of_injective`: the source of an injective linear map has dimension
  at most that of the target.
* `LinearMap.rank_le_of_surjective`: the target of a surjective linear map has dimension
  at most that of that source.
* `basis_finite_of_finite_spans`:
  the existence of a finite spanning set implies that any basis is finite.
* `infinite_basis_le_maximal_linearIndependent`:
  if `b` is an infinite basis for a module `M`,
  and `s` is a maximal linearly independent set,
  then the cardinality of `b` is bounded by the cardinality of `s`.

For modules over rings satisfying the rank condition

* `Basis.le_span`:
  the cardinality of a basis is bounded by the cardinality of any spanning set

For modules over rings satisfying the strong rank condition

* `linearIndependent_le_span`:
  For any linearly independent family `v : ι → M`
  and any finite spanning set `w : Set M`,
  the cardinality of `ι` is bounded by the cardinality of `w`.
* `linearIndependent_le_basis`:
  If `b` is a basis for a module `M`,
  and `s` is a linearly independent set,
  then the cardinality of `s` is bounded by the cardinality of `b`.

For modules over rings with invariant basis number
(including all commutative rings and all noetherian rings)

* `mk_eq_mk_of_basis`: the dimension theorem, any two bases of the same vector space have the same
  cardinality.

For vector spaces (i.e. modules over a field), we have

* `rank_quotient_add_rank`: if `V₁` is a submodule of `V`, then
  `Module.rank (V/V₁) + Module.rank V₁ = Module.rank V`.
* `rank_range_add_rank_ker`: the rank-nullity theorem.

## Implementation notes

Many theorems in this file are not universe-generic when they relate dimensions
in different universes. They should be as general as they can be without
inserting `lift`s. The types `V`, `V'`, ... all live in different universes,
and `V₁`, `V₂`, ... all live in the same universe.
-/


noncomputable section

universe u v v' v'' u₁' w w'

variable {K R : Type u} {V V₁ V₂ V₃ : Type v} {V' V'₁ : Type v'} {V'' : Type v''}

variable {ι : Type w} {ι' : Type w'} {η : Type u₁'} {φ : η → Type*}

open BigOperators Cardinal Basis Submodule Function Set

section Module

section

variable [Semiring K] [AddCommMonoid V] [Module K V]

variable (K V)

/-- The rank of a module, defined as a term of type `Cardinal`.

We define this as the supremum of the cardinalities of linearly independent subsets.

For a free module over any ring satisfying the strong rank condition
(e.g. left-noetherian rings, commutative rings, and in particular division rings and fields),
this is the same as the dimension of the space (i.e. the cardinality of any basis).

In particular this agrees with the usual notion of the dimension of a vector space.

-/
protected irreducible_def Module.rank : Cardinal :=
  ⨆ ι : { s : Set V // LinearIndependent K ((↑) : s → V) }, (#ι.1)
#align module.rank Module.rank

<<<<<<< HEAD
theorem rank_le_card : Module.rank K V ≤ #V :=
  (Module.rank_def _ _).trans_le (ciSup_le' fun _ ↦ mk_set_le _)
=======
lemma nonempty_linearIndependent_set : Nonempty {s : Set V // LinearIndependent K ((↑) : s → V)} :=
  ⟨⟨∅, linearIndependent_empty _ _⟩⟩
>>>>>>> df4f6559

end

section

variable [Ring R]

variable {M : Type v} [AddCommGroup M] [Module R M]

variable {M' : Type v'} [AddCommGroup M'] [Module R M']

variable {M₁ : Type v} [AddCommGroup M₁] [Module R M₁]

theorem LinearMap.lift_rank_le_of_injective (f : M →ₗ[R] M') (i : Injective f) :
    Cardinal.lift.{v'} (Module.rank R M) ≤ Cardinal.lift.{v} (Module.rank R M') := by
  simp only [Module.rank_def]
  rw [Cardinal.lift_iSup (Cardinal.bddAbove_range.{v', v'} _),
    Cardinal.lift_iSup (Cardinal.bddAbove_range.{v, v} _)]
  apply ciSup_mono' (Cardinal.bddAbove_range.{v', v} _)
  rintro ⟨s, li⟩
  refine' ⟨⟨f '' s, _⟩, Cardinal.lift_mk_le'.mpr ⟨(Equiv.Set.image f s i).toEmbedding⟩⟩
  exact (li.map' _ <| LinearMap.ker_eq_bot_of_injective i).image
#align linear_map.lift_rank_le_of_injective LinearMap.lift_rank_le_of_injective

theorem LinearMap.rank_le_of_injective (f : M →ₗ[R] M₁) (i : Injective f) :
    Module.rank R M ≤ Module.rank R M₁ :=
  Cardinal.lift_le.1 (f.lift_rank_le_of_injective i)
#align linear_map.rank_le_of_injective LinearMap.rank_le_of_injective

theorem rank_le {n : ℕ}
    (H : ∀ s : Finset M, (LinearIndependent R fun i : s => (i : M)) → s.card ≤ n) :
    Module.rank R M ≤ n := by
  rw [Module.rank_def]
  apply ciSup_le'
  rintro ⟨s, li⟩
  exact linearIndependent_bounded_of_finset_linearIndependent_bounded H _ li
#align rank_le rank_le

theorem rank_quotient_add_rank_le [Nontrivial R] (M' : Submodule R M) :
    Module.rank R (M ⧸ M') + Module.rank R M' ≤ Module.rank R M := by
  simp_rw [Module.rank_def]
  have := nonempty_linearIndependent_set R (M ⧸ M')
  have := nonempty_linearIndependent_set R M'
  rw [Cardinal.ciSup_add_ciSup _ (bddAbove_range.{v, v} _) _ (bddAbove_range.{v, v} _)]
  refine ciSup_le fun ⟨s, hs⟩ ↦ ciSup_le fun ⟨t, ht⟩ ↦ ?_
  choose f hf using Quotient.mk_surjective M'
  let g : s ⊕ t → M := Sum.elim (f ·) (·)
  suffices : LinearIndependent R g
  · refine le_trans ?_ (le_ciSup (bddAbove_range.{v, v} _) ⟨_, this.to_subtype_range⟩)
    rw [mk_range_eq _ this.injective, mk_sum, lift_id, lift_id]
  refine .sum_type (.of_comp M'.mkQ ?_) (ht.map' M'.subtype M'.ker_subtype) ?_
  · convert hs; ext x; exact hf x
  refine disjoint_def.mpr fun x h₁ h₂ ↦ ?_
  have : x ∈ M' := span_le.mpr (Set.range_subset_iff.mpr fun i ↦ i.1.2) h₂
  obtain ⟨c, rfl⟩ := Finsupp.mem_span_range_iff_exists_finsupp.mp h₁
  simp_rw [← Quotient.mk_eq_zero, ← mkQ_apply, map_finsupp_sum, map_smul, mkQ_apply, hf] at this
  rw [linearIndependent_iff.mp hs _ this, Finsupp.sum_zero_index]

/-- The rank of the range of a linear map is at most the rank of the source. -/
-- The proof is: a free submodule of the range lifts to a free submodule of the
-- source, by arbitrarily lifting a basis.
theorem lift_rank_range_le (f : M →ₗ[R] M') : Cardinal.lift.{v}
    (Module.rank R (LinearMap.range f)) ≤ Cardinal.lift.{v'} (Module.rank R M) := by
  simp only [Module.rank_def]
  rw [Cardinal.lift_iSup (Cardinal.bddAbove_range.{v', v'} _)]
  apply ciSup_le'
  rintro ⟨s, li⟩
  apply le_trans
  swap
  · apply Cardinal.lift_le.mpr
    refine' le_ciSup (Cardinal.bddAbove_range.{v, v} _) ⟨rangeSplitting f '' s, _⟩
    apply LinearIndependent.of_comp f.rangeRestrict
    convert li.comp (Equiv.Set.rangeSplittingImageEquiv f s) (Equiv.injective _) using 1
  · exact (Cardinal.lift_mk_eq'.mpr ⟨Equiv.Set.rangeSplittingImageEquiv f s⟩).ge
#align lift_rank_range_le lift_rank_range_le

theorem rank_range_le (f : M →ₗ[R] M₁) : Module.rank R (LinearMap.range f) ≤ Module.rank R M := by
  simpa using lift_rank_range_le f
#align rank_range_le rank_range_le

theorem lift_rank_map_le (f : M →ₗ[R] M') (p : Submodule R M) :
    Cardinal.lift.{v} (Module.rank R (p.map f)) ≤ Cardinal.lift.{v'} (Module.rank R p) := by
  have h := lift_rank_range_le (f.comp (Submodule.subtype p))
  rwa [LinearMap.range_comp, range_subtype] at h
#align lift_rank_map_le lift_rank_map_le

theorem rank_map_le (f : M →ₗ[R] M₁) (p : Submodule R M) :
    Module.rank R (p.map f) ≤ Module.rank R p := by simpa using lift_rank_map_le f p
#align rank_map_le rank_map_le

theorem rank_le_of_submodule (s t : Submodule R M) (h : s ≤ t) :
    Module.rank R s ≤ Module.rank R t :=
  (Submodule.inclusion h).rank_le_of_injective fun ⟨x, _⟩ ⟨y, _⟩ eq =>
    Subtype.eq <| show x = y from Subtype.ext_iff_val.1 eq
#align rank_le_of_submodule rank_le_of_submodule

/-- Two linearly equivalent vector spaces have the same dimension, a version with different
universes. -/
theorem LinearEquiv.lift_rank_eq (f : M ≃ₗ[R] M') :
    Cardinal.lift.{v'} (Module.rank R M) = Cardinal.lift.{v} (Module.rank R M') := by
  apply le_antisymm
  · exact f.toLinearMap.lift_rank_le_of_injective f.injective
  · exact f.symm.toLinearMap.lift_rank_le_of_injective f.symm.injective
#align linear_equiv.lift_rank_eq LinearEquiv.lift_rank_eq

/-- Two linearly equivalent vector spaces have the same dimension. -/
theorem LinearEquiv.rank_eq (f : M ≃ₗ[R] M₁) : Module.rank R M = Module.rank R M₁ :=
  Cardinal.lift_inj.1 f.lift_rank_eq
#align linear_equiv.rank_eq LinearEquiv.rank_eq

theorem rank_range_of_injective (f : M →ₗ[R] M₁) (h : Injective f) :
    Module.rank R (LinearMap.range f) = Module.rank R M :=
  (LinearEquiv.ofInjective f h).rank_eq.symm
#align rank_eq_of_injective rank_range_of_injective

/-- Pushforwards of submodules along a `LinearEquiv` have the same dimension. -/
theorem LinearEquiv.rank_map_eq (f : M ≃ₗ[R] M₁) (p : Submodule R M) :
    Module.rank R (p.map (f : M →ₗ[R] M₁)) = Module.rank R p :=
  (f.submoduleMap p).rank_eq.symm
#align linear_equiv.rank_map_eq LinearEquiv.rank_map_eq

variable (R M)

@[simp]
theorem rank_top : Module.rank R (⊤ : Submodule R M) = Module.rank R M := by
  have : (⊤ : Submodule R M) ≃ₗ[R] M := LinearEquiv.ofTop ⊤ rfl
  rw [this.rank_eq]
#align rank_top rank_top

variable {R M}

theorem rank_range_of_surjective (f : M →ₗ[R] M') (h : Surjective f) :
    Module.rank R (LinearMap.range f) = Module.rank R M' :=
  by rw [LinearMap.range_eq_top.2 h, rank_top]
#align rank_range_of_surjective rank_range_of_surjective

theorem rank_submodule_le (s : Submodule R M) : Module.rank R s ≤ Module.rank R M := by
  rw [← rank_top R M]
  exact rank_le_of_submodule _ _ le_top
#align rank_submodule_le rank_submodule_le

theorem LinearMap.rank_le_of_surjective (f : M →ₗ[R] M₁) (h : Surjective f) :
    Module.rank R M₁ ≤ Module.rank R M := by
  rw [← rank_range_of_surjective f h]
  apply rank_range_le
#align linear_map.rank_le_of_surjective LinearMap.rank_le_of_surjective

theorem rank_quotient_le (p : Submodule R M) : Module.rank R (M ⧸ p) ≤ Module.rank R M :=
  (mkQ p).rank_le_of_surjective (surjective_quot_mk _)
#align rank_quotient_le rank_quotient_le

variable [Nontrivial R]

variable (R M M')

open LinearMap in
theorem lift_rank_add_lift_rank_le_rank_prod :
    lift.{v'} (Module.rank R M) + lift.{v} (Module.rank R M') ≤ Module.rank R (M × M') := by
  convert rank_quotient_add_rank_le (ker <| LinearMap.fst R M M')
  · refine Eq.trans ?_ (lift_id'.{v, v'} _)
    rw [(quotKerEquivRange _).lift_rank_eq,
        rank_range_of_surjective _ fst_surjective, lift_umax.{v, v'}]
  · refine Eq.trans ?_ (lift_id'.{v', v} _)
    rw [ker_fst, ← (LinearEquiv.ofInjective _ <| inr_injective (M := M) (M₂ := M')).lift_rank_eq,
        lift_umax.{v', v}]

theorem rank_add_rank_le_rank_prod :
    Module.rank R M + Module.rank R M₁ ≤ Module.rank R (M × M₁) := by
  convert ← lift_rank_add_lift_rank_le_rank_prod R M M₁ <;> apply lift_id

variable {R M M'}

namespace LinearIndependent

theorem cardinal_lift_le_rank {ι : Type w} {v : ι → M}
    (hv : LinearIndependent R v) :
    Cardinal.lift.{v} #ι ≤ Cardinal.lift.{w} (Module.rank R M) := by
  rw [Module.rank]
  refine le_trans ?_ (lift_le.mpr <| le_ciSup (bddAbove_range.{v, v} _) ⟨_, hv.coe_range⟩)
  exact lift_mk_le'.mpr ⟨(Equiv.ofInjective _ hv.injective).toEmbedding⟩
#align cardinal_lift_le_rank_of_linear_independent LinearIndependent.cardinal_lift_le_rank
#align cardinal_lift_le_rank_of_linear_independent' LinearIndependent.cardinal_lift_le_rank

lemma aleph0_le_rank {ι : Type w} [Infinite ι] {v : ι → M}
    (hv : LinearIndependent R v) : ℵ₀ ≤ Module.rank R M :=
  aleph0_le_lift.mp <| (aleph0_le_lift.mpr <| aleph0_le_mk ι).trans hv.cardinal_lift_le_rank

theorem cardinal_le_rank {ι : Type v} {v : ι → M}
    (hv : LinearIndependent R v) : #ι ≤ Module.rank R M := by
  simpa using hv.cardinal_lift_le_rank
#align cardinal_le_rank_of_linear_independent LinearIndependent.cardinal_le_rank

theorem cardinal_le_rank' {s : Set M}
    (hs : LinearIndependent R (fun x => x : s → M)) : #s ≤ Module.rank R M :=
  hs.cardinal_le_rank
#align cardinal_le_rank_of_linear_independent' LinearIndependent.cardinal_le_rank'

end LinearIndependent

@[deprecated]
alias cardinal_lift_le_rank_of_linearIndependent := LinearIndependent.cardinal_lift_le_rank
@[deprecated]
alias cardinal_lift_le_rank_of_linearIndependent' := LinearIndependent.cardinal_lift_le_rank
@[deprecated] alias cardinal_le_rank_of_linearIndependent := LinearIndependent.cardinal_le_rank
@[deprecated] alias cardinal_le_rank_of_linearIndependent' := LinearIndependent.cardinal_le_rank'

variable (R M)

@[simp]
theorem rank_punit : Module.rank R PUnit = 0 := by
  rw [← bot_eq_zero, ← le_bot_iff, Module.rank_def]
  apply ciSup_le'
  rintro ⟨s, li⟩
  rw [le_bot_iff, bot_eq_zero, Cardinal.mk_emptyCollection_iff, Subtype.coe_mk]
  by_contra h
  obtain ⟨a, ha⟩ := nonempty_iff_ne_empty.2 h
  simpa using LinearIndependent.ne_zero (⟨a, ha⟩ : s) li
#align rank_punit rank_punit

@[simp]
theorem rank_bot : Module.rank R (⊥ : Submodule R M) = 0 := by
  have : (⊥ : Submodule R M) ≃ₗ[R] PUnit := botEquivPUnit
  rw [this.rank_eq, rank_punit]
#align rank_bot rank_bot

variable {R M}

theorem exists_mem_ne_zero_of_rank_pos {s : Submodule R M} (h : 0 < Module.rank R s) :
    ∃ b : M, b ∈ s ∧ b ≠ 0 :=
  exists_mem_ne_zero_of_ne_bot fun eq => by rw [eq, rank_bot] at h; exact lt_irrefl _ h
#align exists_mem_ne_zero_of_rank_pos exists_mem_ne_zero_of_rank_pos

/-- A linearly-independent family of vectors in a module over a non-trivial ring must be finite if
the module is Noetherian. -/
theorem LinearIndependent.finite_of_isNoetherian [IsNoetherian R M] {v : ι → M}
    (hv : LinearIndependent R v) : Finite ι := by
  have hwf := isNoetherian_iff_wellFounded.mp (by infer_instance : IsNoetherian R M)
  refine' CompleteLattice.WellFounded.finite_of_independent hwf hv.independent_span_singleton
    fun i contra => _
  apply hv.ne_zero i
  have : v i ∈ R ∙ v i := Submodule.mem_span_singleton_self (v i)
  rwa [contra, Submodule.mem_bot] at this
#align linear_independent.finite_of_is_noetherian LinearIndependent.finite_of_isNoetherian

theorem LinearIndependent.set_finite_of_isNoetherian [IsNoetherian R M] {s : Set M}
    (hi : LinearIndependent R ((↑) : s → M)) : s.Finite :=
  @Set.toFinite _ _ hi.finite_of_isNoetherian
#align linear_independent.set_finite_of_is_noetherian LinearIndependent.set_finite_of_isNoetherian

-- One might hope that a finite spanning set implies that any linearly independent set is finite.
-- While this is true over a division ring
-- (simply because any linearly independent set can be extended to a basis),
-- I'm not certain what more general statements are possible.
/--
Over any nontrivial ring, the existence of a finite spanning set implies that any basis is finite.
-/
lemma basis_finite_of_finite_spans (w : Set M) (hw : w.Finite) (s : span R w = ⊤) {ι : Type w}
    (b : Basis ι R M) : Finite ι := by
  classical
  haveI := hw.to_subtype
  cases nonempty_fintype w
  -- We'll work by contradiction, assuming `ι` is infinite.
  rw [← not_infinite_iff_finite]
  intro i
  -- Let `S` be the union of the supports of `x ∈ w` expressed as linear combinations of `b`.
  -- This is a finite set since `w` is finite.
  let S : Finset ι := Finset.univ.sup fun x : w => (b.repr x).support
  let bS : Set M := b '' S
  have h : ∀ x ∈ w, x ∈ span R bS := by
    intro x m
    rw [← b.total_repr x, Finsupp.span_image_eq_map_total, Submodule.mem_map]
    use b.repr x
    simp only [and_true_iff, eq_self_iff_true, Finsupp.mem_supported]
    change (b.repr x).support ≤ S
    convert Finset.le_sup (α := Finset ι) (by simp : (⟨x, m⟩ : w) ∈ Finset.univ)
    rfl
  -- Thus this finite subset of the basis elements spans the entire module.
  have k : span R bS = ⊤ := eq_top_iff.2 (le_trans s.ge (span_le.2 h))
  -- Now there is some `x : ι` not in `S`, since `ι` is infinite.
  obtain ⟨x, nm⟩ := Infinite.exists_not_mem_finset S
  -- However it must be in the span of the finite subset,
  have k' : b x ∈ span R bS := by
    rw [k]
    exact mem_top
  -- giving the desire contradiction.
  exact b.linearIndependent.not_mem_span_image nm k'
#align basis_fintype_of_finite_spans basis_finite_of_finite_spansₓ

-- From [Les familles libres maximales d'un module ont-elles le meme cardinal?][lazarus1973]
/-- Over any ring `R`, if `b` is a basis for a module `M`,
and `s` is a maximal linearly independent set,
then the union of the supports of `x ∈ s` (when written out in the basis `b`) is all of `b`.
-/
theorem union_support_maximal_linearIndependent_eq_range_basis {ι : Type w} (b : Basis ι R M)
    {κ : Type w'} (v : κ → M) (i : LinearIndependent R v) (m : i.Maximal) :
    ⋃ k, ((b.repr (v k)).support : Set ι) = Set.univ := by
  -- If that's not the case,
  by_contra h
  simp only [← Ne.def, ne_univ_iff_exists_not_mem, mem_iUnion, not_exists_not,
    Finsupp.mem_support_iff, Finset.mem_coe] at h
  -- We have some basis element `b b'` which is not in the support of any of the `v i`.
  obtain ⟨b', w⟩ := h
  -- Using this, we'll construct a linearly independent family strictly larger than `v`,
  -- by also using this `b b'`.
  let v' : Option κ → M := fun o => o.elim (b b') v
  have r : range v ⊆ range v' := by
    rintro - ⟨k, rfl⟩
    use some k
    rfl
  have r' : b b' ∉ range v := by
    rintro ⟨k, p⟩
    simpa [w] using congr_arg (fun m => (b.repr m) b') p
  have r'' : range v ≠ range v' := by
    intro e
    have p : b b' ∈ range v' := by
      use none
      rfl
    rw [← e] at p
    exact r' p
  -- The key step in the proof is checking that this strictly larger family is linearly independent.
  have i' : LinearIndependent R ((↑) : range v' → M) := by
    apply LinearIndependent.to_subtype_range
    rw [linearIndependent_iff]
    intro l z
    rw [Finsupp.total_option] at z
    simp only [Option.elim'] at z
    change _ + Finsupp.total κ M R v l.some = 0 at z
    -- We have some linear combination of `b b'` and the `v i`, which we want to show is trivial.
    -- We'll first show the coefficient of `b b'` is zero,
    -- by expressing the `v i` in the basis `b`, and using that the `v i` have no `b b'` term.
    have l₀ : l none = 0 := by
      rw [← eq_neg_iff_add_eq_zero] at z
      replace z := neg_eq_iff_eq_neg.mpr z
      apply_fun fun x => b.repr x b' at z
      simp only [repr_self, LinearEquiv.map_smul, mul_one, Finsupp.single_eq_same, Pi.neg_apply,
        Finsupp.smul_single', LinearEquiv.map_neg, Finsupp.coe_neg] at z
      erw [FunLike.congr_fun (Finsupp.apply_total R (b.repr : M →ₗ[R] ι →₀ R) v l.some) b'] at z
      simpa [Finsupp.total_apply, w] using z
    -- Then all the other coefficients are zero, because `v` is linear independent.
    have l₁ : l.some = 0 := by
      rw [l₀, zero_smul, zero_add] at z
      exact linearIndependent_iff.mp i _ z
    -- Finally we put those facts together to show the linear combination is trivial.
    ext (_ | a)
    · simp only [l₀, Finsupp.coe_zero, Pi.zero_apply]
    · erw [FunLike.congr_fun l₁ a]
      simp only [Finsupp.coe_zero, Pi.zero_apply]
  rw [LinearIndependent.Maximal] at m
  specialize m (range v') i' r
  exact r'' m
#align union_support_maximal_linear_independent_eq_range_basis union_support_maximal_linearIndependent_eq_range_basis

/-- Over any ring `R`, if `b` is an infinite basis for a module `M`,
and `s` is a maximal linearly independent set,
then the cardinality of `b` is bounded by the cardinality of `s`.
-/
theorem infinite_basis_le_maximal_linearIndependent' {ι : Type w} (b : Basis ι R M) [Infinite ι]
    {κ : Type w'} (v : κ → M) (i : LinearIndependent R v) (m : i.Maximal) :
    Cardinal.lift.{w'} #ι ≤ Cardinal.lift.{w} #κ := by
  let Φ := fun k : κ => (b.repr (v k)).support
  have w₁ : #ι ≤ #(Set.range Φ) := by
    apply Cardinal.le_range_of_union_finset_eq_top
    exact union_support_maximal_linearIndependent_eq_range_basis b v i m
  have w₂ : Cardinal.lift.{w'} #(Set.range Φ) ≤ Cardinal.lift.{w} #κ := Cardinal.mk_range_le_lift
  exact (Cardinal.lift_le.mpr w₁).trans w₂
#align infinite_basis_le_maximal_linear_independent' infinite_basis_le_maximal_linearIndependent'

-- (See `infinite_basis_le_maximal_linearIndependent'` for the more general version
-- where the index types can live in different universes.)
/-- Over any ring `R`, if `b` is an infinite basis for a module `M`,
and `s` is a maximal linearly independent set,
then the cardinality of `b` is bounded by the cardinality of `s`.
-/
theorem infinite_basis_le_maximal_linearIndependent {ι : Type w} (b : Basis ι R M) [Infinite ι]
    {κ : Type w} (v : κ → M) (i : LinearIndependent R v) (m : i.Maximal) : #ι ≤ #κ :=
  Cardinal.lift_le.mp (infinite_basis_le_maximal_linearIndependent' b v i m)
#align infinite_basis_le_maximal_linear_independent infinite_basis_le_maximal_linearIndependent

theorem CompleteLattice.Independent.subtype_ne_bot_le_rank [NoZeroSMulDivisors R M]
    {V : ι → Submodule R M} (hV : CompleteLattice.Independent V) :
    Cardinal.lift.{v} #{ i : ι // V i ≠ ⊥ } ≤ Cardinal.lift.{w} (Module.rank R M) := by
  set I := { i : ι // V i ≠ ⊥ }
  have hI : ∀ i : I, ∃ v ∈ V i, v ≠ (0 : M) := by
    intro i
    rw [← Submodule.ne_bot_iff]
    exact i.prop
  choose v hvV hv using hI
  have : LinearIndependent R v := (hV.comp Subtype.coe_injective).linearIndependent _ hvV hv
  exact this.cardinal_lift_le_rank
#align complete_lattice.independent.subtype_ne_bot_le_rank CompleteLattice.Independent.subtype_ne_bot_le_rank

end

section RankZero

variable {R : Type u} {M : Type v}

variable [Ring R] [AddCommGroup M] [Module R M]

@[nontriviality, simp]
theorem rank_subsingleton [Subsingleton R] : Module.rank R M = 1 := by
  haveI := Module.subsingleton R M
  have : Nonempty { s : Set M // LinearIndependent R ((↑) : s → M) } :=
    ⟨⟨∅, linearIndependent_empty _ _⟩⟩
  rw [Module.rank_def, ciSup_eq_of_forall_le_of_forall_lt_exists_gt]
  · rintro ⟨s, hs⟩
    rw [Cardinal.mk_le_one_iff_set_subsingleton]
    apply subsingleton_of_subsingleton
  intro w hw
  refine' ⟨⟨{0}, _⟩, _⟩
  · rw [linearIndependent_iff']
    intros
    exact Subsingleton.elim _ _
  · exact hw.trans_eq (Cardinal.mk_singleton _).symm
#align rank_subsingleton rank_subsingleton

variable [NoZeroSMulDivisors R M]

theorem rank_pos [Nontrivial M] : 0 < Module.rank R M := by
  obtain ⟨x, hx⟩ := exists_ne (0 : M)
  suffices 1 ≤ Module.rank R M by exact zero_lt_one.trans_le this
  letI := Module.nontrivial R M
  suffices LinearIndependent R fun y : ({x} : Set M) => (y : M) by
    simpa using this.cardinal_le_rank
  exact linearIndependent_singleton hx
#align rank_pos rank_pos

variable [Nontrivial R]

/-- See `rank_zero_iff` for a stronger version with `NoZeroSMulDivisor R M`. -/
lemma rank_eq_zero_iff {R M} [Ring R] [AddCommGroup M] [Module R M] :
    Module.rank R M = 0 ↔ ∀ x : M, ∃ a : R, a ≠ 0 ∧ a • x = 0 := by
  nontriviality R
  constructor
  · contrapose!
    rintro ⟨x, hx⟩
    rw [← Cardinal.one_le_iff_ne_zero]
    have : LinearIndependent R (fun _ : Unit ↦ x)
    · exact linearIndependent_iff.mpr (fun l hl ↦ Finsupp.unique_ext <| not_not.mp fun H ↦
        hx _ H ((Finsupp.total_unique _ _ _).symm.trans hl))
    simpa using this.cardinal_lift_le_rank
  · intro h
    rw [← le_zero_iff, Module.rank_def]
    apply ciSup_le'
    intro ⟨s, hs⟩
    rw [nonpos_iff_eq_zero, Cardinal.mk_eq_zero_iff, ← not_nonempty_iff]
    rintro ⟨i : s⟩
    obtain ⟨a, ha, ha'⟩ := h i
    apply ha
    simpa using FunLike.congr_fun (linearIndependent_iff.mp hs (Finsupp.single i a) (by simpa)) i

theorem rank_zero_iff_forall_zero : Module.rank R M = 0 ↔ ∀ x : M, x = 0 := by
  simp_rw [rank_eq_zero_iff, smul_eq_zero, and_or_left, not_and_self_iff, false_or,
    exists_and_right, and_iff_right (exists_ne (0 : R))]
#align rank_zero_iff_forall_zero rank_zero_iff_forall_zero

lemma rank_eq_zero_iff_isTorsion {R M} [CommRing R] [IsDomain R] [AddCommGroup M] [Module R M] :
    Module.rank R M = 0 ↔ Module.IsTorsion R M := by
  rw [Module.IsTorsion, rank_eq_zero_iff]
  simp [mem_nonZeroDivisors_iff_ne_zero]

theorem rank_quotient_eq_of_le_torsion {R M} [CommRing R] [AddCommGroup M] [Module R M]
    {N : Submodule R M} (hN : N ≤ torsion R M) : Module.rank R (M ⧸ N) = Module.rank R M :=
  (rank_quotient_le N).antisymm <| by
    nontriviality R
    rw [Module.rank]
    have := nonempty_linearIndependent_set R M
    refine ciSup_le fun ⟨s, hs⟩ ↦ LinearIndependent.cardinal_le_rank (v := (N.mkQ ·)) ?_
    rw [linearIndependent_iff'] at hs ⊢
    simp_rw [← map_smul, ← map_sum, mkQ_apply, Quotient.mk_eq_zero]
    intro t g hg i hi
    obtain ⟨r, hg⟩ := hN hg
    simp_rw [Finset.smul_sum, Submonoid.smul_def, smul_smul] at hg
    exact r.prop _ (mul_comm (g i) r ▸ hs t _ hg i hi)

/-- See `rank_subsingleton` for the reason that `Nontrivial R` is needed.
Also see `rank_eq_zero_iff` for the version without `NoZeroSMulDivisor R M`. -/
theorem rank_zero_iff : Module.rank R M = 0 ↔ Subsingleton M :=
  rank_zero_iff_forall_zero.trans (subsingleton_iff_forall_eq 0).symm
#align rank_zero_iff rank_zero_iff

theorem rank_pos_iff_exists_ne_zero : 0 < Module.rank R M ↔ ∃ x : M, x ≠ 0 := by
  rw [← not_iff_not]
  simpa using rank_zero_iff_forall_zero
#align rank_pos_iff_exists_ne_zero rank_pos_iff_exists_ne_zero

theorem rank_pos_iff_nontrivial : 0 < Module.rank R M ↔ Nontrivial M :=
  rank_pos_iff_exists_ne_zero.trans (nontrivial_iff_exists_ne 0).symm
#align rank_pos_iff_nontrivial rank_pos_iff_nontrivial

end RankZero

section SurjectiveInjective

section Module

variable {R : Type w} {M : Type v} [Ring R] [AddCommGroup M] [Module R M]
  {R' : Type w'} {M' : Type v'} [Ring R'] [AddCommGroup M'] [Module R' M']

/-- If `M / R` and `M' / R'` are modules, `i : R' → R` is a map which sends non-zero elements to
non-zero elements, `j : M →+ M'` is an injective group homomorphism, such that the scalar
multiplications on `M` and `M'` are compatible, then the rank of `M / R` is smaller than or equal to
the rank of `M' / R'`. As a special case, taking `R = R'` it is
`LinearMap.lift_rank_le_of_injective`. -/
theorem lift_rank_le_of_injective_injective (i : R' → R) (j : M →+ M')
    (hi : ∀ r, i r = 0 → r = 0) (hj : Injective j)
    (hc : ∀ (r : R') (m : M), j (i r • m) = r • j m) :
    lift.{v'} (Module.rank R M) ≤ lift.{v} (Module.rank R' M') := by
  simp_rw [Module.rank, lift_iSup (bddAbove_range.{v', v'} _), lift_iSup (bddAbove_range.{v, v} _)]
  exact ciSup_mono' (bddAbove_range.{v', v} _) fun ⟨s, h⟩ ↦ ⟨⟨j '' s,
    (h.map_of_injective_injective i j hi (fun _ _ ↦ hj <| by rwa [j.map_zero]) hc).image⟩,
      lift_mk_le'.mpr ⟨(Equiv.Set.image j s hj).toEmbedding⟩⟩

/-- If `M / R` and `M' / R'` are modules, `i : R → R'` is a surjective map which maps zero to zero,
`j : M →+ M'` is an injective group homomorphism, such that the scalar multiplications on `M` and
`M'` are compatible, then the rank of `M / R` is smaller than or equal to the rank of `M' / R'`.
As a special case, taking `R = R'` it is `LinearMap.lift_rank_le_of_injective`. -/
theorem lift_rank_le_of_surjective_injective (i : ZeroHom R R') (j : M →+ M')
    (hi : Surjective i) (hj : Injective j) (hc : ∀ (r : R) (m : M), j (r • m) = i r • j m) :
    lift.{v'} (Module.rank R M) ≤ lift.{v} (Module.rank R' M') := by
  obtain ⟨i', hi'⟩ := hi.hasRightInverse
  refine lift_rank_le_of_injective_injective i' j (fun _ h ↦ ?_) hj fun r m ↦ ?_
  · apply_fun i at h
    rwa [hi', i.map_zero] at h
  rw [hc (i' r) m, hi']

/-- If `M / R` and `M' / R'` are modules, `i : R → R'` is a bijective map which maps zero to zero,
`j : M ≃+ M'` is a group isomorphism, such that the scalar multiplications on `M` and `M'` are
compatible, then the rank of `M / R` is equal to the rank of `M' / R'`.
As a special case, taking `R = R'` it is `LinearEquiv.lift_rank_eq`. -/
theorem lift_rank_eq_of_equiv_equiv (i : ZeroHom R R') (j : M ≃+ M')
    (hi : Bijective i) (hc : ∀ (r : R) (m : M), j (r • m) = i r • j m) :
    lift.{v'} (Module.rank R M) = lift.{v} (Module.rank R' M') :=
  (lift_rank_le_of_surjective_injective i j hi.2 j.injective hc).antisymm <|
    lift_rank_le_of_injective_injective i j.symm (fun _ _ ↦ hi.1 <| by rwa [i.map_zero])
      j.symm.injective fun _ _ ↦ j.symm_apply_eq.2 <| by erw [hc, j.apply_symm_apply]

variable {M' : Type v} [Ring R'] [AddCommGroup M'] [Module R' M']

/-- The same-universe version of `lift_rank_le_of_injective_injective`. -/
theorem rank_le_of_injective_injective (i : R' → R) (j : M →+ M')
    (hi : ∀ r, i r = 0 → r = 0) (hj : Injective j)
    (hc : ∀ (r : R') (m : M), j (i r • m) = r • j m) :
    Module.rank R M ≤ Module.rank R' M' := by
  simpa only [lift_id] using lift_rank_le_of_injective_injective i j hi hj hc

/-- The same-universe version of `lift_rank_le_of_surjective_injective`. -/
theorem rank_le_of_surjective_injective (i : ZeroHom R R') (j : M →+ M')
    (hi : Surjective i) (hj : Injective j)
    (hc : ∀ (r : R) (m : M), j (r • m) = i r • j m) :
    Module.rank R M ≤ Module.rank R' M' := by
  simpa only [lift_id] using lift_rank_le_of_surjective_injective i j hi hj hc

/-- The same-universe version of `lift_rank_eq_of_equiv_equiv`. -/
theorem rank_eq_of_equiv_equiv (i : ZeroHom R R') (j : M ≃+ M')
    (hi : Bijective i) (hc : ∀ (r : R) (m : M), j (r • m) = i r • j m) :
    Module.rank R M = Module.rank R' M' := by
  simpa only [lift_id] using lift_rank_eq_of_equiv_equiv i j hi hc

end Module

namespace Algebra

variable {R : Type w} {S : Type v} [CommRing R] [Ring S] [Algebra R S]
  {R' : Type w'} {S' : Type v'} [CommRing R'] [Ring S'] [Algebra R' S']

/-- If `S / R` and `S' / R'` are algebras, `i : R' →+* R` and `j : S →+* S'` are injective ring
homorphisms, such that `R' → R → S → S'` and `R' → S'` commute, then the rank of `S / R` is
smaller than or equal to the rank of `S' / R'`. -/
theorem lift_rank_le_of_injective_injective
    (i : R' →+* R) (j : S →+* S') (hi : Injective i) (hj : Injective j)
    (hc : (j.comp (algebraMap R S)).comp i = algebraMap R' S') :
    lift.{v'} (Module.rank R S) ≤ lift.{v} (Module.rank R' S') := by
  refine _root_.lift_rank_le_of_injective_injective i j
    (fun _ _ ↦ hi <| by rwa [i.map_zero]) hj fun r _ ↦ ?_
  have := congr($hc r)
  simp only [RingHom.coe_comp, comp_apply] at this
  simp_rw [smul_def, AddMonoidHom.coe_coe, map_mul, this]

/-- If `S / R` and `S' / R'` are algebras, `i : R →+* R'` is a surjective ring homomorphism,
`j : S →+* S'` is an injective ring homorphism, such that `R → R' → S'` and `R → S → S'` commute,
then the rank of `S / R` is smaller than or equal to the rank of `S' / R'`. -/
theorem lift_rank_le_of_surjective_injective
    (i : R →+* R') (j : S →+* S') (hi : Surjective i) (hj : Injective j)
    (hc : (algebraMap R' S').comp i = j.comp (algebraMap R S)) :
    lift.{v'} (Module.rank R S) ≤ lift.{v} (Module.rank R' S') := by
  refine _root_.lift_rank_le_of_surjective_injective i j hi hj fun r _ ↦ ?_
  have := congr($hc r)
  simp only [RingHom.coe_comp, comp_apply] at this
  simp only [smul_def, AddMonoidHom.coe_coe, map_mul, ZeroHom.coe_coe, this]

/-- If `S / R` and `S' / R'` are algebras, `i : R ≃+* R'` and `j : S ≃+* S'` are
ring isomorphisms, such that `R → R' → S'` and `R → S → S'` commute,
then the rank of `S / R` is equal to the rank of `S' / R'`. -/
theorem lift_rank_eq_of_equiv_equiv (i : R ≃+* R') (j : S ≃+* S')
    (hc : (algebraMap R' S').comp i.toRingHom = j.toRingHom.comp (algebraMap R S)) :
    lift.{v'} (Module.rank R S) = lift.{v} (Module.rank R' S') := by
  refine _root_.lift_rank_eq_of_equiv_equiv i j i.bijective fun r _ ↦ ?_
  have := congr($hc r)
  simp only [RingEquiv.toRingHom_eq_coe, RingHom.coe_comp, RingHom.coe_coe, comp_apply] at this
  simp only [smul_def, RingEquiv.coe_toAddEquiv, map_mul, ZeroHom.coe_coe, this]

variable {S' : Type v} [CommRing R'] [Ring S'] [Algebra R' S']

/-- The same-universe version of `Algebra.lift_rank_le_of_injective_injective`. -/
theorem rank_le_of_injective_injective
    (i : R' →+* R) (j : S →+* S') (hi : Injective i) (hj : Injective j)
    (hc : (j.comp (algebraMap R S)).comp i = algebraMap R' S') :
    Module.rank R S ≤ Module.rank R' S' := by
  simpa only [lift_id] using lift_rank_le_of_injective_injective i j hi hj hc

/-- The same-universe version of `Algebra.lift_rank_le_of_surjective_injective`. -/
theorem rank_le_of_surjective_injective
    (i : R →+* R') (j : S →+* S') (hi : Surjective i) (hj : Injective j)
    (hc : (algebraMap R' S').comp i = j.comp (algebraMap R S)) :
    Module.rank R S ≤ Module.rank R' S' := by
  simpa only [lift_id] using lift_rank_le_of_surjective_injective i j hi hj hc

/-- The same-universe version of `Algebra.lift_rank_eq_of_equiv_equiv`. -/
theorem rank_eq_of_equiv_equiv (i : R ≃+* R') (j : S ≃+* S')
    (hc : (algebraMap R' S').comp i.toRingHom = j.toRingHom.comp (algebraMap R S)) :
    Module.rank R S = Module.rank R' S' := by
  simpa only [lift_id] using lift_rank_eq_of_equiv_equiv i j hc

end Algebra

end SurjectiveInjective

section InvariantBasisNumber

variable {R : Type u} [Ring R] [InvariantBasisNumber R]

variable {M : Type v} [AddCommGroup M] [Module R M]

/-- The dimension theorem: if `v` and `v'` are two bases, their index types
have the same cardinalities. -/
theorem mk_eq_mk_of_basis (v : Basis ι R M) (v' : Basis ι' R M) :
    Cardinal.lift.{w'} #ι = Cardinal.lift.{w} #ι' := by
  classical
  haveI := nontrivial_of_invariantBasisNumber R
  cases fintypeOrInfinite ι
  · -- `v` is a finite basis, so by `basis_finite_of_finite_spans` so is `v'`.
    -- haveI : Finite (range v) := Set.finite_range v
    haveI := basis_finite_of_finite_spans _ (Set.finite_range v) v.span_eq v'
    cases nonempty_fintype ι'
    -- We clean up a little:
    rw [Cardinal.mk_fintype, Cardinal.mk_fintype]
    simp only [Cardinal.lift_natCast, Cardinal.natCast_inj]
    -- Now we can use invariant basis number to show they have the same cardinality.
    apply card_eq_of_linearEquiv R
    exact
      (Finsupp.linearEquivFunOnFinite R R ι).symm.trans v.repr.symm ≪≫ₗ v'.repr ≪≫ₗ
        Finsupp.linearEquivFunOnFinite R R ι'
  · -- `v` is an infinite basis,
    -- so by `infinite_basis_le_maximal_linearIndependent`, `v'` is at least as big,
    -- and then applying `infinite_basis_le_maximal_linearIndependent` again
    -- we see they have the same cardinality.
    have w₁ := infinite_basis_le_maximal_linearIndependent' v _ v'.linearIndependent v'.maximal
    rcases Cardinal.lift_mk_le'.mp w₁ with ⟨f⟩
    haveI : Infinite ι' := Infinite.of_injective f f.2
    have w₂ := infinite_basis_le_maximal_linearIndependent' v' _ v.linearIndependent v.maximal
    exact le_antisymm w₁ w₂
#align mk_eq_mk_of_basis mk_eq_mk_of_basis

/-- Given two bases indexed by `ι` and `ι'` of an `R`-module, where `R` satisfies the invariant
basis number property, an equiv `ι ≃ ι'`. -/
def Basis.indexEquiv (v : Basis ι R M) (v' : Basis ι' R M) : ι ≃ ι' :=
  (Cardinal.lift_mk_eq'.1 <| mk_eq_mk_of_basis v v').some
#align basis.index_equiv Basis.indexEquiv

theorem mk_eq_mk_of_basis' {ι' : Type w} (v : Basis ι R M) (v' : Basis ι' R M) : #ι = #ι' :=
  Cardinal.lift_inj.1 <| mk_eq_mk_of_basis v v'
#align mk_eq_mk_of_basis' mk_eq_mk_of_basis'

end InvariantBasisNumber

section RankCondition

variable {R : Type u} [Ring R] [RankCondition R]

variable {M : Type v} [AddCommGroup M] [Module R M]

/-- An auxiliary lemma for `Basis.le_span`.

If `R` satisfies the rank condition,
then for any finite basis `b : Basis ι R M`,
and any finite spanning set `w : Set M`,
the cardinality of `ι` is bounded by the cardinality of `w`.
-/
theorem Basis.le_span'' {ι : Type*} [Fintype ι] (b : Basis ι R M) {w : Set M} [Fintype w]
    (s : span R w = ⊤) : Fintype.card ι ≤ Fintype.card w := by
  -- We construct a surjective linear map `(w → R) →ₗ[R] (ι → R)`,
  -- by expressing a linear combination in `w` as a linear combination in `ι`.
  fapply card_le_of_surjective' R
  · exact b.repr.toLinearMap.comp (Finsupp.total w M R (↑))
  · apply Surjective.comp (g := b.repr.toLinearMap)
    apply LinearEquiv.surjective
    rw [← LinearMap.range_eq_top, Finsupp.range_total]
    simpa using s
#align basis.le_span'' Basis.le_span''

/--
Another auxiliary lemma for `Basis.le_span`, which does not require assuming the basis is finite,
but still assumes we have a finite spanning set.
-/
theorem basis_le_span' {ι : Type*} (b : Basis ι R M) {w : Set M} [Fintype w] (s : span R w = ⊤) :
    #ι ≤ Fintype.card w := by
  haveI := nontrivial_of_invariantBasisNumber R
  haveI := basis_finite_of_finite_spans w (toFinite _) s b
  cases nonempty_fintype ι
  rw [Cardinal.mk_fintype ι]
  simp only [Cardinal.natCast_le]
  exact Basis.le_span'' b s
#align basis_le_span' basis_le_span'

-- Note that if `R` satisfies the strong rank condition,
-- this also follows from `linearIndependent_le_span` below.
/-- If `R` satisfies the rank condition,
then the cardinality of any basis is bounded by the cardinality of any spanning set.
-/
theorem Basis.le_span {J : Set M} (v : Basis ι R M) (hJ : span R J = ⊤) : #(range v) ≤ #J := by
  haveI := nontrivial_of_invariantBasisNumber R
  cases fintypeOrInfinite J
  · rw [← Cardinal.lift_le, Cardinal.mk_range_eq_of_injective v.injective, Cardinal.mk_fintype J]
    convert Cardinal.lift_le.{v}.2 (basis_le_span' v hJ)
    simp
  · let S : J → Set ι := fun j => ↑(v.repr j).support
    let S' : J → Set M := fun j => v '' S j
    have hs : range v ⊆ ⋃ j, S' j := by
      intro b hb
      rcases mem_range.1 hb with ⟨i, hi⟩
      have : span R J ≤ comap v.repr.toLinearMap (Finsupp.supported R R (⋃ j, S j)) :=
        span_le.2 fun j hj x hx => ⟨_, ⟨⟨j, hj⟩, rfl⟩, hx⟩
      rw [hJ] at this
      replace : v.repr (v i) ∈ Finsupp.supported R R (⋃ j, S j) := this trivial
      rw [v.repr_self, Finsupp.mem_supported, Finsupp.support_single_ne_zero _ one_ne_zero] at this
      · subst b
        rcases mem_iUnion.1 (this (Finset.mem_singleton_self _)) with ⟨j, hj⟩
        exact mem_iUnion.2 ⟨j, (mem_image _ _ _).2 ⟨i, hj, rfl⟩⟩
    refine' le_of_not_lt fun IJ => _
    suffices #(⋃ j, S' j) < #(range v) by exact not_le_of_lt this ⟨Set.embeddingOfSubset _ _ hs⟩
    refine' lt_of_le_of_lt (le_trans Cardinal.mk_iUnion_le_sum_mk
      (Cardinal.sum_le_sum _ (fun _ => ℵ₀) _)) _
    · exact fun j => (Cardinal.lt_aleph0_of_finite _).le
    · simpa
#align basis.le_span Basis.le_span

end RankCondition

section StrongRankCondition

variable {R : Type u} [Ring R] [StrongRankCondition R]

variable {M : Type v} [AddCommGroup M] [Module R M]

open Submodule

-- An auxiliary lemma for `linearIndependent_le_span'`,
-- with the additional assumption that the linearly independent family is finite.
theorem linearIndependent_le_span_aux' {ι : Type*} [Fintype ι] (v : ι → M)
    (i : LinearIndependent R v) (w : Set M) [Fintype w] (s : range v ≤ span R w) :
    Fintype.card ι ≤ Fintype.card w := by
  -- We construct an injective linear map `(ι → R) →ₗ[R] (w → R)`,
  -- by thinking of `f : ι → R` as a linear combination of the finite family `v`,
  -- and expressing that (using the axiom of choice) as a linear combination over `w`.
  -- We can do this linearly by constructing the map on a basis.
  fapply card_le_of_injective' R
  · apply Finsupp.total
    exact fun i => Span.repr R w ⟨v i, s (mem_range_self i)⟩
  · intro f g h
    apply_fun Finsupp.total w M R (↑) at h
    simp only [Finsupp.total_total, Submodule.coe_mk, Span.finsupp_total_repr] at h
    rw [← sub_eq_zero, ← LinearMap.map_sub] at h
    exact sub_eq_zero.mp (linearIndependent_iff.mp i _ h)
#align linear_independent_le_span_aux' linearIndependent_le_span_aux'

/-- If `R` satisfies the strong rank condition,
then any linearly independent family `v : ι → M`
contained in the span of some finite `w : Set M`,
is itself finite.
-/
lemma LinearIndependent.finite_of_le_span_finite {ι : Type*} (v : ι → M) (i : LinearIndependent R v)
    (w : Set M) [Finite w] (s : range v ≤ span R w) : Finite ι :=
  letI := Fintype.ofFinite w
  Fintype.finite <| fintypeOfFinsetCardLe (Fintype.card w) fun t => by
    let v' := fun x : (t : Set ι) => v x
    have i' : LinearIndependent R v' := i.comp _ Subtype.val_injective
    have s' : range v' ≤ span R w := (range_comp_subset_range _ _).trans s
    simpa using linearIndependent_le_span_aux' v' i' w s'
#align linear_independent_fintype_of_le_span_fintype LinearIndependent.finite_of_le_span_finite

/-- If `R` satisfies the strong rank condition,
then for any linearly independent family `v : ι → M`
contained in the span of some finite `w : Set M`,
the cardinality of `ι` is bounded by the cardinality of `w`.
-/
theorem linearIndependent_le_span' {ι : Type*} (v : ι → M) (i : LinearIndependent R v) (w : Set M)
    [Fintype w] (s : range v ≤ span R w) : #ι ≤ Fintype.card w := by
  haveI : Finite ι := i.finite_of_le_span_finite v w s
  letI := Fintype.ofFinite ι
  rw [Cardinal.mk_fintype]
  simp only [Cardinal.natCast_le]
  exact linearIndependent_le_span_aux' v i w s
#align linear_independent_le_span' linearIndependent_le_span'

/-- If `R` satisfies the strong rank condition,
then for any linearly independent family `v : ι → M`
and any finite spanning set `w : Set M`,
the cardinality of `ι` is bounded by the cardinality of `w`.
-/
theorem linearIndependent_le_span {ι : Type*} (v : ι → M) (i : LinearIndependent R v) (w : Set M)
    [Fintype w] (s : span R w = ⊤) : #ι ≤ Fintype.card w := by
  apply linearIndependent_le_span' v i w
  rw [s]
  exact le_top
#align linear_independent_le_span linearIndependent_le_span

/-- A version of `linearIndependent_le_span` for `Finset`. -/
theorem linearIndependent_le_span_finset {ι : Type*} (v : ι → M) (i : LinearIndependent R v)
    (w : Finset M) (s : span R (w : Set M) = ⊤) : #ι ≤ w.card := by
  simpa only [Finset.coe_sort_coe, Fintype.card_coe] using linearIndependent_le_span v i w s
#align linear_independent_le_span_finset linearIndependent_le_span_finset

/-- An auxiliary lemma for `linearIndependent_le_basis`:
we handle the case where the basis `b` is infinite.
-/
theorem linearIndependent_le_infinite_basis {ι : Type w} (b : Basis ι R M) [Infinite ι] {κ : Type w}
    (v : κ → M) (i : LinearIndependent R v) : #κ ≤ #ι := by
  classical
  by_contra h
  rw [not_le, ← Cardinal.mk_finset_of_infinite ι] at h
  let Φ := fun k : κ => (b.repr (v k)).support
  obtain ⟨s, w : Infinite ↑(Φ ⁻¹' {s})⟩ := Cardinal.exists_infinite_fiber Φ h (by infer_instance)
  let v' := fun k : Φ ⁻¹' {s} => v k
  have i' : LinearIndependent R v' := i.comp _ Subtype.val_injective
  have w' : Finite (Φ ⁻¹' {s}) := by
    apply i'.finite_of_le_span_finite v' (s.image b)
    rintro m ⟨⟨p, ⟨rfl⟩⟩, rfl⟩
    simp only [SetLike.mem_coe, Subtype.coe_mk, Finset.coe_image]
    apply Basis.mem_span_repr_support
  exact w.false
#align linear_independent_le_infinite_basis linearIndependent_le_infinite_basis

/-- Over any ring `R` satisfying the strong rank condition,
if `b` is a basis for a module `M`,
and `s` is a linearly independent set,
then the cardinality of `s` is bounded by the cardinality of `b`.
-/
theorem linearIndependent_le_basis {ι : Type w} (b : Basis ι R M) {κ : Type w} (v : κ → M)
    (i : LinearIndependent R v) : #κ ≤ #ι := by
  classical
  -- We split into cases depending on whether `ι` is infinite.
  cases fintypeOrInfinite ι
  · rw [Cardinal.mk_fintype ι] -- When `ι` is finite, we have `linearIndependent_le_span`,
    haveI : Nontrivial R := nontrivial_of_invariantBasisNumber R
    rw [Fintype.card_congr (Equiv.ofInjective b b.injective)]
    exact linearIndependent_le_span v i (range b) b.span_eq
  · -- and otherwise we have `linearIndependent_le_infinite_basis`.
    exact linearIndependent_le_infinite_basis b v i
#align linear_independent_le_basis linearIndependent_le_basis

/-- Let `R` satisfy the strong rank condition. If `m` elements of a free rank `n` `R`-module are
linearly independent, then `m ≤ n`. -/
theorem Basis.card_le_card_of_linearIndependent_aux {R : Type*} [Ring R] [StrongRankCondition R]
    (n : ℕ) {m : ℕ} (v : Fin m → Fin n → R) : LinearIndependent R v → m ≤ n := fun h => by
  simpa using linearIndependent_le_basis (Pi.basisFun R (Fin n)) v h
#align basis.card_le_card_of_linear_independent_aux Basis.card_le_card_of_linearIndependent_aux

-- When the basis is not infinite this need not be true!
/-- Over any ring `R` satisfying the strong rank condition,
if `b` is an infinite basis for a module `M`,
then every maximal linearly independent set has the same cardinality as `b`.

This proof (along with some of the lemmas above) comes from
[Les familles libres maximales d'un module ont-elles le meme cardinal?][lazarus1973]
-/
theorem maximal_linearIndependent_eq_infinite_basis {ι : Type w} (b : Basis ι R M) [Infinite ι]
    {κ : Type w} (v : κ → M) (i : LinearIndependent R v) (m : i.Maximal) : #κ = #ι := by
  apply le_antisymm
  · exact linearIndependent_le_basis b v i
  · haveI : Nontrivial R := nontrivial_of_invariantBasisNumber R
    exact infinite_basis_le_maximal_linearIndependent b v i m
#align maximal_linear_independent_eq_infinite_basis maximal_linearIndependent_eq_infinite_basis

theorem Basis.mk_eq_rank'' {ι : Type v} (v : Basis ι R M) : #ι = Module.rank R M := by
  haveI := nontrivial_of_invariantBasisNumber R
  rw [Module.rank_def]
  apply le_antisymm
  · trans
    swap
    · apply le_ciSup (Cardinal.bddAbove_range.{v, v} _)
      exact
        ⟨Set.range v, by
          convert v.reindexRange.linearIndependent
          ext
          simp⟩
    · exact (Cardinal.mk_range_eq v v.injective).ge
  · apply ciSup_le'
    rintro ⟨s, li⟩
    apply linearIndependent_le_basis v _ li
#align basis.mk_eq_rank'' Basis.mk_eq_rank''

theorem Basis.mk_range_eq_rank (v : Basis ι R M) : #(range v) = Module.rank R M :=
  v.reindexRange.mk_eq_rank''
#align basis.mk_range_eq_rank Basis.mk_range_eq_rank

/-- If a vector space has a finite basis, then its dimension (seen as a cardinal) is equal to the
cardinality of the basis. -/
theorem rank_eq_card_basis {ι : Type w} [Fintype ι] (h : Basis ι R M) :
    Module.rank R M = Fintype.card ι := by
  classical
  haveI := nontrivial_of_invariantBasisNumber R
  rw [← h.mk_range_eq_rank, Cardinal.mk_fintype, Set.card_range_of_injective h.injective]
#align rank_eq_card_basis rank_eq_card_basis

theorem Basis.card_le_card_of_linearIndependent {ι : Type*} [Fintype ι] (b : Basis ι R M)
    {ι' : Type*} [Fintype ι'] {v : ι' → M} (hv : LinearIndependent R v) :
    Fintype.card ι' ≤ Fintype.card ι := by
  letI := nontrivial_of_invariantBasisNumber R
  simpa [rank_eq_card_basis b, Cardinal.mk_fintype] using hv.cardinal_lift_le_rank
#align basis.card_le_card_of_linear_independent Basis.card_le_card_of_linearIndependent

theorem Basis.card_le_card_of_submodule (N : Submodule R M) [Fintype ι] (b : Basis ι R M)
    [Fintype ι'] (b' : Basis ι' R N) : Fintype.card ι' ≤ Fintype.card ι :=
  b.card_le_card_of_linearIndependent (b'.linearIndependent.map' N.subtype N.ker_subtype)
#align basis.card_le_card_of_submodule Basis.card_le_card_of_submodule

theorem Basis.card_le_card_of_le {N O : Submodule R M} (hNO : N ≤ O) [Fintype ι] (b : Basis ι R O)
    [Fintype ι'] (b' : Basis ι' R N) : Fintype.card ι' ≤ Fintype.card ι :=
  b.card_le_card_of_linearIndependent
    (b'.linearIndependent.map' (Submodule.inclusion hNO) (N.ker_inclusion O _))
#align basis.card_le_card_of_le Basis.card_le_card_of_le

theorem Basis.mk_eq_rank (v : Basis ι R M) :
    Cardinal.lift.{v} #ι = Cardinal.lift.{w} (Module.rank R M) := by
  haveI := nontrivial_of_invariantBasisNumber R
  rw [← v.mk_range_eq_rank, Cardinal.mk_range_eq_of_injective v.injective]
#align basis.mk_eq_rank Basis.mk_eq_rank

theorem Basis.mk_eq_rank'.{m} (v : Basis ι R M) :
    Cardinal.lift.{max v m} #ι = Cardinal.lift.{max w m} (Module.rank R M) :=
  Cardinal.lift_umax_eq.{w, v, m}.mpr v.mk_eq_rank
#align basis.mk_eq_rank' Basis.mk_eq_rank'

/-- If a module has a finite dimension, all bases are indexed by a finite type. -/
theorem Basis.nonempty_fintype_index_of_rank_lt_aleph0 {ι : Type*} (b : Basis ι R M)
    (h : Module.rank R M < ℵ₀) : Nonempty (Fintype ι) := by
  rwa [← Cardinal.lift_lt, ← b.mk_eq_rank, Cardinal.lift_aleph0, Cardinal.lift_lt_aleph0,
    Cardinal.lt_aleph0_iff_fintype] at h
#align basis.nonempty_fintype_index_of_rank_lt_aleph_0 Basis.nonempty_fintype_index_of_rank_lt_aleph0

/-- If a module has a finite dimension, all bases are indexed by a finite type. -/
noncomputable def Basis.fintypeIndexOfRankLtAleph0 {ι : Type*} (b : Basis ι R M)
    (h : Module.rank R M < ℵ₀) : Fintype ι :=
  Classical.choice (b.nonempty_fintype_index_of_rank_lt_aleph0 h)
#align basis.fintype_index_of_rank_lt_aleph_0 Basis.fintypeIndexOfRankLtAleph0

/-- If a module has a finite dimension, all bases are indexed by a finite set. -/
theorem Basis.finite_index_of_rank_lt_aleph0 {ι : Type*} {s : Set ι} (b : Basis s R M)
    (h : Module.rank R M < ℵ₀) : s.Finite :=
  finite_def.2 (b.nonempty_fintype_index_of_rank_lt_aleph0 h)
#align basis.finite_index_of_rank_lt_aleph_0 Basis.finite_index_of_rank_lt_aleph0

theorem rank_span {v : ι → M} (hv : LinearIndependent R v) :
    Module.rank R ↑(span R (range v)) = #(range v) := by
  haveI := nontrivial_of_invariantBasisNumber R
  rw [← Cardinal.lift_inj, ← (Basis.span hv).mk_eq_rank,
    Cardinal.mk_range_eq_of_injective (@LinearIndependent.injective ι R M v _ _ _ _ hv)]
#align rank_span rank_span

theorem rank_span_set {s : Set M} (hs : LinearIndependent R (fun x => x : s → M)) :
    Module.rank R ↑(span R s) = #s := by
  rw [← @setOf_mem_eq _ s, ← Subtype.range_coe_subtype]
  exact rank_span hs
#align rank_span_set rank_span_set

/-- An induction (and recursion) principle for proving results about all submodules of a fixed
finite free module `M`. A property is true for all submodules of `M` if it satisfies the following
"inductive step": the property is true for a submodule `N` if it's true for all submodules `N'`
of `N` with the property that there exists `0 ≠ x ∈ N` such that the sum `N' + Rx` is direct. -/
def Submodule.inductionOnRank [IsDomain R] [Finite ι] (b : Basis ι R M)
    (P : Submodule R M → Sort*) (ih : ∀ N : Submodule R M,
    (∀ N' ≤ N, ∀ x ∈ N, (∀ (c : R), ∀ y ∈ N', c • x + y = (0 : M) → c = 0) → P N') → P N)
    (N : Submodule R M) : P N :=
  letI := Fintype.ofFinite ι
  Submodule.inductionOnRankAux b P ih (Fintype.card ι) N fun hs hli => by
    simpa using b.card_le_card_of_linearIndependent hli
#align submodule.induction_on_rank Submodule.inductionOnRank

/-- If `S` a module-finite free `R`-algebra, then the `R`-rank of a nonzero `R`-free
ideal `I` of `S` is the same as the rank of `S`. -/
theorem Ideal.rank_eq {R S : Type*} [CommRing R] [StrongRankCondition R] [Ring S] [IsDomain S]
    [Algebra R S] {n m : Type*} [Fintype n] [Fintype m] (b : Basis n R S) {I : Ideal S}
    (hI : I ≠ ⊥) (c : Basis m R I) : Fintype.card m = Fintype.card n := by
  obtain ⟨a, ha⟩ := Submodule.nonzero_mem_of_bot_lt (bot_lt_iff_ne_bot.mpr hI)
  have : LinearIndependent R fun i => b i • a := by
    have hb := b.linearIndependent
    rw [Fintype.linearIndependent_iff] at hb ⊢
    intro g hg
    apply hb g
    simp only [← smul_assoc, ← Finset.sum_smul, smul_eq_zero] at hg
    exact hg.resolve_right ha
  exact le_antisymm
    (b.card_le_card_of_linearIndependent (c.linearIndependent.map' (Submodule.subtype I)
      ((LinearMap.ker_eq_bot (f := (Submodule.subtype I : I →ₗ[R] S))).mpr Subtype.coe_injective)))
    (c.card_le_card_of_linearIndependent this)
#align ideal.rank_eq Ideal.rank_eq

variable (R)

@[simp]
theorem rank_self : Module.rank R R = 1 := by
  rw [← Cardinal.lift_inj, ← (Basis.singleton PUnit R).mk_eq_rank, Cardinal.mk_punit]
#align rank_self rank_self

end StrongRankCondition

section Free

variable [Ring K] [StrongRankCondition K]

variable [AddCommGroup V] [Module K V] [Module.Free K V]

variable [AddCommGroup V'] [Module K V'] [Module.Free K V']

variable [AddCommGroup V₁] [Module K V₁] [Module.Free K V₁]

namespace Module.Free

variable (K V)

/-- The rank of a free module `M` over `R` is the cardinality of `ChooseBasisIndex R M`. -/
theorem rank_eq_card_chooseBasisIndex : Module.rank K V = #(ChooseBasisIndex K V) :=
  (chooseBasis K V).mk_eq_rank''.symm
#align module.free.rank_eq_card_choose_basis_index Module.Free.rank_eq_card_chooseBasisIndex

/-- The rank of a free module `V` over an infinite scalar ring `K` is the cardinality of `V`
whenever `#R < #V`. -/
lemma rank_eq_mk_of_infinite_lt [Infinite K] (h_lt : lift.{v} #K < lift.{u} #V) :
    Module.rank K V = #V := by
  have : Infinite V := infinite_iff.mpr <| lift_le.mp <| le_trans (by simp) h_lt.le
  have h : lift #V = lift #(ChooseBasisIndex K V →₀ K) := lift_mk_eq'.mpr ⟨(chooseBasis K V).repr⟩
  simp only [mk_finsupp_lift_of_infinite', lift_id', ← rank_eq_card_chooseBasisIndex, lift_max,
    lift_lift] at h
  refine lift_inj.mp ((max_eq_iff.mp h.symm).resolve_right <| not_and_of_not_left _ ?_).left
  exact (lift_umax.{v, u}.symm ▸ h_lt).ne

end Module.Free

open Module.Free

open Cardinal

/-- Two vector spaces are isomorphic if they have the same dimension. -/
theorem nonempty_linearEquiv_of_lift_rank_eq
    (cnd : Cardinal.lift.{v'} (Module.rank K V) = Cardinal.lift.{v} (Module.rank K V')) :
    Nonempty (V ≃ₗ[K] V') := by
  obtain ⟨⟨_, B⟩⟩ := Module.Free.exists_basis (R := K) (M := V)
  obtain ⟨⟨_, B'⟩⟩ := Module.Free.exists_basis (R := K) (M := V')
  have : Cardinal.lift.{v', v} #_ = Cardinal.lift.{v, v'} #_ := by
    rw [B.mk_eq_rank'', cnd, B'.mk_eq_rank'']
  exact (Cardinal.lift_mk_eq.{v, v', 0}.1 this).map (B.equiv B')
#align nonempty_linear_equiv_of_lift_rank_eq nonempty_linearEquiv_of_lift_rank_eq

/-- Two vector spaces are isomorphic if they have the same dimension. -/
theorem nonempty_linearEquiv_of_rank_eq (cond : Module.rank K V = Module.rank K V₁) :
    Nonempty (V ≃ₗ[K] V₁) :=
  nonempty_linearEquiv_of_lift_rank_eq <| congr_arg _ cond
#align nonempty_linear_equiv_of_rank_eq nonempty_linearEquiv_of_rank_eq

section

variable (V V' V₁)

/-- Two vector spaces are isomorphic if they have the same dimension. -/
def LinearEquiv.ofLiftRankEq
    (cond : Cardinal.lift.{v'} (Module.rank K V) = Cardinal.lift.{v} (Module.rank K V')) :
    V ≃ₗ[K] V' :=
  Classical.choice (nonempty_linearEquiv_of_lift_rank_eq cond)
#align linear_equiv.of_lift_rank_eq LinearEquiv.ofLiftRankEq

/-- Two vector spaces are isomorphic if they have the same dimension. -/
def LinearEquiv.ofRankEq (cond : Module.rank K V = Module.rank K V₁) : V ≃ₗ[K] V₁ :=
  Classical.choice (nonempty_linearEquiv_of_rank_eq cond)
#align linear_equiv.of_rank_eq LinearEquiv.ofRankEq

end

/-- Two vector spaces are isomorphic if and only if they have the same dimension. -/
theorem LinearEquiv.nonempty_equiv_iff_lift_rank_eq : Nonempty (V ≃ₗ[K] V') ↔
    Cardinal.lift.{v'} (Module.rank K V) = Cardinal.lift.{v} (Module.rank K V') :=
  ⟨fun ⟨h⟩ => LinearEquiv.lift_rank_eq h, fun h => nonempty_linearEquiv_of_lift_rank_eq h⟩
#align linear_equiv.nonempty_equiv_iff_lift_rank_eq LinearEquiv.nonempty_equiv_iff_lift_rank_eq

/-- Two vector spaces are isomorphic if and only if they have the same dimension. -/
theorem LinearEquiv.nonempty_equiv_iff_rank_eq :
    Nonempty (V ≃ₗ[K] V₁) ↔ Module.rank K V = Module.rank K V₁ :=
  ⟨fun ⟨h⟩ => LinearEquiv.rank_eq h, fun h => nonempty_linearEquiv_of_rank_eq h⟩
#align linear_equiv.nonempty_equiv_iff_rank_eq LinearEquiv.nonempty_equiv_iff_rank_eq

/-- If `M` and `N` are free, then the rank of `M × N` is
`(Module.rank R M).lift + (Module.rank R N).lift`. -/
@[simp]
theorem rank_prod : Module.rank K (V × V') =
    Cardinal.lift.{v'} (Module.rank K V) + Cardinal.lift.{v, v'} (Module.rank K V') := by
  simpa [rank_eq_card_chooseBasisIndex K V, rank_eq_card_chooseBasisIndex K V', lift_umax,
    lift_umax'] using ((chooseBasis K V).prod (chooseBasis K V')).mk_eq_rank.symm
#align rank_prod rank_prod

/-- If `M` and `N` are free (and lie in the same universe), the rank of `M × N` is
  `(Module.rank R M) + (Module.rank R N)`. -/
theorem rank_prod' : Module.rank K (V × V₁) = Module.rank K V + Module.rank K V₁ := by simp
#align rank_prod' rank_prod'

@[simp]
theorem rank_ulift : Module.rank K (ULift.{w} V) = Cardinal.lift.{w} (Module.rank K V) :=
  Cardinal.lift_injective.{v} <| Eq.symm <| (lift_lift _).trans ULift.moduleEquiv.symm.lift_rank_eq

section Fintype

variable [∀ i, AddCommGroup (φ i)] [∀ i, Module K (φ i)] [∀ i, Module.Free K (φ i)]

open LinearMap

/-- The rank of a finite product of free modules is the sum of the ranks. -/
-- this result is not true without the freeness assumption
@[simp]
theorem rank_pi [Finite η] : Module.rank K (∀ i, φ i) =
    Cardinal.sum fun i => Module.rank K (φ i) := by
  cases nonempty_fintype η
  let B i := chooseBasis K (φ i)
  let b : Basis _ K (∀ i, φ i) := Pi.basis fun i => B i
  simp [← b.mk_eq_rank'', fun i => (B i).mk_eq_rank'']
#align rank_pi rank_pi

variable [Fintype η]

theorem rank_fun {V η : Type u} [Fintype η] [AddCommGroup V] [Module K V] [Module.Free K V] :
    Module.rank K (η → V) = Fintype.card η * Module.rank K V := by
  rw [rank_pi, Cardinal.sum_const', Cardinal.mk_fintype]
#align rank_fun rank_fun

theorem rank_fun_eq_lift_mul : Module.rank K (η → V) =
    (Fintype.card η : Cardinal.{max u₁' v}) * Cardinal.lift.{u₁'} (Module.rank K V) :=
  by rw [rank_pi, Cardinal.sum_const, Cardinal.mk_fintype, Cardinal.lift_natCast]
#align rank_fun_eq_lift_mul rank_fun_eq_lift_mul

theorem rank_fun' : Module.rank K (η → K) = Fintype.card η := by
  rw [rank_fun_eq_lift_mul, rank_self, Cardinal.lift_one, mul_one, Cardinal.natCast_inj]
#align rank_fun' rank_fun'

theorem rank_fin_fun (n : ℕ) : Module.rank K (Fin n → K) = n := by simp [rank_fun']
#align rank_fin_fun rank_fin_fun

end Fintype

-- TODO: merge with the `Finrank` content
/-- An `n`-dimensional `K`-vector space is equivalent to `Fin n → K`. -/
def finDimVectorspaceEquiv (n : ℕ) (hn : Module.rank K V = n) : V ≃ₗ[K] Fin n → K := by
  haveI := nontrivial_of_invariantBasisNumber K
  have : Cardinal.lift.{u} (n : Cardinal.{v}) = Cardinal.lift.{v} (n : Cardinal.{u}) := by simp
  have hn := Cardinal.lift_inj.{v, u}.2 hn
  rw [this] at hn
  rw [← @rank_fin_fun K _ _ n] at hn
  haveI : Module.Free K (Fin n → K) := Module.Free.pi _ _
  exact Classical.choice (nonempty_linearEquiv_of_lift_rank_eq hn)
#align fin_dim_vectorspace_equiv finDimVectorspaceEquiv

end Free

section DivisionRing

variable [DivisionRing K] [Ring R] [StrongRankCondition R]

variable [AddCommGroup V] [Module K V] [Module R V]

variable [AddCommGroup V'] [Module K V']

variable [AddCommGroup V₁] [Module K V₁]

/-- If a vector space has a finite dimension, the index set of `Basis.ofVectorSpace` is finite. -/
theorem Basis.finite_ofVectorSpaceIndex_of_rank_lt_aleph0 (h : Module.rank K V < ℵ₀) :
    (Basis.ofVectorSpaceIndex K V).Finite :=
  finite_def.2 <| (Basis.ofVectorSpace K V).nonempty_fintype_index_of_rank_lt_aleph0 h
#align basis.finite_of_vector_space_index_of_rank_lt_aleph_0 Basis.finite_ofVectorSpaceIndex_of_rank_lt_aleph0

-- TODO how far can we generalise this?
theorem rank_span_le (s : Set V) : Module.rank K (span K s) ≤ #s := by
  obtain ⟨b, hb, hsab, hlib⟩ := exists_linearIndependent K s
  convert Cardinal.mk_le_mk_of_subset hb
  rw [← hsab, rank_span_set hlib]
#align rank_span_le rank_span_le

theorem rank_span_le_of_finite {s : Set V} (hs : s.Finite) : Module.rank R (span R s) ≤ #s := by
  rw [Module.rank_def]
  apply ciSup_le'
  rintro ⟨t, ht⟩
  letI := hs.fintype
  simpa [Cardinal.mk_image_eq Subtype.val_injective] using linearIndependent_le_span' _
    (ht.map (f := Submodule.subtype _) (by simp)).image s (fun x ↦ by aesop)

theorem rank_span_finset_le (s : Finset V) : Module.rank R (span R (s : Set V)) ≤ s.card := by
  simpa using rank_span_le_of_finite s.finite_toSet

theorem rank_span_of_finset (s : Finset V) : Module.rank R (span R (s : Set V)) < ℵ₀ :=
  (rank_span_finset_le s).trans_lt (Cardinal.nat_lt_aleph0 _)
#align rank_span_of_finset rank_span_of_finset

theorem rank_quotient_add_rank (p : Submodule K V) :
    Module.rank K (V ⧸ p) + Module.rank K p = Module.rank K V := by
  classical
    let ⟨f⟩ := quotient_prod_linearEquiv p
    exact rank_prod'.symm.trans f.rank_eq
#align rank_quotient_add_rank rank_quotient_add_rank

/-- The **rank-nullity theorem** -/
theorem rank_range_add_rank_ker (f : V →ₗ[K] V₁) :
    Module.rank K (LinearMap.range f) + Module.rank K (LinearMap.ker f) = Module.rank K V := by
  haveI := fun p : Submodule K V => Classical.decEq (V ⧸ p)
  rw [← f.quotKerEquivRange.rank_eq, rank_quotient_add_rank]
#align rank_range_add_rank_ker rank_range_add_rank_ker

theorem rank_eq_of_surjective (f : V →ₗ[K] V₁) (h : Surjective f) :
    Module.rank K V = Module.rank K V₁ + Module.rank K (LinearMap.ker f) := by
  rw [← rank_range_add_rank_ker f, ← rank_range_of_surjective f h]
#align rank_eq_of_surjective rank_eq_of_surjective

/-- Given a family of `n` linearly independent vectors in a space of dimension `> n`, one may extend
the family by another vector while retaining linear independence. -/
theorem exists_linearIndependent_cons_of_lt_rank {n : ℕ} {v : Fin n → V}
    (hv : LinearIndependent K v) (h : n < Module.rank K V) :
    ∃ (x : V), LinearIndependent K (Fin.cons x v) := by
  have A : Submodule.span K (range v) ≠ ⊤ := by
    intro H
    rw [← rank_top, ← H] at h
    have : Module.rank K (Submodule.span K (range v)) ≤ n := by
      have := Cardinal.mk_range_le_lift (f := v)
      simp only [Cardinal.lift_id'] at this
      exact (rank_span_le _).trans (this.trans (by simp))
    exact lt_irrefl _ (h.trans_le this)
  obtain ⟨x, hx⟩ : ∃ x, x ∉ Submodule.span K (range v) := by
    contrapose! A
    exact Iff.mpr Submodule.eq_top_iff' A
  exact ⟨x, linearIndependent_fin_cons.2 ⟨hv, hx⟩⟩

/-- Given a family of `n` linearly independent vectors in a space of dimension `> n`, one may extend
the family by another vector while retaining linear independence. -/
theorem exists_linearIndependent_snoc_of_lt_rank {n : ℕ} {v : Fin n → V}
    (hv : LinearIndependent K v) (h : n < Module.rank K V) :
    ∃ (x : V), LinearIndependent K (Fin.snoc v x) := by
  simpa [linearIndependent_fin_cons, ← linearIndependent_fin_snoc]
    using exists_linearIndependent_cons_of_lt_rank hv h

/-- Given a nonzero vector in a space of dimension `> 1`, one may find another vector linearly
independent of the first one. -/
theorem exists_linearIndependent_pair_of_one_lt_rank
    (h : 1 < Module.rank K V) {x : V} (hx : x ≠ 0) :
    ∃ y, LinearIndependent K ![x, y] := by
  obtain ⟨y, hy⟩ := exists_linearIndependent_snoc_of_lt_rank (linearIndependent_unique ![x] hx) h
  have : Fin.snoc ![x] y = ![x, y] := Iff.mp List.ofFn_inj rfl
  rw [this] at hy
  exact ⟨y, hy⟩

section

variable [AddCommGroup V₂] [Module K V₂]

variable [AddCommGroup V₃] [Module K V₃]

open LinearMap

/-- This is mostly an auxiliary lemma for `Submodule.rank_sup_add_rank_inf_eq`. -/
theorem rank_add_rank_split (db : V₂ →ₗ[K] V) (eb : V₃ →ₗ[K] V) (cd : V₁ →ₗ[K] V₂)
    (ce : V₁ →ₗ[K] V₃) (hde : ⊤ ≤ LinearMap.range db ⊔ LinearMap.range eb) (hgd : ker cd = ⊥)
    (eq : db.comp cd = eb.comp ce) (eq₂ : ∀ d e, db d = eb e → ∃ c, cd c = d ∧ ce c = e) :
    Module.rank K V + Module.rank K V₁ = Module.rank K V₂ + Module.rank K V₃ := by
  have hf : Surjective (coprod db eb) := by rwa [← range_eq_top, range_coprod, eq_top_iff]
  conv =>
    rhs
    rw [← rank_prod', rank_eq_of_surjective _ hf]
  congr 1
  apply LinearEquiv.rank_eq
  let L : V₁ →ₗ[K] ker (coprod db eb) := by -- Porting note: this is needed to avoid a timeout
    refine' LinearMap.codRestrict _ (prod cd (-ce)) _
    · intro c
      simp only [add_eq_zero_iff_eq_neg, LinearMap.prod_apply, mem_ker, Pi.prod, coprod_apply,
        neg_neg, map_neg, neg_apply]
      exact LinearMap.ext_iff.1 eq c
  refine' LinearEquiv.ofBijective L ⟨_, _⟩
  · rw [← ker_eq_bot, ker_codRestrict, ker_prod, hgd, bot_inf_eq]
  · rw [← range_eq_top, eq_top_iff, range_codRestrict, ← map_le_iff_le_comap, Submodule.map_top,
      range_subtype]
    rintro ⟨d, e⟩
    have h := eq₂ d (-e)
    simp only [add_eq_zero_iff_eq_neg, LinearMap.prod_apply, mem_ker, SetLike.mem_coe,
      Prod.mk.inj_iff, coprod_apply, map_neg, neg_apply, LinearMap.mem_range, Pi.prod] at h ⊢
    intro hde
    rcases h hde with ⟨c, h₁, h₂⟩
    refine' ⟨c, h₁, _⟩
    rw [h₂, _root_.neg_neg]
#align rank_add_rank_split rank_add_rank_split

theorem Submodule.rank_sup_add_rank_inf_eq (s t : Submodule K V) :
    Module.rank K (s ⊔ t : Submodule K V) + Module.rank K (s ⊓ t : Submodule K V) =
    Module.rank K s + Module.rank K t :=
  rank_add_rank_split
    (inclusion le_sup_left) (inclusion le_sup_right)
    (inclusion inf_le_left) (inclusion inf_le_right)
    (by
      rw [← map_le_map_iff' (ker_subtype <| s ⊔ t), Submodule.map_sup, Submodule.map_top, ←
        LinearMap.range_comp, ← LinearMap.range_comp, subtype_comp_inclusion,
        subtype_comp_inclusion, range_subtype, range_subtype, range_subtype])
    (ker_inclusion _ _ _) (by ext ⟨x, hx⟩; rfl)
    (by
      rintro ⟨b₁, hb₁⟩ ⟨b₂, hb₂⟩ eq
      obtain rfl : b₁ = b₂ := congr_arg Subtype.val eq
      exact ⟨⟨b₁, hb₁, hb₂⟩, rfl, rfl⟩)
#align submodule.rank_sup_add_rank_inf_eq Submodule.rank_sup_add_rank_inf_eq

theorem Submodule.rank_add_le_rank_add_rank (s t : Submodule K V) :
    Module.rank K (s ⊔ t : Submodule K V) ≤ Module.rank K s + Module.rank K t := by
  rw [← Submodule.rank_sup_add_rank_inf_eq]
  exact self_le_add_right _ _
#align submodule.rank_add_le_rank_add_rank Submodule.rank_add_le_rank_add_rank

end

end DivisionRing

section DivisionRing

variable [DivisionRing K] [AddCommGroup V] [Module K V] [AddCommGroup V₁] [Module K V₁]

variable [AddCommGroup V'] [Module K V']

/-- The `ι` indexed basis on `V`, where `ι` is an empty type and `V` is zero-dimensional.

See also `FiniteDimensional.finBasis`.
-/
def Basis.ofRankEqZero {ι : Type*} [IsEmpty ι] (hV : Module.rank K V = 0) : Basis ι K V :=
  haveI : Subsingleton V := rank_zero_iff.1 hV
  Basis.empty _
#align basis.of_rank_eq_zero Basis.ofRankEqZero

@[simp]
theorem Basis.ofRankEqZero_apply {ι : Type*} [IsEmpty ι] (hV : Module.rank K V = 0) (i : ι) :
    Basis.ofRankEqZero hV i = 0 :=
  rfl
#align basis.of_rank_eq_zero_apply Basis.ofRankEqZero_apply

theorem le_rank_iff_exists_linearIndependent {c : Cardinal} :
    c ≤ Module.rank K V ↔ ∃ s : Set V, #s = c ∧ LinearIndependent K ((↑) : s → V) := by
  constructor
  · intro h
    let t := Basis.ofVectorSpace K V
    rw [← t.mk_eq_rank'', Cardinal.le_mk_iff_exists_subset] at h
    rcases h with ⟨s, hst, hsc⟩
    exact ⟨s, hsc, (ofVectorSpaceIndex.linearIndependent K V).mono hst⟩
  · rintro ⟨s, rfl, si⟩
    exact si.cardinal_le_rank
#align le_rank_iff_exists_linear_independent le_rank_iff_exists_linearIndependent

theorem le_rank_iff_exists_linearIndependent_finset {n : ℕ} : ↑n ≤ Module.rank K V ↔
    ∃ s : Finset V, s.card = n ∧ LinearIndependent K ((↑) : ↥(s : Set V) → V) := by
  simp only [le_rank_iff_exists_linearIndependent, Cardinal.mk_set_eq_nat_iff_finset]
  constructor
  · rintro ⟨s, ⟨t, rfl, rfl⟩, si⟩
    exact ⟨t, rfl, si⟩
  · rintro ⟨s, rfl, si⟩
    exact ⟨s, ⟨s, rfl, rfl⟩, si⟩
#align le_rank_iff_exists_linear_independent_finset le_rank_iff_exists_linearIndependent_finset

/-- A vector space has dimension at most `1` if and only if there is a
single vector of which all vectors are multiples. -/
theorem rank_le_one_iff : Module.rank K V ≤ 1 ↔ ∃ v₀ : V, ∀ v, ∃ r : K, r • v₀ = v := by
  let b := Basis.ofVectorSpace K V
  constructor
  · intro hd
    rw [← b.mk_eq_rank'', Cardinal.le_one_iff_subsingleton, subsingleton_coe] at hd
    rcases eq_empty_or_nonempty (ofVectorSpaceIndex K V) with (hb | ⟨⟨v₀, hv₀⟩⟩)
    · use 0
      have h' : ∀ v : V, v = 0 := by simpa [hb, Submodule.eq_bot_iff] using b.span_eq.symm
      intro v
      simp [h' v]
    · use v₀
      have h' : (K ∙ v₀) = ⊤ := by simpa [hd.eq_singleton_of_mem hv₀] using b.span_eq
      intro v
      have hv : v ∈ (⊤ : Submodule K V) := mem_top
      rwa [← h', mem_span_singleton] at hv
  · rintro ⟨v₀, hv₀⟩
    have h : (K ∙ v₀) = ⊤ := by
      ext
      simp [mem_span_singleton, hv₀]
    rw [← rank_top, ← h]
    refine' (rank_span_le _).trans_eq _
    simp
#align rank_le_one_iff rank_le_one_iff

/-- A submodule has dimension at most `1` if and only if there is a
single vector in the submodule such that the submodule is contained in
its span. -/
theorem rank_submodule_le_one_iff (s : Submodule K V) :
    Module.rank K s ≤ 1 ↔ ∃ v₀ ∈ s, s ≤ K ∙ v₀ := by
  simp_rw [rank_le_one_iff, le_span_singleton_iff]
  constructor
  · rintro ⟨⟨v₀, hv₀⟩, h⟩
    use v₀, hv₀
    intro v hv
    obtain ⟨r, hr⟩ := h ⟨v, hv⟩
    use r
    simp_rw [Subtype.ext_iff, coe_smul] at hr
    exact hr
  · rintro ⟨v₀, hv₀, h⟩
    use ⟨v₀, hv₀⟩
    rintro ⟨v, hv⟩
    obtain ⟨r, hr⟩ := h v hv
    use r
    simp_rw [Subtype.ext_iff, coe_smul]
    exact hr
#align rank_submodule_le_one_iff rank_submodule_le_one_iff

/-- A submodule has dimension at most `1` if and only if there is a
single vector, not necessarily in the submodule, such that the
submodule is contained in its span. -/
theorem rank_submodule_le_one_iff' (s : Submodule K V) :
    Module.rank K s ≤ 1 ↔ ∃ v₀, s ≤ K ∙ v₀ := by
  rw [rank_submodule_le_one_iff]
  constructor
  · rintro ⟨v₀, _, h⟩
    exact ⟨v₀, h⟩
  · rintro ⟨v₀, h⟩
    by_cases hw : ∃ w : V, w ∈ s ∧ w ≠ 0
    · rcases hw with ⟨w, hw, hw0⟩
      use w, hw
      rcases mem_span_singleton.1 (h hw) with ⟨r', rfl⟩
      have h0 : r' ≠ 0 := by
        rintro rfl
        simp at hw0
      rwa [span_singleton_smul_eq (IsUnit.mk0 _ h0) _]
    · push_neg at hw
      rw [← Submodule.eq_bot_iff] at hw
      simp [hw]
#align rank_submodule_le_one_iff' rank_submodule_le_one_iff'

theorem Submodule.rank_le_one_iff_isPrincipal (W : Submodule K V) :
    Module.rank K W ≤ 1 ↔ W.IsPrincipal := by
  simp only [rank_le_one_iff, Submodule.IsPrincipal_iff, le_antisymm_iff, le_span_singleton_iff,
    span_singleton_le_iff_mem]
  constructor
  · rintro ⟨⟨m, hm⟩, hm'⟩
    choose f hf using hm'
    exact ⟨m, ⟨fun v hv => ⟨f ⟨v, hv⟩, congr_arg ((↑) : W → V) (hf ⟨v, hv⟩)⟩, hm⟩⟩
  · rintro ⟨a, ⟨h, ha⟩⟩
    choose f hf using h
    exact ⟨⟨a, ha⟩, fun v => ⟨f v.1 v.2, Subtype.ext (hf v.1 v.2)⟩⟩
#align submodule.rank_le_one_iff_is_principal Submodule.rank_le_one_iff_isPrincipal

theorem Module.rank_le_one_iff_top_isPrincipal :
    Module.rank K V ≤ 1 ↔ (⊤ : Submodule K V).IsPrincipal := by
  rw [← Submodule.rank_le_one_iff_isPrincipal, rank_top]
#align module.rank_le_one_iff_top_is_principal Module.rank_le_one_iff_top_isPrincipal

end DivisionRing

end Module

/-! ### The rank of a linear map -/


namespace LinearMap

section Ring

variable [Ring K] [AddCommGroup V] [Module K V] [AddCommGroup V₁] [Module K V₁]

variable [AddCommGroup V'] [Module K V']

/-- `rank f` is the rank of a `LinearMap` `f`, defined as the dimension of `f.range`. -/
abbrev rank (f : V →ₗ[K] V') : Cardinal :=
  Module.rank K (LinearMap.range f)
#align linear_map.rank LinearMap.rank

theorem rank_le_range (f : V →ₗ[K] V') : rank f ≤ Module.rank K V' :=
  rank_submodule_le _
#align linear_map.rank_le_range LinearMap.rank_le_range

theorem rank_le_domain (f : V →ₗ[K] V₁) : rank f ≤ Module.rank K V :=
  rank_range_le _
#align linear_map.rank_le_domain LinearMap.rank_le_domain

@[simp]
theorem rank_zero [Nontrivial K] : rank (0 : V →ₗ[K] V') = 0 := by
  rw [rank, LinearMap.range_zero, rank_bot]
#align linear_map.rank_zero LinearMap.rank_zero

variable [AddCommGroup V''] [Module K V'']

theorem rank_comp_le_left (g : V →ₗ[K] V') (f : V' →ₗ[K] V'') : rank (f.comp g) ≤ rank f := by
  refine' rank_le_of_submodule _ _ _
  rw [LinearMap.range_comp]
  exact LinearMap.map_le_range
#align linear_map.rank_comp_le_left LinearMap.rank_comp_le_left

theorem lift_rank_comp_le_right (g : V →ₗ[K] V') (f : V' →ₗ[K] V'') :
    Cardinal.lift.{v'} (rank (f.comp g)) ≤ Cardinal.lift.{v''} (rank g) := by
  rw [rank, rank, LinearMap.range_comp]; exact lift_rank_map_le _ _
#align linear_map.lift_rank_comp_le_right LinearMap.lift_rank_comp_le_right

/-- The rank of the composition of two maps is less than the minimum of their ranks. -/
theorem lift_rank_comp_le (g : V →ₗ[K] V') (f : V' →ₗ[K] V'') :
    Cardinal.lift.{v'} (rank (f.comp g)) ≤
      min (Cardinal.lift.{v'} (rank f)) (Cardinal.lift.{v''} (rank g)) :=
  le_min (Cardinal.lift_le.mpr <| rank_comp_le_left _ _) (lift_rank_comp_le_right _ _)
#align linear_map.lift_rank_comp_le LinearMap.lift_rank_comp_le

variable [AddCommGroup V'₁] [Module K V'₁]

theorem rank_comp_le_right (g : V →ₗ[K] V') (f : V' →ₗ[K] V'₁) : rank (f.comp g) ≤ rank g := by
  simpa only [Cardinal.lift_id] using lift_rank_comp_le_right g f
#align linear_map.rank_comp_le_right LinearMap.rank_comp_le_right

/-- The rank of the composition of two maps is less than the minimum of their ranks.

See `lift_rank_comp_le` for the universe-polymorphic version. -/
theorem rank_comp_le (g : V →ₗ[K] V') (f : V' →ₗ[K] V'₁) :
    rank (f.comp g) ≤ min (rank f) (rank g) := by
  simpa only [Cardinal.lift_id] using lift_rank_comp_le g f
#align linear_map.rank_comp_le LinearMap.rank_comp_le

end Ring

section DivisionRing

variable [DivisionRing K] [AddCommGroup V] [Module K V] [AddCommGroup V₁] [Module K V₁]

variable [AddCommGroup V'] [Module K V']

theorem rank_add_le (f g : V →ₗ[K] V') : rank (f + g) ≤ rank f + rank g :=
  calc
    rank (f + g) ≤ Module.rank K (LinearMap.range f ⊔ LinearMap.range g : Submodule K V') := by
      refine' rank_le_of_submodule _ _ _
      exact LinearMap.range_le_iff_comap.2 <| eq_top_iff'.2 fun x =>
        show f x + g x ∈ (LinearMap.range f ⊔ LinearMap.range g : Submodule K V') from
        mem_sup.2 ⟨_, ⟨x, rfl⟩, _, ⟨x, rfl⟩, rfl⟩
    _ ≤ rank f + rank g := Submodule.rank_add_le_rank_add_rank _ _
#align linear_map.rank_add_le LinearMap.rank_add_le

theorem rank_finset_sum_le {η} (s : Finset η) (f : η → V →ₗ[K] V') :
    rank (∑ d in s, f d) ≤ ∑ d in s, rank (f d) :=
  @Finset.sum_hom_rel _ _ _ _ _ (fun a b => rank a ≤ b) f (fun d => rank (f d)) s
    (le_of_eq rank_zero) fun _ _ _ h => le_trans (rank_add_le _ _) (add_le_add_left h _)
#align linear_map.rank_finset_sum_le LinearMap.rank_finset_sum_le

theorem le_rank_iff_exists_linearIndependent {c : Cardinal} {f : V →ₗ[K] V'} :
    c ≤ rank f ↔ ∃ s : Set V,
    Cardinal.lift.{v'} #s = Cardinal.lift.{v} c ∧ LinearIndependent K (fun x : s => f x) := by
  rcases f.rangeRestrict.exists_rightInverse_of_surjective f.range_rangeRestrict with ⟨g, hg⟩
  have fg : LeftInverse f.rangeRestrict g := LinearMap.congr_fun hg
  refine' ⟨fun h => _, _⟩
  · rcases _root_.le_rank_iff_exists_linearIndependent.1 h with ⟨s, rfl, si⟩
    refine' ⟨g '' s, Cardinal.mk_image_eq_lift _ _ fg.injective, _⟩
    replace fg : ∀ x, f (g x) = x
    · intro x
      convert congr_arg Subtype.val (fg x)
    replace si : LinearIndependent K fun x : s => f (g x)
    · simpa only [fg] using si.map' _ (ker_subtype _)
    exact si.image_of_comp s g f
  · rintro ⟨s, hsc, si⟩
    have : LinearIndependent K fun x : s => f.rangeRestrict x :=
      LinearIndependent.of_comp f.range.subtype (by convert si)
    convert this.image.cardinal_le_rank
    rw [← Cardinal.lift_inj, ← hsc, Cardinal.mk_image_eq_of_injOn_lift]
    exact injOn_iff_injective.2 this.injective
#align linear_map.le_rank_iff_exists_linear_independent LinearMap.le_rank_iff_exists_linearIndependent

theorem le_rank_iff_exists_linearIndependent_finset {n : ℕ} {f : V →ₗ[K] V'} :
    ↑n ≤ rank f ↔ ∃ s : Finset V, s.card = n ∧ LinearIndependent K fun x : (s : Set V) => f x := by
  simp only [le_rank_iff_exists_linearIndependent, Cardinal.lift_natCast, Cardinal.lift_eq_nat_iff,
    Cardinal.mk_set_eq_nat_iff_finset]
  constructor
  · rintro ⟨s, ⟨t, rfl, rfl⟩, si⟩
    exact ⟨t, rfl, si⟩
  · rintro ⟨s, rfl, si⟩
    exact ⟨s, ⟨s, rfl, rfl⟩, si⟩
#align linear_map.le_rank_iff_exists_linear_independent_finset LinearMap.le_rank_iff_exists_linearIndependent_finset

end DivisionRing

end LinearMap<|MERGE_RESOLUTION|>--- conflicted
+++ resolved
@@ -108,13 +108,11 @@
   ⨆ ι : { s : Set V // LinearIndependent K ((↑) : s → V) }, (#ι.1)
 #align module.rank Module.rank
 
-<<<<<<< HEAD
 theorem rank_le_card : Module.rank K V ≤ #V :=
   (Module.rank_def _ _).trans_le (ciSup_le' fun _ ↦ mk_set_le _)
-=======
+
 lemma nonempty_linearIndependent_set : Nonempty {s : Set V // LinearIndependent K ((↑) : s → V)} :=
   ⟨⟨∅, linearIndependent_empty _ _⟩⟩
->>>>>>> df4f6559
 
 end
 
