/-
Copyright (c) 2018 Mario Carneiro. All rights reserved.
Released under Apache 2.0 license as described in the file LICENSE.
Authors: Mario Carneiro, Johannes Hölzl, Sander Dahmen, Scott Morrison
-/
import Mathlib.Algebra.Module.BigOperators
import Mathlib.LinearAlgebra.Basis.VectorSpace
import Mathlib.Algebra.Module.Torsion
import Mathlib.LinearAlgebra.DFinsupp
import Mathlib.LinearAlgebra.FreeModule.Basic
import Mathlib.LinearAlgebra.InvariantBasisNumber
import Mathlib.LinearAlgebra.Isomorphisms
import Mathlib.LinearAlgebra.StdBasis
import Mathlib.SetTheory.Cardinal.Cofinality

#align_import linear_algebra.dimension from "leanprover-community/mathlib"@"47a5f8186becdbc826190ced4312f8199f9db6a5"

/-!
# Dimension of modules and vector spaces

## Main definitions

* The rank of a module is defined as `Module.rank : Cardinal`.
  This is defined as the supremum of the cardinalities of linearly independent subsets.

* The rank of a linear map is defined as the rank of its range.

## Main statements

* `LinearMap.rank_le_of_injective`: the source of an injective linear map has dimension
  at most that of the target.
* `LinearMap.rank_le_of_surjective`: the target of a surjective linear map has dimension
  at most that of that source.
* `basis_finite_of_finite_spans`:
  the existence of a finite spanning set implies that any basis is finite.
* `infinite_basis_le_maximal_linearIndependent`:
  if `b` is an infinite basis for a module `M`,
  and `s` is a maximal linearly independent set,
  then the cardinality of `b` is bounded by the cardinality of `s`.

For modules over rings satisfying the rank condition

* `Basis.le_span`:
  the cardinality of a basis is bounded by the cardinality of any spanning set

For modules over rings satisfying the strong rank condition

* `linearIndependent_le_span`:
  For any linearly independent family `v : ι → M`
  and any finite spanning set `w : Set M`,
  the cardinality of `ι` is bounded by the cardinality of `w`.
* `linearIndependent_le_basis`:
  If `b` is a basis for a module `M`,
  and `s` is a linearly independent set,
  then the cardinality of `s` is bounded by the cardinality of `b`.

For modules over rings with invariant basis number
(including all commutative rings and all noetherian rings)

* `mk_eq_mk_of_basis`: the dimension theorem, any two bases of the same vector space have the same
  cardinality.

For vector spaces (i.e. modules over a field), we have

* `rank_quotient_add_rank`: if `V₁` is a submodule of `V`, then
  `Module.rank (V/V₁) + Module.rank V₁ = Module.rank V`.
* `rank_range_add_rank_ker`: the rank-nullity theorem.

## Implementation notes

Many theorems in this file are not universe-generic when they relate dimensions
in different universes. They should be as general as they can be without
inserting `lift`s. The types `V`, `V'`, ... all live in different universes,
and `V₁`, `V₂`, ... all live in the same universe.
-/


noncomputable section

universe u v v' v'' u₁' w w'

variable {K R : Type u} {V V₁ V₂ V₃ : Type v} {V' V'₁ : Type v'} {V'' : Type v''}

variable {ι : Type w} {ι' : Type w'} {η : Type u₁'} {φ : η → Type*}

open BigOperators Cardinal Basis Submodule Function Set

section Module

section

variable [Semiring K] [AddCommMonoid V] [Module K V]

variable (K V)

/-- The rank of a module, defined as a term of type `Cardinal`.

We define this as the supremum of the cardinalities of linearly independent subsets.

For a free module over any ring satisfying the strong rank condition
(e.g. left-noetherian rings, commutative rings, and in particular division rings and fields),
this is the same as the dimension of the space (i.e. the cardinality of any basis).

In particular this agrees with the usual notion of the dimension of a vector space.

-/
protected irreducible_def Module.rank : Cardinal :=
  ⨆ ι : { s : Set V // LinearIndependent K ((↑) : s → V) }, (#ι.1)
#align module.rank Module.rank

lemma nonempty_linearIndependent_set : Nonempty {s : Set V // LinearIndependent K ((↑) : s → V)} :=
  ⟨⟨∅, linearIndependent_empty _ _⟩⟩

end

section

variable [Ring R]

variable {M : Type v} [AddCommGroup M] [Module R M]

variable {M' : Type v'} [AddCommGroup M'] [Module R M']

variable {M₁ : Type v} [AddCommGroup M₁] [Module R M₁]

theorem LinearMap.lift_rank_le_of_injective (f : M →ₗ[R] M') (i : Injective f) :
    Cardinal.lift.{v'} (Module.rank R M) ≤ Cardinal.lift.{v} (Module.rank R M') := by
  simp only [Module.rank_def]
  rw [Cardinal.lift_iSup (Cardinal.bddAbove_range.{v', v'} _),
    Cardinal.lift_iSup (Cardinal.bddAbove_range.{v, v} _)]
  apply ciSup_mono' (Cardinal.bddAbove_range.{v', v} _)
  rintro ⟨s, li⟩
  refine' ⟨⟨f '' s, _⟩, Cardinal.lift_mk_le'.mpr ⟨(Equiv.Set.image f s i).toEmbedding⟩⟩
  exact (li.map' _ <| LinearMap.ker_eq_bot_of_injective i).image
#align linear_map.lift_rank_le_of_injective LinearMap.lift_rank_le_of_injective

theorem LinearMap.rank_le_of_injective (f : M →ₗ[R] M₁) (i : Injective f) :
    Module.rank R M ≤ Module.rank R M₁ :=
  Cardinal.lift_le.1 (f.lift_rank_le_of_injective i)
#align linear_map.rank_le_of_injective LinearMap.rank_le_of_injective

theorem rank_le {n : ℕ}
    (H : ∀ s : Finset M, (LinearIndependent R fun i : s => (i : M)) → s.card ≤ n) :
    Module.rank R M ≤ n := by
  rw [Module.rank_def]
  apply ciSup_le'
  rintro ⟨s, li⟩
  exact linearIndependent_bounded_of_finset_linearIndependent_bounded H _ li
#align rank_le rank_le

theorem rank_quotient_add_rank_le [Nontrivial R] (M' : Submodule R M) :
    Module.rank R (M ⧸ M') + Module.rank R M' ≤ Module.rank R M := by
  simp_rw [Module.rank_def]
  have := nonempty_linearIndependent_set R (M ⧸ M')
  have := nonempty_linearIndependent_set R M'
  rw [Cardinal.ciSup_add_ciSup _ (bddAbove_range.{v, v} _) _ (bddAbove_range.{v, v} _)]
  refine ciSup_le fun ⟨s, hs⟩ ↦ ciSup_le fun ⟨t, ht⟩ ↦ ?_
  choose f hf using Quotient.mk_surjective M'
  let g : s ⊕ t → M := Sum.elim (f ·) (·)
  suffices : LinearIndependent R g
  · refine le_trans ?_ (le_ciSup (bddAbove_range.{v, v} _) ⟨_, this.to_subtype_range⟩)
    rw [mk_range_eq _ this.injective, mk_sum, lift_id, lift_id]
  refine .sum_type (.of_comp M'.mkQ ?_) (ht.map' M'.subtype M'.ker_subtype) ?_
  · convert hs; ext x; exact hf x
  refine disjoint_def.mpr fun x h₁ h₂ ↦ ?_
  have : x ∈ M' := span_le.mpr (Set.range_subset_iff.mpr fun i ↦ i.1.2) h₂
  obtain ⟨c, rfl⟩ := Finsupp.mem_span_range_iff_exists_finsupp.mp h₁
  simp_rw [← Quotient.mk_eq_zero, ← mkQ_apply, map_finsupp_sum, map_smul, mkQ_apply, hf] at this
  rw [linearIndependent_iff.mp hs _ this, Finsupp.sum_zero_index]

/-- The rank of the range of a linear map is at most the rank of the source. -/
-- The proof is: a free submodule of the range lifts to a free submodule of the
-- source, by arbitrarily lifting a basis.
theorem lift_rank_range_le (f : M →ₗ[R] M') : Cardinal.lift.{v}
    (Module.rank R (LinearMap.range f)) ≤ Cardinal.lift.{v'} (Module.rank R M) := by
  simp only [Module.rank_def]
  rw [Cardinal.lift_iSup (Cardinal.bddAbove_range.{v', v'} _)]
  apply ciSup_le'
  rintro ⟨s, li⟩
  apply le_trans
  swap
  · apply Cardinal.lift_le.mpr
    refine' le_ciSup (Cardinal.bddAbove_range.{v, v} _) ⟨rangeSplitting f '' s, _⟩
    apply LinearIndependent.of_comp f.rangeRestrict
    convert li.comp (Equiv.Set.rangeSplittingImageEquiv f s) (Equiv.injective _) using 1
  · exact (Cardinal.lift_mk_eq'.mpr ⟨Equiv.Set.rangeSplittingImageEquiv f s⟩).ge
#align lift_rank_range_le lift_rank_range_le

theorem rank_range_le (f : M →ₗ[R] M₁) : Module.rank R (LinearMap.range f) ≤ Module.rank R M := by
  simpa using lift_rank_range_le f
#align rank_range_le rank_range_le

theorem lift_rank_map_le (f : M →ₗ[R] M') (p : Submodule R M) :
    Cardinal.lift.{v} (Module.rank R (p.map f)) ≤ Cardinal.lift.{v'} (Module.rank R p) := by
  have h := lift_rank_range_le (f.comp (Submodule.subtype p))
  rwa [LinearMap.range_comp, range_subtype] at h
#align lift_rank_map_le lift_rank_map_le

theorem rank_map_le (f : M →ₗ[R] M₁) (p : Submodule R M) :
    Module.rank R (p.map f) ≤ Module.rank R p := by simpa using lift_rank_map_le f p
#align rank_map_le rank_map_le

theorem rank_le_of_submodule (s t : Submodule R M) (h : s ≤ t) :
    Module.rank R s ≤ Module.rank R t :=
  (Submodule.inclusion h).rank_le_of_injective fun ⟨x, _⟩ ⟨y, _⟩ eq =>
    Subtype.eq <| show x = y from Subtype.ext_iff_val.1 eq
#align rank_le_of_submodule rank_le_of_submodule

/-- Two linearly equivalent vector spaces have the same dimension, a version with different
universes. -/
theorem LinearEquiv.lift_rank_eq (f : M ≃ₗ[R] M') :
    Cardinal.lift.{v'} (Module.rank R M) = Cardinal.lift.{v} (Module.rank R M') := by
  apply le_antisymm
  · exact f.toLinearMap.lift_rank_le_of_injective f.injective
  · exact f.symm.toLinearMap.lift_rank_le_of_injective f.symm.injective
#align linear_equiv.lift_rank_eq LinearEquiv.lift_rank_eq

/-- Two linearly equivalent vector spaces have the same dimension. -/
theorem LinearEquiv.rank_eq (f : M ≃ₗ[R] M₁) : Module.rank R M = Module.rank R M₁ :=
  Cardinal.lift_inj.1 f.lift_rank_eq
#align linear_equiv.rank_eq LinearEquiv.rank_eq

theorem rank_range_of_injective (f : M →ₗ[R] M₁) (h : Injective f) :
    Module.rank R (LinearMap.range f) = Module.rank R M :=
  (LinearEquiv.ofInjective f h).rank_eq.symm
#align rank_eq_of_injective rank_range_of_injective

/-- Pushforwards of submodules along a `LinearEquiv` have the same dimension. -/
theorem LinearEquiv.rank_map_eq (f : M ≃ₗ[R] M₁) (p : Submodule R M) :
    Module.rank R (p.map (f : M →ₗ[R] M₁)) = Module.rank R p :=
  (f.submoduleMap p).rank_eq.symm
#align linear_equiv.rank_map_eq LinearEquiv.rank_map_eq

variable (R M)

@[simp]
theorem rank_top : Module.rank R (⊤ : Submodule R M) = Module.rank R M := by
  have : (⊤ : Submodule R M) ≃ₗ[R] M := LinearEquiv.ofTop ⊤ rfl
  rw [this.rank_eq]
#align rank_top rank_top

variable {R M}

theorem rank_range_of_surjective (f : M →ₗ[R] M') (h : Surjective f) :
    Module.rank R (LinearMap.range f) = Module.rank R M' :=
  by rw [LinearMap.range_eq_top.2 h, rank_top]
#align rank_range_of_surjective rank_range_of_surjective

theorem rank_submodule_le (s : Submodule R M) : Module.rank R s ≤ Module.rank R M := by
  rw [← rank_top R M]
  exact rank_le_of_submodule _ _ le_top
#align rank_submodule_le rank_submodule_le

theorem LinearMap.rank_le_of_surjective (f : M →ₗ[R] M₁) (h : Surjective f) :
    Module.rank R M₁ ≤ Module.rank R M := by
  rw [← rank_range_of_surjective f h]
  apply rank_range_le
#align linear_map.rank_le_of_surjective LinearMap.rank_le_of_surjective

theorem rank_quotient_le (p : Submodule R M) : Module.rank R (M ⧸ p) ≤ Module.rank R M :=
  (mkQ p).rank_le_of_surjective (surjective_quot_mk _)
#align rank_quotient_le rank_quotient_le

variable [Nontrivial R]

<<<<<<< HEAD
namespace LinearIndependent

theorem cardinal_lift_le_rank {ι : Type w} {v : ι → M}
=======
variable (R M M')

open LinearMap in
theorem lift_rank_add_lift_rank_le_rank_prod :
    lift.{v'} (Module.rank R M) + lift.{v} (Module.rank R M') ≤ Module.rank R (M × M') := by
  convert rank_quotient_add_rank_le (ker <| LinearMap.fst R M M')
  · refine Eq.trans ?_ (lift_id'.{v, v'} _)
    rw [(quotKerEquivRange _).lift_rank_eq,
        rank_range_of_surjective _ fst_surjective, lift_umax.{v, v'}]
  · refine Eq.trans ?_ (lift_id'.{v', v} _)
    rw [ker_fst, ← (LinearEquiv.ofInjective _ <| inr_injective (M := M) (M₂ := M')).lift_rank_eq,
        lift_umax.{v', v}]

theorem rank_add_rank_le_rank_prod :
    Module.rank R M + Module.rank R M₁ ≤ Module.rank R (M × M₁) := by
  convert ← lift_rank_add_lift_rank_le_rank_prod R M M₁ <;> apply lift_id

variable {R M M'}

theorem cardinal_lift_le_rank_of_linearIndependent {ι : Type w} {v : ι → M}
>>>>>>> 4ad935a4
    (hv : LinearIndependent R v) :
    Cardinal.lift.{v} #ι ≤ Cardinal.lift.{w} (Module.rank R M) := by
  rw [Module.rank]
  refine le_trans ?_ (lift_le.mpr <| le_ciSup (bddAbove_range.{v, v} _) ⟨_, hv.coe_range⟩)
  exact lift_mk_le'.mpr ⟨(Equiv.ofInjective _ hv.injective).toEmbedding⟩
#align cardinal_lift_le_rank_of_linear_independent LinearIndependent.cardinal_lift_le_rank
#align cardinal_lift_le_rank_of_linear_independent' LinearIndependent.cardinal_lift_le_rank

lemma aleph0_le_rank {ι : Type w} [Infinite ι] {v : ι → M}
    (hv : LinearIndependent R v) : ℵ₀ ≤ Module.rank R M :=
  aleph0_le_lift.mp <| (aleph0_le_lift.mpr <| aleph0_le_mk ι).trans hv.cardinal_lift_le_rank

theorem cardinal_le_rank {ι : Type v} {v : ι → M}
    (hv : LinearIndependent R v) : #ι ≤ Module.rank R M := by
  simpa using hv.cardinal_lift_le_rank
#align cardinal_le_rank_of_linear_independent LinearIndependent.cardinal_le_rank

theorem cardinal_le_rank' {s : Set M}
    (hs : LinearIndependent R (fun x => x : s → M)) : #s ≤ Module.rank R M :=
  hs.cardinal_le_rank
#align cardinal_le_rank_of_linear_independent' LinearIndependent.cardinal_le_rank'

end LinearIndependent

@[deprecated]
alias cardinal_lift_le_rank_of_linearIndependent := LinearIndependent.cardinal_lift_le_rank
@[deprecated]
alias cardinal_lift_le_rank_of_linearIndependent' := LinearIndependent.cardinal_lift_le_rank
@[deprecated] alias cardinal_le_rank_of_linearIndependent := LinearIndependent.cardinal_le_rank
@[deprecated] alias cardinal_le_rank_of_linearIndependent' := LinearIndependent.cardinal_le_rank'

variable (R M)

@[simp]
theorem rank_punit : Module.rank R PUnit = 0 := by
  rw [← bot_eq_zero, ← le_bot_iff, Module.rank_def]
  apply ciSup_le'
  rintro ⟨s, li⟩
  rw [le_bot_iff, bot_eq_zero, Cardinal.mk_emptyCollection_iff, Subtype.coe_mk]
  by_contra h
  obtain ⟨a, ha⟩ := nonempty_iff_ne_empty.2 h
  simpa using LinearIndependent.ne_zero (⟨a, ha⟩ : s) li
#align rank_punit rank_punit

@[simp]
theorem rank_bot : Module.rank R (⊥ : Submodule R M) = 0 := by
  have : (⊥ : Submodule R M) ≃ₗ[R] PUnit := botEquivPUnit
  rw [this.rank_eq, rank_punit]
#align rank_bot rank_bot

variable {R M}

theorem exists_mem_ne_zero_of_rank_pos {s : Submodule R M} (h : 0 < Module.rank R s) :
    ∃ b : M, b ∈ s ∧ b ≠ 0 :=
  exists_mem_ne_zero_of_ne_bot fun eq => by rw [eq, rank_bot] at h; exact lt_irrefl _ h
#align exists_mem_ne_zero_of_rank_pos exists_mem_ne_zero_of_rank_pos

/-- A linearly-independent family of vectors in a module over a non-trivial ring must be finite if
the module is Noetherian. -/
theorem LinearIndependent.finite_of_isNoetherian [IsNoetherian R M] {v : ι → M}
    (hv : LinearIndependent R v) : Finite ι := by
  have hwf := isNoetherian_iff_wellFounded.mp (by infer_instance : IsNoetherian R M)
  refine' CompleteLattice.WellFounded.finite_of_independent hwf hv.independent_span_singleton
    fun i contra => _
  apply hv.ne_zero i
  have : v i ∈ R ∙ v i := Submodule.mem_span_singleton_self (v i)
  rwa [contra, Submodule.mem_bot] at this
#align linear_independent.finite_of_is_noetherian LinearIndependent.finite_of_isNoetherian

theorem LinearIndependent.set_finite_of_isNoetherian [IsNoetherian R M] {s : Set M}
    (hi : LinearIndependent R ((↑) : s → M)) : s.Finite :=
  @Set.toFinite _ _ hi.finite_of_isNoetherian
#align linear_independent.set_finite_of_is_noetherian LinearIndependent.set_finite_of_isNoetherian

-- One might hope that a finite spanning set implies that any linearly independent set is finite.
-- While this is true over a division ring
-- (simply because any linearly independent set can be extended to a basis),
-- I'm not certain what more general statements are possible.
/--
Over any nontrivial ring, the existence of a finite spanning set implies that any basis is finite.
-/
lemma basis_finite_of_finite_spans (w : Set M) (hw : w.Finite) (s : span R w = ⊤) {ι : Type w}
    (b : Basis ι R M) : Finite ι := by
  classical
  haveI := hw.to_subtype
  cases nonempty_fintype w
  -- We'll work by contradiction, assuming `ι` is infinite.
  rw [← not_infinite_iff_finite]
  intro i
  -- Let `S` be the union of the supports of `x ∈ w` expressed as linear combinations of `b`.
  -- This is a finite set since `w` is finite.
  let S : Finset ι := Finset.univ.sup fun x : w => (b.repr x).support
  let bS : Set M := b '' S
  have h : ∀ x ∈ w, x ∈ span R bS := by
    intro x m
    rw [← b.total_repr x, Finsupp.span_image_eq_map_total, Submodule.mem_map]
    use b.repr x
    simp only [and_true_iff, eq_self_iff_true, Finsupp.mem_supported]
    change (b.repr x).support ≤ S
    convert Finset.le_sup (α := Finset ι) (by simp : (⟨x, m⟩ : w) ∈ Finset.univ)
    rfl
  -- Thus this finite subset of the basis elements spans the entire module.
  have k : span R bS = ⊤ := eq_top_iff.2 (le_trans s.ge (span_le.2 h))
  -- Now there is some `x : ι` not in `S`, since `ι` is infinite.
  obtain ⟨x, nm⟩ := Infinite.exists_not_mem_finset S
  -- However it must be in the span of the finite subset,
  have k' : b x ∈ span R bS := by
    rw [k]
    exact mem_top
  -- giving the desire contradiction.
  exact b.linearIndependent.not_mem_span_image nm k'
#align basis_fintype_of_finite_spans basis_finite_of_finite_spansₓ

-- From [Les familles libres maximales d'un module ont-elles le meme cardinal?][lazarus1973]
/-- Over any ring `R`, if `b` is a basis for a module `M`,
and `s` is a maximal linearly independent set,
then the union of the supports of `x ∈ s` (when written out in the basis `b`) is all of `b`.
-/
theorem union_support_maximal_linearIndependent_eq_range_basis {ι : Type w} (b : Basis ι R M)
    {κ : Type w'} (v : κ → M) (i : LinearIndependent R v) (m : i.Maximal) :
    ⋃ k, ((b.repr (v k)).support : Set ι) = Set.univ := by
  -- If that's not the case,
  by_contra h
  simp only [← Ne.def, ne_univ_iff_exists_not_mem, mem_iUnion, not_exists_not,
    Finsupp.mem_support_iff, Finset.mem_coe] at h
  -- We have some basis element `b b'` which is not in the support of any of the `v i`.
  obtain ⟨b', w⟩ := h
  -- Using this, we'll construct a linearly independent family strictly larger than `v`,
  -- by also using this `b b'`.
  let v' : Option κ → M := fun o => o.elim (b b') v
  have r : range v ⊆ range v' := by
    rintro - ⟨k, rfl⟩
    use some k
    rfl
  have r' : b b' ∉ range v := by
    rintro ⟨k, p⟩
    simpa [w] using congr_arg (fun m => (b.repr m) b') p
  have r'' : range v ≠ range v' := by
    intro e
    have p : b b' ∈ range v' := by
      use none
      rfl
    rw [← e] at p
    exact r' p
  -- The key step in the proof is checking that this strictly larger family is linearly independent.
  have i' : LinearIndependent R ((↑) : range v' → M) := by
    apply LinearIndependent.to_subtype_range
    rw [linearIndependent_iff]
    intro l z
    rw [Finsupp.total_option] at z
    simp only [Option.elim'] at z
    change _ + Finsupp.total κ M R v l.some = 0 at z
    -- We have some linear combination of `b b'` and the `v i`, which we want to show is trivial.
    -- We'll first show the coefficient of `b b'` is zero,
    -- by expressing the `v i` in the basis `b`, and using that the `v i` have no `b b'` term.
    have l₀ : l none = 0 := by
      rw [← eq_neg_iff_add_eq_zero] at z
      replace z := neg_eq_iff_eq_neg.mpr z
      apply_fun fun x => b.repr x b' at z
      simp only [repr_self, LinearEquiv.map_smul, mul_one, Finsupp.single_eq_same, Pi.neg_apply,
        Finsupp.smul_single', LinearEquiv.map_neg, Finsupp.coe_neg] at z
      erw [FunLike.congr_fun (Finsupp.apply_total R (b.repr : M →ₗ[R] ι →₀ R) v l.some) b'] at z
      simpa [Finsupp.total_apply, w] using z
    -- Then all the other coefficients are zero, because `v` is linear independent.
    have l₁ : l.some = 0 := by
      rw [l₀, zero_smul, zero_add] at z
      exact linearIndependent_iff.mp i _ z
    -- Finally we put those facts together to show the linear combination is trivial.
    ext (_ | a)
    · simp only [l₀, Finsupp.coe_zero, Pi.zero_apply]
    · erw [FunLike.congr_fun l₁ a]
      simp only [Finsupp.coe_zero, Pi.zero_apply]
  rw [LinearIndependent.Maximal] at m
  specialize m (range v') i' r
  exact r'' m
#align union_support_maximal_linear_independent_eq_range_basis union_support_maximal_linearIndependent_eq_range_basis

/-- Over any ring `R`, if `b` is an infinite basis for a module `M`,
and `s` is a maximal linearly independent set,
then the cardinality of `b` is bounded by the cardinality of `s`.
-/
theorem infinite_basis_le_maximal_linearIndependent' {ι : Type w} (b : Basis ι R M) [Infinite ι]
    {κ : Type w'} (v : κ → M) (i : LinearIndependent R v) (m : i.Maximal) :
    Cardinal.lift.{w'} #ι ≤ Cardinal.lift.{w} #κ := by
  let Φ := fun k : κ => (b.repr (v k)).support
  have w₁ : #ι ≤ #(Set.range Φ) := by
    apply Cardinal.le_range_of_union_finset_eq_top
    exact union_support_maximal_linearIndependent_eq_range_basis b v i m
  have w₂ : Cardinal.lift.{w'} #(Set.range Φ) ≤ Cardinal.lift.{w} #κ := Cardinal.mk_range_le_lift
  exact (Cardinal.lift_le.mpr w₁).trans w₂
#align infinite_basis_le_maximal_linear_independent' infinite_basis_le_maximal_linearIndependent'

-- (See `infinite_basis_le_maximal_linearIndependent'` for the more general version
-- where the index types can live in different universes.)
/-- Over any ring `R`, if `b` is an infinite basis for a module `M`,
and `s` is a maximal linearly independent set,
then the cardinality of `b` is bounded by the cardinality of `s`.
-/
theorem infinite_basis_le_maximal_linearIndependent {ι : Type w} (b : Basis ι R M) [Infinite ι]
    {κ : Type w} (v : κ → M) (i : LinearIndependent R v) (m : i.Maximal) : #ι ≤ #κ :=
  Cardinal.lift_le.mp (infinite_basis_le_maximal_linearIndependent' b v i m)
#align infinite_basis_le_maximal_linear_independent infinite_basis_le_maximal_linearIndependent

theorem CompleteLattice.Independent.subtype_ne_bot_le_rank [NoZeroSMulDivisors R M]
    {V : ι → Submodule R M} (hV : CompleteLattice.Independent V) :
    Cardinal.lift.{v} #{ i : ι // V i ≠ ⊥ } ≤ Cardinal.lift.{w} (Module.rank R M) := by
  set I := { i : ι // V i ≠ ⊥ }
  have hI : ∀ i : I, ∃ v ∈ V i, v ≠ (0 : M) := by
    intro i
    rw [← Submodule.ne_bot_iff]
    exact i.prop
  choose v hvV hv using hI
  have : LinearIndependent R v := (hV.comp Subtype.coe_injective).linearIndependent _ hvV hv
  exact this.cardinal_lift_le_rank
#align complete_lattice.independent.subtype_ne_bot_le_rank CompleteLattice.Independent.subtype_ne_bot_le_rank

end

section RankZero

variable {R : Type u} {M : Type v}

variable [Ring R] [AddCommGroup M] [Module R M]

@[nontriviality, simp]
theorem rank_subsingleton [Subsingleton R] : Module.rank R M = 1 := by
  haveI := Module.subsingleton R M
  have : Nonempty { s : Set M // LinearIndependent R ((↑) : s → M) } :=
    ⟨⟨∅, linearIndependent_empty _ _⟩⟩
  rw [Module.rank_def, ciSup_eq_of_forall_le_of_forall_lt_exists_gt]
  · rintro ⟨s, hs⟩
    rw [Cardinal.mk_le_one_iff_set_subsingleton]
    apply subsingleton_of_subsingleton
  intro w hw
  refine' ⟨⟨{0}, _⟩, _⟩
  · rw [linearIndependent_iff']
    intros
    exact Subsingleton.elim _ _
  · exact hw.trans_eq (Cardinal.mk_singleton _).symm
#align rank_subsingleton rank_subsingleton

variable [NoZeroSMulDivisors R M]

theorem rank_pos [Nontrivial M] : 0 < Module.rank R M := by
  obtain ⟨x, hx⟩ := exists_ne (0 : M)
  suffices 1 ≤ Module.rank R M by exact zero_lt_one.trans_le this
  letI := Module.nontrivial R M
  suffices LinearIndependent R fun y : ({x} : Set M) => (y : M) by
    simpa using this.cardinal_le_rank
  exact linearIndependent_singleton hx
#align rank_pos rank_pos

variable [Nontrivial R]

/-- See `rank_zero_iff` for a stronger version with `NoZeroSMulDivisor R M`. -/
lemma rank_eq_zero_iff {R M} [Ring R] [AddCommGroup M] [Module R M] :
    Module.rank R M = 0 ↔ ∀ x : M, ∃ a : R, a ≠ 0 ∧ a • x = 0 := by
  nontriviality R
  constructor
  · contrapose!
    rintro ⟨x, hx⟩
    rw [← Cardinal.one_le_iff_ne_zero]
    have : LinearIndependent R (fun _ : Unit ↦ x)
    · exact linearIndependent_iff.mpr (fun l hl ↦ Finsupp.unique_ext <| not_not.mp fun H ↦
        hx _ H ((Finsupp.total_unique _ _ _).symm.trans hl))
    simpa using this.cardinal_lift_le_rank
  · intro h
    rw [← le_zero_iff, Module.rank_def]
    apply ciSup_le'
    intro ⟨s, hs⟩
    rw [nonpos_iff_eq_zero, Cardinal.mk_eq_zero_iff, ← not_nonempty_iff]
    rintro ⟨i : s⟩
    obtain ⟨a, ha, ha'⟩ := h i
    apply ha
    simpa using FunLike.congr_fun (linearIndependent_iff.mp hs (Finsupp.single i a) (by simpa)) i

theorem rank_zero_iff_forall_zero : Module.rank R M = 0 ↔ ∀ x : M, x = 0 := by
  simp_rw [rank_eq_zero_iff, smul_eq_zero, and_or_left, not_and_self_iff, false_or,
    exists_and_right, and_iff_right (exists_ne (0 : R))]
#align rank_zero_iff_forall_zero rank_zero_iff_forall_zero

lemma rank_eq_zero_iff_isTorsion {R M} [CommRing R] [IsDomain R] [AddCommGroup M] [Module R M] :
    Module.rank R M = 0 ↔ Module.IsTorsion R M := by
  rw [Module.IsTorsion, rank_eq_zero_iff]
  simp [mem_nonZeroDivisors_iff_ne_zero]

theorem rank_quotient_eq_of_le_torsion {R M} [CommRing R] [AddCommGroup M] [Module R M]
    {N : Submodule R M} (hN : N ≤ torsion R M) : Module.rank R (M ⧸ N) = Module.rank R M :=
  (rank_quotient_le N).antisymm <| by
    nontriviality R
    rw [Module.rank]
    have := nonempty_linearIndependent_set R M
    refine ciSup_le fun ⟨s, hs⟩ ↦ cardinal_le_rank_of_linearIndependent (v := (N.mkQ ·)) ?_
    rw [linearIndependent_iff'] at hs ⊢
    simp_rw [← map_smul, ← map_sum, mkQ_apply, Quotient.mk_eq_zero]
    intro t g hg i hi
    obtain ⟨r, hg⟩ := hN hg
    simp_rw [Finset.smul_sum, Submonoid.smul_def, smul_smul] at hg
    exact r.prop _ (mul_comm (g i) r ▸ hs t _ hg i hi)

/-- See `rank_subsingleton` for the reason that `Nontrivial R` is needed.
Also see `rank_eq_zero_iff` for the version without `NoZeroSMulDivisor R M`. -/
theorem rank_zero_iff : Module.rank R M = 0 ↔ Subsingleton M :=
  rank_zero_iff_forall_zero.trans (subsingleton_iff_forall_eq 0).symm
#align rank_zero_iff rank_zero_iff

theorem rank_pos_iff_exists_ne_zero : 0 < Module.rank R M ↔ ∃ x : M, x ≠ 0 := by
  rw [← not_iff_not]
  simpa using rank_zero_iff_forall_zero
#align rank_pos_iff_exists_ne_zero rank_pos_iff_exists_ne_zero

theorem rank_pos_iff_nontrivial : 0 < Module.rank R M ↔ Nontrivial M :=
  rank_pos_iff_exists_ne_zero.trans (nontrivial_iff_exists_ne 0).symm
#align rank_pos_iff_nontrivial rank_pos_iff_nontrivial

end RankZero

section SurjectiveInjective

section Module

variable {R : Type w} {M : Type v} [Ring R] [AddCommGroup M] [Module R M]
  {R' : Type w'} {M' : Type v'} [Ring R'] [AddCommGroup M'] [Module R' M']

/-- If `M / R` and `M' / R'` are modules, `i : R' → R` is a map which sends non-zero elements to
non-zero elements, `j : M →+ M'` is an injective group homomorphism, such that the scalar
multiplications on `M` and `M'` are compatible, then the rank of `M / R` is smaller than or equal to
the rank of `M' / R'`. As a special case, taking `R = R'` it is
`LinearMap.lift_rank_le_of_injective`. -/
theorem lift_rank_le_of_injective_injective (i : R' → R) (j : M →+ M')
    (hi : ∀ r, i r = 0 → r = 0) (hj : Injective j)
    (hc : ∀ (r : R') (m : M), j (i r • m) = r • j m) :
    lift.{v'} (Module.rank R M) ≤ lift.{v} (Module.rank R' M') := by
  simp_rw [Module.rank, lift_iSup (bddAbove_range.{v', v'} _), lift_iSup (bddAbove_range.{v, v} _)]
  exact ciSup_mono' (bddAbove_range.{v', v} _) fun ⟨s, h⟩ ↦ ⟨⟨j '' s,
    (h.map_of_injective_injective i j hi (fun _ _ ↦ hj <| by rwa [j.map_zero]) hc).image⟩,
      lift_mk_le'.mpr ⟨(Equiv.Set.image j s hj).toEmbedding⟩⟩

/-- If `M / R` and `M' / R'` are modules, `i : R → R'` is a surjective map which maps zero to zero,
`j : M →+ M'` is an injective group homomorphism, such that the scalar multiplications on `M` and
`M'` are compatible, then the rank of `M / R` is smaller than or equal to the rank of `M' / R'`.
As a special case, taking `R = R'` it is `LinearMap.lift_rank_le_of_injective`. -/
theorem lift_rank_le_of_surjective_injective (i : ZeroHom R R') (j : M →+ M')
    (hi : Surjective i) (hj : Injective j) (hc : ∀ (r : R) (m : M), j (r • m) = i r • j m) :
    lift.{v'} (Module.rank R M) ≤ lift.{v} (Module.rank R' M') := by
  obtain ⟨i', hi'⟩ := hi.hasRightInverse
  refine lift_rank_le_of_injective_injective i' j (fun _ h ↦ ?_) hj fun r m ↦ ?_
  · apply_fun i at h
    rwa [hi', i.map_zero] at h
  rw [hc (i' r) m, hi']

/-- If `M / R` and `M' / R'` are modules, `i : R → R'` is a bijective map which maps zero to zero,
`j : M ≃+ M'` is a group isomorphism, such that the scalar multiplications on `M` and `M'` are
compatible, then the rank of `M / R` is equal to the rank of `M' / R'`.
As a special case, taking `R = R'` it is `LinearEquiv.lift_rank_eq`. -/
theorem lift_rank_eq_of_equiv_equiv (i : ZeroHom R R') (j : M ≃+ M')
    (hi : Bijective i) (hc : ∀ (r : R) (m : M), j (r • m) = i r • j m) :
    lift.{v'} (Module.rank R M) = lift.{v} (Module.rank R' M') :=
  (lift_rank_le_of_surjective_injective i j hi.2 j.injective hc).antisymm <|
    lift_rank_le_of_injective_injective i j.symm (fun _ _ ↦ hi.1 <| by rwa [i.map_zero])
      j.symm.injective fun _ _ ↦ j.symm_apply_eq.2 <| by erw [hc, j.apply_symm_apply]

variable {M' : Type v} [Ring R'] [AddCommGroup M'] [Module R' M']

/-- The same-universe version of `lift_rank_le_of_injective_injective`. -/
theorem rank_le_of_injective_injective (i : R' → R) (j : M →+ M')
    (hi : ∀ r, i r = 0 → r = 0) (hj : Injective j)
    (hc : ∀ (r : R') (m : M), j (i r • m) = r • j m) :
    Module.rank R M ≤ Module.rank R' M' := by
  simpa only [lift_id] using lift_rank_le_of_injective_injective i j hi hj hc

/-- The same-universe version of `lift_rank_le_of_surjective_injective`. -/
theorem rank_le_of_surjective_injective (i : ZeroHom R R') (j : M →+ M')
    (hi : Surjective i) (hj : Injective j)
    (hc : ∀ (r : R) (m : M), j (r • m) = i r • j m) :
    Module.rank R M ≤ Module.rank R' M' := by
  simpa only [lift_id] using lift_rank_le_of_surjective_injective i j hi hj hc

/-- The same-universe version of `lift_rank_eq_of_equiv_equiv`. -/
theorem rank_eq_of_equiv_equiv (i : ZeroHom R R') (j : M ≃+ M')
    (hi : Bijective i) (hc : ∀ (r : R) (m : M), j (r • m) = i r • j m) :
    Module.rank R M = Module.rank R' M' := by
  simpa only [lift_id] using lift_rank_eq_of_equiv_equiv i j hi hc

end Module

namespace Algebra

variable {R : Type w} {S : Type v} [CommRing R] [Ring S] [Algebra R S]
  {R' : Type w'} {S' : Type v'} [CommRing R'] [Ring S'] [Algebra R' S']

/-- If `S / R` and `S' / R'` are algebras, `i : R' →+* R` and `j : S →+* S'` are injective ring
homorphisms, such that `R' → R → S → S'` and `R' → S'` commute, then the rank of `S / R` is
smaller than or equal to the rank of `S' / R'`. -/
theorem lift_rank_le_of_injective_injective
    (i : R' →+* R) (j : S →+* S') (hi : Injective i) (hj : Injective j)
    (hc : (j.comp (algebraMap R S)).comp i = algebraMap R' S') :
    lift.{v'} (Module.rank R S) ≤ lift.{v} (Module.rank R' S') := by
  refine _root_.lift_rank_le_of_injective_injective i j
    (fun _ _ ↦ hi <| by rwa [i.map_zero]) hj fun r _ ↦ ?_
  have := congr($hc r)
  simp only [RingHom.coe_comp, comp_apply] at this
  simp_rw [smul_def, AddMonoidHom.coe_coe, map_mul, this]

/-- If `S / R` and `S' / R'` are algebras, `i : R →+* R'` is a surjective ring homomorphism,
`j : S →+* S'` is an injective ring homorphism, such that `R → R' → S'` and `R → S → S'` commute,
then the rank of `S / R` is smaller than or equal to the rank of `S' / R'`. -/
theorem lift_rank_le_of_surjective_injective
    (i : R →+* R') (j : S →+* S') (hi : Surjective i) (hj : Injective j)
    (hc : (algebraMap R' S').comp i = j.comp (algebraMap R S)) :
    lift.{v'} (Module.rank R S) ≤ lift.{v} (Module.rank R' S') := by
  refine _root_.lift_rank_le_of_surjective_injective i j hi hj fun r _ ↦ ?_
  have := congr($hc r)
  simp only [RingHom.coe_comp, comp_apply] at this
  simp only [smul_def, AddMonoidHom.coe_coe, map_mul, ZeroHom.coe_coe, this]

/-- If `S / R` and `S' / R'` are algebras, `i : R ≃+* R'` and `j : S ≃+* S'` are
ring isomorphisms, such that `R → R' → S'` and `R → S → S'` commute,
then the rank of `S / R` is equal to the rank of `S' / R'`. -/
theorem lift_rank_eq_of_equiv_equiv (i : R ≃+* R') (j : S ≃+* S')
    (hc : (algebraMap R' S').comp i.toRingHom = j.toRingHom.comp (algebraMap R S)) :
    lift.{v'} (Module.rank R S) = lift.{v} (Module.rank R' S') := by
  refine _root_.lift_rank_eq_of_equiv_equiv i j i.bijective fun r _ ↦ ?_
  have := congr($hc r)
  simp only [RingEquiv.toRingHom_eq_coe, RingHom.coe_comp, RingHom.coe_coe, comp_apply] at this
  simp only [smul_def, RingEquiv.coe_toAddEquiv, map_mul, ZeroHom.coe_coe, this]

variable {S' : Type v} [CommRing R'] [Ring S'] [Algebra R' S']

/-- The same-universe version of `Algebra.lift_rank_le_of_injective_injective`. -/
theorem rank_le_of_injective_injective
    (i : R' →+* R) (j : S →+* S') (hi : Injective i) (hj : Injective j)
    (hc : (j.comp (algebraMap R S)).comp i = algebraMap R' S') :
    Module.rank R S ≤ Module.rank R' S' := by
  simpa only [lift_id] using lift_rank_le_of_injective_injective i j hi hj hc

/-- The same-universe version of `Algebra.lift_rank_le_of_surjective_injective`. -/
theorem rank_le_of_surjective_injective
    (i : R →+* R') (j : S →+* S') (hi : Surjective i) (hj : Injective j)
    (hc : (algebraMap R' S').comp i = j.comp (algebraMap R S)) :
    Module.rank R S ≤ Module.rank R' S' := by
  simpa only [lift_id] using lift_rank_le_of_surjective_injective i j hi hj hc

/-- The same-universe version of `Algebra.lift_rank_eq_of_equiv_equiv`. -/
theorem rank_eq_of_equiv_equiv (i : R ≃+* R') (j : S ≃+* S')
    (hc : (algebraMap R' S').comp i.toRingHom = j.toRingHom.comp (algebraMap R S)) :
    Module.rank R S = Module.rank R' S' := by
  simpa only [lift_id] using lift_rank_eq_of_equiv_equiv i j hc

end Algebra

end SurjectiveInjective

section InvariantBasisNumber

variable {R : Type u} [Ring R] [InvariantBasisNumber R]

variable {M : Type v} [AddCommGroup M] [Module R M]

/-- The dimension theorem: if `v` and `v'` are two bases, their index types
have the same cardinalities. -/
theorem mk_eq_mk_of_basis (v : Basis ι R M) (v' : Basis ι' R M) :
    Cardinal.lift.{w'} #ι = Cardinal.lift.{w} #ι' := by
  classical
  haveI := nontrivial_of_invariantBasisNumber R
  cases fintypeOrInfinite ι
  · -- `v` is a finite basis, so by `basis_finite_of_finite_spans` so is `v'`.
    -- haveI : Finite (range v) := Set.finite_range v
    haveI := basis_finite_of_finite_spans _ (Set.finite_range v) v.span_eq v'
    cases nonempty_fintype ι'
    -- We clean up a little:
    rw [Cardinal.mk_fintype, Cardinal.mk_fintype]
    simp only [Cardinal.lift_natCast, Cardinal.natCast_inj]
    -- Now we can use invariant basis number to show they have the same cardinality.
    apply card_eq_of_linearEquiv R
    exact
      (Finsupp.linearEquivFunOnFinite R R ι).symm.trans v.repr.symm ≪≫ₗ v'.repr ≪≫ₗ
        Finsupp.linearEquivFunOnFinite R R ι'
  · -- `v` is an infinite basis,
    -- so by `infinite_basis_le_maximal_linearIndependent`, `v'` is at least as big,
    -- and then applying `infinite_basis_le_maximal_linearIndependent` again
    -- we see they have the same cardinality.
    have w₁ := infinite_basis_le_maximal_linearIndependent' v _ v'.linearIndependent v'.maximal
    rcases Cardinal.lift_mk_le'.mp w₁ with ⟨f⟩
    haveI : Infinite ι' := Infinite.of_injective f f.2
    have w₂ := infinite_basis_le_maximal_linearIndependent' v' _ v.linearIndependent v.maximal
    exact le_antisymm w₁ w₂
#align mk_eq_mk_of_basis mk_eq_mk_of_basis

/-- Given two bases indexed by `ι` and `ι'` of an `R`-module, where `R` satisfies the invariant
basis number property, an equiv `ι ≃ ι'`. -/
def Basis.indexEquiv (v : Basis ι R M) (v' : Basis ι' R M) : ι ≃ ι' :=
  (Cardinal.lift_mk_eq'.1 <| mk_eq_mk_of_basis v v').some
#align basis.index_equiv Basis.indexEquiv

theorem mk_eq_mk_of_basis' {ι' : Type w} (v : Basis ι R M) (v' : Basis ι' R M) : #ι = #ι' :=
  Cardinal.lift_inj.1 <| mk_eq_mk_of_basis v v'
#align mk_eq_mk_of_basis' mk_eq_mk_of_basis'

end InvariantBasisNumber

section RankCondition

variable {R : Type u} [Ring R] [RankCondition R]

variable {M : Type v} [AddCommGroup M] [Module R M]

/-- An auxiliary lemma for `Basis.le_span`.

If `R` satisfies the rank condition,
then for any finite basis `b : Basis ι R M`,
and any finite spanning set `w : Set M`,
the cardinality of `ι` is bounded by the cardinality of `w`.
-/
theorem Basis.le_span'' {ι : Type*} [Fintype ι] (b : Basis ι R M) {w : Set M} [Fintype w]
    (s : span R w = ⊤) : Fintype.card ι ≤ Fintype.card w := by
  -- We construct a surjective linear map `(w → R) →ₗ[R] (ι → R)`,
  -- by expressing a linear combination in `w` as a linear combination in `ι`.
  fapply card_le_of_surjective' R
  · exact b.repr.toLinearMap.comp (Finsupp.total w M R (↑))
  · apply Surjective.comp (g := b.repr.toLinearMap)
    apply LinearEquiv.surjective
    rw [← LinearMap.range_eq_top, Finsupp.range_total]
    simpa using s
#align basis.le_span'' Basis.le_span''

/--
Another auxiliary lemma for `Basis.le_span`, which does not require assuming the basis is finite,
but still assumes we have a finite spanning set.
-/
theorem basis_le_span' {ι : Type*} (b : Basis ι R M) {w : Set M} [Fintype w] (s : span R w = ⊤) :
    #ι ≤ Fintype.card w := by
  haveI := nontrivial_of_invariantBasisNumber R
  haveI := basis_finite_of_finite_spans w (toFinite _) s b
  cases nonempty_fintype ι
  rw [Cardinal.mk_fintype ι]
  simp only [Cardinal.natCast_le]
  exact Basis.le_span'' b s
#align basis_le_span' basis_le_span'

-- Note that if `R` satisfies the strong rank condition,
-- this also follows from `linearIndependent_le_span` below.
/-- If `R` satisfies the rank condition,
then the cardinality of any basis is bounded by the cardinality of any spanning set.
-/
theorem Basis.le_span {J : Set M} (v : Basis ι R M) (hJ : span R J = ⊤) : #(range v) ≤ #J := by
  haveI := nontrivial_of_invariantBasisNumber R
  cases fintypeOrInfinite J
  · rw [← Cardinal.lift_le, Cardinal.mk_range_eq_of_injective v.injective, Cardinal.mk_fintype J]
    convert Cardinal.lift_le.{v}.2 (basis_le_span' v hJ)
    simp
  · let S : J → Set ι := fun j => ↑(v.repr j).support
    let S' : J → Set M := fun j => v '' S j
    have hs : range v ⊆ ⋃ j, S' j := by
      intro b hb
      rcases mem_range.1 hb with ⟨i, hi⟩
      have : span R J ≤ comap v.repr.toLinearMap (Finsupp.supported R R (⋃ j, S j)) :=
        span_le.2 fun j hj x hx => ⟨_, ⟨⟨j, hj⟩, rfl⟩, hx⟩
      rw [hJ] at this
      replace : v.repr (v i) ∈ Finsupp.supported R R (⋃ j, S j) := this trivial
      rw [v.repr_self, Finsupp.mem_supported, Finsupp.support_single_ne_zero _ one_ne_zero] at this
      · subst b
        rcases mem_iUnion.1 (this (Finset.mem_singleton_self _)) with ⟨j, hj⟩
        exact mem_iUnion.2 ⟨j, (mem_image _ _ _).2 ⟨i, hj, rfl⟩⟩
    refine' le_of_not_lt fun IJ => _
    suffices #(⋃ j, S' j) < #(range v) by exact not_le_of_lt this ⟨Set.embeddingOfSubset _ _ hs⟩
    refine' lt_of_le_of_lt (le_trans Cardinal.mk_iUnion_le_sum_mk
      (Cardinal.sum_le_sum _ (fun _ => ℵ₀) _)) _
    · exact fun j => (Cardinal.lt_aleph0_of_finite _).le
    · simpa
#align basis.le_span Basis.le_span

end RankCondition

section StrongRankCondition

variable {R : Type u} [Ring R] [StrongRankCondition R]

variable {M : Type v} [AddCommGroup M] [Module R M]

open Submodule

-- An auxiliary lemma for `linearIndependent_le_span'`,
-- with the additional assumption that the linearly independent family is finite.
theorem linearIndependent_le_span_aux' {ι : Type*} [Fintype ι] (v : ι → M)
    (i : LinearIndependent R v) (w : Set M) [Fintype w] (s : range v ≤ span R w) :
    Fintype.card ι ≤ Fintype.card w := by
  -- We construct an injective linear map `(ι → R) →ₗ[R] (w → R)`,
  -- by thinking of `f : ι → R` as a linear combination of the finite family `v`,
  -- and expressing that (using the axiom of choice) as a linear combination over `w`.
  -- We can do this linearly by constructing the map on a basis.
  fapply card_le_of_injective' R
  · apply Finsupp.total
    exact fun i => Span.repr R w ⟨v i, s (mem_range_self i)⟩
  · intro f g h
    apply_fun Finsupp.total w M R (↑) at h
    simp only [Finsupp.total_total, Submodule.coe_mk, Span.finsupp_total_repr] at h
    rw [← sub_eq_zero, ← LinearMap.map_sub] at h
    exact sub_eq_zero.mp (linearIndependent_iff.mp i _ h)
#align linear_independent_le_span_aux' linearIndependent_le_span_aux'

/-- If `R` satisfies the strong rank condition,
then any linearly independent family `v : ι → M`
contained in the span of some finite `w : Set M`,
is itself finite.
-/
lemma LinearIndependent.finite_of_le_span_finite {ι : Type*} (v : ι → M) (i : LinearIndependent R v)
    (w : Set M) [Finite w] (s : range v ≤ span R w) : Finite ι :=
  letI := Fintype.ofFinite w
  Fintype.finite <| fintypeOfFinsetCardLe (Fintype.card w) fun t => by
    let v' := fun x : (t : Set ι) => v x
    have i' : LinearIndependent R v' := i.comp _ Subtype.val_injective
    have s' : range v' ≤ span R w := (range_comp_subset_range _ _).trans s
    simpa using linearIndependent_le_span_aux' v' i' w s'
#align linear_independent_fintype_of_le_span_fintype LinearIndependent.finite_of_le_span_finite

/-- If `R` satisfies the strong rank condition,
then for any linearly independent family `v : ι → M`
contained in the span of some finite `w : Set M`,
the cardinality of `ι` is bounded by the cardinality of `w`.
-/
theorem linearIndependent_le_span' {ι : Type*} (v : ι → M) (i : LinearIndependent R v) (w : Set M)
    [Fintype w] (s : range v ≤ span R w) : #ι ≤ Fintype.card w := by
  haveI : Finite ι := i.finite_of_le_span_finite v w s
  letI := Fintype.ofFinite ι
  rw [Cardinal.mk_fintype]
  simp only [Cardinal.natCast_le]
  exact linearIndependent_le_span_aux' v i w s
#align linear_independent_le_span' linearIndependent_le_span'

/-- If `R` satisfies the strong rank condition,
then for any linearly independent family `v : ι → M`
and any finite spanning set `w : Set M`,
the cardinality of `ι` is bounded by the cardinality of `w`.
-/
theorem linearIndependent_le_span {ι : Type*} (v : ι → M) (i : LinearIndependent R v) (w : Set M)
    [Fintype w] (s : span R w = ⊤) : #ι ≤ Fintype.card w := by
  apply linearIndependent_le_span' v i w
  rw [s]
  exact le_top
#align linear_independent_le_span linearIndependent_le_span

/-- A version of `linearIndependent_le_span` for `Finset`. -/
theorem linearIndependent_le_span_finset {ι : Type*} (v : ι → M) (i : LinearIndependent R v)
    (w : Finset M) (s : span R (w : Set M) = ⊤) : #ι ≤ w.card := by
  simpa only [Finset.coe_sort_coe, Fintype.card_coe] using linearIndependent_le_span v i w s
#align linear_independent_le_span_finset linearIndependent_le_span_finset

/-- An auxiliary lemma for `linearIndependent_le_basis`:
we handle the case where the basis `b` is infinite.
-/
theorem linearIndependent_le_infinite_basis {ι : Type w} (b : Basis ι R M) [Infinite ι] {κ : Type w}
    (v : κ → M) (i : LinearIndependent R v) : #κ ≤ #ι := by
  classical
  by_contra h
  rw [not_le, ← Cardinal.mk_finset_of_infinite ι] at h
  let Φ := fun k : κ => (b.repr (v k)).support
  obtain ⟨s, w : Infinite ↑(Φ ⁻¹' {s})⟩ := Cardinal.exists_infinite_fiber Φ h (by infer_instance)
  let v' := fun k : Φ ⁻¹' {s} => v k
  have i' : LinearIndependent R v' := i.comp _ Subtype.val_injective
  have w' : Finite (Φ ⁻¹' {s}) := by
    apply i'.finite_of_le_span_finite v' (s.image b)
    rintro m ⟨⟨p, ⟨rfl⟩⟩, rfl⟩
    simp only [SetLike.mem_coe, Subtype.coe_mk, Finset.coe_image]
    apply Basis.mem_span_repr_support
  exact w.false
#align linear_independent_le_infinite_basis linearIndependent_le_infinite_basis

/-- Over any ring `R` satisfying the strong rank condition,
if `b` is a basis for a module `M`,
and `s` is a linearly independent set,
then the cardinality of `s` is bounded by the cardinality of `b`.
-/
theorem linearIndependent_le_basis {ι : Type w} (b : Basis ι R M) {κ : Type w} (v : κ → M)
    (i : LinearIndependent R v) : #κ ≤ #ι := by
  classical
  -- We split into cases depending on whether `ι` is infinite.
  cases fintypeOrInfinite ι
  · rw [Cardinal.mk_fintype ι] -- When `ι` is finite, we have `linearIndependent_le_span`,
    haveI : Nontrivial R := nontrivial_of_invariantBasisNumber R
    rw [Fintype.card_congr (Equiv.ofInjective b b.injective)]
    exact linearIndependent_le_span v i (range b) b.span_eq
  · -- and otherwise we have `linearIndependent_le_infinite_basis`.
    exact linearIndependent_le_infinite_basis b v i
#align linear_independent_le_basis linearIndependent_le_basis

/-- Let `R` satisfy the strong rank condition. If `m` elements of a free rank `n` `R`-module are
linearly independent, then `m ≤ n`. -/
theorem Basis.card_le_card_of_linearIndependent_aux {R : Type*} [Ring R] [StrongRankCondition R]
    (n : ℕ) {m : ℕ} (v : Fin m → Fin n → R) : LinearIndependent R v → m ≤ n := fun h => by
  simpa using linearIndependent_le_basis (Pi.basisFun R (Fin n)) v h
#align basis.card_le_card_of_linear_independent_aux Basis.card_le_card_of_linearIndependent_aux

-- When the basis is not infinite this need not be true!
/-- Over any ring `R` satisfying the strong rank condition,
if `b` is an infinite basis for a module `M`,
then every maximal linearly independent set has the same cardinality as `b`.

This proof (along with some of the lemmas above) comes from
[Les familles libres maximales d'un module ont-elles le meme cardinal?][lazarus1973]
-/
theorem maximal_linearIndependent_eq_infinite_basis {ι : Type w} (b : Basis ι R M) [Infinite ι]
    {κ : Type w} (v : κ → M) (i : LinearIndependent R v) (m : i.Maximal) : #κ = #ι := by
  apply le_antisymm
  · exact linearIndependent_le_basis b v i
  · haveI : Nontrivial R := nontrivial_of_invariantBasisNumber R
    exact infinite_basis_le_maximal_linearIndependent b v i m
#align maximal_linear_independent_eq_infinite_basis maximal_linearIndependent_eq_infinite_basis

theorem Basis.mk_eq_rank'' {ι : Type v} (v : Basis ι R M) : #ι = Module.rank R M := by
  haveI := nontrivial_of_invariantBasisNumber R
  rw [Module.rank_def]
  apply le_antisymm
  · trans
    swap
    · apply le_ciSup (Cardinal.bddAbove_range.{v, v} _)
      exact
        ⟨Set.range v, by
          convert v.reindexRange.linearIndependent
          ext
          simp⟩
    · exact (Cardinal.mk_range_eq v v.injective).ge
  · apply ciSup_le'
    rintro ⟨s, li⟩
    apply linearIndependent_le_basis v _ li
#align basis.mk_eq_rank'' Basis.mk_eq_rank''

theorem Basis.mk_range_eq_rank (v : Basis ι R M) : #(range v) = Module.rank R M :=
  v.reindexRange.mk_eq_rank''
#align basis.mk_range_eq_rank Basis.mk_range_eq_rank

/-- If a vector space has a finite basis, then its dimension (seen as a cardinal) is equal to the
cardinality of the basis. -/
theorem rank_eq_card_basis {ι : Type w} [Fintype ι] (h : Basis ι R M) :
    Module.rank R M = Fintype.card ι := by
  classical
  haveI := nontrivial_of_invariantBasisNumber R
  rw [← h.mk_range_eq_rank, Cardinal.mk_fintype, Set.card_range_of_injective h.injective]
#align rank_eq_card_basis rank_eq_card_basis

theorem Basis.card_le_card_of_linearIndependent {ι : Type*} [Fintype ι] (b : Basis ι R M)
    {ι' : Type*} [Fintype ι'] {v : ι' → M} (hv : LinearIndependent R v) :
    Fintype.card ι' ≤ Fintype.card ι := by
  letI := nontrivial_of_invariantBasisNumber R
  simpa [rank_eq_card_basis b, Cardinal.mk_fintype] using hv.cardinal_lift_le_rank
#align basis.card_le_card_of_linear_independent Basis.card_le_card_of_linearIndependent

theorem Basis.card_le_card_of_submodule (N : Submodule R M) [Fintype ι] (b : Basis ι R M)
    [Fintype ι'] (b' : Basis ι' R N) : Fintype.card ι' ≤ Fintype.card ι :=
  b.card_le_card_of_linearIndependent (b'.linearIndependent.map' N.subtype N.ker_subtype)
#align basis.card_le_card_of_submodule Basis.card_le_card_of_submodule

theorem Basis.card_le_card_of_le {N O : Submodule R M} (hNO : N ≤ O) [Fintype ι] (b : Basis ι R O)
    [Fintype ι'] (b' : Basis ι' R N) : Fintype.card ι' ≤ Fintype.card ι :=
  b.card_le_card_of_linearIndependent
    (b'.linearIndependent.map' (Submodule.inclusion hNO) (N.ker_inclusion O _))
#align basis.card_le_card_of_le Basis.card_le_card_of_le

theorem Basis.mk_eq_rank (v : Basis ι R M) :
    Cardinal.lift.{v} #ι = Cardinal.lift.{w} (Module.rank R M) := by
  haveI := nontrivial_of_invariantBasisNumber R
  rw [← v.mk_range_eq_rank, Cardinal.mk_range_eq_of_injective v.injective]
#align basis.mk_eq_rank Basis.mk_eq_rank

theorem Basis.mk_eq_rank'.{m} (v : Basis ι R M) :
    Cardinal.lift.{max v m} #ι = Cardinal.lift.{max w m} (Module.rank R M) :=
  Cardinal.lift_umax_eq.{w, v, m}.mpr v.mk_eq_rank
#align basis.mk_eq_rank' Basis.mk_eq_rank'

/-- If a module has a finite dimension, all bases are indexed by a finite type. -/
theorem Basis.nonempty_fintype_index_of_rank_lt_aleph0 {ι : Type*} (b : Basis ι R M)
    (h : Module.rank R M < ℵ₀) : Nonempty (Fintype ι) := by
  rwa [← Cardinal.lift_lt, ← b.mk_eq_rank, Cardinal.lift_aleph0, Cardinal.lift_lt_aleph0,
    Cardinal.lt_aleph0_iff_fintype] at h
#align basis.nonempty_fintype_index_of_rank_lt_aleph_0 Basis.nonempty_fintype_index_of_rank_lt_aleph0

/-- If a module has a finite dimension, all bases are indexed by a finite type. -/
noncomputable def Basis.fintypeIndexOfRankLtAleph0 {ι : Type*} (b : Basis ι R M)
    (h : Module.rank R M < ℵ₀) : Fintype ι :=
  Classical.choice (b.nonempty_fintype_index_of_rank_lt_aleph0 h)
#align basis.fintype_index_of_rank_lt_aleph_0 Basis.fintypeIndexOfRankLtAleph0

/-- If a module has a finite dimension, all bases are indexed by a finite set. -/
theorem Basis.finite_index_of_rank_lt_aleph0 {ι : Type*} {s : Set ι} (b : Basis s R M)
    (h : Module.rank R M < ℵ₀) : s.Finite :=
  finite_def.2 (b.nonempty_fintype_index_of_rank_lt_aleph0 h)
#align basis.finite_index_of_rank_lt_aleph_0 Basis.finite_index_of_rank_lt_aleph0

theorem rank_span {v : ι → M} (hv : LinearIndependent R v) :
    Module.rank R ↑(span R (range v)) = #(range v) := by
  haveI := nontrivial_of_invariantBasisNumber R
  rw [← Cardinal.lift_inj, ← (Basis.span hv).mk_eq_rank,
    Cardinal.mk_range_eq_of_injective (@LinearIndependent.injective ι R M v _ _ _ _ hv)]
#align rank_span rank_span

theorem rank_span_set {s : Set M} (hs : LinearIndependent R (fun x => x : s → M)) :
    Module.rank R ↑(span R s) = #s := by
  rw [← @setOf_mem_eq _ s, ← Subtype.range_coe_subtype]
  exact rank_span hs
#align rank_span_set rank_span_set

/-- An induction (and recursion) principle for proving results about all submodules of a fixed
finite free module `M`. A property is true for all submodules of `M` if it satisfies the following
"inductive step": the property is true for a submodule `N` if it's true for all submodules `N'`
of `N` with the property that there exists `0 ≠ x ∈ N` such that the sum `N' + Rx` is direct. -/
def Submodule.inductionOnRank [IsDomain R] [Finite ι] (b : Basis ι R M)
    (P : Submodule R M → Sort*) (ih : ∀ N : Submodule R M,
    (∀ N' ≤ N, ∀ x ∈ N, (∀ (c : R), ∀ y ∈ N', c • x + y = (0 : M) → c = 0) → P N') → P N)
    (N : Submodule R M) : P N :=
  letI := Fintype.ofFinite ι
  Submodule.inductionOnRankAux b P ih (Fintype.card ι) N fun hs hli => by
    simpa using b.card_le_card_of_linearIndependent hli
#align submodule.induction_on_rank Submodule.inductionOnRank

/-- If `S` a module-finite free `R`-algebra, then the `R`-rank of a nonzero `R`-free
ideal `I` of `S` is the same as the rank of `S`. -/
theorem Ideal.rank_eq {R S : Type*} [CommRing R] [StrongRankCondition R] [Ring S] [IsDomain S]
    [Algebra R S] {n m : Type*} [Fintype n] [Fintype m] (b : Basis n R S) {I : Ideal S}
    (hI : I ≠ ⊥) (c : Basis m R I) : Fintype.card m = Fintype.card n := by
  obtain ⟨a, ha⟩ := Submodule.nonzero_mem_of_bot_lt (bot_lt_iff_ne_bot.mpr hI)
  have : LinearIndependent R fun i => b i • a := by
    have hb := b.linearIndependent
    rw [Fintype.linearIndependent_iff] at hb ⊢
    intro g hg
    apply hb g
    simp only [← smul_assoc, ← Finset.sum_smul, smul_eq_zero] at hg
    exact hg.resolve_right ha
  exact le_antisymm
    (b.card_le_card_of_linearIndependent (c.linearIndependent.map' (Submodule.subtype I)
      ((LinearMap.ker_eq_bot (f := (Submodule.subtype I : I →ₗ[R] S))).mpr Subtype.coe_injective)))
    (c.card_le_card_of_linearIndependent this)
#align ideal.rank_eq Ideal.rank_eq

variable (R)

@[simp]
theorem rank_self : Module.rank R R = 1 := by
  rw [← Cardinal.lift_inj, ← (Basis.singleton PUnit R).mk_eq_rank, Cardinal.mk_punit]
#align rank_self rank_self

end StrongRankCondition

section Free

variable [Ring K] [StrongRankCondition K]

variable [AddCommGroup V] [Module K V] [Module.Free K V]

variable [AddCommGroup V'] [Module K V'] [Module.Free K V']

variable [AddCommGroup V₁] [Module K V₁] [Module.Free K V₁]

namespace Module.Free

variable (K V)

/-- The rank of a free module `M` over `R` is the cardinality of `ChooseBasisIndex R M`. -/
theorem rank_eq_card_chooseBasisIndex : Module.rank K V = #(ChooseBasisIndex K V) :=
  (chooseBasis K V).mk_eq_rank''.symm
#align module.free.rank_eq_card_choose_basis_index Module.Free.rank_eq_card_chooseBasisIndex

/-- The rank of a free module `V` over an infinite scalar ring `K` is the cardinality of `V`
whenever `#R < #V`. -/
lemma rank_eq_mk_of_infinite_lt [Infinite K] (h_lt : lift.{v} #K < lift.{u} #V) :
    Module.rank K V = #V := by
  have : Infinite V := infinite_iff.mpr <| lift_le.mp <| le_trans (by simp) h_lt.le
  have h : lift #V = lift #(ChooseBasisIndex K V →₀ K) := lift_mk_eq'.mpr ⟨(chooseBasis K V).repr⟩
  simp only [mk_finsupp_lift_of_infinite', lift_id', ← rank_eq_card_chooseBasisIndex, lift_max,
    lift_lift] at h
  refine lift_inj.mp ((max_eq_iff.mp h.symm).resolve_right <| not_and_of_not_left _ ?_).left
  exact (lift_umax.{v, u}.symm ▸ h_lt).ne

end Module.Free

open Module.Free

open Cardinal

/-- Two vector spaces are isomorphic if they have the same dimension. -/
theorem nonempty_linearEquiv_of_lift_rank_eq
    (cnd : Cardinal.lift.{v'} (Module.rank K V) = Cardinal.lift.{v} (Module.rank K V')) :
    Nonempty (V ≃ₗ[K] V') := by
  obtain ⟨⟨_, B⟩⟩ := Module.Free.exists_basis (R := K) (M := V)
  obtain ⟨⟨_, B'⟩⟩ := Module.Free.exists_basis (R := K) (M := V')
  have : Cardinal.lift.{v', v} #_ = Cardinal.lift.{v, v'} #_ := by
    rw [B.mk_eq_rank'', cnd, B'.mk_eq_rank'']
  exact (Cardinal.lift_mk_eq.{v, v', 0}.1 this).map (B.equiv B')
#align nonempty_linear_equiv_of_lift_rank_eq nonempty_linearEquiv_of_lift_rank_eq

/-- Two vector spaces are isomorphic if they have the same dimension. -/
theorem nonempty_linearEquiv_of_rank_eq (cond : Module.rank K V = Module.rank K V₁) :
    Nonempty (V ≃ₗ[K] V₁) :=
  nonempty_linearEquiv_of_lift_rank_eq <| congr_arg _ cond
#align nonempty_linear_equiv_of_rank_eq nonempty_linearEquiv_of_rank_eq

section

variable (V V' V₁)

/-- Two vector spaces are isomorphic if they have the same dimension. -/
def LinearEquiv.ofLiftRankEq
    (cond : Cardinal.lift.{v'} (Module.rank K V) = Cardinal.lift.{v} (Module.rank K V')) :
    V ≃ₗ[K] V' :=
  Classical.choice (nonempty_linearEquiv_of_lift_rank_eq cond)
#align linear_equiv.of_lift_rank_eq LinearEquiv.ofLiftRankEq

/-- Two vector spaces are isomorphic if they have the same dimension. -/
def LinearEquiv.ofRankEq (cond : Module.rank K V = Module.rank K V₁) : V ≃ₗ[K] V₁ :=
  Classical.choice (nonempty_linearEquiv_of_rank_eq cond)
#align linear_equiv.of_rank_eq LinearEquiv.ofRankEq

end

/-- Two vector spaces are isomorphic if and only if they have the same dimension. -/
theorem LinearEquiv.nonempty_equiv_iff_lift_rank_eq : Nonempty (V ≃ₗ[K] V') ↔
    Cardinal.lift.{v'} (Module.rank K V) = Cardinal.lift.{v} (Module.rank K V') :=
  ⟨fun ⟨h⟩ => LinearEquiv.lift_rank_eq h, fun h => nonempty_linearEquiv_of_lift_rank_eq h⟩
#align linear_equiv.nonempty_equiv_iff_lift_rank_eq LinearEquiv.nonempty_equiv_iff_lift_rank_eq

/-- Two vector spaces are isomorphic if and only if they have the same dimension. -/
theorem LinearEquiv.nonempty_equiv_iff_rank_eq :
    Nonempty (V ≃ₗ[K] V₁) ↔ Module.rank K V = Module.rank K V₁ :=
  ⟨fun ⟨h⟩ => LinearEquiv.rank_eq h, fun h => nonempty_linearEquiv_of_rank_eq h⟩
#align linear_equiv.nonempty_equiv_iff_rank_eq LinearEquiv.nonempty_equiv_iff_rank_eq

/-- If `M` and `N` are free, then the rank of `M × N` is
`(Module.rank R M).lift + (Module.rank R N).lift`. -/
@[simp]
theorem rank_prod : Module.rank K (V × V') =
    Cardinal.lift.{v'} (Module.rank K V) + Cardinal.lift.{v, v'} (Module.rank K V') := by
  simpa [rank_eq_card_chooseBasisIndex K V, rank_eq_card_chooseBasisIndex K V', lift_umax,
    lift_umax'] using ((chooseBasis K V).prod (chooseBasis K V')).mk_eq_rank.symm
#align rank_prod rank_prod

/-- If `M` and `N` are free (and lie in the same universe), the rank of `M × N` is
  `(Module.rank R M) + (Module.rank R N)`. -/
theorem rank_prod' : Module.rank K (V × V₁) = Module.rank K V + Module.rank K V₁ := by simp
#align rank_prod' rank_prod'

@[simp]
theorem rank_ulift : Module.rank K (ULift.{w} V) = Cardinal.lift.{w} (Module.rank K V) :=
  Cardinal.lift_injective.{v} <| Eq.symm <| (lift_lift _).trans ULift.moduleEquiv.symm.lift_rank_eq

section Fintype

variable [∀ i, AddCommGroup (φ i)] [∀ i, Module K (φ i)] [∀ i, Module.Free K (φ i)]

open LinearMap

/-- The rank of a finite product of free modules is the sum of the ranks. -/
-- this result is not true without the freeness assumption
@[simp]
theorem rank_pi [Finite η] : Module.rank K (∀ i, φ i) =
    Cardinal.sum fun i => Module.rank K (φ i) := by
  cases nonempty_fintype η
  let B i := chooseBasis K (φ i)
  let b : Basis _ K (∀ i, φ i) := Pi.basis fun i => B i
  simp [← b.mk_eq_rank'', fun i => (B i).mk_eq_rank'']
#align rank_pi rank_pi

variable [Fintype η]

theorem rank_fun {V η : Type u} [Fintype η] [AddCommGroup V] [Module K V] [Module.Free K V] :
    Module.rank K (η → V) = Fintype.card η * Module.rank K V := by
  rw [rank_pi, Cardinal.sum_const', Cardinal.mk_fintype]
#align rank_fun rank_fun

theorem rank_fun_eq_lift_mul : Module.rank K (η → V) =
    (Fintype.card η : Cardinal.{max u₁' v}) * Cardinal.lift.{u₁'} (Module.rank K V) :=
  by rw [rank_pi, Cardinal.sum_const, Cardinal.mk_fintype, Cardinal.lift_natCast]
#align rank_fun_eq_lift_mul rank_fun_eq_lift_mul

theorem rank_fun' : Module.rank K (η → K) = Fintype.card η := by
  rw [rank_fun_eq_lift_mul, rank_self, Cardinal.lift_one, mul_one, Cardinal.natCast_inj]
#align rank_fun' rank_fun'

theorem rank_fin_fun (n : ℕ) : Module.rank K (Fin n → K) = n := by simp [rank_fun']
#align rank_fin_fun rank_fin_fun

end Fintype

-- TODO: merge with the `Finrank` content
/-- An `n`-dimensional `K`-vector space is equivalent to `Fin n → K`. -/
def finDimVectorspaceEquiv (n : ℕ) (hn : Module.rank K V = n) : V ≃ₗ[K] Fin n → K := by
  haveI := nontrivial_of_invariantBasisNumber K
  have : Cardinal.lift.{u} (n : Cardinal.{v}) = Cardinal.lift.{v} (n : Cardinal.{u}) := by simp
  have hn := Cardinal.lift_inj.{v, u}.2 hn
  rw [this] at hn
  rw [← @rank_fin_fun K _ _ n] at hn
  haveI : Module.Free K (Fin n → K) := Module.Free.pi _ _
  exact Classical.choice (nonempty_linearEquiv_of_lift_rank_eq hn)
#align fin_dim_vectorspace_equiv finDimVectorspaceEquiv

end Free

section DivisionRing

variable [DivisionRing K] [Ring R] [StrongRankCondition R]

variable [AddCommGroup V] [Module K V] [Module R V]

variable [AddCommGroup V'] [Module K V']

variable [AddCommGroup V₁] [Module K V₁]

/-- If a vector space has a finite dimension, the index set of `Basis.ofVectorSpace` is finite. -/
theorem Basis.finite_ofVectorSpaceIndex_of_rank_lt_aleph0 (h : Module.rank K V < ℵ₀) :
    (Basis.ofVectorSpaceIndex K V).Finite :=
  finite_def.2 <| (Basis.ofVectorSpace K V).nonempty_fintype_index_of_rank_lt_aleph0 h
#align basis.finite_of_vector_space_index_of_rank_lt_aleph_0 Basis.finite_ofVectorSpaceIndex_of_rank_lt_aleph0

-- TODO how far can we generalise this?
theorem rank_span_le (s : Set V) : Module.rank K (span K s) ≤ #s := by
  obtain ⟨b, hb, hsab, hlib⟩ := exists_linearIndependent K s
  convert Cardinal.mk_le_mk_of_subset hb
  rw [← hsab, rank_span_set hlib]
#align rank_span_le rank_span_le

theorem rank_span_le_of_finite {s : Set V} (hs : s.Finite) : Module.rank R (span R s) ≤ #s := by
  rw [Module.rank_def]
  apply ciSup_le'
  rintro ⟨t, ht⟩
  letI := hs.fintype
  simpa [Cardinal.mk_image_eq Subtype.val_injective] using linearIndependent_le_span' _
    (ht.map (f := Submodule.subtype _) (by simp)).image s (fun x ↦ by aesop)

theorem rank_span_finset_le (s : Finset V) : Module.rank R (span R (s : Set V)) ≤ s.card := by
  simpa using rank_span_le_of_finite s.finite_toSet

theorem rank_span_of_finset (s : Finset V) : Module.rank R (span R (s : Set V)) < ℵ₀ :=
  (rank_span_finset_le s).trans_lt (Cardinal.nat_lt_aleph0 _)
#align rank_span_of_finset rank_span_of_finset

theorem rank_quotient_add_rank (p : Submodule K V) :
    Module.rank K (V ⧸ p) + Module.rank K p = Module.rank K V := by
  classical
    let ⟨f⟩ := quotient_prod_linearEquiv p
    exact rank_prod'.symm.trans f.rank_eq
#align rank_quotient_add_rank rank_quotient_add_rank

/-- The **rank-nullity theorem** -/
theorem rank_range_add_rank_ker (f : V →ₗ[K] V₁) :
    Module.rank K (LinearMap.range f) + Module.rank K (LinearMap.ker f) = Module.rank K V := by
  haveI := fun p : Submodule K V => Classical.decEq (V ⧸ p)
  rw [← f.quotKerEquivRange.rank_eq, rank_quotient_add_rank]
#align rank_range_add_rank_ker rank_range_add_rank_ker

theorem rank_eq_of_surjective (f : V →ₗ[K] V₁) (h : Surjective f) :
    Module.rank K V = Module.rank K V₁ + Module.rank K (LinearMap.ker f) := by
  rw [← rank_range_add_rank_ker f, ← rank_range_of_surjective f h]
#align rank_eq_of_surjective rank_eq_of_surjective

/-- Given a family of `n` linearly independent vectors in a space of dimension `> n`, one may extend
the family by another vector while retaining linear independence. -/
theorem exists_linearIndependent_cons_of_lt_rank {n : ℕ} {v : Fin n → V}
    (hv : LinearIndependent K v) (h : n < Module.rank K V) :
    ∃ (x : V), LinearIndependent K (Fin.cons x v) := by
  have A : Submodule.span K (range v) ≠ ⊤ := by
    intro H
    rw [← rank_top, ← H] at h
    have : Module.rank K (Submodule.span K (range v)) ≤ n := by
      have := Cardinal.mk_range_le_lift (f := v)
      simp only [Cardinal.lift_id'] at this
      exact (rank_span_le _).trans (this.trans (by simp))
    exact lt_irrefl _ (h.trans_le this)
  obtain ⟨x, hx⟩ : ∃ x, x ∉ Submodule.span K (range v) := by
    contrapose! A
    exact Iff.mpr Submodule.eq_top_iff' A
  exact ⟨x, linearIndependent_fin_cons.2 ⟨hv, hx⟩⟩

/-- Given a family of `n` linearly independent vectors in a space of dimension `> n`, one may extend
the family by another vector while retaining linear independence. -/
theorem exists_linearIndependent_snoc_of_lt_rank {n : ℕ} {v : Fin n → V}
    (hv : LinearIndependent K v) (h : n < Module.rank K V) :
    ∃ (x : V), LinearIndependent K (Fin.snoc v x) := by
  simpa [linearIndependent_fin_cons, ← linearIndependent_fin_snoc]
    using exists_linearIndependent_cons_of_lt_rank hv h

/-- Given a nonzero vector in a space of dimension `> 1`, one may find another vector linearly
independent of the first one. -/
theorem exists_linearIndependent_pair_of_one_lt_rank
    (h : 1 < Module.rank K V) {x : V} (hx : x ≠ 0) :
    ∃ y, LinearIndependent K ![x, y] := by
  obtain ⟨y, hy⟩ := exists_linearIndependent_snoc_of_lt_rank (linearIndependent_unique ![x] hx) h
  have : Fin.snoc ![x] y = ![x, y] := Iff.mp List.ofFn_inj rfl
  rw [this] at hy
  exact ⟨y, hy⟩

section

variable [AddCommGroup V₂] [Module K V₂]

variable [AddCommGroup V₃] [Module K V₃]

open LinearMap

/-- This is mostly an auxiliary lemma for `Submodule.rank_sup_add_rank_inf_eq`. -/
theorem rank_add_rank_split (db : V₂ →ₗ[K] V) (eb : V₃ →ₗ[K] V) (cd : V₁ →ₗ[K] V₂)
    (ce : V₁ →ₗ[K] V₃) (hde : ⊤ ≤ LinearMap.range db ⊔ LinearMap.range eb) (hgd : ker cd = ⊥)
    (eq : db.comp cd = eb.comp ce) (eq₂ : ∀ d e, db d = eb e → ∃ c, cd c = d ∧ ce c = e) :
    Module.rank K V + Module.rank K V₁ = Module.rank K V₂ + Module.rank K V₃ := by
  have hf : Surjective (coprod db eb) := by rwa [← range_eq_top, range_coprod, eq_top_iff]
  conv =>
    rhs
    rw [← rank_prod', rank_eq_of_surjective _ hf]
  congr 1
  apply LinearEquiv.rank_eq
  let L : V₁ →ₗ[K] ker (coprod db eb) := by -- Porting note: this is needed to avoid a timeout
    refine' LinearMap.codRestrict _ (prod cd (-ce)) _
    · intro c
      simp only [add_eq_zero_iff_eq_neg, LinearMap.prod_apply, mem_ker, Pi.prod, coprod_apply,
        neg_neg, map_neg, neg_apply]
      exact LinearMap.ext_iff.1 eq c
  refine' LinearEquiv.ofBijective L ⟨_, _⟩
  · rw [← ker_eq_bot, ker_codRestrict, ker_prod, hgd, bot_inf_eq]
  · rw [← range_eq_top, eq_top_iff, range_codRestrict, ← map_le_iff_le_comap, Submodule.map_top,
      range_subtype]
    rintro ⟨d, e⟩
    have h := eq₂ d (-e)
    simp only [add_eq_zero_iff_eq_neg, LinearMap.prod_apply, mem_ker, SetLike.mem_coe,
      Prod.mk.inj_iff, coprod_apply, map_neg, neg_apply, LinearMap.mem_range, Pi.prod] at h ⊢
    intro hde
    rcases h hde with ⟨c, h₁, h₂⟩
    refine' ⟨c, h₁, _⟩
    rw [h₂, _root_.neg_neg]
#align rank_add_rank_split rank_add_rank_split

theorem Submodule.rank_sup_add_rank_inf_eq (s t : Submodule K V) :
    Module.rank K (s ⊔ t : Submodule K V) + Module.rank K (s ⊓ t : Submodule K V) =
    Module.rank K s + Module.rank K t :=
  rank_add_rank_split
    (inclusion le_sup_left) (inclusion le_sup_right)
    (inclusion inf_le_left) (inclusion inf_le_right)
    (by
      rw [← map_le_map_iff' (ker_subtype <| s ⊔ t), Submodule.map_sup, Submodule.map_top, ←
        LinearMap.range_comp, ← LinearMap.range_comp, subtype_comp_inclusion,
        subtype_comp_inclusion, range_subtype, range_subtype, range_subtype])
    (ker_inclusion _ _ _) (by ext ⟨x, hx⟩; rfl)
    (by
      rintro ⟨b₁, hb₁⟩ ⟨b₂, hb₂⟩ eq
      obtain rfl : b₁ = b₂ := congr_arg Subtype.val eq
      exact ⟨⟨b₁, hb₁, hb₂⟩, rfl, rfl⟩)
#align submodule.rank_sup_add_rank_inf_eq Submodule.rank_sup_add_rank_inf_eq

theorem Submodule.rank_add_le_rank_add_rank (s t : Submodule K V) :
    Module.rank K (s ⊔ t : Submodule K V) ≤ Module.rank K s + Module.rank K t := by
  rw [← Submodule.rank_sup_add_rank_inf_eq]
  exact self_le_add_right _ _
#align submodule.rank_add_le_rank_add_rank Submodule.rank_add_le_rank_add_rank

end

end DivisionRing

section DivisionRing

variable [DivisionRing K] [AddCommGroup V] [Module K V] [AddCommGroup V₁] [Module K V₁]

variable [AddCommGroup V'] [Module K V']

/-- The `ι` indexed basis on `V`, where `ι` is an empty type and `V` is zero-dimensional.

See also `FiniteDimensional.finBasis`.
-/
def Basis.ofRankEqZero {ι : Type*} [IsEmpty ι] (hV : Module.rank K V = 0) : Basis ι K V :=
  haveI : Subsingleton V := rank_zero_iff.1 hV
  Basis.empty _
#align basis.of_rank_eq_zero Basis.ofRankEqZero

@[simp]
theorem Basis.ofRankEqZero_apply {ι : Type*} [IsEmpty ι] (hV : Module.rank K V = 0) (i : ι) :
    Basis.ofRankEqZero hV i = 0 :=
  rfl
#align basis.of_rank_eq_zero_apply Basis.ofRankEqZero_apply

theorem le_rank_iff_exists_linearIndependent {c : Cardinal} :
    c ≤ Module.rank K V ↔ ∃ s : Set V, #s = c ∧ LinearIndependent K ((↑) : s → V) := by
  constructor
  · intro h
    let t := Basis.ofVectorSpace K V
    rw [← t.mk_eq_rank'', Cardinal.le_mk_iff_exists_subset] at h
    rcases h with ⟨s, hst, hsc⟩
    exact ⟨s, hsc, (ofVectorSpaceIndex.linearIndependent K V).mono hst⟩
  · rintro ⟨s, rfl, si⟩
    exact si.cardinal_le_rank
#align le_rank_iff_exists_linear_independent le_rank_iff_exists_linearIndependent

theorem le_rank_iff_exists_linearIndependent_finset {n : ℕ} : ↑n ≤ Module.rank K V ↔
    ∃ s : Finset V, s.card = n ∧ LinearIndependent K ((↑) : ↥(s : Set V) → V) := by
  simp only [le_rank_iff_exists_linearIndependent, Cardinal.mk_set_eq_nat_iff_finset]
  constructor
  · rintro ⟨s, ⟨t, rfl, rfl⟩, si⟩
    exact ⟨t, rfl, si⟩
  · rintro ⟨s, rfl, si⟩
    exact ⟨s, ⟨s, rfl, rfl⟩, si⟩
#align le_rank_iff_exists_linear_independent_finset le_rank_iff_exists_linearIndependent_finset

/-- A vector space has dimension at most `1` if and only if there is a
single vector of which all vectors are multiples. -/
theorem rank_le_one_iff : Module.rank K V ≤ 1 ↔ ∃ v₀ : V, ∀ v, ∃ r : K, r • v₀ = v := by
  let b := Basis.ofVectorSpace K V
  constructor
  · intro hd
    rw [← b.mk_eq_rank'', Cardinal.le_one_iff_subsingleton, subsingleton_coe] at hd
    rcases eq_empty_or_nonempty (ofVectorSpaceIndex K V) with (hb | ⟨⟨v₀, hv₀⟩⟩)
    · use 0
      have h' : ∀ v : V, v = 0 := by simpa [hb, Submodule.eq_bot_iff] using b.span_eq.symm
      intro v
      simp [h' v]
    · use v₀
      have h' : (K ∙ v₀) = ⊤ := by simpa [hd.eq_singleton_of_mem hv₀] using b.span_eq
      intro v
      have hv : v ∈ (⊤ : Submodule K V) := mem_top
      rwa [← h', mem_span_singleton] at hv
  · rintro ⟨v₀, hv₀⟩
    have h : (K ∙ v₀) = ⊤ := by
      ext
      simp [mem_span_singleton, hv₀]
    rw [← rank_top, ← h]
    refine' (rank_span_le _).trans_eq _
    simp
#align rank_le_one_iff rank_le_one_iff

/-- A submodule has dimension at most `1` if and only if there is a
single vector in the submodule such that the submodule is contained in
its span. -/
theorem rank_submodule_le_one_iff (s : Submodule K V) :
    Module.rank K s ≤ 1 ↔ ∃ v₀ ∈ s, s ≤ K ∙ v₀ := by
  simp_rw [rank_le_one_iff, le_span_singleton_iff]
  constructor
  · rintro ⟨⟨v₀, hv₀⟩, h⟩
    use v₀, hv₀
    intro v hv
    obtain ⟨r, hr⟩ := h ⟨v, hv⟩
    use r
    simp_rw [Subtype.ext_iff, coe_smul] at hr
    exact hr
  · rintro ⟨v₀, hv₀, h⟩
    use ⟨v₀, hv₀⟩
    rintro ⟨v, hv⟩
    obtain ⟨r, hr⟩ := h v hv
    use r
    simp_rw [Subtype.ext_iff, coe_smul]
    exact hr
#align rank_submodule_le_one_iff rank_submodule_le_one_iff

/-- A submodule has dimension at most `1` if and only if there is a
single vector, not necessarily in the submodule, such that the
submodule is contained in its span. -/
theorem rank_submodule_le_one_iff' (s : Submodule K V) :
    Module.rank K s ≤ 1 ↔ ∃ v₀, s ≤ K ∙ v₀ := by
  rw [rank_submodule_le_one_iff]
  constructor
  · rintro ⟨v₀, _, h⟩
    exact ⟨v₀, h⟩
  · rintro ⟨v₀, h⟩
    by_cases hw : ∃ w : V, w ∈ s ∧ w ≠ 0
    · rcases hw with ⟨w, hw, hw0⟩
      use w, hw
      rcases mem_span_singleton.1 (h hw) with ⟨r', rfl⟩
      have h0 : r' ≠ 0 := by
        rintro rfl
        simp at hw0
      rwa [span_singleton_smul_eq (IsUnit.mk0 _ h0) _]
    · push_neg at hw
      rw [← Submodule.eq_bot_iff] at hw
      simp [hw]
#align rank_submodule_le_one_iff' rank_submodule_le_one_iff'

theorem Submodule.rank_le_one_iff_isPrincipal (W : Submodule K V) :
    Module.rank K W ≤ 1 ↔ W.IsPrincipal := by
  simp only [rank_le_one_iff, Submodule.IsPrincipal_iff, le_antisymm_iff, le_span_singleton_iff,
    span_singleton_le_iff_mem]
  constructor
  · rintro ⟨⟨m, hm⟩, hm'⟩
    choose f hf using hm'
    exact ⟨m, ⟨fun v hv => ⟨f ⟨v, hv⟩, congr_arg ((↑) : W → V) (hf ⟨v, hv⟩)⟩, hm⟩⟩
  · rintro ⟨a, ⟨h, ha⟩⟩
    choose f hf using h
    exact ⟨⟨a, ha⟩, fun v => ⟨f v.1 v.2, Subtype.ext (hf v.1 v.2)⟩⟩
#align submodule.rank_le_one_iff_is_principal Submodule.rank_le_one_iff_isPrincipal

theorem Module.rank_le_one_iff_top_isPrincipal :
    Module.rank K V ≤ 1 ↔ (⊤ : Submodule K V).IsPrincipal := by
  rw [← Submodule.rank_le_one_iff_isPrincipal, rank_top]
#align module.rank_le_one_iff_top_is_principal Module.rank_le_one_iff_top_isPrincipal

end DivisionRing

end Module

/-! ### The rank of a linear map -/


namespace LinearMap

section Ring

variable [Ring K] [AddCommGroup V] [Module K V] [AddCommGroup V₁] [Module K V₁]

variable [AddCommGroup V'] [Module K V']

/-- `rank f` is the rank of a `LinearMap` `f`, defined as the dimension of `f.range`. -/
abbrev rank (f : V →ₗ[K] V') : Cardinal :=
  Module.rank K (LinearMap.range f)
#align linear_map.rank LinearMap.rank

theorem rank_le_range (f : V →ₗ[K] V') : rank f ≤ Module.rank K V' :=
  rank_submodule_le _
#align linear_map.rank_le_range LinearMap.rank_le_range

theorem rank_le_domain (f : V →ₗ[K] V₁) : rank f ≤ Module.rank K V :=
  rank_range_le _
#align linear_map.rank_le_domain LinearMap.rank_le_domain

@[simp]
theorem rank_zero [Nontrivial K] : rank (0 : V →ₗ[K] V') = 0 := by
  rw [rank, LinearMap.range_zero, rank_bot]
#align linear_map.rank_zero LinearMap.rank_zero

variable [AddCommGroup V''] [Module K V'']

theorem rank_comp_le_left (g : V →ₗ[K] V') (f : V' →ₗ[K] V'') : rank (f.comp g) ≤ rank f := by
  refine' rank_le_of_submodule _ _ _
  rw [LinearMap.range_comp]
  exact LinearMap.map_le_range
#align linear_map.rank_comp_le_left LinearMap.rank_comp_le_left

theorem lift_rank_comp_le_right (g : V →ₗ[K] V') (f : V' →ₗ[K] V'') :
    Cardinal.lift.{v'} (rank (f.comp g)) ≤ Cardinal.lift.{v''} (rank g) := by
  rw [rank, rank, LinearMap.range_comp]; exact lift_rank_map_le _ _
#align linear_map.lift_rank_comp_le_right LinearMap.lift_rank_comp_le_right

/-- The rank of the composition of two maps is less than the minimum of their ranks. -/
theorem lift_rank_comp_le (g : V →ₗ[K] V') (f : V' →ₗ[K] V'') :
    Cardinal.lift.{v'} (rank (f.comp g)) ≤
      min (Cardinal.lift.{v'} (rank f)) (Cardinal.lift.{v''} (rank g)) :=
  le_min (Cardinal.lift_le.mpr <| rank_comp_le_left _ _) (lift_rank_comp_le_right _ _)
#align linear_map.lift_rank_comp_le LinearMap.lift_rank_comp_le

variable [AddCommGroup V'₁] [Module K V'₁]

theorem rank_comp_le_right (g : V →ₗ[K] V') (f : V' →ₗ[K] V'₁) : rank (f.comp g) ≤ rank g := by
  simpa only [Cardinal.lift_id] using lift_rank_comp_le_right g f
#align linear_map.rank_comp_le_right LinearMap.rank_comp_le_right

/-- The rank of the composition of two maps is less than the minimum of their ranks.

See `lift_rank_comp_le` for the universe-polymorphic version. -/
theorem rank_comp_le (g : V →ₗ[K] V') (f : V' →ₗ[K] V'₁) :
    rank (f.comp g) ≤ min (rank f) (rank g) := by
  simpa only [Cardinal.lift_id] using lift_rank_comp_le g f
#align linear_map.rank_comp_le LinearMap.rank_comp_le

end Ring

section DivisionRing

variable [DivisionRing K] [AddCommGroup V] [Module K V] [AddCommGroup V₁] [Module K V₁]

variable [AddCommGroup V'] [Module K V']

theorem rank_add_le (f g : V →ₗ[K] V') : rank (f + g) ≤ rank f + rank g :=
  calc
    rank (f + g) ≤ Module.rank K (LinearMap.range f ⊔ LinearMap.range g : Submodule K V') := by
      refine' rank_le_of_submodule _ _ _
      exact LinearMap.range_le_iff_comap.2 <| eq_top_iff'.2 fun x =>
        show f x + g x ∈ (LinearMap.range f ⊔ LinearMap.range g : Submodule K V') from
        mem_sup.2 ⟨_, ⟨x, rfl⟩, _, ⟨x, rfl⟩, rfl⟩
    _ ≤ rank f + rank g := Submodule.rank_add_le_rank_add_rank _ _
#align linear_map.rank_add_le LinearMap.rank_add_le

theorem rank_finset_sum_le {η} (s : Finset η) (f : η → V →ₗ[K] V') :
    rank (∑ d in s, f d) ≤ ∑ d in s, rank (f d) :=
  @Finset.sum_hom_rel _ _ _ _ _ (fun a b => rank a ≤ b) f (fun d => rank (f d)) s
    (le_of_eq rank_zero) fun _ _ _ h => le_trans (rank_add_le _ _) (add_le_add_left h _)
#align linear_map.rank_finset_sum_le LinearMap.rank_finset_sum_le

theorem le_rank_iff_exists_linearIndependent {c : Cardinal} {f : V →ₗ[K] V'} :
    c ≤ rank f ↔ ∃ s : Set V, Cardinal.lift.{v'} #s =
    Cardinal.lift.{v} c ∧ LinearIndependent K fun x : s => f x := by
  rcases f.rangeRestrict.exists_rightInverse_of_surjective f.range_rangeRestrict with ⟨g, hg⟩
  have fg : LeftInverse f.rangeRestrict g := LinearMap.congr_fun hg
  refine' ⟨fun h => _, _⟩
  · rcases _root_.le_rank_iff_exists_linearIndependent.1 h with ⟨s, rfl, si⟩
    refine' ⟨g '' s, Cardinal.mk_image_eq_lift _ _ fg.injective, _⟩
    replace fg : ∀ x, f (g x) = x
    · intro x
      convert congr_arg Subtype.val (fg x)
    replace si : LinearIndependent K fun x : s => f (g x)
    · simpa only [fg] using si.map' _ (ker_subtype _)
    exact si.image_of_comp s g f
  · rintro ⟨s, hsc, si⟩
    have : LinearIndependent K fun x : s => f.rangeRestrict x :=
      LinearIndependent.of_comp f.range.subtype (by convert si)
    convert this.image.cardinal_le_rank
    rw [← Cardinal.lift_inj, ← hsc, Cardinal.mk_image_eq_of_injOn_lift]
    exact injOn_iff_injective.2 this.injective
#align linear_map.le_rank_iff_exists_linear_independent LinearMap.le_rank_iff_exists_linearIndependent

theorem le_rank_iff_exists_linearIndependent_finset {n : ℕ} {f : V →ₗ[K] V'} :
    ↑n ≤ rank f ↔ ∃ s : Finset V, s.card = n ∧ LinearIndependent K fun x : (s : Set V) => f x := by
  simp only [le_rank_iff_exists_linearIndependent, Cardinal.lift_natCast, Cardinal.lift_eq_nat_iff,
    Cardinal.mk_set_eq_nat_iff_finset]
  constructor
  · rintro ⟨s, ⟨t, rfl, rfl⟩, si⟩
    exact ⟨t, rfl, si⟩
  · rintro ⟨s, rfl, si⟩
    exact ⟨s, ⟨s, rfl, rfl⟩, si⟩
#align linear_map.le_rank_iff_exists_linear_independent_finset LinearMap.le_rank_iff_exists_linearIndependent_finset

end DivisionRing

end LinearMap<|MERGE_RESOLUTION|>--- conflicted
+++ resolved
@@ -263,11 +263,6 @@
 
 variable [Nontrivial R]
 
-<<<<<<< HEAD
-namespace LinearIndependent
-
-theorem cardinal_lift_le_rank {ι : Type w} {v : ι → M}
-=======
 variable (R M M')
 
 open LinearMap in
@@ -287,8 +282,9 @@
 
 variable {R M M'}
 
-theorem cardinal_lift_le_rank_of_linearIndependent {ι : Type w} {v : ι → M}
->>>>>>> 4ad935a4
+namespace LinearIndependent
+
+theorem cardinal_lift_le_rank {ι : Type w} {v : ι → M}
     (hv : LinearIndependent R v) :
     Cardinal.lift.{v} #ι ≤ Cardinal.lift.{w} (Module.rank R M) := by
   rw [Module.rank]
