/-
Copyright (c) 2018 Mario Carneiro. All rights reserved.
Released under Apache 2.0 license as described in the file LICENSE.
Authors: Mario Carneiro, Johannes Hölzl, Sander Dahmen, Scott Morrison
-/
import Mathlib.Algebra.Module.BigOperators
import Mathlib.LinearAlgebra.Basis.VectorSpace
import Mathlib.LinearAlgebra.DFinsupp
import Mathlib.LinearAlgebra.FreeModule.Basic
import Mathlib.LinearAlgebra.InvariantBasisNumber
import Mathlib.LinearAlgebra.Isomorphisms
import Mathlib.LinearAlgebra.StdBasis
import Mathlib.SetTheory.Cardinal.Cofinality

#align_import linear_algebra.dimension from "leanprover-community/mathlib"@"47a5f8186becdbc826190ced4312f8199f9db6a5"

/-!
# Dimension of modules and vector spaces

## Main definitions

* The rank of a module is defined as `Module.rank : Cardinal`.
  This is defined as the supremum of the cardinalities of linearly independent subsets.

* The rank of a linear map is defined as the rank of its range.

## Main statements

* `LinearMap.rank_le_of_injective`: the source of an injective linear map has dimension
  at most that of the target.
* `LinearMap.rank_le_of_surjective`: the target of a surjective linear map has dimension
  at most that of that source.
* `basis_finite_of_finite_spans`:
  the existence of a finite spanning set implies that any basis is finite.
* `infinite_basis_le_maximal_linearIndependent`:
  if `b` is an infinite basis for a module `M`,
  and `s` is a maximal linearly independent set,
  then the cardinality of `b` is bounded by the cardinality of `s`.

For modules over rings satisfying the rank condition

* `Basis.le_span`:
  the cardinality of a basis is bounded by the cardinality of any spanning set

For modules over rings satisfying the strong rank condition

* `linearIndependent_le_span`:
  For any linearly independent family `v : ι → M`
  and any finite spanning set `w : Set M`,
  the cardinality of `ι` is bounded by the cardinality of `w`.
* `linearIndependent_le_basis`:
  If `b` is a basis for a module `M`,
  and `s` is a linearly independent set,
  then the cardinality of `s` is bounded by the cardinality of `b`.

For modules over rings with invariant basis number
(including all commutative rings and all noetherian rings)

* `mk_eq_mk_of_basis`: the dimension theorem, any two bases of the same vector space have the same
  cardinality.

For vector spaces (i.e. modules over a field), we have

* `rank_quotient_add_rank`: if `V₁` is a submodule of `V`, then
  `Module.rank (V/V₁) + Module.rank V₁ = Module.rank V`.
* `rank_range_add_rank_ker`: the rank-nullity theorem.

## Implementation notes

Many theorems in this file are not universe-generic when they relate dimensions
in different universes. They should be as general as they can be without
inserting `lift`s. The types `V`, `V'`, ... all live in different universes,
and `V₁`, `V₂`, ... all live in the same universe.
-/


noncomputable section

universe u v v' v'' u₁' w w'

variable {K : Type u} {V V₁ V₂ V₃ : Type v} {V' V'₁ : Type v'} {V'' : Type v''}

variable {ι : Type w} {ι' : Type w'} {η : Type u₁'} {φ : η → Type _}

open BigOperators Cardinal Basis Submodule Function Set

section Module

section

variable [Semiring K] [AddCommMonoid V] [Module K V]

variable (K V)

/-- The rank of a module, defined as a term of type `Cardinal`.

We define this as the supremum of the cardinalities of linearly independent subsets.

For a free module over any ring satisfying the strong rank condition
(e.g. left-noetherian rings, commutative rings, and in particular division rings and fields),
this is the same as the dimension of the space (i.e. the cardinality of any basis).

In particular this agrees with the usual notion of the dimension of a vector space.

The definition is marked as protected to avoid conflicts with `_root_.rank`,
the rank of a linear map.
-/
protected irreducible_def Module.rank : Cardinal :=
  ⨆ ι : { s : Set V // LinearIndependent K ((↑) : s → V) }, (#ι.1)
#align module.rank Module.rank

end

section

variable {R : Type u} [Ring R]

variable {M : Type v} [AddCommGroup M] [Module R M]

variable {M' : Type v'} [AddCommGroup M'] [Module R M']

variable {M₁ : Type v} [AddCommGroup M₁] [Module R M₁]

theorem LinearMap.lift_rank_le_of_injective (f : M →ₗ[R] M') (i : Injective f) :
    Cardinal.lift.{v'} (Module.rank R M) ≤ Cardinal.lift.{v} (Module.rank R M') := by
  simp only [Module.rank_def]
  rw [Cardinal.lift_iSup (Cardinal.bddAbove_range.{v', v'} _),
    Cardinal.lift_iSup (Cardinal.bddAbove_range.{v, v} _)]
  apply ciSup_mono' (Cardinal.bddAbove_range.{v', v} _)
  rintro ⟨s, li⟩
  refine' ⟨⟨f '' s, _⟩, Cardinal.lift_mk_le'.mpr ⟨(Equiv.Set.image f s i).toEmbedding⟩⟩
  exact (li.map' _ <| LinearMap.ker_eq_bot.mpr i).image
#align linear_map.lift_rank_le_of_injective LinearMap.lift_rank_le_of_injective

theorem LinearMap.rank_le_of_injective (f : M →ₗ[R] M₁) (i : Injective f) :
    Module.rank R M ≤ Module.rank R M₁ :=
  Cardinal.lift_le.1 (f.lift_rank_le_of_injective i)
#align linear_map.rank_le_of_injective LinearMap.rank_le_of_injective

theorem rank_le {n : ℕ}
    (H : ∀ s : Finset M, (LinearIndependent R fun i : s => (i : M)) → s.card ≤ n) :
    Module.rank R M ≤ n := by
  rw [Module.rank_def]
  apply ciSup_le'
  rintro ⟨s, li⟩
  exact linearIndependent_bounded_of_finset_linearIndependent_bounded H _ li
#align rank_le rank_le


/-- The rank of the range of a linear map is at most the rank of the source. -/
-- The proof is: a free submodule of the range lifts to a free submodule of the
-- source, by arbitrarily lifting a basis.
theorem lift_rank_range_le (f : M →ₗ[R] M') : Cardinal.lift.{v}
    (Module.rank R (LinearMap.range f)) ≤ Cardinal.lift.{v'} (Module.rank R M) := by
  simp only [Module.rank_def]
  rw [Cardinal.lift_iSup (Cardinal.bddAbove_range.{v', v'} _)]
  apply ciSup_le'
  rintro ⟨s, li⟩
  apply le_trans
  swap
  · apply Cardinal.lift_le.mpr
    refine' le_ciSup (Cardinal.bddAbove_range.{v, v} _) ⟨rangeSplitting f '' s, _⟩
    apply LinearIndependent.of_comp f.rangeRestrict
    convert li.comp (Equiv.Set.rangeSplittingImageEquiv f s) (Equiv.injective _) using 1
  · exact (Cardinal.lift_mk_eq'.mpr ⟨Equiv.Set.rangeSplittingImageEquiv f s⟩).ge
#align lift_rank_range_le lift_rank_range_le

theorem rank_range_le (f : M →ₗ[R] M₁) : Module.rank R (LinearMap.range f) ≤ Module.rank R M := by
  simpa using lift_rank_range_le f
#align rank_range_le rank_range_le

theorem lift_rank_map_le (f : M →ₗ[R] M') (p : Submodule R M) :
    Cardinal.lift.{v} (Module.rank R (p.map f)) ≤ Cardinal.lift.{v'} (Module.rank R p) := by
  have h := lift_rank_range_le (f.comp (Submodule.subtype p))
  rwa [LinearMap.range_comp, range_subtype] at h
#align lift_rank_map_le lift_rank_map_le

theorem rank_map_le (f : M →ₗ[R] M₁) (p : Submodule R M) :
    Module.rank R (p.map f) ≤ Module.rank R p := by simpa using lift_rank_map_le f p
#align rank_map_le rank_map_le

theorem rank_le_of_submodule (s t : Submodule R M) (h : s ≤ t) :
    Module.rank R s ≤ Module.rank R t :=
  (ofLe h).rank_le_of_injective fun ⟨x, _⟩ ⟨y, _⟩ eq =>
    Subtype.eq <| show x = y from Subtype.ext_iff_val.1 eq
#align rank_le_of_submodule rank_le_of_submodule

/-- Two linearly equivalent vector spaces have the same dimension, a version with different
universes. -/
theorem LinearEquiv.lift_rank_eq (f : M ≃ₗ[R] M') :
    Cardinal.lift.{v'} (Module.rank R M) = Cardinal.lift.{v} (Module.rank R M') := by
  apply le_antisymm
  · exact f.toLinearMap.lift_rank_le_of_injective f.injective
  · exact f.symm.toLinearMap.lift_rank_le_of_injective f.symm.injective
#align linear_equiv.lift_rank_eq LinearEquiv.lift_rank_eq

/-- Two linearly equivalent vector spaces have the same dimension. -/
theorem LinearEquiv.rank_eq (f : M ≃ₗ[R] M₁) : Module.rank R M = Module.rank R M₁ :=
  Cardinal.lift_inj.1 f.lift_rank_eq
#align linear_equiv.rank_eq LinearEquiv.rank_eq

theorem rank_range_of_injective (f : M →ₗ[R] M₁) (h : Injective f) :
    Module.rank R (LinearMap.range f) = Module.rank R M :=
  (LinearEquiv.ofInjective f h).rank_eq.symm
#align rank_eq_of_injective rank_range_of_injective

/-- Pushforwards of submodules along a `LinearEquiv` have the same dimension. -/
theorem LinearEquiv.rank_map_eq (f : M ≃ₗ[R] M₁) (p : Submodule R M) :
    Module.rank R (p.map (f : M →ₗ[R] M₁)) = Module.rank R p :=
  (f.submoduleMap p).rank_eq.symm
#align linear_equiv.rank_map_eq LinearEquiv.rank_map_eq

variable (R M)

@[simp]
theorem rank_top : Module.rank R (⊤ : Submodule R M) = Module.rank R M := by
  have : (⊤ : Submodule R M) ≃ₗ[R] M := LinearEquiv.ofTop ⊤ rfl
  rw [this.rank_eq]
#align rank_top rank_top

variable {R M}

theorem rank_range_of_surjective (f : M →ₗ[R] M') (h : Surjective f) :
    Module.rank R (LinearMap.range f) = Module.rank R M' :=
  by rw [LinearMap.range_eq_top.2 h, rank_top]
#align rank_range_of_surjective rank_range_of_surjective

theorem rank_submodule_le (s : Submodule R M) : Module.rank R s ≤ Module.rank R M := by
  rw [← rank_top R M]
  exact rank_le_of_submodule _ _ le_top
#align rank_submodule_le rank_submodule_le

theorem LinearMap.rank_le_of_surjective (f : M →ₗ[R] M₁) (h : Surjective f) :
    Module.rank R M₁ ≤ Module.rank R M := by
  rw [← rank_range_of_surjective f h]
  apply rank_range_le
#align linear_map.rank_le_of_surjective LinearMap.rank_le_of_surjective

theorem rank_quotient_le (p : Submodule R M) : Module.rank R (M ⧸ p) ≤ Module.rank R M :=
  (mkQ p).rank_le_of_surjective (surjective_quot_mk _)
#align rank_quotient_le rank_quotient_le

variable [Nontrivial R]

theorem cardinal_lift_le_rank_of_linearIndependent {ι : Type w} {v : ι → M}
    (hv : LinearIndependent R v) :
    Cardinal.lift.{v} #ι ≤ Cardinal.lift.{w} (Module.rank R M) := by
  apply le_trans
  · exact Cardinal.lift_mk_le'.mpr ⟨(Equiv.ofInjective _ hv.injective).toEmbedding⟩
  · simp only [Cardinal.lift_le, Module.rank_def]
    apply le_trans
    swap
    · exact le_ciSup (Cardinal.bddAbove_range.{v, v} _) ⟨range v, hv.coe_range⟩
    · exact le_rfl
#align cardinal_lift_le_rank_of_linear_independent cardinal_lift_le_rank_of_linearIndependent

theorem cardinal_lift_le_rank_of_linearIndependent' {ι : Type w} {v : ι → M}
    (hv : LinearIndependent R v) : Cardinal.lift.{v} #ι ≤ Cardinal.lift.{w} (Module.rank R M) :=
  cardinal_lift_le_rank_of_linearIndependent hv
#align cardinal_lift_le_rank_of_linear_independent' cardinal_lift_le_rank_of_linearIndependent'

theorem cardinal_le_rank_of_linearIndependent {ι : Type v} {v : ι → M}
    (hv : LinearIndependent R v) : #ι ≤ Module.rank R M := by
  simpa using cardinal_lift_le_rank_of_linearIndependent hv
#align cardinal_le_rank_of_linear_independent cardinal_le_rank_of_linearIndependent

theorem cardinal_le_rank_of_linearIndependent' {s : Set M}
    (hs : LinearIndependent R (fun x => x : s → M)) : #s ≤ Module.rank R M :=
  cardinal_le_rank_of_linearIndependent hs
#align cardinal_le_rank_of_linear_independent' cardinal_le_rank_of_linearIndependent'

variable (R M)

@[simp]
theorem rank_punit : Module.rank R PUnit = 0 := by
  rw [← bot_eq_zero, ← le_bot_iff, Module.rank_def]
  apply ciSup_le'
  rintro ⟨s, li⟩
  rw [le_bot_iff, bot_eq_zero, Cardinal.mk_emptyCollection_iff, Subtype.coe_mk]
  by_contra h
  obtain ⟨a, ha⟩ := nonempty_iff_ne_empty.2 h
  simpa using LinearIndependent.ne_zero (⟨a, ha⟩ : s) li
#align rank_punit rank_punit

@[simp]
theorem rank_bot : Module.rank R (⊥ : Submodule R M) = 0 := by
  have : (⊥ : Submodule R M) ≃ₗ[R] PUnit := botEquivPUnit
  rw [this.rank_eq, rank_punit]
#align rank_bot rank_bot

variable {R M}

theorem exists_mem_ne_zero_of_rank_pos {s : Submodule R M} (h : 0 < Module.rank R s) :
    ∃ b : M, b ∈ s ∧ b ≠ 0 :=
  exists_mem_ne_zero_of_ne_bot fun eq => by rw [eq, rank_bot] at h; exact lt_irrefl _ h
#align exists_mem_ne_zero_of_rank_pos exists_mem_ne_zero_of_rank_pos

/-- A linearly-independent family of vectors in a module over a non-trivial ring must be finite if
the module is Noetherian. -/
theorem LinearIndependent.finite_of_isNoetherian [IsNoetherian R M] {v : ι → M}
    (hv : LinearIndependent R v) : Finite ι := by
  have hwf := isNoetherian_iff_wellFounded.mp (by infer_instance : IsNoetherian R M)
  refine' CompleteLattice.WellFounded.finite_of_independent hwf hv.independent_span_singleton
    fun i contra => _
  apply hv.ne_zero i
  have : v i ∈ R ∙ v i := Submodule.mem_span_singleton_self (v i)
  rwa [contra, Submodule.mem_bot] at this
#align linear_independent.finite_of_is_noetherian LinearIndependent.finite_of_isNoetherian

theorem LinearIndependent.set_finite_of_isNoetherian [IsNoetherian R M] {s : Set M}
    (hi : LinearIndependent R ((↑) : s → M)) : s.Finite :=
  @Set.toFinite _ _ hi.finite_of_isNoetherian
#align linear_independent.set_finite_of_is_noetherian LinearIndependent.set_finite_of_isNoetherian

-- One might hope that a finite spanning set implies that any linearly independent set is finite.
-- While this is true over a division ring
-- (simply because any linearly independent set can be extended to a basis),
-- I'm not certain what more general statements are possible.
/--
Over any nontrivial ring, the existence of a finite spanning set implies that any basis is finite.
-/
<<<<<<< HEAD
lemma basis_finite_of_finite_spans (w : Set M) (hw : w.Finite) (s : span R w = ⊤) {ι : Type w}
    (b : Basis ι R M) : Finite ι := by
  haveI := hw.to_subtype
  cases nonempty_fintype w
=======
def basisFintypeOfFiniteSpans (w : Set M) [Fintype w] (s : span R w = ⊤) {ι : Type w}
    (b : Basis ι R M) : Fintype ι := by
  classical
>>>>>>> 73993336
  -- We'll work by contradiction, assuming `ι` is infinite.
  rw [← not_infinite_iff_finite]
  intro i
  -- Let `S` be the union of the supports of `x ∈ w` expressed as linear combinations of `b`.
  -- This is a finite set since `w` is finite.
  let S : Finset ι := Finset.univ.sup fun x : w => (b.repr x).support
  let bS : Set M := b '' S
  have h : ∀ x ∈ w, x ∈ span R bS := by
    intro x m
    rw [← b.total_repr x, Finsupp.span_image_eq_map_total, Submodule.mem_map]
    use b.repr x
    simp only [and_true_iff, eq_self_iff_true, Finsupp.mem_supported]
    change (b.repr x).support ≤ S
    convert Finset.le_sup (α := Finset ι) (by simp : (⟨x, m⟩ : w) ∈ Finset.univ)
    rfl
  -- Thus this finite subset of the basis elements spans the entire module.
  have k : span R bS = ⊤ := eq_top_iff.2 (le_trans s.ge (span_le.2 h))
  -- Now there is some `x : ι` not in `S`, since `ι` is infinite.
  obtain ⟨x, nm⟩ := Infinite.exists_not_mem_finset S
  -- However it must be in the span of the finite subset,
  have k' : b x ∈ span R bS := by
    rw [k]
    exact mem_top
  -- giving the desire contradiction.
  refine' b.linearIndependent.not_mem_span_image _ k'
  exact nm
#align basis_fintype_of_finite_spans basis_finite_of_finite_spansₓ

-- From [Les familles libres maximales d'un module ont-elles le meme cardinal?][lazarus1973]
/-- Over any ring `R`, if `b` is a basis for a module `M`,
and `s` is a maximal linearly independent set,
then the union of the supports of `x ∈ s` (when written out in the basis `b`) is all of `b`.
-/
theorem union_support_maximal_linearIndependent_eq_range_basis {ι : Type w} (b : Basis ι R M)
    {κ : Type w'} (v : κ → M) (i : LinearIndependent R v) (m : i.Maximal) :
    ⋃ k, ((b.repr (v k)).support : Set ι) = Set.univ := by
  -- If that's not the case,
  by_contra h
  simp only [← Ne.def, ne_univ_iff_exists_not_mem, mem_iUnion, not_exists_not,
    Finsupp.mem_support_iff, Finset.mem_coe] at h
  -- We have some basis element `b b'` which is not in the support of any of the `v i`.
  obtain ⟨b', w⟩ := h
  -- Using this, we'll construct a linearly independent family strictly larger than `v`,
  -- by also using this `b b'`.
  let v' : Option κ → M := fun o => o.elim (b b') v
  have r : range v ⊆ range v' := by
    rintro - ⟨k, rfl⟩
    use some k
    rfl
  have r' : b b' ∉ range v := by
    rintro ⟨k, p⟩
    simpa [w] using congr_arg (fun m => (b.repr m) b') p
  have r'' : range v ≠ range v' := by
    intro e
    have p : b b' ∈ range v' := by
      use none
      rfl
    rw [← e] at p
    exact r' p
  have inj' : Injective v' := by
    rintro (_ | k) (_ | k) z
    · rfl
    · exfalso
      exact r' ⟨k, z.symm⟩
    · exfalso
      exact r' ⟨k, z⟩
    · congr
      exact i.injective z
  -- The key step in the proof is checking that this strictly larger family is linearly independent.
  have i' : LinearIndependent R ((↑) : range v' → M) := by
    rw [linearIndependent_subtype_range inj', linearIndependent_iff]
    intro l z
    rw [Finsupp.total_option] at z
    simp only [Option.elim'] at z
    change _ + Finsupp.total κ M R v l.some = 0 at z
    -- We have some linear combination of `b b'` and the `v i`, which we want to show is trivial.
    -- We'll first show the coefficient of `b b'` is zero,
    -- by expressing the `v i` in the basis `b`, and using that the `v i` have no `b b'` term.
    have l₀ : l none = 0 := by
      rw [← eq_neg_iff_add_eq_zero] at z
      replace z := neg_eq_iff_eq_neg.mpr z
      apply_fun fun x => b.repr x b' at z
      simp only [repr_self, LinearEquiv.map_smul, mul_one, Finsupp.single_eq_same, Pi.neg_apply,
        Finsupp.smul_single', LinearEquiv.map_neg, Finsupp.coe_neg] at z
      erw [FunLike.congr_fun (Finsupp.apply_total R (b.repr : M →ₗ[R] ι →₀ R) v l.some) b'] at z
      simpa [Finsupp.total_apply, w] using z
    -- Then all the other coefficients are zero, because `v` is linear independent.
    have l₁ : l.some = 0 := by
      rw [l₀, zero_smul, zero_add] at z
      exact linearIndependent_iff.mp i _ z
    -- Finally we put those facts together to show the linear combination is trivial.
    ext (_ | a)
    · simp only [l₀, Finsupp.coe_zero, Pi.zero_apply]
    · erw [FunLike.congr_fun l₁ a]
      simp only [Finsupp.coe_zero, Pi.zero_apply]
  dsimp [LinearIndependent.Maximal] at m
  specialize m (range v') i' r
  exact r'' m
#align union_support_maximal_linear_independent_eq_range_basis union_support_maximal_linearIndependent_eq_range_basis

/-- Over any ring `R`, if `b` is an infinite basis for a module `M`,
and `s` is a maximal linearly independent set,
then the cardinality of `b` is bounded by the cardinality of `s`.
-/
theorem infinite_basis_le_maximal_linearIndependent' {ι : Type w} (b : Basis ι R M) [Infinite ι]
    {κ : Type w'} (v : κ → M) (i : LinearIndependent R v) (m : i.Maximal) :
    Cardinal.lift.{w'} #ι ≤ Cardinal.lift.{w} #κ := by
  let Φ := fun k : κ => (b.repr (v k)).support
  have w₁ : #ι ≤ #(Set.range Φ) := by
    apply Cardinal.le_range_of_union_finset_eq_top
    exact union_support_maximal_linearIndependent_eq_range_basis b v i m
  have w₂ : Cardinal.lift.{w'} #(Set.range Φ) ≤ Cardinal.lift.{w} #κ := Cardinal.mk_range_le_lift
  exact (Cardinal.lift_le.mpr w₁).trans w₂
#align infinite_basis_le_maximal_linear_independent' infinite_basis_le_maximal_linearIndependent'

-- (See `infinite_basis_le_maximal_linearIndependent'` for the more general version
-- where the index types can live in different universes.)
/-- Over any ring `R`, if `b` is an infinite basis for a module `M`,
and `s` is a maximal linearly independent set,
then the cardinality of `b` is bounded by the cardinality of `s`.
-/
theorem infinite_basis_le_maximal_linearIndependent {ι : Type w} (b : Basis ι R M) [Infinite ι]
    {κ : Type w} (v : κ → M) (i : LinearIndependent R v) (m : i.Maximal) : #ι ≤ #κ :=
  Cardinal.lift_le.mp (infinite_basis_le_maximal_linearIndependent' b v i m)
#align infinite_basis_le_maximal_linear_independent infinite_basis_le_maximal_linearIndependent

theorem CompleteLattice.Independent.subtype_ne_bot_le_rank [NoZeroSMulDivisors R M]
    {V : ι → Submodule R M} (hV : CompleteLattice.Independent V) :
    Cardinal.lift.{v} #{ i : ι // V i ≠ ⊥ } ≤ Cardinal.lift.{w} (Module.rank R M) := by
  set I := { i : ι // V i ≠ ⊥ }
  have hI : ∀ i : I, ∃ v ∈ V i, v ≠ (0 : M) := by
    intro i
    rw [← Submodule.ne_bot_iff]
    exact i.prop
  choose v hvV hv using hI
  have : LinearIndependent R v := (hV.comp Subtype.coe_injective).linearIndependent _ hvV hv
  exact cardinal_lift_le_rank_of_linearIndependent' this
#align complete_lattice.independent.subtype_ne_bot_le_rank CompleteLattice.Independent.subtype_ne_bot_le_rank

end

section RankZero

variable {R : Type u} {M : Type v}

variable [Ring R] [AddCommGroup M] [Module R M]

@[simp]
theorem rank_subsingleton [Subsingleton R] : Module.rank R M = 1 := by
  haveI := Module.subsingleton R M
  have : Nonempty { s : Set M // LinearIndependent R ((↑) : s → M) } :=
    ⟨⟨∅, linearIndependent_empty _ _⟩⟩
  rw [Module.rank_def, ciSup_eq_of_forall_le_of_forall_lt_exists_gt]
  · rintro ⟨s, hs⟩
    rw [Cardinal.mk_le_one_iff_set_subsingleton]
    apply subsingleton_of_subsingleton
  intro w hw
  refine' ⟨⟨{0}, _⟩, _⟩
  · rw [linearIndependent_iff']
    intros
    exact Subsingleton.elim _ _
  · exact hw.trans_eq (Cardinal.mk_singleton _).symm
#align rank_subsingleton rank_subsingleton

variable [NoZeroSMulDivisors R M]

theorem rank_pos [Nontrivial M] : 0 < Module.rank R M := by
  obtain ⟨x, hx⟩ := exists_ne (0 : M)
  suffices 1 ≤ Module.rank R M by exact zero_lt_one.trans_le this
  letI := Module.nontrivial R M
  suffices LinearIndependent R fun y : ({x} : Set M) => (y : M) by
    simpa using cardinal_le_rank_of_linearIndependent this
  exact linearIndependent_singleton hx
#align rank_pos rank_pos

variable [Nontrivial R]

theorem rank_zero_iff_forall_zero : Module.rank R M = 0 ↔ ∀ x : M, x = 0 := by
  refine' ⟨fun h => _, fun h => _⟩
  · contrapose! h
    obtain ⟨x, hx⟩ := h
    letI : Nontrivial M := nontrivial_of_ne _ _ hx
    exact rank_pos.ne'
  · have : (⊤ : Submodule R M) = ⊥ := by
      ext x
      simp [h x]
    rw [← rank_top, this, rank_bot]
#align rank_zero_iff_forall_zero rank_zero_iff_forall_zero

/-- See `rank_subsingleton` for the reason that `Nontrivial R` is needed. -/
theorem rank_zero_iff : Module.rank R M = 0 ↔ Subsingleton M :=
  rank_zero_iff_forall_zero.trans (subsingleton_iff_forall_eq 0).symm
#align rank_zero_iff rank_zero_iff

theorem rank_pos_iff_exists_ne_zero : 0 < Module.rank R M ↔ ∃ x : M, x ≠ 0 := by
  rw [← not_iff_not]
  simpa using rank_zero_iff_forall_zero
#align rank_pos_iff_exists_ne_zero rank_pos_iff_exists_ne_zero

theorem rank_pos_iff_nontrivial : 0 < Module.rank R M ↔ Nontrivial M :=
  rank_pos_iff_exists_ne_zero.trans (nontrivial_iff_exists_ne 0).symm
#align rank_pos_iff_nontrivial rank_pos_iff_nontrivial

end RankZero

section InvariantBasisNumber

variable {R : Type u} [Ring R] [InvariantBasisNumber R]

variable {M : Type v} [AddCommGroup M] [Module R M]

/-- The dimension theorem: if `v` and `v'` are two bases, their index types
have the same cardinalities. -/
theorem mk_eq_mk_of_basis (v : Basis ι R M) (v' : Basis ι' R M) :
    Cardinal.lift.{w'} #ι = Cardinal.lift.{w} #ι' := by
  classical
  haveI := nontrivial_of_invariantBasisNumber R
  cases fintypeOrInfinite ι
  · -- `v` is a finite basis, so by `basis_finite_of_finite_spans` so is `v'`.
    -- haveI : Finite (range v) := Set.finite_range v
    haveI := basis_finite_of_finite_spans _ (Set.finite_range v) v.span_eq v'
    cases nonempty_fintype ι'
    -- We clean up a little:
    rw [Cardinal.mk_fintype, Cardinal.mk_fintype]
    simp only [Cardinal.lift_natCast, Cardinal.natCast_inj]
    -- Now we can use invariant basis number to show they have the same cardinality.
    apply card_eq_of_linearEquiv R
    exact
      (Finsupp.linearEquivFunOnFinite R R ι).symm.trans v.repr.symm ≪≫ₗ v'.repr ≪≫ₗ
        Finsupp.linearEquivFunOnFinite R R ι'
  · -- `v` is an infinite basis,
    -- so by `infinite_basis_le_maximal_linearIndependent`, `v'` is at least as big,
    -- and then applying `infinite_basis_le_maximal_linearIndependent` again
    -- we see they have the same cardinality.
    have w₁ := infinite_basis_le_maximal_linearIndependent' v _ v'.linearIndependent v'.maximal
    rcases Cardinal.lift_mk_le'.mp w₁ with ⟨f⟩
    haveI : Infinite ι' := Infinite.of_injective f f.2
    have w₂ := infinite_basis_le_maximal_linearIndependent' v' _ v.linearIndependent v.maximal
    exact le_antisymm w₁ w₂
#align mk_eq_mk_of_basis mk_eq_mk_of_basis

/-- Given two bases indexed by `ι` and `ι'` of an `R`-module, where `R` satisfies the invariant
basis number property, an equiv `ι ≃ ι' `. -/
def Basis.indexEquiv (v : Basis ι R M) (v' : Basis ι' R M) : ι ≃ ι' :=
  (Cardinal.lift_mk_eq'.1 <| mk_eq_mk_of_basis v v').some
#align basis.index_equiv Basis.indexEquiv

theorem mk_eq_mk_of_basis' {ι' : Type w} (v : Basis ι R M) (v' : Basis ι' R M) : #ι = #ι' :=
  Cardinal.lift_inj.1 <| mk_eq_mk_of_basis v v'
#align mk_eq_mk_of_basis' mk_eq_mk_of_basis'

end InvariantBasisNumber

section RankCondition

variable {R : Type u} [Ring R] [RankCondition R]

variable {M : Type v} [AddCommGroup M] [Module R M]

/-- An auxiliary lemma for `Basis.le_span`.

If `R` satisfies the rank condition,
then for any finite basis `b : Basis ι R M`,
and any finite spanning set `w : Set M`,
the cardinality of `ι` is bounded by the cardinality of `w`.
-/
theorem Basis.le_span'' {ι : Type _} [Fintype ι] (b : Basis ι R M) {w : Set M} [Fintype w]
    (s : span R w = ⊤) : Fintype.card ι ≤ Fintype.card w := by
  -- We construct a surjective linear map `(w → R) →ₗ[R] (ι → R)`,
  -- by expressing a linear combination in `w` as a linear combination in `ι`.
  fapply card_le_of_surjective' R
  · exact b.repr.toLinearMap.comp (Finsupp.total w M R (↑))
  · apply Surjective.comp (g := b.repr.toLinearMap)
    apply LinearEquiv.surjective
    rw [← LinearMap.range_eq_top, Finsupp.range_total]
    simpa using s
#align basis.le_span'' Basis.le_span''

/--
Another auxiliary lemma for `Basis.le_span`, which does not require assuming the basis is finite,
but still assumes we have a finite spanning set.
-/
theorem basis_le_span' {ι : Type _} (b : Basis ι R M) {w : Set M} [Fintype w] (s : span R w = ⊤) :
    #ι ≤ Fintype.card w := by
  haveI := nontrivial_of_invariantBasisNumber R
  haveI := basis_finite_of_finite_spans w (toFinite _) s b
  cases nonempty_fintype ι
  rw [Cardinal.mk_fintype ι]
  simp only [Cardinal.natCast_le]
  exact Basis.le_span'' b s
#align basis_le_span' basis_le_span'

-- Note that if `R` satisfies the strong rank condition,
-- this also follows from `linearIndependent_le_span` below.
/-- If `R` satisfies the rank condition,
then the cardinality of any basis is bounded by the cardinality of any spanning set.
-/
theorem Basis.le_span {J : Set M} (v : Basis ι R M) (hJ : span R J = ⊤) : #(range v) ≤ #J := by
  haveI := nontrivial_of_invariantBasisNumber R
  cases fintypeOrInfinite J
  · rw [← Cardinal.lift_le, Cardinal.mk_range_eq_of_injective v.injective, Cardinal.mk_fintype J]
    convert Cardinal.lift_le.{v}.2 (basis_le_span' v hJ)
    simp
  · let S : J → Set ι := fun j => ↑(v.repr j).support
    let S' : J → Set M := fun j => v '' S j
    have hs : range v ⊆ ⋃ j, S' j := by
      intro b hb
      rcases mem_range.1 hb with ⟨i, hi⟩
      have : span R J ≤ comap v.repr.toLinearMap (Finsupp.supported R R (⋃ j, S j)) :=
        span_le.2 fun j hj x hx => ⟨_, ⟨⟨j, hj⟩, rfl⟩, hx⟩
      rw [hJ] at this
      replace : v.repr (v i) ∈ Finsupp.supported R R (⋃ j, S j) := this trivial
      rw [v.repr_self, Finsupp.mem_supported, Finsupp.support_single_ne_zero _ one_ne_zero] at this
      · subst b
        rcases mem_iUnion.1 (this (Finset.mem_singleton_self _)) with ⟨j, hj⟩
        exact mem_iUnion.2 ⟨j, (mem_image _ _ _).2 ⟨i, hj, rfl⟩⟩
    refine' le_of_not_lt fun IJ => _
    suffices #(⋃ j, S' j) < #(range v) by exact not_le_of_lt this ⟨Set.embeddingOfSubset _ _ hs⟩
    refine' lt_of_le_of_lt (le_trans Cardinal.mk_iUnion_le_sum_mk
      (Cardinal.sum_le_sum _ (fun _ => ℵ₀) _)) _
    · exact fun j => (Cardinal.lt_aleph0_of_finite _).le
    · simpa
#align basis.le_span Basis.le_span

end RankCondition

section StrongRankCondition

variable {R : Type u} [Ring R] [StrongRankCondition R]

variable {M : Type v} [AddCommGroup M] [Module R M]

open Submodule

-- An auxiliary lemma for `linearIndependent_le_span'`,
-- with the additional assumption that the linearly independent family is finite.
theorem linearIndependent_le_span_aux' {ι : Type _} [Fintype ι] (v : ι → M)
    (i : LinearIndependent R v) (w : Set M) [Fintype w] (s : range v ≤ span R w) :
    Fintype.card ι ≤ Fintype.card w := by
  -- We construct an injective linear map `(ι → R) →ₗ[R] (w → R)`,
  -- by thinking of `f : ι → R` as a linear combination of the finite family `v`,
  -- and expressing that (using the axiom of choice) as a linear combination over `w`.
  -- We can do this linearly by constructing the map on a basis.
  fapply card_le_of_injective' R
  · apply Finsupp.total
    exact fun i => Span.repr R w ⟨v i, s (mem_range_self i)⟩
  · intro f g h
    apply_fun Finsupp.total w M R (↑) at h
    simp only [Finsupp.total_total, Submodule.coe_mk, Span.finsupp_total_repr] at h
    rw [← sub_eq_zero, ← LinearMap.map_sub] at h
    exact sub_eq_zero.mp (linearIndependent_iff.mp i _ h)
#align linear_independent_le_span_aux' linearIndependent_le_span_aux'

/-- If `R` satisfies the strong rank condition,
then any linearly independent family `v : ι → M`
contained in the span of some finite `w : Set M`,
is itself finite.
-/
def linearIndependentFintypeOfLeSpanFintype {ι : Type _} (v : ι → M) (i : LinearIndependent R v)
    (w : Set M) [Fintype w] (s : range v ≤ span R w) : Fintype ι :=
  fintypeOfFinsetCardLe (Fintype.card w) fun t => by
    let v' := fun x : (t : Set ι) => v x
    have i' : LinearIndependent R v' := i.comp _ Subtype.val_injective
    have s' : range v' ≤ span R w := (range_comp_subset_range _ _).trans s
    simpa using linearIndependent_le_span_aux' v' i' w s'
#align linear_independent_fintype_of_le_span_fintype linearIndependentFintypeOfLeSpanFintype

/-- If `R` satisfies the strong rank condition,
then for any linearly independent family `v : ι → M`
contained in the span of some finite `w : Set M`,
the cardinality of `ι` is bounded by the cardinality of `w`.
-/
theorem linearIndependent_le_span' {ι : Type _} (v : ι → M) (i : LinearIndependent R v) (w : Set M)
    [Fintype w] (s : range v ≤ span R w) : #ι ≤ Fintype.card w := by
  haveI : Fintype ι := linearIndependentFintypeOfLeSpanFintype v i w s
  rw [Cardinal.mk_fintype]
  simp only [Cardinal.natCast_le]
  exact linearIndependent_le_span_aux' v i w s
#align linear_independent_le_span' linearIndependent_le_span'

/-- If `R` satisfies the strong rank condition,
then for any linearly independent family `v : ι → M`
and any finite spanning set `w : Set M`,
the cardinality of `ι` is bounded by the cardinality of `w`.
-/
theorem linearIndependent_le_span {ι : Type _} (v : ι → M) (i : LinearIndependent R v) (w : Set M)
    [Fintype w] (s : span R w = ⊤) : #ι ≤ Fintype.card w := by
  apply linearIndependent_le_span' v i w
  rw [s]
  exact le_top
#align linear_independent_le_span linearIndependent_le_span

/-- A version of `linearIndependent_le_span` for `Finset`. -/
theorem linearIndependent_le_span_finset {ι : Type _} (v : ι → M) (i : LinearIndependent R v)
    (w : Finset M) (s : span R (w : Set M) = ⊤) : #ι ≤ w.card := by
  simpa only [Finset.coe_sort_coe, Fintype.card_coe] using linearIndependent_le_span v i w s
#align linear_independent_le_span_finset linearIndependent_le_span_finset

/-- An auxiliary lemma for `linearIndependent_le_basis`:
we handle the case where the basis `b` is infinite.
-/
theorem linearIndependent_le_infinite_basis {ι : Type _} (b : Basis ι R M) [Infinite ι] {κ : Type _}
    (v : κ → M) (i : LinearIndependent R v) : #κ ≤ #ι := by
  classical
  by_contra h
  rw [not_le, ← Cardinal.mk_finset_of_infinite ι] at h
  let Φ := fun k : κ => (b.repr (v k)).support
  obtain ⟨s, w : Infinite ↑(Φ ⁻¹' {s})⟩ := Cardinal.exists_infinite_fiber Φ h (by infer_instance)
  let v' := fun k : Φ ⁻¹' {s} => v k
  have i' : LinearIndependent R v' := i.comp _ Subtype.val_injective
  have w' : Fintype (Φ ⁻¹' {s}) := by
    apply linearIndependentFintypeOfLeSpanFintype v' i' (s.image b)
    rintro m ⟨⟨p, ⟨rfl⟩⟩, rfl⟩
    simp only [SetLike.mem_coe, Subtype.coe_mk, Finset.coe_image]
    apply Basis.mem_span_repr_support
  exact w.false
#align linear_independent_le_infinite_basis linearIndependent_le_infinite_basis

/-- Over any ring `R` satisfying the strong rank condition,
if `b` is a basis for a module `M`,
and `s` is a linearly independent set,
then the cardinality of `s` is bounded by the cardinality of `b`.
-/
theorem linearIndependent_le_basis {ι : Type _} (b : Basis ι R M) {κ : Type _} (v : κ → M)
    (i : LinearIndependent R v) : #κ ≤ #ι := by
  classical
  -- We split into cases depending on whether `ι` is infinite.
  cases fintypeOrInfinite ι
  · rw [Cardinal.mk_fintype ι] -- When `ι` is finite, we have `linearIndependent_le_span`,
    haveI : Nontrivial R := nontrivial_of_invariantBasisNumber R
    rw [Fintype.card_congr (Equiv.ofInjective b b.injective)]
    exact linearIndependent_le_span v i (range b) b.span_eq
  · -- and otherwise we have `linearIndependent_le_infinite_basis`.
    exact linearIndependent_le_infinite_basis b v i
#align linear_independent_le_basis linearIndependent_le_basis

/-- Let `R` satisfy the strong rank condition. If `m` elements of a free rank `n` `R`-module are
linearly independent, then `m ≤ n`. -/
theorem Basis.card_le_card_of_linearIndependent_aux {R : Type _} [Ring R] [StrongRankCondition R]
    (n : ℕ) {m : ℕ} (v : Fin m → Fin n → R) : LinearIndependent R v → m ≤ n := fun h => by
  simpa using linearIndependent_le_basis (Pi.basisFun R (Fin n)) v h
#align basis.card_le_card_of_linear_independent_aux Basis.card_le_card_of_linearIndependent_aux

-- When the basis is not infinite this need not be true!
/-- Over any ring `R` satisfying the strong rank condition,
if `b` is an infinite basis for a module `M`,
then every maximal linearly independent set has the same cardinality as `b`.

This proof (along with some of the lemmas above) comes from
[Les familles libres maximales d'un module ont-elles le meme cardinal?][lazarus1973]
-/
theorem maximal_linearIndependent_eq_infinite_basis {ι : Type _} (b : Basis ι R M) [Infinite ι]
    {κ : Type _} (v : κ → M) (i : LinearIndependent R v) (m : i.Maximal) : #κ = #ι := by
  apply le_antisymm
  · exact linearIndependent_le_basis b v i
  · haveI : Nontrivial R := nontrivial_of_invariantBasisNumber R
    exact infinite_basis_le_maximal_linearIndependent b v i m
#align maximal_linear_independent_eq_infinite_basis maximal_linearIndependent_eq_infinite_basis

theorem Basis.mk_eq_rank'' {ι : Type v} (v : Basis ι R M) : #ι = Module.rank R M := by
  haveI := nontrivial_of_invariantBasisNumber R
  rw [Module.rank_def]
  apply le_antisymm
  · trans
    swap
    · apply le_ciSup (Cardinal.bddAbove_range.{v, v} _)
      exact
        ⟨Set.range v, by
          convert v.reindexRange.linearIndependent
          ext
          simp⟩
    · exact (Cardinal.mk_range_eq v v.injective).ge
  · apply ciSup_le'
    rintro ⟨s, li⟩
    apply linearIndependent_le_basis v _ li
#align basis.mk_eq_rank'' Basis.mk_eq_rank''

theorem Basis.mk_range_eq_rank (v : Basis ι R M) : #(range v) = Module.rank R M :=
  v.reindexRange.mk_eq_rank''
#align basis.mk_range_eq_rank Basis.mk_range_eq_rank

/-- If a vector space has a finite basis, then its dimension (seen as a cardinal) is equal to the
cardinality of the basis. -/
theorem rank_eq_card_basis {ι : Type w} [Fintype ι] (h : Basis ι R M) :
    Module.rank R M = Fintype.card ι := by
  classical
  haveI := nontrivial_of_invariantBasisNumber R
  rw [← h.mk_range_eq_rank, Cardinal.mk_fintype, Set.card_range_of_injective h.injective]
#align rank_eq_card_basis rank_eq_card_basis

theorem Basis.card_le_card_of_linearIndependent {ι : Type _} [Fintype ι] (b : Basis ι R M)
    {ι' : Type _} [Fintype ι'] {v : ι' → M} (hv : LinearIndependent R v) :
    Fintype.card ι' ≤ Fintype.card ι := by
  letI := nontrivial_of_invariantBasisNumber R
  simpa [rank_eq_card_basis b, Cardinal.mk_fintype] using
    cardinal_lift_le_rank_of_linearIndependent' hv
#align basis.card_le_card_of_linear_independent Basis.card_le_card_of_linearIndependent

theorem Basis.card_le_card_of_submodule (N : Submodule R M) [Fintype ι] (b : Basis ι R M)
    [Fintype ι'] (b' : Basis ι' R N) : Fintype.card ι' ≤ Fintype.card ι :=
  b.card_le_card_of_linearIndependent (b'.linearIndependent.map' N.subtype N.ker_subtype)
#align basis.card_le_card_of_submodule Basis.card_le_card_of_submodule

theorem Basis.card_le_card_of_le {N O : Submodule R M} (hNO : N ≤ O) [Fintype ι] (b : Basis ι R O)
    [Fintype ι'] (b' : Basis ι' R N) : Fintype.card ι' ≤ Fintype.card ι :=
  b.card_le_card_of_linearIndependent
    (b'.linearIndependent.map' (Submodule.ofLe hNO) (N.ker_ofLe O _))
#align basis.card_le_card_of_le Basis.card_le_card_of_le

theorem Basis.mk_eq_rank (v : Basis ι R M) :
    Cardinal.lift.{v} #ι = Cardinal.lift.{w} (Module.rank R M) := by
  haveI := nontrivial_of_invariantBasisNumber R
  rw [← v.mk_range_eq_rank, Cardinal.mk_range_eq_of_injective v.injective]
#align basis.mk_eq_rank Basis.mk_eq_rank

theorem Basis.mk_eq_rank'.{m} (v : Basis ι R M) :
    Cardinal.lift.{max v m} #ι = Cardinal.lift.{max w m} (Module.rank R M) :=
  Cardinal.lift_umax_eq.{w, v, m}.mpr v.mk_eq_rank
#align basis.mk_eq_rank' Basis.mk_eq_rank'

/-- If a module has a finite dimension, all bases are indexed by a finite type. -/
theorem Basis.nonempty_fintype_index_of_rank_lt_aleph0 {ι : Type _} (b : Basis ι R M)
    (h : Module.rank R M < ℵ₀) : Nonempty (Fintype ι) := by
  rwa [← Cardinal.lift_lt, ← b.mk_eq_rank, Cardinal.lift_aleph0, Cardinal.lift_lt_aleph0,
    Cardinal.lt_aleph0_iff_fintype] at h
#align basis.nonempty_fintype_index_of_rank_lt_aleph_0 Basis.nonempty_fintype_index_of_rank_lt_aleph0

/-- If a module has a finite dimension, all bases are indexed by a finite type. -/
noncomputable def Basis.fintypeIndexOfRankLtAleph0 {ι : Type _} (b : Basis ι R M)
    (h : Module.rank R M < ℵ₀) : Fintype ι :=
  Classical.choice (b.nonempty_fintype_index_of_rank_lt_aleph0 h)
#align basis.fintype_index_of_rank_lt_aleph_0 Basis.fintypeIndexOfRankLtAleph0

/-- If a module has a finite dimension, all bases are indexed by a finite set. -/
theorem Basis.finite_index_of_rank_lt_aleph0 {ι : Type _} {s : Set ι} (b : Basis s R M)
    (h : Module.rank R M < ℵ₀) : s.Finite :=
  finite_def.2 (b.nonempty_fintype_index_of_rank_lt_aleph0 h)
#align basis.finite_index_of_rank_lt_aleph_0 Basis.finite_index_of_rank_lt_aleph0

theorem rank_span {v : ι → M} (hv : LinearIndependent R v) :
    Module.rank R ↑(span R (range v)) = #(range v) := by
  haveI := nontrivial_of_invariantBasisNumber R
  rw [← Cardinal.lift_inj, ← (Basis.span hv).mk_eq_rank,
    Cardinal.mk_range_eq_of_injective (@LinearIndependent.injective ι R M v _ _ _ _ hv)]
#align rank_span rank_span

theorem rank_span_set {s : Set M} (hs : LinearIndependent R (fun x => x : s → M)) :
    Module.rank R ↑(span R s) = #s := by
  rw [← @setOf_mem_eq _ s, ← Subtype.range_coe_subtype]
  exact rank_span hs
#align rank_span_set rank_span_set

/-- An induction (and recursion) principle for proving results about all submodules of a fixed
finite free module `M`. A property is true for all submodules of `M` if it satisfies the following
"inductive step": the property is true for a submodule `N` if it's true for all submodules `N'`
of `N` with the property that there exists `0 ≠ x ∈ N` such that the sum `N' + Rx` is direct. -/
def Submodule.inductionOnRank [IsDomain R] [Fintype ι] (b : Basis ι R M)
    (P : Submodule R M → Sort _) (ih : ∀ N : Submodule R M,
    (∀ N' ≤ N, ∀ x ∈ N, (∀ (c : R), ∀ y ∈ N', c • x + y = (0 : M) → c = 0) → P N') → P N)
    (N : Submodule R M) : P N :=
  Submodule.inductionOnRankAux b P ih (Fintype.card ι) N fun hs hli => by
    simpa using b.card_le_card_of_linearIndependent hli
#align submodule.induction_on_rank Submodule.inductionOnRank

/-- If `S` a module-finite free `R`-algebra, then the `R`-rank of a nonzero `R`-free
ideal `I` of `S` is the same as the rank of `S`. -/
theorem Ideal.rank_eq {R S : Type _} [CommRing R] [StrongRankCondition R] [Ring S] [IsDomain S]
    [Algebra R S] {n m : Type _} [Fintype n] [Fintype m] (b : Basis n R S) {I : Ideal S}
    (hI : I ≠ ⊥) (c : Basis m R I) : Fintype.card m = Fintype.card n := by
  obtain ⟨a, ha⟩ := Submodule.nonzero_mem_of_bot_lt (bot_lt_iff_ne_bot.mpr hI)
  have : LinearIndependent R fun i => b i • a := by
    have hb := b.linearIndependent
    rw [Fintype.linearIndependent_iff] at hb ⊢
    intro g hg
    apply hb g
    simp only [← smul_assoc, ← Finset.sum_smul, smul_eq_zero] at hg
    exact hg.resolve_right ha
  exact le_antisymm
    (b.card_le_card_of_linearIndependent (c.linearIndependent.map' (Submodule.subtype I)
      ((LinearMap.ker_eq_bot (f := (Submodule.subtype I : I →ₗ[R] S))).mpr Subtype.coe_injective)))
    (c.card_le_card_of_linearIndependent this)
#align ideal.rank_eq Ideal.rank_eq

variable (R)

@[simp]
theorem rank_self : Module.rank R R = 1 := by
  rw [← Cardinal.lift_inj, ← (Basis.singleton PUnit R).mk_eq_rank, Cardinal.mk_punit]
#align rank_self rank_self

end StrongRankCondition

section Free

variable [Ring K] [StrongRankCondition K]

variable [AddCommGroup V] [Module K V] [Module.Free K V]

variable [AddCommGroup V'] [Module K V'] [Module.Free K V']

variable [AddCommGroup V₁] [Module K V₁] [Module.Free K V₁]

namespace Module.Free

variable (K V)

/-- The rank of a free module `M` over `R` is the cardinality of `ChooseBasisIndex R M`. -/
theorem rank_eq_card_chooseBasisIndex : Module.rank K V = #(ChooseBasisIndex K V) :=
  (chooseBasis K V).mk_eq_rank''.symm
#align module.free.rank_eq_card_choose_basis_index Module.Free.rank_eq_card_chooseBasisIndex

end Module.Free

open Module.Free

open Cardinal

/-- Two vector spaces are isomorphic if they have the same dimension. -/
theorem nonempty_linearEquiv_of_lift_rank_eq
    (cnd : Cardinal.lift.{v'} (Module.rank K V) = Cardinal.lift.{v} (Module.rank K V')) :
    Nonempty (V ≃ₗ[K] V') := by
  obtain ⟨⟨_, B⟩⟩ := Module.Free.exists_basis (R := K) (M := V)
  obtain ⟨⟨_, B'⟩⟩ := Module.Free.exists_basis (R := K) (M := V')
  have : Cardinal.lift.{v', v} #_ = Cardinal.lift.{v, v'} #_ := by
    rw [B.mk_eq_rank'', cnd, B'.mk_eq_rank'']
  exact (Cardinal.lift_mk_eq.{v, v', 0}.1 this).map (B.equiv B')
#align nonempty_linear_equiv_of_lift_rank_eq nonempty_linearEquiv_of_lift_rank_eq

/-- Two vector spaces are isomorphic if they have the same dimension. -/
theorem nonempty_linearEquiv_of_rank_eq (cond : Module.rank K V = Module.rank K V₁) :
    Nonempty (V ≃ₗ[K] V₁) :=
  nonempty_linearEquiv_of_lift_rank_eq <| congr_arg _ cond
#align nonempty_linear_equiv_of_rank_eq nonempty_linearEquiv_of_rank_eq

section

variable (V V' V₁)

/-- Two vector spaces are isomorphic if they have the same dimension. -/
def LinearEquiv.ofLiftRankEq
    (cond : Cardinal.lift.{v'} (Module.rank K V) = Cardinal.lift.{v} (Module.rank K V')) :
    V ≃ₗ[K] V' :=
  Classical.choice (nonempty_linearEquiv_of_lift_rank_eq cond)
#align linear_equiv.of_lift_rank_eq LinearEquiv.ofLiftRankEq

/-- Two vector spaces are isomorphic if they have the same dimension. -/
def LinearEquiv.ofRankEq (cond : Module.rank K V = Module.rank K V₁) : V ≃ₗ[K] V₁ :=
  Classical.choice (nonempty_linearEquiv_of_rank_eq cond)
#align linear_equiv.of_rank_eq LinearEquiv.ofRankEq

end

/-- Two vector spaces are isomorphic if and only if they have the same dimension. -/
theorem LinearEquiv.nonempty_equiv_iff_lift_rank_eq : Nonempty (V ≃ₗ[K] V') ↔
    Cardinal.lift.{v'} (Module.rank K V) = Cardinal.lift.{v} (Module.rank K V') :=
  ⟨fun ⟨h⟩ => LinearEquiv.lift_rank_eq h, fun h => nonempty_linearEquiv_of_lift_rank_eq h⟩
#align linear_equiv.nonempty_equiv_iff_lift_rank_eq LinearEquiv.nonempty_equiv_iff_lift_rank_eq

/-- Two vector spaces are isomorphic if and only if they have the same dimension. -/
theorem LinearEquiv.nonempty_equiv_iff_rank_eq :
    Nonempty (V ≃ₗ[K] V₁) ↔ Module.rank K V = Module.rank K V₁ :=
  ⟨fun ⟨h⟩ => LinearEquiv.rank_eq h, fun h => nonempty_linearEquiv_of_rank_eq h⟩
#align linear_equiv.nonempty_equiv_iff_rank_eq LinearEquiv.nonempty_equiv_iff_rank_eq

/-- If `M` and `N` are free, then the rank of `M × N` is
`(Module.rank R M).lift + (Module.rank R N).lift`. -/
@[simp]
theorem rank_prod : Module.rank K (V × V') =
    Cardinal.lift.{v'} (Module.rank K V) + Cardinal.lift.{v, v'} (Module.rank K V') := by
  simpa [rank_eq_card_chooseBasisIndex K V, rank_eq_card_chooseBasisIndex K V', lift_umax,
    lift_umax'] using ((chooseBasis K V).prod (chooseBasis K V')).mk_eq_rank.symm
#align rank_prod rank_prod

/-- If `M` and `N` are free (and lie in the same universe), the rank of `M × N` is
  `(Module.rank R M) + (Module.rank R N)`. -/
theorem rank_prod' : Module.rank K (V × V₁) = Module.rank K V + Module.rank K V₁ := by simp
#align rank_prod' rank_prod'

section Fintype

variable [∀ i, AddCommGroup (φ i)] [∀ i, Module K (φ i)] [∀ i, Module.Free K (φ i)]

open LinearMap

/-- The rank of a finite product of free modules is the sum of the ranks. -/
-- this result is not true without the freeness assumption
@[simp]
theorem rank_pi [Finite η] : Module.rank K (∀ i, φ i) =
    Cardinal.sum fun i => Module.rank K (φ i) := by
  cases nonempty_fintype η
  let B i := chooseBasis K (φ i)
  let b : Basis _ K (∀ i, φ i) := Pi.basis fun i => B i
  simp [← b.mk_eq_rank'', fun i => (B i).mk_eq_rank'']
#align rank_pi rank_pi

variable [Fintype η]

theorem rank_fun {V η : Type u} [Fintype η] [AddCommGroup V] [Module K V] [Module.Free K V] :
    Module.rank K (η → V) = Fintype.card η * Module.rank K V := by
  rw [rank_pi, Cardinal.sum_const', Cardinal.mk_fintype]
#align rank_fun rank_fun

theorem rank_fun_eq_lift_mul : Module.rank K (η → V) =
    (Fintype.card η : Cardinal.{max u₁' v}) * Cardinal.lift.{u₁'} (Module.rank K V) :=
  by rw [rank_pi, Cardinal.sum_const, Cardinal.mk_fintype, Cardinal.lift_natCast]
#align rank_fun_eq_lift_mul rank_fun_eq_lift_mul

theorem rank_fun' : Module.rank K (η → K) = Fintype.card η := by
  rw [rank_fun_eq_lift_mul, rank_self, Cardinal.lift_one, mul_one, Cardinal.natCast_inj]
#align rank_fun' rank_fun'

theorem rank_fin_fun (n : ℕ) : Module.rank K (Fin n → K) = n := by simp [rank_fun']
#align rank_fin_fun rank_fin_fun

end Fintype

-- TODO: merge with the `Finrank` content
/-- An `n`-dimensional `K`-vector space is equivalent to `Fin n → K`. -/
def finDimVectorspaceEquiv (n : ℕ) (hn : Module.rank K V = n) : V ≃ₗ[K] Fin n → K := by
  haveI := nontrivial_of_invariantBasisNumber K
  have : Cardinal.lift.{u} (n : Cardinal.{v}) = Cardinal.lift.{v} (n : Cardinal.{u}) := by simp
  have hn := Cardinal.lift_inj.{v, u}.2 hn
  rw [this] at hn
  rw [← @rank_fin_fun K _ _ n] at hn
  haveI : Module.Free K (Fin n → K) := Module.Free.pi _ _
  exact Classical.choice (nonempty_linearEquiv_of_lift_rank_eq hn)
#align fin_dim_vectorspace_equiv finDimVectorspaceEquiv

end Free

section DivisionRing

variable [DivisionRing K]

variable [AddCommGroup V] [Module K V]

variable [AddCommGroup V'] [Module K V']

variable [AddCommGroup V₁] [Module K V₁]

/-- If a vector space has a finite dimension, the index set of `Basis.ofVectorSpace` is finite. -/
theorem Basis.finite_ofVectorSpaceIndex_of_rank_lt_aleph0 (h : Module.rank K V < ℵ₀) :
    (Basis.ofVectorSpaceIndex K V).Finite :=
  finite_def.2 <| (Basis.ofVectorSpace K V).nonempty_fintype_index_of_rank_lt_aleph0 h
#align basis.finite_of_vector_space_index_of_rank_lt_aleph_0 Basis.finite_ofVectorSpaceIndex_of_rank_lt_aleph0

-- TODO how far can we generalise this?
-- When `s` is finite, we could prove this for any ring satisfying the strong rank condition
-- using `linearIndependent_le_span'`
theorem rank_span_le (s : Set V) : Module.rank K (span K s) ≤ #s := by
  obtain ⟨b, hb, hsab, hlib⟩ := exists_linearIndependent K s
  convert Cardinal.mk_le_mk_of_subset hb
  rw [← hsab, rank_span_set hlib]
#align rank_span_le rank_span_le

theorem rank_span_of_finset (s : Finset V) : Module.rank K (span K (↑s : Set V)) < ℵ₀ :=
  calc
    Module.rank K (span K (↑s : Set V)) ≤ #(↑s : Set V) := rank_span_le (s : Set V)
    _ = s.card := by rw [Finset.coe_sort_coe, Cardinal.mk_coe_finset]
    _ < ℵ₀ := Cardinal.nat_lt_aleph0 _
#align rank_span_of_finset rank_span_of_finset

theorem rank_quotient_add_rank (p : Submodule K V) :
    Module.rank K (V ⧸ p) + Module.rank K p = Module.rank K V := by
  classical
    let ⟨f⟩ := quotient_prod_linearEquiv p
    exact rank_prod'.symm.trans f.rank_eq
#align rank_quotient_add_rank rank_quotient_add_rank

/-- rank-nullity theorem -/
theorem rank_range_add_rank_ker (f : V →ₗ[K] V₁) :
    Module.rank K (LinearMap.range f) + Module.rank K (LinearMap.ker f) = Module.rank K V := by
  haveI := fun p : Submodule K V => Classical.decEq (V ⧸ p)
  rw [← f.quotKerEquivRange.rank_eq, rank_quotient_add_rank]
#align rank_range_add_rank_ker rank_range_add_rank_ker

theorem rank_eq_of_surjective (f : V →ₗ[K] V₁) (h : Surjective f) :
    Module.rank K V = Module.rank K V₁ + Module.rank K (LinearMap.ker f) := by
  rw [← rank_range_add_rank_ker f, ← rank_range_of_surjective f h]
#align rank_eq_of_surjective rank_eq_of_surjective

section

variable [AddCommGroup V₂] [Module K V₂]

variable [AddCommGroup V₃] [Module K V₃]

open LinearMap

/-- This is mostly an auxiliary lemma for `Submodule.rank_sup_add_rank_inf_eq`. -/
theorem rank_add_rank_split (db : V₂ →ₗ[K] V) (eb : V₃ →ₗ[K] V) (cd : V₁ →ₗ[K] V₂)
    (ce : V₁ →ₗ[K] V₃) (hde : ⊤ ≤ LinearMap.range db ⊔ LinearMap.range eb) (hgd : ker cd = ⊥)
    (eq : db.comp cd = eb.comp ce) (eq₂ : ∀ d e, db d = eb e → ∃ c, cd c = d ∧ ce c = e) :
    Module.rank K V + Module.rank K V₁ = Module.rank K V₂ + Module.rank K V₃ := by
  have hf : Surjective (coprod db eb) := by rwa [← range_eq_top, range_coprod, eq_top_iff]
  conv =>
    rhs
    rw [← rank_prod', rank_eq_of_surjective _ hf]
  congr 1
  apply LinearEquiv.rank_eq
  let L : V₁ →ₗ[K] ker (coprod db eb) := by -- Porting note: this is needed to avoid a timeout
    refine' LinearMap.codRestrict _ (prod cd (-ce)) _
    · intro c
      simp only [add_eq_zero_iff_eq_neg, LinearMap.prod_apply, mem_ker, Pi.prod, coprod_apply,
        neg_neg, map_neg, neg_apply]
      exact LinearMap.ext_iff.1 eq c
  refine' LinearEquiv.ofBijective L ⟨_, _⟩
  · rw [← ker_eq_bot, ker_codRestrict, ker_prod, hgd, bot_inf_eq]
  · rw [← range_eq_top, eq_top_iff, range_codRestrict, ← map_le_iff_le_comap, Submodule.map_top,
      range_subtype]
    rintro ⟨d, e⟩
    have h := eq₂ d (-e)
    simp only [add_eq_zero_iff_eq_neg, LinearMap.prod_apply, mem_ker, SetLike.mem_coe,
      Prod.mk.inj_iff, coprod_apply, map_neg, neg_apply, LinearMap.mem_range, Pi.prod] at h ⊢
    intro hde
    rcases h hde with ⟨c, h₁, h₂⟩
    refine' ⟨c, h₁, _⟩
    rw [h₂, _root_.neg_neg]
#align rank_add_rank_split rank_add_rank_split

theorem Submodule.rank_sup_add_rank_inf_eq (s t : Submodule K V) :
    Module.rank K (s ⊔ t : Submodule K V) + Module.rank K (s ⊓ t : Submodule K V) =
    Module.rank K s + Module.rank K t :=
  rank_add_rank_split (ofLe le_sup_left) (ofLe le_sup_right) (ofLe inf_le_left) (ofLe inf_le_right)
    (by
      rw [← map_le_map_iff' (ker_subtype <| s ⊔ t), Submodule.map_sup, Submodule.map_top, ←
        LinearMap.range_comp, ← LinearMap.range_comp, subtype_comp_ofLe, subtype_comp_ofLe,
        range_subtype, range_subtype, range_subtype])
    (ker_ofLe _ _ _) (by ext ⟨x, hx⟩; rfl)
    (by
      rintro ⟨b₁, hb₁⟩ ⟨b₂, hb₂⟩ eq
      obtain rfl : b₁ = b₂ := congr_arg Subtype.val eq
      exact ⟨⟨b₁, hb₁, hb₂⟩, rfl, rfl⟩)
#align submodule.rank_sup_add_rank_inf_eq Submodule.rank_sup_add_rank_inf_eq

theorem Submodule.rank_add_le_rank_add_rank (s t : Submodule K V) :
    Module.rank K (s ⊔ t : Submodule K V) ≤ Module.rank K s + Module.rank K t := by
  rw [← Submodule.rank_sup_add_rank_inf_eq]
  exact self_le_add_right _ _
#align submodule.rank_add_le_rank_add_rank Submodule.rank_add_le_rank_add_rank

end

end DivisionRing

section DivisionRing

variable [DivisionRing K] [AddCommGroup V] [Module K V] [AddCommGroup V₁] [Module K V₁]

variable [AddCommGroup V'] [Module K V']

/-- The `ι` indexed basis on `V`, where `ι` is an empty type and `V` is zero-dimensional.

See also `FiniteDimensional.finBasis`.
-/
def Basis.ofRankEqZero {ι : Type _} [IsEmpty ι] (hV : Module.rank K V = 0) : Basis ι K V :=
  haveI : Subsingleton V := rank_zero_iff.1 hV
  Basis.empty _
#align basis.of_rank_eq_zero Basis.ofRankEqZero

@[simp]
theorem Basis.ofRankEqZero_apply {ι : Type _} [IsEmpty ι] (hV : Module.rank K V = 0) (i : ι) :
    Basis.ofRankEqZero hV i = 0 :=
  rfl
#align basis.of_rank_eq_zero_apply Basis.ofRankEqZero_apply

theorem le_rank_iff_exists_linearIndependent {c : Cardinal} :
    c ≤ Module.rank K V ↔ ∃ s : Set V, #s = c ∧ LinearIndependent K ((↑) : s → V) := by
  constructor
  · intro h
    let t := Basis.ofVectorSpace K V
    rw [← t.mk_eq_rank'', Cardinal.le_mk_iff_exists_subset] at h
    rcases h with ⟨s, hst, hsc⟩
    exact ⟨s, hsc, (ofVectorSpaceIndex.linearIndependent K V).mono hst⟩
  · rintro ⟨s, rfl, si⟩
    exact cardinal_le_rank_of_linearIndependent si
#align le_rank_iff_exists_linear_independent le_rank_iff_exists_linearIndependent

theorem le_rank_iff_exists_linearIndependent_finset {n : ℕ} : ↑n ≤ Module.rank K V ↔
    ∃ s : Finset V, s.card = n ∧ LinearIndependent K ((↑) : ↥(s : Set V) → V) := by
  simp only [le_rank_iff_exists_linearIndependent, Cardinal.mk_set_eq_nat_iff_finset]
  constructor
  · rintro ⟨s, ⟨t, rfl, rfl⟩, si⟩
    exact ⟨t, rfl, si⟩
  · rintro ⟨s, rfl, si⟩
    exact ⟨s, ⟨s, rfl, rfl⟩, si⟩
#align le_rank_iff_exists_linear_independent_finset le_rank_iff_exists_linearIndependent_finset

/-- A vector space has dimension at most `1` if and only if there is a
single vector of which all vectors are multiples. -/
theorem rank_le_one_iff : Module.rank K V ≤ 1 ↔ ∃ v₀ : V, ∀ v, ∃ r : K, r • v₀ = v := by
  let b := Basis.ofVectorSpace K V
  constructor
  · intro hd
    rw [← b.mk_eq_rank'', Cardinal.le_one_iff_subsingleton, subsingleton_coe] at hd
    rcases eq_empty_or_nonempty (ofVectorSpaceIndex K V) with (hb | ⟨⟨v₀, hv₀⟩⟩)
    · use 0
      have h' : ∀ v : V, v = 0 := by simpa [hb, Submodule.eq_bot_iff] using b.span_eq.symm
      intro v
      simp [h' v]
    · use v₀
      have h' : (K ∙ v₀) = ⊤ := by simpa [hd.eq_singleton_of_mem hv₀] using b.span_eq
      intro v
      have hv : v ∈ (⊤ : Submodule K V) := mem_top
      rwa [← h', mem_span_singleton] at hv
  · rintro ⟨v₀, hv₀⟩
    have h : (K ∙ v₀) = ⊤ := by
      ext
      simp [mem_span_singleton, hv₀]
    rw [← rank_top, ← h]
    refine' (rank_span_le _).trans_eq _
    simp
#align rank_le_one_iff rank_le_one_iff

/-- A submodule has dimension at most `1` if and only if there is a
single vector in the submodule such that the submodule is contained in
its span. -/
theorem rank_submodule_le_one_iff (s : Submodule K V) :
    Module.rank K s ≤ 1 ↔ ∃ v₀ ∈ s, s ≤ K ∙ v₀ := by
  simp_rw [rank_le_one_iff, le_span_singleton_iff]
  constructor
  · rintro ⟨⟨v₀, hv₀⟩, h⟩
    use v₀, hv₀
    intro v hv
    obtain ⟨r, hr⟩ := h ⟨v, hv⟩
    use r
    simp_rw [Subtype.ext_iff, coe_smul] at hr
    exact hr
  · rintro ⟨v₀, hv₀, h⟩
    use ⟨v₀, hv₀⟩
    rintro ⟨v, hv⟩
    obtain ⟨r, hr⟩ := h v hv
    use r
    simp_rw [Subtype.ext_iff, coe_smul]
    exact hr
#align rank_submodule_le_one_iff rank_submodule_le_one_iff

/-- A submodule has dimension at most `1` if and only if there is a
single vector, not necessarily in the submodule, such that the
submodule is contained in its span. -/
theorem rank_submodule_le_one_iff' (s : Submodule K V) :
    Module.rank K s ≤ 1 ↔ ∃ v₀, s ≤ K ∙ v₀ := by
  rw [rank_submodule_le_one_iff]
  constructor
  · rintro ⟨v₀, _, h⟩
    exact ⟨v₀, h⟩
  · rintro ⟨v₀, h⟩
    by_cases hw : ∃ w : V, w ∈ s ∧ w ≠ 0
    · rcases hw with ⟨w, hw, hw0⟩
      use w, hw
      rcases mem_span_singleton.1 (h hw) with ⟨r', rfl⟩
      have h0 : r' ≠ 0 := by
        rintro rfl
        simp at hw0
      rwa [span_singleton_smul_eq (IsUnit.mk0 _ h0) _]
    · push_neg at hw
      rw [← Submodule.eq_bot_iff] at hw
      simp [hw]
#align rank_submodule_le_one_iff' rank_submodule_le_one_iff'

theorem Submodule.rank_le_one_iff_isPrincipal (W : Submodule K V) :
    Module.rank K W ≤ 1 ↔ W.IsPrincipal := by
  simp only [rank_le_one_iff, Submodule.IsPrincipal_iff, le_antisymm_iff, le_span_singleton_iff,
    span_singleton_le_iff_mem]
  constructor
  · rintro ⟨⟨m, hm⟩, hm'⟩
    choose f hf using hm'
    exact ⟨m, ⟨fun v hv => ⟨f ⟨v, hv⟩, congr_arg ((↑) : W → V) (hf ⟨v, hv⟩)⟩, hm⟩⟩
  · rintro ⟨a, ⟨h, ha⟩⟩
    choose f hf using h
    exact ⟨⟨a, ha⟩, fun v => ⟨f v.1 v.2, Subtype.ext (hf v.1 v.2)⟩⟩
#align submodule.rank_le_one_iff_is_principal Submodule.rank_le_one_iff_isPrincipal

theorem Module.rank_le_one_iff_top_isPrincipal :
    Module.rank K V ≤ 1 ↔ (⊤ : Submodule K V).IsPrincipal := by
  rw [← Submodule.rank_le_one_iff_isPrincipal, rank_top]
#align module.rank_le_one_iff_top_is_principal Module.rank_le_one_iff_top_isPrincipal

end DivisionRing

end Module

/-! ### The rank of a linear map -/


namespace LinearMap

section Ring

variable [Ring K] [AddCommGroup V] [Module K V] [AddCommGroup V₁] [Module K V₁]

variable [AddCommGroup V'] [Module K V']

/-- `rank f` is the rank of a `LinearMap` `f`, defined as the dimension of `f.range`. -/
def rank (f : V →ₗ[K] V') : Cardinal :=
  Module.rank K (LinearMap.range f)
#align linear_map.rank LinearMap.rank

theorem rank_le_range (f : V →ₗ[K] V') : rank f ≤ Module.rank K V' :=
  rank_submodule_le _
#align linear_map.rank_le_range LinearMap.rank_le_range

theorem rank_le_domain (f : V →ₗ[K] V₁) : rank f ≤ Module.rank K V :=
  rank_range_le _
#align linear_map.rank_le_domain LinearMap.rank_le_domain

@[simp]
theorem rank_zero [Nontrivial K] : rank (0 : V →ₗ[K] V') = 0 := by
  rw [rank, LinearMap.range_zero, rank_bot]
#align linear_map.rank_zero LinearMap.rank_zero

variable [AddCommGroup V''] [Module K V'']

theorem rank_comp_le_left (g : V →ₗ[K] V') (f : V' →ₗ[K] V'') : rank (f.comp g) ≤ rank f := by
  refine' rank_le_of_submodule _ _ _
  rw [LinearMap.range_comp]
  exact LinearMap.map_le_range
#align linear_map.rank_comp_le_left LinearMap.rank_comp_le_left

theorem lift_rank_comp_le_right (g : V →ₗ[K] V') (f : V' →ₗ[K] V'') :
    Cardinal.lift.{v'} (rank (f.comp g)) ≤ Cardinal.lift.{v''} (rank g) := by
  rw [rank, rank, LinearMap.range_comp]; exact lift_rank_map_le _ _
#align linear_map.lift_rank_comp_le_right LinearMap.lift_rank_comp_le_right

/-- The rank of the composition of two maps is less than the minimum of their ranks. -/
theorem lift_rank_comp_le (g : V →ₗ[K] V') (f : V' →ₗ[K] V'') :
    Cardinal.lift.{v'} (rank (f.comp g)) ≤
      min (Cardinal.lift.{v'} (rank f)) (Cardinal.lift.{v''} (rank g)) :=
  le_min (Cardinal.lift_le.mpr <| rank_comp_le_left _ _) (lift_rank_comp_le_right _ _)
#align linear_map.lift_rank_comp_le LinearMap.lift_rank_comp_le

variable [AddCommGroup V'₁] [Module K V'₁]

theorem rank_comp_le_right (g : V →ₗ[K] V') (f : V' →ₗ[K] V'₁) : rank (f.comp g) ≤ rank g := by
  simpa only [Cardinal.lift_id] using lift_rank_comp_le_right g f
#align linear_map.rank_comp_le_right LinearMap.rank_comp_le_right

/-- The rank of the composition of two maps is less than the minimum of their ranks.

See `lift_rank_comp_le` for the universe-polymorphic version. -/
theorem rank_comp_le (g : V →ₗ[K] V') (f : V' →ₗ[K] V'₁) :
    rank (f.comp g) ≤ min (rank f) (rank g) := by
  simpa only [Cardinal.lift_id] using lift_rank_comp_le g f
#align linear_map.rank_comp_le LinearMap.rank_comp_le

end Ring

section DivisionRing

variable [DivisionRing K] [AddCommGroup V] [Module K V] [AddCommGroup V₁] [Module K V₁]

variable [AddCommGroup V'] [Module K V']

theorem rank_add_le (f g : V →ₗ[K] V') : rank (f + g) ≤ rank f + rank g :=
  calc
    rank (f + g) ≤ Module.rank K (LinearMap.range f ⊔ LinearMap.range g : Submodule K V') := by
      refine' rank_le_of_submodule _ _ _
      exact LinearMap.range_le_iff_comap.2 <| eq_top_iff'.2 fun x =>
        show f x + g x ∈ (LinearMap.range f ⊔ LinearMap.range g : Submodule K V') from
        mem_sup.2 ⟨_, ⟨x, rfl⟩, _, ⟨x, rfl⟩, rfl⟩
    _ ≤ rank f + rank g := Submodule.rank_add_le_rank_add_rank _ _
#align linear_map.rank_add_le LinearMap.rank_add_le

theorem rank_finset_sum_le {η} (s : Finset η) (f : η → V →ₗ[K] V') :
    rank (∑ d in s, f d) ≤ ∑ d in s, rank (f d) :=
  @Finset.sum_hom_rel _ _ _ _ _ (fun a b => rank a ≤ b) f (fun d => rank (f d)) s
    (le_of_eq rank_zero) fun _ _ _ h => le_trans (rank_add_le _ _) (add_le_add_left h _)
#align linear_map.rank_finset_sum_le LinearMap.rank_finset_sum_le

theorem le_rank_iff_exists_linearIndependent {c : Cardinal} {f : V →ₗ[K] V'} :
    c ≤ rank f ↔ ∃ s : Set V, Cardinal.lift.{v'} #s =
    Cardinal.lift.{v} c ∧ LinearIndependent K fun x : s => f x := by
  rcases f.rangeRestrict.exists_rightInverse_of_surjective f.range_rangeRestrict with ⟨g, hg⟩
  have fg : LeftInverse f.rangeRestrict g := LinearMap.congr_fun hg
  refine' ⟨fun h => _, _⟩
  · rcases _root_.le_rank_iff_exists_linearIndependent.1 h with ⟨s, rfl, si⟩
    refine' ⟨g '' s, Cardinal.mk_image_eq_lift _ _ fg.injective, _⟩
    replace fg : ∀ x, f (g x) = x
    · intro x
      convert congr_arg Subtype.val (fg x)
    replace si : LinearIndependent K fun x : s => f (g x)
    · simpa only [fg] using si.map' _ (ker_subtype _)
    exact si.image_of_comp s g f
  · rintro ⟨s, hsc, si⟩
    have : LinearIndependent K fun x : s => f.rangeRestrict x :=
      LinearIndependent.of_comp f.range.subtype (by convert si)
    convert cardinal_le_rank_of_linearIndependent this.image
    rw [← Cardinal.lift_inj, ← hsc, Cardinal.mk_image_eq_of_injOn_lift]
    exact injOn_iff_injective.2 this.injective
#align linear_map.le_rank_iff_exists_linear_independent LinearMap.le_rank_iff_exists_linearIndependent

theorem le_rank_iff_exists_linearIndependent_finset {n : ℕ} {f : V →ₗ[K] V'} :
    ↑n ≤ rank f ↔ ∃ s : Finset V, s.card = n ∧ LinearIndependent K fun x : (s : Set V) => f x := by
  simp only [le_rank_iff_exists_linearIndependent, Cardinal.lift_natCast, Cardinal.lift_eq_nat_iff,
    Cardinal.mk_set_eq_nat_iff_finset]
  constructor
  · rintro ⟨s, ⟨t, rfl, rfl⟩, si⟩
    exact ⟨t, rfl, si⟩
  · rintro ⟨s, rfl, si⟩
    exact ⟨s, ⟨s, rfl, rfl⟩, si⟩
#align linear_map.le_rank_iff_exists_linear_independent_finset LinearMap.le_rank_iff_exists_linearIndependent_finset

end DivisionRing

end LinearMap<|MERGE_RESOLUTION|>--- conflicted
+++ resolved
@@ -319,16 +319,11 @@
 /--
 Over any nontrivial ring, the existence of a finite spanning set implies that any basis is finite.
 -/
-<<<<<<< HEAD
 lemma basis_finite_of_finite_spans (w : Set M) (hw : w.Finite) (s : span R w = ⊤) {ι : Type w}
     (b : Basis ι R M) : Finite ι := by
+  classical
   haveI := hw.to_subtype
   cases nonempty_fintype w
-=======
-def basisFintypeOfFiniteSpans (w : Set M) [Fintype w] (s : span R w = ⊤) {ι : Type w}
-    (b : Basis ι R M) : Fintype ι := by
-  classical
->>>>>>> 73993336
   -- We'll work by contradiction, assuming `ι` is infinite.
   rw [← not_infinite_iff_finite]
   intro i
