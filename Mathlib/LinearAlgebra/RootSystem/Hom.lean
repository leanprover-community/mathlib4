/-
Copyright (c) 2024 Scott Carnahan. All rights reserved.
Released under Apache 2.0 license as described in the file LICENSE.
Authors: Scott Carnahan
-/
import Mathlib.LinearAlgebra.RootSystem.Defs

/-!
# Morphisms of root pairings
This file defines morphisms of root pairings, following the definition of morphisms of root data
given in SGA III Exp. 21 Section 6.

## Main definitions:
 * `Hom`: A morphism of root pairings is a linear map of weight spaces, its transverse on coweight
   spaces, and a bijection on the set that indexes roots and coroots.
 * `Hom.id`: The identity morphism.
 * `Hom.comp`: The composite of two morphisms.
 * `End`: The endomorphism monoid of a root pairing.
 * `Hom.weightHom`: The homomorphism from the endomorphism monoid to linear endomorphisms on the
   weight space.
 * `Hom.coweightHom`: The homomorphism from the endomorphism monoid to the opposite monoid of linear
   endomorphisms on the coweight space.
 * `Equiv`: An equivalence of root pairings is a morphism for which the maps on weight spaces and
   coweight spaces are bijective.
 * `Equiv.toHom`: The morphism underlying an equivalence.
 * `Equiv.weightEquiv`: The linear isomorphism on weight spaces given by an equivalence.
 * `Equiv.coweightEquiv`: The linear isomorphism on coweight spaces given by an equivalence.
 * `Equiv.id`: The identity equivalence.
 * `Equiv.comp`: The composite of two equivalences.
 * `Equiv.symm`: The inverse of an equivalence.
 * `Aut`: The automorphism group of a root pairing.
 * `Equiv.toEndUnit`: The group isomorphism between the automorphism group of a root pairing and the
   group of invertible endomorphisms.
 * `Equiv.weightHom`: The homomorphism from the automorphism group to linear automorphisms on the
   weight space.
 * `Equiv.coweightHom`: The homomorphism from the automorphism group to the opposite group of linear
   automorphisms on the coweight space.
 * `Equiv.reflection`: The automorphism of a root pairing given by reflection in a root and
   coreflection in the corresponding coroot.

## TODO
 * Special types of morphisms: Isogenies, weight/coweight space embeddings
 * Weyl group reimplementation?

-/

open Set Function

noncomputable section

variable {ι R M N : Type*} [CommRing R] [AddCommGroup M] [Module R M] [AddCommGroup N] [Module R N]

namespace RootPairing

/-- A morphism of root pairings is a pair of mutually transposed maps of weight and coweight spaces
that preserves roots and coroots.  We make the map of indexing sets explicit. -/
@[ext]
structure Hom {ι₂ M₂ N₂ : Type*}
    [AddCommGroup M₂] [Module R M₂] [AddCommGroup N₂] [Module R N₂]
    (P : RootPairing ι R M N) (Q : RootPairing ι₂ R M₂ N₂) where
  /-- A linear map on weight space. -/
  weightMap : M →ₗ[R] M₂
  /-- A contravariant linear map on coweight space. -/
  coweightMap : N₂ →ₗ[R] N
  /-- A bijection on index sets. -/
  indexEquiv : ι ≃ ι₂
  weight_coweight_transpose : weightMap.dualMap ∘ₗ Q.toDualRight = P.toDualRight ∘ₗ coweightMap
  root_weightMap : weightMap ∘ P.root = Q.root ∘ indexEquiv
  coroot_coweightMap : coweightMap ∘ Q.coroot = P.coroot ∘ indexEquiv.symm

namespace Hom

lemma weight_coweight_transpose_apply {ι₂ M₂ N₂ : Type*}
    [AddCommGroup M₂] [Module R M₂] [AddCommGroup N₂] [Module R N₂]
    (P : RootPairing ι R M N) (Q : RootPairing ι₂ R M₂ N₂) (x : N₂) (f : Hom P Q) :
    f.weightMap.dualMap (Q.toDualRight x) = P.toDualRight (f.coweightMap x) :=
  Eq.mp (propext LinearMap.ext_iff) f.weight_coweight_transpose x

lemma root_weightMap_apply {ι₂ M₂ N₂ : Type*}
    [AddCommGroup M₂] [Module R M₂] [AddCommGroup N₂] [Module R N₂]
    (P : RootPairing ι R M N) (Q : RootPairing ι₂ R M₂ N₂) (i : ι) (f : Hom P Q) :
    f.weightMap (P.root i) = Q.root (f.indexEquiv i) :=
  Eq.mp (propext funext_iff) f.root_weightMap i

lemma coroot_coweightMap_apply {ι₂ M₂ N₂ : Type*}
    [AddCommGroup M₂] [Module R M₂] [AddCommGroup N₂] [Module R N₂]
    (P : RootPairing ι R M N) (Q : RootPairing ι₂ R M₂ N₂) (i : ι₂) (f : Hom P Q) :
    f.coweightMap (Q.coroot i) = P.coroot (f.indexEquiv.symm i) :=
  Eq.mp (propext funext_iff) f.coroot_coweightMap i

/-- The identity morphism of a root pairing. -/
@[simps!]
def id (P : RootPairing ι R M N) : Hom P P where
  weightMap := LinearMap.id
  coweightMap := LinearMap.id
  indexEquiv := Equiv.refl ι
  weight_coweight_transpose := by simp
  root_weightMap := by simp
  coroot_coweightMap := by simp

/-- Composition of morphisms -/
@[simps!]
def comp {ι₁ M₁ N₁ ι₂ M₂ N₂ : Type*} [AddCommGroup M₁] [Module R M₁] [AddCommGroup N₁]
    [Module R N₁] [AddCommGroup M₂] [Module R M₂] [AddCommGroup N₂] [Module R N₂]
    {P : RootPairing ι R M N} {P₁ : RootPairing ι₁ R M₁ N₁} {P₂ : RootPairing ι₂ R M₂ N₂}
    (g : Hom P₁ P₂) (f : Hom P P₁) : Hom P P₂ where
  weightMap := g.weightMap ∘ₗ f.weightMap
  coweightMap := f.coweightMap ∘ₗ g.coweightMap
  indexEquiv := f.indexEquiv.trans g.indexEquiv
  weight_coweight_transpose := by
    ext φ x
    rw [← LinearMap.dualMap_comp_dualMap, ← LinearMap.comp_assoc _ f.coweightMap,
      ← f.weight_coweight_transpose, LinearMap.comp_assoc g.coweightMap,
      ← g.weight_coweight_transpose, ← LinearMap.comp_assoc]
  root_weightMap := by
    ext i
    simp only [LinearMap.coe_comp, Equiv.coe_trans]
    rw [comp_assoc, f.root_weightMap, ← comp_assoc, g.root_weightMap, comp_assoc]
  coroot_coweightMap := by
    ext i
    simp only [LinearMap.coe_comp, Equiv.symm_trans_apply]
    rw [comp_assoc, g.coroot_coweightMap, ← comp_assoc, f.coroot_coweightMap, comp_assoc]
    simp

@[simp]
lemma id_comp {ι₂ M₂ N₂ : Type*}
    [AddCommGroup M₂] [Module R M₂] [AddCommGroup N₂] [Module R N₂]
    (P : RootPairing ι R M N) (Q : RootPairing ι₂ R M₂ N₂) (f : Hom P Q) :
    comp f (id P) = f := by
  ext x <;> simp

@[simp]
lemma comp_id {ι₂ M₂ N₂ : Type*}
    [AddCommGroup M₂] [Module R M₂] [AddCommGroup N₂] [Module R N₂]
    (P : RootPairing ι R M N) (Q : RootPairing ι₂ R M₂ N₂) (f : Hom P Q) :
    comp (id Q) f = f := by
  ext x <;> simp

@[simp]
lemma comp_assoc {ι₁ M₁ N₁ ι₂ M₂ N₂ ι₃ M₃ N₃ : Type*} [AddCommGroup M₁] [Module R M₁]
    [AddCommGroup N₁] [Module R N₁] [AddCommGroup M₂] [Module R M₂] [AddCommGroup N₂] [Module R N₂]
    [AddCommGroup M₃] [Module R M₃] [AddCommGroup N₃] [Module R N₃] {P : RootPairing ι R M N}
    {P₁ : RootPairing ι₁ R M₁ N₁} {P₂ : RootPairing ι₂ R M₂ N₂} {P₃ : RootPairing ι₃ R M₃ N₃}
    (h : Hom P₂ P₃) (g : Hom P₁ P₂) (f : Hom P P₁) :
    comp (comp h g) f = comp h (comp g f) := by
  ext <;> simp

/-- The endomorphism monoid of a root pairing. -/
instance (P : RootPairing ι R M N) : Monoid (Hom P P) where
  mul := comp
  mul_assoc := comp_assoc
  one := id P
  one_mul := id_comp P P
  mul_one := comp_id P P

@[simp]
lemma weightMap_one (P : RootPairing ι R M N) :
    weightMap (P := P) (Q := P) 1 = LinearMap.id (R := R) (M := M) :=
  rfl

@[simp]
lemma coweightMap_one (P : RootPairing ι R M N) :
    coweightMap (P := P) (Q := P) 1 = LinearMap.id (R := R) (M := N) :=
  rfl

@[simp]
lemma indexEquiv_one (P : RootPairing ι R M N) :
    indexEquiv (P := P) (Q := P) 1 = Equiv.refl ι :=
  rfl

@[simp]
lemma weightMap_mul (P : RootPairing ι R M N) (x y : Hom P P) :
    weightMap (x * y) = weightMap x ∘ₗ weightMap y :=
  rfl

@[simp]
lemma coweightMap_mul (P : RootPairing ι R M N) (x y : Hom P P) :
    coweightMap (x * y) = coweightMap y ∘ₗ coweightMap x :=
  rfl

@[simp]
lemma indexEquiv_mul (P : RootPairing ι R M N) (x y : Hom P P) :
    indexEquiv (x * y) = indexEquiv x ∘ indexEquiv y :=
  rfl

/-- The endomorphism monoid of a root pairing. -/
abbrev _root_.RootPairing.End (P : RootPairing ι R M N) := Hom P P

/-- The weight space representation of endomorphisms -/
def weightHom (P : RootPairing ι R M N) : End P →* (Module.End R M) where
  toFun g := Hom.weightMap (P := P) (Q := P) g
  map_mul' g h := by ext; simp
  map_one' := by ext; simp

lemma weightHom_injective (P : RootPairing ι R M N) : Injective (weightHom P) := by
  intro f g hfg
  ext x
  · exact LinearMap.congr_fun hfg x
  · refine (LinearEquiv.injective P.toDualRight) ?_
    simp_rw [← weight_coweight_transpose_apply]
    exact congrFun (congrArg DFunLike.coe (congrArg LinearMap.dualMap hfg)) (P.toDualRight x)
  · refine (Embedding.injective P.root) ?_
    simp_rw [← root_weightMap_apply]
    exact congrFun (congrArg DFunLike.coe hfg) (P.root x)

/-- The coweight space representation of endomorphisms -/
def coweightHom (P : RootPairing ι R M N) : End P →* (N →ₗ[R] N)ᵐᵒᵖ where
  toFun g := MulOpposite.op (Hom.coweightMap (P := P) (Q := P) g)
  map_mul' g h := by
    simp only [← MulOpposite.op_mul, coweightMap_mul, LinearMap.mul_eq_comp]
  map_one' := by
    simp only [MulOpposite.op_eq_one_iff, coweightMap_one, LinearMap.one_eq_id]

lemma coweightHom_injective (P : RootPairing ι R M N) : Injective (coweightHom P) := by
  intro f g hfg
  ext x
  · dsimp [coweightHom] at hfg
    rw [MulOpposite.op_inj] at hfg
    have h := congrArg (LinearMap.comp (M₃ := Module.Dual R M)
        (σ₂₃ := RingHom.id R) (P.toDualRight)) hfg
    rw [← f.weight_coweight_transpose, ← g.weight_coweight_transpose] at h
    have : f.weightMap = g.weightMap := by
      haveI : Module.IsReflexive R M := PerfectPairing.reflexive_left P.toPerfectPairing
      refine (Module.dualMap_dualMap_eq_iff R M).mp (congrArg LinearMap.dualMap
        ((LinearEquiv.eq_comp_toLinearMap_iff f.weightMap.dualMap g.weightMap.dualMap).mp h))
    exact congrFun (congrArg DFunLike.coe this) x
  · dsimp [coweightHom] at hfg
    simp_all only [MulOpposite.op_inj]
  · dsimp [coweightHom] at hfg
    rw [MulOpposite.op_inj] at hfg
    set y := f.indexEquiv x with hy
    have : f.coweightMap (P.coroot y) = g.coweightMap (P.coroot y) := by
      exact congrFun (congrArg DFunLike.coe hfg) (P.coroot y)
    rw [coroot_coweightMap_apply, coroot_coweightMap_apply, Embedding.apply_eq_iff_eq, hy] at this
    rw [Equiv.symm_apply_apply] at this
    rw [this, Equiv.apply_symm_apply]

/-- The permutation representation of the endomorphism monoid on the root index set -/
def indexHom (P : RootPairing ι R M N) : End P →* (ι ≃ ι) where
  toFun f := Hom.indexEquiv f
  map_one' := by ext; simp
  map_mul' x y := by ext; simp

end Hom

variable {ι₂ M₂ N₂ : Type*}
    [AddCommGroup M₂] [Module R M₂] [AddCommGroup N₂] [Module R N₂]
    (P : RootPairing ι R M N) (Q : RootPairing ι₂ R M₂ N₂)

/-- An equivalence of root pairings is a morphism where the maps of weight and coweight spaces are
bijective.

See also `RootPairing.Equiv.toEndUnit`. -/
@[ext]
protected structure Equiv extends Hom P Q where
  bijective_weightMap : Bijective weightMap
  bijective_coweightMap : Bijective coweightMap

attribute [coe] Equiv.toHom

/-- The root pairing homomorphism underlying an equivalence. -/
add_decl_doc Equiv.toHom

namespace Equiv

/-- The linear equivalence of weight spaces given by an equivalence of root pairings. -/
def weightEquiv (e : RootPairing.Equiv P Q) : M ≃ₗ[R] M₂ :=
    LinearEquiv.ofBijective _ e.bijective_weightMap

@[simp]
lemma weightEquiv_apply (e : RootPairing.Equiv P Q) (m : M) :
    weightEquiv P Q e m = e.toHom.weightMap m :=
  rfl

@[simp]
lemma weightEquiv_symm_weightMap (e : RootPairing.Equiv P Q) (m : M) :
    (weightEquiv P Q e).symm (e.toHom.weightMap m) = m :=
  (LinearEquiv.symm_apply_eq (weightEquiv P Q e)).mpr rfl

@[simp]
lemma weightMap_weightEquiv_symm (e : RootPairing.Equiv P Q) (m : M₂) :
    e.toHom.weightMap ((weightEquiv P Q e).symm m) = m := by
  rw [← weightEquiv_apply]
  exact LinearEquiv.apply_symm_apply (weightEquiv P Q e) m

/-- The contravariant equivalence of coweight spaces given by an equivalence of root pairings. -/
def coweightEquiv (e : RootPairing.Equiv P Q) : N₂ ≃ₗ[R] N :=
  LinearEquiv.ofBijective _ e.bijective_coweightMap

@[simp]
lemma coweightEquiv_apply (e : RootPairing.Equiv P Q) (n : N₂) :
    coweightEquiv P Q e n = e.toHom.coweightMap n :=
  rfl

@[simp]
lemma coweightEquiv_symm_coweightMap (e : RootPairing.Equiv P Q) (n : N₂) :
    (coweightEquiv P Q e).symm (e.toHom.coweightMap n) = n :=
  (LinearEquiv.symm_apply_eq (coweightEquiv P Q e)).mpr rfl

@[simp]
lemma coweightMap_coweightEquiv_symm (e : RootPairing.Equiv P Q) (n : N) :
    e.toHom.coweightMap ((coweightEquiv P Q e).symm n) = n := by
  rw [← coweightEquiv_apply]
  exact LinearEquiv.apply_symm_apply (coweightEquiv P Q e) n

/-- The identity equivalence of a root pairing. -/
@[simps!]
def id (P : RootPairing ι R M N) : RootPairing.Equiv P P :=
  { Hom.id P with
    bijective_weightMap := _root_.id bijective_id
    bijective_coweightMap := _root_.id bijective_id }

/-- Composition of equivalences -/
@[simps!]
def comp {ι₁ M₁ N₁ ι₂ M₂ N₂ : Type*} [AddCommGroup M₁] [Module R M₁] [AddCommGroup N₁]
    [Module R N₁] [AddCommGroup M₂] [Module R M₂] [AddCommGroup N₂] [Module R N₂]
    {P : RootPairing ι R M N} {P₁ : RootPairing ι₁ R M₁ N₁} {P₂ : RootPairing ι₂ R M₂ N₂}
    (g : RootPairing.Equiv P₁ P₂) (f : RootPairing.Equiv P P₁) : RootPairing.Equiv P P₂ :=
  { Hom.comp g.toHom f.toHom with
    bijective_weightMap := by
      simp only [Hom.comp, LinearMap.coe_comp]
      exact Bijective.comp g.bijective_weightMap f.bijective_weightMap
    bijective_coweightMap := by
      simp only [Hom.comp, LinearMap.coe_comp]
      exact Bijective.comp f.bijective_coweightMap g.bijective_coweightMap }

@[simp]
lemma toHom_comp {ι₁ M₁ N₁ ι₂ M₂ N₂ : Type*} [AddCommGroup M₁] [Module R M₁] [AddCommGroup N₁]
    [Module R N₁] [AddCommGroup M₂] [Module R M₂] [AddCommGroup N₂] [Module R N₂]
    {P : RootPairing ι R M N} {P₁ : RootPairing ι₁ R M₁ N₁} {P₂ : RootPairing ι₂ R M₂ N₂}
    (g : RootPairing.Equiv P₁ P₂) (f : RootPairing.Equiv P P₁) :
    (Equiv.comp g f).toHom = Hom.comp g.toHom f.toHom := by
  rfl

@[simp]
lemma id_comp {ι₂ M₂ N₂ : Type*}
    [AddCommGroup M₂] [Module R M₂] [AddCommGroup N₂] [Module R N₂]
    (P : RootPairing ι R M N) (Q : RootPairing ι₂ R M₂ N₂) (f : RootPairing.Equiv P Q) :
    comp f (id P) = f := by
  ext x <;> simp

@[simp]
lemma comp_id {ι₂ M₂ N₂ : Type*}
    [AddCommGroup M₂] [Module R M₂] [AddCommGroup N₂] [Module R N₂]
    (P : RootPairing ι R M N) (Q : RootPairing ι₂ R M₂ N₂) (f : RootPairing.Equiv P Q) :
    comp (id Q) f = f := by
  ext x <;> simp

@[simp]
lemma comp_assoc {ι₁ M₁ N₁ ι₂ M₂ N₂ ι₃ M₃ N₃ : Type*} [AddCommGroup M₁] [Module R M₁]
    [AddCommGroup N₁] [Module R N₁] [AddCommGroup M₂] [Module R M₂] [AddCommGroup N₂] [Module R N₂]
    [AddCommGroup M₃] [Module R M₃] [AddCommGroup N₃] [Module R N₃] {P : RootPairing ι R M N}
    {P₁ : RootPairing ι₁ R M₁ N₁} {P₂ : RootPairing ι₂ R M₂ N₂} {P₃ : RootPairing ι₃ R M₃ N₃}
    (h : RootPairing.Equiv P₂ P₃) (g : RootPairing.Equiv P₁ P₂) (f : RootPairing.Equiv P P₁) :
    comp (comp h g) f = comp h (comp g f) := by
  ext <;> simp

/-- Equivalences form a monoid. -/
instance (P : RootPairing ι R M N) : Monoid (RootPairing.Equiv P P) where
  mul := comp
  mul_assoc := comp_assoc
  one := id P
  one_mul := id_comp P P
  mul_one := comp_id P P

@[simp]
lemma weightEquiv_one (P : RootPairing ι R M N) :
    weightEquiv (P := P) (Q := P) 1 = LinearMap.id (R := R) (M := M) :=
  rfl

@[simp]
lemma coweightEquiv_one (P : RootPairing ι R M N) :
    coweightEquiv (P := P) (Q := P) 1 = LinearMap.id (R := R) (M := N) :=
  rfl

@[simp]
lemma toHom_one (P : RootPairing ι R M N) :
    (1 : RootPairing.Equiv P P).toHom = (1 : RootPairing.Hom P P) :=
  rfl

@[simp]
lemma mul_eq_comp {P : RootPairing ι R M N} (x y : RootPairing.Equiv P P) :
    x * y = Equiv.comp x y :=
  rfl

@[simp]
lemma weightEquiv_comp_toLin {P : RootPairing ι R M N} (x y : RootPairing.Equiv P P) :
    weightEquiv P P (Equiv.comp x y) = weightEquiv P P y ≪≫ₗ weightEquiv P P x := by
  ext; simp

@[simp]
lemma weightEquiv_mul {P : RootPairing ι R M N} (x y : RootPairing.Equiv P P) :
    weightEquiv P P x * weightEquiv P P y = weightEquiv P P y ≪≫ₗ weightEquiv P P x := by
  rfl

@[simp]
lemma coweightEquiv_comp_toLin {P : RootPairing ι R M N} (x y : RootPairing.Equiv P P) :
    coweightEquiv P P (Equiv.comp x y) = coweightEquiv P P x ≪≫ₗ coweightEquiv P P y := by
  ext; simp

@[simp]
lemma coweightEquiv_mul {P : RootPairing ι R M N} (x y : RootPairing.Equiv P P) :
    coweightEquiv P P x * coweightEquiv P P y = coweightEquiv P P y ≪≫ₗ coweightEquiv P P x := by
  rfl

/-- The inverse of a root pairing equivalence. -/
def symm {ι₂ M₂ N₂ : Type*} [AddCommGroup M₂] [Module R M₂] [AddCommGroup N₂] [Module R N₂]
    (P : RootPairing ι R M N) (Q : RootPairing ι₂ R M₂ N₂) (f : RootPairing.Equiv P Q) :
    RootPairing.Equiv Q P where
  weightMap := (weightEquiv P Q f).symm
  coweightMap := (coweightEquiv P Q f).symm
  indexEquiv := f.indexEquiv.symm
  weight_coweight_transpose := by
    ext n m
    nth_rw 2 [show m = (weightEquiv P Q f) ((weightEquiv P Q f).symm m) by
      exact (LinearEquiv.symm_apply_eq (weightEquiv P Q f)).mp rfl]
    nth_rw 1 [show n = (coweightEquiv P Q f) ((coweightEquiv P Q f).symm n) by
      exact (LinearEquiv.symm_apply_eq (coweightEquiv P Q f)).mp rfl]
    have := f.weight_coweight_transpose
    rw [LinearMap.ext_iff₂] at this
    exact Eq.symm (this ((coweightEquiv P Q f).symm n) ((weightEquiv P Q f).symm m))
  root_weightMap := by
    ext i
    simp only [LinearEquiv.coe_coe, comp_apply]
    have := f.root_weightMap
    rw [funext_iff] at this
    specialize this (f.indexEquiv.symm i)
    simp only [comp_apply, Equiv.apply_symm_apply] at this
    simp [← this]
  coroot_coweightMap := by
    ext i
    simp only [LinearEquiv.coe_coe, comp_apply, Equiv.symm_symm]
    have := f.coroot_coweightMap
    rw [funext_iff] at this
    specialize this (f.indexEquiv i)
    simp only [comp_apply, Equiv.symm_apply_apply] at this
    simp [← this]
  bijective_weightMap := by
    simp only [LinearEquiv.coe_coe]
    exact LinearEquiv.bijective (weightEquiv P Q f).symm
  bijective_coweightMap := by
    simp only [LinearEquiv.coe_coe]
    exact LinearEquiv.bijective (coweightEquiv P Q f).symm

@[simp]
lemma inv_weightMap {ι₂ M₂ N₂ : Type*} [AddCommGroup M₂] [Module R M₂] [AddCommGroup N₂]
    [Module R N₂] (P : RootPairing ι R M N) (Q : RootPairing ι₂ R M₂ N₂)
    (f : RootPairing.Equiv P Q) : (symm P Q f).weightMap = (weightEquiv P Q f).symm :=
  rfl

@[simp]
lemma inv_coweightMap {ι₂ M₂ N₂ : Type*} [AddCommGroup M₂] [Module R M₂] [AddCommGroup N₂]
    [Module R N₂] (P : RootPairing ι R M N) (Q : RootPairing ι₂ R M₂ N₂)
    (f : RootPairing.Equiv P Q) : (symm P Q f).coweightMap = (coweightEquiv P Q f).symm :=
  rfl

@[simp]
lemma inv_indexEquiv {ι₂ M₂ N₂ : Type*} [AddCommGroup M₂] [Module R M₂] [AddCommGroup N₂]
    [Module R N₂] (P : RootPairing ι R M N) (Q : RootPairing ι₂ R M₂ N₂)
    (f : RootPairing.Equiv P Q) : (symm P Q f).indexEquiv = (Hom.indexEquiv f.toHom).symm :=
  rfl

/-- Equivalences form a group. -/
instance (P : RootPairing ι R M N) : Group (RootPairing.Equiv P P) where
  mul := comp
  mul_assoc := comp_assoc
  one := id P
  one_mul := id_comp P P
  mul_one := comp_id P P
  inv := symm P P
  inv_mul_cancel e := by
    ext m
    · rw [← weightEquiv_apply]
      simp
    · rw [← coweightEquiv_apply]
      simp
    · simp

end Equiv

/-- The automorphism group of a root pairing. -/
abbrev Aut (P : RootPairing ι R M N) := (RootPairing.Equiv P P)

namespace Equiv

/-- The isomorphism between the automorphism group of a root pairing and the group of invertible
endomorphisms. -/
def toEndUnit (P : RootPairing ι R M N) : Aut P ≃* (End P)ˣ where
  toFun f :=
  { val :=  f.toHom
    inv := (Equiv.symm P P f).toHom
    val_inv := by ext <;> simp
    inv_val := by ext <;> simp }
  invFun f :=
  { f.val with
    bijective_weightMap := by
      refine bijective_iff_has_inverse.mpr ?_
      use f.inv.weightMap
      constructor
      · refine leftInverse_iff_comp.mpr ?_
        simp only [← @LinearMap.coe_comp]
        rw [← Hom.weightMap_mul, f.inv_val, Hom.weightMap_one, LinearMap.id_coe]
      · refine rightInverse_iff_comp.mpr ?_
        simp only [← @LinearMap.coe_comp]
        rw [← Hom.weightMap_mul, f.val_inv, Hom.weightMap_one, LinearMap.id_coe]
    bijective_coweightMap := by
      refine bijective_iff_has_inverse.mpr ?_
      use f.inv.coweightMap
      constructor
      · refine leftInverse_iff_comp.mpr ?_
        simp only [← @LinearMap.coe_comp]
        rw [← Hom.coweightMap_mul, f.val_inv, Hom.coweightMap_one, LinearMap.id_coe]
      · refine rightInverse_iff_comp.mpr ?_
        simp only [← @LinearMap.coe_comp]
        rw [← Hom.coweightMap_mul, f.inv_val, Hom.coweightMap_one, LinearMap.id_coe] }
  left_inv f := by simp
  right_inv f := by simp
  map_mul' f g := by
    simp only [Equiv.mul_eq_comp, Equiv.toHom_comp]
    ext <;> simp

lemma toEndUnit_val (P : RootPairing ι R M N) (g : Aut P) : (toEndUnit P g).val = g.toHom :=
  rfl

lemma toEndUnit_inv (P : RootPairing ι R M N) (g : Aut P) :
    (toEndUnit P g).inv = (symm P P g).toHom :=
  rfl

/-- The weight space representation of automorphisms -/
@[simps]
def weightHom (P : RootPairing ι R M N) : Aut P →* (M ≃ₗ[R] M) where
  toFun := weightEquiv P P
  map_one' := by ext; simp
  map_mul' x y := by ext; simp

lemma weightHom_toLinearMap {P : RootPairing ι R M N} (g : Aut P) :
    (weightHom P g).toLinearMap = Hom.weightHom P g.toHom :=
  rfl

lemma weightHom_injective (P : RootPairing ι R M N) : Injective (Equiv.weightHom P) := by
  refine Injective.of_comp (f := LinearEquiv.toLinearMap) fun g g' hgg' => ?_
  let h : (weightHom P g).toLinearMap = (weightHom P g').toLinearMap := hgg' --`have` gets lint
  rw [weightHom_toLinearMap, weightHom_toLinearMap] at h
  suffices h' : g.toHom = g'.toHom by
    exact Equiv.ext hgg' (congrArg Hom.coweightMap h') (congrArg Hom.indexEquiv h')
  exact Hom.weightHom_injective P hgg'

@[simp]
lemma weightEquiv_inv {P : RootPairing ι R M N} (g : Aut P) :
<<<<<<< HEAD
    ((weightEquiv P P) g⁻¹) = ((weightEquiv P P) g)⁻¹ :=
=======
    weightEquiv P P g⁻¹ = (weightEquiv P P g)⁻¹ :=
>>>>>>> 5d2254fa
  LinearEquiv.toLinearMap_inj.mp rfl

/-- The coweight space representation of automorphisms -/
@[simps]
def coweightHom (P : RootPairing ι R M N) : Aut P →* (N ≃ₗ[R] N)ᵐᵒᵖ where
  toFun g := MulOpposite.op (coweightEquiv P P g)
  map_one' := by
    simp only [MulOpposite.op_eq_one_iff]
    exact LinearEquiv.toLinearMap_inj.mp rfl
  map_mul' := by
    simp only [mul_eq_comp, coweightEquiv_comp_toLin]
    exact fun x y ↦ rfl

lemma coweightHom_toLinearMap {P : RootPairing ι R M N} (g : Aut P) :
    (MulOpposite.unop (coweightHom P g)).toLinearMap =
      MulOpposite.unop (Hom.coweightHom P g.toHom) :=
  rfl

lemma coweightHom_injective (P : RootPairing ι R M N) : Injective (Equiv.coweightHom P) := by
  refine Injective.of_comp (f := fun a => MulOpposite.op a) fun g g' hgg' => ?_
  have h : (MulOpposite.unop (coweightHom P g)).toLinearMap =
      (MulOpposite.unop (coweightHom P g')).toLinearMap := by
    simp_all
  rw [coweightHom_toLinearMap, coweightHom_toLinearMap] at h
  suffices h' : g.toHom = g'.toHom by
    exact Equiv.ext (congrArg Hom.weightMap h') h (congrArg Hom.indexEquiv h')
  apply Hom.coweightHom_injective P
  exact MulOpposite.unop_inj.mp h

lemma coweightHom_op {P : RootPairing ι R M N} (g : Aut P) :
    MulOpposite.unop (coweightHom P g) = coweightEquiv P P g :=
  rfl

@[simp]
lemma coweightEquiv_inv {P : RootPairing ι R M N} (g : Aut P) :
<<<<<<< HEAD
    (coweightEquiv P P) g⁻¹ = ((coweightEquiv P P) g)⁻¹ :=
=======
    coweightEquiv P P g⁻¹ = (coweightEquiv P P g)⁻¹ :=
>>>>>>> 5d2254fa
  LinearEquiv.toLinearMap_inj.mp rfl

/-- The permutation representation of the automorphism group on the root index set -/
@[simps]
def indexHom (P : RootPairing ι R M N) : Aut P →* (ι ≃ ι) where
<<<<<<< HEAD
  toFun g := Hom.indexEquiv g.toHom
=======
  toFun g := g.toHom.indexEquiv
>>>>>>> 5d2254fa
  map_one' := by ext; simp
  map_mul' x y := by ext; simp

@[simp]
lemma indexEquiv_inv {P : RootPairing ι R M N} (g : Aut P) :
<<<<<<< HEAD
    Hom.indexEquiv (g⁻¹).toHom = ((indexHom P) g)⁻¹ :=
=======
    (g⁻¹).toHom.indexEquiv = (indexHom P g)⁻¹ :=
>>>>>>> 5d2254fa
  rfl

/-- The automorphism of a root pairing given by a reflection. -/
def reflection (P : RootPairing ι R M N) (i : ι) : Aut P where
  weightMap := P.reflection i
  coweightMap := P.coreflection i
  indexEquiv := P.reflection_perm i
  weight_coweight_transpose := by
    ext f x
    simp only [LinearMap.coe_comp, LinearEquiv.coe_coe, comp_apply,
      PerfectPairing.toDualRight_apply, LinearMap.dualMap_apply, PerfectPairing.flip_apply_apply,
      LinearEquiv.comp_coe, LinearEquiv.trans_apply]
    rw [RootPairing.reflection_apply, RootPairing.coreflection_apply]
    simp only [← PerfectPairing.toLin_apply, map_sub, map_smul, LinearMap.sub_apply,
      toLin_toPerfectPairing, LinearMap.smul_apply, smul_eq_mul, sub_right_inj]
    simp only [PerfectPairing.toLin_apply, PerfectPairing.flip_apply_apply, mul_comm]
  root_weightMap := by ext; simp
  coroot_coweightMap := by ext; simp
  bijective_weightMap := by
    simp only [LinearEquiv.coe_coe]
    exact LinearEquiv.bijective (P.reflection i)
  bijective_coweightMap := by
    simp only [LinearEquiv.coe_coe]
    exact LinearEquiv.bijective (P.coreflection i)

@[simp]
lemma reflection_weightEquiv (P : RootPairing ι R M N) (i : ι) :
    (reflection P i).weightEquiv = P.reflection i :=
  LinearEquiv.toLinearMap_inj.mp rfl

@[simp]
lemma reflection_coweightEquiv (P : RootPairing ι R M N) (i : ι) :
    (reflection P i).coweightEquiv = P.coreflection i :=
  LinearEquiv.toLinearMap_inj.mp rfl

@[simp]
lemma reflection_indexEquiv (P : RootPairing ι R M N) (i : ι) :
    (reflection P i).indexEquiv = P.reflection_perm i :=
  rfl

@[simp]
lemma reflection_inv (P : RootPairing ι R M N) (i : ι) :
    (reflection P i)⁻¹ = (reflection P i) := by
  refine Equiv.ext ?_ ?_ ?_
  · exact LinearMap.ext_iff.mpr (fun x => by simp [← weightEquiv_apply])
  · exact LinearMap.ext_iff.mpr (fun x => by simp [← coweightEquiv_apply])
  · exact _root_.Equiv.ext (fun j => by simp only [← indexHom_apply, map_inv]; simp)

instance : MulAction P.Aut M where
  smul w v := Equiv.weightHom P w v
  one_smul _ := rfl
  mul_smul _ _ _ := rfl

instance : MulAction (P.Aut)ᵐᵒᵖ N where
  smul w v := (MulOpposite.unop (Equiv.coweightHom P (MulOpposite.unop w))) v
  one_smul _ := rfl
  mul_smul _ _ _ := rfl

instance : MulAction P.Aut ι where
  smul w i := Equiv.indexHom P w i
  one_smul _ := rfl
  mul_smul _ _ _ := rfl

end Equiv

end RootPairing<|MERGE_RESOLUTION|>--- conflicted
+++ resolved
@@ -547,11 +547,7 @@
 
 @[simp]
 lemma weightEquiv_inv {P : RootPairing ι R M N} (g : Aut P) :
-<<<<<<< HEAD
-    ((weightEquiv P P) g⁻¹) = ((weightEquiv P P) g)⁻¹ :=
-=======
     weightEquiv P P g⁻¹ = (weightEquiv P P g)⁻¹ :=
->>>>>>> 5d2254fa
   LinearEquiv.toLinearMap_inj.mp rfl
 
 /-- The coweight space representation of automorphisms -/
@@ -587,31 +583,19 @@
 
 @[simp]
 lemma coweightEquiv_inv {P : RootPairing ι R M N} (g : Aut P) :
-<<<<<<< HEAD
-    (coweightEquiv P P) g⁻¹ = ((coweightEquiv P P) g)⁻¹ :=
-=======
     coweightEquiv P P g⁻¹ = (coweightEquiv P P g)⁻¹ :=
->>>>>>> 5d2254fa
   LinearEquiv.toLinearMap_inj.mp rfl
 
 /-- The permutation representation of the automorphism group on the root index set -/
 @[simps]
 def indexHom (P : RootPairing ι R M N) : Aut P →* (ι ≃ ι) where
-<<<<<<< HEAD
-  toFun g := Hom.indexEquiv g.toHom
-=======
   toFun g := g.toHom.indexEquiv
->>>>>>> 5d2254fa
   map_one' := by ext; simp
   map_mul' x y := by ext; simp
 
 @[simp]
 lemma indexEquiv_inv {P : RootPairing ι R M N} (g : Aut P) :
-<<<<<<< HEAD
-    Hom.indexEquiv (g⁻¹).toHom = ((indexHom P) g)⁻¹ :=
-=======
     (g⁻¹).toHom.indexEquiv = (indexHom P g)⁻¹ :=
->>>>>>> 5d2254fa
   rfl
 
 /-- The automorphism of a root pairing given by a reflection. -/
