--- conflicted
+++ resolved
@@ -124,12 +124,8 @@
 include hi hj hij h₁ h₂ h₃
 
 lemma chainBotCoeff_mul_chainTopCoeff.isNotG2 : P.IsNotG2 := by
-<<<<<<< HEAD
-  have _i : NoZeroSMulDivisors ℤ M := have _i := P.reflexive_left; .int_of_charZero R M
-=======
   have : Module.IsReflexive R M := .of_isPerfPair P.toLinearMap
   have : NoZeroSMulDivisors ℤ M := .int_of_charZero R M
->>>>>>> c07d348d
   rw [← P.not_isG2_iff_isNotG2]
   intro contra
   obtain ⟨n, h₃⟩ := h₃
@@ -336,11 +332,7 @@
       (P.chainTopCoeff j l + 1) * (P.chainBotCoeff i k + 1) := by
   /- Setup some typeclasses. -/
   have := chainBotCoeff_mul_chainTopCoeff.isNotG2 hi hj hij h₁ h₂ h₃
-<<<<<<< HEAD
-  have _i := P.reflexive_left
-=======
   have : Module.IsReflexive R M := .of_isPerfPair P.toLinearMap
->>>>>>> c07d348d
   letI := P.indexNeg
   suffices (P.chainBotCoeff i m + 1) * (P.chainBotCoeff j (-k) + 1) =
       (P.chainBotCoeff j (-l) + 1) * (P.chainBotCoeff i k + 1) by simpa
