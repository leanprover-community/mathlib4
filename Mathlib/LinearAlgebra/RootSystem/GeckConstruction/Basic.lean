--- conflicted
+++ resolved
@@ -197,152 +197,6 @@
     cartanSubalgebra b ≤ lieAlgebra b := by
   rw [cartanSubalgebra, lieAlgebra, ← LieSubalgebra.toSubmodule_le_toSubmodule, Submodule.span_le]
   rintro - ⟨i, rfl⟩
-<<<<<<< HEAD
-  rw [← lie_e_f_same]
-  apply LieSubalgebra.lie_mem <;>
-  exact LieSubalgebra.subset_lieSpan <| by simp
-
-section lie_e_f_ne
-
-open scoped Matrix
-
-variable {i j}
-variable (hij : i ≠ j)
-omit [P.IsReduced]
-
-/-- An auxiliary lemma en route to `RootPairing.Base.lie_e_f_ne`. -/
-private lemma lie_e_f_ne_aux₀ (k : b.support) (l : ι) :
-    ⁅e i, f j⁆ (Sum.inl k) (Sum.inr l) = 0 := by
-  classical
-  letI := P.indexNeg
-  have aux₁ : ∀ x ∈ Finset.univ, ¬ (P.root x = P.root i + P.root l ∧ k = j ∧ x = j) := by
-    rintro  x - ⟨hl, -, rfl⟩
-    exact b.sub_notMem_range_root i.property j.property ⟨-l, by simp [hl]⟩
-  have aux₂ : ∀ x ∈ Finset.univ, ¬ (P.root x = P.root l - P.root j ∧ k = i ∧ x = -i) := by
-    rintro  x - ⟨hl, -, rfl⟩
-    replace hl : P.root i = P.root j - P.root l := by simpa [neg_eq_iff_eq_neg] using hl
-    exact b.sub_notMem_range_root i.property j.property ⟨-l, by simp [hl]⟩
-  simp [e, f, -indexNeg_neg, ← ite_and, Finset.sum_ite_of_false aux₁, Finset.sum_ite_of_false aux₂]
-
-include hij
-
-/-- An auxiliary lemma en route to `RootPairing.Base.lie_e_f_ne`. -/
-private lemma lie_e_f_ne_aux₁ :
-    ⁅e i, f j⁆ᵀ (Sum.inr j) = 0 := by
-  letI := P.indexNeg
-  classical
-  ext (k | k)
-  · rw [Matrix.transpose_apply, lie_e_f_ne_aux₀, Pi.zero_apply]
-  · suffices ((if k = i then ↑|b.cartanMatrix i j| else (0 : R)) -
-        ∑ x, if P.root x = P.root i + P.root j ∧ P.root k = P.root x - P.root j then
-          (P.chainTopCoeff j x : R) + 1 else 0) = 0 by
-      have hij : (j : ι) ≠ -i := by simpa using b.root_ne_neg_of_ne j.property i.property (by aesop)
-      have aux : ∀ x ∈ Finset.univ,
-        x ≠ j → (if x = j ∧ k = i then ↑|b.cartanMatrix i x| else 0) = (0 : R) := by aesop
-      simpa [e, f, P.ne_zero, hij, -indexNeg_neg, -Finset.univ_eq_attach, ← ite_and,
-        Finset.sum_eq_single_of_mem j (Finset.mem_univ _) aux]
-    rcases eq_or_ne k i with rfl | hk; swap
-    · rw [if_neg (by tauto), Finset.sum_ite_of_false (by aesop)]; simp
-    by_cases hij_mem : P.root i + P.root j ∈ range P.root
-    · obtain ⟨m, hm⟩ := hij_mem
-      rw [Finset.sum_eq_single_of_mem m (Finset.mem_univ _) (by rintro x - hx; simp [← hm, hx]),
-        b.abs_cartanMatrix_apply, Base.cartanMatrix, Base.cartanMatrixIn_def]
-      have aux₁ := b.chainTopCoeff_eq_of_ne j i hij.symm
-      have aux₂ := chainTopCoeff_of_add (b.linearIndependent_pair_of_ne hij.symm) hm
-      norm_cast
-      aesop
-    · have aux : ∀ x ∈ Finset.univ,
-          ¬ (P.root x = P.root i + P.root j ∧ P.root i = P.root x - P.root j) := by
-        rintro x - ⟨hx, -⟩; exact hij_mem ⟨x, hx⟩
-      simp [Finset.sum_ite_of_false aux, b.cartanMatrix_apply_eq_zero_iff hij, hij_mem]
-
-/-- An auxiliary lemma en route to `RootPairing.Base.lie_e_f_ne`. -/
-private lemma lie_e_f_ne_aux₂ :
-    letI := P.indexNeg
-    ⁅e i, f j⁆ᵀ (Sum.inr (-i)) = 0 := by
-  letI := P.indexNeg
-  classical
-  ext (k | k)
-  · rw [Matrix.transpose_apply, lie_e_f_ne_aux₀, Pi.zero_apply]
-  · have aux : ⁅e i, f j⁆ (.inr k) (.inr (-i)) = (⁅e i, f j⁆ * ω b) (.inr k) (.inr i) := by simp [ω]
-    rw [Matrix.transpose_apply, aux, lie_e_f_mul_ω, ← (-ω b * ⁅e j, f i⁆).transpose_apply,
-      Matrix.transpose_mul, Matrix.mul_apply', lie_e_f_ne_aux₁ hij.symm]
-    simp
-
-/-- Lemma 3.5 from [Geck](Geck2017).
-
-Note that the assumption `[P.IsNotG2]` is redundant and can be dropped by addressing:
-https://github.com/leanprover-community/mathlib4/blob/6a0a7c723bd4fdc5ca679048efb76eb2bf725b3e/Mathlib/LinearAlgebra/RootSystem/Chain.lean#L551
--/
-lemma lie_e_f_ne [P.IsNotG2] :
-    ⁅e i, f j⁆ = 0 := by
-  letI := P.indexNeg
-  classical
-  ext (k | k) (l | l)
-  · aesop (erase simp indexNeg_neg) (add simp [e, f, Matrix.mul_apply, mul_ite, ite_mul])
-  · exact lie_e_f_ne_aux₀ k l
-  · have aux₁ : P.root k ≠ P.root i - P.root j :=
-      fun contra ↦ b.sub_notMem_range_root i.property j.property ⟨k, contra⟩
-    simp [e, f, ← sub_eq_add_neg, if_neg aux₁]
-  · /- Geck Case 1 (covered by the auxiliary lemmas above). -/
-    rcases eq_or_ne l j with rfl | h₃
-    · rw [← ⁅e i, f j⁆.transpose_apply, lie_e_f_ne_aux₁ hij, Pi.zero_apply, Matrix.zero_apply]
-    rcases eq_or_ne l (-i) with rfl | h₄
-    · rw [← ⁅e i, f j⁆.transpose_apply, lie_e_f_ne_aux₂ hij, Pi.zero_apply, Matrix.zero_apply]
-    /- Geck Case 2.
-    It's all just definition unfolding and case analysis: the only real content is the external
-    lemma `chainBotCoeff_mul_chainTopCoeff`. -/
-    suffices
-      (∑ x, if P.root x = P.root l - P.root j ∧ P.root k = P.root i + P.root x then
-          ((P.chainBotCoeff i x : R) + 1) * (P.chainTopCoeff j l + 1) else 0) =
-      (∑ x, if P.root x = P.root i + P.root l ∧ P.root k = P.root x - P.root j then
-          ((P.chainTopCoeff j x : R) + 1) * (P.chainBotCoeff i l + 1) else 0) by
-      have h₁ : ∀ x ∈ Finset.univ, ¬ ((x = i ∧ l = -i) ∧ k = -j) := by
-        rintro - - ⟨⟨-, contra⟩, -⟩; contradiction
-      have h₂ : ∀ x ∈ Finset.univ, ¬ ((x = j ∧ l = j) ∧ k = i) := by
-        rintro - - ⟨⟨-, contra⟩, -⟩; contradiction
-      rw [← sub_eq_zero] at this
-      simpa [e, f, ← ite_and, Finset.sum_ite_of_false h₁, Finset.sum_ite_of_false h₂, -indexNeg_neg,
-        -Finset.univ_eq_attach]
-    by_cases h₅ : P.root l + P.root i - P.root j ∈ range P.root; swap
-    · have aux₃ : ∀ x ∈ Finset.univ,
-          ¬ (P.root x = P.root i + P.root l ∧ P.root k = P.root x - P.root j) := by
-        rintro x - ⟨hx, hx'⟩; exact h₅ ⟨k, by rw [hx', hx]; abel⟩
-      have aux₄ : ∀ x ∈ Finset.univ,
-          ¬ (P.root x = P.root l - P.root j ∧ P.root k = P.root i + P.root x) := by
-        rintro x - ⟨hx, hx'⟩; exact h₅ ⟨k, by rw [hx', hx]; abel⟩
-      simp [Finset.sum_ite_of_false aux₃, Finset.sum_ite_of_false aux₄]
-    by_cases h₆ : P.root l + P.root i ∈ range P.root; swap
-    · have h₇ : P.root l - P.root j ∉ range P.root := by
-        rwa [b.root_sub_mem_iff_root_add_mem i j l (by aesop) i.property j.property
-          (by aesop) (by aesop) h₅]
-      have aux₃ : ∀ x ∈ Finset.univ,
-          ¬ (P.root x = P.root i + P.root l ∧ P.root k = P.root x - P.root j) := by
-        rintro x - ⟨hx, -⟩; exact h₆ ⟨x, by rw [hx]; abel⟩
-      have aux₄ : ∀ x ∈ Finset.univ,
-          ¬ (P.root x = P.root l - P.root j ∧ P.root k = P.root i + P.root x) := by
-        rintro x - ⟨hx, hx'⟩; exact h₇ ⟨x, hx⟩
-      simp [Finset.sum_ite_of_false aux₃, Finset.sum_ite_of_false aux₄]
-    obtain ⟨m, hm : P.root m = P.root l - P.root j⟩ :=
-      b.root_sub_root_mem_of_mem_of_mem i j l (by aesop) i.property j.property h₅ h₃ h₆
-    obtain ⟨l', hl'⟩ := h₆
-    by_cases hk : P.root k = P.root l + P.root i - P.root j; swap
-    · grind
-    have aux₃ (x) (hx : x ≠ m) :
-      ¬ (P.root x = P.root l - P.root j ∧ P.root k = P.root i + P.root x) := by
-        grind [EmbeddingLike.apply_eq_iff_eq]
-    have aux₄ (x) (hx : x ≠ l') :
-      ¬ (P.root x = P.root i + P.root l ∧ P.root k = P.root x - P.root j) := by
-        grind [EmbeddingLike.apply_eq_iff_eq]
-    rw [Finset.sum_eq_single_of_mem m (Finset.mem_univ _) (by rintro x - h; rw [if_neg (aux₃ _ h)]),
-      Finset.sum_eq_single_of_mem l' (Finset.mem_univ _) (by rintro x - h; rw [if_neg (aux₄ _ h)]),
-      if_pos (⟨hm, by rw [hm, hk]; abel⟩), if_pos ⟨by rw [hl', add_comm], by rw [hl', hk]⟩]
-    have := chainBotCoeff_mul_chainTopCoeff i.property j.property (by aesop) hl'.symm hm.symm h₅
-    norm_cast
-
-end lie_e_f_ne
-=======
   exact LieSubalgebra.subset_lieSpan <| Or.inl <| Or.inl <| mem_range_self i
->>>>>>> aced7b25
 
 end RootPairing.GeckConstruction