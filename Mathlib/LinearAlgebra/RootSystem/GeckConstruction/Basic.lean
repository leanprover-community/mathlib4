/-
Copyright (c) 2025 Oliver Nash. All rights reserved.
Released under Apache 2.0 license as described in the file LICENSE.
Authors: Oliver Nash
-/
import Mathlib.Algebra.Lie.Matrix
import Mathlib.Algebra.Lie.OfAssociative
import Mathlib.Algebra.Lie.Weights.Basic
import Mathlib.LinearAlgebra.Eigenspace.Matrix
import Mathlib.LinearAlgebra.RootSystem.CartanMatrix

/-!
# Geck's construction of a Lie algebra associated to a root system

This file contains an implementation of Geck's construction of a semisimple Lie algebra from a
reduced crystallographic root system. It follows [Geck](Geck2017) quite closely.

## Main definitions:
* `RootPairing.GeckConstruction.lieAlgebra`: the Geck construction of the Lie algebra associated to
  a root system with distinguished base.
* `RootPairing.GeckConstruction.cartanSubalgebra`: a distinguished subalgebra corresponding to a
  Cartan subalgebra of the Geck construction.
* `RootPairing.GeckConstruction.cartanSubalgebra_le_lieAlgebra`: the distinguished subalgebra is
  contained in the Geck construction.

## Alternative approaches

The are at least three ways to construct a Lie algebra from a root system:
1. As a quotient of a free Lie algebra, using the Serre relations
2. Directly defining the Lie bracket on $H ⊕ K^∣Φ|$
3. The Geck construction

We comment on these as follows:
1. This construction takes just a matrix as input. It yields a semisimple Lie algebra iff the
   matrix is a Cartan matrix but it is quite a lot of work to prove this. On the other hand, it also
   allows construction of Kac-Moody Lie algebras. It has been implemented as `Matrix.ToLieAlgebra`
   but as of May 2025, almost nothing has been proved about it in Mathlib.
2. This construction takes a root system with base as input, together with sufficient additional
   data to determine a collection of extraspecial pairs of roots. The additional data for the
   extraspecial pairs is required to pin down certain signs when defining the Lie bracket. (These
   signs can be interpreted as a set-theoretic splitting of Tits's extension of the Weyl group by
   an elementary 2-group of order $2^l$ where $l$ is the rank.)
3. This construction takes a root system with base as input and is implemented here.

There seems to be no known construction of a Lie algebra from a root system without first choosing
a base: https://mathoverflow.net/questions/495434/

-/

noncomputable section

open Function Set Submodule
open scoped Matrix

attribute [local simp] Matrix.mul_apply Matrix.one_apply Matrix.diagonal_apply

namespace RootPairing.GeckConstruction

variable {ι R M N : Type*} [CommRing R]
  [AddCommGroup M] [Module R M] [AddCommGroup N] [Module R N]
  {P : RootPairing ι R M N} [P.IsCrystallographic] {b : P.Base}

/-- Part of an `sl₂` triple used in Geck's construction of a Lie algebra from a root system. -/
def h (i : b.support) :
    Matrix (b.support ⊕ ι) (b.support ⊕ ι) R :=
  open scoped Classical in
  .fromBlocks 0 0 0 (.diagonal (P.pairingIn ℤ · i))

lemma h_def [DecidableEq ι] (i : b.support) :
    h i = .fromBlocks 0 0 0 (.diagonal (P.pairingIn ℤ · i)) := by
  ext (j | j) (k | k) <;> simp [h, Matrix.diagonal_apply]

lemma h_eq_diagonal [DecidableEq ι] (i : b.support) :
    h i = .diagonal (Sum.elim 0 (P.pairingIn ℤ · i)) := by
  ext (j | j) (k | k) <;> simp [h, Matrix.diagonal_apply]

lemma span_range_h_le_range_diagonal [DecidableEq ι] :
    span R (range h) ≤ LinearMap.range (Matrix.diagonalLinearMap (b.support ⊕ ι) R R) := by
  rw [span_le]
  rintro - ⟨i, rfl⟩
  rw [h_eq_diagonal]
  exact LinearMap.mem_range_self _ _

open Matrix in
@[simp] lemma diagonal_elim_mem_span_h_iff [DecidableEq ι] {d : ι → R} :
    diagonal (Sum.elim 0 d) ∈ span R (range <| h (b := b)) ↔
      d ∈ span R (range <| fun (i : b.support) j ↦ (P.pairingIn ℤ j i : R)) := by
  let g : Matrix ι ι R →ₗ[R] Matrix (b.support ⊕ ι) (b.support ⊕ ι) R :=
    { toFun := .fromBlocks 0 0 0
      map_add' x y := by ext (i | i) (j | j) <;> simp
      map_smul' t x := by ext (i | i) (j | j) <;> simp }
  have h₀ : Injective (g ∘ diagonalLinearMap ι R R) := fun _ _ hd ↦ funext <| by simpa [g] using hd
  have h₁ {d : ι → R} : diagonal (Sum.elim 0 d) = g (diagonalLinearMap ι R R d) := by
    ext (i | i) (j | j) <;> simp [g]
  have h₂ : range h = g '' (diagonalLinearMap ι R R ''
    (range <| fun (i : b.support) j ↦ (P.pairingIn ℤ j i : R))) := by ext; simp [g, h_def]
  simp_rw [h₁, h₂, span_image, ← map_comp, ← comp_apply (f := g), mem_map, LinearMap.coe_comp,
    h₀.eq_iff, exists_eq_right]

lemma apply_sum_inl_eq_zero_of_mem_span_h
    (i : b.support) (j : b.support ⊕ ι) {x : Matrix (b.support ⊕ ι) (b.support ⊕ ι) R}
    (hx : x ∈ span R (range h)) :
    x j (Sum.inl i) = 0 := by
  induction hx using span_induction with
  | mem x h => obtain ⟨i, rfl⟩ := h; cases j <;> simp [h]
  | zero => simp
  | add u v _ _ hu hv => simp [hu, hv]
  | smul t u _ hu => simp [hu]

lemma lie_h_h [Fintype ι] (i j : b.support) :
    ⁅h i, h j⁆ = 0 := by
  classical
  simpa only [h_eq_diagonal, ← commute_iff_lie_eq] using Matrix.commute_diagonal _ _

variable [Finite ι] [IsDomain R] [CharZero R]

/-- Part of an `sl₂` triple used in Geck's construction of a Lie algebra from a root system. -/
def e (i : b.support) :
    Matrix (b.support ⊕ ι) (b.support ⊕ ι) R :=
  open scoped Classical in
  letI := P.indexNeg
  .fromBlocks 0
    (.of fun i' j ↦ if i' = i ∧ j = -i then 1 else 0)
    (.of fun i' j ↦ if i' = i then ↑|b.cartanMatrix i j| else 0)
    (.of fun i' j ↦ if P.root i' = P.root i + P.root j then P.chainBotCoeff i j + 1 else 0)

/-- Part of an `sl₂` triple used in Geck's construction of a Lie algebra from a root system. -/
def f (i : b.support) :
    Matrix (b.support ⊕ ι) (b.support ⊕ ι) R :=
  open scoped Classical in
  letI := P.indexNeg
  .fromBlocks 0
    (.of fun i' j ↦ if i' = i ∧ j = i then 1 else 0)
    (.of fun i' j ↦ if i' = -i then ↑|b.cartanMatrix i j| else 0)
    (.of fun i' j ↦ if P.root i' = P.root j - P.root i then P.chainTopCoeff i j + 1 else 0)

variable (b)

/-- An involutive matrix which can transfer results between `RootPairing.GeckConstruction.e` and
`RootPairing.GeckConstruction.f`. -/
def ω :
    Matrix (b.support ⊕ ι) (b.support ⊕ ι) R :=
  open scoped Classical in
  letI := P.indexNeg
  .fromBlocks 1 0 0 <| .of fun i j ↦ if i = -j then 1 else 0

/-- Geck's construction of the Lie algebra associated to a root system with distinguished base.

Note that it is convenient to include `range h` in the Lie span, to make it elementary that it
contains `RootPairing.GeckConstruction.cartanSubalgebra`, and not depend on
`RootPairing.GeckConstruction.lie_e_f_same`. -/
def lieAlgebra [Fintype ι] [DecidableEq ι] :
    LieSubalgebra R (Matrix (b.support ⊕ ι) (b.support ⊕ ι) R) :=
  LieSubalgebra.lieSpan R _ (range h ∪ range e ∪ range f)

/-- A distinguished subalgebra corresponding to a Cartan subalgebra of the Geck construction.

See also `RootPairing.GeckConstruction.cartanSubalgebra'`. -/
def cartanSubalgebra [Fintype ι] [DecidableEq ι] :
    LieSubalgebra R (Matrix (b.support ⊕ ι) (b.support ⊕ ι) R) where
  __ := Submodule.span R (range h)
  lie_mem' {x y} hx hy := by
    have aux : (∀ u ∈ range (h (b := b)), ∀ v ∈ range (h (b := b)), ⁅u, v⁆ = 0) := by
      rintro - ⟨i, rfl⟩ - ⟨j, rfl⟩; exact lie_h_h i j
    simp only [Submodule.carrier_eq_coe, SetLike.mem_coe, LieSubalgebra.mem_toSubmodule,
      ← LieSubalgebra.coe_lieSpan_eq_span_of_forall_lie_eq_zero (R := R) aux] at hx hy ⊢
    exact LieSubalgebra.lie_mem _ hx hy

/-- A distinguished Cartan subalgebra of the Geck construction. -/
def cartanSubalgebra' [Fintype ι] [DecidableEq ι] :
    LieSubalgebra R (lieAlgebra b) :=
  (cartanSubalgebra b).comap (lieAlgebra b).incl

omit [Finite ι] [IsDomain R] [CharZero R] in
lemma cartanSubalgebra_eq_lieSpan [Fintype ι] [DecidableEq ι] :
    cartanSubalgebra b = LieSubalgebra.lieSpan R _ (range h) := by
  refine le_antisymm LieSubalgebra.submodule_span_le_lieSpan ?_
  rw [LieSubalgebra.lieSpan_le, cartanSubalgebra]
  exact Submodule.subset_span

variable {b}

omit [Finite ι] [IsDomain R] [CharZero R] in
@[simp] lemma h_mem_cartanSubalgebra [Fintype ι] [DecidableEq ι] (i : b.support) :
    h i ∈ cartanSubalgebra b :=
  Submodule.subset_span <| mem_range_self i

@[simp] lemma h_mem_cartanSubalgebra' [Fintype ι] [DecidableEq ι] (i : b.support) (hi) :
    ⟨h i, hi⟩ ∈ cartanSubalgebra' b := by
  simp [cartanSubalgebra']

lemma h_mem_lieAlgebra [Fintype ι] [DecidableEq ι] (i : b.support) :
    h i ∈ lieAlgebra b :=
  LieSubalgebra.subset_lieSpan <| by simp

lemma e_mem_lieAlgebra [Fintype ι] [DecidableEq ι] (i : b.support) :
    e i ∈ lieAlgebra b :=
  LieSubalgebra.subset_lieSpan <| by simp

lemma f_mem_lieAlgebra [Fintype ι] [DecidableEq ι] (i : b.support) :
    f i ∈ lieAlgebra b :=
  LieSubalgebra.subset_lieSpan <| by simp

/-- The element `h i`, as a term of the Cartan subalgebra `cartanSubalgebra' b`. -/
def h' [Fintype ι] [DecidableEq ι] (i : b.support) : cartanSubalgebra' b :=
  ⟨⟨h i, h_mem_lieAlgebra i⟩, h_mem_cartanSubalgebra' i (h_mem_lieAlgebra i)⟩

variable (b) in
@[simp]
lemma span_range_h'_eq_top [Fintype ι] [DecidableEq ι] :
    span R (range h') = (⊤ : Submodule R (cartanSubalgebra' b)) := by
  rw [eq_top_iff]
  rintro ⟨⟨x, -⟩, hx : x ∈ span R (range h)⟩ -
  let g : cartanSubalgebra' b →ₗ[R] Matrix (b.support ⊕ ι) (b.support ⊕ ι) R :=
    (lieAlgebra b).subtype ∘ₗ (cartanSubalgebra' b).subtype
  suffices x ∈ (span R (range h')).map g by
    rwa [← SetLike.mem_coe, ← (injective_subtype _).mem_set_image,
        ← (injective_subtype _).mem_set_image, ← image_comp]
  rwa [map_span, ← range_comp]

omit [Finite ι] [IsDomain R] [CharZero R] [P.IsCrystallographic] in
@[simp] lemma ω_mul_ω [DecidableEq ι] [Fintype ι] :
    ω b * ω b = 1 := by
  ext (k | k) (l | l) <;>
  simp [ω, -indexNeg_neg]

omit [Finite ι] [IsDomain R] in
lemma ω_mul_h [Fintype ι] (i : b.support) :
    ω b * h i = -h i * ω b := by
  classical
  ext (k | k) (l | l)
  · simp [ω, h]
  · simp [ω, h]
  · simp [ω, h]
  · simp only [ω, h, Matrix.mul_apply, Fintype.sum_sum_type, Matrix.fromBlocks_apply₂₂]
    aesop

lemma ω_mul_e [Fintype ι] (i : b.support) :
    ω b * e i = f i * ω b := by
  letI := P.indexNeg
  classical
  ext (k | k) (l | l)
  · simp [ω, e, f]
  · simp only [ω, e, f, mul_ite, mul_zero, Fintype.sum_sum_type, Matrix.mul_apply, Matrix.of_apply,
      Matrix.fromBlocks_apply₁₂, Matrix.fromBlocks_apply₂₂, Finset.sum_ite_eq']
<<<<<<< HEAD
    rw [Finset.sum_eq_single_of_mem i (Finset.mem_univ _) (by aesop)]
    simp [← ite_and, and_comm, -indexNeg_neg, neg_eq_iff_eq_neg]
=======
    rw [Finset.sum_eq_single_of_mem i (Finset.mem_univ _) (by simp_all)]
    simp [← ite_and, and_comm, - indexNeg_neg, neg_eq_iff_eq_neg]
>>>>>>> 60413e18
  · simp [ω, e, f]
  · simp only [ω, e, f, Matrix.mul_apply, Fintype.sum_sum_type, Matrix.fromBlocks_apply₂₁,
      Matrix.fromBlocks_apply₂₂, Matrix.of_apply, mul_ite, ← neg_eq_iff_eq_neg (a := k)]
    rw [Finset.sum_eq_single_of_mem (-k) (Finset.mem_univ _) (by aesop)]
    simp [neg_eq_iff_eq_neg, sub_eq_add_neg]

lemma ω_mul_f [Fintype ι] (i : b.support) :
    ω b * f i = e i * ω b := by
  classical
  have := congr_arg (· * ω b) (congr_arg (ω b * ·) (ω_mul_e i))
  simp only [← mul_assoc, ω_mul_ω] at this
  simpa [mul_assoc, ω_mul_ω] using this.symm

lemma lie_e_f_mul_ω [Fintype ι] (i j : b.support) :
    ⁅e i, f j⁆ * ω b = -ω b * ⁅e j, f i⁆ := by
  classical
  calc ⁅e i, f j⁆ * ω b = e i * f j * ω b - f j * e i * ω b := by rw [Ring.lie_def, sub_mul]
                      _ = e i * (f j * ω b) - f j * (e i * ω b) := by rw [mul_assoc, mul_assoc]
                      _ = e i * (ω b * e j) - f j * (ω b * f i) := by rw [← ω_mul_e, ← ω_mul_f]
                      _ = (e i * ω b) * e j - (f j * ω b) * f i := by rw [← mul_assoc, ← mul_assoc]
                      _ = (ω b * f i) * e j - (ω b * e j) * f i := by rw [← ω_mul_e, ← ω_mul_f]
                      _ = ω b * (f i * e j) - ω b * (e j * f i) := by rw [mul_assoc, mul_assoc]
                      _ = -ω b * ⁅e j, f i⁆ := ?_
  rw [Ring.lie_def, mul_sub, neg_mul, neg_mul, sub_neg_eq_add]
  abel

variable [DecidableEq ι]

<<<<<<< HEAD
/-- Lemma 3.3 (a) from [Geck](Geck2017). -/
lemma lie_h_e :
    ⁅h j, e i⁆ = b.cartanMatrix i j • e i := by
  classical
  ext (k | k) (l | l)
  · simp [h, e]
  · simp only [h, e, Ring.lie_def, Matrix.sub_apply, Matrix.mul_apply, Fintype.sum_sum_type,
      Matrix.fromBlocks_apply₁₂, Matrix.zero_apply, zero_mul, add_zero, Finset.sum_const_zero]
    rw [Finset.sum_eq_ite l (by aesop)]
    aesop
  · simp only [h, e]
    aesop
  · simp only [h, e, indexNeg_neg, Ring.lie_def, Matrix.sub_apply, Matrix.mul_apply,
      Fintype.sum_sum_type, Matrix.fromBlocks_apply₂₁, Matrix.zero_apply, Matrix.fromBlocks_apply₁₂,
      Matrix.of_apply, mul_ite, mul_one, mul_zero, ite_self, Finset.sum_const_zero,
      Matrix.fromBlocks_apply₂₂, zero_add, ite_mul, zero_mul, Matrix.smul_apply, smul_ite, smul_add,
      zsmul_eq_mul, smul_zero]
    rw [← Finset.sum_sub_distrib, ← Finset.sum_subset (Finset.subset_univ {k, l}) (by aesop)]
    rcases eq_or_ne k l with rfl | hkl; · simp [P.ne_zero i]
    simp only [Matrix.diagonal_apply, ite_mul, zero_mul, mul_ite, mul_zero, Finset.sum_sub_distrib,
      Finset.mem_singleton, Finset.sum_singleton, Finset.sum_insert, hkl, not_false_eq_true,
      reduceIte, right_eq_add, ite_self, add_zero, zero_add, ite_sub_ite, sub_self,
      Base.cartanMatrix, Base.cartanMatrixIn_def]
    refine ite_congr rfl (fun hkil ↦ ?_) (fun _ ↦ rfl)
    simp only [pairingIn_eq_add_of_root_eq_add hkil, Int.cast_add]
    ring

/-- Lemma 3.3 (b) from [Geck](Geck2017). -/
lemma lie_h_f :
    ⁅h j, f i⁆ = -b.cartanMatrix i j • f i := by
  classical
  suffices ω b * ⁅h j, f i⁆ = ω b * (-b.cartanMatrix i j • f i) by
    replace this := congr_arg (ω b * ·) this
    simpa [← mul_assoc, ω_mul_ω] using this
  calc ω b * ⁅h j, f i⁆ = ω b * (h j * f i - f i * h j) := by rw [Ring.lie_def]
                      _ = -(h j * e i - e i * h j) * ω b := ?_
                      _ = -⁅h j, e i⁆ * ω b := by rw [Ring.lie_def]
                      _ = -(b.cartanMatrix i j • e i) * ω b := by rw [lie_h_e]
                      _ = ω b * (-b.cartanMatrix i j • f i) := ?_
  · rw [mul_sub, ← mul_assoc, ← mul_assoc, ω_mul_h, ω_mul_f, mul_assoc, mul_assoc, ω_mul_f, ω_mul_h,
      neg_sub, neg_mul, neg_mul, mul_neg, sub_mul, mul_assoc, mul_assoc]
    abel
  · rw [Matrix.mul_smul, ω_mul_f]
    simp [mul_assoc]
=======
/-- Geck's name for the "left" basis elements of `b.support ⊕ ι`. -/
abbrev u (i : b.support) : b.support ⊕ ι → R := Pi.single (Sum.inl i) 1
>>>>>>> 60413e18

variable (b) in
/-- Geck's name for the "right" basis elements of `b.support ⊕ ι`. -/
abbrev v (i : ι) : b.support ⊕ ι → R := Pi.single (Sum.inr i) 1

<<<<<<< HEAD
/-- An auxiliary lemma en route to `RootPairing.Base.lie_e_f_same`. -/
private lemma lie_e_f_same_aux (k : ι) (hki : k ≠ i) (hki' : k ≠ P.reflectionPerm i i) :
    ⁅e i, f i⁆ (Sum.inr k) (Sum.inr k) = h i (Sum.inr k) (Sum.inr k) := by
  classical
  have h_lin_ind : LinearIndependent R ![P.root i, P.root k] := by
    rw [LinearIndependent.pair_symm_iff, IsReduced.linearIndependent_iff]; aesop
  suffices (∑ x, if P.root k = P.root i + P.root x then
              (P.chainBotCoeff i x + 1 : R) * (P.chainTopCoeff i k + 1) else 0) -
            (∑ x, if P.root k = P.root x - P.root i then
              (P.chainTopCoeff i x + 1 : R) * (P.chainBotCoeff i k + 1) else 0) =
      P.chainBotCoeff i k - P.chainTopCoeff i k by
    have aux (x : ι) : P.root x = P.root k - P.root i ↔ P.root k = P.root i + P.root x := by
      rw [eq_sub_iff_add_eq', eq_comm]
    have aux' (x : ι) : P.root x = P.root i + P.root k ↔ P.root k = P.root x - P.root i := by
      rw [eq_sub_iff_add_eq', eq_comm]
    simpa [e, f, h, hki, hki', aux, aux', ← ite_and, ← P.chainBotCoeff_sub_chainTopCoeff h_lin_ind]
  rcases exists_or_forall_not (fun x ↦ P.root k = P.root i + P.root x) with ⟨x, hx⟩ | h₁ <;>
  rcases exists_or_forall_not (fun x ↦ P.root k = P.root x - P.root i) with ⟨y, hy⟩ | h₂
  · have h_lin_ind_x : LinearIndependent R ![P.root i, P.root x] := by simpa [hx] using h_lin_ind
    have h_lin_ind_y : LinearIndependent R ![P.root i, P.root y] := by
      rw [← add_eq_of_eq_sub hy, add_comm]; simpa
    have hx' : P.chainBotCoeff i k = P.chainBotCoeff i x + 1 :=
      chainBotCoeff_of_add h_lin_ind_x (add_comm (P.root i) _ ▸ hx)
    have hy' : P.chainTopCoeff i k = P.chainTopCoeff i y + 1 := chainTopCoeff_of_sub h_lin_ind_y hy
    rw [Finset.sum_eq_single_of_mem x (Finset.mem_univ _) (by aesop),
      Finset.sum_eq_single_of_mem y (Finset.mem_univ _) (by aesop)]
    simp only [hx, hy.symm, hx', hy', reduceIte, Nat.cast_add]
    ring
  · simp_rw [if_neg (h₂ _), Finset.sum_const_zero, sub_zero]
    replace h₂ : P.chainTopCoeff i k = 0 :=
      P.chainTopCoeff_eq_zero_iff.mpr <| Or.inr fun ⟨x, hx⟩ ↦ h₂ x <| by simp [hx]
    have h_lin_ind_x : LinearIndependent R ![P.root i, P.root x] := by simpa [hx] using h_lin_ind
    have hx' : P.chainBotCoeff i k = P.chainBotCoeff i x + 1 :=
      chainBotCoeff_of_add h_lin_ind_x (add_comm (P.root i) _ ▸ hx)
    simp [hx, hx', h₂]
  · simp_rw [if_neg (h₁ _), Finset.sum_const_zero, zero_sub]
    replace h₁ : P.chainBotCoeff i k = 0 :=
      P.chainBotCoeff_eq_zero_iff.mpr <| Or.inr fun ⟨x, hx⟩ ↦ h₁ x <| by simp [hx]
    have h_lin_ind_y : LinearIndependent R ![P.root i, P.root y] := by
      rw [← add_eq_of_eq_sub hy, add_comm]; simpa
    have hy' : P.chainTopCoeff i k = P.chainTopCoeff i y + 1 := chainTopCoeff_of_sub h_lin_ind_y hy
    simp [hy, hy', h₁]
  · suffices P.chainBotCoeff i k = 0 ∧ P.chainTopCoeff i k = 0 by simp [h₁, h₂, this]
    exact ⟨P.chainBotCoeff_eq_zero_iff.mpr <| Or.inr fun ⟨x, hx⟩ ↦ h₁ x <| by simp [hx],
           P.chainTopCoeff_eq_zero_iff.mpr <| Or.inr fun ⟨x, hx⟩ ↦ h₂ x <| by simp [hx]⟩

/-- Lemma 3.4 from [Geck](Geck2017). -/
lemma lie_e_f_same :
    ⁅e i, f i⁆ = h i := by
  letI _i := P.indexNeg
  have _i : NoZeroSMulDivisors ℤ M := have := P.reflexive_left; .int_of_charZero R M
  classical
  ext (k | k) (l | l)
  · simp [e, f, h]
  · have h₁ (x : ι) : ¬ (P.root x = P.root l - P.root i ∧ k = i ∧ x = -i) := by
      simp only [not_and]
      rintro contra rfl rfl
      simp [P.ne_zero, sub_eq_add_neg] at contra
    have h₂ (x : ι) : ¬ (P.root x = P.root i + P.root l ∧ k = i ∧ x = i) := by
      simp only [not_and]
      rintro contra rfl rfl
      simp [P.ne_zero] at contra
    simp [e, f, h, h₁, h₂, -indexNeg_neg, ← ite_and]
  · simp [e, f, h]
  · rcases eq_or_ne k i with rfl | hki
    · have hx (x : ι) : ¬ (P.root x = P.root i + P.root l ∧ P.root i = P.root x - P.root i) := by
        rintro ⟨-, contra⟩
        refine P.nsmul_notMem_range_root (n := 2) (i := i) ⟨x, ?_⟩
        rwa [eq_sub_iff_add_eq, ← two_smul ℕ, eq_comm] at contra
      simp only [e, f, h, P.ne_zero, P.ne_neg, Ring.lie_def, Fintype.sum_sum_type, Matrix.sub_apply,
        Matrix.mul_apply, Matrix.fromBlocks_apply₂₁, Matrix.of_apply, Matrix.fromBlocks_apply₂₂,
        left_eq_add, zero_mul, mul_zero, ite_mul, mul_ite, ← ite_and]
      rw [Finset.sum_eq_single_of_mem i (Finset.mem_univ _) (by aesop)]
      simp [hx, eq_comm]
    rcases eq_or_ne k (-i) with rfl | hki'
    · have hx (x : ι) : ¬ (P.root x = P.root l - P.root i ∧ P.root (-i) = P.root i + P.root x) := by
        rintro ⟨-, contra⟩
        refine P.nsmul_notMem_range_root (n := 2) (i := -i) ⟨x, ?_⟩
        replace contra : P.root x = -(P.root i + P.root i) := by
          simpa [neg_eq_iff_add_eq_zero, ← add_assoc, add_eq_zero_iff_eq_neg'] using contra
        simp [contra, two_smul]
      have aux (x : ι) : ¬ P.root (-i) = P.root x - P.root i := by
        simp [P.ne_zero x, eq_comm]
      simp only [e, f, h, Ring.lie_def, Matrix.sub_apply, Matrix.mul_apply, Fintype.sum_sum_type,
        Matrix.fromBlocks_apply₂₁, Matrix.of_apply, hki, reduceIte, zero_mul, Finset.sum_const_zero,
        Matrix.fromBlocks_apply₂₂, mul_ite, ite_mul, mul_zero, ← ite_and, if_neg (hx _), add_zero,
        aux, zero_sub, Matrix.diagonal_apply]
      rw [Finset.sum_eq_single_of_mem i (Finset.mem_univ _) (by aesop)]
      simp [eq_comm, apply_ite ((-·) : R → R)]
    rcases eq_or_ne k l with rfl | hkl
    · exact lie_e_f_same_aux i k hki hki'
    · simp_all [h, e, f]

lemma isSl2Triple [DecidableEq ι] :
    IsSl2Triple (h i) (e i) (f i) where
  h_ne_zero := fun contra ↦ by simpa [h] using congr_fun₂ contra (.inr i) (.inr i)
  lie_e_f := by rw [lie_e_f_same]
  lie_h_e_nsmul := by rw [lie_h_e]; simp
  lie_h_f_nsmul := by rw [lie_h_f]; simp

lemma cartanSubalgebra_le_lieAlgebra [DecidableEq ι] :
=======
variable (b) in
omit [Finite ι] [IsDomain R] [CharZero R] [P.IsCrystallographic] in
lemma apply_inr_eq_zero_of_mem_span_range_u (j : ι) {x : b.support ⊕ ι → R}
    (hx : x ∈ span R (range u)) : x (Sum.inr j) = 0 := by
  induction hx using span_induction with
  | mem x h => obtain ⟨i, rfl⟩ := h; simp [u]
  | zero => simp
  | add u v _ _ hu hv => simp [hu, hv]
  | smul t u _ hu => simp [hu]

lemma lie_e_lie_f_apply [Fintype ι] (i j : b.support) :
    ⁅e i, ⁅f i, u j⁆⁆ = |b.cartanMatrix i j| • u i := by
  ext (k | k)
  · simp [e, f, Matrix.mulVec, dotProduct, Pi.single_apply]
  · simp [e, f, Matrix.mulVec, dotProduct, P.ne_zero]

variable [Fintype ι]

instance : IsLieAbelian (cartanSubalgebra b) := by
  rw [cartanSubalgebra_eq_lieSpan, LieSubalgebra.isLieAbelian_lieSpan_iff]
  rintro - ⟨i, rfl⟩ - ⟨j, rfl⟩
  exact lie_h_h i j

instance : IsLieAbelian (cartanSubalgebra' b) := by
  refine ⟨fun ⟨⟨x, hx⟩, hx'⟩ ⟨⟨y, hy⟩, hy'⟩ ↦ ?_⟩
  let x' : cartanSubalgebra b := ⟨x, hx'⟩
  let y' : cartanSubalgebra b := ⟨y, hy'⟩
  suffices ⁅x', y'⁆ = 0 by simpa [x', y', Subtype.ext_iff, -trivial_lie_zero] using this
  simp

instance : LieModule.IsTriangularizable R (cartanSubalgebra' b) (b.support ⊕ ι → R) := by
  refine ⟨fun ⟨⟨x, hx'⟩, hx⟩ ↦ ?_⟩
  obtain ⟨d, rfl⟩ : ∃ d : b.support ⊕ ι → R, Matrix.diagonal d = x :=
    span_range_h_le_range_diagonal <| by simpa using hx
  simp

lemma cartanSubalgebra_le_lieAlgebra :
>>>>>>> 60413e18
    cartanSubalgebra b ≤ lieAlgebra b := by
  rw [cartanSubalgebra, lieAlgebra, ← LieSubalgebra.toSubmodule_le_toSubmodule, Submodule.span_le]
  rintro - ⟨i, rfl⟩
  exact LieSubalgebra.subset_lieSpan <| Or.inl <| Or.inl <| mem_range_self i

lemma e_lie_u (i j : b.support) :
    ⁅e i, u j⁆ = |b.cartanMatrix i j| • v b i := by
  ext (k | k) <;> simp [e, Pi.single_apply]

<<<<<<< HEAD
variable {i j}
variable (hij : i ≠ j)
omit [P.IsReduced]

/-- An auxiliary lemma en route to `RootPairing.Base.lie_e_f_ne`. -/
private lemma lie_e_f_ne_aux₀ (k : b.support) (l : ι) :
    ⁅e i, f j⁆ (Sum.inl k) (Sum.inr l) = 0 := by
  classical
  letI := P.indexNeg
  have aux₁ : ∀ x ∈ Finset.univ, ¬ (P.root x = P.root i + P.root l ∧ k = j ∧ x = j) := by
    rintro x - ⟨hl, -, rfl⟩
    exact b.sub_notMem_range_root i.property j.property ⟨-l, by simp [hl]⟩
  have aux₂ : ∀ x ∈ Finset.univ, ¬ (P.root x = P.root l - P.root j ∧ k = i ∧ x = -i) := by
    rintro x - ⟨hl, -, rfl⟩
    replace hl : P.root i = P.root j - P.root l := by simpa [neg_eq_iff_eq_neg] using hl
    exact b.sub_notMem_range_root i.property j.property ⟨-l, by simp [hl]⟩
  simp [e, f, -indexNeg_neg, ← ite_and, Finset.sum_ite_of_false aux₁, Finset.sum_ite_of_false aux₂]

include hij

/-- An auxiliary lemma en route to `RootPairing.Base.lie_e_f_ne`. -/
private lemma lie_e_f_ne_aux₁ :
    ⁅e i, f j⁆ᵀ (Sum.inr j) = 0 := by
  letI := P.indexNeg
  classical
  ext (k | k)
  · rw [Matrix.transpose_apply, lie_e_f_ne_aux₀, Pi.zero_apply]
  · suffices ((if k = i then ↑|b.cartanMatrix i j| else (0 : R)) -
        ∑ x, if P.root x = P.root i + P.root j ∧ P.root k = P.root x - P.root j then
          (P.chainTopCoeff j x : R) + 1 else 0) = 0 by
      have hij : (j : ι) ≠ -i := by simpa using b.root_ne_neg_of_ne j.property i.property (by aesop)
      have aux : ∀ x ∈ Finset.univ,
        x ≠ j → (if x = j ∧ k = i then ↑|b.cartanMatrix i x| else 0) = (0 : R) := by aesop
      simpa [e, f, P.ne_zero, hij, -indexNeg_neg, -Finset.univ_eq_attach, ← ite_and,
        Finset.sum_eq_single_of_mem j (Finset.mem_univ _) aux]
    rcases eq_or_ne k i with rfl | hk; swap
    · rw [if_neg (by tauto), Finset.sum_ite_of_false (by aesop)]; simp
    by_cases hij_mem : P.root i + P.root j ∈ range P.root
    · obtain ⟨m, hm⟩ := hij_mem
      rw [Finset.sum_eq_single_of_mem m (Finset.mem_univ _) (by rintro x - hx; simp [← hm, hx]),
        b.abs_cartanMatrix_apply, Base.cartanMatrix, Base.cartanMatrixIn_def]
      have aux₁ := b.chainTopCoeff_eq_of_ne hij.symm
      have aux₂ := chainTopCoeff_of_add (b.linearIndependent_pair_of_ne hij.symm) hm
      norm_cast
      aesop
    · have aux : ∀ x ∈ Finset.univ,
          ¬ (P.root x = P.root i + P.root j ∧ P.root i = P.root x - P.root j) := by
        rintro x - ⟨hx, -⟩; exact hij_mem ⟨x, hx⟩
      simp [Finset.sum_ite_of_false aux, b.cartanMatrix_apply_eq_zero_iff hij, hij_mem]

/-- An auxiliary lemma en route to `RootPairing.Base.lie_e_f_ne`. -/
private lemma lie_e_f_ne_aux₂ :
    letI := P.indexNeg
    ⁅e i, f j⁆ᵀ (Sum.inr (-i)) = 0 := by
=======
lemma e_lie_v_ne {i j : ι} {k : b.support} (h : P.root j = P.root k + P.root i) :
    ⁅e k, v b i⁆ = (P.chainBotCoeff k i + 1 : R) • v b j := by
>>>>>>> 60413e18
  letI := P.indexNeg
  ext (l | l)
  · replace h : i ≠ -k := by rintro rfl; exact P.ne_zero j <| by simpa using h
    simp [e, h, -indexNeg_neg]
  · simp [e, ← h, Pi.single_apply]

lemma f_lie_v_same (i : b.support) :
    ⁅f i, v b i⁆ = u i := by
  ext (j | j)
  · simp [f, Pi.single_apply]
  · simp [f, P.ne_zero j]

lemma f_lie_v_ne {i j : ι} {k : b.support} (h : P.root i = P.root j + P.root k) :
    ⁅f k, v b i⁆ = (P.chainTopCoeff k i + 1 : R) • v b j := by
  ext (l | l)
  · replace h : i ≠ k := by rintro rfl; exact P.ne_zero j <| by simpa using h
    simp [f, h]
  · simp [f, h, Pi.single_apply]

section ωConj

variable (b) in
/-- The conjugation `x ↦ ωxω` as an equivalence of Lie algebras. -/
@[simps] def ωConj :
    Matrix (b.support ⊕ ι) (b.support ⊕ ι) R ≃ₗ⁅R⁆ Matrix (b.support ⊕ ι) (b.support ⊕ ι) R where
  toFun x := ω b * x * ω b
  invFun x := ω b * x * ω b
  map_add' x y := by noncomm_ring
  map_smul' t x := by simp
  map_lie' {x y} := by
    simp only [Ring.lie_def]
    nth_rw 1 [← mul_one x]
    nth_rw 2 [← one_mul x]
    simp only [← ω_mul_ω (b := b)]
    noncomm_ring
  left_inv x := by
    simp only [← mul_assoc, ω_mul_ω, one_mul]
    simp [mul_assoc]
  right_inv x := by
    simp only [← mul_assoc, ω_mul_ω, one_mul]
    simp [mul_assoc]

lemma ωConj_mem_of_mem
    {x : Matrix (b.support ⊕ ι) (b.support ⊕ ι) R} (hx : x ∈ lieAlgebra b) :
    ωConj b x ∈ lieAlgebra b := by
  induction hx using LieSubalgebra.lieSpan_induction with
  | mem u hu =>
    obtain (⟨i, rfl⟩ | ⟨i, rfl⟩ | ⟨i, rfl⟩) : (∃ j, h j = u) ∨ (∃ j, e j = u) ∨ (∃ j, f j = u) := by
      simpa only [mem_union, mem_range, or_assoc] using hu
    · rw [← neg_mem_iff]
      exact LieSubalgebra.subset_lieSpan <| by simp [ω_mul_h, mul_assoc]
    · exact LieSubalgebra.subset_lieSpan <| by simp [ω_mul_e, mul_assoc]
    · exact LieSubalgebra.subset_lieSpan <| by simp [ω_mul_f, mul_assoc]
  | zero => simp
  | add u v _ _ hu hv => simpa [mul_add, add_mul] using add_mem hu hv
  | smul t u _ hu => simpa using SMulMemClass.smul_mem _ hu
  | lie u v _ _ hu hv =>
    rw [LieEquiv.map_lie]
    exact (lieAlgebra b).lie_mem hu hv

variable (N : LieSubmodule R (lieAlgebra b) (b.support ⊕ ι → R))

/-- The equivalence `x ↦ ωxω` as an operation on Lie submodules of the Geck construction. -/
def ωConjLieSubmodule :
    LieSubmodule R (lieAlgebra b) (b.support ⊕ ι → R) where
  __ := N.toSubmodule.comap (ω b).toLin'
  lie_mem A {x} hx := by
    let A' : lieAlgebra b := ⟨ωConj b _, ωConj_mem_of_mem A.property⟩
    suffices ⁅A', ω b *ᵥ x⁆ ∈ N by simpa [A', mul_assoc] using this
    exact LieSubmodule.lie_mem _ hx

@[simp] lemma mem_ωConjLieSubmodule_iff {x : b.support ⊕ ι → R} :
    x ∈ ωConjLieSubmodule N ↔ (ω b) *ᵥ x ∈ N :=
  Iff.rfl

@[simp] lemma ωConjLieSubmodule_eq_top_iff : ωConjLieSubmodule N = ⊤ ↔ N = ⊤ := by
  rw [← LieSubmodule.toSubmodule_eq_top]
  let e : Submodule R (b.support ⊕ ι → R) ≃o Submodule R (b.support ⊕ ι → R) :=
    Submodule.orderIsoMapComapOfBijective (ω b).toLin' (Involutive.bijective fun x ↦ by simp)
  change e.symm N = ⊤ ↔ _
  simp

end ωConj

end RootPairing.GeckConstruction<|MERGE_RESOLUTION|>--- conflicted
+++ resolved
@@ -243,13 +243,8 @@
   · simp [ω, e, f]
   · simp only [ω, e, f, mul_ite, mul_zero, Fintype.sum_sum_type, Matrix.mul_apply, Matrix.of_apply,
       Matrix.fromBlocks_apply₁₂, Matrix.fromBlocks_apply₂₂, Finset.sum_ite_eq']
-<<<<<<< HEAD
-    rw [Finset.sum_eq_single_of_mem i (Finset.mem_univ _) (by aesop)]
+    rw [Finset.sum_eq_single_of_mem i (Finset.mem_univ _) (by simp_all)]
     simp [← ite_and, and_comm, -indexNeg_neg, neg_eq_iff_eq_neg]
-=======
-    rw [Finset.sum_eq_single_of_mem i (Finset.mem_univ _) (by simp_all)]
-    simp [← ite_and, and_comm, - indexNeg_neg, neg_eq_iff_eq_neg]
->>>>>>> 60413e18
   · simp [ω, e, f]
   · simp only [ω, e, f, Matrix.mul_apply, Fintype.sum_sum_type, Matrix.fromBlocks_apply₂₁,
       Matrix.fromBlocks_apply₂₂, Matrix.of_apply, mul_ite, ← neg_eq_iff_eq_neg (a := k)]
@@ -278,163 +273,13 @@
 
 variable [DecidableEq ι]
 
-<<<<<<< HEAD
-/-- Lemma 3.3 (a) from [Geck](Geck2017). -/
-lemma lie_h_e :
-    ⁅h j, e i⁆ = b.cartanMatrix i j • e i := by
-  classical
-  ext (k | k) (l | l)
-  · simp [h, e]
-  · simp only [h, e, Ring.lie_def, Matrix.sub_apply, Matrix.mul_apply, Fintype.sum_sum_type,
-      Matrix.fromBlocks_apply₁₂, Matrix.zero_apply, zero_mul, add_zero, Finset.sum_const_zero]
-    rw [Finset.sum_eq_ite l (by aesop)]
-    aesop
-  · simp only [h, e]
-    aesop
-  · simp only [h, e, indexNeg_neg, Ring.lie_def, Matrix.sub_apply, Matrix.mul_apply,
-      Fintype.sum_sum_type, Matrix.fromBlocks_apply₂₁, Matrix.zero_apply, Matrix.fromBlocks_apply₁₂,
-      Matrix.of_apply, mul_ite, mul_one, mul_zero, ite_self, Finset.sum_const_zero,
-      Matrix.fromBlocks_apply₂₂, zero_add, ite_mul, zero_mul, Matrix.smul_apply, smul_ite, smul_add,
-      zsmul_eq_mul, smul_zero]
-    rw [← Finset.sum_sub_distrib, ← Finset.sum_subset (Finset.subset_univ {k, l}) (by aesop)]
-    rcases eq_or_ne k l with rfl | hkl; · simp [P.ne_zero i]
-    simp only [Matrix.diagonal_apply, ite_mul, zero_mul, mul_ite, mul_zero, Finset.sum_sub_distrib,
-      Finset.mem_singleton, Finset.sum_singleton, Finset.sum_insert, hkl, not_false_eq_true,
-      reduceIte, right_eq_add, ite_self, add_zero, zero_add, ite_sub_ite, sub_self,
-      Base.cartanMatrix, Base.cartanMatrixIn_def]
-    refine ite_congr rfl (fun hkil ↦ ?_) (fun _ ↦ rfl)
-    simp only [pairingIn_eq_add_of_root_eq_add hkil, Int.cast_add]
-    ring
-
-/-- Lemma 3.3 (b) from [Geck](Geck2017). -/
-lemma lie_h_f :
-    ⁅h j, f i⁆ = -b.cartanMatrix i j • f i := by
-  classical
-  suffices ω b * ⁅h j, f i⁆ = ω b * (-b.cartanMatrix i j • f i) by
-    replace this := congr_arg (ω b * ·) this
-    simpa [← mul_assoc, ω_mul_ω] using this
-  calc ω b * ⁅h j, f i⁆ = ω b * (h j * f i - f i * h j) := by rw [Ring.lie_def]
-                      _ = -(h j * e i - e i * h j) * ω b := ?_
-                      _ = -⁅h j, e i⁆ * ω b := by rw [Ring.lie_def]
-                      _ = -(b.cartanMatrix i j • e i) * ω b := by rw [lie_h_e]
-                      _ = ω b * (-b.cartanMatrix i j • f i) := ?_
-  · rw [mul_sub, ← mul_assoc, ← mul_assoc, ω_mul_h, ω_mul_f, mul_assoc, mul_assoc, ω_mul_f, ω_mul_h,
-      neg_sub, neg_mul, neg_mul, mul_neg, sub_mul, mul_assoc, mul_assoc]
-    abel
-  · rw [Matrix.mul_smul, ω_mul_f]
-    simp [mul_assoc]
-=======
 /-- Geck's name for the "left" basis elements of `b.support ⊕ ι`. -/
 abbrev u (i : b.support) : b.support ⊕ ι → R := Pi.single (Sum.inl i) 1
->>>>>>> 60413e18
 
 variable (b) in
 /-- Geck's name for the "right" basis elements of `b.support ⊕ ι`. -/
 abbrev v (i : ι) : b.support ⊕ ι → R := Pi.single (Sum.inr i) 1
 
-<<<<<<< HEAD
-/-- An auxiliary lemma en route to `RootPairing.Base.lie_e_f_same`. -/
-private lemma lie_e_f_same_aux (k : ι) (hki : k ≠ i) (hki' : k ≠ P.reflectionPerm i i) :
-    ⁅e i, f i⁆ (Sum.inr k) (Sum.inr k) = h i (Sum.inr k) (Sum.inr k) := by
-  classical
-  have h_lin_ind : LinearIndependent R ![P.root i, P.root k] := by
-    rw [LinearIndependent.pair_symm_iff, IsReduced.linearIndependent_iff]; aesop
-  suffices (∑ x, if P.root k = P.root i + P.root x then
-              (P.chainBotCoeff i x + 1 : R) * (P.chainTopCoeff i k + 1) else 0) -
-            (∑ x, if P.root k = P.root x - P.root i then
-              (P.chainTopCoeff i x + 1 : R) * (P.chainBotCoeff i k + 1) else 0) =
-      P.chainBotCoeff i k - P.chainTopCoeff i k by
-    have aux (x : ι) : P.root x = P.root k - P.root i ↔ P.root k = P.root i + P.root x := by
-      rw [eq_sub_iff_add_eq', eq_comm]
-    have aux' (x : ι) : P.root x = P.root i + P.root k ↔ P.root k = P.root x - P.root i := by
-      rw [eq_sub_iff_add_eq', eq_comm]
-    simpa [e, f, h, hki, hki', aux, aux', ← ite_and, ← P.chainBotCoeff_sub_chainTopCoeff h_lin_ind]
-  rcases exists_or_forall_not (fun x ↦ P.root k = P.root i + P.root x) with ⟨x, hx⟩ | h₁ <;>
-  rcases exists_or_forall_not (fun x ↦ P.root k = P.root x - P.root i) with ⟨y, hy⟩ | h₂
-  · have h_lin_ind_x : LinearIndependent R ![P.root i, P.root x] := by simpa [hx] using h_lin_ind
-    have h_lin_ind_y : LinearIndependent R ![P.root i, P.root y] := by
-      rw [← add_eq_of_eq_sub hy, add_comm]; simpa
-    have hx' : P.chainBotCoeff i k = P.chainBotCoeff i x + 1 :=
-      chainBotCoeff_of_add h_lin_ind_x (add_comm (P.root i) _ ▸ hx)
-    have hy' : P.chainTopCoeff i k = P.chainTopCoeff i y + 1 := chainTopCoeff_of_sub h_lin_ind_y hy
-    rw [Finset.sum_eq_single_of_mem x (Finset.mem_univ _) (by aesop),
-      Finset.sum_eq_single_of_mem y (Finset.mem_univ _) (by aesop)]
-    simp only [hx, hy.symm, hx', hy', reduceIte, Nat.cast_add]
-    ring
-  · simp_rw [if_neg (h₂ _), Finset.sum_const_zero, sub_zero]
-    replace h₂ : P.chainTopCoeff i k = 0 :=
-      P.chainTopCoeff_eq_zero_iff.mpr <| Or.inr fun ⟨x, hx⟩ ↦ h₂ x <| by simp [hx]
-    have h_lin_ind_x : LinearIndependent R ![P.root i, P.root x] := by simpa [hx] using h_lin_ind
-    have hx' : P.chainBotCoeff i k = P.chainBotCoeff i x + 1 :=
-      chainBotCoeff_of_add h_lin_ind_x (add_comm (P.root i) _ ▸ hx)
-    simp [hx, hx', h₂]
-  · simp_rw [if_neg (h₁ _), Finset.sum_const_zero, zero_sub]
-    replace h₁ : P.chainBotCoeff i k = 0 :=
-      P.chainBotCoeff_eq_zero_iff.mpr <| Or.inr fun ⟨x, hx⟩ ↦ h₁ x <| by simp [hx]
-    have h_lin_ind_y : LinearIndependent R ![P.root i, P.root y] := by
-      rw [← add_eq_of_eq_sub hy, add_comm]; simpa
-    have hy' : P.chainTopCoeff i k = P.chainTopCoeff i y + 1 := chainTopCoeff_of_sub h_lin_ind_y hy
-    simp [hy, hy', h₁]
-  · suffices P.chainBotCoeff i k = 0 ∧ P.chainTopCoeff i k = 0 by simp [h₁, h₂, this]
-    exact ⟨P.chainBotCoeff_eq_zero_iff.mpr <| Or.inr fun ⟨x, hx⟩ ↦ h₁ x <| by simp [hx],
-           P.chainTopCoeff_eq_zero_iff.mpr <| Or.inr fun ⟨x, hx⟩ ↦ h₂ x <| by simp [hx]⟩
-
-/-- Lemma 3.4 from [Geck](Geck2017). -/
-lemma lie_e_f_same :
-    ⁅e i, f i⁆ = h i := by
-  letI _i := P.indexNeg
-  have _i : NoZeroSMulDivisors ℤ M := have := P.reflexive_left; .int_of_charZero R M
-  classical
-  ext (k | k) (l | l)
-  · simp [e, f, h]
-  · have h₁ (x : ι) : ¬ (P.root x = P.root l - P.root i ∧ k = i ∧ x = -i) := by
-      simp only [not_and]
-      rintro contra rfl rfl
-      simp [P.ne_zero, sub_eq_add_neg] at contra
-    have h₂ (x : ι) : ¬ (P.root x = P.root i + P.root l ∧ k = i ∧ x = i) := by
-      simp only [not_and]
-      rintro contra rfl rfl
-      simp [P.ne_zero] at contra
-    simp [e, f, h, h₁, h₂, -indexNeg_neg, ← ite_and]
-  · simp [e, f, h]
-  · rcases eq_or_ne k i with rfl | hki
-    · have hx (x : ι) : ¬ (P.root x = P.root i + P.root l ∧ P.root i = P.root x - P.root i) := by
-        rintro ⟨-, contra⟩
-        refine P.nsmul_notMem_range_root (n := 2) (i := i) ⟨x, ?_⟩
-        rwa [eq_sub_iff_add_eq, ← two_smul ℕ, eq_comm] at contra
-      simp only [e, f, h, P.ne_zero, P.ne_neg, Ring.lie_def, Fintype.sum_sum_type, Matrix.sub_apply,
-        Matrix.mul_apply, Matrix.fromBlocks_apply₂₁, Matrix.of_apply, Matrix.fromBlocks_apply₂₂,
-        left_eq_add, zero_mul, mul_zero, ite_mul, mul_ite, ← ite_and]
-      rw [Finset.sum_eq_single_of_mem i (Finset.mem_univ _) (by aesop)]
-      simp [hx, eq_comm]
-    rcases eq_or_ne k (-i) with rfl | hki'
-    · have hx (x : ι) : ¬ (P.root x = P.root l - P.root i ∧ P.root (-i) = P.root i + P.root x) := by
-        rintro ⟨-, contra⟩
-        refine P.nsmul_notMem_range_root (n := 2) (i := -i) ⟨x, ?_⟩
-        replace contra : P.root x = -(P.root i + P.root i) := by
-          simpa [neg_eq_iff_add_eq_zero, ← add_assoc, add_eq_zero_iff_eq_neg'] using contra
-        simp [contra, two_smul]
-      have aux (x : ι) : ¬ P.root (-i) = P.root x - P.root i := by
-        simp [P.ne_zero x, eq_comm]
-      simp only [e, f, h, Ring.lie_def, Matrix.sub_apply, Matrix.mul_apply, Fintype.sum_sum_type,
-        Matrix.fromBlocks_apply₂₁, Matrix.of_apply, hki, reduceIte, zero_mul, Finset.sum_const_zero,
-        Matrix.fromBlocks_apply₂₂, mul_ite, ite_mul, mul_zero, ← ite_and, if_neg (hx _), add_zero,
-        aux, zero_sub, Matrix.diagonal_apply]
-      rw [Finset.sum_eq_single_of_mem i (Finset.mem_univ _) (by aesop)]
-      simp [eq_comm, apply_ite ((-·) : R → R)]
-    rcases eq_or_ne k l with rfl | hkl
-    · exact lie_e_f_same_aux i k hki hki'
-    · simp_all [h, e, f]
-
-lemma isSl2Triple [DecidableEq ι] :
-    IsSl2Triple (h i) (e i) (f i) where
-  h_ne_zero := fun contra ↦ by simpa [h] using congr_fun₂ contra (.inr i) (.inr i)
-  lie_e_f := by rw [lie_e_f_same]
-  lie_h_e_nsmul := by rw [lie_h_e]; simp
-  lie_h_f_nsmul := by rw [lie_h_f]; simp
-
-lemma cartanSubalgebra_le_lieAlgebra [DecidableEq ι] :
-=======
 variable (b) in
 omit [Finite ι] [IsDomain R] [CharZero R] [P.IsCrystallographic] in
 lemma apply_inr_eq_zero_of_mem_span_range_u (j : ι) {x : b.support ⊕ ι → R}
@@ -472,7 +317,6 @@
   simp
 
 lemma cartanSubalgebra_le_lieAlgebra :
->>>>>>> 60413e18
     cartanSubalgebra b ≤ lieAlgebra b := by
   rw [cartanSubalgebra, lieAlgebra, ← LieSubalgebra.toSubmodule_le_toSubmodule, Submodule.span_le]
   rintro - ⟨i, rfl⟩
@@ -482,65 +326,8 @@
     ⁅e i, u j⁆ = |b.cartanMatrix i j| • v b i := by
   ext (k | k) <;> simp [e, Pi.single_apply]
 
-<<<<<<< HEAD
-variable {i j}
-variable (hij : i ≠ j)
-omit [P.IsReduced]
-
-/-- An auxiliary lemma en route to `RootPairing.Base.lie_e_f_ne`. -/
-private lemma lie_e_f_ne_aux₀ (k : b.support) (l : ι) :
-    ⁅e i, f j⁆ (Sum.inl k) (Sum.inr l) = 0 := by
-  classical
-  letI := P.indexNeg
-  have aux₁ : ∀ x ∈ Finset.univ, ¬ (P.root x = P.root i + P.root l ∧ k = j ∧ x = j) := by
-    rintro x - ⟨hl, -, rfl⟩
-    exact b.sub_notMem_range_root i.property j.property ⟨-l, by simp [hl]⟩
-  have aux₂ : ∀ x ∈ Finset.univ, ¬ (P.root x = P.root l - P.root j ∧ k = i ∧ x = -i) := by
-    rintro x - ⟨hl, -, rfl⟩
-    replace hl : P.root i = P.root j - P.root l := by simpa [neg_eq_iff_eq_neg] using hl
-    exact b.sub_notMem_range_root i.property j.property ⟨-l, by simp [hl]⟩
-  simp [e, f, -indexNeg_neg, ← ite_and, Finset.sum_ite_of_false aux₁, Finset.sum_ite_of_false aux₂]
-
-include hij
-
-/-- An auxiliary lemma en route to `RootPairing.Base.lie_e_f_ne`. -/
-private lemma lie_e_f_ne_aux₁ :
-    ⁅e i, f j⁆ᵀ (Sum.inr j) = 0 := by
-  letI := P.indexNeg
-  classical
-  ext (k | k)
-  · rw [Matrix.transpose_apply, lie_e_f_ne_aux₀, Pi.zero_apply]
-  · suffices ((if k = i then ↑|b.cartanMatrix i j| else (0 : R)) -
-        ∑ x, if P.root x = P.root i + P.root j ∧ P.root k = P.root x - P.root j then
-          (P.chainTopCoeff j x : R) + 1 else 0) = 0 by
-      have hij : (j : ι) ≠ -i := by simpa using b.root_ne_neg_of_ne j.property i.property (by aesop)
-      have aux : ∀ x ∈ Finset.univ,
-        x ≠ j → (if x = j ∧ k = i then ↑|b.cartanMatrix i x| else 0) = (0 : R) := by aesop
-      simpa [e, f, P.ne_zero, hij, -indexNeg_neg, -Finset.univ_eq_attach, ← ite_and,
-        Finset.sum_eq_single_of_mem j (Finset.mem_univ _) aux]
-    rcases eq_or_ne k i with rfl | hk; swap
-    · rw [if_neg (by tauto), Finset.sum_ite_of_false (by aesop)]; simp
-    by_cases hij_mem : P.root i + P.root j ∈ range P.root
-    · obtain ⟨m, hm⟩ := hij_mem
-      rw [Finset.sum_eq_single_of_mem m (Finset.mem_univ _) (by rintro x - hx; simp [← hm, hx]),
-        b.abs_cartanMatrix_apply, Base.cartanMatrix, Base.cartanMatrixIn_def]
-      have aux₁ := b.chainTopCoeff_eq_of_ne hij.symm
-      have aux₂ := chainTopCoeff_of_add (b.linearIndependent_pair_of_ne hij.symm) hm
-      norm_cast
-      aesop
-    · have aux : ∀ x ∈ Finset.univ,
-          ¬ (P.root x = P.root i + P.root j ∧ P.root i = P.root x - P.root j) := by
-        rintro x - ⟨hx, -⟩; exact hij_mem ⟨x, hx⟩
-      simp [Finset.sum_ite_of_false aux, b.cartanMatrix_apply_eq_zero_iff hij, hij_mem]
-
-/-- An auxiliary lemma en route to `RootPairing.Base.lie_e_f_ne`. -/
-private lemma lie_e_f_ne_aux₂ :
-    letI := P.indexNeg
-    ⁅e i, f j⁆ᵀ (Sum.inr (-i)) = 0 := by
-=======
 lemma e_lie_v_ne {i j : ι} {k : b.support} (h : P.root j = P.root k + P.root i) :
     ⁅e k, v b i⁆ = (P.chainBotCoeff k i + 1 : R) • v b j := by
->>>>>>> 60413e18
   letI := P.indexNeg
   ext (l | l)
   · replace h : i ≠ -k := by rintro rfl; exact P.ne_zero j <| by simpa using h
