--- conflicted
+++ resolved
@@ -5,15 +5,7 @@
 -/
 import Mathlib.Algebra.Lie.Matrix
 import Mathlib.Algebra.Lie.OfAssociative
-<<<<<<< HEAD
 import Mathlib.LinearAlgebra.RootSystem.CartanMatrix
-=======
-import Mathlib.Algebra.Lie.Semisimple.Lemmas
-import Mathlib.Algebra.Lie.Sl2
-import Mathlib.LinearAlgebra.RootSystem.CartanMatrix
-import Mathlib.LinearAlgebra.RootSystem.GeckConstruction.Lemmas
-import Mathlib.RingTheory.Finiteness.Nilpotent
->>>>>>> eac80b10
 
 /-!
 # Geck's construction of a Lie algebra associated to a root system
@@ -206,259 +198,6 @@
     cartanSubalgebra b ≤ lieAlgebra b := by
   rw [cartanSubalgebra, lieAlgebra, ← LieSubalgebra.toSubmodule_le_toSubmodule, Submodule.span_le]
   rintro - ⟨i, rfl⟩
-<<<<<<< HEAD
   exact LieSubalgebra.subset_lieSpan <| Or.inl <| Or.inl <| mem_range_self i
-=======
-  rw [← lie_e_f_same]
-  apply LieSubalgebra.lie_mem <;>
-  exact LieSubalgebra.subset_lieSpan <| by simp
-
-section lie_e_f_ne
-
-open scoped Matrix
-
-variable {i j}
-variable (hij : i ≠ j)
-omit [P.IsReduced]
-
-/-- An auxiliary lemma en route to `RootPairing.Base.lie_e_f_ne`. -/
-private lemma lie_e_f_ne_aux₀ (k : b.support) (l : ι) :
-    ⁅e i, f j⁆ (Sum.inl k) (Sum.inr l) = 0 := by
-  classical
-  letI := P.indexNeg
-  have aux₁ : ∀ x ∈ Finset.univ, ¬ (P.root x = P.root i + P.root l ∧ k = j ∧ x = j) := by
-    rintro  x - ⟨hl, -, rfl⟩
-    exact b.sub_notMem_range_root i.property j.property ⟨-l, by simp [hl]⟩
-  have aux₂ : ∀ x ∈ Finset.univ, ¬ (P.root x = P.root l - P.root j ∧ k = i ∧ x = -i) := by
-    rintro  x - ⟨hl, -, rfl⟩
-    replace hl : P.root i = P.root j - P.root l := by simpa [neg_eq_iff_eq_neg] using hl
-    exact b.sub_notMem_range_root i.property j.property ⟨-l, by simp [hl]⟩
-  simp [e, f, -indexNeg_neg, ← ite_and, Finset.sum_ite_of_false aux₁, Finset.sum_ite_of_false aux₂]
-
-include hij
-
-/-- An auxiliary lemma en route to `RootPairing.Base.lie_e_f_ne`. -/
-private lemma lie_e_f_ne_aux₁ :
-    ⁅e i, f j⁆ᵀ (Sum.inr j) = 0 := by
-  letI := P.indexNeg
-  classical
-  ext (k | k)
-  · rw [Matrix.transpose_apply, lie_e_f_ne_aux₀, Pi.zero_apply]
-  · suffices ((if k = i then ↑|b.cartanMatrix i j| else (0 : R)) -
-        ∑ x, if P.root x = P.root i + P.root j ∧ P.root k = P.root x - P.root j then
-          (P.chainTopCoeff j x : R) + 1 else 0) = 0 by
-      have hij : (j : ι) ≠ -i := by simpa using b.root_ne_neg_of_ne j.property i.property (by aesop)
-      have aux : ∀ x ∈ Finset.univ,
-        x ≠ j → (if x = j ∧ k = i then ↑|b.cartanMatrix i x| else 0) = (0 : R) := by aesop
-      simpa [e, f, P.ne_zero, hij, -indexNeg_neg, -Finset.univ_eq_attach, ← ite_and,
-        Finset.sum_eq_single_of_mem j (Finset.mem_univ _) aux]
-    rcases eq_or_ne k i with rfl | hk; swap
-    · rw [if_neg (by tauto), Finset.sum_ite_of_false (by aesop)]; simp
-    by_cases hij_mem : P.root i + P.root j ∈ range P.root
-    · obtain ⟨m, hm⟩ := hij_mem
-      rw [Finset.sum_eq_single_of_mem m (Finset.mem_univ _) (by rintro x - hx; simp [← hm, hx]),
-        b.abs_cartanMatrix_apply, Base.cartanMatrix, Base.cartanMatrixIn_def]
-      have aux₁ := b.chainTopCoeff_eq_of_ne hij.symm
-      have aux₂ := chainTopCoeff_of_add (b.linearIndependent_pair_of_ne hij.symm) hm
-      norm_cast
-      aesop
-    · have aux : ∀ x ∈ Finset.univ,
-          ¬ (P.root x = P.root i + P.root j ∧ P.root i = P.root x - P.root j) := by
-        rintro x - ⟨hx, -⟩; exact hij_mem ⟨x, hx⟩
-      simp [Finset.sum_ite_of_false aux, b.cartanMatrix_apply_eq_zero_iff hij, hij_mem]
-
-/-- An auxiliary lemma en route to `RootPairing.Base.lie_e_f_ne`. -/
-private lemma lie_e_f_ne_aux₂ :
-    letI := P.indexNeg
-    ⁅e i, f j⁆ᵀ (Sum.inr (-i)) = 0 := by
-  letI := P.indexNeg
-  classical
-  ext (k | k)
-  · rw [Matrix.transpose_apply, lie_e_f_ne_aux₀, Pi.zero_apply]
-  · have aux : ⁅e i, f j⁆ (.inr k) (.inr (-i)) = (⁅e i, f j⁆ * ω b) (.inr k) (.inr i) := by simp [ω]
-    rw [Matrix.transpose_apply, aux, lie_e_f_mul_ω, ← (-ω b * ⁅e j, f i⁆).transpose_apply,
-      Matrix.transpose_mul, Matrix.mul_apply', lie_e_f_ne_aux₁ hij.symm]
-    simp
-
-/-- Lemma 3.5 from [Geck](Geck2017). -/
-lemma lie_e_f_ne [P.IsReduced] [P.IsIrreducible] :
-    ⁅e i, f j⁆ = 0 := by
-  letI := P.indexNeg
-  classical
-  ext (k | k) (l | l)
-  · aesop (erase simp indexNeg_neg) (add simp [e, f, Matrix.mul_apply, mul_ite, ite_mul])
-  · exact lie_e_f_ne_aux₀ k l
-  · have aux₁ : P.root k ≠ P.root i - P.root j :=
-      fun contra ↦ b.sub_notMem_range_root i.property j.property ⟨k, contra⟩
-    simp [e, f, ← sub_eq_add_neg, if_neg aux₁]
-  · /- Geck Case 1 (covered by the auxiliary lemmas above). -/
-    rcases eq_or_ne l j with rfl | h₃
-    · rw [← ⁅e i, f j⁆.transpose_apply, lie_e_f_ne_aux₁ hij, Pi.zero_apply, Matrix.zero_apply]
-    rcases eq_or_ne l (-i) with rfl | h₄
-    · rw [← ⁅e i, f j⁆.transpose_apply, lie_e_f_ne_aux₂ hij, Pi.zero_apply, Matrix.zero_apply]
-    /- Geck Case 2.
-    It's all just definition unfolding and case analysis: the only real content is the external
-    lemma `chainBotCoeff_mul_chainTopCoeff`. -/
-    suffices
-      (∑ x, if P.root x = P.root l - P.root j ∧ P.root k = P.root i + P.root x then
-          ((P.chainBotCoeff i x : R) + 1) * (P.chainTopCoeff j l + 1) else 0) =
-      (∑ x, if P.root x = P.root i + P.root l ∧ P.root k = P.root x - P.root j then
-          ((P.chainTopCoeff j x : R) + 1) * (P.chainBotCoeff i l + 1) else 0) by
-      have h₁ : ∀ x ∈ Finset.univ, ¬ ((x = i ∧ l = -i) ∧ k = -j) := by
-        rintro - - ⟨⟨-, contra⟩, -⟩; contradiction
-      have h₂ : ∀ x ∈ Finset.univ, ¬ ((x = j ∧ l = j) ∧ k = i) := by
-        rintro - - ⟨⟨-, contra⟩, -⟩; contradiction
-      rw [← sub_eq_zero] at this
-      simpa [e, f, ← ite_and, Finset.sum_ite_of_false h₁, Finset.sum_ite_of_false h₂, -indexNeg_neg,
-        -Finset.univ_eq_attach]
-    by_cases h₅ : P.root l + P.root i - P.root j ∈ range P.root; swap
-    · have aux₃ : ∀ x ∈ Finset.univ,
-          ¬ (P.root x = P.root i + P.root l ∧ P.root k = P.root x - P.root j) := by
-        rintro x - ⟨hx, hx'⟩; exact h₅ ⟨k, by rw [hx', hx]; abel⟩
-      have aux₄ : ∀ x ∈ Finset.univ,
-          ¬ (P.root x = P.root l - P.root j ∧ P.root k = P.root i + P.root x) := by
-        rintro x - ⟨hx, hx'⟩; exact h₅ ⟨k, by rw [hx', hx]; abel⟩
-      simp [Finset.sum_ite_of_false aux₃, Finset.sum_ite_of_false aux₄]
-    by_cases h₆ : P.root l + P.root i ∈ range P.root; swap
-    · have h₇ : P.root l - P.root j ∉ range P.root := by
-        rwa [b.root_sub_mem_iff_root_add_mem i j l (by aesop) i.property j.property
-          (by aesop) (by aesop) h₅]
-      have aux₃ : ∀ x ∈ Finset.univ,
-          ¬ (P.root x = P.root i + P.root l ∧ P.root k = P.root x - P.root j) := by
-        rintro x - ⟨hx, -⟩; exact h₆ ⟨x, by rw [hx]; abel⟩
-      have aux₄ : ∀ x ∈ Finset.univ,
-          ¬ (P.root x = P.root l - P.root j ∧ P.root k = P.root i + P.root x) := by
-        rintro x - ⟨hx, hx'⟩; exact h₇ ⟨x, hx⟩
-      simp [Finset.sum_ite_of_false aux₃, Finset.sum_ite_of_false aux₄]
-    obtain ⟨m, hm : P.root m = P.root l - P.root j⟩ :=
-      b.root_sub_root_mem_of_mem_of_mem i j l (by aesop) i.property j.property h₅ h₃ h₆
-    obtain ⟨l', hl'⟩ := h₆
-    by_cases hk : P.root k = P.root l + P.root i - P.root j; swap
-    · grind
-    have aux₃ (x) (hx : x ≠ m) :
-      ¬ (P.root x = P.root l - P.root j ∧ P.root k = P.root i + P.root x) := by
-        grind [EmbeddingLike.apply_eq_iff_eq]
-    have aux₄ (x) (hx : x ≠ l') :
-      ¬ (P.root x = P.root i + P.root l ∧ P.root k = P.root x - P.root j) := by
-        grind [EmbeddingLike.apply_eq_iff_eq]
-    rw [Finset.sum_eq_single_of_mem m (Finset.mem_univ _) (by rintro x - h; rw [if_neg (aux₃ _ h)]),
-      Finset.sum_eq_single_of_mem l' (Finset.mem_univ _) (by rintro x - h; rw [if_neg (aux₄ _ h)]),
-      if_pos (⟨hm, by rw [hm, hk]; abel⟩), if_pos ⟨by rw [hl', add_comm], by rw [hl', hk]⟩]
-    have := chainBotCoeff_mul_chainTopCoeff i.property j.property (by aesop) hl'.symm hm.symm h₅
-    norm_cast
-
-end lie_e_f_ne
->>>>>>> eac80b10
-
-variable [DecidableEq ι]
-
-/-- An auxiliary lemma en route to `RootPairing.GeckConstruction.isNilpotent_e`. -/
-private lemma isNilpotent_e_aux {j : ι} (n : ℕ) (h : letI _i := P.indexNeg; j ≠ -i) :
-    (e i ^ n).col (.inr j) = 0 ∨
-      ∃ (k : ι) (x : ℕ), P.root k = P.root j + n • P.root i ∧
-        (e i ^ n).col (.inr j) = x • Pi.single (.inr k) 1 := by
-  have _i : NoZeroSMulDivisors ℤ M := by have := P.reflexive_left; exact .int_of_charZero R M
-  letI _i := P.indexNeg
-  have aux (n : ℕ) : (e i ^ (n + 1)).col (.inr j) = (e i).mulVec ((e i ^ n).col (.inr j)) := by
-    rw [pow_succ', ← Matrix.mulVec_single_one, ← Matrix.mulVec_mulVec]; simp
-  induction n with
-  | zero => exact Or.inr ⟨j, 1, by simp, by ext; simp [Pi.single_apply]⟩
-  | succ n ih =>
-    rcases ih with hn | ⟨k, x, hk₁, hk₂⟩
-    · left; simp [aux, hn]
-    rw [aux, hk₂, Matrix.mulVec_smul]
-    have hki : k ≠ -i := by
-      rintro rfl
-      replace hk₁ : P.root (-j) = (n + 1) • P.root i := by
-        simp only [indexNeg_neg, root_reflectionPerm, reflection_apply_self, neg_eq_iff_add_eq_zero,
-          add_smul, one_smul] at hk₁ ⊢
-        rw [← hk₁]
-        module
-      rcases n.eq_zero_or_pos with rfl | hn
-      · apply h
-        rw [zero_add, one_smul, EmbeddingLike.apply_eq_iff_eq] at hk₁
-        simp [← hk₁, -indexNeg_neg]
-      · have _i : (n + 1).AtLeastTwo := ⟨by omega⟩
-        exact P.nsmul_notMem_range_root (n := n + 1) (i := i) ⟨-j, hk₁⟩
-    by_cases hij : P.root j + (n + 1) • P.root i ∈ range P.root
-    · obtain ⟨l, hl⟩ := hij
-      right
-      refine ⟨l, x * (P.chainBotCoeff i k + 1), hl, ?_⟩
-      ext (m | m)
-      · simp [e, -indexNeg_neg, hki]
-      · rcases eq_or_ne m l with rfl | hml
-        · replace hl : P.root m = P.root i + P.root k := by rw [hl, hk₁]; module
-          simp [e, -indexNeg_neg, hl, mul_add]
-        · replace hl : P.root m ≠ P.root i + P.root k :=
-            fun contra ↦ hml (P.root.injective <| by rw [hl, contra, hk₁]; module)
-          simp [e, -indexNeg_neg, hml, hl]
-    · left
-      ext (l | l)
-      · simp [e, -indexNeg_neg, hki]
-      · replace hij : P.root l ≠ P.root i + P.root k :=
-          fun contra ↦ hij ⟨l, by rw [contra, hk₁]; module⟩
-        simp [e, -indexNeg_neg, hij]
-
-lemma isNilpotent_e :
-    IsNilpotent (e i) := by
-  classical
-  have _i : NoZeroSMulDivisors ℤ M := by have := P.reflexive_left; exact .int_of_charZero R M
-  letI _i := P.indexNeg
-  rw [Matrix.isNilpotent_iff_forall_col]
-  have case_inl (j : b.support) : (e i ^ 2).col (Sum.inl j) = 0 := by
-    ext (k | k)
-    · simp [e, sq, ne_neg P i, -indexNeg_neg]
-    · have aux : ∀ x : ι, x ∈ Finset.univ → ¬ (x = i ∧ P.root k = P.root i + P.root x) := by
-        suffices P.root k ≠ (2 : ℕ) • P.root i by simpa [two_smul]
-        exact fun contra ↦ P.nsmul_notMem_range_root (n := 2) (i := i) ⟨k, contra⟩
-      simp [e, sq, -indexNeg_neg, ← ite_and, Finset.sum_ite_of_false aux]
-  rintro (j | j)
-  · exact ⟨2, case_inl j⟩
-  · by_cases hij : j = -i
-    · use 2 + 1
-      replace hij : (e i).col (Sum.inr j) = Pi.single (Sum.inl i) 1 := by
-        ext (k | k)
-        · simp [e, -indexNeg_neg, Pi.single_apply, hij]
-        · have hk : P.root k ≠ P.root i + P.root j := by simp [hij, P.ne_zero k]
-          simp [e, -indexNeg_neg, hk]
-      rw [pow_succ, ← Matrix.mulVec_single_one, ← Matrix.mulVec_mulVec]
-      simp [hij, case_inl i]
-    use P.chainTopCoeff i j + 1
-    rcases isNilpotent_e_aux i (P.chainTopCoeff i j + 1) hij with this | ⟨k, x, hk₁, -⟩
-    · assumption
-    exfalso
-    replace hk₁ : P.root j + (P.chainTopCoeff i j + 1) • P.root i ∈ range P.root := ⟨k, hk₁⟩
-    have hij' : LinearIndependent R ![P.root i, P.root j] := by
-      apply IsReduced.linearIndependent P ?_ ?_
-      · rintro rfl
-        apply P.nsmul_notMem_range_root (n := P.chainTopCoeff i i + 2) (i := i)
-        convert hk₁ using 1
-        module
-      · contrapose! hij
-        rw [root_eq_neg_iff] at hij
-        rw [hij, ← indexNeg_neg, neg_neg]
-    rw [root_add_nsmul_mem_range_iff_le_chainTopCoeff hij'] at hk₁
-    omega
-
-lemma isNilpotent_f :
-    IsNilpotent (f i) := by
-  obtain ⟨n, hn⟩ := isNilpotent_e i
-  suffices (ω b) * (f i ^ n) = 0 from ⟨n, by simpa [← mul_assoc] using congr_arg (ω b * ·) this⟩
-  suffices (ω b) * (f i ^ n) = (e i ^ n) * (ω b) by simp [this, hn]
-  clear hn
-  induction n with
-  | zero => simp
-  | succ n ih => rw [pow_succ, pow_succ, ← mul_assoc, ih, mul_assoc, ω_mul_f, ← mul_assoc]
-
-open LinearMap LieModule in
-/-- This is the main result of lemma 4.1 from [Geck](Geck2017). -/
-lemma trace_toEnd_eq_zero (x : lieAlgebra b) :
-    trace R _ (toEnd R _ (b.support ⊕ ι → R) x) = 0 := by
-  obtain ⟨x, hx⟩ := x
-  suffices trace R _ x.toLin' = 0 by simpa
-  refine LieAlgebra.trace_toEnd_eq_zero ?_ hx
-  rintro - (⟨i, rfl⟩ | ⟨i, rfl⟩)
-  · simpa using isNilpotent_e i
-  · simpa using isNilpotent_f i
 
 end RootPairing.GeckConstruction