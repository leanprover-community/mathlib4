/-
Copyright (c) 2025 Oliver Nash. All rights reserved.
Released under Apache 2.0 license as described in the file LICENSE.
Authors: Oliver Nash
-/
import Mathlib.Algebra.Lie.OfAssociative
import Mathlib.Algebra.Lie.Sl2
import Mathlib.LinearAlgebra.RootSystem.CartanMatrix
import Mathlib.LinearAlgebra.RootSystem.GeckConstruction.Lemmas

/-!
# Geck's construction of a Lie algebra associated to a root system

This file contains an implementation of Geck's construction of a semisimple Lie algebra from a
reduced crystallographic root system. It follows [Geck](Geck2017) quite closely.

## Main definitions:
* `RootPairing.GeckConstruction.lieAlgebra`: the Geck construction of the Lie algebra associated to
  a root system with distinguished base.
* `RootPairing.GeckConstruction.cartanSubalgebra`: a distinguished subalgebra corresponding to a
  Cartan subalgebra of the Geck construction.
* `RootPairing.GeckConstruction.cartanSubalgebra_le_lieAlgebra`: the distinguished subalgebra is
  contained in the Geck construction.
* `RootPairing.GeckConstruction.isSl2Triple`: a distinguished family of `sl₂` triples contained in
  the Geck construction.

## Alternative approaches

The are at least three ways to construct a Lie algebra from a root system:
1. As a quotient of a free Lie algebra, using the Serre relations
2. Directly defining the Lie bracket on $H ⊕ K^∣Φ|$
3. The Geck construction

We comment on these as follows:
1. This construction takes just a matrix as input. It yields a semisimple Lie algebra iff the
   matrix is a Cartan matrix but it is quite a lot of work to prove this. On the other hand, it also
   allows construction of Kac-Moody Lie algebras. It has been implemented as `Matrix.ToLieAlgebra`
   but as of May 2025, almost nothing has been proved about it in Mathlib.
2. This construction takes a root system with base as input, together with sufficient additional
   data to determine a collection of extraspecial pairs of roots. The additional data for the
   extraspecial pairs is required to pin down certain signs when defining the Lie bracket. (These
   signs can be interpreted as a set-theoretic splitting of Tits's extension of the Weyl group by
   an elementary 2-group of order $2^l$ where $l$ is the rank.)
3. This construction takes a root system with base as input and is implemented here.

There seems to be no known construction of a Lie algebra from a root system without first choosing
a base: https://mathoverflow.net/questions/495434/

## TODO
* Lemma stating `LinearIndependent R h` (easy using `RootPairing.Base.cartanMatrix_nondegenerate`).
* Instance stating `LieModule.IsIrreducible R (lieAlgebra b) (b.support ⊕ ι → R)`
  (Lemma 4.2 from [Geck](Geck2017)). This will immediately yield that the Geck construction is
  semisimple via `LieAlgebra.hasTrivialRadical_of_isIrreducible_of_isFaithful`.
* Instance stating `((cartanSubalgebra b).comap (lieAlgebra b).incl).IsCartanSubalgebra`
  (included in Lemma 4.6 from [Geck](Geck2017)).

-/

noncomputable section

open Set

namespace RootPairing.GeckConstruction

variable {ι R M N : Type*} [Finite ι] [CommRing R] [IsDomain R] [CharZero R]
  [AddCommGroup M] [Module R M] [AddCommGroup N] [Module R N]
  {P : RootSystem ι R M N} [P.IsCrystallographic] {b : P.Base}

/-- Part of an `sl₂` triple used in Geck's construction of a Lie algebra from a root system. -/
def e (i : b.support) :
    Matrix (b.support ⊕ ι) (b.support ⊕ ι) R :=
  open scoped Classical in
  letI := P.indexNeg
  .fromBlocks 0
    (.of fun i' j ↦ if i' = i ∧ j = - i then 1 else 0)
    (.of fun i' j ↦ if i' = i then ↑|b.cartanMatrix i j| else 0)
    (.of fun i' j ↦ if P.root i' = P.root i + P.root j then P.chainBotCoeff i j + 1 else 0)

/-- Part of an `sl₂` triple used in Geck's construction of a Lie algebra from a root system. -/
def f (i : b.support) :
    Matrix (b.support ⊕ ι) (b.support ⊕ ι) R :=
  open scoped Classical in
  letI := P.indexNeg
  .fromBlocks 0
    (.of fun i' j ↦ if i' = i ∧ j = i then 1 else 0)
    (.of fun i' j ↦ if i' = - i then ↑|b.cartanMatrix i j| else 0)
    (.of fun i' j ↦ if P.root i' = P.root j - P.root i then P.chainTopCoeff i j + 1 else 0)

/-- Part of an `sl₂` triple used in Geck's construction of a Lie algebra from a root system. -/
def h (i : b.support) :
    Matrix (b.support ⊕ ι) (b.support ⊕ ι) R :=
  open scoped Classical in
  .fromBlocks 0 0 0 (.diagonal (P.pairingIn ℤ · i))

variable (b)

/-- An involutive matrix which can transfer results between `RootPairing.GeckConstruction.e` and
`RootPairing.GeckConstruction.f`. -/
def ω :
    Matrix (b.support ⊕ ι) (b.support ⊕ ι) R :=
  open scoped Classical in
  letI := P.indexNeg
  .fromBlocks 1 0 0 <| .of fun i j ↦ if i = -j then 1 else 0

/-- Geck's construction of the Lie algebra associated to a root system with distinguished base. -/
def lieAlgebra [Fintype ι] [DecidableEq ι] :
    LieSubalgebra R (Matrix (b.support ⊕ ι) (b.support ⊕ ι) R) :=
  LieSubalgebra.lieSpan R _ (range e ∪ range f)

/-- A distinguished subalgebra corresponding to a Cartan subalgebra of the Geck construction. -/
def cartanSubalgebra [Fintype ι] [DecidableEq ι] :
    LieSubalgebra R (Matrix (b.support ⊕ ι) (b.support ⊕ ι) R) :=
  LieSubalgebra.lieSpan R _ (range h)

variable {b}

attribute [local simp] Ring.lie_def Matrix.mul_apply Matrix.one_apply Matrix.diagonal_apply

omit [Finite ι] [IsDomain R] [CharZero R] [P.IsCrystallographic] in
lemma ω_mul_ω [DecidableEq ι] [Fintype ι] :
    ω b * ω b = 1 := by
  ext (k | k) (l | l) <;>
  simp [ω, -indexNeg_neg]

omit [Finite ι] [IsDomain R] in
<<<<<<< HEAD
lemma ω_mul_h [DecidableEq ι] [Fintype ι] (i : b.support) :
=======
lemma ω_mul_h [Fintype ι] [Fintype b.support] (i : b.support) :
>>>>>>> 350e70c6
    ω b * h i = - h i * ω b := by
  classical
  ext (k | k) (l | l)
  · simp [ω, h]
  · simp [ω, h]
  · simp [ω, h]
  · simp only [ω, h, Matrix.mul_apply, Fintype.sum_sum_type, Matrix.fromBlocks_apply₂₂]
    aesop

<<<<<<< HEAD
lemma ω_mul_e [DecidableEq ι] [Fintype ι] (i : b.support) :
=======
lemma ω_mul_e [Fintype ι] [Fintype b.support] (i : b.support) :
>>>>>>> 350e70c6
    ω b * e i = f i * ω b := by
  letI := P.indexNeg
  classical
  ext (k | k) (l | l)
  · simp [ω, e, f]
  · simp only [ω, e, f, mul_ite, mul_zero, Fintype.sum_sum_type, Matrix.mul_apply, Matrix.of_apply,
      Matrix.fromBlocks_apply₁₂, Matrix.fromBlocks_apply₂₂, Finset.sum_ite_eq']
    rw [Finset.sum_eq_single_of_mem i (Finset.mem_univ _) (by aesop)]
    simp [← ite_and, and_comm, - indexNeg_neg, neg_eq_iff_eq_neg]
  · simp [ω, e, f]
  · simp only [ω, e, f, Matrix.mul_apply, Fintype.sum_sum_type, Matrix.fromBlocks_apply₂₁,
      Matrix.fromBlocks_apply₂₂, Matrix.of_apply, mul_ite, ← neg_eq_iff_eq_neg (a := k)]
    rw [Finset.sum_eq_single_of_mem (-k) (Finset.mem_univ _) (by aesop)]
    simp [neg_eq_iff_eq_neg, sub_eq_add_neg]

<<<<<<< HEAD
lemma ω_mul_f [DecidableEq ι] [Fintype ι] (i : b.support) :
=======
lemma ω_mul_f [Fintype ι] [Fintype b.support] (i : b.support) :
>>>>>>> 350e70c6
    ω b * f i = e i * ω b := by
  classical
  have := congr_arg (· * ω b) (congr_arg (ω b * ·) (ω_mul_e i))
  simp only [← mul_assoc, ω_mul_ω] at this
  simpa [mul_assoc, ω_mul_ω] using this.symm

lemma lie_e_f_mul_ω [Fintype ι] [Fintype b.support] (i j : b.support) :
    ⁅e i, f j⁆ * ω b = - ω b * ⁅e j, f i⁆ := by
  classical
  calc ⁅e i, f j⁆ * ω b = e i * f j * ω b - f j * e i * ω b := by rw [Ring.lie_def, sub_mul]
                      _ = e i * (f j * ω b) - f j * (e i * ω b) := by rw [mul_assoc, mul_assoc]
                      _ = e i * (ω b * e j) - f j * (ω b * f i) := by rw [← ω_mul_e, ← ω_mul_f]
                      _ = (e i * ω b) * e j - (f j * ω b) * f i := by rw [← mul_assoc, ← mul_assoc]
                      _ = (ω b * f i) * e j - (ω b * e j) * f i := by rw [← ω_mul_e, ← ω_mul_f]
                      _ = ω b * (f i * e j) - ω b * (e j * f i) := by rw [mul_assoc, mul_assoc]
                      _ = -ω b * ⁅e j, f i⁆ := ?_
  rw [Ring.lie_def, mul_sub, neg_mul, neg_mul, sub_neg_eq_add]
  abel

variable [Fintype b.support] [Fintype ι] (i j : b.support)

omit [Finite ι] [IsDomain R] [CharZero R] in
<<<<<<< HEAD
lemma lie_h_h [Fintype ι] (i j : b.support) :
=======
lemma lie_h_h :
>>>>>>> 350e70c6
    ⁅h i, h j⁆ = 0 := by
  classical
  ext (k | k) (l | l)
  · simp [h]
  · simp [h]
  · simp [h]
  · simp only [h, Ring.lie_def, Matrix.sub_apply, Matrix.mul_apply, Fintype.sum_sum_type,
      Matrix.fromBlocks_apply₂₂, Matrix.diagonal_apply, ite_mul, mul_comm (P.pairingIn ℤ k i : R)]
    aesop

/-- Lemma 3.3 (a) from [Geck](Geck2017). -/
<<<<<<< HEAD
lemma lie_h_e [Fintype ι] (i j : b.support) :
=======
lemma lie_h_e :
>>>>>>> 350e70c6
    ⁅h j, e i⁆ = b.cartanMatrix i j • e i := by
  classical
  ext (k | k) (l | l)
  · simp [h, e]
  · simp only [h, e, Ring.lie_def, Matrix.sub_apply, Matrix.mul_apply, Fintype.sum_sum_type,
      Matrix.fromBlocks_apply₁₂, Matrix.zero_apply, zero_mul, add_zero, Finset.sum_const_zero]
    rw [Finset.sum_eq_ite l (by aesop)]
    aesop
  · simp only [h, e]
    aesop
  · simp only [h, e, indexNeg_neg, Ring.lie_def, Matrix.sub_apply, Matrix.mul_apply,
      Fintype.sum_sum_type, Matrix.fromBlocks_apply₂₁, Matrix.zero_apply, Matrix.fromBlocks_apply₁₂,
      Matrix.of_apply, mul_ite, mul_one, mul_zero, ite_self, Finset.sum_const_zero,
      Matrix.fromBlocks_apply₂₂, zero_add, ite_mul, zero_mul, Matrix.smul_apply, smul_ite, smul_add,
      zsmul_eq_mul, smul_zero]
    rw [← Finset.sum_sub_distrib, ← Finset.sum_subset (Finset.subset_univ {k, l}) (by aesop)]
    rcases eq_or_ne k l with rfl | hkl; · simp [P.ne_zero i]
    simp only [Matrix.diagonal_apply, ite_mul, zero_mul, mul_ite, mul_zero, Finset.sum_sub_distrib,
      Finset.mem_singleton, Finset.sum_singleton, Finset.sum_insert, hkl, not_false_eq_true,
      reduceIte, right_eq_add, ite_self, add_zero, zero_add, ite_sub_ite, sub_self,
      Base.cartanMatrix, Base.cartanMatrixIn_def]
    refine ite_congr rfl (fun hkil ↦ ?_) (fun _ ↦ rfl)
    simp only [pairingIn_eq_add_of_root_eq_add hkil, Int.cast_add]
    ring

/-- Lemma 3.3 (b) from [Geck](Geck2017). -/
<<<<<<< HEAD
lemma lie_h_f [Fintype ι] (i j : b.support) :
=======
lemma lie_h_f :
>>>>>>> 350e70c6
    ⁅h j, f i⁆ = -b.cartanMatrix i j • f i := by
  classical
  suffices ω b * ⁅h j, f i⁆ = ω b * (-b.cartanMatrix i j • f i) by
    replace this := congr_arg (ω b * ·) this
    simpa [← mul_assoc, ω_mul_ω] using this
  calc ω b * ⁅h j, f i⁆ = ω b * (h j * f i - f i * h j) := by rw [Ring.lie_def]
                      _ = - (h j * e i - e i * h j) * ω b := ?_
                      _ = - ⁅h j, e i⁆ * ω b := by rw [Ring.lie_def]
                      _ = - (b.cartanMatrix i j • e i) * ω b := by rw [lie_h_e]
                      _ = ω b * (-b.cartanMatrix i j • f i) := ?_
  · rw [mul_sub, ← mul_assoc, ← mul_assoc, ω_mul_h, ω_mul_f, mul_assoc, mul_assoc, ω_mul_f, ω_mul_h,
      neg_sub, neg_mul, neg_mul, mul_neg, sub_mul, mul_assoc, mul_assoc]
    abel
  · rw [Matrix.mul_smul, ω_mul_f]
    simp [mul_assoc]

variable [P.IsReduced]

/-- An auxiliary lemma en route to `RootPairing.Base.lie_e_f_same`. -/
<<<<<<< HEAD
private lemma lie_e_f_same_aux [P.IsReduced] [Fintype ι] (i : b.support) (k : ι)
    (hki : k ≠ i) (hki' : k ≠ P.reflectionPerm i i) :
=======
private lemma lie_e_f_same_aux (k : ι) (hki : k ≠ i) (hki' : k ≠ P.reflectionPerm i i) :
>>>>>>> 350e70c6
    ⁅e i, f i⁆ (Sum.inr k) (Sum.inr k) = h i (Sum.inr k) (Sum.inr k) := by
  classical
  have h_lin_ind : LinearIndependent R ![P.root i, P.root k] := by
    rw [LinearIndependent.pair_symm_iff, IsReduced.linearIndependent_iff]; aesop
  suffices  (∑ x, if P.root k = P.root i + P.root x then
              (P.chainBotCoeff i x + 1 : R) * (P.chainTopCoeff i k + 1) else 0) -
            (∑ x, if P.root k = P.root x - P.root i then
              (P.chainTopCoeff i x + 1 : R) * (P.chainBotCoeff i k + 1) else 0) =
      P.chainBotCoeff i k - P.chainTopCoeff i k by
    have aux (x : ι) : P.root x = P.root k - P.root i ↔ P.root k = P.root i + P.root x := by
      rw [eq_sub_iff_add_eq', eq_comm]
    have aux' (x : ι) : P.root x = P.root i + P.root k ↔ P.root k = P.root x - P.root i := by
      rw [eq_sub_iff_add_eq', eq_comm]
    simpa [e, f, h, hki, hki', aux, aux', ← ite_and, ← P.chainBotCoeff_sub_chainTopCoeff h_lin_ind]
  rcases exists_or_forall_not (fun x ↦ P.root k = P.root i + P.root x) with ⟨x, hx⟩ | h₁ <;>
  rcases exists_or_forall_not (fun x ↦ P.root k = P.root x - P.root i) with ⟨y, hy⟩ | h₂
  · have h_lin_ind_x : LinearIndependent R ![P.root i, P.root x] := by simpa [hx] using h_lin_ind
    have h_lin_ind_y : LinearIndependent R ![P.root i, P.root y] := by
      rw [← add_eq_of_eq_sub hy, add_comm]; simpa
    have hx' : P.chainBotCoeff i k = P.chainBotCoeff i x + 1 :=
      chainBotCoeff_of_add h_lin_ind_x (add_comm (P.root i) _ ▸ hx)
    have hy' : P.chainTopCoeff i k = P.chainTopCoeff i y + 1 := chainTopCoeff_of_sub h_lin_ind_y hy
    rw [Finset.sum_eq_single_of_mem x (Finset.mem_univ _) (by aesop),
      Finset.sum_eq_single_of_mem y (Finset.mem_univ _) (by aesop)]
    simp only [hx, hy.symm, hx', hy', reduceIte, Nat.cast_add]
    ring
  · simp_rw [if_neg (h₂ _), Finset.sum_const_zero, sub_zero]
    replace h₂ : P.chainTopCoeff i k = 0 :=
      P.chainTopCoeff_eq_zero_iff.mpr <| Or.inr fun ⟨x, hx⟩ ↦ h₂ x <| by simp [hx]
    have h_lin_ind_x : LinearIndependent R ![P.root i, P.root x] := by simpa [hx] using h_lin_ind
    have hx' : P.chainBotCoeff i k = P.chainBotCoeff i x + 1 :=
      chainBotCoeff_of_add h_lin_ind_x (add_comm (P.root i) _ ▸ hx)
    simp [hx, hx', h₂]
  · simp_rw [if_neg (h₁ _), Finset.sum_const_zero, zero_sub]
    replace h₁ : P.chainBotCoeff i k = 0 :=
      P.chainBotCoeff_eq_zero_iff.mpr <| Or.inr fun ⟨x, hx⟩ ↦ h₁ x <| by simp [hx]
    have h_lin_ind_y : LinearIndependent R ![P.root i, P.root y] := by
      rw [← add_eq_of_eq_sub hy, add_comm]; simpa
    have hy' : P.chainTopCoeff i k = P.chainTopCoeff i y + 1 := chainTopCoeff_of_sub h_lin_ind_y hy
    simp [hy, hy', h₁]
  · suffices P.chainBotCoeff i k = 0 ∧ P.chainTopCoeff i k = 0 by simp [h₁, h₂, this]
    exact ⟨P.chainBotCoeff_eq_zero_iff.mpr <| Or.inr fun ⟨x, hx⟩ ↦ h₁ x <| by simp [hx],
           P.chainTopCoeff_eq_zero_iff.mpr <| Or.inr fun ⟨x, hx⟩ ↦ h₂ x <| by simp [hx]⟩

/-- Lemma 3.4 from [Geck](Geck2017). -/
<<<<<<< HEAD
lemma lie_e_f_same [P.IsReduced] [Fintype ι] (i : b.support) :
=======
lemma lie_e_f_same :
>>>>>>> 350e70c6
    ⁅e i, f i⁆ = h i := by
  letI _i := P.indexNeg
  have _i : NoZeroSMulDivisors ℤ M := have := P.reflexive_left; .int_of_charZero R M
  classical
  ext (k | k) (l | l)
  · simp [e, f, h]
  · have h₁ (x : ι) : ¬ (P.root x = P.root l - P.root i ∧ k = i ∧ x = -i) := by
      simp only [not_and]
      rintro contra rfl rfl
      simp [P.ne_zero, sub_eq_add_neg] at contra
    have h₂ (x : ι) : ¬ (P.root x = P.root i + P.root l ∧ k = i ∧ x = i) := by
      simp only [not_and]
      rintro contra rfl rfl
      simp [P.ne_zero] at contra
    simp [e, f, h, h₁, h₂, - indexNeg_neg, ← ite_and]
  · simp [e, f, h]
  · rcases eq_or_ne k i with rfl | hki
    · have hx (x : ι) : ¬ (P.root x = P.root i + P.root l ∧ P.root i = P.root x - P.root i) := by
        rintro ⟨-, contra⟩
        refine P.nsmul_notMem_range_root (n := 2) (i := i) ⟨x, ?_⟩
        rwa [eq_sub_iff_add_eq, ← two_smul ℕ, eq_comm] at contra
      simp only [e, f, h, P.ne_zero, P.ne_neg, Ring.lie_def, Fintype.sum_sum_type, Matrix.sub_apply,
        Matrix.mul_apply, Matrix.fromBlocks_apply₂₁, Matrix.of_apply, Matrix.fromBlocks_apply₂₂,
        left_eq_add, zero_mul, mul_zero, ite_mul, mul_ite, ← ite_and]
      rw [Finset.sum_eq_single_of_mem i (Finset.mem_univ _) (by aesop)]
      simp [hx, eq_comm]
    rcases eq_or_ne k (-i) with rfl | hki'
    · have hx (x : ι) : ¬ (P.root x = P.root l - P.root i ∧ P.root (-i) = P.root i + P.root x) := by
        rintro ⟨-, contra⟩
        refine P.nsmul_notMem_range_root (n := 2) (i := -i) ⟨x, ?_⟩
        replace contra : P.root x = -(P.root i + P.root i) := by
          simpa [neg_eq_iff_add_eq_zero, ← add_assoc, add_eq_zero_iff_eq_neg'] using contra
        simp [contra, two_smul]
      have aux (x : ι) : ¬ P.root (-i) = P.root x - P.root i := by
        simp [P.ne_zero x, eq_comm]
      simp only [e, f, h, Ring.lie_def, Matrix.sub_apply, Matrix.mul_apply, Fintype.sum_sum_type,
        Matrix.fromBlocks_apply₂₁, Matrix.of_apply, hki, reduceIte, zero_mul, Finset.sum_const_zero,
        Matrix.fromBlocks_apply₂₂, mul_ite, ite_mul, mul_zero, ← ite_and, if_neg (hx _), add_zero,
        aux, zero_sub, Matrix.diagonal_apply]
      rw [Finset.sum_eq_single_of_mem i (Finset.mem_univ _) (by aesop)]
      simp [eq_comm, apply_ite ((- ·) : R → R)]
    rcases eq_or_ne k l with rfl | hkl
    · exact lie_e_f_same_aux i k hki hki'
    · simp_all [h, e, f]

<<<<<<< HEAD
lemma isSl2Triple [P.IsReduced] [Fintype ι] [DecidableEq ι] (i : b.support) :
=======
lemma isSl2Triple [DecidableEq ι] :
>>>>>>> 350e70c6
    IsSl2Triple (h i) (e i) (f i) where
  h_ne_zero := fun contra ↦ by simpa [h] using congr_fun₂ contra (.inr i) (.inr i)
  lie_e_f := by rw [lie_e_f_same]
  lie_h_e_nsmul := by rw [lie_h_e]; simp
  lie_h_f_nsmul := by rw [lie_h_f]; simp

<<<<<<< HEAD
lemma cartanSubalgebra_le_lieAlgebra [P.IsReduced] [Fintype ι] [DecidableEq ι] :
=======
lemma cartanSubalgebra_le_lieAlgebra [DecidableEq ι] :
>>>>>>> 350e70c6
    cartanSubalgebra b ≤ lieAlgebra b := by
  rw [cartanSubalgebra, lieAlgebra, LieSubalgebra.lieSpan_le]
  rintro - ⟨i, rfl⟩
  rw [← lie_e_f_same]
  apply LieSubalgebra.lie_mem <;>
  exact LieSubalgebra.subset_lieSpan <| by simp

section lie_e_f_ne

open scoped Matrix

variable {i j}
variable (hij : i ≠ j)
omit [P.IsReduced]

/-- An auxiliary lemma en route to `RootPairing.Base.lie_e_f_ne`. -/
private lemma lie_e_f_ne_aux₀ (k : b.support) (l : ι) :
    ⁅e i, f j⁆ (Sum.inl k) (Sum.inr l) = 0 := by
  classical
  letI := P.indexNeg
  have aux₁ : ∀ x ∈ Finset.univ, ¬ (P.root x = P.root i + P.root l ∧ k = j ∧ x = j) := by
    rintro  x - ⟨hl, -, rfl⟩
    exact b.sub_notMem_range_root i.property j.property ⟨-l, by simp [hl]⟩
  have aux₂ : ∀ x ∈ Finset.univ, ¬ (P.root x = P.root l - P.root j ∧ k = i ∧ x = -i) := by
    rintro  x - ⟨hl, -, rfl⟩
    replace hl : P.root i = P.root j - P.root l := by simpa [neg_eq_iff_eq_neg] using hl
    exact b.sub_notMem_range_root i.property j.property ⟨-l, by simp [hl]⟩
  simp [e, f, -indexNeg_neg, ← ite_and, Finset.sum_ite_of_false aux₁, Finset.sum_ite_of_false aux₂]

include hij

/-- An auxiliary lemma en route to `RootPairing.Base.lie_e_f_ne`. -/
private lemma lie_e_f_ne_aux₁ :
    ⁅e i, f j⁆ᵀ (Sum.inr j) = 0 := by
  letI := P.indexNeg
  classical
  ext (k | k)
  · rw [Matrix.transpose_apply, lie_e_f_ne_aux₀, Pi.zero_apply]
  · suffices ((if k = i then ↑|b.cartanMatrix i j| else (0 : R)) -
        ∑ x, if P.root x = P.root i + P.root j ∧ P.root k = P.root x - P.root j then
          (P.chainTopCoeff j x : R) + 1 else 0) = 0 by
      have hij : (j : ι) ≠ -i := by simpa using b.root_ne_neg_of_ne j.property i.property (by aesop)
      have aux : ∀ x ∈ Finset.univ,
        x ≠ j → (if x = j ∧ k = i then ↑|b.cartanMatrix i x| else 0) = (0 : R) := by aesop
      simpa [e, f, P.ne_zero, hij, -indexNeg_neg, ← ite_and,
        Finset.sum_eq_single_of_mem j (Finset.mem_univ _) aux]
    rcases eq_or_ne k i with rfl | hk; swap
    · rw [if_neg (by tauto), Finset.sum_ite_of_false (by aesop)]; simp
    by_cases hij_mem : P.root i + P.root j ∈ range P.root
    · obtain ⟨m, hm⟩ := hij_mem
      rw [Finset.sum_eq_single_of_mem m (Finset.mem_univ _) (by rintro x - hx; simp [← hm, hx]),
        b.abs_cartanMatrix_apply, Base.cartanMatrix, Base.cartanMatrixIn_def]
      have aux₁ := b.chainTopCoeff_eq_of_ne hij.symm
      have aux₂ := chainTopCoeff_of_add (b.linearIndependent_pair_of_ne hij.symm) hm
      norm_cast
      aesop
    · have aux : ∀ x ∈ Finset.univ,
          ¬ (P.root x = P.root i + P.root j ∧ P.root i = P.root x - P.root j) := by
        rintro x - ⟨hx, -⟩; exact hij_mem ⟨x, hx⟩
      simp [Finset.sum_ite_of_false aux, b.cartanMatrix_apply_eq_zero_iff hij, hij_mem]

/-- An auxiliary lemma en route to `RootPairing.Base.lie_e_f_ne`. -/
private lemma lie_e_f_ne_aux₂ :
    letI := P.indexNeg
    ⁅e i, f j⁆ᵀ (Sum.inr (-i)) = 0 := by
  letI := P.indexNeg
  classical
  ext (k | k)
  · rw [Matrix.transpose_apply, lie_e_f_ne_aux₀, Pi.zero_apply]
  · have aux : ⁅e i, f j⁆ (.inr k) (.inr (-i)) = (⁅e i, f j⁆ * ω b) (.inr k) (.inr i) := by simp [ω]
    rw [Matrix.transpose_apply, aux, lie_e_f_mul_ω, ← (-ω b * ⁅e j, f i⁆).transpose_apply,
      Matrix.transpose_mul, Matrix.mul_apply', lie_e_f_ne_aux₁ hij.symm]
    simp

/-- Lemma 3.5 from [Geck](Geck2017).

Note that the assumption `[P.IsNotG2]` is redundant and can be dropped by addressing:
https://github.com/leanprover-community/mathlib4/blob/6a0a7c723bd4fdc5ca679048efb76eb2bf725b3e/Mathlib/LinearAlgebra/RootSystem/Chain.lean#L551
-/
lemma lie_e_f_ne [P.IsNotG2] :
    ⁅e i, f j⁆ = 0 := by
  letI := P.indexNeg
  classical
  ext (k | k) (l | l)
  · aesop (erase simp indexNeg_neg) (add simp [e, f, Matrix.mul_apply, mul_ite, ite_mul])
  · exact lie_e_f_ne_aux₀ k l
  · have aux₁ : P.root k ≠ P.root i - P.root j :=
      fun contra ↦ b.sub_notMem_range_root i.property j.property ⟨k, contra⟩
    simp [e, f, ← sub_eq_add_neg, if_neg aux₁]
  · /- Geck Case 1 (covered by the auxiliary lemmas above). -/
    rcases eq_or_ne l j with rfl | h₃
    · rw [← ⁅e i, f j⁆.transpose_apply, lie_e_f_ne_aux₁ hij, Pi.zero_apply, Matrix.zero_apply]
    rcases eq_or_ne l (-i) with rfl | h₄
    · rw [← ⁅e i, f j⁆.transpose_apply, lie_e_f_ne_aux₂ hij, Pi.zero_apply, Matrix.zero_apply]
    /- Geck Case 2.
    It's all just definition unfolding and case analysis: the only real content is the external
    lemma `chainBotCoeff_mul_chainTopCoeff`. -/
    suffices
      (∑ x, if P.root x = P.root l - P.root j ∧ P.root k = P.root i + P.root x then
          ((P.chainBotCoeff i x : R) + 1) * (P.chainTopCoeff j l + 1) else 0) =
      (∑ x, if P.root x = P.root i + P.root l ∧ P.root k = P.root x - P.root j then
          ((P.chainTopCoeff j x : R) + 1) * (P.chainBotCoeff i l + 1) else 0) by
      have h₁ : ∀ x ∈ Finset.univ, ¬ ((x = i ∧ l = -i) ∧ k = -j) := by
        rintro - - ⟨⟨-, contra⟩, -⟩; contradiction
      have h₂ : ∀ x ∈ Finset.univ, ¬ ((x = j ∧ l = j) ∧ k = i) := by
        rintro - - ⟨⟨-, contra⟩, -⟩; contradiction
      rw [← sub_eq_zero] at this
      simpa [e, f, ← ite_and, Finset.sum_ite_of_false h₁, Finset.sum_ite_of_false h₂, -indexNeg_neg]
    by_cases h₅ : P.root l + P.root i - P.root j ∈ range P.root; swap
    · have aux₃ : ∀ x ∈ Finset.univ,
          ¬ (P.root x = P.root i + P.root l ∧ P.root k = P.root x - P.root j) := by
        rintro x - ⟨hx, hx'⟩; exact h₅ ⟨k, by rw [hx', hx]; abel⟩
      have aux₄ : ∀ x ∈ Finset.univ,
          ¬ (P.root x = P.root l - P.root j ∧ P.root k = P.root i + P.root x) := by
        rintro x - ⟨hx, hx'⟩; exact h₅ ⟨k, by rw [hx', hx]; abel⟩
      simp [Finset.sum_ite_of_false aux₃, Finset.sum_ite_of_false aux₄]
    by_cases h₆ : P.root l + P.root i ∈ range P.root; swap
    · have h₇ : P.root l - P.root j ∉ range P.root := by
        rwa [b.root_sub_mem_iff_root_add_mem i j l (by aesop) i.property j.property
          (by aesop) (by aesop) h₅]
      have aux₃ : ∀ x ∈ Finset.univ,
          ¬ (P.root x = P.root i + P.root l ∧ P.root k = P.root x - P.root j) := by
        rintro x - ⟨hx, -⟩; exact h₆ ⟨x, by rw [hx]; abel⟩
      have aux₄ : ∀ x ∈ Finset.univ,
          ¬ (P.root x = P.root l - P.root j ∧ P.root k = P.root i + P.root x) := by
        rintro x - ⟨hx, hx'⟩; exact h₇ ⟨x, hx⟩
      simp [Finset.sum_ite_of_false aux₃, Finset.sum_ite_of_false aux₄]
    obtain ⟨m, hm : P.root m = P.root l - P.root j⟩ :=
      b.root_sub_root_mem_of_mem_of_mem i j l (by aesop) i.property j.property h₅ h₃ h₆
    obtain ⟨l', hl'⟩ := h₆
    by_cases hk : P.root k = P.root l + P.root i - P.root j; swap
    · have aux₃ : ∀ x ∈ Finset.univ,
          ¬ (P.root x = P.root l - P.root j ∧ P.root k = P.root i + P.root x) := by
        rintro x - ⟨hx, hx'⟩; exact hk <| by rw [hx', hx]; abel
      have aux₄ : ∀ x ∈ Finset.univ,
          ¬ (P.root x = P.root i + P.root l ∧ P.root k = P.root x - P.root j) := by
        rintro x - ⟨hx, hx'⟩; exact hk <| by rw [hx', hx]; abel
      simp [Finset.sum_ite_of_false aux₃, Finset.sum_ite_of_false aux₄]
    have aux₃ (x) (hx : x ≠ m) :
        ¬ (P.root x = P.root l - P.root j ∧ P.root k = P.root i + P.root x) := by
      contrapose! hx
      rw [← hx.1, EmbeddingLike.apply_eq_iff_eq] at hm
      exact hm.symm
    have aux₄ (x) (hx : x ≠ l') :
        ¬ (P.root x = P.root i + P.root l ∧ P.root k = P.root x - P.root j) := by
      contrapose! hx
      rw [add_comm, ← hx.1, EmbeddingLike.apply_eq_iff_eq] at hl'
      exact hl'.symm
    rw [Finset.sum_eq_single_of_mem m (Finset.mem_univ _) (by rintro x - h; rw [if_neg (aux₃ _ h)]),
      Finset.sum_eq_single_of_mem l' (Finset.mem_univ _) (by rintro x - h; rw [if_neg (aux₄ _ h)]),
      if_pos (⟨hm, by rw [hm, hk]; abel⟩), if_pos ⟨by rw [hl', add_comm], by rw [hl', hk]⟩]
    have := chainBotCoeff_mul_chainTopCoeff i.property j.property (by aesop) hl'.symm hm.symm h₅
    norm_cast

end lie_e_f_ne

end RootPairing.GeckConstruction<|MERGE_RESOLUTION|>--- conflicted
+++ resolved
@@ -123,13 +123,8 @@
   simp [ω, -indexNeg_neg]
 
 omit [Finite ι] [IsDomain R] in
-<<<<<<< HEAD
 lemma ω_mul_h [DecidableEq ι] [Fintype ι] (i : b.support) :
-=======
-lemma ω_mul_h [Fintype ι] [Fintype b.support] (i : b.support) :
->>>>>>> 350e70c6
     ω b * h i = - h i * ω b := by
-  classical
   ext (k | k) (l | l)
   · simp [ω, h]
   · simp [ω, h]
@@ -137,11 +132,7 @@
   · simp only [ω, h, Matrix.mul_apply, Fintype.sum_sum_type, Matrix.fromBlocks_apply₂₂]
     aesop
 
-<<<<<<< HEAD
 lemma ω_mul_e [DecidableEq ι] [Fintype ι] (i : b.support) :
-=======
-lemma ω_mul_e [Fintype ι] [Fintype b.support] (i : b.support) :
->>>>>>> 350e70c6
     ω b * e i = f i * ω b := by
   letI := P.indexNeg
   classical
@@ -157,18 +148,14 @@
     rw [Finset.sum_eq_single_of_mem (-k) (Finset.mem_univ _) (by aesop)]
     simp [neg_eq_iff_eq_neg, sub_eq_add_neg]
 
-<<<<<<< HEAD
-lemma ω_mul_f [DecidableEq ι] [Fintype ι] (i : b.support) :
-=======
-lemma ω_mul_f [Fintype ι] [Fintype b.support] (i : b.support) :
->>>>>>> 350e70c6
+lemma ω_mul_f [Fintype ι] (i : b.support) :
     ω b * f i = e i * ω b := by
   classical
   have := congr_arg (· * ω b) (congr_arg (ω b * ·) (ω_mul_e i))
   simp only [← mul_assoc, ω_mul_ω] at this
   simpa [mul_assoc, ω_mul_ω] using this.symm
 
-lemma lie_e_f_mul_ω [Fintype ι] [Fintype b.support] (i j : b.support) :
+lemma lie_e_f_mul_ω [Fintype ι] (i j : b.support) :
     ⁅e i, f j⁆ * ω b = - ω b * ⁅e j, f i⁆ := by
   classical
   calc ⁅e i, f j⁆ * ω b = e i * f j * ω b - f j * e i * ω b := by rw [Ring.lie_def, sub_mul]
@@ -181,14 +168,10 @@
   rw [Ring.lie_def, mul_sub, neg_mul, neg_mul, sub_neg_eq_add]
   abel
 
-variable [Fintype b.support] [Fintype ι] (i j : b.support)
+variable [Fintype ι] (i j : b.support)
 
 omit [Finite ι] [IsDomain R] [CharZero R] in
-<<<<<<< HEAD
-lemma lie_h_h [Fintype ι] (i j : b.support) :
-=======
 lemma lie_h_h :
->>>>>>> 350e70c6
     ⁅h i, h j⁆ = 0 := by
   classical
   ext (k | k) (l | l)
@@ -200,11 +183,7 @@
     aesop
 
 /-- Lemma 3.3 (a) from [Geck](Geck2017). -/
-<<<<<<< HEAD
-lemma lie_h_e [Fintype ι] (i j : b.support) :
-=======
 lemma lie_h_e :
->>>>>>> 350e70c6
     ⁅h j, e i⁆ = b.cartanMatrix i j • e i := by
   classical
   ext (k | k) (l | l)
@@ -231,11 +210,7 @@
     ring
 
 /-- Lemma 3.3 (b) from [Geck](Geck2017). -/
-<<<<<<< HEAD
-lemma lie_h_f [Fintype ι] (i j : b.support) :
-=======
 lemma lie_h_f :
->>>>>>> 350e70c6
     ⁅h j, f i⁆ = -b.cartanMatrix i j • f i := by
   classical
   suffices ω b * ⁅h j, f i⁆ = ω b * (-b.cartanMatrix i j • f i) by
@@ -255,12 +230,7 @@
 variable [P.IsReduced]
 
 /-- An auxiliary lemma en route to `RootPairing.Base.lie_e_f_same`. -/
-<<<<<<< HEAD
-private lemma lie_e_f_same_aux [P.IsReduced] [Fintype ι] (i : b.support) (k : ι)
-    (hki : k ≠ i) (hki' : k ≠ P.reflectionPerm i i) :
-=======
 private lemma lie_e_f_same_aux (k : ι) (hki : k ≠ i) (hki' : k ≠ P.reflectionPerm i i) :
->>>>>>> 350e70c6
     ⁅e i, f i⁆ (Sum.inr k) (Sum.inr k) = h i (Sum.inr k) (Sum.inr k) := by
   classical
   have h_lin_ind : LinearIndependent R ![P.root i, P.root k] := by
@@ -306,11 +276,7 @@
            P.chainTopCoeff_eq_zero_iff.mpr <| Or.inr fun ⟨x, hx⟩ ↦ h₂ x <| by simp [hx]⟩
 
 /-- Lemma 3.4 from [Geck](Geck2017). -/
-<<<<<<< HEAD
-lemma lie_e_f_same [P.IsReduced] [Fintype ι] (i : b.support) :
-=======
 lemma lie_e_f_same :
->>>>>>> 350e70c6
     ⁅e i, f i⁆ = h i := by
   letI _i := P.indexNeg
   have _i : NoZeroSMulDivisors ℤ M := have := P.reflexive_left; .int_of_charZero R M
@@ -356,22 +322,14 @@
     · exact lie_e_f_same_aux i k hki hki'
     · simp_all [h, e, f]
 
-<<<<<<< HEAD
-lemma isSl2Triple [P.IsReduced] [Fintype ι] [DecidableEq ι] (i : b.support) :
-=======
 lemma isSl2Triple [DecidableEq ι] :
->>>>>>> 350e70c6
     IsSl2Triple (h i) (e i) (f i) where
   h_ne_zero := fun contra ↦ by simpa [h] using congr_fun₂ contra (.inr i) (.inr i)
   lie_e_f := by rw [lie_e_f_same]
   lie_h_e_nsmul := by rw [lie_h_e]; simp
   lie_h_f_nsmul := by rw [lie_h_f]; simp
 
-<<<<<<< HEAD
-lemma cartanSubalgebra_le_lieAlgebra [P.IsReduced] [Fintype ι] [DecidableEq ι] :
-=======
 lemma cartanSubalgebra_le_lieAlgebra [DecidableEq ι] :
->>>>>>> 350e70c6
     cartanSubalgebra b ≤ lieAlgebra b := by
   rw [cartanSubalgebra, lieAlgebra, LieSubalgebra.lieSpan_le]
   rintro - ⟨i, rfl⟩
@@ -416,7 +374,7 @@
       have hij : (j : ι) ≠ -i := by simpa using b.root_ne_neg_of_ne j.property i.property (by aesop)
       have aux : ∀ x ∈ Finset.univ,
         x ≠ j → (if x = j ∧ k = i then ↑|b.cartanMatrix i x| else 0) = (0 : R) := by aesop
-      simpa [e, f, P.ne_zero, hij, -indexNeg_neg, ← ite_and,
+      simpa [e, f, P.ne_zero, hij, -indexNeg_neg, -Finset.univ_eq_attach, ← ite_and,
         Finset.sum_eq_single_of_mem j (Finset.mem_univ _) aux]
     rcases eq_or_ne k i with rfl | hk; swap
     · rw [if_neg (by tauto), Finset.sum_ite_of_false (by aesop)]; simp
@@ -479,7 +437,8 @@
       have h₂ : ∀ x ∈ Finset.univ, ¬ ((x = j ∧ l = j) ∧ k = i) := by
         rintro - - ⟨⟨-, contra⟩, -⟩; contradiction
       rw [← sub_eq_zero] at this
-      simpa [e, f, ← ite_and, Finset.sum_ite_of_false h₁, Finset.sum_ite_of_false h₂, -indexNeg_neg]
+      simpa [e, f, ← ite_and, Finset.sum_ite_of_false h₁, Finset.sum_ite_of_false h₂, -indexNeg_neg,
+        -Finset.univ_eq_attach]
     by_cases h₅ : P.root l + P.root i - P.root j ∈ range P.root; swap
     · have aux₃ : ∀ x ∈ Finset.univ,
           ¬ (P.root x = P.root i + P.root l ∧ P.root k = P.root x - P.root j) := by
