/-
Copyright (c) 2025 Oliver Nash. All rights reserved.
Released under Apache 2.0 license as described in the file LICENSE.
Authors: Oliver Nash
-/
import Mathlib.Algebra.Lie.Matrix
import Mathlib.Algebra.Lie.Semisimple.Lemmas
import Mathlib.Algebra.Lie.Weights.Linear
import Mathlib.LinearAlgebra.RootSystem.GeckConstruction.Basic
import Mathlib.RingTheory.Finiteness.Nilpotent

/-!
# Geck's construction of a Lie algebra associated to a root system yields semisimple algebras

This file contains a proof that `RootPairing.GeckConstruction.lieAlgebra` yields semisimple Lie
algebras.

## Main definitions:

* `RootPairing.GeckConstruction.trace_toEnd_eq_zero`: the Geck construction yields trace-free
  matrices.
* `RootPairing.GeckConstruction.instIsIrreducible`: the defining representation of the Geck
  construction is irreducible.
* `RootPairing.GeckConstruction.instHasTrivialRadical`: the Geck construction yields semisimple
  Lie algebras.

-/

noncomputable section

namespace RootPairing.GeckConstruction

open Function Submodule
open Set hiding diagonal
open scoped Matrix

attribute [local simp] Ring.lie_def Matrix.mul_apply Matrix.one_apply Matrix.diagonal_apply

section IsDomain

variable {ι R M N : Type*} [CommRing R] [IsDomain R] [CharZero R]
  [AddCommGroup M] [Module R M] [AddCommGroup N] [Module R N]
  {P : RootPairing ι R M N} [P.IsCrystallographic] [P.IsReduced] {b : P.Base}
  [Fintype ι] [DecidableEq ι] (i : b.support)

/-- An auxiliary lemma en route to `RootPairing.GeckConstruction.isNilpotent_e`. -/
private lemma isNilpotent_e_aux {j : ι} (n : ℕ) (h : letI _i := P.indexNeg; j ≠ -i) :
    (e i ^ n).col (.inr j) = 0 ∨
      ∃ (k : ι) (x : ℕ), P.root k = P.root j + n • P.root i ∧
<<<<<<< HEAD
        (e i ^ n).col (.inr j) = x • v b k := by
  have _i : NoZeroSMulDivisors ℤ M := by have := P.reflexive_left; exact .int_of_charZero R M
  letI _i := P.indexNeg
=======
        (e i ^ n).col (.inr j) = x • Pi.single (.inr k) 1 := by
  have : Module.IsReflexive R M := .of_isPerfPair P.toLinearMap
  have : NoZeroSMulDivisors ℤ M := .int_of_charZero R M
  letI := P.indexNeg
>>>>>>> 1c5296a7
  have aux (n : ℕ) : (e i ^ (n + 1)).col (.inr j) = (e i).mulVec ((e i ^ n).col (.inr j)) := by
    rw [pow_succ', ← Matrix.mulVec_single_one, ← Matrix.mulVec_mulVec]; simp
  induction n with
  | zero => exact Or.inr ⟨j, 1, by simp, by ext; simp [Pi.single_apply]⟩
  | succ n ih =>
    rcases ih with hn | ⟨k, x, hk₁, hk₂⟩
    · left; simp [aux, hn]
    rw [aux, hk₂, Matrix.mulVec_smul]
    have hki : k ≠ -i := by
      rintro rfl
      replace hk₁ : P.root (-j) = (n + 1) • P.root i := by
        simp only [indexNeg_neg, root_reflectionPerm, reflection_apply_self, neg_eq_iff_add_eq_zero,
          add_smul, one_smul] at hk₁ ⊢
        rw [← hk₁]
        module
      rcases n.eq_zero_or_pos with rfl | hn
      · apply h
        rw [zero_add, one_smul, EmbeddingLike.apply_eq_iff_eq] at hk₁
        simp [← hk₁, -indexNeg_neg]
      · have _i : (n + 1).AtLeastTwo := ⟨by omega⟩
        exact P.nsmul_notMem_range_root (n := n + 1) (i := i) ⟨-j, hk₁⟩
    by_cases hij : P.root j + (n + 1) • P.root i ∈ range P.root
    · obtain ⟨l, hl⟩ := hij
      right
      refine ⟨l, x * (P.chainBotCoeff i k + 1), hl, ?_⟩
      ext (m | m)
      · simp [e, -indexNeg_neg, hki]
      · rcases eq_or_ne m l with rfl | hml
        · replace hl : P.root m = P.root i + P.root k := by rw [hl, hk₁]; module
          simp [e, -indexNeg_neg, hl, mul_add]
        · replace hl : P.root m ≠ P.root i + P.root k :=
            fun contra ↦ hml (P.root.injective <| by rw [hl, contra, hk₁]; module)
          simp [e, -indexNeg_neg, hml, hl]
    · left
      ext (l | l)
      · simp [e, -indexNeg_neg, hki]
      · replace hij : P.root l ≠ P.root i + P.root k :=
          fun contra ↦ hij ⟨l, by rw [contra, hk₁]; module⟩
        simp [e, -indexNeg_neg, hij]

lemma isNilpotent_e :
    IsNilpotent (e i) := by
  classical
  have : Module.IsReflexive R M := .of_isPerfPair P.toLinearMap
  have : NoZeroSMulDivisors ℤ M := .int_of_charZero R M
  letI := P.indexNeg
  rw [Matrix.isNilpotent_iff_forall_col]
  have case_inl (j : b.support) : (e i ^ 2).col (Sum.inl j) = 0 := by
    ext (k | k)
    · simp [e, sq, ne_neg P i, -indexNeg_neg]
    · have aux : ∀ x : ι, x ∈ Finset.univ → ¬ (x = i ∧ P.root k = P.root i + P.root x) := by
        suffices P.root k ≠ (2 : ℕ) • P.root i by simpa [two_smul]
        exact fun contra ↦ P.nsmul_notMem_range_root (n := 2) (i := i) ⟨k, contra⟩
      simp [e, sq, -indexNeg_neg, ← ite_and, Finset.sum_ite_of_false aux]
  rintro (j | j)
  · exact ⟨2, case_inl j⟩
  · by_cases hij : j = -i
    · use 2 + 1
      replace hij : (e i).col (Sum.inr j) = u i := by
        ext (k | k)
        · simp [e, -indexNeg_neg, Pi.single_apply, hij]
        · have hk : P.root k ≠ P.root i + P.root j := by simp [hij, P.ne_zero k]
          simp [e, -indexNeg_neg, hk]
      rw [pow_succ, ← Matrix.mulVec_single_one, ← Matrix.mulVec_mulVec]
      simp [hij, case_inl i]
    use P.chainTopCoeff i j + 1
    rcases isNilpotent_e_aux i (P.chainTopCoeff i j + 1) hij with this | ⟨k, x, hk₁, -⟩
    · assumption
    exfalso
    replace hk₁ : P.root j + (P.chainTopCoeff i j + 1) • P.root i ∈ range P.root := ⟨k, hk₁⟩
    have hij' : LinearIndependent R ![P.root i, P.root j] := by
      apply IsReduced.linearIndependent P ?_ ?_
      · rintro rfl
        apply P.nsmul_notMem_range_root (n := P.chainTopCoeff i i + 2) (i := i)
        convert hk₁ using 1
        module
      · contrapose! hij
        rw [root_eq_neg_iff] at hij
        rw [hij, ← indexNeg_neg, neg_neg]
    rw [root_add_nsmul_mem_range_iff_le_chainTopCoeff hij'] at hk₁
    omega

lemma isNilpotent_f :
    IsNilpotent (f i) := by
  obtain ⟨n, hn⟩ := isNilpotent_e i
  suffices (ω b) * (f i ^ n) = 0 from ⟨n, by simpa [← mul_assoc] using congr_arg (ω b * ·) this⟩
  suffices (ω b) * (f i ^ n) = (e i ^ n) * (ω b) by simp [this, hn]
  clear hn
  induction n with
  | zero => simp
  | succ n ih => rw [pow_succ, pow_succ, ← mul_assoc, ih, mul_assoc, ω_mul_f, ← mul_assoc]

omit [P.IsReduced] [IsDomain R] in
@[simp] lemma trace_h_eq_zero :
    (h i).trace = 0 := by
  letI _i := P.indexNeg
  suffices ∑ j, P.pairingIn ℤ j i = 0 by
    simp only [h_eq_diagonal, Matrix.trace_diagonal, Fintype.sum_sum_type, Finset.univ_eq_attach,
      Sum.elim_inl, Pi.zero_apply, Finset.sum_const_zero, Sum.elim_inr, zero_add]
    norm_cast
  suffices ∑ j, P.pairingIn ℤ (-j) i = ∑ j, P.pairingIn ℤ j i from
    eq_zero_of_neg_eq <| by simpa using this
  let σ : ι ≃ ι := Function.Involutive.toPerm _ neg_involutive
  exact σ.sum_comp (P.pairingIn ℤ · i)

open LinearMap LieModule in
/-- This is the main result of lemma 4.1 from [Geck](Geck2017). -/
lemma trace_toEnd_eq_zero (x : lieAlgebra b) :
    trace R _ (toEnd R _ (b.support ⊕ ι → R) x) = 0 := by
  obtain ⟨x, hx⟩ := x
  suffices trace R _ x.toLin' = 0 by simpa
  refine LieAlgebra.trace_toEnd_eq_zero ?_ hx
  rintro - ((⟨i, rfl⟩ | ⟨i, rfl⟩) | ⟨i, rfl⟩)
  · simp
  · simpa using Matrix.isNilpotent_trace_of_isNilpotent (isNilpotent_e i)
  · simpa using Matrix.isNilpotent_trace_of_isNilpotent (isNilpotent_f i)

end IsDomain

section Field

variable {ι K M N : Type*} [Field K] [CharZero K] [DecidableEq ι] [Fintype ι]
  [AddCommGroup M] [Module K M] [AddCommGroup N] [Module K N]
  {P : RootSystem ι K M N} [P.IsCrystallographic] {b : P.Base}

open LieModule Matrix

local notation "H" => cartanSubalgebra' b

private lemma instIsIrreducible_aux₀ {U : LieSubmodule K H (b.support ⊕ ι → K)}
    (χ : H → K) (hχ : χ ≠ 0) (hχ' : genWeightSpace U χ ≠ ⊥) :
    ∃ i, v b i ∈ (genWeightSpace U χ).map U.incl := by
  suffices ∀ {w : b.support ⊕ ι → K} (hw₀ : w ≠ 0) (hw : w ∈ genWeightSpace (b.support ⊕ ι → K) χ),
      ∃ (i : ι) (t : K), t • w = v b i by
    obtain ⟨w, hw, hw₀⟩ : ∃ w ∈ genWeightSpace U χ, w ≠ 0 := by
      simpa only [ne_eq, LieSubmodule.eq_bot_iff, not_forall, exists_prop] using hχ'
    replace hw : U.incl w ∈ genWeightSpace (b.support ⊕ ι → K) χ :=
      map_genWeightSpace_le (f := U.incl) <| by simpa
    obtain ⟨i, t, hi : t • w = v b i⟩ := this (by simpa) hw
    use i
    rw [map_genWeightSpace_eq_of_injective U.injective_incl, LieSubmodule.range_incl, ← hi,
      LieSubmodule.mem_inf]
    exact ⟨SMulMemClass.smul_mem _ hw, SMulMemClass.smul_mem _ w.property⟩
  clear! U
  intro w hw₀ hw
  have aux (d : b.support ⊕ ι → K) (x : H) (hdx : x = diagonal d) :
      w ∈ genWeightSpaceOf (b.support ⊕ ι → K) (χ x) x ↔
        ∃ k, diagonal ((d - χ x • 1) ^ k) *ᵥ w = 0 := by
    set μ := χ x
    obtain ⟨⟨x, hx⟩, hx'⟩ := x
    replace hdx : x = diagonal d := by simpa using hdx
    have this (d : b.support ⊕ ι → K) (μ : K) :
        (diagonal d).toLin' - μ • 1 = (diagonal (d - μ • 1)).toLin' := by
      aesop (add simp Pi.single_apply)
    simp [mem_genWeightSpaceOf, hdx, this, ← toLin'_pow, diagonal_pow]
  obtain ⟨i, hi⟩ : ∃ i, w (Sum.inr i) ≠ 0 := by
    obtain ⟨l, hl⟩ : ∃ l, χ (h' l) ≠ 0 := by
      replace hw₀ : genWeightSpace (b.support ⊕ ι → K) χ ≠ ⊥ := by
        contrapose! hw₀; rw [LieSubmodule.eq_bot_iff] at hw₀; exact hw₀ _ hw
      let χ' : H →ₗ[K] K := (Weight.mk χ hw₀).toLinear
      replace hχ : χ' ≠ 0 := by contrapose! hχ; ext x; simpa using LinearMap.congr_fun hχ x
      contrapose! hχ
      apply LinearMap.ext_on (span_range_h'_eq_top b)
      rintro - ⟨l, rfl⟩
      simp [χ', hχ l]
    contrapose! hw₀
    suffices ∀ i : b.support, w (Sum.inl i) = 0 by ext (k | k) <;> simp [hw₀, this]
    intro i
    replace hw := genWeightSpace_le_genWeightSpaceOf (b.support ⊕ ι → K) (h' l) χ hw
    rw [aux (Sum.elim 0 (P.pairingIn ℤ · l)) (h' l) (h_eq_diagonal l)] at hw
    obtain ⟨k, hk⟩ := hw
    simpa [mulVec_eq_sum, diagonal_apply, hl] using congr_fun hk (Sum.inl i)
  refine ⟨i, (w (Sum.inr i))⁻¹, ?_⟩
  suffices ∃ d : ι → K, (∀ i, d i ≠ 0) ∧ Pairwise ((· ≠ ·) on d) ∧
      diagonal (Sum.elim 0 d) ∈ cartanSubalgebra b by
    obtain ⟨d, hd₀, hd₁, hd₂⟩ := this
    let x : H := ⟨⟨diagonal (Sum.elim 0 d), cartanSubalgebra_le_lieAlgebra hd₂⟩, hd₂⟩
    replace hw := genWeightSpace_le_genWeightSpaceOf (b.support ⊕ ι → K) x χ hw
    rw [aux (Sum.elim 0 d) x rfl] at hw
    obtain ⟨k, hk⟩ := hw
    obtain ⟨hχx, hk₀⟩ : d i = χ x ∧ k ≠ 0 := by
      simpa [hi, mulVec_eq_sum, diagonal_apply, sub_eq_zero] using congr_fun hk (Sum.inr i)
    ext (j | j)
    · have : χ x ≠ 0 := hχx ▸ hd₀ i
      simpa [hi, mulVec_eq_sum, diagonal_apply, hk₀, this] using congr_fun hk (Sum.inl j)
    · rcases eq_or_ne i j with rfl | hij
      · simp [hi]
      · suffices d j ≠ χ x by
          simpa [mulVec_eq_sum, diagonal_apply, sub_eq_zero, this, hij, hi] using
            congr_fun hk (Sum.inr j)
        rw [← hχx]
        exact hd₁ <| by simp [hij.symm]
  simp_rw [cartanSubalgebra, LieSubalgebra.mem_mk_iff', diagonal_elim_mem_span_h_iff]
  exact (exists_congr fun d ↦ by tauto).mp b.exists_mem_span_pairingIn_ne_zero_and_pairwise_ne

private lemma instIsIrreducible_aux₁ (U : LieSubmodule K H (b.support ⊕ ι → K))
    (hU : ¬ U ≤ genWeightSpace (b.support ⊕ ι → K) 0) :
    ∃ i, v b i ∈ U := by
  suffices ∃ χ : H → K, χ ≠ 0 ∧ genWeightSpace U χ ≠ ⊥ by
    obtain ⟨χ, hχ₀, hχ⟩ := this
    obtain ⟨i, hi⟩ := instIsIrreducible_aux₀ χ hχ₀ hχ
    exact ⟨i, LieSubmodule.map_incl_le hi⟩
  contrapose! hU
  refine le_trans ?_ (map_genWeightSpace_le (f := U.incl))
  suffices genWeightSpace U (0 : H → K) = ⊤ by simp [this]
  have : ⨆ (χ : H → K), ⨆ (_ : χ ≠ 0), (⊥ : LieSubmodule K H U) = ⊥ := biSup_const ⟨1, one_ne_zero⟩
  rw [← iSup_genWeightSpace_eq_top K H U, iSup_split_single _ 0, biSup_congr hU, this, sup_bot_eq]

private lemma instIsIrreducible_aux₂ [P.IsReduced] [P.IsIrreducible]
    {U : LieSubmodule K (lieAlgebra b) (b.support ⊕ ι → K)} {i : ι} (hi : v b i ∈ U) :
    U = ⊤ := by
  letI _i := P.indexNeg
  have hωu (i : b.support) : ω b *ᵥ (u i) = u i := by
    ext (j | j) <;> simp [ω, u, Pi.single_apply, one_apply]
  have hωv (i : ι) : ω b *ᵥ (v b i) = v b (-i) := by ext (j | j) <;> simp [ω, v, Pi.single_apply]
  obtain ⟨j, hj⟩ : ∃ j : b.support, u j ∈ U := by
    revert U
    apply b.induction_add i
    · intro i h U hi
      replace hi : v b i ∈ ωConjLieSubmodule U := by simpa [hωv]
      obtain ⟨j, hj⟩ := h hi
      exact ⟨j, by simpa [hωu] using hj⟩
    · intro j hj U hj'
      let f' : lieAlgebra b := ⟨f ⟨j, hj⟩, f_mem_lieAlgebra _⟩
      have : ⁅f', v b j⁆ = u ⟨j, hj⟩ := f_lie_v_same ⟨j, hj⟩
      replace this : u ⟨j, hj⟩ ∈ U := by
        rw [← this]
        exact U.lie_mem (x := f') hj'
      exact ⟨⟨j, hj⟩, this⟩
    · intro j k l h₁ h₂ hk U hl
      have : ⁅f ⟨k, hk⟩, v b l⁆ = (P.chainTopCoeff k l + 1 : K) • v b j := f_lie_v_ne h₁
      replace this : (P.chainTopCoeff k l + 1 : K) • v b j ∈ U := by
        rw [← this]
        let f' : lieAlgebra b := ⟨f ⟨k, hk⟩, f_mem_lieAlgebra _⟩
        change ⁅f', v b l⁆ ∈ U
        exact U.lie_mem hl
      exact h₂ <| (U.smul_mem_iff (by norm_cast)).mp this
  have aux (k : b.support) : u k ∈ U := by
    refine b.induction_on_cartanMatrix (fun k : b.support ↦ u k ∈ U) hj (fun l l' hl₁ hl₂ ↦ ?_)
    suffices (↑|b.cartanMatrix l' l| : K) • u l' ∈ U from (U.smul_mem_iff (by simpa)).mp this
    rw [Int.cast_smul_eq_zsmul, ← lie_e_lie_f_apply l' l]
    let e' : lieAlgebra b := ⟨e l', e_mem_lieAlgebra l'⟩
    let f' : lieAlgebra b := ⟨f l', f_mem_lieAlgebra l'⟩
    change ⁅e', ⁅f', u l⁆⁆ ∈ U
    exact U.lie_mem <| U.lie_mem hl₁
  clear! j i
  suffices ∀ j, v b j ∈ U by
    simp_rw [← LieSubmodule.toSubmodule_eq_top, eq_top_iff,
      ← (Pi.basisFun K (b.support ⊕ ι)).span_eq, Submodule.span_le, range_subset_iff,
      Pi.basisFun_apply]
    aesop
  intro j
  revert U
  apply b.induction_add j
  · intro j h U hU
    suffices v b j ∈ ωConjLieSubmodule U by simpa [hωv] using this
    exact h fun k ↦ by simp [hωu, hU]
  · intro k hk U aux
    have : ⁅e ⟨k, hk⟩, u ⟨k, hk⟩⁆ = (2 : K) • v b k := by
      simpa [-lie_apply] using e_lie_u ⟨k, hk⟩ ⟨k, hk⟩
    let e' : lieAlgebra b := ⟨e ⟨k, hk⟩, e_mem_lieAlgebra ⟨k, hk⟩⟩
    change ⁅e', u ⟨k, hk⟩⁆ = _ at this
    replace aux := U.lie_mem (x := e') <| aux ⟨k, hk⟩
    rw [this] at aux
    exact (U.smul_mem_iff two_ne_zero).mp aux
  · intro k l m hm hk hl U aux
    rw [add_comm] at hm
    let e' : lieAlgebra b := ⟨e ⟨l, hl⟩, e_mem_lieAlgebra _⟩
    have : ⁅e', v b k⁆ = (P.chainBotCoeff l k + 1 : K) • v b m := e_lie_v_ne hm
    replace this : (P.chainBotCoeff l k + 1 : K) • v b m ∈ U := by
      rw [← this]
      exact U.lie_mem (hk aux)
    exact (U.smul_mem_iff (by norm_cast)).mp this

lemma coe_genWeightSpace_zero_eq_span_range_u :
    genWeightSpace (b.support ⊕ ι → K) (0 : H → K) = span K (range <| u (b := b)) := by
  refine le_antisymm (fun w hw ↦ Pi.mem_span_range_single_inl_iff.mpr fun i ↦ ?_) ?_
  · replace hw : ∀ (x) (hx : x ∈ lieAlgebra b), ⟨x, hx⟩ ∈ H →
        ∃ k, (x.toLin' ^ k) w = 0 := by simpa [mem_genWeightSpace] using hw
    obtain ⟨j, hj⟩ : ∃ j : b.support, P.pairingIn ℤ i j ≠ 0 := by
      obtain ⟨j, hj, hj₀⟩ := b.exists_mem_support_pos_pairingIn_ne_zero i
      rw [ne_eq, P.pairingIn_eq_zero_iff] at hj₀
      exact ⟨⟨j, hj⟩, hj₀⟩
    obtain ⟨k, hk⟩ := hw (h j) (h_mem_lieAlgebra j) (h_mem_cartanSubalgebra' j _)
    simpa [h_eq_diagonal, ← toLin'_pow, fromBlocks_diagonal_pow, diagonal_pow,
      mulVec_eq_sum, diagonal_apply, hj] using congr_fun hk (Sum.inr i)
  · rw [span_le]
    rintro - ⟨i, rfl⟩
    simp only [SetLike.mem_coe, LieSubmodule.mem_toSubmodule, mem_genWeightSpace]
    rintro ⟨⟨x, -⟩, hx⟩
    exact ⟨1, funext fun j ↦ by simpa using apply_sum_inl_eq_zero_of_mem_span_h i j hx⟩

-- TODO Turn this `Fact` into a lemma: it is always true and may be proved via Perron-Frobenius
-- See https://leanprover.zulipchat.com/#narrow/channel/116395-maths/topic/Eigenvalues.20of.20Cartan.20matrices/near/516844801
variable [Fact ((4 - b.cartanMatrix).det ≠ 0)] [P.IsReduced] [P.IsIrreducible]

/-- Lemma 4.2 from [Geck](Geck2017). -/
instance instIsIrreducible [Nonempty ι] :
    LieModule.IsIrreducible K (lieAlgebra b) (b.support ⊕ ι → K) := by
  refine LieModule.IsIrreducible.mk fun U hU ↦ ?_
  suffices ∃ i, v b i ∈ U by obtain ⟨i, hi⟩ := this; exact instIsIrreducible_aux₂ hi
  let U' : LieSubmodule K H (b.support ⊕ ι → K) := {U with lie_mem := U.lie_mem}
  apply instIsIrreducible_aux₁ U'
  contrapose! hU
  replace hU : U ≤ span K (range (u (b := b))) := by rwa [← coe_genWeightSpace_zero_eq_span_range_u]
  refine (LieSubmodule.eq_bot_iff _).mpr fun x hx ↦ ?_
  obtain ⟨c, hc⟩ : ∃ c : b.support → K, ∑ i, c i • u i = x :=
    (mem_span_range_iff_exists_fun K).mp <| hU hx
  suffices c = 0 by simp [this, ← hc]
  have hCM : (4 - b.cartanMatrix).det ≠ 0 := Fact.out
  contrapose! hCM
  suffices ((Int.castRingHom K).mapMatrix (4 - b.cartanMatrix)).det = 0 by
    simpa only [← RingHom.map_det, eq_intCast, Int.cast_eq_zero] using this
  rw [← exists_mulVec_eq_zero_iff]
  suffices (b.cartanMatrix.map abs).map (↑) *ᵥ c = 0 from ⟨c, hCM, by simpa using this⟩
  ext j
  suffices ∑ k, c k * |b.cartanMatrix j k| = 0 by
    simpa [mulVec_eq_sum, -Base.cartanMatrix_map_abs]
  by_contra contra
  have key : v b j ∈ U := by
    have : ⁅e j, x⁆ ∈ U := U.lie_mem (x := ⟨e j, e_mem_lieAlgebra j⟩) hx
    have aux (k : b.support) : ⁅e j, u k⁆ = |b.cartanMatrix j k| • v b j := e_lie_u j k
    simp_rw [← hc, lie_sum, lie_smul, aux, smul_comm (M := K), ← smul_assoc, ← Finset.sum_smul,
      zsmul_eq_mul, mul_comm, ← LieSubmodule.mem_toSubmodule, U.smul_mem_iff contra] at this
    assumption
  have : v b j ∉ U := fun hj ↦ by simpa [v] using apply_inr_eq_zero_of_mem_span_range_u b j (hU hj)
  contradiction

/-- Lemma 4.3 from [Geck](Geck2017). -/
instance instHasTrivialRadical [IsAlgClosed K] : LieAlgebra.HasTrivialRadical K (lieAlgebra b) := by
  cases isEmpty_or_nonempty ι
  · infer_instance
  · exact LieAlgebra.hasTrivialRadical_of_isIrreducible_of_isFaithful K _ _ trace_toEnd_eq_zero

end Field

end RootPairing.GeckConstruction<|MERGE_RESOLUTION|>--- conflicted
+++ resolved
@@ -47,16 +47,10 @@
 private lemma isNilpotent_e_aux {j : ι} (n : ℕ) (h : letI _i := P.indexNeg; j ≠ -i) :
     (e i ^ n).col (.inr j) = 0 ∨
       ∃ (k : ι) (x : ℕ), P.root k = P.root j + n • P.root i ∧
-<<<<<<< HEAD
-        (e i ^ n).col (.inr j) = x • v b k := by
-  have _i : NoZeroSMulDivisors ℤ M := by have := P.reflexive_left; exact .int_of_charZero R M
-  letI _i := P.indexNeg
-=======
         (e i ^ n).col (.inr j) = x • Pi.single (.inr k) 1 := by
   have : Module.IsReflexive R M := .of_isPerfPair P.toLinearMap
   have : NoZeroSMulDivisors ℤ M := .int_of_charZero R M
   letI := P.indexNeg
->>>>>>> 1c5296a7
   have aux (n : ℕ) : (e i ^ (n + 1)).col (.inr j) = (e i).mulVec ((e i ^ n).col (.inr j)) := by
     rw [pow_succ', ← Matrix.mulVec_single_one, ← Matrix.mulVec_mulVec]; simp
   induction n with
