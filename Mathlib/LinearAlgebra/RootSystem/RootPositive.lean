--- conflicted
+++ resolved
@@ -39,19 +39,25 @@
 
 open Function Set Submodule
 
-<<<<<<< HEAD
-section RootPositive
-
-variable [LinearOrderedCommRing R] [AddCommGroup M] [Module R M] [AddCommGroup N] [Module R N]
-=======
 variable {ι R S M N : Type*} [LinearOrderedCommRing S] [CommRing R] [Algebra S R]
   [AddCommGroup M] [Module R M] [AddCommGroup N] [Module R N]
->>>>>>> 82bee845
 
 namespace RootPairing
 
-lemma two_mul_apply_root_root_of_isOrthogonal (P : RootPairing ι R M N)
-    (B : LinearMap.BilinForm R M) (i j : ι) (h : B.IsOrthogonal (P.reflection j)) :
+section RootPositive
+
+variable [LinearOrderedCommRing R] [AddCommGroup M] [Module R M] [AddCommGroup N] [Module R N]
+
+/-- A Prop-valued class for a bilinear form to be compatible with a root pairing. -/
+class IsRootPositive (P : RootPairing ι R M N) (B : M →ₗ[R] M →ₗ[R] R) : Prop where
+  zero_lt_apply_root : ∀ i, 0 < B (P.root i) (P.root i)
+  symm : ∀ x y, B x y = B y x
+  apply_reflection_eq : ∀ i x y, B (P.reflection i x) (P.reflection i y) = B x y
+
+variable {P : RootPairing ι R M N} (B : M →ₗ[R] M →ₗ[R] R) [IsRootPositive P B] (i j : ι)
+include B
+
+lemma two_mul_apply_root_root :
     2 * B (P.root i) (P.root j) = P.pairing i j * B (P.root j) (P.root j) := by
   rw [two_mul, ← eq_sub_iff_add_eq]
   nth_rw 1 [← h]
