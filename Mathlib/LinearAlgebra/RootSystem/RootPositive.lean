--- conflicted
+++ resolved
@@ -88,16 +88,12 @@
     rw [← Submonoid.mk_mul_mk _ _ _ hg₁ hg₂, mul_smul, mul_smul, hg₁', hg₂']
 
 @[simp]
-<<<<<<< HEAD
 lemma apply_weylGroup_coe_mul (g : P.weylGroup) (x y : M) :
     B.form ((g : P.Aut) • x) ((g : P.Aut) • y) = B.form x y :=
   apply_weylGroup_smul _ g x y
 
 @[simp]
-lemma apply_root_root_zero_iff [IsDomain R] [NeZero (2 : R)]:
-=======
 lemma apply_root_root_zero_iff [IsDomain R] [NeZero (2 : R)] :
->>>>>>> c4c10f24
     B.form (P.root i) (P.root j) = 0 ↔ P.pairing i j = 0 := by
   calc B.form (P.root i) (P.root j) = 0
       ↔ 2 * B.form (P.root i) (P.root j) = 0 := by simp [two_ne_zero]
