/-
Copyright (c) 2025 Oliver Nash. All rights reserved.
Released under Apache 2.0 license as described in the file LICENSE.
Authors: Oliver Nash
-/
import Mathlib.LinearAlgebra.RootSystem.Finite.Lemmas
import Mathlib.LinearAlgebra.RootSystem.Finite.G2
import Mathlib.Order.Interval.Set.OrdConnectedLinear

/-!
# Chains of roots

Given roots `α` and `β`, the `α`-chain through `β` is the set of roots of the form `α + z • β`
for an integer `z`. This is known as a "root chain" and also a "root string". For linearly
independent roots in finite crystallographic root pairings, these chains are always unbroken, i.e.,
of the form: `β - q • α, ..., β - α, β, β + α, ..., β + p • α` for natural numbers `p`, `q`, and the
length, `p + q` is at most 3.

## Main definitions / results:
* `RootPairing.chainTopCoeff`: the natural number `p` in the chain
  `β - q • α, ..., β - α, β, β + α, ..., β + p • α`
* `RootPairing.chainTopCoeff`: the natural number `q` in the chain
  `β - q • α, ..., β - α, β, β + α, ..., β + p • α`
* `RootPairing.root_add_zsmul_mem_range_iff`: every chain is an interval (aka unbroken).
* `RootPairing.chainBotCoeff_add_chainTopCoeff_le`: every chain has length at most three.

-/

noncomputable section

open FaithfulSMul Function Set Submodule

variable {ι R M N : Type*} [Finite ι] [CommRing R] [CharZero R] [IsDomain R]
  [AddCommGroup M] [Module R M] [AddCommGroup N] [Module R N]

namespace RootPairing

variable {P : RootPairing ι R M N} [P.IsCrystallographic] {i j : ι}

/-- Note that it is often more convenient to use `RootPairing.root_add_zsmul_mem_range_iff` than
to invoke this lemma directly. -/
lemma setOf_root_add_zsmul_eq_Icc_of_linearIndependent
    (h : LinearIndependent R ![P.root i, P.root j]) :
    ∃ᵉ (q ≤ 0) (p ≥ 0), {z : ℤ | P.root j + z • P.root i ∈ range P.root} = Icc q p := by
  replace h := LinearIndependent.pair_iff.mp <| h.restrict_scalars' ℤ
  set S : Set ℤ := {z | P.root j + z • P.root i ∈ range P.root} with S_def
  have hS₀ : 0 ∈ S := by simp [S]
  have h_fin : S.Finite := by
    suffices Injective (fun z : S ↦ z.property.choose) from Finite.of_injective _ this
    intro ⟨z, hz⟩ ⟨z', hz'⟩ hzz
    have : z • P.root i = z' • P.root i := by
      rwa [← add_right_inj (P.root j), ← hz.choose_spec, ← hz'.choose_spec, P.root.injective.eq_iff]
    have _i : NoZeroSMulDivisors ℤ M := have := P.reflexive_left; .int_of_charZero R M
    exact Subtype.ext <| smul_left_injective ℤ (P.ne_zero i) this
  have h_ne : S.Nonempty := ⟨0, by simp [S_def]⟩
  refine ⟨sInf S, csInf_le h_fin.bddBelow hS₀, sSup S, le_csSup h_fin.bddAbove hS₀,
    (h_ne.eq_Icc_iff_int h_fin.bddBelow h_fin.bddAbove).mpr fun r ⟨k, hk⟩ s ⟨l, hl⟩ hrs ↦ ?_⟩
  by_contra! contra
  have hki_notMem : P.root k + P.root i ∉ range P.root := by
    replace hk : P.root k + P.root i = P.root j + (r + 1) • P.root i := by rw [hk]; module
    replace contra : r + 1 ∉ S := hrs.notMem_of_mem_left <| by simp [contra]
    simpa only [hk, S_def, mem_setOf_eq, S] using contra
  have hki_ne : P.root k ≠ -P.root i := by
    rw [hk]
    contrapose! h
    replace h : r • P.root i = - P.root j - P.root i := by rw [← sub_eq_of_eq_add h.symm]; module
    exact ⟨r + 1, 1, by simp [add_smul, h], by omega⟩
  have hli_notMem : P.root l - P.root i ∉ range P.root := by
    replace hl : P.root l - P.root i = P.root j + (s - 1) • P.root i := by rw [hl]; module
    replace contra : s - 1 ∉ S := hrs.notMem_of_mem_left <| by simp [lt_sub_right_of_add_lt contra]
    simpa only [hl, S_def, mem_setOf_eq, S] using contra
  have hli_ne : P.root l ≠ P.root i := by
    rw [hl]
    contrapose! h
    replace h : s • P.root i = P.root i - P.root j := by rw [← sub_eq_of_eq_add h.symm]; module
    exact ⟨s - 1, 1, by simp [sub_smul, h], by omega⟩
  have h₁ : 0 ≤ P.pairingIn ℤ k i := by
    have := P.root_add_root_mem_of_pairingIn_neg (i := k) (j := i)
    contrapose! this
    exact ⟨this, hki_ne, hki_notMem⟩
  have h₂ : P.pairingIn ℤ k i = P.pairingIn ℤ j i + r * 2 := by
    apply algebraMap_injective ℤ R
    rw [algebraMap_pairingIn, map_add, map_mul, algebraMap_pairingIn, ← root_coroot'_eq_pairing, hk]
    simp
  have h₃ : P.pairingIn ℤ l i ≤ 0 := by
    have := P.root_sub_root_mem_of_pairingIn_pos (i := l) (j := i)
    contrapose! this
    exact ⟨this, fun x ↦ hli_ne (congrArg P.root x), hli_notMem⟩
  have h₄ : P.pairingIn ℤ l i = P.pairingIn ℤ j i + s * 2 := by
    apply algebraMap_injective ℤ R
    rw [algebraMap_pairingIn, map_add, map_mul, algebraMap_pairingIn, ← root_coroot'_eq_pairing, hl]
    simp
  omega

variable (i j)

open scoped Classical in
/-- If `α = P.root i` and `β = P.root j` are linearly independent, this is the value `p ≥ 0` where
`β - q • α, ..., β - α, β, β + α, ..., β + p • α` is the `α`-chain through `β`.

In the absence of linear independence, it takes a junk value. -/
def chainTopCoeff : ℕ :=
  if h : LinearIndependent R ![P.root i, P.root j]
    then (P.setOf_root_add_zsmul_eq_Icc_of_linearIndependent h).choose_spec.2.choose.toNat
    else 0

open scoped Classical in
/-- If `α = P.root i` and `β = P.root j` are linearly independent, this is the value `q ≥ 0` where
`β - q • α, ..., β - α, β, β + α, ..., β + p • α` is the `α`-chain through `β`.

In the absence of linear independence, it takes a junk value. -/
def chainBotCoeff : ℕ :=
  if h : LinearIndependent R ![P.root i, P.root j]
    then (-(P.setOf_root_add_zsmul_eq_Icc_of_linearIndependent h).choose).toNat
    else 0

variable {i j}

lemma chainTopCoeff_of_not_linearIndependent (h : ¬ LinearIndependent R ![P.root i, P.root j]) :
    P.chainTopCoeff i j = 0 := by
  simp only [chainTopCoeff, h, reduceDIte]

lemma chainBotCoeff_of_not_linearIndependent (h : ¬ LinearIndependent R ![P.root i, P.root j]) :
    P.chainBotCoeff i j = 0 := by
  simp only [chainBotCoeff, h, reduceDIte]

variable (h : LinearIndependent R ![P.root i, P.root j])
include h

lemma root_add_nsmul_mem_range_iff_le_chainTopCoeff {n : ℕ} :
    P.root j + n • P.root i ∈ range P.root ↔ n ≤ P.chainTopCoeff i j := by
  set S : Set ℤ := {z | P.root j + z • P.root i ∈ range P.root} with S_def
  suffices (n : ℤ) ∈ S ↔ n ≤ P.chainTopCoeff i j by
    simpa only [S_def, mem_setOf_eq, natCast_zsmul] using this
  have aux : P.chainTopCoeff i j =
      (P.setOf_root_add_zsmul_eq_Icc_of_linearIndependent h).choose_spec.2.choose.toNat := by
    simp [chainTopCoeff, h]
  obtain ⟨hp, h₂ : S = _⟩ :=
    (P.setOf_root_add_zsmul_eq_Icc_of_linearIndependent h).choose_spec.2.choose_spec
  rw [aux, h₂, mem_Icc]
  have := (P.setOf_root_add_zsmul_eq_Icc_of_linearIndependent h).choose_spec.1
  omega

lemma root_sub_nsmul_mem_range_iff_le_chainBotCoeff {n : ℕ} :
    P.root j - n • P.root i ∈ range P.root ↔ n ≤ P.chainBotCoeff i j := by
  set S : Set ℤ := {z | P.root j + z • P.root i ∈ range P.root} with S_def
  suffices -(n : ℤ) ∈ S ↔ n ≤ P.chainBotCoeff i j by
    simpa only [S_def, mem_setOf_eq, neg_smul, natCast_zsmul, ← sub_eq_add_neg] using this
  have aux : P.chainBotCoeff i j =
      (-(P.setOf_root_add_zsmul_eq_Icc_of_linearIndependent h).choose).toNat := by
    simp [chainBotCoeff, h]
  obtain ⟨hq, p, hp, h₂ : S = _⟩ :=
    (P.setOf_root_add_zsmul_eq_Icc_of_linearIndependent h).choose_spec
  rw [aux, h₂, mem_Icc]
  omega

lemma Iic_chainTopCoeff_eq :
    Iic (P.chainTopCoeff i j) = {k | P.root j + k • P.root i ∈ range P.root} := by
  ext; simp [← P.root_add_nsmul_mem_range_iff_le_chainTopCoeff h]

lemma Iic_chainBotCoeff_eq :
    Iic (P.chainBotCoeff i j) = {k | P.root j - k • P.root i ∈ range P.root} := by
  ext; simp [← P.root_sub_nsmul_mem_range_iff_le_chainBotCoeff h]

omit h in
lemma one_le_chainTopCoeff_of_root_add_mem [P.IsReduced] (h : P.root i + P.root j ∈ range P.root) :
    1 ≤ P.chainTopCoeff i j := by
  have h' := P.linearIndependent_of_add_mem_range_root' h
  rwa [← root_add_nsmul_mem_range_iff_le_chainTopCoeff h', one_smul, add_comm]

omit h in
lemma one_le_chainBotCoeff_of_root_add_mem [P.IsReduced] (h : P.root i - P.root j ∈ range P.root) :
    1 ≤ P.chainBotCoeff i j := by
  have h' := P.linearIndependent_of_sub_mem_range_root' h
  rwa [← root_sub_nsmul_mem_range_iff_le_chainBotCoeff h', one_smul, ← neg_mem_range_root_iff,
    neg_sub]

lemma root_add_zsmul_mem_range_iff {z : ℤ} :
    P.root j + z • P.root i ∈ range P.root ↔
      z ∈ Icc (- P.chainBotCoeff i j : ℤ) (P.chainTopCoeff i j) := by
  rcases z.eq_nat_or_neg with ⟨n, rfl | rfl⟩
  · simp [P.root_add_nsmul_mem_range_iff_le_chainTopCoeff h]
  · simp [P.root_sub_nsmul_mem_range_iff_le_chainBotCoeff h, ← sub_eq_add_neg]

lemma root_sub_zsmul_mem_range_iff {z : ℤ} :
    P.root j - z • P.root i ∈ range P.root ↔
      z ∈ Icc (-P.chainTopCoeff i j : ℤ) (P.chainBotCoeff i j) := by
  rw [sub_eq_add_neg, ← neg_smul, P.root_add_zsmul_mem_range_iff h, mem_Icc, mem_Icc]
  omega

lemma setOf_root_add_zsmul_mem_eq_Icc :
    {k : ℤ | P.root j + k • P.root i ∈ range P.root} =
      Icc (-P.chainBotCoeff i j : ℤ) (P.chainTopCoeff i j) := by
  ext; simp [← P.root_add_zsmul_mem_range_iff h]

lemma setOf_root_sub_zsmul_mem_eq_Icc :
    {k : ℤ | P.root j - k • P.root i ∈ range P.root} =
      Icc (-P.chainTopCoeff i j : ℤ) (P.chainBotCoeff i j) := by
  ext; rw [← root_sub_zsmul_mem_range_iff h, mem_setOf_eq]

lemma chainTopCoeff_eq_sSup :
    P.chainTopCoeff i j = sSup {k | P.root j + k • P.root i ∈ range P.root} := by
  rw [← Iic_chainTopCoeff_eq h, csSup_Iic]

lemma chainBotCoeff_eq_sSup :
    P.chainBotCoeff i j = sSup {k | P.root j - k • P.root i ∈ range P.root} := by
  rw [← Iic_chainBotCoeff_eq h, csSup_Iic]

lemma coe_chainTopCoeff_eq_sSup :
    P.chainTopCoeff i j = sSup {k : ℤ | P.root j + k • P.root i ∈ range P.root} := by
  rw [setOf_root_add_zsmul_mem_eq_Icc h]
  simp

lemma coe_chainBotCoeff_eq_sSup :
    P.chainBotCoeff i j = sSup {k : ℤ | P.root j - k • P.root i ∈ range P.root} := by
  rw [setOf_root_sub_zsmul_mem_eq_Icc h]
  simp

omit h

private lemma chainCoeff_reflectionPerm_left_aux :
    letI := P.indexNeg
    Icc (-P.chainTopCoeff i j : ℤ) (P.chainBotCoeff i j) =
      Icc (-P.chainBotCoeff (-i) j : ℤ) (P.chainTopCoeff (-i) j) := by
  letI := P.indexNeg
  by_cases h : LinearIndependent R ![P.root i, P.root j]
  · have h' : LinearIndependent R ![P.root (-i), P.root j] := by simpa
    ext z
    rw [← P.root_add_zsmul_mem_range_iff h', indexNeg_neg, root_reflectionPerm, mem_Icc,
      reflection_apply_self, smul_neg, ← neg_smul, P.root_add_zsmul_mem_range_iff h, mem_Icc]
    omega
  · have h' : ¬ LinearIndependent R ![P.root (-i), P.root j] := by simpa
    simp only [chainTopCoeff_of_not_linearIndependent h, chainTopCoeff_of_not_linearIndependent h',
      chainBotCoeff_of_not_linearIndependent h, chainBotCoeff_of_not_linearIndependent h']

@[deprecated (since := "2025-05-28")]
alias chainCoeff_reflection_perm_left_aux := chainCoeff_reflectionPerm_left_aux

private lemma chainCoeff_reflectionPerm_right_aux :
    letI := P.indexNeg
    Icc (-P.chainTopCoeff i j : ℤ) (P.chainBotCoeff i j) =
      Icc (-P.chainBotCoeff i (-j) : ℤ) (P.chainTopCoeff i (-j)) := by
  letI := P.indexNeg
  by_cases h : LinearIndependent R ![P.root i, P.root j]
  · have h' : LinearIndependent R ![P.root i, P.root (-j)] := by simpa
    ext z
    rw [← P.root_add_zsmul_mem_range_iff h', indexNeg_neg, root_reflectionPerm, mem_Icc,
      reflection_apply_self, ← sub_neg_eq_add, ← neg_sub', neg_mem_range_root_iff,
      P.root_sub_zsmul_mem_range_iff h, mem_Icc]
  · have h' : ¬ LinearIndependent R ![P.root i, P.root (-j)] := by simpa
    simp only [chainTopCoeff_of_not_linearIndependent h, chainTopCoeff_of_not_linearIndependent h',
      chainBotCoeff_of_not_linearIndependent h, chainBotCoeff_of_not_linearIndependent h']

@[deprecated (since := "2025-05-28")]
alias chainCoeff_reflection_perm_right_aux := chainCoeff_reflectionPerm_right_aux

@[simp]
lemma chainTopCoeff_reflectionPerm_left :
    P.chainTopCoeff (P.reflectionPerm i i) j = P.chainBotCoeff i j := by
  letI := P.indexNeg
  have (z : ℤ) : z ∈ Icc (-P.chainTopCoeff i j : ℤ) (P.chainBotCoeff i j) ↔
      z ∈ Icc (-P.chainBotCoeff (-i) j : ℤ) (P.chainTopCoeff (-i) j) := by
    rw [P.chainCoeff_reflectionPerm_left_aux]
  refine le_antisymm ?_ ?_
  · simpa using this (P.chainTopCoeff (-i) j)
  · simpa using this (P.chainBotCoeff i j)

@[deprecated (since := "2025-05-28")]
alias chainTopCoeff_reflection_perm_left := chainTopCoeff_reflectionPerm_left

@[simp]
lemma chainBotCoeff_reflectionPerm_left :
    P.chainBotCoeff (P.reflectionPerm i i) j = P.chainTopCoeff i j := by
  letI := P.indexNeg
  have (z : ℤ) : z ∈ Icc (-P.chainTopCoeff i j : ℤ) (P.chainBotCoeff i j) ↔
      z ∈ Icc (-P.chainBotCoeff (-i) j : ℤ) (P.chainTopCoeff (-i) j) := by
    rw [P.chainCoeff_reflectionPerm_left_aux]
  refine le_antisymm ?_ ?_
  · simpa using this (-P.chainBotCoeff (-i) j)
  · simpa using this (-P.chainTopCoeff i j)

@[deprecated (since := "2025-05-28")]
alias chainBotCoeff_reflection_perm_left := chainBotCoeff_reflectionPerm_left

@[simp]
lemma chainTopCoeff_reflectionPerm_right :
    P.chainTopCoeff i (P.reflectionPerm j j) = P.chainBotCoeff i j := by
  letI := P.indexNeg
  have (z : ℤ) : z ∈ Icc (-P.chainTopCoeff i j : ℤ) (P.chainBotCoeff i j) ↔
      z ∈ Icc (-P.chainBotCoeff i (-j) : ℤ) (P.chainTopCoeff i (-j)) := by
    rw [P.chainCoeff_reflectionPerm_right_aux]
  refine le_antisymm ?_ ?_
  · simpa using this (P.chainTopCoeff i (-j))
  · simpa using this (P.chainBotCoeff i j)

@[deprecated (since := "2025-05-28")]
alias chainTopCoeff_reflection_perm_right := chainTopCoeff_reflectionPerm_right

@[simp]
lemma chainBotCoeff_reflectionPerm_right :
    P.chainBotCoeff i (P.reflectionPerm j j) = P.chainTopCoeff i j := by
  letI := P.indexNeg
  have (z : ℤ) : z ∈ Icc (-P.chainTopCoeff i j : ℤ) (P.chainBotCoeff i j) ↔
      z ∈ Icc (-P.chainBotCoeff i (-j) : ℤ) (P.chainTopCoeff i (-j)) := by
    rw [P.chainCoeff_reflectionPerm_right_aux]
  refine le_antisymm ?_ ?_
  · simpa using this (-P.chainBotCoeff i (-j))
  · simpa using this (-P.chainTopCoeff i j)

<<<<<<< HEAD
lemma chainBotCoeff_eq_zero_iff :
    P.chainBotCoeff i j = 0 ↔
      ¬ LinearIndependent R ![P.root i, P.root j] ∨ P.root j - P.root i ∉ range P.root := by
  by_cases h : LinearIndependent R ![P.root i, P.root j]
  swap; · simp [chainBotCoeff_of_not_linearIndependent h, h]
  have : P.chainBotCoeff i j = 0 ↔ Iic (P.chainBotCoeff i j) = {0} := by
    simpa [Set.ext_iff, mem_Iic, mem_singleton_iff] using ⟨fun h ↦ by simp [h], fun h ↦ by rw [← h]⟩
  simp only [h, not_true_eq_false, false_or, this, Iic_chainBotCoeff_eq h, Set.ext_iff,
    mem_setOf_eq, mem_singleton_iff]
  refine ⟨fun h' ↦ by simpa using h' 1, fun h' n ↦ ⟨fun h'' ↦ ?_, fun h'' ↦ by simp [h'']⟩⟩
  replace h' : 1 ∉ {k | P.root j - k • P.root i ∈ range P.root} := by simpa using h'
  rw [← Iic_chainBotCoeff_eq h, mem_Iic, not_le, Nat.lt_one_iff] at h'
  rw [root_sub_nsmul_mem_range_iff_le_chainBotCoeff h] at h''
  omega

lemma chainTopCoeff_eq_zero_iff :
    P.chainTopCoeff i j = 0 ↔
      ¬ LinearIndependent R ![P.root i, P.root j] ∨ P.root j + P.root i ∉ range P.root := by
  rw [← chainBotCoeff_reflection_perm_left]
  simp [-chainBotCoeff_reflection_perm_left, chainBotCoeff_eq_zero_iff]

include h

lemma chainBotCoeff_of_add {k : ι} (hk : P.root k = P.root j + P.root i) :
    P.chainBotCoeff i k = P.chainBotCoeff i j + 1 := by
  have h' : LinearIndependent R ![P.root i, P.root k] := by simpa [hk, add_comm]
  apply Nat.cast_injective (R := ℤ)
  rw [Nat.cast_add, Nat.cast_one, coe_chainBotCoeff_eq_sSup h', coe_chainBotCoeff_eq_sSup h]
  have (z : ℤ) : P.root k - z • P.root i = P.root j - (z - 1) • P.root i := by rw [hk]; module
  replace this : {z : ℤ | P.root k - z • P.root i ∈ range P.root} =
      OrderIso.addRight 1 '' {n | P.root j - n • P.root i ∈ range P.root} := by
    simp [this, sub_eq_add_neg]
  have bdd : BddAbove {z : ℤ | P.root j - z • P.root i ∈ range P.root} := by
    rw [setOf_root_sub_zsmul_mem_eq_Icc h]
    exact bddAbove_Icc
  rw [this, ← OrderIso.map_csSup' _ ⟨0, by simp⟩ bdd, OrderIso.addRight_apply]

lemma chainTopCoeff_of_sub {k : ι} (hk : P.root k = P.root j - P.root i) :
    P.chainTopCoeff i k = P.chainTopCoeff i j + 1 := by
  letI := P.indexNeg
  replace hk : P.root k = P.root j + P.root (-i) := by simpa [sub_eq_add_neg] using hk
  simpa using chainBotCoeff_of_add (by simpa) hk

omit h
=======
@[deprecated (since := "2025-05-28")]
alias chainBotCoeff_reflection_perm_right := chainBotCoeff_reflectionPerm_right
>>>>>>> a4769848

variable (i j)

open scoped Classical in
/-- If `α = P.root i` and `β = P.root j` are linearly independent, this is the index of the root
`β + p • α` where `β - q • α, ..., β - α, β, β + α, ..., β + p • α` is the `α`-chain through `β`.

In the absence of linear independence, it takes a junk value. -/
def chainTopIdx : ι :=
  if h : LinearIndependent R ![P.root i, P.root j]
    then (P.root_add_nsmul_mem_range_iff_le_chainTopCoeff h).mpr
      (le_refl <| P.chainTopCoeff i j) |>.choose
    else j

open scoped Classical in
/-- If `α = P.root i` and `β = P.root j` are linearly independent, this is the index of the root
`β - q • α` where `β - q • α, ..., β - α, β, β + α, ..., β + p • α` is the `α`-chain through `β`.

In the absence of linear independence, it takes a junk value. -/
def chainBotIdx : ι :=
  if h : LinearIndependent R ![P.root i, P.root j]
    then (P.root_sub_nsmul_mem_range_iff_le_chainBotCoeff h).mpr
      (le_refl <| P.chainBotCoeff i j) |>.choose
    else j

variable {i j}

@[simp]
lemma root_chainTopIdx :
    P.root (P.chainTopIdx i j) = P.root j + P.chainTopCoeff i j • P.root i := by
  by_cases h : LinearIndependent R ![P.root i, P.root j]
  · simp only [chainTopIdx, reduceDIte, h]
    exact (P.root_add_nsmul_mem_range_iff_le_chainTopCoeff h).mpr
      (le_refl <| P.chainTopCoeff i j) |>.choose_spec
  · simp only [chainTopIdx, chainTopCoeff, h, reduceDIte, zero_smul, add_zero]

@[simp]
lemma root_chainBotIdx :
    P.root (P.chainBotIdx i j) = P.root j - P.chainBotCoeff i j • P.root i := by
  by_cases h : LinearIndependent R ![P.root i, P.root j]
  · simp only [chainBotIdx, reduceDIte, h]
    exact (P.root_sub_nsmul_mem_range_iff_le_chainBotCoeff h).mpr
      (le_refl <| P.chainBotCoeff i j) |>.choose_spec
  · simp only [chainBotIdx, chainBotCoeff, h, reduceDIte, zero_smul, sub_zero]

include h

lemma chainBotCoeff_sub_chainTopCoeff :
    P.chainBotCoeff i j - P.chainTopCoeff i j = P.pairingIn ℤ j i := by
  suffices ∀ i j, LinearIndependent R ![P.root i, P.root j] →
      P.chainBotCoeff i j - P.chainTopCoeff i j ≤ P.pairingIn ℤ j i by
    refine le_antisymm (this i j h) ?_
    specialize this (P.reflectionPerm i i) j (by simpa)
    simp only [chainBotCoeff_reflectionPerm_left, chainTopCoeff_reflectionPerm_left,
      pairingIn_reflectionPerm_self_right] at this
    omega
  intro i j h
  have h₁ : P.reflection i (P.root <| P.chainBotIdx i j) =
      P.root j + (P.chainBotCoeff i j - P.pairingIn ℤ j i) • P.root i := by
    simp [reflection_apply_root, ← P.algebraMap_pairingIn ℤ]
    module
  have h₂ : P.reflection i (P.root <| P.chainBotIdx i j) ∈ range P.root := by
    rw [← root_reflectionPerm]
    exact mem_range_self _
  rw [h₁, root_add_zsmul_mem_range_iff h, mem_Icc] at h₂
  omega

lemma chainTopCoeff_sub_chainBotCoeff :
    P.chainTopCoeff i j - P.chainBotCoeff i j = - P.pairingIn ℤ j i := by
  rw [← chainBotCoeff_sub_chainTopCoeff h, neg_sub]

omit h

lemma chainCoeff_chainTopIdx_aux :
    P.chainBotCoeff i (P.chainTopIdx i j) = P.chainBotCoeff i j + P.chainTopCoeff i j ∧
    P.chainTopCoeff i (P.chainTopIdx i j) = 0 := by
  have aux : LinearIndependent R ![P.root i, P.root j] ↔
      LinearIndependent R ![P.root i, P.root (P.chainTopIdx i j)] := by
    rw [P.root_chainTopIdx, add_comm (P.root j), ← natCast_zsmul,
      LinearIndependent.pair_add_smul_right_iff]
  by_cases h : LinearIndependent R ![P.root i, P.root j]
  swap; · simp [chainTopCoeff_of_not_linearIndependent, chainBotCoeff_of_not_linearIndependent, h]
  have h' : LinearIndependent R ![P.root i, P.root (P.chainTopIdx i j)] := by rwa [← aux]
  set S₁ : Set ℤ := {z | P.root j + z • P.root i ∈ range P.root} with S₁_def
  set S₂ : Set ℤ := {z | P.root (P.chainTopIdx i j) + z • P.root i ∈ range P.root} with S₂_def
  have hS₁₂ : S₂ = (fun z ↦ (-P.chainTopCoeff i j : ℤ) + z) '' S₁ := by
    ext; simp [S₁_def, S₂_def, root_chainTopIdx, add_smul, add_assoc, natCast_zsmul]
  have hS₁ : S₁ = Icc (- P.chainBotCoeff i j : ℤ) (P.chainTopCoeff i j) := by
    ext; rw [S₁_def, mem_setOf_eq, root_add_zsmul_mem_range_iff h]
  have hS₂ : S₂ = Icc (- P.chainBotCoeff i (P.chainTopIdx i j) : ℤ)
      (P.chainTopCoeff i (P.chainTopIdx i j)) := by
    ext; rw [S₂_def, mem_setOf_eq, root_add_zsmul_mem_range_iff h']
  rw [hS₁, hS₂, image_const_add_Icc, neg_add_cancel, Icc_eq_Icc_iff (by simp), neg_eq_iff_eq_neg,
    neg_add_rev, neg_neg, neg_neg] at hS₁₂
  norm_cast at hS₁₂

@[simp]
lemma chainBotCoeff_chainTopIdx :
    P.chainBotCoeff i (P.chainTopIdx i j) = P.chainBotCoeff i j + P.chainTopCoeff i j :=
  chainCoeff_chainTopIdx_aux.1

@[simp]
lemma chainTopCoeff_chainTopIdx :
    P.chainTopCoeff i (P.chainTopIdx i j) = 0 :=
  chainCoeff_chainTopIdx_aux.2

include h in
lemma chainBotCoeff_add_chainTopCoeff_eq_pairingIn_chainTopIdx :
    P.chainBotCoeff i j + P.chainTopCoeff i j = P.pairingIn ℤ (P.chainTopIdx i j) i := by
  replace h : LinearIndependent R ![P.root i, P.root (P.chainTopIdx i j)] := by
    rwa [P.root_chainTopIdx, add_comm (P.root j), ← natCast_zsmul,
      LinearIndependent.pair_add_smul_right_iff]
  calc (P.chainBotCoeff i j + P.chainTopCoeff i j : ℤ)
    _ = P.chainBotCoeff i (P.chainTopIdx i j) := by simp
    _ = P.chainBotCoeff i (P.chainTopIdx i j) - P.chainTopCoeff i (P.chainTopIdx i j) := by simp
    _ = P.pairingIn ℤ (P.chainTopIdx i j) i := by rw [P.chainBotCoeff_sub_chainTopCoeff h]

lemma chainBotCoeff_add_chainTopCoeff_le_three [P.IsReduced] :
    P.chainBotCoeff i j + P.chainTopCoeff i j ≤ 3 := by
  by_cases h : LinearIndependent R ![P.root i, P.root j]
  swap; · simp [chainTopCoeff_of_not_linearIndependent, chainBotCoeff_of_not_linearIndependent, h]
  rw [← Int.ofNat_le, Nat.cast_add, Nat.cast_ofNat,
    chainBotCoeff_add_chainTopCoeff_eq_pairingIn_chainTopIdx h]
  have := P.pairingIn_pairingIn_mem_set_of_isCrystal_of_isRed i (P.chainTopIdx i j)
  aesop

variable (i j) in
lemma chainBotCoeff_add_chainTopCoeff_le_two [P.IsNotG2] :
    P.chainBotCoeff i j + P.chainTopCoeff i j ≤ 2 := by
  by_cases h : LinearIndependent R ![P.root i, P.root j]
  swap; · simp [chainTopCoeff_of_not_linearIndependent, chainBotCoeff_of_not_linearIndependent, h]
  rw [← Int.ofNat_le, Nat.cast_add, Nat.cast_ofNat,
    chainBotCoeff_add_chainTopCoeff_eq_pairingIn_chainTopIdx h]
  have := IsNotG2.pairingIn_mem_zero_one_two (P := P) (P.chainTopIdx i j) i
  aesop

/-- For a reduced, crystallographic, irreducible root pairing other than `𝔤₂`, if the sum of two
roots is a root, they cannot make an acute angle.

To see that this lemma fails for `𝔤₂`, let `α` (short) and `β` (long) be a base. Then the roots
`α + β` and `2α + β` make an angle `π / 3` even though `3α + 2β` is a root. We can even witness as:
```lean
example (P : RootPairing ι R M N) [P.EmbeddedG2] :
    P.pairingIn ℤ (EmbeddedG2.shortAddLong P) (EmbeddedG2.twoShortAddLong P) = 1 := by
  simp
```
-/
lemma pairingIn_le_zero_of_root_add_mem [P.IsNotG2] (h : P.root i + P.root j ∈ range P.root) :
    P.pairingIn ℤ i j ≤ 0 := by
  have aux₁ := P.linearIndependent_of_add_mem_range_root' <| add_comm (P.root i) (P.root j) ▸ h
  have aux₂ := P.chainBotCoeff_add_chainTopCoeff_le_two j i
  have aux₃ : 1 ≤ P.chainTopCoeff j i := by
    rwa [← root_add_nsmul_mem_range_iff_le_chainTopCoeff aux₁, one_smul]
  rw [← P.chainBotCoeff_sub_chainTopCoeff aux₁]
  omega

lemma zero_le_pairingIn_of_root_sub_mem [P.IsNotG2] (h : P.root i - P.root j ∈ range P.root) :
    0 ≤ P.pairingIn ℤ i j := by
  replace h : P.root i + P.root (P.reflectionPerm j j) ∈ range P.root := by
    simpa [-mem_range, ← sub_eq_add_neg]
  simpa using P.pairingIn_le_zero_of_root_add_mem h

/-- For a reduced, crystallographic, irreducible root pairing other than `𝔤₂`, if the sum of two
roots is a root, the bottom chain coefficient is either one or zero according to whether they are
perpendicular.

To see that this lemma fails for `𝔤₂`, let `α` (short) and `β` (long) be a base. Then the roots
`α` and `α + β` provide a counterexample. -/
lemma chainBotCoeff_if_one_zero [P.IsNotG2] (h : P.root i + P.root j ∈ range P.root) :
    P.chainBotCoeff i j = if P.pairingIn ℤ i j = 0 then 1 else 0 := by
  have _i := P.reflexive_left
  have aux₁ := P.linearIndependent_of_add_mem_range_root' h
  have aux₂ := P.chainBotCoeff_add_chainTopCoeff_le_two i j
  have aux₃ : 1 ≤ P.chainTopCoeff i j := P.one_le_chainTopCoeff_of_root_add_mem h
  rcases eq_or_ne (P.chainBotCoeff i j) (P.chainTopCoeff i j) with aux₄ | aux₄ <;>
  simp_rw [P.pairingIn_eq_zero_iff (i := i) (j := j), ← P.chainBotCoeff_sub_chainTopCoeff aux₁,
    sub_eq_zero, Nat.cast_inj, aux₄, reduceIte] <;>
  omega

lemma chainTopCoeff_if_one_zero [P.IsNotG2] (h : P.root i - P.root j ∈ range P.root) :
    P.chainTopCoeff i j = if P.pairingIn ℤ i j = 0 then 1 else 0 := by
  letI := P.indexNeg
  replace h : P.root i + P.root (-j) ∈ range P.root := by simpa [← sub_eq_add_neg] using h
  simpa using P.chainBotCoeff_if_one_zero h

section chainBotCoeff_mul_chainTopCoeff

/-! The proof of lemma 2.6 from [Geck](Geck2017). -/

variable {b : P.Base} {i j k l m : ι}
  (hi : i ∈ b.support) (hj : j ∈ b.support) (hij : i ≠ j)
  (h₁ : P.root k + P.root i = P.root l)
  (h₂ : P.root k - P.root j = P.root m)
  (h₃ : P.root k + P.root i - P.root j ∈ range P.root)

-- TODO Turn this `variable` into a lemma: it is implied by the assumptions above.
variable [P.IsNotG2]

lemma chainBotCoeff_mul_chainTopCoeff.aux_0 (hik_mem : P.root k + P.root i ∈ range P.root) :
    P.pairingIn ℤ k i = 0 ∨ (P.pairingIn ℤ k i < 0 ∧ P.chainBotCoeff i k = 0) := by
  have _i := P.reflexive_left
  have := pairingIn_le_zero_of_root_add_mem hik_mem
  rw [add_comm] at hik_mem
  rw [P.chainBotCoeff_if_one_zero hik_mem, ite_eq_right_iff, P.pairingIn_eq_zero_iff (i := i)]
  omega

include hi hj hij h₁ h₂ h₃

/- An auxiliary result en route to `RootPairing.chainBotCoeff_mul_chainTopCoeff`. -/
private lemma chainBotCoeff_mul_chainTopCoeff.aux_1
    (hki : P.pairingIn ℤ k i = 0) :
    have _i := P.reflexive_left; letI := P.indexNeg
    P.root i + P.root m ∈ range P.root → P.root j + P.root (-l) ∈ range P.root →
      P.root j + P.root (-k) ∈ range P.root →
    (P.chainBotCoeff i m + 1) * (P.chainBotCoeff j (-k) + 1) =
      (P.chainBotCoeff j (-l) + 1) * (P.chainBotCoeff i k + 1) := by
  intro _ him_mem hjl_mem hjk_mem
  /- Setup some typeclasses and name the 6th root `n`. -/
  letI := P.indexNeg
  have _i : NoZeroSMulDivisors ℤ M := NoZeroSMulDivisors.int_of_charZero R M
  obtain ⟨n, hn⟩ := h₃
  /- Establish basic relationships about roots and their sums / differences. -/
  have hnk_ne : n ≠ k := by rintro rfl; simp [sub_eq_zero, hij, add_sub_assoc] at hn
  have hkj_ne : k ≠ j ∧ P.root k ≠ -P.root j := (IsReduced.linearIndependent_iff _).mp <|
    P.linearIndependent_of_sub_mem_range_root <| h₂ ▸ mem_range_self m
  have hnk_notMem : P.root n - P.root k ∉ range P.root := by
    convert b.sub_notMem_range_root hi hj using 2; rw [hn]; module
  /- Calculate some auxiliary relationships between root pairings. -/
  have aux₀ : P.pairingIn ℤ j i = - P.pairingIn ℤ m i := by
    suffices P.pairing j i = - P.pairing m i from
      algebraMap_injective ℤ R <| by simpa only [algebraMap_pairingIn, map_neg]
    replace hki : P.pairing k i = 0 := by rw [← P.algebraMap_pairingIn ℤ, hki, map_zero]
    simp only [← root_coroot_eq_pairing, ← h₂]
    simp [hki]
  have aux₁ : P.pairingIn ℤ j i = 0 := by
    refine le_antisymm (b.pairingIn_le_zero_of_ne hij.symm hj hi) ?_
    rw [aux₀, neg_nonneg]
    refine P.pairingIn_le_zero_of_root_add_mem ⟨n, ?_⟩
    rw [hn, ← h₂]
    abel
  /- Calculate the pairings between four key root pairs. -/
  have key₁ : P.pairingIn ℤ i k = 0 := by rwa [pairingIn_eq_zero_iff]
  have key₂ : P.pairingIn ℤ i m = 0 := P.pairingIn_eq_zero_iff.mp <| by simpa [aux₁] using aux₀
  have key₃ : P.pairingIn ℤ j k = 2 := by
    suffices 2 ≤ P.pairingIn ℤ j k by have := IsNotG2.pairingIn_mem_zero_one_two (P := P) j k; aesop
    have hn₁ : P.pairingIn ℤ n k = 2 + P.pairingIn ℤ i k - P.pairingIn ℤ j k := by
      apply algebraMap_injective ℤ R
      simp only [map_add, map_sub, algebraMap_pairingIn, ← root_coroot_eq_pairing, hn]
      simp
    have hn₂ : P.pairingIn ℤ n k ≤ 0 := by
      by_contra! contra; exact hnk_notMem <| P.root_sub_root_mem_of_pairingIn_pos contra hnk_ne
    omega
  have key₄ : P.pairingIn ℤ l j = 1 := by
    have hij : P.pairing i j = 0 := by
      rw [pairing_eq_zero_iff, ← P.algebraMap_pairingIn ℤ, aux₁, map_zero]
    have hkj : P.pairing k j = 1 := by
      rw [← P.algebraMap_pairingIn ℤ]
      have := P.pairingIn_pairingIn_mem_set_of_isCrystal_of_isRed' j k (by aesop) (by aesop)
      aesop
    apply algebraMap_injective ℤ R
    rw [algebraMap_pairingIn, ← root_coroot_eq_pairing, ← h₁]
    simp [hkj, hij]
  replace key₄ : P.pairingIn ℤ j l ≠ 0 := by rw [ne_eq, P.pairingIn_eq_zero_iff]; omega
  /- Calculate the value of each of the four terms in the goal. -/
  have hik_mem : P.root i + P.root k ∈ range P.root := ⟨l, by rw [← h₁, add_comm]⟩
  simp only [P.chainBotCoeff_if_one_zero, hik_mem, him_mem, hjl_mem, hjk_mem]
  simp [key₁, key₂, key₃, key₄]

/- An auxiliary result en route to `RootPairing.chainBotCoeff_mul_chainTopCoeff`. -/
open RootPositiveForm in
private lemma chainBotCoeff_mul_chainTopCoeff.aux_2
    (hki' : P.pairingIn ℤ k i < 0) (hkj' : 0 < P.pairingIn ℤ k j) :
    have _i := P.reflexive_left; letI := P.indexNeg
    P.root i + P.root m ∈ range P.root → P.root j + P.root (-l) ∈ range P.root →
      P.root j + P.root (-k) ∈ range P.root →
    ¬ (P.chainBotCoeff i m = 1 ∧ P.chainBotCoeff j (-l) = 0) := by
  intro _ him_mem hjl_mem hjk_mem
  letI := P.indexNeg
  /- Setup some typeclasses. -/
  have _i : NoZeroSMulDivisors ℤ M := NoZeroSMulDivisors.int_of_charZero R M
  /- Establish basic relationships about roots and their sums / differences. -/
  have hkj_ne : k ≠ j ∧ P.root k ≠ -P.root j := (IsReduced.linearIndependent_iff _).mp <|
    P.linearIndependent_of_sub_mem_range_root <| h₂ ▸ mem_range_self m
  have hlj_mem : P.root l - P.root j ∈ range P.root := by rwa [← h₁]
  /- It is sufficient to prove that two key pairings vanish. -/
  suffices ¬ (P.pairingIn ℤ m i = 0 ∧ P.pairingIn ℤ l j ≠ 0) by
    contrapose! this
    rcases ne_or_eq (P.pairingIn ℤ m i) 0 with hmi | hmi
    · simpa [hmi, this.1, P.pairingIn_eq_zero_iff (i := i)] using chainBotCoeff_if_one_zero him_mem
    refine ⟨hmi, fun hlj ↦ ?_⟩
    rw [chainBotCoeff_if_one_zero hjl_mem] at this
    simp [P.pairingIn_eq_zero_iff (i := j), hlj] at this
  /- Assume for contradiction that the two pairings do not vanish. -/
  rintro ⟨hmi, hlj⟩
  /- Use the assumptions to calculate various relationships between root pairings. -/
  have aux₀ : P.pairingIn ℤ j i = P.pairingIn ℤ k i := by
    suffices P.pairing j i = P.pairing k i from
      algebraMap_injective ℤ R <| by simpa only [algebraMap_pairingIn]
    replace h₂ : P.root k = P.root j + P.root m := (add_eq_of_eq_sub' h₂.symm).symm
    simpa [← P.root_coroot_eq_pairing k, h₂, ← P.algebraMap_pairingIn ℤ]
  obtain ⟨aux₁, aux₂⟩ : P.pairingIn ℤ i j = -1 ∧ P.pairingIn ℤ k j = 2 := by
    suffices 0 < - P.pairingIn ℤ i j ∧ - P.pairingIn ℤ i j < P.pairingIn ℤ k j ∧
      P.pairingIn ℤ k j ≤ 2 by omega
    refine ⟨?_, ?_, ?_⟩
    · rwa [neg_pos, P.pairingIn_lt_zero_iff, aux₀]
    · suffices P.pairingIn ℤ l j = P.pairingIn ℤ i j + P.pairingIn ℤ k j by
        have := zero_le_pairingIn_of_root_sub_mem hlj_mem; omega
      suffices P.pairing l j = P.pairing i j + P.pairing k j from
        algebraMap_injective ℤ R <| by simpa only [algebraMap_pairingIn, map_add]
      simp [← P.root_coroot_eq_pairing l, ← h₁, add_comm]
    · have := IsNotG2.pairingIn_mem_zero_one_two (P := P) k j
      aesop
  /- Choose a positive invariant form. -/
  obtain B : RootPositiveForm ℤ P := have : Fintype ι := Fintype.ofFinite ι; P.posRootForm ℤ
  /- Calculate root length relationships implied by the pairings calculated above. -/
  have ⟨aux₃, aux₄⟩ : B.rootLength i = B.rootLength j ∧ B.rootLength j < B.rootLength k := by
    have hij_le : B.rootLength i ≤ B.rootLength j := B.rootLength_le_of_pairingIn_eq <| Or.inl aux₁
    have hjk_lt : B.rootLength j < B.rootLength k :=
      B.rootLength_lt_of_pairingIn_notMem (by aesop) hkj_ne.2 <| by aesop
    refine ⟨?_, hjk_lt⟩
    simpa [posForm, rootLength] using (B.toInvariantForm.apply_eq_or_of_apply_ne (i := j) (j := k)
      (by simpa [posForm, rootLength] using hjk_lt.ne) i).resolve_right
      (by simpa [posForm, rootLength] using (lt_of_le_of_lt hij_le hjk_lt).ne)
  /- Use the root length results to calculate a final root pairing. -/
  have aux₅ : P.pairingIn ℤ k i = -1 := by
    suffices P.pairingIn ℤ j i = -1 by omega
    have aux : B.toInvariantForm.form (P.root i) (P.root i) =
        B.toInvariantForm.form (P.root j) (P.root j) := by simpa [posForm, rootLength] using aux₃
    have := P.pairingIn_pairingIn_mem_set_of_length_eq_of_ne aux hij (b.root_ne_neg_of_ne hi hj hij)
    aesop
  /- Use the newly calculated pairing result to obtain further information about root lengths. -/
  have aux₆ : B.rootLength k ≤ B.rootLength i := B.rootLength_le_of_pairingIn_eq <| Or.inl aux₅
  /- We now have contradictory information about root lengths. -/
  omega

open chainBotCoeff_mul_chainTopCoeff in
/-- This is Lemma 2.6 from [Geck](Geck2017). -/
lemma chainBotCoeff_mul_chainTopCoeff :
    (P.chainBotCoeff i m + 1) * (P.chainTopCoeff j k + 1) =
      (P.chainTopCoeff j l + 1) * (P.chainBotCoeff i k + 1) := by
  /- Setup some typeclasses. -/
  have _i := P.reflexive_left
  letI := P.indexNeg
  suffices (P.chainBotCoeff i m + 1) * (P.chainBotCoeff j (-k) + 1) =
      (P.chainBotCoeff j (-l) + 1) * (P.chainBotCoeff i k + 1) by simpa
  /- Establish basic relationships about roots and their sums / differences. -/
  have him_mem : P.root i + P.root m ∈ range P.root := by rw [← h₂]; convert h₃ using 1; abel
  have hik_mem : P.root k + P.root i ∈ range P.root := h₁ ▸ mem_range_self l
  have hjk_mem : P.root j + P.root (-k) ∈ range P.root := by
    convert mem_range_self (-m) using 1; simpa [sub_eq_add_neg] using congr(-$h₂)
  have hjl_mem : P.root j + P.root (-l) ∈ range P.root := by
    rw [h₁, ← neg_mem_range_root_iff] at h₃; convert h₃ using 1; simp [sub_eq_add_neg]
  have h₁' : P.root (-k) - P.root i = P.root (-l) := by
    simp only [root_reflectionPerm, reflection_apply_self, indexNeg_neg]; rw [← h₁]; abel
  have h₂' : P.root (-k) + P.root j = P.root (-m) := by
    simp only [root_reflectionPerm, reflection_apply_self, indexNeg_neg]; rw [← h₂]; abel
  have h₃' : P.root (-k) + P.root j - P.root i ∈ range P.root := by
    simp only [root_reflectionPerm, reflection_apply_self, indexNeg_neg]
    rw [← neg_mem_range_root_iff]; convert h₃ using 1; abel
  /- Proceed to the main argument, following Geck's case splits. It's all just bookkeeping. -/
  rcases aux_0 hik_mem with hki | ⟨hki, hik⟩
  · /- Geck "Case 1" -/
    exact aux_1 hi hj hij h₁ h₂ h₃ hki him_mem hjl_mem hjk_mem
  rw [add_comm] at hik_mem hjk_mem
  rcases aux_0 hjk_mem with hkj | ⟨hkj, hjk⟩
  · /- Geck "Case 2" -/
    simpa only [neg_neg] using (aux_1 hj hi hij.symm h₂' h₁' h₃' hkj hjl_mem
      (by simpa only [neg_neg]) (by simpa only [neg_neg])).symm
  /- Geck "Case 3" -/
  suffices P.chainBotCoeff i m = P.chainBotCoeff j (-l) by rw [hik, hjk, this]
  have aux₁ : ¬ (P.chainBotCoeff i m = 1 ∧ P.chainBotCoeff j (-l) = 0) :=
    aux_2 hi hj hij h₁ h₂ h₃ hki (by simpa using hkj) him_mem hjl_mem <| by rwa [add_comm]
  have aux₂ : ¬(P.chainBotCoeff j (-l) = 1 ∧ P.chainBotCoeff i m = 0) := by
    simpa using aux_2 hj hi hij.symm h₂' h₁' h₃' hkj (by simpa)
      hjl_mem (by simpa only [neg_neg]) (by simpa only [neg_neg])
  have aux₃ : P.chainBotCoeff i m = 0 ∨ P.chainBotCoeff i m = 1 := by
    have := P.chainBotCoeff_if_one_zero him_mem
    split at this <;> simp [this]
  have aux₄ : P.chainBotCoeff j (-l) = 0 ∨ P.chainBotCoeff j (-l) = 1 := by
    have := P.chainBotCoeff_if_one_zero hjl_mem
    split at this <;> simp only [this, true_or, or_true]
  omega

end chainBotCoeff_mul_chainTopCoeff

end RootPairing<|MERGE_RESOLUTION|>--- conflicted
+++ resolved
@@ -307,7 +307,6 @@
   · simpa using this (-P.chainBotCoeff i (-j))
   · simpa using this (-P.chainTopCoeff i j)
 
-<<<<<<< HEAD
 lemma chainBotCoeff_eq_zero_iff :
     P.chainBotCoeff i j = 0 ↔
       ¬ LinearIndependent R ![P.root i, P.root j] ∨ P.root j - P.root i ∉ range P.root := by
@@ -352,10 +351,8 @@
   simpa using chainBotCoeff_of_add (by simpa) hk
 
 omit h
-=======
 @[deprecated (since := "2025-05-28")]
 alias chainBotCoeff_reflection_perm_right := chainBotCoeff_reflectionPerm_right
->>>>>>> a4769848
 
 variable (i j)
 
