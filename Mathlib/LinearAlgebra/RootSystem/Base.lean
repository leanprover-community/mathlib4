/-
Copyright (c) 2025 Oliver Nash. All rights reserved.
Released under Apache 2.0 license as described in the file LICENSE.
Authors: Oliver Nash
-/
module

public import Mathlib.LinearAlgebra.RootSystem.Chain
public import Mathlib.LinearAlgebra.RootSystem.Finite.Lemmas
public import Mathlib.LinearAlgebra.RootSystem.IsValuedIn

/-!
# Bases for root pairings / systems

This file contains a theory of bases for root pairings / systems.

## Implementation details

For reduced root pairings `RootSystem.Base` is equivalent to the usual definition appearing in the
informal literature (e.g., it follows from [serre1965](Ch. V, §8, Proposition 7) that
`RootSystem.Base` is equivalent to both [serre1965](Ch. V, §8, Definition 5) and
[bourbaki1968](Ch. VI, §1.5) for reduced pairings). However for non-reduced root pairings, it is
more restrictive because it includes axioms on coroots as well as on roots. For example by
`RootPairing.Base.eq_one_or_neg_one_of_mem_support_of_smul_mem` it is clear that the 1-dimensional
root system `{-2, -1, 0, 1, 2} ⊆ ℝ` has no base in the sense of `RootSystem.Base`.

It is also worth remembering that it is only for reduced root systems that one has the simply
transitive action of the Weyl group on the set of bases, and that the Weyl group of a non-reduced
root system is the same as that of the reduced root system obtained by passing to the indivisible
roots.

For infinite root systems, `RootSystem.Base` is usually not the right notion: linear independence
is too strong.

## Main definitions / results:
* `RootSystem.Base`: a base of a root pairing.
* `RootSystem.Base.IsPos`: the predicate that a (co)root is positive relative to a base.
* `RootSystem.Base.induction_add`: an induction principle for predicates on (co)roots which
  respect addition of a simple root.
* `RootSystem.Base.induction_reflect`: an induction principle for predicates on (co)roots which
  respect reflection in a simple root.

## TODO

* Develop a theory of base / separation / positive roots for infinite systems which specialises to
  the concept here for finite systems.

-/

@[expose] public section

noncomputable section

open Function Set Submodule
open FaithfulSMul (algebraMap_injective)
open Module
open End (invtSubmodule mem_invtSubmodule)

variable {ι R M N : Type*} [CommRing R] [AddCommGroup M] [Module R M] [AddCommGroup N] [Module R N]

namespace RootPairing

/-- A base of a root pairing.

For reduced root pairings this definition is equivalent to the usual definition appearing in the
informal literature but not for non-reduced root pairings it is more restrictive. See the module
doc string for further remarks. -/
structure Base (P : RootPairing ι R M N) where
  /-- The indices of the simple roots / coroots. -/
  support : Finset ι
  linearIndepOn_root : LinearIndepOn R P.root support
  linearIndepOn_coroot : LinearIndepOn R P.coroot support
  root_mem_or_neg_mem (i : ι) : P.root i ∈ AddSubmonoid.closure (P.root '' support) ∨
                               -P.root i ∈ AddSubmonoid.closure (P.root '' support)
  coroot_mem_or_neg_mem (i : ι) : P.coroot i ∈ AddSubmonoid.closure (P.coroot '' support) ∨
                                 -P.coroot i ∈ AddSubmonoid.closure (P.coroot '' support)

namespace Base

section RootPairing

variable {P : RootPairing ι R M N} (b : P.Base)

lemma support_nonempty [Nonempty ι] [NeZero (2 : R)] : b.support.Nonempty := by
  by_contra! contra
  inhabit ι
  simpa [P.ne_zero default, contra] using b.root_mem_or_neg_mem default

/-- Interchanging roots and coroots, one still has a base of a root pairing. -/
@[simps] protected def flip :
    P.flip.Base where
  support := b.support
  linearIndepOn_root := b.linearIndepOn_coroot
  linearIndepOn_coroot := b.linearIndepOn_root
  root_mem_or_neg_mem := b.coroot_mem_or_neg_mem
  coroot_mem_or_neg_mem := b.root_mem_or_neg_mem

include b in
lemma root_ne_neg_of_ne [Nontrivial R] {i j : ι}
    (hi : i ∈ b.support) (hj : j ∈ b.support) (hij : i ≠ j) :
    P.root i ≠ -P.root j := by
  classical
  intro contra
  have := linearIndepOn_iff'.mp b.linearIndepOn_root ({i, j} : Finset ι) 1
    (by simp [Set.insert_subset_iff, hi, hj]) (by simp [Finset.sum_pair hij, contra])
  simp_all

lemma linearIndependent_pair_of_ne {i j : b.support} (hij : i ≠ j) :
    LinearIndependent R ![P.root i, P.root j] := by
  have : ({(j : ι), (i : ι)} : Set ι) ⊆ b.support := by simp [pair_subset_iff]
  rw [← linearIndepOn_id_range_iff (by aesop)]
  simpa [image_pair] using LinearIndepOn.id_image <| b.linearIndepOn_root.mono this

lemma root_mem_span_int (i : ι) :
    P.root i ∈ span ℤ (P.root '' b.support) := by
  have := b.root_mem_or_neg_mem i
  simp only [← span_nat_eq_addSubmonoidClosure, mem_toAddSubmonoid] at this
  rw [← span_span_of_tower (R := ℕ)]
  rcases this with hi | hi
  · exact subset_span hi
  · rw [← neg_mem_iff]
    exact subset_span hi

lemma coroot_mem_span_int (i : ι) :
    P.coroot i ∈ span ℤ (P.coroot '' b.support) :=
  b.flip.root_mem_span_int i

@[simp]
lemma span_int_root_support :
    span ℤ (P.root '' b.support) = span ℤ (range P.root) := by
  refine le_antisymm (span_mono <| image_subset_range _ _) (span_le.mpr ?_)
  rintro - ⟨i, rfl⟩
  exact b.root_mem_span_int i

@[simp]
lemma span_int_coroot_support :
    span ℤ (P.coroot '' b.support) = span ℤ (range P.coroot) :=
  b.flip.span_int_root_support

@[simp]
lemma span_root_support :
    span R (P.root '' b.support) = P.rootSpan R := by
  rw [← span_span_of_tower (R := ℤ), span_int_root_support, span_span_of_tower]

@[simp]
lemma span_coroot_support :
    span R (P.coroot '' b.support) = P.corootSpan R :=
  b.flip.span_root_support

open Finsupp in
lemma eq_one_or_neg_one_of_mem_support_of_smul_mem_aux [Finite ι]
    [IsAddTorsionFree M] [IsAddTorsionFree N]
    (i : ι) (h : i ∈ b.support) (t : R) (ht : t • P.root i ∈ range P.root) :
    ∃ z : ℤ, z * t = 1 := by
  classical
  obtain ⟨j, hj⟩ := ht
  obtain ⟨f, hf⟩ : ∃ f : b.support → ℤ, P.coroot i = ∑ i, (t * f i) • P.coroot i := by
    have : P.coroot j ∈ span ℤ (P.coroot '' b.support) := b.coroot_mem_span_int j
    rw [image_eq_range, mem_span_range_iff_exists_fun] at this
    refine this.imp fun f hf ↦ ?_
    simp only [Finset.coe_sort_coe] at hf
    simp_rw [mul_smul, ← Finset.smul_sum, Int.cast_smul_eq_zsmul, hf,
      coroot_eq_smul_coroot_iff.mpr hj]
  use f ⟨i, h⟩
  replace hf : P.coroot i = linearCombination R (fun k : b.support ↦ P.coroot k)
      (t • (linearEquivFunOnFinite R _ _).symm (fun x ↦ (f x : R))) := by
    rw [map_smul, linearCombination_eq_fintype_linearCombination_apply,
      Fintype.linearCombination_apply, hf]
    simp_rw [mul_smul, ← Finset.smul_sum]
  let g : b.support →₀ R := single ⟨i, h⟩ 1
  have hg : P.coroot i = linearCombination R (fun k : b.support ↦ P.coroot k) g := by simp [g]
  rw [hg] at hf
  have : Injective (linearCombination R fun k : b.support ↦ P.coroot k) := b.linearIndepOn_coroot
  simpa [g, linearEquivFunOnFinite, mul_comm t] using (DFunLike.congr_fun (this hf) ⟨i, h⟩).symm

variable [CharZero R]

lemma eq_one_or_neg_one_of_mem_support_of_smul_mem [Finite ι]
    [IsAddTorsionFree M] [IsAddTorsionFree N]
    (i : ι) (h : i ∈ b.support) (t : R) (ht : t • P.root i ∈ range P.root) :
    t = 1 ∨ t = -1 := by
  obtain ⟨z, hz⟩ := b.eq_one_or_neg_one_of_mem_support_of_smul_mem_aux i h t ht
  replace ht : (z : R) • P.coroot i ∈ range P.coroot := by
    obtain ⟨j, hj⟩ := ht
    simpa only [coroot_eq_smul_coroot_iff.mpr hj, smul_smul, hz, one_smul] using mem_range_self j
  obtain ⟨w, hw⟩ := b.flip.eq_one_or_neg_one_of_mem_support_of_smul_mem_aux i h _ ht
  have : (z : R) * w = 1 := by
<<<<<<< HEAD
    simpa [mul_mul_mul_comm _ t _ s, mul_comm t s, hs] using congr_arg₂ (· * ·) hz hw
=======
    simpa [mul_mul_mul_comm _ t, mul_comm t, mul_comm _ (z : R), hz] using congr_arg₂ (· * ·) hz hw
>>>>>>> c00849e5
  suffices z = 1 ∨ z = -1 by
    rcases this with rfl | rfl
    · left; simpa using hz
    · right; simpa [neg_eq_iff_eq_neg] using hz
  norm_cast at this
  rw [Int.mul_eq_one_iff_eq_one_or_neg_one] at this
  tauto

lemma pos_or_neg_of_sum_smul_root_mem (f : ι → ℤ)
    (hf : ∑ j ∈ b.support, f j • P.root j ∈ range P.root) (hf₀ : f.support ⊆ b.support) :
    0 < f ∨ f < 0 := by
  suffices ∀ (f : ι → ℤ)
      (hf : ∑ j ∈ b.support, f j • P.root j ∈ AddSubmonoid.closure (P.root '' b.support))
      (hf₀ : f.support ⊆ b.support) (hf' : f ≠ 0), 0 < f by
    obtain ⟨k, hk⟩ := hf
    have hf' : f ≠ 0 := by rintro rfl; exact P.ne_zero k <| by simp [hk]
    rcases b.root_mem_or_neg_mem k with hk' | hk' <;> rw [hk] at hk'
    · left; exact this f hk' hf₀ hf'
    · right; simpa using this (-f) (by convert hk'; simp) (by simpa only [support_neg]) (by simpa)
  intro f hf hf₀ hf'
  let f' : b.support → ℤ := fun i ↦ f i
  replace hf : ∑ j, f' j • P.root j ∈ AddSubmonoid.closure (P.root '' b.support) := by
    suffices ∑ j, f' j • P.root j = ∑ j ∈ b.support, f j • P.root j by rwa [this]
    rw [← b.support.sum_finset_coe]; rfl
  rw [← span_nat_eq_addSubmonoidClosure, mem_toAddSubmonoid,
    Fintype.mem_span_image_iff_exists_fun] at hf
  obtain ⟨c, hc⟩ := hf
  replace hc (i : b.support) : c i = f' i := Fintype.linearIndependent_iffₛ.mp
    (b.linearIndepOn_root.restrict_scalars' ℤ) (Int.ofNat ∘ c) f' (by simpa) i
  have aux : 0 ≤ f := by
    intro i
    by_cases hi : i ∈ b.support
    · change 0 ≤ f' ⟨i, hi⟩
      simp [← hc]
    · replace hi : i ∉ f.support := by contrapose! hi; exact hf₀ hi
      simp_all
  refine Pi.lt_def.mpr ⟨aux, ?_⟩
  by_contra! contra
  replace contra : f = 0 := le_antisymm contra aux
  contradiction

lemma not_nonpos_iff_pos_of_sum_mem_range_root (f : ι → ℤ)
    (hf : ∑ j ∈ b.support, f j • P.root j ∈ range P.root) (hf₀ : f.support ⊆ b.support) :
    (¬ f ≤ 0) ↔ 0 < f := by
  rw [Pi.lt_def]
  refine ⟨fun h ↦ ⟨?_, ?_⟩, fun ⟨h, ⟨i, hi⟩⟩ contra ↦ by simp [le_antisymm contra h] at hi⟩
  · rcases b.pos_or_neg_of_sum_smul_root_mem f hf hf₀ with h' | h'
    · exact le_of_lt h'
    · exfalso
      exact h (le_of_lt h')
  · contrapose! h; exact h

lemma not_nonneg_iff_neg_of_sum_mem_range_root (f : ι → ℤ)
    (hf : ∑ j ∈ b.support, f j • P.root j ∈ range P.root) (hf₀ : f.support ⊆ b.support) :
    (¬ 0 ≤ f) ↔ f < 0 := by
  replace hf : ∑ j ∈ b.support, (-f) j • P.root j ∈ range P.root := by
    rw [← neg_mem_range_root_iff]; simpa
  have := b.not_nonpos_iff_pos_of_sum_mem_range_root (-f) hf (by simpa)
  simp_all

lemma sub_notMem_range_root
    {i j : ι} (hi : i ∈ b.support) (hj : j ∈ b.support) :
    P.root i - P.root j ∉ range P.root := by
  rcases eq_or_ne j i with rfl | hij
  · simpa only [sub_self, mem_range, not_exists] using fun k ↦ P.ne_zero k
  classical
  let f : ι → ℤ := fun k ↦ if k = i then 1 else if k = j then -1 else 0
  have hf : ∑ k ∈ b.support, f k • P.root k = P.root i - P.root j := by
    have : {i, j} ⊆ b.support := by aesop (add simp Finset.insert_subset_iff)
    rw [← Finset.sum_subset (s₁ := {i, j}) (s₂ := b.support) (by aesop) (by aesop),
      Finset.sum_insert (by aesop), Finset.sum_singleton]
    simp [f, hij, sub_eq_add_neg]
  intro contra
  rcases b.pos_or_neg_of_sum_smul_root_mem f (by rwa [hf]) (by aesop) with pos | neg
  · simpa [hij, f] using le_of_lt pos j
  · simpa [hij, f] using le_of_lt neg i

@[deprecated (since := "2025-05-24")] alias sub_nmem_range_root := sub_notMem_range_root

lemma sub_notMem_range_coroot
    {i j : ι} (hi : i ∈ b.support) (hj : j ∈ b.support) :
    P.coroot i - P.coroot j ∉ range P.coroot :=
  b.flip.sub_notMem_range_root hi hj

@[deprecated (since := "2025-05-24")] alias sub_nmem_range_coroot := sub_notMem_range_coroot

lemma pairingIn_le_zero_of_ne [IsDomain R] [P.IsCrystallographic] [Finite ι]
    {i j} (hij : i ≠ j) (hi : i ∈ b.support) (hj : j ∈ b.support) :
    P.pairingIn ℤ i j ≤ 0 := by
  by_contra! h
  exact b.sub_notMem_range_root hi hj <| P.root_sub_root_mem_of_pairingIn_pos h hij

variable {b}
variable [IsDomain R] [P.IsCrystallographic] [Finite ι] {i j : b.support}

@[simp] lemma chainBotCoeff_eq_zero :
    P.chainBotCoeff i j = 0 :=
  chainBotCoeff_eq_zero_iff.mpr <| Or.inr <| b.sub_notMem_range_root j.property i.property

lemma chainTopCoeff_eq_of_ne (hij : i ≠ j) :
    P.chainTopCoeff i j = -P.pairingIn ℤ j i := by
  rw [← chainTopCoeff_sub_chainBotCoeff (b.linearIndependent_pair_of_ne hij)]
  simp

end RootPairing

section RootSystem

variable {P : RootSystem ι R M N} (b : P.Base)

/-- A base of a root system yields a basis of the root space. -/
def toWeightBasis :
    Basis b.support R M :=
  Basis.mk b.linearIndepOn_root <| by
    change ⊤ ≤ span R (range <| P.root ∘ ((↑) : b.support → ι))
    simp [range_comp]

@[simp] lemma toWeightBasis_apply (i : b.support) :
    b.toWeightBasis i = P.root i := by
  simp [toWeightBasis]

@[simp] lemma toWeightBasis_repr_root (i : b.support) :
    b.toWeightBasis.repr (P.root i) = Finsupp.single i 1 := by
  simp [← LinearEquiv.eq_symm_apply]

/-- A base of a root system yields a basis of the coroot space. -/
def toCoweightBasis :
    Basis b.support R N :=
  Base.toWeightBasis (P := P.flip) b.flip

@[simp] lemma toCoweightBasis_apply (i : b.support) :
    b.toCoweightBasis i = P.coroot i :=
  b.flip.toWeightBasis_apply (P := P.flip) i

@[simp] lemma toCoweightBasis_repr_coroot (i : b.support) :
    b.toCoweightBasis.repr (P.coroot i) = Finsupp.single i 1 := by
  simp [← LinearEquiv.eq_symm_apply]

end RootSystem

section RootPairing

variable {P : RootPairing ι R M N} (b : P.Base)

include b

lemma exists_root_eq_sum_nat_or_neg (i : ι) :
    ∃ f : ι → ℕ, f.support ⊆ b.support ∧
      (P.root i =   ∑ j ∈ b.support, f j • P.root j ∨
       P.root i = - ∑ j ∈ b.support, f j • P.root j) := by
  classical
  simp_rw [← neg_eq_iff_eq_neg]
  suffices ∀ m ∈ AddSubmonoid.closure (P.root '' b.support),
    ∃ f : ι → ℕ, f.support ⊆ b.support ∧ m = ∑ j ∈ b.support, f j • P.root j by
    rcases b.root_mem_or_neg_mem i with hi | hi
    · obtain ⟨f, hf, hf'⟩ := this _ hi
      exact ⟨f, hf, Or.inl hf'⟩
    · obtain ⟨f, hf, hf'⟩ := this _ hi
      exact ⟨f, hf, Or.inr hf'⟩
  intro m hm
  refine AddSubmonoid.closure_induction ?_ ⟨0, by simp⟩ ?_ hm
  · rintro - ⟨j, hj, rfl⟩
    exact ⟨Pi.single j 1, by simpa, by aesop (add simp Pi.single_apply)⟩
  · intro _ _ _ _ ⟨f, hf, hf'⟩ ⟨g, hg, hg'⟩
    refine ⟨f + g, ?_, by simp [hf', hg', add_smul, Finset.sum_add_distrib]⟩
    exact (support_add f g).trans <| union_subset_iff.mpr ⟨hf, hg⟩

lemma exists_root_eq_sum_int [CharZero R] (i : ι) :
    ∃ f : ι → ℤ, f.support ⊆ b.support ∧ (0 < f ∨ f < 0) ∧
      P.root i = ∑ j ∈ b.support, f j • P.root j := by
  obtain ⟨f, hf, hf' | hf'⟩ := b.exists_root_eq_sum_nat_or_neg i
  · refine ⟨Nat.cast ∘ f, by simpa, Or.inl <| Pi.lt_def.mpr ⟨fun _ ↦ by simp, ?_⟩, by simp [hf']⟩
    by_contra! contra
    replace contra : f = 0 := by ext i; simpa using contra i
    exact P.ne_zero i <| by simp [hf', contra]
  · refine ⟨-Nat.cast ∘ f, by simpa, Or.inr <| Pi.lt_def.mpr ⟨fun _ ↦ by simp, ?_⟩, by simp [hf']⟩
    by_contra! contra
    replace contra : f = 0 := by ext i; simpa using contra i
    exact P.ne_zero i <| by simp [hf', contra]

end RootPairing

section PositiveRoots

variable {P : RootPairing ι R M N} (b : P.Base) [CharZero R]

/-- Given a base `α₁, α₂, …`, the height of a root `∑ zᵢαᵢ` relative to this base is `∑ zᵢ`. -/
def height (i : ι) : ℤ :=
  ∑ j ∈ b.support, (b.exists_root_eq_sum_int i).choose j

variable {b} in
lemma height_eq_sum {i : ι} {f : ι → ℤ} (heq : P.root i = ∑ j ∈ b.support, f j • P.root j) :
    b.height i = ∑ j ∈ b.support, f j := by
  suffices ∀ j ∈ b.support, (b.exists_root_eq_sum_int i).choose j = f j from
    Finset.sum_congr rfl this
  intro j hj
  obtain ⟨-, -, h⟩ := (b.exists_root_eq_sum_int i).choose_spec
  rw [h, b.support.sum_subtype (p := (· ∈ b.support)) (by simp) (F := inferInstance),
    b.support.sum_subtype (p := (· ∈ b.support)) (by simp) (F := inferInstance)] at heq
  have aux (j : b.support) := Fintype.linearIndependent_iffₛ.mp
      (b.linearIndepOn_root.restrict_scalars' ℤ) ((b.exists_root_eq_sum_int i).choose ∘ (↑))
      (f ∘ (↑)) (by simpa) j
  simpa using aux ⟨j, hj⟩

lemma height_ne_zero (i : ι) :
    b.height i ≠ 0 := by
  obtain ⟨f, hf₀, hf₁, hf₂⟩ := b.exists_root_eq_sum_int i
  rw [height_eq_sum hf₂]
  rcases hf₁ with pos | neg
  · refine (Finset.sum_pos' (fun i _ ↦ pos.le i) ?_).ne'
    by_contra! contra
    replace contra (j : ι) : f j = 0 := by
      by_cases hj : j ∈ f.support
      · exact le_antisymm (contra j (hf₀ hj)) (pos.le j)
      · simpa using hj
    exact P.ne_zero i <| by simp [hf₂, contra]
  · refine (Finset.sum_neg' (fun i _ ↦ neg.le i) ?_).ne
    by_contra! contra
    replace contra (j : ι) : f j = 0 := by
      by_cases hj : j ∈ f.support
      · exact le_antisymm (neg.le j) (contra j (hf₀ hj))
      · simpa using hj
    exact P.ne_zero i <| by simp [hf₂, contra]

lemma height_reflectionPerm_self (i : ι) :
    letI := P.indexNeg
    b.height (-i) = -b.height i := by
  letI := P.indexNeg
  obtain ⟨f, hf₀, hf₁, hf₂⟩ := b.exists_root_eq_sum_int i
  have hf₃ : P.root (-i) = ∑ j ∈ b.support, (-f) j • P.root j := by simpa
  simp only [height_eq_sum hf₂, height_eq_sum hf₃, Pi.neg_apply, Finset.sum_neg_distrib]

variable {b} in
lemma height_one_of_mem_support {i : ι} (hi : i ∈ b.support) :
    b.height i = 1 := by
  classical
  have : P.root i = ∑ j ∈ b.support, (Pi.single i 1 : ι → ℤ) j • P.root j := by
    rw [Finset.sum_eq_single_of_mem i hi (by simp_all)]; simp
  simpa [height_eq_sum this]

lemma height_add {i j k : ι} (hk : P.root k = P.root i + P.root j) :
    b.height k = b.height i + b.height j := by
  obtain ⟨f, -, -, hf⟩ := b.exists_root_eq_sum_int i
  obtain ⟨g, -, -, hg⟩ := b.exists_root_eq_sum_int j
  have hfg : P.root k = ∑ l ∈ b.support, (f + g) l • P.root l := by
    simp_rw [Pi.add_apply, add_smul, Finset.sum_add_distrib, ← hf, ← hg, hk]
  simp_rw [height_eq_sum hf, height_eq_sum hg, height_eq_sum hfg, ← Finset.sum_add_distrib,
    Pi.add_apply]

lemma height_sub {i j k : ι} (hk : P.root k = P.root i - P.root j) :
    b.height k = b.height i - b.height j := by
  letI := P.indexNeg
  replace hk : P.root k = P.root i + P.root (-j) := by simpa [← sub_eq_add_neg]
  rw [sub_eq_add_neg, ← b.height_reflectionPerm_self, b.height_add hk]

lemma height_add_zsmul {i j k : ι} {z : ℤ} (hk : P.root k = P.root i + z • P.root j) :
    b.height k = b.height i + z • b.height j := by
  obtain ⟨f, -, -, hf⟩ := b.exists_root_eq_sum_int i
  obtain ⟨g, -, -, hg⟩ := b.exists_root_eq_sum_int j
  have hfg : P.root k = ∑ l ∈ b.support, (f + z • g) l • P.root l := by
    simp_rw [Pi.add_apply, Pi.smul_apply, add_smul, smul_assoc, Finset.sum_add_distrib,
      ← Finset.smul_sum, ← hf, ← hg, hk]
  simp_rw [height_eq_sum hf, height_eq_sum hg, height_eq_sum hfg, Pi.add_apply, Pi.smul_apply,
    Finset.sum_add_distrib, Finset.smul_sum]

/-- The predicate that a (co)root is positive with respect to a base. -/
def IsPos (i : ι) : Prop := 0 < b.height i

lemma isPos_iff {i : ι} : b.IsPos i ↔ 0 < b.height i := Iff.rfl

lemma isPos_iff' {i : ι} : b.IsPos i ↔ 0 ≤ b.height i := by
  rw [isPos_iff]
  have := b.height_ne_zero i
  lia

lemma IsPos.or_neg (i : ι) :
    letI := P.indexNeg
    b.IsPos i ∨ b.IsPos (-i) := by
  rw [isPos_iff, isPos_iff, height_reflectionPerm_self]
  have := b.height_ne_zero i
  lia

lemma IsPos.neg_iff_not (i : ι) :
    letI := P.indexNeg
    b.IsPos (-i) ↔ ¬ b.IsPos i := by
  rw [isPos_iff, isPos_iff, height_reflectionPerm_self]
  have := b.height_ne_zero i
  lia

variable {b}

lemma isPos_of_mem_support {i : ι} (h : i ∈ b.support) :
    b.IsPos i := by
  rw [isPos_iff, height_one_of_mem_support h]
  exact Int.one_pos

lemma IsPos.add {i j k : ι}
    (hi : b.IsPos i) (hj : b.IsPos j) (hk : P.root k = P.root i + P.root j) :
    b.IsPos k := by
  rw [isPos_iff] at hi hj ⊢
  rw [b.height_add hk]
  lia

lemma IsPos.sub {i j k : ι}
    (hi : b.IsPos i) (hj : j ∈ b.support) (hk : P.root k = P.root i - P.root j) :
    b.IsPos k := by
  rw [isPos_iff] at hi
  rw [isPos_iff', b.height_sub hk, height_one_of_mem_support hj]
  lia

lemma IsPos.exists_mem_support_pos_pairingIn [P.IsCrystallographic] {i : ι} (h₀ : b.IsPos i) :
    ∃ j ∈ b.support, 0 < P.pairingIn ℤ j i := by
  by_contra! contra
  suffices P.pairingIn ℤ i i ≤ 0 by simp_all
  obtain ⟨f, hf₀, hf₁, hf₂⟩ := b.exists_root_eq_sum_int i
  replace hf₁ : 0 < f := by
    refine hf₁.resolve_right ?_
    rw [isPos_iff, height_eq_sum hf₂] at h₀
    contrapose! h₀
    exact Finset.sum_nonpos fun i _ ↦ h₀.le i
  have : P.pairingIn ℤ i i = ∑ j ∈ b.support, f j • P.pairingIn ℤ j i :=
    algebraMap_injective ℤ R <| by
      simp_rw [algebraMap_pairingIn, map_sum, ← root_coroot_eq_pairing, hf₂, map_sum, map_zsmul,
        LinearMap.coe_sum, Finset.sum_apply, LinearMap.smul_apply, root_coroot_eq_pairing,
        zsmul_eq_mul, algebraMap_pairingIn]
  rw [this]
  refine Finset.sum_nonpos fun j _ ↦ ?_
  by_cases hj : j ∈ Function.support f
  · exact smul_nonpos_of_nonneg_of_nonpos (hf₁.le j) (contra j (hf₀ hj))
  · simp_all

lemma exists_mem_support_pos_pairingIn_ne_zero [P.IsCrystallographic] (i : ι) :
    ∃ j ∈ b.support, P.pairingIn ℤ j i ≠ 0 := by
  rcases IsPos.or_neg b i with hi | hi
  · obtain ⟨j, hj, hj₀⟩ := hi.exists_mem_support_pos_pairingIn
    exact ⟨j, hj, hj₀.ne'⟩
  · obtain ⟨j, hj, hj₀⟩ := hi.exists_mem_support_pos_pairingIn
    exact ⟨j, hj, by aesop⟩

variable [Finite ι] [IsDomain R] [P.IsCrystallographic] [P.IsReduced]

lemma IsPos.add_zsmul {i j k : ι} {z : ℤ} (hij : i ≠ j)
    (hi : b.IsPos i) (hj : j ∈ b.support) (hk : P.root k = P.root i + z • P.root j) :
    b.IsPos k := by
  replace hij : LinearIndependent R ![P.root j, P.root i] := by
    refine IsReduced.linearIndependent P hij.symm fun contra ↦ ?_
    letI := P.indexNeg
    replace contra : i = -j := by rw [eq_comm, neg_eq_iff_eq_neg]; simpa using contra
    rw [contra, isPos_iff, height_reflectionPerm_self, height_one_of_mem_support hj] at hi
    lia
  induction z generalizing i k with
  | zero => simp_all
  | succ w hw =>
    obtain ⟨l, hl⟩ : P.root i + (w : ℤ) • P.root j ∈ range P.root := by
      replace hk : P.root i + (w + 1) • P.root j ∈ range P.root := ⟨k, by rw [hk]; module⟩
      simp only [natCast_zsmul, root_add_nsmul_mem_range_iff_le_chainTopCoeff hij] at hk ⊢
      lia
    replace hk : P.root k = P.root l + P.root j := by rw [hk, hl]; module
    exact (hw hi hl hij).add (b.isPos_of_mem_support hj) hk
  | pred w hw =>
    obtain ⟨l, hl⟩ : P.root i + (-w : ℤ) • P.root j ∈ range P.root := by
      replace hk : P.root i - (w + 1) • P.root j ∈ range P.root := ⟨k, by rw [hk]; module⟩
      rw [neg_smul, ← sub_eq_add_neg, natCast_zsmul]
      simp only [root_sub_nsmul_mem_range_iff_le_chainBotCoeff hij] at hk ⊢
      lia
    replace hk : P.root k = P.root l - P.root j := by rw [hk, hl]; module
    exact (hw hi hl hij).sub hj hk

lemma IsPos.reflectionPerm {i j : ι} (hi : b.IsPos i) (hj : j ∈ b.support) (hij : i ≠ j) :
    b.IsPos (P.reflectionPerm j i) := by
  have : P.root (P.reflectionPerm j i) = P.root i + (-P.pairingIn ℤ i j) • P.root j := by
    rw [root_reflectionPerm, neg_smul, reflection_apply_root' ℤ, sub_eq_add_neg]
  exact hi.add_zsmul hij hj this

omit [P.IsReduced] in
lemma IsPos.induction_on_add
    {i : ι} (h₀ : b.IsPos i)
    {p : ι → Prop}
    (h₁ : ∀ i ∈ b.support, p i)
    (h₂ : ∀ i j k, P.root k = P.root i + P.root j → p i → j ∈ b.support → p k) :
    p i := by
  generalize hN : b.height i = N
  induction N using Int.induction_on generalizing i with
  | zero => exact False.elim <| b.height_ne_zero i hN
  | succ n ih =>
    obtain ⟨j, hj, hj'⟩ := h₀.exists_mem_support_pos_pairingIn
    rw [P.zero_lt_pairingIn_iff'] at hj'
    rcases eq_or_ne i j with rfl | hij; · exact h₁ i hj
    obtain ⟨k, hk⟩ := P.root_sub_root_mem_of_pairingIn_pos hj' hij
    have hkn : b.height k = n := by rw [b.height_sub hk, height_one_of_mem_support hj]; lia
    have hkpos : b.IsPos k := by rw [isPos_iff']; lia
    exact h₂ k j i (by rw [hk]; module) (ih hkpos hkn) hj
  | pred n ih =>
    rw [isPos_iff] at h₀
    lia

omit [P.IsReduced] in
/-- This lemma is included mostly for comparison with the informal literature. Usually
`RootPairing.Base.IsPos.induction_on_add` will be more useful. -/
lemma exists_eq_sum_and_forall_sum_mem_of_isPos {i : ι} (hi : b.IsPos i) :
    ∃ n, ∃ f : Fin n → ι,
      range f ⊆ b.support ∧
      P.root i = ∑ m, P.root (f m) ∧
      ∀ m, ∑ m' ≤ m, P.root (f m') ∈ range P.root := by
  apply hi.induction_on_add (fun j hj ↦ ⟨1, ![j], by simpa⟩)
  intro j k l h₁ ⟨n, f, h₂, h₃, h₄⟩ h₅
  refine ⟨n + 1, Fin.snoc f k, ?_, ?_, fun m ↦ ?_⟩
  · simpa using insert_subset h₅ h₂
  · simp [Fin.sum_univ_castSucc, h₁, h₃]
  · by_cases hm : m < n
    · have : m = (⟨m, hm⟩ : Fin n).castSucc := rfl
      rw [this, Fin.sum_Iic_castSucc]
      simp only [Fin.snoc_castSucc, h₄]
    · replace hm : m = n := by lia
      replace hm : Finset.Iic m = Finset.univ := by ext; simp [hm, Fin.le_def, Fin.is_le]
      simp [hm, Fin.sum_univ_castSucc, ← h₃, ← h₁]

omit [P.IsReduced] in
lemma induction_add (i : ι) {p : ι → Prop}
    (h₀ : ∀ i, p i → p (P.reflectionPerm i i))
    (h₁ : ∀ i ∈ b.support, p i)
    (h₂ : ∀ i j k, P.root k = P.root i + P.root j → p i → j ∈ b.support → p k) :
    p i := by
  letI := P.indexNeg
  rcases IsPos.or_neg b i with hi | hi
  · exact hi.induction_on_add h₁ h₂
  · suffices p (-i) by rw [← neg_neg i]; exact h₀ (-i) this
    exact hi.induction_on_add h₁ h₂

lemma IsPos.induction_on_reflect
    {i : ι} (h₀ : b.IsPos i)
    {p : ι → Prop}
    (h₁ : ∀ i ∈ b.support, p i)
    (h₂ : ∀ i j, p i → j ∈ b.support → p (P.reflectionPerm j i)) :
    p i := by
  generalize hN : (b.height i).natAbs = N
  induction N using Nat.strongRecOn generalizing i with
  | ind n ih =>
    obtain ⟨j, hj, hj'⟩ := h₀.exists_mem_support_pos_pairingIn
    rw [P.zero_lt_pairingIn_iff'] at hj'
    rcases eq_or_ne i j with rfl | hij; · exact h₁ i hj
    have hk := h₀.reflectionPerm hj hij
    have : (b.height (P.reflectionPerm j i)).natAbs < n := by
      suffices b.height (P.reflectionPerm j i) < b.height i by
        have : (b.height (P.reflectionPerm j i)).natAbs = b.height (P.reflectionPerm j i) :=
          Int.natAbs_of_nonneg <| (isPos_iff' _).mp hk
        lia
      have := P.reflection_apply_root' ℤ (i := j) (j := i)
      rw [← root_reflectionPerm, sub_eq_add_neg, ← neg_smul] at this
      rw [b.height_add_zsmul this]
      replace hj : 0 < b.height j := (isPos_iff _).mp <| isPos_of_mem_support hj
      aesop
    simpa using h₂ (P.reflectionPerm j i) j
      (ih (m := (b.height (P.reflectionPerm j i)).natAbs) this hk rfl) hj

lemma induction_reflect (i : ι) {p : ι → Prop}
    (h₀ : ∀ i, p i → p (P.reflectionPerm i i))
    (h₁ : ∀ i ∈ b.support, p i)
    (h₂ : ∀ i j, p i → j ∈ b.support → p (P.reflectionPerm j i)) :
    p i := by
  letI := P.indexNeg
  rcases IsPos.or_neg b i with hi | hi
  · exact hi.induction_on_reflect h₁ h₂
  · suffices p (-i) by rw [← neg_neg i]; exact h₀ (-i) this
    exact hi.induction_on_reflect h₁ h₂

lemma forall_mem_support_invtSubmodule_iff (q : Submodule R M) :
    (∀ i ∈ b.support, q ∈ invtSubmodule (P.reflection i)) ↔
      (∀ i, q ∈ invtSubmodule (P.reflection i)) := by
  refine ⟨fun hq i ↦ ?_, fun hq i _ ↦ hq i⟩
  letI := P.indexNeg
  have (j : ι) : P.reflection (-j) = P.reflection j := by ext x; simp [reflection_apply, two_smul]
  refine b.induction_reflect i (by simp_all) hq ?_
  clear i
  intro i j hi hj
  rw [reflection_reflectionPerm]
  exact Module.End.invtSubmodule.comp _ (Module.End.invtSubmodule.comp _ (hq j hj) hi) (hq j hj)

end PositiveRoots

end Base

end RootPairing<|MERGE_RESOLUTION|>--- conflicted
+++ resolved
@@ -185,11 +185,7 @@
     simpa only [coroot_eq_smul_coroot_iff.mpr hj, smul_smul, hz, one_smul] using mem_range_self j
   obtain ⟨w, hw⟩ := b.flip.eq_one_or_neg_one_of_mem_support_of_smul_mem_aux i h _ ht
   have : (z : R) * w = 1 := by
-<<<<<<< HEAD
-    simpa [mul_mul_mul_comm _ t _ s, mul_comm t s, hs] using congr_arg₂ (· * ·) hz hw
-=======
     simpa [mul_mul_mul_comm _ t, mul_comm t, mul_comm _ (z : R), hz] using congr_arg₂ (· * ·) hz hw
->>>>>>> c00849e5
   suffices z = 1 ∨ z = -1 by
     rcases this with rfl | rfl
     · left; simpa using hz
