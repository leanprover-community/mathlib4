--- conflicted
+++ resolved
@@ -79,15 +79,9 @@
 
 lemma support_nonempty [Nonempty ι] [NeZero (2 : R)] : b.support.Nonempty := by
   by_contra! contra
-<<<<<<< HEAD
-  replace contra : b.support = ∅ := by aesop
-  obtain ⟨i⟩ := inferInstanceAs (Nonempty ι)
-  simpa [P.ne_zero i, contra] using b.root_mem_or_neg_mem i
-=======
   rw [Finset.not_nonempty_iff_eq_empty] at contra
   inhabit ι
   simpa [P.ne_zero default, contra] using b.root_mem_or_neg_mem default
->>>>>>> c07d348d
 
 /-- Interchanging roots and coroots, one still has a base of a root pairing. -/
 @[simps] protected def flip :
@@ -529,14 +523,6 @@
   · obtain ⟨j, hj, hj₀⟩ := hi.exists_mem_support_pos_pairingIn
     exact ⟨j, hj, by aesop⟩
 
-lemma exists_mem_support_pos_pairingIn_ne_zero [P.IsCrystallographic] (i : ι) :
-    ∃ j ∈ b.support, P.pairingIn ℤ j i ≠ 0 := by
-  rcases IsPos.or_neg b i with hi | hi
-  · obtain ⟨j, hj, hj₀⟩ := hi.exists_mem_support_pos_pairingIn
-    exact ⟨j, hj, hj₀.ne'⟩
-  · obtain ⟨j, hj, hj₀⟩ := hi.exists_mem_support_pos_pairingIn
-    exact ⟨j, hj, by aesop⟩
-
 variable [Finite ι] [IsDomain R] [P.IsCrystallographic] [P.IsReduced]
 
 lemma IsPos.add_zsmul {i j k : ι} {z : ℤ} (hij : i ≠ j)
