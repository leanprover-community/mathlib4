--- conflicted
+++ resolved
@@ -3,12 +3,8 @@
 Released under Apache 2.0 license as described in the file LICENSE.
 Authors: Oliver Nash
 -/
-<<<<<<< HEAD
+import Mathlib.LinearAlgebra.RootSystem.Chain
 import Mathlib.LinearAlgebra.RootSystem.Finite.CanonicalBilinear
-=======
-import Mathlib.LinearAlgebra.RootSystem.Chain
-import Mathlib.LinearAlgebra.RootSystem.Finite.Lemmas
->>>>>>> 25043da6
 import Mathlib.LinearAlgebra.RootSystem.IsValuedIn
 
 /-!
@@ -237,7 +233,6 @@
 
 @[deprecated (since := "2025-05-24")] alias sub_nmem_range_coroot := sub_notMem_range_coroot
 
-<<<<<<< HEAD
 lemma linearIndepOn_rootSpanMem (S : Type*) [CommRing S] [Algebra S R] [Module S M]
     [IsScalarTower S R M] [FaithfulSMul S R] :
     LinearIndepOn S (P.rootSpanMem S) b.support :=
@@ -273,13 +268,11 @@
   simpa using hf
 
 end BaseCombination
-=======
 lemma pairingIn_le_zero_of_ne [CharZero R] [IsDomain R] [P.IsCrystallographic] [Finite ι]
     {i j} (hij : i ≠ j) (hi : i ∈ b.support) (hj : j ∈ b.support) :
     P.pairingIn ℤ i j ≤ 0 := by
   by_contra! h
   exact b.sub_notMem_range_root hi hj <| P.root_sub_root_mem_of_pairingIn_pos h hij
->>>>>>> 25043da6
 
 lemma pos_of_sum_smul_sub_mem_range_root
     [Nontrivial M] [NoZeroSMulDivisors ℤ M] [Fintype ι] [P.IsReduced]
