--- conflicted
+++ resolved
@@ -71,13 +71,8 @@
 @[simps] protected def flip :
     P.flip.Base where
   support := b.support
-<<<<<<< HEAD
-  linInd_root := b.linInd_coroot -- TODO Change to `LinearIndepOn R (fun i ↦ P.root i) b.support`?
-  linInd_coroot := b.linInd_root -- TODO Change to `LinearIndepOn R (fun i ↦ P.coroot i) b.support`?
-=======
   linearIndepOn_root := b.linearIndepOn_coroot
   linearIndepOn_coroot := b.linearIndepOn_root
->>>>>>> 820df42e
   root_mem_or_neg_mem := b.coroot_mem_or_neg_mem
   coroot_mem_or_neg_mem := b.root_mem_or_neg_mem
 
@@ -86,17 +81,9 @@
     (hi : i ∈ b.support) (hj : j ∈ b.support) (hij : i ≠ j) :
     P.root i ≠ - P.root j := by
   classical
-<<<<<<< HEAD
-  have : LinearIndepOn R (fun i ↦ P.root i) b.support := b.linInd_root
-  rw [linearIndepOn_iff'] at this
-  intro contra
-  specialize this ({i, j} : Finset ι) 1 (by simp [Set.insert_subset_iff, hi, hj])
-    (by simp [Finset.sum_pair hij, contra])
-=======
   intro contra
   have := linearIndepOn_iff'.mp b.linearIndepOn_root ({i, j} : Finset ι) 1
     (by simp [Set.insert_subset_iff, hi, hj]) (by simp [Finset.sum_pair hij, contra])
->>>>>>> 820df42e
   aesop
 
 lemma root_mem_span_int (i : ι) :
