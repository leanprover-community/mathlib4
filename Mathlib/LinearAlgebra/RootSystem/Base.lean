/-
Copyright (c) 2025 Oliver Nash. All rights reserved.
Released under Apache 2.0 license as described in the file LICENSE.
Authors: Oliver Nash
-/
import Mathlib.LinearAlgebra.RootSystem.Finite.Lemmas
import Mathlib.LinearAlgebra.RootSystem.IsValuedIn

/-!
# Bases for root pairings / systems

This file contains a theory of bases for root pairings / systems.

## Implementation details

For reduced root pairings `RootSystem.Base` is equivalent to the usual definition appearing in the
informal literature (e.g., it follows from [serre1965](Ch. V, §8, Proposition 7) that
`RootSystem.Base` is equivalent to both [serre1965](Ch. V, §8, Definition 5) and
[bourbaki1968](Ch. VI, §1.5) for reduced pairings). However for non-reduced root pairings, it is
more restrictive because it includes axioms on coroots as well as on roots. For example by
`RootPairing.Base.eq_one_or_neg_one_of_mem_support_of_smul_mem` it is clear that the 1-dimensional
root system `{-2, -1, 0, 1, 2} ⊆ ℝ` has no base in the sense of `RootSystem.Base`.

It is also worth remembering that it is only for reduced root systems that one has the simply
transitive action of the Weyl group on the set of bases, and that the Weyl group of a non-reduced
root system is the same as that of the reduced root system obtained by passing to the indivisible
roots.

For infinite root systems, `RootSystem.Base` is usually not the right notion: linear independence
is too strong.

## Main definitions / results:
* `RootSystem.Base`: a base of a root pairing.

## TODO

* Develop a theory of base / separation / positive roots for infinite systems which specialises to
  the concept here for finite systems.

-/

noncomputable section

open Function Set Submodule

variable {ι R M N : Type*} [CommRing R] [AddCommGroup M] [Module R M] [AddCommGroup N] [Module R N]

namespace RootPairing

/-- A base of a root pairing.

For reduced root pairings this definition is equivalent to the usual definition appearing in the
informal literature but not for non-reduced root pairings it is more restrictive. See the module
doc string for further remarks. -/
structure Base (P : RootPairing ι R M N) where
  /-- The set of roots / coroots belonging to the base. -/
  support : Set ι
  linearIndepOn_root : LinearIndepOn R P.root support
  linearIndepOn_coroot : LinearIndepOn R P.coroot support
  root_mem_or_neg_mem (i : ι) : P.root i ∈ AddSubmonoid.closure (P.root '' support) ∨
                              - P.root i ∈ AddSubmonoid.closure (P.root '' support)
  coroot_mem_or_neg_mem (i : ι) : P.coroot i ∈ AddSubmonoid.closure (P.coroot '' support) ∨
                                - P.coroot i ∈ AddSubmonoid.closure (P.coroot '' support)

namespace Base

section RootPairing

variable {P : RootPairing ι R M N} (b : P.Base)

/-- Interchanging roots and coroots, one still has a base of a root pairing. -/
@[simps] protected def flip :
    P.flip.Base where
  support := b.support
  linearIndepOn_root := b.linearIndepOn_coroot
  linearIndepOn_coroot := b.linearIndepOn_root
  root_mem_or_neg_mem := b.coroot_mem_or_neg_mem
  coroot_mem_or_neg_mem := b.root_mem_or_neg_mem

include b in
lemma root_ne_neg_of_ne [Nontrivial R] {i j : ι}
    (hi : i ∈ b.support) (hj : j ∈ b.support) (hij : i ≠ j) :
    P.root i ≠ - P.root j := by
  classical
  intro contra
  have := linearIndepOn_iff'.mp b.linearIndepOn_root ({i, j} : Finset ι) 1
    (by simp [Set.insert_subset_iff, hi, hj]) (by simp [Finset.sum_pair hij, contra])
  aesop

lemma root_mem_span_int (i : ι) :
    P.root i ∈ span ℤ (P.root '' b.support) := by
  have := b.root_mem_or_neg_mem i
  simp only [← span_nat_eq_addSubmonoid_closure, mem_toAddSubmonoid] at this
  rw [← span_span_of_tower (R := ℕ)]
  rcases this with hi | hi
  · exact subset_span hi
  · rw [← neg_mem_iff]
    exact subset_span hi

lemma coroot_mem_span_int (i : ι) :
    P.coroot i ∈ span ℤ (P.coroot '' b.support) :=
  b.flip.root_mem_span_int i

@[simp]
lemma span_int_root_support :
    span ℤ (P.root '' b.support) = span ℤ (range P.root) := by
  refine le_antisymm (span_mono <| image_subset_range _ _) (span_le.mpr ?_)
  rintro - ⟨i, rfl⟩
  exact b.root_mem_span_int i

@[simp]
lemma span_int_coroot_support :
    span ℤ (P.coroot '' b.support) = span ℤ (range P.coroot) :=
  b.flip.span_int_root_support

@[simp]
lemma span_root_support :
    span R (P.root '' b.support) = P.rootSpan R := by
  rw [← span_span_of_tower (R := ℤ), span_int_root_support, span_span_of_tower]

@[simp]
lemma span_coroot_support :
    span R (P.coroot '' b.support) = P.corootSpan R :=
  b.flip.span_root_support

open Finsupp in
lemma eq_one_or_neg_one_of_mem_support_of_smul_mem_aux [Finite ι]
    [NoZeroSMulDivisors ℤ M] [NoZeroSMulDivisors ℤ N]
    (i : ι) (h : i ∈ b.support) (t : R) (ht : t • P.root i ∈ range P.root) :
    ∃ z : ℤ, z * t = 1 := by
  classical
  have : Fintype ι := Fintype.ofFinite ι
  obtain ⟨j, hj⟩ := ht
  obtain ⟨f, hf⟩ : ∃ f : b.support → ℤ, P.coroot i = ∑ i, (t * f i) • P.coroot i := by
    have : P.coroot j ∈ span ℤ (P.coroot '' b.support) := b.coroot_mem_span_int j
    rw [image_eq_range, mem_span_range_iff_exists_fun] at this
    refine this.imp fun f hf ↦ ?_
    simp_rw [mul_smul, ← Finset.smul_sum, Int.cast_smul_eq_zsmul, hf,
      coroot_eq_smul_coroot_iff.mpr hj]
  use f ⟨i, h⟩
  replace hf : P.coroot i = linearCombination R (fun k : b.support ↦ P.coroot k)
      (t • (linearEquivFunOnFinite R _ _).symm (fun x ↦ (f x : R))) := by
    rw [map_smul, linearCombination_eq_fintype_linearCombination_apply,
      Fintype.linearCombination_apply, hf]
    simp_rw [mul_smul, ← Finset.smul_sum]
  let g : b.support →₀ R := single ⟨i, h⟩ 1
  have hg : P.coroot i = linearCombination R (fun k : b.support ↦ P.coroot k) g := by simp [g]
  rw [hg] at hf
  have : Injective (linearCombination R fun k : b.support ↦ P.coroot k) := b.linearIndepOn_coroot
  simpa [g, linearEquivFunOnFinite, mul_comm t] using (DFunLike.congr_fun (this hf) ⟨i, h⟩).symm

lemma eq_one_or_neg_one_of_mem_support_of_smul_mem [Finite ι] [CharZero R]
    [NoZeroSMulDivisors ℤ M] [NoZeroSMulDivisors ℤ N]
    (i : ι) (h : i ∈ b.support) (t : R) (ht : t • P.root i ∈ range P.root) :
    t = 1 ∨ t = - 1 := by
  obtain ⟨z, hz⟩ := b.eq_one_or_neg_one_of_mem_support_of_smul_mem_aux i h t ht
  obtain ⟨s, hs⟩ := IsUnit.exists_left_inv <| isUnit_of_mul_eq_one_right _ t hz
  replace ht : s • P.coroot i ∈ range P.coroot := by
    obtain ⟨j, hj⟩ := ht
    simpa only [coroot_eq_smul_coroot_iff.mpr hj, smul_smul, hs, one_smul] using mem_range_self j
  obtain ⟨w, hw⟩ := b.flip.eq_one_or_neg_one_of_mem_support_of_smul_mem_aux i h s ht
  have : (z : R) * w = 1 := by
    simpa [mul_mul_mul_comm _ t _ s, mul_comm t s, hs] using congr_arg₂ (· * ·) hz hw
  suffices z = 1 ∨ z = - 1 by
    rcases this with rfl | rfl
    · left; simpa using hz
    · right; simpa [neg_eq_iff_eq_neg] using hz
  norm_cast at this
  rw [Int.mul_eq_one_iff_eq_one_or_neg_one] at this
  tauto

lemma pos_or_neg_of_sum_smul_root_mem [CharZero R] [Fintype ι] (f : ι → ℤ)
    (hf : ∑ j, f j • P.root j ∈ range P.root) (hf₀ : f.support ⊆ b.support) :
    0 ≤ f ∨ f ≤ 0 := by
  suffices ∀ (f : ι → ℤ)
      (hf : ∑ j, f j • P.root j ∈ AddSubmonoid.closure (P.root '' b.support))
      (hf₀ : f.support ⊆ b.support), 0 ≤ f by
    obtain ⟨k, hk⟩ := hf
    rcases b.root_mem_or_neg_mem k with hk' | hk' <;> rw [hk] at hk'
    · left; exact this f hk' hf₀
    · right; simpa using this (-f) (by convert hk'; simp) (by simpa only [support_neg'])
  intro f hf hf₀
  have _i : Fintype b.support := Fintype.ofFinite b.support
  let f' : b.support → ℤ := fun i ↦ f i
  replace hf : ∑ j, f' j • P.root j ∈ AddSubmonoid.closure (P.root '' b.support) := by
    suffices ∑ j, f' j • P.root j = ∑ j, f j • P.root j by rwa [this]
    rw [← Fintype.sum_subset (s := b.support.toFinset) (by aesop), ← Finset.sum_set_coe]
  rw [← span_nat_eq_addSubmonoid_closure, mem_toAddSubmonoid,
    Fintype.mem_span_image_iff_exists_fun] at hf
  obtain ⟨c, hc⟩ := hf
  replace hc (i : b.support) : c i = f' i := Fintype.linearIndependent_iffₛ.mp
    (b.linearIndepOn_root.restrict_scalars' ℤ) (Int.ofNat ∘ c) f' (by simpa) i
  intro i
  by_cases hi : i ∈ b.support
  · change 0 ≤ f' ⟨i, hi⟩
    simp [← hc]
  · replace hi : i ∉ f.support := by contrapose! hi; exact hf₀ hi
    aesop

lemma sub_notMem_range_root [CharZero R] [Finite ι]
    {i j : ι} (hi : i ∈ b.support) (hj : j ∈ b.support) :
    P.root i - P.root j ∉ range P.root := by
  rcases eq_or_ne j i with rfl | hij
  · simpa only [sub_self, mem_range, not_exists] using fun k ↦ P.ne_zero k
  classical
  have _i : Fintype ι := Fintype.ofFinite ι
  let f : ι → ℤ := fun k ↦ if k = i then 1 else if k = j then -1 else 0
  have hf : ∑ k, f k • P.root k = P.root i - P.root j := by
    rw [← Fintype.sum_subset (s := {i, j}) (by aesop), Finset.sum_insert (by aesop),
      Finset.sum_singleton]
    simp [f, hij, sub_eq_add_neg]
  intro contra
  rcases b.pos_or_neg_of_sum_smul_root_mem f (by rwa [hf]) (by aesop) with pos | neg
  · simpa [hij, f] using pos j
  · simpa [hij, f] using neg i

@[deprecated (since := "2025-05-24")] alias sub_nmem_range_root := sub_notMem_range_root

lemma sub_notMem_range_coroot [CharZero R] [Finite ι]
    {i j : ι} (hi : i ∈ b.support) (hj : j ∈ b.support) :
    P.coroot i - P.coroot j ∉ range P.coroot :=
  b.flip.sub_notMem_range_root hi hj

@[deprecated (since := "2025-05-24")] alias sub_nmem_range_coroot := sub_notMem_range_coroot

<<<<<<< HEAD
lemma linearIndepOn_rootSpanMem (S : Type*) [CommRing S] [Algebra S R] [Module S M]
    [IsScalarTower S R M] [FaithfulSMul S R] :
    LinearIndepOn S (P.rootSpanMem S) b.support :=
  LinearIndepOn.restrict_scalars_span b.support b.linearIndepOn_root

section BaseCombination

variable (S : Type*) [CommRing S] [Module S M]

/-- Produce an integer linear combination of base vectors, from a finsupp on the base. -/
def rootCombination (f : b.support →₀ S) :=
    Finsupp.linearCombination S (P.rootSpanMem S)
      (f.embDomain (Embedding.subtype fun x ↦ x ∈ b.support))

lemma rootCombination_apply (f : b.support →₀ S) :
    b.rootCombination S f = f.sum fun i m ↦ m • P.rootSpanMem S i :=
  Finsupp.sum_embDomain

lemma rootCombination_add (f₁ f₂ : b.support →₀ S) :
    b.rootCombination S (f₁ + f₂) = b.rootCombination S f₁ + b.rootCombination S f₂ := by
  simp [rootCombination]

lemma rootCombination_single (i : b.support) (s : S) :
    b.rootCombination S (Finsupp.single i s) = s • P.rootSpanMem S i := by
  simp [rootCombination]

lemma rootCombination_ne_zero [Algebra S R] [IsScalarTower S R M] [FaithfulSMul S R]
    {f : b.support →₀ S} (hf : f ≠ 0) :
    b.rootCombination S f ≠ 0 := by
  contrapose! hf
  simp only [rootCombination_apply, SetLike.mk_smul_mk] at hf
  apply b.linearIndepOn_rootSpanMem S
  simpa using hf

end BaseCombination
=======
lemma pairingIn_le_zero_of_ne [CharZero R] [IsDomain R][P.IsCrystallographic] [Finite ι]
    {i j} (hij : i ≠ j) (hi : i ∈ b.support) (hj : j ∈ b.support) :
    P.pairingIn ℤ i j ≤ 0 := by
  by_contra! h
  exact b.sub_notMem_range_root hi hj <| P.root_sub_root_mem_of_pairingIn_pos h hij
>>>>>>> cfbc85c8

end RootPairing

section RootSystem

variable {P : RootSystem ι R M N} (b : P.Base)

/-- A base of a root system yields a basis of the root space. -/
def toWeightBasis :
    Basis b.support R M :=
  Basis.mk b.linearIndepOn_root <| by
    change ⊤ ≤ span R (range <| P.root ∘ ((↑) : b.support → ι))
    rw [top_le_iff, range_comp, Subtype.range_coe_subtype, setOf_mem_eq, b.span_root_support]
    exact P.span_root_eq_top

@[simp] lemma toWeightBasis_apply (i : b.support) :
    b.toWeightBasis i = P.root i := by
  simp [toWeightBasis]

@[simp] lemma toWeightBasis_repr_root (i : b.support) :
    b.toWeightBasis.repr (P.root i) = Finsupp.single i 1 := by
  simp [← LinearEquiv.eq_symm_apply]

/-- A base of a root system yields a basis of the coroot space. -/
def toCoweightBasis :
    Basis b.support R N :=
  Base.toWeightBasis (P := P.flip) b.flip

@[simp] lemma toCoweightBasis_apply (i : b.support) :
    b.toCoweightBasis i = P.coroot i :=
  b.flip.toWeightBasis_apply (P := P.flip) i

@[simp] lemma toCoweightBasis_repr_coroot (i : b.support) :
    b.toCoweightBasis.repr (P.coroot i) = Finsupp.single i 1 := by
  simp [← LinearEquiv.eq_symm_apply]

include b
variable [Fintype ι]

lemma exists_root_eq_sum_nat_or_neg (i : ι) :
    ∃ f : ι → ℕ, P.root i = ∑ j, f j • P.root j ∨ P.root i = - ∑ j, f j • P.root j := by
  classical
  simp_rw [← neg_eq_iff_eq_neg]
  suffices ∀ m ∈ AddSubmonoid.closure (P.root '' b.support), ∃ f : ι → ℕ, m = ∑ j, f j • P.root j by
    rcases b.root_mem_or_neg_mem i with hi | hi
    · obtain ⟨f, hf⟩ := this _ hi
      exact ⟨f, Or.inl hf⟩
    · obtain ⟨f, hf⟩ := this _ hi
      exact ⟨f, Or.inr hf⟩
  intro m hm
  refine AddSubmonoid.closure_induction ?_ ⟨0, by simp⟩ ?_ hm
  · rintro - ⟨j, hj, rfl⟩
    exact ⟨Pi.single j 1, by simp [Pi.single_apply]⟩
  · intro _ _ _ _ ⟨f, hf⟩ ⟨g, hg⟩
    exact ⟨f + g, by simp [hf, hg, add_smul, Finset.sum_add_distrib]⟩

lemma exists_root_eq_sum_int (i : ι) :
    ∃ f : ι → ℤ, (0 ≤ f ∨ f ≤ 0) ∧ P.root i = ∑ j, f j • P.root j := by
  obtain ⟨f, hf | hf⟩ := b.exists_root_eq_sum_nat_or_neg i
  · exact ⟨  Nat.cast ∘ f, Or.inl fun _ ↦ by simp, by simp [hf]⟩
  · exact ⟨- Nat.cast ∘ f, Or.inr fun _ ↦ by simp, by simp [hf]⟩

lemma exists_coroot_eq_sum_int (i : ι) :
    ∃ f : ι → ℤ, (0 ≤ f ∨ f ≤ 0) ∧ P.coroot i = ∑ j, f j • P.coroot j :=
  b.flip.exists_root_eq_sum_int i (P := P.flip)

end RootSystem

end Base

end RootPairing<|MERGE_RESOLUTION|>--- conflicted
+++ resolved
@@ -223,7 +223,6 @@
 
 @[deprecated (since := "2025-05-24")] alias sub_nmem_range_coroot := sub_notMem_range_coroot
 
-<<<<<<< HEAD
 lemma linearIndepOn_rootSpanMem (S : Type*) [CommRing S] [Algebra S R] [Module S M]
     [IsScalarTower S R M] [FaithfulSMul S R] :
     LinearIndepOn S (P.rootSpanMem S) b.support :=
@@ -259,13 +258,12 @@
   simpa using hf
 
 end BaseCombination
-=======
+
 lemma pairingIn_le_zero_of_ne [CharZero R] [IsDomain R][P.IsCrystallographic] [Finite ι]
     {i j} (hij : i ≠ j) (hi : i ∈ b.support) (hj : j ∈ b.support) :
     P.pairingIn ℤ i j ≤ 0 := by
   by_contra! h
   exact b.sub_notMem_range_root hi hj <| P.root_sub_root_mem_of_pairingIn_pos h hij
->>>>>>> cfbc85c8
 
 end RootPairing
 
