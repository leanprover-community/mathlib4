--- conflicted
+++ resolved
@@ -33,14 +33,10 @@
 ## Main definitions / results:
 * `RootSystem.Base`: a base of a root pairing.
 * `RootSystem.Base.IsPos`: the predicate that a (co)root is positive relative to a base.
-<<<<<<< HEAD
-* `RootSystem.Base.IsPos.IsPos.induction_on`: an induction principle for positive roots.
-=======
 * `RootSystem.Base.induction_add`: an induction principle for predicates on (co)roots which
   respect addition of a simple root.
 * `RootSystem.Base.induction_reflect`: an induction principle for predicates on (co)roots which
   respect reflection in a simple root.
->>>>>>> 2ab7d6ed
 
 ## TODO
 
@@ -53,10 +49,7 @@
 
 open Function Set Submodule
 open FaithfulSMul (algebraMap_injective)
-<<<<<<< HEAD
-=======
 open Module.End (invtSubmodule mem_invtSubmodule)
->>>>>>> 2ab7d6ed
 
 variable {ι R M N : Type*} [CommRing R] [AddCommGroup M] [Module R M] [AddCommGroup N] [Module R N]
 
@@ -201,15 +194,6 @@
     obtain ⟨k, hk⟩ := hf
     have hf' : f ≠ 0 := by rintro rfl; exact P.ne_zero k <| by simp [hk]
     rcases b.root_mem_or_neg_mem k with hk' | hk' <;> rw [hk] at hk'
-<<<<<<< HEAD
-    · left; exact this f hk' hf₀
-    · right; simpa using this (-f) (by convert hk'; simp) (by simpa only [support_neg'])
-  intro f hf hf₀
-  let f' : b.support → ℤ := fun i ↦ f i
-  replace hf : ∑ j, f' j • P.root j ∈ AddSubmonoid.closure (P.root '' b.support) := by
-    suffices ∑ j, f' j • P.root j = ∑ j, f j • P.root j by rwa [this]
-    rw [← Fintype.sum_subset (s := b.support) (by aesop), ← b.support.sum_finset_coe]; rfl
-=======
     · left; exact this f hk' hf₀ hf'
     · right; simpa using this (-f) (by convert hk'; simp) (by simpa only [support_neg']) (by simpa)
   intro f hf hf₀ hf'
@@ -217,7 +201,6 @@
   replace hf : ∑ j, f' j • P.root j ∈ AddSubmonoid.closure (P.root '' b.support) := by
     suffices ∑ j, f' j • P.root j = ∑ j ∈ b.support, f j • P.root j by rwa [this]
     rw [← b.support.sum_finset_coe]; rfl
->>>>>>> 2ab7d6ed
   rw [← span_nat_eq_addSubmonoid_closure, mem_toAddSubmonoid,
     Fintype.mem_span_image_iff_exists_fun] at hf
   obtain ⟨c, hc⟩ := hf
@@ -280,49 +263,14 @@
 
 @[deprecated (since := "2025-05-24")] alias sub_nmem_range_coroot := sub_notMem_range_coroot
 
-<<<<<<< HEAD
-lemma pairingIn_le_zero_of_ne [CharZero R] [IsDomain R] [P.IsCrystallographic] [Finite ι]
-=======
 lemma pairingIn_le_zero_of_ne [IsDomain R] [P.IsCrystallographic] [Finite ι]
->>>>>>> 2ab7d6ed
     {i j} (hij : i ≠ j) (hi : i ∈ b.support) (hj : j ∈ b.support) :
     P.pairingIn ℤ i j ≤ 0 := by
   by_contra! h
   exact b.sub_notMem_range_root hi hj <| P.root_sub_root_mem_of_pairingIn_pos h hij
 
-<<<<<<< HEAD
-lemma pos_of_sum_smul_sub_mem_range_root
-    [Nontrivial M] [NoZeroSMulDivisors ℤ M] [Fintype ι] [P.IsReduced]
-    {i : ι} (hi : i ∈ b.support) {f : ι → ℕ}
-    (hf₀ : f.support ⊆ b.support)
-    (h₁ : ∑ j, f j • P.root j ∈ range P.root)
-    (h₂ : ∑ j, f j • P.root j - P.root i ∈ range P.root) :
-    0 < f i := by
-  have _i : CharZero R := CharZero.of_noZeroSMulDivisors R M
-  classical
-  let g (j : ι) : ℤ := f j -  if j = i then 1 else 0
-  suffices 0 ≤ g by simpa [g] using this i
-  have hg₀ : g.support ⊆ b.support := fun j hj ↦ by
-    rcases eq_or_ne j i with rfl | hij; · assumption
-    exact hf₀ <| by simpa [hij, g] using hj
-  have hg₁ : ∑ j, g j • P.root j = ∑ j, f j • P.root j - P.root i := by simp [g, sub_smul]
-  suffices ¬ g ≤ 0 by have := b.pos_or_neg_of_sum_smul_root_mem g (by rwa [hg₁]) hg₀; tauto
-  intro contra
-  replace contra (j : ι) (hj : j ≠ i) : f j = 0 := by simpa [g, hj] using contra j
-  replace contra : ∑ j, f j • P.root j = f i • P.root i :=
-    Finset.sum_eq_single_of_mem _ (by aesop) (by aesop)
-  suffices f i = 1 by simp [this ▸ contra, P.ne_zero] at h₂
-  by_contra hfi
-  rw [contra] at h₁
-  have aux : f i ≠ 0 := fun hi₀ ↦ by simp [hi₀, P.ne_zero] at h₁
-  replace hfi : (f i).AtLeastTwo := ⟨by omega⟩
-  exact P.nsmul_notMem_range_root h₁
-variable {b}
-variable [CharZero R] [IsDomain R] [P.IsCrystallographic] [Finite ι] {i j : b.support}
-=======
 variable {b}
 variable [IsDomain R] [P.IsCrystallographic] [Finite ι] {i j : b.support}
->>>>>>> 2ab7d6ed
 
 @[simp] lemma chainBotCoeff_eq_zero :
     P.chainBotCoeff i j = 0 :=
@@ -701,133 +649,6 @@
 
 end PositiveRoots
 
-section PositiveRoots
-
-variable {P : RootPairing ι R M N} (b : P.Base) [Fintype ι]
-
-/-- The predicate that a (co)root is positive with respect to a base. -/
-def IsPos (i : ι) : Prop :=
-  ∃ f : ι → ℕ, f.support ⊆ b.support ∧ P.root i = ∑ j, f j • P.root j
-
-variable {b}
-
-lemma IsPos.add {i j k : ι}
-    (hi : b.IsPos i) (hj : j ∈ b.support) (hk : P.root k = P.root i + P.root j) :
-    b.IsPos k := by
-  classical
-  obtain ⟨f, hf, hf'⟩ := hi
-  refine ⟨f + Pi.single j 1, ?_, ?_⟩
-  · apply (Function.support_add (f := f) (g := Pi.single j 1)).trans
-    simp [insert_subset_iff, hj, hf]
-  · simp_rw [hk, Pi.add_apply, add_smul, Finset.sum_add_distrib, ← hf']
-    rw [Finset.sum_eq_single_of_mem j (Finset.mem_univ _) (fun x _ h ↦ by simp [h]),
-      Pi.single_eq_same, one_smul]
-
-lemma IsPos.sub [P.IsReduced] [Nontrivial M] [NoZeroSMulDivisors ℤ M] {i j k : ι}
-    (hi : b.IsPos i) (hj : j ∈ b.support) (hk : P.root k = P.root i - P.root j) :
-    b.IsPos k := by
-  classical
-  obtain ⟨f, hf, hf'⟩ := hi
-  let f' := f - Pi.single j 1
-  suffices f = f' + Pi.single j 1 by
-    refine ⟨f', fun l hl ↦ ?_, ?_⟩
-    · rcases eq_or_ne j l with rfl | hlj; · assumption
-      apply hf
-      simpa [f', hlj] using hl
-    · simp_rw [hk, hf', this, Pi.add_apply, add_smul, Finset.sum_add_distrib, add_sub_assoc,
-        add_eq_left]
-      rw [Finset.sum_eq_single_of_mem j (Finset.mem_univ _) (fun x _ h ↦ by simp [h]),
-        Pi.single_eq_same, one_smul, sub_self]
-  ext l
-  rcases eq_or_ne j l with rfl | hl
-  · suffices 0 < f j by simp only [Pi.add_apply, Pi.sub_apply, Pi.single_eq_same, f']; omega
-    apply b.pos_of_sum_smul_sub_mem_range_root hj hf (hf' ▸ mem_range_self i)
-    rw [← hf', ← hk]
-    exact mem_range_self k
-  · simp [hl, f']
-
-variable [P.IsCrystallographic]
-
-lemma IsPos.exists_mem_support_pos_pairingIn [CharZero R] {i : ι} (h₀ : b.IsPos i) :
-    ∃ j ∈ b.support, 0 < P.pairingIn ℤ i j := by
-  simp_rw [P.zero_lt_pairingIn_iff' (S := ℤ) (i := i)]
-  by_contra! contra
-  suffices P.pairingIn ℤ i i ≤ 0 by aesop
-  obtain ⟨f, hf, hf'⟩ := h₀
-  have : P.pairingIn ℤ i i = ∑ j, f j • P.pairingIn ℤ j i := algebraMap_injective ℤ R <| by
-    simp_rw [algebraMap_pairingIn, map_sum, ← root_coroot_eq_pairing, hf', map_sum, map_nsmul,
-      LinearMap.coeFn_sum, Finset.sum_apply, LinearMap.smul_apply, root_coroot_eq_pairing,
-      nsmul_eq_mul, algebraMap_pairingIn]
-  rw [this]
-  refine Finset.sum_nonpos fun j _ ↦ ?_
-  by_cases hj : j ∈ Function.support f
-  · exact Left.nsmul_nonpos (contra j (hf hj)) (f j)
-  · aesop
-
-variable [P.IsReduced] [Nontrivial M] [NoZeroSMulDivisors ℤ M] [IsDomain R]
-
-lemma IsPos.induction_on
-    {i : ι} (h₀ : b.IsPos i)
-    {p : ι → Prop}
-    (h₁ : ∀ i ∈ b.support, p i)
-    (h₂ : ∀ i j k, P.root k = P.root i + P.root j → p i → j ∈ b.support → p k) :
-    p i := by
-  classical
-  have _i : CharZero R := CharZero.of_noZeroSMulDivisors R M
-  obtain ⟨f, hf₀, hf⟩ := id h₀
-  generalize hN : ∑ j, f j = N
-  induction N using Nat.recOn generalizing f i with
-  | zero =>
-    exfalso
-    apply P.ne_zero i
-    replace hN : f = 0 := by ext; aesop
-    simpa [hN] using hf
-  | succ n ih =>
-    obtain ⟨j, hj, hj'⟩ := h₀.exists_mem_support_pos_pairingIn
-    rcases eq_or_ne i j with rfl | hij; · exact h₁ i hj
-    obtain ⟨k, hk⟩ := P.root_sub_root_mem_of_pairingIn_pos hj' hij
-    let f' := f - Pi.single j 1
-    have hf'₀ : Function.support f' ⊆ b.support := fun l hl ↦ by
-      rcases eq_or_ne j l with rfl | hjl; · assumption
-      exact hf₀ <| by simpa [hjl, f'] using hl
-    have hff' : f = f' + Pi.single j 1 := by
-      ext l
-      rcases ne_or_eq j l with hl | rfl; · simp [hl, f']
-      suffices 0 < f j by simp only [Pi.add_apply, Pi.sub_apply, Pi.single_eq_same, f']; omega
-      apply b.pos_of_sum_smul_sub_mem_range_root hj hf₀ (hf ▸ mem_range_self i)
-      rw [← hf, ← hk]
-      exact mem_range_self k
-    have hf' : ∑ k, f' k = n := by simpa [hff', Finset.sum_add_distrib, hj] using hN
-    have hfk : P.root k = ∑ j, f' j • P.root j := by
-      have aux : ∀ l ∈ Finset.univ, l ≠ j → Pi.single (M := fun _ ↦ M) j (P.root l) l = 0 :=
-        fun l _ hl ↦ by simp [hl]
-      simp_rw [hk, hf, hff', Pi.add_apply, add_smul, Finset.sum_add_distrib, Pi.single_apply_smul,
-        add_sub_assoc, add_eq_left, sub_eq_zero,
-        Finset.sum_eq_single_of_mem j (Finset.mem_univ j) aux, Pi.single_eq_same]
-    exact h₂ k j i (by simp [hk]) (ih (h₀.sub hj hk) f' hf'₀ hfk hf') hj
-
-/-- This lemma is included mostly for comparison with the informal literature. Usually
-`RootPairing.Base.induction_on_pos` will be more useful. -/
-lemma exists_eq_sum_and_forall_sum_mem_of_isPos {i : ι} (hi : b.IsPos i) :
-    ∃ n, ∃ f : Fin n → ι,
-      range f ⊆ b.support ∧
-      P.root i = ∑ m, P.root (f m) ∧
-      ∀ m, ∑ m' ≤ m, P.root (f m') ∈ range P.root := by
-  apply hi.induction_on (fun j hj ↦ ⟨1, ![j], by simpa⟩)
-  intro j k l h₁ ⟨n, f, h₂, h₃, h₄⟩ h₅
-  refine ⟨n + 1, Fin.snoc f k, ?_, ?_, fun m ↦ ?_⟩
-  · simpa using insert_subset h₅ h₂
-  · simp [Fin.sum_univ_castSucc, h₁, h₃]
-  · by_cases hm : m < n
-    · have : m = (⟨m, hm⟩ : Fin n).castSucc := rfl
-      rw [this, Fin.sum_Iic_castSucc]
-      simp only [Fin.snoc_castSucc, h₄]
-    · replace hm : m = n := by omega
-      replace hm : Finset.Iic m = Finset.univ := by ext; simp [hm, Fin.le_def, Fin.is_le]
-      simp [hm, Fin.sum_univ_castSucc, ← h₃, ← h₁]
-
-end PositiveRoots
-
 end Base
 
 end RootPairing