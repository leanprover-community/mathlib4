/-
Copyright (c) 2025 Oliver Nash. All rights reserved.
Released under Apache 2.0 license as described in the file LICENSE.
Authors: Oliver Nash
-/
import Mathlib.LinearAlgebra.RootSystem.Base
import Mathlib.LinearAlgebra.RootSystem.Chain
import Mathlib.LinearAlgebra.RootSystem.Finite.Lemmas

/-!
# Properties of the `𝔤₂` root system.

The `𝔤₂` root pairing is special enough to deserve its own API. We provide one in this file.

As an application we prove the key result that a crystallographic, reduced, irreducible root
pairing containing two roots of Coxeter weight three is spanned by this pair of roots (and thus
is two-dimensional). This result is usually proved only for pairs of roots belonging to a base (as a
corollary of the fact that no node can have degree greater than three) and moreover usually requires
stronger assumptions on the coefficients than here.

## Main results:
* `RootPairing.EmbeddedG2`: a data-bearing typeclass which distinguishes a pair of roots whose
  pairing is `-3` (equivalently, with a distinguished choice of base). This is a sufficient
  condition for the span of this pair of roots to be a `𝔤₂` root system.
* `RootPairing.IsG2`: a prop-valued typeclass characterising the `𝔤₂` root system.
* `RootPairing.IsNotG2`: a prop-valued typeclass stating that a crystallographic, reduced,
  irreducible root system is not `𝔤₂`.
* `RootPairing.EmbeddedG2.shortRoot`: the distinguished short root, which we often donate `α`
* `RootPairing.EmbeddedG2.longRoot`: the distinguished long root, which we often donate `β`
* `RootPairing.EmbeddedG2.shortAddLong`: the short root `α + β`
* `RootPairing.EmbeddedG2.twoShortAddLong`: the short root `2α + β`
* `RootPairing.EmbeddedG2.threeShortAddLong`: the long root `3α + β`
* `RootPairing.EmbeddedG2.threeShortAddTwoLong`: the long root `3α + 2β`
* `RootPairing.EmbeddedG2.span_eq_top`: a crystallographic reduced irreducible root pairing
  containing two roots with pairing `-3` is spanned by this pair (thus two-dimensional).
* `RootPairing.EmbeddedG2.card_index_eq_twelve`: the `𝔤₂`root pairing has twelve roots.

## TODO
Once sufficient API for `RootPairing.Base` has been developed:
* Add `def EmbeddedG2.toBase [P.EmbeddedG2] : P.Base` with `support := {long P, short P}`
* Given `P` satisfying `[P.IsG2]`, distinct elements of a base must pair to `-3` (in one order).

-/

noncomputable section

open FaithfulSMul Function Set Submodule
open List hiding mem_toFinset

variable {ι R M N : Type*} [CommRing R] [AddCommGroup M] [Module R M] [AddCommGroup N] [Module R N]
  (P : RootPairing ι R M N)

namespace RootPairing

/-- A data-bearing typeclass which distinguishes a pair of roots whose pairing is `-3`. This is a
sufficient condition for the span of this pair of roots to be a `𝔤₂` root system. -/
class EmbeddedG2 extends P.IsCrystallographic, P.IsReduced where
  /-- The distinguished long root of an embedded `𝔤₂` root pairing. -/
  long : ι
  /-- The distinguished short root of an embedded `𝔤₂` root pairing. -/
  short : ι
  pairingIn_long_short : P.pairingIn ℤ long short = - 3

/-- A prop-valued typeclass characterising the `𝔤₂` root system. -/
class IsG2 : Prop extends P.IsCrystallographic, P.IsReduced, P.IsIrreducible where
  exists_pairingIn_neg_three : ∃ i j, P.pairingIn ℤ i j = -3

/-- A prop-valued typeclass stating that a crystallographic, reduced, irreducible root system is not
`𝔤₂`. -/
class IsNotG2 : Prop extends P.IsCrystallographic, P.IsReduced, P.IsIrreducible where
  pairingIn_mem_zero_one_two (i j : ι) : P.pairingIn ℤ i j ∈ ({-2, -1, 0, 1, 2} : Set ℤ)

section IsG2

/-- By making an arbitrary choice of roots pairing to `-3`, we can obtain an embedded `𝔤₂` root
system just from the knowledge that such a pairs exists. -/
def IsG2.toEmbeddedG2 [P.IsG2] : P.EmbeddedG2 where
  long := (IsG2.exists_pairingIn_neg_three (P := P)).choose
  short := (IsG2.exists_pairingIn_neg_three (P := P)).choose_spec.choose
  pairingIn_long_short := (IsG2.exists_pairingIn_neg_three (P := P)).choose_spec.choose_spec

lemma IsG2.nonempty [P.IsG2] : Nonempty ι :=
  ⟨(IsG2.exists_pairingIn_neg_three (P := P)).choose⟩

variable [P.IsCrystallographic] [P.IsReduced] [P.IsIrreducible]

lemma isG2_iff :
    P.IsG2 ↔ ∃ i j, P.pairingIn ℤ i j = -3 :=
  ⟨fun _ ↦ IsG2.exists_pairingIn_neg_three, fun h ↦ ⟨h⟩⟩

lemma isNotG2_iff :
    P.IsNotG2 ↔ ∀ i j, P.pairingIn ℤ i j ∈ ({-2, -1, 0, 1, 2} : Set ℤ) :=
  ⟨fun _ ↦ IsNotG2.pairingIn_mem_zero_one_two, fun h ↦ ⟨h⟩⟩

variable [Finite ι] [CharZero R] [IsDomain R]

@[simp]
lemma not_isG2_iff_isNotG2 :
    ¬ P.IsG2 ↔ P.IsNotG2 := by
  simp only [isG2_iff, isNotG2_iff, not_exists, Set.mem_insert_iff, mem_singleton_iff]
  refine ⟨fun h i j ↦ ?_, fun h i j ↦ ?_⟩
  · have hij := h (P.reflectionPerm i i) j
    have := P.pairingIn_pairingIn_mem_set_of_isCrystal_of_isRed i j
    aesop
  · specialize h i j
    omega

lemma IsG2.pairingIn_mem_zero_one_three [P.IsG2]
    (i j : ι) (h : P.root i ≠ P.root j) (h' : P.root i ≠ -P.root j) :
    P.pairingIn ℤ i j ∈ ({-3, -1, 0, 1, 3} : Set ℤ) := by
  suffices ¬ (∀ i j, P.pairingIn ℤ i j = P.pairingIn ℤ j i ∨
                     P.pairingIn ℤ i j = 2 * P.pairingIn ℤ j i ∨
                     P.pairingIn ℤ j i = 2 * P.pairingIn ℤ i j) by
    have aux₁ := P.forall_pairingIn_eq_swap_or.resolve_left this i j
    have aux₂ := P.pairingIn_pairingIn_mem_set_of_isCrystal_of_isRed' i j h h'
    simp only [mem_insert_iff, mem_singleton_iff, Prod.mk_zero_zero, Prod.mk_eq_zero,
      Prod.mk_one_one, Prod.mk_eq_one, Prod.mk.injEq] at aux₂ ⊢
    omega
  obtain ⟨k, l, hkl⟩ := exists_pairingIn_neg_three (P := P)
  push_neg
  refine ⟨k, l, ?_⟩
  have aux := P.pairingIn_pairingIn_mem_set_of_isCrystal_of_isRed k l
  simp only [mem_insert_iff, mem_singleton_iff, Prod.mk_zero_zero, Prod.mk_eq_zero,
      Prod.mk_one_one, Prod.mk_eq_one, Prod.mk.injEq] at aux
  omega

end IsG2

section IsNotG2

variable {P}
variable [Finite ι] [CharZero R] [IsDomain R] {i j : ι}

variable (i j) in
lemma chainBotCoeff_add_chainTopCoeff_le_two [P.IsNotG2] :
    P.chainBotCoeff i j + P.chainTopCoeff i j ≤ 2 := by
  by_cases h : LinearIndependent R ![P.root i, P.root j]
  swap; · simp [chainTopCoeff_of_not_linearIndependent, chainBotCoeff_of_not_linearIndependent, h]
  rw [← Int.ofNat_le, Nat.cast_add, Nat.cast_ofNat,
    chainBotCoeff_add_chainTopCoeff_eq_pairingIn_chainTopIdx h]
  have := IsNotG2.pairingIn_mem_zero_one_two (P := P) (P.chainTopIdx i j) i
  aesop

/-- For a reduced, crystallographic, irreducible root pairing other than `𝔤₂`, if the sum of two
roots is a root, they cannot make an acute angle.

To see that this lemma fails for `𝔤₂`, let `α` (short) and `β` (long) be a base. Then the roots
`α + β` and `2α + β` make an angle `π / 3` even though `3α + 2β` is a root. We can even witness as:
```lean
example (P : RootPairing ι R M N) [P.EmbeddedG2] :
    P.pairingIn ℤ (EmbeddedG2.shortAddLong P) (EmbeddedG2.twoShortAddLong P) = 1 := by
  simp
```
-/
lemma pairingIn_le_zero_of_root_add_mem [P.IsNotG2] (h : P.root i + P.root j ∈ range P.root) :
    P.pairingIn ℤ i j ≤ 0 := by
  have aux₁ := P.linearIndependent_of_add_mem_range_root' <| add_comm (P.root i) (P.root j) ▸ h
  have aux₂ := P.chainBotCoeff_add_chainTopCoeff_le_two j i
  have aux₃ : 1 ≤ P.chainTopCoeff j i := by
    rwa [← root_add_nsmul_mem_range_iff_le_chainTopCoeff aux₁, one_smul]
  rw [← P.chainBotCoeff_sub_chainTopCoeff aux₁]
  omega

lemma zero_le_pairingIn_of_root_sub_mem [P.IsNotG2] (h : P.root i - P.root j ∈ range P.root) :
    0 ≤ P.pairingIn ℤ i j := by
  replace h : P.root i + P.root (P.reflectionPerm j j) ∈ range P.root := by simpa [← sub_eq_add_neg]
  simpa using P.pairingIn_le_zero_of_root_add_mem h

/-- For a reduced, crystallographic, irreducible root pairing other than `𝔤₂`, if the sum of two
roots is a root, the bottom chain coefficient is either one or zero according to whether they are
perpendicular.

To see that this lemma fails for `𝔤₂`, let `α` (short) and `β` (long) be a base. Then the roots
`α` and `α + β` provide a counterexample. -/
lemma chainBotCoeff_if_one_zero [P.IsNotG2] (h : P.root i + P.root j ∈ range P.root) :
    P.chainBotCoeff i j = if P.pairingIn ℤ i j = 0 then 1 else 0 := by
<<<<<<< HEAD
  have _i := P.reflexive_left
=======
  have : Module.IsReflexive R M := .of_isPerfPair P.toLinearMap
>>>>>>> c07d348d
  have aux₁ := P.linearIndependent_of_add_mem_range_root' h
  have aux₂ := P.chainBotCoeff_add_chainTopCoeff_le_two i j
  have aux₃ : 1 ≤ P.chainTopCoeff i j := P.one_le_chainTopCoeff_of_root_add_mem h
  rcases eq_or_ne (P.chainBotCoeff i j) (P.chainTopCoeff i j) with aux₄ | aux₄ <;>
  simp_rw [P.pairingIn_eq_zero_iff (i := i) (j := j), ← P.chainBotCoeff_sub_chainTopCoeff aux₁,
    sub_eq_zero, Nat.cast_inj, aux₄, reduceIte] <;>
  omega

lemma chainTopCoeff_if_one_zero [P.IsNotG2] (h : P.root i - P.root j ∈ range P.root) :
    P.chainTopCoeff i j = if P.pairingIn ℤ i j = 0 then 1 else 0 := by
  letI := P.indexNeg
  replace h : P.root i + P.root (-j) ∈ range P.root := by simpa [← sub_eq_add_neg] using h
  simpa using P.chainBotCoeff_if_one_zero h

end IsNotG2

namespace EmbeddedG2

/-- A pair of roots which pair to `+3` are also sufficient to distinguish an embedded `𝔤₂`. -/
@[simps] def ofPairingInThree [CharZero R] [P.IsCrystallographic] [P.IsReduced] (long short : ι)
    (h : P.pairingIn ℤ long short = 3) : P.EmbeddedG2 where
  long := P.reflectionPerm long long
  short := short
  pairingIn_long_short := by simp [h]

variable [P.EmbeddedG2]

attribute [simp] pairingIn_long_short

instance [P.IsIrreducible] : P.IsG2 where
  exists_pairingIn_neg_three := ⟨long P, short P, by simp⟩

@[simp]
lemma pairing_long_short : P.pairing (long P) (short P) = - 3 := by
  rw [← P.algebraMap_pairingIn ℤ, pairingIn_long_short]
  simp

/-- The index of the root `α + β` where `α` is the short root and `β` is the long root. -/
def shortAddLong : ι := P.reflectionPerm (long P) (short P)

/-- The index of the root `2α + β` where `α` is the short root and `β` is the long root. -/
def twoShortAddLong : ι := P.reflectionPerm (short P) <| P.reflectionPerm (long P) (short P)

/-- The index of the root `3α + β` where `α` is the short root and `β` is the long root. -/
def threeShortAddLong : ι := P.reflectionPerm (short P) (long P)

/-- The index of the root `3α + 2β` where `α` is the short root and `β` is the long root. -/
def threeShortAddTwoLong : ι := P.reflectionPerm (long P) <| P.reflectionPerm (short P) (long P)

/-- The short root `α`. -/
abbrev shortRoot := P.root (short P)

/-- The long root `β`. -/
abbrev longRoot := P.root (long P)

/-- The short root `α + β`. -/
abbrev shortAddLongRoot : M := P.root (shortAddLong P)

/-- The short root `2α + β`. -/
abbrev twoShortAddLongRoot : M := P.root (twoShortAddLong P)

/-- The short root `3α + β`. -/
abbrev threeShortAddLongRoot : M := P.root (threeShortAddLong P)

/-- The short root `3α + 2β`. -/
abbrev threeShortAddTwoLongRoot : M := P.root (threeShortAddTwoLong P)

/-- The list of all 12 roots belonging to the embedded `𝔤₂`. -/
abbrev allRoots : List M :=
  [ longRoot P, -longRoot P,
    shortRoot P, -shortRoot P,
    shortAddLongRoot P, -shortAddLongRoot P,
    twoShortAddLongRoot P, -twoShortAddLongRoot P,
    threeShortAddLongRoot P, -threeShortAddLongRoot P,
    threeShortAddTwoLongRoot P, -threeShortAddTwoLongRoot P ]

lemma allRoots_subset_range_root [DecidableEq M] :
    ↑(allRoots P).toFinset ⊆ range P.root := by
  intro x hx
  simp only [toFinset_cons, toFinset_nil, insert_empty_eq, Finset.coe_insert,
    Finset.coe_singleton, mem_insert_iff, mem_singleton_iff] at hx
  rcases hx with rfl | rfl | rfl | rfl | rfl | rfl | rfl | rfl | rfl | rfl | rfl | rfl <;> simp

variable [Finite ι] [CharZero R] [IsDomain R]

@[simp]
lemma pairingIn_short_long :
    P.pairingIn ℤ (short P) (long P) = - 1 := by
  have := P.pairingIn_pairingIn_mem_set_of_isCrystal_of_isRed (long P) (short P)
  have := pairingIn_long_short (P := P)
  aesop

@[simp]
lemma pairing_short_long :
    P.pairing (short P) (long P) = - 1 := by
  rw [← P.algebraMap_pairingIn ℤ, pairingIn_short_long]
  simp

lemma shortAddLongRoot_eq :
    shortAddLongRoot P = shortRoot P + longRoot P := by
  simp [shortAddLongRoot, shortAddLong, reflection_apply_root]

lemma twoShortAddLongRoot_eq :
    twoShortAddLongRoot P = (2 : R) • shortRoot P + longRoot P := by
  simp [twoShortAddLongRoot, twoShortAddLong, reflection_apply_root]
  module

omit [Finite ι] [CharZero R] [IsDomain R] in
lemma threeShortAddLongRoot_eq :
    threeShortAddLongRoot P = (3 : R) • shortRoot P + longRoot P := by
  simp [threeShortAddLongRoot, threeShortAddLong, reflection_apply_root]
  module

lemma threeShortAddTwoLongRoot_eq :
    threeShortAddTwoLongRoot P = (3 : R) • shortRoot P + (2 : R) • longRoot P := by
  simp [threeShortAddTwoLongRoot, threeShortAddTwoLong, reflection_apply_root]
  module

lemma linearIndependent_short_long :
    LinearIndependent R ![shortRoot P, longRoot P] := by
  have : Module.IsReflexive R M := .of_isPerfPair P.toLinearMap
  simp [P.linearIndependent_iff_coxeterWeightIn_ne_four ℤ, coxeterWeightIn]

/-- The coefficients of each root in the `𝔤₂` root pairing, relative to the base. -/
abbrev allCoeffs : List (Fin 2 → ℤ) :=
  [![0, 1], ![0, -1], ![1, 0], ![-1, 0], ![1, 1], ![-1, -1],
    ![2, 1], ![-2, -1], ![3, 1], ![-3, -1], ![3, 2], ![-3, -2]]

lemma allRoots_eq_map_allCoeffs :
    allRoots P = allCoeffs.map (Fintype.linearCombination ℤ ![shortRoot P, longRoot P]) := by
  simp [Fintype.linearCombination_apply, neg_add, -neg_add_rev, shortAddLongRoot_eq,
    twoShortAddLongRoot_eq, threeShortAddLongRoot_eq, threeShortAddTwoLongRoot_eq,
    ← Int.cast_smul_eq_zsmul R]

lemma allRoots_nodup : (allRoots P).Nodup := by
  have hli : Injective (Fintype.linearCombination ℤ ![shortRoot P, longRoot P]) := by
    rw [← linearIndependent_iff_injective_fintypeLinearCombination]
    exact (linearIndependent_short_long P).restrict_scalars' ℤ
  rw [allRoots_eq_map_allCoeffs, nodup_map_iff hli]
  decide

lemma mem_span_of_mem_allRoots {x : M} (hx : x ∈ allRoots P) :
    x ∈ span ℤ {longRoot P, shortRoot P} := by
  have : {longRoot P, shortRoot P} = range ![shortRoot P, longRoot P] := by simp
  simp_rw [this, Submodule.mem_span_range_iff_exists_fun, ← Fintype.linearCombination_apply]
  simp [allRoots_eq_map_allCoeffs] at hx
  tauto

section InvariantForm

variable {P}
variable (B : P.InvariantForm)

lemma long_eq_three_mul_short :
    B.form (longRoot P) (longRoot P) = 3 * B.form (shortRoot P) (shortRoot P) := by
  simpa using B.pairing_mul_eq_pairing_mul_swap (long P) (short P)

omit [Finite ι] [CharZero R] [IsDomain R]

/-- `α + β` is short. -/
@[simp] lemma shortAddLongRoot_shortRoot :
    B.form (shortAddLongRoot P) (shortAddLongRoot P) = B.form (shortRoot P) (shortRoot P) := by
  simp [shortAddLongRoot, shortAddLong]

/-- `2α + β` is short. -/
@[simp] lemma twoShortAddLongRoot_shortRoot :
    B.form (twoShortAddLongRoot P) (twoShortAddLongRoot P) =
      B.form (shortRoot P) (shortRoot P) := by
  simp [twoShortAddLongRoot, twoShortAddLong]

/-- `3α + β` is long. -/
@[simp] lemma threeShortAddLongRoot_longRoot :
    B.form (threeShortAddLongRoot P) (threeShortAddLongRoot P) =
      B.form (longRoot P) (longRoot P) := by
  simp [threeShortAddLongRoot, threeShortAddLong]

/-- `3α + 2β` is long. -/
@[simp] lemma threeShortAddTwoLongRoot_longRoot :
    B.form (threeShortAddTwoLongRoot P) (threeShortAddTwoLongRoot P) =
      B.form (longRoot P) (longRoot P) := by
  simp [threeShortAddTwoLongRoot, threeShortAddTwoLong]

end InvariantForm

section Pairing

variable (i : ι)

@[simp] lemma pairingIn_shortAddLong_left :
    P.pairingIn ℤ (shortAddLong P) i = P.pairingIn ℤ (short P) i + P.pairingIn ℤ (long P) i := by
  suffices P.pairing (shortAddLong P) i = P.pairing (short P) i + P.pairing (long P) i from
    algebraMap_injective ℤ R <| by simpa only [algebraMap_pairingIn, map_add]
  have : Fintype ι := Fintype.ofFinite ι
  have B := (P.posRootForm ℤ).toInvariantForm
  apply mul_right_cancel₀ (B.ne_zero i)
  rw [← B.two_mul_apply_root_root]
  simp [shortAddLongRoot_eq, mul_add, add_mul, B.two_mul_apply_root_root]

@[simp] lemma pairingIn_shortAddLong_right :
    P.pairingIn ℤ i (shortAddLong P) =
      P.pairingIn ℤ i (short P) + 3 * P.pairingIn ℤ i (long P) := by
  suffices P.pairing i (shortAddLong P) = P.pairing i (short P) + 3 * P.pairing i (long P) from
    algebraMap_injective ℤ R <| by simpa only [algebraMap_pairingIn, map_add, map_mul, map_ofNat]
  have : Fintype ι := Fintype.ofFinite ι
  have B := (P.posRootForm ℤ).toInvariantForm
  apply mul_right_cancel₀ (B.ne_zero (shortAddLong P))
  calc P.pairing i (shortAddLong P) * B.form (P.root (shortAddLong P)) (P.root (shortAddLong P))
    _ = 2 * B.form (P.root i) (shortAddLongRoot P) := ?_
    _ = 2 * B.form (P.root i) (shortRoot P) + 2 * B.form (P.root i) (longRoot P) := ?_
    _ = P.pairing i (short P) * B.form (shortRoot P) (shortRoot P) +
          P.pairing i (long P) * B.form (longRoot P) (longRoot P) := ?_
    _ = (P.pairing i (short P) + 3 * P.pairing i (long P)) *
          B.form (shortAddLongRoot P) (shortAddLongRoot P) := ?_
  · rw [B.two_mul_apply_root_root]
  · rw [shortAddLongRoot_eq, map_add, mul_add]
  · rw [B.two_mul_apply_root_root, B.two_mul_apply_root_root]
  · rw [long_eq_three_mul_short, shortAddLongRoot_shortRoot]; ring

@[simp] lemma pairingIn_twoShortAddLong_left :
    P.pairingIn ℤ (twoShortAddLong P) i =
      2 * P.pairingIn ℤ (short P) i + P.pairingIn ℤ (long P) i := by
  suffices P.pairing (twoShortAddLong P) i = 2 * P.pairing (short P) i + P.pairing (long P) i from
    algebraMap_injective ℤ R <| by simpa only [algebraMap_pairingIn, map_add, map_mul, map_ofNat]
  have : Fintype ι := Fintype.ofFinite ι
  have B := (P.posRootForm ℤ).toInvariantForm
  apply mul_right_cancel₀ (B.ne_zero i)
  rw [← B.two_mul_apply_root_root]
  simp [twoShortAddLongRoot_eq, mul_add, add_mul, B.two_mul_apply_root_root]
  ring

@[simp] lemma pairingIn_twoShortAddLong_right :
    P.pairingIn ℤ i (twoShortAddLong P) =
      2 * P.pairingIn ℤ i (short P) + 3 * P.pairingIn ℤ i (long P) := by
  suffices P.pairing i (twoShortAddLong P) =
      2 * P.pairing i (short P) + 3 * P.pairing i (long P) from
    algebraMap_injective ℤ R <| by simpa only [algebraMap_pairingIn, map_add, map_mul, map_ofNat]
  have : Fintype ι := Fintype.ofFinite ι
  have B := (P.posRootForm ℤ).toInvariantForm
  apply mul_right_cancel₀ (B.ne_zero <| twoShortAddLong P)
  calc P.pairing i (twoShortAddLong P) * B.form (twoShortAddLongRoot P) (twoShortAddLongRoot P)
    _ = 2 * B.form (P.root i) (twoShortAddLongRoot P) := ?_
    _ = 2 * (2 * B.form (P.root i) (shortRoot P)) + 2 * B.form (P.root i) (longRoot P) := ?_
    _ = 2 * P.pairing i (short P) * B.form (shortRoot P) (shortRoot P) +
          P.pairing i (long P) * B.form (longRoot P) (longRoot P) := ?_
    _ = (2 * P.pairing i (short P) +
          3 * P.pairing i (long P)) * B.form (twoShortAddLongRoot P) (twoShortAddLongRoot P) :=?_
  · rw [B.two_mul_apply_root_root]
  · rw [twoShortAddLongRoot_eq, map_add, mul_add, map_smul, smul_eq_mul]
  · rw [B.two_mul_apply_root_root, B.two_mul_apply_root_root, mul_assoc]
  · rw [long_eq_three_mul_short, twoShortAddLongRoot_shortRoot]; ring

@[simp] lemma pairingIn_threeShortAddLong_left :
    P.pairingIn ℤ (threeShortAddLong P) i =
      3 * P.pairingIn ℤ (short P) i + P.pairingIn ℤ (long P) i := by
  suffices P.pairing (threeShortAddLong P) i =
      3 * P.pairing (short P) i + P.pairing (long P) i from
    algebraMap_injective ℤ R <| by simpa only [algebraMap_pairingIn, map_add, map_mul, map_ofNat]
  have : Fintype ι := Fintype.ofFinite ι
  have B := (P.posRootForm ℤ).toInvariantForm
  apply mul_right_cancel₀ (B.ne_zero i)
  rw [← B.two_mul_apply_root_root]
  simp [threeShortAddLongRoot_eq, mul_add, B.two_mul_apply_root_root, mul_left_comm (2 : R) (3 : R)]
  ring

@[simp] lemma pairingIn_threeShortAddLong_right :
    P.pairingIn ℤ i (threeShortAddLong P) =
      P.pairingIn ℤ i (short P) + P.pairingIn ℤ i (long P) := by
  suffices P.pairing i (threeShortAddLong P) =
      P.pairing i (short P) + P.pairing i (long P) from
    algebraMap_injective ℤ R <| by simpa only [algebraMap_pairingIn, map_add, map_mul, map_ofNat]
  have : Fintype ι := Fintype.ofFinite ι
  have B := (P.posRootForm ℤ).toInvariantForm
  apply mul_right_cancel₀ (B.ne_zero <| threeShortAddLong P)
  calc P.pairing i (threeShortAddLong P) *
          B.form (threeShortAddLongRoot P) (threeShortAddLongRoot P)
    _ = 2 * B.form (P.root i) (threeShortAddLongRoot P) := ?_
    _ = 3 * (2 * B.form (P.root i) (shortRoot P)) + 2 * B.form (P.root i) (longRoot P) := ?_
    _ = P.pairing i (short P) * B.form (longRoot P) (longRoot P) +
          P.pairing i (long P) * B.form (longRoot P) (longRoot P) := ?_
    _ = (P.pairing i (short P) + P.pairing i (long P)) *
          B.form (threeShortAddLongRoot P) (threeShortAddLongRoot P) := ?_
  · rw [B.two_mul_apply_root_root]
  · rw [threeShortAddLongRoot_eq, map_add, mul_add, map_smul, smul_eq_mul]; ring
  · rw [B.two_mul_apply_root_root, B.two_mul_apply_root_root, long_eq_three_mul_short]; ring
  · rw [threeShortAddLongRoot_longRoot]; ring

@[simp] lemma pairingIn_threeShortAddTwoLong_left :
    P.pairingIn ℤ (threeShortAddTwoLong P) i =
      3 * P.pairingIn ℤ (short P) i + 2 * P.pairingIn ℤ (long P) i := by
  suffices P.pairing (threeShortAddTwoLong P) i =
      3 * P.pairing (short P) i + 2 * P.pairing (long P) i from
    algebraMap_injective ℤ R <| by simpa only [algebraMap_pairingIn, map_add, map_mul, map_ofNat]
  have : Fintype ι := Fintype.ofFinite ι
  have B := (P.posRootForm ℤ).toInvariantForm
  apply mul_right_cancel₀ (B.ne_zero i)
  rw [← B.two_mul_apply_root_root]
  simp [threeShortAddTwoLongRoot_eq, mul_add, B.two_mul_apply_root_root, mul_left_comm _ (3 : R)]
  ring

@[simp] lemma pairingIn_threeShortAddTwoLong_right :
    P.pairingIn ℤ i (threeShortAddTwoLong P) =
      P.pairingIn ℤ i (short P) + 2 * P.pairingIn ℤ i (long P) := by
  suffices P.pairing i (threeShortAddTwoLong P) =
      P.pairing i (short P) + 2 * P.pairing i (long P) from
    algebraMap_injective ℤ R <| by simpa only [algebraMap_pairingIn, map_add, map_mul, map_ofNat]
  have : Fintype ι := Fintype.ofFinite ι
  have B := (P.posRootForm ℤ).toInvariantForm
  apply mul_right_cancel₀ (B.ne_zero <| threeShortAddTwoLong P)
  calc P.pairing i (threeShortAddTwoLong P) *
          B.form (threeShortAddTwoLongRoot P) (threeShortAddTwoLongRoot P)
    _ = 2 * B.form (P.root i) (threeShortAddTwoLongRoot P) := ?_
    _ = 3 * (2 * B.form (P.root i) (shortRoot P)) + 2 * (2 * B.form (P.root i) (longRoot P)) := ?_
    _ = P.pairing i (short P) * B.form (longRoot P) (longRoot P) +
          2 * P.pairing i (long P) * B.form (longRoot P) (longRoot P) := ?_
    _ = (P.pairing i (short P) + 2 * P.pairing i (long P)) *
          B.form (threeShortAddTwoLongRoot P) (threeShortAddTwoLongRoot P) := ?_
  · rw [B.two_mul_apply_root_root]
  · simp only [threeShortAddTwoLongRoot_eq, map_add, mul_add, map_smul, smul_eq_mul]; ring
  · rw [B.two_mul_apply_root_root, B.two_mul_apply_root_root, long_eq_three_mul_short]; ring
  · rw [threeShortAddTwoLongRoot_longRoot]; ring

end Pairing

private lemma isOrthogonal_short_and_long_aux {a b c d e f a' b' c' d' e' f' : ℤ} {S : Set (ℤ × ℤ)}
    (S_def : S = {(0, 0), (1, 1), (-1, -1), (1, 2), (2, 1), (-1, -2), (-2, -1), (1, 3), (3, 1),
      (-1, -3), (-3, -1)})
    (ha : (a, a') ∈ S)
    (hb : (b, b') ∈ S)
    (hc : (c, c') ∈ S)
    (hd : (d, d') ∈ S)
    (he : (e, e') ∈ S)
    (hf : (f, f') ∈ S)
    (h₁ : c = a + 3 * b)
    (h₂ : c' = a' + b')
    (h₃ : d = 2 * a + 3 * b)
    (h₄ : d' = 2 * a' + b')
    (h₅ : e = a + b)
    (h₆ : e' = 3 * a' + b')
    (h₇ : f = a + 2 * b)
    (h₈ : f' = 3 * a' + 2 * b') :
    a = 0 ∧ b = 0 := by
  simp [S_def] at ha hb hc hd he hf
  omega

lemma isOrthogonal_short_and_long {i : ι} (hi : P.root i ∉ allRoots P) :
    P.IsOrthogonal i (short P) ∧ P.IsOrthogonal i (long P) := by
  suffices P.pairingIn ℤ i (short P) = 0 ∧ P.pairingIn ℤ i (long P) = 0 by
    have : Module.IsReflexive R M := .of_isPerfPair P.toLinearMap
    simpa [isOrthogonal_iff_pairing_eq_zero, ← P.algebraMap_pairingIn ℤ]
  simp only [mem_cons, not_mem_nil, or_false, not_or] at hi
  obtain ⟨h₁, h₂, h₃, h₄, h₅, h₆, h₇, h₈, h₉, h₁₀, h₁₁, h₁₂⟩ := hi
  have ha := P.pairingIn_pairingIn_mem_set_of_isCrystal_of_isRed' i (short P) ‹_› ‹_›
  have hb := P.pairingIn_pairingIn_mem_set_of_isCrystal_of_isRed' i (long P) ‹_› ‹_›
  have hc := P.pairingIn_pairingIn_mem_set_of_isCrystal_of_isRed' i (shortAddLong P) ‹_› ‹_›
  have hd := P.pairingIn_pairingIn_mem_set_of_isCrystal_of_isRed' i (twoShortAddLong P) ‹_› ‹_›
  have he := P.pairingIn_pairingIn_mem_set_of_isCrystal_of_isRed' i (threeShortAddLong P) ‹_› ‹_›
  have hf := P.pairingIn_pairingIn_mem_set_of_isCrystal_of_isRed' i (threeShortAddTwoLong P) ‹_› ‹_›
  apply isOrthogonal_short_and_long_aux rfl ha hb hc hd he hf <;> simp

section IsIrreducible

variable [P.IsIrreducible]

@[simp] lemma span_eq_top :
    span R {longRoot P, shortRoot P} = ⊤ := by
  have := P.span_root_image_eq_top_of_forall_orthogonal {long P, short P} (by simp)
  rw [show P.root '' {long P, short P} = {longRoot P, shortRoot P} by aesop] at this
  refine this fun k hk ij hij ↦ ?_
  replace hk : P.root k ∉ allRoots P :=
    fun contra ↦ hk <| span_subset_span ℤ _ _ <| mem_span_of_mem_allRoots P contra
  have aux := isOrthogonal_short_and_long P hk
  rcases hij with rfl | rfl <;> tauto

/-- The distinguished basis carried by an `EmbeddedG2`.

In fact this is a `RootPairing.Base`. TODO Upgrade to this stronger statement. -/
def basis : Module.Basis (Fin 2) R M :=
  have : LinearIndependent R ![EmbeddedG2.shortRoot P, EmbeddedG2.longRoot P] := by
    have := pairing_long_short P
    refine (IsReduced.linearIndependent_iff P).mpr ⟨fun h ↦ ?_, fun h ↦ ?_⟩
    · norm_num [h] at this
    · simp only [root_eq_neg_iff] at h
      norm_num [h] at this
  Module.Basis.mk this (by simp)

lemma mem_allRoots (i : ι) :
    P.root i ∈ allRoots P := by
  by_contra hi
  obtain ⟨h₁, h₂⟩ := isOrthogonal_short_and_long P hi
  have : Fintype ι := Fintype.ofFinite ι
  have B := (P.posRootForm ℤ).toInvariantForm
  have : Module.IsReflexive R M := .of_isPerfPair P.toLinearMap
  rw [isOrthogonal_iff_pairing_eq_zero, ← B.apply_root_root_zero_iff] at h₁ h₂
  have key : B.form (P.root i) = 0 := by
    ext x
    have hx : x ∈ span R {longRoot P, shortRoot P} := by simp
    simp only [LinearMap.zero_apply]
    induction hx using Submodule.span_induction with
    | zero => simp
    | mem => aesop
    | add => simp_all
    | smul => simp_all
  simpa using LinearMap.congr_fun key (P.root i)

open scoped Classical in
/-- The natural labelling of `RootPairing.EmbeddedG2.allRoots`. -/
@[simps] def indexEquivAllRoots : ι ≃ (allRoots P).toFinset :=
  { toFun i := ⟨P.root i, List.mem_toFinset.mpr <| mem_allRoots P i⟩
    invFun x := (allRoots_subset_range_root P x.property).choose
    left_inv i := by simp
    right_inv := by
      rintro ⟨x, hx⟩
      simp only [Subtype.mk.injEq]
      exact (allRoots_subset_range_root P hx).choose_spec }

include P in
lemma card_index_eq_twelve :
    Nat.card ι = 12 := by
  classical
  have this : Nat.card (allRoots P).toFinset = 12 := by
    rw [Nat.card_eq_fintype_card, Fintype.card_coe, toFinset_card_of_nodup (allRoots_nodup P)]
    simp
  rw [← this]
  exact Nat.card_congr <| indexEquivAllRoots P

lemma setOf_index_eq_univ :
    letI _i := P.indexNeg
    { long P, -long P,
      short P, -short P,
      shortAddLong P, -shortAddLong P,
      twoShortAddLong P, -twoShortAddLong P,
      threeShortAddLong P, -threeShortAddLong P,
      threeShortAddTwoLong P, -threeShortAddTwoLong P } = univ :=
  eq_univ_iff_forall.mpr fun i ↦ by simpa using mem_allRoots P i

end IsIrreducible

end EmbeddedG2

namespace IsG2

variable {P}
variable [P.IsG2] (b : P.Base) [Finite ι] [CharZero R] [IsDomain R]

@[simp] lemma card_base_support_eq_two :
    b.support.card = 2 := by
  have _i : P.EmbeddedG2 := toEmbeddedG2 P
  have _i : Nonempty ι := IsG2.nonempty P
  rw [← Fintype.card_fin 2, ← Module.finrank_eq_card_basis (EmbeddedG2.basis P),
    Module.finrank_eq_card_basis (b.toWeightBasis (P := P.toRootSystem)), Fintype.card_coe]

variable {b} in
lemma span_eq_rootSpan_int {i j : ι} (hi : i ∈ b.support) (hj : j ∈ b.support) (h_ne : i ≠ j) :
    Submodule.span ℤ {P.root i, P.root j} = P.rootSpan ℤ := by
  classical
  have : {i, j} ⊆ b.support := by grind
  rw [← image_pair, ← Finset.coe_pair, Finset.eq_of_subset_of_card_le this (by aesop),
    b.span_int_root_support]

end IsG2

end RootPairing<|MERGE_RESOLUTION|>--- conflicted
+++ resolved
@@ -174,11 +174,7 @@
 `α` and `α + β` provide a counterexample. -/
 lemma chainBotCoeff_if_one_zero [P.IsNotG2] (h : P.root i + P.root j ∈ range P.root) :
     P.chainBotCoeff i j = if P.pairingIn ℤ i j = 0 then 1 else 0 := by
-<<<<<<< HEAD
-  have _i := P.reflexive_left
-=======
   have : Module.IsReflexive R M := .of_isPerfPair P.toLinearMap
->>>>>>> c07d348d
   have aux₁ := P.linearIndependent_of_add_mem_range_root' h
   have aux₂ := P.chainBotCoeff_add_chainTopCoeff_le_two i j
   have aux₃ : 1 ≤ P.chainTopCoeff i j := P.one_le_chainTopCoeff_of_root_add_mem h
