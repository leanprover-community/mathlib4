--- conflicted
+++ resolved
@@ -91,106 +91,6 @@
   ne_zero := IsAnisotropic.rootForm_root_ne_zero
   isOrthogonal_reflection := P.rootForm_reflection_reflection_apply
 
-<<<<<<< HEAD
-=======
-omit [Fintype ι] in
-lemma pairingIn_zero_iff {S : Type*} [CommRing S] [Algebra S R] [FaithfulSMul S R]
-    [P.IsValuedIn S] [IsDomain R] [NeZero (2 : R)] {i j : ι} :
-    P.pairingIn S i j = 0 ↔ P.pairingIn S j i = 0 := by
-  simp only [← FaithfulSMul.algebraMap_eq_zero_iff S R, algebraMap_pairingIn,
-    P.pairing_zero_iff' (i := i) (j := j)]
-
-section DomainAlg
-
-variable (S : Type*) [CommRing S] [IsDomain R] [IsDomain S] [Algebra S R] [FaithfulSMul S R]
-  [P.IsValuedIn S] [Module S M] [IsScalarTower S R M] [Module S N] [IsScalarTower S R N]
-
-lemma finrank_range_polarization_eq_finrank_span_coroot [P.IsAnisotropic] :
-    finrank S (LinearMap.range (P.PolarizationIn S)) = finrank S (P.corootSpan S) := by
-  apply (Submodule.finrank_mono (P.range_polarizationIn_le_span_coroot S)).antisymm
-  have : IsReflexive R N := PerfectPairing.reflexive_right P.toPerfectPairing
-  have : NoZeroSMulDivisors S N := NoZeroSMulDivisors.trans_faithfulSMul S R N
-  have h_ne : ∏ i, (P.RootFormIn S (P.rootSpanMem S i) (P.rootSpanMem S i)) ≠ 0 := by
-    refine Finset.prod_ne_zero_iff.mpr fun i _ h ↦ ?_
-    have := (FaithfulSMul.algebraMap_eq_zero_iff S R).mpr h
-    rw [algebraMap_rootFormIn] at this
-    apply IsAnisotropic.rootForm_root_ne_zero i this
-  refine LinearMap.finrank_le_of_isSMulRegular (P.corootSpan S)
-    (LinearMap.range (M₂ := N) (P.PolarizationIn S))
-    (smul_right_injective N h_ne) ?_
-  intro _ hx
-  obtain ⟨c, hc⟩ := (Submodule.mem_span_range_iff_exists_fun S).mp hx
-  rw [← hc, Finset.smul_sum]
-  simp_rw [smul_smul, mul_comm, ← smul_smul]
-  exact Submodule.sum_smul_mem (LinearMap.range (P.PolarizationIn S)) c
-    fun j _ ↦ prod_rootFormIn_smul_coroot_mem_range_PolarizationIn P S j
-
-/-- An auxiliary lemma en route to `RootPairing.finrank_corootSpan_eq`. -/
-private lemma finrank_corootSpan_le [P.IsAnisotropic] :
-    finrank S (P.corootSpan S) ≤ finrank S (P.rootSpan S) := by
-  rw [← finrank_range_polarization_eq_finrank_span_coroot]
-  exact LinearMap.finrank_range_le (P.PolarizationIn S)
-
-lemma finrank_corootSpan_eq [P.IsAnisotropic] :
-    finrank S (P.corootSpan S) = finrank S (P.rootSpan S) :=
-  le_antisymm (P.finrank_corootSpan_le S) (P.flip.finrank_corootSpan_le S)
-
-lemma polarizationIn_Injective [P.IsAnisotropic] :
-    Function.Injective (P.PolarizationIn S) := by
-  have : IsReflexive R M := PerfectPairing.reflexive_left P.toPerfectPairing
-  have : NoZeroSMulDivisors S M := NoZeroSMulDivisors.trans_faithfulSMul S R M
-  rw [← LinearMap.ker_eq_bot, ← top_disjoint]
-  refine Submodule.disjoint_ker_of_finrank_le (L := ⊤) (P.PolarizationIn S) ?_
-  rw [finrank_top, ← finrank_corootSpan_eq, ← finrank_range_polarization_eq_finrank_span_coroot]
-  exact Submodule.finrank_mono <| le_of_eq <| LinearMap.range_eq_map (P.PolarizationIn S)
-
-lemma exists_coroot_ne [P.IsAnisotropic]
-    {x : P.rootSpan S} (hx : x ≠ 0) :
-    ∃ i, P.coroot'In S i x ≠ 0 := by
-  have hI := P.polarizationIn_Injective S
-  have := (map_ne_zero_iff (P.PolarizationIn S) hI).mpr hx
-  rw [PolarizationIn_apply] at this
-  by_contra h
-  rw [not_exists_not] at h
-  have bad : ∑ i : ι, (P.coroot'In S i) x • P.coroot i = 0 :=
-    Fintype.sum_eq_zero (fun a ↦ (P.coroot'In S a) x • P.coroot a) fun i ↦ by simp [h i]
-  apply this bad
-
-end DomainAlg
-
-section LinearOrderedCommRingAlg
-
-variable (S : Type*) [CommRing S] [LinearOrder S] [IsStrictOrderedRing S] [IsDomain R] [Algebra S R]
-  [FaithfulSMul S R] [P.IsValuedIn S] [Module S M] [IsScalarTower S R M] [Module S N]
-  [IsScalarTower S R N]
-
-theorem posRootForm_posForm_pos_of_ne_zero {x : P.rootSpan S} (hx : x ≠ 0) :
-    0 < (P.posRootForm S).posForm x x := by
-  rw [posRootForm_posForm_apply_apply]
-  have := P.isAnisotropic_of_isValuedIn S
-  have : ∃ i ∈ Finset.univ, 0 < (P.coroot'In S i) x * (P.coroot'In S i) x := by
-    obtain ⟨i, hi⟩ := P.exists_coroot_ne S hx
-    use i
-    exact ⟨Finset.mem_univ i, mul_self_pos.mpr hi⟩
-  exact Finset.sum_pos' (fun i a ↦ mul_self_nonneg ((P.coroot'In S i) x)) this
-
-lemma posRootForm_posForm_anisotropic :
-    (P.posRootForm S).posForm.toQuadraticMap.Anisotropic :=
-  fun _ hx ↦ Classical.byContradiction fun h ↦
-    (ne_of_lt (posRootForm_posForm_pos_of_ne_zero P S h)).symm hx
-
-lemma posRootForm_posForm_nondegenerate :
-    (P.posRootForm S).posForm.Nondegenerate := by
-  refine LinearMap.BilinForm.nondegenerate_iff_ker_eq_bot.mpr <| LinearMap.ker_eq_bot'.mpr ?_
-  intro x hx
-  contrapose! hx
-  rw [DFunLike.ne_iff]
-  use x
-  exact (posRootForm_posForm_pos_of_ne_zero P S hx).ne'
-
-end LinearOrderedCommRingAlg
-
->>>>>>> 53c38dde
 end CommRing
 
 section IsDomain
