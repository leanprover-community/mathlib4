/-
Copyright (c) 2025 Oliver Nash. All rights reserved.
Released under Apache 2.0 license as described in the file LICENSE.
Authors: Oliver Nash
-/
import Mathlib.LinearAlgebra.RootSystem.Base
import Mathlib.LinearAlgebra.RootSystem.Finite.CanonicalBilinear
import Mathlib.LinearAlgebra.RootSystem.Reduced
import Mathlib.LinearAlgebra.RootSystem.Irreducible

/-!
# Structural lemmas about finite crystallographic root pairings

In this file we gather basic lemmas necessary for the classification of finite crystallographic
root pairings.

## Main results:

 * `RootPairing.coxeterWeightIn_mem_set_of_isCrystallographic`: the Coxeter weights of a finite
   crystallographic root pairing belong to the set `{0, 1, 2, 3, 4}`.
 * `RootPairing.root_sub_root_mem_of_pairingIn_pos`: if `α ≠ β` are both roots of a finite
   crystallographic root pairing, and the pairing of `α` with `β` is positive, then `α - β` is also
   a root.
 * `RootPairing.root_add_root_mem_of_pairingIn_neg`: if `α ≠ -β` are both roots of a finite
   crystallographic root pairing, and the pairing of `α` with `β` is negative, then `α + β` is also
   a root.

-/

noncomputable section

open Function Set
open Submodule (span)
open FaithfulSMul (algebraMap_injective)

variable {ι R M N : Type*} [CommRing R] [AddCommGroup M] [Module R M] [AddCommGroup N] [Module R N]

namespace RootPairing

variable (P : RootPairing ι R M N) [Finite ι]

local notation "Φ" => range P.root
local notation "α" => P.root

/-- SGA3 XXI Prop. 2.3.1 -/
lemma coxeterWeightIn_le_four (S : Type*)
    [CommRing S] [LinearOrder S] [IsStrictOrderedRing S] [Algebra S R] [FaithfulSMul S R]
    [Module S M] [IsScalarTower S R M] [P.IsValuedIn S] (i j : ι) :
    P.coxeterWeightIn S i j ≤ 4 := by
  have : Fintype ι := Fintype.ofFinite ι
  let ri : span S Φ := ⟨α i, Submodule.subset_span (mem_range_self _)⟩
  let rj : span S Φ := ⟨α j, Submodule.subset_span (mem_range_self _)⟩
  set li := (P.posRootForm S).rootLength i
  set lj := (P.posRootForm S).rootLength j
  set lij := (P.posRootForm S).posForm ri rj
  obtain ⟨si, hsi, hsi'⟩ := (P.posRootForm S).exists_pos_eq i
  obtain ⟨sj, hsj, hsj'⟩ := (P.posRootForm S).exists_pos_eq j
  replace hsi' : si = li := algebraMap_injective S R <| by simpa [li] using hsi'
  replace hsj' : sj = lj := algebraMap_injective S R <| by simpa [lj] using hsj'
  rw [hsi'] at hsi
  rw [hsj'] at hsj
  have cs : 4 * lij ^ 2 ≤ 4 * (li * lj) := by
    rw [mul_le_mul_left four_pos]
    refine (P.posRootForm S).posForm.apply_sq_le_of_symm ?_ (P.posRootForm S).isSymm_posForm ri rj
    intro x
    obtain ⟨s, hs, hs'⟩ := P.exists_ge_zero_eq_rootForm S x x.property
    change _ = (P.posRootForm S).form x x at hs'
    rw [(P.posRootForm S).algebraMap_apply_eq_form_iff] at hs'
    rwa [← hs']
  have key : 4 • lij ^ 2 = P.coxeterWeightIn S i j • (li * lj) := by
    apply algebraMap_injective S R
    simpa [map_ofNat, lij, posRootForm, ri, rj, li, lj] using
       P.four_smul_rootForm_sq_eq_coxeterWeight_smul i j
  simp only [nsmul_eq_mul, smul_eq_mul, Nat.cast_ofNat] at key
  rwa [key, mul_le_mul_right (by positivity)] at cs

variable [CharZero R] [P.IsCrystallographic] (i j : ι)

lemma coxeterWeightIn_mem_set_of_isCrystallographic :
    P.coxeterWeightIn ℤ i j ∈ ({0, 1, 2, 3, 4} : Set ℤ) := by
  have : Fintype ι := Fintype.ofFinite ι
  obtain ⟨n, hcn⟩ : ∃ n : ℕ, P.coxeterWeightIn ℤ i j = n := by
    have : 0 ≤ P.coxeterWeightIn ℤ i j := by
      simpa only [P.algebraMap_coxeterWeightIn] using P.coxeterWeight_nonneg (P.posRootForm ℤ) i j
    obtain ⟨n, hn⟩ := Int.eq_ofNat_of_zero_le this
    exact ⟨n, by simp [← P.algebraMap_coxeterWeightIn ℤ, hn]⟩
  have : P.coxeterWeightIn ℤ i j ≤ 4 := P.coxeterWeightIn_le_four ℤ i j
  simp only [hcn, mem_insert_iff, mem_singleton_iff] at this ⊢
  norm_cast at this ⊢
  omega

variable [IsDomain R]

lemma pairingIn_pairingIn_mem_set_of_isCrystallographic :
    (P.pairingIn ℤ i j, P.pairingIn ℤ j i) ∈
      ({(0, 0), (1, 1), (-1, -1), (1, 2), (2, 1), (-1, -2), (-2, -1), (1, 3), (3, 1), (-1, -3),
        (-3, -1), (4, 1), (1, 4), (-4, -1), (-1, -4), (2, 2), (-2, -2)} : Set (ℤ × ℤ)) := by
  refine (Int.mul_mem_zero_one_two_three_four_iff ?_).mp
    (P.coxeterWeightIn_mem_set_of_isCrystallographic i j)
  simpa [← P.algebraMap_pairingIn ℤ] using P.pairing_eq_zero_iff' (i := i) (j := j)

lemma pairingIn_pairingIn_mem_set_of_isCrystal_of_isRed [P.IsReduced] :
    (P.pairingIn ℤ i j, P.pairingIn ℤ j i) ∈
      ({(0, 0), (1, 1), (-1, -1), (1, 2), (2, 1), (-1, -2), (-2, -1), (1, 3), (3, 1), (-1, -3),
        (-3, -1), (2, 2), (-2, -2)} : Set (ℤ × ℤ)) := by
  have := P.reflexive_left
  rcases eq_or_ne i j with rfl | h₁; · simp
  rcases eq_or_ne (P.root i) (-P.root j) with h₂ | h₂; · aesop
  have aux₁ := P.pairingIn_pairingIn_mem_set_of_isCrystallographic i j
  have aux₂ : P.pairingIn ℤ i j * P.pairingIn ℤ j i ≠ 4 := P.coxeterWeightIn_ne_four ℤ h₁ h₂
  aesop

lemma pairingIn_pairingIn_mem_set_of_isCrystal_of_isRed' [P.IsReduced]
    (hij : P.root i ≠ P.root j) (hij' : P.root i ≠ - P.root j) :
    (P.pairingIn ℤ i j, P.pairingIn ℤ j i) ∈
      ({(0, 0), (1, 1), (-1, -1), (1, 2), (2, 1), (-1, -2), (-2, -1), (1, 3), (3, 1), (-1, -3),
        (-3, -1)} : Set (ℤ × ℤ)) := by
  have := P.reflexive_left
  have := P.pairingIn_pairingIn_mem_set_of_isCrystal_of_isRed i j
  aesop

variable {P} in
<<<<<<< HEAD
lemma RootPositiveForm.rootLenIn_le_of_pairingIn_eq_neg_one (B : P.RootPositiveForm ℤ) {i j : ι}
    (hij : P.pairingIn ℤ i j = -1) :
    B.rootLenIn i ≤ B.rootLenIn j := by
  have aux₁ : P.pairingIn ℤ j i = -1 ∨ P.pairingIn ℤ j i = -2 ∨ P.pairingIn ℤ j i = -3 ∨
      P.pairingIn ℤ j i = -4 := by
    simpa [hij] using P.pairingIn_pairingIn_mem_set_of_isCrystallographic i j
  have aux₂ : P.pairingIn ℤ j i * B.rootLenIn i = P.pairingIn ℤ i j * B.rootLenIn j := by
    simpa only [← (algebraMap_injective ℤ R).eq_iff, algebraMap_pairingIn, map_mul,
      B.algebraMap_rootLenIn] using B.toInvariantForm.pairing_mul_eq_pairing_mul_swap i j
  have hi := B.rootLenIn_pos i
  rcases aux₁ with hji | hji | hji | hji <;> rw [hij, hji] at aux₂ <;> omega

-- TODO Drop `[P.IsReduced]` assumption
variable {P} in
lemma RootPositiveForm.rootLenIn_lt_of_pairingIn_eq_neg_one [P.IsReduced]
    (B : P.RootPositiveForm ℤ) {i j : ι}
    (hne : P.root i ≠ P.root j) (hne' : P.root i ≠ - P.root j)
    (hij : P.pairingIn ℤ i j ∉ ({-1, 0, 1} : Set ℤ)) :
    B.rootLenIn j < B.rootLenIn i := by
  have hij' : P.pairingIn ℤ i j = -3 ∨ P.pairingIn ℤ i j = -2 ∨ P.pairingIn ℤ i j = 2 ∨
      P.pairingIn ℤ i j = 3 := by
    have := P.pairingIn_pairingIn_mem_set_of_isCrystal_of_isRed' i j hne hne'; aesop
  have aux₁ : P.pairingIn ℤ j i = -1 ∨ P.pairingIn ℤ j i = 1 := by
    have := P.pairingIn_pairingIn_mem_set_of_isCrystal_of_isRed' i j hne hne'; aesop
  have aux₂ : P.pairingIn ℤ j i * B.rootLenIn i = P.pairingIn ℤ i j * B.rootLenIn j := by
    -- TODO Also appears in lemma above: missing upstream API.
    simpa only [← (algebraMap_injective ℤ R).eq_iff, algebraMap_pairingIn, map_mul,
      B.algebraMap_rootLenIn] using B.toInvariantForm.pairing_mul_eq_pairing_mul_swap i j
  have hi := B.rootLenIn_pos i
  have hj := B.rootLenIn_pos j
  rcases aux₁ with hji | hji <;> rcases hij' with hij' | hij' | hij' | hij' <;>
  rw [hji, hij'] at aux₂ <;> omega

lemma pairingIn_le_zero_iff_swap :
    P.pairingIn ℤ i j ≤ 0 ↔ P.pairingIn ℤ j i ≤ 0 := by
  have := P.pairingIn_pairingIn_mem_set_of_isCrystallographic i j
  aesop

=======
lemma RootPositiveForm.rootLength_le_of_pairingIn_eq (B : P.RootPositiveForm ℤ) {i j : ι}
    (hij : P.pairingIn ℤ i j = -1 ∨ P.pairingIn ℤ i j = 1) :
    B.rootLength i ≤ B.rootLength j := by
  have h : (P.pairingIn ℤ i j, P.pairingIn ℤ j i) ∈
      ({(1, 1), (1, 2), (1, 3), (1, 4), (-1, -1), (-1, -2), (-1, -3), (-1, -4)} : Set (ℤ × ℤ)) := by
    have := P.pairingIn_pairingIn_mem_set_of_isCrystallographic i j
    aesop
  simp only [mem_insert_iff, mem_singleton_iff, Prod.mk_one_one, Prod.mk_eq_one, Prod.mk.injEq] at h
  have h' := B.pairingIn_mul_eq_pairingIn_mul_swap i j
  have hi := B.rootLength_pos i
  rcases h with hij' | hij' | hij' | hij' | hij' | hij' | hij' | hij' <;>
  rw [hij'.1, hij'.2] at h' <;> omega

variable {P} in
lemma RootPositiveForm.rootLength_lt_of_pairingIn_nmem
    (B : P.RootPositiveForm ℤ) {i j : ι}
    (hne : P.root i ≠ P.root j) (hne' : P.root i ≠ - P.root j)
    (hij : P.pairingIn ℤ i j ∉ ({-1, 0, 1} : Set ℤ)) :
    B.rootLength j < B.rootLength i := by
  have hij' : P.pairingIn ℤ i j = -3 ∨ P.pairingIn ℤ i j = -2 ∨ P.pairingIn ℤ i j = 2 ∨
      P.pairingIn ℤ i j = 3 ∨ P.pairingIn ℤ i j = -4 ∨ P.pairingIn ℤ i j = 4 := by
    have := P.pairingIn_pairingIn_mem_set_of_isCrystallographic i j
    aesop
  have aux₁ : P.pairingIn ℤ j i = -1 ∨ P.pairingIn ℤ j i = 1 := by
    have _i := P.reflexive_left
    have := P.pairingIn_pairingIn_mem_set_of_isCrystallographic i j
    aesop
  have aux₂ := B.pairingIn_mul_eq_pairingIn_mul_swap i j
  have hi := B.rootLength_pos i
  rcases aux₁ with hji | hji <;> rcases hij' with hij' | hij' | hij' | hij' | hij' | hij' <;>
  rw [hji, hij'] at aux₂ <;> omega

>>>>>>> 820df42e
variable {i j} in
lemma pairingIn_pairingIn_mem_set_of_length_eq {B : P.InvariantForm}
    (len_eq : B.form (P.root i) (P.root i) = B.form (P.root j) (P.root j)) :
    (P.pairingIn ℤ i j, P.pairingIn ℤ j i) ∈
      ({(0, 0), (1, 1), (-1, -1), (2, 2), (-2, -2)} : Set (ℤ × ℤ)) := by
  replace len_eq : P.pairingIn ℤ i j = P.pairingIn ℤ j i := by
    simp only [← (FaithfulSMul.algebraMap_injective ℤ R).eq_iff, algebraMap_pairingIn]
    exact mul_right_cancel₀ (B.ne_zero j) (len_eq ▸ B.pairing_mul_eq_pairing_mul_swap j i)
  have := P.pairingIn_pairingIn_mem_set_of_isCrystallographic i j
  aesop

variable {i j} in
lemma pairingIn_pairingIn_mem_set_of_length_eq_of_ne {B : P.InvariantForm}
    (len_eq : B.form (P.root i) (P.root i) = B.form (P.root j) (P.root j))
    (ne : i ≠ j) (ne' : P.root i ≠ -P.root j) :
    (P.pairingIn ℤ i j, P.pairingIn ℤ j i) ∈ ({(0, 0), (1, 1), (-1, -1)} : Set (ℤ × ℤ)) := by
  have := P.reflexive_left
  have := P.pairingIn_pairingIn_mem_set_of_length_eq len_eq
  aesop

omit [Finite ι] in
lemma coxeterWeightIn_eq_zero_iff :
    P.coxeterWeightIn ℤ i j = 0 ↔ P.pairingIn ℤ i j = 0 := by
  refine ⟨fun h ↦ ?_, fun h ↦ by rw [coxeterWeightIn, h, zero_mul]⟩
  rwa [← (algebraMap_injective ℤ R).eq_iff, map_zero, algebraMap_coxeterWeightIn,
    RootPairing.coxeterWeight_zero_iff_isOrthogonal, IsOrthogonal,
    P.pairing_eq_zero_iff' (i := j) (j := i), and_self, ← P.algebraMap_pairingIn ℤ,
    FaithfulSMul.algebraMap_eq_zero_iff] at h

variable {i j}

lemma root_sub_root_mem_of_pairingIn_pos (h : 0 < P.pairingIn ℤ i j) (h' : i ≠ j) :
    α i - α j ∈ Φ := by
  have := P.reflexive_left
  have := P.reflexive_right
  have _i : NoZeroSMulDivisors ℤ M := NoZeroSMulDivisors.int_of_charZero R M
  by_cases hli : LinearIndependent R ![α i, α j]
  · -- The case where the two roots are linearly independent
    suffices P.pairingIn ℤ i j = 1 ∨ P.pairingIn ℤ j i = 1 by
      rcases this with h₁ | h₁
      · replace h₁ : P.pairing i j = 1 := by simpa [← P.algebraMap_pairingIn ℤ]
        exact ⟨P.reflection_perm j i, by simpa [h₁] using P.reflection_apply_root j i⟩
      · replace h₁ : P.pairing j i = 1 := by simpa [← P.algebraMap_pairingIn ℤ]
        rw [← neg_mem_range_root_iff, neg_sub]
        exact ⟨P.reflection_perm i j, by simpa [h₁] using P.reflection_apply_root i j⟩
    have : P.coxeterWeightIn ℤ i j ∈ ({1, 2, 3} : Set _) := by
      have aux₁ := P.coxeterWeightIn_mem_set_of_isCrystallographic i j
      have aux₂ := (linearIndependent_iff_coxeterWeightIn_ne_four P ℤ).mp hli
      have aux₃ : P.coxeterWeightIn ℤ i j ≠ 0 := by
        simpa only [ne_eq, P.coxeterWeightIn_eq_zero_iff] using h.ne'
      aesop
    simp_rw [coxeterWeightIn, Int.mul_mem_one_two_three_iff, mem_insert_iff, mem_singleton_iff,
      Prod.mk.injEq] at this
    omega
  · -- The case where the two roots are linearly dependent
    have : (P.pairingIn ℤ i j, P.pairingIn ℤ j i) ∈ ({(1, 4), (2, 2), (4, 1)} : Set _) := by
      have := P.pairingIn_pairingIn_mem_set_of_isCrystallographic i j
      replace hli : P.pairingIn ℤ i j * P.pairingIn ℤ j i = 4 :=
        (P.coxeterWeightIn_eq_four_iff_not_linearIndependent ℤ).mpr hli
      aesop
    simp only [mem_insert_iff, mem_singleton_iff, Prod.mk.injEq] at this
    rcases this with hij | hij | hij
    · rw [(P.pairingIn_one_four_iff ℤ i j).mp hij, two_smul, sub_add_cancel_right]
      exact neg_root_mem P i
    · rw [P.pairingIn_two_two_iff] at hij
      contradiction
    · rw [and_comm] at hij
      simp [(P.pairingIn_one_four_iff ℤ j i).mp hij, two_smul]

lemma root_add_root_mem_of_pairingIn_neg (h : P.pairingIn ℤ i j < 0) (h' : α i ≠ - α j) :
    α i + α j ∈ Φ := by
  let _i := P.indexNeg
  replace h : 0 < P.pairingIn ℤ i (-j) := by simpa
  replace h' : i ≠ -j := by contrapose! h'; simp [h']
  simpa using P.root_sub_root_mem_of_pairingIn_pos h h'

namespace InvariantForm

variable [P.IsReduced] (B : P.InvariantForm)
variable {P}

lemma apply_eq_or_aux (i j : ι) (h : P.pairingIn ℤ i j ≠ 0) :
    B.form (P.root i) (P.root i) = B.form (P.root j) (P.root j) ∨
    B.form (P.root i) (P.root i) = 2 * B.form (P.root j) (P.root j) ∨
    B.form (P.root i) (P.root i) = 3 * B.form (P.root j) (P.root j) ∨
    B.form (P.root j) (P.root j) = 2 * B.form (P.root i) (P.root i) ∨
    B.form (P.root j) (P.root j) = 3 * B.form (P.root i) (P.root i) := by
  have := P.reflexive_left
  have h₁ := P.pairingIn_pairingIn_mem_set_of_isCrystal_of_isRed i j
  have h₂ : algebraMap ℤ R (P.pairingIn ℤ j i) * B.form (P.root i) (P.root i) =
            algebraMap ℤ R (P.pairingIn ℤ i j) * B.form (P.root j) (P.root j) := by
    simpa only [algebraMap_pairingIn] using B.pairing_mul_eq_pairing_mul_swap i j
  aesop

variable [P.IsIrreducible]

/-- Relative of lengths of roots in a reduced irreducible finite crystallographic root pairing are
very constrained. -/
lemma apply_eq_or (i j : ι) :
    B.form (P.root i) (P.root i) = B.form (P.root j) (P.root j) ∨
    B.form (P.root i) (P.root i) = 2 * B.form (P.root j) (P.root j) ∨
    B.form (P.root i) (P.root i) = 3 * B.form (P.root j) (P.root j) ∨
    B.form (P.root j) (P.root j) = 2 * B.form (P.root i) (P.root i) ∨
    B.form (P.root j) (P.root j) = 3 * B.form (P.root i) (P.root i) := by
  obtain ⟨j', h₁, h₂⟩ := P.exists_form_eq_form_and_form_ne_zero B i j
  suffices P.pairingIn ℤ i j' ≠ 0 by simp only [← h₁]; exact B.apply_eq_or_aux i j' this
  contrapose! h₂
  replace h₂ : P.pairing i j' = 0 := by rw [← P.algebraMap_pairingIn ℤ, h₂, map_zero]
  exact (B.apply_root_root_zero_iff i j').mpr h₂

theorem exists_apply_eq_or_aux {x y z : R}
    (hij : x = 2 * y ∨ x = 3 * y ∨ y = 2 * x ∨ y = 3 * x)
    (hik : x = 2 * z ∨ x = 3 * z ∨ z = 2 * x ∨ z = 3 * x)
    (hjk : y = 2 * z ∨ y = 3 * z ∨ z = 2 * y ∨ z = 3 * y) :
    x = 0 ∧ y = 0 ∧ z = 0 := by
  /- The below proof (due to Mario Carneiro, Johan Commelin, Bhavik Mehta, Jingting Wang) should
     not really be necessary: we should have a tactic to crush this. -/
  suffices y = 0 ∨ z = 0 by apply this.elim <;> rintro rfl <;> simp_all
  let S : Finset (ℕ × ℕ) := {(1, 2), (1, 3), (2, 1), (3, 1)}
  obtain ⟨⟨ab, hab, hxy⟩, ⟨cd, hcd, hxz⟩, ⟨ef, hef, hyz⟩⟩ :
    (∃ ab ∈ S, ab.1 * x = ab.2 * y) ∧
    (∃ cd ∈ S, cd.1 * x = cd.2 * z) ∧
    (∃ ef ∈ S, ef.1 * y = ef.2 * z) := by
    simp_all only [Finset.mem_insert, Finset.mem_singleton, exists_eq_or_imp, Nat.cast_one, one_mul,
      Nat.cast_ofNat, eq_comm, exists_eq_left, and_self, S]
  have : (ab.1 * cd.2 * ef.1 : R) ≠ ab.2 * cd.1 * ef.2 := by norm_cast; clear! R; decide +revert
  have : (ab.1 * cd.2 * ef.1 - ab.2 * cd.1 * ef.2) * (y * z) = 0 := by
    linear_combination z * cd.1 * ef.2 * hxy - ab.1 * ef.1 * y * hxz + ab.1 * x * cd.1 * hyz
  simp_all only [ne_eq, mul_eq_zero, sub_eq_zero, false_or, S]

/-- A reduced irreducible finite crystallographic root system has roots of at most two different
lengths. -/
lemma exists_apply_eq_or [Nonempty ι] : ∃ i j, ∀ k,
    B.form (P.root k) (P.root k) = B.form (P.root i) (P.root i) ∨
    B.form (P.root k) (P.root k) = B.form (P.root j) (P.root j) := by
  obtain ⟨i⟩ := inferInstanceAs (Nonempty ι)
  by_cases h : (∀ j, B.form (P.root j) (P.root j) = B.form (P.root i) (P.root i))
  · refine ⟨i, i, fun j ↦ by simp [h j]⟩
  · push_neg at h
    obtain ⟨j, hji_ne⟩ := h
    refine ⟨i, j, fun k ↦ ?_⟩
    by_contra! hk
    obtain ⟨hki_ne, hkj_ne⟩ := hk
    have hij := (B.apply_eq_or i j).resolve_left hji_ne.symm
    have hik := (B.apply_eq_or i k).resolve_left hki_ne.symm
    have hjk := (B.apply_eq_or j k).resolve_left hkj_ne.symm
    have := exists_apply_eq_or_aux hij hik hjk
    aesop

lemma apply_eq_or_of_apply_ne
    (h : B.form (P.root i) (P.root i) ≠ B.form (P.root j) (P.root j)) (k : ι) :
    B.form (P.root k) (P.root k) = B.form (P.root i) (P.root i) ∨
    B.form (P.root k) (P.root k) = B.form (P.root j) (P.root j) := by
  have : Nonempty ι := ⟨i⟩
  obtain ⟨i', j', h'⟩ := B.exists_apply_eq_or
  rcases h' i with hi | hi <;>
  rcases h' j with hj | hj <;>
  specialize h' k <;>
  aesop

end InvariantForm

lemma forall_pairing_eq_swap_or [P.IsReduced] [P.IsIrreducible] :
    (∀ i j, P.pairing i j = P.pairing j i ∨
            P.pairing i j = 2 * P.pairing j i ∨
            P.pairing j i = 2 * P.pairing i j) ∨
    (∀ i j, P.pairing i j = P.pairing j i ∨
            P.pairing i j = 3 * P.pairing j i ∨
            P.pairing j i = 3 * P.pairing i j) := by
  have : Fintype ι := Fintype.ofFinite ι
  have B := (P.posRootForm ℤ).toInvariantForm
  by_cases h : ∀ i j, B.form (P.root i) (P.root i) = B.form (P.root j) (P.root j)
  · refine Or.inl fun i j ↦ Or.inl ?_
    have := B.pairing_mul_eq_pairing_mul_swap j i
    rwa [h i j, mul_left_inj' (B.ne_zero j)] at this
  push_neg at h
  obtain ⟨i, j, hij⟩ := h
  have key := B.apply_eq_or_of_apply_ne hij
  set li := B.form (P.root i) (P.root i)
  set lj := B.form (P.root j) (P.root j)
  have : (li = 2 * lj ∨ lj = 2 * li) ∨ (li = 3 * lj ∨ lj = 3 * li) := by
    have := B.apply_eq_or i j; tauto
  rcases this with this | this
  · refine Or.inl fun k₁ k₂ ↦ ?_
    have hk := B.pairing_mul_eq_pairing_mul_swap k₁ k₂
    rcases this with h₀ | h₀ <;> rcases key k₁ with h₁ | h₁ <;> rcases key k₂ with h₂ | h₂ <;>
    simp only [h₁, h₂, h₀, ← mul_assoc, mul_comm, mul_eq_mul_right_iff] at hk <;>
    aesop
  · refine Or.inr fun k₁ k₂ ↦ ?_
    have hk := B.pairing_mul_eq_pairing_mul_swap k₁ k₂
    rcases this with h₀ | h₀ <;> rcases key k₁ with h₁ | h₁ <;> rcases key k₂ with h₂ | h₂ <;>
    simp only [h₁, h₂, h₀, ← mul_assoc, mul_comm, mul_eq_mul_right_iff] at hk <;>
    aesop

lemma forall_pairingIn_eq_swap_or [P.IsReduced] [P.IsIrreducible] :
    (∀ i j, P.pairingIn ℤ i j = P.pairingIn ℤ j i ∨
            P.pairingIn ℤ i j = 2 * P.pairingIn ℤ j i ∨
            P.pairingIn ℤ j i = 2 * P.pairingIn ℤ i j) ∨
    (∀ i j, P.pairingIn ℤ i j = P.pairingIn ℤ j i ∨
            P.pairingIn ℤ i j = 3 * P.pairingIn ℤ j i ∨
            P.pairingIn ℤ j i = 3 * P.pairingIn ℤ i j) := by
  simpa only [← P.algebraMap_pairingIn ℤ, eq_intCast, ← Int.cast_mul, Int.cast_inj,
    ← map_ofNat (algebraMap ℤ R)] using P.forall_pairing_eq_swap_or

namespace Base

variable {P}
variable (b : P.Base) (i j k : ι) (hij : i ≠ j) (hi : i ∈ b.support) (hj : j ∈ b.support)
include hij hi hj

variable {i j} in
lemma pairingIn_le_zero_of_ne :
    P.pairingIn ℤ i j ≤ 0 := by
  by_contra! h
  exact b.sub_nmem_range_root hi hj <| P.root_sub_root_mem_of_pairingIn_pos h hij

/-- This is Lemma 2.5 (a) from [Geck](Geck2017). -/
lemma root_sub_root_mem_of_mem_of_mem (hk : α k + α i - α j ∈ Φ)
    (hkj : k ≠ j) (hk' : α k + α i ∈ Φ) :
    α k - α j ∈ Φ := by
  rcases lt_or_le 0 (P.pairingIn ℤ j k) with hm | hm
  · rw [← neg_mem_range_root_iff, neg_sub]
    exact P.root_sub_root_mem_of_pairingIn_pos hm hkj.symm
  obtain ⟨l, hl⟩ := hk
  have hli : l ≠ i := by
    rintro rfl
    rw [add_comm, add_sub_assoc, left_eq_add, sub_eq_zero, P.root.injective.eq_iff] at hl
    exact hkj hl
  suffices 0 < P.pairingIn ℤ l i by
    convert P.root_sub_root_mem_of_pairingIn_pos this hli using 1
    rw [hl]
    module
  have hkl : l ≠ k := by rintro rfl; exact hij <| by simpa [add_sub_assoc, sub_eq_zero] using hl
  replace hkl : P.pairingIn ℤ l k ≤ 0 := by
    suffices α l - α k ∉ Φ by contrapose! this; exact P.root_sub_root_mem_of_pairingIn_pos this hkl
    replace hl : α l - α k = α i - α j := by rw [hl]; module
    rw [hl]
    exact b.sub_nmem_range_root hi hj
  have hki : P.pairingIn ℤ i k ≤ -2 := by
    suffices P.pairingIn ℤ l k = 2 + P.pairingIn ℤ i k - P.pairingIn ℤ j k by linarith
    apply algebraMap_injective ℤ R
    simp only [algebraMap_pairingIn, map_sub, map_add, map_ofNat]
    simpa using (P.coroot' k : M →ₗ[R] R).congr_arg hl
  replace hki : P.pairingIn ℤ k i = -1 := by
    replace hk' : α i ≠ - α k := by
      rw [← sub_ne_zero, sub_neg_eq_add, add_comm]
      intro contra
      rw [contra] at hk'
      exact P.ne_zero _ hk'.choose_spec
    have aux (h : P.pairingIn ℤ i k = -2) : ¬P.pairingIn ℤ k i = -2 := by
      have := P.reflexive_left
      contrapose! hk'; exact (P.pairingIn_neg_two_neg_two_iff ℤ i k).mp ⟨h, hk'⟩
    have := P.pairingIn_pairingIn_mem_set_of_isCrystallographic i k
    aesop
  replace hki : P.pairing k i = -1 := by rw [← P.algebraMap_pairingIn ℤ, hki]; simp
  have : P.pairingIn ℤ l i = 1 - P.pairingIn ℤ j i := by
    apply algebraMap_injective ℤ R
    simp only [algebraMap_pairingIn, map_sub, map_one, algebraMap_pairingIn]
    convert (P.coroot' i : M →ₗ[R] R).congr_arg hl using 1
    simp only [PerfectPairing.flip_apply_apply, map_sub, map_add, LinearMap.sub_apply,
      LinearMap.add_apply, root_coroot_eq_pairing, hki, pairing_same]
    ring
  replace hij := pairingIn_le_zero_of_ne b hij.symm hj hi
  omega

/-- This is Lemma 2.5 (b) from [Geck](Geck2017). -/
lemma root_add_root_mem_of_mem_of_mem (hk : α k + α i - α j ∈ Φ)
    (hkj : α k ≠ - α i) (hk' : α k - α j ∈ Φ) :
    α k + α i ∈ Φ := by
  let _i := P.indexNeg
  replace hk : α (-k) + α j - α i ∈ Φ := by
    rw [← neg_mem_range_root_iff]
    convert hk using 1
    simp only [indexNeg_neg, root_reflection_perm, reflection_apply_self]
    module
  rw [← neg_mem_range_root_iff]
  convert b.root_sub_root_mem_of_mem_of_mem j i (-k) hij.symm hj hi hk (by contrapose! hkj; aesop)
    (by convert P.neg_mem_range_root_iff.mpr hk' using 1; simp [neg_add_eq_sub]) using 1
  simp only [indexNeg_neg, root_reflection_perm, reflection_apply_self]
  module

end Base

end RootPairing<|MERGE_RESOLUTION|>--- conflicted
+++ resolved
@@ -120,46 +120,6 @@
   aesop
 
 variable {P} in
-<<<<<<< HEAD
-lemma RootPositiveForm.rootLenIn_le_of_pairingIn_eq_neg_one (B : P.RootPositiveForm ℤ) {i j : ι}
-    (hij : P.pairingIn ℤ i j = -1) :
-    B.rootLenIn i ≤ B.rootLenIn j := by
-  have aux₁ : P.pairingIn ℤ j i = -1 ∨ P.pairingIn ℤ j i = -2 ∨ P.pairingIn ℤ j i = -3 ∨
-      P.pairingIn ℤ j i = -4 := by
-    simpa [hij] using P.pairingIn_pairingIn_mem_set_of_isCrystallographic i j
-  have aux₂ : P.pairingIn ℤ j i * B.rootLenIn i = P.pairingIn ℤ i j * B.rootLenIn j := by
-    simpa only [← (algebraMap_injective ℤ R).eq_iff, algebraMap_pairingIn, map_mul,
-      B.algebraMap_rootLenIn] using B.toInvariantForm.pairing_mul_eq_pairing_mul_swap i j
-  have hi := B.rootLenIn_pos i
-  rcases aux₁ with hji | hji | hji | hji <;> rw [hij, hji] at aux₂ <;> omega
-
--- TODO Drop `[P.IsReduced]` assumption
-variable {P} in
-lemma RootPositiveForm.rootLenIn_lt_of_pairingIn_eq_neg_one [P.IsReduced]
-    (B : P.RootPositiveForm ℤ) {i j : ι}
-    (hne : P.root i ≠ P.root j) (hne' : P.root i ≠ - P.root j)
-    (hij : P.pairingIn ℤ i j ∉ ({-1, 0, 1} : Set ℤ)) :
-    B.rootLenIn j < B.rootLenIn i := by
-  have hij' : P.pairingIn ℤ i j = -3 ∨ P.pairingIn ℤ i j = -2 ∨ P.pairingIn ℤ i j = 2 ∨
-      P.pairingIn ℤ i j = 3 := by
-    have := P.pairingIn_pairingIn_mem_set_of_isCrystal_of_isRed' i j hne hne'; aesop
-  have aux₁ : P.pairingIn ℤ j i = -1 ∨ P.pairingIn ℤ j i = 1 := by
-    have := P.pairingIn_pairingIn_mem_set_of_isCrystal_of_isRed' i j hne hne'; aesop
-  have aux₂ : P.pairingIn ℤ j i * B.rootLenIn i = P.pairingIn ℤ i j * B.rootLenIn j := by
-    -- TODO Also appears in lemma above: missing upstream API.
-    simpa only [← (algebraMap_injective ℤ R).eq_iff, algebraMap_pairingIn, map_mul,
-      B.algebraMap_rootLenIn] using B.toInvariantForm.pairing_mul_eq_pairing_mul_swap i j
-  have hi := B.rootLenIn_pos i
-  have hj := B.rootLenIn_pos j
-  rcases aux₁ with hji | hji <;> rcases hij' with hij' | hij' | hij' | hij' <;>
-  rw [hji, hij'] at aux₂ <;> omega
-
-lemma pairingIn_le_zero_iff_swap :
-    P.pairingIn ℤ i j ≤ 0 ↔ P.pairingIn ℤ j i ≤ 0 := by
-  have := P.pairingIn_pairingIn_mem_set_of_isCrystallographic i j
-  aesop
-
-=======
 lemma RootPositiveForm.rootLength_le_of_pairingIn_eq (B : P.RootPositiveForm ℤ) {i j : ι}
     (hij : P.pairingIn ℤ i j = -1 ∨ P.pairingIn ℤ i j = 1) :
     B.rootLength i ≤ B.rootLength j := by
@@ -192,7 +152,6 @@
   rcases aux₁ with hji | hji <;> rcases hij' with hij' | hij' | hij' | hij' | hij' | hij' <;>
   rw [hji, hij'] at aux₂ <;> omega
 
->>>>>>> 820df42e
 variable {i j} in
 lemma pairingIn_pairingIn_mem_set_of_length_eq {B : P.InvariantForm}
     (len_eq : B.form (P.root i) (P.root i) = B.form (P.root j) (P.root j)) :
