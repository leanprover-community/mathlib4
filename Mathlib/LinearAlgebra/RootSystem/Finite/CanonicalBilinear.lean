--- conflicted
+++ resolved
@@ -94,16 +94,6 @@
     ∑ i, P.coroot' i x * P.coroot' i y := by
   simp [RootForm]
 
-<<<<<<< HEAD
-lemma toPerfectPairing_apply_apply_Polarization (x y : M) :
-    P.toPerfectPairing y (P.Polarization x) = P.RootForm x y := by
-  simp [RootForm]
-
-lemma toPerfectPairing_apply_CoPolarization (x : N) :
-    P.toPerfectPairing (P.CoPolarization x) = P.CorootForm x := by
-  ext y
-  exact P.flip.toPerfectPairing_apply_apply_Polarization x y
-=======
 lemma corootForm_apply_apply (x y : N) : P.CorootForm x y =
     ∑ i, P.root' i x * P.root' i y := by
   simp [CorootForm]
@@ -127,7 +117,6 @@
 lemma coPolarization_apply_eq_zero_iff (n : N) :
     P.CoPolarization n = 0 ↔ P.CorootForm n = 0 :=
   P.flip.polarization_apply_eq_zero_iff n
->>>>>>> 134c6ee3
 
 lemma rootForm_symmetric :
     LinearMap.IsSymm P.RootForm := by
