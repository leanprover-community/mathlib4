--- conflicted
+++ resolved
@@ -236,8 +236,6 @@
   rw [← Matrix.nondegenerate_iff_det_ne_zero]
   exact b.cartanMatrix_nondegenerate
 
-<<<<<<< HEAD
-=======
 lemma exists_mem_span_pairingIn_ne_zero_and_pairwise_ne
     {K : Type*} [Field K] [CharZero K] [Module K M] [Module K N]
     {P : RootSystem ι K M N} [P.IsCrystallographic] (b : P.Base) :
@@ -262,7 +260,6 @@
       aesop
     simpa [f, sub_eq_zero] using ⟨fun i ↦ P.pairingIn ℤ i k, subset_span ⟨⟨k, hk⟩, rfl⟩, by simpa⟩
 
->>>>>>> c07d348d
 end IsCrystallographic
 
 end RootPairing.Base