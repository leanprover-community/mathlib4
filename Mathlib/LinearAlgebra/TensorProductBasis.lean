/-
Copyright (c) 2021 Jakob von Raumer. All rights reserved.
Released under Apache 2.0 license as described in the file LICENSE.
Authors: Jakob von Raumer

! This file was ported from Lean 3 source module linear_algebra.tensor_product_basis
! leanprover-community/mathlib commit f784cc6142443d9ee623a20788c282112c322081
! Please do not edit these lines, except to modify the commit id
! if you have ported upstream changes.
-/
import Mathlib.LinearAlgebra.DirectSum.Finsupp
import Mathlib.LinearAlgebra.FinsuppVectorSpace

/-!
# Bases and dimensionality of tensor products of modules

These can not go into `LinearAlgebra.TensorProduct` since they depend on
`LinearAlgebra.FinsuppVectorSpace` which in turn imports `LinearAlgebra.TensorProduct`.

-/


noncomputable section

open Set LinearMap Submodule

section CommRing

variable {R : Type _} {M : Type _} {N : Type _} {ι : Type _} {κ : Type _}

variable [CommRing R] [AddCommGroup M] [Module R M] [AddCommGroup N] [Module R N]

/-- If b : ι → M and c : κ → N are bases then so is λ i, b i.1 ⊗ₜ c i.2 : ι × κ → M ⊗ N. -/
def Basis.tensorProduct (b : Basis ι R M) (c : Basis κ R N) :
    Basis (ι × κ) R (TensorProduct R M N) :=
  Finsupp.basisSingleOne.map
    ((TensorProduct.congr b.repr c.repr).trans <|
        (finsuppTensorFinsupp R _ _ _ _).trans <|
          Finsupp.lcongr (Equiv.refl _) (TensorProduct.lid R R)).symm
#align basis.tensor_product Basis.tensorProduct

<<<<<<< HEAD
-- Porting note: resolved diamond
=======
>>>>>>> 1c09f074
@[simp]
theorem Basis.tensorProduct_apply (b : Basis ι R M) (c : Basis κ R N) (i : ι) (j : κ) :
    Basis.tensorProduct b c (i, j) = b i ⊗ₜ c j := by simp [Basis.tensorProduct]
#align basis.tensor_product_apply Basis.tensorProduct_apply

<<<<<<< HEAD
-- Porting note: resolved diamond
=======
>>>>>>> 1c09f074
theorem Basis.tensorProduct_apply' (b : Basis ι R M) (c : Basis κ R N) (i : ι × κ) :
    Basis.tensorProduct b c i = b i.1 ⊗ₜ c i.2 := by simp [Basis.tensorProduct]
#align basis.tensor_product_apply' Basis.tensorProduct_apply'

<<<<<<< HEAD
-- Porting note: resolved diamond
=======
>>>>>>> 1c09f074
@[simp]
theorem Basis.tensorProduct_repr_tmul_apply (b : Basis ι R M) (c : Basis κ R N) (m : M) (n : N)
    (i : ι) (j : κ) :
    (Basis.tensorProduct b c).repr (m ⊗ₜ n) (i, j) = b.repr m i * c.repr n j := by
  simp [Basis.tensorProduct]
#align basis.tensor_product_repr_tmul_apply Basis.tensorProduct_repr_tmul_apply

end CommRing<|MERGE_RESOLUTION|>--- conflicted
+++ resolved
@@ -39,27 +39,15 @@
           Finsupp.lcongr (Equiv.refl _) (TensorProduct.lid R R)).symm
 #align basis.tensor_product Basis.tensorProduct
 
-<<<<<<< HEAD
--- Porting note: resolved diamond
-=======
->>>>>>> 1c09f074
 @[simp]
 theorem Basis.tensorProduct_apply (b : Basis ι R M) (c : Basis κ R N) (i : ι) (j : κ) :
     Basis.tensorProduct b c (i, j) = b i ⊗ₜ c j := by simp [Basis.tensorProduct]
 #align basis.tensor_product_apply Basis.tensorProduct_apply
 
-<<<<<<< HEAD
--- Porting note: resolved diamond
-=======
->>>>>>> 1c09f074
 theorem Basis.tensorProduct_apply' (b : Basis ι R M) (c : Basis κ R N) (i : ι × κ) :
     Basis.tensorProduct b c i = b i.1 ⊗ₜ c i.2 := by simp [Basis.tensorProduct]
 #align basis.tensor_product_apply' Basis.tensorProduct_apply'
 
-<<<<<<< HEAD
--- Porting note: resolved diamond
-=======
->>>>>>> 1c09f074
 @[simp]
 theorem Basis.tensorProduct_repr_tmul_apply (b : Basis ι R M) (c : Basis κ R N) (m : M) (n : N)
     (i : ι) (j : κ) :
