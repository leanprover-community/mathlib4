/-
Copyright (c) 2019 Johan Commelin. All rights reserved.
Released under Apache 2.0 license as described in the file LICENSE.
Authors: Johan Commelin, Fabian Glöckle, Kyle Miller
-/
module

public import Mathlib.Algebra.Module.LinearMap.DivisionRing
public import Mathlib.LinearAlgebra.Basis.Basic
public import Mathlib.LinearAlgebra.Dimension.ErdosKaplansky
public import Mathlib.LinearAlgebra.Dual.Basis
public import Mathlib.LinearAlgebra.FiniteDimensional.Lemmas
public import Mathlib.LinearAlgebra.FreeModule.Finite.Basic
public import Mathlib.LinearAlgebra.FreeModule.StrongRankCondition
public import Mathlib.LinearAlgebra.Matrix.InvariantBasisNumber
public import Mathlib.LinearAlgebra.Projection
public import Mathlib.LinearAlgebra.SesquilinearForm.Basic
public import Mathlib.RingTheory.Finiteness.Projective
public import Mathlib.RingTheory.LocalRing.Basic
public import Mathlib.RingTheory.TensorProduct.Maps

/-!
# Dual vector spaces

The dual space of an $R$-module $M$ is the $R$-module of $R$-linear maps $M \to R$.
This file contains basic results on dual vector spaces.

## Main definitions

* Submodules:
  * `Submodule.dualRestrict_comap W'` is the dual annihilator of `W' : Submodule R (Dual R M)`,
    pulled back along `Module.Dual.eval R M`.
  * `Submodule.dualCopairing W` is the canonical pairing between `W.dualAnnihilator` and `M ⧸ W`.
    It is nondegenerate for vector spaces (`subspace.dualCopairing_nondegenerate`).
* Vector spaces:
  * `Subspace.dualLift W` is an arbitrary section (using choice) of `Submodule.dualRestrict W`.

## Main results

* Annihilators:
  * `LinearMap.ker_dual_map_eq_dualAnnihilator_range` says that
    `f.dual_map.ker = f.range.dualAnnihilator`
  * `LinearMap.range_dual_map_eq_dualAnnihilator_ker_of_subtype_range_surjective` says that
    `f.dual_map.range = f.ker.dualAnnihilator`; this is specialized to vector spaces in
    `LinearMap.range_dual_map_eq_dualAnnihilator_ker`.
  * `Submodule.dualQuotEquivDualAnnihilator` is the equivalence
    `Dual R (M ⧸ W) ≃ₗ[R] W.dualAnnihilator`
  * `Submodule.quotDualCoannihilatorToDual` is the nondegenerate pairing
    `M ⧸ W.dualCoannihilator →ₗ[R] Dual R W`.
    It is a perfect pairing when `R` is a field and `W` is finite-dimensional.
* Vector spaces:
  * `Subspace.dualAnnihilator_dualCoannihilator_eq` says that the double dual annihilator,
    pulled back ground `Module.Dual.eval`, is the original submodule.
  * `Subspace.dualAnnihilator_gci` says that `module.dualAnnihilator_gc R M` is an
    antitone Galois coinsertion.
  * `Subspace.quotAnnihilatorEquiv` is the equivalence
    `Dual K V ⧸ W.dualAnnihilator ≃ₗ[K] Dual K W`.
  * `LinearMap.dualPairing_nondegenerate` says that `Module.dualPairing` is nondegenerate.
  * `Subspace.is_compl_dualAnnihilator` says that the dual annihilator carries complementary
    subspaces to complementary subspaces.
* Finite-dimensional vector spaces:
  * `Subspace.orderIsoFiniteCodimDim` is the antitone order isomorphism between
    finite-codimensional subspaces of `V` and finite-dimensional subspaces of `Dual K V`.
  * `Subspace.orderIsoFiniteDimensional` is the antitone order isomorphism between
    subspaces of a finite-dimensional vector space `V` and subspaces of its dual.
  * `Subspace.quotDualEquivAnnihilator W` is the equivalence
    `(Dual K V ⧸ W.dualLift.range) ≃ₗ[K] W.dualAnnihilator`, where `W.dualLift.range` is a copy
    of `Dual K W` inside `Dual K V`.
  * `Subspace.quotEquivAnnihilator W` is the equivalence `(V ⧸ W) ≃ₗ[K] W.dualAnnihilator`
  * `Subspace.dualQuotDistrib W` is an equivalence
    `Dual K (V₁ ⧸ W) ≃ₗ[K] Dual K V₁ ⧸ W.dualLift.range` from an arbitrary choice of
    splitting of `V₁`.
-/

@[expose] public section

open Module Submodule

noncomputable section

namespace Module

variable (R A M : Type*)
variable [CommSemiring R] [AddCommMonoid M] [Module R M]

section Prod

variable (M' : Type*) [AddCommMonoid M'] [Module R M']

/-- Taking duals distributes over products. -/
@[simps!]
def dualProdDualEquivDual : (Module.Dual R M × Module.Dual R M') ≃ₗ[R] Module.Dual R (M × M') :=
  LinearMap.coprodEquiv R

@[simp]
theorem dualProdDualEquivDual_apply (φ : Module.Dual R M) (ψ : Module.Dual R M') :
    dualProdDualEquivDual R M M' (φ, ψ) = φ.coprod ψ :=
  rfl

end Prod

end Module

section

open Module Module.Dual Submodule LinearMap Cardinal Function

universe uR uM uK uV uι
variable {R : Type uR} {M : Type uM} {K : Type uK} {V : Type uV} {ι : Type uι}

section CommSemiring

variable [CommSemiring R] [AddCommMonoid M] [Module R M]

section Finite

variable [Finite ι]

-- Not sure whether this is true for free modules over a commutative ring
/-- A vector space over a field is isomorphic to its dual if and only if it is finite-dimensional:
  a consequence of the Erdős-Kaplansky theorem. -/
theorem Basis.linearEquiv_dual_iff_finiteDimensional [Field K] [AddCommGroup V] [Module K V] :
    Nonempty (V ≃ₗ[K] Dual K V) ↔ FiniteDimensional K V := by
  refine ⟨fun ⟨e⟩ ↦ ?_, fun h ↦ ⟨(Module.Free.chooseBasis K V).toDualEquiv⟩⟩
  rw [FiniteDimensional, ← Module.rank_lt_aleph0_iff]
  by_contra!
  apply (lift_rank_lt_rank_dual this).ne
  have := e.lift_rank_eq
  rwa [lift_umax, lift_id'.{uV}] at this

theorem Module.Basis.dual_rank_eq (b : Basis ι R M) :
    Module.rank R (Dual R M) = Cardinal.lift.{uR, uM} (Module.rank R M) := by
  classical rw [← lift_umax.{uM, uR}, b.toDualEquiv.lift_rank_eq, lift_id'.{uM, uR}]

end Finite

namespace Module

variable [Module.Finite R M]

instance dual_free [Free R M] : Free R (Dual R M) :=
  Free.of_basis (Free.chooseBasis R M).dualBasis

instance dual_projective [Projective R M] : Projective R (Dual R M) :=
  have ⟨_, f, g, _, _, hfg⟩ := Finite.exists_comp_eq_id_of_projective R M
  .of_split f.dualMap g.dualMap (congr_arg dualMap hfg)

instance dual_finite [Projective R M] : Module.Finite R (Dual R M) :=
  have ⟨n, f, g, _, _, hfg⟩ := Finite.exists_comp_eq_id_of_projective R M
  have := Finite.of_basis (Free.chooseBasis R <| Fin n → R).dualBasis
  .of_surjective _ (surjective_of_comp_eq_id f.dualMap g.dualMap <| congr_arg dualMap hfg)

end Module

end CommSemiring

end

namespace Module

universe uK uV
variable {K : Type uK} {V : Type uV}

variable [CommSemiring K] [AddCommMonoid V] [Module K V] [Projective K V]

open Module Module.Dual Submodule LinearMap Cardinal Basis Module

section

variable (K)

theorem eval_apply_injective : Function.Injective (eval K V) :=
  have ⟨s, hs⟩ := Module.projective_def'.mp ‹Projective K V›
  .of_comp (f := s.dualMap.dualMap)
    (Finsupp.basisSingleOne.eval_injective.comp <| injective_of_comp_eq_id s _ hs)

variable (V)

theorem eval_ker : LinearMap.ker (eval K V) = ⊥ := ker_eq_bot_of_injective (eval_apply_injective K)

theorem map_eval_injective : (Submodule.map (eval K V)).Injective :=
  Submodule.map_injective_of_injective (eval_apply_injective K)

theorem comap_eval_surjective : (Submodule.comap (eval K V)).Surjective :=
  Submodule.comap_surjective_of_injective (eval_apply_injective K)

end

section

variable (K)

theorem eval_apply_eq_zero_iff (v : V) : (eval K V) v = 0 ↔ v = 0 :=
  SetLike.ext_iff.mp (eval_ker K V) v

/-- This is a linear map version of `SeparatingDual.exists_ne_zero` in a projective module. -/
theorem Projective.exists_dual_ne_zero (R : Type*) [Semiring R] [Module R V]
    [Projective R V] {x : V} (hx : x ≠ 0) : ∃ f : Dual R V, f x ≠ 0 :=
  have ⟨M, _, _, _, ⟨i, s, his⟩⟩ := Projective.iff_split.mp ‹Projective R V›
  let b := Free.chooseBasis R M
  have : i x ≠ 0 := i.map_eq_zero_iff (injective_of_comp_eq_id i s his) |>.not.mpr hx
  have ⟨j, hj⟩ := not_forall.mp fun h ↦ b.repr.map_ne_zero_iff.mpr this <| Finsupp.ext h
  ⟨b.coord j ∘ₗ i, hj⟩

theorem forall_dual_apply_eq_zero_iff
    (R : Type*) [Semiring R] [Module R V] [Projective R V] (v : V) :
    (∀ φ : Module.Dual R V, φ v = 0) ↔ v = 0 := by
  refine ⟨fun h ↦ ?_, fun hv ↦ by simp [hv]⟩
  contrapose! h
  exact Projective.exists_dual_ne_zero R h

/-- This is a linear map version of `SeparatingDual.exists_eq_one` in a projective module. -/
theorem Projective.exists_dual_eq_one (K : Type*) [Semifield K] [Module K V] [Projective K V]
    {x : V} (hx : x ≠ 0) : ∃ f : Dual K V, f x = 1 :=
  have ⟨f, hf⟩ := exists_dual_ne_zero K hx
  ⟨(f x)⁻¹ • f, inv_mul_cancel₀ hf⟩

@[simp]
theorem subsingleton_dual_iff : Subsingleton (Dual K V) ↔ Subsingleton V :=
  ⟨fun _ ↦ ⟨fun _ _ ↦ eval_apply_injective K (Subsingleton.elim ..)⟩, fun _ ↦ inferInstance⟩

@[simp]
theorem nontrivial_dual_iff : Nontrivial (Dual K V) ↔ Nontrivial V := by
  contrapose!; exact subsingleton_dual_iff K

instance instNontrivialDual [Nontrivial V] : Nontrivial (Dual K V) :=
  (nontrivial_dual_iff K).mpr inferInstance

omit [Projective K V] in
/-- For an example of a non-free projective `K`-module `V` for which the forward implication
fails, see https://stacks.math.columbia.edu/tag/05WG#comment-9913. -/
theorem finite_dual_iff [Free K V] : Module.Finite K (Dual K V) ↔ Module.Finite K V := by
  refine ⟨fun h ↦ ?_, fun _ ↦ inferInstance⟩
  have ⟨⟨ι, b⟩⟩ := Free.exists_basis (R := K) (M := V)
  cases finite_or_infinite ι
  · exact .of_basis b
  nontriviality K
  have ⟨n, hn⟩ := Module.Finite.exists_nat_not_surjective K (Dual K V)
  let g := Finsupp.llift K K K ι ≪≫ₗ b.repr.dualMap
  exact hn (LinearMap.funLeft K K (Fin.valEmbedding.trans (Infinite.natEmbedding ι)) ∘ₗ _)
    ((Function.Embedding.injective _).surjective_comp_right.comp g.symm.surjective) |>.elim

end

omit [Projective K V]

theorem dual_rank_eq [Free K V] [Module.Finite K V] :
    Module.rank K (Dual K V) = Cardinal.lift.{uK, uV} (Module.rank K V) :=
  (Free.chooseBasis K V).dual_rank_eq

section IsReflexive

open Function

variable (R M N : Type*)
variable [CommSemiring R] [AddCommMonoid M] [AddCommMonoid N] [Module R M] [Module R N]

/-- See also `Module.instFiniteDimensionalOfIsReflexive` for the converse over a field. -/
instance (priority := 900) IsReflexive.of_finite_of_free [Module.Finite R M] [Free R M] :
    IsReflexive R M where
  bijective_dual_eval'.left := (Free.chooseBasis R M).eval_injective
  bijective_dual_eval'.right := range_eq_top.mp (Free.chooseBasis R M).eval_range

variable [IsReflexive R M]

instance (priority := 900) [Module.Finite R N] [Projective R N] : IsReflexive R N :=
  have ⟨_, f, hf⟩ := Finite.exists_fin' R N
  have ⟨g, H⟩ := projective_lifting_property f .id hf
  .of_split g f H

instance _root_.Prod.instModuleIsReflexive [IsReflexive R N] :
    IsReflexive R (M × N) where
  bijective_dual_eval' := by
    let e : Dual R (Dual R (M × N)) ≃ₗ[R] Dual R (Dual R M) × Dual R (Dual R N) :=
      (dualProdDualEquivDual R M N).dualMap.trans
        (dualProdDualEquivDual R (Dual R M) (Dual R N)).symm
    have : Dual.eval R (M × N) = e.symm.comp ((Dual.eval R M).prodMap (Dual.eval R N)) := by
      ext m f <;> simp [e]
    simp only [this,
      coe_comp, LinearEquiv.coe_coe, EquivLike.comp_bijective]
    exact (bijective_dual_eval R M).prodMap (bijective_dual_eval R N)

instance _root_.ULift.instModuleIsReflexive.{w} : IsReflexive R (ULift.{w} M) :=
  equiv ULift.moduleEquiv.symm

instance instFiniteDimensionalOfIsReflexive (K V : Type*)
    [Field K] [AddCommGroup V] [Module K V] [IsReflexive K V] :
    FiniteDimensional K V := by
  rw [FiniteDimensional, ← rank_lt_aleph0_iff]
  by_contra! contra
  suffices lift (Module.rank K V) < Module.rank K (Dual K (Dual K V)) by
    have heq := lift_rank_eq_of_equiv_equiv (R := K) (R' := K) (M := V) (M' := Dual K (Dual K V))
      (ZeroHom.id K) (evalEquiv K V) bijective_id (fun r v ↦ (evalEquiv K V).map_smul _ _)
    rw [← lift_umax, heq, lift_id'] at this
    exact lt_irrefl _ this
  have h₁ : lift (Module.rank K V) < Module.rank K (Dual K V) := lift_rank_lt_rank_dual contra
  have h₂ : Module.rank K (Dual K V) < Module.rank K (Dual K (Dual K V)) := by
    convert lift_rank_lt_rank_dual <| le_trans (by simpa) h₁.le
    rw [lift_id']
  exact lt_trans h₁ h₂

end IsReflexive

end Module

namespace Submodule

open Module

variable {R M : Type*} [CommRing R] [AddCommGroup M] [Module R M] {p : Submodule R M}

@[simp]
theorem dualCoannihilator_top [Projective R M] :
    (⊤ : Submodule R (Module.Dual R M)).dualCoannihilator = ⊥ := by
  rw [dualCoannihilator, dualAnnihilator_top, comap_bot, Module.eval_ker]

theorem exists_dual_map_eq_bot_of_notMem
    {R M : Type*} [Ring R] [AddCommGroup M] [Module R M] {p : Submodule R M}
    {x : M} (hx : x ∉ p) (hp' : Projective R (M ⧸ p)) :
    ∃ f : Dual R M, f x ≠ 0 ∧ p.map f = ⊥ := by
  suffices ∃ f : Dual R (M ⧸ p), f (p.mkQ x) ≠ 0 by
    obtain ⟨f, hf⟩ := this; exact ⟨f.comp p.mkQ, hf, by simp [Submodule.map_comp]⟩
  rw [← Submodule.Quotient.mk_eq_zero, ← Submodule.mkQ_apply] at hx
  exact Projective.exists_dual_ne_zero R hx

@[deprecated (since := "2025-05-24")]
alias exists_dual_map_eq_bot_of_nmem := exists_dual_map_eq_bot_of_notMem

theorem exists_dual_map_eq_bot_of_lt_top
    {R M : Type*} [Ring R] [AddCommGroup M] [Module R M] {p : Submodule R M}
    (hp : p < ⊤) (hp' : Projective R (M ⧸ p)) :
    ∃ f : Dual R M, f ≠ 0 ∧ p.map f = ⊥ := by
  obtain ⟨x, hx⟩ : ∃ x : M, x ∉ p := by rw [lt_top_iff_ne_top] at hp; contrapose! hp; ext; simp [hp]
  obtain ⟨f, hf, hf'⟩ := p.exists_dual_map_eq_bot_of_notMem hx hp'
  exact ⟨f, by aesop, hf'⟩

/-- Consider a reflexive module and a set `s` of linear forms. If for any `z ≠ 0` there exists
`f ∈ s` such that `f z ≠ 0`, then `s` spans the whole dual space. -/
theorem span_eq_top_of_ne_zero [IsReflexive R M]
    {s : Set (M →ₗ[R] R)} [Projective R ((M →ₗ[R] R) ⧸ (span R s))]
    (h : ∀ z ≠ 0, ∃ f ∈ s, f z ≠ 0) : span R s = ⊤ := by
  by_contra! hn
  obtain ⟨φ, φne, hφ⟩ := exists_dual_map_eq_bot_of_lt_top hn.lt_top inferInstance
  let φs := (evalEquiv R M).symm φ
  have this f (hf : f ∈ s) : f φs = 0 := by
    rw [← mem_bot R, ← hφ, mem_map]
    exact ⟨f, subset_span hf, (apply_evalEquiv_symm_apply R M f φ).symm⟩
  obtain ⟨x, xs, hx⟩ := h φs (by simp [φne, φs])
  exact hx <| this x xs

variable {ι 𝕜 E : Type*} [Field 𝕜] [AddCommGroup E] [Module 𝕜 E]

open LinearMap Set FiniteDimensional

theorem _root_.FiniteDimensional.mem_span_of_iInf_ker_le_ker [FiniteDimensional 𝕜 E]
    {L : ι → E →ₗ[𝕜] 𝕜} {K : E →ₗ[𝕜] 𝕜}
    (h : ⨅ i, LinearMap.ker (L i) ≤ ker K) : K ∈ span 𝕜 (range L) := by
  by_contra hK
  rcases exists_dual_map_eq_bot_of_notMem hK inferInstance with ⟨φ, φne, hφ⟩
  let φs := (Module.evalEquiv 𝕜 E).symm φ
  have : K φs = 0 := by
    refine h <| (Submodule.mem_iInf _).2 fun i ↦ (mem_bot 𝕜).1 ?_
    rw [← hφ, Submodule.mem_map]
    exact ⟨L i, Submodule.subset_span ⟨i, rfl⟩, (apply_evalEquiv_symm_apply 𝕜 E _ φ).symm⟩
  simp only [apply_evalEquiv_symm_apply, φs, φne] at this

/-- Given some linear forms $L_1, ..., L_n, K$ over a vector space $E$, if
$\bigcap_{i=1}^n \mathrm{ker}(L_i) \subseteq \mathrm{ker}(K)$, then $K$ is in the space generated
by $L_1, ..., L_n$. -/
theorem _root_.mem_span_of_iInf_ker_le_ker [Finite ι] {L : ι → E →ₗ[𝕜] 𝕜} {K : E →ₗ[𝕜] 𝕜}
    (h : ⨅ i, ker (L i) ≤ ker K) : K ∈ span 𝕜 (range L) := by
  have _ := Fintype.ofFinite ι
  let φ : E →ₗ[𝕜] ι → 𝕜 := LinearMap.pi L
  let p := ⨅ i, ker (L i)
  have p_eq : p = ker φ := (ker_pi L).symm
  let ψ : (E ⧸ p) →ₗ[𝕜] ι → 𝕜 := p.liftQ φ p_eq.le
  have _ : FiniteDimensional 𝕜 (E ⧸ p) := of_injective ψ (ker_eq_bot.1 (ker_liftQ_eq_bot' p φ p_eq))
  let L' i : (E ⧸ p) →ₗ[𝕜] 𝕜 := p.liftQ (L i) (iInf_le _ i)
  let K' : (E ⧸ p) →ₗ[𝕜] 𝕜 := p.liftQ K h
  have : ⨅ i, ker (L' i) ≤ ker K' := by
    simp_rw +zetaDelta [← ker_pi, pi_liftQ_eq_liftQ_pi, ker_liftQ_eq_bot' p φ p_eq]
    exact bot_le
  obtain ⟨c, hK'⟩ :=
    (mem_span_range_iff_exists_fun 𝕜).1 (FiniteDimensional.mem_span_of_iInf_ker_le_ker this)
  refine (mem_span_range_iff_exists_fun 𝕜).2 ⟨c, ?_⟩
  conv_lhs => enter [2]; intro i; rw [← p.liftQ_mkQ (L i) (iInf_le _ i)]
  rw [← p.liftQ_mkQ K h]
  ext x
  convert LinearMap.congr_fun hK' (p.mkQ x)
  simp only [L', LinearMap.coe_sum, Finset.sum_apply, smul_apply, coe_comp, Function.comp_apply,
    smul_eq_mul]

end Submodule

namespace Subspace

open Submodule LinearMap

-- We work in vector spaces because `exists_isCompl` only hold for vector spaces
variable {K V : Type*} [Field K] [AddCommGroup V] [Module K V]

@[simp]
theorem dualAnnihilator_dualCoannihilator_eq {W : Subspace K V} :
    W.dualAnnihilator.dualCoannihilator = W := by
  refine le_antisymm (fun v ↦ Function.mtr ?_) (le_dualAnnihilator_dualCoannihilator _)
  simp only [mem_dualAnnihilator, mem_dualCoannihilator]
  rw [← Quotient.mk_eq_zero W, ← Module.forall_dual_apply_eq_zero_iff K]
  push_neg
  refine fun ⟨φ, hφ⟩ ↦ ⟨φ.comp W.mkQ, fun w hw ↦ ?_, hφ⟩
  rw [comp_apply, mkQ_apply, (Quotient.mk_eq_zero W).mpr hw, φ.map_zero]

-- exact elaborates slowly
theorem forall_mem_dualAnnihilator_apply_eq_zero_iff (W : Subspace K V) (v : V) :
    (∀ φ : Module.Dual K V, φ ∈ W.dualAnnihilator → φ v = 0) ↔ v ∈ W := by
  rw [← SetLike.ext_iff.mp dualAnnihilator_dualCoannihilator_eq v, mem_dualCoannihilator]

theorem comap_dualAnnihilator_dualAnnihilator (W : Subspace K V) :
    W.dualAnnihilator.dualAnnihilator.comap (Module.Dual.eval K V) = W := by
  ext; rw [Iff.comm, ← forall_mem_dualAnnihilator_apply_eq_zero_iff]; simp

theorem map_le_dualAnnihilator_dualAnnihilator (W : Subspace K V) :
    W.map (Module.Dual.eval K V) ≤ W.dualAnnihilator.dualAnnihilator :=
  map_le_iff_le_comap.mpr (comap_dualAnnihilator_dualAnnihilator W).ge

/-- `Submodule.dualAnnihilator` and `Submodule.dualCoannihilator` form a Galois coinsertion. -/
def dualAnnihilatorGci (K V : Type*) [Field K] [AddCommGroup V] [Module K V] :
    GaloisCoinsertion
      (OrderDual.toDual ∘ (dualAnnihilator : Subspace K V → Subspace K (Module.Dual K V)))
      (dualCoannihilator ∘ OrderDual.ofDual) where
  choice W _ := dualCoannihilator W
  gc := dualAnnihilator_gc K V
  u_l_le _ := dualAnnihilator_dualCoannihilator_eq.le
  choice_eq _ _ := rfl

theorem dualAnnihilator_le_dualAnnihilator_iff {W W' : Subspace K V} :
    W.dualAnnihilator ≤ W'.dualAnnihilator ↔ W' ≤ W :=
  (dualAnnihilatorGci K V).l_le_l_iff

theorem dualAnnihilator_inj {W W' : Subspace K V} :
    W.dualAnnihilator = W'.dualAnnihilator ↔ W = W' :=
  ⟨fun h ↦ (dualAnnihilatorGci K V).l_injective h, congr_arg _⟩

/-- Given a subspace `W` of `V` and an element of its dual `φ`, `dualLift W φ` is
an arbitrary extension of `φ` to an element of the dual of `V`.
That is, `dualLift W φ` sends `w ∈ W` to `φ x` and `x` in a chosen complement of `W` to `0`. -/
noncomputable def dualLift (W : Subspace K V) : Module.Dual K W →ₗ[K] Module.Dual K V :=
  W.subtype.leftInverse.dualMap

variable {W : Subspace K V}

@[simp]
theorem dualLift_of_subtype {φ : Module.Dual K W} (w : W) : W.dualLift φ (w : V) = φ w :=
  congr_arg φ <| LinearMap.leftInverse_apply_of_inj W.ker_subtype _

theorem dualLift_of_mem {φ : Module.Dual K W} {w : V} (hw : w ∈ W) : W.dualLift φ w = φ ⟨w, hw⟩ :=
  dualLift_of_subtype ⟨w, hw⟩

@[simp]
theorem dualRestrict_comp_dualLift (W : Subspace K V) : W.dualRestrict.comp W.dualLift = 1 := by
  ext φ x
  simp

theorem dualRestrict_leftInverse (W : Subspace K V) :
    Function.LeftInverse W.dualRestrict W.dualLift := fun x => by
  rw [← LinearMap.comp_apply, dualRestrict_comp_dualLift, End.one_apply]

theorem dualLift_rightInverse (W : Subspace K V) :
    Function.RightInverse W.dualLift W.dualRestrict :=
  W.dualRestrict_leftInverse

theorem dualRestrict_surjective : Function.Surjective W.dualRestrict :=
  W.dualLift_rightInverse.surjective

theorem dualLift_injective : Function.Injective W.dualLift :=
  W.dualRestrict_leftInverse.injective

/-- The quotient by the `dualAnnihilator` of a subspace is isomorphic to the
  dual of that subspace. -/
noncomputable def quotAnnihilatorEquiv (W : Subspace K V) :
    (Module.Dual K V ⧸ W.dualAnnihilator) ≃ₗ[K] Module.Dual K W :=
  (quotEquivOfEq _ _ W.dualRestrict_ker_eq_dualAnnihilator).symm.trans <|
    W.dualRestrict.quotKerEquivOfSurjective dualRestrict_surjective

@[simp]
theorem quotAnnihilatorEquiv_apply (W : Subspace K V) (φ : Module.Dual K V) :
    W.quotAnnihilatorEquiv (Submodule.Quotient.mk φ) = W.dualRestrict φ := by
  ext
  rfl

/-- The natural isomorphism from the dual of a subspace `W` to `W.dualLift.range`. -/
noncomputable def dualEquivDual (W : Subspace K V) :
    Module.Dual K W ≃ₗ[K] LinearMap.range W.dualLift :=
  LinearEquiv.ofInjective _ dualLift_injective

theorem dualEquivDual_def (W : Subspace K V) :
    W.dualEquivDual.toLinearMap = W.dualLift.rangeRestrict :=
  rfl

@[simp]
theorem dualEquivDual_apply (φ : Module.Dual K W) :
    W.dualEquivDual φ = ⟨W.dualLift φ, mem_range.2 ⟨φ, rfl⟩⟩ :=
  rfl

section

open FiniteDimensional Module

instance instModuleDualFiniteDimensional [FiniteDimensional K V] :
    FiniteDimensional K (Module.Dual K V) := by
  infer_instance

@[simp]
theorem dual_finrank_eq : finrank K (Module.Dual K V) = finrank K V := by
  by_cases h : FiniteDimensional K V
  · classical exact LinearEquiv.finrank_eq (Basis.ofVectorSpace K V).toDualEquiv.symm
  rw [finrank_eq_zero_of_basis_imp_false, finrank_eq_zero_of_basis_imp_false]
  · exact fun _ b ↦ h (Module.Finite.of_basis b)
  · exact fun _ b ↦ h ((Module.finite_dual_iff K).mp <| Module.Finite.of_basis b)

variable [FiniteDimensional K V]

theorem dualAnnihilator_dualAnnihilator_eq (W : Subspace K V) :
    W.dualAnnihilator.dualAnnihilator = Module.mapEvalEquiv K V W := by
  have : _ = W := Subspace.dualAnnihilator_dualCoannihilator_eq
  rw [dualCoannihilator, ← Module.mapEvalEquiv_symm_apply] at this
  rwa [← OrderIso.symm_apply_eq]

/-- The quotient by the dual is isomorphic to its dual annihilator. -/
noncomputable def quotDualEquivAnnihilator (W : Subspace K V) :
    (Module.Dual K V ⧸ LinearMap.range W.dualLift) ≃ₗ[K] W.dualAnnihilator :=
  LinearEquiv.quotEquivOfQuotEquiv <| LinearEquiv.trans W.quotAnnihilatorEquiv W.dualEquivDual

open scoped Classical in
/-- The quotient by a subspace is isomorphic to its dual annihilator. -/
noncomputable def quotEquivAnnihilator (W : Subspace K V) : (V ⧸ W) ≃ₗ[K] W.dualAnnihilator :=
  let φ := (Basis.ofVectorSpace K W).toDualEquiv.trans W.dualEquivDual
  let ψ := LinearEquiv.quotEquivOfEquiv φ (Basis.ofVectorSpace K V).toDualEquiv
  ψ ≪≫ₗ W.quotDualEquivAnnihilator

open Module

theorem finrank_add_finrank_dualAnnihilator_eq (W : Subspace K V) :
    finrank K W + finrank K W.dualAnnihilator = finrank K V := by
  rw [← W.quotEquivAnnihilator.finrank_eq, add_comm, Submodule.finrank_quotient_add_finrank]

@[simp]
theorem finrank_dualCoannihilator_eq {Φ : Subspace K (Module.Dual K V)} :
    finrank K Φ.dualCoannihilator = finrank K Φ.dualAnnihilator := by
  rw [Submodule.dualCoannihilator, ← Module.evalEquiv_toLinearMap]
  exact LinearEquiv.finrank_eq (LinearEquiv.ofSubmodule' _ _)

theorem finrank_add_finrank_dualCoannihilator_eq (W : Subspace K (Module.Dual K V)) :
    finrank K W + finrank K W.dualCoannihilator = finrank K V := by
  rw [finrank_dualCoannihilator_eq, finrank_add_finrank_dualAnnihilator_eq, dual_finrank_eq]

end

end Subspace

open Module

section CommRing

variable {R M M' : Type*}
variable [CommRing R] [AddCommGroup M] [Module R M] [AddCommGroup M'] [Module R M']

namespace Submodule

/-- Given a submodule, corestrict to the pairing on `M ⧸ W` by
simultaneously restricting to `W.dualAnnihilator`.

See `Subspace.dualCopairing_nondegenerate`. -/
def dualCopairing (W : Submodule R M) : W.dualAnnihilator →ₗ[R] M ⧸ W →ₗ[R] R :=
  LinearMap.flip <|
    W.liftQ ((Module.dualPairing R M).domRestrict W.dualAnnihilator).flip
      (by
        intro w hw
        ext ⟨φ, hφ⟩
        exact (mem_dualAnnihilator φ).mp hφ w hw)

instance (W : Submodule R M) : FunLike (W.dualAnnihilator) M R where
  coe φ := φ.val
  coe_injective' φ ψ h := by
    ext
    simp only [funext_iff] at h
    exact h _

@[simp]
theorem dualCopairing_apply {W : Submodule R M} (φ : W.dualAnnihilator) (x : M) :
    W.dualCopairing φ (Quotient.mk x) = φ x :=
  rfl

/-- Given a submodule, restrict to the pairing on `W` by
simultaneously corestricting to `Module.Dual R M ⧸ W.dualAnnihilator`.
This is `Submodule.dualRestrict` factored through the quotient by its kernel (which
is `W.dualAnnihilator` by definition).

See `Subspace.dualPairing_nondegenerate`. -/
def dualPairing (W : Submodule R M) : Module.Dual R M ⧸ W.dualAnnihilator →ₗ[R] W →ₗ[R] R :=
  W.dualAnnihilator.liftQ W.dualRestrict le_rfl

@[simp]
theorem dualPairing_apply {W : Submodule R M} (φ : Module.Dual R M) (x : W) :
    W.dualPairing (Quotient.mk φ) x = φ x :=
  rfl

/-- That $\operatorname{im}(q^* : (V/W)^* \to V^*) = \operatorname{ann}(W)$. -/
theorem range_dualMap_mkQ_eq (W : Submodule R M) :
    LinearMap.range W.mkQ.dualMap = W.dualAnnihilator := by
  ext φ
  rw [LinearMap.mem_range]
  constructor
  · rintro ⟨ψ, rfl⟩
    have := LinearMap.mem_range_self W.mkQ.dualMap ψ
    simpa only [ker_mkQ] using W.mkQ.range_dualMap_le_dualAnnihilator_ker this
  · intro hφ
    exists W.dualCopairing ⟨φ, hφ⟩

/-- Equivalence $(M/W)^* \cong \operatorname{ann}(W)$. That is, there is a one-to-one
correspondence between the dual of `M ⧸ W` and those elements of the dual of `M` that
vanish on `W`.

The inverse of this is `Submodule.dualCopairing`. -/
def dualQuotEquivDualAnnihilator (W : Submodule R M) :
    Module.Dual R (M ⧸ W) ≃ₗ[R] W.dualAnnihilator :=
  LinearEquiv.ofLinear
    (W.mkQ.dualMap.codRestrict W.dualAnnihilator fun φ =>
      W.range_dualMap_mkQ_eq ▸ LinearMap.mem_range_self W.mkQ.dualMap φ)
    W.dualCopairing (by ext; rfl) (by ext; rfl)

@[simp]
theorem dualQuotEquivDualAnnihilator_apply (W : Submodule R M) (φ : Module.Dual R (M ⧸ W)) (x : M) :
    dualQuotEquivDualAnnihilator W φ x = φ (Quotient.mk x) :=
  rfl

theorem dualCopairing_eq (W : Submodule R M) :
    W.dualCopairing = (dualQuotEquivDualAnnihilator W).symm.toLinearMap :=
  rfl

@[simp]
theorem dualQuotEquivDualAnnihilator_symm_apply_mk (W : Submodule R M) (φ : W.dualAnnihilator)
    (x : M) : (dualQuotEquivDualAnnihilator W).symm φ (Quotient.mk x) = φ x :=
  rfl

theorem finite_dualAnnihilator_iff {W : Submodule R M} [Free R (M ⧸ W)] :
    Module.Finite R W.dualAnnihilator ↔ Module.Finite R (M ⧸ W) :=
  (Finite.equiv_iff W.dualQuotEquivDualAnnihilator.symm).trans (finite_dual_iff R)

lemma dualAnnihilator_eq_bot_iff' {W : Submodule R M} :
    W.dualAnnihilator = ⊥ ↔ Subsingleton (Dual R (M ⧸ W)) := by
  rw [W.dualQuotEquivDualAnnihilator.toEquiv.subsingleton_congr, subsingleton_iff_eq_bot]

@[simp] lemma dualAnnihilator_eq_bot_iff {W : Submodule R M} [Projective R (M ⧸ W)] :
    W.dualAnnihilator = ⊥ ↔ W = ⊤ := by
  rw [dualAnnihilator_eq_bot_iff', subsingleton_dual_iff, Quotient.subsingleton_iff]

@[simp] lemma dualAnnihilator_eq_top_iff {W : Submodule R M} [Projective R M] :
    W.dualAnnihilator = ⊤ ↔ W = ⊥ := by
  refine ⟨fun h ↦ ?_, fun h ↦ h ▸ dualAnnihilator_bot⟩
  refine W.eq_bot_iff.mpr fun v hv ↦ (forall_dual_apply_eq_zero_iff R v).mp fun f ↦ ?_
  refine (mem_dualAnnihilator f).mp ?_ v hv
  simp [h]

open LinearMap in
/-- The pairing between a submodule `W` of a dual module `Dual R M` and the quotient of
`M` by the coannihilator of `W`, which is always nondegenerate. -/
def quotDualCoannihilatorToDual (W : Submodule R (Dual R M)) :
    M ⧸ W.dualCoannihilator →ₗ[R] Dual R W :=
  liftQ _ (flip <| Submodule.subtype _) le_rfl

@[simp]
theorem quotDualCoannihilatorToDual_apply (W : Submodule R (Dual R M)) (m : M) (w : W) :
    W.quotDualCoannihilatorToDual (Quotient.mk m) w = w.1 m := rfl

theorem quotDualCoannihilatorToDual_injective (W : Submodule R (Dual R M)) :
    Function.Injective W.quotDualCoannihilatorToDual :=
  LinearMap.ker_eq_bot.mp (ker_liftQ_eq_bot _ _ _ le_rfl)

theorem flip_quotDualCoannihilatorToDual_injective (W : Submodule R (Dual R M)) :
    Function.Injective W.quotDualCoannihilatorToDual.flip :=
  fun _ _ he ↦ Subtype.ext <| LinearMap.ext fun m ↦ DFunLike.congr_fun he ⟦m⟧

open LinearMap in
theorem quotDualCoannihilatorToDual_nondegenerate (W : Submodule R (Dual R M)) :
    W.quotDualCoannihilatorToDual.Nondegenerate := by
  rw [Nondegenerate, separatingLeft_iff_ker_eq_bot, separatingRight_iff_flip_ker_eq_bot]
  letI : AddCommGroup W := inferInstance
  simp_rw [ker_eq_bot]
  exact ⟨W.quotDualCoannihilatorToDual_injective, W.flip_quotDualCoannihilatorToDual_injective⟩

end Submodule

namespace LinearMap

open Submodule

theorem range_dualMap_eq_dualAnnihilator_ker_of_surjective (f : M →ₗ[R] M')
    (hf : Function.Surjective f) : LinearMap.range f.dualMap = (LinearMap.ker f).dualAnnihilator :=
  ((f.quotKerEquivOfSurjective hf).dualMap.range_comp _).trans
    (LinearMap.ker f).range_dualMap_mkQ_eq

-- Note, this can be specialized to the case where `R` is an injective `R`-module, or when
-- `f.coker` is a projective `R`-module.
theorem range_dualMap_eq_dualAnnihilator_ker_of_subtype_range_surjective (f : M →ₗ[R] M')
    (hf : Function.Surjective (range f).subtype.dualMap) :
    LinearMap.range f.dualMap = (ker f).dualAnnihilator := by
  have rr_surj : Function.Surjective f.rangeRestrict := by
    rw [← range_eq_top, range_rangeRestrict]
  have := range_dualMap_eq_dualAnnihilator_ker_of_surjective f.rangeRestrict rr_surj
  convert this using 1
  · calc
      _ = range ((range f).subtype.comp f.rangeRestrict).dualMap := by simp
      _ = _ := ?_
    rw [← dualMap_comp_dualMap, range_comp_of_range_eq_top]
    rwa [range_eq_top]
  · apply congr_arg
    exact (ker_rangeRestrict f).symm

end LinearMap

end CommRing

section VectorSpace

<<<<<<< HEAD
=======
section

>>>>>>> d9996c5f
variable {K V₁ V₂ : Type*} [DivisionRing K]
variable [AddCommGroup V₁] [Module K V₁] [AddCommGroup V₂] [Module K V₂]

namespace Module.Dual

variable {f : Module.Dual K V₁}

section
variable (hf : f ≠ 0)

lemma range_eq_top_of_ne_zero {K V₁ : Type*} [DivisionSemiring K] [AddCommMonoid V₁] [Module K V₁]
    {f : Module.Dual K V₁} (hf : f ≠ 0) : LinearMap.range f = ⊤ :=
  LinearMap.range_eq_top.mpr (LinearMap.surjective hf)

variable [FiniteDimensional K V₁]
include hf

lemma finrank_ker_add_one_of_ne_zero :
    finrank K (LinearMap.ker f) + 1 = finrank K V₁ := by
  suffices finrank K (LinearMap.range f) = 1 by
    rw [← (LinearMap.ker f).finrank_quotient_add_finrank, add_comm, add_left_inj,
    f.quotKerEquivRange.finrank_eq, this]
  rw [range_eq_top_of_ne_zero hf, finrank_top, finrank_self]

lemma isCompl_ker_of_disjoint_of_ne_bot {p : Submodule K V₁}
    (hpf : Disjoint (LinearMap.ker f) p) (hp : p ≠ ⊥) :
    IsCompl (LinearMap.ker f) p := by
  refine ⟨hpf, codisjoint_iff.mpr <| eq_of_le_of_finrank_le le_top ?_⟩
  have : finrank K ↑(LinearMap.ker f ⊔ p) = finrank K (LinearMap.ker f) + finrank K p := by
    simp [← Submodule.finrank_sup_add_finrank_inf_eq (LinearMap.ker f) p, hpf.eq_bot]
  rwa [finrank_top, this, ← finrank_ker_add_one_of_ne_zero hf, add_le_add_iff_left,
    Submodule.one_le_finrank_iff]

end

lemma eq_of_ker_eq_of_apply_eq [FiniteDimensional K V₁] {f g : Module.Dual K V₁} (x : V₁)
    (h : LinearMap.ker f = LinearMap.ker g) (h' : f x = g x) (hx : f x ≠ 0) :
    f = g := by
  let p := K ∙ x
  have hp : p ≠ ⊥ := by aesop
  have hpf : Disjoint (LinearMap.ker f) p := by
    rw [disjoint_iff, Submodule.eq_bot_iff]
    rintro y ⟨hfy : f y = 0, hpy : y ∈ p⟩
    obtain ⟨t, rfl⟩ := Submodule.mem_span_singleton.mp hpy
    have ht : t = 0 := by simpa [hx] using hfy
    simp [ht]
  have hf : f ≠ 0 := by aesop
  ext v
  obtain ⟨y, hy, z, hz, rfl⟩ : ∃ᵉ (y ∈ LinearMap.ker f) (z ∈ p), y + z = v := by
    have : v ∈ (⊤ : Submodule K V₁) := Submodule.mem_top
    rwa [← (isCompl_ker_of_disjoint_of_ne_bot hf hpf hp).sup_eq_top, Submodule.mem_sup] at this
  have hy' : g y = 0 := by rwa [← LinearMap.mem_ker, ← h]
  replace hy : f y = 0 := by rwa [LinearMap.mem_ker] at hy
  obtain ⟨t, rfl⟩ := Submodule.mem_span_singleton.mp hz
  simp [h', hy, hy']

end Module.Dual

<<<<<<< HEAD
=======
end

>>>>>>> d9996c5f
variable {K V₁ V₂ : Type*} [Field K]
variable [AddCommGroup V₁] [Module K V₁] [AddCommGroup V₂] [Module K V₂]

namespace LinearMap

theorem dualPairing_nondegenerate : (dualPairing K V₁).Nondegenerate :=
  ⟨separatingLeft_iff_ker_eq_bot.mpr ker_id, fun x => (forall_dual_apply_eq_zero_iff K x).mp⟩

theorem dualMap_surjective_of_injective {f : V₁ →ₗ[K] V₂} (hf : Function.Injective f) :
    Function.Surjective f.dualMap := fun φ ↦
  have ⟨f', hf'⟩ := f.exists_leftInverse_of_injective (ker_eq_bot.mpr hf)
  ⟨φ.comp f', ext fun x ↦ congr(φ <| $hf' x)⟩

theorem range_dualMap_eq_dualAnnihilator_ker (f : V₁ →ₗ[K] V₂) :
    LinearMap.range f.dualMap = (LinearMap.ker f).dualAnnihilator :=
  range_dualMap_eq_dualAnnihilator_ker_of_subtype_range_surjective f <|
    dualMap_surjective_of_injective (range f).injective_subtype

/-- For vector spaces, `f.dualMap` is surjective if and only if `f` is injective -/
@[simp]
theorem dualMap_surjective_iff {f : V₁ →ₗ[K] V₂} :
    Function.Surjective f.dualMap ↔ Function.Injective f := by
  rw [← LinearMap.range_eq_top, range_dualMap_eq_dualAnnihilator_ker,
      ← Submodule.dualAnnihilator_bot, Subspace.dualAnnihilator_inj, LinearMap.ker_eq_bot]

end LinearMap

namespace Subspace

open Submodule

theorem dualPairing_eq (W : Subspace K V₁) :
    W.dualPairing = W.quotAnnihilatorEquiv.toLinearMap := by
  ext
  rfl

theorem dualPairing_nondegenerate (W : Subspace K V₁) : W.dualPairing.Nondegenerate := by
  constructor
  · rw [LinearMap.separatingLeft_iff_ker_eq_bot, dualPairing_eq]
    apply LinearEquiv.ker
  · intro x h
    rw [← forall_dual_apply_eq_zero_iff K x]
    intro φ
    simpa only [Submodule.dualPairing_apply, dualLift_of_subtype] using
      h (Submodule.Quotient.mk (W.dualLift φ))

theorem dualCopairing_nondegenerate (W : Subspace K V₁) : W.dualCopairing.Nondegenerate := by
  constructor
  · rw [LinearMap.separatingLeft_iff_ker_eq_bot, dualCopairing_eq]
    apply LinearEquiv.ker
  · rintro ⟨x⟩
    simp only [Quotient.quot_mk_eq_mk, dualCopairing_apply, Quotient.mk_eq_zero]
    rw [← forall_mem_dualAnnihilator_apply_eq_zero_iff, SetLike.forall]
    exact id

-- Argument from https://math.stackexchange.com/a/2423263/172988
theorem dualAnnihilator_inf_eq (W W' : Subspace K V₁) :
    (W ⊓ W').dualAnnihilator = W.dualAnnihilator ⊔ W'.dualAnnihilator := by
  refine le_antisymm ?_ (sup_dualAnnihilator_le_inf W W')
  let F : V₁ →ₗ[K] (V₁ ⧸ W) × V₁ ⧸ W' := (Submodule.mkQ W).prod (Submodule.mkQ W')
  have : LinearMap.ker F = W ⊓ W' := by simp only [F, LinearMap.ker_prod, ker_mkQ]
  rw [← this, ← LinearMap.range_dualMap_eq_dualAnnihilator_ker]
  intro φ
  rw [LinearMap.mem_range]
  rintro ⟨x, rfl⟩
  rw [Submodule.mem_sup]
  obtain ⟨⟨a, b⟩, rfl⟩ := (dualProdDualEquivDual K (V₁ ⧸ W) (V₁ ⧸ W')).surjective x
  obtain ⟨a', rfl⟩ := (dualQuotEquivDualAnnihilator W).symm.surjective a
  obtain ⟨b', rfl⟩ := (dualQuotEquivDualAnnihilator W').symm.surjective b
  use a', a'.property, b', b'.property
  rfl

-- This is also true if `V₁` is finite dimensional since one can restrict `ι` to some subtype
-- for which the infimum and supremum are the same.
-- The obstruction to the `dualAnnihilator_inf_eq` argument carrying through is that we need
-- for `Module.Dual R (Π (i : ι), V ⧸ W i) ≃ₗ[K] Π (i : ι), Module.Dual R (V ⧸ W i)`, which is not
-- true for infinite `ι`. One would need to add additional hypothesis on `W` (for example, it might
-- be true when the family is inf-closed).
-- TODO: generalize to `Sort`
theorem dualAnnihilator_iInf_eq {ι : Type*} [Finite ι] (W : ι → Subspace K V₁) :
    (⨅ i : ι, W i).dualAnnihilator = ⨆ i : ι, (W i).dualAnnihilator := by
  revert ι
  apply Finite.induction_empty_option
  · intro α β h hyp W
    rw [← h.iInf_comp, hyp _, ← h.iSup_comp]
  · intro W
    rw [iSup_of_empty', iInf_of_isEmpty, sInf_empty, sSup_empty, dualAnnihilator_top]
  · intro α _ h W
    rw [iInf_option, iSup_option, dualAnnihilator_inf_eq, h]

/-- For vector spaces, dual annihilators carry direct sum decompositions
to direct sum decompositions. -/
theorem isCompl_dualAnnihilator {W W' : Subspace K V₁} (h : IsCompl W W') :
    IsCompl W.dualAnnihilator W'.dualAnnihilator := by
  rw [isCompl_iff, disjoint_iff, codisjoint_iff] at h ⊢
  rw [← dualAnnihilator_inf_eq, ← dualAnnihilator_sup_eq, h.1, h.2, dualAnnihilator_top,
    dualAnnihilator_bot]
  exact ⟨rfl, rfl⟩

/-- For finite-dimensional vector spaces, one can distribute duals over quotients by identifying
`W.dualLift.range` with `W`. Note that this depends on a choice of splitting of `V₁`. -/
def dualQuotDistrib [FiniteDimensional K V₁] (W : Subspace K V₁) :
    Module.Dual K (V₁ ⧸ W) ≃ₗ[K] Module.Dual K V₁ ⧸ LinearMap.range W.dualLift :=
  W.dualQuotEquivDualAnnihilator.trans W.quotDualEquivAnnihilator.symm

end Subspace

section FiniteDimensional

open Module LinearMap

namespace LinearMap

@[simp]
theorem finrank_range_dualMap_eq_finrank_range (f : V₁ →ₗ[K] V₂) :
    finrank K (LinearMap.range f.dualMap) = finrank K (LinearMap.range f) := by
  rw [congr_arg dualMap (show f = (range f).subtype.comp f.rangeRestrict by rfl),
    ← dualMap_comp_dualMap, range_comp,
    range_eq_top.mpr (dualMap_surjective_of_injective (range f).injective_subtype),
    Submodule.map_top, finrank_range_of_inj, Subspace.dual_finrank_eq]
  exact dualMap_injective_of_surjective (range_eq_top.mp f.range_rangeRestrict)

/-- `f.dualMap` is injective if and only if `f` is surjective -/
@[simp]
theorem dualMap_injective_iff {f : V₁ →ₗ[K] V₂} :
    Function.Injective f.dualMap ↔ Function.Surjective f := by
  refine ⟨Function.mtr fun not_surj inj ↦ ?_, dualMap_injective_of_surjective⟩
  rw [← range_eq_top, ← Ne, ← lt_top_iff_ne_top] at not_surj
  obtain ⟨φ, φ0, range_le_ker⟩ := (range f).exists_le_ker_of_lt_top not_surj
  exact φ0 (inj <| ext fun x ↦ range_le_ker ⟨x, rfl⟩)

/-- `f.dualMap` is bijective if and only if `f` is -/
@[simp]
theorem dualMap_bijective_iff {f : V₁ →ₗ[K] V₂} :
    Function.Bijective f.dualMap ↔ Function.Bijective f := by
  simp_rw [Function.Bijective, dualMap_surjective_iff, dualMap_injective_iff, and_comm]

variable {B : V₁ →ₗ[K] V₂ →ₗ[K] K}

@[simp]
lemma dualAnnihilator_ker_eq_range_flip [IsReflexive K V₂] :
    (ker B).dualAnnihilator = range B.flip := by
  change _ = range (B.dualMap.comp (Module.evalEquiv K V₂).toLinearMap)
  rw [← range_dualMap_eq_dualAnnihilator_ker, range_comp_of_range_eq_top _ (LinearEquiv.range _)]

open Function

theorem flip_injective_iff₁ [FiniteDimensional K V₁] : Injective B.flip ↔ Surjective B := by
  rw [← dualMap_surjective_iff, ← (evalEquiv K V₁).toEquiv.surjective_comp]; rfl

theorem flip_injective_iff₂ [FiniteDimensional K V₂] : Injective B.flip ↔ Surjective B := by
  rw [← dualMap_injective_iff]; exact (evalEquiv K V₂).toEquiv.injective_comp B.dualMap

theorem flip_surjective_iff₁ [FiniteDimensional K V₁] : Surjective B.flip ↔ Injective B :=
  flip_injective_iff₂.symm

theorem flip_surjective_iff₂ [FiniteDimensional K V₂] : Surjective B.flip ↔ Injective B :=
  flip_injective_iff₁.symm

theorem flip_bijective_iff₁ [FiniteDimensional K V₁] : Bijective B.flip ↔ Bijective B := by
  simp_rw [Bijective, flip_injective_iff₁, flip_surjective_iff₁, and_comm]

theorem flip_bijective_iff₂ [FiniteDimensional K V₂] : Bijective B.flip ↔ Bijective B :=
  flip_bijective_iff₁.symm

end LinearMap

namespace Subspace

variable {K V : Type*} [Field K] [AddCommGroup V] [Module K V]

theorem quotDualCoannihilatorToDual_bijective (W : Subspace K (Dual K V)) [FiniteDimensional K W] :
    Function.Bijective W.quotDualCoannihilatorToDual :=
  ⟨W.quotDualCoannihilatorToDual_injective, letI : AddCommGroup W := inferInstance
    flip_injective_iff₂.mp W.flip_quotDualCoannihilatorToDual_injective⟩

theorem flip_quotDualCoannihilatorToDual_bijective (W : Subspace K (Dual K V))
    [FiniteDimensional K W] : Function.Bijective W.quotDualCoannihilatorToDual.flip :=
  letI : AddCommGroup W := inferInstance
  flip_bijective_iff₂.mpr W.quotDualCoannihilatorToDual_bijective

theorem dualCoannihilator_dualAnnihilator_eq {W : Subspace K (Dual K V)} [FiniteDimensional K W] :
    W.dualCoannihilator.dualAnnihilator = W :=
  let e := (LinearEquiv.ofBijective _ W.flip_quotDualCoannihilatorToDual_bijective).trans
    (Submodule.dualQuotEquivDualAnnihilator _)
  letI : AddCommGroup W := inferInstance
  haveI : FiniteDimensional K W.dualCoannihilator.dualAnnihilator := LinearEquiv.finiteDimensional e
  (eq_of_le_of_finrank_eq W.le_dualCoannihilator_dualAnnihilator e.finrank_eq).symm

theorem finiteDimensional_quot_dualCoannihilator_iff {W : Submodule K (Dual K V)} :
    FiniteDimensional K (V ⧸ W.dualCoannihilator) ↔ FiniteDimensional K W :=
  ⟨fun _ ↦ FiniteDimensional.of_injective _ W.flip_quotDualCoannihilatorToDual_injective,
    fun _ ↦ FiniteDimensional.of_injective _ W.quotDualCoannihilatorToDual_injective⟩

open OrderDual in
/-- For any vector space, `dualAnnihilator` and `dualCoannihilator` gives an antitone order
  isomorphism between the finite-codimensional subspaces in the vector space and the
  finite-dimensional subspaces in its dual. -/
def orderIsoFiniteCodimDim :
    {W : Subspace K V // FiniteDimensional K (V ⧸ W)} ≃o
    {W : Subspace K (Dual K V) // FiniteDimensional K W}ᵒᵈ where
  toFun W := toDual ⟨W.1.dualAnnihilator, Submodule.finite_dualAnnihilator_iff.mpr W.2⟩
  invFun W := ⟨(ofDual W).1.dualCoannihilator,
    finiteDimensional_quot_dualCoannihilator_iff.mpr (ofDual W).2⟩
  left_inv _ := Subtype.ext dualAnnihilator_dualCoannihilator_eq
  right_inv W := have := (ofDual W).2; Subtype.ext dualCoannihilator_dualAnnihilator_eq
  map_rel_iff' := dualAnnihilator_le_dualAnnihilator_iff

open OrderDual in
/-- For any finite-dimensional vector space, `dualAnnihilator` and `dualCoannihilator` give
  an antitone order isomorphism between the subspaces in the vector space and the subspaces
  in its dual. -/
def orderIsoFiniteDimensional [FiniteDimensional K V] :
    Subspace K V ≃o (Subspace K (Dual K V))ᵒᵈ where
  toFun W := toDual W.dualAnnihilator
  invFun W := (ofDual W).dualCoannihilator
  left_inv _ := dualAnnihilator_dualCoannihilator_eq
  right_inv _ := dualCoannihilator_dualAnnihilator_eq
  map_rel_iff' := dualAnnihilator_le_dualAnnihilator_iff

open Submodule in
theorem dualAnnihilator_dualAnnihilator_eq_map (W : Subspace K V) [FiniteDimensional K W] :
    W.dualAnnihilator.dualAnnihilator = W.map (Dual.eval K V) := by
  let e1 := (Free.chooseBasis K W).toDualEquiv ≪≫ₗ W.quotAnnihilatorEquiv.symm
  haveI := e1.finiteDimensional
  let e2 := (Free.chooseBasis K _).toDualEquiv ≪≫ₗ W.dualAnnihilator.dualQuotEquivDualAnnihilator
  haveI := LinearEquiv.finiteDimensional (V₂ := W.dualAnnihilator.dualAnnihilator) e2
  rw [eq_of_le_of_finrank_eq (map_le_dualAnnihilator_dualAnnihilator W)]
  rw [← (equivMapOfInjective _ (eval_apply_injective K (V := V)) W).finrank_eq, e1.finrank_eq]
  exact e2.finrank_eq

theorem map_dualCoannihilator (W : Subspace K (Dual K V)) [FiniteDimensional K V] :
    W.dualCoannihilator.map (Dual.eval K V) = W.dualAnnihilator := by
  rw [← dualAnnihilator_dualAnnihilator_eq_map, dualCoannihilator_dualAnnihilator_eq]

end Subspace

end FiniteDimensional

end VectorSpace

theorem span_flip_eq_top_iff_linearIndependent {ι α F} [Finite ι] [Field F] {f : ι → α → F} :
    span F (Set.range <| flip f) = ⊤ ↔ LinearIndependent F f := by
  rw [linearIndependent_iff_ker, ← Submodule.map_eq_top_iff (e := Finsupp.llift F F F ι),
    ← Subspace.dualCoannihilator_dualAnnihilator_eq (W := map ..), dualAnnihilator_eq_top_iff]
  congr!
  rw [SetLike.ext'_iff, map_span, Submodule.coe_dualCoannihilator_span, ← Set.range_comp]
  ext
  simp [funext_iff, Finsupp.linearCombination, Finsupp.sum, Finset.sum_apply, flip]

namespace TensorProduct

variable (R A : Type*) (M : Type*) (N : Type*)
variable {ι κ : Type*}
variable [DecidableEq ι] [DecidableEq κ]
variable [Fintype ι] [Fintype κ]

open TensorProduct

attribute [local ext] TensorProduct.ext

open TensorProduct

open LinearMap

section

variable [CommSemiring R] [AddCommMonoid M] [AddCommMonoid N]
variable [Module R M] [Module R N]

/-- The canonical linear map from `Dual M ⊗ Dual N` to `Dual (M ⊗ N)`,
sending `f ⊗ g` to the composition of `TensorProduct.map f g` with
the natural isomorphism `R ⊗ R ≃ R`.
-/
def dualDistrib : Dual R M ⊗[R] Dual R N →ₗ[R] Dual R (M ⊗[R] N) :=
  compRight _ (TensorProduct.lid R R) ∘ₗ homTensorHomMap (.id R) M N R R

variable {R M N}

@[simp]
theorem dualDistrib_apply (f : Dual R M) (g : Dual R N) (m : M) (n : N) :
    dualDistrib R M N (f ⊗ₜ g) (m ⊗ₜ n) = f m * g n :=
  rfl

/-- Simultaneously swapping both the ordering of the applied duals and the ordering of the
tensor product argument preserves evaluation. -/
lemma dualDistrib_apply_comm (w : Dual R N ⊗[R] Dual R M) (z : M ⊗[R] N) :
    dualDistrib R N M w (TensorProduct.comm R M N z) =
      dualDistrib R M N (TensorProduct.comm R _ _ w) z := by
  induction w <;> induction z <;> simp_all [mul_comm]

end

namespace AlgebraTensorModule
variable [CommSemiring R] [CommSemiring A] [Algebra R A] [AddCommMonoid M] [AddCommMonoid N]
variable [Module R M] [Module A M] [Module R N] [IsScalarTower R A M]

/-- Heterobasic version of `TensorProduct.dualDistrib` -/
def dualDistrib : Dual A M ⊗[R] Dual R N →ₗ[A] Dual A (M ⊗[R] N) :=
  compRight _ (Algebra.TensorProduct.rid R A A).toLinearMap ∘ₗ homTensorHomMap R A A M N A R

variable {R M N}

@[simp]
theorem dualDistrib_apply (f : Dual A M) (g : Dual R N) (m : M) (n : N) :
    dualDistrib R A M N (f ⊗ₜ g) (m ⊗ₜ n) = g n • f m :=
  rfl

end AlgebraTensorModule

variable {R M N}
variable [CommSemiring R] [AddCommMonoid M] [AddCommMonoid N]
variable [Module R M] [Module R N]

/-- An inverse to `TensorProduct.dualDistrib` given bases.
-/
noncomputable def dualDistribInvOfBasis (b : Basis ι R M) (c : Basis κ R N) :
    Dual R (M ⊗[R] N) →ₗ[R] Dual R M ⊗[R] Dual R N :=
  ∑ i, ∑ j,
    (ringLmapEquivSelf R ℕ _).symm (b.dualBasis i ⊗ₜ c.dualBasis j) ∘ₗ
      applyₗ (c j) ∘ₗ applyₗ (b i) ∘ₗ lcurry (.id R) M N R

@[simp]
theorem dualDistribInvOfBasis_apply (b : Basis ι R M) (c : Basis κ R N) (f : Dual R (M ⊗[R] N)) :
    dualDistribInvOfBasis b c f = ∑ i, ∑ j, f (b i ⊗ₜ c j) • b.dualBasis i ⊗ₜ c.dualBasis j := by
  simp [dualDistribInvOfBasis]

theorem dualDistrib_dualDistribInvOfBasis_left_inverse (b : Basis ι R M) (c : Basis κ R N) :
    comp (dualDistrib R M N) (dualDistribInvOfBasis b c) = LinearMap.id := by
  apply (b.tensorProduct c).dualBasis.ext
  rintro ⟨i, j⟩
  apply (b.tensorProduct c).ext
  rintro ⟨i', j'⟩
  simp only [dualDistrib, Basis.coe_dualBasis, coe_comp, Function.comp_apply,
    dualDistribInvOfBasis_apply, Basis.coord_apply, Basis.tensorProduct_repr_tmul_apply,
    Basis.repr_self, _root_.map_sum, map_smul, homTensorHomMap_apply, compRight_apply,
    Basis.tensorProduct_apply, LinearMap.coe_sum, Finset.sum_apply, smul_apply, LinearEquiv.coe_coe,
    map_tmul, lid_tmul, smul_eq_mul, id_coe, id_eq]
  rw [Finset.sum_eq_single i, Finset.sum_eq_single j]
  · simpa using mul_comm _ _
  all_goals { intros; simp [*] at * }

theorem dualDistrib_dualDistribInvOfBasis_right_inverse (b : Basis ι R M) (c : Basis κ R N) :
    comp (dualDistribInvOfBasis b c) (dualDistrib R M N) = LinearMap.id := by
  apply (b.dualBasis.tensorProduct c.dualBasis).ext
  rintro ⟨i, j⟩
  simp only [Basis.tensorProduct_apply, Basis.coe_dualBasis, coe_comp, Function.comp_apply,
    dualDistribInvOfBasis_apply, dualDistrib_apply, Basis.coord_apply, Basis.repr_self,
    id_coe, id_eq]
  rw [Finset.sum_eq_single i, Finset.sum_eq_single j]
  · simp
  all_goals { intros; simp [*] at * }

/-- A linear equivalence between `Dual M ⊗ Dual N` and `Dual (M ⊗ N)` given bases for `M` and `N`.
It sends `f ⊗ g` to the composition of `TensorProduct.map f g` with the natural
isomorphism `R ⊗ R ≃ R`.
-/
@[simps!]
noncomputable def dualDistribEquivOfBasis (b : Basis ι R M) (c : Basis κ R N) :
    Dual R M ⊗[R] Dual R N ≃ₗ[R] Dual R (M ⊗[R] N) := by
  refine LinearEquiv.ofLinear (dualDistrib R M N) (dualDistribInvOfBasis b c) ?_ ?_
  · exact dualDistrib_dualDistribInvOfBasis_left_inverse _ _
  · exact dualDistrib_dualDistribInvOfBasis_right_inverse _ _

variable (R M N)
variable [Module.Finite R M] [Module.Finite R N] [Module.Free R M] [Module.Free R N]

/--
A linear equivalence between `Dual M ⊗ Dual N` and `Dual (M ⊗ N)` when `M` and `N` are finite free
modules. It sends `f ⊗ g` to the composition of `TensorProduct.map f g` with the natural
isomorphism `R ⊗ R ≃ R`.
-/
@[simp]
noncomputable def dualDistribEquiv : Dual R M ⊗[R] Dual R N ≃ₗ[R] Dual R (M ⊗[R] N) :=
  dualDistribEquivOfBasis (Module.Free.chooseBasis R M) (Module.Free.chooseBasis R N)

end TensorProduct<|MERGE_RESOLUTION|>--- conflicted
+++ resolved
@@ -722,11 +722,8 @@
 
 section VectorSpace
 
-<<<<<<< HEAD
-=======
 section
 
->>>>>>> d9996c5f
 variable {K V₁ V₂ : Type*} [DivisionRing K]
 variable [AddCommGroup V₁] [Module K V₁] [AddCommGroup V₂] [Module K V₂]
 
@@ -785,11 +782,8 @@
 
 end Module.Dual
 
-<<<<<<< HEAD
-=======
 end
 
->>>>>>> d9996c5f
 variable {K V₁ V₂ : Type*} [Field K]
 variable [AddCommGroup V₁] [Module K V₁] [AddCommGroup V₂] [Module K V₂]
 
