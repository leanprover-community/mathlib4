/-
Copyright (c) 2019 Johan Commelin. All rights reserved.
Released under Apache 2.0 license as described in the file LICENSE.
Authors: Johan Commelin, Fabian Glöckle, Kyle Miller
-/
import Mathlib.Algebra.Module.LinearMap.DivisionRing
import Mathlib.LinearAlgebra.Basis.Basic
import Mathlib.LinearAlgebra.Dimension.ErdosKaplansky
import Mathlib.LinearAlgebra.Dual.Basis
import Mathlib.LinearAlgebra.FiniteDimensional.Lemmas
import Mathlib.LinearAlgebra.FreeModule.Finite.Basic
import Mathlib.LinearAlgebra.FreeModule.StrongRankCondition
import Mathlib.LinearAlgebra.Matrix.InvariantBasisNumber
import Mathlib.LinearAlgebra.Projection
import Mathlib.LinearAlgebra.SesquilinearForm.Basic
import Mathlib.RingTheory.Finiteness.Projective
import Mathlib.RingTheory.LocalRing.Basic
import Mathlib.RingTheory.TensorProduct.Maps

/-!
# Dual vector spaces

The dual space of an $R$-module $M$ is the $R$-module of $R$-linear maps $M \to R$.
This file contains basic results on dual vector spaces.

## Main definitions

* Submodules:
  * `Submodule.dualRestrict_comap W'` is the dual annihilator of `W' : Submodule R (Dual R M)`,
    pulled back along `Module.Dual.eval R M`.
  * `Submodule.dualCopairing W` is the canonical pairing between `W.dualAnnihilator` and `M ⧸ W`.
    It is nondegenerate for vector spaces (`subspace.dualCopairing_nondegenerate`).
* Vector spaces:
  * `Subspace.dualLift W` is an arbitrary section (using choice) of `Submodule.dualRestrict W`.

## Main results

* Annihilators:
  * `LinearMap.ker_dual_map_eq_dualAnnihilator_range` says that
    `f.dual_map.ker = f.range.dualAnnihilator`
  * `LinearMap.range_dual_map_eq_dualAnnihilator_ker_of_subtype_range_surjective` says that
    `f.dual_map.range = f.ker.dualAnnihilator`; this is specialized to vector spaces in
    `LinearMap.range_dual_map_eq_dualAnnihilator_ker`.
  * `Submodule.dualQuotEquivDualAnnihilator` is the equivalence
    `Dual R (M ⧸ W) ≃ₗ[R] W.dualAnnihilator`
  * `Submodule.quotDualCoannihilatorToDual` is the nondegenerate pairing
    `M ⧸ W.dualCoannihilator →ₗ[R] Dual R W`.
    It is an perfect pairing when `R` is a field and `W` is finite-dimensional.
* Vector spaces:
  * `Subspace.dualAnnihilator_dualCoannihilator_eq` says that the double dual annihilator,
    pulled back ground `Module.Dual.eval`, is the original submodule.
  * `Subspace.dualAnnihilator_gci` says that `module.dualAnnihilator_gc R M` is an
    antitone Galois coinsertion.
  * `Subspace.quotAnnihilatorEquiv` is the equivalence
    `Dual K V ⧸ W.dualAnnihilator ≃ₗ[K] Dual K W`.
  * `LinearMap.dualPairing_nondegenerate` says that `Module.dualPairing` is nondegenerate.
  * `Subspace.is_compl_dualAnnihilator` says that the dual annihilator carries complementary
    subspaces to complementary subspaces.
* Finite-dimensional vector spaces:
  * `Subspace.orderIsoFiniteCodimDim` is the antitone order isomorphism between
    finite-codimensional subspaces of `V` and finite-dimensional subspaces of `Dual K V`.
  * `Subspace.orderIsoFiniteDimensional` is the antitone order isomorphism between
    subspaces of a finite-dimensional vector space `V` and subspaces of its dual.
  * `Subspace.quotDualEquivAnnihilator W` is the equivalence
    `(Dual K V ⧸ W.dualLift.range) ≃ₗ[K] W.dualAnnihilator`, where `W.dualLift.range` is a copy
    of `Dual K W` inside `Dual K V`.
  * `Subspace.quotEquivAnnihilator W` is the equivalence `(V ⧸ W) ≃ₗ[K] W.dualAnnihilator`
  * `Subspace.dualQuotDistrib W` is an equivalence
    `Dual K (V₁ ⧸ W) ≃ₗ[K] Dual K V₁ ⧸ W.dualLift.range` from an arbitrary choice of
    splitting of `V₁`.
-/

open Module Submodule

noncomputable section

namespace Module

variable (R A M : Type*)
variable [CommSemiring R] [AddCommMonoid M] [Module R M]

section Prod

variable (M' : Type*) [AddCommMonoid M'] [Module R M']

/-- Taking duals distributes over products. -/
@[simps!]
def dualProdDualEquivDual : (Module.Dual R M × Module.Dual R M') ≃ₗ[R] Module.Dual R (M × M') :=
  LinearMap.coprodEquiv R

@[simp]
theorem dualProdDualEquivDual_apply (φ : Module.Dual R M) (ψ : Module.Dual R M') :
    dualProdDualEquivDual R M M' (φ, ψ) = φ.coprod ψ :=
  rfl

end Prod

end Module

section

open Module Module.Dual Submodule LinearMap Cardinal Function

universe uR uM uK uV uι
variable {R : Type uR} {M : Type uM} {K : Type uK} {V : Type uV} {ι : Type uι}

section CommSemiring

variable [CommSemiring R] [AddCommMonoid M] [Module R M]

section Finite

variable [Finite ι]

-- Not sure whether this is true for free modules over a commutative ring
/-- A vector space over a field is isomorphic to its dual if and only if it is finite-dimensional:
  a consequence of the Erdős-Kaplansky theorem. -/
theorem Basis.linearEquiv_dual_iff_finiteDimensional [Field K] [AddCommGroup V] [Module K V] :
    Nonempty (V ≃ₗ[K] Dual K V) ↔ FiniteDimensional K V := by
  refine ⟨fun ⟨e⟩ ↦ ?_, fun h ↦ ⟨(Module.Free.chooseBasis K V).toDualEquiv⟩⟩
  rw [FiniteDimensional, ← Module.rank_lt_aleph0_iff]
  by_contra!
  apply (lift_rank_lt_rank_dual this).ne
  have := e.lift_rank_eq
  rwa [lift_umax, lift_id'.{uV}] at this

theorem Module.Basis.dual_rank_eq (b : Basis ι R M) :
    Module.rank R (Dual R M) = Cardinal.lift.{uR,uM} (Module.rank R M) := by
  classical rw [← lift_umax.{uM,uR}, b.toDualEquiv.lift_rank_eq, lift_id'.{uM,uR}]

end Finite

namespace Module

variable [Module.Finite R M]

instance dual_free [Free R M] : Free R (Dual R M) :=
  Free.of_basis (Free.chooseBasis R M).dualBasis

instance dual_projective [Projective R M] : Projective R (Dual R M) :=
  have ⟨_, f, g, _, _, hfg⟩ := Finite.exists_comp_eq_id_of_projective R M
  .of_split f.dualMap g.dualMap (congr_arg dualMap hfg)

instance dual_finite [Projective R M] : Module.Finite R (Dual R M) :=
  have ⟨n, f, g, _, _, hfg⟩ := Finite.exists_comp_eq_id_of_projective R M
  have := Finite.of_basis (Free.chooseBasis R <| Fin n → R).dualBasis
  .of_surjective _ (surjective_of_comp_eq_id f.dualMap g.dualMap <| congr_arg dualMap hfg)

end Module

@[deprecated (since := "2025-04-11")] alias Basis.dual_free := Module.dual_free
@[deprecated (since := "2025-04-11")] alias Basis.dual_projective := Module.dual_projective
@[deprecated (since := "2025-04-11")] alias Basis.dual_finite := Module.dual_finite

end CommSemiring

end

namespace Module

universe uK uV
variable {K : Type uK} {V : Type uV}
variable [CommSemiring K] [AddCommMonoid V] [Module K V] [Projective K V]

open Module Module.Dual Submodule LinearMap Cardinal Basis Module

section

variable (K)

theorem eval_apply_injective : Function.Injective (eval K V) :=
  have ⟨s, hs⟩ := Module.projective_def'.mp ‹Projective K V›
  .of_comp (f := s.dualMap.dualMap)
    (Finsupp.basisSingleOne.eval_injective.comp <| injective_of_comp_eq_id s _ hs)

variable (V)

theorem eval_ker : LinearMap.ker (eval K V) = ⊥ := ker_eq_bot_of_injective (eval_apply_injective K)

theorem map_eval_injective : (Submodule.map (eval K V)).Injective :=
  Submodule.map_injective_of_injective (eval_apply_injective K)

theorem comap_eval_surjective : (Submodule.comap (eval K V)).Surjective :=
  Submodule.comap_surjective_of_injective (eval_apply_injective K)

end

section

variable (K)

theorem eval_apply_eq_zero_iff (v : V) : (eval K V) v = 0 ↔ v = 0 :=
  SetLike.ext_iff.mp (eval_ker K V) v

theorem forall_dual_apply_eq_zero_iff (v : V) : (∀ φ : Module.Dual K V, φ v = 0) ↔ v = 0 := by
  rw [← eval_apply_eq_zero_iff K v, LinearMap.ext_iff]
  simp only [eval_apply, zero_apply]

@[simp]
theorem subsingleton_dual_iff : Subsingleton (Dual K V) ↔ Subsingleton V :=
  ⟨fun _ ↦ ⟨fun _ _ ↦ eval_apply_injective K (Subsingleton.elim ..)⟩, fun _ ↦ inferInstance⟩

@[simp]
theorem nontrivial_dual_iff : Nontrivial (Dual K V) ↔ Nontrivial V := by
  rw [← not_iff_not, not_nontrivial_iff_subsingleton, not_nontrivial_iff_subsingleton,
    subsingleton_dual_iff]

instance instNontrivialDual [Nontrivial V] : Nontrivial (Dual K V) :=
  (nontrivial_dual_iff K).mpr inferInstance

omit [Projective K V] in
/-- For an example of a non-free projective `K`-module `V` for which the forward implication
fails, see https://stacks.math.columbia.edu/tag/05WG#comment-9913. -/
theorem finite_dual_iff [Free K V] : Module.Finite K (Dual K V) ↔ Module.Finite K V := by
  refine ⟨fun h ↦ ?_, fun _ ↦ inferInstance⟩
  have ⟨⟨ι, b⟩⟩ := Free.exists_basis (R := K) (M := V)
  cases finite_or_infinite ι
  · exact .of_basis b
  nontriviality K
  have ⟨n, hn⟩ := Module.Finite.exists_nat_not_surjective K (Dual K V)
  let g := Finsupp.llift K K K ι ≪≫ₗ b.repr.dualMap
  exact hn (LinearMap.funLeft K K (Fin.valEmbedding.trans (Infinite.natEmbedding ι)) ∘ₗ _)
    ((Function.Embedding.injective _).surjective_comp_right.comp g.symm.surjective) |>.elim

end

omit [Projective K V]

theorem dual_rank_eq [Free K V] [Module.Finite K V] :
    Module.rank K (Dual K V) = Cardinal.lift.{uK,uV} (Module.rank K V) :=
  (Free.chooseBasis K V).dual_rank_eq

section IsReflexive

open Function

variable (R M N : Type*)
variable [CommSemiring R] [AddCommMonoid M] [AddCommMonoid N] [Module R M] [Module R N]

/-- See also `Module.instFiniteDimensionalOfIsReflexive` for the converse over a field. -/
instance (priority := 900) IsReflexive.of_finite_of_free [Module.Finite R M] [Free R M] :
    IsReflexive R M where
  bijective_dual_eval'.left := (Free.chooseBasis R M).eval_injective
  bijective_dual_eval'.right := range_eq_top.mp (Free.chooseBasis R M).eval_range

variable [IsReflexive R M]

instance (priority := 900) [Module.Finite R N] [Projective R N] : IsReflexive R N :=
  have ⟨_, f, hf⟩ := Finite.exists_fin' R N
  have ⟨g, H⟩ := projective_lifting_property f .id hf
  .of_split g f H

instance _root_.Prod.instModuleIsReflexive [IsReflexive R N] :
    IsReflexive R (M × N) where
  bijective_dual_eval' := by
    let e : Dual R (Dual R (M × N)) ≃ₗ[R] Dual R (Dual R M) × Dual R (Dual R N) :=
      (dualProdDualEquivDual R M N).dualMap.trans
        (dualProdDualEquivDual R (Dual R M) (Dual R N)).symm
    have : Dual.eval R (M × N) = e.symm.comp ((Dual.eval R M).prodMap (Dual.eval R N)) := by
      ext m f <;> simp [e]
    simp only [this,
      coe_comp, LinearEquiv.coe_coe, EquivLike.comp_bijective]
    exact (bijective_dual_eval R M).prodMap (bijective_dual_eval R N)

instance _root_.ULift.instModuleIsReflexive.{w} : IsReflexive R (ULift.{w} M) :=
  equiv ULift.moduleEquiv.symm

instance instFiniteDimensionalOfIsReflexive (K V : Type*)
    [Field K] [AddCommGroup V] [Module K V] [IsReflexive K V] :
    FiniteDimensional K V := by
  rw [FiniteDimensional, ← rank_lt_aleph0_iff]
  by_contra! contra
  suffices lift (Module.rank K V) < Module.rank K (Dual K (Dual K V)) by
    have heq := lift_rank_eq_of_equiv_equiv (R := K) (R' := K) (M := V) (M' := Dual K (Dual K V))
      (ZeroHom.id K) (evalEquiv K V) bijective_id (fun r v ↦ (evalEquiv K V).map_smul _ _)
    rw [← lift_umax, heq, lift_id'] at this
    exact lt_irrefl _ this
  have h₁ : lift (Module.rank K V) < Module.rank K (Dual K V) := lift_rank_lt_rank_dual contra
  have h₂ : Module.rank K (Dual K V) < Module.rank K (Dual K (Dual K V)) := by
    convert lift_rank_lt_rank_dual <| le_trans (by simpa) h₁.le
    rw [lift_id']
  exact lt_trans h₁ h₂

end IsReflexive

end Module

namespace Submodule

open Module

variable {R M : Type*} [CommRing R] [AddCommGroup M] [Module R M] {p : Submodule R M}

@[simp]
theorem dualCoannihilator_top [Projective R M] :
    (⊤ : Submodule R (Module.Dual R M)).dualCoannihilator = ⊥ := by
  rw [dualCoannihilator, dualAnnihilator_top, comap_bot, Module.eval_ker]

theorem exists_dual_map_eq_bot_of_notMem {x : M} (hx : x ∉ p) (hp' : Free R (M ⧸ p)) :
    ∃ f : Dual R M, f x ≠ 0 ∧ p.map f = ⊥ := by
  suffices ∃ f : Dual R (M ⧸ p), f (p.mkQ x) ≠ 0 by
    obtain ⟨f, hf⟩ := this; exact ⟨f.comp p.mkQ, hf, by simp [Submodule.map_comp]⟩
  rwa [← Submodule.Quotient.mk_eq_zero, ← Submodule.mkQ_apply,
    ← forall_dual_apply_eq_zero_iff (K := R), not_forall] at hx

@[deprecated (since := "2025-05-24")]
alias exists_dual_map_eq_bot_of_nmem := exists_dual_map_eq_bot_of_notMem

theorem exists_dual_map_eq_bot_of_lt_top (hp : p < ⊤) (hp' : Free R (M ⧸ p)) :
    ∃ f : Dual R M, f ≠ 0 ∧ p.map f = ⊥ := by
  obtain ⟨x, hx⟩ : ∃ x : M, x ∉ p := by rw [lt_top_iff_ne_top] at hp; contrapose! hp; ext; simp [hp]
  obtain ⟨f, hf, hf'⟩ := p.exists_dual_map_eq_bot_of_notMem hx hp'
  exact ⟨f, by aesop, hf'⟩

/-- Consider a reflexive module and a set `s` of linear forms. If for any `z ≠ 0` there exists
`f ∈ s` such that `f z ≠ 0`, then `s` spans the whole dual space. -/
theorem span_eq_top_of_ne_zero [IsReflexive R M]
    {s : Set (M →ₗ[R] R)} [Free R ((M →ₗ[R] R) ⧸ (span R s))]
    (h : ∀ z ≠ 0, ∃ f ∈ s, f z ≠ 0) : span R s = ⊤ := by
  by_contra! hn
  obtain ⟨φ, φne, hφ⟩ := exists_dual_map_eq_bot_of_lt_top hn.lt_top inferInstance
  let φs := (evalEquiv R M).symm φ
  have this f (hf : f ∈ s) : f φs = 0 := by
    rw [← mem_bot R, ← hφ, mem_map]
    exact ⟨f, subset_span hf, (apply_evalEquiv_symm_apply R M f φ).symm⟩
  obtain ⟨x, xs, hx⟩ := h φs (by simp [φne, φs])
  exact hx <| this x xs

variable {ι 𝕜 E : Type*} [Field 𝕜] [AddCommGroup E] [Module 𝕜 E]

open LinearMap Set FiniteDimensional

theorem _root_.FiniteDimensional.mem_span_of_iInf_ker_le_ker [FiniteDimensional 𝕜 E]
    {L : ι → E →ₗ[𝕜] 𝕜} {K : E →ₗ[𝕜] 𝕜}
    (h : ⨅ i, LinearMap.ker (L i) ≤ ker K) : K ∈ span 𝕜 (range L) := by
  by_contra hK
  rcases exists_dual_map_eq_bot_of_notMem hK inferInstance with ⟨φ, φne, hφ⟩
  let φs := (Module.evalEquiv 𝕜 E).symm φ
  have : K φs = 0 := by
    refine h <| (Submodule.mem_iInf _).2 fun i ↦ (mem_bot 𝕜).1 ?_
    rw [← hφ, Submodule.mem_map]
    exact ⟨L i, Submodule.subset_span ⟨i, rfl⟩, (apply_evalEquiv_symm_apply 𝕜 E _ φ).symm⟩
  simp only [apply_evalEquiv_symm_apply, φs, φne] at this

/-- Given some linear forms $L_1, ..., L_n, K$ over a vector space $E$, if
$\bigcap_{i=1}^n \mathrm{ker}(L_i) \subseteq \mathrm{ker}(K)$, then $K$ is in the space generated
by $L_1, ..., L_n$. -/
theorem _root_.mem_span_of_iInf_ker_le_ker [Finite ι] {L : ι → E →ₗ[𝕜] 𝕜} {K : E →ₗ[𝕜] 𝕜}
    (h : ⨅ i, ker (L i) ≤ ker K) : K ∈ span 𝕜 (range L) := by
  have _ := Fintype.ofFinite ι
  let φ : E →ₗ[𝕜] ι → 𝕜 := LinearMap.pi L
  let p := ⨅ i, ker (L i)
  have p_eq : p = ker φ := (ker_pi L).symm
  let ψ : (E ⧸ p) →ₗ[𝕜] ι → 𝕜 := p.liftQ φ p_eq.le
  have _ : FiniteDimensional 𝕜 (E ⧸ p) := of_injective ψ (ker_eq_bot.1 (ker_liftQ_eq_bot' p φ p_eq))
  let L' i : (E ⧸ p) →ₗ[𝕜] 𝕜 := p.liftQ (L i) (iInf_le _ i)
  let K' : (E ⧸ p) →ₗ[𝕜] 𝕜 := p.liftQ K h
  have : ⨅ i, ker (L' i) ≤ ker K' := by
    simp_rw +zetaDelta [← ker_pi, pi_liftQ_eq_liftQ_pi, ker_liftQ_eq_bot' p φ p_eq]
    exact bot_le
  obtain ⟨c, hK'⟩ :=
    (mem_span_range_iff_exists_fun 𝕜).1 (FiniteDimensional.mem_span_of_iInf_ker_le_ker this)
  refine (mem_span_range_iff_exists_fun 𝕜).2 ⟨c, ?_⟩
  conv_lhs => enter [2]; intro i; rw [← p.liftQ_mkQ (L i) (iInf_le _ i)]
  rw [← p.liftQ_mkQ K h]
  ext x
  convert LinearMap.congr_fun hK' (p.mkQ x)
  simp only [L',coeFn_sum, Finset.sum_apply, smul_apply, coe_comp, Function.comp_apply,
    smul_eq_mul]

end Submodule

namespace Subspace

open Submodule LinearMap

-- We work in vector spaces because `exists_isCompl` only hold for vector spaces
variable {K V : Type*} [Field K] [AddCommGroup V] [Module K V]

@[simp]
theorem dualAnnihilator_dualCoannihilator_eq {W : Subspace K V} :
    W.dualAnnihilator.dualCoannihilator = W := by
  refine le_antisymm (fun v ↦ Function.mtr ?_) (le_dualAnnihilator_dualCoannihilator _)
  simp only [mem_dualAnnihilator, mem_dualCoannihilator]
  rw [← Quotient.mk_eq_zero W, ← Module.forall_dual_apply_eq_zero_iff K]
  push_neg
  refine fun ⟨φ, hφ⟩ ↦ ⟨φ.comp W.mkQ, fun w hw ↦ ?_, hφ⟩
  rw [comp_apply, mkQ_apply, (Quotient.mk_eq_zero W).mpr hw, φ.map_zero]

-- exact elaborates slowly
theorem forall_mem_dualAnnihilator_apply_eq_zero_iff (W : Subspace K V) (v : V) :
    (∀ φ : Module.Dual K V, φ ∈ W.dualAnnihilator → φ v = 0) ↔ v ∈ W := by
  rw [← SetLike.ext_iff.mp dualAnnihilator_dualCoannihilator_eq v, mem_dualCoannihilator]

theorem comap_dualAnnihilator_dualAnnihilator (W : Subspace K V) :
    W.dualAnnihilator.dualAnnihilator.comap (Module.Dual.eval K V) = W := by
  ext; rw [Iff.comm, ← forall_mem_dualAnnihilator_apply_eq_zero_iff]; simp

theorem map_le_dualAnnihilator_dualAnnihilator (W : Subspace K V) :
    W.map (Module.Dual.eval K V) ≤ W.dualAnnihilator.dualAnnihilator :=
  map_le_iff_le_comap.mpr (comap_dualAnnihilator_dualAnnihilator W).ge

/-- `Submodule.dualAnnihilator` and `Submodule.dualCoannihilator` form a Galois coinsertion. -/
def dualAnnihilatorGci (K V : Type*) [Field K] [AddCommGroup V] [Module K V] :
    GaloisCoinsertion
      (OrderDual.toDual ∘ (dualAnnihilator : Subspace K V → Subspace K (Module.Dual K V)))
      (dualCoannihilator ∘ OrderDual.ofDual) where
  choice W _ := dualCoannihilator W
  gc := dualAnnihilator_gc K V
  u_l_le _ := dualAnnihilator_dualCoannihilator_eq.le
  choice_eq _ _ := rfl

theorem dualAnnihilator_le_dualAnnihilator_iff {W W' : Subspace K V} :
    W.dualAnnihilator ≤ W'.dualAnnihilator ↔ W' ≤ W :=
  (dualAnnihilatorGci K V).l_le_l_iff

theorem dualAnnihilator_inj {W W' : Subspace K V} :
    W.dualAnnihilator = W'.dualAnnihilator ↔ W = W' :=
  ⟨fun h ↦ (dualAnnihilatorGci K V).l_injective h, congr_arg _⟩

/-- Given a subspace `W` of `V` and an element of its dual `φ`, `dualLift W φ` is
an arbitrary extension of `φ` to an element of the dual of `V`.
That is, `dualLift W φ` sends `w ∈ W` to `φ x` and `x` in a chosen complement of `W` to `0`. -/
noncomputable def dualLift (W : Subspace K V) : Module.Dual K W →ₗ[K] Module.Dual K V :=
  (Classical.choose <| W.subtype.exists_leftInverse_of_injective W.ker_subtype).dualMap

variable {W : Subspace K V}

@[simp]
theorem dualLift_of_subtype {φ : Module.Dual K W} (w : W) : W.dualLift φ (w : V) = φ w :=
  congr_arg φ <| DFunLike.congr_fun
    (Classical.choose_spec <| W.subtype.exists_leftInverse_of_injective W.ker_subtype) w

theorem dualLift_of_mem {φ : Module.Dual K W} {w : V} (hw : w ∈ W) : W.dualLift φ w = φ ⟨w, hw⟩ :=
  dualLift_of_subtype ⟨w, hw⟩

@[simp]
theorem dualRestrict_comp_dualLift (W : Subspace K V) : W.dualRestrict.comp W.dualLift = 1 := by
  ext φ x
  simp

theorem dualRestrict_leftInverse (W : Subspace K V) :
    Function.LeftInverse W.dualRestrict W.dualLift := fun x => by
  rw [← LinearMap.comp_apply, dualRestrict_comp_dualLift, End.one_apply]

theorem dualLift_rightInverse (W : Subspace K V) :
    Function.RightInverse W.dualLift W.dualRestrict :=
  W.dualRestrict_leftInverse

theorem dualRestrict_surjective : Function.Surjective W.dualRestrict :=
  W.dualLift_rightInverse.surjective

theorem dualLift_injective : Function.Injective W.dualLift :=
  W.dualRestrict_leftInverse.injective

/-- The quotient by the `dualAnnihilator` of a subspace is isomorphic to the
  dual of that subspace. -/
noncomputable def quotAnnihilatorEquiv (W : Subspace K V) :
    (Module.Dual K V ⧸ W.dualAnnihilator) ≃ₗ[K] Module.Dual K W :=
  (quotEquivOfEq _ _ W.dualRestrict_ker_eq_dualAnnihilator).symm.trans <|
    W.dualRestrict.quotKerEquivOfSurjective dualRestrict_surjective

@[simp]
theorem quotAnnihilatorEquiv_apply (W : Subspace K V) (φ : Module.Dual K V) :
    W.quotAnnihilatorEquiv (Submodule.Quotient.mk φ) = W.dualRestrict φ := by
  ext
  rfl

/-- The natural isomorphism from the dual of a subspace `W` to `W.dualLift.range`. -/
noncomputable def dualEquivDual (W : Subspace K V) :
    Module.Dual K W ≃ₗ[K] LinearMap.range W.dualLift :=
  LinearEquiv.ofInjective _ dualLift_injective

theorem dualEquivDual_def (W : Subspace K V) :
    W.dualEquivDual.toLinearMap = W.dualLift.rangeRestrict :=
  rfl

@[simp]
theorem dualEquivDual_apply (φ : Module.Dual K W) :
    W.dualEquivDual φ = ⟨W.dualLift φ, mem_range.2 ⟨φ, rfl⟩⟩ :=
  rfl

section

open FiniteDimensional Module

instance instModuleDualFiniteDimensional [FiniteDimensional K V] :
    FiniteDimensional K (Module.Dual K V) := by
  infer_instance

@[simp]
theorem dual_finrank_eq : finrank K (Module.Dual K V) = finrank K V := by
  by_cases h : FiniteDimensional K V
  · classical exact LinearEquiv.finrank_eq (Basis.ofVectorSpace K V).toDualEquiv.symm
  rw [finrank_eq_zero_of_basis_imp_false, finrank_eq_zero_of_basis_imp_false]
  · exact fun _ b ↦ h (Module.Finite.of_basis b)
  · exact fun _ b ↦ h ((Module.finite_dual_iff K).mp <| Module.Finite.of_basis b)

variable [FiniteDimensional K V]

theorem dualAnnihilator_dualAnnihilator_eq (W : Subspace K V) :
    W.dualAnnihilator.dualAnnihilator = Module.mapEvalEquiv K V W := by
  have : _ = W := Subspace.dualAnnihilator_dualCoannihilator_eq
  rw [dualCoannihilator, ← Module.mapEvalEquiv_symm_apply] at this
  rwa [← OrderIso.symm_apply_eq]

/-- The quotient by the dual is isomorphic to its dual annihilator. -/
noncomputable def quotDualEquivAnnihilator (W : Subspace K V) :
    (Module.Dual K V ⧸ LinearMap.range W.dualLift) ≃ₗ[K] W.dualAnnihilator :=
  LinearEquiv.quotEquivOfQuotEquiv <| LinearEquiv.trans W.quotAnnihilatorEquiv W.dualEquivDual

open scoped Classical in
/-- The quotient by a subspace is isomorphic to its dual annihilator. -/
noncomputable def quotEquivAnnihilator (W : Subspace K V) : (V ⧸ W) ≃ₗ[K] W.dualAnnihilator :=
  let φ := (Basis.ofVectorSpace K W).toDualEquiv.trans W.dualEquivDual
  let ψ := LinearEquiv.quotEquivOfEquiv φ (Basis.ofVectorSpace K V).toDualEquiv
  ψ ≪≫ₗ W.quotDualEquivAnnihilator

open Module

theorem finrank_add_finrank_dualAnnihilator_eq (W : Subspace K V) :
    finrank K W + finrank K W.dualAnnihilator = finrank K V := by
  rw [← W.quotEquivAnnihilator.finrank_eq, add_comm, Submodule.finrank_quotient_add_finrank]

@[simp]
theorem finrank_dualCoannihilator_eq {Φ : Subspace K (Module.Dual K V)} :
    finrank K Φ.dualCoannihilator = finrank K Φ.dualAnnihilator := by
  rw [Submodule.dualCoannihilator, ← Module.evalEquiv_toLinearMap]
  exact LinearEquiv.finrank_eq (LinearEquiv.ofSubmodule' _ _)

theorem finrank_add_finrank_dualCoannihilator_eq (W : Subspace K (Module.Dual K V)) :
    finrank K W + finrank K W.dualCoannihilator = finrank K V := by
  rw [finrank_dualCoannihilator_eq, finrank_add_finrank_dualAnnihilator_eq, dual_finrank_eq]

end

end Subspace

open Module

section CommRing

variable {R M M' : Type*}
variable [CommRing R] [AddCommGroup M] [Module R M] [AddCommGroup M'] [Module R M']

namespace Submodule

/-- Given a submodule, corestrict to the pairing on `M ⧸ W` by
simultaneously restricting to `W.dualAnnihilator`.

See `Subspace.dualCopairing_nondegenerate`. -/
def dualCopairing (W : Submodule R M) : W.dualAnnihilator →ₗ[R] M ⧸ W →ₗ[R] R :=
  LinearMap.flip <|
    W.liftQ ((Module.dualPairing R M).domRestrict W.dualAnnihilator).flip
      (by
        intro w hw
        ext ⟨φ, hφ⟩
        exact (mem_dualAnnihilator φ).mp hφ w hw)

instance (W : Submodule R M) : FunLike (W.dualAnnihilator) M R where
  coe φ := φ.val
  coe_injective' φ ψ h := by
    ext
    simp only [funext_iff] at h
    exact h _

@[simp]
theorem dualCopairing_apply {W : Submodule R M} (φ : W.dualAnnihilator) (x : M) :
    W.dualCopairing φ (Quotient.mk x) = φ x :=
  rfl

/-- Given a submodule, restrict to the pairing on `W` by
simultaneously corestricting to `Module.Dual R M ⧸ W.dualAnnihilator`.
This is `Submodule.dualRestrict` factored through the quotient by its kernel (which
is `W.dualAnnihilator` by definition).

See `Subspace.dualPairing_nondegenerate`. -/
def dualPairing (W : Submodule R M) : Module.Dual R M ⧸ W.dualAnnihilator →ₗ[R] W →ₗ[R] R :=
  W.dualAnnihilator.liftQ W.dualRestrict le_rfl

@[simp]
theorem dualPairing_apply {W : Submodule R M} (φ : Module.Dual R M) (x : W) :
    W.dualPairing (Quotient.mk φ) x = φ x :=
  rfl

/-- That $\operatorname{im}(q^* : (V/W)^* \to V^*) = \operatorname{ann}(W)$. -/
theorem range_dualMap_mkQ_eq (W : Submodule R M) :
    LinearMap.range W.mkQ.dualMap = W.dualAnnihilator := by
  ext φ
  rw [LinearMap.mem_range]
  constructor
  · rintro ⟨ψ, rfl⟩
    have := LinearMap.mem_range_self W.mkQ.dualMap ψ
    simpa only [ker_mkQ] using W.mkQ.range_dualMap_le_dualAnnihilator_ker this
  · intro hφ
    exists W.dualCopairing ⟨φ, hφ⟩

/-- Equivalence $(M/W)^* \cong \operatorname{ann}(W)$. That is, there is a one-to-one
correspondence between the dual of `M ⧸ W` and those elements of the dual of `M` that
vanish on `W`.

The inverse of this is `Submodule.dualCopairing`. -/
def dualQuotEquivDualAnnihilator (W : Submodule R M) :
    Module.Dual R (M ⧸ W) ≃ₗ[R] W.dualAnnihilator :=
  LinearEquiv.ofLinear
    (W.mkQ.dualMap.codRestrict W.dualAnnihilator fun φ =>
      W.range_dualMap_mkQ_eq ▸ LinearMap.mem_range_self W.mkQ.dualMap φ)
    W.dualCopairing (by ext; rfl) (by ext; rfl)

@[simp]
theorem dualQuotEquivDualAnnihilator_apply (W : Submodule R M) (φ : Module.Dual R (M ⧸ W)) (x : M) :
    dualQuotEquivDualAnnihilator W φ x = φ (Quotient.mk x) :=
  rfl

theorem dualCopairing_eq (W : Submodule R M) :
    W.dualCopairing = (dualQuotEquivDualAnnihilator W).symm.toLinearMap :=
  rfl

@[simp]
theorem dualQuotEquivDualAnnihilator_symm_apply_mk (W : Submodule R M) (φ : W.dualAnnihilator)
    (x : M) : (dualQuotEquivDualAnnihilator W).symm φ (Quotient.mk x) = φ x :=
  rfl

theorem finite_dualAnnihilator_iff {W : Submodule R M} [Free R (M ⧸ W)] :
    Module.Finite R W.dualAnnihilator ↔ Module.Finite R (M ⧸ W) :=
  (Finite.equiv_iff W.dualQuotEquivDualAnnihilator.symm).trans (finite_dual_iff R)

lemma dualAnnihilator_eq_bot_iff' {W : Submodule R M} :
    W.dualAnnihilator = ⊥ ↔ Subsingleton (Dual R (M ⧸ W)) := by
  rw [W.dualQuotEquivDualAnnihilator.toEquiv.subsingleton_congr, subsingleton_iff_eq_bot]

@[simp] lemma dualAnnihilator_eq_bot_iff {W : Submodule R M} [Projective R (M ⧸ W)] :
    W.dualAnnihilator = ⊥ ↔ W = ⊤ := by
  rw [dualAnnihilator_eq_bot_iff', subsingleton_dual_iff, subsingleton_quotient_iff_eq_top]

@[simp] lemma dualAnnihilator_eq_top_iff {W : Submodule R M} [Projective R M] :
    W.dualAnnihilator = ⊤ ↔ W = ⊥ := by
  refine ⟨fun h ↦ ?_, fun h ↦ h ▸ dualAnnihilator_bot⟩
  refine W.eq_bot_iff.mpr fun v hv ↦ (forall_dual_apply_eq_zero_iff R v).mp fun f ↦ ?_
  refine (mem_dualAnnihilator f).mp ?_ v hv
  simp [h]

open LinearMap in
/-- The pairing between a submodule `W` of a dual module `Dual R M` and the quotient of
`M` by the coannihilator of `W`, which is always nondegenerate. -/
def quotDualCoannihilatorToDual (W : Submodule R (Dual R M)) :
    M ⧸ W.dualCoannihilator →ₗ[R] Dual R W :=
  liftQ _ (flip <| Submodule.subtype _) le_rfl

@[simp]
theorem quotDualCoannihilatorToDual_apply (W : Submodule R (Dual R M)) (m : M) (w : W) :
    W.quotDualCoannihilatorToDual (Quotient.mk m) w = w.1 m := rfl

theorem quotDualCoannihilatorToDual_injective (W : Submodule R (Dual R M)) :
    Function.Injective W.quotDualCoannihilatorToDual :=
  LinearMap.ker_eq_bot.mp (ker_liftQ_eq_bot _ _ _ le_rfl)

theorem flip_quotDualCoannihilatorToDual_injective (W : Submodule R (Dual R M)) :
    Function.Injective W.quotDualCoannihilatorToDual.flip :=
  fun _ _ he ↦ Subtype.ext <| LinearMap.ext fun m ↦ DFunLike.congr_fun he ⟦m⟧

open LinearMap in
theorem quotDualCoannihilatorToDual_nondegenerate (W : Submodule R (Dual R M)) :
    W.quotDualCoannihilatorToDual.Nondegenerate := by
  rw [Nondegenerate, separatingLeft_iff_ker_eq_bot, separatingRight_iff_flip_ker_eq_bot]
  letI : AddCommGroup W := inferInstance
  simp_rw [ker_eq_bot]
  exact ⟨W.quotDualCoannihilatorToDual_injective, W.flip_quotDualCoannihilatorToDual_injective⟩

end Submodule

namespace LinearMap

open Submodule

theorem range_dualMap_eq_dualAnnihilator_ker_of_surjective (f : M →ₗ[R] M')
    (hf : Function.Surjective f) : LinearMap.range f.dualMap = (LinearMap.ker f).dualAnnihilator :=
  ((f.quotKerEquivOfSurjective hf).dualMap.range_comp _).trans
    (LinearMap.ker f).range_dualMap_mkQ_eq

-- Note, this can be specialized to the case where `R` is an injective `R`-module, or when
-- `f.coker` is a projective `R`-module.
theorem range_dualMap_eq_dualAnnihilator_ker_of_subtype_range_surjective (f : M →ₗ[R] M')
    (hf : Function.Surjective (range f).subtype.dualMap) :
    LinearMap.range f.dualMap = (ker f).dualAnnihilator := by
  have rr_surj : Function.Surjective f.rangeRestrict := by
    rw [← range_eq_top, range_rangeRestrict]
  have := range_dualMap_eq_dualAnnihilator_ker_of_surjective f.rangeRestrict rr_surj
  convert this using 1
  · calc
      _ = range ((range f).subtype.comp f.rangeRestrict).dualMap := by simp
      _ = _ := ?_
    rw [← dualMap_comp_dualMap, range_comp_of_range_eq_top]
    rwa [range_eq_top]
  · apply congr_arg
    exact (ker_rangeRestrict f).symm

end LinearMap

end CommRing

section VectorSpace

variable {K V₁ V₂ : Type*} [Field K]
variable [AddCommGroup V₁] [Module K V₁] [AddCommGroup V₂] [Module K V₂]

namespace Module.Dual

variable {f : Module.Dual K V₁}

section
variable (hf : f ≠ 0)

lemma range_eq_top_of_ne_zero {K V₁ : Type*} [Semifield K] [AddCommMonoid V₁] [Module K V₁]
    {f : Module.Dual K V₁} (hf : f ≠ 0) : LinearMap.range f = ⊤ :=
  LinearMap.range_eq_top.mpr (LinearMap.surjective hf)

variable [FiniteDimensional K V₁]
include hf

lemma finrank_ker_add_one_of_ne_zero :
    finrank K (LinearMap.ker f) + 1 = finrank K V₁ := by
  suffices finrank K (LinearMap.range f) = 1 by
    rw [← (LinearMap.ker f).finrank_quotient_add_finrank, add_comm, add_left_inj,
    f.quotKerEquivRange.finrank_eq, this]
  rw [range_eq_top_of_ne_zero hf, finrank_top, finrank_self]

lemma isCompl_ker_of_disjoint_of_ne_bot {p : Submodule K V₁}
    (hpf : Disjoint (LinearMap.ker f) p) (hp : p ≠ ⊥) :
    IsCompl (LinearMap.ker f) p := by
  refine ⟨hpf, codisjoint_iff.mpr <| eq_of_le_of_finrank_le le_top ?_⟩
  have : finrank K ↑(LinearMap.ker f ⊔ p) = finrank K (LinearMap.ker f) + finrank K p := by
    simp [← Submodule.finrank_sup_add_finrank_inf_eq (LinearMap.ker f) p, hpf.eq_bot]
  rwa [finrank_top, this, ← finrank_ker_add_one_of_ne_zero hf, add_le_add_iff_left,
    Submodule.one_le_finrank_iff]

end

lemma eq_of_ker_eq_of_apply_eq [FiniteDimensional K V₁] {f g : Module.Dual K V₁} (x : V₁)
    (h : LinearMap.ker f = LinearMap.ker g) (h' : f x = g x) (hx : f x ≠ 0) :
    f = g := by
  let p := K ∙ x
  have hp : p ≠ ⊥ := by aesop
  have hpf : Disjoint (LinearMap.ker f) p := by
    rw [disjoint_iff, Submodule.eq_bot_iff]
    rintro y ⟨hfy : f y = 0, hpy : y ∈ p⟩
    obtain ⟨t, rfl⟩ := Submodule.mem_span_singleton.mp hpy
    have ht : t = 0 := by simpa [hx] using hfy
    simp [ht]
  have hf : f ≠ 0 := by aesop
  ext v
  obtain ⟨y, hy, z, hz, rfl⟩ : ∃ᵉ (y ∈ LinearMap.ker f) (z ∈ p), y + z = v := by
    have : v ∈ (⊤ : Submodule K V₁) := Submodule.mem_top
    rwa [← (isCompl_ker_of_disjoint_of_ne_bot hf hpf hp).sup_eq_top, Submodule.mem_sup] at this
  have hy' : g y = 0 := by rwa [← LinearMap.mem_ker, ← h]
  replace hy : f y = 0 := by rwa [LinearMap.mem_ker] at hy
  obtain ⟨t, rfl⟩ := Submodule.mem_span_singleton.mp hz
  simp [h', hy, hy']

end Module.Dual

namespace LinearMap

theorem dualPairing_nondegenerate : (dualPairing K V₁).Nondegenerate :=
  ⟨separatingLeft_iff_ker_eq_bot.mpr ker_id, fun x => (forall_dual_apply_eq_zero_iff K x).mp⟩

theorem dualMap_surjective_of_injective {f : V₁ →ₗ[K] V₂} (hf : Function.Injective f) :
    Function.Surjective f.dualMap := fun φ ↦
  have ⟨f', hf'⟩ := f.exists_leftInverse_of_injective (ker_eq_bot.mpr hf)
  ⟨φ.comp f', ext fun x ↦ congr(φ <| $hf' x)⟩

theorem range_dualMap_eq_dualAnnihilator_ker (f : V₁ →ₗ[K] V₂) :
    LinearMap.range f.dualMap = (LinearMap.ker f).dualAnnihilator :=
  range_dualMap_eq_dualAnnihilator_ker_of_subtype_range_surjective f <|
    dualMap_surjective_of_injective (range f).injective_subtype

/-- For vector spaces, `f.dualMap` is surjective if and only if `f` is injective -/
@[simp]
theorem dualMap_surjective_iff {f : V₁ →ₗ[K] V₂} :
    Function.Surjective f.dualMap ↔ Function.Injective f := by
  rw [← LinearMap.range_eq_top, range_dualMap_eq_dualAnnihilator_ker,
      ← Submodule.dualAnnihilator_bot, Subspace.dualAnnihilator_inj, LinearMap.ker_eq_bot]

end LinearMap

namespace Subspace

open Submodule

theorem dualPairing_eq (W : Subspace K V₁) :
    W.dualPairing = W.quotAnnihilatorEquiv.toLinearMap := by
  ext
  rfl

theorem dualPairing_nondegenerate (W : Subspace K V₁) : W.dualPairing.Nondegenerate := by
  constructor
  · rw [LinearMap.separatingLeft_iff_ker_eq_bot, dualPairing_eq]
    apply LinearEquiv.ker
  · intro x h
    rw [← forall_dual_apply_eq_zero_iff K x]
    intro φ
    simpa only [Submodule.dualPairing_apply, dualLift_of_subtype] using
      h (Submodule.Quotient.mk (W.dualLift φ))

theorem dualCopairing_nondegenerate (W : Subspace K V₁) : W.dualCopairing.Nondegenerate := by
  constructor
  · rw [LinearMap.separatingLeft_iff_ker_eq_bot, dualCopairing_eq]
    apply LinearEquiv.ker
  · rintro ⟨x⟩
    simp only [Quotient.quot_mk_eq_mk, dualCopairing_apply, Quotient.mk_eq_zero]
    rw [← forall_mem_dualAnnihilator_apply_eq_zero_iff, SetLike.forall]
    exact id

-- Argument from https://math.stackexchange.com/a/2423263/172988
theorem dualAnnihilator_inf_eq (W W' : Subspace K V₁) :
    (W ⊓ W').dualAnnihilator = W.dualAnnihilator ⊔ W'.dualAnnihilator := by
  refine le_antisymm ?_ (sup_dualAnnihilator_le_inf W W')
  let F : V₁ →ₗ[K] (V₁ ⧸ W) × V₁ ⧸ W' := (Submodule.mkQ W).prod (Submodule.mkQ W')
  have : LinearMap.ker F = W ⊓ W' := by simp only [F, LinearMap.ker_prod, ker_mkQ]
  rw [← this, ← LinearMap.range_dualMap_eq_dualAnnihilator_ker]
  intro φ
  rw [LinearMap.mem_range]
  rintro ⟨x, rfl⟩
  rw [Submodule.mem_sup]
  obtain ⟨⟨a, b⟩, rfl⟩ := (dualProdDualEquivDual K (V₁ ⧸ W) (V₁ ⧸ W')).surjective x
  obtain ⟨a', rfl⟩ := (dualQuotEquivDualAnnihilator W).symm.surjective a
  obtain ⟨b', rfl⟩ := (dualQuotEquivDualAnnihilator W').symm.surjective b
  use a', a'.property, b', b'.property
  rfl

-- This is also true if `V₁` is finite dimensional since one can restrict `ι` to some subtype
-- for which the infimum and supremum are the same.
-- The obstruction to the `dualAnnihilator_inf_eq` argument carrying through is that we need
-- for `Module.Dual R (Π (i : ι), V ⧸ W i) ≃ₗ[K] Π (i : ι), Module.Dual R (V ⧸ W i)`, which is not
-- true for infinite `ι`. One would need to add additional hypothesis on `W` (for example, it might
-- be true when the family is inf-closed).
-- TODO: generalize to `Sort`
theorem dualAnnihilator_iInf_eq {ι : Type*} [Finite ι] (W : ι → Subspace K V₁) :
    (⨅ i : ι, W i).dualAnnihilator = ⨆ i : ι, (W i).dualAnnihilator := by
  revert ι
  apply Finite.induction_empty_option
  · intro α β h hyp W
    rw [← h.iInf_comp, hyp _, ← h.iSup_comp]
  · intro W
    rw [iSup_of_empty', iInf_of_isEmpty, sInf_empty, sSup_empty, dualAnnihilator_top]
  · intro α _ h W
    rw [iInf_option, iSup_option, dualAnnihilator_inf_eq, h]

/-- For vector spaces, dual annihilators carry direct sum decompositions
to direct sum decompositions. -/
theorem isCompl_dualAnnihilator {W W' : Subspace K V₁} (h : IsCompl W W') :
    IsCompl W.dualAnnihilator W'.dualAnnihilator := by
  rw [isCompl_iff, disjoint_iff, codisjoint_iff] at h ⊢
  rw [← dualAnnihilator_inf_eq, ← dualAnnihilator_sup_eq, h.1, h.2, dualAnnihilator_top,
    dualAnnihilator_bot]
  exact ⟨rfl, rfl⟩

/-- For finite-dimensional vector spaces, one can distribute duals over quotients by identifying
`W.dualLift.range` with `W`. Note that this depends on a choice of splitting of `V₁`. -/
def dualQuotDistrib [FiniteDimensional K V₁] (W : Subspace K V₁) :
    Module.Dual K (V₁ ⧸ W) ≃ₗ[K] Module.Dual K V₁ ⧸ LinearMap.range W.dualLift :=
  W.dualQuotEquivDualAnnihilator.trans W.quotDualEquivAnnihilator.symm

end Subspace

section FiniteDimensional

open Module LinearMap

namespace LinearMap

@[simp]
theorem finrank_range_dualMap_eq_finrank_range (f : V₁ →ₗ[K] V₂) :
    finrank K (LinearMap.range f.dualMap) = finrank K (LinearMap.range f) := by
  rw [congr_arg dualMap (show f = (range f).subtype.comp f.rangeRestrict by rfl),
    ← dualMap_comp_dualMap, range_comp,
    range_eq_top.mpr (dualMap_surjective_of_injective (range f).injective_subtype),
    Submodule.map_top, finrank_range_of_inj, Subspace.dual_finrank_eq]
  exact dualMap_injective_of_surjective (range_eq_top.mp f.range_rangeRestrict)

/-- `f.dualMap` is injective if and only if `f` is surjective -/
@[simp]
theorem dualMap_injective_iff {f : V₁ →ₗ[K] V₂} :
    Function.Injective f.dualMap ↔ Function.Surjective f := by
  refine ⟨Function.mtr fun not_surj inj ↦ ?_, dualMap_injective_of_surjective⟩
  rw [← range_eq_top, ← Ne, ← lt_top_iff_ne_top] at not_surj
  obtain ⟨φ, φ0, range_le_ker⟩ := (range f).exists_le_ker_of_lt_top not_surj
  exact φ0 (inj <| ext fun x ↦ range_le_ker ⟨x, rfl⟩)

/-- `f.dualMap` is bijective if and only if `f` is -/
@[simp]
theorem dualMap_bijective_iff {f : V₁ →ₗ[K] V₂} :
    Function.Bijective f.dualMap ↔ Function.Bijective f := by
  simp_rw [Function.Bijective, dualMap_surjective_iff, dualMap_injective_iff, and_comm]

variable {B : V₁ →ₗ[K] V₂ →ₗ[K] K}

@[simp]
lemma dualAnnihilator_ker_eq_range_flip [IsReflexive K V₂] :
    (ker B).dualAnnihilator = range B.flip := by
  change _ = range (B.dualMap.comp (Module.evalEquiv K V₂).toLinearMap)
  rw [← range_dualMap_eq_dualAnnihilator_ker, range_comp_of_range_eq_top _ (LinearEquiv.range _)]

open Function

theorem flip_injective_iff₁ [FiniteDimensional K V₁] : Injective B.flip ↔ Surjective B := by
  rw [← dualMap_surjective_iff, ← (evalEquiv K V₁).toEquiv.surjective_comp]; rfl

theorem flip_injective_iff₂ [FiniteDimensional K V₂] : Injective B.flip ↔ Surjective B := by
  rw [← dualMap_injective_iff]; exact (evalEquiv K V₂).toEquiv.injective_comp B.dualMap

theorem flip_surjective_iff₁ [FiniteDimensional K V₁] : Surjective B.flip ↔ Injective B :=
  flip_injective_iff₂.symm

theorem flip_surjective_iff₂ [FiniteDimensional K V₂] : Surjective B.flip ↔ Injective B :=
  flip_injective_iff₁.symm

theorem flip_bijective_iff₁ [FiniteDimensional K V₁] : Bijective B.flip ↔ Bijective B := by
  simp_rw [Bijective, flip_injective_iff₁, flip_surjective_iff₁, and_comm]

theorem flip_bijective_iff₂ [FiniteDimensional K V₂] : Bijective B.flip ↔ Bijective B :=
  flip_bijective_iff₁.symm

end LinearMap

namespace Subspace

variable {K V : Type*} [Field K] [AddCommGroup V] [Module K V]

theorem quotDualCoannihilatorToDual_bijective (W : Subspace K (Dual K V)) [FiniteDimensional K W] :
    Function.Bijective W.quotDualCoannihilatorToDual :=
  ⟨W.quotDualCoannihilatorToDual_injective, letI : AddCommGroup W := inferInstance
    flip_injective_iff₂.mp W.flip_quotDualCoannihilatorToDual_injective⟩

theorem flip_quotDualCoannihilatorToDual_bijective (W : Subspace K (Dual K V))
    [FiniteDimensional K W] : Function.Bijective W.quotDualCoannihilatorToDual.flip :=
  letI : AddCommGroup W := inferInstance
  flip_bijective_iff₂.mpr W.quotDualCoannihilatorToDual_bijective

theorem dualCoannihilator_dualAnnihilator_eq {W : Subspace K (Dual K V)} [FiniteDimensional K W] :
    W.dualCoannihilator.dualAnnihilator = W :=
  let e := (LinearEquiv.ofBijective _ W.flip_quotDualCoannihilatorToDual_bijective).trans
    (Submodule.dualQuotEquivDualAnnihilator _)
  letI : AddCommGroup W := inferInstance
  haveI : FiniteDimensional K W.dualCoannihilator.dualAnnihilator := LinearEquiv.finiteDimensional e
  (eq_of_le_of_finrank_eq W.le_dualCoannihilator_dualAnnihilator e.finrank_eq).symm

theorem finiteDimensional_quot_dualCoannihilator_iff {W : Submodule K (Dual K V)} :
    FiniteDimensional K (V ⧸ W.dualCoannihilator) ↔ FiniteDimensional K W :=
  ⟨fun _ ↦ FiniteDimensional.of_injective _ W.flip_quotDualCoannihilatorToDual_injective,
    fun _ ↦ FiniteDimensional.of_injective _ W.quotDualCoannihilatorToDual_injective⟩

open OrderDual in
/-- For any vector space, `dualAnnihilator` and `dualCoannihilator` gives an antitone order
  isomorphism between the finite-codimensional subspaces in the vector space and the
  finite-dimensional subspaces in its dual. -/
def orderIsoFiniteCodimDim :
    {W : Subspace K V // FiniteDimensional K (V ⧸ W)} ≃o
    {W : Subspace K (Dual K V) // FiniteDimensional K W}ᵒᵈ where
  toFun W := toDual ⟨W.1.dualAnnihilator, Submodule.finite_dualAnnihilator_iff.mpr W.2⟩
  invFun W := ⟨(ofDual W).1.dualCoannihilator,
    finiteDimensional_quot_dualCoannihilator_iff.mpr (ofDual W).2⟩
  left_inv _ := Subtype.ext dualAnnihilator_dualCoannihilator_eq
  right_inv W := have := (ofDual W).2; Subtype.ext dualCoannihilator_dualAnnihilator_eq
  map_rel_iff' := dualAnnihilator_le_dualAnnihilator_iff

open OrderDual in
/-- For any finite-dimensional vector space, `dualAnnihilator` and `dualCoannihilator` give
  an antitone order isomorphism between the subspaces in the vector space and the subspaces
  in its dual. -/
def orderIsoFiniteDimensional [FiniteDimensional K V] :
    Subspace K V ≃o (Subspace K (Dual K V))ᵒᵈ where
  toFun W := toDual W.dualAnnihilator
  invFun W := (ofDual W).dualCoannihilator
  left_inv _ := dualAnnihilator_dualCoannihilator_eq
  right_inv _ := dualCoannihilator_dualAnnihilator_eq
  map_rel_iff' := dualAnnihilator_le_dualAnnihilator_iff

open Submodule in
theorem dualAnnihilator_dualAnnihilator_eq_map (W : Subspace K V) [FiniteDimensional K W] :
    W.dualAnnihilator.dualAnnihilator = W.map (Dual.eval K V) := by
  let e1 := (Free.chooseBasis K W).toDualEquiv ≪≫ₗ W.quotAnnihilatorEquiv.symm
  haveI := e1.finiteDimensional
  let e2 := (Free.chooseBasis K _).toDualEquiv ≪≫ₗ W.dualAnnihilator.dualQuotEquivDualAnnihilator
  haveI := LinearEquiv.finiteDimensional (V₂ := W.dualAnnihilator.dualAnnihilator) e2
  rw [eq_of_le_of_finrank_eq (map_le_dualAnnihilator_dualAnnihilator W)]
  rw [← (equivMapOfInjective _ (eval_apply_injective K (V := V)) W).finrank_eq, e1.finrank_eq]
  exact e2.finrank_eq

theorem map_dualCoannihilator (W : Subspace K (Dual K V)) [FiniteDimensional K V] :
    W.dualCoannihilator.map (Dual.eval K V) = W.dualAnnihilator := by
  rw [← dualAnnihilator_dualAnnihilator_eq_map, dualCoannihilator_dualAnnihilator_eq]

end Subspace

end FiniteDimensional

end VectorSpace

theorem span_flip_eq_top_iff_linearIndependent {ι α F} [Finite ι] [Field F] {f : ι → α → F} :
    span F (Set.range <| flip f) = ⊤ ↔ LinearIndependent F f := by
  rw [linearIndependent_iff_ker, ← Submodule.map_eq_top_iff (e := Finsupp.llift F F F ι),
    ← Subspace.dualCoannihilator_dualAnnihilator_eq (W := map ..), dualAnnihilator_eq_top_iff]
  congr!
  rw [SetLike.ext'_iff, map_span, Submodule.coe_dualCoannihilator_span, ← Set.range_comp]
  ext
  simp [funext_iff, Finsupp.linearCombination, Finsupp.sum, Finset.sum_apply, flip]

namespace TensorProduct

variable (R A : Type*) (M : Type*) (N : Type*)
variable {ι κ : Type*}
variable [DecidableEq ι] [DecidableEq κ]
variable [Fintype ι] [Fintype κ]

open TensorProduct

attribute [local ext] TensorProduct.ext

open TensorProduct

open LinearMap

section

variable [CommSemiring R] [AddCommMonoid M] [AddCommMonoid N]
variable [Module R M] [Module R N]

/-- The canonical linear map from `Dual M ⊗ Dual N` to `Dual (M ⊗ N)`,
sending `f ⊗ g` to the composition of `TensorProduct.map f g` with
the natural isomorphism `R ⊗ R ≃ R`.
-/
def dualDistrib : Dual R M ⊗[R] Dual R N →ₗ[R] Dual R (M ⊗[R] N) :=
<<<<<<< HEAD
  compRight ↑(TensorProduct.lid R R) ∘ₗ homTensorHomMap M N R R (.id R)
=======
  compRight _ (TensorProduct.lid R R) ∘ₗ homTensorHomMap R M N R R
>>>>>>> 69bf692a

variable {R M N}

@[simp]
theorem dualDistrib_apply (f : Dual R M) (g : Dual R N) (m : M) (n : N) :
    dualDistrib R M N (f ⊗ₜ g) (m ⊗ₜ n) = f m * g n :=
  rfl

end

namespace AlgebraTensorModule
variable [CommSemiring R] [CommSemiring A] [Algebra R A] [AddCommMonoid M] [AddCommMonoid N]
variable [Module R M] [Module A M] [Module R N] [IsScalarTower R A M]

/-- Heterobasic version of `TensorProduct.dualDistrib` -/
def dualDistrib : Dual A M ⊗[R] Dual R N →ₗ[A] Dual A (M ⊗[R] N) :=
  compRight _ (Algebra.TensorProduct.rid R A A).toLinearMap ∘ₗ homTensorHomMap R A A M N A R

variable {R M N}

@[simp]
theorem dualDistrib_apply (f : Dual A M) (g : Dual R N) (m : M) (n : N) :
    dualDistrib R A M N (f ⊗ₜ g) (m ⊗ₜ n) = g n • f m :=
  rfl

end AlgebraTensorModule

variable {R M N}
variable [CommSemiring R] [AddCommMonoid M] [AddCommMonoid N]
variable [Module R M] [Module R N]

/-- An inverse to `TensorProduct.dualDistrib` given bases.
-/
noncomputable def dualDistribInvOfBasis (b : Basis ι R M) (c : Basis κ R N) :
    Dual R (M ⊗[R] N) →ₗ[R] Dual R M ⊗[R] Dual R N :=
  ∑ i, ∑ j,
    (ringLmapEquivSelf R ℕ _).symm (b.dualBasis i ⊗ₜ c.dualBasis j) ∘ₗ
<<<<<<< HEAD
      (applyₗ (c j)) ∘ₗ (applyₗ (b i)) ∘ₗ lcurry M N R (.id R)
=======
      applyₗ (c j) ∘ₗ applyₗ (b i) ∘ₗ lcurry R M N R
>>>>>>> 69bf692a

@[simp]
theorem dualDistribInvOfBasis_apply (b : Basis ι R M) (c : Basis κ R N) (f : Dual R (M ⊗[R] N)) :
    dualDistribInvOfBasis b c f = ∑ i, ∑ j, f (b i ⊗ₜ c j) • b.dualBasis i ⊗ₜ c.dualBasis j := by
  simp [dualDistribInvOfBasis]

theorem dualDistrib_dualDistribInvOfBasis_left_inverse (b : Basis ι R M) (c : Basis κ R N) :
    comp (dualDistrib R M N) (dualDistribInvOfBasis b c) = LinearMap.id := by
  apply (b.tensorProduct c).dualBasis.ext
  rintro ⟨i, j⟩
  apply (b.tensorProduct c).ext
  rintro ⟨i', j'⟩
  simp only [dualDistrib, Basis.coe_dualBasis, coe_comp, Function.comp_apply,
    dualDistribInvOfBasis_apply, Basis.coord_apply, Basis.tensorProduct_repr_tmul_apply,
    Basis.repr_self, _root_.map_sum, map_smul, homTensorHomMap_apply, compRight_apply,
    Basis.tensorProduct_apply, coeFn_sum, Finset.sum_apply, smul_apply, LinearEquiv.coe_coe,
    map_tmul, lid_tmul, smul_eq_mul, id_coe, id_eq]
  rw [Finset.sum_eq_single i, Finset.sum_eq_single j]
  · simpa using mul_comm _ _
  all_goals { intros; simp [*] at * }

theorem dualDistrib_dualDistribInvOfBasis_right_inverse (b : Basis ι R M) (c : Basis κ R N) :
    comp (dualDistribInvOfBasis b c) (dualDistrib R M N) = LinearMap.id := by
  apply (b.dualBasis.tensorProduct c.dualBasis).ext
  rintro ⟨i, j⟩
  simp only [Basis.tensorProduct_apply, Basis.coe_dualBasis, coe_comp, Function.comp_apply,
    dualDistribInvOfBasis_apply, dualDistrib_apply, Basis.coord_apply, Basis.repr_self,
    id_coe, id_eq]
  rw [Finset.sum_eq_single i, Finset.sum_eq_single j]
  · simp
  all_goals { intros; simp [*] at * }

/-- A linear equivalence between `Dual M ⊗ Dual N` and `Dual (M ⊗ N)` given bases for `M` and `N`.
It sends `f ⊗ g` to the composition of `TensorProduct.map f g` with the natural
isomorphism `R ⊗ R ≃ R`.
-/
@[simps!]
noncomputable def dualDistribEquivOfBasis (b : Basis ι R M) (c : Basis κ R N) :
    Dual R M ⊗[R] Dual R N ≃ₗ[R] Dual R (M ⊗[R] N) := by
  refine LinearEquiv.ofLinear (dualDistrib R M N) (dualDistribInvOfBasis b c) ?_ ?_
  · exact dualDistrib_dualDistribInvOfBasis_left_inverse _ _
  · exact dualDistrib_dualDistribInvOfBasis_right_inverse _ _

variable (R M N)
variable [Module.Finite R M] [Module.Finite R N] [Module.Free R M] [Module.Free R N]

/--
A linear equivalence between `Dual M ⊗ Dual N` and `Dual (M ⊗ N)` when `M` and `N` are finite free
modules. It sends `f ⊗ g` to the composition of `TensorProduct.map f g` with the natural
isomorphism `R ⊗ R ≃ R`.
-/
@[simp]
noncomputable def dualDistribEquiv : Dual R M ⊗[R] Dual R N ≃ₗ[R] Dual R (M ⊗[R] N) :=
  dualDistribEquivOfBasis (Module.Free.chooseBasis R M) (Module.Free.chooseBasis R N)

end TensorProduct<|MERGE_RESOLUTION|>--- conflicted
+++ resolved
@@ -1031,11 +1031,7 @@
 the natural isomorphism `R ⊗ R ≃ R`.
 -/
 def dualDistrib : Dual R M ⊗[R] Dual R N →ₗ[R] Dual R (M ⊗[R] N) :=
-<<<<<<< HEAD
-  compRight ↑(TensorProduct.lid R R) ∘ₗ homTensorHomMap M N R R (.id R)
-=======
-  compRight _ (TensorProduct.lid R R) ∘ₗ homTensorHomMap R M N R R
->>>>>>> 69bf692a
+  compRight _ ↑(TensorProduct.lid R R) ∘ₗ homTensorHomMap M N R R (.id R)
 
 variable {R M N}
 
@@ -1073,11 +1069,7 @@
     Dual R (M ⊗[R] N) →ₗ[R] Dual R M ⊗[R] Dual R N :=
   ∑ i, ∑ j,
     (ringLmapEquivSelf R ℕ _).symm (b.dualBasis i ⊗ₜ c.dualBasis j) ∘ₗ
-<<<<<<< HEAD
-      (applyₗ (c j)) ∘ₗ (applyₗ (b i)) ∘ₗ lcurry M N R (.id R)
-=======
-      applyₗ (c j) ∘ₗ applyₗ (b i) ∘ₗ lcurry R M N R
->>>>>>> 69bf692a
+      applyₗ (c j) ∘ₗ applyₗ (b i) ∘ₗ lcurry M N R (.id R)
 
 @[simp]
 theorem dualDistribInvOfBasis_apply (b : Basis ι R M) (c : Basis κ R N) (f : Dual R (M ⊗[R] N)) :
