--- conflicted
+++ resolved
@@ -246,13 +246,8 @@
     rw [Finsupp.sum_apply, Finsupp.sum_eq_single x, single_eq_same] at this
     · simpa
     · intro y hy xy
-<<<<<<< HEAD
-      simp only [SetLike.mem_coe, mem_supported, subset_def, Finset.mem_coe, mem_support_iff] at h₁
+      simp only [SetLike.mem_coe, mem_supported, subset_def, mem_support_iff] at h₁
       simp [mt (H _ xs _ (h₁ _ hy)) xy.symm]
-=======
-      simp only [SetLike.mem_coe, mem_supported, subset_def, mem_support_iff] at h₁
-      simp [mt (H _ (h₁ _ hy) _ xs) xy]
->>>>>>> 83fdfab1
     · simp +contextual
   · by_contra h
     exact xs (h₁ <| Finsupp.mem_support_iff.2 h)
