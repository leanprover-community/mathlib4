/-
Copyright (c) 2019 Johannes Hölzl. All rights reserved.
Released under Apache 2.0 license as described in the file LICENSE.
Authors: Johannes Hölzl
-/
module

public import Mathlib.Algebra.Module.Submodule.Range
public import Mathlib.LinearAlgebra.Finsupp.LSum
public import Mathlib.LinearAlgebra.Span.Defs

/-!
# `Finsupp`s supported on a given submodule

* `Finsupp.restrictDom`: `Finsupp.filter` as a linear map to `Finsupp.supported s`;
  `Finsupp.supported R R s` and codomain `Submodule.span R (v '' s)`;
* `Finsupp.supportedEquivFinsupp`: a linear equivalence between the functions `α →₀ M` supported
  on `s` and the functions `s →₀ M`;
* `Finsupp.domLCongr`: a `LinearEquiv` version of `Finsupp.domCongr`;
* `Finsupp.congr`: if the sets `s` and `t` are equivalent, then `supported M R s` is equivalent to
  `supported M R t`;

## Tags

function with finite support, module, linear algebra
-/

@[expose] public section

noncomputable section

open Set LinearMap Submodule

namespace Finsupp

variable {α : Type*} {M : Type*} {N : Type*} {P : Type*} {R : Type*} {S : Type*}
variable [Semiring R] [Semiring S] [AddCommMonoid M] [Module R M]
variable [AddCommMonoid N] [Module R N]
variable [AddCommMonoid P] [Module R P]

variable (M R)

/-- `Finsupp.supported M R s` is the `R`-submodule of all `p : α →₀ M` such that `p.support ⊆ s`. -/
def supported (s : Set α) : Submodule R (α →₀ M) where
  carrier := { p | ↑p.support ⊆ s }
  add_mem' {p q} hp hq := by
    classical
    refine Subset.trans (Subset.trans (Finset.coe_subset.2 support_add) ?_) (union_subset hp hq)
    rw [Finset.coe_union]
  zero_mem' := by
    simp only [subset_def, Finset.mem_coe, Set.mem_setOf_eq, mem_support_iff, zero_apply]
    intro h ha
    exact (ha rfl).elim
  smul_mem' _ _ hp := Subset.trans (Finset.coe_subset.2 support_smul) hp

variable {M}

theorem mem_supported {s : Set α} (p : α →₀ M) : p ∈ supported M R s ↔ ↑p.support ⊆ s :=
  Iff.rfl

theorem mem_supported' {s : Set α} (p : α →₀ M) :
    p ∈ supported M R s ↔ ∀ x ∉ s, p x = 0 := by
  simp [mem_supported, Set.subset_def, not_imp_comm]

theorem mem_supported_support (p : α →₀ M) : p ∈ Finsupp.supported M R (p.support : Set α) := by
  rw [Finsupp.mem_supported]

theorem single_mem_supported {s : Set α} {a : α} (b : M) (h : a ∈ s) :
    single a b ∈ supported M R s :=
  Set.Subset.trans support_single_subset (Finset.singleton_subset_set_iff.2 h)

theorem supported_eq_span_single (s : Set α) :
    supported R R s = span R ((fun i => single i 1) '' s) := by
  refine (span_eq_of_le _ ?_ (SetLike.le_def.2 fun l hl => ?_)).symm
  · rintro _ ⟨_, hp, rfl⟩
    exact single_mem_supported R 1 hp
  · rw [← l.sum_single]
    refine sum_mem fun i il => ?_
    rw [show single i (l i) = l i • single i 1 by simp]
    exact smul_mem _ (l i) (subset_span (mem_image_of_mem _ (hl il)))

theorem span_le_supported_biUnion_support (s : Set (α →₀ M)) :
    span R s ≤ supported M R (⋃ x ∈ s, x.support) :=
  span_le.mpr fun _ h ↦ subset_biUnion_of_mem h (u := (SetLike.coe ·.support))

variable (M)

/-- Interpret `Finsupp.filter s` as a linear map from `α →₀ M` to `supported M R s`. -/
def restrictDom (s : Set α) [DecidablePred (· ∈ s)] : (α →₀ M) →ₗ[R] supported M R s :=
  LinearMap.codRestrict _
    { toFun := filter (· ∈ s)
      map_add' := fun _ _ => filter_add
      map_smul' := fun _ _ => filter_smul } fun l =>
    (mem_supported' _ _).2 fun _ => filter_apply_neg (· ∈ s) l

variable {M R}

section

@[simp]
theorem restrictDom_apply (s : Set α) (l : α →₀ M) [DecidablePred (· ∈ s)] :
    (restrictDom M R s l : α →₀ M) = Finsupp.filter (· ∈ s) l := rfl

end

theorem restrictDom_comp_subtype (s : Set α) [DecidablePred (· ∈ s)] :
    (restrictDom M R s).comp (Submodule.subtype _) = LinearMap.id := by
  ext l a
  by_cases h : a ∈ s
  · simp [h]
  simpa [h] using ((mem_supported' R l.1).1 l.2 a h).symm

theorem range_restrictDom (s : Set α) [DecidablePred (· ∈ s)] :
    LinearMap.range (restrictDom M R s) = ⊤ :=
  range_eq_top.2 <|
    Function.RightInverse.surjective <| LinearMap.congr_fun (restrictDom_comp_subtype s)

theorem supported_mono {s t : Set α} (st : s ⊆ t) : supported M R s ≤ supported M R t := fun _ h =>
  Set.Subset.trans h st

@[simp]
theorem supported_empty : supported M R (∅ : Set α) = ⊥ :=
  eq_bot_iff.2 fun l h => (Submodule.mem_bot R).2 <| by ext; simp_all [mem_supported']

@[simp]
theorem supported_univ : supported M R (Set.univ : Set α) = ⊤ :=
  eq_top_iff.2 fun _ _ => Set.subset_univ _

theorem supported_iUnion {δ : Type*} (s : δ → Set α) :
    supported M R (⋃ i, s i) = ⨆ i, supported M R (s i) := by
  refine le_antisymm ?_ (iSup_le fun i => supported_mono <| Set.subset_iUnion _ _)
  haveI := Classical.decPred fun x => x ∈ ⋃ i, s i
  suffices
    LinearMap.range ((Submodule.subtype _).comp (restrictDom M R (⋃ i, s i))) ≤
      ⨆ i, supported M R (s i) by
    rwa [LinearMap.range_comp, range_restrictDom, Submodule.map_top, range_subtype] at this
  rw [range_le_iff_comap, eq_top_iff]
  rintro l ⟨⟩
  induction l using Finsupp.induction with
  | zero => exact zero_mem _
  | single_add x a l _ _ ih =>
    refine add_mem ?_ ih
    by_cases h : ∃ i, x ∈ s i
    · simp only [mem_comap, coe_comp, coe_subtype, Function.comp_apply, restrictDom_apply,
        mem_iUnion, h, filter_single_of_pos]
      obtain ⟨i, hi⟩ := h
      exact le_iSup (fun i => supported M R (s i)) i (single_mem_supported R _ hi)
    · simp [h]

theorem supported_union (s t : Set α) :
    supported M R (s ∪ t) = supported M R s ⊔ supported M R t := by
  rw [Set.union_eq_iUnion, supported_iUnion, iSup_bool_eq, cond_true, cond_false]

theorem supported_iInter {ι : Type*} (s : ι → Set α) :
    supported M R (⋂ i, s i) = ⨅ i, supported M R (s i) :=
  Submodule.ext fun x => by simp [mem_supported, subset_iInter_iff]

theorem supported_inter (s t : Set α) :
    supported M R (s ∩ t) = supported M R s ⊓ supported M R t := by
  rw [Set.inter_eq_iInter, supported_iInter, iInf_bool_eq]; rfl

theorem disjoint_supported_supported {s t : Set α} (h : Disjoint s t) :
    Disjoint (supported M R s) (supported M R t) :=
  disjoint_iff.2 <| by rw [← supported_inter, disjoint_iff_inter_eq_empty.1 h, supported_empty]

theorem disjoint_supported_supported_iff [Nontrivial M] {s t : Set α} :
    Disjoint (supported M R s) (supported M R t) ↔ Disjoint s t := by
  refine ⟨fun h => Set.disjoint_left.mpr fun x hx1 hx2 => ?_, disjoint_supported_supported⟩
  rcases exists_ne (0 : M) with ⟨y, hy⟩
  have := h.le_bot ⟨single_mem_supported R y hx1, single_mem_supported R y hx2⟩
  rw [mem_bot, single_eq_zero] at this
  exact hy this

lemma codisjoint_supported_supported {s t : Set α} (h : Codisjoint s t) :
    Codisjoint (supported M R s) (supported M R t) := by
  rw [codisjoint_iff, eq_top_iff, ← supported_union,
    show s ∪ t = .univ from codisjoint_iff.mp h, supported_univ]

lemma codisjoint_supported_supported_iff [Nontrivial M] {s t : Set α} :
    Codisjoint (supported M R s) (supported M R t) ↔ Codisjoint s t := by
  refine ⟨fun h ↦ codisjoint_iff.mpr (eq_top_iff.mpr fun a ↦ ?_), codisjoint_supported_supported⟩
  obtain ⟨x, hx⟩ := exists_ne (0 : M)
<<<<<<< HEAD
  rw [codisjoint_iff, eq_top_iff, ← supported_union] at h
  have : Finsupp.single a x ∈ supported M R (s ∪ t) := h (show Finsupp.single a x ∈ _ from trivial)
  simpa [Finsupp.mem_supported, Finsupp.support_single_ne_zero _ hx] using this
=======
  rw [codisjoint_iff, ← supported_union, eq_top_iff'] at h
  simpa [Finsupp.mem_supported, Finsupp.support_single_ne_zero _ hx] using h (Finsupp.single a x)
>>>>>>> 90e1227b

/-- Interpret `Finsupp.restrictSupportEquiv` as a linear equivalence between
`supported M R s` and `s →₀ M`. -/
@[simps!] def supportedEquivFinsupp (s : Set α) : supported M R s ≃ₗ[R] s →₀ M := by
  let F : supported M R s ≃ (s →₀ M) := restrictSupportEquiv s M
  refine F.toLinearEquiv ?_
  have :
    (F : supported M R s → ↥s →₀ M) =
      (lsubtypeDomain s : (α →₀ M) →ₗ[R] s →₀ M).comp (Submodule.subtype (supported M R s)) :=
    rfl
  rw [this]
  exact LinearMap.isLinear _

@[simp] theorem supportedEquivFinsupp_symm_apply_coe (s : Set α) [DecidablePred (· ∈ s)]
    (f : s →₀ M) : (supportedEquivFinsupp (R := R) s).symm f = f.extendDomain := by
  convert restrictSupportEquiv_symm_apply_coe ..

@[simp] theorem supportedEquivFinsupp_symm_single (s : Set α) (i : s) (a : M) :
    ((supportedEquivFinsupp (R := R) s).symm (single i a) : α →₀ M) = single ↑i a := by
  classical simp

section LMapDomain

variable {α' : Type*} {α'' : Type*} (M R)

theorem supported_comap_lmapDomain (f : α → α') (s : Set α') :
    supported M R (f ⁻¹' s) ≤ (supported M R s).comap (lmapDomain M R f) := by
  classical
  intro l (hl : (l.support : Set α) ⊆ f ⁻¹' s)
  change ↑(mapDomain f l).support ⊆ s
  rw [← Set.image_subset_iff, ← Finset.coe_image] at hl
  exact Set.Subset.trans mapDomain_support hl

theorem lmapDomain_supported (f : α → α') (s : Set α) :
    (supported M R s).map (lmapDomain M R f) = supported M R (f '' s) := by
  classical
  cases isEmpty_or_nonempty α
  · simp [s.eq_empty_of_isEmpty]
  refine
    le_antisymm
      (map_le_iff_le_comap.2 <|
        le_trans (supported_mono <| Set.subset_preimage_image _ _)
          (supported_comap_lmapDomain M R _ _))
      ?_
  intro l hl
  refine ⟨(lmapDomain M R (Function.invFunOn f s) : (α' →₀ M) →ₗ[R] α →₀ M) l, fun x hx => ?_, ?_⟩
  · rcases Finset.mem_image.1 (mapDomain_support hx) with ⟨c, hc, rfl⟩
    exact Function.invFunOn_mem (by simpa using hl hc)
  · rw [← LinearMap.comp_apply, ← lmapDomain_comp]
    refine (mapDomain_congr fun c hc => ?_).trans mapDomain_id
    exact Function.invFunOn_eq (by simpa using hl hc)

theorem lmapDomain_disjoint_ker (f : α → α') {s : Set α}
    (H : ∀ a ∈ s, ∀ b ∈ s, f a = f b → a = b) :
    Disjoint (supported M R s) (ker (lmapDomain M R f)) := by
  rw [disjoint_iff_inf_le]
  rintro l ⟨h₁, h₂⟩
  rw [SetLike.mem_coe, mem_ker, lmapDomain_apply, mapDomain] at h₂
  simp only [mem_bot]; ext x
  haveI := Classical.decPred fun x => x ∈ s
  by_cases xs : x ∈ s
  · have : Finsupp.sum l (fun a => Finsupp.single (f a)) (f x) = 0 := by
      rw [h₂]
      rfl
    rw [Finsupp.sum_apply, Finsupp.sum_eq_single x, single_eq_same] at this
    · simpa
    · intro y hy xy
      simp only [SetLike.mem_coe, mem_supported, subset_def, mem_support_iff] at h₁
      simp [mt (H _ (h₁ _ hy) _ xs) xy]
    · simp +contextual
  · by_contra h
    exact xs (h₁ <| Finsupp.mem_support_iff.2 h)

end LMapDomain

/-- An equivalence of sets induces a linear equivalence of `Finsupp`s supported on those sets. -/
noncomputable def congr {α' : Type*} (s : Set α) (t : Set α') (e : s ≃ t) :
    supported M R s ≃ₗ[R] supported M R t := by
  haveI := Classical.decPred fun x => x ∈ s
  haveI := Classical.decPred fun x => x ∈ t
  exact Finsupp.supportedEquivFinsupp s ≪≫ₗ
    (Finsupp.domLCongr e ≪≫ₗ (Finsupp.supportedEquivFinsupp t).symm)

end Finsupp<|MERGE_RESOLUTION|>--- conflicted
+++ resolved
@@ -180,14 +180,8 @@
     Codisjoint (supported M R s) (supported M R t) ↔ Codisjoint s t := by
   refine ⟨fun h ↦ codisjoint_iff.mpr (eq_top_iff.mpr fun a ↦ ?_), codisjoint_supported_supported⟩
   obtain ⟨x, hx⟩ := exists_ne (0 : M)
-<<<<<<< HEAD
-  rw [codisjoint_iff, eq_top_iff, ← supported_union] at h
-  have : Finsupp.single a x ∈ supported M R (s ∪ t) := h (show Finsupp.single a x ∈ _ from trivial)
-  simpa [Finsupp.mem_supported, Finsupp.support_single_ne_zero _ hx] using this
-=======
   rw [codisjoint_iff, ← supported_union, eq_top_iff'] at h
   simpa [Finsupp.mem_supported, Finsupp.support_single_ne_zero _ hx] using h (Finsupp.single a x)
->>>>>>> 90e1227b
 
 /-- Interpret `Finsupp.restrictSupportEquiv` as a linear equivalence between
 `supported M R s` and `s →₀ M`. -/
