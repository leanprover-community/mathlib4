--- conflicted
+++ resolved
@@ -159,13 +159,6 @@
   cases nonempty_fintype n
   simp [Pi.single_apply]
 
-<<<<<<< HEAD
-set_option linter.deprecated false in
-@[deprecated equivFun_symm_single (since := "2024-08-09")]
-theorem equivFun_symm_stdBasis [Finite n] (b : Basis n R M) (i : n) :
-    b.equivFun.symm (LinearMap.stdBasis R (fun _ => R) i 1) = b i :=
-  equivFun_symm_single ..
-
 end Basis
 
 section Algebra
@@ -178,7 +171,4 @@
     B.repr (algebraMap R S r * s) i = r * B.repr s i := by
   rw [← smul_eq_mul, ← smul_eq_mul, algebraMap_smul, map_smul, Finsupp.smul_apply]
 
-end Algebra
-=======
-end Basis
->>>>>>> 07e5270f
+end Algebra