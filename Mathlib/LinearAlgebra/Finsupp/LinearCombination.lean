--- conflicted
+++ resolved
@@ -452,14 +452,8 @@
 
 /-- A variant of `Submodule.mem_span_finset` using `s` as the index type. -/
 lemma Submodule.mem_span_finset' {s : Finset M} {x : M} :
-<<<<<<< HEAD
-    x ∈ span R s ↔ ∃ f : s → R, ∑ a : s, f a • a.1 = x := by
-  rw [← Subtype.range_val (s := (s : Set M)), ← Fintype.range_linearCombination]
-  simp [Fintype.linearCombination]
-=======
     x ∈ span R s ↔ ∃ f : s → R, ∑ a : s, f a • a.1 = x :=
   mem_span_iff_of_fintype
->>>>>>> 3cf53880
 
 /-- An element `m ∈ M` is contained in the `R`-submodule spanned by a set `s ⊆ M`, if and only if
 `m` can be written as a finite `R`-linear combination of elements of `s`.
