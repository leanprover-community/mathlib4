/-
Copyright (c) 2019 Johan Commelin. All rights reserved.
Released under Apache 2.0 license as described in the file LICENSE.
Authors: Johan Commelin, Fabian Glöckle, Kyle Miller
-/
import Mathlib.LinearAlgebra.FiniteDimensional
import Mathlib.LinearAlgebra.Projection
import Mathlib.LinearAlgebra.SesquilinearForm
import Mathlib.RingTheory.Finiteness
import Mathlib.LinearAlgebra.FreeModule.Finite.Basic

#align_import linear_algebra.dual from "leanprover-community/mathlib"@"b1c017582e9f18d8494e5c18602a8cb4a6f843ac"

/-!
# Dual vector spaces

The dual space of an $R$-module $M$ is the $R$-module of $R$-linear maps $M \to R$.

## Main definitions

* Duals and transposes:
  * `Module.Dual R M` defines the dual space of the `R`-module `M`, as `M →ₗ[R] R`.
  * `Module.dualPairing R M` is the canonical pairing between `Dual R M` and `M`.
  * `Module.Dual.eval R M : M →ₗ[R] Dual R (Dual R)` is the canonical map to the double dual.
  * `Module.Dual.transpose` is the linear map from `M →ₗ[R] M'` to `Dual R M' →ₗ[R] Dual R M`.
  * `LinearMap.dualMap` is `Module.Dual.transpose` of a given linear map, for dot notation.
  * `LinearEquiv.dualMap` is for the dual of an equivalence.
* Bases:
  * `Basis.toDual` produces the map `M →ₗ[R] Dual R M` associated to a basis for an `R`-module `M`.
  * `Basis.toDual_equiv` is the equivalence `M ≃ₗ[R] Dual R M` associated to a finite basis.
  * `Basis.dualBasis` is a basis for `Dual R M` given a finite basis for `M`.
  * `Module.dual_bases e ε` is the proposition that the families `e` of vectors and `ε` of dual
    vectors have the characteristic properties of a basis and a dual.
* Submodules:
  * `Submodule.dualRestrict W` is the transpose `Dual R M →ₗ[R] Dual R W` of the inclusion map.
  * `Submodule.dualAnnihilator W` is the kernel of `W.dualRestrict`. That is, it is the submodule
    of `dual R M` whose elements all annihilate `W`.
  * `Submodule.dualRestrict_comap W'` is the dual annihilator of `W' : Submodule R (Dual R M)`,
    pulled back along `Module.Dual.eval R M`.
  * `Submodule.dualCopairing W` is the canonical pairing between `W.dualAnnihilator` and `M ⧸ W`.
    It is nondegenerate for vector spaces (`subspace.dualCopairing_nondegenerate`).
  * `Submodule.dualPairing W` is the canonical pairing between `Dual R M ⧸ W.dualAnnihilator`
    and `W`. It is nondegenerate for vector spaces (`Subspace.dualPairing_nondegenerate`).
* Vector spaces:
  * `Subspace.dualLift W` is an arbitrary section (using choice) of `Submodule.dualRestrict W`.

## Main results

* Bases:
  * `Module.dualBasis.basis` and `Module.dualBasis.coe_basis`: if `e` and `ε` form a dual pair,
    then `e` is a basis.
  * `Module.dualBasis.coe_dualBasis`: if `e` and `ε` form a dual pair,
    then `ε` is a basis.
* Annihilators:
  * `Module.dualAnnihilator_gc R M` is the antitone Galois correspondence between
    `Submodule.dualAnnihilator` and `Submodule.dualConnihilator`.
  * `LinearMap.ker_dual_map_eq_dualAnnihilator_range` says that
    `f.dual_map.ker = f.range.dualAnnihilator`
  * `LinearMap.range_dual_map_eq_dualAnnihilator_ker_of_subtype_range_surjective` says that
    `f.dual_map.range = f.ker.dualAnnihilator`; this is specialized to vector spaces in
    `LinearMap.range_dual_map_eq_dualAnnihilator_ker`.
  * `Submodule.dual_quot_equiv_dualAnnihilator` is the equivalence
    `Dual R (M ⧸ W) ≃ₗ[R] W.dualAnnihilator`
* Vector spaces:
  * `Subspace.dualAnnihilator_dualConnihilator_eq` says that the double dual annihilator,
    pulled back ground `Module.Dual.eval`, is the original submodule.
  * `Subspace.dualAnnihilator_gci` says that `module.dualAnnihilator_gc R M` is an
    antitone Galois coinsertion.
  * `Subspace.quotAnnihilatorEquiv` is the equivalence
    `Dual K V ⧸ W.dualAnnihilator ≃ₗ[K] Dual K W`.
  * `LinearMap.dualPairing_nondegenerate` says that `Module.dualPairing` is nondegenerate.
  * `Subspace.is_compl_dualAnnihilator` says that the dual annihilator carries complementary
    subspaces to complementary subspaces.
* Finite-dimensional vector spaces:
  * `Module.evalEquiv` is the equivalence `V ≃ₗ[K] Dual K (Dual K V)`
  * `Module.mapEvalEquiv` is the order isomorphism between subspaces of `V` and
    subspaces of `Dual K (Dual K V)`.
  * `Subspace.quotDualEquivAnnihilator W` is the equivalence
    `(Dual K V ⧸ W.dualLift.range) ≃ₗ[K] W.dualAnnihilator`, where `W.dualLift.range` is a copy
    of `Dual K W` inside `Dual K V`.
  * `Subspace.quotEquivAnnihilator W` is the equivalence `(V ⧸ W) ≃ₗ[K] W.dualAnnihilator`
  * `Subspace.dualQuotDistrib W` is an equivalence
    `Dual K (V₁ ⧸ W) ≃ₗ[K] Dual K V₁ ⧸ W.dualLift.range` from an arbitrary choice of
    splitting of `V₁`.

## TODO

Erdős-Kaplansky theorem about the dimension of a dual vector space in case of infinite dimension.
-/


noncomputable section

namespace Module

-- Porting note: max u v universe issues so name and specific below
universe u v v' v'' w u₁ u₂

variable (R : Type u) (M : Type v)

variable [CommSemiring R] [AddCommMonoid M] [Module R M]

/-- The dual space of an R-module M is the R-module of linear maps `M → R`. -/
@[reducible]
def Dual :=
  M →ₗ[R] R
#align module.dual Module.Dual

/-- The canonical pairing of a vector space and its algebraic dual. -/
def dualPairing (R M) [CommSemiring R] [AddCommMonoid M] [Module R M] :
    Module.Dual R M →ₗ[R] M →ₗ[R] R :=
  LinearMap.id
#align module.dual_pairing Module.dualPairing

@[simp]
theorem dualPairing_apply (v x) : dualPairing R M v x = v x :=
  rfl
#align module.dual_pairing_apply Module.dualPairing_apply

namespace Dual

instance : Inhabited (Dual R M) := ⟨0⟩

instance : FunLike (Dual R M) M fun _ => R :=
  inferInstanceAs (FunLike (M →ₗ[R] R) M fun _ => R)

/-- Maps a module M to the dual of the dual of M. See `Module.erange_coe` and
`Module.evalEquiv`. -/
def eval : M →ₗ[R] Dual R (Dual R M) :=
  LinearMap.flip LinearMap.id
#align module.dual.eval Module.Dual.eval

@[simp]
theorem eval_apply (v : M) (a : Dual R M) : eval R M v a = a v :=
  rfl
#align module.dual.eval_apply Module.Dual.eval_apply

variable {R M} {M' : Type v'}
variable [AddCommMonoid M'] [Module R M']

/-- The transposition of linear maps, as a linear map from `M →ₗ[R] M'` to
`Dual R M' →ₗ[R] Dual R M`. -/
def transpose : (M →ₗ[R] M') →ₗ[R] Dual R M' →ₗ[R] Dual R M :=
  (LinearMap.llcomp R M M' R).flip
#align module.dual.transpose Module.Dual.transpose

-- Porting note: with reducible def need to specify some parameters to transpose explicitly
theorem transpose_apply (u : M →ₗ[R] M') (l : Dual R M') : transpose (R := R) u l = l.comp u :=
  rfl
#align module.dual.transpose_apply Module.Dual.transpose_apply

variable {M'' : Type v''} [AddCommMonoid M''] [Module R M'']

-- Porting note: with reducible def need to specify some parameters to transpose explicitly
theorem transpose_comp (u : M' →ₗ[R] M'') (v : M →ₗ[R] M') :
    transpose (R := R) (u.comp v) = (transpose (R := R) v).comp (transpose (R := R) u) :=
  rfl
#align module.dual.transpose_comp Module.Dual.transpose_comp

end Dual

section Prod

variable (M' : Type v') [AddCommMonoid M'] [Module R M']

/-- Taking duals distributes over products. -/
@[simps!]
def dualProdDualEquivDual : (Module.Dual R M × Module.Dual R M') ≃ₗ[R] Module.Dual R (M × M') :=
  LinearMap.coprodEquiv R
#align module.dual_prod_dual_equiv_dual Module.dualProdDualEquivDual

@[simp]
theorem dualProdDualEquivDual_apply (φ : Module.Dual R M) (ψ : Module.Dual R M') :
    dualProdDualEquivDual R M M' (φ, ψ) = φ.coprod ψ :=
  rfl
#align module.dual_prod_dual_equiv_dual_apply Module.dualProdDualEquivDual_apply

end Prod

end Module

section DualMap

open Module

variable {R : Type u} [CommSemiring R] {M₁ : Type v} {M₂ : Type v'}

variable [AddCommMonoid M₁] [Module R M₁] [AddCommMonoid M₂] [Module R M₂]

/-- Given a linear map `f : M₁ →ₗ[R] M₂`, `f.dualMap` is the linear map between the dual of
`M₂` and `M₁` such that it maps the functional `φ` to `φ ∘ f`. -/
def LinearMap.dualMap (f : M₁ →ₗ[R] M₂) : Dual R M₂ →ₗ[R] Dual R M₁ :=
-- Porting note: with reducible def need to specify some parameters to transpose explicitly
  Module.Dual.transpose (R := R) f
#align linear_map.dual_map LinearMap.dualMap

-- Porting note: with reducible def need to specify some parameters to transpose explicitly
theorem LinearMap.dualMap_def (f : M₁ →ₗ[R] M₂) : f.dualMap = Module.Dual.transpose (R := R) f :=
  rfl
#align linear_map.dual_map_def LinearMap.dualMap_def

theorem LinearMap.dualMap_apply' (f : M₁ →ₗ[R] M₂) (g : Dual R M₂) : f.dualMap g = g.comp f :=
  rfl
#align linear_map.dual_map_apply' LinearMap.dualMap_apply'

@[simp]
theorem LinearMap.dualMap_apply (f : M₁ →ₗ[R] M₂) (g : Dual R M₂) (x : M₁) :
    f.dualMap g x = g (f x) :=
  rfl
#align linear_map.dual_map_apply LinearMap.dualMap_apply

@[simp]
theorem LinearMap.dualMap_id : (LinearMap.id : M₁ →ₗ[R] M₁).dualMap = LinearMap.id := by
  ext
  rfl
#align linear_map.dual_map_id LinearMap.dualMap_id

theorem LinearMap.dualMap_comp_dualMap {M₃ : Type _} [AddCommGroup M₃] [Module R M₃]
    (f : M₁ →ₗ[R] M₂) (g : M₂ →ₗ[R] M₃) : f.dualMap.comp g.dualMap = (g.comp f).dualMap :=
  rfl
#align linear_map.dual_map_comp_dual_map LinearMap.dualMap_comp_dualMap

/-- If a linear map is surjective, then its dual is injective. -/
theorem LinearMap.dualMap_injective_of_surjective {f : M₁ →ₗ[R] M₂} (hf : Function.Surjective f) :
    Function.Injective f.dualMap := by
  intro φ ψ h
  ext x
  obtain ⟨y, rfl⟩ := hf x
  exact congr_arg (fun g : Module.Dual R M₁ => g y) h
#align linear_map.dual_map_injective_of_surjective LinearMap.dualMap_injective_of_surjective

/-- The `Linear_equiv` version of `LinearMap.dualMap`. -/
def LinearEquiv.dualMap (f : M₁ ≃ₗ[R] M₂) : Dual R M₂ ≃ₗ[R] Dual R M₁ :=
  { f.toLinearMap.dualMap with
    invFun := f.symm.toLinearMap.dualMap
    left_inv := by
      intro φ; ext x
      simp only [LinearMap.dualMap_apply, LinearEquiv.coe_toLinearMap, LinearMap.toFun_eq_coe,
        LinearEquiv.apply_symm_apply]
    right_inv := by
      intro φ; ext x
      simp only [LinearMap.dualMap_apply, LinearEquiv.coe_toLinearMap, LinearMap.toFun_eq_coe,
        LinearEquiv.symm_apply_apply] }
#align linear_equiv.dual_map LinearEquiv.dualMap

@[simp]
theorem LinearEquiv.dualMap_apply (f : M₁ ≃ₗ[R] M₂) (g : Dual R M₂) (x : M₁) :
    f.dualMap g x = g (f x) :=
  rfl
#align linear_equiv.dual_map_apply LinearEquiv.dualMap_apply

@[simp]
theorem LinearEquiv.dualMap_refl :
    (LinearEquiv.refl R M₁).dualMap = LinearEquiv.refl R (Dual R M₁) := by
  ext
  rfl
#align linear_equiv.dual_map_refl LinearEquiv.dualMap_refl

@[simp]
theorem LinearEquiv.dualMap_symm {f : M₁ ≃ₗ[R] M₂} :
    (LinearEquiv.dualMap f).symm = LinearEquiv.dualMap f.symm :=
  rfl
#align linear_equiv.dual_map_symm LinearEquiv.dualMap_symm

theorem LinearEquiv.dualMap_trans {M₃ : Type _} [AddCommGroup M₃] [Module R M₃] (f : M₁ ≃ₗ[R] M₂)
    (g : M₂ ≃ₗ[R] M₃) : g.dualMap.trans f.dualMap = (f.trans g).dualMap :=
  rfl
#align linear_equiv.dual_map_trans LinearEquiv.dualMap_trans

end DualMap

namespace Basis

universe u v w

open Module Module.Dual Submodule LinearMap Cardinal Function

open BigOperators

variable {R : Type u} {M : Type v} {K : Type u₁} {V : Type u₂} {ι : Type w}

section CommSemiring

variable [CommSemiring R] [AddCommMonoid M] [Module R M] [DecidableEq ι]

variable (b : Basis ι R M)

/-- The linear map from a vector space equipped with basis to its dual vector space,
taking basis elements to corresponding dual basis elements. -/
def toDual : M →ₗ[R] Module.Dual R M :=
  b.constr ℕ fun v => b.constr ℕ fun w => if w = v then (1 : R) else 0
#align basis.to_dual Basis.toDual

theorem toDual_apply (i j : ι) : b.toDual (b i) (b j) = if i = j then 1 else 0 := by
  erw [constr_basis b, constr_basis b]
  simp only [eq_comm]
#align basis.to_dual_apply Basis.toDual_apply

@[simp]
theorem toDual_total_left (f : ι →₀ R) (i : ι) :
    b.toDual (Finsupp.total ι M R b f) (b i) = f i := by
  rw [Finsupp.total_apply, Finsupp.sum, LinearMap.map_sum, LinearMap.sum_apply]
  simp_rw [LinearMap.map_smul, LinearMap.smul_apply, toDual_apply, smul_eq_mul, mul_boole,
    Finset.sum_ite_eq']
  split_ifs with h
  · rfl
  · rw [Finsupp.not_mem_support_iff.mp h]
#align basis.to_dual_total_left Basis.toDual_total_left

@[simp]
theorem toDual_total_right (f : ι →₀ R) (i : ι) :
    b.toDual (b i) (Finsupp.total ι M R b f) = f i := by
  rw [Finsupp.total_apply, Finsupp.sum, LinearMap.map_sum]
  simp_rw [LinearMap.map_smul, toDual_apply, smul_eq_mul, mul_boole, Finset.sum_ite_eq]
  split_ifs with h
  · rfl
  · rw [Finsupp.not_mem_support_iff.mp h]
#align basis.to_dual_total_right Basis.toDual_total_right

theorem toDual_apply_left (m : M) (i : ι) : b.toDual m (b i) = b.repr m i := by
  rw [← b.toDual_total_left, b.total_repr]
#align basis.to_dual_apply_left Basis.toDual_apply_left

theorem toDual_apply_right (i : ι) (m : M) : b.toDual (b i) m = b.repr m i := by
  rw [← b.toDual_total_right, b.total_repr]
#align basis.to_dual_apply_right Basis.toDual_apply_right

theorem coe_toDual_self (i : ι) : b.toDual (b i) = b.coord i := by
  ext
  apply toDual_apply_right
#align basis.coe_to_dual_self Basis.coe_toDual_self

/-- `h.toDual_flip v` is the linear map sending `w` to `h.toDual w v`. -/
def toDualFlip (m : M) : M →ₗ[R] R :=
  b.toDual.flip m
#align basis.to_dual_flip Basis.toDualFlip

theorem toDualFlip_apply (m₁ m₂ : M) : b.toDualFlip m₁ m₂ = b.toDual m₂ m₁ :=
  rfl
#align basis.to_dual_flip_apply Basis.toDualFlip_apply

theorem toDual_eq_repr (m : M) (i : ι) : b.toDual m (b i) = b.repr m i :=
  b.toDual_apply_left m i
#align basis.to_dual_eq_repr Basis.toDual_eq_repr

theorem toDual_eq_equivFun [Fintype ι] (m : M) (i : ι) : b.toDual m (b i) = b.equivFun m i := by
  rw [b.equivFun_apply, toDual_eq_repr]
#align basis.to_dual_eq_equiv_fun Basis.toDual_eq_equivFun

theorem toDual_inj (m : M) (a : b.toDual m = 0) : m = 0 := by
  rw [← mem_bot R, ← b.repr.ker, mem_ker, LinearEquiv.coe_coe]
  apply Finsupp.ext
  intro b
  rw [← toDual_eq_repr, a]
  rfl
#align basis.to_dual_inj Basis.toDual_inj

-- Porting note: broken dot notation lean4#1910 LinearMap.ker
theorem toDual_ker : LinearMap.ker b.toDual = ⊥ :=
  ker_eq_bot'.mpr b.toDual_inj
#align basis.to_dual_ker Basis.toDual_ker

-- Porting note: broken dot notation lean4#1910 LinearMap.range
theorem toDual_range [Finite ι] : LinearMap.range b.toDual = ⊤ := by
  cases nonempty_fintype ι
  refine' eq_top_iff'.2 fun f => _
  rw [LinearMap.mem_range]
  let lin_comb : ι →₀ R := Finsupp.equivFunOnFinite.symm fun i => f.toFun (b i)
  refine' ⟨Finsupp.total ι M R b lin_comb, b.ext fun i => _⟩
  rw [b.toDual_eq_repr _ i, repr_total b]
  rfl
#align basis.to_dual_range Basis.toDual_range

end CommSemiring

section

variable [CommSemiring R] [AddCommMonoid M] [Module R M] [Fintype ι]

variable (b : Basis ι R M)

@[simp]
theorem sum_dual_apply_smul_coord (f : Module.Dual R M) :
    (∑ x, f (b x) • b.coord x) = f := by
  ext m
  simp_rw [LinearMap.sum_apply, LinearMap.smul_apply, smul_eq_mul, mul_comm (f _), ← smul_eq_mul, ←
    f.map_smul, ← f.map_sum, Basis.coord_apply, Basis.sum_repr]
#align basis.sum_dual_apply_smul_coord Basis.sum_dual_apply_smul_coord

end

section CommRing

variable [CommRing R] [AddCommGroup M] [Module R M] [DecidableEq ι]

variable (b : Basis ι R M)

section Finite

variable [Finite ι]

/-- A vector space is linearly equivalent to its dual space. -/
def toDualEquiv : M ≃ₗ[R] Dual R M :=
  LinearEquiv.ofBijective b.toDual ⟨ker_eq_bot.mp b.toDual_ker, range_eq_top.mp b.toDual_range⟩
#align basis.to_dual_equiv Basis.toDualEquiv

-- `simps` times out when generating this
@[simp]
theorem toDualEquiv_apply (m : M) : b.toDualEquiv m = b.toDual m :=
  rfl
#align basis.to_dual_equiv_apply Basis.toDualEquiv_apply

/-- Maps a basis for `V` to a basis for the dual space. -/
def dualBasis : Basis ι R (Dual R M) :=
  b.map b.toDualEquiv
#align basis.dual_basis Basis.dualBasis

-- We use `j = i` to match `Basis.repr_self`
theorem dualBasis_apply_self (i j : ι) : b.dualBasis i (b j) =
    if j = i then 1 else 0 := by
  convert b.toDual_apply i j using 2
  rw [@eq_comm _ j i]
#align basis.dual_basis_apply_self Basis.dualBasis_apply_self

theorem total_dualBasis (f : ι →₀ R) (i : ι) :
    Finsupp.total ι (Dual R M) R b.dualBasis f (b i) = f i := by
  cases nonempty_fintype ι
  rw [Finsupp.total_apply, Finsupp.sum_fintype, LinearMap.sum_apply]
  · simp_rw [LinearMap.smul_apply, smul_eq_mul, dualBasis_apply_self, mul_boole,
    Finset.sum_ite_eq, if_pos (Finset.mem_univ i)]
  · intro
    rw [zero_smul]
#align basis.total_dual_basis Basis.total_dualBasis

theorem dualBasis_repr (l : Dual R M) (i : ι) : b.dualBasis.repr l i = l (b i) := by
  rw [← total_dualBasis b, Basis.total_repr b.dualBasis l]
#align basis.dual_basis_repr Basis.dualBasis_repr

theorem dualBasis_apply (i : ι) (m : M) : b.dualBasis i m = b.repr m i :=
  b.toDual_apply_right i m
#align basis.dual_basis_apply Basis.dualBasis_apply

@[simp]
theorem coe_dualBasis : ⇑b.dualBasis = b.coord := by
  ext i x
  apply dualBasis_apply
#align basis.coe_dual_basis Basis.coe_dualBasis

@[simp]
theorem toDual_toDual : b.dualBasis.toDual.comp b.toDual = Dual.eval R M := by
  refine' b.ext fun i => b.dualBasis.ext fun j => _
  rw [LinearMap.comp_apply, toDual_apply_left, coe_toDual_self, ← coe_dualBasis,
    Dual.eval_apply, Basis.repr_self, Finsupp.single_apply, dualBasis_apply_self]
#align basis.to_dual_to_dual Basis.toDual_toDual

end Finite

theorem dualBasis_equivFun [Fintype ι] (l : Dual R M) (i : ι) :
    b.dualBasis.equivFun l i = l (b i) := by rw [Basis.equivFun_apply, dualBasis_repr]
#align basis.dual_basis_equiv_fun Basis.dualBasis_equivFun

theorem eval_ker {ι : Type _} (b : Basis ι R M) :
    LinearMap.ker (Dual.eval R M) = ⊥ := by
  rw [ker_eq_bot']
  intro m hm
  simp_rw [LinearMap.ext_iff, Dual.eval_apply, zero_apply] at hm
  exact (Basis.forall_coord_eq_zero_iff _).mp fun i => hm (b.coord i)
#align basis.eval_ker Basis.eval_ker

-- Porting note: broken dot notation lean4#1910 LinearMap.range
theorem eval_range {ι : Type _} [Finite ι] (b : Basis ι R M) :
    LinearMap.range (Dual.eval R M) = ⊤ := by
  classical
    cases nonempty_fintype ι
    rw [← b.toDual_toDual, range_comp, b.toDual_range, Submodule.map_top, toDual_range _]
#align basis.eval_range Basis.eval_range

section

<<<<<<< HEAD
open Classical

variable [Finite R M] [Free R M]
=======
variable [Finite R M] [Free R M] [Nontrivial R]
>>>>>>> 73993336

instance dual_free : Free R (Dual R M) :=
  Free.of_basis (Free.chooseBasis R M).dualBasis
#align basis.dual_free Basis.dual_free

instance dual_finite : Finite R (Dual R M) :=
  Finite.of_basis (Free.chooseBasis R M).dualBasis
#align basis.dual_finite Basis.dual_finite

end

end CommRing

/-- `simp` normal form version of `total_dualBasis` -/
@[simp]
theorem total_coord [CommRing R] [AddCommGroup M] [Module R M] [Finite ι] (b : Basis ι R M)
    (f : ι →₀ R) (i : ι) : Finsupp.total ι (Dual R M) R b.coord f (b i) = f i := by
  haveI := Classical.decEq ι
  rw [← coe_dualBasis, total_dualBasis]
#align basis.total_coord Basis.total_coord

-- Porting note: universes very dodgy in Cardinals...
theorem dual_rank_eq [CommRing K] [AddCommGroup V] [Module K V] [Finite ι] (b : Basis ι K V) :
    Cardinal.lift.{u₁,u₂} (Module.rank K V) = Module.rank K (Dual K V) := by
  classical
    cases nonempty_fintype ι
    have := LinearEquiv.lift_rank_eq b.toDualEquiv
    rw [Cardinal.lift_umax.{u₂,u₁}] at this
    rw [this, ← Cardinal.lift_umax]
    apply Cardinal.lift_id
#align basis.dual_rank_eq Basis.dual_rank_eq

end Basis

namespace Module

variable {K : Type u₁} {V : Type u₂}

variable [CommRing K] [AddCommGroup V] [Module K V] [Module.Free K V]

open Module Module.Dual Submodule LinearMap Cardinal Basis FiniteDimensional

section

variable (K) (V)

-- Porting note: broken dot notation lean4#1910 LinearMap.ker
theorem eval_ker : LinearMap.ker (eval K V) = ⊥ := by
  classical exact (Module.Free.chooseBasis K V).eval_ker
#align module.eval_ker Module.eval_ker

theorem map_eval_injective : (Submodule.map (eval K V)).Injective := by
  apply Submodule.map_injective_of_injective
  rw [← LinearMap.ker_eq_bot]
  apply eval_ker K V
#align module.map_eval_injective Module.map_eval_injective

-- elaborates faster than `exact`
theorem comap_eval_surjective : (Submodule.comap (eval K V)).Surjective := by
  apply Submodule.comap_surjective_of_injective
  rw [← LinearMap.ker_eq_bot]
  apply eval_ker K V
#align module.comap_eval_surjective Module.comap_eval_surjective

-- elaborates faster than `exact`
end

section

variable (K)

theorem eval_apply_eq_zero_iff (v : V) : (eval K V) v = 0 ↔ v = 0 := by
  simpa only using SetLike.ext_iff.mp (eval_ker K V) v
#align module.eval_apply_eq_zero_iff Module.eval_apply_eq_zero_iff

theorem eval_apply_injective : Function.Injective (eval K V) :=
  (injective_iff_map_eq_zero' (eval K V)).mpr (eval_apply_eq_zero_iff K)
#align module.eval_apply_injective Module.eval_apply_injective

theorem forall_dual_apply_eq_zero_iff (v : V) : (∀ φ : Module.Dual K V, φ v = 0) ↔ v = 0 := by
  rw [← eval_apply_eq_zero_iff K v, LinearMap.ext_iff]
  rfl
#align module.forall_dual_apply_eq_zero_iff Module.forall_dual_apply_eq_zero_iff

end

theorem dual_rank_eq [Module.Finite K V] :
    Cardinal.lift.{u₁,u₂} (Module.rank K V) = Module.rank K (Dual K V) :=
  (Module.Free.chooseBasis K V).dual_rank_eq
#align module.dual_rank_eq Module.dual_rank_eq

-- Porting note: broken dot notation lean4#1910 LinearMap.range
theorem erange_coe [Module.Finite K V] : LinearMap.range (eval K V) = ⊤ :=
  (Module.Free.chooseBasis K V).eval_range
#align module.erange_coe Module.erange_coe

section IsReflexive

open Function

variable (R M : Type _) [CommRing R] [AddCommGroup M] [Module R M]

/-- A reflexive module is one for which the natural map to its double dual is a bijection.

Any finitely-generated free module (and thus any finite-dimensional vector space) is reflexive.
See `Module.IsReflexive.of_finite_of_free`. -/
class IsReflexive : Prop where
  /-- A reflexive module is one for which the natural map to its double dual is a bijection. -/
  bijective_dual_eval' : Bijective $ Dual.eval R M

lemma bijective_dual_eval [IsReflexive R M] : Bijective $ Dual.eval R M :=
  IsReflexive.bijective_dual_eval'

instance IsReflexive.of_finite_of_free [Finite R M] [Free R M] : IsReflexive R M where
  bijective_dual_eval' := ⟨LinearMap.ker_eq_bot.mp (Free.chooseBasis R M).eval_ker,
                           LinearMap.range_eq_top.mp (Free.chooseBasis R M).eval_range⟩

variable [IsReflexive R M]

/-- The bijection between a reflexive module and its double dual, bundled as a `LinearEquiv`. -/
def evalEquiv : M ≃ₗ[R] Dual R (Dual R M) :=
  LinearEquiv.ofBijective _ $ bijective_dual_eval R M
#align module.eval_equiv Module.evalEquiv

@[simp] lemma evalEquiv_toLinearMap : evalEquiv R M = Dual.eval R M := rfl
#align module.eval_equiv_to_linear_map Module.evalEquiv_toLinearMap

@[simp] lemma evalEquiv_apply (m : M) : evalEquiv R M m = Dual.eval R M m := rfl

@[simp] lemma apply_evalEquiv_symm_apply (f : Dual R M) (g : Dual R $ Dual R M) :
    f ((evalEquiv R M).symm g) = g f := by
  set m := (evalEquiv R M).symm g
  rw [← (evalEquiv R M).apply_symm_apply g, evalEquiv_apply, Dual.eval_apply]

@[simp] lemma symm_dualMap_evalEquiv :
    (evalEquiv R M).symm.dualMap = Dual.eval R (Dual R M) := by
  ext; simp

/-- The dual of a reflexive module is reflexive. -/
instance Dual.instIsReflecive : IsReflexive R (Dual R M) :=
⟨by simpa only [← symm_dualMap_evalEquiv] using (evalEquiv R M).dualMap.symm.bijective⟩

/-- The isomorphism `Module.evalEquiv` induces an order isomorphism on subspaces. -/
def mapEvalEquiv : Submodule R M ≃o Submodule R (Dual R (Dual R M)) :=
  Submodule.orderIsoMapComap (evalEquiv R M)
#align module.map_eval_equiv Module.mapEvalEquiv

@[simp]
theorem mapEvalEquiv_apply (W : Submodule R M) :
    mapEvalEquiv R M W = W.map (Dual.eval R M) :=
  rfl
#align module.map_eval_equiv_apply Module.mapEvalEquiv_apply

@[simp]
theorem mapEvalEquiv_symm_apply (W'' : Submodule R (Dual R (Dual R M))) :
    (mapEvalEquiv R M).symm W'' = W''.comap (Dual.eval R M) :=
  rfl
#align module.map_eval_equiv_symm_apply Module.mapEvalEquiv_symm_apply

instance _root_.Prod.instModuleIsReflexive
    {N : Type _} [AddCommGroup N] [Module R N] [IsReflexive R N] :
    IsReflexive R (M × N) where
  bijective_dual_eval' := by
    let e : Dual R (Dual R (M × N)) ≃ₗ[R] Dual R (Dual R M) × Dual R (Dual R N) :=
      (dualProdDualEquivDual R M N).dualMap.trans
        (dualProdDualEquivDual R (Dual R M) (Dual R N)).symm
    have : Dual.eval R (M × N) = e.symm.comp ((Dual.eval R M).prodMap (Dual.eval R N)) := by
      ext m f <;> simp
    simp only [this, LinearEquiv.trans_symm, LinearEquiv.symm_symm, LinearEquiv.dualMap_symm,
      coe_comp, LinearEquiv.coe_coe, EquivLike.comp_bijective]
    exact Bijective.Prod_map (bijective_dual_eval R M) (bijective_dual_eval R N)

instance _root_.MulOpposite.instModuleIsReflexive : IsReflexive R (MulOpposite M) where
  bijective_dual_eval' := by
    let e : Dual R (Dual R (MulOpposite M)) ≃ₗ[R] Dual R (Dual R M) :=
      LinearEquiv.dualMap <| LinearEquiv.dualMap <| MulOpposite.opLinearEquiv _ |>.symm
    have : Dual.eval R (MulOpposite M) = e.symm.comp ((Dual.eval R M).comp
        <| MulOpposite.opLinearEquiv _ |>.symm.toLinearMap) := by
      ext m f; rfl
    simp only [this, LinearEquiv.trans_symm, LinearEquiv.symm_symm, LinearEquiv.dualMap_symm,
      coe_comp, LinearEquiv.coe_coe, EquivLike.comp_bijective]
    refine Bijective.comp (bijective_dual_eval R M) (LinearEquiv.bijective _)

-- TODO: add `ULift.instModuleIsReflexive : IsReflexive R (ULift.{v} M)` once we have
-- `LinearEquiv.ulift`

end IsReflexive

end Module

section DualBases

open Module

variable {R M ι : Type _}

variable [CommSemiring R] [AddCommMonoid M] [Module R M] [DecidableEq ι]

-- Porting note: replace use_finite_instance tactic
open Lean.Elab.Tactic in
/-- Try using `Set.to_finite` to dispatch a `Set.finite` goal. -/
def evalUseFiniteInstance : TacticM Unit := do
  evalTactic (← `(tactic| intros; apply Set.toFinite ))

elab "use_finite_instance" : tactic => evalUseFiniteInstance

/-- `e` and `ε` have characteristic properties of a basis and its dual -/
-- @[nolint has_nonempty_instance] Porting note: removed
structure Module.DualBases (e : ι → M) (ε : ι → Dual R M) : Prop where
  eval : ∀ i j : ι, ε i (e j) = if i = j then 1 else 0
  Total : ∀ {m : M}, (∀ i, ε i m = 0) → m = 0
  Finite : ∀ m : M, { i | ε i m ≠ 0 }.Finite := by
      use_finite_instance
#align module.dual_bases Module.DualBases

end DualBases

namespace Module.DualBases

open Module Module.Dual LinearMap Function

variable {R M ι : Type _}

variable [CommRing R] [AddCommGroup M] [Module R M]

variable {e : ι → M} {ε : ι → Dual R M}

/-- The coefficients of `v` on the basis `e` -/
def coeffs [DecidableEq ι] (h : DualBases e ε) (m : M) : ι →₀ R where
  toFun i := ε i m
  support := (h.Finite m).toFinset
  mem_support_toFun := by
    intro i
    rw [Set.Finite.mem_toFinset, Set.mem_setOf_eq]
#align module.dual_bases.coeffs Module.DualBases.coeffs

@[simp]
theorem coeffs_apply [DecidableEq ι] (h : DualBases e ε) (m : M) (i : ι) : h.coeffs m i = ε i m :=
  rfl
#align module.dual_bases.coeffs_apply Module.DualBases.coeffs_apply

/-- linear combinations of elements of `e`.
This is a convenient abbreviation for `Finsupp.total _ M R e l` -/
def lc {ι} (e : ι → M) (l : ι →₀ R) : M :=
  l.sum fun (i : ι) (a : R) => a • e i
#align module.dual_bases.lc Module.DualBases.lc

theorem lc_def (e : ι → M) (l : ι →₀ R) : lc e l = Finsupp.total _ _ R e l :=
  rfl
#align module.dual_bases.lc_def Module.DualBases.lc_def

open Module

variable [DecidableEq ι] (h : DualBases e ε)

theorem dual_lc (l : ι →₀ R) (i : ι) : ε i (DualBases.lc e l) = l i := by
  erw [LinearMap.map_sum]
  simp_rw [map_smul]
  -- Porting note: cannot get at •
  -- simp only [h.eval, map_smul, smul_eq_mul]
  rw [Finset.sum_eq_single i]
  · simp [h.eval, smul_eq_mul]
  · intro q _ q_ne
    simp [q_ne.symm, h.eval, smul_eq_mul]
  · intro p_not_in
    simp [Finsupp.not_mem_support_iff.1 p_not_in]
#align module.dual_bases.dual_lc Module.DualBases.dual_lc

@[simp]
theorem coeffs_lc (l : ι →₀ R) : h.coeffs (DualBases.lc e l) = l := by
  ext i
  rw [h.coeffs_apply, h.dual_lc]
#align module.dual_bases.coeffs_lc Module.DualBases.coeffs_lc

/-- For any m : M n, \sum_{p ∈ Q n} (ε p m) • e p = m -/
@[simp]
theorem lc_coeffs (m : M) : DualBases.lc e (h.coeffs m) = m := by
  refine' eq_of_sub_eq_zero (h.Total _)
  intro i
  simp [LinearMap.map_sub, h.dual_lc, sub_eq_zero]
#align module.dual_bases.lc_coeffs Module.DualBases.lc_coeffs

/-- `(h : dual_bases e ε).basis` shows the family of vectors `e` forms a basis. -/
@[simps]
def basis : Basis ι R M :=
  Basis.ofRepr
    { toFun := coeffs h
      invFun := lc e
      left_inv := lc_coeffs h
      right_inv := coeffs_lc h
      map_add' := fun v w => by
        ext i
        exact (ε i).map_add v w
      map_smul' := fun c v => by
        ext i
        exact (ε i).map_smul c v }
#align module.dual_bases.basis Module.DualBases.basis

-- Porting note : from simpNF the LHS simplifies; it yields lc_def.symm
-- probably not a useful simp lemma; nolint simpNF since it cannot see this removal
attribute [-simp, nolint simpNF] basis_repr_symm_apply

@[simp]
theorem coe_basis : ⇑h.basis = e := by
  ext i
  rw [Basis.apply_eq_iff]
  ext j
  rw [h.basis_repr_apply, coeffs_apply, h.eval, Finsupp.single_apply]
  convert if_congr (eq_comm (a := j) (b := i)) rfl rfl
#align module.dual_bases.coe_basis Module.DualBases.coe_basis

-- `convert` to get rid of a `DecidableEq` mismatch
theorem mem_of_mem_span {H : Set ι} {x : M} (hmem : x ∈ Submodule.span R (e '' H)) :
    ∀ i : ι, ε i x ≠ 0 → i ∈ H := by
  intro i hi
  rcases(Finsupp.mem_span_image_iff_total _).mp hmem with ⟨l, supp_l, rfl⟩
  apply not_imp_comm.mp ((Finsupp.mem_supported' _ _).mp supp_l i)
  rwa [← lc_def, h.dual_lc] at hi
#align module.dual_bases.mem_of_mem_span Module.DualBases.mem_of_mem_span

theorem coe_dualBasis [Fintype ι] : ⇑h.basis.dualBasis = ε :=
  funext fun i =>
    h.basis.ext fun j => by
      rw [h.basis.dualBasis_apply_self, h.coe_basis, h.eval, if_congr eq_comm rfl rfl]
#align module.dual_bases.coe_dual_basis Module.DualBases.coe_dualBasis

end Module.DualBases

namespace Submodule

universe u v w

variable {R : Type u} {M : Type v} [CommSemiring R] [AddCommMonoid M] [Module R M]

variable {W : Submodule R M}

/-- The `dualRestrict` of a submodule `W` of `M` is the linear map from the
  dual of `M` to the dual of `W` such that the domain of each linear map is
  restricted to `W`. -/
def dualRestrict (W : Submodule R M) : Module.Dual R M →ₗ[R] Module.Dual R W :=
  LinearMap.domRestrict' W
#align submodule.dual_restrict Submodule.dualRestrict

theorem dualRestrict_def (W : Submodule R M) : W.dualRestrict = W.subtype.dualMap :=
  rfl
#align submodule.dual_restrict_def Submodule.dualRestrict_def

@[simp]
theorem dualRestrict_apply (W : Submodule R M) (φ : Module.Dual R M) (x : W) :
    W.dualRestrict φ x = φ (x : M) :=
  rfl
#align submodule.dual_restrict_apply Submodule.dualRestrict_apply

/-- The `dualAnnihilator` of a submodule `W` is the set of linear maps `φ` such
  that `φ w = 0` for all `w ∈ W`. -/
def dualAnnihilator {R : Type u} {M : Type v} [CommSemiring R] [AddCommMonoid M] [Module R M]
    (W : Submodule R M) : Submodule R <| Module.Dual R M :=
-- Porting note: broken dot notation lean4#1910 LinearMap.ker
  LinearMap.ker W.dualRestrict
#align submodule.dual_annihilator Submodule.dualAnnihilator

@[simp]
theorem mem_dualAnnihilator (φ : Module.Dual R M) : φ ∈ W.dualAnnihilator ↔ ∀ w ∈ W, φ w = 0 := by
  refine' LinearMap.mem_ker.trans _
  simp_rw [LinearMap.ext_iff, dualRestrict_apply]
  exact ⟨fun h w hw => h ⟨w, hw⟩, fun h w => h w.1 w.2⟩
#align submodule.mem_dual_annihilator Submodule.mem_dualAnnihilator

/-- That $\operatorname{ker}(\iota^* : V^* \to W^*) = \operatorname{ann}(W)$.
This is the definition of the dual annihilator of the submodule $W$. -/
theorem dualRestrict_ker_eq_dualAnnihilator (W : Submodule R M) :
    -- Porting note: broken dot notation lean4#1910 LinearMap.ker
    LinearMap.ker W.dualRestrict = W.dualAnnihilator :=
  rfl
#align submodule.dual_restrict_ker_eq_dual_annihilator Submodule.dualRestrict_ker_eq_dualAnnihilator

/-- The `dualAnnihilator` of a submodule of the dual space pulled back along the evaluation map
`Module.Dual.eval`. -/
def dualCoannihilator (Φ : Submodule R (Module.Dual R M)) : Submodule R M :=
  Φ.dualAnnihilator.comap (Module.Dual.eval R M)
#align submodule.dual_coannihilator Submodule.dualCoannihilator

theorem mem_dualCoannihilator {Φ : Submodule R (Module.Dual R M)} (x : M) :
    x ∈ Φ.dualCoannihilator ↔ ∀ φ ∈ Φ, (φ x : R) = 0 := by
  simp_rw [dualCoannihilator, mem_comap, mem_dualAnnihilator, Module.Dual.eval_apply]
#align submodule.mem_dual_coannihilator Submodule.mem_dualCoannihilator

theorem dualAnnihilator_gc (R M : Type _) [CommSemiring R] [AddCommMonoid M] [Module R M] :
    GaloisConnection
      (OrderDual.toDual ∘ (dualAnnihilator : Submodule R M → Submodule R (Module.Dual R M)))
      (dualCoannihilator ∘ OrderDual.ofDual) := by
  intro a b
  induction b using OrderDual.rec
  simp only [Function.comp_apply, OrderDual.toDual_le_toDual, OrderDual.ofDual_toDual]
  constructor <;>
    · intro h x hx
      simp only [mem_dualAnnihilator, mem_dualCoannihilator]
      intro y hy
      have := h hy
      simp only [mem_dualAnnihilator, mem_dualCoannihilator] at this
      exact this x hx
#align submodule.dual_annihilator_gc Submodule.dualAnnihilator_gc

theorem le_dualAnnihilator_iff_le_dualCoannihilator {U : Submodule R (Module.Dual R M)}
    {V : Submodule R M} : U ≤ V.dualAnnihilator ↔ V ≤ U.dualCoannihilator :=
  (dualAnnihilator_gc R M).le_iff_le
#align submodule.le_dual_annihilator_iff_le_dual_coannihilator Submodule.le_dualAnnihilator_iff_le_dualCoannihilator

@[simp]
theorem dualAnnihilator_bot : (⊥ : Submodule R M).dualAnnihilator = ⊤ :=
  (dualAnnihilator_gc R M).l_bot
#align submodule.dual_annihilator_bot Submodule.dualAnnihilator_bot

@[simp]
theorem dualAnnihilator_top : (⊤ : Submodule R M).dualAnnihilator = ⊥ := by
  rw [eq_bot_iff]
  intro v
  simp_rw [mem_dualAnnihilator, mem_bot, mem_top, forall_true_left]
  exact fun h => LinearMap.ext h
#align submodule.dual_annihilator_top Submodule.dualAnnihilator_top

@[simp]
theorem dualCoannihilator_bot : (⊥ : Submodule R (Module.Dual R M)).dualCoannihilator = ⊤ :=
  (dualAnnihilator_gc R M).u_top
#align submodule.dual_coannihilator_bot Submodule.dualCoannihilator_bot

@[mono]
theorem dualAnnihilator_anti {U V : Submodule R M} (hUV : U ≤ V) :
    V.dualAnnihilator ≤ U.dualAnnihilator :=
  (dualAnnihilator_gc R M).monotone_l hUV
#align submodule.dual_annihilator_anti Submodule.dualAnnihilator_anti

@[mono]
theorem dualCoannihilator_anti {U V : Submodule R (Module.Dual R M)} (hUV : U ≤ V) :
    V.dualCoannihilator ≤ U.dualCoannihilator :=
  (dualAnnihilator_gc R M).monotone_u hUV
#align submodule.dual_coannihilator_anti Submodule.dualCoannihilator_anti

theorem le_dualAnnihilator_dualCoannihilator (U : Submodule R M) :
    U ≤ U.dualAnnihilator.dualCoannihilator :=
  (dualAnnihilator_gc R M).le_u_l U
#align submodule.le_dual_annihilator_dual_coannihilator Submodule.le_dualAnnihilator_dualCoannihilator

theorem le_dualCoannihilator_dualAnnihilator (U : Submodule R (Module.Dual R M)) :
    U ≤ U.dualCoannihilator.dualAnnihilator :=
  (dualAnnihilator_gc R M).l_u_le U
#align submodule.le_dual_coannihilator_dual_annihilator Submodule.le_dualCoannihilator_dualAnnihilator

theorem dualAnnihilator_dualCoannihilator_dualAnnihilator (U : Submodule R M) :
    U.dualAnnihilator.dualCoannihilator.dualAnnihilator = U.dualAnnihilator :=
  (dualAnnihilator_gc R M).l_u_l_eq_l U
#align submodule.dual_annihilator_dual_coannihilator_dual_annihilator Submodule.dualAnnihilator_dualCoannihilator_dualAnnihilator

theorem dualCoannihilator_dualAnnihilator_dualCoannihilator (U : Submodule R (Module.Dual R M)) :
    U.dualCoannihilator.dualAnnihilator.dualCoannihilator = U.dualCoannihilator :=
  (dualAnnihilator_gc R M).u_l_u_eq_u U
#align submodule.dual_coannihilator_dual_annihilator_dual_coannihilator Submodule.dualCoannihilator_dualAnnihilator_dualCoannihilator

theorem dualAnnihilator_sup_eq (U V : Submodule R M) :
    (U ⊔ V).dualAnnihilator = U.dualAnnihilator ⊓ V.dualAnnihilator :=
  (dualAnnihilator_gc R M).l_sup
#align submodule.dual_annihilator_sup_eq Submodule.dualAnnihilator_sup_eq

theorem dualCoannihilator_sup_eq (U V : Submodule R (Module.Dual R M)) :
    (U ⊔ V).dualCoannihilator = U.dualCoannihilator ⊓ V.dualCoannihilator :=
  (dualAnnihilator_gc R M).u_inf
#align submodule.dual_coannihilator_sup_eq Submodule.dualCoannihilator_sup_eq

theorem dualAnnihilator_iSup_eq {ι : Type _} (U : ι → Submodule R M) :
    (⨆ i : ι, U i).dualAnnihilator = ⨅ i : ι, (U i).dualAnnihilator :=
  (dualAnnihilator_gc R M).l_iSup
#align submodule.dual_annihilator_supr_eq Submodule.dualAnnihilator_iSup_eq

theorem dualCoannihilator_iSup_eq {ι : Type _} (U : ι → Submodule R (Module.Dual R M)) :
    (⨆ i : ι, U i).dualCoannihilator = ⨅ i : ι, (U i).dualCoannihilator :=
  (dualAnnihilator_gc R M).u_iInf
#align submodule.dual_coannihilator_supr_eq Submodule.dualCoannihilator_iSup_eq

/-- See also `Subspace.dualAnnihilator_inf_eq` for vector subspaces. -/
theorem sup_dualAnnihilator_le_inf (U V : Submodule R M) :
    U.dualAnnihilator ⊔ V.dualAnnihilator ≤ (U ⊓ V).dualAnnihilator := by
  rw [le_dualAnnihilator_iff_le_dualCoannihilator, dualCoannihilator_sup_eq]
  apply inf_le_inf <;> exact le_dualAnnihilator_dualCoannihilator _
#align submodule.sup_dual_annihilator_le_inf Submodule.sup_dualAnnihilator_le_inf

/-- See also `Subspace.dualAnnihilator_iInf_eq` for vector subspaces when `ι` is finite. -/
theorem iSup_dualAnnihilator_le_iInf {ι : Type _} (U : ι → Submodule R M) :
    ⨆ i : ι, (U i).dualAnnihilator ≤ (⨅ i : ι, U i).dualAnnihilator := by
  rw [le_dualAnnihilator_iff_le_dualCoannihilator, dualCoannihilator_iSup_eq]
  apply iInf_mono
  exact fun i : ι => le_dualAnnihilator_dualCoannihilator (U i)
#align submodule.supr_dual_annihilator_le_infi Submodule.iSup_dualAnnihilator_le_iInf

end Submodule

namespace Subspace

open Submodule LinearMap

universe u v w

-- We work in vector spaces because `exists_is_compl` only hold for vector spaces
variable {K : Type u} {V : Type v} [Field K] [AddCommGroup V] [Module K V]

@[simp]
theorem dualCoannihilator_top (W : Subspace K V) :
    (⊤ : Subspace K (Module.Dual K W)).dualCoannihilator = ⊥ := by
  rw [dualCoannihilator, dualAnnihilator_top, comap_bot, Module.eval_ker]
#align subspace.dual_coannihilator_top Subspace.dualCoannihilator_top

theorem dualAnnihilator_dualCoannihilator_eq {W : Subspace K V} :
    W.dualAnnihilator.dualCoannihilator = W := by
  refine' le_antisymm _ (le_dualAnnihilator_dualCoannihilator _)
  intro v
  simp only [mem_dualAnnihilator, mem_dualCoannihilator]
  contrapose!
  intro hv
  obtain ⟨W', hW⟩ := Submodule.exists_isCompl W
  obtain ⟨⟨w, w'⟩, rfl, -⟩ := existsUnique_add_of_isCompl_prod hW v
  have hw'n : (w' : V) ∉ W := by
    contrapose! hv
    exact Submodule.add_mem W w.2 hv
  have hw'nz : w' ≠ 0 := by
    rintro rfl
    exact hw'n (Submodule.zero_mem W)
  rw [Ne.def, ← Module.forall_dual_apply_eq_zero_iff K w'] at hw'nz
  push_neg at hw'nz
  obtain ⟨φ, hφ⟩ := hw'nz
  exists ((LinearMap.ofIsComplProd hW).comp (LinearMap.inr _ _ _)) φ
  simp only [coe_comp, coe_inr, Function.comp_apply, ofIsComplProd_apply, map_add,
    ofIsCompl_left_apply, zero_apply, ofIsCompl_right_apply, zero_add, Ne.def]
  refine' ⟨_, hφ⟩
  intro v hv
  apply LinearMap.ofIsCompl_left_apply hW ⟨v, hv⟩
#align subspace.dual_annihilator_dual_coannihilator_eq Subspace.dualAnnihilator_dualCoannihilator_eq

-- exact elaborates slowly
theorem forall_mem_dualAnnihilator_apply_eq_zero_iff (W : Subspace K V) (v : V) :
    (∀ φ : Module.Dual K V, φ ∈ W.dualAnnihilator → φ v = 0) ↔ v ∈ W := by
  rw [← SetLike.ext_iff.mp dualAnnihilator_dualCoannihilator_eq v, mem_dualCoannihilator]
#align subspace.forall_mem_dual_annihilator_apply_eq_zero_iff Subspace.forall_mem_dualAnnihilator_apply_eq_zero_iff

/-- `Submodule.dualAnnihilator` and `Submodule.dualCoannihilator` form a Galois coinsertion. -/
def dualAnnihilatorGci (K V : Type _) [Field K] [AddCommGroup V] [Module K V] :
    GaloisCoinsertion
      (OrderDual.toDual ∘ (dualAnnihilator : Subspace K V → Subspace K (Module.Dual K V)))
      (dualCoannihilator ∘ OrderDual.ofDual) where
  choice W _ := dualCoannihilator W
  gc := dualAnnihilator_gc K V
  u_l_le _ := dualAnnihilator_dualCoannihilator_eq.le
  choice_eq _ _ := rfl
#align subspace.dual_annihilator_gci Subspace.dualAnnihilatorGci

theorem dualAnnihilator_le_dualAnnihilator_iff {W W' : Subspace K V} :
    W.dualAnnihilator ≤ W'.dualAnnihilator ↔ W' ≤ W :=
  (dualAnnihilatorGci K V).l_le_l_iff
#align subspace.dual_annihilator_le_dual_annihilator_iff Subspace.dualAnnihilator_le_dualAnnihilator_iff

theorem dualAnnihilator_inj {W W' : Subspace K V} :
    W.dualAnnihilator = W'.dualAnnihilator ↔ W = W' := by
  constructor
  · apply (dualAnnihilatorGci K V).l_injective
  · rintro rfl
    rfl
#align subspace.dual_annihilator_inj Subspace.dualAnnihilator_inj

/-- Given a subspace `W` of `V` and an element of its dual `φ`, `dualLift W φ` is
an arbitrary extension of `φ` to an element of the dual of `V`.
That is, `dualLift W φ` sends `w ∈ W` to `φ x` and `x` in a chosen complement of `W` to `0`. -/
noncomputable def dualLift (W : Subspace K V) : Module.Dual K W →ₗ[K] Module.Dual K V :=
  let h := Classical.indefiniteDescription _ W.exists_isCompl
  (LinearMap.ofIsComplProd h.2).comp (LinearMap.inl _ _ _)
#align subspace.dual_lift Subspace.dualLift

variable {W : Subspace K V}

@[simp]
theorem dualLift_of_subtype {φ : Module.Dual K W} (w : W) : W.dualLift φ (w : V) = φ w := by
  erw [ofIsCompl_left_apply _ w]
  rfl
#align subspace.dual_lift_of_subtype Subspace.dualLift_of_subtype

theorem dualLift_of_mem {φ : Module.Dual K W} {w : V} (hw : w ∈ W) : W.dualLift φ w = φ ⟨w, hw⟩ :=
  by convert dualLift_of_subtype ⟨w, hw⟩
#align subspace.dual_lift_of_mem Subspace.dualLift_of_mem

@[simp]
theorem dualRestrict_comp_dualLift (W : Subspace K V) : W.dualRestrict.comp W.dualLift = 1 := by
  ext φ x
  simp
#align subspace.dual_restrict_comp_dual_lift Subspace.dualRestrict_comp_dualLift

theorem dualRestrict_leftInverse (W : Subspace K V) :
    Function.LeftInverse W.dualRestrict W.dualLift := fun x =>
  show W.dualRestrict.comp W.dualLift x = x by
    rw [dualRestrict_comp_dualLift]
    rfl
#align subspace.dual_restrict_left_inverse Subspace.dualRestrict_leftInverse

theorem dualLift_rightInverse (W : Subspace K V) :
    Function.RightInverse W.dualLift W.dualRestrict :=
  W.dualRestrict_leftInverse
#align subspace.dual_lift_right_inverse Subspace.dualLift_rightInverse

theorem dualRestrict_surjective : Function.Surjective W.dualRestrict :=
  W.dualLift_rightInverse.surjective
#align subspace.dual_restrict_surjective Subspace.dualRestrict_surjective

theorem dualLift_injective : Function.Injective W.dualLift :=
  W.dualRestrict_leftInverse.injective
#align subspace.dual_lift_injective Subspace.dualLift_injective

/-- The quotient by the `dualAnnihilator` of a subspace is isomorphic to the
  dual of that subspace. -/
noncomputable def quotAnnihilatorEquiv (W : Subspace K V) :
    (Module.Dual K V ⧸ W.dualAnnihilator) ≃ₗ[K] Module.Dual K W :=
  (quotEquivOfEq _ _ W.dualRestrict_ker_eq_dualAnnihilator).symm.trans <|
    W.dualRestrict.quotKerEquivOfSurjective dualRestrict_surjective
#align subspace.quot_annihilator_equiv Subspace.quotAnnihilatorEquiv

@[simp]
theorem quotAnnihilatorEquiv_apply (W : Subspace K V) (φ : Module.Dual K V) :
    W.quotAnnihilatorEquiv (Submodule.Quotient.mk φ) = W.dualRestrict φ := by
  ext
  rfl
#align subspace.quot_annihilator_equiv_apply Subspace.quotAnnihilatorEquiv_apply

/-- The natural isomorphism from the dual of a subspace `W` to `W.dualLift.range`. -/
-- Porting note: broken dot notation lean4#1910 LinearMap.range
noncomputable def dualEquivDual (W : Subspace K V) :
    Module.Dual K W ≃ₗ[K] LinearMap.range W.dualLift :=
  LinearEquiv.ofInjective _ dualLift_injective
#align subspace.dual_equiv_dual Subspace.dualEquivDual

theorem dualEquivDual_def (W : Subspace K V) :
    W.dualEquivDual.toLinearMap = W.dualLift.rangeRestrict :=
  rfl
#align subspace.dual_equiv_dual_def Subspace.dualEquivDual_def

@[simp]
theorem dualEquivDual_apply (φ : Module.Dual K W) :
    W.dualEquivDual φ = ⟨W.dualLift φ, mem_range.2 ⟨φ, rfl⟩⟩ :=
  rfl
#align subspace.dual_equiv_dual_apply Subspace.dualEquivDual_apply

section

open FiniteDimensional

variable {V₁ : Type _} [AddCommGroup V₁] [Module K V₁]

instance instModuleDualFiniteDimensional [H : FiniteDimensional K V] :
    FiniteDimensional K (Module.Dual K V) := by
  infer_instance
#align subspace.module.dual.finite_dimensional Subspace.instModuleDualFiniteDimensional

variable [FiniteDimensional K V] [FiniteDimensional K V₁]

theorem dualAnnihilator_dualAnnihilator_eq (W : Subspace K V) :
    W.dualAnnihilator.dualAnnihilator = Module.mapEvalEquiv K V W := by
  have : _ = W := Subspace.dualAnnihilator_dualCoannihilator_eq
  rw [dualCoannihilator, ← Module.mapEvalEquiv_symm_apply] at this
  rwa [← OrderIso.symm_apply_eq]
#align subspace.dual_annihilator_dual_annihilator_eq Subspace.dualAnnihilator_dualAnnihilator_eq

-- TODO(kmill): https://github.com/leanprover-community/mathlib/pull/17521#discussion_r1083241963
@[simp]
theorem dual_finrank_eq : finrank K (Module.Dual K V) = finrank K V := by
  classical
  exact LinearEquiv.finrank_eq (Basis.ofVectorSpace K V).toDualEquiv.symm
#align subspace.dual_finrank_eq Subspace.dual_finrank_eq

/-- The quotient by the dual is isomorphic to its dual annihilator.  -/
-- Porting note: broken dot notation lean4#1910 LinearMap.range
noncomputable def quotDualEquivAnnihilator (W : Subspace K V) :
    (Module.Dual K V ⧸ LinearMap.range W.dualLift) ≃ₗ[K] W.dualAnnihilator :=
  LinearEquiv.quotEquivOfQuotEquiv <| LinearEquiv.trans W.quotAnnihilatorEquiv W.dualEquivDual
#align subspace.quot_dual_equiv_annihilator Subspace.quotDualEquivAnnihilator

open scoped Classical in
/-- The quotient by a subspace is isomorphic to its dual annihilator. -/
noncomputable def quotEquivAnnihilator (W : Subspace K V) : (V ⧸ W) ≃ₗ[K] W.dualAnnihilator :=
  let φ := (Basis.ofVectorSpace K W).toDualEquiv.trans W.dualEquivDual
  let ψ := LinearEquiv.quotEquivOfEquiv φ (Basis.ofVectorSpace K V).toDualEquiv
  ψ ≪≫ₗ W.quotDualEquivAnnihilator
  -- Porting note: this prevents the timeout; ML3 proof preserved below
  -- refine' _ ≪≫ₗ W.quotDualEquivAnnihilator
  -- refine' LinearEquiv.quot_equiv_of_equiv _ (Basis.ofVectorSpace K V).toDualEquiv
  -- exact (Basis.ofVectorSpace K W).toDualEquiv.trans W.dual_equiv_dual
#align subspace.quot_equiv_annihilator Subspace.quotEquivAnnihilator

open FiniteDimensional

@[simp]
theorem finrank_dualCoannihilator_eq {Φ : Subspace K (Module.Dual K V)} :
    finrank K Φ.dualCoannihilator = finrank K Φ.dualAnnihilator := by
  rw [Submodule.dualCoannihilator, ← Module.evalEquiv_toLinearMap]
  exact LinearEquiv.finrank_eq (LinearEquiv.ofSubmodule' _ _)
#align subspace.finrank_dual_coannihilator_eq Subspace.finrank_dualCoannihilator_eq

theorem finrank_add_finrank_dualCoannihilator_eq (W : Subspace K (Module.Dual K V)) :
    finrank K W + finrank K W.dualCoannihilator = finrank K V := by
  rw [finrank_dualCoannihilator_eq]
  -- Porting note: LinearEquiv.finrank_eq needs help
  let equiv := W.quotEquivAnnihilator
  have eq := LinearEquiv.finrank_eq (R := K) (M := (Module.Dual K V) ⧸ W)
    (M₂ := { x // x ∈ dualAnnihilator W }) equiv
  rw [eq.symm, add_comm, Submodule.finrank_quotient_add_finrank, Subspace.dual_finrank_eq]
#align subspace.finrank_add_finrank_dual_coannihilator_eq Subspace.finrank_add_finrank_dualCoannihilator_eq

end

end Subspace

open Module

namespace LinearMap

variable {R : Type u} [CommSemiring R] {M₁ : Type v} {M₂ : Type v'}

variable [AddCommMonoid M₁] [Module R M₁] [AddCommMonoid M₂] [Module R M₂]

variable (f : M₁ →ₗ[R] M₂)

-- Porting note: broken dot notation lean4#1910 LinearMap.ker
theorem ker_dualMap_eq_dualAnnihilator_range :
    LinearMap.ker f.dualMap = f.range.dualAnnihilator := by
  ext φ; constructor <;> intro hφ
  · rw [mem_ker] at hφ
    rw [Submodule.mem_dualAnnihilator]
    rintro y ⟨x, rfl⟩
    rw [← dualMap_apply, hφ, zero_apply]
  · ext x
    rw [dualMap_apply]
    rw [Submodule.mem_dualAnnihilator] at hφ
    exact hφ (f x) ⟨x, rfl⟩
#align linear_map.ker_dual_map_eq_dual_annihilator_range LinearMap.ker_dualMap_eq_dualAnnihilator_range

-- Porting note: broken dot notation lean4#1910 LinearMap.range
theorem range_dualMap_le_dualAnnihilator_ker :
    LinearMap.range f.dualMap ≤ f.ker.dualAnnihilator := by
  rintro _ ⟨ψ, rfl⟩
  simp_rw [Submodule.mem_dualAnnihilator, mem_ker]
  rintro x hx
  rw [dualMap_apply, hx, map_zero]
#align linear_map.range_dual_map_le_dual_annihilator_ker LinearMap.range_dualMap_le_dualAnnihilator_ker

end LinearMap

section CommRing

variable {R M M' : Type _}

variable [CommRing R] [AddCommGroup M] [Module R M] [AddCommGroup M'] [Module R M']

namespace Submodule

/-- Given a submodule, corestrict to the pairing on `M ⧸ W` by
simultaneously restricting to `W.dualAnnihilator`.

See `Subspace.dualCopairing_nondegenerate`. -/
def dualCopairing (W : Submodule R M) : W.dualAnnihilator →ₗ[R] M ⧸ W →ₗ[R] R :=
  LinearMap.flip <|
    W.liftQ ((Module.dualPairing R M).domRestrict W.dualAnnihilator).flip
      (by
        intro w hw
        ext ⟨φ, hφ⟩
        exact (mem_dualAnnihilator φ).mp hφ w hw)
#align submodule.dual_copairing Submodule.dualCopairing

-- Porting note: helper instance
instance (W : Submodule R M) : FunLike (W.dualAnnihilator) M fun _ => R :=
  { coe := fun φ => φ.val,
    coe_injective' := fun φ ψ h => by
      ext
      simp only [Function.funext_iff] at h
      exact h _ }

@[simp]
theorem dualCopairing_apply {W : Submodule R M} (φ : W.dualAnnihilator) (x : M) :
    W.dualCopairing φ (Quotient.mk x) = φ x :=
  rfl
#align submodule.dual_copairing_apply Submodule.dualCopairing_apply

/-- Given a submodule, restrict to the pairing on `W` by
simultaneously corestricting to `Module.Dual R M ⧸ W.dualAnnihilator`.
This is `Submodule.dualRestrict` factored through the quotient by its kernel (which
is `W.dualAnnihilator` by definition).

See `Subspace.dualPairing_nondegenerate`. -/
def dualPairing (W : Submodule R M) : Module.Dual R M ⧸ W.dualAnnihilator →ₗ[R] W →ₗ[R] R :=
  W.dualAnnihilator.liftQ W.dualRestrict le_rfl
#align submodule.dual_pairing Submodule.dualPairing

@[simp]
theorem dualPairing_apply {W : Submodule R M} (φ : Module.Dual R M) (x : W) :
    W.dualPairing (Quotient.mk φ) x = φ x :=
  rfl
#align submodule.dual_pairing_apply Submodule.dualPairing_apply

-- Porting note: broken dot notation lean4#1910 LinearMap.range
/-- That $\operatorname{im}(q^* : (V/W)^* \to V^*) = \operatorname{ann}(W)$. -/
theorem range_dualMap_mkQ_eq (W : Submodule R M) :
    LinearMap.range W.mkQ.dualMap = W.dualAnnihilator := by
  ext φ
  rw [LinearMap.mem_range]
  constructor
  · rintro ⟨ψ, rfl⟩
    have := LinearMap.mem_range_self W.mkQ.dualMap ψ
    simpa only [ker_mkQ] using LinearMap.range_dualMap_le_dualAnnihilator_ker W.mkQ this
  · intro hφ
    exists W.dualCopairing ⟨φ, hφ⟩
#align submodule.range_dual_map_mkq_eq Submodule.range_dualMap_mkQ_eq

/-- Equivalence $(M/W)^* \approx \operatorname{ann}(W)$. That is, there is a one-to-one
correspondence between the dual of `M ⧸ W` and those elements of the dual of `M` that
vanish on `W`.

The inverse of this is `Submodule.dualCopairing`. -/
def dualQuotEquivDualAnnihilator (W : Submodule R M) :
    Module.Dual R (M ⧸ W) ≃ₗ[R] W.dualAnnihilator :=
  LinearEquiv.ofLinear
    (W.mkQ.dualMap.codRestrict W.dualAnnihilator fun φ =>
-- Porting note: broken dot notation lean4#1910 LinearMap.mem_range_self
      W.range_dualMap_mkQ_eq ▸ LinearMap.mem_range_self W.mkQ.dualMap φ)
    W.dualCopairing
    (by
      ext
      rfl)
    (by
      ext
      rfl)
#align submodule.dual_quot_equiv_dual_annihilator Submodule.dualQuotEquivDualAnnihilator

@[simp]
theorem dualQuotEquivDualAnnihilator_apply (W : Submodule R M) (φ : Module.Dual R (M ⧸ W)) (x : M) :
    dualQuotEquivDualAnnihilator W φ x = φ (Quotient.mk x) :=
  rfl
#align submodule.dual_quot_equiv_dual_annihilator_apply Submodule.dualQuotEquivDualAnnihilator_apply

theorem dualCopairing_eq (W : Submodule R M) :
    W.dualCopairing = (dualQuotEquivDualAnnihilator W).symm.toLinearMap :=
  rfl
#align submodule.dual_copairing_eq Submodule.dualCopairing_eq

@[simp]
theorem dualQuotEquivDualAnnihilator_symm_apply_mk (W : Submodule R M) (φ : W.dualAnnihilator)
    (x : M) : (dualQuotEquivDualAnnihilator W).symm φ (Quotient.mk x) = φ x :=
  rfl
#align submodule.dual_quot_equiv_dual_annihilator_symm_apply_mk Submodule.dualQuotEquivDualAnnihilator_symm_apply_mk

end Submodule

namespace LinearMap

open Submodule

-- Porting note: broken dot notation lean4#1910 LinearMap.range
theorem range_dualMap_eq_dualAnnihilator_ker_of_surjective (f : M →ₗ[R] M')
    (hf : Function.Surjective f) : LinearMap.range f.dualMap = f.ker.dualAnnihilator := by
  rw [← f.ker.range_dualMap_mkQ_eq]
  let f' := LinearMap.quotKerEquivOfSurjective f hf
  trans LinearMap.range (f.dualMap.comp f'.symm.dualMap.toLinearMap)
  · rw [LinearMap.range_comp_of_range_eq_top]
    apply LinearEquiv.range
  · apply congr_arg
    ext φ x
    simp only [LinearMap.coe_comp, LinearEquiv.coe_toLinearMap, LinearMap.dualMap_apply,
      LinearEquiv.dualMap_apply, mkQ_apply, LinearMap.quotKerEquivOfSurjective,
      LinearEquiv.trans_symm, LinearEquiv.trans_apply, LinearEquiv.ofTop_symm_apply,
      LinearMap.quotKerEquivRange_symm_apply_image, mkQ_apply, Function.comp]
#align linear_map.range_dual_map_eq_dual_annihilator_ker_of_surjective LinearMap.range_dualMap_eq_dualAnnihilator_ker_of_surjective

-- Note, this can be specialized to the case where `R` is an injective `R`-module, or when
-- `f.coker` is a projective `R`-module.
theorem range_dualMap_eq_dualAnnihilator_ker_of_subtype_range_surjective (f : M →ₗ[R] M')
    (hf : Function.Surjective f.range.subtype.dualMap) :
    LinearMap.range f.dualMap = f.ker.dualAnnihilator := by
  have rr_surj : Function.Surjective f.rangeRestrict := by
    rw [← LinearMap.range_eq_top, LinearMap.range_rangeRestrict]
  have := range_dualMap_eq_dualAnnihilator_ker_of_surjective f.rangeRestrict rr_surj
  convert this using 1
  -- Porting note: broken dot notation lean4#1910
  · change LinearMap.range
      ((Submodule.subtype <| LinearMap.range f).comp f.rangeRestrict).dualMap = _
    rw [← LinearMap.dualMap_comp_dualMap, LinearMap.range_comp_of_range_eq_top]
    rwa [LinearMap.range_eq_top]
  · apply congr_arg
    exact (LinearMap.ker_rangeRestrict f).symm
#align linear_map.range_dual_map_eq_dual_annihilator_ker_of_subtype_range_surjective LinearMap.range_dualMap_eq_dualAnnihilator_ker_of_subtype_range_surjective

end LinearMap

end CommRing

section VectorSpace

-- Porting note: adding `u` to avoid timeouts in `dualPairing_eq`
variable {K : Type u} [Field K] {V₁ : Type v'} {V₂ : Type v''}

variable [AddCommGroup V₁] [Module K V₁] [AddCommGroup V₂] [Module K V₂]

namespace LinearMap

theorem dualPairing_nondegenerate : (dualPairing K V₁).Nondegenerate :=
  ⟨separatingLeft_iff_ker_eq_bot.mpr ker_id, fun x => (forall_dual_apply_eq_zero_iff K x).mp⟩
#align linear_map.dual_pairing_nondegenerate LinearMap.dualPairing_nondegenerate

theorem dualMap_surjective_of_injective {f : V₁ →ₗ[K] V₂} (hf : Function.Injective f) :
    Function.Surjective f.dualMap := by
  intro φ
  let f' := LinearEquiv.ofInjective f hf
  use Subspace.dualLift (range f) (f'.symm.dualMap φ)
  ext x
  rw [LinearMap.dualMap_apply, Subspace.dualLift_of_mem (mem_range_self f x),
    LinearEquiv.dualMap_apply]
  congr 1
  exact LinearEquiv.symm_apply_apply f' x
#align linear_map.dual_map_surjective_of_injective LinearMap.dualMap_surjective_of_injective

  -- Porting note: broken dot notation lean4#1910 LinearMap.range
theorem range_dualMap_eq_dualAnnihilator_ker (f : V₁ →ₗ[K] V₂) :
    LinearMap.range f.dualMap = f.ker.dualAnnihilator :=
  range_dualMap_eq_dualAnnihilator_ker_of_subtype_range_surjective f <|
    dualMap_surjective_of_injective (range f).injective_subtype
#align linear_map.range_dual_map_eq_dual_annihilator_ker LinearMap.range_dualMap_eq_dualAnnihilator_ker

/-- For vector spaces, `f.dualMap` is surjective if and only if `f` is injective -/
@[simp]
theorem dualMap_surjective_iff {f : V₁ →ₗ[K] V₂} :
    Function.Surjective f.dualMap ↔ Function.Injective f := by
  rw [← LinearMap.range_eq_top, range_dualMap_eq_dualAnnihilator_ker, ←
    Submodule.dualAnnihilator_bot, Subspace.dualAnnihilator_inj, LinearMap.ker_eq_bot]
#align linear_map.dual_map_surjective_iff LinearMap.dualMap_surjective_iff

end LinearMap

namespace Subspace

open Submodule

-- Porting note: remove this at some point; this spends a lot of time
-- checking that AddCommGroup structures on V₁ ⧸ W.dualAnnihilator are defEq
-- was much worse with implicit universe variables
set_option maxHeartbeats 400000 in
theorem dualPairing_eq (W : Subspace K V₁) :
    W.dualPairing = W.quotAnnihilatorEquiv.toLinearMap := by
  ext
  rfl
#align subspace.dual_pairing_eq Subspace.dualPairing_eq

-- Porting note: remove this
set_option maxHeartbeats 400000 in
theorem dualPairing_nondegenerate (W : Subspace K V₁) : W.dualPairing.Nondegenerate := by
  constructor
  · rw [LinearMap.separatingLeft_iff_ker_eq_bot, dualPairing_eq]
    apply LinearEquiv.ker
  · intro x h
    rw [← forall_dual_apply_eq_zero_iff K x]
    intro φ
    simpa only [Submodule.dualPairing_apply, dualLift_of_subtype] using
      h (Submodule.Quotient.mk (W.dualLift φ))
#align subspace.dual_pairing_nondegenerate Subspace.dualPairing_nondegenerate

theorem dualCopairing_nondegenerate (W : Subspace K V₁) : W.dualCopairing.Nondegenerate := by
  constructor
  · rw [LinearMap.separatingLeft_iff_ker_eq_bot, dualCopairing_eq]
    apply LinearEquiv.ker
  · rintro ⟨x⟩
    simp only [Quotient.quot_mk_eq_mk, dualCopairing_apply, Quotient.mk_eq_zero]
    rw [← forall_mem_dualAnnihilator_apply_eq_zero_iff, SetLike.forall]
    exact id
#align subspace.dual_copairing_nondegenerate Subspace.dualCopairing_nondegenerate

-- Argument from https://math.stackexchange.com/a/2423263/172988
theorem dualAnnihilator_inf_eq (W W' : Subspace K V₁) :
    (W ⊓ W').dualAnnihilator = W.dualAnnihilator ⊔ W'.dualAnnihilator := by
  refine' le_antisymm _ (sup_dualAnnihilator_le_inf W W')
  let F : V₁ →ₗ[K] (V₁ ⧸ W) × V₁ ⧸ W' := (Submodule.mkQ W).prod (Submodule.mkQ W')
  -- Porting note: broken dot notation lean4#1910 LinearMap.ker
  have : LinearMap.ker F = W ⊓ W' := by simp only [LinearMap.ker_prod, ker_mkQ]
  rw [← this, ← LinearMap.range_dualMap_eq_dualAnnihilator_ker]
  intro φ
  rw [LinearMap.mem_range]
  rintro ⟨x, rfl⟩
  rw [Submodule.mem_sup]
  obtain ⟨⟨a, b⟩, rfl⟩ := (dualProdDualEquivDual K (V₁ ⧸ W) (V₁ ⧸ W')).surjective x
  obtain ⟨a', rfl⟩ := (dualQuotEquivDualAnnihilator W).symm.surjective a
  obtain ⟨b', rfl⟩ := (dualQuotEquivDualAnnihilator W').symm.surjective b
  use a', a'.property, b', b'.property
  rfl
#align subspace.dual_annihilator_inf_eq Subspace.dualAnnihilator_inf_eq

-- This is also true if `V₁` is finite dimensional since one can restrict `ι` to some subtype
-- for which the infi and supr are the same.
-- The obstruction to the `dualAnnihilator_inf_eq` argument carrying through is that we need
-- for `Module.Dual R (Π (i : ι), V ⧸ W i) ≃ₗ[K] Π (i : ι), Module.Dual R (V ⧸ W i)`, which is not
-- true for infinite `ι`. One would need to add additional hypothesis on `W` (for example, it might
-- be true when the family is inf-closed).
theorem dualAnnihilator_iInf_eq {ι : Type _} [Finite ι] (W : ι → Subspace K V₁) :
    (⨅ i : ι, W i).dualAnnihilator = ⨆ i : ι, (W i).dualAnnihilator := by
  revert ι
  refine' @Finite.induction_empty_option _ _ _ _
  · intro α β h hyp W
    rw [← h.iInf_comp, hyp _, ← h.iSup_comp]
  · intro W
    rw [iSup_of_empty', iInf_of_empty', sInf_empty, sSup_empty, dualAnnihilator_top]
  · intro α _ h W
    rw [iInf_option, iSup_option, dualAnnihilator_inf_eq, h]
#align subspace.dual_annihilator_infi_eq Subspace.dualAnnihilator_iInf_eq

/-- For vector spaces, dual annihilators carry direct sum decompositions
to direct sum decompositions. -/
theorem isCompl_dualAnnihilator {W W' : Subspace K V₁} (h : IsCompl W W') :
    IsCompl W.dualAnnihilator W'.dualAnnihilator := by
  rw [isCompl_iff, disjoint_iff, codisjoint_iff] at h ⊢
  rw [← dualAnnihilator_inf_eq, ← dualAnnihilator_sup_eq, h.1, h.2, dualAnnihilator_top,
    dualAnnihilator_bot]
  exact ⟨rfl, rfl⟩
#align subspace.is_compl_dual_annihilator Subspace.isCompl_dualAnnihilator

/-- For finite-dimensional vector spaces, one can distribute duals over quotients by identifying
`W.dualLift.range` with `W`. Note that this depends on a choice of splitting of `V₁`. -/
def dualQuotDistrib [FiniteDimensional K V₁] (W : Subspace K V₁) :
    Module.Dual K (V₁ ⧸ W) ≃ₗ[K] Module.Dual K V₁ ⧸ LinearMap.range W.dualLift :=
  W.dualQuotEquivDualAnnihilator.trans W.quotDualEquivAnnihilator.symm
#align subspace.dual_quot_distrib Subspace.dualQuotDistrib

end Subspace

section FiniteDimensional

open FiniteDimensional LinearMap

variable [FiniteDimensional K V₂]

namespace LinearMap

-- TODO(kmill) remove finite_dimensional if possible
-- see https://github.com/leanprover-community/mathlib/pull/17521#discussion_r1083242551
@[simp]
theorem finrank_range_dualMap_eq_finrank_range (f : V₁ →ₗ[K] V₂) :
  -- Porting note: broken dot notation lean4#1910
    finrank K (LinearMap.range f.dualMap) = finrank K (LinearMap.range f) := by
  have that := Submodule.finrank_quotient_add_finrank (LinearMap.range f)
  -- Porting note: Again LinearEquiv.finrank_eq needs help
  let equiv := (Subspace.quotEquivAnnihilator <| LinearMap.range f)
  have eq := LinearEquiv.finrank_eq (R := K) (M := (V₂ ⧸ range f))
    (M₂ := { x // x ∈ Submodule.dualAnnihilator (range f) }) equiv
  rw [eq, ←ker_dualMap_eq_dualAnnihilator_range] at that
  -- Porting note: cannot convert at `this`?
  conv_rhs at that => rw [← Subspace.dual_finrank_eq]
  refine' add_left_injective (finrank K <| LinearMap.ker f.dualMap) _
  change _ + _ = _ + _
  rw [finrank_range_add_finrank_ker f.dualMap, add_comm, that]
#align linear_map.finrank_range_dual_map_eq_finrank_range LinearMap.finrank_range_dualMap_eq_finrank_range

/-- `f.dualMap` is injective if and only if `f` is surjective -/
@[simp]
theorem dualMap_injective_iff {f : V₁ →ₗ[K] V₂} :
    Function.Injective f.dualMap ↔ Function.Surjective f := by
  refine' ⟨_, fun h => dualMap_injective_of_surjective h⟩
  rw [← range_eq_top, ← ker_eq_bot]
  intro h
  apply FiniteDimensional.eq_top_of_finrank_eq
  rw [← finrank_eq_zero] at h
  rw [← add_zero (FiniteDimensional.finrank K <| LinearMap.range f), ← h, ←
    LinearMap.finrank_range_dualMap_eq_finrank_range, LinearMap.finrank_range_add_finrank_ker,
    Subspace.dual_finrank_eq]
#align linear_map.dual_map_injective_iff LinearMap.dualMap_injective_iff

/-- `f.dualMap` is bijective if and only if `f` is -/
@[simp]
theorem dualMap_bijective_iff {f : V₁ →ₗ[K] V₂} :
    Function.Bijective f.dualMap ↔ Function.Bijective f := by
  simp_rw [Function.Bijective, dualMap_surjective_iff, dualMap_injective_iff, and_comm]
#align linear_map.dual_map_bijective_iff LinearMap.dualMap_bijective_iff

end LinearMap

end FiniteDimensional

end VectorSpace

namespace TensorProduct

variable (R : Type _) (M : Type _) (N : Type _)

variable {ι κ : Type _}

variable [DecidableEq ι] [DecidableEq κ]

variable [Fintype ι] [Fintype κ]

open BigOperators

open TensorProduct

attribute [local ext] TensorProduct.ext

open TensorProduct

open LinearMap

section

variable [CommSemiring R] [AddCommMonoid M] [AddCommMonoid N]

variable [Module R M] [Module R N]

/-- The canonical linear map from `Dual M ⊗ Dual N` to `Dual (M ⊗ N)`,
sending `f ⊗ g` to the composition of `TensorProduct.map f g` with
the natural isomorphism `R ⊗ R ≃ R`.
-/
def dualDistrib : Dual R M ⊗[R] Dual R N →ₗ[R] Dual R (M ⊗[R] N) :=
  compRight ↑(TensorProduct.lid R R) ∘ₗ homTensorHomMap R M N R R
#align tensor_product.dual_distrib TensorProduct.dualDistrib

variable {R M N}

@[simp]
theorem dualDistrib_apply (f : Dual R M) (g : Dual R N) (m : M) (n : N) :
    dualDistrib R M N (f ⊗ₜ g) (m ⊗ₜ n) = f m * g n :=
  rfl
#align tensor_product.dual_distrib_apply TensorProduct.dualDistrib_apply

end

variable {R M N}

variable [CommRing R] [AddCommGroup M] [AddCommGroup N]

variable [Module R M] [Module R N]

/-- An inverse to `dual_tensor_dual_map` given bases.
-/
noncomputable def dualDistribInvOfBasis (b : Basis ι R M) (c : Basis κ R N) :
    Dual R (M ⊗[R] N) →ₗ[R] Dual R M ⊗[R] Dual R N :=
  -- Porting note: ∑ (i) (j) does not seem to work; applyₗ needs a little help to unify
  ∑ i, ∑ j,
    (ringLmapEquivSelf R ℕ _).symm (b.dualBasis i ⊗ₜ c.dualBasis j) ∘ₗ
      (applyₗ (R := R) (c j)) ∘ₗ (applyₗ (R := R) (b i)) ∘ₗ lcurry R M N R
#align tensor_product.dual_distrib_inv_of_basis TensorProduct.dualDistribInvOfBasis

@[simp]
theorem dualDistribInvOfBasis_apply (b : Basis ι R M) (c : Basis κ R N) (f : Dual R (M ⊗[R] N)) :
    dualDistribInvOfBasis b c f = ∑ i, ∑ j, f (b i ⊗ₜ c j) • b.dualBasis i ⊗ₜ c.dualBasis j := by
  simp [dualDistribInvOfBasis]
#align tensor_product.dual_distrib_inv_of_basis_apply TensorProduct.dualDistribInvOfBasis_apply

-- Porting note: introduced to help with timeout in dualDistribEquivOfBasis
theorem dualDistrib_dualDistribInvOfBasis_left_inverse (b : Basis ι R M) (c : Basis κ R N) :
    comp (dualDistrib R M N) (dualDistribInvOfBasis b c) = LinearMap.id := by
  apply (b.tensorProduct c).dualBasis.ext
  rintro ⟨i, j⟩
  apply (b.tensorProduct c).ext
  rintro ⟨i', j'⟩
  simp only [dualDistrib, Basis.coe_dualBasis, coe_comp, Function.comp_apply,
    dualDistribInvOfBasis_apply, Basis.coord_apply, Basis.tensorProduct_repr_tmul_apply,
    Basis.repr_self, ne_eq, LinearMap.map_sum, map_smul, homTensorHomMap_apply, compRight_apply,
    Basis.tensorProduct_apply, coeFn_sum, Finset.sum_apply, smul_apply, LinearEquiv.coe_coe,
    map_tmul, lid_tmul, smul_eq_mul, id_coe, id_eq]
  rw [Finset.sum_eq_single i, Finset.sum_eq_single j]; simp
  all_goals { intros; simp [*] at * }

-- Porting note: introduced to help with timeout in dualDistribEquivOfBasis
theorem dualDistrib_dualDistribInvOfBasis_right_inverse (b : Basis ι R M) (c : Basis κ R N) :
    comp (dualDistribInvOfBasis b c) (dualDistrib R M N) = LinearMap.id := by
  apply (b.dualBasis.tensorProduct c.dualBasis).ext
  rintro ⟨i, j⟩
  simp only [Basis.tensorProduct_apply, Basis.coe_dualBasis, coe_comp, Function.comp_apply,
    dualDistribInvOfBasis_apply, dualDistrib_apply, Basis.coord_apply, Basis.repr_self,
    ne_eq, id_coe, id_eq]
  rw [Finset.sum_eq_single i, Finset.sum_eq_single j]; simp
  all_goals { intros; simp [*] at * }

/-- A linear equivalence between `Dual M ⊗ Dual N` and `Dual (M ⊗ N)` given bases for `M` and `N`.
It sends `f ⊗ g` to the composition of `TensorProduct.map f g` with the natural
isomorphism `R ⊗ R ≃ R`.
-/
@[simps!]
noncomputable def dualDistribEquivOfBasis (b : Basis ι R M) (c : Basis κ R N) :
    Dual R M ⊗[R] Dual R N ≃ₗ[R] Dual R (M ⊗[R] N) := by
  refine' LinearEquiv.ofLinear (dualDistrib R M N) (dualDistribInvOfBasis b c) _ _
  · exact dualDistrib_dualDistribInvOfBasis_left_inverse _ _
  · exact dualDistrib_dualDistribInvOfBasis_right_inverse _ _
#align tensor_product.dual_distrib_equiv_of_basis TensorProduct.dualDistribEquivOfBasis

variable (R M N)

variable [Module.Finite R M] [Module.Finite R N] [Module.Free R M] [Module.Free R N]

<<<<<<< HEAD
open Classical
=======
variable [Nontrivial R]
>>>>>>> 73993336

/--
A linear equivalence between `Dual M ⊗ Dual N` and `Dual (M ⊗ N)` when `M` and `N` are finite free
modules. It sends `f ⊗ g` to the composition of `TensorProduct.map f g` with the natural
isomorphism `R ⊗ R ≃ R`.
-/
@[simp]
noncomputable def dualDistribEquiv : Dual R M ⊗[R] Dual R N ≃ₗ[R] Dual R (M ⊗[R] N) :=
  dualDistribEquivOfBasis (Module.Free.chooseBasis R M) (Module.Free.chooseBasis R N)
#align tensor_product.dual_distrib_equiv TensorProduct.dualDistribEquiv

end TensorProduct<|MERGE_RESOLUTION|>--- conflicted
+++ resolved
@@ -477,13 +477,7 @@
 
 section
 
-<<<<<<< HEAD
-open Classical
-
 variable [Finite R M] [Free R M]
-=======
-variable [Finite R M] [Free R M] [Nontrivial R]
->>>>>>> 73993336
 
 instance dual_free : Free R (Dual R M) :=
   Free.of_basis (Free.chooseBasis R M).dualBasis
@@ -1676,12 +1670,6 @@
 
 variable [Module.Finite R M] [Module.Finite R N] [Module.Free R M] [Module.Free R N]
 
-<<<<<<< HEAD
-open Classical
-=======
-variable [Nontrivial R]
->>>>>>> 73993336
-
 /--
 A linear equivalence between `Dual M ⊗ Dual N` and `Dual (M ⊗ N)` when `M` and `N` are finite free
 modules. It sends `f ⊗ g` to the composition of `TensorProduct.map f g` with the natural
