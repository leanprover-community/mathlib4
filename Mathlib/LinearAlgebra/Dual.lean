/-
Copyright (c) 2019 Johan Commelin. All rights reserved.
Released under Apache 2.0 license as described in the file LICENSE.
Authors: Johan Commelin, Fabian Glöckle, Kyle Miller
-/
import Mathlib.LinearAlgebra.FiniteDimensional
import Mathlib.LinearAlgebra.Projection
import Mathlib.LinearAlgebra.SesquilinearForm
import Mathlib.RingTheory.Finiteness
import Mathlib.LinearAlgebra.FreeModule.Finite.Basic
import Mathlib.RingTheory.TensorProduct

#align_import linear_algebra.dual from "leanprover-community/mathlib"@"b1c017582e9f18d8494e5c18602a8cb4a6f843ac"

/-!
# Dual vector spaces

The dual space of an $R$-module $M$ is the $R$-module of $R$-linear maps $M \to R$.

## Main definitions

* Duals and transposes:
  * `Module.Dual R M` defines the dual space of the `R`-module `M`, as `M →ₗ[R] R`.
  * `Module.dualPairing R M` is the canonical pairing between `Dual R M` and `M`.
  * `Module.Dual.eval R M : M →ₗ[R] Dual R (Dual R)` is the canonical map to the double dual.
  * `Module.Dual.transpose` is the linear map from `M →ₗ[R] M'` to `Dual R M' →ₗ[R] Dual R M`.
  * `LinearMap.dualMap` is `Module.Dual.transpose` of a given linear map, for dot notation.
  * `LinearEquiv.dualMap` is for the dual of an equivalence.
* Bases:
  * `Basis.toDual` produces the map `M →ₗ[R] Dual R M` associated to a basis for an `R`-module `M`.
  * `Basis.toDual_equiv` is the equivalence `M ≃ₗ[R] Dual R M` associated to a finite basis.
  * `Basis.dualBasis` is a basis for `Dual R M` given a finite basis for `M`.
  * `Module.dual_bases e ε` is the proposition that the families `e` of vectors and `ε` of dual
    vectors have the characteristic properties of a basis and a dual.
* Submodules:
  * `Submodule.dualRestrict W` is the transpose `Dual R M →ₗ[R] Dual R W` of the inclusion map.
  * `Submodule.dualAnnihilator W` is the kernel of `W.dualRestrict`. That is, it is the submodule
    of `dual R M` whose elements all annihilate `W`.
  * `Submodule.dualRestrict_comap W'` is the dual annihilator of `W' : Submodule R (Dual R M)`,
    pulled back along `Module.Dual.eval R M`.
  * `Submodule.dualCopairing W` is the canonical pairing between `W.dualAnnihilator` and `M ⧸ W`.
    It is nondegenerate for vector spaces (`subspace.dualCopairing_nondegenerate`).
  * `Submodule.dualPairing W` is the canonical pairing between `Dual R M ⧸ W.dualAnnihilator`
    and `W`. It is nondegenerate for vector spaces (`Subspace.dualPairing_nondegenerate`).
* Vector spaces:
  * `Subspace.dualLift W` is an arbitrary section (using choice) of `Submodule.dualRestrict W`.

## Main results

* Bases:
  * `Module.dualBasis.basis` and `Module.dualBasis.coe_basis`: if `e` and `ε` form a dual pair,
    then `e` is a basis.
  * `Module.dualBasis.coe_dualBasis`: if `e` and `ε` form a dual pair,
    then `ε` is a basis.
* Annihilators:
  * `Module.dualAnnihilator_gc R M` is the antitone Galois correspondence between
    `Submodule.dualAnnihilator` and `Submodule.dualConnihilator`.
  * `LinearMap.ker_dual_map_eq_dualAnnihilator_range` says that
    `f.dual_map.ker = f.range.dualAnnihilator`
  * `LinearMap.range_dual_map_eq_dualAnnihilator_ker_of_subtype_range_surjective` says that
    `f.dual_map.range = f.ker.dualAnnihilator`; this is specialized to vector spaces in
    `LinearMap.range_dual_map_eq_dualAnnihilator_ker`.
  * `Submodule.dual_quot_equiv_dualAnnihilator` is the equivalence
    `Dual R (M ⧸ W) ≃ₗ[R] W.dualAnnihilator`
* Vector spaces:
  * `Subspace.dualAnnihilator_dualConnihilator_eq` says that the double dual annihilator,
    pulled back ground `Module.Dual.eval`, is the original submodule.
  * `Subspace.dualAnnihilator_gci` says that `module.dualAnnihilator_gc R M` is an
    antitone Galois coinsertion.
  * `Subspace.quotAnnihilatorEquiv` is the equivalence
    `Dual K V ⧸ W.dualAnnihilator ≃ₗ[K] Dual K W`.
  * `LinearMap.dualPairing_nondegenerate` says that `Module.dualPairing` is nondegenerate.
  * `Subspace.is_compl_dualAnnihilator` says that the dual annihilator carries complementary
    subspaces to complementary subspaces.
* Finite-dimensional vector spaces:
  * `Module.evalEquiv` is the equivalence `V ≃ₗ[K] Dual K (Dual K V)`
  * `Module.mapEvalEquiv` is the order isomorphism between subspaces of `V` and
    subspaces of `Dual K (Dual K V)`.
  * `Subspace.quotDualEquivAnnihilator W` is the equivalence
    `(Dual K V ⧸ W.dualLift.range) ≃ₗ[K] W.dualAnnihilator`, where `W.dualLift.range` is a copy
    of `Dual K W` inside `Dual K V`.
  * `Subspace.quotEquivAnnihilator W` is the equivalence `(V ⧸ W) ≃ₗ[K] W.dualAnnihilator`
  * `Subspace.dualQuotDistrib W` is an equivalence
    `Dual K (V₁ ⧸ W) ≃ₗ[K] Dual K V₁ ⧸ W.dualLift.range` from an arbitrary choice of
    splitting of `V₁`.

## TODO

Erdős-Kaplansky theorem about the dimension of a dual vector space in case of infinite dimension.
-/


noncomputable section

namespace Module

-- Porting note: max u v universe issues so name and specific below
universe u uA v v' v'' w u₁ u₂

variable (R : Type u) (A : Type uA) (M : Type v)

variable [CommSemiring R] [AddCommMonoid M] [Module R M]

/-- The dual space of an R-module M is the R-module of linear maps `M → R`. -/
@[reducible]
def Dual :=
  M →ₗ[R] R
#align module.dual Module.Dual

/-- The canonical pairing of a vector space and its algebraic dual. -/
def dualPairing (R M) [CommSemiring R] [AddCommMonoid M] [Module R M] :
    Module.Dual R M →ₗ[R] M →ₗ[R] R :=
  LinearMap.id
#align module.dual_pairing Module.dualPairing

@[simp]
theorem dualPairing_apply (v x) : dualPairing R M v x = v x :=
  rfl
#align module.dual_pairing_apply Module.dualPairing_apply

namespace Dual

instance : Inhabited (Dual R M) := ⟨0⟩

instance : FunLike (Dual R M) M fun _ => R :=
  inferInstanceAs (FunLike (M →ₗ[R] R) M fun _ => R)

/-- Maps a module M to the dual of the dual of M. See `Module.erange_coe` and
`Module.evalEquiv`. -/
def eval : M →ₗ[R] Dual R (Dual R M) :=
  LinearMap.flip LinearMap.id
#align module.dual.eval Module.Dual.eval

@[simp]
theorem eval_apply (v : M) (a : Dual R M) : eval R M v a = a v :=
  rfl
#align module.dual.eval_apply Module.Dual.eval_apply

variable {R M} {M' : Type v'}
variable [AddCommMonoid M'] [Module R M']

/-- The transposition of linear maps, as a linear map from `M →ₗ[R] M'` to
`Dual R M' →ₗ[R] Dual R M`. -/
def transpose : (M →ₗ[R] M') →ₗ[R] Dual R M' →ₗ[R] Dual R M :=
  (LinearMap.llcomp R M M' R).flip
#align module.dual.transpose Module.Dual.transpose

-- Porting note: with reducible def need to specify some parameters to transpose explicitly
theorem transpose_apply (u : M →ₗ[R] M') (l : Dual R M') : transpose (R := R) u l = l.comp u :=
  rfl
#align module.dual.transpose_apply Module.Dual.transpose_apply

variable {M'' : Type v''} [AddCommMonoid M''] [Module R M'']

-- Porting note: with reducible def need to specify some parameters to transpose explicitly
theorem transpose_comp (u : M' →ₗ[R] M'') (v : M →ₗ[R] M') :
    transpose (R := R) (u.comp v) = (transpose (R := R) v).comp (transpose (R := R) u) :=
  rfl
#align module.dual.transpose_comp Module.Dual.transpose_comp

end Dual

section Prod

variable (M' : Type v') [AddCommMonoid M'] [Module R M']

/-- Taking duals distributes over products. -/
@[simps!]
def dualProdDualEquivDual : (Module.Dual R M × Module.Dual R M') ≃ₗ[R] Module.Dual R (M × M') :=
  LinearMap.coprodEquiv R
#align module.dual_prod_dual_equiv_dual Module.dualProdDualEquivDual

@[simp]
theorem dualProdDualEquivDual_apply (φ : Module.Dual R M) (ψ : Module.Dual R M') :
    dualProdDualEquivDual R M M' (φ, ψ) = φ.coprod ψ :=
  rfl
#align module.dual_prod_dual_equiv_dual_apply Module.dualProdDualEquivDual_apply

end Prod

end Module

section DualMap

open Module

variable {R : Type u} [CommSemiring R] {M₁ : Type v} {M₂ : Type v'}

variable [AddCommMonoid M₁] [Module R M₁] [AddCommMonoid M₂] [Module R M₂]

/-- Given a linear map `f : M₁ →ₗ[R] M₂`, `f.dualMap` is the linear map between the dual of
`M₂` and `M₁` such that it maps the functional `φ` to `φ ∘ f`. -/
def LinearMap.dualMap (f : M₁ →ₗ[R] M₂) : Dual R M₂ →ₗ[R] Dual R M₁ :=
-- Porting note: with reducible def need to specify some parameters to transpose explicitly
  Module.Dual.transpose (R := R) f
#align linear_map.dual_map LinearMap.dualMap

-- Porting note: with reducible def need to specify some parameters to transpose explicitly
theorem LinearMap.dualMap_def (f : M₁ →ₗ[R] M₂) : f.dualMap = Module.Dual.transpose (R := R) f :=
  rfl
#align linear_map.dual_map_def LinearMap.dualMap_def

theorem LinearMap.dualMap_apply' (f : M₁ →ₗ[R] M₂) (g : Dual R M₂) : f.dualMap g = g.comp f :=
  rfl
#align linear_map.dual_map_apply' LinearMap.dualMap_apply'

@[simp]
theorem LinearMap.dualMap_apply (f : M₁ →ₗ[R] M₂) (g : Dual R M₂) (x : M₁) :
    f.dualMap g x = g (f x) :=
  rfl
#align linear_map.dual_map_apply LinearMap.dualMap_apply

@[simp]
theorem LinearMap.dualMap_id : (LinearMap.id : M₁ →ₗ[R] M₁).dualMap = LinearMap.id := by
  ext
  rfl
#align linear_map.dual_map_id LinearMap.dualMap_id

theorem LinearMap.dualMap_comp_dualMap {M₃ : Type*} [AddCommGroup M₃] [Module R M₃]
    (f : M₁ →ₗ[R] M₂) (g : M₂ →ₗ[R] M₃) : f.dualMap.comp g.dualMap = (g.comp f).dualMap :=
  rfl
#align linear_map.dual_map_comp_dual_map LinearMap.dualMap_comp_dualMap

/-- If a linear map is surjective, then its dual is injective. -/
theorem LinearMap.dualMap_injective_of_surjective {f : M₁ →ₗ[R] M₂} (hf : Function.Surjective f) :
    Function.Injective f.dualMap := by
  intro φ ψ h
  ext x
  obtain ⟨y, rfl⟩ := hf x
  exact congr_arg (fun g : Module.Dual R M₁ => g y) h
#align linear_map.dual_map_injective_of_surjective LinearMap.dualMap_injective_of_surjective

/-- The `Linear_equiv` version of `LinearMap.dualMap`. -/
def LinearEquiv.dualMap (f : M₁ ≃ₗ[R] M₂) : Dual R M₂ ≃ₗ[R] Dual R M₁ :=
  { f.toLinearMap.dualMap with
    invFun := f.symm.toLinearMap.dualMap
    left_inv := by
      intro φ; ext x
      simp only [LinearMap.dualMap_apply, LinearEquiv.coe_toLinearMap, LinearMap.toFun_eq_coe,
        LinearEquiv.apply_symm_apply]
    right_inv := by
      intro φ; ext x
      simp only [LinearMap.dualMap_apply, LinearEquiv.coe_toLinearMap, LinearMap.toFun_eq_coe,
        LinearEquiv.symm_apply_apply] }
#align linear_equiv.dual_map LinearEquiv.dualMap

@[simp]
theorem LinearEquiv.dualMap_apply (f : M₁ ≃ₗ[R] M₂) (g : Dual R M₂) (x : M₁) :
    f.dualMap g x = g (f x) :=
  rfl
#align linear_equiv.dual_map_apply LinearEquiv.dualMap_apply

@[simp]
theorem LinearEquiv.dualMap_refl :
    (LinearEquiv.refl R M₁).dualMap = LinearEquiv.refl R (Dual R M₁) := by
  ext
  rfl
#align linear_equiv.dual_map_refl LinearEquiv.dualMap_refl

@[simp]
theorem LinearEquiv.dualMap_symm {f : M₁ ≃ₗ[R] M₂} :
    (LinearEquiv.dualMap f).symm = LinearEquiv.dualMap f.symm :=
  rfl
#align linear_equiv.dual_map_symm LinearEquiv.dualMap_symm

theorem LinearEquiv.dualMap_trans {M₃ : Type*} [AddCommGroup M₃] [Module R M₃] (f : M₁ ≃ₗ[R] M₂)
    (g : M₂ ≃ₗ[R] M₃) : g.dualMap.trans f.dualMap = (f.trans g).dualMap :=
  rfl
#align linear_equiv.dual_map_trans LinearEquiv.dualMap_trans

end DualMap

namespace Basis

universe u v w

open Module Module.Dual Submodule LinearMap Cardinal Function

open BigOperators

variable {R : Type u} {M : Type v} {K : Type u₁} {V : Type u₂} {ι : Type w}

section CommSemiring

variable [CommSemiring R] [AddCommMonoid M] [Module R M] [DecidableEq ι]

variable (b : Basis ι R M)

/-- The linear map from a vector space equipped with basis to its dual vector space,
taking basis elements to corresponding dual basis elements. -/
def toDual : M →ₗ[R] Module.Dual R M :=
  b.constr ℕ fun v => b.constr ℕ fun w => if w = v then (1 : R) else 0
#align basis.to_dual Basis.toDual

theorem toDual_apply (i j : ι) : b.toDual (b i) (b j) = if i = j then 1 else 0 := by
  erw [constr_basis b, constr_basis b]
  simp only [eq_comm]
#align basis.to_dual_apply Basis.toDual_apply

@[simp]
theorem toDual_total_left (f : ι →₀ R) (i : ι) :
    b.toDual (Finsupp.total ι M R b f) (b i) = f i := by
  rw [Finsupp.total_apply, Finsupp.sum, LinearMap.map_sum, LinearMap.sum_apply]
  simp_rw [LinearMap.map_smul, LinearMap.smul_apply, toDual_apply, smul_eq_mul, mul_boole,
    Finset.sum_ite_eq']
  split_ifs with h
  · rfl
  · rw [Finsupp.not_mem_support_iff.mp h]
#align basis.to_dual_total_left Basis.toDual_total_left

@[simp]
theorem toDual_total_right (f : ι →₀ R) (i : ι) :
    b.toDual (b i) (Finsupp.total ι M R b f) = f i := by
  rw [Finsupp.total_apply, Finsupp.sum, LinearMap.map_sum]
  simp_rw [LinearMap.map_smul, toDual_apply, smul_eq_mul, mul_boole, Finset.sum_ite_eq]
  split_ifs with h
  · rfl
  · rw [Finsupp.not_mem_support_iff.mp h]
#align basis.to_dual_total_right Basis.toDual_total_right

theorem toDual_apply_left (m : M) (i : ι) : b.toDual m (b i) = b.repr m i := by
  rw [← b.toDual_total_left, b.total_repr]
#align basis.to_dual_apply_left Basis.toDual_apply_left

theorem toDual_apply_right (i : ι) (m : M) : b.toDual (b i) m = b.repr m i := by
  rw [← b.toDual_total_right, b.total_repr]
#align basis.to_dual_apply_right Basis.toDual_apply_right

theorem coe_toDual_self (i : ι) : b.toDual (b i) = b.coord i := by
  ext
  apply toDual_apply_right
#align basis.coe_to_dual_self Basis.coe_toDual_self

/-- `h.toDual_flip v` is the linear map sending `w` to `h.toDual w v`. -/
def toDualFlip (m : M) : M →ₗ[R] R :=
  b.toDual.flip m
#align basis.to_dual_flip Basis.toDualFlip

theorem toDualFlip_apply (m₁ m₂ : M) : b.toDualFlip m₁ m₂ = b.toDual m₂ m₁ :=
  rfl
#align basis.to_dual_flip_apply Basis.toDualFlip_apply

theorem toDual_eq_repr (m : M) (i : ι) : b.toDual m (b i) = b.repr m i :=
  b.toDual_apply_left m i
#align basis.to_dual_eq_repr Basis.toDual_eq_repr

theorem toDual_eq_equivFun [Fintype ι] (m : M) (i : ι) : b.toDual m (b i) = b.equivFun m i := by
  rw [b.equivFun_apply, toDual_eq_repr]
#align basis.to_dual_eq_equiv_fun Basis.toDual_eq_equivFun

theorem toDual_inj (m : M) (a : b.toDual m = 0) : m = 0 := by
  rw [← mem_bot R, ← b.repr.ker, mem_ker, LinearEquiv.coe_coe]
  apply Finsupp.ext
  intro b
  rw [← toDual_eq_repr, a]
  rfl
#align basis.to_dual_inj Basis.toDual_inj

-- Porting note: broken dot notation lean4#1910 LinearMap.ker
theorem toDual_ker : LinearMap.ker b.toDual = ⊥ :=
  ker_eq_bot'.mpr b.toDual_inj
#align basis.to_dual_ker Basis.toDual_ker

-- Porting note: broken dot notation lean4#1910 LinearMap.range
theorem toDual_range [Finite ι] : LinearMap.range b.toDual = ⊤ := by
  cases nonempty_fintype ι
  refine' eq_top_iff'.2 fun f => _
  rw [LinearMap.mem_range]
  let lin_comb : ι →₀ R := Finsupp.equivFunOnFinite.symm fun i => f.toFun (b i)
  refine' ⟨Finsupp.total ι M R b lin_comb, b.ext fun i => _⟩
  rw [b.toDual_eq_repr _ i, repr_total b]
  rfl
#align basis.to_dual_range Basis.toDual_range

end CommSemiring

section

variable [CommSemiring R] [AddCommMonoid M] [Module R M] [Fintype ι]

variable (b : Basis ι R M)

@[simp]
theorem sum_dual_apply_smul_coord (f : Module.Dual R M) :
    (∑ x, f (b x) • b.coord x) = f := by
  ext m
  simp_rw [LinearMap.sum_apply, LinearMap.smul_apply, smul_eq_mul, mul_comm (f _), ← smul_eq_mul, ←
    f.map_smul, ← f.map_sum, Basis.coord_apply, Basis.sum_repr]
#align basis.sum_dual_apply_smul_coord Basis.sum_dual_apply_smul_coord

end

section CommRing

variable [CommRing R] [AddCommGroup M] [Module R M] [DecidableEq ι]

variable (b : Basis ι R M)

section Finite

variable [Finite ι]

/-- A vector space is linearly equivalent to its dual space. -/
def toDualEquiv : M ≃ₗ[R] Dual R M :=
  LinearEquiv.ofBijective b.toDual ⟨ker_eq_bot.mp b.toDual_ker, range_eq_top.mp b.toDual_range⟩
#align basis.to_dual_equiv Basis.toDualEquiv

-- `simps` times out when generating this
@[simp]
theorem toDualEquiv_apply (m : M) : b.toDualEquiv m = b.toDual m :=
  rfl
#align basis.to_dual_equiv_apply Basis.toDualEquiv_apply

/-- Maps a basis for `V` to a basis for the dual space. -/
def dualBasis : Basis ι R (Dual R M) :=
  b.map b.toDualEquiv
#align basis.dual_basis Basis.dualBasis

-- We use `j = i` to match `Basis.repr_self`
theorem dualBasis_apply_self (i j : ι) : b.dualBasis i (b j) =
    if j = i then 1 else 0 := by
  convert b.toDual_apply i j using 2
  rw [@eq_comm _ j i]
#align basis.dual_basis_apply_self Basis.dualBasis_apply_self

theorem total_dualBasis (f : ι →₀ R) (i : ι) :
    Finsupp.total ι (Dual R M) R b.dualBasis f (b i) = f i := by
  cases nonempty_fintype ι
  rw [Finsupp.total_apply, Finsupp.sum_fintype, LinearMap.sum_apply]
  · simp_rw [LinearMap.smul_apply, smul_eq_mul, dualBasis_apply_self, mul_boole,
    Finset.sum_ite_eq, if_pos (Finset.mem_univ i)]
  · intro
    rw [zero_smul]
#align basis.total_dual_basis Basis.total_dualBasis

theorem dualBasis_repr (l : Dual R M) (i : ι) : b.dualBasis.repr l i = l (b i) := by
  rw [← total_dualBasis b, Basis.total_repr b.dualBasis l]
#align basis.dual_basis_repr Basis.dualBasis_repr

theorem dualBasis_apply (i : ι) (m : M) : b.dualBasis i m = b.repr m i :=
  b.toDual_apply_right i m
#align basis.dual_basis_apply Basis.dualBasis_apply

@[simp]
theorem coe_dualBasis : ⇑b.dualBasis = b.coord := by
  ext i x
  apply dualBasis_apply
#align basis.coe_dual_basis Basis.coe_dualBasis

@[simp]
theorem toDual_toDual : b.dualBasis.toDual.comp b.toDual = Dual.eval R M := by
  refine' b.ext fun i => b.dualBasis.ext fun j => _
  rw [LinearMap.comp_apply, toDual_apply_left, coe_toDual_self, ← coe_dualBasis,
    Dual.eval_apply, Basis.repr_self, Finsupp.single_apply, dualBasis_apply_self]
#align basis.to_dual_to_dual Basis.toDual_toDual

end Finite

theorem dualBasis_equivFun [Fintype ι] (l : Dual R M) (i : ι) :
    b.dualBasis.equivFun l i = l (b i) := by rw [Basis.equivFun_apply, dualBasis_repr]
#align basis.dual_basis_equiv_fun Basis.dualBasis_equivFun

theorem eval_ker {ι : Type*} (b : Basis ι R M) :
    LinearMap.ker (Dual.eval R M) = ⊥ := by
  rw [ker_eq_bot']
  intro m hm
  simp_rw [LinearMap.ext_iff, Dual.eval_apply, zero_apply] at hm
  exact (Basis.forall_coord_eq_zero_iff _).mp fun i => hm (b.coord i)
#align basis.eval_ker Basis.eval_ker

-- Porting note: broken dot notation lean4#1910 LinearMap.range
theorem eval_range {ι : Type*} [Finite ι] (b : Basis ι R M) :
    LinearMap.range (Dual.eval R M) = ⊤ := by
  classical
    cases nonempty_fintype ι
    rw [← b.toDual_toDual, range_comp, b.toDual_range, Submodule.map_top, toDual_range _]
#align basis.eval_range Basis.eval_range

section

variable [Finite R M] [Free R M]

instance dual_free : Free R (Dual R M) :=
  Free.of_basis (Free.chooseBasis R M).dualBasis
#align basis.dual_free Basis.dual_free

instance dual_finite : Finite R (Dual R M) :=
  Finite.of_basis (Free.chooseBasis R M).dualBasis
#align basis.dual_finite Basis.dual_finite

end

end CommRing

/-- `simp` normal form version of `total_dualBasis` -/
@[simp]
theorem total_coord [CommRing R] [AddCommGroup M] [Module R M] [Finite ι] (b : Basis ι R M)
    (f : ι →₀ R) (i : ι) : Finsupp.total ι (Dual R M) R b.coord f (b i) = f i := by
  haveI := Classical.decEq ι
  rw [← coe_dualBasis, total_dualBasis]
#align basis.total_coord Basis.total_coord

-- Porting note: universes very dodgy in Cardinals...
theorem dual_rank_eq [CommRing K] [AddCommGroup V] [Module K V] [Finite ι] (b : Basis ι K V) :
    Cardinal.lift.{u₁,u₂} (Module.rank K V) = Module.rank K (Dual K V) := by
  classical
    cases nonempty_fintype ι
    have := LinearEquiv.lift_rank_eq b.toDualEquiv
    rw [Cardinal.lift_umax.{u₂,u₁}] at this
    rw [this, ← Cardinal.lift_umax]
    apply Cardinal.lift_id
#align basis.dual_rank_eq Basis.dual_rank_eq

end Basis

namespace Module

variable {K : Type u₁} {V : Type u₂}

variable [CommRing K] [AddCommGroup V] [Module K V] [Module.Free K V]

open Module Module.Dual Submodule LinearMap Cardinal Basis FiniteDimensional

section

variable (K) (V)

-- Porting note: broken dot notation lean4#1910 LinearMap.ker
theorem eval_ker : LinearMap.ker (eval K V) = ⊥ := by
  classical exact (Module.Free.chooseBasis K V).eval_ker
#align module.eval_ker Module.eval_ker

theorem map_eval_injective : (Submodule.map (eval K V)).Injective := by
  apply Submodule.map_injective_of_injective
  rw [← LinearMap.ker_eq_bot]
  apply eval_ker K V
#align module.map_eval_injective Module.map_eval_injective

-- elaborates faster than `exact`
theorem comap_eval_surjective : (Submodule.comap (eval K V)).Surjective := by
  apply Submodule.comap_surjective_of_injective
  rw [← LinearMap.ker_eq_bot]
  apply eval_ker K V
#align module.comap_eval_surjective Module.comap_eval_surjective

-- elaborates faster than `exact`
end

section

variable (K)

theorem eval_apply_eq_zero_iff (v : V) : (eval K V) v = 0 ↔ v = 0 := by
  simpa only using SetLike.ext_iff.mp (eval_ker K V) v
#align module.eval_apply_eq_zero_iff Module.eval_apply_eq_zero_iff

theorem eval_apply_injective : Function.Injective (eval K V) :=
  (injective_iff_map_eq_zero' (eval K V)).mpr (eval_apply_eq_zero_iff K)
#align module.eval_apply_injective Module.eval_apply_injective

theorem forall_dual_apply_eq_zero_iff (v : V) : (∀ φ : Module.Dual K V, φ v = 0) ↔ v = 0 := by
  rw [← eval_apply_eq_zero_iff K v, LinearMap.ext_iff]
  rfl
#align module.forall_dual_apply_eq_zero_iff Module.forall_dual_apply_eq_zero_iff

end

theorem dual_rank_eq [Module.Finite K V] :
    Cardinal.lift.{u₁,u₂} (Module.rank K V) = Module.rank K (Dual K V) :=
  (Module.Free.chooseBasis K V).dual_rank_eq
#align module.dual_rank_eq Module.dual_rank_eq

-- Porting note: broken dot notation lean4#1910 LinearMap.range
theorem erange_coe [Module.Finite K V] : LinearMap.range (eval K V) = ⊤ :=
  (Module.Free.chooseBasis K V).eval_range
#align module.erange_coe Module.erange_coe

section IsReflexive

open Function

variable (R M : Type*) [CommRing R] [AddCommGroup M] [Module R M]

/-- A reflexive module is one for which the natural map to its double dual is a bijection.

Any finitely-generated free module (and thus any finite-dimensional vector space) is reflexive.
See `Module.IsReflexive.of_finite_of_free`. -/
class IsReflexive : Prop where
  /-- A reflexive module is one for which the natural map to its double dual is a bijection. -/
  bijective_dual_eval' : Bijective $ Dual.eval R M

lemma bijective_dual_eval [IsReflexive R M] : Bijective $ Dual.eval R M :=
  IsReflexive.bijective_dual_eval'

instance IsReflexive.of_finite_of_free [Finite R M] [Free R M] : IsReflexive R M where
  bijective_dual_eval' := ⟨LinearMap.ker_eq_bot.mp (Free.chooseBasis R M).eval_ker,
                           LinearMap.range_eq_top.mp (Free.chooseBasis R M).eval_range⟩

variable [IsReflexive R M]

/-- The bijection between a reflexive module and its double dual, bundled as a `LinearEquiv`. -/
def evalEquiv : M ≃ₗ[R] Dual R (Dual R M) :=
  LinearEquiv.ofBijective _ $ bijective_dual_eval R M
#align module.eval_equiv Module.evalEquiv

@[simp] lemma evalEquiv_toLinearMap : evalEquiv R M = Dual.eval R M := rfl
#align module.eval_equiv_to_linear_map Module.evalEquiv_toLinearMap

@[simp] lemma evalEquiv_apply (m : M) : evalEquiv R M m = Dual.eval R M m := rfl

@[simp] lemma apply_evalEquiv_symm_apply (f : Dual R M) (g : Dual R $ Dual R M) :
    f ((evalEquiv R M).symm g) = g f := by
  set m := (evalEquiv R M).symm g
  rw [← (evalEquiv R M).apply_symm_apply g, evalEquiv_apply, Dual.eval_apply]

@[simp] lemma symm_dualMap_evalEquiv :
    (evalEquiv R M).symm.dualMap = Dual.eval R (Dual R M) := by
  ext; simp

/-- The dual of a reflexive module is reflexive. -/
instance Dual.instIsReflecive : IsReflexive R (Dual R M) :=
⟨by simpa only [← symm_dualMap_evalEquiv] using (evalEquiv R M).dualMap.symm.bijective⟩

/-- The isomorphism `Module.evalEquiv` induces an order isomorphism on subspaces. -/
def mapEvalEquiv : Submodule R M ≃o Submodule R (Dual R (Dual R M)) :=
  Submodule.orderIsoMapComap (evalEquiv R M)
#align module.map_eval_equiv Module.mapEvalEquiv

@[simp]
theorem mapEvalEquiv_apply (W : Submodule R M) :
    mapEvalEquiv R M W = W.map (Dual.eval R M) :=
  rfl
#align module.map_eval_equiv_apply Module.mapEvalEquiv_apply

@[simp]
theorem mapEvalEquiv_symm_apply (W'' : Submodule R (Dual R (Dual R M))) :
    (mapEvalEquiv R M).symm W'' = W''.comap (Dual.eval R M) :=
  rfl
#align module.map_eval_equiv_symm_apply Module.mapEvalEquiv_symm_apply

instance _root_.Prod.instModuleIsReflexive
    {N : Type*} [AddCommGroup N] [Module R N] [IsReflexive R N] :
    IsReflexive R (M × N) where
  bijective_dual_eval' := by
    let e : Dual R (Dual R (M × N)) ≃ₗ[R] Dual R (Dual R M) × Dual R (Dual R N) :=
      (dualProdDualEquivDual R M N).dualMap.trans
        (dualProdDualEquivDual R (Dual R M) (Dual R N)).symm
    have : Dual.eval R (M × N) = e.symm.comp ((Dual.eval R M).prodMap (Dual.eval R N)) := by
      ext m f <;> simp
    simp only [this, LinearEquiv.trans_symm, LinearEquiv.symm_symm, LinearEquiv.dualMap_symm,
      coe_comp, LinearEquiv.coe_coe, EquivLike.comp_bijective]
    exact Bijective.Prod_map (bijective_dual_eval R M) (bijective_dual_eval R N)

instance _root_.MulOpposite.instModuleIsReflexive : IsReflexive R (MulOpposite M) where
  bijective_dual_eval' := by
    let e : Dual R (Dual R (MulOpposite M)) ≃ₗ[R] Dual R (Dual R M) :=
      LinearEquiv.dualMap <| LinearEquiv.dualMap <| MulOpposite.opLinearEquiv _ |>.symm
    have : Dual.eval R (MulOpposite M) = e.symm.comp ((Dual.eval R M).comp
        <| MulOpposite.opLinearEquiv _ |>.symm.toLinearMap) := by
      ext m f; rfl
    simp only [this, LinearEquiv.trans_symm, LinearEquiv.symm_symm, LinearEquiv.dualMap_symm,
      coe_comp, LinearEquiv.coe_coe, EquivLike.comp_bijective]
    refine Bijective.comp (bijective_dual_eval R M) (LinearEquiv.bijective _)

-- TODO: add `ULift.instModuleIsReflexive : IsReflexive R (ULift.{v} M)` once we have
-- `LinearEquiv.ulift`

end IsReflexive

end Module

section DualBases

open Module

variable {R M ι : Type*}

variable [CommSemiring R] [AddCommMonoid M] [Module R M] [DecidableEq ι]

-- Porting note: replace use_finite_instance tactic
open Lean.Elab.Tactic in
/-- Try using `Set.to_finite` to dispatch a `Set.finite` goal. -/
def evalUseFiniteInstance : TacticM Unit := do
  evalTactic (← `(tactic| intros; apply Set.toFinite ))

elab "use_finite_instance" : tactic => evalUseFiniteInstance

/-- `e` and `ε` have characteristic properties of a basis and its dual -/
-- @[nolint has_nonempty_instance] Porting note: removed
structure Module.DualBases (e : ι → M) (ε : ι → Dual R M) : Prop where
  eval : ∀ i j : ι, ε i (e j) = if i = j then 1 else 0
  Total : ∀ {m : M}, (∀ i, ε i m = 0) → m = 0
  Finite : ∀ m : M, { i | ε i m ≠ 0 }.Finite := by
      use_finite_instance
#align module.dual_bases Module.DualBases

end DualBases

namespace Module.DualBases

open Module Module.Dual LinearMap Function

variable {R M ι : Type*}

variable [CommRing R] [AddCommGroup M] [Module R M]

variable {e : ι → M} {ε : ι → Dual R M}

/-- The coefficients of `v` on the basis `e` -/
def coeffs [DecidableEq ι] (h : DualBases e ε) (m : M) : ι →₀ R where
  toFun i := ε i m
  support := (h.Finite m).toFinset
  mem_support_toFun := by
    intro i
    rw [Set.Finite.mem_toFinset, Set.mem_setOf_eq]
#align module.dual_bases.coeffs Module.DualBases.coeffs

@[simp]
theorem coeffs_apply [DecidableEq ι] (h : DualBases e ε) (m : M) (i : ι) : h.coeffs m i = ε i m :=
  rfl
#align module.dual_bases.coeffs_apply Module.DualBases.coeffs_apply

/-- linear combinations of elements of `e`.
This is a convenient abbreviation for `Finsupp.total _ M R e l` -/
def lc {ι} (e : ι → M) (l : ι →₀ R) : M :=
  l.sum fun (i : ι) (a : R) => a • e i
#align module.dual_bases.lc Module.DualBases.lc

theorem lc_def (e : ι → M) (l : ι →₀ R) : lc e l = Finsupp.total _ _ R e l :=
  rfl
#align module.dual_bases.lc_def Module.DualBases.lc_def

open Module

variable [DecidableEq ι] (h : DualBases e ε)

theorem dual_lc (l : ι →₀ R) (i : ι) : ε i (DualBases.lc e l) = l i := by
  erw [LinearMap.map_sum]
  simp_rw [map_smul]
  -- Porting note: cannot get at •
  -- simp only [h.eval, map_smul, smul_eq_mul]
  rw [Finset.sum_eq_single i]
  · simp [h.eval, smul_eq_mul]
  · intro q _ q_ne
    simp [q_ne.symm, h.eval, smul_eq_mul]
  · intro p_not_in
    simp [Finsupp.not_mem_support_iff.1 p_not_in]
#align module.dual_bases.dual_lc Module.DualBases.dual_lc

@[simp]
theorem coeffs_lc (l : ι →₀ R) : h.coeffs (DualBases.lc e l) = l := by
  ext i
  rw [h.coeffs_apply, h.dual_lc]
#align module.dual_bases.coeffs_lc Module.DualBases.coeffs_lc

/-- For any m : M n, \sum_{p ∈ Q n} (ε p m) • e p = m -/
@[simp]
theorem lc_coeffs (m : M) : DualBases.lc e (h.coeffs m) = m := by
  refine' eq_of_sub_eq_zero (h.Total _)
  intro i
  simp [LinearMap.map_sub, h.dual_lc, sub_eq_zero]
#align module.dual_bases.lc_coeffs Module.DualBases.lc_coeffs

/-- `(h : dual_bases e ε).basis` shows the family of vectors `e` forms a basis. -/
@[simps]
def basis : Basis ι R M :=
  Basis.ofRepr
    { toFun := coeffs h
      invFun := lc e
      left_inv := lc_coeffs h
      right_inv := coeffs_lc h
      map_add' := fun v w => by
        ext i
        exact (ε i).map_add v w
      map_smul' := fun c v => by
        ext i
        exact (ε i).map_smul c v }
#align module.dual_bases.basis Module.DualBases.basis

-- Porting note : from simpNF the LHS simplifies; it yields lc_def.symm
-- probably not a useful simp lemma; nolint simpNF since it cannot see this removal
attribute [-simp, nolint simpNF] basis_repr_symm_apply

@[simp]
theorem coe_basis : ⇑h.basis = e := by
  ext i
  rw [Basis.apply_eq_iff]
  ext j
  rw [h.basis_repr_apply, coeffs_apply, h.eval, Finsupp.single_apply]
  convert if_congr (eq_comm (a := j) (b := i)) rfl rfl
#align module.dual_bases.coe_basis Module.DualBases.coe_basis

-- `convert` to get rid of a `DecidableEq` mismatch
theorem mem_of_mem_span {H : Set ι} {x : M} (hmem : x ∈ Submodule.span R (e '' H)) :
    ∀ i : ι, ε i x ≠ 0 → i ∈ H := by
  intro i hi
  rcases(Finsupp.mem_span_image_iff_total _).mp hmem with ⟨l, supp_l, rfl⟩
  apply not_imp_comm.mp ((Finsupp.mem_supported' _ _).mp supp_l i)
  rwa [← lc_def, h.dual_lc] at hi
#align module.dual_bases.mem_of_mem_span Module.DualBases.mem_of_mem_span

theorem coe_dualBasis [Fintype ι] : ⇑h.basis.dualBasis = ε :=
  funext fun i =>
    h.basis.ext fun j => by
      rw [h.basis.dualBasis_apply_self, h.coe_basis, h.eval, if_congr eq_comm rfl rfl]
#align module.dual_bases.coe_dual_basis Module.DualBases.coe_dualBasis

end Module.DualBases

namespace Submodule

universe u v w

variable {R : Type u} {M : Type v} [CommSemiring R] [AddCommMonoid M] [Module R M]

variable {W : Submodule R M}

/-- The `dualRestrict` of a submodule `W` of `M` is the linear map from the
  dual of `M` to the dual of `W` such that the domain of each linear map is
  restricted to `W`. -/
def dualRestrict (W : Submodule R M) : Module.Dual R M →ₗ[R] Module.Dual R W :=
  LinearMap.domRestrict' W
#align submodule.dual_restrict Submodule.dualRestrict

theorem dualRestrict_def (W : Submodule R M) : W.dualRestrict = W.subtype.dualMap :=
  rfl
#align submodule.dual_restrict_def Submodule.dualRestrict_def

@[simp]
theorem dualRestrict_apply (W : Submodule R M) (φ : Module.Dual R M) (x : W) :
    W.dualRestrict φ x = φ (x : M) :=
  rfl
#align submodule.dual_restrict_apply Submodule.dualRestrict_apply

/-- The `dualAnnihilator` of a submodule `W` is the set of linear maps `φ` such
  that `φ w = 0` for all `w ∈ W`. -/
def dualAnnihilator {R : Type u} {M : Type v} [CommSemiring R] [AddCommMonoid M] [Module R M]
    (W : Submodule R M) : Submodule R <| Module.Dual R M :=
-- Porting note: broken dot notation lean4#1910 LinearMap.ker
  LinearMap.ker W.dualRestrict
#align submodule.dual_annihilator Submodule.dualAnnihilator

@[simp]
theorem mem_dualAnnihilator (φ : Module.Dual R M) : φ ∈ W.dualAnnihilator ↔ ∀ w ∈ W, φ w = 0 := by
  refine' LinearMap.mem_ker.trans _
  simp_rw [LinearMap.ext_iff, dualRestrict_apply]
  exact ⟨fun h w hw => h ⟨w, hw⟩, fun h w => h w.1 w.2⟩
#align submodule.mem_dual_annihilator Submodule.mem_dualAnnihilator

/-- That $\operatorname{ker}(\iota^* : V^* \to W^*) = \operatorname{ann}(W)$.
This is the definition of the dual annihilator of the submodule $W$. -/
theorem dualRestrict_ker_eq_dualAnnihilator (W : Submodule R M) :
    -- Porting note: broken dot notation lean4#1910 LinearMap.ker
    LinearMap.ker W.dualRestrict = W.dualAnnihilator :=
  rfl
#align submodule.dual_restrict_ker_eq_dual_annihilator Submodule.dualRestrict_ker_eq_dualAnnihilator

/-- The `dualAnnihilator` of a submodule of the dual space pulled back along the evaluation map
`Module.Dual.eval`. -/
def dualCoannihilator (Φ : Submodule R (Module.Dual R M)) : Submodule R M :=
  Φ.dualAnnihilator.comap (Module.Dual.eval R M)
#align submodule.dual_coannihilator Submodule.dualCoannihilator

theorem mem_dualCoannihilator {Φ : Submodule R (Module.Dual R M)} (x : M) :
    x ∈ Φ.dualCoannihilator ↔ ∀ φ ∈ Φ, (φ x : R) = 0 := by
  simp_rw [dualCoannihilator, mem_comap, mem_dualAnnihilator, Module.Dual.eval_apply]
#align submodule.mem_dual_coannihilator Submodule.mem_dualCoannihilator

theorem dualAnnihilator_gc (R M : Type*) [CommSemiring R] [AddCommMonoid M] [Module R M] :
    GaloisConnection
      (OrderDual.toDual ∘ (dualAnnihilator : Submodule R M → Submodule R (Module.Dual R M)))
      (dualCoannihilator ∘ OrderDual.ofDual) := by
  intro a b
  induction b using OrderDual.rec
  simp only [Function.comp_apply, OrderDual.toDual_le_toDual, OrderDual.ofDual_toDual]
  constructor <;>
    · intro h x hx
      simp only [mem_dualAnnihilator, mem_dualCoannihilator]
      intro y hy
      have := h hy
      simp only [mem_dualAnnihilator, mem_dualCoannihilator] at this
      exact this x hx
#align submodule.dual_annihilator_gc Submodule.dualAnnihilator_gc

theorem le_dualAnnihilator_iff_le_dualCoannihilator {U : Submodule R (Module.Dual R M)}
    {V : Submodule R M} : U ≤ V.dualAnnihilator ↔ V ≤ U.dualCoannihilator :=
  (dualAnnihilator_gc R M).le_iff_le
#align submodule.le_dual_annihilator_iff_le_dual_coannihilator Submodule.le_dualAnnihilator_iff_le_dualCoannihilator

@[simp]
theorem dualAnnihilator_bot : (⊥ : Submodule R M).dualAnnihilator = ⊤ :=
  (dualAnnihilator_gc R M).l_bot
#align submodule.dual_annihilator_bot Submodule.dualAnnihilator_bot

@[simp]
theorem dualAnnihilator_top : (⊤ : Submodule R M).dualAnnihilator = ⊥ := by
  rw [eq_bot_iff]
  intro v
  simp_rw [mem_dualAnnihilator, mem_bot, mem_top, forall_true_left]
  exact fun h => LinearMap.ext h
#align submodule.dual_annihilator_top Submodule.dualAnnihilator_top

@[simp]
theorem dualCoannihilator_bot : (⊥ : Submodule R (Module.Dual R M)).dualCoannihilator = ⊤ :=
  (dualAnnihilator_gc R M).u_top
#align submodule.dual_coannihilator_bot Submodule.dualCoannihilator_bot

@[mono]
theorem dualAnnihilator_anti {U V : Submodule R M} (hUV : U ≤ V) :
    V.dualAnnihilator ≤ U.dualAnnihilator :=
  (dualAnnihilator_gc R M).monotone_l hUV
#align submodule.dual_annihilator_anti Submodule.dualAnnihilator_anti

@[mono]
theorem dualCoannihilator_anti {U V : Submodule R (Module.Dual R M)} (hUV : U ≤ V) :
    V.dualCoannihilator ≤ U.dualCoannihilator :=
  (dualAnnihilator_gc R M).monotone_u hUV
#align submodule.dual_coannihilator_anti Submodule.dualCoannihilator_anti

theorem le_dualAnnihilator_dualCoannihilator (U : Submodule R M) :
    U ≤ U.dualAnnihilator.dualCoannihilator :=
  (dualAnnihilator_gc R M).le_u_l U
#align submodule.le_dual_annihilator_dual_coannihilator Submodule.le_dualAnnihilator_dualCoannihilator

theorem le_dualCoannihilator_dualAnnihilator (U : Submodule R (Module.Dual R M)) :
    U ≤ U.dualCoannihilator.dualAnnihilator :=
  (dualAnnihilator_gc R M).l_u_le U
#align submodule.le_dual_coannihilator_dual_annihilator Submodule.le_dualCoannihilator_dualAnnihilator

theorem dualAnnihilator_dualCoannihilator_dualAnnihilator (U : Submodule R M) :
    U.dualAnnihilator.dualCoannihilator.dualAnnihilator = U.dualAnnihilator :=
  (dualAnnihilator_gc R M).l_u_l_eq_l U
#align submodule.dual_annihilator_dual_coannihilator_dual_annihilator Submodule.dualAnnihilator_dualCoannihilator_dualAnnihilator

theorem dualCoannihilator_dualAnnihilator_dualCoannihilator (U : Submodule R (Module.Dual R M)) :
    U.dualCoannihilator.dualAnnihilator.dualCoannihilator = U.dualCoannihilator :=
  (dualAnnihilator_gc R M).u_l_u_eq_u U
#align submodule.dual_coannihilator_dual_annihilator_dual_coannihilator Submodule.dualCoannihilator_dualAnnihilator_dualCoannihilator

theorem dualAnnihilator_sup_eq (U V : Submodule R M) :
    (U ⊔ V).dualAnnihilator = U.dualAnnihilator ⊓ V.dualAnnihilator :=
  (dualAnnihilator_gc R M).l_sup
#align submodule.dual_annihilator_sup_eq Submodule.dualAnnihilator_sup_eq

theorem dualCoannihilator_sup_eq (U V : Submodule R (Module.Dual R M)) :
    (U ⊔ V).dualCoannihilator = U.dualCoannihilator ⊓ V.dualCoannihilator :=
  (dualAnnihilator_gc R M).u_inf
#align submodule.dual_coannihilator_sup_eq Submodule.dualCoannihilator_sup_eq

theorem dualAnnihilator_iSup_eq {ι : Type*} (U : ι → Submodule R M) :
    (⨆ i : ι, U i).dualAnnihilator = ⨅ i : ι, (U i).dualAnnihilator :=
  (dualAnnihilator_gc R M).l_iSup
#align submodule.dual_annihilator_supr_eq Submodule.dualAnnihilator_iSup_eq

theorem dualCoannihilator_iSup_eq {ι : Type*} (U : ι → Submodule R (Module.Dual R M)) :
    (⨆ i : ι, U i).dualCoannihilator = ⨅ i : ι, (U i).dualCoannihilator :=
  (dualAnnihilator_gc R M).u_iInf
#align submodule.dual_coannihilator_supr_eq Submodule.dualCoannihilator_iSup_eq

/-- See also `Subspace.dualAnnihilator_inf_eq` for vector subspaces. -/
theorem sup_dualAnnihilator_le_inf (U V : Submodule R M) :
    U.dualAnnihilator ⊔ V.dualAnnihilator ≤ (U ⊓ V).dualAnnihilator := by
  rw [le_dualAnnihilator_iff_le_dualCoannihilator, dualCoannihilator_sup_eq]
  apply inf_le_inf <;> exact le_dualAnnihilator_dualCoannihilator _
#align submodule.sup_dual_annihilator_le_inf Submodule.sup_dualAnnihilator_le_inf

/-- See also `Subspace.dualAnnihilator_iInf_eq` for vector subspaces when `ι` is finite. -/
theorem iSup_dualAnnihilator_le_iInf {ι : Type*} (U : ι → Submodule R M) :
    ⨆ i : ι, (U i).dualAnnihilator ≤ (⨅ i : ι, U i).dualAnnihilator := by
  rw [le_dualAnnihilator_iff_le_dualCoannihilator, dualCoannihilator_iSup_eq]
  apply iInf_mono
  exact fun i : ι => le_dualAnnihilator_dualCoannihilator (U i)
#align submodule.supr_dual_annihilator_le_infi Submodule.iSup_dualAnnihilator_le_iInf

end Submodule

namespace Subspace

open Submodule LinearMap

universe u v w

-- We work in vector spaces because `exists_is_compl` only hold for vector spaces
variable {K : Type u} {V : Type v} [Field K] [AddCommGroup V] [Module K V]

@[simp]
theorem dualCoannihilator_top (W : Subspace K V) :
    (⊤ : Subspace K (Module.Dual K W)).dualCoannihilator = ⊥ := by
  rw [dualCoannihilator, dualAnnihilator_top, comap_bot, Module.eval_ker]
#align subspace.dual_coannihilator_top Subspace.dualCoannihilator_top

theorem dualAnnihilator_dualCoannihilator_eq {W : Subspace K V} :
    W.dualAnnihilator.dualCoannihilator = W := by
  refine' le_antisymm _ (le_dualAnnihilator_dualCoannihilator _)
  intro v
  simp only [mem_dualAnnihilator, mem_dualCoannihilator]
  contrapose!
  intro hv
  obtain ⟨W', hW⟩ := Submodule.exists_isCompl W
  obtain ⟨⟨w, w'⟩, rfl, -⟩ := existsUnique_add_of_isCompl_prod hW v
  have hw'n : (w' : V) ∉ W := by
    contrapose! hv
    exact Submodule.add_mem W w.2 hv
  have hw'nz : w' ≠ 0 := by
    rintro rfl
    exact hw'n (Submodule.zero_mem W)
  rw [Ne.def, ← Module.forall_dual_apply_eq_zero_iff K w'] at hw'nz
  push_neg at hw'nz
  obtain ⟨φ, hφ⟩ := hw'nz
  exists ((LinearMap.ofIsComplProd hW).comp (LinearMap.inr _ _ _)) φ
  simp only [coe_comp, coe_inr, Function.comp_apply, ofIsComplProd_apply, map_add,
    ofIsCompl_left_apply, zero_apply, ofIsCompl_right_apply, zero_add, Ne.def]
  refine' ⟨_, hφ⟩
  intro v hv
  apply LinearMap.ofIsCompl_left_apply hW ⟨v, hv⟩
#align subspace.dual_annihilator_dual_coannihilator_eq Subspace.dualAnnihilator_dualCoannihilator_eq

-- exact elaborates slowly
theorem forall_mem_dualAnnihilator_apply_eq_zero_iff (W : Subspace K V) (v : V) :
    (∀ φ : Module.Dual K V, φ ∈ W.dualAnnihilator → φ v = 0) ↔ v ∈ W := by
  rw [← SetLike.ext_iff.mp dualAnnihilator_dualCoannihilator_eq v, mem_dualCoannihilator]
#align subspace.forall_mem_dual_annihilator_apply_eq_zero_iff Subspace.forall_mem_dualAnnihilator_apply_eq_zero_iff

/-- `Submodule.dualAnnihilator` and `Submodule.dualCoannihilator` form a Galois coinsertion. -/
def dualAnnihilatorGci (K V : Type*) [Field K] [AddCommGroup V] [Module K V] :
    GaloisCoinsertion
      (OrderDual.toDual ∘ (dualAnnihilator : Subspace K V → Subspace K (Module.Dual K V)))
      (dualCoannihilator ∘ OrderDual.ofDual) where
  choice W _ := dualCoannihilator W
  gc := dualAnnihilator_gc K V
  u_l_le _ := dualAnnihilator_dualCoannihilator_eq.le
  choice_eq _ _ := rfl
#align subspace.dual_annihilator_gci Subspace.dualAnnihilatorGci

theorem dualAnnihilator_le_dualAnnihilator_iff {W W' : Subspace K V} :
    W.dualAnnihilator ≤ W'.dualAnnihilator ↔ W' ≤ W :=
  (dualAnnihilatorGci K V).l_le_l_iff
#align subspace.dual_annihilator_le_dual_annihilator_iff Subspace.dualAnnihilator_le_dualAnnihilator_iff

theorem dualAnnihilator_inj {W W' : Subspace K V} :
    W.dualAnnihilator = W'.dualAnnihilator ↔ W = W' := by
  constructor
  · apply (dualAnnihilatorGci K V).l_injective
  · rintro rfl
    rfl
#align subspace.dual_annihilator_inj Subspace.dualAnnihilator_inj

/-- Given a subspace `W` of `V` and an element of its dual `φ`, `dualLift W φ` is
an arbitrary extension of `φ` to an element of the dual of `V`.
That is, `dualLift W φ` sends `w ∈ W` to `φ x` and `x` in a chosen complement of `W` to `0`. -/
noncomputable def dualLift (W : Subspace K V) : Module.Dual K W →ₗ[K] Module.Dual K V :=
  let h := Classical.indefiniteDescription _ W.exists_isCompl
  (LinearMap.ofIsComplProd h.2).comp (LinearMap.inl _ _ _)
#align subspace.dual_lift Subspace.dualLift

variable {W : Subspace K V}

@[simp]
theorem dualLift_of_subtype {φ : Module.Dual K W} (w : W) : W.dualLift φ (w : V) = φ w := by
  erw [ofIsCompl_left_apply _ w]
  rfl
#align subspace.dual_lift_of_subtype Subspace.dualLift_of_subtype

theorem dualLift_of_mem {φ : Module.Dual K W} {w : V} (hw : w ∈ W) : W.dualLift φ w = φ ⟨w, hw⟩ :=
  by convert dualLift_of_subtype ⟨w, hw⟩
#align subspace.dual_lift_of_mem Subspace.dualLift_of_mem

@[simp]
theorem dualRestrict_comp_dualLift (W : Subspace K V) : W.dualRestrict.comp W.dualLift = 1 := by
  ext φ x
  simp
#align subspace.dual_restrict_comp_dual_lift Subspace.dualRestrict_comp_dualLift

theorem dualRestrict_leftInverse (W : Subspace K V) :
    Function.LeftInverse W.dualRestrict W.dualLift := fun x =>
  show W.dualRestrict.comp W.dualLift x = x by
    rw [dualRestrict_comp_dualLift]
    rfl
#align subspace.dual_restrict_left_inverse Subspace.dualRestrict_leftInverse

theorem dualLift_rightInverse (W : Subspace K V) :
    Function.RightInverse W.dualLift W.dualRestrict :=
  W.dualRestrict_leftInverse
#align subspace.dual_lift_right_inverse Subspace.dualLift_rightInverse

theorem dualRestrict_surjective : Function.Surjective W.dualRestrict :=
  W.dualLift_rightInverse.surjective
#align subspace.dual_restrict_surjective Subspace.dualRestrict_surjective

theorem dualLift_injective : Function.Injective W.dualLift :=
  W.dualRestrict_leftInverse.injective
#align subspace.dual_lift_injective Subspace.dualLift_injective

/-- The quotient by the `dualAnnihilator` of a subspace is isomorphic to the
  dual of that subspace. -/
noncomputable def quotAnnihilatorEquiv (W : Subspace K V) :
    (Module.Dual K V ⧸ W.dualAnnihilator) ≃ₗ[K] Module.Dual K W :=
  (quotEquivOfEq _ _ W.dualRestrict_ker_eq_dualAnnihilator).symm.trans <|
    W.dualRestrict.quotKerEquivOfSurjective dualRestrict_surjective
#align subspace.quot_annihilator_equiv Subspace.quotAnnihilatorEquiv

@[simp]
theorem quotAnnihilatorEquiv_apply (W : Subspace K V) (φ : Module.Dual K V) :
    W.quotAnnihilatorEquiv (Submodule.Quotient.mk φ) = W.dualRestrict φ := by
  ext
  rfl
#align subspace.quot_annihilator_equiv_apply Subspace.quotAnnihilatorEquiv_apply

/-- The natural isomorphism from the dual of a subspace `W` to `W.dualLift.range`. -/
-- Porting note: broken dot notation lean4#1910 LinearMap.range
noncomputable def dualEquivDual (W : Subspace K V) :
    Module.Dual K W ≃ₗ[K] LinearMap.range W.dualLift :=
  LinearEquiv.ofInjective _ dualLift_injective
#align subspace.dual_equiv_dual Subspace.dualEquivDual

theorem dualEquivDual_def (W : Subspace K V) :
    W.dualEquivDual.toLinearMap = W.dualLift.rangeRestrict :=
  rfl
#align subspace.dual_equiv_dual_def Subspace.dualEquivDual_def

@[simp]
theorem dualEquivDual_apply (φ : Module.Dual K W) :
    W.dualEquivDual φ = ⟨W.dualLift φ, mem_range.2 ⟨φ, rfl⟩⟩ :=
  rfl
#align subspace.dual_equiv_dual_apply Subspace.dualEquivDual_apply

section

open FiniteDimensional

variable {V₁ : Type*} [AddCommGroup V₁] [Module K V₁]

instance instModuleDualFiniteDimensional [H : FiniteDimensional K V] :
    FiniteDimensional K (Module.Dual K V) := by
  infer_instance
#align subspace.module.dual.finite_dimensional Subspace.instModuleDualFiniteDimensional

variable [FiniteDimensional K V] [FiniteDimensional K V₁]

theorem dualAnnihilator_dualAnnihilator_eq (W : Subspace K V) :
    W.dualAnnihilator.dualAnnihilator = Module.mapEvalEquiv K V W := by
  have : _ = W := Subspace.dualAnnihilator_dualCoannihilator_eq
  rw [dualCoannihilator, ← Module.mapEvalEquiv_symm_apply] at this
  rwa [← OrderIso.symm_apply_eq]
#align subspace.dual_annihilator_dual_annihilator_eq Subspace.dualAnnihilator_dualAnnihilator_eq

-- TODO(kmill): https://github.com/leanprover-community/mathlib/pull/17521#discussion_r1083241963
@[simp]
theorem dual_finrank_eq : finrank K (Module.Dual K V) = finrank K V := by
  classical
  exact LinearEquiv.finrank_eq (Basis.ofVectorSpace K V).toDualEquiv.symm
#align subspace.dual_finrank_eq Subspace.dual_finrank_eq

/-- The quotient by the dual is isomorphic to its dual annihilator.  -/
-- Porting note: broken dot notation lean4#1910 LinearMap.range
noncomputable def quotDualEquivAnnihilator (W : Subspace K V) :
    (Module.Dual K V ⧸ LinearMap.range W.dualLift) ≃ₗ[K] W.dualAnnihilator :=
  LinearEquiv.quotEquivOfQuotEquiv <| LinearEquiv.trans W.quotAnnihilatorEquiv W.dualEquivDual
#align subspace.quot_dual_equiv_annihilator Subspace.quotDualEquivAnnihilator

open scoped Classical in
/-- The quotient by a subspace is isomorphic to its dual annihilator. -/
noncomputable def quotEquivAnnihilator (W : Subspace K V) : (V ⧸ W) ≃ₗ[K] W.dualAnnihilator :=
  let φ := (Basis.ofVectorSpace K W).toDualEquiv.trans W.dualEquivDual
  let ψ := LinearEquiv.quotEquivOfEquiv φ (Basis.ofVectorSpace K V).toDualEquiv
  ψ ≪≫ₗ W.quotDualEquivAnnihilator
  -- Porting note: this prevents the timeout; ML3 proof preserved below
  -- refine' _ ≪≫ₗ W.quotDualEquivAnnihilator
  -- refine' LinearEquiv.quot_equiv_of_equiv _ (Basis.ofVectorSpace K V).toDualEquiv
  -- exact (Basis.ofVectorSpace K W).toDualEquiv.trans W.dual_equiv_dual
#align subspace.quot_equiv_annihilator Subspace.quotEquivAnnihilator

open FiniteDimensional

@[simp]
theorem finrank_dualCoannihilator_eq {Φ : Subspace K (Module.Dual K V)} :
    finrank K Φ.dualCoannihilator = finrank K Φ.dualAnnihilator := by
  rw [Submodule.dualCoannihilator, ← Module.evalEquiv_toLinearMap]
  exact LinearEquiv.finrank_eq (LinearEquiv.ofSubmodule' _ _)
#align subspace.finrank_dual_coannihilator_eq Subspace.finrank_dualCoannihilator_eq

theorem finrank_add_finrank_dualCoannihilator_eq (W : Subspace K (Module.Dual K V)) :
    finrank K W + finrank K W.dualCoannihilator = finrank K V := by
  rw [finrank_dualCoannihilator_eq]
  -- Porting note: LinearEquiv.finrank_eq needs help
  let equiv := W.quotEquivAnnihilator
  have eq := LinearEquiv.finrank_eq (R := K) (M := (Module.Dual K V) ⧸ W)
    (M₂ := { x // x ∈ dualAnnihilator W }) equiv
  rw [eq.symm, add_comm, Submodule.finrank_quotient_add_finrank, Subspace.dual_finrank_eq]
#align subspace.finrank_add_finrank_dual_coannihilator_eq Subspace.finrank_add_finrank_dualCoannihilator_eq

end

end Subspace

open Module

namespace LinearMap

variable {R : Type u} [CommSemiring R] {M₁ : Type v} {M₂ : Type v'}

variable [AddCommMonoid M₁] [Module R M₁] [AddCommMonoid M₂] [Module R M₂]

variable (f : M₁ →ₗ[R] M₂)

-- Porting note: broken dot notation lean4#1910 LinearMap.ker
theorem ker_dualMap_eq_dualAnnihilator_range :
    LinearMap.ker f.dualMap = f.range.dualAnnihilator := by
  ext φ; constructor <;> intro hφ
  · rw [mem_ker] at hφ
    rw [Submodule.mem_dualAnnihilator]
    rintro y ⟨x, rfl⟩
    rw [← dualMap_apply, hφ, zero_apply]
  · ext x
    rw [dualMap_apply]
    rw [Submodule.mem_dualAnnihilator] at hφ
    exact hφ (f x) ⟨x, rfl⟩
#align linear_map.ker_dual_map_eq_dual_annihilator_range LinearMap.ker_dualMap_eq_dualAnnihilator_range

-- Porting note: broken dot notation lean4#1910 LinearMap.range
theorem range_dualMap_le_dualAnnihilator_ker :
    LinearMap.range f.dualMap ≤ f.ker.dualAnnihilator := by
  rintro _ ⟨ψ, rfl⟩
  simp_rw [Submodule.mem_dualAnnihilator, mem_ker]
  rintro x hx
  rw [dualMap_apply, hx, map_zero]
#align linear_map.range_dual_map_le_dual_annihilator_ker LinearMap.range_dualMap_le_dualAnnihilator_ker

end LinearMap

section CommRing

variable {R M M' : Type*}

variable [CommRing R] [AddCommGroup M] [Module R M] [AddCommGroup M'] [Module R M']

namespace Submodule

/-- Given a submodule, corestrict to the pairing on `M ⧸ W` by
simultaneously restricting to `W.dualAnnihilator`.

See `Subspace.dualCopairing_nondegenerate`. -/
def dualCopairing (W : Submodule R M) : W.dualAnnihilator →ₗ[R] M ⧸ W →ₗ[R] R :=
  LinearMap.flip <|
    W.liftQ ((Module.dualPairing R M).domRestrict W.dualAnnihilator).flip
      (by
        intro w hw
        ext ⟨φ, hφ⟩
        exact (mem_dualAnnihilator φ).mp hφ w hw)
#align submodule.dual_copairing Submodule.dualCopairing

-- Porting note: helper instance
instance (W : Submodule R M) : FunLike (W.dualAnnihilator) M fun _ => R :=
  { coe := fun φ => φ.val,
    coe_injective' := fun φ ψ h => by
      ext
      simp only [Function.funext_iff] at h
      exact h _ }

@[simp]
theorem dualCopairing_apply {W : Submodule R M} (φ : W.dualAnnihilator) (x : M) :
    W.dualCopairing φ (Quotient.mk x) = φ x :=
  rfl
#align submodule.dual_copairing_apply Submodule.dualCopairing_apply

/-- Given a submodule, restrict to the pairing on `W` by
simultaneously corestricting to `Module.Dual R M ⧸ W.dualAnnihilator`.
This is `Submodule.dualRestrict` factored through the quotient by its kernel (which
is `W.dualAnnihilator` by definition).

See `Subspace.dualPairing_nondegenerate`. -/
def dualPairing (W : Submodule R M) : Module.Dual R M ⧸ W.dualAnnihilator →ₗ[R] W →ₗ[R] R :=
  W.dualAnnihilator.liftQ W.dualRestrict le_rfl
#align submodule.dual_pairing Submodule.dualPairing

@[simp]
theorem dualPairing_apply {W : Submodule R M} (φ : Module.Dual R M) (x : W) :
    W.dualPairing (Quotient.mk φ) x = φ x :=
  rfl
#align submodule.dual_pairing_apply Submodule.dualPairing_apply

-- Porting note: broken dot notation lean4#1910 LinearMap.range
/-- That $\operatorname{im}(q^* : (V/W)^* \to V^*) = \operatorname{ann}(W)$. -/
theorem range_dualMap_mkQ_eq (W : Submodule R M) :
    LinearMap.range W.mkQ.dualMap = W.dualAnnihilator := by
  ext φ
  rw [LinearMap.mem_range]
  constructor
  · rintro ⟨ψ, rfl⟩
    have := LinearMap.mem_range_self W.mkQ.dualMap ψ
    simpa only [ker_mkQ] using LinearMap.range_dualMap_le_dualAnnihilator_ker W.mkQ this
  · intro hφ
    exists W.dualCopairing ⟨φ, hφ⟩
#align submodule.range_dual_map_mkq_eq Submodule.range_dualMap_mkQ_eq

/-- Equivalence $(M/W)^* \approx \operatorname{ann}(W)$. That is, there is a one-to-one
correspondence between the dual of `M ⧸ W` and those elements of the dual of `M` that
vanish on `W`.

The inverse of this is `Submodule.dualCopairing`. -/
def dualQuotEquivDualAnnihilator (W : Submodule R M) :
    Module.Dual R (M ⧸ W) ≃ₗ[R] W.dualAnnihilator :=
  LinearEquiv.ofLinear
    (W.mkQ.dualMap.codRestrict W.dualAnnihilator fun φ =>
-- Porting note: broken dot notation lean4#1910 LinearMap.mem_range_self
      W.range_dualMap_mkQ_eq ▸ LinearMap.mem_range_self W.mkQ.dualMap φ)
    W.dualCopairing
    (by
      ext
      rfl)
    (by
      ext
      rfl)
#align submodule.dual_quot_equiv_dual_annihilator Submodule.dualQuotEquivDualAnnihilator

@[simp]
theorem dualQuotEquivDualAnnihilator_apply (W : Submodule R M) (φ : Module.Dual R (M ⧸ W)) (x : M) :
    dualQuotEquivDualAnnihilator W φ x = φ (Quotient.mk x) :=
  rfl
#align submodule.dual_quot_equiv_dual_annihilator_apply Submodule.dualQuotEquivDualAnnihilator_apply

theorem dualCopairing_eq (W : Submodule R M) :
    W.dualCopairing = (dualQuotEquivDualAnnihilator W).symm.toLinearMap :=
  rfl
#align submodule.dual_copairing_eq Submodule.dualCopairing_eq

@[simp]
theorem dualQuotEquivDualAnnihilator_symm_apply_mk (W : Submodule R M) (φ : W.dualAnnihilator)
    (x : M) : (dualQuotEquivDualAnnihilator W).symm φ (Quotient.mk x) = φ x :=
  rfl
#align submodule.dual_quot_equiv_dual_annihilator_symm_apply_mk Submodule.dualQuotEquivDualAnnihilator_symm_apply_mk

end Submodule

namespace LinearMap

open Submodule

-- Porting note: broken dot notation lean4#1910 LinearMap.range
theorem range_dualMap_eq_dualAnnihilator_ker_of_surjective (f : M →ₗ[R] M')
    (hf : Function.Surjective f) : LinearMap.range f.dualMap = f.ker.dualAnnihilator := by
  rw [← f.ker.range_dualMap_mkQ_eq]
  let f' := LinearMap.quotKerEquivOfSurjective f hf
  trans LinearMap.range (f.dualMap.comp f'.symm.dualMap.toLinearMap)
  · rw [LinearMap.range_comp_of_range_eq_top]
    apply LinearEquiv.range
  · apply congr_arg
    ext φ x
    simp only [LinearMap.coe_comp, LinearEquiv.coe_toLinearMap, LinearMap.dualMap_apply,
      LinearEquiv.dualMap_apply, mkQ_apply, LinearMap.quotKerEquivOfSurjective,
      LinearEquiv.trans_symm, LinearEquiv.trans_apply, LinearEquiv.ofTop_symm_apply,
      LinearMap.quotKerEquivRange_symm_apply_image, mkQ_apply, Function.comp]
#align linear_map.range_dual_map_eq_dual_annihilator_ker_of_surjective LinearMap.range_dualMap_eq_dualAnnihilator_ker_of_surjective

-- Note, this can be specialized to the case where `R` is an injective `R`-module, or when
-- `f.coker` is a projective `R`-module.
theorem range_dualMap_eq_dualAnnihilator_ker_of_subtype_range_surjective (f : M →ₗ[R] M')
    (hf : Function.Surjective f.range.subtype.dualMap) :
    LinearMap.range f.dualMap = f.ker.dualAnnihilator := by
  have rr_surj : Function.Surjective f.rangeRestrict := by
    rw [← LinearMap.range_eq_top, LinearMap.range_rangeRestrict]
  have := range_dualMap_eq_dualAnnihilator_ker_of_surjective f.rangeRestrict rr_surj
  convert this using 1
  -- Porting note: broken dot notation lean4#1910
  · change LinearMap.range
      ((Submodule.subtype <| LinearMap.range f).comp f.rangeRestrict).dualMap = _
    rw [← LinearMap.dualMap_comp_dualMap, LinearMap.range_comp_of_range_eq_top]
    rwa [LinearMap.range_eq_top]
  · apply congr_arg
    exact (LinearMap.ker_rangeRestrict f).symm
#align linear_map.range_dual_map_eq_dual_annihilator_ker_of_subtype_range_surjective LinearMap.range_dualMap_eq_dualAnnihilator_ker_of_subtype_range_surjective

end LinearMap

end CommRing

section VectorSpace

-- Porting note: adding `u` to avoid timeouts in `dualPairing_eq`
variable {K : Type u} [Field K] {V₁ : Type v'} {V₂ : Type v''}

variable [AddCommGroup V₁] [Module K V₁] [AddCommGroup V₂] [Module K V₂]

namespace LinearMap

theorem dualPairing_nondegenerate : (dualPairing K V₁).Nondegenerate :=
  ⟨separatingLeft_iff_ker_eq_bot.mpr ker_id, fun x => (forall_dual_apply_eq_zero_iff K x).mp⟩
#align linear_map.dual_pairing_nondegenerate LinearMap.dualPairing_nondegenerate

theorem dualMap_surjective_of_injective {f : V₁ →ₗ[K] V₂} (hf : Function.Injective f) :
    Function.Surjective f.dualMap := by
  intro φ
  let f' := LinearEquiv.ofInjective f hf
  use Subspace.dualLift (range f) (f'.symm.dualMap φ)
  ext x
  rw [LinearMap.dualMap_apply, Subspace.dualLift_of_mem (mem_range_self f x),
    LinearEquiv.dualMap_apply]
  congr 1
  exact LinearEquiv.symm_apply_apply f' x
#align linear_map.dual_map_surjective_of_injective LinearMap.dualMap_surjective_of_injective

  -- Porting note: broken dot notation lean4#1910 LinearMap.range
theorem range_dualMap_eq_dualAnnihilator_ker (f : V₁ →ₗ[K] V₂) :
    LinearMap.range f.dualMap = f.ker.dualAnnihilator :=
  range_dualMap_eq_dualAnnihilator_ker_of_subtype_range_surjective f <|
    dualMap_surjective_of_injective (range f).injective_subtype
#align linear_map.range_dual_map_eq_dual_annihilator_ker LinearMap.range_dualMap_eq_dualAnnihilator_ker

/-- For vector spaces, `f.dualMap` is surjective if and only if `f` is injective -/
@[simp]
theorem dualMap_surjective_iff {f : V₁ →ₗ[K] V₂} :
    Function.Surjective f.dualMap ↔ Function.Injective f := by
  rw [← LinearMap.range_eq_top, range_dualMap_eq_dualAnnihilator_ker, ←
    Submodule.dualAnnihilator_bot, Subspace.dualAnnihilator_inj, LinearMap.ker_eq_bot]
#align linear_map.dual_map_surjective_iff LinearMap.dualMap_surjective_iff

end LinearMap

namespace Subspace

open Submodule

-- Porting note: remove this at some point; this spends a lot of time
-- checking that AddCommGroup structures on V₁ ⧸ W.dualAnnihilator are defEq
-- was much worse with implicit universe variables
set_option maxHeartbeats 400000 in
theorem dualPairing_eq (W : Subspace K V₁) :
    W.dualPairing = W.quotAnnihilatorEquiv.toLinearMap := by
  ext
  rfl
#align subspace.dual_pairing_eq Subspace.dualPairing_eq

-- Porting note: remove this
set_option maxHeartbeats 400000 in
theorem dualPairing_nondegenerate (W : Subspace K V₁) : W.dualPairing.Nondegenerate := by
  constructor
  · rw [LinearMap.separatingLeft_iff_ker_eq_bot, dualPairing_eq]
    apply LinearEquiv.ker
  · intro x h
    rw [← forall_dual_apply_eq_zero_iff K x]
    intro φ
    simpa only [Submodule.dualPairing_apply, dualLift_of_subtype] using
      h (Submodule.Quotient.mk (W.dualLift φ))
#align subspace.dual_pairing_nondegenerate Subspace.dualPairing_nondegenerate

theorem dualCopairing_nondegenerate (W : Subspace K V₁) : W.dualCopairing.Nondegenerate := by
  constructor
  · rw [LinearMap.separatingLeft_iff_ker_eq_bot, dualCopairing_eq]
    apply LinearEquiv.ker
  · rintro ⟨x⟩
    simp only [Quotient.quot_mk_eq_mk, dualCopairing_apply, Quotient.mk_eq_zero]
    rw [← forall_mem_dualAnnihilator_apply_eq_zero_iff, SetLike.forall]
    exact id
#align subspace.dual_copairing_nondegenerate Subspace.dualCopairing_nondegenerate

-- Argument from https://math.stackexchange.com/a/2423263/172988
theorem dualAnnihilator_inf_eq (W W' : Subspace K V₁) :
    (W ⊓ W').dualAnnihilator = W.dualAnnihilator ⊔ W'.dualAnnihilator := by
  refine' le_antisymm _ (sup_dualAnnihilator_le_inf W W')
  let F : V₁ →ₗ[K] (V₁ ⧸ W) × V₁ ⧸ W' := (Submodule.mkQ W).prod (Submodule.mkQ W')
  -- Porting note: broken dot notation lean4#1910 LinearMap.ker
  have : LinearMap.ker F = W ⊓ W' := by simp only [LinearMap.ker_prod, ker_mkQ]
  rw [← this, ← LinearMap.range_dualMap_eq_dualAnnihilator_ker]
  intro φ
  rw [LinearMap.mem_range]
  rintro ⟨x, rfl⟩
  rw [Submodule.mem_sup]
  obtain ⟨⟨a, b⟩, rfl⟩ := (dualProdDualEquivDual K (V₁ ⧸ W) (V₁ ⧸ W')).surjective x
  obtain ⟨a', rfl⟩ := (dualQuotEquivDualAnnihilator W).symm.surjective a
  obtain ⟨b', rfl⟩ := (dualQuotEquivDualAnnihilator W').symm.surjective b
  use a', a'.property, b', b'.property
  rfl
#align subspace.dual_annihilator_inf_eq Subspace.dualAnnihilator_inf_eq

-- This is also true if `V₁` is finite dimensional since one can restrict `ι` to some subtype
-- for which the infi and supr are the same.
-- The obstruction to the `dualAnnihilator_inf_eq` argument carrying through is that we need
-- for `Module.Dual R (Π (i : ι), V ⧸ W i) ≃ₗ[K] Π (i : ι), Module.Dual R (V ⧸ W i)`, which is not
-- true for infinite `ι`. One would need to add additional hypothesis on `W` (for example, it might
-- be true when the family is inf-closed).
theorem dualAnnihilator_iInf_eq {ι : Type*} [Finite ι] (W : ι → Subspace K V₁) :
    (⨅ i : ι, W i).dualAnnihilator = ⨆ i : ι, (W i).dualAnnihilator := by
  revert ι
  refine' @Finite.induction_empty_option _ _ _ _
  · intro α β h hyp W
    rw [← h.iInf_comp, hyp _, ← h.iSup_comp]
  · intro W
    rw [iSup_of_empty', iInf_of_empty', sInf_empty, sSup_empty, dualAnnihilator_top]
  · intro α _ h W
    rw [iInf_option, iSup_option, dualAnnihilator_inf_eq, h]
#align subspace.dual_annihilator_infi_eq Subspace.dualAnnihilator_iInf_eq

/-- For vector spaces, dual annihilators carry direct sum decompositions
to direct sum decompositions. -/
theorem isCompl_dualAnnihilator {W W' : Subspace K V₁} (h : IsCompl W W') :
    IsCompl W.dualAnnihilator W'.dualAnnihilator := by
  rw [isCompl_iff, disjoint_iff, codisjoint_iff] at h ⊢
  rw [← dualAnnihilator_inf_eq, ← dualAnnihilator_sup_eq, h.1, h.2, dualAnnihilator_top,
    dualAnnihilator_bot]
  exact ⟨rfl, rfl⟩
#align subspace.is_compl_dual_annihilator Subspace.isCompl_dualAnnihilator

/-- For finite-dimensional vector spaces, one can distribute duals over quotients by identifying
`W.dualLift.range` with `W`. Note that this depends on a choice of splitting of `V₁`. -/
def dualQuotDistrib [FiniteDimensional K V₁] (W : Subspace K V₁) :
    Module.Dual K (V₁ ⧸ W) ≃ₗ[K] Module.Dual K V₁ ⧸ LinearMap.range W.dualLift :=
  W.dualQuotEquivDualAnnihilator.trans W.quotDualEquivAnnihilator.symm
#align subspace.dual_quot_distrib Subspace.dualQuotDistrib

end Subspace

section FiniteDimensional

open FiniteDimensional LinearMap

variable [FiniteDimensional K V₂]

namespace LinearMap

-- TODO(kmill) remove finite_dimensional if possible
-- see https://github.com/leanprover-community/mathlib/pull/17521#discussion_r1083242551
@[simp]
theorem finrank_range_dualMap_eq_finrank_range (f : V₁ →ₗ[K] V₂) :
  -- Porting note: broken dot notation lean4#1910
    finrank K (LinearMap.range f.dualMap) = finrank K (LinearMap.range f) := by
  have that := Submodule.finrank_quotient_add_finrank (LinearMap.range f)
  -- Porting note: Again LinearEquiv.finrank_eq needs help
  let equiv := (Subspace.quotEquivAnnihilator <| LinearMap.range f)
  have eq := LinearEquiv.finrank_eq (R := K) (M := (V₂ ⧸ range f))
    (M₂ := { x // x ∈ Submodule.dualAnnihilator (range f) }) equiv
  rw [eq, ←ker_dualMap_eq_dualAnnihilator_range] at that
  -- Porting note: cannot convert at `this`?
  conv_rhs at that => rw [← Subspace.dual_finrank_eq]
  refine' add_left_injective (finrank K <| LinearMap.ker f.dualMap) _
  change _ + _ = _ + _
  rw [finrank_range_add_finrank_ker f.dualMap, add_comm, that]
#align linear_map.finrank_range_dual_map_eq_finrank_range LinearMap.finrank_range_dualMap_eq_finrank_range

/-- `f.dualMap` is injective if and only if `f` is surjective -/
@[simp]
theorem dualMap_injective_iff {f : V₁ →ₗ[K] V₂} :
    Function.Injective f.dualMap ↔ Function.Surjective f := by
  refine' ⟨_, fun h => dualMap_injective_of_surjective h⟩
  rw [← range_eq_top, ← ker_eq_bot]
  intro h
  apply Submodule.eq_top_of_finrank_eq
  rw [← finrank_eq_zero] at h
  rw [← add_zero (FiniteDimensional.finrank K <| LinearMap.range f), ← h, ←
    LinearMap.finrank_range_dualMap_eq_finrank_range, LinearMap.finrank_range_add_finrank_ker,
    Subspace.dual_finrank_eq]
#align linear_map.dual_map_injective_iff LinearMap.dualMap_injective_iff

/-- `f.dualMap` is bijective if and only if `f` is -/
@[simp]
theorem dualMap_bijective_iff {f : V₁ →ₗ[K] V₂} :
    Function.Bijective f.dualMap ↔ Function.Bijective f := by
  simp_rw [Function.Bijective, dualMap_surjective_iff, dualMap_injective_iff, and_comm]
#align linear_map.dual_map_bijective_iff LinearMap.dualMap_bijective_iff

end LinearMap

end FiniteDimensional

end VectorSpace

namespace TensorProduct

<<<<<<< HEAD
variable (R A : Type _) (M : Type _) (N : Type _)
=======
variable (R : Type*) (M : Type*) (N : Type*)
>>>>>>> 96a37689

variable {ι κ : Type*}

variable [DecidableEq ι] [DecidableEq κ]

variable [Fintype ι] [Fintype κ]

open BigOperators

open TensorProduct

attribute [local ext] TensorProduct.ext

open TensorProduct

open LinearMap

section

variable [CommSemiring R] [AddCommMonoid M] [AddCommMonoid N]

variable [Module R M] [Module R N]

/-- The canonical linear map from `Dual M ⊗ Dual N` to `Dual (M ⊗ N)`,
sending `f ⊗ g` to the composition of `TensorProduct.map f g` with
the natural isomorphism `R ⊗ R ≃ R`.
-/
def dualDistrib : Dual R M ⊗[R] Dual R N →ₗ[R] Dual R (M ⊗[R] N) :=
  compRight ↑(TensorProduct.lid R R) ∘ₗ homTensorHomMap R M N R R
#align tensor_product.dual_distrib TensorProduct.dualDistrib

variable {R M N}

@[simp]
theorem dualDistrib_apply (f : Dual R M) (g : Dual R N) (m : M) (n : N) :
    dualDistrib R M N (f ⊗ₜ g) (m ⊗ₜ n) = f m * g n :=
  rfl
#align tensor_product.dual_distrib_apply TensorProduct.dualDistrib_apply

end

namespace AlgebraTensorModule
set_option autoImplicit false
variable [CommSemiring R] [CommSemiring A] [Algebra R A] [AddCommMonoid M] [AddCommMonoid N]

variable [Module R M] [Module A M] [Module R N] [IsScalarTower R A M]

/-- Heterobasic version of `TensorProduct.dualDistrib` -/
def dualDistrib : Dual A M ⊗[R] Dual R N →ₗ[A] Dual A (M ⊗[R] N) :=
  compRight (Algebra.TensorProduct.rid R A A) ∘ₗ homTensorHomMap R A A M N A R

variable {R M N}

@[simp]
theorem dualDistrib_apply (f : Dual A M) (g : Dual R N) (m : M) (n : N) :
    dualDistrib R A M N (f ⊗ₜ g) (m ⊗ₜ n) = g n • f m :=
  rfl

end AlgebraTensorModule

variable {R M N}

variable [CommRing R] [AddCommGroup M] [AddCommGroup N]

variable [Module R M] [Module R N]

/-- An inverse to `dual_tensor_dual_map` given bases.
-/
noncomputable def dualDistribInvOfBasis (b : Basis ι R M) (c : Basis κ R N) :
    Dual R (M ⊗[R] N) →ₗ[R] Dual R M ⊗[R] Dual R N :=
  -- Porting note: ∑ (i) (j) does not seem to work; applyₗ needs a little help to unify
  ∑ i, ∑ j,
    (ringLmapEquivSelf R ℕ _).symm (b.dualBasis i ⊗ₜ c.dualBasis j) ∘ₗ
      (applyₗ (R := R) (c j)) ∘ₗ (applyₗ (R := R) (b i)) ∘ₗ lcurry R M N R
#align tensor_product.dual_distrib_inv_of_basis TensorProduct.dualDistribInvOfBasis

@[simp]
theorem dualDistribInvOfBasis_apply (b : Basis ι R M) (c : Basis κ R N) (f : Dual R (M ⊗[R] N)) :
    dualDistribInvOfBasis b c f = ∑ i, ∑ j, f (b i ⊗ₜ c j) • b.dualBasis i ⊗ₜ c.dualBasis j := by
  simp [dualDistribInvOfBasis]
#align tensor_product.dual_distrib_inv_of_basis_apply TensorProduct.dualDistribInvOfBasis_apply

-- Porting note: introduced to help with timeout in dualDistribEquivOfBasis
theorem dualDistrib_dualDistribInvOfBasis_left_inverse (b : Basis ι R M) (c : Basis κ R N) :
    comp (dualDistrib R M N) (dualDistribInvOfBasis b c) = LinearMap.id := by
  apply (b.tensorProduct c).dualBasis.ext
  rintro ⟨i, j⟩
  apply (b.tensorProduct c).ext
  rintro ⟨i', j'⟩
  simp only [dualDistrib, Basis.coe_dualBasis, coe_comp, Function.comp_apply,
    dualDistribInvOfBasis_apply, Basis.coord_apply, Basis.tensorProduct_repr_tmul_apply,
    Basis.repr_self, ne_eq, LinearMap.map_sum, map_smul, homTensorHomMap_apply, compRight_apply,
    Basis.tensorProduct_apply, coeFn_sum, Finset.sum_apply, smul_apply, LinearEquiv.coe_coe,
    map_tmul, lid_tmul, smul_eq_mul, id_coe, id_eq]
  rw [Finset.sum_eq_single i, Finset.sum_eq_single j]; simp
  all_goals { intros; simp [*] at * }

-- Porting note: introduced to help with timeout in dualDistribEquivOfBasis
theorem dualDistrib_dualDistribInvOfBasis_right_inverse (b : Basis ι R M) (c : Basis κ R N) :
    comp (dualDistribInvOfBasis b c) (dualDistrib R M N) = LinearMap.id := by
  apply (b.dualBasis.tensorProduct c.dualBasis).ext
  rintro ⟨i, j⟩
  simp only [Basis.tensorProduct_apply, Basis.coe_dualBasis, coe_comp, Function.comp_apply,
    dualDistribInvOfBasis_apply, dualDistrib_apply, Basis.coord_apply, Basis.repr_self,
    ne_eq, id_coe, id_eq]
  rw [Finset.sum_eq_single i, Finset.sum_eq_single j]; simp
  all_goals { intros; simp [*] at * }

/-- A linear equivalence between `Dual M ⊗ Dual N` and `Dual (M ⊗ N)` given bases for `M` and `N`.
It sends `f ⊗ g` to the composition of `TensorProduct.map f g` with the natural
isomorphism `R ⊗ R ≃ R`.
-/
@[simps!]
noncomputable def dualDistribEquivOfBasis (b : Basis ι R M) (c : Basis κ R N) :
    Dual R M ⊗[R] Dual R N ≃ₗ[R] Dual R (M ⊗[R] N) := by
  refine' LinearEquiv.ofLinear (dualDistrib R M N) (dualDistribInvOfBasis b c) _ _
  · exact dualDistrib_dualDistribInvOfBasis_left_inverse _ _
  · exact dualDistrib_dualDistribInvOfBasis_right_inverse _ _
#align tensor_product.dual_distrib_equiv_of_basis TensorProduct.dualDistribEquivOfBasis

variable (R M N)

variable [Module.Finite R M] [Module.Finite R N] [Module.Free R M] [Module.Free R N]

/--
A linear equivalence between `Dual M ⊗ Dual N` and `Dual (M ⊗ N)` when `M` and `N` are finite free
modules. It sends `f ⊗ g` to the composition of `TensorProduct.map f g` with the natural
isomorphism `R ⊗ R ≃ R`.
-/
@[simp]
noncomputable def dualDistribEquiv : Dual R M ⊗[R] Dual R N ≃ₗ[R] Dual R (M ⊗[R] N) :=
  dualDistribEquivOfBasis (Module.Free.chooseBasis R M) (Module.Free.chooseBasis R N)
#align tensor_product.dual_distrib_equiv TensorProduct.dualDistribEquiv

end TensorProduct<|MERGE_RESOLUTION|>--- conflicted
+++ resolved
@@ -1565,11 +1565,7 @@
 
 namespace TensorProduct
 
-<<<<<<< HEAD
-variable (R A : Type _) (M : Type _) (N : Type _)
-=======
-variable (R : Type*) (M : Type*) (N : Type*)
->>>>>>> 96a37689
+variable (R A : Type*) (M : Type*) (N : Type*)
 
 variable {ι κ : Type*}
 
