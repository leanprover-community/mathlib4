--- conflicted
+++ resolved
@@ -466,12 +466,7 @@
     LinearMap.range (Dual.eval R M) = ⊤ := by
   classical
     cases nonempty_fintype ι
-<<<<<<< HEAD
     rw [← b.toDual_toDual, range_comp, b.toDual_range, Submodule.map_top, toDual_range _]
-=======
-    rw [← b.toDual_toDual, range_comp, b.to_dual_range, Submodule.map_top, to_dual_range _]
-    infer_instance
->>>>>>> ce5afcd9
 #align basis.eval_range Basis.eval_range
 
 /-- A module with a basis is linearly equivalent to the dual of its dual space. -/
@@ -716,13 +711,8 @@
   simp [-sub_eq_add_neg, LinearMap.map_sub, h.dual_lc, sub_eq_zero]
 #align module.dual_bases.lc_coeffs Module.DualBases.lc_coeffs
 
-<<<<<<< HEAD
 /-- `(h : DualBases e ε).basis` shows the family of vectors `e` forms a basis. -/
 @[simps]
-=======
-/-- `(h : dual_bases e ε).basis` shows the family of vectors `e` forms a basis. -/
-@[simps!]
->>>>>>> ce5afcd9
 def basis : Basis ι R M :=
   Basis.ofRepr
     { toFun := coeffs h
@@ -921,11 +911,7 @@
 /-- See also `subspace.dual_annihilator_infi_eq` for vector subspaces when `ι` is finite. -/
 theorem supᵢ_dualAnnihilator_le_infᵢ {ι : Type _} (U : ι → Submodule R M) :
     (⨆ i : ι, (U i).dualAnnihilator) ≤ (⨅ i : ι, U i).dualAnnihilator := by
-<<<<<<< HEAD
   rw [le_dualAnnihilator_iff_le_dualCoannihilator, dualCoannihilator_supᵢ_eq]
-=======
-  rw [le_dualAnnihilator_iff_le_dualCoannihilator, dual_coannihilator_supr_eq]
->>>>>>> ce5afcd9
   apply infᵢ_mono
   exact fun i : ι => le_dualAnnihilator_dualCoannihilator (U i)
 #align submodule.supr_dual_annihilator_le_infi Submodule.supᵢ_dualAnnihilator_le_infᵢ
@@ -944,11 +930,7 @@
 @[simp]
 theorem dualCoannihilator_top (W : Subspace K V) :
     (⊤ : Subspace K (Module.Dual K W)).dualCoannihilator = ⊥ := by
-<<<<<<< HEAD
   rw [dualCoannihilator, dual_annihilator_top, comap_bot, Module.eval_ker]
-=======
-  rw [dualCoannihilator, dualAnnihilator_top, comap_bot, Module.eval_ker]
->>>>>>> ce5afcd9
 #align subspace.dual_coannihilator_top Subspace.dualCoannihilator_top
 
 set_option synthInstance.etaExperiment true in
