--- conflicted
+++ resolved
@@ -94,15 +94,9 @@
 namespace Module
 
 -- Porting note: max u v universe issues so name and specific below
-<<<<<<< HEAD
-universe uR uM uM' uM''
-
-variable (R : Type uR) (M : Type uM)
-=======
-universe u uA v v' v'' w u₁ u₂
-
-variable (R : Type u) (A : Type uA) (M : Type v)
->>>>>>> 05ef5b4c
+universe uR uA uM uM' uM''
+
+variable (R : Type uR) (A : Type uA) (M : Type uM)
 
 variable [CommSemiring R] [AddCommMonoid M] [Module R M]
 
