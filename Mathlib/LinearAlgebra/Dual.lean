/-
Copyright (c) 2019 Johan Commelin. All rights reserved.
Released under Apache 2.0 license as described in the file LICENSE.
Authors: Johan Commelin, Fabian Glöckle, Kyle Miller
-/
import Mathlib.LinearAlgebra.FiniteDimensional
import Mathlib.LinearAlgebra.FreeModule.Finite.Basic
import Mathlib.LinearAlgebra.FreeModule.StrongRankCondition
import Mathlib.LinearAlgebra.Projection
import Mathlib.LinearAlgebra.SesquilinearForm
import Mathlib.RingTheory.TensorProduct

#align_import linear_algebra.dual from "leanprover-community/mathlib"@"b1c017582e9f18d8494e5c18602a8cb4a6f843ac"

/-!
# Dual vector spaces

The dual space of an $R$-module $M$ is the $R$-module of $R$-linear maps $M \to R$.

## Main definitions

* Duals and transposes:
  * `Module.Dual R M` defines the dual space of the `R`-module `M`, as `M →ₗ[R] R`.
  * `Module.dualPairing R M` is the canonical pairing between `Dual R M` and `M`.
  * `Module.Dual.eval R M : M →ₗ[R] Dual R (Dual R)` is the canonical map to the double dual.
  * `Module.Dual.transpose` is the linear map from `M →ₗ[R] M'` to `Dual R M' →ₗ[R] Dual R M`.
  * `LinearMap.dualMap` is `Module.Dual.transpose` of a given linear map, for dot notation.
  * `LinearEquiv.dualMap` is for the dual of an equivalence.
* Bases:
  * `Basis.toDual` produces the map `M →ₗ[R] Dual R M` associated to a basis for an `R`-module `M`.
  * `Basis.toDual_equiv` is the equivalence `M ≃ₗ[R] Dual R M` associated to a finite basis.
  * `Basis.dualBasis` is a basis for `Dual R M` given a finite basis for `M`.
  * `Module.dual_bases e ε` is the proposition that the families `e` of vectors and `ε` of dual
    vectors have the characteristic properties of a basis and a dual.
* Submodules:
  * `Submodule.dualRestrict W` is the transpose `Dual R M →ₗ[R] Dual R W` of the inclusion map.
  * `Submodule.dualAnnihilator W` is the kernel of `W.dualRestrict`. That is, it is the submodule
    of `dual R M` whose elements all annihilate `W`.
  * `Submodule.dualRestrict_comap W'` is the dual annihilator of `W' : Submodule R (Dual R M)`,
    pulled back along `Module.Dual.eval R M`.
  * `Submodule.dualCopairing W` is the canonical pairing between `W.dualAnnihilator` and `M ⧸ W`.
    It is nondegenerate for vector spaces (`subspace.dualCopairing_nondegenerate`).
  * `Submodule.dualPairing W` is the canonical pairing between `Dual R M ⧸ W.dualAnnihilator`
    and `W`. It is nondegenerate for vector spaces (`Subspace.dualPairing_nondegenerate`).
* Vector spaces:
  * `Subspace.dualLift W` is an arbitrary section (using choice) of `Submodule.dualRestrict W`.

## Main results

* Bases:
  * `Module.dualBasis.basis` and `Module.dualBasis.coe_basis`: if `e` and `ε` form a dual pair,
    then `e` is a basis.
  * `Module.dualBasis.coe_dualBasis`: if `e` and `ε` form a dual pair,
    then `ε` is a basis.
* Annihilators:
  * `Module.dualAnnihilator_gc R M` is the antitone Galois correspondence between
    `Submodule.dualAnnihilator` and `Submodule.dualConnihilator`.
  * `LinearMap.ker_dual_map_eq_dualAnnihilator_range` says that
    `f.dual_map.ker = f.range.dualAnnihilator`
  * `LinearMap.range_dual_map_eq_dualAnnihilator_ker_of_subtype_range_surjective` says that
    `f.dual_map.range = f.ker.dualAnnihilator`; this is specialized to vector spaces in
    `LinearMap.range_dual_map_eq_dualAnnihilator_ker`.
  * `Submodule.dualQuotEquivDualAnnihilator` is the equivalence
    `Dual R (M ⧸ W) ≃ₗ[R] W.dualAnnihilator`
  * `Submodule.quotDualCoannihilatorToDual` is the nondegenerate pairing
    `M ⧸ W.dualCoannihilator →ₗ[R] Dual R W`.
    It is an perfect pairing when `R` is a field and `W` is finite-dimensional.
* Vector spaces:
  * `Subspace.dualAnnihilator_dualConnihilator_eq` says that the double dual annihilator,
    pulled back ground `Module.Dual.eval`, is the original submodule.
  * `Subspace.dualAnnihilator_gci` says that `module.dualAnnihilator_gc R M` is an
    antitone Galois coinsertion.
  * `Subspace.quotAnnihilatorEquiv` is the equivalence
    `Dual K V ⧸ W.dualAnnihilator ≃ₗ[K] Dual K W`.
  * `LinearMap.dualPairing_nondegenerate` says that `Module.dualPairing` is nondegenerate.
  * `Subspace.is_compl_dualAnnihilator` says that the dual annihilator carries complementary
    subspaces to complementary subspaces.
* Finite-dimensional vector spaces:
  * `Module.evalEquiv` is the equivalence `V ≃ₗ[K] Dual K (Dual K V)`
  * `Module.mapEvalEquiv` is the order isomorphism between subspaces of `V` and
    subspaces of `Dual K (Dual K V)`.
  * `Subspace.orderIsoFiniteCodimDim` is the antitone order isomorphism between
    finite-codimensional subspaces of `V` and finite-dimensional subspaces of `Dual K V`.
  * `Subspace.orderIsoFiniteDimensional` is the antitone order isomorphism between
    subspaces of a finite-dimensional vector space `V` and subspaces of its dual.
  * `Subspace.quotDualEquivAnnihilator W` is the equivalence
    `(Dual K V ⧸ W.dualLift.range) ≃ₗ[K] W.dualAnnihilator`, where `W.dualLift.range` is a copy
    of `Dual K W` inside `Dual K V`.
  * `Subspace.quotEquivAnnihilator W` is the equivalence `(V ⧸ W) ≃ₗ[K] W.dualAnnihilator`
  * `Subspace.dualQuotDistrib W` is an equivalence
    `Dual K (V₁ ⧸ W) ≃ₗ[K] Dual K V₁ ⧸ W.dualLift.range` from an arbitrary choice of
    splitting of `V₁`.
-/

noncomputable section

namespace Module

-- Porting note: max u v universe issues so name and specific below
universe uR uA uM uM' uM''

variable (R : Type uR) (A : Type uA) (M : Type uM)

variable [CommSemiring R] [AddCommMonoid M] [Module R M]

/-- The dual space of an R-module M is the R-module of linear maps `M → R`. -/
@[reducible]
def Dual :=
  M →ₗ[R] R
#align module.dual Module.Dual

/-- The canonical pairing of a vector space and its algebraic dual. -/
def dualPairing (R M) [CommSemiring R] [AddCommMonoid M] [Module R M] :
    Module.Dual R M →ₗ[R] M →ₗ[R] R :=
  LinearMap.id
#align module.dual_pairing Module.dualPairing

@[simp]
theorem dualPairing_apply (v x) : dualPairing R M v x = v x :=
  rfl
#align module.dual_pairing_apply Module.dualPairing_apply

namespace Dual

instance : Inhabited (Dual R M) := ⟨0⟩

/-- Maps a module M to the dual of the dual of M. See `Module.erange_coe` and
`Module.evalEquiv`. -/
def eval : M →ₗ[R] Dual R (Dual R M) :=
  LinearMap.flip LinearMap.id
#align module.dual.eval Module.Dual.eval

@[simp]
theorem eval_apply (v : M) (a : Dual R M) : eval R M v a = a v :=
  rfl
#align module.dual.eval_apply Module.Dual.eval_apply

variable {R M} {M' : Type uM'}
variable [AddCommMonoid M'] [Module R M']

/-- The transposition of linear maps, as a linear map from `M →ₗ[R] M'` to
`Dual R M' →ₗ[R] Dual R M`. -/
def transpose : (M →ₗ[R] M') →ₗ[R] Dual R M' →ₗ[R] Dual R M :=
  (LinearMap.llcomp R M M' R).flip
#align module.dual.transpose Module.Dual.transpose

-- Porting note: with reducible def need to specify some parameters to transpose explicitly
theorem transpose_apply (u : M →ₗ[R] M') (l : Dual R M') : transpose (R := R) u l = l.comp u :=
  rfl
#align module.dual.transpose_apply Module.Dual.transpose_apply

variable {M'' : Type uM''} [AddCommMonoid M''] [Module R M'']

-- Porting note: with reducible def need to specify some parameters to transpose explicitly
theorem transpose_comp (u : M' →ₗ[R] M'') (v : M →ₗ[R] M') :
    transpose (R := R) (u.comp v) = (transpose (R := R) v).comp (transpose (R := R) u) :=
  rfl
#align module.dual.transpose_comp Module.Dual.transpose_comp

end Dual

section Prod

variable (M' : Type uM') [AddCommMonoid M'] [Module R M']

/-- Taking duals distributes over products. -/
@[simps!]
def dualProdDualEquivDual : (Module.Dual R M × Module.Dual R M') ≃ₗ[R] Module.Dual R (M × M') :=
  LinearMap.coprodEquiv R
#align module.dual_prod_dual_equiv_dual Module.dualProdDualEquivDual

@[simp]
theorem dualProdDualEquivDual_apply (φ : Module.Dual R M) (ψ : Module.Dual R M') :
    dualProdDualEquivDual R M M' (φ, ψ) = φ.coprod ψ :=
  rfl
#align module.dual_prod_dual_equiv_dual_apply Module.dualProdDualEquivDual_apply

end Prod

end Module

section DualMap

open Module

universe u v v'

variable {R : Type u} [CommSemiring R] {M₁ : Type v} {M₂ : Type v'}

variable [AddCommMonoid M₁] [Module R M₁] [AddCommMonoid M₂] [Module R M₂]

/-- Given a linear map `f : M₁ →ₗ[R] M₂`, `f.dualMap` is the linear map between the dual of
`M₂` and `M₁` such that it maps the functional `φ` to `φ ∘ f`. -/
def LinearMap.dualMap (f : M₁ →ₗ[R] M₂) : Dual R M₂ →ₗ[R] Dual R M₁ :=
-- Porting note: with reducible def need to specify some parameters to transpose explicitly
  Module.Dual.transpose (R := R) f
#align linear_map.dual_map LinearMap.dualMap

-- Porting note: with reducible def need to specify some parameters to transpose explicitly
theorem LinearMap.dualMap_def (f : M₁ →ₗ[R] M₂) : f.dualMap = Module.Dual.transpose (R := R) f :=
  rfl
#align linear_map.dual_map_def LinearMap.dualMap_def

theorem LinearMap.dualMap_apply' (f : M₁ →ₗ[R] M₂) (g : Dual R M₂) : f.dualMap g = g.comp f :=
  rfl
#align linear_map.dual_map_apply' LinearMap.dualMap_apply'

@[simp]
theorem LinearMap.dualMap_apply (f : M₁ →ₗ[R] M₂) (g : Dual R M₂) (x : M₁) :
    f.dualMap g x = g (f x) :=
  rfl
#align linear_map.dual_map_apply LinearMap.dualMap_apply

@[simp]
theorem LinearMap.dualMap_id : (LinearMap.id : M₁ →ₗ[R] M₁).dualMap = LinearMap.id := by
  ext
  rfl
#align linear_map.dual_map_id LinearMap.dualMap_id

theorem LinearMap.dualMap_comp_dualMap {M₃ : Type*} [AddCommGroup M₃] [Module R M₃]
    (f : M₁ →ₗ[R] M₂) (g : M₂ →ₗ[R] M₃) : f.dualMap.comp g.dualMap = (g.comp f).dualMap :=
  rfl
#align linear_map.dual_map_comp_dual_map LinearMap.dualMap_comp_dualMap

/-- If a linear map is surjective, then its dual is injective. -/
theorem LinearMap.dualMap_injective_of_surjective {f : M₁ →ₗ[R] M₂} (hf : Function.Surjective f) :
    Function.Injective f.dualMap := by
  intro φ ψ h
  ext x
  obtain ⟨y, rfl⟩ := hf x
  exact congr_arg (fun g : Module.Dual R M₁ => g y) h
#align linear_map.dual_map_injective_of_surjective LinearMap.dualMap_injective_of_surjective

/-- The `Linear_equiv` version of `LinearMap.dualMap`. -/
def LinearEquiv.dualMap (f : M₁ ≃ₗ[R] M₂) : Dual R M₂ ≃ₗ[R] Dual R M₁ where
  __ := f.toLinearMap.dualMap
  invFun := f.symm.toLinearMap.dualMap
  left_inv φ := LinearMap.ext fun x ↦ congr_arg φ (f.right_inv x)
  right_inv φ := LinearMap.ext fun x ↦ congr_arg φ (f.left_inv x)
#align linear_equiv.dual_map LinearEquiv.dualMap

@[simp]
theorem LinearEquiv.dualMap_apply (f : M₁ ≃ₗ[R] M₂) (g : Dual R M₂) (x : M₁) :
    f.dualMap g x = g (f x) :=
  rfl
#align linear_equiv.dual_map_apply LinearEquiv.dualMap_apply

@[simp]
theorem LinearEquiv.dualMap_refl :
    (LinearEquiv.refl R M₁).dualMap = LinearEquiv.refl R (Dual R M₁) := by
  ext
  rfl
#align linear_equiv.dual_map_refl LinearEquiv.dualMap_refl

@[simp]
theorem LinearEquiv.dualMap_symm {f : M₁ ≃ₗ[R] M₂} :
    (LinearEquiv.dualMap f).symm = LinearEquiv.dualMap f.symm :=
  rfl
#align linear_equiv.dual_map_symm LinearEquiv.dualMap_symm

theorem LinearEquiv.dualMap_trans {M₃ : Type*} [AddCommGroup M₃] [Module R M₃] (f : M₁ ≃ₗ[R] M₂)
    (g : M₂ ≃ₗ[R] M₃) : g.dualMap.trans f.dualMap = (f.trans g).dualMap :=
  rfl
#align linear_equiv.dual_map_trans LinearEquiv.dualMap_trans

end DualMap

namespace Basis

universe u v w

open Module Module.Dual Submodule LinearMap Cardinal Function

open BigOperators

universe uR uM uK uV uι
variable {R : Type uR} {M : Type uM} {K : Type uK} {V : Type uV} {ι : Type uι}

section CommSemiring

variable [CommSemiring R] [AddCommMonoid M] [Module R M] [DecidableEq ι]

variable (b : Basis ι R M)

/-- The linear map from a vector space equipped with basis to its dual vector space,
taking basis elements to corresponding dual basis elements. -/
def toDual : M →ₗ[R] Module.Dual R M :=
  b.constr ℕ fun v => b.constr ℕ fun w => if w = v then (1 : R) else 0
#align basis.to_dual Basis.toDual

theorem toDual_apply (i j : ι) : b.toDual (b i) (b j) = if i = j then 1 else 0 := by
  erw [constr_basis b, constr_basis b]
  simp only [eq_comm]
#align basis.to_dual_apply Basis.toDual_apply

@[simp]
theorem toDual_total_left (f : ι →₀ R) (i : ι) :
    b.toDual (Finsupp.total ι M R b f) (b i) = f i := by
  rw [Finsupp.total_apply, Finsupp.sum, _root_.map_sum, LinearMap.sum_apply]
  simp_rw [LinearMap.map_smul, LinearMap.smul_apply, toDual_apply, smul_eq_mul, mul_boole,
    Finset.sum_ite_eq']
  split_ifs with h
  · rfl
  · rw [Finsupp.not_mem_support_iff.mp h]
#align basis.to_dual_total_left Basis.toDual_total_left

@[simp]
theorem toDual_total_right (f : ι →₀ R) (i : ι) :
    b.toDual (b i) (Finsupp.total ι M R b f) = f i := by
  rw [Finsupp.total_apply, Finsupp.sum, _root_.map_sum]
  simp_rw [LinearMap.map_smul, toDual_apply, smul_eq_mul, mul_boole, Finset.sum_ite_eq]
  split_ifs with h
  · rfl
  · rw [Finsupp.not_mem_support_iff.mp h]
#align basis.to_dual_total_right Basis.toDual_total_right

theorem toDual_apply_left (m : M) (i : ι) : b.toDual m (b i) = b.repr m i := by
  rw [← b.toDual_total_left, b.total_repr]
#align basis.to_dual_apply_left Basis.toDual_apply_left

theorem toDual_apply_right (i : ι) (m : M) : b.toDual (b i) m = b.repr m i := by
  rw [← b.toDual_total_right, b.total_repr]
#align basis.to_dual_apply_right Basis.toDual_apply_right

theorem coe_toDual_self (i : ι) : b.toDual (b i) = b.coord i := by
  ext
  apply toDual_apply_right
#align basis.coe_to_dual_self Basis.coe_toDual_self

/-- `h.toDual_flip v` is the linear map sending `w` to `h.toDual w v`. -/
def toDualFlip (m : M) : M →ₗ[R] R :=
  b.toDual.flip m
#align basis.to_dual_flip Basis.toDualFlip

theorem toDualFlip_apply (m₁ m₂ : M) : b.toDualFlip m₁ m₂ = b.toDual m₂ m₁ :=
  rfl
#align basis.to_dual_flip_apply Basis.toDualFlip_apply

theorem toDual_eq_repr (m : M) (i : ι) : b.toDual m (b i) = b.repr m i :=
  b.toDual_apply_left m i
#align basis.to_dual_eq_repr Basis.toDual_eq_repr

theorem toDual_eq_equivFun [Fintype ι] (m : M) (i : ι) : b.toDual m (b i) = b.equivFun m i := by
  rw [b.equivFun_apply, toDual_eq_repr]
#align basis.to_dual_eq_equiv_fun Basis.toDual_eq_equivFun

theorem toDual_injective : Injective b.toDual := fun x y h ↦ b.ext_elem_iff.mpr fun i ↦ by
  simp_rw [← toDual_eq_repr]; exact FunLike.congr_fun h _

theorem toDual_inj (m : M) (a : b.toDual m = 0) : m = 0 :=
  b.toDual_injective (by rwa [_root_.map_zero])
#align basis.to_dual_inj Basis.toDual_inj

-- Porting note: broken dot notation lean4#1910 LinearMap.ker
theorem toDual_ker : LinearMap.ker b.toDual = ⊥ :=
  ker_eq_bot'.mpr b.toDual_inj
#align basis.to_dual_ker Basis.toDual_ker

-- Porting note: broken dot notation lean4#1910 LinearMap.range
theorem toDual_range [Finite ι] : LinearMap.range b.toDual = ⊤ := by
  refine' eq_top_iff'.2 fun f => _
  let lin_comb : ι →₀ R := Finsupp.equivFunOnFinite.symm fun i => f (b i)
  refine' ⟨Finsupp.total ι M R b lin_comb, b.ext fun i => _⟩
  rw [b.toDual_eq_repr _ i, repr_total b]
  rfl
#align basis.to_dual_range Basis.toDual_range

end CommSemiring

section

variable [CommSemiring R] [AddCommMonoid M] [Module R M] [Fintype ι]

variable (b : Basis ι R M)

@[simp]
theorem sum_dual_apply_smul_coord (f : Module.Dual R M) :
    (∑ x, f (b x) • b.coord x) = f := by
  ext m
  simp_rw [LinearMap.sum_apply, LinearMap.smul_apply, smul_eq_mul, mul_comm (f _), ← smul_eq_mul, ←
    f.map_smul, ← _root_.map_sum, Basis.coord_apply, Basis.sum_repr]
#align basis.sum_dual_apply_smul_coord Basis.sum_dual_apply_smul_coord

end

section CommRing

variable [CommRing R] [AddCommGroup M] [Module R M] [DecidableEq ι]

variable (b : Basis ι R M)

section Finite

variable [Finite ι]

/-- A vector space is linearly equivalent to its dual space. -/
def toDualEquiv : M ≃ₗ[R] Dual R M :=
  LinearEquiv.ofBijective b.toDual ⟨ker_eq_bot.mp b.toDual_ker, range_eq_top.mp b.toDual_range⟩
#align basis.to_dual_equiv Basis.toDualEquiv

-- `simps` times out when generating this
@[simp]
theorem toDualEquiv_apply (m : M) : b.toDualEquiv m = b.toDual m :=
  rfl
#align basis.to_dual_equiv_apply Basis.toDualEquiv_apply

-- Not sure whether this is true for free modules over a commutative ring
/-- A vector space over a field is isomorphic to its dual if and only if it is finite-dimensional:
  a consequence of the Erdős-Kaplansky theorem. -/
theorem linearEquiv_dual_iff_finiteDimensional [Field K] [AddCommGroup V] [Module K V] :
    Nonempty (V ≃ₗ[K] Dual K V) ↔ FiniteDimensional K V := by
  refine ⟨fun ⟨e⟩ ↦ ?_, fun h ↦ ⟨(Module.Free.chooseBasis K V).toDualEquiv⟩⟩
  rw [FiniteDimensional, ← Module.rank_lt_alpeh0_iff]
  by_contra!
  apply (lift_rank_lt_rank_dual this).ne
  have := e.lift_rank_eq
  rwa [lift_umax.{uV,uK}, lift_id'.{uV,uK}] at this

/-- Maps a basis for `V` to a basis for the dual space. -/
def dualBasis : Basis ι R (Dual R M) :=
  b.map b.toDualEquiv
#align basis.dual_basis Basis.dualBasis

-- We use `j = i` to match `Basis.repr_self`
theorem dualBasis_apply_self (i j : ι) : b.dualBasis i (b j) =
    if j = i then 1 else 0 := by
  convert b.toDual_apply i j using 2
  rw [@eq_comm _ j i]
#align basis.dual_basis_apply_self Basis.dualBasis_apply_self

theorem total_dualBasis (f : ι →₀ R) (i : ι) :
    Finsupp.total ι (Dual R M) R b.dualBasis f (b i) = f i := by
  cases nonempty_fintype ι
  rw [Finsupp.total_apply, Finsupp.sum_fintype, LinearMap.sum_apply]
  · simp_rw [LinearMap.smul_apply, smul_eq_mul, dualBasis_apply_self, mul_boole,
    Finset.sum_ite_eq, if_pos (Finset.mem_univ i)]
  · intro
    rw [zero_smul]
#align basis.total_dual_basis Basis.total_dualBasis

theorem dualBasis_repr (l : Dual R M) (i : ι) : b.dualBasis.repr l i = l (b i) := by
  rw [← total_dualBasis b, Basis.total_repr b.dualBasis l]
#align basis.dual_basis_repr Basis.dualBasis_repr

theorem dualBasis_apply (i : ι) (m : M) : b.dualBasis i m = b.repr m i :=
  b.toDual_apply_right i m
#align basis.dual_basis_apply Basis.dualBasis_apply

@[simp]
theorem coe_dualBasis : ⇑b.dualBasis = b.coord := by
  ext i x
  apply dualBasis_apply
#align basis.coe_dual_basis Basis.coe_dualBasis

@[simp]
theorem toDual_toDual : b.dualBasis.toDual.comp b.toDual = Dual.eval R M := by
  refine' b.ext fun i => b.dualBasis.ext fun j => _
  rw [LinearMap.comp_apply, toDual_apply_left, coe_toDual_self, ← coe_dualBasis,
    Dual.eval_apply, Basis.repr_self, Finsupp.single_apply, dualBasis_apply_self]
#align basis.to_dual_to_dual Basis.toDual_toDual

end Finite

theorem dualBasis_equivFun [Fintype ι] (l : Dual R M) (i : ι) :
    b.dualBasis.equivFun l i = l (b i) := by rw [Basis.equivFun_apply, dualBasis_repr]
#align basis.dual_basis_equiv_fun Basis.dualBasis_equivFun

theorem eval_ker {ι : Type*} (b : Basis ι R M) :
    LinearMap.ker (Dual.eval R M) = ⊥ := by
  rw [ker_eq_bot']
  intro m hm
  simp_rw [LinearMap.ext_iff, Dual.eval_apply, zero_apply] at hm
  exact (Basis.forall_coord_eq_zero_iff _).mp fun i => hm (b.coord i)
#align basis.eval_ker Basis.eval_ker

-- Porting note: broken dot notation lean4#1910 LinearMap.range
theorem eval_range {ι : Type*} [Finite ι] (b : Basis ι R M) :
    LinearMap.range (Dual.eval R M) = ⊤ := by
  classical
    cases nonempty_fintype ι
    rw [← b.toDual_toDual, range_comp, b.toDual_range, Submodule.map_top, toDual_range _]
#align basis.eval_range Basis.eval_range

section

variable [Finite R M] [Free R M]

instance dual_free : Free R (Dual R M) :=
  Free.of_basis (Free.chooseBasis R M).dualBasis
#align basis.dual_free Basis.dual_free

instance dual_finite : Finite R (Dual R M) :=
  Finite.of_basis (Free.chooseBasis R M).dualBasis
#align basis.dual_finite Basis.dual_finite

end

end CommRing

/-- `simp` normal form version of `total_dualBasis` -/
@[simp]
theorem total_coord [CommRing R] [AddCommGroup M] [Module R M] [Finite ι] (b : Basis ι R M)
    (f : ι →₀ R) (i : ι) : Finsupp.total ι (Dual R M) R b.coord f (b i) = f i := by
  haveI := Classical.decEq ι
  rw [← coe_dualBasis, total_dualBasis]
#align basis.total_coord Basis.total_coord

theorem dual_rank_eq [CommRing K] [AddCommGroup V] [Module K V] [Finite ι] (b : Basis ι K V) :
    Cardinal.lift.{uK,uV} (Module.rank K V) = Module.rank K (Dual K V) := by
  classical rw [← lift_umax.{uV,uK}, b.toDualEquiv.lift_rank_eq, lift_id'.{uV,uK}]
#align basis.dual_rank_eq Basis.dual_rank_eq

end Basis

namespace Module

universe uK uV
variable {K : Type uK} {V : Type uV}

variable [CommRing K] [AddCommGroup V] [Module K V] [Module.Free K V]

open Module Module.Dual Submodule LinearMap Cardinal Basis FiniteDimensional

section

variable (K) (V)

-- Porting note: broken dot notation lean4#1910 LinearMap.ker
theorem eval_ker : LinearMap.ker (eval K V) = ⊥ := by
  classical exact (Module.Free.chooseBasis K V).eval_ker
#align module.eval_ker Module.eval_ker

theorem map_eval_injective : (Submodule.map (eval K V)).Injective := by
  apply Submodule.map_injective_of_injective
  rw [← LinearMap.ker_eq_bot]
  exact eval_ker K V
#align module.map_eval_injective Module.map_eval_injective

theorem comap_eval_surjective : (Submodule.comap (eval K V)).Surjective := by
  apply Submodule.comap_surjective_of_injective
  rw [← LinearMap.ker_eq_bot]
  exact eval_ker K V
#align module.comap_eval_surjective Module.comap_eval_surjective

end

section

variable (K)

theorem eval_apply_eq_zero_iff (v : V) : (eval K V) v = 0 ↔ v = 0 := by
  simpa only using SetLike.ext_iff.mp (eval_ker K V) v
#align module.eval_apply_eq_zero_iff Module.eval_apply_eq_zero_iff

theorem eval_apply_injective : Function.Injective (eval K V) :=
  (injective_iff_map_eq_zero' (eval K V)).mpr (eval_apply_eq_zero_iff K)
#align module.eval_apply_injective Module.eval_apply_injective

theorem forall_dual_apply_eq_zero_iff (v : V) : (∀ φ : Module.Dual K V, φ v = 0) ↔ v = 0 := by
  rw [← eval_apply_eq_zero_iff K v, LinearMap.ext_iff]
  rfl
#align module.forall_dual_apply_eq_zero_iff Module.forall_dual_apply_eq_zero_iff

@[simp]
theorem subsingleton_dual_iff :
    Subsingleton (Dual K V) ↔ Subsingleton V := by
  refine ⟨fun h ↦ ⟨fun v w ↦ ?_⟩, fun h ↦ ⟨fun f g ↦ ?_⟩⟩
  · rw [← sub_eq_zero, ← forall_dual_apply_eq_zero_iff K (v - w)]
    intros f
    simp [Subsingleton.elim f 0]
  · ext v
    simp [Subsingleton.elim v 0]

instance instSubsingletonDual [Subsingleton V] : Subsingleton (Dual K V) :=
  (subsingleton_dual_iff K).mp inferInstance

@[simp]
theorem nontrivial_dual_iff :
    Nontrivial (Dual K V) ↔ Nontrivial V := by
  rw [← not_iff_not, not_nontrivial_iff_subsingleton, not_nontrivial_iff_subsingleton,
    subsingleton_dual_iff]

instance instNontrivialDual [Nontrivial V] : Nontrivial (Dual K V) :=
  (nontrivial_dual_iff K).mpr inferInstance

theorem finite_dual_iff : Finite K (Dual K V) ↔ Finite K V := by
  constructor <;> intro h
  · obtain ⟨⟨ι, b⟩⟩ := Module.Free.exists_basis (R := K) (M := V)
    nontriviality K
    obtain ⟨⟨s, span_s⟩⟩ := h
    classical
    haveI := (b.linearIndependent.map' _ b.toDual_ker).finite_of_le_span_finite _ s ?_
    · exact Finite.of_basis b
    · rw [span_s]; apply le_top
  · infer_instance

end

theorem dual_rank_eq [Module.Finite K V] :
    Cardinal.lift.{uK,uV} (Module.rank K V) = Module.rank K (Dual K V) :=
  (Module.Free.chooseBasis K V).dual_rank_eq
#align module.dual_rank_eq Module.dual_rank_eq

-- Porting note: broken dot notation lean4#1910 LinearMap.range
theorem erange_coe [Module.Finite K V] : LinearMap.range (eval K V) = ⊤ :=
  (Module.Free.chooseBasis K V).eval_range
#align module.erange_coe Module.erange_coe

section IsReflexive

open Function

variable (R M N : Type*) [CommRing R] [AddCommGroup M] [AddCommGroup N] [Module R M] [Module R N]

/-- A reflexive module is one for which the natural map to its double dual is a bijection.

Any finitely-generated free module (and thus any finite-dimensional vector space) is reflexive.
See `Module.IsReflexive.of_finite_of_free`. -/
class IsReflexive : Prop where
  /-- A reflexive module is one for which the natural map to its double dual is a bijection. -/
  bijective_dual_eval' : Bijective (Dual.eval R M)

lemma bijective_dual_eval [IsReflexive R M] : Bijective (Dual.eval R M) :=
  IsReflexive.bijective_dual_eval'

instance IsReflexive.of_finite_of_free [Finite R M] [Free R M] : IsReflexive R M where
  bijective_dual_eval' := ⟨LinearMap.ker_eq_bot.mp (Free.chooseBasis R M).eval_ker,
                           LinearMap.range_eq_top.mp (Free.chooseBasis R M).eval_range⟩

variable [IsReflexive R M]

/-- The bijection between a reflexive module and its double dual, bundled as a `LinearEquiv`. -/
def evalEquiv : M ≃ₗ[R] Dual R (Dual R M) :=
  LinearEquiv.ofBijective _ (bijective_dual_eval R M)
#align module.eval_equiv Module.evalEquiv

@[simp] lemma evalEquiv_toLinearMap : evalEquiv R M = Dual.eval R M := rfl
#align module.eval_equiv_to_linear_map Module.evalEquiv_toLinearMap

@[simp] lemma evalEquiv_apply (m : M) : evalEquiv R M m = Dual.eval R M m := rfl

@[simp] lemma apply_evalEquiv_symm_apply (f : Dual R M) (g : Dual R (Dual R M)) :
    f ((evalEquiv R M).symm g) = g f := by
  set m := (evalEquiv R M).symm g
  rw [← (evalEquiv R M).apply_symm_apply g, evalEquiv_apply, Dual.eval_apply]

@[simp] lemma symm_dualMap_evalEquiv :
    (evalEquiv R M).symm.dualMap = Dual.eval R (Dual R M) := by
  ext; simp

/-- The dual of a reflexive module is reflexive. -/
instance Dual.instIsReflecive : IsReflexive R (Dual R M) :=
⟨by simpa only [← symm_dualMap_evalEquiv] using (evalEquiv R M).dualMap.symm.bijective⟩

/-- The isomorphism `Module.evalEquiv` induces an order isomorphism on subspaces. -/
def mapEvalEquiv : Submodule R M ≃o Submodule R (Dual R (Dual R M)) :=
  Submodule.orderIsoMapComap (evalEquiv R M)
#align module.map_eval_equiv Module.mapEvalEquiv

@[simp]
theorem mapEvalEquiv_apply (W : Submodule R M) :
    mapEvalEquiv R M W = W.map (Dual.eval R M) :=
  rfl
#align module.map_eval_equiv_apply Module.mapEvalEquiv_apply

@[simp]
theorem mapEvalEquiv_symm_apply (W'' : Submodule R (Dual R (Dual R M))) :
    (mapEvalEquiv R M).symm W'' = W''.comap (Dual.eval R M) :=
  rfl
#align module.map_eval_equiv_symm_apply Module.mapEvalEquiv_symm_apply

instance _root_.Prod.instModuleIsReflexive [IsReflexive R N] :
    IsReflexive R (M × N) where
  bijective_dual_eval' := by
    let e : Dual R (Dual R (M × N)) ≃ₗ[R] Dual R (Dual R M) × Dual R (Dual R N) :=
      (dualProdDualEquivDual R M N).dualMap.trans
        (dualProdDualEquivDual R (Dual R M) (Dual R N)).symm
    have : Dual.eval R (M × N) = e.symm.comp ((Dual.eval R M).prodMap (Dual.eval R N)) := by
      ext m f <;> simp
    simp only [this, LinearEquiv.trans_symm, LinearEquiv.symm_symm, LinearEquiv.dualMap_symm,
      coe_comp, LinearEquiv.coe_coe, EquivLike.comp_bijective]
    exact Bijective.Prod_map (bijective_dual_eval R M) (bijective_dual_eval R N)

variable {R M N} in
lemma equiv [IsReflexive R M] (e : M ≃ₗ[R] N) : IsReflexive R N where
  bijective_dual_eval' := by
    let ed : Dual R (Dual R N) ≃ₗ[R] Dual R (Dual R M) := e.symm.dualMap.dualMap
    have : Dual.eval R N = ed.symm.comp ((Dual.eval R M).comp e.symm.toLinearMap) := by
      ext m f
      exact FunLike.congr_arg f (e.apply_symm_apply m).symm
    simp only [this, LinearEquiv.trans_symm, LinearEquiv.symm_symm, LinearEquiv.dualMap_symm,
      coe_comp, LinearEquiv.coe_coe, EquivLike.comp_bijective]
    exact Bijective.comp (bijective_dual_eval R M) (LinearEquiv.bijective _)

instance _root_.MulOpposite.instModuleIsReflexive : IsReflexive R (MulOpposite M) :=
  equiv <| MulOpposite.opLinearEquiv _

instance _root_.ULift.instModuleIsReflexive.{w} : IsReflexive R (ULift.{w} M) :=
  equiv ULift.moduleEquiv.symm

end IsReflexive

end Module

namespace Submodule

open Module

variable {R M : Type*} [CommRing R] [AddCommGroup M] [Module R M] {p : Submodule R M}

theorem exists_dual_map_eq_bot_of_nmem {x : M} (hx : x ∉ p) (hp' : Free R (M ⧸ p)) :
    ∃ f : Dual R M, f x ≠ 0 ∧ p.map f = ⊥ := by
  suffices ∃ f : Dual R (M ⧸ p), f (p.mkQ x) ≠ 0 by
    obtain ⟨f, hf⟩ := this; exact ⟨f.comp p.mkQ, hf, by simp [Submodule.map_comp]⟩
  rwa [← Submodule.Quotient.mk_eq_zero, ← Submodule.mkQ_apply,
    ← forall_dual_apply_eq_zero_iff (K := R), not_forall] at hx

theorem exists_dual_map_eq_bot_of_lt_top (hp : p < ⊤) (hp' : Free R (M ⧸ p)) :
    ∃ f : Dual R M, f ≠ 0 ∧ p.map f = ⊥ := by
  obtain ⟨x, hx⟩ : ∃ x : M, x ∉ p := by rw [lt_top_iff_ne_top] at hp; contrapose! hp; ext; simp [hp]
  obtain ⟨f, hf, hf'⟩ := p.exists_dual_map_eq_bot_of_nmem hx hp'
  exact ⟨f, by aesop, hf'⟩

end Submodule

section DualBases

open Module

variable {R M ι : Type*}

variable [CommSemiring R] [AddCommMonoid M] [Module R M] [DecidableEq ι]

-- Porting note: replace use_finite_instance tactic
open Lean.Elab.Tactic in
/-- Try using `Set.to_finite` to dispatch a `Set.finite` goal. -/
def evalUseFiniteInstance : TacticM Unit := do
  evalTactic (← `(tactic| intros; apply Set.toFinite))

elab "use_finite_instance" : tactic => evalUseFiniteInstance

/-- `e` and `ε` have characteristic properties of a basis and its dual -/
-- @[nolint has_nonempty_instance] Porting note: removed
structure Module.DualBases (e : ι → M) (ε : ι → Dual R M) : Prop where
  eval : ∀ i j : ι, ε i (e j) = if i = j then 1 else 0
  Total : ∀ {m : M}, (∀ i, ε i m = 0) → m = 0
  Finite : ∀ m : M, { i | ε i m ≠ 0 }.Finite := by
      use_finite_instance
#align module.dual_bases Module.DualBases

end DualBases

namespace Module.DualBases

open Module Module.Dual LinearMap Function

variable {R M ι : Type*}

variable [CommRing R] [AddCommGroup M] [Module R M]

variable {e : ι → M} {ε : ι → Dual R M}

/-- The coefficients of `v` on the basis `e` -/
def coeffs [DecidableEq ι] (h : DualBases e ε) (m : M) : ι →₀ R where
  toFun i := ε i m
  support := (h.Finite m).toFinset
  mem_support_toFun := by
    intro i
    rw [Set.Finite.mem_toFinset, Set.mem_setOf_eq]
#align module.dual_bases.coeffs Module.DualBases.coeffs

@[simp]
theorem coeffs_apply [DecidableEq ι] (h : DualBases e ε) (m : M) (i : ι) : h.coeffs m i = ε i m :=
  rfl
#align module.dual_bases.coeffs_apply Module.DualBases.coeffs_apply

/-- linear combinations of elements of `e`.
This is a convenient abbreviation for `Finsupp.total _ M R e l` -/
def lc {ι} (e : ι → M) (l : ι →₀ R) : M :=
  l.sum fun (i : ι) (a : R) => a • e i
#align module.dual_bases.lc Module.DualBases.lc

theorem lc_def (e : ι → M) (l : ι →₀ R) : lc e l = Finsupp.total _ _ R e l :=
  rfl
#align module.dual_bases.lc_def Module.DualBases.lc_def

open Module

variable [DecidableEq ι] (h : DualBases e ε)

theorem dual_lc (l : ι →₀ R) (i : ι) : ε i (DualBases.lc e l) = l i := by
  rw [lc, _root_.map_finsupp_sum, Finsupp.sum_eq_single i (g := fun a b ↦ (ε i) (b • e a))]
  -- Porting note: cannot get at •
  -- simp only [h.eval, map_smul, smul_eq_mul]
  · simp [h.eval, smul_eq_mul]
  · intro q _ q_ne
    simp [q_ne.symm, h.eval, smul_eq_mul]
  · simp
#align module.dual_bases.dual_lc Module.DualBases.dual_lc

@[simp]
theorem coeffs_lc (l : ι →₀ R) : h.coeffs (DualBases.lc e l) = l := by
  ext i
  rw [h.coeffs_apply, h.dual_lc]
#align module.dual_bases.coeffs_lc Module.DualBases.coeffs_lc

/-- For any m : M n, \sum_{p ∈ Q n} (ε p m) • e p = m -/
@[simp]
theorem lc_coeffs (m : M) : DualBases.lc e (h.coeffs m) = m := by
  refine' eq_of_sub_eq_zero (h.Total _)
  intro i
  simp [LinearMap.map_sub, h.dual_lc, sub_eq_zero]
#align module.dual_bases.lc_coeffs Module.DualBases.lc_coeffs

/-- `(h : dual_bases e ε).basis` shows the family of vectors `e` forms a basis. -/
@[simps]
def basis : Basis ι R M :=
  Basis.ofRepr
    { toFun := coeffs h
      invFun := lc e
      left_inv := lc_coeffs h
      right_inv := coeffs_lc h
      map_add' := fun v w => by
        ext i
        exact (ε i).map_add v w
      map_smul' := fun c v => by
        ext i
        exact (ε i).map_smul c v }
#align module.dual_bases.basis Module.DualBases.basis

-- Porting note : from simpNF the LHS simplifies; it yields lc_def.symm
-- probably not a useful simp lemma; nolint simpNF since it cannot see this removal
attribute [-simp, nolint simpNF] basis_repr_symm_apply

@[simp]
theorem coe_basis : ⇑h.basis = e := by
  ext i
  rw [Basis.apply_eq_iff]
  ext j
  rw [h.basis_repr_apply, coeffs_apply, h.eval, Finsupp.single_apply]
  convert if_congr (eq_comm (a := j) (b := i)) rfl rfl
#align module.dual_bases.coe_basis Module.DualBases.coe_basis

-- `convert` to get rid of a `DecidableEq` mismatch
theorem mem_of_mem_span {H : Set ι} {x : M} (hmem : x ∈ Submodule.span R (e '' H)) :
    ∀ i : ι, ε i x ≠ 0 → i ∈ H := by
  intro i hi
  rcases (Finsupp.mem_span_image_iff_total _).mp hmem with ⟨l, supp_l, rfl⟩
  apply not_imp_comm.mp ((Finsupp.mem_supported' _ _).mp supp_l i)
  rwa [← lc_def, h.dual_lc] at hi
#align module.dual_bases.mem_of_mem_span Module.DualBases.mem_of_mem_span

theorem coe_dualBasis [Fintype ι] : ⇑h.basis.dualBasis = ε :=
  funext fun i =>
    h.basis.ext fun j => by
      rw [h.basis.dualBasis_apply_self, h.coe_basis, h.eval, if_congr eq_comm rfl rfl]
#align module.dual_bases.coe_dual_basis Module.DualBases.coe_dualBasis

end Module.DualBases

namespace Submodule

universe u v w

variable {R : Type u} {M : Type v} [CommSemiring R] [AddCommMonoid M] [Module R M]

variable {W : Submodule R M}

/-- The `dualRestrict` of a submodule `W` of `M` is the linear map from the
  dual of `M` to the dual of `W` such that the domain of each linear map is
  restricted to `W`. -/
def dualRestrict (W : Submodule R M) : Module.Dual R M →ₗ[R] Module.Dual R W :=
  LinearMap.domRestrict' W
#align submodule.dual_restrict Submodule.dualRestrict

theorem dualRestrict_def (W : Submodule R M) : W.dualRestrict = W.subtype.dualMap :=
  rfl
#align submodule.dual_restrict_def Submodule.dualRestrict_def

@[simp]
theorem dualRestrict_apply (W : Submodule R M) (φ : Module.Dual R M) (x : W) :
    W.dualRestrict φ x = φ (x : M) :=
  rfl
#align submodule.dual_restrict_apply Submodule.dualRestrict_apply

/-- The `dualAnnihilator` of a submodule `W` is the set of linear maps `φ` such
  that `φ w = 0` for all `w ∈ W`. -/
def dualAnnihilator {R : Type u} {M : Type v} [CommSemiring R] [AddCommMonoid M] [Module R M]
    (W : Submodule R M) : Submodule R <| Module.Dual R M :=
-- Porting note: broken dot notation lean4#1910 LinearMap.ker
  LinearMap.ker W.dualRestrict
#align submodule.dual_annihilator Submodule.dualAnnihilator

@[simp]
theorem mem_dualAnnihilator (φ : Module.Dual R M) : φ ∈ W.dualAnnihilator ↔ ∀ w ∈ W, φ w = 0 := by
  refine' LinearMap.mem_ker.trans _
  simp_rw [LinearMap.ext_iff, dualRestrict_apply]
  exact ⟨fun h w hw => h ⟨w, hw⟩, fun h w => h w.1 w.2⟩
#align submodule.mem_dual_annihilator Submodule.mem_dualAnnihilator

/-- That $\operatorname{ker}(\iota^* : V^* \to W^*) = \operatorname{ann}(W)$.
This is the definition of the dual annihilator of the submodule $W$. -/
theorem dualRestrict_ker_eq_dualAnnihilator (W : Submodule R M) :
    -- Porting note: broken dot notation lean4#1910 LinearMap.ker
    LinearMap.ker W.dualRestrict = W.dualAnnihilator :=
  rfl
#align submodule.dual_restrict_ker_eq_dual_annihilator Submodule.dualRestrict_ker_eq_dualAnnihilator

/-- The `dualAnnihilator` of a submodule of the dual space pulled back along the evaluation map
`Module.Dual.eval`. -/
def dualCoannihilator (Φ : Submodule R (Module.Dual R M)) : Submodule R M :=
  Φ.dualAnnihilator.comap (Module.Dual.eval R M)
#align submodule.dual_coannihilator Submodule.dualCoannihilator

theorem mem_dualCoannihilator {Φ : Submodule R (Module.Dual R M)} (x : M) :
    x ∈ Φ.dualCoannihilator ↔ ∀ φ ∈ Φ, (φ x : R) = 0 := by
  simp_rw [dualCoannihilator, mem_comap, mem_dualAnnihilator, Module.Dual.eval_apply]
#align submodule.mem_dual_coannihilator Submodule.mem_dualCoannihilator

theorem comap_dualAnnihilator (Φ : Submodule R (Module.Dual R M)) :
    Φ.dualAnnihilator.comap (Module.Dual.eval R M) = Φ.dualCoannihilator := rfl

theorem map_dualCoannihilator_le (Φ : Submodule R (Module.Dual R M)) :
    Φ.dualCoannihilator.map (Module.Dual.eval R M) ≤ Φ.dualAnnihilator :=
  map_le_iff_le_comap.mpr (comap_dualAnnihilator Φ).le

variable (R M) in
theorem dualAnnihilator_gc :
    GaloisConnection
      (OrderDual.toDual ∘ (dualAnnihilator : Submodule R M → Submodule R (Module.Dual R M)))
      (dualCoannihilator ∘ OrderDual.ofDual) := by
  intro a b
  induction b using OrderDual.rec
  simp only [Function.comp_apply, OrderDual.toDual_le_toDual, OrderDual.ofDual_toDual]
  constructor <;>
    · intro h x hx
      simp only [mem_dualAnnihilator, mem_dualCoannihilator]
      intro y hy
      have := h hy
      simp only [mem_dualAnnihilator, mem_dualCoannihilator] at this
      exact this x hx
#align submodule.dual_annihilator_gc Submodule.dualAnnihilator_gc

theorem le_dualAnnihilator_iff_le_dualCoannihilator {U : Submodule R (Module.Dual R M)}
    {V : Submodule R M} : U ≤ V.dualAnnihilator ↔ V ≤ U.dualCoannihilator :=
  (dualAnnihilator_gc R M).le_iff_le
#align submodule.le_dual_annihilator_iff_le_dual_coannihilator Submodule.le_dualAnnihilator_iff_le_dualCoannihilator

@[simp]
theorem dualAnnihilator_bot : (⊥ : Submodule R M).dualAnnihilator = ⊤ :=
  (dualAnnihilator_gc R M).l_bot
#align submodule.dual_annihilator_bot Submodule.dualAnnihilator_bot

@[simp]
theorem dualAnnihilator_top : (⊤ : Submodule R M).dualAnnihilator = ⊥ := by
  rw [eq_bot_iff]
  intro v
  simp_rw [mem_dualAnnihilator, mem_bot, mem_top, forall_true_left]
  exact fun h => LinearMap.ext h
#align submodule.dual_annihilator_top Submodule.dualAnnihilator_top

@[simp]
theorem dualCoannihilator_bot : (⊥ : Submodule R (Module.Dual R M)).dualCoannihilator = ⊤ :=
  (dualAnnihilator_gc R M).u_top
#align submodule.dual_coannihilator_bot Submodule.dualCoannihilator_bot

@[mono]
theorem dualAnnihilator_anti {U V : Submodule R M} (hUV : U ≤ V) :
    V.dualAnnihilator ≤ U.dualAnnihilator :=
  (dualAnnihilator_gc R M).monotone_l hUV
#align submodule.dual_annihilator_anti Submodule.dualAnnihilator_anti

@[mono]
theorem dualCoannihilator_anti {U V : Submodule R (Module.Dual R M)} (hUV : U ≤ V) :
    V.dualCoannihilator ≤ U.dualCoannihilator :=
  (dualAnnihilator_gc R M).monotone_u hUV
#align submodule.dual_coannihilator_anti Submodule.dualCoannihilator_anti

theorem le_dualAnnihilator_dualCoannihilator (U : Submodule R M) :
    U ≤ U.dualAnnihilator.dualCoannihilator :=
  (dualAnnihilator_gc R M).le_u_l U
#align submodule.le_dual_annihilator_dual_coannihilator Submodule.le_dualAnnihilator_dualCoannihilator

theorem le_dualCoannihilator_dualAnnihilator (U : Submodule R (Module.Dual R M)) :
    U ≤ U.dualCoannihilator.dualAnnihilator :=
  (dualAnnihilator_gc R M).l_u_le U
#align submodule.le_dual_coannihilator_dual_annihilator Submodule.le_dualCoannihilator_dualAnnihilator

theorem dualAnnihilator_dualCoannihilator_dualAnnihilator (U : Submodule R M) :
    U.dualAnnihilator.dualCoannihilator.dualAnnihilator = U.dualAnnihilator :=
  (dualAnnihilator_gc R M).l_u_l_eq_l U
#align submodule.dual_annihilator_dual_coannihilator_dual_annihilator Submodule.dualAnnihilator_dualCoannihilator_dualAnnihilator

theorem dualCoannihilator_dualAnnihilator_dualCoannihilator (U : Submodule R (Module.Dual R M)) :
    U.dualCoannihilator.dualAnnihilator.dualCoannihilator = U.dualCoannihilator :=
  (dualAnnihilator_gc R M).u_l_u_eq_u U
#align submodule.dual_coannihilator_dual_annihilator_dual_coannihilator Submodule.dualCoannihilator_dualAnnihilator_dualCoannihilator

theorem dualAnnihilator_sup_eq (U V : Submodule R M) :
    (U ⊔ V).dualAnnihilator = U.dualAnnihilator ⊓ V.dualAnnihilator :=
  (dualAnnihilator_gc R M).l_sup
#align submodule.dual_annihilator_sup_eq Submodule.dualAnnihilator_sup_eq

theorem dualCoannihilator_sup_eq (U V : Submodule R (Module.Dual R M)) :
    (U ⊔ V).dualCoannihilator = U.dualCoannihilator ⊓ V.dualCoannihilator :=
  (dualAnnihilator_gc R M).u_inf
#align submodule.dual_coannihilator_sup_eq Submodule.dualCoannihilator_sup_eq

theorem dualAnnihilator_iSup_eq {ι : Type*} (U : ι → Submodule R M) :
    (⨆ i : ι, U i).dualAnnihilator = ⨅ i : ι, (U i).dualAnnihilator :=
  (dualAnnihilator_gc R M).l_iSup
#align submodule.dual_annihilator_supr_eq Submodule.dualAnnihilator_iSup_eq

theorem dualCoannihilator_iSup_eq {ι : Type*} (U : ι → Submodule R (Module.Dual R M)) :
    (⨆ i : ι, U i).dualCoannihilator = ⨅ i : ι, (U i).dualCoannihilator :=
  (dualAnnihilator_gc R M).u_iInf
#align submodule.dual_coannihilator_supr_eq Submodule.dualCoannihilator_iSup_eq

/-- See also `Subspace.dualAnnihilator_inf_eq` for vector subspaces. -/
theorem sup_dualAnnihilator_le_inf (U V : Submodule R M) :
    U.dualAnnihilator ⊔ V.dualAnnihilator ≤ (U ⊓ V).dualAnnihilator := by
  rw [le_dualAnnihilator_iff_le_dualCoannihilator, dualCoannihilator_sup_eq]
  apply inf_le_inf <;> exact le_dualAnnihilator_dualCoannihilator _
#align submodule.sup_dual_annihilator_le_inf Submodule.sup_dualAnnihilator_le_inf

/-- See also `Subspace.dualAnnihilator_iInf_eq` for vector subspaces when `ι` is finite. -/
theorem iSup_dualAnnihilator_le_iInf {ι : Type*} (U : ι → Submodule R M) :
    ⨆ i : ι, (U i).dualAnnihilator ≤ (⨅ i : ι, U i).dualAnnihilator := by
  rw [le_dualAnnihilator_iff_le_dualCoannihilator, dualCoannihilator_iSup_eq]
  apply iInf_mono
  exact fun i : ι => le_dualAnnihilator_dualCoannihilator (U i)
#align submodule.supr_dual_annihilator_le_infi Submodule.iSup_dualAnnihilator_le_iInf

end Submodule

namespace Subspace

open Submodule LinearMap

universe u v w

-- We work in vector spaces because `exists_is_compl` only hold for vector spaces
variable {K : Type u} {V : Type v} [Field K] [AddCommGroup V] [Module K V]

@[simp]
theorem dualCoannihilator_top (W : Subspace K V) :
    (⊤ : Subspace K (Module.Dual K W)).dualCoannihilator = ⊥ := by
  rw [dualCoannihilator, dualAnnihilator_top, comap_bot, Module.eval_ker]
#align subspace.dual_coannihilator_top Subspace.dualCoannihilator_top

@[simp]
theorem dualAnnihilator_dualCoannihilator_eq {W : Subspace K V} :
    W.dualAnnihilator.dualCoannihilator = W := by
  refine le_antisymm (fun v ↦ Function.mtr ?_) (le_dualAnnihilator_dualCoannihilator _)
  simp only [mem_dualAnnihilator, mem_dualCoannihilator]
  rw [← Quotient.mk_eq_zero W, ← Module.forall_dual_apply_eq_zero_iff K]
  push_neg
  refine fun ⟨φ, hφ⟩ ↦ ⟨φ.comp W.mkQ, fun w hw ↦ ?_, hφ⟩
  rw [comp_apply, mkQ_apply, (Quotient.mk_eq_zero W).mpr hw, φ.map_zero]
#align subspace.dual_annihilator_dual_coannihilator_eq Subspace.dualAnnihilator_dualCoannihilator_eq

-- exact elaborates slowly
theorem forall_mem_dualAnnihilator_apply_eq_zero_iff (W : Subspace K V) (v : V) :
    (∀ φ : Module.Dual K V, φ ∈ W.dualAnnihilator → φ v = 0) ↔ v ∈ W := by
  rw [← SetLike.ext_iff.mp dualAnnihilator_dualCoannihilator_eq v, mem_dualCoannihilator]
#align subspace.forall_mem_dual_annihilator_apply_eq_zero_iff Subspace.forall_mem_dualAnnihilator_apply_eq_zero_iff

theorem comap_dualAnnihilator_dualAnnihilator (W : Subspace K V) :
    W.dualAnnihilator.dualAnnihilator.comap (Module.Dual.eval K V) = W := by
  ext; rw [Iff.comm, ← forall_mem_dualAnnihilator_apply_eq_zero_iff]; simp

theorem map_le_dualAnnihilator_dualAnnihilator (W : Subspace K V) :
    W.map (Module.Dual.eval K V) ≤ W.dualAnnihilator.dualAnnihilator :=
  map_le_iff_le_comap.mpr (comap_dualAnnihilator_dualAnnihilator W).ge

/-- `Submodule.dualAnnihilator` and `Submodule.dualCoannihilator` form a Galois coinsertion. -/
def dualAnnihilatorGci (K V : Type*) [Field K] [AddCommGroup V] [Module K V] :
    GaloisCoinsertion
      (OrderDual.toDual ∘ (dualAnnihilator : Subspace K V → Subspace K (Module.Dual K V)))
      (dualCoannihilator ∘ OrderDual.ofDual) where
  choice W _ := dualCoannihilator W
  gc := dualAnnihilator_gc K V
  u_l_le _ := dualAnnihilator_dualCoannihilator_eq.le
  choice_eq _ _ := rfl
#align subspace.dual_annihilator_gci Subspace.dualAnnihilatorGci

theorem dualAnnihilator_le_dualAnnihilator_iff {W W' : Subspace K V} :
    W.dualAnnihilator ≤ W'.dualAnnihilator ↔ W' ≤ W :=
  (dualAnnihilatorGci K V).l_le_l_iff
#align subspace.dual_annihilator_le_dual_annihilator_iff Subspace.dualAnnihilator_le_dualAnnihilator_iff

theorem dualAnnihilator_inj {W W' : Subspace K V} :
    W.dualAnnihilator = W'.dualAnnihilator ↔ W = W' :=
  ⟨fun h ↦ (dualAnnihilatorGci K V).l_injective h, congr_arg _⟩
#align subspace.dual_annihilator_inj Subspace.dualAnnihilator_inj

/-- Given a subspace `W` of `V` and an element of its dual `φ`, `dualLift W φ` is
an arbitrary extension of `φ` to an element of the dual of `V`.
That is, `dualLift W φ` sends `w ∈ W` to `φ x` and `x` in a chosen complement of `W` to `0`. -/
noncomputable def dualLift (W : Subspace K V) : Module.Dual K W →ₗ[K] Module.Dual K V :=
  (Classical.choose <| W.subtype.exists_leftInverse_of_injective W.ker_subtype).dualMap
#align subspace.dual_lift Subspace.dualLift

variable {W : Subspace K V}

@[simp]
theorem dualLift_of_subtype {φ : Module.Dual K W} (w : W) : W.dualLift φ (w : V) = φ w :=
  congr_arg φ <| FunLike.congr_fun
    (Classical.choose_spec <| W.subtype.exists_leftInverse_of_injective W.ker_subtype) w
#align subspace.dual_lift_of_subtype Subspace.dualLift_of_subtype

theorem dualLift_of_mem {φ : Module.Dual K W} {w : V} (hw : w ∈ W) : W.dualLift φ w = φ ⟨w, hw⟩ :=
  dualLift_of_subtype ⟨w, hw⟩
#align subspace.dual_lift_of_mem Subspace.dualLift_of_mem

@[simp]
theorem dualRestrict_comp_dualLift (W : Subspace K V) : W.dualRestrict.comp W.dualLift = 1 := by
  ext φ x
  simp
#align subspace.dual_restrict_comp_dual_lift Subspace.dualRestrict_comp_dualLift

theorem dualRestrict_leftInverse (W : Subspace K V) :
    Function.LeftInverse W.dualRestrict W.dualLift := fun x =>
  show W.dualRestrict.comp W.dualLift x = x by
    rw [dualRestrict_comp_dualLift]
    rfl
#align subspace.dual_restrict_left_inverse Subspace.dualRestrict_leftInverse

theorem dualLift_rightInverse (W : Subspace K V) :
    Function.RightInverse W.dualLift W.dualRestrict :=
  W.dualRestrict_leftInverse
#align subspace.dual_lift_right_inverse Subspace.dualLift_rightInverse

theorem dualRestrict_surjective : Function.Surjective W.dualRestrict :=
  W.dualLift_rightInverse.surjective
#align subspace.dual_restrict_surjective Subspace.dualRestrict_surjective

theorem dualLift_injective : Function.Injective W.dualLift :=
  W.dualRestrict_leftInverse.injective
#align subspace.dual_lift_injective Subspace.dualLift_injective

/-- The quotient by the `dualAnnihilator` of a subspace is isomorphic to the
  dual of that subspace. -/
noncomputable def quotAnnihilatorEquiv (W : Subspace K V) :
    (Module.Dual K V ⧸ W.dualAnnihilator) ≃ₗ[K] Module.Dual K W :=
  (quotEquivOfEq _ _ W.dualRestrict_ker_eq_dualAnnihilator).symm.trans <|
    W.dualRestrict.quotKerEquivOfSurjective dualRestrict_surjective
#align subspace.quot_annihilator_equiv Subspace.quotAnnihilatorEquiv

@[simp]
theorem quotAnnihilatorEquiv_apply (W : Subspace K V) (φ : Module.Dual K V) :
    W.quotAnnihilatorEquiv (Submodule.Quotient.mk φ) = W.dualRestrict φ := by
  ext
  rfl
#align subspace.quot_annihilator_equiv_apply Subspace.quotAnnihilatorEquiv_apply

/-- The natural isomorphism from the dual of a subspace `W` to `W.dualLift.range`. -/
-- Porting note: broken dot notation lean4#1910 LinearMap.range
noncomputable def dualEquivDual (W : Subspace K V) :
    Module.Dual K W ≃ₗ[K] LinearMap.range W.dualLift :=
  LinearEquiv.ofInjective _ dualLift_injective
#align subspace.dual_equiv_dual Subspace.dualEquivDual

theorem dualEquivDual_def (W : Subspace K V) :
    W.dualEquivDual.toLinearMap = W.dualLift.rangeRestrict :=
  rfl
#align subspace.dual_equiv_dual_def Subspace.dualEquivDual_def

@[simp]
theorem dualEquivDual_apply (φ : Module.Dual K W) :
    W.dualEquivDual φ = ⟨W.dualLift φ, mem_range.2 ⟨φ, rfl⟩⟩ :=
  rfl
#align subspace.dual_equiv_dual_apply Subspace.dualEquivDual_apply

section

open FiniteDimensional

instance instModuleDualFiniteDimensional [FiniteDimensional K V] :
    FiniteDimensional K (Module.Dual K V) := by
  infer_instance
#align subspace.module.dual.finite_dimensional Subspace.instModuleDualFiniteDimensional

@[simp]
theorem dual_finrank_eq : finrank K (Module.Dual K V) = finrank K V := by
  by_cases h : FiniteDimensional K V
  · classical exact LinearEquiv.finrank_eq (Basis.ofVectorSpace K V).toDualEquiv.symm
  rw [finrank_eq_zero_of_basis_imp_false, finrank_eq_zero_of_basis_imp_false]
  · exact fun _ b ↦ h (Module.Finite.of_basis b)
  · exact fun _ b ↦ h ((Module.finite_dual_iff K).mp <| Module.Finite.of_basis b)
#align subspace.dual_finrank_eq Subspace.dual_finrank_eq

variable [FiniteDimensional K V]

theorem dualAnnihilator_dualAnnihilator_eq (W : Subspace K V) :
    W.dualAnnihilator.dualAnnihilator = Module.mapEvalEquiv K V W := by
  have : _ = W := Subspace.dualAnnihilator_dualCoannihilator_eq
  rw [dualCoannihilator, ← Module.mapEvalEquiv_symm_apply] at this
  rwa [← OrderIso.symm_apply_eq]
#align subspace.dual_annihilator_dual_annihilator_eq Subspace.dualAnnihilator_dualAnnihilator_eq

/-- The quotient by the dual is isomorphic to its dual annihilator.  -/
-- Porting note: broken dot notation lean4#1910 LinearMap.range
noncomputable def quotDualEquivAnnihilator (W : Subspace K V) :
    (Module.Dual K V ⧸ LinearMap.range W.dualLift) ≃ₗ[K] W.dualAnnihilator :=
  LinearEquiv.quotEquivOfQuotEquiv <| LinearEquiv.trans W.quotAnnihilatorEquiv W.dualEquivDual
#align subspace.quot_dual_equiv_annihilator Subspace.quotDualEquivAnnihilator

open scoped Classical in
/-- The quotient by a subspace is isomorphic to its dual annihilator. -/
noncomputable def quotEquivAnnihilator (W : Subspace K V) : (V ⧸ W) ≃ₗ[K] W.dualAnnihilator :=
  let φ := (Basis.ofVectorSpace K W).toDualEquiv.trans W.dualEquivDual
  let ψ := LinearEquiv.quotEquivOfEquiv φ (Basis.ofVectorSpace K V).toDualEquiv
  ψ ≪≫ₗ W.quotDualEquivAnnihilator
  -- Porting note: this prevents the timeout; ML3 proof preserved below
  -- refine' _ ≪≫ₗ W.quotDualEquivAnnihilator
  -- refine' LinearEquiv.quot_equiv_of_equiv _ (Basis.ofVectorSpace K V).toDualEquiv
  -- exact (Basis.ofVectorSpace K W).toDualEquiv.trans W.dual_equiv_dual
#align subspace.quot_equiv_annihilator Subspace.quotEquivAnnihilator

open FiniteDimensional

@[simp]
theorem finrank_dualCoannihilator_eq {Φ : Subspace K (Module.Dual K V)} :
    finrank K Φ.dualCoannihilator = finrank K Φ.dualAnnihilator := by
  rw [Submodule.dualCoannihilator, ← Module.evalEquiv_toLinearMap]
  exact LinearEquiv.finrank_eq (LinearEquiv.ofSubmodule' _ _)
#align subspace.finrank_dual_coannihilator_eq Subspace.finrank_dualCoannihilator_eq

theorem finrank_add_finrank_dualCoannihilator_eq (W : Subspace K (Module.Dual K V)) :
    finrank K W + finrank K W.dualCoannihilator = finrank K V := by
  rw [finrank_dualCoannihilator_eq]
  -- Porting note: LinearEquiv.finrank_eq needs help
  let equiv := W.quotEquivAnnihilator
  have eq := LinearEquiv.finrank_eq (R := K) (M := (Module.Dual K V) ⧸ W)
    (M₂ := { x // x ∈ dualAnnihilator W }) equiv
  rw [eq.symm, add_comm, Submodule.finrank_quotient_add_finrank, Subspace.dual_finrank_eq]
#align subspace.finrank_add_finrank_dual_coannihilator_eq Subspace.finrank_add_finrank_dualCoannihilator_eq

end

end Subspace

open Module

namespace LinearMap

universe uR uM₁ uM₂
variable {R : Type uR} [CommSemiring R] {M₁ : Type uM₁} {M₂ : Type uM₂}

variable [AddCommMonoid M₁] [Module R M₁] [AddCommMonoid M₂] [Module R M₂]

variable (f : M₁ →ₗ[R] M₂)

-- Porting note: broken dot notation lean4#1910 LinearMap.ker
theorem ker_dualMap_eq_dualAnnihilator_range :
    LinearMap.ker f.dualMap = f.range.dualAnnihilator := by
  ext
  simp_rw [mem_ker, ext_iff, Submodule.mem_dualAnnihilator,
    ← SetLike.mem_coe, range_coe, Set.forall_range_iff]
  rfl
#align linear_map.ker_dual_map_eq_dual_annihilator_range LinearMap.ker_dualMap_eq_dualAnnihilator_range

-- Porting note: broken dot notation lean4#1910 LinearMap.range
theorem range_dualMap_le_dualAnnihilator_ker :
    LinearMap.range f.dualMap ≤ f.ker.dualAnnihilator := by
  rintro _ ⟨ψ, rfl⟩
  simp_rw [Submodule.mem_dualAnnihilator, mem_ker]
  rintro x hx
  rw [dualMap_apply, hx, map_zero]
#align linear_map.range_dual_map_le_dual_annihilator_ker LinearMap.range_dualMap_le_dualAnnihilator_ker

end LinearMap

section CommRing

variable {R M M' : Type*}

variable [CommRing R] [AddCommGroup M] [Module R M] [AddCommGroup M'] [Module R M']

namespace Submodule

/-- Given a submodule, corestrict to the pairing on `M ⧸ W` by
simultaneously restricting to `W.dualAnnihilator`.

See `Subspace.dualCopairing_nondegenerate`. -/
def dualCopairing (W : Submodule R M) : W.dualAnnihilator →ₗ[R] M ⧸ W →ₗ[R] R :=
  LinearMap.flip <|
    W.liftQ ((Module.dualPairing R M).domRestrict W.dualAnnihilator).flip
      (by
        intro w hw
        ext ⟨φ, hφ⟩
        exact (mem_dualAnnihilator φ).mp hφ w hw)
#align submodule.dual_copairing Submodule.dualCopairing

-- Porting note: helper instance
instance (W : Submodule R M) : FunLike (W.dualAnnihilator) M fun _ => R :=
  { coe := fun φ => φ.val,
    coe_injective' := fun φ ψ h => by
      ext
      simp only [Function.funext_iff] at h
      exact h _ }

@[simp]
theorem dualCopairing_apply {W : Submodule R M} (φ : W.dualAnnihilator) (x : M) :
    W.dualCopairing φ (Quotient.mk x) = φ x :=
  rfl
#align submodule.dual_copairing_apply Submodule.dualCopairing_apply

/-- Given a submodule, restrict to the pairing on `W` by
simultaneously corestricting to `Module.Dual R M ⧸ W.dualAnnihilator`.
This is `Submodule.dualRestrict` factored through the quotient by its kernel (which
is `W.dualAnnihilator` by definition).

See `Subspace.dualPairing_nondegenerate`. -/
def dualPairing (W : Submodule R M) : Module.Dual R M ⧸ W.dualAnnihilator →ₗ[R] W →ₗ[R] R :=
  W.dualAnnihilator.liftQ W.dualRestrict le_rfl
#align submodule.dual_pairing Submodule.dualPairing

@[simp]
theorem dualPairing_apply {W : Submodule R M} (φ : Module.Dual R M) (x : W) :
    W.dualPairing (Quotient.mk φ) x = φ x :=
  rfl
#align submodule.dual_pairing_apply Submodule.dualPairing_apply

-- Porting note: broken dot notation lean4#1910 LinearMap.range
/-- That $\operatorname{im}(q^* : (V/W)^* \to V^*) = \operatorname{ann}(W)$. -/
theorem range_dualMap_mkQ_eq (W : Submodule R M) :
    LinearMap.range W.mkQ.dualMap = W.dualAnnihilator := by
  ext φ
  rw [LinearMap.mem_range]
  constructor
  · rintro ⟨ψ, rfl⟩
    have := LinearMap.mem_range_self W.mkQ.dualMap ψ
    simpa only [ker_mkQ] using W.mkQ.range_dualMap_le_dualAnnihilator_ker this
  · intro hφ
    exists W.dualCopairing ⟨φ, hφ⟩
#align submodule.range_dual_map_mkq_eq Submodule.range_dualMap_mkQ_eq

/-- Equivalence $(M/W)^* \cong \operatorname{ann}(W)$. That is, there is a one-to-one
correspondence between the dual of `M ⧸ W` and those elements of the dual of `M` that
vanish on `W`.

The inverse of this is `Submodule.dualCopairing`. -/
def dualQuotEquivDualAnnihilator (W : Submodule R M) :
    Module.Dual R (M ⧸ W) ≃ₗ[R] W.dualAnnihilator :=
  LinearEquiv.ofLinear
    (W.mkQ.dualMap.codRestrict W.dualAnnihilator fun φ =>
-- Porting note: broken dot notation lean4#1910 LinearMap.mem_range_self
      W.range_dualMap_mkQ_eq ▸ LinearMap.mem_range_self W.mkQ.dualMap φ)
    W.dualCopairing (by ext; rfl) (by ext; rfl)
#align submodule.dual_quot_equiv_dual_annihilator Submodule.dualQuotEquivDualAnnihilator

@[simp]
theorem dualQuotEquivDualAnnihilator_apply (W : Submodule R M) (φ : Module.Dual R (M ⧸ W)) (x : M) :
    dualQuotEquivDualAnnihilator W φ x = φ (Quotient.mk x) :=
  rfl
#align submodule.dual_quot_equiv_dual_annihilator_apply Submodule.dualQuotEquivDualAnnihilator_apply

theorem dualCopairing_eq (W : Submodule R M) :
    W.dualCopairing = (dualQuotEquivDualAnnihilator W).symm.toLinearMap :=
  rfl
#align submodule.dual_copairing_eq Submodule.dualCopairing_eq

@[simp]
theorem dualQuotEquivDualAnnihilator_symm_apply_mk (W : Submodule R M) (φ : W.dualAnnihilator)
    (x : M) : (dualQuotEquivDualAnnihilator W).symm φ (Quotient.mk x) = φ x :=
  rfl
#align submodule.dual_quot_equiv_dual_annihilator_symm_apply_mk Submodule.dualQuotEquivDualAnnihilator_symm_apply_mk

theorem finite_dualAnnihilator_iff {W : Submodule R M} [Free R (M ⧸ W)] :
    Finite R W.dualAnnihilator ↔ Finite R (M ⧸ W) :=
  (Finite.equiv_iff W.dualQuotEquivDualAnnihilator.symm).trans (finite_dual_iff R)

open LinearMap in
/-- The pairing between a submodule `W` of a dual module `Dual R M` and the quotient of
`M` by the coannihilator of `W`, which is always nondegenerate. -/
def quotDualCoannihilatorToDual (W : Submodule R (Dual R M)) :
    M ⧸ W.dualCoannihilator →ₗ[R] Dual R W :=
  liftQ _ (flip <| Submodule.subtype _) le_rfl

@[simp]
theorem quotDualCoannihilatorToDual_apply (W : Submodule R (Dual R M)) (m : M) (w : W) :
    W.quotDualCoannihilatorToDual (Quotient.mk m) w = w.1 m := rfl

theorem quotDualCoannihilatorToDual_injective (W : Submodule R (Dual R M)) :
    Function.Injective W.quotDualCoannihilatorToDual :=
  LinearMap.ker_eq_bot.mp (ker_liftQ_eq_bot _ _ _ le_rfl)

theorem flip_quotDualCoannihilatorToDual_injective (W : Submodule R (Dual R M)) :
    Function.Injective W.quotDualCoannihilatorToDual.flip :=
  fun _ _ he ↦ Subtype.ext <| LinearMap.ext fun m ↦ FunLike.congr_fun he ⟦m⟧

open LinearMap in
theorem quotDualCoannihilatorToDual_nondegenerate (W : Submodule R (Dual R M)) :
    W.quotDualCoannihilatorToDual.Nondegenerate := by
  rw [Nondegenerate, separatingLeft_iff_ker_eq_bot, separatingRight_iff_flip_ker_eq_bot]
  letI : AddCommGroup W := inferInstance
  simp_rw [ker_eq_bot]
  exact ⟨W.quotDualCoannihilatorToDual_injective, W.flip_quotDualCoannihilatorToDual_injective⟩

end Submodule

namespace LinearMap

open Submodule

-- Porting note: broken dot notation lean4#1910 LinearMap.range
theorem range_dualMap_eq_dualAnnihilator_ker_of_surjective (f : M →ₗ[R] M')
    (hf : Function.Surjective f) : LinearMap.range f.dualMap = f.ker.dualAnnihilator :=
  ((f.quotKerEquivOfSurjective hf).dualMap.range_comp _).trans f.ker.range_dualMap_mkQ_eq
#align linear_map.range_dual_map_eq_dual_annihilator_ker_of_surjective LinearMap.range_dualMap_eq_dualAnnihilator_ker_of_surjective

-- Note, this can be specialized to the case where `R` is an injective `R`-module, or when
-- `f.coker` is a projective `R`-module.
theorem range_dualMap_eq_dualAnnihilator_ker_of_subtype_range_surjective (f : M →ₗ[R] M')
    (hf : Function.Surjective f.range.subtype.dualMap) :
    LinearMap.range f.dualMap = f.ker.dualAnnihilator := by
  have rr_surj : Function.Surjective f.rangeRestrict := by
    rw [← range_eq_top, range_rangeRestrict]
  have := range_dualMap_eq_dualAnnihilator_ker_of_surjective f.rangeRestrict rr_surj
  convert this using 1
  -- Porting note: broken dot notation lean4#1910
  · change range ((range f).subtype.comp f.rangeRestrict).dualMap = _
    rw [← dualMap_comp_dualMap, range_comp_of_range_eq_top]
    rwa [range_eq_top]
  · apply congr_arg
    exact (ker_rangeRestrict f).symm
#align linear_map.range_dual_map_eq_dual_annihilator_ker_of_subtype_range_surjective LinearMap.range_dualMap_eq_dualAnnihilator_ker_of_subtype_range_surjective

end LinearMap

end CommRing

section VectorSpace

-- Porting note: adding `uK` to avoid timeouts in `dualPairing_eq`
universe uK uV₁ uV₂
variable {K : Type uK} [Field K] {V₁ : Type uV₁} {V₂ : Type uV₂}

variable [AddCommGroup V₁] [Module K V₁] [AddCommGroup V₂] [Module K V₂]

namespace LinearMap

theorem dualPairing_nondegenerate : (dualPairing K V₁).Nondegenerate :=
  ⟨separatingLeft_iff_ker_eq_bot.mpr ker_id, fun x => (forall_dual_apply_eq_zero_iff K x).mp⟩
#align linear_map.dual_pairing_nondegenerate LinearMap.dualPairing_nondegenerate

theorem dualMap_surjective_of_injective {f : V₁ →ₗ[K] V₂} (hf : Function.Injective f) :
    Function.Surjective f.dualMap := fun φ ↦
  have ⟨f', hf'⟩ := f.exists_leftInverse_of_injective (ker_eq_bot.mpr hf)
  ⟨φ.comp f', ext fun x ↦ congr(φ <| $hf' x)⟩
#align linear_map.dual_map_surjective_of_injective LinearMap.dualMap_surjective_of_injective

  -- Porting note: broken dot notation lean4#1910 LinearMap.range
theorem range_dualMap_eq_dualAnnihilator_ker (f : V₁ →ₗ[K] V₂) :
    LinearMap.range f.dualMap = f.ker.dualAnnihilator :=
  range_dualMap_eq_dualAnnihilator_ker_of_subtype_range_surjective f <|
    dualMap_surjective_of_injective (range f).injective_subtype
#align linear_map.range_dual_map_eq_dual_annihilator_ker LinearMap.range_dualMap_eq_dualAnnihilator_ker

/-- For vector spaces, `f.dualMap` is surjective if and only if `f` is injective -/
@[simp]
theorem dualMap_surjective_iff {f : V₁ →ₗ[K] V₂} :
    Function.Surjective f.dualMap ↔ Function.Injective f := by
  rw [← LinearMap.range_eq_top, range_dualMap_eq_dualAnnihilator_ker,
      ← Submodule.dualAnnihilator_bot, Subspace.dualAnnihilator_inj, LinearMap.ker_eq_bot]
#align linear_map.dual_map_surjective_iff LinearMap.dualMap_surjective_iff

end LinearMap

namespace Subspace

open Submodule

-- Porting note: remove this at some point; this spends a lot of time
-- checking that AddCommGroup structures on V₁ ⧸ W.dualAnnihilator are defEq
-- was much worse with implicit universe variables
theorem dualPairing_eq (W : Subspace K V₁) :
    W.dualPairing = W.quotAnnihilatorEquiv.toLinearMap := by
  ext
  rfl
#align subspace.dual_pairing_eq Subspace.dualPairing_eq

theorem dualPairing_nondegenerate (W : Subspace K V₁) : W.dualPairing.Nondegenerate := by
  constructor
  · rw [LinearMap.separatingLeft_iff_ker_eq_bot, dualPairing_eq]
    apply LinearEquiv.ker
  · intro x h
    rw [← forall_dual_apply_eq_zero_iff K x]
    intro φ
    simpa only [Submodule.dualPairing_apply, dualLift_of_subtype] using
      h (Submodule.Quotient.mk (W.dualLift φ))
#align subspace.dual_pairing_nondegenerate Subspace.dualPairing_nondegenerate

theorem dualCopairing_nondegenerate (W : Subspace K V₁) : W.dualCopairing.Nondegenerate := by
  constructor
  · rw [LinearMap.separatingLeft_iff_ker_eq_bot, dualCopairing_eq]
    apply LinearEquiv.ker
  · rintro ⟨x⟩
    simp only [Quotient.quot_mk_eq_mk, dualCopairing_apply, Quotient.mk_eq_zero]
    rw [← forall_mem_dualAnnihilator_apply_eq_zero_iff, SetLike.forall]
    exact id
#align subspace.dual_copairing_nondegenerate Subspace.dualCopairing_nondegenerate

-- Argument from https://math.stackexchange.com/a/2423263/172988
theorem dualAnnihilator_inf_eq (W W' : Subspace K V₁) :
    (W ⊓ W').dualAnnihilator = W.dualAnnihilator ⊔ W'.dualAnnihilator := by
  refine' le_antisymm _ (sup_dualAnnihilator_le_inf W W')
  let F : V₁ →ₗ[K] (V₁ ⧸ W) × V₁ ⧸ W' := (Submodule.mkQ W).prod (Submodule.mkQ W')
  -- Porting note: broken dot notation lean4#1910 LinearMap.ker
  have : LinearMap.ker F = W ⊓ W' := by simp only [LinearMap.ker_prod, ker_mkQ]
  rw [← this, ← LinearMap.range_dualMap_eq_dualAnnihilator_ker]
  intro φ
  rw [LinearMap.mem_range]
  rintro ⟨x, rfl⟩
  rw [Submodule.mem_sup]
  obtain ⟨⟨a, b⟩, rfl⟩ := (dualProdDualEquivDual K (V₁ ⧸ W) (V₁ ⧸ W')).surjective x
  obtain ⟨a', rfl⟩ := (dualQuotEquivDualAnnihilator W).symm.surjective a
  obtain ⟨b', rfl⟩ := (dualQuotEquivDualAnnihilator W').symm.surjective b
  use a', a'.property, b', b'.property
  rfl
#align subspace.dual_annihilator_inf_eq Subspace.dualAnnihilator_inf_eq

-- This is also true if `V₁` is finite dimensional since one can restrict `ι` to some subtype
-- for which the infi and supr are the same.
-- The obstruction to the `dualAnnihilator_inf_eq` argument carrying through is that we need
-- for `Module.Dual R (Π (i : ι), V ⧸ W i) ≃ₗ[K] Π (i : ι), Module.Dual R (V ⧸ W i)`, which is not
-- true for infinite `ι`. One would need to add additional hypothesis on `W` (for example, it might
-- be true when the family is inf-closed).
theorem dualAnnihilator_iInf_eq {ι : Type*} [Finite ι] (W : ι → Subspace K V₁) :
    (⨅ i : ι, W i).dualAnnihilator = ⨆ i : ι, (W i).dualAnnihilator := by
  revert ι
  apply Finite.induction_empty_option
  · intro α β h hyp W
    rw [← h.iInf_comp, hyp _, ← h.iSup_comp]
  · intro W
    rw [iSup_of_empty', iInf_of_empty', sInf_empty, sSup_empty, dualAnnihilator_top]
  · intro α _ h W
    rw [iInf_option, iSup_option, dualAnnihilator_inf_eq, h]
#align subspace.dual_annihilator_infi_eq Subspace.dualAnnihilator_iInf_eq

/-- For vector spaces, dual annihilators carry direct sum decompositions
to direct sum decompositions. -/
theorem isCompl_dualAnnihilator {W W' : Subspace K V₁} (h : IsCompl W W') :
    IsCompl W.dualAnnihilator W'.dualAnnihilator := by
  rw [isCompl_iff, disjoint_iff, codisjoint_iff] at h ⊢
  rw [← dualAnnihilator_inf_eq, ← dualAnnihilator_sup_eq, h.1, h.2, dualAnnihilator_top,
    dualAnnihilator_bot]
  exact ⟨rfl, rfl⟩
#align subspace.is_compl_dual_annihilator Subspace.isCompl_dualAnnihilator

/-- For finite-dimensional vector spaces, one can distribute duals over quotients by identifying
`W.dualLift.range` with `W`. Note that this depends on a choice of splitting of `V₁`. -/
def dualQuotDistrib [FiniteDimensional K V₁] (W : Subspace K V₁) :
    Module.Dual K (V₁ ⧸ W) ≃ₗ[K] Module.Dual K V₁ ⧸ LinearMap.range W.dualLift :=
  W.dualQuotEquivDualAnnihilator.trans W.quotDualEquivAnnihilator.symm
#align subspace.dual_quot_distrib Subspace.dualQuotDistrib

end Subspace

section FiniteDimensional

open FiniteDimensional LinearMap

namespace LinearMap

@[simp]
theorem finrank_range_dualMap_eq_finrank_range (f : V₁ →ₗ[K] V₂) :
    -- Porting note: broken dot notation lean4#1910
    finrank K (LinearMap.range f.dualMap) = finrank K (LinearMap.range f) := by
  rw [congr_arg dualMap (show f = (range f).subtype.comp f.rangeRestrict by rfl),
    ← dualMap_comp_dualMap, range_comp,
    range_eq_top.mpr (dualMap_surjective_of_injective (range f).injective_subtype),
    Submodule.map_top, finrank_range_of_inj, Subspace.dual_finrank_eq]
  exact dualMap_injective_of_surjective (range_eq_top.mp f.range_rangeRestrict)
#align linear_map.finrank_range_dual_map_eq_finrank_range LinearMap.finrank_range_dualMap_eq_finrank_range

/-- `f.dualMap` is injective if and only if `f` is surjective -/
@[simp]
theorem dualMap_injective_iff {f : V₁ →ₗ[K] V₂} :
    Function.Injective f.dualMap ↔ Function.Surjective f := by
  refine ⟨Function.mtr fun not_surj inj ↦ ?_, dualMap_injective_of_surjective⟩
  rw [← range_eq_top, ← Ne, ← lt_top_iff_ne_top] at not_surj
  obtain ⟨φ, φ0, range_le_ker⟩ := (range f).exists_le_ker_of_lt_top not_surj
  exact φ0 (inj <| ext fun x ↦ range_le_ker ⟨x, rfl⟩)
#align linear_map.dual_map_injective_iff LinearMap.dualMap_injective_iff

/-- `f.dualMap` is bijective if and only if `f` is -/
@[simp]
theorem dualMap_bijective_iff {f : V₁ →ₗ[K] V₂} :
    Function.Bijective f.dualMap ↔ Function.Bijective f := by
  simp_rw [Function.Bijective, dualMap_surjective_iff, dualMap_injective_iff, and_comm]
#align linear_map.dual_map_bijective_iff LinearMap.dualMap_bijective_iff

<<<<<<< HEAD
lemma dualAnnihilator_ker_eq_range_of_comm (f : V₂ →ₗ[K] Dual K V₂) (h : ∀ x y, f x y = f y x) :
    (ker f).dualAnnihilator = range f := by
  change _ = range (f.flip.dualMap.comp (Module.evalEquiv K V₂).toLinearMap)
  rw [← range_dualMap_eq_dualAnnihilator_ker, range_comp_of_range_eq_top _ (LinearEquiv.range _)]
  congr; ext; apply h
=======
variable {B : V₁ →ₗ[K] V₂ →ₗ[K] K}

open Function

theorem flip_injective_iff₁ [FiniteDimensional K V₁] : Injective B.flip ↔ Surjective B := by
  rw [← dualMap_surjective_iff, ← (evalEquiv K V₁).toEquiv.surjective_comp]; rfl

theorem flip_injective_iff₂ [FiniteDimensional K V₂] : Injective B.flip ↔ Surjective B := by
  rw [← dualMap_injective_iff]; exact (evalEquiv K V₂).toEquiv.injective_comp B.dualMap

theorem flip_surjective_iff₁ [FiniteDimensional K V₁] : Surjective B.flip ↔ Injective B :=
  flip_injective_iff₂.symm

theorem flip_surjective_iff₂ [FiniteDimensional K V₂] : Surjective B.flip ↔ Injective B :=
  flip_injective_iff₁.symm

theorem flip_bijective_iff₁ [FiniteDimensional K V₁] : Bijective B.flip ↔ Bijective B := by
  simp_rw [Bijective, flip_injective_iff₁, flip_surjective_iff₁, and_comm]

theorem flip_bijective_iff₂ [FiniteDimensional K V₂] : Bijective B.flip ↔ Bijective B :=
  flip_bijective_iff₁.symm
>>>>>>> 089e95fb

end LinearMap

namespace Subspace

variable {K V : Type*} [Field K] [AddCommGroup V] [Module K V]

theorem quotDualCoannihilatorToDual_bijective (W : Subspace K (Dual K V)) [FiniteDimensional K W] :
    Function.Bijective W.quotDualCoannihilatorToDual :=
  ⟨W.quotDualCoannihilatorToDual_injective, letI : AddCommGroup W := inferInstance
    flip_injective_iff₂.mp W.flip_quotDualCoannihilatorToDual_injective⟩

theorem flip_quotDualCoannihilatorToDual_bijective (W : Subspace K (Dual K V))
    [FiniteDimensional K W] : Function.Bijective W.quotDualCoannihilatorToDual.flip :=
  letI : AddCommGroup W := inferInstance
  flip_bijective_iff₂.mpr W.quotDualCoannihilatorToDual_bijective

theorem dualCoannihilator_dualAnnihilator_eq {W : Subspace K (Dual K V)} [FiniteDimensional K W] :
    W.dualCoannihilator.dualAnnihilator = W :=
  let e := (LinearEquiv.ofBijective _ W.flip_quotDualCoannihilatorToDual_bijective).trans
    (Submodule.dualQuotEquivDualAnnihilator _)
  letI : AddCommGroup W := inferInstance
  haveI : FiniteDimensional K W.dualCoannihilator.dualAnnihilator := LinearEquiv.finiteDimensional e
  (eq_of_le_of_finrank_eq W.le_dualCoannihilator_dualAnnihilator e.finrank_eq).symm

theorem finiteDimensional_quot_dualCoannihilator_iff {W : Submodule K (Dual K V)} :
    FiniteDimensional K (V ⧸ W.dualCoannihilator) ↔ FiniteDimensional K W :=
  ⟨fun _ ↦ FiniteDimensional.of_injective _ W.flip_quotDualCoannihilatorToDual_injective,
    fun _ ↦ have := Basis.dual_finite (R := K) (M := W)
    FiniteDimensional.of_injective _ W.quotDualCoannihilatorToDual_injective⟩

open OrderDual in
/-- For any vector space, `dualAnnihilator` and `dualCoannihilator` gives an antitone order
  isomorphism between the finite-codimensional subspaces in the vector space and the
  finite-dimensional subspaces in its dual. -/
def orderIsoFiniteCodimDim :
    {W : Subspace K V // FiniteDimensional K (V ⧸ W)} ≃o
    {W : Subspace K (Dual K V) // FiniteDimensional K W}ᵒᵈ where
  toFun W := toDual ⟨W.1.dualAnnihilator, Submodule.finite_dualAnnihilator_iff.mpr W.2⟩
  invFun W := ⟨(ofDual W).1.dualCoannihilator,
    finiteDimensional_quot_dualCoannihilator_iff.mpr (ofDual W).2⟩
  left_inv _ := Subtype.ext dualAnnihilator_dualCoannihilator_eq
  right_inv W := have := (ofDual W).2; Subtype.ext dualCoannihilator_dualAnnihilator_eq
  map_rel_iff' := dualAnnihilator_le_dualAnnihilator_iff

open OrderDual in
/-- For any finite-dimensional vector space, `dualAnnihilator` and `dualCoannihilator` give
  an antitone order isomorphism between the subspaces in the vector space and the subspaces
  in its dual. -/
def orderIsoFiniteDimensional [FiniteDimensional K V] :
    Subspace K V ≃o (Subspace K (Dual K V))ᵒᵈ where
  toFun W := toDual W.dualAnnihilator
  invFun W := (ofDual W).dualCoannihilator
  left_inv _ := dualAnnihilator_dualCoannihilator_eq
  right_inv _ := dualCoannihilator_dualAnnihilator_eq
  map_rel_iff' := dualAnnihilator_le_dualAnnihilator_iff

open Submodule in
theorem dualAnnihilator_dualAnnihilator_eq_map (W : Subspace K V) [FiniteDimensional K W] :
    W.dualAnnihilator.dualAnnihilator = W.map (Dual.eval K V) := by
  let e1 := (Free.chooseBasis K W).toDualEquiv ≪≫ₗ W.quotAnnihilatorEquiv.symm
  haveI := e1.finiteDimensional
  let e2 := (Free.chooseBasis K _).toDualEquiv ≪≫ₗ W.dualAnnihilator.dualQuotEquivDualAnnihilator
  haveI := LinearEquiv.finiteDimensional (V₂ := W.dualAnnihilator.dualAnnihilator) e2
  rw [FiniteDimensional.eq_of_le_of_finrank_eq (map_le_dualAnnihilator_dualAnnihilator W)]
  rw [← (equivMapOfInjective _ (eval_apply_injective K (V := V)) W).finrank_eq, e1.finrank_eq]
  exact e2.finrank_eq

theorem map_dualCoannihilator (W : Subspace K (Dual K V)) [FiniteDimensional K V] :
    W.dualCoannihilator.map (Dual.eval K V) = W.dualAnnihilator := by
  rw [← dualAnnihilator_dualAnnihilator_eq_map, dualCoannihilator_dualAnnihilator_eq]

end Subspace

end FiniteDimensional

end VectorSpace

namespace TensorProduct

variable (R A : Type*) (M : Type*) (N : Type*)

variable {ι κ : Type*}

variable [DecidableEq ι] [DecidableEq κ]

variable [Fintype ι] [Fintype κ]

open BigOperators

open TensorProduct

attribute [local ext] TensorProduct.ext

open TensorProduct

open LinearMap

section

variable [CommSemiring R] [AddCommMonoid M] [AddCommMonoid N]

variable [Module R M] [Module R N]

/-- The canonical linear map from `Dual M ⊗ Dual N` to `Dual (M ⊗ N)`,
sending `f ⊗ g` to the composition of `TensorProduct.map f g` with
the natural isomorphism `R ⊗ R ≃ R`.
-/
def dualDistrib : Dual R M ⊗[R] Dual R N →ₗ[R] Dual R (M ⊗[R] N) :=
  compRight ↑(TensorProduct.lid R R) ∘ₗ homTensorHomMap R M N R R
#align tensor_product.dual_distrib TensorProduct.dualDistrib

variable {R M N}

@[simp]
theorem dualDistrib_apply (f : Dual R M) (g : Dual R N) (m : M) (n : N) :
    dualDistrib R M N (f ⊗ₜ g) (m ⊗ₜ n) = f m * g n :=
  rfl
#align tensor_product.dual_distrib_apply TensorProduct.dualDistrib_apply

end

namespace AlgebraTensorModule
variable [CommSemiring R] [CommSemiring A] [Algebra R A] [AddCommMonoid M] [AddCommMonoid N]

variable [Module R M] [Module A M] [Module R N] [IsScalarTower R A M]

/-- Heterobasic version of `TensorProduct.dualDistrib` -/
def dualDistrib : Dual A M ⊗[R] Dual R N →ₗ[A] Dual A (M ⊗[R] N) :=
  compRight (Algebra.TensorProduct.rid R A A).toLinearMap ∘ₗ homTensorHomMap R A A M N A R

variable {R M N}

@[simp]
theorem dualDistrib_apply (f : Dual A M) (g : Dual R N) (m : M) (n : N) :
    dualDistrib R A M N (f ⊗ₜ g) (m ⊗ₜ n) = g n • f m :=
  rfl

end AlgebraTensorModule

variable {R M N}

variable [CommRing R] [AddCommGroup M] [AddCommGroup N]

variable [Module R M] [Module R N]

/-- An inverse to `dual_tensor_dual_map` given bases.
-/
noncomputable def dualDistribInvOfBasis (b : Basis ι R M) (c : Basis κ R N) :
    Dual R (M ⊗[R] N) →ₗ[R] Dual R M ⊗[R] Dual R N :=
  -- Porting note: ∑ (i) (j) does not seem to work; applyₗ needs a little help to unify
  ∑ i, ∑ j,
    (ringLmapEquivSelf R ℕ _).symm (b.dualBasis i ⊗ₜ c.dualBasis j) ∘ₗ
      (applyₗ (R := R) (c j)) ∘ₗ (applyₗ (R := R) (b i)) ∘ₗ lcurry R M N R
#align tensor_product.dual_distrib_inv_of_basis TensorProduct.dualDistribInvOfBasis

@[simp]
theorem dualDistribInvOfBasis_apply (b : Basis ι R M) (c : Basis κ R N) (f : Dual R (M ⊗[R] N)) :
    dualDistribInvOfBasis b c f = ∑ i, ∑ j, f (b i ⊗ₜ c j) • b.dualBasis i ⊗ₜ c.dualBasis j := by
  simp [dualDistribInvOfBasis]
#align tensor_product.dual_distrib_inv_of_basis_apply TensorProduct.dualDistribInvOfBasis_apply

-- Porting note: introduced to help with timeout in dualDistribEquivOfBasis
theorem dualDistrib_dualDistribInvOfBasis_left_inverse (b : Basis ι R M) (c : Basis κ R N) :
    comp (dualDistrib R M N) (dualDistribInvOfBasis b c) = LinearMap.id := by
  apply (b.tensorProduct c).dualBasis.ext
  rintro ⟨i, j⟩
  apply (b.tensorProduct c).ext
  rintro ⟨i', j'⟩
  simp only [dualDistrib, Basis.coe_dualBasis, coe_comp, Function.comp_apply,
    dualDistribInvOfBasis_apply, Basis.coord_apply, Basis.tensorProduct_repr_tmul_apply,
    Basis.repr_self, ne_eq, _root_.map_sum, map_smul, homTensorHomMap_apply, compRight_apply,
    Basis.tensorProduct_apply, coeFn_sum, Finset.sum_apply, smul_apply, LinearEquiv.coe_coe,
    map_tmul, lid_tmul, smul_eq_mul, id_coe, id_eq]
  rw [Finset.sum_eq_single i, Finset.sum_eq_single j]; simp
  all_goals { intros; simp [*] at * }

-- Porting note: introduced to help with timeout in dualDistribEquivOfBasis
theorem dualDistrib_dualDistribInvOfBasis_right_inverse (b : Basis ι R M) (c : Basis κ R N) :
    comp (dualDistribInvOfBasis b c) (dualDistrib R M N) = LinearMap.id := by
  apply (b.dualBasis.tensorProduct c.dualBasis).ext
  rintro ⟨i, j⟩
  simp only [Basis.tensorProduct_apply, Basis.coe_dualBasis, coe_comp, Function.comp_apply,
    dualDistribInvOfBasis_apply, dualDistrib_apply, Basis.coord_apply, Basis.repr_self,
    ne_eq, id_coe, id_eq]
  rw [Finset.sum_eq_single i, Finset.sum_eq_single j]; simp
  all_goals { intros; simp [*] at * }

/-- A linear equivalence between `Dual M ⊗ Dual N` and `Dual (M ⊗ N)` given bases for `M` and `N`.
It sends `f ⊗ g` to the composition of `TensorProduct.map f g` with the natural
isomorphism `R ⊗ R ≃ R`.
-/
@[simps!]
noncomputable def dualDistribEquivOfBasis (b : Basis ι R M) (c : Basis κ R N) :
    Dual R M ⊗[R] Dual R N ≃ₗ[R] Dual R (M ⊗[R] N) := by
  refine' LinearEquiv.ofLinear (dualDistrib R M N) (dualDistribInvOfBasis b c) _ _
  · exact dualDistrib_dualDistribInvOfBasis_left_inverse _ _
  · exact dualDistrib_dualDistribInvOfBasis_right_inverse _ _
#align tensor_product.dual_distrib_equiv_of_basis TensorProduct.dualDistribEquivOfBasis

variable (R M N)

variable [Module.Finite R M] [Module.Finite R N] [Module.Free R M] [Module.Free R N]

/--
A linear equivalence between `Dual M ⊗ Dual N` and `Dual (M ⊗ N)` when `M` and `N` are finite free
modules. It sends `f ⊗ g` to the composition of `TensorProduct.map f g` with the natural
isomorphism `R ⊗ R ≃ R`.
-/
@[simp]
noncomputable def dualDistribEquiv : Dual R M ⊗[R] Dual R N ≃ₗ[R] Dual R (M ⊗[R] N) :=
  dualDistribEquivOfBasis (Module.Free.chooseBasis R M) (Module.Free.chooseBasis R N)
#align tensor_product.dual_distrib_equiv TensorProduct.dualDistribEquiv

end TensorProduct<|MERGE_RESOLUTION|>--- conflicted
+++ resolved
@@ -1593,13 +1593,12 @@
   simp_rw [Function.Bijective, dualMap_surjective_iff, dualMap_injective_iff, and_comm]
 #align linear_map.dual_map_bijective_iff LinearMap.dualMap_bijective_iff
 
-<<<<<<< HEAD
 lemma dualAnnihilator_ker_eq_range_of_comm (f : V₂ →ₗ[K] Dual K V₂) (h : ∀ x y, f x y = f y x) :
     (ker f).dualAnnihilator = range f := by
   change _ = range (f.flip.dualMap.comp (Module.evalEquiv K V₂).toLinearMap)
   rw [← range_dualMap_eq_dualAnnihilator_ker, range_comp_of_range_eq_top _ (LinearEquiv.range _)]
   congr; ext; apply h
-=======
+
 variable {B : V₁ →ₗ[K] V₂ →ₗ[K] K}
 
 open Function
@@ -1621,7 +1620,6 @@
 
 theorem flip_bijective_iff₂ [FiniteDimensional K V₂] : Bijective B.flip ↔ Bijective B :=
   flip_bijective_iff₁.symm
->>>>>>> 089e95fb
 
 end LinearMap
 
