--- conflicted
+++ resolved
@@ -94,19 +94,11 @@
 
 -- Porting note: I don't know why `Nat.xor'` got the prime, but I'm matching this change here
 /--`xor` computes the bitwise `xor` of two natural numbers-/
-<<<<<<< HEAD
 protected def xor : ℤ → ℤ → ℤ
-  | (m : ℕ), (n : ℕ) => Nat.xor m n
-  | (m : ℕ), -[n +1] => -[Nat.xor m n +1]
-  | -[m +1], (n : ℕ) => -[Nat.xor m n +1]
-  | -[m +1], -[n +1] => Nat.xor m n
-=======
-def xor : ℤ → ℤ → ℤ
   | (m : ℕ), (n : ℕ) => (m ^^^ n)
   | (m : ℕ), -[n +1] => -[(m ^^^ n) +1]
   | -[m +1], (n : ℕ) => -[(m ^^^ n) +1]
   | -[m +1], -[n +1] => (m ^^^ n)
->>>>>>> 36114b7a
 #align int.lxor Int.xor
 
 /-- `m <<< n` produces an integer whose binary representation
