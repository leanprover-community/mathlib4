--- conflicted
+++ resolved
@@ -68,13 +68,8 @@
   (le.dest h).imp fun n h => by
     rwa [Int.add_comm, Int.add_left_comm] at h
 
-<<<<<<< HEAD
 @[simp, norm_cast] theorem ofNat_lt {n m : ℕ} : (↑n : ℤ) < ↑m ↔ n < m := by
-  rw [lt_iff_add_one_le, ← Int.ofNat_succ, ofNat_le]; rfl
-=======
-@[simp] theorem ofNat_lt {n m : ℕ} : (↑n : ℤ) < ↑m ↔ n < m := by
   rw [lt_iff_add_one_le, ← Nat.cast_succ, ofNat_le]; rfl
->>>>>>> 4f105d60
 
 theorem ofNat_nonneg (n : ℕ) : 0 ≤ ofNat n := ⟨_⟩
 
