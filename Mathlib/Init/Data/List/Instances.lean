/-
Copyright (c) 2016 Microsoft Corporation. All rights reserved.
Released under Apache 2.0 license as described in the file LICENSE.
Authors: Leonardo de Moura
-/
import Std.Data.List.Lemmas
import Mathlib.Mathport.Rename

#align_import init.data.list.instances from "leanprover-community/lean"@"9af482290ef68e8aaa5ead01aa7b09b7be7019fd"

/-!
# Decidable and Monad instances for `List` not (yet) in `Std`
-/

universe u v w

namespace List

variable {α : Type u} {β : Type v} {γ : Type w}

-- Porting note (#10618): simp can prove this
-- @[simp]
theorem bind_singleton (f : α → List β) (x : α) : [x].bind f = f x :=
  append_nil (f x)
#align list.bind_singleton List.bind_singleton

@[simp] theorem bind_singleton' (l : List α) : (l.bind fun x => [x]) = l := by
  induction l <;> simp [*]
#align list.bind_singleton' List.bind_singleton'

theorem map_eq_bind {α β} (f : α → β) (l : List α) : map f l = l.bind fun x => [f x] := by
  simp only [← map_singleton]
  rw [← bind_singleton' l, bind_map, bind_singleton']
#align list.map_eq_bind List.map_eq_bind

theorem bind_assoc {α β} (l : List α) (f : α → List β) (g : β → List γ) :
    (l.bind f).bind g = l.bind fun x => (f x).bind g := by induction l <;> simp [*]
#align list.bind_assoc List.bind_assoc

instance instMonad : Monad List.{u} where
  pure := @List.pure
  bind := @List.bind
  map := @List.map
#align list.monad List.instMonad

@[simp] theorem pure_def (a : α) : pure a = [a] := rfl

instance instLawfulMonad : LawfulMonad List.{u} := LawfulMonad.mk'
  (id_map := map_id)
  (pure_bind := fun _ _ => List.append_nil _)
  (bind_assoc := List.bind_assoc)
  (bind_pure_comp := fun _ _ => (map_eq_bind _ _).symm)
#align list.is_lawful_monad List.instLawfulMonad

instance instAlternative : Alternative List.{u} where
  failure := @List.nil
  orElse l l' := List.append l (l' ())
#align list.alternative List.instAlternative

#noalign list.bin_tree_to_list

variable {α : Type u} {p : α → Prop} [DecidablePred p]

-- To work around lean4#2552, we call specific `Decidable` instances and use `match` on them,
-- as opposed to using `if`.
instance decidableExistsMem : ∀ (l : List α), Decidable (∃ x ∈ l, p x)
  | []    => isFalse (by simp)
  | x::xs =>
    match ‹DecidablePred p› x with
    | isTrue h₁ => isTrue ⟨x, mem_cons_self _ _, h₁⟩
    | isFalse h₁ => match decidableExistsMem xs with
      | isTrue h₂  => isTrue <| by
        rcases h₂ with ⟨y, hm, hp⟩
        exact ⟨y, mem_cons_of_mem _ hm, hp⟩
      | isFalse h₂ => isFalse <| by
<<<<<<< HEAD
        intro h; cases' h with y h; cases' h with hm hp
        cases' mem_cons.1 hm with h h
        · rw [h] at hp; contradiction
        · exact absurd ⟨y, h, hp⟩ h₂
#align list.decidable_bex List.decidableExistsMem
=======
        rintro ⟨y, hm, hp⟩
        cases mem_cons.1 hm with
        | inl h => rw [h] at hp; contradiction
        | inr h => exact absurd ⟨y, h, hp⟩ h₂
#align list.decidable_bex List.decidableBex
>>>>>>> 9160ea19

instance decidableForallMem (l : List α) : Decidable (∀ x ∈ l, p x) :=
  match (inferInstance : Decidable <| ∃ x ∈ l, ¬ p x) with
  | isFalse h => isTrue fun x hx => match ‹DecidablePred p› x with
    | isTrue h' => h'
    | isFalse h' => False.elim <| h ⟨x, hx, h'⟩
  | isTrue h => isFalse <| let ⟨x, h, np⟩ := h; fun al => np (al x h)
#align list.decidable_ball List.decidableForallMem

end List<|MERGE_RESOLUTION|>--- conflicted
+++ resolved
@@ -73,19 +73,11 @@
         rcases h₂ with ⟨y, hm, hp⟩
         exact ⟨y, mem_cons_of_mem _ hm, hp⟩
       | isFalse h₂ => isFalse <| by
-<<<<<<< HEAD
-        intro h; cases' h with y h; cases' h with hm hp
-        cases' mem_cons.1 hm with h h
-        · rw [h] at hp; contradiction
-        · exact absurd ⟨y, h, hp⟩ h₂
-#align list.decidable_bex List.decidableExistsMem
-=======
         rintro ⟨y, hm, hp⟩
         cases mem_cons.1 hm with
         | inl h => rw [h] at hp; contradiction
         | inr h => exact absurd ⟨y, h, hp⟩ h₂
-#align list.decidable_bex List.decidableBex
->>>>>>> 9160ea19
+#align list.decidable_bex List.decidableExistsMem
 
 instance decidableForallMem (l : List α) : Decidable (∀ x ∈ l, p x) :=
   match (inferInstance : Decidable <| ∃ x ∈ l, ¬ p x) with
