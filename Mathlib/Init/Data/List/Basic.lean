/-
Copyright (c) 2016 Microsoft Corporation. All rights reserved.
Released under Apache 2.0 license as described in the file LICENSE.
Authors: Leonardo de Moura
-/
import Mathlib.Mathport.Rename
import Mathlib.Init.Data.Nat.Notation
import Std.Data.Nat.Lemmas
import Std.Data.List.Basic
/-!
Definitions for `List` not (yet) in `Std`
-/


open Decidable List

universe u v w

namespace List



open Option Nat

#align list.nth List.get?

/-- nth element of a list `l` given `n < l.length`. -/
@[deprecated get]
def nthLe (l : List α) (n) (h : n < l.length) : α := get l ⟨n, h⟩
#align list.nth_le List.nthLe

<<<<<<< HEAD
set_option linter.deprecated false in
@[deprecated]
theorem nthLe_eq (l : List α) (n) (h : n < l.length) : nthLe l n h = get l ⟨n, h⟩ := rfl

#align list.map₂ List.zipWith

#noalign list.map_with_index_core

#align list.map_with_index List.mapIdx
=======
/-- The head of a list, or the default element of the type is the list is `nil`. -/
@[simp] def headI [Inhabited α] : List α → α
| []       => default
| (a :: _) => a
#align list.head List.headI

/-- Mapping a pair of lists under a curried function of two variables. -/
@[simp]
def map₂ (f : α → β → γ) : List α → List β → List γ
  | [], _ => []
  | _, [] => []
  | x :: xs, y :: ys => f x y :: map₂ f xs ys

/-- Auxiliary function for `mapWithIndex`. -/
def mapWithIndexCore (f : ℕ → α → β) : ℕ → List α → List β
  | _, [] => []
  | k, a :: as => f k a :: mapWithIndexCore f (k + 1) as
#align list.map_with_index_core List.mapWithIndexCore

/-- Given a function `f : ℕ → α → β` and `as : List α`, `as = [a₀, a₁, ...]`, returns the list
`[f 0 a₀, f 1 a₁, ...]`. -/
def mapWithIndex (f : ℕ → α → β) (as : List α) : List β :=
  mapWithIndexCore f 0 as
#align list.map_with_index List.mapWithIndex
>>>>>>> d1bcc450

/-- Find index of element with given property. -/
@[deprecated findIdx]
def findIndex (p : α → Prop) [DecidablePred p] : List α → ℕ := List.findIdx p
#align list.find_index List.findIndex

#align list.update_nth List.set

#align list.bor List.or

#align list.band List.and

/-- List consisting of an element `a` repeated a specified number of times. -/
@[deprecated replicate, simp]
def «repeat» (a : α) (n : Nat) : List α := List.replicate n a
#align list.repeat List.repeat

#align list.last List.getLast

/-- The last element of a list, with the default if list empty -/
def getLastI [Inhabited α] : List α → α
  | [] => default
  | [a] => a
  | [_, b] => b
  | _ :: _ :: l => getLastI l
#align list.ilast List.getLastI

#align list.init List.dropLast

/-- List with a single given element. -/
@[inline] protected def ret {α : Type u} (a : α) : List α := [a]
#align list.ret List.ret

/-- `≤` implies not `>` for lists. -/
theorem le_eq_not_gt [LT α] : ∀ l₁ l₂ : List α, (l₁ ≤ l₂) = ¬l₂ < l₁ := fun _ _ => rfl
#align list.le_eq_not_gt List.le_eq_not_gt

end List<|MERGE_RESOLUTION|>--- conflicted
+++ resolved
@@ -29,42 +29,21 @@
 def nthLe (l : List α) (n) (h : n < l.length) : α := get l ⟨n, h⟩
 #align list.nth_le List.nthLe
 
-<<<<<<< HEAD
 set_option linter.deprecated false in
 @[deprecated]
 theorem nthLe_eq (l : List α) (n) (h : n < l.length) : nthLe l n h = get l ⟨n, h⟩ := rfl
+
+/-- The head of a list, or the default element of the type is the list is `nil`. -/
+@[simp] def headI [Inhabited α] : List α → α
+| []       => default
+| (a :: _) => a
+#align list.head List.headI
 
 #align list.map₂ List.zipWith
 
 #noalign list.map_with_index_core
 
 #align list.map_with_index List.mapIdx
-=======
-/-- The head of a list, or the default element of the type is the list is `nil`. -/
-@[simp] def headI [Inhabited α] : List α → α
-| []       => default
-| (a :: _) => a
-#align list.head List.headI
-
-/-- Mapping a pair of lists under a curried function of two variables. -/
-@[simp]
-def map₂ (f : α → β → γ) : List α → List β → List γ
-  | [], _ => []
-  | _, [] => []
-  | x :: xs, y :: ys => f x y :: map₂ f xs ys
-
-/-- Auxiliary function for `mapWithIndex`. -/
-def mapWithIndexCore (f : ℕ → α → β) : ℕ → List α → List β
-  | _, [] => []
-  | k, a :: as => f k a :: mapWithIndexCore f (k + 1) as
-#align list.map_with_index_core List.mapWithIndexCore
-
-/-- Given a function `f : ℕ → α → β` and `as : List α`, `as = [a₀, a₁, ...]`, returns the list
-`[f 0 a₀, f 1 a₁, ...]`. -/
-def mapWithIndex (f : ℕ → α → β) (as : List α) : List β :=
-  mapWithIndexCore f 0 as
-#align list.map_with_index List.mapWithIndex
->>>>>>> d1bcc450
 
 /-- Find index of element with given property. -/
 @[deprecated findIdx]
