--- conflicted
+++ resolved
@@ -195,8 +195,6 @@
     simp [shiftl', bit_val, shiftLeft_eq_shiftl'_false, this]
 
 @[simp]
-<<<<<<< HEAD
-=======
 lemma bit_zero (b : Bool) : Nat.bit b 0 = b.toNat := by
   cases' b <;> simp
 
@@ -205,7 +203,6 @@
   cases' b <;> simp
 
 @[simp]
->>>>>>> e0005a66
 lemma shiftLeft_eq' {m n : Nat} : shiftLeft m n = m <<< n := rfl
 
 @[simp]
