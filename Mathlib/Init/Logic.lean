/-
Copyright (c) 2014 Microsoft Corporation. All rights reserved.
Released under Apache 2.0 license as described in the file LICENSE.
Authors: Leonardo de Moura, Jeremy Avigad, Floris van Doorn
-/
import Std.Tactic.Relation.Rfl
import Mathlib.Tactic.Lemma
import Mathlib.Mathport.Attributes
import Mathlib.Mathport.Rename
import Mathlib.Tactic.Relation.Trans
import Mathlib.Tactic.ProjectionNotation

set_option autoImplicit true

#align opt_param_eq optParam_eq

/- Implication -/

@[deprecated] def Implies (a b : Prop) := a → b

/-- Implication `→` is transitive. If `P → Q` and `Q → R` then `P → R`. -/
-- FIXME This should have `@[trans]`, but the `trans` attribute PR'd in #253 rejects it.
-- Note that it is still rejected after #857.
@[deprecated] theorem Implies.trans {p q r : Prop} (h₁ : p → q) (h₂ : q → r) :
    p → r := fun hp ↦ h₂ (h₁ hp)

/- Not -/

@[deprecated] def NonContradictory (a : Prop) : Prop := ¬¬a

#align non_contradictory_intro not_not_intro

/- Eq -/

@[deprecated] theorem trans_rel_left {α : Sort u} {a b c : α}
    (r : α → α → Prop) (h₁ : r a b) (h₂ : b = c) : r a c := h₂ ▸ h₁

@[deprecated] theorem trans_rel_right {α : Sort u} {a b c : α}
    (r : α → α → Prop) (h₁ : a = b) (h₂ : r b c) : r a c := h₁ ▸ h₂

theorem not_of_eq_false {p : Prop} (h : p = False) : ¬p := fun hp ↦ h ▸ hp

theorem cast_proof_irrel (h₁ h₂ : α = β) (a : α) : cast h₁ a = cast h₂ a := rfl

attribute [symm] Eq.symm

/- Ne -/

theorem Ne.def {α : Sort u} (a b : α) : (a ≠ b) = ¬ (a = b) := rfl

attribute [symm] Ne.symm

/- HEq -/

alias eq_rec_heq := eqRec_heq

-- FIXME This is still rejected after #857
-- attribute [refl] HEq.refl
attribute [symm] HEq.symm
attribute [trans] HEq.trans
attribute [trans] heq_of_eq_of_heq

theorem heq_of_eq_rec_left {φ : α → Sort v} {a a' : α} {p₁ : φ a} {p₂ : φ a'} :
    (e : a = a') → (h₂ : Eq.rec (motive := fun a _ ↦ φ a) p₁ e = p₂) → HEq p₁ p₂
  | rfl, rfl => HEq.rfl

theorem heq_of_eq_rec_right {φ : α → Sort v} {a a' : α} {p₁ : φ a} {p₂ : φ a'} :
    (e : a' = a) → (h₂ : p₁ = Eq.rec (motive := fun a _ ↦ φ a) p₂ e) → HEq p₁ p₂
  | rfl, rfl => HEq.rfl

theorem of_heq_true {a : Prop} (h : HEq a True) : a := of_eq_true (eq_of_heq h)

theorem eq_rec_compose {α β φ : Sort u} :
    ∀ (p₁ : β = φ) (p₂ : α = β) (a : α),
      (Eq.recOn p₁ (Eq.recOn p₂ a : β) : φ) = Eq.recOn (Eq.trans p₂ p₁) a
  | rfl, rfl, _ => rfl

theorem heq_prop {P Q : Prop} (p : P) (q : Q) : HEq p q :=
  Subsingleton.helim (propext <| iff_of_true p q) _ _

/- and -/

variable {a b c d : Prop}

#align and.symm And.symm
#align and.swap And.symm

/- or -/

#align non_contradictory_em not_not_em
#align or.symm Or.symm
#align or.swap Or.symm

/- xor -/

def Xor' (a b : Prop) := (a ∧ ¬ b) ∨ (b ∧ ¬ a)
#align xor Xor'

/- iff -/

#align iff.mp Iff.mp
#align iff.elim_left Iff.mp
#align iff.mpr Iff.mpr
#align iff.elim_right Iff.mpr

attribute [refl] Iff.refl
attribute [trans] Iff.trans
attribute [symm] Iff.symm

-- This is needed for `calc` to work with `iff`.
instance : Trans Iff Iff Iff where
  trans := fun p q ↦ p.trans q

#align not_congr not_congr
#align not_iff_not_of_iff not_congr
#align not_non_contradictory_iff_absurd not_not_not

alias ⟨not_of_not_not_not, _⟩ := not_not_not

-- FIXME
-- attribute [congr] not_congr

@[deprecated and_comm] theorem and_comm' (a b) : a ∧ b ↔ b ∧ a := and_comm
#align and.comm and_comm
#align and_comm and_comm'

@[deprecated and_assoc] theorem and_assoc' (a b) : (a ∧ b) ∧ c ↔ a ∧ (b ∧ c) := and_assoc
#align and_assoc and_assoc'
#align and.assoc and_assoc

#align and.left_comm and_left_comm

#align and_iff_left and_iff_leftₓ -- reorder implicits

variable (p)

-- FIXME: remove _iff and add _eq for the lean 4 core versions
theorem and_true_iff : p ∧ True ↔ p := iff_of_eq (and_true _)
#align and_true and_true_iff
theorem true_and_iff : True ∧ p ↔ p := iff_of_eq (true_and _)
#align true_and true_and_iff
theorem and_false_iff : p ∧ False ↔ False := iff_of_eq (and_false _)
#align and_false and_false_iff
theorem false_and_iff : False ∧ p ↔ False := iff_of_eq (false_and _)
#align false_and false_and_iff
#align not_and_self not_and_self_iff
#align and_not_self and_not_self_iff
#align and_self and_self_iff

#align or.imp Or.impₓ -- reorder implicits

#align and.elim And.elimₓ
#align iff.elim Iff.elimₓ
#align imp_congr imp_congrₓ
#align imp_congr_ctx imp_congr_ctxₓ
#align imp_congr_right imp_congr_rightₓ

#align eq_true_intro eq_true
#align eq_false_intro eq_false

@[deprecated or_comm] theorem or_comm' (a b) : a ∨ b ↔ b ∨ a := or_comm
#align or.comm or_comm
#align or_comm or_comm'

@[deprecated or_assoc] theorem or_assoc' (a b) : (a ∨ b) ∨ c ↔ a ∨ (b ∨ c) := or_assoc
#align or.assoc or_assoc
#align or_assoc or_assoc'

#align or_left_comm or_left_comm
#align or.left_comm or_left_comm

#align or_iff_left_of_imp or_iff_left_of_impₓ -- reorder implicits

theorem true_or_iff : True ∨ p ↔ True := iff_of_eq (true_or _)
#align true_or true_or_iff
theorem or_true_iff : p ∨ True ↔ True := iff_of_eq (or_true _)
#align or_true or_true_iff
theorem false_or_iff : False ∨ p ↔ p := iff_of_eq (false_or _)
#align false_or false_or_iff
theorem or_false_iff : p ∨ False ↔ p := iff_of_eq (or_false _)
#align or_false or_false_iff
#align or_self or_self_iff

theorem not_or_of_not : ¬a → ¬b → ¬(a ∨ b) := fun h1 h2 ↦ not_or.2 ⟨h1, h2⟩
#align not_or not_or_of_not

theorem iff_true_iff : (a ↔ True) ↔ a := iff_of_eq (iff_true _)
#align iff_true iff_true_iff
theorem true_iff_iff : (True ↔ a) ↔ a := iff_of_eq (true_iff _)
#align true_iff true_iff_iff

theorem iff_false_iff : (a ↔ False) ↔ ¬a := iff_of_eq (iff_false _)
#align iff_false iff_false_iff

theorem false_iff_iff : (False ↔ a) ↔ ¬a := iff_of_eq (false_iff _)
#align false_iff false_iff_iff

theorem iff_self_iff (a : Prop) : (a ↔ a) ↔ True := iff_of_eq (iff_self _)
#align iff_self iff_self_iff

#align iff_congr iff_congrₓ -- reorder implicits

#align implies_true_iff imp_true_iff
#align false_implies_iff false_imp_iff
#align true_implies_iff true_imp_iff

#align Exists Exists -- otherwise it would get the name ExistsCat

-- TODO
-- attribute [intro] Exists.intro

/- exists unique -/

def ExistsUnique (p : α → Prop) := ∃ x, p x ∧ ∀ y, p y → y = x

open Lean TSyntax.Compat in
macro "∃!" xs:explicitBinders ", " b:term : term => expandExplicitBinders ``ExistsUnique xs b

/-- Pretty-printing for `ExistsUnique`, following the same pattern as pretty printing
    for `Exists`. -/
@[app_unexpander ExistsUnique] def unexpandExistsUnique : Lean.PrettyPrinter.Unexpander
  | `($(_) fun $x:ident ↦ ∃! $xs:binderIdent*, $b) => `(∃! $x:ident $xs:binderIdent*, $b)
  | `($(_) fun $x:ident ↦ $b)                      => `(∃! $x:ident, $b)
  | `($(_) fun ($x:ident : $t) ↦ $b)               => `(∃! ($x:ident : $t), $b)
  | _                                               => throw ()

-- @[intro] -- TODO
theorem ExistsUnique.intro {p : α → Prop} (w : α)
    (h₁ : p w) (h₂ : ∀ y, p y → y = w) : ∃! x, p x := ⟨w, h₁, h₂⟩

theorem ExistsUnique.elim {α : Sort u} {p : α → Prop} {b : Prop}
    (h₂ : ∃! x, p x) (h₁ : ∀ x, p x → (∀ y, p y → y = x) → b) : b :=
<<<<<<< HEAD
  Exists.elim h₂ (fun w hw => h₁ w (And.left hw) (And.right hw))

theorem exists_unique_of_exists_of_unique {α : Sort u} {p : α → Prop}
    (hex : ∃ x, p x) (hunique : ∀ y₁ y₂, p y₁ → p y₂ → y₁ = y₂) : ∃! x, p x :=
  Exists.elim hex (fun x px => ExistsUnique.intro x px (fun y (h : p y) => hunique y x h px))
=======
  Exists.elim h₂ (fun w hw ↦ h₁ w (And.left hw) (And.right hw))

theorem exists_unique_of_exists_of_unique {α : Sort u} {p : α → Prop}
    (hex : ∃ x, p x) (hunique : ∀ y₁ y₂, p y₁ → p y₂ → y₁ = y₂) : ∃! x, p x :=
  Exists.elim hex (fun x px ↦ ExistsUnique.intro x px (fun y (h : p y) ↦ hunique y x h px))
>>>>>>> 0c4d96e6

theorem ExistsUnique.exists {p : α → Prop} : (∃! x, p x) → ∃ x, p x | ⟨x, h, _⟩ => ⟨x, h⟩
#align exists_of_exists_unique ExistsUnique.exists
#align exists_unique.exists ExistsUnique.exists

theorem ExistsUnique.unique {α : Sort u} {p : α → Prop}
    (h : ∃! x, p x) {y₁ y₂ : α} (py₁ : p y₁) (py₂ : p y₂) : y₁ = y₂ :=
  let ⟨_, _, hy⟩ := h; (hy _ py₁).trans (hy _ py₂).symm
#align unique_of_exists_unique ExistsUnique.unique
#align exists_unique.unique ExistsUnique.unique

/- exists, forall, exists unique congruences -/

-- TODO
-- attribute [congr] forall_congr'
-- attribute [congr] exists_congr'
#align forall_congr forall_congr'

#align Exists.imp Exists.imp
#align exists_imp_exists Exists.imp

-- @[congr]
theorem exists_unique_congr {p q : α → Prop} (h : ∀ a, p a ↔ q a) : (∃! a, p a) ↔ ∃! a, q a :=
  exists_congr fun _ ↦ and_congr (h _) <| forall_congr' fun _ ↦ imp_congr_left (h _)

/- decidable -/

#align decidable.to_bool Decidable.decide

theorem decide_True' (h : Decidable True) : decide True = true := by simp
#align to_bool_true_eq_tt decide_True'

theorem decide_False' (h : Decidable False) : decide False = false := by simp
#align to_bool_false_eq_ff decide_False'

namespace Decidable

def recOn_true [h : Decidable p] {h₁ : p → Sort u} {h₂ : ¬p → Sort u}
    (h₃ : p) (h₄ : h₁ h₃) : Decidable.recOn h h₂ h₁ :=
  cast (by match h with | .isTrue _ => rfl) h₄
#align decidable.rec_on_true Decidable.recOn_true

def recOn_false [h : Decidable p] {h₁ : p → Sort u} {h₂ : ¬p → Sort u} (h₃ : ¬p) (h₄ : h₂ h₃) :
    Decidable.recOn h h₂ h₁ :=
  cast (by match h with | .isFalse _ => rfl) h₄
#align decidable.rec_on_false Decidable.recOn_false

alias by_cases := byCases
alias by_contradiction := byContradiction
alias not_not_iff := not_not

@[deprecated not_or] theorem not_or_iff_and_not (p q) [Decidable p] [Decidable q] :
    ¬(p ∨ q) ↔ ¬p ∧ ¬q := not_or

end Decidable

#align decidable_of_decidable_of_iff decidable_of_decidable_of_iff
#align decidable_of_decidable_of_eq decidable_of_decidable_of_eq
#align or.by_cases Or.by_cases

alias Or.decidable := instDecidableOr
alias And.decidable := instDecidableAnd
alias Not.decidable := instDecidableNot
alias Iff.decidable := instDecidableIff
alias decidableTrue := instDecidableTrue
alias decidableFalse := instDecidableFalse

#align decidable.true decidableTrue
#align decidable.false decidableFalse
#align or.decidable Or.decidable
#align and.decidable And.decidable
#align not.decidable Not.decidable
#align iff.decidable Iff.decidable

instance [Decidable p] [Decidable q] : Decidable (Xor' p q) := inferInstanceAs (Decidable (Or ..))

def IsDecEq {α : Sort u} (p : α → α → Bool) : Prop := ∀ ⦃x y : α⦄, p x y = true → x = y
def IsDecRefl {α : Sort u} (p : α → α → Bool) : Prop := ∀ x, p x x = true

def decidableEq_of_bool_pred {α : Sort u} {p : α → α → Bool} (h₁ : IsDecEq p)
    (h₂ : IsDecRefl p) : DecidableEq α
  | x, y =>
    if hp : p x y = true then isTrue (h₁ hp)
<<<<<<< HEAD
    else isFalse (fun hxy : x = y => absurd (h₂ y) (by rwa [hxy] at hp))
=======
    else isFalse (fun hxy : x = y ↦ absurd (h₂ y) (by rwa [hxy] at hp))
>>>>>>> 0c4d96e6
#align decidable_eq_of_bool_pred decidableEq_of_bool_pred

theorem decidableEq_inl_refl {α : Sort u} [h : DecidableEq α] (a : α) :
    h a a = isTrue (Eq.refl a) :=
  match h a a with
  | isTrue _ => rfl

theorem decidableEq_inr_neg {α : Sort u} [h : DecidableEq α] {a b : α}
    (n : a ≠ b) : h a b = isFalse n :=
  match h a b with
  | isFalse _ => rfl

#align inhabited.default Inhabited.default
#align arbitrary Inhabited.default
#align nonempty_of_inhabited instNonempty

/- subsingleton -/

theorem rec_subsingleton {p : Prop} [h : Decidable p] {h₁ : p → Sort u} {h₂ : ¬p → Sort u}
    [h₃ : ∀ h : p, Subsingleton (h₁ h)] [h₄ : ∀ h : ¬p, Subsingleton (h₂ h)] :
    Subsingleton (Decidable.recOn h h₂ h₁) :=
  match h with
  | isTrue h => h₃ h
  | isFalse h => h₄ h

@[deprecated ite_self]
theorem if_t_t (c : Prop) [Decidable c] {α : Sort u} (t : α) : ite c t t = t := ite_self _

theorem imp_of_if_pos {c t e : Prop} [Decidable c] (h : ite c t e) (hc : c) : t :=
  (if_pos hc ▸ h :)
#align implies_of_if_pos imp_of_if_pos

theorem imp_of_if_neg {c t e : Prop} [Decidable c] (h : ite c t e) (hnc : ¬c) : e :=
  (if_neg hnc ▸ h :)
#align implies_of_if_neg imp_of_if_neg

theorem if_ctx_congr {α : Sort u} {b c : Prop} [dec_b : Decidable b] [dec_c : Decidable c]
    {x y u v : α} (h_c : b ↔ c) (h_t : c → x = u) (h_e : ¬c → y = v) : ite b x y = ite c u v :=
  match dec_b, dec_c with
  | isFalse _,  isFalse h₂ => h_e h₂
  | isTrue _,   isTrue h₂  => h_t h₂
  | isFalse h₁, isTrue h₂  => absurd h₂ (Iff.mp (not_congr h_c) h₁)
  | isTrue h₁,  isFalse h₂ => absurd h₁ (Iff.mpr (not_congr h_c) h₂)

theorem if_congr {α : Sort u} {b c : Prop} [Decidable b] [Decidable c]
    {x y u v : α} (h_c : b ↔ c) (h_t : x = u) (h_e : y = v) : ite b x y = ite c u v :=
<<<<<<< HEAD
  if_ctx_congr h_c (fun _ => h_t) (fun _ => h_e)
=======
  if_ctx_congr h_c (fun _ ↦ h_t) (fun _ ↦ h_e)
>>>>>>> 0c4d96e6

theorem if_ctx_congr_prop {b c x y u v : Prop} [dec_b : Decidable b] [dec_c : Decidable c]
    (h_c : b ↔ c) (h_t : c → (x ↔ u)) (h_e : ¬c → (y ↔ v)) : ite b x y ↔ ite c u v :=
  match dec_b, dec_c with
  | isFalse _,  isFalse h₂ => h_e h₂
  | isTrue _,   isTrue h₂  => h_t h₂
  | isFalse h₁, isTrue h₂  => absurd h₂ (Iff.mp (not_congr h_c) h₁)
  | isTrue h₁,  isFalse h₂ => absurd h₁ (Iff.mpr (not_congr h_c) h₂)

-- @[congr]
theorem if_congr_prop {b c x y u v : Prop} [Decidable b] [Decidable c] (h_c : b ↔ c) (h_t : x ↔ u)
    (h_e : y ↔ v) : ite b x y ↔ ite c u v :=
<<<<<<< HEAD
  if_ctx_congr_prop h_c (fun _ => h_t) (fun _ => h_e)
=======
  if_ctx_congr_prop h_c (fun _ ↦ h_t) (fun _ ↦ h_e)
>>>>>>> 0c4d96e6

theorem if_ctx_simp_congr_prop {b c x y u v : Prop} [Decidable b] (h_c : b ↔ c) (h_t : c → (x ↔ u))
    -- FIXME: after https://github.com/leanprover/lean4/issues/1867 is fixed,
    -- this should be changed back to:
    -- (h_e : ¬c → (y ↔ v)) : ite b x y ↔ ite c (h := decidable_of_decidable_of_iff h_c) u v :=
    (h_e : ¬c → (y ↔ v)) : ite b x y ↔ @ite _ c (decidable_of_decidable_of_iff h_c) u v :=
  if_ctx_congr_prop (dec_c := decidable_of_decidable_of_iff h_c) h_c h_t h_e

theorem if_simp_congr_prop {b c x y u v : Prop} [Decidable b] (h_c : b ↔ c) (h_t : x ↔ u)
    -- FIXME: after https://github.com/leanprover/lean4/issues/1867 is fixed,
    -- this should be changed back to:
    -- (h_e : y ↔ v) : ite b x y ↔ (ite c (h := decidable_of_decidable_of_iff h_c) u v) :=
    (h_e : y ↔ v) : ite b x y ↔ (@ite _ c (decidable_of_decidable_of_iff h_c) u v) :=
<<<<<<< HEAD
  if_ctx_simp_congr_prop h_c (fun _ => h_t) (fun _ => h_e)
=======
  if_ctx_simp_congr_prop h_c (fun _ ↦ h_t) (fun _ ↦ h_e)
>>>>>>> 0c4d96e6

-- @[congr]
theorem dif_ctx_congr {α : Sort u} {b c : Prop} [dec_b : Decidable b] [dec_c : Decidable c]
    {x : b → α} {u : c → α} {y : ¬b → α} {v : ¬c → α}
    (h_c : b ↔ c) (h_t : ∀ h : c, x (Iff.mpr h_c h) = u h)
    (h_e : ∀ h : ¬c, y (Iff.mpr (not_congr h_c) h) = v h) :
    @dite α b dec_b x y = @dite α c dec_c u v :=
  match dec_b, dec_c with
  | isFalse _, isFalse h₂ => h_e h₂
  | isTrue _, isTrue h₂ => h_t h₂
  | isFalse h₁, isTrue h₂ => absurd h₂ (Iff.mp (not_congr h_c) h₁)
  | isTrue h₁, isFalse h₂ => absurd h₁ (Iff.mpr (not_congr h_c) h₂)

theorem dif_ctx_simp_congr {α : Sort u} {b c : Prop} [Decidable b]
    {x : b → α} {u : c → α} {y : ¬b → α} {v : ¬c → α}
    (h_c : b ↔ c) (h_t : ∀ h : c, x (Iff.mpr h_c h) = u h)
    (h_e : ∀ h : ¬c, y (Iff.mpr (not_congr h_c) h) = v h) :
    -- FIXME: after https://github.com/leanprover/lean4/issues/1867 is fixed,
    -- this should be changed back to:
    -- dite b x y = dite c (h := decidable_of_decidable_of_iff h_c) u v :=
    dite b x y = @dite _ c (decidable_of_decidable_of_iff h_c) u v :=
  dif_ctx_congr (dec_c := decidable_of_decidable_of_iff h_c) h_c h_t h_e

def AsTrue (c : Prop) [Decidable c] : Prop := if c then True else False

def AsFalse (c : Prop) [Decidable c] : Prop := if c then False else True

theorem AsTrue.get {c : Prop} [h₁ : Decidable c] (_ : AsTrue c) : c :=
  match h₁ with
  | isTrue h_c => h_c
#align of_as_true AsTrue.get

#align ulift ULift
#align ulift.up ULift.up
#align ulift.down ULift.down
#align plift PLift
#align plift.up PLift.up
#align plift.down PLift.down

/- Equalities for rewriting let-expressions -/
theorem let_value_eq {α : Sort u} {β : Sort v} {a₁ a₂ : α} (b : α → β)
    (h : a₁ = a₂) : (let x : α := a₁; b x) = (let x : α := a₂; b x) := congrArg b h

theorem let_value_heq {α : Sort v} {β : α → Sort u} {a₁ a₂ : α} (b : ∀ x : α, β x)
    (h : a₁ = a₂) : HEq (let x : α := a₁; b x) (let x : α := a₂; b x) := by cases h; rfl
#align let_value_heq let_value_heq -- FIXME: mathport thinks this is a dubious translation

theorem let_body_eq {α : Sort v} {β : α → Sort u} (a : α) {b₁ b₂ : ∀ x : α, β x}
    (h : ∀ x, b₁ x = b₂ x) : (let x : α := a; b₁ x) = (let x : α := a; b₂ x) := by exact h _ ▸ rfl
#align let_value_eq let_value_eq -- FIXME: mathport thinks this is a dubious translation

theorem let_eq {α : Sort v} {β : Sort u} {a₁ a₂ : α} {b₁ b₂ : α → β}
    (h₁ : a₁ = a₂) (h₂ : ∀ x, b₁ x = b₂ x) :
    (let x : α := a₁; b₁ x) = (let x : α := a₂; b₂ x) := by simp [h₁, h₂]
#align let_eq let_eq -- FIXME: mathport thinks this is a dubious translation

section Relation

variable {α : Sort u} {β : Sort v} (r : β → β → Prop)

/-- Local notation for an arbitrary binary relation `r`. -/
local infix:50 " ≺ " => r

/-- A reflexive relation relates every element to itself. -/
def Reflexive := ∀ x, x ≺ x

/-- A relation is symmetric if `x ≺ y` implies `y ≺ x`. -/
def Symmetric := ∀ ⦃x y⦄, x ≺ y → y ≺ x

/-- A relation is transitive if `x ≺ y` and `y ≺ z` together imply `x ≺ z`. -/
def Transitive := ∀ ⦃x y z⦄, x ≺ y → y ≺ z → x ≺ z

lemma Equivalence.reflexive {r : β → β → Prop} (h : Equivalence r) : Reflexive r := h.refl

<<<<<<< HEAD
lemma Equivalence.symmetric {r : β → β → Prop} (h : Equivalence r) : Symmetric r :=
  fun _ _ => h.symm

lemma Equivalence.transitive {r : β → β → Prop} (h : Equivalence r) : Transitive r :=
  fun _ _ _ => h.trans
=======
lemma Equivalence.symmetric {r : β → β → Prop} (h : Equivalence r) : Symmetric r := fun _ _ ↦ h.symm

lemma Equivalence.transitive {r : β → β → Prop}(h : Equivalence r) : Transitive r :=
  fun _ _ _ ↦ h.trans
>>>>>>> 0c4d96e6

/-- A relation is total if for all `x` and `y`, either `x ≺ y` or `y ≺ x`. -/
def Total := ∀ x y, x ≺ y ∨ y ≺ x

#align mk_equivalence Equivalence.mk

/-- Irreflexive means "not reflexive". -/
def Irreflexive := ∀ x, ¬ x ≺ x

/-- A relation is antisymmetric if `x ≺ y` and `y ≺ x` together imply that `x = y`. -/
def AntiSymmetric := ∀ ⦃x y⦄, x ≺ y → y ≺ x → x = y

/-- An empty relation does not relate any elements. -/
@[nolint unusedArguments]
<<<<<<< HEAD
def EmptyRelation := fun _ _ : α => False
=======
def EmptyRelation := fun _ _ : α ↦ False
>>>>>>> 0c4d96e6

theorem InvImage.trans (f : α → β) (h : Transitive r) : Transitive (InvImage r f) :=
  fun (a₁ a₂ a₃ : α) (h₁ : InvImage r f a₁ a₂) (h₂ : InvImage r f a₂ a₃) ↦ h h₁ h₂

theorem InvImage.irreflexive (f : α → β) (h : Irreflexive r) : Irreflexive (InvImage r f) :=
  fun (a : α) (h₁ : InvImage r f a a) ↦ h (f a) h₁

end Relation

section Binary

variable {α : Type u} {β : Type v} (f : α → α → α) (inv : α → α) (one : α)

/-- Local notation for `f`, high priority to avoid ambiguity with `HMul.hMul`. -/
local infix:70 (priority := high) " * " => f

/-- Local notation for `inv`, high priority to avoid ambiguity with `Inv.inv`. -/
local postfix:100 (priority := high) "⁻¹" => inv

variable (g : α → α → α)

/-- Local notation for `g`, high priority to avoid ambiguity with `HAdd.hAdd`. -/
local infix:65 (priority := high) " + " => g

def Commutative       := ∀ a b, a * b = b * a
def Associative       := ∀ a b c, (a * b) * c = a * (b * c)
def LeftIdentity      := ∀ a, one * a = a
def RightIdentity     := ∀ a, a * one = a
def RightInverse      := ∀ a, a * a⁻¹ = one
def LeftCancelative   := ∀ a b c, a * b = a * c → b = c
def RightCancelative  := ∀ a b c, a * b = c * b → a = c
def LeftDistributive  := ∀ a b c, a * (b + c) = a * b + a * c
def RightDistributive := ∀ a b c, (a + b) * c = a * c + b * c
def RightCommutative (h : β → α → β) := ∀ b a₁ a₂, h (h b a₁) a₂ = h (h b a₂) a₁
def LeftCommutative  (h : α → β → β) := ∀ a₁ a₂ b, h a₁ (h a₂ b) = h a₂ (h a₁ b)

theorem left_comm : Commutative f → Associative f → LeftCommutative f :=
  fun hcomm hassoc a b c ↦
    calc  a*(b*c)
      _ = (a*b)*c := Eq.symm (hassoc a b c)
      _ = (b*a)*c := hcomm a b ▸ rfl
      _ = b*(a*c) := hassoc b a c

theorem right_comm : Commutative f → Associative f → RightCommutative f :=
  fun hcomm hassoc a b c ↦
    calc  (a*b)*c
      _ = a*(b*c) := hassoc a b c
      _ = a*(c*b) := hcomm b c ▸ rfl
      _ = (a*c)*b := Eq.symm (hassoc a c b)

end Binary

#align not.elim Not.elim
#align not.imp Not.imp
#align not_not_of_not_imp not_not_of_not_imp
#align not_of_not_imp not_of_not_imp
#align imp_not_self imp_not_self
#align iff_def iff_def
#align iff_def' iff_def'
#align iff_of_eq iff_of_eq
#align iff_iff_eq iff_iff_eq
#align eq_iff_iff eq_iff_iff
#align iff_of_true iff_of_true
#align iff_of_false iff_of_false
#align iff_true_left iff_true_left
#align iff_true_right iff_true_right
#align iff_false_left iff_false_left
#align iff_false_right iff_false_right
#align imp_intro imp_intro
#align imp_imp_imp imp_imp_imp
#align imp_true_iff imp_true_iff
#align imp_self imp_self
#align imp_false imp_false
#align imp_not_comm imp_not_comm
#align and.imp_left And.imp_left
#align and.imp_right And.imp_right
#align and_congr_left' and_congr_left'
#align and_rotate and_rotate
#align and_and_and_comm and_and_and_comm
#align and_iff_left_of_imp and_iff_left_of_imp
#align and_iff_right_of_imp and_iff_right_of_imp
#align and_iff_left_iff_imp and_iff_left_iff_imp
#align and_iff_right_iff_imp and_iff_right_iff_imp
#align iff_self_and iff_self_and
#align iff_and_self iff_and_self
#align and_self_left and_self_left
#align and_self_right and_self_right
#align not_and_of_not_left not_and_of_not_left
#align not_and_of_not_right not_and_of_not_right
#align and_not_self_iff and_not_self_iff
#align not_and_self_iff not_and_self_iff
#align or_or_or_comm or_or_or_comm
#align or_or_distrib_left or_or_distrib_left
#align or_or_distrib_right or_or_distrib_right
#align or_rotate or_rotate
#align or_iff_left_iff_imp or_iff_left_iff_imp
#align or_iff_right_iff_imp or_iff_right_iff_imp
#align or_iff_right or_iff_right
#align not_imp_of_and_not not_imp_of_and_not
#align and_imp and_imp
#align not_and not_and
#align not_and' not_and'
#align not_and_of_not_or_not not_and_of_not_or_not
#align or_self_left or_self_left
#align or_self_right or_self_right
#align forall_imp forall_imp
#align forall₂_congr forall₂_congr
#align exists₂_congr exists₂_congr
#align forall₃_congr forall₃_congr
#align exists₃_congr exists₃_congr
#align forall₄_congr forall₄_congr
#align exists₄_congr exists₄_congr
#align forall₅_congr forall₅_congr
#align exists₅_congr exists₅_congr
#align not_exists not_exists
#align exists_false exists_false
#align forall_const forall_const
#align not_forall_of_exists_not not_forall_of_exists_not
#align forall_eq forall_eq
#align forall_eq' forall_eq'
#align exists_eq exists_eq
#align exists_eq' exists_eq'
#align exists_eq_left exists_eq_left
#align exists_eq_right exists_eq_right
#align exists_eq_left' exists_eq_left'
#align forall_eq_or_imp forall_eq_or_imp
#align exists_eq_right_right exists_eq_right_right
#align exists_eq_right_right' exists_eq_right_right'
#align exists_prop exists_prop
#align exists_apply_eq_apply exists_apply_eq_apply
#align forall_prop_of_true forall_prop_of_true
#align decidable.not_not Decidable.not_not
#align decidable.of_not_imp Decidable.of_not_imp
#align decidable.not_imp_symm Decidable.not_imp_symm
#align decidable.not_imp_comm Decidable.not_imp_comm
#align decidable.not_imp_self Decidable.not_imp_self
#align decidable.or_iff_not_imp_left Decidable.or_iff_not_imp_left
#align decidable.not_imp_not Decidable.not_imp_not
#align decidable.not_or_of_imp Decidable.not_or_of_imp
#align decidable.imp_iff_not_or Decidable.imp_iff_not_or
#align decidable.not_imp Decidable.not_imp_iff_and_not
#align decidable.peirce Decidable.peirce
#align peirce' peirce'
#align decidable.not_iff_not Decidable.not_iff_not
#align decidable.not_iff_comm Decidable.not_iff_comm
#align decidable.not_iff Decidable.not_iff
#align decidable.iff_not_comm Decidable.iff_not_comm
#align decidable.iff_iff_and_or_not_and_not Decidable.iff_iff_and_or_not_and_not
#align decidable.iff_iff_not_or_and_or_not Decidable.iff_iff_not_or_and_or_not
#align decidable.not_and_not_right Decidable.not_and_not_right
#align decidable.or_iff_not_and_not Decidable.or_iff_not_and_not
#align decidable.and_iff_not_or_not Decidable.and_iff_not_or_not
#align decidable.imp_iff_right_iff Decidable.imp_iff_right_iff
#align decidable.and_or_imp Decidable.and_or_imp
#align heq_iff_eq heq_iff_eq
#align proof_irrel_heq proof_irrel_heq
#align eq_rec_constant eq_rec_constant
#align ne_of_mem_of_not_mem ne_of_mem_of_not_mem
#align ne_of_mem_of_not_mem' ne_of_mem_of_not_mem'
#align apply_dite apply_dite
#align apply_ite apply_ite
#align dite_not dite_not
#align ite_not ite_not
#align empty.elim Empty.elim
#align pempty.elim PEmpty.elim
#align not_nonempty_pempty not_nonempty_pempty
#align eq_iff_true_of_subsingleton eq_iff_true_of_subsingleton
#align subsingleton_of_forall_eq subsingleton_of_forall_eq
#align subsingleton_iff_forall_eq subsingleton_iff_forall_eq
#align false_ne_true false_ne_true
#align ne_comm ne_comm

attribute [pp_dot] False.elim Eq.symm Eq.trans<|MERGE_RESOLUTION|>--- conflicted
+++ resolved
@@ -230,19 +230,11 @@
 
 theorem ExistsUnique.elim {α : Sort u} {p : α → Prop} {b : Prop}
     (h₂ : ∃! x, p x) (h₁ : ∀ x, p x → (∀ y, p y → y = x) → b) : b :=
-<<<<<<< HEAD
-  Exists.elim h₂ (fun w hw => h₁ w (And.left hw) (And.right hw))
-
-theorem exists_unique_of_exists_of_unique {α : Sort u} {p : α → Prop}
-    (hex : ∃ x, p x) (hunique : ∀ y₁ y₂, p y₁ → p y₂ → y₁ = y₂) : ∃! x, p x :=
-  Exists.elim hex (fun x px => ExistsUnique.intro x px (fun y (h : p y) => hunique y x h px))
-=======
   Exists.elim h₂ (fun w hw ↦ h₁ w (And.left hw) (And.right hw))
 
 theorem exists_unique_of_exists_of_unique {α : Sort u} {p : α → Prop}
     (hex : ∃ x, p x) (hunique : ∀ y₁ y₂, p y₁ → p y₂ → y₁ = y₂) : ∃! x, p x :=
   Exists.elim hex (fun x px ↦ ExistsUnique.intro x px (fun y (h : p y) ↦ hunique y x h px))
->>>>>>> 0c4d96e6
 
 theorem ExistsUnique.exists {p : α → Prop} : (∃! x, p x) → ∃ x, p x | ⟨x, h, _⟩ => ⟨x, h⟩
 #align exists_of_exists_unique ExistsUnique.exists
@@ -326,11 +318,7 @@
     (h₂ : IsDecRefl p) : DecidableEq α
   | x, y =>
     if hp : p x y = true then isTrue (h₁ hp)
-<<<<<<< HEAD
-    else isFalse (fun hxy : x = y => absurd (h₂ y) (by rwa [hxy] at hp))
-=======
     else isFalse (fun hxy : x = y ↦ absurd (h₂ y) (by rwa [hxy] at hp))
->>>>>>> 0c4d96e6
 #align decidable_eq_of_bool_pred decidableEq_of_bool_pred
 
 theorem decidableEq_inl_refl {α : Sort u} [h : DecidableEq α] (a : α) :
@@ -377,11 +365,7 @@
 
 theorem if_congr {α : Sort u} {b c : Prop} [Decidable b] [Decidable c]
     {x y u v : α} (h_c : b ↔ c) (h_t : x = u) (h_e : y = v) : ite b x y = ite c u v :=
-<<<<<<< HEAD
-  if_ctx_congr h_c (fun _ => h_t) (fun _ => h_e)
-=======
   if_ctx_congr h_c (fun _ ↦ h_t) (fun _ ↦ h_e)
->>>>>>> 0c4d96e6
 
 theorem if_ctx_congr_prop {b c x y u v : Prop} [dec_b : Decidable b] [dec_c : Decidable c]
     (h_c : b ↔ c) (h_t : c → (x ↔ u)) (h_e : ¬c → (y ↔ v)) : ite b x y ↔ ite c u v :=
@@ -394,11 +378,7 @@
 -- @[congr]
 theorem if_congr_prop {b c x y u v : Prop} [Decidable b] [Decidable c] (h_c : b ↔ c) (h_t : x ↔ u)
     (h_e : y ↔ v) : ite b x y ↔ ite c u v :=
-<<<<<<< HEAD
-  if_ctx_congr_prop h_c (fun _ => h_t) (fun _ => h_e)
-=======
   if_ctx_congr_prop h_c (fun _ ↦ h_t) (fun _ ↦ h_e)
->>>>>>> 0c4d96e6
 
 theorem if_ctx_simp_congr_prop {b c x y u v : Prop} [Decidable b] (h_c : b ↔ c) (h_t : c → (x ↔ u))
     -- FIXME: after https://github.com/leanprover/lean4/issues/1867 is fixed,
@@ -412,11 +392,7 @@
     -- this should be changed back to:
     -- (h_e : y ↔ v) : ite b x y ↔ (ite c (h := decidable_of_decidable_of_iff h_c) u v) :=
     (h_e : y ↔ v) : ite b x y ↔ (@ite _ c (decidable_of_decidable_of_iff h_c) u v) :=
-<<<<<<< HEAD
-  if_ctx_simp_congr_prop h_c (fun _ => h_t) (fun _ => h_e)
-=======
   if_ctx_simp_congr_prop h_c (fun _ ↦ h_t) (fun _ ↦ h_e)
->>>>>>> 0c4d96e6
 
 -- @[congr]
 theorem dif_ctx_congr {α : Sort u} {b c : Prop} [dec_b : Decidable b] [dec_c : Decidable c]
@@ -491,18 +467,10 @@
 
 lemma Equivalence.reflexive {r : β → β → Prop} (h : Equivalence r) : Reflexive r := h.refl
 
-<<<<<<< HEAD
-lemma Equivalence.symmetric {r : β → β → Prop} (h : Equivalence r) : Symmetric r :=
-  fun _ _ => h.symm
+lemma Equivalence.symmetric {r : β → β → Prop} (h : Equivalence r) : Symmetric r := fun _ _ ↦ h.symm
 
 lemma Equivalence.transitive {r : β → β → Prop} (h : Equivalence r) : Transitive r :=
-  fun _ _ _ => h.trans
-=======
-lemma Equivalence.symmetric {r : β → β → Prop} (h : Equivalence r) : Symmetric r := fun _ _ ↦ h.symm
-
-lemma Equivalence.transitive {r : β → β → Prop}(h : Equivalence r) : Transitive r :=
   fun _ _ _ ↦ h.trans
->>>>>>> 0c4d96e6
 
 /-- A relation is total if for all `x` and `y`, either `x ≺ y` or `y ≺ x`. -/
 def Total := ∀ x y, x ≺ y ∨ y ≺ x
@@ -517,11 +485,7 @@
 
 /-- An empty relation does not relate any elements. -/
 @[nolint unusedArguments]
-<<<<<<< HEAD
-def EmptyRelation := fun _ _ : α => False
-=======
 def EmptyRelation := fun _ _ : α ↦ False
->>>>>>> 0c4d96e6
 
 theorem InvImage.trans (f : α → β) (h : Transitive r) : Transitive (InvImage r f) :=
   fun (a₁ a₂ a₃ : α) (h₁ : InvImage r f a₁ a₂) (h₂ : InvImage r f a₂ a₃) ↦ h h₁ h₂
