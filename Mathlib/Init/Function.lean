--- conflicted
+++ resolved
@@ -26,15 +26,10 @@
 @[reducible] def onFun (f : β → β → φ) (g : α → β) : α → α → φ :=
 λ x y => f (g x) (g y)
 
-<<<<<<< HEAD
-infixl:2  " on " => on_fun
-
-=======
 /-- Given functions `f : α → β → φ`, `g : α → β → δ` and a binary operator `op : φ → δ → ζ`,
 produce a function `α → β → ζ` that applies `f` and `g` on each argument and then applies
 `op` to the results.
 -/
->>>>>>> d78a3d45
 @[reducible] def combine (f : α → β → φ) (op : φ → δ → ζ) (g : α → β → δ)
   : α → β → ζ :=
 λ x y => op (f x y) (g x y)
