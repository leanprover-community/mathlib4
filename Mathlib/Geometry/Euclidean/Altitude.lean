--- conflicted
+++ resolved
@@ -197,7 +197,12 @@
 def altitudeFoot {n : ℕ} [NeZero n] (s : Simplex ℝ P n) (i : Fin (n + 1)) : P :=
   (s.faceOpposite i).orthogonalProjectionSpan (s.points i)
 
-<<<<<<< HEAD
+@[simp] lemma altitudeFoot_reindex {m n : ℕ} [NeZero m] [NeZero n] (s : Simplex ℝ P n)
+    (e : Fin (n + 1) ≃ Fin (m + 1)) : (s.reindex e).altitudeFoot = s.altitudeFoot ∘ e.symm := by
+  ext i
+  simp only [altitudeFoot, reindex_points, Function.comp_apply]
+  exact orthogonalProjectionSpan_congr (s.range_faceOpposite_reindex e i) rfl
+
 @[simp] lemma altitudeFoot_map {n : ℕ} [NeZero n] (s : Simplex ℝ P n) (f : P →ᵃⁱ[ℝ] P₂)
     (i : Fin (n + 1)) :
     (s.map f.toAffineMap f.injective).altitudeFoot i = f (s.altitudeFoot i) := by
@@ -209,13 +214,6 @@
     (s.restrict S hS).altitudeFoot i = s.altitudeFoot i := by
   rw [eq_comm]
   convert (s.restrict S hS).altitudeFoot_map S.subtypeₐᵢ i
-=======
-@[simp] lemma altitudeFoot_reindex {m n : ℕ} [NeZero m] [NeZero n] (s : Simplex ℝ P n)
-    (e : Fin (n + 1) ≃ Fin (m + 1)) : (s.reindex e).altitudeFoot = s.altitudeFoot ∘ e.symm := by
-  ext i
-  simp only [altitudeFoot, reindex_points, Function.comp_apply]
-  exact orthogonalProjectionSpan_congr (s.range_faceOpposite_reindex e i) rfl
->>>>>>> 7b0ee8f9
 
 @[simp] lemma ne_altitudeFoot {n : ℕ} [NeZero n] (s : Simplex ℝ P n) (i : Fin (n + 1)) :
     s.points i ≠ s.altitudeFoot i := by
@@ -256,7 +254,11 @@
 def height {n : ℕ} [NeZero n] (s : Simplex ℝ P n) (i : Fin (n + 1)) : ℝ :=
   dist (s.points i) (s.altitudeFoot i)
 
-<<<<<<< HEAD
+@[simp] lemma height_reindex {m n : ℕ} [NeZero m] [NeZero n] (s : Simplex ℝ P n)
+    (e : Fin (n + 1) ≃ Fin (m + 1)) : (s.reindex e).height = s.height ∘ e.symm := by
+  ext i
+  simp [height]
+
 @[simp] lemma height_map {n : ℕ} [NeZero n] (s : Simplex ℝ P n) (f : P →ᵃⁱ[ℝ] P₂)
     (i : Fin (n + 1)) :
     (s.map f.toAffineMap f.injective).height i = s.height i := by
@@ -269,13 +271,6 @@
   rw [eq_comm]
   convert (s.restrict S hS).height_map S.subtypeₐᵢ i
 
-=======
-@[simp] lemma height_reindex {m n : ℕ} [NeZero m] [NeZero n] (s : Simplex ℝ P n)
-    (e : Fin (n + 1) ≃ Fin (m + 1)) : (s.reindex e).height = s.height ∘ e.symm := by
-  ext i
-  simp [height]
-
->>>>>>> 7b0ee8f9
 @[simp]
 lemma height_pos {n : ℕ} [NeZero n] (s : Simplex ℝ P n) (i : Fin (n + 1)) : 0 < s.height i := by
   simp [height]
