--- conflicted
+++ resolved
@@ -333,16 +333,12 @@
   rw [← cos_eq_zero_iff_angle_eq_pi_div_two, ← abs_eq_zero, abs_cos_eq_sqrt_one_sub_sin_sq, h]
   simp
 
-<<<<<<< HEAD
 /-- If two vectors of equal norms has the angle between them equal to 0, then
 they are equal. -/
 lemma eq_of_angle_eq_zero_of_norm_eq {x y : V} (hxy : angle x y = 0) (h : ‖x‖ = ‖y‖) : x = y := by
   grind [angle_eq_zero_iff, norm_smul, Real.norm_eq_abs, norm_ne_zero_iff, abs, one_smul]
 
-/-- The angle between normalized vector and other vector is equal to the angle
-=======
-/-- The angle between a normalized vector and another vector is equal to the angle
->>>>>>> e9a7156e
+/-- The angle between normalized vector and another vector is equal to the angle
 between the original vectors. -/
 @[simp]
 lemma angle_normalize_left (x y : V) :
