--- conflicted
+++ resolved
@@ -326,22 +326,14 @@
     intro hp
     rw [hp, ← sq_eq_sq₀ dist_nonneg dist_nonneg, pow_two, pow_two, dist_comm p p₁,
       dist_sq_eq_dist_orthogonalProjection_sq_add_dist_orthogonalProjection_sq p
-<<<<<<< HEAD
-        (left_mem_affineSpan_pair _ _ p₃),
-=======
         (left_mem_affineSpan_pair ℝ _ p₃),
->>>>>>> 2f37e445
       add_eq_right, mul_eq_zero, dist_eq_zero, or_self] at h
     grind
   have hp₂ : orthogonalProjection line[ℝ, p₁, p₃] p ≠ p₁ := by
     intro hp
     rw [hp, ← sq_eq_sq₀ dist_nonneg dist_nonneg, pow_two, pow_two, dist_comm p p₁,
       dist_sq_eq_dist_orthogonalProjection_sq_add_dist_orthogonalProjection_sq p
-<<<<<<< HEAD
-        (left_mem_affineSpan_pair _ _ p₂),
-=======
         (left_mem_affineSpan_pair ℝ _ p₂),
->>>>>>> 2f37e445
       right_eq_add, mul_eq_zero, dist_eq_zero, or_self] at h
     grind
   rw [← (collinear_insert_of_mem_affineSpan_pair
