--- conflicted
+++ resolved
@@ -31,16 +31,9 @@
 
 namespace EuclideanGeometry
 
-<<<<<<< HEAD
-variable {V : Type*} {P : Type*}
-variable [NormedAddCommGroup V] [InnerProductSpace ℝ V] [MetricSpace P]
-variable [NormedAddTorsor V P]
-variable {V₂ P₂ : Type*} [NormedAddCommGroup V₂] [InnerProductSpace ℝ V₂] [MetricSpace P₂]
-variable [NormedAddTorsor V₂ P₂]
-=======
 variable {𝕜 : Type*} {V : Type*} {P : Type*} [RCLike 𝕜]
 variable [NormedAddCommGroup V] [InnerProductSpace 𝕜 V]
->>>>>>> 262b8863
+variable {V₂ P₂ : Type*} [NormedAddCommGroup V₂] [InnerProductSpace 𝕜 V₂]
 
 open AffineSubspace
 
@@ -284,31 +277,6 @@
   rw [orthogonalProjection_eq_orthogonalProjection_iff_vsub_mem]
   exact SetLike.le_def.1 (Submodule.orthogonal_le (direction_le h))
     (orthogonalProjection_vsub_mem_direction_orthogonal _ _)
-
-@[simp] lemma orthogonalProjection_map (s : AffineSubspace ℝ P) [Nonempty s]
-    [s.direction.HasOrthogonalProjection] (f : P →ᵃⁱ[ℝ] P₂)
-    [(s.map f.toAffineMap).direction.HasOrthogonalProjection] (p : P) :
-    orthogonalProjection (s.map f.toAffineMap) (f p) = f (orthogonalProjection s p) := by
-  rw [coe_orthogonalProjection_eq_iff_mem]
-  simp only [mem_map, AffineIsometry.coe_toAffineMap, AffineIsometry.map_eq_iff, exists_eq_right,
-    SetLike.coe_mem, map_direction, AffineIsometry.linear_eq_linearIsometry, true_and]
-  rw [← AffineIsometry.coe_toAffineMap, ← AffineMap.linearMap_vsub, Submodule.mem_orthogonal]
-  intro u hu
-  rw [Submodule.mem_map] at hu
-  obtain ⟨v, hv, rfl⟩ := hu
-  rw [AffineIsometry.linear_eq_linearIsometry, LinearIsometry.coe_toLinearMap,
-    LinearIsometry.inner_map_map, Submodule.inner_right_of_mem_orthogonal hv
-      (vsub_orthogonalProjection_mem_direction_orthogonal _ _)]
-
-lemma orthogonalProjection_subtype (s : AffineSubspace ℝ P) [Nonempty s] (s' : AffineSubspace ℝ s)
-    [Nonempty s'] [s'.direction.HasOrthogonalProjection]
-    [(s'.map s.subtype).direction.HasOrthogonalProjection] (p : s) :
-    (orthogonalProjection s' p : P) = orthogonalProjection (s'.map s.subtype) p := by
-  rw [eq_comm]
-  have : (s'.map s.subtypeₐᵢ.toAffineMap).direction.HasOrthogonalProjection := by
-    rw [subtypeₐᵢ_toAffineMap]
-    infer_instance
-  convert orthogonalProjection_map s' s.subtypeₐᵢ p
 
 /-- The square of the distance from a point in `s` to `p₂` equals the
 sum of the squares of the distances of the two points to the
@@ -426,21 +394,6 @@
       +ᵥ (Classical.arbitrary s : P) :=
   rfl
 
-<<<<<<< HEAD
-@[simp] lemma reflection_map (s : AffineSubspace ℝ P) [Nonempty s]
-    [s.direction.HasOrthogonalProjection] (f : P →ᵃⁱ[ℝ] P₂)
-    [(s.map f.toAffineMap).direction.HasOrthogonalProjection] (p : P) :
-    reflection (s.map f.toAffineMap) (f p) = f (reflection s p) := by
-  simp [reflection_apply]
-
-lemma reflection_subtype (s : AffineSubspace ℝ P) [Nonempty s] (s' : AffineSubspace ℝ s)
-    [Nonempty s'] [s'.direction.HasOrthogonalProjection]
-    [(s'.map s.subtype).direction.HasOrthogonalProjection] (p : s) :
-    (reflection s' p : P) = reflection (s'.map s.subtype) p := by
-  simp [reflection_apply, orthogonalProjection_subtype]
-
-theorem eq_reflection_of_eq_subspace {s s' : AffineSubspace ℝ P} [Nonempty s] [Nonempty s']
-=======
 theorem reflection_apply_of_mem (s : AffineSubspace 𝕜 P) [Nonempty s]
     [s.direction.HasOrthogonalProjection] (p : P) {x} (hx : x ∈ s) :
     reflection s p = s.direction.reflection (p -ᵥ x) +ᵥ x := by
@@ -458,7 +411,6 @@
     add_comm v, add_vadd, vadd_vsub_assoc]
 
 theorem eq_reflection_of_eq_subspace {s s' : AffineSubspace 𝕜 P} [Nonempty s] [Nonempty s']
->>>>>>> 262b8863
     [s.direction.HasOrthogonalProjection] [s'.direction.HasOrthogonalProjection] (h : s = s')
     (p : P) : (reflection s p : P) = (reflection s' p : P) := by
   subst h
@@ -558,6 +510,32 @@
 section MetricSpace
 
 variable [MetricSpace P] [NormedAddTorsor V P]
+variable [MetricSpace P₂] [NormedAddTorsor V₂ P₂]
+
+@[simp] lemma orthogonalProjection_map (s : AffineSubspace 𝕜 P) [Nonempty s]
+    [s.direction.HasOrthogonalProjection] (f : P →ᵃⁱ[𝕜] P₂)
+    [(s.map f.toAffineMap).direction.HasOrthogonalProjection] (p : P) :
+    orthogonalProjection (s.map f.toAffineMap) (f p) = f (orthogonalProjection s p) := by
+  rw [coe_orthogonalProjection_eq_iff_mem]
+  simp only [mem_map, AffineIsometry.coe_toAffineMap, AffineIsometry.map_eq_iff, exists_eq_right,
+    SetLike.coe_mem, map_direction, AffineIsometry.linear_eq_linearIsometry, true_and]
+  rw [← AffineIsometry.coe_toAffineMap, ← AffineMap.linearMap_vsub, Submodule.mem_orthogonal]
+  intro u hu
+  rw [Submodule.mem_map] at hu
+  obtain ⟨v, hv, rfl⟩ := hu
+  rw [AffineIsometry.linear_eq_linearIsometry, LinearIsometry.coe_toLinearMap,
+    LinearIsometry.inner_map_map, Submodule.inner_right_of_mem_orthogonal hv
+      (vsub_orthogonalProjection_mem_direction_orthogonal _ _)]
+
+lemma orthogonalProjection_subtype (s : AffineSubspace 𝕜 P) [Nonempty s] (s' : AffineSubspace 𝕜 s)
+    [Nonempty s'] [s'.direction.HasOrthogonalProjection]
+    [(s'.map s.subtype).direction.HasOrthogonalProjection] (p : s) :
+    (orthogonalProjection s' p : P) = orthogonalProjection (s'.map s.subtype) p := by
+  rw [eq_comm]
+  have : (s'.map s.subtypeₐᵢ.toAffineMap).direction.HasOrthogonalProjection := by
+    rw [subtypeₐᵢ_toAffineMap]
+    infer_instance
+  convert orthogonalProjection_map s' s.subtypeₐᵢ p
 
 /-- The distance to a point's orthogonal projection is 0 iff it lies in the subspace. -/
 theorem dist_orthogonalProjection_eq_zero_iff {s : AffineSubspace 𝕜 P} [Nonempty s]
@@ -575,6 +553,18 @@
 @[deprecated (since := "2025-05-23")]
 alias dist_orthogonalProjection_ne_zero_of_not_mem := dist_orthogonalProjection_ne_zero_of_notMem
 
+@[simp] lemma reflection_map (s : AffineSubspace 𝕜 P) [Nonempty s]
+    [s.direction.HasOrthogonalProjection] (f : P →ᵃⁱ[𝕜] P₂)
+    [(s.map f.toAffineMap).direction.HasOrthogonalProjection] (p : P) :
+    reflection (s.map f.toAffineMap) (f p) = f (reflection s p) := by
+  simp [reflection_apply']
+
+lemma reflection_subtype (s : AffineSubspace 𝕜 P) [Nonempty s] (s' : AffineSubspace 𝕜 s)
+    [Nonempty s'] [s'.direction.HasOrthogonalProjection]
+    [(s'.map s.subtype).direction.HasOrthogonalProjection] (p : s) :
+    (reflection s' p : P) = reflection (s'.map s.subtype) p := by
+  simp [reflection_apply', orthogonalProjection_subtype]
+
 end MetricSpace
 
 end EuclideanGeometry
@@ -586,10 +576,12 @@
 open EuclideanGeometry
 
 variable {𝕜 : Type*} {V : Type*} {P : Type*} [RCLike 𝕜]
-variable [NormedAddCommGroup V] [InnerProductSpace 𝕜 V] [PseudoMetricSpace P]
-variable [NormedAddTorsor V P]
-variable {V₂ P₂ : Type*} [NormedAddCommGroup V₂] [InnerProductSpace ℝ V₂] [MetricSpace P₂]
-variable [NormedAddTorsor V₂ P₂]
+variable [NormedAddCommGroup V] [InnerProductSpace 𝕜 V]
+variable {V₂ P₂ : Type*} [NormedAddCommGroup V₂] [InnerProductSpace 𝕜 V₂]
+
+section PseudoMetricSpace
+
+variable [PseudoMetricSpace P] [NormedAddTorsor V P]
 
 /-- The orthogonal projection of a point `p` onto the hyperplane spanned by the simplex's points. -/
 def orthogonalProjectionSpan {n : ℕ} (s : Simplex 𝕜 P n) :
@@ -605,20 +597,6 @@
     (e : Fin (m + 1) ≃ Fin (n + 1)) (p : P) :
     ((s.reindex e).orthogonalProjectionSpan p : P) = s.orthogonalProjectionSpan p :=
   orthogonalProjectionSpan_congr (s.reindex_range_points e) rfl
-
-lemma orthogonalProjectionSpan_map {n : ℕ} (s : Simplex ℝ P n) (f : P →ᵃⁱ[ℝ] P₂) (p : P) :
-    (s.map f.toAffineMap f.injective).orthogonalProjectionSpan (f p) =
-      f (s.orthogonalProjectionSpan p) := by
-  simp_rw [orthogonalProjectionSpan]
-  convert orthogonalProjection_map (affineSpan ℝ (Set.range s.points)) f p
-  simp [AffineSubspace.map_span, Set.range_comp]
-
-@[simp] lemma orthogonalProjectionSpan_restrict {n : ℕ} (s : Simplex ℝ P n)
-    (S : AffineSubspace ℝ P) (hS : affineSpan ℝ (Set.range s.points) ≤ S) (p : S) :
-    haveI := Nonempty.map (AffineSubspace.inclusion hS) inferInstance
-    ((s.restrict S hS).orthogonalProjectionSpan p : P) = s.orthogonalProjectionSpan p := by
-  rw [eq_comm]
-  convert (s.restrict S hS).orthogonalProjectionSpan_map S.subtypeₐᵢ p
 
 /-- Adding a vector to a point in the given subspace, then taking the
 orthogonal projection, produces the original point if the vector is a
@@ -652,6 +630,29 @@
     (p : P) : (s.faceOpposite i).orthogonalProjectionSpan p = s.points i.rev := by
   simp [faceOpposite_point_eq_point_rev]
 
+end PseudoMetricSpace
+
+section MetricSpace
+
+variable [MetricSpace P] [NormedAddTorsor V P]
+variable [MetricSpace P₂] [NormedAddTorsor V₂ P₂]
+
+lemma orthogonalProjectionSpan_map {n : ℕ} (s : Simplex 𝕜 P n) (f : P →ᵃⁱ[𝕜] P₂) (p : P) :
+    (s.map f.toAffineMap f.injective).orthogonalProjectionSpan (f p) =
+      f (s.orthogonalProjectionSpan p) := by
+  simp_rw [orthogonalProjectionSpan]
+  convert orthogonalProjection_map (affineSpan 𝕜 (Set.range s.points)) f p
+  simp [AffineSubspace.map_span, Set.range_comp]
+
+@[simp] lemma orthogonalProjectionSpan_restrict {n : ℕ} (s : Simplex 𝕜 P n)
+    (S : AffineSubspace 𝕜 P) (hS : affineSpan 𝕜 (Set.range s.points) ≤ S) (p : S) :
+    haveI := Nonempty.map (AffineSubspace.inclusion hS) inferInstance
+    ((s.restrict S hS).orthogonalProjectionSpan p : P) = s.orthogonalProjectionSpan p := by
+  rw [eq_comm]
+  convert (s.restrict S hS).orthogonalProjectionSpan_map S.subtypeₐᵢ p
+
+end MetricSpace
+
 end Simplex
 
 end Affine