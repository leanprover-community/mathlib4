--- conflicted
+++ resolved
@@ -586,22 +586,11 @@
     s.orthogonalProjectionSpan p = s.points 0 := by
   rw [orthogonalProjectionSpan]
   convert orthogonalProjection_affineSpan_singleton _ _
-<<<<<<< HEAD
-  rw [← Set.image_singleton, ← Set.image_univ]
-  convert rfl
-  exact Set.toFinset_eq_univ.mp rfl
-
-lemma orthogonalProjectionSpan_faceOpposite_eq_point_rev (s : Simplex ℝ P 1) (i : Fin 2)
-    (p : P) : (s.faceOpposite i).orthogonalProjectionSpan p = s.points i.rev := by
-  convert (s.faceOpposite i).orthogonalProjectionSpan_eq_point p using 1
-  exact (s.faceOpposite_point_eq_point_rev _ _).symm
-=======
   simp [Fin.fin_one_eq_zero]
 
 lemma orthogonalProjectionSpan_faceOpposite_eq_point_rev (s : Simplex ℝ P 1) (i : Fin 2)
     (p : P) : (s.faceOpposite i).orthogonalProjectionSpan p = s.points i.rev := by
   simp [faceOpposite_point_eq_point_rev]
->>>>>>> 412d97e1
 
 end Simplex
 
