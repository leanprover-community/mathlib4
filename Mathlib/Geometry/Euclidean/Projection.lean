--- conflicted
+++ resolved
@@ -3,14 +3,11 @@
 Released under Apache 2.0 license as described in the file LICENSE.
 Authors: Joseph Myers, Manuel Candales
 -/
-<<<<<<< HEAD
 
 import Mathlib.Analysis.InnerProductSpace.Projection
 import Mathlib.Analysis.Normed.Affine.ContinuousAffineMap
-=======
 import Mathlib.Analysis.InnerProductSpace.Projection.Submodule
 import Mathlib.Analysis.InnerProductSpace.Projection.Reflection
->>>>>>> 1bb8efb7
 import Mathlib.LinearAlgebra.AffineSpace.FiniteDimensional
 import Mathlib.Topology.Algebra.ContinuousAffineMap
 
@@ -39,90 +36,7 @@
 
 open AffineSubspace
 
-<<<<<<< HEAD
 section PseudoMetricSpace
-=======
-/-- The intersection of the subspace and the orthogonal subspace
-through the given point is the `orthogonalProjectionFn` of that
-point onto the subspace. This lemma is only intended for use in
-setting up the bundled version and should not be used once that is
-defined. -/
-theorem inter_eq_singleton_orthogonalProjectionFn {s : AffineSubspace ℝ P} [Nonempty s]
-    [s.direction.HasOrthogonalProjection] (p : P) :
-    (s : Set P) ∩ mk' p s.directionᗮ = {orthogonalProjectionFn s p} :=
-  Classical.choose_spec <|
-    inter_eq_singleton_of_nonempty_of_isCompl (nonempty_subtype.mp ‹_›)
-      (mk'_nonempty p s.directionᗮ)
-      (by
-        rw [direction_mk' p s.directionᗮ]
-        exact Submodule.isCompl_orthogonal_of_hasOrthogonalProjection)
-
-/-- The `orthogonalProjectionFn` lies in the given subspace. This
-lemma is only intended for use in setting up the bundled version and
-should not be used once that is defined. -/
-theorem orthogonalProjectionFn_mem {s : AffineSubspace ℝ P} [Nonempty s]
-    [s.direction.HasOrthogonalProjection] (p : P) : orthogonalProjectionFn s p ∈ s := by
-  rw [← mem_coe, ← Set.singleton_subset_iff, ← inter_eq_singleton_orthogonalProjectionFn]
-  exact Set.inter_subset_left
-
-/-- The `orthogonalProjectionFn` lies in the orthogonal
-subspace. This lemma is only intended for use in setting up the
-bundled version and should not be used once that is defined. -/
-theorem orthogonalProjectionFn_mem_orthogonal {s : AffineSubspace ℝ P} [Nonempty s]
-    [s.direction.HasOrthogonalProjection] (p : P) :
-    orthogonalProjectionFn s p ∈ mk' p s.directionᗮ := by
-  rw [← mem_coe, ← Set.singleton_subset_iff, ← inter_eq_singleton_orthogonalProjectionFn]
-  exact Set.inter_subset_right
-
-/-- Subtracting `p` from its `orthogonalProjectionFn` produces a
-result in the orthogonal direction. This lemma is only intended for
-use in setting up the bundled version and should not be used once that
-is defined. -/
-theorem orthogonalProjectionFn_vsub_mem_direction_orthogonal {s : AffineSubspace ℝ P} [Nonempty s]
-    [s.direction.HasOrthogonalProjection] (p : P) :
-    orthogonalProjectionFn s p -ᵥ p ∈ s.directionᗮ :=
-  direction_mk' p s.directionᗮ ▸
-    vsub_mem_direction (orthogonalProjectionFn_mem_orthogonal p) (self_mem_mk' _ _)
-
-/-- Auxiliary definition for setting up the orthogonal projection. This one is a bundled affine
-map; the final `orthogonalProjection` is a continuous affine map. -/
-nonrec def orthogonalProjectionAux (s : AffineSubspace ℝ P) [Nonempty s]
-    [s.direction.HasOrthogonalProjection] : P →ᵃ[ℝ] s where
-  toFun p := ⟨orthogonalProjectionFn s p, orthogonalProjectionFn_mem p⟩
-  linear := s.direction.orthogonalProjection
-  map_vadd' p v := by
-    have hs : s.direction.starProjection v +ᵥ orthogonalProjectionFn s p ∈ s :=
-      vadd_mem_of_mem_direction (s.direction.orthogonalProjection v).2
-        (orthogonalProjectionFn_mem p)
-    have ho :
-      s.direction.starProjection v +ᵥ orthogonalProjectionFn s p ∈
-        mk' (v +ᵥ p) s.directionᗮ := by
-      rw [← vsub_right_mem_direction_iff_mem (self_mem_mk' _ _) _, direction_mk',
-        vsub_vadd_eq_vsub_sub, vadd_vsub_assoc, add_comm, add_sub_assoc]
-      refine Submodule.add_mem _ (orthogonalProjectionFn_vsub_mem_direction_orthogonal p) ?_
-      rw [Submodule.mem_orthogonal']
-      intro w hw
-      rw [← neg_sub, inner_neg_left, Submodule.starProjection_inner_eq_zero _ w hw, neg_zero]
-    have hm :
-      (s.direction.orthogonalProjection v : V) +ᵥ orthogonalProjectionFn s p ∈
-        ({orthogonalProjectionFn s (v +ᵥ p)} : Set P) := by
-      rw [← inter_eq_singleton_orthogonalProjectionFn (v +ᵥ p)]
-      exact Set.mem_inter hs ho
-    rw [Set.mem_singleton_iff] at hm
-    ext
-    exact hm.symm
-
-/-- The orthogonal projection of a point onto a nonempty affine
-subspace, whose direction is complete. The corresponding linear map
-(mapping a vector to the difference between the projections of two
-points whose difference is that vector) is the `orthogonalProjection`
-for real inner product spaces, onto the direction of the affine
-subspace being projected onto. -/
-nonrec def orthogonalProjection (s : AffineSubspace ℝ P) [Nonempty s]
-    [s.direction.HasOrthogonalProjection] : P →ᴬ[ℝ] s where
-  __ := orthogonalProjectionAux s
-  cont := AffineMap.continuous_linear_iff.1 s.direction.orthogonalProjection.cont
->>>>>>> 1bb8efb7
 
 variable [PseudoMetricSpace P] [NormedAddTorsor V P]
 
@@ -358,7 +272,6 @@
   orthogonalProjection_vadd_eq_self hp
     (Submodule.smul_mem _ _ (vsub_orthogonalProjection_mem_direction_orthogonal s _))
 
-<<<<<<< HEAD
 /-- Reflection in an affine subspace, which is expected to be nonempty
 and complete. The word "reflection" is sometimes understood to mean
 specifically reflection in a codimension-one subspace, and sometimes
@@ -516,7 +429,6 @@
 section Real
 
 variable [InnerProductSpace ℝ V] [PseudoMetricSpace P] [NormedAddTorsor V P]
-=======
 lemma orthogonalProjection_orthogonalProjection_of_le {s₁ s₂ : AffineSubspace ℝ P} [Nonempty s₁]
     [Nonempty s₂] [s₁.direction.HasOrthogonalProjection] [s₂.direction.HasOrthogonalProjection]
     (h : s₁ ≤ s₂) (p : P) :
@@ -524,7 +436,6 @@
   rw [orthogonalProjection_eq_orthogonalProjection_iff_vsub_mem]
   exact SetLike.le_def.1 (Submodule.orthogonal_le (direction_le h))
     (orthogonalProjection_vsub_mem_direction_orthogonal _ _)
->>>>>>> 1bb8efb7
 
 /-- The square of the distance from a point in `s` to `p₂` equals the
 sum of the squares of the distances of the two points to the
