--- conflicted
+++ resolved
@@ -31,33 +31,9 @@
 
 namespace EuclideanGeometry
 
-<<<<<<< HEAD
-variable {V : Type*} {P : Type*}
-variable [NormedAddCommGroup V] [InnerProductSpace ℝ V] [MetricSpace P]
-variable [NormedAddTorsor V P]
-variable {V₂ P₂ : Type*} [NormedAddCommGroup V₂] [InnerProductSpace ℝ V₂] [MetricSpace P₂]
-variable [NormedAddTorsor V₂ P₂]
-
-open AffineSubspace Module
-
-/-- The orthogonal projection of a point onto a nonempty affine
-subspace, whose direction is complete, as an unbundled function. This
-definition is only intended for use in setting up the bundled version
-`orthogonalProjection` and should not be used once that is
-defined. -/
-def orthogonalProjectionFn (s : AffineSubspace ℝ P) [Nonempty s]
-    [s.direction.HasOrthogonalProjection] (p : P) : P :=
-  Classical.choose <|
-    inter_eq_singleton_of_nonempty_of_isCompl (nonempty_subtype.mp ‹_›)
-      (mk'_nonempty p s.directionᗮ)
-      (by
-        rw [direction_mk' p s.directionᗮ]
-        exact Submodule.isCompl_orthogonal_of_hasOrthogonalProjection)
-=======
 variable {𝕜 : Type*} {V : Type*} {P : Type*} [RCLike 𝕜]
 variable [NormedAddCommGroup V] [InnerProductSpace 𝕜 V]
 variable {V₂ P₂ : Type*} [NormedAddCommGroup V₂] [InnerProductSpace 𝕜 V₂]
->>>>>>> 9057a4d1
 
 open AffineSubspace
 
@@ -301,31 +277,6 @@
   rw [orthogonalProjection_eq_orthogonalProjection_iff_vsub_mem]
   exact SetLike.le_def.1 (Submodule.orthogonal_le (direction_le h))
     (orthogonalProjection_vsub_mem_direction_orthogonal _ _)
-
-@[simp] lemma orthogonalProjection_map (s : AffineSubspace ℝ P) [Nonempty s]
-    [s.direction.HasOrthogonalProjection] (f : P →ᵃⁱ[ℝ] P₂)
-    [(s.map f.toAffineMap).direction.HasOrthogonalProjection] (p : P) :
-    orthogonalProjection (s.map f.toAffineMap) (f p) = f (orthogonalProjection s p) := by
-  rw [coe_orthogonalProjection_eq_iff_mem]
-  simp only [mem_map, AffineIsometry.coe_toAffineMap, AffineIsometry.map_eq_iff, exists_eq_right,
-    SetLike.coe_mem, map_direction, AffineIsometry.linear_eq_linearIsometry, true_and]
-  rw [← AffineIsometry.coe_toAffineMap, ← AffineMap.linearMap_vsub, Submodule.mem_orthogonal]
-  intro u hu
-  rw [Submodule.mem_map] at hu
-  obtain ⟨v, hv, rfl⟩ := hu
-  rw [AffineIsometry.linear_eq_linearIsometry, LinearIsometry.coe_toLinearMap,
-    LinearIsometry.inner_map_map, Submodule.inner_right_of_mem_orthogonal hv
-      (vsub_orthogonalProjection_mem_direction_orthogonal _ _)]
-
-lemma orthogonalProjection_subtype (s : AffineSubspace ℝ P) [Nonempty s] (s' : AffineSubspace ℝ s)
-    [Nonempty s'] [s'.direction.HasOrthogonalProjection]
-    [(s'.map s.subtype).direction.HasOrthogonalProjection] (p : s) :
-    (orthogonalProjection s' p : P) = orthogonalProjection (s'.map s.subtype) p := by
-  rw [eq_comm]
-  have : (s'.map s.subtypeₐᵢ.toAffineMap).direction.HasOrthogonalProjection := by
-    rw [subtypeₐᵢ_toAffineMap]
-    infer_instance
-  convert orthogonalProjection_map s' s.subtypeₐᵢ p
 
 /-- The square of the distance from a point in `s` to `p₂` equals the
 sum of the squares of the distances of the two points to the
@@ -443,21 +394,6 @@
       +ᵥ (Classical.arbitrary s : P) :=
   rfl
 
-<<<<<<< HEAD
-@[simp] lemma reflection_map (s : AffineSubspace ℝ P) [Nonempty s]
-    [s.direction.HasOrthogonalProjection] (f : P →ᵃⁱ[ℝ] P₂)
-    [(s.map f.toAffineMap).direction.HasOrthogonalProjection] (p : P) :
-    reflection (s.map f.toAffineMap) (f p) = f (reflection s p) := by
-  simp [reflection_apply]
-
-lemma reflection_subtype (s : AffineSubspace ℝ P) [Nonempty s] (s' : AffineSubspace ℝ s)
-    [Nonempty s'] [s'.direction.HasOrthogonalProjection]
-    [(s'.map s.subtype).direction.HasOrthogonalProjection] (p : s) :
-    (reflection s' p : P) = reflection (s'.map s.subtype) p := by
-  simp [reflection_apply, orthogonalProjection_subtype]
-
-theorem eq_reflection_of_eq_subspace {s s' : AffineSubspace ℝ P} [Nonempty s] [Nonempty s']
-=======
 theorem reflection_apply_of_mem (s : AffineSubspace 𝕜 P) [Nonempty s]
     [s.direction.HasOrthogonalProjection] (p : P) {x} (hx : x ∈ s) :
     reflection s p = s.direction.reflection (p -ᵥ x) +ᵥ x := by
@@ -475,7 +411,6 @@
     add_comm v, add_vadd, vadd_vsub_assoc]
 
 theorem eq_reflection_of_eq_subspace {s s' : AffineSubspace 𝕜 P} [Nonempty s] [Nonempty s']
->>>>>>> 9057a4d1
     [s.direction.HasOrthogonalProjection] [s'.direction.HasOrthogonalProjection] (h : s = s')
     (p : P) : (reflection s p : P) = (reflection s' p : P) := by
   subst h
@@ -640,13 +575,6 @@
 
 open EuclideanGeometry
 
-<<<<<<< HEAD
-variable {V : Type*} {P : Type*}
-variable [NormedAddCommGroup V] [InnerProductSpace ℝ V] [MetricSpace P]
-variable [NormedAddTorsor V P]
-variable {V₂ P₂ : Type*} [NormedAddCommGroup V₂] [InnerProductSpace ℝ V₂] [MetricSpace P₂]
-variable [NormedAddTorsor V₂ P₂]
-=======
 variable {𝕜 : Type*} {V : Type*} {P : Type*} [RCLike 𝕜]
 variable [NormedAddCommGroup V] [InnerProductSpace 𝕜 V]
 variable {V₂ P₂ : Type*} [NormedAddCommGroup V₂] [InnerProductSpace 𝕜 V₂]
@@ -654,7 +582,6 @@
 section PseudoMetricSpace
 
 variable [PseudoMetricSpace P] [NormedAddTorsor V P]
->>>>>>> 9057a4d1
 
 /-- The orthogonal projection of a point `p` onto the hyperplane spanned by the simplex's points. -/
 def orthogonalProjectionSpan {n : ℕ} (s : Simplex 𝕜 P n) :
@@ -670,20 +597,6 @@
     (e : Fin (m + 1) ≃ Fin (n + 1)) (p : P) :
     ((s.reindex e).orthogonalProjectionSpan p : P) = s.orthogonalProjectionSpan p :=
   orthogonalProjectionSpan_congr (s.reindex_range_points e) rfl
-
-lemma orthogonalProjectionSpan_map {n : ℕ} (s : Simplex ℝ P n) (f : P →ᵃⁱ[ℝ] P₂) (p : P) :
-    (s.map f.toAffineMap f.injective).orthogonalProjectionSpan (f p) =
-      f (s.orthogonalProjectionSpan p) := by
-  simp_rw [orthogonalProjectionSpan]
-  convert orthogonalProjection_map (affineSpan ℝ (Set.range s.points)) f p
-  simp [AffineSubspace.map_span, Set.range_comp]
-
-@[simp] lemma orthogonalProjectionSpan_restrict {n : ℕ} (s : Simplex ℝ P n)
-    (S : AffineSubspace ℝ P) (hS : affineSpan ℝ (Set.range s.points) ≤ S) (p : S) :
-    haveI := Nonempty.map (AffineSubspace.inclusion hS) inferInstance
-    ((s.restrict S hS).orthogonalProjectionSpan p : P) = s.orthogonalProjectionSpan p := by
-  rw [eq_comm]
-  convert (s.restrict S hS).orthogonalProjectionSpan_map S.subtypeₐᵢ p
 
 /-- Adding a vector to a point in the given subspace, then taking the
 orthogonal projection, produces the original point if the vector is a
