--- conflicted
+++ resolved
@@ -355,16 +355,7 @@
 theorem altitude_eq_mongePlane (t : Triangle ℝ P) {i₁ i₂ i₃ : Fin 3} (h₁₂ : i₁ ≠ i₂) (h₁₃ : i₁ ≠ i₃)
     (h₂₃ : i₂ ≠ i₃) : t.altitude i₁ = t.mongePlane i₂ i₃ := by
   have hs : ({i₂, i₃}ᶜ : Finset (Fin 3)) = {i₁} := by decide +revert
-<<<<<<< HEAD
-  have he : ({i₁}ᶜ : Set (Fin 3)) = {i₂, i₃} := by
-    #adaptation_note /--
-    https://github.com/leanprover/lean4/issues/11009
-    -/
-    set_option synthInstance.maxSize 1000 in
-    ext; decide +revert
-=======
   have he : ({i₁}ᶜ : Set (Fin 3)) = {i₂, i₃} := by grind
->>>>>>> 2aff0916
   rw [mongePlane_def, altitude_def, direction_affineSpan, hs, he, centroid_singleton,
     vectorSpan_image_eq_span_vsub_set_left_ne ℝ _ (Set.mem_insert i₂ _)]
   simp [h₂₃]
@@ -466,18 +457,7 @@
       ⟨t₁.points i₃, mem_affineSpan ℝ ⟨j₃, h₃⟩, mem_affineSpan ℝ (Set.mem_range_self _)⟩
     refine Submodule.eq_of_le_of_finrank_eq (direction_le (affineSpan_le_of_subset_coe ?_))
       ?_
-<<<<<<< HEAD
-    · have hu : (Set.univ : Set (Fin 3)) = {j₁, j₂, j₃} := by
-        clear h₁ h₂ h₃
-        ext
-        #adaptation_note /--
-        https://github.com/leanprover/lean4/issues/11009
-        -/
-        set_option synthInstance.maxSize 1000 in
-        decide +revert
-=======
     · have hu : (Set.univ : Set (Fin 3)) = {j₁, j₂, j₃} := by grind
->>>>>>> 2aff0916
       rw [← Set.image_univ, hu, Set.image_insert_eq, Set.image_insert_eq, Set.image_singleton, h₁,
         h₂, h₃, Set.insert_subset_iff, Set.insert_subset_iff, Set.singleton_subset_iff]
       exact
@@ -488,34 +468,12 @@
         t₂.independent.finrank_vectorSpan (Fintype.card_fin _)]
   rw [he]
   use mem_affineSpan ℝ (Set.mem_range_self _)
-<<<<<<< HEAD
-  have hu : ({j₂}ᶜ : Set _) = {j₁, j₃} := by
-    clear h₁ h₂ h₃
-    ext
-    #adaptation_note /--
-    https://github.com/leanprover/lean4/issues/11009
-    -/
-    set_option synthInstance.maxSize 1000 in
-    decide +revert
-=======
   have hu : ({j₂}ᶜ : Set _) = {j₁, j₃} := by grind
->>>>>>> 2aff0916
   rw [hu, Set.image_insert_eq, Set.image_singleton, h₁, h₃]
   have hle : (t₁.altitude i₃).directionᗮ ≤ line[ℝ, t₁.orthocenter, t₁.points i₃].directionᗮ :=
     Submodule.orthogonal_le (direction_le (affineSpan_orthocenter_point_le_altitude _ _))
   refine hle ((t₁.vectorSpan_isOrtho_altitude_direction i₃) ?_)
-<<<<<<< HEAD
-  have hui : ({i₃}ᶜ : Set _) = {i₁, i₂} := by
-    clear hle h₂ h₃
-    ext
-    #adaptation_note /--
-    https://github.com/leanprover/lean4/issues/11009
-    -/
-    set_option synthInstance.maxSize 1000 in
-    decide +revert
-=======
   have hui : ({i₃}ᶜ : Set _) = {i₁, i₂} := by grind
->>>>>>> 2aff0916
   rw [hui, Set.image_insert_eq, Set.image_singleton]
   exact vsub_mem_vectorSpan ℝ (Set.mem_insert _ _) (Set.mem_insert_of_mem _ (Set.mem_singleton _))
 
