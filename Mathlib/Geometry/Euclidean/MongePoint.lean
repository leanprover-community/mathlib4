--- conflicted
+++ resolved
@@ -136,23 +136,13 @@
     ← LinearMap.map_smul, weightedVSub_vadd_affineCombination]
   congr with i
   rw [Pi.add_apply, Pi.smul_apply, smul_eq_mul, Pi.sub_apply]
-<<<<<<< HEAD
-  have hn1 : (n + 1 : ℝ) ≠ 0 := n.cast_add_one_ne_zero
-=======
->>>>>>> aaabaed3
   cases i <;>
       simp_rw [centroidWeightsWithCircumcenter, circumcenterWeightsWithCircumcenter,
         mongePointWeightsWithCircumcenter] <;>
     rw [add_tsub_assoc_of_le (by decide : 1 ≤ 2), (by decide : 2 - 1 = 1)]
   · rw [if_pos (mem_univ _), sub_zero, add_zero, card_fin]
-<<<<<<< HEAD
-    have hn3 : (n + 2 + 1 : ℝ) ≠ 0 := by norm_cast
-    field_simp [hn1, hn3, mul_comm]
-  · field_simp [hn1]
-=======
     field_simp
   · simp [field]
->>>>>>> aaabaed3
     ring
 
 /-- The weights for the Monge point of an (n+2)-simplex, minus the
