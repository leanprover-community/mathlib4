--- conflicted
+++ resolved
@@ -214,16 +214,8 @@
     (h_tangent : s.IsTangentAt t (line[ℝ, p, t])) :
     dist p t ^ 2 = dist p a * dist p b := by
   have hr := radius_nonneg_of_mem ha
-<<<<<<< HEAD
-  have h_outside : s.radius ≤ dist p s.center := by
-    rw [dist_comm]
-    by_contra! hlt
-    exact h_tangent.isTangent.notMem_of_dist_lt hlt (left_mem_affineSpan_pair ℝ p t)
-  rw [mul_dist_eq_power_of_radius_le_dist_center hr hp ha hb h_outside,
-=======
   have radius_le_dist := h_tangent.isTangent.radius_le_dist_center (left_mem_affineSpan_pair ℝ p t)
-  rw [mul_dist_eq_power_of_radius_le_dist_center hr h_secant ha hb radius_le_dist,
->>>>>>> 737db8d1
+  rw [mul_dist_eq_power_of_radius_le_dist_center hr hp ha hb radius_le_dist,
     Sphere.power, h_tangent.dist_sq_eq_of_mem (left_mem_affineSpan_pair ℝ p t)]
   ring
 
