--- conflicted
+++ resolved
@@ -480,13 +480,8 @@
 variable {s} in
 lemma ExcenterExists.excenter_notMem_affineSpan_faceOpposite {signs : Finset (Fin (n + 1))}
     (h : s.ExcenterExists signs) (i : Fin (n + 1)) :
-<<<<<<< HEAD
     s.excenter signs ∉ affineSpan ℝ (Set.range (s.faceOpposite i)) :=
-  h.excenter_notMem_affineSpan_face _ (by have := NeZero.ne n; cutsat)
-=======
-    s.excenter signs ∉ affineSpan ℝ (Set.range (s.faceOpposite i).points) :=
   h.excenter_notMem_affineSpan_face _ (by have := NeZero.ne n; lia)
->>>>>>> 25333c50
 
 lemma incenter_notMem_affineSpan_faceOpposite (i : Fin (n + 1)) :
     s.incenter ∉ affineSpan ℝ (Set.range (s.faceOpposite i)) :=
@@ -772,15 +767,9 @@
         exact ⟨h', this⟩
       rw [← norm_eq_zero, ← dist_eq_norm_vsub, h.dist_excenter] at h0
       exact h.exradius_pos.ne' h0
-<<<<<<< HEAD
-    obtain ⟨k, hki, hkj⟩ : ∃ k, k ≠ i ∧ k ≠ j := Fin.exists_ne_and_ne_of_two_lt i j (by cutsat)
+    obtain ⟨k, hki, hkj⟩ : ∃ k, k ≠ i ∧ k ≠ j := Fin.exists_ne_and_ne_of_two_lt i j (by lia)
     have hu : Set.range s =
         Set.range (s.faceOpposite i) ∪ Set.range (s.faceOpposite j) := by
-=======
-    obtain ⟨k, hki, hkj⟩ : ∃ k, k ≠ i ∧ k ≠ j := Fin.exists_ne_and_ne_of_two_lt i j (by lia)
-    have hu : Set.range s.points =
-        Set.range (s.faceOpposite i).points ∪ Set.range (s.faceOpposite j).points := by
->>>>>>> 25333c50
       simp only [range_faceOpposite_points, ← Set.image_union, ← Set.compl_inter]
       convert Set.image_univ.symm
       simp [Ne.symm hne]
