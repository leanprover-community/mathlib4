--- conflicted
+++ resolved
@@ -1264,8 +1264,6 @@
   simp
   grind
 
-<<<<<<< HEAD
-=======
 lemma affineSpan_pair_eq_orthRadius [Fact (Module.finrank ℝ V = 2)] (signs : Finset (Fin 3))
     {i₁ i₂ i₃ : Fin 3} (h₁₂ : i₁ ≠ i₂) (h₁₃ : i₁ ≠ i₃) (h₂₃ : i₂ ≠ i₃) :
     line[ℝ, t.points i₂, t.points i₃] =
@@ -1279,7 +1277,6 @@
     line[ℝ, t.points i₂, t.points i₃] = t.insphere.orthRadius (t.touchpoint ∅ i₁) :=
   t.affineSpan_pair_eq_orthRadius ∅ h₁₂ h₁₃ h₂₃
 
->>>>>>> 22daa655
 lemma sbtw_touchpoint_empty {i₁ i₂ i₃ : Fin 3} (h₁₂ : i₁ ≠ i₂) (h₁₃ : i₁ ≠ i₃) (h₂₃ : i₂ ≠ i₃) :
     Sbtw ℝ (t.points i₁) (t.touchpoint ∅ i₂) (t.points i₃) := by
   rw [← t.mem_interior_face_iff_sbtw h₁₃]
