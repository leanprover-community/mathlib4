--- conflicted
+++ resolved
@@ -84,8 +84,7 @@
 
 lemma excenterWeightsUnnorm_reindex (e : Fin (n + 1) ≃ Fin (m + 1)) (signs : Finset (Fin (m + 1))) :
     (s.reindex e).excenterWeightsUnnorm signs =
-<<<<<<< HEAD
-      s.excenterWeightsUnnorm (signs.map e.symm.toEmbedding) ∘ e.symm := by
+      s.excenterWeightsUnnorm (signs.map e.symm) ∘ e.symm := by
   ext i
   simp [excenterWeightsUnnorm]
 
@@ -101,12 +100,6 @@
   ext
   simp [excenterWeightsUnnorm]
 
-=======
-      s.excenterWeightsUnnorm (signs.map e.symm) ∘ e.symm := by
-  ext i
-  simp [excenterWeightsUnnorm]
-
->>>>>>> b2d20a4a
 @[simp] lemma excenterWeightsUnnorm_empty_apply (i : Fin (n + 1)) :
     s.excenterWeightsUnnorm ∅ i = (s.height i)⁻¹ :=
   one_mul _
@@ -123,8 +116,7 @@
   ∑ i, s.excenterWeightsUnnorm signs i ≠ 0
 
 lemma excenterExists_reindex {e : Fin (n + 1) ≃ Fin (m + 1)} {signs : Finset (Fin (m + 1))} :
-<<<<<<< HEAD
-    (s.reindex e).ExcenterExists signs ↔ s.ExcenterExists (signs.map e.symm.toEmbedding) := by
+    (s.reindex e).ExcenterExists signs ↔ s.ExcenterExists (signs.map e.symm) := by
   simp_rw [ExcenterExists, excenterWeightsUnnorm_reindex, Finset.sum_comp_equiv,
     Finset.map_univ_equiv]
 
@@ -140,12 +132,6 @@
   ext
   simp [ExcenterExists]
 
-=======
-    (s.reindex e).ExcenterExists signs ↔ s.ExcenterExists (signs.map e.symm) := by
-  simp_rw [ExcenterExists, excenterWeightsUnnorm_reindex, Finset.sum_comp_equiv,
-    Finset.map_univ_equiv]
-
->>>>>>> b2d20a4a
 /-- The normalized weights of the vertices in an affine combination that gives an excenter with
 signs determined by the given set of indices.  An excenter with those signs exists if and only if
 the sum of these weights is 1. -/
@@ -154,16 +140,11 @@
 
 lemma excenterWeights_reindex (e : Fin (n + 1) ≃ Fin (m + 1)) (signs : Finset (Fin (m + 1))) :
     (s.reindex e).excenterWeights signs =
-<<<<<<< HEAD
-      s.excenterWeights (signs.map e.symm.toEmbedding) ∘ e.symm := by
-=======
       s.excenterWeights (signs.map e.symm) ∘ e.symm := by
->>>>>>> b2d20a4a
   simp_rw [excenterWeights, excenterWeightsUnnorm_reindex, Finset.sum_comp_equiv,
     Finset.map_univ_equiv]
   rfl
 
-<<<<<<< HEAD
 @[simp] lemma excenterWeights_map (f : P →ᵃⁱ[ℝ] P₂) :
     (s.map f.toAffineMap f.injective).excenterWeights = s.excenterWeights := by
   ext
@@ -176,8 +157,6 @@
   ext
   simp [excenterWeights]
 
-=======
->>>>>>> b2d20a4a
 variable {s} in
 lemma ExcenterExists.excenterWeights_ne_zero {signs : Finset (Fin (n + 1))}
     (h : s.ExcenterExists signs) (i : Fin (n + 1)) : s.excenterWeights signs i ≠ 0 := by
@@ -370,11 +349,7 @@
   radius := |(∑ i, s.excenterWeightsUnnorm signs i)⁻¹|
 
 lemma exsphere_reindex (e : Fin (n + 1) ≃ Fin (m + 1)) (signs : Finset (Fin (m + 1))) :
-<<<<<<< HEAD
-    (s.reindex e).exsphere signs = s.exsphere (signs.map e.symm.toEmbedding) := by
-=======
     (s.reindex e).exsphere signs = s.exsphere (signs.map e.symm) := by
->>>>>>> b2d20a4a
   simp_rw [exsphere, excenterWeightsUnnorm_reindex, excenterWeights_reindex, Finset.sum_comp_equiv,
     reindex, ← Equiv.coe_toEmbedding, ← Finset.affineCombination_map]
   simp
@@ -395,8 +370,7 @@
   (s.exsphere signs).center
 
 lemma excenter_reindex (e : Fin (n + 1) ≃ Fin (m + 1)) (signs : Finset (Fin (m + 1))) :
-<<<<<<< HEAD
-    (s.reindex e).excenter signs = s.excenter (signs.map e.symm.toEmbedding) := by
+    (s.reindex e).excenter signs = s.excenter (signs.map e.symm) := by
   simp_rw [excenter, exsphere_reindex]
 
 variable {s} in
@@ -416,11 +390,6 @@
   rw [eq_comm]
   convert h.excenter_map S.subtypeₐᵢ
 
-=======
-    (s.reindex e).excenter signs = s.excenter (signs.map e.symm) := by
-  simp_rw [excenter, exsphere_reindex]
-
->>>>>>> b2d20a4a
 /-- The incenter of a simplex. -/
 def incenter : P :=
   (s.exsphere ∅).center
@@ -430,7 +399,6 @@
   simp_rw [incenter, exsphere_reindex]
   simp
 
-<<<<<<< HEAD
 @[simp] lemma incenter_map (f : P →ᵃⁱ[ℝ] P₂) :
     (s.map f.toAffineMap f.injective).incenter = f s.incenter :=
   s.excenterExists_empty.excenter_map f
@@ -441,16 +409,13 @@
     (s.restrict S hS).incenter = s.incenter :=
   s.excenterExists_empty.excenter_restrict S hS
 
-=======
->>>>>>> b2d20a4a
 /-- The distance between an excenter and a face of the simplex (zero if no such excenter
 exists). -/
 def exradius (signs : Finset (Fin (n + 1))) : ℝ :=
   (s.exsphere signs).radius
 
 lemma exradius_reindex (e : Fin (n + 1) ≃ Fin (m + 1)) (signs : Finset (Fin (m + 1))) :
-<<<<<<< HEAD
-    (s.reindex e).exradius signs = s.exradius (signs.map e.symm.toEmbedding) := by
+    (s.reindex e).exradius signs = s.exradius (signs.map e.symm) := by
   simp_rw [exradius, exsphere_reindex]
 
 @[simp] lemma exradius_map (f : P →ᵃⁱ[ℝ] P₂) :
@@ -465,11 +430,6 @@
   ext
   simp [exradius, exsphere]
 
-=======
-    (s.reindex e).exradius signs = s.exradius (signs.map e.symm) := by
-  simp_rw [exradius, exsphere_reindex]
-
->>>>>>> b2d20a4a
 /-- The distance between the incenter and a face of the simplex. -/
 def inradius : ℝ :=
   (s.exsphere ∅).radius
@@ -479,7 +439,6 @@
   simp_rw [inradius, exsphere_reindex]
   simp
 
-<<<<<<< HEAD
 @[simp] lemma inradius_map (f : P →ᵃⁱ[ℝ] P₂) :
     (s.map f.toAffineMap f.injective).inradius = s.inradius :=
   congr_fun (s.exradius_map f) _
@@ -490,8 +449,6 @@
     (s.restrict S hS).inradius = s.inradius :=
   congr_fun (s.exradius_restrict S hS) _
 
-=======
->>>>>>> b2d20a4a
 @[simp] lemma exsphere_center (signs : Finset (Fin (n + 1))) :
     (s.exsphere signs).center = s.excenter signs :=
   rfl
@@ -824,8 +781,7 @@
 
 lemma touchpoint_reindex (e : Fin (n + 1) ≃ Fin (m + 1)) (signs : Finset (Fin (m + 1)))
     (i : Fin (m + 1)) :
-<<<<<<< HEAD
-    (s.reindex e).touchpoint signs i = s.touchpoint (signs.map e.symm.toEmbedding) (e.symm i) :=
+    (s.reindex e).touchpoint signs i = s.touchpoint (signs.map e.symm) (e.symm i) :=
   orthogonalProjectionSpan_congr (s.range_faceOpposite_reindex _ _) (s.excenter_reindex _ _)
 
 variable {s} in
@@ -844,11 +800,6 @@
   rw [eq_comm]
   convert h.touchpoint_map S.subtypeₐᵢ i
 
-=======
-    (s.reindex e).touchpoint signs i = s.touchpoint (signs.map e.symm) (e.symm i) :=
-  orthogonalProjectionSpan_congr (s.range_faceOpposite_reindex _ _) (s.excenter_reindex _ _)
-
->>>>>>> b2d20a4a
 lemma touchpoint_mem_affineSpan (signs : Finset (Fin (n + 1))) (i : Fin (n + 1)) :
     s.touchpoint signs i ∈ affineSpan ℝ (Set.range (s.faceOpposite i).points) :=
   orthogonalProjection_mem _
@@ -1193,11 +1144,7 @@
 lemma touchpointWeights_reindex (e : Fin (n + 1) ≃ Fin (m + 1)) (signs : Finset (Fin (m + 1)))
     (i : Fin (m + 1)) :
     (s.reindex e).touchpointWeights signs i =
-<<<<<<< HEAD
-      s.touchpointWeights (signs.map e.symm.toEmbedding) (e.symm i) ∘ e.symm := by
-=======
       s.touchpointWeights (signs.map e.symm) (e.symm i) ∘ e.symm := by
->>>>>>> b2d20a4a
   rw [eq_comm, ← affineCombination_eq_touchpoint_iff]
   · rw [touchpoint_reindex, ← affineCombination_touchpointWeights, reindex]
     dsimp only
@@ -1206,7 +1153,6 @@
   · rw [Finset.sum_comp_equiv]
     simp
 
-<<<<<<< HEAD
 variable {s} in
 @[simp] lemma ExcenterExists.touchpointWeights_map {signs : Finset (Fin (n + 1))}
     (h : s.ExcenterExists signs) (f : P →ᵃⁱ[ℝ] P₂) :
@@ -1229,8 +1175,6 @@
   rw [eq_comm]
   convert h.touchpointWeights_map S.subtypeₐᵢ
 
-=======
->>>>>>> b2d20a4a
 variable {s} in
 lemma ExcenterExists.sign_touchpointWeights {signs : Finset (Fin (n + 1))}
     (h : s.ExcenterExists signs) {i j : Fin (n + 1)} (hne : i ≠ j) :
