/-
Copyright (c) 2025 Joseph Myers. All rights reserved.
Released under Apache 2.0 license as described in the file LICENSE.
Authors: Joseph Myers
-/
module

public import Mathlib.Analysis.Convex.Side
public import Mathlib.Geometry.Euclidean.Altitude
public import Mathlib.Geometry.Euclidean.SignedDist
public import Mathlib.Geometry.Euclidean.Sphere.Tangent
public import Mathlib.Tactic.Positivity.Finset
public import Mathlib.Topology.Instances.Sign

/-!
# Incenters and excenters of simplices.

This file defines the insphere and exspheres of a simplex (tangent to the faces of the simplex),
and the center and radius of such spheres.

The terms "exsphere", "excenter" and "exradius" are used in this file in a general sense where
a `Finset` `signs` of indices is given that determine, up to negating all the signs, which
vertices of the simplex lie on the same side of the opposite face as the excenter and which lie
on the opposite side of that face. This includes the cases of the insphere, incenter and
inradius, when `signs` is `∅` (or `univ`); the insphere always exists. It also includes the case
of an exsphere opposite a vertex, when `signs` is a singleton (or its complement), which always
exists in two or more dimensions. In three or more dimensions, there are further possibilities
for `signs`, and the corresponding excenters may or may not exist, depending on the choice of
simplex. For convenience, the most common definitions `exsphere`, `excenter` and `exradius` have
corresponding `insphere`, `incenter` and `inradius` definitions, and various lemmas are duplicated
for the case of the insphere to avoid needing to pass an `ExcenterExists` hypothesis in that case.
However, other definitions such as `excenterWeights`, `touchpoint` and `touchpointWeights` are not
duplicated.

## Main definitions

* `Affine.Simplex.ExcenterExists` says whether an excenter exists with a given set of indices.
* `Affine.Simplex.excenterWeights` are the weights of the excenter with the given set of
  indices, if it exists, as an affine combination of the vertices.
* `Affine.Simplex.exsphere` is the exsphere with the given set of indices, if it exists, with
  shorthands:
  * `Affine.Simplex.excenter` for the center of this sphere
  * `Affine.Simplex.exradius` for the radius of this sphere
* `Affine.Simplex.insphere` is the insphere, with shorthands:
  * `Affine.Simplex.incenter` for the center of this sphere
  * `Affine.Simplex.inradius` for the radius of this sphere
* `Affine.Simplex.touchpoint` for the point where an exsphere of a simplex is tangent to one of
  the faces.
* `Affine.Simplex.touchpointWeights` for the weights of a touchpoint as an affine combination of
  the vertices.

## References

* https://en.wikipedia.org/wiki/Incircle_and_excircles
* https://en.wikipedia.org/wiki/Incenter

-/

@[expose] public section


open EuclideanGeometry
open scoped Finset RealInnerProductSpace

variable {V P : Type*} [NormedAddCommGroup V] [InnerProductSpace ℝ V] [MetricSpace P]
variable [NormedAddTorsor V P]
variable {V₂ P₂ : Type*} [NormedAddCommGroup V₂] [InnerProductSpace ℝ V₂] [MetricSpace P₂]
variable [NormedAddTorsor V₂ P₂]

noncomputable section

namespace Affine

namespace Simplex

variable {m n : ℕ} [NeZero m] [NeZero n] (s : Simplex ℝ P n)

/-- The unnormalized weights of the vertices in an affine combination that gives an excenter with
signs determined by the given set of indices (for the empty set, this is the incenter; for a
singleton set, this is the excenter opposite a vertex).  An excenter with those signs exists if
and only if the sum of these weights is nonzero (so the normalized weights sum to 1). -/
def excenterWeightsUnnorm (signs : Finset (Fin (n + 1))) (i : Fin (n + 1)) : ℝ :=
  (if i ∈ signs then -1 else 1) * (s.height i)⁻¹

lemma excenterWeightsUnnorm_reindex (e : Fin (n + 1) ≃ Fin (m + 1)) (signs : Finset (Fin (m + 1))) :
    (s.reindex e).excenterWeightsUnnorm signs =
      s.excenterWeightsUnnorm (signs.map e.symm.toEmbedding) ∘ e.symm := by
  ext i
  simp [excenterWeightsUnnorm]

@[simp] lemma excenterWeightsUnnorm_map (f : P →ᵃⁱ[ℝ] P₂) :
    (s.map f.toAffineMap f.injective).excenterWeightsUnnorm = s.excenterWeightsUnnorm := by
  ext
  simp [excenterWeightsUnnorm]

@[simp] lemma excenterWeightsUnnorm_restrict (S : AffineSubspace ℝ P)
    (hS : affineSpan ℝ (Set.range s.points) ≤ S) :
    haveI := Nonempty.map (AffineSubspace.inclusion hS) inferInstance
    (s.restrict S hS).excenterWeightsUnnorm = s.excenterWeightsUnnorm := by
  ext
  simp [excenterWeightsUnnorm]

@[simp] lemma excenterWeightsUnnorm_empty_apply (i : Fin (n + 1)) :
    s.excenterWeightsUnnorm ∅ i = (s.height i)⁻¹ :=
  one_mul _

lemma excenterWeightsUnnorm_ne_zero (signs : Finset (Fin (n + 1))) (i : Fin (n + 1)) :
    s.excenterWeightsUnnorm signs i ≠ 0 := by
  rw [excenterWeightsUnnorm]
  refine mul_ne_zero ?_ ?_
  · grind
  · simp [(s.height_pos i).ne']

/-- Whether an excenter exists with a given choice of signs. -/
def ExcenterExists (signs : Finset (Fin (n + 1))) : Prop :=
  ∑ i, s.excenterWeightsUnnorm signs i ≠ 0

lemma excenterExists_reindex {e : Fin (n + 1) ≃ Fin (m + 1)} {signs : Finset (Fin (m + 1))} :
    (s.reindex e).ExcenterExists signs ↔ s.ExcenterExists (signs.map e.symm.toEmbedding) := by
  simp_rw [ExcenterExists, excenterWeightsUnnorm_reindex, Finset.sum_comp_equiv,
    Finset.map_univ_equiv]

@[simp] lemma excenterExists_map (f : P →ᵃⁱ[ℝ] P₂) :
    (s.map f.toAffineMap f.injective).ExcenterExists = s.ExcenterExists := by
  ext
  simp [ExcenterExists]

@[simp] lemma excenterExists_restrict (S : AffineSubspace ℝ P)
    (hS : affineSpan ℝ (Set.range s.points) ≤ S) :
    haveI := Nonempty.map (AffineSubspace.inclusion hS) inferInstance
    (s.restrict S hS).ExcenterExists = s.ExcenterExists := by
  ext
  simp [ExcenterExists]

/-- The normalized weights of the vertices in an affine combination that gives an excenter with
signs determined by the given set of indices.  An excenter with those signs exists if and only if
the sum of these weights is 1. -/
def excenterWeights (signs : Finset (Fin (n + 1))) : Fin (n + 1) → ℝ :=
  (∑ i, s.excenterWeightsUnnorm signs i)⁻¹ • s.excenterWeightsUnnorm signs

lemma excenterWeights_reindex (e : Fin (n + 1) ≃ Fin (m + 1)) (signs : Finset (Fin (m + 1))) :
    (s.reindex e).excenterWeights signs =
      s.excenterWeights (signs.map e.symm.toEmbedding) ∘ e.symm := by
  simp_rw [excenterWeights, excenterWeightsUnnorm_reindex, Finset.sum_comp_equiv,
    Finset.map_univ_equiv]
  rfl

@[simp] lemma excenterWeights_map (f : P →ᵃⁱ[ℝ] P₂) :
    (s.map f.toAffineMap f.injective).excenterWeights = s.excenterWeights := by
  ext
  simp [excenterWeights]

@[simp] lemma excenterWeights_restrict (S : AffineSubspace ℝ P)
    (hS : affineSpan ℝ (Set.range s.points) ≤ S) :
    haveI := Nonempty.map (AffineSubspace.inclusion hS) inferInstance
    (s.restrict S hS).excenterWeights = s.excenterWeights := by
  ext
  simp [excenterWeights]

variable {s} in
lemma ExcenterExists.excenterWeights_ne_zero {signs : Finset (Fin (n + 1))}
    (h : s.ExcenterExists signs) (i : Fin (n + 1)) : s.excenterWeights signs i ≠ 0 := by
  rw [excenterWeights]
  refine mul_ne_zero ?_ (s.excenterWeightsUnnorm_ne_zero _ _)
  rw [ExcenterExists] at h
  simp [h]

@[simp] lemma excenterWeightsUnnorm_compl (signs : Finset (Fin (n + 1))) :
    s.excenterWeightsUnnorm signsᶜ = -s.excenterWeightsUnnorm signs := by
  ext i
  by_cases h : i ∈ signs <;> simp [excenterWeightsUnnorm, h]

@[simp] lemma excenterWeights_compl (signs : Finset (Fin (n + 1))) :
    s.excenterWeights signsᶜ = s.excenterWeights signs := by
  simp [excenterWeights, inv_neg]

@[simp] lemma excenterExists_compl {signs : Finset (Fin (n + 1))} :
    s.ExcenterExists signsᶜ ↔ s.ExcenterExists signs := by
  simp [ExcenterExists]

lemma sum_excenterWeights (signs : Finset (Fin (n + 1))) [Decidable (s.ExcenterExists signs)] :
    ∑ i, s.excenterWeights signs i = if s.ExcenterExists signs then 1 else 0 := by
  simp_rw [ExcenterExists, excenterWeights]
  split_ifs with h
  · simp [← Finset.mul_sum, h]
  · simp only [ne_eq, not_not] at h
    simp [h]

@[simp] lemma sum_excenterWeights_eq_one_iff {signs : Finset (Fin (n + 1))} :
    ∑ i, s.excenterWeights signs i = 1 ↔ s.ExcenterExists signs := by
  classical
  simp [sum_excenterWeights]

alias ⟨_, ExcenterExists.sum_excenterWeights_eq_one⟩ := sum_excenterWeights_eq_one_iff

lemma sum_excenterWeightsUnnorm_empty_pos : 0 < ∑ i, s.excenterWeightsUnnorm ∅ i := by
  simp_rw [excenterWeightsUnnorm_empty_apply]
  positivity

lemma excenterWeights_empty_pos (i : Fin (n + 1)) : 0 < s.excenterWeights ∅ i := by
  simp only [excenterWeights, excenterWeightsUnnorm_empty_apply, Pi.smul_apply, smul_eq_mul]
  positivity

@[simp]
lemma sign_excenterWeights_empty (i : Fin (n + 1)) : SignType.sign (s.excenterWeights ∅ i) = 1 := by
  rw [sign_eq_one_iff]
  exact s.excenterWeights_empty_pos i

/-- The existence of the incenter, expressed in terms of `ExcenterExists`. -/
@[simp] lemma excenterExists_empty : s.ExcenterExists ∅ :=
  s.sum_excenterWeightsUnnorm_empty_pos.ne'

lemma sum_inv_height_sq_smul_vsub_eq_zero :
    ∑ i, (s.height i)⁻¹ ^ 2 • (s.points i -ᵥ s.altitudeFoot i) = 0 := by
  suffices ∀ i, i ≠ 0 →
      ∑ j, ⟪s.points i -ᵥ s.points 0, (s.height j)⁻¹ ^ 2 • (s.points j -ᵥ s.altitudeFoot j)⟫ = 0 by
    rw [← Submodule.mem_bot ℝ,
      ← Submodule.inf_orthogonal_eq_bot (vectorSpan ℝ (Set.range s.points))]
    refine ⟨Submodule.sum_smul_mem _ _ fun i hi ↦
              vsub_mem_vectorSpan_of_mem_affineSpan_of_mem_affineSpan
                (mem_affineSpan _ (Set.mem_range_self _))
                (altitudeFoot_mem_affineSpan  _ _),
            ?_⟩
    rw [vectorSpan_range_eq_span_range_vsub_right_ne _ _ 0, Submodule.span_range_eq_iSup,
      ← Submodule.iInf_orthogonal, Submodule.coe_iInf, Set.mem_iInter]
    intro i
    rcases i with ⟨i, hi⟩
    simpa only [SetLike.mem_coe, Submodule.mem_orthogonal_singleton_iff_inner_right, inner_sum]
      using this i hi
  intro i hi
  rw [← Finset.add_sum_erase _ _ (Finset.mem_univ 0),
    ← Finset.add_sum_erase _ _ (Finset.mem_erase.2 ⟨hi, Finset.mem_univ _⟩), ← add_assoc]
  convert add_zero _
  · convert Finset.sum_const_zero with j hj
    rw [real_inner_smul_right]
    convert mul_zero _
    rw [← Submodule.mem_orthogonal_singleton_iff_inner_right]
    refine SetLike.le_def.1 (Submodule.orthogonal_le ?_)
      (vsub_orthogonalProjection_mem_direction_orthogonal _ _)
    rw [Submodule.span_singleton_le_iff_mem, direction_affineSpan]
    simp only [Finset.mem_erase, Finset.mem_univ, and_true] at hj
    refine vsub_mem_vectorSpan _ ?_ ?_ <;>
      simp only [range_faceOpposite_points, Set.mem_image]
    · exact ⟨i, hj.1.symm, rfl⟩
    · exact ⟨0, hj.2.symm, rfl⟩
  · rw [inner_smul_right, inner_smul_right, inner_vsub_vsub_altitudeFoot_eq_height_sq _ hi,
      ← neg_vsub_eq_vsub_rev, inner_neg_left, inner_vsub_vsub_altitudeFoot_eq_height_sq _ hi.symm,
      mul_neg, inv_pow]
    simp [height]

/-- The inverse of the distance from one vertex to the opposite face, expressed as a sum of
multiples of that quantity for the other vertices. The multipliers, expressed here in terms of
inner products, are equal to the cosines of angles between faces (informally, the inverse
distances are proportional to the volumes of the faces and this is equivalent to expressing
the volume of a face as the sum of the signed volumes of projections of the other faces onto that
face). -/
lemma inv_height_eq_sum_mul_inv_dist (i : Fin (n + 1)) :
    (s.height i)⁻¹ =
      ∑ j ∈ {k | k ≠ i},
        -(⟪s.points i -ᵥ s.altitudeFoot i, s.points j -ᵥ s.altitudeFoot j⟫ /
          (s.height i * s.height j)) *
        (s.height j)⁻¹ := by
  rw [← sub_eq_zero]
  simp_rw [neg_mul]
  rw [Finset.sum_neg_distrib, sub_neg_eq_add, Finset.filter_ne',
    Finset.sum_erase_eq_sub (Finset.mem_univ _), real_inner_self_eq_norm_mul_norm,
    ← dist_eq_norm_vsub]
  simp only [height, ne_eq, mul_eq_zero, dist_eq_zero, ne_altitudeFoot, or_self,
    not_false_eq_true, div_self, one_mul, add_sub_cancel]
  have h := s.sum_inv_height_sq_smul_vsub_eq_zero
  apply_fun fun v ↦ (s.height i)⁻¹ * ⟪s.points i -ᵥ s.altitudeFoot i, v⟫ at h
  rw [inner_sum, Finset.mul_sum] at h
  simp only [inner_zero_right, mul_zero, inner_smul_right, height] at h
  convert h using 2 with j
  ring

/-- The inverse of the distance from one vertex to the opposite face is less than the sum of that
quantity for the other vertices. This implies the existence of the excenter opposite that vertex;
it also gives information about the location of the incenter (see
`excenterWeights_empty_lt_inv_two`). -/
lemma inv_height_lt_sum_inv_height [Nat.AtLeastTwo n] (i : Fin (n + 1)) :
    (s.height i)⁻¹ < ∑ j ∈ {k | k ≠ i}, (s.height j)⁻¹ := by
  rw [inv_height_eq_sum_mul_inv_dist]
  refine Finset.sum_lt_sum_of_nonempty ?_ ?_
  · rw [Finset.filter_ne', ← Finset.card_ne_zero]
    simp only [Finset.mem_univ, Finset.card_erase_of_mem, Finset.card_univ, Fintype.card_fin,
      add_tsub_cancel_right]
    exact NeZero.ne _
  · rintro j hj
    refine mul_lt_of_lt_one_left ?_ ?_
    · simp [height_pos]
    · rw [neg_lt]
      exact neg_one_lt_inner_vsub_altitudeFoot_div _ _ _

lemma sum_excenterWeightsUnnorm_singleton_pos [Nat.AtLeastTwo n] (i : Fin (n + 1)) :
    0 < ∑ j, s.excenterWeightsUnnorm {i} j := by
  rw [← Finset.sum_add_sum_compl {i}, Finset.sum_singleton]
  nth_rw 1 [excenterWeightsUnnorm]
  simp only [Finset.mem_singleton, ↓reduceIte, neg_mul, one_mul, lt_neg_add_iff_add_lt, add_zero]
  convert s.inv_height_lt_sum_inv_height i using 2 with j h
  · ext j
    simp
  · rw [Finset.mem_filter_univ] at h
    simp [excenterWeightsUnnorm, h]

lemma sign_excenterWeights_singleton_neg [Nat.AtLeastTwo n] (i : Fin (n + 1)) :
    SignType.sign (s.excenterWeights {i} i) = -1 := by
  simp_rw [excenterWeights, Pi.smul_apply, smul_eq_mul, sign_mul]
  convert one_mul _
  · rw [sign_eq_one_iff, inv_pos]
    exact s.sum_excenterWeightsUnnorm_singleton_pos i
  · simp [excenterWeightsUnnorm]

lemma sign_excenterWeights_singleton_pos [Nat.AtLeastTwo n] {i j : Fin (n + 1)} (h : i ≠ j) :
    SignType.sign (s.excenterWeights {i} j) = 1 := by
  simp_rw [excenterWeights, Pi.smul_apply, smul_eq_mul, sign_mul]
  convert one_mul _
  · rw [sign_eq_one_iff, inv_pos]
    exact s.sum_excenterWeightsUnnorm_singleton_pos i
  · simp [excenterWeightsUnnorm, h.symm]

/-- The existence of the excenter opposite a vertex (in two or more dimensions), expressed in
terms of `ExcenterExists`. -/
lemma excenterExists_singleton [Nat.AtLeastTwo n] (i : Fin (n + 1)) : s.ExcenterExists {i} :=
  (s.sum_excenterWeightsUnnorm_singleton_pos i).ne'

open Finset in
/-- The barycentric coordinates of the incenter are less than `2⁻¹` (thus, it lies closer on an
angle bisector to the opposite side than to the vertex, or equivalently the image of the incenter
under a homothety with scale factor 2 about a vertex lies outside the simplex). -/
lemma excenterWeights_empty_lt_inv_two [n.AtLeastTwo] (i : Fin (n + 1)) :
    s.excenterWeights ∅ i < 2⁻¹ := by
  have h : (s.height i)⁻¹ + (s.height i)⁻¹ < (s.height i)⁻¹ + ∑ j ∈ {i}ᶜ, (s.height j)⁻¹ := by
    have := s.inv_height_lt_sum_inv_height i
    rwa [filter_ne', ← compl_singleton, ← add_lt_add_iff_left (s.height i)⁻¹] at this
  replace h : 2 * (s.height i)⁻¹ < ∑ j ∈ {i}, (s.height j)⁻¹ + ∑ j ∈ {i}ᶜ, (s.height j)⁻¹ := by
    rwa [two_mul, sum_singleton]
  replace h : (s.height i)⁻¹ / ∑ i, (s.height i)⁻¹ < 2⁻¹ := by
    rwa [sum_add_sum_compl, ← lt_inv_mul_iff₀ zero_lt_two, ← div_lt_iff₀ (by positivity)] at h
  convert h
  simp [excenterWeights, excenterWeightsUnnorm, div_eq_inv_mul]

/-- The exsphere with signs determined by the given set of indices (for the empty set, this is
the insphere; for a singleton set, this is the exsphere opposite a vertex).  This is only
meaningful if `s.ExcenterExists`; otherwise, it is a sphere of radius zero at some arbitrary
point. -/
def exsphere (signs : Finset (Fin (n + 1))) : Sphere P where
  center := Finset.univ.affineCombination ℝ s.points (s.excenterWeights signs)
  radius := |(∑ i, s.excenterWeightsUnnorm signs i)⁻¹|

lemma exsphere_reindex (e : Fin (n + 1) ≃ Fin (m + 1)) (signs : Finset (Fin (m + 1))) :
    (s.reindex e).exsphere signs = s.exsphere (signs.map e.symm.toEmbedding) := by
  simp_rw [exsphere, excenterWeightsUnnorm_reindex, excenterWeights_reindex, Finset.sum_comp_equiv,
    reindex, ← Equiv.coe_toEmbedding, ← Finset.affineCombination_map]
  simp

/-- The insphere of a simplex. -/
def insphere : Sphere P :=
  s.exsphere ∅

@[simp] lemma insphere_reindex (e : Fin (n + 1) ≃ Fin (m + 1)) :
    (s.reindex e).insphere = s.insphere := by
  simp_rw [insphere, exsphere_reindex]
  simp

/-- The excenter with signs determined by the given set of indices (for the empty set, this is
the incenter; for a singleton set, this is the excenter opposite a vertex).  This is only
meaningful if `s.ExcenterExists signs`; otherwise, it is some arbitrary point. -/
def excenter (signs : Finset (Fin (n + 1))) : P :=
  (s.exsphere signs).center

lemma excenter_reindex (e : Fin (n + 1) ≃ Fin (m + 1)) (signs : Finset (Fin (m + 1))) :
    (s.reindex e).excenter signs = s.excenter (signs.map e.symm.toEmbedding) := by
  simp_rw [excenter, exsphere_reindex]

variable {s} in
@[simp] lemma ExcenterExists.excenter_map {signs : Finset (Fin (n + 1))}
    (h : s.ExcenterExists signs) (f : P →ᵃⁱ[ℝ] P₂) :
    (s.map f.toAffineMap f.injective).excenter signs = f (s.excenter signs) := by
  simp [excenter, exsphere, ← AffineIsometry.coe_toAffineMap, h.sum_excenterWeights_eq_one,
    Finset.map_affineCombination]

variable {s} in
@[simp] lemma ExcenterExists.excenter_restrict {signs : Finset (Fin (n + 1))}
    (h : s.ExcenterExists signs) (S : AffineSubspace ℝ P)
    (hS : affineSpan ℝ (Set.range s.points) ≤ S) :
    haveI := Nonempty.map (AffineSubspace.inclusion hS) inferInstance
    (s.restrict S hS).excenter signs = s.excenter signs := by
  rw [← s.excenterExists_restrict S hS] at h
  rw [eq_comm]
  convert h.excenter_map S.subtypeₐᵢ

/-- The incenter of a simplex. -/
def incenter : P :=
  (s.exsphere ∅).center

@[simp] lemma incenter_reindex (e : Fin (n + 1) ≃ Fin (m + 1)) :
    (s.reindex e).incenter = s.incenter := by
  simp_rw [incenter, exsphere_reindex]
  simp

@[simp] lemma incenter_map (f : P →ᵃⁱ[ℝ] P₂) :
    (s.map f.toAffineMap f.injective).incenter = f s.incenter :=
  s.excenterExists_empty.excenter_map f

@[simp] lemma incenter_restrict (S : AffineSubspace ℝ P)
    (hS : affineSpan ℝ (Set.range s.points) ≤ S) :
    haveI := Nonempty.map (AffineSubspace.inclusion hS) inferInstance
    (s.restrict S hS).incenter = s.incenter :=
  s.excenterExists_empty.excenter_restrict S hS

/-- The distance between an excenter and a face of the simplex (zero if no such excenter
exists). -/
def exradius (signs : Finset (Fin (n + 1))) : ℝ :=
  (s.exsphere signs).radius

lemma exradius_reindex (e : Fin (n + 1) ≃ Fin (m + 1)) (signs : Finset (Fin (m + 1))) :
    (s.reindex e).exradius signs = s.exradius (signs.map e.symm.toEmbedding) := by
  simp_rw [exradius, exsphere_reindex]

@[simp] lemma exradius_map (f : P →ᵃⁱ[ℝ] P₂) :
    (s.map f.toAffineMap f.injective).exradius = s.exradius := by
  ext
  simp [exradius, exsphere]

@[simp] lemma exradius_restrict (S : AffineSubspace ℝ P)
    (hS : affineSpan ℝ (Set.range s.points) ≤ S) :
    haveI := Nonempty.map (AffineSubspace.inclusion hS) inferInstance
    (s.restrict S hS).exradius = s.exradius := by
  ext
  simp [exradius, exsphere]

/-- The distance between the incenter and a face of the simplex. -/
def inradius : ℝ :=
  (s.exsphere ∅).radius

@[simp] lemma inradius_reindex (e : Fin (n + 1) ≃ Fin (m + 1)) :
    (s.reindex e).inradius = s.inradius := by
  simp_rw [inradius, exsphere_reindex]
  simp

@[simp] lemma inradius_map (f : P →ᵃⁱ[ℝ] P₂) :
    (s.map f.toAffineMap f.injective).inradius = s.inradius :=
  congr_fun (s.exradius_map f) _

@[simp] lemma inradius_restrict (S : AffineSubspace ℝ P)
    (hS : affineSpan ℝ (Set.range s.points) ≤ S) :
    haveI := Nonempty.map (AffineSubspace.inclusion hS) inferInstance
    (s.restrict S hS).inradius = s.inradius :=
  congr_fun (s.exradius_restrict S hS) _

@[simp] lemma exsphere_center (signs : Finset (Fin (n + 1))) :
    (s.exsphere signs).center = s.excenter signs :=
  rfl

@[simp] lemma exsphere_radius (signs : Finset (Fin (n + 1))) :
    (s.exsphere signs).radius = s.exradius signs :=
  rfl

@[simp] lemma insphere_center : s.insphere.center = s.incenter :=
  rfl

@[simp] lemma insphere_radius : s.insphere.radius = s.inradius :=
  rfl

@[simp] lemma exsphere_empty : s.exsphere ∅ = s.insphere :=
  rfl

@[simp] lemma excenter_empty : s.excenter ∅ = s.incenter :=
  rfl

@[simp] lemma exradius_empty : s.exradius ∅ = s.inradius :=
  rfl

@[simp] lemma exsphere_compl (signs : Finset (Fin (n + 1))) :
    s.exsphere signsᶜ = s.exsphere signs := by
  simp [exsphere, excenterWeights_compl, excenterWeightsUnnorm_compl, Pi.neg_apply]

@[simp] lemma excenter_compl (signs : Finset (Fin (n + 1))) :
    s.excenter signsᶜ = s.excenter signs := by
  simp_rw [excenter, exsphere_compl]

@[simp] lemma exradius_compl (signs : Finset (Fin (n + 1))) :
    s.exradius signsᶜ = s.exradius signs := by
  simp_rw [exradius, exsphere_compl]

@[simp] lemma exsphere_univ : s.exsphere Finset.univ = s.insphere := by
  rw [← Finset.compl_empty, exsphere_compl, insphere]

@[simp] lemma excenter_univ : s.excenter Finset.univ = s.incenter := by
  rw [excenter, exsphere_univ, insphere_center]

@[simp] lemma exradius_univ : s.exradius Finset.univ = s.inradius := by
  rw [exradius, exsphere_univ, insphere_radius]

lemma excenter_eq_affineCombination (signs : Finset (Fin (n + 1))) :
    s.excenter signs = Finset.univ.affineCombination ℝ s.points (s.excenterWeights signs) :=
  rfl

lemma exradius_eq_abs_inv_sum (signs : Finset (Fin (n + 1))) :
    s.exradius signs = |(∑ i, s.excenterWeightsUnnorm signs i)⁻¹| :=
  rfl

lemma incenter_eq_affineCombination :
    s.incenter = Finset.univ.affineCombination ℝ s.points (s.excenterWeights ∅) :=
  rfl

lemma inradius_eq_abs_inv_sum : s.inradius = |(∑ i, s.excenterWeightsUnnorm ∅ i)⁻¹| :=
  rfl

lemma exradius_nonneg (signs : Finset (Fin (n + 1))) : 0 ≤ s.exradius signs :=
  abs_nonneg _

variable {s} in
lemma ExcenterExists.exradius_pos {signs : Finset (Fin (n + 1))} (h : s.ExcenterExists signs) :
    0 < s.exradius signs :=
  abs_pos.2 (inv_ne_zero h)

lemma inradius_pos : 0 < s.inradius :=
  s.excenterExists_empty.exradius_pos

lemma exradius_singleton_pos [Nat.AtLeastTwo n] (i : Fin (n + 1)) : 0 < s.exradius {i} :=
  (s.excenterExists_singleton i).exradius_pos

variable {s} in
lemma ExcenterExists.excenter_mem_affineSpan_range {signs : Finset (Fin (n + 1))}
    (h : s.ExcenterExists signs) : s.excenter signs ∈ affineSpan ℝ (Set.range s.points) :=
  affineCombination_mem_affineSpan h.sum_excenterWeights_eq_one _

lemma incenter_mem_affineSpan_range : s.incenter ∈ affineSpan ℝ (Set.range s.points) :=
  s.excenterExists_empty.excenter_mem_affineSpan_range

lemma incenter_mem_interior : s.incenter ∈ s.interior := by
  have h := s.excenterExists_empty.sum_excenterWeights_eq_one
  rw [incenter_eq_affineCombination, s.affineCombination_mem_interior_iff h]
  intro i
  refine ⟨s.excenterWeights_empty_pos i, ?_⟩
  by_contra! hp
  obtain ⟨j, hj⟩ := exists_ne i
  rw [← Finset.sum_add_sum_compl {j, i}, Finset.sum_pair hj] at h
  revert h
  apply ne_of_gt
  nth_rw 2 [add_comm]
  grw [hp]
  rw [add_assoc, lt_add_iff_pos_right]
  exact add_pos_of_pos_of_nonneg (s.excenterWeights_empty_pos j)
    (Finset.sum_nonneg fun k _ ↦ (s.excenterWeights_empty_pos k).le)

lemma excenter_singleton_mem_affineSpan_range [Nat.AtLeastTwo n] (i : Fin (n + 1)) :
    s.excenter {i} ∈ affineSpan ℝ (Set.range s.points) :=
  (s.excenterExists_singleton i).excenter_mem_affineSpan_range

variable {s} in
lemma ExcenterExists.signedInfDist_excenter_eq_mul_sum_inv {signs : Finset (Fin (n + 1))}
    (h : s.ExcenterExists signs) (i : Fin (n + 1)) :
    s.signedInfDist i (s.excenter signs) =
      (if i ∈ signs then -1 else 1) * (∑ j, s.excenterWeightsUnnorm signs j)⁻¹ := by
  simp_rw [excenter_eq_affineCombination,
    signedInfDist_affineCombination _ _ h.sum_excenterWeights_eq_one, excenterWeights,
    Pi.smul_apply, ← dist_eq_norm_vsub, excenterWeightsUnnorm]
  rw [← altitudeFoot, ← height]
  simp [(s.height_pos i).ne']

variable {s} in
lemma ExcenterExists.sign_signedInfDist_excenter {signs : Finset (Fin (n + 1))}
    (h : s.ExcenterExists signs) (i : Fin (n + 1)) :
    SignType.sign (s.signedInfDist i (s.excenter signs)) =
      SignType.sign (s.excenterWeights signs i) := by
  rw [excenter_eq_affineCombination,
    signedInfDist_affineCombination _ _ h.sum_excenterWeights_eq_one, sign_mul]
  convert mul_one _
  rw [sign_eq_one_iff, ← dist_eq_norm_vsub]
  exact s.height_pos _

lemma sign_signedInfDist_incenter (i : Fin (n + 1)) :
    SignType.sign (s.signedInfDist i s.incenter) = 1 := by
  convert s.excenterExists_empty.sign_signedInfDist_excenter i
  simp

variable {s} in
lemma ExcenterExists.affineCombination_eq_excenter_iff {signs : Finset (Fin (n + 1))}
    (h : s.ExcenterExists signs) {w : Fin (n + 1) → ℝ} (hw : ∑ j, w j = 1) :
    Finset.univ.affineCombination ℝ s.points w = s.excenter signs ↔
      w = s.excenterWeights signs := by
  constructor
  · simp_rw [excenter, exsphere]
    exact fun he ↦ (affineIndependent_iff_eq_of_fintype_affineCombination_eq ℝ s.points).1
      s.independent _ _ hw h.sum_excenterWeights_eq_one he
  · rintro rfl
    rw [excenter, exsphere]

variable {s} in
lemma ExcenterExists.excenter_notMem_affineSpan_face {signs : Finset (Fin (n + 1))}
    (h : s.ExcenterExists signs) {fs : Finset (Fin (n + 1))} {m : ℕ} (hfs : #fs = m + 1)
    (hne : m ≠ n) : s.excenter signs ∉ affineSpan ℝ (Set.range (s.face hfs).points) := by
  intro hm
  rw [range_face_points] at hm
  obtain ⟨i, hi⟩ : ∃ i, i ∉ (fs : Set (Fin (n + 1))) := by
    simp only [SetLike.mem_coe]
    have hc : #fs < #(Finset.univ : Finset (Fin (n + 1))) := by
      have : m + 1 ≤ #fs := hfs.ge
      grw [fs.subset_univ] at this
      simp only [Finset.card_univ, Fintype.card_fin] at *
      cutsat
    obtain ⟨i, -, hi⟩ := Finset.exists_mem_notMem_of_card_lt_card hc
    exact ⟨i, hi⟩
  rw [excenter_eq_affineCombination] at hm
  exact h.excenterWeights_ne_zero i (s.independent.eq_zero_of_affineCombination_mem_affineSpan
    h.sum_excenterWeights_eq_one hm (Finset.mem_univ i) hi)

lemma incenter_notMem_affineSpan_face {fs : Finset (Fin (n + 1))} {m : ℕ} (hfs : #fs = m + 1)
    (hne : m ≠ n) : s.incenter ∉ affineSpan ℝ (Set.range (s.face hfs).points) :=
  s.excenterExists_empty.excenter_notMem_affineSpan_face hfs hne

variable {s} in
lemma ExcenterExists.excenter_notMem_affineSpan_faceOpposite {signs : Finset (Fin (n + 1))}
    (h : s.ExcenterExists signs) (i : Fin (n + 1)) :
    s.excenter signs ∉ affineSpan ℝ (Set.range (s.faceOpposite i).points) :=
  h.excenter_notMem_affineSpan_face _ (by have := NeZero.ne n; cutsat)

lemma incenter_notMem_affineSpan_faceOpposite (i : Fin (n + 1)) :
    s.incenter ∉ affineSpan ℝ (Set.range (s.faceOpposite i).points) :=
  s.excenterExists_empty.excenter_notMem_affineSpan_faceOpposite i

variable {s} in
lemma ExcenterExists.excenter_ne_point {signs : Finset (Fin (n + 1))}
    (h : s.ExcenterExists signs) (i : Fin (n + 1)) : s.excenter signs ≠ s.points i := by
  have hf := h.excenter_notMem_affineSpan_face (fs := {i}) (m := 0) (by simp) (NeZero.ne' _)
  simpa using hf

lemma incenter_ne_point (i : Fin (n + 1)) :
    s.incenter ≠ s.points i :=
  s.excenterExists_empty.excenter_ne_point i

variable {s} in
lemma ExcenterExists.excenter_notMem_affineSpan_pair [Nat.AtLeastTwo n]
    {signs : Finset (Fin (n + 1))} (h : s.ExcenterExists signs) (i j : Fin (n + 1)) :
    s.excenter signs ∉ line[ℝ, s.points i, s.points j] := by
  by_cases hij : i = j
  · simp only [hij, Set.mem_singleton_iff, Set.insert_eq_of_mem,
      AffineSubspace.mem_affineSpan_singleton]
    exact h.excenter_ne_point j
  · convert h.excenter_notMem_affineSpan_face (fs := {i, j}) (m := 1) (by simp_all)
      Nat.AtLeastTwo.ne_one.symm
    simp [Set.image_insert_eq]

lemma incenter_notMem_affineSpan_pair [Nat.AtLeastTwo n] (i j : Fin (n + 1)) :
    s.incenter ∉ line[ℝ, s.points i, s.points j] :=
  s.excenterExists_empty.excenter_notMem_affineSpan_pair i j

variable {s} in
lemma ExcenterExists.excenterWeights_eq_excenterWeights_iff {signs₁ signs₂ : Finset (Fin (n + 1))}
    (h₁ : s.ExcenterExists signs₁) (h₂ : s.ExcenterExists signs₂) :
    s.excenterWeights signs₁ = s.excenterWeights signs₂ ↔ signs₁ = signs₂ ∨ signs₁ = signs₂ᶜ := by
  refine ⟨fun h ↦ ?_, fun h ↦ ?_⟩
  · have hi : ∀ i, SignType.sign (s.excenterWeights signs₁ i) =
        SignType.sign (s.excenterWeights signs₂ i) := by
      simp [h]
    simp_rw [excenterWeights, Pi.smul_apply, smul_eq_mul, sign_mul] at hi
    have hn₁ : ∑ i, s.excenterWeightsUnnorm signs₁ i ≠ 0 := h₁
    have hn₂ : ∑ i, s.excenterWeightsUnnorm signs₂ i ≠ 0 := h₂
    rcases sign_eq_sign_or_eq_neg (inv_ne_zero hn₁) (inv_ne_zero hn₂) with hs | hs
    · simp only [hs, mul_eq_mul_left_iff, sign_eq_zero_iff, inv_eq_zero, hn₂, or_false] at hi
      simp only [excenterWeightsUnnorm, sign_mul, inv_pos, height_pos, sign_pos, mul_one] at hi
      left
      ext i
      replace hi := hi i
      split_ifs at hi <;> simp_all
    · simp_rw [hs, neg_mul, ← mul_neg, mul_eq_mul_left_iff] at hi
      simp only [sign_eq_zero_iff, inv_eq_zero, hn₂, or_false] at hi
      simp only [excenterWeightsUnnorm, sign_mul, inv_pos, height_pos, sign_pos, mul_one] at hi
      right
      ext i
      replace hi := hi i
      split_ifs at hi <;> simp_all
  · rcases h with rfl | rfl
    · rfl
    · simp

variable {s} in
lemma ExcenterExists.excenter_eq_excenter_iff {signs₁ signs₂ : Finset (Fin (n + 1))}
    (h₁ : s.ExcenterExists signs₁) (h₂ : s.ExcenterExists signs₂) :
    s.excenter signs₁ = s.excenter signs₂ ↔ signs₁ = signs₂ ∨ signs₁ = signs₂ᶜ := by
  rw [excenter_eq_affineCombination,
    h₂.affineCombination_eq_excenter_iff (s.sum_excenterWeights_eq_one_iff.2 h₁)]
  exact h₁.excenterWeights_eq_excenterWeights_iff h₂

variable {s} in
lemma ExcenterExists.excenter_eq_incenter_iff {signs : Finset (Fin (n + 1))}
    (h : s.ExcenterExists signs) :
    s.excenter signs = s.incenter ↔ signs = ∅ ∨ signs = Finset.univ := by
  rw [incenter, ← excenter, h.excenter_eq_excenter_iff s.excenterExists_empty]
  simp

lemma excenter_singleton_ne_incenter [Nat.AtLeastTwo n] (i : Fin (n + 1)) :
    s.excenter {i} ≠ s.incenter := by
  intro h
  rw [(s.excenterExists_singleton i).excenter_eq_incenter_iff] at h
  simp at h

lemma excenter_singleton_injective [Nat.AtLeastTwo n] :
    Function.Injective fun i ↦ s.excenter {i} := by
  intro i j hij
  dsimp only at hij
  rw [(s.excenterExists_singleton i).excenter_eq_excenter_iff (s.excenterExists_singleton j)] at hij
  rcases hij with hij | hij
  · simpa using hij
  · have : 2 ≤ n := Nat.AtLeastTwo.prop
    obtain ⟨k, hki, hkj⟩ : ∃ k, k ≠ i ∧ k ≠ j := Fin.exists_ne_and_ne_of_two_lt i j (by cutsat)
    rw [Finset.ext_iff] at hij
    replace hij := hij k
    simp_all

variable {s} in
lemma ExcenterExists.sSameSide_excenter_point_iff {signs : Finset (Fin (n + 1))}
    (h : s.ExcenterExists signs) {i : Fin (n + 1)} :
    (affineSpan ℝ (Set.range (s.faceOpposite i).points)).SSameSide (s.excenter signs) (s.points i) ↔
      0 < s.excenterWeights signs i := by
  rw [excenter_eq_affineCombination,
    s.sSameSide_affineSpan_faceOpposite_point_right_iff h.sum_excenterWeights_eq_one]

variable {s} in
lemma ExcenterExists.sSameSide_point_excenter_iff {signs : Finset (Fin (n + 1))}
    (h : s.ExcenterExists signs) {i : Fin (n + 1)} :
    (affineSpan ℝ (Set.range (s.faceOpposite i).points)).SSameSide (s.points i) (s.excenter signs) ↔
      0 < s.excenterWeights signs i := by
  rw [excenter_eq_affineCombination,
    s.sSameSide_affineSpan_faceOpposite_point_left_iff h.sum_excenterWeights_eq_one]

variable {s} in
lemma ExcenterExists.sOppSide_excenter_point_iff {signs : Finset (Fin (n + 1))}
    (h : s.ExcenterExists signs) {i : Fin (n + 1)} :
    (affineSpan ℝ (Set.range (s.faceOpposite i).points)).SOppSide (s.excenter signs) (s.points i) ↔
      s.excenterWeights signs i < 0 := by
  rw [excenter_eq_affineCombination,
    s.sOppSide_affineSpan_faceOpposite_point_right_iff h.sum_excenterWeights_eq_one]

variable {s} in
lemma ExcenterExists.sOppSide_point_excenter_iff {signs : Finset (Fin (n + 1))}
    (h : s.ExcenterExists signs) {i : Fin (n + 1)} :
    (affineSpan ℝ (Set.range (s.faceOpposite i).points)).SOppSide (s.points i) (s.excenter signs) ↔
      s.excenterWeights signs i < 0 := by
  rw [excenter_eq_affineCombination,
    s.sOppSide_affineSpan_faceOpposite_point_left_iff h.sum_excenterWeights_eq_one]

lemma sSameSide_incenter_point (i : Fin (n + 1)) :
    (affineSpan ℝ (Set.range (s.faceOpposite i).points)).SSameSide s.incenter (s.points i) :=
  s.excenterExists_empty.sSameSide_excenter_point_iff.2 (s.excenterWeights_empty_pos i)

lemma sSameSide_point_incenter (i : Fin (n + 1)) :
    (affineSpan ℝ (Set.range (s.faceOpposite i).points)).SSameSide (s.points i) s.incenter :=
  s.excenterExists_empty.sSameSide_point_excenter_iff.2 (s.excenterWeights_empty_pos i)

lemma sOppSide_excenter_singleton_point [Nat.AtLeastTwo n] (i : Fin (n + 1)) :
    (affineSpan ℝ (Set.range (s.faceOpposite i).points)).SOppSide (s.excenter {i})
      (s.points i) := by
  rw [(s.excenterExists_singleton i).sOppSide_excenter_point_iff, ← sign_eq_neg_one_iff,
    s.sign_excenterWeights_singleton_neg i]

lemma sOppSide_point_excenter_singleton [Nat.AtLeastTwo n] (i : Fin (n + 1)) :
    (affineSpan ℝ (Set.range (s.faceOpposite i).points)).SOppSide (s.points i)
      (s.excenter {i}) := by
  rw [(s.excenterExists_singleton i).sOppSide_point_excenter_iff, ← sign_eq_neg_one_iff,
    s.sign_excenterWeights_singleton_neg i]

lemma sSameSide_excenter_singleton_point [Nat.AtLeastTwo n] {i j : Fin (n + 1)} (h : i ≠ j) :
    (affineSpan ℝ (Set.range (s.faceOpposite i).points)).SSameSide (s.excenter {j})
      (s.points i) := by
  rw [(s.excenterExists_singleton j).sSameSide_excenter_point_iff, ← sign_eq_one_iff,
    s.sign_excenterWeights_singleton_pos h.symm]

lemma sSameSide_point_excenter_singleton [Nat.AtLeastTwo n] {i j : Fin (n + 1)} (h : i ≠ j) :
    (affineSpan ℝ (Set.range (s.faceOpposite i).points)).SSameSide (s.points i)
      (s.excenter {j}) := by
  rw [(s.excenterExists_singleton j).sSameSide_point_excenter_iff, ← sign_eq_one_iff,
    s.sign_excenterWeights_singleton_pos h.symm]

/-- A touchpoint is where an exsphere of a simplex is tangent to one of the faces. -/
def touchpoint (signs : Finset (Fin (n + 1))) (i : Fin (n + 1)) : P :=
  (s.faceOpposite i).orthogonalProjectionSpan (s.excenter signs)

lemma touchpoint_reindex (e : Fin (n + 1) ≃ Fin (m + 1)) (signs : Finset (Fin (m + 1)))
    (i : Fin (m + 1)) :
    (s.reindex e).touchpoint signs i = s.touchpoint (signs.map e.symm.toEmbedding) (e.symm i) :=
  orthogonalProjectionSpan_congr (s.range_faceOpposite_reindex _ _) (s.excenter_reindex _ _)

variable {s} in
@[simp] lemma ExcenterExists.touchpoint_map {signs : Finset (Fin (n + 1))}
    (h : s.ExcenterExists signs) (f : P →ᵃⁱ[ℝ] P₂) (i : Fin (n + 1)) :
    (s.map f.toAffineMap f.injective).touchpoint signs i = f (s.touchpoint signs i) := by
  simp [touchpoint, h.excenter_map, ← orthogonalProjectionSpan_map]

variable {s} in
@[simp] lemma ExcenterExists.touchpoint_restrict {signs : Finset (Fin (n + 1))}
    (h : s.ExcenterExists signs) (S : AffineSubspace ℝ P)
    (hS : affineSpan ℝ (Set.range s.points) ≤ S) (i : Fin (n + 1)) :
    haveI := Nonempty.map (AffineSubspace.inclusion hS) inferInstance
    (s.restrict S hS).touchpoint signs i = s.touchpoint signs i := by
  rw [← s.excenterExists_restrict S hS] at h
  rw [eq_comm]
  convert h.touchpoint_map S.subtypeₐᵢ i

lemma touchpoint_mem_affineSpan (signs : Finset (Fin (n + 1))) (i : Fin (n + 1)) :
    s.touchpoint signs i ∈ affineSpan ℝ (Set.range (s.faceOpposite i).points) :=
  orthogonalProjection_mem _

/-- A weaker version of `touchpoint_mem_affineSpan`. -/
lemma touchpoint_mem_affineSpan_simplex (signs : Finset (Fin (n + 1))) (i : Fin (n + 1)) :
    s.touchpoint signs i ∈ affineSpan ℝ (Set.range s.points) := by
  refine SetLike.le_def.1 (affineSpan_mono _ ?_) (s.touchpoint_mem_affineSpan signs i)
  simp

lemma touchpoint_eq_point_rev (s : Simplex ℝ P 1) (signs : Finset (Fin 2)) (i : Fin 2) :
    s.touchpoint signs i = s.points i.rev :=
  s.orthogonalProjectionSpan_faceOpposite_eq_point_rev _ _

variable {s} in
/-- The signed distance between the excenter and its projection in the plane of each face is the
exradius. -/
lemma ExcenterExists.signedInfDist_excenter {signs : Finset (Fin (n + 1))}
    (h : s.ExcenterExists signs) (i : Fin (n + 1)) :
    s.signedInfDist i (s.excenter signs) = (if i ∈ signs then -1 else 1) *
      SignType.sign (∑ j, s.excenterWeightsUnnorm signs j) * (s.exradius signs) := by
  rw [h.signedInfDist_excenter_eq_mul_sum_inv, mul_assoc, exradius_eq_abs_inv_sum]
  congr
  rw [← mul_eq_one_iff_inv_eq₀ h, ← mul_assoc, self_mul_sign, ← abs_mul, mul_inv_cancel₀ h, abs_one]

/-- The signed distance between the incenter and its projection in the plane of each face is the
inradius.

In other words, the incenter is _internally_ tangent to the faces. -/
lemma signedInfDist_incenter (i : Fin (n + 1)) : s.signedInfDist i s.incenter = s.inradius := by
  rw [incenter, exsphere_center, s.excenterExists_empty.signedInfDist_excenter]
  simp (discharger := positivity)

variable {s} in
/-- The distance between the excenter and its projection in the plane of each face is the
exradius. -/
lemma ExcenterExists.dist_excenter {signs : Finset (Fin (n + 1))} (h : s.ExcenterExists signs)
    (i : Fin (n + 1)) :
    dist (s.excenter signs) (s.touchpoint signs i) = s.exradius signs := by
  rw [touchpoint,
    ← abs_signedInfDist_eq_dist_of_mem_affineSpan_range i h.excenter_mem_affineSpan_range,
    h.signedInfDist_excenter, abs_mul, abs_mul, abs_of_nonneg (s.exradius_nonneg signs)]
  simp only [abs_ite, abs_neg, abs_one, ite_self, one_mul]
  rcases lt_trichotomy 0 (∑ i, s.excenterWeightsUnnorm signs i) with h' | h' | h'
  · simp [h']
  · simp [h h'.symm]
  · simp [h']

/-- The distance between the incenter and its projection in the plane of each face is the
inradius. -/
lemma dist_incenter (i : Fin (n + 1)) :
    dist s.incenter (s.touchpoint ∅ i) = s.inradius :=
  s.excenterExists_empty.dist_excenter _

variable {s} in
/-- An excenter is equidistant to any two of its touchpoints. -/
lemma ExcenterExists.dist_excenter_eq_dist_excenter {signs : Finset (Fin (n + 1))}
    (h : s.ExcenterExists signs) (i₁ i₂ : Fin (n + 1)) :
    dist (s.excenter signs) (s.touchpoint signs i₁) =
      dist (s.excenter signs) (s.touchpoint signs i₂) := by
  simp_rw [h.dist_excenter]

/-- The incenter is equidistant to any two of its touchpoints. -/
lemma dist_incenter_eq_dist_incenter (i₁ i₂ : Fin (n + 1)) :
    dist s.incenter (s.touchpoint ∅ i₁) = dist s.incenter (s.touchpoint ∅ i₂) :=
  s.excenterExists_empty.dist_excenter_eq_dist_excenter _ _

variable {s} in
lemma ExcenterExists.touchpoint_mem_exsphere {signs : Finset (Fin (n + 1))}
    (h : s.ExcenterExists signs) (i : Fin (n + 1)) : s.touchpoint signs i ∈ s.exsphere signs :=
  mem_sphere'.2 (h.dist_excenter i)

lemma touchpoint_mem_insphere (i : Fin (n + 1)) : s.touchpoint ∅ i ∈ s.insphere :=
  s.excenterExists_empty.touchpoint_mem_exsphere _

variable {s} in
lemma ExcenterExists.isTangentAt_touchpoint {signs : Finset (Fin (n + 1))}
    (h : s.ExcenterExists signs) (i : Fin (n + 1)) :
    (s.exsphere signs).IsTangentAt (s.touchpoint signs i)
      (affineSpan ℝ (Set.range (s.faceOpposite i).points)) := by
  rw [touchpoint, orthogonalProjectionSpan, excenter,
    ← EuclideanGeometry.Sphere.dist_orthogonalProjection_eq_radius_iff_isTangentAt,
    ← orthogonalProjectionSpan, ← excenter, ← exradius, ← touchpoint, h.dist_excenter]

lemma isTangentAt_insphere_touchpoint (i : Fin (n + 1)) :
    s.insphere.IsTangentAt (s.touchpoint ∅ i)
      (affineSpan ℝ (Set.range (s.faceOpposite i).points)) :=
  s.excenterExists_empty.isTangentAt_touchpoint i

variable {s} in
lemma eq_touchpoint_of_isTangentAt_exsphere {signs : Finset (Fin (n + 1))} {i : Fin (n + 1)} {p : P}
    (ht : (s.exsphere signs).IsTangentAt p (affineSpan ℝ (Set.range (s.faceOpposite i).points))) :
    p = s.touchpoint signs i := by
  rw [ht.eq_orthogonalProjection, touchpoint, orthogonalProjectionSpan, excenter]

variable {s} in
lemma ExcenterExists.isTangentAt_exsphere_iff_eq_touchpoint {signs : Finset (Fin (n + 1))}
    (h : s.ExcenterExists signs) {i : Fin (n + 1)} {p : P} :
    (s.exsphere signs).IsTangentAt p (affineSpan ℝ (Set.range (s.faceOpposite i).points)) ↔
      p = s.touchpoint signs i := by
  refine ⟨eq_touchpoint_of_isTangentAt_exsphere, ?_⟩
  rintro rfl
  exact h.isTangentAt_touchpoint i

variable {s} in
lemma isTangentAt_insphere_iff_eq_touchpoint {i : Fin (n + 1)} {p : P} :
    s.insphere.IsTangentAt p (affineSpan ℝ (Set.range (s.faceOpposite i).points)) ↔
      p = s.touchpoint ∅ i :=
  s.excenterExists_empty.isTangentAt_exsphere_iff_eq_touchpoint

variable {s} in
lemma ExcenterExists.affineSpan_faceOpposite_eq_orthRadius [hf : Fact (Module.finrank ℝ V = n)]
    {signs : Finset (Fin (n + 1))} (h : s.ExcenterExists signs) (i : Fin (n + 1)) :
    affineSpan ℝ (Set.range (s.faceOpposite i).points) =
      (s.exsphere signs).orthRadius (s.touchpoint signs i) := by
  refine (h.isTangentAt_touchpoint i).eq_orthRadius_of_finrank_add_one_eq (h.exradius_pos.ne') ?_
  rw [direction_affineSpan, (s.faceOpposite i).independent.finrank_vectorSpan_add_one,
    Fintype.card_fin, hf.out]
  have := NeZero.ne n
  cutsat

lemma affineSpan_faceOpposite_eq_orthRadius_insphere [Fact (Module.finrank ℝ V = n)]
    (i : Fin (n + 1)) :
    affineSpan ℝ (Set.range (s.faceOpposite i).points) = s.insphere.orthRadius (s.touchpoint ∅ i) :=
  s.excenterExists_empty.affineSpan_faceOpposite_eq_orthRadius i

variable {s} in
lemma ExcenterExists.affineSpan_faceOpposite_mem_tangentSet [hf : Fact (Module.finrank ℝ V = n)]
    {signs : Finset (Fin (n + 1))} (h : s.ExcenterExists signs) (i : Fin (n + 1)) :
    affineSpan ℝ (Set.range (s.faceOpposite i).points) ∈
      (s.exsphere signs).tangentSet := by
  rw [h.affineSpan_faceOpposite_eq_orthRadius]
  exact Set.mem_image_of_mem _ (h.touchpoint_mem_exsphere _)

lemma affineSpan_faceOpposite_mem_tangentSet_insphere [hf : Fact (Module.finrank ℝ V = n)]
    (i : Fin (n + 1)) :
    affineSpan ℝ (Set.range (s.faceOpposite i).points) ∈ s.insphere.tangentSet :=
  s.excenterExists_empty.affineSpan_faceOpposite_mem_tangentSet _

variable {s} in
lemma ExcenterExists.affineSpan_faceOpposite_mem_tangentsFrom [hf : Fact (Module.finrank ℝ V = n)]
    {signs : Finset (Fin (n + 1))} (h : s.ExcenterExists signs) {i j : Fin (n + 1)} (hij : i ≠ j) :
    affineSpan ℝ (Set.range (s.faceOpposite i).points) ∈
      (s.exsphere signs).tangentsFrom (s.points j) := by
  refine ⟨h.affineSpan_faceOpposite_mem_tangentSet _, mem_affineSpan _ ?_⟩
  simp only [range_faceOpposite_points, Set.mem_image, Set.mem_compl_iff, Set.mem_singleton_iff]
  exact ⟨j, hij.symm, rfl⟩

lemma affineSpan_faceOpposite_mem_tangentsFrom_incenter [hf : Fact (Module.finrank ℝ V = n)]
    {i j : Fin (n + 1)} (hij : i ≠ j) :
    affineSpan ℝ (Set.range (s.faceOpposite i).points) ∈ s.insphere.tangentsFrom (s.points j) :=
  s.excenterExists_empty.affineSpan_faceOpposite_mem_tangentsFrom hij

lemma exists_forall_signedInfDist_eq_iff_excenterExists_and_eq_excenter {p : P}
    (hp : p ∈ affineSpan ℝ (Set.range s.points)) {signs : Finset (Fin (n + 1))} :
    (∃ r : ℝ, ∀ i, s.signedInfDist i p = (if i ∈ signs then -1 else 1) * r) ↔
      s.ExcenterExists signs ∧ p = s.excenter signs := by
  refine ⟨?_, ?_⟩
  · rintro ⟨r, h⟩
    obtain ⟨w, h1, rfl⟩ := eq_affineCombination_of_mem_affineSpan_of_fintype hp
    have h' : ∀ i, w i * ‖s.points i -ᵥ s.altitudeFoot i‖ = (if i ∈ signs then -1 else 1) * r := by
      intro i
      rw [altitudeFoot, ← s.signedInfDist_affineCombination i h1]
      exact h i
    simp_rw [← dist_eq_norm_vsub] at h'
    have h'' : ∀ i, w i = r * s.excenterWeightsUnnorm signs i := by
      simp_rw [excenterWeightsUnnorm]
      intro i
      replace h' := h' i
      rw [← height, ← eq_div_iff (s.height_pos i).ne'] at h'
      rw [h', mul_comm, div_eq_mul_inv, mul_assoc, height, altitudeFoot, orthogonalProjectionSpan]
    have hw : w = s.excenterWeights signs := by
      simp_rw [h'', ← Finset.mul_sum] at h1
      ext j
      rw [h'', eq_inv_of_mul_eq_one_left h1]
      simp [excenterWeights]
    subst hw
    exact ⟨s.sum_excenterWeights_eq_one_iff.1 h1, rfl⟩
  · rintro ⟨h, rfl⟩
    refine ⟨SignType.sign (∑ j, s.excenterWeightsUnnorm signs j) * (s.exradius signs), fun i ↦ ?_⟩
    rw [h.signedInfDist_excenter]
    simp

lemma exists_forall_signedInfDist_eq_iff_eq_incenter {p : P}
    (hp : p ∈ affineSpan ℝ (Set.range s.points)) :
    (∃ r : ℝ, ∀ i, s.signedInfDist i p = r) ↔ p = s.incenter := by
  convert s.exists_forall_signedInfDist_eq_iff_excenterExists_and_eq_excenter hp (signs := ∅)
  · simp
  · simp [excenterExists_empty]

lemma exists_forall_dist_eq_iff_exists_excenterExists_and_eq_excenter {p : P}
    (hp : p ∈ affineSpan ℝ (Set.range s.points)) :
    (∃ r : ℝ, ∀ i, dist p ((s.faceOpposite i).orthogonalProjectionSpan p) = r) ↔
      ∃ signs, s.ExcenterExists signs ∧ p = s.excenter signs := by
  simp_rw [← abs_signedInfDist_eq_dist_of_mem_affineSpan_range _ hp]
  refine ⟨?_, ?_⟩
  · rintro ⟨r, h⟩
    have h' : ∀ i, s.signedInfDist i p = r ∨ s.signedInfDist i p = -r :=
      fun i ↦ eq_or_eq_neg_of_abs_eq (h i)
    refine ⟨{i ∈ (Finset.univ : Finset (Fin (n + 1))) | s.signedInfDist i p = -r}, ?_⟩
    apply (s.exists_forall_signedInfDist_eq_iff_excenterExists_and_eq_excenter hp).1
    refine ⟨r, ?_⟩
    grind [Finset.mem_filter_univ]
  · rintro ⟨signs, h⟩
    replace h := (s.exists_forall_signedInfDist_eq_iff_excenterExists_and_eq_excenter hp).2 h
    rcases h with ⟨r, h⟩
    refine ⟨|r|, ?_⟩
    simp [h, abs_ite]

variable {s} in
lemma ExcenterExists.touchpoint_injective {signs : Finset (Fin (n + 1))}
    (h : s.ExcenterExists signs) : Function.Injective (s.touchpoint signs) := by
  intro i j hij
  by_contra hne
  by_cases hn1 : n = 1
  · subst hn1
    rw [s.touchpoint_eq_point_rev signs i, s.touchpoint_eq_point_rev signs j] at hij
    apply s.independent.injective.ne hne
    convert hij.symm <;> clear hij <;> decide +revert
  · suffices s.excenter signs -ᵥ s.touchpoint signs i ∈ (vectorSpan ℝ (Set.range s.points))ᗮ by
      have h' : s.excenter signs -ᵥ s.touchpoint signs i ∈ (vectorSpan ℝ (Set.range s.points)) := by
        rw [← direction_affineSpan]
        exact AffineSubspace.vsub_mem_direction h.excenter_mem_affineSpan_range
          (s.touchpoint_mem_affineSpan_simplex _ _)
      have h0 : s.excenter signs -ᵥ s.touchpoint signs i = 0 := by
        rw [← Submodule.mem_bot ℝ,
          ← Submodule.inf_orthogonal_eq_bot (vectorSpan ℝ (Set.range s.points))]
        exact ⟨h', this⟩
      rw [← norm_eq_zero, ← dist_eq_norm_vsub, h.dist_excenter] at h0
      exact h.exradius_pos.ne' h0
    obtain ⟨k, hki, hkj⟩ : ∃ k, k ≠ i ∧ k ≠ j := Fin.exists_ne_and_ne_of_two_lt i j (by cutsat)
    have hu : Set.range s.points =
        Set.range (s.faceOpposite i).points ∪ Set.range (s.faceOpposite j).points := by
      simp only [range_faceOpposite_points, ← Set.image_union, ← Set.compl_inter]
      convert Set.image_univ.symm
      simp [Ne.symm hne]
    rw [hu, range_faceOpposite_points, range_faceOpposite_points,
      AffineSubspace.vectorSpan_union_of_mem_of_mem ℝ (p := s.points k)
        (Set.mem_image_of_mem _ (by simp [hki])) (Set.mem_image_of_mem _ (by simp [hkj])),
      ← Submodule.inf_orthogonal]
    refine ⟨?_, ?_⟩
    · rw [← direction_affineSpan, ← range_faceOpposite_points]
      exact vsub_orthogonalProjection_mem_direction_orthogonal _ _
    · rw [hij, ← direction_affineSpan, ← range_faceOpposite_points]
      exact vsub_orthogonalProjection_mem_direction_orthogonal _ _

lemma touchpoint_empty_injective : Function.Injective (s.touchpoint ∅) :=
  s.excenterExists_empty.touchpoint_injective

variable {s} in
lemma ExcenterExists.touchpoint_notMem_affineSpan_of_ne {signs : Finset (Fin (n + 1))}
    (h : s.ExcenterExists signs) {i j : Fin (n + 1)} (hne : i ≠ j) :
    s.touchpoint signs i ∉ affineSpan ℝ (Set.range (s.faceOpposite j).points) :=
  fun hm ↦ h.touchpoint_injective.ne hne
    ((h.isTangentAt_touchpoint j).eq_of_mem_of_mem (h.touchpoint_mem_exsphere i) hm)

lemma touchpoint_empty_notMem_affineSpan_of_ne {i j : Fin (n + 1)} (hne : i ≠ j) :
    s.touchpoint ∅ i ∉ affineSpan ℝ (Set.range (s.faceOpposite j).points) :=
  s.excenterExists_empty.touchpoint_notMem_affineSpan_of_ne hne

variable {s} in
lemma ExcenterExists.sign_signedInfDist_lineMap_excenter_touchpoint {signs : Finset (Fin (n + 1))}
    (h : s.ExcenterExists signs) {i j : Fin (n + 1)} (hne : i ≠ j) {r : ℝ} (hr : r ∈ Set.Icc 0 1) :
    SignType.sign
      (s.signedInfDist j (AffineMap.lineMap (s.excenter signs) (s.touchpoint signs i) r)) =
      SignType.sign (s.signedInfDist j (s.excenter signs)) := by
  have hc : ContinuousOn (fun (t : ℝ) ↦ SignType.sign
      (s.signedInfDist j (AffineMap.lineMap (s.excenter signs) (s.touchpoint signs i) t)))
      (Set.Icc 0 1) := by
    refine continuousOn_of_forall_continuousAt
      fun t ht ↦ ((continuousAt_sign_of_ne_zero ?_).comp
        (((s.signedInfDist j).cont.comp ?_).continuousAt))
    · intro h0
      rw [← abs_eq_zero, abs_signedInfDist_eq_dist_of_mem_affineSpan_range] at h0
      · rw [orthogonalProjectionSpan, dist_orthogonalProjection_eq_zero_iff] at h0
        by_cases ht1 : t = 1
        · subst ht1
          rw [AffineMap.lineMap_apply_one] at h0
          exact h.touchpoint_notMem_affineSpan_of_ne hne h0
        · refine (h.isTangentAt_touchpoint j).isTangent.notMem_of_dist_lt ?_ h0
          simp only [exsphere_center, dist_lineMap_left, Real.norm_eq_abs, h.dist_excenter,
            exsphere_radius, h.exradius_pos, mul_lt_iff_lt_one_left]
          rw [abs_lt]
          rcases ht with ⟨ht0, ht1'⟩
          exact ⟨by linarith, ht1'.lt_of_ne ht1⟩
      · exact AffineMap.lineMap_mem _ h.excenter_mem_affineSpan_range
          (s.touchpoint_mem_affineSpan_simplex _ _)
    · rw [← ContinuousAffineMap.lineMap_toAffineMap]
      exact ContinuousAffineMap.cont _
  refine ((isConnected_Icc zero_le_one).image _ hc).isPreconnected.subsingleton
    (Set.mem_image_of_mem _ hr) ?_
  convert Set.mem_image_of_mem _ (Set.left_mem_Icc.2 (zero_le_one' ℝ))
  simp

lemma sign_signedInfDist_lineMap_incenter_touchpoint {i j : Fin (n + 1)} (hne : i ≠ j) {r : ℝ}
    (hr : r ∈ Set.Icc 0 1) :
    SignType.sign
      (s.signedInfDist j (AffineMap.lineMap s.incenter (s.touchpoint ∅ i) r)) =
      SignType.sign (s.signedInfDist j s.incenter) :=
  s.excenterExists_empty.sign_signedInfDist_lineMap_excenter_touchpoint hne hr

variable {s} in
lemma ExcenterExists.sign_signedInfDist_touchpoint {signs : Finset (Fin (n + 1))}
    (h : s.ExcenterExists signs) {i j : Fin (n + 1)} (hne : i ≠ j) :
    SignType.sign (s.signedInfDist j (s.touchpoint signs i)) =
      SignType.sign (s.signedInfDist j (s.excenter signs)) := by
  rw [← h.sign_signedInfDist_lineMap_excenter_touchpoint hne (r := 1) ⟨zero_le_one, le_rfl⟩]
  simp

lemma sign_signedInfDist_touchpoint_empty {i j : Fin (n + 1)} (hne : i ≠ j) :
    SignType.sign (s.signedInfDist j (s.touchpoint ∅ i)) =
      SignType.sign (s.signedInfDist j s.incenter) :=
  s.excenterExists_empty.sign_signedInfDist_touchpoint hne

/-- The unique weights of the vertices in an affine combination equal to the given touchpoint. -/
def touchpointWeights (signs : Finset (Fin (n + 1))) (i : Fin (n + 1)) : Fin (n + 1) → ℝ :=
  (eq_affineCombination_of_mem_affineSpan_of_fintype
    (s.touchpoint_mem_affineSpan_simplex signs i)).choose

@[simp] lemma sum_touchpointWeights (signs : Finset (Fin (n + 1))) (i : Fin (n + 1)) :
    ∑ j, s.touchpointWeights signs i j = 1 :=
  (eq_affineCombination_of_mem_affineSpan_of_fintype
    (s.touchpoint_mem_affineSpan_simplex signs i)).choose_spec.1

@[simp] lemma affineCombination_touchpointWeights (signs : Finset (Fin (n + 1))) (i : Fin (n + 1)) :
    Finset.univ.affineCombination ℝ s.points (s.touchpointWeights signs i) = s.touchpoint signs i :=
  (eq_affineCombination_of_mem_affineSpan_of_fintype
    (s.touchpoint_mem_affineSpan_simplex signs i)).choose_spec.2.symm

variable {s} in
@[simp] lemma affineCombination_eq_touchpoint_iff {signs : Finset (Fin (n + 1))} {i : Fin (n + 1)}
    {w : Fin (n + 1) → ℝ} (hw : ∑ j, w j = 1) :
    Finset.univ.affineCombination ℝ s.points w = s.touchpoint signs i ↔
      w = s.touchpointWeights signs i := by
  constructor
  · rw [← s.affineCombination_touchpointWeights]
    exact fun h ↦ (affineIndependent_iff_eq_of_fintype_affineCombination_eq ℝ s.points).1
      s.independent _ _ hw (s.sum_touchpointWeights _ _) h
  · rintro rfl
    simp

lemma touchpointWeights_reindex (e : Fin (n + 1) ≃ Fin (m + 1)) (signs : Finset (Fin (m + 1)))
    (i : Fin (m + 1)) :
    (s.reindex e).touchpointWeights signs i =
      s.touchpointWeights (signs.map e.symm.toEmbedding) (e.symm i) ∘ e.symm := by
  rw [eq_comm, ← affineCombination_eq_touchpoint_iff]
  · rw [touchpoint_reindex, ← affineCombination_touchpointWeights, reindex]
    dsimp only
    rw [←Equiv.coe_toEmbedding, ← Finset.affineCombination_map]
    simp
  · rw [Finset.sum_comp_equiv]
    simp

variable {s} in
@[simp] lemma ExcenterExists.touchpointWeights_map {signs : Finset (Fin (n + 1))}
    (h : s.ExcenterExists signs) (f : P →ᵃⁱ[ℝ] P₂) :
    (s.map f.toAffineMap f.injective).touchpointWeights signs = s.touchpointWeights signs := by
  ext1 i
  rw [← affineCombination_eq_touchpoint_iff
    ((s.map f.toAffineMap f.injective).sum_touchpointWeights _ _)]
  have hc := (s.map f.toAffineMap f.injective).affineCombination_touchpointWeights signs i
  rwa [h.touchpoint_map, map_points, ← Finset.univ.map_affineCombination _ _
    ((s.map f.toAffineMap f.injective).sum_touchpointWeights _ _), AffineIsometry.coe_toAffineMap,
    AffineIsometry.map_eq_iff] at hc

variable {s} in
@[simp] lemma ExcenterExists.touchpointWeights_restrict {signs : Finset (Fin (n + 1))}
    (h : s.ExcenterExists signs) (S : AffineSubspace ℝ P)
    (hS : affineSpan ℝ (Set.range s.points) ≤ S) :
    haveI := Nonempty.map (AffineSubspace.inclusion hS) inferInstance
    (s.restrict S hS).touchpointWeights signs = s.touchpointWeights signs := by
  rw [← s.excenterExists_restrict S hS] at h
  rw [eq_comm]
  convert h.touchpointWeights_map S.subtypeₐᵢ

variable {s} in
lemma ExcenterExists.sign_touchpointWeights {signs : Finset (Fin (n + 1))}
    (h : s.ExcenterExists signs) {i j : Fin (n + 1)} (hne : i ≠ j) :
    SignType.sign (s.touchpointWeights signs i j) = SignType.sign (s.excenterWeights signs j) := by
  have hs := h.sign_signedInfDist_touchpoint hne
  rw [← s.affineCombination_touchpointWeights signs i, h.sign_signedInfDist_excenter,
    s.signedInfDist_affineCombination j (by simp)] at hs
  rw [← hs, sign_mul]
  convert (mul_one _).symm
  rw [sign_eq_one_iff, ← dist_eq_norm_vsub]
  exact s.height_pos _

lemma sign_touchpointWeights_empty {i j : Fin (n + 1)} (hne : i ≠ j) :
    SignType.sign (s.touchpointWeights ∅ i j) = 1 := by
  rw [s.excenterExists_empty.sign_touchpointWeights hne]
  simp

variable {s} in
@[simp] lemma touchpointWeights_eq_zero {signs : Finset (Fin (n + 1))} (i : Fin (n + 1)) :
    s.touchpointWeights signs i i = 0 := by
  refine s.independent.eq_zero_of_affineCombination_mem_affineSpan
    (s.sum_touchpointWeights signs i) ?_ (Finset.mem_univ _)
    (Set.notMem_compl_iff.2 (Set.mem_singleton _))
  rw [s.affineCombination_touchpointWeights]
  convert s.touchpoint_mem_affineSpan _ _
  simp

lemma touchpointWeights_empty_pos {i j : Fin (n + 1)} (hne : i ≠ j) :
    0 < s.touchpointWeights ∅ i j := by
  simpa [sign_eq_one_iff] using s.sign_touchpointWeights_empty hne

attribute [local instance] Nat.AtLeastTwo.neZero_sub_one

lemma touchpoint_empty_mem_interior_faceOpposite [Nat.AtLeastTwo n] (i : Fin (n + 1)) :
    s.touchpoint ∅ i ∈ (s.faceOpposite i).interior := by
  rw [faceOpposite, ← affineCombination_touchpointWeights,
    s.affineCombination_mem_interior_face_iff_pos _ (s.sum_touchpointWeights _ _)]
  simp only [Finset.mem_compl, Finset.mem_singleton, Decidable.not_not, forall_eq,
    touchpointWeights_eq_zero, and_true]
  intro j hj
  exact s.touchpointWeights_empty_pos (Ne.symm hj)

lemma sign_touchpointWeights_singleton_pos [Nat.AtLeastTwo n] {i j : Fin (n + 1)} (hne : i ≠ j) :
    SignType.sign (s.touchpointWeights {i} i j) = 1 := by
  rw [(s.excenterExists_singleton i).sign_touchpointWeights hne,
    s.sign_excenterWeights_singleton_pos hne]

lemma touchpointWeights_singleton_pos [Nat.AtLeastTwo n] {i j : Fin (n + 1)} (hne : i ≠ j) :
    0 < s.touchpointWeights {i} i j := by
  simpa [sign_eq_one_iff] using s.sign_touchpointWeights_singleton_pos hne

lemma touchpoint_singleton_mem_interior_faceOpposite [Nat.AtLeastTwo n] (i : Fin (n + 1)) :
    s.touchpoint {i} i ∈ (s.faceOpposite i).interior := by
  rw [faceOpposite, ← affineCombination_touchpointWeights,
    s.affineCombination_mem_interior_face_iff_pos _ (s.sum_touchpointWeights _ _)]
  simp only [Finset.mem_compl, Finset.mem_singleton, Decidable.not_not, forall_eq,
    touchpointWeights_eq_zero, and_true]
  intro j hj
  exact s.touchpointWeights_singleton_pos (Ne.symm hj)

lemma sign_touchpointWeights_singleton_neg [Nat.AtLeastTwo n] {i j : Fin (n + 1)} (hne : i ≠ j) :
    SignType.sign (s.touchpointWeights {i} j i) = -1 := by
  rw [(s.excenterExists_singleton i).sign_touchpointWeights hne.symm,
    s.sign_excenterWeights_singleton_neg]

lemma touchpointWeights_singleton_neg [Nat.AtLeastTwo n] {i j : Fin (n + 1)} (hne : i ≠ j) :
    s.touchpointWeights {i} j i < 0 := by
  simpa [sign_eq_neg_one_iff] using s.sign_touchpointWeights_singleton_neg hne

variable {s} in
lemma ExcenterExists.touchpoint_ne_point [Nat.AtLeastTwo n] {signs : Finset (Fin (n + 1))}
    (h : s.ExcenterExists signs) (i j : Fin (n + 1)) : s.touchpoint signs i ≠ s.points j := by
  intro he
  rw [eq_comm, ← Finset.univ.affineCombination_affineCombinationSingleWeights ℝ s.points
    (Finset.mem_univ _), affineCombination_eq_touchpoint_iff
    (Finset.univ.sum_affineCombinationSingleWeights ℝ (Finset.mem_univ _))] at he
  have : 1 < n := Nat.AtLeastTwo.one_lt
  obtain ⟨k, hki, hkj⟩ : ∃ k, k ≠ i ∧ k ≠ j := Fin.exists_ne_and_ne_of_two_lt i j (by cutsat)
  have he' : Finset.affineCombinationSingleWeights ℝ j k = s.touchpointWeights signs i k := by
    rw [he]
  simp only [ne_eq, hkj, not_false_eq_true,
    Finset.affineCombinationSingleWeights_apply_of_ne] at he'
  rw [eq_comm] at he'
  apply_fun SignType.sign at he'
  rw [h.sign_touchpointWeights hki.symm, excenterWeights] at he'
  have h' := h
  rw [ExcenterExists] at h'
  simp only [Pi.smul_apply, smul_eq_mul, sign_zero, sign_eq_zero_iff, mul_eq_zero, inv_eq_zero,
    h', false_or] at he'
  rw [excenterWeightsUnnorm] at he'
  by_cases hk : k ∈ signs <;> simp [hk, (s.height_pos k).ne'] at he'

lemma touchpoint_empty_ne_point [Nat.AtLeastTwo n] (i j : Fin (n + 1)) :
    s.touchpoint ∅ i ≠ s.points j :=
  s.excenterExists_empty.touchpoint_ne_point i j

variable {s} in
lemma ExcenterExists.exradius_lt_dist_point_excenter [Nat.AtLeastTwo n]
    {signs : Finset (Fin (n + 1))} (h : s.ExcenterExists signs) (i : Fin (n + 1)) :
    s.exradius signs < dist (s.points i) (s.excenter signs) := by
  obtain ⟨j, hj⟩: ∃ j, j ≠ i := exists_ne _
  refine (h.isTangentAt_touchpoint j).radius_lt_dist_center ?_ (h.touchpoint_ne_point _ _).symm
  simp [hj.symm]

lemma inradius_lt_dist_point_incenter [Nat.AtLeastTwo n] (i : Fin (n + 1)) :
    s.inradius < dist (s.points i) s.incenter :=
  s.excenterExists_empty.exradius_lt_dist_point_excenter _

end Simplex

namespace Triangle

variable (t : Triangle ℝ P)

/-- All excenters exist for a triangle. -/
lemma excenterExists (signs : Finset (Fin 3)) : t.ExcenterExists signs := by
  have h : signs = ∅ ∨ signs = ∅ᶜ ∨ ∃ i, signs = {i} ∨ signs = {i}ᶜ := by decide +revert
  rcases h with rfl | rfl | ⟨i, rfl | rfl⟩
  · exact t.excenterExists_empty
  · rw [Simplex.excenterExists_compl]
    exact t.excenterExists_empty
  · exact t.excenterExists_singleton _
  · rw [Simplex.excenterExists_compl]
    exact t.excenterExists_singleton _

/-- An excenter of a triangle is either the incenter or the excenter opposite a vertex. -/
lemma excenter_eq_incenter_or_excenter_singleton (signs : Finset (Fin 3)) :
    t.excenter signs = t.incenter ∨ ∃ i, t.excenter signs = t.excenter {i} := by
  have h : signs = ∅ ∨ signs = Finset.univ ∨ ∃ i, signs = {i} ∨ signs = {i}ᶜ := by decide +revert
  rcases h with rfl | rfl | ⟨i, rfl | rfl⟩
  · exact .inl rfl
  · exact .inl t.excenter_univ
  · exact .inr ⟨i, rfl⟩
  · refine .inr ⟨i, ?_⟩
    rw [t.excenter_compl]

/-- An excenter of a triangle is either the incenter or the excenter opposite one of three
enumerated different vertices. This is intended for when it is known a point is an excenter and
it is to be proved which excenter it is by elimination of the other cases. -/
lemma excenter_eq_incenter_or_excenter_singleton_of_ne (signs : Finset (Fin 3)) {i₁ i₂ i₃ : Fin 3}
    (h₁₂ : i₁ ≠ i₂) (h₁₃ : i₁ ≠ i₃) (h₂₃ : i₂ ≠ i₃) :
    t.excenter signs = t.incenter ∨ t.excenter signs = t.excenter {i₁} ∨
      t.excenter signs = t.excenter {i₂} ∨ t.excenter signs = t.excenter {i₃} := by
  rcases t.excenter_eq_incenter_or_excenter_singleton signs with h | ⟨i, h⟩
  · exact .inl h
  · refine .inr ?_
    rw [h]
    have : i = i₁ ∨ i = i₂ ∨ i = i₃ := by clear h; decide +revert
    grind

<<<<<<< HEAD
lemma sSameSide_affineSpan_pair_incenter_point {i₁ i₂ i₃ : Fin 3} (h₁₂ : i₁ ≠ i₂) (h₁₃ : i₁ ≠ i₃)
    (h₂₃ : i₂ ≠ i₃) :
    line[ℝ, t.points i₂, t.points i₃].SSameSide t.incenter (t.points i₁) := by
  convert t.sSameSide_incenter_point i₁
  simp
  grind

lemma sSameSide_affineSpan_pair_point_incenter {i₁ i₂ i₃ : Fin 3} (h₁₂ : i₁ ≠ i₂) (h₁₃ : i₁ ≠ i₃)
    (h₂₃ : i₂ ≠ i₃) :
    line[ℝ, t.points i₂, t.points i₃].SSameSide (t.points i₁) t.incenter := by
  convert t.sSameSide_point_incenter i₁
  simp
  grind

lemma sOppSide_affineSpan_pair_excenter_singleton_point {i₁ i₂ i₃ : Fin 3} (h₁₂ : i₁ ≠ i₂)
    (h₁₃ : i₁ ≠ i₃) (h₂₃ : i₂ ≠ i₃) :
    line[ℝ, t.points i₂, t.points i₃].SOppSide (t.excenter {i₁}) (t.points i₁) := by
  convert t.sOppSide_excenter_singleton_point i₁
  simp
  grind

lemma sOppSide_affineSpan_pair_point_excenter_singleton {i₁ i₂ i₃ : Fin 3} (h₁₂ : i₁ ≠ i₂)
    (h₁₃ : i₁ ≠ i₃) (h₂₃ : i₂ ≠ i₃) :
    line[ℝ, t.points i₂, t.points i₃].SOppSide (t.points i₁) (t.excenter {i₁}) := by
  convert t.sOppSide_point_excenter_singleton i₁
  simp
  grind

lemma sSameSide_affineSpan_pair_excenter_singleton_point {i₁ i₂ i₃ : Fin 3} (h₁₂ : i₁ ≠ i₂)
    (h₁₃ : i₁ ≠ i₃) (h₂₃ : i₂ ≠ i₃) :
    line[ℝ, t.points i₂, t.points i₃].SSameSide (t.excenter {i₂}) (t.points i₁) := by
  convert t.sSameSide_excenter_singleton_point h₁₂
  simp
  grind

lemma sSameSide_affineSpan_pair_point_excenter_singleton {i₁ i₂ i₃ : Fin 3} (h₁₂ : i₁ ≠ i₂)
    (h₁₃ : i₁ ≠ i₃) (h₂₃ : i₂ ≠ i₃) :
    line[ℝ, t.points i₂, t.points i₃].SSameSide (t.points i₁) (t.excenter {i₂}) := by
  convert t.sSameSide_point_excenter_singleton h₁₂
  simp
  grind
=======
lemma affineSpan_pair_eq_orthRadius [Fact (Module.finrank ℝ V = 2)] (signs : Finset (Fin 3))
    {i₁ i₂ i₃ : Fin 3} (h₁₂ : i₁ ≠ i₂) (h₁₃ : i₁ ≠ i₃) (h₂₃ : i₂ ≠ i₃) :
    line[ℝ, t.points i₂, t.points i₃] =
      (t.exsphere signs).orthRadius (t.touchpoint signs i₁) := by
  convert (t.excenterExists signs).affineSpan_faceOpposite_eq_orthRadius i₁
  have hc : {i₁}ᶜ = ({i₂, i₃} : Set (Fin 3)) := by grind
  simp [Simplex.range_faceOpposite_points, hc, Set.image_insert_eq]

lemma affineSpan_pair_eq_orthRadius_insphere [Fact (Module.finrank ℝ V = 2)]
    {i₁ i₂ i₃ : Fin 3} (h₁₂ : i₁ ≠ i₂) (h₁₃ : i₁ ≠ i₃) (h₂₃ : i₂ ≠ i₃) :
    line[ℝ, t.points i₂, t.points i₃] = t.insphere.orthRadius (t.touchpoint ∅ i₁) :=
  t.affineSpan_pair_eq_orthRadius ∅ h₁₂ h₁₃ h₂₃

lemma affineSpan_pair_mem_tangentSet [hf : Fact (Module.finrank ℝ V = 2)] (signs : Finset (Fin 3))
    {i j : Fin 3} (hij : i ≠ j) :
    line[ℝ, t.points i, t.points j] ∈ (t.exsphere signs).tangentSet := by
  obtain ⟨i', hc⟩ : ∃ i' : Fin 3, {i'}ᶜ = ({i, j}: Finset (Fin 3)) := by decide +revert
  simp only [← Finset.coe_inj, Finset.coe_compl, Finset.coe_singleton, Finset.coe_insert] at hc
  convert (t.excenterExists signs).affineSpan_faceOpposite_mem_tangentSet i'
  simp [Simplex.range_faceOpposite_points, hc, Set.image_insert_eq]

lemma affineSpan_pair_mem_tangentSet_insphere [hf : Fact (Module.finrank ℝ V = 2)]
    {i j : Fin 3} (hij : i ≠ j) :
    line[ℝ, t.points i, t.points j] ∈ t.insphere.tangentSet :=
  t.affineSpan_pair_mem_tangentSet ∅ hij

lemma affineSpan_pair_mem_tangentsFrom [hf : Fact (Module.finrank ℝ V = 2)] (signs : Finset (Fin 3))
    {i j : Fin 3} (hij : i ≠ j) :
    line[ℝ, t.points i, t.points j] ∈ (t.exsphere signs).tangentsFrom (t.points i) := by
  obtain ⟨i', hi'i, hc⟩ : ∃ i' : Fin 3, i' ≠ i ∧ {i'}ᶜ = ({i, j}: Finset (Fin 3)) := by
    decide +revert
  simp only [← Finset.coe_inj, Finset.coe_compl, Finset.coe_singleton, Finset.coe_insert] at hc
  convert (t.excenterExists signs).affineSpan_faceOpposite_mem_tangentsFrom hi'i
  simp [Simplex.range_faceOpposite_points, hc, Set.image_insert_eq]

lemma affineSpan_pair_mem_tangentsFrom_insphere [hf : Fact (Module.finrank ℝ V = 2)]
    {i j : Fin 3} (hij : i ≠ j) :
    line[ℝ, t.points i, t.points j] ∈ t.insphere.tangentsFrom (t.points i) :=
  t.affineSpan_pair_mem_tangentsFrom ∅ hij

@[simp] lemma ncard_tangentsFrom [hf : Fact (Module.finrank ℝ V = 2)] (signs : Finset (Fin 3))
    (i : Fin 3) : ((t.exsphere signs).tangentsFrom (t.points i)).ncard = 2 :=
  (t.exsphere signs).ncard_tangentsFrom_eq_two_of_radius_lt_dist
    (t.excenterExists signs).exradius_pos
    ((t.excenterExists signs).exradius_lt_dist_point_excenter _)

@[simp] lemma ncard_tangentsFrom_insphere [hf : Fact (Module.finrank ℝ V = 2)] (i : Fin 3) :
    (t.insphere.tangentsFrom (t.points i)).ncard = 2 :=
  t.ncard_tangentsFrom ∅ _

lemma tangentsFrom_eq_pair_affineSpan_pair [hf : Fact (Module.finrank ℝ V = 2)]
    (signs : Finset (Fin 3)) {i₁ i₂ i₃ : Fin 3} (h₁₂ : i₁ ≠ i₂) (h₁₃ : i₁ ≠ i₃) (h₂₃ : i₂ ≠ i₃) :
    (t.exsphere signs).tangentsFrom (t.points i₁) = {line[ℝ, t.points i₁, t.points i₂],
      line[ℝ, t.points i₁, t.points i₃]} := by
  rw [eq_comm]
  refine Set.eq_of_subset_of_ncard_le ?_ ?_ (Set.finite_of_ncard_ne_zero (by simp))
  · rw [Set.insert_subset_iff, Set.singleton_subset_iff]
    exact ⟨t.affineSpan_pair_mem_tangentsFrom _ h₁₂, t.affineSpan_pair_mem_tangentsFrom _ h₁₃⟩
  · rw [ncard_tangentsFrom]
    suffices 1 < Set.ncard {line[ℝ, t.points i₁, t.points i₂],
      line[ℝ, t.points i₁, t.points i₃]} by simpa using this
    rw [Set.one_lt_ncard_iff]
    refine ⟨line[ℝ, t.points i₁, t.points i₂], line[ℝ, t.points i₁, t.points i₃], by grind,
      by grind, ?_⟩
    simp_rw [← Set.image_pair]
    apply t.independent.injective_affineSpan_image.ne
    grind

lemma tangentsFrom_insphere_eq_pair_affineSpan_pair [hf : Fact (Module.finrank ℝ V = 2)]
    {i₁ i₂ i₃ : Fin 3} (h₁₂ : i₁ ≠ i₂) (h₁₃ : i₁ ≠ i₃) (h₂₃ : i₂ ≠ i₃) :
    t.insphere.tangentsFrom (t.points i₁) = {line[ℝ,t.points i₁, t.points i₂],
      line[ℝ, t.points i₁, t.points i₃]} :=
  t.tangentsFrom_eq_pair_affineSpan_pair ∅ h₁₂ h₁₃ h₂₃
>>>>>>> 8f697ccc

lemma sbtw_touchpoint_empty {i₁ i₂ i₃ : Fin 3} (h₁₂ : i₁ ≠ i₂) (h₁₃ : i₁ ≠ i₃) (h₂₃ : i₂ ≠ i₃) :
    Sbtw ℝ (t.points i₁) (t.touchpoint ∅ i₂) (t.points i₃) := by
  rw [← t.mem_interior_face_iff_sbtw h₁₃]
  convert t.touchpoint_empty_mem_interior_faceOpposite i₂
  rw [Affine.Simplex.faceOpposite]
  convert rfl using 2
  decide +revert

lemma sbtw_touchpoint_singleton {i₁ i₂ i₃ : Fin 3} (h₁₂ : i₁ ≠ i₂) (h₁₃ : i₁ ≠ i₃) (h₂₃ : i₂ ≠ i₃) :
    Sbtw ℝ (t.points i₁) (t.touchpoint {i₂} i₂) (t.points i₃) := by
  rw [← t.mem_interior_face_iff_sbtw h₁₃]
  convert t.touchpoint_singleton_mem_interior_faceOpposite i₂
  rw [Affine.Simplex.faceOpposite]
  convert rfl using 2
  decide +revert

lemma touchpoint_singleton_sbtw {i₁ i₂ i₃ : Fin 3} (h₁₂ : i₁ ≠ i₂) (h₁₃ : i₁ ≠ i₃) (h₂₃ : i₂ ≠ i₃) :
    Sbtw ℝ (t.touchpoint {i₁} i₂) (t.points i₃) (t.points i₁) := by
  rw [← Affine.Simplex.affineCombination_touchpointWeights]
  have hw := t.sum_touchpointWeights {i₁} i₂
  rw [(by clear hw; decide +revert : (Finset.univ : Finset (Fin 3)) = {i₁, i₂, i₃})] at hw
  simp only [Nat.reduceAdd, Finset.mem_insert, h₁₂, Finset.mem_singleton, h₁₃, or_self,
    not_false_eq_true, Finset.sum_insert, h₂₃, Simplex.touchpointWeights_eq_zero,
    Finset.sum_singleton, zero_add] at hw
  have h : t.touchpointWeights {i₁} i₂ =
      Finset.affineCombinationLineMapWeights i₁ i₃ (t.touchpointWeights {i₁} i₂ i₃) := by
    ext i
    have h : i = i₁ ∨ i = i₂ ∨ i = i₃ := by clear hw; decide +revert
    rcases h with rfl | rfl | rfl
    · rw [Finset.affineCombinationLineMapWeights_apply_left h₁₃]
      simp [← hw]
    · simp [h₁₂.symm, h₂₃]
    · simp [h₁₃]
  rw [h, Finset.univ.affineCombination_affineCombinationLineMapWeights _ (Finset.mem_univ _)
    (Finset.mem_univ _), sbtw_iff_right_ne_and_left_mem_image_Ioi]
  simp [t.independent.injective.ne h₁₃, ← hw, t.touchpointWeights_singleton_neg h₁₂]

end Triangle

end Affine<|MERGE_RESOLUTION|>--- conflicted
+++ resolved
@@ -1325,7 +1325,6 @@
     have : i = i₁ ∨ i = i₂ ∨ i = i₃ := by clear h; decide +revert
     grind
 
-<<<<<<< HEAD
 lemma sSameSide_affineSpan_pair_incenter_point {i₁ i₂ i₃ : Fin 3} (h₁₂ : i₁ ≠ i₂) (h₁₃ : i₁ ≠ i₃)
     (h₂₃ : i₂ ≠ i₃) :
     line[ℝ, t.points i₂, t.points i₃].SSameSide t.incenter (t.points i₁) := by
@@ -1367,7 +1366,7 @@
   convert t.sSameSide_point_excenter_singleton h₁₂
   simp
   grind
-=======
+
 lemma affineSpan_pair_eq_orthRadius [Fact (Module.finrank ℝ V = 2)] (signs : Finset (Fin 3))
     {i₁ i₂ i₃ : Fin 3} (h₁₂ : i₁ ≠ i₂) (h₁₃ : i₁ ≠ i₃) (h₂₃ : i₂ ≠ i₃) :
     line[ℝ, t.points i₂, t.points i₃] =
@@ -1441,7 +1440,6 @@
     t.insphere.tangentsFrom (t.points i₁) = {line[ℝ,t.points i₁, t.points i₂],
       line[ℝ, t.points i₁, t.points i₃]} :=
   t.tangentsFrom_eq_pair_affineSpan_pair ∅ h₁₂ h₁₃ h₂₃
->>>>>>> 8f697ccc
 
 lemma sbtw_touchpoint_empty {i₁ i₂ i₃ : Fin 3} (h₁₂ : i₁ ≠ i₂) (h₁₃ : i₁ ≠ i₃) (h₂₃ : i₂ ≠ i₃) :
     Sbtw ℝ (t.points i₁) (t.touchpoint ∅ i₂) (t.points i₃) := by
