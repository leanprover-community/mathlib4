--- conflicted
+++ resolved
@@ -250,21 +250,10 @@
 
 attribute [local instance] AffineSubspace.toAddTorsor
 
-<<<<<<< HEAD
 /-- Auxiliary definition for setting up the orthogonal projection. This one is a bundled affine
 map; the final `orthogonalProjection` is a continuous affine map. -/
-private nonrec def orthogonalProjectionAux (s : AffineSubspace ℝ P) [Nonempty s]
-    [HasOrthogonalProjection s.direction] : P →ᵃ[ℝ] s where
-=======
-/-- The orthogonal projection of a point onto a nonempty affine
-subspace, whose direction is complete. The corresponding linear map
-(mapping a vector to the difference between the projections of two
-points whose difference is that vector) is the `orthogonalProjection`
-for real inner product spaces, onto the direction of the affine
-subspace being projected onto. -/
-nonrec def orthogonalProjection (s : AffineSubspace ℝ P) [Nonempty s]
+nonrec def orthogonalProjectionAux (s : AffineSubspace ℝ P) [Nonempty s]
     [s.direction.HasOrthogonalProjection] : P →ᵃ[ℝ] s where
->>>>>>> e7be8969
   toFun p := ⟨orthogonalProjectionFn s p, orthogonalProjectionFn_mem p⟩
   linear := s.direction.orthogonalProjection
   map_vadd' p v := by
@@ -296,9 +285,9 @@
 for real inner product spaces, onto the direction of the affine
 subspace being projected onto. -/
 nonrec def orthogonalProjection (s : AffineSubspace ℝ P) [Nonempty s]
-    [HasOrthogonalProjection s.direction] : P →ᴬ[ℝ] s where
+    [s.direction.HasOrthogonalProjection] : P →ᴬ[ℝ] s where
   __ := orthogonalProjectionAux s
-  cont := AffineMap.continuous_linear_iff.1 (orthogonalProjection s.direction).cont
+  cont := AffineMap.continuous_linear_iff.1 s.direction.orthogonalProjection.cont
 
 @[simp]
 theorem orthogonalProjectionFn_eq {s : AffineSubspace ℝ P} [Nonempty s]
@@ -316,8 +305,8 @@
 /-- The continuous linear map corresponding to `orthogonalProjection`. -/
 @[simp]
 theorem orthogonalProjection_contLinear {s : AffineSubspace ℝ P} [Nonempty s]
-    [HasOrthogonalProjection s.direction] :
-    (orthogonalProjection s).contLinear = _root_.orthogonalProjection s.direction :=
+    [s.direction.HasOrthogonalProjection] :
+    (orthogonalProjection s).contLinear = s.direction.orthogonalProjection :=
   rfl
 
 /-- The intersection of the subspace and the orthogonal subspace
@@ -538,13 +527,8 @@
         congr 1
         abel
       dsimp only
-<<<<<<< HEAD
-      rwa [reflection_apply, (vsub_vadd p b).symm, ContinuousAffineMap.map_vadd,
+      rwa [Submodule.reflection_apply, (vsub_vadd p b).symm, ContinuousAffineMap.map_vadd,
         orthogonalProjection_contLinear, vadd_vsub, orthogonalProjection_mem_subspace_eq_self,
-=======
-      rwa [Submodule.reflection_apply, (vsub_vadd p b).symm, AffineMap.map_vadd,
-        orthogonalProjection_linear, vadd_vsub, orthogonalProjection_mem_subspace_eq_self,
->>>>>>> e7be8969
         two_smul])
 
 /-- The result of reflecting. -/
