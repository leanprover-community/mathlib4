/-
Copyright (c) 2020 Joseph Myers. All rights reserved.
Released under Apache 2.0 license as described in the file LICENSE.
Authors: Joseph Myers, Manuel Candales
-/
import Mathlib.Geometry.Euclidean.Angle.Oriented.Affine
import Mathlib.Geometry.Euclidean.Angle.Unoriented.Affine
import Mathlib.Tactic.IntervalCases

/-!
# Triangles

This file proves basic geometrical results about distances and angles
in (possibly degenerate) triangles in real inner product spaces and
Euclidean affine spaces. More specialized results, and results
developed for simplices in general rather than just for triangles, are
in separate files. Definitions and results that make sense in more
general affine spaces rather than just in the Euclidean case go under
`LinearAlgebra.AffineSpace`.

## Implementation notes

Results in this file are generally given in a form with only those
non-degeneracy conditions needed for the particular result, rather
than requiring affine independence of the points of a triangle
unnecessarily.

## References

* https://en.wikipedia.org/wiki/Law_of_cosines
* https://en.wikipedia.org/wiki/Pons_asinorum
* https://en.wikipedia.org/wiki/Sum_of_angles_of_a_triangle

-/

noncomputable section

<<<<<<< HEAD
open scoped Real RealInnerProductSpace
=======
open scoped CharZero

open scoped Classical

open scoped Real

open scoped RealInnerProductSpace
>>>>>>> 8467b5f7

namespace InnerProductGeometry

/-!
### Geometrical results on triangles in real inner product spaces

This section develops some results on (possibly degenerate) triangles
in real inner product spaces, where those definitions and results can
most conveniently be developed in terms of vectors and then used to
deduce corresponding results for Euclidean affine spaces.
-/


variable {V : Type*} [NormedAddCommGroup V] [InnerProductSpace ℝ V]

/-- **Law of cosines** (cosine rule), vector angle form. -/
theorem norm_sub_sq_eq_norm_sq_add_norm_sq_sub_two_mul_norm_mul_norm_mul_cos_angle (x y : V) :
    ‖x - y‖ * ‖x - y‖ = ‖x‖ * ‖x‖ + ‖y‖ * ‖y‖ - 2 * ‖x‖ * ‖y‖ * Real.cos (angle x y) := by
  rw [show 2 * ‖x‖ * ‖y‖ * Real.cos (angle x y) = 2 * (Real.cos (angle x y) * (‖x‖ * ‖y‖)) by ring,
    cos_angle_mul_norm_mul_norm, ← real_inner_self_eq_norm_mul_norm, ←
    real_inner_self_eq_norm_mul_norm, ← real_inner_self_eq_norm_mul_norm, real_inner_sub_sub_self,
    sub_add_eq_add_sub]

/-- **Pons asinorum**, vector angle form. -/
theorem angle_sub_eq_angle_sub_rev_of_norm_eq {x y : V} (h : ‖x‖ = ‖y‖) :
    angle x (x - y) = angle y (y - x) := by
  refine Real.injOn_cos ⟨angle_nonneg _ _, angle_le_pi _ _⟩ ⟨angle_nonneg _ _, angle_le_pi _ _⟩ ?_
  rw [cos_angle, cos_angle, h, ← neg_sub, norm_neg, neg_sub, inner_sub_right, inner_sub_right,
    real_inner_self_eq_norm_mul_norm, real_inner_self_eq_norm_mul_norm, h, real_inner_comm x y]

/-- **Converse of pons asinorum**, vector angle form. -/
theorem norm_eq_of_angle_sub_eq_angle_sub_rev_of_angle_ne_pi {x y : V}
    (h : angle x (x - y) = angle y (y - x)) (hpi : angle x y ≠ π) : ‖x‖ = ‖y‖ := by
  replace h := Real.arccos_injOn (abs_le.mp (abs_real_inner_div_norm_mul_norm_le_one x (x - y)))
    (abs_le.mp (abs_real_inner_div_norm_mul_norm_le_one y (y - x))) h
  by_cases hxy : x = y
  · rw [hxy]
  · rw [← norm_neg (y - x), neg_sub, mul_comm, mul_comm ‖y‖, div_eq_mul_inv, div_eq_mul_inv,
      mul_inv_rev, mul_inv_rev, ← mul_assoc, ← mul_assoc] at h
    replace h :=
      mul_right_cancel₀ (inv_ne_zero fun hz => hxy (eq_of_sub_eq_zero (norm_eq_zero.1 hz))) h
    rw [inner_sub_right, inner_sub_right, real_inner_comm x y, real_inner_self_eq_norm_mul_norm,
      real_inner_self_eq_norm_mul_norm, mul_sub_right_distrib, mul_sub_right_distrib,
      mul_self_mul_inv, mul_self_mul_inv, sub_eq_sub_iff_sub_eq_sub, ← mul_sub_left_distrib] at h
    by_cases hx0 : x = 0
    · rw [hx0, norm_zero, inner_zero_left, zero_mul, zero_sub, neg_eq_zero] at h
      rw [hx0, norm_zero, h]
    · by_cases hy0 : y = 0
      · rw [hy0, norm_zero, inner_zero_right, zero_mul, sub_zero] at h
        rw [hy0, norm_zero, h]
      · rw [inv_sub_inv (fun hz => hx0 (norm_eq_zero.1 hz)) fun hz => hy0 (norm_eq_zero.1 hz), ←
          neg_sub, ← mul_div_assoc, mul_comm, mul_div_assoc, ← mul_neg_one] at h
        symm
        by_contra hyx
        replace h := (mul_left_cancel₀ (sub_ne_zero_of_ne hyx) h).symm
        rw [real_inner_div_norm_mul_norm_eq_neg_one_iff, ← angle_eq_pi_iff] at h
        exact hpi h

/-- The cosine of the sum of two angles in a possibly degenerate
triangle (where two given sides are nonzero), vector angle form. -/
theorem cos_angle_sub_add_angle_sub_rev_eq_neg_cos_angle {x y : V} (hx : x ≠ 0) (hy : y ≠ 0) :
    Real.cos (angle x (x - y) + angle y (y - x)) = -Real.cos (angle x y) := by
  by_cases hxy : x = y
  · rw [hxy, angle_self hy]
    simp
  · rw [Real.cos_add, cos_angle, cos_angle, cos_angle]
    have hxn : ‖x‖ ≠ 0 := fun h => hx (norm_eq_zero.1 h)
    have hyn : ‖y‖ ≠ 0 := fun h => hy (norm_eq_zero.1 h)
    have hxyn : ‖x - y‖ ≠ 0 := fun h => hxy (eq_of_sub_eq_zero (norm_eq_zero.1 h))
    apply mul_right_cancel₀ hxn
    apply mul_right_cancel₀ hyn
    apply mul_right_cancel₀ hxyn
    apply mul_right_cancel₀ hxyn
    have H1 :
      Real.sin (angle x (x - y)) * Real.sin (angle y (y - x)) * ‖x‖ * ‖y‖ * ‖x - y‖ * ‖x - y‖ =
        Real.sin (angle x (x - y)) * (‖x‖ * ‖x - y‖) *
          (Real.sin (angle y (y - x)) * (‖y‖ * ‖x - y‖)) := by
      ring
    have H2 :
      ⟪x, x⟫ * (⟪x, x⟫ - ⟪x, y⟫ - (⟪x, y⟫ - ⟪y, y⟫)) - (⟪x, x⟫ - ⟪x, y⟫) * (⟪x, x⟫ - ⟪x, y⟫) =
        ⟪x, x⟫ * ⟪y, y⟫ - ⟪x, y⟫ * ⟪x, y⟫ := by
      ring
    have H3 :
      ⟪y, y⟫ * (⟪y, y⟫ - ⟪x, y⟫ - (⟪x, y⟫ - ⟪x, x⟫)) - (⟪y, y⟫ - ⟪x, y⟫) * (⟪y, y⟫ - ⟪x, y⟫) =
        ⟪x, x⟫ * ⟪y, y⟫ - ⟪x, y⟫ * ⟪x, y⟫ := by
      ring
    rw [mul_sub_right_distrib, mul_sub_right_distrib, mul_sub_right_distrib, mul_sub_right_distrib,
      H1, sin_angle_mul_norm_mul_norm, norm_sub_rev x y, sin_angle_mul_norm_mul_norm,
      norm_sub_rev y x, inner_sub_left, inner_sub_left, inner_sub_right, inner_sub_right,
      inner_sub_right, inner_sub_right, real_inner_comm x y, H2, H3,
      Real.mul_self_sqrt (sub_nonneg_of_le (real_inner_mul_inner_self_le x y)),
      real_inner_self_eq_norm_mul_norm, real_inner_self_eq_norm_mul_norm,
      real_inner_eq_norm_mul_self_add_norm_mul_self_sub_norm_sub_mul_self_div_two]
    -- TODO(#15486): used to be `field_simp [hxn, hyn, hxyn]`, but was really slow
    -- replaced by `simp only ...` to speed up. Reinstate `field_simp` once it is faster.
    simp (disch := field_simp_discharge) only [sub_div', div_div, mul_div_assoc',
      div_mul_eq_mul_div, div_sub', neg_div', neg_sub, eq_div_iff, div_eq_iff]
    ring

/-- The sine of the sum of two angles in a possibly degenerate
triangle (where two given sides are nonzero), vector angle form. -/
theorem sin_angle_sub_add_angle_sub_rev_eq_sin_angle {x y : V} (hx : x ≠ 0) (hy : y ≠ 0) :
    Real.sin (angle x (x - y) + angle y (y - x)) = Real.sin (angle x y) := by
  by_cases hxy : x = y
  · rw [hxy, angle_self hy]
    simp
  · rw [Real.sin_add, cos_angle, cos_angle]
    have hxn : ‖x‖ ≠ 0 := fun h => hx (norm_eq_zero.1 h)
    have hyn : ‖y‖ ≠ 0 := fun h => hy (norm_eq_zero.1 h)
    have hxyn : ‖x - y‖ ≠ 0 := fun h => hxy (eq_of_sub_eq_zero (norm_eq_zero.1 h))
    apply mul_right_cancel₀ hxn
    apply mul_right_cancel₀ hyn
    apply mul_right_cancel₀ hxyn
    apply mul_right_cancel₀ hxyn
    have H1 :
      Real.sin (angle x (x - y)) * (⟪y, y - x⟫ / (‖y‖ * ‖y - x‖)) * ‖x‖ * ‖y‖ * ‖x - y‖ =
        Real.sin (angle x (x - y)) * (‖x‖ * ‖x - y‖) * (⟪y, y - x⟫ / (‖y‖ * ‖y - x‖)) * ‖y‖ := by
      ring
    have H2 :
      ⟪x, x - y⟫ / (‖x‖ * ‖y - x‖) * Real.sin (angle y (y - x)) * ‖x‖ * ‖y‖ * ‖y - x‖ =
        ⟪x, x - y⟫ / (‖x‖ * ‖y - x‖) * (Real.sin (angle y (y - x)) * (‖y‖ * ‖y - x‖)) * ‖x‖ := by
      ring
    have H3 :
      ⟪x, x⟫ * (⟪x, x⟫ - ⟪x, y⟫ - (⟪x, y⟫ - ⟪y, y⟫)) - (⟪x, x⟫ - ⟪x, y⟫) * (⟪x, x⟫ - ⟪x, y⟫) =
        ⟪x, x⟫ * ⟪y, y⟫ - ⟪x, y⟫ * ⟪x, y⟫ := by
      ring
    have H4 :
      ⟪y, y⟫ * (⟪y, y⟫ - ⟪x, y⟫ - (⟪x, y⟫ - ⟪x, x⟫)) - (⟪y, y⟫ - ⟪x, y⟫) * (⟪y, y⟫ - ⟪x, y⟫) =
        ⟪x, x⟫ * ⟪y, y⟫ - ⟪x, y⟫ * ⟪x, y⟫ := by
      ring
    rw [right_distrib, right_distrib, right_distrib, right_distrib, H1, sin_angle_mul_norm_mul_norm,
      norm_sub_rev x y, H2, sin_angle_mul_norm_mul_norm, norm_sub_rev y x,
      mul_assoc (Real.sin (angle x y)), sin_angle_mul_norm_mul_norm, inner_sub_left, inner_sub_left,
      inner_sub_right, inner_sub_right, inner_sub_right, inner_sub_right, real_inner_comm x y, H3,
      H4, real_inner_self_eq_norm_mul_norm, real_inner_self_eq_norm_mul_norm,
      real_inner_eq_norm_mul_self_add_norm_mul_self_sub_norm_sub_mul_self_div_two]
    -- TODO(#15486): used to be `field_simp [hxn, hyn, hxyn]`, but was really slow
    -- replaced by `simp only ...` to speed up. Reinstate `field_simp` once it is faster.
    simp (disch := field_simp_discharge) only [mul_div_assoc', div_mul_eq_mul_div, div_div,
      sub_div', Real.sqrt_div', Real.sqrt_mul_self, add_div', div_add', eq_div_iff, div_eq_iff]
    ring

/-- The cosine of the sum of the angles of a possibly degenerate
triangle (where two given sides are nonzero), vector angle form. -/
theorem cos_angle_add_angle_sub_add_angle_sub_eq_neg_one {x y : V} (hx : x ≠ 0) (hy : y ≠ 0) :
    Real.cos (angle x y + angle x (x - y) + angle y (y - x)) = -1 := by
  rw [add_assoc, Real.cos_add, cos_angle_sub_add_angle_sub_rev_eq_neg_cos_angle hx hy,
    sin_angle_sub_add_angle_sub_rev_eq_sin_angle hx hy, mul_neg, ← neg_add', add_comm, ← sq, ← sq,
    Real.sin_sq_add_cos_sq]

/-- The sine of the sum of the angles of a possibly degenerate
triangle (where two given sides are nonzero), vector angle form. -/
theorem sin_angle_add_angle_sub_add_angle_sub_eq_zero {x y : V} (hx : x ≠ 0) (hy : y ≠ 0) :
    Real.sin (angle x y + angle x (x - y) + angle y (y - x)) = 0 := by
  rw [add_assoc, Real.sin_add, cos_angle_sub_add_angle_sub_rev_eq_neg_cos_angle hx hy,
    sin_angle_sub_add_angle_sub_rev_eq_sin_angle hx hy]
  ring

/-- The sum of the angles of a possibly degenerate triangle (where the
two given sides are nonzero), vector angle form. -/
theorem angle_add_angle_sub_add_angle_sub_eq_pi {x y : V} (hx : x ≠ 0) (hy : y ≠ 0) :
    angle x y + angle x (x - y) + angle y (y - x) = π := by
  have hcos := cos_angle_add_angle_sub_add_angle_sub_eq_neg_one hx hy
  have hsin := sin_angle_add_angle_sub_add_angle_sub_eq_zero hx hy
  rw [Real.sin_eq_zero_iff] at hsin
  cases' hsin with n hn
  symm at hn
  have h0 : 0 ≤ angle x y + angle x (x - y) + angle y (y - x) :=
    add_nonneg (add_nonneg (angle_nonneg _ _) (angle_nonneg _ _)) (angle_nonneg _ _)
  have h3lt : angle x y + angle x (x - y) + angle y (y - x) < π + π + π := by
    by_contra hnlt
    have hxy : angle x y = π := by
      by_contra hxy
      exact hnlt (add_lt_add_of_lt_of_le (add_lt_add_of_lt_of_le (lt_of_le_of_ne
        (angle_le_pi _ _) hxy) (angle_le_pi _ _)) (angle_le_pi _ _))
    rw [hxy] at hnlt
    rw [angle_eq_pi_iff] at hxy
    rcases hxy with ⟨hx, ⟨r, ⟨hr, hxr⟩⟩⟩
    rw [hxr, ← one_smul ℝ x, ← mul_smul, mul_one, ← sub_smul, one_smul, sub_eq_add_neg,
      angle_smul_right_of_pos _ _ (add_pos zero_lt_one (neg_pos_of_neg hr)), angle_self hx,
      add_zero] at hnlt
    apply hnlt
    rw [add_assoc]
    exact add_lt_add_left (lt_of_le_of_lt (angle_le_pi _ _) (lt_add_of_pos_right π Real.pi_pos)) _
  have hn0 : 0 ≤ n := by
    rw [hn, mul_nonneg_iff_left_nonneg_of_pos Real.pi_pos] at h0
    norm_cast at h0
  have hn3 : n < 3 := by
    rw [hn, show π + π + π = 3 * π by ring] at h3lt
    replace h3lt := lt_of_mul_lt_mul_right h3lt (le_of_lt Real.pi_pos)
    norm_cast at h3lt
  interval_cases n
  · simp [hn] at hcos
  · norm_num [hn]
  · simp [hn] at hcos

end InnerProductGeometry

namespace EuclideanGeometry

/-!
### Geometrical results on triangles in Euclidean affine spaces

This section develops some geometrical definitions and results on
(possibly degenerate) triangles in Euclidean affine spaces.
-/

open InnerProductGeometry
open scoped EuclideanGeometry

variable {V : Type*} {P : Type*} [NormedAddCommGroup V] [InnerProductSpace ℝ V] [MetricSpace P]
  [NormedAddTorsor V P]

/-- **Law of cosines** (cosine rule), angle-at-point form. -/
theorem dist_sq_eq_dist_sq_add_dist_sq_sub_two_mul_dist_mul_dist_mul_cos_angle (p1 p2 p3 : P) :
    dist p1 p3 * dist p1 p3 = dist p1 p2 * dist p1 p2 + dist p3 p2 * dist p3 p2 -
      2 * dist p1 p2 * dist p3 p2 * Real.cos (∠ p1 p2 p3) := by
  rw [dist_eq_norm_vsub V p1 p3, dist_eq_norm_vsub V p1 p2, dist_eq_norm_vsub V p3 p2]
  unfold angle
  convert norm_sub_sq_eq_norm_sq_add_norm_sq_sub_two_mul_norm_mul_norm_mul_cos_angle
    (p1 -ᵥ p2 : V) (p3 -ᵥ p2 : V)
  · exact (vsub_sub_vsub_cancel_right p1 p3 p2).symm
  · exact (vsub_sub_vsub_cancel_right p1 p3 p2).symm

alias law_cos := dist_sq_eq_dist_sq_add_dist_sq_sub_two_mul_dist_mul_dist_mul_cos_angle

/-- **Isosceles Triangle Theorem**: Pons asinorum, angle-at-point form. -/
theorem angle_eq_angle_of_dist_eq {p1 p2 p3 : P} (h : dist p1 p2 = dist p1 p3) :
    ∠ p1 p2 p3 = ∠ p1 p3 p2 := by
  rw [dist_eq_norm_vsub V p1 p2, dist_eq_norm_vsub V p1 p3] at h
  unfold angle
  convert angle_sub_eq_angle_sub_rev_of_norm_eq h
  · exact (vsub_sub_vsub_cancel_left p3 p2 p1).symm
  · exact (vsub_sub_vsub_cancel_left p2 p3 p1).symm

/-- Converse of pons asinorum, angle-at-point form. -/
theorem dist_eq_of_angle_eq_angle_of_angle_ne_pi {p1 p2 p3 : P} (h : ∠ p1 p2 p3 = ∠ p1 p3 p2)
    (hpi : ∠ p2 p1 p3 ≠ π) : dist p1 p2 = dist p1 p3 := by
  unfold angle at h hpi
  rw [dist_eq_norm_vsub V p1 p2, dist_eq_norm_vsub V p1 p3]
  rw [← angle_neg_neg, neg_vsub_eq_vsub_rev, neg_vsub_eq_vsub_rev] at hpi
  rw [← vsub_sub_vsub_cancel_left p3 p2 p1, ← vsub_sub_vsub_cancel_left p2 p3 p1] at h
  exact norm_eq_of_angle_sub_eq_angle_sub_rev_of_angle_ne_pi h hpi

/-- The **sum of the angles of a triangle** (possibly degenerate, where the
given vertex is distinct from the others), angle-at-point. -/
theorem angle_add_angle_add_angle_eq_pi {p1 p2 p3 : P} (h2 : p2 ≠ p1) (h3 : p3 ≠ p1) :
    ∠ p1 p2 p3 + ∠ p2 p3 p1 + ∠ p3 p1 p2 = π := by
  rw [add_assoc, add_comm, add_comm (∠ p2 p3 p1), angle_comm p2 p3 p1]
  unfold angle
  rw [← angle_neg_neg (p1 -ᵥ p3), ← angle_neg_neg (p1 -ᵥ p2), neg_vsub_eq_vsub_rev,
    neg_vsub_eq_vsub_rev, neg_vsub_eq_vsub_rev, neg_vsub_eq_vsub_rev, ←
    vsub_sub_vsub_cancel_right p3 p2 p1, ← vsub_sub_vsub_cancel_right p2 p3 p1]
  exact angle_add_angle_sub_add_angle_sub_eq_pi (fun he => h3 (vsub_eq_zero_iff_eq.1 he)) fun he =>
    h2 (vsub_eq_zero_iff_eq.1 he)

/-- The **sum of the angles of a triangle** (possibly degenerate, where the triangle is a line),
oriented angles at point. -/
theorem oangle_add_oangle_add_oangle_eq_pi [Module.Oriented ℝ V (Fin 2)]
    [Fact (FiniteDimensional.finrank ℝ V = 2)] {p1 p2 p3 : P} (h21 : p2 ≠ p1) (h32 : p3 ≠ p2)
    (h13 : p1 ≠ p3) : ∡ p1 p2 p3 + ∡ p2 p3 p1 + ∡ p3 p1 p2 = π := by
  simpa only [neg_vsub_eq_vsub_rev] using
    positiveOrientation.oangle_add_cyc3_neg_left (vsub_ne_zero.mpr h21) (vsub_ne_zero.mpr h32)
      (vsub_ne_zero.mpr h13)

/-- **Stewart's Theorem**. -/
theorem dist_sq_mul_dist_add_dist_sq_mul_dist (a b c p : P) (h : ∠ b p c = π) :
    dist a b ^ 2 * dist c p + dist a c ^ 2 * dist b p =
    dist b c * (dist a p ^ 2 + dist b p * dist c p) := by
  rw [pow_two, pow_two, law_cos a p b, law_cos a p c,
    eq_sub_of_add_eq (angle_add_angle_eq_pi_of_angle_eq_pi a h), Real.cos_pi_sub,
    dist_eq_add_dist_of_angle_eq_pi h]
  ring

/-- **Apollonius's Theorem**. -/
theorem dist_sq_add_dist_sq_eq_two_mul_dist_midpoint_sq_add_half_dist_sq (a b c : P) :
    dist a b ^ 2 + dist a c ^ 2 = 2 * (dist a (midpoint ℝ b c) ^ 2 + (dist b c / 2) ^ 2) := by
  by_cases hbc : b = c
  · simp [hbc, midpoint_self, dist_self, two_mul]
  · let m := midpoint ℝ b c
    have : dist b c ≠ 0 := (dist_pos.mpr hbc).ne'
    have hm := dist_sq_mul_dist_add_dist_sq_mul_dist a b c m (angle_midpoint_eq_pi b c hbc)
    simp only [m, dist_left_midpoint, dist_right_midpoint, Real.norm_two] at hm
    calc
      dist a b ^ 2 + dist a c ^ 2 = 2 / dist b c * (dist a b ^ 2 *
        ((2 : ℝ)⁻¹ * dist b c) + dist a c ^ 2 * (2⁻¹ * dist b c)) := by
        -- TODO(#15486): used to be `field_simp`, but was really slow
        -- replaced by `simp only ...` to speed up. Reinstate `field_simp` once it is faster.
        simp (disch := field_simp_discharge) only [inv_eq_one_div, div_mul_eq_mul_div, one_mul,
          mul_div_assoc', add_div', div_mul_cancel₀, div_div, eq_div_iff]
        ring
      _ = 2 * (dist a (midpoint ℝ b c) ^ 2 + (dist b c / 2) ^ 2) := by
        rw [hm]
        -- TODO(#15486): used to be `field_simp`, but was really slow
        -- replaced by `simp only ...` to speed up. Reinstate `field_simp` once it is faster.
        simp (disch := field_simp_discharge) only [inv_eq_one_div, div_mul_eq_mul_div, one_mul,
          mul_div_assoc', div_div, add_div', div_pow, eq_div_iff, div_eq_iff]
        ring

theorem dist_mul_of_eq_angle_of_dist_mul (a b c a' b' c' : P) (r : ℝ) (h : ∠ a' b' c' = ∠ a b c)
    (hab : dist a' b' = r * dist a b) (hcb : dist c' b' = r * dist c b) :
    dist a' c' = r * dist a c := by
  have h' : dist a' c' ^ 2 = (r * dist a c) ^ 2 := calc
    dist a' c' ^ 2 =
        dist a' b' ^ 2 + dist c' b' ^ 2 - 2 * dist a' b' * dist c' b' * Real.cos (∠ a' b' c') := by
      simp [pow_two, law_cos a' b' c']
    _ = r ^ 2 * (dist a b ^ 2 + dist c b ^ 2 - 2 * dist a b * dist c b * Real.cos (∠ a b c)) := by
      rw [h, hab, hcb]; ring
    _ = (r * dist a c) ^ 2 := by simp [pow_two, ← law_cos a b c, mul_pow]; ring
  by_cases hab₁ : a = b
  · have hab'₁ : a' = b' := by
      rw [← dist_eq_zero, hab, dist_eq_zero.mpr hab₁, mul_zero r]
    rw [hab₁, hab'₁, dist_comm b' c', dist_comm b c, hcb]
  · have h1 : 0 ≤ r * dist a b := by rw [← hab]; exact dist_nonneg
    have h2 : 0 ≤ r := nonneg_of_mul_nonneg_left h1 (dist_pos.mpr hab₁)
    exact (sq_eq_sq dist_nonneg (mul_nonneg h2 dist_nonneg)).mp h'

end EuclideanGeometry<|MERGE_RESOLUTION|>--- conflicted
+++ resolved
@@ -35,17 +35,7 @@
 
 noncomputable section
 
-<<<<<<< HEAD
-open scoped Real RealInnerProductSpace
-=======
-open scoped CharZero
-
-open scoped Classical
-
-open scoped Real
-
-open scoped RealInnerProductSpace
->>>>>>> 8467b5f7
+open scoped CharZero Real RealInnerProductSpace
 
 namespace InnerProductGeometry
 
