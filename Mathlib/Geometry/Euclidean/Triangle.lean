--- conflicted
+++ resolved
@@ -59,20 +59,6 @@
     real_inner_self_eq_norm_mul_norm, ← real_inner_self_eq_norm_mul_norm, real_inner_sub_sub_self,
     sub_add_eq_add_sub]
 
-<<<<<<< HEAD
-/-- **Law of sines** (sine rule), vector form. -/
-theorem sin_angle_mul_norm_eq_sin_angle_mul_norm (x y : V) :
-    Real.sin (angle x y) * ‖x‖ = Real.sin (angle y (x - y)) * ‖x - y‖ := by
-  wlog h : x ≠ 0 ∧ y ≠ 0 ∧ x ≠ y
-  · obtain rfl | hy := eq_or_ne y 0
-    · simp
-    obtain rfl | hx := eq_or_ne x 0
-    · simp [angle_neg_right, angle_self hy]
-    obtain rfl | hxy := eq_or_ne x y
-    · simp [angle_self hx]
-    cases h ⟨hx, hy, hxy⟩
-  obtain ⟨hx, hy, hxy⟩ := h
-=======
 /-- **Law of sines** (sine rule), vector angle form. -/
 theorem sin_angle_mul_norm_eq_sin_angle_mul_norm (x y : V) :
     Real.sin (angle x y) * ‖x‖ = Real.sin (angle y (x - y)) * ‖x - y‖ := by
@@ -82,7 +68,6 @@
   · simp [angle_neg_right, angle_self hy]
   obtain rfl | hxy := eq_or_ne x y
   · simp [angle_self hx]
->>>>>>> bc780624
   have h_sin (x y : V) (hx : x ≠ 0) (hy : y ≠ 0) :
       Real.sin (angle x y) = √(⟪x, x⟫ * ⟪y, y⟫ - ⟪x, y⟫ * ⟪x, y⟫) / (‖x‖ * ‖y‖) := by
     field_simp [sin_angle_mul_norm_mul_norm]
@@ -302,11 +287,7 @@
 alias law_cos := dist_sq_eq_dist_sq_add_dist_sq_sub_two_mul_dist_mul_dist_mul_cos_angle
 
 /-- **Law of sines** (sine rule), angle-at-point form. -/
-<<<<<<< HEAD
-theorem sin_angle_mul_dist_eq_sin_angle_mul_dist {p₁ p₂ p₃ : P} :
-=======
 theorem sin_angle_mul_dist_eq_sin_angle_mul_dist (p₁ p₂ p₃ : P) :
->>>>>>> bc780624
     Real.sin (∠ p₁ p₂ p₃) * dist p₂ p₃ = Real.sin (∠ p₃ p₁ p₂) * dist p₃ p₁ := by
   simp only [dist_comm p₂ p₃, angle]
   rw [dist_eq_norm_vsub V p₃ p₂, dist_eq_norm_vsub V p₃ p₁, InnerProductGeometry.angle_comm,
@@ -318,17 +299,10 @@
 alias law_sin := sin_angle_mul_dist_eq_sin_angle_mul_dist
 
 /-- A variant of the law of sines, angle-at-point form. -/
-<<<<<<< HEAD
-theorem sin_angle_div_dist_eq_sin_angle_div_dist {p₁ p₂ p₃ : P} (h23 : p₂ ≠ p₃) (h31 : p₃ ≠ p₁):
-    Real.sin (∠ p₁ p₂ p₃) / dist p₃ p₁ = Real.sin (∠ p₃ p₁ p₂) / dist p₂ p₃ := by
-  field_simp [dist_ne_zero.mpr h23, dist_ne_zero.mpr h31]
-  exact law_sin
-=======
 theorem sin_angle_div_dist_eq_sin_angle_div_dist {p₁ p₂ p₃ : P} (h23 : p₂ ≠ p₃) (h31 : p₃ ≠ p₁) :
     Real.sin (∠ p₁ p₂ p₃) / dist p₃ p₁ = Real.sin (∠ p₃ p₁ p₂) / dist p₂ p₃ := by
   field_simp [dist_ne_zero.mpr h23, dist_ne_zero.mpr h31]
   exact law_sin _ _ _
->>>>>>> bc780624
 
 /-- A variant of the law of sines, requiring that the points not be collinear. -/
 theorem dist_eq_dist_mul_sin_angle_div_sin_angle {p₁ p₂ p₃ : P}
