--- conflicted
+++ resolved
@@ -238,20 +238,9 @@
     replace h3lt := lt_of_mul_lt_mul_right h3lt (le_of_lt Real.pi_pos)
     norm_cast at h3lt
   interval_cases n
-<<<<<<< HEAD
-  · rw [hn] at hcos
-    simp only [Int.cast_zero, zero_mul, Real.cos_zero] at hcos
-    norm_num at hcos
-  · rw [hn]
-    norm_num
-  · rw [hn] at hcos
-    simp only [Int.int_cast_ofNat, Real.cos_two_pi] at hcos
-    norm_num at hcos
-=======
   · simp [hn] at hcos
   · norm_num [hn]
   · simp [hn] at hcos
->>>>>>> 39229b7d
 #align inner_product_geometry.angle_add_angle_sub_add_angle_sub_eq_pi InnerProductGeometry.angle_add_angle_sub_add_angle_sub_eq_pi
 
 end InnerProductGeometry
