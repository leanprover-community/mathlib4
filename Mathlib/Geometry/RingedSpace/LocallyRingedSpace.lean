/-
Copyright (c) 2020 Johan Commelin. All rights reserved.
Released under Apache 2.0 license as described in the file LICENSE.
Authors: Johan Commelin
-/
import Mathlib.Geometry.RingedSpace.Basic
import Mathlib.Geometry.RingedSpace.Stalks

/-!
# The category of locally ringed spaces

We define (bundled) locally ringed spaces (as `SheafedSpace CommRing` along with the fact that the
stalks are local rings), and morphisms between these (morphisms in `SheafedSpace` with
`IsLocalRingHom` on the stalk maps).
-/

-- Explicit universe annotations were used in this file to improve perfomance #12737

universe u

open CategoryTheory

open TopCat

open TopologicalSpace

open Opposite

open CategoryTheory.Category CategoryTheory.Functor

namespace AlgebraicGeometry

/-- A `LocallyRingedSpace` is a topological space equipped with a sheaf of commutative rings
such that all the stalks are local rings.

A morphism of locally ringed spaces is a morphism of ringed spaces
such that the morphisms induced on stalks are local ring homomorphisms. -/
structure LocallyRingedSpace extends SheafedSpace CommRingCat.{u} where
  /-- Stalks of a locally ringed space are local rings. -/
  localRing : ∀ x, LocalRing (presheaf.stalk x)

attribute [instance] LocallyRingedSpace.localRing

namespace LocallyRingedSpace

variable (X : LocallyRingedSpace.{u})

/-- An alias for `toSheafedSpace`, where the result type is a `RingedSpace`.
This allows us to use dot-notation for the `RingedSpace` namespace.
 -/
def toRingedSpace : RingedSpace :=
  X.toSheafedSpace

/-- The underlying topological space of a locally ringed space. -/
def toTopCat : TopCat :=
  X.1.carrier

instance : CoeSort LocallyRingedSpace (Type u) :=
  ⟨fun X : LocallyRingedSpace => (X.toTopCat : Type _)⟩

instance (x : X) : LocalRing (X.presheaf.stalk x) :=
  X.localRing x

-- PROJECT: how about a typeclass "HasStructureSheaf" to mediate the 𝒪 notation, rather
-- than defining it over and over for `PresheafedSpace`, `LocallyRingedSpace`, `Scheme`, etc.
/-- The structure sheaf of a locally ringed space. -/
def 𝒪 : Sheaf CommRingCat X.toTopCat :=
  X.sheaf

/-- A morphism of locally ringed spaces is a morphism of ringed spaces
 such that the morphisms induced on stalks are local ring homomorphisms. -/
@[ext]
structure Hom (X Y : LocallyRingedSpace.{u}) : Type _ where
  /-- the underlying morphism between ringed spaces -/
  val : X.toSheafedSpace ⟶ Y.toSheafedSpace
  /-- the underlying morphism induces a local ring homomorphism on stalks -/
  prop : ∀ x, IsLocalRingHom (val.stalkMap x)

instance : Quiver LocallyRingedSpace :=
  ⟨Hom⟩

@[ext] lemma Hom.ext' (X Y : LocallyRingedSpace.{u}) {f g : X ⟶ Y} (h : f.val = g.val) : f = g :=
  Hom.ext _ _ h

<<<<<<< HEAD
-- TODO perhaps we should make a bundled `LocalRing` and return one here?
-- TODO define `Sheaf.stalk` so we can write `X.𝒪.stalk` here?
/-- The stalk of a locally ringed space, just as a `CommRing`.
-/
noncomputable def stalk (X : LocallyRingedSpace.{u}) (x : X) : CommRingCat :=
  X.presheaf.stalk x
set_option linter.uppercaseLean3 false in
#align algebraic_geometry.LocallyRingedSpace.stalk AlgebraicGeometry.LocallyRingedSpace.stalk

-- Porting note (#10754): added this instance to help Lean realize stalks are local
-- (so that `0 ≠ 1` works below)
instance stalkLocal (x : X) : LocalRing <| X.stalk x := X.localRing x

=======
>>>>>>> ce4bc7a4
/-- A morphism of locally ringed spaces `f : X ⟶ Y` induces
a local ring homomorphism from `Y.stalk (f x)` to `X.stalk x` for any `x : X`.
-/
noncomputable def Hom.stalkMap {X Y : LocallyRingedSpace.{u}} (f : Hom X Y) (x : X) :
    Y.presheaf.stalk (f.1.1 x) ⟶ X.presheaf.stalk x :=
  f.val.stalkMap x

instance {X Y : LocallyRingedSpace.{u}} (f : X ⟶ Y) (x : X) : IsLocalRingHom (f.stalkMap x) :=
  f.2 x

instance {X Y : LocallyRingedSpace.{u}} (f : X ⟶ Y) (x : X) :
    IsLocalRingHom (f.val.stalkMap x) :=
  f.2 x

/-- The identity morphism on a locally ringed space. -/
@[simps]
def id (X : LocallyRingedSpace.{u}) : Hom X X :=
  ⟨𝟙 _, fun x => by erw [PresheafedSpace.stalkMap.id]; apply isLocalRingHom_id⟩

instance (X : LocallyRingedSpace.{u}) : Inhabited (Hom X X) :=
  ⟨id X⟩

/-- Composition of morphisms of locally ringed spaces. -/
def comp {X Y Z : LocallyRingedSpace.{u}} (f : Hom X Y) (g : Hom Y Z) : Hom X Z :=
  ⟨f.val ≫ g.val, fun x => by
    erw [PresheafedSpace.stalkMap.comp]
    exact @isLocalRingHom_comp _ _ _ _ _ _ _ _ (f.2 _) (g.2 _)⟩

/-- The category of locally ringed spaces. -/
instance : Category LocallyRingedSpace.{u} where
  Hom := Hom
  id := id
  comp {X Y Z} f g := comp f g
  comp_id {X Y} f := Hom.ext _ _ <| by simp [comp]
  id_comp {X Y} f := Hom.ext _ _ <| by simp [comp]
  assoc {_ _ _ _} f g h := Hom.ext _ _ <| by simp [comp]

/-- The forgetful functor from `LocallyRingedSpace` to `SheafedSpace CommRing`. -/
@[simps]
def forgetToSheafedSpace : LocallyRingedSpace.{u} ⥤ SheafedSpace CommRingCat.{u} where
  obj X := X.toSheafedSpace
  map {X Y} f := f.1

instance : forgetToSheafedSpace.Faithful where
  map_injective {_ _} _ _ h := Hom.ext _ _ h

/-- The forgetful functor from `LocallyRingedSpace` to `Top`. -/
@[simps!]
def forgetToTop : LocallyRingedSpace.{u} ⥤ TopCat.{u} :=
  forgetToSheafedSpace ⋙ SheafedSpace.forget _

@[simp]
theorem comp_val {X Y Z : LocallyRingedSpace.{u}} (f : X ⟶ Y) (g : Y ⟶ Z) :
    (f ≫ g).val = f.val ≫ g.val :=
  rfl

@[simp] theorem id_val' (X : LocallyRingedSpace.{u}) : Hom.val (𝟙 X) = 𝟙 X.toSheafedSpace :=
  rfl

-- Porting note: complains that `(f ≫ g).val.c` can be further simplified
-- so changed to its simp normal form `(f.val ≫ g.val).c`
@[simp]
theorem comp_val_c {X Y Z : LocallyRingedSpace.{u}} (f : X ⟶ Y) (g : Y ⟶ Z) :
    (f.1 ≫ g.1).c = g.val.c ≫ (Presheaf.pushforward _ g.val.base).map f.val.c :=
  rfl

theorem comp_val_c_app {X Y Z : LocallyRingedSpace.{u}} (f : X ⟶ Y) (g : Y ⟶ Z) (U : (Opens Z)ᵒᵖ) :
    (f ≫ g).val.c.app U = g.val.c.app U ≫ f.val.c.app (op <| (Opens.map g.val.base).obj U.unop) :=
  rfl

/-- Given two locally ringed spaces `X` and `Y`, an isomorphism between `X` and `Y` as _sheafed_
spaces can be lifted to a morphism `X ⟶ Y` as locally ringed spaces.

See also `isoOfSheafedSpaceIso`.
-/
@[simps]
def homOfSheafedSpaceHomOfIsIso {X Y : LocallyRingedSpace.{u}}
    (f : X.toSheafedSpace ⟶ Y.toSheafedSpace) [IsIso f] : X ⟶ Y :=
  Hom.mk f fun x =>
    -- Here we need to see that the stalk maps are really local ring homomorphisms.
    -- This can be solved by type class inference, because stalk maps of isomorphisms
    -- are isomorphisms and isomorphisms are local ring homomorphisms.
    show IsLocalRingHom ((SheafedSpace.forgetToPresheafedSpace.map f).stalkMap x) by
      infer_instance

/-- Given two locally ringed spaces `X` and `Y`, an isomorphism between `X` and `Y` as _sheafed_
spaces can be lifted to an isomorphism `X ⟶ Y` as locally ringed spaces.

This is related to the property that the functor `forgetToSheafedSpace` reflects isomorphisms.
In fact, it is slightly stronger as we do not require `f` to come from a morphism between
_locally_ ringed spaces.
-/
def isoOfSheafedSpaceIso {X Y : LocallyRingedSpace.{u}} (f : X.toSheafedSpace ≅ Y.toSheafedSpace) :
    X ≅ Y where
  hom := homOfSheafedSpaceHomOfIsIso f.hom
  inv := homOfSheafedSpaceHomOfIsIso f.inv
  hom_inv_id := Hom.ext _ _ f.hom_inv_id
  inv_hom_id := Hom.ext _ _ f.inv_hom_id

instance : forgetToSheafedSpace.ReflectsIsomorphisms where reflects {_ _} f i :=
  { out :=
      ⟨homOfSheafedSpaceHomOfIsIso (CategoryTheory.inv (forgetToSheafedSpace.map f)),
        Hom.ext _ _ (IsIso.hom_inv_id (I := i)), Hom.ext _ _ (IsIso.inv_hom_id (I := i))⟩ }

instance is_sheafedSpace_iso {X Y : LocallyRingedSpace.{u}} (f : X ⟶ Y) [IsIso f] : IsIso f.1 :=
  LocallyRingedSpace.forgetToSheafedSpace.map_isIso f

/-- The restriction of a locally ringed space along an open embedding.
-/
@[simps!]
def restrict {U : TopCat} (X : LocallyRingedSpace.{u}) {f : U ⟶ X.toTopCat} (h : OpenEmbedding f) :
    LocallyRingedSpace where
  localRing := by
    intro x
    -- We show that the stalk of the restriction is isomorphic to the original stalk,
    apply @RingEquiv.localRing _ _ _ (X.localRing (f x))
    exact (X.restrictStalkIso h x).symm.commRingCatIsoToRingEquiv
  toSheafedSpace := X.toSheafedSpace.restrict h

/-- The canonical map from the restriction to the subspace. -/
def ofRestrict {U : TopCat} (X : LocallyRingedSpace.{u})
    {f : U ⟶ X.toTopCat} (h : OpenEmbedding f) : X.restrict h ⟶ X :=
  ⟨X.toPresheafedSpace.ofRestrict h, fun _ => inferInstance⟩

/-- The restriction of a locally ringed space `X` to the top subspace is isomorphic to `X` itself.
-/
def restrictTopIso (X : LocallyRingedSpace.{u}) :
    X.restrict (Opens.openEmbedding ⊤) ≅ X :=
  isoOfSheafedSpaceIso X.toSheafedSpace.restrictTopIso

/-- The global sections, notated Gamma.
-/
def Γ : LocallyRingedSpace.{u}ᵒᵖ ⥤ CommRingCat.{u} :=
  forgetToSheafedSpace.op ⋙ SheafedSpace.Γ

theorem Γ_def : Γ = forgetToSheafedSpace.op ⋙ SheafedSpace.Γ :=
  rfl

@[simp]
theorem Γ_obj (X : LocallyRingedSpace.{u}ᵒᵖ) : Γ.obj X = X.unop.presheaf.obj (op ⊤) :=
  rfl

theorem Γ_obj_op (X : LocallyRingedSpace.{u}) : Γ.obj (op X) = X.presheaf.obj (op ⊤) :=
  rfl

@[simp]
theorem Γ_map {X Y : LocallyRingedSpace.{u}ᵒᵖ} (f : X ⟶ Y) : Γ.map f = f.unop.1.c.app (op ⊤) :=
  rfl

theorem Γ_map_op {X Y : LocallyRingedSpace.{u}} (f : X ⟶ Y) : Γ.map f.op = f.1.c.app (op ⊤) :=
  rfl

/-- The empty locally ringed space. -/
def empty : LocallyRingedSpace.{u} where
  carrier := TopCat.of PEmpty
  presheaf := (CategoryTheory.Functor.const _).obj (CommRingCat.of PUnit)
  IsSheaf := Presheaf.isSheaf_of_isTerminal _ CommRingCat.punitIsTerminal
  localRing x := PEmpty.elim x

instance : EmptyCollection LocallyRingedSpace.{u} := ⟨LocallyRingedSpace.empty⟩

/-- The canonical map from the empty locally ringed space. -/
def emptyTo (X : LocallyRingedSpace) : ∅ ⟶ X :=
  ⟨⟨⟨fun x => PEmpty.elim x, by fun_prop⟩,
    { app := fun U => by refine ⟨⟨⟨0, ?_⟩, ?_⟩, ?_, ?_⟩ <;> intros <;> rfl }⟩,
    fun x => PEmpty.elim x⟩

noncomputable
instance {X : LocallyRingedSpace} : Unique (∅ ⟶ X) where
  default := LocallyRingedSpace.emptyTo X
  uniq f := by ext ⟨⟩ x; aesop_cat

/-- The empty space is initial in `LocallyRingedSpace`. -/
noncomputable
def emptyIsInitial : Limits.IsInitial (∅ : LocallyRingedSpace.{u}) := Limits.IsInitial.ofUnique _

theorem preimage_basicOpen {X Y : LocallyRingedSpace.{u}} (f : X ⟶ Y) {U : Opens Y}
    (s : Y.presheaf.obj (op U)) :
    (Opens.map f.1.base).obj (Y.toRingedSpace.basicOpen s) =
      @RingedSpace.basicOpen X.toRingedSpace ((Opens.map f.1.base).obj U) (f.1.c.app _ s) := by
  ext x
  constructor
  · rintro ⟨⟨y, hyU⟩, hy : IsUnit _, rfl : y = _⟩
    erw [RingedSpace.mem_basicOpen _ _ ⟨x, show x ∈ (Opens.map f.1.base).obj U from hyU⟩,
      ← PresheafedSpace.stalkMap_germ_apply]
    exact (f.val.stalkMap _).isUnit_map hy
  · rintro ⟨y, hy : IsUnit _, rfl⟩
    erw [RingedSpace.mem_basicOpen _ _ ⟨f.1.base y.1, y.2⟩]
    erw [← PresheafedSpace.stalkMap_germ_apply] at hy
    exact (isUnit_map_iff (f.val.stalkMap _) _).mp hy

-- This actually holds for all ringed spaces with nontrivial stalks.
theorem basicOpen_zero (X : LocallyRingedSpace.{u}) (U : Opens X.carrier) :
    X.toRingedSpace.basicOpen (0 : X.presheaf.obj <| op U) = ⊥ := by
  ext x
  simp only [RingedSpace.basicOpen, Opens.coe_mk, Set.mem_image, Set.mem_setOf_eq, Subtype.exists,
    exists_and_right, exists_eq_right, Opens.coe_bot, Set.mem_empty_iff_false,
    iff_false, not_exists]
  intros hx
  rw [map_zero, isUnit_zero_iff]
  change (0 : X.presheaf.stalk x) ≠ (1 : X.presheaf.stalk x)
  exact zero_ne_one

@[simp]
lemma basicOpen_eq_bot_of_isNilpotent (X : LocallyRingedSpace.{u}) (U : Opens X.carrier)
    (f : (X.presheaf.obj <| op U)) (hf : IsNilpotent f) :
    X.toRingedSpace.basicOpen f = ⊥ := by
  obtain ⟨n, hn⟩ := hf
  cases n.eq_zero_or_pos with
  | inr h =>
    rw [←  X.toRingedSpace.basicOpen_pow f n h, hn]
    simp [basicOpen_zero]
  | inl h =>
    rw [h, pow_zero] at hn
    simp [eq_zero_of_zero_eq_one hn.symm f, basicOpen_zero]

instance component_nontrivial (X : LocallyRingedSpace.{u}) (U : Opens X.carrier) [hU : Nonempty U] :
    Nontrivial (X.presheaf.obj <| op U) :=
  (X.presheaf.germ hU.some).domain_nontrivial

@[simp]
lemma iso_hom_val_base_inv_val_base {X Y : LocallyRingedSpace.{u}} (e : X ≅ Y) :
    e.hom.val.base ≫ e.inv.val.base = 𝟙 _ := by
  rw [← SheafedSpace.comp_base, ← LocallyRingedSpace.comp_val]
  simp

@[simp]
lemma iso_hom_val_base_inv_val_base_apply {X Y : LocallyRingedSpace.{u}} (e : X ≅ Y) (x : X) :
    (e.inv.val.base (e.hom.val.base x)) = x := by
  show (e.hom.val.base ≫ e.inv.val.base) x = 𝟙 X.toPresheafedSpace x
  simp

@[simp]
lemma iso_inv_val_base_hom_val_base {X Y : LocallyRingedSpace.{u}} (e : X ≅ Y) :
    e.inv.val.base ≫ e.hom.val.base = 𝟙 _ := by
  rw [← SheafedSpace.comp_base, ← LocallyRingedSpace.comp_val]
  simp

@[simp]
lemma iso_inv_val_base_hom_val_base_apply {X Y : LocallyRingedSpace.{u}} (e : X ≅ Y) (y : Y) :
    (e.hom.val.base (e.inv.val.base y)) = y := by
  show (e.inv.val.base ≫ e.hom.val.base) y = 𝟙 Y.toPresheafedSpace y
  simp

section Stalks

variable {X Y Z : LocallyRingedSpace.{u}} (f : X ⟶ Y) (g : Y ⟶ Z)

@[simp]
lemma stalkMap_id (X : LocallyRingedSpace.{u}) (x : X) :
    (𝟙 X : X ⟶ X).stalkMap x = 𝟙 (X.presheaf.stalk x) :=
  PresheafedSpace.stalkMap.id _ x

lemma stalkMap_comp (x : X) :
    (f ≫ g : X ⟶ Z).stalkMap x = g.stalkMap (f.val.base x) ≫ f.stalkMap x :=
  PresheafedSpace.stalkMap.comp f.val g.val x

@[reassoc]
lemma stalkSpecializes_stalkMap (x x' : X) (h : x ⤳ x') :
    Y.presheaf.stalkSpecializes (f.val.base.map_specializes h) ≫ f.stalkMap x =
      f.stalkMap x' ≫ X.presheaf.stalkSpecializes h :=
  PresheafedSpace.stalkMap.stalkSpecializes_stalkMap f.val h

lemma stalkSpecializes_stalkMap_apply (x x' : X) (h : x ⤳ x') (y) :
    f.stalkMap x (Y.presheaf.stalkSpecializes (f.val.base.map_specializes h) y) =
      (X.presheaf.stalkSpecializes h (f.stalkMap x' y)) :=
  DFunLike.congr_fun (stalkSpecializes_stalkMap f x x' h) y

@[reassoc]
lemma stalkMap_congr (f g : X ⟶ Y) (hfg : f = g) (x x' : X) (hxx' : x = x') :
    f.stalkMap x ≫ X.presheaf.stalkSpecializes (specializes_of_eq hxx'.symm) =
      Y.presheaf.stalkSpecializes (specializes_of_eq <| hfg ▸ hxx' ▸ rfl) ≫ g.stalkMap x' := by
  subst hfg
  subst hxx'
  simp

@[reassoc]
lemma stalkMap_congr_hom (f g : X ⟶ Y) (hfg : f = g) (x : X) :
    f.stalkMap x = Y.presheaf.stalkSpecializes (specializes_of_eq <| hfg ▸ rfl) ≫
      g.stalkMap x := by
  subst hfg
  simp

@[reassoc]
lemma stalkMap_congr_point {X Y : LocallyRingedSpace.{u}} (f : X ⟶ Y) (x x' : X) (hxx' : x = x') :
    f.stalkMap x ≫ X.presheaf.stalkSpecializes (specializes_of_eq hxx'.symm) =
      Y.presheaf.stalkSpecializes (specializes_of_eq <| hxx' ▸ rfl) ≫ f.stalkMap x' := by
  subst hxx'
  simp

@[reassoc (attr := simp)]
lemma stalkMap_hom_inv (e : X ≅ Y) (y : Y) :
    e.hom.stalkMap (e.inv.val.base y) ≫ e.inv.stalkMap y =
      Y.presheaf.stalkSpecializes (specializes_of_eq <| by simp) := by
  rw [← stalkMap_comp, LocallyRingedSpace.stalkMap_congr_hom (e.inv ≫ e.hom) (𝟙 _) (by simp)]
  simp

@[simp]
lemma stalkMap_hom_inv_apply (e : X ≅ Y) (y : Y) (z) :
    e.inv.stalkMap y (e.hom.stalkMap (e.inv.val.base y) z) =
      Y.presheaf.stalkSpecializes (specializes_of_eq <| by simp) z :=
  DFunLike.congr_fun (stalkMap_hom_inv e y) z

@[reassoc (attr := simp)]
lemma stalkMap_inv_hom (e : X ≅ Y) (x : X) :
    e.inv.stalkMap (e.hom.val.base x) ≫ e.hom.stalkMap x =
      X.presheaf.stalkSpecializes (specializes_of_eq <| by simp) := by
  rw [← stalkMap_comp, LocallyRingedSpace.stalkMap_congr_hom (e.hom ≫ e.inv) (𝟙 _) (by simp)]
  simp

@[simp]
lemma stalkMap_inv_hom_apply (e : X ≅ Y) (x : X) (y) :
    e.hom.stalkMap x (e.inv.stalkMap (e.hom.val.base x) y) =
      X.presheaf.stalkSpecializes (specializes_of_eq <| by simp) y :=
  DFunLike.congr_fun (stalkMap_inv_hom e x) y

@[reassoc]
lemma stalkMap_germ (U : Opens Y)
    (x : (Opens.map f.val.base).obj U) :
    Y.presheaf.germ ⟨f.val.base x.val, x.property⟩ ≫ f.stalkMap x.val =
      f.val.c.app (op U) ≫ X.presheaf.germ x :=
  PresheafedSpace.stalkMap_germ f.val U x

lemma stalkMap_germ_apply (U : Opens Y) (x : (Opens.map f.val.base).obj U) (y) :
    f.stalkMap x.val (Y.presheaf.germ ⟨f.val.base x.val, x.property⟩ y) =
      X.presheaf.germ x (f.val.c.app (op U) y) :=
  PresheafedSpace.stalkMap_germ_apply f.val U x y

@[reassoc (attr := simp)]
lemma stalkMap_germ' (U : Opens Y) (x : X) (hx : f.val.base x ∈ U) :
    Y.presheaf.germ ⟨f.val.base x, hx⟩ ≫ f.stalkMap x =
      f.val.c.app (op U) ≫ X.presheaf.germ (U := (Opens.map f.val.base).obj U) ⟨x, hx⟩ :=
  PresheafedSpace.stalkMap_germ' f.val U x hx

@[simp]
lemma stalkMap_germ'_apply
    (U : Opens Y) (x : X) (hx : f.val.base x ∈ U) (y : Y.presheaf.obj (op U)) :
    f.stalkMap x (Y.presheaf.germ (U := U) ⟨f.val.base x, hx⟩ y) =
      X.presheaf.germ (U := (Opens.map f.val.base).obj U) ⟨x, hx⟩ (f.val.c.app (op U) y) :=
  PresheafedSpace.stalkMap_germ_apply f.val U ⟨x, hx⟩ y

variable {U : TopCat} (X : LocallyRingedSpace.{u}) {f : U ⟶ X.toTopCat} (h : OpenEmbedding f)
  (V : Opens U) (x : U) (hx : x ∈ V)

/-- For an open embedding `f : U ⟶ X` and a point `x : U`, we get an isomorphism between the stalk
of `X` at `f x` and the stalk of the restriction of `X` along `f` at t `x`. -/
noncomputable
def restrictStalkIso : (X.restrict h).presheaf.stalk x ≅ X.presheaf.stalk (f x) :=
  X.toPresheafedSpace.restrictStalkIso h x

@[reassoc (attr := simp)]
lemma restrictStalkIso_hom_eq_germ :
    (X.restrict h).presheaf.germ ⟨x, hx⟩ ≫ (X.restrictStalkIso h x).hom =
      X.presheaf.germ ⟨f x, show f x ∈ h.isOpenMap.functor.obj V from ⟨x, hx, rfl⟩⟩ :=
  PresheafedSpace.restrictStalkIso_hom_eq_germ X.toPresheafedSpace h V x hx

lemma restrictStalkIso_hom_eq_germ_apply (y) :
    (X.restrictStalkIso h x).hom ((X.restrict h).presheaf.germ ⟨x, hx⟩ y) =
      X.presheaf.germ ⟨f x, show f x ∈ h.isOpenMap.functor.obj V from ⟨x, hx, rfl⟩⟩ y :=
  PresheafedSpace.restrictStalkIso_hom_eq_germ_apply X.toPresheafedSpace h V x hx y

@[reassoc (attr := simp)]
lemma restrictStalkIso_inv_eq_germ :
    X.presheaf.germ ⟨f x, show f x ∈ h.isOpenMap.functor.obj V from ⟨x, hx, rfl⟩⟩ ≫
      (X.restrictStalkIso h x).inv = (X.restrict h).presheaf.germ ⟨x, hx⟩ :=
  PresheafedSpace.restrictStalkIso_inv_eq_germ X.toPresheafedSpace h V x hx

lemma restrictStalkIso_inv_eq_germ_apply (y) :
    (X.restrictStalkIso h x).inv
      (X.presheaf.germ ⟨f x, show f x ∈ h.isOpenMap.functor.obj V from ⟨x, hx, rfl⟩⟩ y) =
        (X.restrict h).presheaf.germ ⟨x, hx⟩ y :=
  PresheafedSpace.restrictStalkIso_inv_eq_germ_apply X.toPresheafedSpace h V x hx y

lemma restrictStalkIso_inv_eq_ofRestrict :
    (X.restrictStalkIso h x).inv = (X.ofRestrict h).stalkMap x :=
  PresheafedSpace.restrictStalkIso_inv_eq_ofRestrict X.toPresheafedSpace h x

instance ofRestrict_stalkMap_isIso : IsIso ((X.ofRestrict h).stalkMap x) :=
  PresheafedSpace.ofRestrict_stalkMap_isIso X.toPresheafedSpace h x

end Stalks

end LocallyRingedSpace

end AlgebraicGeometry<|MERGE_RESOLUTION|>--- conflicted
+++ resolved
@@ -82,22 +82,6 @@
 @[ext] lemma Hom.ext' (X Y : LocallyRingedSpace.{u}) {f g : X ⟶ Y} (h : f.val = g.val) : f = g :=
   Hom.ext _ _ h
 
-<<<<<<< HEAD
--- TODO perhaps we should make a bundled `LocalRing` and return one here?
--- TODO define `Sheaf.stalk` so we can write `X.𝒪.stalk` here?
-/-- The stalk of a locally ringed space, just as a `CommRing`.
--/
-noncomputable def stalk (X : LocallyRingedSpace.{u}) (x : X) : CommRingCat :=
-  X.presheaf.stalk x
-set_option linter.uppercaseLean3 false in
-#align algebraic_geometry.LocallyRingedSpace.stalk AlgebraicGeometry.LocallyRingedSpace.stalk
-
--- Porting note (#10754): added this instance to help Lean realize stalks are local
--- (so that `0 ≠ 1` works below)
-instance stalkLocal (x : X) : LocalRing <| X.stalk x := X.localRing x
-
-=======
->>>>>>> ce4bc7a4
 /-- A morphism of locally ringed spaces `f : X ⟶ Y` induces
 a local ring homomorphism from `Y.stalk (f x)` to `X.stalk x` for any `x : X`.
 -/
