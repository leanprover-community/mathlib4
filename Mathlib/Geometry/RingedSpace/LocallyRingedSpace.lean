/-
Copyright (c) 2020 Johan Commelin. All rights reserved.
Released under Apache 2.0 license as described in the file LICENSE.
Authors: Johan Commelin
-/
import Mathlib.Geometry.RingedSpace.Basic
import Mathlib.Geometry.RingedSpace.Stalks

/-!
# The category of locally ringed spaces

We define (bundled) locally ringed spaces (as `SheafedSpace CommRing` along with the fact that the
stalks are local rings), and morphisms between these (morphisms in `SheafedSpace` with
`IsLocalRingHom` on the stalk maps).
-/

<<<<<<< HEAD
-- Explicit universe annotations were used in this file to improve perfomance #12737
=======
-- Explicit universe annotations were used in this file to improve performance #12737
>>>>>>> 99508fb5

universe u

open CategoryTheory

open TopCat

open TopologicalSpace

open Opposite

open CategoryTheory.Category CategoryTheory.Functor

namespace AlgebraicGeometry

/-- A `LocallyRingedSpace` is a topological space equipped with a sheaf of commutative rings
such that all the stalks are local rings.

A morphism of locally ringed spaces is a morphism of ringed spaces
such that the morphisms induced on stalks are local ring homomorphisms. -/
structure LocallyRingedSpace extends SheafedSpace CommRingCat.{u} where
  /-- Stalks of a locally ringed space are local rings. -/
  localRing : ∀ x, LocalRing (presheaf.stalk x)

attribute [instance] LocallyRingedSpace.localRing

namespace LocallyRingedSpace

variable (X : LocallyRingedSpace.{u})

/-- An alias for `toSheafedSpace`, where the result type is a `RingedSpace`.
This allows us to use dot-notation for the `RingedSpace` namespace.
 -/
def toRingedSpace : RingedSpace :=
  X.toSheafedSpace

/-- The underlying topological space of a locally ringed space. -/
def toTopCat : TopCat :=
  X.1.carrier

instance : CoeSort LocallyRingedSpace (Type u) :=
  ⟨fun X : LocallyRingedSpace => (X.toTopCat : Type _)⟩

instance (x : X) : LocalRing (X.presheaf.stalk x) :=
  X.localRing x

-- PROJECT: how about a typeclass "HasStructureSheaf" to mediate the 𝒪 notation, rather
-- than defining it over and over for `PresheafedSpace`, `LocallyRingedSpace`, `Scheme`, etc.
/-- The structure sheaf of a locally ringed space. -/
def 𝒪 : Sheaf CommRingCat X.toTopCat :=
  X.sheaf

/-- A morphism of locally ringed spaces is a morphism of ringed spaces
 such that the morphisms induced on stalks are local ring homomorphisms. -/
@[ext]
structure Hom (X Y : LocallyRingedSpace.{u}) : Type _ where
  /-- the underlying morphism between ringed spaces -/
  val : X.toSheafedSpace ⟶ Y.toSheafedSpace
  /-- the underlying morphism induces a local ring homomorphism on stalks -/
  prop : ∀ x, IsLocalRingHom (val.stalkMap x)

instance : Quiver LocallyRingedSpace :=
  ⟨Hom⟩

@[ext] lemma Hom.ext' (X Y : LocallyRingedSpace.{u}) {f g : X ⟶ Y} (h : f.val = g.val) : f = g :=
<<<<<<< HEAD
  Hom.ext _ _ h

-- TODO perhaps we should make a bundled `LocalRing` and return one here?
-- TODO define `sheaf.stalk` so we can write `X.𝒪.stalk` here?
/-- The stalk of a locally ringed space, just as a `CommRing`.
-/
noncomputable def stalk (X : LocallyRingedSpace.{u}) (x : X) : CommRingCat :=
  X.presheaf.stalk x
set_option linter.uppercaseLean3 false in
#align algebraic_geometry.LocallyRingedSpace.stalk AlgebraicGeometry.LocallyRingedSpace.stalk

-- Porting note (#10754): added this instance to help Lean realize stalks are local
-- (so that `0 ≠ 1` works below)
instance stalkLocal (x : X) : LocalRing <| X.stalk x := X.localRing x
=======
  Hom.ext h
>>>>>>> 99508fb5

/-- A morphism of locally ringed spaces `f : X ⟶ Y` induces
a local ring homomorphism from `Y.stalk (f x)` to `X.stalk x` for any `x : X`.
-/
<<<<<<< HEAD
noncomputable def stalkMap {X Y : LocallyRingedSpace.{u}} (f : X ⟶ Y) (x : X) :
    Y.stalk (f.1.1 x) ⟶ X.stalk x :=
  PresheafedSpace.stalkMap f.1 x
set_option linter.uppercaseLean3 false in
#align algebraic_geometry.LocallyRingedSpace.stalk_map AlgebraicGeometry.LocallyRingedSpace.stalkMap

instance {X Y : LocallyRingedSpace.{u}} (f : X ⟶ Y) (x : X) : IsLocalRingHom (stalkMap f x) :=
  f.2 x

instance {X Y : LocallyRingedSpace.{u}} (f : X ⟶ Y) (x : X) :
    IsLocalRingHom (PresheafedSpace.stalkMap f.1 x) :=
=======
noncomputable def Hom.stalkMap {X Y : LocallyRingedSpace.{u}} (f : Hom X Y) (x : X) :
    Y.presheaf.stalk (f.1.1 x) ⟶ X.presheaf.stalk x :=
  f.val.stalkMap x

instance {X Y : LocallyRingedSpace.{u}} (f : X ⟶ Y) (x : X) : IsLocalRingHom (f.stalkMap x) :=
  f.2 x

instance {X Y : LocallyRingedSpace.{u}} (f : X ⟶ Y) (x : X) :
    IsLocalRingHom (f.val.stalkMap x) :=
>>>>>>> 99508fb5
  f.2 x

/-- The identity morphism on a locally ringed space. -/
@[simps]
def id (X : LocallyRingedSpace.{u}) : Hom X X :=
  ⟨𝟙 _, fun x => by erw [PresheafedSpace.stalkMap.id]; apply isLocalRingHom_id⟩

instance (X : LocallyRingedSpace.{u}) : Inhabited (Hom X X) :=
  ⟨id X⟩

/-- Composition of morphisms of locally ringed spaces. -/
def comp {X Y Z : LocallyRingedSpace.{u}} (f : Hom X Y) (g : Hom Y Z) : Hom X Z :=
  ⟨f.val ≫ g.val, fun x => by
    erw [PresheafedSpace.stalkMap.comp]
    exact @isLocalRingHom_comp _ _ _ _ _ _ _ _ (f.2 _) (g.2 _)⟩

/-- The category of locally ringed spaces. -/
instance : Category LocallyRingedSpace.{u} where
  Hom := Hom
  id := id
  comp {X Y Z} f g := comp f g
  comp_id {X Y} f := Hom.ext <| by simp [comp]
  id_comp {X Y} f := Hom.ext <| by simp [comp]
  assoc {_ _ _ _} f g h := Hom.ext <| by simp [comp]

/-- The forgetful functor from `LocallyRingedSpace` to `SheafedSpace CommRing`. -/
@[simps]
def forgetToSheafedSpace : LocallyRingedSpace.{u} ⥤ SheafedSpace CommRingCat.{u} where
  obj X := X.toSheafedSpace
  map {X Y} f := f.1

instance : forgetToSheafedSpace.Faithful where
  map_injective {_ _} _ _ h := Hom.ext h

/-- The forgetful functor from `LocallyRingedSpace` to `Top`. -/
@[simps!]
def forgetToTop : LocallyRingedSpace.{u} ⥤ TopCat.{u} :=
  forgetToSheafedSpace ⋙ SheafedSpace.forget _

@[simp]
theorem comp_val {X Y Z : LocallyRingedSpace.{u}} (f : X ⟶ Y) (g : Y ⟶ Z) :
    (f ≫ g).val = f.val ≫ g.val :=
  rfl

@[simp] theorem id_val' (X : LocallyRingedSpace.{u}) : Hom.val (𝟙 X) = 𝟙 X.toSheafedSpace :=
  rfl

-- Porting note: complains that `(f ≫ g).val.c` can be further simplified
-- so changed to its simp normal form `(f.val ≫ g.val).c`
@[simp]
theorem comp_val_c {X Y Z : LocallyRingedSpace.{u}} (f : X ⟶ Y) (g : Y ⟶ Z) :
    (f.1 ≫ g.1).c = g.val.c ≫ (Presheaf.pushforward _ g.val.base).map f.val.c :=
  rfl

theorem comp_val_c_app {X Y Z : LocallyRingedSpace.{u}} (f : X ⟶ Y) (g : Y ⟶ Z) (U : (Opens Z)ᵒᵖ) :
    (f ≫ g).val.c.app U = g.val.c.app U ≫ f.val.c.app (op <| (Opens.map g.val.base).obj U.unop) :=
  rfl

/-- Given two locally ringed spaces `X` and `Y`, an isomorphism between `X` and `Y` as _sheafed_
spaces can be lifted to a morphism `X ⟶ Y` as locally ringed spaces.

See also `isoOfSheafedSpaceIso`.
-/
@[simps]
def homOfSheafedSpaceHomOfIsIso {X Y : LocallyRingedSpace.{u}}
    (f : X.toSheafedSpace ⟶ Y.toSheafedSpace) [IsIso f] : X ⟶ Y :=
  Hom.mk f fun x =>
    -- Here we need to see that the stalk maps are really local ring homomorphisms.
    -- This can be solved by type class inference, because stalk maps of isomorphisms
    -- are isomorphisms and isomorphisms are local ring homomorphisms.
    show IsLocalRingHom ((SheafedSpace.forgetToPresheafedSpace.map f).stalkMap x) by
      infer_instance

/-- Given two locally ringed spaces `X` and `Y`, an isomorphism between `X` and `Y` as _sheafed_
spaces can be lifted to an isomorphism `X ⟶ Y` as locally ringed spaces.

This is related to the property that the functor `forgetToSheafedSpace` reflects isomorphisms.
In fact, it is slightly stronger as we do not require `f` to come from a morphism between
_locally_ ringed spaces.
-/
def isoOfSheafedSpaceIso {X Y : LocallyRingedSpace.{u}} (f : X.toSheafedSpace ≅ Y.toSheafedSpace) :
    X ≅ Y where
  hom := homOfSheafedSpaceHomOfIsIso f.hom
  inv := homOfSheafedSpaceHomOfIsIso f.inv
  hom_inv_id := Hom.ext f.hom_inv_id
  inv_hom_id := Hom.ext f.inv_hom_id

instance : forgetToSheafedSpace.ReflectsIsomorphisms where reflects {_ _} f i :=
  { out :=
      ⟨homOfSheafedSpaceHomOfIsIso (CategoryTheory.inv (forgetToSheafedSpace.map f)),
        Hom.ext (IsIso.hom_inv_id (I := i)), Hom.ext (IsIso.inv_hom_id (I := i))⟩ }

instance is_sheafedSpace_iso {X Y : LocallyRingedSpace.{u}} (f : X ⟶ Y) [IsIso f] : IsIso f.1 :=
  LocallyRingedSpace.forgetToSheafedSpace.map_isIso f

/-- The restriction of a locally ringed space along an open embedding.
-/
@[simps!]
def restrict {U : TopCat} (X : LocallyRingedSpace.{u}) {f : U ⟶ X.toTopCat} (h : OpenEmbedding f) :
    LocallyRingedSpace where
  localRing := by
    intro x
    -- We show that the stalk of the restriction is isomorphic to the original stalk,
    apply @RingEquiv.localRing _ _ _ (X.localRing (f x))
    exact (X.restrictStalkIso h x).symm.commRingCatIsoToRingEquiv
  toSheafedSpace := X.toSheafedSpace.restrict h

/-- The canonical map from the restriction to the subspace. -/
def ofRestrict {U : TopCat} (X : LocallyRingedSpace.{u})
    {f : U ⟶ X.toTopCat} (h : OpenEmbedding f) : X.restrict h ⟶ X :=
  ⟨X.toPresheafedSpace.ofRestrict h, fun _ => inferInstance⟩

/-- The restriction of a locally ringed space `X` to the top subspace is isomorphic to `X` itself.
-/
def restrictTopIso (X : LocallyRingedSpace.{u}) :
    X.restrict (Opens.openEmbedding ⊤) ≅ X :=
  isoOfSheafedSpaceIso X.toSheafedSpace.restrictTopIso

/-- The global sections, notated Gamma.
-/
def Γ : LocallyRingedSpace.{u}ᵒᵖ ⥤ CommRingCat.{u} :=
  forgetToSheafedSpace.op ⋙ SheafedSpace.Γ

theorem Γ_def : Γ = forgetToSheafedSpace.op ⋙ SheafedSpace.Γ :=
  rfl

@[simp]
theorem Γ_obj (X : LocallyRingedSpace.{u}ᵒᵖ) : Γ.obj X = X.unop.presheaf.obj (op ⊤) :=
  rfl

theorem Γ_obj_op (X : LocallyRingedSpace.{u}) : Γ.obj (op X) = X.presheaf.obj (op ⊤) :=
  rfl

@[simp]
theorem Γ_map {X Y : LocallyRingedSpace.{u}ᵒᵖ} (f : X ⟶ Y) : Γ.map f = f.unop.1.c.app (op ⊤) :=
  rfl

theorem Γ_map_op {X Y : LocallyRingedSpace.{u}} (f : X ⟶ Y) : Γ.map f.op = f.1.c.app (op ⊤) :=
  rfl

<<<<<<< HEAD
=======
/-- The empty locally ringed space. -/
def empty : LocallyRingedSpace.{u} where
  carrier := TopCat.of PEmpty
  presheaf := (CategoryTheory.Functor.const _).obj (CommRingCat.of PUnit)
  IsSheaf := Presheaf.isSheaf_of_isTerminal _ CommRingCat.punitIsTerminal
  localRing x := PEmpty.elim x

instance : EmptyCollection LocallyRingedSpace.{u} := ⟨LocallyRingedSpace.empty⟩

/-- The canonical map from the empty locally ringed space. -/
def emptyTo (X : LocallyRingedSpace) : ∅ ⟶ X :=
  ⟨⟨⟨fun x => PEmpty.elim x, by fun_prop⟩,
    { app := fun U => by refine ⟨⟨⟨0, ?_⟩, ?_⟩, ?_, ?_⟩ <;> intros <;> rfl }⟩,
    fun x => PEmpty.elim x⟩

noncomputable
instance {X : LocallyRingedSpace} : Unique (∅ ⟶ X) where
  default := LocallyRingedSpace.emptyTo X
  uniq f := by ext ⟨⟩ x; aesop_cat

/-- The empty space is initial in `LocallyRingedSpace`. -/
noncomputable
def emptyIsInitial : Limits.IsInitial (∅ : LocallyRingedSpace.{u}) := Limits.IsInitial.ofUnique _

>>>>>>> 99508fb5
theorem preimage_basicOpen {X Y : LocallyRingedSpace.{u}} (f : X ⟶ Y) {U : Opens Y}
    (s : Y.presheaf.obj (op U)) :
    (Opens.map f.1.base).obj (Y.toRingedSpace.basicOpen s) =
      @RingedSpace.basicOpen X.toRingedSpace ((Opens.map f.1.base).obj U) (f.1.c.app _ s) := by
  ext x
  constructor
  · rintro ⟨⟨y, hyU⟩, hy : IsUnit _, rfl : y = _⟩
    erw [RingedSpace.mem_basicOpen _ _ ⟨x, show x ∈ (Opens.map f.1.base).obj U from hyU⟩,
      ← PresheafedSpace.stalkMap_germ_apply]
    exact (f.val.stalkMap _).isUnit_map hy
  · rintro ⟨y, hy : IsUnit _, rfl⟩
    erw [RingedSpace.mem_basicOpen _ _ ⟨f.1.base y.1, y.2⟩]
    erw [← PresheafedSpace.stalkMap_germ_apply] at hy
    exact (isUnit_map_iff (f.val.stalkMap _) _).mp hy

-- This actually holds for all ringed spaces with nontrivial stalks.
<<<<<<< HEAD
@[simp]
=======
>>>>>>> 99508fb5
theorem basicOpen_zero (X : LocallyRingedSpace.{u}) (U : Opens X.carrier) :
    X.toRingedSpace.basicOpen (0 : X.presheaf.obj <| op U) = ⊥ := by
  ext x
  simp only [RingedSpace.basicOpen, Opens.coe_mk, Set.mem_image, Set.mem_setOf_eq, Subtype.exists,
    exists_and_right, exists_eq_right, Opens.coe_bot, Set.mem_empty_iff_false,
    iff_false, not_exists]
  intros hx
  rw [map_zero, isUnit_zero_iff]
  change (0 : X.presheaf.stalk x) ≠ (1 : X.presheaf.stalk x)
  exact zero_ne_one

<<<<<<< HEAD
=======
@[simp]
lemma basicOpen_eq_bot_of_isNilpotent (X : LocallyRingedSpace.{u}) (U : Opens X.carrier)
    (f : (X.presheaf.obj <| op U)) (hf : IsNilpotent f) :
    X.toRingedSpace.basicOpen f = ⊥ := by
  obtain ⟨n, hn⟩ := hf
  cases n.eq_zero_or_pos with
  | inr h =>
    rw [←  X.toRingedSpace.basicOpen_pow f n h, hn]
    simp [basicOpen_zero]
  | inl h =>
    rw [h, pow_zero] at hn
    simp [eq_zero_of_zero_eq_one hn.symm f, basicOpen_zero]

>>>>>>> 99508fb5
instance component_nontrivial (X : LocallyRingedSpace.{u}) (U : Opens X.carrier) [hU : Nonempty U] :
    Nontrivial (X.presheaf.obj <| op U) :=
  (X.presheaf.germ hU.some).domain_nontrivial

@[simp]
lemma iso_hom_val_base_inv_val_base {X Y : LocallyRingedSpace.{u}} (e : X ≅ Y) :
    e.hom.val.base ≫ e.inv.val.base = 𝟙 _ := by
  rw [← SheafedSpace.comp_base, ← LocallyRingedSpace.comp_val]
  simp

@[simp]
lemma iso_hom_val_base_inv_val_base_apply {X Y : LocallyRingedSpace.{u}} (e : X ≅ Y) (x : X) :
    (e.inv.val.base (e.hom.val.base x)) = x := by
  show (e.hom.val.base ≫ e.inv.val.base) x = 𝟙 X.toPresheafedSpace x
  simp

@[simp]
lemma iso_inv_val_base_hom_val_base {X Y : LocallyRingedSpace.{u}} (e : X ≅ Y) :
    e.inv.val.base ≫ e.hom.val.base = 𝟙 _ := by
  rw [← SheafedSpace.comp_base, ← LocallyRingedSpace.comp_val]
  simp

@[simp]
lemma iso_inv_val_base_hom_val_base_apply {X Y : LocallyRingedSpace.{u}} (e : X ≅ Y) (y : Y) :
    (e.hom.val.base (e.inv.val.base y)) = y := by
  show (e.inv.val.base ≫ e.hom.val.base) y = 𝟙 Y.toPresheafedSpace y
  simp

section Stalks

variable {X Y Z : LocallyRingedSpace.{u}} (f : X ⟶ Y) (g : Y ⟶ Z)

@[simp]
lemma stalkMap_id (X : LocallyRingedSpace.{u}) (x : X) :
    (𝟙 X : X ⟶ X).stalkMap x = 𝟙 (X.presheaf.stalk x) :=
  PresheafedSpace.stalkMap.id _ x

lemma stalkMap_comp (x : X) :
    (f ≫ g : X ⟶ Z).stalkMap x = g.stalkMap (f.val.base x) ≫ f.stalkMap x :=
  PresheafedSpace.stalkMap.comp f.val g.val x

@[reassoc]
lemma stalkSpecializes_stalkMap (x x' : X) (h : x ⤳ x') :
    Y.presheaf.stalkSpecializes (f.val.base.map_specializes h) ≫ f.stalkMap x =
      f.stalkMap x' ≫ X.presheaf.stalkSpecializes h :=
  PresheafedSpace.stalkMap.stalkSpecializes_stalkMap f.val h

lemma stalkSpecializes_stalkMap_apply (x x' : X) (h : x ⤳ x') (y) :
    f.stalkMap x (Y.presheaf.stalkSpecializes (f.val.base.map_specializes h) y) =
      (X.presheaf.stalkSpecializes h (f.stalkMap x' y)) :=
  DFunLike.congr_fun (stalkSpecializes_stalkMap f x x' h) y

@[reassoc]
lemma stalkMap_congr (f g : X ⟶ Y) (hfg : f = g) (x x' : X) (hxx' : x = x') :
    f.stalkMap x ≫ X.presheaf.stalkSpecializes (specializes_of_eq hxx'.symm) =
      Y.presheaf.stalkSpecializes (specializes_of_eq <| hfg ▸ hxx' ▸ rfl) ≫ g.stalkMap x' := by
  subst hfg
  subst hxx'
  simp

@[reassoc]
lemma stalkMap_congr_hom (f g : X ⟶ Y) (hfg : f = g) (x : X) :
    f.stalkMap x = Y.presheaf.stalkSpecializes (specializes_of_eq <| hfg ▸ rfl) ≫
      g.stalkMap x := by
  subst hfg
  simp

@[reassoc]
lemma stalkMap_congr_point {X Y : LocallyRingedSpace.{u}} (f : X ⟶ Y) (x x' : X) (hxx' : x = x') :
    f.stalkMap x ≫ X.presheaf.stalkSpecializes (specializes_of_eq hxx'.symm) =
      Y.presheaf.stalkSpecializes (specializes_of_eq <| hxx' ▸ rfl) ≫ f.stalkMap x' := by
  subst hxx'
  simp

@[reassoc (attr := simp)]
lemma stalkMap_hom_inv (e : X ≅ Y) (y : Y) :
    e.hom.stalkMap (e.inv.val.base y) ≫ e.inv.stalkMap y =
      Y.presheaf.stalkSpecializes (specializes_of_eq <| by simp) := by
  rw [← stalkMap_comp, LocallyRingedSpace.stalkMap_congr_hom (e.inv ≫ e.hom) (𝟙 _) (by simp)]
  simp

@[simp]
lemma stalkMap_hom_inv_apply (e : X ≅ Y) (y : Y) (z) :
    e.inv.stalkMap y (e.hom.stalkMap (e.inv.val.base y) z) =
      Y.presheaf.stalkSpecializes (specializes_of_eq <| by simp) z :=
  DFunLike.congr_fun (stalkMap_hom_inv e y) z

@[reassoc (attr := simp)]
lemma stalkMap_inv_hom (e : X ≅ Y) (x : X) :
    e.inv.stalkMap (e.hom.val.base x) ≫ e.hom.stalkMap x =
      X.presheaf.stalkSpecializes (specializes_of_eq <| by simp) := by
  rw [← stalkMap_comp, LocallyRingedSpace.stalkMap_congr_hom (e.hom ≫ e.inv) (𝟙 _) (by simp)]
  simp

@[simp]
lemma stalkMap_inv_hom_apply (e : X ≅ Y) (x : X) (y) :
    e.hom.stalkMap x (e.inv.stalkMap (e.hom.val.base x) y) =
      X.presheaf.stalkSpecializes (specializes_of_eq <| by simp) y :=
  DFunLike.congr_fun (stalkMap_inv_hom e x) y

@[reassoc]
lemma stalkMap_germ (U : Opens Y)
    (x : (Opens.map f.val.base).obj U) :
    Y.presheaf.germ ⟨f.val.base x.val, x.property⟩ ≫ f.stalkMap x.val =
      f.val.c.app (op U) ≫ X.presheaf.germ x :=
  PresheafedSpace.stalkMap_germ f.val U x

lemma stalkMap_germ_apply (U : Opens Y) (x : (Opens.map f.val.base).obj U) (y) :
    f.stalkMap x.val (Y.presheaf.germ ⟨f.val.base x.val, x.property⟩ y) =
      X.presheaf.germ x (f.val.c.app (op U) y) :=
  PresheafedSpace.stalkMap_germ_apply f.val U x y

@[reassoc (attr := simp)]
lemma stalkMap_germ' (U : Opens Y) (x : X) (hx : f.val.base x ∈ U) :
    Y.presheaf.germ ⟨f.val.base x, hx⟩ ≫ f.stalkMap x =
      f.val.c.app (op U) ≫ X.presheaf.germ (U := (Opens.map f.val.base).obj U) ⟨x, hx⟩ :=
  PresheafedSpace.stalkMap_germ' f.val U x hx

@[simp]
lemma stalkMap_germ'_apply
    (U : Opens Y) (x : X) (hx : f.val.base x ∈ U) (y : Y.presheaf.obj (op U)) :
    f.stalkMap x (Y.presheaf.germ (U := U) ⟨f.val.base x, hx⟩ y) =
      X.presheaf.germ (U := (Opens.map f.val.base).obj U) ⟨x, hx⟩ (f.val.c.app (op U) y) :=
  PresheafedSpace.stalkMap_germ_apply f.val U ⟨x, hx⟩ y

variable {U : TopCat} (X : LocallyRingedSpace.{u}) {f : U ⟶ X.toTopCat} (h : OpenEmbedding f)
  (V : Opens U) (x : U) (hx : x ∈ V)

/-- For an open embedding `f : U ⟶ X` and a point `x : U`, we get an isomorphism between the stalk
of `X` at `f x` and the stalk of the restriction of `X` along `f` at t `x`. -/
noncomputable
def restrictStalkIso : (X.restrict h).presheaf.stalk x ≅ X.presheaf.stalk (f x) :=
  X.toPresheafedSpace.restrictStalkIso h x

@[reassoc (attr := simp)]
lemma restrictStalkIso_hom_eq_germ :
    (X.restrict h).presheaf.germ ⟨x, hx⟩ ≫ (X.restrictStalkIso h x).hom =
      X.presheaf.germ ⟨f x, show f x ∈ h.isOpenMap.functor.obj V from ⟨x, hx, rfl⟩⟩ :=
  PresheafedSpace.restrictStalkIso_hom_eq_germ X.toPresheafedSpace h V x hx

lemma restrictStalkIso_hom_eq_germ_apply (y) :
    (X.restrictStalkIso h x).hom ((X.restrict h).presheaf.germ ⟨x, hx⟩ y) =
      X.presheaf.germ ⟨f x, show f x ∈ h.isOpenMap.functor.obj V from ⟨x, hx, rfl⟩⟩ y :=
  PresheafedSpace.restrictStalkIso_hom_eq_germ_apply X.toPresheafedSpace h V x hx y

@[reassoc (attr := simp)]
lemma restrictStalkIso_inv_eq_germ :
    X.presheaf.germ ⟨f x, show f x ∈ h.isOpenMap.functor.obj V from ⟨x, hx, rfl⟩⟩ ≫
      (X.restrictStalkIso h x).inv = (X.restrict h).presheaf.germ ⟨x, hx⟩ :=
  PresheafedSpace.restrictStalkIso_inv_eq_germ X.toPresheafedSpace h V x hx

lemma restrictStalkIso_inv_eq_germ_apply (y) :
    (X.restrictStalkIso h x).inv
      (X.presheaf.germ ⟨f x, show f x ∈ h.isOpenMap.functor.obj V from ⟨x, hx, rfl⟩⟩ y) =
        (X.restrict h).presheaf.germ ⟨x, hx⟩ y :=
  PresheafedSpace.restrictStalkIso_inv_eq_germ_apply X.toPresheafedSpace h V x hx y

lemma restrictStalkIso_inv_eq_ofRestrict :
    (X.restrictStalkIso h x).inv = (X.ofRestrict h).stalkMap x :=
  PresheafedSpace.restrictStalkIso_inv_eq_ofRestrict X.toPresheafedSpace h x

instance ofRestrict_stalkMap_isIso : IsIso ((X.ofRestrict h).stalkMap x) :=
  PresheafedSpace.ofRestrict_stalkMap_isIso X.toPresheafedSpace h x

end Stalks

end LocallyRingedSpace

end AlgebraicGeometry<|MERGE_RESOLUTION|>--- conflicted
+++ resolved
@@ -14,11 +14,7 @@
 `IsLocalRingHom` on the stalk maps).
 -/
 
-<<<<<<< HEAD
--- Explicit universe annotations were used in this file to improve perfomance #12737
-=======
 -- Explicit universe annotations were used in this file to improve performance #12737
->>>>>>> 99508fb5
 
 universe u
 
@@ -84,41 +80,11 @@
   ⟨Hom⟩
 
 @[ext] lemma Hom.ext' (X Y : LocallyRingedSpace.{u}) {f g : X ⟶ Y} (h : f.val = g.val) : f = g :=
-<<<<<<< HEAD
-  Hom.ext _ _ h
-
--- TODO perhaps we should make a bundled `LocalRing` and return one here?
--- TODO define `sheaf.stalk` so we can write `X.𝒪.stalk` here?
-/-- The stalk of a locally ringed space, just as a `CommRing`.
--/
-noncomputable def stalk (X : LocallyRingedSpace.{u}) (x : X) : CommRingCat :=
-  X.presheaf.stalk x
-set_option linter.uppercaseLean3 false in
-#align algebraic_geometry.LocallyRingedSpace.stalk AlgebraicGeometry.LocallyRingedSpace.stalk
-
--- Porting note (#10754): added this instance to help Lean realize stalks are local
--- (so that `0 ≠ 1` works below)
-instance stalkLocal (x : X) : LocalRing <| X.stalk x := X.localRing x
-=======
   Hom.ext h
->>>>>>> 99508fb5
 
 /-- A morphism of locally ringed spaces `f : X ⟶ Y` induces
 a local ring homomorphism from `Y.stalk (f x)` to `X.stalk x` for any `x : X`.
 -/
-<<<<<<< HEAD
-noncomputable def stalkMap {X Y : LocallyRingedSpace.{u}} (f : X ⟶ Y) (x : X) :
-    Y.stalk (f.1.1 x) ⟶ X.stalk x :=
-  PresheafedSpace.stalkMap f.1 x
-set_option linter.uppercaseLean3 false in
-#align algebraic_geometry.LocallyRingedSpace.stalk_map AlgebraicGeometry.LocallyRingedSpace.stalkMap
-
-instance {X Y : LocallyRingedSpace.{u}} (f : X ⟶ Y) (x : X) : IsLocalRingHom (stalkMap f x) :=
-  f.2 x
-
-instance {X Y : LocallyRingedSpace.{u}} (f : X ⟶ Y) (x : X) :
-    IsLocalRingHom (PresheafedSpace.stalkMap f.1 x) :=
-=======
 noncomputable def Hom.stalkMap {X Y : LocallyRingedSpace.{u}} (f : Hom X Y) (x : X) :
     Y.presheaf.stalk (f.1.1 x) ⟶ X.presheaf.stalk x :=
   f.val.stalkMap x
@@ -128,7 +94,6 @@
 
 instance {X Y : LocallyRingedSpace.{u}} (f : X ⟶ Y) (x : X) :
     IsLocalRingHom (f.val.stalkMap x) :=
->>>>>>> 99508fb5
   f.2 x
 
 /-- The identity morphism on a locally ringed space. -/
@@ -269,8 +234,6 @@
 theorem Γ_map_op {X Y : LocallyRingedSpace.{u}} (f : X ⟶ Y) : Γ.map f.op = f.1.c.app (op ⊤) :=
   rfl
 
-<<<<<<< HEAD
-=======
 /-- The empty locally ringed space. -/
 def empty : LocallyRingedSpace.{u} where
   carrier := TopCat.of PEmpty
@@ -295,7 +258,6 @@
 noncomputable
 def emptyIsInitial : Limits.IsInitial (∅ : LocallyRingedSpace.{u}) := Limits.IsInitial.ofUnique _
 
->>>>>>> 99508fb5
 theorem preimage_basicOpen {X Y : LocallyRingedSpace.{u}} (f : X ⟶ Y) {U : Opens Y}
     (s : Y.presheaf.obj (op U)) :
     (Opens.map f.1.base).obj (Y.toRingedSpace.basicOpen s) =
@@ -312,10 +274,6 @@
     exact (isUnit_map_iff (f.val.stalkMap _) _).mp hy
 
 -- This actually holds for all ringed spaces with nontrivial stalks.
-<<<<<<< HEAD
-@[simp]
-=======
->>>>>>> 99508fb5
 theorem basicOpen_zero (X : LocallyRingedSpace.{u}) (U : Opens X.carrier) :
     X.toRingedSpace.basicOpen (0 : X.presheaf.obj <| op U) = ⊥ := by
   ext x
@@ -327,8 +285,6 @@
   change (0 : X.presheaf.stalk x) ≠ (1 : X.presheaf.stalk x)
   exact zero_ne_one
 
-<<<<<<< HEAD
-=======
 @[simp]
 lemma basicOpen_eq_bot_of_isNilpotent (X : LocallyRingedSpace.{u}) (U : Opens X.carrier)
     (f : (X.presheaf.obj <| op U)) (hf : IsNilpotent f) :
@@ -342,7 +298,6 @@
     rw [h, pow_zero] at hn
     simp [eq_zero_of_zero_eq_one hn.symm f, basicOpen_zero]
 
->>>>>>> 99508fb5
 instance component_nontrivial (X : LocallyRingedSpace.{u}) (U : Opens X.carrier) [hU : Nonempty U] :
     Nontrivial (X.presheaf.obj <| op U) :=
   (X.presheaf.germ hU.some).domain_nontrivial
