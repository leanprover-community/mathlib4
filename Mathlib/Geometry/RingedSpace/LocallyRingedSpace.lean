/-
Copyright (c) 2020 Johan Commelin. All rights reserved.
Released under Apache 2.0 license as described in the file LICENSE.
Authors: Johan Commelin
-/
import Mathlib.Geometry.RingedSpace.Basic
import Mathlib.Geometry.RingedSpace.Stalks

/-!
# The category of locally ringed spaces

We define (bundled) locally ringed spaces (as `SheafedSpace CommRing` along with the fact that the
stalks are local rings), and morphisms between these (morphisms in `SheafedSpace` with
`is_local_ring_hom` on the stalk maps).
-/

-- Explicit universe annotations were used in this file to improve perfomance #12737

universe u

open CategoryTheory

open TopCat

open TopologicalSpace

open Opposite

open CategoryTheory.Category CategoryTheory.Functor

namespace AlgebraicGeometry

/-- A `LocallyRingedSpace` is a topological space equipped with a sheaf of commutative rings
such that all the stalks are local rings.

A morphism of locally ringed spaces is a morphism of ringed spaces
such that the morphisms induced on stalks are local ring homomorphisms. -/
structure LocallyRingedSpace extends SheafedSpace CommRingCat.{u} where
  /-- Stalks of a locally ringed space are local rings. -/
  localRing : ∀ x, LocalRing (presheaf.stalk x)

attribute [instance] LocallyRingedSpace.localRing

namespace LocallyRingedSpace

variable (X : LocallyRingedSpace.{u})

/-- An alias for `to_SheafedSpace`, where the result type is a `RingedSpace`.
This allows us to use dot-notation for the `RingedSpace` namespace.
 -/
def toRingedSpace : RingedSpace :=
  X.toSheafedSpace

/-- The underlying topological space of a locally ringed space. -/
def toTopCat : TopCat :=
  X.1.carrier

instance : CoeSort LocallyRingedSpace (Type u) :=
  ⟨fun X : LocallyRingedSpace => (X.toTopCat : Type _)⟩

instance (x : X) : LocalRing (X.presheaf.stalk x) :=
  X.localRing x

-- PROJECT: how about a typeclass "has_structure_sheaf" to mediate the 𝒪 notation, rather
-- than defining it over and over for PresheafedSpace, LRS, Scheme, etc.
/-- The structure sheaf of a locally ringed space. -/
def 𝒪 : Sheaf CommRingCat X.toTopCat :=
  X.sheaf

/-- A morphism of locally ringed spaces is a morphism of ringed spaces
 such that the morphisms induced on stalks are local ring homomorphisms. -/
@[ext]
structure Hom (X Y : LocallyRingedSpace.{u}) : Type _ where
  /-- the underlying morphism between ringed spaces -/
  val : X.toSheafedSpace ⟶ Y.toSheafedSpace
  /-- the underlying morphism induces a local ring homomorphism on stalks -/
<<<<<<< HEAD
  prop : ∀ x, IsLocalRingHom (val.stalkMap x)
set_option linter.uppercaseLean3 false in
#align algebraic_geometry.LocallyRingedSpace.hom AlgebraicGeometry.LocallyRingedSpace.Hom
=======
  prop : ∀ x, IsLocalRingHom (PresheafedSpace.stalkMap val x)
>>>>>>> df0b4dd7

instance : Quiver LocallyRingedSpace :=
  ⟨Hom⟩

@[ext] lemma Hom.ext' (X Y : LocallyRingedSpace.{u}) {f g : X ⟶ Y} (h : f.val = g.val) : f = g :=
  Hom.ext _ _ h

<<<<<<< HEAD
=======
-- TODO perhaps we should make a bundled `LocalRing` and return one here?
-- TODO define `sheaf.stalk` so we can write `X.𝒪.stalk` here?
/-- The stalk of a locally ringed space, just as a `CommRing`.
-/
noncomputable def stalk (X : LocallyRingedSpace.{u}) (x : X) : CommRingCat :=
  X.presheaf.stalk x

>>>>>>> df0b4dd7
-- Porting note (#10754): added this instance to help Lean realize stalks are local
-- (so that `0 ≠ 1` works below)
instance stalkLocal (x : X) : LocalRing <| X.presheaf.stalk x := X.localRing x

/-- A morphism of locally ringed spaces `f : X ⟶ Y` induces
a local ring homomorphism from `Y.stalk (f x)` to `X.stalk x` for any `x : X`.
-/
<<<<<<< HEAD
noncomputable def Hom.stalkMap {X Y : LocallyRingedSpace.{u}} (f : Hom X Y) (x : X) :
    Y.presheaf.stalk (f.1.1 x) ⟶ X.presheaf.stalk x :=
  f.val.stalkMap x
set_option linter.uppercaseLean3 false in
#align algebraic_geometry.LocallyRingedSpace.stalk_map AlgebraicGeometry.LocallyRingedSpace.Hom.stalkMap
=======
noncomputable def stalkMap {X Y : LocallyRingedSpace.{u}} (f : X ⟶ Y) (x : X) :
    Y.stalk (f.1.1 x) ⟶ X.stalk x :=
  PresheafedSpace.stalkMap f.1 x
>>>>>>> df0b4dd7

instance {X Y : LocallyRingedSpace.{u}} (f : X ⟶ Y) (x : X) : IsLocalRingHom (f.stalkMap x) :=
  f.2 x

instance {X Y : LocallyRingedSpace.{u}} (f : X ⟶ Y) (x : X) :
    IsLocalRingHom (f.val.stalkMap x) :=
  f.2 x

/-- The identity morphism on a locally ringed space. -/
@[simps]
def id (X : LocallyRingedSpace.{u}) : Hom X X :=
  ⟨𝟙 _, fun x => by erw [PresheafedSpace.stalkMap.id]; apply isLocalRingHom_id⟩

instance (X : LocallyRingedSpace.{u}) : Inhabited (Hom X X) :=
  ⟨id X⟩

/-- Composition of morphisms of locally ringed spaces. -/
def comp {X Y Z : LocallyRingedSpace.{u}} (f : Hom X Y) (g : Hom Y Z) : Hom X Z :=
  ⟨f.val ≫ g.val, fun x => by
    erw [PresheafedSpace.stalkMap.comp]
    exact @isLocalRingHom_comp _ _ _ _ _ _ _ _ (f.2 _) (g.2 _)⟩

/-- The category of locally ringed spaces. -/
instance : Category LocallyRingedSpace.{u} where
  Hom := Hom
  id := id
  comp {X Y Z} f g := comp f g
  comp_id {X Y} f := Hom.ext _ _ <| by simp [comp]
  id_comp {X Y} f := Hom.ext _ _ <| by simp [comp]
  assoc {_ _ _ _} f g h := Hom.ext _ _ <| by simp [comp]

/-- The forgetful functor from `LocallyRingedSpace` to `SheafedSpace CommRing`. -/
@[simps]
def forgetToSheafedSpace : LocallyRingedSpace.{u} ⥤ SheafedSpace CommRingCat.{u} where
  obj X := X.toSheafedSpace
  map {X Y} f := f.1

instance : forgetToSheafedSpace.Faithful where
  map_injective {_ _} _ _ h := Hom.ext _ _ h

/-- The forgetful functor from `LocallyRingedSpace` to `Top`. -/
@[simps!]
def forgetToTop : LocallyRingedSpace.{u} ⥤ TopCat.{u} :=
  forgetToSheafedSpace ⋙ SheafedSpace.forget _

@[simp]
theorem comp_val {X Y Z : LocallyRingedSpace.{u}} (f : X ⟶ Y) (g : Y ⟶ Z) :
    (f ≫ g).val = f.val ≫ g.val :=
  rfl

@[simp] theorem id_val' (X : LocallyRingedSpace.{u}) : Hom.val (𝟙 X) = 𝟙 X.toSheafedSpace :=
  rfl

-- Porting note: complains that `(f ≫ g).val.c` can be further simplified
-- so changed to its simp normal form `(f.val ≫ g.val).c`
@[simp]
theorem comp_val_c {X Y Z : LocallyRingedSpace.{u}} (f : X ⟶ Y) (g : Y ⟶ Z) :
    (f.1 ≫ g.1).c = g.val.c ≫ (Presheaf.pushforward _ g.val.base).map f.val.c :=
  rfl

theorem comp_val_c_app {X Y Z : LocallyRingedSpace.{u}} (f : X ⟶ Y) (g : Y ⟶ Z) (U : (Opens Z)ᵒᵖ) :
    (f ≫ g).val.c.app U = g.val.c.app U ≫ f.val.c.app (op <| (Opens.map g.val.base).obj U.unop) :=
  rfl

/-- Given two locally ringed spaces `X` and `Y`, an isomorphism between `X` and `Y` as _sheafed_
spaces can be lifted to a morphism `X ⟶ Y` as locally ringed spaces.

See also `iso_of_SheafedSpace_iso`.
-/
@[simps]
def homOfSheafedSpaceHomOfIsIso {X Y : LocallyRingedSpace.{u}}
    (f : X.toSheafedSpace ⟶ Y.toSheafedSpace) [IsIso f] : X ⟶ Y :=
  Hom.mk f fun x =>
    -- Here we need to see that the stalk maps are really local ring homomorphisms.
    -- This can be solved by type class inference, because stalk maps of isomorphisms
    -- are isomorphisms and isomorphisms are local ring homomorphisms.
    show IsLocalRingHom ((SheafedSpace.forgetToPresheafedSpace.map f).stalkMap x) by
      infer_instance

/-- Given two locally ringed spaces `X` and `Y`, an isomorphism between `X` and `Y` as _sheafed_
spaces can be lifted to an isomorphism `X ⟶ Y` as locally ringed spaces.

This is related to the property that the functor `forget_to_SheafedSpace` reflects isomorphisms.
In fact, it is slightly stronger as we do not require `f` to come from a morphism between
_locally_ ringed spaces.
-/
def isoOfSheafedSpaceIso {X Y : LocallyRingedSpace.{u}} (f : X.toSheafedSpace ≅ Y.toSheafedSpace) :
    X ≅ Y where
  hom := homOfSheafedSpaceHomOfIsIso f.hom
  inv := homOfSheafedSpaceHomOfIsIso f.inv
  hom_inv_id := Hom.ext _ _ f.hom_inv_id
  inv_hom_id := Hom.ext _ _ f.inv_hom_id

instance : forgetToSheafedSpace.ReflectsIsomorphisms where reflects {_ _} f i :=
  { out :=
      ⟨homOfSheafedSpaceHomOfIsIso (CategoryTheory.inv (forgetToSheafedSpace.map f)),
        Hom.ext _ _ (IsIso.hom_inv_id (I := i)), Hom.ext _ _ (IsIso.inv_hom_id (I := i))⟩ }

instance is_sheafedSpace_iso {X Y : LocallyRingedSpace.{u}} (f : X ⟶ Y) [IsIso f] : IsIso f.1 :=
  LocallyRingedSpace.forgetToSheafedSpace.map_isIso f

/-- The restriction of a locally ringed space along an open embedding.
-/
@[simps!]
def restrict {U : TopCat} (X : LocallyRingedSpace.{u}) {f : U ⟶ X.toTopCat} (h : OpenEmbedding f) :
    LocallyRingedSpace where
  localRing := by
    intro x
    -- We show that the stalk of the restriction is isomorphic to the original stalk,
    apply @RingEquiv.localRing _ _ _ (X.localRing (f x))
    exact (X.restrictStalkIso h x).symm.commRingCatIsoToRingEquiv
  toSheafedSpace := X.toSheafedSpace.restrict h

/-- The canonical map from the restriction to the subspace. -/
def ofRestrict {U : TopCat} (X : LocallyRingedSpace.{u})
    {f : U ⟶ X.toTopCat} (h : OpenEmbedding f) : X.restrict h ⟶ X :=
  ⟨X.toPresheafedSpace.ofRestrict h, fun _ => inferInstance⟩

/-- The restriction of a locally ringed space `X` to the top subspace is isomorphic to `X` itself.
-/
def restrictTopIso (X : LocallyRingedSpace.{u}) :
    X.restrict (Opens.openEmbedding ⊤) ≅ X :=
  isoOfSheafedSpaceIso X.toSheafedSpace.restrictTopIso

/-- The global sections, notated Gamma.
-/
def Γ : LocallyRingedSpace.{u}ᵒᵖ ⥤ CommRingCat.{u} :=
  forgetToSheafedSpace.op ⋙ SheafedSpace.Γ

theorem Γ_def : Γ = forgetToSheafedSpace.op ⋙ SheafedSpace.Γ :=
  rfl

@[simp]
theorem Γ_obj (X : LocallyRingedSpace.{u}ᵒᵖ) : Γ.obj X = X.unop.presheaf.obj (op ⊤) :=
  rfl

theorem Γ_obj_op (X : LocallyRingedSpace.{u}) : Γ.obj (op X) = X.presheaf.obj (op ⊤) :=
  rfl

@[simp]
theorem Γ_map {X Y : LocallyRingedSpace.{u}ᵒᵖ} (f : X ⟶ Y) : Γ.map f = f.unop.1.c.app (op ⊤) :=
  rfl

theorem Γ_map_op {X Y : LocallyRingedSpace.{u}} (f : X ⟶ Y) : Γ.map f.op = f.1.c.app (op ⊤) :=
  rfl

/-- The empty locally ringed space. -/
def empty : LocallyRingedSpace.{u} where
  carrier := TopCat.of PEmpty
  presheaf := (CategoryTheory.Functor.const _).obj (CommRingCat.of PUnit)
  IsSheaf := Presheaf.isSheaf_of_isTerminal _ CommRingCat.punitIsTerminal
  localRing x := PEmpty.elim x

instance : EmptyCollection LocallyRingedSpace.{u} := ⟨LocallyRingedSpace.empty⟩

/-- The canonical map from the empty locally ringed space. -/
def emptyTo (X : LocallyRingedSpace) : ∅ ⟶ X :=
  ⟨⟨⟨fun x => PEmpty.elim x, by fun_prop⟩,
    { app := fun U => by refine ⟨⟨⟨0, ?_⟩, ?_⟩, ?_, ?_⟩ <;> intros <;> rfl }⟩,
    fun x => PEmpty.elim x⟩

noncomputable
instance {X : LocallyRingedSpace} : Unique (∅ ⟶ X) where
  default := LocallyRingedSpace.emptyTo X
  uniq f := by ext ⟨⟩ x; aesop_cat

/-- The empty space is initial in `LocallyRingedSpace`. -/
noncomputable
def emptyIsInitial : Limits.IsInitial (∅ : LocallyRingedSpace.{u}) := Limits.IsInitial.ofUnique _

theorem preimage_basicOpen {X Y : LocallyRingedSpace.{u}} (f : X ⟶ Y) {U : Opens Y}
    (s : Y.presheaf.obj (op U)) :
    (Opens.map f.1.base).obj (Y.toRingedSpace.basicOpen s) =
      @RingedSpace.basicOpen X.toRingedSpace ((Opens.map f.1.base).obj U) (f.1.c.app _ s) := by
  ext x
  constructor
  · rintro ⟨⟨y, hyU⟩, hy : IsUnit _, rfl : y = _⟩
    erw [RingedSpace.mem_basicOpen _ _ ⟨x, show x ∈ (Opens.map f.1.base).obj U from hyU⟩,
      ← PresheafedSpace.stalkMap_germ_apply]
    exact (f.val.stalkMap _).isUnit_map hy
  · rintro ⟨y, hy : IsUnit _, rfl⟩
    erw [RingedSpace.mem_basicOpen _ _ ⟨f.1.base y.1, y.2⟩]
    erw [← PresheafedSpace.stalkMap_germ_apply] at hy
<<<<<<< HEAD
    exact (isUnit_map_iff (f.val.stalkMap _) _).mp hy
set_option linter.uppercaseLean3 false in
#align algebraic_geometry.LocallyRingedSpace.preimage_basic_open AlgebraicGeometry.LocallyRingedSpace.preimage_basicOpen
=======
    exact (isUnit_map_iff (PresheafedSpace.stalkMap f.1 _) _).mp hy
>>>>>>> df0b4dd7

-- This actually holds for all ringed spaces with nontrivial stalks.
theorem basicOpen_zero (X : LocallyRingedSpace.{u}) (U : Opens X.carrier) :
    X.toRingedSpace.basicOpen (0 : X.presheaf.obj <| op U) = ⊥ := by
  ext x
  simp only [RingedSpace.basicOpen, Opens.coe_mk, Set.mem_image, Set.mem_setOf_eq, Subtype.exists,
    exists_and_right, exists_eq_right, Opens.coe_bot, Set.mem_empty_iff_false,
    iff_false, not_exists]
  intros hx
  rw [map_zero, isUnit_zero_iff]
  change (0 : X.presheaf.stalk x) ≠ (1 : X.presheaf.stalk x)
  exact zero_ne_one

@[simp]
lemma basicOpen_eq_bot_of_isNilpotent (X : LocallyRingedSpace.{u}) (U : Opens X.carrier)
    (f : (X.presheaf.obj <| op U)) (hf : IsNilpotent f) :
    X.toRingedSpace.basicOpen f = ⊥ := by
  obtain ⟨n, hn⟩ := hf
  cases n.eq_zero_or_pos with
  | inr h =>
    rw [←  X.toRingedSpace.basicOpen_pow f n h, hn]
    simp [basicOpen_zero]
  | inl h =>
    rw [h, pow_zero] at hn
    simp [eq_zero_of_zero_eq_one hn.symm f, basicOpen_zero]

instance component_nontrivial (X : LocallyRingedSpace.{u}) (U : Opens X.carrier) [hU : Nonempty U] :
    Nontrivial (X.presheaf.obj <| op U) :=
  (X.presheaf.germ hU.some).domain_nontrivial

@[simp]
lemma iso_hom_val_base_inv_val_base {X Y : LocallyRingedSpace.{u}} (e : X ≅ Y) :
    e.hom.val.base ≫ e.inv.val.base = 𝟙 _ := by
  rw [← SheafedSpace.comp_base, ← LocallyRingedSpace.comp_val]
  simp

@[simp]
lemma iso_hom_val_base_inv_val_base_apply {X Y : LocallyRingedSpace.{u}} (e : X ≅ Y) (x : X) :
    (e.inv.val.base (e.hom.val.base x)) = x := by
  show (e.hom.val.base ≫ e.inv.val.base) x = 𝟙 X.toPresheafedSpace x
  simp

@[simp]
lemma iso_inv_val_base_hom_val_base {X Y : LocallyRingedSpace.{u}} (e : X ≅ Y) :
    e.inv.val.base ≫ e.hom.val.base = 𝟙 _ := by
  rw [← SheafedSpace.comp_base, ← LocallyRingedSpace.comp_val]
  simp

@[simp]
lemma iso_inv_val_base_hom_val_base_apply {X Y : LocallyRingedSpace.{u}} (e : X ≅ Y) (y : Y) :
    (e.hom.val.base (e.inv.val.base y)) = y := by
  show (e.inv.val.base ≫ e.hom.val.base) y = 𝟙 Y.toPresheafedSpace y
  simp

section Stalks

@[simp]
lemma stalkMap_id (X : LocallyRingedSpace.{u}) (x : X) :
    (𝟙 X : X ⟶ X).stalkMap x = 𝟙 (X.presheaf.stalk x) :=
  PresheafedSpace.stalkMap.id _ x

lemma stalkMap_comp {X Y Z : LocallyRingedSpace.{u}} (f : X ⟶ Y) (g : Y ⟶ Z) (x : X) :
    (f ≫ g : X ⟶ Z).stalkMap x = g.stalkMap (f.val.base x) ≫ f.stalkMap x :=
  PresheafedSpace.stalkMap.comp f.val g.val x

@[reassoc]
lemma stalkMap_congr {X Y : LocallyRingedSpace.{u}} (f g : X ⟶ Y) (hfg : f = g) (x x' : X)
    (hxx' : x = x') : f.stalkMap x ≫ eqToHom (by rw [hxx']) =
      eqToHom (by rw [hfg, hxx']) ≫ g.stalkMap x' :=
  PresheafedSpace.stalkMap.congr f.val g.val (by rw [hfg]) x x' hxx'

@[reassoc]
lemma stalkMap_congr_hom {X Y : LocallyRingedSpace.{u}} (f g : X ⟶ Y) (hfg : f = g) (x : X) :
    f.stalkMap x =
      eqToHom (by rw [hfg]) ≫ g.stalkMap x :=
  PresheafedSpace.stalkMap.congr_hom f.val g.val (by rw [hfg]) x

@[reassoc]
lemma stalkMap_congr_point {X Y : LocallyRingedSpace.{u}} (f : X ⟶ Y) (x x' : X) (hxx' : x = x') :
    f.stalkMap x ≫ eqToHom (by rw [hxx']) =
      eqToHom (by rw [hxx']) ≫ f.stalkMap x' :=
  PresheafedSpace.stalkMap.congr_point f.val x x' hxx'

@[reassoc (attr := simp), elementwise (attr := simp)]
lemma stalkMap_hom_inv {X Y : LocallyRingedSpace.{u}} (e : X ≅ Y) (y : Y) :
    e.hom.stalkMap (e.inv.val.base y) ≫ e.inv.stalkMap y = eqToHom (by simp) := by
  rw [← stalkMap_comp, LocallyRingedSpace.stalkMap_congr_hom (e.inv ≫ e.hom) (𝟙 _) (by simp)]
  simp

@[reassoc (attr := simp), elementwise (attr := simp)]
lemma stalkMap_inv_hom {X Y : LocallyRingedSpace.{u}} (e : X ≅ Y) (x : X) :
    e.inv.stalkMap (e.hom.val.base x) ≫ e.hom.stalkMap x = eqToHom (by simp) := by
  rw [← stalkMap_comp, LocallyRingedSpace.stalkMap_congr_hom (e.hom ≫ e.inv) (𝟙 _) (by simp)]
  simp

end Stalks

end LocallyRingedSpace

end AlgebraicGeometry<|MERGE_RESOLUTION|>--- conflicted
+++ resolved
@@ -74,13 +74,7 @@
   /-- the underlying morphism between ringed spaces -/
   val : X.toSheafedSpace ⟶ Y.toSheafedSpace
   /-- the underlying morphism induces a local ring homomorphism on stalks -/
-<<<<<<< HEAD
   prop : ∀ x, IsLocalRingHom (val.stalkMap x)
-set_option linter.uppercaseLean3 false in
-#align algebraic_geometry.LocallyRingedSpace.hom AlgebraicGeometry.LocallyRingedSpace.Hom
-=======
-  prop : ∀ x, IsLocalRingHom (PresheafedSpace.stalkMap val x)
->>>>>>> df0b4dd7
 
 instance : Quiver LocallyRingedSpace :=
   ⟨Hom⟩
@@ -88,16 +82,6 @@
 @[ext] lemma Hom.ext' (X Y : LocallyRingedSpace.{u}) {f g : X ⟶ Y} (h : f.val = g.val) : f = g :=
   Hom.ext _ _ h
 
-<<<<<<< HEAD
-=======
--- TODO perhaps we should make a bundled `LocalRing` and return one here?
--- TODO define `sheaf.stalk` so we can write `X.𝒪.stalk` here?
-/-- The stalk of a locally ringed space, just as a `CommRing`.
--/
-noncomputable def stalk (X : LocallyRingedSpace.{u}) (x : X) : CommRingCat :=
-  X.presheaf.stalk x
-
->>>>>>> df0b4dd7
 -- Porting note (#10754): added this instance to help Lean realize stalks are local
 -- (so that `0 ≠ 1` works below)
 instance stalkLocal (x : X) : LocalRing <| X.presheaf.stalk x := X.localRing x
@@ -105,17 +89,9 @@
 /-- A morphism of locally ringed spaces `f : X ⟶ Y` induces
 a local ring homomorphism from `Y.stalk (f x)` to `X.stalk x` for any `x : X`.
 -/
-<<<<<<< HEAD
 noncomputable def Hom.stalkMap {X Y : LocallyRingedSpace.{u}} (f : Hom X Y) (x : X) :
     Y.presheaf.stalk (f.1.1 x) ⟶ X.presheaf.stalk x :=
   f.val.stalkMap x
-set_option linter.uppercaseLean3 false in
-#align algebraic_geometry.LocallyRingedSpace.stalk_map AlgebraicGeometry.LocallyRingedSpace.Hom.stalkMap
-=======
-noncomputable def stalkMap {X Y : LocallyRingedSpace.{u}} (f : X ⟶ Y) (x : X) :
-    Y.stalk (f.1.1 x) ⟶ X.stalk x :=
-  PresheafedSpace.stalkMap f.1 x
->>>>>>> df0b4dd7
 
 instance {X Y : LocallyRingedSpace.{u}} (f : X ⟶ Y) (x : X) : IsLocalRingHom (f.stalkMap x) :=
   f.2 x
@@ -299,13 +275,7 @@
   · rintro ⟨y, hy : IsUnit _, rfl⟩
     erw [RingedSpace.mem_basicOpen _ _ ⟨f.1.base y.1, y.2⟩]
     erw [← PresheafedSpace.stalkMap_germ_apply] at hy
-<<<<<<< HEAD
     exact (isUnit_map_iff (f.val.stalkMap _) _).mp hy
-set_option linter.uppercaseLean3 false in
-#align algebraic_geometry.LocallyRingedSpace.preimage_basic_open AlgebraicGeometry.LocallyRingedSpace.preimage_basicOpen
-=======
-    exact (isUnit_map_iff (PresheafedSpace.stalkMap f.1 _) _).mp hy
->>>>>>> df0b4dd7
 
 -- This actually holds for all ringed spaces with nontrivial stalks.
 theorem basicOpen_zero (X : LocallyRingedSpace.{u}) (U : Opens X.carrier) :
