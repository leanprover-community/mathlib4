--- conflicted
+++ resolved
@@ -130,17 +130,10 @@
 instance : Category LocallyRingedSpace.{u} where
   Hom := Hom
   id := id
-<<<<<<< HEAD
-  comp {X Y Z} f g := comp f g
+  comp {_ _ _} f g := comp f g
   comp_id {X Y} f := Hom.ext' _ _ <| by simp [comp]
   id_comp {X Y} f := Hom.ext' _ _ <| by simp [comp]
   assoc {_ _ _ _} f g h := Hom.ext' _ _ <| by simp [comp]
-=======
-  comp {_ _ _} f g := comp f g
-  comp_id {X Y} f := Hom.ext <| by simp [comp]
-  id_comp {X Y} f := Hom.ext <| by simp [comp]
-  assoc {_ _ _ _} f g h := Hom.ext <| by simp [comp]
->>>>>>> 52637b24
 
 /-- The forgetful functor from `LocallyRingedSpace` to `SheafedSpace CommRing`. -/
 @[simps]
