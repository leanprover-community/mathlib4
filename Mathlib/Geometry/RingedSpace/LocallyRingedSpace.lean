--- conflicted
+++ resolved
@@ -87,7 +87,6 @@
 instance : Quiver LocallyRingedSpace :=
   ⟨Hom⟩
 
-<<<<<<< HEAD
 @[ext] lemma Hom.ext' (X Y : LocallyRingedSpace.{u}) {f g : X ⟶ Y} (h : f.val = g.val) :
     f = g := by cases f; cases g; congr
 
@@ -97,10 +96,6 @@
   f.val
 
 initialize_simps_projections Hom (toHom → val)
-=======
-@[ext] lemma Hom.ext' (X Y : LocallyRingedSpace.{u}) {f g : X ⟶ Y} (h : f.val = g.val) : f = g :=
-  Hom.ext h
->>>>>>> d369bba5
 
 /-- A morphism of locally ringed spaces `f : X ⟶ Y` induces
 a local ring homomorphism from `Y.stalk (f x)` to `X.stalk x` for any `x : X`.
@@ -135,15 +130,9 @@
   Hom := Hom
   id := id
   comp {X Y Z} f g := comp f g
-<<<<<<< HEAD
   comp_id {X Y} f := Hom.ext' _ _ <| by simp [comp]
   id_comp {X Y} f := Hom.ext' _ _ <| by simp [comp]
   assoc {_ _ _ _} f g h := Hom.ext' _ _ <| by simp [comp]
-=======
-  comp_id {X Y} f := Hom.ext <| by simp [comp]
-  id_comp {X Y} f := Hom.ext <| by simp [comp]
-  assoc {_ _ _ _} f g h := Hom.ext <| by simp [comp]
->>>>>>> d369bba5
 
 /-- The forgetful functor from `LocallyRingedSpace` to `SheafedSpace CommRing`. -/
 @[simps]
@@ -153,11 +142,7 @@
 
 /-- The canonical map `X ⟶ Spec Γ(X, ⊤)`. This is the unit of the `Γ-Spec` adjunction. -/
 instance : forgetToSheafedSpace.Faithful where
-<<<<<<< HEAD
   map_injective {_ _} _ _ h := Hom.ext' _ _ h
-=======
-  map_injective {_ _} _ _ h := Hom.ext h
->>>>>>> d369bba5
 
 /-- The forgetful functor from `LocallyRingedSpace` to `Top`. -/
 @[simps!]
@@ -209,22 +194,13 @@
     X ≅ Y where
   hom := homOfSheafedSpaceHomOfIsIso f.hom
   inv := homOfSheafedSpaceHomOfIsIso f.inv
-<<<<<<< HEAD
   hom_inv_id := Hom.ext' _ _ f.hom_inv_id
   inv_hom_id := Hom.ext' _ _ f.inv_hom_id
-=======
-  hom_inv_id := Hom.ext f.hom_inv_id
-  inv_hom_id := Hom.ext f.inv_hom_id
->>>>>>> d369bba5
 
 instance : forgetToSheafedSpace.ReflectsIsomorphisms where reflects {_ _} f i :=
   { out :=
       ⟨homOfSheafedSpaceHomOfIsIso (CategoryTheory.inv (forgetToSheafedSpace.map f)),
-<<<<<<< HEAD
         Hom.ext' _ _ (IsIso.hom_inv_id (I := i)), Hom.ext' _ _ (IsIso.inv_hom_id (I := i))⟩ }
-=======
-        Hom.ext (IsIso.hom_inv_id (I := i)), Hom.ext (IsIso.inv_hom_id (I := i))⟩ }
->>>>>>> d369bba5
 
 instance is_sheafedSpace_iso {X Y : LocallyRingedSpace.{u}} (f : X ⟶ Y) [IsIso f] : IsIso f.val :=
   LocallyRingedSpace.forgetToSheafedSpace.map_isIso f
