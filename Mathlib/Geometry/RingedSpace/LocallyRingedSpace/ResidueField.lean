--- conflicted
+++ resolved
@@ -83,11 +83,7 @@
 -- We need this strange instance for `residueFieldMap`, the type of `F` must be fixed
 -- like this. The instance `IsLocalHom (f.stalkMap x)` already exists, but does not work for
 -- `residueFieldMap`.
-<<<<<<< HEAD
-instance : IsLocalHom (F := Y.presheaf.stalk (f.val.base x) →+* X.presheaf.stalk x)
-=======
 instance : IsLocalRingHom (F := Y.presheaf.stalk (f.base x) →+* X.presheaf.stalk x)
->>>>>>> ebec1b61
     (f.stalkMap x) :=
   f.2 x
 
@@ -112,11 +108,7 @@
     residueFieldMap (f ≫ g) x = residueFieldMap g (f.base x) ≫ residueFieldMap f x := by
   simp only [comp_toShHom, SheafedSpace.comp_base, Function.comp_apply, residueFieldMap]
   simp_rw [stalkMap_comp]
-<<<<<<< HEAD
-  haveI : IsLocalHom (g.stalkMap (f.val.base x)) := inferInstance
-=======
   haveI : IsLocalRingHom (g.stalkMap (f.base x)) := inferInstance
->>>>>>> ebec1b61
   -- TODO: This instance is found before #6045.
   haveI : IsLocalHom (f.stalkMap x) := inferInstance
   apply LocalRing.ResidueField.map_comp
