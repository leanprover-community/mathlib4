/-
Copyright (c) 2021 Andrew Yang. All rights reserved.
Released under Apache 2.0 license as described in the file LICENSE.
Authors: Andrew Yang
-/
import Mathlib.Geometry.RingedSpace.LocallyRingedSpace
import Mathlib.Algebra.Category.Ring.Constructions
import Mathlib.Geometry.RingedSpace.OpenImmersion
import Mathlib.CategoryTheory.Limits.Constructions.LimitsOfProductsAndEqualizers

/-!
# Colimits of LocallyRingedSpace

We construct the explicit coproducts and coequalizers of `LocallyRingedSpace`.
It then follows that `LocallyRingedSpace` has all colimits, and
`forgetToSheafedSpace` preserves them.

-/


namespace AlgebraicGeometry

universe v u

open CategoryTheory CategoryTheory.Limits Opposite TopologicalSpace

namespace SheafedSpace

variable {C : Type u} [Category.{v} C] [HasLimits C]
variable {J : Type v} [Category.{v} J] (F : J ⥤ SheafedSpace.{_, _, v} C)

theorem isColimit_exists_rep {c : Cocone F} (hc : IsColimit c) (x : c.pt) :
    ∃ (i : J) (y : F.obj i), (c.ι.app i).base y = x :=
  Concrete.isColimit_exists_rep (F ⋙ forget C) (isColimitOfPreserves (forget C) hc) x

-- Porting note: argument `C` of colimit need to be made explicit, odd
theorem colimit_exists_rep (x : colimit (C := SheafedSpace C) F) :
    ∃ (i : J) (y : F.obj i), (colimit.ι F i).base y = x :=
  Concrete.isColimit_exists_rep (F ⋙ SheafedSpace.forget C)
    (isColimitOfPreserves (SheafedSpace.forget _) (colimit.isColimit F)) x

instance {X Y : SheafedSpace C} (f g : X ⟶ Y) : Epi (coequalizer.π f g).base := by
  rw [←
    show _ = (coequalizer.π f g).base from
      ι_comp_coequalizerComparison f g (SheafedSpace.forget C)]
  rw [← PreservesCoequalizer.iso_hom]
  apply epi_comp

end SheafedSpace

namespace LocallyRingedSpace

section HasCoproducts

variable {ι : Type u} (F : Discrete ι ⥤ LocallyRingedSpace.{u})
-- Porting note: in this section, I marked `CommRingCat` as `CommRingCatMax.{u,u}`
-- This is a hack to avoid the following:
/-
```
stuck at solving universe constraint
  u =?= max u ?u.11876
while trying to unify
  HasLimits CommRingCat
with
  (HasLimitsOfSize CommRingCatMax) (HasLimitsOfSize CommRingCatMax) (HasLimitsOfSize CommRingCatMax)
```
-/
/-- The explicit coproduct for `F : discrete ι ⥤ LocallyRingedSpace`. -/
noncomputable def coproduct : LocallyRingedSpace where
  toSheafedSpace := colimit (C := SheafedSpace.{u+1, u, u} CommRingCatMax.{u, u})
    (F ⋙ forgetToSheafedSpace)
  localRing x := by
    obtain ⟨i, y, ⟨⟩⟩ := SheafedSpace.colimit_exists_rep (F ⋙ forgetToSheafedSpace) x
    haveI : LocalRing (((F ⋙ forgetToSheafedSpace).obj i).presheaf.stalk y) :=
      (F.obj i).localRing _
    exact
      (asIso ((colimit.ι (C := SheafedSpace.{u+1, u, u} CommRingCatMax.{u, u})
          (F ⋙ forgetToSheafedSpace) i : _).stalkMap y)).symm.commRingCatIsoToRingEquiv.localRing

/-- The explicit coproduct cofan for `F : discrete ι ⥤ LocallyRingedSpace`. -/
noncomputable def coproductCofan : Cocone F where
  pt := coproduct F
  ι :=
    { app := fun j => ⟨colimit.ι (C := SheafedSpace.{u+1, u, u} CommRingCatMax.{u, u})
        (F ⋙ forgetToSheafedSpace) j, inferInstance⟩
      naturality := fun ⟨j⟩ ⟨j'⟩ ⟨⟨(f : j = j')⟩⟩ => by subst f; aesop }

/-- The explicit coproduct cofan constructed in `coproduct_cofan` is indeed a colimit. -/
noncomputable def coproductCofanIsColimit : IsColimit (coproductCofan F) where
  desc s :=
    ⟨colimit.desc (C := SheafedSpace.{u+1, u, u} CommRingCatMax.{u, u})
      (F ⋙ forgetToSheafedSpace) (forgetToSheafedSpace.mapCocone s), by
      intro x
      obtain ⟨i, y, ⟨⟩⟩ := SheafedSpace.colimit_exists_rep (F ⋙ forgetToSheafedSpace) x
      have := PresheafedSpace.stalkMap.comp
        (colimit.ι (C := SheafedSpace.{u+1, u, u} CommRingCatMax.{u, u})
          (F ⋙ forgetToSheafedSpace) i)
        (colimit.desc (C := SheafedSpace.{u+1, u, u} CommRingCatMax.{u, u})
          (F ⋙ forgetToSheafedSpace) (forgetToSheafedSpace.mapCocone s)) y
      rw [← IsIso.comp_inv_eq] at this
      erw [← this,
        PresheafedSpace.stalkMap.congr_hom _ _
          (colimit.ι_desc (C := SheafedSpace.{u+1, u, u} CommRingCatMax.{u, u})
            (forgetToSheafedSpace.mapCocone s) i : _)]
      haveI :
        IsLocalRingHom
          (((forgetToSheafedSpace.mapCocone s).ι.app i).stalkMap y) :=
        (s.ι.app i).2 y
      infer_instance⟩
  fac s j := LocallyRingedSpace.Hom.ext' _ _
    (colimit.ι_desc (C := SheafedSpace.{u+1, u, u} CommRingCatMax.{u, u}) _ _)
  uniq s f h :=
    LocallyRingedSpace.Hom.ext' _ _
      (IsColimit.uniq _ (forgetToSheafedSpace.mapCocone s) f.val fun j =>
        congr_arg LocallyRingedSpace.Hom.val (h j))

instance : HasCoproducts.{u} LocallyRingedSpace.{u} := fun _ =>
  ⟨fun F => ⟨⟨⟨_, coproductCofanIsColimit F⟩⟩⟩⟩

noncomputable instance (J : Type _) :
    PreservesColimitsOfShape (Discrete.{u} J) forgetToSheafedSpace.{u} :=
  ⟨fun {G} =>
    preservesColimitOfPreservesColimitCocone (coproductCofanIsColimit G)
      ((colimit.isColimit (C := SheafedSpace.{u+1, u, u} CommRingCatMax.{u, u}) _).ofIsoColimit
        (Cocones.ext (Iso.refl _) fun _ => Category.comp_id _))⟩

end HasCoproducts

section HasCoequalizer

variable {X Y : LocallyRingedSpace.{v}} (f g : X ⟶ Y)

namespace HasCoequalizer

instance coequalizer_π_app_isLocalRingHom
    (U : TopologicalSpace.Opens (coequalizer f.val g.val).carrier) :
    IsLocalRingHom ((coequalizer.π f.val g.val : _).c.app (op U)) := by
  have := ι_comp_coequalizerComparison f.val g.val SheafedSpace.forgetToPresheafedSpace
  rw [← PreservesCoequalizer.iso_hom] at this
  erw [SheafedSpace.congr_app this.symm (op U)]
  rw [PresheafedSpace.comp_c_app, ← PresheafedSpace.colimitPresheafObjIsoComponentwiseLimit_hom_π]
  -- Porting note (#10754): this instance has to be manually added
  haveI : IsIso (PreservesCoequalizer.iso SheafedSpace.forgetToPresheafedSpace f.val g.val).hom.c :=
    PresheafedSpace.c_isIso_of_iso _
  infer_instance

/-!
We roughly follow the construction given in [MR0302656]. Given a pair `f, g : X ⟶ Y` of morphisms
of locally ringed spaces, we want to show that the stalk map of
`π = coequalizer.π f g` (as sheafed space homs) is a local ring hom. It then follows that
`coequalizer f g` is indeed a locally ringed space, and `coequalizer.π f g` is a morphism of
locally ringed space.

Given a germ `⟨U, s⟩` of `x : coequalizer f g` such that `π꙳ x : Y` is invertible, we ought to show
that `⟨U, s⟩` is invertible. That is, there exists an open set `U' ⊆ U` containing `x` such that the
restriction of `s` onto `U'` is invertible. This `U'` is given by `π '' V`, where `V` is the
basic open set of `π⋆x`.

Since `f ⁻¹' V = Y.basic_open (f ≫ π)꙳ x = Y.basic_open (g ≫ π)꙳ x = g ⁻¹' V`, we have
`π ⁻¹' (π '' V) = V` (as the underlying set map is merely the set-theoretic coequalizer).
This shows that `π '' V` is indeed open, and `s` is invertible on `π '' V` as the components of `π꙳`
are local ring homs.
-/


variable (U : Opens (coequalizer f.val g.val).carrier)
variable (s : (coequalizer f.val g.val).presheaf.obj (op U))

/-- (Implementation). The basic open set of the section `π꙳ s`. -/
noncomputable def imageBasicOpen : Opens Y :=
  Y.toRingedSpace.basicOpen
    (show Y.presheaf.obj (op (unop _)) from ((coequalizer.π f.val g.val).c.app (op U)) s)

theorem imageBasicOpen_image_preimage :
    (coequalizer.π f.val g.val).base ⁻¹' ((coequalizer.π f.val g.val).base ''
      (imageBasicOpen f g U s).1) = (imageBasicOpen f g U s).1 := by
  fapply Types.coequalizer_preimage_image_eq_of_preimage_eq f.base
    -- Porting note: Type of `f.base` and `g.base` needs to be explicit
    (g.base : X.carrier.1 ⟶ Y.carrier.1)
  · ext
    simp_rw [types_comp_apply, ← TopCat.comp_app, ← PresheafedSpace.comp_base]
    congr 2
    exact coequalizer.condition f.val g.val
  · apply isColimitCoforkMapOfIsColimit (forget TopCat)
    apply isColimitCoforkMapOfIsColimit (SheafedSpace.forget _)
    exact coequalizerIsCoequalizer f.val g.val
  · suffices
      (TopologicalSpace.Opens.map f.base).obj (imageBasicOpen f g U s) =
        (TopologicalSpace.Opens.map g.base).obj (imageBasicOpen f g U s)
      by injection this
    delta imageBasicOpen
    rw [preimage_basicOpen f, preimage_basicOpen g]
    dsimp only [Functor.op, unop_op]
    -- Porting note (#11224): change `rw` to `erw`
    erw [← comp_apply, ← SheafedSpace.comp_c_app', ← comp_apply, ← SheafedSpace.comp_c_app',
      SheafedSpace.congr_app (coequalizer.condition f.val g.val), comp_apply,
      X.toRingedSpace.basicOpen_res]
    apply inf_eq_right.mpr
    refine (RingedSpace.basicOpen_le _ _).trans ?_
    rw [coequalizer.condition f.val g.val]

theorem imageBasicOpen_image_open :
    IsOpen ((coequalizer.π f.val g.val).base '' (imageBasicOpen f g U s).1) := by
  rw [← (TopCat.homeoOfIso (PreservesCoequalizer.iso (SheafedSpace.forget _) f.val
    g.val)).isOpen_preimage, TopCat.coequalizer_isOpen_iff, ← Set.preimage_comp]
  erw [← TopCat.coe_comp]
  rw [PreservesCoequalizer.iso_hom, ι_comp_coequalizerComparison]
  dsimp only [SheafedSpace.forget]
  -- Porting note (#11224): change `rw` to `erw`
  erw [imageBasicOpen_image_preimage]
  exact (imageBasicOpen f g U s).2

instance coequalizer_π_stalk_isLocalRingHom (x : Y) :
    IsLocalRingHom ((coequalizer.π f.val g.val : _).stalkMap x) := by
  constructor
  rintro a ha
  rcases TopCat.Presheaf.germ_exist _ _ a with ⟨U, hU, s, rfl⟩
<<<<<<< HEAD
  erw [PresheafedSpace.stalkMap_germ_apply (coequalizer.π f.val g.val : _) U ⟨_, hU⟩] at ha
=======
  rw [PresheafedSpace.stalkMap_germ_apply (coequalizer.π f.1 g.1 : _) U _ hU] at ha
>>>>>>> f8265e0b
  let V := imageBasicOpen f g U s
  have hV : (coequalizer.π f.val g.val).base ⁻¹' ((coequalizer.π f.val g.val).base '' V.1) = V.1 :=
    imageBasicOpen_image_preimage f g U s
  have hV' : V = ⟨(coequalizer.π f.val g.val).base ⁻¹'
      ((coequalizer.π f.val g.val).base '' V.1), hV.symm ▸ V.2⟩ :=
    SetLike.ext' hV.symm
  have V_open : IsOpen ((coequalizer.π f.val g.val).base '' V.1) :=
    imageBasicOpen_image_open f g U s
  have VleU : (⟨(coequalizer.π f.val g.val).base '' V.1, V_open⟩ : TopologicalSpace.Opens _) ≤ U :=
    Set.image_subset_iff.mpr (Y.toRingedSpace.basicOpen_le _)
  have hxV : x ∈ V := ⟨hU, ha⟩
  rw [←
    (coequalizer f.val g.val).presheaf.germ_res_apply (homOfLE VleU) _
      (@Set.mem_image_of_mem _ _ (coequalizer.π f.val g.val).base x V.1 hxV) s]
  apply RingHom.isUnit_map
  rw [← isUnit_map_iff ((coequalizer.π f.val g.val : _).c.app _), ← comp_apply,
    NatTrans.naturality, comp_apply, ← isUnit_map_iff (Y.presheaf.map (eqToHom hV').op)]
  -- Porting note (#11224): change `rw` to `erw`
  erw [← comp_apply, ← comp_apply, ← Y.presheaf.map_comp]
  convert @RingedSpace.isUnit_res_basicOpen Y.toRingedSpace (unop _)
      (((coequalizer.π f.val g.val).c.app (op U)) s)

end HasCoequalizer

/-- The coequalizer of two locally ringed space in the category of sheafed spaces is a locally
ringed space. -/
noncomputable def coequalizer : LocallyRingedSpace where
  toSheafedSpace := Limits.coequalizer f.val g.val
  localRing x := by
    obtain ⟨y, rfl⟩ :=
      (TopCat.epi_iff_surjective (coequalizer.π f.val g.val).base).mp inferInstance x
    -- TODO: this instance was found automatically before #6045
    have _ : IsLocalRingHom ((coequalizer.π f.val g.val).stalkMap y) := inferInstance
    exact ((coequalizer.π f.val g.val : _).stalkMap y).domain_localRing

/-- The explicit coequalizer cofork of locally ringed spaces. -/
noncomputable def coequalizerCofork : Cofork f g :=
  @Cofork.ofπ _ _ _ _ f g (coequalizer f g) ⟨coequalizer.π f.val g.val,
    -- Porting note: this used to be automatic
    HasCoequalizer.coequalizer_π_stalk_isLocalRingHom _ _⟩
    (LocallyRingedSpace.Hom.ext' _ _ (coequalizer.condition f.val g.val))

theorem isLocalRingHom_stalkMap_congr {X Y : RingedSpace} (f g : X ⟶ Y) (H : f = g) (x)
    (h : IsLocalRingHom (f.stalkMap x)) :
    IsLocalRingHom (g.stalkMap x) := by
  rw [PresheafedSpace.stalkMap.congr_hom _ _ H.symm x]; infer_instance

/-- The cofork constructed in `coequalizer_cofork` is indeed a colimit cocone. -/
noncomputable def coequalizerCoforkIsColimit : IsColimit (coequalizerCofork f g) := by
  apply Cofork.IsColimit.mk'
  intro s
  have e : f.val ≫ s.π.val = g.val ≫ s.π.val := by injection s.condition
  refine ⟨⟨coequalizer.desc s.π.val e, ?_⟩, ?_⟩
  · intro x
    rcases (TopCat.epi_iff_surjective (coequalizer.π f.val g.val).base).mp inferInstance x with
      ⟨y, rfl⟩
    -- Porting note: was `apply isLocalRingHom_of_comp _ (PresheafedSpace.stalkMap ...)`, this
    -- used to allow you to provide the proof that `... ≫ ...` is a local ring homomorphism later,
    -- but this is no longer possible
    set h := _
    change IsLocalRingHom h
    suffices _ : IsLocalRingHom (((coequalizerCofork f g).π.1.stalkMap _).comp h) by
      apply isLocalRingHom_of_comp _ ((coequalizerCofork f g).π.1.stalkMap _)
    -- note to reviewers: this `change` is now more brittle because it now has to fully resolve
    -- the type to be able to search for `MonoidHomClass`, even though of course all homs in
    -- `CommRingCat` are clearly such
    change IsLocalRingHom (h ≫ (coequalizerCofork f g).π.val.stalkMap y)
    erw [← PresheafedSpace.stalkMap.comp]
    apply isLocalRingHom_stalkMap_congr _ _ (coequalizer.π_desc s.π.val e).symm y
    infer_instance
  constructor
  · exact LocallyRingedSpace.Hom.ext' _ _ (coequalizer.π_desc _ _)
  intro m h
  replace h : (coequalizerCofork f g).π.val ≫ m.1 = s.π.val := by rw [← h]; rfl
  apply LocallyRingedSpace.Hom.ext'
  apply (colimit.isColimit (parallelPair f.val g.val)).uniq (Cofork.ofπ s.π.val e) m.1
  rintro ⟨⟩
  · rw [← (colimit.cocone (parallelPair f.val g.val)).w WalkingParallelPairHom.left,
      Category.assoc]
    change _ ≫ _ ≫ _ = _ ≫ _
    congr
  · exact h

instance : HasCoequalizer f g :=
  ⟨⟨⟨_, coequalizerCoforkIsColimit f g⟩⟩⟩

instance : HasCoequalizers LocallyRingedSpace :=
  hasCoequalizers_of_hasColimit_parallelPair _

noncomputable instance preservesCoequalizer :
    PreservesColimitsOfShape WalkingParallelPair forgetToSheafedSpace.{v} :=
  ⟨fun {F} => by
    -- Porting note: was `apply preservesColimitOfIsoDiagram ...` and the proof that preservation
    -- of colimit is provided later
    suffices PreservesColimit (parallelPair (F.map WalkingParallelPairHom.left)
        (F.map WalkingParallelPairHom.right)) forgetToSheafedSpace from
      preservesColimitOfIsoDiagram _ (diagramIsoParallelPair F).symm
    apply preservesColimitOfPreservesColimitCocone (coequalizerCoforkIsColimit _ _)
    apply (isColimitMapCoconeCoforkEquiv _ _).symm _
    dsimp only [forgetToSheafedSpace]
    exact coequalizerIsCoequalizer _ _⟩

end HasCoequalizer

instance : HasColimits LocallyRingedSpace :=
  has_colimits_of_hasCoequalizers_and_coproducts

noncomputable instance preservesColimits_forgetToSheafedSpace :
    PreservesColimits LocallyRingedSpace.forgetToSheafedSpace.{u} :=
  preservesColimitsOfPreservesCoequalizersAndCoproducts _

end LocallyRingedSpace

end AlgebraicGeometry<|MERGE_RESOLUTION|>--- conflicted
+++ resolved
@@ -215,11 +215,7 @@
   constructor
   rintro a ha
   rcases TopCat.Presheaf.germ_exist _ _ a with ⟨U, hU, s, rfl⟩
-<<<<<<< HEAD
-  erw [PresheafedSpace.stalkMap_germ_apply (coequalizer.π f.val g.val : _) U ⟨_, hU⟩] at ha
-=======
   rw [PresheafedSpace.stalkMap_germ_apply (coequalizer.π f.1 g.1 : _) U _ hU] at ha
->>>>>>> f8265e0b
   let V := imageBasicOpen f g U s
   have hV : (coequalizer.π f.val g.val).base ⁻¹' ((coequalizer.π f.val g.val).base '' V.1) = V.1 :=
     imageBasicOpen_image_preimage f g U s
