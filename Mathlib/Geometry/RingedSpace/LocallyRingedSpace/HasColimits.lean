--- conflicted
+++ resolved
@@ -31,13 +31,8 @@
 
 theorem isColimit_exists_rep {c : Cocone F} (hc : IsColimit c) (x : c.pt) :
     ∃ (i : J) (y : F.obj i), (c.ι.app i).base y = x :=
-<<<<<<< HEAD
   Concrete.isColimit_exists_rep (F ⋙ SheafedSpace.forget C)
     (isColimitOfPreserves (SheafedSpace.forget C) hc) x
-#align algebraic_geometry.SheafedSpace.is_colimit_exists_rep AlgebraicGeometry.SheafedSpaceₓ.isColimit_exists_rep
-=======
-  Concrete.isColimit_exists_rep (F ⋙ forget C) (isColimitOfPreserves (forget C) hc) x
->>>>>>> 2fc87a94
 
 -- Porting note: argument `C` of colimit need to be made explicit, odd
 theorem colimit_exists_rep (x : colimit (C := SheafedSpace C) F) :
