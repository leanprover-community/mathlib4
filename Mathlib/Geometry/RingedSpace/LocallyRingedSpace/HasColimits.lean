/-
Copyright (c) 2021 Andrew Yang. All rights reserved.
Released under Apache 2.0 license as described in the file LICENSE.
Authors: Andrew Yang
-/
import Mathlib.Geometry.RingedSpace.LocallyRingedSpace
import Mathlib.Algebra.Category.Ring.Constructions
import Mathlib.Geometry.RingedSpace.OpenImmersion
import Mathlib.CategoryTheory.Limits.Constructions.LimitsOfProductsAndEqualizers

/-!
# Colimits of LocallyRingedSpace

We construct the explicit coproducts and coequalizers of `LocallyRingedSpace`.
It then follows that `LocallyRingedSpace` has all colimits, and
`forgetToSheafedSpace` preserves them.

-/


namespace AlgebraicGeometry

universe w' w v u

open CategoryTheory CategoryTheory.Limits Opposite TopologicalSpace

namespace SheafedSpace

variable {C : Type u} [Category.{v} C]
variable {J : Type w} [Category.{w'} J] [UnivLE.{w, v}] (F : J ⥤ SheafedSpace.{_, _, v} C)

theorem isColimit_exists_rep [HasLimitsOfShape Jᵒᵖ C] {c : Cocone F} (hc : IsColimit c) (x : c.pt) :
    ∃ (i : J) (y : F.obj i), (c.ι.app i).base y = x :=
  Concrete.isColimit_exists_rep (F ⋙ forget C) (isColimitOfPreserves (forget C) hc) x

-- Porting note: argument `C` of colimit need to be made explicit, odd
theorem colimit_exists_rep [HasLimitsOfShape Jᵒᵖ C] (x : colimit (C := SheafedSpace C) F) :
    ∃ (i : J) (y : F.obj i), (colimit.ι F i).base y = x :=
  Concrete.isColimit_exists_rep (F ⋙ SheafedSpace.forget C)
    (isColimitOfPreserves (SheafedSpace.forget _) (colimit.isColimit F)) x

instance [HasLimits C] {X Y : SheafedSpace C} (f g : X ⟶ Y) : Epi (coequalizer.π f g).base := by
  rw [← show _ = (coequalizer.π f g).base from
      ι_comp_coequalizerComparison f g (SheafedSpace.forget C),
      ← PreservesCoequalizer.iso_hom]
  apply epi_comp

end SheafedSpace

namespace LocallyRingedSpace

section HasCoproducts

<<<<<<< HEAD
variable {ι : Type v} [UnivLE.{v, u}] (F : Discrete ι ⥤ LocallyRingedSpace.{u})

-- Porting note: in this section, I marked `CommRingCat` as `CommRingCatMax.{u,u}`
-- This is a hack to avoid the following:
/-
```
stuck at solving universe constraint
  u =?= max u ?u.11876
while trying to unify
  HasLimits CommRingCat
with
  (HasLimitsOfSize CommRingCatMax) (HasLimitsOfSize CommRingCatMax) (HasLimitsOfSize CommRingCatMax)
```
-/
=======
variable {ι : Type u} (F : Discrete ι ⥤ LocallyRingedSpace.{u})

>>>>>>> b6520862
/-- The explicit coproduct for `F : discrete ι ⥤ LocallyRingedSpace`. -/
noncomputable def coproduct : LocallyRingedSpace where
  toSheafedSpace := colimit (C := SheafedSpace.{u+1, u, u} CommRingCat.{u})
    (F ⋙ forgetToSheafedSpace)
  isLocalRing x := by
    obtain ⟨i, y, ⟨⟩⟩ := SheafedSpace.colimit_exists_rep (F ⋙ forgetToSheafedSpace) x
    haveI : IsLocalRing (((F ⋙ forgetToSheafedSpace).obj i).presheaf.stalk y) :=
      (F.obj i).isLocalRing _
    exact
      (asIso ((colimit.ι (C := SheafedSpace.{u+1, u, u} CommRingCat.{u})
          (F ⋙ forgetToSheafedSpace) i :).stalkMap y)).symm.commRingCatIsoToRingEquiv.isLocalRing

/-- The explicit coproduct cofan for `F : discrete ι ⥤ LocallyRingedSpace`. -/
noncomputable def coproductCofan : Cocone F where
  pt := coproduct F
  ι :=
    { app := fun j => ⟨colimit.ι (C := SheafedSpace.{u+1, u, u} CommRingCat.{u})
        (F ⋙ forgetToSheafedSpace) j, inferInstance⟩
      naturality := fun ⟨j⟩ ⟨j'⟩ ⟨⟨(f : j = j')⟩⟩ => by subst f; simp }

/-- The explicit coproduct cofan constructed in `coproduct_cofan` is indeed a colimit. -/
noncomputable def coproductCofanIsColimit : IsColimit (coproductCofan F) where
  desc s :=
    ⟨colimit.desc (C := SheafedSpace.{u+1, u, u} CommRingCat.{u})
      (F ⋙ forgetToSheafedSpace) (forgetToSheafedSpace.mapCocone s), by
      intro x
      obtain ⟨i, y, ⟨⟩⟩ := SheafedSpace.colimit_exists_rep (F ⋙ forgetToSheafedSpace) x
      have := PresheafedSpace.stalkMap.comp
        (colimit.ι (C := SheafedSpace.{u+1, u, u} CommRingCat.{u})
          (F ⋙ forgetToSheafedSpace) i)
        (colimit.desc (C := SheafedSpace.{u+1, u, u} CommRingCat.{u})
          (F ⋙ forgetToSheafedSpace) (forgetToSheafedSpace.mapCocone s)) y
      rw [← IsIso.comp_inv_eq] at this
      erw [← this,
        PresheafedSpace.stalkMap.congr_hom _ _
          (colimit.ι_desc (C := SheafedSpace.{u+1, u, u} CommRingCat.{u})
            (forgetToSheafedSpace.mapCocone s) i :)]
      haveI :
        IsLocalHom
          (((forgetToSheafedSpace.mapCocone s).ι.app i).stalkMap y).hom :=
        (s.ι.app i).2 y
      infer_instance⟩
  fac _ _ := LocallyRingedSpace.Hom.ext'
    (colimit.ι_desc (C := SheafedSpace.{u+1, u, u} CommRingCat.{u}) _ _)
  uniq s f h :=
    LocallyRingedSpace.Hom.ext'
      (IsColimit.uniq _ (forgetToSheafedSpace.mapCocone s) f.toShHom fun j =>
        congr_arg LocallyRingedSpace.Hom.toShHom (h j))

instance : HasCoproducts.{v} LocallyRingedSpace.{u} := fun _ =>
  ⟨fun F => ⟨⟨⟨_, coproductCofanIsColimit F⟩⟩⟩⟩

noncomputable instance (J : Type v) :
    PreservesColimitsOfShape (Discrete.{v} J) forgetToSheafedSpace.{u} :=
  ⟨fun {G} =>
    preservesColimit_of_preserves_colimit_cocone (coproductCofanIsColimit G)
      ((colimit.isColimit (C := SheafedSpace.{u+1, u, u} CommRingCat.{u}) _).ofIsoColimit
        (Cocones.ext (Iso.refl _) fun _ => Category.comp_id _))⟩

end HasCoproducts

section HasCoequalizer

variable {X Y : LocallyRingedSpace.{v}} (f g : X ⟶ Y)

namespace HasCoequalizer

@[instance]
theorem coequalizer_π_app_isLocalHom
    (U : TopologicalSpace.Opens (coequalizer f.toShHom g.toShHom).carrier) :
    IsLocalHom ((coequalizer.π f.toShHom g.toShHom :).c.app (op U)).hom := by
  have := ι_comp_coequalizerComparison f.toShHom g.toShHom SheafedSpace.forgetToPresheafedSpace
  rw [← PreservesCoequalizer.iso_hom] at this
  erw [SheafedSpace.congr_app this.symm (op U)]
  rw [PresheafedSpace.comp_c_app, ← PresheafedSpace.colimitPresheafObjIsoComponentwiseLimit_hom_π]
  -- Porting note (https://github.com/leanprover-community/mathlib4/issues/10754): this instance has to be manually added
  haveI : IsIso (PreservesCoequalizer.iso
      SheafedSpace.forgetToPresheafedSpace f.toShHom g.toShHom).hom.c :=
    PresheafedSpace.c_isIso_of_iso _
  -- Had to add this instance too.
  have := CommRingCat.equalizer_ι_isLocalHom' (PresheafedSpace.componentwiseDiagram _
        ((Opens.map
              (PreservesCoequalizer.iso SheafedSpace.forgetToPresheafedSpace (Hom.toShHom f)
                    (Hom.toShHom g)).hom.base).obj
          (unop (op U))))
  infer_instance

@[deprecated (since := "2024-10-10")]
alias coequalizer_π_app_isLocalRingHom := coequalizer_π_app_isLocalHom

/-!
We roughly follow the construction given in [MR0302656]. Given a pair `f, g : X ⟶ Y` of morphisms
of locally ringed spaces, we want to show that the stalk map of
`π = coequalizer.π f g` (as sheafed space homs) is a local ring hom. It then follows that
`coequalizer f g` is indeed a locally ringed space, and `coequalizer.π f g` is a morphism of
locally ringed space.

Given a germ `⟨U, s⟩` of `x : coequalizer f g` such that `π꙳ x : Y` is invertible, we ought to show
that `⟨U, s⟩` is invertible. That is, there exists an open set `U' ⊆ U` containing `x` such that the
restriction of `s` onto `U'` is invertible. This `U'` is given by `π '' V`, where `V` is the
basic open set of `π⋆x`.

Since `f ⁻¹' V = Y.basic_open (f ≫ π)꙳ x = Y.basic_open (g ≫ π)꙳ x = g ⁻¹' V`, we have
`π ⁻¹' (π '' V) = V` (as the underlying set map is merely the set-theoretic coequalizer).
This shows that `π '' V` is indeed open, and `s` is invertible on `π '' V` as the components of `π꙳`
are local ring homs.
-/


variable (U : Opens (coequalizer f.toShHom g.toShHom).carrier)
variable (s : (coequalizer f.toShHom g.toShHom).presheaf.obj (op U))

/-- (Implementation). The basic open set of the section `π꙳ s`. -/
noncomputable def imageBasicOpen : Opens Y :=
  Y.toRingedSpace.basicOpen
    (show Y.presheaf.obj (op (unop _)) from ((coequalizer.π f.toShHom g.toShHom).c.app (op U)) s)

theorem imageBasicOpen_image_preimage :
    (coequalizer.π f.toShHom g.toShHom).base ⁻¹' ((coequalizer.π f.toShHom g.toShHom).base ''
      (imageBasicOpen f g U s).1) = (imageBasicOpen f g U s).1 := by
  fapply Types.coequalizer_preimage_image_eq_of_preimage_eq f.base
    -- Porting note: Type of `f.base` and `g.base` needs to be explicit
    (g.base : X.carrier.1 ⟶ Y.carrier.1)
  · ext
    simp_rw [types_comp_apply, ← TopCat.comp_app, ← PresheafedSpace.comp_base]
    congr 3
    exact coequalizer.condition f.toShHom g.toShHom
  · apply isColimitCoforkMapOfIsColimit (forget TopCat)
    apply isColimitCoforkMapOfIsColimit (SheafedSpace.forget _)
    exact coequalizerIsCoequalizer f.toShHom g.toShHom
  · suffices
      (TopologicalSpace.Opens.map f.base).obj (imageBasicOpen f g U s) =
        (TopologicalSpace.Opens.map g.base).obj (imageBasicOpen f g U s)
      by injection this
    delta imageBasicOpen
    rw [preimage_basicOpen f, preimage_basicOpen g]
    dsimp only [Functor.op, unop_op]
    -- Porting note (https://github.com/leanprover-community/mathlib4/issues/11224): change `rw` to `erw`
    erw [← CommRingCat.comp_apply, ← SheafedSpace.comp_c_app', ← CommRingCat.comp_apply,
      ← SheafedSpace.comp_c_app',
      SheafedSpace.congr_app (coequalizer.condition f.toShHom g.toShHom),
      CommRingCat.comp_apply, X.toRingedSpace.basicOpen_res]
    apply inf_eq_right.mpr
    refine (RingedSpace.basicOpen_le _ _).trans ?_
    rw [coequalizer.condition f.toShHom g.toShHom]

theorem imageBasicOpen_image_open :
    IsOpen ((coequalizer.π f.toShHom g.toShHom).base '' (imageBasicOpen f g U s).1) := by
  rw [← (TopCat.homeoOfIso (PreservesCoequalizer.iso (SheafedSpace.forget _) f.toShHom
    g.toShHom)).isOpen_preimage, TopCat.coequalizer_isOpen_iff, ← Set.preimage_comp]
  erw [← TopCat.coe_comp]
  rw [PreservesCoequalizer.iso_hom, ι_comp_coequalizerComparison]
  dsimp only [SheafedSpace.forget]
  rw [imageBasicOpen_image_preimage]
  exact (imageBasicOpen f g U s).2

@[instance]
theorem coequalizer_π_stalk_isLocalHom (x : Y) :
    IsLocalHom ((coequalizer.π f.toShHom g.toShHom :).stalkMap x).hom := by
  constructor
  rintro a ha
  rcases TopCat.Presheaf.germ_exist _ _ a with ⟨U, hU, s, rfl⟩
  rw [-- Manually apply `elementwise_of%` to generate a `ConcreteCategory` lemma
    elementwise_of% PresheafedSpace.stalkMap_germ
      (coequalizer.π (C := SheafedSpace _) f.toShHom g.toShHom) U _ hU] at ha
  let V := imageBasicOpen f g U s
  have hV : (coequalizer.π f.toShHom g.toShHom).base ⁻¹'
      ((coequalizer.π f.toShHom g.toShHom).base '' V.1) = V.1 :=
    imageBasicOpen_image_preimage f g U s
  have hV' : V = ⟨(coequalizer.π f.toShHom g.toShHom).base ⁻¹'
      ((coequalizer.π f.toShHom g.toShHom).base '' V.1), hV.symm ▸ V.2⟩ :=
    SetLike.ext' hV.symm
  have V_open : IsOpen ((coequalizer.π f.toShHom g.toShHom).base '' V.1) :=
    imageBasicOpen_image_open f g U s
  have VleU : ⟨(coequalizer.π f.toShHom g.toShHom).base '' V.1, V_open⟩ ≤ U :=
    Set.image_subset_iff.mpr (Y.toRingedSpace.basicOpen_le _)
  have hxV : x ∈ V := ⟨hU, ha⟩
  rw [← (coequalizer f.toShHom g.toShHom).presheaf.germ_res_apply (homOfLE VleU) _
      (@Set.mem_image_of_mem _ _ (coequalizer.π f.toShHom g.toShHom).base x V.1 hxV) s]
  apply RingHom.isUnit_map
  rw [← isUnit_map_iff ((coequalizer.π f.toShHom g.toShHom :).c.app _).hom,
    ← CommRingCat.comp_apply, NatTrans.naturality, CommRingCat.comp_apply,
    ← isUnit_map_iff (Y.presheaf.map (eqToHom hV').op).hom]
  -- Porting note (https://github.com/leanprover-community/mathlib4/issues/11224): change `rw` to `erw`
  erw [← CommRingCat.comp_apply, ← CommRingCat.comp_apply, ← Y.presheaf.map_comp]
  convert @RingedSpace.isUnit_res_basicOpen Y.toRingedSpace (unop _)
      (((coequalizer.π f.toShHom g.toShHom).c.app (op U)) s)

@[deprecated (since := "2024-10-10")]
alias coequalizer_π_stalk_isLocalRingHom := coequalizer_π_stalk_isLocalHom

end HasCoequalizer

/-- The coequalizer of two locally ringed space in the category of sheafed spaces is a locally
ringed space. -/
noncomputable def coequalizer : LocallyRingedSpace where
  toSheafedSpace := Limits.coequalizer f.toShHom g.toShHom
  isLocalRing x := by
    obtain ⟨y, rfl⟩ :=
      (TopCat.epi_iff_surjective (coequalizer.π f.toShHom g.toShHom).base).mp inferInstance x
    exact ((coequalizer.π f.toShHom g.toShHom :).stalkMap y).hom.domain_isLocalRing

/-- The explicit coequalizer cofork of locally ringed spaces. -/
noncomputable def coequalizerCofork : Cofork f g :=
  @Cofork.ofπ _ _ _ _ f g (coequalizer f g) ⟨coequalizer.π f.toShHom g.toShHom,
    -- Porting note: this used to be automatic
    HasCoequalizer.coequalizer_π_stalk_isLocalHom _ _⟩
    (LocallyRingedSpace.Hom.ext' (coequalizer.condition f.toShHom g.toShHom))

theorem isLocalHom_stalkMap_congr {X Y : RingedSpace} (f g : X ⟶ Y) (H : f = g) (x)
    (h : IsLocalHom (f.stalkMap x).hom) :
    IsLocalHom (g.stalkMap x).hom := by
  rw [PresheafedSpace.stalkMap.congr_hom _ _ H.symm x]; infer_instance

/-- The cofork constructed in `coequalizer_cofork` is indeed a colimit cocone. -/
noncomputable def coequalizerCoforkIsColimit : IsColimit (coequalizerCofork f g) := by
  apply Cofork.IsColimit.mk'
  intro s
  have e : f.toShHom ≫ s.π.toShHom = g.toShHom ≫ s.π.toShHom := by injection s.condition
  refine ⟨⟨coequalizer.desc s.π.toShHom e, ?_⟩, ?_⟩
  · intro x
    rcases (TopCat.epi_iff_surjective
      (coequalizer.π f.toShHom g.toShHom).base).mp inferInstance x with ⟨y, rfl⟩
    -- Porting note: was `apply isLocalHom_of_comp _ (PresheafedSpace.stalkMap ...)`, this
    -- used to allow you to provide the proof that `... ≫ ...` is a local ring homomorphism later,
    -- but this is no longer possible
    set h := _
    change IsLocalHom h
    suffices _ : IsLocalHom (((coequalizerCofork f g).π.1.stalkMap _).hom.comp h) by
      apply isLocalHom_of_comp _ ((coequalizerCofork f g).π.1.stalkMap _).hom
    rw [← CommRingCat.hom_ofHom h, ← CommRingCat.hom_comp]
    erw [← PresheafedSpace.stalkMap.comp]
    apply isLocalHom_stalkMap_congr _ _ (coequalizer.π_desc s.π.toShHom e).symm y
    infer_instance
  constructor
  · exact LocallyRingedSpace.Hom.ext' (coequalizer.π_desc _ _)
  intro m h
  replace h : (coequalizerCofork f g).π.toShHom ≫ m.1 = s.π.toShHom := by rw [← h]; rfl
  apply LocallyRingedSpace.Hom.ext'
  apply (colimit.isColimit (parallelPair f.toShHom g.toShHom)).uniq (Cofork.ofπ s.π.toShHom e) m.1
  rintro ⟨⟩
  · rw [← (colimit.cocone (parallelPair f.toShHom g.toShHom)).w WalkingParallelPairHom.left,
      Category.assoc]
    change _ ≫ _ ≫ _ = _ ≫ _
    congr
  · exact h

instance : HasCoequalizer f g :=
  ⟨⟨⟨_, coequalizerCoforkIsColimit f g⟩⟩⟩

instance : HasCoequalizers LocallyRingedSpace :=
  hasCoequalizers_of_hasColimit_parallelPair _

noncomputable instance preservesCoequalizer :
    PreservesColimitsOfShape WalkingParallelPair forgetToSheafedSpace.{v} :=
  ⟨fun {F} => by
    -- Porting note: was `apply preservesColimitOfIsoDiagram ...` and the proof that preservation
    -- of colimit is provided later
    suffices PreservesColimit (parallelPair (F.map WalkingParallelPairHom.left)
        (F.map WalkingParallelPairHom.right)) forgetToSheafedSpace from
      preservesColimit_of_iso_diagram _ (diagramIsoParallelPair F).symm
    apply preservesColimit_of_preserves_colimit_cocone (coequalizerCoforkIsColimit _ _)
    apply (isColimitMapCoconeCoforkEquiv _ _).symm _
    dsimp only [forgetToSheafedSpace]
    exact coequalizerIsCoequalizer _ _⟩

end HasCoequalizer

instance : HasColimits LocallyRingedSpace :=
  has_colimits_of_hasCoequalizers_and_coproducts

noncomputable instance preservesColimits_forgetToSheafedSpace :
    PreservesColimits LocallyRingedSpace.forgetToSheafedSpace.{u} :=
  preservesColimits_of_preservesCoequalizers_and_coproducts _

end LocallyRingedSpace

end AlgebraicGeometry<|MERGE_RESOLUTION|>--- conflicted
+++ resolved
@@ -51,25 +51,8 @@
 
 section HasCoproducts
 
-<<<<<<< HEAD
 variable {ι : Type v} [UnivLE.{v, u}] (F : Discrete ι ⥤ LocallyRingedSpace.{u})
 
--- Porting note: in this section, I marked `CommRingCat` as `CommRingCatMax.{u,u}`
--- This is a hack to avoid the following:
-/-
-```
-stuck at solving universe constraint
-  u =?= max u ?u.11876
-while trying to unify
-  HasLimits CommRingCat
-with
-  (HasLimitsOfSize CommRingCatMax) (HasLimitsOfSize CommRingCatMax) (HasLimitsOfSize CommRingCatMax)
-```
--/
-=======
-variable {ι : Type u} (F : Discrete ι ⥤ LocallyRingedSpace.{u})
-
->>>>>>> b6520862
 /-- The explicit coproduct for `F : discrete ι ⥤ LocallyRingedSpace`. -/
 noncomputable def coproduct : LocallyRingedSpace where
   toSheafedSpace := colimit (C := SheafedSpace.{u+1, u, u} CommRingCat.{u})
