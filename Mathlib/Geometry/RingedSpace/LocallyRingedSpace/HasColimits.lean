/-
Copyright (c) 2021 Andrew Yang. All rights reserved.
Released under Apache 2.0 license as described in the file LICENSE.
Authors: Andrew Yang
-/
module

public import Mathlib.Geometry.RingedSpace.LocallyRingedSpace
public import Mathlib.Algebra.Category.Ring.Constructions
public import Mathlib.Geometry.RingedSpace.OpenImmersion
public import Mathlib.CategoryTheory.Limits.Types.Coequalizers
public import Mathlib.CategoryTheory.Limits.Constructions.LimitsOfProductsAndEqualizers

/-!
# Colimits of LocallyRingedSpace

We construct the explicit coproducts and coequalizers of `LocallyRingedSpace`.
It then follows that `LocallyRingedSpace` has all colimits, and
`forgetToSheafedSpace` preserves them.

-/

@[expose] public section


namespace AlgebraicGeometry

universe w' w v u

open CategoryTheory CategoryTheory.Limits Opposite TopologicalSpace

attribute [local instance] Opposite.small

namespace SheafedSpace

variable {C : Type u} [Category.{v} C]
variable {J : Type w} [Category.{w'} J] [Small.{v} J] (F : J ⥤ SheafedSpace.{_, _, v} C)

theorem isColimit_exists_rep [HasLimitsOfShape Jᵒᵖ C] {c : Cocone F} (hc : IsColimit c) (x : c.pt) :
    ∃ (i : J) (y : F.obj i), (c.ι.app i).hom.base y = x :=
  Concrete.isColimit_exists_rep (F ⋙ forget C) (isColimitOfPreserves (forget C) hc) x

-- Porting note: argument `C` of colimit need to be made explicit, otherwise we get universe issues
theorem colimit_exists_rep [HasLimitsOfShape Jᵒᵖ C] (x : colimit (C := SheafedSpace C) F) :
    ∃ (i : J) (y : F.obj i), (colimit.ι F i).hom.base y = x :=
  Concrete.isColimit_exists_rep (F ⋙ SheafedSpace.forget C)
    (isColimitOfPreserves (SheafedSpace.forget _) (colimit.isColimit F)) x

instance [HasLimits C] {X Y : SheafedSpace C} (f g : X ⟶ Y) :
    Epi (coequalizer.π f g).hom.base := by
  rw [← show _ = (coequalizer.π f g).hom.base from
      ι_comp_coequalizerComparison f g (SheafedSpace.forget C),
      ← PreservesCoequalizer.iso_hom]
  apply epi_comp

end SheafedSpace

namespace LocallyRingedSpace

section HasCoproducts

variable {ι : Type v} [Small.{u} ι] (F : Discrete ι ⥤ LocallyRingedSpace.{u})

/-- The explicit coproduct for `F : discrete ι ⥤ LocallyRingedSpace`. -/
noncomputable def coproduct : LocallyRingedSpace where
  toSheafedSpace := colimit (C := SheafedSpace.{u+1, u, u} CommRingCat.{u})
    (F ⋙ forgetToSheafedSpace)
  isLocalRing x := by
    obtain ⟨i, y, ⟨⟩⟩ := SheafedSpace.colimit_exists_rep (F ⋙ forgetToSheafedSpace) x
    haveI : IsLocalRing (((F ⋙ forgetToSheafedSpace).obj i).presheaf.stalk y) :=
      (F.obj i).isLocalRing _
    exact
      (asIso ((colimit.ι (C := SheafedSpace.{u+1, u, u} CommRingCat.{u})
        (F ⋙ forgetToSheafedSpace) i :).hom.stalkMap y)).symm.commRingCatIsoToRingEquiv.isLocalRing

/-- The explicit coproduct cofan for `F : discrete ι ⥤ LocallyRingedSpace`. -/
noncomputable def coproductCofan : Cocone F where
  pt := coproduct F
  ι :=
    { app j := LocallyRingedSpace.homMk (colimit.ι (F ⋙ forgetToSheafedSpace) j)
      naturality := fun ⟨j⟩ ⟨j'⟩ ⟨⟨(f : j = j')⟩⟩ => by subst f; simp }

/-- The explicit coproduct cofan constructed in `coproductCofan` is indeed a colimit. -/
noncomputable def coproductCofanIsColimit : IsColimit (coproductCofan F) where
  desc s :=
    LocallyRingedSpace.homMk (colimit.desc
      (F ⋙ forgetToSheafedSpace) (forgetToSheafedSpace.mapCocone s)) (by
        intro x
        obtain ⟨i, y, ⟨⟩⟩ := SheafedSpace.colimit_exists_rep (F ⋙ forgetToSheafedSpace) x
        have := PresheafedSpace.stalkMap.comp
          (colimit.ι (F ⋙ forgetToSheafedSpace) i).hom
          (colimit.desc (F ⋙ forgetToSheafedSpace) (forgetToSheafedSpace.mapCocone s)).hom y
        simp only [← IsIso.comp_inv_eq,
          ← InducedCategory.comp_hom,
          PresheafedSpace.stalkMap.congr_hom _ _
            (congr_arg (InducedCategory.Hom.hom) (colimit.ι_desc
              (forgetToSheafedSpace.mapCocone s) i))] at this
        rw [← this]
        dsimp
        infer_instance)
  fac _ _ :=
    LocallyRingedSpace.forgetToSheafedSpace.map_injective
     (colimit.ι_desc (C := SheafedSpace _) _ _)
  uniq s f h :=
    LocallyRingedSpace.forgetToSheafedSpace.map_injective
      (IsColimit.uniq _ (forgetToSheafedSpace.mapCocone s) f.toShHom fun j =>
        congr_arg LocallyRingedSpace.Hom.toShHom (h j))

instance : HasColimitsOfShape (Discrete ι) LocallyRingedSpace.{u} :=
  ⟨fun F => ⟨⟨⟨_, coproductCofanIsColimit F⟩⟩⟩⟩

noncomputable instance : PreservesColimitsOfShape (Discrete.{v} ι) forgetToSheafedSpace.{u} :=
  ⟨fun {G} =>
    preservesColimit_of_preserves_colimit_cocone (coproductCofanIsColimit G)
      ((colimit.isColimit (C := SheafedSpace.{u+1, u, u} CommRingCat.{u}) _).ofIsoColimit
        (Cocones.ext (Iso.refl _) fun _ => Category.comp_id _))⟩

end HasCoproducts

section HasCoequalizer

variable {X Y : LocallyRingedSpace.{v}} (f g : X ⟶ Y)

namespace HasCoequalizer

@[instance]
theorem coequalizer_π_app_isLocalHom
    (U : TopologicalSpace.Opens (coequalizer f.toShHom g.toShHom).carrier) :
    IsLocalHom ((coequalizer.π f.toShHom g.toShHom :).hom.c.app (op U)).hom := by
  have := ι_comp_coequalizerComparison f.toShHom g.toShHom SheafedSpace.forgetToPresheafedSpace
  dsimp at this
  rw [← PreservesCoequalizer.iso_hom] at this
  rw [← this, PresheafedSpace.comp_c_app,
    ← PresheafedSpace.colimitPresheafObjIsoComponentwiseLimit_hom_π]
  -- Porting note (https://github.com/leanprover-community/mathlib4/issues/10754): this instance has to be manually added
  haveI : IsIso (PreservesCoequalizer.iso
      SheafedSpace.forgetToPresheafedSpace f.toShHom g.toShHom).hom.c :=
    inferInstance
  apply (config := { allowSynthFailures := true }) RingHom.isLocalHom_comp
  · apply (config := { allowSynthFailures := true }) RingHom.isLocalHom_comp
    · apply CommRingCat.equalizer_ι_isLocalHom'
    · apply isLocalHom_of_isIso
  · apply isLocalHom_of_isIso

/-!
We roughly follow the construction given in [MR0302656]. Given a pair `f, g : X ⟶ Y` of morphisms
of locally ringed spaces, we want to show that the stalk map of
`π = coequalizer.π f g` (as sheafed space homs) is a local ring hom. It then follows that
`coequalizer f g` is indeed a locally ringed space, and `coequalizer.π f g` is a morphism of
locally ringed space.

Given a germ `⟨U, s⟩` of `x : coequalizer f g` such that `π꙳ x : Y` is invertible, we ought to show
that `⟨U, s⟩` is invertible. That is, there exists an open set `U' ⊆ U` containing `x` such that the
restriction of `s` onto `U'` is invertible. This `U'` is given by `π '' V`, where `V` is the
basic open set of `π⋆x`.

Since `f ⁻¹' V = Y.basic_open (f ≫ π)꙳ x = Y.basic_open (g ≫ π)꙳ x = g ⁻¹' V`, we have
`π ⁻¹' (π '' V) = V` (as the underlying set map is merely the set-theoretic coequalizer).
This shows that `π '' V` is indeed open, and `s` is invertible on `π '' V` as the components of `π꙳`
are local ring homs.
-/


variable (U : Opens (coequalizer f.toShHom g.toShHom).carrier)
variable (s : (coequalizer f.toShHom g.toShHom).presheaf.obj (op U))

/-- (Implementation). The basic open set of the section `π꙳ s`. -/
noncomputable def imageBasicOpen : Opens Y :=
  Y.toRingedSpace.basicOpen
    (show Y.presheaf.obj (op (unop _)) from
      ((coequalizer.π f.toShHom g.toShHom).hom.c.app (op U)) s)

theorem imageBasicOpen_image_preimage :
    (coequalizer.π f.toShHom g.toShHom).hom.base ⁻¹'
      ((coequalizer.π f.toShHom g.toShHom).hom.base ''
        (imageBasicOpen f g U s).1) = (imageBasicOpen f g U s).1 := by
  fapply Types.coequalizer_preimage_image_eq_of_preimage_eq f.base
    -- Porting note: Type of `g.base` needs to be explicit
    (g.base : X.carrier.1 ⟶ Y.carrier.1)
  · ext
    simp_rw [types_comp_apply, ← TopCat.comp_app, ← PresheafedSpace.comp_base]
    congr 3
    exact SheafedSpace.forgetToPresheafedSpace.congr_map
      (coequalizer.condition f.toShHom g.toShHom)
  · exact isColimitCoforkMapOfIsColimit (forget TopCat) _
      (isColimitCoforkMapOfIsColimit (SheafedSpace.forget _)
      _ (coequalizerIsCoequalizer f.toShHom g.toShHom))
  · suffices
      (TopologicalSpace.Opens.map f.base).obj (imageBasicOpen f g U s) =
        (TopologicalSpace.Opens.map g.base).obj (imageBasicOpen f g U s)
      by injection this
    delta imageBasicOpen
    rw [preimage_basicOpen f, preimage_basicOpen g]
    dsimp
    rw [← ConcreteCategory.comp_apply, ← PresheafedSpace.comp_c_app,
      ← CommRingCat.comp_apply, ← PresheafedSpace.comp_c_app]
    -- Porting note (https://github.com/leanprover-community/mathlib4/issues/11224): change `rw` to `erw`
    erw [SheafedSpace.congr_hom_app (coequalizer.condition f.toShHom g.toShHom),
      CommRingCat.comp_apply, X.toRingedSpace.basicOpen_res]
    apply inf_eq_right.mpr
    refine (RingedSpace.basicOpen_le _ _).trans ?_
    rw [coequalizer.condition f.toShHom g.toShHom]

theorem imageBasicOpen_image_open :
    IsOpen ((coequalizer.π f.toShHom g.toShHom).hom.base '' (imageBasicOpen f g U s).1) := by
  rw [← (TopCat.homeoOfIso (PreservesCoequalizer.iso (SheafedSpace.forget _) f.toShHom
    g.toShHom)).isOpen_preimage, TopCat.coequalizer_isOpen_iff, ← Set.preimage_comp]
  erw [← TopCat.coe_comp]
  rw [PreservesCoequalizer.iso_hom, ι_comp_coequalizerComparison]
  dsimp only [SheafedSpace.forget]
  rw [imageBasicOpen_image_preimage]
  exact (imageBasicOpen f g U s).2

@[instance]
theorem coequalizer_π_stalk_isLocalHom (x : Y) :
    IsLocalHom ((coequalizer.π f.toShHom g.toShHom :).hom.stalkMap x).hom := by
  constructor
  rintro a ha
  rcases TopCat.Presheaf.germ_exist _ _ a with ⟨U, hU, s, rfl⟩
  rw [PresheafedSpace.stalkMap_germ_apply (coequalizer.π f.toShHom g.toShHom).hom U _ hU] at ha
  let V := imageBasicOpen f g U s
  have hV : (coequalizer.π f.toShHom g.toShHom).hom.base ⁻¹'
      ((coequalizer.π f.toShHom g.toShHom).hom.base '' V.1) = V.1 :=
    imageBasicOpen_image_preimage f g U s
  have hV' : V = ⟨(coequalizer.π f.toShHom g.toShHom).hom.base ⁻¹'
      ((coequalizer.π f.toShHom g.toShHom).hom.base '' V.1), hV.symm ▸ V.2⟩ :=
    SetLike.ext' hV.symm
  have V_open : IsOpen ((coequalizer.π f.toShHom g.toShHom).hom.base '' V.1) :=
    imageBasicOpen_image_open f g U s
  have VleU : ⟨(coequalizer.π f.toShHom g.toShHom).hom.base '' V.1, V_open⟩ ≤ U :=
    Set.image_subset_iff.mpr (Y.toRingedSpace.basicOpen_le _)
  have hxV : x ∈ V := ⟨hU, ha⟩
  rw [← (coequalizer f.toShHom g.toShHom).presheaf.germ_res_apply (homOfLE VleU) _
      (@Set.mem_image_of_mem _ _ (coequalizer.π f.toShHom g.toShHom).hom.base x V.1 hxV) s]
  apply RingHom.isUnit_map
  rw [← isUnit_map_iff ((coequalizer.π f.toShHom g.toShHom).hom.c.app _).hom,
    ← CommRingCat.comp_apply, NatTrans.naturality, CommRingCat.comp_apply,
    ← isUnit_map_iff (Y.presheaf.map (eqToHom hV').op).hom]
  -- Porting note (https://github.com/leanprover-community/mathlib4/issues/11224): change `rw` to `erw`
  erw [← CommRingCat.comp_apply, ← CommRingCat.comp_apply, ← Y.presheaf.map_comp]
  convert @RingedSpace.isUnit_res_basicOpen Y.toRingedSpace (unop _)
      (((coequalizer.π f.toShHom g.toShHom).hom.c.app (op U)) s)

end HasCoequalizer

/-- The coequalizer of two locally ringed spaces in the category of sheafed spaces is a locally
ringed space. -/
noncomputable def coequalizer : LocallyRingedSpace where
  toSheafedSpace := Limits.coequalizer f.toShHom g.toShHom
  isLocalRing x := by
    obtain ⟨y, rfl⟩ :=
      (TopCat.epi_iff_surjective (coequalizer.π f.toShHom g.toShHom).hom.base).mp inferInstance x
    exact ((coequalizer.π f.toShHom g.toShHom :).hom.stalkMap y).hom.domain_isLocalRing

/-- The explicit coequalizer cofork of locally ringed spaces. -/
noncomputable def coequalizerCofork : Cofork f g :=
  Cofork.ofπ (P := coequalizer f g)
    (homMk (coequalizer.π f.toShHom g.toShHom)
      -- Porting note: this used to be automatic
      (HasCoequalizer.coequalizer_π_stalk_isLocalHom _ _))
    (forgetToSheafedSpace.map_injective (coequalizer.condition f.toShHom g.toShHom))

theorem isLocalHom_stalkMap_congr {X Y : RingedSpace} (f g : X ⟶ Y) (H : f = g) (x)
    (h : IsLocalHom (f.hom.stalkMap x).hom) :
    IsLocalHom (g.hom.stalkMap x).hom := by
  rw [PresheafedSpace.stalkMap.congr_hom _ _ (congr_arg InducedCategory.Hom.hom H.symm) x]
  infer_instance

/-- The cofork constructed in `coequalizerCofork` is indeed a colimit cocone. -/
noncomputable def coequalizerCoforkIsColimit : IsColimit (coequalizerCofork f g) := by
<<<<<<< HEAD
  apply Cofork.IsColimit.mk'
  intro s
  have e : f.toShHom ≫ s.π.toShHom = g.toShHom ≫ s.π.toShHom := by injection s.condition
  refine ⟨⟨coequalizer.desc s.π.toShHom e, ?_⟩, ?_⟩
  · intro x
    rcases (TopCat.epi_iff_surjective
      (coequalizer.π f.toShHom g.toShHom).base).mp inferInstance x with ⟨y, rfl⟩
    -- Porting note: was `apply isLocalHom_of_comp _ (PresheafedSpace.stalkMap ...)`, this
    -- used to allow you to provide the proof that `... ≫ ...` is a local ring homomorphism later,
    -- but this is no longer possible
    set h := (coequalizer.desc s.π.toShHom e).stalkMap ((coequalizer.π f.toShHom g.toShHom).base y)
    change IsLocalHom h
    suffices _ : IsLocalHom (((coequalizerCofork f g).π.1.stalkMap _).hom.comp h.hom) by
      apply isLocalHom_of_comp _ ((coequalizerCofork f g).π.1.stalkMap _).hom
    rw [← CommRingCat.hom_comp]
    erw [← PresheafedSpace.stalkMap.comp]
    apply isLocalHom_stalkMap_congr _ _ (coequalizer.π_desc s.π.toShHom e).symm y
    infer_instance
  constructor
  · exact LocallyRingedSpace.Hom.ext' (coequalizer.π_desc _ _)
  intro m h
  replace h : (coequalizerCofork f g).π.toShHom ≫ m.1 = s.π.toShHom := by rw [← h]; rfl
  apply LocallyRingedSpace.Hom.ext'
  apply (colimit.isColimit (parallelPair f.toShHom g.toShHom)).uniq (Cofork.ofπ s.π.toShHom e) m.1
  rintro ⟨⟩
  · rw [← (colimit.cocone (parallelPair f.toShHom g.toShHom)).w WalkingParallelPairHom.left,
      Category.assoc]
    change _ ≫ _ ≫ _ = _ ≫ _
    congr
  · exact h
=======
  refine Cofork.IsColimit.mk' _ (fun s ↦ ?_)
  have e : f.toShHom ≫ s.π.toShHom = g.toShHom ≫ s.π.toShHom := by
    simp only [← comp_toShHom, s.condition]
  refine ⟨⟨(coequalizer.desc s.π.toShHom e).hom, fun x ↦ ?_⟩,
    ⟨Hom.ext' (Functor.congr_map SheafedSpace.forgetToPresheafedSpace
      (coequalizer.π_desc (Hom.toShHom s.π) e)),
      fun {m} hm ↦ LocallyRingedSpace.forgetToSheafedSpace.map_injective
        (coequalizer.hom_ext ((LocallyRingedSpace.forgetToSheafedSpace.congr_map hm).trans
      ((coequalizer.π_desc _ _).symm)))⟩⟩
  rcases (TopCat.epi_iff_surjective
    (coequalizer.π f.toShHom g.toShHom).hom.base).mp inferInstance x with ⟨y, rfl⟩
  -- Porting note: was `apply isLocalHom_of_comp _ (PresheafedSpace.stalkMap ...)`, this
  -- used to allow you to provide the proof that `... ≫ ...` is a local ring homomorphism later,
  -- but this is no longer possible
  set h := _
  change IsLocalHom h
  suffices _ : IsLocalHom (((coequalizerCofork f g).π.1.stalkMap _).hom.comp h) by
    apply isLocalHom_of_comp _ ((coequalizerCofork f g).π.1.stalkMap _).hom
  rw [← CommRingCat.hom_ofHom h, ← CommRingCat.hom_comp]
  erw [← PresheafedSpace.stalkMap.comp]
  apply isLocalHom_stalkMap_congr _ _ (coequalizer.π_desc s.π.toShHom e).symm y
  change IsLocalHom (s.π.stalkMap y).hom
  infer_instance
>>>>>>> 88c48040

instance : HasCoequalizer f g :=
  ⟨⟨⟨_, coequalizerCoforkIsColimit f g⟩⟩⟩

instance : HasCoequalizers LocallyRingedSpace :=
  hasCoequalizers_of_hasColimit_parallelPair _

noncomputable instance preservesCoequalizer :
    PreservesColimitsOfShape WalkingParallelPair forgetToSheafedSpace.{v} :=
  ⟨fun {F} => by
    -- Porting note: was `apply preservesColimitOfIsoDiagram ...` and the proof that preservation
    -- of colimit is provided later
    suffices PreservesColimit (parallelPair (F.map WalkingParallelPairHom.left)
        (F.map WalkingParallelPairHom.right)) forgetToSheafedSpace from
      preservesColimit_of_iso_diagram _ (diagramIsoParallelPair F).symm
    apply preservesColimit_of_preserves_colimit_cocone (coequalizerCoforkIsColimit _ _)
    apply (isColimitMapCoconeCoforkEquiv _ _).symm _
    dsimp only [forgetToSheafedSpace]
    exact coequalizerIsCoequalizer _ _⟩

end HasCoequalizer

instance : HasColimits LocallyRingedSpace :=
  has_colimits_of_hasCoequalizers_and_coproducts

noncomputable instance preservesColimits_forgetToSheafedSpace :
    PreservesColimits LocallyRingedSpace.forgetToSheafedSpace.{u} :=
  preservesColimits_of_preservesCoequalizers_and_coproducts _

end LocallyRingedSpace

end AlgebraicGeometry<|MERGE_RESOLUTION|>--- conflicted
+++ resolved
@@ -268,38 +268,6 @@
 
 /-- The cofork constructed in `coequalizerCofork` is indeed a colimit cocone. -/
 noncomputable def coequalizerCoforkIsColimit : IsColimit (coequalizerCofork f g) := by
-<<<<<<< HEAD
-  apply Cofork.IsColimit.mk'
-  intro s
-  have e : f.toShHom ≫ s.π.toShHom = g.toShHom ≫ s.π.toShHom := by injection s.condition
-  refine ⟨⟨coequalizer.desc s.π.toShHom e, ?_⟩, ?_⟩
-  · intro x
-    rcases (TopCat.epi_iff_surjective
-      (coequalizer.π f.toShHom g.toShHom).base).mp inferInstance x with ⟨y, rfl⟩
-    -- Porting note: was `apply isLocalHom_of_comp _ (PresheafedSpace.stalkMap ...)`, this
-    -- used to allow you to provide the proof that `... ≫ ...` is a local ring homomorphism later,
-    -- but this is no longer possible
-    set h := (coequalizer.desc s.π.toShHom e).stalkMap ((coequalizer.π f.toShHom g.toShHom).base y)
-    change IsLocalHom h
-    suffices _ : IsLocalHom (((coequalizerCofork f g).π.1.stalkMap _).hom.comp h.hom) by
-      apply isLocalHom_of_comp _ ((coequalizerCofork f g).π.1.stalkMap _).hom
-    rw [← CommRingCat.hom_comp]
-    erw [← PresheafedSpace.stalkMap.comp]
-    apply isLocalHom_stalkMap_congr _ _ (coequalizer.π_desc s.π.toShHom e).symm y
-    infer_instance
-  constructor
-  · exact LocallyRingedSpace.Hom.ext' (coequalizer.π_desc _ _)
-  intro m h
-  replace h : (coequalizerCofork f g).π.toShHom ≫ m.1 = s.π.toShHom := by rw [← h]; rfl
-  apply LocallyRingedSpace.Hom.ext'
-  apply (colimit.isColimit (parallelPair f.toShHom g.toShHom)).uniq (Cofork.ofπ s.π.toShHom e) m.1
-  rintro ⟨⟩
-  · rw [← (colimit.cocone (parallelPair f.toShHom g.toShHom)).w WalkingParallelPairHom.left,
-      Category.assoc]
-    change _ ≫ _ ≫ _ = _ ≫ _
-    congr
-  · exact h
-=======
   refine Cofork.IsColimit.mk' _ (fun s ↦ ?_)
   have e : f.toShHom ≫ s.π.toShHom = g.toShHom ≫ s.π.toShHom := by
     simp only [← comp_toShHom, s.condition]
@@ -323,7 +291,6 @@
   apply isLocalHom_stalkMap_congr _ _ (coequalizer.π_desc s.π.toShHom e).symm y
   change IsLocalHom (s.π.stalkMap y).hom
   infer_instance
->>>>>>> 88c48040
 
 instance : HasCoequalizer f g :=
   ⟨⟨⟨_, coequalizerCoforkIsColimit f g⟩⟩⟩
