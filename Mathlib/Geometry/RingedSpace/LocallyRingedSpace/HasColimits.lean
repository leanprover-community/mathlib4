/-
Copyright (c) 2021 Andrew Yang. All rights reserved.
Released under Apache 2.0 license as described in the file LICENSE.
Authors: Andrew Yang
-/
import Mathlib.Geometry.RingedSpace.LocallyRingedSpace
import Mathlib.Algebra.Category.Ring.Constructions
import Mathlib.Geometry.RingedSpace.OpenImmersion
import Mathlib.CategoryTheory.Limits.Constructions.LimitsOfProductsAndEqualizers

/-!
# Colimits of LocallyRingedSpace

We construct the explicit coproducts and coequalizers of `LocallyRingedSpace`.
It then follows that `LocallyRingedSpace` has all colimits, and
`forgetToSheafedSpace` preserves them.

-/


namespace AlgebraicGeometry

universe v u

open CategoryTheory CategoryTheory.Limits Opposite TopologicalSpace

namespace SheafedSpace

variable {C : Type u} [Category.{v} C] [HasLimits C]
variable {J : Type v} [Category.{v} J] (F : J ⥤ SheafedSpace.{_, _, v} C)

theorem isColimit_exists_rep {c : Cocone F} (hc : IsColimit c) (x : c.pt) :
    ∃ (i : J) (y : F.obj i), (c.ι.app i).base y = x :=
  Concrete.isColimit_exists_rep (F ⋙ forget C) (isColimitOfPreserves (forget C) hc) x

-- Porting note: argument `C` of colimit need to be made explicit, odd
theorem colimit_exists_rep (x : colimit (C := SheafedSpace C) F) :
    ∃ (i : J) (y : F.obj i), (colimit.ι F i).base y = x :=
  Concrete.isColimit_exists_rep (F ⋙ SheafedSpace.forget C)
    (isColimitOfPreserves (SheafedSpace.forget _) (colimit.isColimit F)) x

instance {X Y : SheafedSpace C} (f g : X ⟶ Y) : Epi (coequalizer.π f g).base := by
  rw [← show _ = (coequalizer.π f g).base from
      ι_comp_coequalizerComparison f g (SheafedSpace.forget C),
      ← PreservesCoequalizer.iso_hom]
  apply epi_comp

end SheafedSpace

namespace LocallyRingedSpace

section HasCoproducts

variable {ι : Type u} (F : Discrete ι ⥤ LocallyRingedSpace.{u})
-- Porting note: in this section, I marked `CommRingCat` as `CommRingCatMax.{u,u}`
-- This is a hack to avoid the following:
/-
```
stuck at solving universe constraint
  u =?= max u ?u.11876
while trying to unify
  HasLimits CommRingCat
with
  (HasLimitsOfSize CommRingCatMax) (HasLimitsOfSize CommRingCatMax) (HasLimitsOfSize CommRingCatMax)
```
-/
/-- The explicit coproduct for `F : discrete ι ⥤ LocallyRingedSpace`. -/
noncomputable def coproduct : LocallyRingedSpace where
  toSheafedSpace := colimit (C := SheafedSpace.{u+1, u, u} CommRingCatMax.{u, u})
    (F ⋙ forgetToSheafedSpace)
  localRing x := by
    obtain ⟨i, y, ⟨⟩⟩ := SheafedSpace.colimit_exists_rep (F ⋙ forgetToSheafedSpace) x
    haveI : LocalRing (((F ⋙ forgetToSheafedSpace).obj i).presheaf.stalk y) :=
      (F.obj i).localRing _
    exact
      (asIso ((colimit.ι (C := SheafedSpace.{u+1, u, u} CommRingCatMax.{u, u})
          (F ⋙ forgetToSheafedSpace) i : _).stalkMap y)).symm.commRingCatIsoToRingEquiv.localRing

/-- The explicit coproduct cofan for `F : discrete ι ⥤ LocallyRingedSpace`. -/
noncomputable def coproductCofan : Cocone F where
  pt := coproduct F
  ι :=
    { app := fun j => ⟨colimit.ι (C := SheafedSpace.{u+1, u, u} CommRingCatMax.{u, u})
        (F ⋙ forgetToSheafedSpace) j, inferInstance⟩
      naturality := fun ⟨j⟩ ⟨j'⟩ ⟨⟨(f : j = j')⟩⟩ => by subst f; aesop }

/-- The explicit coproduct cofan constructed in `coproduct_cofan` is indeed a colimit. -/
noncomputable def coproductCofanIsColimit : IsColimit (coproductCofan F) where
  desc s :=
    ⟨colimit.desc (C := SheafedSpace.{u+1, u, u} CommRingCatMax.{u, u})
      (F ⋙ forgetToSheafedSpace) (forgetToSheafedSpace.mapCocone s), by
      intro x
      obtain ⟨i, y, ⟨⟩⟩ := SheafedSpace.colimit_exists_rep (F ⋙ forgetToSheafedSpace) x
      have := PresheafedSpace.stalkMap.comp
        (colimit.ι (C := SheafedSpace.{u+1, u, u} CommRingCatMax.{u, u})
          (F ⋙ forgetToSheafedSpace) i)
        (colimit.desc (C := SheafedSpace.{u+1, u, u} CommRingCatMax.{u, u})
          (F ⋙ forgetToSheafedSpace) (forgetToSheafedSpace.mapCocone s)) y
      rw [← IsIso.comp_inv_eq] at this
      erw [← this,
        PresheafedSpace.stalkMap.congr_hom _ _
          (colimit.ι_desc (C := SheafedSpace.{u+1, u, u} CommRingCatMax.{u, u})
            (forgetToSheafedSpace.mapCocone s) i : _)]
      haveI :
        IsLocalRingHom
          (((forgetToSheafedSpace.mapCocone s).ι.app i).stalkMap y) :=
        (s.ι.app i).2 y
      infer_instance⟩
<<<<<<< HEAD
  fac s j := LocallyRingedSpace.Hom.ext' _ _
=======
  fac _ _ := LocallyRingedSpace.Hom.ext
>>>>>>> 52637b24
    (colimit.ι_desc (C := SheafedSpace.{u+1, u, u} CommRingCatMax.{u, u}) _ _)
  uniq s f h :=
    LocallyRingedSpace.Hom.ext' _ _
      (IsColimit.uniq _ (forgetToSheafedSpace.mapCocone s) f.toShHom fun j =>
        congr_arg LocallyRingedSpace.Hom.toShHom (h j))

instance : HasCoproducts.{u} LocallyRingedSpace.{u} := fun _ =>
  ⟨fun F => ⟨⟨⟨_, coproductCofanIsColimit F⟩⟩⟩⟩

noncomputable instance (J : Type _) :
    PreservesColimitsOfShape (Discrete.{u} J) forgetToSheafedSpace.{u} :=
  ⟨fun {G} =>
    preservesColimitOfPreservesColimitCocone (coproductCofanIsColimit G)
      ((colimit.isColimit (C := SheafedSpace.{u+1, u, u} CommRingCatMax.{u, u}) _).ofIsoColimit
        (Cocones.ext (Iso.refl _) fun _ => Category.comp_id _))⟩

end HasCoproducts

section HasCoequalizer

variable {X Y : LocallyRingedSpace.{v}} (f g : X ⟶ Y)

namespace HasCoequalizer

instance coequalizer_π_app_isLocalRingHom
    (U : TopologicalSpace.Opens (coequalizer f.toShHom g.toShHom).carrier) :
    IsLocalRingHom ((coequalizer.π f.toShHom g.toShHom : _).c.app (op U)) := by
  have := ι_comp_coequalizerComparison f.toShHom g.toShHom SheafedSpace.forgetToPresheafedSpace
  rw [← PreservesCoequalizer.iso_hom] at this
  erw [SheafedSpace.congr_app this.symm (op U)]
  rw [PresheafedSpace.comp_c_app, ← PresheafedSpace.colimitPresheafObjIsoComponentwiseLimit_hom_π]
  -- Porting note (#10754): this instance has to be manually added
  haveI : IsIso (PreservesCoequalizer.iso
      SheafedSpace.forgetToPresheafedSpace f.toShHom g.toShHom).hom.c :=
    PresheafedSpace.c_isIso_of_iso _
  infer_instance

/-!
We roughly follow the construction given in [MR0302656]. Given a pair `f, g : X ⟶ Y` of morphisms
of locally ringed spaces, we want to show that the stalk map of
`π = coequalizer.π f g` (as sheafed space homs) is a local ring hom. It then follows that
`coequalizer f g` is indeed a locally ringed space, and `coequalizer.π f g` is a morphism of
locally ringed space.

Given a germ `⟨U, s⟩` of `x : coequalizer f g` such that `π꙳ x : Y` is invertible, we ought to show
that `⟨U, s⟩` is invertible. That is, there exists an open set `U' ⊆ U` containing `x` such that the
restriction of `s` onto `U'` is invertible. This `U'` is given by `π '' V`, where `V` is the
basic open set of `π⋆x`.

Since `f ⁻¹' V = Y.basic_open (f ≫ π)꙳ x = Y.basic_open (g ≫ π)꙳ x = g ⁻¹' V`, we have
`π ⁻¹' (π '' V) = V` (as the underlying set map is merely the set-theoretic coequalizer).
This shows that `π '' V` is indeed open, and `s` is invertible on `π '' V` as the components of `π꙳`
are local ring homs.
-/


variable (U : Opens (coequalizer f.toShHom g.toShHom).carrier)
variable (s : (coequalizer f.toShHom g.toShHom).presheaf.obj (op U))

/-- (Implementation). The basic open set of the section `π꙳ s`. -/
noncomputable def imageBasicOpen : Opens Y :=
  Y.toRingedSpace.basicOpen
    (show Y.presheaf.obj (op (unop _)) from ((coequalizer.π f.toShHom g.toShHom).c.app (op U)) s)

theorem imageBasicOpen_image_preimage :
    (coequalizer.π f.toShHom g.toShHom).base ⁻¹' ((coequalizer.π f.toShHom g.toShHom).base ''
      (imageBasicOpen f g U s).1) = (imageBasicOpen f g U s).1 := by
  fapply Types.coequalizer_preimage_image_eq_of_preimage_eq f.base
    -- Porting note: Type of `f.base` and `g.base` needs to be explicit
    (g.base : X.carrier.1 ⟶ Y.carrier.1)
  · ext
    simp_rw [types_comp_apply, ← TopCat.comp_app, ← PresheafedSpace.comp_base]
    congr 2
    exact coequalizer.condition f.toShHom g.toShHom
  · apply isColimitCoforkMapOfIsColimit (forget TopCat)
    apply isColimitCoforkMapOfIsColimit (SheafedSpace.forget _)
    exact coequalizerIsCoequalizer f.toShHom g.toShHom
  · suffices
      (TopologicalSpace.Opens.map f.base).obj (imageBasicOpen f g U s) =
        (TopologicalSpace.Opens.map g.base).obj (imageBasicOpen f g U s)
      by injection this
    delta imageBasicOpen
    rw [preimage_basicOpen f, preimage_basicOpen g]
    dsimp only [Functor.op, unop_op]
    -- Porting note (#11224): change `rw` to `erw`
    erw [← comp_apply, ← SheafedSpace.comp_c_app', ← comp_apply, ← SheafedSpace.comp_c_app',
      SheafedSpace.congr_app (coequalizer.condition f.toShHom g.toShHom), comp_apply,
      X.toRingedSpace.basicOpen_res]
    apply inf_eq_right.mpr
    refine (RingedSpace.basicOpen_le _ _).trans ?_
    rw [coequalizer.condition f.toShHom g.toShHom]

theorem imageBasicOpen_image_open :
    IsOpen ((coequalizer.π f.toShHom g.toShHom).base '' (imageBasicOpen f g U s).1) := by
  rw [← (TopCat.homeoOfIso (PreservesCoequalizer.iso (SheafedSpace.forget _) f.toShHom
    g.toShHom)).isOpen_preimage, TopCat.coequalizer_isOpen_iff, ← Set.preimage_comp]
  erw [← TopCat.coe_comp]
  rw [PreservesCoequalizer.iso_hom, ι_comp_coequalizerComparison]
  dsimp only [SheafedSpace.forget]
  -- Porting note (#11224): change `rw` to `erw`
  erw [imageBasicOpen_image_preimage]
  exact (imageBasicOpen f g U s).2

instance coequalizer_π_stalk_isLocalRingHom (x : Y) :
    IsLocalRingHom ((coequalizer.π f.toShHom g.toShHom : _).stalkMap x) := by
  constructor
  rintro a ha
  rcases TopCat.Presheaf.germ_exist _ _ a with ⟨U, hU, s, rfl⟩
  rw [PresheafedSpace.stalkMap_germ_apply
    (coequalizer.π (C := SheafedSpace _) f.toShHom g.toShHom) U _ hU] at ha
  let V := imageBasicOpen f g U s
  have hV : (coequalizer.π f.toShHom g.toShHom).base ⁻¹'
      ((coequalizer.π f.toShHom g.toShHom).base '' V.1) = V.1 :=
    imageBasicOpen_image_preimage f g U s
  have hV' : V = ⟨(coequalizer.π f.toShHom g.toShHom).base ⁻¹'
      ((coequalizer.π f.toShHom g.toShHom).base '' V.1), hV.symm ▸ V.2⟩ :=
    SetLike.ext' hV.symm
  have V_open : IsOpen ((coequalizer.π f.toShHom g.toShHom).base '' V.1) :=
    imageBasicOpen_image_open f g U s
  have VleU : (⟨(coequalizer.π f.toShHom g.toShHom).base '' V.1, V_open⟩ : _) ≤ U :=
    Set.image_subset_iff.mpr (Y.toRingedSpace.basicOpen_le _)
  have hxV : x ∈ V := ⟨hU, ha⟩
  rw [←
    (coequalizer f.toShHom g.toShHom).presheaf.germ_res_apply (homOfLE VleU) _
      (@Set.mem_image_of_mem _ _ (coequalizer.π f.toShHom g.toShHom).base x V.1 hxV) s]
  apply RingHom.isUnit_map
  rw [← isUnit_map_iff ((coequalizer.π f.toShHom g.toShHom : _).c.app _), ← comp_apply,
    NatTrans.naturality, comp_apply, ← isUnit_map_iff (Y.presheaf.map (eqToHom hV').op)]
  -- Porting note (#11224): change `rw` to `erw`
  erw [← comp_apply, ← comp_apply, ← Y.presheaf.map_comp]
  convert @RingedSpace.isUnit_res_basicOpen Y.toRingedSpace (unop _)
      (((coequalizer.π f.toShHom g.toShHom).c.app (op U)) s)

end HasCoequalizer

/-- The coequalizer of two locally ringed space in the category of sheafed spaces is a locally
ringed space. -/
noncomputable def coequalizer : LocallyRingedSpace where
  toSheafedSpace := Limits.coequalizer f.toShHom g.toShHom
  localRing x := by
    obtain ⟨y, rfl⟩ :=
      (TopCat.epi_iff_surjective (coequalizer.π f.toShHom g.toShHom).base).mp inferInstance x
    -- TODO: this instance was found automatically before #6045
    have _ : IsLocalRingHom ((coequalizer.π f.toShHom g.toShHom).stalkMap y) := inferInstance
    exact ((coequalizer.π f.toShHom g.toShHom : _).stalkMap y).domain_localRing

/-- The explicit coequalizer cofork of locally ringed spaces. -/
noncomputable def coequalizerCofork : Cofork f g :=
  @Cofork.ofπ _ _ _ _ f g (coequalizer f g) ⟨coequalizer.π f.toShHom g.toShHom,
    -- Porting note: this used to be automatic
    HasCoequalizer.coequalizer_π_stalk_isLocalRingHom _ _⟩
    (LocallyRingedSpace.Hom.ext' _ _ (coequalizer.condition f.toShHom g.toShHom))

theorem isLocalRingHom_stalkMap_congr {X Y : RingedSpace} (f g : X ⟶ Y) (H : f = g) (x)
    (h : IsLocalRingHom (f.stalkMap x)) :
    IsLocalRingHom (g.stalkMap x) := by
  rw [PresheafedSpace.stalkMap.congr_hom _ _ H.symm x]; infer_instance

/-- The cofork constructed in `coequalizer_cofork` is indeed a colimit cocone. -/
noncomputable def coequalizerCoforkIsColimit : IsColimit (coequalizerCofork f g) := by
  apply Cofork.IsColimit.mk'
  intro s
  have e : f.toShHom ≫ s.π.toShHom = g.toShHom ≫ s.π.toShHom := by injection s.condition
  refine ⟨⟨coequalizer.desc s.π.toShHom e, ?_⟩, ?_⟩
  · intro x
    rcases (TopCat.epi_iff_surjective
      (coequalizer.π f.toShHom g.toShHom).base).mp inferInstance x with ⟨y, rfl⟩
    -- Porting note: was `apply isLocalRingHom_of_comp _ (PresheafedSpace.stalkMap ...)`, this
    -- used to allow you to provide the proof that `... ≫ ...` is a local ring homomorphism later,
    -- but this is no longer possible
    set h := _
    change IsLocalRingHom h
    suffices _ : IsLocalRingHom (((coequalizerCofork f g).π.1.stalkMap _).comp h) by
      apply isLocalRingHom_of_comp _ ((coequalizerCofork f g).π.1.stalkMap _)
    -- note to reviewers: this `change` is now more brittle because it now has to fully resolve
    -- the type to be able to search for `MonoidHomClass`, even though of course all homs in
    -- `CommRingCat` are clearly such
    change IsLocalRingHom (h ≫ (coequalizerCofork f g).π.toShHom.stalkMap y)
    erw [← PresheafedSpace.stalkMap.comp]
    apply isLocalRingHom_stalkMap_congr _ _ (coequalizer.π_desc s.π.toShHom e).symm y
    infer_instance
  constructor
  · exact LocallyRingedSpace.Hom.ext' _ _ (coequalizer.π_desc _ _)
  intro m h
  replace h : (coequalizerCofork f g).π.toShHom ≫ m.1 = s.π.toShHom := by rw [← h]; rfl
  apply LocallyRingedSpace.Hom.ext'
  apply (colimit.isColimit (parallelPair f.toShHom g.toShHom)).uniq (Cofork.ofπ s.π.toShHom e) m.1
  rintro ⟨⟩
  · rw [← (colimit.cocone (parallelPair f.toShHom g.toShHom)).w WalkingParallelPairHom.left,
      Category.assoc]
    change _ ≫ _ ≫ _ = _ ≫ _
    congr
  · exact h

instance : HasCoequalizer f g :=
  ⟨⟨⟨_, coequalizerCoforkIsColimit f g⟩⟩⟩

instance : HasCoequalizers LocallyRingedSpace :=
  hasCoequalizers_of_hasColimit_parallelPair _

noncomputable instance preservesCoequalizer :
    PreservesColimitsOfShape WalkingParallelPair forgetToSheafedSpace.{v} :=
  ⟨fun {F} => by
    -- Porting note: was `apply preservesColimitOfIsoDiagram ...` and the proof that preservation
    -- of colimit is provided later
    suffices PreservesColimit (parallelPair (F.map WalkingParallelPairHom.left)
        (F.map WalkingParallelPairHom.right)) forgetToSheafedSpace from
      preservesColimitOfIsoDiagram _ (diagramIsoParallelPair F).symm
    apply preservesColimitOfPreservesColimitCocone (coequalizerCoforkIsColimit _ _)
    apply (isColimitMapCoconeCoforkEquiv _ _).symm _
    dsimp only [forgetToSheafedSpace]
    exact coequalizerIsCoequalizer _ _⟩

end HasCoequalizer

instance : HasColimits LocallyRingedSpace :=
  has_colimits_of_hasCoequalizers_and_coproducts

noncomputable instance preservesColimits_forgetToSheafedSpace :
    PreservesColimits LocallyRingedSpace.forgetToSheafedSpace.{u} :=
  preservesColimitsOfPreservesCoequalizersAndCoproducts _

end LocallyRingedSpace

end AlgebraicGeometry<|MERGE_RESOLUTION|>--- conflicted
+++ resolved
@@ -106,11 +106,7 @@
           (((forgetToSheafedSpace.mapCocone s).ι.app i).stalkMap y) :=
         (s.ι.app i).2 y
       infer_instance⟩
-<<<<<<< HEAD
-  fac s j := LocallyRingedSpace.Hom.ext' _ _
-=======
-  fac _ _ := LocallyRingedSpace.Hom.ext
->>>>>>> 52637b24
+  fac _ _ := LocallyRingedSpace.Hom.ext' _ _
     (colimit.ι_desc (C := SheafedSpace.{u+1, u, u} CommRingCatMax.{u, u}) _ _)
   uniq s f h :=
     LocallyRingedSpace.Hom.ext' _ _
