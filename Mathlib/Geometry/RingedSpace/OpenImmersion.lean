--- conflicted
+++ resolved
@@ -1202,11 +1202,7 @@
 
 @[reassoc (attr := simp)]
 theorem app_invApp (U : Opens Y) :
-<<<<<<< HEAD
-    f.1.c.app (op U) ≫ H.invApp ((Opens.map f.base).obj U) =
-=======
     f.1.c.app (op U) ≫ H.invApp _ ((Opens.map f.1.base).obj U) =
->>>>>>> 5ddd0ae2
       Y.presheaf.map
         ((homOfLE (Set.image_preimage_subset f.base U.1)).op :
           op U ⟶ op (opensFunctor f |>.obj ((Opens.map f.base).obj U))) :=
@@ -1214,13 +1210,8 @@
 
 /-- A variant of `app_inv_app` that gives an `eqToHom` instead of `homOfLe`. -/
 @[reassoc]
-<<<<<<< HEAD
-theorem app_inv_app' (U : Opens Y) (hU : (U : Set Y) ⊆ Set.range f.base) :
-    f.1.c.app (op U) ≫ H.invApp ((Opens.map f.base).obj U) =
-=======
 theorem app_inv_app' (U : Opens Y) (hU : (U : Set Y) ⊆ Set.range f.1.base) :
     f.1.c.app (op U) ≫ H.invApp _ ((Opens.map f.1.base).obj U) =
->>>>>>> 5ddd0ae2
       Y.presheaf.map
         (eqToHom <|
             le_antisymm (Set.image_preimage_subset f.base U.1) <|
