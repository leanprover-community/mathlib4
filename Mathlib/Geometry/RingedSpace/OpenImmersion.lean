--- conflicted
+++ resolved
@@ -1147,22 +1147,14 @@
 commutes with these maps.
 -/
 def lift (H' : Set.range g.1.base ⊆ Set.range f.1.base) : Y ⟶ X :=
-<<<<<<< HEAD
   -- Porting note (#10754): added instance manually
-=======
-  -- Porting note: added instance manually
->>>>>>> 86b84c52
   have := pullback_snd_isIso_of_range_subset f g H'
   inv (pullback.snd : pullback f g ⟶ _) ≫ pullback.fst
 #align algebraic_geometry.LocallyRingedSpace.is_open_immersion.lift AlgebraicGeometry.LocallyRingedSpace.IsOpenImmersion.lift
 
 @[simp, reassoc]
 theorem lift_fac (H' : Set.range g.1.base ⊆ Set.range f.1.base) : lift f g H' ≫ f = g := by
-<<<<<<< HEAD
   -- Porting note (#10754): added instance manually
-=======
-  -- Porting note: added instance manually
->>>>>>> 86b84c52
   haveI := pullback_snd_isIso_of_range_subset f g H'
   erw [Category.assoc]; rw [IsIso.inv_comp_eq]; exact pullback.condition
 #align algebraic_geometry.LocallyRingedSpace.is_open_immersion.lift_fac AlgebraicGeometry.LocallyRingedSpace.IsOpenImmersion.lift_fac
@@ -1173,11 +1165,7 @@
 
 theorem lift_range (H' : Set.range g.1.base ⊆ Set.range f.1.base) :
     Set.range (lift f g H').1.base = f.1.base ⁻¹' Set.range g.1.base := by
-<<<<<<< HEAD
   -- Porting note (#10754): added instance manually
-=======
-  -- Porting note: added instance manually
->>>>>>> 86b84c52
   have := pullback_snd_isIso_of_range_subset f g H'
   dsimp only [lift]
   have : _ = (pullback.fst : pullback f g ⟶ _).val.base :=
