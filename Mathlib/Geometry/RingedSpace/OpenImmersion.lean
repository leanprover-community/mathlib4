/-
Copyright (c) 2021 Andrew Yang. All rights reserved.
Released under Apache 2.0 license as described in the file LICENSE.
Authors: Andrew Yang
-/
import Mathlib.Topology.Category.TopCat.Limits.Pullbacks
import Mathlib.Geometry.RingedSpace.LocallyRingedSpace

/-!
# Open immersions of structured spaces

We say that a morphism of presheafed spaces `f : X ⟶ Y` is an open immersion if
the underlying map of spaces is an open embedding `f : X ⟶ U ⊆ Y`,
and the sheaf map `Y(V) ⟶ f _* X(V)` is an iso for each `V ⊆ U`.

Abbreviations are also provided for `SheafedSpace`, `LocallyRingedSpace` and `Scheme`.

## Main definitions

* `AlgebraicGeometry.PresheafedSpace.IsOpenImmersion`: the `Prop`-valued typeclass asserting
  that a PresheafedSpace hom `f` is an open_immersion.
* `AlgebraicGeometry.IsOpenImmersion`: the `Prop`-valued typeclass asserting
  that a Scheme morphism `f` is an open_immersion.
* `AlgebraicGeometry.PresheafedSpace.IsOpenImmersion.isoRestrict`: The source of an
  open immersion is isomorphic to the restriction of the target onto the image.
* `AlgebraicGeometry.PresheafedSpace.IsOpenImmersion.lift`: Any morphism whose range is
  contained in an open immersion factors though the open immersion.
* `AlgebraicGeometry.PresheafedSpace.IsOpenImmersion.toSheafedSpace`: If `f : X ⟶ Y` is an
  open immersion of presheafed spaces, and `Y` is a sheafed space, then `X` is also a sheafed
  space. The morphism as morphisms of sheafed spaces is given by `toSheafedSpaceHom`.
* `AlgebraicGeometry.PresheafedSpace.IsOpenImmersion.toLocallyRingedSpace`: If `f : X ⟶ Y` is
  an open immersion of presheafed spaces, and `Y` is a locally ringed space, then `X` is also a
  locally ringed space. The morphism as morphisms of locally ringed spaces is given by
  `toLocallyRingedSpaceHom`.

## Main results

* `AlgebraicGeometry.PresheafedSpace.IsOpenImmersion.comp`: The composition of two open
  immersions is an open immersion.
* `AlgebraicGeometry.PresheafedSpace.IsOpenImmersion.ofIso`: An iso is an open immersion.
* `AlgebraicGeometry.PresheafedSpace.IsOpenImmersion.to_iso`:
  A surjective open immersion is an isomorphism.
* `AlgebraicGeometry.PresheafedSpace.IsOpenImmersion.stalk_iso`: An open immersion induces
  an isomorphism on stalks.
* `AlgebraicGeometry.PresheafedSpace.IsOpenImmersion.hasPullback_of_left`: If `f` is an open
  immersion, then the pullback `(f, g)` exists (and the forgetful functor to `TopCat` preserves it).
* `AlgebraicGeometry.PresheafedSpace.IsOpenImmersion.pullbackSndOfLeft`: Open immersions
  are stable under pullbacks.
* `AlgebraicGeometry.SheafedSpace.IsOpenImmersion.of_stalk_iso` An (topological) open embedding
  between two sheafed spaces is an open immersion if all the stalk maps are isomorphisms.

-/


open TopologicalSpace CategoryTheory Opposite

open CategoryTheory.Limits

namespace AlgebraicGeometry

universe v v₁ v₂ u

variable {C : Type u} [Category.{v} C]

/-- An open immersion of PresheafedSpaces is an open embedding `f : X ⟶ U ⊆ Y` of the underlying
spaces, such that the sheaf map `Y(V) ⟶ f _* X(V)` is an iso for each `V ⊆ U`.
-/
class PresheafedSpace.IsOpenImmersion {X Y : PresheafedSpace C} (f : X ⟶ Y) : Prop where
  /-- the underlying continuous map of underlying spaces from the source to an open subset of the
    target. -/
  base_open : OpenEmbedding f.base
  /-- the underlying sheaf morphism is an isomorphism on each open subset -/
  c_iso : ∀ U : Opens X, IsIso (f.c.app (op (base_open.isOpenMap.functor.obj U)))

/-- A morphism of SheafedSpaces is an open immersion if it is an open immersion as a morphism
of PresheafedSpaces
-/
abbrev SheafedSpace.IsOpenImmersion {X Y : SheafedSpace C} (f : X ⟶ Y) : Prop :=
  PresheafedSpace.IsOpenImmersion f

/-- A morphism of LocallyRingedSpaces is an open immersion if it is an open immersion as a morphism
of SheafedSpaces
-/
abbrev LocallyRingedSpace.IsOpenImmersion {X Y : LocallyRingedSpace} (f : X ⟶ Y) : Prop :=
  SheafedSpace.IsOpenImmersion f.1

namespace PresheafedSpace.IsOpenImmersion

open PresheafedSpace

local notation "IsOpenImmersion" => PresheafedSpace.IsOpenImmersion

attribute [instance] IsOpenImmersion.c_iso

section

variable {X Y : PresheafedSpace C} (f : X ⟶ Y) [H : IsOpenImmersion f]

/-- The functor `Opens X ⥤ Opens Y` associated with an open immersion `f : X ⟶ Y`. -/
abbrev opensFunctor :=
  H.base_open.isOpenMap.functor

/-- An open immersion `f : X ⟶ Y` induces an isomorphism `X ≅ Y|_{f(X)}`. -/
@[simps! hom_c_app]
noncomputable def isoRestrict : X ≅ Y.restrict H.base_open :=
  PresheafedSpace.isoOfComponents (Iso.refl _) <| by
    symm
    fapply NatIso.ofComponents
    · intro U
      refine asIso (f.c.app (op (opensFunctor f |>.obj (unop U)))) ≪≫ X.presheaf.mapIso (eqToIso ?_)
      induction U using Opposite.rec' with | h U => ?_
      cases U
      dsimp only [IsOpenMap.functor, Functor.op, Opens.map]
      congr 2
      erw [Set.preimage_image_eq _ H.base_open.inj]
      rfl
    · intro U V i
      dsimp
      simp only [NatTrans.naturality_assoc, TopCat.Presheaf.pushforward_obj_obj,
        TopCat.Presheaf.pushforward_obj_map, Quiver.Hom.unop_op, Category.assoc]
      rw [← X.presheaf.map_comp, ← X.presheaf.map_comp]
      congr 1

@[reassoc (attr := simp)]
theorem isoRestrict_hom_ofRestrict : (isoRestrict f).hom ≫ Y.ofRestrict _ = f := by
  -- Porting note: `ext` did not pick up `NatTrans.ext`
  refine PresheafedSpace.Hom.ext _ _ rfl <| NatTrans.ext <| funext fun x => ?_
  simp only [isoRestrict_hom_c_app, NatTrans.comp_app, eqToHom_refl,
    ofRestrict_c_app, Category.assoc, whiskerRight_id']
  erw [Category.comp_id, comp_c_app, f.c.naturality_assoc, ← X.presheaf.map_comp]
  trans f.c.app x ≫ X.presheaf.map (𝟙 _)
  · congr 1
  · erw [X.presheaf.map_id, Category.comp_id]

@[reassoc (attr := simp)]
theorem isoRestrict_inv_ofRestrict : (isoRestrict f).inv ≫ f = Y.ofRestrict _ := by
  rw [Iso.inv_comp_eq, isoRestrict_hom_ofRestrict]

instance mono : Mono f := by
  rw [← H.isoRestrict_hom_ofRestrict]; apply mono_comp

lemma c_iso' {V : Opens Y} (U : Opens X) (h : V = (opensFunctor f).obj U) :
    IsIso (f.c.app (Opposite.op V)) := by
  subst h
  infer_instance

/-- The composition of two open immersions is an open immersion. -/
instance comp {Z : PresheafedSpace C} (g : Y ⟶ Z) [hg : IsOpenImmersion g] :
    IsOpenImmersion (f ≫ g) where
  base_open := hg.base_open.comp H.base_open
  c_iso U := by
    generalize_proofs h
    dsimp only [AlgebraicGeometry.PresheafedSpace.comp_c_app, unop_op, Functor.op, comp_base,
      Opens.map_comp_obj]
    apply IsIso.comp_isIso'
    · exact c_iso' g ((opensFunctor f).obj U) (by ext; simp)
    · apply c_iso' f U
      ext1
      dsimp only [Opens.map_coe, IsOpenMap.functor_obj_coe, comp_base, TopCat.coe_comp]
      rw [Set.image_comp, Set.preimage_image_eq _ hg.base_open.inj]

/-- For an open immersion `f : X ⟶ Y` and an open set `U ⊆ X`, we have the map `X(U) ⟶ Y(U)`. -/
noncomputable def invApp (U : Opens X) :
    X.presheaf.obj (op U) ⟶ Y.presheaf.obj (op (opensFunctor f |>.obj U)) :=
  X.presheaf.map (eqToHom (by simp [Opens.map, Set.preimage_image_eq _ H.base_open.inj])) ≫
    inv (f.c.app (op (opensFunctor f |>.obj U)))

@[simp, reassoc]
theorem inv_naturality {U V : (Opens X)ᵒᵖ} (i : U ⟶ V) :
    X.presheaf.map i ≫ H.invApp _ (unop V) =
      invApp f (unop U) ≫ Y.presheaf.map (opensFunctor f |>.op.map i) := by
  simp only [invApp, ← Category.assoc]
  rw [IsIso.comp_inv_eq]
  simp only [Functor.op_obj, op_unop, ← X.presheaf.map_comp, Functor.op_map, Category.assoc,
    NatTrans.naturality, Quiver.Hom.unop_op, IsIso.inv_hom_id_assoc,
    TopCat.Presheaf.pushforward_obj_map]
  congr 1

instance (U : Opens X) : IsIso (invApp f U) := by delta invApp; infer_instance

theorem inv_invApp (U : Opens X) :
    inv (H.invApp _ U) =
      f.c.app (op (opensFunctor f |>.obj U)) ≫
        X.presheaf.map
          (eqToHom (by simp [Opens.map, Set.preimage_image_eq _ H.base_open.inj])) := by
  rw [← cancel_epi (H.invApp _ U), IsIso.hom_inv_id]
  delta invApp
  simp [← Functor.map_comp]

@[simp, reassoc, elementwise]
theorem invApp_app (U : Opens X) :
    invApp f U ≫ f.c.app (op (opensFunctor f |>.obj U)) =
      X.presheaf.map (eqToHom (by simp [Opens.map, Set.preimage_image_eq _ H.base_open.inj])) := by
  rw [invApp, Category.assoc, IsIso.inv_hom_id, Category.comp_id]

@[simp, reassoc]
theorem app_invApp (U : Opens Y) :
    f.c.app (op U) ≫ H.invApp _ ((Opens.map f.base).obj U) =
      Y.presheaf.map
        ((homOfLE (Set.image_preimage_subset f.base U.1)).op :
          op U ⟶ op (opensFunctor f |>.obj ((Opens.map f.base).obj U))) := by
  erw [← Category.assoc]; rw [IsIso.comp_inv_eq, f.c.naturality]; congr

/-- A variant of `app_inv_app` that gives an `eqToHom` instead of `homOfLe`. -/
@[reassoc]
theorem app_inv_app' (U : Opens Y) (hU : (U : Set Y) ⊆ Set.range f.base) :
    f.c.app (op U) ≫ invApp f ((Opens.map f.base).obj U) =
      Y.presheaf.map
        (eqToHom
            (le_antisymm (Set.image_preimage_subset f.base U.1) <|
              (Set.image_preimage_eq_inter_range (f := f.base) (t := U.1)).symm ▸
                Set.subset_inter_iff.mpr ⟨fun _ h => h, hU⟩)).op := by
  erw [← Category.assoc]; rw [IsIso.comp_inv_eq, f.c.naturality]; congr

/-- An isomorphism is an open immersion. -/
instance ofIso {X Y : PresheafedSpace C} (H : X ≅ Y) : IsOpenImmersion H.hom where
  base_open := (TopCat.homeoOfIso ((forget C).mapIso H)).openEmbedding
  -- Porting note: `inferInstance` will fail if Lean is not told that `H.hom.c` is iso
  c_iso _ := letI : IsIso H.hom.c := c_isIso_of_iso H.hom; inferInstance

instance (priority := 100) ofIsIso {X Y : PresheafedSpace C} (f : X ⟶ Y) [IsIso f] :
    IsOpenImmersion f :=
  AlgebraicGeometry.PresheafedSpace.IsOpenImmersion.ofIso (asIso f)

instance ofRestrict {X : TopCat} (Y : PresheafedSpace C) {f : X ⟶ Y.carrier}
    (hf : OpenEmbedding f) : IsOpenImmersion (Y.ofRestrict hf) where
  base_open := hf
  c_iso U := by
    dsimp
    have : (Opens.map f).obj (hf.isOpenMap.functor.obj U) = U := by
      ext1
      exact Set.preimage_image_eq _ hf.inj
    convert_to IsIso (Y.presheaf.map (𝟙 _))
    · congr
    · -- Porting note: was `apply Subsingleton.helim; rw [this]`
      -- See https://github.com/leanprover/lean4/issues/2273
      congr
      · simp only [unop_op]
        congr
      apply Subsingleton.helim
      rw [this]
    · infer_instance

@[elementwise, simp]
theorem ofRestrict_invApp {C : Type*} [Category C] (X : PresheafedSpace C) {Y : TopCat}
    {f : Y ⟶ TopCat.of X.carrier} (h : OpenEmbedding f) (U : Opens (X.restrict h).carrier) :
    (PresheafedSpace.IsOpenImmersion.ofRestrict X h).invApp _ U = 𝟙 _ := by
  delta invApp
  rw [IsIso.comp_inv_eq, Category.id_comp]
  change X.presheaf.map _ = X.presheaf.map _
  congr 1

/-- An open immersion is an iso if the underlying continuous map is epi. -/
theorem to_iso [h' : Epi f.base] : IsIso f := by
  have : ∀ (U : (Opens Y)ᵒᵖ), IsIso (f.c.app U) := by
    intro U
    have : U = op (opensFunctor f |>.obj ((Opens.map f.base).obj (unop U))) := by
      induction U using Opposite.rec' with | h U => ?_
      cases U
      dsimp only [Functor.op, Opens.map]
      congr
      exact (Set.image_preimage_eq _ ((TopCat.epi_iff_surjective _).mp h')).symm
    convert H.c_iso (Opens.map f.base |>.obj <| unop U)

  have : IsIso f.c := NatIso.isIso_of_isIso_app _

  apply (config := { allowSynthFailures := true }) isIso_of_components
  let t : X ≃ₜ Y := (Homeomorph.ofEmbedding _ H.base_open.toEmbedding).trans
    { toFun := Subtype.val
      invFun := fun x =>
        ⟨x, by rw [Set.range_iff_surjective.mpr ((TopCat.epi_iff_surjective _).mp h')]; trivial⟩
      left_inv := fun ⟨_, _⟩ => rfl
      right_inv := fun _ => rfl }
  exact (TopCat.isoOfHomeo t).isIso_hom

instance stalk_iso [HasColimits C] (x : X) : IsIso (f.stalkMap x) := by
  rw [← H.isoRestrict_hom_ofRestrict, PresheafedSpace.stalkMap.comp]
  infer_instance

end

noncomputable section Pullback

variable {X Y Z : PresheafedSpace C} (f : X ⟶ Z) [hf : IsOpenImmersion f] (g : Y ⟶ Z)

/-- (Implementation.) The projection map when constructing the pullback along an open immersion.
-/
def pullbackConeOfLeftFst :
    Y.restrict (TopCat.snd_openEmbedding_of_left_openEmbedding hf.base_open g.base) ⟶ X where
  base := pullback.fst _ _
  c :=
    { app := fun U =>
        hf.invApp _ (unop U) ≫
          g.c.app (op (hf.base_open.isOpenMap.functor.obj (unop U))) ≫
            Y.presheaf.map
              (eqToHom
                (by
                  simp only [IsOpenMap.functor, Subtype.mk_eq_mk, unop_op, op_inj_iff, Opens.map,
                    Subtype.coe_mk, Functor.op_obj]
                  apply LE.le.antisymm
                  · rintro _ ⟨_, h₁, h₂⟩
                    use (TopCat.pullbackIsoProdSubtype _ _).inv ⟨⟨_, _⟩, h₂⟩
                    -- Porting note: need a slight hand holding
                    -- used to be `simpa using h₁` before #13170
                    change _ ∈ _ ⁻¹' _ ∧ _
                    simp only [TopCat.coe_of, restrict_carrier, Set.preimage_id', Set.mem_preimage,
                      SetLike.mem_coe]
                    constructor
                    · change _ ∈ U.unop at h₁
                      convert h₁
                      erw [TopCat.pullbackIsoProdSubtype_inv_fst_apply]
                    · erw [TopCat.pullbackIsoProdSubtype_inv_snd_apply]
                  · rintro _ ⟨x, h₁, rfl⟩
                    -- next line used to be
                    --  `exact ⟨_, h₁, ConcreteCategory.congr_hom pullback.condition x⟩))`
                    -- before #13170
                    refine ⟨_, h₁, ?_⟩
                    change (_ ≫ f.base) _ = (_ ≫ g.base) _
                    rw [pullback.condition]))
      naturality := by
        intro U V i
        induction U using Opposite.rec'
        induction V using Opposite.rec'
        -- Note: this doesn't fire in `simp` because of reduction of the term via structure eta
        -- before discrimination tree key generation
        rw [inv_naturality_assoc]
        dsimp
        simp only [NatTrans.naturality_assoc, TopCat.Presheaf.pushforward_obj_map,
          Quiver.Hom.unop_op, ← Functor.map_comp, Category.assoc]
        rfl }

theorem pullback_cone_of_left_condition : pullbackConeOfLeftFst f g ≫ f = Y.ofRestrict _ ≫ g := by
  -- Porting note: `ext` did not pick up `NatTrans.ext`
  refine PresheafedSpace.Hom.ext _ _ ?_ <| NatTrans.ext <| funext fun U => ?_
  · simpa using pullback.condition
  · induction U using Opposite.rec'
    -- Porting note: `NatTrans.comp_app` is not picked up by `dsimp`
    -- Perhaps see : https://github.com/leanprover-community/mathlib4/issues/5026
    rw [NatTrans.comp_app]
    dsimp only [comp_c_app, unop_op, whiskerRight_app, pullbackConeOfLeftFst]
    -- simp only [ofRestrict_c_app, NatTrans.comp_app]
    simp only [app_invApp_assoc,
      eqToHom_app, Category.assoc, NatTrans.naturality_assoc]
    erw [← Y.presheaf.map_comp, ← Y.presheaf.map_comp]
    congr 1

/-- We construct the pullback along an open immersion via restricting along the pullback of the
maps of underlying spaces (which is also an open embedding).
-/
def pullbackConeOfLeft : PullbackCone f g :=
  PullbackCone.mk (pullbackConeOfLeftFst f g) (Y.ofRestrict _)
    (pullback_cone_of_left_condition f g)

variable (s : PullbackCone f g)

/-- (Implementation.) Any cone over `cospan f g` indeed factors through the constructed cone.
-/
def pullbackConeOfLeftLift : s.pt ⟶ (pullbackConeOfLeft f g).pt where
  base :=
    pullback.lift s.fst.base s.snd.base
      (congr_arg (fun x => PresheafedSpace.Hom.base x) s.condition)
  c :=
    { app := fun U =>
        s.snd.c.app _ ≫
          s.pt.presheaf.map
            (eqToHom
              (by
                dsimp only [Opens.map, IsOpenMap.functor, Functor.op]
                congr 2
                let s' : PullbackCone f.base g.base := PullbackCone.mk s.fst.base s.snd.base
                  -- Porting note: in mathlib3, this is just an underscore
                  (congr_arg Hom.base s.condition)

                have : _ = s.snd.base := limit.lift_π s' WalkingCospan.right
                conv_lhs =>
                  rw [← this]
                  dsimp [s']
                  rw [Function.comp_def, ← Set.preimage_preimage]
                rw [Set.preimage_image_eq _
                    (TopCat.snd_openEmbedding_of_left_openEmbedding hf.base_open g.base).inj]
                rfl))
      naturality := fun U V i => by
        erw [s.snd.c.naturality_assoc]
        rw [Category.assoc]
        erw [← s.pt.presheaf.map_comp, ← s.pt.presheaf.map_comp]
        congr 1 }

-- this lemma is not a `simp` lemma, because it is an implementation detail
theorem pullbackConeOfLeftLift_fst :
    pullbackConeOfLeftLift f g s ≫ (pullbackConeOfLeft f g).fst = s.fst := by
  -- Porting note: `ext` did not pick up `NatTrans.ext`
  refine PresheafedSpace.Hom.ext _ _ ?_ <| NatTrans.ext <| funext fun x => ?_
  · change pullback.lift _ _ _ ≫ pullback.fst _ _ = _
    simp
  · induction x using Opposite.rec' with | h x => ?_
    change ((_ ≫ _) ≫ _ ≫ _) ≫ _ = _
    simp_rw [Category.assoc]
    erw [← s.pt.presheaf.map_comp]
    erw [s.snd.c.naturality_assoc]
    have := congr_app s.condition (op (opensFunctor f |>.obj x))
    dsimp only [comp_c_app, unop_op] at this
    rw [← IsIso.comp_inv_eq] at this
    replace this := reassoc_of% this
    erw [← this, hf.invApp_app_assoc, s.fst.c.naturality_assoc]
    simp [eqToHom_map]

-- this lemma is not a `simp` lemma, because it is an implementation detail
theorem pullbackConeOfLeftLift_snd :
    pullbackConeOfLeftLift f g s ≫ (pullbackConeOfLeft f g).snd = s.snd := by
  -- Porting note: `ext` did not pick up `NatTrans.ext`
  refine PresheafedSpace.Hom.ext _ _ ?_ <| NatTrans.ext <| funext fun x => ?_
  · change pullback.lift _ _ _ ≫ pullback.snd _ _ = _
    simp
  · change (_ ≫ _ ≫ _) ≫ _ = _
    simp_rw [Category.assoc]
    erw [s.snd.c.naturality_assoc]
    erw [← s.pt.presheaf.map_comp, ← s.pt.presheaf.map_comp]
    trans s.snd.c.app x ≫ s.pt.presheaf.map (𝟙 _)
    · congr 1
    · rw [s.pt.presheaf.map_id]; erw [Category.comp_id]

instance pullbackConeSndIsOpenImmersion : IsOpenImmersion (pullbackConeOfLeft f g).snd := by
  erw [CategoryTheory.Limits.PullbackCone.mk_snd]
  infer_instance

/-- The constructed pullback cone is indeed the pullback. -/
def pullbackConeOfLeftIsLimit : IsLimit (pullbackConeOfLeft f g) := by
  apply PullbackCone.isLimitAux'
  intro s
  use pullbackConeOfLeftLift f g s
  use pullbackConeOfLeftLift_fst f g s
  use pullbackConeOfLeftLift_snd f g s
  intro m _ h₂
  rw [← cancel_mono (pullbackConeOfLeft f g).snd]
  exact h₂.trans (pullbackConeOfLeftLift_snd f g s).symm

instance hasPullback_of_left : HasPullback f g :=
  ⟨⟨⟨_, pullbackConeOfLeftIsLimit f g⟩⟩⟩

instance hasPullback_of_right : HasPullback g f :=
  hasPullback_symmetry f g

/-- Open immersions are stable under base-change. -/
instance pullbackSndOfLeft : IsOpenImmersion (pullback.snd f g) := by
  delta pullback.snd
  rw [← limit.isoLimitCone_hom_π ⟨_, pullbackConeOfLeftIsLimit f g⟩ WalkingCospan.right]
  infer_instance

/-- Open immersions are stable under base-change. -/
instance pullbackFstOfRight : IsOpenImmersion (pullback.fst g f) := by
  rw [← pullbackSymmetry_hom_comp_snd]
  infer_instance

instance pullbackToBaseIsOpenImmersion [IsOpenImmersion g] :
    IsOpenImmersion (limit.π (cospan f g) WalkingCospan.one) := by
  rw [← limit.w (cospan f g) WalkingCospan.Hom.inl, cospan_map_inl]
  infer_instance

instance forgetPreservesLimitsOfLeft : PreservesLimit (cospan f g) (forget C) :=
  preservesLimitOfPreservesLimitCone (pullbackConeOfLeftIsLimit f g)
    (by
      apply (IsLimit.postcomposeHomEquiv (diagramIsoCospan _) _).toFun
      refine (IsLimit.equivIsoLimit ?_).toFun (limit.isLimit (cospan f.base g.base))
      fapply Cones.ext
      · exact Iso.refl _
      change ∀ j, _ = 𝟙 _ ≫ _ ≫ _
      simp_rw [Category.id_comp]
      rintro (_ | _ | _) <;> symm
      · erw [Category.comp_id]
        exact limit.w (cospan f.base g.base) WalkingCospan.Hom.inl
      · exact Category.comp_id _
      · exact Category.comp_id _)

instance forgetPreservesLimitsOfRight : PreservesLimit (cospan g f) (forget C) :=
  preservesPullbackSymmetry (forget C) f g

theorem pullback_snd_isIso_of_range_subset (H : Set.range g.base ⊆ Set.range f.base) :
    IsIso (pullback.snd f g) := by
  haveI := TopCat.snd_iso_of_left_embedding_range_subset hf.base_open.toEmbedding g.base H
  have : IsIso (pullback.snd f g).base := by
    delta pullback.snd
    rw [← limit.isoLimitCone_hom_π ⟨_, pullbackConeOfLeftIsLimit f g⟩ WalkingCospan.right]
    change IsIso (_ ≫ pullback.snd _ _)
    infer_instance
  apply to_iso

/-- The universal property of open immersions:
For an open immersion `f : X ⟶ Z`, given any morphism of schemes `g : Y ⟶ Z` whose topological
image is contained in the image of `f`, we can lift this morphism to a unique `Y ⟶ X` that
commutes with these maps.
-/
def lift (H : Set.range g.base ⊆ Set.range f.base) : Y ⟶ X :=
  haveI := pullback_snd_isIso_of_range_subset f g H
  inv (pullback.snd f g) ≫ pullback.fst _ _

@[simp, reassoc]
theorem lift_fac (H : Set.range g.base ⊆ Set.range f.base) : lift f g H ≫ f = g := by
  erw [Category.assoc]; rw [IsIso.inv_comp_eq]; exact pullback.condition

theorem lift_uniq (H : Set.range g.base ⊆ Set.range f.base) (l : Y ⟶ X) (hl : l ≫ f = g) :
    l = lift f g H := by rw [← cancel_mono f, hl, lift_fac]

/-- Two open immersions with equal range is isomorphic. -/
@[simps]
def isoOfRangeEq [IsOpenImmersion g] (e : Set.range f.base = Set.range g.base) : X ≅ Y where
  hom := lift g f (le_of_eq e)
  inv := lift f g (le_of_eq e.symm)
  hom_inv_id := by rw [← cancel_mono f]; simp
  inv_hom_id := by rw [← cancel_mono g]; simp

end Pullback

open CategoryTheory.Limits.WalkingCospan

section ToSheafedSpace

variable {X : PresheafedSpace C} (Y : SheafedSpace C)

/-- If `X ⟶ Y` is an open immersion, and `Y` is a SheafedSpace, then so is `X`. -/
def toSheafedSpace (f : X ⟶ Y.toPresheafedSpace) [H : IsOpenImmersion f] : SheafedSpace C where
  IsSheaf := by
    apply TopCat.Presheaf.isSheaf_of_iso (sheafIsoOfIso (isoRestrict f).symm).symm
    apply TopCat.Sheaf.pushforward_sheaf_of_sheaf
    exact (Y.restrict H.base_open).IsSheaf
  toPresheafedSpace := X

variable (f : X ⟶ Y.toPresheafedSpace) [H : IsOpenImmersion f]

@[simp]
theorem toSheafedSpace_toPresheafedSpace : (toSheafedSpace Y f).toPresheafedSpace = X :=
  rfl

/-- If `X ⟶ Y` is an open immersion of PresheafedSpaces, and `Y` is a SheafedSpace, we can
upgrade it into a morphism of SheafedSpaces.
-/
def toSheafedSpaceHom : toSheafedSpace Y f ⟶ Y :=
  f

@[simp]
theorem toSheafedSpaceHom_base : (toSheafedSpaceHom Y f).base = f.base :=
  rfl

@[simp]
theorem toSheafedSpaceHom_c : (toSheafedSpaceHom Y f).c = f.c :=
  rfl

instance toSheafedSpace_isOpenImmersion : SheafedSpace.IsOpenImmersion (toSheafedSpaceHom Y f) :=
  H

@[simp]
theorem sheafedSpace_toSheafedSpace {X Y : SheafedSpace C} (f : X ⟶ Y) [IsOpenImmersion f] :
    toSheafedSpace Y f = X := by cases X; rfl

end ToSheafedSpace

section ToLocallyRingedSpace

variable {X : PresheafedSpace CommRingCat} (Y : LocallyRingedSpace)
variable (f : X ⟶ Y.toPresheafedSpace) [H : IsOpenImmersion f]

/-- If `X ⟶ Y` is an open immersion, and `Y` is a LocallyRingedSpace, then so is `X`. -/
def toLocallyRingedSpace : LocallyRingedSpace where
  toSheafedSpace := toSheafedSpace Y.toSheafedSpace f
  localRing x :=
    haveI : LocalRing (Y.presheaf.stalk (f.base x)) := Y.localRing _
    (asIso (f.stalkMap x)).commRingCatIsoToRingEquiv.localRing

@[simp]
theorem toLocallyRingedSpace_toSheafedSpace :
    (toLocallyRingedSpace Y f).toSheafedSpace = toSheafedSpace Y.1 f :=
  rfl

/-- If `X ⟶ Y` is an open immersion of PresheafedSpaces, and `Y` is a LocallyRingedSpace, we can
upgrade it into a morphism of LocallyRingedSpace.
-/
def toLocallyRingedSpaceHom : toLocallyRingedSpace Y f ⟶ Y :=
  ⟨f, fun _ => inferInstance⟩

@[simp]
theorem toLocallyRingedSpaceHom_val : (toLocallyRingedSpaceHom Y f).toShHom = f :=
  rfl

instance toLocallyRingedSpace_isOpenImmersion :
    LocallyRingedSpace.IsOpenImmersion (toLocallyRingedSpaceHom Y f) :=
  H

@[simp]
theorem locallyRingedSpace_toLocallyRingedSpace {X Y : LocallyRingedSpace} (f : X ⟶ Y)
    [LocallyRingedSpace.IsOpenImmersion f] : toLocallyRingedSpace Y f.1 = X := by
    cases X; delta toLocallyRingedSpace; simp

end ToLocallyRingedSpace

theorem isIso_of_subset {X Y : PresheafedSpace C} (f : X ⟶ Y)
    [H : PresheafedSpace.IsOpenImmersion f] (U : Opens Y.carrier)
    (hU : (U : Set Y.carrier) ⊆ Set.range f.base) : IsIso (f.c.app <| op U) := by
  have : U = H.base_open.isOpenMap.functor.obj ((Opens.map f.base).obj U) := by
    ext1
    exact (Set.inter_eq_left.mpr hU).symm.trans Set.image_preimage_eq_inter_range.symm
  convert H.c_iso ((Opens.map f.base).obj U)

end PresheafedSpace.IsOpenImmersion

namespace SheafedSpace.IsOpenImmersion

instance (priority := 100) of_isIso {X Y : SheafedSpace C} (f : X ⟶ Y) [IsIso f] :
    SheafedSpace.IsOpenImmersion f :=
  @PresheafedSpace.IsOpenImmersion.ofIsIso _ _ _ _ f
    (SheafedSpace.forgetToPresheafedSpace.map_isIso _)

instance comp {X Y Z : SheafedSpace C} (f : X ⟶ Y) (g : Y ⟶ Z) [SheafedSpace.IsOpenImmersion f]
    [SheafedSpace.IsOpenImmersion g] : SheafedSpace.IsOpenImmersion (f ≫ g) :=
  PresheafedSpace.IsOpenImmersion.comp f g

noncomputable section Pullback

variable {X Y Z : SheafedSpace C} (f : X ⟶ Z) (g : Y ⟶ Z)
variable [H : SheafedSpace.IsOpenImmersion f]

-- Porting note: in mathlib3, this local notation is often followed by a space to avoid confusion
-- with the forgetful functor, now it is often wrapped in a parenthesis
local notation "forget" => SheafedSpace.forgetToPresheafedSpace

open CategoryTheory.Limits.WalkingCospan

instance : Mono f :=
  (forget).mono_of_mono_map (show @Mono (PresheafedSpace C) _ _ _ f by infer_instance)

instance forgetMapIsOpenImmersion : PresheafedSpace.IsOpenImmersion ((forget).map f) :=
  ⟨H.base_open, H.c_iso⟩

instance hasLimit_cospan_forget_of_left : HasLimit (cospan f g ⋙ forget) := by
  have : HasLimit (cospan ((cospan f g ⋙ forget).map Hom.inl)
      ((cospan f g ⋙ forget).map Hom.inr)) := by
    change HasLimit (cospan ((forget).map f) ((forget).map g))
    infer_instance
  apply hasLimitOfIso (diagramIsoCospan _).symm

instance hasLimit_cospan_forget_of_left' :
    HasLimit (cospan ((cospan f g ⋙ forget).map Hom.inl) ((cospan f g ⋙ forget).map Hom.inr)) :=
  show HasLimit (cospan ((forget).map f) ((forget).map g)) from inferInstance

instance hasLimit_cospan_forget_of_right : HasLimit (cospan g f ⋙ forget) := by
  have : HasLimit (cospan ((cospan g f ⋙ forget).map Hom.inl)
      ((cospan g f ⋙ forget).map Hom.inr)) := by
    change HasLimit (cospan ((forget).map g) ((forget).map f))
    infer_instance
  apply hasLimitOfIso (diagramIsoCospan _).symm

instance hasLimit_cospan_forget_of_right' :
    HasLimit (cospan ((cospan g f ⋙ forget).map Hom.inl) ((cospan g f ⋙ forget).map Hom.inr)) :=
  show HasLimit (cospan ((forget).map g) ((forget).map f)) from inferInstance

instance forgetCreatesPullbackOfLeft : CreatesLimit (cospan f g) forget :=
  createsLimitOfFullyFaithfulOfIso
    (PresheafedSpace.IsOpenImmersion.toSheafedSpace Y
      (@pullback.snd (PresheafedSpace C) _ _ _ _ f g _))
    (eqToIso (show pullback _ _ = pullback _ _ by congr) ≪≫
      HasLimit.isoOfNatIso (diagramIsoCospan _).symm)

instance forgetCreatesPullbackOfRight : CreatesLimit (cospan g f) forget :=
  createsLimitOfFullyFaithfulOfIso
    (PresheafedSpace.IsOpenImmersion.toSheafedSpace Y
      (@pullback.fst (PresheafedSpace C) _ _ _ _ g f _))
    (eqToIso (show pullback _ _ = pullback _ _ by congr) ≪≫
      HasLimit.isoOfNatIso (diagramIsoCospan _).symm)

instance sheafedSpaceForgetPreservesOfLeft : PreservesLimit (cospan f g) (SheafedSpace.forget C) :=
  @Limits.compPreservesLimit _ _ _ _ _ _ (cospan f g) _ _ forget (PresheafedSpace.forget C)
    inferInstance <| by
      have : PreservesLimit
        (cospan ((cospan f g ⋙ forget).map Hom.inl)
          ((cospan f g ⋙ forget).map Hom.inr)) (PresheafedSpace.forget C) := by
        dsimp
        infer_instance
      apply preservesLimitOfIsoDiagram _ (diagramIsoCospan _).symm

instance sheafedSpaceForgetPreservesOfRight : PreservesLimit (cospan g f) (SheafedSpace.forget C) :=
  preservesPullbackSymmetry _ _ _

instance sheafedSpace_hasPullback_of_left : HasPullback f g :=
  hasLimit_of_created (cospan f g) forget

instance sheafedSpace_hasPullback_of_right : HasPullback g f :=
  hasLimit_of_created (cospan g f) forget

/-- Open immersions are stable under base-change. -/
instance sheafedSpace_pullback_snd_of_left :
    SheafedSpace.IsOpenImmersion (pullback.snd f g) := by
  delta pullback.snd
  have : _ = limit.π (cospan f g) right := preservesLimitsIso_hom_π forget (cospan f g) right
  rw [← this]
  have := HasLimit.isoOfNatIso_hom_π (diagramIsoCospan (cospan f g ⋙ forget)) right
  erw [Category.comp_id] at this
  rw [← this]
  dsimp
  infer_instance

instance sheafedSpace_pullback_fst_of_right :
    SheafedSpace.IsOpenImmersion (pullback.fst g f) := by
  delta pullback.fst
  have : _ = limit.π (cospan g f) left := preservesLimitsIso_hom_π forget (cospan g f) left
  rw [← this]
  have := HasLimit.isoOfNatIso_hom_π (diagramIsoCospan (cospan g f ⋙ forget)) left
  erw [Category.comp_id] at this
  rw [← this]
  dsimp
  infer_instance

instance sheafedSpace_pullback_to_base_isOpenImmersion [SheafedSpace.IsOpenImmersion g] :
    SheafedSpace.IsOpenImmersion (limit.π (cospan f g) one : pullback f g ⟶ Z) := by
  rw [← limit.w (cospan f g) Hom.inl, cospan_map_inl]
  infer_instance

end Pullback

section OfStalkIso

variable [HasLimits C] [HasColimits C] [ConcreteCategory C]
variable [(CategoryTheory.forget C).ReflectsIsomorphisms]
  [PreservesLimits (CategoryTheory.forget C)]

variable [PreservesFilteredColimits (CategoryTheory.forget C)]

/-- Suppose `X Y : SheafedSpace C`, where `C` is a concrete category,
whose forgetful functor reflects isomorphisms, preserves limits and filtered colimits.
Then a morphism `X ⟶ Y` that is a topological open embedding
is an open immersion iff every stalk map is an iso.
-/
theorem of_stalk_iso {X Y : SheafedSpace C} (f : X ⟶ Y) (hf : OpenEmbedding f.base)
    [H : ∀ x : X.1, IsIso (f.stalkMap x)] : SheafedSpace.IsOpenImmersion f :=
  { base_open := hf
    c_iso := fun U => by
      apply (config := {allowSynthFailures := true})
        TopCat.Presheaf.app_isIso_of_stalkFunctor_map_iso
          (show Y.sheaf ⟶ (TopCat.Sheaf.pushforward _ f.base).obj X.sheaf from ⟨f.c⟩)
      rintro ⟨_, y, hy, rfl⟩
      specialize H y
      delta PresheafedSpace.Hom.stalkMap at H
      haveI H' :=
        TopCat.Presheaf.stalkPushforward.stalkPushforward_iso_of_openEmbedding C hf X.presheaf y
      have := IsIso.comp_isIso' H (@IsIso.inv_isIso _ _ _ _ _ H')
      rwa [Category.assoc, IsIso.hom_inv_id, Category.comp_id] at this }

end OfStalkIso

section

variable {X Y : SheafedSpace C} (f : X ⟶ Y) [H : IsOpenImmersion f]

/-- The functor `Opens X ⥤ Opens Y` associated with an open immersion `f : X ⟶ Y`. -/
abbrev opensFunctor : Opens X ⥤ Opens Y :=
  H.base_open.isOpenMap.functor

/-- An open immersion `f : X ⟶ Y` induces an isomorphism `X ≅ Y|_{f(X)}`. -/
@[simps! hom_c_app]
noncomputable def isoRestrict : X ≅ Y.restrict H.base_open :=
  SheafedSpace.isoMk <| PresheafedSpace.IsOpenImmersion.isoRestrict f

@[reassoc (attr := simp)]
theorem isoRestrict_hom_ofRestrict : (isoRestrict f).hom ≫ Y.ofRestrict _ = f :=
  PresheafedSpace.IsOpenImmersion.isoRestrict_hom_ofRestrict f

@[reassoc (attr := simp)]
theorem isoRestrict_inv_ofRestrict : (isoRestrict f).inv ≫ f = Y.ofRestrict _ :=
  PresheafedSpace.IsOpenImmersion.isoRestrict_inv_ofRestrict f

/-- For an open immersion `f : X ⟶ Y` and an open set `U ⊆ X`, we have the map `X(U) ⟶ Y(U)`. -/
noncomputable def invApp (U : Opens X) :
    X.presheaf.obj (op U) ⟶ Y.presheaf.obj (op (opensFunctor f |>.obj U)) :=
  PresheafedSpace.IsOpenImmersion.invApp f U

@[reassoc (attr := simp)]
theorem inv_naturality {U V : (Opens X)ᵒᵖ} (i : U ⟶ V) :
    X.presheaf.map i ≫ H.invApp _ (unop V) =
      H.invApp _ (unop U) ≫ Y.presheaf.map (opensFunctor f |>.op.map i) :=
  PresheafedSpace.IsOpenImmersion.inv_naturality f i

instance (U : Opens X) : IsIso (H.invApp _ U) := by delta invApp; infer_instance

theorem inv_invApp (U : Opens X) :
    inv (H.invApp _ U) =
      f.c.app (op (opensFunctor f |>.obj U)) ≫
        X.presheaf.map (eqToHom (by simp [Opens.map, Set.preimage_image_eq _ H.base_open.inj])) :=
  PresheafedSpace.IsOpenImmersion.inv_invApp f U

@[reassoc (attr := simp)]
theorem invApp_app (U : Opens X) :
    H.invApp _ U ≫ f.c.app (op (opensFunctor f |>.obj U)) =
      X.presheaf.map (eqToHom (by simp [Opens.map, Set.preimage_image_eq _ H.base_open.inj])) :=
  PresheafedSpace.IsOpenImmersion.invApp_app f U

attribute [elementwise] invApp_app

@[reassoc (attr := simp)]
theorem app_invApp (U : Opens Y) :
    f.c.app (op U) ≫ H.invApp _ ((Opens.map f.base).obj U) =
      Y.presheaf.map
        ((homOfLE (Set.image_preimage_subset f.base U.1)).op :
          op U ⟶ op (opensFunctor f |>.obj ((Opens.map f.base).obj U))) :=
  PresheafedSpace.IsOpenImmersion.app_invApp f U

/-- A variant of `app_inv_app` that gives an `eqToHom` instead of `homOfLe`. -/
@[reassoc]
theorem app_inv_app' (U : Opens Y) (hU : (U : Set Y) ⊆ Set.range f.base) :
    f.c.app (op U) ≫ invApp f ((Opens.map f.base).obj U) =
      Y.presheaf.map
        (eqToHom <|
            le_antisymm (Set.image_preimage_subset f.base U.1) <|
              (Set.image_preimage_eq_inter_range (f := f.base) (t := U.1)).symm ▸
                Set.subset_inter_iff.mpr ⟨fun _ h => h, hU⟩).op :=
  PresheafedSpace.IsOpenImmersion.app_invApp f U

instance ofRestrict {X : TopCat} (Y : SheafedSpace C) {f : X ⟶ Y.carrier}
    (hf : OpenEmbedding f) : IsOpenImmersion (Y.ofRestrict hf) :=
  PresheafedSpace.IsOpenImmersion.ofRestrict _ hf

@[elementwise, simp]
theorem ofRestrict_invApp {C : Type*} [Category C] (X : SheafedSpace C) {Y : TopCat}
    {f : Y ⟶ TopCat.of X.carrier} (h : OpenEmbedding f) (U : Opens (X.restrict h).carrier) :
    (SheafedSpace.IsOpenImmersion.ofRestrict X h).invApp _ U = 𝟙 _ :=
  PresheafedSpace.IsOpenImmersion.ofRestrict_invApp _ h U

/-- An open immersion is an iso if the underlying continuous map is epi. -/
theorem to_iso [h' : Epi f.base] : IsIso f := by
  haveI : IsIso (forgetToPresheafedSpace.map f) := PresheafedSpace.IsOpenImmersion.to_iso f
  apply isIso_of_reflects_iso _ (SheafedSpace.forgetToPresheafedSpace)

instance stalk_iso [HasColimits C] (x : X) :
    IsIso (f.stalkMap x) :=
  PresheafedSpace.IsOpenImmersion.stalk_iso f x

end

section Prod

-- Porting note: here `ι` should have same universe level as morphism of `C`, so needs explicit
-- universe level now
variable [HasLimits C] {ι : Type v} (F : Discrete ι ⥤ SheafedSpace.{_, v, v} C) [HasColimit F]
  (i : Discrete ι)

theorem sigma_ι_openEmbedding : OpenEmbedding (colimit.ι F i).base := by
  rw [← show _ = (colimit.ι F i).base from ι_preservesColimitsIso_inv (SheafedSpace.forget C) F i]
  have : _ = _ ≫ colimit.ι (Discrete.functor ((F ⋙ SheafedSpace.forget C).obj ∘ Discrete.mk)) i :=
    HasColimit.isoOfNatIso_ι_hom Discrete.natIsoFunctor i
  rw [← Iso.eq_comp_inv] at this
  rw [this]
  have : colimit.ι _ _ ≫ _ = _ :=
    TopCat.sigmaIsoSigma_hom_ι.{v, v} ((F ⋙ SheafedSpace.forget C).obj ∘ Discrete.mk) i.as
  rw [← Iso.eq_comp_inv] at this
  cases i
  rw [this, ← Category.assoc]
  -- Porting note: `simp_rw` can't use `TopCat.openEmbedding_iff_comp_isIso` and
  -- `TopCat.openEmbedding_iff_isIso_comp`.
  -- See https://github.com/leanprover-community/mathlib4/issues/5026
  erw [TopCat.openEmbedding_iff_comp_isIso, TopCat.openEmbedding_iff_comp_isIso,
    TopCat.openEmbedding_iff_comp_isIso, TopCat.openEmbedding_iff_isIso_comp]
  exact openEmbedding_sigmaMk

theorem image_preimage_is_empty (j : Discrete ι) (h : i ≠ j) (U : Opens (F.obj i)) :
    (Opens.map (colimit.ι (F ⋙ SheafedSpace.forgetToPresheafedSpace) j).base).obj
        ((Opens.map (preservesColimitIso SheafedSpace.forgetToPresheafedSpace F).inv.base).obj
          ((sigma_ι_openEmbedding F i).isOpenMap.functor.obj U)) =
      ⊥ := by
  ext x
  apply iff_false_intro
  rintro ⟨y, hy, eq⟩
  replace eq := ConcreteCategory.congr_arg (preservesColimitIso (SheafedSpace.forget C) F ≪≫
    HasColimit.isoOfNatIso Discrete.natIsoFunctor ≪≫ TopCat.sigmaIsoSigma.{v, v} _).hom eq
  simp_rw [CategoryTheory.Iso.trans_hom, ← TopCat.comp_app, ← PresheafedSpace.comp_base] at eq
  rw [ι_preservesColimitsIso_inv] at eq
  change
    ((SheafedSpace.forget C).map (colimit.ι F i) ≫ _) y =
      ((SheafedSpace.forget C).map (colimit.ι F j) ≫ _) x at eq
  cases i; cases j
  rw [ι_preservesColimitsIso_hom_assoc, ι_preservesColimitsIso_hom_assoc,
    HasColimit.isoOfNatIso_ι_hom_assoc, HasColimit.isoOfNatIso_ι_hom_assoc,
    TopCat.sigmaIsoSigma_hom_ι, TopCat.sigmaIsoSigma_hom_ι] at eq
  exact h (congr_arg Discrete.mk (congr_arg Sigma.fst eq))

instance sigma_ι_isOpenImmersion [HasStrictTerminalObjects C] :
    SheafedSpace.IsOpenImmersion (colimit.ι F i) where
  base_open := sigma_ι_openEmbedding F i
  c_iso U := by
    have e : colimit.ι F i = _ :=
      (ι_preservesColimitsIso_inv SheafedSpace.forgetToPresheafedSpace F i).symm
    have H :
      OpenEmbedding
        (colimit.ι (F ⋙ SheafedSpace.forgetToPresheafedSpace) i ≫
            (preservesColimitIso SheafedSpace.forgetToPresheafedSpace F).inv).base :=
      e ▸ sigma_ι_openEmbedding F i
    suffices IsIso <| (colimit.ι (F ⋙ SheafedSpace.forgetToPresheafedSpace) i ≫
        (preservesColimitIso SheafedSpace.forgetToPresheafedSpace F).inv).c.app <|
      op (H.isOpenMap.functor.obj U) by
      -- Porting note (#11083): just `convert` is very slow, so helps it a bit
      convert this using 2 <;> congr
    rw [PresheafedSpace.comp_c_app,
      ← PresheafedSpace.colimitPresheafObjIsoComponentwiseLimit_hom_π]
    -- Porting note: this instance created manually to make the `inferInstance` below work
    have inst1 : IsIso (preservesColimitIso forgetToPresheafedSpace F).inv.c :=
      PresheafedSpace.c_isIso_of_iso _
    rsuffices : IsIso
        (limit.π
          (PresheafedSpace.componentwiseDiagram (F ⋙ SheafedSpace.forgetToPresheafedSpace)
            ((Opens.map
                  (preservesColimitIso SheafedSpace.forgetToPresheafedSpace F).inv.base).obj
              (unop <| op <| H.isOpenMap.functor.obj U)))
          (op i))
    · infer_instance
    apply limit_π_isIso_of_is_strict_terminal
    intro j hj
    induction j using Opposite.rec' with | h j => ?_
    dsimp
    convert (F.obj j).sheaf.isTerminalOfEmpty using 3
    convert image_preimage_is_empty F i j (fun h => hj (congr_arg op h.symm)) U using 6
    exact (congr_arg PresheafedSpace.Hom.base e).symm

end Prod

end SheafedSpace.IsOpenImmersion

namespace LocallyRingedSpace.IsOpenImmersion

instance (X : LocallyRingedSpace) {U : TopCat} (f : U ⟶ X.toTopCat) (hf : OpenEmbedding f) :
    LocallyRingedSpace.IsOpenImmersion (X.ofRestrict hf) :=
  PresheafedSpace.IsOpenImmersion.ofRestrict X.toPresheafedSpace hf

noncomputable section Pullback

variable {X Y Z : LocallyRingedSpace} (f : X ⟶ Z) (g : Y ⟶ Z)
variable [H : LocallyRingedSpace.IsOpenImmersion f]

instance (priority := 100) of_isIso [IsIso g] : LocallyRingedSpace.IsOpenImmersion g :=
  @PresheafedSpace.IsOpenImmersion.ofIsIso _ _ _ _ g.1
    ⟨⟨(inv g).1, by
        erw [← LocallyRingedSpace.comp_toShHom]; rw [IsIso.hom_inv_id]
        erw [← LocallyRingedSpace.comp_toShHom]; rw [IsIso.inv_hom_id]; constructor <;> rfl⟩⟩

instance comp (g : Z ⟶ Y) [LocallyRingedSpace.IsOpenImmersion g] :
    LocallyRingedSpace.IsOpenImmersion (f ≫ g) :=
  PresheafedSpace.IsOpenImmersion.comp f.1 g.1

instance mono : Mono f :=
  LocallyRingedSpace.forgetToSheafedSpace.mono_of_mono_map (show Mono f.toShHom by infer_instance)

instance : SheafedSpace.IsOpenImmersion (LocallyRingedSpace.forgetToSheafedSpace.map f) :=
  H

-- note to reviewers: is there a `count_heartbeats` for this?
set_option synthInstance.maxHeartbeats 30000 in
/-- An explicit pullback cone over `cospan f g` if `f` is an open immersion. -/
def pullbackConeOfLeft : PullbackCone f g := by
  refine PullbackCone.mk ?_
      (Y.ofRestrict (TopCat.snd_openEmbedding_of_left_openEmbedding H.base_open g.base)) ?_
  · use PresheafedSpace.IsOpenImmersion.pullbackConeOfLeftFst f.1 g.1
    intro x
    have := PresheafedSpace.stalkMap.congr_hom _ _
        (PresheafedSpace.IsOpenImmersion.pullback_cone_of_left_condition f.1 g.1) x
    rw [PresheafedSpace.stalkMap.comp, PresheafedSpace.stalkMap.comp] at this
    rw [← IsIso.eq_inv_comp] at this
    rw [this]
    infer_instance
  · exact LocallyRingedSpace.Hom.ext' _ _
        (PresheafedSpace.IsOpenImmersion.pullback_cone_of_left_condition _ _)

instance : LocallyRingedSpace.IsOpenImmersion (pullbackConeOfLeft f g).snd :=
  show PresheafedSpace.IsOpenImmersion (Y.toPresheafedSpace.ofRestrict _) by infer_instance

set_option synthInstance.maxHeartbeats 80000 in
/-- The constructed `pullbackConeOfLeft` is indeed limiting. -/
def pullbackConeOfLeftIsLimit : IsLimit (pullbackConeOfLeft f g) :=
  PullbackCone.isLimitAux' _ fun s => by
    refine ⟨LocallyRingedSpace.Hom.mk (PresheafedSpace.IsOpenImmersion.pullbackConeOfLeftLift
        f.1 g.1 (PullbackCone.mk _ _ (congr_arg LocallyRingedSpace.Hom.toShHom s.condition))) ?_,
      LocallyRingedSpace.Hom.ext' _ _
        (PresheafedSpace.IsOpenImmersion.pullbackConeOfLeftLift_fst f.1 g.1 _),
      LocallyRingedSpace.Hom.ext' _ _
          (PresheafedSpace.IsOpenImmersion.pullbackConeOfLeftLift_snd f.1 g.1 _), ?_⟩
    · intro x
      have :=
        PresheafedSpace.stalkMap.congr_hom _ _
          (PresheafedSpace.IsOpenImmersion.pullbackConeOfLeftLift_snd f.1 g.1
            (PullbackCone.mk s.fst.1 s.snd.1
              (congr_arg LocallyRingedSpace.Hom.toShHom s.condition)))
          x
      change _ = _ ≫ s.snd.1.stalkMap x at this
      rw [PresheafedSpace.stalkMap.comp, ← IsIso.eq_inv_comp] at this
      rw [this]
      -- TODO: This instance is found by `infer_instance` before #6045.
      apply CommRingCat.isLocalRingHom_comp
    · intro m _ h₂
      rw [← cancel_mono (pullbackConeOfLeft f g).snd]
      exact h₂.trans <| LocallyRingedSpace.Hom.ext' _ _
        (PresheafedSpace.IsOpenImmersion.pullbackConeOfLeftLift_snd f.1 g.1 <|
          PullbackCone.mk s.fst.1 s.snd.1 <| congr_arg
            LocallyRingedSpace.Hom.toShHom s.condition).symm

instance hasPullback_of_left : HasPullback f g :=
  ⟨⟨⟨_, pullbackConeOfLeftIsLimit f g⟩⟩⟩

instance hasPullback_of_right : HasPullback g f :=
  hasPullback_symmetry f g

/-- Open immersions are stable under base-change. -/
instance pullback_snd_of_left :
    LocallyRingedSpace.IsOpenImmersion (pullback.snd f g) := by
  delta pullback.snd
  rw [← limit.isoLimitCone_hom_π ⟨_, pullbackConeOfLeftIsLimit f g⟩ WalkingCospan.right]
  infer_instance

/-- Open immersions are stable under base-change. -/
instance pullback_fst_of_right :
    LocallyRingedSpace.IsOpenImmersion (pullback.fst g f) := by
  rw [← pullbackSymmetry_hom_comp_snd]
  infer_instance

instance pullback_to_base_isOpenImmersion [LocallyRingedSpace.IsOpenImmersion g] :
    LocallyRingedSpace.IsOpenImmersion (limit.π (cospan f g) WalkingCospan.one) := by
  rw [← limit.w (cospan f g) WalkingCospan.Hom.inl, cospan_map_inl]
  infer_instance

instance forgetPreservesPullbackOfLeft :
    PreservesLimit (cospan f g) LocallyRingedSpace.forgetToSheafedSpace :=
  preservesLimitOfPreservesLimitCone (pullbackConeOfLeftIsLimit f g) <| by
    apply (isLimitMapConePullbackConeEquiv _ _).symm.toFun
    apply isLimitOfIsLimitPullbackConeMap SheafedSpace.forgetToPresheafedSpace
    exact PresheafedSpace.IsOpenImmersion.pullbackConeOfLeftIsLimit f.1 g.1

instance forgetToPresheafedSpacePreservesPullbackOfLeft :
    PreservesLimit (cospan f g)
      (LocallyRingedSpace.forgetToSheafedSpace ⋙ SheafedSpace.forgetToPresheafedSpace) :=
  preservesLimitOfPreservesLimitCone (pullbackConeOfLeftIsLimit f g) <| by
    apply (isLimitMapConePullbackConeEquiv _ _).symm.toFun
    exact PresheafedSpace.IsOpenImmersion.pullbackConeOfLeftIsLimit f.1 g.1

instance forgetToPresheafedSpacePreservesOpenImmersion :
    PresheafedSpace.IsOpenImmersion
      ((LocallyRingedSpace.forgetToSheafedSpace ⋙ SheafedSpace.forgetToPresheafedSpace).map f) :=
  H

instance forgetToTopPreservesPullbackOfLeft :
    PreservesLimit (cospan f g)
      (LocallyRingedSpace.forgetToSheafedSpace ⋙ SheafedSpace.forget _) := by
  change PreservesLimit _ <|
    (LocallyRingedSpace.forgetToSheafedSpace ⋙ SheafedSpace.forgetToPresheafedSpace) ⋙
    PresheafedSpace.forget _
  -- Porting note: was `apply (config := { instances := False }) ...`
  -- See https://github.com/leanprover/lean4/issues/2273
  have : PreservesLimit
      (cospan ((cospan f g ⋙ forgetToSheafedSpace ⋙ SheafedSpace.forgetToPresheafedSpace).map
        WalkingCospan.Hom.inl)
      ((cospan f g ⋙ forgetToSheafedSpace ⋙ SheafedSpace.forgetToPresheafedSpace).map
        WalkingCospan.Hom.inr)) (PresheafedSpace.forget CommRingCat) := by
    dsimp; infer_instance
  have : PreservesLimit (cospan f g ⋙ forgetToSheafedSpace ⋙ SheafedSpace.forgetToPresheafedSpace)
      (PresheafedSpace.forget CommRingCat) := by
    apply preservesLimitOfIsoDiagram _ (diagramIsoCospan _).symm
  apply Limits.compPreservesLimit

instance forgetReflectsPullbackOfLeft :
    ReflectsLimit (cospan f g) LocallyRingedSpace.forgetToSheafedSpace :=
  reflectsLimitOfReflectsIsomorphisms _ _

instance forgetPreservesPullbackOfRight :
    PreservesLimit (cospan g f) LocallyRingedSpace.forgetToSheafedSpace :=
  preservesPullbackSymmetry _ _ _

instance forgetToPresheafedSpacePreservesPullbackOfRight :
    PreservesLimit (cospan g f)
      (LocallyRingedSpace.forgetToSheafedSpace ⋙ SheafedSpace.forgetToPresheafedSpace) :=
  preservesPullbackSymmetry _ _ _

instance forgetReflectsPullbackOfRight :
    ReflectsLimit (cospan g f) LocallyRingedSpace.forgetToSheafedSpace :=
  reflectsLimitOfReflectsIsomorphisms _ _

instance forgetToPresheafedSpaceReflectsPullbackOfLeft :
    ReflectsLimit (cospan f g)
      (LocallyRingedSpace.forgetToSheafedSpace ⋙ SheafedSpace.forgetToPresheafedSpace) :=
  reflectsLimitOfReflectsIsomorphisms _ _

instance forgetToPresheafedSpaceReflectsPullbackOfRight :
    ReflectsLimit (cospan g f)
      (LocallyRingedSpace.forgetToSheafedSpace ⋙ SheafedSpace.forgetToPresheafedSpace) :=
  reflectsLimitOfReflectsIsomorphisms _ _

theorem pullback_snd_isIso_of_range_subset (H' : Set.range g.base ⊆ Set.range f.base) :
    IsIso (pullback.snd f g) := by
  apply (config := {allowSynthFailures := true}) Functor.ReflectsIsomorphisms.reflects
    (F := LocallyRingedSpace.forgetToSheafedSpace)
  apply (config := {allowSynthFailures := true}) Functor.ReflectsIsomorphisms.reflects
    (F := SheafedSpace.forgetToPresheafedSpace)
  erw [← PreservesPullback.iso_hom_snd
      (LocallyRingedSpace.forgetToSheafedSpace ⋙ SheafedSpace.forgetToPresheafedSpace) f g]
  -- Porting note: was `inferInstance`
  exact IsIso.comp_isIso' inferInstance <|
    PresheafedSpace.IsOpenImmersion.pullback_snd_isIso_of_range_subset _ _ H'

/-- The universal property of open immersions:
For an open immersion `f : X ⟶ Z`, given any morphism of schemes `g : Y ⟶ Z` whose topological
image is contained in the image of `f`, we can lift this morphism to a unique `Y ⟶ X` that
commutes with these maps.
-/
def lift (H' : Set.range g.base ⊆ Set.range f.base) : Y ⟶ X :=
  -- Porting note (#10754): added instance manually
  have := pullback_snd_isIso_of_range_subset f g H'
  inv (pullback.snd f g) ≫ pullback.fst _ _

@[simp, reassoc]
theorem lift_fac (H' : Set.range g.base ⊆ Set.range f.base) : lift f g H' ≫ f = g := by
  erw [Category.assoc]; rw [IsIso.inv_comp_eq]; exact pullback.condition

theorem lift_uniq (H' : Set.range g.base ⊆ Set.range f.base) (l : Y ⟶ X) (hl : l ≫ f = g) :
    l = lift f g H' := by rw [← cancel_mono f, hl, lift_fac]

theorem lift_range (H' : Set.range g.base ⊆ Set.range f.base) :
    Set.range (lift f g H').base = f.base ⁻¹' Set.range g.base := by
  -- Porting note (#10754): added instance manually
  have := pullback_snd_isIso_of_range_subset f g H'
  dsimp only [lift]
  have : _ = (pullback.fst f g).base :=
    PreservesPullback.iso_hom_fst
      (LocallyRingedSpace.forgetToSheafedSpace ⋙ SheafedSpace.forget _) f g
<<<<<<< HEAD
  erw [SheafedSpace.comp_base, ← this, ← Category.assoc, coe_comp]
   -- now `erw` after #13170
  rw [Set.range_comp, Set.range_iff_surjective.mpr, Set.image_univ]
=======
  rw [LocallyRingedSpace.comp_val, SheafedSpace.comp_base, ← this, ← Category.assoc, coe_comp,
      Set.range_comp, Set.range_iff_surjective.mpr, Set.image_univ]
>>>>>>> 52637b24
  -- Porting note (#11224): change `rw` to `erw` on this lemma
  · erw [TopCat.pullback_fst_range]
    ext
    constructor
    · rintro ⟨y, eq⟩; exact ⟨y, eq.symm⟩
    · rintro ⟨y, eq⟩; exact ⟨y, eq.symm⟩
<<<<<<< HEAD
  · erw [← TopCat.epi_iff_surjective] -- now `erw` after #13170
    rw [show (inv (pullback.snd f g)).base = _ from
=======
  · rw [← TopCat.epi_iff_surjective, show (inv (pullback.snd f g)).val.base = _ from
>>>>>>> 52637b24
        (LocallyRingedSpace.forgetToSheafedSpace ⋙ SheafedSpace.forget _).map_inv _]
    infer_instance

end Pullback

/-- An open immersion is isomorphic to the induced open subscheme on its image. -/
noncomputable def isoRestrict {X Y : LocallyRingedSpace} (f : X ⟶ Y)
    [H : LocallyRingedSpace.IsOpenImmersion f] :
    X ≅ Y.restrict H.base_open :=
  LocallyRingedSpace.isoOfSheafedSpaceIso <|
    SheafedSpace.forgetToPresheafedSpace.preimageIso <|
      PresheafedSpace.IsOpenImmersion.isoRestrict f.1

/-- The functor `Opens X ⥤ Opens Y` associated with an open immersion `f : X ⟶ Y`. -/
abbrev opensFunctor {X Y : LocallyRingedSpace} (f : X ⟶ Y)
    [H : LocallyRingedSpace.IsOpenImmersion f] : Opens X ⥤ Opens Y :=
  H.base_open.isOpenMap.functor

section OfStalkIso

/-- Suppose `X Y : SheafedSpace C`, where `C` is a concrete category,
whose forgetful functor reflects isomorphisms, preserves limits and filtered colimits.
Then a morphism `X ⟶ Y` that is a topological open embedding
is an open immersion iff every stalk map is an iso.
-/
theorem of_stalk_iso {X Y : LocallyRingedSpace} (f : X ⟶ Y) (hf : OpenEmbedding f.base)
    [stalk_iso : ∀ x : X.1, IsIso (f.stalkMap x)] :
    LocallyRingedSpace.IsOpenImmersion f :=
  SheafedSpace.IsOpenImmersion.of_stalk_iso _ hf (H := stalk_iso)

end OfStalkIso

section

variable {X Y : LocallyRingedSpace} (f : X ⟶ Y) [H : IsOpenImmersion f]

@[reassoc (attr := simp)]
theorem isoRestrict_hom_ofRestrict : (isoRestrict f).hom ≫ Y.ofRestrict _ = f := by
  ext1
  dsimp [isoRestrict, isoOfSheafedSpaceIso]
  apply SheafedSpace.forgetToPresheafedSpace.map_injective
  rw [Functor.map_comp, SheafedSpace.forgetToPresheafedSpace.map_preimage]
  exact SheafedSpace.IsOpenImmersion.isoRestrict_hom_ofRestrict f.1

@[reassoc (attr := simp)]
theorem isoRestrict_inv_ofRestrict : (isoRestrict f).inv ≫ f = Y.ofRestrict _ := by
  simp only [← isoRestrict_hom_ofRestrict f, Iso.inv_hom_id_assoc]
/-- For an open immersion `f : X ⟶ Y` and an open set `U ⊆ X`, we have the map `X(U) ⟶ Y(U)`. -/
noncomputable def invApp (U : Opens X) :
    X.presheaf.obj (op U) ⟶ Y.presheaf.obj (op (opensFunctor f |>.obj U)) :=
  PresheafedSpace.IsOpenImmersion.invApp f.1 U

@[reassoc (attr := simp)]
theorem inv_naturality {U V : (Opens X)ᵒᵖ} (i : U ⟶ V) :
    X.presheaf.map i ≫ H.invApp _ (unop V) =
      H.invApp _ (unop U) ≫ Y.presheaf.map (opensFunctor f |>.op.map i) :=
  PresheafedSpace.IsOpenImmersion.inv_naturality f.1 i

instance (U : Opens X) : IsIso (H.invApp _ U) := by delta invApp; infer_instance

theorem inv_invApp (U : Opens X) :
    inv (H.invApp _ U) =
      f.c.app (op (opensFunctor f |>.obj U)) ≫
        X.presheaf.map (eqToHom (by simp [Opens.map, Set.preimage_image_eq _ H.base_open.inj])) :=
  PresheafedSpace.IsOpenImmersion.inv_invApp f.1 U

@[reassoc (attr := simp)]
theorem invApp_app (U : Opens X) :
    H.invApp _ U ≫ f.c.app (op (opensFunctor f |>.obj U)) =
      X.presheaf.map (eqToHom (by simp [Opens.map, Set.preimage_image_eq _ H.base_open.inj])) :=
  PresheafedSpace.IsOpenImmersion.invApp_app f.1 U

attribute [elementwise] invApp_app

@[reassoc (attr := simp)]
theorem app_invApp (U : Opens Y) :
    f.c.app (op U) ≫ H.invApp _ ((Opens.map f.1.base).obj U) =
      Y.presheaf.map
        ((homOfLE (Set.image_preimage_subset f.base U.1)).op :
          op U ⟶ op (opensFunctor f |>.obj ((Opens.map f.base).obj U))) :=
  PresheafedSpace.IsOpenImmersion.app_invApp f.1 U

/-- A variant of `app_inv_app` that gives an `eqToHom` instead of `homOfLe`. -/
@[reassoc]
theorem app_inv_app' (U : Opens Y) (hU : (U : Set Y) ⊆ Set.range f.1.base) :
    f.c.app (op U) ≫ H.invApp _ ((Opens.map f.1.base).obj U) =
      Y.presheaf.map
        (eqToHom <|
            le_antisymm (Set.image_preimage_subset f.base U.1) <|
              (Set.image_preimage_eq_inter_range (f := f.base) (t := U.1)).symm ▸
                Set.subset_inter_iff.mpr ⟨fun _ h => h, hU⟩).op :=
  PresheafedSpace.IsOpenImmersion.app_invApp f.1 U

instance ofRestrict {X : TopCat} (Y : LocallyRingedSpace) {f : X ⟶ Y.carrier}
    (hf : OpenEmbedding f) : IsOpenImmersion (Y.ofRestrict hf) :=
  PresheafedSpace.IsOpenImmersion.ofRestrict _ hf

@[elementwise, simp]
theorem ofRestrict_invApp (X : LocallyRingedSpace) {Y : TopCat}
    {f : Y ⟶ TopCat.of X.carrier} (h : OpenEmbedding f) (U : Opens (X.restrict h).carrier) :
    (LocallyRingedSpace.IsOpenImmersion.ofRestrict X h).invApp _ U = 𝟙 _ :=
  PresheafedSpace.IsOpenImmersion.ofRestrict_invApp _ h U

instance stalk_iso (x : X) : IsIso (f.stalkMap x) :=
  PresheafedSpace.IsOpenImmersion.stalk_iso f.1 x

theorem to_iso [h' : Epi f.base] : IsIso f := by
  suffices IsIso (LocallyRingedSpace.forgetToSheafedSpace.map f) from
    isIso_of_reflects_iso _ LocallyRingedSpace.forgetToSheafedSpace
  exact SheafedSpace.IsOpenImmersion.to_iso f.1

end

end LocallyRingedSpace.IsOpenImmersion

end AlgebraicGeometry<|MERGE_RESOLUTION|>--- conflicted
+++ resolved
@@ -1121,26 +1121,15 @@
   have : _ = (pullback.fst f g).base :=
     PreservesPullback.iso_hom_fst
       (LocallyRingedSpace.forgetToSheafedSpace ⋙ SheafedSpace.forget _) f g
-<<<<<<< HEAD
-  erw [SheafedSpace.comp_base, ← this, ← Category.assoc, coe_comp]
-   -- now `erw` after #13170
+  rw [SheafedSpace.comp_base, ← this, ← Category.assoc, coe_comp]
   rw [Set.range_comp, Set.range_iff_surjective.mpr, Set.image_univ]
-=======
-  rw [LocallyRingedSpace.comp_val, SheafedSpace.comp_base, ← this, ← Category.assoc, coe_comp,
-      Set.range_comp, Set.range_iff_surjective.mpr, Set.image_univ]
->>>>>>> 52637b24
   -- Porting note (#11224): change `rw` to `erw` on this lemma
   · erw [TopCat.pullback_fst_range]
     ext
     constructor
     · rintro ⟨y, eq⟩; exact ⟨y, eq.symm⟩
     · rintro ⟨y, eq⟩; exact ⟨y, eq.symm⟩
-<<<<<<< HEAD
-  · erw [← TopCat.epi_iff_surjective] -- now `erw` after #13170
-    rw [show (inv (pullback.snd f g)).base = _ from
-=======
-  · rw [← TopCat.epi_iff_surjective, show (inv (pullback.snd f g)).val.base = _ from
->>>>>>> 52637b24
+  · rw [← TopCat.epi_iff_surjective, show (inv (pullback.snd f g)).base = _ from
         (LocallyRingedSpace.forgetToSheafedSpace ⋙ SheafedSpace.forget _).map_inv _]
     infer_instance
 
