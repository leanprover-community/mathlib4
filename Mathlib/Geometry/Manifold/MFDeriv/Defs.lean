--- conflicted
+++ resolved
@@ -129,13 +129,8 @@
 
 /-- Being differentiable in the model space is a local property, invariant under smooth maps.
 Therefore, it will lift nicely to manifolds. -/
-<<<<<<< HEAD
-theorem differentiable_within_at_localInvariantProp :
+theorem differentiableWithinAt_localInvariantProp :
     (contDiffGroupoid ∞ I).LocalInvariantProp (contDiffGroupoid ∞ I')
-=======
-theorem differentiableWithinAt_localInvariantProp :
-    (contDiffGroupoid ⊤ I).LocalInvariantProp (contDiffGroupoid ⊤ I')
->>>>>>> 1404d2bd
       (DifferentiableWithinAtProp I I') :=
   { is_local := by
       intro s x u f u_open xu
