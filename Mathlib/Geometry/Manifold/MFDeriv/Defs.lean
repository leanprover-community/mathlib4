--- conflicted
+++ resolved
@@ -321,10 +321,7 @@
     HasFDerivWithinAt (writtenInExtChartAt I I' x f : E → E') f' (range I) ((extChartAt I x) x)
 
 open Classical in
-<<<<<<< HEAD
-=======
-variable (I I') in
->>>>>>> d0df76bd
+variable (I I') in
 /-- Let `f` be a function between two smooth manifolds. Then `mfderivWithin I I' f s x` is the
 derivative of `f` at `x` within `s`, as a continuous linear map from the tangent space at `x` to the
 tangent space at `f x`. -/
@@ -336,10 +333,7 @@
   else 0
 
 open Classical in
-<<<<<<< HEAD
-=======
-variable (I I') in
->>>>>>> d0df76bd
+variable (I I') in
 /-- Let `f` be a function between two smooth manifolds. Then `mfderiv I I' f x` is the derivative of
 `f` at `x`, as a continuous linear map from the tangent space at `x` to the tangent space at
 `f x`. -/
