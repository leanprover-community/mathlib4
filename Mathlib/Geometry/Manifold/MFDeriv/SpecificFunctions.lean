--- conflicted
+++ resolved
@@ -579,22 +579,8 @@
   · rcases p with ⟨⟩; rfl
   · exact hs
 
-<<<<<<< HEAD
-theorem MDifferentiableAt.mfderiv_prod {f : M → M'} {g : M → M''} {x : M}
-    (hf : MDifferentiableAt I I' f x) (hg : MDifferentiableAt I I'' g x) :
-    mfderiv I (I'.prod I'') (fun x => (f x, g x)) x =
-      (mfderiv I I' f x).prod (mfderiv I I'' g x) := by
-  classical
-  simp_rw [mfderiv, if_pos (hf.prodMk hg), if_pos hf, if_pos hg]
-  exact hf.differentiableWithinAt_writtenInExtChartAt.fderivWithin_prodMk
-    hg.differentiableWithinAt_writtenInExtChartAt (I.uniqueDiffOn _ (mem_range_self _))
-=======
-@[deprecated (since := "2025-04-18")]
-alias tangentMapWithin_prod_snd := tangentMapWithin_prodSnd
-
 -- Kept as an alias for discoverability.
 alias MDifferentiableAt.mfderiv_prod := mfderiv_prodMk
->>>>>>> 016f98df
 
 theorem mfderiv_prod_left {x₀ : M} {y₀ : M'} :
     mfderiv I (I.prod I') (fun x => (x, y₀)) x₀ =
