--- conflicted
+++ resolved
@@ -506,11 +506,6 @@
     MDifferentiable (I.prod J) (I'.prod J') (Prod.map f g) := fun p ↦
   (hf p.1).prodMap' (hg p.2)
 
-<<<<<<< HEAD
-=======
-@[deprecated (since := "2025-04-18")]
-alias MDifferentiable.prod_map := MDifferentiable.prodMap
-
 lemma HasMFDerivWithinAt.prodMap {s : Set <| M × M'} {p : M × M'} {f : M → N} {g : M' → N'}
     {df : TangentSpace I p.1 →L[𝕜] TangentSpace J (f p.1)}
     (hf : HasMFDerivWithinAt I J f (Prod.fst '' s) p.1 df)
@@ -569,7 +564,6 @@
   exact mfderivWithin_prodMap hf.mdifferentiableWithinAt hg.mdifferentiableWithinAt
     (uniqueMDiffWithinAt_univ I) (uniqueMDiffWithinAt_univ I')
 
->>>>>>> a2b14f1d
 end prodMap
 
 @[simp, mfld_simps]
