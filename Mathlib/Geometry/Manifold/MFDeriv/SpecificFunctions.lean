/-
Copyright (c) 2020 Sébastien Gouëzel. All rights reserved.
Released under Apache 2.0 license as described in the file LICENSE.
Authors: Sébastien Gouëzel, Floris van Doorn
-/
import Mathlib.Geometry.Manifold.MFDeriv.FDeriv

/-!
# Differentiability of specific functions

In this file, we establish differentiability results for
- continuous linear maps and continuous linear equivalences
- the identity
- constant functions
- products
- arithmetic operations (such as addition and scalar multiplication).

-/

noncomputable section

open scoped Manifold
open Bundle Set Topology

section SpecificFunctions

/-! ### Differentiability of specific functions -/

<<<<<<< HEAD
variable {𝕜 : Type*} [NontriviallyNormedField 𝕜]
  -- declare a charted space `M` over the pair `(E, H)`.
  {E : Type*} [NormedAddCommGroup E]
  [NormedSpace 𝕜 E] {H : Type*} [TopologicalSpace H] {I : ModelWithCorners 𝕜 E H} {M : Type*}
  [TopologicalSpace M] [ChartedSpace H M]
  -- declare a charted space `M'` over the pair `(E', H')`.
  {E' : Type*} [NormedAddCommGroup E'] [NormedSpace 𝕜 E'] {H' : Type*} [TopologicalSpace H']
  {I' : ModelWithCorners 𝕜 E' H'} {M' : Type*} [TopologicalSpace M'] [ChartedSpace H' M']
  -- declare a charted space `M''` over the pair `(E'', H'')`.
=======
variable {𝕜 : Type*} [NontriviallyNormedField 𝕜] {E : Type*} [NormedAddCommGroup E]
  [NormedSpace 𝕜 E] {H : Type*} [TopologicalSpace H] {I : ModelWithCorners 𝕜 E H} {M : Type*}
  [TopologicalSpace M] [ChartedSpace H M] {E' : Type*}
  [NormedAddCommGroup E'] [NormedSpace 𝕜 E'] {H' : Type*} [TopologicalSpace H']
  {I' : ModelWithCorners 𝕜 E' H'} {M' : Type*} [TopologicalSpace M'] [ChartedSpace H' M']
>>>>>>> 9d8ba939
  {E'' : Type*} [NormedAddCommGroup E''] [NormedSpace 𝕜 E'']
  {H'' : Type*} [TopologicalSpace H''] {I'' : ModelWithCorners 𝕜 E'' H''} {M'' : Type*}
  [TopologicalSpace M''] [ChartedSpace H'' M'']
  -- declare a charted space `N` over the pair `(F, G)`.
  {F : Type*}
  [NormedAddCommGroup F] [NormedSpace 𝕜 F] {G : Type*} [TopologicalSpace G]
  {J : ModelWithCorners 𝕜 F G} {N : Type*} [TopologicalSpace N] [ChartedSpace G N]
  -- declare a charted space `N'` over the pair `(F', G')`.
  {F' : Type*}
  [NormedAddCommGroup F'] [NormedSpace 𝕜 F'] {G' : Type*} [TopologicalSpace G']
  {J' : ModelWithCorners 𝕜 F' G'} {N' : Type*} [TopologicalSpace N'] [ChartedSpace G' N']
  -- F₁, F₂, F₃, F₄ are normed spaces
  {F₁ : Type*}
  [NormedAddCommGroup F₁] [NormedSpace 𝕜 F₁] {F₂ : Type*} [NormedAddCommGroup F₂]
  [NormedSpace 𝕜 F₂] {F₃ : Type*} [NormedAddCommGroup F₃] [NormedSpace 𝕜 F₃] {F₄ : Type*}
  [NormedAddCommGroup F₄] [NormedSpace 𝕜 F₄]

namespace ContinuousLinearMap

variable (f : E →L[𝕜] E') {s : Set E} {x : E}

protected theorem hasMFDerivWithinAt : HasMFDerivWithinAt 𝓘(𝕜, E) 𝓘(𝕜, E') f s x f :=
  f.hasFDerivWithinAt.hasMFDerivWithinAt

protected theorem hasMFDerivAt : HasMFDerivAt 𝓘(𝕜, E) 𝓘(𝕜, E') f x f :=
  f.hasFDerivAt.hasMFDerivAt

protected theorem mdifferentiableWithinAt : MDifferentiableWithinAt 𝓘(𝕜, E) 𝓘(𝕜, E') f s x :=
  f.differentiableWithinAt.mdifferentiableWithinAt

protected theorem mdifferentiableOn : MDifferentiableOn 𝓘(𝕜, E) 𝓘(𝕜, E') f s :=
  f.differentiableOn.mdifferentiableOn

protected theorem mdifferentiableAt : MDifferentiableAt 𝓘(𝕜, E) 𝓘(𝕜, E') f x :=
  f.differentiableAt.mdifferentiableAt

protected theorem mdifferentiable : MDifferentiable 𝓘(𝕜, E) 𝓘(𝕜, E') f :=
  f.differentiable.mdifferentiable

theorem mfderiv_eq : mfderiv 𝓘(𝕜, E) 𝓘(𝕜, E') f x = f :=
  f.hasMFDerivAt.mfderiv

theorem mfderivWithin_eq (hs : UniqueMDiffWithinAt 𝓘(𝕜, E) s x) :
    mfderivWithin 𝓘(𝕜, E) 𝓘(𝕜, E') f s x = f :=
  f.hasMFDerivWithinAt.mfderivWithin hs

end ContinuousLinearMap

namespace ContinuousLinearEquiv

variable (f : E ≃L[𝕜] E') {s : Set E} {x : E}

protected theorem hasMFDerivWithinAt : HasMFDerivWithinAt 𝓘(𝕜, E) 𝓘(𝕜, E') f s x (f : E →L[𝕜] E') :=
  f.hasFDerivWithinAt.hasMFDerivWithinAt

protected theorem hasMFDerivAt : HasMFDerivAt 𝓘(𝕜, E) 𝓘(𝕜, E') f x (f : E →L[𝕜] E') :=
  f.hasFDerivAt.hasMFDerivAt

protected theorem mdifferentiableWithinAt : MDifferentiableWithinAt 𝓘(𝕜, E) 𝓘(𝕜, E') f s x :=
  f.differentiableWithinAt.mdifferentiableWithinAt

protected theorem mdifferentiableOn : MDifferentiableOn 𝓘(𝕜, E) 𝓘(𝕜, E') f s :=
  f.differentiableOn.mdifferentiableOn

protected theorem mdifferentiableAt : MDifferentiableAt 𝓘(𝕜, E) 𝓘(𝕜, E') f x :=
  f.differentiableAt.mdifferentiableAt

protected theorem mdifferentiable : MDifferentiable 𝓘(𝕜, E) 𝓘(𝕜, E') f :=
  f.differentiable.mdifferentiable

theorem mfderiv_eq : mfderiv 𝓘(𝕜, E) 𝓘(𝕜, E') f x = (f : E →L[𝕜] E') :=
  f.hasMFDerivAt.mfderiv

theorem mfderivWithin_eq (hs : UniqueMDiffWithinAt 𝓘(𝕜, E) s x) :
    mfderivWithin 𝓘(𝕜, E) 𝓘(𝕜, E') f s x = (f : E →L[𝕜] E') :=
  f.hasMFDerivWithinAt.mfderivWithin hs

end ContinuousLinearEquiv

variable {s : Set M} {x : M}

section id

/-! #### Identity -/

theorem hasMFDerivAt_id (x : M) :
    HasMFDerivAt I I (@id M) x (ContinuousLinearMap.id 𝕜 (TangentSpace I x)) := by
  refine ⟨continuousAt_id, ?_⟩
  have : ∀ᶠ y in 𝓝[range I] (extChartAt I x) x, (extChartAt I x ∘ (extChartAt I x).symm) y = y := by
    apply Filter.mem_of_superset (extChartAt_target_mem_nhdsWithin x)
    mfld_set_tac
  apply HasFDerivWithinAt.congr_of_eventuallyEq (hasFDerivWithinAt_id _ _) this
  simp only [mfld_simps]

theorem hasMFDerivWithinAt_id (s : Set M) (x : M) :
    HasMFDerivWithinAt I I (@id M) s x (ContinuousLinearMap.id 𝕜 (TangentSpace I x)) :=
  (hasMFDerivAt_id x).hasMFDerivWithinAt

theorem mdifferentiableAt_id : MDifferentiableAt I I (@id M) x :=
  (hasMFDerivAt_id x).mdifferentiableAt

theorem mdifferentiableWithinAt_id : MDifferentiableWithinAt I I (@id M) s x :=
  mdifferentiableAt_id.mdifferentiableWithinAt

theorem mdifferentiable_id : MDifferentiable I I (@id M) := fun _ => mdifferentiableAt_id

theorem mdifferentiableOn_id : MDifferentiableOn I I (@id M) s :=
  mdifferentiable_id.mdifferentiableOn

@[simp, mfld_simps]
theorem mfderiv_id : mfderiv I I (@id M) x = ContinuousLinearMap.id 𝕜 (TangentSpace I x) :=
  HasMFDerivAt.mfderiv (hasMFDerivAt_id x)

theorem mfderivWithin_id (hxs : UniqueMDiffWithinAt I s x) :
    mfderivWithin I I (@id M) s x = ContinuousLinearMap.id 𝕜 (TangentSpace I x) := by
  rw [MDifferentiable.mfderivWithin mdifferentiableAt_id hxs]
  exact mfderiv_id

@[simp, mfld_simps]
theorem tangentMap_id : tangentMap I I (id : M → M) = id := by ext1 ⟨x, v⟩; simp [tangentMap]

theorem tangentMapWithin_id {p : TangentBundle I M} (hs : UniqueMDiffWithinAt I s p.proj) :
    tangentMapWithin I I (id : M → M) s p = p := by
  simp only [tangentMapWithin, id]
  rw [mfderivWithin_id]
  · rcases p with ⟨⟩; rfl
  · exact hs

end id

section Const

/-! #### Constants -/


variable {c : M'}

theorem hasMFDerivAt_const (c : M') (x : M) :
    HasMFDerivAt I I' (fun _ : M => c) x (0 : TangentSpace I x →L[𝕜] TangentSpace I' c) := by
  refine ⟨continuous_const.continuousAt, ?_⟩
  simp only [writtenInExtChartAt, Function.comp_def, hasFDerivWithinAt_const]

theorem hasMFDerivWithinAt_const (c : M') (s : Set M) (x : M) :
    HasMFDerivWithinAt I I' (fun _ : M => c) s x (0 : TangentSpace I x →L[𝕜] TangentSpace I' c) :=
  (hasMFDerivAt_const c x).hasMFDerivWithinAt

theorem mdifferentiableAt_const : MDifferentiableAt I I' (fun _ : M => c) x :=
  (hasMFDerivAt_const c x).mdifferentiableAt

theorem mdifferentiableWithinAt_const : MDifferentiableWithinAt I I' (fun _ : M => c) s x :=
  mdifferentiableAt_const.mdifferentiableWithinAt

theorem mdifferentiable_const : MDifferentiable I I' fun _ : M => c := fun _ =>
  mdifferentiableAt_const

theorem mdifferentiableOn_const : MDifferentiableOn I I' (fun _ : M => c) s :=
  mdifferentiable_const.mdifferentiableOn

@[simp, mfld_simps]
theorem mfderiv_const :
    mfderiv I I' (fun _ : M => c) x = (0 : TangentSpace I x →L[𝕜] TangentSpace I' c) :=
  HasMFDerivAt.mfderiv (hasMFDerivAt_const c x)

theorem mfderivWithin_const (hxs : UniqueMDiffWithinAt I s x) :
    mfderivWithin I I' (fun _ : M => c) s x = (0 : TangentSpace I x →L[𝕜] TangentSpace I' c) :=
  (hasMFDerivWithinAt_const _ _ _).mfderivWithin hxs

end Const

section Prod

/-! ### Operations on the product of two manifolds -/

theorem hasMFDerivAt_fst (x : M × M') :
    HasMFDerivAt (I.prod I') I Prod.fst x
      (ContinuousLinearMap.fst 𝕜 (TangentSpace I x.1) (TangentSpace I' x.2)) := by
  refine ⟨continuous_fst.continuousAt, ?_⟩
  have :
    ∀ᶠ y in 𝓝[range (I.prod I')] extChartAt (I.prod I') x x,
      (extChartAt I x.1 ∘ Prod.fst ∘ (extChartAt (I.prod I') x).symm) y = y.1 := by
    /- porting note: was
    apply Filter.mem_of_superset (extChartAt_target_mem_nhdsWithin (I.prod I') x)
    mfld_set_tac
    -/
    filter_upwards [extChartAt_target_mem_nhdsWithin x] with y hy
    rw [extChartAt_prod] at hy
    exact (extChartAt I x.1).right_inv hy.1
  apply HasFDerivWithinAt.congr_of_eventuallyEq hasFDerivWithinAt_fst this
  -- Porting note: next line was `simp only [mfld_simps]`
  exact (extChartAt I x.1).right_inv <| (extChartAt I x.1).map_source (mem_extChartAt_source _)

theorem hasMFDerivWithinAt_fst (s : Set (M × M')) (x : M × M') :
    HasMFDerivWithinAt (I.prod I') I Prod.fst s x
      (ContinuousLinearMap.fst 𝕜 (TangentSpace I x.1) (TangentSpace I' x.2)) :=
  (hasMFDerivAt_fst x).hasMFDerivWithinAt

theorem mdifferentiableAt_fst {x : M × M'} : MDifferentiableAt (I.prod I') I Prod.fst x :=
  (hasMFDerivAt_fst x).mdifferentiableAt

theorem mdifferentiableWithinAt_fst {s : Set (M × M')} {x : M × M'} :
    MDifferentiableWithinAt (I.prod I') I Prod.fst s x :=
  mdifferentiableAt_fst.mdifferentiableWithinAt

theorem mdifferentiable_fst : MDifferentiable (I.prod I') I (Prod.fst : M × M' → M) := fun _ =>
  mdifferentiableAt_fst

theorem mdifferentiableOn_fst {s : Set (M × M')} : MDifferentiableOn (I.prod I') I Prod.fst s :=
  mdifferentiable_fst.mdifferentiableOn

@[simp, mfld_simps]
theorem mfderiv_fst {x : M × M'} :
    mfderiv (I.prod I') I Prod.fst x =
      ContinuousLinearMap.fst 𝕜 (TangentSpace I x.1) (TangentSpace I' x.2) :=
  (hasMFDerivAt_fst x).mfderiv

theorem mfderivWithin_fst {s : Set (M × M')} {x : M × M'}
    (hxs : UniqueMDiffWithinAt (I.prod I') s x) :
    mfderivWithin (I.prod I') I Prod.fst s x =
      ContinuousLinearMap.fst 𝕜 (TangentSpace I x.1) (TangentSpace I' x.2) := by
  rw [MDifferentiable.mfderivWithin mdifferentiableAt_fst hxs]; exact mfderiv_fst

@[simp, mfld_simps]
theorem tangentMap_prod_fst {p : TangentBundle (I.prod I') (M × M')} :
    tangentMap (I.prod I') I Prod.fst p = ⟨p.proj.1, p.2.1⟩ := by
  -- Porting note: `rfl` wasn't needed
  simp [tangentMap]; rfl

theorem tangentMapWithin_prod_fst {s : Set (M × M')} {p : TangentBundle (I.prod I') (M × M')}
    (hs : UniqueMDiffWithinAt (I.prod I') s p.proj) :
    tangentMapWithin (I.prod I') I Prod.fst s p = ⟨p.proj.1, p.2.1⟩ := by
  simp only [tangentMapWithin]
  rw [mfderivWithin_fst]
  · rcases p with ⟨⟩; rfl
  · exact hs

theorem hasMFDerivAt_snd (x : M × M') :
    HasMFDerivAt (I.prod I') I' Prod.snd x
      (ContinuousLinearMap.snd 𝕜 (TangentSpace I x.1) (TangentSpace I' x.2)) := by
  refine ⟨continuous_snd.continuousAt, ?_⟩
  have :
    ∀ᶠ y in 𝓝[range (I.prod I')] extChartAt (I.prod I') x x,
      (extChartAt I' x.2 ∘ Prod.snd ∘ (extChartAt (I.prod I') x).symm) y = y.2 := by
    /- porting note: was
    apply Filter.mem_of_superset (extChartAt_target_mem_nhdsWithin (I.prod I') x)
    mfld_set_tac
    -/
    filter_upwards [extChartAt_target_mem_nhdsWithin x] with y hy
    rw [extChartAt_prod] at hy
    exact (extChartAt I' x.2).right_inv hy.2
  apply HasFDerivWithinAt.congr_of_eventuallyEq hasFDerivWithinAt_snd this
  -- Porting note: the next line was `simp only [mfld_simps]`
  exact (extChartAt I' x.2).right_inv <| (extChartAt I' x.2).map_source (mem_extChartAt_source _)

theorem hasMFDerivWithinAt_snd (s : Set (M × M')) (x : M × M') :
    HasMFDerivWithinAt (I.prod I') I' Prod.snd s x
      (ContinuousLinearMap.snd 𝕜 (TangentSpace I x.1) (TangentSpace I' x.2)) :=
  (hasMFDerivAt_snd x).hasMFDerivWithinAt

theorem mdifferentiableAt_snd {x : M × M'} : MDifferentiableAt (I.prod I') I' Prod.snd x :=
  (hasMFDerivAt_snd x).mdifferentiableAt

theorem mdifferentiableWithinAt_snd {s : Set (M × M')} {x : M × M'} :
    MDifferentiableWithinAt (I.prod I') I' Prod.snd s x :=
  mdifferentiableAt_snd.mdifferentiableWithinAt

theorem mdifferentiable_snd : MDifferentiable (I.prod I') I' (Prod.snd : M × M' → M') := fun _ =>
  mdifferentiableAt_snd

theorem mdifferentiableOn_snd {s : Set (M × M')} : MDifferentiableOn (I.prod I') I' Prod.snd s :=
  mdifferentiable_snd.mdifferentiableOn

@[simp, mfld_simps]
theorem mfderiv_snd {x : M × M'} :
    mfderiv (I.prod I') I' Prod.snd x =
      ContinuousLinearMap.snd 𝕜 (TangentSpace I x.1) (TangentSpace I' x.2) :=
  (hasMFDerivAt_snd x).mfderiv

theorem mfderivWithin_snd {s : Set (M × M')} {x : M × M'}
    (hxs : UniqueMDiffWithinAt (I.prod I') s x) :
    mfderivWithin (I.prod I') I' Prod.snd s x =
      ContinuousLinearMap.snd 𝕜 (TangentSpace I x.1) (TangentSpace I' x.2) := by
  rw [MDifferentiable.mfderivWithin mdifferentiableAt_snd hxs]; exact mfderiv_snd
<<<<<<< HEAD

theorem MDifferentiableWithinAt.fst {f : N → M × M'} {s : Set N} {x : N}
    (hf : MDifferentiableWithinAt J (I.prod I') f s x) :
    MDifferentiableWithinAt J I (fun x => (f x).1) s x :=
  mdifferentiableAt_fst.comp_mdifferentiableWithinAt x hf

theorem MDifferentiableAt.fst {f : N → M × M'} {x : N} (hf : MDifferentiableAt J (I.prod I') f x) :
    MDifferentiableAt J I (fun x => (f x).1) x :=
  mdifferentiableAt_fst.comp x hf

theorem MDifferentiable.fst {f : N → M × M'} (hf : MDifferentiable J (I.prod I') f) :
    MDifferentiable J I fun x => (f x).1 :=
  mdifferentiable_fst.comp hf

theorem MDifferentiableWithinAt.snd {f : N → M × M'} {s : Set N} {x : N}
    (hf : MDifferentiableWithinAt J (I.prod I') f s x) :
    MDifferentiableWithinAt J I' (fun x => (f x).2) s x :=
  mdifferentiableAt_snd.comp_mdifferentiableWithinAt x hf

theorem MDifferentiableAt.snd {f : N → M × M'} {x : N} (hf : MDifferentiableAt J (I.prod I') f x) :
    MDifferentiableAt J I' (fun x => (f x).2) x :=
  mdifferentiableAt_snd.comp x hf

theorem MDifferentiable.snd {f : N → M × M'} (hf : MDifferentiable J (I.prod I') f) :
    MDifferentiable J I' fun x => (f x).2 :=
  mdifferentiable_snd.comp hf

theorem mdifferentiableWithinAt_prod_iff (f : M → M' × N') :
    MDifferentiableWithinAt I (I'.prod J') f s x ↔
      MDifferentiableWithinAt I I' (Prod.fst ∘ f) s x
      ∧ MDifferentiableWithinAt I J' (Prod.snd ∘ f) s x :=
  ⟨fun h => ⟨h.fst, h.snd⟩, fun h => h.1.prod_mk h.2⟩

theorem mdifferentiableWithinAt_prod_module_iff (f : M → F₁ × F₂) :
    MDifferentiableWithinAt I 𝓘(𝕜, F₁ × F₂) f s x ↔
      MDifferentiableWithinAt I 𝓘(𝕜, F₁) (Prod.fst ∘ f) s x ∧
      MDifferentiableWithinAt I 𝓘(𝕜, F₂) (Prod.snd ∘ f) s x := by
  rw [modelWithCornersSelf_prod, ← chartedSpaceSelf_prod]
  exact mdifferentiableWithinAt_prod_iff f

theorem mdifferentiableAt_prod_iff (f : M → M' × N') :
    MDifferentiableAt I (I'.prod J') f x ↔
      MDifferentiableAt I I' (Prod.fst ∘ f) x ∧ MDifferentiableAt I J' (Prod.snd ∘ f) x := by
  simp_rw [← mdifferentiableWithinAt_univ]; exact mdifferentiableWithinAt_prod_iff f

theorem mdifferentiableAt_prod_module_iff (f : M → F₁ × F₂) :
    MDifferentiableAt I 𝓘(𝕜, F₁ × F₂) f x ↔
      MDifferentiableAt I 𝓘(𝕜, F₁) (Prod.fst ∘ f) x
      ∧ MDifferentiableAt I 𝓘(𝕜, F₂) (Prod.snd ∘ f) x := by
  rw [modelWithCornersSelf_prod, ← chartedSpaceSelf_prod]
  exact mdifferentiableAt_prod_iff f

theorem mdifferentiableOn_prod_iff (f : M → M' × N') :
    MDifferentiableOn I (I'.prod J') f s ↔
      MDifferentiableOn I I' (Prod.fst ∘ f) s ∧ MDifferentiableOn I J' (Prod.snd ∘ f) s :=
  ⟨fun h ↦ ⟨fun x hx ↦ ((mdifferentiableWithinAt_prod_iff f).1 (h x hx)).1,
      fun x hx ↦ ((mdifferentiableWithinAt_prod_iff f).1 (h x hx)).2⟩ ,
    fun h x hx ↦ (mdifferentiableWithinAt_prod_iff f).2 ⟨h.1 x hx, h.2 x hx⟩⟩

theorem mdifferentiableOn_prod_module_iff (f : M → F₁ × F₂) :
    MDifferentiableOn I 𝓘(𝕜, F₁ × F₂) f s ↔
      MDifferentiableOn I 𝓘(𝕜, F₁) (Prod.fst ∘ f) s
      ∧ MDifferentiableOn I 𝓘(𝕜, F₂) (Prod.snd ∘ f) s := by
  rw [modelWithCornersSelf_prod, ← chartedSpaceSelf_prod]
  exact mdifferentiableOn_prod_iff f

theorem mdifferentiable_prod_iff (f : M → M' × N') :
    MDifferentiable I (I'.prod J') f ↔
      MDifferentiable I I' (Prod.fst ∘ f) ∧ MDifferentiable I J' (Prod.snd ∘ f) :=
  ⟨fun h => ⟨h.fst, h.snd⟩, fun h => by convert h.1.prod_mk h.2⟩

theorem mdifferentiable_prod_module_iff (f : M → F₁ × F₂) :
    MDifferentiable I 𝓘(𝕜, F₁ × F₂) f ↔
      MDifferentiable I 𝓘(𝕜, F₁) (Prod.fst ∘ f) ∧ MDifferentiable I 𝓘(𝕜, F₂) (Prod.snd ∘ f) := by
  rw [modelWithCornersSelf_prod, ← chartedSpaceSelf_prod]
  exact mdifferentiable_prod_iff f


section prodMap

variable {f : M → M'} {g : N → N'} {r : Set N} {y : N}

/-- The product map of two `C^n` functions within a set at a point is `C^n`
within the product set at the product point. -/
theorem MDifferentiableWithinAt.prod_map' {p : M × N} (hf : MDifferentiableWithinAt I I' f s p.1)
    (hg : MDifferentiableWithinAt J J' g r p.2) :
    MDifferentiableWithinAt (I.prod J) (I'.prod J') (Prod.map f g) (s ×ˢ r) p :=
  (hf.comp p mdifferentiableWithinAt_fst (prod_subset_preimage_fst _ _)).prod_mk <|
    hg.comp p mdifferentiableWithinAt_snd (prod_subset_preimage_snd _ _)

theorem MDifferentiableWithinAt.prod_map (hf : MDifferentiableWithinAt I I' f s x)
    (hg : MDifferentiableWithinAt J J' g r y) :
    MDifferentiableWithinAt (I.prod J) (I'.prod J') (Prod.map f g) (s ×ˢ r) (x, y) :=
  MDifferentiableWithinAt.prod_map' hf hg

theorem MDifferentiableAt.prod_map
    (hf : MDifferentiableAt I I' f x) (hg : MDifferentiableAt J J' g y) :
    MDifferentiableAt (I.prod J) (I'.prod J') (Prod.map f g) (x, y) := by
  rw [← mdifferentiableWithinAt_univ] at *
  convert hf.prod_map hg
  exact univ_prod_univ.symm

/-- Variant of `MDifferentiableAt.prod_map` in which the point in the product is given as `p`
instead of a pair `(x, y)`. -/
theorem MDifferentiableAt.prod_map' {p : M × N}
    (hf : MDifferentiableAt I I' f p.1) (hg : MDifferentiableAt J J' g p.2) :
    MDifferentiableAt (I.prod J) (I'.prod J') (Prod.map f g) p := by
  rcases p with ⟨⟩
  exact hf.prod_map hg

theorem MDifferentiableOn.prod_map
    (hf : MDifferentiableOn I I' f s) (hg : MDifferentiableOn J J' g r) :
    MDifferentiableOn (I.prod J) (I'.prod J') (Prod.map f g) (s ×ˢ r) :=
  (hf.comp mdifferentiableOn_fst (prod_subset_preimage_fst _ _)).prod_mk <|
    hg.comp mdifferentiableOn_snd (prod_subset_preimage_snd _ _)

theorem MDifferentiable.prod_map (hf : MDifferentiable I I' f) (hg : MDifferentiable J J' g) :
    MDifferentiable (I.prod J) (I'.prod J') (Prod.map f g) := by
  intro p
  exact (hf p.1).prod_map' (hg p.2)

end prodMap
=======
>>>>>>> 9d8ba939

@[simp, mfld_simps]
theorem tangentMap_prod_snd {p : TangentBundle (I.prod I') (M × M')} :
    tangentMap (I.prod I') I' Prod.snd p = ⟨p.proj.2, p.2.2⟩ := by
  -- Porting note: `rfl` wasn't needed
  simp [tangentMap]; rfl

theorem tangentMapWithin_prod_snd {s : Set (M × M')} {p : TangentBundle (I.prod I') (M × M')}
    (hs : UniqueMDiffWithinAt (I.prod I') s p.proj) :
    tangentMapWithin (I.prod I') I' Prod.snd s p = ⟨p.proj.2, p.2.2⟩ := by
  simp only [tangentMapWithin]
  rw [mfderivWithin_snd]
  · rcases p with ⟨⟩; rfl
  · exact hs

theorem MDifferentiableAt.mfderiv_prod {f : M → M'} {g : M → M''} {x : M}
    (hf : MDifferentiableAt I I' f x) (hg : MDifferentiableAt I I'' g x) :
    mfderiv I (I'.prod I'') (fun x => (f x, g x)) x =
      (mfderiv I I' f x).prod (mfderiv I I'' g x) := by
  classical
  simp_rw [mfderiv, if_pos (hf.prod_mk hg), if_pos hf, if_pos hg]
  exact hf.differentiableWithinAt_writtenInExtChartAt.fderivWithin_prod
    hg.differentiableWithinAt_writtenInExtChartAt (I.uniqueDiffOn _ (mem_range_self _))

theorem mfderiv_prod_left {x₀ : M} {y₀ : M'} :
    mfderiv I (I.prod I') (fun x => (x, y₀)) x₀ =
      ContinuousLinearMap.inl 𝕜 (TangentSpace I x₀) (TangentSpace I' y₀) := by
  refine (mdifferentiableAt_id.mfderiv_prod mdifferentiableAt_const).trans ?_
  rw [mfderiv_id, mfderiv_const, ContinuousLinearMap.inl]

theorem tangentMap_prod_left {p : TangentBundle I M} {y₀ : M'} :
    tangentMap I (I.prod I') (fun x => (x, y₀)) p = ⟨(p.1, y₀), (p.2, 0)⟩ := by
  simp only [tangentMap, mfderiv_prod_left, TotalSpace.mk_inj]
  rfl

theorem mfderiv_prod_right {x₀ : M} {y₀ : M'} :
    mfderiv I' (I.prod I') (fun y => (x₀, y)) y₀ =
      ContinuousLinearMap.inr 𝕜 (TangentSpace I x₀) (TangentSpace I' y₀) := by
  refine (mdifferentiableAt_const.mfderiv_prod mdifferentiableAt_id).trans ?_
  rw [mfderiv_id, mfderiv_const, ContinuousLinearMap.inr]

theorem tangentMap_prod_right {p : TangentBundle I' M'} {x₀ : M} :
    tangentMap I' (I.prod I') (fun y => (x₀, y)) p = ⟨(x₀, p.1), (0, p.2)⟩ := by
  simp only [tangentMap, mfderiv_prod_right, TotalSpace.mk_inj]
  rfl

/-- The total derivative of a function in two variables is the sum of the partial derivatives.
  Note that to state this (without casts) we need to be able to see through the definition of
  `TangentSpace`. -/
theorem mfderiv_prod_eq_add {f : M × M' → M''} {p : M × M'}
    (hf : MDifferentiableAt (I.prod I') I'' f p) :
    mfderiv (I.prod I') I'' f p =
        mfderiv (I.prod I') I'' (fun z : M × M' => f (z.1, p.2)) p +
          mfderiv (I.prod I') I'' (fun z : M × M' => f (p.1, z.2)) p := by
<<<<<<< HEAD
  erw [mfderiv_comp_of_eq hf (mdifferentiableAt_fst.prod_mk mdifferentiableAt_const)
      rfl,
=======
  dsimp only
  erw [mfderiv_comp_of_eq hf (mdifferentiableAt_fst.prod_mk mdifferentiableAt_const) rfl,
>>>>>>> 9d8ba939
    mfderiv_comp_of_eq hf (mdifferentiableAt_const.prod_mk mdifferentiableAt_snd) rfl,
    ← ContinuousLinearMap.comp_add,
    mdifferentiableAt_fst.mfderiv_prod mdifferentiableAt_const,
    mdifferentiableAt_const.mfderiv_prod mdifferentiableAt_snd, mfderiv_fst,
    mfderiv_snd, mfderiv_const, mfderiv_const]
  symm
  convert ContinuousLinearMap.comp_id <| mfderiv (.prod I I') I'' f (p.1, p.2)
  exact ContinuousLinearMap.coprod_inl_inr

/-- The total derivative of a function in two variables is the sum of the partial derivatives.
  Note that to state this (without casts) we need to be able to see through the definition of
  `TangentSpace`. Version in terms of the one-variable derivatives. -/
theorem mfderiv_prod_eq_add_comp {f : M × M' → M''} {p : M × M'}
    (hf : MDifferentiableAt (I.prod I') I'' f p) :
    mfderiv (I.prod I') I'' f p =
        (mfderiv I I'' (fun z : M => f (z, p.2)) p.1) ∘L (id (ContinuousLinearMap.fst 𝕜 E E') :
          (TangentSpace (I.prod I') p) →L[𝕜] (TangentSpace I p.1)) +
        (mfderiv I' I'' (fun z : M' => f (p.1, z)) p.2) ∘L (id (ContinuousLinearMap.snd 𝕜 E E') :
          (TangentSpace (I.prod I') p) →L[𝕜] (TangentSpace I' p.2)) := by
  rw [mfderiv_prod_eq_add _ _ _ hf]
  congr
  · have : (fun z : M × M' => f (z.1, p.2)) = (fun z : M => f (z, p.2)) ∘ Prod.fst := rfl
    rw [this, mfderiv_comp (I' := I)]
    · simp only [mfderiv_fst, id_eq]
      rfl
    · apply hf.comp _  (mdifferentiableAt_id.prod_mk mdifferentiableAt_const)
    · exact mdifferentiableAt_fst
  · have : (fun z : M × M' => f (p.1, z.2)) = (fun z : M' => f (p.1, z)) ∘ Prod.snd := rfl
    rw [this, mfderiv_comp (I' := I')]
    · simp only [mfderiv_snd, id_eq]
      rfl
    · exact hf.comp _ (mdifferentiableAt_const.prod_mk mdifferentiableAt_id)
    · exact mdifferentiableAt_snd

/-- The total derivative of a function in two variables is the sum of the partial derivatives.
  Note that to state this (without casts) we need to be able to see through the definition of
  `TangentSpace`. Version in terms of the one-variable derivatives. -/
theorem mfderiv_prod_eq_add_apply {f : M × M' → M''} {p : M × M'} {v : TangentSpace (I.prod I') p}
    (hf : MDifferentiableAt (I.prod I') I'' f p) :
    mfderiv (I.prod I') I'' f p v =
      (mfderiv I I'' (fun z : M => f (z, p.2)) p.1 v.1) +
      (mfderiv I' I'' (fun z : M' => f (p.1, z)) p.2 v.2) := by
  rw [mfderiv_prod_eq_add_comp _ _ _ hf]
  rfl

end Prod

section Arithmetic

/-! #### Arithmetic

Note that in the `HasMFDerivAt` lemmas there is an abuse of the defeq between `E'` and
`TangentSpace 𝓘(𝕜, E') (f z)` (similarly for `g',F',p',q'`). In general this defeq is not
canonical, but in this case (the tangent space of a vector space) it is canonical.
 -/

section Group

variable {z : M} {f g : M → E'} {f' g' : TangentSpace I z →L[𝕜] E'}

theorem HasMFDerivAt.add (hf : HasMFDerivAt I 𝓘(𝕜, E') f z f')
    (hg : HasMFDerivAt I 𝓘(𝕜, E') g z g') : HasMFDerivAt I 𝓘(𝕜, E') (f + g) z (f' + g') :=
  ⟨hf.1.add hg.1, hf.2.add hg.2⟩

theorem MDifferentiableAt.add (hf : MDifferentiableAt I 𝓘(𝕜, E') f z)
    (hg : MDifferentiableAt I 𝓘(𝕜, E') g z) : MDifferentiableAt I 𝓘(𝕜, E') (f + g) z :=
  (hf.hasMFDerivAt.add hg.hasMFDerivAt).mdifferentiableAt

theorem MDifferentiable.add (hf : MDifferentiable I 𝓘(𝕜, E') f)
    (hg : MDifferentiable I 𝓘(𝕜, E') g) : MDifferentiable I 𝓘(𝕜, E') (f + g) := fun x =>
  (hf x).add (hg x)

-- Porting note: forcing types using `by exact`
theorem mfderiv_add (hf : MDifferentiableAt I 𝓘(𝕜, E') f z)
    (hg : MDifferentiableAt I 𝓘(𝕜, E') g z) :
    (by exact mfderiv I 𝓘(𝕜, E') (f + g) z : TangentSpace I z →L[𝕜] E') =
      (by exact mfderiv I 𝓘(𝕜, E') f z) + (by exact mfderiv I 𝓘(𝕜, E') g z) :=
  (hf.hasMFDerivAt.add hg.hasMFDerivAt).mfderiv

theorem HasMFDerivAt.const_smul (hf : HasMFDerivAt I 𝓘(𝕜, E') f z f') (s : 𝕜) :
    HasMFDerivAt I 𝓘(𝕜, E') (s • f) z (s • f') :=
  ⟨hf.1.const_smul s, hf.2.const_smul s⟩

theorem MDifferentiableAt.const_smul (hf : MDifferentiableAt I 𝓘(𝕜, E') f z) (s : 𝕜) :
    MDifferentiableAt I 𝓘(𝕜, E') (s • f) z :=
  (hf.hasMFDerivAt.const_smul s).mdifferentiableAt

theorem MDifferentiable.const_smul (s : 𝕜) (hf : MDifferentiable I 𝓘(𝕜, E') f) :
    MDifferentiable I 𝓘(𝕜, E') (s • f) := fun x => (hf x).const_smul s

theorem const_smul_mfderiv (hf : MDifferentiableAt I 𝓘(𝕜, E') f z) (s : 𝕜) :
    (mfderiv I 𝓘(𝕜, E') (s • f) z : TangentSpace I z →L[𝕜] E') =
      (s • mfderiv I 𝓘(𝕜, E') f z : TangentSpace I z →L[𝕜] E') :=
  (hf.hasMFDerivAt.const_smul s).mfderiv

theorem HasMFDerivAt.neg (hf : HasMFDerivAt I 𝓘(𝕜, E') f z f') :
    HasMFDerivAt I 𝓘(𝕜, E') (-f) z (-f') :=
  ⟨hf.1.neg, hf.2.neg⟩

theorem hasMFDerivAt_neg : HasMFDerivAt I 𝓘(𝕜, E') (-f) z (-f') ↔ HasMFDerivAt I 𝓘(𝕜, E') f z f' :=
  ⟨fun hf => by convert hf.neg <;> rw [neg_neg], fun hf => hf.neg⟩

theorem MDifferentiableAt.neg (hf : MDifferentiableAt I 𝓘(𝕜, E') f z) :
    MDifferentiableAt I 𝓘(𝕜, E') (-f) z :=
  hf.hasMFDerivAt.neg.mdifferentiableAt

theorem mdifferentiableAt_neg :
    MDifferentiableAt I 𝓘(𝕜, E') (-f) z ↔ MDifferentiableAt I 𝓘(𝕜, E') f z :=
  ⟨fun hf => by convert hf.neg; rw [neg_neg], fun hf => hf.neg⟩

theorem MDifferentiable.neg (hf : MDifferentiable I 𝓘(𝕜, E') f) : MDifferentiable I 𝓘(𝕜, E') (-f) :=
  fun x => (hf x).neg

theorem mfderiv_neg (f : M → E') (x : M) :
    (mfderiv I 𝓘(𝕜, E') (-f) x : TangentSpace I x →L[𝕜] E') =
      (-mfderiv I 𝓘(𝕜, E') f x : TangentSpace I x →L[𝕜] E') := by
  simp_rw [mfderiv]
  by_cases hf : MDifferentiableAt I 𝓘(𝕜, E') f x
  · exact hf.hasMFDerivAt.neg.mfderiv
  · rw [if_neg hf]; rw [← mdifferentiableAt_neg] at hf; rw [if_neg hf, neg_zero]

theorem HasMFDerivAt.sub (hf : HasMFDerivAt I 𝓘(𝕜, E') f z f')
    (hg : HasMFDerivAt I 𝓘(𝕜, E') g z g') : HasMFDerivAt I 𝓘(𝕜, E') (f - g) z (f' - g') :=
  ⟨hf.1.sub hg.1, hf.2.sub hg.2⟩

theorem MDifferentiableAt.sub (hf : MDifferentiableAt I 𝓘(𝕜, E') f z)
    (hg : MDifferentiableAt I 𝓘(𝕜, E') g z) : MDifferentiableAt I 𝓘(𝕜, E') (f - g) z :=
  (hf.hasMFDerivAt.sub hg.hasMFDerivAt).mdifferentiableAt

theorem MDifferentiable.sub (hf : MDifferentiable I 𝓘(𝕜, E') f)
    (hg : MDifferentiable I 𝓘(𝕜, E') g) : MDifferentiable I 𝓘(𝕜, E') (f - g) := fun x =>
  (hf x).sub (hg x)

theorem mfderiv_sub (hf : MDifferentiableAt I 𝓘(𝕜, E') f z)
    (hg : MDifferentiableAt I 𝓘(𝕜, E') g z) :
    (by exact mfderiv I 𝓘(𝕜, E') (f - g) z : TangentSpace I z →L[𝕜] E') =
      (by exact mfderiv I 𝓘(𝕜, E') f z) - (by exact mfderiv I 𝓘(𝕜, E') g z) :=
  (hf.hasMFDerivAt.sub hg.hasMFDerivAt).mfderiv

end Group

section AlgebraOverRing

variable {z : M} {F' : Type*} [NormedRing F'] [NormedAlgebra 𝕜 F'] {p q : M → F'}
  {p' q' : TangentSpace I z →L[𝕜] F'}

theorem HasMFDerivWithinAt.mul' (hp : HasMFDerivWithinAt I 𝓘(𝕜, F') p s z p')
    (hq : HasMFDerivWithinAt I 𝓘(𝕜, F') q s z q') :
    HasMFDerivWithinAt I 𝓘(𝕜, F') (p * q) s z (p z • q' + p'.smulRight (q z) : E →L[𝕜] F') :=
  ⟨hp.1.mul hq.1, by simpa only [mfld_simps] using hp.2.mul' hq.2⟩

theorem HasMFDerivAt.mul' (hp : HasMFDerivAt I 𝓘(𝕜, F') p z p')
    (hq : HasMFDerivAt I 𝓘(𝕜, F') q z q') :
    HasMFDerivAt I 𝓘(𝕜, F') (p * q) z (p z • q' + p'.smulRight (q z) : E →L[𝕜] F') :=
  hasMFDerivWithinAt_univ.mp <| hp.hasMFDerivWithinAt.mul' hq.hasMFDerivWithinAt

theorem MDifferentiableWithinAt.mul (hp : MDifferentiableWithinAt I 𝓘(𝕜, F') p s z)
    (hq : MDifferentiableWithinAt I 𝓘(𝕜, F') q s z) :
    MDifferentiableWithinAt I 𝓘(𝕜, F') (p * q) s z :=
  (hp.hasMFDerivWithinAt.mul' hq.hasMFDerivWithinAt).mdifferentiableWithinAt

theorem MDifferentiableAt.mul (hp : MDifferentiableAt I 𝓘(𝕜, F') p z)
    (hq : MDifferentiableAt I 𝓘(𝕜, F') q z) : MDifferentiableAt I 𝓘(𝕜, F') (p * q) z :=
  (hp.hasMFDerivAt.mul' hq.hasMFDerivAt).mdifferentiableAt

theorem MDifferentiableOn.mul (hp : MDifferentiableOn I 𝓘(𝕜, F') p s)
    (hq : MDifferentiableOn I 𝓘(𝕜, F') q s) : MDifferentiableOn I 𝓘(𝕜, F') (p * q) s := fun x hx =>
  (hp x hx).mul <| hq x hx

theorem MDifferentiable.mul (hp : MDifferentiable I 𝓘(𝕜, F') p)
    (hq : MDifferentiable I 𝓘(𝕜, F') q) : MDifferentiable I 𝓘(𝕜, F') (p * q) := fun x =>
  (hp x).mul (hq x)

end AlgebraOverRing

section AlgebraOverCommRing

variable {z : M} {F' : Type*} [NormedCommRing F'] [NormedAlgebra 𝕜 F'] {p q : M → F'}
  {p' q' : TangentSpace I z →L[𝕜] F'}

theorem HasMFDerivWithinAt.mul (hp : HasMFDerivWithinAt I 𝓘(𝕜, F') p s z p')
    (hq : HasMFDerivWithinAt I 𝓘(𝕜, F') q s z q') :
    HasMFDerivWithinAt I 𝓘(𝕜, F') (p * q) s z (p z • q' + q z • p' : E →L[𝕜] F') := by
  convert hp.mul' hq; ext _; apply mul_comm

theorem HasMFDerivAt.mul (hp : HasMFDerivAt I 𝓘(𝕜, F') p z p')
    (hq : HasMFDerivAt I 𝓘(𝕜, F') q z q') :
    HasMFDerivAt I 𝓘(𝕜, F') (p * q) z (p z • q' + q z • p' : E →L[𝕜] F') :=
  hasMFDerivWithinAt_univ.mp <| hp.hasMFDerivWithinAt.mul hq.hasMFDerivWithinAt

end AlgebraOverCommRing

end Arithmetic

end SpecificFunctions<|MERGE_RESOLUTION|>--- conflicted
+++ resolved
@@ -26,7 +26,6 @@
 
 /-! ### Differentiability of specific functions -/
 
-<<<<<<< HEAD
 variable {𝕜 : Type*} [NontriviallyNormedField 𝕜]
   -- declare a charted space `M` over the pair `(E, H)`.
   {E : Type*} [NormedAddCommGroup E]
@@ -36,13 +35,6 @@
   {E' : Type*} [NormedAddCommGroup E'] [NormedSpace 𝕜 E'] {H' : Type*} [TopologicalSpace H']
   {I' : ModelWithCorners 𝕜 E' H'} {M' : Type*} [TopologicalSpace M'] [ChartedSpace H' M']
   -- declare a charted space `M''` over the pair `(E'', H'')`.
-=======
-variable {𝕜 : Type*} [NontriviallyNormedField 𝕜] {E : Type*} [NormedAddCommGroup E]
-  [NormedSpace 𝕜 E] {H : Type*} [TopologicalSpace H] {I : ModelWithCorners 𝕜 E H} {M : Type*}
-  [TopologicalSpace M] [ChartedSpace H M] {E' : Type*}
-  [NormedAddCommGroup E'] [NormedSpace 𝕜 E'] {H' : Type*} [TopologicalSpace H']
-  {I' : ModelWithCorners 𝕜 E' H'} {M' : Type*} [TopologicalSpace M'] [ChartedSpace H' M']
->>>>>>> 9d8ba939
   {E'' : Type*} [NormedAddCommGroup E''] [NormedSpace 𝕜 E'']
   {H'' : Type*} [TopologicalSpace H''] {I'' : ModelWithCorners 𝕜 E'' H''} {M'' : Type*}
   [TopologicalSpace M''] [ChartedSpace H'' M'']
@@ -325,7 +317,6 @@
     mfderivWithin (I.prod I') I' Prod.snd s x =
       ContinuousLinearMap.snd 𝕜 (TangentSpace I x.1) (TangentSpace I' x.2) := by
   rw [MDifferentiable.mfderivWithin mdifferentiableAt_snd hxs]; exact mfderiv_snd
-<<<<<<< HEAD
 
 theorem MDifferentiableWithinAt.fst {f : N → M × M'} {s : Set N} {x : N}
     (hf : MDifferentiableWithinAt J (I.prod I') f s x) :
@@ -448,8 +439,6 @@
   exact (hf p.1).prod_map' (hg p.2)
 
 end prodMap
-=======
->>>>>>> 9d8ba939
 
 @[simp, mfld_simps]
 theorem tangentMap_prod_snd {p : TangentBundle (I.prod I') (M × M')} :
@@ -504,13 +493,8 @@
     mfderiv (I.prod I') I'' f p =
         mfderiv (I.prod I') I'' (fun z : M × M' => f (z.1, p.2)) p +
           mfderiv (I.prod I') I'' (fun z : M × M' => f (p.1, z.2)) p := by
-<<<<<<< HEAD
   erw [mfderiv_comp_of_eq hf (mdifferentiableAt_fst.prod_mk mdifferentiableAt_const)
       rfl,
-=======
-  dsimp only
-  erw [mfderiv_comp_of_eq hf (mdifferentiableAt_fst.prod_mk mdifferentiableAt_const) rfl,
->>>>>>> 9d8ba939
     mfderiv_comp_of_eq hf (mdifferentiableAt_const.prod_mk mdifferentiableAt_snd) rfl,
     ← ContinuousLinearMap.comp_add,
     mdifferentiableAt_fst.mfderiv_prod mdifferentiableAt_const,
