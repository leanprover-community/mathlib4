/-
Copyright (c) 2020 Sébastien Gouëzel. All rights reserved.
Released under Apache 2.0 license as described in the file LICENSE.
Authors: Sébastien Gouëzel, Floris van Doorn
-/
import Mathlib.Geometry.Manifold.MFDeriv.SpecificFunctions

/-!
# Differentiability of models with corners and (extended) charts

In this file, we analyse the differentiability of charts, models with corners and extended charts.
We show that
* models with corners are differentiable
* charts are differentiable on their source
* `mdifferentiableOn_extChartAt`: `extChartAt` is differentiable on its source

Suppose a partial homeomorphism `e` is differentiable. This file shows
* `PartialHomeomorph.MDifferentiable.mfderiv`: its derivative is a continuous linear equivalence
* `PartialHomeomorph.MDifferentiable.mfderiv_bijective`: its derivative is bijective;
  there are also spelling with trivial kernel and full range

In particular, (extended) charts have bijective differential.

## Tags
charts, differentiable, bijective
-/

noncomputable section

open scoped Manifold
open Bundle Set Topology

variable {𝕜 : Type*} [NontriviallyNormedField 𝕜]
  {E : Type*} [NormedAddCommGroup E] [NormedSpace 𝕜 E] {H : Type*} [TopologicalSpace H]
  (I : ModelWithCorners 𝕜 E H) {M : Type*} [TopologicalSpace M] [ChartedSpace H M]
  {E' : Type*} [NormedAddCommGroup E'] [NormedSpace 𝕜 E'] {H' : Type*} [TopologicalSpace H']
  (I' : ModelWithCorners 𝕜 E' H') {M' : Type*} [TopologicalSpace M'] [ChartedSpace H' M']
  {E'' : Type*} [NormedAddCommGroup E''] [NormedSpace 𝕜 E''] {H'' : Type*} [TopologicalSpace H'']
  (I'' : ModelWithCorners 𝕜 E'' H'') {M'' : Type*} [TopologicalSpace M''] [ChartedSpace H'' M'']

section ModelWithCorners
namespace ModelWithCorners

/-! #### Model with corners -/

protected theorem hasMFDerivAt {x} : HasMFDerivAt I 𝓘(𝕜, E) I x (ContinuousLinearMap.id _ _) :=
  ⟨I.continuousAt, (hasFDerivWithinAt_id _ _).congr' I.rightInvOn (mem_range_self _)⟩

protected theorem hasMFDerivWithinAt {s x} :
    HasMFDerivWithinAt I 𝓘(𝕜, E) I s x (ContinuousLinearMap.id _ _) :=
  I.hasMFDerivAt.hasMFDerivWithinAt

protected theorem mdifferentiableWithinAt {s x} : MDifferentiableWithinAt I 𝓘(𝕜, E) I s x :=
  I.hasMFDerivWithinAt.mdifferentiableWithinAt

protected theorem mdifferentiableAt {x} : MDifferentiableAt I 𝓘(𝕜, E) I x :=
  I.hasMFDerivAt.mdifferentiableAt

protected theorem mdifferentiableOn {s} : MDifferentiableOn I 𝓘(𝕜, E) I s := fun _ _ =>
  I.mdifferentiableWithinAt

protected theorem mdifferentiable : MDifferentiable I 𝓘(𝕜, E) I := fun _ => I.mdifferentiableAt

theorem hasMFDerivWithinAt_symm {x} (hx : x ∈ range I) :
    HasMFDerivWithinAt 𝓘(𝕜, E) I I.symm (range I) x (ContinuousLinearMap.id _ _) :=
  ⟨I.continuousWithinAt_symm,
    (hasFDerivWithinAt_id _ _).congr' (fun _y hy => I.rightInvOn hy.1) ⟨hx, mem_range_self _⟩⟩

theorem mdifferentiableOn_symm : MDifferentiableOn 𝓘(𝕜, E) I I.symm (range I) := fun _x hx =>
  (I.hasMFDerivWithinAt_symm hx).mdifferentiableWithinAt

end ModelWithCorners

end ModelWithCorners

section Charts

variable [SmoothManifoldWithCorners I M] [SmoothManifoldWithCorners I' M']
  [SmoothManifoldWithCorners I'' M''] {e : PartialHomeomorph M H}

theorem mdifferentiableAt_atlas (h : e ∈ atlas H M) {x : M} (hx : x ∈ e.source) :
    MDifferentiableAt I I e x := by
  rw [mdifferentiableAt_iff]
  refine ⟨(e.continuousOn x hx).continuousAt (e.open_source.mem_nhds hx), ?_⟩
  have mem :
    I ((chartAt H x : M → H) x) ∈ I.symm ⁻¹' ((chartAt H x).symm ≫ₕ e).source ∩ range I := by
    simp only [hx, mfld_simps]
  have : (chartAt H x).symm.trans e ∈ contDiffGroupoid ∞ I :=
    HasGroupoid.compatible (chart_mem_atlas H x) h
  have A :
    ContDiffOn 𝕜 ∞ (I ∘ (chartAt H x).symm.trans e ∘ I.symm)
      (I.symm ⁻¹' ((chartAt H x).symm.trans e).source ∩ range I) :=
    this.1
  have B := A.differentiableOn le_top (I ((chartAt H x : M → H) x)) mem
  simp only [mfld_simps] at B
  rw [inter_comm, differentiableWithinAt_inter] at B
  · simpa only [mfld_simps]
  · apply IsOpen.mem_nhds ((PartialHomeomorph.open_source _).preimage I.continuous_symm) mem.1

theorem mdifferentiableOn_atlas (h : e ∈ atlas H M) : MDifferentiableOn I I e e.source :=
  fun _x hx => (mdifferentiableAt_atlas I h hx).mdifferentiableWithinAt

theorem mdifferentiableAt_atlas_symm (h : e ∈ atlas H M) {x : H} (hx : x ∈ e.target) :
    MDifferentiableAt I I e.symm x := by
  rw [mdifferentiableAt_iff]
  refine ⟨(e.continuousOn_symm x hx).continuousAt (e.open_target.mem_nhds hx), ?_⟩
  have mem : I x ∈ I.symm ⁻¹' (e.symm ≫ₕ chartAt H (e.symm x)).source ∩ range I := by
    simp only [hx, mfld_simps]
  have : e.symm.trans (chartAt H (e.symm x)) ∈ contDiffGroupoid ∞ I :=
    HasGroupoid.compatible h (chart_mem_atlas H _)
  have A :
    ContDiffOn 𝕜 ∞ (I ∘ e.symm.trans (chartAt H (e.symm x)) ∘ I.symm)
      (I.symm ⁻¹' (e.symm.trans (chartAt H (e.symm x))).source ∩ range I) :=
    this.1
  have B := A.differentiableOn le_top (I x) mem
  simp only [mfld_simps] at B
  rw [inter_comm, differentiableWithinAt_inter] at B
  · simpa only [mfld_simps]
  · apply IsOpen.mem_nhds ((PartialHomeomorph.open_source _).preimage I.continuous_symm) mem.1

theorem mdifferentiableOn_atlas_symm (h : e ∈ atlas H M) : MDifferentiableOn I I e.symm e.target :=
  fun _x hx => (mdifferentiableAt_atlas_symm I h hx).mdifferentiableWithinAt

theorem mdifferentiable_of_mem_atlas (h : e ∈ atlas H M) : e.MDifferentiable I I :=
  ⟨mdifferentiableOn_atlas I h, mdifferentiableOn_atlas_symm I h⟩

theorem mdifferentiable_chart (x : M) : (chartAt H x).MDifferentiable I I :=
  mdifferentiable_of_mem_atlas _ (chart_mem_atlas _ _)

<<<<<<< HEAD
/-- The derivative of the chart at a base point is the chart of the tangent bundle, composed with
the identification between the tangent bundle of the model space and the product space. -/
theorem tangentMap_chart {p q : TangentBundle I M} (h : q.1 ∈ (chartAt H p.1).source) :
    tangentMap I I (chartAt H p.1) q =
      (TotalSpace.toProd _ _).symm
        ((chartAt (ModelProd H E) p : TangentBundle I M → ModelProd H E) q) := by
  dsimp [tangentMap]
  rw [MDifferentiableAt.mfderiv]
  · rfl
  · exact mdifferentiableAt_atlas _ (chart_mem_atlas _ _) h

/-- The derivative of the inverse of the chart at a base point is the inverse of the chart of the
tangent bundle, composed with the identification between the tangent bundle of the model space and
the product space. -/
theorem tangentMap_chart_symm {p : TangentBundle I M} {q : TangentBundle I H}
    (h : q.1 ∈ (chartAt H p.1).target) :
    tangentMap I I (chartAt H p.1).symm q =
      (chartAt (ModelProd H E) p).symm (TotalSpace.toProd H E q) := by
  dsimp only [tangentMap]
  rw [MDifferentiableAt.mfderiv (mdifferentiableAt_atlas_symm _ (chart_mem_atlas _ _) h)]
  simp only [ContinuousLinearMap.coe_coe, TangentBundle.chartAt, h, tangentBundleCore,
    mfld_simps, (· ∘ ·)]
  -- `simp` fails to apply `PartialEquiv.prod_symm` with `ModelProd`
  congr
  exact ((chartAt H (TotalSpace.proj p)).right_inv h).symm

lemma mfderiv_chartAt_eq_tangentCoordChange {x y : M} (hsrc : x ∈ (chartAt H y).source) :
    mfderiv I I (chartAt H y) x = tangentCoordChange I x y x := by
  have := mdifferentiableAt_atlas I (ChartedSpace.chart_mem_atlas _) hsrc
  simp [mfderiv, if_pos this, Function.comp_assoc]

=======
>>>>>>> 22b17a30
end Charts


/-! ### Differentiable partial homeomorphisms -/

namespace PartialHomeomorph.MDifferentiable
variable {I I' I''}
variable {e : PartialHomeomorph M M'} (he : e.MDifferentiable I I') {e' : PartialHomeomorph M' M''}
include he

nonrec theorem symm : e.symm.MDifferentiable I' I := he.symm

protected theorem mdifferentiableAt {x : M} (hx : x ∈ e.source) : MDifferentiableAt I I' e x :=
  (he.1 x hx).mdifferentiableAt (e.open_source.mem_nhds hx)

theorem mdifferentiableAt_symm {x : M'} (hx : x ∈ e.target) : MDifferentiableAt I' I e.symm x :=
  (he.2 x hx).mdifferentiableAt (e.open_target.mem_nhds hx)

theorem symm_comp_deriv {x : M} (hx : x ∈ e.source) :
    (mfderiv I' I e.symm (e x)).comp (mfderiv I I' e x) =
      ContinuousLinearMap.id 𝕜 (TangentSpace I x) := by
  have : mfderiv I I (e.symm ∘ e) x = (mfderiv I' I e.symm (e x)).comp (mfderiv I I' e x) :=
    mfderiv_comp x (he.mdifferentiableAt_symm (e.map_source hx)) (he.mdifferentiableAt hx)
  rw [← this]
  have : mfderiv I I (_root_.id : M → M) x = ContinuousLinearMap.id _ _ := mfderiv_id I
  rw [← this]
  apply Filter.EventuallyEq.mfderiv_eq
  have : e.source ∈ 𝓝 x := e.open_source.mem_nhds hx
  exact Filter.mem_of_superset this (by mfld_set_tac)

theorem comp_symm_deriv {x : M'} (hx : x ∈ e.target) :
    (mfderiv I I' e (e.symm x)).comp (mfderiv I' I e.symm x) =
      ContinuousLinearMap.id 𝕜 (TangentSpace I' x) :=
  he.symm.symm_comp_deriv hx

/-- The derivative of a differentiable partial homeomorphism, as a continuous linear equivalence
between the tangent spaces at `x` and `e x`. -/
protected def mfderiv (he : e.MDifferentiable I I') {x : M} (hx : x ∈ e.source) :
    TangentSpace I x ≃L[𝕜] TangentSpace I' (e x) :=
  { mfderiv I I' e x with
    invFun := mfderiv I' I e.symm (e x)
    continuous_toFun := (mfderiv I I' e x).cont
    continuous_invFun := (mfderiv I' I e.symm (e x)).cont
    left_inv := fun y => by
      have : (ContinuousLinearMap.id _ _ : TangentSpace I x →L[𝕜] TangentSpace I x) y = y := rfl
      conv_rhs => rw [← this, ← he.symm_comp_deriv hx]
      rfl
    right_inv := fun y => by
      have :
        (ContinuousLinearMap.id 𝕜 _ : TangentSpace I' (e x) →L[𝕜] TangentSpace I' (e x)) y = y :=
        rfl
      conv_rhs => rw [← this, ← he.comp_symm_deriv (e.map_source hx)]
      rw [e.left_inv hx]
      rfl }

theorem mfderiv_bijective {x : M} (hx : x ∈ e.source) : Function.Bijective (mfderiv I I' e x) :=
  (he.mfderiv hx).bijective

theorem mfderiv_injective {x : M} (hx : x ∈ e.source) : Function.Injective (mfderiv I I' e x) :=
  (he.mfderiv hx).injective

theorem mfderiv_surjective {x : M} (hx : x ∈ e.source) : Function.Surjective (mfderiv I I' e x) :=
  (he.mfderiv hx).surjective

theorem ker_mfderiv_eq_bot {x : M} (hx : x ∈ e.source) : LinearMap.ker (mfderiv I I' e x) = ⊥ :=
  (he.mfderiv hx).toLinearEquiv.ker

theorem range_mfderiv_eq_top {x : M} (hx : x ∈ e.source) : LinearMap.range (mfderiv I I' e x) = ⊤ :=
  (he.mfderiv hx).toLinearEquiv.range

theorem range_mfderiv_eq_univ {x : M} (hx : x ∈ e.source) : range (mfderiv I I' e x) = univ :=
  (he.mfderiv_surjective hx).range_eq

theorem trans (he' : e'.MDifferentiable I' I'') : (e.trans e').MDifferentiable I I'' := by
  constructor
  · intro x hx
    simp only [mfld_simps] at hx
    exact
      ((he'.mdifferentiableAt hx.2).comp _ (he.mdifferentiableAt hx.1)).mdifferentiableWithinAt
  · intro x hx
    simp only [mfld_simps] at hx
    exact
      ((he.symm.mdifferentiableAt hx.2).comp _
          (he'.symm.mdifferentiableAt hx.1)).mdifferentiableWithinAt

end PartialHomeomorph.MDifferentiable

/-! ### Differentiability of `extChartAt` -/

section extChartAt

variable {𝕜 : Type*} [NontriviallyNormedField 𝕜] {E : Type*} [NormedAddCommGroup E]
  [NormedSpace 𝕜 E] {H : Type*} [TopologicalSpace H] (I : ModelWithCorners 𝕜 E H) {M : Type*}
  [TopologicalSpace M] [ChartedSpace H M] [SmoothManifoldWithCorners I M] {s : Set M} {x y : M}

theorem hasMFDerivAt_extChartAt (h : y ∈ (chartAt H x).source) :
    HasMFDerivAt I 𝓘(𝕜, E) (extChartAt I x) y (mfderiv I I (chartAt H x) y : _) :=
  I.hasMFDerivAt.comp y ((mdifferentiable_chart I x).mdifferentiableAt h).hasMFDerivAt

theorem hasMFDerivWithinAt_extChartAt (h : y ∈ (chartAt H x).source) :
    HasMFDerivWithinAt I 𝓘(𝕜, E) (extChartAt I x) s y (mfderiv I I (chartAt H x) y : _) :=
  (hasMFDerivAt_extChartAt I h).hasMFDerivWithinAt

theorem mdifferentiableAt_extChartAt (h : y ∈ (chartAt H x).source) :
    MDifferentiableAt I 𝓘(𝕜, E) (extChartAt I x) y :=
  (hasMFDerivAt_extChartAt I h).mdifferentiableAt

theorem mdifferentiableOn_extChartAt :
    MDifferentiableOn I 𝓘(𝕜, E) (extChartAt I x) (chartAt H x).source := fun _y hy =>
  (hasMFDerivWithinAt_extChartAt I hy).mdifferentiableWithinAt

end extChartAt<|MERGE_RESOLUTION|>--- conflicted
+++ resolved
@@ -127,40 +127,6 @@
 theorem mdifferentiable_chart (x : M) : (chartAt H x).MDifferentiable I I :=
   mdifferentiable_of_mem_atlas _ (chart_mem_atlas _ _)
 
-<<<<<<< HEAD
-/-- The derivative of the chart at a base point is the chart of the tangent bundle, composed with
-the identification between the tangent bundle of the model space and the product space. -/
-theorem tangentMap_chart {p q : TangentBundle I M} (h : q.1 ∈ (chartAt H p.1).source) :
-    tangentMap I I (chartAt H p.1) q =
-      (TotalSpace.toProd _ _).symm
-        ((chartAt (ModelProd H E) p : TangentBundle I M → ModelProd H E) q) := by
-  dsimp [tangentMap]
-  rw [MDifferentiableAt.mfderiv]
-  · rfl
-  · exact mdifferentiableAt_atlas _ (chart_mem_atlas _ _) h
-
-/-- The derivative of the inverse of the chart at a base point is the inverse of the chart of the
-tangent bundle, composed with the identification between the tangent bundle of the model space and
-the product space. -/
-theorem tangentMap_chart_symm {p : TangentBundle I M} {q : TangentBundle I H}
-    (h : q.1 ∈ (chartAt H p.1).target) :
-    tangentMap I I (chartAt H p.1).symm q =
-      (chartAt (ModelProd H E) p).symm (TotalSpace.toProd H E q) := by
-  dsimp only [tangentMap]
-  rw [MDifferentiableAt.mfderiv (mdifferentiableAt_atlas_symm _ (chart_mem_atlas _ _) h)]
-  simp only [ContinuousLinearMap.coe_coe, TangentBundle.chartAt, h, tangentBundleCore,
-    mfld_simps, (· ∘ ·)]
-  -- `simp` fails to apply `PartialEquiv.prod_symm` with `ModelProd`
-  congr
-  exact ((chartAt H (TotalSpace.proj p)).right_inv h).symm
-
-lemma mfderiv_chartAt_eq_tangentCoordChange {x y : M} (hsrc : x ∈ (chartAt H y).source) :
-    mfderiv I I (chartAt H y) x = tangentCoordChange I x y x := by
-  have := mdifferentiableAt_atlas I (ChartedSpace.chart_mem_atlas _) hsrc
-  simp [mfderiv, if_pos this, Function.comp_assoc]
-
-=======
->>>>>>> 22b17a30
 end Charts
 
 
