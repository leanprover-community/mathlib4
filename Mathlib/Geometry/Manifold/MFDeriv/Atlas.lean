--- conflicted
+++ resolved
@@ -354,15 +354,6 @@
 extended chart.
 Use with care as this abuses the defeq `TangentSpace 𝓘(𝕜, E) y = E` for `y : E`. -/
 theorem TangentBundle.continuousLinearMapAt_trivializationAt
-<<<<<<< HEAD
-    {b₀ b : M} (hb : b ∈ (chartAt H b₀).source) :
-    (trivializationAt E (TangentSpace I) b₀).continuousLinearMapAt 𝕜 b =
-      mfderiv I 𝓘(𝕜, E) (extChartAt I b₀) b := by
-  have : MDifferentiableAt I 𝓘(𝕜, E) (extChartAt I b₀) b := mdifferentiableAt_extChartAt hb
-  simp only [extChartAt, PartialHomeomorph.extend, PartialEquiv.coe_trans,
-    ModelWithCorners.toPartialEquiv_coe, PartialHomeomorph.toFun_eq_coe] at this
-  simp [hb, mfderiv, this]
-=======
     {x₀ x : M} (hx : x ∈ (chartAt H x₀).source) :
     (trivializationAt E (TangentSpace I) x₀).continuousLinearMapAt 𝕜 x =
       mfderiv I 𝓘(𝕜, E) (extChartAt I x₀) x := by
@@ -370,34 +361,21 @@
   simp only [extChartAt, PartialHomeomorph.extend, PartialEquiv.coe_trans,
     ModelWithCorners.toPartialEquiv_coe, PartialHomeomorph.toFun_eq_coe] at this
   simp [hx, mfderiv, this]
->>>>>>> 2aea8b5b
 
 /-- The inverse trivialization of the tangent bundle at a point is the manifold derivative of the
 inverse of the extended chart.
 Use with care as this abuses the defeq `TangentSpace 𝓘(𝕜, E) y = E` for `y : E`. -/
 theorem TangentBundle.symmL_trivializationAt
-<<<<<<< HEAD
-    {b₀ b : M} (hb : b ∈ (chartAt H b₀).source) :
-    (trivializationAt E (TangentSpace I) b₀).symmL 𝕜 b =
-      mfderivWithin 𝓘(𝕜, E) I (extChartAt I b₀).symm (range I) (extChartAt I b₀ b) := by
-  have : MDifferentiableWithinAt 𝓘(𝕜, E) I (extChartAt I b₀).symm (range I) (extChartAt I b₀ b) :=
-    mdifferentiableWithinAt_extChartAt_symm (by simp [hb])
-=======
     {x₀ x : M} (hx : x ∈ (chartAt H x₀).source) :
     (trivializationAt E (TangentSpace I) x₀).symmL 𝕜 x =
       mfderivWithin 𝓘(𝕜, E) I (extChartAt I x₀).symm (range I) (extChartAt I x₀ x) := by
   have : MDifferentiableWithinAt 𝓘(𝕜, E) I (extChartAt I x₀).symm (range I) (extChartAt I x₀ x) :=
     mdifferentiableWithinAt_extChartAt_symm (by simp [hx])
->>>>>>> 2aea8b5b
   simp? at this says
     simp only [extChartAt, PartialHomeomorph.extend, PartialEquiv.coe_trans_symm,
       PartialHomeomorph.coe_coe_symm, ModelWithCorners.toPartialEquiv_coe_symm,
       PartialEquiv.coe_trans, ModelWithCorners.toPartialEquiv_coe, PartialHomeomorph.toFun_eq_coe,
       Function.comp_apply] at this
-<<<<<<< HEAD
-  simp [hb, mfderivWithin, this]
-=======
   simp [hx, mfderivWithin, this]
->>>>>>> 2aea8b5b
 
 end extChartAt