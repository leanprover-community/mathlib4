--- conflicted
+++ resolved
@@ -370,19 +370,9 @@
     {x₀ x : M} (hx : x ∈ (chartAt H x₀).source) :
     (trivializationAt E (TangentSpace I) x₀).symmL 𝕜 x =
       mfderivWithin 𝓘(𝕜, E) I (extChartAt I x₀).symm (range I) (extChartAt I x₀ x) := by
-<<<<<<< HEAD
-  have : MDifferentiableWithinAt 𝓘(𝕜, E) I (extChartAt I x₀).symm (range I) (extChartAt I x₀ x) :=
-    mdifferentiableWithinAt_extChartAt_symm (by simp [hx])
-  simp? at this says
-    simp only [extChartAt, OpenPartialHomeomorph.extend, PartialEquiv.coe_trans_symm,
-      OpenPartialHomeomorph.coe_coe_symm, ModelWithCorners.toPartialEquiv_coe_symm,
-      PartialEquiv.coe_trans, ModelWithCorners.toPartialEquiv_coe,
-      OpenPartialHomeomorph.toFun_eq_coe, Function.comp_apply] at this
-=======
   have : MDifferentiableWithinAt 𝓘(𝕜, E) I ((chartAt H x₀).symm ∘ I.symm) (range I)
       (I (chartAt H x₀ x)) := by
     simpa using mdifferentiableWithinAt_extChartAt_symm (by simp [hx])
->>>>>>> bc7eebf9
   simp [hx, mfderivWithin, this]
 
 end extChartAt