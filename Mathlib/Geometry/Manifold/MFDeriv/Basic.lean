/-
Copyright (c) 2020 Sébastien Gouëzel. All rights reserved.
Released under Apache 2.0 license as described in the file LICENSE.
Authors: Sébastien Gouëzel, Floris van Doorn
-/
import Mathlib.Geometry.Manifold.MFDeriv.Defs
import Mathlib.Geometry.Manifold.ContMDiff.Defs

/-!
# Basic properties of the manifold Fréchet derivative

In this file, we show various properties of the manifold Fréchet derivative,
mimicking the API for Fréchet derivatives.
- basic properties of unique differentiability sets
- various general lemmas about the manifold Fréchet derivative
- deducing differentiability from smoothness,
- deriving continuity from differentiability on manifolds,
- congruence lemmas for derivatives on manifolds
- composition lemmas and the chain rule

-/

noncomputable section

assert_not_exists tangentBundleCore

open scoped Topology Manifold
open Set Bundle ChartedSpace

section DerivativesProperties

/-! ### Unique differentiability sets in manifolds -/

variable
  {𝕜 : Type*} [NontriviallyNormedField 𝕜]
  {E : Type*} [NormedAddCommGroup E] [NormedSpace 𝕜 E]
  {H : Type*} [TopologicalSpace H] (I : ModelWithCorners 𝕜 E H)
  {M : Type*} [TopologicalSpace M] [ChartedSpace H M]
  {E' : Type*} [NormedAddCommGroup E'] [NormedSpace 𝕜 E']
  {H' : Type*} [TopologicalSpace H'] {I' : ModelWithCorners 𝕜 E' H'}
  {M' : Type*} [TopologicalSpace M'] [ChartedSpace H' M']
  {E'' : Type*} [NormedAddCommGroup E''] [NormedSpace 𝕜 E'']
  {H'' : Type*} [TopologicalSpace H''] {I'' : ModelWithCorners 𝕜 E'' H''}
  {M'' : Type*} [TopologicalSpace M''] [ChartedSpace H'' M'']
  {f f₁ : M → M'} {x : M} {s t : Set M} {g : M' → M''} {u : Set M'}

theorem uniqueMDiffWithinAt_univ : UniqueMDiffWithinAt I univ x := by
  unfold UniqueMDiffWithinAt
  simp only [preimage_univ, univ_inter]
  exact I.uniqueDiffOn _ (mem_range_self _)

variable {I}

theorem uniqueMDiffWithinAt_iff_inter_range {s : Set M} {x : M} :
    UniqueMDiffWithinAt I s x ↔
      UniqueDiffWithinAt 𝕜 ((extChartAt I x).symm ⁻¹' s ∩ range I)
        ((extChartAt I x) x) := Iff.rfl

theorem uniqueMDiffWithinAt_iff {s : Set M} {x : M} :
    UniqueMDiffWithinAt I s x ↔
      UniqueDiffWithinAt 𝕜 ((extChartAt I x).symm ⁻¹' s ∩ (extChartAt I x).target)
        ((extChartAt I x) x) := by
  apply uniqueDiffWithinAt_congr
  rw [nhdsWithin_inter, nhdsWithin_inter, nhdsWithin_extChartAt_target_eq]

nonrec theorem UniqueMDiffWithinAt.mono_nhds {s t : Set M} {x : M} (hs : UniqueMDiffWithinAt I s x)
    (ht : 𝓝[s] x ≤ 𝓝[t] x) : UniqueMDiffWithinAt I t x :=
  hs.mono_nhds <| by simpa only [← map_extChartAt_nhdsWithin] using Filter.map_mono ht

theorem UniqueMDiffWithinAt.mono_of_mem_nhdsWithin {s t : Set M} {x : M}
    (hs : UniqueMDiffWithinAt I s x) (ht : t ∈ 𝓝[s] x) : UniqueMDiffWithinAt I t x :=
  hs.mono_nhds (nhdsWithin_le_iff.2 ht)

@[deprecated (since := "2024-10-31")]
alias UniqueMDiffWithinAt.mono_of_mem := UniqueMDiffWithinAt.mono_of_mem_nhdsWithin

theorem UniqueMDiffWithinAt.mono (h : UniqueMDiffWithinAt I s x) (st : s ⊆ t) :
    UniqueMDiffWithinAt I t x :=
  UniqueDiffWithinAt.mono h <| inter_subset_inter (preimage_mono st) (Subset.refl _)

theorem UniqueMDiffWithinAt.inter' (hs : UniqueMDiffWithinAt I s x) (ht : t ∈ 𝓝[s] x) :
    UniqueMDiffWithinAt I (s ∩ t) x :=
  hs.mono_of_mem_nhdsWithin (Filter.inter_mem self_mem_nhdsWithin ht)

theorem UniqueMDiffWithinAt.inter (hs : UniqueMDiffWithinAt I s x) (ht : t ∈ 𝓝 x) :
    UniqueMDiffWithinAt I (s ∩ t) x :=
  hs.inter' (nhdsWithin_le_nhds ht)

theorem IsOpen.uniqueMDiffWithinAt (hs : IsOpen s) (xs : x ∈ s) : UniqueMDiffWithinAt I s x :=
  (uniqueMDiffWithinAt_univ I).mono_of_mem_nhdsWithin <| nhdsWithin_le_nhds <| hs.mem_nhds xs

theorem UniqueMDiffOn.inter (hs : UniqueMDiffOn I s) (ht : IsOpen t) : UniqueMDiffOn I (s ∩ t) :=
  fun _x hx => UniqueMDiffWithinAt.inter (hs _ hx.1) (ht.mem_nhds hx.2)

theorem IsOpen.uniqueMDiffOn (hs : IsOpen s) : UniqueMDiffOn I s :=
  fun _x hx => hs.uniqueMDiffWithinAt hx

theorem uniqueMDiffOn_univ : UniqueMDiffOn I (univ : Set M) :=
  isOpen_univ.uniqueMDiffOn

nonrec theorem UniqueMDiffWithinAt.prod {x : M} {y : M'} {s t} (hs : UniqueMDiffWithinAt I s x)
    (ht : UniqueMDiffWithinAt I' t y) : UniqueMDiffWithinAt (I.prod I') (s ×ˢ t) (x, y) := by
  refine (hs.prod ht).mono ?_
  rw [ModelWithCorners.range_prod, ← prod_inter_prod]
  rfl

theorem UniqueMDiffOn.prod {s : Set M} {t : Set M'} (hs : UniqueMDiffOn I s)
    (ht : UniqueMDiffOn I' t) : UniqueMDiffOn (I.prod I') (s ×ˢ t) := fun x h ↦
  (hs x.1 h.1).prod (ht x.2 h.2)

theorem MDifferentiableWithinAt.mono (hst : s ⊆ t) (h : MDifferentiableWithinAt I I' f t x) :
    MDifferentiableWithinAt I I' f s x :=
  ⟨ContinuousWithinAt.mono h.1 hst, DifferentiableWithinAt.mono
    h.differentiableWithinAt_writtenInExtChartAt
    (inter_subset_inter_left _ (preimage_mono hst))⟩

theorem mdifferentiableWithinAt_univ :
    MDifferentiableWithinAt I I' f univ x ↔ MDifferentiableAt I I' f x := by
  simp_rw [MDifferentiableWithinAt, MDifferentiableAt, ChartedSpace.LiftPropAt]

theorem mdifferentiableWithinAt_inter (ht : t ∈ 𝓝 x) :
    MDifferentiableWithinAt I I' f (s ∩ t) x ↔ MDifferentiableWithinAt I I' f s x := by
  rw [MDifferentiableWithinAt, MDifferentiableWithinAt,
    differentiableWithinAt_localInvariantProp.liftPropWithinAt_inter ht]

theorem mdifferentiableWithinAt_inter' (ht : t ∈ 𝓝[s] x) :
    MDifferentiableWithinAt I I' f (s ∩ t) x ↔ MDifferentiableWithinAt I I' f s x := by
  rw [MDifferentiableWithinAt, MDifferentiableWithinAt,
    differentiableWithinAt_localInvariantProp.liftPropWithinAt_inter' ht]

theorem MDifferentiableAt.mdifferentiableWithinAt (h : MDifferentiableAt I I' f x) :
    MDifferentiableWithinAt I I' f s x :=
  MDifferentiableWithinAt.mono (subset_univ _) (mdifferentiableWithinAt_univ.2 h)

theorem MDifferentiableWithinAt.mdifferentiableAt (h : MDifferentiableWithinAt I I' f s x)
    (hs : s ∈ 𝓝 x) : MDifferentiableAt I I' f x := by
  have : s = univ ∩ s := by rw [univ_inter]
  rwa [this, mdifferentiableWithinAt_inter hs, mdifferentiableWithinAt_univ] at h

theorem MDifferentiableOn.mono (h : MDifferentiableOn I I' f t) (st : s ⊆ t) :
    MDifferentiableOn I I' f s := fun x hx => (h x (st hx)).mono st

theorem mdifferentiableOn_univ : MDifferentiableOn I I' f univ ↔ MDifferentiable I I' f := by
  simp only [MDifferentiableOn, mdifferentiableWithinAt_univ, mfld_simps]; rfl

theorem MDifferentiableOn.mdifferentiableAt (h : MDifferentiableOn I I' f s) (hx : s ∈ 𝓝 x) :
    MDifferentiableAt I I' f x :=
  (h x (mem_of_mem_nhds hx)).mdifferentiableAt hx

theorem MDifferentiable.mdifferentiableOn (h : MDifferentiable I I' f) :
    MDifferentiableOn I I' f s :=
  (mdifferentiableOn_univ.2 h).mono (subset_univ _)

theorem mdifferentiableOn_of_locally_mdifferentiableOn
    (h : ∀ x ∈ s, ∃ u, IsOpen u ∧ x ∈ u ∧ MDifferentiableOn I I' f (s ∩ u)) :
    MDifferentiableOn I I' f s := by
  intro x xs
  rcases h x xs with ⟨t, t_open, xt, ht⟩
  exact (mdifferentiableWithinAt_inter (t_open.mem_nhds xt)).1 (ht x ⟨xs, xt⟩)

theorem MDifferentiable.mdifferentiableAt (hf : MDifferentiable I I' f) :
    MDifferentiableAt I I' f x :=
  hf x

/-!
### Relating differentiability in a manifold and differentiability in the model space
through extended charts
-/


theorem mdifferentiableWithinAt_iff_target_inter {f : M → M'} {s : Set M} {x : M} :
    MDifferentiableWithinAt I I' f s x ↔
      ContinuousWithinAt f s x ∧
        DifferentiableWithinAt 𝕜 (writtenInExtChartAt I I' x f)
          ((extChartAt I x).target ∩ (extChartAt I x).symm ⁻¹' s) ((extChartAt I x) x) := by
  rw [mdifferentiableWithinAt_iff']
  refine and_congr Iff.rfl (exists_congr fun f' => ?_)
  rw [inter_comm]
  simp only [HasFDerivWithinAt, nhdsWithin_inter, nhdsWithin_extChartAt_target_eq]

/-- One can reformulate smoothness within a set at a point as continuity within this set at this
point, and smoothness in the corresponding extended chart. -/
theorem mdifferentiableWithinAt_iff :
    MDifferentiableWithinAt I I' f s x ↔
      ContinuousWithinAt f s x ∧
        DifferentiableWithinAt 𝕜 (extChartAt I' (f x) ∘ f ∘ (extChartAt I x).symm)
          ((extChartAt I x).symm ⁻¹' s ∩ range I) (extChartAt I x x) := by
  simp_rw [MDifferentiableWithinAt, ChartedSpace.liftPropWithinAt_iff']; rfl

/-- One can reformulate smoothness within a set at a point as continuity within this set at this
point, and smoothness in the corresponding extended chart. This form states smoothness of `f`
written in such a way that the set is restricted to lie within the domain/codomain of the
corresponding charts.
Even though this expression is more complicated than the one in `mdifferentiableWithinAt_iff`, it is
a smaller set, but their germs at `extChartAt I x x` are equal. It is sometimes useful to rewrite
using this in the goal.
-/
theorem mdifferentiableWithinAt_iff_target_inter' :
    MDifferentiableWithinAt I I' f s x ↔
      ContinuousWithinAt f s x ∧
        DifferentiableWithinAt 𝕜 (extChartAt I' (f x) ∘ f ∘ (extChartAt I x).symm)
          ((extChartAt I x).target ∩
            (extChartAt I x).symm ⁻¹' (s ∩ f ⁻¹' (extChartAt I' (f x)).source))
          (extChartAt I x x) := by
  simp only [MDifferentiableWithinAt, liftPropWithinAt_iff']
  exact and_congr_right fun hc => differentiableWithinAt_congr_nhds <|
    hc.nhdsWithin_extChartAt_symm_preimage_inter_range

/-- One can reformulate smoothness within a set at a point as continuity within this set at this
point, and smoothness in the corresponding extended chart in the target. -/
theorem mdifferentiableWithinAt_iff_target :
    MDifferentiableWithinAt I I' f s x ↔
      ContinuousWithinAt f s x ∧
      MDifferentiableWithinAt I 𝓘(𝕜, E') (extChartAt I' (f x) ∘ f) s x := by
  simp_rw [MDifferentiableWithinAt, liftPropWithinAt_iff', ← and_assoc]
  have cont :
    ContinuousWithinAt f s x ∧ ContinuousWithinAt (extChartAt I' (f x) ∘ f) s x ↔
        ContinuousWithinAt f s x :=
      and_iff_left_of_imp <| (continuousAt_extChartAt _).comp_continuousWithinAt
  simp_rw [cont, DifferentiableWithinAtProp, extChartAt, PartialHomeomorph.extend,
    PartialEquiv.coe_trans,
    ModelWithCorners.toPartialEquiv_coe, PartialHomeomorph.coe_coe, modelWithCornersSelf_coe,
    chartAt_self_eq, PartialHomeomorph.refl_apply]
  rfl

theorem mdifferentiableAt_iff_target {x : M} :
    MDifferentiableAt I I' f x ↔
      ContinuousAt f x ∧ MDifferentiableAt I 𝓘(𝕜, E') (extChartAt I' (f x) ∘ f) x := by
  rw [← mdifferentiableWithinAt_univ, ← mdifferentiableWithinAt_univ,
    mdifferentiableWithinAt_iff_target, continuousWithinAt_univ]

section IsManifold

variable {e : PartialHomeomorph M H} {e' : PartialHomeomorph M' H'}

open IsManifold

theorem mdifferentiableWithinAt_iff_source_of_mem_maximalAtlas
    [IsManifold I 1 M] (he : e ∈ maximalAtlas I 1 M) (hx : x ∈ e.source) :
    MDifferentiableWithinAt I I' f s x ↔
      MDifferentiableWithinAt 𝓘(𝕜, E) I' (f ∘ (e.extend I).symm) ((e.extend I).symm ⁻¹' s ∩ range I)
        (e.extend I x) := by
  have h2x := hx; rw [← e.extend_source (I := I)] at h2x
  simp_rw [MDifferentiableWithinAt,
    differentiableWithinAt_localInvariantProp.liftPropWithinAt_indep_chart_source he hx,
    StructureGroupoid.liftPropWithinAt_self_source,
    e.extend_symm_continuousWithinAt_comp_right_iff, differentiableWithinAtProp_self_source,
    DifferentiableWithinAtProp, Function.comp, e.left_inv hx, (e.extend I).left_inv h2x]
  rfl

theorem mdifferentiableWithinAt_iff_source_of_mem_source
    [IsManifold I 1 M] {x' : M} (hx' : x' ∈ (chartAt H x).source) :
    MDifferentiableWithinAt I I' f s x' ↔
      MDifferentiableWithinAt 𝓘(𝕜, E) I' (f ∘ (extChartAt I x).symm)
        ((extChartAt I x).symm ⁻¹' s ∩ range I) (extChartAt I x x') :=
  mdifferentiableWithinAt_iff_source_of_mem_maximalAtlas (chart_mem_maximalAtlas x) hx'

theorem mdifferentiableAt_iff_source_of_mem_source
    [IsManifold I 1 M] {x' : M} (hx' : x' ∈ (chartAt H x).source) :
    MDifferentiableAt I I' f x' ↔
      MDifferentiableWithinAt 𝓘(𝕜, E) I' (f ∘ (extChartAt I x).symm) (range I)
        (extChartAt I x x') := by
  simp_rw [← mdifferentiableWithinAt_univ, mdifferentiableWithinAt_iff_source_of_mem_source hx',
    preimage_univ, univ_inter]

theorem mdifferentiableWithinAt_iff_target_of_mem_source
    [IsManifold I' 1 M'] {x : M} {y : M'} (hy : f x ∈ (chartAt H' y).source) :
    MDifferentiableWithinAt I I' f s x ↔
      ContinuousWithinAt f s x ∧ MDifferentiableWithinAt I 𝓘(𝕜, E') (extChartAt I' y ∘ f) s x := by
  simp_rw [MDifferentiableWithinAt]
  rw [differentiableWithinAt_localInvariantProp.liftPropWithinAt_indep_chart_target
      (chart_mem_maximalAtlas y) hy,
    and_congr_right]
  intro hf
  simp_rw [StructureGroupoid.liftPropWithinAt_self_target]
  simp_rw [((chartAt H' y).continuousAt hy).comp_continuousWithinAt hf]
  rw [← extChartAt_source I'] at hy
  simp_rw [(continuousAt_extChartAt' hy).comp_continuousWithinAt hf]
  rfl

theorem mdifferentiableAt_iff_target_of_mem_source
    [IsManifold I' 1 M'] {x : M} {y : M'} (hy : f x ∈ (chartAt H' y).source) :
    MDifferentiableAt I I' f x ↔
      ContinuousAt f x ∧ MDifferentiableAt I 𝓘(𝕜, E') (extChartAt I' y ∘ f) x := by
  rw [← mdifferentiableWithinAt_univ, mdifferentiableWithinAt_iff_target_of_mem_source hy,
    continuousWithinAt_univ, ← mdifferentiableWithinAt_univ]

variable [IsManifold I 1 M] [IsManifold I' 1 M']

theorem mdifferentiableWithinAt_iff_of_mem_maximalAtlas {x : M} (he : e ∈ maximalAtlas I 1 M)
    (he' : e' ∈ maximalAtlas I' 1 M') (hx : x ∈ e.source) (hy : f x ∈ e'.source) :
    MDifferentiableWithinAt I I' f s x ↔
      ContinuousWithinAt f s x ∧
        DifferentiableWithinAt 𝕜 (e'.extend I' ∘ f ∘ (e.extend I).symm)
          ((e.extend I).symm ⁻¹' s ∩ range I) (e.extend I x) :=
  differentiableWithinAt_localInvariantProp.liftPropWithinAt_indep_chart he hx he' hy

/-- An alternative formulation of `mdifferentiableWithinAt_iff_of_mem_maximalAtlas`
if the set if `s` lies in `e.source`. -/
theorem mdifferentiableWithinAt_iff_image {x : M} (he : e ∈ maximalAtlas I 1 M)
    (he' : e' ∈ maximalAtlas I' 1 M') (hs : s ⊆ e.source) (hx : x ∈ e.source)
    (hy : f x ∈ e'.source) :
    MDifferentiableWithinAt I I' f s x ↔
      ContinuousWithinAt f s x ∧
        DifferentiableWithinAt 𝕜 (e'.extend I' ∘ f ∘ (e.extend I).symm) (e.extend I '' s)
          (e.extend I x) := by
  rw [mdifferentiableWithinAt_iff_of_mem_maximalAtlas he he' hx hy, and_congr_right_iff]
  refine fun _ => differentiableWithinAt_congr_nhds ?_
  simp_rw [nhdsWithin_eq_iff_eventuallyEq, e.extend_symm_preimage_inter_range_eventuallyEq hs hx]

/-- One can reformulate smoothness within a set at a point as continuity within this set at this
point, and smoothness in any chart containing that point. -/
theorem mdifferentiableWithinAt_iff_of_mem_source {x' : M} {y : M'} (hx : x' ∈ (chartAt H x).source)
    (hy : f x' ∈ (chartAt H' y).source) :
    MDifferentiableWithinAt I I' f s x' ↔
      ContinuousWithinAt f s x' ∧
        DifferentiableWithinAt 𝕜 (extChartAt I' y ∘ f ∘ (extChartAt I x).symm)
          ((extChartAt I x).symm ⁻¹' s ∩ range I) (extChartAt I x x') :=
  mdifferentiableWithinAt_iff_of_mem_maximalAtlas (chart_mem_maximalAtlas x)
    (chart_mem_maximalAtlas y) hx hy

/-- One can reformulate smoothness within a set at a point as continuity within this set at this
point, and smoothness in any chart containing that point. Version requiring differentiability
in the target instead of `range I`. -/
theorem mdifferentiableWithinAt_iff_of_mem_source' {x' : M} {y : M'}
    (hx : x' ∈ (chartAt H x).source) (hy : f x' ∈ (chartAt H' y).source) :
    MDifferentiableWithinAt I I' f s x' ↔
      ContinuousWithinAt f s x' ∧
        DifferentiableWithinAt 𝕜 (extChartAt I' y ∘ f ∘ (extChartAt I x).symm)
          ((extChartAt I x).target ∩ (extChartAt I x).symm ⁻¹' (s ∩ f ⁻¹' (extChartAt I' y).source))
          (extChartAt I x x') := by
  refine (mdifferentiableWithinAt_iff_of_mem_source hx hy).trans ?_
  rw [← extChartAt_source I] at hx
  rw [← extChartAt_source I'] at hy
  rw [and_congr_right_iff]
  set e := extChartAt I x; set e' := extChartAt I' (f x)
  refine fun hc => differentiableWithinAt_congr_nhds ?_
  rw [← e.image_source_inter_eq', ← map_extChartAt_nhdsWithin_eq_image' hx,
    ← map_extChartAt_nhdsWithin' hx, inter_comm, nhdsWithin_inter_of_mem]
  exact hc (extChartAt_source_mem_nhds' hy)

theorem mdifferentiableAt_iff_of_mem_source {x' : M} {y : M'} (hx : x' ∈ (chartAt H x).source)
    (hy : f x' ∈ (chartAt H' y).source) :
    MDifferentiableAt I I' f x' ↔
      ContinuousAt f x' ∧
        DifferentiableWithinAt 𝕜 (extChartAt I' y ∘ f ∘ (extChartAt I x).symm) (range I)
          (extChartAt I x x') :=
  (mdifferentiableWithinAt_iff_of_mem_source hx hy).trans <| by
    rw [continuousWithinAt_univ, preimage_univ, univ_inter]

theorem mdifferentiableOn_iff_of_mem_maximalAtlas (he : e ∈ maximalAtlas I 1 M)
    (he' : e' ∈ maximalAtlas I' 1 M') (hs : s ⊆ e.source) (h2s : MapsTo f s e'.source) :
    MDifferentiableOn I I' f s ↔
      ContinuousOn f s ∧
        DifferentiableOn 𝕜 (e'.extend I' ∘ f ∘ (e.extend I).symm) (e.extend I '' s) := by
  simp_rw [ContinuousOn, DifferentiableOn, Set.forall_mem_image, ← forall_and, MDifferentiableOn]
  exact forall₂_congr fun x hx => mdifferentiableWithinAt_iff_image he he' hs (hs hx) (h2s hx)

/-- Differentiability on a set is equivalent to differentiability in the extended charts. -/
theorem mdifferentiableOn_iff_of_mem_maximalAtlas' (he : e ∈ maximalAtlas I 1 M)
    (he' : e' ∈ maximalAtlas I' 1 M') (hs : s ⊆ e.source) (h2s : MapsTo f s e'.source) :
    MDifferentiableOn I I' f s ↔
      DifferentiableOn 𝕜 (e'.extend I' ∘ f ∘ (e.extend I).symm) (e.extend I '' s) :=
  (mdifferentiableOn_iff_of_mem_maximalAtlas he he' hs h2s).trans <| and_iff_right_of_imp fun h ↦
    (e.continuousOn_writtenInExtend_iff hs h2s).1 h.continuousOn

/-- If the set where you want `f` to be smooth lies entirely in a single chart, and `f` maps it
into a single chart, the smoothness of `f` on that set can be expressed by purely looking in
these charts.
Note: this lemma uses `extChartAt I x '' s` instead of `(extChartAt I x).symm ⁻¹' s` to ensure
that this set lies in `(extChartAt I x).target`. -/
theorem mdifferentiableOn_iff_of_subset_source {x : M} {y : M'} (hs : s ⊆ (chartAt H x).source)
    (h2s : MapsTo f s (chartAt H' y).source) :
    MDifferentiableOn I I' f s ↔
      ContinuousOn f s ∧
        DifferentiableOn 𝕜 (extChartAt I' y ∘ f ∘ (extChartAt I x).symm) (extChartAt I x '' s) :=
  mdifferentiableOn_iff_of_mem_maximalAtlas (chart_mem_maximalAtlas x)
    (chart_mem_maximalAtlas y) hs h2s

/-- If the set where you want `f` to be smooth lies entirely in a single chart, and `f` maps it
into a single chart, the smoothness of `f` on that set can be expressed by purely looking in
these charts.
Note: this lemma uses `extChartAt I x '' s` instead of `(extChartAt I x).symm ⁻¹' s` to ensure
that this set lies in `(extChartAt I x).target`. -/
theorem mdifferentiableOn_iff_of_subset_source' {x : M} {y : M'} (hs : s ⊆ (extChartAt I x).source)
    (h2s : MapsTo f s (extChartAt I' y).source) :
    MDifferentiableOn I I' f s ↔
        DifferentiableOn 𝕜 (extChartAt I' y ∘ f ∘ (extChartAt I x).symm) (extChartAt I x '' s) := by
  rw [extChartAt_source] at hs h2s
  exact mdifferentiableOn_iff_of_mem_maximalAtlas' (chart_mem_maximalAtlas x)
    (chart_mem_maximalAtlas y) hs h2s

/-- One can reformulate smoothness on a set as continuity on this set, and smoothness in any
extended chart. -/
theorem mdifferentiableOn_iff :
    MDifferentiableOn I I' f s ↔
      ContinuousOn f s ∧
        ∀ (x : M) (y : M'),
          DifferentiableOn 𝕜 (extChartAt I' y ∘ f ∘ (extChartAt I x).symm)
            ((extChartAt I x).target ∩
              (extChartAt I x).symm ⁻¹' (s ∩ f ⁻¹' (extChartAt I' y).source)) := by
  constructor
  · intro h
    refine ⟨fun x hx => (h x hx).1, fun x y z hz => ?_⟩
    simp only [mfld_simps] at hz
    let w := (extChartAt I x).symm z
    have : w ∈ s := by simp only [w, hz, mfld_simps]
    specialize h w this
    have w1 : w ∈ (chartAt H x).source := by simp only [w, hz, mfld_simps]
    have w2 : f w ∈ (chartAt H' y).source := by simp only [w, hz, mfld_simps]
    convert ((mdifferentiableWithinAt_iff_of_mem_source w1 w2).mp h).2.mono _
    · simp only [w, hz, mfld_simps]
    · mfld_set_tac
  · rintro ⟨hcont, hdiff⟩ x hx
    refine differentiableWithinAt_localInvariantProp.liftPropWithinAt_iff.mpr ?_
    refine ⟨hcont x hx, ?_⟩
    dsimp [DifferentiableWithinAtProp]
    convert hdiff x (f x) (extChartAt I x x) (by simp only [hx, mfld_simps]) using 1
    mfld_set_tac

/-- One can reformulate smoothness on a set as continuity on this set, and smoothness in any
extended chart in the target. -/
theorem mdifferentiableOn_iff_target :
    MDifferentiableOn I I' f s ↔
      ContinuousOn f s ∧
        ∀ y : M', MDifferentiableOn I 𝓘(𝕜, E') (extChartAt I' y ∘ f)
          (s ∩ f ⁻¹' (extChartAt I' y).source) := by
  simp only [mdifferentiableOn_iff, ModelWithCorners.source_eq, chartAt_self_eq,
    PartialHomeomorph.refl_partialEquiv, PartialEquiv.refl_trans, extChartAt,
    PartialHomeomorph.extend, Set.preimage_univ, Set.inter_univ, and_congr_right_iff]
  intro h
  constructor
  · refine fun h' y => ⟨?_, fun x _ => h' x y⟩
    have h'' : ContinuousOn _ univ := (ModelWithCorners.continuous I').continuousOn
    convert (h''.comp_inter (chartAt H' y).continuousOn_toFun).comp_inter h
    simp
  · exact fun h' x y => (h' y).2 x 0

/-- One can reformulate smoothness as continuity and smoothness in any extended chart. -/
theorem mdifferentiable_iff :
    MDifferentiable I I' f ↔
      Continuous f ∧
        ∀ (x : M) (y : M'),
          DifferentiableOn 𝕜 (extChartAt I' y ∘ f ∘ (extChartAt I x).symm)
            ((extChartAt I x).target ∩
              (extChartAt I x).symm ⁻¹' (f ⁻¹' (extChartAt I' y).source)) := by
  simp [← mdifferentiableOn_univ, mdifferentiableOn_iff, continuous_iff_continuousOn_univ]

/-- One can reformulate smoothness as continuity and smoothness in any extended chart in the
target. -/
theorem mdifferentiable_iff_target :
    MDifferentiable I I' f ↔
      Continuous f ∧ ∀ y : M',
        MDifferentiableOn I 𝓘(𝕜, E') (extChartAt I' y ∘ f) (f ⁻¹' (extChartAt I' y).source) := by
  rw [← mdifferentiableOn_univ, mdifferentiableOn_iff_target]
  simp [continuous_iff_continuousOn_univ]

end IsManifold

/-! ### Deducing differentiability from smoothness -/

variable {n : WithTop ℕ∞}

theorem ContMDiffWithinAt.mdifferentiableWithinAt (hf : ContMDiffWithinAt I I' n f s x)
    (hn : 1 ≤ n) : MDifferentiableWithinAt I I' f s x := by
  suffices h : MDifferentiableWithinAt I I' f (s ∩ f ⁻¹' (extChartAt I' (f x)).source) x by
    rwa [mdifferentiableWithinAt_inter'] at h
    apply hf.1.preimage_mem_nhdsWithin
    exact extChartAt_source_mem_nhds (f x)
  rw [mdifferentiableWithinAt_iff]
  exact ⟨hf.1.mono inter_subset_left, (hf.2.differentiableWithinAt (mod_cast hn)).mono
    (by mfld_set_tac)⟩

theorem ContMDiffAt.mdifferentiableAt (hf : ContMDiffAt I I' n f x) (hn : 1 ≤ n) :
    MDifferentiableAt I I' f x :=
  mdifferentiableWithinAt_univ.1 <| ContMDiffWithinAt.mdifferentiableWithinAt hf hn

theorem ContMDiff.mdifferentiableAt (hf : ContMDiff I I' n f) (hn : 1 ≤ n) :
    MDifferentiableAt I I' f x :=
  hf.contMDiffAt.mdifferentiableAt hn

theorem ContMDiff.mdifferentiableWithinAt (hf : ContMDiff I I' n f) (hn : 1 ≤ n) :
    MDifferentiableWithinAt I I' f s x :=
  (hf.contMDiffAt.mdifferentiableAt hn).mdifferentiableWithinAt

theorem ContMDiffOn.mdifferentiableOn (hf : ContMDiffOn I I' n f s) (hn : 1 ≤ n) :
    MDifferentiableOn I I' f s := fun x hx => (hf x hx).mdifferentiableWithinAt hn

@[deprecated (since := "2024-11-20")]
alias SmoothWithinAt.mdifferentiableWithinAt := ContMDiffWithinAt.mdifferentiableWithinAt

theorem ContMDiff.mdifferentiable (hf : ContMDiff I I' n f) (hn : 1 ≤ n) : MDifferentiable I I' f :=
  fun x => (hf x).mdifferentiableAt hn

@[deprecated (since := "2024-11-20")]
alias SmoothAt.mdifferentiableAt := ContMDiffAt.mdifferentiableAt

@[deprecated (since := "2024-11-20")]
alias SmoothOn.mdifferentiableOn := ContMDiffOn.mdifferentiableOn

@[deprecated (since := "2024-11-20")]
alias Smooth.mdifferentiable := ContMDiff.mdifferentiable

@[deprecated (since := "2024-11-20")]
alias Smooth.mdifferentiableAt := ContMDiff.mdifferentiableAt

theorem MDifferentiableOn.continuousOn (h : MDifferentiableOn I I' f s) : ContinuousOn f s :=
  fun x hx => (h x hx).continuousWithinAt

theorem MDifferentiable.continuous (h : MDifferentiable I I' f) : Continuous f :=
  continuous_iff_continuousAt.2 fun x => (h x).continuousAt

@[deprecated (since := "2024-11-20")]
alias Smooth.mdifferentiableWithinAt := ContMDiff.mdifferentiableWithinAt

/-! ### Deriving continuity from differentiability on manifolds -/

theorem MDifferentiableWithinAt.prodMk {f : M → M'} {g : M → M''}
    (hf : MDifferentiableWithinAt I I' f s x) (hg : MDifferentiableWithinAt I I'' g s x) :
    MDifferentiableWithinAt I (I'.prod I'') (fun x => (f x, g x)) s x :=
  ⟨hf.1.prodMk hg.1, hf.2.prodMk hg.2⟩

<<<<<<< HEAD
@[deprecated (since := "2025-02-22")]
=======
@[deprecated (since := "2025-03-08")]
>>>>>>> 1116e4db
alias MDifferentiableWithinAt.prod_mk := MDifferentiableWithinAt.prodMk

theorem MDifferentiableAt.prodMk {f : M → M'} {g : M → M''} (hf : MDifferentiableAt I I' f x)
    (hg : MDifferentiableAt I I'' g x) :
    MDifferentiableAt I (I'.prod I'') (fun x => (f x, g x)) x :=
  ⟨hf.1.prodMk hg.1, hf.2.prodMk hg.2⟩

@[deprecated (since := "2025-02-22")]
alias MDifferentiableAt.prod_mk := MDifferentiableAt.prodMk

<<<<<<< HEAD
=======
@[deprecated (since := "2025-03-08")]
alias MDifferentiableAt.prod_mk := MDifferentiableAt.prodMk

>>>>>>> 1116e4db
theorem MDifferentiableWithinAt.prodMk_space {f : M → E'} {g : M → E''}
    (hf : MDifferentiableWithinAt I 𝓘(𝕜, E') f s x)
    (hg : MDifferentiableWithinAt I 𝓘(𝕜, E'') g s x) :
    MDifferentiableWithinAt I 𝓘(𝕜, E' × E'') (fun x => (f x, g x)) s x :=
  ⟨hf.1.prodMk hg.1, hf.2.prodMk hg.2⟩

<<<<<<< HEAD
@[deprecated (since := "2025-02-22")]
=======
@[deprecated (since := "2025-03-08")]
>>>>>>> 1116e4db
alias MDifferentiableWithinAt.prod_mk_space := MDifferentiableWithinAt.prodMk_space

theorem MDifferentiableAt.prodMk_space {f : M → E'} {g : M → E''}
    (hf : MDifferentiableAt I 𝓘(𝕜, E') f x) (hg : MDifferentiableAt I 𝓘(𝕜, E'') g x) :
    MDifferentiableAt I 𝓘(𝕜, E' × E'') (fun x => (f x, g x)) x :=
  ⟨hf.1.prodMk hg.1, hf.2.prodMk hg.2⟩

@[deprecated (since := "2025-02-22")]
alias MDifferentiableAt.prod_mk_space := MDifferentiableAt.prodMk_space

<<<<<<< HEAD
=======
@[deprecated (since := "2025-03-08")]
alias MDifferentiableAt.prod_mk_space := MDifferentiableAt.prodMk_space

>>>>>>> 1116e4db
theorem MDifferentiableOn.prodMk {f : M → M'} {g : M → M''} (hf : MDifferentiableOn I I' f s)
    (hg : MDifferentiableOn I I'' g s) :
    MDifferentiableOn I (I'.prod I'') (fun x => (f x, g x)) s := fun x hx =>
  (hf x hx).prodMk (hg x hx)

<<<<<<< HEAD
@[deprecated (since := "2025-02-22")]
=======
@[deprecated (since := "2025-03-08")]
>>>>>>> 1116e4db
alias MDifferentiableOn.prod_mk := MDifferentiableOn.prodMk

theorem MDifferentiable.prodMk {f : M → M'} {g : M → M''} (hf : MDifferentiable I I' f)
    (hg : MDifferentiable I I'' g) : MDifferentiable I (I'.prod I'') fun x => (f x, g x) := fun x =>
  (hf x).prodMk (hg x)

<<<<<<< HEAD
@[deprecated (since := "2025-02-22")]
=======
@[deprecated (since := "2025-03-08")]
>>>>>>> 1116e4db
alias MDifferentiable.prod_mk := MDifferentiable.prodMk

theorem MDifferentiableOn.prodMk_space {f : M → E'} {g : M → E''}
    (hf : MDifferentiableOn I 𝓘(𝕜, E') f s) (hg : MDifferentiableOn I 𝓘(𝕜, E'') g s) :
    MDifferentiableOn I 𝓘(𝕜, E' × E'') (fun x => (f x, g x)) s := fun x hx =>
  (hf x hx).prodMk_space (hg x hx)

<<<<<<< HEAD
@[deprecated (since := "2025-02-22")]
=======
@[deprecated (since := "2025-03-08")]
>>>>>>> 1116e4db
alias MDifferentiableOn.prod_mk_space := MDifferentiableOn.prodMk_space

theorem MDifferentiable.prodMk_space {f : M → E'} {g : M → E''} (hf : MDifferentiable I 𝓘(𝕜, E') f)
    (hg : MDifferentiable I 𝓘(𝕜, E'') g) : MDifferentiable I 𝓘(𝕜, E' × E'') fun x => (f x, g x) :=
  fun x => (hf x).prodMk_space (hg x)

<<<<<<< HEAD
@[deprecated (since := "2025-02-22")]
=======
@[deprecated (since := "2025-03-08")]
>>>>>>> 1116e4db
alias MDifferentiable.prod_mk_space := MDifferentiable.prodMk_space

theorem writtenInExtChartAt_comp (h : ContinuousWithinAt f s x) :
    {y | writtenInExtChartAt I I'' x (g ∘ f) y =
          (writtenInExtChartAt I' I'' (f x) g ∘ writtenInExtChartAt I I' x f) y} ∈
      𝓝[(extChartAt I x).symm ⁻¹' s ∩ range I] (extChartAt I x) x := by
  apply
    @Filter.mem_of_superset _ _ (f ∘ (extChartAt I x).symm ⁻¹' (extChartAt I' (f x)).source) _
      (extChartAt_preimage_mem_nhdsWithin
        (h.preimage_mem_nhdsWithin (extChartAt_source_mem_nhds _)))
  mfld_set_tac

variable {f' f₀' f₁' : TangentSpace I x →L[𝕜] TangentSpace I' (f x)}
  {g' : TangentSpace I' (f x) →L[𝕜] TangentSpace I'' (g (f x))}

/-- `UniqueMDiffWithinAt` achieves its goal: it implies the uniqueness of the derivative. -/
protected nonrec theorem UniqueMDiffWithinAt.eq (U : UniqueMDiffWithinAt I s x)
    (h : HasMFDerivWithinAt I I' f s x f') (h₁ : HasMFDerivWithinAt I I' f s x f₁') : f' = f₁' := by
  -- Porting note: didn't need `convert` because of finding instances by unification
  convert U.eq h.2 h₁.2

protected theorem UniqueMDiffOn.eq (U : UniqueMDiffOn I s) (hx : x ∈ s)
    (h : HasMFDerivWithinAt I I' f s x f') (h₁ : HasMFDerivWithinAt I I' f s x f₁') : f' = f₁' :=
  UniqueMDiffWithinAt.eq (U _ hx) h h₁

/-!
### General lemmas on derivatives of functions between manifolds

We mimic the API for functions between vector spaces
-/

@[simp, mfld_simps]
theorem mfderivWithin_univ : mfderivWithin I I' f univ = mfderiv I I' f := by
  ext x : 1
  simp only [mfderivWithin, mfderiv, mfld_simps]
  rw [mdifferentiableWithinAt_univ]

theorem mfderivWithin_zero_of_not_mdifferentiableWithinAt
    (h : ¬MDifferentiableWithinAt I I' f s x) : mfderivWithin I I' f s x = 0 := by
  simp only [mfderivWithin, h, if_neg, not_false_iff]

theorem mfderiv_zero_of_not_mdifferentiableAt (h : ¬MDifferentiableAt I I' f x) :
    mfderiv I I' f x = 0 := by simp only [mfderiv, h, if_neg, not_false_iff]

theorem mdifferentiable_of_subsingleton [Subsingleton E] : MDifferentiable I I' f := by
  intro x
  have : Subsingleton H := I.injective.subsingleton
  have : DiscreteTopology M := discreteTopology H M
  simp only [mdifferentiableAt_iff, continuous_of_discreteTopology.continuousAt, true_and]
  exact (hasFDerivAt_of_subsingleton _ _).differentiableAt.differentiableWithinAt

theorem mdifferentiableWithinAt_of_isInvertible_mfderivWithin
    (hf : (mfderivWithin I I' f s x).IsInvertible) : MDifferentiableWithinAt I I' f s x := by
  contrapose hf
  rw [mfderivWithin_zero_of_not_mdifferentiableWithinAt hf]
  contrapose! hf
  rcases ContinuousLinearMap.isInvertible_zero_iff.1 hf with ⟨hE, hF⟩
  have : Subsingleton E := hE
  exact mdifferentiable_of_subsingleton.mdifferentiableAt.mdifferentiableWithinAt

theorem mdifferentiableAt_of_isInvertible_mfderiv
    (hf : (mfderiv I I' f x).IsInvertible) : MDifferentiableAt I I' f x := by
  simp only [← mdifferentiableWithinAt_univ, ← mfderivWithin_univ] at hf ⊢
  exact mdifferentiableWithinAt_of_isInvertible_mfderivWithin hf

theorem HasMFDerivWithinAt.mono (h : HasMFDerivWithinAt I I' f t x f') (hst : s ⊆ t) :
    HasMFDerivWithinAt I I' f s x f' :=
  ⟨ContinuousWithinAt.mono h.1 hst,
    HasFDerivWithinAt.mono h.2 (inter_subset_inter (preimage_mono hst) (Subset.refl _))⟩

theorem HasMFDerivAt.hasMFDerivWithinAt (h : HasMFDerivAt I I' f x f') :
    HasMFDerivWithinAt I I' f s x f' :=
  ⟨ContinuousAt.continuousWithinAt h.1, HasFDerivWithinAt.mono h.2 inter_subset_right⟩

theorem HasMFDerivWithinAt.mdifferentiableWithinAt (h : HasMFDerivWithinAt I I' f s x f') :
    MDifferentiableWithinAt I I' f s x :=
  ⟨h.1, ⟨f', h.2⟩⟩

theorem HasMFDerivAt.mdifferentiableAt (h : HasMFDerivAt I I' f x f') :
    MDifferentiableAt I I' f x := by
  rw [mdifferentiableAt_iff]
  exact ⟨h.1, ⟨f', h.2⟩⟩

@[simp, mfld_simps]
theorem hasMFDerivWithinAt_univ :
    HasMFDerivWithinAt I I' f univ x f' ↔ HasMFDerivAt I I' f x f' := by
  simp only [HasMFDerivWithinAt, HasMFDerivAt, continuousWithinAt_univ, mfld_simps]

theorem hasMFDerivAt_unique (h₀ : HasMFDerivAt I I' f x f₀') (h₁ : HasMFDerivAt I I' f x f₁') :
    f₀' = f₁' := by
  rw [← hasMFDerivWithinAt_univ] at h₀ h₁
  exact (uniqueMDiffWithinAt_univ I).eq h₀ h₁

theorem hasMFDerivWithinAt_inter' (h : t ∈ 𝓝[s] x) :
    HasMFDerivWithinAt I I' f (s ∩ t) x f' ↔ HasMFDerivWithinAt I I' f s x f' := by
  rw [HasMFDerivWithinAt, HasMFDerivWithinAt, extChartAt_preimage_inter_eq,
    hasFDerivWithinAt_inter', continuousWithinAt_inter' h]
  exact extChartAt_preimage_mem_nhdsWithin h

theorem hasMFDerivWithinAt_inter (h : t ∈ 𝓝 x) :
    HasMFDerivWithinAt I I' f (s ∩ t) x f' ↔ HasMFDerivWithinAt I I' f s x f' := by
  rw [HasMFDerivWithinAt, HasMFDerivWithinAt, extChartAt_preimage_inter_eq, hasFDerivWithinAt_inter,
    continuousWithinAt_inter h]
  exact extChartAt_preimage_mem_nhds h

theorem HasMFDerivWithinAt.union (hs : HasMFDerivWithinAt I I' f s x f')
    (ht : HasMFDerivWithinAt I I' f t x f') : HasMFDerivWithinAt I I' f (s ∪ t) x f' := by
  constructor
  · exact ContinuousWithinAt.union hs.1 ht.1
  · convert HasFDerivWithinAt.union hs.2 ht.2 using 1
    simp only [union_inter_distrib_right, preimage_union]

theorem HasMFDerivWithinAt.mono_of_mem_nhdsWithin
    (h : HasMFDerivWithinAt I I' f s x f') (ht : s ∈ 𝓝[t] x) :
    HasMFDerivWithinAt I I' f t x f' :=
  (hasMFDerivWithinAt_inter' ht).1 (h.mono inter_subset_right)

@[deprecated (since := "2024-10-31")]
alias HasMFDerivWithinAt.mono_of_mem := HasMFDerivWithinAt.mono_of_mem_nhdsWithin

theorem HasMFDerivWithinAt.hasMFDerivAt (h : HasMFDerivWithinAt I I' f s x f') (hs : s ∈ 𝓝 x) :
    HasMFDerivAt I I' f x f' := by
  rwa [← univ_inter s, hasMFDerivWithinAt_inter hs, hasMFDerivWithinAt_univ] at h

theorem MDifferentiableWithinAt.hasMFDerivWithinAt (h : MDifferentiableWithinAt I I' f s x) :
    HasMFDerivWithinAt I I' f s x (mfderivWithin I I' f s x) := by
  refine ⟨h.1, ?_⟩
  simp only [mfderivWithin, h, if_pos, mfld_simps]
  exact DifferentiableWithinAt.hasFDerivWithinAt h.2

theorem mdifferentiableWithinAt_iff_exists_hasMFDerivWithinAt :
    MDifferentiableWithinAt I I' f s x ↔ ∃ f', HasMFDerivWithinAt I I' f s x f' := by
  refine ⟨fun h ↦ ⟨mfderivWithin I I' f s x, h.hasMFDerivWithinAt⟩, ?_⟩
  rintro ⟨f', hf'⟩
  exact hf'.mdifferentiableWithinAt

theorem MDifferentiableWithinAt.mono_of_mem_nhdsWithin
    (h : MDifferentiableWithinAt I I' f s x) {t : Set M}
    (hst : s ∈ 𝓝[t] x) : MDifferentiableWithinAt I I' f t x :=
  (h.hasMFDerivWithinAt.mono_of_mem_nhdsWithin hst).mdifferentiableWithinAt

theorem MDifferentiableWithinAt.congr_nhds (h : MDifferentiableWithinAt I I' f s x) {t : Set M}
    (hst : 𝓝[s] x = 𝓝[t] x) : MDifferentiableWithinAt I I' f t x :=
  h.mono_of_mem_nhdsWithin <| hst ▸ self_mem_nhdsWithin

theorem mdifferentiableWithinAt_congr_nhds {t : Set M} (hst : 𝓝[s] x = 𝓝[t] x) :
    MDifferentiableWithinAt I I' f s x ↔ MDifferentiableWithinAt I I' f t x :=
  ⟨fun h => h.congr_nhds hst, fun h => h.congr_nhds hst.symm⟩

protected theorem MDifferentiableWithinAt.mfderivWithin (h : MDifferentiableWithinAt I I' f s x) :
    mfderivWithin I I' f s x =
      fderivWithin 𝕜 (writtenInExtChartAt I I' x f :) ((extChartAt I x).symm ⁻¹' s ∩ range I)
        ((extChartAt I x) x) := by
  simp only [mfderivWithin, h, if_pos]

theorem MDifferentiableAt.hasMFDerivAt (h : MDifferentiableAt I I' f x) :
    HasMFDerivAt I I' f x (mfderiv I I' f x) := by
  refine ⟨h.continuousAt, ?_⟩
  simp only [mfderiv, h, if_pos, mfld_simps]
  exact DifferentiableWithinAt.hasFDerivWithinAt h.differentiableWithinAt_writtenInExtChartAt

protected theorem MDifferentiableAt.mfderiv (h : MDifferentiableAt I I' f x) :
    mfderiv I I' f x =
      fderivWithin 𝕜 (writtenInExtChartAt I I' x f :) (range I) ((extChartAt I x) x) := by
  simp only [mfderiv, h, if_pos]

protected theorem HasMFDerivAt.mfderiv (h : HasMFDerivAt I I' f x f') : mfderiv I I' f x = f' :=
  (hasMFDerivAt_unique h h.mdifferentiableAt.hasMFDerivAt).symm

protected theorem HasMFDerivWithinAt.mfderivWithin (h : HasMFDerivWithinAt I I' f s x f')
    (hxs : UniqueMDiffWithinAt I s x) : mfderivWithin I I' f s x = f' := by
  ext
  rw [hxs.eq h h.mdifferentiableWithinAt.hasMFDerivWithinAt]

theorem HasMFDerivWithinAt.mfderivWithin_eq_zero (h : HasMFDerivWithinAt I I' f s x 0) :
    mfderivWithin I I' f s x = 0 := by
  simp only [mfld_simps, mfderivWithin, h.mdifferentiableWithinAt, ↓reduceIte]
  simp only [HasMFDerivWithinAt, mfld_simps] at h
  rw [fderivWithin, if_pos]
  exact h.2

theorem MDifferentiable.mfderivWithin (h : MDifferentiableAt I I' f x)
    (hxs : UniqueMDiffWithinAt I s x) : mfderivWithin I I' f s x = mfderiv I I' f x := by
  apply HasMFDerivWithinAt.mfderivWithin _ hxs
  exact h.hasMFDerivAt.hasMFDerivWithinAt

theorem mfderivWithin_subset (st : s ⊆ t) (hs : UniqueMDiffWithinAt I s x)
    (h : MDifferentiableWithinAt I I' f t x) :
    mfderivWithin I I' f s x = mfderivWithin I I' f t x :=
  ((MDifferentiableWithinAt.hasMFDerivWithinAt h).mono st).mfderivWithin hs

theorem mfderivWithin_inter (ht : t ∈ 𝓝 x) :
    mfderivWithin I I' f (s ∩ t) x = mfderivWithin I I' f s x := by
  rw [mfderivWithin, mfderivWithin, extChartAt_preimage_inter_eq, mdifferentiableWithinAt_inter ht,
    fderivWithin_inter (extChartAt_preimage_mem_nhds ht)]

theorem mfderivWithin_of_mem_nhds (h : s ∈ 𝓝 x) : mfderivWithin I I' f s x = mfderiv I I' f x := by
  rw [← mfderivWithin_univ, ← univ_inter s, mfderivWithin_inter h]

lemma mfderivWithin_of_isOpen (hs : IsOpen s) (hx : x ∈ s) :
    mfderivWithin I I' f s x = mfderiv I I' f x :=
  mfderivWithin_of_mem_nhds (hs.mem_nhds hx)

theorem hasMFDerivWithinAt_insert {y : M} :
    HasMFDerivWithinAt I I' f (insert y s) x f' ↔ HasMFDerivWithinAt I I' f s x f' := by
  have : T1Space M := I.t1Space M
  refine ⟨fun h => h.mono <| subset_insert y s, fun hf ↦ ?_⟩
  rcases eq_or_ne x y with rfl | h
  · rw [HasMFDerivWithinAt] at hf ⊢
    refine ⟨hf.1.insert, ?_⟩
    have : (extChartAt I x).target ∈
        𝓝[(extChartAt I x).symm ⁻¹' insert x s ∩ range I] (extChartAt I x) x :=
      nhdsWithin_mono _ inter_subset_right (extChartAt_target_mem_nhdsWithin x)
    rw [← hasFDerivWithinAt_inter' this]
    apply hf.2.insert.mono
    rintro z ⟨⟨hz, h2z⟩, h'z⟩
    simp only [mem_inter_iff, mem_preimage, mem_insert_iff, mem_range] at hz h2z ⊢
    rcases hz with xz | h'z
    · left
      have : x ∈ (extChartAt I x).source := mem_extChartAt_source x
      exact (((extChartAt I x).eq_symm_apply this h'z).1 xz.symm).symm
    · exact Or.inr ⟨h'z, h2z⟩
  · apply hf.mono_of_mem_nhdsWithin ?_
    simp_rw [nhdsWithin_insert_of_ne h, self_mem_nhdsWithin]

alias ⟨HasMFDerivWithinAt.of_insert, HasMFDerivWithinAt.insert'⟩ := hasMFDerivWithinAt_insert

protected theorem HasMFDerivWithinAt.insert (h : HasMFDerivWithinAt I I' f s x f') :
    HasMFDerivWithinAt I I' f (insert x s) x f' :=
  h.insert'

theorem hasMFDerivWithinAt_diff_singleton (y : M) :
    HasMFDerivWithinAt I I' f (s \ {y}) x f' ↔ HasMFDerivWithinAt I I' f s x f' := by
  rw [← hasMFDerivWithinAt_insert, insert_diff_singleton, hasMFDerivWithinAt_insert]

theorem mfderivWithin_eq_mfderiv (hs : UniqueMDiffWithinAt I s x) (h : MDifferentiableAt I I' f x) :
    mfderivWithin I I' f s x = mfderiv I I' f x := by
  rw [← mfderivWithin_univ]
  exact mfderivWithin_subset (subset_univ _) hs h.mdifferentiableWithinAt

theorem mdifferentiableWithinAt_insert_self :
    MDifferentiableWithinAt I I' f (insert x s) x ↔ MDifferentiableWithinAt I I' f s x :=
  ⟨fun h ↦ h.mono (subset_insert x s), fun h ↦ h.hasMFDerivWithinAt.insert.mdifferentiableWithinAt⟩

theorem mdifferentiableWithinAt_insert {y : M} :
    MDifferentiableWithinAt I I' f (insert y s) x ↔ MDifferentiableWithinAt I I' f s x := by
  rcases eq_or_ne x y with (rfl | h)
  · exact mdifferentiableWithinAt_insert_self
  have : T1Space M := I.t1Space M
  apply mdifferentiableWithinAt_congr_nhds
  exact nhdsWithin_insert_of_ne h

alias ⟨MDifferentiableWithinAt.of_insert, MDifferentiableWithinAt.insert'⟩ :=
mdifferentiableWithinAt_insert

protected theorem MDifferentiableWithinAt.insert (h : MDifferentiableWithinAt I I' f s x) :
    MDifferentiableWithinAt I I' f (insert x s) x :=
  h.insert'

/-! ### Deriving continuity from differentiability on manifolds -/

theorem HasMFDerivWithinAt.continuousWithinAt (h : HasMFDerivWithinAt I I' f s x f') :
    ContinuousWithinAt f s x :=
  h.1

theorem HasMFDerivAt.continuousAt (h : HasMFDerivAt I I' f x f') : ContinuousAt f x :=
  h.1

theorem tangentMapWithin_subset {p : TangentBundle I M} (st : s ⊆ t)
    (hs : UniqueMDiffWithinAt I s p.1) (h : MDifferentiableWithinAt I I' f t p.1) :
    tangentMapWithin I I' f s p = tangentMapWithin I I' f t p := by
  simp only [tangentMapWithin, mfld_simps]
  rw [mfderivWithin_subset st hs h]

theorem tangentMapWithin_univ : tangentMapWithin I I' f univ = tangentMap I I' f := by
  ext p : 1
  simp only [tangentMapWithin, tangentMap, mfld_simps]

theorem tangentMapWithin_eq_tangentMap {p : TangentBundle I M} (hs : UniqueMDiffWithinAt I s p.1)
    (h : MDifferentiableAt I I' f p.1) : tangentMapWithin I I' f s p = tangentMap I I' f p := by
  rw [← mdifferentiableWithinAt_univ] at h
  rw [← tangentMapWithin_univ]
  exact tangentMapWithin_subset (subset_univ _) hs h

@[simp, mfld_simps]
theorem tangentMapWithin_proj {p : TangentBundle I M} :
    (tangentMapWithin I I' f s p).proj = f p.proj :=
  rfl

@[simp, mfld_simps]
theorem tangentMap_proj {p : TangentBundle I M} : (tangentMap I I' f p).proj = f p.proj :=
  rfl

/-- If two sets coincide locally around `x`, except maybe at a point `y`, then their
preimage under `extChartAt x` coincide locally, except maybe at `extChartAt I x x`. -/
theorem preimage_extChartAt_eventuallyEq_compl_singleton (y : M) (h : s =ᶠ[𝓝[{y}ᶜ] x] t) :
    ((extChartAt I x).symm ⁻¹' s ∩ range I : Set E) =ᶠ[𝓝[{extChartAt I x x}ᶜ] (extChartAt I x x)]
    ((extChartAt I x).symm ⁻¹' t ∩ range I : Set E) := by
  have : T1Space M := I.t1Space M
  obtain ⟨u, u_mem, hu⟩ : ∃ u ∈ 𝓝 x, u ∩ {x}ᶜ ⊆ {y | (y ∈ s) = (y ∈ t)} :=
    mem_nhdsWithin_iff_exists_mem_nhds_inter.1 (nhdsWithin_compl_singleton_le x y h)
  rw [← extChartAt_to_inv (I:= I) x] at u_mem
  have B : (extChartAt I x).target ∪ (range I)ᶜ ∈ 𝓝 (extChartAt I x x) := by
    rw [← nhdsWithin_univ, ← union_compl_self (range I), nhdsWithin_union]
    apply Filter.union_mem_sup (extChartAt_target_mem_nhdsWithin x) self_mem_nhdsWithin
  apply mem_nhdsWithin_iff_exists_mem_nhds_inter.2
    ⟨_, Filter.inter_mem ((continuousAt_extChartAt_symm x).preimage_mem_nhds u_mem) B, ?_⟩
  rintro z ⟨hz, h'z⟩
  simp only [eq_iff_iff, mem_setOf_eq]
  change z ∈ (extChartAt I x).symm ⁻¹' s ∩ range I ↔ z ∈ (extChartAt I x).symm ⁻¹' t ∩ range I
  by_cases hIz : z ∈ range I
  · simp [-extChartAt, hIz] at hz ⊢
    rw [← eq_iff_iff]
    apply hu ⟨hz.1, ?_⟩
    simp only [mem_compl_iff, mem_singleton_iff, ne_comm, ne_eq] at h'z ⊢
    rw [(extChartAt I x).eq_symm_apply (by simp) hz.2]
    exact Ne.symm h'z
  · simp [hIz]

/-! ### Congruence lemmas for derivatives on manifolds -/

/-- If two sets coincide locally, except maybe at a point, then it is equivalent to have a manifold
derivative within one or the other. -/
theorem hasMFDerivWithinAt_congr_set' (y : M) (h : s =ᶠ[𝓝[{y}ᶜ] x] t) :
    HasMFDerivWithinAt I I' f s x f' ↔ HasMFDerivWithinAt I I' f t x f' := by
  have : T1Space M := I.t1Space M
  simp only [HasMFDerivWithinAt]
  refine and_congr ?_ ?_
  · exact continuousWithinAt_congr_set' _ h
  · apply hasFDerivWithinAt_congr_set' (extChartAt I x x)
    exact preimage_extChartAt_eventuallyEq_compl_singleton y h

theorem hasMFDerivWithinAt_congr_set (h : s =ᶠ[𝓝 x] t) :
    HasMFDerivWithinAt I I' f s x f' ↔ HasMFDerivWithinAt I I' f t x f' :=
  hasMFDerivWithinAt_congr_set' x <| h.filter_mono inf_le_left

/-- If two sets coincide around a point (except possibly at a single point `y`), then it is
equivalent to be differentiable within one or the other set. -/
theorem mdifferentiableWithinAt_congr_set' (y : M) (h : s =ᶠ[𝓝[{y}ᶜ] x] t) :
    MDifferentiableWithinAt I I' f s x ↔ MDifferentiableWithinAt I I' f t x := by
  simp only [mdifferentiableWithinAt_iff_exists_hasMFDerivWithinAt]
  exact exists_congr fun _ => hasMFDerivWithinAt_congr_set' _ h

theorem mdifferentiableWithinAt_congr_set (h : s =ᶠ[𝓝 x] t) :
    MDifferentiableWithinAt I I' f s x ↔ MDifferentiableWithinAt I I' f t x := by
  simp only [mdifferentiableWithinAt_iff_exists_hasMFDerivWithinAt]
  exact exists_congr fun _ => hasMFDerivWithinAt_congr_set h

/-- If two sets coincide locally, except maybe at a point, then derivatives within these sets
are the same. -/
theorem mfderivWithin_congr_set' (y : M) (h : s =ᶠ[𝓝[{y}ᶜ] x] t) :
    mfderivWithin I I' f s x = mfderivWithin I I' f t x := by
  by_cases hx : MDifferentiableWithinAt I I' f s x
  · simp only [mfderivWithin, hx, (mdifferentiableWithinAt_congr_set' y h).1 hx, ↓reduceIte]
    apply fderivWithin_congr_set' (extChartAt I x x)
    exact preimage_extChartAt_eventuallyEq_compl_singleton y h
  · simp [mfderivWithin, hx, ← mdifferentiableWithinAt_congr_set' y h]

/-- If two sets coincide locally, then derivatives within these sets
are the same. -/
theorem mfderivWithin_congr_set (h : s =ᶠ[𝓝 x] t) :
    mfderivWithin I I' f s x = mfderivWithin I I' f t x :=
  mfderivWithin_congr_set' x <| h.filter_mono inf_le_left

/-- If two sets coincide locally, except maybe at a point, then derivatives within these sets
coincide locally. -/
theorem mfderivWithin_eventually_congr_set' (y : M) (h : s =ᶠ[𝓝[{y}ᶜ] x] t) :
    ∀ᶠ y in 𝓝 x, mfderivWithin I I' f s y = mfderivWithin I I' f t y :=
  (eventually_nhds_nhdsWithin.2 h).mono fun _ => mfderivWithin_congr_set' y

/-- If two sets coincide locally, then derivatives within these sets coincide locally. -/
theorem mfderivWithin_eventually_congr_set (h : s =ᶠ[𝓝 x] t) :
    ∀ᶠ y in 𝓝 x, mfderivWithin I I' f s y = mfderivWithin I I' f t y :=
  mfderivWithin_eventually_congr_set' x <| h.filter_mono inf_le_left

theorem HasMFDerivAt.congr_mfderiv (h : HasMFDerivAt I I' f x f') (h' : f' = f₁') :
    HasMFDerivAt I I' f x f₁' :=
  h' ▸ h

theorem HasMFDerivWithinAt.congr_mfderiv (h : HasMFDerivWithinAt I I' f s x f') (h' : f' = f₁') :
    HasMFDerivWithinAt I I' f s x f₁' :=
  h' ▸ h

theorem HasMFDerivWithinAt.congr_of_eventuallyEq (h : HasMFDerivWithinAt I I' f s x f')
    (h₁ : f₁ =ᶠ[𝓝[s] x] f) (hx : f₁ x = f x) : HasMFDerivWithinAt I I' f₁ s x f' := by
  refine ⟨ContinuousWithinAt.congr_of_eventuallyEq h.1 h₁ hx, ?_⟩
  apply HasFDerivWithinAt.congr_of_eventuallyEq h.2
  · have :
      (extChartAt I x).symm ⁻¹' {y | f₁ y = f y} ∈
        𝓝[(extChartAt I x).symm ⁻¹' s ∩ range I] (extChartAt I x) x :=
      extChartAt_preimage_mem_nhdsWithin h₁
    apply Filter.mem_of_superset this fun y => _
    simp +contextual only [hx, mfld_simps]
  · simp only [hx, mfld_simps]

theorem HasMFDerivWithinAt.congr_mono (h : HasMFDerivWithinAt I I' f s x f')
    (ht : ∀ x ∈ t, f₁ x = f x) (hx : f₁ x = f x) (h₁ : t ⊆ s) : HasMFDerivWithinAt I I' f₁ t x f' :=
  (h.mono h₁).congr_of_eventuallyEq (Filter.mem_inf_of_right ht) hx

theorem HasMFDerivAt.congr_of_eventuallyEq (h : HasMFDerivAt I I' f x f') (h₁ : f₁ =ᶠ[𝓝 x] f) :
    HasMFDerivAt I I' f₁ x f' := by
  rw [← hasMFDerivWithinAt_univ] at h ⊢
  apply h.congr_of_eventuallyEq _ (mem_of_mem_nhds h₁ :)
  rwa [nhdsWithin_univ]

theorem MDifferentiableWithinAt.congr_of_eventuallyEq (h : MDifferentiableWithinAt I I' f s x)
    (h₁ : f₁ =ᶠ[𝓝[s] x] f) (hx : f₁ x = f x) : MDifferentiableWithinAt I I' f₁ s x :=
  (h.hasMFDerivWithinAt.congr_of_eventuallyEq h₁ hx).mdifferentiableWithinAt

theorem MDifferentiableWithinAt.congr_of_eventuallyEq_of_mem
    (h : MDifferentiableWithinAt I I' f s x) (h₁ : f₁ =ᶠ[𝓝[s] x] f) (hx : x ∈ s) :
    MDifferentiableWithinAt I I' f₁ s x :=
  h.congr_of_eventuallyEq h₁ (mem_of_mem_nhdsWithin hx h₁ :)

theorem MDifferentiableWithinAt.congr_of_eventuallyEq_insert
    (h : MDifferentiableWithinAt I I' f s x) (h₁ : f₁ =ᶠ[𝓝[insert x s] x] f) :
    MDifferentiableWithinAt I I' f₁ s x :=
  (h.insert.congr_of_eventuallyEq_of_mem h₁ (mem_insert x s)).of_insert

theorem Filter.EventuallyEq.mdifferentiableWithinAt_iff (h₁ : f₁ =ᶠ[𝓝[s] x] f) (hx : f₁ x = f x) :
    MDifferentiableWithinAt I I' f s x ↔ MDifferentiableWithinAt I I' f₁ s x := by
  constructor
  · intro h
    apply h.congr_of_eventuallyEq h₁ hx
  · intro h
    apply h.congr_of_eventuallyEq _ hx.symm
    apply h₁.mono
    intro y
    apply Eq.symm

theorem MDifferentiableWithinAt.congr_mono (h : MDifferentiableWithinAt I I' f s x)
    (ht : ∀ x ∈ t, f₁ x = f x) (hx : f₁ x = f x) (h₁ : t ⊆ s) :
    MDifferentiableWithinAt I I' f₁ t x :=
  (HasMFDerivWithinAt.congr_mono h.hasMFDerivWithinAt ht hx h₁).mdifferentiableWithinAt

theorem MDifferentiableWithinAt.congr (h : MDifferentiableWithinAt I I' f s x)
    (ht : ∀ x ∈ s, f₁ x = f x) (hx : f₁ x = f x) : MDifferentiableWithinAt I I' f₁ s x :=
  (HasMFDerivWithinAt.congr_mono h.hasMFDerivWithinAt ht hx (Subset.refl _)).mdifferentiableWithinAt

theorem MDifferentiableOn.congr_mono (h : MDifferentiableOn I I' f s) (h' : ∀ x ∈ t, f₁ x = f x)
    (h₁ : t ⊆ s) : MDifferentiableOn I I' f₁ t := fun x hx =>
  (h x (h₁ hx)).congr_mono h' (h' x hx) h₁

theorem MDifferentiableAt.congr_of_eventuallyEq (h : MDifferentiableAt I I' f x)
    (hL : f₁ =ᶠ[𝓝 x] f) : MDifferentiableAt I I' f₁ x :=
  (h.hasMFDerivAt.congr_of_eventuallyEq hL).mdifferentiableAt

theorem MDifferentiableWithinAt.mfderivWithin_congr_mono (h : MDifferentiableWithinAt I I' f s x)
    (hs : ∀ x ∈ t, f₁ x = f x) (hx : f₁ x = f x) (hxt : UniqueMDiffWithinAt I t x) (h₁ : t ⊆ s) :
    mfderivWithin I I' f₁ t x = mfderivWithin I I' f s x :=
  (HasMFDerivWithinAt.congr_mono h.hasMFDerivWithinAt hs hx h₁).mfderivWithin hxt

theorem MDifferentiableWithinAt.mfderivWithin_mono (h : MDifferentiableWithinAt I I' f s x)
    (hxt : UniqueMDiffWithinAt I t x) (h₁ : t ⊆ s) :
    mfderivWithin I I' f t x = mfderivWithin I I' f s x :=
  h.mfderivWithin_congr_mono (fun _ _ ↦ rfl) rfl hxt h₁

theorem MDifferentiableWithinAt.mfderivWithin_mono_of_mem_nhdsWithin
    (h : MDifferentiableWithinAt I I' f s x) (hxt : UniqueMDiffWithinAt I t x) (h₁ : s ∈ 𝓝[t] x) :
    mfderivWithin I I' f t x = mfderivWithin I I' f s x :=
  (HasMFDerivWithinAt.mono_of_mem_nhdsWithin h.hasMFDerivWithinAt h₁).mfderivWithin hxt

theorem Filter.EventuallyEq.mfderivWithin_eq (hs : UniqueMDiffWithinAt I s x) (hL : f₁ =ᶠ[𝓝[s] x] f)
    (hx : f₁ x = f x) : mfderivWithin I I' f₁ s x = mfderivWithin I I' f s x := by
  by_cases h : MDifferentiableWithinAt I I' f s x
  · exact (h.hasMFDerivWithinAt.congr_of_eventuallyEq hL hx).mfderivWithin hs
  · unfold mfderivWithin
    rw [if_neg h, if_neg]
    rwa [← hL.mdifferentiableWithinAt_iff hx]

theorem mfderivWithin_congr (hs : UniqueMDiffWithinAt I s x) (hL : ∀ x ∈ s, f₁ x = f x)
    (hx : f₁ x = f x) : mfderivWithin I I' f₁ s x = mfderivWithin I I' f s x :=
  Filter.EventuallyEq.mfderivWithin_eq hs (Filter.eventuallyEq_of_mem self_mem_nhdsWithin hL) hx

theorem tangentMapWithin_congr (h : ∀ x ∈ s, f x = f₁ x) (p : TangentBundle I M) (hp : p.1 ∈ s)
    (hs : UniqueMDiffWithinAt I s p.1) :
    tangentMapWithin I I' f s p = tangentMapWithin I I' f₁ s p := by
  refine TotalSpace.ext (h p.1 hp) ?_
  -- This used to be `simp only`, but we need `erw` after https://github.com/leanprover/lean4/pull/2644
  rw [tangentMapWithin, h p.1 hp, tangentMapWithin, mfderivWithin_congr hs h (h _ hp)]

theorem Filter.EventuallyEq.mfderiv_eq (hL : f₁ =ᶠ[𝓝 x] f) :
    mfderiv I I' f₁ x = mfderiv I I' f x := by
  have A : f₁ x = f x := (mem_of_mem_nhds hL :)
  rw [← mfderivWithin_univ, ← mfderivWithin_univ]
  rw [← nhdsWithin_univ] at hL
  exact hL.mfderivWithin_eq (uniqueMDiffWithinAt_univ I) A

/-- A congruence lemma for `mfderiv`, (ab)using the fact that `TangentSpace I' (f x)` is
definitionally equal to `E'`. -/
theorem mfderiv_congr_point {x' : M} (h : x = x') :
    @Eq (E →L[𝕜] E') (mfderiv I I' f x) (mfderiv I I' f x') := by subst h; rfl

/-- A congruence lemma for `mfderiv`, (ab)using the fact that `TangentSpace I' (f x)` is
definitionally equal to `E'`. -/
theorem mfderiv_congr {f' : M → M'} (h : f = f') :
    @Eq (E →L[𝕜] E') (mfderiv I I' f x) (mfderiv I I' f' x) := by subst h; rfl

/-! ### Composition lemmas -/

variable (x)

theorem HasMFDerivWithinAt.comp (hg : HasMFDerivWithinAt I' I'' g u (f x) g')
    (hf : HasMFDerivWithinAt I I' f s x f') (hst : s ⊆ f ⁻¹' u) :
    HasMFDerivWithinAt I I'' (g ∘ f) s x (g'.comp f') := by
  refine ⟨ContinuousWithinAt.comp hg.1 hf.1 hst, ?_⟩
  have A :
    HasFDerivWithinAt (writtenInExtChartAt I' I'' (f x) g ∘ writtenInExtChartAt I I' x f)
      (ContinuousLinearMap.comp g' f' : E →L[𝕜] E'') ((extChartAt I x).symm ⁻¹' s ∩ range I)
      ((extChartAt I x) x) := by
    have :
      (extChartAt I x).symm ⁻¹' (f ⁻¹' (extChartAt I' (f x)).source) ∈
        𝓝[(extChartAt I x).symm ⁻¹' s ∩ range I] (extChartAt I x) x :=
      extChartAt_preimage_mem_nhdsWithin
        (hf.1.preimage_mem_nhdsWithin (extChartAt_source_mem_nhds _))
    unfold HasMFDerivWithinAt at *
    rw [← hasFDerivWithinAt_inter' this, ← extChartAt_preimage_inter_eq] at hf ⊢
    have : writtenInExtChartAt I I' x f ((extChartAt I x) x) = (extChartAt I' (f x)) (f x) := by
      simp only [mfld_simps]
    rw [← this] at hg
    apply HasFDerivWithinAt.comp ((extChartAt I x) x) hg.2 hf.2 _
    intro y hy
    simp only [mfld_simps] at hy
    have : f (((chartAt H x).symm : H → M) (I.symm y)) ∈ u := hst hy.1.1
    simp only [hy, this, mfld_simps]
  apply A.congr_of_eventuallyEq (writtenInExtChartAt_comp hf.1)
  simp only [mfld_simps]

/-- The **chain rule for manifolds**. -/
theorem HasMFDerivAt.comp (hg : HasMFDerivAt I' I'' g (f x) g') (hf : HasMFDerivAt I I' f x f') :
    HasMFDerivAt I I'' (g ∘ f) x (g'.comp f') := by
  rw [← hasMFDerivWithinAt_univ] at *
  exact HasMFDerivWithinAt.comp x (hg.mono (subset_univ _)) hf subset_preimage_univ

theorem HasMFDerivAt.comp_hasMFDerivWithinAt (hg : HasMFDerivAt I' I'' g (f x) g')
    (hf : HasMFDerivWithinAt I I' f s x f') :
    HasMFDerivWithinAt I I'' (g ∘ f) s x (g'.comp f') := by
  rw [← hasMFDerivWithinAt_univ] at *
  exact HasMFDerivWithinAt.comp x (hg.mono (subset_univ _)) hf subset_preimage_univ

theorem MDifferentiableWithinAt.comp (hg : MDifferentiableWithinAt I' I'' g u (f x))
    (hf : MDifferentiableWithinAt I I' f s x) (h : s ⊆ f ⁻¹' u) :
    MDifferentiableWithinAt I I'' (g ∘ f) s x := by
  rcases hf.2 with ⟨f', hf'⟩
  have F : HasMFDerivWithinAt I I' f s x f' := ⟨hf.1, hf'⟩
  rcases hg.2 with ⟨g', hg'⟩
  have G : HasMFDerivWithinAt I' I'' g u (f x) g' := ⟨hg.1, hg'⟩
  exact (HasMFDerivWithinAt.comp x G F h).mdifferentiableWithinAt

theorem MDifferentiableWithinAt.comp_of_eq {y : M'} (hg : MDifferentiableWithinAt I' I'' g u y)
    (hf : MDifferentiableWithinAt I I' f s x) (h : s ⊆ f ⁻¹' u) (hy : f x = y) :
    MDifferentiableWithinAt I I'' (g ∘ f) s x := by
  subst hy; exact hg.comp _ hf h

theorem MDifferentiableWithinAt.comp_of_preimage_mem_nhdsWithin
    (hg : MDifferentiableWithinAt I' I'' g u (f x))
    (hf : MDifferentiableWithinAt I I' f s x) (h : f ⁻¹' u ∈ 𝓝[s] x) :
    MDifferentiableWithinAt I I'' (g ∘ f) s x :=
  (hg.comp _ (hf.mono inter_subset_right) inter_subset_left).mono_of_mem_nhdsWithin
    (Filter.inter_mem h self_mem_nhdsWithin)

theorem MDifferentiableWithinAt.comp_of_preimage_mem_nhdsWithin_of_eq {y : M'}
    (hg : MDifferentiableWithinAt I' I'' g u y)
    (hf : MDifferentiableWithinAt I I' f s x) (h : f ⁻¹' u ∈ 𝓝[s] x) (hy : f x = y) :
    MDifferentiableWithinAt I I'' (g ∘ f) s x := by
  subst hy; exact MDifferentiableWithinAt.comp_of_preimage_mem_nhdsWithin _ hg hf h

theorem MDifferentiableAt.comp (hg : MDifferentiableAt I' I'' g (f x))
    (hf : MDifferentiableAt I I' f x) : MDifferentiableAt I I'' (g ∘ f) x :=
  (hg.hasMFDerivAt.comp x hf.hasMFDerivAt).mdifferentiableAt

theorem MDifferentiableAt.comp_of_eq {y : M'} (hg : MDifferentiableAt I' I'' g y)
    (hf : MDifferentiableAt I I' f x) (hy : f x = y) : MDifferentiableAt I I'' (g ∘ f) x := by
  subst hy; exact hg.comp _ hf

theorem MDifferentiableAt.comp_mdifferentiableWithinAt
    (hg : MDifferentiableAt I' I'' g (f x)) (hf : MDifferentiableWithinAt I I' f s x) :
    MDifferentiableWithinAt I I'' (g ∘ f) s x := by
  rw [← mdifferentiableWithinAt_univ] at hg
  exact hg.comp _ hf (by simp)

theorem MDifferentiableAt.comp_mdifferentiableWithinAt_of_eq {y : M'}
    (hg : MDifferentiableAt I' I'' g y) (hf : MDifferentiableWithinAt I I' f s x) (hy : f x = y) :
    MDifferentiableWithinAt I I'' (g ∘ f) s x := by
  subst hy; exact hg.comp_mdifferentiableWithinAt _ hf

theorem mfderivWithin_comp (hg : MDifferentiableWithinAt I' I'' g u (f x))
    (hf : MDifferentiableWithinAt I I' f s x) (h : s ⊆ f ⁻¹' u) (hxs : UniqueMDiffWithinAt I s x) :
    mfderivWithin I I'' (g ∘ f) s x =
      (mfderivWithin I' I'' g u (f x)).comp (mfderivWithin I I' f s x) := by
  apply HasMFDerivWithinAt.mfderivWithin _ hxs
  exact HasMFDerivWithinAt.comp x hg.hasMFDerivWithinAt hf.hasMFDerivWithinAt h

theorem mfderivWithin_comp_of_eq {x : M} {y : M'} (hg : MDifferentiableWithinAt I' I'' g u y)
    (hf : MDifferentiableWithinAt I I' f s x) (h : s ⊆ f ⁻¹' u) (hxs : UniqueMDiffWithinAt I s x)
    (hy : f x = y) :
    mfderivWithin I I'' (g ∘ f) s x =
      (mfderivWithin I' I'' g u y).comp (mfderivWithin I I' f s x) := by
  subst hy; exact mfderivWithin_comp x hg hf h hxs

theorem mfderivWithin_comp_of_preimage_mem_nhdsWithin
    (hg : MDifferentiableWithinAt I' I'' g u (f x))
    (hf : MDifferentiableWithinAt I I' f s x) (h : f ⁻¹' u ∈ 𝓝[s] x)
    (hxs : UniqueMDiffWithinAt I s x) :
    mfderivWithin I I'' (g ∘ f) s x =
      (mfderivWithin I' I'' g u (f x)).comp (mfderivWithin I I' f s x) := by
  have A : s ∩ f ⁻¹' u ∈ 𝓝[s] x := Filter.inter_mem self_mem_nhdsWithin h
  have B : mfderivWithin I I'' (g ∘ f) s x = mfderivWithin I I'' (g ∘ f) (s ∩ f ⁻¹' u) x := by
    apply MDifferentiableWithinAt.mfderivWithin_mono_of_mem_nhdsWithin _ hxs A
    exact hg.comp _ (hf.mono inter_subset_left) inter_subset_right
  have C : mfderivWithin I I' f s x = mfderivWithin I I' f (s ∩ f ⁻¹' u) x :=
    MDifferentiableWithinAt.mfderivWithin_mono_of_mem_nhdsWithin (hf.mono inter_subset_left) hxs A
  rw [B, C]
  exact mfderivWithin_comp _ hg (hf.mono inter_subset_left) inter_subset_right (hxs.inter' h)

theorem mfderivWithin_comp_of_preimage_mem_nhdsWithin_of_eq {y : M'}
    (hg : MDifferentiableWithinAt I' I'' g u y)
    (hf : MDifferentiableWithinAt I I' f s x) (h : f ⁻¹' u ∈ 𝓝[s] x)
    (hxs : UniqueMDiffWithinAt I s x) (hy : f x = y) :
    mfderivWithin I I'' (g ∘ f) s x =
      (mfderivWithin I' I'' g u y).comp (mfderivWithin I I' f s x) := by
  subst hy; exact mfderivWithin_comp_of_preimage_mem_nhdsWithin _ hg hf h hxs

theorem mfderiv_comp_mfderivWithin (hg : MDifferentiableAt I' I'' g (f x))
    (hf : MDifferentiableWithinAt I I' f s x) (hxs : UniqueMDiffWithinAt I s x) :
    mfderivWithin I I'' (g ∘ f) s x =
      (mfderiv I' I'' g (f x)).comp (mfderivWithin I I' f s x) := by
  rw [← mfderivWithin_univ]
  exact mfderivWithin_comp _ hg.mdifferentiableWithinAt hf (by simp) hxs

theorem mfderiv_comp_mfderivWithin_of_eq {x : M} {y : M'} (hg : MDifferentiableAt I' I'' g y)
    (hf : MDifferentiableWithinAt I I' f s x) (hxs : UniqueMDiffWithinAt I s x) (hy : f x = y) :
    mfderivWithin I I'' (g ∘ f) s x =
      (mfderiv I' I'' g y).comp (mfderivWithin I I' f s x) := by
  subst hy; exact mfderiv_comp_mfderivWithin x hg hf hxs

theorem mfderiv_comp (hg : MDifferentiableAt I' I'' g (f x)) (hf : MDifferentiableAt I I' f x) :
    mfderiv I I'' (g ∘ f) x = (mfderiv I' I'' g (f x)).comp (mfderiv I I' f x) := by
  apply HasMFDerivAt.mfderiv
  exact HasMFDerivAt.comp x hg.hasMFDerivAt hf.hasMFDerivAt

theorem mfderiv_comp_of_eq {x : M} {y : M'} (hg : MDifferentiableAt I' I'' g y)
    (hf : MDifferentiableAt I I' f x) (hy : f x = y) :
    mfderiv I I'' (g ∘ f) x = (mfderiv I' I'' g (f x)).comp (mfderiv I I' f x) := by
  subst hy; exact mfderiv_comp x hg hf

theorem mfderiv_comp_apply (hg : MDifferentiableAt I' I'' g (f x))
    (hf : MDifferentiableAt I I' f x) (v : TangentSpace I x) :
    mfderiv I I'' (g ∘ f) x v = (mfderiv I' I'' g (f x)) ((mfderiv I I' f x) v) := by
  rw [mfderiv_comp _ hg hf]
  rfl

theorem mfderiv_comp_apply_of_eq {y : M'} (hg : MDifferentiableAt I' I'' g y)
    (hf : MDifferentiableAt I I' f x)  (hy : f x = y) (v : TangentSpace I x) :
    mfderiv I I'' (g ∘ f) x v = (mfderiv I' I'' g y) ((mfderiv I I' f x) v) := by
  subst hy; exact mfderiv_comp_apply _ hg hf v

theorem MDifferentiableOn.comp (hg : MDifferentiableOn I' I'' g u) (hf : MDifferentiableOn I I' f s)
    (st : s ⊆ f ⁻¹' u) : MDifferentiableOn I I'' (g ∘ f) s := fun x hx =>
  MDifferentiableWithinAt.comp x (hg (f x) (st hx)) (hf x hx) st

theorem MDifferentiable.comp_mdifferentiableOn (hg : MDifferentiable I' I'' g)
    (hf : MDifferentiableOn I I' f s) : MDifferentiableOn I I'' (g ∘ f) s := by
  rw [← mdifferentiableOn_univ] at hg
  exact hg.comp hf (by simp)

theorem MDifferentiable.comp (hg : MDifferentiable I' I'' g) (hf : MDifferentiable I I' f) :
    MDifferentiable I I'' (g ∘ f) := fun x => MDifferentiableAt.comp x (hg (f x)) (hf x)

theorem tangentMapWithin_comp_at (p : TangentBundle I M)
    (hg : MDifferentiableWithinAt I' I'' g u (f p.1)) (hf : MDifferentiableWithinAt I I' f s p.1)
    (h : s ⊆ f ⁻¹' u) (hps : UniqueMDiffWithinAt I s p.1) :
    tangentMapWithin I I'' (g ∘ f) s p =
      tangentMapWithin I' I'' g u (tangentMapWithin I I' f s p) := by
  simp only [tangentMapWithin, mfld_simps]
  rw [mfderivWithin_comp p.1 hg hf h hps]
  rfl

theorem tangentMap_comp_at (p : TangentBundle I M) (hg : MDifferentiableAt I' I'' g (f p.1))
    (hf : MDifferentiableAt I I' f p.1) :
    tangentMap I I'' (g ∘ f) p = tangentMap I' I'' g (tangentMap I I' f p) := by
  simp only [tangentMap, mfld_simps]
  rw [mfderiv_comp p.1 hg hf]
  rfl

theorem tangentMap_comp (hg : MDifferentiable I' I'' g) (hf : MDifferentiable I I' f) :
    tangentMap I I'' (g ∘ f) = tangentMap I' I'' g ∘ tangentMap I I' f := by
  ext p : 1; exact tangentMap_comp_at _ (hg _) (hf _)

end DerivativesProperties<|MERGE_RESOLUTION|>--- conflicted
+++ resolved
@@ -520,11 +520,7 @@
     MDifferentiableWithinAt I (I'.prod I'') (fun x => (f x, g x)) s x :=
   ⟨hf.1.prodMk hg.1, hf.2.prodMk hg.2⟩
 
-<<<<<<< HEAD
-@[deprecated (since := "2025-02-22")]
-=======
 @[deprecated (since := "2025-03-08")]
->>>>>>> 1116e4db
 alias MDifferentiableWithinAt.prod_mk := MDifferentiableWithinAt.prodMk
 
 theorem MDifferentiableAt.prodMk {f : M → M'} {g : M → M''} (hf : MDifferentiableAt I I' f x)
@@ -532,26 +528,16 @@
     MDifferentiableAt I (I'.prod I'') (fun x => (f x, g x)) x :=
   ⟨hf.1.prodMk hg.1, hf.2.prodMk hg.2⟩
 
-@[deprecated (since := "2025-02-22")]
-alias MDifferentiableAt.prod_mk := MDifferentiableAt.prodMk
-
-<<<<<<< HEAD
-=======
 @[deprecated (since := "2025-03-08")]
 alias MDifferentiableAt.prod_mk := MDifferentiableAt.prodMk
 
->>>>>>> 1116e4db
 theorem MDifferentiableWithinAt.prodMk_space {f : M → E'} {g : M → E''}
     (hf : MDifferentiableWithinAt I 𝓘(𝕜, E') f s x)
     (hg : MDifferentiableWithinAt I 𝓘(𝕜, E'') g s x) :
     MDifferentiableWithinAt I 𝓘(𝕜, E' × E'') (fun x => (f x, g x)) s x :=
   ⟨hf.1.prodMk hg.1, hf.2.prodMk hg.2⟩
 
-<<<<<<< HEAD
-@[deprecated (since := "2025-02-22")]
-=======
 @[deprecated (since := "2025-03-08")]
->>>>>>> 1116e4db
 alias MDifferentiableWithinAt.prod_mk_space := MDifferentiableWithinAt.prodMk_space
 
 theorem MDifferentiableAt.prodMk_space {f : M → E'} {g : M → E''}
@@ -559,36 +545,22 @@
     MDifferentiableAt I 𝓘(𝕜, E' × E'') (fun x => (f x, g x)) x :=
   ⟨hf.1.prodMk hg.1, hf.2.prodMk hg.2⟩
 
-@[deprecated (since := "2025-02-22")]
-alias MDifferentiableAt.prod_mk_space := MDifferentiableAt.prodMk_space
-
-<<<<<<< HEAD
-=======
 @[deprecated (since := "2025-03-08")]
 alias MDifferentiableAt.prod_mk_space := MDifferentiableAt.prodMk_space
 
->>>>>>> 1116e4db
 theorem MDifferentiableOn.prodMk {f : M → M'} {g : M → M''} (hf : MDifferentiableOn I I' f s)
     (hg : MDifferentiableOn I I'' g s) :
     MDifferentiableOn I (I'.prod I'') (fun x => (f x, g x)) s := fun x hx =>
   (hf x hx).prodMk (hg x hx)
 
-<<<<<<< HEAD
-@[deprecated (since := "2025-02-22")]
-=======
 @[deprecated (since := "2025-03-08")]
->>>>>>> 1116e4db
 alias MDifferentiableOn.prod_mk := MDifferentiableOn.prodMk
 
 theorem MDifferentiable.prodMk {f : M → M'} {g : M → M''} (hf : MDifferentiable I I' f)
     (hg : MDifferentiable I I'' g) : MDifferentiable I (I'.prod I'') fun x => (f x, g x) := fun x =>
   (hf x).prodMk (hg x)
 
-<<<<<<< HEAD
-@[deprecated (since := "2025-02-22")]
-=======
 @[deprecated (since := "2025-03-08")]
->>>>>>> 1116e4db
 alias MDifferentiable.prod_mk := MDifferentiable.prodMk
 
 theorem MDifferentiableOn.prodMk_space {f : M → E'} {g : M → E''}
@@ -596,22 +568,14 @@
     MDifferentiableOn I 𝓘(𝕜, E' × E'') (fun x => (f x, g x)) s := fun x hx =>
   (hf x hx).prodMk_space (hg x hx)
 
-<<<<<<< HEAD
-@[deprecated (since := "2025-02-22")]
-=======
 @[deprecated (since := "2025-03-08")]
->>>>>>> 1116e4db
 alias MDifferentiableOn.prod_mk_space := MDifferentiableOn.prodMk_space
 
 theorem MDifferentiable.prodMk_space {f : M → E'} {g : M → E''} (hf : MDifferentiable I 𝓘(𝕜, E') f)
     (hg : MDifferentiable I 𝓘(𝕜, E'') g) : MDifferentiable I 𝓘(𝕜, E' × E'') fun x => (f x, g x) :=
   fun x => (hf x).prodMk_space (hg x)
 
-<<<<<<< HEAD
-@[deprecated (since := "2025-02-22")]
-=======
 @[deprecated (since := "2025-03-08")]
->>>>>>> 1116e4db
 alias MDifferentiable.prod_mk_space := MDifferentiable.prodMk_space
 
 theorem writtenInExtChartAt_comp (h : ContinuousWithinAt f s x) :
