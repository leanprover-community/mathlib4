--- conflicted
+++ resolved
@@ -95,16 +95,13 @@
     (fun y hy ↦ hasMFDerivWithinAt_extChartAt I hy.2)
     fun y hy ↦ ((mdifferentiable_chart _ _).mfderiv_surjective hy.2).denseRange
 
-<<<<<<< HEAD
 theorem UniqueMDiffOn.uniqueDiffWithinAt_range_inter (hs : UniqueMDiffOn I s) (x : M) (y : E)
     (hy : y ∈ (extChartAt I x).target ∩ (extChartAt I x).symm ⁻¹' s) :
     UniqueDiffWithinAt 𝕜 (range I ∩ (extChartAt I x).symm ⁻¹' s) y := by
   apply (hs.uniqueDiffOn_target_inter x y hy).mono
   apply inter_subset_inter_left _ (extChartAt_target_subset_range I x)
 
-=======
 variable [SmoothManifoldWithCorners I M]  in
->>>>>>> 905d2266
 /-- When considering functions between manifolds, this statement shows up often. It entails
 the unique differential of the pullback in extended charts of the set where the function can
 be read in the charts. -/
