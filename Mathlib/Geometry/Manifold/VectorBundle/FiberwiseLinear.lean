/-
Copyright (c) 2022 Floris van Doorn, Heather Macbeth. All rights reserved.
Released under Apache 2.0 license as described in the file LICENSE.
Authors: Floris van Doorn, Heather Macbeth
-/
import Mathlib.Geometry.Manifold.ContMDiff.NormedSpace

#align_import geometry.manifold.vector_bundle.fiberwise_linear from "leanprover-community/mathlib"@"be2c24f56783935652cefffb4bfca7e4b25d167e"

/-! # The groupoid of smooth, fiberwise-linear maps

This file contains preliminaries for the definition of a smooth vector bundle: an associated
`StructureGroupoid`, the groupoid of `smoothFiberwiseLinear` functions.
-/

noncomputable section

open Set TopologicalSpace

open scoped Manifold Topology

/-! ### The groupoid of smooth, fiberwise-linear maps -/


variable {𝕜 B F : Type*} [TopologicalSpace B]
variable [NontriviallyNormedField 𝕜] [NormedAddCommGroup F] [NormedSpace 𝕜 F]

namespace FiberwiseLinear

variable {φ φ' : B → F ≃L[𝕜] F} {U U' : Set B}

/-- For `B` a topological space and `F` a `𝕜`-normed space, a map from `U : Set B` to `F ≃L[𝕜] F`
determines a partial homeomorphism from `B × F` to itself by its action fiberwise. -/
def partialHomeomorph (φ : B → F ≃L[𝕜] F) (hU : IsOpen U)
    (hφ : ContinuousOn (fun x => φ x : B → F →L[𝕜] F) U)
    (h2φ : ContinuousOn (fun x => (φ x).symm : B → F →L[𝕜] F) U) :
    PartialHomeomorph (B × F) (B × F) where
  toFun x := (x.1, φ x.1 x.2)
  invFun x := (x.1, (φ x.1).symm x.2)
  source := U ×ˢ univ
  target := U ×ˢ univ
  map_source' _x hx := mk_mem_prod hx.1 (mem_univ _)
  map_target' _x hx := mk_mem_prod hx.1 (mem_univ _)
  left_inv' _ _ := Prod.ext rfl (ContinuousLinearEquiv.symm_apply_apply _ _)
  right_inv' _ _ := Prod.ext rfl (ContinuousLinearEquiv.apply_symm_apply _ _)
  open_source := hU.prod isOpen_univ
  open_target := hU.prod isOpen_univ
  continuousOn_toFun :=
    have : ContinuousOn (fun p : B × F => ((φ p.1 : F →L[𝕜] F), p.2)) (U ×ˢ univ) :=
      hφ.prod_map continuousOn_id
    continuousOn_fst.prod (isBoundedBilinearMap_apply.continuous.comp_continuousOn this)
  continuousOn_invFun :=
    haveI : ContinuousOn (fun p : B × F => (((φ p.1).symm : F →L[𝕜] F), p.2)) (U ×ˢ univ) :=
      h2φ.prod_map continuousOn_id
    continuousOn_fst.prod (isBoundedBilinearMap_apply.continuous.comp_continuousOn this)
#align fiberwise_linear.local_homeomorph FiberwiseLinear.partialHomeomorph

/-- Compute the composition of two partial homeomorphisms induced by fiberwise linear
equivalences. -/
theorem trans_partialHomeomorph_apply (hU : IsOpen U)
    (hφ : ContinuousOn (fun x => φ x : B → F →L[𝕜] F) U)
    (h2φ : ContinuousOn (fun x => (φ x).symm : B → F →L[𝕜] F) U) (hU' : IsOpen U')
    (hφ' : ContinuousOn (fun x => φ' x : B → F →L[𝕜] F) U')
    (h2φ' : ContinuousOn (fun x => (φ' x).symm : B → F →L[𝕜] F) U') (b : B) (v : F) :
    (FiberwiseLinear.partialHomeomorph φ hU hφ h2φ ≫ₕ
      FiberwiseLinear.partialHomeomorph φ' hU' hφ' h2φ')
        ⟨b, v⟩ =
      ⟨b, φ' b (φ b v)⟩ :=
  rfl
#align fiberwise_linear.trans_local_homeomorph_apply FiberwiseLinear.trans_partialHomeomorph_apply

/-- Compute the source of the composition of two partial homeomorphisms induced by fiberwise linear
equivalences. -/
theorem source_trans_partialHomeomorph (hU : IsOpen U)
    (hφ : ContinuousOn (fun x => φ x : B → F →L[𝕜] F) U)
    (h2φ : ContinuousOn (fun x => (φ x).symm : B → F →L[𝕜] F) U) (hU' : IsOpen U')
    (hφ' : ContinuousOn (fun x => φ' x : B → F →L[𝕜] F) U')
    (h2φ' : ContinuousOn (fun x => (φ' x).symm : B → F →L[𝕜] F) U') :
    (FiberwiseLinear.partialHomeomorph φ hU hφ h2φ ≫ₕ
          FiberwiseLinear.partialHomeomorph φ' hU' hφ' h2φ').source =
      (U ∩ U') ×ˢ univ := by
  dsimp only [FiberwiseLinear.partialHomeomorph]; mfld_set_tac
#align fiberwise_linear.source_trans_local_homeomorph FiberwiseLinear.source_trans_partialHomeomorph

/-- Compute the target of the composition of two partial homeomorphisms induced by fiberwise linear
equivalences. -/
theorem target_trans_partialHomeomorph (hU : IsOpen U)
    (hφ : ContinuousOn (fun x => φ x : B → F →L[𝕜] F) U)
    (h2φ : ContinuousOn (fun x => (φ x).symm : B → F →L[𝕜] F) U) (hU' : IsOpen U')
    (hφ' : ContinuousOn (fun x => φ' x : B → F →L[𝕜] F) U')
    (h2φ' : ContinuousOn (fun x => (φ' x).symm : B → F →L[𝕜] F) U') :
    (FiberwiseLinear.partialHomeomorph φ hU hφ h2φ ≫ₕ
          FiberwiseLinear.partialHomeomorph φ' hU' hφ' h2φ').target =
      (U ∩ U') ×ˢ univ := by
  dsimp only [FiberwiseLinear.partialHomeomorph]; mfld_set_tac
#align fiberwise_linear.target_trans_local_homeomorph FiberwiseLinear.target_trans_partialHomeomorph

end FiberwiseLinear

variable {EB : Type*} [NormedAddCommGroup EB] [NormedSpace 𝕜 EB] {HB : Type*}
  [TopologicalSpace HB] [ChartedSpace HB B] {IB : ModelWithCorners 𝕜 EB HB}

/-- Let `e` be a partial homeomorphism of `B × F`.  Suppose that at every point `p` in the source of
`e`, there is some neighbourhood `s` of `p` on which `e` is equal to a bi-smooth fiberwise linear
partial homeomorphism.
Then the source of `e` is of the form `U ×ˢ univ`, for some set `U` in `B`, and, at any point `x` in
`U`, admits a neighbourhood `u` of `x` such that `e` is equal on `u ×ˢ univ` to some bi-smooth
fiberwise linear partial homeomorphism. -/
theorem SmoothFiberwiseLinear.locality_aux₁ (e : PartialHomeomorph (B × F) (B × F))
    (h : ∀ p ∈ e.source, ∃ s : Set (B × F), IsOpen s ∧ p ∈ s ∧
      ∃ (φ : B → F ≃L[𝕜] F) (u : Set B) (hu : IsOpen u)
        (hφ : SmoothOn IB 𝓘(𝕜, F →L[𝕜] F) (fun x => (φ x : F →L[𝕜] F)) u)
        (h2φ : SmoothOn IB 𝓘(𝕜, F →L[𝕜] F) (fun x => ((φ x).symm : F →L[𝕜] F)) u),
          (e.restr s).EqOnSource
            (FiberwiseLinear.partialHomeomorph φ hu hφ.continuousOn h2φ.continuousOn)) :
    ∃ U : Set B, e.source = U ×ˢ univ ∧ ∀ x ∈ U,
        ∃ (φ : B → F ≃L[𝕜] F) (u : Set B) (hu : IsOpen u) (_huU : u ⊆ U) (_hux : x ∈ u),
          ∃ (hφ : SmoothOn IB 𝓘(𝕜, F →L[𝕜] F) (fun x => (φ x : F →L[𝕜] F)) u)
            (h2φ : SmoothOn IB 𝓘(𝕜, F →L[𝕜] F) (fun x => ((φ x).symm : F →L[𝕜] F)) u),
            (e.restr (u ×ˢ univ)).EqOnSource
              (FiberwiseLinear.partialHomeomorph φ hu hφ.continuousOn h2φ.continuousOn) := by
  rw [SetCoe.forall'] at h
  choose s hs hsp φ u hu hφ h2φ heφ using h
  have hesu : ∀ p : e.source, e.source ∩ s p = u p ×ˢ univ := by
    intro p
    rw [← e.restr_source' (s _) (hs _)]
    exact (heφ p).1
  have hu' : ∀ p : e.source, (p : B × F).fst ∈ u p := by
    intro p
    have : (p : B × F) ∈ e.source ∩ s p := ⟨p.prop, hsp p⟩
    simpa only [hesu, mem_prod, mem_univ, and_true_iff] using this
  have heu : ∀ p : e.source, ∀ q : B × F, q.fst ∈ u p → q ∈ e.source := by
    intro p q hq
    have : q ∈ u p ×ˢ (univ : Set F) := ⟨hq, trivial⟩
    rw [← hesu p] at this
    exact this.1
  have he : e.source = (Prod.fst '' e.source) ×ˢ (univ : Set F) := by
    apply HasSubset.Subset.antisymm
    · intro p hp
      exact ⟨⟨p, hp, rfl⟩, trivial⟩
    · rintro ⟨x, v⟩ ⟨⟨p, hp, rfl : p.fst = x⟩, -⟩
      exact heu ⟨p, hp⟩ (p.fst, v) (hu' ⟨p, hp⟩)
  refine ⟨Prod.fst '' e.source, he, ?_⟩
  rintro x ⟨p, hp, rfl⟩
  refine ⟨φ ⟨p, hp⟩, u ⟨p, hp⟩, hu ⟨p, hp⟩, ?_, hu' _, hφ ⟨p, hp⟩, h2φ ⟨p, hp⟩, ?_⟩
  · intro y hy; exact ⟨(y, 0), heu ⟨p, hp⟩ ⟨_, _⟩ hy, rfl⟩
  · rw [← hesu, e.restr_source_inter]; exact heφ ⟨p, hp⟩
#align smooth_fiberwise_linear.locality_aux₁ SmoothFiberwiseLinear.locality_aux₁

/-- Let `e` be a partial homeomorphism of `B × F` whose source is `U ×ˢ univ`, for some set `U` in
`B`, and which, at any point `x` in `U`, admits a neighbourhood `u` of `x` such that `e` is equal
on `u ×ˢ univ` to some bi-smooth fiberwise linear partial homeomorphism.  Then `e` itself
is equal to some bi-smooth fiberwise linear partial homeomorphism.

This is the key mathematical point of the `locality` condition in the construction of the
`StructureGroupoid` of bi-smooth fiberwise linear partial homeomorphisms.  The proof is by gluing
together the various bi-smooth fiberwise linear partial homeomorphism which exist locally.

The `U` in the conclusion is the same `U` as in the hypothesis. We state it like this, because this
is exactly what we need for `smoothFiberwiseLinear`. -/
theorem SmoothFiberwiseLinear.locality_aux₂ (e : PartialHomeomorph (B × F) (B × F)) (U : Set B)
    (hU : e.source = U ×ˢ univ)
    (h : ∀ x ∈ U,
      ∃ (φ : B → F ≃L[𝕜] F) (u : Set B) (hu : IsOpen u) (_hUu : u ⊆ U) (_hux : x ∈ u)
        (hφ : SmoothOn IB 𝓘(𝕜, F →L[𝕜] F) (fun x => (φ x : F →L[𝕜] F)) u)
        (h2φ : SmoothOn IB 𝓘(𝕜, F →L[𝕜] F) (fun x => ((φ x).symm : F →L[𝕜] F)) u),
          (e.restr (u ×ˢ univ)).EqOnSource
            (FiberwiseLinear.partialHomeomorph φ hu hφ.continuousOn h2φ.continuousOn)) :
    ∃ (Φ : B → F ≃L[𝕜] F) (U : Set B) (hU₀ : IsOpen U) (hΦ :
      SmoothOn IB 𝓘(𝕜, F →L[𝕜] F) (fun x => (Φ x : F →L[𝕜] F)) U) (h2Φ :
      SmoothOn IB 𝓘(𝕜, F →L[𝕜] F) (fun x => ((Φ x).symm : F →L[𝕜] F)) U),
      e.EqOnSource (FiberwiseLinear.partialHomeomorph Φ hU₀ hΦ.continuousOn h2Φ.continuousOn) := by
  classical
  rw [SetCoe.forall'] at h
  choose! φ u hu hUu hux hφ h2φ heφ using h
  have heuφ : ∀ x : U, EqOn e (fun q => (q.1, φ x q.1 q.2)) (u x ×ˢ univ) := fun x p hp ↦ by
    refine (heφ x).2 ?_
    rw [(heφ x).1]
    exact hp
  have huφ : ∀ (x x' : U) (y : B), y ∈ u x → y ∈ u x' → φ x y = φ x' y := fun p p' y hyp hyp' ↦ by
    ext v
    have h1 : e (y, v) = (y, φ p y v) := heuφ _ ⟨(id hyp : (y, v).fst ∈ u p), trivial⟩
    have h2 : e (y, v) = (y, φ p' y v) := heuφ _ ⟨(id hyp' : (y, v).fst ∈ u p'), trivial⟩
    exact congr_arg Prod.snd (h1.symm.trans h2)
  have hUu' : U = ⋃ i, u i := by
    ext x
    rw [mem_iUnion]
    refine ⟨fun h => ⟨⟨x, h⟩, hux _⟩, ?_⟩
    rintro ⟨x, hx⟩
    exact hUu x hx
  have hU' : IsOpen U := by
    rw [hUu']
    apply isOpen_iUnion hu
  let Φ₀ : U → F ≃L[𝕜] F := iUnionLift u (fun x => φ x ∘ (↑)) huφ U hUu'.le
  let Φ : B → F ≃L[𝕜] F := fun y =>
    if hy : y ∈ U then Φ₀ ⟨y, hy⟩ else ContinuousLinearEquiv.refl 𝕜 F
  have hΦ : ∀ (y) (hy : y ∈ U), Φ y = Φ₀ ⟨y, hy⟩ := fun y hy => dif_pos hy
  have hΦφ : ∀ x : U, ∀ y ∈ u x, Φ y = φ x y := by
    intro x y hyu
    refine (hΦ y (hUu x hyu)).trans ?_
    exact iUnionLift_mk ⟨y, hyu⟩ _
  have hΦ : SmoothOn IB 𝓘(𝕜, F →L[𝕜] F) (fun y => (Φ y : F →L[𝕜] F)) U := by
    apply contMDiffOn_of_locally_contMDiffOn
    intro x hx
    refine ⟨u ⟨x, hx⟩, hu ⟨x, hx⟩, hux _, ?_⟩
<<<<<<< HEAD
    refine (ContMDiffOn.congr (hφ ⟨x, hx⟩) ?_).mono (inter_subset_right _ _)
=======
    refine (ContMDiffOn.congr (hφ ⟨x, hx⟩) ?_).mono inter_subset_right
>>>>>>> d97a437a
    intro y hy
    rw [hΦφ ⟨x, hx⟩ y hy]
  have h2Φ : SmoothOn IB 𝓘(𝕜, F →L[𝕜] F) (fun y => ((Φ y).symm : F →L[𝕜] F)) U := by
    apply contMDiffOn_of_locally_contMDiffOn
    intro x hx
    refine ⟨u ⟨x, hx⟩, hu ⟨x, hx⟩, hux _, ?_⟩
<<<<<<< HEAD
    refine (ContMDiffOn.congr (h2φ ⟨x, hx⟩) ?_).mono (inter_subset_right _ _)
=======
    refine (ContMDiffOn.congr (h2φ ⟨x, hx⟩) ?_).mono inter_subset_right
>>>>>>> d97a437a
    intro y hy
    rw [hΦφ ⟨x, hx⟩ y hy]
  refine ⟨Φ, U, hU', hΦ, h2Φ, hU, fun p hp => ?_⟩
  rw [hU] at hp
  rw [heuφ ⟨p.fst, hp.1⟩ ⟨hux _, hp.2⟩]
  congrm (_, ?_)
  rw [hΦφ]
  apply hux
#align smooth_fiberwise_linear.locality_aux₂ SmoothFiberwiseLinear.locality_aux₂

variable (F B IB)

/-- For `B` a manifold and `F` a normed space, the groupoid on `B × F` consisting of local
homeomorphisms which are bi-smooth and fiberwise linear, and induce the identity on `B`.
When a (topological) vector bundle is smooth, then the composition of charts associated
to the vector bundle belong to this groupoid. -/
def smoothFiberwiseLinear : StructureGroupoid (B × F) where
  members :=
    ⋃ (φ : B → F ≃L[𝕜] F) (U : Set B) (hU : IsOpen U)
      (hφ : SmoothOn IB 𝓘(𝕜, F →L[𝕜] F) (fun x => φ x : B → F →L[𝕜] F) U)
      (h2φ : SmoothOn IB 𝓘(𝕜, F →L[𝕜] F) (fun x => (φ x).symm : B → F →L[𝕜] F) U),
        {e | e.EqOnSource (FiberwiseLinear.partialHomeomorph φ hU hφ.continuousOn h2φ.continuousOn)}
  trans' := by
    simp only [mem_iUnion]
    rintro e e' ⟨φ, U, hU, hφ, h2φ, heφ⟩ ⟨φ', U', hU', hφ', h2φ', heφ'⟩
    refine ⟨fun b => (φ b).trans (φ' b), _, hU.inter hU', ?_, ?_,
      Setoid.trans (PartialHomeomorph.EqOnSource.trans' heφ heφ') ⟨?_, ?_⟩⟩
    · show
        SmoothOn IB 𝓘(𝕜, F →L[𝕜] F)
          (fun x : B => (φ' x).toContinuousLinearMap ∘L (φ x).toContinuousLinearMap) (U ∩ U')
      exact (hφ'.mono inter_subset_right).clm_comp (hφ.mono inter_subset_left)
    · show
        SmoothOn IB 𝓘(𝕜, F →L[𝕜] F)
          (fun x : B => (φ x).symm.toContinuousLinearMap ∘L (φ' x).symm.toContinuousLinearMap)
          (U ∩ U')
      exact (h2φ.mono inter_subset_left).clm_comp (h2φ'.mono inter_subset_right)
    · apply FiberwiseLinear.source_trans_partialHomeomorph
    · rintro ⟨b, v⟩ -; apply FiberwiseLinear.trans_partialHomeomorph_apply
  -- Porting note: without introducing `e` first, the first `simp only` fails
  symm' := fun e ↦ by
    simp only [mem_iUnion]
    rintro ⟨φ, U, hU, hφ, h2φ, heφ⟩
    refine ⟨fun b => (φ b).symm, U, hU, h2φ, ?_, PartialHomeomorph.EqOnSource.symm' heφ⟩
    simp_rw [ContinuousLinearEquiv.symm_symm]
    exact hφ
  id_mem' := by
    simp_rw [mem_iUnion]
    refine ⟨fun _ ↦ ContinuousLinearEquiv.refl 𝕜 F, univ, isOpen_univ, smoothOn_const,
      smoothOn_const, ⟨?_, fun b _hb ↦ rfl⟩⟩
    simp only [FiberwiseLinear.partialHomeomorph, PartialHomeomorph.refl_partialEquiv,
      PartialEquiv.refl_source, univ_prod_univ]
  locality' := by
    -- the hard work has been extracted to `locality_aux₁` and `locality_aux₂`
    simp only [mem_iUnion]
    intro e he
    obtain ⟨U, hU, h⟩ := SmoothFiberwiseLinear.locality_aux₁ e he
    exact SmoothFiberwiseLinear.locality_aux₂ e U hU h
  mem_of_eqOnSource' := by
    simp only [mem_iUnion]
    rintro e e' ⟨φ, U, hU, hφ, h2φ, heφ⟩ hee'
    exact ⟨φ, U, hU, hφ, h2φ, Setoid.trans hee' heφ⟩
#align smooth_fiberwise_linear smoothFiberwiseLinear

variable {F B IB} in
-- TODO: can this be inlined into the next lemma?
private theorem mem_aux {e : PartialHomeomorph (B × F) (B × F)} :
    (e ∈ ⋃ (φ : B → F ≃L[𝕜] F) (U : Set B) (hU : IsOpen U)
      (hφ : SmoothOn IB 𝓘(𝕜, F →L[𝕜] F) (fun x => φ x : B → F →L[𝕜] F) U)
      (h2φ : SmoothOn IB 𝓘(𝕜, F →L[𝕜] F) (fun x => (φ x).symm : B → F →L[𝕜] F) U),
        {e | e.EqOnSource (FiberwiseLinear.partialHomeomorph φ hU hφ.continuousOn
          h2φ.continuousOn)}) ↔
      ∃ (φ : B → F ≃L[𝕜] F) (U : Set B) (hU : IsOpen U)
        (hφ : SmoothOn IB 𝓘(𝕜, F →L[𝕜] F) (fun x => φ x : B → F →L[𝕜] F) U)
        (h2φ : SmoothOn IB 𝓘(𝕜, F →L[𝕜] F) (fun x => (φ x).symm : B → F →L[𝕜] F) U),
          e.EqOnSource
            (FiberwiseLinear.partialHomeomorph φ hU hφ.continuousOn h2φ.continuousOn) := by
  simp only [mem_iUnion, mem_setOf_eq]

@[simp]
theorem mem_smoothFiberwiseLinear_iff (e : PartialHomeomorph (B × F) (B × F)) :
    e ∈ smoothFiberwiseLinear B F IB ↔
      ∃ (φ : B → F ≃L[𝕜] F) (U : Set B) (hU : IsOpen U) (hφ :
        SmoothOn IB 𝓘(𝕜, F →L[𝕜] F) (fun x => φ x : B → F →L[𝕜] F) U) (h2φ :
        SmoothOn IB 𝓘(𝕜, F →L[𝕜] F) (fun x => (φ x).symm : B → F →L[𝕜] F) U),
        e.EqOnSource (FiberwiseLinear.partialHomeomorph φ hU hφ.continuousOn h2φ.continuousOn) :=
  mem_aux
#align mem_smooth_fiberwise_linear_iff mem_smoothFiberwiseLinear_iff<|MERGE_RESOLUTION|>--- conflicted
+++ resolved
@@ -203,22 +203,14 @@
     apply contMDiffOn_of_locally_contMDiffOn
     intro x hx
     refine ⟨u ⟨x, hx⟩, hu ⟨x, hx⟩, hux _, ?_⟩
-<<<<<<< HEAD
-    refine (ContMDiffOn.congr (hφ ⟨x, hx⟩) ?_).mono (inter_subset_right _ _)
-=======
     refine (ContMDiffOn.congr (hφ ⟨x, hx⟩) ?_).mono inter_subset_right
->>>>>>> d97a437a
     intro y hy
     rw [hΦφ ⟨x, hx⟩ y hy]
   have h2Φ : SmoothOn IB 𝓘(𝕜, F →L[𝕜] F) (fun y => ((Φ y).symm : F →L[𝕜] F)) U := by
     apply contMDiffOn_of_locally_contMDiffOn
     intro x hx
     refine ⟨u ⟨x, hx⟩, hu ⟨x, hx⟩, hux _, ?_⟩
-<<<<<<< HEAD
-    refine (ContMDiffOn.congr (h2φ ⟨x, hx⟩) ?_).mono (inter_subset_right _ _)
-=======
     refine (ContMDiffOn.congr (h2φ ⟨x, hx⟩) ?_).mono inter_subset_right
->>>>>>> d97a437a
     intro y hy
     rw [hΦφ ⟨x, hx⟩ y hy]
   refine ⟨Φ, U, hU', hΦ, h2Φ, hU, fun p hp => ?_⟩
