/-
Copyright (c) 2023 Heather Macbeth. All rights reserved.
Released under Apache 2.0 license as described in the file LICENSE.
Authors: Heather Macbeth, Floris van Doorn, Michael Rothgang
-/
import Mathlib.Geometry.Manifold.Algebra.LieGroup
import Mathlib.Geometry.Manifold.MFDeriv.Basic
import Mathlib.Topology.ContinuousMap.Basic
import Mathlib.Geometry.Manifold.VectorBundle.Basic

/-!
# `C^n` sections

In this file we define the type `ContMDiffSection` of `n` times continuously differentiable
sections of a vector bundle over a manifold `M` and prove that it's a module over the base field.

In passing, we prove that binary and finite sums, differences and scalar products of `C^n`
sections are `C^n`.

-/


open Bundle Filter Function

open scoped Bundle Manifold ContDiff

variable {𝕜 : Type*} [NontriviallyNormedField 𝕜] {E : Type*} [NormedAddCommGroup E]
  [NormedSpace 𝕜 E] {H : Type*} [TopologicalSpace H] (I : ModelWithCorners 𝕜 E H)
  {M : Type*} [TopologicalSpace M] [ChartedSpace H M]

variable (F : Type*) [NormedAddCommGroup F] [NormedSpace 𝕜 F]
  -- `F` model fiber
  (n : WithTop ℕ∞)
  (V : M → Type*) [TopologicalSpace (TotalSpace F V)]
  -- `V` vector bundle
  [∀ x : M, TopologicalSpace (V x)] [FiberBundle F V]

<<<<<<< HEAD
-- Binary and finite sums and scalar products of smooth sections are smooth
=======
-- Binary and finite sums, negative, differences and scalar products of smooth sections are smooth
>>>>>>> 2ab7d6ed
section operations

-- Let V be a vector bundle
variable [∀ x, AddCommGroup (V x)] [∀ x, Module 𝕜 (V x)] [VectorBundle 𝕜 F V]

variable {I F n V}

variable {f : M → 𝕜} {a : 𝕜} {s t : Π x : M, V x} {u : Set M} {x₀ : M}

lemma ContMDiffWithinAt.add_section
    (hs : ContMDiffWithinAt I (I.prod 𝓘(𝕜, F)) n (fun x ↦ TotalSpace.mk' F x (s x)) u x₀)
    (ht : ContMDiffWithinAt I (I.prod 𝓘(𝕜, F)) n (fun x ↦ TotalSpace.mk' F x (t x)) u x₀) :
    ContMDiffWithinAt I (I.prod 𝓘(𝕜, F)) n (fun x ↦ TotalSpace.mk' F x ((s + t) x)) u x₀ := by
  rw [contMDiffWithinAt_section] at hs ht ⊢
  set e := trivializationAt F V x₀
  refine (hs.add ht).congr_of_eventuallyEq ?_ ?_
  · apply eventually_of_mem (U := e.baseSet)
    · exact mem_nhdsWithin_of_mem_nhds <|
        (e.open_baseSet.mem_nhds <| mem_baseSet_trivializationAt F V x₀)
    · intro x hx
      apply (e.linear 𝕜 hx).1
  · apply (e.linear 𝕜 (FiberBundle.mem_baseSet_trivializationAt' x₀)).1

lemma ContMDiffAt.add_section
    (hs : ContMDiffAt I (I.prod 𝓘(𝕜, F)) n (fun x ↦ TotalSpace.mk' F x (s x)) x₀)
    (ht : ContMDiffAt I (I.prod 𝓘(𝕜, F)) n (fun x ↦ TotalSpace.mk' F x (t x)) x₀) :
    ContMDiffAt I (I.prod 𝓘(𝕜, F)) n (fun x ↦ TotalSpace.mk' F x ((s + t) x)) x₀ := by
  rw [← contMDiffWithinAt_univ] at hs ⊢
  exact hs.add_section ht

lemma ContMDiffOn.add_section
    (hs : ContMDiffOn I (I.prod 𝓘(𝕜, F)) n (fun x ↦ TotalSpace.mk' F x (s x)) u)
    (ht : ContMDiffOn I (I.prod 𝓘(𝕜, F)) n (fun x ↦ TotalSpace.mk' F x (t x)) u) :
    ContMDiffOn I (I.prod 𝓘(𝕜, F)) n (fun x ↦ TotalSpace.mk' F x ((s + t) x)) u :=
  fun x₀ hx₀ ↦ (hs x₀ hx₀).add_section (ht x₀ hx₀)

lemma ContMDiff.add_section
    (hs : ContMDiff I (I.prod 𝓘(𝕜, F)) n (fun x ↦ TotalSpace.mk' F x (s x)))
    (ht : ContMDiff I (I.prod 𝓘(𝕜, F)) n (fun x ↦ TotalSpace.mk' F x (t x))) :
    ContMDiff I (I.prod 𝓘(𝕜, F)) n (fun x ↦ TotalSpace.mk' F x ((s + t) x)) :=
  fun x₀ ↦ (hs x₀).add_section (ht x₀)

lemma ContMDiffWithinAt.neg_section
    (hs : ContMDiffWithinAt I (I.prod 𝓘(𝕜, F)) n (fun x ↦ TotalSpace.mk' F x (s x)) u x₀) :
    ContMDiffWithinAt I (I.prod 𝓘(𝕜, F)) n (fun x ↦ TotalSpace.mk' F x (- s x)) u x₀ := by
  rw [contMDiffWithinAt_section] at hs ⊢
  set e := trivializationAt F V x₀
  refine hs.neg.congr_of_eventuallyEq ?_ ?_
  · apply eventually_of_mem (U := e.baseSet)
    · exact mem_nhdsWithin_of_mem_nhds <|
        (e.open_baseSet.mem_nhds <| mem_baseSet_trivializationAt F V x₀)
    · intro x hx
      apply (e.linear 𝕜 hx).map_neg
  · apply (e.linear 𝕜 (FiberBundle.mem_baseSet_trivializationAt' x₀)).map_neg

lemma ContMDiffAt.neg_section
    (hs : ContMDiffAt I (I.prod 𝓘(𝕜, F)) n (fun x ↦ TotalSpace.mk' F x (s x)) x₀) :
    ContMDiffAt I (I.prod 𝓘(𝕜, F)) n (fun x ↦ TotalSpace.mk' F x (- s x)) x₀ := by
  rw [← contMDiffWithinAt_univ] at hs ⊢
  exact hs.neg_section

lemma ContMDiffOn.neg_section
    (hs : ContMDiffOn I (I.prod 𝓘(𝕜, F)) n (fun x ↦ TotalSpace.mk' F x (s x)) u) :
    ContMDiffOn I (I.prod 𝓘(𝕜, F)) n (fun x ↦ TotalSpace.mk' F x (-s x)) u :=
  fun x₀ hx₀ ↦ (hs x₀ hx₀).neg_section

lemma ContMDiff.neg_section
    (hs : ContMDiff I (I.prod 𝓘(𝕜, F)) n (fun x ↦ TotalSpace.mk' F x (s x))) :
    ContMDiff I (I.prod 𝓘(𝕜, F)) n (fun x ↦ TotalSpace.mk' F x (-s x)) :=
  fun x₀ ↦ (hs x₀).neg_section

lemma ContMDiffWithinAt.sub_section
    (hs : ContMDiffWithinAt I (I.prod 𝓘(𝕜, F)) n (fun x ↦ TotalSpace.mk' F x (s x)) u x₀)
    (ht : ContMDiffWithinAt I (I.prod 𝓘(𝕜, F)) n (fun x ↦ TotalSpace.mk' F x (t x)) u x₀) :
    ContMDiffWithinAt I (I.prod 𝓘(𝕜, F)) n (fun x ↦ TotalSpace.mk' F x ((s - t) x)) u x₀ := by
  rw [sub_eq_add_neg]
  exact hs.add_section ht.neg_section

lemma ContMDiffAt.sub_section
    (hs : ContMDiffAt I (I.prod 𝓘(𝕜, F)) n (fun x ↦ TotalSpace.mk' F x (s x)) x₀)
    (ht : ContMDiffAt I (I.prod 𝓘(𝕜, F)) n (fun x ↦ TotalSpace.mk' F x (t x)) x₀) :
    ContMDiffAt I (I.prod 𝓘(𝕜, F)) n (fun x ↦ TotalSpace.mk' F x ((s - t) x)) x₀ := by
  rw [sub_eq_add_neg]
  apply hs.add_section ht.neg_section

lemma ContMDiffOn.sub_section
    (hs : ContMDiffOn I (I.prod 𝓘(𝕜, F)) n (fun x ↦ TotalSpace.mk' F x (s x)) u)
    (ht : ContMDiffOn I (I.prod 𝓘(𝕜, F)) n (fun x ↦ TotalSpace.mk' F x (t x)) u) :
    ContMDiffOn I (I.prod 𝓘(𝕜, F)) n (fun x ↦ TotalSpace.mk' F x ((s - t) x)) u :=
  fun x₀ hx₀ ↦ (hs x₀ hx₀).sub_section (ht x₀ hx₀)

lemma ContMDiff.sub_section
    (hs : ContMDiff I (I.prod 𝓘(𝕜, F)) n (fun x ↦ TotalSpace.mk' F x (s x)))
    (ht : ContMDiff I (I.prod 𝓘(𝕜, F)) n (fun x ↦ TotalSpace.mk' F x (t x))) :
    ContMDiff I (I.prod 𝓘(𝕜, F)) n (fun x ↦ TotalSpace.mk' F x ((s - t) x)) :=
  fun x₀ ↦ (hs x₀).sub_section (ht x₀)

lemma ContMDiffWithinAt.smul_section (hf : ContMDiffWithinAt I 𝓘(𝕜) n f u x₀)
    (hs : ContMDiffWithinAt I (I.prod 𝓘(𝕜, F)) n (fun x ↦ TotalSpace.mk' F x (s x)) u x₀) :
    ContMDiffWithinAt I (I.prod 𝓘(𝕜, F)) n (fun x ↦ TotalSpace.mk' F x (f x • s x)) u x₀ := by
  rw [contMDiffWithinAt_section] at hs ⊢
  set e := trivializationAt F V x₀
  refine (hf.smul hs).congr_of_eventuallyEq ?_ ?_
  · apply eventually_of_mem (U := e.baseSet)
    · exact mem_nhdsWithin_of_mem_nhds <|
        (e.open_baseSet.mem_nhds <| mem_baseSet_trivializationAt F V x₀)
    · intro x hx
      apply (e.linear 𝕜 hx).2
  · apply (e.linear 𝕜 (FiberBundle.mem_baseSet_trivializationAt' x₀)).2

lemma ContMDiffAt.smul_section (hf : ContMDiffAt I 𝓘(𝕜) n f x₀)
    (hs : ContMDiffAt I (I.prod 𝓘(𝕜, F)) n (fun x ↦ TotalSpace.mk' F x (s x)) x₀) :
    ContMDiffAt I (I.prod 𝓘(𝕜, F)) n (fun x ↦ TotalSpace.mk' F x (f x • s x)) x₀ := by
  rw [← contMDiffWithinAt_univ] at hs ⊢
  exact .smul_section hf hs

lemma ContMDiffOn.smul_section (hf : ContMDiffOn I 𝓘(𝕜) n f u)
    (hs : ContMDiffOn I (I.prod 𝓘(𝕜, F)) n (fun x ↦ TotalSpace.mk' F x (s x)) u) :
    ContMDiffOn I (I.prod 𝓘(𝕜, F)) n (fun x ↦ TotalSpace.mk' F x (f x • s x)) u :=
<<<<<<< HEAD
  fun x₀ hx₀ ↦ .smul_section (hf x₀ hx₀) (hs x₀ hx₀)
=======
  fun x₀ hx₀ ↦ (hf x₀ hx₀).smul_section (hs x₀ hx₀)
>>>>>>> 2ab7d6ed

lemma ContMDiff.smul_section (hf : ContMDiff I 𝓘(𝕜) n f)
    (hs : ContMDiff I (I.prod 𝓘(𝕜, F)) n (fun x ↦ TotalSpace.mk' F x (s x))) :
    ContMDiff I (I.prod 𝓘(𝕜, F)) n (fun x ↦ TotalSpace.mk' F x (f x • s x)) :=
<<<<<<< HEAD
  fun x₀ ↦ .smul_section (hf x₀) (hs x₀)
=======
  fun x₀ ↦ (hf x₀).smul_section (hs x₀)
>>>>>>> 2ab7d6ed

lemma ContMDiffWithinAt.const_smul_section
    (hs : ContMDiffWithinAt I (I.prod 𝓘(𝕜, F)) n (fun x ↦ TotalSpace.mk' F x (s x)) u x₀) :
    ContMDiffWithinAt I (I.prod 𝓘(𝕜, F)) n (fun x ↦ TotalSpace.mk' F x (a • s x)) u x₀ :=
<<<<<<< HEAD
  .smul_section contMDiffWithinAt_const hs
=======
  contMDiffWithinAt_const.smul_section hs
>>>>>>> 2ab7d6ed

lemma ContMDiffAt.const_smul_section
    (hs : ContMDiffAt I (I.prod 𝓘(𝕜, F)) n (fun x ↦ TotalSpace.mk' F x (s x)) x₀) :
    ContMDiffAt I (I.prod 𝓘(𝕜, F)) n (fun x ↦ TotalSpace.mk' F x (a • s x)) x₀ :=
<<<<<<< HEAD
  .smul_section contMDiffAt_const hs
=======
  contMDiffAt_const.smul_section hs
>>>>>>> 2ab7d6ed

lemma ContMDiffOn.const_smul_section
    (hs : ContMDiffOn I (I.prod 𝓘(𝕜, F)) n (fun x ↦ TotalSpace.mk' F x (s x)) u) :
    ContMDiffOn I (I.prod 𝓘(𝕜, F)) n (fun x ↦ TotalSpace.mk' F x (a • s x)) u :=
<<<<<<< HEAD
  .smul_section contMDiffOn_const hs
=======
  contMDiffOn_const.smul_section hs
>>>>>>> 2ab7d6ed

lemma ContMDiff.const_smul_section
    (hs : ContMDiff I (I.prod 𝓘(𝕜, F)) n (fun x ↦ TotalSpace.mk' F x (s x))) :
    ContMDiff I (I.prod 𝓘(𝕜, F)) n (fun x ↦ TotalSpace.mk' F x (a • s x)) :=
<<<<<<< HEAD
  fun x₀ ↦ .const_smul_section (hs x₀)

lemma ContMDiffWithinAt.sum_section {ι : Type*} {s : Finset ι} {t : ι → (x : M) → V x}
=======
  fun x₀ ↦ (hs x₀).const_smul_section

variable {ι : Type*} {t : ι → (x : M) → V x}

lemma ContMDiffWithinAt.sum_section {s : Finset ι}
>>>>>>> 2ab7d6ed
    (hs : ∀ i ∈ s,
      ContMDiffWithinAt I (I.prod 𝓘(𝕜, F)) n (fun x ↦ TotalSpace.mk' F x (t i x)) u x₀) :
    ContMDiffWithinAt I (I.prod 𝓘(𝕜, F)) n
      (fun x ↦ TotalSpace.mk' F x (∑ i ∈ s, (t i x))) u x₀ := by
  classical
  induction s using Finset.induction_on with
  | empty =>
    simpa only [Finset.sum_empty] using contMDiffWithinAt_zeroSection ..
  | insert i s hi h =>
    simp only [Finset.sum_insert hi]
    apply (hs _ (s.mem_insert_self i)).add_section
    exact h fun i a ↦ hs _ (s.mem_insert_of_mem a)

<<<<<<< HEAD
lemma ContMDiffAt.sum_section {ι : Type*} {s : Finset ι} {t : ι → (x : M) → V x} {x₀ : M}
=======
lemma ContMDiffAt.sum_section {s : Finset ι} {x₀ : M}
>>>>>>> 2ab7d6ed
    (hs : ∀ i ∈ s, ContMDiffAt I (I.prod 𝓘(𝕜, F)) n (fun x ↦ TotalSpace.mk' F x (t i x)) x₀) :
    ContMDiffAt I (I.prod 𝓘(𝕜, F)) n (fun x ↦ TotalSpace.mk' F x (∑ i ∈ s, (t i x))) x₀ := by
  simp_rw [← contMDiffWithinAt_univ] at hs ⊢
  exact .sum_section hs

<<<<<<< HEAD
lemma ContMDiffOn.sum_section {ι : Type*} {s : Finset ι} {t : ι → (x : M) → V x}
=======
lemma ContMDiffOn.sum_section {s : Finset ι}
>>>>>>> 2ab7d6ed
    (hs : ∀ i ∈ s, ContMDiffOn I (I.prod 𝓘(𝕜, F)) n (fun x ↦ TotalSpace.mk' F x (t i x)) u) :
    ContMDiffOn I (I.prod 𝓘(𝕜, F)) n (fun x ↦ TotalSpace.mk' F x (∑ i ∈ s, (t i x))) u :=
  fun x₀ hx₀ ↦ .sum_section fun i hi ↦ hs i hi x₀ hx₀

<<<<<<< HEAD
lemma ContMDiff.sum_section {ι : Type*} {s : Finset ι} {t : ι → (x : M) → V x}
=======
lemma ContMDiff.sum_section {s : Finset ι}
>>>>>>> 2ab7d6ed
    (hs : ∀ i ∈ s, ContMDiff I (I.prod 𝓘(𝕜, F)) n (fun x ↦ TotalSpace.mk' F x (t i x))) :
    ContMDiff I (I.prod 𝓘(𝕜, F)) n (fun x ↦ TotalSpace.mk' F x (∑ i ∈ s, (t i x))) :=
  fun x₀ ↦ .sum_section fun i hi ↦ (hs i hi) x₀

<<<<<<< HEAD
=======
/-- The scalar product `ψ • s` of a `C^k` function `ψ : M → 𝕜` and a section `s` of a vector
bundle `V → M` is `C^k` once `s` is `C^k` on an open set containing `tsupport ψ` .

This is a vector bundle analogue of `contMDiff_of_tsupport`. -/
lemma ContMDiffOn.smul_section_of_tsupport {s : Π (x : M), V x} {ψ : M → 𝕜}
    (hψ : ContMDiffOn I 𝓘(𝕜) n ψ u) (ht : IsOpen u) (ht' : tsupport ψ ⊆ u)
    (hs : ContMDiffOn I (I.prod 𝓘(𝕜, F)) n (fun x ↦ TotalSpace.mk' F x (s x)) u) :
    ContMDiff I (I.prod 𝓘(𝕜, F)) n (fun x ↦ TotalSpace.mk' F x (ψ x • s x)) := by
  apply contMDiff_of_contMDiffOn_union_of_isOpen (hψ.smul_section hs) ?_ ?_ ht
      (isOpen_compl_iff.mpr <| isClosed_tsupport ψ)
  · apply ((contMDiff_zeroSection _ _).contMDiffOn (s := (tsupport ψ)ᶜ)).congr
    intro y hy
    simp [image_eq_zero_of_notMem_tsupport hy, zeroSection]
  · exact Set.compl_subset_iff_union.mp <| Set.compl_subset_compl.mpr ht'

/-- The sum of a locally finite collection of sections is `C^k` iff each section is.
Version at a point within a set. -/
lemma ContMDiffWithinAt.sum_section_of_locallyFinite
    (ht : LocallyFinite fun i ↦ {x : M | t i x ≠ 0})
    (ht' : ∀ i, ContMDiffWithinAt I (I.prod 𝓘(𝕜, F)) n (fun x ↦ TotalSpace.mk' F x (t i x)) u x₀) :
    ContMDiffWithinAt I (I.prod 𝓘(𝕜, F)) n (fun x ↦ TotalSpace.mk' F x (∑' i, (t i x))) u x₀ := by
  obtain ⟨u', hu', hfin⟩ := ht x₀
  -- All sections `t i` but a finite set `s` vanish near `x₀`: choose a neighbourhood `u` of `x₀`
  -- and a finite set `s` of sections which don't vanish.
  let s := {i | ((fun i ↦ {x | t i x ≠ 0}) i ∩ u').Nonempty}
  have := hfin.fintype
  have : ContMDiffWithinAt I (I.prod 𝓘(𝕜, F)) n
      (fun x ↦ TotalSpace.mk' F x (∑ i ∈ s, (t i x))) (u ∩ u') x₀ :=
    ContMDiffWithinAt.sum_section fun i hi ↦ ((ht' i).mono Set.inter_subset_left)
  apply (contMDiffWithinAt_inter hu').mp
  apply this.congr fun y hy ↦ ?_
  · rw [TotalSpace.mk_inj, tsum_eq_sum']
    refine support_subset_iff'.mpr fun i hi ↦ ?_
    by_contra! h
    have : i ∈ s.toFinset := by
      refine Set.mem_toFinset.mpr ?_
      simp only [s, ne_eq, Set.mem_setOf_eq]
      use x₀
      simpa using ⟨h, mem_of_mem_nhds hu'⟩
    exact hi this
  rw [TotalSpace.mk_inj, tsum_eq_sum']
  refine support_subset_iff'.mpr fun i hi ↦ ?_
  by_contra! h
  have : i ∈ s.toFinset := by
    refine Set.mem_toFinset.mpr ?_
    simp only [s, ne_eq, Set.mem_setOf_eq]
    use y
    simpa using ⟨h, Set.mem_of_mem_inter_right hy⟩
  exact hi this

/-- The sum of a locally finite collection of sections is `C^k` at `x` iff each section is. -/
lemma ContMDiffAt.sum_section_of_locallyFinite (ht : LocallyFinite fun i ↦ {x : M | t i x ≠ 0})
    (ht' : ∀ i, ContMDiffAt I (I.prod 𝓘(𝕜, F)) n (fun x ↦ TotalSpace.mk' F x (t i x)) x₀) :
    ContMDiffAt I (I.prod 𝓘(𝕜, F)) n (fun x ↦ TotalSpace.mk' F x (∑' i, (t i x))) x₀ := by
  simp_rw [← contMDiffWithinAt_univ] at ht' ⊢
  exact .sum_section_of_locallyFinite ht ht'

/-- The sum of a locally finite collection of sections is `C^k` on a set `u` iff each section is. -/
lemma ContMDiffOn.sum_section_of_locallyFinite (ht : LocallyFinite fun i ↦ {x : M | t i x ≠ 0})
    (ht' : ∀ i, ContMDiffOn I (I.prod 𝓘(𝕜, F)) n (fun x ↦ TotalSpace.mk' F x (t i x)) u) :
    ContMDiffOn I (I.prod 𝓘(𝕜, F)) n (fun x ↦ TotalSpace.mk' F x (∑' i, (t i x))) u :=
  fun x hx ↦ .sum_section_of_locallyFinite ht (ht' · x hx)

/-- The sum of a locally finite collection of sections is `C^k` iff each section is. -/
lemma ContMDiff.sum_section_of_locallyFinite (ht : LocallyFinite fun i ↦ {x : M | t i x ≠ 0})
    (ht' : ∀ i, ContMDiff I (I.prod 𝓘(𝕜, F)) n (fun x ↦ TotalSpace.mk' F x (t i x))) :
    ContMDiff I (I.prod 𝓘(𝕜, F)) n (fun x ↦ TotalSpace.mk' F x (∑' i, (t i x))) :=
  fun x ↦ .sum_section_of_locallyFinite ht fun i ↦ ht' i x

>>>>>>> 2ab7d6ed
end operations

/-- Bundled `n` times continuously differentiable sections of a vector bundle.
Denoted as `Cₛ^n⟮I; F, V⟯` within the `Manifold` namespace. -/
structure ContMDiffSection where
  /-- the underlying function of this section -/
  protected toFun : ∀ x, V x
  /-- proof that this section is `C^n` -/
  protected contMDiff_toFun : ContMDiff I (I.prod 𝓘(𝕜, F)) n fun x ↦
    TotalSpace.mk' F x (toFun x)

@[inherit_doc] scoped[Manifold] notation "Cₛ^" n "⟮" I "; " F ", " V "⟯" => ContMDiffSection I F n V

namespace ContMDiffSection

variable {I} {n} {F} {V}

instance : DFunLike Cₛ^n⟮I; F, V⟯ M V where
  coe := ContMDiffSection.toFun
  coe_injective' := by rintro ⟨⟩ ⟨⟩ h; congr

variable {s t : Cₛ^n⟮I; F, V⟯}

@[simp]
theorem coeFn_mk (s : ∀ x, V x)
    (hs : ContMDiff I (I.prod 𝓘(𝕜, F)) n fun x => TotalSpace.mk x (s x)) :
    (mk s hs : ∀ x, V x) = s :=
  rfl

protected theorem contMDiff (s : Cₛ^n⟮I; F, V⟯) :
    ContMDiff I (I.prod 𝓘(𝕜, F)) n fun x => TotalSpace.mk' F x (s x : V x) :=
  s.contMDiff_toFun

theorem coe_inj ⦃s t : Cₛ^n⟮I; F, V⟯⦄ (h : (s : ∀ x, V x) = t) : s = t :=
  DFunLike.ext' h

theorem coe_injective : Injective ((↑) : Cₛ^n⟮I; F, V⟯ → ∀ x, V x) :=
  coe_inj

@[ext]
theorem ext (h : ∀ x, s x = t x) : s = t := DFunLike.ext _ _ h

section
variable [∀ x, AddCommGroup (V x)] [∀ x, Module 𝕜 (V x)] [VectorBundle 𝕜 F V]

instance instAdd : Add Cₛ^n⟮I; F, V⟯ :=
  ⟨fun s t ↦ ⟨s + t, s.contMDiff.add_section t.contMDiff⟩⟩

@[simp]
theorem coe_add (s t : Cₛ^n⟮I; F, V⟯) : ⇑(s + t) = ⇑s + t :=
  rfl

instance instSub : Sub Cₛ^n⟮I; F, V⟯ :=
  ⟨fun s t ↦ ⟨s - t, s.contMDiff.sub_section t.contMDiff⟩⟩

@[simp]
theorem coe_sub (s t : Cₛ^n⟮I; F, V⟯) : ⇑(s - t) = s - t :=
  rfl

instance instZero : Zero Cₛ^n⟮I; F, V⟯ :=
  ⟨⟨fun _ => 0, (contMDiff_zeroSection 𝕜 V).of_le le_top⟩⟩

instance inhabited : Inhabited Cₛ^n⟮I; F, V⟯ :=
  ⟨0⟩

@[simp]
theorem coe_zero : ⇑(0 : Cₛ^n⟮I; F, V⟯) = 0 :=
  rfl

instance instNeg : Neg Cₛ^n⟮I; F, V⟯ :=
  ⟨fun s ↦ ⟨-s, s.contMDiff.neg_section⟩⟩

@[simp]
theorem coe_neg (s : Cₛ^n⟮I; F, V⟯) : ⇑(-s : Cₛ^n⟮I; F, V⟯) = -s :=
  rfl

instance instNSMul : SMul ℕ Cₛ^n⟮I; F, V⟯ :=
  ⟨nsmulRec⟩

@[simp]
theorem coe_nsmul (s : Cₛ^n⟮I; F, V⟯) (k : ℕ) : ⇑(k • s : Cₛ^n⟮I; F, V⟯) = k • ⇑s := by
  induction k with
  | zero => simp_rw [zero_smul]; rfl
  | succ k ih => simp_rw [succ_nsmul, ← ih]; rfl

instance instZSMul : SMul ℤ Cₛ^n⟮I; F, V⟯ :=
  ⟨zsmulRec⟩

@[simp]
theorem coe_zsmul (s : Cₛ^n⟮I; F, V⟯) (z : ℤ) : ⇑(z • s : Cₛ^n⟮I; F, V⟯) = z • ⇑s := by
  rcases z with n | n
  · refine (coe_nsmul s n).trans ?_
    simp only [Int.ofNat_eq_coe, natCast_zsmul]
  · refine (congr_arg Neg.neg (coe_nsmul s (n + 1))).trans ?_
    simp only [negSucc_zsmul]

instance instAddCommGroup : AddCommGroup Cₛ^n⟮I; F, V⟯ :=
  coe_injective.addCommGroup _ coe_zero coe_add coe_neg coe_sub coe_nsmul coe_zsmul

instance instSMul : SMul 𝕜 Cₛ^n⟮I; F, V⟯ :=
  ⟨fun c s ↦ ⟨c • ⇑s, s.contMDiff.const_smul_section⟩⟩

@[simp]
theorem coe_smul (r : 𝕜) (s : Cₛ^n⟮I; F, V⟯) : ⇑(r • s : Cₛ^n⟮I; F, V⟯) = r • ⇑s :=
  rfl

variable (I F V n) in
/-- The additive morphism from `C^n` sections to dependent maps. -/
def coeAddHom : Cₛ^n⟮I; F, V⟯ →+ ∀ x, V x where
  toFun := (↑)
  map_zero' := coe_zero
  map_add' := coe_add

@[simp]
theorem coeAddHom_apply (s : Cₛ^n⟮I; F, V⟯) : coeAddHom I F n V s = s := rfl

instance instModule : Module 𝕜 Cₛ^n⟮I; F, V⟯ :=
  coe_injective.module 𝕜 (coeAddHom I F n V) coe_smul

end

protected theorem mdifferentiable' (s : Cₛ^n⟮I; F, V⟯) (hn : 1 ≤ n) :
    MDifferentiable I (I.prod 𝓘(𝕜, F)) fun x => TotalSpace.mk' F x (s x : V x) :=
  s.contMDiff.mdifferentiable hn

protected theorem mdifferentiable (s : Cₛ^∞⟮I; F, V⟯) :
    MDifferentiable I (I.prod 𝓘(𝕜, F)) fun x => TotalSpace.mk' F x (s x : V x) :=
  s.contMDiff.mdifferentiable (mod_cast le_top)

protected theorem mdifferentiableAt (s : Cₛ^∞⟮I; F, V⟯) {x} :
    MDifferentiableAt I (I.prod 𝓘(𝕜, F)) (fun x => TotalSpace.mk' F x (s x : V x)) x :=
  s.mdifferentiable x

end ContMDiffSection<|MERGE_RESOLUTION|>--- conflicted
+++ resolved
@@ -35,11 +35,7 @@
   -- `V` vector bundle
   [∀ x : M, TopologicalSpace (V x)] [FiberBundle F V]
 
-<<<<<<< HEAD
--- Binary and finite sums and scalar products of smooth sections are smooth
-=======
 -- Binary and finite sums, negative, differences and scalar products of smooth sections are smooth
->>>>>>> 2ab7d6ed
 section operations
 
 -- Let V be a vector bundle
@@ -159,62 +155,36 @@
 lemma ContMDiffOn.smul_section (hf : ContMDiffOn I 𝓘(𝕜) n f u)
     (hs : ContMDiffOn I (I.prod 𝓘(𝕜, F)) n (fun x ↦ TotalSpace.mk' F x (s x)) u) :
     ContMDiffOn I (I.prod 𝓘(𝕜, F)) n (fun x ↦ TotalSpace.mk' F x (f x • s x)) u :=
-<<<<<<< HEAD
-  fun x₀ hx₀ ↦ .smul_section (hf x₀ hx₀) (hs x₀ hx₀)
-=======
   fun x₀ hx₀ ↦ (hf x₀ hx₀).smul_section (hs x₀ hx₀)
->>>>>>> 2ab7d6ed
 
 lemma ContMDiff.smul_section (hf : ContMDiff I 𝓘(𝕜) n f)
     (hs : ContMDiff I (I.prod 𝓘(𝕜, F)) n (fun x ↦ TotalSpace.mk' F x (s x))) :
     ContMDiff I (I.prod 𝓘(𝕜, F)) n (fun x ↦ TotalSpace.mk' F x (f x • s x)) :=
-<<<<<<< HEAD
-  fun x₀ ↦ .smul_section (hf x₀) (hs x₀)
-=======
   fun x₀ ↦ (hf x₀).smul_section (hs x₀)
->>>>>>> 2ab7d6ed
 
 lemma ContMDiffWithinAt.const_smul_section
     (hs : ContMDiffWithinAt I (I.prod 𝓘(𝕜, F)) n (fun x ↦ TotalSpace.mk' F x (s x)) u x₀) :
     ContMDiffWithinAt I (I.prod 𝓘(𝕜, F)) n (fun x ↦ TotalSpace.mk' F x (a • s x)) u x₀ :=
-<<<<<<< HEAD
-  .smul_section contMDiffWithinAt_const hs
-=======
   contMDiffWithinAt_const.smul_section hs
->>>>>>> 2ab7d6ed
 
 lemma ContMDiffAt.const_smul_section
     (hs : ContMDiffAt I (I.prod 𝓘(𝕜, F)) n (fun x ↦ TotalSpace.mk' F x (s x)) x₀) :
     ContMDiffAt I (I.prod 𝓘(𝕜, F)) n (fun x ↦ TotalSpace.mk' F x (a • s x)) x₀ :=
-<<<<<<< HEAD
-  .smul_section contMDiffAt_const hs
-=======
   contMDiffAt_const.smul_section hs
->>>>>>> 2ab7d6ed
 
 lemma ContMDiffOn.const_smul_section
     (hs : ContMDiffOn I (I.prod 𝓘(𝕜, F)) n (fun x ↦ TotalSpace.mk' F x (s x)) u) :
     ContMDiffOn I (I.prod 𝓘(𝕜, F)) n (fun x ↦ TotalSpace.mk' F x (a • s x)) u :=
-<<<<<<< HEAD
-  .smul_section contMDiffOn_const hs
-=======
   contMDiffOn_const.smul_section hs
->>>>>>> 2ab7d6ed
 
 lemma ContMDiff.const_smul_section
     (hs : ContMDiff I (I.prod 𝓘(𝕜, F)) n (fun x ↦ TotalSpace.mk' F x (s x))) :
     ContMDiff I (I.prod 𝓘(𝕜, F)) n (fun x ↦ TotalSpace.mk' F x (a • s x)) :=
-<<<<<<< HEAD
-  fun x₀ ↦ .const_smul_section (hs x₀)
-
-lemma ContMDiffWithinAt.sum_section {ι : Type*} {s : Finset ι} {t : ι → (x : M) → V x}
-=======
   fun x₀ ↦ (hs x₀).const_smul_section
 
 variable {ι : Type*} {t : ι → (x : M) → V x}
 
 lemma ContMDiffWithinAt.sum_section {s : Finset ι}
->>>>>>> 2ab7d6ed
     (hs : ∀ i ∈ s,
       ContMDiffWithinAt I (I.prod 𝓘(𝕜, F)) n (fun x ↦ TotalSpace.mk' F x (t i x)) u x₀) :
     ContMDiffWithinAt I (I.prod 𝓘(𝕜, F)) n
@@ -228,36 +198,22 @@
     apply (hs _ (s.mem_insert_self i)).add_section
     exact h fun i a ↦ hs _ (s.mem_insert_of_mem a)
 
-<<<<<<< HEAD
-lemma ContMDiffAt.sum_section {ι : Type*} {s : Finset ι} {t : ι → (x : M) → V x} {x₀ : M}
-=======
 lemma ContMDiffAt.sum_section {s : Finset ι} {x₀ : M}
->>>>>>> 2ab7d6ed
     (hs : ∀ i ∈ s, ContMDiffAt I (I.prod 𝓘(𝕜, F)) n (fun x ↦ TotalSpace.mk' F x (t i x)) x₀) :
     ContMDiffAt I (I.prod 𝓘(𝕜, F)) n (fun x ↦ TotalSpace.mk' F x (∑ i ∈ s, (t i x))) x₀ := by
   simp_rw [← contMDiffWithinAt_univ] at hs ⊢
   exact .sum_section hs
 
-<<<<<<< HEAD
-lemma ContMDiffOn.sum_section {ι : Type*} {s : Finset ι} {t : ι → (x : M) → V x}
-=======
 lemma ContMDiffOn.sum_section {s : Finset ι}
->>>>>>> 2ab7d6ed
     (hs : ∀ i ∈ s, ContMDiffOn I (I.prod 𝓘(𝕜, F)) n (fun x ↦ TotalSpace.mk' F x (t i x)) u) :
     ContMDiffOn I (I.prod 𝓘(𝕜, F)) n (fun x ↦ TotalSpace.mk' F x (∑ i ∈ s, (t i x))) u :=
   fun x₀ hx₀ ↦ .sum_section fun i hi ↦ hs i hi x₀ hx₀
 
-<<<<<<< HEAD
-lemma ContMDiff.sum_section {ι : Type*} {s : Finset ι} {t : ι → (x : M) → V x}
-=======
 lemma ContMDiff.sum_section {s : Finset ι}
->>>>>>> 2ab7d6ed
     (hs : ∀ i ∈ s, ContMDiff I (I.prod 𝓘(𝕜, F)) n (fun x ↦ TotalSpace.mk' F x (t i x))) :
     ContMDiff I (I.prod 𝓘(𝕜, F)) n (fun x ↦ TotalSpace.mk' F x (∑ i ∈ s, (t i x))) :=
   fun x₀ ↦ .sum_section fun i hi ↦ (hs i hi) x₀
 
-<<<<<<< HEAD
-=======
 /-- The scalar product `ψ • s` of a `C^k` function `ψ : M → 𝕜` and a section `s` of a vector
 bundle `V → M` is `C^k` once `s` is `C^k` on an open set containing `tsupport ψ` .
 
@@ -327,7 +283,6 @@
     ContMDiff I (I.prod 𝓘(𝕜, F)) n (fun x ↦ TotalSpace.mk' F x (∑' i, (t i x))) :=
   fun x ↦ .sum_section_of_locallyFinite ht fun i ↦ ht' i x
 
->>>>>>> 2ab7d6ed
 end operations
 
 /-- Bundled `n` times continuously differentiable sections of a vector bundle.
