/-
Copyright (c) 2023 Heather Macbeth. All rights reserved.
Released under Apache 2.0 license as described in the file LICENSE.
Authors: Heather Macbeth, Floris van Doorn, Michael Rothgang
-/
import Mathlib.Geometry.Manifold.Algebra.LieGroup
import Mathlib.Geometry.Manifold.MFDeriv.Basic
import Mathlib.Topology.ContinuousMap.Basic
import Mathlib.Geometry.Manifold.VectorBundle.Basic

/-!
# `C^n` sections

In this file we define the type `ContMDiffSection` of `n` times continuously differentiable
sections of a vector bundle over a manifold `M` and prove that it's a module over the base field.

In passing, we prove that binary and finite sums, differences and scalar products of `C^n`
sections are `C^n`.

-/


open Bundle Filter Function

open scoped Bundle Manifold ContDiff

variable {𝕜 : Type*} [NontriviallyNormedField 𝕜] {E : Type*} [NormedAddCommGroup E]
  [NormedSpace 𝕜 E] {H : Type*} [TopologicalSpace H] (I : ModelWithCorners 𝕜 E H)
  {M : Type*} [TopologicalSpace M] [ChartedSpace H M]

variable (F : Type*) [NormedAddCommGroup F] [NormedSpace 𝕜 F]
  -- `F` model fiber
  (n : WithTop ℕ∞)
  (V : M → Type*) [TopologicalSpace (TotalSpace F V)]
  -- `V` vector bundle
  [∀ x : M, TopologicalSpace (V x)] [FiberBundle F V]

-- Binary and finite sums, negative, differences and scalar products of smooth sections are smooth
section operations

-- Let V be a vector bundle
variable [∀ x, AddCommGroup (V x)] [∀ x, Module 𝕜 (V x)] [VectorBundle 𝕜 F V]

variable {I F n V}

variable {f : M → 𝕜} {a : 𝕜} {s t : Π x : M, V x} {u : Set M} {x₀ : M}

lemma ContMDiffWithinAt.add_section
    (hs : ContMDiffWithinAt I (I.prod 𝓘(𝕜, F)) n (fun x ↦ TotalSpace.mk' F x (s x)) u x₀)
    (ht : ContMDiffWithinAt I (I.prod 𝓘(𝕜, F)) n (fun x ↦ TotalSpace.mk' F x (t x)) u x₀) :
    ContMDiffWithinAt I (I.prod 𝓘(𝕜, F)) n (fun x ↦ TotalSpace.mk' F x ((s + t) x)) u x₀ := by
  rw [contMDiffWithinAt_section] at hs ht ⊢
  set e := trivializationAt F V x₀
  refine (hs.add ht).congr_of_eventuallyEq ?_ ?_
  · apply eventually_of_mem (U := e.baseSet)
    · exact mem_nhdsWithin_of_mem_nhds <|
        (e.open_baseSet.mem_nhds <| mem_baseSet_trivializationAt F V x₀)
    · intro x hx
      apply (e.linear 𝕜 hx).1
  · apply (e.linear 𝕜 (FiberBundle.mem_baseSet_trivializationAt' x₀)).1

lemma ContMDiffAt.add_section
    (hs : ContMDiffAt I (I.prod 𝓘(𝕜, F)) n (fun x ↦ TotalSpace.mk' F x (s x)) x₀)
    (ht : ContMDiffAt I (I.prod 𝓘(𝕜, F)) n (fun x ↦ TotalSpace.mk' F x (t x)) x₀) :
    ContMDiffAt I (I.prod 𝓘(𝕜, F)) n (fun x ↦ TotalSpace.mk' F x ((s + t) x)) x₀ := by
  rw [← contMDiffWithinAt_univ] at hs ⊢
  exact hs.add_section ht

lemma ContMDiffOn.add_section
    (hs : ContMDiffOn I (I.prod 𝓘(𝕜, F)) n (fun x ↦ TotalSpace.mk' F x (s x)) u)
    (ht : ContMDiffOn I (I.prod 𝓘(𝕜, F)) n (fun x ↦ TotalSpace.mk' F x (t x)) u) :
    ContMDiffOn I (I.prod 𝓘(𝕜, F)) n (fun x ↦ TotalSpace.mk' F x ((s + t) x)) u :=
  fun x₀ hx₀ ↦ (hs x₀ hx₀).add_section (ht x₀ hx₀)

lemma ContMDiff.add_section
    (hs : ContMDiff I (I.prod 𝓘(𝕜, F)) n (fun x ↦ TotalSpace.mk' F x (s x)))
    (ht : ContMDiff I (I.prod 𝓘(𝕜, F)) n (fun x ↦ TotalSpace.mk' F x (t x))) :
    ContMDiff I (I.prod 𝓘(𝕜, F)) n (fun x ↦ TotalSpace.mk' F x ((s + t) x)) :=
  fun x₀ ↦ (hs x₀).add_section (ht x₀)

lemma ContMDiffWithinAt.neg_section
    (hs : ContMDiffWithinAt I (I.prod 𝓘(𝕜, F)) n (fun x ↦ TotalSpace.mk' F x (s x)) u x₀) :
    ContMDiffWithinAt I (I.prod 𝓘(𝕜, F)) n (fun x ↦ TotalSpace.mk' F x (- s x)) u x₀ := by
  rw [contMDiffWithinAt_section] at hs ⊢
  set e := trivializationAt F V x₀
  refine hs.neg.congr_of_eventuallyEq ?_ ?_
  · apply eventually_of_mem (U := e.baseSet)
    · exact mem_nhdsWithin_of_mem_nhds <|
        (e.open_baseSet.mem_nhds <| mem_baseSet_trivializationAt F V x₀)
    · intro x hx
      apply (e.linear 𝕜 hx).map_neg
  · apply (e.linear 𝕜 (FiberBundle.mem_baseSet_trivializationAt' x₀)).map_neg

lemma ContMDiffAt.neg_section
    (hs : ContMDiffAt I (I.prod 𝓘(𝕜, F)) n (fun x ↦ TotalSpace.mk' F x (s x)) x₀) :
    ContMDiffAt I (I.prod 𝓘(𝕜, F)) n (fun x ↦ TotalSpace.mk' F x (- s x)) x₀ := by
  rw [← contMDiffWithinAt_univ] at hs ⊢
  exact hs.neg_section

lemma ContMDiffOn.neg_section
    (hs : ContMDiffOn I (I.prod 𝓘(𝕜, F)) n (fun x ↦ TotalSpace.mk' F x (s x)) u) :
    ContMDiffOn I (I.prod 𝓘(𝕜, F)) n (fun x ↦ TotalSpace.mk' F x (-s x)) u :=
  fun x₀ hx₀ ↦ (hs x₀ hx₀).neg_section

lemma ContMDiff.neg_section
    (hs : ContMDiff I (I.prod 𝓘(𝕜, F)) n (fun x ↦ TotalSpace.mk' F x (s x))) :
    ContMDiff I (I.prod 𝓘(𝕜, F)) n (fun x ↦ TotalSpace.mk' F x (-s x)) :=
  fun x₀ ↦ (hs x₀).neg_section

lemma ContMDiffWithinAt.sub_section
    (hs : ContMDiffWithinAt I (I.prod 𝓘(𝕜, F)) n (fun x ↦ TotalSpace.mk' F x (s x)) u x₀)
    (ht : ContMDiffWithinAt I (I.prod 𝓘(𝕜, F)) n (fun x ↦ TotalSpace.mk' F x (t x)) u x₀) :
    ContMDiffWithinAt I (I.prod 𝓘(𝕜, F)) n (fun x ↦ TotalSpace.mk' F x ((s - t) x)) u x₀ := by
  rw [sub_eq_add_neg]
  exact hs.add_section ht.neg_section

lemma ContMDiffAt.sub_section
    (hs : ContMDiffAt I (I.prod 𝓘(𝕜, F)) n (fun x ↦ TotalSpace.mk' F x (s x)) x₀)
    (ht : ContMDiffAt I (I.prod 𝓘(𝕜, F)) n (fun x ↦ TotalSpace.mk' F x (t x)) x₀) :
    ContMDiffAt I (I.prod 𝓘(𝕜, F)) n (fun x ↦ TotalSpace.mk' F x ((s - t) x)) x₀ := by
  rw [sub_eq_add_neg]
  apply hs.add_section ht.neg_section

lemma ContMDiffOn.sub_section
    (hs : ContMDiffOn I (I.prod 𝓘(𝕜, F)) n (fun x ↦ TotalSpace.mk' F x (s x)) u)
    (ht : ContMDiffOn I (I.prod 𝓘(𝕜, F)) n (fun x ↦ TotalSpace.mk' F x (t x)) u) :
    ContMDiffOn I (I.prod 𝓘(𝕜, F)) n (fun x ↦ TotalSpace.mk' F x ((s - t) x)) u :=
  fun x₀ hx₀ ↦ (hs x₀ hx₀).sub_section (ht x₀ hx₀)

lemma ContMDiff.sub_section
    (hs : ContMDiff I (I.prod 𝓘(𝕜, F)) n (fun x ↦ TotalSpace.mk' F x (s x)))
    (ht : ContMDiff I (I.prod 𝓘(𝕜, F)) n (fun x ↦ TotalSpace.mk' F x (t x))) :
    ContMDiff I (I.prod 𝓘(𝕜, F)) n (fun x ↦ TotalSpace.mk' F x ((s - t) x)) :=
  fun x₀ ↦ (hs x₀).sub_section (ht x₀)

lemma ContMDiffWithinAt.smul_section (hf : ContMDiffWithinAt I 𝓘(𝕜) n f u x₀)
    (hs : ContMDiffWithinAt I (I.prod 𝓘(𝕜, F)) n (fun x ↦ TotalSpace.mk' F x (s x)) u x₀) :
    ContMDiffWithinAt I (I.prod 𝓘(𝕜, F)) n (fun x ↦ TotalSpace.mk' F x (f x • s x)) u x₀ := by
  rw [contMDiffWithinAt_section] at hs ⊢
  set e := trivializationAt F V x₀
  refine (hf.smul hs).congr_of_eventuallyEq ?_ ?_
  · apply eventually_of_mem (U := e.baseSet)
    · exact mem_nhdsWithin_of_mem_nhds <|
        (e.open_baseSet.mem_nhds <| mem_baseSet_trivializationAt F V x₀)
    · intro x hx
      apply (e.linear 𝕜 hx).2
  · apply (e.linear 𝕜 (FiberBundle.mem_baseSet_trivializationAt' x₀)).2

lemma ContMDiffAt.smul_section (hf : ContMDiffAt I 𝓘(𝕜) n f x₀)
    (hs : ContMDiffAt I (I.prod 𝓘(𝕜, F)) n (fun x ↦ TotalSpace.mk' F x (s x)) x₀) :
    ContMDiffAt I (I.prod 𝓘(𝕜, F)) n (fun x ↦ TotalSpace.mk' F x (f x • s x)) x₀ := by
  rw [← contMDiffWithinAt_univ] at hs ⊢
  exact .smul_section hf hs

lemma ContMDiffOn.smul_section (hf : ContMDiffOn I 𝓘(𝕜) n f u)
    (hs : ContMDiffOn I (I.prod 𝓘(𝕜, F)) n (fun x ↦ TotalSpace.mk' F x (s x)) u) :
    ContMDiffOn I (I.prod 𝓘(𝕜, F)) n (fun x ↦ TotalSpace.mk' F x (f x • s x)) u :=
  fun x₀ hx₀ ↦ (hf x₀ hx₀).smul_section (hs x₀ hx₀)

lemma ContMDiff.smul_section (hf : ContMDiff I 𝓘(𝕜) n f)
    (hs : ContMDiff I (I.prod 𝓘(𝕜, F)) n (fun x ↦ TotalSpace.mk' F x (s x))) :
    ContMDiff I (I.prod 𝓘(𝕜, F)) n (fun x ↦ TotalSpace.mk' F x (f x • s x)) :=
  fun x₀ ↦ (hf x₀).smul_section (hs x₀)

lemma ContMDiffWithinAt.const_smul_section
    (hs : ContMDiffWithinAt I (I.prod 𝓘(𝕜, F)) n (fun x ↦ TotalSpace.mk' F x (s x)) u x₀) :
    ContMDiffWithinAt I (I.prod 𝓘(𝕜, F)) n (fun x ↦ TotalSpace.mk' F x (a • s x)) u x₀ :=
  contMDiffWithinAt_const.smul_section hs

lemma ContMDiffAt.const_smul_section
    (hs : ContMDiffAt I (I.prod 𝓘(𝕜, F)) n (fun x ↦ TotalSpace.mk' F x (s x)) x₀) :
    ContMDiffAt I (I.prod 𝓘(𝕜, F)) n (fun x ↦ TotalSpace.mk' F x (a • s x)) x₀ :=
  contMDiffAt_const.smul_section hs

lemma ContMDiffOn.const_smul_section
    (hs : ContMDiffOn I (I.prod 𝓘(𝕜, F)) n (fun x ↦ TotalSpace.mk' F x (s x)) u) :
    ContMDiffOn I (I.prod 𝓘(𝕜, F)) n (fun x ↦ TotalSpace.mk' F x (a • s x)) u :=
  contMDiffOn_const.smul_section hs

lemma ContMDiff.const_smul_section
    (hs : ContMDiff I (I.prod 𝓘(𝕜, F)) n (fun x ↦ TotalSpace.mk' F x (s x))) :
    ContMDiff I (I.prod 𝓘(𝕜, F)) n (fun x ↦ TotalSpace.mk' F x (a • s x)) :=
  fun x₀ ↦ (hs x₀).const_smul_section

variable {ι : Type*} {t : ι → (x : M) → V x}

lemma ContMDiffWithinAt.sum_section {s : Finset ι}
    (hs : ∀ i ∈ s,
      ContMDiffWithinAt I (I.prod 𝓘(𝕜, F)) n (fun x ↦ TotalSpace.mk' F x (t i x)) u x₀) :
    ContMDiffWithinAt I (I.prod 𝓘(𝕜, F)) n
      (fun x ↦ TotalSpace.mk' F x (∑ i ∈ s, (t i x))) u x₀ := by
  classical
  induction s using Finset.induction_on with
  | empty =>
    simpa only [Finset.sum_empty] using contMDiffWithinAt_zeroSection ..
  | insert i s hi h =>
    simp only [Finset.sum_insert hi]
    apply (hs _ (s.mem_insert_self i)).add_section
    exact h fun i a ↦ hs _ (s.mem_insert_of_mem a)

lemma ContMDiffAt.sum_section {s : Finset ι} {x₀ : M}
    (hs : ∀ i ∈ s, ContMDiffAt I (I.prod 𝓘(𝕜, F)) n (fun x ↦ TotalSpace.mk' F x (t i x)) x₀) :
    ContMDiffAt I (I.prod 𝓘(𝕜, F)) n (fun x ↦ TotalSpace.mk' F x (∑ i ∈ s, (t i x))) x₀ := by
  simp_rw [← contMDiffWithinAt_univ] at hs ⊢
  exact .sum_section hs

lemma ContMDiffOn.sum_section {s : Finset ι}
    (hs : ∀ i ∈ s, ContMDiffOn I (I.prod 𝓘(𝕜, F)) n (fun x ↦ TotalSpace.mk' F x (t i x)) u) :
    ContMDiffOn I (I.prod 𝓘(𝕜, F)) n (fun x ↦ TotalSpace.mk' F x (∑ i ∈ s, (t i x))) u :=
  fun x₀ hx₀ ↦ .sum_section fun i hi ↦ hs i hi x₀ hx₀

lemma ContMDiff.sum_section {s : Finset ι}
    (hs : ∀ i ∈ s, ContMDiff I (I.prod 𝓘(𝕜, F)) n (fun x ↦ TotalSpace.mk' F x (t i x))) :
    ContMDiff I (I.prod 𝓘(𝕜, F)) n (fun x ↦ TotalSpace.mk' F x (∑ i ∈ s, (t i x))) :=
  fun x₀ ↦ .sum_section fun i hi ↦ (hs i hi) x₀

/-- The scalar product `ψ • s` of a `C^k` function `ψ : M → 𝕜` and a section `s` of a vector
bundle `V → M` is `C^k` once `s` is `C^k` on an open set containing `tsupport ψ`.

This is a vector bundle analogue of `contMDiff_of_tsupport`. -/
lemma ContMDiffOn.smul_section_of_tsupport {s : Π (x : M), V x} {ψ : M → 𝕜}
    (hψ : ContMDiffOn I 𝓘(𝕜) n ψ u) (ht : IsOpen u) (ht' : tsupport ψ ⊆ u)
    (hs : ContMDiffOn I (I.prod 𝓘(𝕜, F)) n (fun x ↦ TotalSpace.mk' F x (s x)) u) :
    ContMDiff I (I.prod 𝓘(𝕜, F)) n (fun x ↦ TotalSpace.mk' F x (ψ x • s x)) := by
  apply contMDiff_of_contMDiffOn_union_of_isOpen (hψ.smul_section hs) ?_ ?_ ht
      (isOpen_compl_iff.mpr <| isClosed_tsupport ψ)
  · apply ((contMDiff_zeroSection _ _).contMDiffOn (s := (tsupport ψ)ᶜ)).congr
    intro y hy
    simp [image_eq_zero_of_notMem_tsupport hy, zeroSection]
  · exact Set.compl_subset_iff_union.mp <| Set.compl_subset_compl.mpr ht'

/-- The sum of a locally finite collection of sections is `C^k` iff each section is.
Version at a point within a set. -/
lemma ContMDiffWithinAt.sum_section_of_locallyFinite
    (ht : LocallyFinite fun i ↦ {x : M | t i x ≠ 0})
    (ht' : ∀ i, ContMDiffWithinAt I (I.prod 𝓘(𝕜, F)) n (fun x ↦ TotalSpace.mk' F x (t i x)) u x₀) :
    ContMDiffWithinAt I (I.prod 𝓘(𝕜, F)) n (fun x ↦ TotalSpace.mk' F x (∑' i, (t i x))) u x₀ := by
  obtain ⟨u', hu', hfin⟩ := ht x₀
  -- All sections `t i` but a finite set `s` vanish near `x₀`: choose a neighbourhood `u` of `x₀`
  -- and a finite set `s` of sections which don't vanish.
  let s := {i | ((fun i ↦ {x | t i x ≠ 0}) i ∩ u').Nonempty}
  have := hfin.fintype
  have : ContMDiffWithinAt I (I.prod 𝓘(𝕜, F)) n
      (fun x ↦ TotalSpace.mk' F x (∑ i ∈ s, (t i x))) (u ∩ u') x₀ :=
    ContMDiffWithinAt.sum_section fun i hi ↦ ((ht' i).mono Set.inter_subset_left)
  apply (contMDiffWithinAt_inter hu').mp
  apply this.congr fun y hy ↦ ?_
  · rw [TotalSpace.mk_inj, tsum_eq_sum']
    refine support_subset_iff'.mpr fun i hi ↦ ?_
    by_contra! h
    have : i ∈ s.toFinset := by
      refine Set.mem_toFinset.mpr ?_
      simp only [s, ne_eq, Set.mem_setOf_eq]
      use x₀
      simpa using ⟨h, mem_of_mem_nhds hu'⟩
    exact hi this
  rw [TotalSpace.mk_inj, tsum_eq_sum']
  refine support_subset_iff'.mpr fun i hi ↦ ?_
  by_contra! h
  have : i ∈ s.toFinset := by
    refine Set.mem_toFinset.mpr ?_
    simp only [s, ne_eq, Set.mem_setOf_eq]
    use y
    simpa using ⟨h, Set.mem_of_mem_inter_right hy⟩
  exact hi this

/-- The sum of a locally finite collection of sections is `C^k` at `x` iff each section is. -/
lemma ContMDiffAt.sum_section_of_locallyFinite (ht : LocallyFinite fun i ↦ {x : M | t i x ≠ 0})
    (ht' : ∀ i, ContMDiffAt I (I.prod 𝓘(𝕜, F)) n (fun x ↦ TotalSpace.mk' F x (t i x)) x₀) :
    ContMDiffAt I (I.prod 𝓘(𝕜, F)) n (fun x ↦ TotalSpace.mk' F x (∑' i, (t i x))) x₀ := by
  simp_rw [← contMDiffWithinAt_univ] at ht' ⊢
  exact .sum_section_of_locallyFinite ht ht'

/-- The sum of a locally finite collection of sections is `C^k` on a set `u` iff each section is. -/
lemma ContMDiffOn.sum_section_of_locallyFinite (ht : LocallyFinite fun i ↦ {x : M | t i x ≠ 0})
    (ht' : ∀ i, ContMDiffOn I (I.prod 𝓘(𝕜, F)) n (fun x ↦ TotalSpace.mk' F x (t i x)) u) :
    ContMDiffOn I (I.prod 𝓘(𝕜, F)) n (fun x ↦ TotalSpace.mk' F x (∑' i, (t i x))) u :=
  fun x hx ↦ .sum_section_of_locallyFinite ht (ht' · x hx)

/-- The sum of a locally finite collection of sections is `C^k` iff each section is. -/
lemma ContMDiff.sum_section_of_locallyFinite (ht : LocallyFinite fun i ↦ {x : M | t i x ≠ 0})
    (ht' : ∀ i, ContMDiff I (I.prod 𝓘(𝕜, F)) n (fun x ↦ TotalSpace.mk' F x (t i x))) :
    ContMDiff I (I.prod 𝓘(𝕜, F)) n (fun x ↦ TotalSpace.mk' F x (∑' i, (t i x))) :=
  fun x ↦ .sum_section_of_locallyFinite ht fun i ↦ ht' i x

-- Future: the next four lemmas can presumably be generalised, but some hypotheses on the supports
-- of the sections `t i` are necessary.
lemma ContMDiffWithinAt.finsum_section_of_locallyFinite
    (ht : LocallyFinite fun i ↦ {x : M | t i x ≠ 0})
    (ht' : ∀ i, ContMDiffWithinAt I (I.prod 𝓘(𝕜, F)) n (fun x ↦ TotalSpace.mk' F x (t i x)) u x₀) :
    ContMDiffWithinAt I (I.prod 𝓘(𝕜, F)) n (fun x ↦ TotalSpace.mk' F x (∑ᶠ i, t i x)) u x₀ := by
  apply (ContMDiffWithinAt.sum_section_of_locallyFinite ht ht').congr' (t := Set.univ)
      (fun y hy ↦ ?_) (by grind) trivial
<<<<<<< HEAD
  rw [← tsum_eq_finsum (L := unconditional ι)]
=======
  rw [← tsum_eq_finsum (L := SummationFilter.unconditional ι)]
>>>>>>> cc0d5cbb
  choose U hu hfin using ht y
  have : {x | t x y ≠ 0} ⊆ {i | ((fun i ↦ {x | t i x ≠ 0}) i ∩ U).Nonempty} := by
    intro x hx
    rw [Set.mem_setOf] at hx ⊢
    use y
    simpa using ⟨hx, mem_of_mem_nhds hu⟩
  exact Set.Finite.subset hfin this

lemma ContMDiffAt.finsum_section_of_locallyFinite
    (ht : LocallyFinite fun i ↦ {x : M | t i x ≠ 0})
    (ht' : ∀ i, ContMDiffAt I (I.prod 𝓘(𝕜, F)) n (fun x ↦ TotalSpace.mk' F x (t i x)) x₀) :
    ContMDiffAt I (I.prod 𝓘(𝕜, F)) n (fun x ↦ TotalSpace.mk' F x (∑ᶠ i, t i x)) x₀ := by
  simp_rw [← contMDiffWithinAt_univ] at ht' ⊢
  exact ContMDiffWithinAt.finsum_section_of_locallyFinite ht ht'

lemma ContMDiffOn.finsum_section_of_locallyFinite
    (ht : LocallyFinite fun i ↦ {x : M | t i x ≠ 0})
    (ht' : ∀ i, ContMDiffOn I (I.prod 𝓘(𝕜, F)) n (fun x ↦ TotalSpace.mk' F x (t i x)) u) :
    ContMDiffOn I (I.prod 𝓘(𝕜, F)) n (fun x ↦ TotalSpace.mk' F x (∑ᶠ i, t i x)) u :=
  fun x hx ↦ ContMDiffWithinAt.finsum_section_of_locallyFinite ht fun i ↦ ht' i x hx

lemma ContMDiff.finsum_section_of_locallyFinite (ht : LocallyFinite fun i ↦ {x : M | t i x ≠ 0})
    (ht' : ∀ i, ContMDiff I (I.prod 𝓘(𝕜, F)) n (fun x ↦ TotalSpace.mk' F x (t i x))) :
    ContMDiff I (I.prod 𝓘(𝕜, F)) n (fun x ↦ TotalSpace.mk' F x (∑ᶠ i, t i x)) :=
  fun x ↦ ContMDiffAt.finsum_section_of_locallyFinite ht fun i ↦ ht' i x

end operations

/-- Bundled `n` times continuously differentiable sections of a vector bundle.
Denoted as `Cₛ^n⟮I; F, V⟯` within the `Manifold` namespace. -/
structure ContMDiffSection where
  /-- the underlying function of this section -/
  protected toFun : ∀ x, V x
  /-- proof that this section is `C^n` -/
  protected contMDiff_toFun : ContMDiff I (I.prod 𝓘(𝕜, F)) n fun x ↦
    TotalSpace.mk' F x (toFun x)

@[inherit_doc] scoped[Manifold] notation "Cₛ^" n "⟮" I "; " F ", " V "⟯" => ContMDiffSection I F n V

namespace ContMDiffSection

variable {I} {n} {F} {V}

instance : DFunLike Cₛ^n⟮I; F, V⟯ M V where
  coe := ContMDiffSection.toFun
  coe_injective' := by rintro ⟨⟩ ⟨⟩ h; congr

variable {s t : Cₛ^n⟮I; F, V⟯}

@[simp]
theorem coeFn_mk (s : ∀ x, V x)
    (hs : ContMDiff I (I.prod 𝓘(𝕜, F)) n fun x => TotalSpace.mk x (s x)) :
    (mk s hs : ∀ x, V x) = s :=
  rfl

protected theorem contMDiff (s : Cₛ^n⟮I; F, V⟯) :
    ContMDiff I (I.prod 𝓘(𝕜, F)) n fun x => TotalSpace.mk' F x (s x : V x) :=
  s.contMDiff_toFun

theorem coe_inj ⦃s t : Cₛ^n⟮I; F, V⟯⦄ (h : (s : ∀ x, V x) = t) : s = t :=
  DFunLike.ext' h

theorem coe_injective : Injective ((↑) : Cₛ^n⟮I; F, V⟯ → ∀ x, V x) :=
  coe_inj

@[ext]
theorem ext (h : ∀ x, s x = t x) : s = t := DFunLike.ext _ _ h

section
variable [∀ x, AddCommGroup (V x)] [∀ x, Module 𝕜 (V x)] [VectorBundle 𝕜 F V]

instance instAdd : Add Cₛ^n⟮I; F, V⟯ :=
  ⟨fun s t ↦ ⟨s + t, s.contMDiff.add_section t.contMDiff⟩⟩

@[simp]
theorem coe_add (s t : Cₛ^n⟮I; F, V⟯) : ⇑(s + t) = ⇑s + t :=
  rfl

instance instSub : Sub Cₛ^n⟮I; F, V⟯ :=
  ⟨fun s t ↦ ⟨s - t, s.contMDiff.sub_section t.contMDiff⟩⟩

@[simp]
theorem coe_sub (s t : Cₛ^n⟮I; F, V⟯) : ⇑(s - t) = s - t :=
  rfl

instance instZero : Zero Cₛ^n⟮I; F, V⟯ :=
  ⟨⟨fun _ => 0, (contMDiff_zeroSection 𝕜 V).of_le le_top⟩⟩

instance inhabited : Inhabited Cₛ^n⟮I; F, V⟯ :=
  ⟨0⟩

@[simp]
theorem coe_zero : ⇑(0 : Cₛ^n⟮I; F, V⟯) = 0 :=
  rfl

instance instNeg : Neg Cₛ^n⟮I; F, V⟯ :=
  ⟨fun s ↦ ⟨-s, s.contMDiff.neg_section⟩⟩

@[simp]
theorem coe_neg (s : Cₛ^n⟮I; F, V⟯) : ⇑(-s : Cₛ^n⟮I; F, V⟯) = -s :=
  rfl

instance instNSMul : SMul ℕ Cₛ^n⟮I; F, V⟯ :=
  ⟨nsmulRec⟩

@[simp]
theorem coe_nsmul (s : Cₛ^n⟮I; F, V⟯) (k : ℕ) : ⇑(k • s : Cₛ^n⟮I; F, V⟯) = k • ⇑s := by
  induction k with
  | zero => simp_rw [zero_smul]; rfl
  | succ k ih => simp_rw [succ_nsmul, ← ih]; rfl

instance instZSMul : SMul ℤ Cₛ^n⟮I; F, V⟯ :=
  ⟨zsmulRec⟩

@[simp]
theorem coe_zsmul (s : Cₛ^n⟮I; F, V⟯) (z : ℤ) : ⇑(z • s : Cₛ^n⟮I; F, V⟯) = z • ⇑s := by
  rcases z with n | n
  · refine (coe_nsmul s n).trans ?_
    simp only [Int.ofNat_eq_coe, natCast_zsmul]
  · refine (congr_arg Neg.neg (coe_nsmul s (n + 1))).trans ?_
    simp only [negSucc_zsmul]

instance instAddCommGroup : AddCommGroup Cₛ^n⟮I; F, V⟯ :=
  coe_injective.addCommGroup _ coe_zero coe_add coe_neg coe_sub coe_nsmul coe_zsmul

instance instSMul : SMul 𝕜 Cₛ^n⟮I; F, V⟯ :=
  ⟨fun c s ↦ ⟨c • ⇑s, s.contMDiff.const_smul_section⟩⟩

@[simp]
theorem coe_smul (r : 𝕜) (s : Cₛ^n⟮I; F, V⟯) : ⇑(r • s : Cₛ^n⟮I; F, V⟯) = r • ⇑s :=
  rfl

variable (I F V n) in
/-- The additive morphism from `C^n` sections to dependent maps. -/
def coeAddHom : Cₛ^n⟮I; F, V⟯ →+ ∀ x, V x where
  toFun := (↑)
  map_zero' := coe_zero
  map_add' := coe_add

@[simp]
theorem coeAddHom_apply (s : Cₛ^n⟮I; F, V⟯) : coeAddHom I F n V s = s := rfl

instance instModule : Module 𝕜 Cₛ^n⟮I; F, V⟯ :=
  coe_injective.module 𝕜 (coeAddHom I F n V) coe_smul

end

protected theorem mdifferentiable' (s : Cₛ^n⟮I; F, V⟯) (hn : 1 ≤ n) :
    MDifferentiable I (I.prod 𝓘(𝕜, F)) fun x => TotalSpace.mk' F x (s x : V x) :=
  s.contMDiff.mdifferentiable hn

protected theorem mdifferentiable (s : Cₛ^∞⟮I; F, V⟯) :
    MDifferentiable I (I.prod 𝓘(𝕜, F)) fun x => TotalSpace.mk' F x (s x : V x) :=
  s.contMDiff.mdifferentiable (mod_cast le_top)

protected theorem mdifferentiableAt (s : Cₛ^∞⟮I; F, V⟯) {x} :
    MDifferentiableAt I (I.prod 𝓘(𝕜, F)) (fun x => TotalSpace.mk' F x (s x : V x)) x :=
  s.mdifferentiable x

end ContMDiffSection<|MERGE_RESOLUTION|>--- conflicted
+++ resolved
@@ -291,11 +291,7 @@
     ContMDiffWithinAt I (I.prod 𝓘(𝕜, F)) n (fun x ↦ TotalSpace.mk' F x (∑ᶠ i, t i x)) u x₀ := by
   apply (ContMDiffWithinAt.sum_section_of_locallyFinite ht ht').congr' (t := Set.univ)
       (fun y hy ↦ ?_) (by grind) trivial
-<<<<<<< HEAD
-  rw [← tsum_eq_finsum (L := unconditional ι)]
-=======
   rw [← tsum_eq_finsum (L := SummationFilter.unconditional ι)]
->>>>>>> cc0d5cbb
   choose U hu hfin using ht y
   have : {x | t x y ≠ 0} ⊆ {i | ((fun i ↦ {x | t i x ≠ 0}) i ∩ U).Nonempty} := by
     intro x hx
