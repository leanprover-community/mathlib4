--- conflicted
+++ resolved
@@ -301,11 +301,7 @@
     (ht' : ∀ i, ContMDiffWithinAt I (I.prod 𝓘(𝕜, F)) n (fun x ↦ TotalSpace.mk' F x (t i x)) u x₀) :
     ContMDiffWithinAt I (I.prod 𝓘(𝕜, F)) n (fun x ↦ TotalSpace.mk' F x (∑ᶠ i, t i x)) u x₀ := by
   apply (ContMDiffWithinAt.sum_section_of_locallyFinite ht ht').congr' (t := Set.univ)
-<<<<<<< HEAD
-    (fun y hy ↦ ?_) (by simp) trivial
-=======
       (fun y hy ↦ ?_) (by grind) trivial
->>>>>>> 49fa7a73
   rw [← tsum_eq_finsum]
   choose U hu hfin using ht y
   have : {x | t x y ≠ 0} ⊆ {i | ((fun i ↦ {x | t i x ≠ 0}) i ∩ U).Nonempty} := by
