/-
Copyright (c) 2022 Floris van Doorn, Heather Macbeth. All rights reserved.
Released under Apache 2.0 license as described in the file LICENSE.
Authors: Floris van Doorn, Heather Macbeth
-/
import Mathlib.Geometry.Manifold.ContMDiff.Atlas
import Mathlib.Geometry.Manifold.VectorBundle.FiberwiseLinear
import Mathlib.Topology.VectorBundle.Constructions

/-! # `C^n` vector bundles

This file defines `C^n` vector bundles over a manifold.

Let `E` be a topological vector bundle, with model fiber `F` and base space `B`.  We consider `E` as
carrying a charted space structure given by its trivializations -- these are charts to `B × F`.
Then, by "composition", if `B` is itself a charted space over `H` (e.g. a smooth manifold), then `E`
is also a charted space over `H × F`.

Now, we define `ContMDiffVectorBundle` as the `Prop` of having `C^n` transition functions.
Recall the structure groupoid `contMDiffFiberwiseLinear` on `B × F` consisting of `C^n`, fiberwise
linear partial homeomorphisms.  We show that our definition of "`C^n` vector bundle" implies
`HasGroupoid` for this groupoid, and show (by a "composition" of `HasGroupoid` instances) that
this means that a `C^n` vector bundle is a `C^n` manifold.

Since `ContMDiffVectorBundle` is a mixin, it should be easy to make variants and for many such
variants to coexist -- vector bundles can be `C^n` vector bundles over several different base
fields, etc.

## Main definitions and constructions

* `FiberBundle.chartedSpace`: A fiber bundle `E` over a base `B` with model fiber `F` is naturally
  a charted space modelled on `B × F`.

* `FiberBundle.chartedSpace'`: Let `B` be a charted space modelled on `HB`.  Then a fiber bundle
  `E` over a base `B` with model fiber `F` is naturally a charted space modelled on `HB.prod F`.

* `ContMDiffVectorBundle`: Mixin class stating that a (topological) `VectorBundle` is `C^n`, in the
  sense of having `C^n` transition functions, where the smoothness index `n`
  belongs to `WithTop ℕ∞`.

* `ContMDiffFiberwiseLinear.hasGroupoid`: For a `C^n` vector bundle `E` over `B` with fiber
  modelled on `F`, the change-of-co-ordinates between two trivializations `e`, `e'` for `E`,
  considered as charts to `B × F`, is `C^n` and fiberwise linear, in the sense of belonging to the
  structure groupoid `contMDiffFiberwiseLinear`.

* `Bundle.TotalSpace.isManifold`: A `C^n` vector bundle is naturally a `C^n` manifold.

* `VectorBundleCore.instContMDiffVectorBundle`: If a (topological) `VectorBundleCore` is `C^n`,
  in the sense of having `C^n` transition functions (cf. `VectorBundleCore.IsContMDiff`),
  then the vector bundle constructed from it is a `C^n` vector bundle.

* `VectorPrebundle.contMDiffVectorBundle`: If a `VectorPrebundle` is `C^n`,
  in the sense of having `C^n` transition functions (cf. `VectorPrebundle.IsContMDiff`),
  then the vector bundle constructed from it is a `C^n` vector bundle.

* `Bundle.Prod.contMDiffVectorBundle`: The direct sum of two `C^n` vector bundles is a `C^n`
  vector bundle.
-/

-- Kyle’s #check' command. This has nothing to do here but will be convenient for us
open Lean Elab Command PrettyPrinter Delaborator in
elab tk:"#check' " name:ident : command => runTermElabM fun _ => do
  for c in (← realizeGlobalConstWithInfos name) do
    addCompletionInfo <| .id name name.getId (danglingDot := false) {} none
    let info ← getConstInfo c
    let delab : Delab := do
      delabForallParamsWithSignature fun binders type => do
        let binders := binders.filter fun binder => binder.raw.isOfKind ``Parser.Term.explicitBinder
        return ⟨← `(declSigWithId| $(mkIdent c) $binders* : $type)⟩
    logInfoAt tk <| .ofFormatWithInfosM (PrettyPrinter.ppExprWithInfos (delab := delab) info.type)

assert_not_exists mfderiv

open Bundle Set PartialHomeomorph

open Function (id_def)

open Filter

open scoped Manifold Bundle Topology ContDiff

variable {n : WithTop ℕ∞} {𝕜 B B' F M : Type*} {E : B → Type*}

/-! ### Charted space structure on a fiber bundle -/


section

variable [TopologicalSpace F] [TopologicalSpace (TotalSpace F E)] [∀ x, TopologicalSpace (E x)]
  {HB : Type*} [TopologicalSpace HB] [TopologicalSpace B] [ChartedSpace HB B] [FiberBundle F E]

/-- A fiber bundle `E` over a base `B` with model fiber `F` is naturally a charted space modelled on
`B × F`. -/
instance FiberBundle.chartedSpace' : ChartedSpace (B × F) (TotalSpace F E) where
  atlas := (fun e : Trivialization F (π F E) => e.toPartialHomeomorph) '' trivializationAtlas F E
  chartAt x := (trivializationAt F E x.proj).toPartialHomeomorph
  mem_chart_source x :=
    (trivializationAt F E x.proj).mem_source.mpr (mem_baseSet_trivializationAt F E x.proj)
  chart_mem_atlas _ := mem_image_of_mem _ (trivialization_mem_atlas F E _)

theorem FiberBundle.chartedSpace'_chartAt (x : TotalSpace F E) :
    chartAt (B × F) x = (trivializationAt F E x.proj).toPartialHomeomorph :=
  rfl

/- Porting note: In Lean 3, the next instance was inside a section with locally reducible
`ModelProd` and it used `ModelProd B F` as the intermediate space. Using `B × F` in the middle
gives the same instance.
-/
--attribute [local reducible] ModelProd

/-- Let `B` be a charted space modelled on `HB`.  Then a fiber bundle `E` over a base `B` with model
fiber `F` is naturally a charted space modelled on `HB.prod F`. -/
instance FiberBundle.chartedSpace : ChartedSpace (ModelProd HB F) (TotalSpace F E) :=
  ChartedSpace.comp _ (B × F) _

theorem FiberBundle.chartedSpace_chartAt (x : TotalSpace F E) :
    chartAt (ModelProd HB F) x =
      (trivializationAt F E x.proj).toPartialHomeomorph ≫ₕ
        (chartAt HB x.proj).prod (PartialHomeomorph.refl F) := by
  dsimp only [chartAt_comp, prodChartedSpace_chartAt, FiberBundle.chartedSpace'_chartAt,
    chartAt_self_eq]
  rw [Trivialization.coe_coe, Trivialization.coe_fst' _ (mem_baseSet_trivializationAt F E x.proj)]

theorem FiberBundle.chartedSpace_chartAt_symm_fst (x : TotalSpace F E) (y : ModelProd HB F)
    (hy : y ∈ (chartAt (ModelProd HB F) x).target) :
    ((chartAt (ModelProd HB F) x).symm y).proj = (chartAt HB x.proj).symm y.1 := by
  simp only [FiberBundle.chartedSpace_chartAt, mfld_simps] at hy ⊢
  exact (trivializationAt F E x.proj).proj_symm_apply hy.2

end

section

variable [NontriviallyNormedField 𝕜] [NormedAddCommGroup F] [NormedSpace 𝕜 F]
  [TopologicalSpace (TotalSpace F E)] [∀ x, TopologicalSpace (E x)] {EB : Type*}
  [NormedAddCommGroup EB] [NormedSpace 𝕜 EB] {HB : Type*} [TopologicalSpace HB]
  {IB : ModelWithCorners 𝕜 EB HB} (E' : B → Type*) [∀ x, Zero (E' x)] {EM : Type*}
  [NormedAddCommGroup EM] [NormedSpace 𝕜 EM] {HM : Type*} [TopologicalSpace HM]
  {IM : ModelWithCorners 𝕜 EM HM} [TopologicalSpace M] [ChartedSpace HM M]

variable [TopologicalSpace B] [ChartedSpace HB B] [FiberBundle F E]

protected theorem FiberBundle.extChartAt (x : TotalSpace F E) :
    extChartAt (IB.prod 𝓘(𝕜, F)) x =
      (trivializationAt F E x.proj).toPartialEquiv ≫
        (extChartAt IB x.proj).prod (PartialEquiv.refl F) := by
  simp_rw [extChartAt, FiberBundle.chartedSpace_chartAt, extend]
  simp only [PartialEquiv.trans_assoc, mfld_simps]
  -- Porting note: should not be needed
  rw [PartialEquiv.prod_trans, PartialEquiv.refl_trans]

protected theorem FiberBundle.extChartAt_target (x : TotalSpace F E) :
    (extChartAt (IB.prod 𝓘(𝕜, F)) x).target =
      ((extChartAt IB x.proj).target ∩
        (extChartAt IB x.proj).symm ⁻¹' (trivializationAt F E x.proj).baseSet) ×ˢ univ := by
  rw [FiberBundle.extChartAt, PartialEquiv.trans_target, Trivialization.target_eq, inter_prod]
  rfl

theorem FiberBundle.writtenInExtChartAt_trivializationAt {x : TotalSpace F E} {y}
    (hy : y ∈ (extChartAt (IB.prod 𝓘(𝕜, F)) x).target) :
    writtenInExtChartAt (IB.prod 𝓘(𝕜, F)) (IB.prod 𝓘(𝕜, F)) x
      (trivializationAt F E x.proj) y = y :=
  writtenInExtChartAt_chartAt_comp _ hy

theorem FiberBundle.writtenInExtChartAt_trivializationAt_symm {x : TotalSpace F E} {y}
    (hy : y ∈ (extChartAt (IB.prod 𝓘(𝕜, F)) x).target) :
    writtenInExtChartAt (IB.prod 𝓘(𝕜, F)) (IB.prod 𝓘(𝕜, F)) (trivializationAt F E x.proj x)
      (trivializationAt F E x.proj).toPartialHomeomorph.symm y = y :=
  writtenInExtChartAt_chartAt_symm_comp _ hy

/-! ### Regularity of maps in/out fiber bundles

Note: For these results we don't need that the bundle is a `C^n` vector bundle, or even a vector
bundle at all, just that it is a fiber bundle over a charted base space.
-/

namespace Bundle

/-- Characterization of `C^n` functions into a vector bundle.
Version at a point within a set. -/
theorem contMDiffWithinAt_totalSpace {f : M → TotalSpace F E} {s : Set M} {x₀ : M} :
    ContMDiffWithinAt IM (IB.prod 𝓘(𝕜, F)) n f s x₀ ↔
      ContMDiffWithinAt IM IB n (fun x => (f x).proj) s x₀ ∧
      ContMDiffWithinAt IM 𝓘(𝕜, F) n (fun x ↦ (trivializationAt F E (f x₀).proj (f x)).2) s x₀ := by
  simp +singlePass only [contMDiffWithinAt_iff_target]
  rw [and_and_and_comm, ← FiberBundle.continuousWithinAt_totalSpace, and_congr_right_iff]
  intro hf
  simp_rw [modelWithCornersSelf_prod, FiberBundle.extChartAt, Function.comp_def,
    PartialEquiv.trans_apply, PartialEquiv.prod_coe, PartialEquiv.refl_coe,
    extChartAt_self_apply, modelWithCornersSelf_coe, Function.id_def, ← chartedSpaceSelf_prod]
  refine (contMDiffWithinAt_prod_iff _).trans (and_congr ?_ Iff.rfl)
  have h1 : (fun x => (f x).proj) ⁻¹' (trivializationAt F E (f x₀).proj).baseSet ∈ 𝓝[s] x₀ :=
    ((FiberBundle.continuous_proj F E).continuousWithinAt.comp hf (mapsTo_image f s))
      ((Trivialization.open_baseSet _).mem_nhds (mem_baseSet_trivializationAt F E _))
  refine EventuallyEq.contMDiffWithinAt_iff (eventually_of_mem h1 fun x hx => ?_) ?_
  · simp_rw [Function.comp, PartialHomeomorph.coe_coe, Trivialization.coe_coe]
    rw [Trivialization.coe_fst']
    exact hx
  · simp only [mfld_simps]

/-- Characterization of `C^n` functions into a vector bundle. Version at a point. -/
theorem contMDiffAt_totalSpace {f : M → TotalSpace F E} {x₀ : M} :
    ContMDiffAt IM (IB.prod 𝓘(𝕜, F)) n f x₀ ↔
      ContMDiffAt IM IB n (fun x ↦ (f x).proj) x₀ ∧
        ContMDiffAt IM 𝓘(𝕜, F) n (fun x ↦ (trivializationAt F E (f x₀).proj (f x)).2) x₀ := by
  simp_rw [← contMDiffWithinAt_univ]; exact contMDiffWithinAt_totalSpace

/-- Characterization of `C^n` sections within a set at a point of a vector bundle. -/
theorem contMDiffWithinAt_section {s : ∀ x, E x} {a : Set B} {x₀ : B} :
    ContMDiffWithinAt IB (IB.prod 𝓘(𝕜, F)) n (fun x ↦ TotalSpace.mk' F x (s x)) a x₀ ↔
      ContMDiffWithinAt IB 𝓘(𝕜, F) n (fun x ↦ (trivializationAt F E x₀ ⟨x, s x⟩).2) a x₀ := by
  simp_rw [contMDiffWithinAt_totalSpace, and_iff_right_iff_imp]; intro; exact contMDiffWithinAt_id

/-- Characterization of `C^n` sections of a vector bundle. -/
theorem contMDiffAt_section {s : ∀ x, E x} (x₀ : B) :
    ContMDiffAt IB (IB.prod 𝓘(𝕜, F)) n (fun x ↦ TotalSpace.mk' F x (s x)) x₀ ↔
      ContMDiffAt IB 𝓘(𝕜, F) n (fun x ↦ (trivializationAt F E x₀ ⟨x, s x⟩).2) x₀ := by
  simp_rw [contMDiffAt_totalSpace, and_iff_right_iff_imp]; intro; exact contMDiffAt_id

variable (E)

theorem contMDiff_proj : ContMDiff (IB.prod 𝓘(𝕜, F)) IB n (π F E) := fun x ↦ by
  have : ContMDiffAt (IB.prod 𝓘(𝕜, F)) (IB.prod 𝓘(𝕜, F)) n id x := contMDiffAt_id
  rw [contMDiffAt_totalSpace] at this
  exact this.1

theorem contMDiffOn_proj {s : Set (TotalSpace F E)} :
    ContMDiffOn (IB.prod 𝓘(𝕜, F)) IB n (π F E) s :=
  (contMDiff_proj E).contMDiffOn

theorem contMDiffAt_proj {p : TotalSpace F E} : ContMDiffAt (IB.prod 𝓘(𝕜, F)) IB n (π F E) p :=
  (contMDiff_proj E).contMDiffAt

theorem contMDiffWithinAt_proj {s : Set (TotalSpace F E)} {p : TotalSpace F E} :
    ContMDiffWithinAt (IB.prod 𝓘(𝕜, F)) IB n (π F E) s p :=
  (contMDiffAt_proj E).contMDiffWithinAt

variable (𝕜) [∀ x, AddCommMonoid (E x)]
variable [∀ x, Module 𝕜 (E x)] [VectorBundle 𝕜 F E]

theorem contMDiff_zeroSection : ContMDiff IB (IB.prod 𝓘(𝕜, F)) n (zeroSection F E) := by
  intro x
  unfold zeroSection
  rw [contMDiffAt_section]
  apply (contMDiffAt_const (c := 0)).congr_of_eventuallyEq
  filter_upwards [(trivializationAt F E x).open_baseSet.mem_nhds
    (mem_baseSet_trivializationAt F E x)] with y hy
    using congr_arg Prod.snd <| (trivializationAt F E x).zeroSection 𝕜 hy

theorem contMDiffOn_zeroSection {t : Set B} :
    ContMDiffOn IB (IB.prod 𝓘(𝕜, F)) n (zeroSection F E) t :=
  (contMDiff_zeroSection _ _).contMDiffOn

theorem contMDiffAt_zeroSection {x : B} : ContMDiffAt IB (IB.prod 𝓘(𝕜, F)) n (zeroSection F E) x :=
  (contMDiff_zeroSection _ _).contMDiffAt

theorem contMDiffWithinAt_zeroSection {t : Set B} {x : B} :
    ContMDiffWithinAt IB (IB.prod 𝓘(𝕜, F)) n (zeroSection F E) t x :=
  (contMDiff_zeroSection _ _ x).contMDiffWithinAt

end Bundle

end

/-! ### `C^n` vector bundles -/


variable [NontriviallyNormedField 𝕜] {EB : Type*} [NormedAddCommGroup EB] [NormedSpace 𝕜 EB]
  {HB : Type*} [TopologicalSpace HB] {IB : ModelWithCorners 𝕜 EB HB} [TopologicalSpace B]
  [ChartedSpace HB B] {EM : Type*} [NormedAddCommGroup EM]
  [NormedSpace 𝕜 EM] {HM : Type*} [TopologicalSpace HM] {IM : ModelWithCorners 𝕜 EM HM}
  [TopologicalSpace M] [ChartedSpace HM M]
  [∀ x, AddCommMonoid (E x)] [∀ x, Module 𝕜 (E x)] [NormedAddCommGroup F] [NormedSpace 𝕜 F]

section WithTopology

variable [TopologicalSpace (TotalSpace F E)] [∀ x, TopologicalSpace (E x)] (F E)
variable [FiberBundle F E] [VectorBundle 𝕜 F E]

variable (n IB) in
/-- When `B` is a manifold with respect to a model `IB` and `E` is a
topological vector bundle over `B` with fibers isomorphic to `F`,
then `ContMDiffVectorBundle n F E IB` registers that the bundle is `C^n`, in the sense of having
`C^n` transition functions. This is a mixin, not carrying any new data. -/
class ContMDiffVectorBundle : Prop where
  protected contMDiffOn_coordChangeL :
    ∀ (e e' : Trivialization F (π F E)) [MemTrivializationAtlas e] [MemTrivializationAtlas e'],
      ContMDiffOn IB 𝓘(𝕜, F →L[𝕜] F) n (fun b : B => (e.coordChangeL 𝕜 e' b : F →L[𝕜] F))
        (e.baseSet ∩ e'.baseSet)

@[deprecated (since := "2025-01-09")] alias SmoothVectorBundle := ContMDiffVectorBundle

variable {F E} in
protected theorem ContMDiffVectorBundle.of_le {m n : WithTop ℕ∞} (hmn : m ≤ n)
    [h : ContMDiffVectorBundle n F E IB] : ContMDiffVectorBundle m F E IB :=
  ⟨fun e e' _ _ ↦ (h.contMDiffOn_coordChangeL e e').of_le hmn⟩

instance {a : WithTop ℕ∞} [ContMDiffVectorBundle ∞ F E IB] [h : ENat.LEInfty a] :
    ContMDiffVectorBundle a F E IB :=
  ContMDiffVectorBundle.of_le h.out

instance {a : WithTop ℕ∞} [ContMDiffVectorBundle ω F E IB] : ContMDiffVectorBundle a F E IB :=
  ContMDiffVectorBundle.of_le le_top

instance [ContMDiffVectorBundle 2 F E IB] : ContMDiffVectorBundle 1 F E IB :=
  ContMDiffVectorBundle.of_le one_le_two

instance : ContMDiffVectorBundle 0 F E IB := by
  constructor
  intro e e' he he'
  rw [contMDiffOn_zero_iff]
  exact VectorBundle.continuousOn_coordChange' e e'

variable [ContMDiffVectorBundle n F E IB]

section ContMDiffCoordChange

variable {F E}
variable (e e' : Trivialization F (π F E)) [MemTrivializationAtlas e] [MemTrivializationAtlas e']

theorem contMDiffOn_coordChangeL :
    ContMDiffOn IB 𝓘(𝕜, F →L[𝕜] F) n (fun b : B => (e.coordChangeL 𝕜 e' b : F →L[𝕜] F))
      (e.baseSet ∩ e'.baseSet) :=
  ContMDiffVectorBundle.contMDiffOn_coordChangeL e e'

theorem contMDiffOn_symm_coordChangeL :
    ContMDiffOn IB 𝓘(𝕜, F →L[𝕜] F) n (fun b : B => ((e.coordChangeL 𝕜 e' b).symm : F →L[𝕜] F))
      (e.baseSet ∩ e'.baseSet) := by
  rw [inter_comm]
  refine (ContMDiffVectorBundle.contMDiffOn_coordChangeL e' e).congr fun b hb ↦ ?_
  rw [e.symm_coordChangeL e' hb]

variable {e e'}

theorem contMDiffAt_coordChangeL {x : B} (h : x ∈ e.baseSet) (h' : x ∈ e'.baseSet) :
    ContMDiffAt IB 𝓘(𝕜, F →L[𝕜] F) n (fun b : B => (e.coordChangeL 𝕜 e' b : F →L[𝕜] F)) x :=
  (contMDiffOn_coordChangeL e e').contMDiffAt <|
    (e.open_baseSet.inter e'.open_baseSet).mem_nhds ⟨h, h'⟩

variable {s : Set M} {f : M → B} {g : M → F} {x : M}

protected theorem ContMDiffWithinAt.coordChangeL
    (hf : ContMDiffWithinAt IM IB n f s x) (he : f x ∈ e.baseSet) (he' : f x ∈ e'.baseSet) :
    ContMDiffWithinAt IM 𝓘(𝕜, F →L[𝕜] F) n (fun y ↦ (e.coordChangeL 𝕜 e' (f y) : F →L[𝕜] F)) s x :=
  (contMDiffAt_coordChangeL he he').comp_contMDiffWithinAt _ hf

protected nonrec theorem ContMDiffAt.coordChangeL
    (hf : ContMDiffAt IM IB n f x) (he : f x ∈ e.baseSet) (he' : f x ∈ e'.baseSet) :
    ContMDiffAt IM 𝓘(𝕜, F →L[𝕜] F) n (fun y ↦ (e.coordChangeL 𝕜 e' (f y) : F →L[𝕜] F)) x :=
  hf.coordChangeL he he'

protected theorem ContMDiffOn.coordChangeL
    (hf : ContMDiffOn IM IB n f s) (he : MapsTo f s e.baseSet) (he' : MapsTo f s e'.baseSet) :
    ContMDiffOn IM 𝓘(𝕜, F →L[𝕜] F) n (fun y ↦ (e.coordChangeL 𝕜 e' (f y) : F →L[𝕜] F)) s :=
  fun x hx ↦ (hf x hx).coordChangeL (he hx) (he' hx)

protected theorem ContMDiff.coordChangeL
    (hf : ContMDiff IM IB n f) (he : ∀ x, f x ∈ e.baseSet) (he' : ∀ x, f x ∈ e'.baseSet) :
    ContMDiff IM 𝓘(𝕜, F →L[𝕜] F) n (fun y ↦ (e.coordChangeL 𝕜 e' (f y) : F →L[𝕜] F)) := fun x ↦
  (hf x).coordChangeL (he x) (he' x)

protected theorem ContMDiffWithinAt.coordChange
    (hf : ContMDiffWithinAt IM IB n f s x) (hg : ContMDiffWithinAt IM 𝓘(𝕜, F) n g s x)
    (he : f x ∈ e.baseSet) (he' : f x ∈ e'.baseSet) :
    ContMDiffWithinAt IM 𝓘(𝕜, F) n (fun y ↦ e.coordChange e' (f y) (g y)) s x := by
  refine ((hf.coordChangeL he he').clm_apply hg).congr_of_eventuallyEq ?_ ?_
  · have : e.baseSet ∩ e'.baseSet ∈ 𝓝 (f x) :=
     (e.open_baseSet.inter e'.open_baseSet).mem_nhds ⟨he, he'⟩
    filter_upwards [hf.continuousWithinAt this] with y hy
    exact (Trivialization.coordChangeL_apply' e e' hy (g y)).symm
  · exact (Trivialization.coordChangeL_apply' e e' ⟨he, he'⟩ (g x)).symm

protected nonrec theorem ContMDiffAt.coordChange
    (hf : ContMDiffAt IM IB n f x) (hg : ContMDiffAt IM 𝓘(𝕜, F) n g x) (he : f x ∈ e.baseSet)
    (he' : f x ∈ e'.baseSet) :
    ContMDiffAt IM 𝓘(𝕜, F) n (fun y ↦ e.coordChange e' (f y) (g y)) x :=
  hf.coordChange hg he he'

protected theorem ContMDiffOn.coordChange (hf : ContMDiffOn IM IB n f s)
    (hg : ContMDiffOn IM 𝓘(𝕜, F) n g s) (he : MapsTo f s e.baseSet) (he' : MapsTo f s e'.baseSet) :
    ContMDiffOn IM 𝓘(𝕜, F) n (fun y ↦ e.coordChange e' (f y) (g y)) s := fun x hx ↦
  (hf x hx).coordChange (hg x hx) (he hx) (he' hx)

protected theorem ContMDiff.coordChange (hf : ContMDiff IM IB n f)
    (hg : ContMDiff IM 𝓘(𝕜, F) n g) (he : ∀ x, f x ∈ e.baseSet) (he' : ∀ x, f x ∈ e'.baseSet) :
    ContMDiff IM 𝓘(𝕜, F) n (fun y ↦ e.coordChange e' (f y) (g y)) := fun x ↦
  (hf x).coordChange (hg x) (he x) (he' x)

variable (e e')

variable (IB) in
theorem Trivialization.contMDiffOn_symm_trans :
    ContMDiffOn (IB.prod 𝓘(𝕜, F)) (IB.prod 𝓘(𝕜, F)) n
      (e.toPartialHomeomorph.symm ≫ₕ e'.toPartialHomeomorph) (e.target ∩ e'.target) := by
  have Hmaps : MapsTo Prod.fst (e.target ∩ e'.target) (e.baseSet ∩ e'.baseSet) := fun x hx ↦
    ⟨e.mem_target.1 hx.1, e'.mem_target.1 hx.2⟩
  rw [mapsTo_inter] at Hmaps
  -- TODO: drop `congr` https://github.com/leanprover-community/mathlib4/issues/5473
  refine (contMDiffOn_fst.prodMk
    (contMDiffOn_fst.coordChange contMDiffOn_snd Hmaps.1 Hmaps.2)).congr ?_
  rintro ⟨b, x⟩ hb
  refine Prod.ext ?_ rfl
  have : (e.toPartialHomeomorph.symm (b, x)).1 ∈ e'.baseSet := by
    simp_all only [Trivialization.mem_target, mfld_simps]
  exact (e'.coe_fst' this).trans (e.proj_symm_apply hb.1)

variable {e e'}

theorem ContMDiffWithinAt.change_section_trivialization {f : M → TotalSpace F E}
    (hp : ContMDiffWithinAt IM IB n (π F E ∘ f) s x)
    (hf : ContMDiffWithinAt IM 𝓘(𝕜, F) n (fun y ↦ (e (f y)).2) s x)
    (he : f x ∈ e.source) (he' : f x ∈ e'.source) :
    ContMDiffWithinAt IM 𝓘(𝕜, F) n (fun y ↦ (e' (f y)).2) s x := by
  rw [Trivialization.mem_source] at he he'
  refine (hp.coordChange hf he he').congr_of_eventuallyEq ?_ ?_
  · filter_upwards [hp.continuousWithinAt (e.open_baseSet.mem_nhds he)] with y hy
    rw [Function.comp_apply, e.coordChange_apply_snd _ hy]
  · rw [Function.comp_apply, e.coordChange_apply_snd _ he]

theorem Trivialization.contMDiffWithinAt_snd_comp_iff₂ {f : M → TotalSpace F E}
    (hp : ContMDiffWithinAt IM IB n (π F E ∘ f) s x)
    (he : f x ∈ e.source) (he' : f x ∈ e'.source) :
    ContMDiffWithinAt IM 𝓘(𝕜, F) n (fun y ↦ (e (f y)).2) s x ↔
      ContMDiffWithinAt IM 𝓘(𝕜, F) n (fun y ↦ (e' (f y)).2) s x :=
  ⟨(hp.change_section_trivialization · he he'), (hp.change_section_trivialization · he' he)⟩

end ContMDiffCoordChange

variable [IsManifold IB n B] in
/-- For a `C^n` vector bundle `E` over `B` with fiber modelled on `F`, the change-of-co-ordinates
between two trivializations `e`, `e'` for `E`, considered as charts to `B × F`, is `C^n` and
fiberwise linear. -/
instance ContMDiffFiberwiseLinear.hasGroupoid :
    HasGroupoid (TotalSpace F E) (contMDiffFiberwiseLinear B F IB n) where
  compatible := by
    rintro _ _ ⟨e, he, rfl⟩ ⟨e', he', rfl⟩
    haveI : MemTrivializationAtlas e := ⟨he⟩
    haveI : MemTrivializationAtlas e' := ⟨he'⟩
    rw [mem_contMDiffFiberwiseLinear_iff]
    refine ⟨_, _, e.open_baseSet.inter e'.open_baseSet, contMDiffOn_coordChangeL e e',
      contMDiffOn_symm_coordChangeL e e', ?_⟩
    refine PartialHomeomorph.eqOnSourceSetoid.symm ⟨?_, ?_⟩
    · simp only [e.symm_trans_source_eq e', FiberwiseLinear.partialHomeomorph, trans_toPartialEquiv,
        symm_toPartialEquiv]
    · rintro ⟨b, v⟩ hb
      exact (e.apply_symm_apply_eq_coordChangeL e' hb.1 v).symm

variable [IsManifold IB n B] in
/-- A `C^n` vector bundle `E` is naturally a `C^n` manifold. -/
instance Bundle.TotalSpace.isManifold :
    IsManifold (IB.prod 𝓘(𝕜, F)) n (TotalSpace F E) := by
  refine { StructureGroupoid.HasGroupoid.comp (contMDiffFiberwiseLinear B F IB n) ?_ with }
  intro e he
  rw [mem_contMDiffFiberwiseLinear_iff] at he
  obtain ⟨φ, U, hU, hφ, h2φ, heφ⟩ := he
  rw [isLocalStructomorphOn_contDiffGroupoid_iff]
  refine ⟨ContMDiffOn.congr ?_ (EqOnSource.eqOn heφ),
      ContMDiffOn.congr ?_ (EqOnSource.eqOn (EqOnSource.symm' heφ))⟩
  · rw [EqOnSource.source_eq heφ]
    apply contMDiffOn_fst.prodMk
    exact (hφ.comp contMDiffOn_fst <| prod_subset_preimage_fst _ _).clm_apply contMDiffOn_snd
  · rw [EqOnSource.target_eq heφ]
    apply contMDiffOn_fst.prodMk
    exact (h2φ.comp contMDiffOn_fst <| prod_subset_preimage_fst _ _).clm_apply contMDiffOn_snd

section

variable {F E}
variable {e e' : Trivialization F (π F E)} [MemTrivializationAtlas e] [MemTrivializationAtlas e']

theorem Trivialization.contMDiffWithinAt_iff {f : M → TotalSpace F E} {s : Set M} {x₀ : M}
    (he : f x₀ ∈ e.source) :
    ContMDiffWithinAt IM (IB.prod 𝓘(𝕜, F)) n f s x₀ ↔
      ContMDiffWithinAt IM IB n (fun x => (f x).proj) s x₀ ∧
      ContMDiffWithinAt IM 𝓘(𝕜, F) n (fun x ↦ (e (f x)).2) s x₀ :=
  contMDiffWithinAt_totalSpace.trans <| and_congr_right fun h ↦
    Trivialization.contMDiffWithinAt_snd_comp_iff₂ h FiberBundle.mem_trivializationAt_proj_source he

theorem Trivialization.contMDiffAt_iff {f : M → TotalSpace F E} {x₀ : M} (he : f x₀ ∈ e.source) :
    ContMDiffAt IM (IB.prod 𝓘(𝕜, F)) n f x₀ ↔
      ContMDiffAt IM IB n (fun x => (f x).proj) x₀ ∧
      ContMDiffAt IM 𝓘(𝕜, F) n (fun x ↦ (e (f x)).2) x₀ :=
  e.contMDiffWithinAt_iff he

theorem Trivialization.contMDiffOn_iff {f : M → TotalSpace F E} {s : Set M}
    (he : MapsTo f s e.source) :
    ContMDiffOn IM (IB.prod 𝓘(𝕜, F)) n f s ↔
      ContMDiffOn IM IB n (fun x => (f x).proj) s ∧
      ContMDiffOn IM 𝓘(𝕜, F) n (fun x ↦ (e (f x)).2) s := by
  simp only [ContMDiffOn, ← forall_and]
  exact forall₂_congr fun x hx ↦ e.contMDiffWithinAt_iff (he hx)

theorem Trivialization.contMDiff_iff {f : M → TotalSpace F E} (he : ∀ x, f x ∈ e.source) :
    ContMDiff IM (IB.prod 𝓘(𝕜, F)) n f ↔
      ContMDiff IM IB n (fun x => (f x).proj) ∧
      ContMDiff IM 𝓘(𝕜, F) n (fun x ↦ (e (f x)).2) :=
  (forall_congr' fun x ↦ e.contMDiffAt_iff (he x)).trans forall_and

theorem Trivialization.contMDiffOn (e : Trivialization F (π F E)) [MemTrivializationAtlas e] :
    ContMDiffOn (IB.prod 𝓘(𝕜, F)) (IB.prod 𝓘(𝕜, F)) n e e.source := by
  have : ContMDiffOn (IB.prod 𝓘(𝕜, F)) (IB.prod 𝓘(𝕜, F)) n id e.source := contMDiffOn_id
  rw [e.contMDiffOn_iff (mapsTo_id _)] at this
  exact (this.1.prodMk this.2).congr fun x hx ↦ (e.mk_proj_snd hx).symm

theorem Trivialization.contMDiffOn_symm (e : Trivialization F (π F E)) [MemTrivializationAtlas e] :
    ContMDiffOn (IB.prod 𝓘(𝕜, F)) (IB.prod 𝓘(𝕜, F)) n e.toPartialHomeomorph.symm e.target := by
  rw [e.contMDiffOn_iff e.toPartialHomeomorph.symm_mapsTo]
  refine ⟨contMDiffOn_fst.congr fun x hx ↦ e.proj_symm_apply hx,
    contMDiffOn_snd.congr fun x hx ↦ ?_⟩
  rw [e.apply_symm_apply hx]

/-- Smoothness of a `C^n` section at `x₀` within a set `a` can be determined
using any trivialisation whose `baseSet` contains `x₀`. -/
<<<<<<< HEAD
theorem Trivialization.contMDiffWithinAt_section (s : ∀ x, E x) (a : Set B) {x₀ : B}
    (e : Trivialization F (Bundle.TotalSpace.proj : Bundle.TotalSpace F E → B))
=======
theorem Trivialization.contMDiffWithinAt_section {s : ∀ x, E x} (a : Set B) {x₀ : B}
    {e : Trivialization F (Bundle.TotalSpace.proj : Bundle.TotalSpace F E → B)}
>>>>>>> 19d36011
    [MemTrivializationAtlas e] (hx₀ : x₀ ∈ e.baseSet) :
    ContMDiffWithinAt IB (IB.prod 𝓘(𝕜, F)) n (fun x ↦ TotalSpace.mk' F x (s x)) a x₀ ↔
      ContMDiffWithinAt IB 𝓘(𝕜, F) n (fun x ↦ (e ⟨x, s x⟩).2) a x₀ := by
  rw [e.contMDiffWithinAt_iff]
  · change ContMDiffWithinAt IB IB n id a x₀ ∧ _ ↔ _
    simp [contMDiffWithinAt_id]
  · rwa [mem_source]

/-- Smoothness of a `C^n` section at `x₀` can be determined
using any trivialisation whose `baseSet` contains `x₀`. -/
theorem contMDiffAt_section_of_mem_baseSet {s : ∀ x, E x} {x₀ : B}
    {e : Trivialization F (Bundle.TotalSpace.proj : Bundle.TotalSpace F E → B)}
    [MemTrivializationAtlas e] (hx₀ : x₀ ∈ e.baseSet) :
    ContMDiffAt IB (IB.prod 𝓘(𝕜, F)) n (fun x ↦ TotalSpace.mk' F x (s x)) x₀ ↔
      ContMDiffAt IB 𝓘(𝕜, F) n (fun x ↦ (e ⟨x, s x⟩).2) x₀ := by
  simp_rw [← contMDiffWithinAt_univ]
<<<<<<< HEAD
  exact e.contMDiffWithinAt_section  s univ hx₀
=======
  exact e.contMDiffWithinAt_section univ hx₀
>>>>>>> 19d36011

/-- Smoothness of a `C^n` section on `s` can be determined
using any trivialisation whose `baseSet` contains `s`. -/
theorem contMDiffOn_section_of_mem_baseSet {s : ∀ x, E x} {a : Set B}
    {e : Trivialization F (Bundle.TotalSpace.proj : Bundle.TotalSpace F E → B)}
    [MemTrivializationAtlas e] (ha : IsOpen a) (ha' : a ⊆ e.baseSet) :
    ContMDiffOn IB (IB.prod 𝓘(𝕜, F)) n (fun x ↦ TotalSpace.mk' F x (s x)) a ↔
      ContMDiffOn IB 𝓘(𝕜, F) n (fun x ↦ (e ⟨x, s x⟩).2) a := by
<<<<<<< HEAD
  -- golfing useful?
  constructor
  · intro h x hx
    have : ContMDiffAt IB (IB.prod 𝓘(𝕜, F)) n (fun x ↦ TotalSpace.mk' F x (s x)) x :=
      (h x hx).contMDiffAt <| ha.mem_nhds hx
    exact ((contMDiffAt_section_of_mem_baseSet (ha' hx)).mp this).contMDiffWithinAt
  · intro h x hx
    have : ContMDiffAt IB 𝓘(𝕜, F) n (fun x ↦ (e { proj := x, snd := s x }).2) x :=
      (h x hx).contMDiffAt <| ha.mem_nhds hx
    exact ((contMDiffAt_section_of_mem_baseSet (ha' hx)).mpr this).contMDiffWithinAt
=======
  refine ⟨fun h x hx ↦ ?_, fun h x hx ↦ ?_⟩ <;>
  have := (h x hx).contMDiffAt <| ha.mem_nhds hx
  · exact ((contMDiffAt_section_of_mem_baseSet (ha' hx)).mp this).contMDiffWithinAt
  · exact ((contMDiffAt_section_of_mem_baseSet (ha' hx)).mpr this).contMDiffWithinAt
>>>>>>> 19d36011

/-- For any trivialization `e`, the smoothness of a `C^n` section on `e.baseSet`
can be determined using `e`. -/
theorem contMDiffOn_section_of_mem_baseSet₀ {s : ∀ x, E x}
    {e : Trivialization F (Bundle.TotalSpace.proj : Bundle.TotalSpace F E → B)}
    [MemTrivializationAtlas e] :
    ContMDiffOn IB (IB.prod 𝓘(𝕜, F)) n (fun x ↦ TotalSpace.mk' F x (s x)) e.baseSet ↔
      ContMDiffOn IB 𝓘(𝕜, F) n (fun x ↦ (e ⟨x, s x⟩).2) e.baseSet :=
  contMDiffOn_section_of_mem_baseSet e.open_baseSet (subset_refl _)
<<<<<<< HEAD
=======

>>>>>>> 19d36011
end

/-! ### Core construction for `C^n` vector bundles -/

namespace VectorBundleCore

variable {F}
variable {ι : Type*} (Z : VectorBundleCore 𝕜 B F ι)

/-- Mixin for a `VectorBundleCore` stating that transition functions are `C^n`. -/
class IsContMDiff (IB : ModelWithCorners 𝕜 EB HB) (n : WithTop ℕ∞) : Prop where
  contMDiffOn_coordChange :
    ∀ i j, ContMDiffOn IB 𝓘(𝕜, F →L[𝕜] F) n (Z.coordChange i j) (Z.baseSet i ∩ Z.baseSet j)

@[deprecated (since := "2025-01-09")] alias IsSmooth := IsContMDiff

theorem contMDiffOn_coordChange (IB : ModelWithCorners 𝕜 EB HB) [h : Z.IsContMDiff IB n] (i j : ι) :
    ContMDiffOn IB 𝓘(𝕜, F →L[𝕜] F) n (Z.coordChange i j) (Z.baseSet i ∩ Z.baseSet j) :=
  h.1 i j

variable [Z.IsContMDiff IB n]

/-- If a `VectorBundleCore` has the `IsContMDiff` mixin, then the vector bundle constructed from it
is a `C^n` vector bundle. -/
instance instContMDiffVectorBundle : ContMDiffVectorBundle n F Z.Fiber IB where
  contMDiffOn_coordChangeL := by
    rintro - - ⟨i, rfl⟩ ⟨i', rfl⟩
    refine (Z.contMDiffOn_coordChange IB i i').congr fun b hb ↦ ?_
    ext v
    exact Z.localTriv_coordChange_eq i i' hb v

end VectorBundleCore

/-! ### The trivial `C^n` vector bundle -/

/-- A trivial vector bundle over a manifold is a `C^n` vector bundle. -/
instance Bundle.Trivial.contMDiffVectorBundle :
    ContMDiffVectorBundle n F (Bundle.Trivial B F) IB where
  contMDiffOn_coordChangeL := by
    intro e e' he he'
    obtain rfl := Bundle.Trivial.eq_trivialization B F e
    obtain rfl := Bundle.Trivial.eq_trivialization B F e'
    simp_rw [Bundle.Trivial.trivialization.coordChangeL]
    exact contMDiff_const.contMDiffOn

/-! ### Direct sums of `C^n` vector bundles -/


section Prod

variable (F₁ : Type*) [NormedAddCommGroup F₁] [NormedSpace 𝕜 F₁] (E₁ : B → Type*)
  [TopologicalSpace (TotalSpace F₁ E₁)] [∀ x, AddCommMonoid (E₁ x)] [∀ x, Module 𝕜 (E₁ x)]

variable (F₂ : Type*) [NormedAddCommGroup F₂] [NormedSpace 𝕜 F₂] (E₂ : B → Type*)
  [TopologicalSpace (TotalSpace F₂ E₂)] [∀ x, AddCommMonoid (E₂ x)] [∀ x, Module 𝕜 (E₂ x)]

variable [∀ x : B, TopologicalSpace (E₁ x)] [∀ x : B, TopologicalSpace (E₂ x)] [FiberBundle F₁ E₁]
  [FiberBundle F₂ E₂] [VectorBundle 𝕜 F₁ E₁] [VectorBundle 𝕜 F₂ E₂]
  [ContMDiffVectorBundle n F₁ E₁ IB] [ContMDiffVectorBundle n F₂ E₂ IB]

variable [IsManifold IB n B]

/-- The direct sum of two `C^n` vector bundles over the same base is a `C^n` vector bundle. -/
instance Bundle.Prod.contMDiffVectorBundle : ContMDiffVectorBundle n (F₁ × F₂) (E₁ ×ᵇ E₂) IB where
  contMDiffOn_coordChangeL := by
    rintro _ _ ⟨e₁, e₂, i₁, i₂, rfl⟩ ⟨e₁', e₂', i₁', i₂', rfl⟩
    refine ContMDiffOn.congr ?_ (e₁.coordChangeL_prod 𝕜 e₁' e₂ e₂')
    refine ContMDiffOn.clm_prodMap ?_ ?_
    · refine (contMDiffOn_coordChangeL e₁ e₁').mono ?_
      simp only [Trivialization.prod_baseSet, mfld_simps]
      mfld_set_tac
    · refine (contMDiffOn_coordChangeL e₂ e₂').mono ?_
      simp only [Trivialization.prod_baseSet, mfld_simps]
      mfld_set_tac

end Prod

end WithTopology

/-! ### Prebundle construction for `C^n` vector bundles -/

namespace VectorPrebundle

variable [∀ x, TopologicalSpace (E x)]

variable (IB) in
/-- Mixin for a `VectorPrebundle` stating that coordinate changes are `C^n`. -/
class IsContMDiff (a : VectorPrebundle 𝕜 F E) (n : WithTop ℕ∞) : Prop where
  exists_contMDiffCoordChange :
    ∀ᵉ (e ∈ a.pretrivializationAtlas) (e' ∈ a.pretrivializationAtlas),
      ∃ f : B → F →L[𝕜] F,
        ContMDiffOn IB 𝓘(𝕜, F →L[𝕜] F) n f (e.baseSet ∩ e'.baseSet) ∧
          ∀ (b : B) (_ : b ∈ e.baseSet ∩ e'.baseSet) (v : F),
            f b v = (e' ⟨b, e.symm b v⟩).2

@[deprecated (since := "2025-01-09")] alias IsSmooth := IsContMDiff

variable (a : VectorPrebundle 𝕜 F E) [ha : a.IsContMDiff IB n] {e e' : Pretrivialization F (π F E)}

variable (IB n) in
/-- A randomly chosen coordinate change on a `VectorPrebundle` satisfying `IsContMDiff`, given by
  the field `exists_coordChange`. Note that `a.contMDiffCoordChange` need not be the same as
  `a.coordChange`. -/
noncomputable def contMDiffCoordChange (he : e ∈ a.pretrivializationAtlas)
    (he' : e' ∈ a.pretrivializationAtlas) (b : B) : F →L[𝕜] F :=
  Classical.choose (ha.exists_contMDiffCoordChange e he e' he') b

@[deprecated (since := "2025-01-09")] alias smoothCoordChange := contMDiffCoordChange

theorem contMDiffOn_contMDiffCoordChange (he : e ∈ a.pretrivializationAtlas)
    (he' : e' ∈ a.pretrivializationAtlas) :
    ContMDiffOn IB 𝓘(𝕜, F →L[𝕜] F) n (a.contMDiffCoordChange n IB he he')
      (e.baseSet ∩ e'.baseSet) :=
  (Classical.choose_spec (ha.exists_contMDiffCoordChange e he e' he')).1

@[deprecated (since := "2025-01-09")]
alias contMDiffOn_smoothCoordChange := contMDiffOn_contMDiffCoordChange

theorem contMDiffCoordChange_apply (he : e ∈ a.pretrivializationAtlas)
    (he' : e' ∈ a.pretrivializationAtlas) {b : B} (hb : b ∈ e.baseSet ∩ e'.baseSet) (v : F) :
    a.contMDiffCoordChange n IB he he' b v = (e' ⟨b, e.symm b v⟩).2 :=
  (Classical.choose_spec (ha.exists_contMDiffCoordChange e he e' he')).2 b hb v

@[deprecated (since := "2025-01-09")] alias smoothCoordChange_apply := contMDiffCoordChange_apply

theorem mk_contMDiffCoordChange (he : e ∈ a.pretrivializationAtlas)
    (he' : e' ∈ a.pretrivializationAtlas) {b : B} (hb : b ∈ e.baseSet ∩ e'.baseSet) (v : F) :
    (b, a.contMDiffCoordChange n IB he he' b v) = e' ⟨b, e.symm b v⟩ := by
  ext
  · rw [e.mk_symm hb.1 v, e'.coe_fst', e.proj_symm_apply' hb.1]
    rw [e.proj_symm_apply' hb.1]; exact hb.2
  · exact a.contMDiffCoordChange_apply he he' hb v

@[deprecated (since := "2025-01-09")] alias mk_smoothCoordChange := mk_contMDiffCoordChange

variable (IB) in
/-- Make a `ContMDiffVectorBundle` from a `ContMDiffVectorPrebundle`. -/
theorem contMDiffVectorBundle : @ContMDiffVectorBundle n
    _ _ F E _ _ _ _ _ _ IB _ _ _ _ _ _ a.totalSpaceTopology _ a.toFiberBundle a.toVectorBundle :=
  letI := a.totalSpaceTopology; letI := a.toFiberBundle; letI := a.toVectorBundle
  { contMDiffOn_coordChangeL := by
      rintro _ _ ⟨e, he, rfl⟩ ⟨e', he', rfl⟩
      refine (a.contMDiffOn_contMDiffCoordChange he he').congr ?_
      intro b hb
      ext v
      rw [a.contMDiffCoordChange_apply he he' hb v, ContinuousLinearEquiv.coe_coe,
        Trivialization.coordChangeL_apply]
      exacts [rfl, hb] }

@[deprecated (since := "2025-01-09")] alias smoothVectorBundle := contMDiffVectorBundle

end VectorPrebundle<|MERGE_RESOLUTION|>--- conflicted
+++ resolved
@@ -511,13 +511,8 @@
 
 /-- Smoothness of a `C^n` section at `x₀` within a set `a` can be determined
 using any trivialisation whose `baseSet` contains `x₀`. -/
-<<<<<<< HEAD
-theorem Trivialization.contMDiffWithinAt_section (s : ∀ x, E x) (a : Set B) {x₀ : B}
-    (e : Trivialization F (Bundle.TotalSpace.proj : Bundle.TotalSpace F E → B))
-=======
 theorem Trivialization.contMDiffWithinAt_section {s : ∀ x, E x} (a : Set B) {x₀ : B}
     {e : Trivialization F (Bundle.TotalSpace.proj : Bundle.TotalSpace F E → B)}
->>>>>>> 19d36011
     [MemTrivializationAtlas e] (hx₀ : x₀ ∈ e.baseSet) :
     ContMDiffWithinAt IB (IB.prod 𝓘(𝕜, F)) n (fun x ↦ TotalSpace.mk' F x (s x)) a x₀ ↔
       ContMDiffWithinAt IB 𝓘(𝕜, F) n (fun x ↦ (e ⟨x, s x⟩).2) a x₀ := by
@@ -534,11 +529,7 @@
     ContMDiffAt IB (IB.prod 𝓘(𝕜, F)) n (fun x ↦ TotalSpace.mk' F x (s x)) x₀ ↔
       ContMDiffAt IB 𝓘(𝕜, F) n (fun x ↦ (e ⟨x, s x⟩).2) x₀ := by
   simp_rw [← contMDiffWithinAt_univ]
-<<<<<<< HEAD
-  exact e.contMDiffWithinAt_section  s univ hx₀
-=======
   exact e.contMDiffWithinAt_section univ hx₀
->>>>>>> 19d36011
 
 /-- Smoothness of a `C^n` section on `s` can be determined
 using any trivialisation whose `baseSet` contains `s`. -/
@@ -547,23 +538,10 @@
     [MemTrivializationAtlas e] (ha : IsOpen a) (ha' : a ⊆ e.baseSet) :
     ContMDiffOn IB (IB.prod 𝓘(𝕜, F)) n (fun x ↦ TotalSpace.mk' F x (s x)) a ↔
       ContMDiffOn IB 𝓘(𝕜, F) n (fun x ↦ (e ⟨x, s x⟩).2) a := by
-<<<<<<< HEAD
-  -- golfing useful?
-  constructor
-  · intro h x hx
-    have : ContMDiffAt IB (IB.prod 𝓘(𝕜, F)) n (fun x ↦ TotalSpace.mk' F x (s x)) x :=
-      (h x hx).contMDiffAt <| ha.mem_nhds hx
-    exact ((contMDiffAt_section_of_mem_baseSet (ha' hx)).mp this).contMDiffWithinAt
-  · intro h x hx
-    have : ContMDiffAt IB 𝓘(𝕜, F) n (fun x ↦ (e { proj := x, snd := s x }).2) x :=
-      (h x hx).contMDiffAt <| ha.mem_nhds hx
-    exact ((contMDiffAt_section_of_mem_baseSet (ha' hx)).mpr this).contMDiffWithinAt
-=======
   refine ⟨fun h x hx ↦ ?_, fun h x hx ↦ ?_⟩ <;>
   have := (h x hx).contMDiffAt <| ha.mem_nhds hx
   · exact ((contMDiffAt_section_of_mem_baseSet (ha' hx)).mp this).contMDiffWithinAt
   · exact ((contMDiffAt_section_of_mem_baseSet (ha' hx)).mpr this).contMDiffWithinAt
->>>>>>> 19d36011
 
 /-- For any trivialization `e`, the smoothness of a `C^n` section on `e.baseSet`
 can be determined using `e`. -/
@@ -573,10 +551,7 @@
     ContMDiffOn IB (IB.prod 𝓘(𝕜, F)) n (fun x ↦ TotalSpace.mk' F x (s x)) e.baseSet ↔
       ContMDiffOn IB 𝓘(𝕜, F) n (fun x ↦ (e ⟨x, s x⟩).2) e.baseSet :=
   contMDiffOn_section_of_mem_baseSet e.open_baseSet (subset_refl _)
-<<<<<<< HEAD
-=======
-
->>>>>>> 19d36011
+
 end
 
 /-! ### Core construction for `C^n` vector bundles -/
