--- conflicted
+++ resolved
@@ -59,7 +59,10 @@
   vector bundle.
 -/
 
-<<<<<<< HEAD
+@[expose] public section
+
+@[expose] public section
+
 -- Kyle’s #check' command. This has nothing to do here but will be convenient for us
 open Lean Elab Command PrettyPrinter Delaborator in
 elab tk:"#check' " name:ident : command => runTermElabM fun _ => do
@@ -71,9 +74,6 @@
         let binders := binders.filter fun binder => binder.raw.isOfKind ``Parser.Term.explicitBinder
         return ⟨← `(declSigWithId| $(mkIdent c) $binders* : $type)⟩
     logInfoAt tk <| .ofFormatWithInfosM (PrettyPrinter.ppExprWithInfos (delab := delab) info.type)
-=======
-@[expose] public section
->>>>>>> 082440f5
 
 assert_not_exists mfderiv
 
