--- conflicted
+++ resolved
@@ -209,11 +209,6 @@
 variable [(x : B) → AddCommMonoid (E x)] [(x : B) → Module 𝕜 (E x)]
   [VectorBundle 𝕜 F E] [ContMDiffVectorBundle 1 F E IB]
 
-<<<<<<< HEAD
--- FIXME: should this (and ContMDiffWithinAt.change_section_trivialization)
--- be named `coordChange` instead?
-=======
->>>>>>> 49fa7a73
 lemma MDifferentiableWithinAt.change_section_trivialization
     {e : Trivialization F TotalSpace.proj} [MemTrivializationAtlas e]
     {e' : Trivialization F TotalSpace.proj} [MemTrivializationAtlas e']
@@ -282,11 +277,7 @@
   rw [Trivialization.mdifferentiableAt_snd_comp_iff₂ IB
     (FiberBundle.mem_trivializationAt_proj_source) he hf]
 
-<<<<<<< HEAD
-/-- Characterization of differentiable sections a vector bundle in terms
-=======
 /-- Characterization of differentiable functions into a vector bundle in terms
->>>>>>> 49fa7a73
 of any trivialization. Version at a point within at set. -/
 theorem Trivialization.mdifferentiableWithinAt_section_iff
     (e : Trivialization F (TotalSpace.proj : TotalSpace F E → B)) [MemTrivializationAtlas e]
@@ -312,23 +303,6 @@
 variable {IB} in
 /-- Differentiability of a section on `s` can be determined
 using any trivialisation whose `baseSet` contains `s`. -/
-<<<<<<< HEAD
-theorem mdifferentiableOn_section_of_mem_baseSet {s : ∀ x, E x} {a : Set B}
-    {e : Trivialization F (Bundle.TotalSpace.proj : Bundle.TotalSpace F E → B)}
-    [MemTrivializationAtlas e] (ha : IsOpen a) (ha' : a ⊆ e.baseSet) :
-    MDifferentiableOn IB (IB.prod 𝓘(𝕜, F)) (fun x ↦ TotalSpace.mk' F x (s x)) a ↔
-      MDifferentiableOn IB 𝓘(𝕜, F) (fun x ↦ (e ⟨x, s x⟩).2) a := by
-  -- golfing useful?
-  constructor
-  · intro h x hx
-    have : MDifferentiableAt IB (IB.prod 𝓘(𝕜, F)) (fun x ↦ TotalSpace.mk' F x (s x)) x :=
-      (h x hx).mdifferentiableAt <| ha.mem_nhds hx
-    exact ((e.mdifferentiableAt_section_iff _ _ (ha' hx)).mp this).mdifferentiableWithinAt
-  · intro h x hx
-    have : MDifferentiableAt IB 𝓘(𝕜, F) (fun x ↦ (e { proj := x, snd := s x }).2) x :=
-      (h x hx).mdifferentiableAt <| ha.mem_nhds hx
-    exact ((e.mdifferentiableAt_section_iff _ _ (ha' hx)).mpr this).mdifferentiableWithinAt
-=======
 theorem Trivialization.mdifferentiableOn_section_iff {s : ∀ x, E x} {a : Set B}
     (e : Trivialization F (Bundle.TotalSpace.proj : Bundle.TotalSpace F E → B))
     [MemTrivializationAtlas e] (ha : IsOpen a) (ha' : a ⊆ e.baseSet) :
@@ -338,26 +312,16 @@
   have := (h x hx).mdifferentiableAt <| ha.mem_nhds hx
   · exact ((e.mdifferentiableAt_section_iff _ _ (ha' hx)).mp this).mdifferentiableWithinAt
   · exact ((e.mdifferentiableAt_section_iff _ _ (ha' hx)).mpr this).mdifferentiableWithinAt
->>>>>>> 49fa7a73
 
 variable {IB} in
 /-- For any trivialization `e`, the differentiability of a section on `e.baseSet`
 can be determined using `e`. -/
-<<<<<<< HEAD
-theorem mdifferentiableOn_section_of_mem_baseSet₀ {s : ∀ x, E x}
-    {e : Trivialization F (Bundle.TotalSpace.proj : Bundle.TotalSpace F E → B)}
-    [MemTrivializationAtlas e] :
-    MDifferentiableOn IB (IB.prod 𝓘(𝕜, F)) (fun x ↦ TotalSpace.mk' F x (s x)) e.baseSet ↔
-      MDifferentiableOn IB 𝓘(𝕜, F) (fun x ↦ (e ⟨x, s x⟩).2) e.baseSet :=
-  mdifferentiableOn_section_of_mem_baseSet e.open_baseSet (subset_refl _)
-=======
 theorem Trivialization.mdifferentiableOn_section_baseSet_iff {s : ∀ x, E x}
     (e : Trivialization F (Bundle.TotalSpace.proj : Bundle.TotalSpace F E → B))
     [MemTrivializationAtlas e] :
     MDifferentiableOn IB (IB.prod 𝓘(𝕜, F)) (fun x ↦ TotalSpace.mk' F x (s x)) e.baseSet ↔
       MDifferentiableOn IB 𝓘(𝕜, F) (fun x ↦ (e ⟨x, s x⟩).2) e.baseSet :=
   e.mdifferentiableOn_section_iff e.open_baseSet subset_rfl
->>>>>>> 49fa7a73
 
 end
 
@@ -365,25 +329,6 @@
 
 variable {𝕜 B B' F M : Type*} {E : B → Type*}
 
-<<<<<<< HEAD
-variable [NontriviallyNormedField 𝕜] [NormedAddCommGroup F] [NormedSpace 𝕜 F]
-  [TopologicalSpace (TotalSpace F E)] [∀ x, TopologicalSpace (E x)] {EB : Type*}
-  [NormedAddCommGroup EB] [NormedSpace 𝕜 EB] {HB : Type*} [TopologicalSpace HB]
-  (I : ModelWithCorners 𝕜 EB HB) -- (E' : B → Type*) [∀ x, Zero (E' x)] {EM : Type*}
-  -- [NormedAddCommGroup EM] [NormedSpace 𝕜 EM] {HM : Type*} [TopologicalSpace HM]
-  -- {IM : ModelWithCorners 𝕜 EM HM} [TopologicalSpace M] [ChartedSpace HM M]
-  -- {n : ℕ∞}
-
-variable [TopologicalSpace B] [ChartedSpace HB B] [FiberBundle F E]
-
-variable [(x : B) → AddCommGroup (E x)] [(x : B) → Module 𝕜 (E x)] [VectorBundle 𝕜 F E]
-
-variable {I V}
-
-variable {f : B → 𝕜} {a : 𝕜} {s t : Π x : B, E x} {u : Set B} {x₀ : B}
-
-omit [ContMDiffVectorBundle 1 F E I] in
-=======
 variable
   -- Let `E` be a fiber bundle with base `B` and fiber `F` (a vector space over `𝕜`)
   [TopologicalSpace B] [TopologicalSpace (TotalSpace F E)] [∀ x, TopologicalSpace (E x)]
@@ -398,7 +343,6 @@
 
 variable {f : B → 𝕜} {a : 𝕜} {s t : Π x : B, E x} {u : Set B} {x₀ : B}
 
->>>>>>> 49fa7a73
 lemma mdifferentiableWithinAt_add_section
     (hs : MDifferentiableWithinAt I (I.prod 𝓘(𝕜, F)) (fun x ↦ TotalSpace.mk' F x (s x)) u x₀)
     (ht : MDifferentiableWithinAt I (I.prod 𝓘(𝕜, F)) (fun x ↦ TotalSpace.mk' F x (t x)) u x₀) :
@@ -409,17 +353,9 @@
   · apply eventually_of_mem (U := e.baseSet)
     · exact mem_nhdsWithin_of_mem_nhds <|
         (e.open_baseSet.mem_nhds <| mem_baseSet_trivializationAt F E x₀)
-<<<<<<< HEAD
-    · intro x hx
-      apply (e.linear 𝕜 hx).1
-  · apply (e.linear 𝕜 (FiberBundle.mem_baseSet_trivializationAt' x₀)).1
-
-omit [ContMDiffVectorBundle 1 F E I] in
-=======
     · exact fun x hx ↦ (e.linear 𝕜 hx).1 ..
   · exact (e.linear 𝕜 (FiberBundle.mem_baseSet_trivializationAt' x₀)).1 ..
 
->>>>>>> 49fa7a73
 lemma mdifferentiableAt_add_section
     (hs : MDifferentiableAt I (I.prod 𝓘(𝕜, F)) (fun x ↦ TotalSpace.mk' F x (s x)) x₀)
     (ht : MDifferentiableAt I (I.prod 𝓘(𝕜, F)) (fun x ↦ TotalSpace.mk' F x (t x)) x₀) :
@@ -448,14 +384,8 @@
   · apply eventually_of_mem (U := e.baseSet)
     · exact mem_nhdsWithin_of_mem_nhds <|
         (e.open_baseSet.mem_nhds <| mem_baseSet_trivializationAt F E x₀)
-<<<<<<< HEAD
-    · intro x hx
-      apply (e.linear 𝕜 hx).map_neg
-  · apply (e.linear 𝕜 (FiberBundle.mem_baseSet_trivializationAt' x₀)).map_neg
-=======
     · exact fun x hx ↦ (e.linear 𝕜 hx).map_neg ..
   · exact (e.linear 𝕜 (FiberBundle.mem_baseSet_trivializationAt' x₀)).map_neg ..
->>>>>>> 49fa7a73
 
 lemma mdifferentiableAt_neg_section
     (hs : MDifferentiableAt I (I.prod 𝓘(𝕜, F)) (fun x ↦ TotalSpace.mk' F x (s x)) x₀) :
@@ -509,12 +439,7 @@
   · apply eventually_of_mem (U := e.baseSet)
     · exact mem_nhdsWithin_of_mem_nhds <|
         (e.open_baseSet.mem_nhds <| mem_baseSet_trivializationAt F E x₀)
-<<<<<<< HEAD
-    · intro x hx
-      apply (e.linear 𝕜 hx).2
-=======
     · exact fun x hx ↦ (e.linear 𝕜 hx).2 ..
->>>>>>> 49fa7a73
   · apply (e.linear 𝕜 (FiberBundle.mem_baseSet_trivializationAt' x₀)).2
 
 lemma MDifferentiableAt.smul_section (hf : MDifferentiableAt I 𝓘(𝕜) f x₀)
@@ -560,11 +485,7 @@
       (fun x ↦ TotalSpace.mk' F x (∑ i ∈ s, (t i x))) u x₀ := by
   classical
   induction s using Finset.induction_on with
-<<<<<<< HEAD
-  | empty => simpa using (contMDiffWithinAt_zeroSection 𝕜 E).mdifferentiableWithinAt (n := 1) le_rfl
-=======
   | empty => simpa using (contMDiffWithinAt_zeroSection 𝕜 E).mdifferentiableWithinAt le_rfl
->>>>>>> 49fa7a73
   | insert i s hi h =>
     simpa [Finset.sum_insert hi] using mdifferentiableWithinAt_add_section (hs i) h
 
@@ -584,8 +505,6 @@
     MDifferentiable I (I.prod 𝓘(𝕜, F)) (fun x ↦ TotalSpace.mk' F x (∑ i ∈ s, (t i x))) :=
   fun x₀ ↦ .sum_section fun i ↦ (hs i) x₀
 
-<<<<<<< HEAD
-=======
 /-- The scalar product `ψ • s` of a differentiable function `ψ : M → 𝕜` and a section `s` of a
 vector bundle `V → M` is differentiable once `s` is differentiable on an open set containing
 `tsupport ψ`.
@@ -693,7 +612,6 @@
     MDifferentiable I (I.prod 𝓘(𝕜, F)) (fun x ↦ TotalSpace.mk' F x (∑ᶠ i, t i x)) :=
   fun x ↦ .finsum_section_of_locallyFinite ht fun i ↦ ht' i x
 
->>>>>>> 49fa7a73
 end operations
 
 section
