/-
Copyright (c) 2022 Floris van Doorn. All rights reserved.
Released under Apache 2.0 license as described in the file LICENSE.
Authors: Floris van Doorn, Heather Macbeth
-/
import Mathlib.Geometry.Manifold.VectorBundle.Basic
import Mathlib.Analysis.Convex.Normed

/-! # Tangent bundles

This file defines the tangent bundle as a smooth vector bundle.

Let `M` be a smooth manifold with corners with model `I` on `(E, H)`. We define the tangent bundle
of `M` using the `VectorBundleCore` construction indexed by the charts of `M` with fibers `E`.
Given two charts `i, j : PartialHomeomorph M H`, the coordinate change between `i` and `j`
at a point `x : M` is the derivative of the composite
```
  I.symm   i.symm    j     I
E -----> H -----> M --> H --> E
```
within the set `range I ⊆ E` at `I (i x) : E`.
This defines a smooth vector bundle `TangentBundle` with fibers `TangentSpace`.

## Main definitions

* `TangentSpace I M x` is the fiber of the tangent bundle at `x : M`, which is defined to be `E`.

* `TangentBundle I M` is the total space of `TangentSpace I M`, proven to be a smooth vector
  bundle.
-/


open Bundle Set SmoothManifoldWithCorners PartialHomeomorph ContinuousLinearMap

open scoped Manifold Topology Bundle ContDiff

noncomputable section

section General

variable {𝕜 : Type*} [NontriviallyNormedField 𝕜] {E : Type*} [NormedAddCommGroup E]
  [NormedSpace 𝕜 E] {E' : Type*} [NormedAddCommGroup E'] [NormedSpace 𝕜 E'] {H : Type*}
  [TopologicalSpace H] {I : ModelWithCorners 𝕜 E H} {H' : Type*} [TopologicalSpace H']
  {I' : ModelWithCorners 𝕜 E' H'} {M : Type*} [TopologicalSpace M] [ChartedSpace H M]
  [SmoothManifoldWithCorners I M] {M' : Type*} [TopologicalSpace M'] [ChartedSpace H' M']
  [SmoothManifoldWithCorners I' M'] {F : Type*} [NormedAddCommGroup F] [NormedSpace 𝕜 F]

variable (I)

/-- Auxiliary lemma for tangent spaces: the derivative of a coordinate change between two charts is
  smooth on its source. -/
theorem contDiffOn_fderiv_coord_change (i j : atlas H M) :
    ContDiffOn 𝕜 ∞ (fderivWithin 𝕜 (j.1.extend I ∘ (i.1.extend I).symm) (range I))
      ((i.1.extend I).symm ≫ j.1.extend I).source := by
  have h : ((i.1.extend I).symm ≫ j.1.extend I).source ⊆ range I := by
    rw [i.1.extend_coord_change_source]; apply image_subset_range
  intro x hx
<<<<<<< HEAD
  refine (ContDiffWithinAt.fderivWithin_right ?_ I.unique_diff (n := ∞) (by exact_mod_cast le_top)
    <| h hx).mono h
=======
  refine (ContDiffWithinAt.fderivWithin_right ?_ I.uniqueDiffOn le_top <| h hx).mono h
>>>>>>> 3ad544d9
  refine (PartialHomeomorph.contDiffOn_extend_coord_change I (subset_maximalAtlas I j.2)
    (subset_maximalAtlas I i.2) x hx).mono_of_mem ?_
  exact i.1.extend_coord_change_source_mem_nhdsWithin j.1 I hx

variable (M)

open SmoothManifoldWithCorners

/-- Let `M` be a smooth manifold with corners with model `I` on `(E, H)`.
Then `VectorBundleCore I M` is the vector bundle core for the tangent bundle over `M`.
It is indexed by the atlas of `M`, with fiber `E` and its change of coordinates from the chart `i`
to the chart `j` at point `x : M` is the derivative of the composite
```
  I.symm   i.symm    j     I
E -----> H -----> M --> H --> E
```
within the set `range I ⊆ E` at `I (i x) : E`. -/
@[simps indexAt coordChange]
def tangentBundleCore : VectorBundleCore 𝕜 M E (atlas H M) where
  baseSet i := i.1.source
  isOpen_baseSet i := i.1.open_source
  indexAt := achart H
  mem_baseSet_at := mem_chart_source H
  coordChange i j x :=
    fderivWithin 𝕜 (j.1.extend I ∘ (i.1.extend I).symm) (range I) (i.1.extend I x)
  coordChange_self i x hx v := by
    simp only
    rw [Filter.EventuallyEq.fderivWithin_eq, fderivWithin_id', ContinuousLinearMap.id_apply]
    · exact I.uniqueDiffWithinAt_image
    · filter_upwards [i.1.extend_target_mem_nhdsWithin I hx] with y hy
      exact (i.1.extend I).right_inv hy
    · simp_rw [Function.comp_apply, i.1.extend_left_inv I hx]
  continuousOn_coordChange i j := by
    refine (contDiffOn_fderiv_coord_change I i j).continuousOn.comp
      ((i.1.continuousOn_extend I).mono ?_) ?_
    · rw [i.1.extend_source]; exact inter_subset_left
    simp_rw [← i.1.extend_image_source_inter, mapsTo_image]
  coordChange_comp := by
    rintro i j k x ⟨⟨hxi, hxj⟩, hxk⟩ v
    rw [fderivWithin_fderivWithin, Filter.EventuallyEq.fderivWithin_eq]
    · have := i.1.extend_preimage_mem_nhds I hxi (j.1.extend_source_mem_nhds I hxj)
      filter_upwards [nhdsWithin_le_nhds this] with y hy
      simp_rw [Function.comp_apply, (j.1.extend I).left_inv hy]
    · simp_rw [Function.comp_apply, i.1.extend_left_inv I hxi, j.1.extend_left_inv I hxj]
    · exact (contDiffWithinAt_extend_coord_change' I (subset_maximalAtlas I k.2)
        (subset_maximalAtlas I j.2) hxk hxj).differentiableWithinAt (by exact_mod_cast le_top)
    · exact (contDiffWithinAt_extend_coord_change' I (subset_maximalAtlas I j.2)
        (subset_maximalAtlas I i.2) hxj hxi).differentiableWithinAt (by exact_mod_cast le_top)
    · intro x _; exact mem_range_self _
    · exact I.uniqueDiffWithinAt_image
    · rw [Function.comp_apply, i.1.extend_left_inv I hxi]

-- Porting note: moved to a separate `simp high` lemma b/c `simp` can simplify the LHS
@[simp high]
theorem tangentBundleCore_baseSet (i) : (tangentBundleCore I M).baseSet i = i.1.source := rfl

variable {M}

theorem tangentBundleCore_coordChange_achart (x x' z : M) :
    (tangentBundleCore I M).coordChange (achart H x) (achart H x') z =
      fderivWithin 𝕜 (extChartAt I x' ∘ (extChartAt I x).symm) (range I) (extChartAt I x z) :=
  rfl

section tangentCoordChange

/-- In a manifold `M`, given two preferred charts indexed by `x y : M`, `tangentCoordChange I x y`
is the family of derivatives of the corresponding change-of-coordinates map. It takes junk values
outside the intersection of the sources of the two charts.

Note that this definition takes advantage of the fact that `tangentBundleCore` has the same base
sets as the preferred charts of the base manifold. -/
abbrev tangentCoordChange (x y : M) : M → E →L[𝕜] E :=
  (tangentBundleCore I M).coordChange (achart H x) (achart H y)

variable {I}

lemma tangentCoordChange_def {x y z : M} : tangentCoordChange I x y z =
    fderivWithin 𝕜 (extChartAt I y ∘ (extChartAt I x).symm) (range I) (extChartAt I x z) := rfl

lemma tangentCoordChange_self {x z : M} {v : E} (h : z ∈ (extChartAt I x).source) :
    tangentCoordChange I x x z v = v := by
  apply (tangentBundleCore I M).coordChange_self
  rw [tangentBundleCore_baseSet, coe_achart, ← extChartAt_source I]
  exact h

lemma tangentCoordChange_comp {w x y z : M} {v : E}
    (h : z ∈ (extChartAt I w).source ∩ (extChartAt I x).source ∩ (extChartAt I y).source) :
    tangentCoordChange I x y z (tangentCoordChange I w x z v) = tangentCoordChange I w y z v := by
  apply (tangentBundleCore I M).coordChange_comp
  simp only [tangentBundleCore_baseSet, coe_achart, ← extChartAt_source I]
  exact h

lemma hasFDerivWithinAt_tangentCoordChange {x y z : M}
    (h : z ∈ (extChartAt I x).source ∩ (extChartAt I y).source) :
    HasFDerivWithinAt ((extChartAt I y) ∘ (extChartAt I x).symm) (tangentCoordChange I x y z)
      (range I) (extChartAt I x z) :=
  have h' : extChartAt I x z ∈ ((extChartAt I x).symm ≫ (extChartAt I y)).source := by
    rw [PartialEquiv.trans_source'', PartialEquiv.symm_symm, PartialEquiv.symm_target]
    exact mem_image_of_mem _ h
  ((contDiffWithinAt_ext_coord_change I y x h').differentiableWithinAt (by simp)).hasFDerivWithinAt

lemma continuousOn_tangentCoordChange (x y : M) : ContinuousOn (tangentCoordChange I x y)
    ((extChartAt I x).source ∩ (extChartAt I y).source) := by
  convert (tangentBundleCore I M).continuousOn_coordChange (achart H x) (achart H y) <;>
  simp only [tangentBundleCore_baseSet, coe_achart, ← extChartAt_source I]

end tangentCoordChange

/-- The tangent space at a point of the manifold `M`. It is just `E`. We could use instead
`(tangentBundleCore I M).to_topological_vector_bundle_core.fiber x`, but we use `E` to help the
kernel.
-/
@[nolint unusedArguments]
def TangentSpace {𝕜} [NontriviallyNormedField 𝕜] {E} [NormedAddCommGroup E] [NormedSpace 𝕜 E]
    {H} [TopologicalSpace H] (I : ModelWithCorners 𝕜 E H) {M} [TopologicalSpace M]
    [ChartedSpace H M] [SmoothManifoldWithCorners I M] (_x : M) : Type* := E
-- Porting note: was deriving TopologicalSpace, AddCommGroup, TopologicalAddGroup

instance {x : M} : TopologicalSpace (TangentSpace I x) := inferInstanceAs (TopologicalSpace E)
instance {x : M} : AddCommGroup (TangentSpace I x) := inferInstanceAs (AddCommGroup E)
instance {x : M} : TopologicalAddGroup (TangentSpace I x) := inferInstanceAs (TopologicalAddGroup E)

variable (M)

-- is empty if the base manifold is empty
/-- The tangent bundle to a smooth manifold, as a Sigma type. Defined in terms of
`Bundle.TotalSpace` to be able to put a suitable topology on it. -/
-- Porting note(#5171): was nolint has_nonempty_instance
abbrev TangentBundle :=
  Bundle.TotalSpace E (TangentSpace I : M → Type _)

local notation "TM" => TangentBundle I M

section TangentBundleInstances

/- In general, the definition of `TangentSpace` is not reducible, so that type class inference
does not pick wrong instances. In this section, we record the right instances for
them, noting in particular that the tangent bundle is a smooth manifold. -/
section

variable {M}
variable (x : M)

instance : Module 𝕜 (TangentSpace I x) := inferInstanceAs (Module 𝕜 E)

instance : Inhabited (TangentSpace I x) := ⟨0⟩

-- Porting note: removed unneeded ContinuousAdd (TangentSpace I x)

end

instance : TopologicalSpace TM :=
  (tangentBundleCore I M).toTopologicalSpace

instance TangentSpace.fiberBundle : FiberBundle E (TangentSpace I : M → Type _) :=
  (tangentBundleCore I M).fiberBundle

instance TangentSpace.vectorBundle : VectorBundle 𝕜 E (TangentSpace I : M → Type _) :=
  (tangentBundleCore I M).vectorBundle

namespace TangentBundle

protected theorem chartAt (p : TM) :
    chartAt (ModelProd H E) p =
      ((tangentBundleCore I M).toFiberBundleCore.localTriv (achart H p.1)).toPartialHomeomorph ≫ₕ
        (chartAt H p.1).prod (PartialHomeomorph.refl E) :=
  rfl

theorem chartAt_toPartialEquiv (p : TM) :
    (chartAt (ModelProd H E) p).toPartialEquiv =
      (tangentBundleCore I M).toFiberBundleCore.localTrivAsPartialEquiv (achart H p.1) ≫
        (chartAt H p.1).toPartialEquiv.prod (PartialEquiv.refl E) :=
  rfl

theorem trivializationAt_eq_localTriv (x : M) :
    trivializationAt E (TangentSpace I) x =
      (tangentBundleCore I M).toFiberBundleCore.localTriv (achart H x) :=
  rfl

@[simp, mfld_simps]
theorem trivializationAt_source (x : M) :
    (trivializationAt E (TangentSpace I) x).source =
      π E (TangentSpace I) ⁻¹' (chartAt H x).source :=
  rfl

@[simp, mfld_simps]
theorem trivializationAt_target (x : M) :
    (trivializationAt E (TangentSpace I) x).target = (chartAt H x).source ×ˢ univ :=
  rfl

@[simp, mfld_simps]
theorem trivializationAt_baseSet (x : M) :
    (trivializationAt E (TangentSpace I) x).baseSet = (chartAt H x).source :=
  rfl

theorem trivializationAt_apply (x : M) (z : TM) :
    trivializationAt E (TangentSpace I) x z =
      (z.1, fderivWithin 𝕜 ((chartAt H x).extend I ∘ ((chartAt H z.1).extend I).symm) (range I)
        ((chartAt H z.1).extend I z.1) z.2) :=
  rfl

@[simp, mfld_simps]
theorem trivializationAt_fst (x : M) (z : TM) : (trivializationAt E (TangentSpace I) x z).1 = z.1 :=
  rfl

@[simp, mfld_simps]
theorem mem_chart_source_iff (p q : TM) :
    p ∈ (chartAt (ModelProd H E) q).source ↔ p.1 ∈ (chartAt H q.1).source := by
  simp only [FiberBundle.chartedSpace_chartAt, mfld_simps]

@[simp, mfld_simps]
theorem mem_chart_target_iff (p : H × E) (q : TM) :
    p ∈ (chartAt (ModelProd H E) q).target ↔ p.1 ∈ (chartAt H q.1).target := by
  /- porting note: was
  simp (config := { contextual := true }) only [FiberBundle.chartedSpace_chartAt,
    and_iff_left_iff_imp, mfld_simps]
  -/
  simp only [FiberBundle.chartedSpace_chartAt, mfld_simps]
  rw [PartialEquiv.prod_symm]
  simp (config := { contextual := true }) only [and_iff_left_iff_imp, mfld_simps]

@[simp, mfld_simps]
theorem coe_chartAt_fst (p q : TM) : ((chartAt (ModelProd H E) q) p).1 = chartAt H q.1 p.1 :=
  rfl

@[simp, mfld_simps]
theorem coe_chartAt_symm_fst (p : H × E) (q : TM) :
    ((chartAt (ModelProd H E) q).symm p).1 = ((chartAt H q.1).symm : H → M) p.1 :=
  rfl

@[simp, mfld_simps]
theorem trivializationAt_continuousLinearMapAt {b₀ b : M}
    (hb : b ∈ (trivializationAt E (TangentSpace I) b₀).baseSet) :
    (trivializationAt E (TangentSpace I) b₀).continuousLinearMapAt 𝕜 b =
      (tangentBundleCore I M).coordChange (achart H b) (achart H b₀) b :=
  (tangentBundleCore I M).localTriv_continuousLinearMapAt hb

@[simp, mfld_simps]
theorem trivializationAt_symmL {b₀ b : M}
    (hb : b ∈ (trivializationAt E (TangentSpace I) b₀).baseSet) :
    (trivializationAt E (TangentSpace I) b₀).symmL 𝕜 b =
      (tangentBundleCore I M).coordChange (achart H b₀) (achart H b) b :=
  (tangentBundleCore I M).localTriv_symmL hb

-- Porting note: `simp` simplifies LHS to `.id _ _`
@[simp high, mfld_simps]
theorem coordChange_model_space (b b' x : F) :
    (tangentBundleCore 𝓘(𝕜, F) F).coordChange (achart F b) (achart F b') x = 1 := by
  simpa only [tangentBundleCore_coordChange, mfld_simps] using
    fderivWithin_id uniqueDiffWithinAt_univ

-- Porting note: `simp` simplifies LHS to `.id _ _`
@[simp high, mfld_simps]
theorem symmL_model_space (b b' : F) :
    (trivializationAt F (TangentSpace 𝓘(𝕜, F)) b).symmL 𝕜 b' = (1 : F →L[𝕜] F) := by
  rw [TangentBundle.trivializationAt_symmL, coordChange_model_space]
  apply mem_univ

-- Porting note: `simp` simplifies LHS to `.id _ _`
@[simp high, mfld_simps]
theorem continuousLinearMapAt_model_space (b b' : F) :
    (trivializationAt F (TangentSpace 𝓘(𝕜, F)) b).continuousLinearMapAt 𝕜 b' = (1 : F →L[𝕜] F) := by
  rw [TangentBundle.trivializationAt_continuousLinearMapAt, coordChange_model_space]
  apply mem_univ

end TangentBundle

instance tangentBundleCore.isSmooth : (tangentBundleCore I M).IsSmooth I := by
  refine ⟨fun i j => ?_⟩
  rw [SmoothOn, contMDiffOn_iff_source_of_mem_maximalAtlas (subset_maximalAtlas I i.2),
    contMDiffOn_iff_contDiffOn]
  · refine ((contDiffOn_fderiv_coord_change I i j).congr fun x hx => ?_).mono ?_
    · rw [PartialEquiv.trans_source'] at hx
      simp_rw [Function.comp_apply, tangentBundleCore_coordChange, (i.1.extend I).right_inv hx.1]
    · exact (i.1.extend_image_source_inter j.1 I).subset
  · apply inter_subset_left

instance TangentBundle.smoothVectorBundle : SmoothVectorBundle E (TangentSpace I : M → Type _) I :=
  (tangentBundleCore I M).smoothVectorBundle _

end TangentBundleInstances

/-! ## The tangent bundle to the model space -/


/-- In the tangent bundle to the model space, the charts are just the canonical identification
between a product type and a sigma type, a.k.a. `TotalSpace.toProd`. -/
@[simp, mfld_simps]
theorem tangentBundle_model_space_chartAt (p : TangentBundle I H) :
    (chartAt (ModelProd H E) p).toPartialEquiv = (TotalSpace.toProd H E).toPartialEquiv := by
  ext x : 1
  · ext; · rfl
    exact (tangentBundleCore I H).coordChange_self (achart _ x.1) x.1 (mem_achart_source H x.1) x.2
  · ext; · rfl
    apply heq_of_eq
    exact (tangentBundleCore I H).coordChange_self (achart _ x.1) x.1 (mem_achart_source H x.1) x.2
  simp_rw [TangentBundle.chartAt, FiberBundleCore.localTriv,
    FiberBundleCore.localTrivAsPartialEquiv, VectorBundleCore.toFiberBundleCore_baseSet,
    tangentBundleCore_baseSet]
  simp only [mfld_simps]

@[simp, mfld_simps]
theorem tangentBundle_model_space_coe_chartAt (p : TangentBundle I H) :
    ⇑(chartAt (ModelProd H E) p) = TotalSpace.toProd H E := by
  rw [← PartialHomeomorph.coe_coe, tangentBundle_model_space_chartAt]; rfl

@[simp, mfld_simps]
theorem tangentBundle_model_space_coe_chartAt_symm (p : TangentBundle I H) :
    ((chartAt (ModelProd H E) p).symm : ModelProd H E → TangentBundle I H) =
      (TotalSpace.toProd H E).symm := by
  rw [← PartialHomeomorph.coe_coe, PartialHomeomorph.symm_toPartialEquiv,
    tangentBundle_model_space_chartAt]; rfl

theorem tangentBundleCore_coordChange_model_space (x x' z : H) :
    (tangentBundleCore I H).coordChange (achart H x) (achart H x') z =
    ContinuousLinearMap.id 𝕜 E := by
  ext v; exact (tangentBundleCore I H).coordChange_self (achart _ z) z (mem_univ _) v

variable (H)

/-- The canonical identification between the tangent bundle to the model space and the product,
as a homeomorphism -/
def tangentBundleModelSpaceHomeomorph : TangentBundle I H ≃ₜ ModelProd H E :=
  { TotalSpace.toProd H E with
    continuous_toFun := by
      let p : TangentBundle I H := ⟨I.symm (0 : E), (0 : E)⟩
      have : Continuous (chartAt (ModelProd H E) p) := by
        rw [continuous_iff_continuousOn_univ]
        convert (chartAt (ModelProd H E) p).continuousOn
        simp only [TangentSpace.fiberBundle, mfld_simps]
      simpa only [mfld_simps] using this
    continuous_invFun := by
      let p : TangentBundle I H := ⟨I.symm (0 : E), (0 : E)⟩
      have : Continuous (chartAt (ModelProd H E) p).symm := by
        rw [continuous_iff_continuousOn_univ]
        convert (chartAt (ModelProd H E) p).symm.continuousOn
        simp only [mfld_simps]
      simpa only [mfld_simps] using this }

@[simp, mfld_simps]
theorem tangentBundleModelSpaceHomeomorph_coe :
    (tangentBundleModelSpaceHomeomorph H I : TangentBundle I H → ModelProd H E) =
      TotalSpace.toProd H E :=
  rfl

@[simp, mfld_simps]
theorem tangentBundleModelSpaceHomeomorph_coe_symm :
    ((tangentBundleModelSpaceHomeomorph H I).symm : ModelProd H E → TangentBundle I H) =
      (TotalSpace.toProd H E).symm :=
  rfl

section inTangentCoordinates

variable (I') {M H}
variable {N : Type*}

/-- The map `in_coordinates` for the tangent bundle is trivial on the model spaces -/
theorem inCoordinates_tangent_bundle_core_model_space (x₀ x : H) (y₀ y : H') (ϕ : E →L[𝕜] E') :
    inCoordinates E (TangentSpace I) E' (TangentSpace I') x₀ x y₀ y ϕ = ϕ := by
  erw [VectorBundleCore.inCoordinates_eq] <;> try trivial
  simp_rw [tangentBundleCore_indexAt, tangentBundleCore_coordChange_model_space,
    ContinuousLinearMap.id_comp, ContinuousLinearMap.comp_id]

/-- When `ϕ x` is a continuous linear map that changes vectors in charts around `f x` to vectors
in charts around `g x`, `inTangentCoordinates I I' f g ϕ x₀ x` is a coordinate change of
this continuous linear map that makes sense from charts around `f x₀` to charts around `g x₀`
by composing it with appropriate coordinate changes.
Note that the type of `ϕ` is more accurately
`Π x : N, TangentSpace I (f x) →L[𝕜] TangentSpace I' (g x)`.
We are unfolding `TangentSpace` in this type so that Lean recognizes that the type of `ϕ` doesn't
actually depend on `f` or `g`.

This is the underlying function of the trivializations of the hom of (pullbacks of) tangent spaces.
-/
def inTangentCoordinates (f : N → M) (g : N → M') (ϕ : N → E →L[𝕜] E') : N → N → E →L[𝕜] E' :=
  fun x₀ x => inCoordinates E (TangentSpace I) E' (TangentSpace I') (f x₀) (f x) (g x₀) (g x) (ϕ x)

theorem inTangentCoordinates_model_space (f : N → H) (g : N → H') (ϕ : N → E →L[𝕜] E') (x₀ : N) :
    inTangentCoordinates I I' f g ϕ x₀ = ϕ := by
  simp (config := { unfoldPartialApp := true }) only [inTangentCoordinates,
    inCoordinates_tangent_bundle_core_model_space]

theorem inTangentCoordinates_eq (f : N → M) (g : N → M') (ϕ : N → E →L[𝕜] E') {x₀ x : N}
    (hx : f x ∈ (chartAt H (f x₀)).source) (hy : g x ∈ (chartAt H' (g x₀)).source) :
    inTangentCoordinates I I' f g ϕ x₀ x =
      (tangentBundleCore I' M').coordChange (achart H' (g x)) (achart H' (g x₀)) (g x) ∘L
        ϕ x ∘L (tangentBundleCore I M).coordChange (achart H (f x₀)) (achart H (f x)) (f x) :=
  (tangentBundleCore I M).inCoordinates_eq (tangentBundleCore I' M') (ϕ x) hx hy

end inTangentCoordinates

end General

section Real

variable {E : Type*} [NormedAddCommGroup E] [NormedSpace ℝ E] {H : Type*} [TopologicalSpace H]
  {I : ModelWithCorners ℝ E H} {M : Type*} [TopologicalSpace M] [ChartedSpace H M]
  [SmoothManifoldWithCorners I M]

instance {x : M} : PathConnectedSpace (TangentSpace I x) := by unfold TangentSpace; infer_instance

end Real<|MERGE_RESOLUTION|>--- conflicted
+++ resolved
@@ -55,12 +55,8 @@
   have h : ((i.1.extend I).symm ≫ j.1.extend I).source ⊆ range I := by
     rw [i.1.extend_coord_change_source]; apply image_subset_range
   intro x hx
-<<<<<<< HEAD
   refine (ContDiffWithinAt.fderivWithin_right ?_ I.unique_diff (n := ∞) (by exact_mod_cast le_top)
     <| h hx).mono h
-=======
-  refine (ContDiffWithinAt.fderivWithin_right ?_ I.uniqueDiffOn le_top <| h hx).mono h
->>>>>>> 3ad544d9
   refine (PartialHomeomorph.contDiffOn_extend_coord_change I (subset_maximalAtlas I j.2)
     (subset_maximalAtlas I i.2) x hx).mono_of_mem ?_
   exact i.1.extend_coord_change_source_mem_nhdsWithin j.1 I hx
