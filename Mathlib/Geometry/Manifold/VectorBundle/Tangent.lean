/-
Copyright (c) 2022 Floris van Doorn. All rights reserved.
Released under Apache 2.0 license as described in the file LICENSE.
Authors: Floris van Doorn, Heather Macbeth
-/
import Mathlib.Geometry.Manifold.VectorBundle.Basic

/-! # Tangent bundles

This file defines the tangent bundle as a `C^n` vector bundle.

Let `M` be a manifold with model `I` on `(E, H)`. The tangent space `TangentSpace I (x : M)` has
already been defined as a type synonym for `E`, and the tangent bundle `TangentBundle I M` as an
abbrev of `Bundle.TotalSpace E (TangentSpace I : M → Type _)`.

In this file, when `M` is `C^1`, we construct a vector bundle structure
on `TangentBundle I M` using the `VectorBundleCore` construction indexed by the charts of `M`
with fibers `E`. Given two charts `i, j : PartialHomeomorph M H`, the coordinate change
between `i` and `j` at a point `x : M` is the derivative of the composite
```
  I.symm   i.symm    j     I
E -----> H -----> M --> H --> E
```
within the set `range I ⊆ E` at `I (i x) : E`.
This defines a vector bundle `TangentBundle` with fibers `TangentSpace`.

## Main definitions and results

* `tangentBundleCore I M` is the vector bundle core for the tangent bundle over `M`.

* When `M` is a `C^{n+1}` manifold, `TangentBundle I M` has a `C^n` vector bundle
  structure over `M`. In particular, it is a topological space, a vector bundle, a fiber bundle,
  and a `C^n` manifold.
-/


open Bundle Set IsManifold PartialHomeomorph ContinuousLinearMap

open scoped Manifold Topology Bundle ContDiff

noncomputable section

section General

variable {𝕜 : Type*} [NontriviallyNormedField 𝕜] {n : WithTop ℕ∞} {E : Type*} [NormedAddCommGroup E]
  [NormedSpace 𝕜 E] {E' : Type*} [NormedAddCommGroup E'] [NormedSpace 𝕜 E'] {H : Type*}
  [TopologicalSpace H] {I : ModelWithCorners 𝕜 E H} {H' : Type*} [TopologicalSpace H']
  {I' : ModelWithCorners 𝕜 E' H'} {M : Type*} [TopologicalSpace M] [ChartedSpace H M]
   {M' : Type*} [TopologicalSpace M'] [ChartedSpace H' M']
   {F : Type*} [NormedAddCommGroup F] [NormedSpace 𝕜 F]

/-- Auxiliary lemma for tangent spaces: the derivative of a coordinate change between two charts is
  `C^n` on its source. -/
theorem contDiffOn_fderiv_coord_change [IsManifold I (n + 1) M]
    (i j : atlas H M) :
    ContDiffOn 𝕜 n (fderivWithin 𝕜 (j.1.extend I ∘ (i.1.extend I).symm) (range I))
      ((i.1.extend I).symm ≫ j.1.extend I).source := by
  have h : ((i.1.extend I).symm ≫ j.1.extend I).source ⊆ range I := by
    rw [i.1.extend_coord_change_source]; apply image_subset_range
  intro x hx
  refine (ContDiffWithinAt.fderivWithin_right ?_ I.uniqueDiffOn le_rfl
    <| h hx).mono h
  refine (PartialHomeomorph.contDiffOn_extend_coord_change (subset_maximalAtlas j.2)
    (subset_maximalAtlas i.2) x hx).mono_of_mem_nhdsWithin ?_
  exact i.1.extend_coord_change_source_mem_nhdsWithin j.1 hx

open IsManifold

variable [IsManifold I 1 M] [IsManifold I' 1 M']

variable (I M) in
/-- Let `M` be a `C^1` manifold with model `I` on `(E, H)`.
Then `tangentBundleCore I M` is the vector bundle core for the tangent bundle over `M`.
It is indexed by the atlas of `M`, with fiber `E` and its change of coordinates from the chart `i`
to the chart `j` at point `x : M` is the derivative of the composite
```
  I.symm   i.symm    j     I
E -----> H -----> M --> H --> E
```
within the set `range I ⊆ E` at `I (i x) : E`. -/
@[simps indexAt coordChange]
def tangentBundleCore : VectorBundleCore 𝕜 M E (atlas H M) where
  baseSet i := i.1.source
  isOpen_baseSet i := i.1.open_source
  indexAt := achart H
  mem_baseSet_at := mem_chart_source H
  coordChange i j x :=
    fderivWithin 𝕜 (j.1.extend I ∘ (i.1.extend I).symm) (range I) (i.1.extend I x)
  coordChange_self i x hx v := by
    rw [Filter.EventuallyEq.fderivWithin_eq, fderivWithin_id', ContinuousLinearMap.id_apply]
    · exact I.uniqueDiffWithinAt_image
    · filter_upwards [i.1.extend_target_mem_nhdsWithin hx] with y hy
      exact (i.1.extend I).right_inv hy
    · simp_rw [Function.comp_apply, i.1.extend_left_inv hx]
  continuousOn_coordChange i j := by
    have : IsManifold I (0 + 1) M := by simpa
    refine (contDiffOn_fderiv_coord_change (n := 0) i j).continuousOn.comp
      (i.1.continuousOn_extend.mono ?_) ?_
    · rw [i.1.extend_source]; exact inter_subset_left
    simp_rw [← i.1.extend_image_source_inter, mapsTo_image]
  coordChange_comp := by
    have : IsManifold I (0 + 1) M := by simpa
    rintro i j k x ⟨⟨hxi, hxj⟩, hxk⟩ v
    rw [fderivWithin_fderivWithin, Filter.EventuallyEq.fderivWithin_eq]
    · have := i.1.extend_preimage_mem_nhds (I := I) hxi (j.1.extend_source_mem_nhds (I := I) hxj)
      filter_upwards [nhdsWithin_le_nhds this] with y hy
      simp_rw [Function.comp_apply, (j.1.extend I).left_inv hy]
    · simp_rw [Function.comp_apply, i.1.extend_left_inv hxi, j.1.extend_left_inv hxj]
    · exact (contDiffWithinAt_extend_coord_change' (subset_maximalAtlas k.2)
        (subset_maximalAtlas j.2) hxk hxj).differentiableWithinAt le_rfl
    · exact (contDiffWithinAt_extend_coord_change' (subset_maximalAtlas j.2)
        (subset_maximalAtlas i.2) hxj hxi).differentiableWithinAt le_rfl
    · intro x _; exact mem_range_self _
    · exact I.uniqueDiffWithinAt_image
    · rw [Function.comp_apply, i.1.extend_left_inv hxi]

-- Porting note: moved to a separate `simp high` lemma b/c `simp` can simplify the LHS
@[simp high]
theorem tangentBundleCore_baseSet (i) : (tangentBundleCore I M).baseSet i = i.1.source := rfl

theorem tangentBundleCore_coordChange_achart (x x' z : M) :
    (tangentBundleCore I M).coordChange (achart H x) (achart H x') z =
      fderivWithin 𝕜 (extChartAt I x' ∘ (extChartAt I x).symm) (range I) (extChartAt I x z) :=
  rfl

section tangentCoordChange

variable (I) in
/-- In a manifold `M`, given two preferred charts indexed by `x y : M`, `tangentCoordChange I x y`
is the family of derivatives of the corresponding change-of-coordinates map. It takes junk values
outside the intersection of the sources of the two charts.

Note that this definition takes advantage of the fact that `tangentBundleCore` has the same base
sets as the preferred charts of the base manifold. -/
abbrev tangentCoordChange (x y : M) : M → E →L[𝕜] E :=
  (tangentBundleCore I M).coordChange (achart H x) (achart H y)

lemma tangentCoordChange_def {x y z : M} : tangentCoordChange I x y z =
    fderivWithin 𝕜 (extChartAt I y ∘ (extChartAt I x).symm) (range I) (extChartAt I x z) := rfl

lemma tangentCoordChange_self {x z : M} {v : E} (h : z ∈ (extChartAt I x).source) :
    tangentCoordChange I x x z v = v := by
  apply (tangentBundleCore I M).coordChange_self
  rw [tangentBundleCore_baseSet, coe_achart, ← extChartAt_source I]
  exact h

lemma tangentCoordChange_comp {w x y z : M} {v : E}
    (h : z ∈ (extChartAt I w).source ∩ (extChartAt I x).source ∩ (extChartAt I y).source) :
    tangentCoordChange I x y z (tangentCoordChange I w x z v) = tangentCoordChange I w y z v := by
  apply (tangentBundleCore I M).coordChange_comp
  simp only [tangentBundleCore_baseSet, coe_achart, ← extChartAt_source I]
  exact h

lemma hasFDerivWithinAt_tangentCoordChange {x y z : M}
    (h : z ∈ (extChartAt I x).source ∩ (extChartAt I y).source) :
    HasFDerivWithinAt ((extChartAt I y) ∘ (extChartAt I x).symm) (tangentCoordChange I x y z)
      (range I) (extChartAt I x z) :=
  have h' : extChartAt I x z ∈ ((extChartAt I x).symm ≫ (extChartAt I y)).source := by
    rw [PartialEquiv.trans_source'', PartialEquiv.symm_symm, PartialEquiv.symm_target]
    exact mem_image_of_mem _ h
  ((contDiffWithinAt_ext_coord_change y x h').differentiableWithinAt le_rfl).hasFDerivWithinAt

lemma continuousOn_tangentCoordChange (x y : M) : ContinuousOn (tangentCoordChange I x y)
    ((extChartAt I x).source ∩ (extChartAt I y).source) := by
  convert (tangentBundleCore I M).continuousOn_coordChange (achart H x) (achart H y) <;>
  simp only [tangentBundleCore_baseSet, coe_achart, ← extChartAt_source I]

end tangentCoordChange

local notation "TM" => TangentBundle I M

section TangentBundleInstances

instance : TopologicalSpace TM :=
  (tangentBundleCore I M).toTopologicalSpace

instance TangentSpace.fiberBundle : FiberBundle E (TangentSpace I : M → Type _) :=
  (tangentBundleCore I M).fiberBundle

instance TangentSpace.vectorBundle : VectorBundle 𝕜 E (TangentSpace I : M → Type _) :=
  (tangentBundleCore I M).vectorBundle

namespace TangentBundle

protected theorem chartAt (p : TM) :
    chartAt (ModelProd H E) p =
      ((tangentBundleCore I M).toFiberBundleCore.localTriv (achart H p.1)).toPartialHomeomorph ≫ₕ
        (chartAt H p.1).prod (PartialHomeomorph.refl E) :=
  rfl

theorem chartAt_toPartialEquiv (p : TM) :
    (chartAt (ModelProd H E) p).toPartialEquiv =
      (tangentBundleCore I M).toFiberBundleCore.localTrivAsPartialEquiv (achart H p.1) ≫
        (chartAt H p.1).toPartialEquiv.prod (PartialEquiv.refl E) :=
  rfl

theorem trivializationAt_eq_localTriv (x : M) :
    trivializationAt E (TangentSpace I) x =
      (tangentBundleCore I M).toFiberBundleCore.localTriv (achart H x) :=
  rfl

@[simp, mfld_simps]
theorem trivializationAt_source (x : M) :
    (trivializationAt E (TangentSpace I) x).source =
      π E (TangentSpace I) ⁻¹' (chartAt H x).source :=
  rfl

@[simp, mfld_simps]
theorem trivializationAt_target (x : M) :
    (trivializationAt E (TangentSpace I) x).target = (chartAt H x).source ×ˢ univ :=
  rfl

@[simp, mfld_simps]
theorem trivializationAt_baseSet (x : M) :
    (trivializationAt E (TangentSpace I) x).baseSet = (chartAt H x).source :=
  rfl

theorem trivializationAt_apply (x : M) (z : TM) :
    trivializationAt E (TangentSpace I) x z =
      (z.1, fderivWithin 𝕜 ((chartAt H x).extend I ∘ ((chartAt H z.1).extend I).symm) (range I)
        ((chartAt H z.1).extend I z.1) z.2) :=
  rfl

@[simp, mfld_simps]
theorem trivializationAt_fst (x : M) (z : TM) : (trivializationAt E (TangentSpace I) x z).1 = z.1 :=
  rfl

@[simp, mfld_simps]
theorem mem_chart_source_iff (p q : TM) :
    p ∈ (chartAt (ModelProd H E) q).source ↔ p.1 ∈ (chartAt H q.1).source := by
  simp only [FiberBundle.chartedSpace_chartAt, mfld_simps]

@[simp, mfld_simps]
theorem mem_chart_target_iff (p : H × E) (q : TM) :
    p ∈ (chartAt (ModelProd H E) q).target ↔ p.1 ∈ (chartAt H q.1).target := by
  /- porting note: was
  simp +contextual only [FiberBundle.chartedSpace_chartAt,
    and_iff_left_iff_imp, mfld_simps]
  -/
  simp only [FiberBundle.chartedSpace_chartAt, mfld_simps]
  rw [PartialEquiv.prod_symm]
  simp +contextual only [and_iff_left_iff_imp, mfld_simps]

@[simp, mfld_simps]
theorem coe_chartAt_fst (p q : TM) : ((chartAt (ModelProd H E) q) p).1 = chartAt H q.1 p.1 :=
  rfl

@[simp, mfld_simps]
theorem coe_chartAt_symm_fst (p : H × E) (q : TM) :
    ((chartAt (ModelProd H E) q).symm p).1 = ((chartAt H q.1).symm : H → M) p.1 :=
  rfl

/-- The trivialization of the tangent space can be expressed in terms of the tangent bundle core.
To write it as the manifold derivative of `extChartAt`, see
`TangentBundle.continuousLinearMapAt_trivializationAt`.

Use with care as it abuses the defeq `TangentSpace I b = E`. -/
theorem continuousLinearMapAt_trivializationAt_eq_core {b₀ b : M} (hb : b ∈ (chartAt H b₀).source) :
    (trivializationAt E (TangentSpace I) b₀).continuousLinearMapAt 𝕜 b =
      (tangentBundleCore I M).coordChange (achart H b) (achart H b₀) b := by
  simp [hb]

<<<<<<< HEAD
@[deprecated (since := "2025-06-29")]
=======
@[deprecated (since := "2025-07-03")]
>>>>>>> 2aea8b5b
alias trivializationAt_continuousLinearMapAt := continuousLinearMapAt_trivializationAt_eq_core

/-- The inverse trivialization of the tangent space can be expressed in terms of the tangent bundle
core. To write it as the manifold derivative of `(extChartAt I b₀).symm`, see
`TangentBundle.symmL_trivializationAt`.

Use with care as it abuses the defeq `TangentSpace I b = E`. -/
theorem symmL_trivializationAt_eq_core {b₀ b : M} (hb : b ∈ (chartAt H b₀).source) :
    (trivializationAt E (TangentSpace I) b₀).symmL 𝕜 b =
      (tangentBundleCore I M).coordChange (achart H b₀) (achart H b) b := by
  simp [hb]

<<<<<<< HEAD
@[deprecated (since := "2025-06-29")]
=======
@[deprecated (since := "2025-07-03")]
>>>>>>> 2aea8b5b
alias trivializationAt_symmL  := symmL_trivializationAt_eq_core

-- Porting note: `simp` simplifies LHS to `.id _ _`
@[simp high, mfld_simps]
theorem coordChange_model_space (b b' x : F) :
    (tangentBundleCore 𝓘(𝕜, F) F).coordChange (achart F b) (achart F b') x = 1 := by
  simpa only [tangentBundleCore_coordChange, mfld_simps] using
    fderivWithin_id uniqueDiffWithinAt_univ

-- Porting note: `simp` simplifies LHS to `.id _ _`
@[simp high, mfld_simps]
theorem symmL_model_space (b b' : F) :
    (trivializationAt F (TangentSpace 𝓘(𝕜, F)) b).symmL 𝕜 b' = (1 : F →L[𝕜] F) := by
  rw [TangentBundle.symmL_trivializationAt_eq_core, coordChange_model_space]
  apply mem_univ

-- Porting note: `simp` simplifies LHS to `.id _ _`
@[simp high, mfld_simps]
theorem continuousLinearMapAt_model_space (b b' : F) :
    (trivializationAt F (TangentSpace 𝓘(𝕜, F)) b).continuousLinearMapAt 𝕜 b' = (1 : F →L[𝕜] F) := by
  rw [TangentBundle.continuousLinearMapAt_trivializationAt_eq_core, coordChange_model_space]
  apply mem_univ

end TangentBundle

omit [IsManifold I 1 M] in
lemma tangentBundleCore.isContMDiff [h : IsManifold I (n + 1) M] :
    haveI : IsManifold I 1 M := .of_le (n := n + 1) le_add_self
    (tangentBundleCore I M).IsContMDiff I n := by
  have : IsManifold I n M := .of_le (n := n + 1) (le_self_add)
  refine ⟨fun i j => ?_⟩
  rw [contMDiffOn_iff_source_of_mem_maximalAtlas (subset_maximalAtlas i.2),
    contMDiffOn_iff_contDiffOn]
  · refine ((contDiffOn_fderiv_coord_change (I := I) i j).congr fun x hx => ?_).mono ?_
    · rw [PartialEquiv.trans_source'] at hx
      simp_rw [Function.comp_apply, tangentBundleCore_coordChange, (i.1.extend I).right_inv hx.1]
    · exact (i.1.extend_image_source_inter j.1).subset
  · apply inter_subset_left

@[deprecated (since := "2025-01-09")]
alias tangentBundleCore.isSmooth := tangentBundleCore.isContMDiff

omit [IsManifold I 1 M] in
lemma TangentBundle.contMDiffVectorBundle [h : IsManifold I (n + 1) M] :
    haveI : IsManifold I 1 M := .of_le (n := n + 1) le_add_self
    ContMDiffVectorBundle n E (TangentSpace I : M → Type _) I := by
  have : IsManifold I 1 M := .of_le (n := n + 1) le_add_self
  have : (tangentBundleCore I M).IsContMDiff I n := tangentBundleCore.isContMDiff
  exact (tangentBundleCore I M).instContMDiffVectorBundle

@[deprecated (since := "2025-01-09")]
alias TangentBundle.smoothVectorBundle := TangentBundle.contMDiffVectorBundle

omit [IsManifold I 1 M] in
instance [h : IsManifold I ∞ M] :
    ContMDiffVectorBundle ∞ E (TangentSpace I : M → Type _) I := by
  have : IsManifold I (∞ + 1) M := h
  exact TangentBundle.contMDiffVectorBundle

omit [IsManifold I 1 M] in
instance [IsManifold I ω M] :
    ContMDiffVectorBundle ω E (TangentSpace I : M → Type _) I :=
  TangentBundle.contMDiffVectorBundle

omit [IsManifold I 1 M] in
instance [h : IsManifold I 2 M] :
    ContMDiffVectorBundle 1 E (TangentSpace I : M → Type _) I := by
  have : IsManifold I (1 + 1) M := h
  exact TangentBundle.contMDiffVectorBundle

end TangentBundleInstances

/-! ## The tangent bundle to the model space -/

@[simp, mfld_simps]
theorem trivializationAt_model_space_apply (p : TangentBundle I H) (x : H) :
    trivializationAt E (TangentSpace I) x p = (p.1, p.2) := by
  simp only [TangentBundle.trivializationAt_apply]
  have : fderivWithin 𝕜 (↑I ∘ ↑I.symm) (range I) (I p.proj) =
      fderivWithin 𝕜 id (range I) (I p.proj) :=
    fderivWithin_congr' (fun y hy ↦ by simp [hy]) (mem_range_self p.proj)
  simp [this, fderivWithin_id (ModelWithCorners.uniqueDiffWithinAt_image I)]

/-- In the tangent bundle to the model space, the charts are just the canonical identification
between a product type and a sigma type, a.k.a. `TotalSpace.toProd`. -/
@[simp, mfld_simps]
theorem tangentBundle_model_space_chartAt (p : TangentBundle I H) :
    (chartAt (ModelProd H E) p).toPartialEquiv = (TotalSpace.toProd H E).toPartialEquiv := by
  ext x : 1
  · ext; · rfl
    exact (tangentBundleCore I H).coordChange_self (achart _ x.1) x.1 (mem_achart_source H x.1) x.2
  · ext; · rfl
    apply heq_of_eq
    exact (tangentBundleCore I H).coordChange_self (achart _ x.1) x.1 (mem_achart_source H x.1) x.2
  simp_rw [TangentBundle.chartAt, FiberBundleCore.localTriv,
    FiberBundleCore.localTrivAsPartialEquiv, VectorBundleCore.toFiberBundleCore_baseSet,
    tangentBundleCore_baseSet]
  simp only [mfld_simps]

@[simp, mfld_simps]
theorem tangentBundle_model_space_coe_chartAt (p : TangentBundle I H) :
    ⇑(chartAt (ModelProd H E) p) = TotalSpace.toProd H E := by
  rw [← PartialHomeomorph.coe_coe, tangentBundle_model_space_chartAt]; rfl

@[simp, mfld_simps]
theorem tangentBundle_model_space_coe_chartAt_symm (p : TangentBundle I H) :
    ((chartAt (ModelProd H E) p).symm : ModelProd H E → TangentBundle I H) =
      (TotalSpace.toProd H E).symm := by
  rw [← PartialHomeomorph.coe_coe, PartialHomeomorph.symm_toPartialEquiv,
    tangentBundle_model_space_chartAt]; rfl

theorem tangentBundleCore_coordChange_model_space (x x' z : H) :
    (tangentBundleCore I H).coordChange (achart H x) (achart H x') z =
    ContinuousLinearMap.id 𝕜 E := by
  ext v; exact (tangentBundleCore I H).coordChange_self (achart _ z) z (mem_univ _) v

variable (I) in
/-- The canonical identification between the tangent bundle to the model space and the product,
as a homeomorphism. For the diffeomorphism version, see `tangentBundleModelSpaceDiffeomorph`. -/
def tangentBundleModelSpaceHomeomorph : TangentBundle I H ≃ₜ ModelProd H E :=
  { TotalSpace.toProd H E with
    continuous_toFun := by
      let p : TangentBundle I H := ⟨I.symm (0 : E), (0 : E)⟩
      have : Continuous (chartAt (ModelProd H E) p) := by
        rw [continuous_iff_continuousOn_univ]
        convert (chartAt (ModelProd H E) p).continuousOn
        simp only [TangentSpace.fiberBundle, mfld_simps]
      simpa only [mfld_simps] using this
    continuous_invFun := by
      let p : TangentBundle I H := ⟨I.symm (0 : E), (0 : E)⟩
      have : Continuous (chartAt (ModelProd H E) p).symm := by
        rw [continuous_iff_continuousOn_univ]
        convert (chartAt (ModelProd H E) p).symm.continuousOn
        simp only [mfld_simps]
      simpa only [mfld_simps] using this }

@[simp, mfld_simps]
theorem tangentBundleModelSpaceHomeomorph_coe :
    (tangentBundleModelSpaceHomeomorph I : TangentBundle I H → ModelProd H E) =
      TotalSpace.toProd H E :=
  rfl

@[simp, mfld_simps]
theorem tangentBundleModelSpaceHomeomorph_coe_symm :
    ((tangentBundleModelSpaceHomeomorph I).symm : ModelProd H E → TangentBundle I H) =
      (TotalSpace.toProd H E).symm :=
  rfl

theorem contMDiff_tangentBundleModelSpaceHomeomorph :
    ContMDiff I.tangent (I.prod 𝓘(𝕜, E)) n
    (tangentBundleModelSpaceHomeomorph I : TangentBundle I H → ModelProd H E) := by
  apply contMDiff_iff.2 ⟨Homeomorph.continuous _, fun x y ↦ ?_⟩
  apply contDiffOn_id.congr
  simp only [mfld_simps, mem_range, TotalSpace.toProd, Equiv.coe_fn_symm_mk, forall_exists_index,
    Prod.forall, Prod.mk.injEq]
  rintro a b x rfl
  simp [PartialEquiv.prod]

theorem contMDiff_tangentBundleModelSpaceHomeomorph_symm :
    ContMDiff (I.prod 𝓘(𝕜, E)) I.tangent n
    ((tangentBundleModelSpaceHomeomorph I).symm : ModelProd H E → TangentBundle I H) := by
  apply contMDiff_iff.2 ⟨Homeomorph.continuous _, fun x y ↦ ?_⟩
  apply contDiffOn_id.congr
  simp only [mfld_simps, mem_range, TotalSpace.toProd, Equiv.coe_fn_symm_mk, forall_exists_index,
    Prod.forall, Prod.mk.injEq]
  rintro a b x rfl
  simpa [PartialEquiv.prod] using ⟨rfl, rfl⟩

variable (H I) in
/-- In the tangent bundle to the model space, the second projection is `C^n`. -/
lemma contMDiff_snd_tangentBundle_modelSpace :
    ContMDiff I.tangent 𝓘(𝕜, E) n (fun (p : TangentBundle I H) ↦ p.2) := by
  change ContMDiff I.tangent 𝓘(𝕜, E) n
    ((id Prod.snd : ModelProd H E → E) ∘ (tangentBundleModelSpaceHomeomorph I))
  apply ContMDiff.comp (I' := I.prod 𝓘(𝕜, E))
  · convert contMDiff_snd
    rw [chartedSpaceSelf_prod]
    rfl
  · exact contMDiff_tangentBundleModelSpaceHomeomorph

/-- A vector field on a vector space is `C^n` in the manifold sense iff it is `C^n` in the vector
space sense. -/
lemma contMDiffWithinAt_vectorSpace_iff_contDiffWithinAt
    {V : Π (x : E), TangentSpace 𝓘(𝕜, E) x} {s : Set E} {x : E} :
    ContMDiffWithinAt 𝓘(𝕜, E) 𝓘(𝕜, E).tangent n (fun x ↦ (V x : TangentBundle 𝓘(𝕜, E) E)) s x ↔
      ContDiffWithinAt 𝕜 n V s x := by
  refine ⟨fun h ↦ ?_, fun h ↦ ?_⟩
  · exact ContMDiffWithinAt.contDiffWithinAt <|
      (contMDiff_snd_tangentBundle_modelSpace E 𝓘(𝕜, E)).contMDiffAt.comp_contMDiffWithinAt _ h
  · apply Bundle.contMDiffWithinAt_totalSpace.2
    refine ⟨contMDiffWithinAt_id, ?_⟩
    convert h.contMDiffWithinAt with y
    simp

/-- A vector field on a vector space is `C^n` in the manifold sense iff it is `C^n` in the vector
space sense. -/
lemma contMDiffAt_vectorSpace_iff_contDiffAt
    {V : Π (x : E), TangentSpace 𝓘(𝕜, E) x} {x : E} :
    ContMDiffAt 𝓘(𝕜, E) 𝓘(𝕜, E).tangent n (fun x ↦ (V x : TangentBundle 𝓘(𝕜, E) E)) x ↔
      ContDiffAt 𝕜 n V x := by
  simp only [← contMDiffWithinAt_univ, ← contDiffWithinAt_univ,
    contMDiffWithinAt_vectorSpace_iff_contDiffWithinAt]

/-- A vector field on a vector space is `C^n` in the manifold sense iff it is `C^n` in the vector
space sense. -/
lemma contMDiffOn_vectorSpace_iff_contDiffOn
    {V : Π (x : E), TangentSpace 𝓘(𝕜, E) x} {s : Set E} :
    ContMDiffOn 𝓘(𝕜, E) 𝓘(𝕜, E).tangent n (fun x ↦ (V x : TangentBundle 𝓘(𝕜, E) E)) s ↔
      ContDiffOn 𝕜 n V s := by
  simp only [ContMDiffOn, ContDiffOn, contMDiffWithinAt_vectorSpace_iff_contDiffWithinAt ]

/-- A vector field on a vector space is `C^n` in the manifold sense iff it is `C^n` in the vector
space sense. -/
lemma contMDiff_vectorSpace_iff_contDiff
    {V : Π (x : E), TangentSpace 𝓘(𝕜, E) x} :
    ContMDiff 𝓘(𝕜, E) 𝓘(𝕜, E).tangent n (fun x ↦ (V x : TangentBundle 𝓘(𝕜, E) E)) ↔
      ContDiff 𝕜 n V := by
  simp only [← contMDiffOn_univ, ← contDiffOn_univ, contMDiffOn_vectorSpace_iff_contDiffOn]

section inTangentCoordinates

variable {N : Type*}

/-- The map `inCoordinates` for the tangent bundle is trivial on the model spaces -/
theorem inCoordinates_tangent_bundle_core_model_space (x₀ x : H) (y₀ y : H') (ϕ : E →L[𝕜] E') :
    inCoordinates E (TangentSpace I) E' (TangentSpace I') x₀ x y₀ y ϕ = ϕ := by
  erw [VectorBundleCore.inCoordinates_eq] <;> try trivial
  simp_rw [tangentBundleCore_indexAt, tangentBundleCore_coordChange_model_space,
    ContinuousLinearMap.id_comp, ContinuousLinearMap.comp_id]

variable (I I') in
/-- When `ϕ x` is a continuous linear map that changes vectors in charts around `f x` to vectors
in charts around `g x`, `inTangentCoordinates I I' f g ϕ x₀ x` is a coordinate change of
this continuous linear map that makes sense from charts around `f x₀` to charts around `g x₀`
by composing it with appropriate coordinate changes.
Note that the type of `ϕ` is more accurately
`Π x : N, TangentSpace I (f x) →L[𝕜] TangentSpace I' (g x)`.
We are unfolding `TangentSpace` in this type so that Lean recognizes that the type of `ϕ` doesn't
actually depend on `f` or `g`.

This is the underlying function of the trivializations of the hom of (pullbacks of) tangent spaces.
-/
def inTangentCoordinates (f : N → M) (g : N → M') (ϕ : N → E →L[𝕜] E') : N → N → E →L[𝕜] E' :=
  fun x₀ x => inCoordinates E (TangentSpace I) E' (TangentSpace I') (f x₀) (f x) (g x₀) (g x) (ϕ x)

theorem inTangentCoordinates_model_space (f : N → H) (g : N → H') (ϕ : N → E →L[𝕜] E') (x₀ : N) :
    inTangentCoordinates I I' f g ϕ x₀ = ϕ := by
  simp +unfoldPartialApp only [inTangentCoordinates,
    inCoordinates_tangent_bundle_core_model_space]

/-- To write a linear map between tangent spaces in coordinates amounts to precomposing and
postcomposing it with suitable coordinate changes. For a concrete version expressing the
change of coordinates as derivatives of extended charts,
see `inTangentCoordinates_eq_mfderiv_comp`. -/
theorem inTangentCoordinates_eq (f : N → M) (g : N → M') (ϕ : N → E →L[𝕜] E') {x₀ x : N}
    (hx : f x ∈ (chartAt H (f x₀)).source) (hy : g x ∈ (chartAt H' (g x₀)).source) :
    inTangentCoordinates I I' f g ϕ x₀ x =
      (tangentBundleCore I' M').coordChange (achart H' (g x)) (achart H' (g x₀)) (g x) ∘L
        ϕ x ∘L (tangentBundleCore I M).coordChange (achart H (f x₀)) (achart H (f x)) (f x) :=
  (tangentBundleCore I M).inCoordinates_eq (tangentBundleCore I' M') (ϕ x) hx hy

end inTangentCoordinates

end General<|MERGE_RESOLUTION|>--- conflicted
+++ resolved
@@ -260,11 +260,7 @@
       (tangentBundleCore I M).coordChange (achart H b) (achart H b₀) b := by
   simp [hb]
 
-<<<<<<< HEAD
-@[deprecated (since := "2025-06-29")]
-=======
 @[deprecated (since := "2025-07-03")]
->>>>>>> 2aea8b5b
 alias trivializationAt_continuousLinearMapAt := continuousLinearMapAt_trivializationAt_eq_core
 
 /-- The inverse trivialization of the tangent space can be expressed in terms of the tangent bundle
@@ -277,11 +273,7 @@
       (tangentBundleCore I M).coordChange (achart H b₀) (achart H b) b := by
   simp [hb]
 
-<<<<<<< HEAD
-@[deprecated (since := "2025-06-29")]
-=======
 @[deprecated (since := "2025-07-03")]
->>>>>>> 2aea8b5b
 alias trivializationAt_symmL  := symmL_trivializationAt_eq_core
 
 -- Porting note: `simp` simplifies LHS to `.id _ _`
