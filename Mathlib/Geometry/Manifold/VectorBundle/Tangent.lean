--- conflicted
+++ resolved
@@ -94,11 +94,7 @@
   continuousOn_coordChange i j := by
     refine (contDiffOn_fderiv_coord_change I i j).continuousOn.comp
       ((i.1.continuousOn_extend I).mono ?_) ?_
-<<<<<<< HEAD
-    · rw [i.1.extend_source]; exact inter_subset_left _ _
-=======
     · rw [i.1.extend_source]; exact inter_subset_left
->>>>>>> d97a437a
     simp_rw [← i.1.extend_image_source_inter, mapsTo_image]
   coordChange_comp := by
     rintro i j k x ⟨⟨hxi, hxj⟩, hxk⟩ v
