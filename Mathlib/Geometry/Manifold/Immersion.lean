--- conflicted
+++ resolved
@@ -45,15 +45,10 @@
 * `IsImmersionAtOfComplement.congr_F`, `IsImmersionOfComplement.congr_F`:
   being an immersion (at `x`) w.r.t. `F` is stable under
   replacing the complement `F` by an isomorphic copy
-<<<<<<< HEAD
-* `isOpen_isImmersionAtOfComplement` and `isOpen_isImmersionAt`:
+* `IsOpen.isImmersionAtOfComplement` and `IsOpen.isImmersionAt`:
   the set of points where `IsImmersionAt(OfComplement)` holds is open.
 * `IsImmersionAt.prodMap` and `IsImmersion.prodMap`: the product of two immersions (at a point)
   is an immersion (at a point).
-=======
-* `IsOpen.isImmersionAtOfComplement` and `IsOpen.isImmersionAt`:
-  the set of points where `IsImmersionAt(OfComplement)` holds is open.
->>>>>>> 9aa5b559
 
 ## Implementation notes
 
@@ -364,11 +359,10 @@
   ⟨fun h ↦ trans_F (e := e) h, fun h ↦ trans_F (e := e.symm) h⟩
 
 /- The set of points where `IsImmersionAtOfComplement` holds is open. -/
-<<<<<<< HEAD
-lemma _root_.isOpen_isImmersionAtOfComplement :
+lemma _root_.IsOpen.isImmersionAtOfComplement :
     IsOpen {x | IsImmersionAtOfComplement F I J n f x} := by
   simp_rw [IsImmersionAtOfComplement_def]
-  exact isOpen_liftSourceTargetPropertyAt
+  exact .liftSourceTargetPropertyAt
 
 -- Can grind prove the next two lemmas, after sufficient future tagging?
 -- Which of these two proofs is better?
@@ -430,12 +424,6 @@
     exact hfprop.prodMap hgprop
   rw [IsImmersionAtOfComplement_def]
   exact LiftSourceTargetPropertyAt.prodMap hf.property hg.property key
-=======
-lemma _root_.IsOpen.isImmersionAtOfComplement :
-    IsOpen {x | IsImmersionAtOfComplement F I J n f x} := by
-  simp_rw [IsImmersionAtOfComplement_def]
-  exact .liftSourceTargetPropertyAt
->>>>>>> 9aa5b559
 
 /-- If `f` is an immersion at `x` w.r.t. some complement `F`, it is an immersion at `x`.
 
@@ -597,13 +585,12 @@
   ⟨fun h ↦ h.congr_of_eventuallyEq hfg, fun h ↦ h.congr_of_eventuallyEq hfg.symm⟩
 
 /- The set of points where `IsImmersionAt` holds is open. -/
-<<<<<<< HEAD
-lemma _root_.isOpen_isImmersionAt :
+lemma _root_.IsOpen.isImmersionAt :
     IsOpen {x | IsImmersionAt I J n f x} := by
   rw [isOpen_iff_forall_mem_open]
   exact fun x hx ↦ ⟨{x | IsImmersionAtOfComplement hx.complement I J n f x },
-    fun y hy ↦ hy.isImmersionAt,
-    isOpen_isImmersionAtOfComplement, by simp [hx.isImmersionAtOfComplement_complement]⟩
+    fun y hy ↦ hy.isImmersionAt, .isImmersionAtOfComplement,
+    by simp [hx.isImmersionAtOfComplement_complement]⟩
 
 /-- If `f: M → N` and `g: M' × N'` are immersions at `x` and `x'`, respectively,
 then `f × g: M × N → M' × N'` is an immersion at `(x, x')`. -/
@@ -613,14 +600,6 @@
     IsImmersionAt (I.prod I') (J.prod J') n (Prod.map f g) (x, x') :=
   hf.isImmersionAtOfComplement_complement.prodMap hg.isImmersionAtOfComplement_complement
     |>.isImmersionAt
-=======
-lemma _root_.IsOpen.isImmersionAt :
-    IsOpen {x | IsImmersionAt I J n f x} := by
-  rw [isOpen_iff_forall_mem_open]
-  exact fun x hx ↦ ⟨{x | IsImmersionAtOfComplement hx.complement I J n f x },
-    fun y hy ↦ hy.isImmersionAt, .isImmersionAtOfComplement,
-    by simp [hx.isImmersionAtOfComplement_complement]⟩
->>>>>>> 9aa5b559
 
 end IsImmersionAt
 
