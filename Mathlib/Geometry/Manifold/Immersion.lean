--- conflicted
+++ resolved
@@ -47,19 +47,13 @@
 * `IsImmersionAtOfComplement.congr_F`, `IsImmersionOfComplement.congr_F`:
   being an immersion (at `x`) w.r.t. `F` is stable under
   replacing the complement `F` by an isomorphic copy
-<<<<<<< HEAD
-* `isOpen_isImmersionAtOfComplement` and `isOpen_isImmersionAt`:
+* `IsOpen.isImmersionAtOfComplement` and `IsOpen.isImmersionAt`:
   the set of points where `IsImmersionAt(OfComplement)` holds is open.
 * `IsImmersionAt.prodMap` and `IsImmersion.prodMap`: the product of two immersions (at a point)
   is an immersion (at a point).
 * `IsImmersionAt.contMDiffAt`: if f is an immersion at `x`, it is `C^n` at `x`.
 * `IsImmersion.contMDiff`: if f is an immersion, it is `C^n`.
-=======
-* `IsOpen.isImmersionAtOfComplement` and `IsOpen.isImmersionAt`:
-  the set of points where `IsImmersionAt(OfComplement)` holds is open.
-* `IsImmersionAt.prodMap` and `IsImmersion.prodMap`: the product of two immersions (at a point)
-  is an immersion (at a point).
->>>>>>> 273f7dbc
+
 
 ## Implementation notes
 
@@ -79,11 +73,6 @@
 ## TODO
 * The converse to `IsImmersionAtOfComplement.congr_F` also holds: any two complements are
   isomorphic, as they are isomorphic to the cokernel of the differential `mfderiv I J f x`.
-<<<<<<< HEAD
-=======
-* `IsImmersionAt.contMDiffAt`: if f is an immersion at `x`, it is `C^n` at `x`.
-* `IsImmersion.contMDiff`: if f is an immersion, it is `C^n`.
->>>>>>> 273f7dbc
 * If `f` is an immersion at `x`, its differential splits, hence is injective.
 * If `f : M → N` is a map between Banach manifolds, `mfderiv I J f x` splitting implies `f` is an
   immersion at `x`. (This requires the inverse function theorem.)
@@ -373,49 +362,10 @@
   ⟨fun h ↦ trans_F (e := e) h, fun h ↦ trans_F (e := e.symm) h⟩
 
 /- The set of points where `IsImmersionAtOfComplement` holds is open. -/
-<<<<<<< HEAD
-lemma _root_.isOpen_isImmersionAtOfComplement :
-    IsOpen {x | IsImmersionAtOfComplement F I J n f x} := by
-  simp_rw [IsImmersionAtOfComplement_def]
-  exact isOpen_liftSourceTargetPropertyAt
-
--- Can grind prove the next two lemmas, after sufficient future tagging?
--- Which of these two proofs is better?
-lemma _root_.aux1 {α β γ δ : Type*} {f f' : α → γ} {g g' : β → δ} {s : Set α} {t : Set β}
-    (h : EqOn (Prod.map f g) (Prod.map f' g') (s ×ˢ t)) (ht : Set.Nonempty t) :
-    EqOn f f' s := by
-  choose x0 hx0 using ht
-  have a : f = (Prod.fst) ∘ (Prod.map f g) ∘ (·, x0) := by ext x; simp
-  have b : f' = Prod.fst ∘ (Prod.map f' g') ∘ (·, x0) := by ext x; simp
-  rw [a, b]
-  exact (eqOn_comp_right_iff.mpr <| h.mono (image_prodMk_subset_prod_left hx0)).comp_left
-
-lemma _root_.aux2 {α β γ δ : Type*} {f f' : α → γ} {g g' : β → δ} {s : Set α} {t : Set β}
-    (h : EqOn (Prod.map f g) (Prod.map f' g') (s ×ˢ t)) (hs : Set.Nonempty s) :
-    EqOn g g' t := by
-  choose xs hxs using hs
-  intro x hx
-  have h' := h <| mk_mem_prod hxs hx
-  simp only [Prod.map_apply, Prod.mk.injEq] at h'
-  exact h'.2
-
--- TODO: move to Data.Set.Operations
-lemma _root_.Set.EqOn.prodMap {α β γ δ : Type*}
-    {f f' : α → γ} {g g' : β → δ} {s : Set α} {t : Set β}
-    (hf : EqOn f f' s) (hg : EqOn g g' t) : EqOn (Prod.map f g) (Prod.map f' g') (s ×ˢ t) := by
-  rintro ⟨x, x'⟩ ⟨hx, hx'⟩
-  simp [hf hx, hg hx']
-
-lemma aux {α β γ δ : Type*} {f f' : α → γ} {g g' : β → δ}
-    {s : Set α} {t : Set β} (hs : Set.Nonempty s) (ht : Set.Nonempty t) :
-    EqOn (Prod.map f g) (Prod.map f' g') (s ×ˢ t) ↔ EqOn f f' s ∧ EqOn g g' t :=
-  ⟨fun h ↦ ⟨aux1 h ht, aux2 h hs⟩, fun ⟨h, h'⟩ ↦ h.prodMap h'⟩
-=======
 lemma _root_.IsOpen.isImmersionAtOfComplement :
     IsOpen {x | IsImmersionAtOfComplement F I J n f x} := by
   simp_rw [IsImmersionAtOfComplement_def]
   exact .liftSourceTargetPropertyAt
->>>>>>> 273f7dbc
 
 /-- If `f: M → N` and `g: M' × N'` are immersions at `x` and `x'`, respectively,
 then `f × g: M × N → M' × N'` is an immersion at `(x, x')`. -/
@@ -423,37 +373,12 @@
     [IsManifold I n M] [IsManifold I' n M'] [IsManifold J n N] [IsManifold J' n N']
     (hf : IsImmersionAtOfComplement F I J n f x) (hg : IsImmersionAtOfComplement F' I' J' n g x') :
     IsImmersionAtOfComplement (F × F') (I.prod I') (J.prod J') n (Prod.map f g) (x, x') := by
-<<<<<<< HEAD
-  let P := ImmersionAtProp F I J M N
-  let Q := ImmersionAtProp F' I' J' M' N'
-  let R := ImmersionAtProp (F × F') (I.prod I') (J.prod J') (M × M') (N × N')
-  -- This is the key proof: immersions are stable under products.
-  have key : ∀ {f : M → N}, ∀ {φ₁ : OpenPartialHomeomorph M H}, ∀ {ψ₁ : OpenPartialHomeomorph N G},
-      ∀ {g : M' → N'}, ∀ {φ₂ : OpenPartialHomeomorph M' H'}, ∀ {ψ₂ : OpenPartialHomeomorph N' G'},
-      P f φ₁ ψ₁ → Q g φ₂ ψ₂ → R (Prod.map f g) (φ₁.prod φ₂) (ψ₁.prod ψ₂) := by
-    rintro f φ₁ ψ₁ g φ₂ ψ₂ ⟨equiv₁, hfprop⟩ ⟨equiv₂, hgprop⟩
-    use (ContinuousLinearEquiv.prodProdProdComm 𝕜 E E' F F').trans (equiv₁.prodCongr equiv₂)
-    rw [φ₁.extend_prod φ₂, ψ₁.extend_prod, PartialEquiv.prod_target]
-    set C := ((ψ₁.extend J).prod (ψ₂.extend J')) ∘
-      Prod.map f g ∘ ((φ₁.extend I).prod (φ₂.extend I')).symm
-    have hC : C = Prod.map ((ψ₁.extend J) ∘ f ∘ (φ₁.extend I).symm)
-        ((ψ₂.extend J') ∘ g ∘ (φ₂.extend I').symm) := by
-      ext x <;> simp [C]
-    set Φ := (((ContinuousLinearEquiv.prodProdProdComm 𝕜 E E' F F').trans
-      (equiv₁.prodCongr equiv₂)) ∘ (·, 0))
-    have hΦ: Φ = Prod.map (equiv₁ ∘ (·, 0)) (equiv₂ ∘ (·, 0)) := by ext x <;> simp [Φ]
-    rw [hC, hΦ]
-    exact hfprop.prodMap hgprop
-  rw [IsImmersionAtOfComplement_def]
-  exact LiftSourceTargetPropertyAt.prodMap hf.property hg.property key
-=======
   rw [IsImmersionAtOfComplement_def]
   apply LiftSourceTargetPropertyAt.prodMap hf.property hg.property
   rintro f φ₁ ψ₁ g φ₂ ψ₂ ⟨equiv₁, hfprop⟩ ⟨equiv₂, hgprop⟩
   use (ContinuousLinearEquiv.prodProdProdComm 𝕜 E E' F F').trans (equiv₁.prodCongr equiv₂)
   rw [φ₁.extend_prod φ₂, ψ₁.extend_prod, PartialEquiv.prod_target, eqOn_prod_iff]
   exact ⟨fun x ⟨hx, hx'⟩ ↦ by simpa using hfprop hx, fun x ⟨hx, hx'⟩ ↦ by simpa using hgprop hx'⟩
->>>>>>> 273f7dbc
 
 /-- If `f` is an immersion at `x` w.r.t. some complement `F`, it is an immersion at `x`.
 
@@ -654,21 +579,12 @@
   ⟨fun h ↦ h.congr_of_eventuallyEq hfg, fun h ↦ h.congr_of_eventuallyEq hfg.symm⟩
 
 /- The set of points where `IsImmersionAt` holds is open. -/
-<<<<<<< HEAD
-lemma _root_.isOpen_isImmersionAt :
-    IsOpen {x | IsImmersionAt I J n f x} := by
-  rw [isOpen_iff_forall_mem_open]
-  exact fun x hx ↦ ⟨{x | IsImmersionAtOfComplement hx.complement I J n f x },
-    fun y hy ↦ hy.isImmersionAt,
-    isOpen_isImmersionAtOfComplement, by simp [hx.isImmersionAtOfComplement_complement]⟩
-=======
 lemma _root_.IsOpen.isImmersionAt :
     IsOpen {x | IsImmersionAt I J n f x} := by
   rw [isOpen_iff_forall_mem_open]
   exact fun x hx ↦ ⟨{x | IsImmersionAtOfComplement hx.complement I J n f x },
     fun y hy ↦ hy.isImmersionAt, .isImmersionAtOfComplement,
     by simp [hx.isImmersionAtOfComplement_complement]⟩
->>>>>>> 273f7dbc
 
 /-- If `f: M → N` and `g: M' × N'` are immersions at `x` and `x'`, respectively,
 then `f × g: M × N → M' × N'` is an immersion at `(x, x')`. -/
@@ -679,7 +595,6 @@
   hf.isImmersionAtOfComplement_complement.prodMap hg.isImmersionAtOfComplement_complement
     |>.isImmersionAt
 
-<<<<<<< HEAD
 /-- This lemma is marked private since `h.domChart` is an arbitrary representative:
 `continuousAt` is part of the public API -/
 private theorem continuousOn (h : IsImmersionAt I J n f x) :
@@ -702,8 +617,6 @@
 theorem contMDiffAt (h : IsImmersionAt I J n f x) : ContMDiffAt I J n f x :=
   h.isImmersionAtOfComplement_complement.contMDiffAt
 
-=======
->>>>>>> 273f7dbc
 end IsImmersionAt
 
 variable (F I J n) in
@@ -832,14 +745,11 @@
     IsImmersion (I.prod I') (J.prod J') n (Prod.map f g) :=
   (hf.isImmersionOfComplement_complement.prodMap hg.isImmersionOfComplement_complement ).isImmersion
 
-<<<<<<< HEAD
 /-- A `C^k` immersion is `C^k` -/
 theorem contMDiff [IsManifold I n M] [IsManifold J n N]
     (h : IsImmersion I J n f) : ContMDiff I J n f :=
   h.isImmersionOfComplement_complement.contMDiff
 
-=======
->>>>>>> 273f7dbc
 end IsImmersion
 
 end Manifold