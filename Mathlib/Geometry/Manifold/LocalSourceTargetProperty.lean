--- conflicted
+++ resolved
@@ -33,11 +33,7 @@
   `f` has this property at `x` if there exist charts `φ` and `ψ` such that `P f φ ψ` holds.
 * `Manifold.LiftSourceTargetPropertyAt.congr_of_eventuallyEq`: if `f` has property `P` at `x`
   and `g` equals `f` near `x`, then `g` also has property `P` at `x`.
-<<<<<<< HEAD
-* `isOpen_liftSourceTargetPropertyAt`: the set of points at which `LiftSourceTargetPropertyAt`
-=======
 * `IsOpen.liftSourceTargetPropertyAt`: the set of points at which `LiftSourceTargetPropertyAt`
->>>>>>> 273f7dbc
   holds is open
 
 -/
@@ -55,11 +51,7 @@
   {I : ModelWithCorners 𝕜 E H} {I' : ModelWithCorners 𝕜 E' H'}
   {J : ModelWithCorners 𝕜 F G} {J' : ModelWithCorners 𝕜 F' G'}
   {M M' N N' : Type*} [TopologicalSpace M] [ChartedSpace H M]
-<<<<<<< HEAD
-  [TopologicalSpace M] [ChartedSpace H M] [TopologicalSpace M'] [ChartedSpace H' M']
-=======
   [TopologicalSpace M'] [ChartedSpace H' M']
->>>>>>> 273f7dbc
   [TopologicalSpace N] [ChartedSpace G N] [TopologicalSpace N'] [ChartedSpace G' N']
   {n : WithTop ℕ∞}
 
@@ -206,20 +198,8 @@
     LiftSourceTargetPropertyAt I J n f x P ↔ LiftSourceTargetPropertyAt I J n g x P :=
   ⟨fun hf ↦ hf.congr_of_eventuallyEq hP h', fun hg ↦ hg.congr_of_eventuallyEq hP h'.symm⟩
 
-<<<<<<< HEAD
-/-- If `P` is monotone w.r.t. restricting `domChart` and closed under congruence,
-and `f` and `g` are eventually equal near `x`,
-then `f` has property `P` at `x` if and only if `g` has property `P` at `x`. -/
-lemma congr_iff_eventuallyEq (hP : IsLocalSourceTargetProperty P) (h' : f =ᶠ[nhds x] g) :
-    LiftSourceTargetPropertyAt I J n f x P ↔ LiftSourceTargetPropertyAt I J n g x P :=
-  ⟨fun hf ↦ hf.congr_of_eventuallyEq hP h', fun hg ↦ hg.congr_of_eventuallyEq hP h'.symm⟩
-
-/- The set of points where `LiftSourceTargetPropertyAt` holds is open. -/
-lemma _root_.isOpen_liftSourceTargetPropertyAt :
-=======
 /- The set of points where `LiftSourceTargetPropertyAt` holds is open. -/
 lemma _root_.IsOpen.liftSourceTargetPropertyAt :
->>>>>>> 273f7dbc
     IsOpen {x | LiftSourceTargetPropertyAt I J n g x P} := by
   rw [isOpen_iff_forall_mem_open]
   intro x hx
