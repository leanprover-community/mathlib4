--- conflicted
+++ resolved
@@ -198,13 +198,25 @@
     LiftSourceTargetPropertyAt I J n f x P ↔ LiftSourceTargetPropertyAt I J n g x P :=
   ⟨fun hf ↦ hf.congr_of_eventuallyEq hP h', fun hg ↦ hg.congr_of_eventuallyEq hP h'.symm⟩
 
-<<<<<<< HEAD
 /-- If `P` is monotone w.r.t. restricting `domChart` and closed under congruence,
 and `f` and `g` are eventually equal near `x`,
 then `f` has property `P` at `x` if and only if `g` has property `P` at `x`. -/
 lemma congr_iff_eventuallyEq (hP : IsLocalSourceTargetProperty P) (h' : f =ᶠ[nhds x] g) :
     LiftSourceTargetPropertyAt I J n f x P ↔ LiftSourceTargetPropertyAt I J n g x P :=
   ⟨fun hf ↦ hf.congr_of_eventuallyEq hP h', fun hg ↦ hg.congr_of_eventuallyEq hP h'.symm⟩
+
+/- The set of points where `LiftSourceTargetPropertyAt` holds is open. -/
+lemma _root_.isOpen_liftSourceTargetPropertyAt :
+    IsOpen {x | LiftSourceTargetPropertyAt I I' n g x P} := by
+  rw [isOpen_iff_forall_mem_open]
+  intro x hx
+  -- Suppose the lifted property `P` holds at `x`:
+  -- choose slice charts `φ` near `x` and `ψ` near `f x` s.t. `P f φ ψ` holds.
+  -- Then the same charts witness that `P f φ ψ` holds at any `y ∈ φ.source`.
+  refine ⟨hx.domChart.source, fun y hy ↦ ?_, hx.domChart.open_source, hx.mem_domChart_source⟩
+  exact ⟨hx.domChart, hx.codChart, hy, hx.source_subset_preimage_source hy,
+    hx.domChart_mem_maximalAtlas, hx.codChart_mem_maximalAtlas, hx.source_subset_preimage_source,
+    hx.property⟩
 
 lemma prodMap [IsManifold I n M] [IsManifold I' n M'] [IsManifold J n N] [IsManifold J' n N']
     {Q : (M' → N') → OpenPartialHomeomorph M' H' → OpenPartialHomeomorph N' G' → Prop}
@@ -227,20 +239,6 @@
       preimage_prod_map_prod]
     exact prod_mono hf.source_subset_preimage_source hg.source_subset_preimage_source
   · exact h hf.property hg.property
-=======
-/- The set of points where `LiftSourceTargetPropertyAt` holds is open. -/
-lemma _root_.isOpen_liftSourceTargetPropertyAt :
-    IsOpen {x | LiftSourceTargetPropertyAt I I' n g x P} := by
-  rw [isOpen_iff_forall_mem_open]
-  intro x hx
-  -- Suppose the lifted property `P` holds at `x`:
-  -- choose slice charts `φ` near `x` and `ψ` near `f x` s.t. `P f φ ψ` holds.
-  -- Then the same charts witness that `P f φ ψ` holds at any `y ∈ φ.source`.
-  refine ⟨hx.domChart.source, fun y hy ↦ ?_, hx.domChart.open_source, hx.mem_domChart_source⟩
-  exact ⟨hx.domChart, hx.codChart, hy, hx.source_subset_preimage_source hy,
-    hx.domChart_mem_maximalAtlas, hx.codChart_mem_maximalAtlas, hx.source_subset_preimage_source,
-    hx.property⟩
->>>>>>> 717b58ea
 
 end LiftSourceTargetPropertyAt
 
