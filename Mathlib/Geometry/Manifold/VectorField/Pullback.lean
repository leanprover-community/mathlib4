/-
Copyright (c) 2024 Sébastien Gouëzel. All rights reserved.
Released under Apache 2.0 license as described in the file LICENSE.
Authors: Sébastien Gouëzel
-/
import Mathlib.Analysis.Calculus.VectorField
import Mathlib.Geometry.Manifold.ContMDiffMFDeriv
import Mathlib.Geometry.Manifold.MFDeriv.NormedSpace
import Mathlib.Geometry.Manifold.VectorBundle.MDifferentiable

/-!
# Vector fields in manifolds

We study functions of the form `V : Π (x : M) → TangentSpace I x` on a manifold, i.e.,
vector fields.

We define the pullback of a vector field under a map, as
`VectorField.mpullback I I' f V x := (mfderiv I I' f x).inverse (V (f x))`
(together with the same notion within a set). Note that the pullback uses the junk-value pattern:
if the derivative of the map is not invertible, then pullback is given the junk value zero.

See `Mathlib/Geometry/Manifold/VectorField/LieBracket.lean` for the Lie bracket of two vector
fields.

These definitions are given in the `VectorField` namespace because pullbacks, Lie brackets,
and so on, are notions that make sense in a variety of contexts.
We also prefix the notions with `m` to distinguish the manifold notions from the vector space
notions.

For notions that come naturally in other namespaces for dot notation, we specify `vectorField` in
the name to lift ambiguities. For instance, the fact that the Lie bracket of two smooth vector
fields is smooth is `ContMDiffAt.mlieBracket_vectorField`.

Note that a smoothness assumption for a vector field is written by seeing the vector field as
a function from `M` to its tangent bundle through a coercion, as in:
`MDifferentiableWithinAt I I.tangent (fun y ↦ (V y : TangentBundle I M)) s x`.
-/

open Set Function Filter
open scoped Topology Manifold ContDiff

noncomputable section

/- We work in the `VectorField` namespace because pullbacks, Lie brackets, and so on, are notions
that make sense in a variety of contexts. We also prefix the notions with `m` to distinguish the
manifold notions from the vector spaces notions. For instance, the Lie bracket of two vector
fields in a manifold is denoted with `VectorField.mlieBracket I V W x`, where `I` is the relevant
model with corners, `V W : Π (x : M), TangentSpace I x` are the vector fields, and `x : M` is
the basepoint.
-/

variable {𝕜 : Type*} [NontriviallyNormedField 𝕜]
  {H : Type*} [TopologicalSpace H] {E : Type*} [NormedAddCommGroup E] [NormedSpace 𝕜 E]
  {I : ModelWithCorners 𝕜 E H}
  {M : Type*} [TopologicalSpace M] [ChartedSpace H M]
  {H' : Type*} [TopologicalSpace H'] {E' : Type*} [NormedAddCommGroup E'] [NormedSpace 𝕜 E']
  {I' : ModelWithCorners 𝕜 E' H'}
  {M' : Type*} [TopologicalSpace M'] [ChartedSpace H' M']
  {H'' : Type*} [TopologicalSpace H''] {E'' : Type*} [NormedAddCommGroup E''] [NormedSpace 𝕜 E'']
  {I'' : ModelWithCorners 𝕜 E'' H''}
  {M'' : Type*} [TopologicalSpace M''] [ChartedSpace H'' M'']
  {f : M → M'} {s t : Set M} {x x₀ : M}

instance {n : ℕ} [n.AtLeastTwo] [IsManifold I (minSmoothness 𝕜 (ofNat(n))) M] :
    IsManifold I (ofNat(n)) M :=
  IsManifold.of_le (n := minSmoothness 𝕜 n) le_minSmoothness

instance [IsManifold I (minSmoothness 𝕜 1) M] :
    IsManifold I 1 M :=
  IsManifold.of_le (n := minSmoothness 𝕜 1) le_minSmoothness

instance [IsManifold I (minSmoothness 𝕜 3) M] :
    IsManifold I (minSmoothness 𝕜 2) M :=
  IsManifold.of_le (n := minSmoothness 𝕜 3) (minSmoothness_monotone (by norm_cast))

instance [IsManifold I (minSmoothness 𝕜 2) M] :
    IsManifold I (minSmoothness 𝕜 1) M :=
  IsManifold.of_le (n := minSmoothness 𝕜 2) (minSmoothness_monotone (by norm_cast))

namespace VectorField

section Pullback

/-! ### Pullback of vector fields in manifolds -/

open ContinuousLinearMap

variable {V W V₁ W₁ : Π (x : M'), TangentSpace I' x}
variable {c : 𝕜} {m n : WithTop ℕ∞} {t : Set M'} {y₀ : M'}

variable (I I') in
/-- The pullback of a vector field under a map between manifolds, within a set `s`. If the
derivative of the map within `s` is not invertible, then pullback is given the junk value zero. -/
def mpullbackWithin (f : M → M') (V : Π (x : M'), TangentSpace I' x) (s : Set M) (x : M) :
    TangentSpace I x :=
  (mfderivWithin I I' f s x).inverse (V (f x))

variable (I I') in
/-- The pullback of a vector field under a map between manifolds. If the derivative of the map is
not invertible, then pullback is given the junk value zero. -/
def mpullback (f : M → M') (V : Π (x : M'), TangentSpace I' x) (x : M) :
    TangentSpace I x :=
  (mfderiv I I' f x).inverse (V (f x))

lemma mpullbackWithin_apply :
    mpullbackWithin I I' f V s x = (mfderivWithin I I' f s x).inverse (V (f x)) := rfl

lemma mpullbackWithin_const_smul_apply :
    mpullbackWithin I I' f (c • V) s x = c • mpullbackWithin I I' f V s x := by
  simp [mpullbackWithin_apply]

lemma mpullbackWithin_smul_apply {g : M' → 𝕜} :
    mpullbackWithin I I' f (g • V) s x = g (f x) • mpullbackWithin I I' f V s x := by
  simp [mpullbackWithin_apply]

lemma mpullbackWithin_const_smul :
    mpullbackWithin I I' f (c • V) s = c • mpullbackWithin I I' f V s := by
  ext x
  simp [mpullbackWithin_apply]

lemma mpullbackWithin_smul {g : M' → 𝕜} :
    mpullbackWithin I I' f (g • V) s = (g ∘ f) • mpullbackWithin I I' f V s := by
  ext; simp [mpullbackWithin_apply]

lemma mpullbackWithin_add_apply :
    mpullbackWithin I I' f (V + V₁) s x =
      mpullbackWithin I I' f V s x + mpullbackWithin I I' f V₁ s x := by
  simp [mpullbackWithin_apply]

lemma mpullbackWithin_add :
    mpullbackWithin I I' f (V + V₁) s =
      mpullbackWithin I I' f V s + mpullbackWithin I I' f V₁ s := by
  ext x
  simp [mpullbackWithin_apply]

@[simp]
lemma mpullbackWithin_zero : mpullbackWithin I I' f 0 s = 0 := by
<<<<<<< HEAD
  have aux := mpullbackWithin_add (f := f) (s := s) (I := I) (I' := I') (V := 0) (V₁ := 0)
  simp_all
=======
  ext x
  simp [mpullbackWithin_apply]
>>>>>>> 19d36011

lemma mpullbackWithin_neg_apply :
    mpullbackWithin I I' f (-V) s x = - mpullbackWithin I I' f V s x := by
  simp [mpullbackWithin_apply]

lemma mpullbackWithin_neg :
    mpullbackWithin I I' f (-V) s = - mpullbackWithin I I' f V s := by
  ext x
  simp [mpullbackWithin_apply]

lemma mpullbackWithin_id {V : Π (x : M), TangentSpace I x} (h : UniqueMDiffWithinAt I s x) :
    mpullbackWithin I I id V s x = V x := by
  simp [mpullbackWithin_apply, mfderivWithin_id h]

lemma mpullback_apply :
    mpullback I I' f V x = (mfderiv I I' f x).inverse (V (f x)) := rfl

lemma mpullback_const_smul_apply :
    mpullback I I' f (c • V) x = c • mpullback I I' f V x := by
  simp [mpullback]

lemma mpullback_const_smul :
    mpullback I I' f (c • V) = c • mpullback I I' f V := by
  ext x
  simp [mpullback_apply]

lemma mpullback_smul_apply {g : M' → 𝕜} :
    mpullback I I' f (g • V) x = g (f x) • mpullback I I' f V x := by
  simp [mpullback]

lemma mpullback_smul {g : M' → 𝕜} :
    mpullback I I' f (g • V) = (g ∘ f) • mpullback I I' f V := by
  ext x
  simp [mpullback_apply]

lemma mpullback_add_apply :
    mpullback I I' f (V + V₁) x = mpullback I I' f V x + mpullback I I' f V₁ x := by
  simp [mpullback_apply]

lemma mpullback_add :
    mpullback I I' f (V + V₁) = mpullback I I' f V + mpullback I I' f V₁ := by
  ext x
  simp [mpullback_apply]

lemma mpullback_neg_apply :
    mpullback I I' f (-V) x = - mpullback I I' f V x := by
  simp [mpullback_apply]

lemma mpullback_neg :
    mpullback I I' f (-V) = - mpullback I I' f V := by
  ext x
  simp [mpullback_apply]

@[simp] lemma mpullbackWithin_univ : mpullbackWithin I I' f V univ = mpullback I I' f V := by
  ext x
  simp [mpullback_apply, mpullbackWithin_apply]

@[simp]
lemma mpullback_zero : mpullback I I' f 0 = 0 := by simp [← mpullbackWithin_univ]

lemma mpullbackWithin_eq_pullbackWithin {f : E → E'} {V : E' → E'} {s : Set E} :
    mpullbackWithin 𝓘(𝕜, E) 𝓘(𝕜, E') f V s = pullbackWithin 𝕜 f V s := by
  ext x
  simp only [mpullbackWithin, mfderivWithin_eq_fderivWithin, pullbackWithin]
  rfl

lemma mpullback_eq_pullback {f : E → E'} {V : E' → E'} :
    mpullback 𝓘(𝕜, E) 𝓘(𝕜, E') f V = pullback 𝕜 f V := by
  simp only [← mpullbackWithin_univ, ← pullbackWithin_univ, mpullbackWithin_eq_pullbackWithin]

@[simp] lemma mpullback_id {V : Π (x : M), TangentSpace I x} : mpullback I I id V = V := by
  ext x
  simp [mpullback]

lemma mpullbackWithin_comp_of_left
    {g : M' → M''} {f : M → M'} {V : Π (x : M''), TangentSpace I'' x} {s : Set M} {t : Set M'}
    {x₀ : M} (hf : MDifferentiableWithinAt I I' f s x₀) (h : Set.MapsTo f s t)
    (hu : UniqueMDiffWithinAt I s x₀) (hg' : (mfderivWithin I' I'' g t (f x₀)).IsInvertible) :
    mpullbackWithin I I'' (g ∘ f) V s x₀ =
      mpullbackWithin I I' f (mpullbackWithin I' I'' g V t) s x₀ := by
  simp only [mpullbackWithin]
  have hg : MDifferentiableWithinAt I' I'' g t (f x₀) :=
    mdifferentiableWithinAt_of_isInvertible_mfderivWithin hg'
  rw [mfderivWithin_comp _ hg hf h hu, Function.comp_apply,
    IsInvertible.inverse_comp_apply_of_left hg']

lemma mpullbackWithin_comp_of_right
    {g : M' → M''} {f : M → M'} {V : Π (x : M''), TangentSpace I'' x} {s : Set M} {t : Set M'}
    {x₀ : M} (hg : MDifferentiableWithinAt I' I'' g t (f x₀)) (h : Set.MapsTo f s t)
    (hu : UniqueMDiffWithinAt I s x₀) (hf' : (mfderivWithin I I' f s x₀).IsInvertible) :
    mpullbackWithin I I'' (g ∘ f) V s x₀ =
      mpullbackWithin I I' f (mpullbackWithin I' I'' g V t) s x₀ := by
  simp only [mpullbackWithin]
  have hf : MDifferentiableWithinAt I I' f s x₀ :=
    mdifferentiableWithinAt_of_isInvertible_mfderivWithin hf'
  rw [mfderivWithin_comp _ hg hf h hu, IsInvertible.inverse_comp_apply_of_right hf',
    Function.comp_apply]


/-! ### Regularity of pullback of vector fields

In this paragraph, we assume that the model space is complete, to ensure that the set of invertible
linear maps is open and that inversion is a smooth map there. Otherwise, the pullback of vector
fields could behave wildly, even at points where the derivative of the map is invertible.
-/

section MDifferentiability

variable [IsManifold I 2 M] [IsManifold I' 2 M'] [CompleteSpace E]

/-- The pullback of a differentiable vector field by a `C^n` function with `2 ≤ n` is
differentiable. Version within a set at a point. -/
protected lemma _root_.MDifferentiableWithinAt.mpullbackWithin_vectorField_inter
    (hV : MDifferentiableWithinAt I' I'.tangent
      (fun (y : M') ↦ (V y : TangentBundle I' M')) t (f x₀))
    (hf : ContMDiffWithinAt I I' n f s x₀) (hf' : (mfderivWithin I I' f s x₀).IsInvertible)
    (hx₀ : x₀ ∈ s) (hs : UniqueMDiffOn I s) (hmn : 2 ≤ n) :
    MDifferentiableWithinAt I I.tangent
      (fun (y : M) ↦ (mpullbackWithin I I' f V s y : TangentBundle I M)) (s ∩ f ⁻¹' t) x₀ := by
  /- We want to apply the theorem `MDifferentiableWithinAt.clm_apply_of_inCoordinates`,
  stating that applying linear maps to vector fields gives a smooth result when the linear map and
  the vector field are smooth. This theorem is general, we will apply it to
  `b₁ = f`, `b₂ = id`, `v = V ∘ f`, `ϕ = fun x ↦ (mfderivWithin I I' f s x).inverse` -/
  let b₁ := f
  let b₂ : M → M := id
  let v : Π (x : M), TangentSpace I' (f x) := V ∘ f
  let ϕ : Π (x : M), TangentSpace I' (f x) →L[𝕜] TangentSpace I x :=
    fun x ↦ (mfderivWithin I I' f s x).inverse
  have hv : MDifferentiableWithinAt I I'.tangent
      (fun x ↦ (v x : TangentBundle I' M')) (s ∩ f ⁻¹' t) x₀ := by
    apply hV.comp x₀ ((hf.mdifferentiableWithinAt (one_le_two.trans hmn)).mono inter_subset_left)
    exact MapsTo.mono_left (mapsTo_preimage _ _) inter_subset_right
  /- The only nontrivial fact, from which the conclusion follows, is
  that `ϕ` depends smoothly on `x`. -/
  suffices hϕ : MDifferentiableWithinAt I 𝓘(𝕜, E' →L[𝕜] E)
      (fun (x : M) ↦ ContinuousLinearMap.inCoordinates
        E' (TangentSpace I' (M := M')) E (TangentSpace I (M := M))
        (b₁ x₀) (b₁ x) (b₂ x₀) (b₂ x) (ϕ x)) s x₀ from
    MDifferentiableWithinAt.clm_apply_of_inCoordinates (hϕ.mono inter_subset_left)
      hv mdifferentiableWithinAt_id
  /- To prove that `ϕ` depends smoothly on `x`, we use that the derivative depends smoothly on `x`
  (this is `ContMDiffWithinAt.mfderivWithin_const`), and that taking the inverse is a smooth
  operation at an invertible map. -/
  -- the derivative in coordinates depends smoothly on the point
  have : MDifferentiableWithinAt I 𝓘(𝕜, E →L[𝕜] E')
      (fun (x : M) ↦ ContinuousLinearMap.inCoordinates
        E (TangentSpace I (M := M)) E' (TangentSpace I' (M := M'))
        x₀ x (f x₀) (f x) (mfderivWithin I I' f s x)) s x₀ :=
    ((hf.of_le hmn).mfderivWithin_const le_rfl hx₀ hs).mdifferentiableWithinAt le_rfl
  -- therefore, its inverse in coordinates also depends smoothly on the point
  have : MDifferentiableWithinAt I 𝓘(𝕜, E' →L[𝕜] E)
      (ContinuousLinearMap.inverse ∘ (fun (x : M) ↦ ContinuousLinearMap.inCoordinates
        E (TangentSpace I (M := M)) E' (TangentSpace I' (M := M'))
        x₀ x (f x₀) (f x) (mfderivWithin I I' f s x))) s x₀ := by
    apply MDifferentiableAt.comp_mdifferentiableWithinAt _ _ this
    apply ContMDiffAt.mdifferentiableAt _ le_rfl
    apply ContDiffAt.contMDiffAt
    apply IsInvertible.contDiffAt_map_inverse
    rw [inCoordinates_eq (FiberBundle.mem_baseSet_trivializationAt' x₀)
      (FiberBundle.mem_baseSet_trivializationAt' (f x₀))]
    exact isInvertible_equiv.comp (hf'.comp isInvertible_equiv)
  -- the inverse in coordinates coincides with the in-coordinate version of the inverse,
  -- therefore the previous point gives the conclusion
  apply this.congr_of_eventuallyEq_of_mem _ hx₀
  have A : (trivializationAt E (TangentSpace I) x₀).baseSet ∈ 𝓝[s] x₀ := by
    apply nhdsWithin_le_nhds
    apply (trivializationAt _ _ _).open_baseSet.mem_nhds
    exact FiberBundle.mem_baseSet_trivializationAt' _
  have B : f ⁻¹' (trivializationAt E' (TangentSpace I') (f x₀)).baseSet ∈ 𝓝[s] x₀ := by
    apply hf.continuousWithinAt.preimage_mem_nhdsWithin
    apply (trivializationAt _ _ _).open_baseSet.mem_nhds
    exact FiberBundle.mem_baseSet_trivializationAt' _
  filter_upwards [A, B] with x hx h'x
  simp only [Function.comp_apply]
  rw [inCoordinates_eq hx h'x, inCoordinates_eq h'x (by exact hx)]
  simp only [inverse_equiv_comp, inverse_comp_equiv, ContinuousLinearEquiv.symm_symm, ϕ]
  rfl

lemma _root_.MDifferentiableWithinAt.mpullbackWithin_vectorField_inter_of_eq
    (hV : MDifferentiableWithinAt I' I'.tangent
      (fun (y : M') ↦ (V y : TangentBundle I' M')) t y₀)
    (hf : ContMDiffWithinAt I I' n f s x₀) (hf' : (mfderivWithin I I' f s x₀).IsInvertible)
    (hx₀ : x₀ ∈ s) (hs : UniqueMDiffOn I s) (hmn : 2 ≤ n) (h : y₀ = f x₀) :
    MDifferentiableWithinAt I I.tangent
      (fun (y : M) ↦ (mpullbackWithin I I' f V s y : TangentBundle I M)) (s ∩ f⁻¹' t) x₀ := by
  subst h
  exact hV.mpullbackWithin_vectorField_inter hf hf' hx₀ hs hmn

/-- The pullback of a differentiable vector field by a `C^n` function with `2 ≤ n` is
differentiable. Version on a set. -/
protected lemma _root_.MDifferentiableOn.mpullbackWithin_vectorField_inter
    (hV : MDifferentiableOn I' I'.tangent (fun (y : M') ↦ (V y : TangentBundle I' M')) t)
    (hf : ContMDiffOn I I' n f s) (hf' : ∀ x ∈ s ∩ f ⁻¹' t, (mfderivWithin I I' f s x).IsInvertible)
    (hs : UniqueMDiffOn I s) (hmn : 2 ≤ n) :
    MDifferentiableOn I I.tangent
      (fun (y : M) ↦ (mpullbackWithin I I' f V s y : TangentBundle I M)) (s ∩ f ⁻¹' t) :=
  fun _ hx₀ ↦ MDifferentiableWithinAt.mpullbackWithin_vectorField_inter
    (hV _ hx₀.2) (hf _ hx₀.1) (hf' _ hx₀) hx₀.1 hs hmn

/-- The pullback of a differentiable vector field by a `C^n` function with `2 ≤ n` is
differentiable. Version within a set at a point, but with full pullback. -/
protected lemma _root_.MDifferentiableWithinAt.mpullback_vectorField_preimage
    (hV : MDifferentiableWithinAt I' I'.tangent
      (fun (y : M') ↦ (V y : TangentBundle I' M')) t (f x₀))
    (hf : ContMDiffAt I I' n f x₀) (hf' : (mfderiv I I' f x₀).IsInvertible) (hmn : 2 ≤ n) :
    MDifferentiableWithinAt I I.tangent
      (fun (y : M) ↦ (mpullback I I' f V y : TangentBundle I M)) (f ⁻¹' t) x₀ := by
  simp only [← contMDiffWithinAt_univ, ← mfderivWithin_univ, ← mpullbackWithin_univ] at hV hf hf' ⊢
  simpa using hV.mpullbackWithin_vectorField_inter hf hf' (mem_univ _) uniqueMDiffOn_univ hmn

/-- The pullback of a differentiable vector field by a `C^n` function with `2 ≤ n` is
differentiable. Version within a set at a point, but with full pullback. -/
protected lemma _root_.MDifferentiableWithinAt.mpullback_vectorField_preimage_of_eq
    (hV : MDifferentiableWithinAt I' I'.tangent (fun (y : M') ↦ (V y : TangentBundle I' M')) t y₀)
    (hf : ContMDiffAt I I' n f x₀) (hf' : (mfderiv I I' f x₀).IsInvertible) (hmn : 2 ≤ n)
    (hy₀ : y₀ = f x₀) :
    MDifferentiableWithinAt I I.tangent
      (fun (y : M) ↦ (mpullback I I' f V y : TangentBundle I M)) (f ⁻¹' t) x₀ := by
  subst hy₀
  exact hV.mpullback_vectorField_preimage hf hf' hmn

/-- The pullback of a differentiable vector field by a `C^n` function with `2 ≤ n` is
differentiable. Version on a set, but with full pullback -/
protected lemma _root_.MDifferentiableOn.mpullback_vectorField_preimage
    (hV : MDifferentiableOn I' I'.tangent (fun (y : M') ↦ (V y : TangentBundle I' M')) t)
    (hf : ContMDiff I I' n f) (hf' : ∀ x ∈ f ⁻¹' t, (mfderiv I I' f x).IsInvertible)
    (hmn : 2 ≤ n) :
    MDifferentiableOn I I.tangent
      (fun (y : M) ↦ (mpullback I I' f V y : TangentBundle I M)) (f ⁻¹' t) :=
  fun x₀ hx₀ ↦ MDifferentiableWithinAt.mpullback_vectorField_preimage
    (hV _ hx₀) (hf x₀) (hf' _ hx₀) hmn

/-- The pullback of a differentiable vector field by a `C^n` function with `2 ≤ n` is
differentiable. Version at a point. -/
protected lemma _root_.MDifferentiableAt.mpullback_vectorField
    (hV : MDifferentiableAt I' I'.tangent (fun (y : M') ↦ (V y : TangentBundle I' M')) (f x₀))
    (hf : ContMDiffAt I I' n f x₀) (hf' : (mfderiv I I' f x₀).IsInvertible) (hmn : 2 ≤ n) :
    MDifferentiableAt I I.tangent
      (fun (y : M) ↦ (mpullback I I' f V y : TangentBundle I M)) x₀ := by
  simpa using MDifferentiableWithinAt.mpullback_vectorField_preimage hV hf hf' hmn

/-- The pullback of a differentiable vector field by a `C^n` function with `2 ≤ n` is
differentiable. -/
protected lemma _root_.MDifferentiable.mpullback_vectorField
    (hV : MDifferentiable I' I'.tangent (fun (y : M') ↦ (V y : TangentBundle I' M')))
    (hf : ContMDiff I I' n f) (hf' : ∀ x, (mfderiv I I' f x).IsInvertible) (hmn : 2 ≤ n) :
    MDifferentiable I I.tangent (fun (y : M) ↦ (mpullback I I' f V y : TangentBundle I M)) :=
  fun x ↦ MDifferentiableAt.mpullback_vectorField (hV (f x)) (hf x) (hf' x) hmn

end MDifferentiability


section ContMDiff

variable [CompleteSpace E] [IsManifold I 1 M] [IsManifold I' 1 M']

/-- The pullback of a `C^m` vector field by a `C^n` function with invertible derivative and
`m + 1 ≤ n` is `C^m`.
Version within a set at a point. -/
protected lemma _root_.ContMDiffWithinAt.mpullbackWithin_vectorField_inter
    (hV : ContMDiffWithinAt I' I'.tangent m
      (fun (y : M') ↦ (V y : TangentBundle I' M')) t (f x₀))
    (hf : ContMDiffWithinAt I I' n f s x₀) (hf' : (mfderivWithin I I' f s x₀).IsInvertible)
    (hx₀ : x₀ ∈ s) (hs : UniqueMDiffOn I s) (hmn : m + 1 ≤ n) :
    ContMDiffWithinAt I I.tangent m
      (fun (y : M) ↦ (mpullbackWithin I I' f V s y : TangentBundle I M)) (s ∩ f ⁻¹' t) x₀ := by
  /- We want to apply the theorem `ContMDiffWithinAt.clm_apply_of_inCoordinates`, stating
  that applying linear maps to vector fields gives a smooth result when the linear map and the
  vector field are smooth. This theorem is general, we will apply it to
  `b₁ = f`, `b₂ = id`, `v = V ∘ f`, `ϕ = fun x ↦ (mfderivWithin I I' f s x).inverse` -/
  let b₁ := f
  let b₂ : M → M := id
  let v : Π (x : M), TangentSpace I' (f x) := V ∘ f
  let ϕ : Π (x : M), TangentSpace I' (f x) →L[𝕜] TangentSpace I x :=
    fun x ↦ (mfderivWithin I I' f s x).inverse
  have hv : ContMDiffWithinAt I I'.tangent m
      (fun x ↦ (v x : TangentBundle I' M')) (s ∩ f ⁻¹' t) x₀ := by
    apply hV.comp x₀ ((hf.of_le (le_trans (le_self_add) hmn)).mono inter_subset_left)
    exact MapsTo.mono_left (mapsTo_preimage _ _) inter_subset_right
  /- The only nontrivial fact, from which the conclusion follows, is
  that `ϕ` depends smoothly on `x`. -/
  suffices hϕ : ContMDiffWithinAt I 𝓘(𝕜, E' →L[𝕜] E) m
      (fun (x : M) ↦ ContinuousLinearMap.inCoordinates
        E' (TangentSpace I' (M := M')) E (TangentSpace I (M := M))
        (b₁ x₀) (b₁ x) (b₂ x₀) (b₂ x) (ϕ x)) s x₀ from
    ContMDiffWithinAt.clm_apply_of_inCoordinates (hϕ.mono inter_subset_left) hv contMDiffWithinAt_id
  /- To prove that `ϕ` depends smoothly on `x`, we use that the derivative depends smoothly on `x`
  (this is `ContMDiffWithinAt.mfderivWithin_const`), and that taking the inverse is a smooth
  operation at an invertible map. -/
  -- the derivative in coordinates depends smoothly on the point
  have : ContMDiffWithinAt I 𝓘(𝕜, E →L[𝕜] E') m
      (fun (x : M) ↦ ContinuousLinearMap.inCoordinates
        E (TangentSpace I (M := M)) E' (TangentSpace I' (M := M'))
        x₀ x (f x₀) (f x) (mfderivWithin I I' f s x)) s x₀ :=
    hf.mfderivWithin_const hmn hx₀ hs
  -- therefore, its inverse in coordinates also depends smoothly on the point
  have : ContMDiffWithinAt I 𝓘(𝕜, E' →L[𝕜] E) m
      (ContinuousLinearMap.inverse ∘ (fun (x : M) ↦ ContinuousLinearMap.inCoordinates
        E (TangentSpace I (M := M)) E' (TangentSpace I' (M := M'))
        x₀ x (f x₀) (f x) (mfderivWithin I I' f s x))) s x₀ := by
    apply ContMDiffAt.comp_contMDiffWithinAt _ _ this
    apply ContDiffAt.contMDiffAt
    apply IsInvertible.contDiffAt_map_inverse
    rw [inCoordinates_eq (FiberBundle.mem_baseSet_trivializationAt' x₀)
      (FiberBundle.mem_baseSet_trivializationAt' (f x₀))]
    exact isInvertible_equiv.comp (hf'.comp isInvertible_equiv)
  -- the inverse in coordinates coincides with the in-coordinate version of the inverse,
  -- therefore the previous point gives the conclusion
  apply this.congr_of_eventuallyEq_of_mem _ hx₀
  have A : (trivializationAt E (TangentSpace I) x₀).baseSet ∈ 𝓝[s] x₀ := by
    apply nhdsWithin_le_nhds
    apply (trivializationAt _ _ _).open_baseSet.mem_nhds
    exact FiberBundle.mem_baseSet_trivializationAt' _
  have B : f ⁻¹' (trivializationAt E' (TangentSpace I') (f x₀)).baseSet ∈ 𝓝[s] x₀ := by
    apply hf.continuousWithinAt.preimage_mem_nhdsWithin
    apply (trivializationAt _ _ _).open_baseSet.mem_nhds
    exact FiberBundle.mem_baseSet_trivializationAt' _
  filter_upwards [A, B] with x hx h'x
  simp only [Function.comp_apply]
  rw [inCoordinates_eq hx h'x, inCoordinates_eq h'x (by exact hx)]
  simp only [inverse_equiv_comp, inverse_comp_equiv, ContinuousLinearEquiv.symm_symm, ϕ]
  rfl

lemma _root_.ContMDiffWithinAt.mpullbackWithin_vectorField_inter_of_eq
    (hV : ContMDiffWithinAt I' I'.tangent m
      (fun (y : M') ↦ (V y : TangentBundle I' M')) t y₀)
    (hf : ContMDiffWithinAt I I' n f s x₀) (hf' : (mfderivWithin I I' f s x₀).IsInvertible)
    (hx₀ : x₀ ∈ s) (hs : UniqueMDiffOn I s) (hmn : m + 1 ≤ n) (h : f x₀ = y₀) :
    ContMDiffWithinAt I I.tangent m
      (fun (y : M) ↦ (mpullbackWithin I I' f V s y : TangentBundle I M)) (s ∩ f⁻¹' t) x₀ := by
  subst h
  exact ContMDiffWithinAt.mpullbackWithin_vectorField_inter hV hf hf' hx₀ hs hmn

/-- The pullback of a `C^m` vector field by a `C^n` function with invertible derivative and
with `m + 1 ≤ n` is `C^m`.
Version within a set at a point. -/
protected lemma _root_.ContMDiffWithinAt.mpullbackWithin_vectorField_of_mem
    (hV : ContMDiffWithinAt I' I'.tangent m
      (fun (y : M') ↦ (V y : TangentBundle I' M')) t (f x₀))
    (hf : ContMDiffWithinAt I I' n f s x₀) (hf' : (mfderivWithin I I' f s x₀).IsInvertible)
    (hx₀ : x₀ ∈ s) (hs : UniqueMDiffOn I s) (hmn : m + 1 ≤ n) (hst : f ⁻¹' t ∈ 𝓝[s] x₀) :
    ContMDiffWithinAt I I.tangent m
      (fun (y : M) ↦ (mpullbackWithin I I' f V s y : TangentBundle I M)) s x₀ := by
  apply (ContMDiffWithinAt.mpullbackWithin_vectorField_inter
    hV hf hf' hx₀ hs hmn).mono_of_mem_nhdsWithin
  exact Filter.inter_mem self_mem_nhdsWithin hst

/-- The pullback of a `C^m` vector field by a `C^n` function with invertible derivative and
with `m + 1 ≤ n` is `C^m`.
Version within a set at a point. -/
protected lemma _root_.ContMDiffWithinAt.mpullbackWithin_vectorField_of_mem_of_eq
    (hV : ContMDiffWithinAt I' I'.tangent m
      (fun (y : M') ↦ (V y : TangentBundle I' M')) t y₀)
    (hf : ContMDiffWithinAt I I' n f s x₀) (hf' : (mfderivWithin I I' f s x₀).IsInvertible)
    (hx₀ : x₀ ∈ s) (hs : UniqueMDiffOn I s) (hmn : m + 1 ≤ n) (hst : f ⁻¹' t ∈ 𝓝[s] x₀)
    (hy₀ : f x₀ = y₀) :
    ContMDiffWithinAt I I.tangent m
      (fun (y : M) ↦ (mpullbackWithin I I' f V s y : TangentBundle I M)) s x₀ := by
  subst hy₀
  exact ContMDiffWithinAt.mpullbackWithin_vectorField_of_mem hV hf hf' hx₀ hs hmn hst

/-- The pullback of a `C^m` vector field by a `C^n` function with invertible derivative and
with `m + 1 ≤ n` is `C^m`.
Version within a set at a point. -/
protected lemma _root_.ContMDiffWithinAt.mpullbackWithin_vectorField
    (hV : ContMDiffWithinAt I' I'.tangent m
      (fun (y : M') ↦ (V y : TangentBundle I' M')) t (f x₀))
    (hf : ContMDiffWithinAt I I' n f s x₀) (hf' : (mfderivWithin I I' f s x₀).IsInvertible)
    (hx₀ : x₀ ∈ s) (hs : UniqueMDiffOn I s) (hmn : m + 1 ≤ n) (hst : MapsTo f s t) :
    ContMDiffWithinAt I I.tangent m
      (fun (y : M) ↦ (mpullbackWithin I I' f V s y : TangentBundle I M)) s x₀ :=
  ContMDiffWithinAt.mpullbackWithin_vectorField_of_mem hV hf hf' hx₀ hs hmn
    hst.preimage_mem_nhdsWithin

/-- The pullback of a `C^m` vector field by a `C^n` function with invertible derivative and
with `m + 1 ≤ n` is `C^m`.
Version within a set at a point. -/
protected lemma _root_.ContMDiffWithinAt.mpullbackWithin_vectorField_of_eq
    (hV : ContMDiffWithinAt I' I'.tangent m
      (fun (y : M') ↦ (V y : TangentBundle I' M')) t y₀)
    (hf : ContMDiffWithinAt I I' n f s x₀) (hf' : (mfderivWithin I I' f s x₀).IsInvertible)
    (hx₀ : x₀ ∈ s) (hs : UniqueMDiffOn I s) (hmn : m + 1 ≤ n) (hst : MapsTo f s t) (h : f x₀ = y₀) :
    ContMDiffWithinAt I I.tangent m
      (fun (y : M) ↦ (mpullbackWithin I I' f V s y : TangentBundle I M)) s x₀ := by
  subst h
  exact ContMDiffWithinAt.mpullbackWithin_vectorField hV hf hf' hx₀ hs hmn hst

/-- The pullback of a `C^m` vector field by a `C^n` function with invertible derivative and
with `m + 1 ≤ n` is `C^m`.
Version within a set at a point, with a set used for the pullback possibly larger. -/
protected lemma _root_.ContMDiffWithinAt.mpullbackWithin_vectorField' {u : Set M}
    (hV : ContMDiffWithinAt I' I'.tangent m
      (fun (y : M') ↦ (V y : TangentBundle I' M')) t (f x₀))
    (hf : ContMDiffWithinAt I I' n f u x₀) (hf' : (mfderivWithin I I' f u x₀).IsInvertible)
    (hx₀ : x₀ ∈ s) (hs : UniqueMDiffOn I s) (hmn : m + 1 ≤ n)
    (hst : f ⁻¹' t ∈ 𝓝[s] x₀) (hu : s ⊆ u) :
    ContMDiffWithinAt I I.tangent m
      (fun (y : M) ↦ (mpullbackWithin I I' f V u y : TangentBundle I M)) s x₀ := by
  have hn : (1 : ℕ) ≤ n := le_trans le_add_self hmn
  have hh : (mfderivWithin I I' f s x₀).IsInvertible := by
    convert hf' using 1
    exact (hf.mdifferentiableWithinAt hn).mfderivWithin_mono (hs _ hx₀) hu
  apply (hV.mpullbackWithin_vectorField_of_mem (hf.mono hu) hh hx₀ hs hmn
    hst).congr_of_eventuallyEq_of_mem _ hx₀
  have Y := (contMDiffWithinAt_iff_contMDiffWithinAt_nhdsWithin (by simp)).1 (hf.of_le hn)
  simp_rw [insert_eq_of_mem (hu hx₀)] at Y
  filter_upwards [self_mem_nhdsWithin, nhdsWithin_mono _ hu Y] with y hy h'y
  simp only [mpullbackWithin, Bundle.TotalSpace.mk_inj]
  rw [MDifferentiableWithinAt.mfderivWithin_mono (h'y.mdifferentiableWithinAt le_rfl) (hs _ hy) hu]

/-- The pullback of a `C^m` vector field by a `C^n` function with invertible derivative and
with `m + 1 ≤ n` is `C^m`.
Version within a set at a point, with a set used for the pullback possibly larger. -/
protected lemma _root_.ContMDiffWithinAt.mpullbackWithin_vectorField_of_eq' {u : Set M}
    (hV : ContMDiffWithinAt I' I'.tangent m
      (fun (y : M') ↦ (V y : TangentBundle I' M')) t y₀)
    (hf : ContMDiffWithinAt I I' n f u x₀) (hf' : (mfderivWithin I I' f u x₀).IsInvertible)
    (hx₀ : x₀ ∈ s) (hs : UniqueMDiffOn I s) (hmn : m + 1 ≤ n) (hst : f ⁻¹' t ∈ 𝓝[s] x₀)
    (hu : s ⊆ u) (hy₀ : f x₀ = y₀) :
    ContMDiffWithinAt I I.tangent m
      (fun (y : M) ↦ (mpullbackWithin I I' f V u y : TangentBundle I M)) s x₀ := by
  subst hy₀
  exact ContMDiffWithinAt.mpullbackWithin_vectorField' hV hf hf' hx₀ hs hmn hst hu

/-- The pullback of a `C^m` vector field by a `C^n` function with invertible derivative and
with `m + 1 ≤ n` is `C^m`.
Version on a set. -/
protected lemma _root_.ContMDiffOn.mpullbackWithin_vectorField_inter
    (hV : ContMDiffOn I' I'.tangent m (fun (y : M') ↦ (V y : TangentBundle I' M')) t)
    (hf : ContMDiffOn I I' n f s) (hf' : ∀ x ∈ s ∩ f ⁻¹' t, (mfderivWithin I I' f s x).IsInvertible)
    (hs : UniqueMDiffOn I s) (hmn : m + 1 ≤ n) :
    ContMDiffOn I I.tangent m
      (fun (y : M) ↦ (mpullbackWithin I I' f V s y : TangentBundle I M)) (s ∩ f ⁻¹' t) :=
  fun _ hx₀ ↦ ContMDiffWithinAt.mpullbackWithin_vectorField_inter
    (hV _ hx₀.2) (hf _ hx₀.1) (hf' _ hx₀) hx₀.1 hs hmn

/-- The pullback of a `C^m` vector field by a `C^n` function with invertible derivative and
with `m + 1 ≤ n` is `C^m`.
Version within a set at a point, but with full pullback. -/
protected lemma _root_.ContMDiffWithinAt.mpullback_vectorField_preimage
    (hV : ContMDiffWithinAt I' I'.tangent m (fun (y : M') ↦ (V y : TangentBundle I' M')) t (f x₀))
    (hf : ContMDiffAt I I' n f x₀) (hf' : (mfderiv I I' f x₀).IsInvertible) (hmn : m + 1 ≤ n) :
    ContMDiffWithinAt I I.tangent m
      (fun (y : M) ↦ (mpullback I I' f V y : TangentBundle I M)) (f ⁻¹' t) x₀ := by
  simp only [← contMDiffWithinAt_univ, ← mfderivWithin_univ, ← mpullbackWithin_univ] at hV hf hf' ⊢
  simpa using hV.mpullbackWithin_vectorField_inter hf hf' (mem_univ _) uniqueMDiffOn_univ hmn

/-- The pullback of a `C^m` vector field by a `C^n` function with invertible derivative and
with `m + 1 ≤ n` is `C^m`.
Version within a set at a point, but with full pullback. -/
protected lemma _root_.ContMDiffWithinAt.mpullback_vectorField_preimage_of_eq
    (hV : ContMDiffWithinAt I' I'.tangent m (fun (y : M') ↦ (V y : TangentBundle I' M')) t y₀)
    (hf : ContMDiffAt I I' n f x₀) (hf' : (mfderiv I I' f x₀).IsInvertible) (hmn : m + 1 ≤ n)
    (hy₀ : y₀ = f x₀) :
    ContMDiffWithinAt I I.tangent m
      (fun (y : M) ↦ (mpullback I I' f V y : TangentBundle I M)) (f ⁻¹' t) x₀ := by
  subst hy₀
  exact ContMDiffWithinAt.mpullback_vectorField_preimage hV hf hf' hmn

/-- The pullback of a `C^m` vector field by a `C^n` function with invertible derivative and
with `m + 1 ≤ n` is `C^m`.
Version within a set at a point, but with full pullback. -/
protected lemma _root_.ContMDiffWithinAt.mpullback_vectorField_of_mem_nhdsWithin
    (hV : ContMDiffWithinAt I' I'.tangent m (fun (y : M') ↦ (V y : TangentBundle I' M')) t (f x₀))
    (hf : ContMDiffAt I I' n f x₀) (hf' : (mfderiv I I' f x₀).IsInvertible) (hmn : m + 1 ≤ n)
    (hst : f ⁻¹' t ∈ 𝓝[s] x₀) :
    ContMDiffWithinAt I I.tangent m
      (fun (y : M) ↦ (mpullback I I' f V y : TangentBundle I M)) s x₀ :=
  (ContMDiffWithinAt.mpullback_vectorField_preimage hV hf hf' hmn).mono_of_mem_nhdsWithin hst

/-- The pullback of a `C^m` vector field by a `C^n` function with invertible derivative and
with `m + 1 ≤ n` is `C^m`.
Version within a set at a point, but with full pullback. -/
protected lemma _root_.ContMDiffWithinAt.mpullback_vectorField_of_mem_nhdsWithin_of_eq
    (hV : ContMDiffWithinAt I' I'.tangent m (fun (y : M') ↦ (V y : TangentBundle I' M')) t y₀)
    (hf : ContMDiffAt I I' n f x₀) (hf' : (mfderiv I I' f x₀).IsInvertible) (hmn : m + 1 ≤ n)
    (hst : f ⁻¹' t ∈ 𝓝[s] x₀) (hy₀ : y₀ = f x₀) :
    ContMDiffWithinAt I I.tangent m
      (fun (y : M) ↦ (mpullback I I' f V y : TangentBundle I M)) s x₀ := by
  subst hy₀
  exact ContMDiffWithinAt.mpullback_vectorField_of_mem_nhdsWithin hV hf hf' hmn hst

/-- The pullback of a `C^m` vector field by a `C^n` function with invertible derivative and
with `m + 1 ≤ n` is `C^m`.
Version on a set, but with full pullback -/
protected lemma _root_.ContMDiffOn.mpullback_vectorField_preimage
    (hV : ContMDiffOn I' I'.tangent m (fun (y : M') ↦ (V y : TangentBundle I' M')) t)
    (hf : ContMDiff I I' n f) (hf' : ∀ x ∈ f ⁻¹' t, (mfderiv I I' f x).IsInvertible)
    (hmn : m + 1 ≤ n) :
    ContMDiffOn I I.tangent m
      (fun (y : M) ↦ (mpullback I I' f V y : TangentBundle I M)) (f ⁻¹' t) :=
  fun x₀ hx₀ ↦ ContMDiffWithinAt.mpullback_vectorField_preimage (hV _ hx₀) (hf x₀) (hf' _ hx₀) hmn

/-- The pullback of a `C^m` vector field by a `C^n` function with invertible derivative and
with `m + 1 ≤ n` is `C^m`.
Version at a point. -/
protected lemma _root_.ContMDiffAt.mpullback_vectorField_preimage
    (hV : ContMDiffAt I' I'.tangent m (fun (y : M') ↦ (V y : TangentBundle I' M')) (f x₀))
    (hf : ContMDiffAt I I' n f x₀) (hf' : (mfderiv I I' f x₀).IsInvertible) (hmn : m + 1 ≤ n) :
    ContMDiffAt I I.tangent m
      (fun (y : M) ↦ (mpullback I I' f V y : TangentBundle I M)) x₀ := by
  simp only [← contMDiffWithinAt_univ] at hV hf hf' ⊢
  simpa using ContMDiffWithinAt.mpullback_vectorField_preimage hV hf hf' hmn

/-- The pullback of a `C^m` vector field by a `C^n` function with invertible derivative and
with `m + 1 ≤ n` is `C^m`. -/
protected lemma _root_.ContMDiff.mpullback_vectorField
    (hV : ContMDiff I' I'.tangent m (fun (y : M') ↦ (V y : TangentBundle I' M')))
    (hf : ContMDiff I I' n f) (hf' : ∀ x, (mfderiv I I' f x).IsInvertible) (hmn : m + 1 ≤ n) :
    ContMDiff I I.tangent m (fun (y : M) ↦ (mpullback I I' f V y : TangentBundle I M)) :=
  fun x ↦ ContMDiffAt.mpullback_vectorField_preimage (hV (f x)) (hf x) (hf' x) hmn

lemma contMDiffWithinAt_mpullbackWithin_extChartAt_symm
    {V : Π (x : M), TangentSpace I x}
    (hV : ContMDiffWithinAt I I.tangent m (fun x ↦ (V x : TangentBundle I M)) s x)
    (hs : UniqueMDiffOn I s) (hx : x ∈ s) (hmn : m + 1 ≤ n) :
    ContMDiffWithinAt 𝓘(𝕜, E) 𝓘(𝕜, E).tangent m
      (fun y ↦ (mpullbackWithin 𝓘(𝕜, E) I (extChartAt I x).symm V (range I) y :
        TangentBundle 𝓘(𝕜, E) E))
      ((extChartAt I x).target ∩ (extChartAt I x).symm ⁻¹' s) (extChartAt I x x) :=
  ContMDiffWithinAt.mpullbackWithin_vectorField_of_eq' hV
    (contMDiffWithinAt_extChartAt_symm_range_self (n := n) x)
    (isInvertible_mfderivWithin_extChartAt_symm (mem_extChartAt_target x))
    (by simp [hx]) (UniqueMDiffOn.uniqueMDiffOn_target_inter hs x) hmn
    ((mapsTo_preimage _ _).mono_left inter_subset_right).preimage_mem_nhdsWithin
    (Subset.trans inter_subset_left (extChartAt_target_subset_range x)) (extChartAt_to_inv x)

lemma eventually_contMDiffWithinAt_mpullbackWithin_extChartAt_symm
    {V : Π (x : M), TangentSpace I x}
    (hV : ContMDiffWithinAt I I.tangent m (fun x ↦ (V x : TangentBundle I M)) s x)
    (hs : UniqueMDiffOn I s) (hx : x ∈ s) (hmn : m + 1 ≤ n) (hm : m ≠ ∞) :
    ∀ᶠ y in 𝓝[s] x, ContMDiffWithinAt 𝓘(𝕜, E) 𝓘(𝕜, E).tangent m
    (fun z ↦ (mpullbackWithin 𝓘(𝕜, E) I (extChartAt I x).symm V (range I) z :
      TangentBundle 𝓘(𝕜, E) E))
    ((extChartAt I x).target ∩ (extChartAt I x).symm ⁻¹' s) (extChartAt I x y) := by
  have T := nhdsWithin_mono _ (subset_insert _ _)
    ((contMDiffWithinAt_iff_contMDiffWithinAt_nhdsWithin hm).1
      (contMDiffWithinAt_mpullbackWithin_extChartAt_symm hV hs hx hmn))
  have A := (continuousAt_extChartAt (I := I) x).continuousWithinAt.preimage_mem_nhdsWithin'' T rfl
  apply (nhdsWithin_le_iff.2 _) A
  filter_upwards [self_mem_nhdsWithin, nhdsWithin_le_nhds (extChartAt_source_mem_nhds (I := I) x)]
    with y hy h'y
  simp only [mfld_simps] at hy h'y
  simp [hy, h'y]

omit [CompleteSpace E] in
lemma eventuallyEq_mpullback_mpullbackWithin_extChartAt (V : Π (x : M), TangentSpace I x) :
    V =ᶠ[𝓝[s] x] mpullback I 𝓘(𝕜, E) (extChartAt I x)
      (mpullbackWithin 𝓘(𝕜, E) I (extChartAt I x).symm V (range I)) := by
  apply nhdsWithin_le_nhds
  filter_upwards [extChartAt_source_mem_nhds (I := I) x] with y hy
  have A : (extChartAt I x).symm (extChartAt I x y) = y := (extChartAt I x).left_inv hy
  rw [mpullback_apply, mpullbackWithin_apply,
    ← (isInvertible_mfderiv_extChartAt hy).inverse_comp_apply_of_right,
    mfderivWithin_extChartAt_symm_comp_mfderiv_extChartAt' hy, A]
  simp only [ContinuousLinearMap.inverse_id, ContinuousLinearMap.coe_id', id_eq]

end ContMDiff

end Pullback

end VectorField<|MERGE_RESOLUTION|>--- conflicted
+++ resolved
@@ -135,13 +135,8 @@
 
 @[simp]
 lemma mpullbackWithin_zero : mpullbackWithin I I' f 0 s = 0 := by
-<<<<<<< HEAD
-  have aux := mpullbackWithin_add (f := f) (s := s) (I := I) (I' := I') (V := 0) (V₁ := 0)
-  simp_all
-=======
   ext x
   simp [mpullbackWithin_apply]
->>>>>>> 19d36011
 
 lemma mpullbackWithin_neg_apply :
     mpullbackWithin I I' f (-V) s x = - mpullbackWithin I I' f V s x := by
