/-
Copyright (c) 2024 Sébastien Gouëzel. All rights reserved.
Released under Apache 2.0 license as described in the file LICENSE.
Authors: Sébastien Gouëzel
-/
module

public import Mathlib.Analysis.Calculus.VectorField
public import Mathlib.Geometry.Manifold.ContMDiffMFDeriv
public import Mathlib.Geometry.Manifold.MFDeriv.NormedSpace
public import Mathlib.Geometry.Manifold.VectorBundle.MDifferentiable
public import Mathlib.Geometry.Manifold.VectorField.Pullback
import Mathlib.Geometry.Manifold.Notation

/-!
# Lie brackets of vector fields on manifolds

We define the Lie bracket of two vector fields, denoted with
`VectorField.mlieBracket I V W x`, as the pullback in the manifold of the corresponding notion
in the model space (through `extChartAt I x`).

The main results are the following:
* `VectorField.mpullback_mlieBracket` states that the pullback of the Lie bracket
  is the Lie bracket of the pullbacks.
* `VectorField.leibniz_identity_mlieBracket` is the Leibniz (or Jacobi)
  identity `[U, [V, W]] = [[U, V], W] + [V, [U, W]]`.

-/

@[expose] public section

open Set Function Filter
open scoped Topology Manifold ContDiff

noncomputable section

/- We work in the `VectorField` namespace because pullbacks, Lie brackets, and so on, are notions
that make sense in a variety of contexts. We also prefix the notions with `m` to distinguish the
manifold notions from the vector space notions. For instance, the Lie bracket of two vector
fields in a manifold is denoted with `VectorField.mlieBracket I V W x`, where `I` is the relevant
model with corners, `V W : Π (x : M), TangentSpace I x` are the vector fields, and `x : M` is
the basepoint.
-/

variable {𝕜 : Type*} [NontriviallyNormedField 𝕜]
  {H : Type*} [TopologicalSpace H] {E : Type*} [NormedAddCommGroup E] [NormedSpace 𝕜 E]
  {I : ModelWithCorners 𝕜 E H}
  {M : Type*} [TopologicalSpace M] [ChartedSpace H M]
  {H' : Type*} [TopologicalSpace H'] {E' : Type*} [NormedAddCommGroup E'] [NormedSpace 𝕜 E']
  {I' : ModelWithCorners 𝕜 E' H'}
  {M' : Type*} [TopologicalSpace M'] [ChartedSpace H' M']
  {H'' : Type*} [TopologicalSpace H''] {E'' : Type*} [NormedAddCommGroup E''] [NormedSpace 𝕜 E'']
  {I'' : ModelWithCorners 𝕜 E'' H''}
  {M'' : Type*} [TopologicalSpace M''] [ChartedSpace H'' M'']
  {f : M → M'} {s t : Set M} {x x₀ : M}

namespace VectorField

section LieBracket

/-! ### The Lie bracket of vector fields in manifolds -/

variable {V W V₁ W₁ : Π (x : M), TangentSpace I x}

variable (I I') in
/-- The Lie bracket of two vector fields in a manifold, within a set. -/
def mlieBracketWithin (V W : Π (x : M), TangentSpace I x) (s : Set M) (x₀ : M) :
    TangentSpace I x₀ :=
  mpullback I 𝓘(𝕜, E) (extChartAt I x₀)
    (lieBracketWithin 𝕜
      (mpullbackWithin 𝓘(𝕜, E) I (extChartAt I x₀).symm V (range I))
      (mpullbackWithin 𝓘(𝕜, E) I (extChartAt I x₀).symm W (range I))
      ((extChartAt I x₀).symm ⁻¹' s ∩ range I)) x₀

variable (I I') in
/-- The Lie bracket of two vector fields in a manifold. -/
def mlieBracket (V W : Π (x : M), TangentSpace I x) (x₀ : M) : TangentSpace I x₀ :=
  mlieBracketWithin I V W univ x₀

lemma mlieBracketWithin_def :
    mlieBracketWithin I V W s = fun x₀ ↦
    mpullback I 𝓘(𝕜, E) (extChartAt I x₀)
    (lieBracketWithin 𝕜
      (mpullbackWithin 𝓘(𝕜, E) I (extChartAt I x₀).symm V (range I))
      (mpullbackWithin 𝓘(𝕜, E) I (extChartAt I x₀).symm W (range I))
      ((extChartAt I x₀).symm ⁻¹' s ∩ range I)) x₀ := rfl

lemma mlieBracketWithin_apply :
    mlieBracketWithin I V W s x₀ =
    (mfderiv I 𝓘(𝕜, E) (extChartAt I x₀) x₀).inverse
    ((lieBracketWithin 𝕜
      (mpullbackWithin 𝓘(𝕜, E) I (extChartAt I x₀).symm V (range I))
      (mpullbackWithin 𝓘(𝕜, E) I (extChartAt I x₀).symm W (range I))
      ((extChartAt I x₀).symm ⁻¹' s ∩ range I)) ((extChartAt I x₀ x₀))) := rfl

lemma mlieBracketWithin_eq_lieBracketWithin {V W : Π (x : E), TangentSpace 𝓘(𝕜, E) x} {s : Set E} :
    mlieBracketWithin 𝓘(𝕜, E) V W s = lieBracketWithin 𝕜 V W s := by
  ext x
  simp [mlieBracketWithin_apply]

/- Copy of the `lieBracket` API to manifolds -/

@[simp] lemma mlieBracketWithin_univ :
    mlieBracketWithin I V W univ = mlieBracket I V W := rfl

lemma mlieBracketWithin_eq_zero_of_eq_zero (hV : V x = 0) (hW : W x = 0) :
    mlieBracketWithin I V W s x = 0 := by
  simp only [mlieBracketWithin, mpullback_apply]
  rw [lieBracketWithin_eq_zero_of_eq_zero]
  · simp
  · simp only [mpullbackWithin_apply]
    have : (extChartAt I x).symm ((extChartAt I x) x) = x := by simp
    rw [this, hV]
    simp
  · simp only [mpullbackWithin_apply]
    have : (extChartAt I x).symm ((extChartAt I x) x) = x := by simp
    rw [this, hW]
    simp

lemma mlieBracketWithin_swap_apply :
    mlieBracketWithin I V W s x = - mlieBracketWithin I W V s x := by
  rw [mlieBracketWithin, lieBracketWithin_swap, mpullback_neg]
  rfl

lemma mlieBracketWithin_swap :
    mlieBracketWithin I V W s = - mlieBracketWithin I W V s := by
  ext x
  exact mlieBracketWithin_swap_apply

lemma mlieBracket_swap_apply : mlieBracket I V W x = - mlieBracket I W V x :=
  mlieBracketWithin_swap_apply

lemma mlieBracket_swap : mlieBracket I V W = - mlieBracket I W V :=
  mlieBracketWithin_swap

@[simp] lemma mlieBracketWithin_self : mlieBracketWithin I V V = 0 := by
  ext x; simp [mlieBracketWithin, mpullback]

@[simp] lemma mlieBracket_self : mlieBracket I V V = 0 := by
  ext x; simp_rw [mlieBracket, mlieBracketWithin_self, Pi.zero_apply]

/-- We have `[0, W] = 0` for all vector fields `W`: this depends on the junk value 0
if `W` is not differentiable. Version within a set. -/
@[simp]
lemma mlieBracketWithin_zero_left : mlieBracketWithin I 0 W s = 0 := by
  ext x
  simp [mlieBracketWithin]

/-- We have `[W, 0] = 0` for all vector fields `W`: this depends on the junk value 0
if `W` is not differentiable. Version within a set. -/
@[simp]
lemma mlieBracketWithin_zero_right : mlieBracketWithin I W 0 s = 0 := by
  rw [mlieBracketWithin_swap]; simp

/-- We have `[0, W] = 0` for all vector fields `W`: this depends on the junk value 0
if `W` is not differentiable. -/
@[simp]
lemma mlieBracket_zero_left : mlieBracket I 0 W = 0 := by simp [← mlieBracketWithin_univ]

/-- We have `[W, 0] = 0` for all vector fields `W`: this depends on the junk value 0
if `W` is not differentiable. -/
@[simp]
lemma mlieBracket_zero_right : mlieBracket I W 0 = 0 := by simp [← mlieBracketWithin_univ]

/-- Variant of `mlieBracketWithin_congr_set` where one requires the sets to coincide only in
the complement of a point. -/
theorem mlieBracketWithin_congr_set' (y : M) (h : s =ᶠ[𝓝[{y}ᶜ] x] t) :
    mlieBracketWithin I V W s x = mlieBracketWithin I V W t x := by
  simp only [mlieBracketWithin_apply]
  congr 1
  suffices A : ((extChartAt I x).symm ⁻¹' s ∩ range I : Set E)
    =ᶠ[𝓝[{(extChartAt I x) x}ᶜ] (extChartAt I x x)]
      ((extChartAt I x).symm ⁻¹' t ∩ range I : Set E) by
    apply lieBracketWithin_congr_set' _ A
  exact preimage_extChartAt_eventuallyEq_compl_singleton y h

theorem mlieBracketWithin_congr_set (h : s =ᶠ[𝓝 x] t) :
    mlieBracketWithin I V W s x = mlieBracketWithin I V W t x :=
  mlieBracketWithin_congr_set' x <| h.filter_mono inf_le_left

theorem mlieBracketWithin_inter (ht : t ∈ 𝓝 x) :
    mlieBracketWithin I V W (s ∩ t) x = mlieBracketWithin I V W s x := by
  apply mlieBracketWithin_congr_set
  filter_upwards [ht] with y hy
  change (y ∈ s ∩ t) = (y ∈ s)
  simp_all

theorem mlieBracketWithin_of_mem_nhds (h : s ∈ 𝓝 x) :
    mlieBracketWithin I V W s x = mlieBracket I V W x := by
  rw [← mlieBracketWithin_univ, ← univ_inter s, mlieBracketWithin_inter h]

theorem mlieBracketWithin_of_isOpen (hs : IsOpen s) (hx : x ∈ s) :
    mlieBracketWithin I V W s x = mlieBracket I V W x :=
  mlieBracketWithin_of_mem_nhds (hs.mem_nhds hx)

/-- Variant of `mlieBracketWithin_eventually_congr_set` where one requires the sets to coincide only
in the complement of a point. -/
theorem mlieBracketWithin_eventually_congr_set' (y : M) (h : s =ᶠ[𝓝[{y}ᶜ] x] t) :
    mlieBracketWithin I V W s =ᶠ[𝓝 x] mlieBracketWithin I V W t :=
  (eventually_nhds_nhdsWithin.2 h).mono fun _ => mlieBracketWithin_congr_set' y

theorem mlieBracketWithin_eventually_congr_set (h : s =ᶠ[𝓝 x] t) :
    mlieBracketWithin I V W s =ᶠ[𝓝 x] mlieBracketWithin I V W t :=
  mlieBracketWithin_eventually_congr_set' x <| h.filter_mono inf_le_left

theorem _root_.Filter.EventuallyEq.mlieBracketWithin_vectorField_eq
    (hV : V₁ =ᶠ[𝓝[s] x] V) (hxV : V₁ x = V x) (hW : W₁ =ᶠ[𝓝[s] x] W) (hxW : W₁ x = W x) :
    mlieBracketWithin I V₁ W₁ s x = mlieBracketWithin I V W s x := by
  simp only [mlieBracketWithin_apply]
  congr 1
  let I1 : NormedAddCommGroup (TangentSpace 𝓘(𝕜, E) (extChartAt I x x)) :=
    inferInstanceAs (NormedAddCommGroup E)
  let _I2 : NormedSpace 𝕜 (TangentSpace 𝓘(𝕜, E) (extChartAt I x x)) :=
    inferInstanceAs (NormedSpace 𝕜 E)
  apply Filter.EventuallyEq.lieBracketWithin_vectorField_eq
  · apply nhdsWithin_mono _ inter_subset_left
    filter_upwards [(continuousAt_extChartAt_symm x).continuousWithinAt.preimage_mem_nhdsWithin''
      hV (by simp)] with y hy
    simp only [mpullbackWithin_apply]
    congr 1
  · simp only [mpullbackWithin_apply]
    congr 1
    convert hxV <;> exact extChartAt_to_inv x
  · apply nhdsWithin_mono _ inter_subset_left
    filter_upwards [(continuousAt_extChartAt_symm x).continuousWithinAt.preimage_mem_nhdsWithin''
      hW (by simp)] with y hy
    simp only [mpullbackWithin_apply]
    congr 1
  · simp only [mpullbackWithin_apply]
    congr 1
    convert hxW <;> exact extChartAt_to_inv x

theorem _root_.Filter.EventuallyEq.mlieBracketWithin_vectorField_eq_of_mem
    (hV : V₁ =ᶠ[𝓝[s] x] V) (hW : W₁ =ᶠ[𝓝[s] x] W) (hx : x ∈ s) :
    mlieBracketWithin I V₁ W₁ s x = mlieBracketWithin I V W s x :=
  hV.mlieBracketWithin_vectorField_eq (mem_of_mem_nhdsWithin hx hV :)
    hW (mem_of_mem_nhdsWithin hx hW :)

/-- If vector fields coincide on a neighborhood of a point within a set, then the Lie brackets
also coincide on a neighborhood of this point within this set. Version where one considers the Lie
bracket within a subset. -/
theorem _root_.Filter.EventuallyEq.mlieBracketWithin_vectorField'
    (hV : V₁ =ᶠ[𝓝[s] x] V) (hW : W₁ =ᶠ[𝓝[s] x] W) (ht : t ⊆ s) :
    mlieBracketWithin I V₁ W₁ t =ᶠ[𝓝[s] x] mlieBracketWithin I V W t := by
  filter_upwards [hV, hW, eventually_eventually_nhdsWithin.2 hV,
    eventually_eventually_nhdsWithin.2 hW] with y hVy hWy hVy' hWy'
  apply Filter.EventuallyEq.mlieBracketWithin_vectorField_eq
  · apply nhdsWithin_mono _ ht
    exact hVy'
  · exact hVy
  · apply nhdsWithin_mono _ ht
    exact hWy'
  · exact hWy

protected theorem _root_.Filter.EventuallyEq.mlieBracketWithin_vectorField
    (hV : V₁ =ᶠ[𝓝[s] x] V) (hW : W₁ =ᶠ[𝓝[s] x] W) :
    mlieBracketWithin I V₁ W₁ s =ᶠ[𝓝[s] x] mlieBracketWithin I V W s :=
  hV.mlieBracketWithin_vectorField' hW Subset.rfl

protected theorem _root_.Filter.EventuallyEq.mlieBracketWithin_vectorField_of_insert
    (hV : V₁ =ᶠ[𝓝[insert x s] x] V) (hW : W₁ =ᶠ[𝓝[insert x s] x] W) :
    mlieBracketWithin I V₁ W₁ s x = mlieBracketWithin I V W s x := by
  apply mem_of_mem_nhdsWithin (mem_insert x s)
    (hV.mlieBracketWithin_vectorField' hW (subset_insert x s))

theorem _root_.Filter.EventuallyEq.mlieBracketWithin_vectorField_eq_nhds
    (hV : V₁ =ᶠ[𝓝 x] V) (hW : W₁ =ᶠ[𝓝 x] W) :
    mlieBracketWithin I V₁ W₁ s x = mlieBracketWithin I V W s x :=
  (hV.filter_mono nhdsWithin_le_nhds).mlieBracketWithin_vectorField_eq hV.self_of_nhds
    (hW.filter_mono nhdsWithin_le_nhds) hW.self_of_nhds

theorem mlieBracketWithin_congr
    (hV : EqOn V₁ V s) (hVx : V₁ x = V x) (hW : EqOn W₁ W s) (hWx : W₁ x = W x) :
    mlieBracketWithin I V₁ W₁ s x = mlieBracketWithin I V W s x :=
  (hV.eventuallyEq.filter_mono inf_le_right).mlieBracketWithin_vectorField_eq hVx
    (hW.eventuallyEq.filter_mono inf_le_right) hWx

/-- Version of `mlieBracketWithin_congr` in which one assumes that the point belongs to the
given set. -/
theorem mlieBracketWithin_congr' (hV : EqOn V₁ V s) (hW : EqOn W₁ W s) (hx : x ∈ s) :
    mlieBracketWithin I V₁ W₁ s x = mlieBracketWithin I V W s x :=
  mlieBracketWithin_congr hV (hV hx) hW (hW hx)

theorem _root_.Filter.EventuallyEq.mlieBracket_vectorField_eq
    (hV : V₁ =ᶠ[𝓝 x] V) (hW : W₁ =ᶠ[𝓝 x] W) :
    mlieBracket I V₁ W₁ x = mlieBracket I V W x := by
  rw [← mlieBracketWithin_univ, ← mlieBracketWithin_univ,
    hV.mlieBracketWithin_vectorField_eq_nhds hW]

protected theorem _root_.Filter.EventuallyEq.mlieBracket_vectorField
    (hV : V₁ =ᶠ[𝓝 x] V) (hW : W₁ =ᶠ[𝓝 x] W) : mlieBracket I V₁ W₁ =ᶠ[𝓝 x] mlieBracket I V W := by
  filter_upwards [hV.eventuallyEq_nhds, hW.eventuallyEq_nhds] with y hVy hWy
  exact hVy.mlieBracket_vectorField_eq hWy

section

variable {c : 𝕜}
variable [IsManifold I 2 M]

lemma _root_.MDifferentiableWithinAt.differentiableWithinAt_mpullbackWithin_vectorField
    [CompleteSpace E]
    (hV : MDiffAt[s] (fun x ↦ (V x : TangentBundle I M)) x) :
    DifferentiableWithinAt 𝕜 (mpullbackWithin 𝓘(𝕜, E) I (extChartAt I x).symm V (range I))
      ((extChartAt I x).symm ⁻¹' s ∩ range I) (extChartAt I x x) := by
  apply MDifferentiableWithinAt.differentiableWithinAt
  have := MDifferentiableWithinAt.mpullbackWithin_vectorField_inter_of_eq hV
    (contMDiffWithinAt_extChartAt_symm_range x (mem_extChartAt_target x))
    (isInvertible_mfderivWithin_extChartAt_symm (mem_extChartAt_target x)) (mem_range_self _)
    I.uniqueMDiffOn le_rfl (extChartAt_to_inv x).symm
  rw [inter_comm]
<<<<<<< HEAD
  exact (contMDiff_snd_tangentBundle_modelSpace E 𝓘(𝕜, E)).contMDiffAt.mdifferentiableAt le_rfl
    |>.comp_mdifferentiableWithinAt _ this

lemma aux_computation (Y : TangentSpace I x) :
    letI φ := extChartAt I x
    ((mfderiv% φ x).inverse.comp ((mfderiv[range I] φ.symm (φ x)).inverse) Y) = Y := by
  set φ := extChartAt I x
  trans (ContinuousLinearMap.id 𝕜 _) Y; swap; · simp
  rw [extChartAt_to_inv x, ← ContinuousLinearMap.IsInvertible.inverse_comp_of_left,
    ← ContinuousLinearMap.inverse_id,
    mfderivWithin_extChartAt_symm_comp_mfderiv_extChartAt' (mem_extChartAt_source x)]
  exact isInvertible_mfderivWithin_extChartAt_symm (mem_extChartAt_target x)

variable (x W) in
lemma aux_computation' :
    letI φ := extChartAt I x
    (mfderiv% φ x).inverse.comp
      ((mfderiv[range I] φ.symm (φ x)).inverse) (W (φ.symm (φ x))) = W x := by
  rw [aux_computation, extChartAt_to_inv]

-- TODO: move to a better place!
omit [IsManifold I 2 M] in
/-- The `fderivWithin` of the round-trip composition `(extChartAt I x) ∘ (extChartAt I x).symm`
at the chart point in `range I` equals the identity. -/
lemma _root_.fderivWithin_extChartAt_comp_extChartAt_symm_range :
    fderivWithin 𝕜 ((extChartAt I x) ∘ (extChartAt I x).symm) (range I) (extChartAt I x x) =
      ContinuousLinearMap.id 𝕜 _ := by
  set φ := extChartAt I x
  have eq_nhd : ((extChartAt I x) ∘ (extChartAt I x).symm) =ᶠ[𝓝[range I] (extChartAt I x x)] id :=
    (eventuallyEq_of_mem (extChartAt_target_mem_nhdsWithin x) (fun _ ↦ (extChartAt I x).right_inv))
  rw [eq_nhd.fderivWithin_eq (by simp)]
  exact fderivWithin_id <| I.uniqueDiffOn.uniqueDiffWithinAt (mem_range_self _)

-- TODO: clean up this proof (and add the version for `extChartAt`)
lemma _root_.mfderivWithin_range_extChartAt_symm :
    mfderiv[range I] (extChartAt I x).symm (extChartAt I x x) = ContinuousLinearMap.id 𝕜 _ := by
  set φ := extChartAt I x
  have : MDiffAt[range I] φ.symm (φ x) :=
    mdifferentiableWithinAt_extChartAt_symm (mem_extChartAt_target x)
  rw [mfderivWithin, if_pos this, writtenInExtChartAt,
    modelWithCornersSelf_coe, range_id, inter_univ,
    extChartAt, OpenPartialHomeomorph.extend, PartialEquiv.coe_trans,
    ModelWithCorners.toPartialEquiv_coe, OpenPartialHomeomorph.toFun_eq_coe,
    extChartAt_to_inv x, ← extChartAt_coe]
  exact fderivWithin_extChartAt_comp_extChartAt_symm_range

-- TODO: add pre-composition version also and move to the right location
omit [IsManifold I 2 M] in
lemma _root_.MDifferentiableWithinAt.differentiableWithinAt_comp_extChartAt_symm
    {f : M → 𝕜} (hf : MDiffAt[s] f x) :
    letI φ := extChartAt I x
    DifferentiableWithinAt 𝕜 (f ∘ φ.symm) (φ.symm ⁻¹' s ∩ range I) (φ x) := by
  obtain ⟨_, hf⟩ := mdifferentiableWithinAt_iff.mp hf
  rwa [extChartAt_self_eq] at hf

-- TODO: move to the right location!
/-- The inverse of the derivative of `(extChartAt I x).symm` at the chart point,
applied to a tangent vector, gives back the tangent vector. -/
lemma mfderivWithin_extChartAt_symm_inverse_apply (v : TangentSpace I x) :
    (mfderiv[range I] (extChartAt I x).symm (extChartAt I x x)).inverse v = v := by
  rw [mfderivWithin_range_extChartAt_symm, ContinuousLinearMap.inverse_id]
  exact ContinuousLinearMap.id_apply ..

/-- Pulling back through `extChartAt` the scalar multiplication of a vector field by
the derivative of a scalar function equals the scalar multiplication by the manifold derivative. -/
lemma mpullback_mfderivWithin_apply_smul {f : M → 𝕜}
    (hf : MDiffAt[s] f x) :
    let V' := mpullbackWithin 𝓘(𝕜, E) I (extChartAt I x).symm V (range I)
    let W' := mpullbackWithin 𝓘(𝕜, E) I (extChartAt I x).symm W (range I)
    letI s' : Set E := (extChartAt I x).symm ⁻¹' s ∩ range I
    mpullback I 𝓘(𝕜, E) (extChartAt I x)
        (fun x₀ ↦ (fderivWithin 𝕜 (f ∘ (extChartAt I x).symm) s' x₀) (V' x₀) • W' x₀) x =
      (mfderiv[s] f x) (V x) • W x := by
  simp only [mpullback, mfderivWithin, hf, map_smul, ← aux_computation' x W, mpullbackWithin]
  congr 2
  rw [extChartAt_to_inv]
  exact mfderivWithin_extChartAt_symm_inverse_apply (v := V x)

variable [CompleteSpace E]

/--
Product rule for Lie brackets: given two vector fields `V` and `W` on `M` and a function
`f : M → 𝕜`, we have `[V, f • W] = (df V) • W + f • [V, W]`. Version within a set.
-/
lemma mlieBracketWithin_smul_right {f : M → 𝕜} (hf : MDifferentiableWithinAt I 𝓘(𝕜) f s x)
    (hW : MDifferentiableWithinAt I I.tangent (fun x ↦ (W x : TangentBundle I M)) s x)
    (hs : UniqueMDiffWithinAt I s x) :
    mlieBracketWithin I V (f • W) s x =
      (mfderivWithin I 𝓘(𝕜) f s x) (V x) • (W x) + (f x) • mlieBracketWithin I V W s x := by
  simp only [mlieBracketWithin]
  rw [mpullbackWithin_smul]
  -- Simplify local notation a bit.
  set V' := mpullbackWithin 𝓘(𝕜, E) I (extChartAt I x).symm V (range I)
  set W' := mpullbackWithin 𝓘(𝕜, E) I (extChartAt I x).symm W (range I)
  set f' := f ∘ (extChartAt I x).symm
  set s' := (extChartAt I x).symm ⁻¹' s ∩ range I
  -- We begin by rewriting using `lieBracketWithin_smul_right`.
  -- We need the coercion since on the nose `B` is a map `E → E`,
  -- whereas we need a map between tangent spaces.
  let A (x₀) := (fderivWithin 𝕜 f' s' x₀) (V' x₀) • W' x₀
  let B (x₀) : TangentSpace 𝓘(𝕜, E) x₀ := f' x₀ • lieBracketWithin 𝕜 V' W' s' x₀
  trans mpullback I 𝓘(𝕜, E) ((extChartAt I x)) (fun y ↦ A y + B y) x
  · simp only [mpullback_apply]
    congr
    exact lieBracketWithin_smul_right (V := V') hf.differentiableWithinAt_comp_extChartAt_symm
      hW.differentiableWithinAt_mpullbackWithin_vectorField hs
  -- We prove the equality of each summand separately.
  rw [← Pi.add_def, mpullback_add_apply]; congr; swap
  · simp [B, ← Pi.smul_def', mpullback_smul (V := lieBracketWithin 𝕜 V' W' s'), f']
  simp only [A]
  exact mpullback_mfderivWithin_apply_smul hf

/--
Product rule for Lie brackets: given two vector fields `V` and `W` on `M` and a function
`f : M → 𝕜`, we have `[V, f • W] = (df V) • W + f • [V, W]`.
-/
lemma mlieBracket_smul_right {f : M → 𝕜} (hf : MDifferentiableAt I 𝓘(𝕜) f x)
    (hW : MDifferentiableAt I I.tangent (fun x ↦ (W x : TangentBundle I M)) x) :
    mlieBracket I V (f • W) x =
      (mfderiv I 𝓘(𝕜) f x) (V x) • (W x) + (f x) • mlieBracket I V W x := by
  rw [← mdifferentiableWithinAt_univ] at hf hW
  rw [← mlieBracketWithin_univ, ← mfderivWithin_univ]
  exact mlieBracketWithin_smul_right hf hW (uniqueMDiffWithinAt_univ I)

/--
Product rule for Lie brackets: given two vector fields `V` and `W` on `M` and a function
`f : M → 𝕜`, we have `[f • V, W] = -(df W) • V + f • [V, W]`. Version within a set.
-/
lemma mlieBracketWithin_smul_left {f : M → 𝕜} (hf : MDifferentiableWithinAt I 𝓘(𝕜) f s x)
    (hV : MDifferentiableWithinAt I I.tangent (fun x ↦ (V x : TangentBundle I M)) s x)
    (hs : UniqueMDiffWithinAt I s x) :
    mlieBracketWithin I (f • V) W s x =
      -(mfderivWithin I 𝓘(𝕜) f s x) (W x) • (V x) + (f x) • mlieBracketWithin I V W s x := by
  rw [mlieBracketWithin_swap, Pi.neg_apply, mlieBracketWithin_smul_right hf hV (V := W) hs,
    mlieBracketWithin_swap]
  simp; abel

/--
Product rule for Lie brackets: given two vector fields `V` and `W` on `M` and a function
`f : M → 𝕜`, we have `[f • V, W] = -(df W) • V + f • [V, W]`.
-/
lemma mlieBracket_smul_left {f : M → 𝕜} (hf : MDifferentiableAt I 𝓘(𝕜) f x)
    (hV : MDifferentiableAt I I.tangent (fun x ↦ (V x : TangentBundle I M)) x) :
    mlieBracket I (f • V) W x =
      -(mfderiv I 𝓘(𝕜) f x) (W x) • (V x) + (f x) • mlieBracket I V W x := by
  rw [← mdifferentiableWithinAt_univ] at hf hV
  rw [← mlieBracketWithin_univ, ← mfderivWithin_univ]
  exact mlieBracketWithin_smul_left hf hV (uniqueMDiffWithinAt_univ I)
=======
  exact ((contMDiff_snd_tangentBundle_modelSpace E 𝓘(𝕜, E)).contMDiffAt.mdifferentiableAt
    one_ne_zero).comp_mdifferentiableWithinAt _ this
>>>>>>> 61d1f8fb

lemma mlieBracketWithin_const_smul_left
    (hV : MDifferentiableWithinAt I I.tangent (fun x ↦ (V x : TangentBundle I M)) s x)
    (hs : UniqueMDiffWithinAt I s x) :
    mlieBracketWithin I (c • V) W s x = c • mlieBracketWithin I V W s x := by
  simpa [mfderivWithin_const] using
    mlieBracketWithin_smul_left (mdifferentiableWithinAt_const (c := c)) (W := W) hV hs

lemma mlieBracket_const_smul_left
    (hV : MDifferentiableAt I I.tangent (fun x ↦ (V x : TangentBundle I M)) x) :
    mlieBracket I (c • V) W x = c • mlieBracket I V W x := by
  simp only [← mlieBracketWithin_univ] at hV ⊢
  exact mlieBracketWithin_const_smul_left hV (uniqueMDiffWithinAt_univ _)

lemma mlieBracketWithin_const_smul_right
    (hW : MDifferentiableWithinAt I I.tangent (fun x ↦ (W x : TangentBundle I M)) s x)
    (hs : UniqueMDiffWithinAt I s x) :
    mlieBracketWithin I V (c • W) s x = c • mlieBracketWithin I V W s x := by
  simpa [mfderivWithin_const] using
    mlieBracketWithin_smul_right (mdifferentiableWithinAt_const (c := c)) (V := V) hW hs

lemma mlieBracket_const_smul_right
    (hW : MDifferentiableAt I I.tangent (fun x ↦ (W x : TangentBundle I M)) x) :
    mlieBracket I V (c • W) x = c • mlieBracket I V W x := by
  simp only [← mlieBracketWithin_univ] at hW ⊢
  exact mlieBracketWithin_const_smul_right hW (uniqueMDiffWithinAt_univ _)

lemma mlieBracketWithin_add_left
    (hV : MDifferentiableWithinAt I I.tangent (fun x ↦ (V x : TangentBundle I M)) s x)
    (hV₁ : MDifferentiableWithinAt I I.tangent (fun x ↦ (V₁ x : TangentBundle I M)) s x)
    (hs : UniqueMDiffWithinAt I s x) :
    mlieBracketWithin I (V + V₁) W s x =
      mlieBracketWithin I V W s x + mlieBracketWithin I V₁ W s x := by
  simp only [mlieBracketWithin_apply]
  rw [← map_add, mpullbackWithin_add, lieBracketWithin_add_left]
  · exact hV.differentiableWithinAt_mpullbackWithin_vectorField
  · exact hV₁.differentiableWithinAt_mpullbackWithin_vectorField
  · exact uniqueMDiffWithinAt_iff_inter_range.1 hs

lemma mlieBracket_add_left
    (hV : MDifferentiableAt I I.tangent (fun x ↦ (V x : TangentBundle I M)) x)
    (hV₁ : MDifferentiableAt I I.tangent (fun x ↦ (V₁ x : TangentBundle I M)) x) :
    mlieBracket I (V + V₁) W x =
      mlieBracket I V W x + mlieBracket I V₁ W x := by
  simp only [← mlieBracketWithin_univ] at hV hV₁ ⊢
  exact mlieBracketWithin_add_left hV hV₁ (uniqueMDiffWithinAt_univ _)

lemma mlieBracketWithin_add_right
    (hW : MDifferentiableWithinAt I I.tangent (fun x ↦ (W x : TangentBundle I M)) s x)
    (hW₁ : MDifferentiableWithinAt I I.tangent (fun x ↦ (W₁ x : TangentBundle I M)) s x)
    (hs : UniqueMDiffWithinAt I s x) :
    mlieBracketWithin I V (W + W₁) s x =
      mlieBracketWithin I V W s x + mlieBracketWithin I V W₁ s x := by
  rw [mlieBracketWithin_swap, Pi.neg_apply, mlieBracketWithin_add_left hW hW₁ hs,
    mlieBracketWithin_swap (V := V), mlieBracketWithin_swap (V := V), Pi.neg_apply, Pi.neg_apply]
  abel

lemma mlieBracket_add_right
    (hW : MDifferentiableAt I I.tangent (fun x ↦ (W x : TangentBundle I M)) x)
    (hW₁ : MDifferentiableAt I I.tangent (fun x ↦ (W₁ x : TangentBundle I M)) x) :
    mlieBracket I V (W + W₁) x =
      mlieBracket I V W x + mlieBracket I V W₁ x := by
  simp only [← mlieBracketWithin_univ] at hW hW₁ ⊢
  exact mlieBracketWithin_add_right hW hW₁ (uniqueMDiffWithinAt_univ _)

theorem mlieBracketWithin_of_mem_nhdsWithin
    (st : t ∈ 𝓝[s] x) (hs : UniqueMDiffWithinAt I s x)
    (hV : MDifferentiableWithinAt I I.tangent (fun x ↦ (V x : TangentBundle I M)) t x)
    (hW : MDifferentiableWithinAt I I.tangent (fun x ↦ (W x : TangentBundle I M)) t x) :
    mlieBracketWithin I V W s x = mlieBracketWithin I V W t x := by
  simp only [mlieBracketWithin_apply]
  congr 1
  rw [lieBracketWithin_of_mem_nhdsWithin]
  · apply Filter.inter_mem
    · apply nhdsWithin_mono _ inter_subset_left
      exact (continuousAt_extChartAt_symm x).continuousWithinAt.preimage_mem_nhdsWithin''
        st (by simp)
    · exact nhdsWithin_mono _ inter_subset_right self_mem_nhdsWithin
  · exact uniqueMDiffWithinAt_iff_inter_range.1 hs
  · exact hV.differentiableWithinAt_mpullbackWithin_vectorField
  · exact hW.differentiableWithinAt_mpullbackWithin_vectorField

theorem mlieBracketWithin_subset (st : s ⊆ t) (ht : UniqueMDiffWithinAt I s x)
    (hV : MDifferentiableWithinAt I I.tangent (fun x ↦ (V x : TangentBundle I M)) t x)
    (hW : MDifferentiableWithinAt I I.tangent (fun x ↦ (W x : TangentBundle I M)) t x) :
    mlieBracketWithin I V W s x = mlieBracketWithin I V W t x :=
  mlieBracketWithin_of_mem_nhdsWithin (nhdsWithin_mono _ st self_mem_nhdsWithin) ht hV hW

theorem mlieBracketWithin_eq_mlieBracket (hs : UniqueMDiffWithinAt I s x)
    (hV : MDifferentiableAt I I.tangent (fun x ↦ (V x : TangentBundle I M)) x)
    (hW : MDifferentiableAt I I.tangent (fun x ↦ (W x : TangentBundle I M)) x) :
    mlieBracketWithin I V W s x = mlieBracket I V W x := by
  simp only [← mlieBracketWithin_univ, ← mdifferentiableWithinAt_univ] at hV hW ⊢
  exact mlieBracketWithin_subset (subset_univ _) hs hV hW

theorem _root_.DifferentiableWithinAt.mlieBracketWithin_congr_mono
    (hV : MDifferentiableWithinAt I I.tangent (fun x ↦ (V x : TangentBundle I M)) s x)
    (hVs : EqOn V₁ V t) (hVx : V₁ x = V x)
    (hW : MDifferentiableWithinAt I I.tangent (fun x ↦ (W x : TangentBundle I M)) s x)
    (hWs : EqOn W₁ W t) (hWx : W₁ x = W x)
    (hxt : UniqueMDiffWithinAt I t x) (h₁ : t ⊆ s) :
    mlieBracketWithin I V₁ W₁ t x = mlieBracketWithin I V W s x := by
  rw [mlieBracketWithin_congr hVs hVx hWs hWx]
  exact mlieBracketWithin_subset h₁ hxt hV hW

end

section Invariance_IsSymmSndFDerivWithinAt

variable [IsManifold I 2 M] [IsManifold I' 2 M'] [CompleteSpace E]

/- The Lie bracket of vector fields on manifolds is well defined, i.e., it is invariant under
diffeomorphisms. Auxiliary version where one assumes that all relevant sets are contained
in chart domains. -/
private lemma mpullbackWithin_mlieBracketWithin_aux [CompleteSpace E']
    {f : M → M'} {V W : Π (x : M'), TangentSpace I' x} {x₀ : M} {s : Set M} {t : Set M'}
    (hV : MDifferentiableWithinAt I' I'.tangent (fun x ↦ (V x : TangentBundle I' M')) t (f x₀))
    (hW : MDifferentiableWithinAt I' I'.tangent (fun x ↦ (W x : TangentBundle I' M')) t (f x₀))
    (hu : UniqueMDiffOn I s) (hf : ContMDiffOn I I' 2 f s) (hx₀ : x₀ ∈ s)
    (ht : t ⊆ (extChartAt I' (f x₀)).source) (hst : MapsTo f s t)
    (hsymm : IsSymmSndFDerivWithinAt 𝕜 ((extChartAt I' (f x₀)) ∘ f ∘ (extChartAt I x₀).symm)
      ((extChartAt I x₀).symm ⁻¹' s ∩ range I) (extChartAt I x₀ x₀)) :
    mpullbackWithin I I' f (mlieBracketWithin I' V W t) s x₀ =
      mlieBracketWithin I (mpullbackWithin I I' f V s) (mpullbackWithin I I' f W s) s x₀ := by
  have A : (extChartAt I x₀).symm (extChartAt I x₀ x₀) = x₀ := by simp
  have A' : x₀ = (extChartAt I x₀).symm (extChartAt I x₀ x₀) := by simp
  have h'f : MDifferentiableWithinAt I I' f s x₀ := (hf x₀ hx₀).mdifferentiableWithinAt two_ne_zero
  simp only [mlieBracketWithin_apply, mpullbackWithin_apply]
  -- first, rewrite the pullback of the Lie bracket as a pullback in `E` under the map
  -- `F = extChartAt I' (f x₀) ∘ f ∘ (extChartAt I x₀).symm` of a Lie bracket computed in `E'`,
  -- of two vector fields `V'` and `W'`.
  rw [← ContinuousLinearMap.IsInvertible.inverse_comp_apply_of_left
    (isInvertible_mfderiv_extChartAt (mem_extChartAt_source (f x₀)))]
  rw [← mfderiv_comp_mfderivWithin _ (mdifferentiableAt_extChartAt
    (ChartedSpace.mem_chart_source (f x₀))) h'f (hu x₀ hx₀)]
  rw [eq_comm, (isInvertible_mfderiv_extChartAt (mem_extChartAt_source x₀)).inverse_apply_eq]
  have : (mfderivWithin 𝓘(𝕜, E) I (extChartAt I x₀).symm (range I) (extChartAt I x₀ x₀)).inverse =
      mfderiv I 𝓘(𝕜, E) (extChartAt I x₀) x₀ := by
    apply ContinuousLinearMap.inverse_eq
    · convert mfderivWithin_extChartAt_symm_comp_mfderiv_extChartAt (I := I) (x := x₀)
        (y := extChartAt I x₀ x₀) (by simp)
    · convert mfderiv_extChartAt_comp_mfderivWithin_extChartAt_symm (I := I) (x := x₀)
        (y := extChartAt I x₀ x₀) (by simp)
  rw [← this, ← ContinuousLinearMap.IsInvertible.inverse_comp_apply_of_right]; swap
  · exact isInvertible_mfderivWithin_extChartAt_symm (mem_extChartAt_target x₀)
  have : mfderivWithin 𝓘(𝕜, E) I (extChartAt I x₀).symm (range I) (extChartAt I x₀ x₀) =
      mfderivWithin 𝓘(𝕜, E) I (extChartAt I x₀).symm ((extChartAt I x₀).symm ⁻¹' s ∩ range I)
      (extChartAt I x₀ x₀) :=
    (MDifferentiableWithinAt.mfderivWithin_mono
      (mdifferentiableWithinAt_extChartAt_symm (mem_extChartAt_target x₀))
      (UniqueDiffWithinAt.uniqueMDiffWithinAt (hu x₀ hx₀)) inter_subset_right).symm
  rw [this]; clear this
  rw [← mfderivWithin_comp_of_eq]; rotate_left
  · apply MDifferentiableAt.comp_mdifferentiableWithinAt (I' := I') _ _ h'f
    exact mdifferentiableAt_extChartAt (ChartedSpace.mem_chart_source (f x₀))
  · exact (mdifferentiableWithinAt_extChartAt_symm (mem_extChartAt_target x₀)).mono
      inter_subset_right
  · exact inter_subset_left
  · exact UniqueDiffWithinAt.uniqueMDiffWithinAt (hu x₀ hx₀)
  · simp
  set V' := mpullbackWithin 𝓘(𝕜, E') I' (extChartAt I' (f x₀)).symm V (range I') with hV'
  set W' := mpullbackWithin 𝓘(𝕜, E') I' (extChartAt I' (f x₀)).symm W (range I') with hW'
  set F := ((extChartAt I' (f x₀)) ∘ f) ∘ ↑(extChartAt I x₀).symm with hF
  have hFx₀ : extChartAt I' (f x₀) (f x₀) = F (extChartAt I x₀ x₀) := by simp [F]
  rw [hFx₀, ← mpullbackWithin_apply]
  -- second rewrite, the Lie bracket of the pullback as the Lie bracket of the pullback of the
  -- vector fields `V'` and `W'` in `E'`.
  have P (Y : (x : M') → TangentSpace I' x) :
      (mpullbackWithin 𝓘(𝕜, E) I (extChartAt I x₀).symm (mpullbackWithin I I' f Y s)
      (range I)) =ᶠ[𝓝[(extChartAt I x₀).symm ⁻¹' s ∩ range I] (extChartAt I x₀ x₀)]
        mpullbackWithin 𝓘(𝕜, E) 𝓘(𝕜, E') F
          (mpullbackWithin 𝓘(𝕜, E') I' ((extChartAt I' (f x₀)).symm) Y (range I'))
          ((extChartAt I x₀).symm ⁻¹' s ∩ range I) := by
    have : (extChartAt I x₀).target
        ∈ 𝓝[(extChartAt I x₀).symm ⁻¹' s ∩ range I] (extChartAt I x₀ x₀) :=
      nhdsWithin_mono _ inter_subset_right (extChartAt_target_mem_nhdsWithin x₀)
    filter_upwards [self_mem_nhdsWithin, this] with y hy h'''y
    have h'y : f ((extChartAt I x₀).symm y) ∈ (extChartAt I' (f x₀)).source := ht (hst hy.1)
    have h''y : f ((extChartAt I x₀).symm y) ∈ (chartAt H' (f x₀)).source := by simpa using h'y
    have huy : UniqueMDiffWithinAt 𝓘(𝕜, E) ((extChartAt I x₀).symm ⁻¹' s ∩ range I) y := by
      apply UniqueDiffWithinAt.uniqueMDiffWithinAt
      rw [inter_comm]
      apply hu.uniqueDiffWithinAt_range_inter
      exact ⟨h'''y, hy.1⟩
    simp only [mpullbackWithin_apply, hF, comp_apply]
    rw [mfderivWithin_comp (I' := I) (u := s)]; rotate_left
    · apply (mdifferentiableAt_extChartAt h''y).comp_mdifferentiableWithinAt (I' := I')
      exact (hf _ hy.1).mdifferentiableWithinAt two_ne_zero
    · exact (mdifferentiableWithinAt_extChartAt_symm h'''y).mono inter_subset_right
    · exact inter_subset_left
    · exact huy
    rw [mfderiv_comp_mfderivWithin (I' := I')]; rotate_left
    · exact mdifferentiableAt_extChartAt h''y
    · exact (hf _ hy.1).mdifferentiableWithinAt two_ne_zero
    · exact hu _ hy.1
    rw [← ContinuousLinearMap.IsInvertible.inverse_comp_apply_of_right]; swap
    · exact isInvertible_mfderivWithin_extChartAt_symm h'''y
    rw [← ContinuousLinearMap.IsInvertible.inverse_comp_apply_of_left]; swap
    · exact isInvertible_mfderivWithin_extChartAt_symm (PartialEquiv.map_source _ h'y)
    have : f ((extChartAt I x₀).symm y)
        = (extChartAt I' (f x₀)).symm ((extChartAt I' (f x₀)) (f ((extChartAt I x₀).symm y))) :=
      (PartialEquiv.left_inv (extChartAt I' (f x₀)) h'y).symm
    congr 2
    have : (mfderivWithin 𝓘(𝕜, E') I' ((extChartAt I' (f x₀)).symm) (range I')
        (extChartAt I' (f x₀) (f ((extChartAt I x₀).symm y)))) ∘L
        (mfderiv I' 𝓘(𝕜, E') (↑(extChartAt I' (f x₀))) (f ((extChartAt I x₀).symm y))) =
        ContinuousLinearMap.id _ _ := by
      convert mfderivWithin_extChartAt_symm_comp_mfderiv_extChartAt
        ((PartialEquiv.map_source _ h'y))
    simp only [← ContinuousLinearMap.comp_assoc, this, ContinuousLinearMap.id_comp]
    congr 1
    exact ((mdifferentiableWithinAt_extChartAt_symm h'''y).mfderivWithin_mono huy
      inter_subset_right).symm
  rw [Filter.EventuallyEq.lieBracketWithin_vectorField_eq_of_mem (P V) (P W) (by simp [hx₀]),
    ← hV', ← hW']
  simp only [mpullbackWithin_eq_pullbackWithin]
  -- finally, use the fact that for `C^2` maps between vector spaces with symmetric second
  -- derivative, the pullback and the Lie bracket commute.
  rw [pullbackWithin_lieBracketWithin_of_isSymmSndFDerivWithinAt_of_eventuallyEq
      (u := (extChartAt I x₀).symm ⁻¹' s ∩ (extChartAt I x₀).target)]
  · exact hsymm
  · rw [hF, comp_assoc]
    apply ContMDiffWithinAt.contDiffWithinAt
    apply ContMDiffAt.comp_contMDiffWithinAt (I' := I')
    · exact contMDiffAt_extChartAt' (by simp)
    apply ContMDiffWithinAt.comp_of_eq (I' := I) (hf _ hx₀) _ _ A
    · exact (contMDiffWithinAt_extChartAt_symm_range _ (mem_extChartAt_target x₀)).mono
        inter_subset_right
    · exact (mapsTo_preimage _ _).mono_left inter_subset_left
  · rw [← hFx₀]
    exact hV.differentiableWithinAt_mpullbackWithin_vectorField
  · rw [← hFx₀]
    exact hW.differentiableWithinAt_mpullbackWithin_vectorField
  · rw [inter_comm]
    exact UniqueMDiffOn.uniqueDiffOn_target_inter hu x₀
  · simp [hx₀]
  · intro z hz
    simp only [comp_apply, mem_inter_iff, mem_preimage, mem_range, F]
    refine ⟨?_, mem_range_self _⟩
    convert hst hz.1
    exact PartialEquiv.left_inv (extChartAt I' (f x₀)) (ht (hst hz.1))
  · rw [← nhdsWithin_eq_iff_eventuallyEq]
    apply le_antisymm
    · exact nhdsWithin_mono _ (inter_subset_inter_right _ (extChartAt_target_subset_range x₀))
    · rw [nhdsWithin_le_iff, nhdsWithin_inter]
      exact Filter.inter_mem_inf self_mem_nhdsWithin (extChartAt_target_mem_nhdsWithin x₀)

/- The Lie bracket of vector fields on manifolds is well defined, i.e., it is invariant under
diffeomorphisms. -/
lemma mpullbackWithin_mlieBracketWithin_of_isSymmSndFDerivWithinAt
    {f : M → M'} {V W : Π (x : M'), TangentSpace I' x} {x₀ : M} {s : Set M} {t : Set M'}
    (hV : MDifferentiableWithinAt I' I'.tangent (fun x ↦ (V x : TangentBundle I' M')) t (f x₀))
    (hW : MDifferentiableWithinAt I' I'.tangent (fun x ↦ (W x : TangentBundle I' M')) t (f x₀))
    (hu : UniqueMDiffOn I s) (hf : ContMDiffWithinAt I I' 2 f s x₀) (hx₀ : x₀ ∈ s)
    (hst : f ⁻¹' t ∈ 𝓝[s] x₀)
    (hsymm : IsSymmSndFDerivWithinAt 𝕜 ((extChartAt I' (f x₀)) ∘ f ∘ (extChartAt I x₀).symm)
      ((extChartAt I x₀).symm ⁻¹' s ∩ range I) (extChartAt I x₀ x₀)) :
    mpullbackWithin I I' f (mlieBracketWithin I' V W t) s x₀ =
      mlieBracketWithin I (mpullbackWithin I I' f V s) (mpullbackWithin I I' f W s) s x₀ := by
  have A : (extChartAt I x₀).symm (extChartAt I x₀ x₀) = x₀ := by simp
  by_cases hfi : (mfderivWithin I I' f s x₀).IsInvertible; swap
  · simp only [mlieBracketWithin_apply, mpullbackWithin_apply,
      ContinuousLinearMap.inverse_of_not_isInvertible hfi, ContinuousLinearMap.zero_apply]
    rw [lieBracketWithin_eq_zero_of_eq_zero]
    · simp [-extChartAt]
    · simp only [mpullbackWithin_apply]
      rw [A, ContinuousLinearMap.inverse_of_not_isInvertible hfi]
      simp [-extChartAt]
    · simp only [mpullbackWithin_apply]
      rw [A, ContinuousLinearMap.inverse_of_not_isInvertible hfi]
      simp [-extChartAt]
  -- Now, interesting case where the derivative of `f` is invertible
  have : CompleteSpace E' := by
    rcases hfi with ⟨M, -⟩
    let M' : E ≃L[𝕜] E' := M
    exact (completeSpace_congr (e := M'.toEquiv) M'.isUniformEmbedding).1 (by assumption)
  -- choose a small open set `v` around `x₀` where `f` is `C^2`
  obtain ⟨u, u_open, x₀u, ut, maps_u, u_smooth⟩ :
      ∃ u, IsOpen u ∧ x₀ ∈ u ∧ s ∩ u ⊆ f ⁻¹' t ∧
        s ∩ u ⊆ f ⁻¹' (extChartAt I' (f x₀)).source ∧ ContMDiffOn I I' 2 f (s ∩ u) := by
    obtain ⟨u, u_open, x₀u, hu⟩ :
        ∃ u, IsOpen u ∧ x₀ ∈ u ∧ ContMDiffOn I I' 2 f (insert x₀ s ∩ u) :=
      hf.contMDiffOn' le_rfl (by simp)
    have : f ⁻¹' (extChartAt I' (f x₀)).source ∈ 𝓝[s] x₀ :=
      hf.continuousWithinAt.preimage_mem_nhdsWithin (extChartAt_source_mem_nhds (f x₀))
    rcases mem_nhdsWithin.1 (Filter.inter_mem hst this) with ⟨w, w_open, x₀w, hw⟩
    refine ⟨u ∩ w, u_open.inter w_open, by simp [x₀u, x₀w], ?_, ?_, ?_⟩
    · apply Subset.trans _ (hw.trans inter_subset_left)
      exact fun y hy ↦ ⟨hy.2.2, hy.1⟩
    · apply Subset.trans _ (hw.trans inter_subset_right)
      exact fun y hy ↦ ⟨hy.2.2, hy.1⟩
    · apply hu.mono
      exact fun y hy ↦ ⟨subset_insert _ _ hy.1, hy.2.1⟩
  have u_mem : u ∈ 𝓝 x₀ := u_open.mem_nhds x₀u
  -- apply the auxiliary version to `s ∩ u`
  set s' := s ∩ u with hs'
  have s'_eq : s' =ᶠ[𝓝 x₀] s := by
    filter_upwards [u_mem] with y hy
    change (y ∈ s ∩ u) = (y ∈ s)
    simp [hy]
  set t' := t ∩ (extChartAt I' (f x₀)).source with ht'
  calc mpullbackWithin I I' f (mlieBracketWithin I' V W t) s x₀
  _ = mpullbackWithin I I' f (mlieBracketWithin I' V W t) s' x₀ := by
    simp only [mpullbackWithin, hs', mfderivWithin_inter u_mem]
  _ = mpullbackWithin I I' f (mlieBracketWithin I' V W t') s' x₀ := by
    simp only [mpullbackWithin, ht', mlieBracketWithin_inter (extChartAt_source_mem_nhds (f x₀))]
  _ = mlieBracketWithin I (mpullbackWithin I I' f V s') (mpullbackWithin I I' f W s') s' x₀ := by
    apply mpullbackWithin_mlieBracketWithin_aux (t := t') (hV.mono inter_subset_left)
      (hW.mono inter_subset_left) (hu.inter u_open) u_smooth ⟨hx₀, x₀u⟩ inter_subset_right
      (fun y hy ↦ ⟨ut hy, maps_u hy⟩)
    apply hsymm.congr_set
    have : (extChartAt I x₀).symm ⁻¹' u ∈ 𝓝 (extChartAt I x₀ x₀) := by
      apply (continuousAt_extChartAt_symm x₀).preimage_mem_nhds
      apply u_open.mem_nhds (by simpa using x₀u)
    filter_upwards [this] with y hy
    change (y ∈ (extChartAt I x₀).symm ⁻¹' s ∩ range I) =
      (y ∈ (extChartAt I x₀).symm ⁻¹' (s ∩ u) ∩ range I)
    simp [-extChartAt, hy]
  _ = mlieBracketWithin I (mpullbackWithin I I' f V s') (mpullbackWithin I I' f W s') s x₀ := by
    simp only [hs', mlieBracketWithin_inter u_mem]
  _ = mlieBracketWithin I (mpullbackWithin I I' f V s) (mpullbackWithin I I' f W s) s x₀ := by
    apply Filter.EventuallyEq.mlieBracketWithin_vectorField_eq_of_mem _ _ hx₀
    · apply nhdsWithin_le_nhds
      filter_upwards [mfderivWithin_eventually_congr_set (I := I) (I' := I') (f := f) s'_eq]
        with y hy using by simp [mpullbackWithin, hy]
    · apply nhdsWithin_le_nhds
      filter_upwards [mfderivWithin_eventually_congr_set (I := I) (I' := I') (f := f) s'_eq]
        with y hy using by simp [mpullbackWithin, hy]

end Invariance_IsSymmSndFDerivWithinAt

section Invariance

variable [IsManifold I (minSmoothness 𝕜 2) M] [IsManifold I' (minSmoothness 𝕜 2) M']
  [CompleteSpace E] {n : WithTop ℕ∞}

/-- The pullback commutes with the Lie bracket of vector fields on manifolds. Version where one
assumes that the map is smooth on a larger set `u` (so that the
condition `x₀ ∈ closure (interior u)`, needed to guarantee the symmetry of the second derivative,
becomes easier to check.) -/
lemma mpullbackWithin_mlieBracketWithin'
    {f : M → M'} {V W : Π (x : M'), TangentSpace I' x} {x₀ : M} {s u : Set M} {t : Set M'}
    (hV : MDifferentiableWithinAt I' I'.tangent (fun x ↦ (V x : TangentBundle I' M')) t (f x₀))
    (hW : MDifferentiableWithinAt I' I'.tangent (fun x ↦ (W x : TangentBundle I' M')) t (f x₀))
    (hs : UniqueMDiffOn I s) (hu : UniqueMDiffOn I u)
    (hf : ContMDiffWithinAt I I' n f u x₀) (hx₀ : x₀ ∈ s) (hn : minSmoothness 𝕜 2 ≤ n)
    (hst : f ⁻¹' t ∈ 𝓝[s] x₀) (h'x₀ : x₀ ∈ closure (interior u)) (hsu : s ⊆ u) :
    mpullbackWithin I I' f (mlieBracketWithin I' V W t) s x₀ =
      mlieBracketWithin I (mpullbackWithin I I' f V s) (mpullbackWithin I I' f W s) s x₀ := by
  have B : ContDiffWithinAt 𝕜 n ((extChartAt I' (f x₀)) ∘ f ∘ (extChartAt I x₀).symm)
      ((extChartAt I x₀).symm ⁻¹' u ∩ (extChartAt I x₀).target) (extChartAt I x₀ x₀) := by
    apply (contMDiffWithinAt_iff.1 hf).2.congr_set
    exact EventuallyEq.inter (by rfl) extChartAt_target_eventuallyEq.symm
  apply mpullbackWithin_mlieBracketWithin_of_isSymmSndFDerivWithinAt hV hW hs
    ((hf.mono hsu).of_le (le_minSmoothness.trans hn)) hx₀ hst
  have : ((extChartAt I x₀).symm ⁻¹' s ∩ (extChartAt I x₀).target : Set E)
      =ᶠ[𝓝 (extChartAt I x₀ x₀)] ((extChartAt I x₀).symm ⁻¹' s ∩ range I : Set E) :=
    EventuallyEq.inter (by rfl) extChartAt_target_eventuallyEq
  apply IsSymmSndFDerivWithinAt.congr_set _ this
  have : IsSymmSndFDerivWithinAt 𝕜 ((extChartAt I' (f x₀)) ∘ f ∘ (extChartAt I x₀).symm)
      ((extChartAt I x₀).symm ⁻¹' u ∩ (extChartAt I x₀).target) (extChartAt I x₀ x₀) := by
    apply ContDiffWithinAt.isSymmSndFDerivWithinAt (n := minSmoothness 𝕜 2) _ le_rfl
    · rw [inter_comm]
      exact UniqueMDiffOn.uniqueDiffOn_target_inter hu x₀
    · apply extChartAt_mem_closure_interior h'x₀ (mem_extChartAt_source x₀)
    · simp [hsu hx₀]
    · exact B.of_le hn
  apply IsSymmSndFDerivWithinAt.mono_of_mem_nhdsWithin this
  · apply mem_of_superset self_mem_nhdsWithin (inter_subset_inter_left _ (preimage_mono hsu))
  · exact (B.of_le hn).of_le le_minSmoothness
  · rw [inter_comm]
    exact UniqueMDiffOn.uniqueDiffOn_target_inter hs x₀
  · rw [inter_comm]
    exact UniqueMDiffOn.uniqueDiffOn_target_inter hu x₀
  · simp [hx₀]

/-- The pullback commutes with the Lie bracket of vector fields on manifolds. -/
lemma mpullbackWithin_mlieBracketWithin
    {f : M → M'} {V W : Π (x : M'), TangentSpace I' x} {x₀ : M} {s : Set M} {t : Set M'}
    (hV : MDifferentiableWithinAt I' I'.tangent (fun x ↦ (V x : TangentBundle I' M')) t (f x₀))
    (hW : MDifferentiableWithinAt I' I'.tangent (fun x ↦ (W x : TangentBundle I' M')) t (f x₀))
    (hu : UniqueMDiffOn I s) (hf : ContMDiffWithinAt I I' n f s x₀) (hx₀ : x₀ ∈ s)
    (hn : minSmoothness 𝕜 2 ≤ n)
    (hst : f ⁻¹' t ∈ 𝓝[s] x₀) (h'x₀ : x₀ ∈ closure (interior s)) :
    mpullbackWithin I I' f (mlieBracketWithin I' V W t) s x₀ =
      mlieBracketWithin I (mpullbackWithin I I' f V s) (mpullbackWithin I I' f W s) s x₀ :=
  mpullbackWithin_mlieBracketWithin' hV hW hu hu hf hx₀ hn hst h'x₀ Subset.rfl

/-- The pullback commutes with the Lie bracket of vector fields on manifolds. -/
lemma mpullback_mlieBracketWithin
    {f : M → M'} {V W : Π (x : M'), TangentSpace I' x} {x₀ : M} {s : Set M} {t : Set M'}
    (hV : MDifferentiableWithinAt I' I'.tangent (fun x ↦ (V x : TangentBundle I' M')) t (f x₀))
    (hW : MDifferentiableWithinAt I' I'.tangent (fun x ↦ (W x : TangentBundle I' M')) t (f x₀))
    (hu : UniqueMDiffOn I s) (hf : ContMDiffAt I I' n f x₀) (hx₀ : x₀ ∈ s)
    (hn : minSmoothness 𝕜 2 ≤ n) (hst : f ⁻¹' t ∈ 𝓝[s] x₀) :
    mpullback I I' f (mlieBracketWithin I' V W t) x₀ =
      mlieBracketWithin I (mpullback I I' f V) (mpullback I I' f W) s x₀ := by
  have : mpullback I I' f (mlieBracketWithin I' V W t) x₀ =
      mpullbackWithin I I' f (mlieBracketWithin I' V W t) s x₀ := by
    simp only [mpullback, mpullbackWithin]
    congr
    apply (mfderivWithin_eq_mfderiv (hu _ hx₀) _).symm
    exact hf.mdifferentiableAt (two_pos.trans_le (le_minSmoothness.trans hn)).ne'
  rw [this, mpullbackWithin_mlieBracketWithin' hV hW hu uniqueMDiffOn_univ hf.contMDiffWithinAt
    hx₀ hn hst (by simp) (subset_univ _)]
  apply Filter.EventuallyEq.mlieBracketWithin_vectorField_of_insert
  · rw [insert_eq_of_mem hx₀]
    filter_upwards [nhdsWithin_le_nhds ((contMDiffAt_iff_contMDiffAt_nhds (by simp)).1
      (hf.of_le (le_minSmoothness.trans hn))), self_mem_nhdsWithin] with y hy h'y
    simp only [mpullback, mpullbackWithin]
    congr
    apply mfderivWithin_eq_mfderiv (hu _ h'y)
    exact hy.mdifferentiableAt two_ne_zero
  · rw [insert_eq_of_mem hx₀]
    filter_upwards [nhdsWithin_le_nhds ((contMDiffAt_iff_contMDiffAt_nhds (by simp)).1
      (hf.of_le (le_minSmoothness.trans hn))), self_mem_nhdsWithin] with y hy h'y
    simp only [mpullback, mpullbackWithin]
    congr
    apply mfderivWithin_eq_mfderiv (hu _ h'y)
    exact hy.mdifferentiableAt two_ne_zero

lemma mpullback_mlieBracket
    {f : M → M'} {V W : Π (x : M'), TangentSpace I' x} {x₀ : M}
    (hV : MDifferentiableAt I' I'.tangent (fun x ↦ (V x : TangentBundle I' M')) (f x₀))
    (hW : MDifferentiableAt I' I'.tangent (fun x ↦ (W x : TangentBundle I' M')) (f x₀))
    (hf : ContMDiffAt I I' n f x₀) (hn : minSmoothness 𝕜 2 ≤ n) :
    mpullback I I' f (mlieBracket I' V W) x₀ =
      mlieBracket I (mpullback I I' f V) (mpullback I I' f W) x₀ := by
  simp only [← mlieBracketWithin_univ, ← mdifferentiableWithinAt_univ] at hV hW ⊢
  exact mpullback_mlieBracketWithin hV hW uniqueMDiffOn_univ hf (mem_univ _) hn (by simp)

/-- If two vector fields are `C^n` with `n ≥ m + 1`, then their Lie bracket is `C^m`. -/
protected lemma _root_.ContMDiffWithinAt.mlieBracketWithin_vectorField
    [IsManifold I (n + 1) M] {m : WithTop ℕ∞}
    {U V : Π (x : M), TangentSpace I x} {s : Set M} {x : M}
    (hU : ContMDiffWithinAt I I.tangent n (fun x ↦ (U x : TangentBundle I M)) s x)
    (hV : ContMDiffWithinAt I I.tangent n (fun x ↦ (V x : TangentBundle I M)) s x)
    (hs : UniqueMDiffOn I s) (hx : x ∈ s) (hmn : minSmoothness 𝕜 (m + 1) ≤ n) :
    ContMDiffWithinAt I I.tangent m
      (fun x ↦ (mlieBracketWithin I U V s x : TangentBundle I M)) s x := by
  /- The statement is not obvious, since at different points the Lie bracket is defined using
  different charts. However, since we know that the Lie bracket is invariant under diffeos, we can
  use a single chart to prove the statement. Let `U'` and `V'` denote the pullbacks of `U` and `V`
  in the chart around `x`. Then the Lie bracket there is smooth (as it coincides with the vector
  space Lie bracket, given by an explicit formula). Pulling back this Lie bracket in `M` gives
  locally a smooth function, which coincides with the initial Lie bracket by invariance
  under diffeos. -/
  have min2 : minSmoothness 𝕜 2 ≤ n + 1 := by
    grw [← hmn, ← minSmoothness_add, add_assoc]
    exact minSmoothness_monotone le_add_self
  apply contMDiffWithinAt_iff_le_ne_infty.2 (fun m' hm' h'm' ↦ ?_)
  have hn : 1 ≤ m' + 1 := le_add_self
  have hm'n : m' + 1 ≤ n := by grw [hm', ← hmn, ← le_minSmoothness]
  have pre_mem : (extChartAt I x) ⁻¹' ((extChartAt I x).target ∩ (extChartAt I x).symm ⁻¹' s)
      ∈ 𝓝[s] x := by
    filter_upwards [self_mem_nhdsWithin,
      nhdsWithin_le_nhds (extChartAt_source_mem_nhds (I := I) x)] with y hy h'y
    exact ⟨(extChartAt I x).map_source h'y,
      by simpa only [mem_preimage, (extChartAt I x).left_inv h'y] using hy⟩
  let U' := mpullbackWithin 𝓘(𝕜, E) I (extChartAt I x).symm U (range I)
  let V' := mpullbackWithin 𝓘(𝕜, E) I (extChartAt I x).symm V (range I)
  have A : ContDiffWithinAt 𝕜 m' (lieBracketWithin 𝕜 U' V'
      ((extChartAt I x).target ∩ (extChartAt I x).symm ⁻¹' s))
      ((extChartAt I x).target ∩ (extChartAt I x).symm ⁻¹' s) (extChartAt I x x) :=
    ContDiffWithinAt.lieBracketWithin_vectorField
      (contMDiffWithinAt_vectorSpace_iff_contDiffWithinAt.1
        (contMDiffWithinAt_mpullbackWithin_extChartAt_symm hU hs hx le_rfl))
      (contMDiffWithinAt_vectorSpace_iff_contDiffWithinAt.1
        (contMDiffWithinAt_mpullbackWithin_extChartAt_symm hV hs hx le_rfl))
      (hs.uniqueDiffOn_target_inter x) hm'n (by simp [hx])
  have B : ContMDiffWithinAt 𝓘(𝕜, E) 𝓘(𝕜, E).tangent m' (fun y ↦ (mlieBracketWithin 𝓘(𝕜, E) U' V'
      ((extChartAt I x).target ∩ (extChartAt I x).symm ⁻¹' s) y : TangentBundle 𝓘(𝕜, E) E))
      ((extChartAt I x).target ∩ (extChartAt I x).symm ⁻¹' s) (extChartAt I x x) := by
    rw [← mlieBracketWithin_eq_lieBracketWithin] at A
    exact contMDiffWithinAt_vectorSpace_iff_contDiffWithinAt.2 A
  have C : ContMDiffWithinAt I I.tangent m' (fun y ↦ (mpullback I 𝓘(𝕜, E) (extChartAt I x)
      ((mlieBracketWithin 𝓘(𝕜, E) U' V'
      ((extChartAt I x).target ∩ (extChartAt I x).symm ⁻¹' s))) y : TangentBundle I M)) s x :=
    ContMDiffWithinAt.mpullback_vectorField_of_mem_nhdsWithin_of_eq B (n := m' + 1)
      contMDiffAt_extChartAt
      (isInvertible_mfderiv_extChartAt (mem_extChartAt_source x)) le_rfl pre_mem rfl
  apply C.congr_of_eventuallyEq_of_mem _ hx
  filter_upwards [eventually_eventually_nhdsWithin.2 pre_mem,
    eventually_eventually_nhdsWithin.2 (eventuallyEq_mpullback_mpullbackWithin_extChartAt U),
    eventually_eventually_nhdsWithin.2 (eventuallyEq_mpullback_mpullbackWithin_extChartAt V),
    eventually_contMDiffWithinAt_mpullbackWithin_extChartAt_symm (hU.of_le hm'n) hs hx
      (by gcongr) (by simp [h'm']),
    eventually_contMDiffWithinAt_mpullbackWithin_extChartAt_symm (hV.of_le hm'n) hs hx
      (by gcongr) (by simp [h'm']),
    nhdsWithin_le_nhds (chart_source_mem_nhds H x), self_mem_nhdsWithin]
    with y hy hyU hyV h'yU h'yV hy_chart hys
  simp only [Bundle.TotalSpace.mk_inj]
  rw [mpullback_mlieBracketWithin (h'yU.mdifferentiableWithinAt <| by positivity)
    (h'yV.mdifferentiableWithinAt <| by positivity) hs (contMDiffAt_extChartAt' hy_chart)
    hys min2 hy]
  exact Filter.EventuallyEq.mlieBracketWithin_vectorField_eq_of_mem hyU hyV hys

/-- If two vector fields are `C^n` with `n ≥ m + 1`, then their Lie bracket is `C^m`. -/
lemma _root_.ContMDiffAt.mlieBracket_vectorField {m n : ℕ∞}
    [IsManifold I (n + 1) M] {U V : Π (x : M), TangentSpace I x} {x : M}
    (hU : ContMDiffAt I I.tangent n (fun x ↦ (U x : TangentBundle I M)) x)
    (hV : ContMDiffAt I I.tangent n (fun x ↦ (V x : TangentBundle I M)) x)
    (hmn : minSmoothness 𝕜 (m + 1) ≤ n) :
    ContMDiffAt I I.tangent m (fun x ↦ (mlieBracket I U V x : TangentBundle I M)) x := by
  simp only [← contMDiffWithinAt_univ, ← mlieBracketWithin_univ] at hU hV ⊢
  exact hU.mlieBracketWithin_vectorField hV uniqueMDiffOn_univ (mem_univ _) hmn

/-- If two vector fields are `C^n` with `n ≥ m + 1`, then their Lie bracket is `C^m`. -/
lemma _root_.ContMDiffOn.mlieBracketWithin_vectorField {m n : ℕ∞}
    [IsManifold I (n + 1) M] {U V : Π (x : M), TangentSpace I x}
    (hU : ContMDiffOn I I.tangent n (fun x ↦ (U x : TangentBundle I M)) s)
    (hV : ContMDiffOn I I.tangent n (fun x ↦ (V x : TangentBundle I M)) s)
    (hs : UniqueMDiffOn I s) (hmn : minSmoothness 𝕜 (m + 1) ≤ n) :
    ContMDiffOn I I.tangent m (fun x ↦ (mlieBracketWithin I U V s x : TangentBundle I M)) s :=
  fun x hx ↦ (hU x hx).mlieBracketWithin_vectorField (hV x hx) hs hx hmn

/-- If two vector fields are `C^n` with `n ≥ m + 1`, then their Lie bracket is `C^m`. -/
lemma _root_.ContDiff.mlieBracket_vectorField {m n : ℕ∞}
    [IsManifold I (n + 1) M] {U V : Π (x : M), TangentSpace I x}
    (hU : ContMDiff I I.tangent n (fun x ↦ (U x : TangentBundle I M)))
    (hV : ContMDiff I I.tangent n (fun x ↦ (V x : TangentBundle I M)))
    (hmn : minSmoothness 𝕜 (m + 1) ≤ n) :
    ContMDiff I I.tangent m (fun x ↦ (mlieBracket I U V x : TangentBundle I M)) := by
  simp only [← contMDiffOn_univ] at hU hV ⊢
  exact hU.mlieBracketWithin_vectorField hV uniqueMDiffOn_univ hmn

end Invariance

section Leibniz

variable [IsManifold I (minSmoothness 𝕜 3) M] [CompleteSpace E]

/-- The Lie bracket of vector fields in manifolds satisfies the Leibniz identity
`[U, [V, W]] = [[U, V], W] + [V, [U, W]]` (also called Jacobi identity). -/
theorem leibniz_identity_mlieBracketWithin_apply
    {U V W : Π (x : M), TangentSpace I x} {s : Set M} {x : M}
    (hs : UniqueMDiffOn I s) (h's : x ∈ closure (interior s)) (hx : x ∈ s)
    (hU : ContMDiffWithinAt I I.tangent (minSmoothness 𝕜 2)
      (fun x ↦ (U x : TangentBundle I M)) s x)
    (hV : ContMDiffWithinAt I I.tangent (minSmoothness 𝕜 2)
      (fun x ↦ (V x : TangentBundle I M)) s x)
    (hW : ContMDiffWithinAt I I.tangent (minSmoothness 𝕜 2)
      (fun x ↦ (W x : TangentBundle I M)) s x) :
    mlieBracketWithin I U (mlieBracketWithin I V W s) s x =
      mlieBracketWithin I (mlieBracketWithin I U V s) W s x
      + mlieBracketWithin I V (mlieBracketWithin I U W s) s x := by
  have A : minSmoothness 𝕜 2 + 1 ≤ minSmoothness 𝕜 3 := by
    simp only [← minSmoothness_add]
    exact le_rfl
  have s_inter_mem : s ∩ (extChartAt I x).source ∈ 𝓝[s] x :=
    inter_mem self_mem_nhdsWithin (nhdsWithin_le_nhds (extChartAt_source_mem_nhds x))
  have pre_mem : (extChartAt I x) ⁻¹' ((extChartAt I x).target ∩ (extChartAt I x).symm ⁻¹' s)
      ∈ 𝓝[s] x := by
    filter_upwards [s_inter_mem] with y hy
    exact ⟨(extChartAt I x).map_source hy.2,
      by simpa only [mem_preimage, (extChartAt I x).left_inv hy.2] using hy.1⟩
  -- write everything as pullbacks of vector fields in `E` (denoted with primes), for which
  -- the identity can be checked via direct calculation.
  let U' := mpullbackWithin 𝓘(𝕜, E) I (extChartAt I x).symm U (range I)
  let V' := mpullbackWithin 𝓘(𝕜, E) I (extChartAt I x).symm V (range I)
  let W' := mpullbackWithin 𝓘(𝕜, E) I (extChartAt I x).symm W (range I)
  -- register basic facts on the pullbacks in the vector space
  have J0U : ContMDiffWithinAt 𝓘(𝕜, E) 𝓘(𝕜, E).tangent (minSmoothness 𝕜 2)
      (fun y ↦ (U' y : TangentBundle 𝓘(𝕜, E) E))
      ((extChartAt I x).target ∩ (extChartAt I x).symm ⁻¹' s) (extChartAt I x x) :=
    contMDiffWithinAt_mpullbackWithin_extChartAt_symm hU hs hx A
  have J0V : ContMDiffWithinAt 𝓘(𝕜, E) 𝓘(𝕜, E).tangent (minSmoothness 𝕜 2)
      (fun y ↦ (V' y : TangentBundle 𝓘(𝕜, E) E))
      ((extChartAt I x).target ∩ (extChartAt I x).symm ⁻¹' s) (extChartAt I x x) :=
    contMDiffWithinAt_mpullbackWithin_extChartAt_symm hV hs hx A
  have J0W : ContMDiffWithinAt 𝓘(𝕜, E) 𝓘(𝕜, E).tangent (minSmoothness 𝕜 2)
      (fun y ↦ (W' y : TangentBundle 𝓘(𝕜, E) E))
      ((extChartAt I x).target ∩ (extChartAt I x).symm ⁻¹' s) (extChartAt I x x) :=
    contMDiffWithinAt_mpullbackWithin_extChartAt_symm hW hs hx A
  have J1U : ∀ᶠ y in 𝓝[s] x, ContMDiffWithinAt 𝓘(𝕜, E) 𝓘(𝕜, E).tangent (minSmoothness 𝕜 2)
      (fun y ↦ (U' y : TangentBundle 𝓘(𝕜, E) E))
      ((extChartAt I x).target ∩ (extChartAt I x).symm ⁻¹' s) (extChartAt I x y) :=
    eventually_contMDiffWithinAt_mpullbackWithin_extChartAt_symm hU hs hx A (by simp)
  have J1V : ∀ᶠ y in 𝓝[s] x, ContMDiffWithinAt 𝓘(𝕜, E) 𝓘(𝕜, E).tangent (minSmoothness 𝕜 2)
      (fun y ↦ (V' y : TangentBundle 𝓘(𝕜, E) E))
      ((extChartAt I x).target ∩ (extChartAt I x).symm ⁻¹' s) (extChartAt I x y) :=
    eventually_contMDiffWithinAt_mpullbackWithin_extChartAt_symm hV hs hx A (by simp)
  have J1W : ∀ᶠ y in 𝓝[s] x, ContMDiffWithinAt 𝓘(𝕜, E) 𝓘(𝕜, E).tangent (minSmoothness 𝕜 2)
      (fun y ↦ (W' y : TangentBundle 𝓘(𝕜, E) E))
      ((extChartAt I x).target ∩ (extChartAt I x).symm ⁻¹' s) (extChartAt I x y) :=
    eventually_contMDiffWithinAt_mpullbackWithin_extChartAt_symm hW hs hx A (by simp)
  have JU : U =ᶠ[𝓝[s] x] mpullback I 𝓘(𝕜, E) (extChartAt I x) U' :=
    eventuallyEq_mpullback_mpullbackWithin_extChartAt U
  have JV : V =ᶠ[𝓝[s] x] mpullback I 𝓘(𝕜, E) (extChartAt I x) V' :=
    eventuallyEq_mpullback_mpullbackWithin_extChartAt V
  have JW : W =ᶠ[𝓝[s] x] mpullback I 𝓘(𝕜, E) (extChartAt I x) W' :=
    eventuallyEq_mpullback_mpullbackWithin_extChartAt W
  rw [JU.mlieBracketWithin_vectorField_eq_of_mem (JV.mlieBracketWithin_vectorField JW) hx,
    (JU.mlieBracketWithin_vectorField JV).mlieBracketWithin_vectorField_eq_of_mem JW hx,
    JV.mlieBracketWithin_vectorField_eq_of_mem (JU.mlieBracketWithin_vectorField JW) hx]
  /- Rewrite the first term as a pullback-/
  have : ∀ᶠ y in 𝓝[s] x, mlieBracketWithin I
        (mpullback I 𝓘(𝕜, E) (extChartAt I x) V') (mpullback I 𝓘(𝕜, E) (extChartAt I x) W') s y
      = mpullback I 𝓘(𝕜, E) (extChartAt I x) (mlieBracketWithin 𝓘(𝕜, E) V' W'
        ((extChartAt I x).target ∩ (extChartAt I x).symm ⁻¹' s)) y := by
    filter_upwards [eventually_eventually_nhdsWithin.2 pre_mem, J1V, J1W,
      nhdsWithin_le_nhds (chart_source_mem_nhds H x), self_mem_nhdsWithin] with y hy hyV hyW h'y ys
    symm
    exact mpullback_mlieBracketWithin (n := minSmoothness 𝕜 2)
      (hyV.mdifferentiableWithinAt (two_pos.trans_le le_minSmoothness).ne')
      (hyW.mdifferentiableWithinAt (two_pos.trans_le le_minSmoothness).ne') hs
      (contMDiffAt_extChartAt' h'y) ys le_rfl hy
  rw [Filter.EventuallyEq.mlieBracketWithin_vectorField_eq_of_mem EventuallyEq.rfl this hx,
    ← mpullback_mlieBracketWithin (J0U.mdifferentiableWithinAt
      (two_pos.trans_le le_minSmoothness).ne') _ hs contMDiffAt_extChartAt hx le_rfl pre_mem]; swap
  · apply ContMDiffWithinAt.mdifferentiableWithinAt _ one_ne_zero
    apply J0V.mlieBracketWithin_vectorField J0W (m := 1)
    · exact hs.uniqueMDiffOn_target_inter x
    · exact ⟨mem_extChartAt_target x, by simp [hx]⟩
    · exact le_rfl
  /- Rewrite the second term as a pullback-/
  have : ∀ᶠ y in 𝓝[s] x, mlieBracketWithin I
        (mpullback I 𝓘(𝕜, E) (extChartAt I x) U') (mpullback I 𝓘(𝕜, E) (extChartAt I x) V') s y
      = mpullback I 𝓘(𝕜, E) (extChartAt I x) (mlieBracketWithin 𝓘(𝕜, E) U' V'
        ((extChartAt I x).target ∩ (extChartAt I x).symm ⁻¹' s)) y := by
    filter_upwards [eventually_eventually_nhdsWithin.2 pre_mem, J1U, J1V,
      nhdsWithin_le_nhds (chart_source_mem_nhds H x), self_mem_nhdsWithin] with y hy hyU hyV h'y ys
    symm
    exact mpullback_mlieBracketWithin (n := minSmoothness 𝕜 2)
      (hyU.mdifferentiableWithinAt (two_pos.trans_le le_minSmoothness).ne')
      (hyV.mdifferentiableWithinAt (two_pos.trans_le le_minSmoothness).ne') hs
      (contMDiffAt_extChartAt' h'y) ys le_rfl hy
  rw [Filter.EventuallyEq.mlieBracketWithin_vectorField_eq_of_mem this EventuallyEq.rfl hx,
    ← mpullback_mlieBracketWithin _ (J0W.mdifferentiableWithinAt
      (two_pos.trans_le le_minSmoothness).ne') hs contMDiffAt_extChartAt hx le_rfl pre_mem]; swap
  · apply ContMDiffWithinAt.mdifferentiableWithinAt _ one_ne_zero
    apply J0U.mlieBracketWithin_vectorField J0V (m := 1)
    · exact hs.uniqueMDiffOn_target_inter x
    · exact ⟨mem_extChartAt_target x, by simp [hx]⟩
    · exact le_rfl
  /- Rewrite the third term as a pullback-/
  have : ∀ᶠ y in 𝓝[s] x, mlieBracketWithin I
        (mpullback I 𝓘(𝕜, E) (extChartAt I x) U') (mpullback I 𝓘(𝕜, E) (extChartAt I x) W') s y
      = mpullback I 𝓘(𝕜, E) (extChartAt I x) (mlieBracketWithin 𝓘(𝕜, E) U' W'
        ((extChartAt I x).target ∩ (extChartAt I x).symm ⁻¹' s)) y := by
    filter_upwards [eventually_eventually_nhdsWithin.2 pre_mem, J1U, J1W,
      nhdsWithin_le_nhds (chart_source_mem_nhds H x), self_mem_nhdsWithin] with y hy hyU hyW h'y ys
    symm
    exact mpullback_mlieBracketWithin (n := minSmoothness 𝕜 2)
      (hyU.mdifferentiableWithinAt (two_pos.trans_le le_minSmoothness).ne')
      (hyW.mdifferentiableWithinAt (two_pos.trans_le le_minSmoothness).ne') hs
      (contMDiffAt_extChartAt' h'y) ys le_rfl hy
  rw [Filter.EventuallyEq.mlieBracketWithin_vectorField_eq_of_mem EventuallyEq.rfl this hx,
    ← mpullback_mlieBracketWithin (J0V.mdifferentiableWithinAt
      (two_pos.trans_le le_minSmoothness).ne') _ hs contMDiffAt_extChartAt hx le_rfl pre_mem]; swap
  · apply ContMDiffWithinAt.mdifferentiableWithinAt _ one_ne_zero
    apply J0U.mlieBracketWithin_vectorField J0W (m := 1)
    · exact hs.uniqueMDiffOn_target_inter x
    · exact ⟨mem_extChartAt_target x, by simp [hx]⟩
    · exact le_rfl
  /- Now that everything is in pullback form, use the leibniz identity in the vector space -/
  rw [← mpullback_add_apply, mpullback_apply, mpullback_apply]
  congr 1
  simp_rw [mlieBracketWithin_eq_lieBracketWithin]
  apply leibniz_identity_lieBracketWithin (E := E) le_rfl
  · exact hs.uniqueDiffOn_target_inter x
  · rw [inter_comm]
    exact extChartAt_mem_closure_interior h's (mem_extChartAt_source x)
  · exact ⟨mem_extChartAt_target x, by simp [hx]⟩
  · exact contMDiffWithinAt_vectorSpace_iff_contDiffWithinAt.mp J0U
  · exact contMDiffWithinAt_vectorSpace_iff_contDiffWithinAt.mp J0V
  · exact contMDiffWithinAt_vectorSpace_iff_contDiffWithinAt.mp J0W

/-- The Lie bracket of vector fields in manifolds satisfies the Leibniz identity
`[U, [V, W]] = [[U, V], W] + [V, [U, W]]` (also called Jacobi identity). -/
lemma leibniz_identity_mlieBracket_apply
    {U V W : Π (x : M), TangentSpace I x} {x : M}
    (hU : ContMDiffAt I I.tangent (minSmoothness 𝕜 2) (fun x ↦ (U x : TangentBundle I M)) x)
    (hV : ContMDiffAt I I.tangent (minSmoothness 𝕜 2) (fun x ↦ (V x : TangentBundle I M)) x)
    (hW : ContMDiffAt I I.tangent (minSmoothness 𝕜 2) (fun x ↦ (W x : TangentBundle I M)) x) :
    mlieBracket I U (mlieBracket I V W) x =
      mlieBracket I (mlieBracket I U V) W x + mlieBracket I V (mlieBracket I U W) x := by
  simp only [← mlieBracketWithin_univ, ← contMDiffWithinAt_univ] at hU hV hW ⊢
  exact leibniz_identity_mlieBracketWithin_apply uniqueMDiffOn_univ (by simp) (mem_univ _) hU hV hW

/-- The Lie bracket of vector fields in manifolds satisfies the Leibniz identity
`[U, [V, W]] = [[U, V], W] + [V, [U, W]]` (also called Jacobi identity). -/
lemma leibniz_identity_mlieBracket
    {U V W : Π (x : M), TangentSpace I x}
    (hU : ContMDiff I I.tangent (minSmoothness 𝕜 2) (fun x ↦ (U x : TangentBundle I M)))
    (hV : ContMDiff I I.tangent (minSmoothness 𝕜 2) (fun x ↦ (V x : TangentBundle I M)))
    (hW : ContMDiff I I.tangent (minSmoothness 𝕜 2) (fun x ↦ (W x : TangentBundle I M))) :
    mlieBracket I U (mlieBracket I V W) =
      mlieBracket I (mlieBracket I U V) W + mlieBracket I V (mlieBracket I U W) := by
  ext x
  exact leibniz_identity_mlieBracket_apply (hU x) (hV x) (hW x)

end Leibniz

end LieBracket

end VectorField<|MERGE_RESOLUTION|>--- conflicted
+++ resolved
@@ -308,8 +308,7 @@
     (isInvertible_mfderivWithin_extChartAt_symm (mem_extChartAt_target x)) (mem_range_self _)
     I.uniqueMDiffOn le_rfl (extChartAt_to_inv x).symm
   rw [inter_comm]
-<<<<<<< HEAD
-  exact (contMDiff_snd_tangentBundle_modelSpace E 𝓘(𝕜, E)).contMDiffAt.mdifferentiableAt le_rfl
+  exact (contMDiff_snd_tangentBundle_modelSpace E 𝓘(𝕜, E)).contMDiffAt.mdifferentiableAt one_ne_zero
     |>.comp_mdifferentiableWithinAt _ this
 
 lemma aux_computation (Y : TangentSpace I x) :
@@ -457,10 +456,6 @@
   rw [← mdifferentiableWithinAt_univ] at hf hV
   rw [← mlieBracketWithin_univ, ← mfderivWithin_univ]
   exact mlieBracketWithin_smul_left hf hV (uniqueMDiffWithinAt_univ I)
-=======
-  exact ((contMDiff_snd_tangentBundle_modelSpace E 𝓘(𝕜, E)).contMDiffAt.mdifferentiableAt
-    one_ne_zero).comp_mdifferentiableWithinAt _ this
->>>>>>> 61d1f8fb
 
 lemma mlieBracketWithin_const_smul_left
     (hV : MDifferentiableWithinAt I I.tangent (fun x ↦ (V x : TangentBundle I M)) s x)
