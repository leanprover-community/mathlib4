/-
Copyright (c) 2024 Sébastien Gouëzel. All rights reserved.
Released under Apache 2.0 license as described in the file LICENSE.
Authors: Sébastien Gouëzel
-/
import Mathlib.Analysis.Calculus.VectorField
import Mathlib.Geometry.Manifold.ContMDiffMFDeriv
import Mathlib.Geometry.Manifold.MFDeriv.NormedSpace
import Mathlib.Geometry.Manifold.VectorBundle.MDifferentiable
import Mathlib.Geometry.Manifold.VectorField.Pullback

/-!
# Lie brackets of vector fields on manifolds

We define the Lie bracket of two vector fields, denoted with
`VectorField.mlieBracket I V W x`, as the pullback in the manifold of the corresponding notion
in the model space (through `extChartAt I x`).

The main results are the following:
* `VectorField.mpullback_mlieBracket` states that the pullback of the Lie bracket
  is the Lie bracket of the pullbacks.
* `VectorField.leibniz_identity_mlieBracket` is the Leibniz (or Jacobi)
  identity `[U, [V, W]] = [[U, V], W] + [V, [U, W]]`.

-/

open Set Function Filter
open scoped Topology Manifold ContDiff

noncomputable section

/- We work in the `VectorField` namespace because pullbacks, Lie brackets, and so on, are notions
that make sense in a variety of contexts. We also prefix the notions with `m` to distinguish the
manifold notions from the vector spaces notions. For instance, the Lie bracket of two vector
fields in a manifold is denoted with `VectorField.mlieBracket I V W x`, where `I` is the relevant
model with corners, `V W : Π (x : M), TangentSpace I x` are the vector fields, and `x : M` is
the basepoint.
-/

variable {𝕜 : Type*} [NontriviallyNormedField 𝕜]
  {H : Type*} [TopologicalSpace H] {E : Type*} [NormedAddCommGroup E] [NormedSpace 𝕜 E]
  {I : ModelWithCorners 𝕜 E H}
  {M : Type*} [TopologicalSpace M] [ChartedSpace H M]
  {H' : Type*} [TopologicalSpace H'] {E' : Type*} [NormedAddCommGroup E'] [NormedSpace 𝕜 E']
  {I' : ModelWithCorners 𝕜 E' H'}
  {M' : Type*} [TopologicalSpace M'] [ChartedSpace H' M']
  {H'' : Type*} [TopologicalSpace H''] {E'' : Type*} [NormedAddCommGroup E''] [NormedSpace 𝕜 E'']
  {I'' : ModelWithCorners 𝕜 E'' H''}
  {M'' : Type*} [TopologicalSpace M''] [ChartedSpace H'' M'']
  {f : M → M'} {s t : Set M} {x x₀ : M}

namespace VectorField

section LieBracket

/-! ### The Lie bracket of vector fields in manifolds -/

variable {V W V₁ W₁ : Π (x : M), TangentSpace I x}

variable (I I') in
/-- The Lie bracket of two vector fields in a manifold, within a set. -/
def mlieBracketWithin (V W : Π (x : M), TangentSpace I x) (s : Set M) (x₀ : M) :
    TangentSpace I x₀ :=
  mpullback I 𝓘(𝕜, E) (extChartAt I x₀)
    (lieBracketWithin 𝕜
      (mpullbackWithin 𝓘(𝕜, E) I (extChartAt I x₀).symm V (range I))
      (mpullbackWithin 𝓘(𝕜, E) I (extChartAt I x₀).symm W (range I))
      ((extChartAt I x₀).symm ⁻¹' s ∩ range I)) x₀

variable (I I') in
/-- The Lie bracket of two vector fields in a manifold. -/
def mlieBracket (V W : Π (x : M), TangentSpace I x) (x₀ : M) : TangentSpace I x₀ :=
  mlieBracketWithin I V W univ x₀

lemma mlieBracketWithin_def :
    mlieBracketWithin I V W s = fun x₀ ↦
    mpullback I 𝓘(𝕜, E) (extChartAt I x₀)
    (lieBracketWithin 𝕜
      (mpullbackWithin 𝓘(𝕜, E) I (extChartAt I x₀).symm V (range I))
      (mpullbackWithin 𝓘(𝕜, E) I (extChartAt I x₀).symm W (range I))
      ((extChartAt I x₀).symm ⁻¹' s ∩ range I)) x₀ := rfl

lemma mlieBracketWithin_apply :
    mlieBracketWithin I V W s x₀ =
    (mfderiv I 𝓘(𝕜, E) (extChartAt I x₀) x₀).inverse
    ((lieBracketWithin 𝕜
      (mpullbackWithin 𝓘(𝕜, E) I (extChartAt I x₀).symm V (range I))
      (mpullbackWithin 𝓘(𝕜, E) I (extChartAt I x₀).symm W (range I))
      ((extChartAt I x₀).symm ⁻¹' s ∩ range I)) ((extChartAt I x₀ x₀))) := rfl

lemma mlieBracketWithin_eq_lieBracketWithin {V W : Π (x : E), TangentSpace 𝓘(𝕜, E) x} {s : Set E} :
    mlieBracketWithin 𝓘(𝕜, E) V W s = lieBracketWithin 𝕜 V W s := by
  ext x
  simp [mlieBracketWithin_apply]

/- Copy of the `lieBracket` API to manifolds -/

@[simp] lemma mlieBracketWithin_univ :
    mlieBracketWithin I V W univ = mlieBracket I V W := rfl

lemma mlieBracketWithin_eq_zero_of_eq_zero (hV : V x = 0) (hW : W x = 0) :
    mlieBracketWithin I V W s x = 0 := by
  simp only [mlieBracketWithin, mpullback_apply]
  rw [lieBracketWithin_eq_zero_of_eq_zero]
  · simp
  · simp only [mpullbackWithin_apply]
    have : (extChartAt I x).symm ((extChartAt I x) x) = x := by simp
    rw [this, hV]
    simp
  · simp only [mpullbackWithin_apply]
    have : (extChartAt I x).symm ((extChartAt I x) x) = x := by simp
    rw [this, hW]
    simp

lemma mlieBracketWithin_swap_apply :
    mlieBracketWithin I V W s x = - mlieBracketWithin I W V s x := by
  rw [mlieBracketWithin, lieBracketWithin_swap, mpullback_neg]
  rfl

lemma mlieBracketWithin_swap :
    mlieBracketWithin I V W s = - mlieBracketWithin I W V s := by
  ext x
  exact mlieBracketWithin_swap_apply

lemma mlieBracket_swap_apply : mlieBracket I V W x = - mlieBracket I W V x :=
  mlieBracketWithin_swap_apply

lemma mlieBracket_swap : mlieBracket I V W = - mlieBracket I W V :=
  mlieBracketWithin_swap

@[simp] lemma mlieBracketWithin_self : mlieBracketWithin I V V = 0 := by
  ext x; simp [mlieBracketWithin, mpullback]

@[simp] lemma mlieBracket_self : mlieBracket I V V = 0 := by
  ext x; simp_rw [mlieBracket, mlieBracketWithin_self, Pi.zero_apply]

/-- Variant of `mlieBracketWithin_congr_set` where one requires the sets to coincide only in
the complement of a point. -/
theorem mlieBracketWithin_congr_set' (y : M) (h : s =ᶠ[𝓝[{y}ᶜ] x] t) :
    mlieBracketWithin I V W s x = mlieBracketWithin I V W t x := by
  simp only [mlieBracketWithin_apply]
  congr 1
  suffices A : ((extChartAt I x).symm ⁻¹' s ∩ range I : Set E)
    =ᶠ[𝓝[{(extChartAt I x) x}ᶜ] (extChartAt I x x)]
      ((extChartAt I x).symm ⁻¹' t ∩ range I : Set E) by
    apply lieBracketWithin_congr_set' _ A
  exact preimage_extChartAt_eventuallyEq_compl_singleton y h

theorem mlieBracketWithin_congr_set (h : s =ᶠ[𝓝 x] t) :
    mlieBracketWithin I V W s x = mlieBracketWithin I V W t x :=
  mlieBracketWithin_congr_set' x <| h.filter_mono inf_le_left

theorem mlieBracketWithin_inter (ht : t ∈ 𝓝 x) :
    mlieBracketWithin I V W (s ∩ t) x = mlieBracketWithin I V W s x := by
  apply mlieBracketWithin_congr_set
  filter_upwards [ht] with y hy
  change (y ∈ s ∩ t) = (y ∈ s)
  aesop

theorem mlieBracketWithin_of_mem_nhds (h : s ∈ 𝓝 x) :
    mlieBracketWithin I V W s x = mlieBracket I V W x := by
  rw [← mlieBracketWithin_univ, ← univ_inter s, mlieBracketWithin_inter h]

theorem mlieBracketWithin_of_isOpen (hs : IsOpen s) (hx : x ∈ s) :
    mlieBracketWithin I V W s x = mlieBracket I V W x :=
  mlieBracketWithin_of_mem_nhds (hs.mem_nhds hx)

/-- Variant of `mlieBracketWithin_eventually_congr_set` where one requires the sets to coincide only
in the complement of a point. -/
theorem mlieBracketWithin_eventually_congr_set' (y : M) (h : s =ᶠ[𝓝[{y}ᶜ] x] t) :
    mlieBracketWithin I V W s =ᶠ[𝓝 x] mlieBracketWithin I V W t :=
  (eventually_nhds_nhdsWithin.2 h).mono fun _ => mlieBracketWithin_congr_set' y

theorem mlieBracketWithin_eventually_congr_set (h : s =ᶠ[𝓝 x] t) :
    mlieBracketWithin I V W s =ᶠ[𝓝 x] mlieBracketWithin I V W t :=
  mlieBracketWithin_eventually_congr_set' x <| h.filter_mono inf_le_left

theorem _root_.Filter.EventuallyEq.mlieBracketWithin_vectorField_eq
    (hV : V₁ =ᶠ[𝓝[s] x] V) (hxV : V₁ x = V x) (hW : W₁ =ᶠ[𝓝[s] x] W) (hxW : W₁ x = W x) :
    mlieBracketWithin I V₁ W₁ s x = mlieBracketWithin I V W s x := by
  simp only [mlieBracketWithin_apply]
  congr 1
  let I1 : NormedAddCommGroup (TangentSpace 𝓘(𝕜, E) (extChartAt I x x)) :=
    inferInstanceAs (NormedAddCommGroup E)
  let _I2 : NormedSpace 𝕜 (TangentSpace 𝓘(𝕜, E) (extChartAt I x x)) :=
    inferInstanceAs (NormedSpace 𝕜 E)
  apply Filter.EventuallyEq.lieBracketWithin_vectorField_eq
  · apply nhdsWithin_mono _ inter_subset_left
    filter_upwards [(continuousAt_extChartAt_symm x).continuousWithinAt.preimage_mem_nhdsWithin''
      hV (by simp)] with y hy
    simp only [mpullbackWithin_apply]
    congr 1
  · simp only [mpullbackWithin_apply]
    congr 1
    convert hxV <;> exact extChartAt_to_inv x
  · apply nhdsWithin_mono _ inter_subset_left
    filter_upwards [(continuousAt_extChartAt_symm x).continuousWithinAt.preimage_mem_nhdsWithin''
      hW (by simp)] with y hy
    simp only [mpullbackWithin_apply]
    congr 1
  · simp only [mpullbackWithin_apply]
    congr 1
    convert hxW <;> exact extChartAt_to_inv x

theorem _root_.Filter.EventuallyEq.mlieBracketWithin_vectorField_eq_of_mem
    (hV : V₁ =ᶠ[𝓝[s] x] V) (hW : W₁ =ᶠ[𝓝[s] x] W) (hx : x ∈ s) :
    mlieBracketWithin I V₁ W₁ s x = mlieBracketWithin I V W s x :=
  hV.mlieBracketWithin_vectorField_eq (mem_of_mem_nhdsWithin hx hV :)
    hW (mem_of_mem_nhdsWithin hx hW :)

/-- If vector fields coincide on a neighborhood of a point within a set, then the Lie brackets
also coincide on a neighborhood of this point within this set. Version where one considers the Lie
bracket within a subset. -/
theorem _root_.Filter.EventuallyEq.mlieBracketWithin_vectorField'
    (hV : V₁ =ᶠ[𝓝[s] x] V) (hW : W₁ =ᶠ[𝓝[s] x] W) (ht : t ⊆ s) :
    mlieBracketWithin I V₁ W₁ t =ᶠ[𝓝[s] x] mlieBracketWithin I V W t := by
  filter_upwards [hV, hW, eventually_eventually_nhdsWithin.2 hV,
    eventually_eventually_nhdsWithin.2 hW] with y hVy hWy hVy' hWy'
  apply Filter.EventuallyEq.mlieBracketWithin_vectorField_eq
  · apply nhdsWithin_mono _ ht
    exact hVy'
  · exact hVy
  · apply nhdsWithin_mono _ ht
    exact hWy'
  · exact hWy

protected theorem _root_.Filter.EventuallyEq.mlieBracketWithin_vectorField
    (hV : V₁ =ᶠ[𝓝[s] x] V) (hW : W₁ =ᶠ[𝓝[s] x] W) :
    mlieBracketWithin I V₁ W₁ s =ᶠ[𝓝[s] x] mlieBracketWithin I V W s :=
  hV.mlieBracketWithin_vectorField' hW Subset.rfl

protected theorem _root_.Filter.EventuallyEq.mlieBracketWithin_vectorField_of_insert
    (hV : V₁ =ᶠ[𝓝[insert x s] x] V) (hW : W₁ =ᶠ[𝓝[insert x s] x] W) :
    mlieBracketWithin I V₁ W₁ s x = mlieBracketWithin I V W s x := by
  apply mem_of_mem_nhdsWithin (mem_insert x s)
    (hV.mlieBracketWithin_vectorField' hW (subset_insert x s))

theorem _root_.Filter.EventuallyEq.mlieBracketWithin_vectorField_eq_nhds
    (hV : V₁ =ᶠ[𝓝 x] V) (hW : W₁ =ᶠ[𝓝 x] W) :
    mlieBracketWithin I V₁ W₁ s x = mlieBracketWithin I V W s x :=
  (hV.filter_mono nhdsWithin_le_nhds).mlieBracketWithin_vectorField_eq hV.self_of_nhds
    (hW.filter_mono nhdsWithin_le_nhds) hW.self_of_nhds

theorem mlieBracketWithin_congr
    (hV : EqOn V₁ V s) (hVx : V₁ x = V x) (hW : EqOn W₁ W s) (hWx : W₁ x = W x) :
    mlieBracketWithin I V₁ W₁ s x = mlieBracketWithin I V W s x :=
  (hV.eventuallyEq.filter_mono inf_le_right).mlieBracketWithin_vectorField_eq hVx
    (hW.eventuallyEq.filter_mono inf_le_right) hWx

/-- Version of `mlieBracketWithin_congr` in which one assumes that the point belongs to the
given set. -/
theorem mlieBracketWithin_congr' (hV : EqOn V₁ V s) (hW : EqOn W₁ W s) (hx : x ∈ s) :
    mlieBracketWithin I V₁ W₁ s x = mlieBracketWithin I V W s x :=
  mlieBracketWithin_congr hV (hV hx) hW (hW hx)

theorem _root_.Filter.EventuallyEq.mlieBracket_vectorField_eq
    (hV : V₁ =ᶠ[𝓝 x] V) (hW : W₁ =ᶠ[𝓝 x] W) :
    mlieBracket I V₁ W₁ x = mlieBracket I V W x := by
  rw [← mlieBracketWithin_univ, ← mlieBracketWithin_univ,
    hV.mlieBracketWithin_vectorField_eq_nhds hW]

protected theorem _root_.Filter.EventuallyEq.mlieBracket_vectorField
    (hV : V₁ =ᶠ[𝓝 x] V) (hW : W₁ =ᶠ[𝓝 x] W) : mlieBracket I V₁ W₁ =ᶠ[𝓝 x] mlieBracket I V W := by
  filter_upwards [hV.eventuallyEq_nhds, hW.eventuallyEq_nhds] with y hVy hWy
  exact hVy.mlieBracket_vectorField_eq hWy

section

variable {c : 𝕜}
variable [IsManifold I 2 M] [CompleteSpace E]

lemma _root_.MDifferentiableWithinAt.differentiableWithinAt_mpullbackWithin_vectorField
    (hV : MDifferentiableWithinAt I I.tangent (fun x ↦ (V x : TangentBundle I M)) s x) :
    DifferentiableWithinAt 𝕜 (mpullbackWithin 𝓘(𝕜, E) I (extChartAt I x).symm V (range I))
    ((extChartAt I x).symm ⁻¹' s ∩ range I) (extChartAt I x x) := by
  apply MDifferentiableWithinAt.differentiableWithinAt
  have := MDifferentiableWithinAt.mpullbackWithin_vectorField_inter_of_eq hV
    (contMDiffWithinAt_extChartAt_symm_range x (mem_extChartAt_target x))
    (isInvertible_mfderivWithin_extChartAt_symm (mem_extChartAt_target x)) (mem_range_self _)
    I.uniqueMDiffOn le_rfl (extChartAt_to_inv x).symm
  rw [inter_comm]
  exact ((contMDiff_snd_tangentBundle_modelSpace E 𝓘(𝕜, E)).contMDiffAt.mdifferentiableAt
    le_rfl).comp_mdifferentiableWithinAt _ this

lemma mlieBracketWithin_const_smul_left
    (hV : MDifferentiableWithinAt I I.tangent (fun x ↦ (V x : TangentBundle I M)) s x)
    (hs : UniqueMDiffWithinAt I s x) :
    mlieBracketWithin I (c • V) W s x = c • mlieBracketWithin I V W s x := by
  simp only [mlieBracketWithin_apply]
  rw [← ContinuousLinearMap.map_smul, mpullbackWithin_smul, lieBracketWithin_const_smul_left]
  · exact hV.differentiableWithinAt_mpullbackWithin_vectorField
  · exact uniqueMDiffWithinAt_iff_inter_range.1 hs

lemma mlieBracket_const_smul_left
    (hV : MDifferentiableAt I I.tangent (fun x ↦ (V x : TangentBundle I M)) x) :
    mlieBracket I (c • V) W x = c • mlieBracket I V W x := by
<<<<<<< HEAD
  simp only [← mlieBracketWithin_univ, ← contMDiffWithinAt_univ] at hV ⊢
  exact mlieBracketWithin_const_smul_left hV (uniqueMDiffWithinAt_univ _)
=======
  simp only [← mlieBracketWithin_univ] at hV ⊢
  exact mlieBracketWithin_smul_left hV (uniqueMDiffWithinAt_univ _)
>>>>>>> 19f4ef2c

lemma mlieBracketWithin_const_smul_right
    (hW : MDifferentiableWithinAt I I.tangent (fun x ↦ (W x : TangentBundle I M)) s x)
    (hs : UniqueMDiffWithinAt I s x) :
    mlieBracketWithin I V (c • W) s x = c • mlieBracketWithin I V W s x := by
  simp only [mlieBracketWithin_apply]
  rw [← ContinuousLinearMap.map_smul, mpullbackWithin_smul, lieBracketWithin_const_smul_right]
  · exact hW.differentiableWithinAt_mpullbackWithin_vectorField
  · exact uniqueMDiffWithinAt_iff_inter_range.1 hs

lemma mlieBracket_const_smul_right
    (hW : MDifferentiableAt I I.tangent (fun x ↦ (W x : TangentBundle I M)) x) :
    mlieBracket I V (c • W) x = c • mlieBracket I V W x := by
<<<<<<< HEAD
  simp only [← mlieBracketWithin_univ, ← contMDiffWithinAt_univ] at hW ⊢
  exact mlieBracketWithin_const_smul_right hW (uniqueMDiffWithinAt_univ _)
=======
  simp only [← mlieBracketWithin_univ] at hW ⊢
  exact mlieBracketWithin_smul_right hW (uniqueMDiffWithinAt_univ _)
>>>>>>> 19f4ef2c

lemma mlieBracketWithin_add_left
    (hV : MDifferentiableWithinAt I I.tangent (fun x ↦ (V x : TangentBundle I M)) s x)
    (hV₁ : MDifferentiableWithinAt I I.tangent (fun x ↦ (V₁ x : TangentBundle I M)) s x)
    (hs : UniqueMDiffWithinAt I s x) :
    mlieBracketWithin I (V + V₁) W s x =
      mlieBracketWithin I V W s x + mlieBracketWithin I V₁ W s x := by
  simp only [mlieBracketWithin_apply]
  rw [← ContinuousLinearMap.map_add, mpullbackWithin_add, lieBracketWithin_add_left]
  · exact hV.differentiableWithinAt_mpullbackWithin_vectorField
  · exact hV₁.differentiableWithinAt_mpullbackWithin_vectorField
  · exact uniqueMDiffWithinAt_iff_inter_range.1 hs

lemma mlieBracket_add_left
    (hV : MDifferentiableAt I I.tangent (fun x ↦ (V x : TangentBundle I M)) x)
    (hV₁ : MDifferentiableAt I I.tangent (fun x ↦ (V₁ x : TangentBundle I M)) x) :
    mlieBracket I (V + V₁) W x =
      mlieBracket I V W x + mlieBracket I V₁ W x := by
  simp only [← mlieBracketWithin_univ] at hV hV₁ ⊢
  exact mlieBracketWithin_add_left hV hV₁ (uniqueMDiffWithinAt_univ _)

lemma mlieBracketWithin_add_right
    (hW : MDifferentiableWithinAt I I.tangent (fun x ↦ (W x : TangentBundle I M)) s x)
    (hW₁ : MDifferentiableWithinAt I I.tangent (fun x ↦ (W₁ x : TangentBundle I M)) s x)
    (hs : UniqueMDiffWithinAt I s x) :
    mlieBracketWithin I V (W + W₁) s x =
      mlieBracketWithin I V W s x + mlieBracketWithin I V W₁ s x := by
  rw [mlieBracketWithin_swap, Pi.neg_apply, mlieBracketWithin_add_left hW hW₁ hs,
    mlieBracketWithin_swap (V := V), mlieBracketWithin_swap (V := V), Pi.neg_apply, Pi.neg_apply]
  abel

lemma mlieBracket_add_right
    (hW : MDifferentiableAt I I.tangent (fun x ↦ (W x : TangentBundle I M)) x)
    (hW₁ : MDifferentiableAt I I.tangent (fun x ↦ (W₁ x : TangentBundle I M)) x) :
    mlieBracket I V (W + W₁) x =
      mlieBracket I V W x + mlieBracket I V W₁ x := by
  simp only [← mlieBracketWithin_univ] at hW hW₁ ⊢
  exact mlieBracketWithin_add_right hW hW₁ (uniqueMDiffWithinAt_univ _)

theorem mlieBracketWithin_of_mem_nhdsWithin
    (st : t ∈ 𝓝[s] x) (hs : UniqueMDiffWithinAt I s x)
    (hV : MDifferentiableWithinAt I I.tangent (fun x ↦ (V x : TangentBundle I M)) t x)
    (hW : MDifferentiableWithinAt I I.tangent (fun x ↦ (W x : TangentBundle I M)) t x) :
    mlieBracketWithin I V W s x = mlieBracketWithin I V W t x := by
  simp only [mlieBracketWithin_apply]
  congr 1
  rw [lieBracketWithin_of_mem_nhdsWithin]
  · apply Filter.inter_mem
    · apply nhdsWithin_mono _ inter_subset_left
      exact (continuousAt_extChartAt_symm x).continuousWithinAt.preimage_mem_nhdsWithin''
        st (by simp)
    · exact nhdsWithin_mono _ inter_subset_right self_mem_nhdsWithin
  · exact uniqueMDiffWithinAt_iff_inter_range.1 hs
  · exact hV.differentiableWithinAt_mpullbackWithin_vectorField
  · exact hW.differentiableWithinAt_mpullbackWithin_vectorField

theorem mlieBracketWithin_subset (st : s ⊆ t) (ht : UniqueMDiffWithinAt I s x)
    (hV : MDifferentiableWithinAt I I.tangent (fun x ↦ (V x : TangentBundle I M)) t x)
    (hW : MDifferentiableWithinAt I I.tangent (fun x ↦ (W x : TangentBundle I M)) t x) :
    mlieBracketWithin I V W s x = mlieBracketWithin I V W t x :=
  mlieBracketWithin_of_mem_nhdsWithin (nhdsWithin_mono _ st self_mem_nhdsWithin) ht hV hW

theorem mlieBracketWithin_eq_mlieBracket (hs : UniqueMDiffWithinAt I s x)
    (hV : MDifferentiableAt I I.tangent (fun x ↦ (V x : TangentBundle I M)) x)
    (hW : MDifferentiableAt I I.tangent (fun x ↦ (W x : TangentBundle I M)) x) :
    mlieBracketWithin I V W s x = mlieBracket I V W x := by
  simp only [← mlieBracketWithin_univ, ← mdifferentiableWithinAt_univ] at hV hW ⊢
  exact mlieBracketWithin_subset (subset_univ _) hs hV hW

theorem _root_.DifferentiableWithinAt.mlieBracketWithin_congr_mono
    (hV : MDifferentiableWithinAt I I.tangent (fun x ↦ (V x : TangentBundle I M)) s x)
    (hVs : EqOn V₁ V t) (hVx : V₁ x = V x)
    (hW : MDifferentiableWithinAt I I.tangent (fun x ↦ (W x : TangentBundle I M)) s x)
    (hWs : EqOn W₁ W t) (hWx : W₁ x = W x)
    (hxt : UniqueMDiffWithinAt I t x) (h₁ : t ⊆ s) :
    mlieBracketWithin I V₁ W₁ t x = mlieBracketWithin I V W s x := by
  rw [mlieBracketWithin_congr hVs hVx hWs hWx]
  exact mlieBracketWithin_subset h₁ hxt hV hW

end

section Invariance_IsSymmSndFDerivWithinAt

variable [IsManifold I 2 M] [IsManifold I' 2 M'] [CompleteSpace E]

/- The Lie bracket of vector fields on manifolds is well defined, i.e., it is invariant under
diffeomorphisms. Auxiliary version where one assumes that all relevant sets are contained
in chart domains. -/
private lemma mpullbackWithin_mlieBracketWithin_aux [CompleteSpace E']
    {f : M → M'} {V W : Π (x : M'), TangentSpace I' x} {x₀ : M} {s : Set M} {t : Set M'}
    (hV : MDifferentiableWithinAt I' I'.tangent (fun x ↦ (V x : TangentBundle I' M')) t (f x₀))
    (hW : MDifferentiableWithinAt I' I'.tangent (fun x ↦ (W x : TangentBundle I' M')) t (f x₀))
    (hu : UniqueMDiffOn I s) (hf : ContMDiffOn I I' 2 f s) (hx₀ : x₀ ∈ s)
    (ht : t ⊆ (extChartAt I' (f x₀)).source) (hst : MapsTo f s t)
    (hsymm : IsSymmSndFDerivWithinAt 𝕜 ((extChartAt I' (f x₀)) ∘ f ∘ (extChartAt I x₀).symm)
      ((extChartAt I x₀).symm ⁻¹' s ∩ range I) (extChartAt I x₀ x₀)) :
    mpullbackWithin I I' f (mlieBracketWithin I' V W t) s x₀ =
      mlieBracketWithin I (mpullbackWithin I I' f V s) (mpullbackWithin I I' f W s) s x₀ := by
  have A : (extChartAt I x₀).symm (extChartAt I x₀ x₀) = x₀ := by simp
  have A' : x₀ = (extChartAt I x₀).symm (extChartAt I x₀ x₀) := by simp
  have h'f : MDifferentiableWithinAt I I' f s x₀ := (hf x₀ hx₀).mdifferentiableWithinAt one_le_two
  simp only [mlieBracketWithin_apply, mpullbackWithin_apply]
  -- first, rewrite the pullback of the Lie bracket as a pullback in `E` under the map
  -- `F = extChartAt I' (f x₀) ∘ f ∘ (extChartAt I x₀).symm` of a Lie bracket computed in `E'`,
  -- of two vector fields `V'` and `W'`.
  rw [← ContinuousLinearMap.IsInvertible.inverse_comp_apply_of_left
    (isInvertible_mfderiv_extChartAt (mem_extChartAt_source (f x₀)))]
  rw [← mfderiv_comp_mfderivWithin _ (mdifferentiableAt_extChartAt
    (ChartedSpace.mem_chart_source (f x₀))) h'f (hu x₀ hx₀)]
  rw [eq_comm, (isInvertible_mfderiv_extChartAt (mem_extChartAt_source x₀)).inverse_apply_eq]
  have : (mfderivWithin 𝓘(𝕜, E) I (extChartAt I x₀).symm (range I) (extChartAt I x₀ x₀)).inverse =
      mfderiv I 𝓘(𝕜, E) (extChartAt I x₀) x₀ := by
    apply ContinuousLinearMap.inverse_eq
    · convert mfderivWithin_extChartAt_symm_comp_mfderiv_extChartAt (I := I) (x := x₀)
        (y := extChartAt I x₀ x₀) (by simp)
    · convert mfderiv_extChartAt_comp_mfderivWithin_extChartAt_symm (I := I) (x := x₀)
        (y := extChartAt I x₀ x₀) (by simp)
  rw [← this, ← ContinuousLinearMap.IsInvertible.inverse_comp_apply_of_right]; swap
  · exact isInvertible_mfderivWithin_extChartAt_symm (mem_extChartAt_target x₀)
  have : mfderivWithin 𝓘(𝕜, E) I (extChartAt I x₀).symm (range I) (extChartAt I x₀ x₀) =
      mfderivWithin 𝓘(𝕜, E) I (extChartAt I x₀).symm ((extChartAt I x₀).symm ⁻¹' s ∩ range I)
      (extChartAt I x₀ x₀) :=
    (MDifferentiableWithinAt.mfderivWithin_mono
      (mdifferentiableWithinAt_extChartAt_symm (mem_extChartAt_target x₀))
      (UniqueDiffWithinAt.uniqueMDiffWithinAt (hu x₀ hx₀)) inter_subset_right).symm
  rw [this]; clear this
  rw [← mfderivWithin_comp_of_eq]; rotate_left
  · apply MDifferentiableAt.comp_mdifferentiableWithinAt (I' := I') _ _ h'f
    exact mdifferentiableAt_extChartAt (ChartedSpace.mem_chart_source (f x₀))
  · exact (mdifferentiableWithinAt_extChartAt_symm (mem_extChartAt_target x₀)).mono
      inter_subset_right
  · exact inter_subset_left
  · exact UniqueDiffWithinAt.uniqueMDiffWithinAt (hu x₀ hx₀)
  · simp
  set V' := mpullbackWithin 𝓘(𝕜, E') I' (extChartAt I' (f x₀)).symm V (range I') with hV'
  set W' := mpullbackWithin 𝓘(𝕜, E') I' (extChartAt I' (f x₀)).symm W (range I') with hW'
  set F := ((extChartAt I' (f x₀)) ∘ f) ∘ ↑(extChartAt I x₀).symm with hF
  have hFx₀ : extChartAt I' (f x₀) (f x₀) = F (extChartAt I x₀ x₀) := by simp [F]
  rw [hFx₀, ← mpullbackWithin_apply]
  -- second rewrite, the Lie bracket of the pullback as the Lie bracket of the pullback of the
  -- vector fields `V'` and `W'` in `E'`.
  have P (Y : (x : M') → TangentSpace I' x) :
      (mpullbackWithin 𝓘(𝕜, E) I (extChartAt I x₀).symm (mpullbackWithin I I' f Y s)
      (range I)) =ᶠ[𝓝[(extChartAt I x₀).symm ⁻¹' s ∩ range I] (extChartAt I x₀ x₀)]
        mpullbackWithin 𝓘(𝕜, E) 𝓘(𝕜, E') F
          (mpullbackWithin 𝓘(𝕜, E') I' ((extChartAt I' (f x₀)).symm) Y (range I'))
          ((extChartAt I x₀).symm ⁻¹' s ∩ range I) := by
    have : (extChartAt I x₀).target
        ∈ 𝓝[(extChartAt I x₀).symm ⁻¹' s ∩ range I] (extChartAt I x₀ x₀) :=
      nhdsWithin_mono _ inter_subset_right (extChartAt_target_mem_nhdsWithin x₀)
    filter_upwards [self_mem_nhdsWithin, this] with y hy h'''y
    have h'y : f ((extChartAt I x₀).symm y) ∈ (extChartAt I' (f x₀)).source := ht (hst hy.1)
    have h''y : f ((extChartAt I x₀).symm y) ∈ (chartAt H' (f x₀)).source := by simpa using h'y
    have huy : UniqueMDiffWithinAt 𝓘(𝕜, E) ((extChartAt I x₀).symm ⁻¹' s ∩ range I) y := by
      apply UniqueDiffWithinAt.uniqueMDiffWithinAt
      rw [inter_comm]
      apply hu.uniqueDiffWithinAt_range_inter
      exact ⟨h'''y, hy.1⟩
    simp only [mpullbackWithin_apply, hF, comp_apply]
    rw [mfderivWithin_comp (I' := I) (u := s)]; rotate_left
    · apply (mdifferentiableAt_extChartAt h''y).comp_mdifferentiableWithinAt (I' := I')
      exact (hf _ hy.1).mdifferentiableWithinAt one_le_two
    · exact (mdifferentiableWithinAt_extChartAt_symm h'''y).mono inter_subset_right
    · exact inter_subset_left
    · exact huy
    rw [mfderiv_comp_mfderivWithin (I' := I')]; rotate_left
    · exact mdifferentiableAt_extChartAt h''y
    · exact (hf _ hy.1).mdifferentiableWithinAt one_le_two
    · exact hu _ hy.1
    rw [← ContinuousLinearMap.IsInvertible.inverse_comp_apply_of_right]; swap
    · exact isInvertible_mfderivWithin_extChartAt_symm h'''y
    rw [← ContinuousLinearMap.IsInvertible.inverse_comp_apply_of_left]; swap
    · exact isInvertible_mfderivWithin_extChartAt_symm (PartialEquiv.map_source _ h'y)
    have : f ((extChartAt I x₀).symm y)
        = (extChartAt I' (f x₀)).symm ((extChartAt I' (f x₀)) (f ((extChartAt I x₀).symm y))) :=
      (PartialEquiv.left_inv (extChartAt I' (f x₀)) h'y).symm
    congr 2
    have : (mfderivWithin 𝓘(𝕜, E') I' ((extChartAt I' (f x₀)).symm) (range I')
        (extChartAt I' (f x₀) (f ((extChartAt I x₀).symm y)))) ∘L
        (mfderiv I' 𝓘(𝕜, E') (↑(extChartAt I' (f x₀))) (f ((extChartAt I x₀).symm y))) =
        ContinuousLinearMap.id _ _ := by
      convert mfderivWithin_extChartAt_symm_comp_mfderiv_extChartAt
        ((PartialEquiv.map_source _ h'y))
    simp only [← ContinuousLinearMap.comp_assoc, this, ContinuousLinearMap.id_comp]
    congr 1
    exact ((mdifferentiableWithinAt_extChartAt_symm h'''y).mfderivWithin_mono huy
      inter_subset_right).symm
  rw [Filter.EventuallyEq.lieBracketWithin_vectorField_eq_of_mem (P V) (P W) (by simp [hx₀]),
    ← hV', ← hW']
  simp only [mpullbackWithin_eq_pullbackWithin]
  -- finally, use the fact that for `C^2` maps between vector spaces with symmetric second
  -- derivative, the pullback and the Lie bracket commute.
  rw [pullbackWithin_lieBracketWithin_of_isSymmSndFDerivWithinAt_of_eventuallyEq
      (u := (extChartAt I x₀).symm ⁻¹' s ∩ (extChartAt I x₀).target)]
  · exact hsymm
  · rw [hF, comp_assoc]
    apply ContMDiffWithinAt.contDiffWithinAt
    apply ContMDiffAt.comp_contMDiffWithinAt (I' := I')
    · exact contMDiffAt_extChartAt' (by simp)
    apply ContMDiffWithinAt.comp_of_eq (I' := I) (hf _ hx₀) _ _ A
    · exact (contMDiffWithinAt_extChartAt_symm_range _ (mem_extChartAt_target x₀)).mono
        inter_subset_right
    · exact (mapsTo_preimage _ _).mono_left inter_subset_left
  · rw [← hFx₀]
    exact hV.differentiableWithinAt_mpullbackWithin_vectorField
  · rw [← hFx₀]
    exact hW.differentiableWithinAt_mpullbackWithin_vectorField
  · rw [inter_comm]
    exact UniqueMDiffOn.uniqueDiffOn_target_inter hu x₀
  · simp [hx₀]
  · intro z hz
    simp only [comp_apply, mem_inter_iff, mem_preimage, mem_range, F]
    refine ⟨?_, mem_range_self _⟩
    convert hst hz.1
    exact PartialEquiv.left_inv (extChartAt I' (f x₀)) (ht (hst hz.1))
  · rw [← nhdsWithin_eq_iff_eventuallyEq]
    apply le_antisymm
    · exact nhdsWithin_mono _ (inter_subset_inter_right _ (extChartAt_target_subset_range x₀))
    · rw [nhdsWithin_le_iff, nhdsWithin_inter]
      exact Filter.inter_mem_inf self_mem_nhdsWithin (extChartAt_target_mem_nhdsWithin x₀)

/- The Lie bracket of vector fields on manifolds is well defined, i.e., it is invariant under
diffeomorphisms. -/
lemma mpullbackWithin_mlieBracketWithin_of_isSymmSndFDerivWithinAt
    {f : M → M'} {V W : Π (x : M'), TangentSpace I' x} {x₀ : M} {s : Set M} {t : Set M'}
    (hV : MDifferentiableWithinAt I' I'.tangent (fun x ↦ (V x : TangentBundle I' M')) t (f x₀))
    (hW : MDifferentiableWithinAt I' I'.tangent (fun x ↦ (W x : TangentBundle I' M')) t (f x₀))
    (hu : UniqueMDiffOn I s) (hf : ContMDiffWithinAt I I' 2 f s x₀) (hx₀ : x₀ ∈ s)
    (hst : f ⁻¹' t ∈ 𝓝[s] x₀)
    (hsymm : IsSymmSndFDerivWithinAt 𝕜 ((extChartAt I' (f x₀)) ∘ f ∘ (extChartAt I x₀).symm)
      ((extChartAt I x₀).symm ⁻¹' s ∩ range I) (extChartAt I x₀ x₀)) :
    mpullbackWithin I I' f (mlieBracketWithin I' V W t) s x₀ =
      mlieBracketWithin I (mpullbackWithin I I' f V s) (mpullbackWithin I I' f W s) s x₀ := by
  have A : (extChartAt I x₀).symm (extChartAt I x₀ x₀) = x₀ := by simp
  by_cases hfi : (mfderivWithin I I' f s x₀).IsInvertible; swap
  · simp only [mlieBracketWithin_apply, mpullbackWithin_apply,
      ContinuousLinearMap.inverse_of_not_isInvertible hfi, ContinuousLinearMap.zero_apply]
    rw [lieBracketWithin_eq_zero_of_eq_zero]
    · simp [-extChartAt]
    · simp only [mpullbackWithin_apply]
      rw [A, ContinuousLinearMap.inverse_of_not_isInvertible hfi]
      simp [-extChartAt]
    · simp only [mpullbackWithin_apply]
      rw [A, ContinuousLinearMap.inverse_of_not_isInvertible hfi]
      simp [-extChartAt]
  -- Now, interesting case where the derivative of `f` is invertible
  have : CompleteSpace E' := by
    rcases hfi with ⟨M, -⟩
    let M' : E ≃L[𝕜] E' := M
    exact (completeSpace_congr (e := M'.toEquiv) M'.isUniformEmbedding).1 (by assumption)
  -- choose a small open set `v` around `x₀` where `f` is `C^2`
  obtain ⟨u, u_open, x₀u, ut, maps_u, u_smooth⟩ :
      ∃ u, IsOpen u ∧ x₀ ∈ u ∧ s ∩ u ⊆ f ⁻¹' t ∧
        s ∩ u ⊆ f ⁻¹' (extChartAt I' (f x₀)).source ∧ ContMDiffOn I I' 2 f (s ∩ u) := by
    obtain ⟨u, u_open, x₀u, hu⟩ :
        ∃ u, IsOpen u ∧ x₀ ∈ u ∧ ContMDiffOn I I' 2 f (insert x₀ s ∩ u) :=
      hf.contMDiffOn' le_rfl (by simp)
    have : f ⁻¹' (extChartAt I' (f x₀)).source ∈ 𝓝[s] x₀ :=
      hf.continuousWithinAt.preimage_mem_nhdsWithin (extChartAt_source_mem_nhds (f x₀))
    rcases mem_nhdsWithin.1 (Filter.inter_mem hst this) with ⟨w, w_open, x₀w, hw⟩
    refine ⟨u ∩ w, u_open.inter w_open, by simp [x₀u, x₀w], ?_, ?_, ?_⟩
    · apply Subset.trans _ (hw.trans inter_subset_left)
      exact fun y hy ↦ ⟨hy.2.2, hy.1⟩
    · apply Subset.trans _ (hw.trans inter_subset_right)
      exact fun y hy ↦ ⟨hy.2.2, hy.1⟩
    · apply hu.mono
      exact fun y hy ↦ ⟨subset_insert _ _ hy.1, hy.2.1⟩
  have u_mem : u ∈ 𝓝 x₀ := u_open.mem_nhds x₀u
  -- apply the auxiliary version to `s ∩ u`
  set s' := s ∩ u with hs'
  have s'_eq : s' =ᶠ[𝓝 x₀] s := by
    filter_upwards [u_mem] with y hy
    change (y ∈ s ∩ u) = (y ∈ s)
    simp [hy]
  set t' := t ∩ (extChartAt I' (f x₀)).source with ht'
  calc mpullbackWithin I I' f (mlieBracketWithin I' V W t) s x₀
  _ = mpullbackWithin I I' f (mlieBracketWithin I' V W t) s' x₀ := by
    simp only [mpullbackWithin, hs', mfderivWithin_inter u_mem]
  _ = mpullbackWithin I I' f (mlieBracketWithin I' V W t') s' x₀ := by
    simp only [mpullbackWithin, ht', mlieBracketWithin_inter (extChartAt_source_mem_nhds (f x₀))]
  _ = mlieBracketWithin I (mpullbackWithin I I' f V s') (mpullbackWithin I I' f W s') s' x₀ := by
    apply mpullbackWithin_mlieBracketWithin_aux (t := t') (hV.mono inter_subset_left)
      (hW.mono inter_subset_left) (hu.inter u_open) u_smooth ⟨hx₀, x₀u⟩ inter_subset_right
      (fun y hy ↦ ⟨ut hy, maps_u hy⟩)
    apply hsymm.congr_set
    have : (extChartAt I x₀).symm ⁻¹' u ∈ 𝓝 (extChartAt I x₀ x₀) := by
      apply (continuousAt_extChartAt_symm x₀).preimage_mem_nhds
      apply u_open.mem_nhds (by simpa using x₀u)
    filter_upwards [this] with y hy
    change (y ∈ (extChartAt I x₀).symm ⁻¹' s ∩ range I) =
      (y ∈ (extChartAt I x₀).symm ⁻¹' (s ∩ u) ∩ range I)
    simp [-extChartAt, hy]
  _ = mlieBracketWithin I (mpullbackWithin I I' f V s') (mpullbackWithin I I' f W s') s x₀ := by
    simp only [hs', mlieBracketWithin_inter u_mem]
  _ = mlieBracketWithin I (mpullbackWithin I I' f V s) (mpullbackWithin I I' f W s) s x₀ := by
    apply Filter.EventuallyEq.mlieBracketWithin_vectorField_eq_of_mem _ _ hx₀
    · apply nhdsWithin_le_nhds
      filter_upwards [mfderivWithin_eventually_congr_set (I := I) (I' := I') (f := f) s'_eq]
        with y hy using by simp [mpullbackWithin, hy]
    · apply nhdsWithin_le_nhds
      filter_upwards [mfderivWithin_eventually_congr_set (I := I) (I' := I') (f := f) s'_eq]
        with y hy using by simp [mpullbackWithin, hy]

end Invariance_IsSymmSndFDerivWithinAt

section Invariance

variable [IsManifold I (minSmoothness 𝕜 2) M] [IsManifold I' (minSmoothness 𝕜 2) M']
  [CompleteSpace E] {n : WithTop ℕ∞}

/-- The pullback commutes with the Lie bracket of vector fields on manifolds. Version where one
assumes that the map is smooth on a larger set `u` (so that the
condition `x₀ ∈ closure (interior u)`, needed to guarantee the symmetry of the second derivative,
becomes easier to check.) -/
lemma mpullbackWithin_mlieBracketWithin'
    {f : M → M'} {V W : Π (x : M'), TangentSpace I' x} {x₀ : M} {s u : Set M} {t : Set M'}
    (hV : MDifferentiableWithinAt I' I'.tangent (fun x ↦ (V x : TangentBundle I' M')) t (f x₀))
    (hW : MDifferentiableWithinAt I' I'.tangent (fun x ↦ (W x : TangentBundle I' M')) t (f x₀))
    (hs : UniqueMDiffOn I s) (hu : UniqueMDiffOn I u)
    (hf : ContMDiffWithinAt I I' n f u x₀) (hx₀ : x₀ ∈ s) (hn : minSmoothness 𝕜 2 ≤ n)
    (hst : f ⁻¹' t ∈ 𝓝[s] x₀) (h'x₀ : x₀ ∈ closure (interior u)) (hsu : s ⊆ u) :
    mpullbackWithin I I' f (mlieBracketWithin I' V W t) s x₀ =
      mlieBracketWithin I (mpullbackWithin I I' f V s) (mpullbackWithin I I' f W s) s x₀ := by
  have B : ContDiffWithinAt 𝕜 n ((extChartAt I' (f x₀)) ∘ f ∘ (extChartAt I x₀).symm)
      ((extChartAt I x₀).symm ⁻¹' u ∩ (extChartAt I x₀).target) (extChartAt I x₀ x₀) := by
    apply (contMDiffWithinAt_iff.1 hf).2.congr_set
    exact EventuallyEq.inter (by rfl) extChartAt_target_eventuallyEq.symm
  apply mpullbackWithin_mlieBracketWithin_of_isSymmSndFDerivWithinAt hV hW hs
    ((hf.mono hsu).of_le (le_minSmoothness.trans hn)) hx₀ hst
  have : ((extChartAt I x₀).symm ⁻¹' s ∩ (extChartAt I x₀).target : Set E)
      =ᶠ[𝓝 (extChartAt I x₀ x₀)] ((extChartAt I x₀).symm ⁻¹' s ∩ range I : Set E) :=
    EventuallyEq.inter (by rfl) extChartAt_target_eventuallyEq
  apply IsSymmSndFDerivWithinAt.congr_set _ this
  have : IsSymmSndFDerivWithinAt 𝕜 ((extChartAt I' (f x₀)) ∘ f ∘ (extChartAt I x₀).symm)
      ((extChartAt I x₀).symm ⁻¹' u ∩ (extChartAt I x₀).target) (extChartAt I x₀ x₀) := by
    apply ContDiffWithinAt.isSymmSndFDerivWithinAt (n := minSmoothness 𝕜 2) _ le_rfl
    · rw [inter_comm]
      exact UniqueMDiffOn.uniqueDiffOn_target_inter hu x₀
    · apply extChartAt_mem_closure_interior h'x₀ (mem_extChartAt_source x₀)
    · simp [hsu hx₀]
    · exact B.of_le hn
  apply IsSymmSndFDerivWithinAt.mono_of_mem_nhdsWithin this
  · apply mem_of_superset self_mem_nhdsWithin (inter_subset_inter_left _ (preimage_mono hsu))
  · exact (B.of_le hn).of_le le_minSmoothness
  · rw [inter_comm]
    exact UniqueMDiffOn.uniqueDiffOn_target_inter hs x₀
  · rw [inter_comm]
    exact UniqueMDiffOn.uniqueDiffOn_target_inter hu x₀
  · simp [hx₀]

/-- The pullback commutes with the Lie bracket of vector fields on manifolds. -/
lemma mpullbackWithin_mlieBracketWithin
    {f : M → M'} {V W : Π (x : M'), TangentSpace I' x} {x₀ : M} {s : Set M} {t : Set M'}
    (hV : MDifferentiableWithinAt I' I'.tangent (fun x ↦ (V x : TangentBundle I' M')) t (f x₀))
    (hW : MDifferentiableWithinAt I' I'.tangent (fun x ↦ (W x : TangentBundle I' M')) t (f x₀))
    (hu : UniqueMDiffOn I s) (hf : ContMDiffWithinAt I I' n f s x₀) (hx₀ : x₀ ∈ s)
    (hn : minSmoothness 𝕜 2 ≤ n)
    (hst : f ⁻¹' t ∈ 𝓝[s] x₀) (h'x₀ : x₀ ∈ closure (interior s)) :
    mpullbackWithin I I' f (mlieBracketWithin I' V W t) s x₀ =
      mlieBracketWithin I (mpullbackWithin I I' f V s) (mpullbackWithin I I' f W s) s x₀ :=
  mpullbackWithin_mlieBracketWithin' hV hW hu hu hf hx₀ hn hst h'x₀ Subset.rfl

/-- The pullback commutes with the Lie bracket of vector fields on manifolds. -/
lemma mpullback_mlieBracketWithin
    {f : M → M'} {V W : Π (x : M'), TangentSpace I' x} {x₀ : M} {s : Set M} {t : Set M'}
    (hV : MDifferentiableWithinAt I' I'.tangent (fun x ↦ (V x : TangentBundle I' M')) t (f x₀))
    (hW : MDifferentiableWithinAt I' I'.tangent (fun x ↦ (W x : TangentBundle I' M')) t (f x₀))
    (hu : UniqueMDiffOn I s) (hf : ContMDiffAt I I' n f x₀) (hx₀ : x₀ ∈ s)
    (hn : minSmoothness 𝕜 2 ≤ n) (hst : f ⁻¹' t ∈ 𝓝[s] x₀) :
    mpullback I I' f (mlieBracketWithin I' V W t) x₀ =
      mlieBracketWithin I (mpullback I I' f V) (mpullback I I' f W) s x₀ := by
  have : mpullback I I' f (mlieBracketWithin I' V W t) x₀ =
      mpullbackWithin I I' f (mlieBracketWithin I' V W t) s x₀ := by
    simp only [mpullback, mpullbackWithin]
    congr
    apply (mfderivWithin_eq_mfderiv (hu _ hx₀) _).symm
    exact hf.mdifferentiableAt (one_le_two.trans (le_minSmoothness.trans hn))
  rw [this, mpullbackWithin_mlieBracketWithin' hV hW hu uniqueMDiffOn_univ hf.contMDiffWithinAt
    hx₀ hn hst (by simp) (subset_univ _)]
  apply Filter.EventuallyEq.mlieBracketWithin_vectorField_of_insert
  · rw [insert_eq_of_mem hx₀]
    filter_upwards [nhdsWithin_le_nhds ((contMDiffAt_iff_contMDiffAt_nhds (by simp)).1
      (hf.of_le (le_minSmoothness.trans hn))), self_mem_nhdsWithin] with y hy h'y
    simp only [mpullback, mpullbackWithin]
    congr
    apply mfderivWithin_eq_mfderiv (hu _ h'y)
    exact hy.mdifferentiableAt one_le_two
  · rw [insert_eq_of_mem hx₀]
    filter_upwards [nhdsWithin_le_nhds ((contMDiffAt_iff_contMDiffAt_nhds (by simp)).1
      (hf.of_le (le_minSmoothness.trans hn))), self_mem_nhdsWithin] with y hy h'y
    simp only [mpullback, mpullbackWithin]
    congr
    apply mfderivWithin_eq_mfderiv (hu _ h'y)
    exact hy.mdifferentiableAt one_le_two

lemma mpullback_mlieBracket
    {f : M → M'} {V W : Π (x : M'), TangentSpace I' x} {x₀ : M}
    (hV : MDifferentiableAt I' I'.tangent (fun x ↦ (V x : TangentBundle I' M')) (f x₀))
    (hW : MDifferentiableAt I' I'.tangent (fun x ↦ (W x : TangentBundle I' M')) (f x₀))
    (hf : ContMDiffAt I I' n f x₀) (hn : minSmoothness 𝕜 2 ≤ n) :
    mpullback I I' f (mlieBracket I' V W) x₀ =
      mlieBracket I (mpullback I I' f V) (mpullback I I' f W) x₀ := by
  simp only [← mlieBracketWithin_univ, ← mdifferentiableWithinAt_univ] at hV hW ⊢
  exact mpullback_mlieBracketWithin hV hW uniqueMDiffOn_univ hf (mem_univ _) hn (by simp)

/-- If two vector fields are `C^n` with `n ≥ m + 1`, then their Lie bracket is `C^m`. -/
protected lemma _root_.ContMDiffWithinAt.mlieBracketWithin_vectorField
    [IsManifold I (n + 1) M] {m : WithTop ℕ∞}
    {U V : Π (x : M), TangentSpace I x} {s : Set M} {x : M}
    (hU : ContMDiffWithinAt I I.tangent n (fun x ↦ (U x : TangentBundle I M)) s x)
    (hV : ContMDiffWithinAt I I.tangent n (fun x ↦ (V x : TangentBundle I M)) s x)
    (hs : UniqueMDiffOn I s) (hx : x ∈ s) (hmn : minSmoothness 𝕜 (m + 1) ≤ n) :
    ContMDiffWithinAt I I.tangent m
      (fun x ↦ (mlieBracketWithin I U V s x : TangentBundle I M)) s x := by
  /- The statement is not obvious, since at different points the Lie bracket is defined using
  different charts. However, since we know that the Lie bracket is invariant under diffeos, we can
  use a single chart to prove the statement. Let `U'` and `V'` denote the pullbacks of `U` and `V`
  in the chart around `x`. Then the Lie bracket there is smooth (as it coincides with the vector
  space Lie bracket, given by an explicit formula). Pulling back this Lie bracket in `M` gives
  locally a smooth function, which coincides with the initial Lie bracket by invariance
  under diffeos. -/
  have min2 : minSmoothness 𝕜 2 ≤ n + 1 := by
    apply le_trans _ (add_le_add_right hmn 1)
    rw [← minSmoothness_add, add_assoc]
    exact minSmoothness_monotone le_add_self
  apply contMDiffWithinAt_iff_le_ne_infty.2 (fun m' hm' h'm' ↦ ?_)
  have hn : 1 ≤ m' + 1 := le_add_self
  have hm'n : m' + 1 ≤ n := le_trans (add_le_add_right hm' 1) (le_minSmoothness.trans hmn)
  have pre_mem : (extChartAt I x) ⁻¹' ((extChartAt I x).target ∩ (extChartAt I x).symm ⁻¹' s)
      ∈ 𝓝[s] x := by
    filter_upwards [self_mem_nhdsWithin,
      nhdsWithin_le_nhds (extChartAt_source_mem_nhds (I := I) x)] with y hy h'y
    exact ⟨(extChartAt I x).map_source h'y,
      by simpa only [mem_preimage, (extChartAt I x).left_inv h'y] using hy⟩
  let U' := mpullbackWithin 𝓘(𝕜, E) I (extChartAt I x).symm U (range I)
  let V' := mpullbackWithin 𝓘(𝕜, E) I (extChartAt I x).symm V (range I)
  have A : ContDiffWithinAt 𝕜 m' (lieBracketWithin 𝕜 U' V'
      ((extChartAt I x).target ∩ (extChartAt I x).symm ⁻¹' s))
      ((extChartAt I x).target ∩ (extChartAt I x).symm ⁻¹' s) (extChartAt I x x) :=
    ContDiffWithinAt.lieBracketWithin_vectorField
      (contMDiffWithinAt_vectorSpace_iff_contDiffWithinAt.1
        (contMDiffWithinAt_mpullbackWithin_extChartAt_symm hU hs hx le_rfl))
      (contMDiffWithinAt_vectorSpace_iff_contDiffWithinAt.1
        (contMDiffWithinAt_mpullbackWithin_extChartAt_symm hV hs hx le_rfl))
      (hs.uniqueDiffOn_target_inter x) hm'n (by simp [hx])
  have B : ContMDiffWithinAt 𝓘(𝕜, E) 𝓘(𝕜, E).tangent m' (fun y ↦ (mlieBracketWithin 𝓘(𝕜, E) U' V'
      ((extChartAt I x).target ∩ (extChartAt I x).symm ⁻¹' s) y : TangentBundle 𝓘(𝕜, E) E))
      ((extChartAt I x).target ∩ (extChartAt I x).symm ⁻¹' s) (extChartAt I x x) := by
    rw [← mlieBracketWithin_eq_lieBracketWithin] at A
    exact contMDiffWithinAt_vectorSpace_iff_contDiffWithinAt.2 A
  have C : ContMDiffWithinAt I I.tangent m' (fun y ↦ (mpullback I 𝓘(𝕜, E) (extChartAt I x)
      ((mlieBracketWithin 𝓘(𝕜, E) U' V'
      ((extChartAt I x).target ∩ (extChartAt I x).symm ⁻¹' s))) y : TangentBundle I M)) s x :=
    ContMDiffWithinAt.mpullback_vectorField_of_mem_nhdsWithin_of_eq B (n := m' + 1)
      contMDiffAt_extChartAt
      (isInvertible_mfderiv_extChartAt (mem_extChartAt_source x)) le_rfl pre_mem rfl
  apply C.congr_of_eventuallyEq_of_mem _ hx
  filter_upwards [eventually_eventually_nhdsWithin.2 pre_mem,
    eventually_eventually_nhdsWithin.2 (eventuallyEq_mpullback_mpullbackWithin_extChartAt U),
    eventually_eventually_nhdsWithin.2 (eventuallyEq_mpullback_mpullbackWithin_extChartAt V),
    eventually_contMDiffWithinAt_mpullbackWithin_extChartAt_symm (hU.of_le hm'n) hs hx
      (add_le_add_right hm'n 1) (by simp [h'm']),
    eventually_contMDiffWithinAt_mpullbackWithin_extChartAt_symm (hV.of_le hm'n) hs hx
      (add_le_add_right hm'n 1) (by simp [h'm']),
    nhdsWithin_le_nhds (chart_source_mem_nhds H x), self_mem_nhdsWithin]
    with y hy hyU hyV h'yU h'yV hy_chart hys
  simp only [Bundle.TotalSpace.mk_inj]
  rw [mpullback_mlieBracketWithin (h'yU.mdifferentiableWithinAt hn)
    (h'yV.mdifferentiableWithinAt hn) hs (contMDiffAt_extChartAt' hy_chart) hys min2 hy]
  exact Filter.EventuallyEq.mlieBracketWithin_vectorField_eq_of_mem hyU hyV hys

/-- If two vector fields are `C^n` with `n ≥ m + 1`, then their Lie bracket is `C^m`. -/
lemma _root_.ContMDiffAt.mlieBracket_vectorField {m n : ℕ∞}
    [IsManifold I (n + 1) M] {U V : Π (x : M), TangentSpace I x} {x : M}
    (hU : ContMDiffAt I I.tangent n (fun x ↦ (U x : TangentBundle I M)) x)
    (hV : ContMDiffAt I I.tangent n (fun x ↦ (V x : TangentBundle I M)) x)
    (hmn : minSmoothness 𝕜 (m + 1) ≤ n) :
    ContMDiffAt I I.tangent m (fun x ↦ (mlieBracket I U V x : TangentBundle I M)) x := by
  simp only [← contMDiffWithinAt_univ, ← mlieBracketWithin_univ] at hU hV ⊢
  exact hU.mlieBracketWithin_vectorField hV uniqueMDiffOn_univ (mem_univ _) hmn

/-- If two vector fields are `C^n` with `n ≥ m + 1`, then their Lie bracket is `C^m`. -/
lemma _root_.ContMDiffOn.mlieBracketWithin_vectorField {m n : ℕ∞}
    [IsManifold I (n + 1) M] {U V : Π (x : M), TangentSpace I x}
    (hU : ContMDiffOn I I.tangent n (fun x ↦ (U x : TangentBundle I M)) s)
    (hV : ContMDiffOn I I.tangent n (fun x ↦ (V x : TangentBundle I M)) s)
    (hs : UniqueMDiffOn I s) (hmn : minSmoothness 𝕜 (m + 1) ≤ n) :
    ContMDiffOn I I.tangent m (fun x ↦ (mlieBracketWithin I U V s x : TangentBundle I M)) s :=
  fun x hx ↦ (hU x hx).mlieBracketWithin_vectorField (hV x hx) hs hx hmn

/-- If two vector fields are `C^n` with `n ≥ m + 1`, then their Lie bracket is `C^m`. -/
lemma _root_.ContDiff.mlieBracket_vectorField {m n : ℕ∞}
    [IsManifold I (n + 1) M] {U V : Π (x : M), TangentSpace I x}
    (hU : ContMDiff I I.tangent n (fun x ↦ (U x : TangentBundle I M)))
    (hV : ContMDiff I I.tangent n (fun x ↦ (V x : TangentBundle I M)))
    (hmn : minSmoothness 𝕜 (m + 1) ≤ n) :
    ContMDiff I I.tangent m (fun x ↦ (mlieBracket I U V x : TangentBundle I M)) := by
  simp only [← contMDiffOn_univ] at hU hV ⊢
  exact hU.mlieBracketWithin_vectorField hV uniqueMDiffOn_univ hmn

end Invariance

section Leibniz

variable [IsManifold I (minSmoothness 𝕜 3) M] [CompleteSpace E]

/-- The Lie bracket of vector fields in manifolds satisfies the Leibniz identity
`[U, [V, W]] = [[U, V], W] + [V, [U, W]]` (also called Jacobi identity). -/
theorem leibniz_identity_mlieBracketWithin_apply
    {U V W : Π (x : M), TangentSpace I x} {s : Set M} {x : M}
    (hs : UniqueMDiffOn I s) (h's : x ∈ closure (interior s)) (hx : x ∈ s)
    (hU : ContMDiffWithinAt I I.tangent (minSmoothness 𝕜 2)
      (fun x ↦ (U x : TangentBundle I M)) s x)
    (hV : ContMDiffWithinAt I I.tangent (minSmoothness 𝕜 2)
      (fun x ↦ (V x : TangentBundle I M)) s x)
    (hW : ContMDiffWithinAt I I.tangent (minSmoothness 𝕜 2)
      (fun x ↦ (W x : TangentBundle I M)) s x) :
    mlieBracketWithin I U (mlieBracketWithin I V W s) s x =
      mlieBracketWithin I (mlieBracketWithin I U V s) W s x
      + mlieBracketWithin I V (mlieBracketWithin I U W s) s x := by
  have A : minSmoothness 𝕜 2 + 1 ≤ minSmoothness 𝕜 3 := by
    simp only [← minSmoothness_add]
    exact le_rfl
  have s_inter_mem : s ∩ (extChartAt I x).source ∈ 𝓝[s] x :=
    inter_mem self_mem_nhdsWithin (nhdsWithin_le_nhds (extChartAt_source_mem_nhds x))
  have pre_mem : (extChartAt I x) ⁻¹' ((extChartAt I x).target ∩ (extChartAt I x).symm ⁻¹' s)
      ∈ 𝓝[s] x := by
    filter_upwards [s_inter_mem] with y hy
    exact ⟨(extChartAt I x).map_source hy.2,
      by simpa only [mem_preimage, (extChartAt I x).left_inv hy.2] using hy.1⟩
  -- write everything as pullbacks of vector fields in `E` (denoted with primes), for which
  -- the identity can be checked via direct calculation.
  let U' := mpullbackWithin 𝓘(𝕜, E) I (extChartAt I x).symm U (range I)
  let V' := mpullbackWithin 𝓘(𝕜, E) I (extChartAt I x).symm V (range I)
  let W' := mpullbackWithin 𝓘(𝕜, E) I (extChartAt I x).symm W (range I)
  -- register basic facts on the pullbacks in the vector space
  have J0U : ContMDiffWithinAt 𝓘(𝕜, E) 𝓘(𝕜, E).tangent (minSmoothness 𝕜 2)
      (fun y ↦ (U' y : TangentBundle 𝓘(𝕜, E) E))
      ((extChartAt I x).target ∩ (extChartAt I x).symm ⁻¹' s) (extChartAt I x x) :=
    contMDiffWithinAt_mpullbackWithin_extChartAt_symm hU hs hx A
  have J0V : ContMDiffWithinAt 𝓘(𝕜, E) 𝓘(𝕜, E).tangent (minSmoothness 𝕜 2)
      (fun y ↦ (V' y : TangentBundle 𝓘(𝕜, E) E))
      ((extChartAt I x).target ∩ (extChartAt I x).symm ⁻¹' s) (extChartAt I x x) :=
    contMDiffWithinAt_mpullbackWithin_extChartAt_symm hV hs hx A
  have J0W : ContMDiffWithinAt 𝓘(𝕜, E) 𝓘(𝕜, E).tangent (minSmoothness 𝕜 2)
      (fun y ↦ (W' y : TangentBundle 𝓘(𝕜, E) E))
      ((extChartAt I x).target ∩ (extChartAt I x).symm ⁻¹' s) (extChartAt I x x) :=
    contMDiffWithinAt_mpullbackWithin_extChartAt_symm hW hs hx A
  have J1U : ∀ᶠ y in 𝓝[s] x, ContMDiffWithinAt 𝓘(𝕜, E) 𝓘(𝕜, E).tangent (minSmoothness 𝕜 2)
      (fun y ↦ (U' y : TangentBundle 𝓘(𝕜, E) E))
      ((extChartAt I x).target ∩ (extChartAt I x).symm ⁻¹' s) (extChartAt I x y) :=
    eventually_contMDiffWithinAt_mpullbackWithin_extChartAt_symm hU hs hx A (by simp)
  have J1V : ∀ᶠ y in 𝓝[s] x, ContMDiffWithinAt 𝓘(𝕜, E) 𝓘(𝕜, E).tangent (minSmoothness 𝕜 2)
      (fun y ↦ (V' y : TangentBundle 𝓘(𝕜, E) E))
      ((extChartAt I x).target ∩ (extChartAt I x).symm ⁻¹' s) (extChartAt I x y) :=
    eventually_contMDiffWithinAt_mpullbackWithin_extChartAt_symm hV hs hx A (by simp)
  have J1W : ∀ᶠ y in 𝓝[s] x, ContMDiffWithinAt 𝓘(𝕜, E) 𝓘(𝕜, E).tangent (minSmoothness 𝕜 2)
      (fun y ↦ (W' y : TangentBundle 𝓘(𝕜, E) E))
      ((extChartAt I x).target ∩ (extChartAt I x).symm ⁻¹' s) (extChartAt I x y) :=
    eventually_contMDiffWithinAt_mpullbackWithin_extChartAt_symm hW hs hx A (by simp)
  have JU : U =ᶠ[𝓝[s] x] mpullback I 𝓘(𝕜, E) (extChartAt I x) U' :=
    eventuallyEq_mpullback_mpullbackWithin_extChartAt U
  have JV : V =ᶠ[𝓝[s] x] mpullback I 𝓘(𝕜, E) (extChartAt I x) V' :=
    eventuallyEq_mpullback_mpullbackWithin_extChartAt V
  have JW : W =ᶠ[𝓝[s] x] mpullback I 𝓘(𝕜, E) (extChartAt I x) W' :=
    eventuallyEq_mpullback_mpullbackWithin_extChartAt W
  rw [JU.mlieBracketWithin_vectorField_eq_of_mem (JV.mlieBracketWithin_vectorField JW) hx,
    (JU.mlieBracketWithin_vectorField JV).mlieBracketWithin_vectorField_eq_of_mem JW hx,
    JV.mlieBracketWithin_vectorField_eq_of_mem (JU.mlieBracketWithin_vectorField JW) hx]
  /- Rewrite the first term as a pullback-/
  have : ∀ᶠ y in 𝓝[s] x, mlieBracketWithin I
        (mpullback I 𝓘(𝕜, E) (extChartAt I x) V') (mpullback I 𝓘(𝕜, E) (extChartAt I x) W') s y
      = mpullback I 𝓘(𝕜, E) (extChartAt I x) (mlieBracketWithin 𝓘(𝕜, E) V' W'
        ((extChartAt I x).target ∩ (extChartAt I x).symm ⁻¹' s)) y := by
    filter_upwards [eventually_eventually_nhdsWithin.2 pre_mem, J1V, J1W,
      nhdsWithin_le_nhds (chart_source_mem_nhds H x), self_mem_nhdsWithin] with y hy hyV hyW h'y ys
    symm
    exact mpullback_mlieBracketWithin (n := minSmoothness 𝕜 2)
      (hyV.mdifferentiableWithinAt (one_le_two.trans le_minSmoothness))
      (hyW.mdifferentiableWithinAt (one_le_two.trans le_minSmoothness)) hs
      (contMDiffAt_extChartAt' h'y) ys le_rfl hy
  rw [Filter.EventuallyEq.mlieBracketWithin_vectorField_eq_of_mem EventuallyEq.rfl this hx,
    ← mpullback_mlieBracketWithin (J0U.mdifferentiableWithinAt (one_le_two.trans le_minSmoothness))
      _ hs contMDiffAt_extChartAt hx le_rfl pre_mem]; swap
  · apply ContMDiffWithinAt.mdifferentiableWithinAt _ le_rfl
    apply J0V.mlieBracketWithin_vectorField J0W (m := 1)
    · exact hs.uniqueMDiffOn_target_inter x
    · exact ⟨mem_extChartAt_target x, by simp [hx]⟩
    · exact le_rfl
  /- Rewrite the second term as a pullback-/
  have : ∀ᶠ y in 𝓝[s] x, mlieBracketWithin I
        (mpullback I 𝓘(𝕜, E) (extChartAt I x) U') (mpullback I 𝓘(𝕜, E) (extChartAt I x) V') s y
      = mpullback I 𝓘(𝕜, E) (extChartAt I x) (mlieBracketWithin 𝓘(𝕜, E) U' V'
        ((extChartAt I x).target ∩ (extChartAt I x).symm ⁻¹' s)) y := by
    filter_upwards [eventually_eventually_nhdsWithin.2 pre_mem, J1U, J1V,
      nhdsWithin_le_nhds (chart_source_mem_nhds H x), self_mem_nhdsWithin] with y hy hyU hyV h'y ys
    symm
    exact mpullback_mlieBracketWithin (n := minSmoothness 𝕜 2)
      (hyU.mdifferentiableWithinAt (one_le_two.trans le_minSmoothness))
      (hyV.mdifferentiableWithinAt (one_le_two.trans le_minSmoothness)) hs
      (contMDiffAt_extChartAt' h'y) ys le_rfl hy
  rw [Filter.EventuallyEq.mlieBracketWithin_vectorField_eq_of_mem this EventuallyEq.rfl hx,
    ← mpullback_mlieBracketWithin _ (J0W.mdifferentiableWithinAt
      (one_le_two.trans le_minSmoothness)) hs contMDiffAt_extChartAt hx le_rfl pre_mem]; swap
  · apply ContMDiffWithinAt.mdifferentiableWithinAt _ le_rfl
    apply J0U.mlieBracketWithin_vectorField J0V (m := 1)
    · exact hs.uniqueMDiffOn_target_inter x
    · exact ⟨mem_extChartAt_target x, by simp [hx]⟩
    · exact le_rfl
  /- Rewrite the third term as a pullback-/
  have : ∀ᶠ y in 𝓝[s] x, mlieBracketWithin I
        (mpullback I 𝓘(𝕜, E) (extChartAt I x) U') (mpullback I 𝓘(𝕜, E) (extChartAt I x) W') s y
      = mpullback I 𝓘(𝕜, E) (extChartAt I x) (mlieBracketWithin 𝓘(𝕜, E) U' W'
        ((extChartAt I x).target ∩ (extChartAt I x).symm ⁻¹' s)) y := by
    filter_upwards [eventually_eventually_nhdsWithin.2 pre_mem, J1U, J1W,
      nhdsWithin_le_nhds (chart_source_mem_nhds H x), self_mem_nhdsWithin] with y hy hyU hyW h'y ys
    symm
    exact mpullback_mlieBracketWithin (n := minSmoothness 𝕜 2)
      (hyU.mdifferentiableWithinAt (one_le_two.trans le_minSmoothness))
      (hyW.mdifferentiableWithinAt (one_le_two.trans le_minSmoothness)) hs
      (contMDiffAt_extChartAt' h'y) ys le_rfl hy
  rw [Filter.EventuallyEq.mlieBracketWithin_vectorField_eq_of_mem EventuallyEq.rfl this hx,
    ← mpullback_mlieBracketWithin (J0V.mdifferentiableWithinAt (one_le_two.trans le_minSmoothness))
      _ hs contMDiffAt_extChartAt hx le_rfl pre_mem]; swap
  · apply ContMDiffWithinAt.mdifferentiableWithinAt _ le_rfl
    apply J0U.mlieBracketWithin_vectorField J0W (m := 1)
    · exact hs.uniqueMDiffOn_target_inter x
    · exact ⟨mem_extChartAt_target x, by simp [hx]⟩
    · exact le_rfl
  /- Now that everything is in pullback form, use the leibniz identity in the vector space -/
  rw [← mpullback_add_apply, mpullback_apply, mpullback_apply]
  congr 1
  simp_rw [mlieBracketWithin_eq_lieBracketWithin]
  apply leibniz_identity_lieBracketWithin (E := E) le_rfl
  · exact hs.uniqueDiffOn_target_inter x
  · rw [inter_comm]
    exact extChartAt_mem_closure_interior h's (mem_extChartAt_source x)
  · exact ⟨mem_extChartAt_target x, by simp [hx]⟩
  · exact contMDiffWithinAt_vectorSpace_iff_contDiffWithinAt.mp J0U
  · exact contMDiffWithinAt_vectorSpace_iff_contDiffWithinAt.mp J0V
  · exact contMDiffWithinAt_vectorSpace_iff_contDiffWithinAt.mp J0W

/-- The Lie bracket of vector fields in manifolds satisfies the Leibniz identity
`[U, [V, W]] = [[U, V], W] + [V, [U, W]]` (also called Jacobi identity). -/
lemma leibniz_identity_mlieBracket_apply
    {U V W : Π (x : M), TangentSpace I x} {x : M}
    (hU : ContMDiffAt I I.tangent (minSmoothness 𝕜 2) (fun x ↦ (U x : TangentBundle I M)) x)
    (hV : ContMDiffAt I I.tangent (minSmoothness 𝕜 2) (fun x ↦ (V x : TangentBundle I M)) x)
    (hW : ContMDiffAt I I.tangent (minSmoothness 𝕜 2) (fun x ↦ (W x : TangentBundle I M)) x) :
    mlieBracket I U (mlieBracket I V W) x =
      mlieBracket I (mlieBracket I U V) W x + mlieBracket I V (mlieBracket I U W) x := by
  simp only [← mlieBracketWithin_univ, ← contMDiffWithinAt_univ] at hU hV hW ⊢
  exact leibniz_identity_mlieBracketWithin_apply uniqueMDiffOn_univ (by simp) (mem_univ _) hU hV hW

/-- The Lie bracket of vector fields in manifolds satisfies the Leibniz identity
`[U, [V, W]] = [[U, V], W] + [V, [U, W]]` (also called Jacobi identity). -/
lemma leibniz_identity_mlieBracket
    {U V W : Π (x : M), TangentSpace I x}
    (hU : ContMDiff I I.tangent (minSmoothness 𝕜 2) (fun x ↦ (U x : TangentBundle I M)))
    (hV : ContMDiff I I.tangent (minSmoothness 𝕜 2) (fun x ↦ (V x : TangentBundle I M)))
    (hW : ContMDiff I I.tangent (minSmoothness 𝕜 2) (fun x ↦ (W x : TangentBundle I M))) :
    mlieBracket I U (mlieBracket I V W) =
      mlieBracket I (mlieBracket I U V) W + mlieBracket I V (mlieBracket I U W) := by
  ext x
  exact leibniz_identity_mlieBracket_apply (hU x) (hV x) (hW x)

end Leibniz

end LieBracket

end VectorField<|MERGE_RESOLUTION|>--- conflicted
+++ resolved
@@ -294,13 +294,8 @@
 lemma mlieBracket_const_smul_left
     (hV : MDifferentiableAt I I.tangent (fun x ↦ (V x : TangentBundle I M)) x) :
     mlieBracket I (c • V) W x = c • mlieBracket I V W x := by
-<<<<<<< HEAD
-  simp only [← mlieBracketWithin_univ, ← contMDiffWithinAt_univ] at hV ⊢
+  simp only [← mlieBracketWithin_univ] at hV ⊢
   exact mlieBracketWithin_const_smul_left hV (uniqueMDiffWithinAt_univ _)
-=======
-  simp only [← mlieBracketWithin_univ] at hV ⊢
-  exact mlieBracketWithin_smul_left hV (uniqueMDiffWithinAt_univ _)
->>>>>>> 19f4ef2c
 
 lemma mlieBracketWithin_const_smul_right
     (hW : MDifferentiableWithinAt I I.tangent (fun x ↦ (W x : TangentBundle I M)) s x)
@@ -314,13 +309,8 @@
 lemma mlieBracket_const_smul_right
     (hW : MDifferentiableAt I I.tangent (fun x ↦ (W x : TangentBundle I M)) x) :
     mlieBracket I V (c • W) x = c • mlieBracket I V W x := by
-<<<<<<< HEAD
-  simp only [← mlieBracketWithin_univ, ← contMDiffWithinAt_univ] at hW ⊢
+  simp only [← mlieBracketWithin_univ] at hW ⊢
   exact mlieBracketWithin_const_smul_right hW (uniqueMDiffWithinAt_univ _)
-=======
-  simp only [← mlieBracketWithin_univ] at hW ⊢
-  exact mlieBracketWithin_smul_right hW (uniqueMDiffWithinAt_univ _)
->>>>>>> 19f4ef2c
 
 lemma mlieBracketWithin_add_left
     (hV : MDifferentiableWithinAt I I.tangent (fun x ↦ (V x : TangentBundle I M)) s x)
