--- conflicted
+++ resolved
@@ -351,59 +351,6 @@
       have : y = (Φ x) x := ((hgInverse.2 y).congr (hfx hx)).mp rfl
       exact this ▸ (Φ x).map_source hx }
 
-<<<<<<< HEAD
-end Basic
-
-section helper -- FIXME: move to Algebra.Module.Basic
-variable {R : Type*} [Ring R]
-variable {E : Type*} [TopologicalSpace E] [AddCommMonoid E] [Module R E]
-variable {F : Type*} [TopologicalSpace F] [AddCommMonoid F] [Module R F]
-
-/-- `g ∘ f = id` as `ContinuousLinearMap`s implies `g ∘ f = id` as functions. -/
-lemma LeftInverse.of_composition {f : E →L[R] F} {g : F →L[R] E}
-    (hinv : g.comp f = ContinuousLinearMap.id R E) : Function.LeftInverse g f := by
-  have : g ∘ f = id := calc g ∘ f
-      _ = ↑(g.comp f) := by rw [ContinuousLinearMap.coe_comp']
-      _ = ↑( ContinuousLinearMap.id R E) := by rw [hinv]
-      _ = id := by rw [ContinuousLinearMap.coe_id']
-  exact congrFun this
-
-/-- `f ∘ g = id` as `ContinuousLinearMap`s implies `f ∘ g = id` as functions. -/
-lemma RightInverse.of_composition {f : E →L[R] F} {g : F →L[R] E}
-    (hinv : f.comp g = ContinuousLinearMap.id R F) : Function.RightInverse g f :=
-  LeftInverse.of_composition hinv
-
-end helper
-
-variable {f : M → N} {s : Set M} {x : M}
-
-variable {I I' J n} in
-/-- If `f` is a `C^n` local diffeomorphism at `x`, for `n ≥ 1`,
-  the differential `df_x` is a linear equivalence. -/
-noncomputable def IsLocalDiffeomorphAt.mfderiv_toContinuousLinearEquiv
-    (hf : IsLocalDiffeomorphAt I J n f x) (hn : 1 ≤ n) :
-    ContinuousLinearEquiv (RingHom.id 𝕜) (TangentSpace I x) (TangentSpace J (f x)) where
-  toFun := mfderiv I J f x
-  invFun := mfderiv J I hf.localInverse (f x)
-  left_inv := by
-    apply LeftInverse.of_composition
-    rw [← mfderiv_id, ← hf.localInverse_eventuallyEq_left.mfderiv_eq]
-    have hf'' : MDifferentiableAt I J f x := hf.mdifferentiableAt hn
-    have hg'' : MDifferentiableAt J I hf.localInverse (f x) := hf.localInverse_mdifferentiableAt hn
-    symm
-    --apply mfderiv_comp (g := f) (f := hf.localInverse) (x := f x) (I := J) (I'' := J) (I' := I)
-    sorry -- apply mfderiv_comp hg'' hf''
-  right_inv := by
-    apply RightInverse.of_composition
-    rw [← mfderiv_id, ← hf.localInverse_eventuallyEq_right.mfderiv_eq]
-    have hf'' : MDifferentiableAt I J f x := hf.mdifferentiableAt hn
-    have hf''' : MDifferentiableAt I J f (hf.localInverse (f x)) := sorry -- hf.mdifferentiableAt hn
-    have hg'' : MDifferentiableAt J I hf.localInverse (f x) := hf.localInverse_mdifferentiableAt hn
-    symm
-    --#check mfderiv_comp hf''' hg''
-    --apply mfderiv_comp (g := f) (f := hf.localInverse) (x := f x) (I := J) (I'' := J) (I' := I)
-    sorry
-=======
 @[deprecated (since := "2025-03-24")] alias
 IslocalDiffeomorph.diffeomorph_of_bijective := IsLocalDiffeomorph.diffeomorph_of_bijective
 
@@ -436,18 +383,11 @@
       exact hf.mdifferentiableAt hn
     rw [mfderiv_comp _ hf' (hf.localInverse_mdifferentiableAt hn),
       hf.localInverse_left_inv hf.localInverse_mem_target]
->>>>>>> f2e9b91e
   continuous_toFun := (mfderiv I J f x).cont
   continuous_invFun := (mfderiv J I hf.localInverse (f x)).cont
   map_add' := fun x_1 y ↦ ContinuousLinearMap.map_add _ x_1 y
   map_smul' := by intros; simp
 
-<<<<<<< HEAD
-variable {I I' J n} in
-@[simp, mfld_simps]
-lemma mfderiv_toContinuousLinearEquiv_coe (hf : IsLocalDiffeomorphAt I J n f x) (hn : 1 ≤ n) :
-    hf.mfderiv_toContinuousLinearEquiv hn = mfderiv I J f x := rfl
-=======
 @[simp, mfld_simps]
 lemma IsLocalDiffeomorphAt.mfderivToContinuousLinearEquiv_coe
     (hf : IsLocalDiffeomorphAt I J n f x) (hn : 1 ≤ n) :
@@ -475,5 +415,4 @@
     hf.mfderivToContinuousLinearEquiv hn x = mfderiv I J f x :=
   (hf x).mfderivToContinuousLinearEquiv_coe hn
 
-end Differential
->>>>>>> f2e9b91e
+end Differential