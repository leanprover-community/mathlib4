/-
Copyright (c) 2023 Michael Rothgang. All rights reserved.
Released under Apache 2.0 license as described in the file LICENSE.
Authors: Michael Rothgang
-/

import Mathlib.Geometry.Manifold.Diffeomorph
import Mathlib.Topology.IsLocalHomeomorph

/-!
# Local diffeomorphisms between manifolds

In this file, we define `C^n` local diffeomorphisms between manifolds.

A `C^n` map `f : M → N` is a **local diffeomorphism at `x`** iff there are neighbourhoods `s`
and `t` of `x` and `f x`, respectively such that `f` restricts to a diffeomorphism
between `s` and `t`. `f` is called a **local diffeomorphism on s** iff it is a local diffeomorphism
at every `x ∈ s`, and a **local diffeomorphism** iff it is a local diffeomorphism on `univ`.

## Main definitions
* `IsLocalDiffeomorphAt I J n f x`: `f` is a `C^n` local diffeomorphism at `x`
* `IsLocalDiffeomorphOn I J n f s`: `f` is a `C^n` local diffeomorphism on `s`
* `IsLocalDiffeomorph I J n f`: `f` is a `C^n` local diffeomorphism

## Main results
* Each of `Diffeomorph`, `IsLocalDiffeomorph`, `IsLocalDiffeomorphOn` and `IsLocalDiffeomorphAt`
  implies the next condition.
* `IsLocalDiffeomorph.isLocalHomeomorph`: a local diffeomorphisms is a local homeomorphism,
  similarly for local diffeomorphism on `s`
* `IsLocalDiffeomorph.isOpen_range`: the image of a local diffeomorphism is open
* `IslocalDiffeomorph.diffeomorph_of_bijective`:
  a bijective local diffeomorphism is a diffeomorphism

* `Diffeomorph.mfderivToContinuousLinearEquiv`: each differential of a `C^n` diffeomorphism
  (`n ≥ 1`) is a linear equivalence.
* `LocalDiffeomorphAt.mfderivToContinuousLinearEquiv`: if `f` is a local diffeomorphism
  at `x`, the differential `mfderiv I J n f x` is a continuous linear equivalence.
* `LocalDiffeomorph.mfderivToContinuousLinearEquiv`: if `f` is a local diffeomorphism,
  each differential `mfderiv I J n f x` is a continuous linear equivalence.

## TODO
* an injective local diffeomorphism is a diffeomorphism to its image
<<<<<<< HEAD
* each differential of a `C^n` diffeomorphism (`n ≥ 1`) is a linear equivalence.
* if `f` is a local diffeomorphism at `x`, the differential `mfderiv I J n f x`
  is a continuous linear isomorphism.
* conversely, if `f` is `C^n` at `x` and `mfderiv I J n f x` is a linear isomorphism,
  `f` is a local diffeomorphism at `x`.
* if `f` is a local diffeomorphism, each differential `mfderiv I J n f x`
  is a continuous linear isomorphism.
* Conversely, if `f` is `C^n` and each differential is a linear isomorphism,
  `f` is a local diffeomorphism.
=======
* conversely, if `f` is `C^n` at `x` and `mfderiv I J n f x` is a linear isomorphism,
`f` is a local diffeomorphism at `x` (using the inverse function theorem).
>>>>>>> 698265e8

## Implementation notes

This notion of diffeomorphism is needed although there is already a notion of local structomorphism
because structomorphisms do not allow the model spaces `H` and `H'` of the two manifolds to be
different, i.e. for a structomorphism one has to impose `H = H'` which is often not the case in
practice.

## Tags
local diffeomorphism, manifold

-/

open Manifold Set TopologicalSpace

variable {𝕜 : Type*} [NontriviallyNormedField 𝕜]
  {E : Type*} [NormedAddCommGroup E] [NormedSpace 𝕜 E]
  {F : Type*} [NormedAddCommGroup F] [NormedSpace 𝕜 F]
  {H : Type*} [TopologicalSpace H]
  {G : Type*} [TopologicalSpace G]
  (I : ModelWithCorners 𝕜 E H) (J : ModelWithCorners 𝕜 F G)
  (M : Type*) [TopologicalSpace M] [ChartedSpace H M]
  (N : Type*) [TopologicalSpace N] [ChartedSpace G N] (n : WithTop ℕ∞)

section PartialDiffeomorph
/-- A partial diffeomorphism on `s` is a function `f : M → N` such that `f` restricts to a
diffeomorphism `s → t` between open subsets of `M` and `N`, respectively.
This is an auxiliary definition and should not be used outside of this file. -/
structure PartialDiffeomorph extends PartialEquiv M N where
  open_source : IsOpen source
  open_target : IsOpen target
  contMDiffOn_toFun : ContMDiffOn I J n toFun source
  contMDiffOn_invFun : ContMDiffOn J I n invFun target

/-- Coercion of a `PartialDiffeomorph` to function.
Note that a `PartialDiffeomorph` is not `DFunLike` (like `PartialHomeomorph`),
as `toFun` doesn't determine `invFun` outside of `target`. -/
instance : CoeFun (PartialDiffeomorph I J M N n) fun _ => M → N :=
  ⟨fun Φ => Φ.toFun⟩

variable {I J M N n}

/-- A diffeomorphism is a partial diffeomorphism. -/
def Diffeomorph.toPartialDiffeomorph (h : Diffeomorph I J M N n) :
    PartialDiffeomorph I J M N n where
  toPartialEquiv := h.toHomeomorph.toPartialEquiv
  open_source := isOpen_univ
  open_target := isOpen_univ
  contMDiffOn_toFun x _ := h.contMDiff_toFun x
  contMDiffOn_invFun _ _ := h.symm.contMDiffWithinAt

-- Add the very basic API we need.
namespace PartialDiffeomorph
variable (Φ : PartialDiffeomorph I J M N n)

/-- A partial diffeomorphism is also a local homeomorphism. -/
def toPartialHomeomorph : PartialHomeomorph M N where
  toPartialEquiv := Φ.toPartialEquiv
  open_source := Φ.open_source
  open_target := Φ.open_target
  continuousOn_toFun := Φ.contMDiffOn_toFun.continuousOn
  continuousOn_invFun := Φ.contMDiffOn_invFun.continuousOn

/-- The inverse of a local diffeomorphism. -/
protected def symm : PartialDiffeomorph J I N M n where
  toPartialEquiv := Φ.toPartialEquiv.symm
  open_source := Φ.open_target
  open_target := Φ.open_source
  contMDiffOn_toFun := Φ.contMDiffOn_invFun
  contMDiffOn_invFun := Φ.contMDiffOn_toFun

protected theorem contMDiffOn : ContMDiffOn I J n Φ Φ.source :=
  Φ.contMDiffOn_toFun

protected theorem mdifferentiableOn (hn : 1 ≤ n) : MDifferentiableOn I J Φ Φ.source :=
  (Φ.contMDiffOn).mdifferentiableOn hn

protected theorem mdifferentiableAt (hn : 1 ≤ n) {x : M} (hx : x ∈ Φ.source) :
    MDifferentiableAt I J Φ x :=
  (Φ.mdifferentiableOn hn x hx).mdifferentiableAt (Φ.open_source.mem_nhds hx)

/- We could add lots of additional API (following `Diffeomorph` and `PartialHomeomorph`), such as
* further continuity and differentiability lemmas
* refl and trans instances; lemmas between them.
As this declaration is meant for internal use only, we keep it simple. -/
end PartialDiffeomorph
end PartialDiffeomorph

variable {M N}

/-- `f : M → N` is called a **`C^n` local diffeomorphism at *x*** iff there exist
open sets `U ∋ x` and `V ∋ f x` and a diffeomorphism `Φ : U → V` such that `f = Φ` on `U`. -/
def IsLocalDiffeomorphAt (f : M → N) (x : M) : Prop :=
  ∃ Φ : PartialDiffeomorph I J M N n, x ∈ Φ.source ∧ EqOn f Φ Φ.source

lemma PartialDiffeomorph.isLocalDiffeomorphAt (φ : PartialDiffeomorph I J M N n)
    {x : M} (hx : x ∈ φ.source) : IsLocalDiffeomorphAt I J n φ x :=
  ⟨φ, hx, Set.eqOn_refl _ _⟩

namespace IsLocalDiffeomorphAt

variable {f : M → N} {x : M}

variable {I I' J n}

/-- An arbitrary choice of local inverse of `f` near `x`. -/
noncomputable def localInverse (hf : IsLocalDiffeomorphAt I J n f x) :
    PartialDiffeomorph J I N M n := (Classical.choose hf).symm

lemma localInverse_open_source (hf : IsLocalDiffeomorphAt I J n f x) :
    IsOpen hf.localInverse.source :=
  PartialDiffeomorph.open_source _

lemma localInverse_mem_source (hf : IsLocalDiffeomorphAt I J n f x) :
    f x ∈ hf.localInverse.source := by
  rw [(hf.choose_spec.2 hf.choose_spec.1)]
  exact (Classical.choose hf).map_source hf.choose_spec.1

lemma localInverse_mem_target (hf : IsLocalDiffeomorphAt I J n f x) :
    x ∈ hf.localInverse.target :=
  hf.choose_spec.1

lemma contmdiffOn_localInverse (hf : IsLocalDiffeomorphAt I J n f x) :
    ContMDiffOn J I n hf.localInverse hf.localInverse.source :=
  hf.localInverse.contMDiffOn_toFun

lemma localInverse_right_inv (hf : IsLocalDiffeomorphAt I J n f x) {y : N}
    (hy : y ∈ hf.localInverse.source) : f (hf.localInverse y) = y := by
  have : hf.localInverse y ∈ hf.choose.source := by
    rw [← hf.choose.symm_target]
    exact hf.choose.symm.map_source hy
  rw [hf.choose_spec.2 this]
  exact hf.choose.right_inv hy

lemma localInverse_eqOn_right (hf : IsLocalDiffeomorphAt I J n f x) :
    EqOn (f ∘ hf.localInverse) id hf.localInverse.source :=
  fun _y hy ↦ hf.localInverse_right_inv hy

lemma localInverse_eventuallyEq_right (hf : IsLocalDiffeomorphAt I J n f x) :
    f ∘ hf.localInverse =ᶠ[nhds (f x)] id :=
  Filter.eventuallyEq_of_mem
    (hf.localInverse.open_source.mem_nhds hf.localInverse_mem_source)
    hf.localInverse_eqOn_right

lemma localInverse_left_inv (hf : IsLocalDiffeomorphAt I J n f x) {x' : M}
    (hx' : x' ∈ hf.localInverse.target) : hf.localInverse (f x') = x' := by
  rw [hf.choose_spec.2 (hf.choose.symm_target ▸ hx')]
  exact hf.choose.left_inv hx'

lemma localInverse_eqOn_left (hf : IsLocalDiffeomorphAt I J n f x) :
    EqOn (hf.localInverse ∘ f) id hf.localInverse.target :=
  fun _ hx ↦ hf.localInverse_left_inv hx

lemma localInverse_eventuallyEq_left (hf : IsLocalDiffeomorphAt I J n f x) :
    hf.localInverse ∘ f =ᶠ[nhds x] id :=
  Filter.eventuallyEq_of_mem
    (hf.localInverse.open_target.mem_nhds hf.localInverse_mem_target) hf.localInverse_eqOn_left

lemma localInverse_isLocalDiffeomorphAt (hf : IsLocalDiffeomorphAt I J n f x) :
    IsLocalDiffeomorphAt J I n (hf.localInverse) (f x) :=
  hf.localInverse.isLocalDiffeomorphAt _ _ _ hf.localInverse_mem_source

lemma localInverse_contMDiffOn (hf : IsLocalDiffeomorphAt I J n f x) :
    ContMDiffOn J I n hf.localInverse hf.localInverse.source :=
  hf.localInverse.contMDiffOn_toFun

lemma localInverse_contMDiffAt (hf : IsLocalDiffeomorphAt I J n f x) :
    ContMDiffAt J I n hf.localInverse (f x) :=
  hf.localInverse_contMDiffOn.contMDiffAt
    (hf.localInverse.open_source.mem_nhds hf.localInverse_mem_source)

lemma localInverse_mdifferentiableAt (hf : IsLocalDiffeomorphAt I J n f x) (hn : 1 ≤ n) :
    MDifferentiableAt J I hf.localInverse (f x) :=
  hf.localInverse_contMDiffAt.mdifferentiableAt hn

end IsLocalDiffeomorphAt

/-- `f : M → N` is called a **`C^n` local diffeomorphism on *s*** iff it is a local diffeomorphism
at each `x : s`. -/
def IsLocalDiffeomorphOn (f : M → N) (s : Set M) : Prop :=
  ∀ x : s, IsLocalDiffeomorphAt I J n f x

/-- `f : M → N` is a **`C^n` local diffeomorphism** iff it is a local diffeomorphism
at each `x ∈ M`. -/
def IsLocalDiffeomorph (f : M → N) : Prop :=
  ∀ x : M, IsLocalDiffeomorphAt I J n f x

variable {I J n} in
lemma isLocalDiffeomorphOn_iff {f : M → N} (s : Set M) :
    IsLocalDiffeomorphOn I J n f s ↔ ∀ x : s, IsLocalDiffeomorphAt I J n f x := by rfl

variable {I J n} in
lemma isLocalDiffeomorph_iff {f : M → N} :
    IsLocalDiffeomorph I J n f ↔ ∀ x : M, IsLocalDiffeomorphAt I J n f x := by rfl

variable {I J n} in
theorem isLocalDiffeomorph_iff_isLocalDiffeomorphOn_univ {f : M → N} :
    IsLocalDiffeomorph I J n f ↔ IsLocalDiffeomorphOn I J n f Set.univ :=
  ⟨fun hf x ↦ hf x, fun hf x ↦ hf ⟨x, trivial⟩⟩

variable {I J n} in
lemma IsLocalDiffeomorph.isLocalDiffeomorphOn
    {f : M → N} (hf : IsLocalDiffeomorph I J n f) (s : Set M) : IsLocalDiffeomorphOn I J n f s :=
  fun x ↦ hf x

/-! # Basic properties of local diffeomorphisms -/
section Basic
variable {f : M → N} {s : Set M} {x : M}
variable {I J n}

/-- A `C^n` local diffeomorphism at `x` is `C^n` differentiable at `x`. -/
lemma IsLocalDiffeomorphAt.contMDiffAt (hf : IsLocalDiffeomorphAt I J n f x) :
    ContMDiffAt I J n f x := by
  choose Φ hx heq using hf
  -- In fact, even `ContMDiffOn I J n f Φ.source`.
  exact ((Φ.contMDiffOn_toFun).congr heq).contMDiffAt (Φ.open_source.mem_nhds hx)

/-- A local diffeomorphism at `x` is differentiable at `x`. -/
lemma IsLocalDiffeomorphAt.mdifferentiableAt (hf : IsLocalDiffeomorphAt I J n f x) (hn : 1 ≤ n) :
    MDifferentiableAt I J f x :=
  hf.contMDiffAt.mdifferentiableAt hn

/-- A `C^n` local diffeomorphism on `s` is `C^n` on `s`. -/
lemma IsLocalDiffeomorphOn.contMDiffOn (hf : IsLocalDiffeomorphOn I J n f s) :
    ContMDiffOn I J n f s :=
  fun x hx ↦ (hf ⟨x, hx⟩).contMDiffAt.contMDiffWithinAt

/-- A local diffeomorphism on `s` is differentiable on `s`. -/
lemma IsLocalDiffeomorphOn.mdifferentiableOn (hf : IsLocalDiffeomorphOn I J n f s) (hn : 1 ≤ n) :
    MDifferentiableOn I J f s :=
  hf.contMDiffOn.mdifferentiableOn hn

/-- A `C^n` local diffeomorphism is `C^n`. -/
lemma IsLocalDiffeomorph.contMDiff (hf : IsLocalDiffeomorph I J n f) : ContMDiff I J n f :=
  fun x ↦ (hf x).contMDiffAt

/-- A `C^n` local diffeomorphism is differentiable. -/
lemma IsLocalDiffeomorph.mdifferentiable (hf : IsLocalDiffeomorph I J n f) (hn : 1 ≤ n) :
    MDifferentiable I J f :=
  fun x ↦ (hf x).mdifferentiableAt hn

/-- A `C^n` diffeomorphism is a local diffeomorphism. -/
lemma Diffeomorph.isLocalDiffeomorph (Φ : M ≃ₘ^n⟮I, J⟯ N) : IsLocalDiffeomorph I J n Φ :=
  fun _x ↦ ⟨Φ.toPartialDiffeomorph, by trivial, eqOn_refl Φ _⟩

-- FUTURE: if useful, also add "a `PartialDiffeomorph` is a local diffeomorphism on its source"

/-- A local diffeomorphism on `s` is a local homeomorphism on `s`. -/
theorem IsLocalDiffeomorphOn.isLocalHomeomorphOn {s : Set M} (hf : IsLocalDiffeomorphOn I J n f s) :
    IsLocalHomeomorphOn f s := by
  apply IsLocalHomeomorphOn.mk
  intro x hx
  choose U hyp using hf ⟨x, hx⟩
  exact ⟨U.toPartialHomeomorph, hyp⟩

/-- A local diffeomorphism is a local homeomorphism. -/
theorem IsLocalDiffeomorph.isLocalHomeomorph (hf : IsLocalDiffeomorph I J n f) :
    IsLocalHomeomorph f := by
  rw [isLocalHomeomorph_iff_isLocalHomeomorphOn_univ]
  rw [isLocalDiffeomorph_iff_isLocalDiffeomorphOn_univ] at hf
  exact hf.isLocalHomeomorphOn

/-- A local diffeomorphism is an open map. -/
lemma IsLocalDiffeomorph.isOpenMap (hf : IsLocalDiffeomorph I J n f) : IsOpenMap f :=
  (hf.isLocalHomeomorph).isOpenMap

/-- A local diffeomorphism has open range. -/
lemma IsLocalDiffeomorph.isOpen_range (hf : IsLocalDiffeomorph I J n f) : IsOpen (range f) :=
  (hf.isOpenMap).isOpen_range

/-- The image of a local diffeomorphism is open. -/
def IsLocalDiffeomorph.image (hf : IsLocalDiffeomorph I J n f) : Opens N :=
  ⟨range f, hf.isOpen_range⟩

lemma IsLocalDiffeomorph.image_coe (hf : IsLocalDiffeomorph I J n f) : hf.image.1 = range f :=
  rfl

-- TODO: this result holds more generally for (local) structomorphisms
-- This argument implies a `LocalDiffeomorphOn f s` for `s` open is a `PartialDiffeomorph`

/-- A bijective local diffeomorphism is a diffeomorphism. -/
noncomputable def IsLocalDiffeomorph.diffeomorph_of_bijective
    (hf : IsLocalDiffeomorph I J n f) (hf' : Function.Bijective f) : Diffeomorph I J M N n := by
  -- Choose a right inverse `g` of `f`.
  choose g hgInverse using (Function.bijective_iff_has_inverse).mp hf'
   -- Choose diffeomorphisms φ_x which coincide which `f` near `x`.
  choose Φ hyp using (fun x ↦ hf x)
  -- Two such diffeomorphisms (and their inverses!) coincide on their sources:
  -- they're both inverses to g. In fact, the latter suffices for our proof.
  -- have (x y) : EqOn (Φ x).symm (Φ y).symm ((Φ x).target ∩ (Φ y).target) := sorry
  have aux (x) : EqOn g (Φ x).symm (Φ x).target :=
    eqOn_of_leftInvOn_of_rightInvOn (fun x' _ ↦ hgInverse.1 x')
      (LeftInvOn.congr_left ((Φ x).toPartialHomeomorph).rightInvOn
        ((Φ x).toPartialHomeomorph).symm_mapsTo (hyp x).2.symm)
      (fun _y hy ↦ (Φ x).map_target hy)
  exact {
    toFun := f
    invFun := g
    left_inv := hgInverse.1
    right_inv := hgInverse.2
    contMDiff_toFun := hf.contMDiff
    contMDiff_invFun := by
      intro y
      let x := g y
      obtain ⟨hx, hfx⟩ := hyp x
      apply ((Φ x).symm.contMDiffOn.congr (aux x)).contMDiffAt (((Φ x).open_target).mem_nhds ?_)
      have : y = (Φ x) x := ((hgInverse.2 y).congr (hfx hx)).mp rfl
      exact this ▸ (Φ x).map_source hx }

@[deprecated (since := "2025-03-24")] alias
IslocalDiffeomorph.diffeomorph_of_bijective := IsLocalDiffeomorph.diffeomorph_of_bijective

end Basic

section Differential

variable {f : M → N} {s : Set M} {x : M}

variable {I I' J n}

/-- If `f` is a `C^n` local diffeomorphism at `x`, for `n ≥ 1`, the differential `df_x`
is a linear equivalence. -/
noncomputable def IsLocalDiffeomorphAt.mfderivToContinuousLinearEquiv
    (hf : IsLocalDiffeomorphAt I J n f x) (hn : 1 ≤ n) :
    TangentSpace I x ≃L[𝕜] TangentSpace J (f x) where
  toFun := mfderiv I J f x
  invFun := mfderiv J I hf.localInverse (f x)
  left_inv := by
    apply ContinuousLinearMap.leftInverse_of_comp
    rw [← mfderiv_id, ← hf.localInverse_eventuallyEq_left.mfderiv_eq]
    exact (mfderiv_comp _ (hf.localInverse_mdifferentiableAt hn) (hf.mdifferentiableAt hn)).symm
  right_inv := by
    apply ContinuousLinearMap.rightInverse_of_comp
    rw [← mfderiv_id, ← hf.localInverse_eventuallyEq_right.mfderiv_eq]
    -- We need to rewrite the base point hf.localInverse (f x) = x twice,
    -- in the differentiability hypothesis and for applying the chain rule.
    have hf' : MDifferentiableAt I J f (hf.localInverse (f x)) := by
      rw [hf.localInverse_left_inv hf.localInverse_mem_target]
      exact hf.mdifferentiableAt hn
    rw [mfderiv_comp _ hf' (hf.localInverse_mdifferentiableAt hn),
      hf.localInverse_left_inv hf.localInverse_mem_target]
  continuous_toFun := (mfderiv I J f x).cont
  continuous_invFun := (mfderiv J I hf.localInverse (f x)).cont
  map_add' := fun x_1 y ↦ ContinuousLinearMap.map_add _ x_1 y
  map_smul' := by intros; simp

@[simp, mfld_simps]
lemma IsLocalDiffeomorphAt.mfderivToContinuousLinearEquiv_coe
    (hf : IsLocalDiffeomorphAt I J n f x) (hn : 1 ≤ n) :
    hf.mfderivToContinuousLinearEquiv hn = mfderiv I J f x := rfl

/-- Each differential of a `C^n` diffeomorphism of Banach manifolds (`n ≥ 1`)
is a linear equivalence. -/
noncomputable def Diffeomorph.mfderivToContinuousLinearEquiv
    (Φ : M ≃ₘ^n⟮I, J⟯ N) (hn : 1 ≤ n) (x : M) :
    TangentSpace I x ≃L[𝕜] TangentSpace J (Φ x) :=
  (Φ.isLocalDiffeomorph x).mfderivToContinuousLinearEquiv hn

lemma Diffeomorph.mfderivToContinuousLinearEquiv_coe (Φ : M ≃ₘ^n⟮I, J⟯ N) (hn : 1 ≤ n) :
    Φ.mfderivToContinuousLinearEquiv hn x = mfderiv I J Φ x := by rfl

/-- If `f` is a `C^n` local diffeomorphism of Banach manifolds (`n ≥ 1`),
each differential is a linear equivalence. -/
noncomputable def IsLocalDiffeomorph.mfderivToContinuousLinearEquiv
    (hf : IsLocalDiffeomorph I J n f) (hn : 1 ≤ n) (x : M) :
    TangentSpace I x ≃L[𝕜] TangentSpace J (f x) :=
  (hf x).mfderivToContinuousLinearEquiv hn

lemma IsLocalDiffeomorph.mfderivToContinuousLinearEquiv_coe
    (hf : IsLocalDiffeomorph I J n f) (hn : 1 ≤ n) (x : M) :
    hf.mfderivToContinuousLinearEquiv hn x = mfderiv I J f x :=
  (hf x).mfderivToContinuousLinearEquiv_coe hn

end Differential<|MERGE_RESOLUTION|>--- conflicted
+++ resolved
@@ -40,7 +40,6 @@
 
 ## TODO
 * an injective local diffeomorphism is a diffeomorphism to its image
-<<<<<<< HEAD
 * each differential of a `C^n` diffeomorphism (`n ≥ 1`) is a linear equivalence.
 * if `f` is a local diffeomorphism at `x`, the differential `mfderiv I J n f x`
   is a continuous linear isomorphism.
@@ -50,10 +49,6 @@
   is a continuous linear isomorphism.
 * Conversely, if `f` is `C^n` and each differential is a linear isomorphism,
   `f` is a local diffeomorphism.
-=======
-* conversely, if `f` is `C^n` at `x` and `mfderiv I J n f x` is a linear isomorphism,
-`f` is a local diffeomorphism at `x` (using the inverse function theorem).
->>>>>>> 698265e8
 
 ## Implementation notes
 
