/-
Copyright (c) 2019 Sébastien Gouëzel. All rights reserved.
Released under Apache 2.0 license as described in the file LICENSE.
Authors: Sébastien Gouëzel
-/
import Mathlib.Analysis.Convex.Normed
import Mathlib.Analysis.Normed.Module.FiniteDimension
import Mathlib.Analysis.Calculus.ContDiff.Basic
import Mathlib.Data.Bundle
import Mathlib.Geometry.Manifold.ChartedSpace

/-!
# `C^n` manifolds (possibly with boundary or corners)

A `C^n` manifold is a manifold modelled on a normed vector space, or a subset like a
half-space (to get manifolds with boundaries) for which the changes of coordinates are `C^n` maps.
We define a model with corners as a map `I : H → E` embedding nicely the topological space `H` in
the vector space `E` (or more precisely as a structure containing all the relevant properties).
Given such a model with corners `I` on `(E, H)`, we define the groupoid of local
homeomorphisms of `H` which are `C^n` when read in `E` (for any regularity `n : WithTop ℕ∞`).
With this groupoid at hand and the general machinery of charted spaces, we thus get the notion
of `C^n` manifold with respect to any model with corners `I` on `(E, H)`.

Some texts assume manifolds to be Hausdorff and second countable. We (in mathlib) assume neither,
but add these assumptions later as needed. (Quite a few results still do not require them.)

## Main definitions

* `ModelWithCorners 𝕜 E H` :
  a structure containing information on the way a space `H` embeds in a
  model vector space E over the field `𝕜`. This is all that is needed to
  define a `C^n` manifold with model space `H`, and model vector space `E`.
* `modelWithCornersSelf 𝕜 E` :
  trivial model with corners structure on the space `E` embedded in itself by the identity.
* `contDiffGroupoid n I` :
  when `I` is a model with corners on `(𝕜, E, H)`, this is the groupoid of partial homeos of `H`
  which are of class `C^n` over the normed field `𝕜`, when read in `E`.
* `IsManifold I n M` :
  a type class saying that the charted space `M`, modelled on the space `H`, has `C^n` changes of
  coordinates with respect to the model with corners `I` on `(𝕜, E, H)`. This type class is just
  a shortcut for `HasGroupoid M (contDiffGroupoid n I)`.
* `extChartAt I x`:
  in a `C^n` manifold with corners with the model `I` on `(E, H)`, the charts take values in `H`,
  but often we may want to use their `E`-valued version, obtained by composing the charts with `I`.
  Since the target is in general not open, we can not register them as partial homeomorphisms, but
  we register them as `PartialEquiv`s.
  `extChartAt I x` is the canonical such partial equiv around `x`.

As specific examples of models with corners, we define (in `Geometry.Manifold.Instances.Real`)
* `modelWithCornersEuclideanHalfSpace n :
  ModelWithCorners ℝ (EuclideanSpace ℝ (Fin n)) (EuclideanHalfSpace n)` for the model space
  `n`-dimensional real manifolds without boundary (with notation `𝓡 n` in the locale `Manifold`)
* `modelWithCornersEuclideanHalfSpace n :
  ModelWithCorners ℝ (EuclideanSpace ℝ (Fin n)) (EuclideanHalfSpace n)` for the model space
  used to define `n`-dimensional real manifolds with boundary (with notation `𝓡∂ n` in the locale
  `Manifold`)
* `modelWithCornersEuclideanQuadrant n :
  ModelWithCorners ℝ (EuclideanSpace ℝ (Fin n)) (EuclideanQuadrant n)` for the model space used
  to define `n`-dimensional real manifolds with corners

With these definitions at hand, to invoke an `n`-dimensional `C^∞` real manifold without boundary,
one could use

  `variable {n : ℕ} {M : Type*} [TopologicalSpace M] [ChartedSpace (EuclideanSpace ℝ (Fin n)) M]
   [IsManifold (𝓡 n) ∞ M]`.

However, this is not the recommended way: a theorem proved using this assumption would not apply
for instance to the tangent space of such a manifold, which is modelled on
`(EuclideanSpace ℝ (Fin n)) × (EuclideanSpace ℝ (Fin n))`
and not on `EuclideanSpace ℝ (Fin (2 * n))`!
In the same way, it would not apply to product manifolds, modelled on
`(EuclideanSpace ℝ (Fin n)) × (EuclideanSpace ℝ (Fin m))`.
The right invocation does not focus on one specific construction, but on all constructions sharing
the right properties, like

  `variable {E : Type*} [NormedAddCommGroup E] [NormedSpace ℝ E] [FiniteDimensional ℝ E]
  {I : ModelWithCorners ℝ E E} [I.Boundaryless]
  {M : Type*} [TopologicalSpace M] [ChartedSpace E M] [IsManifold I ∞ M]`

Here, `I.Boundaryless` is a typeclass property ensuring that there is no boundary (this is for
instance the case for `modelWithCornersSelf`, or products of these). Note that one could consider
as a natural assumption to only use the trivial model with corners `modelWithCornersSelf ℝ E`,
but again in product manifolds the natural model with corners will not be this one but the product
one (and they are not defeq as `(fun p : E × F ↦ (p.1, p.2))` is not defeq to the identity).
So, it is important to use the above incantation to maximize the applicability of theorems.

Even better, if the result should apply in a parallel way to smooth manifolds and to analytic
manifolds, the last typeclass should be replaced with `[IsManifold I n M]`
for `n : WithTop ℕ∞`.

We also define `TangentSpace I (x : M)` as a type synonym of `E`, and `TangentBundle I M` as a
type synonym for `Π (x : M), TangentSpace I x` (in the form of an
abbrev of `Bundle.TotalSpace E (TangentSpace I : M → Type _)`). Apart from basic typeclasses on
`TangentSpace I x`, nothing is proved about them in this file, but it is useful to have them
available as definitions early on to get a clean import structure below. The smooth bundle structure
is defined in `VectorBundle.Tangent`, while the definition is used to talk about manifold
derivatives in `MFDeriv.Basic`, and neither file needs import the other.

## Implementation notes

We want to talk about manifolds modelled on a vector space, but also on manifolds with
boundary, modelled on a half space (or even manifolds with corners). For the latter examples,
we still want to define smooth functions, tangent bundles, and so on. As smooth functions are
well defined on vector spaces or subsets of these, one could take for model space a subtype of a
vector space. With the drawback that the whole vector space itself (which is the most basic
example) is not directly a subtype of itself: the inclusion of `univ : Set E` in `Set E` would
show up in the definition, instead of `id`.

A good abstraction covering both cases it to have a vector
space `E` (with basic example the Euclidean space), a model space `H` (with basic example the upper
half space), and an embedding of `H` into `E` (which can be the identity for `H = E`, or
`Subtype.val` for manifolds with corners). We say that the pair `(E, H)` with their embedding is a
model with corners, and we encompass all the relevant properties (in particular the fact that the
image of `H` in `E` should have unique differentials) in the definition of `ModelWithCorners`.

I have considered using the model with corners `I` as a typeclass argument, possibly `outParam`, to
get lighter notations later on, but it did not turn out right, as on `E × F` there are two natural
model with corners, the trivial (identity) one, and the product one, and they are not defeq and one
needs to indicate to Lean which one we want to use.
This means that when talking on objects on manifolds one will most often need to specify the model
with corners one is using. For instance, the tangent bundle will be `TangentBundle I M` and the
derivative will be `mfderiv I I' f`, instead of the more natural notations `TangentBundle 𝕜 M` and
`mfderiv 𝕜 f` (the field has to be explicit anyway, as some manifolds could be considered both as
real and complex manifolds).
-/

open Topology

noncomputable section

universe u v w u' v' w'

open Set Filter Function

open scoped Manifold Filter Topology ContDiff

/-! ### Models with corners. -/


/-- A structure containing information on the way a space `H` embeds in a
model vector space `E` over the field `𝕜`. This is all what is needed to
define a `C^n` manifold with model space `H`, and model vector space `E`.

We require two conditions `uniqueDiffOn'` and `target_subset_closure_interior`, which
are satisfied in the relevant cases (where `range I = univ` or a half space or a quadrant) and
useful for technical reasons. The former makes sure that manifold derivatives are uniquely
defined, the latter ensures that for `C^2` maps the second derivatives are symmetric even for points
on the boundary, as these are limit points of interior points where symmetry holds. If further
conditions turn out to be useful, they can be added here.
-/
@[ext] -- Porting note (https://github.com/leanprover-community/mathlib4/issues/5171): was nolint has_nonempty_instance
structure ModelWithCorners (𝕜 : Type*) [NontriviallyNormedField 𝕜] (E : Type*)
    [NormedAddCommGroup E] [NormedSpace 𝕜 E] (H : Type*) [TopologicalSpace H] extends
    PartialEquiv H E where
  source_eq : source = univ
  uniqueDiffOn' : UniqueDiffOn 𝕜 toPartialEquiv.target
  target_subset_closure_interior : toPartialEquiv.target ⊆ closure (interior toPartialEquiv.target)
  continuous_toFun : Continuous toFun := by continuity
  continuous_invFun : Continuous invFun := by continuity

attribute [simp, mfld_simps] ModelWithCorners.source_eq

/-- A vector space is a model with corners. -/
def modelWithCornersSelf (𝕜 : Type*) [NontriviallyNormedField 𝕜] (E : Type*)
    [NormedAddCommGroup E] [NormedSpace 𝕜 E] : ModelWithCorners 𝕜 E E where
  toPartialEquiv := PartialEquiv.refl E
  source_eq := rfl
  uniqueDiffOn' := uniqueDiffOn_univ
  target_subset_closure_interior := by simp
  continuous_toFun := continuous_id
  continuous_invFun := continuous_id

@[inherit_doc] scoped[Manifold] notation "𝓘(" 𝕜 ", " E ")" => modelWithCornersSelf 𝕜 E

/-- A normed field is a model with corners. -/
scoped[Manifold] notation "𝓘(" 𝕜 ")" => modelWithCornersSelf 𝕜 𝕜

section

variable {𝕜 : Type*} [NontriviallyNormedField 𝕜] {E : Type*} [NormedAddCommGroup E]
  [NormedSpace 𝕜 E] {H : Type*} [TopologicalSpace H] (I : ModelWithCorners 𝕜 E H)

namespace ModelWithCorners

/-- Coercion of a model with corners to a function. We don't use `e.toFun` because it is actually
`e.toPartialEquiv.toFun`, so `simp` will apply lemmas about `toPartialEquiv`. While we may want to
switch to this behavior later, doing it mid-port will break a lot of proofs. -/
@[coe] def toFun' (e : ModelWithCorners 𝕜 E H) : H → E := e.toFun

instance : CoeFun (ModelWithCorners 𝕜 E H) fun _ => H → E := ⟨toFun'⟩

/-- The inverse to a model with corners, only registered as a `PartialEquiv`. -/
protected def symm : PartialEquiv E H :=
  I.toPartialEquiv.symm

/-- See Note [custom simps projection]. We need to specify this projection explicitly in this case,
  because it is a composition of multiple projections. -/
def Simps.apply (𝕜 : Type*) [NontriviallyNormedField 𝕜] (E : Type*) [NormedAddCommGroup E]
    [NormedSpace 𝕜 E] (H : Type*) [TopologicalSpace H] (I : ModelWithCorners 𝕜 E H) : H → E :=
  I

/-- See Note [custom simps projection] -/
def Simps.symm_apply (𝕜 : Type*) [NontriviallyNormedField 𝕜] (E : Type*) [NormedAddCommGroup E]
    [NormedSpace 𝕜 E] (H : Type*) [TopologicalSpace H] (I : ModelWithCorners 𝕜 E H) : E → H :=
  I.symm

initialize_simps_projections ModelWithCorners (toFun → apply, invFun → symm_apply)

-- Register a few lemmas to make sure that `simp` puts expressions in normal form
@[simp, mfld_simps]
theorem toPartialEquiv_coe : (I.toPartialEquiv : H → E) = I :=
  rfl

@[simp, mfld_simps]
theorem mk_coe (e : PartialEquiv H E) (a b c d d') :
    ((ModelWithCorners.mk e a b c d d' : ModelWithCorners 𝕜 E H) : H → E) = (e : H → E) :=
  rfl

@[simp, mfld_simps]
theorem toPartialEquiv_coe_symm : (I.toPartialEquiv.symm : E → H) = I.symm :=
  rfl

@[simp, mfld_simps]
theorem mk_symm (e : PartialEquiv H E) (a b c d d') :
    (ModelWithCorners.mk e a b c d d' : ModelWithCorners 𝕜 E H).symm = e.symm :=
  rfl

@[continuity]
protected theorem continuous : Continuous I :=
  I.continuous_toFun

protected theorem continuousAt {x} : ContinuousAt I x :=
  I.continuous.continuousAt

protected theorem continuousWithinAt {s x} : ContinuousWithinAt I s x :=
  I.continuousAt.continuousWithinAt

@[continuity]
theorem continuous_symm : Continuous I.symm :=
  I.continuous_invFun

theorem continuousAt_symm {x} : ContinuousAt I.symm x :=
  I.continuous_symm.continuousAt

theorem continuousWithinAt_symm {s x} : ContinuousWithinAt I.symm s x :=
  I.continuous_symm.continuousWithinAt

theorem continuousOn_symm {s} : ContinuousOn I.symm s :=
  I.continuous_symm.continuousOn

@[simp, mfld_simps]
theorem target_eq : I.target = range (I : H → E) := by
  rw [← image_univ, ← I.source_eq]
  exact I.image_source_eq_target.symm

protected theorem uniqueDiffOn : UniqueDiffOn 𝕜 (range I) :=
  I.target_eq ▸ I.uniqueDiffOn'

@[deprecated (since := "2024-09-30")]
protected alias unique_diff := ModelWithCorners.uniqueDiffOn

theorem range_subset_closure_interior : range I ⊆ closure (interior (range I)) := by
  rw [← I.target_eq]
  exact I.target_subset_closure_interior

@[simp, mfld_simps]
protected theorem left_inv (x : H) : I.symm (I x) = x := by refine I.left_inv' ?_; simp

protected theorem leftInverse : LeftInverse I.symm I :=
  I.left_inv

theorem injective : Injective I :=
  I.leftInverse.injective

@[simp, mfld_simps]
theorem symm_comp_self : I.symm ∘ I = id :=
  I.leftInverse.comp_eq_id

protected theorem rightInvOn : RightInvOn I.symm I (range I) :=
  I.leftInverse.rightInvOn_range

@[simp, mfld_simps]
protected theorem right_inv {x : E} (hx : x ∈ range I) : I (I.symm x) = x :=
  I.rightInvOn hx

theorem preimage_image (s : Set H) : I ⁻¹' (I '' s) = s :=
  I.injective.preimage_image s

protected theorem image_eq (s : Set H) : I '' s = I.symm ⁻¹' s ∩ range I := by
  refine (I.toPartialEquiv.image_eq_target_inter_inv_preimage ?_).trans ?_
  · rw [I.source_eq]; exact subset_univ _
  · rw [inter_comm, I.target_eq, I.toPartialEquiv_coe_symm]

theorem isClosedEmbedding : IsClosedEmbedding I :=
  I.leftInverse.isClosedEmbedding I.continuous_symm I.continuous

@[deprecated (since := "2024-10-20")]
alias closedEmbedding := isClosedEmbedding

theorem isClosed_range : IsClosed (range I) :=
  I.isClosedEmbedding.isClosed_range

@[deprecated (since := "2024-03-17")] alias closed_range := isClosed_range

theorem range_eq_closure_interior : range I = closure (interior (range I)) :=
  Subset.antisymm I.range_subset_closure_interior I.isClosed_range.closure_interior_subset

theorem map_nhds_eq (x : H) : map I (𝓝 x) = 𝓝[range I] I x :=
  I.isClosedEmbedding.isEmbedding.map_nhds_eq x

theorem map_nhdsWithin_eq (s : Set H) (x : H) : map I (𝓝[s] x) = 𝓝[I '' s] I x :=
  I.isClosedEmbedding.isEmbedding.map_nhdsWithin_eq s x

theorem image_mem_nhdsWithin {x : H} {s : Set H} (hs : s ∈ 𝓝 x) : I '' s ∈ 𝓝[range I] I x :=
  I.map_nhds_eq x ▸ image_mem_map hs

theorem symm_map_nhdsWithin_image {x : H} {s : Set H} : map I.symm (𝓝[I '' s] I x) = 𝓝[s] x := by
  rw [← I.map_nhdsWithin_eq, map_map, I.symm_comp_self, map_id]

theorem symm_map_nhdsWithin_range (x : H) : map I.symm (𝓝[range I] I x) = 𝓝 x := by
  rw [← I.map_nhds_eq, map_map, I.symm_comp_self, map_id]

theorem uniqueDiffOn_preimage {s : Set H} (hs : IsOpen s) :
    UniqueDiffOn 𝕜 (I.symm ⁻¹' s ∩ range I) := by
  rw [inter_comm]
  exact I.uniqueDiffOn.inter (hs.preimage I.continuous_invFun)

@[deprecated (since := "2024-09-30")]
alias unique_diff_preimage := uniqueDiffOn_preimage

theorem uniqueDiffOn_preimage_source {β : Type*} [TopologicalSpace β] {e : PartialHomeomorph H β} :
    UniqueDiffOn 𝕜 (I.symm ⁻¹' e.source ∩ range I) :=
  I.uniqueDiffOn_preimage e.open_source

@[deprecated (since := "2024-09-30")]
alias unique_diff_preimage_source := uniqueDiffOn_preimage_source

theorem uniqueDiffWithinAt_image {x : H} : UniqueDiffWithinAt 𝕜 (range I) (I x) :=
  I.uniqueDiffOn _ (mem_range_self _)

@[deprecated (since := "2024-09-30")]
alias unique_diff_at_image := uniqueDiffWithinAt_image

theorem symm_continuousWithinAt_comp_right_iff {X} [TopologicalSpace X] {f : H → X} {s : Set H}
    {x : H} :
    ContinuousWithinAt (f ∘ I.symm) (I.symm ⁻¹' s ∩ range I) (I x) ↔ ContinuousWithinAt f s x := by
  refine ⟨fun h => ?_, fun h => ?_⟩
  · have := h.comp I.continuousWithinAt (mapsTo_preimage _ _)
    simp_rw [preimage_inter, preimage_preimage, I.left_inv, preimage_id', preimage_range,
      inter_univ] at this
    rwa [Function.comp_assoc, I.symm_comp_self] at this
  · rw [← I.left_inv x] at h; exact h.comp I.continuousWithinAt_symm inter_subset_left

protected theorem locallyCompactSpace [LocallyCompactSpace E] (I : ModelWithCorners 𝕜 E H) :
    LocallyCompactSpace H := by
  have : ∀ x : H, (𝓝 x).HasBasis (fun s => s ∈ 𝓝 (I x) ∧ IsCompact s)
      fun s => I.symm '' (s ∩ range I) := fun x ↦ by
    rw [← I.symm_map_nhdsWithin_range]
    exact ((compact_basis_nhds (I x)).inf_principal _).map _
  refine .of_hasBasis this ?_
  rintro x s ⟨-, hsc⟩
  exact (hsc.inter_right I.isClosed_range).image I.continuous_symm

open TopologicalSpace

protected theorem secondCountableTopology [SecondCountableTopology E] (I : ModelWithCorners 𝕜 E H) :
    SecondCountableTopology H :=
  I.isClosedEmbedding.isEmbedding.secondCountableTopology

include I in
<<<<<<< HEAD
/-- Every charted space is a Fréchet space (T1 space) -- regardless of whether it is
=======
/-- Every manifold is a Fréchet space (T1 space) -- regardless of whether it is
>>>>>>> d9df436d
Hausdorff. -/
protected theorem t1Space (M : Type*) [TopologicalSpace M] [ChartedSpace H M] : T1Space M := by
  have : T2Space H := I.isClosedEmbedding.toIsEmbedding.t2Space
  exact ChartedSpace.t1Space H M

end ModelWithCorners

section

variable (𝕜 E)

/-- In the trivial model with corners, the associated `PartialEquiv` is the identity. -/
@[simp, mfld_simps]
theorem modelWithCornersSelf_partialEquiv : 𝓘(𝕜, E).toPartialEquiv = PartialEquiv.refl E :=
  rfl

@[simp, mfld_simps]
theorem modelWithCornersSelf_coe : (𝓘(𝕜, E) : E → E) = id :=
  rfl

@[simp, mfld_simps]
theorem modelWithCornersSelf_coe_symm : (𝓘(𝕜, E).symm : E → E) = id :=
  rfl

end

end

section ModelWithCornersProd

/-- Given two model_with_corners `I` on `(E, H)` and `I'` on `(E', H')`, we define the model with
corners `I.prod I'` on `(E × E', ModelProd H H')`. This appears in particular for the manifold
structure on the tangent bundle to a manifold modelled on `(E, H)`: it will be modelled on
`(E × E, H × E)`. See note [Manifold type tags] for explanation about `ModelProd H H'`
vs `H × H'`. -/
@[simps (config := .lemmasOnly)]
def ModelWithCorners.prod {𝕜 : Type u} [NontriviallyNormedField 𝕜] {E : Type v}
    [NormedAddCommGroup E] [NormedSpace 𝕜 E] {H : Type w} [TopologicalSpace H]
    (I : ModelWithCorners 𝕜 E H) {E' : Type v'} [NormedAddCommGroup E'] [NormedSpace 𝕜 E']
    {H' : Type w'} [TopologicalSpace H'] (I' : ModelWithCorners 𝕜 E' H') :
    ModelWithCorners 𝕜 (E × E') (ModelProd H H') :=
  { I.toPartialEquiv.prod I'.toPartialEquiv with
    toFun := fun x => (I x.1, I' x.2)
    invFun := fun x => (I.symm x.1, I'.symm x.2)
    source := { x | x.1 ∈ I.source ∧ x.2 ∈ I'.source }
    source_eq := by simp only [setOf_true, mfld_simps]
    uniqueDiffOn' := I.uniqueDiffOn'.prod I'.uniqueDiffOn'
    target_subset_closure_interior := by
      simp only [PartialEquiv.prod_target, target_eq, interior_prod_eq, closure_prod_eq]
      exact Set.prod_mono I.range_subset_closure_interior I'.range_subset_closure_interior
    continuous_toFun := I.continuous_toFun.prodMap I'.continuous_toFun
    continuous_invFun := I.continuous_invFun.prodMap I'.continuous_invFun }

/-- Given a finite family of `ModelWithCorners` `I i` on `(E i, H i)`, we define the model with
corners `pi I` on `(Π i, E i, ModelPi H)`. See note [Manifold type tags] for explanation about
`ModelPi H`. -/
def ModelWithCorners.pi {𝕜 : Type u} [NontriviallyNormedField 𝕜] {ι : Type v} [Fintype ι]
    {E : ι → Type w} [∀ i, NormedAddCommGroup (E i)] [∀ i, NormedSpace 𝕜 (E i)] {H : ι → Type u'}
    [∀ i, TopologicalSpace (H i)] (I : ∀ i, ModelWithCorners 𝕜 (E i) (H i)) :
    ModelWithCorners 𝕜 (∀ i, E i) (ModelPi H) where
  toPartialEquiv := PartialEquiv.pi fun i => (I i).toPartialEquiv
  source_eq := by simp only [pi_univ, mfld_simps]
  uniqueDiffOn' := UniqueDiffOn.pi ι E _ _ fun i _ => (I i).uniqueDiffOn'
  target_subset_closure_interior := by
    simp only [PartialEquiv.pi_target, target_eq, finite_univ, interior_pi_set, closure_pi_set]
    exact Set.pi_mono (fun i _ ↦ (I i).range_subset_closure_interior)
  continuous_toFun := continuous_pi fun i => (I i).continuous.comp (continuous_apply i)
  continuous_invFun := continuous_pi fun i => (I i).continuous_symm.comp (continuous_apply i)

/-- Special case of product model with corners, which is trivial on the second factor. This shows up
as the model to tangent bundles. -/
abbrev ModelWithCorners.tangent {𝕜 : Type u} [NontriviallyNormedField 𝕜] {E : Type v}
    [NormedAddCommGroup E] [NormedSpace 𝕜 E] {H : Type w} [TopologicalSpace H]
    (I : ModelWithCorners 𝕜 E H) : ModelWithCorners 𝕜 (E × E) (ModelProd H E) :=
  I.prod 𝓘(𝕜, E)

variable {𝕜 : Type*} [NontriviallyNormedField 𝕜] {E : Type*} [NormedAddCommGroup E]
  [NormedSpace 𝕜 E] {E' : Type*} [NormedAddCommGroup E'] [NormedSpace 𝕜 E'] {F : Type*}
  [NormedAddCommGroup F] [NormedSpace 𝕜 F]
  {H : Type*} [TopologicalSpace H] {H' : Type*} [TopologicalSpace H'] {G : Type*}
  [TopologicalSpace G] {I : ModelWithCorners 𝕜 E H}
  {J : ModelWithCorners 𝕜 F G}

@[simp, mfld_simps]
theorem modelWithCorners_prod_toPartialEquiv :
    (I.prod J).toPartialEquiv = I.toPartialEquiv.prod J.toPartialEquiv :=
  rfl

@[simp, mfld_simps]
theorem modelWithCorners_prod_coe (I : ModelWithCorners 𝕜 E H) (I' : ModelWithCorners 𝕜 E' H') :
    (I.prod I' : _ × _ → _ × _) = Prod.map I I' :=
  rfl

@[simp, mfld_simps]
theorem modelWithCorners_prod_coe_symm (I : ModelWithCorners 𝕜 E H)
    (I' : ModelWithCorners 𝕜 E' H') :
    ((I.prod I').symm : _ × _ → _ × _) = Prod.map I.symm I'.symm :=
  rfl

/-- This lemma should be erased, or at least burn in hell, as it uses bad defeq: the left model
with corners is for `E times F`, the right one for `ModelProd E F`, and there's a good reason
we are distinguishing them. -/
theorem modelWithCornersSelf_prod : 𝓘(𝕜, E × F) = 𝓘(𝕜, E).prod 𝓘(𝕜, F) := by ext1 <;> simp

theorem ModelWithCorners.range_prod : range (I.prod J) = range I ×ˢ range J := by
  simp_rw [← ModelWithCorners.target_eq]; rfl

end ModelWithCornersProd

section Boundaryless

/-- Property ensuring that the model with corners `I` defines manifolds without boundary. This
  differs from the more general `BoundarylessManifold`, which requires every point on the manifold
  to be an interior point. -/
class ModelWithCorners.Boundaryless {𝕜 : Type*} [NontriviallyNormedField 𝕜] {E : Type*}
    [NormedAddCommGroup E] [NormedSpace 𝕜 E] {H : Type*} [TopologicalSpace H]
    (I : ModelWithCorners 𝕜 E H) : Prop where
  range_eq_univ : range I = univ

theorem ModelWithCorners.range_eq_univ {𝕜 : Type*} [NontriviallyNormedField 𝕜] {E : Type*}
    [NormedAddCommGroup E] [NormedSpace 𝕜 E] {H : Type*} [TopologicalSpace H]
    (I : ModelWithCorners 𝕜 E H) [I.Boundaryless] :
    range I = univ := ModelWithCorners.Boundaryless.range_eq_univ

/-- If `I` is a `ModelWithCorners.Boundaryless` model, then it is a homeomorphism. -/
@[simps (config := {simpRhs := true})]
def ModelWithCorners.toHomeomorph {𝕜 : Type*} [NontriviallyNormedField 𝕜] {E : Type*}
    [NormedAddCommGroup E] [NormedSpace 𝕜 E] {H : Type*} [TopologicalSpace H]
    (I : ModelWithCorners 𝕜 E H) [I.Boundaryless] : H ≃ₜ E where
  __ := I
  left_inv := I.left_inv
  right_inv _ := I.right_inv <| I.range_eq_univ.symm ▸ mem_univ _

/-- The trivial model with corners has no boundary -/
instance modelWithCornersSelf_boundaryless (𝕜 : Type*) [NontriviallyNormedField 𝕜] (E : Type*)
    [NormedAddCommGroup E] [NormedSpace 𝕜 E] : (modelWithCornersSelf 𝕜 E).Boundaryless :=
  ⟨by simp⟩

/-- If two model with corners are boundaryless, their product also is -/
instance ModelWithCorners.range_eq_univ_prod {𝕜 : Type u} [NontriviallyNormedField 𝕜] {E : Type v}
    [NormedAddCommGroup E] [NormedSpace 𝕜 E] {H : Type w} [TopologicalSpace H]
    (I : ModelWithCorners 𝕜 E H) [I.Boundaryless] {E' : Type v'} [NormedAddCommGroup E']
    [NormedSpace 𝕜 E'] {H' : Type w'} [TopologicalSpace H'] (I' : ModelWithCorners 𝕜 E' H')
    [I'.Boundaryless] : (I.prod I').Boundaryless := by
  constructor
  dsimp [ModelWithCorners.prod, ModelProd]
  rw [← prod_range_range_eq, ModelWithCorners.Boundaryless.range_eq_univ,
    ModelWithCorners.Boundaryless.range_eq_univ, univ_prod_univ]

end Boundaryless

section contDiffGroupoid

/-! ### Smooth functions on models with corners -/


variable {m n : WithTop ℕ∞} {𝕜 : Type*} [NontriviallyNormedField 𝕜] {E : Type*}
  [NormedAddCommGroup E] [NormedSpace 𝕜 E] {H : Type*} [TopologicalSpace H]
  {I : ModelWithCorners 𝕜 E H} {M : Type*} [TopologicalSpace M]

variable (n I) in
/-- Given a model with corners `(E, H)`, we define the pregroupoid of `C^n` transformations of `H`
as the maps that are `C^n` when read in `E` through `I`. -/
def contDiffPregroupoid : Pregroupoid H where
  property f s := ContDiffOn 𝕜 n (I ∘ f ∘ I.symm) (I.symm ⁻¹' s ∩ range I)
  comp {f g u v} hf hg _ _ _ := by
    have : I ∘ (g ∘ f) ∘ I.symm = (I ∘ g ∘ I.symm) ∘ I ∘ f ∘ I.symm := by ext x; simp
    simp only [this]
    refine hg.comp (hf.mono fun x ⟨hx1, hx2⟩ ↦ ⟨hx1.1, hx2⟩) ?_
    rintro x ⟨hx1, _⟩
    simp only [mfld_simps] at hx1 ⊢
    exact hx1.2
  id_mem := by
    apply ContDiffOn.congr contDiff_id.contDiffOn
    rintro x ⟨_, hx2⟩
    rcases mem_range.1 hx2 with ⟨y, hy⟩
    rw [← hy]
    simp only [mfld_simps]
  locality {f u} _ H := by
    apply contDiffOn_of_locally_contDiffOn
    rintro y ⟨hy1, hy2⟩
    rcases mem_range.1 hy2 with ⟨x, hx⟩
    rw [← hx] at hy1 ⊢
    simp only [mfld_simps] at hy1 ⊢
    rcases H x hy1 with ⟨v, v_open, xv, hv⟩
    have : I.symm ⁻¹' (u ∩ v) ∩ range I = I.symm ⁻¹' u ∩ range I ∩ I.symm ⁻¹' v := by
      rw [preimage_inter, inter_assoc, inter_assoc]
      congr 1
      rw [inter_comm]
    rw [this] at hv
    exact ⟨I.symm ⁻¹' v, v_open.preimage I.continuous_symm, by simpa, hv⟩
  congr {f g u} _ fg hf := by
    apply hf.congr
    rintro y ⟨hy1, hy2⟩
    rcases mem_range.1 hy2 with ⟨x, hx⟩
    rw [← hx] at hy1 ⊢
    simp only [mfld_simps] at hy1 ⊢
    rw [fg _ hy1]

variable (n I) in
/-- Given a model with corners `(E, H)`, we define the groupoid of invertible `C^n` transformations
  of `H` as the invertible maps that are `C^n` when read in `E` through `I`. -/
def contDiffGroupoid : StructureGroupoid H :=
  Pregroupoid.groupoid (contDiffPregroupoid n I)

/-- Inclusion of the groupoid of `C^n` local diffeos in the groupoid of `C^m` local diffeos when
`m ≤ n` -/
theorem contDiffGroupoid_le (h : m ≤ n) : contDiffGroupoid n I ≤ contDiffGroupoid m I := by
  rw [contDiffGroupoid, contDiffGroupoid]
  apply groupoid_of_pregroupoid_le
  intro f s hfs
  exact ContDiffOn.of_le hfs h

/-- The groupoid of `0`-times continuously differentiable maps is just the groupoid of all
partial homeomorphisms -/
theorem contDiffGroupoid_zero_eq : contDiffGroupoid 0 I = continuousGroupoid H := by
  apply le_antisymm le_top
  intro u _
  -- we have to check that every partial homeomorphism belongs to `contDiffGroupoid 0 I`,
  -- by unfolding its definition
  change u ∈ contDiffGroupoid 0 I
  rw [contDiffGroupoid, mem_groupoid_of_pregroupoid, contDiffPregroupoid]
  simp only [contDiffOn_zero]
  constructor
  · refine I.continuous.comp_continuousOn (u.continuousOn.comp I.continuousOn_symm ?_)
    exact (mapsTo_preimage _ _).mono_left inter_subset_left
  · refine I.continuous.comp_continuousOn (u.symm.continuousOn.comp I.continuousOn_symm ?_)
    exact (mapsTo_preimage _ _).mono_left inter_subset_left

/-- An identity partial homeomorphism belongs to the `C^n` groupoid. -/
theorem ofSet_mem_contDiffGroupoid {s : Set H} (hs : IsOpen s) :
    PartialHomeomorph.ofSet s hs ∈ contDiffGroupoid n I := by
  rw [contDiffGroupoid, mem_groupoid_of_pregroupoid]
  suffices h : ContDiffOn 𝕜 n (I ∘ I.symm) (I.symm ⁻¹' s ∩ range I) by
    simp [h, contDiffPregroupoid]
  have : ContDiffOn 𝕜 n id (univ : Set E) := contDiff_id.contDiffOn
  exact this.congr_mono (fun x hx => I.right_inv hx.2) (subset_univ _)

/-- The composition of a partial homeomorphism from `H` to `M` and its inverse belongs to
the `C^n` groupoid. -/
theorem symm_trans_mem_contDiffGroupoid (e : PartialHomeomorph M H) :
    e.symm.trans e ∈ contDiffGroupoid n I :=
  haveI : e.symm.trans e ≈ PartialHomeomorph.ofSet e.target e.open_target :=
    PartialHomeomorph.symm_trans_self _
  StructureGroupoid.mem_of_eqOnSource _ (ofSet_mem_contDiffGroupoid e.open_target) this

variable {E' H' : Type*} [NormedAddCommGroup E'] [NormedSpace 𝕜 E'] [TopologicalSpace H']

/-- The product of two `C^n` partial homeomorphisms is `C^n`. -/
theorem contDiffGroupoid_prod {I : ModelWithCorners 𝕜 E H} {I' : ModelWithCorners 𝕜 E' H'}
    {e : PartialHomeomorph H H} {e' : PartialHomeomorph H' H'} (he : e ∈ contDiffGroupoid n I)
    (he' : e' ∈ contDiffGroupoid n I') : e.prod e' ∈ contDiffGroupoid n (I.prod I') := by
  cases' he with he he_symm
  cases' he' with he' he'_symm
  simp only at he he_symm he' he'_symm
  constructor <;> simp only [PartialEquiv.prod_source, PartialHomeomorph.prod_toPartialEquiv,
    contDiffPregroupoid]
  · have h3 := ContDiffOn.prod_map he he'
    rw [← I.image_eq, ← I'.image_eq, prod_image_image_eq] at h3
    rw [← (I.prod I').image_eq]
    exact h3
  · have h3 := ContDiffOn.prod_map he_symm he'_symm
    rw [← I.image_eq, ← I'.image_eq, prod_image_image_eq] at h3
    rw [← (I.prod I').image_eq]
    exact h3

/-- The `C^n` groupoid is closed under restriction. -/
instance : ClosedUnderRestriction (contDiffGroupoid n I) :=
  (closedUnderRestriction_iff_id_le _).mpr
    (by
      rw [StructureGroupoid.le_iff]
      rintro e ⟨s, hs, hes⟩
      apply (contDiffGroupoid n I).mem_of_eqOnSource' _ _ _ hes
      exact ofSet_mem_contDiffGroupoid hs)

end contDiffGroupoid

section IsManifold

/-! ### `C^n` manifolds (possibly with boundary or corners) -/

/-- Typeclass defining manifolds with respect to a model with corners, over a
field `𝕜`. This definition includes the model with corners `I` (which might allow boundary, corners,
or not, so this class covers both manifolds with boundary and manifolds without boundary), and
a smoothness parameter `n : WithTop ℕ∞` (where `n = 0` means topological manifold, `n = ∞` means
smooth manifold and `n = ω` means analytic manifold). -/
class IsManifold {𝕜 : Type*} [NontriviallyNormedField 𝕜] {E : Type*}
    [NormedAddCommGroup E] [NormedSpace 𝕜 E] {H : Type*} [TopologicalSpace H]
    (I : ModelWithCorners 𝕜 E H) (n : WithTop ℕ∞) (M : Type*)
    [TopologicalSpace M] [ChartedSpace H M] extends
    HasGroupoid M (contDiffGroupoid n I) : Prop

@[deprecated (since := "2024-12-08")] alias SmoothManifoldWithCorners := IsManifold

/-- Building a `C^n` manifold from a `HasGroupoid` assumption. -/
theorem IsManifold.mk' {𝕜 : Type*} [NontriviallyNormedField 𝕜] {E : Type*}
    [NormedAddCommGroup E] [NormedSpace 𝕜 E] {H : Type*} [TopologicalSpace H]
    (I : ModelWithCorners 𝕜 E H) (n : WithTop ℕ∞)
    (M : Type*) [TopologicalSpace M] [ChartedSpace H M]
    [gr : HasGroupoid M (contDiffGroupoid n I)] : IsManifold I n M :=
  { gr with }

@[deprecated (since := "2024-12-08")] alias SmoothManifoldWithCorners.mk' := IsManifold.mk'

theorem isManifold_of_contDiffOn {𝕜 : Type*} [NontriviallyNormedField 𝕜]
    {E : Type*} [NormedAddCommGroup E] [NormedSpace 𝕜 E] {H : Type*} [TopologicalSpace H]
    (I : ModelWithCorners 𝕜 E H) (n : WithTop ℕ∞) (M : Type*)
    [TopologicalSpace M] [ChartedSpace H M]
    (h : ∀ e e' : PartialHomeomorph M H, e ∈ atlas H M → e' ∈ atlas H M →
      ContDiffOn 𝕜 n (I ∘ e.symm ≫ₕ e' ∘ I.symm) (I.symm ⁻¹' (e.symm ≫ₕ e').source ∩ range I)) :
    IsManifold I n M where
  compatible := by
    haveI : HasGroupoid M (contDiffGroupoid n I) := hasGroupoid_of_pregroupoid _ (h _ _)
    apply StructureGroupoid.compatible

@[deprecated (since := "2024-12-08")]
alias smoothManifoldWithCorners_of_contDiffOn := isManifold_of_contDiffOn

/-- For any model with corners, the model space is a `C^n` manifold -/
instance intIsManifoldModelSpace {𝕜 : Type*} [NontriviallyNormedField 𝕜] {E : Type*}
    [NormedAddCommGroup E] [NormedSpace 𝕜 E] {H : Type*} [TopologicalSpace H]
    {I : ModelWithCorners 𝕜 E H} {n : WithTop ℕ∞} : IsManifold I n H :=
  { hasGroupoid_model_space _ _ with }

end IsManifold

namespace IsManifold

/- We restate in the namespace `IsManifold` some lemmas that hold for general
charted space with a structure groupoid, avoiding the need to specify the groupoid
`contDiffGroupoid n I` explicitly. -/
variable {𝕜 : Type*} [NontriviallyNormedField 𝕜] {E : Type*} [NormedAddCommGroup E]
  [NormedSpace 𝕜 E] {H : Type*} [TopologicalSpace H] {I : ModelWithCorners 𝕜 E H}
  {n : WithTop ℕ∞} {M : Type*} [TopologicalSpace M] [ChartedSpace H M]

protected theorem of_le {m n : WithTop ℕ∞} (hmn : m ≤ n)
    [IsManifold I n M] : IsManifold I m M := by
  have : HasGroupoid M (contDiffGroupoid m I) :=
    hasGroupoid_of_le (G₁ := contDiffGroupoid n I) (by infer_instance)
      (contDiffGroupoid_le hmn)
  exact mk' I m M

/-- A typeclass registering that a smoothness exponent is smaller than `∞`. Used to deduce that
some manifolds are `C^n` when they are `C^∞`. -/
class _root_.ENat.LEInfty (m : WithTop ℕ∞) where
  out : m ≤ ∞

open ENat

instance (n : ℕ) : LEInfty (n : WithTop ℕ∞) := ⟨mod_cast le_top⟩
instance (n : ℕ) [n.AtLeastTwo] : LEInfty (no_index (OfNat.ofNat n) : WithTop ℕ∞) :=
  inferInstanceAs (LEInfty (n : WithTop ℕ∞))
instance : LEInfty (1 : WithTop ℕ∞) := inferInstanceAs (LEInfty ((1 : ℕ) : WithTop ℕ∞))
instance : LEInfty (0 : WithTop ℕ∞) := inferInstanceAs (LEInfty ((0 : ℕ) : WithTop ℕ∞))

instance {a : WithTop ℕ∞} [IsManifold I ∞ M] [h : LEInfty a] :
    IsManifold I a M :=
  IsManifold.of_le h.out

instance {a : WithTop ℕ∞} [IsManifold I ω M] :
    IsManifold I a M :=
  IsManifold.of_le le_top

instance : IsManifold I 0 M := by
  suffices HasGroupoid M (contDiffGroupoid 0 I) from mk' I 0 M
  constructor
  intro e e' he he'
  rw [contDiffGroupoid_zero_eq]
  trivial

instance [IsManifold I 2 M] :
    IsManifold I 1 M :=
  IsManifold.of_le one_le_two

variable (I n M) in
/-- The maximal atlas of `M` for the `C^n` manifold with corners structure corresponding to the
model with corners `I`. -/
def maximalAtlas :=
  (contDiffGroupoid n I).maximalAtlas M

theorem subset_maximalAtlas [IsManifold I n M] : atlas H M ⊆ maximalAtlas I n M :=
  StructureGroupoid.subset_maximalAtlas _

theorem chart_mem_maximalAtlas [IsManifold I n M] (x : M) :
    chartAt H x ∈ maximalAtlas I n M :=
  StructureGroupoid.chart_mem_maximalAtlas _ x

theorem compatible_of_mem_maximalAtlas {e e' : PartialHomeomorph M H} (he : e ∈ maximalAtlas I n M)
    (he' : e' ∈ maximalAtlas I n M) : e.symm.trans e' ∈ contDiffGroupoid n I :=
  StructureGroupoid.compatible_of_mem_maximalAtlas he he'

lemma maximalAtlas_subset_of_le {m n : WithTop ℕ∞} (h : m ≤ n) :
    maximalAtlas I n M ⊆ maximalAtlas I m M :=
  StructureGroupoid.maximalAtlas_mono (contDiffGroupoid_le h)

/-- The empty set is a `C^n` manifold w.r.t. any charted space and model. -/
instance empty [IsEmpty M] : IsManifold I n M := by
  apply isManifold_of_contDiffOn
  intro e e' _ _ x hx
  set t := I.symm ⁻¹' (e.symm ≫ₕ e').source ∩ range I
  -- Since `M` is empty, the condition about compatibility of transition maps is vacuous.
  have : (e.symm ≫ₕ e').source = ∅ := calc (e.symm ≫ₕ e').source
    _ = (e.symm.source) ∩ e.symm ⁻¹' e'.source := by rw [← PartialHomeomorph.trans_source]
    _ = (e.symm.source) ∩ e.symm ⁻¹' ∅ := by rw [eq_empty_of_isEmpty (e'.source)]
    _ = (e.symm.source) ∩ ∅ := by rw [preimage_empty]
    _ = ∅ := inter_empty e.symm.source
  have : t = ∅ := calc t
    _ = I.symm ⁻¹' (e.symm ≫ₕ e').source ∩ range I := by
      rw [← Subtype.preimage_val_eq_preimage_val_iff]
    _ = ∅ ∩ range I := by rw [this, preimage_empty]
    _ = ∅ := empty_inter (range I)
  apply (this ▸ hx).elim

/-- The product of two `C^n` manifolds is naturally a `C^n` manifold. -/
instance prod {𝕜 : Type*} [NontriviallyNormedField 𝕜] {E : Type*} [NormedAddCommGroup E]
    [NormedSpace 𝕜 E] {E' : Type*} [NormedAddCommGroup E'] [NormedSpace 𝕜 E'] {H : Type*}
    [TopologicalSpace H] {I : ModelWithCorners 𝕜 E H} {H' : Type*} [TopologicalSpace H']
    {I' : ModelWithCorners 𝕜 E' H'} (M : Type*) [TopologicalSpace M] [ChartedSpace H M]
    [IsManifold I n M] (M' : Type*) [TopologicalSpace M'] [ChartedSpace H' M']
    [IsManifold I' n M'] :
    IsManifold (I.prod I') n (M × M') where
  compatible := by
    rintro f g ⟨f1, hf1, f2, hf2, rfl⟩ ⟨g1, hg1, g2, hg2, rfl⟩
    rw [PartialHomeomorph.prod_symm, PartialHomeomorph.prod_trans]
    have h1 := (contDiffGroupoid n I).compatible hf1 hg1
    have h2 := (contDiffGroupoid n I').compatible hf2 hg2
    exact contDiffGroupoid_prod h1 h2

end IsManifold

theorem PartialHomeomorph.isManifold_singleton
    {𝕜 : Type*} [NontriviallyNormedField 𝕜] {E : Type*} [NormedAddCommGroup E] [NormedSpace 𝕜 E]
    {H : Type*} [TopologicalSpace H] {I : ModelWithCorners 𝕜 E H} {n : WithTop ℕ∞}
    {M : Type*} [TopologicalSpace M] (e : PartialHomeomorph M H) (h : e.source = Set.univ) :
    @IsManifold 𝕜 _ E _ _ H _ I n M _ (e.singletonChartedSpace h) :=
  @IsManifold.mk' _ _ _ _ _ _ _ _ _ _ _ (id _) <|
    e.singleton_hasGroupoid h (contDiffGroupoid n I)

@[deprecated (since := "2024-12-08")]
alias PartialHomeomorph.singleton_smoothManifoldWithCorners :=
  PartialHomeomorph.isManifold_singleton

theorem Topology.IsOpenEmbedding.isManifold_singleton {𝕜 E H : Type*}
    [NontriviallyNormedField 𝕜] [NormedAddCommGroup E] [NormedSpace 𝕜 E] [TopologicalSpace H]
    {I : ModelWithCorners 𝕜 E H} {n : WithTop ℕ∞}
    {M : Type*} [TopologicalSpace M] [Nonempty M] {f : M → H} (h : IsOpenEmbedding f) :
    @IsManifold 𝕜 _ E _ _ H _ I n M _ h.singletonChartedSpace :=
  (h.toPartialHomeomorph f).isManifold_singleton (by simp)

@[deprecated (since := "2024-12-08")]
alias Topology.IsOpenEmbedding.singleton_smoothManifoldWithCorners :=
  Topology.IsOpenEmbedding.isManifold_singleton

@[deprecated (since := "2024-10-18")]
alias OpenEmbedding.singleton_smoothManifoldWithCorners :=
  Topology.IsOpenEmbedding.isManifold_singleton

namespace TopologicalSpace.Opens

open TopologicalSpace

variable {𝕜 : Type*} [NontriviallyNormedField 𝕜] {E : Type*} [NormedAddCommGroup E]
  [NormedSpace 𝕜 E] {H : Type*} [TopologicalSpace H] {I : ModelWithCorners 𝕜 E H} {n : WithTop ℕ∞}
  {M : Type*} [TopologicalSpace M] [ChartedSpace H M] [IsManifold I n M]
  (s : Opens M)

instance : IsManifold I n s :=
  { s.instHasGroupoid (contDiffGroupoid n I) with }

end TopologicalSpace.Opens

section ExtendedCharts

open scoped Topology

variable {𝕜 E M H E' M' H' : Type*} [NontriviallyNormedField 𝕜] [NormedAddCommGroup E]
  [NormedSpace 𝕜 E] [TopologicalSpace H] [TopologicalSpace M] {n : WithTop ℕ∞}
  (f f' : PartialHomeomorph M H)
  {I : ModelWithCorners 𝕜 E H} [NormedAddCommGroup E'] [NormedSpace 𝕜 E'] [TopologicalSpace H']
  [TopologicalSpace M'] {I' : ModelWithCorners 𝕜 E' H'} {s t : Set M}

/-!
### Extended charts

In a `C^n` manifold with corners, the model space is the space `H`. However, we will also
need to use extended charts taking values in the model vector space `E`. These extended charts are
not `PartialHomeomorph` as the target is not open in `E` in general, but we can still register them
as `PartialEquiv`.
-/


namespace PartialHomeomorph

variable (I) in
/-- Given a chart `f` on a manifold with corners, `f.extend I` is the extended chart to the model
vector space. -/
@[simp, mfld_simps]
def extend : PartialEquiv M E :=
  f.toPartialEquiv ≫ I.toPartialEquiv

theorem extend_coe : ⇑(f.extend I) = I ∘ f :=
  rfl

theorem extend_coe_symm : ⇑(f.extend I).symm = f.symm ∘ I.symm :=
  rfl

theorem extend_source : (f.extend I).source = f.source := by
  rw [extend, PartialEquiv.trans_source, I.source_eq, preimage_univ, inter_univ]

theorem isOpen_extend_source : IsOpen (f.extend I).source := by
  rw [extend_source]
  exact f.open_source

theorem extend_target : (f.extend I).target = I.symm ⁻¹' f.target ∩ range I := by
  simp_rw [extend, PartialEquiv.trans_target, I.target_eq, I.toPartialEquiv_coe_symm, inter_comm]

theorem extend_target' : (f.extend I).target = I '' f.target := by
  rw [extend, PartialEquiv.trans_target'', I.source_eq, univ_inter, I.toPartialEquiv_coe]

lemma isOpen_extend_target [I.Boundaryless] : IsOpen (f.extend I).target := by
  rw [extend_target, I.range_eq_univ, inter_univ]
  exact I.continuous_symm.isOpen_preimage _ f.open_target

theorem mapsTo_extend (hs : s ⊆ f.source) :
    MapsTo (f.extend I) s ((f.extend I).symm ⁻¹' s ∩ range I) := by
  rw [mapsTo', extend_coe, extend_coe_symm, preimage_comp, ← I.image_eq, image_comp,
    f.image_eq_target_inter_inv_preimage hs]
  exact image_subset _ inter_subset_right

theorem extend_left_inv {x : M} (hxf : x ∈ f.source) : (f.extend I).symm (f.extend I x) = x :=
  (f.extend I).left_inv <| by rwa [f.extend_source]

/-- Variant of `f.extend_left_inv I`, stated in terms of images. -/
lemma extend_left_inv' (ht : t ⊆ f.source) : ((f.extend I).symm ∘ (f.extend I)) '' t = t :=
  EqOn.image_eq_self (fun _ hx ↦ f.extend_left_inv (ht hx))

theorem extend_source_mem_nhds {x : M} (h : x ∈ f.source) : (f.extend I).source ∈ 𝓝 x :=
  (isOpen_extend_source f).mem_nhds <| by rwa [f.extend_source]

theorem extend_source_mem_nhdsWithin {x : M} (h : x ∈ f.source) : (f.extend I).source ∈ 𝓝[s] x :=
  mem_nhdsWithin_of_mem_nhds <| extend_source_mem_nhds f h

theorem continuousOn_extend : ContinuousOn (f.extend I) (f.extend I).source := by
  refine I.continuous.comp_continuousOn ?_
  rw [extend_source]
  exact f.continuousOn

theorem continuousAt_extend {x : M} (h : x ∈ f.source) : ContinuousAt (f.extend I) x :=
  (continuousOn_extend f).continuousAt <| extend_source_mem_nhds f h

theorem map_extend_nhds {x : M} (hy : x ∈ f.source) :
    map (f.extend I) (𝓝 x) = 𝓝[range I] f.extend I x := by
  rwa [extend_coe, comp_apply, ← I.map_nhds_eq, ← f.map_nhds_eq, map_map]

theorem map_extend_nhds_of_mem_interior_range {x : M} (hx : x ∈ f.source)
    (h'x : f.extend I x ∈ interior (range I)) :
    map (f.extend I) (𝓝 x) = 𝓝 (f.extend I x) := by
  rw [f.map_extend_nhds hx, nhdsWithin_eq_nhds]
  exact mem_of_superset (isOpen_interior.mem_nhds h'x) interior_subset

theorem map_extend_nhds_of_boundaryless [I.Boundaryless] {x : M} (hx : x ∈ f.source) :
    map (f.extend I) (𝓝 x) = 𝓝 (f.extend I x) := by
  rw [f.map_extend_nhds hx, I.range_eq_univ, nhdsWithin_univ]

theorem extend_target_mem_nhdsWithin {y : M} (hy : y ∈ f.source) :
    (f.extend I).target ∈ 𝓝[range I] f.extend I y := by
  rw [← PartialEquiv.image_source_eq_target, ← map_extend_nhds f hy]
  exact image_mem_map (extend_source_mem_nhds _ hy)

theorem extend_image_nhd_mem_nhds_of_boundaryless [I.Boundaryless] {x} (hx : x ∈ f.source)
    {s : Set M} (h : s ∈ 𝓝 x) : (f.extend I) '' s ∈ 𝓝 ((f.extend I) x) := by
  rw [← f.map_extend_nhds_of_boundaryless hx, Filter.mem_map]
  filter_upwards [h] using subset_preimage_image (f.extend I) s

theorem extend_image_nhd_mem_nhds_of_mem_interior_range {x} (hx : x ∈ f.source)
    (h'x : f.extend I x ∈ interior (range I)) {s : Set M} (h : s ∈ 𝓝 x) :
    (f.extend I) '' s ∈ 𝓝 ((f.extend I) x) := by
  rw [← f.map_extend_nhds_of_mem_interior_range hx h'x, Filter.mem_map]
  filter_upwards [h] using subset_preimage_image (f.extend I) s

theorem extend_target_subset_range : (f.extend I).target ⊆ range I := by simp only [mfld_simps]

lemma interior_extend_target_subset_interior_range :
    interior (f.extend I).target ⊆ interior (range I) := by
  rw [f.extend_target, interior_inter, (f.open_target.preimage I.continuous_symm).interior_eq]
  exact inter_subset_right

/-- If `y ∈ f.target` and `I y ∈ interior (range I)`,
  then `I y` is an interior point of `(I ∘ f).target`. -/
lemma mem_interior_extend_target {y : H} (hy : y ∈ f.target)
    (hy' : I y ∈ interior (range I)) : I y ∈ interior (f.extend I).target := by
  rw [f.extend_target, interior_inter, (f.open_target.preimage I.continuous_symm).interior_eq,
    mem_inter_iff, mem_preimage]
  exact ⟨mem_of_eq_of_mem (I.left_inv (y)) hy, hy'⟩

theorem nhdsWithin_extend_target_eq {y : M} (hy : y ∈ f.source) :
    𝓝[(f.extend I).target] f.extend I y = 𝓝[range I] f.extend I y :=
  (nhdsWithin_mono _ (extend_target_subset_range _)).antisymm <|
    nhdsWithin_le_of_mem (extend_target_mem_nhdsWithin _ hy)

theorem extend_target_eventuallyEq {y : M} (hy : y ∈ f.source) :
    (f.extend I).target =ᶠ[𝓝 (f.extend I y)] range I :=
  nhdsWithin_eq_iff_eventuallyEq.1 (nhdsWithin_extend_target_eq _ hy)

theorem continuousAt_extend_symm' {x : E} (h : x ∈ (f.extend I).target) :
    ContinuousAt (f.extend I).symm x :=
  (f.continuousAt_symm h.2).comp I.continuous_symm.continuousAt

theorem continuousAt_extend_symm {x : M} (h : x ∈ f.source) :
    ContinuousAt (f.extend I).symm (f.extend I x) :=
  continuousAt_extend_symm' f <| (f.extend I).map_source <| by rwa [f.extend_source]

theorem continuousOn_extend_symm : ContinuousOn (f.extend I).symm (f.extend I).target := fun _ h =>
  (continuousAt_extend_symm' _ h).continuousWithinAt

theorem extend_symm_continuousWithinAt_comp_right_iff {X} [TopologicalSpace X] {g : M → X}
    {s : Set M} {x : M} :
    ContinuousWithinAt (g ∘ (f.extend I).symm) ((f.extend I).symm ⁻¹' s ∩ range I) (f.extend I x) ↔
      ContinuousWithinAt (g ∘ f.symm) (f.symm ⁻¹' s) (f x) := by
  rw [← I.symm_continuousWithinAt_comp_right_iff]; rfl

theorem isOpen_extend_preimage' {s : Set E} (hs : IsOpen s) :
    IsOpen ((f.extend I).source ∩ f.extend I ⁻¹' s) :=
  (continuousOn_extend f).isOpen_inter_preimage (isOpen_extend_source _) hs

theorem isOpen_extend_preimage {s : Set E} (hs : IsOpen s) :
    IsOpen (f.source ∩ f.extend I ⁻¹' s) := by
  rw [← extend_source f (I := I)]; exact isOpen_extend_preimage' f hs

theorem map_extend_nhdsWithin_eq_image {y : M} (hy : y ∈ f.source) :
    map (f.extend I) (𝓝[s] y) = 𝓝[f.extend I '' ((f.extend I).source ∩ s)] f.extend I y := by
  set e := f.extend I
  calc
    map e (𝓝[s] y) = map e (𝓝[e.source ∩ s] y) :=
      congr_arg (map e) (nhdsWithin_inter_of_mem (extend_source_mem_nhdsWithin f hy)).symm
    _ = 𝓝[e '' (e.source ∩ s)] e y :=
      ((f.extend I).leftInvOn.mono inter_subset_left).map_nhdsWithin_eq
        ((f.extend I).left_inv <| by rwa [f.extend_source])
        (continuousAt_extend_symm f hy).continuousWithinAt
        (continuousAt_extend f hy).continuousWithinAt

theorem map_extend_nhdsWithin_eq_image_of_subset {y : M} (hy : y ∈ f.source) (hs : s ⊆ f.source) :
    map (f.extend I) (𝓝[s] y) = 𝓝[f.extend I '' s] f.extend I y := by
  rw [map_extend_nhdsWithin_eq_image _ hy, inter_eq_self_of_subset_right]
  rwa [extend_source]

theorem map_extend_nhdsWithin {y : M} (hy : y ∈ f.source) :
    map (f.extend I) (𝓝[s] y) = 𝓝[(f.extend I).symm ⁻¹' s ∩ range I] f.extend I y := by
  rw [map_extend_nhdsWithin_eq_image f hy, nhdsWithin_inter, ←
    nhdsWithin_extend_target_eq _ hy, ← nhdsWithin_inter, (f.extend I).image_source_inter_eq',
    inter_comm]

theorem map_extend_symm_nhdsWithin {y : M} (hy : y ∈ f.source) :
    map (f.extend I).symm (𝓝[(f.extend I).symm ⁻¹' s ∩ range I] f.extend I y) = 𝓝[s] y := by
  rw [← map_extend_nhdsWithin f hy, map_map, Filter.map_congr, map_id]
  exact (f.extend I).leftInvOn.eqOn.eventuallyEq_of_mem (extend_source_mem_nhdsWithin _ hy)

theorem map_extend_symm_nhdsWithin_range {y : M} (hy : y ∈ f.source) :
    map (f.extend I).symm (𝓝[range I] f.extend I y) = 𝓝 y := by
  rw [← nhdsWithin_univ, ← map_extend_symm_nhdsWithin f (I := I) hy, preimage_univ, univ_inter]

theorem tendsto_extend_comp_iff {α : Type*} {l : Filter α} {g : α → M}
    (hg : ∀ᶠ z in l, g z ∈ f.source) {y : M} (hy : y ∈ f.source) :
    Tendsto (f.extend I ∘ g) l (𝓝 (f.extend I y)) ↔ Tendsto g l (𝓝 y) := by
  refine ⟨fun h u hu ↦ mem_map.2 ?_, (continuousAt_extend _ hy).tendsto.comp⟩
  have := (f.continuousAt_extend_symm hy).tendsto.comp h
  rw [extend_left_inv _ hy] at this
  filter_upwards [hg, mem_map.1 (this hu)] with z hz hzu
  simpa only [(· ∘ ·), extend_left_inv _ hz, mem_preimage] using hzu

-- there is no definition `writtenInExtend` but we already use some made-up names in this file
theorem continuousWithinAt_writtenInExtend_iff {f' : PartialHomeomorph M' H'} {g : M → M'} {y : M}
    (hy : y ∈ f.source) (hgy : g y ∈ f'.source) (hmaps : MapsTo g s f'.source) :
    ContinuousWithinAt (f'.extend I' ∘ g ∘ (f.extend I).symm)
      ((f.extend I).symm ⁻¹' s ∩ range I) (f.extend I y) ↔ ContinuousWithinAt g s y := by
  unfold ContinuousWithinAt
  simp only [comp_apply]
  rw [extend_left_inv _ hy, f'.tendsto_extend_comp_iff _ hgy,
    ← f.map_extend_symm_nhdsWithin (I := I) hy, tendsto_map'_iff]
  rw [← f.map_extend_nhdsWithin (I := I) hy, eventually_map]
  filter_upwards [inter_mem_nhdsWithin _ (f.open_source.mem_nhds hy)] with z hz
  rw [comp_apply, extend_left_inv _ hz.2]
  exact hmaps hz.1

-- there is no definition `writtenInExtend` but we already use some made-up names in this file

/-- If `s ⊆ f.source` and `g x ∈ f'.source` whenever `x ∈ s`, then `g` is continuous on `s` if and
only if `g` written in charts `f.extend I` and `f'.extend I'` is continuous on `f.extend I '' s`. -/
theorem continuousOn_writtenInExtend_iff {f' : PartialHomeomorph M' H'} {g : M → M'}
    (hs : s ⊆ f.source) (hmaps : MapsTo g s f'.source) :
    ContinuousOn (f'.extend I' ∘ g ∘ (f.extend I).symm) (f.extend I '' s) ↔ ContinuousOn g s := by
  refine forall_mem_image.trans <| forall₂_congr fun x hx ↦ ?_
  refine (continuousWithinAt_congr_set ?_).trans
    (continuousWithinAt_writtenInExtend_iff _ (hs hx) (hmaps hx) hmaps)
  rw [← nhdsWithin_eq_iff_eventuallyEq, ← map_extend_nhdsWithin_eq_image_of_subset,
    ← map_extend_nhdsWithin]
  exacts [hs hx, hs hx, hs]

/-- Technical lemma ensuring that the preimage under an extended chart of a neighborhood of a point
in the source is a neighborhood of the preimage, within a set. -/
theorem extend_preimage_mem_nhdsWithin {x : M} (h : x ∈ f.source) (ht : t ∈ 𝓝[s] x) :
    (f.extend I).symm ⁻¹' t ∈ 𝓝[(f.extend I).symm ⁻¹' s ∩ range I] f.extend I x := by
  rwa [← map_extend_symm_nhdsWithin f (I := I) h, mem_map] at ht

theorem extend_preimage_mem_nhds {x : M} (h : x ∈ f.source) (ht : t ∈ 𝓝 x) :
    (f.extend I).symm ⁻¹' t ∈ 𝓝 (f.extend I x) := by
  apply (continuousAt_extend_symm f h).preimage_mem_nhds
  rwa [(f.extend I).left_inv]
  rwa [f.extend_source]

/-- Technical lemma to rewrite suitably the preimage of an intersection under an extended chart, to
bring it into a convenient form to apply derivative lemmas. -/
theorem extend_preimage_inter_eq :
    (f.extend I).symm ⁻¹' (s ∩ t) ∩ range I =
      (f.extend I).symm ⁻¹' s ∩ range I ∩ (f.extend I).symm ⁻¹' t := by
  mfld_set_tac

-- Porting note: an `aux` lemma that is no longer needed. Delete?
theorem extend_symm_preimage_inter_range_eventuallyEq_aux {s : Set M} {x : M} (hx : x ∈ f.source) :
    ((f.extend I).symm ⁻¹' s ∩ range I : Set _) =ᶠ[𝓝 (f.extend I x)]
      ((f.extend I).target ∩ (f.extend I).symm ⁻¹' s : Set _) := by
  rw [f.extend_target, inter_assoc, inter_comm (range I)]
  conv =>
    congr
    · skip
    rw [← univ_inter (_ ∩ range I)]
  refine (eventuallyEq_univ.mpr ?_).symm.inter EventuallyEq.rfl
  refine I.continuousAt_symm.preimage_mem_nhds (f.open_target.mem_nhds ?_)
  simp_rw [f.extend_coe, Function.comp_apply, I.left_inv, f.mapsTo hx]

theorem extend_symm_preimage_inter_range_eventuallyEq {s : Set M} {x : M} (hs : s ⊆ f.source)
    (hx : x ∈ f.source) :
    ((f.extend I).symm ⁻¹' s ∩ range I : Set _) =ᶠ[𝓝 (f.extend I x)] f.extend I '' s := by
  rw [← nhdsWithin_eq_iff_eventuallyEq, ← map_extend_nhdsWithin _ hx,
    map_extend_nhdsWithin_eq_image_of_subset _ hx hs]

/-! We use the name `extend_coord_change` for `(f'.extend I).symm ≫ f.extend I`. -/

theorem extend_coord_change_source :
    ((f.extend I).symm ≫ f'.extend I).source = I '' (f.symm ≫ₕ f').source := by
  simp_rw [PartialEquiv.trans_source, I.image_eq, extend_source, PartialEquiv.symm_source,
    extend_target, inter_right_comm _ (range I)]
  rfl

theorem extend_image_source_inter :
    f.extend I '' (f.source ∩ f'.source) = ((f.extend I).symm ≫ f'.extend I).source := by
  simp_rw [f.extend_coord_change_source, f.extend_coe, image_comp I f, trans_source'', symm_symm,
    symm_target]

theorem extend_coord_change_source_mem_nhdsWithin {x : E}
    (hx : x ∈ ((f.extend I).symm ≫ f'.extend I).source) :
    ((f.extend I).symm ≫ f'.extend I).source ∈ 𝓝[range I] x := by
  rw [f.extend_coord_change_source] at hx ⊢
  obtain ⟨x, hx, rfl⟩ := hx
  refine I.image_mem_nhdsWithin ?_
  exact (PartialHomeomorph.open_source _).mem_nhds hx

theorem extend_coord_change_source_mem_nhdsWithin' {x : M} (hxf : x ∈ f.source)
    (hxf' : x ∈ f'.source) :
    ((f.extend I).symm ≫ f'.extend I).source ∈ 𝓝[range I] f.extend I x := by
  apply extend_coord_change_source_mem_nhdsWithin
  rw [← extend_image_source_inter]
  exact mem_image_of_mem _ ⟨hxf, hxf'⟩

variable {f f'}

open IsManifold

theorem contDiffOn_extend_coord_change [ChartedSpace H M] (hf : f ∈ maximalAtlas I n M)
    (hf' : f' ∈ maximalAtlas I n M) :
    ContDiffOn 𝕜 n (f.extend I ∘ (f'.extend I).symm) ((f'.extend I).symm ≫ f.extend I).source := by
  rw [extend_coord_change_source, I.image_eq]
  exact (StructureGroupoid.compatible_of_mem_maximalAtlas hf' hf).1

theorem contDiffWithinAt_extend_coord_change [ChartedSpace H M] (hf : f ∈ maximalAtlas I n M)
    (hf' : f' ∈ maximalAtlas I n M) {x : E} (hx : x ∈ ((f'.extend I).symm ≫ f.extend I).source) :
    ContDiffWithinAt 𝕜 n (f.extend I ∘ (f'.extend I).symm) (range I) x := by
  apply (contDiffOn_extend_coord_change hf hf' x hx).mono_of_mem_nhdsWithin
  rw [extend_coord_change_source] at hx ⊢
  obtain ⟨z, hz, rfl⟩ := hx
  exact I.image_mem_nhdsWithin ((PartialHomeomorph.open_source _).mem_nhds hz)

theorem contDiffWithinAt_extend_coord_change' [ChartedSpace H M] (hf : f ∈ maximalAtlas I n M)
    (hf' : f' ∈ maximalAtlas I n M) {x : M} (hxf : x ∈ f.source) (hxf' : x ∈ f'.source) :
    ContDiffWithinAt 𝕜 n (f.extend I ∘ (f'.extend I).symm) (range I) (f'.extend I x) := by
  refine contDiffWithinAt_extend_coord_change hf hf' ?_
  rw [← extend_image_source_inter]
  exact mem_image_of_mem _ ⟨hxf', hxf⟩

end PartialHomeomorph

open PartialHomeomorph

variable [ChartedSpace H M] [ChartedSpace H' M']

variable (I) in
/-- The preferred extended chart on a manifold with corners around a point `x`, from a neighborhood
of `x` to the model vector space. -/
@[simp, mfld_simps]
def extChartAt (x : M) : PartialEquiv M E :=
  (chartAt H x).extend I

theorem extChartAt_coe (x : M) : ⇑(extChartAt I x) = I ∘ chartAt H x :=
  rfl

theorem extChartAt_coe_symm (x : M) : ⇑(extChartAt I x).symm = (chartAt H x).symm ∘ I.symm :=
  rfl

variable (I) in
theorem extChartAt_source (x : M) : (extChartAt I x).source = (chartAt H x).source :=
  extend_source _

theorem isOpen_extChartAt_source (x : M) : IsOpen (extChartAt I x).source :=
  isOpen_extend_source _

theorem mem_extChartAt_source (x : M) : x ∈ (extChartAt I x).source := by
  simp only [extChartAt_source, mem_chart_source]

theorem mem_extChartAt_target (x : M) : extChartAt I x x ∈ (extChartAt I x).target :=
  (extChartAt I x).map_source <| mem_extChartAt_source _

variable (I) in
theorem extChartAt_target (x : M) :
    (extChartAt I x).target = I.symm ⁻¹' (chartAt H x).target ∩ range I :=
  extend_target _

theorem uniqueDiffOn_extChartAt_target (x : M) : UniqueDiffOn 𝕜 (extChartAt I x).target := by
  rw [extChartAt_target]
  exact I.uniqueDiffOn_preimage (chartAt H x).open_target

theorem uniqueDiffWithinAt_extChartAt_target (x : M) :
    UniqueDiffWithinAt 𝕜 (extChartAt I x).target (extChartAt I x x) :=
  uniqueDiffOn_extChartAt_target x _ <| mem_extChartAt_target x

theorem extChartAt_to_inv (x : M) : (extChartAt I x).symm ((extChartAt I x) x) = x :=
  (extChartAt I x).left_inv (mem_extChartAt_source x)

theorem mapsTo_extChartAt {x : M} (hs : s ⊆ (chartAt H x).source) :
    MapsTo (extChartAt I x) s ((extChartAt I x).symm ⁻¹' s ∩ range I) :=
  mapsTo_extend _ hs

theorem extChartAt_source_mem_nhds' {x x' : M} (h : x' ∈ (extChartAt I x).source) :
    (extChartAt I x).source ∈ 𝓝 x' :=
  extend_source_mem_nhds _ <| by rwa [← extChartAt_source I]

theorem extChartAt_source_mem_nhds (x : M) : (extChartAt I x).source ∈ 𝓝 x :=
  extChartAt_source_mem_nhds' (mem_extChartAt_source x)

theorem extChartAt_source_mem_nhdsWithin' {x x' : M} (h : x' ∈ (extChartAt I x).source) :
    (extChartAt I x).source ∈ 𝓝[s] x' :=
  mem_nhdsWithin_of_mem_nhds (extChartAt_source_mem_nhds' h)

theorem extChartAt_source_mem_nhdsWithin (x : M) : (extChartAt I x).source ∈ 𝓝[s] x :=
  mem_nhdsWithin_of_mem_nhds (extChartAt_source_mem_nhds x)

theorem continuousOn_extChartAt (x : M) : ContinuousOn (extChartAt I x) (extChartAt I x).source :=
  continuousOn_extend _

theorem continuousAt_extChartAt' {x x' : M} (h : x' ∈ (extChartAt I x).source) :
    ContinuousAt (extChartAt I x) x' :=
  continuousAt_extend _ <| by rwa [← extChartAt_source I]

theorem continuousAt_extChartAt (x : M) : ContinuousAt (extChartAt I x) x :=
  continuousAt_extChartAt' (mem_extChartAt_source x)

theorem map_extChartAt_nhds' {x y : M} (hy : y ∈ (extChartAt I x).source) :
    map (extChartAt I x) (𝓝 y) = 𝓝[range I] extChartAt I x y :=
  map_extend_nhds _ <| by rwa [← extChartAt_source I]

theorem map_extChartAt_nhds (x : M) : map (extChartAt I x) (𝓝 x) = 𝓝[range I] extChartAt I x x :=
  map_extChartAt_nhds' <| mem_extChartAt_source x

theorem map_extChartAt_nhds_of_boundaryless [I.Boundaryless] (x : M) :
    map (extChartAt I x) (𝓝 x) = 𝓝 (extChartAt I x x) := by
  rw [extChartAt]
  exact map_extend_nhds_of_boundaryless (chartAt H x) (mem_chart_source H x)

theorem extChartAt_image_nhd_mem_nhds_of_mem_interior_range {x y} (hx : y ∈ (extChartAt I x).source)
    (h'x : extChartAt I x y ∈ interior (range I)) {s : Set M} (h : s ∈ 𝓝 y) :
    (extChartAt I x) '' s ∈ 𝓝 (extChartAt I x y) := by
  rw [extChartAt]
  exact extend_image_nhd_mem_nhds_of_mem_interior_range _ (by simpa using hx) h'x h

variable {x} in
theorem extChartAt_image_nhd_mem_nhds_of_boundaryless [I.Boundaryless]
    {x : M} (hx : s ∈ 𝓝 x) : extChartAt I x '' s ∈ 𝓝 (extChartAt I x x) := by
  rw [extChartAt]
  exact extend_image_nhd_mem_nhds_of_boundaryless _ (mem_chart_source H x) hx

theorem extChartAt_target_mem_nhdsWithin' {x y : M} (hy : y ∈ (extChartAt I x).source) :
    (extChartAt I x).target ∈ 𝓝[range I] extChartAt I x y :=
  extend_target_mem_nhdsWithin _ <| by rwa [← extChartAt_source I]

theorem extChartAt_target_mem_nhdsWithin (x : M) :
    (extChartAt I x).target ∈ 𝓝[range I] extChartAt I x x :=
  extChartAt_target_mem_nhdsWithin' (mem_extChartAt_source x)

theorem extChartAt_target_mem_nhdsWithin_of_mem {x : M} {y : E} (hy : y ∈ (extChartAt I x).target) :
    (extChartAt I x).target ∈ 𝓝[range I] y := by
  rw [← (extChartAt I x).right_inv hy]
  apply extChartAt_target_mem_nhdsWithin'
  exact (extChartAt I x).map_target hy

theorem extChartAt_target_union_compl_range_mem_nhds_of_mem {y : E} {x : M}
    (hy : y ∈ (extChartAt I x).target) : (extChartAt I x).target ∪ (range I)ᶜ ∈ 𝓝 y := by
  rw [← nhdsWithin_univ, ← union_compl_self (range I), nhdsWithin_union]
  exact Filter.union_mem_sup (extChartAt_target_mem_nhdsWithin_of_mem hy) self_mem_nhdsWithin

@[deprecated (since := "2024-11-27")] alias
extChartAt_target_union_comp_range_mem_nhds_of_mem :=
extChartAt_target_union_compl_range_mem_nhds_of_mem

/-- If we're boundaryless, `extChartAt` has open target -/
theorem isOpen_extChartAt_target [I.Boundaryless] (x : M) : IsOpen (extChartAt I x).target := by
  simp_rw [extChartAt_target, I.range_eq_univ, inter_univ]
  exact (PartialHomeomorph.open_target _).preimage I.continuous_symm

/-- If we're boundaryless, `(extChartAt I x).target` is a neighborhood of the key point -/
theorem extChartAt_target_mem_nhds [I.Boundaryless] (x : M) :
    (extChartAt I x).target ∈ 𝓝 (extChartAt I x x) := by
  convert extChartAt_target_mem_nhdsWithin x
  simp only [I.range_eq_univ, nhdsWithin_univ]

/-- If we're boundaryless, `(extChartAt I x).target` is a neighborhood of any of its points -/
theorem extChartAt_target_mem_nhds' [I.Boundaryless] {x : M} {y : E}
    (m : y ∈ (extChartAt I x).target) : (extChartAt I x).target ∈ 𝓝 y :=
  (isOpen_extChartAt_target x).mem_nhds m

theorem extChartAt_target_subset_range (x : M) : (extChartAt I x).target ⊆ range I := by
  simp only [mfld_simps]

/-- Around the image of a point in the source, the neighborhoods are the same
within `(extChartAt I x).target` and within `range I`. -/
theorem nhdsWithin_extChartAt_target_eq' {x y : M} (hy : y ∈ (extChartAt I x).source) :
    𝓝[(extChartAt I x).target] extChartAt I x y = 𝓝[range I] extChartAt I x y :=
  nhdsWithin_extend_target_eq _ <| by rwa [← extChartAt_source I]

/-- Around a point in the target, the neighborhoods are the same within `(extChartAt I x).target`
and within `range I`. -/
theorem nhdsWithin_extChartAt_target_eq_of_mem {x : M} {z : E} (hz : z ∈ (extChartAt I x).target) :
    𝓝[(extChartAt I x).target] z = 𝓝[range I] z := by
  rw [← PartialEquiv.right_inv (extChartAt I x) hz]
  exact nhdsWithin_extChartAt_target_eq' ((extChartAt I x).map_target hz)

/-- Around the image of the base point, the neighborhoods are the same
within `(extChartAt I x).target` and within `range I`. -/
theorem nhdsWithin_extChartAt_target_eq (x : M) :
    𝓝[(extChartAt I x).target] (extChartAt I x) x = 𝓝[range I] (extChartAt I x) x :=
  nhdsWithin_extChartAt_target_eq' (mem_extChartAt_source x)

/-- Around the image of a point in the source, `(extChartAt I x).target` and `range I`
coincide locally. -/
theorem extChartAt_target_eventuallyEq' {x y : M} (hy : y ∈ (extChartAt I x).source) :
    (extChartAt I x).target =ᶠ[𝓝 (extChartAt I x y)] range I :=
  nhdsWithin_eq_iff_eventuallyEq.1 (nhdsWithin_extChartAt_target_eq' hy)

/-- Around a point in the target, `(extChartAt I x).target` and `range I` coincide locally. -/
theorem extChartAt_target_eventuallyEq_of_mem {x : M} {z : E} (hz : z ∈ (extChartAt I x).target) :
    (extChartAt I x).target =ᶠ[𝓝 z] range I :=
  nhdsWithin_eq_iff_eventuallyEq.1 (nhdsWithin_extChartAt_target_eq_of_mem hz)

/-- Around the image of the base point, `(extChartAt I x).target` and `range I` coincide locally. -/
theorem extChartAt_target_eventuallyEq {x : M} :
    (extChartAt I x).target =ᶠ[𝓝 (extChartAt I x x)] range I :=
  nhdsWithin_eq_iff_eventuallyEq.1 (nhdsWithin_extChartAt_target_eq x)

theorem continuousAt_extChartAt_symm'' {x : M} {y : E} (h : y ∈ (extChartAt I x).target) :
    ContinuousAt (extChartAt I x).symm y :=
  continuousAt_extend_symm' _ h

theorem continuousAt_extChartAt_symm' {x x' : M} (h : x' ∈ (extChartAt I x).source) :
    ContinuousAt (extChartAt I x).symm (extChartAt I x x') :=
  continuousAt_extChartAt_symm'' <| (extChartAt I x).map_source h

theorem continuousAt_extChartAt_symm (x : M) :
    ContinuousAt (extChartAt I x).symm ((extChartAt I x) x) :=
  continuousAt_extChartAt_symm' (mem_extChartAt_source x)

theorem continuousOn_extChartAt_symm (x : M) :
    ContinuousOn (extChartAt I x).symm (extChartAt I x).target :=
  fun _y hy => (continuousAt_extChartAt_symm'' hy).continuousWithinAt

lemma extChartAt_target_subset_closure_interior {x : M} :
    (extChartAt I x).target ⊆ closure (interior (extChartAt I x).target) := by
  intro y hy
  rw [mem_closure_iff_nhds]
  intro t ht
  have A : t ∩ ((extChartAt I x).target ∪ (range I)ᶜ) ∈ 𝓝 y :=
    inter_mem ht (extChartAt_target_union_compl_range_mem_nhds_of_mem hy)
  have B : y ∈ closure (interior (range I)) := by
    apply I.range_subset_closure_interior (extChartAt_target_subset_range x hy)
  obtain ⟨z, ⟨tz, h'z⟩, hz⟩ :
      (t ∩ ((extChartAt I x).target ∪ (range ↑I)ᶜ) ∩ interior (range I)).Nonempty :=
    mem_closure_iff_nhds.1 B _ A
  refine ⟨z, ⟨tz, ?_⟩⟩
  have h''z : z ∈ (extChartAt I x).target := by simpa [interior_subset hz] using h'z
  exact (extChartAt_target_eventuallyEq_of_mem h''z).symm.mem_interior hz

variable (I) in
theorem interior_extChartAt_target_nonempty (x : M) :
    (interior (extChartAt I x).target).Nonempty := by
  by_contra! H
  have := extChartAt_target_subset_closure_interior (mem_extChartAt_target (I := I) x)
  simp only [H, closure_empty, mem_empty_iff_false] at this

lemma extChartAt_mem_closure_interior {x₀ x : M}
    (hx : x ∈ closure (interior s)) (h'x : x ∈ (extChartAt I x₀).source) :
    extChartAt I x₀ x ∈
      closure (interior ((extChartAt I x₀).symm ⁻¹' s ∩ (extChartAt I x₀).target)) := by
  simp_rw [mem_closure_iff, interior_inter, ← inter_assoc]
  intro o o_open ho
  obtain ⟨y, ⟨yo, hy⟩, ys⟩ :
      ((extChartAt I x₀) ⁻¹' o ∩ (extChartAt I x₀).source ∩ interior s).Nonempty := by
    have : (extChartAt I x₀) ⁻¹' o ∈ 𝓝 x := by
      apply (continuousAt_extChartAt' h'x).preimage_mem_nhds (o_open.mem_nhds ho)
    refine (mem_closure_iff_nhds.1 hx) _ (inter_mem this ?_)
    apply (isOpen_extChartAt_source x₀).mem_nhds h'x
  have A : interior (↑(extChartAt I x₀).symm ⁻¹' s) ∈ 𝓝 (extChartAt I x₀ y) := by
    simp only [interior_mem_nhds]
    apply (continuousAt_extChartAt_symm' hy).preimage_mem_nhds
    simp only [hy, PartialEquiv.left_inv]
    exact mem_interior_iff_mem_nhds.mp ys
  have B : (extChartAt I x₀) y ∈ closure (interior (extChartAt I x₀).target) := by
    apply extChartAt_target_subset_closure_interior (x := x₀)
    exact (extChartAt I x₀).map_source hy
  exact mem_closure_iff_nhds.1 B _ (inter_mem (o_open.mem_nhds yo) A)

theorem isOpen_extChartAt_preimage' (x : M) {s : Set E} (hs : IsOpen s) :
    IsOpen ((extChartAt I x).source ∩ extChartAt I x ⁻¹' s) :=
  isOpen_extend_preimage' _ hs

theorem isOpen_extChartAt_preimage (x : M) {s : Set E} (hs : IsOpen s) :
    IsOpen ((chartAt H x).source ∩ extChartAt I x ⁻¹' s) := by
  rw [← extChartAt_source I]
  exact isOpen_extChartAt_preimage' x hs

theorem map_extChartAt_nhdsWithin_eq_image' {x y : M} (hy : y ∈ (extChartAt I x).source) :
    map (extChartAt I x) (𝓝[s] y) =
      𝓝[extChartAt I x '' ((extChartAt I x).source ∩ s)] extChartAt I x y :=
  map_extend_nhdsWithin_eq_image _ <| by rwa [← extChartAt_source I]

theorem map_extChartAt_nhdsWithin_eq_image (x : M) :
    map (extChartAt I x) (𝓝[s] x) =
      𝓝[extChartAt I x '' ((extChartAt I x).source ∩ s)] extChartAt I x x :=
  map_extChartAt_nhdsWithin_eq_image' (mem_extChartAt_source x)

theorem map_extChartAt_nhdsWithin' {x y : M} (hy : y ∈ (extChartAt I x).source) :
    map (extChartAt I x) (𝓝[s] y) = 𝓝[(extChartAt I x).symm ⁻¹' s ∩ range I] extChartAt I x y :=
  map_extend_nhdsWithin _ <| by rwa [← extChartAt_source I]

theorem map_extChartAt_nhdsWithin (x : M) :
    map (extChartAt I x) (𝓝[s] x) = 𝓝[(extChartAt I x).symm ⁻¹' s ∩ range I] extChartAt I x x :=
  map_extChartAt_nhdsWithin' (mem_extChartAt_source x)

theorem map_extChartAt_symm_nhdsWithin' {x y : M} (hy : y ∈ (extChartAt I x).source) :
    map (extChartAt I x).symm (𝓝[(extChartAt I x).symm ⁻¹' s ∩ range I] extChartAt I x y) =
      𝓝[s] y :=
  map_extend_symm_nhdsWithin _ <| by rwa [← extChartAt_source I]

theorem map_extChartAt_symm_nhdsWithin_range' {x y : M} (hy : y ∈ (extChartAt I x).source) :
    map (extChartAt I x).symm (𝓝[range I] extChartAt I x y) = 𝓝 y :=
  map_extend_symm_nhdsWithin_range _ <| by rwa [← extChartAt_source I]

theorem map_extChartAt_symm_nhdsWithin (x : M) :
    map (extChartAt I x).symm (𝓝[(extChartAt I x).symm ⁻¹' s ∩ range I] extChartAt I x x) =
      𝓝[s] x :=
  map_extChartAt_symm_nhdsWithin' (mem_extChartAt_source x)

theorem map_extChartAt_symm_nhdsWithin_range (x : M) :
    map (extChartAt I x).symm (𝓝[range I] extChartAt I x x) = 𝓝 x :=
  map_extChartAt_symm_nhdsWithin_range' (mem_extChartAt_source x)

/-- Technical lemma ensuring that the preimage under an extended chart of a neighborhood of a point
in the source is a neighborhood of the preimage, within a set. -/
theorem extChartAt_preimage_mem_nhdsWithin' {x x' : M} (h : x' ∈ (extChartAt I x).source)
    (ht : t ∈ 𝓝[s] x') :
    (extChartAt I x).symm ⁻¹' t ∈ 𝓝[(extChartAt I x).symm ⁻¹' s ∩ range I] (extChartAt I x) x' := by
  rwa [← map_extChartAt_symm_nhdsWithin' h, mem_map] at ht

/-- Technical lemma ensuring that the preimage under an extended chart of a neighborhood of the
base point is a neighborhood of the preimage, within a set. -/
theorem extChartAt_preimage_mem_nhdsWithin {x : M} (ht : t ∈ 𝓝[s] x) :
    (extChartAt I x).symm ⁻¹' t ∈ 𝓝[(extChartAt I x).symm ⁻¹' s ∩ range I] (extChartAt I x) x :=
  extChartAt_preimage_mem_nhdsWithin' (mem_extChartAt_source x) ht

theorem extChartAt_preimage_mem_nhds' {x x' : M} (h : x' ∈ (extChartAt I x).source)
    (ht : t ∈ 𝓝 x') : (extChartAt I x).symm ⁻¹' t ∈ 𝓝 (extChartAt I x x') :=
  extend_preimage_mem_nhds _ (by rwa [← extChartAt_source I]) ht

/-- Technical lemma ensuring that the preimage under an extended chart of a neighborhood of a point
is a neighborhood of the preimage. -/
theorem extChartAt_preimage_mem_nhds {x : M} (ht : t ∈ 𝓝 x) :
    (extChartAt I x).symm ⁻¹' t ∈ 𝓝 ((extChartAt I x) x) := by
  apply (continuousAt_extChartAt_symm x).preimage_mem_nhds
  rwa [(extChartAt I x).left_inv (mem_extChartAt_source _)]

/-- Technical lemma to rewrite suitably the preimage of an intersection under an extended chart, to
bring it into a convenient form to apply derivative lemmas. -/
theorem extChartAt_preimage_inter_eq (x : M) :
    (extChartAt I x).symm ⁻¹' (s ∩ t) ∩ range I =
      (extChartAt I x).symm ⁻¹' s ∩ range I ∩ (extChartAt I x).symm ⁻¹' t := by
  mfld_set_tac

theorem ContinuousWithinAt.nhdsWithin_extChartAt_symm_preimage_inter_range
    {f : M → M'} {x : M} (hc : ContinuousWithinAt f s x) :
    𝓝[(extChartAt I x).symm ⁻¹' s ∩ range I] (extChartAt I x x) =
      𝓝[(extChartAt I x).target ∩
        (extChartAt I x).symm ⁻¹' (s ∩ f ⁻¹' (extChartAt I' (f x)).source)] (extChartAt I x x) := by
  rw [← (extChartAt I x).image_source_inter_eq', ← map_extChartAt_nhdsWithin_eq_image,
    ← map_extChartAt_nhdsWithin, nhdsWithin_inter_of_mem']
  exact hc (extChartAt_source_mem_nhds _)

theorem ContinuousWithinAt.extChartAt_symm_preimage_inter_range_eventuallyEq
    {f : M → M'} {x : M} (hc : ContinuousWithinAt f s x) :
    ((extChartAt I x).symm ⁻¹' s ∩ range I : Set E) =ᶠ[𝓝 (extChartAt I x x)]
      ((extChartAt I x).target ∩
        (extChartAt I x).symm ⁻¹' (s ∩ f ⁻¹' (extChartAt I' (f x)).source) : Set E) := by
  rw [← nhdsWithin_eq_iff_eventuallyEq]
  exact hc.nhdsWithin_extChartAt_symm_preimage_inter_range

/-! We use the name `ext_coord_change` for `(extChartAt I x').symm ≫ extChartAt I x`. -/

theorem ext_coord_change_source (x x' : M) :
    ((extChartAt I x').symm ≫ extChartAt I x).source =
      I '' ((chartAt H x').symm ≫ₕ chartAt H x).source :=
  extend_coord_change_source _ _

open IsManifold

theorem contDiffOn_ext_coord_change [IsManifold I n M] (x x' : M) :
    ContDiffOn 𝕜 n (extChartAt I x ∘ (extChartAt I x').symm)
      ((extChartAt I x').symm ≫ extChartAt I x).source :=
  contDiffOn_extend_coord_change (chart_mem_maximalAtlas x) (chart_mem_maximalAtlas x')

theorem contDiffWithinAt_ext_coord_change [IsManifold I n M] (x x' : M) {y : E}
    (hy : y ∈ ((extChartAt I x').symm ≫ extChartAt I x).source) :
    ContDiffWithinAt 𝕜 n (extChartAt I x ∘ (extChartAt I x').symm) (range I) y :=
  contDiffWithinAt_extend_coord_change (chart_mem_maximalAtlas x) (chart_mem_maximalAtlas x') hy

variable (I I') in
/-- Conjugating a function to write it in the preferred charts around `x`.
The manifold derivative of `f` will just be the derivative of this conjugated function. -/
@[simp, mfld_simps]
def writtenInExtChartAt (x : M) (f : M → M') : E → E' :=
  extChartAt I' (f x) ∘ f ∘ (extChartAt I x).symm

theorem writtenInExtChartAt_chartAt {x : M} {y : E} (h : y ∈ (extChartAt I x).target) :
    writtenInExtChartAt I I x (chartAt H x) y = y := by simp_all only [mfld_simps]

theorem writtenInExtChartAt_chartAt_symm {x : M} {y : E} (h : y ∈ (extChartAt I x).target) :
    writtenInExtChartAt I I (chartAt H x x) (chartAt H x).symm y = y := by
  simp_all only [mfld_simps]

theorem writtenInExtChartAt_extChartAt {x : M} {y : E} (h : y ∈ (extChartAt I x).target) :
    writtenInExtChartAt I 𝓘(𝕜, E) x (extChartAt I x) y = y := by
  simp_all only [mfld_simps]

theorem writtenInExtChartAt_extChartAt_symm {x : M} {y : E} (h : y ∈ (extChartAt I x).target) :
    writtenInExtChartAt 𝓘(𝕜, E) I (extChartAt I x x) (extChartAt I x).symm y = y := by
  simp_all only [mfld_simps]

variable (𝕜)

theorem extChartAt_self_eq {x : H} : ⇑(extChartAt I x) = I :=
  rfl

theorem extChartAt_self_apply {x y : H} : extChartAt I x y = I y :=
  rfl

/-- In the case of the manifold structure on a vector space, the extended charts are just the
identity. -/
theorem extChartAt_model_space_eq_id (x : E) : extChartAt 𝓘(𝕜, E) x = PartialEquiv.refl E := by
  simp only [mfld_simps]

theorem ext_chart_model_space_apply {x y : E} : extChartAt 𝓘(𝕜, E) x y = y :=
  rfl

variable {𝕜}

theorem extChartAt_prod (x : M × M') :
    extChartAt (I.prod I') x = (extChartAt I x.1).prod (extChartAt I' x.2) := by
  simp only [mfld_simps]
  -- Porting note: `simp` can't use `PartialEquiv.prod_trans` here because of a type
  -- synonym
  rw [PartialEquiv.prod_trans]

theorem extChartAt_comp [ChartedSpace H H'] (x : M') :
    (letI := ChartedSpace.comp H H' M'; extChartAt I x) =
      (chartAt H' x).toPartialEquiv ≫ extChartAt I (chartAt H' x x) :=
  PartialEquiv.trans_assoc ..

theorem writtenInExtChartAt_chartAt_comp [ChartedSpace H H'] (x : M') {y}
    (hy : y ∈ letI := ChartedSpace.comp H H' M'; (extChartAt I x).target) :
    (letI := ChartedSpace.comp H H' M'; writtenInExtChartAt I I x (chartAt H' x) y) = y := by
  letI := ChartedSpace.comp H H' M'
  simp_all only [mfld_simps, chartAt_comp]

theorem writtenInExtChartAt_chartAt_symm_comp [ChartedSpace H H'] (x : M') {y}
    (hy : y ∈ letI := ChartedSpace.comp H H' M'; (extChartAt I x).target) :
    ( letI := ChartedSpace.comp H H' M'
      writtenInExtChartAt I I (chartAt H' x x) (chartAt H' x).symm y) = y := by
  letI := ChartedSpace.comp H H' M'
  simp_all only [mfld_simps, chartAt_comp]

end ExtendedCharts

section Topology

-- Let `M` be a topological manifold over the field 𝕜.
variable
  {E : Type*} {𝕜 : Type*} [NontriviallyNormedField 𝕜]
  [NormedAddCommGroup E] [NormedSpace 𝕜 E] {H : Type*} [TopologicalSpace H]
  {M : Type*} [TopologicalSpace M] [ChartedSpace H M]

/-- A finite-dimensional manifold modelled on a locally compact field
  (such as ℝ, ℂ or the `p`-adic numbers) is locally compact. -/
lemma Manifold.locallyCompact_of_finiteDimensional
    (I : ModelWithCorners 𝕜 E H) [LocallyCompactSpace 𝕜] [FiniteDimensional 𝕜 E] :
    LocallyCompactSpace M := by
  have : ProperSpace E := FiniteDimensional.proper 𝕜 E
  have : LocallyCompactSpace H := I.locallyCompactSpace
  exact ChartedSpace.locallyCompactSpace H M

variable (M)

/-- A locally compact manifold must be modelled on a locally compact space. -/
lemma LocallyCompactSpace.of_locallyCompact_manifold (I : ModelWithCorners 𝕜 E H)
    [h : Nonempty M] [LocallyCompactSpace M] :
    LocallyCompactSpace E := by
  rcases h with ⟨x⟩
  obtain ⟨y, hy⟩ := interior_extChartAt_target_nonempty I x
  have h'y : y ∈ (extChartAt I x).target := interior_subset hy
  obtain ⟨s, hmem, hss, hcom⟩ :=
    LocallyCompactSpace.local_compact_nhds ((extChartAt I x).symm y) (extChartAt I x).source
      ((isOpen_extChartAt_source x).mem_nhds ((extChartAt I x).map_target h'y))
  have : IsCompact <| (extChartAt I x) '' s :=
    hcom.image_of_continuousOn <| (continuousOn_extChartAt x).mono hss
  apply this.locallyCompactSpace_of_mem_nhds_of_addGroup (x := y)
  rw [← (extChartAt I x).right_inv h'y]
  apply extChartAt_image_nhd_mem_nhds_of_mem_interior_range
    (PartialEquiv.map_target (extChartAt I x) h'y) _ hmem
  simp only [(extChartAt I x).right_inv h'y]
  exact interior_mono (extChartAt_target_subset_range x) hy

/-- Riesz's theorem applied to manifolds: a locally compact manifolds must be modelled on a
  finite-dimensional space. This is the converse to
  `Manifold.locallyCompact_of_finiteDimensional`. -/
theorem FiniteDimensional.of_locallyCompact_manifold
    [CompleteSpace 𝕜] (I : ModelWithCorners 𝕜 E H) [Inhabited M] [LocallyCompactSpace M] :
    FiniteDimensional 𝕜 E := by
  have := LocallyCompactSpace.of_locallyCompact_manifold M I
  exact FiniteDimensional.of_locallyCompactSpace 𝕜

end Topology

section TangentSpace

/- We define the tangent space to `M` modelled on `I : ModelWithCorners 𝕜 E H` as a type synonym
for `E`. This is enough to define linear maps between tangent spaces, for instance derivatives,
but the interesting part is to define a manifold structure on the whole tangent bundle, which
requires that `M` is a `C^n` manifold. The definition is put here to avoid importing
all the smooth bundle structure when defining manifold derivatives. -/

set_option linter.unusedVariables false in
/-- The tangent space at a point of the manifold `M`. It is just `E`. We could use instead
`(tangentBundleCore I M).to_topological_vector_bundle_core.fiber x`, but we use `E` to help the
kernel.
-/
@[nolint unusedArguments]
def TangentSpace {𝕜 : Type*} [NontriviallyNormedField 𝕜]
    {E : Type u} [NormedAddCommGroup E] [NormedSpace 𝕜 E]
    {H : Type*} [TopologicalSpace H] (I : ModelWithCorners 𝕜 E H)
    {M : Type*} [TopologicalSpace M] [ChartedSpace H M] (_x : M) : Type u := E
-- Porting note: was deriving TopologicalSpace, AddCommGroup, TopologicalAddGroup

/- In general, the definition of `TangentSpace` is not reducible, so that type class inference
does not pick wrong instances. We record the right instances for them. -/

variable {𝕜 : Type*} [NontriviallyNormedField 𝕜]
  {E : Type*} [NormedAddCommGroup E] [NormedSpace 𝕜 E]
  {H : Type*} [TopologicalSpace H] (I : ModelWithCorners 𝕜 E H)
  {M : Type*} [TopologicalSpace M] [ChartedSpace H M] {x : M}

instance : TopologicalSpace (TangentSpace I x) := inferInstanceAs (TopologicalSpace E)
instance : AddCommGroup (TangentSpace I x) := inferInstanceAs (AddCommGroup E)
instance : TopologicalAddGroup (TangentSpace I x) := inferInstanceAs (TopologicalAddGroup E)
instance : Module 𝕜 (TangentSpace I x) := inferInstanceAs (Module 𝕜 E)
instance : Inhabited (TangentSpace I x) := ⟨0⟩

variable (M) in
-- is empty if the base manifold is empty
/-- The tangent bundle to a manifold, as a Sigma type. Defined in terms of
`Bundle.TotalSpace` to be able to put a suitable topology on it. -/
-- Porting note (https://github.com/leanprover-community/mathlib4/issues/5171): was nolint has_nonempty_instance
abbrev TangentBundle := Bundle.TotalSpace E (TangentSpace I : M → Type _)

end TangentSpace

section Real

variable {E : Type*} [NormedAddCommGroup E] [NormedSpace ℝ E] {H : Type*} [TopologicalSpace H]
  {I : ModelWithCorners ℝ E H} {M : Type*} [TopologicalSpace M] [ChartedSpace H M] {x : M}

instance : PathConnectedSpace (TangentSpace I x) := inferInstanceAs (PathConnectedSpace E)

end Real

set_option linter.style.longFile 1700<|MERGE_RESOLUTION|>--- conflicted
+++ resolved
@@ -368,11 +368,7 @@
   I.isClosedEmbedding.isEmbedding.secondCountableTopology
 
 include I in
-<<<<<<< HEAD
-/-- Every charted space is a Fréchet space (T1 space) -- regardless of whether it is
-=======
 /-- Every manifold is a Fréchet space (T1 space) -- regardless of whether it is
->>>>>>> d9df436d
 Hausdorff. -/
 protected theorem t1Space (M : Type*) [TopologicalSpace M] [ChartedSpace H M] : T1Space M := by
   have : T2Space H := I.isClosedEmbedding.toIsEmbedding.t2Space
