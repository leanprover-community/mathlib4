/-
Copyright (c) 2019 Sébastien Gouëzel. All rights reserved.
Released under Apache 2.0 license as described in the file LICENSE.
Authors: Sébastien Gouëzel
-/
import Mathlib.Analysis.Analytic.Basic
import Mathlib.Analysis.Analytic.Composition
import Mathlib.Analysis.Analytic.Linear
import Mathlib.Analysis.Calculus.FDeriv.Analytic
import Mathlib.Geometry.Manifold.ChartedSpace
import Mathlib.Analysis.NormedSpace.FiniteDimension
import Mathlib.Analysis.Calculus.ContDiff.Basic

#align_import geometry.manifold.smooth_manifold_with_corners from "leanprover-community/mathlib"@"ddec54a71a0dd025c05445d467f1a2b7d586a3ba"

/-!
# Smooth manifolds (possibly with boundary or corners)

A smooth manifold is a manifold modelled on a normed vector space, or a subset like a
half-space (to get manifolds with boundaries) for which the changes of coordinates are smooth maps.
We define a model with corners as a map `I : H → E` embedding nicely the topological space `H` in
the vector space `E` (or more precisely as a structure containing all the relevant properties).
Given such a model with corners `I` on `(E, H)`, we define the groupoid of local
homeomorphisms of `H` which are smooth when read in `E` (for any regularity `n : ℕ∞`).
With this groupoid at hand and the general machinery of charted spaces, we thus get the notion
of `C^n` manifold with respect to any model with corners `I` on `(E, H)`. We also introduce a
specific type class for `C^∞` manifolds as these are the most commonly used.

Some texts assume manifolds to be Hausdorff and secound countable. We (in mathlib) assume neither,
but add these assumptions later as needed. (Quite a few results still do not require them.)

## Main definitions

* `ModelWithCorners 𝕜 E H` :
  a structure containing informations on the way a space `H` embeds in a
  model vector space E over the field `𝕜`. This is all that is needed to
  define a smooth manifold with model space `H`, and model vector space `E`.
* `modelWithCornersSelf 𝕜 E` :
  trivial model with corners structure on the space `E` embedded in itself by the identity.
* `contDiffGroupoid n I` :
  when `I` is a model with corners on `(𝕜, E, H)`, this is the groupoid of partial homeos of `H`
  which are of class `C^n` over the normed field `𝕜`, when read in `E`.
* `SmoothManifoldWithCorners I M` :
  a type class saying that the charted space `M`, modelled on the space `H`, has `C^∞` changes of
  coordinates with respect to the model with corners `I` on `(𝕜, E, H)`. This type class is just
  a shortcut for `HasGroupoid M (contDiffGroupoid ∞ I)`.
* `extChartAt I x`:
  in a smooth manifold with corners with the model `I` on `(E, H)`, the charts take values in `H`,
  but often we may want to use their `E`-valued version, obtained by composing the charts with `I`.
  Since the target is in general not open, we can not register them as partial homeomorphisms, but
  we register them as `PartialEquiv`s.
  `extChartAt I x` is the canonical such partial equiv around `x`.

As specific examples of models with corners, we define (in `Geometry.Manifold.Instances.Real`)
* `modelWithCornersSelf ℝ (EuclideanSpace (Fin n))` for the model space used to define
  `n`-dimensional real manifolds without boundary (with notation `𝓡 n` in the locale `Manifold`)
* `ModelWithCorners ℝ (EuclideanSpace (Fin n)) (EuclideanHalfSpace n)` for the model space
  used to define `n`-dimensional real manifolds with boundary (with notation `𝓡∂ n` in the locale
  `Manifold`)
* `ModelWithCorners ℝ (EuclideanSpace (Fin n)) (EuclideanQuadrant n)` for the model space used
  to define `n`-dimensional real manifolds with corners

With these definitions at hand, to invoke an `n`-dimensional real manifold without boundary,
one could use

  `variable {n : ℕ} {M : Type*} [TopologicalSpace M] [ChartedSpace (EuclideanSpace (Fin n)) M]
   [SmoothManifoldWithCorners (𝓡 n) M]`.

However, this is not the recommended way: a theorem proved using this assumption would not apply
for instance to the tangent space of such a manifold, which is modelled on
`(EuclideanSpace (Fin n)) × (EuclideanSpace (Fin n))` and not on `EuclideanSpace (Fin (2 * n))`!
In the same way, it would not apply to product manifolds, modelled on
`(EuclideanSpace (Fin n)) × (EuclideanSpace (Fin m))`.
The right invocation does not focus on one specific construction, but on all constructions sharing
the right properties, like

  `variable {E : Type*} [NormedAddCommGroup E] [NormedSpace ℝ E] [FiniteDimensional ℝ E]
  {I : ModelWithCorners ℝ E E} [I.Boundaryless]
  {M : Type*} [TopologicalSpace M] [ChartedSpace E M] [SmoothManifoldWithCorners I M]`

Here, `I.Boundaryless` is a typeclass property ensuring that there is no boundary (this is for
instance the case for `modelWithCornersSelf`, or products of these). Note that one could consider
as a natural assumption to only use the trivial model with corners `modelWithCornersSelf ℝ E`,
but again in product manifolds the natural model with corners will not be this one but the product
one (and they are not defeq as `(fun p : E × F ↦ (p.1, p.2))` is not defeq to the identity).
So, it is important to use the above incantation to maximize the applicability of theorems.

## Implementation notes

We want to talk about manifolds modelled on a vector space, but also on manifolds with
boundary, modelled on a half space (or even manifolds with corners). For the latter examples,
we still want to define smooth functions, tangent bundles, and so on. As smooth functions are
well defined on vector spaces or subsets of these, one could take for model space a subtype of a
vector space. With the drawback that the whole vector space itself (which is the most basic
example) is not directly a subtype of itself: the inclusion of `univ : Set E` in `Set E` would
show up in the definition, instead of `id`.

A good abstraction covering both cases it to have a vector
space `E` (with basic example the Euclidean space), a model space `H` (with basic example the upper
half space), and an embedding of `H` into `E` (which can be the identity for `H = E`, or
`Subtype.val` for manifolds with corners). We say that the pair `(E, H)` with their embedding is a
model with corners, and we encompass all the relevant properties (in particular the fact that the
image of `H` in `E` should have unique differentials) in the definition of `ModelWithCorners`.

We concentrate on `C^∞` manifolds: all the definitions work equally well for `C^n` manifolds, but
later on it is a pain to carry all over the smoothness parameter, especially when one wants to deal
with `C^k` functions as there would be additional conditions `k ≤ n` everywhere. Since one deals
almost all the time with `C^∞` (or analytic) manifolds, this seems to be a reasonable choice that
one could revisit later if needed. `C^k` manifolds are still available, but they should be called
using `HasGroupoid M (contDiffGroupoid k I)` where `I` is the model with corners.

I have considered using the model with corners `I` as a typeclass argument, possibly `outParam`, to
get lighter notations later on, but it did not turn out right, as on `E × F` there are two natural
model with corners, the trivial (identity) one, and the product one, and they are not defeq and one
needs to indicate to Lean which one we want to use.
This means that when talking on objects on manifolds one will most often need to specify the model
with corners one is using. For instance, the tangent bundle will be `TangentBundle I M` and the
derivative will be `mfderiv I I' f`, instead of the more natural notations `TangentBundle 𝕜 M` and
`mfderiv 𝕜 f` (the field has to be explicit anyway, as some manifolds could be considered both as
real and complex manifolds).
-/

noncomputable section

universe u v w u' v' w'

open Set Filter Function

open scoped Manifold Filter Topology

/-- The extended natural number `∞` -/
scoped[Manifold] notation "∞" => (⊤ : ℕ∞)

/-! ### Models with corners. -/


/-- A structure containing informations on the way a space `H` embeds in a
model vector space `E` over the field `𝕜`. This is all what is needed to
define a smooth manifold with model space `H`, and model vector space `E`.
-/
@[ext] -- Porting note(#5171): was nolint has_nonempty_instance
structure ModelWithCorners (𝕜 : Type*) [NontriviallyNormedField 𝕜] (E : Type*)
    [NormedAddCommGroup E] [NormedSpace 𝕜 E] (H : Type*) [TopologicalSpace H] extends
    PartialEquiv H E where
  source_eq : source = univ
  unique_diff' : UniqueDiffOn 𝕜 toPartialEquiv.target
  continuous_toFun : Continuous toFun := by continuity
  continuous_invFun : Continuous invFun := by continuity
#align model_with_corners ModelWithCorners

attribute [simp, mfld_simps] ModelWithCorners.source_eq

/-- A vector space is a model with corners. -/
def modelWithCornersSelf (𝕜 : Type*) [NontriviallyNormedField 𝕜] (E : Type*)
    [NormedAddCommGroup E] [NormedSpace 𝕜 E] : ModelWithCorners 𝕜 E E where
  toPartialEquiv := PartialEquiv.refl E
  source_eq := rfl
  unique_diff' := uniqueDiffOn_univ
  continuous_toFun := continuous_id
  continuous_invFun := continuous_id
#align model_with_corners_self modelWithCornersSelf

@[inherit_doc] scoped[Manifold] notation "𝓘(" 𝕜 ", " E ")" => modelWithCornersSelf 𝕜 E

/-- A normed field is a model with corners. -/
scoped[Manifold] notation "𝓘(" 𝕜 ")" => modelWithCornersSelf 𝕜 𝕜

section

variable {𝕜 : Type*} [NontriviallyNormedField 𝕜] {E : Type*} [NormedAddCommGroup E]
  [NormedSpace 𝕜 E] {H : Type*} [TopologicalSpace H] (I : ModelWithCorners 𝕜 E H)

namespace ModelWithCorners

/-- Coercion of a model with corners to a function. We don't use `e.toFun` because it is actually
`e.toPartialEquiv.toFun`, so `simp` will apply lemmas about `toPartialEquiv`. While we may want to
switch to this behavior later, doing it mid-port will break a lot of proofs. -/
@[coe] def toFun' (e : ModelWithCorners 𝕜 E H) : H → E := e.toFun

instance : CoeFun (ModelWithCorners 𝕜 E H) fun _ => H → E := ⟨toFun'⟩

/-- The inverse to a model with corners, only registered as a `PartialEquiv`. -/
protected def symm : PartialEquiv E H :=
  I.toPartialEquiv.symm
#align model_with_corners.symm ModelWithCorners.symm

/-- See Note [custom simps projection]. We need to specify this projection explicitly in this case,
  because it is a composition of multiple projections. -/
def Simps.apply (𝕜 : Type*) [NontriviallyNormedField 𝕜] (E : Type*) [NormedAddCommGroup E]
    [NormedSpace 𝕜 E] (H : Type*) [TopologicalSpace H] (I : ModelWithCorners 𝕜 E H) : H → E :=
  I
#align model_with_corners.simps.apply ModelWithCorners.Simps.apply

/-- See Note [custom simps projection] -/
def Simps.symm_apply (𝕜 : Type*) [NontriviallyNormedField 𝕜] (E : Type*) [NormedAddCommGroup E]
    [NormedSpace 𝕜 E] (H : Type*) [TopologicalSpace H] (I : ModelWithCorners 𝕜 E H) : E → H :=
  I.symm
#align model_with_corners.simps.symm_apply ModelWithCorners.Simps.symm_apply

initialize_simps_projections ModelWithCorners (toFun → apply, invFun → symm_apply)

-- Register a few lemmas to make sure that `simp` puts expressions in normal form
@[simp, mfld_simps]
theorem toPartialEquiv_coe : (I.toPartialEquiv : H → E) = I :=
  rfl
#align model_with_corners.to_local_equiv_coe ModelWithCorners.toPartialEquiv_coe

@[simp, mfld_simps]
theorem mk_coe (e : PartialEquiv H E) (a b c d) :
    ((ModelWithCorners.mk e a b c d : ModelWithCorners 𝕜 E H) : H → E) = (e : H → E) :=
  rfl
#align model_with_corners.mk_coe ModelWithCorners.mk_coe

@[simp, mfld_simps]
theorem toPartialEquiv_coe_symm : (I.toPartialEquiv.symm : E → H) = I.symm :=
  rfl
#align model_with_corners.to_local_equiv_coe_symm ModelWithCorners.toPartialEquiv_coe_symm

@[simp, mfld_simps]
theorem mk_symm (e : PartialEquiv H E) (a b c d) :
    (ModelWithCorners.mk e a b c d : ModelWithCorners 𝕜 E H).symm = e.symm :=
  rfl
#align model_with_corners.mk_symm ModelWithCorners.mk_symm

@[continuity]
protected theorem continuous : Continuous I :=
  I.continuous_toFun
#align model_with_corners.continuous ModelWithCorners.continuous

protected theorem continuousAt {x} : ContinuousAt I x :=
  I.continuous.continuousAt
#align model_with_corners.continuous_at ModelWithCorners.continuousAt

protected theorem continuousWithinAt {s x} : ContinuousWithinAt I s x :=
  I.continuousAt.continuousWithinAt
#align model_with_corners.continuous_within_at ModelWithCorners.continuousWithinAt

@[continuity]
theorem continuous_symm : Continuous I.symm :=
  I.continuous_invFun
#align model_with_corners.continuous_symm ModelWithCorners.continuous_symm

theorem continuousAt_symm {x} : ContinuousAt I.symm x :=
  I.continuous_symm.continuousAt
#align model_with_corners.continuous_at_symm ModelWithCorners.continuousAt_symm

theorem continuousWithinAt_symm {s x} : ContinuousWithinAt I.symm s x :=
  I.continuous_symm.continuousWithinAt
#align model_with_corners.continuous_within_at_symm ModelWithCorners.continuousWithinAt_symm

theorem continuousOn_symm {s} : ContinuousOn I.symm s :=
  I.continuous_symm.continuousOn
#align model_with_corners.continuous_on_symm ModelWithCorners.continuousOn_symm

@[simp, mfld_simps]
theorem target_eq : I.target = range (I : H → E) := by
  rw [← image_univ, ← I.source_eq]
  exact I.image_source_eq_target.symm
#align model_with_corners.target_eq ModelWithCorners.target_eq

protected theorem unique_diff : UniqueDiffOn 𝕜 (range I) :=
  I.target_eq ▸ I.unique_diff'
#align model_with_corners.unique_diff ModelWithCorners.unique_diff

@[simp, mfld_simps]
protected theorem left_inv (x : H) : I.symm (I x) = x := by refine I.left_inv' ?_; simp
#align model_with_corners.left_inv ModelWithCorners.left_inv

protected theorem leftInverse : LeftInverse I.symm I :=
  I.left_inv
#align model_with_corners.left_inverse ModelWithCorners.leftInverse

theorem injective : Injective I :=
  I.leftInverse.injective
#align model_with_corners.injective ModelWithCorners.injective

@[simp, mfld_simps]
theorem symm_comp_self : I.symm ∘ I = id :=
  I.leftInverse.comp_eq_id
#align model_with_corners.symm_comp_self ModelWithCorners.symm_comp_self

protected theorem rightInvOn : RightInvOn I.symm I (range I) :=
  I.leftInverse.rightInvOn_range
#align model_with_corners.right_inv_on ModelWithCorners.rightInvOn

@[simp, mfld_simps]
protected theorem right_inv {x : E} (hx : x ∈ range I) : I (I.symm x) = x :=
  I.rightInvOn hx
#align model_with_corners.right_inv ModelWithCorners.right_inv

theorem preimage_image (s : Set H) : I ⁻¹' (I '' s) = s :=
  I.injective.preimage_image s
#align model_with_corners.preimage_image ModelWithCorners.preimage_image

protected theorem image_eq (s : Set H) : I '' s = I.symm ⁻¹' s ∩ range I := by
  refine (I.toPartialEquiv.image_eq_target_inter_inv_preimage ?_).trans ?_
  · rw [I.source_eq]; exact subset_univ _
  · rw [inter_comm, I.target_eq, I.toPartialEquiv_coe_symm]
#align model_with_corners.image_eq ModelWithCorners.image_eq

protected theorem closedEmbedding : ClosedEmbedding I :=
  I.leftInverse.closedEmbedding I.continuous_symm I.continuous
#align model_with_corners.closed_embedding ModelWithCorners.closedEmbedding

theorem isClosed_range : IsClosed (range I) :=
  I.closedEmbedding.isClosed_range
#align model_with_corners.closed_range ModelWithCorners.isClosed_range

@[deprecated (since := "2024-03-17")] alias closed_range := isClosed_range

theorem map_nhds_eq (x : H) : map I (𝓝 x) = 𝓝[range I] I x :=
  I.closedEmbedding.toEmbedding.map_nhds_eq x
#align model_with_corners.map_nhds_eq ModelWithCorners.map_nhds_eq

theorem map_nhdsWithin_eq (s : Set H) (x : H) : map I (𝓝[s] x) = 𝓝[I '' s] I x :=
  I.closedEmbedding.toEmbedding.map_nhdsWithin_eq s x
#align model_with_corners.map_nhds_within_eq ModelWithCorners.map_nhdsWithin_eq

theorem image_mem_nhdsWithin {x : H} {s : Set H} (hs : s ∈ 𝓝 x) : I '' s ∈ 𝓝[range I] I x :=
  I.map_nhds_eq x ▸ image_mem_map hs
#align model_with_corners.image_mem_nhds_within ModelWithCorners.image_mem_nhdsWithin

theorem symm_map_nhdsWithin_image {x : H} {s : Set H} : map I.symm (𝓝[I '' s] I x) = 𝓝[s] x := by
  rw [← I.map_nhdsWithin_eq, map_map, I.symm_comp_self, map_id]
#align model_with_corners.symm_map_nhds_within_image ModelWithCorners.symm_map_nhdsWithin_image

theorem symm_map_nhdsWithin_range (x : H) : map I.symm (𝓝[range I] I x) = 𝓝 x := by
  rw [← I.map_nhds_eq, map_map, I.symm_comp_self, map_id]
#align model_with_corners.symm_map_nhds_within_range ModelWithCorners.symm_map_nhdsWithin_range

theorem unique_diff_preimage {s : Set H} (hs : IsOpen s) :
    UniqueDiffOn 𝕜 (I.symm ⁻¹' s ∩ range I) := by
  rw [inter_comm]
  exact I.unique_diff.inter (hs.preimage I.continuous_invFun)
#align model_with_corners.unique_diff_preimage ModelWithCorners.unique_diff_preimage

theorem unique_diff_preimage_source {β : Type*} [TopologicalSpace β] {e : PartialHomeomorph H β} :
    UniqueDiffOn 𝕜 (I.symm ⁻¹' e.source ∩ range I) :=
  I.unique_diff_preimage e.open_source
#align model_with_corners.unique_diff_preimage_source ModelWithCorners.unique_diff_preimage_source

theorem unique_diff_at_image {x : H} : UniqueDiffWithinAt 𝕜 (range I) (I x) :=
  I.unique_diff _ (mem_range_self _)
#align model_with_corners.unique_diff_at_image ModelWithCorners.unique_diff_at_image

theorem symm_continuousWithinAt_comp_right_iff {X} [TopologicalSpace X] {f : H → X} {s : Set H}
    {x : H} :
    ContinuousWithinAt (f ∘ I.symm) (I.symm ⁻¹' s ∩ range I) (I x) ↔ ContinuousWithinAt f s x := by
  refine ⟨fun h => ?_, fun h => ?_⟩
  · have := h.comp I.continuousWithinAt (mapsTo_preimage _ _)
    simp_rw [preimage_inter, preimage_preimage, I.left_inv, preimage_id', preimage_range,
      inter_univ] at this
    rwa [Function.comp.assoc, I.symm_comp_self] at this
  · rw [← I.left_inv x] at h; exact h.comp I.continuousWithinAt_symm inter_subset_left
#align model_with_corners.symm_continuous_within_at_comp_right_iff ModelWithCorners.symm_continuousWithinAt_comp_right_iff

protected theorem locallyCompactSpace [LocallyCompactSpace E] (I : ModelWithCorners 𝕜 E H) :
    LocallyCompactSpace H := by
  have : ∀ x : H, (𝓝 x).HasBasis (fun s => s ∈ 𝓝 (I x) ∧ IsCompact s)
      fun s => I.symm '' (s ∩ range I) := fun x ↦ by
    rw [← I.symm_map_nhdsWithin_range]
    exact ((compact_basis_nhds (I x)).inf_principal _).map _
  refine .of_hasBasis this ?_
  rintro x s ⟨-, hsc⟩
  exact (hsc.inter_right I.isClosed_range).image I.continuous_symm
#align model_with_corners.locally_compact ModelWithCorners.locallyCompactSpace

open TopologicalSpace

protected theorem secondCountableTopology [SecondCountableTopology E] (I : ModelWithCorners 𝕜 E H) :
    SecondCountableTopology H :=
  I.closedEmbedding.toEmbedding.secondCountableTopology
#align model_with_corners.second_countable_topology ModelWithCorners.secondCountableTopology

end ModelWithCorners

section

variable (𝕜 E)

/-- In the trivial model with corners, the associated `PartialEquiv` is the identity. -/
@[simp, mfld_simps]
theorem modelWithCornersSelf_partialEquiv : 𝓘(𝕜, E).toPartialEquiv = PartialEquiv.refl E :=
  rfl
#align model_with_corners_self_local_equiv modelWithCornersSelf_partialEquiv

@[simp, mfld_simps]
theorem modelWithCornersSelf_coe : (𝓘(𝕜, E) : E → E) = id :=
  rfl
#align model_with_corners_self_coe modelWithCornersSelf_coe

@[simp, mfld_simps]
theorem modelWithCornersSelf_coe_symm : (𝓘(𝕜, E).symm : E → E) = id :=
  rfl
#align model_with_corners_self_coe_symm modelWithCornersSelf_coe_symm

end

end

section ModelWithCornersProd

/-- Given two model_with_corners `I` on `(E, H)` and `I'` on `(E', H')`, we define the model with
corners `I.prod I'` on `(E × E', ModelProd H H')`. This appears in particular for the manifold
structure on the tangent bundle to a manifold modelled on `(E, H)`: it will be modelled on
`(E × E, H × E)`. See note [Manifold type tags] for explanation about `ModelProd H H'`
vs `H × H'`. -/
@[simps (config := .lemmasOnly)]
def ModelWithCorners.prod {𝕜 : Type u} [NontriviallyNormedField 𝕜] {E : Type v}
    [NormedAddCommGroup E] [NormedSpace 𝕜 E] {H : Type w} [TopologicalSpace H]
    (I : ModelWithCorners 𝕜 E H) {E' : Type v'} [NormedAddCommGroup E'] [NormedSpace 𝕜 E']
    {H' : Type w'} [TopologicalSpace H'] (I' : ModelWithCorners 𝕜 E' H') :
    ModelWithCorners 𝕜 (E × E') (ModelProd H H') :=
  { I.toPartialEquiv.prod I'.toPartialEquiv with
    toFun := fun x => (I x.1, I' x.2)
    invFun := fun x => (I.symm x.1, I'.symm x.2)
    source := { x | x.1 ∈ I.source ∧ x.2 ∈ I'.source }
    source_eq := by simp only [setOf_true, mfld_simps]
    unique_diff' := I.unique_diff'.prod I'.unique_diff'
    continuous_toFun := I.continuous_toFun.prod_map I'.continuous_toFun
    continuous_invFun := I.continuous_invFun.prod_map I'.continuous_invFun }
#align model_with_corners.prod ModelWithCorners.prod

/-- Given a finite family of `ModelWithCorners` `I i` on `(E i, H i)`, we define the model with
corners `pi I` on `(Π i, E i, ModelPi H)`. See note [Manifold type tags] for explanation about
`ModelPi H`. -/
def ModelWithCorners.pi {𝕜 : Type u} [NontriviallyNormedField 𝕜] {ι : Type v} [Fintype ι]
    {E : ι → Type w} [∀ i, NormedAddCommGroup (E i)] [∀ i, NormedSpace 𝕜 (E i)] {H : ι → Type u'}
    [∀ i, TopologicalSpace (H i)] (I : ∀ i, ModelWithCorners 𝕜 (E i) (H i)) :
    ModelWithCorners 𝕜 (∀ i, E i) (ModelPi H) where
  toPartialEquiv := PartialEquiv.pi fun i => (I i).toPartialEquiv
  source_eq := by simp only [pi_univ, mfld_simps]
  unique_diff' := UniqueDiffOn.pi ι E _ _ fun i _ => (I i).unique_diff'
  continuous_toFun := continuous_pi fun i => (I i).continuous.comp (continuous_apply i)
  continuous_invFun := continuous_pi fun i => (I i).continuous_symm.comp (continuous_apply i)
#align model_with_corners.pi ModelWithCorners.pi

/-- Special case of product model with corners, which is trivial on the second factor. This shows up
as the model to tangent bundles. -/
abbrev ModelWithCorners.tangent {𝕜 : Type u} [NontriviallyNormedField 𝕜] {E : Type v}
    [NormedAddCommGroup E] [NormedSpace 𝕜 E] {H : Type w} [TopologicalSpace H]
    (I : ModelWithCorners 𝕜 E H) : ModelWithCorners 𝕜 (E × E) (ModelProd H E) :=
  I.prod 𝓘(𝕜, E)
#align model_with_corners.tangent ModelWithCorners.tangent

variable {𝕜 : Type*} [NontriviallyNormedField 𝕜] {E : Type*} [NormedAddCommGroup E]
  [NormedSpace 𝕜 E] {E' : Type*} [NormedAddCommGroup E'] [NormedSpace 𝕜 E'] {F : Type*}
  [NormedAddCommGroup F] [NormedSpace 𝕜 F] {F' : Type*} [NormedAddCommGroup F'] [NormedSpace 𝕜 F']
  {H : Type*} [TopologicalSpace H] {H' : Type*} [TopologicalSpace H'] {G : Type*}
  [TopologicalSpace G] {G' : Type*} [TopologicalSpace G'] {I : ModelWithCorners 𝕜 E H}
  {J : ModelWithCorners 𝕜 F G}

@[simp, mfld_simps]
theorem modelWithCorners_prod_toPartialEquiv :
    (I.prod J).toPartialEquiv = I.toPartialEquiv.prod J.toPartialEquiv :=
  rfl
#align model_with_corners_prod_to_local_equiv modelWithCorners_prod_toPartialEquiv

@[simp, mfld_simps]
theorem modelWithCorners_prod_coe (I : ModelWithCorners 𝕜 E H) (I' : ModelWithCorners 𝕜 E' H') :
    (I.prod I' : _ × _ → _ × _) = Prod.map I I' :=
  rfl
#align model_with_corners_prod_coe modelWithCorners_prod_coe

@[simp, mfld_simps]
theorem modelWithCorners_prod_coe_symm (I : ModelWithCorners 𝕜 E H)
    (I' : ModelWithCorners 𝕜 E' H') :
    ((I.prod I').symm : _ × _ → _ × _) = Prod.map I.symm I'.symm :=
  rfl
#align model_with_corners_prod_coe_symm modelWithCorners_prod_coe_symm

theorem modelWithCornersSelf_prod : 𝓘(𝕜, E × F) = 𝓘(𝕜, E).prod 𝓘(𝕜, F) := by ext1 <;> simp
#align model_with_corners_self_prod modelWithCornersSelf_prod

theorem ModelWithCorners.range_prod : range (I.prod J) = range I ×ˢ range J := by
  simp_rw [← ModelWithCorners.target_eq]; rfl
#align model_with_corners.range_prod ModelWithCorners.range_prod

end ModelWithCornersProd

section Boundaryless

/-- Property ensuring that the model with corners `I` defines manifolds without boundary. This
  differs from the more general `BoundarylessManifold`, which requires every point on the manifold
  to be an interior point.  -/
class ModelWithCorners.Boundaryless {𝕜 : Type*} [NontriviallyNormedField 𝕜] {E : Type*}
    [NormedAddCommGroup E] [NormedSpace 𝕜 E] {H : Type*} [TopologicalSpace H]
    (I : ModelWithCorners 𝕜 E H) : Prop where
  range_eq_univ : range I = univ
#align model_with_corners.boundaryless ModelWithCorners.Boundaryless

theorem ModelWithCorners.range_eq_univ {𝕜 : Type*} [NontriviallyNormedField 𝕜] {E : Type*}
    [NormedAddCommGroup E] [NormedSpace 𝕜 E] {H : Type*} [TopologicalSpace H]
    (I : ModelWithCorners 𝕜 E H) [I.Boundaryless] :
    range I = univ := ModelWithCorners.Boundaryless.range_eq_univ

/-- If `I` is a `ModelWithCorners.Boundaryless` model, then it is a homeomorphism. -/
@[simps (config := {simpRhs := true})]
def ModelWithCorners.toHomeomorph {𝕜 : Type*} [NontriviallyNormedField 𝕜] {E : Type*}
    [NormedAddCommGroup E] [NormedSpace 𝕜 E] {H : Type*} [TopologicalSpace H]
    (I : ModelWithCorners 𝕜 E H) [I.Boundaryless] : H ≃ₜ E where
  __ := I
  left_inv := I.left_inv
  right_inv _ := I.right_inv <| I.range_eq_univ.symm ▸ mem_univ _

/-- The trivial model with corners has no boundary -/
instance modelWithCornersSelf_boundaryless (𝕜 : Type*) [NontriviallyNormedField 𝕜] (E : Type*)
    [NormedAddCommGroup E] [NormedSpace 𝕜 E] : (modelWithCornersSelf 𝕜 E).Boundaryless :=
  ⟨by simp⟩
#align model_with_corners_self_boundaryless modelWithCornersSelf_boundaryless

/-- If two model with corners are boundaryless, their product also is -/
instance ModelWithCorners.range_eq_univ_prod {𝕜 : Type u} [NontriviallyNormedField 𝕜] {E : Type v}
    [NormedAddCommGroup E] [NormedSpace 𝕜 E] {H : Type w} [TopologicalSpace H]
    (I : ModelWithCorners 𝕜 E H) [I.Boundaryless] {E' : Type v'} [NormedAddCommGroup E']
    [NormedSpace 𝕜 E'] {H' : Type w'} [TopologicalSpace H'] (I' : ModelWithCorners 𝕜 E' H')
    [I'.Boundaryless] : (I.prod I').Boundaryless := by
  constructor
  dsimp [ModelWithCorners.prod, ModelProd]
  rw [← prod_range_range_eq, ModelWithCorners.Boundaryless.range_eq_univ,
    ModelWithCorners.Boundaryless.range_eq_univ, univ_prod_univ]
#align model_with_corners.range_eq_univ_prod ModelWithCorners.range_eq_univ_prod

end Boundaryless

section contDiffGroupoid

/-! ### Smooth functions on models with corners -/


variable {m n : ℕ∞} {𝕜 : Type*} [NontriviallyNormedField 𝕜] {E : Type*} [NormedAddCommGroup E]
  [NormedSpace 𝕜 E] {H : Type*} [TopologicalSpace H] (I : ModelWithCorners 𝕜 E H) {M : Type*}
  [TopologicalSpace M]

variable (n)

/-- Given a model with corners `(E, H)`, we define the pregroupoid of `C^n` transformations of `H`
as the maps that are `C^n` when read in `E` through `I`. -/
def contDiffPregroupoid : Pregroupoid H where
  property f s := ContDiffOn 𝕜 n (I ∘ f ∘ I.symm) (I.symm ⁻¹' s ∩ range I)
  comp {f g u v} hf hg _ _ _ := by
    have : I ∘ (g ∘ f) ∘ I.symm = (I ∘ g ∘ I.symm) ∘ I ∘ f ∘ I.symm := by ext x; simp
    simp only [this]
    refine hg.comp (hf.mono fun x ⟨hx1, hx2⟩ ↦ ⟨hx1.1, hx2⟩) ?_
    rintro x ⟨hx1, _⟩
    simp only [mfld_simps] at hx1 ⊢
    exact hx1.2
  id_mem := by
    apply ContDiffOn.congr contDiff_id.contDiffOn
    rintro x ⟨_, hx2⟩
    rcases mem_range.1 hx2 with ⟨y, hy⟩
    rw [← hy]
    simp only [mfld_simps]
  locality {f u} _ H := by
    apply contDiffOn_of_locally_contDiffOn
    rintro y ⟨hy1, hy2⟩
    rcases mem_range.1 hy2 with ⟨x, hx⟩
    rw [← hx] at hy1 ⊢
    simp only [mfld_simps] at hy1 ⊢
    rcases H x hy1 with ⟨v, v_open, xv, hv⟩
    have : I.symm ⁻¹' (u ∩ v) ∩ range I = I.symm ⁻¹' u ∩ range I ∩ I.symm ⁻¹' v := by
      rw [preimage_inter, inter_assoc, inter_assoc]
      congr 1
      rw [inter_comm]
    rw [this] at hv
    exact ⟨I.symm ⁻¹' v, v_open.preimage I.continuous_symm, by simpa, hv⟩
  congr {f g u} _ fg hf := by
    apply hf.congr
    rintro y ⟨hy1, hy2⟩
    rcases mem_range.1 hy2 with ⟨x, hx⟩
    rw [← hx] at hy1 ⊢
    simp only [mfld_simps] at hy1 ⊢
    rw [fg _ hy1]

/-- Given a model with corners `(E, H)`, we define the groupoid of invertible `C^n` transformations
  of `H` as the invertible maps that are `C^n` when read in `E` through `I`. -/
def contDiffGroupoid : StructureGroupoid H :=
  Pregroupoid.groupoid (contDiffPregroupoid n I)
#align cont_diff_groupoid contDiffGroupoid

variable {n}

/-- Inclusion of the groupoid of `C^n` local diffeos in the groupoid of `C^m` local diffeos when
`m ≤ n` -/
theorem contDiffGroupoid_le (h : m ≤ n) : contDiffGroupoid n I ≤ contDiffGroupoid m I := by
  rw [contDiffGroupoid, contDiffGroupoid]
  apply groupoid_of_pregroupoid_le
  intro f s hfs
  exact ContDiffOn.of_le hfs h
#align cont_diff_groupoid_le contDiffGroupoid_le

/-- The groupoid of `0`-times continuously differentiable maps is just the groupoid of all
partial homeomorphisms -/
theorem contDiffGroupoid_zero_eq : contDiffGroupoid 0 I = continuousGroupoid H := by
  apply le_antisymm le_top
  intro u _
  -- we have to check that every partial homeomorphism belongs to `contDiffGroupoid 0 I`,
  -- by unfolding its definition
  change u ∈ contDiffGroupoid 0 I
  rw [contDiffGroupoid, mem_groupoid_of_pregroupoid, contDiffPregroupoid]
  simp only [contDiffOn_zero]
  constructor
  · refine I.continuous.comp_continuousOn (u.continuousOn.comp I.continuousOn_symm ?_)
<<<<<<< HEAD
    exact (mapsTo_preimage _ _).mono_left (inter_subset_left _ _)
  · refine I.continuous.comp_continuousOn (u.symm.continuousOn.comp I.continuousOn_symm ?_)
    exact (mapsTo_preimage _ _).mono_left (inter_subset_left _ _)
=======
    exact (mapsTo_preimage _ _).mono_left inter_subset_left
  · refine I.continuous.comp_continuousOn (u.symm.continuousOn.comp I.continuousOn_symm ?_)
    exact (mapsTo_preimage _ _).mono_left inter_subset_left
>>>>>>> d97a437a
#align cont_diff_groupoid_zero_eq contDiffGroupoid_zero_eq

variable (n)

/-- An identity partial homeomorphism belongs to the `C^n` groupoid. -/
theorem ofSet_mem_contDiffGroupoid {s : Set H} (hs : IsOpen s) :
    PartialHomeomorph.ofSet s hs ∈ contDiffGroupoid n I := by
  rw [contDiffGroupoid, mem_groupoid_of_pregroupoid]
  suffices h : ContDiffOn 𝕜 n (I ∘ I.symm) (I.symm ⁻¹' s ∩ range I) by
    simp [h, contDiffPregroupoid]
  have : ContDiffOn 𝕜 n id (univ : Set E) := contDiff_id.contDiffOn
  exact this.congr_mono (fun x hx => I.right_inv hx.2) (subset_univ _)
#align of_set_mem_cont_diff_groupoid ofSet_mem_contDiffGroupoid

/-- The composition of a partial homeomorphism from `H` to `M` and its inverse belongs to
the `C^n` groupoid. -/
theorem symm_trans_mem_contDiffGroupoid (e : PartialHomeomorph M H) :
    e.symm.trans e ∈ contDiffGroupoid n I :=
  haveI : e.symm.trans e ≈ PartialHomeomorph.ofSet e.target e.open_target :=
    PartialHomeomorph.symm_trans_self _
  StructureGroupoid.mem_of_eqOnSource _ (ofSet_mem_contDiffGroupoid n I e.open_target) this
#align symm_trans_mem_cont_diff_groupoid symm_trans_mem_contDiffGroupoid

variable {E' H' : Type*} [NormedAddCommGroup E'] [NormedSpace 𝕜 E'] [TopologicalSpace H']

/-- The product of two smooth partial homeomorphisms is smooth. -/
theorem contDiffGroupoid_prod {I : ModelWithCorners 𝕜 E H} {I' : ModelWithCorners 𝕜 E' H'}
    {e : PartialHomeomorph H H} {e' : PartialHomeomorph H' H'} (he : e ∈ contDiffGroupoid ⊤ I)
    (he' : e' ∈ contDiffGroupoid ⊤ I') : e.prod e' ∈ contDiffGroupoid ⊤ (I.prod I') := by
  cases' he with he he_symm
  cases' he' with he' he'_symm
  simp only at he he_symm he' he'_symm
  constructor <;> simp only [PartialEquiv.prod_source, PartialHomeomorph.prod_toPartialEquiv,
    contDiffPregroupoid]
  · have h3 := ContDiffOn.prod_map he he'
    rw [← I.image_eq, ← I'.image_eq, prod_image_image_eq] at h3
    rw [← (I.prod I').image_eq]
    exact h3
  · have h3 := ContDiffOn.prod_map he_symm he'_symm
    rw [← I.image_eq, ← I'.image_eq, prod_image_image_eq] at h3
    rw [← (I.prod I').image_eq]
    exact h3
#align cont_diff_groupoid_prod contDiffGroupoid_prod

/-- The `C^n` groupoid is closed under restriction. -/
instance : ClosedUnderRestriction (contDiffGroupoid n I) :=
  (closedUnderRestriction_iff_id_le _).mpr
    (by
      rw [StructureGroupoid.le_iff]
      rintro e ⟨s, hs, hes⟩
      apply (contDiffGroupoid n I).mem_of_eqOnSource' _ _ _ hes
      exact ofSet_mem_contDiffGroupoid n I hs)

end contDiffGroupoid

section analyticGroupoid

variable {𝕜 : Type*} [NontriviallyNormedField 𝕜] {E : Type*} [NormedAddCommGroup E]
  [NormedSpace 𝕜 E] {H : Type*} [TopologicalSpace H] (I : ModelWithCorners 𝕜 E H) {M : Type*}
  [TopologicalSpace M]

/-- Given a model with corners `(E, H)`, we define the groupoid of analytic transformations of `H`
as the maps that are analytic and map interior to interior when read in `E` through `I`. We also
explicitly define that they are `C^∞` on the whole domain, since we are only requiring
analyticity on the interior of the domain. -/
def analyticGroupoid : StructureGroupoid H :=
  (contDiffGroupoid ∞ I) ⊓ Pregroupoid.groupoid
    { property := fun f s => AnalyticOn 𝕜 (I ∘ f ∘ I.symm) (I.symm ⁻¹' s ∩ interior (range I)) ∧
        (I.symm ⁻¹' s ∩ interior (range I)).image (I ∘ f ∘ I.symm) ⊆ interior (range I)
      comp := fun {f g u v} hf hg _ _ _ => by
        simp only [] at hf hg ⊢
        have comp : I ∘ (g ∘ f) ∘ I.symm = (I ∘ g ∘ I.symm) ∘ I ∘ f ∘ I.symm := by ext x; simp
        apply And.intro
        · simp only [comp, preimage_inter]
          refine hg.left.comp (hf.left.mono ?_) ?_
          · simp only [subset_inter_iff, inter_subset_right]
            rw [inter_assoc]
            simp
          · intro x hx
            apply And.intro
            · rw [mem_preimage, comp_apply, I.left_inv]
              exact hx.left.right
            · apply hf.right
              rw [mem_image]
              exact ⟨x, ⟨⟨hx.left.left, hx.right⟩, rfl⟩⟩
        · simp only [comp]
          rw [image_comp]
          intro x hx
          rw [mem_image] at hx
          rcases hx with ⟨x', hx'⟩
          refine hg.right ⟨x', And.intro ?_ hx'.right⟩
          apply And.intro
          · have hx'1 : x' ∈ ((v.preimage f).preimage (I.symm)).image (I ∘ f ∘ I.symm) := by
              refine image_subset (I ∘ f ∘ I.symm) ?_ hx'.left
              rw [preimage_inter]
              refine Subset.trans ?_ (u.preimage I.symm).inter_subset_right
              apply inter_subset_left
            rcases hx'1 with ⟨x'', hx''⟩
            rw [hx''.right.symm]
            simp only [comp_apply, mem_preimage, I.left_inv]
            exact hx''.left
          · rw [mem_image] at hx'
            rcases hx'.left with ⟨x'', hx''⟩
            exact hf.right ⟨x'', ⟨⟨hx''.left.left.left, hx''.left.right⟩, hx''.right⟩⟩
      id_mem := by
        apply And.intro
        · simp only [preimage_univ, univ_inter]
          exact AnalyticOn.congr isOpen_interior
            (f := (1 : E →L[𝕜] E)) (fun x _ => (1 : E →L[𝕜] E).analyticAt x)
            (fun z hz => (I.right_inv (interior_subset hz)).symm)
        · intro x hx
          simp only [id_comp, comp_apply, preimage_univ, univ_inter, mem_image] at hx
          rcases hx with ⟨y, hy⟩
          rw [← hy.right, I.right_inv (interior_subset hy.left)]
          exact hy.left
      locality := fun {f u} _ h => by
        simp only [] at h
        simp only [AnalyticOn]
        apply And.intro
        · intro x hx
          rcases h (I.symm x) (mem_preimage.mp hx.left) with ⟨v, hv⟩
          exact hv.right.right.left x ⟨mem_preimage.mpr ⟨hx.left, hv.right.left⟩, hx.right⟩
        · apply mapsTo'.mp
          simp only [MapsTo]
          intro x hx
          rcases h (I.symm x) hx.left with ⟨v, hv⟩
          apply hv.right.right.right
          rw [mem_image]
          have hx' := And.intro hx (mem_preimage.mpr hv.right.left)
          rw [← mem_inter_iff, inter_comm, ← inter_assoc, ← preimage_inter, inter_comm v u] at hx'
          exact ⟨x, ⟨hx', rfl⟩⟩
      congr := fun {f g u} hu fg hf => by
        simp only [] at hf ⊢
        apply And.intro
        · refine AnalyticOn.congr (IsOpen.inter (hu.preimage I.continuous_symm) isOpen_interior)
            hf.left ?_
          intro z hz
          simp only [comp_apply]
          rw [fg (I.symm z) hz.left]
        · intro x hx
          apply hf.right
          rw [mem_image] at hx ⊢
          rcases hx with ⟨y, hy⟩
          refine ⟨y, ⟨hy.left, ?_⟩⟩
          rw [comp_apply, comp_apply, fg (I.symm y) hy.left.left] at hy
          exact hy.right }

/-- An identity partial homeomorphism belongs to the analytic groupoid. -/
theorem ofSet_mem_analyticGroupoid {s : Set H} (hs : IsOpen s) :
    PartialHomeomorph.ofSet s hs ∈ analyticGroupoid I := by
  rw [analyticGroupoid]
  refine And.intro (ofSet_mem_contDiffGroupoid ∞ I hs) ?_
  apply mem_groupoid_of_pregroupoid.mpr
  suffices h : AnalyticOn 𝕜 (I ∘ I.symm) (I.symm ⁻¹' s ∩ interior (range I)) ∧
      (I.symm ⁻¹' s ∩ interior (range I)).image (I ∘ I.symm) ⊆ interior (range I) by
    simp only [PartialHomeomorph.ofSet_apply, id_comp, PartialHomeomorph.ofSet_toPartialEquiv,
      PartialEquiv.ofSet_source, h, comp_apply, mem_range, image_subset_iff, true_and,
      PartialHomeomorph.ofSet_symm, PartialEquiv.ofSet_target, and_self]
    intro x hx
    refine mem_preimage.mpr ?_
    rw [← I.right_inv (interior_subset hx.right)] at hx
    exact hx.right
  apply And.intro
  · have : AnalyticOn 𝕜 (1 : E →L[𝕜] E) (univ : Set E) := (fun x _ => (1 : E →L[𝕜] E).analyticAt x)
    exact (this.mono (subset_univ (s.preimage (I.symm) ∩ interior (range I)))).congr
      ((hs.preimage I.continuous_symm).inter isOpen_interior)
      fun z hz => (I.right_inv (interior_subset hz.right)).symm
  · intro x hx
    simp only [comp_apply, mem_image] at hx
    rcases hx with ⟨y, hy⟩
    rw [← hy.right, I.right_inv (interior_subset hy.left.right)]
    exact hy.left.right

/-- The composition of a partial homeomorphism from `H` to `M` and its inverse belongs to
the analytic groupoid. -/
theorem symm_trans_mem_analyticGroupoid (e : PartialHomeomorph M H) :
    e.symm.trans e ∈ analyticGroupoid I :=
  haveI : e.symm.trans e ≈ PartialHomeomorph.ofSet e.target e.open_target :=
    PartialHomeomorph.symm_trans_self _
  StructureGroupoid.mem_of_eqOnSource _ (ofSet_mem_analyticGroupoid I e.open_target) this

/-- The analytic groupoid is closed under restriction. -/
instance : ClosedUnderRestriction (analyticGroupoid I) :=
  (closedUnderRestriction_iff_id_le _).mpr
    (by
      rw [StructureGroupoid.le_iff]
      rintro e ⟨s, hs, hes⟩
      apply (analyticGroupoid I).mem_of_eqOnSource' _ _ _ hes
      exact ofSet_mem_analyticGroupoid I hs)

/-- The analytic groupoid on a boundaryless charted space modeled on a complete vector space
consists of the partial homeomorphisms which are analytic and have analytic inverse. -/
theorem mem_analyticGroupoid_of_boundaryless [CompleteSpace E] [I.Boundaryless]
    (e : PartialHomeomorph H H) :
    e ∈ analyticGroupoid I ↔ AnalyticOn 𝕜 (I ∘ e ∘ I.symm) (I '' e.source) ∧
    AnalyticOn 𝕜 (I ∘ e.symm ∘ I.symm) (I '' e.target) := by
  apply Iff.intro
  · intro he
    have := mem_groupoid_of_pregroupoid.mp he.right
    simp only [I.image_eq, I.range_eq_univ, interior_univ, subset_univ, and_true] at this ⊢
    exact this
  · intro he
    apply And.intro
    all_goals apply mem_groupoid_of_pregroupoid.mpr; simp only [I.image_eq, I.range_eq_univ,
      interior_univ, subset_univ, and_true, contDiffPregroupoid] at he ⊢
    · exact ⟨he.left.contDiffOn, he.right.contDiffOn⟩
    · exact he

end analyticGroupoid

section SmoothManifoldWithCorners

/-! ### Smooth manifolds with corners -/


/-- Typeclass defining smooth manifolds with corners with respect to a model with corners, over a
field `𝕜` and with infinite smoothness to simplify typeclass search and statements later on. -/
class SmoothManifoldWithCorners {𝕜 : Type*} [NontriviallyNormedField 𝕜] {E : Type*}
    [NormedAddCommGroup E] [NormedSpace 𝕜 E] {H : Type*} [TopologicalSpace H]
    (I : ModelWithCorners 𝕜 E H) (M : Type*) [TopologicalSpace M] [ChartedSpace H M] extends
    HasGroupoid M (contDiffGroupoid ∞ I) : Prop
#align smooth_manifold_with_corners SmoothManifoldWithCorners

theorem SmoothManifoldWithCorners.mk' {𝕜 : Type*} [NontriviallyNormedField 𝕜] {E : Type*}
    [NormedAddCommGroup E] [NormedSpace 𝕜 E] {H : Type*} [TopologicalSpace H]
    (I : ModelWithCorners 𝕜 E H) (M : Type*) [TopologicalSpace M] [ChartedSpace H M]
    [gr : HasGroupoid M (contDiffGroupoid ∞ I)] : SmoothManifoldWithCorners I M :=
  { gr with }
#align smooth_manifold_with_corners.mk' SmoothManifoldWithCorners.mk'

theorem smoothManifoldWithCorners_of_contDiffOn {𝕜 : Type*} [NontriviallyNormedField 𝕜]
    {E : Type*} [NormedAddCommGroup E] [NormedSpace 𝕜 E] {H : Type*} [TopologicalSpace H]
    (I : ModelWithCorners 𝕜 E H) (M : Type*) [TopologicalSpace M] [ChartedSpace H M]
    (h : ∀ e e' : PartialHomeomorph M H, e ∈ atlas H M → e' ∈ atlas H M →
      ContDiffOn 𝕜 ⊤ (I ∘ e.symm ≫ₕ e' ∘ I.symm) (I.symm ⁻¹' (e.symm ≫ₕ e').source ∩ range I)) :
    SmoothManifoldWithCorners I M where
  compatible := by
    haveI : HasGroupoid M (contDiffGroupoid ∞ I) := hasGroupoid_of_pregroupoid _ (h _ _)
    apply StructureGroupoid.compatible
#align smooth_manifold_with_corners_of_cont_diff_on smoothManifoldWithCorners_of_contDiffOn

/-- For any model with corners, the model space is a smooth manifold -/
instance model_space_smooth {𝕜 : Type*} [NontriviallyNormedField 𝕜] {E : Type*}
    [NormedAddCommGroup E] [NormedSpace 𝕜 E] {H : Type*} [TopologicalSpace H]
    {I : ModelWithCorners 𝕜 E H} : SmoothManifoldWithCorners I H :=
  { hasGroupoid_model_space _ _ with }
#align model_space_smooth model_space_smooth

end SmoothManifoldWithCorners

namespace SmoothManifoldWithCorners

/- We restate in the namespace `SmoothManifoldWithCorners` some lemmas that hold for general
charted space with a structure groupoid, avoiding the need to specify the groupoid
`contDiffGroupoid ∞ I` explicitly. -/
variable {𝕜 : Type*} [NontriviallyNormedField 𝕜] {E : Type*} [NormedAddCommGroup E]
  [NormedSpace 𝕜 E] {H : Type*} [TopologicalSpace H] (I : ModelWithCorners 𝕜 E H) (M : Type*)
  [TopologicalSpace M] [ChartedSpace H M]

/-- The maximal atlas of `M` for the smooth manifold with corners structure corresponding to the
model with corners `I`. -/
def maximalAtlas :=
  (contDiffGroupoid ∞ I).maximalAtlas M
#align smooth_manifold_with_corners.maximal_atlas SmoothManifoldWithCorners.maximalAtlas

variable {M}

theorem subset_maximalAtlas [SmoothManifoldWithCorners I M] : atlas H M ⊆ maximalAtlas I M :=
  StructureGroupoid.subset_maximalAtlas _
#align smooth_manifold_with_corners.subset_maximal_atlas SmoothManifoldWithCorners.subset_maximalAtlas

theorem chart_mem_maximalAtlas [SmoothManifoldWithCorners I M] (x : M) :
    chartAt H x ∈ maximalAtlas I M :=
  StructureGroupoid.chart_mem_maximalAtlas _ x
#align smooth_manifold_with_corners.chart_mem_maximal_atlas SmoothManifoldWithCorners.chart_mem_maximalAtlas

variable {I}

theorem compatible_of_mem_maximalAtlas {e e' : PartialHomeomorph M H} (he : e ∈ maximalAtlas I M)
    (he' : e' ∈ maximalAtlas I M) : e.symm.trans e' ∈ contDiffGroupoid ∞ I :=
  StructureGroupoid.compatible_of_mem_maximalAtlas he he'
#align smooth_manifold_with_corners.compatible_of_mem_maximal_atlas SmoothManifoldWithCorners.compatible_of_mem_maximalAtlas

/-- The product of two smooth manifolds with corners is naturally a smooth manifold with corners. -/
instance prod {𝕜 : Type*} [NontriviallyNormedField 𝕜] {E : Type*} [NormedAddCommGroup E]
    [NormedSpace 𝕜 E] {E' : Type*} [NormedAddCommGroup E'] [NormedSpace 𝕜 E'] {H : Type*}
    [TopologicalSpace H] {I : ModelWithCorners 𝕜 E H} {H' : Type*} [TopologicalSpace H']
    {I' : ModelWithCorners 𝕜 E' H'} (M : Type*) [TopologicalSpace M] [ChartedSpace H M]
    [SmoothManifoldWithCorners I M] (M' : Type*) [TopologicalSpace M'] [ChartedSpace H' M']
    [SmoothManifoldWithCorners I' M'] : SmoothManifoldWithCorners (I.prod I') (M × M') where
  compatible := by
    rintro f g ⟨f1, hf1, f2, hf2, rfl⟩ ⟨g1, hg1, g2, hg2, rfl⟩
    rw [PartialHomeomorph.prod_symm, PartialHomeomorph.prod_trans]
    have h1 := (contDiffGroupoid ⊤ I).compatible hf1 hg1
    have h2 := (contDiffGroupoid ⊤ I').compatible hf2 hg2
    exact contDiffGroupoid_prod h1 h2
#align smooth_manifold_with_corners.prod SmoothManifoldWithCorners.prod

end SmoothManifoldWithCorners

theorem PartialHomeomorph.singleton_smoothManifoldWithCorners
    {𝕜 : Type*} [NontriviallyNormedField 𝕜] {E : Type*} [NormedAddCommGroup E] [NormedSpace 𝕜 E]
    {H : Type*} [TopologicalSpace H] (I : ModelWithCorners 𝕜 E H)
    {M : Type*} [TopologicalSpace M] (e : PartialHomeomorph M H) (h : e.source = Set.univ) :
    @SmoothManifoldWithCorners 𝕜 _ E _ _ H _ I M _ (e.singletonChartedSpace h) :=
  @SmoothManifoldWithCorners.mk' _ _ _ _ _ _ _ _ _ _ (id _) <|
    e.singleton_hasGroupoid h (contDiffGroupoid ∞ I)
#align local_homeomorph.singleton_smooth_manifold_with_corners PartialHomeomorph.singleton_smoothManifoldWithCorners

theorem OpenEmbedding.singleton_smoothManifoldWithCorners {𝕜 : Type*} [NontriviallyNormedField 𝕜]
    {E : Type*} [NormedAddCommGroup E] [NormedSpace 𝕜 E] {H : Type*} [TopologicalSpace H]
    (I : ModelWithCorners 𝕜 E H) {M : Type*} [TopologicalSpace M] [Nonempty M] {f : M → H}
    (h : OpenEmbedding f) :
    @SmoothManifoldWithCorners 𝕜 _ E _ _ H _ I M _ h.singletonChartedSpace :=
  (h.toPartialHomeomorph f).singleton_smoothManifoldWithCorners I (by simp)
#align open_embedding.singleton_smooth_manifold_with_corners OpenEmbedding.singleton_smoothManifoldWithCorners

namespace TopologicalSpace.Opens

open TopologicalSpace

variable {𝕜 : Type*} [NontriviallyNormedField 𝕜] {E : Type*} [NormedAddCommGroup E]
  [NormedSpace 𝕜 E] {H : Type*} [TopologicalSpace H] (I : ModelWithCorners 𝕜 E H) {M : Type*}
  [TopologicalSpace M] [ChartedSpace H M] [SmoothManifoldWithCorners I M] (s : Opens M)

instance : SmoothManifoldWithCorners I s :=
  { s.instHasGroupoid (contDiffGroupoid ∞ I) with }

end TopologicalSpace.Opens

section ExtendedCharts

open scoped Topology

variable {𝕜 E M H E' M' H' : Type*} [NontriviallyNormedField 𝕜] [NormedAddCommGroup E]
  [NormedSpace 𝕜 E] [TopologicalSpace H] [TopologicalSpace M] (f f' : PartialHomeomorph M H)
  (I : ModelWithCorners 𝕜 E H) [NormedAddCommGroup E'] [NormedSpace 𝕜 E'] [TopologicalSpace H']
  [TopologicalSpace M'] (I' : ModelWithCorners 𝕜 E' H') {s t : Set M}

/-!
### Extended charts

In a smooth manifold with corners, the model space is the space `H`. However, we will also
need to use extended charts taking values in the model vector space `E`. These extended charts are
not `PartialHomeomorph` as the target is not open in `E` in general, but we can still register them
as `PartialEquiv`.
-/


namespace PartialHomeomorph

/-- Given a chart `f` on a manifold with corners, `f.extend I` is the extended chart to the model
vector space. -/
@[simp, mfld_simps]
def extend : PartialEquiv M E :=
  f.toPartialEquiv ≫ I.toPartialEquiv
#align local_homeomorph.extend PartialHomeomorph.extend

theorem extend_coe : ⇑(f.extend I) = I ∘ f :=
  rfl
#align local_homeomorph.extend_coe PartialHomeomorph.extend_coe

theorem extend_coe_symm : ⇑(f.extend I).symm = f.symm ∘ I.symm :=
  rfl
#align local_homeomorph.extend_coe_symm PartialHomeomorph.extend_coe_symm

theorem extend_source : (f.extend I).source = f.source := by
  rw [extend, PartialEquiv.trans_source, I.source_eq, preimage_univ, inter_univ]
#align local_homeomorph.extend_source PartialHomeomorph.extend_source

theorem isOpen_extend_source : IsOpen (f.extend I).source := by
  rw [extend_source]
  exact f.open_source
#align local_homeomorph.is_open_extend_source PartialHomeomorph.isOpen_extend_source

theorem extend_target : (f.extend I).target = I.symm ⁻¹' f.target ∩ range I := by
  simp_rw [extend, PartialEquiv.trans_target, I.target_eq, I.toPartialEquiv_coe_symm, inter_comm]
#align local_homeomorph.extend_target PartialHomeomorph.extend_target

theorem extend_target' : (f.extend I).target = I '' f.target := by
  rw [extend, PartialEquiv.trans_target'', I.source_eq, univ_inter, I.toPartialEquiv_coe]

lemma isOpen_extend_target [I.Boundaryless] : IsOpen (f.extend I).target := by
  rw [extend_target, I.range_eq_univ, inter_univ]
  exact I.continuous_symm.isOpen_preimage _ f.open_target

theorem mapsTo_extend (hs : s ⊆ f.source) :
    MapsTo (f.extend I) s ((f.extend I).symm ⁻¹' s ∩ range I) := by
  rw [mapsTo', extend_coe, extend_coe_symm, preimage_comp, ← I.image_eq, image_comp,
    f.image_eq_target_inter_inv_preimage hs]
  exact image_subset _ inter_subset_right
#align local_homeomorph.maps_to_extend PartialHomeomorph.mapsTo_extend

theorem extend_left_inv {x : M} (hxf : x ∈ f.source) : (f.extend I).symm (f.extend I x) = x :=
  (f.extend I).left_inv <| by rwa [f.extend_source]
#align local_homeomorph.extend_left_inv PartialHomeomorph.extend_left_inv

/-- Variant of `f.extend_left_inv I`, stated in terms of images. -/
lemma extend_left_inv' (ht: t ⊆ f.source) : ((f.extend I).symm ∘ (f.extend I)) '' t = t :=
  EqOn.image_eq_self (fun _ hx ↦ f.extend_left_inv I (ht hx))

theorem extend_source_mem_nhds {x : M} (h : x ∈ f.source) : (f.extend I).source ∈ 𝓝 x :=
  (isOpen_extend_source f I).mem_nhds <| by rwa [f.extend_source I]
#align local_homeomorph.extend_source_mem_nhds PartialHomeomorph.extend_source_mem_nhds

theorem extend_source_mem_nhdsWithin {x : M} (h : x ∈ f.source) : (f.extend I).source ∈ 𝓝[s] x :=
  mem_nhdsWithin_of_mem_nhds <| extend_source_mem_nhds f I h
#align local_homeomorph.extend_source_mem_nhds_within PartialHomeomorph.extend_source_mem_nhdsWithin

theorem continuousOn_extend : ContinuousOn (f.extend I) (f.extend I).source := by
  refine I.continuous.comp_continuousOn ?_
  rw [extend_source]
  exact f.continuousOn
#align local_homeomorph.continuous_on_extend PartialHomeomorph.continuousOn_extend

theorem continuousAt_extend {x : M} (h : x ∈ f.source) : ContinuousAt (f.extend I) x :=
  (continuousOn_extend f I).continuousAt <| extend_source_mem_nhds f I h
#align local_homeomorph.continuous_at_extend PartialHomeomorph.continuousAt_extend

theorem map_extend_nhds {x : M} (hy : x ∈ f.source) :
    map (f.extend I) (𝓝 x) = 𝓝[range I] f.extend I x := by
  rwa [extend_coe, comp_apply, ← I.map_nhds_eq, ← f.map_nhds_eq, map_map]
#align local_homeomorph.map_extend_nhds PartialHomeomorph.map_extend_nhds

theorem map_extend_nhds_of_boundaryless [I.Boundaryless] {x : M} (hx : x ∈ f.source) :
    map (f.extend I) (𝓝 x) = 𝓝 (f.extend I x) := by
  rw [f.map_extend_nhds _ hx, I.range_eq_univ, nhdsWithin_univ]

theorem extend_target_mem_nhdsWithin {y : M} (hy : y ∈ f.source) :
    (f.extend I).target ∈ 𝓝[range I] f.extend I y := by
  rw [← PartialEquiv.image_source_eq_target, ← map_extend_nhds f I hy]
  exact image_mem_map (extend_source_mem_nhds _ _ hy)
#align local_homeomorph.extend_target_mem_nhds_within PartialHomeomorph.extend_target_mem_nhdsWithin

theorem extend_image_nhd_mem_nhds_of_boundaryless [I.Boundaryless] {x} (hx : x ∈ f.source)
    {s : Set M} (h : s ∈ 𝓝 x) : (f.extend I) '' s ∈ 𝓝 ((f.extend I) x) := by
  rw [← f.map_extend_nhds_of_boundaryless _ hx, Filter.mem_map]
  filter_upwards [h] using subset_preimage_image (f.extend I) s

theorem extend_target_subset_range : (f.extend I).target ⊆ range I := by simp only [mfld_simps]
#align local_homeomorph.extend_target_subset_range PartialHomeomorph.extend_target_subset_range

lemma interior_extend_target_subset_interior_range :
    interior (f.extend I).target ⊆ interior (range I) := by
  rw [f.extend_target, interior_inter, (f.open_target.preimage I.continuous_symm).interior_eq]
  exact inter_subset_right

/-- If `y ∈ f.target` and `I y ∈ interior (range I)`,
  then `I y` is an interior point of `(I ∘ f).target`. -/
lemma mem_interior_extend_target {y : H} (hy : y ∈ f.target)
    (hy' : I y ∈ interior (range I)) : I y ∈ interior (f.extend I).target := by
  rw [f.extend_target, interior_inter, (f.open_target.preimage I.continuous_symm).interior_eq,
    mem_inter_iff, mem_preimage]
  exact ⟨mem_of_eq_of_mem (I.left_inv (y)) hy, hy'⟩

theorem nhdsWithin_extend_target_eq {y : M} (hy : y ∈ f.source) :
    𝓝[(f.extend I).target] f.extend I y = 𝓝[range I] f.extend I y :=
  (nhdsWithin_mono _ (extend_target_subset_range _ _)).antisymm <|
    nhdsWithin_le_of_mem (extend_target_mem_nhdsWithin _ _ hy)
#align local_homeomorph.nhds_within_extend_target_eq PartialHomeomorph.nhdsWithin_extend_target_eq

theorem continuousAt_extend_symm' {x : E} (h : x ∈ (f.extend I).target) :
    ContinuousAt (f.extend I).symm x :=
  (f.continuousAt_symm h.2).comp I.continuous_symm.continuousAt
#align local_homeomorph.continuous_at_extend_symm' PartialHomeomorph.continuousAt_extend_symm'

theorem continuousAt_extend_symm {x : M} (h : x ∈ f.source) :
    ContinuousAt (f.extend I).symm (f.extend I x) :=
  continuousAt_extend_symm' f I <| (f.extend I).map_source <| by rwa [f.extend_source]
#align local_homeomorph.continuous_at_extend_symm PartialHomeomorph.continuousAt_extend_symm

theorem continuousOn_extend_symm : ContinuousOn (f.extend I).symm (f.extend I).target := fun _ h =>
  (continuousAt_extend_symm' _ _ h).continuousWithinAt
#align local_homeomorph.continuous_on_extend_symm PartialHomeomorph.continuousOn_extend_symm

theorem extend_symm_continuousWithinAt_comp_right_iff {X} [TopologicalSpace X] {g : M → X}
    {s : Set M} {x : M} :
    ContinuousWithinAt (g ∘ (f.extend I).symm) ((f.extend I).symm ⁻¹' s ∩ range I) (f.extend I x) ↔
      ContinuousWithinAt (g ∘ f.symm) (f.symm ⁻¹' s) (f x) := by
  rw [← I.symm_continuousWithinAt_comp_right_iff]; rfl
#align local_homeomorph.extend_symm_continuous_within_at_comp_right_iff PartialHomeomorph.extend_symm_continuousWithinAt_comp_right_iff

theorem isOpen_extend_preimage' {s : Set E} (hs : IsOpen s) :
    IsOpen ((f.extend I).source ∩ f.extend I ⁻¹' s) :=
  (continuousOn_extend f I).isOpen_inter_preimage (isOpen_extend_source _ _) hs
#align local_homeomorph.is_open_extend_preimage' PartialHomeomorph.isOpen_extend_preimage'

theorem isOpen_extend_preimage {s : Set E} (hs : IsOpen s) :
    IsOpen (f.source ∩ f.extend I ⁻¹' s) := by
  rw [← extend_source f I]; exact isOpen_extend_preimage' f I hs
#align local_homeomorph.is_open_extend_preimage PartialHomeomorph.isOpen_extend_preimage

theorem map_extend_nhdsWithin_eq_image {y : M} (hy : y ∈ f.source) :
    map (f.extend I) (𝓝[s] y) = 𝓝[f.extend I '' ((f.extend I).source ∩ s)] f.extend I y := by
  set e := f.extend I
  calc
    map e (𝓝[s] y) = map e (𝓝[e.source ∩ s] y) :=
      congr_arg (map e) (nhdsWithin_inter_of_mem (extend_source_mem_nhdsWithin f I hy)).symm
    _ = 𝓝[e '' (e.source ∩ s)] e y :=
      ((f.extend I).leftInvOn.mono inter_subset_left).map_nhdsWithin_eq
        ((f.extend I).left_inv <| by rwa [f.extend_source])
        (continuousAt_extend_symm f I hy).continuousWithinAt
        (continuousAt_extend f I hy).continuousWithinAt
#align local_homeomorph.map_extend_nhds_within_eq_image PartialHomeomorph.map_extend_nhdsWithin_eq_image

theorem map_extend_nhdsWithin_eq_image_of_subset {y : M} (hy : y ∈ f.source) (hs : s ⊆ f.source) :
    map (f.extend I) (𝓝[s] y) = 𝓝[f.extend I '' s] f.extend I y := by
  rw [map_extend_nhdsWithin_eq_image _ _ hy, inter_eq_self_of_subset_right]
  rwa [extend_source]

theorem map_extend_nhdsWithin {y : M} (hy : y ∈ f.source) :
    map (f.extend I) (𝓝[s] y) = 𝓝[(f.extend I).symm ⁻¹' s ∩ range I] f.extend I y := by
  rw [map_extend_nhdsWithin_eq_image f I hy, nhdsWithin_inter, ←
    nhdsWithin_extend_target_eq _ _ hy, ← nhdsWithin_inter, (f.extend I).image_source_inter_eq',
    inter_comm]
#align local_homeomorph.map_extend_nhds_within PartialHomeomorph.map_extend_nhdsWithin

theorem map_extend_symm_nhdsWithin {y : M} (hy : y ∈ f.source) :
    map (f.extend I).symm (𝓝[(f.extend I).symm ⁻¹' s ∩ range I] f.extend I y) = 𝓝[s] y := by
  rw [← map_extend_nhdsWithin f I hy, map_map, Filter.map_congr, map_id]
  exact (f.extend I).leftInvOn.eqOn.eventuallyEq_of_mem (extend_source_mem_nhdsWithin _ _ hy)
#align local_homeomorph.map_extend_symm_nhds_within PartialHomeomorph.map_extend_symm_nhdsWithin

theorem map_extend_symm_nhdsWithin_range {y : M} (hy : y ∈ f.source) :
    map (f.extend I).symm (𝓝[range I] f.extend I y) = 𝓝 y := by
  rw [← nhdsWithin_univ, ← map_extend_symm_nhdsWithin f I hy, preimage_univ, univ_inter]
#align local_homeomorph.map_extend_symm_nhds_within_range PartialHomeomorph.map_extend_symm_nhdsWithin_range

theorem tendsto_extend_comp_iff {α : Type*} {l : Filter α} {g : α → M}
    (hg : ∀ᶠ z in l, g z ∈ f.source) {y : M} (hy : y ∈ f.source) :
    Tendsto (f.extend I ∘ g) l (𝓝 (f.extend I y)) ↔ Tendsto g l (𝓝 y) := by
  refine ⟨fun h u hu ↦ mem_map.2 ?_, (continuousAt_extend _ _ hy).tendsto.comp⟩
  have := (f.continuousAt_extend_symm I hy).tendsto.comp h
  rw [extend_left_inv _ _ hy] at this
  filter_upwards [hg, mem_map.1 (this hu)] with z hz hzu
  simpa only [(· ∘ ·), extend_left_inv _ _ hz, mem_preimage] using hzu

-- there is no definition `writtenInExtend` but we already use some made-up names in this file
theorem continuousWithinAt_writtenInExtend_iff {f' : PartialHomeomorph M' H'} {g : M → M'} {y : M}
    (hy : y ∈ f.source) (hgy : g y ∈ f'.source) (hmaps : MapsTo g s f'.source) :
    ContinuousWithinAt (f'.extend I' ∘ g ∘ (f.extend I).symm)
      ((f.extend I).symm ⁻¹' s ∩ range I) (f.extend I y) ↔ ContinuousWithinAt g s y := by
  unfold ContinuousWithinAt
  simp only [comp_apply]
  rw [extend_left_inv _ _ hy, f'.tendsto_extend_comp_iff _ _ hgy,
    ← f.map_extend_symm_nhdsWithin I hy, tendsto_map'_iff]
  rw [← f.map_extend_nhdsWithin I hy, eventually_map]
  filter_upwards [inter_mem_nhdsWithin _ (f.open_source.mem_nhds hy)] with z hz
  rw [comp_apply, extend_left_inv _ _ hz.2]
  exact hmaps hz.1

-- there is no definition `writtenInExtend` but we already use some made-up names in this file

/-- If `s ⊆ f.source` and `g x ∈ f'.source` whenever `x ∈ s`, then `g` is continuous on `s` if and
only if `g` written in charts `f.extend I` and `f'.extend I'` is continuous on `f.extend I '' s`. -/
theorem continuousOn_writtenInExtend_iff {f' : PartialHomeomorph M' H'} {g : M → M'}
    (hs : s ⊆ f.source) (hmaps : MapsTo g s f'.source) :
    ContinuousOn (f'.extend I' ∘ g ∘ (f.extend I).symm) (f.extend I '' s) ↔ ContinuousOn g s := by
  refine forall_mem_image.trans <| forall₂_congr fun x hx ↦ ?_
  refine (continuousWithinAt_congr_nhds ?_).trans
    (continuousWithinAt_writtenInExtend_iff _ _ _ (hs hx) (hmaps hx) hmaps)
  rw [← map_extend_nhdsWithin_eq_image_of_subset, ← map_extend_nhdsWithin]
  exacts [hs hx, hs hx, hs]

/-- Technical lemma ensuring that the preimage under an extended chart of a neighborhood of a point
in the source is a neighborhood of the preimage, within a set. -/
theorem extend_preimage_mem_nhdsWithin {x : M} (h : x ∈ f.source) (ht : t ∈ 𝓝[s] x) :
    (f.extend I).symm ⁻¹' t ∈ 𝓝[(f.extend I).symm ⁻¹' s ∩ range I] f.extend I x := by
  rwa [← map_extend_symm_nhdsWithin f I h, mem_map] at ht
#align local_homeomorph.extend_preimage_mem_nhds_within PartialHomeomorph.extend_preimage_mem_nhdsWithin

theorem extend_preimage_mem_nhds {x : M} (h : x ∈ f.source) (ht : t ∈ 𝓝 x) :
    (f.extend I).symm ⁻¹' t ∈ 𝓝 (f.extend I x) := by
  apply (continuousAt_extend_symm f I h).preimage_mem_nhds
  rwa [(f.extend I).left_inv]
  rwa [f.extend_source]
#align local_homeomorph.extend_preimage_mem_nhds PartialHomeomorph.extend_preimage_mem_nhds

/-- Technical lemma to rewrite suitably the preimage of an intersection under an extended chart, to
bring it into a convenient form to apply derivative lemmas. -/
theorem extend_preimage_inter_eq :
    (f.extend I).symm ⁻¹' (s ∩ t) ∩ range I =
      (f.extend I).symm ⁻¹' s ∩ range I ∩ (f.extend I).symm ⁻¹' t := by
  mfld_set_tac
#align local_homeomorph.extend_preimage_inter_eq PartialHomeomorph.extend_preimage_inter_eq

-- Porting note: an `aux` lemma that is no longer needed. Delete?
theorem extend_symm_preimage_inter_range_eventuallyEq_aux {s : Set M} {x : M} (hx : x ∈ f.source) :
    ((f.extend I).symm ⁻¹' s ∩ range I : Set _) =ᶠ[𝓝 (f.extend I x)]
      ((f.extend I).target ∩ (f.extend I).symm ⁻¹' s : Set _) := by
  rw [f.extend_target, inter_assoc, inter_comm (range I)]
  conv =>
    congr
    · skip
    rw [← univ_inter (_ ∩ range I)]
  refine (eventuallyEq_univ.mpr ?_).symm.inter EventuallyEq.rfl
  refine I.continuousAt_symm.preimage_mem_nhds (f.open_target.mem_nhds ?_)
  simp_rw [f.extend_coe, Function.comp_apply, I.left_inv, f.mapsTo hx]
#align local_homeomorph.extend_symm_preimage_inter_range_eventually_eq_aux PartialHomeomorph.extend_symm_preimage_inter_range_eventuallyEq_aux

theorem extend_symm_preimage_inter_range_eventuallyEq {s : Set M} {x : M} (hs : s ⊆ f.source)
    (hx : x ∈ f.source) :
    ((f.extend I).symm ⁻¹' s ∩ range I : Set _) =ᶠ[𝓝 (f.extend I x)] f.extend I '' s := by
  rw [← nhdsWithin_eq_iff_eventuallyEq, ← map_extend_nhdsWithin _ _ hx,
    map_extend_nhdsWithin_eq_image_of_subset _ _ hx hs]
#align local_homeomorph.extend_symm_preimage_inter_range_eventually_eq PartialHomeomorph.extend_symm_preimage_inter_range_eventuallyEq

/-! We use the name `extend_coord_change` for `(f'.extend I).symm ≫ f.extend I`. -/

theorem extend_coord_change_source :
    ((f.extend I).symm ≫ f'.extend I).source = I '' (f.symm ≫ₕ f').source := by
  simp_rw [PartialEquiv.trans_source, I.image_eq, extend_source, PartialEquiv.symm_source,
    extend_target, inter_right_comm _ (range I)]
  rfl
#align local_homeomorph.extend_coord_change_source PartialHomeomorph.extend_coord_change_source

theorem extend_image_source_inter :
    f.extend I '' (f.source ∩ f'.source) = ((f.extend I).symm ≫ f'.extend I).source := by
  simp_rw [f.extend_coord_change_source, f.extend_coe, image_comp I f, trans_source'', symm_symm,
    symm_target]
#align local_homeomorph.extend_image_source_inter PartialHomeomorph.extend_image_source_inter

theorem extend_coord_change_source_mem_nhdsWithin {x : E}
    (hx : x ∈ ((f.extend I).symm ≫ f'.extend I).source) :
    ((f.extend I).symm ≫ f'.extend I).source ∈ 𝓝[range I] x := by
  rw [f.extend_coord_change_source] at hx ⊢
  obtain ⟨x, hx, rfl⟩ := hx
  refine I.image_mem_nhdsWithin ?_
  exact (PartialHomeomorph.open_source _).mem_nhds hx
#align local_homeomorph.extend_coord_change_source_mem_nhds_within PartialHomeomorph.extend_coord_change_source_mem_nhdsWithin

theorem extend_coord_change_source_mem_nhdsWithin' {x : M} (hxf : x ∈ f.source)
    (hxf' : x ∈ f'.source) :
    ((f.extend I).symm ≫ f'.extend I).source ∈ 𝓝[range I] f.extend I x := by
  apply extend_coord_change_source_mem_nhdsWithin
  rw [← extend_image_source_inter]
  exact mem_image_of_mem _ ⟨hxf, hxf'⟩
#align local_homeomorph.extend_coord_change_source_mem_nhds_within' PartialHomeomorph.extend_coord_change_source_mem_nhdsWithin'

variable {f f'}

open SmoothManifoldWithCorners

theorem contDiffOn_extend_coord_change [ChartedSpace H M] (hf : f ∈ maximalAtlas I M)
    (hf' : f' ∈ maximalAtlas I M) :
    ContDiffOn 𝕜 ⊤ (f.extend I ∘ (f'.extend I).symm) ((f'.extend I).symm ≫ f.extend I).source := by
  rw [extend_coord_change_source, I.image_eq]
  exact (StructureGroupoid.compatible_of_mem_maximalAtlas hf' hf).1
#align local_homeomorph.cont_diff_on_extend_coord_change PartialHomeomorph.contDiffOn_extend_coord_change

theorem contDiffWithinAt_extend_coord_change [ChartedSpace H M] (hf : f ∈ maximalAtlas I M)
    (hf' : f' ∈ maximalAtlas I M) {x : E} (hx : x ∈ ((f'.extend I).symm ≫ f.extend I).source) :
    ContDiffWithinAt 𝕜 ⊤ (f.extend I ∘ (f'.extend I).symm) (range I) x := by
  apply (contDiffOn_extend_coord_change I hf hf' x hx).mono_of_mem
  rw [extend_coord_change_source] at hx ⊢
  obtain ⟨z, hz, rfl⟩ := hx
  exact I.image_mem_nhdsWithin ((PartialHomeomorph.open_source _).mem_nhds hz)
#align local_homeomorph.cont_diff_within_at_extend_coord_change PartialHomeomorph.contDiffWithinAt_extend_coord_change

theorem contDiffWithinAt_extend_coord_change' [ChartedSpace H M] (hf : f ∈ maximalAtlas I M)
    (hf' : f' ∈ maximalAtlas I M) {x : M} (hxf : x ∈ f.source) (hxf' : x ∈ f'.source) :
    ContDiffWithinAt 𝕜 ⊤ (f.extend I ∘ (f'.extend I).symm) (range I) (f'.extend I x) := by
  refine contDiffWithinAt_extend_coord_change I hf hf' ?_
  rw [← extend_image_source_inter]
  exact mem_image_of_mem _ ⟨hxf', hxf⟩
#align local_homeomorph.cont_diff_within_at_extend_coord_change' PartialHomeomorph.contDiffWithinAt_extend_coord_change'

end PartialHomeomorph

open PartialHomeomorph

variable [ChartedSpace H M] [ChartedSpace H' M']

/-- The preferred extended chart on a manifold with corners around a point `x`, from a neighborhood
of `x` to the model vector space. -/
@[simp, mfld_simps]
def extChartAt (x : M) : PartialEquiv M E :=
  (chartAt H x).extend I
#align ext_chart_at extChartAt

theorem extChartAt_coe (x : M) : ⇑(extChartAt I x) = I ∘ chartAt H x :=
  rfl
#align ext_chart_at_coe extChartAt_coe

theorem extChartAt_coe_symm (x : M) : ⇑(extChartAt I x).symm = (chartAt H x).symm ∘ I.symm :=
  rfl
#align ext_chart_at_coe_symm extChartAt_coe_symm

theorem extChartAt_source (x : M) : (extChartAt I x).source = (chartAt H x).source :=
  extend_source _ _
#align ext_chart_at_source extChartAt_source

theorem isOpen_extChartAt_source (x : M) : IsOpen (extChartAt I x).source :=
  isOpen_extend_source _ _
#align is_open_ext_chart_at_source isOpen_extChartAt_source

theorem mem_extChartAt_source (x : M) : x ∈ (extChartAt I x).source := by
  simp only [extChartAt_source, mem_chart_source]
#align mem_ext_chart_source mem_extChartAt_source

theorem mem_extChartAt_target (x : M) : extChartAt I x x ∈ (extChartAt I x).target :=
  (extChartAt I x).map_source <| mem_extChartAt_source _ _

theorem extChartAt_target (x : M) :
    (extChartAt I x).target = I.symm ⁻¹' (chartAt H x).target ∩ range I :=
  extend_target _ _
#align ext_chart_at_target extChartAt_target

theorem uniqueDiffOn_extChartAt_target (x : M) : UniqueDiffOn 𝕜 (extChartAt I x).target := by
  rw [extChartAt_target]
  exact I.unique_diff_preimage (chartAt H x).open_target

theorem uniqueDiffWithinAt_extChartAt_target (x : M) :
    UniqueDiffWithinAt 𝕜 (extChartAt I x).target (extChartAt I x x) :=
  uniqueDiffOn_extChartAt_target I x _ <| mem_extChartAt_target I x

theorem extChartAt_to_inv (x : M) : (extChartAt I x).symm ((extChartAt I x) x) = x :=
  (extChartAt I x).left_inv (mem_extChartAt_source I x)
#align ext_chart_at_to_inv extChartAt_to_inv

theorem mapsTo_extChartAt {x : M} (hs : s ⊆ (chartAt H x).source) :
    MapsTo (extChartAt I x) s ((extChartAt I x).symm ⁻¹' s ∩ range I) :=
  mapsTo_extend _ _ hs
#align maps_to_ext_chart_at mapsTo_extChartAt

theorem extChartAt_source_mem_nhds' {x x' : M} (h : x' ∈ (extChartAt I x).source) :
    (extChartAt I x).source ∈ 𝓝 x' :=
  extend_source_mem_nhds _ _ <| by rwa [← extChartAt_source I]
#align ext_chart_at_source_mem_nhds' extChartAt_source_mem_nhds'

theorem extChartAt_source_mem_nhds (x : M) : (extChartAt I x).source ∈ 𝓝 x :=
  extChartAt_source_mem_nhds' I (mem_extChartAt_source I x)
#align ext_chart_at_source_mem_nhds extChartAt_source_mem_nhds

theorem extChartAt_source_mem_nhdsWithin' {x x' : M} (h : x' ∈ (extChartAt I x).source) :
    (extChartAt I x).source ∈ 𝓝[s] x' :=
  mem_nhdsWithin_of_mem_nhds (extChartAt_source_mem_nhds' I h)
#align ext_chart_at_source_mem_nhds_within' extChartAt_source_mem_nhdsWithin'

theorem extChartAt_source_mem_nhdsWithin (x : M) : (extChartAt I x).source ∈ 𝓝[s] x :=
  mem_nhdsWithin_of_mem_nhds (extChartAt_source_mem_nhds I x)
#align ext_chart_at_source_mem_nhds_within extChartAt_source_mem_nhdsWithin

theorem continuousOn_extChartAt (x : M) : ContinuousOn (extChartAt I x) (extChartAt I x).source :=
  continuousOn_extend _ _
#align continuous_on_ext_chart_at continuousOn_extChartAt

theorem continuousAt_extChartAt' {x x' : M} (h : x' ∈ (extChartAt I x).source) :
    ContinuousAt (extChartAt I x) x' :=
  continuousAt_extend _ _ <| by rwa [← extChartAt_source I]
#align continuous_at_ext_chart_at' continuousAt_extChartAt'

theorem continuousAt_extChartAt (x : M) : ContinuousAt (extChartAt I x) x :=
  continuousAt_extChartAt' _ (mem_extChartAt_source I x)
#align continuous_at_ext_chart_at continuousAt_extChartAt

theorem map_extChartAt_nhds' {x y : M} (hy : y ∈ (extChartAt I x).source) :
    map (extChartAt I x) (𝓝 y) = 𝓝[range I] extChartAt I x y :=
  map_extend_nhds _ _ <| by rwa [← extChartAt_source I]
#align map_ext_chart_at_nhds' map_extChartAt_nhds'

theorem map_extChartAt_nhds (x : M) : map (extChartAt I x) (𝓝 x) = 𝓝[range I] extChartAt I x x :=
  map_extChartAt_nhds' I <| mem_extChartAt_source I x
#align map_ext_chart_at_nhds map_extChartAt_nhds

theorem map_extChartAt_nhds_of_boundaryless [I.Boundaryless] (x : M) :
    map (extChartAt I x) (𝓝 x) = 𝓝 (extChartAt I x x) := by
  rw [extChartAt]
  exact map_extend_nhds_of_boundaryless (chartAt H x) I (mem_chart_source H x)

variable {x} in
theorem extChartAt_image_nhd_mem_nhds_of_boundaryless [I.Boundaryless]
    {x : M} (hx : s ∈ 𝓝 x) : extChartAt I x '' s ∈ 𝓝 (extChartAt I x x) := by
  rw [extChartAt]
  exact extend_image_nhd_mem_nhds_of_boundaryless _ I (mem_chart_source H x) hx

theorem extChartAt_target_mem_nhdsWithin' {x y : M} (hy : y ∈ (extChartAt I x).source) :
    (extChartAt I x).target ∈ 𝓝[range I] extChartAt I x y :=
  extend_target_mem_nhdsWithin _ _ <| by rwa [← extChartAt_source I]
#align ext_chart_at_target_mem_nhds_within' extChartAt_target_mem_nhdsWithin'

theorem extChartAt_target_mem_nhdsWithin (x : M) :
    (extChartAt I x).target ∈ 𝓝[range I] extChartAt I x x :=
  extChartAt_target_mem_nhdsWithin' I (mem_extChartAt_source I x)
#align ext_chart_at_target_mem_nhds_within extChartAt_target_mem_nhdsWithin

/-- If we're boundaryless, `extChartAt` has open target -/
theorem isOpen_extChartAt_target [I.Boundaryless] (x : M) : IsOpen (extChartAt I x).target := by
  simp_rw [extChartAt_target, I.range_eq_univ, inter_univ]
  exact (PartialHomeomorph.open_target _).preimage I.continuous_symm

/-- If we're boundaryless, `(extChartAt I x).target` is a neighborhood of the key point -/
theorem extChartAt_target_mem_nhds [I.Boundaryless] (x : M) :
    (extChartAt I x).target ∈ 𝓝 (extChartAt I x x) := by
  convert extChartAt_target_mem_nhdsWithin I x
  simp only [I.range_eq_univ, nhdsWithin_univ]

/-- If we're boundaryless, `(extChartAt I x).target` is a neighborhood of any of its points -/
theorem extChartAt_target_mem_nhds' [I.Boundaryless] {x : M} {y : E}
    (m : y ∈ (extChartAt I x).target) : (extChartAt I x).target ∈ 𝓝 y :=
  (isOpen_extChartAt_target I x).mem_nhds m

theorem extChartAt_target_subset_range (x : M) : (extChartAt I x).target ⊆ range I := by
  simp only [mfld_simps]
#align ext_chart_at_target_subset_range extChartAt_target_subset_range

theorem nhdsWithin_extChartAt_target_eq' {x y : M} (hy : y ∈ (extChartAt I x).source) :
    𝓝[(extChartAt I x).target] extChartAt I x y = 𝓝[range I] extChartAt I x y :=
  nhdsWithin_extend_target_eq _ _ <| by rwa [← extChartAt_source I]
#align nhds_within_ext_chart_at_target_eq' nhdsWithin_extChartAt_target_eq'

theorem nhdsWithin_extChartAt_target_eq (x : M) :
    𝓝[(extChartAt I x).target] (extChartAt I x) x = 𝓝[range I] (extChartAt I x) x :=
  nhdsWithin_extChartAt_target_eq' I (mem_extChartAt_source I x)
#align nhds_within_ext_chart_at_target_eq nhdsWithin_extChartAt_target_eq

theorem continuousAt_extChartAt_symm'' {x : M} {y : E} (h : y ∈ (extChartAt I x).target) :
    ContinuousAt (extChartAt I x).symm y :=
  continuousAt_extend_symm' _ _ h
#align continuous_at_ext_chart_at_symm'' continuousAt_extChartAt_symm''

theorem continuousAt_extChartAt_symm' {x x' : M} (h : x' ∈ (extChartAt I x).source) :
    ContinuousAt (extChartAt I x).symm (extChartAt I x x') :=
  continuousAt_extChartAt_symm'' I <| (extChartAt I x).map_source h
#align continuous_at_ext_chart_at_symm' continuousAt_extChartAt_symm'

theorem continuousAt_extChartAt_symm (x : M) :
    ContinuousAt (extChartAt I x).symm ((extChartAt I x) x) :=
  continuousAt_extChartAt_symm' I (mem_extChartAt_source I x)
#align continuous_at_ext_chart_at_symm continuousAt_extChartAt_symm

theorem continuousOn_extChartAt_symm (x : M) :
    ContinuousOn (extChartAt I x).symm (extChartAt I x).target :=
  fun _y hy => (continuousAt_extChartAt_symm'' _ hy).continuousWithinAt
#align continuous_on_ext_chart_at_symm continuousOn_extChartAt_symm

theorem isOpen_extChartAt_preimage' (x : M) {s : Set E} (hs : IsOpen s) :
    IsOpen ((extChartAt I x).source ∩ extChartAt I x ⁻¹' s) :=
  isOpen_extend_preimage' _ _ hs
#align is_open_ext_chart_at_preimage' isOpen_extChartAt_preimage'

theorem isOpen_extChartAt_preimage (x : M) {s : Set E} (hs : IsOpen s) :
    IsOpen ((chartAt H x).source ∩ extChartAt I x ⁻¹' s) := by
  rw [← extChartAt_source I]
  exact isOpen_extChartAt_preimage' I x hs
#align is_open_ext_chart_at_preimage isOpen_extChartAt_preimage

theorem map_extChartAt_nhdsWithin_eq_image' {x y : M} (hy : y ∈ (extChartAt I x).source) :
    map (extChartAt I x) (𝓝[s] y) =
      𝓝[extChartAt I x '' ((extChartAt I x).source ∩ s)] extChartAt I x y :=
  map_extend_nhdsWithin_eq_image _ _ <| by rwa [← extChartAt_source I]
#align map_ext_chart_at_nhds_within_eq_image' map_extChartAt_nhdsWithin_eq_image'

theorem map_extChartAt_nhdsWithin_eq_image (x : M) :
    map (extChartAt I x) (𝓝[s] x) =
      𝓝[extChartAt I x '' ((extChartAt I x).source ∩ s)] extChartAt I x x :=
  map_extChartAt_nhdsWithin_eq_image' I (mem_extChartAt_source I x)
#align map_ext_chart_at_nhds_within_eq_image map_extChartAt_nhdsWithin_eq_image

theorem map_extChartAt_nhdsWithin' {x y : M} (hy : y ∈ (extChartAt I x).source) :
    map (extChartAt I x) (𝓝[s] y) = 𝓝[(extChartAt I x).symm ⁻¹' s ∩ range I] extChartAt I x y :=
  map_extend_nhdsWithin _ _ <| by rwa [← extChartAt_source I]
#align map_ext_chart_at_nhds_within' map_extChartAt_nhdsWithin'

theorem map_extChartAt_nhdsWithin (x : M) :
    map (extChartAt I x) (𝓝[s] x) = 𝓝[(extChartAt I x).symm ⁻¹' s ∩ range I] extChartAt I x x :=
  map_extChartAt_nhdsWithin' I (mem_extChartAt_source I x)
#align map_ext_chart_at_nhds_within map_extChartAt_nhdsWithin

theorem map_extChartAt_symm_nhdsWithin' {x y : M} (hy : y ∈ (extChartAt I x).source) :
    map (extChartAt I x).symm (𝓝[(extChartAt I x).symm ⁻¹' s ∩ range I] extChartAt I x y) =
      𝓝[s] y :=
  map_extend_symm_nhdsWithin _ _ <| by rwa [← extChartAt_source I]
#align map_ext_chart_at_symm_nhds_within' map_extChartAt_symm_nhdsWithin'

theorem map_extChartAt_symm_nhdsWithin_range' {x y : M} (hy : y ∈ (extChartAt I x).source) :
    map (extChartAt I x).symm (𝓝[range I] extChartAt I x y) = 𝓝 y :=
  map_extend_symm_nhdsWithin_range _ _ <| by rwa [← extChartAt_source I]
#align map_ext_chart_at_symm_nhds_within_range' map_extChartAt_symm_nhdsWithin_range'

theorem map_extChartAt_symm_nhdsWithin (x : M) :
    map (extChartAt I x).symm (𝓝[(extChartAt I x).symm ⁻¹' s ∩ range I] extChartAt I x x) =
      𝓝[s] x :=
  map_extChartAt_symm_nhdsWithin' I (mem_extChartAt_source I x)
#align map_ext_chart_at_symm_nhds_within map_extChartAt_symm_nhdsWithin

theorem map_extChartAt_symm_nhdsWithin_range (x : M) :
    map (extChartAt I x).symm (𝓝[range I] extChartAt I x x) = 𝓝 x :=
  map_extChartAt_symm_nhdsWithin_range' I (mem_extChartAt_source I x)
#align map_ext_chart_at_symm_nhds_within_range map_extChartAt_symm_nhdsWithin_range

/-- Technical lemma ensuring that the preimage under an extended chart of a neighborhood of a point
in the source is a neighborhood of the preimage, within a set. -/
theorem extChartAt_preimage_mem_nhdsWithin' {x x' : M} (h : x' ∈ (extChartAt I x).source)
    (ht : t ∈ 𝓝[s] x') :
    (extChartAt I x).symm ⁻¹' t ∈ 𝓝[(extChartAt I x).symm ⁻¹' s ∩ range I] (extChartAt I x) x' := by
  rwa [← map_extChartAt_symm_nhdsWithin' I h, mem_map] at ht
#align ext_chart_at_preimage_mem_nhds_within' extChartAt_preimage_mem_nhdsWithin'

/-- Technical lemma ensuring that the preimage under an extended chart of a neighborhood of the
base point is a neighborhood of the preimage, within a set. -/
theorem extChartAt_preimage_mem_nhdsWithin {x : M} (ht : t ∈ 𝓝[s] x) :
    (extChartAt I x).symm ⁻¹' t ∈ 𝓝[(extChartAt I x).symm ⁻¹' s ∩ range I] (extChartAt I x) x :=
  extChartAt_preimage_mem_nhdsWithin' I (mem_extChartAt_source I x) ht
#align ext_chart_at_preimage_mem_nhds_within extChartAt_preimage_mem_nhdsWithin

theorem extChartAt_preimage_mem_nhds' {x x' : M} (h : x' ∈ (extChartAt I x).source)
    (ht : t ∈ 𝓝 x') : (extChartAt I x).symm ⁻¹' t ∈ 𝓝 (extChartAt I x x') :=
  extend_preimage_mem_nhds _ _ (by rwa [← extChartAt_source I]) ht
#align ext_chart_at_preimage_mem_nhds' extChartAt_preimage_mem_nhds'

/-- Technical lemma ensuring that the preimage under an extended chart of a neighborhood of a point
is a neighborhood of the preimage. -/
theorem extChartAt_preimage_mem_nhds {x : M} (ht : t ∈ 𝓝 x) :
    (extChartAt I x).symm ⁻¹' t ∈ 𝓝 ((extChartAt I x) x) := by
  apply (continuousAt_extChartAt_symm I x).preimage_mem_nhds
  rwa [(extChartAt I x).left_inv (mem_extChartAt_source _ _)]
#align ext_chart_at_preimage_mem_nhds extChartAt_preimage_mem_nhds

/-- Technical lemma to rewrite suitably the preimage of an intersection under an extended chart, to
bring it into a convenient form to apply derivative lemmas. -/
theorem extChartAt_preimage_inter_eq (x : M) :
    (extChartAt I x).symm ⁻¹' (s ∩ t) ∩ range I =
      (extChartAt I x).symm ⁻¹' s ∩ range I ∩ (extChartAt I x).symm ⁻¹' t := by
  mfld_set_tac
#align ext_chart_at_preimage_inter_eq extChartAt_preimage_inter_eq

theorem ContinuousWithinAt.nhdsWithin_extChartAt_symm_preimage_inter_range
    {f : M → M'} {x : M} (hc : ContinuousWithinAt f s x) :
    𝓝[(extChartAt I x).symm ⁻¹' s ∩ range I] (extChartAt I x x) =
      𝓝[(extChartAt I x).target ∩
        (extChartAt I x).symm ⁻¹' (s ∩ f ⁻¹' (extChartAt I' (f x)).source)] (extChartAt I x x) := by
  rw [← (extChartAt I x).image_source_inter_eq', ← map_extChartAt_nhdsWithin_eq_image,
    ← map_extChartAt_nhdsWithin, nhdsWithin_inter_of_mem']
  exact hc (extChartAt_source_mem_nhds _ _)

/-! We use the name `ext_coord_change` for `(extChartAt I x').symm ≫ extChartAt I x`. -/

theorem ext_coord_change_source (x x' : M) :
    ((extChartAt I x').symm ≫ extChartAt I x).source =
      I '' ((chartAt H x').symm ≫ₕ chartAt H x).source :=
  extend_coord_change_source _ _ _
#align ext_coord_change_source ext_coord_change_source

open SmoothManifoldWithCorners

theorem contDiffOn_ext_coord_change [SmoothManifoldWithCorners I M] (x x' : M) :
    ContDiffOn 𝕜 ⊤ (extChartAt I x ∘ (extChartAt I x').symm)
      ((extChartAt I x').symm ≫ extChartAt I x).source :=
  contDiffOn_extend_coord_change I (chart_mem_maximalAtlas I x) (chart_mem_maximalAtlas I x')
#align cont_diff_on_ext_coord_change contDiffOn_ext_coord_change

theorem contDiffWithinAt_ext_coord_change [SmoothManifoldWithCorners I M] (x x' : M) {y : E}
    (hy : y ∈ ((extChartAt I x').symm ≫ extChartAt I x).source) :
    ContDiffWithinAt 𝕜 ⊤ (extChartAt I x ∘ (extChartAt I x').symm) (range I) y :=
  contDiffWithinAt_extend_coord_change I (chart_mem_maximalAtlas I x) (chart_mem_maximalAtlas I x')
    hy
#align cont_diff_within_at_ext_coord_change contDiffWithinAt_ext_coord_change

/-- Conjugating a function to write it in the preferred charts around `x`.
The manifold derivative of `f` will just be the derivative of this conjugated function. -/
@[simp, mfld_simps]
def writtenInExtChartAt (x : M) (f : M → M') : E → E' :=
  extChartAt I' (f x) ∘ f ∘ (extChartAt I x).symm
#align written_in_ext_chart_at writtenInExtChartAt

theorem writtenInExtChartAt_chartAt {x : M} {y : E} (h : y ∈ (extChartAt I x).target) :
    writtenInExtChartAt I I x (chartAt H x) y = y := by simp_all only [mfld_simps]

theorem writtenInExtChartAt_chartAt_symm {x : M} {y : E} (h : y ∈ (extChartAt I x).target) :
    writtenInExtChartAt I I (chartAt H x x) (chartAt H x).symm y = y := by
  simp_all only [mfld_simps]

theorem writtenInExtChartAt_extChartAt {x : M} {y : E} (h : y ∈ (extChartAt I x).target) :
    writtenInExtChartAt I 𝓘(𝕜, E) x (extChartAt I x) y = y := by
  simp_all only [mfld_simps]

theorem writtenInExtChartAt_extChartAt_symm {x : M} {y : E} (h : y ∈ (extChartAt I x).target) :
    writtenInExtChartAt 𝓘(𝕜, E) I (extChartAt I x x) (extChartAt I x).symm y = y := by
  simp_all only [mfld_simps]

variable (𝕜)

theorem extChartAt_self_eq {x : H} : ⇑(extChartAt I x) = I :=
  rfl
#align ext_chart_at_self_eq extChartAt_self_eq

theorem extChartAt_self_apply {x y : H} : extChartAt I x y = I y :=
  rfl
#align ext_chart_at_self_apply extChartAt_self_apply

/-- In the case of the manifold structure on a vector space, the extended charts are just the
identity. -/
theorem extChartAt_model_space_eq_id (x : E) : extChartAt 𝓘(𝕜, E) x = PartialEquiv.refl E := by
  simp only [mfld_simps]
#align ext_chart_at_model_space_eq_id extChartAt_model_space_eq_id

theorem ext_chart_model_space_apply {x y : E} : extChartAt 𝓘(𝕜, E) x y = y :=
  rfl
#align ext_chart_model_space_apply ext_chart_model_space_apply

variable {𝕜}

theorem extChartAt_prod (x : M × M') :
    extChartAt (I.prod I') x = (extChartAt I x.1).prod (extChartAt I' x.2) := by
  simp only [mfld_simps]
  -- Porting note: `simp` can't use `PartialEquiv.prod_trans` here because of a type
  -- synonym
  rw [PartialEquiv.prod_trans]
#align ext_chart_at_prod extChartAt_prod

theorem extChartAt_comp [ChartedSpace H H'] (x : M') :
    (letI := ChartedSpace.comp H H' M'; extChartAt I x) =
      (chartAt H' x).toPartialEquiv ≫ extChartAt I (chartAt H' x x) :=
  PartialEquiv.trans_assoc ..

theorem writtenInExtChartAt_chartAt_comp [ChartedSpace H H'] (x : M') {y}
    (hy : y ∈ letI := ChartedSpace.comp H H' M'; (extChartAt I x).target) :
    (letI := ChartedSpace.comp H H' M'; writtenInExtChartAt I I x (chartAt H' x) y) = y := by
  letI := ChartedSpace.comp H H' M'
  simp_all only [mfld_simps, chartAt_comp]

theorem writtenInExtChartAt_chartAt_symm_comp [ChartedSpace H H'] (x : M') {y}
    (hy : y ∈ letI := ChartedSpace.comp H H' M'; (extChartAt I x).target) :
    ( letI := ChartedSpace.comp H H' M'
      writtenInExtChartAt I I (chartAt H' x x) (chartAt H' x).symm y) = y := by
  letI := ChartedSpace.comp H H' M'
  simp_all only [mfld_simps, chartAt_comp]

end ExtendedCharts

section Topology
-- Let `M` be a topological manifold over the field 𝕜.
variable
  {E : Type*} {𝕜 : Type*} [NontriviallyNormedField 𝕜]
  [NormedAddCommGroup E] [NormedSpace 𝕜 E] {H : Type*} [TopologicalSpace H]
  (I : ModelWithCorners 𝕜 E H) {M : Type*} [TopologicalSpace M] [ChartedSpace H M]
  [HasGroupoid M (contDiffGroupoid 0 I)]

/-- A finite-dimensional manifold modelled on a locally compact field
  (such as ℝ, ℂ or the `p`-adic numbers) is locally compact. -/
lemma Manifold.locallyCompact_of_finiteDimensional [LocallyCompactSpace 𝕜]
    [FiniteDimensional 𝕜 E] : LocallyCompactSpace M := by
  have : ProperSpace E := FiniteDimensional.proper 𝕜 E
  have : LocallyCompactSpace H := I.locallyCompactSpace
  exact ChartedSpace.locallyCompactSpace H M

end Topology<|MERGE_RESOLUTION|>--- conflicted
+++ resolved
@@ -601,15 +601,9 @@
   simp only [contDiffOn_zero]
   constructor
   · refine I.continuous.comp_continuousOn (u.continuousOn.comp I.continuousOn_symm ?_)
-<<<<<<< HEAD
-    exact (mapsTo_preimage _ _).mono_left (inter_subset_left _ _)
-  · refine I.continuous.comp_continuousOn (u.symm.continuousOn.comp I.continuousOn_symm ?_)
-    exact (mapsTo_preimage _ _).mono_left (inter_subset_left _ _)
-=======
     exact (mapsTo_preimage _ _).mono_left inter_subset_left
   · refine I.continuous.comp_continuousOn (u.symm.continuousOn.comp I.continuousOn_symm ?_)
     exact (mapsTo_preimage _ _).mono_left inter_subset_left
->>>>>>> d97a437a
 #align cont_diff_groupoid_zero_eq contDiffGroupoid_zero_eq
 
 variable (n)
