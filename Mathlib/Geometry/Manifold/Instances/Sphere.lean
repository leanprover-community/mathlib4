--- conflicted
+++ resolved
@@ -585,9 +585,6 @@
 theorem contMDiff_circleExp {m : WithTop ℕ∞} : ContMDiff 𝓘(ℝ, ℝ) (𝓡 1) m Circle.exp :=
   (contDiff_exp.comp (contDiff_id.smul contDiff_const)).contMDiff.codRestrict_sphere _
 
-<<<<<<< HEAD
-@[deprecated (since := "2024-07-25")] alias contMDiff_expMapCircle := contMDiff_circleExp
-
 end Circle
 
 section OnePoint
@@ -664,7 +661,4 @@
   ((Submodule_homeo_Euclidean ⟨v,hv'⟩).symm.onePointCongr).trans
     <| OnePointSubmodule_homeo_sphere hv hv'
 
-end OnePoint
-=======
-end Circle
->>>>>>> f70851e4
+end OnePoint