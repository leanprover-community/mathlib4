--- conflicted
+++ resolved
@@ -68,17 +68,7 @@
   -- We come back to the definition: we should check that, in each chart, the map is smooth.
   -- There are two charts, and we check things separately in each of them using the
   -- explicit formulas.
-<<<<<<< HEAD
-  simp? says
-    simp only [extChartAt, OpenPartialHomeomorph.extend, OpenPartialHomeomorph.refl_partialEquiv,
-      PartialEquiv.refl_source, OpenPartialHomeomorph.singletonChartedSpace_chartAt_eq,
-      modelWithCornersSelf_partialEquiv, PartialEquiv.trans_refl, PartialEquiv.refl_coe,
-      Icc_chartedSpaceChartAt, PartialEquiv.coe_trans_symm, OpenPartialHomeomorph.coe_coe_symm,
-      ModelWithCorners.toPartialEquiv_coe_symm, CompTriple.comp_eq, PartialEquiv.coe_trans,
-      ModelWithCorners.toPartialEquiv_coe, OpenPartialHomeomorph.toFun_eq_coe, Function.comp_apply]
-=======
   suffices ContDiffWithinAt ℝ n _ (range ↑(𝓡∂ 1)) _ by simpa
->>>>>>> bc7eebf9
   split_ifs with hz
   · simp? [IccLeftChart, Function.comp_def, modelWithCornersEuclideanHalfSpace] says
       simp only [IccLeftChart, Fin.isValue, OpenPartialHomeomorph.mk_coe_symm,
@@ -121,25 +111,9 @@
   -- We come back to the definition: we should check that, in each chart, the map is smooth
   -- There are two charts, and we check things separately in each of them using the
   -- explicit formulas.
-<<<<<<< HEAD
-  simp? says
-    simp only [extChartAt, OpenPartialHomeomorph.extend, Icc_chartedSpaceChartAt,
-      PartialEquiv.coe_trans, ModelWithCorners.toPartialEquiv_coe,
-      OpenPartialHomeomorph.toFun_eq_coe, OpenPartialHomeomorph.refl_partialEquiv,
-      PartialEquiv.refl_source, OpenPartialHomeomorph.singletonChartedSpace_chartAt_eq,
-      modelWithCornersSelf_partialEquiv, PartialEquiv.trans_refl, PartialEquiv.refl_symm,
-      PartialEquiv.refl_coe, CompTriple.comp_eq, preimage_id_eq, id_eq, modelWithCornersSelf_coe,
-      range_id, inter_univ]
-  split_ifs with h'z
-  · simp? [IccLeftChart, Function.comp_def, modelWithCornersEuclideanHalfSpace, projIcc] says
-      simp only [modelWithCornersEuclideanHalfSpace, Fin.isValue, ModelWithCorners.mk_coe,
-        IccLeftChart, OpenPartialHomeomorph.mk_coe, Function.comp_def, projIcc]
-    have : ContDiff ℝ n (fun (w : ℝ) ↦
-=======
   suffices ContDiffWithinAt ℝ n _ (Icc x y) z by simpa
   split_ifs with h'z
   · have : ContDiff ℝ n (fun (w : ℝ) ↦
->>>>>>> bc7eebf9
         (show EuclideanSpace ℝ (Fin 1) from fun (_ : Fin 1) ↦ w - x)) := by
       dsimp
       apply contDiff_euclidean.2 (fun i ↦ by fun_prop)
@@ -150,14 +124,7 @@
       simpa [modelWithCornersEuclideanHalfSpace, IccLeftChart]
     rw [max_eq_right, min_eq_right hw.2]
     simp [hw.1, h.out.le]
-<<<<<<< HEAD
-  · simp? [IccRightChart, Function.comp_def, modelWithCornersEuclideanHalfSpace, projIcc] says
-      simp only [modelWithCornersEuclideanHalfSpace, Fin.isValue, ModelWithCorners.mk_coe,
-        IccRightChart, OpenPartialHomeomorph.mk_coe, Function.comp_def, projIcc]
-    have : ContDiff ℝ n (fun (w : ℝ) ↦
-=======
   · have : ContDiff ℝ n (fun (w : ℝ) ↦
->>>>>>> bc7eebf9
         (show EuclideanSpace ℝ (Fin 1) from fun (_ : Fin 1) ↦ y - w)) := by
       dsimp
       apply contDiff_euclidean.2 (fun i ↦ by fun_prop)
