/-
Copyright (c) 2019 Sébastien Gouëzel. All rights reserved.
Released under Apache 2.0 license as described in the file LICENSE.
Authors: Sébastien Gouëzel
-/
<<<<<<< HEAD
import Mathlib.Geometry.Manifold.Orientable
import Mathlib.Geometry.Manifold.IsManifold.InteriorBoundary
import Mathlib.Analysis.InnerProductSpace.PiL2
=======
module

public import Mathlib.Analysis.Calculus.ContDiff.WithLp
public import Mathlib.Analysis.InnerProductSpace.PiL2
public import Mathlib.Geometry.Manifold.IsManifold.InteriorBoundary
>>>>>>> 21f7dcba

/-!
# Constructing examples of manifolds over ℝ

We introduce the necessary bits to be able to define manifolds modelled over `ℝ^n`, boundaryless
or with boundary or with corners. As a concrete example, we construct explicitly the manifold with
<<<<<<< HEAD
boundary structure on the real interval `[x, y]`, and prove that it is orientable and its boundary
is indeed `{x, y}` whenever `x < y`.
As a corollary, a product `M × [x, y]` with a manifold `M` without boundary has
boundary `M × {x, y}`.
=======
boundary structure on the real interval `[x, y]`, and prove that its boundary is indeed `{x, y}`
whenever `x < y`. As a corollary, a product `M × [x, y]` with a manifold `M` without boundary
has boundary `M × {x, y}`.
>>>>>>> 21f7dcba

More specifically, we introduce
* `modelWithCornersEuclideanHalfSpace n :
  ModelWithCorners ℝ (EuclideanSpace ℝ (Fin n)) (EuclideanHalfSpace n)` for the model space
  used to define `n`-dimensional real manifolds with boundary
* `modelWithCornersEuclideanQuadrant n :
  ModelWithCorners ℝ (EuclideanSpace ℝ (Fin n)) (EuclideanQuadrant n)` for the model space used
  to define `n`-dimensional real manifolds with corners

## Notation

In the scope `Manifold`, we introduce the notations
* `𝓡 n` for the identity model with corners on `EuclideanSpace ℝ (Fin n)`
* `𝓡∂ n` for `modelWithCornersEuclideanHalfSpace n`.

For instance, if a manifold `M` is boundaryless, smooth and modelled on `EuclideanSpace ℝ (Fin m)`,
and `N` is smooth with boundary modelled on `EuclideanHalfSpace n`, and `f : M → N` is a smooth
map, then the derivative of `f` can be written simply as `mfderiv (𝓡 m) (𝓡∂ n) f` (as to why the
model with corners cannot be implicit, see the discussion in
`Geometry.Manifold.IsManifold`).

## Implementation notes

The manifold structure on the interval `[x, y] = Icc x y` requires the assumption `x < y` as a
typeclass. We provide it as `[Fact (x < y)]`.
-/

@[expose] public section

noncomputable section

open Set Function WithLp

open scoped Manifold ContDiff ENNReal

/-- The half-space in `ℝ^n`, used to model manifolds with boundary. We only define it when
`1 ≤ n`, as the definition only makes sense in this case.
-/
def EuclideanHalfSpace (n : ℕ) [NeZero n] : Type :=
  { x : EuclideanSpace ℝ (Fin n) // 0 ≤ x 0 }

/--
The quadrant in `ℝ^n`, used to model manifolds with corners, made of all vectors with nonnegative
coordinates.
-/
def EuclideanQuadrant (n : ℕ) : Type :=
  { x : EuclideanSpace ℝ (Fin n) // ∀ i : Fin n, 0 ≤ x i }

section

/- Register class instances for Euclidean half-space and quadrant, that cannot be noticed
without the following reducibility attribute (which is only set in this section). -/

variable {n : ℕ}

instance [NeZero n] : TopologicalSpace (EuclideanHalfSpace n) :=
  instTopologicalSpaceSubtype

instance : TopologicalSpace (EuclideanQuadrant n) :=
  instTopologicalSpaceSubtype

instance {n : ℕ} [NeZero n] : Zero (EuclideanHalfSpace n) := ⟨⟨0, by simp⟩⟩

instance {n : ℕ} : Zero (EuclideanQuadrant n) := ⟨⟨0, by simp⟩⟩

instance [NeZero n] : Inhabited (EuclideanHalfSpace n) :=
  ⟨0⟩

instance : Inhabited (EuclideanQuadrant n) :=
  ⟨0⟩

@[ext]
theorem EuclideanQuadrant.ext (x y : EuclideanQuadrant n) (h : x.1 = y.1) : x = y :=
  Subtype.ext h

@[ext]
theorem EuclideanHalfSpace.ext [NeZero n] (x y : EuclideanHalfSpace n)
    (h : x.1 = y.1) : x = y :=
  Subtype.ext h

theorem EuclideanHalfSpace.convex [NeZero n] :
    Convex ℝ { x : EuclideanSpace ℝ (Fin n) | 0 ≤ x 0 } :=
  fun _ hx _ hy _ _ _ _ _ ↦ by dsimp at hx hy ⊢; positivity

theorem EuclideanQuadrant.convex :
    Convex ℝ { x : EuclideanSpace ℝ (Fin n) | ∀ i, 0 ≤ x i } :=
  fun _ hx _ hy _ _ _ _ _ i ↦ by dsimp at hx hy ⊢; specialize hx i; specialize hy i; positivity

instance EuclideanHalfSpace.pathConnectedSpace [NeZero n] :
    PathConnectedSpace (EuclideanHalfSpace n) :=
  isPathConnected_iff_pathConnectedSpace.mp <| convex.isPathConnected ⟨0, by simp⟩

instance EuclideanQuadrant.pathConnectedSpace : PathConnectedSpace (EuclideanQuadrant n) :=
  isPathConnected_iff_pathConnectedSpace.mp <| convex.isPathConnected ⟨0, by simp⟩

instance [NeZero n] : LocPathConnectedSpace (EuclideanHalfSpace n) :=
  EuclideanHalfSpace.convex.locPathConnectedSpace

instance : LocPathConnectedSpace (EuclideanQuadrant n) :=
  EuclideanQuadrant.convex.locPathConnectedSpace

theorem range_euclideanHalfSpace (n : ℕ) [NeZero n] :
    range (Subtype.val : EuclideanHalfSpace n → _) = { y | 0 ≤ y 0 } :=
  Subtype.range_val

@[simp]
theorem interior_halfSpace {n : ℕ} (p : ℝ≥0∞) (a : ℝ) (i : Fin n) :
    interior { y : PiLp p (fun _ : Fin n ↦ ℝ) | a ≤ y i } = { y | a < y i } := by
  let f : PiLp p (fun _ : Fin n ↦ ℝ) → ℝ := fun x ↦ x i
  change interior (f ⁻¹' Ici a) = f ⁻¹' Ioi a
  rw [← (PiLp.isOpenMap_apply p _ i).preimage_interior_eq_interior_preimage, interior_Ici]
  fun_prop

@[simp]
theorem closure_halfSpace {n : ℕ} (p : ℝ≥0∞) (a : ℝ) (i : Fin n) :
    closure { y : PiLp p (fun _ : Fin n ↦ ℝ) | a ≤ y i } = { y | a ≤ y i } := by
  let f : PiLp p (fun _ : Fin n ↦ ℝ) → ℝ := fun x ↦ x i
  change closure (f ⁻¹' Ici a) = f ⁻¹' Ici a
  rw [← (PiLp.isOpenMap_apply p _ i).preimage_closure_eq_closure_preimage, closure_Ici]
  fun_prop

@[simp]
theorem closure_open_halfSpace {n : ℕ} (p : ℝ≥0∞) (a : ℝ) (i : Fin n) :
    closure { y : PiLp p (fun _ : Fin n ↦ ℝ) | a < y i } = { y | a ≤ y i } := by
  let f : PiLp p (fun _ : Fin n ↦ ℝ) → ℝ := fun x ↦ x i
  change closure (f ⁻¹' Ioi a) = f ⁻¹' Ici a
  rw [← (PiLp.isOpenMap_apply p _ i).preimage_closure_eq_closure_preimage, closure_Ioi]
  fun_prop

@[simp]
theorem frontier_halfSpace {n : ℕ} (p : ℝ≥0∞) (a : ℝ) (i : Fin n) :
    frontier { y : PiLp p (fun _ : Fin n ↦ ℝ) | a ≤ y i } = { y | a = y i } := by
  rw [frontier, closure_halfSpace, interior_halfSpace]
  ext y
  simpa only [mem_diff, mem_setOf_eq, not_lt] using antisymm_iff
theorem range_euclideanQuadrant (n : ℕ) :
    range (Subtype.val : EuclideanQuadrant n → _) = { y | ∀ i : Fin n, 0 ≤ y i } :=
  Subtype.range_val

theorem interior_euclideanQuadrant (n : ℕ) (p : ℝ≥0∞) (a : ℝ) :
    interior { y : PiLp p (fun _ : Fin n ↦ ℝ) | ∀ i : Fin n, a ≤ y i } =
      { y | ∀ i : Fin n, a < y i } := by
  let f i : PiLp p (fun _ : Fin n ↦ ℝ) → ℝ := fun x ↦ x i
  have h : { y : PiLp p (fun _ : Fin n ↦ ℝ) | ∀ i : Fin n, a ≤ y i } = ⋂ i, (f i) ⁻¹' Ici a := by
    ext; simp; rfl
  have h' : { y : PiLp p (fun _ : Fin n ↦ ℝ) | ∀ i : Fin n, a < y i } = ⋂ i, (f i )⁻¹' Ioi a := by
    ext; simp; rfl
  rw [h, h', interior_iInter_of_finite]
  apply iInter_congr fun i ↦ ?_
  rw [← (PiLp.isOpenMap_apply p _ i).preimage_interior_eq_interior_preimage, interior_Ici]
  fun_prop

end

/--
Definition of the model with corners `(EuclideanSpace ℝ (Fin n), EuclideanHalfSpace n)`, used as
a model for manifolds with boundary. In the scope `Manifold`, use the shortcut `𝓡∂ n`.
-/
def modelWithCornersEuclideanHalfSpace (n : ℕ) [NeZero n] :
    ModelWithCorners ℝ (EuclideanSpace ℝ (Fin n)) (EuclideanHalfSpace n) where
  toFun := Subtype.val
  invFun x := ⟨toLp 2 (update x 0 (max (x 0) 0)), by simp⟩
  source := univ
  target := { x | 0 ≤ x 0 }
  map_source' x _ := x.property
  map_target' _ _ := mem_univ _
  left_inv' := fun ⟨xval, xprop⟩ _ => by
    rw [Subtype.mk_eq_mk, ← WithLp.equiv_symm_apply, Equiv.symm_apply_eq, update_eq_iff]
    exact ⟨max_eq_left xprop, fun i _ => rfl⟩
  right_inv' _ hx := by
    rw [Subtype.coe_mk, ← WithLp.equiv_symm_apply, Equiv.symm_apply_eq, update_eq_iff]
    exact ⟨max_eq_left hx, fun _ _ => rfl⟩
  source_eq := rfl
  convex_range' := by
    simp only [instIsRCLikeNormedField, ↓reduceDIte]
    apply Convex.convex_isRCLikeNormedField
    rw [range_euclideanHalfSpace n]
    exact EuclideanHalfSpace.convex (n := n)
  nonempty_interior' := by
    rw [range_euclideanHalfSpace, interior_halfSpace]
    exact ⟨toLp 2 fun i ↦ 1, by simp⟩
  continuous_toFun := continuous_subtype_val
  continuous_invFun := by
    exact ((PiLp.continuous_toLp 2 _).comp <| (PiLp.continuous_ofLp 2 _).update 0 <|
      (PiLp.continuous_apply 2 _ 0).max continuous_const).subtype_mk _

/--
Definition of the model with corners `(EuclideanSpace ℝ (Fin n), EuclideanQuadrant n)`, used as a
model for manifolds with corners -/
def modelWithCornersEuclideanQuadrant (n : ℕ) :
    ModelWithCorners ℝ (EuclideanSpace ℝ (Fin n)) (EuclideanQuadrant n) where
  toFun := Subtype.val
  invFun x := ⟨toLp 2 fun i ↦ max (x i) 0,
    fun i ↦ by simp only [le_sup_right]⟩
  source := univ
  target := { x | ∀ i, 0 ≤ x i }
  map_source' x _ := x.property
  map_target' _ _ := mem_univ _
  left_inv' x _ := by ext i; simp only [x.2 i, sup_of_le_left]
  right_inv' x hx := by ext1 i; simp only [hx i, sup_of_le_left]
  source_eq := rfl
  convex_range' := by
    simp only [instIsRCLikeNormedField, ↓reduceDIte]
    apply Convex.convex_isRCLikeNormedField
    rw [range_euclideanQuadrant]
    exact EuclideanQuadrant.convex
  nonempty_interior' := by
    rw [range_euclideanQuadrant, interior_euclideanQuadrant]
    exact ⟨toLp 2 fun i ↦ 1, by simp⟩
  continuous_toFun := continuous_subtype_val
  continuous_invFun := Continuous.subtype_mk ((PiLp.continuous_toLp 2 _).comp <|
    (continuous_pi fun i ↦ ((PiLp.continuous_apply 2 _ i).max continuous_const))) _

/-- The model space used to define `n`-dimensional real manifolds without boundary. -/
scoped[Manifold]
  notation3 "𝓡 " n =>
    (modelWithCornersSelf ℝ (EuclideanSpace ℝ (Fin n)) :
      ModelWithCorners ℝ (EuclideanSpace ℝ (Fin n)) (EuclideanSpace ℝ (Fin n)))

/-- The model space used to define `n`-dimensional real manifolds with boundary. -/
scoped[Manifold]
  notation3 "𝓡∂ " n =>
    (modelWithCornersEuclideanHalfSpace n :
      ModelWithCorners ℝ (EuclideanSpace ℝ (Fin n)) (EuclideanHalfSpace n))

lemma modelWithCornersEuclideanHalfSpace_zero {n : ℕ} [NeZero n] : (𝓡∂ n) 0 = 0 := rfl

lemma range_modelWithCornersEuclideanHalfSpace (n : ℕ) [NeZero n] :
    range (𝓡∂ n) = { y | 0 ≤ y 0 } := range_euclideanHalfSpace n

lemma interior_range_modelWithCornersEuclideanHalfSpace (n : ℕ) [NeZero n] :
    interior (range (𝓡∂ n)) = { y | 0 < y 0 } := by
  calc interior (range (𝓡∂ n))
    _ = interior ({ y | 0 ≤ y 0}) := by
      congr!
      apply range_euclideanHalfSpace
    _ = { y | 0 < y 0 } := interior_halfSpace _ _ _

lemma frontier_range_modelWithCornersEuclideanHalfSpace (n : ℕ) [NeZero n] :
    frontier (range (𝓡∂ n)) = { y | 0 = y 0 } := by
  calc frontier (range (𝓡∂ n))
    _ = frontier ({ y | 0 ≤ y 0 }) := by
      congr!
      apply range_euclideanHalfSpace
    _ = { y | 0 = y 0 } := frontier_halfSpace 2 _ _

/-- The left chart for the topological space `[x, y]`, defined on `[x,y)` and sending `x` to `0` in
`EuclideanHalfSpace 1`.
-/
def IccLeftChart (x y : ℝ) [h : Fact (x < y)] :
    OpenPartialHomeomorph (Icc x y) (EuclideanHalfSpace 1) where
  source := { z : Icc x y | z.val < y }
  target := { z : EuclideanHalfSpace 1 | z.val 0 < y - x }
  toFun := fun z : Icc x y => ⟨toLp 2 fun _ ↦ z.val - x, sub_nonneg.mpr z.property.1⟩
  invFun z := ⟨min (z.val 0 + x) y, by simp [z.prop, h.out.le]⟩
  map_source' := by simp only [mem_setOf_eq, Fin.isValue, sub_lt_sub_iff_right,
    imp_self, implies_true]
  map_target' := by
    simp only [min_lt_iff, mem_setOf_eq]; intro z hz; left
    linarith
  left_inv' := by
    rintro ⟨z, hz⟩ h'z
    simp only [mem_setOf_eq, mem_Icc] at hz h'z
    simp only [Fin.isValue, sub_add_cancel, hz, inf_of_le_left]
  right_inv' := by
    rintro ⟨z, hz⟩ h'z
    rw [Subtype.mk_eq_mk]
    ext i
    dsimp at hz h'z
    have A : x + z 0 ≤ y := by linarith
    rw [Subsingleton.elim i 0]
    simp only [Fin.isValue, add_comm, A, inf_of_le_left, add_sub_cancel_left]
  open_source :=
    haveI : IsOpen { z : ℝ | z < y } := isOpen_Iio
    this.preimage continuous_subtype_val
  open_target := by
    have : IsOpen { z : ℝ | z < y - x } := isOpen_Iio
    have : IsOpen { z : EuclideanSpace ℝ (Fin 1) | z 0 < y - x } :=
      this.preimage (@PiLp.continuous_apply 2 (Fin 1) (fun _ => ℝ) _ 0)
    exact this.preimage continuous_subtype_val
  continuousOn_toFun := by
    apply Continuous.continuousOn
    apply Continuous.subtype_mk
    have : Continuous fun (z : ℝ) (_ : Fin 1) => z - x :=
      Continuous.sub (continuous_pi fun _ => continuous_id) continuous_const
    exact (PiLp.continuous_toLp 2 _).comp <| this.comp continuous_subtype_val
  continuousOn_invFun := by
    apply Continuous.continuousOn
    apply Continuous.subtype_mk
    have A : Continuous fun z : ℝ => min (z + x) y :=
      (continuous_id.add continuous_const).min continuous_const
    have B : Continuous fun z : EuclideanSpace ℝ (Fin 1) ↦ z 0 := PiLp.continuous_apply 2 _ 0
    exact (A.comp B).comp continuous_subtype_val

variable {x y : ℝ} [hxy : Fact (x < y)]

namespace Fact.Manifold

scoped instance : Fact (x ≤ y) := Fact.mk hxy.out.le

end Fact.Manifold

open Fact.Manifold

lemma IccLeftChart_extend_bot : (IccLeftChart x y).extend (𝓡∂ 1) ⊥ = 0 := by
  norm_num [IccLeftChart, modelWithCornersEuclideanHalfSpace_zero]
  congr

lemma iccLeftChart_extend_zero {p : Set.Icc x y} :
    (IccLeftChart x y).extend (𝓡∂ 1) p 0 = p.val - x := rfl

lemma IccLeftChart_extend_interior_pos {p : Set.Icc x y} (hp : x < p.val ∧ p.val < y) :
    0 < (IccLeftChart x y).extend (𝓡∂ 1) p 0 := by
  simp_rw [iccLeftChart_extend_zero]
  norm_num [hp.1]

lemma IccLeftChart_extend_bot_mem_frontier :
    (IccLeftChart x y).extend (𝓡∂ 1) ⊥ ∈ frontier (range (𝓡∂ 1)) := by
  rw [IccLeftChart_extend_bot, frontier_range_modelWithCornersEuclideanHalfSpace,
    mem_setOf, PiLp.zero_apply]

/-- The right chart for the topological space `[x, y]`, defined on `(x,y]` and sending `y` to `0` in
`EuclideanHalfSpace 1`.
-/
def IccRightChart (x y : ℝ) [h : Fact (x < y)] :
    OpenPartialHomeomorph (Icc x y) (EuclideanHalfSpace 1) where
  source := { z : Icc x y | x < z.val }
  target := { z : EuclideanHalfSpace 1 | z.val 0 < y - x }
  toFun z := ⟨toLp 2 fun _ ↦ y - z.val, sub_nonneg.mpr z.property.2⟩
  invFun z :=
    ⟨max (y - z.val 0) x, by simp [z.prop, h.out.le, sub_eq_add_neg]⟩
  map_source' := by simp only [mem_setOf_eq, Fin.isValue, sub_lt_sub_iff_left,
    imp_self, implies_true]
  map_target' := by
    simp only [lt_max_iff, mem_setOf_eq]; intro z hz; left
    linarith
  left_inv' := by
    rintro ⟨z, hz⟩ h'z
    simp only [mem_setOf_eq, mem_Icc] at hz h'z
    simp only [Fin.isValue, sub_eq_add_neg, neg_add_rev, neg_neg,
      add_neg_cancel_comm_assoc, hz, sup_of_le_left]
  right_inv' := by
    rintro ⟨z, hz⟩ h'z
    rw [Subtype.mk_eq_mk]
    ext i
    dsimp at hz h'z
    have A : x ≤ y - z 0 := by linarith
    rw [Subsingleton.elim i 0]
    simp only [Fin.isValue, A, sup_of_le_left, sub_sub_cancel]
  open_source :=
    haveI : IsOpen { z : ℝ | x < z } := isOpen_Ioi
    this.preimage continuous_subtype_val
  open_target := by
    have : IsOpen { z : ℝ | z < y - x } := isOpen_Iio
    have : IsOpen { z : EuclideanSpace ℝ (Fin 1) | z 0 < y - x } :=
      this.preimage (@PiLp.continuous_apply 2 (Fin 1) (fun _ ↦ ℝ) _ 0)
    exact this.preimage continuous_subtype_val
  continuousOn_toFun := by
    apply Continuous.continuousOn
    apply Continuous.subtype_mk
    have : Continuous fun (z : ℝ) (_ : Fin 1) => y - z :=
      continuous_const.sub (continuous_pi fun _ => continuous_id)
    exact (PiLp.continuous_toLp 2 _).comp <| this.comp continuous_subtype_val
  continuousOn_invFun := by
    apply Continuous.continuousOn
    apply Continuous.subtype_mk
    have A : Continuous fun z : ℝ => max (y - z) x :=
      (continuous_const.sub continuous_id).max continuous_const
    have B : Continuous fun z : EuclideanSpace ℝ (Fin 1) => z 0 := PiLp.continuous_apply 2 _ 0
    exact (A.comp B).comp continuous_subtype_val

lemma IccRightChart_extend_top :
    (IccRightChart x y).extend (𝓡∂ 1) ⊤ = 0 := by
  norm_num [IccRightChart, modelWithCornersEuclideanHalfSpace_zero]
  congr

lemma IccRightChart_extend_top_mem_frontier :
    (IccRightChart x y).extend (𝓡∂ 1) ⊤ ∈ frontier (range (𝓡∂ 1)) := by
  rw [IccRightChart_extend_top, frontier_range_modelWithCornersEuclideanHalfSpace,
    mem_setOf, PiLp.zero_apply]

/-- Charted space structure on `[x, y]`, using only two charts taking values in
`EuclideanHalfSpace 1`.
-/
instance instIccChartedSpace (x y : ℝ) [h : Fact (x < y)] :
    ChartedSpace (EuclideanHalfSpace 1) (Icc x y) where
  atlas := {IccLeftChart x y, IccRightChart x y}
  chartAt z := if z.val < y then IccLeftChart x y else IccRightChart x y
  mem_chart_source z := by
    by_cases h' : z.val < y
    · simp only [h', if_true]
      exact h'
    · simp only [h', if_false]
      apply lt_of_lt_of_le h.out
      simpa only [not_lt] using h'
  chart_mem_atlas z := by by_cases h' : (z : ℝ) < y <;> simp [h']

@[simp]
lemma Icc_chartedSpaceChartAt {z : Set.Icc x y} :
    chartAt _ z = if z.val < y then IccLeftChart x y else IccRightChart x y := rfl

lemma Icc_chartedSpaceChartAt_of_le_top {z : Set.Icc x y} (h : z.val < y) :
    chartAt _ z = IccLeftChart x y := by
  simp [Icc_chartedSpaceChartAt, h]

lemma Icc_chartedSpaceChartAt_of_top_le {z : Set.Icc x y} (h : y ≤ z.val) :
    chartAt _ z = IccRightChart x y := by
  simp [Icc_chartedSpaceChartAt, reduceIte, not_lt.mpr h]

lemma Icc_isBoundaryPoint_bot : (𝓡∂ 1).IsBoundaryPoint (⊥ : Set.Icc x y) := by
  rw [ModelWithCorners.isBoundaryPoint_iff, extChartAt,
    Icc_chartedSpaceChartAt_of_le_top (by simp [hxy.out])]
  exact IccLeftChart_extend_bot_mem_frontier

lemma Icc_isBoundaryPoint_top : (𝓡∂ 1).IsBoundaryPoint (⊤ : Set.Icc x y) := by
  rw [ModelWithCorners.isBoundaryPoint_iff, extChartAt,
    Icc_chartedSpaceChartAt_of_top_le (by simp)]
  exact IccRightChart_extend_top_mem_frontier

lemma Icc_isInteriorPoint_interior {p : Set.Icc x y} (hp : x < p.val ∧ p.val < y) :
    (𝓡∂ 1).IsInteriorPoint p := by
  rw [ModelWithCorners.IsInteriorPoint, extChartAt, Icc_chartedSpaceChartAt_of_le_top hp.2,
    interior_range_modelWithCornersEuclideanHalfSpace]
  exact IccLeftChart_extend_interior_pos hp

lemma boundary_Icc : (𝓡∂ 1).boundary (Icc x y) = {⊥, ⊤} := by
  ext p
  rcases Set.eq_endpoints_or_mem_Ioo_of_mem_Icc p.2 with (hp | hp | hp)
  · have : p = ⊥ := SetCoe.ext hp
    rw [this]
    apply iff_of_true Icc_isBoundaryPoint_bot (mem_insert ⊥ {⊤})
  · have : p = ⊤ := SetCoe.ext hp
    rw [this]
    apply iff_of_true Icc_isBoundaryPoint_top (mem_insert_of_mem ⊥ rfl)
  · apply iff_of_false
    · simpa [← mem_compl_iff, ModelWithCorners.compl_boundary] using
        Icc_isInteriorPoint_interior hp
    · rw [mem_insert_iff, mem_singleton_iff]
      push_neg
      constructor <;> by_contra h <;> rw [congrArg Subtype.val h] at hp
      exacts [left_mem_Ioo.mp hp, right_mem_Ioo.mp hp]

variable {E : Type*} [NormedAddCommGroup E] [NormedSpace ℝ E]
  {H : Type*} [TopologicalSpace H] (I : ModelWithCorners ℝ E H)
  {M : Type*} [TopologicalSpace M] [ChartedSpace H M]

/-- A product `M × [x,y]` for `M` boundaryless has boundary `M × {x, y}`. -/
lemma boundary_product [I.Boundaryless] :
    (I.prod (𝓡∂ 1)).boundary (M × Icc x y) = Set.prod univ {⊥, ⊤} := by
  rw [I.boundary_of_boundaryless_left, boundary_Icc]

/-- The manifold structure on `[x, y]` is smooth. -/
instance instIsManifoldIcc (x y : ℝ) [Fact (x < y)] {n : WithTop ℕ∞} :
    IsManifold (𝓡∂ 1) n (Icc x y) := by
  have M : ContDiff ℝ n (show EuclideanSpace ℝ (Fin 1) → EuclideanSpace ℝ (Fin 1)
      from fun z ↦ toLp 2 fun i ↦ -z i + (y - x)) :=
    PiLp.contDiff_toLp.comp <| PiLp.contDiff_ofLp.neg.add contDiff_const
  apply isManifold_of_contDiffOn
  intro e e' he he'
  simp only [atlas] at he he'
  /- We need to check that any composition of two charts gives a `C^∞` function. Each chart can be
  either the left chart or the right chart, leaving 4 possibilities that we handle successively. -/
  rcases he with (rfl | rfl) <;> rcases he' with (rfl | rfl)
  · -- `e = left chart`, `e' = left chart`
    exact (mem_groupoid_of_pregroupoid.mpr (symm_trans_mem_contDiffGroupoid _)).1
  · -- `e = left chart`, `e' = right chart`
    apply M.contDiffOn.congr
    rintro _ ⟨⟨hz₁, hz₂⟩, ⟨⟨z, hz₀⟩, rfl⟩⟩
    simp only [modelWithCornersEuclideanHalfSpace, IccLeftChart, IccRightChart, update_self,
      max_eq_left, hz₀, lt_sub_iff_add_lt, mfld_simps] at hz₁ hz₂
    rw [min_eq_left hz₁.le, lt_add_iff_pos_left] at hz₂
    ext i
    rw [Subsingleton.elim i 0]
    simp only [modelWithCornersEuclideanHalfSpace, IccLeftChart, IccRightChart, *,
      max_eq_left, min_eq_left hz₁.le, update_self, mfld_simps]
    abel
  · -- `e = right chart`, `e' = left chart`
    apply M.contDiffOn.congr
    rintro _ ⟨⟨hz₁, hz₂⟩, ⟨z, hz₀⟩, rfl⟩
    simp only [modelWithCornersEuclideanHalfSpace, IccLeftChart, IccRightChart, max_lt_iff,
      update_self, max_eq_left hz₀, mfld_simps] at hz₁ hz₂
    rw [lt_sub_comm] at hz₁
    ext i
    rw [Subsingleton.elim i 0]
    simp only [modelWithCornersEuclideanHalfSpace, IccLeftChart, IccRightChart,
      update_self, max_eq_left, hz₀, hz₁.le, mfld_simps]
    abel
  ·-- `e = right chart`, `e' = right chart`
    exact (mem_groupoid_of_pregroupoid.mpr (symm_trans_mem_contDiffGroupoid _)).1

def IccOrientation [Fact (x < y)] : atlas (EuclideanHalfSpace 1) (Icc x y) → SignType :=
  fun t ↦ if t.val.source = {⟨y, ⟨Fact.out, le_refl y⟩⟩} then -1 else 1 -- needs decidability

instance : NormedAddCommGroup (EuclideanHalfSpace 1) := by
  sorry

instance : NormedSpace ℝ (EuclideanHalfSpace 1) := by
  sorry

/-- The manifold structure on `[x, y]` is orientable. -/
instance Icc_orientable_manifold (x y : ℝ) [Fact (x < y)] :
    IsOrientedManifold (𝓡∂ 1) (Icc x y) IccOrientation where
  compatible {e₁ e₂} he₁ he₂ := by
    simp only [atlas, mem_singleton_iff, mem_insert_iff] at he₁ he₂
    rcases he₁ with (rfl | rfl) <;> rcases he₂ with (rfl | rfl)
    · exact mem_groupoid_of_pregroupoid.mpr
      <| symm_trans_mem_orientationPreservingGroupoid (𝓡∂ 1) (IccLeftChart x y)
    · constructor
      · constructor
        · rintro z ⟨hz₁, s, ⟨hs₁, hs₂⟩, hz₂⟩
          -- Notation, for easy of reading
          set F := (𝓡∂ 1) ∘ ((IccLeftChart x y).symm ≫ₕ IccRightChart x y) ∘ (𝓡∂ 1).symm
          let S := (𝓡∂ 1).symm ⁻¹' ((IccLeftChart x y).symm ≫ₕ IccRightChart x y).source
            ∩ range (𝓡∂ 1)
          -- Recall, this was proven above.
          have : ContDiffOn ℝ ⊤ F S := sorry
          show 0 < LinearMap.det (fderiv ℝ F z).toLinearMap
          -- Choose a basis of EuclideanSpace ℝ (Fin 1), using eg. `stdOrthonormalBasis`
          -- and OrthonormalBasis.toBasis
          let basis : Basis (Fin 1) ℝ (EuclideanSpace ℝ (Fin 1)) := sorry
          let Fder := fderiv ℝ F z
          let Flin := LinearMap.toMatrix basis basis Fder.toLinearMap
          rw [← LinearMap.det_toMatrix basis Fder,
            Matrix.det_eq_elem_of_card_eq_one (by rw [Fintype.card_ofSubsingleton]) 0]
          -- Next: compute the derivative of the resulting function ℝ → ℝ and prove it is positive.
          sorry

        · sorry
      · sorry -- inverse result
    · sorry -- similar, with left and right swapped
    · exact mem_groupoid_of_pregroupoid.mpr
      <| symm_trans_mem_orientationPreservingGroupoid (𝓡∂ 1) (IccRightChart x y)
  oriented x y := sorry
  reversing x y := sorry

/-! Register the manifold structure on `Icc 0 1`. These are merely special cases of
`instIccChartedSpace` and `instIsManifoldIcc`. -/
section

instance : ChartedSpace (EuclideanHalfSpace 1) (Icc (0 : ℝ) 1) := by
  infer_instance

instance {n : WithTop ℕ∞} : IsManifold (𝓡∂ 1) n (Icc (0 : ℝ) 1) := by infer_instance

instance : IsOrientedManifold (𝓡∂ 1) (Icc (0 : ℝ) 1) IccOrientation := by
  infer_instance

end<|MERGE_RESOLUTION|>--- conflicted
+++ resolved
@@ -3,33 +3,22 @@
 Released under Apache 2.0 license as described in the file LICENSE.
 Authors: Sébastien Gouëzel
 -/
-<<<<<<< HEAD
-import Mathlib.Geometry.Manifold.Orientable
-import Mathlib.Geometry.Manifold.IsManifold.InteriorBoundary
-import Mathlib.Analysis.InnerProductSpace.PiL2
-=======
 module
 
 public import Mathlib.Analysis.Calculus.ContDiff.WithLp
 public import Mathlib.Analysis.InnerProductSpace.PiL2
 public import Mathlib.Geometry.Manifold.IsManifold.InteriorBoundary
->>>>>>> 21f7dcba
+public import Mathlib.Geometry.Manifold.Orientable
 
 /-!
 # Constructing examples of manifolds over ℝ
 
 We introduce the necessary bits to be able to define manifolds modelled over `ℝ^n`, boundaryless
 or with boundary or with corners. As a concrete example, we construct explicitly the manifold with
-<<<<<<< HEAD
 boundary structure on the real interval `[x, y]`, and prove that it is orientable and its boundary
-is indeed `{x, y}` whenever `x < y`.
+is indeed `{x,  y}` whenever `x < y`.
 As a corollary, a product `M × [x, y]` with a manifold `M` without boundary has
 boundary `M × {x, y}`.
-=======
-boundary structure on the real interval `[x, y]`, and prove that its boundary is indeed `{x, y}`
-whenever `x < y`. As a corollary, a product `M × [x, y]` with a manifold `M` without boundary
-has boundary `M × {x, y}`.
->>>>>>> 21f7dcba
 
 More specifically, we introduce
 * `modelWithCornersEuclideanHalfSpace n :
@@ -569,12 +558,10 @@
 `instIccChartedSpace` and `instIsManifoldIcc`. -/
 section
 
-instance : ChartedSpace (EuclideanHalfSpace 1) (Icc (0 : ℝ) 1) := by
-  infer_instance
+instance : ChartedSpace (EuclideanHalfSpace 1) (Icc (0 : ℝ) 1) := by infer_instance
 
 instance {n : WithTop ℕ∞} : IsManifold (𝓡∂ 1) n (Icc (0 : ℝ) 1) := by infer_instance
 
-instance : IsOrientedManifold (𝓡∂ 1) (Icc (0 : ℝ) 1) IccOrientation := by
-  infer_instance
+instance : IsOrientedManifold (𝓡∂ 1) (Icc (0 : ℝ) 1) IccOrientation := by infer_instance
 
 end