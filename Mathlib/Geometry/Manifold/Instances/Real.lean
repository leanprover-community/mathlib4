--- conflicted
+++ resolved
@@ -80,15 +80,9 @@
 instance : Inhabited (EuclideanQuadrant n) :=
   ⟨⟨0, fun _ => le_rfl⟩⟩
 
-<<<<<<< HEAD
-instance {n : ℕ} [NeZero n] : Zero (EuclideanHalfSpace n) := ⟨⟨0, by norm_num⟩⟩
-
-instance {n : ℕ} : Zero (EuclideanQuadrant n) := ⟨⟨0, by norm_num⟩⟩
-=======
-instance {n : ℕ} [NeZero n] : Zero (EuclideanHalfSpace n) := ⟨⟨fun _ ↦ 0, by simp⟩⟩
-
-instance {n : ℕ} : Zero (EuclideanQuadrant n) := ⟨⟨fun _ ↦ 0, by simp⟩⟩
->>>>>>> bfd0ab2f
+instance {n : ℕ} [NeZero n] : Zero (EuclideanHalfSpace n) := ⟨⟨0, by simp⟩⟩
+
+instance {n : ℕ} : Zero (EuclideanQuadrant n) := ⟨⟨0, by simp⟩⟩
 
 @[ext]
 theorem EuclideanQuadrant.ext (x y : EuclideanQuadrant n) (h : x.1 = y.1) : x = y :=
