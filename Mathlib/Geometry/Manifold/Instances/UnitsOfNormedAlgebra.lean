--- conflicted
+++ resolved
@@ -44,20 +44,12 @@
 variable {𝕜 : Type*} [NontriviallyNormedField 𝕜] [NormedAlgebra 𝕜 R]
 
 instance : SmoothManifoldWithCorners 𝓘(𝕜, R) Rˣ :=
-<<<<<<< HEAD
-  openEmbedding_val.singleton_smoothManifoldWithCorners
-=======
-  isOpenEmbedding_val.singleton_smoothManifoldWithCorners 𝓘(𝕜, R)
->>>>>>> 66f63643
+  isOpenEmbedding_val.singleton_smoothManifoldWithCorners
 
 /-- For a complete normed ring `R`, the embedding of the units `Rˣ` into `R` is a smooth map between
 manifolds. -/
 lemma contMDiff_val {m : ℕ∞} : ContMDiff 𝓘(𝕜, R) 𝓘(𝕜, R) m (val : Rˣ → R) :=
-<<<<<<< HEAD
-  contMDiff_openEmbedding Units.openEmbedding_val
-=======
-  contMDiff_isOpenEmbedding 𝓘(𝕜, R) Units.isOpenEmbedding_val
->>>>>>> 66f63643
+  contMDiff_isOpenEmbedding Units.isOpenEmbedding_val
 
 /-- The units of a complete normed ring form a Lie group. -/
 instance : LieGroup 𝓘(𝕜, R) Rˣ where
