/-
Copyright (c) 2020 Sébastien Gouëzel. All rights reserved.
Released under Apache 2.0 license as described in the file LICENSE.
Authors: Sébastien Gouëzel, Floris van Doorn
-/
import Mathlib.Geometry.Manifold.MFDeriv.Tangent
import Mathlib.Geometry.Manifold.ContMDiffMap
import Mathlib.Geometry.Manifold.VectorBundle.Hom

/-!
### Interactions between differentiability, smoothness and manifold derivatives

We give the relation between `MDifferentiable`, `ContMDiff`, `mfderiv`, `tangentMap`
and related notions.

## Main statements

* `ContMDiffOn.contMDiffOn_tangentMapWithin` states that the bundled derivative
  of a `Cⁿ` function in a domain is `Cᵐ` when `m + 1 ≤ n`.
* `ContMDiff.contMDiff_tangentMap` states that the bundled derivative
  of a `Cⁿ` function is `Cᵐ` when `m + 1 ≤ n`.
-/

open Set Function Filter ChartedSpace IsManifold Bundle

open scoped Topology Manifold Bundle

/-! ### Definition of `C^n` functions between manifolds -/


variable {𝕜 : Type*} [NontriviallyNormedField 𝕜] {m n : WithTop ℕ∞}
  -- declare a charted space `M` over the pair `(E, H)`.
  {E : Type*}
  [NormedAddCommGroup E] [NormedSpace 𝕜 E] {H : Type*} [TopologicalSpace H]
  {I : ModelWithCorners 𝕜 E H} {M : Type*} [TopologicalSpace M] [ChartedSpace H M]
  -- declare a charted space `M'` over the pair `(E', H')`.
  {E' : Type*}
  [NormedAddCommGroup E'] [NormedSpace 𝕜 E'] {H' : Type*} [TopologicalSpace H']
  {I' : ModelWithCorners 𝕜 E' H'} {M' : Type*} [TopologicalSpace M'] [ChartedSpace H' M']
  -- declare a `C^n` manifold `N` over the pair `(F, G)`.
  {F : Type*}
  [NormedAddCommGroup F] [NormedSpace 𝕜 F] {G : Type*} [TopologicalSpace G]
  {J : ModelWithCorners 𝕜 F G} {N : Type*} [TopologicalSpace N] [ChartedSpace G N]
  [Js : IsManifold J 1 N]
  -- declare a charted space `N'` over the pair `(F', G')`.
  {F' : Type*}
  [NormedAddCommGroup F'] [NormedSpace 𝕜 F'] {G' : Type*} [TopologicalSpace G']
  {J' : ModelWithCorners 𝕜 F' G'} {N' : Type*} [TopologicalSpace N'] [ChartedSpace G' N']
  -- declare functions, sets
  {f : M → M'} {s : Set M}

-- Porting note: section about deducing differentiability for `C^n` functions moved to
-- `Geometry.Manifold.MFDeriv.Basic`

/-! ### The derivative of a `C^(n+1)` function is `C^n` -/

section mfderiv
variable [Is : IsManifold I 1 M] [I's : IsManifold I' 1 M']

/-- The function that sends `x` to the `y`-derivative of `f (x, y)` at `g (x)` is `C^m` at `x₀`,
where the derivative is taken as a continuous linear map.
We have to assume that `f` is `C^n` at `(x₀, g(x₀))` for `n ≥ m + 1` and `g` is `C^m` at `x₀`.
We have to insert a coordinate change from `x₀` to `x` to make the derivative sensible.
Version within a set.
-/
protected theorem ContMDiffWithinAt.mfderivWithin {x₀ : N} {f : N → M → M'} {g : N → M}
    {t : Set N} {u : Set M}
    (hf : ContMDiffWithinAt (J.prod I) I' n (Function.uncurry f) (t ×ˢ u) (x₀, g x₀))
    (hg : ContMDiffWithinAt J I m g t x₀) (hx₀ : x₀ ∈ t)
    (hu : MapsTo g t u) (hmn : m + 1 ≤ n) (h'u : UniqueMDiffOn I u) :
    ContMDiffWithinAt J 𝓘(𝕜, E →L[𝕜] E') m
      (inTangentCoordinates I I' g (fun x => f x (g x))
        (fun x => mfderivWithin I I' (f x) u (g x)) x₀) t x₀ := by
  -- first localize the result to a smaller set, to make sure everything happens in chart domains
  let t' := t ∩ g ⁻¹' ((extChartAt I (g x₀)).source)
  have ht't : t' ⊆ t := inter_subset_left
  suffices ContMDiffWithinAt J 𝓘(𝕜, E →L[𝕜] E') m
      (inTangentCoordinates I I' g (fun x ↦ f x (g x))
        (fun x ↦ mfderivWithin I I' (f x) u (g x)) x₀) t' x₀ by
    apply ContMDiffWithinAt.mono_of_mem_nhdsWithin this
    apply inter_mem self_mem_nhdsWithin
    exact hg.continuousWithinAt.preimage_mem_nhdsWithin (extChartAt_source_mem_nhds (g x₀))
  -- register a few basic facts that maps send suitable neighborhoods to suitable neighborhoods,
  -- by continuity
  have hx₀gx₀ : (x₀, g x₀) ∈ t ×ˢ u := by simp [hx₀, hu hx₀]
  have h4f : ContinuousWithinAt (fun x => f x (g x)) t x₀ := by
    change ContinuousWithinAt ((Function.uncurry f) ∘ (fun x ↦ (x, g x))) t x₀
    refine ContinuousWithinAt.comp hf.continuousWithinAt ?_ (fun y hy ↦ by simp [hy, hu hy])
    exact (continuousWithinAt_id.prodMk hg.continuousWithinAt)
  have h4f := h4f.preimage_mem_nhdsWithin (extChartAt_source_mem_nhds (I := I') (f x₀ (g x₀)))
  have h3f := (contMDiffWithinAt_iff_contMDiffWithinAt_nhdsWithin (by simp)).mp
    (hf.of_le <| (self_le_add_left 1 m).trans hmn)
  simp only [Nat.cast_one, hx₀gx₀, insert_eq_of_mem] at h3f
  have h2f : ∀ᶠ x₂ in 𝓝[t] x₀, ContMDiffWithinAt I I' 1 (f x₂) u (g x₂) := by
    have : MapsTo (fun x ↦ (x, g x)) t (t ×ˢ u) := fun y hy ↦ by simp [hy, hu hy]
    filter_upwards [((continuousWithinAt_id.prodMk hg.continuousWithinAt)
      |>.tendsto_nhdsWithin this).eventually h3f, self_mem_nhdsWithin] with x hx h'x
    apply hx.comp (g x) (contMDiffWithinAt_const.prodMk contMDiffWithinAt_id)
    exact fun y hy ↦ by simp [h'x, hy]
  have h2g : g ⁻¹' (extChartAt I (g x₀)).source ∈ 𝓝[t] x₀ :=
    hg.continuousWithinAt.preimage_mem_nhdsWithin (extChartAt_source_mem_nhds (g x₀))
  -- key point: the derivative of `f` composed with extended charts, at the point `g x` read in the
  -- chart, is `C^n` in the vector space sense. This follows from `ContDiffWithinAt.fderivWithin`,
  -- which is the vector space analogue of the result we are proving.
  have : ContDiffWithinAt 𝕜 m (fun x ↦ fderivWithin 𝕜
        (extChartAt I' (f x₀ (g x₀)) ∘ f ((extChartAt J x₀).symm x) ∘ (extChartAt I (g x₀)).symm)
        ((extChartAt I (g x₀)).target ∩ (extChartAt I (g x₀)).symm ⁻¹' u)
        (extChartAt I (g x₀) (g ((extChartAt J x₀).symm x))))
      ((extChartAt J x₀).symm ⁻¹' t' ∩ range J) (extChartAt J x₀ x₀) := by
    have hf' := hf.mono (prod_mono_left ht't)
    have hg' := hg.mono (show t' ⊆ t from inter_subset_left)
    rw [contMDiffWithinAt_iff] at hf' hg'
    simp_rw [Function.comp_def, uncurry, extChartAt_prod, PartialEquiv.prod_coe_symm,
      ModelWithCorners.range_prod] at hf' ⊢
    apply ContDiffWithinAt.fderivWithin _ _ _ (show (m : WithTop ℕ∞) + 1 ≤ n from mod_cast hmn )
    · simp [hx₀, t']
    · apply inter_subset_left.trans
      rw [preimage_subset_iff]
      intro a ha
      refine ⟨PartialEquiv.map_source _ (inter_subset_right ha :), ?_⟩
      rw [mem_preimage, PartialEquiv.left_inv (extChartAt I (g x₀))]
      · exact hu (inter_subset_left ha)
      · exact (inter_subset_right ha :)
    · have : ((fun p ↦ ((extChartAt J x₀).symm p.1, (extChartAt I (g x₀)).symm p.2)) ⁻¹' t' ×ˢ u
            ∩ range J ×ˢ (extChartAt I (g x₀)).target)
          ⊆ ((fun p ↦ ((extChartAt J x₀).symm p.1, (extChartAt I (g x₀)).symm p.2)) ⁻¹' t' ×ˢ u
            ∩ range J ×ˢ range I) := by
        apply inter_subset_inter_right
        exact Set.prod_mono_right (extChartAt_target_subset_range (g x₀))
      convert hf'.2.mono this
      · ext y; simp; tauto
      · simp
    · exact hg'.2
    · exact UniqueMDiffOn.uniqueDiffOn_target_inter h'u (g x₀)
  -- reformulate the previous point as `C^n` in the manifold sense (but still for a map between
  -- vector spaces)
  have :
    ContMDiffWithinAt J 𝓘(𝕜, E →L[𝕜] E') m
      (fun x =>
        fderivWithin 𝕜 (extChartAt I' (f x₀ (g x₀)) ∘ f x ∘ (extChartAt I (g x₀)).symm)
        ((extChartAt I (g x₀)).target ∩ (extChartAt I (g x₀)).symm ⁻¹' u)
          (extChartAt I (g x₀) (g x))) t' x₀ := by
    simp_rw [contMDiffWithinAt_iff_source (x := x₀),
      contMDiffWithinAt_iff_contDiffWithinAt, Function.comp_def]
    exact this
  -- finally, argue that the map we control in the previous point coincides locally with the map we
  -- want to prove the regularity of, so regularity of the latter follows from regularity of the
  -- former.
  apply this.congr_of_eventuallyEq_of_mem _ (by simp [t', hx₀])
  apply nhdsWithin_mono _ ht't
  filter_upwards [h2f, h4f, h2g, self_mem_nhdsWithin] with x hx h'x h2 hxt
  have h1 : g x ∈ u := hu hxt
  have h3 : UniqueMDiffWithinAt 𝓘(𝕜, E)
      ((extChartAt I (g x₀)).target ∩ (extChartAt I (g x₀)).symm ⁻¹' u)
      ((extChartAt I (g x₀)) (g x)) := by
    apply UniqueDiffWithinAt.uniqueMDiffWithinAt
    apply UniqueMDiffOn.uniqueDiffOn_target_inter h'u
    refine ⟨PartialEquiv.map_source _ h2, ?_⟩
    rwa [mem_preimage, PartialEquiv.left_inv _ h2]
  have A : mfderivWithin 𝓘(𝕜, E) I ((extChartAt I (g x₀)).symm)
        (range I) ((extChartAt I (g x₀)) (g x))
      = mfderivWithin 𝓘(𝕜, E) I ((extChartAt I (g x₀)).symm)
        ((extChartAt I (g x₀)).target ∩ (extChartAt I (g x₀)).symm ⁻¹' u)
        ((extChartAt I (g x₀)) (g x)) := by
    apply (MDifferentiableWithinAt.mfderivWithin_mono _ h3 _).symm
    · apply mdifferentiableWithinAt_extChartAt_symm
      exact PartialEquiv.map_source (extChartAt I (g x₀)) h2
    · exact inter_subset_left.trans (extChartAt_target_subset_range (g x₀))
  rw [inTangentCoordinates_eq_mfderiv_comp, A,
    ← mfderivWithin_comp_of_eq, ← mfderiv_comp_mfderivWithin_of_eq]
  · exact mfderivWithin_eq_fderivWithin
  · exact mdifferentiableAt_extChartAt (by simpa using h'x)
  · apply MDifferentiableWithinAt.comp (I' := I) (u := u) _ _ _ inter_subset_right
    · convert hx.mdifferentiableWithinAt le_rfl
      exact PartialEquiv.left_inv (extChartAt I (g x₀)) h2
    · apply (mdifferentiableWithinAt_extChartAt_symm _).mono
      · exact inter_subset_left.trans (extChartAt_target_subset_range (g x₀))
      · exact PartialEquiv.map_source (extChartAt I (g x₀)) h2
  · exact h3
  · simp only [Function.comp_def, PartialEquiv.left_inv (extChartAt I (g x₀)) h2]
  · exact hx.mdifferentiableWithinAt le_rfl
  · apply (mdifferentiableWithinAt_extChartAt_symm _).mono
    · exact inter_subset_left.trans (extChartAt_target_subset_range (g x₀))
    · exact PartialEquiv.map_source (extChartAt I (g x₀)) h2
  · exact inter_subset_right
  · exact h3
  · exact PartialEquiv.left_inv (extChartAt I (g x₀)) h2
  · simpa using h2
  · simpa using h'x

/-- The derivative `D_yf(y)` is `C^m` at `x₀`, where the derivative is taken as a continuous
linear map. We have to assume that `f` is `C^n` at `x₀` for some `n ≥ m + 1`.
We have to insert a coordinate change from `x₀` to `x` to make the derivative sensible.
This is a special case of `ContMDiffWithinAt.mfderivWithin` where `f` does not contain any
parameters and `g = id`.
-/
theorem ContMDiffWithinAt.mfderivWithin_const {x₀ : M} {f : M → M'}
    (hf : ContMDiffWithinAt I I' n f s x₀)
    (hmn : m + 1 ≤ n) (hx : x₀ ∈ s) (hs : UniqueMDiffOn I s) :
    ContMDiffWithinAt I 𝓘(𝕜, E →L[𝕜] E') m
      (inTangentCoordinates I I' id f (mfderivWithin I I' f s) x₀) s x₀ := by
  have : ContMDiffWithinAt (I.prod I) I' n (fun x : M × M => f x.2) (s ×ˢ s) (x₀, x₀) :=
    ContMDiffWithinAt.comp (x₀, x₀) hf contMDiffWithinAt_snd mapsTo_snd_prod
  exact this.mfderivWithin contMDiffWithinAt_id hx (mapsTo_id _) hmn hs

/-- The function that sends `x` to the `y`-derivative of `f(x,y)` at `g(x)` applied to `g₂(x)` is
`C^n` at `x₀`, where the derivative is taken as a continuous linear map.
We have to assume that `f` is `C^(n+1)` at `(x₀, g(x₀))` and `g` is `C^n` at `x₀`.
We have to insert a coordinate change from `x₀` to `g₁(x)` to make the derivative sensible.

This is similar to `ContMDiffWithinAt.mfderivWithin`, but where the continuous linear map is
applied to a (variable) vector.
-/
theorem ContMDiffWithinAt.mfderivWithin_apply {x₀ : N'}
    {f : N → M → M'} {g : N → M} {g₁ : N' → N} {g₂ : N' → E} {t : Set N} {u : Set M} {v : Set N'}
    (hf : ContMDiffWithinAt (J.prod I) I' n (Function.uncurry f) (t ×ˢ u) (g₁ x₀, g (g₁ x₀)))
    (hg : ContMDiffWithinAt J I m g t (g₁ x₀)) (hg₁ : ContMDiffWithinAt J' J m g₁ v x₀)
    (hg₂ : ContMDiffWithinAt J' 𝓘(𝕜, E) m g₂ v x₀) (hmn : m + 1 ≤ n) (h'g₁ : MapsTo g₁ v t)
    (hg₁x₀ : g₁ x₀ ∈ t) (h'g : MapsTo g t u) (hu : UniqueMDiffOn I u) :
    ContMDiffWithinAt J' 𝓘(𝕜, E') m
      (fun x => (inTangentCoordinates I I' g (fun x => f x (g x))
        (fun x => mfderivWithin I I' (f x) u (g x)) (g₁ x₀) (g₁ x)) (g₂ x)) v x₀ :=
  ((hf.mfderivWithin hg hg₁x₀ h'g hmn hu).comp_of_eq hg₁ h'g₁ rfl).clm_apply hg₂

/-- The function that sends `x` to the `y`-derivative of `f (x, y)` at `g (x)` is `C^m` at `x₀`,
where the derivative is taken as a continuous linear map.
We have to assume that `f` is `C^n` at `(x₀, g(x₀))` for `n ≥ m + 1` and `g` is `C^m` at `x₀`.
We have to insert a coordinate change from `x₀` to `x` to make the derivative sensible.
This result is used to show that maps into the 1-jet bundle and cotangent bundle are `C^n`.
`ContMDiffAt.mfderiv_const` is a special case of this.
-/
protected theorem ContMDiffAt.mfderiv {x₀ : N} (f : N → M → M') (g : N → M)
    (hf : ContMDiffAt (J.prod I) I' n (Function.uncurry f) (x₀, g x₀)) (hg : ContMDiffAt J I m g x₀)
    (hmn : m + 1 ≤ n) :
    ContMDiffAt J 𝓘(𝕜, E →L[𝕜] E') m
      (inTangentCoordinates I I' g (fun x ↦ f x (g x)) (fun x ↦ mfderiv I I' (f x) (g x)) x₀)
      x₀ := by
  rw [← contMDiffWithinAt_univ] at hf hg ⊢
  rw [← univ_prod_univ] at hf
  simp_rw [← mfderivWithin_univ]
  exact ContMDiffWithinAt.mfderivWithin hf hg (mem_univ _) (mapsTo_univ _ _) hmn
    uniqueMDiffOn_univ

/-- The derivative `D_yf(y)` is `C^m` at `x₀`, where the derivative is taken as a continuous
linear map. We have to assume that `f` is `C^n` at `x₀` for some `n ≥ m + 1`.
We have to insert a coordinate change from `x₀` to `x` to make the derivative sensible.
This is a special case of `ContMDiffAt.mfderiv` where `f` does not contain any parameters and
`g = id`.
-/
theorem ContMDiffAt.mfderiv_const {x₀ : M} {f : M → M'} (hf : ContMDiffAt I I' n f x₀)
    (hmn : m + 1 ≤ n) :
    ContMDiffAt I 𝓘(𝕜, E →L[𝕜] E') m (inTangentCoordinates I I' id f (mfderiv I I' f) x₀) x₀ :=
  haveI : ContMDiffAt (I.prod I) I' n (fun x : M × M => f x.2) (x₀, x₀) :=
    ContMDiffAt.comp (x₀, x₀) hf contMDiffAt_snd
  this.mfderiv (fun _ => f) id contMDiffAt_id hmn

/-- The function that sends `x` to the `y`-derivative of `f(x,y)` at `g(x)` applied to `g₂(x)` is
`C^n` at `x₀`, where the derivative is taken as a continuous linear map.
We have to assume that `f` is `C^(n+1)` at `(x₀, g(x₀))` and `g` is `C^n` at `x₀`.
We have to insert a coordinate change from `x₀` to `g₁(x)` to make the derivative sensible.

This is similar to `ContMDiffAt.mfderiv`, but where the continuous linear map is applied to a
(variable) vector.
-/
theorem ContMDiffAt.mfderiv_apply {x₀ : N'} (f : N → M → M') (g : N → M) (g₁ : N' → N) (g₂ : N' → E)
    (hf : ContMDiffAt (J.prod I) I' n (Function.uncurry f) (g₁ x₀, g (g₁ x₀)))
    (hg : ContMDiffAt J I m g (g₁ x₀)) (hg₁ : ContMDiffAt J' J m g₁ x₀)
    (hg₂ : ContMDiffAt J' 𝓘(𝕜, E) m g₂ x₀) (hmn : m + 1 ≤ n) :
    ContMDiffAt J' 𝓘(𝕜, E') m
      (fun x => inTangentCoordinates I I' g (fun x => f x (g x))
        (fun x => mfderiv I I' (f x) (g x)) (g₁ x₀) (g₁ x) (g₂ x)) x₀ :=
  ((hf.mfderiv f g hg hmn).comp_of_eq hg₁ rfl).clm_apply hg₂

end mfderiv

/-! ### The tangent map of a `C^(n+1)` function is `C^n` -/

section tangentMap

variable [Is : IsManifold I 1 M] [I's : IsManifold I' 1 M']

/-- If a function is `C^n` on a domain with unique derivatives, then its bundled derivative
is `C^m` when `m+1 ≤ n`. -/
theorem ContMDiffOn.contMDiffOn_tangentMapWithin
    (hf : ContMDiffOn I I' n f s) (hmn : m + 1 ≤ n)
    (hs : UniqueMDiffOn I s) :
    ContMDiffOn I.tangent I'.tangent m (tangentMapWithin I I' f s)
      (π E (TangentSpace I) ⁻¹' s) := by
  intro x₀ hx₀
  let s' : Set (TangentBundle I M) := (π E (TangentSpace I) ⁻¹' s)
  let b₁ : TangentBundle I M → M := fun p ↦ p.1
  let v : Π (y : TangentBundle I M), TangentSpace I (b₁ y) := fun y ↦ y.2
  have hv : ContMDiffWithinAt I.tangent I.tangent m (fun y ↦ (v y : TangentBundle I M)) s' x₀ :=
    contMDiffWithinAt_id
  let b₂ : TangentBundle I M → M' := f ∘ b₁
  have hb₂ : ContMDiffWithinAt I.tangent I' m b₂ s' x₀ :=
    ((hf (b₁ x₀) hx₀).of_le (le_self_add.trans hmn)).comp _
      (contMDiffWithinAt_proj (TangentSpace I)) (fun x h ↦ h)
  let ϕ : Π (y : TangentBundle I M), TangentSpace I (b₁ y) →L[𝕜] TangentSpace I' (b₂ y) :=
    fun y ↦ mfderivWithin I I' f s (b₁ y)
  have hϕ : ContMDiffWithinAt I.tangent 𝓘(𝕜, E →L[𝕜] E') m
      (fun y ↦ ContinuousLinearMap.inCoordinates E (TangentSpace I (M := M)) E'
        (TangentSpace I' (M := M')) (b₁ x₀) (b₁ y) (b₂ x₀) (b₂ y) (ϕ y))
      s' x₀ := by
    have A : ContMDiffWithinAt I 𝓘(𝕜, E →L[𝕜] E') m
        (fun y ↦ ContinuousLinearMap.inCoordinates E (TangentSpace I (M := M)) E'
          (TangentSpace I' (M := M')) (b₁ x₀) y (b₂ x₀) (f y) (mfderivWithin I I' f s y))
        s (b₁ x₀) :=
      ContMDiffWithinAt.mfderivWithin_const (hf _ hx₀) hmn hx₀ hs
    exact A.comp _ (contMDiffWithinAt_proj (TangentSpace I)) (fun x h ↦ h)
  exact ContMDiffWithinAt.clm_apply_of_inCoordinates hϕ hv hb₂

@[deprecated (since := "2024-10-07")]
alias ContMDiffOn.contMDiffOn_tangentMapWithin_aux := ContMDiffOn.contMDiffOn_tangentMapWithin

@[deprecated (since := "2024-10-07")]
alias ContMDiffOn.continuousOn_tangentMapWithin_aux := ContMDiffOn.contMDiffOn_tangentMapWithin

/-- If a function is `C^n` on a domain with unique derivatives, with `1 ≤ n`, then its bundled
derivative is continuous there. -/
theorem ContMDiffOn.continuousOn_tangentMapWithin (hf : ContMDiffOn I I' n f s) (hmn : 1 ≤ n)
    (hs : UniqueMDiffOn I s) :
    ContinuousOn (tangentMapWithin I I' f s) (π E (TangentSpace I) ⁻¹' s) := by
  have :
    ContMDiffOn I.tangent I'.tangent 0 (tangentMapWithin I I' f s) (π E (TangentSpace I) ⁻¹' s) :=
    hf.contMDiffOn_tangentMapWithin hmn hs
  exact this.continuousOn

/-- If a function is `C^n`, then its bundled derivative is `C^m` when `m+1 ≤ n`. -/
theorem ContMDiff.contMDiff_tangentMap (hf : ContMDiff I I' n f) (hmn : m + 1 ≤ n) :
    ContMDiff I.tangent I'.tangent m (tangentMap I I' f) := by
  rw [← contMDiffOn_univ] at hf ⊢
  convert hf.contMDiffOn_tangentMapWithin hmn uniqueMDiffOn_univ
  rw [tangentMapWithin_univ]

/-- If a function is `C^n`, with `1 ≤ n`, then its bundled derivative is continuous. -/
theorem ContMDiff.continuous_tangentMap (hf : ContMDiff I I' n f) (hmn : 1 ≤ n) :
    Continuous (tangentMap I I' f) := by
  rw [← contMDiffOn_univ] at hf
  rw [continuous_iff_continuousOn_univ]
  convert hf.continuousOn_tangentMapWithin hmn uniqueMDiffOn_univ
  rw [tangentMapWithin_univ]

@[deprecated (since := "2024-11-21")] alias Smooth.tangentMap := ContMDiff.contMDiff_tangentMap

end tangentMap

namespace TangentBundle

open Bundle

/-- The derivative of the zero section of the tangent bundle maps `⟨x, v⟩` to `⟨⟨x, 0⟩, ⟨v, 0⟩⟩`.

Note that, as currently framed, this is a statement in coordinates, thus reliant on the choice
of the coordinate system we use on the tangent bundle.

However, the result itself is coordinate-dependent only to the extent that the coordinates
determine a splitting of the tangent bundle.  Moreover, there is a canonical splitting at each
point of the zero section (since there is a canonical horizontal space there, the tangent space
to the zero section, in addition to the canonical vertical space which is the kernel of the
derivative of the projection), and this canonical splitting is also the one that comes from the
coordinates on the tangent bundle in our definitions. So this statement is not as crazy as it
may seem.

TODO define splittings of vector bundles; state this result invariantly. -/
theorem tangentMap_tangentBundle_pure [Is : IsManifold I 1 M]
    (p : TangentBundle I M) :
    tangentMap I I.tangent (zeroSection E (TangentSpace I)) p = ⟨⟨p.proj, 0⟩, ⟨p.2, 0⟩⟩ := by
  rcases p with ⟨x, v⟩
  have N : I.symm ⁻¹' (chartAt H x).target ∈ 𝓝 (I ((chartAt H x) x)) := by
    apply IsOpen.mem_nhds
    · apply (PartialHomeomorph.open_target _).preimage I.continuous_invFun
    · simp only [mfld_simps]
  have A : MDifferentiableAt I I.tangent (fun x => @TotalSpace.mk M E (TangentSpace I) x 0) x :=
    haveI : ContMDiff I (I.prod 𝓘(𝕜, E)) ⊤ (zeroSection E (TangentSpace I : M → Type _)) :=
      Bundle.contMDiff_zeroSection 𝕜 (TangentSpace I : M → Type _)
    this.mdifferentiableAt le_top
  have B : fderivWithin 𝕜 (fun x' : E ↦ (x', (0 : E))) (Set.range I) (I ((chartAt H x) x)) v
      = (v, 0) := by
    rw [fderivWithin_eq_fderiv, DifferentiableAt.fderiv_prodMk]
    · simp
    · exact differentiableAt_id'
    · exact differentiableAt_const _
    · exact ModelWithCorners.uniqueDiffWithinAt_image I
    · exact differentiableAt_id'.prodMk (differentiableAt_const _)
  simp (config := { unfoldPartialApp := true }) only [Bundle.zeroSection, tangentMap, mfderiv, A,
    if_pos, chartAt, FiberBundle.chartedSpace_chartAt, TangentBundle.trivializationAt_apply,
    tangentBundleCore, Function.comp_def, ContinuousLinearMap.map_zero, mfld_simps]
  rw [← fderivWithin_inter N] at B
  rw [← fderivWithin_inter N, ← B]
  congr 1
  refine fderivWithin_congr (fun y hy => ?_) ?_
  · simp only [mfld_simps] at hy
    simp only [hy, Prod.mk_inj, mfld_simps]
  · simp only [Prod.mk_inj, mfld_simps]

end TangentBundle

namespace ContMDiffMap

-- These helpers for dot notation have been moved here from
-- `Mathlib/Geometry/Manifold/ContMDiffMap.lean` to avoid needing to import this file there.
-- (However as a consequence we import `Mathlib/Geometry/Manifold/ContMDiffMap.lean` here now.)
-- They could be moved to another file (perhaps a new file) if desired.
open scoped Manifold ContDiff

protected theorem mdifferentiable' (f : C^n⟮I, M; I', M'⟯) (hn : 1 ≤ n) : MDifferentiable I I' f :=
  f.contMDiff.mdifferentiable hn

protected theorem mdifferentiable (f : C^∞⟮I, M; I', M'⟯) : MDifferentiable I I' f :=
  f.contMDiff.mdifferentiable (mod_cast le_top)

protected theorem mdifferentiableAt (f : C^∞⟮I, M; I', M'⟯) {x} : MDifferentiableAt I I' f x :=
  f.mdifferentiable x

end ContMDiffMap

section EquivTangentBundleProd

variable (I I' M M') in
/-- The tangent bundle of a product is canonically isomorphic to the product of the tangent
bundles. -/
@[simps] def equivTangentBundleProd :
    TangentBundle (I.prod I') (M × M') ≃ (TangentBundle I M) × (TangentBundle I' M') where
  toFun p := (⟨p.1.1, p.2.1⟩, ⟨p.1.2, p.2.2⟩)
  invFun p := ⟨(p.1.1, p.2.1), (p.1.2, p.2.2)⟩
  left_inv _ := rfl
  right_inv _ := rfl

lemma equivTangentBundleProd_eq_tangentMap_prod_tangentMap :
    equivTangentBundleProd I M I' M' = fun (p : TangentBundle (I.prod I') (M × M')) ↦
      (tangentMap (I.prod I') I Prod.fst p, tangentMap (I.prod I') I' Prod.snd p) := by
  simp only [tangentMap_prod_fst, tangentMap_prod_snd]; rfl

<<<<<<< HEAD
variable [IsManifold I (n + 1) M] [IsManifold I' (n + 1) M']

/-- The canonical equivalence between the tangent bundle of a product and the product of
tangent bundles is smooth. -/
lemma contMDiff_equivTangentBundleProd :
    haveI : IsManifold I 1 M := .of_le (n := n + 1) le_add_self
    haveI : IsManifold I' 1 M' := .of_le (n := n + 1) le_add_self
    ContMDiff (I.prod I').tangent (I.tangent.prod I'.tangent) n
      (equivTangentBundleProd I M I' M') := by
  haveI : IsManifold I 1 M := .of_le (n := n + 1) le_add_self
  haveI : IsManifold I' 1 M' := .of_le (n := n + 1) le_add_self
=======
variable [IsManifold I 1 M] [IsManifold I' 1 M']

/-- The canonical equivalence between the tangent bundle of a product and the product of
tangent bundles is smooth. -/
lemma contMDiff_equivTangentBundleProd  :
    ContMDiff (I.prod I').tangent (I.tangent.prod I'.tangent) n
      (equivTangentBundleProd I M I' M') := by
>>>>>>> 8382f0cd
  rw [equivTangentBundleProd_eq_tangentMap_prod_tangentMap]
  exact (contMDiff_fst.contMDiff_tangentMap le_rfl).prodMk
    (contMDiff_snd.contMDiff_tangentMap le_rfl)

/-- The canonical equivalence between the product of tangent bundles and the tangent bundle of a
product is smooth. -/
lemma contMDiff_equivTangentBundleProd_symm :
<<<<<<< HEAD
    haveI : IsManifold I 1 M := .of_le (n := n + 1) le_add_self
    haveI : IsManifold I' 1 M' := .of_le (n := n + 1) le_add_self
    ContMDiff (I.tangent.prod I'.tangent) (I.prod I').tangent n
      (equivTangentBundleProd I M I' M').symm := by
  haveI : IsManifold I 1 M := .of_le (n := n + 1) le_add_self
  haveI : IsManifold I' 1 M' := .of_le (n := n + 1) le_add_self
=======
    ContMDiff (I.tangent.prod I'.tangent) (I.prod I').tangent n
      (equivTangentBundleProd I M I' M').symm := by
>>>>>>> 8382f0cd
  /- Contrary to what one might expect, this proof is nontrivial. It is not a formalization issue:
  even on paper, I don't have a simple proof of the statement. The reason is that there is no nice
  functorial expression for the map from `TM × T'M` to `T (M × M')`, so I need to come back to
  the definition and break things into pieces.
  The argument goes as follows. Since we're looking at a map into a vector bundle whose basis map
  is smooth, it suffices to check the smoothness of the second component, in a chart. It lands in
  a product vector space `E × E'`, so it suffices to check that the composition with each projection
  to `E` and `E'` is smooth.
  We notice that the composition of this map with the first projection coincides with the projection
  `TM × TM' → TM` read in the target chart, which is smooth, so we're done.
  The issue is with checking differentiability everywhere (to justify that the derivative of a
  product is the product of the derivatives), and writing down things.
  -/
  rintro ⟨a, b⟩
  have U w w' : UniqueDiffWithinAt 𝕜 (Set.range (Prod.map I I')) (I w, I' w') := by
    simp only [Set.range_prod_map]
    apply UniqueDiffWithinAt.prod
    · exact ModelWithCorners.uniqueDiffWithinAt_image I
    · exact ModelWithCorners.uniqueDiffWithinAt_image I'
  rw [contMDiffAt_totalSpace]
  simp only [equivTangentBundleProd, TangentBundle.trivializationAt_apply, mfld_simps,
    Equiv.coe_fn_symm_mk]
  refine ⟨?_, (contMDiffAt_prod_module_iff _).2 ⟨?_, ?_⟩⟩
  · exact ContMDiffAt.prodMap (contMDiffAt_proj (TangentSpace I))
      (contMDiffAt_proj (TangentSpace I'))
  · /- check that the composition with the first projection in the target chart is smooth.
    For this, we check that it coincides locally with the projection `pM : TM × TM' → TM` read in
    the target chart, which is obviously smooth. -/
    have smooth_pM : ContMDiffAt (I.tangent.prod I'.tangent) I.tangent n Prod.fst (a, b) :=
      contMDiffAt_fst
    apply ((contMDiffAt_totalSpace _ _).1 smooth_pM).2.congr_of_eventuallyEq
    filter_upwards [chart_source_mem_nhds (ModelProd (ModelProd H E) (ModelProd H' E')) (a, b)]
      with p hp
    -- now we have to check that the original map coincides locally with `pM` read in target chart.
    simp only [prodChartedSpace_chartAt, PartialHomeomorph.prod_toPartialEquiv,
      PartialEquiv.prod_source, Set.mem_prod, TangentBundle.mem_chart_source_iff] at hp
    let φ (x : E) := I ((chartAt H a.proj) ((chartAt H p.1.proj).symm (I.symm x)))
    have D0 : DifferentiableWithinAt 𝕜 φ (Set.range I) (I ((chartAt H p.1.proj) p.1.proj)) := by
<<<<<<< HEAD
      apply ContDiffWithinAt.differentiableWithinAt (n := n + 1) _ le_add_self
=======
      apply ContDiffWithinAt.differentiableWithinAt (n := 1) _ le_rfl
>>>>>>> 8382f0cd
      apply contDiffWithinAt_ext_coord_change
      simp [hp.1]
    have D (w : TangentBundle I' M') :
        DifferentiableWithinAt 𝕜 (φ ∘ (Prod.fst : E × E' → E)) (Set.range (Prod.map ↑I ↑I'))
        (I ((chartAt H p.1.proj) p.1.proj), I' ((chartAt H' w.proj) w.proj)) :=
      DifferentiableWithinAt.comp (t := Set.range I) _ (by exact D0)
        differentiableWithinAt_fst (by simp [mapsTo_fst_prod])
    simp only [Set.range_prod_map, ContinuousLinearMap.prod_apply, comp_def, comp_apply]
<<<<<<< HEAD
    rw [DifferentiableWithinAt.fderivWithin_prod (by exact D _) ?_ (U _ _)]; swap
    · let φ' (x : E') := I' ((chartAt H' b.proj) ((chartAt H' p.2.proj).symm (I'.symm x)))
      have D0' : DifferentiableWithinAt 𝕜 φ' (Set.range I')
          (I' ((chartAt H' p.2.proj) p.2.proj)) := by
        apply ContDiffWithinAt.differentiableWithinAt (n := n + 1) _ le_add_self
=======
    rw [DifferentiableWithinAt.fderivWithin_prodMk (by exact D _) ?_ (U _ _)]; swap
    · let φ' (x : E') := I' ((chartAt H' b.proj) ((chartAt H' p.2.proj).symm (I'.symm x)))
      have D0' : DifferentiableWithinAt 𝕜 φ' (Set.range I')
          (I' ((chartAt H' p.2.proj) p.2.proj)) := by
        apply ContDiffWithinAt.differentiableWithinAt (n := 1) _ le_rfl
>>>>>>> 8382f0cd
        apply contDiffWithinAt_ext_coord_change
        simp [hp.2]
      have D' : DifferentiableWithinAt 𝕜 (φ' ∘ Prod.snd) (Set.range (Prod.map I I'))
          (I ((chartAt H p.1.proj) p.1.proj), I' ((chartAt H' p.2.proj) p.2.proj)) :=
        DifferentiableWithinAt.comp (t := Set.range I') _ (by exact D0')
          differentiableWithinAt_snd (by simp [mapsTo_snd_prod])
      exact D'
    simp only [TangentBundle.trivializationAt_apply, mfld_simps]
    change fderivWithin 𝕜 (φ ∘ Prod.fst) _ _ _ = fderivWithin 𝕜 φ _ _ _
    rw [Set.range_prod_map] at U
    rw [fderivWithin_comp _ (by exact D0) differentiableWithinAt_fst mapsTo_fst_prod (U _ _)]
    simp [fderivWithin_fst, U]
  · /- check that the composition with the second projection in the target chart is smooth.
    For this, we check that it coincides locally with the projection `pM' : TM × TM' → TM'` read in
    the target chart, which is obviously smooth. -/
    have smooth_pM' : ContMDiffAt (I.tangent.prod I'.tangent) I'.tangent n Prod.snd (a, b) :=
      contMDiffAt_snd
    apply ((contMDiffAt_totalSpace _ _).1 smooth_pM').2.congr_of_eventuallyEq
    filter_upwards [chart_source_mem_nhds (ModelProd (ModelProd H E) (ModelProd H' E')) (a, b)]
      with p hp
<<<<<<< HEAD
    -- now we have to check that the original map coincides locally with `pM` read in target chart.
=======
    -- now we have to check that the original map coincides locally with `pM'` read in target chart.
>>>>>>> 8382f0cd
    simp only [prodChartedSpace_chartAt, PartialHomeomorph.prod_toPartialEquiv,
      PartialEquiv.prod_source, Set.mem_prod, TangentBundle.mem_chart_source_iff] at hp
    let φ (x : E') := I' ((chartAt H' b.proj) ((chartAt H' p.2.proj).symm (I'.symm x)))
    have D0 : DifferentiableWithinAt 𝕜 φ (Set.range I') (I' ((chartAt H' p.2.proj) p.2.proj)) := by
<<<<<<< HEAD
      apply ContDiffWithinAt.differentiableWithinAt (n := n + 1) _ le_add_self
=======
      apply ContDiffWithinAt.differentiableWithinAt _ le_rfl
>>>>>>> 8382f0cd
      apply contDiffWithinAt_ext_coord_change
      simp [hp.2]
    have D (w : TangentBundle I M) :
        DifferentiableWithinAt 𝕜 (φ ∘ (Prod.snd : E × E' → E')) (Set.range (Prod.map ↑I ↑I'))
        (I ((chartAt H w.proj) w.proj), I' ((chartAt H' p.2.proj) p.2.proj)) :=
      DifferentiableWithinAt.comp (t := Set.range I') _ (by exact D0)
        differentiableWithinAt_snd (by simp [mapsTo_snd_prod])
    simp only [Set.range_prod_map, ContinuousLinearMap.prod_apply, comp_def, comp_apply]
<<<<<<< HEAD
    rw [DifferentiableWithinAt.fderivWithin_prod ?_ (by exact D _) (U _ _)]; swap
    · let φ' (x : E) := I ((chartAt H a.proj) ((chartAt H p.1.proj).symm (I.symm x)))
      have D0' : DifferentiableWithinAt 𝕜 φ' (Set.range I)
          (I ((chartAt H p.1.proj) p.1.proj)) := by
        apply ContDiffWithinAt.differentiableWithinAt (n := n + 1) _ le_add_self
=======
    rw [DifferentiableWithinAt.fderivWithin_prodMk ?_ (by exact D _) (U _ _)]; swap
    · let φ' (x : E) := I ((chartAt H a.proj) ((chartAt H p.1.proj).symm (I.symm x)))
      have D0' : DifferentiableWithinAt 𝕜 φ' (Set.range I)
          (I ((chartAt H p.1.proj) p.1.proj)) := by
        apply ContDiffWithinAt.differentiableWithinAt _ le_rfl
>>>>>>> 8382f0cd
        apply contDiffWithinAt_ext_coord_change
        simp [hp.1]
      have D' : DifferentiableWithinAt 𝕜 (φ' ∘ Prod.fst) (Set.range (Prod.map I I'))
          (I ((chartAt H p.1.proj) p.1.proj), I' ((chartAt H' p.2.proj) p.2.proj)) :=
        DifferentiableWithinAt.comp (t := Set.range I) _ (by exact D0')
          differentiableWithinAt_fst (by simp [mapsTo_fst_prod])
      exact D'
    simp only [TangentBundle.trivializationAt_apply, mfld_simps]
    change fderivWithin 𝕜 (φ ∘ Prod.snd) _ _ _ = fderivWithin 𝕜 φ _ _ _
    rw [Set.range_prod_map] at U
    rw [fderivWithin_comp _ (by exact D0) differentiableWithinAt_snd mapsTo_snd_prod (U _ _)]
    simp [fderivWithin_snd, U]

end EquivTangentBundleProd<|MERGE_RESOLUTION|>--- conflicted
+++ resolved
@@ -432,19 +432,6 @@
       (tangentMap (I.prod I') I Prod.fst p, tangentMap (I.prod I') I' Prod.snd p) := by
   simp only [tangentMap_prod_fst, tangentMap_prod_snd]; rfl
 
-<<<<<<< HEAD
-variable [IsManifold I (n + 1) M] [IsManifold I' (n + 1) M']
-
-/-- The canonical equivalence between the tangent bundle of a product and the product of
-tangent bundles is smooth. -/
-lemma contMDiff_equivTangentBundleProd :
-    haveI : IsManifold I 1 M := .of_le (n := n + 1) le_add_self
-    haveI : IsManifold I' 1 M' := .of_le (n := n + 1) le_add_self
-    ContMDiff (I.prod I').tangent (I.tangent.prod I'.tangent) n
-      (equivTangentBundleProd I M I' M') := by
-  haveI : IsManifold I 1 M := .of_le (n := n + 1) le_add_self
-  haveI : IsManifold I' 1 M' := .of_le (n := n + 1) le_add_self
-=======
 variable [IsManifold I 1 M] [IsManifold I' 1 M']
 
 /-- The canonical equivalence between the tangent bundle of a product and the product of
@@ -452,7 +439,6 @@
 lemma contMDiff_equivTangentBundleProd  :
     ContMDiff (I.prod I').tangent (I.tangent.prod I'.tangent) n
       (equivTangentBundleProd I M I' M') := by
->>>>>>> 8382f0cd
   rw [equivTangentBundleProd_eq_tangentMap_prod_tangentMap]
   exact (contMDiff_fst.contMDiff_tangentMap le_rfl).prodMk
     (contMDiff_snd.contMDiff_tangentMap le_rfl)
@@ -460,17 +446,8 @@
 /-- The canonical equivalence between the product of tangent bundles and the tangent bundle of a
 product is smooth. -/
 lemma contMDiff_equivTangentBundleProd_symm :
-<<<<<<< HEAD
-    haveI : IsManifold I 1 M := .of_le (n := n + 1) le_add_self
-    haveI : IsManifold I' 1 M' := .of_le (n := n + 1) le_add_self
     ContMDiff (I.tangent.prod I'.tangent) (I.prod I').tangent n
       (equivTangentBundleProd I M I' M').symm := by
-  haveI : IsManifold I 1 M := .of_le (n := n + 1) le_add_self
-  haveI : IsManifold I' 1 M' := .of_le (n := n + 1) le_add_self
-=======
-    ContMDiff (I.tangent.prod I'.tangent) (I.prod I').tangent n
-      (equivTangentBundleProd I M I' M').symm := by
->>>>>>> 8382f0cd
   /- Contrary to what one might expect, this proof is nontrivial. It is not a formalization issue:
   even on paper, I don't have a simple proof of the statement. The reason is that there is no nice
   functorial expression for the map from `TM × T'M` to `T (M × M')`, so I need to come back to
@@ -509,11 +486,7 @@
       PartialEquiv.prod_source, Set.mem_prod, TangentBundle.mem_chart_source_iff] at hp
     let φ (x : E) := I ((chartAt H a.proj) ((chartAt H p.1.proj).symm (I.symm x)))
     have D0 : DifferentiableWithinAt 𝕜 φ (Set.range I) (I ((chartAt H p.1.proj) p.1.proj)) := by
-<<<<<<< HEAD
-      apply ContDiffWithinAt.differentiableWithinAt (n := n + 1) _ le_add_self
-=======
       apply ContDiffWithinAt.differentiableWithinAt (n := 1) _ le_rfl
->>>>>>> 8382f0cd
       apply contDiffWithinAt_ext_coord_change
       simp [hp.1]
     have D (w : TangentBundle I' M') :
@@ -522,19 +495,11 @@
       DifferentiableWithinAt.comp (t := Set.range I) _ (by exact D0)
         differentiableWithinAt_fst (by simp [mapsTo_fst_prod])
     simp only [Set.range_prod_map, ContinuousLinearMap.prod_apply, comp_def, comp_apply]
-<<<<<<< HEAD
-    rw [DifferentiableWithinAt.fderivWithin_prod (by exact D _) ?_ (U _ _)]; swap
-    · let φ' (x : E') := I' ((chartAt H' b.proj) ((chartAt H' p.2.proj).symm (I'.symm x)))
-      have D0' : DifferentiableWithinAt 𝕜 φ' (Set.range I')
-          (I' ((chartAt H' p.2.proj) p.2.proj)) := by
-        apply ContDiffWithinAt.differentiableWithinAt (n := n + 1) _ le_add_self
-=======
     rw [DifferentiableWithinAt.fderivWithin_prodMk (by exact D _) ?_ (U _ _)]; swap
     · let φ' (x : E') := I' ((chartAt H' b.proj) ((chartAt H' p.2.proj).symm (I'.symm x)))
       have D0' : DifferentiableWithinAt 𝕜 φ' (Set.range I')
           (I' ((chartAt H' p.2.proj) p.2.proj)) := by
         apply ContDiffWithinAt.differentiableWithinAt (n := 1) _ le_rfl
->>>>>>> 8382f0cd
         apply contDiffWithinAt_ext_coord_change
         simp [hp.2]
       have D' : DifferentiableWithinAt 𝕜 (φ' ∘ Prod.snd) (Set.range (Prod.map I I'))
@@ -555,20 +520,12 @@
     apply ((contMDiffAt_totalSpace _ _).1 smooth_pM').2.congr_of_eventuallyEq
     filter_upwards [chart_source_mem_nhds (ModelProd (ModelProd H E) (ModelProd H' E')) (a, b)]
       with p hp
-<<<<<<< HEAD
-    -- now we have to check that the original map coincides locally with `pM` read in target chart.
-=======
     -- now we have to check that the original map coincides locally with `pM'` read in target chart.
->>>>>>> 8382f0cd
     simp only [prodChartedSpace_chartAt, PartialHomeomorph.prod_toPartialEquiv,
       PartialEquiv.prod_source, Set.mem_prod, TangentBundle.mem_chart_source_iff] at hp
     let φ (x : E') := I' ((chartAt H' b.proj) ((chartAt H' p.2.proj).symm (I'.symm x)))
     have D0 : DifferentiableWithinAt 𝕜 φ (Set.range I') (I' ((chartAt H' p.2.proj) p.2.proj)) := by
-<<<<<<< HEAD
-      apply ContDiffWithinAt.differentiableWithinAt (n := n + 1) _ le_add_self
-=======
       apply ContDiffWithinAt.differentiableWithinAt _ le_rfl
->>>>>>> 8382f0cd
       apply contDiffWithinAt_ext_coord_change
       simp [hp.2]
     have D (w : TangentBundle I M) :
@@ -577,19 +534,11 @@
       DifferentiableWithinAt.comp (t := Set.range I') _ (by exact D0)
         differentiableWithinAt_snd (by simp [mapsTo_snd_prod])
     simp only [Set.range_prod_map, ContinuousLinearMap.prod_apply, comp_def, comp_apply]
-<<<<<<< HEAD
-    rw [DifferentiableWithinAt.fderivWithin_prod ?_ (by exact D _) (U _ _)]; swap
-    · let φ' (x : E) := I ((chartAt H a.proj) ((chartAt H p.1.proj).symm (I.symm x)))
-      have D0' : DifferentiableWithinAt 𝕜 φ' (Set.range I)
-          (I ((chartAt H p.1.proj) p.1.proj)) := by
-        apply ContDiffWithinAt.differentiableWithinAt (n := n + 1) _ le_add_self
-=======
     rw [DifferentiableWithinAt.fderivWithin_prodMk ?_ (by exact D _) (U _ _)]; swap
     · let φ' (x : E) := I ((chartAt H a.proj) ((chartAt H p.1.proj).symm (I.symm x)))
       have D0' : DifferentiableWithinAt 𝕜 φ' (Set.range I)
           (I ((chartAt H p.1.proj) p.1.proj)) := by
         apply ContDiffWithinAt.differentiableWithinAt _ le_rfl
->>>>>>> 8382f0cd
         apply contDiffWithinAt_ext_coord_change
         simp [hp.1]
       have D' : DifferentiableWithinAt 𝕜 (φ' ∘ Prod.fst) (Set.range (Prod.map I I'))
