/-
Copyright (c) 2021 Yury Kudryashov. All rights reserved.
Released under Apache 2.0 license as described in the file LICENSE.
Authors: Yury Kudryashov
-/
import Mathlib.Geometry.Manifold.Algebra.Structures
import Mathlib.Geometry.Manifold.BumpFunction
import Mathlib.Geometry.Manifold.VectorBundle.SmoothSection
import Mathlib.Topology.MetricSpace.PartitionOfUnity
import Mathlib.Topology.ShrinkingLemma

/-!
# Smooth partition of unity

In this file we define two structures, `SmoothBumpCovering` and `SmoothPartitionOfUnity`. Both
structures describe coverings of a set by a locally finite family of supports of smooth functions
with some additional properties. The former structure is mostly useful as an intermediate step in
the construction of a smooth partition of unity but some proofs that traditionally deal with a
partition of unity can use a `SmoothBumpCovering` as well.

Given a real manifold `M` and its subset `s`, a `SmoothBumpCovering ι I M s` is a collection of
`SmoothBumpFunction`s `f i` indexed by `i : ι` such that

* the center of each `f i` belongs to `s`;
* the family of sets `support (f i)` is locally finite;
* for each `x ∈ s`, there exists `i : ι` such that `f i =ᶠ[𝓝 x] 1`.

In the same settings, a `SmoothPartitionOfUnity ι I M s` is a collection of smooth nonnegative
functions `f i : C^∞⟮I, M; 𝓘(ℝ), ℝ⟯`, `i : ι`, such that

* the family of sets `support (f i)` is locally finite;
* for each `x ∈ s`, the sum `∑ᶠ i, f i x` equals one;
* for each `x`, the sum `∑ᶠ i, f i x` is less than or equal to one.

We say that `f : SmoothBumpCovering ι I M s` is *subordinate* to a map `U : M → Set M` if for each
index `i`, we have `tsupport (f i) ⊆ U (f i).c`. This notion is a bit more general than
being subordinate to an open covering of `M`, because we make no assumption about the way `U x`
depends on `x`.

We prove that on a smooth finite-dimensional real manifold with `σ`-compact Hausdorff topology,
for any `U : M → Set M` such that `∀ x ∈ s, U x ∈ 𝓝 x` there exists a `SmoothBumpCovering ι I M s`
subordinate to `U`. Then we use this fact to prove a similar statement about smooth partitions of
unity, see `SmoothPartitionOfUnity.exists_isSubordinate`.

Finally, we use existence of a partition of unity to prove lemma
`exists_smooth_forall_mem_convex_of_local` that allows us to construct a globally defined smooth
function from local functions.

## TODO

* Build a framework for to transfer local definitions to global using partition of unity and use it
  to define, e.g., the integral of a differential form over a manifold. Lemma
  `exists_smooth_forall_mem_convex_of_local` is a first step in this direction.

## Tags

smooth bump function, partition of unity
-/

universe uι uE uH uM uF

open Bundle Function Filter Module Set
open scoped Topology Manifold ContDiff

noncomputable section

variable {ι : Type uι} {E : Type uE} [NormedAddCommGroup E] [NormedSpace ℝ E]
  {F : Type uF} [NormedAddCommGroup F] [NormedSpace ℝ F] {H : Type uH}
  [TopologicalSpace H] (I : ModelWithCorners ℝ E H) {M : Type uM} [TopologicalSpace M]
  [ChartedSpace H M]

/-!
### Covering by supports of smooth bump functions

In this section we define `SmoothBumpCovering ι I M s` to be a collection of
`SmoothBumpFunction`s such that their supports is a locally finite family of sets and for each
`x ∈ s` some function `f i` from the collection is equal to `1` in a neighborhood of `x`. A covering
of this type is useful to construct a smooth partition of unity and can be used instead of a
partition of unity in some proofs.

We prove that on a smooth finite-dimensional real manifold with `σ`-compact Hausdorff topology, for
any `U : M → Set M` such that `∀ x ∈ s, U x ∈ 𝓝 x` there exists a `SmoothBumpCovering ι I M s`
subordinate to `U`. -/

variable (ι M)

/-- We say that a collection of `SmoothBumpFunction`s is a `SmoothBumpCovering` of a set `s` if

* `(f i).c ∈ s` for all `i`;
* the family `fun i ↦ support (f i)` is locally finite;
* for each point `x ∈ s` there exists `i` such that `f i =ᶠ[𝓝 x] 1`;
  in other words, `x` belongs to the interior of `{y | f i y = 1}`;

If `M` is a finite-dimensional real manifold which is a `σ`-compact Hausdorff topological space,
then for every covering `U : M → Set M`, `∀ x, U x ∈ 𝓝 x`, there exists a `SmoothBumpCovering`
subordinate to `U`, see `SmoothBumpCovering.exists_isSubordinate`.

This covering can be used, e.g., to construct a partition of unity and to prove the weak
Whitney embedding theorem. -/
structure SmoothBumpCovering [FiniteDimensional ℝ E] (s : Set M := univ) where
  /-- The center point of each bump in the smooth covering. -/
  c : ι → M
  /-- A smooth bump function around `c i`. -/
  toFun : ∀ i, SmoothBumpFunction I (c i)
  /-- All the bump functions in the covering are centered at points in `s`. -/
  c_mem' : ∀ i, c i ∈ s
  /-- Around each point, there are only finitely many nonzero bump functions in the family. -/
  locallyFinite' : LocallyFinite fun i => support (toFun i)
  /-- Around each point in `s`, one of the bump functions is equal to `1`. -/
  eventuallyEq_one' : ∀ x ∈ s, ∃ i, toFun i =ᶠ[𝓝 x] 1

/-- We say that a collection of functions form a smooth partition of unity on a set `s` if

* all functions are infinitely smooth and nonnegative;
* the family `fun i ↦ support (f i)` is locally finite;
* for all `x ∈ s` the sum `∑ᶠ i, f i x` equals one;
* for all `x`, the sum `∑ᶠ i, f i x` is less than or equal to one. -/
structure SmoothPartitionOfUnity (s : Set M := univ) where
  /-- The family of functions forming the partition of unity. -/
  toFun : ι → C^∞⟮I, M; 𝓘(ℝ), ℝ⟯
  /-- Around each point, there are only finitely many nonzero functions in the family. -/
  locallyFinite' : LocallyFinite fun i => support (toFun i)
  /-- All the functions in the partition of unity are nonnegative. -/
  nonneg' : ∀ i x, 0 ≤ toFun i x
  /-- The functions in the partition of unity add up to `1` at any point of `s`. -/
  sum_eq_one' : ∀ x ∈ s, ∑ᶠ i, toFun i x = 1
  /-- The functions in the partition of unity add up to at most `1` everywhere. -/
  sum_le_one' : ∀ x, ∑ᶠ i, toFun i x ≤ 1

variable {ι I M}

namespace SmoothPartitionOfUnity

variable {s : Set M} (f : SmoothPartitionOfUnity ι I M s) {n : ℕ∞}

instance {s : Set M} : FunLike (SmoothPartitionOfUnity ι I M s) ι C^∞⟮I, M; 𝓘(ℝ), ℝ⟯ where
  coe := toFun
  coe_injective' f g h := by cases f; cases g; congr

protected theorem locallyFinite : LocallyFinite fun i => support (f i) :=
  f.locallyFinite'

theorem nonneg (i : ι) (x : M) : 0 ≤ f i x :=
  f.nonneg' i x

theorem sum_eq_one {x} (hx : x ∈ s) : ∑ᶠ i, f i x = 1 :=
  f.sum_eq_one' x hx

theorem exists_pos_of_mem {x} (hx : x ∈ s) : ∃ i, 0 < f i x := by
  by_contra! h
  have H : ∀ i, f i x = 0 := fun i ↦ le_antisymm (h i) (f.nonneg i x)
  have := f.sum_eq_one hx
  simp_rw [H] at this
  simpa

theorem sum_le_one (x : M) : ∑ᶠ i, f i x ≤ 1 :=
  f.sum_le_one' x

/-- Reinterpret a smooth partition of unity as a continuous partition of unity. -/
@[simps]
def toPartitionOfUnity : PartitionOfUnity ι M s :=
  { f with toFun := fun i => f i }

theorem contMDiff_sum : ContMDiff I 𝓘(ℝ) ∞ fun x => ∑ᶠ i, f i x :=
  contMDiff_finsum (fun i => (f i).contMDiff) f.locallyFinite

theorem le_one (i : ι) (x : M) : f i x ≤ 1 :=
  f.toPartitionOfUnity.le_one i x

theorem sum_nonneg (x : M) : 0 ≤ ∑ᶠ i, f i x :=
  f.toPartitionOfUnity.sum_nonneg x

theorem finsum_smul_mem_convex {g : ι → M → F} {t : Set F} {x : M} (hx : x ∈ s)
    (hg : ∀ i, f i x ≠ 0 → g i x ∈ t) (ht : Convex ℝ t) : ∑ᶠ i, f i x • g i x ∈ t :=
  ht.finsum_mem (fun _ => f.nonneg _ _) (f.sum_eq_one hx) hg

theorem contMDiff_smul {g : M → F} {i} (hg : ∀ x ∈ tsupport (f i), ContMDiffAt I 𝓘(ℝ, F) n g x) :
    ContMDiff I 𝓘(ℝ, F) n fun x => f i x • g x :=
  contMDiff_of_tsupport fun x hx =>
    ((f i).contMDiff.contMDiffAt.of_le (mod_cast le_top)).smul <| hg x
      <| tsupport_smul_subset_left _ _ hx

/-- If `f` is a smooth partition of unity on a set `s : Set M` and `g : ι → M → F` is a family of
functions such that `g i` is $C^n$ smooth at every point of the topological support of `f i`, then
the sum `fun x ↦ ∑ᶠ i, f i x • g i x` is smooth on the whole manifold. -/
theorem contMDiff_finsum_smul {g : ι → M → F}
    (hg : ∀ (i), ∀ x ∈ tsupport (f i), ContMDiffAt I 𝓘(ℝ, F) n (g i) x) :
    ContMDiff I 𝓘(ℝ, F) n fun x => ∑ᶠ i, f i x • g i x :=
  (contMDiff_finsum fun i => f.contMDiff_smul (hg i)) <|
    f.locallyFinite.subset fun _ => support_smul_subset_left _ _

theorem contMDiffAt_finsum {x₀ : M} {g : ι → M → F}
    (hφ : ∀ i, x₀ ∈ tsupport (f i) → ContMDiffAt I 𝓘(ℝ, F) n (g i) x₀) :
    ContMDiffAt I 𝓘(ℝ, F) n (fun x ↦ ∑ᶠ i, f i x • g i x) x₀ := by
  refine _root_.contMDiffAt_finsum (f.locallyFinite.smul_left _) fun i ↦ ?_
  by_cases hx : x₀ ∈ tsupport (f i)
  · exact ContMDiffAt.smul ((f i).contMDiff.of_le (mod_cast le_top)).contMDiffAt (hφ i hx)
  · exact contMDiffAt_of_notMem (compl_subset_compl.mpr
      (tsupport_smul_subset_left (f i) (g i)) hx) n

theorem contDiffAt_finsum {s : Set E} (f : SmoothPartitionOfUnity ι 𝓘(ℝ, E) E s) {x₀ : E}
    {g : ι → E → F} (hφ : ∀ i, x₀ ∈ tsupport (f i) → ContDiffAt ℝ n (g i) x₀) :
    ContDiffAt ℝ n (fun x ↦ ∑ᶠ i, f i x • g i x) x₀ := by
  simp only [← contMDiffAt_iff_contDiffAt] at *
  exact f.contMDiffAt_finsum hφ

section finsupport

variable {s : Set M} (ρ : SmoothPartitionOfUnity ι I M s) (x₀ : M)

/-- The support of a smooth partition of unity at a point `x₀` as a `Finset`.
This is the set of `i : ι` such that `x₀ ∈ support f i`, i.e. `f i ≠ x₀`. -/
def finsupport : Finset ι := ρ.toPartitionOfUnity.finsupport x₀

@[simp]
theorem mem_finsupport {i : ι} : i ∈ ρ.finsupport x₀ ↔ i ∈ support fun i ↦ ρ i x₀ :=
  ρ.toPartitionOfUnity.mem_finsupport x₀

@[simp]
theorem coe_finsupport : (ρ.finsupport x₀ : Set ι) = support fun i ↦ ρ i x₀ :=
  ρ.toPartitionOfUnity.coe_finsupport x₀

theorem sum_finsupport (hx₀ : x₀ ∈ s) : ∑ i ∈ ρ.finsupport x₀, ρ i x₀ = 1 :=
  ρ.toPartitionOfUnity.sum_finsupport hx₀

theorem sum_finsupport' (hx₀ : x₀ ∈ s) {I : Finset ι} (hI : ρ.finsupport x₀ ⊆ I) :
    ∑ i ∈ I, ρ i x₀ = 1 :=
  ρ.toPartitionOfUnity.sum_finsupport' hx₀ hI

theorem sum_finsupport_smul_eq_finsum {A : Type*} [AddCommGroup A] [Module ℝ A] (φ : ι → M → A) :
    ∑ i ∈ ρ.finsupport x₀, ρ i x₀ • φ i x₀ = ∑ᶠ i, ρ i x₀ • φ i x₀ :=
  ρ.toPartitionOfUnity.sum_finsupport_smul_eq_finsum φ

end finsupport

section fintsupport -- smooth partitions of unity have locally finite `tsupport`
variable {s : Set M} (ρ : SmoothPartitionOfUnity ι I M s) (x₀ : M)

/-- The `tsupport`s of a smooth partition of unity are locally finite. -/
theorem finite_tsupport : {i | x₀ ∈ tsupport (ρ i)}.Finite :=
  ρ.toPartitionOfUnity.finite_tsupport _

/-- The tsupport of a partition of unity at a point `x₀` as a `Finset`.
This is the set of `i : ι` such that `x₀ ∈ tsupport f i`. -/
def fintsupport (x : M) : Finset ι :=
  (ρ.finite_tsupport x).toFinset

theorem mem_fintsupport_iff (i : ι) : i ∈ ρ.fintsupport x₀ ↔ x₀ ∈ tsupport (ρ i) :=
  Finite.mem_toFinset _

theorem eventually_fintsupport_subset : ∀ᶠ y in 𝓝 x₀, ρ.fintsupport y ⊆ ρ.fintsupport x₀ :=
  ρ.toPartitionOfUnity.eventually_fintsupport_subset _

theorem finsupport_subset_fintsupport : ρ.finsupport x₀ ⊆ ρ.fintsupport x₀ :=
  ρ.toPartitionOfUnity.finsupport_subset_fintsupport x₀

theorem eventually_finsupport_subset : ∀ᶠ y in 𝓝 x₀, ρ.finsupport y ⊆ ρ.fintsupport x₀ :=
  ρ.toPartitionOfUnity.eventually_finsupport_subset x₀

end fintsupport

section IsSubordinate

/-- A smooth partition of unity `f i` is subordinate to a family of sets `U i` indexed by the same
type if for each `i` the closure of the support of `f i` is a subset of `U i`. -/
def IsSubordinate (f : SmoothPartitionOfUnity ι I M s) (U : ι → Set M) :=
  ∀ i, tsupport (f i) ⊆ U i

variable {f}
variable {U : ι → Set M}

@[simp]
theorem isSubordinate_toPartitionOfUnity :
    f.toPartitionOfUnity.IsSubordinate U ↔ f.IsSubordinate U :=
  Iff.rfl

alias ⟨_, IsSubordinate.toPartitionOfUnity⟩ := isSubordinate_toPartitionOfUnity

/-- If `f` is a smooth partition of unity on a set `s : Set M` subordinate to a family of open sets
`U : ι → Set M` and `g : ι → M → F` is a family of functions such that `g i` is $C^n$ smooth on
`U i`, then the sum `fun x ↦ ∑ᶠ i, f i x • g i x` is $C^n$ smooth on the whole manifold. -/
theorem IsSubordinate.contMDiff_finsum_smul {g : ι → M → F} (hf : f.IsSubordinate U)
    (ho : ∀ i, IsOpen (U i)) (hg : ∀ i, ContMDiffOn I 𝓘(ℝ, F) n (g i) (U i)) :
    ContMDiff I 𝓘(ℝ, F) n fun x => ∑ᶠ i, f i x • g i x :=
  f.contMDiff_finsum_smul fun i _ hx => (hg i).contMDiffAt <| (ho i).mem_nhds (hf i hx)

end IsSubordinate

end SmoothPartitionOfUnity

namespace BumpCovering

-- Repeat variables to drop `[FiniteDimensional ℝ E]` and `[IsManifold I ∞ M]`
theorem contMDiff_toPartitionOfUnity {E : Type uE} [NormedAddCommGroup E] [NormedSpace ℝ E]
    {H : Type uH} [TopologicalSpace H] {I : ModelWithCorners ℝ E H} {M : Type uM}
    [TopologicalSpace M] [ChartedSpace H M] {s : Set M} (f : BumpCovering ι M s)
    (hf : ∀ i, ContMDiff I 𝓘(ℝ) ∞ (f i)) (i : ι) : ContMDiff I 𝓘(ℝ) ∞ (f.toPartitionOfUnity i) :=
  (hf i).mul <| (contMDiff_finprod_cond fun j _ => contMDiff_const.sub (hf j)) <| by
    simp only [mulSupport_one_sub]
    exact f.locallyFinite

variable {s : Set M}

/-- A `BumpCovering` such that all functions in this covering are smooth generates a smooth
partition of unity.

In our formalization, not every `f : BumpCovering ι M s` with smooth functions `f i` is a
`SmoothBumpCovering`; instead, a `SmoothBumpCovering` is a covering by supports of
`SmoothBumpFunction`s. So, we define `BumpCovering.toSmoothPartitionOfUnity`, then reuse it
in `SmoothBumpCovering.toSmoothPartitionOfUnity`. -/
def toSmoothPartitionOfUnity (f : BumpCovering ι M s) (hf : ∀ i, ContMDiff I 𝓘(ℝ) ∞ (f i)) :
    SmoothPartitionOfUnity ι I M s :=
  { f.toPartitionOfUnity with
    toFun := fun i => ⟨f.toPartitionOfUnity i, f.contMDiff_toPartitionOfUnity hf i⟩ }

@[simp]
theorem toSmoothPartitionOfUnity_toPartitionOfUnity (f : BumpCovering ι M s)
    (hf : ∀ i, ContMDiff I 𝓘(ℝ) ∞ (f i)) :
    (f.toSmoothPartitionOfUnity hf).toPartitionOfUnity = f.toPartitionOfUnity :=
  rfl

@[simp]
theorem coe_toSmoothPartitionOfUnity (f : BumpCovering ι M s) (hf : ∀ i, ContMDiff I 𝓘(ℝ) ∞ (f i))
    (i : ι) : ⇑(f.toSmoothPartitionOfUnity hf i) = f.toPartitionOfUnity i :=
  rfl

theorem IsSubordinate.toSmoothPartitionOfUnity {f : BumpCovering ι M s} {U : ι → Set M}
    (h : f.IsSubordinate U) (hf : ∀ i, ContMDiff I 𝓘(ℝ) ∞ (f i)) :
    (f.toSmoothPartitionOfUnity hf).IsSubordinate U :=
  h.toPartitionOfUnity

end BumpCovering

namespace SmoothBumpCovering

variable [FiniteDimensional ℝ E]
variable {s : Set M} {U : M → Set M} (fs : SmoothBumpCovering ι I M s)

instance : CoeFun (SmoothBumpCovering ι I M s) fun x => ∀ i : ι, SmoothBumpFunction I (x.c i) :=
  ⟨toFun⟩

/--
We say that `f : SmoothBumpCovering ι I M s` is *subordinate* to a map `U : M → Set M` if for each
index `i`, we have `tsupport (f i) ⊆ U (f i).c`. This notion is a bit more general than
being subordinate to an open covering of `M`, because we make no assumption about the way `U x`
depends on `x`.
-/
def IsSubordinate {s : Set M} (f : SmoothBumpCovering ι I M s) (U : M → Set M) :=
  ∀ i, tsupport (f i) ⊆ U (f.c i)

theorem IsSubordinate.support_subset {fs : SmoothBumpCovering ι I M s} {U : M → Set M}
    (h : fs.IsSubordinate U) (i : ι) : support (fs i) ⊆ U (fs.c i) :=
  Subset.trans subset_closure (h i)

variable (I) in
/-- Let `M` be a smooth manifold modelled on a finite-dimensional real vector space.
Suppose also that `M` is a Hausdorff `σ`-compact topological space. Let `s` be a closed set
in `M` and `U : M → Set M` be a collection of sets such that `U x ∈ 𝓝 x` for every `x ∈ s`.
Then there exists a smooth bump covering of `s` that is subordinate to `U`. -/
theorem exists_isSubordinate [T2Space M] [SigmaCompactSpace M] (hs : IsClosed s)
    (hU : ∀ x ∈ s, U x ∈ 𝓝 x) :
    ∃ (ι : Type uM) (f : SmoothBumpCovering ι I M s), f.IsSubordinate U := by
  -- First we deduce some missing instances
  haveI : LocallyCompactSpace H := I.locallyCompactSpace
  haveI : LocallyCompactSpace M := ChartedSpace.locallyCompactSpace H M
  -- Next we choose a covering by supports of smooth bump functions
  have hB := fun x hx => SmoothBumpFunction.nhds_basis_support (I := I) (hU x hx)
  rcases refinement_of_locallyCompact_sigmaCompact_of_nhds_basis_set hs hB with
    ⟨ι, c, f, hf, hsub', hfin⟩
  choose hcs hfU using hf
  -- Then we use the shrinking lemma to get a covering by smaller open
  rcases exists_subset_iUnion_closed_subset hs (fun i => (f i).isOpen_support)
    (fun x _ => hfin.point_finite x) hsub' with ⟨V, hsV, hVc, hVf⟩
  choose r hrR hr using fun i => (f i).exists_r_pos_lt_subset_ball (hVc i) (hVf i)
  refine ⟨ι, ⟨c, fun i => (f i).updateRIn (r i) (hrR i), hcs, ?_, fun x hx => ?_⟩, fun i => ?_⟩
  · simpa only [SmoothBumpFunction.support_updateRIn]
  · refine (mem_iUnion.1 <| hsV hx).imp fun i hi => ?_
    exact ((f i).updateRIn _ _).eventuallyEq_one_of_dist_lt
      ((f i).support_subset_source <| hVf _ hi) (hr i hi).2
  · simpa only [SmoothBumpFunction.support_updateRIn, tsupport] using hfU i

protected theorem locallyFinite : LocallyFinite fun i => support (fs i) :=
  fs.locallyFinite'

protected theorem point_finite (x : M) : {i | fs i x ≠ 0}.Finite :=
  fs.locallyFinite.point_finite x

/-- Index of a bump function such that `fs i =ᶠ[𝓝 x] 1`. -/
def ind (x : M) (hx : x ∈ s) : ι :=
  (fs.eventuallyEq_one' x hx).choose

theorem eventuallyEq_one (x : M) (hx : x ∈ s) : fs (fs.ind x hx) =ᶠ[𝓝 x] 1 :=
  (fs.eventuallyEq_one' x hx).choose_spec

theorem apply_ind (x : M) (hx : x ∈ s) : fs (fs.ind x hx) x = 1 :=
  (fs.eventuallyEq_one x hx).eq_of_nhds

theorem mem_support_ind (x : M) (hx : x ∈ s) : x ∈ support (fs <| fs.ind x hx) := by
  simp [fs.apply_ind x hx]

theorem mem_chartAt_source_of_eq_one {i : ι} {x : M} (h : fs i x = 1) :
    x ∈ (chartAt H (fs.c i)).source :=
  (fs i).support_subset_source <| by simp [h]

theorem mem_extChartAt_source_of_eq_one {i : ι} {x : M} (h : fs i x = 1) :
    x ∈ (extChartAt I (fs.c i)).source := by
  rw [extChartAt_source]; exact fs.mem_chartAt_source_of_eq_one h

theorem mem_chartAt_ind_source (x : M) (hx : x ∈ s) : x ∈ (chartAt H (fs.c (fs.ind x hx))).source :=
  fs.mem_chartAt_source_of_eq_one (fs.apply_ind x hx)

theorem mem_extChartAt_ind_source (x : M) (hx : x ∈ s) :
    x ∈ (extChartAt I (fs.c (fs.ind x hx))).source :=
  fs.mem_extChartAt_source_of_eq_one (fs.apply_ind x hx)

/-- The index type of a `SmoothBumpCovering` of a compact manifold is finite. -/
protected def fintype [CompactSpace M] : Fintype ι :=
  fs.locallyFinite.fintypeOfCompact fun i => (fs i).nonempty_support

variable [T2Space M]
variable [IsManifold I ∞ M]

/-- Reinterpret a `SmoothBumpCovering` as a continuous `BumpCovering`. Note that not every
`f : BumpCovering ι M s` with smooth functions `f i` is a `SmoothBumpCovering`. -/
def toBumpCovering : BumpCovering ι M s where
  toFun i := ⟨fs i, (fs i).continuous⟩
  locallyFinite' := fs.locallyFinite
  nonneg' i _ := (fs i).nonneg
  le_one' i _ := (fs i).le_one
  eventuallyEq_one' := fs.eventuallyEq_one'

@[simp]
theorem isSubordinate_toBumpCovering {f : SmoothBumpCovering ι I M s} {U : M → Set M} :
    (f.toBumpCovering.IsSubordinate fun i => U (f.c i)) ↔ f.IsSubordinate U :=
  Iff.rfl

alias ⟨_, IsSubordinate.toBumpCovering⟩ := isSubordinate_toBumpCovering

/-- Every `SmoothBumpCovering` defines a smooth partition of unity. -/
def toSmoothPartitionOfUnity : SmoothPartitionOfUnity ι I M s :=
  fs.toBumpCovering.toSmoothPartitionOfUnity fun i => (fs i).contMDiff

theorem toSmoothPartitionOfUnity_apply (i : ι) (x : M) :
    fs.toSmoothPartitionOfUnity i x = fs i x * ∏ᶠ (j) (_ : WellOrderingRel j i), (1 - fs j x) :=
  rfl

open Classical in
theorem toSmoothPartitionOfUnity_eq_mul_prod (i : ι) (x : M) (t : Finset ι)
    (ht : ∀ j, WellOrderingRel j i → fs j x ≠ 0 → j ∈ t) :
    fs.toSmoothPartitionOfUnity i x = fs i x * ∏ j ∈ t with WellOrderingRel j i, (1 - fs j x) :=
  fs.toBumpCovering.toPartitionOfUnity_eq_mul_prod i x t ht

open Classical in
theorem exists_finset_toSmoothPartitionOfUnity_eventuallyEq (i : ι) (x : M) :
    ∃ t : Finset ι,
      fs.toSmoothPartitionOfUnity i =ᶠ[𝓝 x]
        fs i * ∏ j ∈ t with WellOrderingRel j i, ((1 : M → ℝ) - fs j) := by
  simpa using fs.toBumpCovering.exists_finset_toPartitionOfUnity_eventuallyEq i x

theorem toSmoothPartitionOfUnity_zero_of_zero {i : ι} {x : M} (h : fs i x = 0) :
    fs.toSmoothPartitionOfUnity i x = 0 :=
  fs.toBumpCovering.toPartitionOfUnity_zero_of_zero h

theorem support_toSmoothPartitionOfUnity_subset (i : ι) :
    support (fs.toSmoothPartitionOfUnity i) ⊆ support (fs i) :=
  fs.toBumpCovering.support_toPartitionOfUnity_subset i

theorem IsSubordinate.toSmoothPartitionOfUnity {f : SmoothBumpCovering ι I M s} {U : M → Set M}
    (h : f.IsSubordinate U) : f.toSmoothPartitionOfUnity.IsSubordinate fun i => U (f.c i) :=
  h.toBumpCovering.toPartitionOfUnity

theorem sum_toSmoothPartitionOfUnity_eq (x : M) :
    ∑ᶠ i, fs.toSmoothPartitionOfUnity i x = 1 - ∏ᶠ i, (1 - fs i x) :=
  fs.toBumpCovering.sum_toPartitionOfUnity_eq x

end SmoothBumpCovering

variable (I)
variable [FiniteDimensional ℝ E]
variable [IsManifold I ∞ M]

/-- Given two disjoint closed sets `s, t` in a Hausdorff σ-compact finite-dimensional manifold,
there exists an infinitely smooth function that is equal to `0` on `s` and to `1` on `t`.
See also `exists_msmooth_zero_iff_one_iff_of_isClosed`, which ensures additionally that
`f` is equal to `0` exactly on `s` and to `1` exactly on `t`. -/
theorem exists_smooth_zero_one_of_isClosed [T2Space M] [SigmaCompactSpace M] {s t : Set M}
    (hs : IsClosed s) (ht : IsClosed t) (hd : Disjoint s t) :
    ∃ f : C^∞⟮I, M; 𝓘(ℝ), ℝ⟯, EqOn f 0 s ∧ EqOn f 1 t ∧ ∀ x, f x ∈ Icc 0 1 := by
  have : ∀ x ∈ t, sᶜ ∈ 𝓝 x := fun x hx => hs.isOpen_compl.mem_nhds (disjoint_right.1 hd hx)
  rcases SmoothBumpCovering.exists_isSubordinate I ht this with ⟨ι, f, hf⟩
  set g := f.toSmoothPartitionOfUnity
  refine
    ⟨⟨_, g.contMDiff_sum⟩, fun x hx => ?_, fun x => g.sum_eq_one, fun x =>
      ⟨g.sum_nonneg x, g.sum_le_one x⟩⟩
  suffices ∀ i, g i x = 0 by simp only [this, ContMDiffMap.coeFn_mk, finsum_zero, Pi.zero_apply]
  refine fun i => f.toSmoothPartitionOfUnity_zero_of_zero ?_
  exact notMem_support.1 (subset_compl_comm.1 (hf.support_subset i) hx)

/-- Given two disjoint closed sets `s, t` in a Hausdorff normal σ-compact finite-dimensional
manifold `M`, there exists a smooth function `f : M → [0,1]` that vanishes in a neighbourhood of `s`
and is equal to `1` in a neighbourhood of `t`. -/
theorem exists_smooth_zero_one_nhds_of_isClosed [T2Space M] [NormalSpace M] [SigmaCompactSpace M]
    {s t : Set M} (hs : IsClosed s) (ht : IsClosed t) (hd : Disjoint s t) :
    ∃ f : C^∞⟮I, M; 𝓘(ℝ), ℝ⟯, (∀ᶠ x in 𝓝ˢ s, f x = 0) ∧ (∀ᶠ x in 𝓝ˢ t, f x = 1) ∧
      ∀ x, f x ∈ Icc 0 1 := by
  obtain ⟨u, u_op, hsu, hut⟩ := normal_exists_closure_subset hs ht.isOpen_compl
    (subset_compl_iff_disjoint_left.mpr hd.symm)
  obtain ⟨v, v_op, htv, hvu⟩ := normal_exists_closure_subset ht isClosed_closure.isOpen_compl
    (subset_compl_comm.mp hut)
  obtain ⟨f, hfu, hfv, hf⟩ := exists_smooth_zero_one_of_isClosed I isClosed_closure isClosed_closure
    (subset_compl_iff_disjoint_left.mp hvu)
  refine ⟨f, ?_, ?_, hf⟩
  · exact eventually_of_mem (mem_of_superset (u_op.mem_nhdsSet.mpr hsu) subset_closure) hfu
  · exact eventually_of_mem (mem_of_superset (v_op.mem_nhdsSet.mpr htv) subset_closure) hfv

/-- Given two sets `s, t` in a Hausdorff normal σ-compact finite-dimensional manifold `M`
with `s` open and `s ⊆ interior t`, there is a smooth function `f : M → [0,1]` which is equal to `s`
in a neighbourhood of `s` and has support contained in `t`. -/
theorem exists_smooth_one_nhds_of_subset_interior [T2Space M] [NormalSpace M] [SigmaCompactSpace M]
    {s t : Set M} (hs : IsClosed s) (hd : s ⊆ interior t) :
    ∃ f : C^∞⟮I, M; 𝓘(ℝ), ℝ⟯, (∀ᶠ x in 𝓝ˢ s, f x = 1) ∧ (∀ x ∉ t, f x = 0) ∧
      ∀ x, f x ∈ Icc 0 1 := by
  rcases exists_smooth_zero_one_nhds_of_isClosed I isOpen_interior.isClosed_compl hs
    (by rwa [← subset_compl_iff_disjoint_left, compl_compl]) with ⟨f, h0, h1, hf⟩
  refine ⟨f, h1, fun x hx ↦ ?_, hf⟩
  exact h0.self_of_nhdsSet _ fun hx' ↦ hx <| interior_subset hx'

namespace SmoothPartitionOfUnity

/-- A `SmoothPartitionOfUnity` that consists of a single function, uniformly equal to one,
defined as an example for `Inhabited` instance. -/
def single (i : ι) (s : Set M) : SmoothPartitionOfUnity ι I M s :=
  (BumpCovering.single i s).toSmoothPartitionOfUnity fun j => by
    classical
    rcases eq_or_ne j i with (rfl | h)
    · simp only [contMDiff_one, ContinuousMap.coe_one, BumpCovering.coe_single, Pi.single_eq_same]
    · simp only [contMDiff_zero, BumpCovering.coe_single, Pi.single_eq_of_ne h,
        ContinuousMap.coe_zero]

instance [Inhabited ι] (s : Set M) : Inhabited (SmoothPartitionOfUnity ι I M s) :=
  ⟨single I default s⟩

variable [T2Space M] [SigmaCompactSpace M]

/-- If `X` is a paracompact normal topological space and `U` is an open covering of a closed set
`s`, then there exists a `SmoothPartitionOfUnity ι M s` that is subordinate to `U`. -/
theorem exists_isSubordinate {s : Set M} (hs : IsClosed s) (U : ι → Set M) (ho : ∀ i, IsOpen (U i))
    (hU : s ⊆ ⋃ i, U i) : ∃ f : SmoothPartitionOfUnity ι I M s, f.IsSubordinate U := by
  haveI : LocallyCompactSpace H := I.locallyCompactSpace
  haveI : LocallyCompactSpace M := ChartedSpace.locallyCompactSpace H M
  -- porting note(https://github.com/leanprover-community/batteries/issues/116):
  -- split `rcases` into `have` + `rcases`
  have := BumpCovering.exists_isSubordinate_of_prop (ContMDiff I 𝓘(ℝ) ∞) ?_ hs U ho hU
  · rcases this with ⟨f, hf, hfU⟩
    exact ⟨f.toSmoothPartitionOfUnity hf, hfU.toSmoothPartitionOfUnity hf⟩
  · intro s t hs ht hd
    rcases exists_smooth_zero_one_of_isClosed I hs ht hd with ⟨f, hf⟩
    exact ⟨f, f.contMDiff, hf⟩

theorem exists_isSubordinate_chartAt_source_of_isClosed {s : Set M} (hs : IsClosed s) :
    ∃ f : SmoothPartitionOfUnity s I M s,
      f.IsSubordinate (fun x ↦ (chartAt H (x : M)).source) := by
  apply exists_isSubordinate _ hs _ (fun i ↦ (chartAt H _).open_source) (fun x hx ↦ ?_)
  exact mem_iUnion_of_mem ⟨x, hx⟩ (mem_chart_source H x)

variable (M)
theorem exists_isSubordinate_chartAt_source :
    ∃ f : SmoothPartitionOfUnity M I M univ, f.IsSubordinate (fun x ↦ (chartAt H x).source) := by
  apply exists_isSubordinate _ isClosed_univ _ (fun i ↦ (chartAt H _).open_source) (fun x _ ↦ ?_)
  exact mem_iUnion_of_mem x (mem_chart_source H x)

end SmoothPartitionOfUnity

variable [SigmaCompactSpace M] [T2Space M] {t : M → Set F} {n : ℕ∞}

<<<<<<< HEAD
/-- Let `V` be a vector bundle over a σ-compact Hausdorff finite dimensional topological manifold
=======
/-- Let `V` be a vector bundle over a σ-compact Hausdorff finite-dimensional topological manifold
>>>>>>> 49fa7a73
`M`. Let `t : M → Set (V x)` be a family of convex sets in the fibers of `V`.
Suppose that for each point `x₀ : M` there exists a neighborhood `U_x₀` of `x₀` and a local
section `s_loc : M → V x` such that `s_loc` is $C^n$ smooth on `U_x₀` (when viewed as a map to
the total space of the bundle) and `s_loc y ∈ t y` for all `y ∈ U_x₀`.
Then there exists a global $C^n$ smooth section `s : Cₛ^n⟮I_M; F_fiber, V⟯` such that
`s x ∈ t x` for all `x : M`.
-/
theorem exists_contMDiffOn_section_forall_mem_convex_of_local
    {F_fiber : Type*} [NormedAddCommGroup F_fiber] [NormedSpace ℝ F_fiber]
    (V : M → Type*) [∀ x, AddCommGroup (V x)] [∀ x, TopologicalSpace (V x)] [∀ x, Module ℝ (V x)]
    [TopologicalSpace (TotalSpace F_fiber V)] [FiberBundle F_fiber V] [VectorBundle ℝ F_fiber V]
    (t : ∀ x, Set (V x)) (ht_conv : ∀ x, Convex ℝ (t x))
    (Hloc :
      ∀ x₀ : M, ∃ U_x₀ ∈ 𝓝 x₀, ∃ (s_loc : (x : M) → V x),
        (ContMDiffOn I (I.prod 𝓘(ℝ, F_fiber)) n
          (fun x ↦ TotalSpace.mk' F_fiber x (s_loc x)) U_x₀) ∧
        (∀ y ∈ U_x₀, s_loc y ∈ t y)) :
    ∃ s : Cₛ^n⟮I; F_fiber, V⟯, ∀ x : M, s x ∈ t x := by
  choose W h_nhds s_loc s_smooth h_mem_t using Hloc
  -- Construct an open cover from the interiors of the given neighborhoods.
  let U (x : M) : Set M := interior (W x)
  have hU_covers_univ : univ ⊆ ⋃ x, U x := by
    intro x_pt _
    simp only [mem_iUnion]
    exact ⟨x_pt, mem_interior_iff_mem_nhds.mpr (h_nhds x_pt)⟩
  -- Obtain a smooth partition of unity subordinate to this open cover.
  obtain ⟨ρ, hρU⟩ : ∃ ρ : SmoothPartitionOfUnity M I M univ, ρ.IsSubordinate U :=
    SmoothPartitionOfUnity.exists_isSubordinate
      I isClosed_univ U (fun x ↦ isOpen_interior) hU_covers_univ
  -- Define the global section `s` by taking a weighted sum of the local sections.
  let s x : V x := ∑ᶠ j, (ρ j x) • s_loc j x
  -- Prove that `s`, when viewed as a map to the total space, is smooth.
  have (j : M) : ContMDiff I (I.prod 𝓘(ℝ, F_fiber)) n
      (fun x ↦ TotalSpace.mk' F_fiber x ((ρ j x) • (s_loc j x))) := by
    refine ContMDiffOn.smul_section_of_tsupport ?_ isOpen_interior (hρU j)
      ((s_smooth j).mono interior_subset)
    exact ((ρ j).contMDiff).of_le (sup_eq_left.mp rfl) |>.contMDiffOn
  have hs : ContMDiff I (I.prod 𝓘(ℝ, F_fiber)) n (fun x ↦ TotalSpace.mk' F_fiber x (s x)) := by
    apply ContMDiff.finsum_section_of_locallyFinite ?_ this
    -- Future: can grind do this?
    apply ρ.locallyFinite.subset fun i x hx ↦ ?_
    rw [support]
    rw [mem_setOf_eq] at hx ⊢
    exact left_ne_zero_of_smul hx
  -- Construct the smooth section and prove it lies in the convex sets `t x`.
  refine ⟨⟨s, hs⟩, fun x ↦ ?_⟩
  apply (ht_conv x).finsum_mem (ρ.nonneg · x) (ρ.sum_eq_one (mem_univ x))
  intro j h_ρjx_ne_zero
  have h_x_in_tsupport_ρj : x ∈ tsupport (ρ j) := subset_closure (mem_support.mpr h_ρjx_ne_zero)
  have h_x_in_Umap_j : x ∈ W j := interior_subset (hρU j h_x_in_tsupport_ρj)
  exact h_mem_t j x h_x_in_Umap_j

<<<<<<< HEAD
/-- Let `V` be a vector bundle over a σ-compact Hausdorff finite dimensional topological manifold
=======
/-- Let `V` be a vector bundle over a σ-compact Hausdorff finite-dimensional topological manifold
>>>>>>> 49fa7a73
`M`. Let `t : M → Set (V x)` be a family of convex sets in the fibers of `V`.
Suppose that for each point `x₀ : M` there exists a neighborhood `U_x₀` of `x₀` and a local
section `s_loc : M → V x` such that `s_loc` is $C^∞$ smooth on `U_x₀` (when viewed as a map to
the total space of the bundle) and `s_loc y ∈ t y` for all `y ∈ U_x₀`.
Then there exists a global smooth section `s : Cₛ^∞⟮I_M; F_fiber, V⟯` such that
`s x ∈ t x` for all `x : M`.
-/
theorem exists_smooth_section_forall_mem_convex_of_local
    {F_fiber : Type*} [NormedAddCommGroup F_fiber] [NormedSpace ℝ F_fiber]
    (V : M → Type*) [∀ x, NormedAddCommGroup (V x)] [∀ x, Module ℝ (V x)]
    [TopologicalSpace (TotalSpace F_fiber V)] [FiberBundle F_fiber V] [VectorBundle ℝ F_fiber V]
    (t : ∀ x, Set (V x)) (ht_conv : ∀ x, Convex ℝ (t x))
    (Hloc :
      ∀ x₀ : M, ∃ U_x₀ ∈ 𝓝 x₀, ∃ (s_loc : (x : M) → V x),
        (ContMDiffOn I (I.prod 𝓘(ℝ, F_fiber)) ∞ (fun x ↦ TotalSpace.mk' F_fiber x (s_loc x)) U_x₀) ∧
        (∀ y ∈ U_x₀, s_loc y ∈ t y)) :
    ∃ s : Cₛ^∞⟮I; F_fiber, V⟯, ∀ x : M, s x ∈ t x :=
      exists_contMDiffOn_section_forall_mem_convex_of_local I V t ht_conv Hloc

<<<<<<< HEAD
/-- Let `M` be a σ-compact Hausdorff finite dimensional topological manifold. Let `t : M → Set F`
=======
/-- Let `M` be a σ-compact Hausdorff finite-dimensional topological manifold. Let `t : M → Set F`
>>>>>>> 49fa7a73
be a family of convex sets. Suppose that for each point `x : M` there exists a neighborhood
`U ∈ 𝓝 x` and a function `g : M → F` such that `g` is $C^n$ smooth on `U` and `g y ∈ t y` for all
`y ∈ U`. Then there exists a $C^n$ smooth function `g : C^n⟮I, M; 𝓘(ℝ, F), F⟯` such that `g x ∈ t x`
for all `x`.

This is a special case of `exists_contMDiffOn_section_forall_mem_convex_of_local` where `V` is the
trivial bundle. See also `exists_smooth_forall_mem_convex_of_local` and
`exists_smooth_forall_mem_convex_of_local_const`. -/
theorem exists_contMDiffOn_forall_mem_convex_of_local (ht : ∀ x, Convex ℝ (t x))
    (Hloc : ∀ x : M, ∃ U ∈ 𝓝 x, ∃ g : M → F, ContMDiffOn I 𝓘(ℝ, F) n g U ∧ ∀ y ∈ U, g y ∈ t y) :
    ∃ g : C^n⟮I, M; 𝓘(ℝ, F), F⟯, ∀ x, g x ∈ t x :=
  let ⟨s, hs⟩ := exists_contMDiffOn_section_forall_mem_convex_of_local I (fun _ ↦ F) t ht
    (fun x₀ ↦ let ⟨U, hU, g, hgs, hgt⟩ := Hloc x₀
      ⟨U, hU, g, fun y hy ↦ Bundle.contMDiffWithinAt_section |>.mpr <| hgs y hy, hgt⟩)
  ⟨⟨s, (Bundle.contMDiffAt_section _ |>.mp <| s.contMDiff ·)⟩, hs⟩

<<<<<<< HEAD
/-- Let `M` be a σ-compact Hausdorff finite dimensional topological manifold. Let `t : M → Set F`
=======
/-- Let `M` be a σ-compact Hausdorff finite-dimensional topological manifold. Let `t : M → Set F`
>>>>>>> 49fa7a73
be a family of convex sets. Suppose that for each point `x : M` there exists a neighborhood
`U ∈ 𝓝 x` and a function `g : M → F` such that `g` is smooth on `U` and `g y ∈ t y` for all `y ∈ U`.
Then there exists a smooth function `g : C^∞⟮I, M; 𝓘(ℝ, F), F⟯` such that `g x ∈ t x` for all `x`.

This is a special case of `exists_smooth_section_forall_mem_convex_of_local` where `V` is the
trivial bundle. See also `exists_contMDiffOn_forall_mem_convex_of_local` and
`exists_smooth_forall_mem_convex_of_local_const`. -/
theorem exists_smooth_forall_mem_convex_of_local (ht : ∀ x, Convex ℝ (t x))
    (Hloc : ∀ x : M, ∃ U ∈ 𝓝 x, ∃ g : M → F, ContMDiffOn I 𝓘(ℝ, F) ∞ g U ∧ ∀ y ∈ U, g y ∈ t y) :
    ∃ g : C^∞⟮I, M; 𝓘(ℝ, F), F⟯, ∀ x, g x ∈ t x :=
  exists_contMDiffOn_forall_mem_convex_of_local I ht Hloc

/-- Let `M` be a σ-compact Hausdorff finite-dimensional topological manifold. Let `t : M → Set F` be
a family of convex sets. Suppose that for each point `x : M` there exists a vector `c : F` such that
for all `y` in a neighborhood of `x` we have `c ∈ t y`. Then there exists a smooth function
`g : C^∞⟮I, M; 𝓘(ℝ, F), F⟯` such that `g x ∈ t x` for all `x`. See also
`exists_contMDiffOn_forall_mem_convex_of_local` and `exists_smooth_forall_mem_convex_of_local`. -/
theorem exists_smooth_forall_mem_convex_of_local_const (ht : ∀ x, Convex ℝ (t x))
    (Hloc : ∀ x : M, ∃ c : F, ∀ᶠ y in 𝓝 x, c ∈ t y) : ∃ g : C^∞⟮I, M; 𝓘(ℝ, F), F⟯, ∀ x, g x ∈ t x :=
  exists_smooth_forall_mem_convex_of_local I ht fun x =>
    let ⟨c, hc⟩ := Hloc x
    ⟨_, hc, fun _ => c, contMDiffOn_const, fun _ => id⟩

/-- Let `M` be a smooth σ-compact manifold with extended distance. Let `K : ι → Set M` be a locally
finite family of closed sets, let `U : ι → Set M` be a family of open sets such that `K i ⊆ U i` for
all `i`. Then there exists a positive smooth function `δ : M → ℝ≥0` such that for any `i` and
`x ∈ K i`, we have `EMetric.closedBall x (δ x) ⊆ U i`. -/
theorem Emetric.exists_smooth_forall_closedBall_subset {M} [EMetricSpace M] [ChartedSpace H M]
    [IsManifold I ∞ M] [SigmaCompactSpace M] {K : ι → Set M} {U : ι → Set M}
    (hK : ∀ i, IsClosed (K i)) (hU : ∀ i, IsOpen (U i)) (hKU : ∀ i, K i ⊆ U i)
    (hfin : LocallyFinite K) :
    ∃ δ : C^∞⟮I, M; 𝓘(ℝ, ℝ), ℝ⟯,
      (∀ x, 0 < δ x) ∧ ∀ (i), ∀ x ∈ K i, EMetric.closedBall x (ENNReal.ofReal (δ x)) ⊆ U i := by
  simpa only [mem_inter_iff, forall_and, mem_preimage, mem_iInter, @forall_swap ι M]
    using exists_smooth_forall_mem_convex_of_local_const I
      EMetric.exists_forall_closedBall_subset_aux₂
      (EMetric.exists_forall_closedBall_subset_aux₁ hK hU hKU hfin)

/-- Let `M` be a smooth σ-compact manifold with a metric. Let `K : ι → Set M` be a locally finite
family of closed sets, let `U : ι → Set M` be a family of open sets such that `K i ⊆ U i` for all
`i`. Then there exists a positive smooth function `δ : M → ℝ≥0` such that for any `i` and `x ∈ K i`,
we have `Metric.closedBall x (δ x) ⊆ U i`. -/
theorem Metric.exists_smooth_forall_closedBall_subset {M} [MetricSpace M] [ChartedSpace H M]
    [IsManifold I ∞ M] [SigmaCompactSpace M] {K : ι → Set M} {U : ι → Set M}
    (hK : ∀ i, IsClosed (K i)) (hU : ∀ i, IsOpen (U i)) (hKU : ∀ i, K i ⊆ U i)
    (hfin : LocallyFinite K) :
    ∃ δ : C^∞⟮I, M; 𝓘(ℝ, ℝ), ℝ⟯,
      (∀ x, 0 < δ x) ∧ ∀ (i), ∀ x ∈ K i, Metric.closedBall x (δ x) ⊆ U i := by
  rcases Emetric.exists_smooth_forall_closedBall_subset I hK hU hKU hfin with ⟨δ, hδ0, hδ⟩
  refine ⟨δ, hδ0, fun i x hx => ?_⟩
  rw [← Metric.emetric_closedBall (hδ0 _).le]
  exact hδ i x hx

lemma IsOpen.exists_msmooth_support_eq_aux {s : Set H} (hs : IsOpen s) :
    ∃ f : H → ℝ, f.support = s ∧ ContMDiff I 𝓘(ℝ) ∞ f ∧ Set.range f ⊆ Set.Icc 0 1 := by
  have h's : IsOpen (I.symm ⁻¹' s) := I.continuous_symm.isOpen_preimage _ hs
  rcases h's.exists_smooth_support_eq with ⟨f, f_supp, f_diff, f_range⟩
  refine ⟨f ∘ I, ?_, ?_, ?_⟩
  · rw [support_comp_eq_preimage, f_supp, ← preimage_comp]
    simp only [ModelWithCorners.symm_comp_self, preimage_id_eq, id_eq]
  · exact f_diff.comp_contMDiff contMDiff_model
  · exact Subset.trans (range_comp_subset_range _ _) f_range

/-- Given an open set in a finite-dimensional real manifold, there exists a nonnegative smooth
function with support equal to `s`. -/
theorem IsOpen.exists_msmooth_support_eq {s : Set M} (hs : IsOpen s) :
    ∃ f : M → ℝ, f.support = s ∧ ContMDiff I 𝓘(ℝ) ∞ f ∧ ∀ x, 0 ≤ f x := by
  rcases SmoothPartitionOfUnity.exists_isSubordinate_chartAt_source I M with ⟨f, hf⟩
  have A : ∀ (c : M), ∃ g : H → ℝ,
      g.support = (chartAt H c).target ∩ (chartAt H c).symm ⁻¹' s ∧
      ContMDiff I 𝓘(ℝ) ∞ g ∧ Set.range g ⊆ Set.Icc 0 1 := by
    intro i
    apply IsOpen.exists_msmooth_support_eq_aux
    exact PartialHomeomorph.isOpen_inter_preimage_symm _ hs
  choose g g_supp g_diff hg using A
  have h'g : ∀ c x, 0 ≤ g c x := fun c x ↦ (hg c (mem_range_self (f := g c) x)).1
  have h''g : ∀ c x, 0 ≤ f c x * g c (chartAt H c x) :=
    fun c x ↦ mul_nonneg (f.nonneg c x) (h'g c _)
  refine ⟨fun x ↦ ∑ᶠ c, f c x * g c (chartAt H c x), ?_, ?_, ?_⟩
  · refine support_eq_iff.2 ⟨fun x hx ↦ ?_, fun x hx ↦ ?_⟩
    · apply ne_of_gt
      have B : ∃ c, 0 < f c x * g c (chartAt H c x) := by
        obtain ⟨c, hc⟩ : ∃ c, 0 < f c x := f.exists_pos_of_mem (mem_univ x)
        refine ⟨c, mul_pos hc ?_⟩
        apply lt_of_le_of_ne (h'g _ _) (Ne.symm _)
        rw [← mem_support, g_supp, ← mem_preimage, preimage_inter]
        have Hx : x ∈ tsupport (f c) := subset_tsupport _ (ne_of_gt hc)
        simp [(chartAt H c).left_inv (hf c Hx), hx, (chartAt H c).map_source (hf c Hx)]
      apply finsum_pos' (fun c ↦ h''g c x) B
      apply (f.locallyFinite.point_finite x).subset
      apply compl_subset_compl.2
      rintro c (hc : f c x = 0)
      simpa only [mul_eq_zero] using Or.inl hc
    · apply finsum_eq_zero_of_forall_eq_zero
      intro c
      by_cases Hx : x ∈ tsupport (f c)
      · suffices g c (chartAt H c x) = 0 by simp only [this, mul_zero]
        rw [← notMem_support, g_supp, ← mem_preimage, preimage_inter]
        contrapose! hx
        simp only [mem_inter_iff, mem_preimage, (chartAt H c).left_inv (hf c Hx)] at hx
        exact hx.2
      · have : x ∉ support (f c) := by contrapose! Hx; exact subset_tsupport _ Hx
        rw [notMem_support] at this
        simp [this]
  · apply SmoothPartitionOfUnity.contMDiff_finsum_smul
    intro c x hx
    apply (g_diff c (chartAt H c x)).comp
    exact contMDiffAt_of_mem_maximalAtlas (IsManifold.chart_mem_maximalAtlas _)
      (hf c hx)
  · intro x
    apply finsum_nonneg (fun c ↦ h''g c x)

/-- Given an open set `s` containing a closed set `t` in a finite-dimensional real manifold, there
exists a smooth function with support equal to `s`, taking values in `[0,1]`, and equal to `1`
exactly on `t`. -/
theorem exists_msmooth_support_eq_eq_one_iff
    {s t : Set M} (hs : IsOpen s) (ht : IsClosed t) (h : t ⊆ s) :
    ∃ f : M → ℝ, ContMDiff I 𝓘(ℝ) ∞ f ∧ range f ⊆ Icc 0 1 ∧ support f = s
      ∧ (∀ x, x ∈ t ↔ f x = 1) := by
  /- Take `f` with support equal to `s`, and `g` with support equal to `tᶜ`. Then `f / (f + g)`
  satisfies the conclusion of the theorem. -/
  rcases hs.exists_msmooth_support_eq I with ⟨f, f_supp, f_diff, f_pos⟩
  rcases ht.isOpen_compl.exists_msmooth_support_eq I with ⟨g, g_supp, g_diff, g_pos⟩
  have A : ∀ x, 0 < f x + g x := by
    intro x
    by_cases xs : x ∈ support f
    · have : 0 < f x := lt_of_le_of_ne (f_pos x) (Ne.symm xs)
      linarith [g_pos x]
    · have : 0 < g x := by
        classical
        apply lt_of_le_of_ne (g_pos x) (Ne.symm ?_)
        rw [← mem_support, g_supp]
        contrapose! xs
        exact h.trans f_supp.symm.subset (by simpa using xs)
      linarith [f_pos x]
  refine ⟨fun x ↦ f x / (f x + g x), ?_, ?_, ?_, ?_⟩
  -- show that `f / (f + g)` is smooth
  · exact f_diff.div₀ (f_diff.add g_diff) (fun x ↦ ne_of_gt (A x))
  -- show that the range is included in `[0, 1]`
  · refine range_subset_iff.2 (fun x ↦ ⟨div_nonneg (f_pos x) (A x).le, ?_⟩)
    apply div_le_one_of_le₀ _ (A x).le
    simpa only [le_add_iff_nonneg_right] using g_pos x
  -- show that the support is `s`
  · have B : support (fun x ↦ f x + g x) = univ := eq_univ_of_forall (fun x ↦ (A x).ne')
    simp only [support_div, f_supp, B, inter_univ]
  -- show that the function equals one exactly on `t`
  · intro x
    simp [div_eq_one_iff_eq (A x).ne', left_eq_add, ← notMem_support, g_supp]

/-- Given two disjoint closed sets `s, t` in a Hausdorff σ-compact finite-dimensional manifold,
there exists an infinitely smooth function that is equal to `0` exactly on `s` and to `1`
exactly on `t`. See also `exists_smooth_zero_one_of_isClosed` for a slightly weaker version. -/
theorem exists_msmooth_zero_iff_one_iff_of_isClosed {s t : Set M}
    (hs : IsClosed s) (ht : IsClosed t) (hd : Disjoint s t) :
    ∃ f : M → ℝ, ContMDiff I 𝓘(ℝ) ∞ f ∧ range f ⊆ Icc 0 1 ∧ (∀ x, x ∈ s ↔ f x = 0)
      ∧ (∀ x, x ∈ t ↔ f x = 1) := by
  rcases exists_msmooth_support_eq_eq_one_iff I hs.isOpen_compl ht hd.subset_compl_left with
    ⟨f, f_diff, f_range, fs, ft⟩
  refine ⟨f, f_diff, f_range, ?_, ft⟩
  simp [← notMem_support, fs]<|MERGE_RESOLUTION|>--- conflicted
+++ resolved
@@ -573,11 +573,7 @@
 
 variable [SigmaCompactSpace M] [T2Space M] {t : M → Set F} {n : ℕ∞}
 
-<<<<<<< HEAD
 /-- Let `V` be a vector bundle over a σ-compact Hausdorff finite dimensional topological manifold
-=======
-/-- Let `V` be a vector bundle over a σ-compact Hausdorff finite-dimensional topological manifold
->>>>>>> 49fa7a73
 `M`. Let `t : M → Set (V x)` be a family of convex sets in the fibers of `V`.
 Suppose that for each point `x₀ : M` there exists a neighborhood `U_x₀` of `x₀` and a local
 section `s_loc : M → V x` such that `s_loc` is $C^n$ smooth on `U_x₀` (when viewed as a map to
@@ -630,11 +626,7 @@
   have h_x_in_Umap_j : x ∈ W j := interior_subset (hρU j h_x_in_tsupport_ρj)
   exact h_mem_t j x h_x_in_Umap_j
 
-<<<<<<< HEAD
 /-- Let `V` be a vector bundle over a σ-compact Hausdorff finite dimensional topological manifold
-=======
-/-- Let `V` be a vector bundle over a σ-compact Hausdorff finite-dimensional topological manifold
->>>>>>> 49fa7a73
 `M`. Let `t : M → Set (V x)` be a family of convex sets in the fibers of `V`.
 Suppose that for each point `x₀ : M` there exists a neighborhood `U_x₀` of `x₀` and a local
 section `s_loc : M → V x` such that `s_loc` is $C^∞$ smooth on `U_x₀` (when viewed as a map to
@@ -654,11 +646,7 @@
     ∃ s : Cₛ^∞⟮I; F_fiber, V⟯, ∀ x : M, s x ∈ t x :=
       exists_contMDiffOn_section_forall_mem_convex_of_local I V t ht_conv Hloc
 
-<<<<<<< HEAD
 /-- Let `M` be a σ-compact Hausdorff finite dimensional topological manifold. Let `t : M → Set F`
-=======
-/-- Let `M` be a σ-compact Hausdorff finite-dimensional topological manifold. Let `t : M → Set F`
->>>>>>> 49fa7a73
 be a family of convex sets. Suppose that for each point `x : M` there exists a neighborhood
 `U ∈ 𝓝 x` and a function `g : M → F` such that `g` is $C^n$ smooth on `U` and `g y ∈ t y` for all
 `y ∈ U`. Then there exists a $C^n$ smooth function `g : C^n⟮I, M; 𝓘(ℝ, F), F⟯` such that `g x ∈ t x`
@@ -675,11 +663,7 @@
       ⟨U, hU, g, fun y hy ↦ Bundle.contMDiffWithinAt_section |>.mpr <| hgs y hy, hgt⟩)
   ⟨⟨s, (Bundle.contMDiffAt_section _ |>.mp <| s.contMDiff ·)⟩, hs⟩
 
-<<<<<<< HEAD
-/-- Let `M` be a σ-compact Hausdorff finite dimensional topological manifold. Let `t : M → Set F`
-=======
 /-- Let `M` be a σ-compact Hausdorff finite-dimensional topological manifold. Let `t : M → Set F`
->>>>>>> 49fa7a73
 be a family of convex sets. Suppose that for each point `x : M` there exists a neighborhood
 `U ∈ 𝓝 x` and a function `g : M → F` such that `g` is smooth on `U` and `g y ∈ t y` for all `y ∈ U`.
 Then there exists a smooth function `g : C^∞⟮I, M; 𝓘(ℝ, F), F⟯` such that `g x ∈ t x` for all `x`.
