--- conflicted
+++ resolved
@@ -620,7 +620,6 @@
   refine' ⟨δ, hδ0, fun i x hx => _⟩
   rw [← Metric.emetric_closedBall (hδ0 _).le]
   exact hδ i x hx
-<<<<<<< HEAD
 #align metric.exists_smooth_forall_closed_ball_subset Metric.exists_smooth_forall_closedBall_subset
 
 lemma exists_smooth_support_eq_of_model {s : Set H} (hs : IsOpen s) :
@@ -730,7 +729,4 @@
     ⟨f, f_diff, f_range, fs, ft⟩
   refine ⟨f, f_diff, f_range, ?_, ft⟩
   simp_rw [← nmem_support, fs]
-  simp
-=======
-#align metric.exists_smooth_forall_closed_ball_subset Metric.exists_smooth_forall_closedBall_subset
->>>>>>> cd76c193
+  simp