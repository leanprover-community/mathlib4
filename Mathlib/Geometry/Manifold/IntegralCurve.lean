--- conflicted
+++ resolved
@@ -143,11 +143,7 @@
 lemma IsIntegralCurveOn.hasDerivAt (hγ : IsIntegralCurveOn γ v s) {t : ℝ} (ht : t ∈ s)
     (hsrc : γ t ∈ (extChartAt I (γ t₀)).source) :
     HasDerivAt ((extChartAt I (γ t₀)) ∘ γ)
-<<<<<<< HEAD
-      ((tangentCoordChange I (γ t) (γ t₀) (γ t)) (v (γ t))) t := by
-=======
       (tangentCoordChange I (γ t) (γ t₀) (γ t) (v (γ t))) t := by
->>>>>>> 06d6fa4a
   -- turn `HasDerivAt` into comp of `HasMFDerivAt`
   have hsrc := extChartAt_source I (γ t₀) ▸ hsrc
   rw [hasDerivAt_iff_hasFDerivAt, ← hasMFDerivAt_iff_hasFDerivAt]
@@ -433,11 +429,7 @@
       have := hcrv.hasDerivAt ht (hsrc t ht)
       apply this.congr_deriv
       have : γ t = (extChartAt I (γ t₀)).symm (((extChartAt I (γ t₀)) ∘ γ) t) := by
-<<<<<<< HEAD
         rw [comp_apply, PartialEquiv.left_inv]
-=======
-        rw [Function.comp_apply, PartialEquiv.left_inv]
->>>>>>> 06d6fa4a
         exact hsrc t ht
       rw [this]
     · intros t ht
@@ -445,26 +437,16 @@
       have := hcrv'.hasDerivAt ht (hsrc' t ht)
       apply this.congr_deriv
       have : γ' t = (extChartAt I (γ' t₀)).symm (((extChartAt I (γ' t₀)) ∘ γ') t) := by
-<<<<<<< HEAD
         rw [comp_apply, PartialEquiv.left_inv]
-=======
-        rw [Function.comp_apply, PartialEquiv.left_inv]
->>>>>>> 06d6fa4a
         exact hsrc' t ht
       rw [this]
 
   -- finally show `EqOn γ γ' _` by composing with the inverse of the local chart around `γ t₀`
   refine EqOn.trans ?_ (EqOn.trans (heqon.comp_left (g := (extChartAt I (γ t₀)).symm)) ?_)
   · intros t ht
-<<<<<<< HEAD
     rw [comp_apply, comp_apply, PartialEquiv.left_inv _ (hsrc _ ht)]
   · intros t ht
     rw [comp_apply, comp_apply, h, PartialEquiv.left_inv _ (hsrc' _ ht)]
-=======
-    rw [Function.comp_apply, Function.comp_apply, PartialEquiv.left_inv _ (hsrc _ ht)]
-  · intros t ht
-    rw [Function.comp_apply, Function.comp_apply, h, PartialEquiv.left_inv _ (hsrc' _ ht)]
->>>>>>> 06d6fa4a
 
 theorem isIntegralCurveAt_eqOn_of_contMDiffAt_boundaryless [BoundarylessManifold I M]
     (hv : ContMDiffAt I I.tangent 1 (fun x ↦ (⟨x, v x⟩ : TangentBundle I M)) (γ t₀))
@@ -557,7 +539,6 @@
     (hγ : IsIntegralCurve γ v) (hγ' : IsIntegralCurve γ' v) (h : γ t₀ = γ' t₀) : γ = γ' :=
   isIntegralCurve_eq_of_contMDiff (fun _ ↦ BoundarylessManifold.isInteriorPoint I) hv hγ hγ' h
 
-<<<<<<< HEAD
 /-- A (global) integral curve is injective iff it is not periodic. -/
 lemma IsIntegralCurve.periodic_iff_not_injective [BoundarylessManifold I M]
     (hγ : IsIntegralCurve γ v)
@@ -587,6 +568,4 @@
     Xor' (∃ T > 0, Periodic γ T) (Injective γ) :=
   xor_iff_iff_not.mpr (hγ.periodic_iff_not_injective hv)
 
-=======
->>>>>>> 06d6fa4a
 end ExistUnique