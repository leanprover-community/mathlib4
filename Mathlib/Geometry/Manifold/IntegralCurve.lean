--- conflicted
+++ resolved
@@ -536,9 +536,7 @@
 theorem isIntegralCurve_Ioo_eq_of_contMDiff_boundaryless [BoundarylessManifold I M]
     (hv : ContMDiff I I.tangent 1 (fun x ↦ (⟨x, v x⟩ : TangentBundle I M)))
     (hγ : IsIntegralCurve γ v) (hγ' : IsIntegralCurve γ' v) (h : γ t₀ = γ' t₀) : γ = γ' :=
-<<<<<<< HEAD
-  isIntegralCurve_eq_of_contMDiff
-    (fun _ => BoundarylessManifold.isInteriorPoint I) hv hγ hγ' h
+  isIntegralCurve_eq_of_contMDiff (fun _ ↦ BoundarylessManifold.isInteriorPoint I) hv hγ hγ' h
 
 /-- If a global integral curve is not injective, then it is periodic. -/
 lemma periodic_iff_isIntegralCurve_not_injective [BoundarylessManifold I M]
@@ -565,8 +563,5 @@
       · apply isIntegralCurve_Ioo_eq_of_contMDiff_boundaryless (t₀ := t₂) hv (hγ.comp_add _) hγ
         rw [not_lt] at hle
         simp [abs_of_nonneg hle, heq]
-=======
-  isIntegralCurve_eq_of_contMDiff (fun _ ↦ BoundarylessManifold.isInteriorPoint I) hv hγ hγ' h
-
-end ExistUnique
->>>>>>> 15f7e4f1
+
+end ExistUnique