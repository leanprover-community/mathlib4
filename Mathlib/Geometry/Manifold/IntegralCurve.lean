--- conflicted
+++ resolved
@@ -172,18 +172,10 @@
 lemma isIntegralCurveOn_comp_add {dt : ℝ} :
     IsIntegralCurveOn γ v s ↔ IsIntegralCurveOn (γ ∘ (· + dt)) v { t | t + dt ∈ s } := by
   refine ⟨fun hγ ↦ hγ.comp_add _, fun hγ ↦ ?_⟩
-<<<<<<< HEAD
   convert hγ.comp_add (-dt)
   ext t
   · simp only [Function.comp_apply, neg_add_cancel_right]
   · simp only [mem_setOf_eq, neg_add_cancel_right, setOf_mem_eq]
-=======
-  have := hγ.comp_add (-dt)
-  simp only [mem_setOf_eq, neg_add_cancel_right, setOf_mem_eq] at this
-  convert this
-  ext
-  simp only [comp_apply, neg_add_cancel_right]
->>>>>>> ba3dd3a5
 
 lemma IsIntegralCurveAt.comp_add (hγ : IsIntegralCurveAt γ v t₀) (dt : ℝ) :
     IsIntegralCurveAt (γ ∘ (· + dt)) v (t₀ - dt) := by
@@ -197,18 +189,10 @@
 lemma isIntegralCurveAt_comp_add {dt : ℝ} :
     IsIntegralCurveAt γ v t₀ ↔ IsIntegralCurveAt (γ ∘ (· + dt)) v (t₀ - dt) := by
   refine ⟨fun hγ ↦ hγ.comp_add _, fun hγ ↦ ?_⟩
-<<<<<<< HEAD
   convert hγ.comp_add (-dt)
   ext t
   · simp only [Function.comp_apply, neg_add_cancel_right]
   · simp only [sub_neg_eq_add, sub_add_cancel]
-=======
-  have := hγ.comp_add (-dt)
-  rw [sub_neg_eq_add, sub_add_cancel] at this
-  convert this
-  ext
-  simp only [comp_apply, neg_add_cancel_right]
->>>>>>> ba3dd3a5
 
 lemma IsIntegralCurve.comp_add (hγ : IsIntegralCurve γ v) (dt : ℝ) :
     IsIntegralCurve (γ ∘ (· + dt)) v := by
@@ -219,13 +203,8 @@
     IsIntegralCurve γ v ↔ IsIntegralCurve (γ ∘ (· + dt)) v := by
   refine ⟨fun hγ ↦ hγ.comp_add _, fun hγ ↦ ?_⟩
   convert hγ.comp_add (-dt)
-<<<<<<< HEAD
   ext t
   simp only [Function.comp_apply, neg_add_cancel_right]
-=======
-  ext
-  simp only [comp_apply, neg_add_cancel_right]
->>>>>>> ba3dd3a5
 
 end Translation
 
@@ -246,13 +225,9 @@
   refine ⟨fun hγ ↦ hγ.comp_mul a, fun hγ ↦ ?_⟩
   convert hγ.comp_mul a⁻¹
   ext t
-<<<<<<< HEAD
   · simp only [Function.comp_apply, mul_assoc, inv_mul_eq_div, div_self ha, mul_one]
   · simp only [smul_smul, inv_mul_eq_div, div_self ha, one_smul]
   · simp only [mem_setOf_eq, mul_assoc, inv_mul_eq_div, div_self ha, mul_one, setOf_mem_eq]
-=======
-  rw [comp_apply, comp_apply, mul_assoc, inv_mul_eq_div, div_self ha, mul_one]
->>>>>>> ba3dd3a5
 
 lemma IsIntegralCurveAt.comp_mul_ne_zero (hγ : IsIntegralCurveAt γ v t₀) {a : ℝ} (ha : a ≠ 0) :
     IsIntegralCurveAt (γ ∘ (· * a)) (a • v) (t₀ / a) := by
@@ -283,12 +258,8 @@
   refine ⟨fun hγ ↦ hγ.comp_mul _, fun hγ ↦ ?_⟩
   convert hγ.comp_mul a⁻¹
   ext t
-<<<<<<< HEAD
   · simp only [Function.comp_apply, mul_assoc, inv_mul_eq_div, div_self ha, mul_one]
   · simp only [smul_smul, inv_mul_eq_div, div_self ha, one_smul]
-=======
-  rw [comp_apply, comp_apply, mul_assoc, inv_mul_eq_div, div_self ha, mul_one]
->>>>>>> ba3dd3a5
 
 /-- If the vector field `v` vanishes at `x₀`, then the constant curve at `x₀`
 is a global integral curve of `v`. -/
@@ -343,13 +314,8 @@
   obtain ⟨s, hs, haux⟩ := (hf2.and hnhds).exists_mem
   -- prove that `γ := (extChartAt I x₀).symm ∘ f` is a desired integral curve
   refine ⟨(extChartAt I x₀).symm ∘ f,
-<<<<<<< HEAD
     Eq.symm (by rw [Function.comp_apply, hf1, PartialEquiv.left_inv _ (mem_extChartAt_source ..)]),
     isIntegralCurveAt_iff.mpr ⟨s, hs, ?_⟩⟩
-=======
-    Eq.symm (by rw [comp_apply, hf1, PartialEquiv.left_inv _ (mem_extChartAt_source ..)]),
-    s, hs, ?_⟩
->>>>>>> ba3dd3a5
   intros t ht
   -- collect useful terms in convenient forms
   let xₜ : M := (extChartAt I x₀).symm (f t) -- `xₜ := γ t`
@@ -591,12 +557,7 @@
         simp [abs_of_neg hle, heq]
       · apply isIntegralCurve_Ioo_eq_of_contMDiff_boundaryless (t₀ := t₂) hv (hγ.comp_add _) hγ
         rw [not_lt] at hle
-<<<<<<< HEAD
         simp [abs_of_nonneg hle, heq]
-
-end ExistUnique
-=======
-        simp only [abs_of_nonneg hle, comp_apply, add_sub_cancel'_right, heq]
 
 /-- A global integral curve is injective xor periodic. -/
 lemma IsIntegralCurve.periodic_xor_injective [BoundarylessManifold I M]
@@ -604,4 +565,5 @@
     (hv : ContMDiff I I.tangent 1 (fun x => (⟨x, v x⟩ : TangentBundle I M))) :
     Xor' (∃ T > 0, Periodic γ T) (Injective γ) :=
   xor_iff_iff_not.mpr (hγ.periodic_iff_not_injective hv)
->>>>>>> ba3dd3a5
+
+end ExistUnique