/-
Copyright (c) 2023 Winston Yin. All rights reserved.
Released under Apache 2.0 license as described in the file LICENSE.
Authors: Winston Yin
-/
import Mathlib.Analysis.ODE.PicardLindelof
import Mathlib.Geometry.Manifold.InteriorBoundary
import Mathlib.Geometry.Manifold.MFDeriv

/-!
# Integral curves of vector fields on a manifold

Let `M` be a manifold and `v : (x : M) → TangentSpace I x` be a vector field on `M`. An integral
curve of `v` is a function `γ : ℝ → M` such that the derivative of `γ` at `t` equals `v (γ t)`. The
integral curve may only be defined for all `t` within some subset of `ℝ`.

Assume `v` is continuously differentiable. The existence theorem for solutions to ODEs implies that
a unique local integral curve exists for any continuously differentiable vector field `v`. The
uniqueness theorem for solutions to ODEs implies that integral curves of `v` are unique. These are
the main results of this file.

## Main definition

Let `v : M → TM` be a vector field on `M`, and let `γ : ℝ → M`.
- **`IsIntegralCurve γ v`**: `γ t` is tangent to `v (γ t)` for all `t : ℝ`. That is, `γ` is a global
integral curve of `v`.
- **`IsIntegralCurveOn γ v s`**: `γ t` is tangent to `v (γ t)` for all `t ∈ s`, where `s : Set ℝ`.
- **`IsIntegralCurveAt γ v t₀`**: `γ t` is tangent to `v (γ t)` for all `t` in some open interval
around `t₀`. That is, `γ` is a local integral curve of `v`.

For `IsIntegralCurveOn γ v s` and `IsIntegralCurveAt γ v t₀`, even though `γ` is defined for all
time, its value outside of the set `s` or a small interval around `t₀` is irrelevant and considered
junk.

## Implementation notes

For the existence and uniqueness theorems, we assume that the image of the integral curve lies in
the interior of the manifold. The case where the integral curve may lie on the boundary of the
manifold requires special treatment, and we leave it as a to-do.

The uniqueness theorem requires the manifold to be Hausdorff (T2), so that the set on which two
continuous functions agree is closed.

We state simpler versions of the theorem for manifolds without boundary as corollaries.

## To-do

- The case where the integral curve may venture to the boundary of the manifold. See Theorem 9.34,
  J. M. Lee. May require submanifolds.

## Tags

integral curve, vector field, local existence, uniqueness
-/

open scoped Manifold

open Set

variable
  {E : Type*} [NormedAddCommGroup E] [NormedSpace ℝ E] [CompleteSpace E]
  {H : Type*} [TopologicalSpace H] {I : ModelWithCorners ℝ E H}
  {M : Type*} [TopologicalSpace M] [ChartedSpace H M] [SmoothManifoldWithCorners I M]

/-- If `γ : ℝ → M`, `v : M → TM` is a vector field on `M`, and `s ∈ Set ℝ`,
  `IsIntegralCurveOn γ v s` means `γ t` is tangent to `v (γ t)` for all `t ∈ s`. The value of `γ`
  outside of `s` is irrelevant and considered junk.  -/
def IsIntegralCurveOn (γ : ℝ → M) (v : (x : M) → TangentSpace I x) (s : Set ℝ) :=
  ∀ t ∈ s, HasMFDerivAt 𝓘(ℝ, ℝ) I γ t ((1 : ℝ →L[ℝ] ℝ).smulRight <| v (γ t))

/-- If `v : M → TM` is a vector field on `M`, and `t₀ : ℝ`, `IsIntegralCurveAt γ v t₀` means
  `γ : ℝ → M` is a local integral curve of `v` in an open interval of `t₀`. That is, there exists
  `ε > 0` such that `γ t` is tangent to `v (γ t)` for all `t ∈ Ioo (t₀ - ε) (t₀ + ε)`. The value of
  `γ` outside of this interval is irrelevant and considered junk. -/
def IsIntegralCurveAt (γ : ℝ → M) (v : (x : M) → TangentSpace I x) (t : ℝ) :=
  ∃ s ∈ nhds t, IsIntegralCurveOn γ v s

/-- If `v : M → TM` is a vector field on `M`, `IsIntegralCurve γ v` means `γ : ℝ → M` is a global
  integral curve of `v`. That is, `γ t` is tangent to `v (γ t)` for all `t : ℝ`. -/
def IsIntegralCurve (γ : ℝ → M) (v : (x : M) → TangentSpace I x) :=
  ∀ t : ℝ, HasMFDerivAt 𝓘(ℝ, ℝ) I γ t ((1 : ℝ →L[ℝ] ℝ).smulRight (v (γ t)))

variable {γ γ' : ℝ → M} {v : (x : M) → TangentSpace I x} {s s' : Set ℝ} {t₀ : ℝ}

lemma IsIntegralCurve.isIntegralCurveOn (h : IsIntegralCurve γ v) (s : Set ℝ) :
    IsIntegralCurveOn γ v s := fun t _ ↦ h t

lemma isIntegralCurve_iff_isIntegralCurveOn : IsIntegralCurve γ v ↔ IsIntegralCurveOn γ v univ :=
  ⟨fun h ↦ h.isIntegralCurveOn _, fun h t ↦ h t (mem_univ _)⟩

lemma IsIntegralCurve.isIntegralCurveAt (h : IsIntegralCurve γ v) (t : ℝ) :
    IsIntegralCurveAt γ v t := ⟨univ, Filter.univ_mem, fun t _ ↦ h t⟩

lemma isIntegralCurve_iff_isIntegralCurveAt :
    IsIntegralCurve γ v ↔ ∀ t : ℝ, IsIntegralCurveAt γ v t :=
  ⟨fun h ↦ h.isIntegralCurveAt, fun h t ↦ by
    obtain ⟨s, hs, h⟩ := h t
    exact h t (mem_of_mem_nhds hs)⟩

lemma IsIntegralCurveOn.mono (h : IsIntegralCurveOn γ v s) (hs : s' ⊆ s) :
    IsIntegralCurveOn γ v s' := fun t ht ↦ h t (mem_of_mem_of_subset ht hs)

lemma IsIntegralCurveOn.of_union (h : IsIntegralCurveOn γ v s) (h' : IsIntegralCurveOn γ v s') :
    IsIntegralCurveOn γ v (s ∪ s') := fun _ ↦ fun | .inl ht => h _ ht | .inr ht => h' _ ht

lemma isIntegralCurveAt_iff :
    IsIntegralCurveAt γ v t₀ ↔ ∃ ε > 0, IsIntegralCurveOn γ v (Metric.ball t₀ ε) := by
  refine ⟨?_,  fun ⟨ε, hε, h⟩ ↦ ⟨Metric.ball t₀ ε, Metric.ball_mem_nhds _ hε, h⟩⟩
  rintro ⟨s, hs, h⟩
  obtain ⟨ε, hε, hsub⟩ := Metric.mem_nhds_iff.mp hs
  exact ⟨ε, hε, h.mono hsub⟩

lemma IsIntegralCurveAt.hasMFDerivAt (h : IsIntegralCurveAt γ v t₀) :
    HasMFDerivAt 𝓘(ℝ, ℝ) I γ t₀ ((1 : ℝ →L[ℝ] ℝ).smulRight (v (γ t₀))) :=
  have ⟨_, hs, h⟩ := h
  h t₀ (mem_of_mem_nhds hs)

lemma IsIntegralCurveOn.isIntegralCurveAt (h : IsIntegralCurveOn γ v s) (hs : s ∈ nhds t₀) :
    IsIntegralCurveAt γ v t₀ := ⟨s, hs, h⟩

lemma IsIntegralCurveAt.isIntegralCurveOn (h : ∀ t ∈ s, IsIntegralCurveAt γ v t) :
    IsIntegralCurveOn γ v s := by
  intros t ht
  obtain ⟨s, hs, h⟩ := h t ht
  exact h t (mem_of_mem_nhds hs)

/-! ### Translation lemmas -/

section Translation

lemma IsIntegralCurveOn.comp_add (hγ : IsIntegralCurveOn γ v s) (dt : ℝ) :
    IsIntegralCurveOn (γ ∘ (· + dt)) v { t | t + dt ∈ s } := by
  intros t ht
  rw [Function.comp_apply,
    ← ContinuousLinearMap.comp_id (ContinuousLinearMap.smulRight 1 (v (γ (t + dt))))]
  apply HasMFDerivAt.comp t (hγ (t + dt) ht)
  refine ⟨(continuous_add_right _).continuousAt, ?_⟩
  simp only [mfld_simps, hasFDerivWithinAt_univ]
  exact HasFDerivAt.add_const (hasFDerivAt_id _) _

lemma isIntegralCurveOn_comp_add {dt : ℝ} :
    IsIntegralCurveOn γ v s ↔ IsIntegralCurveOn (γ ∘ (· + dt)) v { t | t + dt ∈ s } := by
  refine ⟨fun hγ ↦ hγ.comp_add _, fun hγ ↦ ?_⟩
  have := hγ.comp_add (-dt)
  simp only [mem_setOf_eq, neg_add_cancel_right, setOf_mem_eq] at this
  convert this
  ext
  simp only [Function.comp_apply, neg_add_cancel_right]

lemma IsIntegralCurveAt.comp_add (hγ : IsIntegralCurveAt γ v t₀) (dt : ℝ) :
    IsIntegralCurveAt (γ ∘ (· + dt)) v (t₀ - dt) := by
  rw [isIntegralCurveAt_iff] at hγ
  obtain ⟨ε, hε, h⟩ := hγ
  refine ⟨Metric.ball (t₀ - dt) ε, Metric.isOpen_ball.mem_nhds (Metric.mem_ball_self hε), ?_⟩
  convert h.comp_add dt
  ext t
  rw [mem_setOf_eq, Metric.mem_ball, Metric.mem_ball, dist_sub_eq_dist_add_right]

lemma isIntegralCurveAt_comp_add {dt : ℝ} :
    IsIntegralCurveAt γ v t₀ ↔ IsIntegralCurveAt (γ ∘ (· + dt)) v (t₀ - dt) := by
  refine ⟨fun hγ ↦ hγ.comp_add _, fun hγ ↦ ?_⟩
  have := hγ.comp_add (-dt)
  rw [sub_neg_eq_add, sub_add_cancel] at this
  convert this
  ext
  simp only [Function.comp_apply, neg_add_cancel_right]

lemma IsIntegralCurve.comp_add (hγ : IsIntegralCurve γ v) (dt : ℝ) :
    IsIntegralCurve (γ ∘ (· + dt)) v := by
  rw [isIntegralCurve_iff_isIntegralCurveOn] at *
  exact hγ.comp_add _

lemma isIntegralCurve_comp_add {dt : ℝ} :
    IsIntegralCurve γ v ↔ IsIntegralCurve (γ ∘ (· + dt)) v := by
  refine ⟨fun hγ ↦ hγ.comp_add _, fun hγ ↦ ?_⟩
  convert hγ.comp_add (-dt)
  ext
  simp only [Function.comp_apply, neg_add_cancel_right]

end Translation

/-! ### Scaling lemmas -/

section Scaling

lemma IsIntegralCurveOn.comp_mul (hγ : IsIntegralCurveOn γ v s) (a : ℝ) :
    IsIntegralCurveOn (γ ∘ (· * a)) (a • v) { t | t * a ∈ s } := by
  intros t ht
  rw [Function.comp_apply, Pi.smul_apply, ← ContinuousLinearMap.smulRight_comp]
  refine HasMFDerivAt.comp t (hγ (t * a) ht) ⟨(continuous_mul_right _).continuousAt, ?_⟩
  simp only [mfld_simps, hasFDerivWithinAt_univ]
  exact HasFDerivAt.mul_const' (hasFDerivAt_id _) _

lemma isIntegralCurvOn_comp_mul_ne_zero {a : ℝ} (ha : a ≠ 0) :
    IsIntegralCurveOn γ v s ↔ IsIntegralCurveOn (γ ∘ (· * a)) (a • v) { t | t * a ∈ s } := by
  refine ⟨fun hγ ↦ hγ.comp_mul a, fun hγ ↦ ?_⟩
  have := hγ.comp_mul a⁻¹
  simp_rw [smul_smul, inv_mul_eq_div, div_self ha, one_smul, mem_setOf_eq, mul_assoc,
    inv_mul_eq_div, div_self ha, mul_one, setOf_mem_eq] at this
  convert this
  ext t
  rw [Function.comp_apply, Function.comp_apply, mul_assoc, inv_mul_eq_div, div_self ha, mul_one]

lemma IsIntegralCurveAt.comp_mul_ne_zero (hγ : IsIntegralCurveAt γ v t₀) {a : ℝ} (ha : a ≠ 0) :
    IsIntegralCurveAt (γ ∘ (· * a)) (a • v) (t₀ / a) := by
  obtain ⟨ε, hε, h⟩ := isIntegralCurveAt_iff.mp hγ
  rw [isIntegralCurveAt_iff]
  refine ⟨ε / |a|, div_pos hε (abs_pos.mpr ha), ?_⟩
  convert h.comp_mul a
  ext t
  rw [mem_setOf_eq, Metric.mem_ball, Metric.mem_ball, Real.dist_eq, Real.dist_eq,
    lt_div_iff (abs_pos.mpr ha), ← abs_mul, sub_mul, div_mul_cancel _ ha]

lemma isIntegralCurveAt_comp_mul_ne_zero {a : ℝ} (ha : a ≠ 0) :
    IsIntegralCurveAt γ v t₀ ↔ IsIntegralCurveAt (γ ∘ (· * a)) (a • v) (t₀ / a) := by
  refine ⟨fun hγ ↦ hγ.comp_mul_ne_zero ha, fun hγ ↦ ?_⟩
  have := hγ.comp_mul_ne_zero (inv_ne_zero ha)
  rw [smul_smul, inv_mul_eq_div, div_self ha, one_smul, ← div_mul_eq_div_div_swap,
    inv_mul_eq_div, div_self ha, div_one, Function.comp.assoc] at this
  convert this
  ext t
  simp [inv_mul_eq_div, div_self ha]

lemma IsIntegralCurve.comp_mul (hγ : IsIntegralCurve γ v) (a : ℝ) :
    IsIntegralCurve (γ ∘ (· * a)) (a • v) := by
  rw [isIntegralCurve_iff_isIntegralCurveOn] at *
  exact hγ.comp_mul _

lemma isIntegralCurve_comp_mul_ne_zero {a : ℝ} (ha : a ≠ 0) :
    IsIntegralCurve γ v ↔ IsIntegralCurve (γ ∘ (· * a)) (a • v) := by
  refine ⟨fun hγ ↦ hγ.comp_mul _, fun hγ ↦ ?_⟩
  have := hγ.comp_mul a⁻¹
  rw [smul_smul, inv_mul_eq_div, div_self ha, one_smul] at this
  convert this
  ext t
  rw [Function.comp_apply, Function.comp_apply, mul_assoc, inv_mul_eq_div, div_self ha, mul_one]

/-- If the vector field `v` vanishes at `x₀`, then the constant curve at `x₀`
  is a global integral curve of `v`. -/
lemma isIntegralCurve_const {x : M} (h : v x = 0) : IsIntegralCurve (fun _ ↦ x) v := by
  intro t
  rw [h, ← ContinuousLinearMap.zero_apply (R₁ := ℝ) (R₂ := ℝ) (1 : ℝ),
    ContinuousLinearMap.smulRight_one_one]
  exact hasMFDerivAt_const ..

end Scaling

variable (t₀) {x₀ : M}

/-- For any continuously differentiable vector field and any chosen non-boundary point `x₀` on the
  manifold, there exists an integral curve `γ : ℝ → M` such that `γ t₀ = x₀` and the tangent vector
  of `γ` at `t` coincides with the vector field at `γ t` for all `t` within an open interval around
  `t₀`.-/
theorem exists_isIntegralCurveAt_of_contMDiffAt
    (hv : ContMDiffAt I I.tangent 1 (fun x ↦ (⟨x, v x⟩ : TangentBundle I M)) x₀)
    (hx : I.IsInteriorPoint x₀) :
    ∃ (γ : ℝ → M), γ t₀ = x₀ ∧ IsIntegralCurveAt γ v t₀ := by
  -- express the differentiability of the vector field `v` in the local chart
  rw [contMDiffAt_iff] at hv
  obtain ⟨_, hv⟩ := hv
  -- use Picard-Lindelöf theorem to extract a solution to the ODE in the local chart
  obtain ⟨f, hf1, hf2⟩ := exists_forall_hasDerivAt_Ioo_eq_of_contDiffAt t₀
    (hv.contDiffAt (range_mem_nhds_isInteriorPoint I hx)).snd
  simp_rw [← Real.ball_eq_Ioo, ← Metric.eventually_nhds_iff_ball] at hf2
  -- use continuity of `f` so that `f t` remains inside `interior (extChartAt I x₀).target`
  have ⟨a, ha, hf2'⟩ := Metric.eventually_nhds_iff_ball.mp hf2
  have hcont := (hf2' t₀ (Metric.mem_ball_self ha)).continuousAt
  rw [continuousAt_def, hf1] at hcont
  have hnhds : f ⁻¹' (interior (extChartAt I x₀).target) ∈ nhds t₀ :=
    hcont _ (isOpen_interior.mem_nhds ((I.isInteriorPoint_iff).mp hx))
  rw [← eventually_mem_nhds] at hnhds
  -- obtain a neighbourhood `s` so that the above conditions both hold in `s`
  obtain ⟨s, hs, haux⟩ := (hf2.and hnhds).exists_mem
  -- prove that `γ := (extChartAt I x₀).symm ∘ f` is a desired integral curve
  refine ⟨(extChartAt I x₀).symm ∘ f,
    Eq.symm (by rw [Function.comp_apply, hf1, PartialEquiv.left_inv _ (mem_extChartAt_source ..)]),
    s, hs, ?_⟩
  intros t ht
  -- collect useful terms in convenient forms
  let xₜ : M := (extChartAt I x₀).symm (f t) -- `xₜ := γ t`
  have h : HasDerivAt f (x := t) <| fderivWithin ℝ (extChartAt I x₀ ∘ (extChartAt I xₜ).symm)
    (range I) (extChartAt I xₜ xₜ) (v xₜ) := (haux t ht).1
  rw [← tangentCoordChange_def] at h
  have hf3 := mem_preimage.mp <| mem_of_mem_nhds (haux t ht).2
  have hf3' := mem_of_mem_of_subset hf3 interior_subset
  have hft1 := mem_preimage.mp <|
    mem_of_mem_of_subset hf3' (extChartAt I x₀).target_subset_preimage_source
  have hft2 := mem_extChartAt_source I xₜ
  -- express the derivative of the integral curve in the local chart
  refine ⟨(continuousAt_extChartAt_symm'' _ _ hf3').comp h.continuousAt,
    HasDerivWithinAt.hasFDerivWithinAt ?_⟩
  simp only [mfld_simps, hasDerivWithinAt_univ]
  show HasDerivAt ((extChartAt I xₜ ∘ (extChartAt I x₀).symm) ∘ f) (v xₜ) t
  -- express `v (γ t)` as `D⁻¹ D (v (γ t))`, where `D` is a change of coordinates, so we can use
  -- `HasFDerivAt.comp_hasDerivAt` on `h`
  rw [← tangentCoordChange_self (I := I) (x := xₜ) (z := xₜ) (v := v xₜ) hft2,
    ← tangentCoordChange_comp (x := x₀) ⟨⟨hft2, hft1⟩, hft2⟩]
  apply HasFDerivAt.comp_hasDerivAt _ _ h
  apply HasFDerivWithinAt.hasFDerivAt (s := range I) _ <|
    mem_nhds_iff.mpr ⟨interior (extChartAt I x₀).target,
      subset_trans interior_subset (extChartAt_target_subset_range ..),
      isOpen_interior, hf3⟩
  dsimp only [xₜ]
  nth_rw 4 [← (extChartAt I x₀).right_inv hf3']
  exact hasFDerivWithinAt_tangentCoordChange ⟨hft1, hft2⟩

/-- For any continuously differentiable vector field defined on a manifold without boundary and any
  chosen starting point `x₀ : M`, an integral curve `γ : ℝ → M` exists such that `γ t₀ = x₀` and the
  tangent vector of `γ` at `t` coincides with the vector field at `γ t` for all `t` within an open
  interval around `t₀`. -/
lemma exists_isIntegralCurveAt_of_contMDiffAt_boundaryless [BoundarylessManifold I M]
    (hv : ContMDiffAt I I.tangent 1 (fun x ↦ (⟨x, v x⟩ : TangentBundle I M)) x₀) :
    ∃ (γ : ℝ → M), γ t₀ = x₀ ∧ IsIntegralCurveAt γ v t₀ :=
<<<<<<< HEAD
  exists_isIntegralCurveAt_of_contMDiffAt t₀ hv I.isInteriorPoint

section Naturality

variable
  {E' : Type*} [NormedAddCommGroup E'] [NormedSpace ℝ E']
  {H' : Type*} [TopologicalSpace H'] {I' : ModelWithCorners ℝ E' H'}
  {M' : Type*} [TopologicalSpace M'] [ChartedSpace H' M'] [SmoothManifoldWithCorners I' M']
  {v' : (x : M') → TangentSpace I' x}

/-- Let `v` and `v'` be vector fields on `M` and `M'`, respectively, and let `f : M → M'` be a
  differentiable map. If `v` and `v'` are `f`-related, then `f` maps integral curves of `v` to
  integral curves of `v'`. The converse is stated below. -/
lemma IsIntegralCurveAt.of_mdifferentiable_related (h : IsIntegralCurveAt γ v t₀)
    {f : M → M'} (hf : MDifferentiable I I' f) (hv : ∀ x : M, v' (f x) = mfderiv I I' f x (v x)) :
    IsIntegralCurveAt (f ∘ γ) v' t₀ := by
  obtain ⟨s, hs, h⟩ := h
  refine ⟨s, hs, ?_⟩
  intros t ht
  apply (HasMFDerivAt.comp t (hf (γ t)).hasMFDerivAt (h t ht)).congr_mfderiv
  rw [Function.comp_apply, hv, ContinuousLinearMap.comp_smulRight]

/-- Let `v` and `v'` be vector fields on `M` and `M'`, respectively, and let `f : M → M'` be a
  differentiable map. If `f` maps integral curves of `v` to integral curves of `v'`, then `v` and
  `v'` are `f`-related. The converse is stated above. -/
lemma mdifferentiable_related_of_isIntegralCurveAt [I.Boundaryless]
    (hv : ContMDiff I I.tangent 1 (fun x ↦ (⟨x, v x⟩ : TangentBundle I M)))
    {f : M → M'} (hf : MDifferentiable I I' f)
    (h : ∀ (γ : ℝ → M) (t₀ : ℝ), IsIntegralCurveAt γ v t₀ → IsIntegralCurveAt (f ∘ γ) v' t₀)
    (x : M) : v' (f x) = mfderiv I I' f x (v x) := by
  obtain ⟨γ, h0, hγ⟩ : ∃ γ : ℝ → M, γ 0 = x ∧ IsIntegralCurveAt γ v 0 :=
    exists_isIntegralCurveAt_of_contMDiffAt_boundaryless 0 hv.contMDiffAt
  have hγ' := (h γ 0 hγ).hasMFDerivAt
  have hγ := hγ.hasMFDerivAt
  rw [Function.comp_apply, h0] at hγ'
  rw [h0] at hγ
  have := hasMFDerivAt_unique hγ' <| HasMFDerivAt.comp 0 (hf (γ 0)).hasMFDerivAt hγ
  rw [ContinuousLinearMap.comp_smulRight, ContinuousLinearMap.smulRight_one_eq_iff, h0] at this
  exact this

end Naturality
=======
  exists_isIntegralCurveAt_of_contMDiffAt t₀ hv (BoundarylessManifold.isInteriorPoint I)
>>>>>>> c74e8306
<|MERGE_RESOLUTION|>--- conflicted
+++ resolved
@@ -311,8 +311,7 @@
 lemma exists_isIntegralCurveAt_of_contMDiffAt_boundaryless [BoundarylessManifold I M]
     (hv : ContMDiffAt I I.tangent 1 (fun x ↦ (⟨x, v x⟩ : TangentBundle I M)) x₀) :
     ∃ (γ : ℝ → M), γ t₀ = x₀ ∧ IsIntegralCurveAt γ v t₀ :=
-<<<<<<< HEAD
-  exists_isIntegralCurveAt_of_contMDiffAt t₀ hv I.isInteriorPoint
+  exists_isIntegralCurveAt_of_contMDiffAt t₀ hv (BoundarylessManifold.isInteriorPoint I)
 
 section Naturality
 
@@ -337,7 +336,7 @@
 /-- Let `v` and `v'` be vector fields on `M` and `M'`, respectively, and let `f : M → M'` be a
   differentiable map. If `f` maps integral curves of `v` to integral curves of `v'`, then `v` and
   `v'` are `f`-related. The converse is stated above. -/
-lemma mdifferentiable_related_of_isIntegralCurveAt [I.Boundaryless]
+lemma mdifferentiable_related_of_isIntegralCurveAt [BoundarylessManifold I M]
     (hv : ContMDiff I I.tangent 1 (fun x ↦ (⟨x, v x⟩ : TangentBundle I M)))
     {f : M → M'} (hf : MDifferentiable I I' f)
     (h : ∀ (γ : ℝ → M) (t₀ : ℝ), IsIntegralCurveAt γ v t₀ → IsIntegralCurveAt (f ∘ γ) v' t₀)
@@ -352,7 +351,4 @@
   rw [ContinuousLinearMap.comp_smulRight, ContinuousLinearMap.smulRight_one_eq_iff, h0] at this
   exact this
 
-end Naturality
-=======
-  exists_isIntegralCurveAt_of_contMDiffAt t₀ hv (BoundarylessManifold.isInteriorPoint I)
->>>>>>> c74e8306
+end Naturality