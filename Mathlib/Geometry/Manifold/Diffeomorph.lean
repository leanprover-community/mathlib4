--- conflicted
+++ resolved
@@ -335,61 +335,6 @@
     h.toHomeomorph.toPartialHomeomorph.MDifferentiable I J :=
   ⟨h.mdifferentiableOn _ hn, h.symm.mdifferentiableOn _ hn⟩
 
-<<<<<<< HEAD
-section Constructions
-
-/-- Product of two diffeomorphisms. -/
-def prodCongr (h₁ : M ≃ₘ^n⟮I, I'⟯ M') (h₂ : N ≃ₘ^n⟮J, J'⟯ N') :
-    (M × N) ≃ₘ^n⟮I.prod J, I'.prod J'⟯ M' × N' where
-  contMDiff_toFun := (h₁.contMDiff.comp contMDiff_fst).prodMk (h₂.contMDiff.comp contMDiff_snd)
-  contMDiff_invFun :=
-    (h₁.symm.contMDiff.comp contMDiff_fst).prodMk (h₂.symm.contMDiff.comp contMDiff_snd)
-  toEquiv := h₁.toEquiv.prodCongr h₂.toEquiv
-
-@[simp]
-theorem prodCongr_symm (h₁ : M ≃ₘ^n⟮I, I'⟯ M') (h₂ : N ≃ₘ^n⟮J, J'⟯ N') :
-    (h₁.prodCongr h₂).symm = h₁.symm.prodCongr h₂.symm :=
-  rfl
-
-@[simp]
-theorem coe_prodCongr (h₁ : M ≃ₘ^n⟮I, I'⟯ M') (h₂ : N ≃ₘ^n⟮J, J'⟯ N') :
-    ⇑(h₁.prodCongr h₂) = Prod.map h₁ h₂ :=
-  rfl
-
-section
-
-variable (I J J' M N N' n)
-
-/-- `M × N` is diffeomorphic to `N × M`. -/
-def prodComm : (M × N) ≃ₘ^n⟮I.prod J, J.prod I⟯ N × M where
-  contMDiff_toFun := contMDiff_snd.prodMk contMDiff_fst
-  contMDiff_invFun := contMDiff_snd.prodMk contMDiff_fst
-  toEquiv := Equiv.prodComm M N
-
-@[simp]
-theorem prodComm_symm : (prodComm I J M N n).symm = prodComm J I N M n :=
-  rfl
-
-@[simp]
-theorem coe_prodComm : ⇑(prodComm I J M N n) = Prod.swap :=
-  rfl
-
-/-- `(M × N) × N'` is diffeomorphic to `M × (N × N')`. -/
-def prodAssoc : ((M × N) × N') ≃ₘ^n⟮(I.prod J).prod J', I.prod (J.prod J')⟯ M × N × N' where
-  contMDiff_toFun :=
-    (contMDiff_fst.comp contMDiff_fst).prodMk
-      ((contMDiff_snd.comp contMDiff_fst).prodMk contMDiff_snd)
-  contMDiff_invFun :=
-    (contMDiff_fst.prodMk (contMDiff_fst.comp contMDiff_snd)).prodMk
-      (contMDiff_snd.comp contMDiff_snd)
-  toEquiv := Equiv.prodAssoc M N N'
-
-end
-
-end Constructions
-
-=======
->>>>>>> 77e679bf
 theorem uniqueMDiffOn_image_aux (h : M ≃ₘ^n⟮I, J⟯ N) (hn : 1 ≤ n) {s : Set M}
     (hs : UniqueMDiffOn I s) : UniqueMDiffOn J (h '' s) := by
   convert hs.uniqueMDiffOn_preimage (h.toPartialHomeomorph_mdifferentiable hn)
@@ -585,9 +530,9 @@
 /-- Product of two diffeomorphisms. -/
 def prodCongr (h₁ : M ≃ₘ^n⟮I, I'⟯ M') (h₂ : N ≃ₘ^n⟮J, J'⟯ N') :
     (M × N) ≃ₘ^n⟮I.prod J, I'.prod J'⟯ M' × N' where
-  contMDiff_toFun := (h₁.contMDiff.comp contMDiff_fst).prod_mk (h₂.contMDiff.comp contMDiff_snd)
+  contMDiff_toFun := (h₁.contMDiff.comp contMDiff_fst).prodMk (h₂.contMDiff.comp contMDiff_snd)
   contMDiff_invFun :=
-    (h₁.symm.contMDiff.comp contMDiff_fst).prod_mk (h₂.symm.contMDiff.comp contMDiff_snd)
+    (h₁.symm.contMDiff.comp contMDiff_fst).prodMk (h₂.symm.contMDiff.comp contMDiff_snd)
   toEquiv := h₁.toEquiv.prodCongr h₂.toEquiv
 
 @[simp]
@@ -606,8 +551,8 @@
 
 /-- `M × N` is diffeomorphic to `N × M`. -/
 def prodComm : (M × N) ≃ₘ^n⟮I.prod J, J.prod I⟯ N × M where
-  contMDiff_toFun := contMDiff_snd.prod_mk contMDiff_fst
-  contMDiff_invFun := contMDiff_snd.prod_mk contMDiff_fst
+  contMDiff_toFun := contMDiff_snd.prodMk contMDiff_fst
+  contMDiff_invFun := contMDiff_snd.prodMk contMDiff_fst
   toEquiv := Equiv.prodComm M N
 
 @[simp]
@@ -621,10 +566,10 @@
 /-- `(M × N) × N'` is diffeomorphic to `M × (N × N')`. -/
 def prodAssoc : ((M × N) × N') ≃ₘ^n⟮(I.prod J).prod J', I.prod (J.prod J')⟯ M × N × N' where
   contMDiff_toFun :=
-    (contMDiff_fst.comp contMDiff_fst).prod_mk
-      ((contMDiff_snd.comp contMDiff_fst).prod_mk contMDiff_snd)
+    (contMDiff_fst.comp contMDiff_fst).prodMk
+      ((contMDiff_snd.comp contMDiff_fst).prodMk contMDiff_snd)
   contMDiff_invFun :=
-    (contMDiff_fst.prod_mk (contMDiff_fst.comp contMDiff_snd)).prod_mk
+    (contMDiff_fst.prodMk (contMDiff_fst.comp contMDiff_snd)).prodMk
       (contMDiff_snd.comp contMDiff_snd)
   toEquiv := Equiv.prodAssoc M N N'
 
