/-
Copyright (c) 2020 Nicolò Cavalleri. All rights reserved.
Released under Apache 2.0 license as described in the file LICENSE.
Authors: Nicolò Cavalleri, Yury Kudryashov
-/
import Mathlib.Geometry.Manifold.ContMDiffMap
import Mathlib.Geometry.Manifold.MFDeriv.UniqueDifferential

/-!
# Diffeomorphisms
This file implements diffeomorphisms.

## Definitions

* `Diffeomorph I I' M M' n`: `n`-times continuously differentiable diffeomorphism between
  `M` and `M'` with respect to I and I'; we do not introduce a separate definition for the case
  `n = ∞` or `n = ω`; we use notation instead.
* `Diffeomorph.toHomeomorph`: reinterpret a diffeomorphism as a homeomorphism.
* `ContinuousLinearEquiv.toDiffeomorph`: reinterpret a continuous equivalence as
  a diffeomorphism.
* `ModelWithCorners.transContinuousLinearEquiv`: compose a given `ModelWithCorners` with a
  continuous linear equiv between the old and the new target spaces. Useful, e.g, to turn any
  finite dimensional manifold into a manifold modelled on a Euclidean space.
* `Diffeomorph.toTransContinuousLinearEquiv`: the identity diffeomorphism between `M` with
  model `I` and `M` with model `I.transContinuousLinearEquiv e`.

This file also provides diffeomorphisms related to products and disjoint unions.
* `Diffeomorph.prodCongr`: the product of two diffeomorphisms
* `Diffeomorph.prodComm`: `M × N` is diffeomorphic to `N × M`
* `Diffeomorph.prodAssoc`: `(M × N) × N'` is diffeomorphic to `M × (N × N')`
* `Diffeomorph.sumCongr`: the disjoint union of two diffeomorphisms
* `Diffeomorph.sumComm`: `M ⊕ M'` is diffeomorphic to `M' × M`
* `Diffeomorph.sumAssoc`: `(M ⊕ N) ⊕ P` is diffeomorphic to `M ⊕ (N ⊕ P)`
* `Diffeomorph.sumEmpty`: `M ⊕ ∅` is diffeomorphic to `M`

## Notations

* `M ≃ₘ^n⟮I, I'⟯ M'`  := `Diffeomorph I J M N n`
* `M ≃ₘ⟮I, I'⟯ M'`    := `Diffeomorph I J M N ∞`
* `E ≃ₘ^n[𝕜] E'`     := `E ≃ₘ^n⟮𝓘(𝕜, E), 𝓘(𝕜, E')⟯ E'`
* `E ≃ₘ[𝕜] E'`       := `E ≃ₘ⟮𝓘(𝕜, E), 𝓘(𝕜, E')⟯ E'`

## Implementation notes

This notion of diffeomorphism is needed although there is already a notion of structomorphism
because structomorphisms do not allow the model spaces `H` and `H'` of the two manifolds to be
different, i.e. for a structomorphism one has to impose `H = H'` which is often not the case in
practice.

## Keywords

diffeomorphism, manifold
-/


open scoped Manifold Topology ContDiff

open Function Set

variable {𝕜 : Type*} [NontriviallyNormedField 𝕜] {E : Type*} [NormedAddCommGroup E]
  [NormedSpace 𝕜 E] {E' : Type*} [NormedAddCommGroup E'] [NormedSpace 𝕜 E'] {F : Type*}
  [NormedAddCommGroup F] [NormedSpace 𝕜 F] {H : Type*} [TopologicalSpace H] {H' : Type*}
  [TopologicalSpace H'] {G : Type*} [TopologicalSpace G] {G' : Type*} [TopologicalSpace G']
  {I : ModelWithCorners 𝕜 E H} {I' : ModelWithCorners 𝕜 E' H'} {J : ModelWithCorners 𝕜 F G}
  {J' : ModelWithCorners 𝕜 F G'}

variable {M : Type*} [TopologicalSpace M] [ChartedSpace H M] {M' : Type*} [TopologicalSpace M']
  [ChartedSpace H' M'] {N : Type*} [TopologicalSpace N] [ChartedSpace G N] {N' : Type*}
  [TopologicalSpace N'] [ChartedSpace G' N'] {n : WithTop ℕ∞}

section Defs

variable (I I' M M' n)

/-- `n`-times continuously differentiable diffeomorphism between `M` and `M'` with respect to `I`
and `I'`, denoted as `M ≃ₘ^n⟮I, I'⟯ M'` (in the `Manifold` namespace). -/
structure Diffeomorph extends M ≃ M' where
  protected contMDiff_toFun : ContMDiff I I' n toEquiv
  protected contMDiff_invFun : ContMDiff I' I n toEquiv.symm

end Defs

@[inherit_doc]
scoped[Manifold] notation M " ≃ₘ^" n:1000 "⟮" I ", " J "⟯ " N => Diffeomorph I J M N n

/-- Infinitely differentiable diffeomorphism between `M` and `M'` with respect to `I` and `I'`. -/
scoped[Manifold] notation M " ≃ₘ⟮" I ", " J "⟯ " N => Diffeomorph I J M N ∞

/-- `n`-times continuously differentiable diffeomorphism between `E` and `E'`. -/
scoped[Manifold] notation E " ≃ₘ^" n:1000 "[" 𝕜 "] " E' => Diffeomorph 𝓘(𝕜, E) 𝓘(𝕜, E') E E' n

/-- Infinitely differentiable diffeomorphism between `E` and `E'`. -/
scoped[Manifold] notation3 E " ≃ₘ[" 𝕜 "] " E' => Diffeomorph 𝓘(𝕜, E) 𝓘(𝕜, E') E E' ∞

namespace Diffeomorph

theorem toEquiv_injective : Injective (Diffeomorph.toEquiv : (M ≃ₘ^n⟮I, I'⟯ M') → M ≃ M')
  | ⟨_, _, _⟩, ⟨_, _, _⟩, rfl => rfl

instance : EquivLike (M ≃ₘ^n⟮I, I'⟯ M') M M' where
  coe Φ := Φ.toEquiv
  inv Φ := Φ.toEquiv.symm
  left_inv Φ := Φ.left_inv
  right_inv Φ := Φ.right_inv
  coe_injective' _ _ h _ := toEquiv_injective <| DFunLike.ext' h

/-- Interpret a diffeomorphism as a `ContMDiffMap`. -/
@[coe]
def toContMDiffMap (Φ : M ≃ₘ^n⟮I, I'⟯ M') : C^n⟮I, M; I', M'⟯ :=
  ⟨Φ, Φ.contMDiff_toFun⟩

instance : Coe (M ≃ₘ^n⟮I, I'⟯ M') C^n⟮I, M; I', M'⟯ :=
  ⟨toContMDiffMap⟩

@[continuity]
protected theorem continuous (h : M ≃ₘ^n⟮I, I'⟯ M') : Continuous h :=
  h.contMDiff_toFun.continuous

protected theorem contMDiff (h : M ≃ₘ^n⟮I, I'⟯ M') : ContMDiff I I' n h :=
  h.contMDiff_toFun

protected theorem contMDiffAt (h : M ≃ₘ^n⟮I, I'⟯ M') {x} : ContMDiffAt I I' n h x :=
  h.contMDiff.contMDiffAt

protected theorem contMDiffWithinAt (h : M ≃ₘ^n⟮I, I'⟯ M') {s x} : ContMDiffWithinAt I I' n h s x :=
  h.contMDiffAt.contMDiffWithinAt

-- Porting note (https://github.com/leanprover-community/mathlib4/issues/11215): TODO: should use `E ≃ₘ^n[𝕜] F` notation
protected theorem contDiff (h : E ≃ₘ^n⟮𝓘(𝕜, E), 𝓘(𝕜, E')⟯ E') : ContDiff 𝕜 n h :=
  h.contMDiff.contDiff

@[deprecated (since := "2024-11-21")] alias smooth := Diffeomorph.contDiff

protected theorem mdifferentiable (h : M ≃ₘ^n⟮I, I'⟯ M') (hn : 1 ≤ n) : MDifferentiable I I' h :=
  h.contMDiff.mdifferentiable hn

protected theorem mdifferentiableOn (h : M ≃ₘ^n⟮I, I'⟯ M') (s : Set M) (hn : 1 ≤ n) :
    MDifferentiableOn I I' h s :=
  (h.mdifferentiable hn).mdifferentiableOn

@[simp]
theorem coe_toEquiv (h : M ≃ₘ^n⟮I, I'⟯ M') : ⇑h.toEquiv = h :=
  rfl

@[simp, norm_cast]
theorem coe_coe (h : M ≃ₘ^n⟮I, I'⟯ M') : ⇑(h : C^n⟮I, M; I', M'⟯) = h :=
  rfl

@[simp]
theorem toEquiv_inj {h h' : M ≃ₘ^n⟮I, I'⟯ M'} : h.toEquiv = h'.toEquiv ↔ h = h' :=
  toEquiv_injective.eq_iff

/-- Coercion to function `fun h : M ≃ₘ^n⟮I, I'⟯ M' ↦ (h : M → M')` is injective. -/
theorem coeFn_injective : Injective ((↑) : (M ≃ₘ^n⟮I, I'⟯ M') → (M → M')) :=
  DFunLike.coe_injective

@[ext]
theorem ext {h h' : M ≃ₘ^n⟮I, I'⟯ M'} (Heq : ∀ x, h x = h' x) : h = h' :=
  coeFn_injective <| funext Heq

instance : ContinuousMapClass (M ≃ₘ⟮I, J⟯ N) M N where
  map_continuous f := f.continuous

section

variable (M I n)

/-- Identity map as a diffeomorphism. -/
protected def refl : M ≃ₘ^n⟮I, I⟯ M where
  contMDiff_toFun := contMDiff_id
  contMDiff_invFun := contMDiff_id
  toEquiv := Equiv.refl M

@[simp]
theorem refl_toEquiv : (Diffeomorph.refl I M n).toEquiv = Equiv.refl _ :=
  rfl

@[simp]
theorem coe_refl : ⇑(Diffeomorph.refl I M n) = id :=
  rfl

end

/-- Composition of two diffeomorphisms. -/
@[trans]
protected def trans (h₁ : M ≃ₘ^n⟮I, I'⟯ M') (h₂ : M' ≃ₘ^n⟮I', J⟯ N) : M ≃ₘ^n⟮I, J⟯ N where
  contMDiff_toFun := h₂.contMDiff.comp h₁.contMDiff
  contMDiff_invFun := h₁.contMDiff_invFun.comp h₂.contMDiff_invFun
  toEquiv := h₁.toEquiv.trans h₂.toEquiv

@[simp]
theorem trans_refl (h : M ≃ₘ^n⟮I, I'⟯ M') : h.trans (Diffeomorph.refl I' M' n) = h :=
  ext fun _ => rfl

@[simp]
theorem refl_trans (h : M ≃ₘ^n⟮I, I'⟯ M') : (Diffeomorph.refl I M n).trans h = h :=
  ext fun _ => rfl

@[simp]
theorem coe_trans (h₁ : M ≃ₘ^n⟮I, I'⟯ M') (h₂ : M' ≃ₘ^n⟮I', J⟯ N) : ⇑(h₁.trans h₂) = h₂ ∘ h₁ :=
  rfl

/-- Inverse of a diffeomorphism. -/
@[symm]
protected def symm (h : M ≃ₘ^n⟮I, J⟯ N) : N ≃ₘ^n⟮J, I⟯ M where
  contMDiff_toFun := h.contMDiff_invFun
  contMDiff_invFun := h.contMDiff_toFun
  toEquiv := h.toEquiv.symm

@[simp]
theorem apply_symm_apply (h : M ≃ₘ^n⟮I, J⟯ N) (x : N) : h (h.symm x) = x :=
  h.toEquiv.apply_symm_apply x

@[simp]
theorem symm_apply_apply (h : M ≃ₘ^n⟮I, J⟯ N) (x : M) : h.symm (h x) = x :=
  h.toEquiv.symm_apply_apply x

@[simp]
theorem symm_refl : (Diffeomorph.refl I M n).symm = Diffeomorph.refl I M n :=
  ext fun _ => rfl

@[simp]
theorem self_trans_symm (h : M ≃ₘ^n⟮I, J⟯ N) : h.trans h.symm = Diffeomorph.refl I M n :=
  ext h.symm_apply_apply

@[simp]
theorem symm_trans_self (h : M ≃ₘ^n⟮I, J⟯ N) : h.symm.trans h = Diffeomorph.refl J N n :=
  ext h.apply_symm_apply

@[simp]
theorem symm_trans' (h₁ : M ≃ₘ^n⟮I, I'⟯ M') (h₂ : M' ≃ₘ^n⟮I', J⟯ N) :
    (h₁.trans h₂).symm = h₂.symm.trans h₁.symm :=
  rfl

@[simp]
theorem symm_toEquiv (h : M ≃ₘ^n⟮I, J⟯ N) : h.symm.toEquiv = h.toEquiv.symm :=
  rfl

@[simp, mfld_simps]
theorem toEquiv_coe_symm (h : M ≃ₘ^n⟮I, J⟯ N) : ⇑h.toEquiv.symm = h.symm :=
  rfl

theorem image_eq_preimage (h : M ≃ₘ^n⟮I, J⟯ N) (s : Set M) : h '' s = h.symm ⁻¹' s :=
  h.toEquiv.image_eq_preimage s

theorem symm_image_eq_preimage (h : M ≃ₘ^n⟮I, J⟯ N) (s : Set N) : h.symm '' s = h ⁻¹' s :=
  h.symm.image_eq_preimage s

@[simp, mfld_simps]
nonrec theorem range_comp {α} (h : M ≃ₘ^n⟮I, J⟯ N) (f : α → M) :
    range (h ∘ f) = h.symm ⁻¹' range f := by
  rw [range_comp, image_eq_preimage]

@[simp]
theorem image_symm_image (h : M ≃ₘ^n⟮I, J⟯ N) (s : Set N) : h '' (h.symm '' s) = s :=
  h.toEquiv.image_symm_image s

@[simp]
theorem symm_image_image (h : M ≃ₘ^n⟮I, J⟯ N) (s : Set M) : h.symm '' (h '' s) = s :=
  h.toEquiv.symm_image_image s

/-- A diffeomorphism is a homeomorphism. -/
def toHomeomorph (h : M ≃ₘ^n⟮I, J⟯ N) : M ≃ₜ N :=
  ⟨h.toEquiv, h.continuous, h.symm.continuous⟩

@[simp]
theorem toHomeomorph_toEquiv (h : M ≃ₘ^n⟮I, J⟯ N) : h.toHomeomorph.toEquiv = h.toEquiv :=
  rfl

@[simp]
theorem symm_toHomeomorph (h : M ≃ₘ^n⟮I, J⟯ N) : h.symm.toHomeomorph = h.toHomeomorph.symm :=
  rfl

@[simp]
theorem coe_toHomeomorph (h : M ≃ₘ^n⟮I, J⟯ N) : ⇑h.toHomeomorph = h :=
  rfl

@[simp]
theorem coe_toHomeomorph_symm (h : M ≃ₘ^n⟮I, J⟯ N) : ⇑h.toHomeomorph.symm = h.symm :=
  rfl

@[simp]
theorem contMDiffWithinAt_comp_diffeomorph_iff {m} (h : M ≃ₘ^n⟮I, J⟯ N) {f : N → M'} {s x}
    (hm : m ≤ n) :
    ContMDiffWithinAt I I' m (f ∘ h) s x ↔ ContMDiffWithinAt J I' m f (h.symm ⁻¹' s) (h x) := by
  constructor
  · intro Hfh
    rw [← h.symm_apply_apply x] at Hfh
    simpa only [Function.comp_def, h.apply_symm_apply] using
      Hfh.comp (h x) (h.symm.contMDiffWithinAt.of_le hm) (mapsTo_preimage _ _)
  · rw [← h.image_eq_preimage]
    exact fun hf => hf.comp x (h.contMDiffWithinAt.of_le hm) (mapsTo_image _ _)

@[simp]
theorem contMDiffOn_comp_diffeomorph_iff {m} (h : M ≃ₘ^n⟮I, J⟯ N) {f : N → M'} {s} (hm : m ≤ n) :
    ContMDiffOn I I' m (f ∘ h) s ↔ ContMDiffOn J I' m f (h.symm ⁻¹' s) :=
  h.toEquiv.forall_congr fun {_} => by
    simp only [hm, coe_toEquiv, h.symm_apply_apply, contMDiffWithinAt_comp_diffeomorph_iff,
      mem_preimage]

@[simp]
theorem contMDiffAt_comp_diffeomorph_iff {m} (h : M ≃ₘ^n⟮I, J⟯ N) {f : N → M'} {x} (hm : m ≤ n) :
    ContMDiffAt I I' m (f ∘ h) x ↔ ContMDiffAt J I' m f (h x) :=
  h.contMDiffWithinAt_comp_diffeomorph_iff hm

@[simp]
theorem contMDiff_comp_diffeomorph_iff {m} (h : M ≃ₘ^n⟮I, J⟯ N) {f : N → M'} (hm : m ≤ n) :
    ContMDiff I I' m (f ∘ h) ↔ ContMDiff J I' m f :=
  h.toEquiv.forall_congr fun _ ↦ h.contMDiffAt_comp_diffeomorph_iff hm

@[simp]
theorem contMDiffWithinAt_diffeomorph_comp_iff {m} (h : M ≃ₘ^n⟮I, J⟯ N) {f : M' → M} (hm : m ≤ n)
    {s x} : ContMDiffWithinAt I' J m (h ∘ f) s x ↔ ContMDiffWithinAt I' I m f s x :=
  ⟨fun Hhf => by
    simpa only [Function.comp_def, h.symm_apply_apply] using
      (h.symm.contMDiffAt.of_le hm).comp_contMDiffWithinAt _ Hhf,
    fun Hf => (h.contMDiffAt.of_le hm).comp_contMDiffWithinAt _ Hf⟩

@[simp]
theorem contMDiffAt_diffeomorph_comp_iff {m} (h : M ≃ₘ^n⟮I, J⟯ N) {f : M' → M} (hm : m ≤ n) {x} :
    ContMDiffAt I' J m (h ∘ f) x ↔ ContMDiffAt I' I m f x :=
  h.contMDiffWithinAt_diffeomorph_comp_iff hm

@[simp]
theorem contMDiffOn_diffeomorph_comp_iff {m} (h : M ≃ₘ^n⟮I, J⟯ N) {f : M' → M} (hm : m ≤ n) {s} :
    ContMDiffOn I' J m (h ∘ f) s ↔ ContMDiffOn I' I m f s :=
  forall₂_congr fun _ _ => h.contMDiffWithinAt_diffeomorph_comp_iff hm

@[simp]
theorem contMDiff_diffeomorph_comp_iff {m} (h : M ≃ₘ^n⟮I, J⟯ N) {f : M' → M} (hm : m ≤ n) :
    ContMDiff I' J m (h ∘ f) ↔ ContMDiff I' I m f :=
  forall_congr' fun _ => h.contMDiffWithinAt_diffeomorph_comp_iff hm

theorem toPartialHomeomorph_mdifferentiable (h : M ≃ₘ^n⟮I, J⟯ N) (hn : 1 ≤ n) :
    h.toHomeomorph.toPartialHomeomorph.MDifferentiable I J :=
  ⟨h.mdifferentiableOn _ hn, h.symm.mdifferentiableOn _ hn⟩

theorem uniqueMDiffOn_image_aux (h : M ≃ₘ^n⟮I, J⟯ N) (hn : 1 ≤ n) {s : Set M}
    (hs : UniqueMDiffOn I s) : UniqueMDiffOn J (h '' s) := by
  convert hs.uniqueMDiffOn_preimage (h.toPartialHomeomorph_mdifferentiable hn)
  simp [h.image_eq_preimage]

@[simp]
theorem uniqueMDiffOn_image (h : M ≃ₘ^n⟮I, J⟯ N) (hn : 1 ≤ n) {s : Set M} :
    UniqueMDiffOn J (h '' s) ↔ UniqueMDiffOn I s :=
  ⟨fun hs => h.symm_image_image s ▸ h.symm.uniqueMDiffOn_image_aux hn hs,
    h.uniqueMDiffOn_image_aux hn⟩

@[simp]
theorem uniqueMDiffOn_preimage (h : M ≃ₘ^n⟮I, J⟯ N) (hn : 1 ≤ n) {s : Set N} :
    UniqueMDiffOn I (h ⁻¹' s) ↔ UniqueMDiffOn J s :=
  h.symm_image_eq_preimage s ▸ h.symm.uniqueMDiffOn_image hn

-- Porting note (https://github.com/leanprover-community/mathlib4/issues/11215):
-- TODO: should use `E ≃ₘ^n[𝕜] F` notation
@[simp]
theorem uniqueDiffOn_image (h : E ≃ₘ^n⟮𝓘(𝕜, E), 𝓘(𝕜, F)⟯ F) (hn : 1 ≤ n) {s : Set E} :
    UniqueDiffOn 𝕜 (h '' s) ↔ UniqueDiffOn 𝕜 s := by
  simp only [← uniqueMDiffOn_iff_uniqueDiffOn, uniqueMDiffOn_image, hn]

@[simp]
-- Porting note (https://github.com/leanprover-community/mathlib4/issues/11215):
-- TODO: should use `E ≃ₘ^n[𝕜] F` notation
theorem uniqueDiffOn_preimage (h : E ≃ₘ^n⟮𝓘(𝕜, E), 𝓘(𝕜, F)⟯ F) (hn : 1 ≤ n) {s : Set F} :
    UniqueDiffOn 𝕜 (h ⁻¹' s) ↔ UniqueDiffOn 𝕜 s :=
  h.symm_image_eq_preimage s ▸ h.symm.uniqueDiffOn_image hn

end Diffeomorph

namespace ContinuousLinearEquiv

variable (e : E ≃L[𝕜] E')

/-- A continuous linear equivalence between normed spaces is a diffeomorphism. -/
def toDiffeomorph : E ≃ₘ[𝕜] E' where
  contMDiff_toFun := e.contDiff.contMDiff
  contMDiff_invFun := e.symm.contDiff.contMDiff
  toEquiv := e.toLinearEquiv.toEquiv

@[simp]
theorem coe_toDiffeomorph : ⇑e.toDiffeomorph = e :=
  rfl

@[simp]
theorem symm_toDiffeomorph : e.symm.toDiffeomorph = e.toDiffeomorph.symm :=
  rfl

@[simp]
theorem coe_toDiffeomorph_symm : ⇑e.toDiffeomorph.symm = e.symm :=
  rfl

end ContinuousLinearEquiv

namespace ModelWithCorners

<<<<<<< HEAD
variable (I) (e : E ≃L[𝕜] E') [NeZero n]
=======
variable (I) (e : E ≃L[𝕜] E')
>>>>>>> f3cb4ca9

/-- Apply a continuous linear equivalence to the model vector space. -/
def transContinuousLinearEquiv : ModelWithCorners 𝕜 E' H where
  toPartialEquiv := I.toPartialEquiv.trans e.toEquiv.toPartialEquiv
  source_eq := by simp
<<<<<<< HEAD
  convex_range' := by
    split_ifs with h
    · simp only [PartialEquiv.coe_trans, Equiv.toPartialEquiv_apply, LinearEquiv.coe_toEquiv,
      ContinuousLinearEquiv.coe_toLinearEquiv, toPartialEquiv_coe]
      rw [range_comp]
      letI := h.rclike
      letI := NormedSpace.restrictScalars ℝ 𝕜 E
      letI := NormedSpace.restrictScalars ℝ 𝕜 E'
      let eR : E →L[ℝ] E' := ContinuousLinearMap.restrictScalars ℝ (e : E →L[𝕜] E')
      change Convex ℝ (⇑eR '' range ↑I)
      apply I.convex_range.linear_image
    · simp [range_eq_univ_of_not_isRCLikeNormedField I h, range_comp]
  nonempty_interior' := by
    simp only [PartialEquiv.coe_trans, Equiv.toPartialEquiv_apply, LinearEquiv.coe_toEquiv,
      ContinuousLinearEquiv.coe_toLinearEquiv, toPartialEquiv_coe, range_comp,
      ContinuousLinearEquiv.image_eq_preimage]
    apply Nonempty.mono (preimage_interior_subset_interior_preimage e.symm.continuous)
    rw [← ContinuousLinearEquiv.image_eq_preimage]
    simpa using I.nonempty_interior
=======
  uniqueDiffOn' := by simp [I.uniqueDiffOn]
  target_subset_closure_interior := by
    simp only [PartialEquiv.trans_target, Equiv.toPartialEquiv_target,
      Equiv.toPartialEquiv_symm_apply, Diffeomorph.toEquiv_coe_symm, target_eq, univ_inter]
    change e.toHomeomorph.symm ⁻¹' _ ⊆ closure (interior (e.toHomeomorph.symm ⁻¹' (range I)))
    rw [← e.toHomeomorph.symm.isOpenMap.preimage_interior_eq_interior_preimage
      e.toHomeomorph.continuous_symm,
      ← e.toHomeomorph.symm.isOpenMap.preimage_closure_eq_closure_preimage
      e.toHomeomorph.continuous_symm]
    exact preimage_mono I.range_subset_closure_interior
>>>>>>> f3cb4ca9
  continuous_toFun := e.continuous.comp I.continuous
  continuous_invFun := I.continuous_symm.comp e.symm.continuous

@[deprecated (since := "2025-06-12")] alias transDiffeomorph := transContinuousLinearEquiv

@[simp, mfld_simps]
theorem coe_transContinuousLinearEquiv : ⇑(I.transContinuousLinearEquiv e) = e ∘ I :=
  rfl

@[deprecated (since := "2025-06-12")] alias coe_transDiffeomorph := coe_transContinuousLinearEquiv

@[simp, mfld_simps]
theorem coe_transContinuousLinearEquiv_symm :
    ⇑(I.transContinuousLinearEquiv e).symm = I.symm ∘ e.symm := rfl
<<<<<<< HEAD
=======

@[deprecated (since := "2025-06-12")]
alias coe_transDiffeomorph_symm := coe_transContinuousLinearEquiv_symm
>>>>>>> f3cb4ca9

theorem transContinuousLinearEquiv_range : range (I.transContinuousLinearEquiv e) = e '' range I :=
  range_comp e I

<<<<<<< HEAD
=======
@[deprecated (since := "2025-06-12")]
alias transDiffeomorph_range := transContinuousLinearEquiv_range

>>>>>>> f3cb4ca9
theorem coe_extChartAt_transContinuousLinearEquiv (x : M) :
    ⇑(extChartAt (I.transContinuousLinearEquiv e) x) = e ∘ extChartAt I x :=
  rfl

<<<<<<< HEAD
=======
@[deprecated (since := "2025-06-12")]
alias coe_extChartAt_transDiffeomorph := coe_extChartAt_transContinuousLinearEquiv

>>>>>>> f3cb4ca9
theorem coe_extChartAt_transContinuousLinearEquiv_symm (x : M) :
    ⇑(extChartAt (I.transContinuousLinearEquiv e) x).symm = (extChartAt I x).symm ∘ e.symm :=
  rfl

<<<<<<< HEAD
theorem extChartAt_transContinuousLinearEquiv_target (x : M) :
    (extChartAt (I.transContinuousLinearEquiv e) x).target
      = e.symm ⁻¹' (extChartAt I x).target := by
  simp only [range_comp, preimage_preimage, ContinuousLinearEquiv.image_eq_preimage, mfld_simps]
  rfl
=======
@[deprecated (since := "2025-06-12")]
alias coe_extChartAt_transDiffeomorph_symm := coe_extChartAt_transContinuousLinearEquiv_symm
>>>>>>> f3cb4ca9

theorem extChartAt_transContinuousLinearEquiv_target (x : M) :
    (extChartAt (I.transContinuousLinearEquiv e) x).target
      = e.symm ⁻¹' (extChartAt I x).target := by
  simp only [range_comp, preimage_preimage, ContinuousLinearEquiv.image_eq_preimage, mfld_simps]
  rfl

<<<<<<< HEAD
=======
@[deprecated (since := "2025-06-12")]
alias extChartAt_transDiffeomorph_target := extChartAt_transContinuousLinearEquiv_target

end ModelWithCorners

>>>>>>> f3cb4ca9
namespace ContinuousLinearEquiv

variable (e : E ≃L[𝕜] F)

instance instIsManifoldtransContinuousLinearEquiv [IsManifold I n M] :
    IsManifold (I.transContinuousLinearEquiv e) n M := by
  refine isManifold_of_contDiffOn (I.transContinuousLinearEquiv e) n M fun e₁ e₂ h₁ h₂ => ?_
  refine e.contDiff.comp_contDiffOn
      (((contDiffGroupoid n I).compatible h₁ h₂).1.comp e.symm.contDiff.contDiffOn ?_)
  simp [preimage_comp, range_comp, mapsTo_iff_subset_preimage,
    ContinuousLinearEquiv.image_eq_preimage]

variable (I M)

/-- The identity diffeomorphism between a manifold with model `I` and the same manifold
with model `I.trans_diffeomorph e`. -/
def toTransContinuousLinearEquiv (e : E ≃L[𝕜] F) : M ≃ₘ^n⟮I, I.transContinuousLinearEquiv e⟯ M where
  toEquiv := Equiv.refl M
  contMDiff_toFun x := by
    refine contMDiffWithinAt_iff'.2 ⟨continuousWithinAt_id, ?_⟩
    refine e.contDiff.contDiffWithinAt.congr_of_mem (fun y hy ↦ ?_) ?_
    · simp only [Equiv.coe_refl, id, (· ∘ ·), I.coe_extChartAt_transContinuousLinearEquiv,
        (extChartAt I x).right_inv hy.1]
    · exact
      ⟨(extChartAt I x).map_source (mem_extChartAt_source x), trivial, by simp only [mfld_simps]⟩
  contMDiff_invFun x := by
    refine contMDiffWithinAt_iff'.2 ⟨continuousWithinAt_id, ?_⟩
    refine e.symm.contDiff.contDiffWithinAt.congr_of_mem (fun y hy => ?_) ?_
    · simp only [mem_inter_iff, I.extChartAt_transContinuousLinearEquiv_target] at hy
      simp only [Equiv.coe_refl, Equiv.refl_symm, id, (· ∘ ·),
        I.coe_extChartAt_transContinuousLinearEquiv_symm, (extChartAt I x).right_inv hy.1]
    exact ⟨(extChartAt _ x).map_source (mem_extChartAt_source x), trivial, by
      simp only [e.symm_apply_apply, Equiv.refl_symm, Equiv.coe_refl, mfld_simps]⟩

@[deprecated (since := "2025-06-12")]
alias _root_.Diffeomorph.toTransDiffeomorph := toTransContinuousLinearEquiv

variable {I M}

@[simp]
theorem contMDiffWithinAt_transContinuousLinearEquiv_right {f : M' → M} {x s} :
    ContMDiffWithinAt I' (I.transContinuousLinearEquiv e) n f s x
      ↔ ContMDiffWithinAt I' I n f s x :=
  (toTransContinuousLinearEquiv I M e).contMDiffWithinAt_diffeomorph_comp_iff le_rfl
<<<<<<< HEAD
=======

@[deprecated (since := "2025-06-12")]
alias _root_.Diffeomorph.contMDiffWithinAt_transDiffeomorph_right :=
contMDiffWithinAt_transContinuousLinearEquiv_right
>>>>>>> f3cb4ca9

@[simp]
theorem contMDiffAt_transContinuousLinearEquiv_right {f : M' → M} {x} :
    ContMDiffAt I' (I.transContinuousLinearEquiv e) n f x ↔ ContMDiffAt I' I n f x :=
  (toTransContinuousLinearEquiv I M e).contMDiffAt_diffeomorph_comp_iff le_rfl
<<<<<<< HEAD
=======

@[deprecated (since := "2025-06-12")]
alias _root_.Diffeomorph.contMDiffAt_transDiffeomorph_right :=
contMDiffAt_transContinuousLinearEquiv_right
>>>>>>> f3cb4ca9

@[simp]
theorem contMDiffOn_transContinuousLinearEquiv_right {f : M' → M} {s} :
    ContMDiffOn I' (I.transContinuousLinearEquiv e) n f s ↔ ContMDiffOn I' I n f s :=
  (toTransContinuousLinearEquiv I M e).contMDiffOn_diffeomorph_comp_iff le_rfl
<<<<<<< HEAD
=======

@[deprecated (since := "2025-06-12")]
alias _root_.Diffeomorph.contMDiffOn_transDiffeomorph_right :=
contMDiffOn_transContinuousLinearEquiv_right
>>>>>>> f3cb4ca9

@[simp]
theorem contMDiff_transContinuousLinearEquiv_right {f : M' → M} :
    ContMDiff I' (I.transContinuousLinearEquiv e) n f ↔ ContMDiff I' I n f :=
  (toTransContinuousLinearEquiv I M e).contMDiff_diffeomorph_comp_iff le_rfl
<<<<<<< HEAD

@[deprecated (since := "2024-11-21")]
alias smooth_transContinuousLinearEquiv_right := contMDiff_transContinuousLinearEquiv_right
=======

@[deprecated (since := "2025-06-12")]
alias _root_.Diffeomorph.contMDiff_transDiffeomorph_right :=
contMDiff_transContinuousLinearEquiv_right

@[deprecated (since := "2024-11-21")]
alias _root_.Diffeomorph.smooth_transDiffeomorph_right :=
contMDiff_transContinuousLinearEquiv_right
>>>>>>> f3cb4ca9

@[simp]
theorem contMDiffWithinAt_transContinuousLinearEquiv_left {f : M → M'} {x s} :
    ContMDiffWithinAt (I.transContinuousLinearEquiv e) I' n f s x
      ↔ ContMDiffWithinAt I I' n f s x :=
  ((toTransContinuousLinearEquiv I M e).contMDiffWithinAt_comp_diffeomorph_iff le_rfl).symm
<<<<<<< HEAD
=======

@[deprecated (since := "2025-06-12")]
alias _root_.Diffeomorph.contMDiffWithinAt_transDiffeomorph_left :=
contMDiffWithinAt_transContinuousLinearEquiv_left
>>>>>>> f3cb4ca9

@[simp]
theorem contMDiffAt_transContinuousLinearEquiv_left {f : M → M'} {x} :
    ContMDiffAt (I.transContinuousLinearEquiv e) I' n f x ↔ ContMDiffAt I I' n f x :=
  ((toTransContinuousLinearEquiv I M e).contMDiffAt_comp_diffeomorph_iff le_rfl).symm
<<<<<<< HEAD
=======

@[deprecated (since := "2025-06-12")]
alias _root_.Diffeomorph.contMDiffAt_transDiffeomorph_left :=
contMDiffAt_transContinuousLinearEquiv_left
>>>>>>> f3cb4ca9

@[simp]
theorem contMDiffOn_transContinuousLinearEquiv_left {f : M → M'} {s} :
    ContMDiffOn (I.transContinuousLinearEquiv e) I' n f s ↔ ContMDiffOn I I' n f s :=
  ((toTransContinuousLinearEquiv I M e).contMDiffOn_comp_diffeomorph_iff le_rfl).symm
<<<<<<< HEAD
=======

@[deprecated (since := "2025-06-12")]
alias _root_.Diffeomorph.contMDiffOn_transDiffeomorph_left :=
contMDiffOn_transContinuousLinearEquiv_left
>>>>>>> f3cb4ca9

@[simp]
theorem contMDiff_transContinuousLinearEquiv_left {f : M → M'} :
    ContMDiff (I.transContinuousLinearEquiv e) I' n f ↔ ContMDiff I I' n f :=
  ((toTransContinuousLinearEquiv I M e).contMDiff_comp_diffeomorph_iff le_rfl).symm
<<<<<<< HEAD

@[deprecated (since := "2024-11-21")]
alias smooth_transContinuousLinearEquiv_left := contMDiff_transContinuousLinearEquiv_left
=======

@[deprecated (since := "2025-06-12")]
alias _root_.Diffeomorph.contMDiff_transDiffeomorph_left :=
contMDiff_transContinuousLinearEquiv_left

@[deprecated (since := "2024-11-21")]
alias _root_.Diffeomorph.smooth_transContinuousLinearEquiv_left :=
contMDiff_transContinuousLinearEquiv_left
>>>>>>> f3cb4ca9

end ContinuousLinearEquiv

namespace Diffeomorph

section Constructions

section Product

/-- Product of two diffeomorphisms. -/
def prodCongr (h₁ : M ≃ₘ^n⟮I, I'⟯ M') (h₂ : N ≃ₘ^n⟮J, J'⟯ N') :
    (M × N) ≃ₘ^n⟮I.prod J, I'.prod J'⟯ M' × N' where
  contMDiff_toFun := (h₁.contMDiff.comp contMDiff_fst).prodMk (h₂.contMDiff.comp contMDiff_snd)
  contMDiff_invFun :=
    (h₁.symm.contMDiff.comp contMDiff_fst).prodMk (h₂.symm.contMDiff.comp contMDiff_snd)
  toEquiv := h₁.toEquiv.prodCongr h₂.toEquiv

@[simp]
theorem prodCongr_symm (h₁ : M ≃ₘ^n⟮I, I'⟯ M') (h₂ : N ≃ₘ^n⟮J, J'⟯ N') :
    (h₁.prodCongr h₂).symm = h₁.symm.prodCongr h₂.symm :=
  rfl

@[simp]
theorem coe_prodCongr (h₁ : M ≃ₘ^n⟮I, I'⟯ M') (h₂ : N ≃ₘ^n⟮J, J'⟯ N') :
    ⇑(h₁.prodCongr h₂) = Prod.map h₁ h₂ :=
  rfl

section

variable (I J J' M N N' n)

/-- `M × N` is diffeomorphic to `N × M`. -/
def prodComm : (M × N) ≃ₘ^n⟮I.prod J, J.prod I⟯ N × M where
  contMDiff_toFun := contMDiff_snd.prodMk contMDiff_fst
  contMDiff_invFun := contMDiff_snd.prodMk contMDiff_fst
  toEquiv := Equiv.prodComm M N

@[simp]
theorem prodComm_symm : (prodComm I J M N n).symm = prodComm J I N M n :=
  rfl

@[simp]
theorem coe_prodComm : ⇑(prodComm I J M N n) = Prod.swap :=
  rfl

/-- `(M × N) × N'` is diffeomorphic to `M × (N × N')`. -/
def prodAssoc : ((M × N) × N') ≃ₘ^n⟮(I.prod J).prod J', I.prod (J.prod J')⟯ M × N × N' where
  contMDiff_toFun :=
    (contMDiff_fst.comp contMDiff_fst).prodMk
      ((contMDiff_snd.comp contMDiff_fst).prodMk contMDiff_snd)
  contMDiff_invFun :=
    (contMDiff_fst.prodMk (contMDiff_fst.comp contMDiff_snd)).prodMk
      (contMDiff_snd.comp contMDiff_snd)
  toEquiv := Equiv.prodAssoc M N N'

end

end Product

section disjointUnion

variable {M' : Type*} [TopologicalSpace M'] [ChartedSpace H M']
  {M'' : Type*} [TopologicalSpace M''] [ChartedSpace H M'']
  {N J : Type*} [TopologicalSpace N] [ChartedSpace H N] {J : ModelWithCorners 𝕜 E' H}
  {N' : Type*} [TopologicalSpace N'] [ChartedSpace H N']

/-- The sum of two diffeomorphisms: this is `Sum.map` as a diffeomorphism. -/
def sumCongr (φ : Diffeomorph I J M N n) (ψ : Diffeomorph I J M' N' n) :
    Diffeomorph I J (M ⊕ M') (N ⊕ N') n where
  toEquiv := Equiv.sumCongr φ.toEquiv ψ.toEquiv
  contMDiff_toFun := ContMDiff.sumMap φ.contMDiff_toFun ψ.contMDiff_toFun
  contMDiff_invFun := ContMDiff.sumMap φ.contMDiff_invFun ψ.contMDiff_invFun

lemma sumCongr_symm_symm (φ : Diffeomorph I J M N n) (ψ : Diffeomorph I J M' N' n) :
    sumCongr φ.symm ψ.symm = (sumCongr φ ψ).symm := rfl

@[simp, mfld_simps]
lemma sumCongr_coe (φ : Diffeomorph I J M N n) (ψ : Diffeomorph I J M' N' n) :
    sumCongr φ ψ = Sum.map φ ψ := rfl

lemma sumCongr_inl (φ : Diffeomorph I J M N n) (ψ : Diffeomorph I J M' N' n) :
    (sumCongr φ ψ) ∘ Sum.inl = Sum.inl ∘ φ := rfl

lemma sumCongr_inr (φ : Diffeomorph I J M N n) (ψ : Diffeomorph I J M' N' n) :
    (sumCongr φ ψ) ∘ Sum.inr = Sum.inr ∘ ψ := rfl

variable (I M M' n) in
/-- The canonical diffeomorphism `M ⊕ M' → M' ⊕ M`: this is `Sum.swap` as a diffeomorphism -/
def sumComm : Diffeomorph I I (M ⊕ M') (M' ⊕ M) n where
  toEquiv := Equiv.sumComm M M'
  contMDiff_toFun := ContMDiff.swap
  contMDiff_invFun := ContMDiff.swap

@[simp, mfld_simps]
theorem sumComm_coe : (Diffeomorph.sumComm I M n M' : (M ⊕ M') → (M' ⊕ M)) = Sum.swap := rfl

@[simp, mfld_simps]
theorem sumComm_symm : (Diffeomorph.sumComm I M n M').symm = Diffeomorph.sumComm I M' n M := rfl

variable (I M M' n) in
lemma sumComm_inl : (Diffeomorph.sumComm I M n M') ∘ Sum.inl = Sum.inr := by
  ext
  exact Sum.swap_inl

variable (I M M' n) in
lemma sumComm_inr : (Diffeomorph.sumComm I M n M') ∘ Sum.inr = Sum.inl := by
  ext
  exact Sum.swap_inr

variable (I M M' M'' n) in
/-- The canonical diffeomorphism `(M ⊕ N) ⊕ P → M ⊕ (N ⊕ P)` -/
def sumAssoc : Diffeomorph I I ((M ⊕ M') ⊕ M'') (M ⊕ (M' ⊕ M'')) n where
  toEquiv := Equiv.sumAssoc M M' M''
  contMDiff_toFun := by
    apply ContMDiff.sumElim
    · exact contMDiff_id.sumMap ContMDiff.inl
    · exact ContMDiff.inr.comp ContMDiff.inr
  contMDiff_invFun := by
    apply ContMDiff.sumElim
    · exact ContMDiff.inl.comp ContMDiff.inl
    · exact ContMDiff.inr.sumMap contMDiff_id

@[simp]
theorem sumAssoc_coe :
    (sumAssoc I M n M' M'' : (M ⊕ M') ⊕ M'' → M ⊕ (M' ⊕ M'')) = Equiv.sumAssoc M M' M'' := rfl

variable (I M n) in
/-- The canonical diffeomorphism `M ⊕ ∅ → M` -/
def sumEmpty [IsEmpty M'] : Diffeomorph I I (M ⊕ M') M n where
  toEquiv := Equiv.sumEmpty M M'
  contMDiff_toFun := contMDiff_id.sumElim fun x ↦ (IsEmpty.false x).elim
  contMDiff_invFun := ContMDiff.inl

@[simp, mfld_simps]
theorem sumEmpty_toEquiv [IsEmpty M'] : (sumEmpty I M n).toEquiv = Equiv.sumEmpty M M' := rfl

@[simp, mfld_simps]
lemma sumEmpty_apply_inl [IsEmpty M'] (x : M) : (sumEmpty I M (M' := M') n) (Sum.inl x) = x := rfl

/-- The unique diffeomorphism between two empty types -/
protected def empty [IsEmpty M] [IsEmpty M'] : Diffeomorph I I M M' n where
  __ := Equiv.equivOfIsEmpty M M'
  contMDiff_toFun x := (IsEmpty.false x).elim
  contMDiff_invFun x := (IsEmpty.false x).elim

end disjointUnion

end Constructions

end Diffeomorph<|MERGE_RESOLUTION|>--- conflicted
+++ resolved
@@ -393,37 +393,12 @@
 
 namespace ModelWithCorners
 
-<<<<<<< HEAD
-variable (I) (e : E ≃L[𝕜] E') [NeZero n]
-=======
 variable (I) (e : E ≃L[𝕜] E')
->>>>>>> f3cb4ca9
 
 /-- Apply a continuous linear equivalence to the model vector space. -/
 def transContinuousLinearEquiv : ModelWithCorners 𝕜 E' H where
   toPartialEquiv := I.toPartialEquiv.trans e.toEquiv.toPartialEquiv
   source_eq := by simp
-<<<<<<< HEAD
-  convex_range' := by
-    split_ifs with h
-    · simp only [PartialEquiv.coe_trans, Equiv.toPartialEquiv_apply, LinearEquiv.coe_toEquiv,
-      ContinuousLinearEquiv.coe_toLinearEquiv, toPartialEquiv_coe]
-      rw [range_comp]
-      letI := h.rclike
-      letI := NormedSpace.restrictScalars ℝ 𝕜 E
-      letI := NormedSpace.restrictScalars ℝ 𝕜 E'
-      let eR : E →L[ℝ] E' := ContinuousLinearMap.restrictScalars ℝ (e : E →L[𝕜] E')
-      change Convex ℝ (⇑eR '' range ↑I)
-      apply I.convex_range.linear_image
-    · simp [range_eq_univ_of_not_isRCLikeNormedField I h, range_comp]
-  nonempty_interior' := by
-    simp only [PartialEquiv.coe_trans, Equiv.toPartialEquiv_apply, LinearEquiv.coe_toEquiv,
-      ContinuousLinearEquiv.coe_toLinearEquiv, toPartialEquiv_coe, range_comp,
-      ContinuousLinearEquiv.image_eq_preimage]
-    apply Nonempty.mono (preimage_interior_subset_interior_preimage e.symm.continuous)
-    rw [← ContinuousLinearEquiv.image_eq_preimage]
-    simpa using I.nonempty_interior
-=======
   uniqueDiffOn' := by simp [I.uniqueDiffOn]
   target_subset_closure_interior := by
     simp only [PartialEquiv.trans_target, Equiv.toPartialEquiv_target,
@@ -434,7 +409,6 @@
       ← e.toHomeomorph.symm.isOpenMap.preimage_closure_eq_closure_preimage
       e.toHomeomorph.continuous_symm]
     exact preimage_mono I.range_subset_closure_interior
->>>>>>> f3cb4ca9
   continuous_toFun := e.continuous.comp I.continuous
   continuous_invFun := I.continuous_symm.comp e.symm.continuous
 
@@ -449,61 +423,41 @@
 @[simp, mfld_simps]
 theorem coe_transContinuousLinearEquiv_symm :
     ⇑(I.transContinuousLinearEquiv e).symm = I.symm ∘ e.symm := rfl
-<<<<<<< HEAD
-=======
 
 @[deprecated (since := "2025-06-12")]
 alias coe_transDiffeomorph_symm := coe_transContinuousLinearEquiv_symm
->>>>>>> f3cb4ca9
 
 theorem transContinuousLinearEquiv_range : range (I.transContinuousLinearEquiv e) = e '' range I :=
   range_comp e I
 
-<<<<<<< HEAD
-=======
 @[deprecated (since := "2025-06-12")]
 alias transDiffeomorph_range := transContinuousLinearEquiv_range
 
->>>>>>> f3cb4ca9
 theorem coe_extChartAt_transContinuousLinearEquiv (x : M) :
     ⇑(extChartAt (I.transContinuousLinearEquiv e) x) = e ∘ extChartAt I x :=
   rfl
 
-<<<<<<< HEAD
-=======
 @[deprecated (since := "2025-06-12")]
 alias coe_extChartAt_transDiffeomorph := coe_extChartAt_transContinuousLinearEquiv
 
->>>>>>> f3cb4ca9
 theorem coe_extChartAt_transContinuousLinearEquiv_symm (x : M) :
     ⇑(extChartAt (I.transContinuousLinearEquiv e) x).symm = (extChartAt I x).symm ∘ e.symm :=
   rfl
 
-<<<<<<< HEAD
+@[deprecated (since := "2025-06-12")]
+alias coe_extChartAt_transDiffeomorph_symm := coe_extChartAt_transContinuousLinearEquiv_symm
+
 theorem extChartAt_transContinuousLinearEquiv_target (x : M) :
     (extChartAt (I.transContinuousLinearEquiv e) x).target
       = e.symm ⁻¹' (extChartAt I x).target := by
   simp only [range_comp, preimage_preimage, ContinuousLinearEquiv.image_eq_preimage, mfld_simps]
   rfl
-=======
-@[deprecated (since := "2025-06-12")]
-alias coe_extChartAt_transDiffeomorph_symm := coe_extChartAt_transContinuousLinearEquiv_symm
->>>>>>> f3cb4ca9
-
-theorem extChartAt_transContinuousLinearEquiv_target (x : M) :
-    (extChartAt (I.transContinuousLinearEquiv e) x).target
-      = e.symm ⁻¹' (extChartAt I x).target := by
-  simp only [range_comp, preimage_preimage, ContinuousLinearEquiv.image_eq_preimage, mfld_simps]
-  rfl
-
-<<<<<<< HEAD
-=======
+
 @[deprecated (since := "2025-06-12")]
 alias extChartAt_transDiffeomorph_target := extChartAt_transContinuousLinearEquiv_target
 
 end ModelWithCorners
 
->>>>>>> f3cb4ca9
 namespace ContinuousLinearEquiv
 
 variable (e : E ≃L[𝕜] F)
@@ -548,47 +502,33 @@
     ContMDiffWithinAt I' (I.transContinuousLinearEquiv e) n f s x
       ↔ ContMDiffWithinAt I' I n f s x :=
   (toTransContinuousLinearEquiv I M e).contMDiffWithinAt_diffeomorph_comp_iff le_rfl
-<<<<<<< HEAD
-=======
 
 @[deprecated (since := "2025-06-12")]
 alias _root_.Diffeomorph.contMDiffWithinAt_transDiffeomorph_right :=
 contMDiffWithinAt_transContinuousLinearEquiv_right
->>>>>>> f3cb4ca9
 
 @[simp]
 theorem contMDiffAt_transContinuousLinearEquiv_right {f : M' → M} {x} :
     ContMDiffAt I' (I.transContinuousLinearEquiv e) n f x ↔ ContMDiffAt I' I n f x :=
   (toTransContinuousLinearEquiv I M e).contMDiffAt_diffeomorph_comp_iff le_rfl
-<<<<<<< HEAD
-=======
 
 @[deprecated (since := "2025-06-12")]
 alias _root_.Diffeomorph.contMDiffAt_transDiffeomorph_right :=
 contMDiffAt_transContinuousLinearEquiv_right
->>>>>>> f3cb4ca9
 
 @[simp]
 theorem contMDiffOn_transContinuousLinearEquiv_right {f : M' → M} {s} :
     ContMDiffOn I' (I.transContinuousLinearEquiv e) n f s ↔ ContMDiffOn I' I n f s :=
   (toTransContinuousLinearEquiv I M e).contMDiffOn_diffeomorph_comp_iff le_rfl
-<<<<<<< HEAD
-=======
 
 @[deprecated (since := "2025-06-12")]
 alias _root_.Diffeomorph.contMDiffOn_transDiffeomorph_right :=
 contMDiffOn_transContinuousLinearEquiv_right
->>>>>>> f3cb4ca9
 
 @[simp]
 theorem contMDiff_transContinuousLinearEquiv_right {f : M' → M} :
     ContMDiff I' (I.transContinuousLinearEquiv e) n f ↔ ContMDiff I' I n f :=
   (toTransContinuousLinearEquiv I M e).contMDiff_diffeomorph_comp_iff le_rfl
-<<<<<<< HEAD
-
-@[deprecated (since := "2024-11-21")]
-alias smooth_transContinuousLinearEquiv_right := contMDiff_transContinuousLinearEquiv_right
-=======
 
 @[deprecated (since := "2025-06-12")]
 alias _root_.Diffeomorph.contMDiff_transDiffeomorph_right :=
@@ -597,54 +537,39 @@
 @[deprecated (since := "2024-11-21")]
 alias _root_.Diffeomorph.smooth_transDiffeomorph_right :=
 contMDiff_transContinuousLinearEquiv_right
->>>>>>> f3cb4ca9
 
 @[simp]
 theorem contMDiffWithinAt_transContinuousLinearEquiv_left {f : M → M'} {x s} :
     ContMDiffWithinAt (I.transContinuousLinearEquiv e) I' n f s x
       ↔ ContMDiffWithinAt I I' n f s x :=
   ((toTransContinuousLinearEquiv I M e).contMDiffWithinAt_comp_diffeomorph_iff le_rfl).symm
-<<<<<<< HEAD
-=======
 
 @[deprecated (since := "2025-06-12")]
 alias _root_.Diffeomorph.contMDiffWithinAt_transDiffeomorph_left :=
 contMDiffWithinAt_transContinuousLinearEquiv_left
->>>>>>> f3cb4ca9
 
 @[simp]
 theorem contMDiffAt_transContinuousLinearEquiv_left {f : M → M'} {x} :
     ContMDiffAt (I.transContinuousLinearEquiv e) I' n f x ↔ ContMDiffAt I I' n f x :=
   ((toTransContinuousLinearEquiv I M e).contMDiffAt_comp_diffeomorph_iff le_rfl).symm
-<<<<<<< HEAD
-=======
 
 @[deprecated (since := "2025-06-12")]
 alias _root_.Diffeomorph.contMDiffAt_transDiffeomorph_left :=
 contMDiffAt_transContinuousLinearEquiv_left
->>>>>>> f3cb4ca9
 
 @[simp]
 theorem contMDiffOn_transContinuousLinearEquiv_left {f : M → M'} {s} :
     ContMDiffOn (I.transContinuousLinearEquiv e) I' n f s ↔ ContMDiffOn I I' n f s :=
   ((toTransContinuousLinearEquiv I M e).contMDiffOn_comp_diffeomorph_iff le_rfl).symm
-<<<<<<< HEAD
-=======
 
 @[deprecated (since := "2025-06-12")]
 alias _root_.Diffeomorph.contMDiffOn_transDiffeomorph_left :=
 contMDiffOn_transContinuousLinearEquiv_left
->>>>>>> f3cb4ca9
 
 @[simp]
 theorem contMDiff_transContinuousLinearEquiv_left {f : M → M'} :
     ContMDiff (I.transContinuousLinearEquiv e) I' n f ↔ ContMDiff I I' n f :=
   ((toTransContinuousLinearEquiv I M e).contMDiff_comp_diffeomorph_iff le_rfl).symm
-<<<<<<< HEAD
-
-@[deprecated (since := "2024-11-21")]
-alias smooth_transContinuousLinearEquiv_left := contMDiff_transContinuousLinearEquiv_left
-=======
 
 @[deprecated (since := "2025-06-12")]
 alias _root_.Diffeomorph.contMDiff_transDiffeomorph_left :=
@@ -653,7 +578,6 @@
 @[deprecated (since := "2024-11-21")]
 alias _root_.Diffeomorph.smooth_transContinuousLinearEquiv_left :=
 contMDiff_transContinuousLinearEquiv_left
->>>>>>> f3cb4ca9
 
 end ContinuousLinearEquiv
 
