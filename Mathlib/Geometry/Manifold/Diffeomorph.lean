/-
Copyright (c) 2020 Nicolò Cavalleri. All rights reserved.
Released under Apache 2.0 license as described in the file LICENSE.
Authors: Nicolò Cavalleri, Yury Kudryashov
-/
import Mathlib.Geometry.Manifold.ContMDiffMap
import Mathlib.Geometry.Manifold.MFDeriv.UniqueDifferential

/-!
# Diffeomorphisms
This file implements diffeomorphisms.

## Definitions

* `Diffeomorph I I' M M' n`:  `n`-times continuously differentiable diffeomorphism between
  `M` and `M'` with respect to I and I'; we do not introduce a separate definition for the case
  `n = ∞`; we use notation instead.
* `Diffeomorph.toHomeomorph`: reinterpret a diffeomorphism as a homeomorphism.
* `ContinuousLinearEquiv.toDiffeomorph`: reinterpret a continuous equivalence as
  a diffeomorphism.
* `ModelWithCorners.transDiffeomorph`: compose a given `ModelWithCorners` with a diffeomorphism
  between the old and the new target spaces. Useful, e.g, to turn any finite dimensional manifold
  into a manifold modelled on a Euclidean space.
* `Diffeomorph.toTransDiffeomorph`: the identity diffeomorphism between `M` with model `I` and `M`
  with model `I.trans_diffeomorph e`.

## Notations

* `M ≃ₘ^n⟮I, I'⟯ M'`  := `Diffeomorph I J M N n`
* `M ≃ₘ⟮I, I'⟯ M'`    := `Diffeomorph I J M N ⊤`
* `E ≃ₘ^n[𝕜] E'`      := `E ≃ₘ^n⟮𝓘(𝕜, E), 𝓘(𝕜, E')⟯ E'`
* `E ≃ₘ[𝕜] E'`        := `E ≃ₘ⟮𝓘(𝕜, E), 𝓘(𝕜, E')⟯ E'`

## Implementation notes

This notion of diffeomorphism is needed although there is already a notion of structomorphism
because structomorphisms do not allow the model spaces `H` and `H'` of the two manifolds to be
different, i.e. for a structomorphism one has to impose `H = H'` which is often not the case in
practice.

## Keywords

diffeomorphism, manifold
-/


open scoped Manifold Topology ContDiff

open Function Set

variable {𝕜 : Type*} [NontriviallyNormedField 𝕜] {E : Type*} [NormedAddCommGroup E]
  [NormedSpace 𝕜 E] {E' : Type*} [NormedAddCommGroup E'] [NormedSpace 𝕜 E'] {F : Type*}
  [NormedAddCommGroup F] [NormedSpace 𝕜 F] {H : Type*} [TopologicalSpace H] {H' : Type*}
  [TopologicalSpace H'] {G : Type*} [TopologicalSpace G] {G' : Type*} [TopologicalSpace G']
  {I : ModelWithCorners 𝕜 E H} {I' : ModelWithCorners 𝕜 E' H'} {J : ModelWithCorners 𝕜 F G}
  {J' : ModelWithCorners 𝕜 F G'}

variable {M : Type*} [TopologicalSpace M] [ChartedSpace H M] {M' : Type*} [TopologicalSpace M']
  [ChartedSpace H' M'] {N : Type*} [TopologicalSpace N] [ChartedSpace G N] {N' : Type*}
  [TopologicalSpace N'] [ChartedSpace G' N'] {n : ℕ∞}

section Defs

variable (I I' M M' n)

/-- `n`-times continuously differentiable diffeomorphism between `M` and `M'` with respect to `I`
and `I'`. -/
-- Porting note(#5171): was @[nolint has_nonempty_instance]
structure Diffeomorph extends M ≃ M' where
  protected contMDiff_toFun : ContMDiff I I' n toEquiv
  protected contMDiff_invFun : ContMDiff I' I n toEquiv.symm

end Defs

@[inherit_doc]
scoped[Manifold] notation M " ≃ₘ^" n:1000 "⟮" I ", " J "⟯ " N => Diffeomorph I J M N n

/-- Infinitely differentiable diffeomorphism between `M` and `M'` with respect to `I` and `I'`. -/
scoped[Manifold] notation M " ≃ₘ⟮" I ", " J "⟯ " N => Diffeomorph I J M N ⊤

/-- `n`-times continuously differentiable diffeomorphism between `E` and `E'`. -/
scoped[Manifold]
  notation E " ≃ₘ^" n:1000 "[" 𝕜 "] " E' =>
    Diffeomorph (modelWithCornersSelf 𝕜 E) (modelWithCornersSelf 𝕜 E') E E' n

/-- Infinitely differentiable diffeomorphism between `E` and `E'`. -/
scoped[Manifold]
  notation E " ≃ₘ[" 𝕜 "] " E' =>
    Diffeomorph (modelWithCornersSelf 𝕜 E) (modelWithCornersSelf 𝕜 E') E E' ⊤

namespace Diffeomorph

theorem toEquiv_injective : Injective (Diffeomorph.toEquiv : (M ≃ₘ^n⟮I, I'⟯ M') → M ≃ M')
  | ⟨_, _, _⟩, ⟨_, _, _⟩, rfl => rfl

instance : EquivLike (M ≃ₘ^n⟮I, I'⟯ M') M M' where
  coe Φ := Φ.toEquiv
  inv Φ := Φ.toEquiv.symm
  left_inv Φ := Φ.left_inv
  right_inv Φ := Φ.right_inv
  coe_injective' _ _ h _ := toEquiv_injective <| DFunLike.ext' h

/-- Interpret a diffeomorphism as a `ContMDiffMap`. -/
@[coe]
def toContMDiffMap (Φ : M ≃ₘ^n⟮I, I'⟯ M') : C^n⟮I, M; I', M'⟯ :=
  ⟨Φ, Φ.contMDiff_toFun⟩

instance : Coe (M ≃ₘ^n⟮I, I'⟯ M') C^n⟮I, M; I', M'⟯ :=
  ⟨toContMDiffMap⟩

@[continuity]
protected theorem continuous (h : M ≃ₘ^n⟮I, I'⟯ M') : Continuous h :=
  h.contMDiff_toFun.continuous

protected theorem contMDiff (h : M ≃ₘ^n⟮I, I'⟯ M') : ContMDiff I I' n h :=
  h.contMDiff_toFun

protected theorem contMDiffAt (h : M ≃ₘ^n⟮I, I'⟯ M') {x} : ContMDiffAt I I' n h x :=
  h.contMDiff.contMDiffAt

protected theorem contMDiffWithinAt (h : M ≃ₘ^n⟮I, I'⟯ M') {s x} : ContMDiffWithinAt I I' n h s x :=
  h.contMDiffAt.contMDiffWithinAt

-- Porting note (#11215): TODO: should use `E ≃ₘ^n[𝕜] F` notation
protected theorem contDiff (h : E ≃ₘ^n⟮𝓘(𝕜, E), 𝓘(𝕜, E')⟯ E') : ContDiff 𝕜 n h :=
  h.contMDiff.contDiff

protected theorem smooth (h : M ≃ₘ⟮I, I'⟯ M') : Smooth I I' h := h.contMDiff

protected theorem mdifferentiable (h : M ≃ₘ^n⟮I, I'⟯ M') (hn : 1 ≤ n) : MDifferentiable I I' h :=
  h.contMDiff.mdifferentiable hn

protected theorem mdifferentiableOn (h : M ≃ₘ^n⟮I, I'⟯ M') (s : Set M) (hn : 1 ≤ n) :
    MDifferentiableOn I I' h s :=
  (h.mdifferentiable hn).mdifferentiableOn

@[simp]
theorem coe_toEquiv (h : M ≃ₘ^n⟮I, I'⟯ M') : ⇑h.toEquiv = h :=
  rfl

@[simp, norm_cast]
theorem coe_coe (h : M ≃ₘ^n⟮I, I'⟯ M') : ⇑(h : C^n⟮I, M; I', M'⟯) = h :=
  rfl

@[simp]
theorem toEquiv_inj {h h' : M ≃ₘ^n⟮I, I'⟯ M'} : h.toEquiv = h'.toEquiv ↔ h = h' :=
  toEquiv_injective.eq_iff

/-- Coercion to function `fun h : M ≃ₘ^n⟮I, I'⟯ M' ↦ (h : M → M')` is injective. -/
theorem coeFn_injective : Injective ((↑) : (M ≃ₘ^n⟮I, I'⟯ M') → (M → M')) :=
  DFunLike.coe_injective

@[ext]
theorem ext {h h' : M ≃ₘ^n⟮I, I'⟯ M'} (Heq : ∀ x, h x = h' x) : h = h' :=
  coeFn_injective <| funext Heq

instance : ContinuousMapClass (M ≃ₘ⟮I, J⟯ N) M N where
  map_continuous f := f.continuous

section

variable (M I n)

/-- Identity map as a diffeomorphism. -/
protected def refl : M ≃ₘ^n⟮I, I⟯ M where
  contMDiff_toFun := contMDiff_id
  contMDiff_invFun := contMDiff_id
  toEquiv := Equiv.refl M

@[simp]
theorem refl_toEquiv : (Diffeomorph.refl I M n).toEquiv = Equiv.refl _ :=
  rfl

@[simp]
theorem coe_refl : ⇑(Diffeomorph.refl I M n) = id :=
  rfl

end

/-- Composition of two diffeomorphisms. -/
@[trans]
protected def trans (h₁ : M ≃ₘ^n⟮I, I'⟯ M') (h₂ : M' ≃ₘ^n⟮I', J⟯ N) : M ≃ₘ^n⟮I, J⟯ N where
  contMDiff_toFun := h₂.contMDiff.comp h₁.contMDiff
  contMDiff_invFun := h₁.contMDiff_invFun.comp h₂.contMDiff_invFun
  toEquiv := h₁.toEquiv.trans h₂.toEquiv

@[simp]
theorem trans_refl (h : M ≃ₘ^n⟮I, I'⟯ M') : h.trans (Diffeomorph.refl I' M' n) = h :=
  ext fun _ => rfl

@[simp]
theorem refl_trans (h : M ≃ₘ^n⟮I, I'⟯ M') : (Diffeomorph.refl I M n).trans h = h :=
  ext fun _ => rfl

@[simp]
theorem coe_trans (h₁ : M ≃ₘ^n⟮I, I'⟯ M') (h₂ : M' ≃ₘ^n⟮I', J⟯ N) : ⇑(h₁.trans h₂) = h₂ ∘ h₁ :=
  rfl

/-- Inverse of a diffeomorphism. -/
@[symm]
protected def symm (h : M ≃ₘ^n⟮I, J⟯ N) : N ≃ₘ^n⟮J, I⟯ M where
  contMDiff_toFun := h.contMDiff_invFun
  contMDiff_invFun := h.contMDiff_toFun
  toEquiv := h.toEquiv.symm

@[simp]
theorem apply_symm_apply (h : M ≃ₘ^n⟮I, J⟯ N) (x : N) : h (h.symm x) = x :=
  h.toEquiv.apply_symm_apply x

@[simp]
theorem symm_apply_apply (h : M ≃ₘ^n⟮I, J⟯ N) (x : M) : h.symm (h x) = x :=
  h.toEquiv.symm_apply_apply x

@[simp]
theorem symm_refl : (Diffeomorph.refl I M n).symm = Diffeomorph.refl I M n :=
  ext fun _ => rfl

@[simp]
theorem self_trans_symm (h : M ≃ₘ^n⟮I, J⟯ N) : h.trans h.symm = Diffeomorph.refl I M n :=
  ext h.symm_apply_apply

@[simp]
theorem symm_trans_self (h : M ≃ₘ^n⟮I, J⟯ N) : h.symm.trans h = Diffeomorph.refl J N n :=
  ext h.apply_symm_apply

@[simp]
theorem symm_trans' (h₁ : M ≃ₘ^n⟮I, I'⟯ M') (h₂ : M' ≃ₘ^n⟮I', J⟯ N) :
    (h₁.trans h₂).symm = h₂.symm.trans h₁.symm :=
  rfl

@[simp]
theorem symm_toEquiv (h : M ≃ₘ^n⟮I, J⟯ N) : h.symm.toEquiv = h.toEquiv.symm :=
  rfl

@[simp, mfld_simps]
theorem toEquiv_coe_symm (h : M ≃ₘ^n⟮I, J⟯ N) : ⇑h.toEquiv.symm = h.symm :=
  rfl

theorem image_eq_preimage (h : M ≃ₘ^n⟮I, J⟯ N) (s : Set M) : h '' s = h.symm ⁻¹' s :=
  h.toEquiv.image_eq_preimage s

theorem symm_image_eq_preimage (h : M ≃ₘ^n⟮I, J⟯ N) (s : Set N) : h.symm '' s = h ⁻¹' s :=
  h.symm.image_eq_preimage s

@[simp, mfld_simps]
nonrec theorem range_comp {α} (h : M ≃ₘ^n⟮I, J⟯ N) (f : α → M) :
    range (h ∘ f) = h.symm ⁻¹' range f := by
  rw [range_comp, image_eq_preimage]

@[simp]
theorem image_symm_image (h : M ≃ₘ^n⟮I, J⟯ N) (s : Set N) : h '' (h.symm '' s) = s :=
  h.toEquiv.image_symm_image s

@[simp]
theorem symm_image_image (h : M ≃ₘ^n⟮I, J⟯ N) (s : Set M) : h.symm '' (h '' s) = s :=
  h.toEquiv.symm_image_image s

/-- A diffeomorphism is a homeomorphism. -/
def toHomeomorph (h : M ≃ₘ^n⟮I, J⟯ N) : M ≃ₜ N :=
  ⟨h.toEquiv, h.continuous, h.symm.continuous⟩

@[simp]
theorem toHomeomorph_toEquiv (h : M ≃ₘ^n⟮I, J⟯ N) : h.toHomeomorph.toEquiv = h.toEquiv :=
  rfl

@[simp]
theorem symm_toHomeomorph (h : M ≃ₘ^n⟮I, J⟯ N) : h.symm.toHomeomorph = h.toHomeomorph.symm :=
  rfl

@[simp]
theorem coe_toHomeomorph (h : M ≃ₘ^n⟮I, J⟯ N) : ⇑h.toHomeomorph = h :=
  rfl

@[simp]
theorem coe_toHomeomorph_symm (h : M ≃ₘ^n⟮I, J⟯ N) : ⇑h.toHomeomorph.symm = h.symm :=
  rfl

@[simp]
theorem contMDiffWithinAt_comp_diffeomorph_iff {m} (h : M ≃ₘ^n⟮I, J⟯ N) {f : N → M'} {s x}
    (hm : m ≤ n) :
    ContMDiffWithinAt I I' m (f ∘ h) s x ↔ ContMDiffWithinAt J I' m f (h.symm ⁻¹' s) (h x) := by
  constructor
  · intro Hfh
    rw [← h.symm_apply_apply x] at Hfh
    simpa only [Function.comp_def, h.apply_symm_apply] using
      Hfh.comp (h x) (h.symm.contMDiffWithinAt.of_le hm) (mapsTo_preimage _ _)
  · rw [← h.image_eq_preimage]
    exact fun hf => hf.comp x (h.contMDiffWithinAt.of_le hm) (mapsTo_image _ _)

@[simp]
theorem contMDiffOn_comp_diffeomorph_iff {m} (h : M ≃ₘ^n⟮I, J⟯ N) {f : N → M'} {s} (hm : m ≤ n) :
    ContMDiffOn I I' m (f ∘ h) s ↔ ContMDiffOn J I' m f (h.symm ⁻¹' s) :=
  h.toEquiv.forall_congr fun {_} => by
    simp only [hm, coe_toEquiv, h.symm_apply_apply, contMDiffWithinAt_comp_diffeomorph_iff,
      mem_preimage]

@[simp]
theorem contMDiffAt_comp_diffeomorph_iff {m} (h : M ≃ₘ^n⟮I, J⟯ N) {f : N → M'} {x} (hm : m ≤ n) :
    ContMDiffAt I I' m (f ∘ h) x ↔ ContMDiffAt J I' m f (h x) :=
  h.contMDiffWithinAt_comp_diffeomorph_iff hm

@[simp]
theorem contMDiff_comp_diffeomorph_iff {m} (h : M ≃ₘ^n⟮I, J⟯ N) {f : N → M'} (hm : m ≤ n) :
    ContMDiff I I' m (f ∘ h) ↔ ContMDiff J I' m f :=
  h.toEquiv.forall_congr fun _ ↦ h.contMDiffAt_comp_diffeomorph_iff hm

@[simp]
theorem contMDiffWithinAt_diffeomorph_comp_iff {m} (h : M ≃ₘ^n⟮I, J⟯ N) {f : M' → M} (hm : m ≤ n)
    {s x} : ContMDiffWithinAt I' J m (h ∘ f) s x ↔ ContMDiffWithinAt I' I m f s x :=
  ⟨fun Hhf => by
    simpa only [Function.comp_def, h.symm_apply_apply] using
      (h.symm.contMDiffAt.of_le hm).comp_contMDiffWithinAt _ Hhf,
    fun Hf => (h.contMDiffAt.of_le hm).comp_contMDiffWithinAt _ Hf⟩

@[simp]
theorem contMDiffAt_diffeomorph_comp_iff {m} (h : M ≃ₘ^n⟮I, J⟯ N) {f : M' → M} (hm : m ≤ n) {x} :
    ContMDiffAt I' J m (h ∘ f) x ↔ ContMDiffAt I' I m f x :=
  h.contMDiffWithinAt_diffeomorph_comp_iff hm

@[simp]
theorem contMDiffOn_diffeomorph_comp_iff {m} (h : M ≃ₘ^n⟮I, J⟯ N) {f : M' → M} (hm : m ≤ n) {s} :
    ContMDiffOn I' J m (h ∘ f) s ↔ ContMDiffOn I' I m f s :=
  forall₂_congr fun _ _ => h.contMDiffWithinAt_diffeomorph_comp_iff hm

@[simp]
theorem contMDiff_diffeomorph_comp_iff {m} (h : M ≃ₘ^n⟮I, J⟯ N) {f : M' → M} (hm : m ≤ n) :
    ContMDiff I' J m (h ∘ f) ↔ ContMDiff I' I m f :=
  forall_congr' fun _ => h.contMDiffWithinAt_diffeomorph_comp_iff hm

theorem toPartialHomeomorph_mdifferentiable (h : M ≃ₘ^n⟮I, J⟯ N) (hn : 1 ≤ n) :
    h.toHomeomorph.toPartialHomeomorph.MDifferentiable I J :=
  ⟨h.mdifferentiableOn _ hn, h.symm.mdifferentiableOn _ hn⟩

section Constructions

/-- Product of two diffeomorphisms. -/
def prodCongr (h₁ : M ≃ₘ^n⟮I, I'⟯ M') (h₂ : N ≃ₘ^n⟮J, J'⟯ N') :
    (M × N) ≃ₘ^n⟮I.prod J, I'.prod J'⟯ M' × N' where
  contMDiff_toFun := (h₁.contMDiff.comp contMDiff_fst).prod_mk (h₂.contMDiff.comp contMDiff_snd)
  contMDiff_invFun :=
    (h₁.symm.contMDiff.comp contMDiff_fst).prod_mk (h₂.symm.contMDiff.comp contMDiff_snd)
  toEquiv := h₁.toEquiv.prodCongr h₂.toEquiv

@[simp]
theorem prodCongr_symm (h₁ : M ≃ₘ^n⟮I, I'⟯ M') (h₂ : N ≃ₘ^n⟮J, J'⟯ N') :
    (h₁.prodCongr h₂).symm = h₁.symm.prodCongr h₂.symm :=
  rfl

@[simp]
theorem coe_prodCongr (h₁ : M ≃ₘ^n⟮I, I'⟯ M') (h₂ : N ≃ₘ^n⟮J, J'⟯ N') :
    ⇑(h₁.prodCongr h₂) = Prod.map h₁ h₂ :=
  rfl

section

variable (I J J' M N N' n)

/-- `M × N` is diffeomorphic to `N × M`. -/
def prodComm : (M × N) ≃ₘ^n⟮I.prod J, J.prod I⟯ N × M where
  contMDiff_toFun := contMDiff_snd.prod_mk contMDiff_fst
  contMDiff_invFun := contMDiff_snd.prod_mk contMDiff_fst
  toEquiv := Equiv.prodComm M N

@[simp]
theorem prodComm_symm : (prodComm I J M N n).symm = prodComm J I N M n :=
  rfl

@[simp]
theorem coe_prodComm : ⇑(prodComm I J M N n) = Prod.swap :=
  rfl

/-- `(M × N) × N'` is diffeomorphic to `M × (N × N')`. -/
def prodAssoc : ((M × N) × N') ≃ₘ^n⟮(I.prod J).prod J', I.prod (J.prod J')⟯ M × N × N' where
  contMDiff_toFun :=
    (contMDiff_fst.comp contMDiff_fst).prod_mk
      ((contMDiff_snd.comp contMDiff_fst).prod_mk contMDiff_snd)
  contMDiff_invFun :=
    (contMDiff_fst.prod_mk (contMDiff_fst.comp contMDiff_snd)).prod_mk
      (contMDiff_snd.comp contMDiff_snd)
  toEquiv := Equiv.prodAssoc M N N'

end

end Constructions

theorem uniqueMDiffOn_image_aux (h : M ≃ₘ^n⟮I, J⟯ N) (hn : 1 ≤ n) {s : Set M}
    (hs : UniqueMDiffOn I s) : UniqueMDiffOn J (h '' s) := by
  convert hs.uniqueMDiffOn_preimage (h.toPartialHomeomorph_mdifferentiable hn)
  simp [h.image_eq_preimage]

@[simp]
theorem uniqueMDiffOn_image (h : M ≃ₘ^n⟮I, J⟯ N) (hn : 1 ≤ n) {s : Set M} :
    UniqueMDiffOn J (h '' s) ↔ UniqueMDiffOn I s :=
  ⟨fun hs => h.symm_image_image s ▸ h.symm.uniqueMDiffOn_image_aux hn hs,
    h.uniqueMDiffOn_image_aux hn⟩

@[simp]
theorem uniqueMDiffOn_preimage (h : M ≃ₘ^n⟮I, J⟯ N) (hn : 1 ≤ n) {s : Set N} :
    UniqueMDiffOn I (h ⁻¹' s) ↔ UniqueMDiffOn J s :=
  h.symm_image_eq_preimage s ▸ h.symm.uniqueMDiffOn_image hn

-- Porting note (#11215): TODO: should use `E ≃ₘ^n[𝕜] F` notation
@[simp]
theorem uniqueDiffOn_image (h : E ≃ₘ^n⟮𝓘(𝕜, E), 𝓘(𝕜, F)⟯ F) (hn : 1 ≤ n) {s : Set E} :
    UniqueDiffOn 𝕜 (h '' s) ↔ UniqueDiffOn 𝕜 s := by
  simp only [← uniqueMDiffOn_iff_uniqueDiffOn, uniqueMDiffOn_image, hn]

@[simp]
-- Porting note (#11215): TODO: should use `E ≃ₘ^n[𝕜] F` notation
theorem uniqueDiffOn_preimage (h : E ≃ₘ^n⟮𝓘(𝕜, E), 𝓘(𝕜, F)⟯ F) (hn : 1 ≤ n) {s : Set F} :
    UniqueDiffOn 𝕜 (h ⁻¹' s) ↔ UniqueDiffOn 𝕜 s :=
  h.symm_image_eq_preimage s ▸ h.symm.uniqueDiffOn_image hn

end Diffeomorph

namespace ContinuousLinearEquiv

variable (e : E ≃L[𝕜] E')

/-- A continuous linear equivalence between normed spaces is a diffeomorphism. -/
def toDiffeomorph : E ≃ₘ[𝕜] E' where
  contMDiff_toFun := e.contDiff.contMDiff
  contMDiff_invFun := e.symm.contDiff.contMDiff
  toEquiv := e.toLinearEquiv.toEquiv

@[simp]
theorem coe_toDiffeomorph : ⇑e.toDiffeomorph = e :=
  rfl

@[simp]
theorem symm_toDiffeomorph : e.symm.toDiffeomorph = e.toDiffeomorph.symm :=
  rfl

@[simp]
theorem coe_toDiffeomorph_symm : ⇑e.toDiffeomorph.symm = e.symm :=
  rfl

end ContinuousLinearEquiv

namespace ModelWithCorners

variable (I) (e : E ≃ₘ[𝕜] E')

/-- Apply a diffeomorphism (e.g., a continuous linear equivalence) to the model vector space. -/
def transDiffeomorph (I : ModelWithCorners 𝕜 E H) (e : E ≃ₘ[𝕜] E') : ModelWithCorners 𝕜 E' H where
  toPartialEquiv := I.toPartialEquiv.trans e.toEquiv.toPartialEquiv
  source_eq := by simp
  uniqueDiffOn' := by simp [range_comp e, I.uniqueDiffOn]
  target_subset_closure_interior := by
    simp only [PartialEquiv.trans_target, Equiv.toPartialEquiv_target,
      Equiv.toPartialEquiv_symm_apply, Diffeomorph.toEquiv_coe_symm, target_eq, univ_inter]
    change e.toHomeomorph.symm ⁻¹' _ ⊆ closure (interior (e.toHomeomorph.symm ⁻¹' (range I)))
    rw [← e.toHomeomorph.symm.isOpenMap.preimage_interior_eq_interior_preimage
      e.toHomeomorph.continuous_symm,
      ← e.toHomeomorph.symm.isOpenMap.preimage_closure_eq_closure_preimage
      e.toHomeomorph.continuous_symm]
    exact preimage_mono I.range_subset_closure_interior
  continuous_toFun := e.continuous.comp I.continuous
  continuous_invFun := I.continuous_symm.comp e.symm.continuous

@[simp, mfld_simps]
theorem coe_transDiffeomorph : ⇑(I.transDiffeomorph e) = e ∘ I :=
  rfl

@[simp, mfld_simps]
theorem coe_transDiffeomorph_symm : ⇑(I.transDiffeomorph e).symm = I.symm ∘ e.symm :=
  rfl

theorem transDiffeomorph_range : range (I.transDiffeomorph e) = e '' range I :=
  range_comp e I

theorem coe_extChartAt_transDiffeomorph (x : M) :
    ⇑(extChartAt (I.transDiffeomorph e) x) = e ∘ extChartAt I x :=
  rfl

theorem coe_extChartAt_transDiffeomorph_symm (x : M) :
    ⇑(extChartAt (I.transDiffeomorph e) x).symm = (extChartAt I x).symm ∘ e.symm :=
  rfl

theorem extChartAt_transDiffeomorph_target (x : M) :
    (extChartAt (I.transDiffeomorph e) x).target = e.symm ⁻¹' (extChartAt I x).target := by
  simp only [e.range_comp, preimage_preimage, mfld_simps]; rfl

end ModelWithCorners

namespace Diffeomorph

variable (e : E ≃ₘ[𝕜] F)

instance smoothManifoldWithCorners_transDiffeomorph [SmoothManifoldWithCorners I M] :
    SmoothManifoldWithCorners (I.transDiffeomorph e) M := by
  refine smoothManifoldWithCorners_of_contDiffOn (I.transDiffeomorph e) M fun e₁ e₂ h₁ h₂ => ?_
  refine e.contDiff.comp_contDiffOn
<<<<<<< HEAD
      (((contDiffGroupoid ∞ I).compatible h₁ h₂).1.comp e.symm.contDiff.contDiffOn ?_)
=======
      (((contDiffGroupoid ⊤ I).compatible h₁ h₂).1.comp e.symm.contDiff.contDiffOn ?_)
  simp only [mapsTo_iff_subset_preimage]
>>>>>>> 2f5cf5f5
  mfld_set_tac

variable (I M)

/-- The identity diffeomorphism between a manifold with model `I` and the same manifold
with model `I.trans_diffeomorph e`. -/
def toTransDiffeomorph (e : E ≃ₘ[𝕜] F) : M ≃ₘ⟮I, I.transDiffeomorph e⟯ M where
  toEquiv := Equiv.refl M
  contMDiff_toFun x := by
    refine contMDiffWithinAt_iff'.2 ⟨continuousWithinAt_id, ?_⟩
    refine e.contDiff.contDiffWithinAt.congr_of_mem (fun y hy ↦ ?_) ?_
    · simp only [Equiv.coe_refl, id, (· ∘ ·), I.coe_extChartAt_transDiffeomorph,
        (extChartAt I x).right_inv hy.1]
    · exact
      ⟨(extChartAt I x).map_source (mem_extChartAt_source x), trivial, by simp only [mfld_simps]⟩
  contMDiff_invFun x := by
    refine contMDiffWithinAt_iff'.2 ⟨continuousWithinAt_id, ?_⟩
    refine e.symm.contDiff.contDiffWithinAt.congr_of_mem (fun y hy => ?_) ?_
    · simp only [mem_inter_iff, I.extChartAt_transDiffeomorph_target] at hy
      simp only [Equiv.coe_refl, Equiv.refl_symm, id, (· ∘ ·),
        I.coe_extChartAt_transDiffeomorph_symm, (extChartAt I x).right_inv hy.1]
    exact ⟨(extChartAt _ x).map_source (mem_extChartAt_source x), trivial, by
      simp only [e.symm_apply_apply, Equiv.refl_symm, Equiv.coe_refl, mfld_simps]⟩

variable {I M}

@[simp]
theorem contMDiffWithinAt_transDiffeomorph_right {f : M' → M} {x s} :
    ContMDiffWithinAt I' (I.transDiffeomorph e) n f s x ↔ ContMDiffWithinAt I' I n f s x :=
  (toTransDiffeomorph I M e).contMDiffWithinAt_diffeomorph_comp_iff le_top

@[simp]
theorem contMDiffAt_transDiffeomorph_right {f : M' → M} {x} :
    ContMDiffAt I' (I.transDiffeomorph e) n f x ↔ ContMDiffAt I' I n f x :=
  (toTransDiffeomorph I M e).contMDiffAt_diffeomorph_comp_iff le_top

@[simp]
theorem contMDiffOn_transDiffeomorph_right {f : M' → M} {s} :
    ContMDiffOn I' (I.transDiffeomorph e) n f s ↔ ContMDiffOn I' I n f s :=
  (toTransDiffeomorph I M e).contMDiffOn_diffeomorph_comp_iff le_top

@[simp]
theorem contMDiff_transDiffeomorph_right {f : M' → M} :
    ContMDiff I' (I.transDiffeomorph e) n f ↔ ContMDiff I' I n f :=
  (toTransDiffeomorph I M e).contMDiff_diffeomorph_comp_iff le_top

theorem smooth_transDiffeomorph_right {f : M' → M} :
    Smooth I' (I.transDiffeomorph e) f ↔ Smooth I' I f :=
  contMDiff_transDiffeomorph_right e

@[simp]
theorem contMDiffWithinAt_transDiffeomorph_left {f : M → M'} {x s} :
    ContMDiffWithinAt (I.transDiffeomorph e) I' n f s x ↔ ContMDiffWithinAt I I' n f s x :=
  ((toTransDiffeomorph I M e).contMDiffWithinAt_comp_diffeomorph_iff le_top).symm

@[simp]
theorem contMDiffAt_transDiffeomorph_left {f : M → M'} {x} :
    ContMDiffAt (I.transDiffeomorph e) I' n f x ↔ ContMDiffAt I I' n f x :=
  ((toTransDiffeomorph I M e).contMDiffAt_comp_diffeomorph_iff le_top).symm

@[simp]
theorem contMDiffOn_transDiffeomorph_left {f : M → M'} {s} :
    ContMDiffOn (I.transDiffeomorph e) I' n f s ↔ ContMDiffOn I I' n f s :=
  ((toTransDiffeomorph I M e).contMDiffOn_comp_diffeomorph_iff le_top).symm

@[simp]
theorem contMDiff_transDiffeomorph_left {f : M → M'} :
    ContMDiff (I.transDiffeomorph e) I' n f ↔ ContMDiff I I' n f :=
  ((toTransDiffeomorph I M e).contMDiff_comp_diffeomorph_iff le_top).symm

theorem smooth_transDiffeomorph_left {f : M → M'} :
    Smooth (I.transDiffeomorph e) I' f ↔ Smooth I I' f :=
  e.contMDiff_transDiffeomorph_left

end Diffeomorph<|MERGE_RESOLUTION|>--- conflicted
+++ resolved
@@ -491,12 +491,7 @@
     SmoothManifoldWithCorners (I.transDiffeomorph e) M := by
   refine smoothManifoldWithCorners_of_contDiffOn (I.transDiffeomorph e) M fun e₁ e₂ h₁ h₂ => ?_
   refine e.contDiff.comp_contDiffOn
-<<<<<<< HEAD
       (((contDiffGroupoid ∞ I).compatible h₁ h₂).1.comp e.symm.contDiff.contDiffOn ?_)
-=======
-      (((contDiffGroupoid ⊤ I).compatible h₁ h₂).1.comp e.symm.contDiff.contDiffOn ?_)
-  simp only [mapsTo_iff_subset_preimage]
->>>>>>> 2f5cf5f5
   mfld_set_tac
 
 variable (I M)
