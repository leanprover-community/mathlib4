--- conflicted
+++ resolved
@@ -64,12 +64,7 @@
 variable (I I' M M' n)
 
 /-- `n`-times continuously differentiable diffeomorphism between `M` and `M'` with respect to `I`
-<<<<<<< HEAD
-and `I'`. Notation `M ≃ₘ^n⟮I, I'⟯ M'` in the Manifold namespace. -/
--- Porting note (https://github.com/leanprover-community/mathlib4/issues/5171): was @[nolint has_nonempty_instance]
-=======
-and `I'`. -/
->>>>>>> 8f355f5e
+and `I'`, denoted as `M ≃ₘ^n⟮I, I'⟯ M'` (in the `Manifold` namespace). -/
 structure Diffeomorph extends M ≃ M' where
   protected contMDiff_toFun : ContMDiff I I' n toEquiv
   protected contMDiff_invFun : ContMDiff I' I n toEquiv.symm
