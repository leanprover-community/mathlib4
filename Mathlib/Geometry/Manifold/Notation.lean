--- conflicted
+++ resolved
@@ -357,13 +357,8 @@
       `estype` are acceptable.
       TODO: consider attempting to coerce `es` to a `Set`. -/
       if !(← isDefEq estype <| ← mkAppM ``Set #[src]) then
-<<<<<<< HEAD
-        throwError "The domain {src} of {e} is not definitionally equal to the carrier type of \
-          the set {es} : {estype}"
-=======
         throwError "The domain `{src}` of `{e}` is not definitionally equal to the carrier type of \
           the set `{es}` : `{estype}`"
->>>>>>> 2743b710
     let tgtI ← findModel tgt (src, srcI)
     return (srcI, tgtI)
   | _ => throwError "Expected{indentD e}\nof type{indentD etype}\nto be a function"
