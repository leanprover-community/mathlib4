/-
Copyright (c) 2020 Sébastien Gouëzel. All rights reserved.
Released under Apache 2.0 license as described in the file LICENSE.
Authors: Sébastien Gouëzel, Floris van Doorn
-/
import Mathlib.Geometry.Manifold.ContMDiff.Defs

/-!
## Basic properties of smooth functions between manifolds

In this file, we show that standard operations on smooth maps between smooth manifolds are smooth:
* `ContMDiffOn.comp` gives the invariance of the `Cⁿ` property under composition
* `contMDiff_id` gives the smoothness of the identity
* `contMDiff_const` gives the smoothness of constant functions
* `contMDiff_inclusion` shows that the inclusion between open sets of a topological space is smooth
* `contMDiff_openEmbedding` shows that if `M` has a `ChartedSpace` structure induced by an open
embedding `e : M → H`, then `e` is smooth.

## Tags
chain rule, manifolds, higher derivative

-/
open Set Filter Function

open scoped Topology Manifold

variable {𝕜 : Type*} [NontriviallyNormedField 𝕜]
  -- declare the prerequisites for a charted space `M` over the pair `(E, H)`.
  {E : Type*}
  [NormedAddCommGroup E] [NormedSpace 𝕜 E] {H : Type*} [TopologicalSpace H]
  (I : ModelWithCorners 𝕜 E H) {M : Type*} [TopologicalSpace M]
  -- declare the prerequisites for a charted space `M'` over the pair `(E', H')`.
  {E' : Type*}
  [NormedAddCommGroup E'] [NormedSpace 𝕜 E'] {H' : Type*} [TopologicalSpace H']
  (I' : ModelWithCorners 𝕜 E' H') {M' : Type*} [TopologicalSpace M']
  -- declare the prerequisites for a charted space `M''` over the pair `(E'', H'')`.
  {E'' : Type*}
  [NormedAddCommGroup E''] [NormedSpace 𝕜 E''] {H'' : Type*} [TopologicalSpace H'']
  {I'' : ModelWithCorners 𝕜 E'' H''} {M'' : Type*} [TopologicalSpace M'']

section ChartedSpace
variable [ChartedSpace H M] [ChartedSpace H' M'] [ChartedSpace H'' M'']
  -- declare functions, sets, points and smoothness indices
  {e : PartialHomeomorph M H}
  {e' : PartialHomeomorph M' H'} {f f₁ : M → M'} {s s₁ t : Set M} {x : M} {m n : ℕ∞}
variable {I I'}

/-! ### Smoothness of the composition of smooth functions between manifolds -/

section Composition

/-- The composition of `C^n` functions within domains at points is `C^n`. -/
theorem ContMDiffWithinAt.comp {t : Set M'} {g : M' → M''} (x : M)
    (hg : ContMDiffWithinAt I' I'' n g t (f x)) (hf : ContMDiffWithinAt I I' n f s x)
    (st : MapsTo f s t) : ContMDiffWithinAt I I'' n (g ∘ f) s x := by
  rw [contMDiffWithinAt_iff] at hg hf ⊢
  refine ⟨hg.1.comp hf.1 st, ?_⟩
  set e := extChartAt I x
  set e' := extChartAt I' (f x)
  have : e' (f x) = (writtenInExtChartAt I I' x f) (e x) := by simp only [e, e', mfld_simps]
  rw [this] at hg
  have A : ∀ᶠ y in 𝓝[e.symm ⁻¹' s ∩ range I] e x, f (e.symm y) ∈ t ∧ f (e.symm y) ∈ e'.source := by
    simp only [e, ← map_extChartAt_nhdsWithin, eventually_map]
    filter_upwards [hf.1.tendsto (extChartAt_source_mem_nhds I' (f x)),
      inter_mem_nhdsWithin s (extChartAt_source_mem_nhds I x)]
    rintro x' (hfx' : f x' ∈ e'.source) ⟨hx's, hx'⟩
    simp only [e.map_source hx', true_and_iff, e.left_inv hx', st hx's, *]
  refine ((hg.2.comp _ (hf.2.mono inter_subset_right) inter_subset_left).mono_of_mem
    (inter_mem ?_ self_mem_nhdsWithin)).congr_of_eventuallyEq ?_ ?_
  · filter_upwards [A]
    rintro x' ⟨ht, hfx'⟩
    simp only [*, mem_preimage, writtenInExtChartAt, (· ∘ ·), mem_inter_iff, e'.left_inv,
      true_and_iff]
    exact mem_range_self _
  · filter_upwards [A]
    rintro x' ⟨-, hfx'⟩
    simp only [*, (· ∘ ·), writtenInExtChartAt, e'.left_inv]
  · simp only [e, e', writtenInExtChartAt, (· ∘ ·), mem_extChartAt_source, e.left_inv, e'.left_inv]

/-- See note [comp_of_eq lemmas] -/
theorem ContMDiffWithinAt.comp_of_eq {t : Set M'} {g : M' → M''} {x : M} {y : M'}
    (hg : ContMDiffWithinAt I' I'' n g t y) (hf : ContMDiffWithinAt I I' n f s x)
    (st : MapsTo f s t) (hx : f x = y) : ContMDiffWithinAt I I'' n (g ∘ f) s x := by
  subst hx; exact hg.comp x hf st

/-- The composition of `C^∞` functions within domains at points is `C^∞`. -/
nonrec theorem SmoothWithinAt.comp {t : Set M'} {g : M' → M''} (x : M)
    (hg : SmoothWithinAt I' I'' g t (f x)) (hf : SmoothWithinAt I I' f s x) (st : MapsTo f s t) :
    SmoothWithinAt I I'' (g ∘ f) s x :=
  hg.comp x hf st

/-- The composition of `C^n` functions on domains is `C^n`. -/
theorem ContMDiffOn.comp {t : Set M'} {g : M' → M''} (hg : ContMDiffOn I' I'' n g t)
    (hf : ContMDiffOn I I' n f s) (st : s ⊆ f ⁻¹' t) : ContMDiffOn I I'' n (g ∘ f) s := fun x hx =>
  (hg _ (st hx)).comp x (hf x hx) st

/-- The composition of `C^∞` functions on domains is `C^∞`. -/
nonrec theorem SmoothOn.comp {t : Set M'} {g : M' → M''} (hg : SmoothOn I' I'' g t)
    (hf : SmoothOn I I' f s) (st : s ⊆ f ⁻¹' t) : SmoothOn I I'' (g ∘ f) s :=
  hg.comp hf st

/-- The composition of `C^n` functions on domains is `C^n`. -/
theorem ContMDiffOn.comp' {t : Set M'} {g : M' → M''} (hg : ContMDiffOn I' I'' n g t)
    (hf : ContMDiffOn I I' n f s) : ContMDiffOn I I'' n (g ∘ f) (s ∩ f ⁻¹' t) :=
  hg.comp (hf.mono inter_subset_left) inter_subset_right

/-- The composition of `C^∞` functions is `C^∞`. -/
nonrec theorem SmoothOn.comp' {t : Set M'} {g : M' → M''} (hg : SmoothOn I' I'' g t)
    (hf : SmoothOn I I' f s) : SmoothOn I I'' (g ∘ f) (s ∩ f ⁻¹' t) :=
  hg.comp' hf

/-- The composition of `C^n` functions is `C^n`. -/
theorem ContMDiff.comp {g : M' → M''} (hg : ContMDiff I' I'' n g) (hf : ContMDiff I I' n f) :
    ContMDiff I I'' n (g ∘ f) := by
  rw [← contMDiffOn_univ] at hf hg ⊢
  exact hg.comp hf subset_preimage_univ

/-- The composition of `C^∞` functions is `C^∞`. -/
nonrec theorem Smooth.comp {g : M' → M''} (hg : Smooth I' I'' g) (hf : Smooth I I' f) :
    Smooth I I'' (g ∘ f) :=
  hg.comp hf

/-- The composition of `C^n` functions within domains at points is `C^n`. -/
theorem ContMDiffWithinAt.comp' {t : Set M'} {g : M' → M''} (x : M)
    (hg : ContMDiffWithinAt I' I'' n g t (f x)) (hf : ContMDiffWithinAt I I' n f s x) :
    ContMDiffWithinAt I I'' n (g ∘ f) (s ∩ f ⁻¹' t) x :=
  hg.comp x (hf.mono inter_subset_left) inter_subset_right

/-- The composition of `C^∞` functions within domains at points is `C^∞`. -/
nonrec theorem SmoothWithinAt.comp' {t : Set M'} {g : M' → M''} (x : M)
    (hg : SmoothWithinAt I' I'' g t (f x)) (hf : SmoothWithinAt I I' f s x) :
    SmoothWithinAt I I'' (g ∘ f) (s ∩ f ⁻¹' t) x :=
  hg.comp' x hf

/-- `g ∘ f` is `C^n` within `s` at `x` if `g` is `C^n` at `f x` and
`f` is `C^n` within `s` at `x`. -/
theorem ContMDiffAt.comp_contMDiffWithinAt {g : M' → M''} (x : M)
    (hg : ContMDiffAt I' I'' n g (f x)) (hf : ContMDiffWithinAt I I' n f s x) :
    ContMDiffWithinAt I I'' n (g ∘ f) s x :=
  hg.comp x hf (mapsTo_univ _ _)

/-- `g ∘ f` is `C^∞` within `s` at `x` if `g` is `C^∞` at `f x` and
`f` is `C^∞` within `s` at `x`. -/
theorem SmoothAt.comp_smoothWithinAt {g : M' → M''} (x : M) (hg : SmoothAt I' I'' g (f x))
    (hf : SmoothWithinAt I I' f s x) : SmoothWithinAt I I'' (g ∘ f) s x :=
  hg.comp_contMDiffWithinAt x hf

/-- The composition of `C^n` functions at points is `C^n`. -/
nonrec theorem ContMDiffAt.comp {g : M' → M''} (x : M) (hg : ContMDiffAt I' I'' n g (f x))
    (hf : ContMDiffAt I I' n f x) : ContMDiffAt I I'' n (g ∘ f) x :=
  hg.comp x hf (mapsTo_univ _ _)

/-- See note [comp_of_eq lemmas] -/
theorem ContMDiffAt.comp_of_eq {g : M' → M''} {x : M} {y : M'} (hg : ContMDiffAt I' I'' n g y)
    (hf : ContMDiffAt I I' n f x) (hx : f x = y) : ContMDiffAt I I'' n (g ∘ f) x := by
  subst hx; exact hg.comp x hf

/-- The composition of `C^∞` functions at points is `C^∞`. -/
nonrec theorem SmoothAt.comp {g : M' → M''} (x : M) (hg : SmoothAt I' I'' g (f x))
    (hf : SmoothAt I I' f x) : SmoothAt I I'' (g ∘ f) x :=
  hg.comp x hf

theorem ContMDiff.comp_contMDiffOn {f : M → M'} {g : M' → M''} {s : Set M}
    (hg : ContMDiff I' I'' n g) (hf : ContMDiffOn I I' n f s) : ContMDiffOn I I'' n (g ∘ f) s :=
  hg.contMDiffOn.comp hf Set.subset_preimage_univ

theorem Smooth.comp_smoothOn {f : M → M'} {g : M' → M''} {s : Set M} (hg : Smooth I' I'' g)
    (hf : SmoothOn I I' f s) : SmoothOn I I'' (g ∘ f) s :=
  hg.smoothOn.comp hf Set.subset_preimage_univ

theorem ContMDiffOn.comp_contMDiff {t : Set M'} {g : M' → M''} (hg : ContMDiffOn I' I'' n g t)
    (hf : ContMDiff I I' n f) (ht : ∀ x, f x ∈ t) : ContMDiff I I'' n (g ∘ f) :=
  contMDiffOn_univ.mp <| hg.comp hf.contMDiffOn fun x _ => ht x

theorem SmoothOn.comp_smooth {t : Set M'} {g : M' → M''} (hg : SmoothOn I' I'' g t)
    (hf : Smooth I I' f) (ht : ∀ x, f x ∈ t) : Smooth I I'' (g ∘ f) :=
  hg.comp_contMDiff hf ht

end Composition

/-! ### The identity is smooth -/

section id

theorem contMDiff_id : ContMDiff I I n (id : M → M) :=
  ContMDiff.of_le
    ((contDiffWithinAt_localInvariantProp I I ∞).liftProp_id (contDiffWithinAtProp_id I)) le_top

theorem smooth_id : Smooth I I (id : M → M) :=
  contMDiff_id

theorem contMDiffOn_id : ContMDiffOn I I n (id : M → M) s :=
  contMDiff_id.contMDiffOn

theorem smoothOn_id : SmoothOn I I (id : M → M) s :=
  contMDiffOn_id

theorem contMDiffAt_id : ContMDiffAt I I n (id : M → M) x :=
  contMDiff_id.contMDiffAt

theorem smoothAt_id : SmoothAt I I (id : M → M) x :=
  contMDiffAt_id

theorem contMDiffWithinAt_id : ContMDiffWithinAt I I n (id : M → M) s x :=
  contMDiffAt_id.contMDiffWithinAt

theorem smoothWithinAt_id : SmoothWithinAt I I (id : M → M) s x :=
  contMDiffWithinAt_id

end id

/-! ### Constants are smooth -/

section id
variable {c : M'}

theorem contMDiff_const : ContMDiff I I' n fun _ : M => c := by
  intro x
  refine ⟨continuousWithinAt_const, ?_⟩
  simp only [ContDiffWithinAtProp, (· ∘ ·)]
  exact contDiffWithinAt_const

@[to_additive]
theorem contMDiff_one [One M'] : ContMDiff I I' n (1 : M → M') := by
  simp only [Pi.one_def, contMDiff_const]

theorem smooth_const : Smooth I I' fun _ : M => c :=
  contMDiff_const

@[to_additive]
theorem smooth_one [One M'] : Smooth I I' (1 : M → M') := by simp only [Pi.one_def, smooth_const]

theorem contMDiffOn_const : ContMDiffOn I I' n (fun _ : M => c) s :=
  contMDiff_const.contMDiffOn

@[to_additive]
theorem contMDiffOn_one [One M'] : ContMDiffOn I I' n (1 : M → M') s :=
  contMDiff_one.contMDiffOn

theorem smoothOn_const : SmoothOn I I' (fun _ : M => c) s :=
  contMDiffOn_const

@[to_additive]
theorem smoothOn_one [One M'] : SmoothOn I I' (1 : M → M') s :=
  contMDiffOn_one

theorem contMDiffAt_const : ContMDiffAt I I' n (fun _ : M => c) x :=
  contMDiff_const.contMDiffAt

@[to_additive]
theorem contMDiffAt_one [One M'] : ContMDiffAt I I' n (1 : M → M') x :=
  contMDiff_one.contMDiffAt

theorem smoothAt_const : SmoothAt I I' (fun _ : M => c) x :=
  contMDiffAt_const

@[to_additive]
theorem smoothAt_one [One M'] : SmoothAt I I' (1 : M → M') x :=
  contMDiffAt_one

theorem contMDiffWithinAt_const : ContMDiffWithinAt I I' n (fun _ : M => c) s x :=
  contMDiffAt_const.contMDiffWithinAt

@[to_additive]
theorem contMDiffWithinAt_one [One M'] : ContMDiffWithinAt I I' n (1 : M → M') s x :=
  contMDiffAt_const.contMDiffWithinAt

theorem smoothWithinAt_const : SmoothWithinAt I I' (fun _ : M => c) s x :=
  contMDiffWithinAt_const

@[to_additive]
theorem smoothWithinAt_one [One M'] : SmoothWithinAt I I' (1 : M → M') s x :=
  contMDiffWithinAt_one

end id

/-- `f` is continuously differentiable if it is cont. differentiable at
each `x ∈ mulTSupport f`. -/
@[to_additive "`f` is continuously differentiable if it is continuously
differentiable at each `x ∈ tsupport f`."]
theorem contMDiff_of_mulTSupport [One M'] {f : M → M'}
    (hf : ∀ x ∈ mulTSupport f, ContMDiffAt I I' n f x) : ContMDiff I I' n f := by
  intro x
  by_cases hx : x ∈ mulTSupport f
  · exact hf x hx
  · exact ContMDiffAt.congr_of_eventuallyEq contMDiffAt_const
      (not_mem_mulTSupport_iff_eventuallyEq.1 hx)

@[deprecated (since := "2024-01-15")] alias contMDiff_of_support := contMDiff_of_tsupport

@[to_additive contMDiffWithinAt_of_not_mem]
theorem contMDiffWithinAt_of_not_mem_mulTSupport {f : M → M'} [One M'] {x : M}
    (hx : x ∉ mulTSupport f) (n : ℕ∞) (s : Set M) : ContMDiffWithinAt I I' n f s x := by
  apply contMDiffWithinAt_const.congr_of_eventuallyEq
    (eventually_nhdsWithin_of_eventually_nhds <| not_mem_mulTSupport_iff_eventuallyEq.mp hx)
    (image_eq_one_of_nmem_mulTSupport hx)

/-- `f` is continuously differentiable at each point outside of its `mulTSupport`. -/
@[to_additive contMDiffAt_of_not_mem]
theorem contMDiffAt_of_not_mem_mulTSupport {f : M → M'} [One M'] {x : M}
    (hx : x ∉ mulTSupport f) (n : ℕ∞) : ContMDiffAt I I' n f x :=
  contMDiffWithinAt_of_not_mem_mulTSupport hx n univ


/-! ### The inclusion map from one open set to another is smooth -/

section Inclusion

open TopologicalSpace

theorem contMdiffAt_subtype_iff {n : ℕ∞} {U : Opens M} {f : M → M'} {x : U} :
    ContMDiffAt I I' n (fun x : U ↦ f x) x ↔ ContMDiffAt I I' n f x :=
  ((contDiffWithinAt_localInvariantProp I I' n).liftPropAt_iff_comp_subtype_val _ _).symm

theorem contMDiff_subtype_val {n : ℕ∞} {U : Opens M} : ContMDiff I I n (Subtype.val : U → M) :=
  fun _ ↦ contMdiffAt_subtype_iff.mpr contMDiffAt_id

@[to_additive]
theorem ContMDiff.extend_one [T2Space M] [One M'] {n : ℕ∞} {U : Opens M} {f : U → M'}
    (supp : HasCompactMulSupport f) (diff : ContMDiff I I' n f) :
    ContMDiff I I' n (Subtype.val.extend f 1) := fun x ↦ by
  refine contMDiff_of_mulTSupport (fun x h ↦ ?_) _
  lift x to U using Subtype.coe_image_subset _ _
    (supp.mulTSupport_extend_one_subset continuous_subtype_val h)
  rw [← contMdiffAt_subtype_iff, ← comp_def]
  erw [extend_comp Subtype.val_injective]
  exact diff.contMDiffAt

theorem contMDiff_inclusion {n : ℕ∞} {U V : Opens M} (h : U ≤ V) :
    ContMDiff I I n (Set.inclusion h : U → V) := by
  rintro ⟨x, hx : x ∈ U⟩
  apply (contDiffWithinAt_localInvariantProp I I n).liftProp_inclusion
  intro y
  dsimp only [ContDiffWithinAtProp, id_comp, preimage_univ]
  rw [Set.univ_inter]
  exact contDiffWithinAt_id.congr I.rightInvOn (congr_arg I (I.left_inv y))

theorem smooth_subtype_iff {U : Opens M} {f : M → M'} {x : U} :
    SmoothAt I I' (fun x : U ↦ f x) x ↔ SmoothAt I I' f x := contMdiffAt_subtype_iff

theorem smooth_subtype_val {U : Opens M} : Smooth I I (Subtype.val : U → M) := contMDiff_subtype_val

@[to_additive]
theorem Smooth.extend_one [T2Space M] [One M'] {U : Opens M} {f : U → M'}
    (supp : HasCompactMulSupport f) (diff : Smooth I I' f) : Smooth I I' (Subtype.val.extend f 1) :=
  ContMDiff.extend_one supp diff

theorem smooth_inclusion {U V : Opens M} (h : U ≤ V) : Smooth I I (Set.inclusion h : U → V) :=
  contMDiff_inclusion h

end Inclusion

end ChartedSpace

/-! ### Open embeddings and their inverses are smooth -/

section

<<<<<<< HEAD

variable {e : M → H} (h : OpenEmbedding e) {n : WithTop ℕ}
=======
variable (I)
variable [Nonempty M] {e : M → H} (h : OpenEmbedding e)
  [Nonempty M'] {e' : M' → H'} (h' : OpenEmbedding e')
  {n : WithTop ℕ}
>>>>>>> 53f5571e

/-- If the `ChartedSpace` structure on a manifold `M` is given by an open embedding `e : M → H`,
then `e` is smooth. -/
lemma contMDiff_openEmbedding [Nonempty M] :
    haveI := h.singletonChartedSpace; ContMDiff I I n e := by
  haveI := h.singleton_smoothManifoldWithCorners I
  rw [@contMDiff_iff _ _ _ _ _ _ _ _ _ _ h.singletonChartedSpace]
  use h.continuous
  intros x y
  -- show the function is actually the identity on the range of I ∘ e
  apply contDiffOn_id.congr
  intros z hz
  -- factorise into the chart `e` and the model `id`
  simp only [mfld_simps]
  rw [h.toPartialHomeomorph_right_inv]
  · rw [I.right_inv]
    apply mem_of_subset_of_mem _ hz.1
    exact haveI := h.singletonChartedSpace; extChartAt_target_subset_range I x
  · -- `hz` implies that `z ∈ range (I ∘ e)`
    have := hz.1
    rw [@extChartAt_target _ _ _ _ _ _ _ _ _ _ h.singletonChartedSpace] at this
    have := this.1
    rw [mem_preimage, PartialHomeomorph.singletonChartedSpace_chartAt_eq,
      h.toPartialHomeomorph_target] at this
    exact this

variable {I I'}
/-- If the `ChartedSpace` structure on a manifold `M` is given by an open embedding `e : M → H`,
then the inverse of `e` is smooth. -/
lemma contMDiffOn_openEmbedding_symm [Nonempty M] :
    haveI := h.singletonChartedSpace; ContMDiffOn I I
      n (OpenEmbedding.toPartialHomeomorph e h).symm (range e) := by
  haveI := h.singleton_smoothManifoldWithCorners I
  rw [@contMDiffOn_iff]
  constructor
  · rw [← h.toPartialHomeomorph_target]
    exact (h.toPartialHomeomorph e).continuousOn_symm
  · intros z hz
    -- show the function is actually the identity on the range of I ∘ e
    apply contDiffOn_id.congr
    intros z hz
    -- factorise into the chart `e` and the model `id`
    simp only [mfld_simps]
    have : I.symm z ∈ range e := by
      rw [ModelWithCorners.symm, ← mem_preimage]
      exact hz.2.1
    rw [h.toPartialHomeomorph_right_inv e this]
    apply I.right_inv
    exact mem_of_subset_of_mem (extChartAt_target_subset_range _ _) hz.1

variable [ChartedSpace H M]
variable [Nonempty M'] {e' : M' → H'} (h' : OpenEmbedding e')

/-- Let `M'` be a manifold whose chart structure is given by an open embedding `e'` into its model
space `H'`. Then the smoothness of `e' ∘ f : M → H'` implies the smoothness of `f`.

This is useful, for example, when `e' ∘ f = g ∘ e` for smooth maps `e : M → X` and `g : X → H'`. -/
lemma ContMDiff.of_comp_openEmbedding {f : M → M'} (hf : ContMDiff I I' n (e' ∘ f)) :
    haveI := h'.singletonChartedSpace; ContMDiff I I' n f := by
  have : f = (h'.toPartialHomeomorph e').symm ∘ e' ∘ f := by
    ext
    rw [Function.comp_apply, Function.comp_apply, OpenEmbedding.toPartialHomeomorph_left_inv]
  rw [this]
  apply @ContMDiffOn.comp_contMDiff _ _ _ _ _ _ _ _ _ _ _ _ _ _ _ _ _ _ _ _ _ _ _ _ _ _ _ _
    h'.singletonChartedSpace _ _ (range e') _ (contMDiffOn_openEmbedding_symm h') hf
  simp

end<|MERGE_RESOLUTION|>--- conflicted
+++ resolved
@@ -356,15 +356,7 @@
 
 section
 
-<<<<<<< HEAD
-
 variable {e : M → H} (h : OpenEmbedding e) {n : WithTop ℕ}
-=======
-variable (I)
-variable [Nonempty M] {e : M → H} (h : OpenEmbedding e)
-  [Nonempty M'] {e' : M' → H'} (h' : OpenEmbedding e')
-  {n : WithTop ℕ}
->>>>>>> 53f5571e
 
 /-- If the `ChartedSpace` structure on a manifold `M` is given by an open embedding `e : M → H`,
 then `e` is smooth. -/
