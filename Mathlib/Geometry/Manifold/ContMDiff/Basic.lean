/-
Copyright (c) 2020 Sébastien Gouëzel. All rights reserved.
Released under Apache 2.0 license as described in the file LICENSE.
Authors: Sébastien Gouëzel, Floris van Doorn
-/
import Mathlib.Geometry.Manifold.ContMDiff.Defs

/-!
## Basic properties of `C^n` functions between manifolds

In this file, we show that standard operations on `C^n` maps between manifolds are `C^n` :
* `ContMDiffOn.comp` gives the invariance of the `Cⁿ` property under composition
* `contMDiff_id` gives the smoothness of the identity
* `contMDiff_const` gives the smoothness of constant functions
* `contMDiff_inclusion` shows that the inclusion between open sets of a topological space is `C^n`
* `contMDiff_isOpenEmbedding` shows that if `M` has a `ChartedSpace` structure induced by an open
  embedding `e : M → H`, then `e` is `C^n`.

## Tags
chain rule, manifolds, higher derivative

-/

open Filter Function Set Topology
open scoped Manifold ContDiff

variable {𝕜 : Type*} [NontriviallyNormedField 𝕜]
  -- declare the prerequisites for a charted space `M` over the pair `(E, H)`.
  {E : Type*}
  [NormedAddCommGroup E] [NormedSpace 𝕜 E] {H : Type*} [TopologicalSpace H]
  {I : ModelWithCorners 𝕜 E H} {M : Type*} [TopologicalSpace M]
  -- declare the prerequisites for a charted space `M'` over the pair `(E', H')`.
  {E' : Type*}
  [NormedAddCommGroup E'] [NormedSpace 𝕜 E'] {H' : Type*} [TopologicalSpace H']
  {I' : ModelWithCorners 𝕜 E' H'} {M' : Type*} [TopologicalSpace M']
  -- declare the prerequisites for a charted space `M''` over the pair `(E'', H'')`.
  {E'' : Type*}
  [NormedAddCommGroup E''] [NormedSpace 𝕜 E''] {H'' : Type*} [TopologicalSpace H'']
  {I'' : ModelWithCorners 𝕜 E'' H''} {M'' : Type*} [TopologicalSpace M'']

section ChartedSpace
variable [ChartedSpace H M] [ChartedSpace H' M'] [ChartedSpace H'' M'']
  -- declare functions, sets, points and smoothness indices
  {f : M → M'} {s : Set M} {x : M} {n : WithTop ℕ∞}

/-! ### Regularity of the composition of `C^n` functions between manifolds -/

section Composition

/-- The composition of `C^n` functions within domains at points is `C^n`. -/
theorem ContMDiffWithinAt.comp {t : Set M'} {g : M' → M''} (x : M)
    (hg : ContMDiffWithinAt I' I'' n g t (f x)) (hf : ContMDiffWithinAt I I' n f s x)
    (st : MapsTo f s t) : ContMDiffWithinAt I I'' n (g ∘ f) s x := by
  rw [contMDiffWithinAt_iff] at hg hf ⊢
  refine ⟨hg.1.comp hf.1 st, ?_⟩
  set e := extChartAt I x
  set e' := extChartAt I' (f x)
  have : e' (f x) = (writtenInExtChartAt I I' x f) (e x) := by simp only [e, e', mfld_simps]
  rw [this] at hg
  have A : ∀ᶠ y in 𝓝[e.symm ⁻¹' s ∩ range I] e x, f (e.symm y) ∈ t ∧ f (e.symm y) ∈ e'.source := by
    simp only [e, ← map_extChartAt_nhdsWithin, eventually_map]
    filter_upwards [hf.1.tendsto (extChartAt_source_mem_nhds (I := I') (f x)),
      inter_mem_nhdsWithin s (extChartAt_source_mem_nhds (I := I) x)]
    rintro x' (hfx' : f x' ∈ e'.source) ⟨hx's, hx'⟩
    simp only [e, true_and, e.left_inv hx', st hx's, *]
  refine ((hg.2.comp _ (hf.2.mono inter_subset_right)
      ((mapsTo_preimage _ _).mono_left inter_subset_left)).mono_of_mem_nhdsWithin
      (inter_mem ?_ self_mem_nhdsWithin)).congr_of_eventuallyEq ?_ ?_
  · filter_upwards [A]
    rintro x' ⟨ht, hfx'⟩
    simp only [*, e, e',mem_preimage, writtenInExtChartAt, (· ∘ ·), mem_inter_iff, e'.left_inv,
      true_and]
    exact mem_range_self _
  · filter_upwards [A]
    rintro x' ⟨-, hfx'⟩
    simp only [*, e, e', (· ∘ ·), writtenInExtChartAt, e'.left_inv]
  · simp only [e, e', writtenInExtChartAt, (· ∘ ·), mem_extChartAt_source,
      e.left_inv, e'.left_inv]

/-- See note [comp_of_eq lemmas] -/
theorem ContMDiffWithinAt.comp_of_eq {t : Set M'} {g : M' → M''} {x : M} {y : M'}
    (hg : ContMDiffWithinAt I' I'' n g t y) (hf : ContMDiffWithinAt I I' n f s x)
    (st : MapsTo f s t) (hx : f x = y) : ContMDiffWithinAt I I'' n (g ∘ f) s x := by
  subst hx; exact hg.comp x hf st

/-- The composition of `C^n` functions on domains is `C^n`. -/
theorem ContMDiffOn.comp {t : Set M'} {g : M' → M''} (hg : ContMDiffOn I' I'' n g t)
    (hf : ContMDiffOn I I' n f s) (st : s ⊆ f ⁻¹' t) : ContMDiffOn I I'' n (g ∘ f) s := fun x hx =>
  (hg _ (st hx)).comp x (hf x hx) st

/-- The composition of `C^n` functions on domains is `C^n`. -/
theorem ContMDiffOn.comp' {t : Set M'} {g : M' → M''} (hg : ContMDiffOn I' I'' n g t)
    (hf : ContMDiffOn I I' n f s) : ContMDiffOn I I'' n (g ∘ f) (s ∩ f ⁻¹' t) :=
  hg.comp (hf.mono inter_subset_left) inter_subset_right

/-- The composition of `C^n` functions is `C^n`. -/
theorem ContMDiff.comp {g : M' → M''} (hg : ContMDiff I' I'' n g) (hf : ContMDiff I I' n f) :
    ContMDiff I I'' n (g ∘ f) := by
  rw [← contMDiffOn_univ] at hf hg ⊢
  exact hg.comp hf subset_preimage_univ

/-- The composition of `C^n` functions within domains at points is `C^n`. -/
theorem ContMDiffWithinAt.comp' {t : Set M'} {g : M' → M''} (x : M)
    (hg : ContMDiffWithinAt I' I'' n g t (f x)) (hf : ContMDiffWithinAt I I' n f s x) :
    ContMDiffWithinAt I I'' n (g ∘ f) (s ∩ f ⁻¹' t) x :=
  hg.comp x (hf.mono inter_subset_left) inter_subset_right

/-- `g ∘ f` is `C^n` within `s` at `x` if `g` is `C^n` at `f x` and
`f` is `C^n` within `s` at `x`. -/
theorem ContMDiffAt.comp_contMDiffWithinAt {g : M' → M''} (x : M)
    (hg : ContMDiffAt I' I'' n g (f x)) (hf : ContMDiffWithinAt I I' n f s x) :
    ContMDiffWithinAt I I'' n (g ∘ f) s x :=
  hg.comp x hf (mapsTo_univ _ _)

/-- `g ∘ f` is `C^n` within `s` at `x` if `g` is `C^n` at `f x` and
`f` is `C^n` within `s` at `x`. -/
theorem ContMDiffAt.comp_contMDiffWithinAt_of_eq {g : M' → M''} {x : M} {y : M'}
    (hg : ContMDiffAt I' I'' n g y) (hf : ContMDiffWithinAt I I' n f s x) (hx : f x = y) :
    ContMDiffWithinAt I I'' n (g ∘ f) s x := by
  subst hx; exact hg.comp_contMDiffWithinAt x hf

/-- The composition of `C^n` functions at points is `C^n`. -/
nonrec theorem ContMDiffAt.comp {g : M' → M''} (x : M) (hg : ContMDiffAt I' I'' n g (f x))
    (hf : ContMDiffAt I I' n f x) : ContMDiffAt I I'' n (g ∘ f) x :=
  hg.comp x hf (mapsTo_univ _ _)

/-- See note [comp_of_eq lemmas] -/
theorem ContMDiffAt.comp_of_eq {g : M' → M''} {x : M} {y : M'} (hg : ContMDiffAt I' I'' n g y)
    (hf : ContMDiffAt I I' n f x) (hx : f x = y) : ContMDiffAt I I'' n (g ∘ f) x := by
  subst hx; exact hg.comp x hf

theorem ContMDiff.comp_contMDiffOn {f : M → M'} {g : M' → M''} {s : Set M}
    (hg : ContMDiff I' I'' n g) (hf : ContMDiffOn I I' n f s) : ContMDiffOn I I'' n (g ∘ f) s :=
  hg.contMDiffOn.comp hf Set.subset_preimage_univ

theorem ContMDiffOn.comp_contMDiff {t : Set M'} {g : M' → M''} (hg : ContMDiffOn I' I'' n g t)
    (hf : ContMDiff I I' n f) (ht : ∀ x, f x ∈ t) : ContMDiff I I'' n (g ∘ f) :=
  contMDiffOn_univ.mp <| hg.comp hf.contMDiffOn fun x _ => ht x

end Composition

/-! ### The identity is `C^n` -/

section id

theorem contMDiff_id : ContMDiff I I n (id : M → M) :=
  ContMDiff.of_le
    ((contDiffWithinAt_localInvariantProp ⊤).liftProp_id contDiffWithinAtProp_id) le_top

theorem contMDiffOn_id : ContMDiffOn I I n (id : M → M) s :=
  contMDiff_id.contMDiffOn

theorem contMDiffAt_id : ContMDiffAt I I n (id : M → M) x :=
  contMDiff_id.contMDiffAt

theorem contMDiffWithinAt_id : ContMDiffWithinAt I I n (id : M → M) s x :=
  contMDiffAt_id.contMDiffWithinAt

end id

/-! ### Constants are `C^n` -/

section const
variable {c : M'}

theorem contMDiff_const : ContMDiff I I' n fun _ : M => c := by
  intro x
  refine ⟨continuousWithinAt_const, ?_⟩
  simp only [ContDiffWithinAtProp, Function.comp_def]
  exact contDiffWithinAt_const

@[to_additive]
theorem contMDiff_one [One M'] : ContMDiff I I' n (1 : M → M') := by
  simp only [Pi.one_def, contMDiff_const]

theorem contMDiffOn_const : ContMDiffOn I I' n (fun _ : M => c) s :=
  contMDiff_const.contMDiffOn

@[to_additive]
theorem contMDiffOn_one [One M'] : ContMDiffOn I I' n (1 : M → M') s :=
  contMDiff_one.contMDiffOn

theorem contMDiffAt_const : ContMDiffAt I I' n (fun _ : M => c) x :=
  contMDiff_const.contMDiffAt

@[to_additive]
theorem contMDiffAt_one [One M'] : ContMDiffAt I I' n (1 : M → M') x :=
  contMDiff_one.contMDiffAt

theorem contMDiffWithinAt_const : ContMDiffWithinAt I I' n (fun _ : M => c) s x :=
  contMDiffAt_const.contMDiffWithinAt

@[to_additive]
theorem contMDiffWithinAt_one [One M'] : ContMDiffWithinAt I I' n (1 : M → M') s x :=
  contMDiffAt_const.contMDiffWithinAt

@[nontriviality]
theorem contMDiff_of_subsingleton [Subsingleton M'] : ContMDiff I I' n f := by
  intro x
  rw [Subsingleton.elim f fun _ => (f x)]
  exact contMDiffAt_const

@[nontriviality]
theorem contMDiffAt_of_subsingleton [Subsingleton M'] : ContMDiffAt I I' n f x :=
  contMDiff_of_subsingleton.contMDiffAt

@[nontriviality]
theorem contMDiffWithinAt_of_subsingleton [Subsingleton M'] : ContMDiffWithinAt I I' n f s x :=
  contMDiffAt_of_subsingleton.contMDiffWithinAt

@[nontriviality]
theorem contMDiffOn_of_subsingleton [Subsingleton M'] : ContMDiffOn I I' n f s :=
  contMDiff_of_subsingleton.contMDiffOn

lemma contMDiff_of_discreteTopology [DiscreteTopology M] :
    ContMDiff I I' n f := by
  intro x
  -- f is locally constant, and constant functions are smooth.
  apply contMDiff_const (c := f x).contMDiffAt.congr_of_eventuallyEq
  simp [EventuallyEq]

end const

/-- `f` is continuously differentiable if it is cont. differentiable at
each `x ∈ mulTSupport f`. -/
@[to_additive "`f` is continuously differentiable if it is continuously
<<<<<<< HEAD
differentiable at each `x ∈ tsupport f`. See also `contMDiff_section_of_smul_smoothBumpFunction`
for a similar result for sections of vector bundles, paired with a smooth bump function."]
=======
differentiable at each `x ∈ tsupport f`. See also `contMDiff_section_of_tsupport`
for a similar result for sections of vector bundles."]
>>>>>>> d19cd93f
theorem contMDiff_of_mulTSupport [One M'] {f : M → M'}
    (hf : ∀ x ∈ mulTSupport f, ContMDiffAt I I' n f x) : ContMDiff I I' n f := by
  intro x
  by_cases hx : x ∈ mulTSupport f
  · exact hf x hx
  · exact ContMDiffAt.congr_of_eventuallyEq contMDiffAt_const
      (notMem_mulTSupport_iff_eventuallyEq.1 hx)

@[to_additive contMDiffWithinAt_of_notMem]
theorem contMDiffWithinAt_of_notMem_mulTSupport {f : M → M'} [One M'] {x : M}
    (hx : x ∉ mulTSupport f) (n : WithTop ℕ∞) (s : Set M) : ContMDiffWithinAt I I' n f s x := by
  apply contMDiffWithinAt_const.congr_of_eventuallyEq
    (eventually_nhdsWithin_of_eventually_nhds <| notMem_mulTSupport_iff_eventuallyEq.mp hx)
    (image_eq_one_of_notMem_mulTSupport hx)

@[deprecated (since := "2025-05-23")]
alias contMDiffWithinAt_of_not_mem := contMDiffWithinAt_of_notMem

@[to_additive existing contMDiffWithinAt_of_not_mem, deprecated (since := "2025-05-23")]
alias contMDiffWithinAt_of_not_mem_mulTSupport := contMDiffWithinAt_of_notMem_mulTSupport

/-- `f` is continuously differentiable at each point outside of its `mulTSupport`. -/
@[to_additive contMDiffAt_of_notMem]
theorem contMDiffAt_of_notMem_mulTSupport {f : M → M'} [One M'] {x : M}
    (hx : x ∉ mulTSupport f) (n : WithTop ℕ∞) : ContMDiffAt I I' n f x :=
  contMDiffWithinAt_of_notMem_mulTSupport hx n univ

@[deprecated (since := "2025-05-23")]
alias contMDiffAt_of_not_mem := contMDiffAt_of_notMem

@[to_additive existing contMDiffAt_of_not_mem, deprecated (since := "2025-05-23")]
alias contMDiffAt_of_not_mem_mulTSupport := contMDiffAt_of_notMem_mulTSupport


/-! ### Being `C^k` on a union of open sets can be tested on each set -/
section contMDiff_union

variable {s t : Set M}

/-- If a function is `C^k` on two open sets, it is also `C^n` on their union. -/
lemma ContMDiffOn.union_of_isOpen (hf : ContMDiffOn I I' n f s) (hf' : ContMDiffOn I I' n f t)
    (hs : IsOpen s) (ht : IsOpen t) :
    ContMDiffOn I I' n f (s ∪ t) := by
  intro x hx
  obtain (hx | hx) := hx
  · exact (hf x hx).contMDiffAt (hs.mem_nhds hx) |>.contMDiffWithinAt
  · exact (hf' x hx).contMDiffAt (ht.mem_nhds hx) |>.contMDiffWithinAt

/-- A function is `C^k` on two open sets iff it is `C^k` on their union. -/
lemma contMDiffOn_union_iff_of_isOpen (hs : IsOpen s) (ht : IsOpen t) :
    ContMDiffOn I I' n f (s ∪ t) ↔ ContMDiffOn I I' n f s ∧ ContMDiffOn I I' n f t :=
  ⟨fun h ↦ ⟨h.mono subset_union_left, h.mono subset_union_right⟩,
   fun ⟨hfs, hft⟩ ↦ ContMDiffOn.union_of_isOpen hfs hft hs ht⟩

lemma contMDiff_of_contMDiffOn_union_of_isOpen (hf : ContMDiffOn I I' n f s)
    (hf' : ContMDiffOn I I' n f t) (hst : s ∪ t = univ) (hs : IsOpen s) (ht : IsOpen t) :
    ContMDiff I I' n f := by
  rw [← contMDiffOn_univ, ← hst]
  exact hf.union_of_isOpen hf' hs ht

/-- If a function is `C^k` on open sets `s i`, it is `C^k` on their union -/
lemma ContMDiffOn.iUnion_of_isOpen {ι : Type*} {s : ι → Set M}
    (hf : ∀ i : ι, ContMDiffOn I I' n f (s i)) (hs : ∀ i, IsOpen (s i)) :
    ContMDiffOn I I' n f (⋃ i, s i) := by
  rintro x ⟨si, ⟨i, rfl⟩, hxsi⟩
  exact (hf i).contMDiffAt ((hs i).mem_nhds hxsi) |>.contMDiffWithinAt

/-- A function is `C^k` on a union of open sets `s i` iff it is `C^k` on each `s i`. -/
lemma contMDiffOn_iUnion_iff_of_isOpen {ι : Type*} {s : ι → Set M}
    (hs : ∀ i, IsOpen (s i)) :
    ContMDiffOn I I' n f (⋃ i, s i) ↔ ∀ i : ι, ContMDiffOn I I' n f (s i) :=
  ⟨fun h i ↦ h.mono <| subset_iUnion_of_subset i fun _ a ↦ a,
   fun h ↦ ContMDiffOn.iUnion_of_isOpen h hs⟩

lemma contMDiff_of_contMDiffOn_iUnion_of_isOpen {ι : Type*} {s : ι → Set M}
    (hf : ∀ i : ι, ContMDiffOn I I' n f (s i)) (hs : ∀ i, IsOpen (s i)) (hs' : ⋃ i, s i = univ) :
    ContMDiff I I' n f := by
  rw [← contMDiffOn_univ, ← hs']
  exact ContMDiffOn.iUnion_of_isOpen hf hs

end contMDiff_union


/-! ### The inclusion map from one open set to another is `C^n` -/

section Inclusion

open TopologicalSpace

theorem contMDiffAt_subtype_iff {n : WithTop ℕ∞} {U : Opens M} {f : M → M'} {x : U} :
    ContMDiffAt I I' n (fun x : U ↦ f x) x ↔ ContMDiffAt I I' n f x :=
  ((contDiffWithinAt_localInvariantProp n).liftPropAt_iff_comp_subtype_val _ _).symm

@[deprecated (since := "2024-11-20")] alias contMdiffAt_subtype_iff := contMDiffAt_subtype_iff

theorem contMDiff_subtype_val {n : WithTop ℕ∞} {U : Opens M} :
    ContMDiff I I n (Subtype.val : U → M) :=
  fun _ ↦ contMDiffAt_subtype_iff.mpr contMDiffAt_id

@[to_additive]
theorem ContMDiff.extend_one [T2Space M] [One M'] {n : WithTop ℕ∞} {U : Opens M} {f : U → M'}
    (supp : HasCompactMulSupport f) (diff : ContMDiff I I' n f) :
    ContMDiff I I' n (Subtype.val.extend f 1) := fun x ↦ by
  refine contMDiff_of_mulTSupport (fun x h ↦ ?_) _
  lift x to U using Subtype.coe_image_subset _ _
    (supp.mulTSupport_extend_one_subset continuous_subtype_val h)
  rw [← contMDiffAt_subtype_iff]
  simp_rw [← comp_def]
  rw [extend_comp Subtype.val_injective]
  exact diff.contMDiffAt

theorem contMDiff_inclusion {n : WithTop ℕ∞} {U V : Opens M} (h : U ≤ V) :
    ContMDiff I I n (Opens.inclusion h : U → V) := by
  rintro ⟨x, hx : x ∈ U⟩
  apply (contDiffWithinAt_localInvariantProp n).liftProp_inclusion
  intro y
  dsimp only [ContDiffWithinAtProp, id_comp, preimage_univ]
  rw [Set.univ_inter]
  exact contDiffWithinAt_id.congr I.rightInvOn (congr_arg I (I.left_inv y))

end Inclusion

end ChartedSpace

/-! ### Open embeddings and their inverses are `C^n` -/

section

variable {e : M → H} (h : IsOpenEmbedding e) {n : WithTop ℕ∞}

/-- If the `ChartedSpace` structure on a manifold `M` is given by an open embedding `e : M → H`,
then `e` is `C^n`. -/
lemma contMDiff_isOpenEmbedding [Nonempty M] :
    haveI := h.singletonChartedSpace; ContMDiff I I n e := by
  haveI := h.isManifold_singleton (I := I) (n := ω)
  rw [@contMDiff_iff _ _ _ _ _ _ _ _ _ _ h.singletonChartedSpace]
  use h.continuous
  intros x y
  -- show the function is actually the identity on the range of I ∘ e
  apply contDiffOn_id.congr
  intros z hz
  -- factorise into the chart `e` and the model `id`
  simp only [mfld_simps]
  rw [h.toPartialHomeomorph_right_inv]
  · rw [I.right_inv]
    apply mem_of_subset_of_mem _ hz.1
    exact letI := h.singletonChartedSpace; extChartAt_target_subset_range (I := I) x
  · -- `hz` implies that `z ∈ range (I ∘ e)`
    have := hz.1
    rw [@extChartAt_target _ _ _ _ _ _ _ _ _ _ h.singletonChartedSpace] at this
    have := this.1
    rw [mem_preimage, PartialHomeomorph.singletonChartedSpace_chartAt_eq,
      h.toPartialHomeomorph_target] at this
    exact this

/-- If the `ChartedSpace` structure on a manifold `M` is given by an open embedding `e : M → H`,
then the inverse of `e` is `C^n`. -/
lemma contMDiffOn_isOpenEmbedding_symm [Nonempty M] :
    haveI := h.singletonChartedSpace; ContMDiffOn I I
      n (IsOpenEmbedding.toPartialHomeomorph e h).symm (range e) := by
  haveI := h.isManifold_singleton (I := I) (n := ω)
  rw [@contMDiffOn_iff]
  constructor
  · rw [← h.toPartialHomeomorph_target]
    exact (h.toPartialHomeomorph e).continuousOn_symm
  · intros z hz
    -- show the function is actually the identity on the range of I ∘ e
    apply contDiffOn_id.congr
    intros z hz
    -- factorise into the chart `e` and the model `id`
    simp only [mfld_simps]
    have : I.symm z ∈ range e := by
      rw [ModelWithCorners.symm, ← mem_preimage]
      exact hz.2.1
    rw [h.toPartialHomeomorph_right_inv e this]
    apply I.right_inv
    exact mem_of_subset_of_mem (extChartAt_target_subset_range _) hz.1

variable [ChartedSpace H M]
variable [Nonempty M'] {e' : M' → H'} (h' : IsOpenEmbedding e')

/-- Let `M'` be a manifold whose chart structure is given by an open embedding `e'` into its model
space `H'`. If `e' ∘ f : M → H'` is `C^n`, then `f` is `C^n`.

This is useful, for example, when `e' ∘ f = g ∘ e` for smooth maps `e : M → X` and `g : X → H'`. -/
lemma ContMDiff.of_comp_isOpenEmbedding {f : M → M'} (hf : ContMDiff I I' n (e' ∘ f)) :
    haveI := h'.singletonChartedSpace; ContMDiff I I' n f := by
  have : f = (h'.toPartialHomeomorph e').symm ∘ e' ∘ f := by
    ext
    rw [Function.comp_apply, Function.comp_apply, IsOpenEmbedding.toPartialHomeomorph_left_inv]
  rw [this]
  apply @ContMDiffOn.comp_contMDiff _ _ _ _ _ _ _ _ _ _ _ _ _ _ _ _ _ _ _ _ _ _ _ _ _ _ _ _
    h'.singletonChartedSpace _ _ (range e') _ (contMDiffOn_isOpenEmbedding_symm h') hf
  simp

end<|MERGE_RESOLUTION|>--- conflicted
+++ resolved
@@ -224,13 +224,8 @@
 /-- `f` is continuously differentiable if it is cont. differentiable at
 each `x ∈ mulTSupport f`. -/
 @[to_additive "`f` is continuously differentiable if it is continuously
-<<<<<<< HEAD
-differentiable at each `x ∈ tsupport f`. See also `contMDiff_section_of_smul_smoothBumpFunction`
-for a similar result for sections of vector bundles, paired with a smooth bump function."]
-=======
 differentiable at each `x ∈ tsupport f`. See also `contMDiff_section_of_tsupport`
 for a similar result for sections of vector bundles."]
->>>>>>> d19cd93f
 theorem contMDiff_of_mulTSupport [One M'] {f : M → M'}
     (hf : ∀ x ∈ mulTSupport f, ContMDiffAt I I' n f x) : ContMDiff I I' n f := by
   intro x
