/-
Copyright (c) 2020 Sébastien Gouëzel. All rights reserved.
Released under Apache 2.0 license as described in the file LICENSE.
Authors: Sébastien Gouëzel, Floris van Doorn
-/
import Mathlib.Geometry.Manifold.ContMDiff.Defs

/-!
## Basic properties of smooth functions between manifolds

In this file, we show that standard operations on smooth maps between smooth manifolds are smooth:
* `ContMDiffOn.comp` gives the invariance of the `Cⁿ` property under composition
* `contMDiff_id` gives the smoothness of the identity
* `contMDiff_const` gives the smoothness of constant functions
* `contMDiff_inclusion` shows that the inclusion between open sets of a topological space is smooth
* `contMDiff_isOpenEmbedding` shows that if `M` has a `ChartedSpace` structure induced by an open
embedding `e : M → H`, then `e` is smooth.

## Tags
chain rule, manifolds, higher derivative

-/
open Set Filter Function

open scoped Topology Manifold

variable {𝕜 : Type*} [NontriviallyNormedField 𝕜]
  -- declare the prerequisites for a charted space `M` over the pair `(E, H)`.
  {E : Type*}
  [NormedAddCommGroup E] [NormedSpace 𝕜 E] {H : Type*} [TopologicalSpace H]
  {I : ModelWithCorners 𝕜 E H} {M : Type*} [TopologicalSpace M]
  -- declare the prerequisites for a charted space `M'` over the pair `(E', H')`.
  {E' : Type*}
  [NormedAddCommGroup E'] [NormedSpace 𝕜 E'] {H' : Type*} [TopologicalSpace H']
  {I' : ModelWithCorners 𝕜 E' H'} {M' : Type*} [TopologicalSpace M']
  -- declare the prerequisites for a charted space `M''` over the pair `(E'', H'')`.
  {E'' : Type*}
  [NormedAddCommGroup E''] [NormedSpace 𝕜 E''] {H'' : Type*} [TopologicalSpace H'']
  {I'' : ModelWithCorners 𝕜 E'' H''} {M'' : Type*} [TopologicalSpace M'']

section ChartedSpace
variable [ChartedSpace H M] [ChartedSpace H' M'] [ChartedSpace H'' M'']
  -- declare functions, sets, points and smoothness indices
  {f : M → M'} {s : Set M} {x : M} {n : ℕ∞}

/-! ### Smoothness of the composition of smooth functions between manifolds -/

section Composition

/-- The composition of `C^n` functions within domains at points is `C^n`. -/
theorem ContMDiffWithinAt.comp {t : Set M'} {g : M' → M''} (x : M)
    (hg : ContMDiffWithinAt I' I'' n g t (f x)) (hf : ContMDiffWithinAt I I' n f s x)
    (st : MapsTo f s t) : ContMDiffWithinAt I I'' n (g ∘ f) s x := by
  rw [contMDiffWithinAt_iff] at hg hf ⊢
  refine ⟨hg.1.comp hf.1 st, ?_⟩
  set e := extChartAt I x
  set e' := extChartAt I' (f x)
  have : e' (f x) = (writtenInExtChartAt I I' x f) (e x) := by simp only [e, e', mfld_simps]
  rw [this] at hg
  have A : ∀ᶠ y in 𝓝[e.symm ⁻¹' s ∩ range I] e x, f (e.symm y) ∈ t ∧ f (e.symm y) ∈ e'.source := by
    simp only [e, ← map_extChartAt_nhdsWithin, eventually_map]
    filter_upwards [hf.1.tendsto (extChartAt_source_mem_nhds (I := I') (f x)),
      inter_mem_nhdsWithin s (extChartAt_source_mem_nhds (I := I) x)]
    rintro x' (hfx' : f x' ∈ e'.source) ⟨hx's, hx'⟩
    simp only [e.map_source hx', true_and, e.left_inv hx', st hx's, *]
  refine ((hg.2.comp _ (hf.2.mono inter_subset_right)
      ((mapsTo_preimage _ _).mono_left inter_subset_left)).mono_of_mem_nhdsWithin
      (inter_mem ?_ self_mem_nhdsWithin)).congr_of_eventuallyEq ?_ ?_
  · filter_upwards [A]
    rintro x' ⟨ht, hfx'⟩
    simp only [*, mem_preimage, writtenInExtChartAt, (· ∘ ·), mem_inter_iff, e'.left_inv,
      true_and]
    exact mem_range_self _
  · filter_upwards [A]
    rintro x' ⟨-, hfx'⟩
    simp only [*, (· ∘ ·), writtenInExtChartAt, e'.left_inv]
  · simp only [e, e', writtenInExtChartAt, (· ∘ ·), mem_extChartAt_source, e.left_inv, e'.left_inv]

/-- See note [comp_of_eq lemmas] -/
theorem ContMDiffWithinAt.comp_of_eq {t : Set M'} {g : M' → M''} {x : M} {y : M'}
    (hg : ContMDiffWithinAt I' I'' n g t y) (hf : ContMDiffWithinAt I I' n f s x)
    (st : MapsTo f s t) (hx : f x = y) : ContMDiffWithinAt I I'' n (g ∘ f) s x := by
  subst hx; exact hg.comp x hf st

/-- The composition of `C^∞` functions within domains at points is `C^∞`. -/
nonrec theorem SmoothWithinAt.comp {t : Set M'} {g : M' → M''} (x : M)
    (hg : SmoothWithinAt I' I'' g t (f x)) (hf : SmoothWithinAt I I' f s x) (st : MapsTo f s t) :
    SmoothWithinAt I I'' (g ∘ f) s x :=
  hg.comp x hf st

/-- The composition of `C^n` functions on domains is `C^n`. -/
theorem ContMDiffOn.comp {t : Set M'} {g : M' → M''} (hg : ContMDiffOn I' I'' n g t)
    (hf : ContMDiffOn I I' n f s) (st : s ⊆ f ⁻¹' t) : ContMDiffOn I I'' n (g ∘ f) s := fun x hx =>
  (hg _ (st hx)).comp x (hf x hx) st

/-- The composition of `C^∞` functions on domains is `C^∞`. -/
nonrec theorem SmoothOn.comp {t : Set M'} {g : M' → M''} (hg : SmoothOn I' I'' g t)
    (hf : SmoothOn I I' f s) (st : s ⊆ f ⁻¹' t) : SmoothOn I I'' (g ∘ f) s :=
  hg.comp hf st

/-- The composition of `C^n` functions on domains is `C^n`. -/
theorem ContMDiffOn.comp' {t : Set M'} {g : M' → M''} (hg : ContMDiffOn I' I'' n g t)
    (hf : ContMDiffOn I I' n f s) : ContMDiffOn I I'' n (g ∘ f) (s ∩ f ⁻¹' t) :=
  hg.comp (hf.mono inter_subset_left) inter_subset_right

/-- The composition of `C^∞` functions is `C^∞`. -/
nonrec theorem SmoothOn.comp' {t : Set M'} {g : M' → M''} (hg : SmoothOn I' I'' g t)
    (hf : SmoothOn I I' f s) : SmoothOn I I'' (g ∘ f) (s ∩ f ⁻¹' t) :=
  hg.comp' hf

/-- The composition of `C^n` functions is `C^n`. -/
theorem ContMDiff.comp {g : M' → M''} (hg : ContMDiff I' I'' n g) (hf : ContMDiff I I' n f) :
    ContMDiff I I'' n (g ∘ f) := by
  rw [← contMDiffOn_univ] at hf hg ⊢
  exact hg.comp hf subset_preimage_univ

/-- The composition of `C^∞` functions is `C^∞`. -/
nonrec theorem Smooth.comp {g : M' → M''} (hg : Smooth I' I'' g) (hf : Smooth I I' f) :
    Smooth I I'' (g ∘ f) :=
  hg.comp hf

/-- The composition of `C^n` functions within domains at points is `C^n`. -/
theorem ContMDiffWithinAt.comp' {t : Set M'} {g : M' → M''} (x : M)
    (hg : ContMDiffWithinAt I' I'' n g t (f x)) (hf : ContMDiffWithinAt I I' n f s x) :
    ContMDiffWithinAt I I'' n (g ∘ f) (s ∩ f ⁻¹' t) x :=
  hg.comp x (hf.mono inter_subset_left) inter_subset_right

/-- The composition of `C^∞` functions within domains at points is `C^∞`. -/
nonrec theorem SmoothWithinAt.comp' {t : Set M'} {g : M' → M''} (x : M)
    (hg : SmoothWithinAt I' I'' g t (f x)) (hf : SmoothWithinAt I I' f s x) :
    SmoothWithinAt I I'' (g ∘ f) (s ∩ f ⁻¹' t) x :=
  hg.comp' x hf

/-- `g ∘ f` is `C^n` within `s` at `x` if `g` is `C^n` at `f x` and
`f` is `C^n` within `s` at `x`. -/
theorem ContMDiffAt.comp_contMDiffWithinAt {g : M' → M''} (x : M)
    (hg : ContMDiffAt I' I'' n g (f x)) (hf : ContMDiffWithinAt I I' n f s x) :
    ContMDiffWithinAt I I'' n (g ∘ f) s x :=
  hg.comp x hf (mapsTo_univ _ _)

/-- `g ∘ f` is `C^∞` within `s` at `x` if `g` is `C^∞` at `f x` and
`f` is `C^∞` within `s` at `x`. -/
theorem SmoothAt.comp_smoothWithinAt {g : M' → M''} (x : M) (hg : SmoothAt I' I'' g (f x))
    (hf : SmoothWithinAt I I' f s x) : SmoothWithinAt I I'' (g ∘ f) s x :=
  hg.comp_contMDiffWithinAt x hf

/-- The composition of `C^n` functions at points is `C^n`. -/
nonrec theorem ContMDiffAt.comp {g : M' → M''} (x : M) (hg : ContMDiffAt I' I'' n g (f x))
    (hf : ContMDiffAt I I' n f x) : ContMDiffAt I I'' n (g ∘ f) x :=
  hg.comp x hf (mapsTo_univ _ _)

/-- See note [comp_of_eq lemmas] -/
theorem ContMDiffAt.comp_of_eq {g : M' → M''} {x : M} {y : M'} (hg : ContMDiffAt I' I'' n g y)
    (hf : ContMDiffAt I I' n f x) (hx : f x = y) : ContMDiffAt I I'' n (g ∘ f) x := by
  subst hx; exact hg.comp x hf

/-- The composition of `C^∞` functions at points is `C^∞`. -/
nonrec theorem SmoothAt.comp {g : M' → M''} (x : M) (hg : SmoothAt I' I'' g (f x))
    (hf : SmoothAt I I' f x) : SmoothAt I I'' (g ∘ f) x :=
  hg.comp x hf

theorem ContMDiff.comp_contMDiffOn {f : M → M'} {g : M' → M''} {s : Set M}
    (hg : ContMDiff I' I'' n g) (hf : ContMDiffOn I I' n f s) : ContMDiffOn I I'' n (g ∘ f) s :=
  hg.contMDiffOn.comp hf Set.subset_preimage_univ

theorem Smooth.comp_smoothOn {f : M → M'} {g : M' → M''} {s : Set M} (hg : Smooth I' I'' g)
    (hf : SmoothOn I I' f s) : SmoothOn I I'' (g ∘ f) s :=
  hg.smoothOn.comp hf Set.subset_preimage_univ

theorem ContMDiffOn.comp_contMDiff {t : Set M'} {g : M' → M''} (hg : ContMDiffOn I' I'' n g t)
    (hf : ContMDiff I I' n f) (ht : ∀ x, f x ∈ t) : ContMDiff I I'' n (g ∘ f) :=
  contMDiffOn_univ.mp <| hg.comp hf.contMDiffOn fun x _ => ht x

theorem SmoothOn.comp_smooth {t : Set M'} {g : M' → M''} (hg : SmoothOn I' I'' g t)
    (hf : Smooth I I' f) (ht : ∀ x, f x ∈ t) : Smooth I I'' (g ∘ f) :=
  hg.comp_contMDiff hf ht

end Composition

/-! ### The identity is smooth -/

section id

theorem contMDiff_id : ContMDiff I I n (id : M → M) :=
  ContMDiff.of_le
<<<<<<< HEAD
    ((contDiffWithinAt_localInvariantProp I I ⊤).liftProp_id (contDiffWithinAtProp_id I)) le_top
=======
    ((contDiffWithinAt_localInvariantProp ∞).liftProp_id contDiffWithinAtProp_id) le_top
>>>>>>> 2f5cf5f5

theorem smooth_id : Smooth I I (id : M → M) :=
  contMDiff_id

theorem contMDiffOn_id : ContMDiffOn I I n (id : M → M) s :=
  contMDiff_id.contMDiffOn

theorem smoothOn_id : SmoothOn I I (id : M → M) s :=
  contMDiffOn_id

theorem contMDiffAt_id : ContMDiffAt I I n (id : M → M) x :=
  contMDiff_id.contMDiffAt

theorem smoothAt_id : SmoothAt I I (id : M → M) x :=
  contMDiffAt_id

theorem contMDiffWithinAt_id : ContMDiffWithinAt I I n (id : M → M) s x :=
  contMDiffAt_id.contMDiffWithinAt

theorem smoothWithinAt_id : SmoothWithinAt I I (id : M → M) s x :=
  contMDiffWithinAt_id

end id

/-! ### Constants are smooth -/

section id
variable {c : M'}

theorem contMDiff_const : ContMDiff I I' n fun _ : M => c := by
  intro x
  refine ⟨continuousWithinAt_const, ?_⟩
  simp only [ContDiffWithinAtProp, Function.comp_def]
  exact contDiffWithinAt_const

@[to_additive]
theorem contMDiff_one [One M'] : ContMDiff I I' n (1 : M → M') := by
  simp only [Pi.one_def, contMDiff_const]

theorem smooth_const : Smooth I I' fun _ : M => c :=
  contMDiff_const

@[to_additive]
theorem smooth_one [One M'] : Smooth I I' (1 : M → M') := by simp only [Pi.one_def, smooth_const]

theorem contMDiffOn_const : ContMDiffOn I I' n (fun _ : M => c) s :=
  contMDiff_const.contMDiffOn

@[to_additive]
theorem contMDiffOn_one [One M'] : ContMDiffOn I I' n (1 : M → M') s :=
  contMDiff_one.contMDiffOn

theorem smoothOn_const : SmoothOn I I' (fun _ : M => c) s :=
  contMDiffOn_const

@[to_additive]
theorem smoothOn_one [One M'] : SmoothOn I I' (1 : M → M') s :=
  contMDiffOn_one

theorem contMDiffAt_const : ContMDiffAt I I' n (fun _ : M => c) x :=
  contMDiff_const.contMDiffAt

@[to_additive]
theorem contMDiffAt_one [One M'] : ContMDiffAt I I' n (1 : M → M') x :=
  contMDiff_one.contMDiffAt

theorem smoothAt_const : SmoothAt I I' (fun _ : M => c) x :=
  contMDiffAt_const

@[to_additive]
theorem smoothAt_one [One M'] : SmoothAt I I' (1 : M → M') x :=
  contMDiffAt_one

theorem contMDiffWithinAt_const : ContMDiffWithinAt I I' n (fun _ : M => c) s x :=
  contMDiffAt_const.contMDiffWithinAt

@[to_additive]
theorem contMDiffWithinAt_one [One M'] : ContMDiffWithinAt I I' n (1 : M → M') s x :=
  contMDiffAt_const.contMDiffWithinAt

theorem smoothWithinAt_const : SmoothWithinAt I I' (fun _ : M => c) s x :=
  contMDiffWithinAt_const

@[to_additive]
theorem smoothWithinAt_one [One M'] : SmoothWithinAt I I' (1 : M → M') s x :=
  contMDiffWithinAt_one

end id

/-- `f` is continuously differentiable if it is cont. differentiable at
each `x ∈ mulTSupport f`. -/
@[to_additive "`f` is continuously differentiable if it is continuously
differentiable at each `x ∈ tsupport f`."]
theorem contMDiff_of_mulTSupport [One M'] {f : M → M'}
    (hf : ∀ x ∈ mulTSupport f, ContMDiffAt I I' n f x) : ContMDiff I I' n f := by
  intro x
  by_cases hx : x ∈ mulTSupport f
  · exact hf x hx
  · exact ContMDiffAt.congr_of_eventuallyEq contMDiffAt_const
      (not_mem_mulTSupport_iff_eventuallyEq.1 hx)

@[deprecated (since := "2024-01-15")] alias contMDiff_of_support := contMDiff_of_tsupport

@[to_additive contMDiffWithinAt_of_not_mem]
theorem contMDiffWithinAt_of_not_mem_mulTSupport {f : M → M'} [One M'] {x : M}
    (hx : x ∉ mulTSupport f) (n : ℕ∞) (s : Set M) : ContMDiffWithinAt I I' n f s x := by
  apply contMDiffWithinAt_const.congr_of_eventuallyEq
    (eventually_nhdsWithin_of_eventually_nhds <| not_mem_mulTSupport_iff_eventuallyEq.mp hx)
    (image_eq_one_of_nmem_mulTSupport hx)

/-- `f` is continuously differentiable at each point outside of its `mulTSupport`. -/
@[to_additive contMDiffAt_of_not_mem]
theorem contMDiffAt_of_not_mem_mulTSupport {f : M → M'} [One M'] {x : M}
    (hx : x ∉ mulTSupport f) (n : ℕ∞) : ContMDiffAt I I' n f x :=
  contMDiffWithinAt_of_not_mem_mulTSupport hx n univ


/-! ### The inclusion map from one open set to another is smooth -/

section Inclusion

open TopologicalSpace

theorem contMdiffAt_subtype_iff {n : ℕ∞} {U : Opens M} {f : M → M'} {x : U} :
    ContMDiffAt I I' n (fun x : U ↦ f x) x ↔ ContMDiffAt I I' n f x :=
  ((contDiffWithinAt_localInvariantProp n).liftPropAt_iff_comp_subtype_val _ _).symm

theorem contMDiff_subtype_val {n : ℕ∞} {U : Opens M} : ContMDiff I I n (Subtype.val : U → M) :=
  fun _ ↦ contMdiffAt_subtype_iff.mpr contMDiffAt_id

@[to_additive]
theorem ContMDiff.extend_one [T2Space M] [One M'] {n : ℕ∞} {U : Opens M} {f : U → M'}
    (supp : HasCompactMulSupport f) (diff : ContMDiff I I' n f) :
    ContMDiff I I' n (Subtype.val.extend f 1) := fun x ↦ by
  refine contMDiff_of_mulTSupport (fun x h ↦ ?_) _
  lift x to U using Subtype.coe_image_subset _ _
    (supp.mulTSupport_extend_one_subset continuous_subtype_val h)
  rw [← contMdiffAt_subtype_iff]
  simp_rw [← comp_def]
  rw [extend_comp Subtype.val_injective]
  exact diff.contMDiffAt

theorem contMDiff_inclusion {n : ℕ∞} {U V : Opens M} (h : U ≤ V) :
    ContMDiff I I n (Opens.inclusion h : U → V) := by
  rintro ⟨x, hx : x ∈ U⟩
  apply (contDiffWithinAt_localInvariantProp n).liftProp_inclusion
  intro y
  dsimp only [ContDiffWithinAtProp, id_comp, preimage_univ]
  rw [Set.univ_inter]
  exact contDiffWithinAt_id.congr I.rightInvOn (congr_arg I (I.left_inv y))

theorem smooth_subtype_iff {U : Opens M} {f : M → M'} {x : U} :
    SmoothAt I I' (fun x : U ↦ f x) x ↔ SmoothAt I I' f x := contMdiffAt_subtype_iff

theorem smooth_subtype_val {U : Opens M} : Smooth I I (Subtype.val : U → M) := contMDiff_subtype_val

@[to_additive]
theorem Smooth.extend_one [T2Space M] [One M'] {U : Opens M} {f : U → M'}
    (supp : HasCompactMulSupport f) (diff : Smooth I I' f) : Smooth I I' (Subtype.val.extend f 1) :=
  ContMDiff.extend_one supp diff

theorem smooth_inclusion {U V : Opens M} (h : U ≤ V) :
    Smooth I I (Opens.inclusion h : U → V) :=
  contMDiff_inclusion h

end Inclusion

end ChartedSpace

/-! ### Open embeddings and their inverses are smooth -/

section

variable {e : M → H} (h : IsOpenEmbedding e) {n : WithTop ℕ}

/-- If the `ChartedSpace` structure on a manifold `M` is given by an open embedding `e : M → H`,
then `e` is smooth. -/
lemma contMDiff_isOpenEmbedding [Nonempty M] :
    haveI := h.singletonChartedSpace; ContMDiff I I n e := by
  haveI := h.singleton_smoothManifoldWithCorners (I := I)
  rw [@contMDiff_iff _ _ _ _ _ _ _ _ _ _ h.singletonChartedSpace]
  use h.continuous
  intros x y
  -- show the function is actually the identity on the range of I ∘ e
  apply contDiffOn_id.congr
  intros z hz
  -- factorise into the chart `e` and the model `id`
  simp only [mfld_simps]
  rw [h.toPartialHomeomorph_right_inv]
  · rw [I.right_inv]
    apply mem_of_subset_of_mem _ hz.1
    exact haveI := h.singletonChartedSpace; extChartAt_target_subset_range (I := I) x
  · -- `hz` implies that `z ∈ range (I ∘ e)`
    have := hz.1
    rw [@extChartAt_target _ _ _ _ _ _ _ _ _ _ h.singletonChartedSpace] at this
    have := this.1
    rw [mem_preimage, PartialHomeomorph.singletonChartedSpace_chartAt_eq,
      h.toPartialHomeomorph_target] at this
    exact this

@[deprecated (since := "2024-10-18")]
alias contMDiff_openEmbedding := contMDiff_isOpenEmbedding

/-- If the `ChartedSpace` structure on a manifold `M` is given by an open embedding `e : M → H`,
then the inverse of `e` is smooth. -/
lemma contMDiffOn_isOpenEmbedding_symm [Nonempty M] :
    haveI := h.singletonChartedSpace; ContMDiffOn I I
      n (IsOpenEmbedding.toPartialHomeomorph e h).symm (range e) := by
  haveI := h.singleton_smoothManifoldWithCorners (I := I)
  rw [@contMDiffOn_iff]
  constructor
  · rw [← h.toPartialHomeomorph_target]
    exact (h.toPartialHomeomorph e).continuousOn_symm
  · intros z hz
    -- show the function is actually the identity on the range of I ∘ e
    apply contDiffOn_id.congr
    intros z hz
    -- factorise into the chart `e` and the model `id`
    simp only [mfld_simps]
    have : I.symm z ∈ range e := by
      rw [ModelWithCorners.symm, ← mem_preimage]
      exact hz.2.1
    rw [h.toPartialHomeomorph_right_inv e this]
    apply I.right_inv
    exact mem_of_subset_of_mem (extChartAt_target_subset_range _) hz.1

@[deprecated (since := "2024-10-18")]
alias contMDiffOn_openEmbedding_symm := contMDiffOn_isOpenEmbedding_symm

variable [ChartedSpace H M]
variable [Nonempty M'] {e' : M' → H'} (h' : IsOpenEmbedding e')

/-- Let `M'` be a manifold whose chart structure is given by an open embedding `e'` into its model
space `H'`. Then the smoothness of `e' ∘ f : M → H'` implies the smoothness of `f`.

This is useful, for example, when `e' ∘ f = g ∘ e` for smooth maps `e : M → X` and `g : X → H'`. -/
lemma ContMDiff.of_comp_isOpenEmbedding {f : M → M'} (hf : ContMDiff I I' n (e' ∘ f)) :
    haveI := h'.singletonChartedSpace; ContMDiff I I' n f := by
  have : f = (h'.toPartialHomeomorph e').symm ∘ e' ∘ f := by
    ext
    rw [Function.comp_apply, Function.comp_apply, IsOpenEmbedding.toPartialHomeomorph_left_inv]
  rw [this]
  apply @ContMDiffOn.comp_contMDiff _ _ _ _ _ _ _ _ _ _ _ _ _ _ _ _ _ _ _ _ _ _ _ _ _ _ _ _
    h'.singletonChartedSpace _ _ (range e') _ (contMDiffOn_isOpenEmbedding_symm h') hf
  simp

@[deprecated (since := "2024-10-18")]
alias ContMDiff.of_comp_openEmbedding := ContMDiff.of_comp_isOpenEmbedding

end<|MERGE_RESOLUTION|>--- conflicted
+++ resolved
@@ -183,11 +183,7 @@
 
 theorem contMDiff_id : ContMDiff I I n (id : M → M) :=
   ContMDiff.of_le
-<<<<<<< HEAD
-    ((contDiffWithinAt_localInvariantProp I I ⊤).liftProp_id (contDiffWithinAtProp_id I)) le_top
-=======
-    ((contDiffWithinAt_localInvariantProp ∞).liftProp_id contDiffWithinAtProp_id) le_top
->>>>>>> 2f5cf5f5
+    ((contDiffWithinAt_localInvariantProp ⊤).liftProp_id contDiffWithinAtProp_id) le_top
 
 theorem smooth_id : Smooth I I (id : M → M) :=
   contMDiff_id
