--- conflicted
+++ resolved
@@ -260,11 +260,7 @@
 alias contMDiffAt_of_not_mem_mulTSupport := contMDiffAt_of_notMem_mulTSupport
 
 
-<<<<<<< HEAD
-/-! ### Being `C^k` on a set can be tested in its union -/
-=======
 /-! ### Being `C^k` on a union of open sets can be tested on each set -/
->>>>>>> 19d36011
 section contMDiff_union
 
 variable {s t : Set M}
