/-
Copyright (c) 2020 Sébastien Gouëzel. All rights reserved.
Released under Apache 2.0 license as described in the file LICENSE.
Authors: Sébastien Gouëzel, Floris van Doorn
-/
import Mathlib.Geometry.Manifold.ContMDiff.Defs

/-!
## Basic properties of smooth functions between manifolds

In this file, we show that standard operations on smooth maps between smooth manifolds are smooth:
* `ContMDiffOn.comp` gives the invariance of the `Cⁿ` property under composition
* `contMDiff_id` gives the smoothness of the identity
* `contMDiff_const` gives the smoothness of constant functions
* `contMDiff_inclusion` shows that the inclusion between open sets of a topological space is smooth
* `contMDiff_openEmbedding` shows that if `M` has a `ChartedSpace` structure induced by an open
embedding `e : M → H`, then `e` is smooth.

## Tags
chain rule, manifolds, higher derivative

-/
open Set Filter Function

open scoped Topology Manifold

variable {𝕜 : Type*} [NontriviallyNormedField 𝕜]
  -- declare the prerequisites for a charted space `M` over the pair `(E, H)`.
  {E : Type*}
  [NormedAddCommGroup E] [NormedSpace 𝕜 E] {H : Type*} [TopologicalSpace H]
  (I : ModelWithCorners 𝕜 E H) {M : Type*} [TopologicalSpace M]
  -- declare the prerequisites for a charted space `M'` over the pair `(E', H')`.
  {E' : Type*}
  [NormedAddCommGroup E'] [NormedSpace 𝕜 E'] {H' : Type*} [TopologicalSpace H']
  (I' : ModelWithCorners 𝕜 E' H') {M' : Type*} [TopologicalSpace M']
  -- declare the prerequisites for a charted space `M''` over the pair `(E'', H'')`.
  {E'' : Type*}
  [NormedAddCommGroup E''] [NormedSpace 𝕜 E''] {H'' : Type*} [TopologicalSpace H'']
  {I'' : ModelWithCorners 𝕜 E'' H''} {M'' : Type*} [TopologicalSpace M'']

section ChartedSpace
variable [ChartedSpace H M] [ChartedSpace H' M'] [ChartedSpace H'' M'']
  -- declare functions, sets, points and smoothness indices
  {e : PartialHomeomorph M H}
  {e' : PartialHomeomorph M' H'} {f f₁ : M → M'} {s s₁ t : Set M} {x : M} {m n : ℕ∞}
variable {I I'}

/-! ### Smoothness of the composition of smooth functions between manifolds -/

section Composition

/-- The composition of `C^n` functions within domains at points is `C^n`. -/
theorem ContMDiffWithinAt.comp {t : Set M'} {g : M' → M''} (x : M)
    (hg : ContMDiffWithinAt I' I'' n g t (f x)) (hf : ContMDiffWithinAt I I' n f s x)
    (st : MapsTo f s t) : ContMDiffWithinAt I I'' n (g ∘ f) s x := by
  rw [contMDiffWithinAt_iff] at hg hf ⊢
  refine ⟨hg.1.comp hf.1 st, ?_⟩
  set e := extChartAt I x
  set e' := extChartAt I' (f x)
  have : e' (f x) = (writtenInExtChartAt I I' x f) (e x) := by simp only [e, e', mfld_simps]
  rw [this] at hg
  have A : ∀ᶠ y in 𝓝[e.symm ⁻¹' s ∩ range I] e x, f (e.symm y) ∈ t ∧ f (e.symm y) ∈ e'.source := by
    simp only [e, ← map_extChartAt_nhdsWithin, eventually_map]
    filter_upwards [hf.1.tendsto (extChartAt_source_mem_nhds I' (f x)),
      inter_mem_nhdsWithin s (extChartAt_source_mem_nhds I x)]
    rintro x' (hfx' : f x' ∈ e'.source) ⟨hx's, hx'⟩
    simp only [e.map_source hx', true_and_iff, e.left_inv hx', st hx's, *]
  refine ((hg.2.comp _ (hf.2.mono inter_subset_right) inter_subset_left).mono_of_mem
    (inter_mem ?_ self_mem_nhdsWithin)).congr_of_eventuallyEq ?_ ?_
  · filter_upwards [A]
    rintro x' ⟨ht, hfx'⟩
    simp only [*, mem_preimage, writtenInExtChartAt, (· ∘ ·), mem_inter_iff, e'.left_inv,
      true_and_iff]
    exact mem_range_self _
  · filter_upwards [A]
    rintro x' ⟨-, hfx'⟩
    simp only [*, (· ∘ ·), writtenInExtChartAt, e'.left_inv]
  · simp only [e, e', writtenInExtChartAt, (· ∘ ·), mem_extChartAt_source, e.left_inv, e'.left_inv]

/-- See note [comp_of_eq lemmas] -/
theorem ContMDiffWithinAt.comp_of_eq {t : Set M'} {g : M' → M''} {x : M} {y : M'}
    (hg : ContMDiffWithinAt I' I'' n g t y) (hf : ContMDiffWithinAt I I' n f s x)
    (st : MapsTo f s t) (hx : f x = y) : ContMDiffWithinAt I I'' n (g ∘ f) s x := by
  subst hx; exact hg.comp x hf st

/-- The composition of `C^∞` functions within domains at points is `C^∞`. -/
nonrec theorem SmoothWithinAt.comp {t : Set M'} {g : M' → M''} (x : M)
    (hg : SmoothWithinAt I' I'' g t (f x)) (hf : SmoothWithinAt I I' f s x) (st : MapsTo f s t) :
    SmoothWithinAt I I'' (g ∘ f) s x :=
  hg.comp x hf st

/-- The composition of `C^n` functions on domains is `C^n`. -/
theorem ContMDiffOn.comp {t : Set M'} {g : M' → M''} (hg : ContMDiffOn I' I'' n g t)
    (hf : ContMDiffOn I I' n f s) (st : s ⊆ f ⁻¹' t) : ContMDiffOn I I'' n (g ∘ f) s := fun x hx =>
  (hg _ (st hx)).comp x (hf x hx) st

/-- The composition of `C^∞` functions on domains is `C^∞`. -/
nonrec theorem SmoothOn.comp {t : Set M'} {g : M' → M''} (hg : SmoothOn I' I'' g t)
    (hf : SmoothOn I I' f s) (st : s ⊆ f ⁻¹' t) : SmoothOn I I'' (g ∘ f) s :=
  hg.comp hf st

/-- The composition of `C^n` functions on domains is `C^n`. -/
theorem ContMDiffOn.comp' {t : Set M'} {g : M' → M''} (hg : ContMDiffOn I' I'' n g t)
    (hf : ContMDiffOn I I' n f s) : ContMDiffOn I I'' n (g ∘ f) (s ∩ f ⁻¹' t) :=
  hg.comp (hf.mono inter_subset_left) inter_subset_right

/-- The composition of `C^∞` functions is `C^∞`. -/
nonrec theorem SmoothOn.comp' {t : Set M'} {g : M' → M''} (hg : SmoothOn I' I'' g t)
    (hf : SmoothOn I I' f s) : SmoothOn I I'' (g ∘ f) (s ∩ f ⁻¹' t) :=
  hg.comp' hf

/-- The composition of `C^n` functions is `C^n`. -/
theorem ContMDiff.comp {g : M' → M''} (hg : ContMDiff I' I'' n g) (hf : ContMDiff I I' n f) :
    ContMDiff I I'' n (g ∘ f) := by
  rw [← contMDiffOn_univ] at hf hg ⊢
  exact hg.comp hf subset_preimage_univ

/-- The composition of `C^∞` functions is `C^∞`. -/
nonrec theorem Smooth.comp {g : M' → M''} (hg : Smooth I' I'' g) (hf : Smooth I I' f) :
    Smooth I I'' (g ∘ f) :=
  hg.comp hf

/-- The composition of `C^n` functions within domains at points is `C^n`. -/
theorem ContMDiffWithinAt.comp' {t : Set M'} {g : M' → M''} (x : M)
    (hg : ContMDiffWithinAt I' I'' n g t (f x)) (hf : ContMDiffWithinAt I I' n f s x) :
    ContMDiffWithinAt I I'' n (g ∘ f) (s ∩ f ⁻¹' t) x :=
  hg.comp x (hf.mono inter_subset_left) inter_subset_right

/-- The composition of `C^∞` functions within domains at points is `C^∞`. -/
nonrec theorem SmoothWithinAt.comp' {t : Set M'} {g : M' → M''} (x : M)
    (hg : SmoothWithinAt I' I'' g t (f x)) (hf : SmoothWithinAt I I' f s x) :
    SmoothWithinAt I I'' (g ∘ f) (s ∩ f ⁻¹' t) x :=
  hg.comp' x hf

/-- `g ∘ f` is `C^n` within `s` at `x` if `g` is `C^n` at `f x` and
`f` is `C^n` within `s` at `x`. -/
theorem ContMDiffAt.comp_contMDiffWithinAt {g : M' → M''} (x : M)
    (hg : ContMDiffAt I' I'' n g (f x)) (hf : ContMDiffWithinAt I I' n f s x) :
    ContMDiffWithinAt I I'' n (g ∘ f) s x :=
  hg.comp x hf (mapsTo_univ _ _)

/-- `g ∘ f` is `C^∞` within `s` at `x` if `g` is `C^∞` at `f x` and
`f` is `C^∞` within `s` at `x`. -/
theorem SmoothAt.comp_smoothWithinAt {g : M' → M''} (x : M) (hg : SmoothAt I' I'' g (f x))
    (hf : SmoothWithinAt I I' f s x) : SmoothWithinAt I I'' (g ∘ f) s x :=
  hg.comp_contMDiffWithinAt x hf

/-- The composition of `C^n` functions at points is `C^n`. -/
nonrec theorem ContMDiffAt.comp {g : M' → M''} (x : M) (hg : ContMDiffAt I' I'' n g (f x))
    (hf : ContMDiffAt I I' n f x) : ContMDiffAt I I'' n (g ∘ f) x :=
  hg.comp x hf (mapsTo_univ _ _)

/-- See note [comp_of_eq lemmas] -/
theorem ContMDiffAt.comp_of_eq {g : M' → M''} {x : M} {y : M'} (hg : ContMDiffAt I' I'' n g y)
    (hf : ContMDiffAt I I' n f x) (hx : f x = y) : ContMDiffAt I I'' n (g ∘ f) x := by
  subst hx; exact hg.comp x hf

/-- The composition of `C^∞` functions at points is `C^∞`. -/
nonrec theorem SmoothAt.comp {g : M' → M''} (x : M) (hg : SmoothAt I' I'' g (f x))
    (hf : SmoothAt I I' f x) : SmoothAt I I'' (g ∘ f) x :=
  hg.comp x hf

theorem ContMDiff.comp_contMDiffOn {f : M → M'} {g : M' → M''} {s : Set M}
    (hg : ContMDiff I' I'' n g) (hf : ContMDiffOn I I' n f s) : ContMDiffOn I I'' n (g ∘ f) s :=
  hg.contMDiffOn.comp hf Set.subset_preimage_univ

theorem Smooth.comp_smoothOn {f : M → M'} {g : M' → M''} {s : Set M} (hg : Smooth I' I'' g)
    (hf : SmoothOn I I' f s) : SmoothOn I I'' (g ∘ f) s :=
  hg.smoothOn.comp hf Set.subset_preimage_univ

theorem ContMDiffOn.comp_contMDiff {t : Set M'} {g : M' → M''} (hg : ContMDiffOn I' I'' n g t)
    (hf : ContMDiff I I' n f) (ht : ∀ x, f x ∈ t) : ContMDiff I I'' n (g ∘ f) :=
  contMDiffOn_univ.mp <| hg.comp hf.contMDiffOn fun x _ => ht x

theorem SmoothOn.comp_smooth {t : Set M'} {g : M' → M''} (hg : SmoothOn I' I'' g t)
    (hf : Smooth I I' f) (ht : ∀ x, f x ∈ t) : Smooth I I'' (g ∘ f) :=
  hg.comp_contMDiff hf ht

end Composition

/-! ### The identity is smooth -/

section id

theorem contMDiff_id : ContMDiff I I n (id : M → M) :=
  ContMDiff.of_le
    ((contDiffWithinAt_localInvariantProp I I ∞).liftProp_id (contDiffWithinAtProp_id I)) le_top

theorem smooth_id : Smooth I I (id : M → M) :=
  contMDiff_id

theorem contMDiffOn_id : ContMDiffOn I I n (id : M → M) s :=
  contMDiff_id.contMDiffOn

theorem smoothOn_id : SmoothOn I I (id : M → M) s :=
  contMDiffOn_id

theorem contMDiffAt_id : ContMDiffAt I I n (id : M → M) x :=
  contMDiff_id.contMDiffAt

theorem smoothAt_id : SmoothAt I I (id : M → M) x :=
  contMDiffAt_id

theorem contMDiffWithinAt_id : ContMDiffWithinAt I I n (id : M → M) s x :=
  contMDiffAt_id.contMDiffWithinAt

theorem smoothWithinAt_id : SmoothWithinAt I I (id : M → M) s x :=
  contMDiffWithinAt_id

end id

/-! ### Constants are smooth -/

section id
variable {c : M'}

theorem contMDiff_const : ContMDiff I I' n fun _ : M => c := by
  intro x
  refine ⟨continuousWithinAt_const, ?_⟩
  simp only [ContDiffWithinAtProp, (· ∘ ·)]
  exact contDiffWithinAt_const

@[to_additive]
theorem contMDiff_one [One M'] : ContMDiff I I' n (1 : M → M') := by
  simp only [Pi.one_def, contMDiff_const]

theorem smooth_const : Smooth I I' fun _ : M => c :=
  contMDiff_const

@[to_additive]
theorem smooth_one [One M'] : Smooth I I' (1 : M → M') := by simp only [Pi.one_def, smooth_const]

theorem contMDiffOn_const : ContMDiffOn I I' n (fun _ : M => c) s :=
  contMDiff_const.contMDiffOn

@[to_additive]
theorem contMDiffOn_one [One M'] : ContMDiffOn I I' n (1 : M → M') s :=
  contMDiff_one.contMDiffOn

theorem smoothOn_const : SmoothOn I I' (fun _ : M => c) s :=
  contMDiffOn_const

@[to_additive]
theorem smoothOn_one [One M'] : SmoothOn I I' (1 : M → M') s :=
  contMDiffOn_one

theorem contMDiffAt_const : ContMDiffAt I I' n (fun _ : M => c) x :=
  contMDiff_const.contMDiffAt

@[to_additive]
theorem contMDiffAt_one [One M'] : ContMDiffAt I I' n (1 : M → M') x :=
  contMDiff_one.contMDiffAt

theorem smoothAt_const : SmoothAt I I' (fun _ : M => c) x :=
  contMDiffAt_const

@[to_additive]
theorem smoothAt_one [One M'] : SmoothAt I I' (1 : M → M') x :=
  contMDiffAt_one

theorem contMDiffWithinAt_const : ContMDiffWithinAt I I' n (fun _ : M => c) s x :=
  contMDiffAt_const.contMDiffWithinAt

@[to_additive]
theorem contMDiffWithinAt_one [One M'] : ContMDiffWithinAt I I' n (1 : M → M') s x :=
  contMDiffAt_const.contMDiffWithinAt

theorem smoothWithinAt_const : SmoothWithinAt I I' (fun _ : M => c) s x :=
  contMDiffWithinAt_const

@[to_additive]
theorem smoothWithinAt_one [One M'] : SmoothWithinAt I I' (1 : M → M') s x :=
  contMDiffWithinAt_one

end id

/-- `f` is continuously differentiable if it is cont. differentiable at
each `x ∈ mulTSupport f`. -/
@[to_additive "`f` is continuously differentiable if it is continuously
differentiable at each `x ∈ tsupport f`."]
theorem contMDiff_of_mulTSupport [One M'] {f : M → M'}
    (hf : ∀ x ∈ mulTSupport f, ContMDiffAt I I' n f x) : ContMDiff I I' n f := by
  intro x
  by_cases hx : x ∈ mulTSupport f
  · exact hf x hx
  · exact ContMDiffAt.congr_of_eventuallyEq contMDiffAt_const
      (not_mem_mulTSupport_iff_eventuallyEq.1 hx)

@[deprecated (since := "2024-01-15")] alias contMDiff_of_support := contMDiff_of_tsupport

@[to_additive contMDiffWithinAt_of_not_mem]
theorem contMDiffWithinAt_of_not_mem_mulTSupport {f : M → M'} [One M'] {x : M}
    (hx : x ∉ mulTSupport f) (n : ℕ∞) (s : Set M) : ContMDiffWithinAt I I' n f s x := by
  apply contMDiffWithinAt_const.congr_of_eventuallyEq
    (eventually_nhdsWithin_of_eventually_nhds <| not_mem_mulTSupport_iff_eventuallyEq.mp hx)
    (image_eq_one_of_nmem_mulTSupport hx)

/-- `f` is continuously differentiable at each point outside of its `mulTSupport`. -/
@[to_additive contMDiffAt_of_not_mem]
theorem contMDiffAt_of_not_mem_mulTSupport {f : M → M'} [One M'] {x : M}
    (hx : x ∉ mulTSupport f) (n : ℕ∞) : ContMDiffAt I I' n f x :=
  contMDiffWithinAt_of_not_mem_mulTSupport hx n univ


/-! ### The inclusion map from one open set to another is smooth -/

section Inclusion

open TopologicalSpace

theorem contMdiffAt_subtype_iff {n : ℕ∞} {U : Opens M} {f : M → M'} {x : U} :
    ContMDiffAt I I' n (fun x : U ↦ f x) x ↔ ContMDiffAt I I' n f x :=
  ((contDiffWithinAt_localInvariantProp I I' n).liftPropAt_iff_comp_subtype_val _ _).symm

theorem contMDiff_subtype_val {n : ℕ∞} {U : Opens M} : ContMDiff I I n (Subtype.val : U → M) :=
  fun _ ↦ contMdiffAt_subtype_iff.mpr contMDiffAt_id

@[to_additive]
theorem ContMDiff.extend_one [T2Space M] [One M'] {n : ℕ∞} {U : Opens M} {f : U → M'}
    (supp : HasCompactMulSupport f) (diff : ContMDiff I I' n f) :
    ContMDiff I I' n (Subtype.val.extend f 1) := fun x ↦ by
  refine contMDiff_of_mulTSupport (fun x h ↦ ?_) _
  lift x to U using Subtype.coe_image_subset _ _
    (supp.mulTSupport_extend_one_subset continuous_subtype_val h)
  rw [← contMdiffAt_subtype_iff, ← comp_def]
  erw [extend_comp Subtype.val_injective]
  exact diff.contMDiffAt

theorem contMDiff_inclusion {n : ℕ∞} {U V : Opens M} (h : U ≤ V) :
    ContMDiff I I n (Set.inclusion h : U → V) := by
  rintro ⟨x, hx : x ∈ U⟩
  apply (contDiffWithinAt_localInvariantProp I I n).liftProp_inclusion
  intro y
  dsimp only [ContDiffWithinAtProp, id_comp, preimage_univ]
  rw [Set.univ_inter]
  exact contDiffWithinAt_id.congr I.rightInvOn (congr_arg I (I.left_inv y))

theorem smooth_subtype_iff {U : Opens M} {f : M → M'} {x : U} :
    SmoothAt I I' (fun x : U ↦ f x) x ↔ SmoothAt I I' f x := contMdiffAt_subtype_iff

theorem smooth_subtype_val {U : Opens M} : Smooth I I (Subtype.val : U → M) := contMDiff_subtype_val

@[to_additive]
theorem Smooth.extend_one [T2Space M] [One M'] {U : Opens M} {f : U → M'}
    (supp : HasCompactMulSupport f) (diff : Smooth I I' f) : Smooth I I' (Subtype.val.extend f 1) :=
  ContMDiff.extend_one supp diff

theorem smooth_inclusion {U V : Opens M} (h : U ≤ V) : Smooth I I (Set.inclusion h : U → V) :=
  contMDiff_inclusion h

end Inclusion

end ChartedSpace

/-! ### Open embeddings and their inverses are smooth -/

section

variable {e : M → H} (h : OpenEmbedding e) {n : WithTop ℕ}

/-- If the `ChartedSpace` structure on a manifold `M` is given by an open embedding `e : M → H`,
then `e` is smooth. -/
lemma contMDiff_openEmbedding [Nonempty M] :
    haveI := h.singletonChartedSpace; ContMDiff I I n e := by
  haveI := h.singleton_smoothManifoldWithCorners I
  rw [@contMDiff_iff _ _ _ _ _ _ _ _ _ _ h.singletonChartedSpace]
  use h.continuous
  intros x y
  -- show the function is actually the identity on the range of I ∘ e
  apply contDiffOn_id.congr
  intros z hz
  -- factorise into the chart `e` and the model `id`
  simp only [mfld_simps]
  rw [h.toPartialHomeomorph_right_inv]
  · rw [I.right_inv]
    apply mem_of_subset_of_mem _ hz.1
    exact haveI := h.singletonChartedSpace; extChartAt_target_subset_range I x
  · -- `hz` implies that `z ∈ range (I ∘ e)`
    have := hz.1
    rw [@extChartAt_target _ _ _ _ _ _ _ _ _ _ h.singletonChartedSpace] at this
    have := this.1
    rw [mem_preimage, PartialHomeomorph.singletonChartedSpace_chartAt_eq,
      h.toPartialHomeomorph_target] at this
    exact this

variable {I I'}
/-- If the `ChartedSpace` structure on a manifold `M` is given by an open embedding `e : M → H`,
then the inverse of `e` is smooth. -/
lemma contMDiffOn_openEmbedding_symm [Nonempty M] :
    haveI := h.singletonChartedSpace; ContMDiffOn I I
      n (OpenEmbedding.toPartialHomeomorph e h).symm (range e) := by
  haveI := h.singleton_smoothManifoldWithCorners I
<<<<<<< HEAD
  rw [@contMDiffOn_iff _ _ _ _ _ _ _ _ _ _ _ _ _ _ _ _ _ _ _ h.singletonChartedSpace]
=======
  rw [@contMDiffOn_iff]
>>>>>>> e860e3b8
  constructor
  · rw [← h.toPartialHomeomorph_target]
    exact (h.toPartialHomeomorph e).continuousOn_symm
  · intros z hz
    -- show the function is actually the identity on the range of I ∘ e
    apply contDiffOn_id.congr
    intros z hz
    -- factorise into the chart `e` and the model `id`
    simp only [mfld_simps]
    have : I.symm z ∈ range e := by
      rw [ModelWithCorners.symm, ← mem_preimage]
      exact hz.2.1
    rw [h.toPartialHomeomorph_right_inv e this]
    apply I.right_inv
    exact mem_of_subset_of_mem (extChartAt_target_subset_range _ _) hz.1

variable [ChartedSpace H M]
variable [Nonempty M'] {e' : M' → H'} (h' : OpenEmbedding e')

/-- Let `M'` be a manifold whose chart structure is given by an open embedding `e'` into its model
space `H'`. Then the smoothness of `e' ∘ f : M → H'` implies the smoothness of `f`.

This is useful, for example, when `e' ∘ f = g ∘ e` for smooth maps `e : M → X` and `g : X → H'`. -/
lemma ContMDiff.of_comp_openEmbedding {f : M → M'} (hf : ContMDiff I I' n (e' ∘ f)) :
    haveI := h'.singletonChartedSpace; ContMDiff I I' n f := by
  have : f = (h'.toPartialHomeomorph e').symm ∘ e' ∘ f := by
    ext
    rw [Function.comp_apply, Function.comp_apply, OpenEmbedding.toPartialHomeomorph_left_inv]
  rw [this]
  apply @ContMDiffOn.comp_contMDiff _ _ _ _ _ _ _ _ _ _ _ _ _ _ _ _ _ _ _ _ _ _ _ _ _ _ _ _
    h'.singletonChartedSpace _ _ (range e') _ (contMDiffOn_openEmbedding_symm h') hf
  simp

end<|MERGE_RESOLUTION|>--- conflicted
+++ resolved
@@ -390,11 +390,7 @@
     haveI := h.singletonChartedSpace; ContMDiffOn I I
       n (OpenEmbedding.toPartialHomeomorph e h).symm (range e) := by
   haveI := h.singleton_smoothManifoldWithCorners I
-<<<<<<< HEAD
-  rw [@contMDiffOn_iff _ _ _ _ _ _ _ _ _ _ _ _ _ _ _ _ _ _ _ h.singletonChartedSpace]
-=======
   rw [@contMDiffOn_iff]
->>>>>>> e860e3b8
   constructor
   · rw [← h.toPartialHomeomorph_target]
     exact (h.toPartialHomeomorph e).continuousOn_symm
