/-
Copyright (c) 2020 Sébastien Gouëzel. All rights reserved.
Released under Apache 2.0 license as described in the file LICENSE.
Authors: Sébastien Gouëzel, Floris van Doorn
-/
import Mathlib.Geometry.Manifold.ContMDiff.Basic

/-!
## Smoothness of standard maps associated to the product of manifolds

This file contains results about smoothness of standard maps associated to products of manifolds
- if `f` and `g` are smooth, so is their point-wise product.
- the component projections from a product of manifolds are smooth.
- functions into a product (*pi type*) are smooth iff their components are

-/

open Set Function Filter ChartedSpace SmoothManifoldWithCorners

open scoped Topology Manifold

variable {𝕜 : Type*} [NontriviallyNormedField 𝕜]
  -- declare a charted space `M` over the pair `(E, H)`.
  {E : Type*}
  [NormedAddCommGroup E] [NormedSpace 𝕜 E] {H : Type*} [TopologicalSpace H]
  {I : ModelWithCorners 𝕜 E H} {M : Type*} [TopologicalSpace M] [ChartedSpace H M]
  -- declare a charted space `M'` over the pair `(E', H')`.
  {E' : Type*}
  [NormedAddCommGroup E'] [NormedSpace 𝕜 E'] {H' : Type*} [TopologicalSpace H']
  {I' : ModelWithCorners 𝕜 E' H'} {M' : Type*} [TopologicalSpace M'] [ChartedSpace H' M']
  -- declare a charted space `N` over the pair `(F, G)`.
  {F : Type*}
  [NormedAddCommGroup F] [NormedSpace 𝕜 F] {G : Type*} [TopologicalSpace G]
  {J : ModelWithCorners 𝕜 F G} {N : Type*} [TopologicalSpace N] [ChartedSpace G N]
  -- declare a charted space `N'` over the pair `(F', G')`.
  {F' : Type*}
  [NormedAddCommGroup F'] [NormedSpace 𝕜 F'] {G' : Type*} [TopologicalSpace G']
  {J' : ModelWithCorners 𝕜 F' G'} {N' : Type*} [TopologicalSpace N'] [ChartedSpace G' N']
  -- declare functions, sets, points and smoothness indices
<<<<<<< HEAD
  {e : PartialHomeomorph M H}
  {e' : PartialHomeomorph M' H'} {f f₁ : M → M'} {s s₁ t : Set M} {x : M} {m n : ℕ∞}
=======
  {f : M → M'} {s : Set M} {x : M} {n : ℕ∞}
variable {I I'}
>>>>>>> fa6b2491

section ProdMk

theorem ContMDiffWithinAt.prod_mk {f : M → M'} {g : M → N'} (hf : ContMDiffWithinAt I I' n f s x)
    (hg : ContMDiffWithinAt I J' n g s x) :
    ContMDiffWithinAt I (I'.prod J') n (fun x => (f x, g x)) s x := by
  rw [contMDiffWithinAt_iff] at *
  exact ⟨hf.1.prod hg.1, hf.2.prod hg.2⟩

theorem ContMDiffWithinAt.prod_mk_space {f : M → E'} {g : M → F'}
    (hf : ContMDiffWithinAt I 𝓘(𝕜, E') n f s x) (hg : ContMDiffWithinAt I 𝓘(𝕜, F') n g s x) :
    ContMDiffWithinAt I 𝓘(𝕜, E' × F') n (fun x => (f x, g x)) s x := by
  rw [contMDiffWithinAt_iff] at *
  exact ⟨hf.1.prod hg.1, hf.2.prod hg.2⟩

nonrec theorem ContMDiffAt.prod_mk {f : M → M'} {g : M → N'} (hf : ContMDiffAt I I' n f x)
    (hg : ContMDiffAt I J' n g x) : ContMDiffAt I (I'.prod J') n (fun x => (f x, g x)) x :=
  hf.prod_mk hg

nonrec theorem ContMDiffAt.prod_mk_space {f : M → E'} {g : M → F'}
    (hf : ContMDiffAt I 𝓘(𝕜, E') n f x) (hg : ContMDiffAt I 𝓘(𝕜, F') n g x) :
    ContMDiffAt I 𝓘(𝕜, E' × F') n (fun x => (f x, g x)) x :=
  hf.prod_mk_space hg

theorem ContMDiffOn.prod_mk {f : M → M'} {g : M → N'} (hf : ContMDiffOn I I' n f s)
    (hg : ContMDiffOn I J' n g s) : ContMDiffOn I (I'.prod J') n (fun x => (f x, g x)) s :=
  fun x hx => (hf x hx).prod_mk (hg x hx)

theorem ContMDiffOn.prod_mk_space {f : M → E'} {g : M → F'} (hf : ContMDiffOn I 𝓘(𝕜, E') n f s)
    (hg : ContMDiffOn I 𝓘(𝕜, F') n g s) : ContMDiffOn I 𝓘(𝕜, E' × F') n (fun x => (f x, g x)) s :=
  fun x hx => (hf x hx).prod_mk_space (hg x hx)

nonrec theorem ContMDiff.prod_mk {f : M → M'} {g : M → N'} (hf : ContMDiff I I' n f)
    (hg : ContMDiff I J' n g) : ContMDiff I (I'.prod J') n fun x => (f x, g x) := fun x =>
  (hf x).prod_mk (hg x)

theorem ContMDiff.prod_mk_space {f : M → E'} {g : M → F'} (hf : ContMDiff I 𝓘(𝕜, E') n f)
    (hg : ContMDiff I 𝓘(𝕜, F') n g) : ContMDiff I 𝓘(𝕜, E' × F') n fun x => (f x, g x) := fun x =>
  (hf x).prod_mk_space (hg x)

nonrec theorem SmoothWithinAt.prod_mk {f : M → M'} {g : M → N'} (hf : SmoothWithinAt I I' f s x)
    (hg : SmoothWithinAt I J' g s x) : SmoothWithinAt I (I'.prod J') (fun x => (f x, g x)) s x :=
  hf.prod_mk hg

nonrec theorem SmoothWithinAt.prod_mk_space {f : M → E'} {g : M → F'}
    (hf : SmoothWithinAt I 𝓘(𝕜, E') f s x) (hg : SmoothWithinAt I 𝓘(𝕜, F') g s x) :
    SmoothWithinAt I 𝓘(𝕜, E' × F') (fun x => (f x, g x)) s x :=
  hf.prod_mk_space hg

nonrec theorem SmoothAt.prod_mk {f : M → M'} {g : M → N'} (hf : SmoothAt I I' f x)
    (hg : SmoothAt I J' g x) : SmoothAt I (I'.prod J') (fun x => (f x, g x)) x :=
  hf.prod_mk hg

nonrec theorem SmoothAt.prod_mk_space {f : M → E'} {g : M → F'} (hf : SmoothAt I 𝓘(𝕜, E') f x)
    (hg : SmoothAt I 𝓘(𝕜, F') g x) : SmoothAt I 𝓘(𝕜, E' × F') (fun x => (f x, g x)) x :=
  hf.prod_mk_space hg

nonrec theorem SmoothOn.prod_mk {f : M → M'} {g : M → N'} (hf : SmoothOn I I' f s)
    (hg : SmoothOn I J' g s) : SmoothOn I (I'.prod J') (fun x => (f x, g x)) s :=
  hf.prod_mk hg

nonrec theorem SmoothOn.prod_mk_space {f : M → E'} {g : M → F'} (hf : SmoothOn I 𝓘(𝕜, E') f s)
    (hg : SmoothOn I 𝓘(𝕜, F') g s) : SmoothOn I 𝓘(𝕜, E' × F') (fun x => (f x, g x)) s :=
  hf.prod_mk_space hg

nonrec theorem Smooth.prod_mk {f : M → M'} {g : M → N'} (hf : Smooth I I' f) (hg : Smooth I J' g) :
    Smooth I (I'.prod J') fun x => (f x, g x) :=
  hf.prod_mk hg

nonrec theorem Smooth.prod_mk_space {f : M → E'} {g : M → F'} (hf : Smooth I 𝓘(𝕜, E') f)
    (hg : Smooth I 𝓘(𝕜, F') g) : Smooth I 𝓘(𝕜, E' × F') fun x => (f x, g x) :=
  hf.prod_mk_space hg

end ProdMk

section Projections

theorem contMDiffWithinAt_fst {s : Set (M × N)} {p : M × N} :
    ContMDiffWithinAt (I.prod J) I n Prod.fst s p := by
  /- porting note: `simp` fails to apply lemmas to `ModelProd`. Was
  rw [contMDiffWithinAt_iff']
  refine' ⟨continuousWithinAt_fst, _⟩
  refine' contDiffWithinAt_fst.congr (fun y hy => _) _
  · simp only [mfld_simps] at hy
    simp only [hy, mfld_simps]
  · simp only [mfld_simps]
  -/
  rw [contMDiffWithinAt_iff']
  refine ⟨continuousWithinAt_fst, contDiffWithinAt_fst.congr (fun y hy => ?_) ?_⟩
  · exact (extChartAt I p.1).right_inv ⟨hy.1.1.1, hy.1.2.1⟩
  · exact (extChartAt I p.1).right_inv <| (extChartAt I p.1).map_source (mem_extChartAt_source _)

theorem ContMDiffWithinAt.fst {f : N → M × M'} {s : Set N} {x : N}
    (hf : ContMDiffWithinAt J (I.prod I') n f s x) :
    ContMDiffWithinAt J I n (fun x => (f x).1) s x :=
  contMDiffWithinAt_fst.comp x hf (mapsTo_image f s)

theorem contMDiffAt_fst {p : M × N} : ContMDiffAt (I.prod J) I n Prod.fst p :=
  contMDiffWithinAt_fst

theorem contMDiffOn_fst {s : Set (M × N)} : ContMDiffOn (I.prod J) I n Prod.fst s := fun _ _ =>
  contMDiffWithinAt_fst

theorem contMDiff_fst : ContMDiff (I.prod J) I n (@Prod.fst M N) := fun _ => contMDiffAt_fst

theorem smoothWithinAt_fst {s : Set (M × N)} {p : M × N} :
    SmoothWithinAt (I.prod J) I Prod.fst s p :=
  contMDiffWithinAt_fst

theorem smoothAt_fst {p : M × N} : SmoothAt (I.prod J) I Prod.fst p :=
  contMDiffAt_fst

theorem smoothOn_fst {s : Set (M × N)} : SmoothOn (I.prod J) I Prod.fst s :=
  contMDiffOn_fst

theorem smooth_fst : Smooth (I.prod J) I (@Prod.fst M N) :=
  contMDiff_fst

theorem ContMDiffAt.fst {f : N → M × M'} {x : N} (hf : ContMDiffAt J (I.prod I') n f x) :
    ContMDiffAt J I n (fun x => (f x).1) x :=
  contMDiffAt_fst.comp x hf

theorem ContMDiff.fst {f : N → M × M'} (hf : ContMDiff J (I.prod I') n f) :
    ContMDiff J I n fun x => (f x).1 :=
  contMDiff_fst.comp hf

theorem SmoothAt.fst {f : N → M × M'} {x : N} (hf : SmoothAt J (I.prod I') f x) :
    SmoothAt J I (fun x => (f x).1) x :=
  smoothAt_fst.comp x hf

theorem Smooth.fst {f : N → M × M'} (hf : Smooth J (I.prod I') f) : Smooth J I fun x => (f x).1 :=
  smooth_fst.comp hf

theorem contMDiffWithinAt_snd {s : Set (M × N)} {p : M × N} :
    ContMDiffWithinAt (I.prod J) J n Prod.snd s p := by
  /- porting note: `simp` fails to apply lemmas to `ModelProd`. Was
  rw [contMDiffWithinAt_iff']
  refine' ⟨continuousWithinAt_snd, _⟩
  refine' contDiffWithinAt_snd.congr (fun y hy => _) _
  · simp only [mfld_simps] at hy
    simp only [hy, mfld_simps]
  · simp only [mfld_simps]
  -/
  rw [contMDiffWithinAt_iff']
  refine ⟨continuousWithinAt_snd, contDiffWithinAt_snd.congr (fun y hy => ?_) ?_⟩
  · exact (extChartAt J p.2).right_inv ⟨hy.1.1.2, hy.1.2.2⟩
  · exact (extChartAt J p.2).right_inv <| (extChartAt J p.2).map_source (mem_extChartAt_source _)

theorem ContMDiffWithinAt.snd {f : N → M × M'} {s : Set N} {x : N}
    (hf : ContMDiffWithinAt J (I.prod I') n f s x) :
    ContMDiffWithinAt J I' n (fun x => (f x).2) s x :=
  contMDiffWithinAt_snd.comp x hf (mapsTo_image f s)

theorem contMDiffAt_snd {p : M × N} : ContMDiffAt (I.prod J) J n Prod.snd p :=
  contMDiffWithinAt_snd

theorem contMDiffOn_snd {s : Set (M × N)} : ContMDiffOn (I.prod J) J n Prod.snd s := fun _ _ =>
  contMDiffWithinAt_snd

theorem contMDiff_snd : ContMDiff (I.prod J) J n (@Prod.snd M N) := fun _ => contMDiffAt_snd

theorem smoothWithinAt_snd {s : Set (M × N)} {p : M × N} :
    SmoothWithinAt (I.prod J) J Prod.snd s p :=
  contMDiffWithinAt_snd

theorem smoothAt_snd {p : M × N} : SmoothAt (I.prod J) J Prod.snd p :=
  contMDiffAt_snd

theorem smoothOn_snd {s : Set (M × N)} : SmoothOn (I.prod J) J Prod.snd s :=
  contMDiffOn_snd

theorem smooth_snd : Smooth (I.prod J) J (@Prod.snd M N) :=
  contMDiff_snd

theorem ContMDiffAt.snd {f : N → M × M'} {x : N} (hf : ContMDiffAt J (I.prod I') n f x) :
    ContMDiffAt J I' n (fun x => (f x).2) x :=
  contMDiffAt_snd.comp x hf

theorem ContMDiff.snd {f : N → M × M'} (hf : ContMDiff J (I.prod I') n f) :
    ContMDiff J I' n fun x => (f x).2 :=
  contMDiff_snd.comp hf

theorem SmoothAt.snd {f : N → M × M'} {x : N} (hf : SmoothAt J (I.prod I') f x) :
    SmoothAt J I' (fun x => (f x).2) x :=
  smoothAt_snd.comp x hf

theorem Smooth.snd {f : N → M × M'} (hf : Smooth J (I.prod I') f) : Smooth J I' fun x => (f x).2 :=
  smooth_snd.comp hf

end Projections

theorem contMDiffWithinAt_prod_iff (f : M → M' × N') {s : Set M} {x : M} :
    ContMDiffWithinAt I (I'.prod J') n f s x ↔
      ContMDiffWithinAt I I' n (Prod.fst ∘ f) s x ∧ ContMDiffWithinAt I J' n (Prod.snd ∘ f) s x :=
  ⟨fun h => ⟨h.fst, h.snd⟩, fun h => h.1.prod_mk h.2⟩

theorem contMDiffAt_prod_iff (f : M → M' × N') {x : M} :
    ContMDiffAt I (I'.prod J') n f x ↔
      ContMDiffAt I I' n (Prod.fst ∘ f) x ∧ ContMDiffAt I J' n (Prod.snd ∘ f) x := by
  simp_rw [← contMDiffWithinAt_univ]; exact contMDiffWithinAt_prod_iff f

theorem contMDiff_prod_iff (f : M → M' × N') :
    ContMDiff I (I'.prod J') n f ↔
      ContMDiff I I' n (Prod.fst ∘ f) ∧ ContMDiff I J' n (Prod.snd ∘ f) :=
  ⟨fun h => ⟨h.fst, h.snd⟩, fun h => by convert h.1.prod_mk h.2⟩

theorem smoothAt_prod_iff (f : M → M' × N') {x : M} :
    SmoothAt I (I'.prod J') f x ↔ SmoothAt I I' (Prod.fst ∘ f) x ∧ SmoothAt I J' (Prod.snd ∘ f) x :=
  contMDiffAt_prod_iff f

theorem smooth_prod_iff (f : M → M' × N') :
    Smooth I (I'.prod J') f ↔ Smooth I I' (Prod.fst ∘ f) ∧ Smooth I J' (Prod.snd ∘ f) :=
  contMDiff_prod_iff f

theorem smooth_prod_assoc :
    Smooth ((I.prod I').prod J) (I.prod (I'.prod J)) fun x : (M × M') × N => (x.1.1, x.1.2, x.2) :=
  smooth_fst.fst.prod_mk <| smooth_fst.snd.prod_mk smooth_snd

section prodMap

variable {g : N → N'} {r : Set N} {y : N}

/-- The product map of two `C^n` functions within a set at a point is `C^n`
within the product set at the product point. -/
theorem ContMDiffWithinAt.prod_map' {p : M × N} (hf : ContMDiffWithinAt I I' n f s p.1)
    (hg : ContMDiffWithinAt J J' n g r p.2) :
    ContMDiffWithinAt (I.prod J) (I'.prod J') n (Prod.map f g) (s ×ˢ r) p :=
  (hf.comp p contMDiffWithinAt_fst (prod_subset_preimage_fst _ _)).prod_mk <|
    hg.comp p contMDiffWithinAt_snd (prod_subset_preimage_snd _ _)

theorem ContMDiffWithinAt.prod_map (hf : ContMDiffWithinAt I I' n f s x)
    (hg : ContMDiffWithinAt J J' n g r y) :
    ContMDiffWithinAt (I.prod J) (I'.prod J') n (Prod.map f g) (s ×ˢ r) (x, y) :=
  ContMDiffWithinAt.prod_map' hf hg

theorem ContMDiffAt.prod_map (hf : ContMDiffAt I I' n f x) (hg : ContMDiffAt J J' n g y) :
    ContMDiffAt (I.prod J) (I'.prod J') n (Prod.map f g) (x, y) := by
  rw [← contMDiffWithinAt_univ] at *
  convert hf.prod_map hg
  exact univ_prod_univ.symm

theorem ContMDiffAt.prod_map' {p : M × N} (hf : ContMDiffAt I I' n f p.1)
    (hg : ContMDiffAt J J' n g p.2) : ContMDiffAt (I.prod J) (I'.prod J') n (Prod.map f g) p := by
  rcases p with ⟨⟩
  exact hf.prod_map hg

theorem ContMDiffOn.prod_map (hf : ContMDiffOn I I' n f s) (hg : ContMDiffOn J J' n g r) :
    ContMDiffOn (I.prod J) (I'.prod J') n (Prod.map f g) (s ×ˢ r) :=
  (hf.comp contMDiffOn_fst (prod_subset_preimage_fst _ _)).prod_mk <|
    hg.comp contMDiffOn_snd (prod_subset_preimage_snd _ _)

theorem ContMDiff.prod_map (hf : ContMDiff I I' n f) (hg : ContMDiff J J' n g) :
    ContMDiff (I.prod J) (I'.prod J') n (Prod.map f g) := by
  intro p
  exact (hf p.1).prod_map' (hg p.2)

nonrec theorem SmoothWithinAt.prod_map (hf : SmoothWithinAt I I' f s x)
    (hg : SmoothWithinAt J J' g r y) :
    SmoothWithinAt (I.prod J) (I'.prod J') (Prod.map f g) (s ×ˢ r) (x, y) :=
  hf.prod_map hg

nonrec theorem SmoothAt.prod_map (hf : SmoothAt I I' f x) (hg : SmoothAt J J' g y) :
    SmoothAt (I.prod J) (I'.prod J') (Prod.map f g) (x, y) :=
  hf.prod_map hg

nonrec theorem SmoothOn.prod_map (hf : SmoothOn I I' f s) (hg : SmoothOn J J' g r) :
    SmoothOn (I.prod J) (I'.prod J') (Prod.map f g) (s ×ˢ r) :=
  hf.prod_map hg

nonrec theorem Smooth.prod_map (hf : Smooth I I' f) (hg : Smooth J J' g) :
    Smooth (I.prod J) (I'.prod J') (Prod.map f g) :=
  hf.prod_map hg

end prodMap

section PiSpace

/-!
### Smoothness of functions with codomain `Π i, F i`

We have no `ModelWithCorners.pi` yet, so we prove lemmas about functions `f : M → Π i, F i` and
use `𝓘(𝕜, Π i, F i)` as the model space.
-/


variable {ι : Type*} [Fintype ι] {Fi : ι → Type*} [∀ i, NormedAddCommGroup (Fi i)]
  [∀ i, NormedSpace 𝕜 (Fi i)] {φ : M → ∀ i, Fi i}

theorem contMDiffWithinAt_pi_space :
    ContMDiffWithinAt I 𝓘(𝕜, ∀ i, Fi i) n φ s x ↔
      ∀ i, ContMDiffWithinAt I 𝓘(𝕜, Fi i) n (fun x => φ x i) s x := by
  simp only [contMDiffWithinAt_iff, continuousWithinAt_pi, contDiffWithinAt_pi, forall_and,
    writtenInExtChartAt, extChartAt_model_space_eq_id, Function.comp_def, PartialEquiv.refl_coe, id]

theorem contMDiffOn_pi_space :
    ContMDiffOn I 𝓘(𝕜, ∀ i, Fi i) n φ s ↔ ∀ i, ContMDiffOn I 𝓘(𝕜, Fi i) n (fun x => φ x i) s :=
  ⟨fun h i x hx => contMDiffWithinAt_pi_space.1 (h x hx) i, fun h x hx =>
    contMDiffWithinAt_pi_space.2 fun i => h i x hx⟩

theorem contMDiffAt_pi_space :
    ContMDiffAt I 𝓘(𝕜, ∀ i, Fi i) n φ x ↔ ∀ i, ContMDiffAt I 𝓘(𝕜, Fi i) n (fun x => φ x i) x :=
  contMDiffWithinAt_pi_space

theorem contMDiff_pi_space :
    ContMDiff I 𝓘(𝕜, ∀ i, Fi i) n φ ↔ ∀ i, ContMDiff I 𝓘(𝕜, Fi i) n fun x => φ x i :=
  ⟨fun h i x => contMDiffAt_pi_space.1 (h x) i, fun h x => contMDiffAt_pi_space.2 fun i => h i x⟩

theorem smoothWithinAt_pi_space :
    SmoothWithinAt I 𝓘(𝕜, ∀ i, Fi i) φ s x ↔
      ∀ i, SmoothWithinAt I 𝓘(𝕜, Fi i) (fun x => φ x i) s x :=
  contMDiffWithinAt_pi_space

theorem smoothOn_pi_space :
    SmoothOn I 𝓘(𝕜, ∀ i, Fi i) φ s ↔ ∀ i, SmoothOn I 𝓘(𝕜, Fi i) (fun x => φ x i) s :=
  contMDiffOn_pi_space

theorem smoothAt_pi_space :
    SmoothAt I 𝓘(𝕜, ∀ i, Fi i) φ x ↔ ∀ i, SmoothAt I 𝓘(𝕜, Fi i) (fun x => φ x i) x :=
  contMDiffAt_pi_space

theorem smooth_pi_space : Smooth I 𝓘(𝕜, ∀ i, Fi i) φ ↔ ∀ i, Smooth I 𝓘(𝕜, Fi i) fun x => φ x i :=
  contMDiff_pi_space

end PiSpace<|MERGE_RESOLUTION|>--- conflicted
+++ resolved
@@ -37,13 +37,7 @@
   [NormedAddCommGroup F'] [NormedSpace 𝕜 F'] {G' : Type*} [TopologicalSpace G']
   {J' : ModelWithCorners 𝕜 F' G'} {N' : Type*} [TopologicalSpace N'] [ChartedSpace G' N']
   -- declare functions, sets, points and smoothness indices
-<<<<<<< HEAD
-  {e : PartialHomeomorph M H}
-  {e' : PartialHomeomorph M' H'} {f f₁ : M → M'} {s s₁ t : Set M} {x : M} {m n : ℕ∞}
-=======
   {f : M → M'} {s : Set M} {x : M} {n : ℕ∞}
-variable {I I'}
->>>>>>> fa6b2491
 
 section ProdMk
 
