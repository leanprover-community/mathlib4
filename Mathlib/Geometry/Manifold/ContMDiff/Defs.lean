--- conflicted
+++ resolved
@@ -293,13 +293,8 @@
             (extChartAt I x).symm ⁻¹' (s ∩ f ⁻¹' (extChartAt I' (f x)).source))
           (extChartAt I x x) := by
   simp only [ContMDiffWithinAt, liftPropWithinAt_iff']
-<<<<<<< HEAD
-  exact and_congr_right fun hc => contDiffWithinAt_congr_nhds <|
-    hc.nhdsWithin_extChartAt_symm_preimage_inter_range
-=======
   exact and_congr_right fun hc => contDiffWithinAt_congr_set <|
     hc.extChartAt_symm_preimage_inter_range_eventuallyEq
->>>>>>> 4efbd2b0
 
 /-- One can reformulate smoothness within a set at a point as continuity within this set at this
 point, and smoothness in the corresponding extended chart in the target. -/
@@ -406,13 +401,8 @@
         ContDiffWithinAt 𝕜 n (e'.extend I' ∘ f ∘ (e.extend I).symm) (e.extend I '' s)
           (e.extend I x) := by
   rw [contMDiffWithinAt_iff_of_mem_maximalAtlas he he' hx hy, and_congr_right_iff]
-<<<<<<< HEAD
-  refine fun _ => contDiffWithinAt_congr_nhds ?_
-  simp_rw [nhdsWithin_eq_iff_eventuallyEq, e.extend_symm_preimage_inter_range_eventuallyEq hs hx]
-=======
   refine fun _ => contDiffWithinAt_congr_set ?_
   simp_rw [e.extend_symm_preimage_inter_range_eventuallyEq hs hx]
->>>>>>> 4efbd2b0
 
 /-- One can reformulate smoothness within a set at a point as continuity within this set at this
 point, and smoothness in any chart containing that point. -/
@@ -437,14 +427,9 @@
   rw [← extChartAt_source I'] at hy
   rw [and_congr_right_iff]
   set e := extChartAt I x; set e' := extChartAt I' (f x)
-<<<<<<< HEAD
-  refine fun hc => contDiffWithinAt_congr_nhds ?_
-  rw [← e.image_source_inter_eq', ← map_extChartAt_nhdsWithin_eq_image' hx,
-=======
   refine fun hc => contDiffWithinAt_congr_set ?_
   rw [← nhdsWithin_eq_iff_eventuallyEq, ← e.image_source_inter_eq',
     ← map_extChartAt_nhdsWithin_eq_image' hx,
->>>>>>> 4efbd2b0
     ← map_extChartAt_nhdsWithin' hx, inter_comm, nhdsWithin_inter_of_mem]
   exact hc (extChartAt_source_mem_nhds' hy)
 
@@ -669,14 +654,9 @@
 theorem contMDiffWithinAt_insert_self :
     ContMDiffWithinAt I I' n f (insert x s) x ↔ ContMDiffWithinAt I I' n f s x := by
   simp only [contMDiffWithinAt_iff, continuousWithinAt_insert_self]
-<<<<<<< HEAD
-  refine Iff.rfl.and <| (contDiffWithinAt_congr_nhds ?_).trans contDiffWithinAt_insert_self
-  simp only [← map_extChartAt_nhdsWithin, nhdsWithin_insert, Filter.map_sup, Filter.map_pure]
-=======
   refine Iff.rfl.and <| (contDiffWithinAt_congr_set ?_).trans contDiffWithinAt_insert_self
   simp only [← map_extChartAt_nhdsWithin, nhdsWithin_insert, Filter.map_sup, Filter.map_pure,
     ← nhdsWithin_eq_iff_eventuallyEq]
->>>>>>> 4efbd2b0
 
 alias ⟨ContMDiffWithinAt.of_insert, _⟩ := contMDiffWithinAt_insert_self
 
