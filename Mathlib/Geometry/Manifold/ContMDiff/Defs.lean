/-
Copyright (c) 2020 Sébastien Gouëzel. All rights reserved.
Released under Apache 2.0 license as described in the file LICENSE.
Authors: Sébastien Gouëzel, Floris van Doorn
-/
import Mathlib.Geometry.Manifold.IsManifold.ExtChartAt
import Mathlib.Geometry.Manifold.LocalInvariantProperties

/-!
# `C^n` functions between manifolds

We define `Cⁿ` functions between manifolds, as functions which are `Cⁿ` in charts, and prove
basic properties of these notions. Here, `n` can be finite, or `∞`, or `ω`.

## Main definitions and statements

Let `M` and `M'` be two manifolds, with respect to models with corners `I` and `I'`. Let
`f : M → M'`.

* `ContMDiffWithinAt I I' n f s x` states that the function `f` is `Cⁿ` within the set `s`
  around the point `x`.
* `ContMDiffAt I I' n f x` states that the function `f` is `Cⁿ` around `x`.
* `ContMDiffOn I I' n f s` states that the function `f` is `Cⁿ` on the set `s`
* `ContMDiff I I' n f` states that the function `f` is `Cⁿ`.

We also give some basic properties of `Cⁿ` functions between manifolds, following the API of
`C^n` functions between vector spaces.
See `Basic.lean` for further basic properties of `Cⁿ` functions between manifolds,
`NormedSpace.lean` for the equivalence of manifold-smoothness to usual smoothness,
`Product.lean` for smoothness results related to the product of manifolds and
`Atlas.lean` for smoothness of atlas members and local structomorphisms.

## Implementation details

Many properties follow for free from the corresponding properties of functions in vector spaces,
as being `Cⁿ` is a local property invariant under the `Cⁿ` groupoid. We take advantage of the
general machinery developed in `LocalInvariantProperties.lean` to get these properties
automatically. For instance, the fact that being `Cⁿ` does not depend on the chart one considers
is given by `liftPropWithinAt_indep_chart`.

For this to work, the definition of `ContMDiffWithinAt` and friends has to
follow definitionally the setup of local invariant properties. Still, we recast the definition
in terms of extended charts in `contMDiffOn_iff` and `contMDiff_iff`.
-/


open Set Function Filter ChartedSpace IsManifold

open scoped Topology Manifold ContDiff

/-! ### Definition of `Cⁿ` functions between manifolds -/


variable {𝕜 : Type*} [NontriviallyNormedField 𝕜]
  -- Prerequisite typeclasses to say that `M` is a manifold over the pair `(E, H)`
  {E : Type*}
  [NormedAddCommGroup E] [NormedSpace 𝕜 E] {H : Type*} [TopologicalSpace H]
  {I : ModelWithCorners 𝕜 E H} {M : Type*} [TopologicalSpace M] [ChartedSpace H M]
  -- Prerequisite typeclasses to say that `M'` is a manifold over the pair `(E', H')`
  {E' : Type*}
  [NormedAddCommGroup E'] [NormedSpace 𝕜 E'] {H' : Type*} [TopologicalSpace H']
  {I' : ModelWithCorners 𝕜 E' H'} {M' : Type*} [TopologicalSpace M'] [ChartedSpace H' M']
  -- Prerequisite typeclasses to say that `M''` is a manifold over the pair `(E'', H'')`
  {E'' : Type*}
  [NormedAddCommGroup E''] [NormedSpace 𝕜 E''] {H'' : Type*} [TopologicalSpace H'']
  {I'' : ModelWithCorners 𝕜 E'' H''} {M'' : Type*} [TopologicalSpace M''] [ChartedSpace H'' M'']
  -- declare functions, sets, points and smoothness indices
  {e : PartialHomeomorph M H}
  {e' : PartialHomeomorph M' H'} {f f₁ : M → M'} {s s₁ t : Set M} {x : M} {m n : WithTop ℕ∞}

variable (I I') in
/-- Property in the model space of a model with corners of being `C^n` within at set at a point,
when read in the model vector space. This property will be lifted to manifolds to define `C^n`
functions between manifolds. -/
def ContDiffWithinAtProp (n : WithTop ℕ∞) (f : H → H') (s : Set H) (x : H) : Prop :=
  ContDiffWithinAt 𝕜 n (I' ∘ f ∘ I.symm) (I.symm ⁻¹' s ∩ range I) (I x)

theorem contDiffWithinAtProp_self_source {f : E → H'} {s : Set E} {x : E} :
    ContDiffWithinAtProp 𝓘(𝕜, E) I' n f s x ↔ ContDiffWithinAt 𝕜 n (I' ∘ f) s x := by
  simp_rw [ContDiffWithinAtProp, modelWithCornersSelf_coe, range_id, inter_univ,
    modelWithCornersSelf_coe_symm, CompTriple.comp_eq, preimage_id_eq, id_eq]

theorem contDiffWithinAtProp_self {f : E → E'} {s : Set E} {x : E} :
    ContDiffWithinAtProp 𝓘(𝕜, E) 𝓘(𝕜, E') n f s x ↔ ContDiffWithinAt 𝕜 n f s x :=
  contDiffWithinAtProp_self_source

theorem contDiffWithinAtProp_self_target {f : H → E'} {s : Set H} {x : H} :
    ContDiffWithinAtProp I 𝓘(𝕜, E') n f s x ↔
      ContDiffWithinAt 𝕜 n (f ∘ I.symm) (I.symm ⁻¹' s ∩ range I) (I x) :=
  Iff.rfl

/-- Being `Cⁿ` in the model space is a local property, invariant under `Cⁿ` maps. Therefore,
it lifts nicely to manifolds. -/
theorem contDiffWithinAt_localInvariantProp_of_le (n m : WithTop ℕ∞) (hmn : m ≤ n) :
    (contDiffGroupoid n I).LocalInvariantProp (contDiffGroupoid n I')
      (ContDiffWithinAtProp I I' m) where
  is_local {s x u f} u_open xu := by
    have : I.symm ⁻¹' (s ∩ u) ∩ range I = I.symm ⁻¹' s ∩ range I ∩ I.symm ⁻¹' u := by
      simp only [inter_right_comm, preimage_inter]
    rw [ContDiffWithinAtProp, ContDiffWithinAtProp, this]
    symm
    apply contDiffWithinAt_inter
    have : u ∈ 𝓝 (I.symm (I x)) := by
      rw [ModelWithCorners.left_inv]
      exact u_open.mem_nhds xu
    apply ContinuousAt.preimage_mem_nhds I.continuous_symm.continuousAt this
  right_invariance' {s x f e} he hx h := by
    rw [ContDiffWithinAtProp] at h ⊢
    have : I x = (I ∘ e.symm ∘ I.symm) (I (e x)) := by simp only [hx, mfld_simps]
    rw [this] at h
    have : I (e x) ∈ I.symm ⁻¹' e.target ∩ range I := by simp only [hx, mfld_simps]
    have := (mem_groupoid_of_pregroupoid.2 he).2.contDiffWithinAt this
    convert (h.comp_inter _ (this.of_le hmn)).mono_of_mem_nhdsWithin _
      using 1
    · ext y; simp only [mfld_simps]
    refine mem_nhdsWithin.mpr
      ⟨I.symm ⁻¹' e.target, e.open_target.preimage I.continuous_symm, by
        simp_rw [mem_preimage, I.left_inv, e.mapsTo hx], ?_⟩
    mfld_set_tac
  congr_of_forall {s x f g} h hx hf := by
    apply hf.congr
    · intro y hy
      simp only [mfld_simps] at hy
      simp only [h, hy, mfld_simps]
    · simp only [hx, mfld_simps]
  left_invariance' {s x f e'} he' hs hx h := by
    rw [ContDiffWithinAtProp] at h ⊢
    have A : (I' ∘ f ∘ I.symm) (I x) ∈ I'.symm ⁻¹' e'.source ∩ range I' := by
      simp only [hx, mfld_simps]
    have := (mem_groupoid_of_pregroupoid.2 he').1.contDiffWithinAt A
    convert (this.of_le hmn).comp _ h _
    · ext y; simp only [mfld_simps]
    · intro y hy; simp only [mfld_simps] at hy; simpa only [hy, mfld_simps] using hs hy.1

/-- Being `Cⁿ` in the model space is a local property, invariant under `C^n` maps. Therefore,
it lifts nicely to manifolds. -/
theorem contDiffWithinAt_localInvariantProp (n : WithTop ℕ∞) :
    (contDiffGroupoid n I).LocalInvariantProp (contDiffGroupoid n I')
      (ContDiffWithinAtProp I I' n) :=
  contDiffWithinAt_localInvariantProp_of_le n n le_rfl

theorem contDiffWithinAtProp_mono_of_mem_nhdsWithin
    (n : WithTop ℕ∞) ⦃s x t⦄ ⦃f : H → H'⦄ (hts : s ∈ 𝓝[t] x)
    (h : ContDiffWithinAtProp I I' n f s x) : ContDiffWithinAtProp I I' n f t x := by
  refine h.mono_of_mem_nhdsWithin ?_
  refine inter_mem ?_ (mem_of_superset self_mem_nhdsWithin inter_subset_right)
  rwa [← Filter.mem_map, ← I.image_eq, I.symm_map_nhdsWithin_image]

@[deprecated (since := "2024-10-31")]
alias contDiffWithinAtProp_mono_of_mem := contDiffWithinAtProp_mono_of_mem_nhdsWithin

theorem contDiffWithinAtProp_id (x : H) : ContDiffWithinAtProp I I n id univ x := by
  simp only [ContDiffWithinAtProp, id_comp, preimage_univ, univ_inter]
  have : ContDiffWithinAt 𝕜 n id (range I) (I x) := contDiff_id.contDiffAt.contDiffWithinAt
  refine this.congr (fun y hy => ?_) ?_
  · simp only [ModelWithCorners.right_inv I hy, mfld_simps]
  · simp only [mfld_simps]

variable (I I') in
/-- A function is `n` times continuously differentiable within a set at a point in a manifold if
it is continuous and it is `n` times continuously differentiable in this set around this point, when
read in the preferred chart at this point. -/
def ContMDiffWithinAt (n : WithTop ℕ∞) (f : M → M') (s : Set M) (x : M) :=
  LiftPropWithinAt (ContDiffWithinAtProp I I' n) f s x

@[deprecated (since := "2024-11-21")] alias SmoothWithinAt := ContMDiffWithinAt

variable (I I') in
/-- A function is `n` times continuously differentiable at a point in a manifold if
it is continuous and it is `n` times continuously differentiable around this point, when
read in the preferred chart at this point. -/
def ContMDiffAt (n : WithTop ℕ∞) (f : M → M') (x : M) :=
  ContMDiffWithinAt I I' n f univ x

theorem contMDiffAt_iff {n : WithTop ℕ∞} {f : M → M'} {x : M} :
    ContMDiffAt I I' n f x ↔
      ContinuousAt f x ∧
        ContDiffWithinAt 𝕜 n (extChartAt I' (f x) ∘ f ∘ (extChartAt I x).symm) (range I)
          (extChartAt I x x) :=
  liftPropAt_iff.trans <| by rw [ContDiffWithinAtProp, preimage_univ, univ_inter]; rfl

@[deprecated (since := "2024-11-21")] alias SmoothAt := ContMDiffAt

variable (I I') in
/-- A function is `n` times continuously differentiable in a set of a manifold if it is continuous
and, for any pair of points, it is `n` times continuously differentiable on this set in the charts
around these points. -/
def ContMDiffOn (n : WithTop ℕ∞) (f : M → M') (s : Set M) :=
  ∀ x ∈ s, ContMDiffWithinAt I I' n f s x

@[deprecated (since := "2024-11-21")] alias SmoothOn := ContMDiffOn

variable (I I') in
/-- A function is `n` times continuously differentiable in a manifold if it is continuous
and, for any pair of points, it is `n` times continuously differentiable in the charts
around these points. -/
def ContMDiff (n : WithTop ℕ∞) (f : M → M') :=
  ∀ x, ContMDiffAt I I' n f x

@[deprecated (since := "2024-11-21")] alias Smooth := ContMDiff


/-! ### Deducing smoothness from higher smoothness -/

theorem ContMDiffWithinAt.of_le (hf : ContMDiffWithinAt I I' n f s x) (le : m ≤ n) :
    ContMDiffWithinAt I I' m f s x := by
  simp only [ContMDiffWithinAt, LiftPropWithinAt] at hf ⊢
  exact ⟨hf.1, hf.2.of_le (mod_cast le)⟩

theorem ContMDiffAt.of_le (hf : ContMDiffAt I I' n f x) (le : m ≤ n) : ContMDiffAt I I' m f x :=
  ContMDiffWithinAt.of_le hf le

theorem ContMDiffOn.of_le (hf : ContMDiffOn I I' n f s) (le : m ≤ n) : ContMDiffOn I I' m f s :=
  fun x hx => (hf x hx).of_le le

theorem ContMDiff.of_le (hf : ContMDiff I I' n f) (le : m ≤ n) : ContMDiff I I' m f := fun x =>
  (hf x).of_le le

/-! ### Basic properties of `C^n` functions between manifolds -/

@[deprecated (since := "2024-11-20")] alias ContMDiff.smooth := ContMDiff.of_le

@[deprecated (since := "2024-11-20")] alias Smooth.contMDiff := ContMDiff.of_le

@[deprecated (since := "2024-11-20")] alias ContMDiffOn.smoothOn := ContMDiffOn.of_le

@[deprecated (since := "2024-11-20")] alias SmoothOn.contMDiffOn := ContMDiffOn.of_le

@[deprecated (since := "2024-11-20")] alias ContMDiffAt.smoothAt := ContMDiffAt.of_le

@[deprecated (since := "2024-11-20")] alias SmoothAt.contMDiffAt := ContMDiffOn.of_le

@[deprecated (since := "2024-11-20")]
alias ContMDiffWithinAt.smoothWithinAt := ContMDiffWithinAt.of_le

@[deprecated (since := "2024-11-20")]
alias SmoothWithinAt.contMDiffWithinAt := ContMDiffWithinAt.of_le

theorem ContMDiff.contMDiffAt (h : ContMDiff I I' n f) : ContMDiffAt I I' n f x :=
  h x

@[deprecated (since := "2024-11-20")] alias Smooth.smoothAt := ContMDiff.contMDiffAt

theorem contMDiffWithinAt_univ : ContMDiffWithinAt I I' n f univ x ↔ ContMDiffAt I I' n f x :=
  Iff.rfl

@[deprecated (since := "2024-11-20")] alias smoothWithinAt_univ := contMDiffWithinAt_univ

theorem contMDiffOn_univ : ContMDiffOn I I' n f univ ↔ ContMDiff I I' n f := by
  simp only [ContMDiffOn, ContMDiff, contMDiffWithinAt_univ, forall_prop_of_true, mem_univ]

@[deprecated (since := "2024-11-20")] alias smoothOn_univ := contMDiffOn_univ

/-- One can reformulate being `C^n` within a set at a point as continuity within this set at this
point, and being `C^n` in the corresponding extended chart. -/
theorem contMDiffWithinAt_iff :
    ContMDiffWithinAt I I' n f s x ↔
      ContinuousWithinAt f s x ∧
        ContDiffWithinAt 𝕜 n (extChartAt I' (f x) ∘ f ∘ (extChartAt I x).symm)
          ((extChartAt I x).symm ⁻¹' s ∩ range I) (extChartAt I x x) := by
  simp_rw [ContMDiffWithinAt, liftPropWithinAt_iff']; rfl

/-- One can reformulate being `Cⁿ` within a set at a point as continuity within this set at this
point, and being `Cⁿ` in the corresponding extended chart. This form states regularity of `f`
written in such a way that the set is restricted to lie within the domain/codomain of the
corresponding charts.
Even though this expression is more complicated than the one in `contMDiffWithinAt_iff`, it is
a smaller set, but their germs at `extChartAt I x x` are equal. It is sometimes useful to rewrite
using this in the goal.
-/
theorem contMDiffWithinAt_iff' :
    ContMDiffWithinAt I I' n f s x ↔
      ContinuousWithinAt f s x ∧
        ContDiffWithinAt 𝕜 n (extChartAt I' (f x) ∘ f ∘ (extChartAt I x).symm)
          ((extChartAt I x).target ∩
            (extChartAt I x).symm ⁻¹' (s ∩ f ⁻¹' (extChartAt I' (f x)).source))
          (extChartAt I x x) := by
  simp only [ContMDiffWithinAt, liftPropWithinAt_iff']
  exact and_congr_right fun hc => contDiffWithinAt_congr_set <|
    hc.extChartAt_symm_preimage_inter_range_eventuallyEq

/-- One can reformulate being `Cⁿ` within a set at a point as continuity within this set at this
point, and being `Cⁿ` in the corresponding extended chart in the target. -/
theorem contMDiffWithinAt_iff_target :
    ContMDiffWithinAt I I' n f s x ↔
      ContinuousWithinAt f s x ∧ ContMDiffWithinAt I 𝓘(𝕜, E') n (extChartAt I' (f x) ∘ f) s x := by
  simp_rw [ContMDiffWithinAt, liftPropWithinAt_iff', ← and_assoc]
  have cont :
    ContinuousWithinAt f s x ∧ ContinuousWithinAt (extChartAt I' (f x) ∘ f) s x ↔
        ContinuousWithinAt f s x :=
      and_iff_left_of_imp <| (continuousAt_extChartAt _).comp_continuousWithinAt
  simp_rw [cont, ContDiffWithinAtProp, extChartAt, PartialHomeomorph.extend, PartialEquiv.coe_trans,
    ModelWithCorners.toPartialEquiv_coe, PartialHomeomorph.coe_coe, modelWithCornersSelf_coe,
    chartAt_self_eq, PartialHomeomorph.refl_apply, id_comp]
  rfl

@[deprecated (since := "2024-11-20")] alias smoothWithinAt_iff := contMDiffWithinAt_iff

@[deprecated (since := "2024-11-20")]
alias smoothWithinAt_iff_target := contMDiffWithinAt_iff_target

theorem contMDiffAt_iff_target {x : M} :
    ContMDiffAt I I' n f x ↔
      ContinuousAt f x ∧ ContMDiffAt I 𝓘(𝕜, E') n (extChartAt I' (f x) ∘ f) x := by
  rw [ContMDiffAt, ContMDiffAt, contMDiffWithinAt_iff_target, continuousWithinAt_univ]

@[deprecated (since := "2024-11-20")] alias smoothAt_iff_target := contMDiffAt_iff_target


section IsManifold

theorem contMDiffWithinAt_iff_source_of_mem_maximalAtlas
    [IsManifold I n M] (he : e ∈ maximalAtlas I n M) (hx : x ∈ e.source) :
    ContMDiffWithinAt I I' n f s x ↔
      ContMDiffWithinAt 𝓘(𝕜, E) I' n (f ∘ (e.extend I).symm) ((e.extend I).symm ⁻¹' s ∩ range I)
        (e.extend I x) := by
  have h2x := hx; rw [← e.extend_source (I := I)] at h2x
  simp_rw [ContMDiffWithinAt,
    (contDiffWithinAt_localInvariantProp n).liftPropWithinAt_indep_chart_source he hx,
    StructureGroupoid.liftPropWithinAt_self_source,
    e.extend_symm_continuousWithinAt_comp_right_iff, contDiffWithinAtProp_self_source,
    ContDiffWithinAtProp, Function.comp, e.left_inv hx, (e.extend I).left_inv h2x]
  rfl

theorem contMDiffWithinAt_iff_source_of_mem_source
    [IsManifold I n M] {x' : M} (hx' : x' ∈ (chartAt H x).source) :
    ContMDiffWithinAt I I' n f s x' ↔
      ContMDiffWithinAt 𝓘(𝕜, E) I' n (f ∘ (extChartAt I x).symm)
        ((extChartAt I x).symm ⁻¹' s ∩ range I) (extChartAt I x x') :=
  contMDiffWithinAt_iff_source_of_mem_maximalAtlas (chart_mem_maximalAtlas x) hx'

theorem contMDiffAt_iff_source_of_mem_source
    [IsManifold I n M] {x' : M} (hx' : x' ∈ (chartAt H x).source) :
    ContMDiffAt I I' n f x' ↔
      ContMDiffWithinAt 𝓘(𝕜, E) I' n (f ∘ (extChartAt I x).symm) (range I) (extChartAt I x x') := by
  simp_rw [ContMDiffAt, contMDiffWithinAt_iff_source_of_mem_source hx', preimage_univ, univ_inter]

theorem contMDiffWithinAt_iff_target_of_mem_source
    [IsManifold I' n M'] {x : M} {y : M'} (hy : f x ∈ (chartAt H' y).source) :
    ContMDiffWithinAt I I' n f s x ↔
      ContinuousWithinAt f s x ∧ ContMDiffWithinAt I 𝓘(𝕜, E') n (extChartAt I' y ∘ f) s x := by
  simp_rw [ContMDiffWithinAt]
  rw [(contDiffWithinAt_localInvariantProp n).liftPropWithinAt_indep_chart_target
      (chart_mem_maximalAtlas y) hy,
    and_congr_right]
  intro hf
  simp_rw [StructureGroupoid.liftPropWithinAt_self_target]
  simp_rw [((chartAt H' y).continuousAt hy).comp_continuousWithinAt hf]
  rw [← extChartAt_source (I := I')] at hy
  simp_rw [(continuousAt_extChartAt' hy).comp_continuousWithinAt hf]
  rfl

theorem contMDiffAt_iff_target_of_mem_source
    [IsManifold I' n M'] {x : M} {y : M'} (hy : f x ∈ (chartAt H' y).source) :
    ContMDiffAt I I' n f x ↔
      ContinuousAt f x ∧ ContMDiffAt I 𝓘(𝕜, E') n (extChartAt I' y ∘ f) x := by
  rw [ContMDiffAt, contMDiffWithinAt_iff_target_of_mem_source hy, continuousWithinAt_univ,
    ContMDiffAt]

variable [IsManifold I n M] [IsManifold I' n M']

theorem contMDiffWithinAt_iff_of_mem_maximalAtlas {x : M} (he : e ∈ maximalAtlas I n M)
    (he' : e' ∈ maximalAtlas I' n M') (hx : x ∈ e.source) (hy : f x ∈ e'.source) :
    ContMDiffWithinAt I I' n f s x ↔
      ContinuousWithinAt f s x ∧
        ContDiffWithinAt 𝕜 n (e'.extend I' ∘ f ∘ (e.extend I).symm)
          ((e.extend I).symm ⁻¹' s ∩ range I) (e.extend I x) :=
  (contDiffWithinAt_localInvariantProp n).liftPropWithinAt_indep_chart he hx he' hy

/-- An alternative formulation of `contMDiffWithinAt_iff_of_mem_maximalAtlas`
if the set if `s` lies in `e.source`. -/
theorem contMDiffWithinAt_iff_image {x : M} (he : e ∈ maximalAtlas I n M)
    (he' : e' ∈ maximalAtlas I' n M')
    (hs : s ⊆ e.source) (hx : x ∈ e.source) (hy : f x ∈ e'.source) :
    ContMDiffWithinAt I I' n f s x ↔
      ContinuousWithinAt f s x ∧
        ContDiffWithinAt 𝕜 n (e'.extend I' ∘ f ∘ (e.extend I).symm) (e.extend I '' s)
          (e.extend I x) := by
  rw [contMDiffWithinAt_iff_of_mem_maximalAtlas he he' hx hy, and_congr_right_iff]
  refine fun _ => contDiffWithinAt_congr_set ?_
  simp_rw [e.extend_symm_preimage_inter_range_eventuallyEq hs hx]

/-- One can reformulate being `C^n` within a set at a point as continuity within this set at this
point, and being `C^n` in any chart containing that point. -/
theorem contMDiffWithinAt_iff_of_mem_source {x' : M} {y : M'} (hx : x' ∈ (chartAt H x).source)
    (hy : f x' ∈ (chartAt H' y).source) :
    ContMDiffWithinAt I I' n f s x' ↔
      ContinuousWithinAt f s x' ∧
        ContDiffWithinAt 𝕜 n (extChartAt I' y ∘ f ∘ (extChartAt I x).symm)
          ((extChartAt I x).symm ⁻¹' s ∩ range I) (extChartAt I x x') :=
  contMDiffWithinAt_iff_of_mem_maximalAtlas (chart_mem_maximalAtlas x)
    (chart_mem_maximalAtlas y) hx hy

theorem contMDiffWithinAt_iff_of_mem_source' {x' : M} {y : M'} (hx : x' ∈ (chartAt H x).source)
    (hy : f x' ∈ (chartAt H' y).source) :
    ContMDiffWithinAt I I' n f s x' ↔
      ContinuousWithinAt f s x' ∧
        ContDiffWithinAt 𝕜 n (extChartAt I' y ∘ f ∘ (extChartAt I x).symm)
          ((extChartAt I x).target ∩ (extChartAt I x).symm ⁻¹' (s ∩ f ⁻¹' (extChartAt I' y).source))
          (extChartAt I x x') := by
  refine (contMDiffWithinAt_iff_of_mem_source hx hy).trans ?_
  rw [← extChartAt_source I] at hx
  rw [← extChartAt_source I'] at hy
  rw [and_congr_right_iff]
  set e := extChartAt I x; set e' := extChartAt I' (f x)
  refine fun hc => contDiffWithinAt_congr_set ?_
  rw [← nhdsWithin_eq_iff_eventuallyEq, ← e.image_source_inter_eq',
    ← map_extChartAt_nhdsWithin_eq_image' hx,
    ← map_extChartAt_nhdsWithin' hx, inter_comm, nhdsWithin_inter_of_mem]
  exact hc (extChartAt_source_mem_nhds' hy)

theorem contMDiffAt_iff_of_mem_source {x' : M} {y : M'} (hx : x' ∈ (chartAt H x).source)
    (hy : f x' ∈ (chartAt H' y).source) :
    ContMDiffAt I I' n f x' ↔
      ContinuousAt f x' ∧
        ContDiffWithinAt 𝕜 n (extChartAt I' y ∘ f ∘ (extChartAt I x).symm) (range I)
          (extChartAt I x x') :=
  (contMDiffWithinAt_iff_of_mem_source hx hy).trans <| by
    rw [continuousWithinAt_univ, preimage_univ, univ_inter]

theorem contMDiffOn_iff_of_mem_maximalAtlas (he : e ∈ maximalAtlas I n M)
    (he' : e' ∈ maximalAtlas I' n M') (hs : s ⊆ e.source) (h2s : MapsTo f s e'.source) :
    ContMDiffOn I I' n f s ↔
      ContinuousOn f s ∧
        ContDiffOn 𝕜 n (e'.extend I' ∘ f ∘ (e.extend I).symm) (e.extend I '' s) := by
  simp_rw [ContinuousOn, ContDiffOn, Set.forall_mem_image, ← forall_and, ContMDiffOn]
  exact forall₂_congr fun x hx => contMDiffWithinAt_iff_image he he' hs (hs hx) (h2s hx)

theorem contMDiffOn_iff_of_mem_maximalAtlas' (he : e ∈ maximalAtlas I n M)
    (he' : e' ∈ maximalAtlas I' n M') (hs : s ⊆ e.source) (h2s : MapsTo f s e'.source) :
    ContMDiffOn I I' n f s ↔
      ContDiffOn 𝕜 n (e'.extend I' ∘ f ∘ (e.extend I).symm) (e.extend I '' s) :=
  (contMDiffOn_iff_of_mem_maximalAtlas he he' hs h2s).trans <| and_iff_right_of_imp fun h ↦
    (e.continuousOn_writtenInExtend_iff hs h2s).1 h.continuousOn

/-- If the set where you want `f` to be `C^n` lies entirely in a single chart, and `f` maps it
into a single chart, the fact that `f` is `C^n` on that set can be expressed by purely looking in
these charts.
Note: this lemma uses `extChartAt I x '' s` instead of `(extChartAt I x).symm ⁻¹' s` to ensure
that this set lies in `(extChartAt I x).target`. -/
theorem contMDiffOn_iff_of_subset_source {x : M} {y : M'} (hs : s ⊆ (chartAt H x).source)
    (h2s : MapsTo f s (chartAt H' y).source) :
    ContMDiffOn I I' n f s ↔
      ContinuousOn f s ∧
        ContDiffOn 𝕜 n (extChartAt I' y ∘ f ∘ (extChartAt I x).symm) (extChartAt I x '' s) :=
  contMDiffOn_iff_of_mem_maximalAtlas (chart_mem_maximalAtlas x) (chart_mem_maximalAtlas y) hs
    h2s

/-- If the set where you want `f` to be `C^n` lies entirely in a single chart, and `f` maps it
into a single chart, the fact that `f` is `C^n` on that set can be expressed by purely looking in
these charts.
Note: this lemma uses `extChartAt I x '' s` instead of `(extChartAt I x).symm ⁻¹' s` to ensure
that this set lies in `(extChartAt I x).target`. -/
theorem contMDiffOn_iff_of_subset_source' {x : M} {y : M'} (hs : s ⊆ (extChartAt I x).source)
    (h2s : MapsTo f s (extChartAt I' y).source) :
    ContMDiffOn I I' n f s ↔
        ContDiffOn 𝕜 n (extChartAt I' y ∘ f ∘ (extChartAt I x).symm) (extChartAt I x '' s) := by
  rw [extChartAt_source] at hs h2s
  exact contMDiffOn_iff_of_mem_maximalAtlas' (chart_mem_maximalAtlas x)
    (chart_mem_maximalAtlas y) hs h2s

/-- One can reformulate being `C^n` on a set as continuity on this set, and being `C^n` in any
extended chart. -/
theorem contMDiffOn_iff :
    ContMDiffOn I I' n f s ↔
      ContinuousOn f s ∧
        ∀ (x : M) (y : M'),
          ContDiffOn 𝕜 n (extChartAt I' y ∘ f ∘ (extChartAt I x).symm)
            ((extChartAt I x).target ∩
              (extChartAt I x).symm ⁻¹' (s ∩ f ⁻¹' (extChartAt I' y).source)) := by
  constructor
  · intro h
    refine ⟨fun x hx => (h x hx).1, fun x y z hz => ?_⟩
    simp only [mfld_simps] at hz
    let w := (extChartAt I x).symm z
    have : w ∈ s := by simp only [w, hz, mfld_simps]
    specialize h w this
    have w1 : w ∈ (chartAt H x).source := by simp only [w, hz, mfld_simps]
    have w2 : f w ∈ (chartAt H' y).source := by simp only [w, hz, mfld_simps]
    convert ((contMDiffWithinAt_iff_of_mem_source w1 w2).mp h).2.mono _
    · simp only [w, hz, mfld_simps]
    · mfld_set_tac
  · rintro ⟨hcont, hdiff⟩ x hx
    refine (contDiffWithinAt_localInvariantProp n).liftPropWithinAt_iff.mpr ?_
    refine ⟨hcont x hx, ?_⟩
    dsimp [ContDiffWithinAtProp]
    convert hdiff x (f x) (extChartAt I x x) (by simp only [hx, mfld_simps]) using 1
    mfld_set_tac

/-- zero-smoothness on a set is equivalent to continuity on this set. -/
theorem contMDiffOn_zero_iff :
    ContMDiffOn I I' 0 f s ↔ ContinuousOn f s := by
  rw [contMDiffOn_iff]
  refine ⟨fun h ↦ h.1, fun h ↦ ⟨h, ?_⟩⟩
  intro x y
  rw [contDiffOn_zero]
  apply (continuousOn_extChartAt _).comp
  · apply h.comp ((continuousOn_extChartAt_symm _).mono inter_subset_left) (fun z hz ↦ ?_)
    simp only [preimage_inter, mem_inter_iff, mem_preimage] at hz
    exact hz.2.1
  · intro z hz
    simp only [preimage_inter, mem_inter_iff, mem_preimage] at hz
    exact hz.2.2

/-- One can reformulate being `C^n` on a set as continuity on this set, and being `C^n` in any
extended chart in the target. -/
theorem contMDiffOn_iff_target :
    ContMDiffOn I I' n f s ↔
      ContinuousOn f s ∧
        ∀ y : M',
          ContMDiffOn I 𝓘(𝕜, E') n (extChartAt I' y ∘ f) (s ∩ f ⁻¹' (extChartAt I' y).source) := by
  simp only [contMDiffOn_iff, ModelWithCorners.source_eq, chartAt_self_eq,
    PartialHomeomorph.refl_partialEquiv, PartialEquiv.refl_trans, extChartAt,
    PartialHomeomorph.extend, Set.preimage_univ, Set.inter_univ, and_congr_right_iff]
  intro h
  constructor
  · refine fun h' y => ⟨?_, fun x _ => h' x y⟩
    have h'' : ContinuousOn _ univ := (ModelWithCorners.continuous I').continuousOn
    convert (h''.comp_inter (chartAt H' y).continuousOn_toFun).comp_inter h
    simp
  · exact fun h' x y => (h' y).2 x 0

@[deprecated (since := "2024-11-20")] alias smoothOn_iff := contMDiffOn_iff

@[deprecated (since := "2024-11-20")] alias smoothOn_iff_target := contMDiffOn_iff_target


/-- One can reformulate being `C^n` as continuity and being `C^n` in any extended chart. -/
theorem contMDiff_iff :
    ContMDiff I I' n f ↔
      Continuous f ∧
        ∀ (x : M) (y : M'),
          ContDiffOn 𝕜 n (extChartAt I' y ∘ f ∘ (extChartAt I x).symm)
            ((extChartAt I x).target ∩
              (extChartAt I x).symm ⁻¹' (f ⁻¹' (extChartAt I' y).source)) := by
  simp [← contMDiffOn_univ, contMDiffOn_iff, continuous_iff_continuousOn_univ]

/-- One can reformulate being `C^n` as continuity and being `C^n` in any extended chart in the
target. -/
theorem contMDiff_iff_target :
    ContMDiff I I' n f ↔
      Continuous f ∧ ∀ y : M',
        ContMDiffOn I 𝓘(𝕜, E') n (extChartAt I' y ∘ f) (f ⁻¹' (extChartAt I' y).source) := by
  rw [← contMDiffOn_univ, contMDiffOn_iff_target]
  simp [continuous_iff_continuousOn_univ]

@[deprecated (since := "2024-11-20")] alias smooth_iff := contMDiff_iff

@[deprecated (since := "2024-11-20")] alias smooth_iff_target := contMDiff_iff_target

/-- zero-smoothness is equivalent to continuity. -/
theorem contMDiff_zero_iff :
    ContMDiff I I' 0 f ↔ Continuous f := by
  rw [← contMDiffOn_univ, continuous_iff_continuousOn_univ, contMDiffOn_zero_iff]

end IsManifold


/-! ### `C^(n+1)` functions are `C^n` -/

theorem ContMDiffWithinAt.of_succ (h : ContMDiffWithinAt I I' (n + 1) f s x) :
    ContMDiffWithinAt I I' n f s x :=
  h.of_le le_self_add

theorem ContMDiffAt.of_succ (h : ContMDiffAt I I' (n + 1) f x) : ContMDiffAt I I' n f x :=
  ContMDiffWithinAt.of_succ h

theorem ContMDiffOn.of_succ (h : ContMDiffOn I I' (n + 1) f s) : ContMDiffOn I I' n f s :=
  fun x hx => (h x hx).of_succ

theorem ContMDiff.of_succ (h : ContMDiff I I' (n + 1) f) : ContMDiff I I' n f := fun x =>
  (h x).of_succ


/-! ### `C^n` functions are continuous -/

theorem ContMDiffWithinAt.continuousWithinAt (hf : ContMDiffWithinAt I I' n f s x) :
    ContinuousWithinAt f s x :=
  hf.1

theorem ContMDiffAt.continuousAt (hf : ContMDiffAt I I' n f x) : ContinuousAt f x :=
  (continuousWithinAt_univ _ _).1 <| ContMDiffWithinAt.continuousWithinAt hf

theorem ContMDiffOn.continuousOn (hf : ContMDiffOn I I' n f s) : ContinuousOn f s := fun x hx =>
  (hf x hx).continuousWithinAt

theorem ContMDiff.continuous (hf : ContMDiff I I' n f) : Continuous f :=
  continuous_iff_continuousAt.2 fun x => (hf x).continuousAt

/-! ### `C^∞` functions -/

theorem contMDiffWithinAt_infty :
    ContMDiffWithinAt I I' ∞ f s x ↔ ∀ n : ℕ, ContMDiffWithinAt I I' n f s x :=
  ⟨fun h n => ⟨h.1, contDiffWithinAt_infty.1 h.2 n⟩, fun H =>
    ⟨(H 0).1, contDiffWithinAt_infty.2 fun n => (H n).2⟩⟩

@[deprecated (since := "2025-01-09")] alias contMDiffWithinAt_top := contMDiffWithinAt_infty

theorem contMDiffAt_infty : ContMDiffAt I I' ∞ f x ↔ ∀ n : ℕ, ContMDiffAt I I' n f x :=
  contMDiffWithinAt_infty

@[deprecated (since := "2025-01-09")] alias contMDiffAt_top := contMDiffAt_infty

theorem contMDiffOn_infty : ContMDiffOn I I' ∞ f s ↔ ∀ n : ℕ, ContMDiffOn I I' n f s :=
  ⟨fun h _ => h.of_le (mod_cast le_top),
    fun h x hx => contMDiffWithinAt_infty.2 fun n => h n x hx⟩

@[deprecated (since := "2025-01-09")] alias contMDiffOn_top := contMDiffOn_infty

theorem contMDiff_infty : ContMDiff I I' ∞ f ↔ ∀ n : ℕ, ContMDiff I I' n f :=
  ⟨fun h _ => h.of_le (mod_cast le_top), fun h x => contMDiffWithinAt_infty.2 fun n => h n x⟩

@[deprecated (since := "2025-01-09")] alias contMDiff_top := contMDiff_infty

theorem contMDiffWithinAt_iff_nat {n : ℕ∞} :
    ContMDiffWithinAt I I' n f s x ↔ ∀ m : ℕ, (m : ℕ∞) ≤ n → ContMDiffWithinAt I I' m f s x := by
  refine ⟨fun h m hm => h.of_le (mod_cast hm), fun h => ?_⟩
  obtain - | n := n
  · exact contMDiffWithinAt_infty.2 fun n => h n le_top
  · exact h n le_rfl

theorem contMDiffAt_iff_nat {n : ℕ∞} :
    ContMDiffAt I I' n f x ↔ ∀ m : ℕ, (m : ℕ∞) ≤ n → ContMDiffAt I I' m f x := by
  simp [← contMDiffWithinAt_univ, contMDiffWithinAt_iff_nat]

/-- A function is `C^n` within a set at a point iff it is `C^m` within this set at this point, for
<<<<<<< HEAD
any `m ≤ n` which is different from `∞`. The interest of this result is that, when `m ≠ ∞`, being
=======
any `m ≤ n` which is different from `∞`. This result is useful because, when `m ≠ ∞`, being
>>>>>>> a8ea4840
`C^m` extends locally to a neighborhood, giving flexibility for local proofs. -/
theorem contMDiffWithinAt_iff_le_ne_infty :
    ContMDiffWithinAt I I' n f s x ↔ ∀ m, m ≤ n → m ≠ ∞ → ContMDiffWithinAt I I' m f s x := by
  refine ⟨fun h m hm h'm ↦ h.of_le hm, fun h ↦ ?_⟩
  cases n with
  | top =>
    exact h _ le_rfl (by simp)
  | coe n =>
    exact contMDiffWithinAt_iff_nat.2 (fun m hm ↦ h _ (mod_cast hm) (by simp))

/-- A function is `C^n`at a point iff it is `C^m`at this point, for
<<<<<<< HEAD
any `m ≤ n` which is different from `∞`. The interest of this result is that, when `m ≠ ∞`, being
=======
any `m ≤ n` which is different from `∞`. This result is useful because, when `m ≠ ∞`, being
>>>>>>> a8ea4840
`C^m` extends locally to a neighborhood, giving flexibility for local proofs. -/
theorem contMDiffAt_iff_le_ne_infty :
    ContMDiffAt I I' n f x ↔ ∀ m, m ≤ n → m ≠ ∞ → ContMDiffAt I I' m f x := by
  simp only [← contMDiffWithinAt_univ]
  rw [contMDiffWithinAt_iff_le_ne_infty]

/-! ### Restriction to a smaller set -/

theorem ContMDiffWithinAt.mono_of_mem_nhdsWithin
    (hf : ContMDiffWithinAt I I' n f s x) (hts : s ∈ 𝓝[t] x) :
    ContMDiffWithinAt I I' n f t x :=
  StructureGroupoid.LocalInvariantProp.liftPropWithinAt_mono_of_mem_nhdsWithin
    (contDiffWithinAtProp_mono_of_mem_nhdsWithin n) hf hts

@[deprecated (since := "2024-10-31")]
alias ContMDiffWithinAt.mono_of_mem := ContMDiffWithinAt.mono_of_mem_nhdsWithin

theorem ContMDiffWithinAt.mono (hf : ContMDiffWithinAt I I' n f s x) (hts : t ⊆ s) :
    ContMDiffWithinAt I I' n f t x :=
  hf.mono_of_mem_nhdsWithin <| mem_of_superset self_mem_nhdsWithin hts

theorem contMDiffWithinAt_congr_set (h : s =ᶠ[𝓝 x] t) :
    ContMDiffWithinAt I I' n f s x ↔ ContMDiffWithinAt I I' n f t x :=
  (contDiffWithinAt_localInvariantProp n).liftPropWithinAt_congr_set h

theorem ContMDiffWithinAt.congr_set (h : ContMDiffWithinAt I I' n f s x) (hst : s =ᶠ[𝓝 x] t) :
    ContMDiffWithinAt I I' n f t x :=
  (contMDiffWithinAt_congr_set hst).1 h

@[deprecated (since := "2024-10-23")]
alias contMDiffWithinAt_congr_nhds := contMDiffWithinAt_congr_set

theorem contMDiffWithinAt_insert_self :
    ContMDiffWithinAt I I' n f (insert x s) x ↔ ContMDiffWithinAt I I' n f s x := by
  simp only [contMDiffWithinAt_iff, continuousWithinAt_insert_self]
  refine Iff.rfl.and <| (contDiffWithinAt_congr_set ?_).trans contDiffWithinAt_insert_self
  simp only [← map_extChartAt_nhdsWithin, nhdsWithin_insert, Filter.map_sup, Filter.map_pure,
    ← nhdsWithin_eq_iff_eventuallyEq]

alias ⟨ContMDiffWithinAt.of_insert, _⟩ := contMDiffWithinAt_insert_self

-- TODO: use `alias` again once it can make protected theorems
protected theorem ContMDiffWithinAt.insert (h : ContMDiffWithinAt I I' n f s x) :
    ContMDiffWithinAt I I' n f (insert x s) x :=
  contMDiffWithinAt_insert_self.2 h

/-- Being `C^n` in a set only depends on the germ of the set. Version where one only requires
the two sets to coincide locally in the complement of a point `y`. -/
theorem contMDiffWithinAt_congr_set' (y : M) (h : s =ᶠ[𝓝[{y}ᶜ] x] t) :
    ContMDiffWithinAt I I' n f s x ↔ ContMDiffWithinAt I I' n f t x := by
  have : T1Space M := I.t1Space M
  rw [← contMDiffWithinAt_insert_self (s := s), ← contMDiffWithinAt_insert_self (s := t)]
  exact contMDiffWithinAt_congr_set (eventuallyEq_insert h)

protected theorem ContMDiffAt.contMDiffWithinAt (hf : ContMDiffAt I I' n f x) :
    ContMDiffWithinAt I I' n f s x :=
  ContMDiffWithinAt.mono hf (subset_univ _)

@[deprecated (since := "2024-11-20")] alias SmoothAt.smoothWithinAt := ContMDiffAt.contMDiffWithinAt

theorem ContMDiffOn.mono (hf : ContMDiffOn I I' n f s) (hts : t ⊆ s) : ContMDiffOn I I' n f t :=
  fun x hx => (hf x (hts hx)).mono hts

protected theorem ContMDiff.contMDiffOn (hf : ContMDiff I I' n f) : ContMDiffOn I I' n f s :=
  fun x _ => (hf x).contMDiffWithinAt

@[deprecated (since := "2024-11-20")] alias Smooth.smoothOn := ContMDiff.contMDiffOn

theorem contMDiffWithinAt_inter' (ht : t ∈ 𝓝[s] x) :
    ContMDiffWithinAt I I' n f (s ∩ t) x ↔ ContMDiffWithinAt I I' n f s x :=
  (contDiffWithinAt_localInvariantProp n).liftPropWithinAt_inter' ht

theorem contMDiffWithinAt_inter (ht : t ∈ 𝓝 x) :
    ContMDiffWithinAt I I' n f (s ∩ t) x ↔ ContMDiffWithinAt I I' n f s x :=
  (contDiffWithinAt_localInvariantProp n).liftPropWithinAt_inter ht

protected theorem ContMDiffWithinAt.contMDiffAt
    (h : ContMDiffWithinAt I I' n f s x) (ht : s ∈ 𝓝 x) :
    ContMDiffAt I I' n f x :=
  (contDiffWithinAt_localInvariantProp n).liftPropAt_of_liftPropWithinAt h ht

@[deprecated (since := "2024-11-20")] alias SmoothWithinAt.smoothAt := ContMDiffWithinAt.contMDiffAt

protected theorem ContMDiffOn.contMDiffAt (h : ContMDiffOn I I' n f s) (hx : s ∈ 𝓝 x) :
    ContMDiffAt I I' n f x :=
  (h x (mem_of_mem_nhds hx)).contMDiffAt hx

@[deprecated (since := "2024-11-20")] alias SmoothOn.smoothAt := ContMDiffOn.contMDiffAt

theorem contMDiffOn_iff_source_of_mem_maximalAtlas [IsManifold I n M]
    (he : e ∈ maximalAtlas I n M) (hs : s ⊆ e.source) :
    ContMDiffOn I I' n f s ↔
      ContMDiffOn 𝓘(𝕜, E) I' n (f ∘ (e.extend I).symm) (e.extend I '' s) := by
  simp_rw [ContMDiffOn, Set.forall_mem_image]
  refine forall₂_congr fun x hx => ?_
  rw [contMDiffWithinAt_iff_source_of_mem_maximalAtlas he (hs hx)]
  apply contMDiffWithinAt_congr_set
  simp_rw [e.extend_symm_preimage_inter_range_eventuallyEq hs (hs hx)]

-- Porting note: didn't compile; fixed by golfing the proof and moving parts to lemmas
/-- A function is `C^n` within a set at a point, for `n : ℕ` or `n = ω`,
if and only if it is `C^n` on a neighborhood of this point. -/
theorem contMDiffWithinAt_iff_contMDiffOn_nhds
    [IsManifold I n M] [IsManifold I' n M'] (hn : n ≠ ∞) :
    ContMDiffWithinAt I I' n f s x ↔ ∃ u ∈ 𝓝[insert x s] x, ContMDiffOn I I' n f u := by
  -- WLOG, `x ∈ s`, otherwise we add `x` to `s`
  wlog hxs : x ∈ s generalizing s
  · rw [← contMDiffWithinAt_insert_self, this (mem_insert _ _), insert_idem]
  rw [insert_eq_of_mem hxs]
  -- The `←` implication is trivial
  refine ⟨fun h ↦ ?_, fun ⟨u, hmem, hu⟩ ↦
    (hu _ (mem_of_mem_nhdsWithin hxs hmem)).mono_of_mem_nhdsWithin hmem⟩
  -- The property is true in charts. Let `v` be a good neighborhood in the chart where the function
  -- is `Cⁿ`.
  rcases (contMDiffWithinAt_iff'.1 h).2.contDiffOn le_rfl (by simp [hn]) with ⟨v, hmem, hsub, hv⟩
  have hxs' : extChartAt I x x ∈ (extChartAt I x).target ∩
      (extChartAt I x).symm ⁻¹' (s ∩ f ⁻¹' (extChartAt I' (f x)).source) :=
    ⟨(extChartAt I x).map_source (mem_extChartAt_source _), by rwa [extChartAt_to_inv], by
      rw [extChartAt_to_inv]; apply mem_extChartAt_source⟩
  rw [insert_eq_of_mem hxs'] at hmem hsub
  -- Then `(extChartAt I x).symm '' v` is the neighborhood we are looking for.
  refine ⟨(extChartAt I x).symm '' v, ?_, ?_⟩
  · rw [← map_extChartAt_symm_nhdsWithin (I := I),
      h.1.nhdsWithin_extChartAt_symm_preimage_inter_range (I := I) (I' := I')]
    exact image_mem_map hmem
  · have hv₁ : (extChartAt I x).symm '' v ⊆ (extChartAt I x).source :=
      image_subset_iff.2 fun y hy ↦ (extChartAt I x).map_target (hsub hy).1
    have hv₂ : MapsTo f ((extChartAt I x).symm '' v) (extChartAt I' (f x)).source := by
      rintro _ ⟨y, hy, rfl⟩
      exact (hsub hy).2.2
    rwa [contMDiffOn_iff_of_subset_source' hv₁ hv₂, PartialEquiv.image_symm_image_of_subset_target]
    exact hsub.trans inter_subset_left

/-- If a function is `C^m` within a set at a point, for some finite `m`, then it is `C^m` within
this set on an open set around the basepoint. -/
theorem ContMDiffWithinAt.contMDiffOn'
    [IsManifold I n M] [IsManifold I' n M']
    (hm : m ≤ n) (h' : m = ∞ → n = ω)
    (h : ContMDiffWithinAt I I' n f s x) :
    ∃ u, IsOpen u ∧ x ∈ u ∧ ContMDiffOn I I' m f (insert x s ∩ u) := by
  have : IsManifold I m M := .of_le hm
  have : IsManifold I' m M' := .of_le hm
  match m with
  | (m : ℕ) | ω =>
    rcases (contMDiffWithinAt_iff_contMDiffOn_nhds (by simp)).1 (h.of_le hm) with ⟨t, ht, h't⟩
    rcases mem_nhdsWithin.1 ht with ⟨u, u_open, xu, hu⟩
    rw [inter_comm] at hu
    exact ⟨u, u_open, xu, h't.mono hu⟩
  | ∞ =>
    rcases (contMDiffWithinAt_iff_contMDiffOn_nhds (by simp [h'])).1 h with ⟨t, ht, h't⟩
    rcases mem_nhdsWithin.1 ht with ⟨u, u_open, xu, hu⟩
    rw [inter_comm] at hu
    exact ⟨u, u_open, xu, (h't.mono hu).of_le hm⟩

/-- If a function is `C^m` within a set at a point, for some finite `m`, then it is `C^m` within
this set on a neighborhood of the basepoint. -/
theorem ContMDiffWithinAt.contMDiffOn
    [IsManifold I n M] [IsManifold I' n M']
    (hm : m ≤ n) (h' : m = ∞ → n = ω)
    (h : ContMDiffWithinAt I I' n f s x) :
    ∃ u ∈ 𝓝[insert x s] x, u ⊆ insert x s ∧ ContMDiffOn I I' m f u := by
  let ⟨_u, uo, xu, h⟩ := h.contMDiffOn' hm h'
  exact ⟨_, inter_mem_nhdsWithin _ (uo.mem_nhds xu), inter_subset_left, h⟩

/-- A function is `C^n` at a point, for `n : ℕ`, if and only if it is `C^n` on
a neighborhood of this point. -/
theorem contMDiffAt_iff_contMDiffOn_nhds
    [IsManifold I n M] [IsManifold I' n M'] (hn : n ≠ ∞) :
    ContMDiffAt I I' n f x ↔ ∃ u ∈ 𝓝 x, ContMDiffOn I I' n f u := by
  simp [← contMDiffWithinAt_univ, contMDiffWithinAt_iff_contMDiffOn_nhds hn, nhdsWithin_univ]

/-- Note: This does not hold for `n = ∞`. `f` being `C^∞` at `x` means that for every `n`, `f` is
`C^n` on some neighborhood of `x`, but this neighborhood can depend on `n`. -/
theorem contMDiffAt_iff_contMDiffAt_nhds
    [IsManifold I n M] [IsManifold I' n M'] (hn : n ≠ ∞) :
    ContMDiffAt I I' n f x ↔ ∀ᶠ x' in 𝓝 x, ContMDiffAt I I' n f x' := by
  refine ⟨?_, fun h => h.self_of_nhds⟩
  rw [contMDiffAt_iff_contMDiffOn_nhds hn]
  rintro ⟨u, hu, h⟩
  refine (eventually_mem_nhds_iff.mpr hu).mono fun x' hx' => ?_
  exact (h x' <| mem_of_mem_nhds hx').contMDiffAt hx'

/-- Note: This does not hold for `n = ∞`. `f` being `C^∞` at `x` means that for every `n`, `f` is
`C^n` on some neighborhood of `x`, but this neighborhood can depend on `n`. -/
theorem contMDiffWithinAt_iff_contMDiffWithinAt_nhdsWithin
    [IsManifold I n M] [IsManifold I' n M'] (hn : n ≠ ∞) :
    ContMDiffWithinAt I I' n f s x ↔
      ∀ᶠ x' in 𝓝[insert x s] x, ContMDiffWithinAt I I' n f s x' := by
  refine ⟨?_, fun h ↦ mem_of_mem_nhdsWithin (mem_insert x s) h⟩
  rw [contMDiffWithinAt_iff_contMDiffOn_nhds hn]
  rintro ⟨u, hu, h⟩
  filter_upwards [hu, eventually_mem_nhdsWithin_iff.mpr hu] with x' h'x' hx'
  apply (h x' h'x').mono_of_mem_nhdsWithin
  exact nhdsWithin_mono _ (subset_insert x s) hx'

/-! ### Congruence lemmas -/

theorem ContMDiffWithinAt.congr (h : ContMDiffWithinAt I I' n f s x) (h₁ : ∀ y ∈ s, f₁ y = f y)
    (hx : f₁ x = f x) : ContMDiffWithinAt I I' n f₁ s x :=
  (contDiffWithinAt_localInvariantProp n).liftPropWithinAt_congr h h₁ hx

theorem contMDiffWithinAt_congr (h₁ : ∀ y ∈ s, f₁ y = f y) (hx : f₁ x = f x) :
    ContMDiffWithinAt I I' n f₁ s x ↔ ContMDiffWithinAt I I' n f s x :=
  (contDiffWithinAt_localInvariantProp n).liftPropWithinAt_congr_iff h₁ hx

theorem ContMDiffWithinAt.congr_of_mem
    (h : ContMDiffWithinAt I I' n f s x) (h₁ : ∀ y ∈ s, f₁ y = f y) (hx : x ∈ s) :
    ContMDiffWithinAt I I' n f₁ s x :=
  (contDiffWithinAt_localInvariantProp n).liftPropWithinAt_congr_of_mem h h₁ hx

theorem contMDiffWithinAt_congr_of_mem (h₁ : ∀ y ∈ s, f₁ y = f y) (hx : x ∈ s) :
    ContMDiffWithinAt I I' n f₁ s x ↔ ContMDiffWithinAt I I' n f s x :=
  (contDiffWithinAt_localInvariantProp n).liftPropWithinAt_congr_iff_of_mem h₁ hx

theorem ContMDiffWithinAt.congr_of_eventuallyEq (h : ContMDiffWithinAt I I' n f s x)
    (h₁ : f₁ =ᶠ[𝓝[s] x] f) (hx : f₁ x = f x) : ContMDiffWithinAt I I' n f₁ s x :=
  (contDiffWithinAt_localInvariantProp n).liftPropWithinAt_congr_of_eventuallyEq h h₁ hx

theorem ContMDiffWithinAt.congr_of_eventuallyEq_of_mem (h : ContMDiffWithinAt I I' n f s x)
    (h₁ : f₁ =ᶠ[𝓝[s] x] f) (hx : x ∈ s) : ContMDiffWithinAt I I' n f₁ s x :=
  (contDiffWithinAt_localInvariantProp n).liftPropWithinAt_congr_of_eventuallyEq_of_mem h h₁ hx

theorem Filter.EventuallyEq.contMDiffWithinAt_iff (h₁ : f₁ =ᶠ[𝓝[s] x] f) (hx : f₁ x = f x) :
    ContMDiffWithinAt I I' n f₁ s x ↔ ContMDiffWithinAt I I' n f s x :=
  (contDiffWithinAt_localInvariantProp n).liftPropWithinAt_congr_iff_of_eventuallyEq h₁ hx

theorem ContMDiffAt.congr_of_eventuallyEq (h : ContMDiffAt I I' n f x) (h₁ : f₁ =ᶠ[𝓝 x] f) :
    ContMDiffAt I I' n f₁ x :=
  (contDiffWithinAt_localInvariantProp n).liftPropAt_congr_of_eventuallyEq h h₁

theorem Filter.EventuallyEq.contMDiffAt_iff (h₁ : f₁ =ᶠ[𝓝 x] f) :
    ContMDiffAt I I' n f₁ x ↔ ContMDiffAt I I' n f x :=
  (contDiffWithinAt_localInvariantProp n).liftPropAt_congr_iff_of_eventuallyEq h₁

theorem ContMDiffOn.congr (h : ContMDiffOn I I' n f s) (h₁ : ∀ y ∈ s, f₁ y = f y) :
    ContMDiffOn I I' n f₁ s :=
  (contDiffWithinAt_localInvariantProp n).liftPropOn_congr h h₁

theorem contMDiffOn_congr (h₁ : ∀ y ∈ s, f₁ y = f y) :
    ContMDiffOn I I' n f₁ s ↔ ContMDiffOn I I' n f s :=
  (contDiffWithinAt_localInvariantProp n).liftPropOn_congr_iff h₁

theorem ContMDiffOn.congr_mono (hf : ContMDiffOn I I' n f s) (h₁ : ∀ y ∈ s₁, f₁ y = f y)
    (hs : s₁ ⊆ s) : ContMDiffOn I I' n f₁ s₁ :=
  (hf.mono hs).congr h₁

/-! ### Locality -/


/-- Being `C^n` is a local property. -/
theorem contMDiffOn_of_locally_contMDiffOn
    (h : ∀ x ∈ s, ∃ u, IsOpen u ∧ x ∈ u ∧ ContMDiffOn I I' n f (s ∩ u)) : ContMDiffOn I I' n f s :=
  (contDiffWithinAt_localInvariantProp n).liftPropOn_of_locally_liftPropOn h

theorem contMDiff_of_locally_contMDiffOn (h : ∀ x, ∃ u, IsOpen u ∧ x ∈ u ∧ ContMDiffOn I I' n f u) :
    ContMDiff I I' n f :=
  (contDiffWithinAt_localInvariantProp n).liftProp_of_locally_liftPropOn h<|MERGE_RESOLUTION|>--- conflicted
+++ resolved
@@ -624,11 +624,7 @@
   simp [← contMDiffWithinAt_univ, contMDiffWithinAt_iff_nat]
 
 /-- A function is `C^n` within a set at a point iff it is `C^m` within this set at this point, for
-<<<<<<< HEAD
-any `m ≤ n` which is different from `∞`. The interest of this result is that, when `m ≠ ∞`, being
-=======
 any `m ≤ n` which is different from `∞`. This result is useful because, when `m ≠ ∞`, being
->>>>>>> a8ea4840
 `C^m` extends locally to a neighborhood, giving flexibility for local proofs. -/
 theorem contMDiffWithinAt_iff_le_ne_infty :
     ContMDiffWithinAt I I' n f s x ↔ ∀ m, m ≤ n → m ≠ ∞ → ContMDiffWithinAt I I' m f s x := by
@@ -640,11 +636,7 @@
     exact contMDiffWithinAt_iff_nat.2 (fun m hm ↦ h _ (mod_cast hm) (by simp))
 
 /-- A function is `C^n`at a point iff it is `C^m`at this point, for
-<<<<<<< HEAD
-any `m ≤ n` which is different from `∞`. The interest of this result is that, when `m ≠ ∞`, being
-=======
 any `m ≤ n` which is different from `∞`. This result is useful because, when `m ≠ ∞`, being
->>>>>>> a8ea4840
 `C^m` extends locally to a neighborhood, giving flexibility for local proofs. -/
 theorem contMDiffAt_iff_le_ne_infty :
     ContMDiffAt I I' n f x ↔ ∀ m, m ≤ n → m ≠ ∞ → ContMDiffAt I I' m f x := by
