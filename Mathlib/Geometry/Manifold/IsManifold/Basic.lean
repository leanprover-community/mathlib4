--- conflicted
+++ resolved
@@ -42,11 +42,7 @@
 
 We define a few constructions of smooth manifolds:
 * every empty type is a smooth manifold
-<<<<<<< HEAD
-* `IsManifold.of_discreteTopoloy`: a discrete space is a smooth manifold
-=======
 * `IsManifold.of_discreteTopology`: a discrete space is a smooth manifold
->>>>>>> c07d348d
   (over the trivial model with corners on the trivial space)
 * the product of two smooth manifolds
 * the disjoint union of two manifolds (over the same charted space)
