/-
Copyright (c) 2019 Sébastien Gouëzel. All rights reserved.
Released under Apache 2.0 license as described in the file LICENSE.
Authors: Sébastien Gouëzel
-/
module

public import Mathlib.Analysis.Calculus.ContDiff.Operations
public import Mathlib.Analysis.Normed.Module.Convex
public import Mathlib.Analysis.RCLike.TangentCone
public import Mathlib.Data.Bundle
public import Mathlib.Geometry.Manifold.ChartedSpace

/-!
# `C^n` manifolds (possibly with boundary or corners)

A `C^n` manifold is a manifold modelled on a normed vector space, or a subset like a
half-space (to get manifolds with boundaries) for which the changes of coordinates are `C^n` maps.
We define a model with corners as a map `I : H → E` embedding nicely the topological space `H` in
the vector space `E` (or more precisely as a structure containing all the relevant properties).
Given such a model with corners `I` on `(E, H)`, we define the groupoid of local
homeomorphisms of `H` which are `C^n` when read in `E` (for any regularity `n : WithTop ℕ∞`).
With this groupoid at hand and the general machinery of charted spaces, we thus get the notion
of `C^n` manifold with respect to any model with corners `I` on `(E, H)`.

Some texts assume manifolds to be Hausdorff and second countable. We (in mathlib) assume neither,
but add these assumptions later as needed. (Quite a few results still do not require them.)

## Main definitions

* `ModelWithCorners 𝕜 E H` :
  a structure containing information on the way a space `H` embeds in a
  model vector space E over the field `𝕜`. This is all that is needed to
  define a `C^n` manifold with model space `H`, and model vector space `E`.
* `modelWithCornersSelf 𝕜 E` :
  trivial model with corners structure on the space `E` embedded in itself by the identity.
* `contDiffGroupoid n I` :
  when `I` is a model with corners on `(𝕜, E, H)`, this is the groupoid of partial homeos of `H`
  which are of class `C^n` over the normed field `𝕜`, when read in `E`.
* `IsManifold I n M` :
  a type class saying that the charted space `M`, modelled on the space `H`, has `C^n` changes of
  coordinates with respect to the model with corners `I` on `(𝕜, E, H)`. This type class is just
  a shortcut for `HasGroupoid M (contDiffGroupoid n I)`.

We define a few constructions of smooth manifolds:
* every empty type is a smooth manifold
* `IsManifold.of_discreteTopology`: a discrete space is a smooth manifold
  (over the trivial model with corners on the trivial space)
* the product of two smooth manifolds
* the disjoint union of two manifolds (over the same charted space)

As specific examples of models with corners, we define (in `Geometry.Manifold.Instances.Real`)
* `modelWithCornersSelf n :
  ModelWithCorners ℝ (EuclideanSpace ℝ (Fin n)) (EuclideanSpace n)` for the model space used to
  define `n`-dimensional real manifolds without boundary
  (with notation `𝓡 n` in the scope `Manifold`)
* `modelWithCornersEuclideanHalfSpace n :
  ModelWithCorners ℝ (EuclideanSpace ℝ (Fin n)) (EuclideanHalfSpace n)` for the model space
  used to define `n`-dimensional real manifolds with boundary (with notation `𝓡∂ n` in the locale
  `Manifold`)
* `modelWithCornersEuclideanQuadrant n :
  ModelWithCorners ℝ (EuclideanSpace ℝ (Fin n)) (EuclideanQuadrant n)` for the model space used
  to define `n`-dimensional real manifolds with corners

With these definitions at hand, to invoke an `n`-dimensional `C^∞` real manifold without boundary,
one could use

  `variable {n : ℕ} {M : Type*} [TopologicalSpace M] [ChartedSpace (EuclideanSpace ℝ (Fin n)) M]
   [IsManifold (𝓡 n) ∞ M]`.

However, this is not the recommended way: a theorem proved using this assumption would not apply
for instance to the tangent space of such a manifold, which is modelled on
`(EuclideanSpace ℝ (Fin n)) × (EuclideanSpace ℝ (Fin n))`
and not on `EuclideanSpace ℝ (Fin (2 * n))`!
In the same way, it would not apply to product manifolds, modelled on
`(EuclideanSpace ℝ (Fin n)) × (EuclideanSpace ℝ (Fin m))`.
The right invocation does not focus on one specific construction, but on all constructions sharing
the right properties, like

  `variable {E : Type*} [NormedAddCommGroup E] [NormedSpace ℝ E] [FiniteDimensional ℝ E]
  {I : ModelWithCorners ℝ E E} [I.Boundaryless]
  {M : Type*} [TopologicalSpace M] [ChartedSpace E M] [IsManifold I ∞ M]`

Here, `I.Boundaryless` is a typeclass property ensuring that there is no boundary (this is for
instance the case for `modelWithCornersSelf`, or products of these). Note that one could consider
as a natural assumption to only use the trivial model with corners `modelWithCornersSelf ℝ E`,
but again in product manifolds the natural model with corners will not be this one but the product
one (and they are not defeq as `(fun p : E × F ↦ (p.1, p.2))` is not defeq to the identity).
So, it is important to use the above incantation to maximize the applicability of theorems.

Even better, if the result should apply in a parallel way to smooth manifolds and to analytic
manifolds, the last typeclass should be replaced with `[IsManifold I n M]`
for `n : WithTop ℕ∞`.

We also define `TangentSpace I (x : M)` as a type synonym of `E`, and `TangentBundle I M` as a
type synonym for `Π (x : M), TangentSpace I x` (in the form of an
abbrev of `Bundle.TotalSpace E (TangentSpace I : M → Type _)`). Apart from basic typeclasses on
`TangentSpace I x`, nothing is proved about them in this file, but it is useful to have them
available as definitions early on to get a clean import structure below. The smooth bundle structure
is defined in `VectorBundle.Tangent`, while the definition is used to talk about manifold
derivatives in `MFDeriv.Basic`, and neither file needs import the other.

## Implementation notes

We want to talk about manifolds modelled on a vector space, but also on manifolds with
boundary, modelled on a half space (or even manifolds with corners). For the latter examples,
we still want to define smooth functions, tangent bundles, and so on. As smooth functions are
well defined on vector spaces or subsets of these, one could take for model space a subtype of a
vector space. With the drawback that the whole vector space itself (which is the most basic
example) is not directly a subtype of itself: the inclusion of `univ : Set E` in `Set E` would
show up in the definition, instead of `id`.

A good abstraction covering both cases it to have a vector
space `E` (with basic example the Euclidean space), a model space `H` (with basic example the upper
half space), and an embedding of `H` into `E` (which can be the identity for `H = E`, or
`Subtype.val` for manifolds with corners). We say that the pair `(E, H)` with their embedding is a
model with corners, and we encompass all the relevant properties (in particular the fact that the
image of `H` in `E` should have unique differentials) in the definition of `ModelWithCorners`.

I have considered using the model with corners `I` as a typeclass argument, possibly `outParam`, to
get lighter notations later on, but it did not turn out right, as on `E × F` there are two natural
model with corners, the trivial (identity) one, and the product one, and they are not defeq and one
needs to indicate to Lean which one we want to use.
This means that when talking on objects on manifolds one will most often need to specify the model
with corners one is using. For instance, the tangent bundle will be `TangentBundle I M` and the
derivative will be `mfderiv I I' f`, instead of the more natural notations `TangentBundle 𝕜 M` and
`mfderiv 𝕜 f` (the field has to be explicit anyway, as some manifolds could be considered both as
real and complex manifolds).
-/

@[expose] public section

open Topology

noncomputable section

universe u v w u' v' w'

namespace PartialEquiv

/- This lemma is here in this file, because in `PartialEquiv.basic` it would
have required to import some topology, and it did not look right. -/
@[fun_prop]
lemma Continuous.invFun {α β : Type*} [TopologicalSpace α] [TopologicalSpace β]
    (e : PartialEquiv α β) (he : Continuous e.symm) : Continuous e.invFun := he

end PartialEquiv

open Set Filter Function PartialEquiv

open scoped Manifold Topology ContDiff

/-! ### Models with corners. -/

open scoped Classical in
/-- A structure containing information on the way a space `H` embeds in a
model vector space `E` over the field `𝕜`. This is all what is needed to
define a `C^n` manifold with model space `H`, and model vector space `E`.

We require that, when the field is `ℝ` or `ℂ`, the range is `ℝ`-convex, as this is what is needed
to do calculus and covers the standard examples of manifolds with boundary. Over other fields,
we require that the range is `univ`, as there is no relevant notion of manifold with boundary there.
-/
@[ext]
structure ModelWithCorners (𝕜 : Type*) [NontriviallyNormedField 𝕜] (E : Type*)
    [NormedAddCommGroup E] [NormedSpace 𝕜 E] (H : Type*) [TopologicalSpace H] extends
    PartialEquiv H E where
  source_eq : source = univ
  /-- To check this condition when the space already has a real normed space structure,
  use `Convex.convex_isRCLikeNormedField` which eliminates the `letI`s below, or the constructor
  `ModelWithCorners.of_convex_range` -/
  convex_range' :
    if h : IsRCLikeNormedField 𝕜 then
      letI := h.rclike 𝕜
      letI : NormedSpace ℝ E := NormedSpace.restrictScalars ℝ 𝕜 E
      Convex ℝ (range toPartialEquiv)
    else range toPartialEquiv = univ
  nonempty_interior' : (interior (range toPartialEquiv)).Nonempty
  continuous_toFun : Continuous toFun := by fun_prop
  continuous_invFun : Continuous invFun := by fun_prop

lemma ModelWithCorners.range_eq_target {𝕜 E H : Type*} [NontriviallyNormedField 𝕜]
    [NormedAddCommGroup E] [NormedSpace 𝕜 E] [TopologicalSpace H] (I : ModelWithCorners 𝕜 E H) :
    range I.toPartialEquiv = I.target := by
  rw [← I.image_source_eq_target, I.source_eq, image_univ.symm]

/-- If a model with corners has full range, the `convex_range'` condition is satisfied. -/
def ModelWithCorners.of_target_univ (𝕜 : Type*) [NontriviallyNormedField 𝕜]
    {E : Type*} [NormedAddCommGroup E] [NormedSpace 𝕜 E] {H : Type*} [TopologicalSpace H]
    (φ : PartialEquiv H E) (hsource : φ.source = univ) (htarget : φ.target = univ)
    (hcont : Continuous φ) (hcont_inv : Continuous φ.symm) : ModelWithCorners 𝕜 E H where
  toPartialEquiv := φ
  source_eq := hsource
  convex_range' := by
    have : range φ = φ.target := by rw [← φ.image_source_eq_target, hsource, image_univ.symm]
    simp only [this, htarget, dite_else_true]
    intro h
    letI := h.rclike 𝕜
    letI := NormedSpace.restrictScalars ℝ 𝕜 E
    exact convex_univ
  nonempty_interior' := by
    have : range φ = φ.target := by rw [← φ.image_source_eq_target, hsource, image_univ.symm]
    simp [this, htarget]

attribute [simp, mfld_simps] ModelWithCorners.source_eq

/-- A vector space is a model with corners, denoted as `𝓘(𝕜, E)` within the `Manifold` namespace. -/
def modelWithCornersSelf (𝕜 : Type*) [NontriviallyNormedField 𝕜] (E : Type*)
    [NormedAddCommGroup E] [NormedSpace 𝕜 E] : ModelWithCorners 𝕜 E E :=
  ModelWithCorners.of_target_univ 𝕜 (PartialEquiv.refl E) rfl rfl continuous_id continuous_id

@[inherit_doc] scoped[Manifold] notation "𝓘(" 𝕜 ", " E ")" => modelWithCornersSelf 𝕜 E

/-- A normed field is a model with corners. -/
scoped[Manifold] notation "𝓘(" 𝕜 ")" => modelWithCornersSelf 𝕜 𝕜

section

variable {𝕜 : Type*} [NontriviallyNormedField 𝕜] {E : Type*} [NormedAddCommGroup E]
  [NormedSpace 𝕜 E] {H : Type*} [TopologicalSpace H] (I : ModelWithCorners 𝕜 E H)

namespace ModelWithCorners

/-- Coercion of a model with corners to a function. We don't use `e.toFun` because it is actually
`e.toPartialEquiv.toFun`, so `simp` will apply lemmas about `toPartialEquiv`. While we may want to
switch to this behavior later, doing it mid-port will break a lot of proofs. -/
@[coe] def toFun' (e : ModelWithCorners 𝕜 E H) : H → E := e.toFun

instance : CoeFun (ModelWithCorners 𝕜 E H) fun _ => H → E := ⟨toFun'⟩

/-- The inverse to a model with corners, only registered as a `PartialEquiv`. -/
protected def symm : PartialEquiv E H :=
  I.toPartialEquiv.symm

/-- See Note [custom simps projection]. We need to specify this projection explicitly in this case,
because it is a composition of multiple projections. -/
def Simps.apply (𝕜 : Type*) [NontriviallyNormedField 𝕜] (E : Type*) [NormedAddCommGroup E]
    [NormedSpace 𝕜 E] (H : Type*) [TopologicalSpace H] (I : ModelWithCorners 𝕜 E H) : H → E :=
  I

/-- See Note [custom simps projection] -/
def Simps.symm_apply (𝕜 : Type*) [NontriviallyNormedField 𝕜] (E : Type*) [NormedAddCommGroup E]
    [NormedSpace 𝕜 E] (H : Type*) [TopologicalSpace H] (I : ModelWithCorners 𝕜 E H) : E → H :=
  I.symm

initialize_simps_projections ModelWithCorners (toFun → apply, invFun → symm_apply)

-- Register a few lemmas to make sure that `simp` puts expressions in normal form
@[simp, mfld_simps]
theorem toPartialEquiv_coe : (I.toPartialEquiv : H → E) = I :=
  rfl

@[simp, mfld_simps]
theorem mk_coe (e : PartialEquiv H E) (a b c d d') :
    ((ModelWithCorners.mk e a b c d d' : ModelWithCorners 𝕜 E H) : H → E) = (e : H → E) :=
  rfl

@[simp, mfld_simps]
theorem toPartialEquiv_coe_symm : (I.toPartialEquiv.symm : E → H) = I.symm :=
  rfl

@[simp, mfld_simps]
theorem mk_symm (e : PartialEquiv H E) (a b c d d') :
    (ModelWithCorners.mk e a b c d d' : ModelWithCorners 𝕜 E H).symm = e.symm :=
  rfl

@[fun_prop]
protected theorem continuous : Continuous I :=
  I.continuous_toFun

protected theorem continuousAt {x} : ContinuousAt I x :=
  I.continuous.continuousAt

protected theorem continuousWithinAt {s x} : ContinuousWithinAt I s x :=
  I.continuousAt.continuousWithinAt

@[fun_prop]
theorem continuous_symm : Continuous I.symm :=
  I.continuous_invFun

theorem continuousAt_symm {x} : ContinuousAt I.symm x :=
  I.continuous_symm.continuousAt

theorem continuousWithinAt_symm {s x} : ContinuousWithinAt I.symm s x :=
  I.continuous_symm.continuousWithinAt

theorem continuousOn_symm {s} : ContinuousOn I.symm s :=
  I.continuous_symm.continuousOn

@[simp, mfld_simps]
theorem target_eq : I.target = range (I : H → E) := by
  rw [← image_univ, ← I.source_eq]
  exact I.image_source_eq_target.symm

theorem nonempty_interior : (interior (range I)).Nonempty :=
  I.nonempty_interior'

theorem range_eq_univ_of_not_isRCLikeNormedField (h : ¬ IsRCLikeNormedField 𝕜) :
    range I = univ := by
  simpa [h] using I.convex_range'

/-- If a set is `ℝ`-convex for some normed space structure, then it is `ℝ`-convex for the
normed space structure coming from an `IsRCLikeNormedField 𝕜`. Useful when constructing model
spaces to avoid diamond issues when populating the field `convex_range'`. -/
lemma _root_.Convex.convex_isRCLikeNormedField [NormedSpace ℝ E] [h : IsRCLikeNormedField 𝕜]
    {s : Set E} (hs : Convex ℝ s) :
    letI := h.rclike
    letI := NormedSpace.restrictScalars ℝ 𝕜 E
    Convex ℝ s := by
  letI := h.rclike
  letI := NormedSpace.restrictScalars ℝ 𝕜 E
  simp only [Convex, StarConvex] at hs ⊢
  intro u hu v hv a b ha hb hab
  convert hs hu hv ha hb hab using 2
  · rw [← @algebraMap_smul (R := ℝ) (A := 𝕜), ← @algebraMap_smul (R := ℝ) (A := 𝕜)]
  · rw [← @algebraMap_smul (R := ℝ) (A := 𝕜), ← @algebraMap_smul (R := ℝ) (A := 𝕜)]

/-- Construct a model with corners over `ℝ` from a continuous partial equiv with convex range. -/
def of_convex_range
    {E : Type*} [NormedAddCommGroup E] [NormedSpace ℝ E] {H : Type*} [TopologicalSpace H]
    (φ : PartialEquiv H E) (hsource : φ.source = univ) (htarget : Convex ℝ φ.target)
    (hcont : Continuous φ) (hcont_inv : Continuous φ.symm) (hint : (interior φ.target).Nonempty) :
    ModelWithCorners ℝ E H where
  toPartialEquiv := φ
  source_eq := hsource
  convex_range' := by
    have : range φ = φ.target := by rw [← φ.image_source_eq_target, hsource, image_univ.symm]
    simp only [instIsRCLikeNormedField, ↓reduceDIte, this]
    exact htarget.convex_isRCLikeNormedField
  nonempty_interior' := by
    have : range φ = φ.target := by rw [← φ.image_source_eq_target, hsource, image_univ.symm]
    simp [this, hint]

theorem convex_range [NormedSpace ℝ E] : Convex ℝ (range I) := by
  by_cases h : IsRCLikeNormedField 𝕜
  · letI : RCLike 𝕜 := h.rclike
    have W := I.convex_range'
    simp only [h, ↓reduceDIte, toPartialEquiv_coe] at W
    simp only [Convex, StarConvex] at W ⊢
    intro u hu v hv a b ha hb hab
    convert W hu hv ha hb hab using 2
    · rw [← @algebraMap_smul (R := ℝ) (A := 𝕜)]
      rfl
    · rw [← @algebraMap_smul (R := ℝ) (A := 𝕜)]
      rfl
  · simp [range_eq_univ_of_not_isRCLikeNormedField I h, convex_univ]

protected theorem uniqueDiffOn : UniqueDiffOn 𝕜 (range I) := by
  by_cases h : IsRCLikeNormedField 𝕜
  · letI := h.rclike 𝕜
    letI := NormedSpace.restrictScalars ℝ 𝕜 E
    apply uniqueDiffOn_convex_of_isRCLikeNormedField _ I.nonempty_interior
    simpa [h] using I.convex_range
  · simp [range_eq_univ_of_not_isRCLikeNormedField I h, uniqueDiffOn_univ]

theorem range_subset_closure_interior : range I ⊆ closure (interior (range I)) := by
  by_cases h : IsRCLikeNormedField 𝕜
  · letI := h.rclike 𝕜
    letI := NormedSpace.restrictScalars ℝ 𝕜 E
    rw [Convex.closure_interior_eq_closure_of_nonempty_interior (𝕜 := ℝ)]
    · apply subset_closure
    · apply I.convex_range
    · apply I.nonempty_interior
  · simp [range_eq_univ_of_not_isRCLikeNormedField I h]

@[simp, mfld_simps]
protected theorem left_inv (x : H) : I.symm (I x) = x := by refine I.left_inv' ?_; simp

protected theorem leftInverse : LeftInverse I.symm I :=
  I.left_inv

theorem injective : Injective I :=
  I.leftInverse.injective

@[simp, mfld_simps]
theorem symm_comp_self : I.symm ∘ I = id :=
  I.leftInverse.comp_eq_id

protected theorem rightInvOn : RightInvOn I.symm I (range I) :=
  I.leftInverse.rightInvOn_range

@[simp, mfld_simps]
protected theorem right_inv {x : E} (hx : x ∈ range I) : I (I.symm x) = x :=
  I.rightInvOn hx

theorem preimage_image (s : Set H) : I ⁻¹' (I '' s) = s :=
  I.injective.preimage_image s

protected theorem image_eq (s : Set H) : I '' s = I.symm ⁻¹' s ∩ range I := by
  refine (I.toPartialEquiv.image_eq_target_inter_inv_preimage ?_).trans ?_
  · rw [I.source_eq]; exact subset_univ _
  · rw [inter_comm, I.target_eq, I.toPartialEquiv_coe_symm]

theorem isClosedEmbedding : IsClosedEmbedding I :=
  I.leftInverse.isClosedEmbedding I.continuous_symm I.continuous

theorem isClosed_range : IsClosed (range I) :=
  I.isClosedEmbedding.isClosed_range


theorem range_eq_closure_interior : range I = closure (interior (range I)) :=
  Subset.antisymm I.range_subset_closure_interior I.isClosed_range.closure_interior_subset

theorem map_nhds_eq (x : H) : map I (𝓝 x) = 𝓝[range I] I x :=
  I.isClosedEmbedding.isEmbedding.map_nhds_eq x

theorem map_nhdsWithin_eq (s : Set H) (x : H) : map I (𝓝[s] x) = 𝓝[I '' s] I x :=
  I.isClosedEmbedding.isEmbedding.map_nhdsWithin_eq s x

theorem image_mem_nhdsWithin {x : H} {s : Set H} (hs : s ∈ 𝓝 x) : I '' s ∈ 𝓝[range I] I x :=
  I.map_nhds_eq x ▸ image_mem_map hs

theorem symm_map_nhdsWithin_image {x : H} {s : Set H} : map I.symm (𝓝[I '' s] I x) = 𝓝[s] x := by
  rw [← I.map_nhdsWithin_eq, map_map, I.symm_comp_self, map_id]

theorem symm_map_nhdsWithin_range (x : H) : map I.symm (𝓝[range I] I x) = 𝓝 x := by
  rw [← I.map_nhds_eq, map_map, I.symm_comp_self, map_id]

theorem uniqueDiffOn_preimage {s : Set H} (hs : IsOpen s) :
    UniqueDiffOn 𝕜 (I.symm ⁻¹' s ∩ range I) := by
  rw [inter_comm]
  exact I.uniqueDiffOn.inter (hs.preimage I.continuous_invFun)

theorem uniqueDiffOn_preimage_source {β : Type*} [TopologicalSpace β]
    {e : OpenPartialHomeomorph H β} : UniqueDiffOn 𝕜 (I.symm ⁻¹' e.source ∩ range I) :=
  I.uniqueDiffOn_preimage e.open_source

theorem uniqueDiffWithinAt_image {x : H} : UniqueDiffWithinAt 𝕜 (range I) (I x) :=
  I.uniqueDiffOn _ (mem_range_self _)

theorem symm_continuousWithinAt_comp_right_iff {X} [TopologicalSpace X] {f : H → X} {s : Set H}
    {x : H} :
    ContinuousWithinAt (f ∘ I.symm) (I.symm ⁻¹' s ∩ range I) (I x) ↔ ContinuousWithinAt f s x := by
  refine ⟨fun h => ?_, fun h => ?_⟩
  · have := h.comp I.continuousWithinAt (mapsTo_preimage _ _)
    simp_rw [preimage_inter, preimage_preimage, I.left_inv, preimage_id', preimage_range,
      inter_univ] at this
    rwa [Function.comp_assoc, I.symm_comp_self] at this
  · rw [← I.left_inv x] at h; exact h.comp I.continuousWithinAt_symm inter_subset_left

protected theorem locallyCompactSpace [LocallyCompactSpace E] (I : ModelWithCorners 𝕜 E H) :
    LocallyCompactSpace H := by
  have : ∀ x : H, (𝓝 x).HasBasis (fun s => s ∈ 𝓝 (I x) ∧ IsCompact s)
      fun s => I.symm '' (s ∩ range I) := fun x ↦ by
    rw [← I.symm_map_nhdsWithin_range]
    exact ((compact_basis_nhds (I x)).inf_principal _).map _
  refine .of_hasBasis this ?_
  rintro x s ⟨-, hsc⟩
  exact (hsc.inter_right I.isClosed_range).image I.continuous_symm

open TopologicalSpace

protected theorem secondCountableTopology [SecondCountableTopology E] (I : ModelWithCorners 𝕜 E H) :
    SecondCountableTopology H :=
  I.isClosedEmbedding.isEmbedding.secondCountableTopology

include I in
/-- Every manifold is a Fréchet space (T1 space) -- regardless of whether it is
Hausdorff. -/
protected theorem t1Space (M : Type*) [TopologicalSpace M] [ChartedSpace H M] : T1Space M := by
  have : T2Space H := I.isClosedEmbedding.toIsEmbedding.t2Space
  exact ChartedSpace.t1Space H M

end ModelWithCorners

section

variable (𝕜 E)

/-- In the trivial model with corners, the associated `PartialEquiv` is the identity. -/
@[simp, mfld_simps]
theorem modelWithCornersSelf_partialEquiv : 𝓘(𝕜, E).toPartialEquiv = PartialEquiv.refl E :=
  rfl

@[simp, mfld_simps]
theorem modelWithCornersSelf_coe : (𝓘(𝕜, E) : E → E) = id :=
  rfl

@[simp, mfld_simps]
theorem modelWithCornersSelf_coe_symm : (𝓘(𝕜, E).symm : E → E) = id :=
  rfl

end

end

section ModelWithCornersProd

/-- Given two model_with_corners `I` on `(E, H)` and `I'` on `(E', H')`, we define the model with
corners `I.prod I'` on `(E × E', ModelProd H H')`. This appears in particular for the manifold
structure on the tangent bundle to a manifold modelled on `(E, H)`: it will be modelled on
`(E × E, H × E)`. See note [Manifold type tags] for explanation about `ModelProd H H'`
vs `H × H'`. -/
@[simps -isSimp]
def ModelWithCorners.prod {𝕜 : Type u} [NontriviallyNormedField 𝕜] {E : Type v}
    [NormedAddCommGroup E] [NormedSpace 𝕜 E] {H : Type w} [TopologicalSpace H]
    (I : ModelWithCorners 𝕜 E H) {E' : Type v'} [NormedAddCommGroup E'] [NormedSpace 𝕜 E']
    {H' : Type w'} [TopologicalSpace H'] (I' : ModelWithCorners 𝕜 E' H') :
    ModelWithCorners 𝕜 (E × E') (ModelProd H H') :=
  { I.toPartialEquiv.prod I'.toPartialEquiv with
    toFun := fun x => (I x.1, I' x.2)
    invFun := fun x => (I.symm x.1, I'.symm x.2)
    source := { x | x.1 ∈ I.source ∧ x.2 ∈ I'.source }
    source_eq := by simp only [setOf_true, mfld_simps]
    convex_range' := by
      have : range (fun (x : ModelProd H H') ↦ (I x.1, I' x.2)) = range (Prod.map I I') := rfl
      rw [this, Set.range_prodMap]
      split_ifs with h
      · letI := h.rclike
        letI := NormedSpace.restrictScalars ℝ 𝕜 E; letI := NormedSpace.restrictScalars ℝ 𝕜 E'
        exact I.convex_range.prod I'.convex_range
      · simp [range_eq_univ_of_not_isRCLikeNormedField, h]
    nonempty_interior' := by
      have : range (fun (x : ModelProd H H') ↦ (I x.1, I' x.2)) = range (Prod.map I I') := rfl
      simp [this, interior_prod_eq, nonempty_interior]
    continuous_toFun := I.continuous_toFun.prodMap I'.continuous_toFun
    continuous_invFun := I.continuous_invFun.prodMap I'.continuous_invFun }

/-- Given a finite family of `ModelWithCorners` `I i` on `(E i, H i)`, we define the model with
corners `pi I` on `(Π i, E i, ModelPi H)`. See note [Manifold type tags] for explanation about
`ModelPi H`. -/
def ModelWithCorners.pi {𝕜 : Type u} [NontriviallyNormedField 𝕜] {ι : Type v} [Fintype ι]
    {E : ι → Type w} [∀ i, NormedAddCommGroup (E i)] [∀ i, NormedSpace 𝕜 (E i)] {H : ι → Type u'}
    [∀ i, TopologicalSpace (H i)] (I : ∀ i, ModelWithCorners 𝕜 (E i) (H i)) :
    ModelWithCorners 𝕜 (∀ i, E i) (ModelPi H) where
  toPartialEquiv := PartialEquiv.pi fun i => (I i).toPartialEquiv
  source_eq := by simp only [pi_univ, mfld_simps]
  convex_range' := by
    rw [PartialEquiv.pi_apply, Set.range_piMap]
    split_ifs with h
    · letI := h.rclike
      letI := fun i ↦ NormedSpace.restrictScalars ℝ 𝕜 (E i)
      exact convex_pi fun i _hi ↦ (I i).convex_range
    · simp [range_eq_univ_of_not_isRCLikeNormedField, h]
  nonempty_interior' := by
    rw [PartialEquiv.pi_apply, Set.range_piMap]
    simp [interior_pi_set finite_univ, univ_pi_nonempty_iff, nonempty_interior]
  continuous_toFun := continuous_pi fun i => (I i).continuous.comp (continuous_apply i)
  continuous_invFun := continuous_pi fun i => (I i).continuous_symm.comp (continuous_apply i)

/-- Special case of product model with corners, which is trivial on the second factor. This shows up
as the model to tangent bundles. -/
abbrev ModelWithCorners.tangent {𝕜 : Type u} [NontriviallyNormedField 𝕜] {E : Type v}
    [NormedAddCommGroup E] [NormedSpace 𝕜 E] {H : Type w} [TopologicalSpace H]
    (I : ModelWithCorners 𝕜 E H) : ModelWithCorners 𝕜 (E × E) (ModelProd H E) :=
  I.prod 𝓘(𝕜, E)

variable {𝕜 : Type*} [NontriviallyNormedField 𝕜] {E : Type*} [NormedAddCommGroup E]
  [NormedSpace 𝕜 E] {E' : Type*} [NormedAddCommGroup E'] [NormedSpace 𝕜 E'] {F : Type*}
  [NormedAddCommGroup F] [NormedSpace 𝕜 F]
  {H : Type*} [TopologicalSpace H] {H' : Type*} [TopologicalSpace H'] {G : Type*}
  [TopologicalSpace G] {I : ModelWithCorners 𝕜 E H}
  {J : ModelWithCorners 𝕜 F G}

@[simp, mfld_simps]
theorem modelWithCorners_prod_toPartialEquiv :
    (I.prod J).toPartialEquiv = I.toPartialEquiv.prod J.toPartialEquiv :=
  rfl

@[simp, mfld_simps]
theorem modelWithCorners_prod_coe (I : ModelWithCorners 𝕜 E H) (I' : ModelWithCorners 𝕜 E' H') :
    (I.prod I' : _ × _ → _ × _) = Prod.map I I' :=
  rfl

@[simp, mfld_simps]
theorem modelWithCorners_prod_coe_symm (I : ModelWithCorners 𝕜 E H)
    (I' : ModelWithCorners 𝕜 E' H') :
    ((I.prod I').symm : _ × _ → _ × _) = Prod.map I.symm I'.symm :=
  rfl

/-- This lemma should be erased, or at least burn in hell, as it uses bad defeq: the left model
with corners is for `E times F`, the right one for `ModelProd E F`, and there's a good reason
we are distinguishing them. -/
theorem modelWithCornersSelf_prod : 𝓘(𝕜, E × F) = 𝓘(𝕜, E).prod 𝓘(𝕜, F) := by ext1 <;> simp

theorem ModelWithCorners.range_prod : range (I.prod J) = range I ×ˢ range J := by
  simp_rw [← ModelWithCorners.target_eq]; rfl

end ModelWithCornersProd

section Boundaryless

/-- Property ensuring that the model with corners `I` defines manifolds without boundary. This
differs from the more general `BoundarylessManifold`, which requires every point on the manifold
to be an interior point. -/
class ModelWithCorners.Boundaryless {𝕜 : Type*} [NontriviallyNormedField 𝕜] {E : Type*}
    [NormedAddCommGroup E] [NormedSpace 𝕜 E] {H : Type*} [TopologicalSpace H]
    (I : ModelWithCorners 𝕜 E H) : Prop where
  range_eq_univ : range I = univ

theorem ModelWithCorners.range_eq_univ {𝕜 : Type*} [NontriviallyNormedField 𝕜] {E : Type*}
    [NormedAddCommGroup E] [NormedSpace 𝕜 E] {H : Type*} [TopologicalSpace H]
    (I : ModelWithCorners 𝕜 E H) [I.Boundaryless] :
    range I = univ := ModelWithCorners.Boundaryless.range_eq_univ

/-- If `I` is a `ModelWithCorners.Boundaryless` model, then it is a homeomorphism. -/
@[simps +simpRhs]
def ModelWithCorners.toHomeomorph {𝕜 : Type*} [NontriviallyNormedField 𝕜] {E : Type*}
    [NormedAddCommGroup E] [NormedSpace 𝕜 E] {H : Type*} [TopologicalSpace H]
    (I : ModelWithCorners 𝕜 E H) [I.Boundaryless] : H ≃ₜ E where
  __ := I
  left_inv := I.left_inv
  right_inv _ := I.right_inv <| I.range_eq_univ.symm ▸ mem_univ _

/-- The trivial model with corners has no boundary -/
instance modelWithCornersSelf_boundaryless (𝕜 : Type*) [NontriviallyNormedField 𝕜] (E : Type*)
    [NormedAddCommGroup E] [NormedSpace 𝕜 E] : (modelWithCornersSelf 𝕜 E).Boundaryless :=
  ⟨by simp⟩

/-- If two model with corners are boundaryless, their product also is -/
instance ModelWithCorners.range_eq_univ_prod {𝕜 : Type u} [NontriviallyNormedField 𝕜] {E : Type v}
    [NormedAddCommGroup E] [NormedSpace 𝕜 E] {H : Type w} [TopologicalSpace H]
    (I : ModelWithCorners 𝕜 E H) [I.Boundaryless] {E' : Type v'} [NormedAddCommGroup E']
    [NormedSpace 𝕜 E'] {H' : Type w'} [TopologicalSpace H'] (I' : ModelWithCorners 𝕜 E' H')
    [I'.Boundaryless] : (I.prod I').Boundaryless := by
  constructor
  dsimp [ModelWithCorners.prod, ModelProd]
  rw [← prod_range_range_eq, ModelWithCorners.Boundaryless.range_eq_univ,
    ModelWithCorners.Boundaryless.range_eq_univ, univ_prod_univ]

end Boundaryless

section contDiffGroupoid

/-! ### `C^n` functions on models with corners -/


variable {m n : WithTop ℕ∞} {𝕜 : Type*} [NontriviallyNormedField 𝕜] {E : Type*}
  [NormedAddCommGroup E] [NormedSpace 𝕜 E] {H : Type*} [TopologicalSpace H]
  {I : ModelWithCorners 𝕜 E H} {M : Type*} [TopologicalSpace M]

variable (n I) in
/-- Given a model with corners `(E, H)`, we define the pregroupoid of `C^n` transformations of `H`
as the maps that are `C^n` when read in `E` through `I`. -/
def contDiffPregroupoid : Pregroupoid H where
  property f s := ContDiffOn 𝕜 n (I ∘ f ∘ I.symm) (I.symm ⁻¹' s ∩ range I)
  comp {f g u v} hf hg _ _ _ := by
    have : I ∘ (g ∘ f) ∘ I.symm = (I ∘ g ∘ I.symm) ∘ I ∘ f ∘ I.symm := by ext x; simp
    simp only [this]
    refine hg.comp (hf.mono fun x ⟨hx1, hx2⟩ ↦ ⟨hx1.1, hx2⟩) ?_
    rintro x ⟨hx1, _⟩
    simp only [mfld_simps] at hx1 ⊢
    exact hx1.2
  id_mem := by
    apply ContDiffOn.congr contDiff_id.contDiffOn
    rintro x ⟨_, hx2⟩
    rcases mem_range.1 hx2 with ⟨y, hy⟩
    rw [← hy]
    simp only [mfld_simps]
  locality {f u} _ H := by
    apply contDiffOn_of_locally_contDiffOn
    rintro y ⟨hy1, hy2⟩
    rcases mem_range.1 hy2 with ⟨x, hx⟩
    rw [← hx] at hy1 ⊢
    simp only [mfld_simps] at hy1 ⊢
    rcases H x hy1 with ⟨v, v_open, xv, hv⟩
    have : I.symm ⁻¹' (u ∩ v) ∩ range I = I.symm ⁻¹' u ∩ range I ∩ I.symm ⁻¹' v := by
      rw [preimage_inter, inter_assoc, inter_assoc]
      congr 1
      rw [inter_comm]
    rw [this] at hv
    exact ⟨I.symm ⁻¹' v, v_open.preimage I.continuous_symm, by simpa, hv⟩
  congr {f g u} _ fg hf := by
    apply hf.congr
    rintro y ⟨hy1, hy2⟩
    rcases mem_range.1 hy2 with ⟨x, hx⟩
    rw [← hx] at hy1 ⊢
    simp only [mfld_simps] at hy1 ⊢
    rw [fg _ hy1]

variable (n I) in
/-- Given a model with corners `(E, H)`, we define the groupoid of invertible `C^n` transformations
of `H` as the invertible maps that are `C^n` when read in `E` through `I`. -/
def contDiffGroupoid : StructureGroupoid H :=
  Pregroupoid.groupoid (contDiffPregroupoid n I)

/-- Inclusion of the groupoid of `C^n` local diffeos in the groupoid of `C^m` local diffeos when
`m ≤ n` -/
theorem contDiffGroupoid_le (h : m ≤ n) : contDiffGroupoid n I ≤ contDiffGroupoid m I := by
  rw [contDiffGroupoid, contDiffGroupoid]
  apply groupoid_of_pregroupoid_le
  intro f s hfs
  exact ContDiffOn.of_le hfs h

/-- The groupoid of `0`-times continuously differentiable maps is just the groupoid of all
open partial homeomorphisms -/
theorem contDiffGroupoid_zero_eq : contDiffGroupoid 0 I = continuousGroupoid H := by
  apply le_antisymm le_top
  intro u _
  -- we have to check that every open partial homeomorphism belongs to `contDiffGroupoid 0 I`,
  -- by unfolding its definition
  change u ∈ contDiffGroupoid 0 I
  rw [contDiffGroupoid, mem_groupoid_of_pregroupoid, contDiffPregroupoid]
  simp only [contDiffOn_zero]
  constructor
  · refine I.continuous.comp_continuousOn (u.continuousOn.comp I.continuousOn_symm ?_)
    exact (mapsTo_preimage _ _).mono_left inter_subset_left
  · refine I.continuous.comp_continuousOn (u.symm.continuousOn.comp I.continuousOn_symm ?_)
    exact (mapsTo_preimage _ _).mono_left inter_subset_left

-- FIXME: does this generalise to other groupoids? The argument is not specific
-- to C^n functions, but uses something about the groupoid's property that is not easy to abstract.
/-- Any change of coordinates with empty source belongs to `contDiffGroupoid`. -/
lemma ContDiffGroupoid.mem_of_source_eq_empty (f : OpenPartialHomeomorph H H)
    (hf : f.source = ∅) : f ∈ contDiffGroupoid n I := by
  constructor
  · intro x ⟨hx, _⟩
    rw [mem_preimage] at hx
    simp_all only [mem_empty_iff_false]
  · intro x ⟨hx, _⟩
    have : f.target = ∅ := by simp [← f.image_source_eq_target, hf]
    simp_all

include I in
/-- Any change of coordinates with empty source belongs to `continuousGroupoid`. -/
lemma ContinuousGroupoid.mem_of_source_eq_empty (f : OpenPartialHomeomorph H H)
    (hf : f.source = ∅) : f ∈ continuousGroupoid H := by
  rw [← contDiffGroupoid_zero_eq (I := I)]
  exact ContDiffGroupoid.mem_of_source_eq_empty f hf

/-- An identity open partial homeomorphism belongs to the `C^n` groupoid. -/
theorem ofSet_mem_contDiffGroupoid {s : Set H} (hs : IsOpen s) :
    OpenPartialHomeomorph.ofSet s hs ∈ contDiffGroupoid n I := by
  rw [contDiffGroupoid, mem_groupoid_of_pregroupoid]
  suffices h : ContDiffOn 𝕜 n (I ∘ I.symm) (I.symm ⁻¹' s ∩ range I) by
    simp [h, contDiffPregroupoid]
  have : ContDiffOn 𝕜 n id (univ : Set E) := contDiff_id.contDiffOn
  exact this.congr_mono (fun x hx => I.right_inv hx.2) (subset_univ _)

/-- The composition of an open partial homeomorphism from `H` to `M` and its inverse belongs to
the `C^n` groupoid. -/
theorem symm_trans_mem_contDiffGroupoid (e : OpenPartialHomeomorph M H) :
    e.symm.trans e ∈ contDiffGroupoid n I :=
  haveI : e.symm.trans e ≈ OpenPartialHomeomorph.ofSet e.target e.open_target :=
    OpenPartialHomeomorph.symm_trans_self _
  StructureGroupoid.mem_of_eqOnSource _ (ofSet_mem_contDiffGroupoid e.open_target) this

variable {E' H' : Type*} [NormedAddCommGroup E'] [NormedSpace 𝕜 E'] [TopologicalSpace H']

/-- The product of two `C^n` open partial homeomorphisms is `C^n`. -/
theorem contDiffGroupoid_prod {I : ModelWithCorners 𝕜 E H} {I' : ModelWithCorners 𝕜 E' H'}
    {e : OpenPartialHomeomorph H H} {e' : OpenPartialHomeomorph H' H'}
    (he : e ∈ contDiffGroupoid n I) (he' : e' ∈ contDiffGroupoid n I') :
    e.prod e' ∈ contDiffGroupoid n (I.prod I') := by
  obtain ⟨he, he_symm⟩ := he
  obtain ⟨he', he'_symm⟩ := he'
  constructor <;> simp only [PartialEquiv.prod_source, OpenPartialHomeomorph.prod_toPartialEquiv,
    contDiffPregroupoid]
  · have h3 := ContDiffOn.prodMap he he'
    rw [← I.image_eq, ← I'.image_eq, prod_image_image_eq] at h3
    rw [← (I.prod I').image_eq]
    exact h3
  · have h3 := ContDiffOn.prodMap he_symm he'_symm
    rw [← I.image_eq, ← I'.image_eq, prod_image_image_eq] at h3
    rw [← (I.prod I').image_eq]
    exact h3

/-- The `C^n` groupoid is closed under restriction. -/
instance : ClosedUnderRestriction (contDiffGroupoid n I) :=
  (closedUnderRestriction_iff_id_le _).mpr
    (by
      rw [StructureGroupoid.le_iff]
      rintro e ⟨s, hs, hes⟩
      apply (contDiffGroupoid n I).mem_of_eqOnSource' _ _ _ hes
      exact ofSet_mem_contDiffGroupoid hs)

end contDiffGroupoid

section IsManifold

/-! ### `C^n` manifolds (possibly with boundary or corners) -/

/-- Typeclass defining manifolds with respect to a model with corners, over a
field `𝕜`. This definition includes the model with corners `I` (which might allow boundary, corners,
or not, so this class covers both manifolds with boundary and manifolds without boundary), and
a smoothness parameter `n : WithTop ℕ∞` (where `n = 0` means topological manifold, `n = ∞` means
smooth manifold and `n = ω` means analytic manifold). -/
class IsManifold {𝕜 : Type*} [NontriviallyNormedField 𝕜] {E : Type*}
    [NormedAddCommGroup E] [NormedSpace 𝕜 E] {H : Type*} [TopologicalSpace H]
    (I : ModelWithCorners 𝕜 E H) (n : WithTop ℕ∞) (M : Type*)
    [TopologicalSpace M] [ChartedSpace H M] : Prop
    extends HasGroupoid M (contDiffGroupoid n I)

/-- Building a `C^n` manifold from a `HasGroupoid` assumption. -/
theorem IsManifold.mk' {𝕜 : Type*} [NontriviallyNormedField 𝕜] {E : Type*}
    [NormedAddCommGroup E] [NormedSpace 𝕜 E] {H : Type*} [TopologicalSpace H]
    (I : ModelWithCorners 𝕜 E H) (n : WithTop ℕ∞)
    (M : Type*) [TopologicalSpace M] [ChartedSpace H M]
    [gr : HasGroupoid M (contDiffGroupoid n I)] : IsManifold I n M :=
  { gr with }

theorem isManifold_of_contDiffOn {𝕜 : Type*} [NontriviallyNormedField 𝕜]
    {E : Type*} [NormedAddCommGroup E] [NormedSpace 𝕜 E] {H : Type*} [TopologicalSpace H]
    (I : ModelWithCorners 𝕜 E H) (n : WithTop ℕ∞) (M : Type*)
    [TopologicalSpace M] [ChartedSpace H M]
    (h : ∀ e e' : OpenPartialHomeomorph M H, e ∈ atlas H M → e' ∈ atlas H M →
      ContDiffOn 𝕜 n (I ∘ e.symm ≫ₕ e' ∘ I.symm) (I.symm ⁻¹' (e.symm ≫ₕ e').source ∩ range I)) :
    IsManifold I n M where
  compatible := by
    haveI : HasGroupoid M (contDiffGroupoid n I) := hasGroupoid_of_pregroupoid _ (h _ _)
    apply StructureGroupoid.compatible

/-- For any model with corners, the model space is a `C^n` manifold -/
instance instIsManifoldModelSpace {𝕜 : Type*} [NontriviallyNormedField 𝕜] {E : Type*}
    [NormedAddCommGroup E] [NormedSpace 𝕜 E] {H : Type*} [TopologicalSpace H]
    {I : ModelWithCorners 𝕜 E H} {n : WithTop ℕ∞} : IsManifold I n H :=
  { hasGroupoid_model_space _ _ with }

@[deprecated (since := "2025-04-22")]
alias intIsManifoldModelSpace := instIsManifoldModelSpace

end IsManifold

namespace IsManifold

/- We restate in the namespace `IsManifold` some lemmas that hold for general
charted space with a structure groupoid, avoiding the need to specify the groupoid
`contDiffGroupoid n I` explicitly. -/
variable {𝕜 : Type*} [NontriviallyNormedField 𝕜] {E : Type*} [NormedAddCommGroup E]
  [NormedSpace 𝕜 E] {H : Type*} [TopologicalSpace H] {I : ModelWithCorners 𝕜 E H}
  {n : WithTop ℕ∞} {M : Type*} [TopologicalSpace M] [ChartedSpace H M]

protected theorem of_le {m n : WithTop ℕ∞} (hmn : m ≤ n)
    [IsManifold I n M] : IsManifold I m M := by
  have : HasGroupoid M (contDiffGroupoid m I) :=
    hasGroupoid_of_le (G₁ := contDiffGroupoid n I) (by infer_instance)
      (contDiffGroupoid_le hmn)
  exact mk' I m M

/-- A typeclass registering that a smoothness exponent is smaller than `∞`. Used to deduce that
some manifolds are `C^n` when they are `C^∞`. -/
class _root_.ENat.LEInfty (m : WithTop ℕ∞) where
  out : m ≤ ∞

open ENat

instance (n : ℕ) : LEInfty (n : WithTop ℕ∞) := ⟨mod_cast le_top⟩
instance (n : ℕ) [n.AtLeastTwo] : LEInfty (no_index (OfNat.ofNat n) : WithTop ℕ∞) :=
  inferInstanceAs (LEInfty (n : WithTop ℕ∞))
instance : LEInfty (1 : WithTop ℕ∞) := inferInstanceAs (LEInfty ((1 : ℕ) : WithTop ℕ∞))
instance : LEInfty (0 : WithTop ℕ∞) := inferInstanceAs (LEInfty ((0 : ℕ) : WithTop ℕ∞))

instance {a : WithTop ℕ∞} [IsManifold I ∞ M] [h : LEInfty a] :
    IsManifold I a M :=
  IsManifold.of_le h.out

instance {a : WithTop ℕ∞} [IsManifold I ω M] :
    IsManifold I a M :=
  IsManifold.of_le le_top

instance : IsManifold I 0 M := by
  suffices HasGroupoid M (contDiffGroupoid 0 I) from mk' I 0 M
  constructor
  intro e e' he he'
  rw [contDiffGroupoid_zero_eq]
  trivial

instance [IsManifold I 2 M] :
    IsManifold I 1 M :=
  IsManifold.of_le one_le_two

instance [IsManifold I 3 M] : IsManifold I 2 M := IsManifold.of_le (n := 3) (by norm_cast)

variable (I n M) in
/-- The maximal atlas of `M` for the `C^n` manifold with corners structure corresponding to the
model with corners `I`. -/
def maximalAtlas :=
  (contDiffGroupoid n I).maximalAtlas M

lemma mem_maximalAtlas_iff {e : OpenPartialHomeomorph M H} :
    e ∈ maximalAtlas I n M ↔ e ∈ (contDiffGroupoid n I).maximalAtlas M := by
  rfl

theorem subset_maximalAtlas [IsManifold I n M] : atlas H M ⊆ maximalAtlas I n M :=
  StructureGroupoid.subset_maximalAtlas _

theorem chart_mem_maximalAtlas [IsManifold I n M] (x : M) :
    chartAt H x ∈ maximalAtlas I n M :=
  StructureGroupoid.chart_mem_maximalAtlas _ x

theorem compatible_of_mem_maximalAtlas {e e' : OpenPartialHomeomorph M H}
    (he : e ∈ maximalAtlas I n M) (he' : e' ∈ maximalAtlas I n M) :
    e.symm.trans e' ∈ contDiffGroupoid n I :=
  StructureGroupoid.compatible_of_mem_maximalAtlas he he'

lemma maximalAtlas_subset_of_le {m n : WithTop ℕ∞} (h : m ≤ n) :
    maximalAtlas I n M ⊆ maximalAtlas I m M :=
  StructureGroupoid.maximalAtlas_mono (contDiffGroupoid_le h)

variable (n) in
/-- The empty set is a `C^n` manifold w.r.t. any charted space and model. -/
instance empty [IsEmpty M] : IsManifold I n M := by
  apply isManifold_of_contDiffOn
  intro e e' _ _ x hx
  set t := I.symm ⁻¹' (e.symm ≫ₕ e').source ∩ range I
  -- Since `M` is empty, the condition about compatibility of transition maps is vacuous.
  have : (e.symm ≫ₕ e').source = ∅ := calc (e.symm ≫ₕ e').source
    _ = (e.symm.source) ∩ e.symm ⁻¹' e'.source := by rw [← OpenPartialHomeomorph.trans_source]
    _ = (e.symm.source) ∩ e.symm ⁻¹' ∅ := by rw [eq_empty_of_isEmpty (e'.source)]
    _ = (e.symm.source) ∩ ∅ := by rw [preimage_empty]
    _ = ∅ := inter_empty e.symm.source
  have : t = ∅ := calc t
    _ = I.symm ⁻¹' (e.symm ≫ₕ e').source ∩ range I := by
      rw [← Subtype.preimage_val_eq_preimage_val_iff]
    _ = ∅ ∩ range I := by rw [this, preimage_empty]
    _ = ∅ := empty_inter (range I)
  apply (this ▸ hx).elim

attribute [local instance] ChartedSpace.of_discreteTopology in
variable (n) in
/-- A discrete space `M` is a smooth manifold over the trivial model on a trivial normed space. -/
theorem of_discreteTopology [DiscreteTopology M] [Unique E] :
    IsManifold (modelWithCornersSelf 𝕜 E) n M := by
  apply isManifold_of_contDiffOn _ _ _ (fun _ _ _ _ ↦ contDiff_of_subsingleton.contDiffOn)

attribute [local instance] ChartedSpace.of_discreteTopology in
example [Unique E] : IsManifold (𝓘(𝕜, E)) n (Fin 2) := of_discreteTopology _

/-- The product of two `C^n` manifolds is naturally a `C^n` manifold. -/
instance prod {𝕜 : Type*} [NontriviallyNormedField 𝕜] {E : Type*} [NormedAddCommGroup E]
    [NormedSpace 𝕜 E] {E' : Type*} [NormedAddCommGroup E'] [NormedSpace 𝕜 E'] {H : Type*}
    [TopologicalSpace H] {I : ModelWithCorners 𝕜 E H} {H' : Type*} [TopologicalSpace H']
    {I' : ModelWithCorners 𝕜 E' H'} (M : Type*) [TopologicalSpace M] [ChartedSpace H M]
    [IsManifold I n M] (M' : Type*) [TopologicalSpace M'] [ChartedSpace H' M']
    [IsManifold I' n M'] :
    IsManifold (I.prod I') n (M × M') where
  compatible := by
    rintro f g ⟨f1, hf1, f2, hf2, rfl⟩ ⟨g1, hg1, g2, hg2, rfl⟩
    rw [OpenPartialHomeomorph.prod_symm, OpenPartialHomeomorph.prod_trans]
    have h1 := (contDiffGroupoid n I).compatible hf1 hg1
    have h2 := (contDiffGroupoid n I').compatible hf2 hg2
    exact contDiffGroupoid_prod h1 h2

<<<<<<< HEAD

=======
>>>>>>> 273f7dbc
section

variable {E' : Type*} [NormedAddCommGroup E'] [NormedSpace 𝕜 E'] {H' : Type*}
  [TopologicalSpace H'] {I' : ModelWithCorners 𝕜 E' H'} {n : WithTop ℕ∞}
  {M' : Type*} [TopologicalSpace M'] [ChartedSpace H' M']

lemma mem_maximalAtlas_prod [IsManifold I n M] [IsManifold I' n M']
    {e : OpenPartialHomeomorph M H} (he : e ∈ maximalAtlas I n M)
    {e' : OpenPartialHomeomorph M' H'} (he' : e' ∈ maximalAtlas I' n M') :
    e.prod e' ∈ maximalAtlas (I.prod I') n (M × M') := by
<<<<<<< HEAD
  simp only [maximalAtlas, mem_maximalAtlas_iff]
  rintro e'' ⟨f, hf, f', hf', rfl⟩
  rw [_root_.OpenPartialHomeomorph.prod_symm_trans_prod,
    _root_.OpenPartialHomeomorph.prod_symm_trans_prod]
  exact ⟨contDiffGroupoid_prod
    (compatible_of_mem_maximalAtlas he (subset_maximalAtlas hf))
    (compatible_of_mem_maximalAtlas he' (subset_maximalAtlas hf')),
    contDiffGroupoid_prod
      (compatible_of_mem_maximalAtlas (subset_maximalAtlas hf) he)
      (compatible_of_mem_maximalAtlas (subset_maximalAtlas hf') he')⟩
=======
  simp only [mem_maximalAtlas_iff]
  rintro e'' ⟨f, hf, f', hf', rfl⟩
  rw [OpenPartialHomeomorph.prod_symm_trans_prod,
    OpenPartialHomeomorph.prod_symm_trans_prod]
  constructor <;>
    apply contDiffGroupoid_prod <;> grind [compatible_of_mem_maximalAtlas, subset_maximalAtlas]
>>>>>>> 273f7dbc

end

section DisjointUnion

variable {M' : Type*} [TopologicalSpace M'] [ChartedSpace H M']
  [hM : IsManifold I n M] [hM' : IsManifold I n M']

/-- The disjoint union of two `C^n` manifolds modelled on `(E, H)`
is a `C^n` manifold modeled on `(E, H)`. -/
instance disjointUnion : IsManifold I n (M ⊕ M') where
  compatible {e} e' he he' := by
    obtain (h | h) := isEmpty_or_nonempty H
    · exact ContDiffGroupoid.mem_of_source_eq_empty _ (eq_empty_of_isEmpty _)
    obtain (⟨f, hf, hef⟩ | ⟨f, hf, hef⟩) := ChartedSpace.mem_atlas_sum he
    · obtain (⟨f', hf', he'f'⟩ | ⟨f', hf', he'f'⟩) := ChartedSpace.mem_atlas_sum he'
      · rw [hef, he'f', f.lift_openEmbedding_trans f' IsOpenEmbedding.inl]
        exact hM.compatible hf hf'
      · rw [hef, he'f']
        apply ContDiffGroupoid.mem_of_source_eq_empty
        ext x
        exact ⟨fun ⟨hx₁, hx₂⟩ ↦ by simp_all, fun hx ↦ hx.elim⟩
    · -- Analogous argument to the first case: is there a way to deduplicate?
      obtain (⟨f', hf', he'f'⟩ | ⟨f', hf', he'f'⟩) := ChartedSpace.mem_atlas_sum he'
      · rw [hef, he'f']
        apply ContDiffGroupoid.mem_of_source_eq_empty
        ext x
        exact ⟨fun ⟨hx₁, hx₂⟩ ↦ by simp_all, fun hx ↦ hx.elim⟩
      · rw [hef, he'f', f.lift_openEmbedding_trans f' IsOpenEmbedding.inr]
        exact hM'.compatible hf hf'

end DisjointUnion

end IsManifold

theorem OpenPartialHomeomorph.isManifold_singleton
    {𝕜 : Type*} [NontriviallyNormedField 𝕜] {E : Type*} [NormedAddCommGroup E] [NormedSpace 𝕜 E]
    {H : Type*} [TopologicalSpace H] {I : ModelWithCorners 𝕜 E H} {n : WithTop ℕ∞}
    {M : Type*} [TopologicalSpace M] (e : OpenPartialHomeomorph M H) (h : e.source = Set.univ) :
    @IsManifold 𝕜 _ E _ _ H _ I n M _ (e.singletonChartedSpace h) :=
  @IsManifold.mk' _ _ _ _ _ _ _ _ _ _ _ (id _) <|
    e.singleton_hasGroupoid h (contDiffGroupoid n I)

theorem Topology.IsOpenEmbedding.isManifold_singleton {𝕜 E H : Type*}
    [NontriviallyNormedField 𝕜] [NormedAddCommGroup E] [NormedSpace 𝕜 E] [TopologicalSpace H]
    {I : ModelWithCorners 𝕜 E H} {n : WithTop ℕ∞}
    {M : Type*} [TopologicalSpace M] [Nonempty M] {f : M → H} (h : IsOpenEmbedding f) :
    @IsManifold 𝕜 _ E _ _ H _ I n M _ h.singletonChartedSpace :=
  (h.toOpenPartialHomeomorph f).isManifold_singleton (by simp)

namespace TopologicalSpace.Opens

open TopologicalSpace

variable {𝕜 : Type*} [NontriviallyNormedField 𝕜] {E : Type*} [NormedAddCommGroup E]
  [NormedSpace 𝕜 E] {H : Type*} [TopologicalSpace H] {I : ModelWithCorners 𝕜 E H} {n : WithTop ℕ∞}
  {M : Type*} [TopologicalSpace M] [ChartedSpace H M] [IsManifold I n M]
  (s : Opens M)

instance : IsManifold I n s :=
  { s.instHasGroupoid (contDiffGroupoid n I) with }

end TopologicalSpace.Opens

section TangentSpace

/- We define the tangent space to `M` modelled on `I : ModelWithCorners 𝕜 E H` as a type synonym
for `E`. This is enough to define linear maps between tangent spaces, for instance derivatives,
but the interesting part is to define a manifold structure on the whole tangent bundle, which
requires that `M` is a `C^n` manifold. The definition is put here to avoid importing
all the smooth bundle structure when defining manifold derivatives. -/

set_option linter.unusedVariables false in
/-- The tangent space at a point of the manifold `M`. It is just `E`. We could use instead
`(tangentBundleCore I M).toFiberBundleCore.fiber x`, but we use `E` to help the kernel.

The definition of `TangentSpace` is not reducible so that type class inference
does not pick wrong instances.
-/
@[nolint unusedArguments]
def TangentSpace {𝕜 : Type*} [NontriviallyNormedField 𝕜]
    {E : Type u} [NormedAddCommGroup E] [NormedSpace 𝕜 E]
    {H : Type*} [TopologicalSpace H] (I : ModelWithCorners 𝕜 E H)
    {M : Type*} [TopologicalSpace M] [ChartedSpace H M] (_x : M) : Type u := E
deriving
  TopologicalSpace, AddCommGroup, IsTopologicalAddGroup, Module 𝕜,
  ContinuousSMul 𝕜,
  -- the following instance derives from the previous one, but through an instance with priority 100
  -- which takes a long time to be found. We register a shortcut instance instead
  ContinuousConstSMul 𝕜

variable {𝕜 : Type*} [NontriviallyNormedField 𝕜]
  {E : Type*} [NormedAddCommGroup E] [NormedSpace 𝕜 E]
  {H : Type*} [TopologicalSpace H] (I : ModelWithCorners 𝕜 E H)
  {M : Type*} [TopologicalSpace M] [ChartedSpace H M] {x : M}

instance : Inhabited (TangentSpace I x) := ⟨0⟩

variable (M) in
-- is empty if the base manifold is empty
/-- The tangent bundle to a manifold, as a Sigma type. Defined in terms of
`Bundle.TotalSpace` to be able to put a suitable topology on it. -/
abbrev TangentBundle := Bundle.TotalSpace E (TangentSpace I : M → Type _)

end TangentSpace

section Real

variable {E : Type*} [NormedAddCommGroup E] [NormedSpace ℝ E] {H : Type*} [TopologicalSpace H]
  {I : ModelWithCorners ℝ E H} {M : Type*} [TopologicalSpace M] [ChartedSpace H M] {x : M}

deriving instance PathConnectedSpace for TangentSpace I x

end Real<|MERGE_RESOLUTION|>--- conflicted
+++ resolved
@@ -931,10 +931,6 @@
     have h2 := (contDiffGroupoid n I').compatible hf2 hg2
     exact contDiffGroupoid_prod h1 h2
 
-<<<<<<< HEAD
-
-=======
->>>>>>> 273f7dbc
 section
 
 variable {E' : Type*} [NormedAddCommGroup E'] [NormedSpace 𝕜 E'] {H' : Type*}
@@ -945,25 +941,12 @@
     {e : OpenPartialHomeomorph M H} (he : e ∈ maximalAtlas I n M)
     {e' : OpenPartialHomeomorph M' H'} (he' : e' ∈ maximalAtlas I' n M') :
     e.prod e' ∈ maximalAtlas (I.prod I') n (M × M') := by
-<<<<<<< HEAD
-  simp only [maximalAtlas, mem_maximalAtlas_iff]
-  rintro e'' ⟨f, hf, f', hf', rfl⟩
-  rw [_root_.OpenPartialHomeomorph.prod_symm_trans_prod,
-    _root_.OpenPartialHomeomorph.prod_symm_trans_prod]
-  exact ⟨contDiffGroupoid_prod
-    (compatible_of_mem_maximalAtlas he (subset_maximalAtlas hf))
-    (compatible_of_mem_maximalAtlas he' (subset_maximalAtlas hf')),
-    contDiffGroupoid_prod
-      (compatible_of_mem_maximalAtlas (subset_maximalAtlas hf) he)
-      (compatible_of_mem_maximalAtlas (subset_maximalAtlas hf') he')⟩
-=======
   simp only [mem_maximalAtlas_iff]
   rintro e'' ⟨f, hf, f', hf', rfl⟩
   rw [OpenPartialHomeomorph.prod_symm_trans_prod,
     OpenPartialHomeomorph.prod_symm_trans_prod]
   constructor <;>
     apply contDiffGroupoid_prod <;> grind [compatible_of_mem_maximalAtlas, subset_maximalAtlas]
->>>>>>> 273f7dbc
 
 end
 
