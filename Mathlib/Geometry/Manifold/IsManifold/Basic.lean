--- conflicted
+++ resolved
@@ -887,799 +887,6 @@
 
 end TopologicalSpace.Opens
 
-<<<<<<< HEAD
-section ExtendedCharts
-
-open scoped Topology
-
-variable {𝕜 E M H E' M' H' : Type*} [NontriviallyNormedField 𝕜] [NormedAddCommGroup E]
-  [NormedSpace 𝕜 E] [TopologicalSpace H] [TopologicalSpace M] {n : WithTop ℕ∞}
-  (f f' : PartialHomeomorph M H)
-  {I : ModelWithCorners 𝕜 E H} [NormedAddCommGroup E'] [NormedSpace 𝕜 E'] [TopologicalSpace H']
-  [TopologicalSpace M'] {I' : ModelWithCorners 𝕜 E' H'} {s t : Set M}
-
-/-!
-### Extended charts
-
-In a `C^n` manifold with corners, the model space is the space `H`. However, we will also
-need to use extended charts taking values in the model vector space `E`. These extended charts are
-not `PartialHomeomorph` as the target is not open in `E` in general, but we can still register them
-as `PartialEquiv`.
--/
-
-
-namespace PartialHomeomorph
-
-variable (I) in
-/-- Given a chart `f` on a manifold with corners, `f.extend I` is the extended chart to the model
-vector space. -/
-@[simp, mfld_simps]
-def extend : PartialEquiv M E :=
-  f.toPartialEquiv ≫ I.toPartialEquiv
-
-theorem extend_coe : ⇑(f.extend I) = I ∘ f :=
-  rfl
-
-theorem extend_coe_symm : ⇑(f.extend I).symm = f.symm ∘ I.symm :=
-  rfl
-
-theorem extend_source : (f.extend I).source = f.source := by
-  rw [extend, PartialEquiv.trans_source, I.source_eq, preimage_univ, inter_univ]
-
-theorem isOpen_extend_source : IsOpen (f.extend I).source := by
-  rw [extend_source]
-  exact f.open_source
-
-theorem extend_target : (f.extend I).target = I.symm ⁻¹' f.target ∩ range I := by
-  simp_rw [extend, PartialEquiv.trans_target, I.target_eq, I.toPartialEquiv_coe_symm, inter_comm]
-
-theorem extend_target' : (f.extend I).target = I '' f.target := by
-  rw [extend, PartialEquiv.trans_target'', I.source_eq, univ_inter, I.toPartialEquiv_coe]
-
-lemma isOpen_extend_target [I.Boundaryless] : IsOpen (f.extend I).target := by
-  rw [extend_target, I.range_eq_univ, inter_univ]
-  exact I.continuous_symm.isOpen_preimage _ f.open_target
-
-theorem mapsTo_extend (hs : s ⊆ f.source) :
-    MapsTo (f.extend I) s ((f.extend I).symm ⁻¹' s ∩ range I) := by
-  rw [mapsTo', extend_coe, extend_coe_symm, preimage_comp, ← I.image_eq, image_comp,
-    f.image_eq_target_inter_inv_preimage hs]
-  exact image_subset _ inter_subset_right
-
-theorem extend_left_inv {x : M} (hxf : x ∈ f.source) : (f.extend I).symm (f.extend I x) = x :=
-  (f.extend I).left_inv <| by rwa [f.extend_source]
-
-/-- Variant of `f.extend_left_inv I`, stated in terms of images. -/
-lemma extend_left_inv' (ht : t ⊆ f.source) : ((f.extend I).symm ∘ (f.extend I)) '' t = t :=
-  EqOn.image_eq_self (fun _ hx ↦ f.extend_left_inv (ht hx))
-
-theorem extend_source_mem_nhds {x : M} (h : x ∈ f.source) : (f.extend I).source ∈ 𝓝 x :=
-  (isOpen_extend_source f).mem_nhds <| by rwa [f.extend_source]
-
-theorem extend_source_mem_nhdsWithin {x : M} (h : x ∈ f.source) : (f.extend I).source ∈ 𝓝[s] x :=
-  mem_nhdsWithin_of_mem_nhds <| extend_source_mem_nhds f h
-
-theorem continuousOn_extend : ContinuousOn (f.extend I) (f.extend I).source := by
-  refine I.continuous.comp_continuousOn ?_
-  rw [extend_source]
-  exact f.continuousOn
-
-theorem continuousAt_extend {x : M} (h : x ∈ f.source) : ContinuousAt (f.extend I) x :=
-  (continuousOn_extend f).continuousAt <| extend_source_mem_nhds f h
-
-theorem map_extend_nhds {x : M} (hy : x ∈ f.source) :
-    map (f.extend I) (𝓝 x) = 𝓝[range I] f.extend I x := by
-  rwa [extend_coe, comp_apply, ← I.map_nhds_eq, ← f.map_nhds_eq, map_map]
-
-theorem map_extend_nhds_of_mem_interior_range {x : M} (hx : x ∈ f.source)
-    (h'x : f.extend I x ∈ interior (range I)) :
-    map (f.extend I) (𝓝 x) = 𝓝 (f.extend I x) := by
-  rw [f.map_extend_nhds hx, nhdsWithin_eq_nhds]
-  exact mem_of_superset (isOpen_interior.mem_nhds h'x) interior_subset
-
-theorem map_extend_nhds_of_boundaryless [I.Boundaryless] {x : M} (hx : x ∈ f.source) :
-    map (f.extend I) (𝓝 x) = 𝓝 (f.extend I x) := by
-  rw [f.map_extend_nhds hx, I.range_eq_univ, nhdsWithin_univ]
-
-theorem extend_target_mem_nhdsWithin {y : M} (hy : y ∈ f.source) :
-    (f.extend I).target ∈ 𝓝[range I] f.extend I y := by
-  rw [← PartialEquiv.image_source_eq_target, ← map_extend_nhds f hy]
-  exact image_mem_map (extend_source_mem_nhds _ hy)
-
-lemma extend_image_target_mem_nhds {x : M} (hx : x ∈ f.source) :
-    I '' f.target ∈ 𝓝[range I] (f.extend I) x := by
-  rw [← f.map_extend_nhds hx, Filter.mem_map,
-    f.extend_coe, Set.preimage_comp, I.preimage_image f.target]
-  exact (f.continuousAt hx).preimage_mem_nhds (f.open_target.mem_nhds (f.map_source hx))
-
-theorem extend_image_nhd_mem_nhds_of_boundaryless [I.Boundaryless] {x} (hx : x ∈ f.source)
-    {s : Set M} (h : s ∈ 𝓝 x) : (f.extend I) '' s ∈ 𝓝 ((f.extend I) x) := by
-  rw [← f.map_extend_nhds_of_boundaryless hx, Filter.mem_map]
-  filter_upwards [h] using subset_preimage_image (f.extend I) s
-
-theorem extend_image_nhd_mem_nhds_of_mem_interior_range {x} (hx : x ∈ f.source)
-    (h'x : f.extend I x ∈ interior (range I)) {s : Set M} (h : s ∈ 𝓝 x) :
-    (f.extend I) '' s ∈ 𝓝 ((f.extend I) x) := by
-  rw [← f.map_extend_nhds_of_mem_interior_range hx h'x, Filter.mem_map]
-  filter_upwards [h] using subset_preimage_image (f.extend I) s
-
-theorem extend_target_subset_range : (f.extend I).target ⊆ range I := by simp only [mfld_simps]
-
-lemma interior_extend_target_subset_interior_range :
-    interior (f.extend I).target ⊆ interior (range I) := by
-  rw [f.extend_target, interior_inter, (f.open_target.preimage I.continuous_symm).interior_eq]
-  exact inter_subset_right
-
-/-- If `y ∈ f.target` and `I y ∈ interior (range I)`,
-  then `I y` is an interior point of `(I ∘ f).target`. -/
-lemma mem_interior_extend_target {y : H} (hy : y ∈ f.target)
-    (hy' : I y ∈ interior (range I)) : I y ∈ interior (f.extend I).target := by
-  rw [f.extend_target, interior_inter, (f.open_target.preimage I.continuous_symm).interior_eq,
-    mem_inter_iff, mem_preimage]
-  exact ⟨mem_of_eq_of_mem (I.left_inv (y)) hy, hy'⟩
-
-theorem nhdsWithin_extend_target_eq {y : M} (hy : y ∈ f.source) :
-    𝓝[(f.extend I).target] f.extend I y = 𝓝[range I] f.extend I y :=
-  (nhdsWithin_mono _ (extend_target_subset_range _)).antisymm <|
-    nhdsWithin_le_of_mem (extend_target_mem_nhdsWithin _ hy)
-
-theorem extend_target_eventuallyEq {y : M} (hy : y ∈ f.source) :
-    (f.extend I).target =ᶠ[𝓝 (f.extend I y)] range I :=
-  nhdsWithin_eq_iff_eventuallyEq.1 (nhdsWithin_extend_target_eq _ hy)
-
-theorem continuousAt_extend_symm' {x : E} (h : x ∈ (f.extend I).target) :
-    ContinuousAt (f.extend I).symm x :=
-  (f.continuousAt_symm h.2).comp I.continuous_symm.continuousAt
-
-theorem continuousAt_extend_symm {x : M} (h : x ∈ f.source) :
-    ContinuousAt (f.extend I).symm (f.extend I x) :=
-  continuousAt_extend_symm' f <| (f.extend I).map_source <| by rwa [f.extend_source]
-
-theorem continuousOn_extend_symm : ContinuousOn (f.extend I).symm (f.extend I).target := fun _ h =>
-  (continuousAt_extend_symm' _ h).continuousWithinAt
-
-theorem extend_symm_continuousWithinAt_comp_right_iff {X} [TopologicalSpace X] {g : M → X}
-    {s : Set M} {x : M} :
-    ContinuousWithinAt (g ∘ (f.extend I).symm) ((f.extend I).symm ⁻¹' s ∩ range I) (f.extend I x) ↔
-      ContinuousWithinAt (g ∘ f.symm) (f.symm ⁻¹' s) (f x) := by
-  rw [← I.symm_continuousWithinAt_comp_right_iff]; rfl
-
-theorem isOpen_extend_preimage' {s : Set E} (hs : IsOpen s) :
-    IsOpen ((f.extend I).source ∩ f.extend I ⁻¹' s) :=
-  (continuousOn_extend f).isOpen_inter_preimage (isOpen_extend_source _) hs
-
-theorem isOpen_extend_preimage {s : Set E} (hs : IsOpen s) :
-    IsOpen (f.source ∩ f.extend I ⁻¹' s) := by
-  rw [← extend_source f (I := I)]; exact isOpen_extend_preimage' f hs
-
-theorem map_extend_nhdsWithin_eq_image {y : M} (hy : y ∈ f.source) :
-    map (f.extend I) (𝓝[s] y) = 𝓝[f.extend I '' ((f.extend I).source ∩ s)] f.extend I y := by
-  set e := f.extend I
-  calc
-    map e (𝓝[s] y) = map e (𝓝[e.source ∩ s] y) :=
-      congr_arg (map e) (nhdsWithin_inter_of_mem (extend_source_mem_nhdsWithin f hy)).symm
-    _ = 𝓝[e '' (e.source ∩ s)] e y :=
-      ((f.extend I).leftInvOn.mono inter_subset_left).map_nhdsWithin_eq
-        ((f.extend I).left_inv <| by rwa [f.extend_source])
-        (continuousAt_extend_symm f hy).continuousWithinAt
-        (continuousAt_extend f hy).continuousWithinAt
-
-theorem map_extend_nhdsWithin_eq_image_of_subset {y : M} (hy : y ∈ f.source) (hs : s ⊆ f.source) :
-    map (f.extend I) (𝓝[s] y) = 𝓝[f.extend I '' s] f.extend I y := by
-  rw [map_extend_nhdsWithin_eq_image _ hy, inter_eq_self_of_subset_right]
-  rwa [extend_source]
-
-theorem map_extend_nhdsWithin {y : M} (hy : y ∈ f.source) :
-    map (f.extend I) (𝓝[s] y) = 𝓝[(f.extend I).symm ⁻¹' s ∩ range I] f.extend I y := by
-  rw [map_extend_nhdsWithin_eq_image f hy, nhdsWithin_inter, ←
-    nhdsWithin_extend_target_eq _ hy, ← nhdsWithin_inter, (f.extend I).image_source_inter_eq',
-    inter_comm]
-
-theorem map_extend_symm_nhdsWithin {y : M} (hy : y ∈ f.source) :
-    map (f.extend I).symm (𝓝[(f.extend I).symm ⁻¹' s ∩ range I] f.extend I y) = 𝓝[s] y := by
-  rw [← map_extend_nhdsWithin f hy, map_map, Filter.map_congr, map_id]
-  exact (f.extend I).leftInvOn.eqOn.eventuallyEq_of_mem (extend_source_mem_nhdsWithin _ hy)
-
-theorem map_extend_symm_nhdsWithin_range {y : M} (hy : y ∈ f.source) :
-    map (f.extend I).symm (𝓝[range I] f.extend I y) = 𝓝 y := by
-  rw [← nhdsWithin_univ, ← map_extend_symm_nhdsWithin f (I := I) hy, preimage_univ, univ_inter]
-
-theorem tendsto_extend_comp_iff {α : Type*} {l : Filter α} {g : α → M}
-    (hg : ∀ᶠ z in l, g z ∈ f.source) {y : M} (hy : y ∈ f.source) :
-    Tendsto (f.extend I ∘ g) l (𝓝 (f.extend I y)) ↔ Tendsto g l (𝓝 y) := by
-  refine ⟨fun h u hu ↦ mem_map.2 ?_, (continuousAt_extend _ hy).tendsto.comp⟩
-  have := (f.continuousAt_extend_symm hy).tendsto.comp h
-  rw [extend_left_inv _ hy] at this
-  filter_upwards [hg, mem_map.1 (this hu)] with z hz hzu
-  simpa only [(· ∘ ·), extend_left_inv _ hz, mem_preimage] using hzu
-
--- there is no definition `writtenInExtend` but we already use some made-up names in this file
-theorem continuousWithinAt_writtenInExtend_iff {f' : PartialHomeomorph M' H'} {g : M → M'} {y : M}
-    (hy : y ∈ f.source) (hgy : g y ∈ f'.source) (hmaps : MapsTo g s f'.source) :
-    ContinuousWithinAt (f'.extend I' ∘ g ∘ (f.extend I).symm)
-      ((f.extend I).symm ⁻¹' s ∩ range I) (f.extend I y) ↔ ContinuousWithinAt g s y := by
-  unfold ContinuousWithinAt
-  simp only [comp_apply]
-  rw [extend_left_inv _ hy, f'.tendsto_extend_comp_iff _ hgy,
-    ← f.map_extend_symm_nhdsWithin (I := I) hy, tendsto_map'_iff]
-  rw [← f.map_extend_nhdsWithin (I := I) hy, eventually_map]
-  filter_upwards [inter_mem_nhdsWithin _ (f.open_source.mem_nhds hy)] with z hz
-  rw [comp_apply, extend_left_inv _ hz.2]
-  exact hmaps hz.1
-
--- there is no definition `writtenInExtend` but we already use some made-up names in this file
-
-/-- If `s ⊆ f.source` and `g x ∈ f'.source` whenever `x ∈ s`, then `g` is continuous on `s` if and
-only if `g` written in charts `f.extend I` and `f'.extend I'` is continuous on `f.extend I '' s`. -/
-theorem continuousOn_writtenInExtend_iff {f' : PartialHomeomorph M' H'} {g : M → M'}
-    (hs : s ⊆ f.source) (hmaps : MapsTo g s f'.source) :
-    ContinuousOn (f'.extend I' ∘ g ∘ (f.extend I).symm) (f.extend I '' s) ↔ ContinuousOn g s := by
-  refine forall_mem_image.trans <| forall₂_congr fun x hx ↦ ?_
-  refine (continuousWithinAt_congr_set ?_).trans
-    (continuousWithinAt_writtenInExtend_iff _ (hs hx) (hmaps hx) hmaps)
-  rw [← nhdsWithin_eq_iff_eventuallyEq, ← map_extend_nhdsWithin_eq_image_of_subset,
-    ← map_extend_nhdsWithin]
-  exacts [hs hx, hs hx, hs]
-
-/-- Technical lemma ensuring that the preimage under an extended chart of a neighborhood of a point
-in the source is a neighborhood of the preimage, within a set. -/
-theorem extend_preimage_mem_nhdsWithin {x : M} (h : x ∈ f.source) (ht : t ∈ 𝓝[s] x) :
-    (f.extend I).symm ⁻¹' t ∈ 𝓝[(f.extend I).symm ⁻¹' s ∩ range I] f.extend I x := by
-  rwa [← map_extend_symm_nhdsWithin f (I := I) h, mem_map] at ht
-
-theorem extend_preimage_mem_nhds {x : M} (h : x ∈ f.source) (ht : t ∈ 𝓝 x) :
-    (f.extend I).symm ⁻¹' t ∈ 𝓝 (f.extend I x) := by
-  apply (continuousAt_extend_symm f h).preimage_mem_nhds
-  rwa [(f.extend I).left_inv]
-  rwa [f.extend_source]
-
-/-- Technical lemma to rewrite suitably the preimage of an intersection under an extended chart, to
-bring it into a convenient form to apply derivative lemmas. -/
-theorem extend_preimage_inter_eq :
-    (f.extend I).symm ⁻¹' (s ∩ t) ∩ range I =
-      (f.extend I).symm ⁻¹' s ∩ range I ∩ (f.extend I).symm ⁻¹' t := by
-  mfld_set_tac
-
--- Porting note: an `aux` lemma that is no longer needed. Delete?
-theorem extend_symm_preimage_inter_range_eventuallyEq_aux {s : Set M} {x : M} (hx : x ∈ f.source) :
-    ((f.extend I).symm ⁻¹' s ∩ range I : Set _) =ᶠ[𝓝 (f.extend I x)]
-      ((f.extend I).target ∩ (f.extend I).symm ⁻¹' s : Set _) := by
-  rw [f.extend_target, inter_assoc, inter_comm (range I)]
-  conv =>
-    congr
-    · skip
-    rw [← univ_inter (_ ∩ range I)]
-  refine (eventuallyEq_univ.mpr ?_).symm.inter EventuallyEq.rfl
-  refine I.continuousAt_symm.preimage_mem_nhds (f.open_target.mem_nhds ?_)
-  simp_rw [f.extend_coe, Function.comp_apply, I.left_inv, f.mapsTo hx]
-
-theorem extend_symm_preimage_inter_range_eventuallyEq {s : Set M} {x : M} (hs : s ⊆ f.source)
-    (hx : x ∈ f.source) :
-    ((f.extend I).symm ⁻¹' s ∩ range I : Set _) =ᶠ[𝓝 (f.extend I x)] f.extend I '' s := by
-  rw [← nhdsWithin_eq_iff_eventuallyEq, ← map_extend_nhdsWithin _ hx,
-    map_extend_nhdsWithin_eq_image_of_subset _ hx hs]
-
-/-! We use the name `extend_coord_change` for `(f'.extend I).symm ≫ f.extend I`. -/
-
-theorem extend_coord_change_source :
-    ((f.extend I).symm ≫ f'.extend I).source = I '' (f.symm ≫ₕ f').source := by
-  simp_rw [PartialEquiv.trans_source, I.image_eq, extend_source, PartialEquiv.symm_source,
-    extend_target, inter_right_comm _ (range I)]
-  rfl
-
-theorem extend_image_source_inter :
-    f.extend I '' (f.source ∩ f'.source) = ((f.extend I).symm ≫ f'.extend I).source := by
-  simp_rw [f.extend_coord_change_source, f.extend_coe, image_comp I f, trans_source'', symm_symm,
-    symm_target]
-
-theorem extend_coord_change_source_mem_nhdsWithin {x : E}
-    (hx : x ∈ ((f.extend I).symm ≫ f'.extend I).source) :
-    ((f.extend I).symm ≫ f'.extend I).source ∈ 𝓝[range I] x := by
-  rw [f.extend_coord_change_source] at hx ⊢
-  obtain ⟨x, hx, rfl⟩ := hx
-  refine I.image_mem_nhdsWithin ?_
-  exact (PartialHomeomorph.open_source _).mem_nhds hx
-
-theorem extend_coord_change_source_mem_nhdsWithin' {x : M} (hxf : x ∈ f.source)
-    (hxf' : x ∈ f'.source) :
-    ((f.extend I).symm ≫ f'.extend I).source ∈ 𝓝[range I] f.extend I x := by
-  apply extend_coord_change_source_mem_nhdsWithin
-  rw [← extend_image_source_inter]
-  exact mem_image_of_mem _ ⟨hxf, hxf'⟩
-
-variable {f f'}
-
-open IsManifold
-
-theorem contDiffOn_extend_coord_change [ChartedSpace H M] (hf : f ∈ maximalAtlas I n M)
-    (hf' : f' ∈ maximalAtlas I n M) :
-    ContDiffOn 𝕜 n (f.extend I ∘ (f'.extend I).symm) ((f'.extend I).symm ≫ f.extend I).source := by
-  rw [extend_coord_change_source, I.image_eq]
-  exact (StructureGroupoid.compatible_of_mem_maximalAtlas hf' hf).1
-
-theorem contDiffWithinAt_extend_coord_change [ChartedSpace H M] (hf : f ∈ maximalAtlas I n M)
-    (hf' : f' ∈ maximalAtlas I n M) {x : E} (hx : x ∈ ((f'.extend I).symm ≫ f.extend I).source) :
-    ContDiffWithinAt 𝕜 n (f.extend I ∘ (f'.extend I).symm) (range I) x := by
-  apply (contDiffOn_extend_coord_change hf hf' x hx).mono_of_mem_nhdsWithin
-  rw [extend_coord_change_source] at hx ⊢
-  obtain ⟨z, hz, rfl⟩ := hx
-  exact I.image_mem_nhdsWithin ((PartialHomeomorph.open_source _).mem_nhds hz)
-
-theorem contDiffWithinAt_extend_coord_change' [ChartedSpace H M] (hf : f ∈ maximalAtlas I n M)
-    (hf' : f' ∈ maximalAtlas I n M) {x : M} (hxf : x ∈ f.source) (hxf' : x ∈ f'.source) :
-    ContDiffWithinAt 𝕜 n (f.extend I ∘ (f'.extend I).symm) (range I) (f'.extend I x) := by
-  refine contDiffWithinAt_extend_coord_change hf hf' ?_
-  rw [← extend_image_source_inter]
-  exact mem_image_of_mem _ ⟨hxf', hxf⟩
-
-end PartialHomeomorph
-
-open PartialHomeomorph
-
-variable [ChartedSpace H M] [ChartedSpace H' M']
-
-variable (I) in
-/-- The preferred extended chart on a manifold with corners around a point `x`, from a neighborhood
-of `x` to the model vector space. -/
-@[simp, mfld_simps]
-def extChartAt (x : M) : PartialEquiv M E :=
-  (chartAt H x).extend I
-
-theorem extChartAt_coe (x : M) : ⇑(extChartAt I x) = I ∘ chartAt H x :=
-  rfl
-
-theorem extChartAt_coe_symm (x : M) : ⇑(extChartAt I x).symm = (chartAt H x).symm ∘ I.symm :=
-  rfl
-
-variable (I) in
-theorem extChartAt_source (x : M) : (extChartAt I x).source = (chartAt H x).source :=
-  extend_source _
-
-theorem isOpen_extChartAt_source (x : M) : IsOpen (extChartAt I x).source :=
-  isOpen_extend_source _
-
-theorem mem_extChartAt_source (x : M) : x ∈ (extChartAt I x).source := by
-  simp only [extChartAt_source, mem_chart_source]
-
-theorem mem_extChartAt_target (x : M) : extChartAt I x x ∈ (extChartAt I x).target :=
-  (extChartAt I x).map_source <| mem_extChartAt_source _
-
-variable (I) in
-theorem extChartAt_target (x : M) :
-    (extChartAt I x).target = I.symm ⁻¹' (chartAt H x).target ∩ range I :=
-  extend_target _
-
-theorem uniqueDiffOn_extChartAt_target (x : M) : UniqueDiffOn 𝕜 (extChartAt I x).target := by
-  rw [extChartAt_target]
-  exact I.uniqueDiffOn_preimage (chartAt H x).open_target
-
-theorem uniqueDiffWithinAt_extChartAt_target (x : M) :
-    UniqueDiffWithinAt 𝕜 (extChartAt I x).target (extChartAt I x x) :=
-  uniqueDiffOn_extChartAt_target x _ <| mem_extChartAt_target x
-
-theorem extChartAt_to_inv (x : M) : (extChartAt I x).symm ((extChartAt I x) x) = x :=
-  (extChartAt I x).left_inv (mem_extChartAt_source x)
-
-theorem mapsTo_extChartAt {x : M} (hs : s ⊆ (chartAt H x).source) :
-    MapsTo (extChartAt I x) s ((extChartAt I x).symm ⁻¹' s ∩ range I) :=
-  mapsTo_extend _ hs
-
-theorem extChartAt_source_mem_nhds' {x x' : M} (h : x' ∈ (extChartAt I x).source) :
-    (extChartAt I x).source ∈ 𝓝 x' :=
-  extend_source_mem_nhds _ <| by rwa [← extChartAt_source I]
-
-theorem extChartAt_source_mem_nhds (x : M) : (extChartAt I x).source ∈ 𝓝 x :=
-  extChartAt_source_mem_nhds' (mem_extChartAt_source x)
-
-theorem extChartAt_source_mem_nhdsWithin' {x x' : M} (h : x' ∈ (extChartAt I x).source) :
-    (extChartAt I x).source ∈ 𝓝[s] x' :=
-  mem_nhdsWithin_of_mem_nhds (extChartAt_source_mem_nhds' h)
-
-theorem extChartAt_source_mem_nhdsWithin (x : M) : (extChartAt I x).source ∈ 𝓝[s] x :=
-  mem_nhdsWithin_of_mem_nhds (extChartAt_source_mem_nhds x)
-
-theorem continuousOn_extChartAt (x : M) : ContinuousOn (extChartAt I x) (extChartAt I x).source :=
-  continuousOn_extend _
-
-theorem continuousAt_extChartAt' {x x' : M} (h : x' ∈ (extChartAt I x).source) :
-    ContinuousAt (extChartAt I x) x' :=
-  continuousAt_extend _ <| by rwa [← extChartAt_source I]
-
-theorem continuousAt_extChartAt (x : M) : ContinuousAt (extChartAt I x) x :=
-  continuousAt_extChartAt' (mem_extChartAt_source x)
-
-theorem map_extChartAt_nhds' {x y : M} (hy : y ∈ (extChartAt I x).source) :
-    map (extChartAt I x) (𝓝 y) = 𝓝[range I] extChartAt I x y :=
-  map_extend_nhds _ <| by rwa [← extChartAt_source I]
-
-theorem map_extChartAt_nhds (x : M) : map (extChartAt I x) (𝓝 x) = 𝓝[range I] extChartAt I x x :=
-  map_extChartAt_nhds' <| mem_extChartAt_source x
-
-theorem map_extChartAt_nhds_of_boundaryless [I.Boundaryless] (x : M) :
-    map (extChartAt I x) (𝓝 x) = 𝓝 (extChartAt I x x) := by
-  rw [extChartAt]
-  exact map_extend_nhds_of_boundaryless (chartAt H x) (mem_chart_source H x)
-
-theorem extChartAt_image_nhd_mem_nhds_of_mem_interior_range {x y} (hx : y ∈ (extChartAt I x).source)
-    (h'x : extChartAt I x y ∈ interior (range I)) {s : Set M} (h : s ∈ 𝓝 y) :
-    (extChartAt I x) '' s ∈ 𝓝 (extChartAt I x y) := by
-  rw [extChartAt]
-  exact extend_image_nhd_mem_nhds_of_mem_interior_range _ (by simpa using hx) h'x h
-
-variable {x} in
-theorem extChartAt_image_nhd_mem_nhds_of_boundaryless [I.Boundaryless]
-    {x : M} (hx : s ∈ 𝓝 x) : extChartAt I x '' s ∈ 𝓝 (extChartAt I x x) := by
-  rw [extChartAt]
-  exact extend_image_nhd_mem_nhds_of_boundaryless _ (mem_chart_source H x) hx
-
-theorem extChartAt_target_mem_nhdsWithin' {x y : M} (hy : y ∈ (extChartAt I x).source) :
-    (extChartAt I x).target ∈ 𝓝[range I] extChartAt I x y :=
-  extend_target_mem_nhdsWithin _ <| by rwa [← extChartAt_source I]
-
-theorem extChartAt_target_mem_nhdsWithin (x : M) :
-    (extChartAt I x).target ∈ 𝓝[range I] extChartAt I x x :=
-  extChartAt_target_mem_nhdsWithin' (mem_extChartAt_source x)
-
-theorem extChartAt_target_mem_nhdsWithin_of_mem {x : M} {y : E} (hy : y ∈ (extChartAt I x).target) :
-    (extChartAt I x).target ∈ 𝓝[range I] y := by
-  rw [← (extChartAt I x).right_inv hy]
-  apply extChartAt_target_mem_nhdsWithin'
-  exact (extChartAt I x).map_target hy
-
-theorem extChartAt_target_union_compl_range_mem_nhds_of_mem {y : E} {x : M}
-    (hy : y ∈ (extChartAt I x).target) : (extChartAt I x).target ∪ (range I)ᶜ ∈ 𝓝 y := by
-  rw [← nhdsWithin_univ, ← union_compl_self (range I), nhdsWithin_union]
-  exact Filter.union_mem_sup (extChartAt_target_mem_nhdsWithin_of_mem hy) self_mem_nhdsWithin
-
-@[deprecated (since := "2024-11-27")] alias
-extChartAt_target_union_comp_range_mem_nhds_of_mem :=
-extChartAt_target_union_compl_range_mem_nhds_of_mem
-
-/-- If we're boundaryless, `extChartAt` has open target -/
-theorem isOpen_extChartAt_target [I.Boundaryless] (x : M) : IsOpen (extChartAt I x).target := by
-  simp_rw [extChartAt_target, I.range_eq_univ, inter_univ]
-  exact (PartialHomeomorph.open_target _).preimage I.continuous_symm
-
-/-- If we're boundaryless, `(extChartAt I x).target` is a neighborhood of the key point -/
-theorem extChartAt_target_mem_nhds [I.Boundaryless] (x : M) :
-    (extChartAt I x).target ∈ 𝓝 (extChartAt I x x) := by
-  convert extChartAt_target_mem_nhdsWithin x
-  simp only [I.range_eq_univ, nhdsWithin_univ]
-
-/-- If we're boundaryless, `(extChartAt I x).target` is a neighborhood of any of its points -/
-theorem extChartAt_target_mem_nhds' [I.Boundaryless] {x : M} {y : E}
-    (m : y ∈ (extChartAt I x).target) : (extChartAt I x).target ∈ 𝓝 y :=
-  (isOpen_extChartAt_target x).mem_nhds m
-
-theorem extChartAt_target_subset_range (x : M) : (extChartAt I x).target ⊆ range I := by
-  simp only [mfld_simps]
-
-/-- Around the image of a point in the source, the neighborhoods are the same
-within `(extChartAt I x).target` and within `range I`. -/
-theorem nhdsWithin_extChartAt_target_eq' {x y : M} (hy : y ∈ (extChartAt I x).source) :
-    𝓝[(extChartAt I x).target] extChartAt I x y = 𝓝[range I] extChartAt I x y :=
-  nhdsWithin_extend_target_eq _ <| by rwa [← extChartAt_source I]
-
-/-- Around a point in the target, the neighborhoods are the same within `(extChartAt I x).target`
-and within `range I`. -/
-theorem nhdsWithin_extChartAt_target_eq_of_mem {x : M} {z : E} (hz : z ∈ (extChartAt I x).target) :
-    𝓝[(extChartAt I x).target] z = 𝓝[range I] z := by
-  rw [← PartialEquiv.right_inv (extChartAt I x) hz]
-  exact nhdsWithin_extChartAt_target_eq' ((extChartAt I x).map_target hz)
-
-/-- Around the image of the base point, the neighborhoods are the same
-within `(extChartAt I x).target` and within `range I`. -/
-theorem nhdsWithin_extChartAt_target_eq (x : M) :
-    𝓝[(extChartAt I x).target] (extChartAt I x) x = 𝓝[range I] (extChartAt I x) x :=
-  nhdsWithin_extChartAt_target_eq' (mem_extChartAt_source x)
-
-/-- Around the image of a point in the source, `(extChartAt I x).target` and `range I`
-coincide locally. -/
-theorem extChartAt_target_eventuallyEq' {x y : M} (hy : y ∈ (extChartAt I x).source) :
-    (extChartAt I x).target =ᶠ[𝓝 (extChartAt I x y)] range I :=
-  nhdsWithin_eq_iff_eventuallyEq.1 (nhdsWithin_extChartAt_target_eq' hy)
-
-/-- Around a point in the target, `(extChartAt I x).target` and `range I` coincide locally. -/
-theorem extChartAt_target_eventuallyEq_of_mem {x : M} {z : E} (hz : z ∈ (extChartAt I x).target) :
-    (extChartAt I x).target =ᶠ[𝓝 z] range I :=
-  nhdsWithin_eq_iff_eventuallyEq.1 (nhdsWithin_extChartAt_target_eq_of_mem hz)
-
-/-- Around the image of the base point, `(extChartAt I x).target` and `range I` coincide locally. -/
-theorem extChartAt_target_eventuallyEq {x : M} :
-    (extChartAt I x).target =ᶠ[𝓝 (extChartAt I x x)] range I :=
-  nhdsWithin_eq_iff_eventuallyEq.1 (nhdsWithin_extChartAt_target_eq x)
-
-theorem continuousAt_extChartAt_symm'' {x : M} {y : E} (h : y ∈ (extChartAt I x).target) :
-    ContinuousAt (extChartAt I x).symm y :=
-  continuousAt_extend_symm' _ h
-
-theorem continuousAt_extChartAt_symm' {x x' : M} (h : x' ∈ (extChartAt I x).source) :
-    ContinuousAt (extChartAt I x).symm (extChartAt I x x') :=
-  continuousAt_extChartAt_symm'' <| (extChartAt I x).map_source h
-
-theorem continuousAt_extChartAt_symm (x : M) :
-    ContinuousAt (extChartAt I x).symm ((extChartAt I x) x) :=
-  continuousAt_extChartAt_symm' (mem_extChartAt_source x)
-
-theorem continuousOn_extChartAt_symm (x : M) :
-    ContinuousOn (extChartAt I x).symm (extChartAt I x).target :=
-  fun _y hy => (continuousAt_extChartAt_symm'' hy).continuousWithinAt
-
-lemma extChartAt_target_subset_closure_interior {x : M} :
-    (extChartAt I x).target ⊆ closure (interior (extChartAt I x).target) := by
-  intro y hy
-  rw [mem_closure_iff_nhds]
-  intro t ht
-  have A : t ∩ ((extChartAt I x).target ∪ (range I)ᶜ) ∈ 𝓝 y :=
-    inter_mem ht (extChartAt_target_union_compl_range_mem_nhds_of_mem hy)
-  have B : y ∈ closure (interior (range I)) := by
-    apply I.range_subset_closure_interior (extChartAt_target_subset_range x hy)
-  obtain ⟨z, ⟨tz, h'z⟩, hz⟩ :
-      (t ∩ ((extChartAt I x).target ∪ (range ↑I)ᶜ) ∩ interior (range I)).Nonempty :=
-    mem_closure_iff_nhds.1 B _ A
-  refine ⟨z, ⟨tz, ?_⟩⟩
-  have h''z : z ∈ (extChartAt I x).target := by simpa [interior_subset hz] using h'z
-  exact (extChartAt_target_eventuallyEq_of_mem h''z).symm.mem_interior hz
-
-variable (I) in
-theorem interior_extChartAt_target_nonempty (x : M) :
-    (interior (extChartAt I x).target).Nonempty := by
-  by_contra! H
-  have := extChartAt_target_subset_closure_interior (mem_extChartAt_target (I := I) x)
-  simp only [H, closure_empty, mem_empty_iff_false] at this
-
-lemma extChartAt_mem_closure_interior {x₀ x : M}
-    (hx : x ∈ closure (interior s)) (h'x : x ∈ (extChartAt I x₀).source) :
-    extChartAt I x₀ x ∈
-      closure (interior ((extChartAt I x₀).symm ⁻¹' s ∩ (extChartAt I x₀).target)) := by
-  simp_rw [mem_closure_iff, interior_inter, ← inter_assoc]
-  intro o o_open ho
-  obtain ⟨y, ⟨yo, hy⟩, ys⟩ :
-      ((extChartAt I x₀) ⁻¹' o ∩ (extChartAt I x₀).source ∩ interior s).Nonempty := by
-    have : (extChartAt I x₀) ⁻¹' o ∈ 𝓝 x := by
-      apply (continuousAt_extChartAt' h'x).preimage_mem_nhds (o_open.mem_nhds ho)
-    refine (mem_closure_iff_nhds.1 hx) _ (inter_mem this ?_)
-    apply (isOpen_extChartAt_source x₀).mem_nhds h'x
-  have A : interior (↑(extChartAt I x₀).symm ⁻¹' s) ∈ 𝓝 (extChartAt I x₀ y) := by
-    simp only [interior_mem_nhds]
-    apply (continuousAt_extChartAt_symm' hy).preimage_mem_nhds
-    simp only [hy, PartialEquiv.left_inv]
-    exact mem_interior_iff_mem_nhds.mp ys
-  have B : (extChartAt I x₀) y ∈ closure (interior (extChartAt I x₀).target) := by
-    apply extChartAt_target_subset_closure_interior (x := x₀)
-    exact (extChartAt I x₀).map_source hy
-  exact mem_closure_iff_nhds.1 B _ (inter_mem (o_open.mem_nhds yo) A)
-
-theorem isOpen_extChartAt_preimage' (x : M) {s : Set E} (hs : IsOpen s) :
-    IsOpen ((extChartAt I x).source ∩ extChartAt I x ⁻¹' s) :=
-  isOpen_extend_preimage' _ hs
-
-theorem isOpen_extChartAt_preimage (x : M) {s : Set E} (hs : IsOpen s) :
-    IsOpen ((chartAt H x).source ∩ extChartAt I x ⁻¹' s) := by
-  rw [← extChartAt_source I]
-  exact isOpen_extChartAt_preimage' x hs
-
-theorem map_extChartAt_nhdsWithin_eq_image' {x y : M} (hy : y ∈ (extChartAt I x).source) :
-    map (extChartAt I x) (𝓝[s] y) =
-      𝓝[extChartAt I x '' ((extChartAt I x).source ∩ s)] extChartAt I x y :=
-  map_extend_nhdsWithin_eq_image _ <| by rwa [← extChartAt_source I]
-
-theorem map_extChartAt_nhdsWithin_eq_image (x : M) :
-    map (extChartAt I x) (𝓝[s] x) =
-      𝓝[extChartAt I x '' ((extChartAt I x).source ∩ s)] extChartAt I x x :=
-  map_extChartAt_nhdsWithin_eq_image' (mem_extChartAt_source x)
-
-theorem map_extChartAt_nhdsWithin' {x y : M} (hy : y ∈ (extChartAt I x).source) :
-    map (extChartAt I x) (𝓝[s] y) = 𝓝[(extChartAt I x).symm ⁻¹' s ∩ range I] extChartAt I x y :=
-  map_extend_nhdsWithin _ <| by rwa [← extChartAt_source I]
-
-theorem map_extChartAt_nhdsWithin (x : M) :
-    map (extChartAt I x) (𝓝[s] x) = 𝓝[(extChartAt I x).symm ⁻¹' s ∩ range I] extChartAt I x x :=
-  map_extChartAt_nhdsWithin' (mem_extChartAt_source x)
-
-theorem map_extChartAt_symm_nhdsWithin' {x y : M} (hy : y ∈ (extChartAt I x).source) :
-    map (extChartAt I x).symm (𝓝[(extChartAt I x).symm ⁻¹' s ∩ range I] extChartAt I x y) =
-      𝓝[s] y :=
-  map_extend_symm_nhdsWithin _ <| by rwa [← extChartAt_source I]
-
-theorem map_extChartAt_symm_nhdsWithin_range' {x y : M} (hy : y ∈ (extChartAt I x).source) :
-    map (extChartAt I x).symm (𝓝[range I] extChartAt I x y) = 𝓝 y :=
-  map_extend_symm_nhdsWithin_range _ <| by rwa [← extChartAt_source I]
-
-theorem map_extChartAt_symm_nhdsWithin (x : M) :
-    map (extChartAt I x).symm (𝓝[(extChartAt I x).symm ⁻¹' s ∩ range I] extChartAt I x x) =
-      𝓝[s] x :=
-  map_extChartAt_symm_nhdsWithin' (mem_extChartAt_source x)
-
-theorem map_extChartAt_symm_nhdsWithin_range (x : M) :
-    map (extChartAt I x).symm (𝓝[range I] extChartAt I x x) = 𝓝 x :=
-  map_extChartAt_symm_nhdsWithin_range' (mem_extChartAt_source x)
-
-/-- Technical lemma ensuring that the preimage under an extended chart of a neighborhood of a point
-in the source is a neighborhood of the preimage, within a set. -/
-theorem extChartAt_preimage_mem_nhdsWithin' {x x' : M} (h : x' ∈ (extChartAt I x).source)
-    (ht : t ∈ 𝓝[s] x') :
-    (extChartAt I x).symm ⁻¹' t ∈ 𝓝[(extChartAt I x).symm ⁻¹' s ∩ range I] (extChartAt I x) x' := by
-  rwa [← map_extChartAt_symm_nhdsWithin' h, mem_map] at ht
-
-/-- Technical lemma ensuring that the preimage under an extended chart of a neighborhood of the
-base point is a neighborhood of the preimage, within a set. -/
-theorem extChartAt_preimage_mem_nhdsWithin {x : M} (ht : t ∈ 𝓝[s] x) :
-    (extChartAt I x).symm ⁻¹' t ∈ 𝓝[(extChartAt I x).symm ⁻¹' s ∩ range I] (extChartAt I x) x :=
-  extChartAt_preimage_mem_nhdsWithin' (mem_extChartAt_source x) ht
-
-theorem extChartAt_preimage_mem_nhds' {x x' : M} (h : x' ∈ (extChartAt I x).source)
-    (ht : t ∈ 𝓝 x') : (extChartAt I x).symm ⁻¹' t ∈ 𝓝 (extChartAt I x x') :=
-  extend_preimage_mem_nhds _ (by rwa [← extChartAt_source I]) ht
-
-/-- Technical lemma ensuring that the preimage under an extended chart of a neighborhood of a point
-is a neighborhood of the preimage. -/
-theorem extChartAt_preimage_mem_nhds {x : M} (ht : t ∈ 𝓝 x) :
-    (extChartAt I x).symm ⁻¹' t ∈ 𝓝 ((extChartAt I x) x) := by
-  apply (continuousAt_extChartAt_symm x).preimage_mem_nhds
-  rwa [(extChartAt I x).left_inv (mem_extChartAt_source _)]
-
-/-- Technical lemma to rewrite suitably the preimage of an intersection under an extended chart, to
-bring it into a convenient form to apply derivative lemmas. -/
-theorem extChartAt_preimage_inter_eq (x : M) :
-    (extChartAt I x).symm ⁻¹' (s ∩ t) ∩ range I =
-      (extChartAt I x).symm ⁻¹' s ∩ range I ∩ (extChartAt I x).symm ⁻¹' t := by
-  mfld_set_tac
-
-theorem ContinuousWithinAt.nhdsWithin_extChartAt_symm_preimage_inter_range
-    {f : M → M'} {x : M} (hc : ContinuousWithinAt f s x) :
-    𝓝[(extChartAt I x).symm ⁻¹' s ∩ range I] (extChartAt I x x) =
-      𝓝[(extChartAt I x).target ∩
-        (extChartAt I x).symm ⁻¹' (s ∩ f ⁻¹' (extChartAt I' (f x)).source)] (extChartAt I x x) := by
-  rw [← (extChartAt I x).image_source_inter_eq', ← map_extChartAt_nhdsWithin_eq_image,
-    ← map_extChartAt_nhdsWithin, nhdsWithin_inter_of_mem']
-  exact hc (extChartAt_source_mem_nhds _)
-
-theorem ContinuousWithinAt.extChartAt_symm_preimage_inter_range_eventuallyEq
-    {f : M → M'} {x : M} (hc : ContinuousWithinAt f s x) :
-    ((extChartAt I x).symm ⁻¹' s ∩ range I : Set E) =ᶠ[𝓝 (extChartAt I x x)]
-      ((extChartAt I x).target ∩
-        (extChartAt I x).symm ⁻¹' (s ∩ f ⁻¹' (extChartAt I' (f x)).source) : Set E) := by
-  rw [← nhdsWithin_eq_iff_eventuallyEq]
-  exact hc.nhdsWithin_extChartAt_symm_preimage_inter_range
-
-/-! We use the name `ext_coord_change` for `(extChartAt I x').symm ≫ extChartAt I x`. -/
-
-theorem ext_coord_change_source (x x' : M) :
-    ((extChartAt I x').symm ≫ extChartAt I x).source =
-      I '' ((chartAt H x').symm ≫ₕ chartAt H x).source :=
-  extend_coord_change_source _ _
-
-open IsManifold
-
-theorem contDiffOn_ext_coord_change [IsManifold I n M] (x x' : M) :
-    ContDiffOn 𝕜 n (extChartAt I x ∘ (extChartAt I x').symm)
-      ((extChartAt I x').symm ≫ extChartAt I x).source :=
-  contDiffOn_extend_coord_change (chart_mem_maximalAtlas x) (chart_mem_maximalAtlas x')
-
-theorem contDiffWithinAt_ext_coord_change [IsManifold I n M] (x x' : M) {y : E}
-    (hy : y ∈ ((extChartAt I x').symm ≫ extChartAt I x).source) :
-    ContDiffWithinAt 𝕜 n (extChartAt I x ∘ (extChartAt I x').symm) (range I) y :=
-  contDiffWithinAt_extend_coord_change (chart_mem_maximalAtlas x) (chart_mem_maximalAtlas x') hy
-
-variable (I I') in
-/-- Conjugating a function to write it in the preferred charts around `x`.
-The manifold derivative of `f` will just be the derivative of this conjugated function. -/
-@[simp, mfld_simps]
-def writtenInExtChartAt (x : M) (f : M → M') : E → E' :=
-  extChartAt I' (f x) ∘ f ∘ (extChartAt I x).symm
-
-theorem writtenInExtChartAt_chartAt {x : M} {y : E} (h : y ∈ (extChartAt I x).target) :
-    writtenInExtChartAt I I x (chartAt H x) y = y := by simp_all only [mfld_simps]
-
-theorem writtenInExtChartAt_chartAt_symm {x : M} {y : E} (h : y ∈ (extChartAt I x).target) :
-    writtenInExtChartAt I I (chartAt H x x) (chartAt H x).symm y = y := by
-  simp_all only [mfld_simps]
-
-theorem writtenInExtChartAt_extChartAt {x : M} {y : E} (h : y ∈ (extChartAt I x).target) :
-    writtenInExtChartAt I 𝓘(𝕜, E) x (extChartAt I x) y = y := by
-  simp_all only [mfld_simps]
-
-theorem writtenInExtChartAt_extChartAt_symm {x : M} {y : E} (h : y ∈ (extChartAt I x).target) :
-    writtenInExtChartAt 𝓘(𝕜, E) I (extChartAt I x x) (extChartAt I x).symm y = y := by
-  simp_all only [mfld_simps]
-
-variable (𝕜)
-
-theorem extChartAt_self_eq {x : H} : ⇑(extChartAt I x) = I :=
-  rfl
-
-theorem extChartAt_self_apply {x y : H} : extChartAt I x y = I y :=
-  rfl
-
-/-- In the case of the manifold structure on a vector space, the extended charts are just the
-identity. -/
-theorem extChartAt_model_space_eq_id (x : E) : extChartAt 𝓘(𝕜, E) x = PartialEquiv.refl E := by
-  simp only [mfld_simps]
-
-theorem ext_chart_model_space_apply {x y : E} : extChartAt 𝓘(𝕜, E) x y = y :=
-  rfl
-
-variable {𝕜}
-
-theorem extChartAt_prod (x : M × M') :
-    extChartAt (I.prod I') x = (extChartAt I x.1).prod (extChartAt I' x.2) := by
-  simp only [mfld_simps]
-  -- Porting note: `simp` can't use `PartialEquiv.prod_trans` here because of a type
-  -- synonym
-  rw [PartialEquiv.prod_trans]
-
-theorem extChartAt_comp [ChartedSpace H H'] (x : M') :
-    (letI := ChartedSpace.comp H H' M'; extChartAt I x) =
-      (chartAt H' x).toPartialEquiv ≫ extChartAt I (chartAt H' x x) :=
-  PartialEquiv.trans_assoc ..
-
-theorem writtenInExtChartAt_chartAt_comp [ChartedSpace H H'] (x : M') {y}
-    (hy : y ∈ letI := ChartedSpace.comp H H' M'; (extChartAt I x).target) :
-    (letI := ChartedSpace.comp H H' M'; writtenInExtChartAt I I x (chartAt H' x) y) = y := by
-  letI := ChartedSpace.comp H H' M'
-  simp_all only [mfld_simps, chartAt_comp]
-
-theorem writtenInExtChartAt_chartAt_symm_comp [ChartedSpace H H'] (x : M') {y}
-    (hy : y ∈ letI := ChartedSpace.comp H H' M'; (extChartAt I x).target) :
-    ( letI := ChartedSpace.comp H H' M'
-      writtenInExtChartAt I I (chartAt H' x x) (chartAt H' x).symm y) = y := by
-  letI := ChartedSpace.comp H H' M'
-  simp_all only [mfld_simps, chartAt_comp]
-
-end ExtendedCharts
-
-section Topology
-
--- Let `M` be a topological manifold over the field 𝕜.
-variable
-  {E : Type*} {𝕜 : Type*} [NontriviallyNormedField 𝕜]
-  [NormedAddCommGroup E] [NormedSpace 𝕜 E] {H : Type*} [TopologicalSpace H]
-  {M : Type*} [TopologicalSpace M] [ChartedSpace H M]
-
-/-- A finite-dimensional manifold modelled on a locally compact field
-  (such as ℝ, ℂ or the `p`-adic numbers) is locally compact. -/
-lemma Manifold.locallyCompact_of_finiteDimensional
-    (I : ModelWithCorners 𝕜 E H) [LocallyCompactSpace 𝕜] [FiniteDimensional 𝕜 E] :
-    LocallyCompactSpace M := by
-  have : ProperSpace E := FiniteDimensional.proper 𝕜 E
-  have : LocallyCompactSpace H := I.locallyCompactSpace
-  exact ChartedSpace.locallyCompactSpace H M
-
-variable (M)
-
-/-- A locally compact manifold must be modelled on a locally compact space. -/
-lemma LocallyCompactSpace.of_locallyCompact_manifold (I : ModelWithCorners 𝕜 E H)
-    [h : Nonempty M] [LocallyCompactSpace M] :
-    LocallyCompactSpace E := by
-  rcases h with ⟨x⟩
-  obtain ⟨y, hy⟩ := interior_extChartAt_target_nonempty I x
-  have h'y : y ∈ (extChartAt I x).target := interior_subset hy
-  obtain ⟨s, hmem, hss, hcom⟩ :=
-    LocallyCompactSpace.local_compact_nhds ((extChartAt I x).symm y) (extChartAt I x).source
-      ((isOpen_extChartAt_source x).mem_nhds ((extChartAt I x).map_target h'y))
-  have : IsCompact <| (extChartAt I x) '' s :=
-    hcom.image_of_continuousOn <| (continuousOn_extChartAt x).mono hss
-  apply this.locallyCompactSpace_of_mem_nhds_of_addGroup (x := y)
-  rw [← (extChartAt I x).right_inv h'y]
-  apply extChartAt_image_nhd_mem_nhds_of_mem_interior_range
-    (PartialEquiv.map_target (extChartAt I x) h'y) _ hmem
-  simp only [(extChartAt I x).right_inv h'y]
-  exact interior_mono (extChartAt_target_subset_range x) hy
-
-/-- Riesz's theorem applied to manifolds: a locally compact manifolds must be modelled on a
-  finite-dimensional space. This is the converse to
-  `Manifold.locallyCompact_of_finiteDimensional`. -/
-theorem FiniteDimensional.of_locallyCompact_manifold
-    [CompleteSpace 𝕜] (I : ModelWithCorners 𝕜 E H) [Nonempty M] [LocallyCompactSpace M] :
-    FiniteDimensional 𝕜 E := by
-  have := LocallyCompactSpace.of_locallyCompact_manifold M I
-  exact FiniteDimensional.of_locallyCompactSpace 𝕜
-
-end Topology
-
-=======
->>>>>>> bb2bafa0
 section TangentSpace
 
 /- We define the tangent space to `M` modelled on `I : ModelWithCorners 𝕜 E H` as a type synonym
