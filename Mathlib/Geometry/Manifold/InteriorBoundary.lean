/-
Copyright (c) 2023 Michael Rothgang. All rights reserved.
Released under Apache 2.0 license as described in the file LICENSE.
Authors: Michael Rothgang
-/

import Mathlib.Geometry.Manifold.IsManifold

/-!
# Interior and boundary of a manifold
Define the interior and boundary of a manifold.

## Main definitions
- **IsInteriorPoint x**: `p ∈ M` is an interior point if, for `φ` being the preferred chart at `x`,
 `φ x` is an interior point of `φ.target`.
- **IsBoundaryPoint x**: `p ∈ M` is a boundary point if, `(extChartAt I x) x ∈ frontier (range I)`.
- **interior I M** is the **interior** of `M`, the set of its interior points.
- **boundary I M** is the **boundary** of `M`, the set of its boundary points.

## Main results
- `ModelWithCorners.univ_eq_interior_union_boundary`: `M` is the union of its interior and boundary
- `ModelWithCorners.interior_boundary_disjoint`: interior and boundary of `M` are disjoint
- `BoundarylessManifold.isInteriorPoint`: if `M` is boundaryless, every point is an interior point
<<<<<<< HEAD
- `ModelWithCorners.Boundaryless.boundary_eq_empty` and `of_boundary_eq_empty}`:
=======
- `ModelWithCorners.Boundaryless.boundary_eq_empty` and `of_boundary_eq_empty`:
>>>>>>> 3f9f891a
`M` is boundaryless if and only if its boundary is empty
- `ModelWithCorners.interior_prod`: the interior of `M × N` is the product of the interiors
of `M` and `N`.
- `ModelWithCorners.boundary_prod`: the boundary of `M × N` is `∂M × N ∪ (M × ∂N)`.
- `ModelWithCorners.BoundarylessManifold.prod`: if `M` and `N` are boundaryless, so is `M × N`
<<<<<<< HEAD
=======

- `ModelWithCorners.interior_disjointUnion`: the interior of a disjoint union `M ⊔ M'`
  is the union of the interior of `M` and `M'`
- `ModelWithCorners.boundary_disjointUnion`: the boundary of a disjoint union `M ⊔ M'`
  is the union of the boundaries of `M` and `M'`
- `ModelWithCorners.boundaryless_disjointUnion`: if `M` and `M'` are boundaryless,
  so is their disjoint union `M ⊔ M'`
>>>>>>> 3f9f891a

## Tags
manifold, interior, boundary

## TODO
- `x` is an interior point iff *any* chart around `x` maps it to `interior (range I)`;
similarly for the boundary.
- the interior of `M` is open, hence the boundary is closed (and nowhere dense)
  In finite dimensions, this requires e.g. the homology of spheres.
- the interior of `M` is a manifold without boundary
- `boundary M` is a submanifold (possibly with boundary and corners):
follows from the corresponding statement for the model with corners `I`;
this requires a definition of submanifolds
- if `M` is finite-dimensional, its boundary has measure zero

-/

open Set
open scoped Topology

-- Let `M` be a manifold with corners over the pair `(E, H)`.
variable {𝕜 : Type*} [NontriviallyNormedField 𝕜]
  {E : Type*} [NormedAddCommGroup E] [NormedSpace 𝕜 E]
  {H : Type*} [TopologicalSpace H] {I : ModelWithCorners 𝕜 E H}
  {M : Type*} [TopologicalSpace M] [ChartedSpace H M]

namespace ModelWithCorners

variable (I) in
/-- `p ∈ M` is an interior point of a manifold `M` iff its image in the extended chart
lies in the interior of the model space. -/
def IsInteriorPoint (x : M) := extChartAt I x x ∈ interior (range I)

variable (I) in
/-- `p ∈ M` is a boundary point of a manifold `M` iff its image in the extended chart
lies on the boundary of the model space. -/
def IsBoundaryPoint (x : M) := extChartAt I x x ∈ frontier (range I)

variable (M) in
/-- The **interior** of a manifold `M` is the set of its interior points. -/
protected def interior : Set M := { x : M | I.IsInteriorPoint x }

lemma isInteriorPoint_iff {x : M} :
    I.IsInteriorPoint x ↔ extChartAt I x x ∈ interior (extChartAt I x).target :=
  ⟨fun h ↦ (chartAt H x).mem_interior_extend_target (mem_chart_target H x) h,
    fun h ↦ PartialHomeomorph.interior_extend_target_subset_interior_range _ h⟩

variable (M) in
/-- The **boundary** of a manifold `M` is the set of its boundary points. -/
protected def boundary : Set M := { x : M | I.IsBoundaryPoint x }

lemma isBoundaryPoint_iff {x : M} : I.IsBoundaryPoint x ↔ extChartAt I x x ∈ frontier (range I) :=
  Iff.rfl

/-- Every point is either an interior or a boundary point. -/
lemma isInteriorPoint_or_isBoundaryPoint (x : M) : I.IsInteriorPoint x ∨ I.IsBoundaryPoint x := by
  rw [IsInteriorPoint, or_iff_not_imp_left, I.isBoundaryPoint_iff, ← closure_diff_interior,
    I.isClosed_range.closure_eq, mem_diff]
  exact fun h ↦ ⟨mem_range_self _, h⟩

/-- A manifold decomposes into interior and boundary. -/
lemma interior_union_boundary_eq_univ : (I.interior M) ∪ (I.boundary M) = (univ : Set M) :=
  eq_univ_of_forall fun x => (mem_union _ _ _).mpr (I.isInteriorPoint_or_isBoundaryPoint x)

/-- The interior and boundary of a manifold `M` are disjoint. -/
lemma disjoint_interior_boundary : Disjoint (I.interior M) (I.boundary M) := by
  by_contra h
  -- Choose some x in the intersection of interior and boundary.
  obtain ⟨x, h1, h2⟩ := not_disjoint_iff.mp h
  rw [← mem_empty_iff_false (extChartAt I x x),
    ← disjoint_iff_inter_eq_empty.mp disjoint_interior_frontier, mem_inter_iff]
  exact ⟨h1, h2⟩

lemma isInteriorPoint_iff_not_isBoundaryPoint (x : M) :
    I.IsInteriorPoint x ↔ ¬I.IsBoundaryPoint x := by
  refine ⟨?_,
    by simpa only [or_iff_not_imp_right] using isInteriorPoint_or_isBoundaryPoint x (I := I)⟩
  by_contra! h
  rw [← mem_empty_iff_false (extChartAt I x x),
    ← disjoint_iff_inter_eq_empty.mp disjoint_interior_frontier, mem_inter_iff]
  exact h

/-- The boundary is the complement of the interior. -/
lemma compl_interior : (I.interior M)ᶜ = I.boundary M:= by
  apply compl_unique ?_ I.interior_union_boundary_eq_univ
<<<<<<< HEAD
  exact disjoint_iff_inter_eq_empty.mp (I.disjoint_interior_boundary)

/-- The interior is the complement of the boundary. -/
lemma compl_boundary : (I.boundary M)ᶜ = I.interior M:= by
  rw [← compl_interior, compl_compl]

variable {I} in
=======
  exact disjoint_iff_inter_eq_empty.mp I.disjoint_interior_boundary

/-- The interior is the complement of the boundary. -/
lemma compl_boundary : (I.boundary M)ᶜ = I.interior M:= by
  rw [← compl_interior, compl_compl]

>>>>>>> 3f9f891a
lemma _root_.range_mem_nhds_isInteriorPoint {x : M} (h : I.IsInteriorPoint x) :
    range I ∈ 𝓝 (extChartAt I x x) := by
  rw [mem_nhds_iff]
  exact ⟨interior (range I), interior_subset, isOpen_interior, h⟩

/-- Type class for manifold without boundary. This differs from `ModelWithCorners.Boundaryless`,
  which states that the `ModelWithCorners` maps to the whole model vector space. -/
class _root_.BoundarylessManifold {𝕜 : Type*} [NontriviallyNormedField 𝕜]
    {E : Type*} [NormedAddCommGroup E] [NormedSpace 𝕜 E]
    {H : Type*} [TopologicalSpace H] (I : ModelWithCorners 𝕜 E H)
    (M : Type*) [TopologicalSpace M] [ChartedSpace H M] : Prop where
  isInteriorPoint' : ∀ x : M, IsInteriorPoint I x

section Boundaryless
variable [I.Boundaryless]

/-- Boundaryless `ModelWithCorners` implies boundaryless manifold. -/
instance : BoundarylessManifold I M where
  isInteriorPoint' x := by
    let r := ((chartAt H x).isOpen_extend_target (I := I)).interior_eq
    have : extChartAt I x = (chartAt H x).extend I := rfl
    rw [← this] at r
    rw [isInteriorPoint_iff, r]
<<<<<<< HEAD
    exact PartialEquiv.map_source _ (mem_extChartAt_source _ _)
=======
    exact PartialEquiv.map_source _ (mem_extChartAt_source _)
>>>>>>> 3f9f891a

end Boundaryless

section BoundarylessManifold

/-- The empty manifold is boundaryless. -/
instance BoundarylessManifold.of_empty [IsEmpty M] : BoundarylessManifold I M where
  isInteriorPoint' x := (IsEmpty.false x).elim

lemma _root_.BoundarylessManifold.isInteriorPoint {x : M} [BoundarylessManifold I M] :
    IsInteriorPoint I x := BoundarylessManifold.isInteriorPoint' x

/-- If `I` is boundaryless, `M` has full interior. -/
lemma interior_eq_univ [BoundarylessManifold I M] : I.interior M = univ :=
<<<<<<< HEAD
  eq_univ_of_forall fun _ => BoundarylessManifold.isInteriorPoint I
=======
  eq_univ_of_forall fun _ => BoundarylessManifold.isInteriorPoint
>>>>>>> 3f9f891a

/-- Boundaryless manifolds have empty boundary. -/
lemma Boundaryless.boundary_eq_empty [BoundarylessManifold I M] : I.boundary M = ∅ := by
  rw [← I.compl_interior, I.interior_eq_univ, compl_empty_iff]

instance [BoundarylessManifold I M] : IsEmpty (I.boundary M) :=
  isEmpty_coe_sort.mpr Boundaryless.boundary_eq_empty

/-- `M` is boundaryless iff its boundary is empty. -/
lemma Boundaryless.iff_boundary_eq_empty : I.boundary M = ∅ ↔ BoundarylessManifold I M := by
  refine ⟨fun h ↦ { isInteriorPoint' := ?_ }, fun a ↦ boundary_eq_empty⟩
  intro x
  show x ∈ I.interior M
  rw [← compl_interior, compl_empty_iff] at h
  rw [h]
  trivial

/-- Manifolds with empty boundary are boundaryless. -/
lemma Boundaryless.of_boundary_eq_empty (h : I.boundary M = ∅) : BoundarylessManifold I M :=
  (Boundaryless.iff_boundary_eq_empty (I := I)).mp h

/-- `M` is boundaryless iff its boundary is empty. -/
lemma Boundaryless.iff_boundary_eq_empty : I.boundary M = ∅ ↔ BoundarylessManifold I M := by
  refine ⟨fun h ↦ { isInteriorPoint' := ?_ }, fun a ↦ boundary_eq_empty I⟩
  intro x
  show x ∈ I.interior M
  rw [← compl_interior, compl_empty_iff] at h
  rw [h]
  trivial

/-- Manifolds with empty boundary are boundaryless. -/
lemma Boundaryless.of_boundary_eq_empty (h : I.boundary M = ∅) : BoundarylessManifold I M :=
  (Boundaryless.iff_boundary_eq_empty (I := I)).mp h

end BoundarylessManifold

/-! Interior and boundary of the product of two manifolds. -/
section prod

variable
  {E' : Type*} [NormedAddCommGroup E'] [NormedSpace 𝕜 E']
  {H' : Type*} [TopologicalSpace H']
  {N : Type*} [TopologicalSpace N] [ChartedSpace H' N]
  {J : ModelWithCorners 𝕜 E' H'} {x : M} {y : N}

/-- The interior of `M × N` is the product of the interiors of `M` and `N`. -/
lemma interior_prod :
    (I.prod J).interior (M × N) = (I.interior M) ×ˢ (J.interior N) := by
  ext p
  have aux : (interior (range ↑I)) ×ˢ (interior (range J)) = interior (range (I.prod J)) := by
    rw [← interior_prod_eq, ← Set.range_prod_map, modelWithCorners_prod_coe]
  constructor <;> intro hp
  · replace hp : (I.prod J).IsInteriorPoint p := hp
    rw [IsInteriorPoint, ← aux] at hp
    exact hp
  · show (I.prod J).IsInteriorPoint p
    rw [IsInteriorPoint, ← aux, mem_prod]
    obtain h := Set.mem_prod.mp hp
    rw [ModelWithCorners.interior] at h
    exact h

/-- The boundary of `M × N` is `∂M × N ∪ (M × ∂N)`. -/
lemma boundary_prod :
    (I.prod J).boundary (M × N) = Set.prod univ (J.boundary N) ∪ Set.prod (I.boundary M) univ := by
  let h := calc (I.prod J).boundary (M × N)
<<<<<<< HEAD
    _ = ((I.prod J).interior (M × N))ᶜ := (I.prod J).compl_interior.symm
=======
    _ = ((I.prod J).interior (M × N))ᶜ := compl_interior.symm
>>>>>>> 3f9f891a
    _ = ((I.interior M) ×ˢ (J.interior N))ᶜ := by rw [interior_prod]
    _ = (I.interior M)ᶜ ×ˢ univ ∪ univ ×ˢ (J.interior N)ᶜ := by rw [compl_prod_eq_union]
  rw [h, I.compl_interior, J.compl_interior, union_comm]
  rfl

/-- If `M` is boundaryless, `∂(M×N) = M × ∂N`. -/
lemma boundary_of_boundaryless_left [BoundarylessManifold I M] :
    (I.prod J).boundary (M × N) = Set.prod (univ : Set M) (J.boundary N) := by
<<<<<<< HEAD
  rw [boundary_prod, Boundaryless.boundary_eq_empty I]
=======
  rw [boundary_prod, Boundaryless.boundary_eq_empty (I := I)]
>>>>>>> 3f9f891a
  have : Set.prod (∅ : Set M) (univ : Set N) = ∅ := Set.empty_prod
  rw [this, union_empty]

/-- If `N` is boundaryless, `∂(M×N) = ∂M × N`. -/
lemma boundary_of_boundaryless_right [BoundarylessManifold J N] :
    (I.prod J).boundary (M × N) = Set.prod (I.boundary M) (univ : Set N) := by
<<<<<<< HEAD
  rw [boundary_prod, Boundaryless.boundary_eq_empty J]
=======
  rw [boundary_prod, Boundaryless.boundary_eq_empty (I := J)]
>>>>>>> 3f9f891a
  have : Set.prod (univ : Set M) (∅ : Set N) = ∅ := Set.prod_empty
  rw [this, empty_union]

/-- The product of two boundaryless manifolds is boundaryless. -/
instance BoundarylessManifold.prod [BoundarylessManifold I M] [BoundarylessManifold J N] :
    BoundarylessManifold (I.prod J) (M × N) := by
  apply Boundaryless.of_boundary_eq_empty
<<<<<<< HEAD
  simp [boundary_prod, Boundaryless.boundary_eq_empty]
  -- TODO: these are simp lemmas; why does `simp` not apply these on its own?
=======
  simp only [boundary_prod, Boundaryless.boundary_eq_empty, union_empty_iff]
  -- These are simp lemmas, but `simp` does not apply them on its own:
  -- presumably because of the distinction between `Prod` and `ModelProd`
>>>>>>> 3f9f891a
  exact ⟨Set.prod_empty, Set.empty_prod⟩

end prod

<<<<<<< HEAD
=======
section disjointUnion

variable {M' : Type*} [TopologicalSpace M'] [ChartedSpace H M'] {n : WithTop ℕ∞}
  [hM : IsManifold I n M] [hM' : IsManifold I n M']
  [Nonempty M] [Nonempty M'] [Nonempty H]
  {E' : Type*} [NormedAddCommGroup E'] [NormedSpace 𝕜 E'] {H' : Type*} [TopologicalSpace H']
  {J : Type*} {J : ModelWithCorners 𝕜 E' H'}
  {N N' : Type*} [TopologicalSpace N] [TopologicalSpace N'] [ChartedSpace H' N] [ChartedSpace H' N']
  [IsManifold J n N] [IsManifold J n N'] [Nonempty N] [Nonempty N'] [Nonempty H']

open Topology

lemma interiorPoint_inl (x : M) (hx : I.IsInteriorPoint x) :
    I.IsInteriorPoint (.inl x: M ⊕ M') := by
  rw [I.isInteriorPoint_iff, extChartAt, ChartedSpace.sum_chartAt_inl]
  dsimp only [PartialHomeomorph.extend.eq_1, PartialEquiv.trans_target, toPartialEquiv_coe_symm,
    PartialHomeomorph.lift_openEmbedding_target, PartialEquiv.coe_trans, toPartialEquiv_coe,
    PartialHomeomorph.toFun_eq_coe, PartialHomeomorph.lift_openEmbedding_toFun, Function.comp_apply]
  rw [Sum.inl_injective.extend_apply (chartAt H x)]
  simpa [I.isInteriorPoint_iff, extChartAt] using hx

lemma boundaryPoint_inl (x : M) (hx : I.IsBoundaryPoint x) :
    I.IsBoundaryPoint (.inl x: M ⊕ M') := by
  rw [I.isBoundaryPoint_iff, extChartAt, ChartedSpace.sum_chartAt_inl]
  dsimp
  rw [Sum.inl_injective.extend_apply (chartAt H x)]
  simpa [I.isBoundaryPoint_iff, extChartAt] using hx

lemma interiorPoint_inr (x : M') (hx : I.IsInteriorPoint x) :
    I.IsInteriorPoint (.inr x : M ⊕ M') := by
  rw [I.isInteriorPoint_iff, extChartAt, ChartedSpace.sum_chartAt_inr]
  dsimp
  rw [Sum.inr_injective.extend_apply (chartAt H x)]
  simpa [I.isInteriorPoint_iff, extChartAt] using hx

lemma boundaryPoint_inr (x : M') (hx : I.IsBoundaryPoint x) :
    I.IsBoundaryPoint (.inr x : M ⊕ M') := by
  rw [I.isBoundaryPoint_iff, extChartAt, ChartedSpace.sum_chartAt_inr]
  dsimp
  rw [Sum.inr_injective.extend_apply (chartAt H x)]
  simpa [I.isBoundaryPoint_iff, extChartAt] using hx

-- Converse to the previous direction: if `x` were not an interior point,
-- it had to be a boundary point, hence `p` were a boundary point also, contradiction.
lemma isInteriorPoint_disjointUnion_left {p : M ⊕ M'} (hp : I.IsInteriorPoint p)
    (hleft : Sum.isLeft p) : I.IsInteriorPoint (Sum.getLeft p hleft) := by
  by_contra h
  set x := Sum.getLeft p hleft
  rw [isInteriorPoint_iff_not_isBoundaryPoint x, not_not] at h
  rw [isInteriorPoint_iff_not_isBoundaryPoint p] at hp
  have := boundaryPoint_inl (M' := M') x (by tauto)
  rw [← Sum.eq_left_getLeft_of_isLeft hleft] at this
  exact hp this

lemma isInteriorPoint_disjointUnion_right {p : M ⊕ M'} (hp : I.IsInteriorPoint p)
    (hright : Sum.isRight p) : I.IsInteriorPoint (Sum.getRight p hright) := by
  by_contra h
  set x := Sum.getRight p hright
  rw [← mem_empty_iff_false p, ← (disjoint_interior_boundary (I := I)).inter_eq]
  constructor
  · rw [ModelWithCorners.interior, mem_setOf]; exact hp
  · rw [ModelWithCorners.boundary, mem_setOf, Sum.eq_right_getRight_of_isRight hright]
    have := isInteriorPoint_or_isBoundaryPoint (I := I) x
    exact boundaryPoint_inr (M' := M') x (by tauto)

lemma interior_disjointUnion :
    ModelWithCorners.interior (I := I) (M ⊕ M') =
      Sum.inl '' (ModelWithCorners.interior (I := I) M)
      ∪ Sum.inr '' (ModelWithCorners.interior (I := I) M') := by
  ext p
  constructor
  · intro hp
    by_cases h : Sum.isLeft p
    · left
      exact ⟨Sum.getLeft p h, isInteriorPoint_disjointUnion_left hp h, Sum.inl_getLeft p h⟩
    · replace h := Sum.not_isLeft.mp h
      right
      exact ⟨Sum.getRight p h, isInteriorPoint_disjointUnion_right hp h, Sum.inr_getRight p h⟩
  · intro hp
    by_cases h : Sum.isLeft p
    · set x := Sum.getLeft p h with x_eq
      rw [Sum.eq_left_getLeft_of_isLeft h]
      apply interiorPoint_inl x
      have hp : p ∈ Sum.inl '' (ModelWithCorners.interior (I := I) M) := by
        obtain (good | ⟨y, hy, hxy⟩) := hp
        exacts [good, (not_isLeft_and_isRight ⟨h, by rw [← hxy]; exact rfl⟩).elim]
      obtain ⟨x', hx', hx'p⟩ := hp
      simpa [x_eq, ← hx'p, Sum.getLeft_inl]
    · set x := Sum.getRight p (Sum.not_isLeft.mp h) with x_eq
      rw [Sum.eq_right_getRight_of_isRight (Sum.not_isLeft.mp h)]
      apply interiorPoint_inr x
      have hp : p ∈ Sum.inr '' (ModelWithCorners.interior (I := I) M') := by
        obtain (⟨y, hy, hxy⟩ | good) := hp
        exacts [(not_isLeft_and_isRight ⟨by rw [← hxy]; exact rfl, Sum.not_isLeft.mp h⟩).elim, good]
      obtain ⟨x', hx', hx'p⟩ := hp
      simpa [x_eq, ← hx'p, Sum.getRight_inr]

lemma boundary_disjointUnion : ModelWithCorners.boundary (I := I) (M ⊕ M') =
      Sum.inl '' (ModelWithCorners.boundary (I := I) M)
      ∪ Sum.inr '' (ModelWithCorners.boundary (I := I) M') := by
  simp only [← ModelWithCorners.compl_interior, interior_disjointUnion, inl_compl_union_inr_compl]

/-- If `M` and `M'` are boundaryless, so is their disjoint union `M ⊔ M'`. -/
instance boundaryless_disjointUnion
    [hM: BoundarylessManifold I M] [hM': BoundarylessManifold I M'] :
    BoundarylessManifold I (M ⊕ M') := by
  rw [← Boundaryless.iff_boundary_eq_empty] at hM hM' ⊢
  simp [boundary_disjointUnion, hM, hM']

end disjointUnion

>>>>>>> 3f9f891a
end ModelWithCorners<|MERGE_RESOLUTION|>--- conflicted
+++ resolved
@@ -21,18 +21,12 @@
 - `ModelWithCorners.univ_eq_interior_union_boundary`: `M` is the union of its interior and boundary
 - `ModelWithCorners.interior_boundary_disjoint`: interior and boundary of `M` are disjoint
 - `BoundarylessManifold.isInteriorPoint`: if `M` is boundaryless, every point is an interior point
-<<<<<<< HEAD
-- `ModelWithCorners.Boundaryless.boundary_eq_empty` and `of_boundary_eq_empty}`:
-=======
 - `ModelWithCorners.Boundaryless.boundary_eq_empty` and `of_boundary_eq_empty`:
->>>>>>> 3f9f891a
 `M` is boundaryless if and only if its boundary is empty
 - `ModelWithCorners.interior_prod`: the interior of `M × N` is the product of the interiors
 of `M` and `N`.
 - `ModelWithCorners.boundary_prod`: the boundary of `M × N` is `∂M × N ∪ (M × ∂N)`.
 - `ModelWithCorners.BoundarylessManifold.prod`: if `M` and `N` are boundaryless, so is `M × N`
-<<<<<<< HEAD
-=======
 
 - `ModelWithCorners.interior_disjointUnion`: the interior of a disjoint union `M ⊔ M'`
   is the union of the interior of `M` and `M'`
@@ -40,7 +34,6 @@
   is the union of the boundaries of `M` and `M'`
 - `ModelWithCorners.boundaryless_disjointUnion`: if `M` and `M'` are boundaryless,
   so is their disjoint union `M ⊔ M'`
->>>>>>> 3f9f891a
 
 ## Tags
 manifold, interior, boundary
@@ -126,7 +119,6 @@
 /-- The boundary is the complement of the interior. -/
 lemma compl_interior : (I.interior M)ᶜ = I.boundary M:= by
   apply compl_unique ?_ I.interior_union_boundary_eq_univ
-<<<<<<< HEAD
   exact disjoint_iff_inter_eq_empty.mp (I.disjoint_interior_boundary)
 
 /-- The interior is the complement of the boundary. -/
@@ -134,14 +126,6 @@
   rw [← compl_interior, compl_compl]
 
 variable {I} in
-=======
-  exact disjoint_iff_inter_eq_empty.mp I.disjoint_interior_boundary
-
-/-- The interior is the complement of the boundary. -/
-lemma compl_boundary : (I.boundary M)ᶜ = I.interior M:= by
-  rw [← compl_interior, compl_compl]
-
->>>>>>> 3f9f891a
 lemma _root_.range_mem_nhds_isInteriorPoint {x : M} (h : I.IsInteriorPoint x) :
     range I ∈ 𝓝 (extChartAt I x x) := by
   rw [mem_nhds_iff]
@@ -165,11 +149,7 @@
     have : extChartAt I x = (chartAt H x).extend I := rfl
     rw [← this] at r
     rw [isInteriorPoint_iff, r]
-<<<<<<< HEAD
-    exact PartialEquiv.map_source _ (mem_extChartAt_source _ _)
-=======
     exact PartialEquiv.map_source _ (mem_extChartAt_source _)
->>>>>>> 3f9f891a
 
 end Boundaryless
 
@@ -184,31 +164,14 @@
 
 /-- If `I` is boundaryless, `M` has full interior. -/
 lemma interior_eq_univ [BoundarylessManifold I M] : I.interior M = univ :=
-<<<<<<< HEAD
-  eq_univ_of_forall fun _ => BoundarylessManifold.isInteriorPoint I
-=======
   eq_univ_of_forall fun _ => BoundarylessManifold.isInteriorPoint
->>>>>>> 3f9f891a
 
 /-- Boundaryless manifolds have empty boundary. -/
 lemma Boundaryless.boundary_eq_empty [BoundarylessManifold I M] : I.boundary M = ∅ := by
   rw [← I.compl_interior, I.interior_eq_univ, compl_empty_iff]
 
 instance [BoundarylessManifold I M] : IsEmpty (I.boundary M) :=
-  isEmpty_coe_sort.mpr Boundaryless.boundary_eq_empty
-
-/-- `M` is boundaryless iff its boundary is empty. -/
-lemma Boundaryless.iff_boundary_eq_empty : I.boundary M = ∅ ↔ BoundarylessManifold I M := by
-  refine ⟨fun h ↦ { isInteriorPoint' := ?_ }, fun a ↦ boundary_eq_empty⟩
-  intro x
-  show x ∈ I.interior M
-  rw [← compl_interior, compl_empty_iff] at h
-  rw [h]
-  trivial
-
-/-- Manifolds with empty boundary are boundaryless. -/
-lemma Boundaryless.of_boundary_eq_empty (h : I.boundary M = ∅) : BoundarylessManifold I M :=
-  (Boundaryless.iff_boundary_eq_empty (I := I)).mp h
+  isEmpty_coe_sort.mpr (Boundaryless.boundary_eq_empty I)
 
 /-- `M` is boundaryless iff its boundary is empty. -/
 lemma Boundaryless.iff_boundary_eq_empty : I.boundary M = ∅ ↔ BoundarylessManifold I M := by
@@ -254,11 +217,7 @@
 lemma boundary_prod :
     (I.prod J).boundary (M × N) = Set.prod univ (J.boundary N) ∪ Set.prod (I.boundary M) univ := by
   let h := calc (I.prod J).boundary (M × N)
-<<<<<<< HEAD
     _ = ((I.prod J).interior (M × N))ᶜ := (I.prod J).compl_interior.symm
-=======
-    _ = ((I.prod J).interior (M × N))ᶜ := compl_interior.symm
->>>>>>> 3f9f891a
     _ = ((I.interior M) ×ˢ (J.interior N))ᶜ := by rw [interior_prod]
     _ = (I.interior M)ᶜ ×ˢ univ ∪ univ ×ˢ (J.interior N)ᶜ := by rw [compl_prod_eq_union]
   rw [h, I.compl_interior, J.compl_interior, union_comm]
@@ -267,22 +226,14 @@
 /-- If `M` is boundaryless, `∂(M×N) = M × ∂N`. -/
 lemma boundary_of_boundaryless_left [BoundarylessManifold I M] :
     (I.prod J).boundary (M × N) = Set.prod (univ : Set M) (J.boundary N) := by
-<<<<<<< HEAD
-  rw [boundary_prod, Boundaryless.boundary_eq_empty I]
-=======
   rw [boundary_prod, Boundaryless.boundary_eq_empty (I := I)]
->>>>>>> 3f9f891a
   have : Set.prod (∅ : Set M) (univ : Set N) = ∅ := Set.empty_prod
   rw [this, union_empty]
 
 /-- If `N` is boundaryless, `∂(M×N) = ∂M × N`. -/
 lemma boundary_of_boundaryless_right [BoundarylessManifold J N] :
     (I.prod J).boundary (M × N) = Set.prod (I.boundary M) (univ : Set N) := by
-<<<<<<< HEAD
-  rw [boundary_prod, Boundaryless.boundary_eq_empty J]
-=======
   rw [boundary_prod, Boundaryless.boundary_eq_empty (I := J)]
->>>>>>> 3f9f891a
   have : Set.prod (univ : Set M) (∅ : Set N) = ∅ := Set.prod_empty
   rw [this, empty_union]
 
@@ -290,20 +241,13 @@
 instance BoundarylessManifold.prod [BoundarylessManifold I M] [BoundarylessManifold J N] :
     BoundarylessManifold (I.prod J) (M × N) := by
   apply Boundaryless.of_boundary_eq_empty
-<<<<<<< HEAD
-  simp [boundary_prod, Boundaryless.boundary_eq_empty]
-  -- TODO: these are simp lemmas; why does `simp` not apply these on its own?
-=======
   simp only [boundary_prod, Boundaryless.boundary_eq_empty, union_empty_iff]
   -- These are simp lemmas, but `simp` does not apply them on its own:
   -- presumably because of the distinction between `Prod` and `ModelProd`
->>>>>>> 3f9f891a
   exact ⟨Set.prod_empty, Set.empty_prod⟩
 
 end prod
 
-<<<<<<< HEAD
-=======
 section disjointUnion
 
 variable {M' : Type*} [TopologicalSpace M'] [ChartedSpace H M'] {n : WithTop ℕ∞}
@@ -415,5 +359,4 @@
 
 end disjointUnion
 
->>>>>>> 3f9f891a
 end ModelWithCorners