--- conflicted
+++ resolved
@@ -47,11 +47,7 @@
     exact ⟨neg_lt_zero.mpr hpos, by positivity⟩
   · apply Ioo_subset_Ioo <;> linarith
 
-<<<<<<< HEAD
-@[deprecated (since := "2025-06-29")] alias eqOn_of_isIntegralCurveOn_Ioo :=
-=======
 @[deprecated (since := "2025-08-12")] alias eqOn_of_isIntegralCurveOn_Ioo :=
->>>>>>> 3887a9b6
   eqOn_of_isMIntegralCurveOn_Ioo
 
 /-- For a family of integral curves `γ : ℝ → ℝ → M` with the same starting point `γ 0 = x` such that
@@ -68,11 +64,7 @@
   · exact eqOn_of_isMIntegralCurveOn_Ioo hv γ hγx hγ
       (neg_lt_self_iff.mp <| lt_trans ht.1 ht.2) (not_lt.mp hlt) ht |>.symm
 
-<<<<<<< HEAD
-@[deprecated (since := "2025-06-29")] alias eqOn_abs_add_one_of_isIntegralCurveOn_Ioo :=
-=======
 @[deprecated (since := "2025-08-12")] alias eqOn_abs_add_one_of_isIntegralCurveOn_Ioo :=
->>>>>>> 3887a9b6
   eqOn_abs_add_one_of_isMIntegralCurveOn_Ioo
 
 /-- For a family of integral curves `γ : ℝ → ℝ → M` with the same starting point `γ 0 = x` such that
@@ -95,11 +87,7 @@
     rw [abs_lt] at this
     exact Ioo_mem_nhds this.1 this.2
 
-<<<<<<< HEAD
-@[deprecated (since := "2025-06-29")] alias
-=======
 @[deprecated (since := "2025-08-12")] alias
->>>>>>> 3887a9b6
   isIntegralCurve_abs_add_one_of_isIntegralCurveOn_Ioo :=
   isMIntegralCurve_abs_add_one_of_isMIntegralCurveOn_Ioo
 
@@ -115,11 +103,7 @@
   exact ⟨fun t ↦ γ (|t| + 1) t, hγx (|0| + 1),
     isMIntegralCurve_abs_add_one_of_isMIntegralCurveOn_Ioo hv γ hγx (fun a _ ↦  hγ a)⟩
 
-<<<<<<< HEAD
-@[deprecated (since := "2025-06-29")] alias
-=======
 @[deprecated (since := "2025-08-12")] alias
->>>>>>> 3887a9b6
   exists_isIntegralCurve_iff_exists_isIntegralCurveOn_Ioo :=
   exists_isMIntegralCurve_iff_exists_isMIntegralCurveOn_Ioo
 
@@ -145,11 +129,7 @@
     (hγ'.mono (Ioo_subset_Ioo (le_max_right ..) (min_le_right ..))) h
   exact ⟨max_lt ht₀.1.1 ht₀.2.1, lt_min ht₀.1.2 ht₀.2.2⟩
 
-<<<<<<< HEAD
-@[deprecated (since := "2025-06-29")] alias eqOn_piecewise_of_isIntegralCurveOn_Ioo :=
-=======
 @[deprecated (since := "2025-08-12")] alias eqOn_piecewise_of_isIntegralCurveOn_Ioo :=
->>>>>>> 3887a9b6
   eqOn_piecewise_of_isMIntegralCurveOn_Ioo
 
 /-- The extension of an integral curve by another integral curve is an integral curve.
@@ -187,11 +167,7 @@
     rw [(isOpen_Ioo.union isOpen_Ioo).nhdsWithin_eq ht']
     exact Ioo_mem_nhds (ht hmem).1 (ht hmem).2
 
-<<<<<<< HEAD
-@[deprecated (since := "2025-06-29")] alias isIntegralCurveOn_piecewise :=
-=======
 @[deprecated (since := "2025-08-12")] alias isIntegralCurveOn_piecewise :=
->>>>>>> 3887a9b6
   isMIntegralCurveOn_piecewise
 
 /-- If there exists `ε > 0` such that the local integral curve at each point `x : M` is defined at
@@ -254,9 +230,5 @@
       ⟨⟨neg_lt_neg hlt, by linarith⟩, ⟨by linarith, by linarith⟩⟩ heq1.symm).mono
     (union_comm _ _ ▸ Ioo_subset_Ioo_union_Ioo (by linarith) (by linarith) le_rfl)
 
-<<<<<<< HEAD
-@[deprecated (since := "2025-06-29")] alias exists_isIntegralCurve_of_isIntegralCurveOn :=
-=======
 @[deprecated (since := "2025-08-12")] alias exists_isIntegralCurve_of_isIntegralCurveOn :=
->>>>>>> 3887a9b6
   exists_isMIntegralCurve_of_isMIntegralCurveOn