/-
Copyright (c) 2025 Winston Yin. All rights reserved.
Released under Apache 2.0 license as described in the file LICENSE.
Authors: Winston Yin
-/
import Mathlib.Geometry.Manifold.MFDeriv.Tangent

/-!
# Integral curves of vector fields on a manifold

Let `M` be a manifold and `v : (x : M) → TangentSpace I x` be a vector field on `M`. An integral
curve of `v` is a function `γ : ℝ → M` such that the derivative of `γ` at `t` equals `v (γ t)`. The
integral curve may only be defined for all `t` within some subset of `ℝ`.

This is the first of a series of files, organised as follows:
* `Mathlib/Geometry/Manifold/IntegralCurve/Basic.lean` (this file): Basic definitions and lemmas
  relating them to each other and to continuity and differentiability
* `Mathlib/Geometry/Manifold/IntegralCurve/Transform.lean`: Lemmas about translating or scaling the
  domain of an integral curve by a constant
* `Mathlib/Geometry/Manifold/IntegralCurve/ExistUnique.lean`: Local existence and uniqueness
  theorems for integral curves

## Main definitions

Let `v : M → TM` be a vector field on `M`, and let `γ : ℝ → M`.
* `IsMIntegralCurve γ v`: `γ t` is tangent to `v (γ t)` for all `t : ℝ`. That is, `γ` is a global
  integral curve of `v`.
* `IsMIntegralCurveOn γ v s`: `γ t` is tangent to `v (γ t)` for all `t ∈ s`, where `s : Set ℝ`.
* `IsMIntegralCurveAt γ v t₀`: `γ t` is tangent to `v (γ t)` for all `t` in some open interval
  around `t₀`. That is, `γ` is a local integral curve of `v`.

For `IsMIntegralCurveOn γ v s` and `IsMIntegralCurveAt γ v t₀`, even though `γ` is defined for all
time, its value outside of the set `s` or a small interval around `t₀` is irrelevant and considered
junk.

These definitions mirror the definitions of `IsIntegralCurve`, `IsIntegralCurveOn`, and
`IsIntegralCurveAt`.

## TODO

* Implement `IsMIntegralCurveWithinAt`.

## Reference

* [Lee, J. M. (2012). _Introduction to Smooth Manifolds_. Springer New York.][lee2012]

## Tags

integral curve, vector field
-/

open scoped Manifold Topology

open Set

variable
  {E : Type*} [NormedAddCommGroup E] [NormedSpace ℝ E]
  {H : Type*} [TopologicalSpace H] {I : ModelWithCorners ℝ E H}
  {M : Type*} [TopologicalSpace M] [ChartedSpace H M]

/-- If `γ : ℝ → M` is $C^1$ on `s : Set ℝ` and `v` is a vector field on `M`,
<<<<<<< HEAD
`IsMIntegralCurveOn γ v s` means `γ t` is tangent to `v (γ t)` for all `t ∈ s`. The value of `γ`
outside of `s` is irrelevant and considered junk. -/
def IsMIntegralCurveOn (γ : ℝ → M) (v : (x : M) → TangentSpace I x) (s : Set ℝ) : Prop :=
=======
`IsIntegralCurveOn γ v s` means `γ t` is tangent to `v (γ t)` within `s` for all `t ∈ s`. The value
of `γ` outside of `s` is irrelevant and considered junk. -/
def IsIntegralCurveOn (γ : ℝ → M) (v : (x : M) → TangentSpace I x) (s : Set ℝ) : Prop :=
>>>>>>> 84a77eea
  ∀ t ∈ s, HasMFDerivWithinAt 𝓘(ℝ, ℝ) I γ s t ((1 : ℝ →L[ℝ] ℝ).smulRight <| v (γ t))

@[deprecated (since := "2025-06-29")] alias IsIntegralCurveOn := IsMIntegralCurveOn

/-- If `v` is a vector field on `M` and `t₀ : ℝ`, `IsMIntegralCurveAt γ v t₀` means `γ : ℝ → M` is a
local integral curve of `v` in a neighbourhood containing `t₀`. The value of `γ` outside of this
<<<<<<< HEAD
interval is irrelevant and considered junk. -/
def IsMIntegralCurveAt (γ : ℝ → M) (v : (x : M) → TangentSpace I x) (t₀ : ℝ) : Prop :=
=======
neighbourhood is irrelevant and considered junk. -/
def IsIntegralCurveAt (γ : ℝ → M) (v : (x : M) → TangentSpace I x) (t₀ : ℝ) : Prop :=
>>>>>>> 84a77eea
  ∀ᶠ t in 𝓝 t₀, HasMFDerivAt 𝓘(ℝ, ℝ) I γ t ((1 : ℝ →L[ℝ] ℝ).smulRight <| v (γ t))

@[deprecated (since := "2025-06-29")] alias IsIntegralCurveAt := IsMIntegralCurveAt

/-- If `v : M → TM` is a vector field on `M`, `IsMIntegralCurve γ v` means `γ : ℝ → M` is a global
integral curve of `v`. That is, `γ t` is tangent to `v (γ t)` for all `t : ℝ`. -/
def IsMIntegralCurve (γ : ℝ → M) (v : (x : M) → TangentSpace I x) : Prop :=
  ∀ t : ℝ, HasMFDerivAt 𝓘(ℝ, ℝ) I γ t ((1 : ℝ →L[ℝ] ℝ).smulRight (v (γ t)))

@[deprecated (since := "2025-06-29")] alias IsIntegralCurve := IsMIntegralCurve

<<<<<<< HEAD
variable {γ γ' : ℝ → M} {v : (x : M) → TangentSpace I x} {s s' : Set ℝ} {t₀ : ℝ}

lemma IsMIntegralCurve.isMIntegralCurveOn (h : IsMIntegralCurve γ v) (s : Set ℝ) :
    IsMIntegralCurveOn γ v s := fun t _ ↦ (h t).hasMFDerivWithinAt

@[deprecated (since := "2025-06-29")] alias IsIntegralCurve.isIntegralCurveOn :=
  IsMIntegralCurve.isMIntegralCurveOn

lemma isMIntegralCurve_iff_isMIntegralCurveOn :
    IsMIntegralCurve γ v ↔ IsMIntegralCurveOn γ v univ :=
  ⟨fun h ↦ h.isMIntegralCurveOn _, fun h t ↦ (h t (mem_univ _)).hasMFDerivAt Filter.univ_mem⟩

@[deprecated (since := "2025-06-29")] alias isIntegralCurve_iff_isIntegralCurveOn :=
  isMIntegralCurve_iff_isMIntegralCurveOn

lemma isMIntegralCurveAt_iff :
    IsMIntegralCurveAt γ v t₀ ↔ ∃ s ∈ 𝓝 t₀, IsMIntegralCurveOn γ v s := by
  constructor
  · intro h
    rw [IsMIntegralCurveAt, Filter.eventually_iff_exists_mem] at h
    obtain ⟨s, hs, h⟩ := h
    exact ⟨s, hs, fun t ht ↦ (h t ht).hasMFDerivWithinAt⟩
  · intro h
    rw [IsMIntegralCurveAt, Filter.eventually_iff_exists_mem]
    obtain ⟨s, hs, h⟩ := h
    rw [mem_nhds_iff] at hs
    obtain ⟨s', h1, h2, h3⟩ := hs
=======
lemma IsIntegralCurve.isIntegralCurveOn (h : IsIntegralCurve γ v) (s : Set ℝ) :
    IsIntegralCurveOn γ v s := fun t _ ↦ (h t).hasMFDerivWithinAt

lemma isIntegralCurve_iff_isIntegralCurveOn : IsIntegralCurve γ v ↔ IsIntegralCurveOn γ v univ :=
  ⟨fun h ↦ h.isIntegralCurveOn _, fun h t ↦ (h t (mem_univ _)).hasMFDerivAt Filter.univ_mem⟩

lemma isIntegralCurveAt_iff :
    IsIntegralCurveAt γ v t₀ ↔ ∃ s ∈ 𝓝 t₀, IsIntegralCurveOn γ v s := by
  constructor
  · intro h
    rw [IsIntegralCurveAt, Filter.eventually_iff_exists_mem] at h
    obtain ⟨s, hs, h⟩ := h
    exact ⟨s, hs, fun t ht ↦ (h t ht).hasMFDerivWithinAt⟩
  · rintro ⟨s, hs, h⟩
    rw [IsIntegralCurveAt, Filter.eventually_iff_exists_mem]
    obtain ⟨s', h1, h2, h3⟩ := mem_nhds_iff.mp hs
>>>>>>> 84a77eea
    refine ⟨s', h2.mem_nhds h3, ?_⟩
    intro t ht
    apply (h t (h1 ht)).hasMFDerivAt
    rw [mem_nhds_iff]
    exact ⟨s', h1, h2, ht⟩
<<<<<<< HEAD

@[deprecated (since := "2025-06-29")] alias isIntegralCurveAt_iff := isMIntegralCurveAt_iff

/-- `γ` is an integral curve for `v` at `t₀` iff `γ` is an integral curve on some interval
containing `t₀`. -/
lemma isMIntegralCurveAt_iff' :
    IsMIntegralCurveAt γ v t₀ ↔ ∃ ε > 0, IsMIntegralCurveOn γ v (Metric.ball t₀ ε) := by
  rw [isMIntegralCurveAt_iff]
=======

/-- `γ` is an integral curve for `v` at `t₀` iff `γ` is an integral curve on some interval
containing `t₀`. -/
lemma isIntegralCurveAt_iff' :
    IsIntegralCurveAt γ v t₀ ↔ ∃ ε > 0, IsIntegralCurveOn γ v (Metric.ball t₀ ε) := by
  rw [isIntegralCurveAt_iff]
>>>>>>> 84a77eea
  constructor
  · intro ⟨s, hs, h⟩
    rw [Metric.mem_nhds_iff] at hs
    obtain ⟨ε, hε, hε'⟩ := hs
<<<<<<< HEAD
    refine ⟨ε, hε, ?_⟩
    intro t ht
    exact (h t (hε' ht)).mono hε'
  · intro ⟨ε, hε, h⟩
    exact ⟨Metric.ball t₀ ε, Metric.ball_mem_nhds _ hε, h⟩

@[deprecated (since := "2025-06-29")] alias isIntegralCurveAt_iff' := isMIntegralCurveAt_iff'

lemma IsMIntegralCurve.isMIntegralCurveAt (h : IsMIntegralCurve γ v) (t : ℝ) :
    IsMIntegralCurveAt γ v t :=
  isMIntegralCurveAt_iff.mpr ⟨univ, Filter.univ_mem, fun t _ ↦ (h t).hasMFDerivWithinAt⟩

@[deprecated (since := "2025-06-29")] alias IsIntegralCurve.isIntegralCurveAt :=
  IsMIntegralCurve.isMIntegralCurveAt

lemma isMIntegralCurve_iff_isMIntegralCurveAt :
    IsMIntegralCurve γ v ↔ ∀ t : ℝ, IsMIntegralCurveAt γ v t :=
  ⟨fun h ↦ h.isMIntegralCurveAt, fun h t ↦ by
    obtain ⟨s, hs, h⟩ := isMIntegralCurveAt_iff.mp (h t)
    exact h t (mem_of_mem_nhds hs) |>.hasMFDerivAt hs⟩

@[deprecated (since := "2025-06-29")] alias isIntegralCurve_iff_isIntegralCurveAt :=
  isMIntegralCurve_iff_isMIntegralCurveAt

lemma IsMIntegralCurveOn.mono (h : IsMIntegralCurveOn γ v s) (hs : s' ⊆ s) :
    IsMIntegralCurveOn γ v s' := fun t ht ↦ (h t (hs ht)).mono hs

@[deprecated (since := "2025-06-29")] alias IsIntegralCurveOn.mono :=
  IsMIntegralCurveOn.mono

lemma IsMIntegralCurveAt.hasMFDerivAt (h : IsMIntegralCurveAt γ v t₀) :
    HasMFDerivAt 𝓘(ℝ, ℝ) I γ t₀ ((1 : ℝ →L[ℝ] ℝ).smulRight (v (γ t₀))) :=
  have ⟨_, hs, h⟩ := isMIntegralCurveAt_iff.mp h
  h t₀ (mem_of_mem_nhds hs) |>.hasMFDerivAt hs

@[deprecated (since := "2025-06-29")] alias IsIntegralCurveAt.hasMFDerivAt :=
  IsMIntegralCurveAt.hasMFDerivAt

lemma IsMIntegralCurveOn.isMIntegralCurveAt (h : IsMIntegralCurveOn γ v s) (hs : s ∈ 𝓝 t₀) :
    IsMIntegralCurveAt γ v t₀ := isMIntegralCurveAt_iff.mpr ⟨s, hs, h⟩

@[deprecated (since := "2025-06-29")] alias IsIntegralCurveOn.isIntegralCurveAt :=
  IsMIntegralCurveOn.isMIntegralCurveAt

/-- If `γ` is an integral curve at each `t ∈ s`, it is an integral curve on `s`. -/
lemma IsMIntegralCurveAt.isMIntegralCurveOn (h : ∀ t ∈ s, IsMIntegralCurveAt γ v t) :
    IsMIntegralCurveOn γ v s := by
  intros t ht
  apply HasMFDerivAt.hasMFDerivWithinAt
  obtain ⟨s', hs', h⟩ := Filter.eventually_iff_exists_mem.mp (h t ht)
  exact h _ (mem_of_mem_nhds hs')

@[deprecated (since := "2025-06-29")] alias IsIntegralCurveAt.isIntegralCurveOn :=
  IsMIntegralCurveAt.isMIntegralCurveOn

lemma isMIntegralCurveOn_iff_isMIntegralCurveAt (hs : IsOpen s) :
    IsMIntegralCurveOn γ v s ↔ ∀ t ∈ s, IsMIntegralCurveAt γ v t :=
  ⟨fun h _ ht ↦ h.isMIntegralCurveAt (hs.mem_nhds ht), IsMIntegralCurveAt.isMIntegralCurveOn⟩
=======
    refine ⟨ε, hε, fun t ht ↦ (h t (hε' ht)).mono hε'⟩
  · intro ⟨ε, hε, h⟩
    exact ⟨Metric.ball t₀ ε, Metric.ball_mem_nhds _ hε, h⟩

lemma IsIntegralCurve.isIntegralCurveAt (h : IsIntegralCurve γ v) (t : ℝ) :
    IsIntegralCurveAt γ v t :=
  isIntegralCurveAt_iff.mpr ⟨univ, Filter.univ_mem, fun t _ ↦ (h t).hasMFDerivWithinAt⟩

lemma isIntegralCurve_iff_isIntegralCurveAt :
    IsIntegralCurve γ v ↔ ∀ t : ℝ, IsIntegralCurveAt γ v t :=
  ⟨fun h ↦ h.isIntegralCurveAt, fun h t ↦ by
    obtain ⟨s, hs, h⟩ := isIntegralCurveAt_iff.mp (h t)
    exact h t (mem_of_mem_nhds hs) |>.hasMFDerivAt hs⟩

lemma IsIntegralCurveOn.mono (h : IsIntegralCurveOn γ v s) (hs : s' ⊆ s) :
    IsIntegralCurveOn γ v s' := fun t ht ↦ (h t (hs ht)).mono hs

lemma IsIntegralCurveAt.hasMFDerivAt (h : IsIntegralCurveAt γ v t₀) :
    HasMFDerivAt 𝓘(ℝ, ℝ) I γ t₀ ((1 : ℝ →L[ℝ] ℝ).smulRight (v (γ t₀))) :=
  have ⟨_, hs, h⟩ := isIntegralCurveAt_iff.mp h
  h t₀ (mem_of_mem_nhds hs) |>.hasMFDerivAt hs
>>>>>>> 84a77eea

@[deprecated (since := "2025-06-29")] alias isIntegralCurveOn_iff_isIntegralCurveAt :=
  isMIntegralCurveOn_iff_isMIntegralCurveAt

<<<<<<< HEAD
lemma IsMIntegralCurveOn.continuousWithinAt (hγ : IsMIntegralCurveOn γ v s) (ht : t₀ ∈ s) :
    ContinuousWithinAt γ s t₀ := (hγ t₀ ht).1
=======
/-- If `γ` is an integral curve at each `t ∈ s`, it is an integral curve on `s`. -/
lemma IsIntegralCurveAt.isIntegralCurveOn (h : ∀ t ∈ s, IsIntegralCurveAt γ v t) :
    IsIntegralCurveOn γ v s := by
  intros t ht
  apply HasMFDerivAt.hasMFDerivWithinAt
  obtain ⟨s', hs', h⟩ := Filter.eventually_iff_exists_mem.mp (h t ht)
  exact h _ (mem_of_mem_nhds hs')
>>>>>>> 84a77eea

@[deprecated (since := "2025-06-29")] alias IsIntegralCurveOn.continuousWithinAt :=
  IsMIntegralCurveOn.continuousWithinAt

<<<<<<< HEAD
lemma IsMIntegralCurveOn.continuousOn (hγ : IsMIntegralCurveOn γ v s) :
    ContinuousOn γ s := fun t ht ↦ (hγ t ht).continuousWithinAt

@[deprecated (since := "2025-06-29")] alias IsIntegralCurveOn.continuousOn :=
  IsMIntegralCurveOn.continuousOn
=======
lemma IsIntegralCurveOn.continuousWithinAt (hγ : IsIntegralCurveOn γ v s) (ht : t₀ ∈ s) :
    ContinuousWithinAt γ s t₀ := (hγ t₀ ht).1

@[deprecated (since := "2025-06-29")] alias IsIntegralCurveOn.continuousAt :=
  IsIntegralCurveOn.continuousWithinAt

lemma IsIntegralCurveOn.continuousOn (hγ : IsIntegralCurveOn γ v s) :
    ContinuousOn γ s := fun t ht ↦ (hγ t ht).continuousWithinAt
>>>>>>> 84a77eea

lemma IsMIntegralCurveAt.continuousAt (hγ : IsMIntegralCurveAt γ v t₀) :
    ContinuousAt γ t₀ :=
<<<<<<< HEAD
  have ⟨_, hs, hγ⟩ := isMIntegralCurveAt_iff.mp hγ
  hγ.continuousWithinAt (mem_of_mem_nhds hs) |>.continuousAt hs

@[deprecated (since := "2025-06-29")] alias IsIntegralCurveAt.continuousAt :=
  IsMIntegralCurveAt.continuousAt

lemma IsMIntegralCurve.continuous (hγ : IsMIntegralCurve γ v) : Continuous γ :=
  continuous_iff_continuousAt.mpr fun t ↦ (hγ.isMIntegralCurveAt t).continuousAt

@[deprecated (since := "2025-06-29")] alias IsIntegralCurve.continuous :=
  IsMIntegralCurve.continuous
=======
  have ⟨_, hs, hγ⟩ := isIntegralCurveAt_iff.mp hγ
  hγ.continuousWithinAt (mem_of_mem_nhds hs) |>.continuousAt hs

lemma IsIntegralCurve.continuous (hγ : IsIntegralCurve γ v) : Continuous γ :=
  continuous_iff_continuousAt.mpr fun t ↦ (hγ.isIntegralCurveAt t).continuousAt
>>>>>>> 84a77eea

variable [IsManifold I 1 M]

/-- If `γ` is an integral curve of a vector field `v`, then `γ t` is tangent to `v (γ t)` when
expressed in the local chart around the initial point `γ t₀`. -/
<<<<<<< HEAD
lemma IsMIntegralCurveOn.hasDerivWithinAt (hγ : IsMIntegralCurveOn γ v s) {t : ℝ} (ht : t ∈ s)
=======
lemma IsIntegralCurveOn.hasDerivWithinAt (hγ : IsIntegralCurveOn γ v s) {t : ℝ} (ht : t ∈ s)
>>>>>>> 84a77eea
    (hsrc : γ t ∈ (extChartAt I (γ t₀)).source) :
    HasDerivWithinAt ((extChartAt I (γ t₀)) ∘ γ)
      (tangentCoordChange I (γ t) (γ t₀) (γ t) (v (γ t))) s t := by
  -- turn `HasDerivWithinAt` into comp of `HasMFDerivWithinAt`
  replace hsrc := extChartAt_source I (γ t₀) ▸ hsrc
  rw [hasDerivWithinAt_iff_hasFDerivWithinAt, ← hasMFDerivWithinAt_iff_hasFDerivWithinAt]
  apply (HasMFDerivWithinAt.comp t (hasMFDerivWithinAt_extChartAt (I := I) hsrc) (hγ _ ht)
    (Set.subset_preimage_image _ _)).congr_mfderiv
  rw [ContinuousLinearMap.ext_iff]
  intro a
  rw [ContinuousLinearMap.comp_apply, ContinuousLinearMap.smulRight_apply, map_smul,
    ← ContinuousLinearMap.one_apply (R₁ := ℝ) a, ← ContinuousLinearMap.smulRight_apply,
    mfderiv_chartAt_eq_tangentCoordChange hsrc]
  rfl

@[deprecated (since := "2025-06-29")] alias IsIntegralCurveOn.hasDerivAt :=
<<<<<<< HEAD
  IsMIntegralCurveOn.hasDerivWithinAt

lemma IsMIntegralCurveAt.eventually_hasDerivAt (hγ : IsMIntegralCurveAt γ v t₀) :
=======
  IsIntegralCurveOn.hasDerivWithinAt

lemma IsIntegralCurveAt.eventually_hasDerivAt (hγ : IsIntegralCurveAt γ v t₀) :
>>>>>>> 84a77eea
    ∀ᶠ t in 𝓝 t₀, HasDerivAt ((extChartAt I (γ t₀)) ∘ γ)
      (tangentCoordChange I (γ t) (γ t₀) (γ t) (v (γ t))) t := by
  apply eventually_mem_nhds_iff.mpr
    (hγ.continuousAt.preimage_mem_nhds (extChartAt_source_mem_nhds (I := I) _)) |>.and hγ |>.mono
  rintro t ⟨ht1, ht2⟩
  have hsrc := mem_of_mem_nhds ht1
  rw [mem_preimage, extChartAt_source I (γ t₀)] at hsrc
  rw [hasDerivAt_iff_hasFDerivAt, ← hasMFDerivAt_iff_hasFDerivAt]
  apply (HasMFDerivAt.comp t (hasMFDerivAt_extChartAt (I := I) hsrc) ht2).congr_mfderiv
  rw [ContinuousLinearMap.ext_iff]
  intro a
  rw [ContinuousLinearMap.comp_apply, ContinuousLinearMap.smulRight_apply, map_smul,
    ← ContinuousLinearMap.one_apply (R₁ := ℝ) a, ← ContinuousLinearMap.smulRight_apply,
    mfderiv_chartAt_eq_tangentCoordChange hsrc]
  rfl

@[deprecated (since := "2025-06-29")] alias IsIntegralCurveAt.eventually_hasDerivAt :=
  IsMIntegralCurveAt.eventually_hasDerivAt<|MERGE_RESOLUTION|>--- conflicted
+++ resolved
@@ -1,5 +1,5 @@
 /-
-Copyright (c) 2025 Winston Yin. All rights reserved.
+Copyright (c) 2023 Winston Yin. All rights reserved.
 Released under Apache 2.0 license as described in the file LICENSE.
 Authors: Winston Yin
 -/
@@ -33,9 +33,6 @@
 time, its value outside of the set `s` or a small interval around `t₀` is irrelevant and considered
 junk.
 
-These definitions mirror the definitions of `IsIntegralCurve`, `IsIntegralCurveOn`, and
-`IsIntegralCurveAt`.
-
 ## TODO
 
 * Implement `IsMIntegralCurveWithinAt`.
@@ -59,28 +56,17 @@
   {M : Type*} [TopologicalSpace M] [ChartedSpace H M]
 
 /-- If `γ : ℝ → M` is $C^1$ on `s : Set ℝ` and `v` is a vector field on `M`,
-<<<<<<< HEAD
 `IsMIntegralCurveOn γ v s` means `γ t` is tangent to `v (γ t)` for all `t ∈ s`. The value of `γ`
 outside of `s` is irrelevant and considered junk. -/
 def IsMIntegralCurveOn (γ : ℝ → M) (v : (x : M) → TangentSpace I x) (s : Set ℝ) : Prop :=
-=======
-`IsIntegralCurveOn γ v s` means `γ t` is tangent to `v (γ t)` within `s` for all `t ∈ s`. The value
-of `γ` outside of `s` is irrelevant and considered junk. -/
-def IsIntegralCurveOn (γ : ℝ → M) (v : (x : M) → TangentSpace I x) (s : Set ℝ) : Prop :=
->>>>>>> 84a77eea
   ∀ t ∈ s, HasMFDerivWithinAt 𝓘(ℝ, ℝ) I γ s t ((1 : ℝ →L[ℝ] ℝ).smulRight <| v (γ t))
 
 @[deprecated (since := "2025-06-29")] alias IsIntegralCurveOn := IsMIntegralCurveOn
 
 /-- If `v` is a vector field on `M` and `t₀ : ℝ`, `IsMIntegralCurveAt γ v t₀` means `γ : ℝ → M` is a
 local integral curve of `v` in a neighbourhood containing `t₀`. The value of `γ` outside of this
-<<<<<<< HEAD
 interval is irrelevant and considered junk. -/
 def IsMIntegralCurveAt (γ : ℝ → M) (v : (x : M) → TangentSpace I x) (t₀ : ℝ) : Prop :=
-=======
-neighbourhood is irrelevant and considered junk. -/
-def IsIntegralCurveAt (γ : ℝ → M) (v : (x : M) → TangentSpace I x) (t₀ : ℝ) : Prop :=
->>>>>>> 84a77eea
   ∀ᶠ t in 𝓝 t₀, HasMFDerivAt 𝓘(ℝ, ℝ) I γ t ((1 : ℝ →L[ℝ] ℝ).smulRight <| v (γ t))
 
 @[deprecated (since := "2025-06-29")] alias IsIntegralCurveAt := IsMIntegralCurveAt
@@ -92,7 +78,6 @@
 
 @[deprecated (since := "2025-06-29")] alias IsIntegralCurve := IsMIntegralCurve
 
-<<<<<<< HEAD
 variable {γ γ' : ℝ → M} {v : (x : M) → TangentSpace I x} {s s' : Set ℝ} {t₀ : ℝ}
 
 lemma IsMIntegralCurve.isMIntegralCurveOn (h : IsMIntegralCurve γ v) (s : Set ℝ) :
@@ -115,35 +100,14 @@
     rw [IsMIntegralCurveAt, Filter.eventually_iff_exists_mem] at h
     obtain ⟨s, hs, h⟩ := h
     exact ⟨s, hs, fun t ht ↦ (h t ht).hasMFDerivWithinAt⟩
-  · intro h
+  · rintro ⟨s, hs, h⟩
     rw [IsMIntegralCurveAt, Filter.eventually_iff_exists_mem]
-    obtain ⟨s, hs, h⟩ := h
-    rw [mem_nhds_iff] at hs
-    obtain ⟨s', h1, h2, h3⟩ := hs
-=======
-lemma IsIntegralCurve.isIntegralCurveOn (h : IsIntegralCurve γ v) (s : Set ℝ) :
-    IsIntegralCurveOn γ v s := fun t _ ↦ (h t).hasMFDerivWithinAt
-
-lemma isIntegralCurve_iff_isIntegralCurveOn : IsIntegralCurve γ v ↔ IsIntegralCurveOn γ v univ :=
-  ⟨fun h ↦ h.isIntegralCurveOn _, fun h t ↦ (h t (mem_univ _)).hasMFDerivAt Filter.univ_mem⟩
-
-lemma isIntegralCurveAt_iff :
-    IsIntegralCurveAt γ v t₀ ↔ ∃ s ∈ 𝓝 t₀, IsIntegralCurveOn γ v s := by
-  constructor
-  · intro h
-    rw [IsIntegralCurveAt, Filter.eventually_iff_exists_mem] at h
-    obtain ⟨s, hs, h⟩ := h
-    exact ⟨s, hs, fun t ht ↦ (h t ht).hasMFDerivWithinAt⟩
-  · rintro ⟨s, hs, h⟩
-    rw [IsIntegralCurveAt, Filter.eventually_iff_exists_mem]
     obtain ⟨s', h1, h2, h3⟩ := mem_nhds_iff.mp hs
->>>>>>> 84a77eea
     refine ⟨s', h2.mem_nhds h3, ?_⟩
     intro t ht
     apply (h t (h1 ht)).hasMFDerivAt
     rw [mem_nhds_iff]
     exact ⟨s', h1, h2, ht⟩
-<<<<<<< HEAD
 
 @[deprecated (since := "2025-06-29")] alias isIntegralCurveAt_iff := isMIntegralCurveAt_iff
 
@@ -152,22 +116,11 @@
 lemma isMIntegralCurveAt_iff' :
     IsMIntegralCurveAt γ v t₀ ↔ ∃ ε > 0, IsMIntegralCurveOn γ v (Metric.ball t₀ ε) := by
   rw [isMIntegralCurveAt_iff]
-=======
-
-/-- `γ` is an integral curve for `v` at `t₀` iff `γ` is an integral curve on some interval
-containing `t₀`. -/
-lemma isIntegralCurveAt_iff' :
-    IsIntegralCurveAt γ v t₀ ↔ ∃ ε > 0, IsIntegralCurveOn γ v (Metric.ball t₀ ε) := by
-  rw [isIntegralCurveAt_iff]
->>>>>>> 84a77eea
   constructor
   · intro ⟨s, hs, h⟩
     rw [Metric.mem_nhds_iff] at hs
     obtain ⟨ε, hε, hε'⟩ := hs
-<<<<<<< HEAD
-    refine ⟨ε, hε, ?_⟩
-    intro t ht
-    exact (h t (hε' ht)).mono hε'
+    refine ⟨ε, hε, fun t ht ↦ (h t (hε' ht)).mono hε'⟩
   · intro ⟨ε, hε, h⟩
     exact ⟨Metric.ball t₀ ε, Metric.ball_mem_nhds _ hε, h⟩
 
@@ -223,69 +176,24 @@
 lemma isMIntegralCurveOn_iff_isMIntegralCurveAt (hs : IsOpen s) :
     IsMIntegralCurveOn γ v s ↔ ∀ t ∈ s, IsMIntegralCurveAt γ v t :=
   ⟨fun h _ ht ↦ h.isMIntegralCurveAt (hs.mem_nhds ht), IsMIntegralCurveAt.isMIntegralCurveOn⟩
-=======
-    refine ⟨ε, hε, fun t ht ↦ (h t (hε' ht)).mono hε'⟩
-  · intro ⟨ε, hε, h⟩
-    exact ⟨Metric.ball t₀ ε, Metric.ball_mem_nhds _ hε, h⟩
-
-lemma IsIntegralCurve.isIntegralCurveAt (h : IsIntegralCurve γ v) (t : ℝ) :
-    IsIntegralCurveAt γ v t :=
-  isIntegralCurveAt_iff.mpr ⟨univ, Filter.univ_mem, fun t _ ↦ (h t).hasMFDerivWithinAt⟩
-
-lemma isIntegralCurve_iff_isIntegralCurveAt :
-    IsIntegralCurve γ v ↔ ∀ t : ℝ, IsIntegralCurveAt γ v t :=
-  ⟨fun h ↦ h.isIntegralCurveAt, fun h t ↦ by
-    obtain ⟨s, hs, h⟩ := isIntegralCurveAt_iff.mp (h t)
-    exact h t (mem_of_mem_nhds hs) |>.hasMFDerivAt hs⟩
-
-lemma IsIntegralCurveOn.mono (h : IsIntegralCurveOn γ v s) (hs : s' ⊆ s) :
-    IsIntegralCurveOn γ v s' := fun t ht ↦ (h t (hs ht)).mono hs
-
-lemma IsIntegralCurveAt.hasMFDerivAt (h : IsIntegralCurveAt γ v t₀) :
-    HasMFDerivAt 𝓘(ℝ, ℝ) I γ t₀ ((1 : ℝ →L[ℝ] ℝ).smulRight (v (γ t₀))) :=
-  have ⟨_, hs, h⟩ := isIntegralCurveAt_iff.mp h
-  h t₀ (mem_of_mem_nhds hs) |>.hasMFDerivAt hs
->>>>>>> 84a77eea
 
 @[deprecated (since := "2025-06-29")] alias isIntegralCurveOn_iff_isIntegralCurveAt :=
   isMIntegralCurveOn_iff_isMIntegralCurveAt
 
-<<<<<<< HEAD
 lemma IsMIntegralCurveOn.continuousWithinAt (hγ : IsMIntegralCurveOn γ v s) (ht : t₀ ∈ s) :
     ContinuousWithinAt γ s t₀ := (hγ t₀ ht).1
-=======
-/-- If `γ` is an integral curve at each `t ∈ s`, it is an integral curve on `s`. -/
-lemma IsIntegralCurveAt.isIntegralCurveOn (h : ∀ t ∈ s, IsIntegralCurveAt γ v t) :
-    IsIntegralCurveOn γ v s := by
-  intros t ht
-  apply HasMFDerivAt.hasMFDerivWithinAt
-  obtain ⟨s', hs', h⟩ := Filter.eventually_iff_exists_mem.mp (h t ht)
-  exact h _ (mem_of_mem_nhds hs')
->>>>>>> 84a77eea
 
 @[deprecated (since := "2025-06-29")] alias IsIntegralCurveOn.continuousWithinAt :=
   IsMIntegralCurveOn.continuousWithinAt
 
-<<<<<<< HEAD
 lemma IsMIntegralCurveOn.continuousOn (hγ : IsMIntegralCurveOn γ v s) :
     ContinuousOn γ s := fun t ht ↦ (hγ t ht).continuousWithinAt
 
 @[deprecated (since := "2025-06-29")] alias IsIntegralCurveOn.continuousOn :=
   IsMIntegralCurveOn.continuousOn
-=======
-lemma IsIntegralCurveOn.continuousWithinAt (hγ : IsIntegralCurveOn γ v s) (ht : t₀ ∈ s) :
-    ContinuousWithinAt γ s t₀ := (hγ t₀ ht).1
-
-@[deprecated (since := "2025-06-29")] alias IsIntegralCurveOn.continuousAt :=
-  IsIntegralCurveOn.continuousWithinAt
-
-lemma IsIntegralCurveOn.continuousOn (hγ : IsIntegralCurveOn γ v s) :
-    ContinuousOn γ s := fun t ht ↦ (hγ t ht).continuousWithinAt
->>>>>>> 84a77eea
 
 lemma IsMIntegralCurveAt.continuousAt (hγ : IsMIntegralCurveAt γ v t₀) :
     ContinuousAt γ t₀ :=
-<<<<<<< HEAD
   have ⟨_, hs, hγ⟩ := isMIntegralCurveAt_iff.mp hγ
   hγ.continuousWithinAt (mem_of_mem_nhds hs) |>.continuousAt hs
 
@@ -297,23 +205,12 @@
 
 @[deprecated (since := "2025-06-29")] alias IsIntegralCurve.continuous :=
   IsMIntegralCurve.continuous
-=======
-  have ⟨_, hs, hγ⟩ := isIntegralCurveAt_iff.mp hγ
-  hγ.continuousWithinAt (mem_of_mem_nhds hs) |>.continuousAt hs
-
-lemma IsIntegralCurve.continuous (hγ : IsIntegralCurve γ v) : Continuous γ :=
-  continuous_iff_continuousAt.mpr fun t ↦ (hγ.isIntegralCurveAt t).continuousAt
->>>>>>> 84a77eea
 
 variable [IsManifold I 1 M]
 
 /-- If `γ` is an integral curve of a vector field `v`, then `γ t` is tangent to `v (γ t)` when
 expressed in the local chart around the initial point `γ t₀`. -/
-<<<<<<< HEAD
 lemma IsMIntegralCurveOn.hasDerivWithinAt (hγ : IsMIntegralCurveOn γ v s) {t : ℝ} (ht : t ∈ s)
-=======
-lemma IsIntegralCurveOn.hasDerivWithinAt (hγ : IsIntegralCurveOn γ v s) {t : ℝ} (ht : t ∈ s)
->>>>>>> 84a77eea
     (hsrc : γ t ∈ (extChartAt I (γ t₀)).source) :
     HasDerivWithinAt ((extChartAt I (γ t₀)) ∘ γ)
       (tangentCoordChange I (γ t) (γ t₀) (γ t) (v (γ t))) s t := by
@@ -330,15 +227,9 @@
   rfl
 
 @[deprecated (since := "2025-06-29")] alias IsIntegralCurveOn.hasDerivAt :=
-<<<<<<< HEAD
   IsMIntegralCurveOn.hasDerivWithinAt
 
 lemma IsMIntegralCurveAt.eventually_hasDerivAt (hγ : IsMIntegralCurveAt γ v t₀) :
-=======
-  IsIntegralCurveOn.hasDerivWithinAt
-
-lemma IsIntegralCurveAt.eventually_hasDerivAt (hγ : IsIntegralCurveAt γ v t₀) :
->>>>>>> 84a77eea
     ∀ᶠ t in 𝓝 t₀, HasDerivAt ((extChartAt I (γ t₀)) ∘ γ)
       (tangentCoordChange I (γ t) (γ t₀) (γ t) (v (γ t))) t := by
   apply eventually_mem_nhds_iff.mpr
