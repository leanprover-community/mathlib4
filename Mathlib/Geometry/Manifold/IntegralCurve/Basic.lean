/-
Copyright (c) 2023 Winston Yin. All rights reserved.
Released under Apache 2.0 license as described in the file LICENSE.
Authors: Winston Yin
-/
import Mathlib.Geometry.Manifold.MFDeriv.Tangent

/-!
# Integral curves of vector fields on a manifold

Let `M` be a manifold and `v : (x : M) → TangentSpace I x` be a vector field on `M`. An integral
curve of `v` is a function `γ : ℝ → M` such that the derivative of `γ` at `t` equals `v (γ t)`. The
integral curve may only be defined for all `t` within some subset of `ℝ`.

This is the first of a series of files, organised as follows:
* `Mathlib/Geometry/Manifold/IntegralCurve/Basic.lean` (this file): Basic definitions and lemmas
  relating them to each other and to continuity and differentiability
* `Mathlib/Geometry/Manifold/IntegralCurve/Transform.lean`: Lemmas about translating or scaling the
  domain of an integral curve by a constant
* `Mathlib/Geometry/Manifold/IntegralCurve/ExistUnique.lean`: Local existence and uniqueness
  theorems for integral curves

## Main definitions

Let `v : M → TM` be a vector field on `M`, and let `γ : ℝ → M`.
* `IsMIntegralCurve γ v`: `γ t` is tangent to `v (γ t)` for all `t : ℝ`. That is, `γ` is a global
  integral curve of `v`.
* `IsMIntegralCurveOn γ v s`: `γ t` is tangent to `v (γ t)` for all `t ∈ s`, where `s : Set ℝ`.
* `IsMIntegralCurveAt γ v t₀`: `γ t` is tangent to `v (γ t)` for all `t` in some open interval
  around `t₀`. That is, `γ` is a local integral curve of `v`.

For `IsMIntegralCurveOn γ v s` and `IsMIntegralCurveAt γ v t₀`, even though `γ` is defined for all
time, its value outside of the set `s` or a small interval around `t₀` is irrelevant and considered
junk.

## TODO

* Implement `IsMIntegralCurveWithinAt`.

## Reference

* [Lee, J. M. (2012). _Introduction to Smooth Manifolds_. Springer New York.][lee2012]

## Tags

integral curve, vector field
-/

open scoped Manifold Topology

open Set

variable
  {E : Type*} [NormedAddCommGroup E] [NormedSpace ℝ E]
  {H : Type*} [TopologicalSpace H] {I : ModelWithCorners ℝ E H}
  {M : Type*} [TopologicalSpace M] [ChartedSpace H M]

/-- If `γ : ℝ → M` is $C^1$ on `s : Set ℝ` and `v` is a vector field on `M`,
`IsMIntegralCurveOn γ v s` means `γ t` is tangent to `v (γ t)` for all `t ∈ s`. The value of `γ`
outside of `s` is irrelevant and considered junk. -/
def IsMIntegralCurveOn (γ : ℝ → M) (v : (x : M) → TangentSpace I x) (s : Set ℝ) : Prop :=
  ∀ t ∈ s, HasMFDerivWithinAt 𝓘(ℝ, ℝ) I γ s t ((1 : ℝ →L[ℝ] ℝ).smulRight <| v (γ t))

@[deprecated (since := "2025-08-12")] alias IsIntegralCurveOn := IsMIntegralCurveOn

/-- If `v` is a vector field on `M` and `t₀ : ℝ`, `IsMIntegralCurveAt γ v t₀` means `γ : ℝ → M` is a
local integral curve of `v` in a neighbourhood containing `t₀`. The value of `γ` outside of this
interval is irrelevant and considered junk. -/
def IsMIntegralCurveAt (γ : ℝ → M) (v : (x : M) → TangentSpace I x) (t₀ : ℝ) : Prop :=
  ∀ᶠ t in 𝓝 t₀, HasMFDerivAt 𝓘(ℝ, ℝ) I γ t ((1 : ℝ →L[ℝ] ℝ).smulRight <| v (γ t))

@[deprecated (since := "2025-08-12")] alias IsIntegralCurveAt := IsMIntegralCurveAt

/-- If `v : M → TM` is a vector field on `M`, `IsMIntegralCurve γ v` means `γ : ℝ → M` is a global
integral curve of `v`. That is, `γ t` is tangent to `v (γ t)` for all `t : ℝ`. -/
def IsMIntegralCurve (γ : ℝ → M) (v : (x : M) → TangentSpace I x) : Prop :=
  ∀ t : ℝ, HasMFDerivAt 𝓘(ℝ, ℝ) I γ t ((1 : ℝ →L[ℝ] ℝ).smulRight (v (γ t)))

@[deprecated (since := "2025-08-12")] alias IsIntegralCurve := IsMIntegralCurve

variable {γ γ' : ℝ → M} {v : (x : M) → TangentSpace I x} {s s' : Set ℝ} {t₀ : ℝ}

lemma IsMIntegralCurve.isMIntegralCurveOn (h : IsMIntegralCurve γ v) (s : Set ℝ) :
    IsMIntegralCurveOn γ v s := fun t _ ↦ (h t).hasMFDerivWithinAt

@[deprecated (since := "2025-08-12")] alias IsIntegralCurve.isIntegralCurveOn :=
  IsMIntegralCurve.isMIntegralCurveOn

lemma isMIntegralCurve_iff_isMIntegralCurveOn :
    IsMIntegralCurve γ v ↔ IsMIntegralCurveOn γ v univ :=
  ⟨fun h ↦ h.isMIntegralCurveOn _, fun h t ↦ (h t (mem_univ _)).hasMFDerivAt Filter.univ_mem⟩

@[deprecated (since := "2025-08-12")] alias isIntegralCurve_iff_isIntegralCurveOn :=
  isMIntegralCurve_iff_isMIntegralCurveOn

lemma isMIntegralCurveAt_iff :
    IsMIntegralCurveAt γ v t₀ ↔ ∃ s ∈ 𝓝 t₀, IsMIntegralCurveOn γ v s := by
  constructor
  · intro h
    rw [IsMIntegralCurveAt, Filter.eventually_iff_exists_mem] at h
    obtain ⟨s, hs, h⟩ := h
    exact ⟨s, hs, fun t ht ↦ (h t ht).hasMFDerivWithinAt⟩
  · rintro ⟨s, hs, h⟩
    rw [IsMIntegralCurveAt, Filter.eventually_iff_exists_mem]
    obtain ⟨s', h1, h2, h3⟩ := mem_nhds_iff.mp hs
    refine ⟨s', h2.mem_nhds h3, ?_⟩
    intro t ht
    apply (h t (h1 ht)).hasMFDerivAt
    rw [mem_nhds_iff]
    exact ⟨s', h1, h2, ht⟩

@[deprecated (since := "2025-08-12")] alias isIntegralCurveAt_iff := isMIntegralCurveAt_iff

/-- `γ` is an integral curve for `v` at `t₀` iff `γ` is an integral curve on some interval
containing `t₀`. -/
lemma isMIntegralCurveAt_iff' :
    IsMIntegralCurveAt γ v t₀ ↔ ∃ ε > 0, IsMIntegralCurveOn γ v (Metric.ball t₀ ε) := by
  rw [isMIntegralCurveAt_iff]
  constructor
  · intro ⟨s, hs, h⟩
    rw [Metric.mem_nhds_iff] at hs
    obtain ⟨ε, hε, hε'⟩ := hs
    refine ⟨ε, hε, fun t ht ↦ (h t (hε' ht)).mono hε'⟩
  · intro ⟨ε, hε, h⟩
    exact ⟨Metric.ball t₀ ε, Metric.ball_mem_nhds _ hε, h⟩

@[deprecated (since := "2025-08-12")] alias isIntegralCurveAt_iff' := isMIntegralCurveAt_iff'

lemma IsMIntegralCurve.isMIntegralCurveAt (h : IsMIntegralCurve γ v) (t : ℝ) :
    IsMIntegralCurveAt γ v t :=
  isMIntegralCurveAt_iff.mpr ⟨univ, Filter.univ_mem, fun t _ ↦ (h t).hasMFDerivWithinAt⟩

@[deprecated (since := "2025-08-12")] alias IsIntegralCurve.isIntegralCurveAt :=
  IsMIntegralCurve.isMIntegralCurveAt

lemma isMIntegralCurve_iff_isMIntegralCurveAt :
    IsMIntegralCurve γ v ↔ ∀ t : ℝ, IsMIntegralCurveAt γ v t :=
  ⟨fun h ↦ h.isMIntegralCurveAt, fun h t ↦ by
    obtain ⟨s, hs, h⟩ := isMIntegralCurveAt_iff.mp (h t)
    exact h t (mem_of_mem_nhds hs) |>.hasMFDerivAt hs⟩

@[deprecated (since := "2025-08-12")] alias isIntegralCurve_iff_isIntegralCurveAt :=
  isMIntegralCurve_iff_isMIntegralCurveAt

lemma IsMIntegralCurveOn.mono (h : IsMIntegralCurveOn γ v s) (hs : s' ⊆ s) :
    IsMIntegralCurveOn γ v s' := fun t ht ↦ (h t (hs ht)).mono hs

@[deprecated (since := "2025-08-12")] alias IsIntegralCurveOn.mono :=
  IsMIntegralCurveOn.mono

lemma IsMIntegralCurveAt.hasMFDerivAt (h : IsMIntegralCurveAt γ v t₀) :
    HasMFDerivAt 𝓘(ℝ, ℝ) I γ t₀ ((1 : ℝ →L[ℝ] ℝ).smulRight (v (γ t₀))) :=
  have ⟨_, hs, h⟩ := isMIntegralCurveAt_iff.mp h
  h t₀ (mem_of_mem_nhds hs) |>.hasMFDerivAt hs

@[deprecated (since := "2025-08-12")] alias IsIntegralCurveAt.hasMFDerivAt :=
  IsMIntegralCurveAt.hasMFDerivAt

lemma IsMIntegralCurveOn.isMIntegralCurveAt (h : IsMIntegralCurveOn γ v s) (hs : s ∈ 𝓝 t₀) :
    IsMIntegralCurveAt γ v t₀ := isMIntegralCurveAt_iff.mpr ⟨s, hs, h⟩

@[deprecated (since := "2025-08-12")] alias IsIntegralCurveOn.isIntegralCurveAt :=
  IsMIntegralCurveOn.isMIntegralCurveAt

/-- If `γ` is an integral curve at each `t ∈ s`, it is an integral curve on `s`. -/
lemma IsMIntegralCurveAt.isMIntegralCurveOn (h : ∀ t ∈ s, IsMIntegralCurveAt γ v t) :
    IsMIntegralCurveOn γ v s := by
<<<<<<< HEAD
  intros t ht
=======
  intro t ht
>>>>>>> c07d348d
  apply HasMFDerivAt.hasMFDerivWithinAt
  obtain ⟨s', hs', h⟩ := Filter.eventually_iff_exists_mem.mp (h t ht)
  exact h _ (mem_of_mem_nhds hs')

@[deprecated (since := "2025-08-12")] alias IsIntegralCurveAt.isIntegralCurveOn :=
  IsMIntegralCurveAt.isMIntegralCurveOn

lemma isMIntegralCurveOn_iff_isMIntegralCurveAt (hs : IsOpen s) :
    IsMIntegralCurveOn γ v s ↔ ∀ t ∈ s, IsMIntegralCurveAt γ v t :=
  ⟨fun h _ ht ↦ h.isMIntegralCurveAt (hs.mem_nhds ht), IsMIntegralCurveAt.isMIntegralCurveOn⟩

@[deprecated (since := "2025-08-12")] alias isIntegralCurveOn_iff_isIntegralCurveAt :=
  isMIntegralCurveOn_iff_isMIntegralCurveAt

lemma IsMIntegralCurveOn.continuousWithinAt (hγ : IsMIntegralCurveOn γ v s) (ht : t₀ ∈ s) :
    ContinuousWithinAt γ s t₀ := (hγ t₀ ht).1

@[deprecated (since := "2025-08-12")] alias IsIntegralCurveOn.continuousAt :=
  IsMIntegralCurveOn.continuousWithinAt
@[deprecated (since := "2025-08-12")] alias IsIntegralCurveOn.continuousWithinAt :=
  IsMIntegralCurveOn.continuousWithinAt

lemma IsMIntegralCurveOn.continuousOn (hγ : IsMIntegralCurveOn γ v s) :
    ContinuousOn γ s := fun t ht ↦ (hγ t ht).continuousWithinAt

@[deprecated (since := "2025-08-12")] alias IsIntegralCurveOn.continuousOn :=
  IsMIntegralCurveOn.continuousOn

lemma IsMIntegralCurveAt.continuousAt (hγ : IsMIntegralCurveAt γ v t₀) :
    ContinuousAt γ t₀ :=
  have ⟨_, hs, hγ⟩ := isMIntegralCurveAt_iff.mp hγ
  hγ.continuousWithinAt (mem_of_mem_nhds hs) |>.continuousAt hs

@[deprecated (since := "2025-08-12")] alias IsIntegralCurveAt.continuousAt :=
  IsMIntegralCurveAt.continuousAt

lemma IsMIntegralCurve.continuous (hγ : IsMIntegralCurve γ v) : Continuous γ :=
  continuous_iff_continuousAt.mpr fun t ↦ (hγ.isMIntegralCurveAt t).continuousAt

@[deprecated (since := "2025-08-12")] alias IsIntegralCurve.continuous :=
  IsMIntegralCurve.continuous

variable [IsManifold I 1 M]

/-- If `γ` is an integral curve of a vector field `v`, then `γ t` is tangent to `v (γ t)` when
expressed in the local chart around the initial point `γ t₀`. -/
lemma IsMIntegralCurveOn.hasDerivWithinAt (hγ : IsMIntegralCurveOn γ v s) {t : ℝ} (ht : t ∈ s)
    (hsrc : γ t ∈ (extChartAt I (γ t₀)).source) :
    HasDerivWithinAt ((extChartAt I (γ t₀)) ∘ γ)
      (tangentCoordChange I (γ t) (γ t₀) (γ t) (v (γ t))) s t := by
  -- turn `HasDerivWithinAt` into comp of `HasMFDerivWithinAt`
  replace hsrc := extChartAt_source I (γ t₀) ▸ hsrc
  rw [hasDerivWithinAt_iff_hasFDerivWithinAt, ← hasMFDerivWithinAt_iff_hasFDerivWithinAt]
  apply (HasMFDerivWithinAt.comp t (hasMFDerivWithinAt_extChartAt (I := I) hsrc) (hγ _ ht)
    (Set.subset_preimage_image _ _)).congr_mfderiv
  rw [ContinuousLinearMap.ext_iff]
  intro a
  rw [ContinuousLinearMap.comp_apply, ContinuousLinearMap.smulRight_apply, map_smul,
    ← ContinuousLinearMap.one_apply (R₁ := ℝ) a, ← ContinuousLinearMap.smulRight_apply,
    mfderiv_chartAt_eq_tangentCoordChange hsrc]
  rfl

@[deprecated (since := "2025-08-12")] alias IsIntegralCurveOn.hasDerivWithinAt :=
  IsMIntegralCurveOn.hasDerivWithinAt

lemma IsMIntegralCurveAt.eventually_hasDerivAt (hγ : IsMIntegralCurveAt γ v t₀) :
    ∀ᶠ t in 𝓝 t₀, HasDerivAt ((extChartAt I (γ t₀)) ∘ γ)
      (tangentCoordChange I (γ t) (γ t₀) (γ t) (v (γ t))) t := by
  apply eventually_mem_nhds_iff.mpr
    (hγ.continuousAt.preimage_mem_nhds (extChartAt_source_mem_nhds (I := I) _)) |>.and hγ |>.mono
  rintro t ⟨ht1, ht2⟩
  have hsrc := mem_of_mem_nhds ht1
  rw [mem_preimage, extChartAt_source I (γ t₀)] at hsrc
  rw [hasDerivAt_iff_hasFDerivAt, ← hasMFDerivAt_iff_hasFDerivAt]
  apply (HasMFDerivAt.comp t (hasMFDerivAt_extChartAt (I := I) hsrc) ht2).congr_mfderiv
  rw [ContinuousLinearMap.ext_iff]
  intro a
  rw [ContinuousLinearMap.comp_apply, ContinuousLinearMap.smulRight_apply, map_smul,
    ← ContinuousLinearMap.one_apply (R₁ := ℝ) a, ← ContinuousLinearMap.smulRight_apply,
    mfderiv_chartAt_eq_tangentCoordChange hsrc]
  rfl

@[deprecated (since := "2025-08-12")] alias IsIntegralCurveAt.eventually_hasDerivAt :=
  IsMIntegralCurveAt.eventually_hasDerivAt<|MERGE_RESOLUTION|>--- conflicted
+++ resolved
@@ -165,11 +165,7 @@
 /-- If `γ` is an integral curve at each `t ∈ s`, it is an integral curve on `s`. -/
 lemma IsMIntegralCurveAt.isMIntegralCurveOn (h : ∀ t ∈ s, IsMIntegralCurveAt γ v t) :
     IsMIntegralCurveOn γ v s := by
-<<<<<<< HEAD
-  intros t ht
-=======
   intro t ht
->>>>>>> c07d348d
   apply HasMFDerivAt.hasMFDerivWithinAt
   obtain ⟨s', hs', h⟩ := Filter.eventually_iff_exists_mem.mp (h t ht)
   exact h _ (mem_of_mem_nhds hs')
