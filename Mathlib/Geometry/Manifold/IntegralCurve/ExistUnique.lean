/-
Copyright (c) 2023 Winston Yin. All rights reserved.
Released under Apache 2.0 license as described in the file LICENSE.
Authors: Winston Yin
-/
import Mathlib.Analysis.ODE.Gronwall
import Mathlib.Analysis.ODE.PicardLindelof
import Mathlib.Geometry.Manifold.IntegralCurve.Transform
import Mathlib.Geometry.Manifold.IsManifold.InteriorBoundary

/-!
# Existence and uniqueness of integral curves

## Main results

* `exists_isIntegralCurveAt_of_contMDiffAt_boundaryless`: Existence of local integral curves for a
$C^1$ vector field. This follows from the existence theorem for solutions to ODEs
(`exists_forall_hasDerivAt_Ioo_eq_of_contDiffAt`).
* `isIntegralCurveOn_Ioo_eqOn_of_contMDiff_boundaryless`: Uniqueness of local integral curves for a
$C^1$ vector field. This follows from the uniqueness theorem for solutions to ODEs
(`ODE_solution_unique_of_mem_set_Ioo`). This requires the manifold to be Hausdorff (`T2Space`).

## Implementation notes

For the existence and uniqueness theorems, we assume that the image of the integral curve lies in
the interior of the manifold. The case where the integral curve may lie on the boundary of the
manifold requires special treatment, and we leave it as a TODO.

We state simpler versions of the theorem for boundaryless manifolds as corollaries.

## TODO

* The case where the integral curve may venture to the boundary of the manifold. See Theorem 9.34,
  Lee. May require submanifolds.

## Reference

* [Lee, J. M. (2012). _Introduction to Smooth Manifolds_. Springer New York.][lee2012]

## Tags

integral curve, vector field, local existence, uniqueness
-/


open scoped Manifold Topology

open Function Set

variable
  {E : Type*} [NormedAddCommGroup E] [NormedSpace ℝ E]
  {H : Type*} [TopologicalSpace H] {I : ModelWithCorners ℝ E H}
  {M : Type*} [TopologicalSpace M] [ChartedSpace H M] [IsManifold I 1 M]
  {γ γ' : ℝ → M} {v : (x : M) → TangentSpace I x} {s s' : Set ℝ} (t₀ : ℝ) {x₀ : M}

<<<<<<< HEAD
/-- Let $f : \mathbb{R} \to E$, $x_t = \phi^{-1} (f(t))$, and $v : TM_{x_t}$. If
$f' = (\phi_{x_0} \circ \phi_{x_t}^{-1})' v$, then
$(\phi_{x_t} \circ \phi_{x_0}^{-1} \circ f)' = v$. -/
lemma hasDerivAt_extChartAt_comp_extChartAt_comp_of_hasDerivAt_tangentCoordChange
    {x₀ : M} {f : ℝ → E} {t : ℝ} {v : TangentSpace I ((extChartAt I x₀).symm (f t))}
    (hmem : f t ∈ interior (extChartAt I x₀).target)
    (hf : let xₜ : M := (extChartAt I x₀).symm (f t)
      HasDerivAt f (tangentCoordChange I xₜ x₀ xₜ v) t) :
    let xₜ : M := (extChartAt I x₀).symm (f t)
    HasDerivAt (((extChartAt I xₜ) ∘ (extChartAt I x₀).symm) ∘ f) v t := by
  dsimp only
  let xₜ : M := (extChartAt I x₀).symm (f t)
  have hmem' := interior_subset hmem
=======
/-- Existence of local integral curves for a $C^1$ vector field at interior points of a `C^1`
manifold. -/
theorem exists_isIntegralCurveAt_of_contMDiffAt [CompleteSpace E]
    (hv : ContMDiffAt I I.tangent 1 (fun x ↦ (⟨x, v x⟩ : TangentBundle I M)) x₀)
    (hx : I.IsInteriorPoint x₀) :
    ∃ γ : ℝ → M, γ t₀ = x₀ ∧ IsIntegralCurveAt γ v t₀ := by
  -- express the differentiability of the vector field `v` in the local chart
  rw [contMDiffAt_iff] at hv
  obtain ⟨_, hv⟩ := hv
  -- use Picard-Lindelöf theorem to extract a solution to the ODE in the local chart
  obtain ⟨f, hf1, hf2⟩ := hv.contDiffAt (range_mem_nhds_isInteriorPoint hx)
    |>.snd.exists_forall_mem_closedBall_exists_eq_forall_mem_Ioo_hasDerivAt₀ t₀
  simp_rw [← Real.ball_eq_Ioo, ← Metric.eventually_nhds_iff_ball] at hf2
  -- use continuity of `f` so that `f t` remains inside `interior (extChartAt I x₀).target`
  have ⟨a, ha, hf2'⟩ := Metric.eventually_nhds_iff_ball.mp hf2
  have hcont := (hf2' t₀ (Metric.mem_ball_self ha)).continuousAt
  rw [continuousAt_def, hf1] at hcont
  have hnhds : f ⁻¹' (interior (extChartAt I x₀).target) ∈ 𝓝 t₀ :=
    hcont _ (isOpen_interior.mem_nhds ((I.isInteriorPoint_iff).mp hx))
  rw [← eventually_mem_nhds_iff] at hnhds
  -- obtain a neighbourhood `s` so that the above conditions both hold in `s`
  obtain ⟨s, hs, haux⟩ := (hf2.and hnhds).exists_mem
  -- prove that `γ := (extChartAt I x₀).symm ∘ f` is a desired integral curve
  refine ⟨(extChartAt I x₀).symm ∘ f,
    Eq.symm (by rw [Function.comp_apply, hf1, PartialEquiv.left_inv _ (mem_extChartAt_source ..)]),
    isIntegralCurveAt_iff.mpr ⟨s, hs, ?_⟩⟩
  intros t ht
  -- collect useful terms in convenient forms
  let xₜ : M := (extChartAt I x₀).symm (f t) -- `xₜ := γ t`
  have h : HasDerivAt f (x := t) <| fderivWithin ℝ (extChartAt I x₀ ∘ (extChartAt I xₜ).symm)
    (range I) (extChartAt I xₜ xₜ) (v xₜ) := (haux t ht).1
  rw [← tangentCoordChange_def] at h
  have hf3 := mem_preimage.mp <| mem_of_mem_nhds (haux t ht).2
  have hf3' := mem_of_mem_of_subset hf3 interior_subset
>>>>>>> f17c6da3
  have hft1 := mem_preimage.mp <|
    mem_of_mem_of_subset hmem' (extChartAt I x₀).target_subset_preimage_source
  have hft2 := mem_extChartAt_source (I := I) xₜ
  -- express `v` as `D⁻¹ D v`, where `D` is a change of coordinates, so we can use
  -- `HasFDerivAt.comp_hasDerivAt`
  rw [← tangentCoordChange_self (I := I) (v := v) hft2,
    ← tangentCoordChange_comp ⟨⟨hft2, hft1⟩, hft2⟩]
  apply HasFDerivAt.comp_hasDerivAt _ _ hf
  apply HasFDerivWithinAt.hasFDerivAt (s := range I)
  · nth_rw 2 [← (extChartAt I x₀).right_inv hmem']
    exact hasFDerivWithinAt_tangentCoordChange ⟨hft1, hft2⟩
  · rw [mem_nhds_iff]
    exact ⟨interior (extChartAt I x₀).target,
      subset_trans interior_subset (extChartAt_target_subset_range ..), isOpen_interior, hmem⟩

/-- Let `f : ℝ → E` and `v` be a tangent vector field on `M`. This lemma gives what `f'(t)` needs to
be in the model space in order for $(\phi_{x_0}^{-1} ∘ f)'(t) = v(\phi_{x_0}^{-1}(f(t))$ to hold
on the manifold. -/
lemma hasMFDerivAt_extChartAt_comp_of_hasDerivAt {v : (x : M) → TangentSpace I x} {x₀ : M}
    {f : ℝ → E} {t : ℝ} (hmem : f t ∈ interior (extChartAt I x₀).target)
    (hf : HasDerivAt f (((extChartAt I.tangent (⟨x₀, v x₀⟩ : TangentBundle I M)) ∘
      (fun x ↦ ⟨x, v x⟩) ∘ (extChartAt I x₀).symm) (f t)).2 t) :
    HasMFDerivAt 𝓘(ℝ, ℝ) I ((extChartAt I x₀).symm ∘ f) t
      ((1 : ℝ →L[ℝ] ℝ).smulRight (v ((extChartAt I x₀).symm (f t)))) := by
  let xₜ : M := (extChartAt I x₀).symm (f t)
  change HasDerivAt f (x := t) <| tangentCoordChange I xₜ x₀ xₜ (v xₜ) at hf
  -- express the derivative of the integral curve in the local chart
  have hmem' := interior_subset hmem
  refine ⟨continuousAt_extChartAt_symm'' hmem' |>.comp (x := t) hf.continuousAt,
    HasDerivWithinAt.hasFDerivWithinAt ?_⟩
  simp only [mfld_simps, hasDerivWithinAt_univ]
  show HasDerivAt ((extChartAt I xₜ ∘ (extChartAt I x₀).symm) ∘ f) (v xₜ) t
  exact hasDerivAt_extChartAt_comp_extChartAt_comp_of_hasDerivAt_tangentCoordChange hmem hf

/-- Existence of local flows for a $C^1$ vector field at interior points of a $C^1$ manifold. -/
theorem exists_mem_nhds_isIntegralCurveOn_Ioo_of_contMDiffAt [CompleteSpace E]
    (hv : ContMDiffAt I I.tangent 1 (fun x ↦ (⟨x, v x⟩ : TangentBundle I M)) x₀)
    (hx : I.IsInteriorPoint x₀) :
    ∃ u ∈ 𝓝 x₀, ∃ ε > (0 : ℝ), ∃ γ : M × ℝ → M, ∀ x ∈ u, γ ⟨x, t₀⟩ = x ∧
      IsIntegralCurveOn (γ ⟨x, ·⟩) v (Ioo (t₀ - ε) (t₀ + ε)) ∧
      ContinuousOn γ (u ×ˢ Ioo (t₀ - ε) (t₀ + ε)) := by
  -- express the differentiability of the vector field `v` in the local chart
  replace hv := contMDiffAt_iff.mp hv |>.2.contDiffAt (range_mem_nhds_isInteriorPoint hx)
  -- use Picard-Lindelöf theorem to extract a flow in the local chart
  have ⟨f, hf⟩ := hv.snd.exists_eventually_eq_hasDerivAt_continuousAt t₀
  clear hv
  simp only [Filter.eventually_and] at hf
  have ⟨hf1, hf2, hf3⟩ := hf
  have hf3' := hf3
  rw [nhds_prod_eq, Filter.eventually_prod_iff_exists_mem] at hf3'
  replace ⟨u0, hu0, s0, hs0, hf3'⟩ := hf3'
  -- `f ⟨x, t⟩` stays within `interior (extChartAt I x₀).target` if `⟨x, t⟩` is close to `⟨x₀, t₀⟩`
  have hnhds : f ⁻¹' (interior (extChartAt I x₀).target) ∈ 𝓝 ⟨extChartAt I x₀ x₀, t₀⟩ := by
    apply hf3.self_of_nhds.preimage_mem_nhds
    apply isOpen_interior.mem_nhds
    rwa [hf1.self_of_nhds, ← I.isInteriorPoint_iff]
  rw [← eventually_mem_nhds_iff] at hnhds
  have hfmem : ∀ᶠ zt in 𝓝 ⟨extChartAt I x₀ x₀, t₀⟩, f zt ∈ interior (extChartAt I x₀).target :=
    hnhds.mono fun _ h ↦ mem_preimage.mp <| mem_of_mem_nhds h
  -- obtain a neighbourhood `u ×ˢ s` in which all of the above conditions hold
  replace hf := hf1.and <| hf2.and hfmem
  clear hf1 hf2 hf3
  rw [nhds_prod_eq] at hf
  replace ⟨u, hu, s, hs, hf⟩ := Filter.eventually_prod_iff_exists_mem.mp hf
  -- construct witnesses
  let U := (extChartAt I x₀) ⁻¹' (u0 ∩ u) ∩ (extChartAt I x₀).source
  have ⟨ε, hε, hεs⟩ := Metric.mem_nhds_iff.mp <| Filter.inter_mem hs0 hs
  rw [Real.ball_eq_Ioo] at hεs
  let γ (xt : M × ℝ) := (extChartAt I x₀).symm <| f ⟨extChartAt I x₀ xt.1, xt.2⟩
  -- collect useful formulas
  have hmap : MapsTo (extChartAt I x₀) U (u0 ∩ u) := by
    intro x ⟨hx1, hx2⟩
    rwa [← mem_preimage]
  have ht₀ {x} (hx : x ∈ U) {t} (ht : t ∈ Ioo (t₀ - ε) (t₀ + ε)) :=
    hf _ (hmap hx).2 _ (hεs ht).2 |>.1
  have hderiv {x} (hx : x ∈ U) {t} (ht : t ∈ Ioo (t₀ - ε) (t₀ + ε)) :=
    hf _ (hmap hx).2 _ (hεs ht).2 |>.2.1
  have hmem {x} (hx : x ∈ U) {t} (ht : t ∈ Ioo (t₀ - ε) (t₀ + ε)) :
      f (extChartAt I x₀ x, t) ∈ interior (extChartAt I x₀).target :=
    hf _ (hmap hx).2 _ (hεs ht).2 |>.2.2
  have hmem' {x} (hx : x ∈ U) {t} (ht : t ∈ Ioo (t₀ - ε) (t₀ + ε)) :
      f (extChartAt I x₀ x, t) ∈ (extChartAt I x₀).target :=
    mem_of_mem_of_subset (hmem hx ht) interior_subset
  -- main proof
  refine ⟨U, ?_, ε, hε, γ, fun x hx ↦
    ⟨?_, fun t ht ↦ hasMFDerivAt_extChartAt_comp_of_hasDerivAt (hmem hx ht) (hderiv hx ht), ?_⟩⟩
  · apply Filter.inter_mem _ (extChartAt_source_mem_nhds _)
    exact continuousAt_extChartAt _ |>.preimage_mem_nhds <| Filter.inter_mem hu0 hu
  · symm
    have : t₀ ∈ Ioo (t₀ - ε) (t₀ + ε) := by
      rw [← Real.ball_eq_Ioo]
      exact Metric.mem_ball_self hε
    rw [PartialEquiv.eq_symm_apply _ hx.2 (hmem' hx this)]
    symm
    rw [ht₀ hx this]
  · apply ContinuousOn.comp' (continuousOn_extChartAt_symm x₀)
    · intro ⟨x', t'⟩ ⟨hx', ht'⟩
      apply ContinuousAt.continuousWithinAt
      apply ContinuousAt.comp₂ _
        (ContinuousAt.comp (continuousAt_extChartAt' hx'.2) continuousAt_fst) continuousAt_snd
      simp only [comp_apply]
      exact hf3' _ (mem_preimage.mp <| (preimage_inter ▸ hx'.1).1) _ (hεs ht').1
    · intro ⟨x', t'⟩ ⟨hx', ht'⟩
      exact hmem' hx' ht'

/-- Existence of local integral curves for a $C^1$ vector field at interior points of a $C^1$
manifold. -/
theorem exists_isIntegralCurveAt_of_contMDiffAt [CompleteSpace E]
    (hv : ContMDiffAt I I.tangent 1 (fun x ↦ (⟨x, v x⟩ : TangentBundle I M)) x₀)
    (hx : I.IsInteriorPoint x₀) :
    ∃ γ : ℝ → M, γ t₀ = x₀ ∧ IsIntegralCurveAt γ v t₀ := by
  have ⟨u, hu, ε, hε, γ, h⟩ := exists_mem_nhds_isIntegralCurveOn_Ioo_of_contMDiffAt t₀ hv hx
  refine ⟨fun t ↦ γ ⟨x₀, t⟩, h _ (mem_of_mem_nhds hu) |>.1, ?_⟩
  rw [isIntegralCurveAt_iff]
  exact ⟨Ioo (t₀ - ε) (t₀ + ε), Ioo_mem_nhds (by linarith) (by linarith),
    h _ (mem_of_mem_nhds hu) |>.2.1⟩

/-- Existence of local integral curves for a $C^1$ vector field on a $C^1$ manifold without
boundary. -/
lemma exists_isIntegralCurveAt_of_contMDiffAt_boundaryless
    [CompleteSpace E] [BoundarylessManifold I M]
    (hv : ContMDiffAt I I.tangent 1 (fun x ↦ (⟨x, v x⟩ : TangentBundle I M)) x₀) :
    ∃ γ : ℝ → M, γ t₀ = x₀ ∧ IsIntegralCurveAt γ v t₀ :=
  exists_isIntegralCurveAt_of_contMDiffAt t₀ hv BoundarylessManifold.isInteriorPoint

variable {t₀}

/-- Local integral curves are unique.

If a $C^1$ vector field `v` admits two local integral curves `γ γ' : ℝ → M` at `t₀` with
`γ t₀ = γ' t₀`, then `γ` and `γ'` agree on some open interval containing `t₀`. -/
theorem isIntegralCurveAt_eventuallyEq_of_contMDiffAt (hγt₀ : I.IsInteriorPoint (γ t₀))
    (hv : ContMDiffAt I I.tangent 1 (fun x ↦ (⟨x, v x⟩ : TangentBundle I M)) (γ t₀))
    (hγ : IsIntegralCurveAt γ v t₀) (hγ' : IsIntegralCurveAt γ' v t₀) (h : γ t₀ = γ' t₀) :
    γ =ᶠ[𝓝 t₀] γ' := by
  -- first define `v'` as the vector field expressed in the local chart around `γ t₀`
  -- this is basically what the function looks like when `hv` is unfolded
  set v' : E → E := fun x ↦
    tangentCoordChange I ((extChartAt I (γ t₀)).symm x) (γ t₀) ((extChartAt I (γ t₀)).symm x)
      (v ((extChartAt I (γ t₀)).symm x)) with hv'
  -- extract a set `s` on which `v'` is Lipschitz
  rw [contMDiffAt_iff] at hv
  obtain ⟨_, hv⟩ := hv
  obtain ⟨K, s, hs, hlip⟩ : ∃ K, ∃ s ∈ 𝓝 _, LipschitzOnWith K v' s :=
    (hv.contDiffAt (range_mem_nhds_isInteriorPoint hγt₀)).snd.exists_lipschitzOnWith
  have hlip (t : ℝ) : LipschitzOnWith K ((fun _ ↦ v') t) ((fun _ ↦ s) t) := hlip
  -- internal lemmas to reduce code duplication
  have hsrc {g} (hg : IsIntegralCurveAt g v t₀) :
    ∀ᶠ t in 𝓝 t₀, g ⁻¹' (extChartAt I (g t₀)).source ∈ 𝓝 t := eventually_mem_nhds_iff.mpr <|
      continuousAt_def.mp hg.continuousAt _ <| extChartAt_source_mem_nhds (g t₀)
  have hmem {g : ℝ → M} {t} (ht : g ⁻¹' (extChartAt I (g t₀)).source ∈ 𝓝 t) :
    g t ∈ (extChartAt I (g t₀)).source := mem_preimage.mp <| mem_of_mem_nhds ht
  have hdrv {g} (hg : IsIntegralCurveAt g v t₀) (h' : γ t₀ = g t₀) : ∀ᶠ t in 𝓝 t₀,
      HasDerivAt ((extChartAt I (g t₀)) ∘ g) ((fun _ ↦ v') t (((extChartAt I (g t₀)) ∘ g) t)) t ∧
      ((extChartAt I (g t₀)) ∘ g) t ∈ (fun _ ↦ s) t := by
    apply Filter.Eventually.and
    · apply (hsrc hg |>.and hg.eventually_hasDerivAt).mono
      rintro t ⟨ht1, ht2⟩
      rw [hv', h']
      apply ht2.congr_deriv
      congr <;>
      rw [Function.comp_apply, PartialEquiv.left_inv _ (hmem ht1)]
    · apply ((continuousAt_extChartAt (g t₀)).comp hg.continuousAt).preimage_mem_nhds
      rw [Function.comp_apply, ← h']
      exact hs
  have heq {g} (hg : IsIntegralCurveAt g v t₀) :
    g =ᶠ[𝓝 t₀] (extChartAt I (g t₀)).symm ∘ ↑(extChartAt I (g t₀)) ∘ g := by
    apply (hsrc hg).mono
    intros t ht
    rw [Function.comp_apply, Function.comp_apply, PartialEquiv.left_inv _ (hmem ht)]
  -- main proof
  suffices (extChartAt I (γ t₀)) ∘ γ =ᶠ[𝓝 t₀] (extChartAt I (γ' t₀)) ∘ γ' from
    (heq hγ).trans <| (this.fun_comp (extChartAt I (γ t₀)).symm).trans (h ▸ (heq hγ').symm)
  exact ODE_solution_unique_of_eventually (.of_forall hlip)
    (hdrv hγ rfl) (hdrv hγ' h) (by rw [Function.comp_apply, Function.comp_apply, h])

theorem isIntegralCurveAt_eventuallyEq_of_contMDiffAt_boundaryless [BoundarylessManifold I M]
    (hv : ContMDiffAt I I.tangent 1 (fun x ↦ (⟨x, v x⟩ : TangentBundle I M)) (γ t₀))
    (hγ : IsIntegralCurveAt γ v t₀) (hγ' : IsIntegralCurveAt γ' v t₀) (h : γ t₀ = γ' t₀) :
    γ =ᶠ[𝓝 t₀] γ' :=
  isIntegralCurveAt_eventuallyEq_of_contMDiffAt BoundarylessManifold.isInteriorPoint hv hγ hγ' h

variable [T2Space M] {a b : ℝ}

/-- Integral curves are unique on open intervals.

If a $C^1$ vector field `v` admits two integral curves `γ γ' : ℝ → M` on some open interval
`Ioo a b`, and `γ t₀ = γ' t₀` for some `t ∈ Ioo a b`, then `γ` and `γ'` agree on `Ioo a b`. -/
theorem isIntegralCurveOn_Ioo_eqOn_of_contMDiff (ht₀ : t₀ ∈ Ioo a b)
    (hγt : ∀ t ∈ Ioo a b, I.IsInteriorPoint (γ t))
    (hv : ContMDiff I I.tangent 1 (fun x ↦ (⟨x, v x⟩ : TangentBundle I M)))
    (hγ : IsIntegralCurveOn γ v (Ioo a b)) (hγ' : IsIntegralCurveOn γ' v (Ioo a b))
    (h : γ t₀ = γ' t₀) : EqOn γ γ' (Ioo a b) := by
  set s := {t | γ t = γ' t} ∩ Ioo a b with hs
  -- since `Ioo a b` is connected, we get `s = Ioo a b` by showing that `s` is clopen in `Ioo a b`
  -- in the subtype topology (`s` is also non-empty by assumption)
  -- here we use a slightly weaker alternative theorem
  suffices hsub : Ioo a b ⊆ s from fun t ht ↦ mem_setOf.mp ((subset_def ▸ hsub) t ht).1
  apply isPreconnected_Ioo.subset_of_closure_inter_subset (s := Ioo a b) (u := s) _
    ⟨t₀, ⟨ht₀, ⟨h, ht₀⟩⟩⟩
  · -- is this really the most convenient way to pass to subtype topology?
    -- TODO: shorten this when better API around subtype topology exists
    rw [hs, inter_comm, ← Subtype.image_preimage_val, inter_comm, ← Subtype.image_preimage_val,
      image_subset_image_iff Subtype.val_injective, preimage_setOf_eq]
    intros t ht
    rw [mem_preimage, ← closure_subtype] at ht
    revert ht t
    apply IsClosed.closure_subset (isClosed_eq _ _)
    · rw [continuous_iff_continuousAt]
      rintro ⟨_, ht⟩
      apply ContinuousAt.comp _ continuousAt_subtype_val
      rw [Subtype.coe_mk]
      exact hγ.continuousAt ht
    · rw [continuous_iff_continuousAt]
      rintro ⟨_, ht⟩
      apply ContinuousAt.comp _ continuousAt_subtype_val
      rw [Subtype.coe_mk]
      exact hγ'.continuousAt ht
  · rw [isOpen_iff_mem_nhds]
    intro t₁ ht₁
    have hmem := Ioo_mem_nhds ht₁.2.1 ht₁.2.2
    have heq : γ =ᶠ[𝓝 t₁] γ' := isIntegralCurveAt_eventuallyEq_of_contMDiffAt
      (hγt _ ht₁.2) hv.contMDiffAt (hγ.isIntegralCurveAt hmem) (hγ'.isIntegralCurveAt hmem) ht₁.1
    apply (heq.and hmem).mono
    exact fun _ ht ↦ ht

theorem isIntegralCurveOn_Ioo_eqOn_of_contMDiff_boundaryless [BoundarylessManifold I M]
    (ht₀ : t₀ ∈ Ioo a b)
    (hv : ContMDiff I I.tangent 1 (fun x ↦ (⟨x, v x⟩ : TangentBundle I M)))
    (hγ : IsIntegralCurveOn γ v (Ioo a b)) (hγ' : IsIntegralCurveOn γ' v (Ioo a b))
    (h : γ t₀ = γ' t₀) : EqOn γ γ' (Ioo a b) :=
  isIntegralCurveOn_Ioo_eqOn_of_contMDiff
    ht₀ (fun _ _ ↦ BoundarylessManifold.isInteriorPoint) hv hγ hγ' h

/-- Global integral curves are unique.

If a continuously differentiable vector field `v` admits two global integral curves
`γ γ' : ℝ → M`, and `γ t₀ = γ' t₀` for some `t₀`, then `γ` and `γ'` are equal. -/
theorem isIntegralCurve_eq_of_contMDiff (hγt : ∀ t, I.IsInteriorPoint (γ t))
    (hv : ContMDiff I I.tangent 1 (fun x ↦ (⟨x, v x⟩ : TangentBundle I M)))
    (hγ : IsIntegralCurve γ v) (hγ' : IsIntegralCurve γ' v) (h : γ t₀ = γ' t₀) : γ = γ' := by
  ext t
  obtain ⟨T, ht₀, ht⟩ : ∃ T, t ∈ Ioo (-T) T ∧ t₀ ∈ Ioo (-T) T := by
    obtain ⟨T, hT₁, hT₂⟩ := exists_abs_lt t
    obtain ⟨hT₂, hT₃⟩ := abs_lt.mp hT₂
    obtain ⟨S, hS₁, hS₂⟩ := exists_abs_lt t₀
    obtain ⟨hS₂, hS₃⟩ := abs_lt.mp hS₂
    exact ⟨T + S, by constructor <;> constructor <;> linarith⟩
  exact isIntegralCurveOn_Ioo_eqOn_of_contMDiff ht (fun t _ ↦ hγt t) hv
    ((hγ.isIntegralCurveOn _).mono (subset_univ _))
    ((hγ'.isIntegralCurveOn _).mono (subset_univ _)) h ht₀

theorem isIntegralCurve_Ioo_eq_of_contMDiff_boundaryless [BoundarylessManifold I M]
    (hv : ContMDiff I I.tangent 1 (fun x ↦ (⟨x, v x⟩ : TangentBundle I M)))
    (hγ : IsIntegralCurve γ v) (hγ' : IsIntegralCurve γ' v) (h : γ t₀ = γ' t₀) : γ = γ' :=
  isIntegralCurve_eq_of_contMDiff (fun _ ↦ BoundarylessManifold.isInteriorPoint) hv hγ hγ' h

/-- For a global integral curve `γ`, if it crosses itself at `a b : ℝ`, then it is periodic with
period `a - b`. -/
lemma IsIntegralCurve.periodic_of_eq [BoundarylessManifold I M]
    (hγ : IsIntegralCurve γ v)
    (hv : ContMDiff I I.tangent 1 (fun x ↦ (⟨x, v x⟩ : TangentBundle I M)))
    (heq : γ a = γ b) : Periodic γ (a - b) := by
  intro t
  apply congrFun <|
    isIntegralCurve_Ioo_eq_of_contMDiff_boundaryless (t₀ := b) hv (hγ.comp_add _) hγ _
  rw [comp_apply, add_sub_cancel, heq]

/-- A global integral curve is injective xor periodic with positive period. -/
lemma IsIntegralCurve.periodic_xor_injective [BoundarylessManifold I M]
    (hγ : IsIntegralCurve γ v)
    (hv : ContMDiff I I.tangent 1 (fun x ↦ (⟨x, v x⟩ : TangentBundle I M))) :
    Xor' (∃ T > 0, Periodic γ T) (Injective γ) := by
  rw [xor_iff_iff_not]
  refine ⟨fun ⟨T, hT, hf⟩ ↦ hf.not_injective (ne_of_gt hT), ?_⟩
  intro h
  rw [Injective] at h
  push_neg at h
  obtain ⟨a, b, heq, hne⟩ := h
  refine ⟨|a - b|, ?_, ?_⟩
  · rw [gt_iff_lt, abs_pos, sub_ne_zero]
    exact hne
  · by_cases hab : a - b < 0
    · rw [abs_of_neg hab, neg_sub]
      exact hγ.periodic_of_eq hv heq.symm
    · rw [not_lt] at hab
      rw [abs_of_nonneg hab]
      exact hγ.periodic_of_eq hv heq<|MERGE_RESOLUTION|>--- conflicted
+++ resolved
@@ -53,7 +53,6 @@
   {M : Type*} [TopologicalSpace M] [ChartedSpace H M] [IsManifold I 1 M]
   {γ γ' : ℝ → M} {v : (x : M) → TangentSpace I x} {s s' : Set ℝ} (t₀ : ℝ) {x₀ : M}
 
-<<<<<<< HEAD
 /-- Let $f : \mathbb{R} \to E$, $x_t = \phi^{-1} (f(t))$, and $v : TM_{x_t}$. If
 $f' = (\phi_{x_0} \circ \phi_{x_t}^{-1})' v$, then
 $(\phi_{x_t} \circ \phi_{x_0}^{-1} \circ f)' = v$. -/
@@ -67,42 +66,6 @@
   dsimp only
   let xₜ : M := (extChartAt I x₀).symm (f t)
   have hmem' := interior_subset hmem
-=======
-/-- Existence of local integral curves for a $C^1$ vector field at interior points of a `C^1`
-manifold. -/
-theorem exists_isIntegralCurveAt_of_contMDiffAt [CompleteSpace E]
-    (hv : ContMDiffAt I I.tangent 1 (fun x ↦ (⟨x, v x⟩ : TangentBundle I M)) x₀)
-    (hx : I.IsInteriorPoint x₀) :
-    ∃ γ : ℝ → M, γ t₀ = x₀ ∧ IsIntegralCurveAt γ v t₀ := by
-  -- express the differentiability of the vector field `v` in the local chart
-  rw [contMDiffAt_iff] at hv
-  obtain ⟨_, hv⟩ := hv
-  -- use Picard-Lindelöf theorem to extract a solution to the ODE in the local chart
-  obtain ⟨f, hf1, hf2⟩ := hv.contDiffAt (range_mem_nhds_isInteriorPoint hx)
-    |>.snd.exists_forall_mem_closedBall_exists_eq_forall_mem_Ioo_hasDerivAt₀ t₀
-  simp_rw [← Real.ball_eq_Ioo, ← Metric.eventually_nhds_iff_ball] at hf2
-  -- use continuity of `f` so that `f t` remains inside `interior (extChartAt I x₀).target`
-  have ⟨a, ha, hf2'⟩ := Metric.eventually_nhds_iff_ball.mp hf2
-  have hcont := (hf2' t₀ (Metric.mem_ball_self ha)).continuousAt
-  rw [continuousAt_def, hf1] at hcont
-  have hnhds : f ⁻¹' (interior (extChartAt I x₀).target) ∈ 𝓝 t₀ :=
-    hcont _ (isOpen_interior.mem_nhds ((I.isInteriorPoint_iff).mp hx))
-  rw [← eventually_mem_nhds_iff] at hnhds
-  -- obtain a neighbourhood `s` so that the above conditions both hold in `s`
-  obtain ⟨s, hs, haux⟩ := (hf2.and hnhds).exists_mem
-  -- prove that `γ := (extChartAt I x₀).symm ∘ f` is a desired integral curve
-  refine ⟨(extChartAt I x₀).symm ∘ f,
-    Eq.symm (by rw [Function.comp_apply, hf1, PartialEquiv.left_inv _ (mem_extChartAt_source ..)]),
-    isIntegralCurveAt_iff.mpr ⟨s, hs, ?_⟩⟩
-  intros t ht
-  -- collect useful terms in convenient forms
-  let xₜ : M := (extChartAt I x₀).symm (f t) -- `xₜ := γ t`
-  have h : HasDerivAt f (x := t) <| fderivWithin ℝ (extChartAt I x₀ ∘ (extChartAt I xₜ).symm)
-    (range I) (extChartAt I xₜ xₜ) (v xₜ) := (haux t ht).1
-  rw [← tangentCoordChange_def] at h
-  have hf3 := mem_preimage.mp <| mem_of_mem_nhds (haux t ht).2
-  have hf3' := mem_of_mem_of_subset hf3 interior_subset
->>>>>>> f17c6da3
   have hft1 := mem_preimage.mp <|
     mem_of_mem_of_subset hmem' (extChartAt I x₀).target_subset_preimage_source
   have hft2 := mem_extChartAt_source (I := I) xₜ
