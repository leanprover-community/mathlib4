/-
Copyright (c) 2023 Winston Yin. All rights reserved.
Released under Apache 2.0 license as described in the file LICENSE.
Authors: Winston Yin
-/
import Mathlib.Analysis.ODE.Gronwall
import Mathlib.Analysis.ODE.PicardLindelof
import Mathlib.Geometry.Manifold.IntegralCurve.Transform
import Mathlib.Geometry.Manifold.IsManifold.InteriorBoundary

/-!
# Existence and uniqueness of integral curves

## Main results

* `exists_isMIntegralCurveAt_of_contMDiffAt_boundaryless`: Existence of local integral curves for a
$C^1$ vector field. This follows from the existence theorem for solutions to ODEs
(`exists_forall_hasDerivAt_Ioo_eq_of_contDiffAt`).
* `isMIntegralCurveOn_Ioo_eqOn_of_contMDiff_boundaryless`: Uniqueness of local integral curves for a
$C^1$ vector field. This follows from the uniqueness theorem for solutions to ODEs
(`ODE_solution_unique_of_mem_set_Ioo`). This requires the manifold to be Hausdorff (`T2Space`).

## Implementation notes

For the existence and uniqueness theorems, we assume that the image of the integral curve lies in
the interior of the manifold. The case where the integral curve may lie on the boundary of the
manifold requires special treatment, and we leave it as a TODO.

We state simpler versions of the theorem for boundaryless manifolds as corollaries.

## TODO

* The case where the integral curve may venture to the boundary of the manifold. See Theorem 9.34,
  Lee. May require submanifolds.

## Reference

* [Lee, J. M. (2012). _Introduction to Smooth Manifolds_. Springer New York.][lee2012]

## Tags

integral curve, vector field, local existence, uniqueness
-/

open scoped Topology

open Function Set

variable
  {E : Type*} [NormedAddCommGroup E] [NormedSpace ℝ E]
  {H : Type*} [TopologicalSpace H] {I : ModelWithCorners ℝ E H}
  {M : Type*} [TopologicalSpace M] [ChartedSpace H M] [IsManifold I 1 M]
  {γ γ' : ℝ → M} {v : (x : M) → TangentSpace I x} {s s' : Set ℝ} (t₀ : ℝ) {x₀ : M}

/-- Existence of local integral curves for a $C^1$ vector field at interior points of a `C^1`
manifold. -/
theorem exists_isMIntegralCurveAt_of_contMDiffAt [CompleteSpace E]
    (hv : ContMDiffAt I I.tangent 1 (fun x ↦ (⟨x, v x⟩ : TangentBundle I M)) x₀)
    (hx : I.IsInteriorPoint x₀) :
    ∃ γ : ℝ → M, γ t₀ = x₀ ∧ IsMIntegralCurveAt γ v t₀ := by
  -- express the differentiability of the vector field `v` in the local chart
  rw [contMDiffAt_iff] at hv
  obtain ⟨_, hv⟩ := hv
  -- use Picard-Lindelöf theorem to extract a solution to the ODE in the local chart
  obtain ⟨f, hf1, hf2⟩ := hv.contDiffAt (range_mem_nhds_isInteriorPoint hx)
    |>.snd.exists_forall_mem_closedBall_exists_eq_forall_mem_Ioo_hasDerivAt₀ t₀
  simp_rw [← Real.ball_eq_Ioo, ← Metric.eventually_nhds_iff_ball] at hf2
  -- use continuity of `f` so that `f t` remains inside `interior (extChartAt I x₀).target`
  have ⟨a, ha, hf2'⟩ := Metric.eventually_nhds_iff_ball.mp hf2
  have hcont := (hf2' t₀ (Metric.mem_ball_self ha)).continuousAt
  rw [continuousAt_def, hf1] at hcont
  have hnhds : f ⁻¹' (interior (extChartAt I x₀).target) ∈ 𝓝 t₀ :=
    hcont _ (isOpen_interior.mem_nhds ((I.isInteriorPoint_iff).mp hx))
  rw [← eventually_mem_nhds_iff] at hnhds
  -- obtain a neighbourhood `s` so that the above conditions both hold in `s`
  obtain ⟨s, hs, haux⟩ := (hf2.and hnhds).exists_mem
  -- prove that `γ := (extChartAt I x₀).symm ∘ f` is a desired integral curve
  refine ⟨(extChartAt I x₀).symm ∘ f,
    Eq.symm (by rw [Function.comp_apply, hf1, PartialEquiv.left_inv _ (mem_extChartAt_source ..)]),
    isMIntegralCurveAt_iff.mpr ⟨s, hs, ?_⟩⟩
  intros t ht
  -- collect useful terms in convenient forms
  let xₜ : M := (extChartAt I x₀).symm (f t) -- `xₜ := γ t`
  have h : HasDerivAt f (x := t) <| fderivWithin ℝ (extChartAt I x₀ ∘ (extChartAt I xₜ).symm)
    (range I) (extChartAt I xₜ xₜ) (v xₜ) := (haux t ht).1
  rw [← tangentCoordChange_def] at h
  have hf3 := mem_preimage.mp <| mem_of_mem_nhds (haux t ht).2
  have hf3' := mem_of_mem_of_subset hf3 interior_subset
  have hft1 := mem_preimage.mp <|
    mem_of_mem_of_subset hf3' (extChartAt I x₀).target_subset_preimage_source
  have hft2 := mem_extChartAt_source (I := I) xₜ
  -- express the derivative of the integral curve in the local chart
  apply HasMFDerivAt.hasMFDerivWithinAt
  refine ⟨(continuousAt_extChartAt_symm'' hf3').comp h.continuousAt,
    HasDerivWithinAt.hasFDerivWithinAt ?_⟩
  simp only [mfld_simps, hasDerivWithinAt_univ]
  change HasDerivAt ((extChartAt I xₜ ∘ (extChartAt I x₀).symm) ∘ f) (v xₜ) t
  -- express `v (γ t)` as `D⁻¹ D (v (γ t))`, where `D` is a change of coordinates, so we can use
  -- `HasFDerivAt.comp_hasDerivAt` on `h`
  rw [← tangentCoordChange_self (I := I) (x := xₜ) (z := xₜ) (v := v xₜ) hft2,
    ← tangentCoordChange_comp (x := x₀) ⟨⟨hft2, hft1⟩, hft2⟩]
  apply HasFDerivAt.comp_hasDerivAt _ _ h
  apply HasFDerivWithinAt.hasFDerivAt (s := range I) _ <|
    mem_nhds_iff.mpr ⟨interior (extChartAt I x₀).target,
      subset_trans interior_subset (extChartAt_target_subset_range ..),
      isOpen_interior, hf3⟩
  rw [← (extChartAt I x₀).right_inv hf3']
  exact hasFDerivWithinAt_tangentCoordChange ⟨hft1, hft2⟩

<<<<<<< HEAD
@[deprecated (since := "2025-06-29")] alias exists_isIntegralCurveAt_of_contMDiffAt :=
=======
@[deprecated (since := "2025-08-12")] alias exists_isIntegralCurveAt_of_contMDiffAt :=
>>>>>>> 3887a9b6
  exists_isMIntegralCurveAt_of_contMDiffAt

/-- Existence of local integral curves for a $C^1$ vector field on a `C^1` manifold without
boundary. -/
lemma exists_isMIntegralCurveAt_of_contMDiffAt_boundaryless
    [CompleteSpace E] [BoundarylessManifold I M]
    (hv : ContMDiffAt I I.tangent 1 (fun x ↦ (⟨x, v x⟩ : TangentBundle I M)) x₀) :
    ∃ γ : ℝ → M, γ t₀ = x₀ ∧ IsMIntegralCurveAt γ v t₀ :=
  exists_isMIntegralCurveAt_of_contMDiffAt t₀ hv BoundarylessManifold.isInteriorPoint

<<<<<<< HEAD
@[deprecated (since := "2025-06-29")] alias exists_isIntegralCurveAt_of_contMDiffAt_boundaryless :=
=======
@[deprecated (since := "2025-08-12")] alias exists_isIntegralCurveAt_of_contMDiffAt_boundaryless :=
>>>>>>> 3887a9b6
  exists_isMIntegralCurveAt_of_contMDiffAt_boundaryless

variable {t₀}

/-- Local integral curves are unique.

If a $C^1$ vector field `v` admits two local integral curves `γ γ' : ℝ → M` at `t₀` with
`γ t₀ = γ' t₀`, then `γ` and `γ'` agree on some open interval containing `t₀`. -/
theorem isMIntegralCurveAt_eventuallyEq_of_contMDiffAt (hγt₀ : I.IsInteriorPoint (γ t₀))
    (hv : ContMDiffAt I I.tangent 1 (fun x ↦ (⟨x, v x⟩ : TangentBundle I M)) (γ t₀))
    (hγ : IsMIntegralCurveAt γ v t₀) (hγ' : IsMIntegralCurveAt γ' v t₀) (h : γ t₀ = γ' t₀) :
    γ =ᶠ[𝓝 t₀] γ' := by
  -- first define `v'` as the vector field expressed in the local chart around `γ t₀`
  -- this is basically what the function looks like when `hv` is unfolded
  set v' : E → E := fun x ↦
    tangentCoordChange I ((extChartAt I (γ t₀)).symm x) (γ t₀) ((extChartAt I (γ t₀)).symm x)
      (v ((extChartAt I (γ t₀)).symm x)) with hv'
  -- extract a set `s` on which `v'` is Lipschitz
  rw [contMDiffAt_iff] at hv
  obtain ⟨_, hv⟩ := hv
  obtain ⟨K, s, hs, hlip⟩ : ∃ K, ∃ s ∈ 𝓝 _, LipschitzOnWith K v' s :=
    (hv.contDiffAt (range_mem_nhds_isInteriorPoint hγt₀)).snd.exists_lipschitzOnWith
  have hlip (t : ℝ) : LipschitzOnWith K ((fun _ ↦ v') t) ((fun _ ↦ s) t) := hlip
  -- internal lemmas to reduce code duplication
  have hsrc {g} (hg : IsMIntegralCurveAt g v t₀) :
    ∀ᶠ t in 𝓝 t₀, g ⁻¹' (extChartAt I (g t₀)).source ∈ 𝓝 t := eventually_mem_nhds_iff.mpr <|
      continuousAt_def.mp hg.continuousAt _ <| extChartAt_source_mem_nhds (g t₀)
  have hmem {g : ℝ → M} {t} (ht : g ⁻¹' (extChartAt I (g t₀)).source ∈ 𝓝 t) :
    g t ∈ (extChartAt I (g t₀)).source := mem_preimage.mp <| mem_of_mem_nhds ht
  have hdrv {g} (hg : IsMIntegralCurveAt g v t₀) (h' : γ t₀ = g t₀) : ∀ᶠ t in 𝓝 t₀,
      HasDerivAt ((extChartAt I (g t₀)) ∘ g) ((fun _ ↦ v') t (((extChartAt I (g t₀)) ∘ g) t)) t ∧
      ((extChartAt I (g t₀)) ∘ g) t ∈ (fun _ ↦ s) t := by
    apply Filter.Eventually.and
    · apply (hsrc hg |>.and hg.eventually_hasDerivAt).mono
      rintro t ⟨ht1, ht2⟩
      rw [hv', h']
      apply ht2.congr_deriv
      congr <;>
      rw [Function.comp_apply, PartialEquiv.left_inv _ (hmem ht1)]
    · apply ((continuousAt_extChartAt (g t₀)).comp hg.continuousAt).preimage_mem_nhds
      rw [Function.comp_apply, ← h']
      exact hs
  have heq {g} (hg : IsMIntegralCurveAt g v t₀) :
    g =ᶠ[𝓝 t₀] (extChartAt I (g t₀)).symm ∘ ↑(extChartAt I (g t₀)) ∘ g := by
    apply (hsrc hg).mono
    intros t ht
    rw [Function.comp_apply, Function.comp_apply, PartialEquiv.left_inv _ (hmem ht)]
  -- main proof
  suffices (extChartAt I (γ t₀)) ∘ γ =ᶠ[𝓝 t₀] (extChartAt I (γ' t₀)) ∘ γ' from
    (heq hγ).trans <| (this.fun_comp (extChartAt I (γ t₀)).symm).trans (h ▸ (heq hγ').symm)
  exact ODE_solution_unique_of_eventually (.of_forall hlip)
    (hdrv hγ rfl) (hdrv hγ' h) (by rw [Function.comp_apply, Function.comp_apply, h])

<<<<<<< HEAD
@[deprecated (since := "2025-06-29")] alias isIntegralCurveAt_eventuallyEq_of_contMDiffAt :=
=======
@[deprecated (since := "2025-08-12")] alias isIntegralCurveAt_eventuallyEq_of_contMDiffAt :=
>>>>>>> 3887a9b6
  isMIntegralCurveAt_eventuallyEq_of_contMDiffAt

theorem isMIntegralCurveAt_eventuallyEq_of_contMDiffAt_boundaryless [BoundarylessManifold I M]
    (hv : ContMDiffAt I I.tangent 1 (fun x ↦ (⟨x, v x⟩ : TangentBundle I M)) (γ t₀))
    (hγ : IsMIntegralCurveAt γ v t₀) (hγ' : IsMIntegralCurveAt γ' v t₀) (h : γ t₀ = γ' t₀) :
    γ =ᶠ[𝓝 t₀] γ' :=
  isMIntegralCurveAt_eventuallyEq_of_contMDiffAt BoundarylessManifold.isInteriorPoint hv hγ hγ' h

<<<<<<< HEAD
@[deprecated (since := "2025-06-29")] alias
=======
@[deprecated (since := "2025-08-12")] alias
>>>>>>> 3887a9b6
  isIntegralCurveAt_eventuallyEq_of_contMDiffAt_boundaryless :=
  isMIntegralCurveAt_eventuallyEq_of_contMDiffAt_boundaryless

variable [T2Space M] {a b : ℝ}

/-- Integral curves are unique on open intervals.

If a $C^1$ vector field `v` admits two integral curves `γ γ' : ℝ → M` on some open interval
`Ioo a b`, and `γ t₀ = γ' t₀` for some `t ∈ Ioo a b`, then `γ` and `γ'` agree on `Ioo a b`. -/
theorem isMIntegralCurveOn_Ioo_eqOn_of_contMDiff (ht₀ : t₀ ∈ Ioo a b)
    (hγt : ∀ t ∈ Ioo a b, I.IsInteriorPoint (γ t))
    (hv : ContMDiff I I.tangent 1 (fun x ↦ (⟨x, v x⟩ : TangentBundle I M)))
    (hγ : IsMIntegralCurveOn γ v (Ioo a b)) (hγ' : IsMIntegralCurveOn γ' v (Ioo a b))
    (h : γ t₀ = γ' t₀) : EqOn γ γ' (Ioo a b) := by
  set s := {t | γ t = γ' t} ∩ Ioo a b with hs
  -- since `Ioo a b` is connected, we get `s = Ioo a b` by showing that `s` is clopen in `Ioo a b`
  -- in the subtype topology (`s` is also non-empty by assumption)
  -- here we use a slightly weaker alternative theorem
  suffices hsub : Ioo a b ⊆ s from fun t ht ↦ mem_setOf.mp ((subset_def ▸ hsub) t ht).1
  apply isPreconnected_Ioo.subset_of_closure_inter_subset (s := Ioo a b) (u := s) _
    ⟨t₀, ⟨ht₀, ⟨h, ht₀⟩⟩⟩
  · -- is this really the most convenient way to pass to subtype topology?
    -- TODO: shorten this when better API around subtype topology exists
    rw [hs, inter_comm, ← Subtype.image_preimage_val, inter_comm, ← Subtype.image_preimage_val,
      image_subset_image_iff Subtype.val_injective, preimage_setOf_eq]
    intros t ht
    rw [mem_preimage, ← closure_subtype] at ht
    revert ht t
    apply IsClosed.closure_subset (isClosed_eq _ _)
    · rw [continuous_iff_continuousAt]
      rintro ⟨_, ht⟩
      apply ContinuousAt.comp _ continuousAt_subtype_val
      rw [Subtype.coe_mk]
      exact hγ.continuousWithinAt ht |>.continuousAt (Ioo_mem_nhds ht.1 ht.2)
    · rw [continuous_iff_continuousAt]
      rintro ⟨_, ht⟩
      apply ContinuousAt.comp _ continuousAt_subtype_val
      rw [Subtype.coe_mk]
      exact hγ'.continuousWithinAt ht |>.continuousAt (Ioo_mem_nhds ht.1 ht.2)
  · rw [isOpen_iff_mem_nhds]
    intro t₁ ht₁
    have hmem := Ioo_mem_nhds ht₁.2.1 ht₁.2.2
    have heq : γ =ᶠ[𝓝 t₁] γ' := isMIntegralCurveAt_eventuallyEq_of_contMDiffAt
      (hγt _ ht₁.2) hv.contMDiffAt (hγ.isMIntegralCurveAt hmem) (hγ'.isMIntegralCurveAt hmem) ht₁.1
    apply (heq.and hmem).mono
    exact fun _ ht ↦ ht

<<<<<<< HEAD
@[deprecated (since := "2025-06-29")] alias isIntegralCurveOn_Ioo_eqOn_of_contMDiff :=
=======
@[deprecated (since := "2025-08-12")] alias isIntegralCurveOn_Ioo_eqOn_of_contMDiff :=
>>>>>>> 3887a9b6
  isMIntegralCurveOn_Ioo_eqOn_of_contMDiff

theorem isMIntegralCurveOn_Ioo_eqOn_of_contMDiff_boundaryless [BoundarylessManifold I M]
    (ht₀ : t₀ ∈ Ioo a b)
    (hv : ContMDiff I I.tangent 1 (fun x ↦ (⟨x, v x⟩ : TangentBundle I M)))
    (hγ : IsMIntegralCurveOn γ v (Ioo a b)) (hγ' : IsMIntegralCurveOn γ' v (Ioo a b))
    (h : γ t₀ = γ' t₀) : EqOn γ γ' (Ioo a b) :=
  isMIntegralCurveOn_Ioo_eqOn_of_contMDiff
    ht₀ (fun _ _ ↦ BoundarylessManifold.isInteriorPoint) hv hγ hγ' h

<<<<<<< HEAD
@[deprecated (since := "2025-06-29")] alias isIntegralCurveOn_Ioo_eqOn_of_contMDiff_boundaryless :=
=======
@[deprecated (since := "2025-08-12")] alias isIntegralCurveOn_Ioo_eqOn_of_contMDiff_boundaryless :=
>>>>>>> 3887a9b6
  isMIntegralCurveOn_Ioo_eqOn_of_contMDiff_boundaryless

/-- Global integral curves are unique.

If a continuously differentiable vector field `v` admits two global integral curves
`γ γ' : ℝ → M`, and `γ t₀ = γ' t₀` for some `t₀`, then `γ` and `γ'` are equal. -/
theorem isMIntegralCurve_eq_of_contMDiff (hγt : ∀ t, I.IsInteriorPoint (γ t))
    (hv : ContMDiff I I.tangent 1 (fun x ↦ (⟨x, v x⟩ : TangentBundle I M)))
    (hγ : IsMIntegralCurve γ v) (hγ' : IsMIntegralCurve γ' v) (h : γ t₀ = γ' t₀) : γ = γ' := by
  ext t
  obtain ⟨T, ht₀, ht⟩ : ∃ T, t ∈ Ioo (-T) T ∧ t₀ ∈ Ioo (-T) T := by
    obtain ⟨T, hT₁, hT₂⟩ := exists_abs_lt t
    obtain ⟨hT₂, hT₃⟩ := abs_lt.mp hT₂
    obtain ⟨S, hS₁, hS₂⟩ := exists_abs_lt t₀
    obtain ⟨hS₂, hS₃⟩ := abs_lt.mp hS₂
    exact ⟨T + S, by constructor <;> constructor <;> linarith⟩
  exact isMIntegralCurveOn_Ioo_eqOn_of_contMDiff ht (fun t _ ↦ hγt t) hv
    ((hγ.isMIntegralCurveOn _).mono (subset_univ _))
    ((hγ'.isMIntegralCurveOn _).mono (subset_univ _)) h ht₀

<<<<<<< HEAD
@[deprecated (since := "2025-06-29")] alias isIntegralCurve_eq_of_contMDiff :=
=======
@[deprecated (since := "2025-08-12")] alias isIntegralCurve_eq_of_contMDiff :=
>>>>>>> 3887a9b6
  isMIntegralCurve_eq_of_contMDiff

theorem isMIntegralCurve_Ioo_eq_of_contMDiff_boundaryless [BoundarylessManifold I M]
    (hv : ContMDiff I I.tangent 1 (fun x ↦ (⟨x, v x⟩ : TangentBundle I M)))
    (hγ : IsMIntegralCurve γ v) (hγ' : IsMIntegralCurve γ' v) (h : γ t₀ = γ' t₀) : γ = γ' :=
  isMIntegralCurve_eq_of_contMDiff (fun _ ↦ BoundarylessManifold.isInteriorPoint) hv hγ hγ' h

<<<<<<< HEAD
@[deprecated (since := "2025-06-29")] alias isIntegralCurve_Ioo_eq_of_contMDiff_boundaryless :=
=======
@[deprecated (since := "2025-08-12")] alias isIntegralCurve_Ioo_eq_of_contMDiff_boundaryless :=
>>>>>>> 3887a9b6
  isMIntegralCurve_Ioo_eq_of_contMDiff_boundaryless

/-- For a global integral curve `γ`, if it crosses itself at `a b : ℝ`, then it is periodic with
period `a - b`. -/
lemma IsMIntegralCurve.periodic_of_eq [BoundarylessManifold I M]
    (hγ : IsMIntegralCurve γ v)
    (hv : ContMDiff I I.tangent 1 (fun x ↦ (⟨x, v x⟩ : TangentBundle I M)))
    (heq : γ a = γ b) : Periodic γ (a - b) := by
  intro t
  apply congrFun <|
    isMIntegralCurve_Ioo_eq_of_contMDiff_boundaryless (t₀ := b) hv (hγ.comp_add _) hγ _
  rw [comp_apply, add_sub_cancel, heq]

<<<<<<< HEAD
@[deprecated (since := "2025-06-29")] alias IsIntegralCurve.periodic_of_eq :=
=======
@[deprecated (since := "2025-08-12")] alias IsIntegralCurve.periodic_of_eq :=
>>>>>>> 3887a9b6
  IsMIntegralCurve.periodic_of_eq

/-- A global integral curve is injective xor periodic with positive period. -/
lemma IsMIntegralCurve.periodic_xor_injective [BoundarylessManifold I M]
    (hγ : IsMIntegralCurve γ v)
    (hv : ContMDiff I I.tangent 1 (fun x ↦ (⟨x, v x⟩ : TangentBundle I M))) :
    Xor' (∃ T > 0, Periodic γ T) (Injective γ) := by
  rw [xor_iff_iff_not]
  refine ⟨fun ⟨T, hT, hf⟩ ↦ hf.not_injective (ne_of_gt hT), ?_⟩
  intro h
  rw [Injective] at h
  push_neg at h
  obtain ⟨a, b, heq, hne⟩ := h
  refine ⟨|a - b|, ?_, ?_⟩
  · rw [gt_iff_lt, abs_pos, sub_ne_zero]
    exact hne
  · by_cases hab : a - b < 0
    · rw [abs_of_neg hab, neg_sub]
      exact hγ.periodic_of_eq hv heq.symm
    · rw [not_lt] at hab
      rw [abs_of_nonneg hab]
      exact hγ.periodic_of_eq hv heq

<<<<<<< HEAD
@[deprecated (since := "2025-06-29")] alias IsIntegralCurve.periodic_xor_injective :=
=======
@[deprecated (since := "2025-08-12")] alias IsIntegralCurve.periodic_xor_injective :=
>>>>>>> 3887a9b6
  IsMIntegralCurve.periodic_xor_injective<|MERGE_RESOLUTION|>--- conflicted
+++ resolved
@@ -107,11 +107,7 @@
   rw [← (extChartAt I x₀).right_inv hf3']
   exact hasFDerivWithinAt_tangentCoordChange ⟨hft1, hft2⟩
 
-<<<<<<< HEAD
-@[deprecated (since := "2025-06-29")] alias exists_isIntegralCurveAt_of_contMDiffAt :=
-=======
 @[deprecated (since := "2025-08-12")] alias exists_isIntegralCurveAt_of_contMDiffAt :=
->>>>>>> 3887a9b6
   exists_isMIntegralCurveAt_of_contMDiffAt
 
 /-- Existence of local integral curves for a $C^1$ vector field on a `C^1` manifold without
@@ -122,11 +118,7 @@
     ∃ γ : ℝ → M, γ t₀ = x₀ ∧ IsMIntegralCurveAt γ v t₀ :=
   exists_isMIntegralCurveAt_of_contMDiffAt t₀ hv BoundarylessManifold.isInteriorPoint
 
-<<<<<<< HEAD
-@[deprecated (since := "2025-06-29")] alias exists_isIntegralCurveAt_of_contMDiffAt_boundaryless :=
-=======
 @[deprecated (since := "2025-08-12")] alias exists_isIntegralCurveAt_of_contMDiffAt_boundaryless :=
->>>>>>> 3887a9b6
   exists_isMIntegralCurveAt_of_contMDiffAt_boundaryless
 
 variable {t₀}
@@ -180,11 +172,7 @@
   exact ODE_solution_unique_of_eventually (.of_forall hlip)
     (hdrv hγ rfl) (hdrv hγ' h) (by rw [Function.comp_apply, Function.comp_apply, h])
 
-<<<<<<< HEAD
-@[deprecated (since := "2025-06-29")] alias isIntegralCurveAt_eventuallyEq_of_contMDiffAt :=
-=======
 @[deprecated (since := "2025-08-12")] alias isIntegralCurveAt_eventuallyEq_of_contMDiffAt :=
->>>>>>> 3887a9b6
   isMIntegralCurveAt_eventuallyEq_of_contMDiffAt
 
 theorem isMIntegralCurveAt_eventuallyEq_of_contMDiffAt_boundaryless [BoundarylessManifold I M]
@@ -193,11 +181,7 @@
     γ =ᶠ[𝓝 t₀] γ' :=
   isMIntegralCurveAt_eventuallyEq_of_contMDiffAt BoundarylessManifold.isInteriorPoint hv hγ hγ' h
 
-<<<<<<< HEAD
-@[deprecated (since := "2025-06-29")] alias
-=======
 @[deprecated (since := "2025-08-12")] alias
->>>>>>> 3887a9b6
   isIntegralCurveAt_eventuallyEq_of_contMDiffAt_boundaryless :=
   isMIntegralCurveAt_eventuallyEq_of_contMDiffAt_boundaryless
 
@@ -245,11 +229,7 @@
     apply (heq.and hmem).mono
     exact fun _ ht ↦ ht
 
-<<<<<<< HEAD
-@[deprecated (since := "2025-06-29")] alias isIntegralCurveOn_Ioo_eqOn_of_contMDiff :=
-=======
 @[deprecated (since := "2025-08-12")] alias isIntegralCurveOn_Ioo_eqOn_of_contMDiff :=
->>>>>>> 3887a9b6
   isMIntegralCurveOn_Ioo_eqOn_of_contMDiff
 
 theorem isMIntegralCurveOn_Ioo_eqOn_of_contMDiff_boundaryless [BoundarylessManifold I M]
@@ -260,11 +240,7 @@
   isMIntegralCurveOn_Ioo_eqOn_of_contMDiff
     ht₀ (fun _ _ ↦ BoundarylessManifold.isInteriorPoint) hv hγ hγ' h
 
-<<<<<<< HEAD
-@[deprecated (since := "2025-06-29")] alias isIntegralCurveOn_Ioo_eqOn_of_contMDiff_boundaryless :=
-=======
 @[deprecated (since := "2025-08-12")] alias isIntegralCurveOn_Ioo_eqOn_of_contMDiff_boundaryless :=
->>>>>>> 3887a9b6
   isMIntegralCurveOn_Ioo_eqOn_of_contMDiff_boundaryless
 
 /-- Global integral curves are unique.
@@ -285,11 +261,7 @@
     ((hγ.isMIntegralCurveOn _).mono (subset_univ _))
     ((hγ'.isMIntegralCurveOn _).mono (subset_univ _)) h ht₀
 
-<<<<<<< HEAD
-@[deprecated (since := "2025-06-29")] alias isIntegralCurve_eq_of_contMDiff :=
-=======
 @[deprecated (since := "2025-08-12")] alias isIntegralCurve_eq_of_contMDiff :=
->>>>>>> 3887a9b6
   isMIntegralCurve_eq_of_contMDiff
 
 theorem isMIntegralCurve_Ioo_eq_of_contMDiff_boundaryless [BoundarylessManifold I M]
@@ -297,11 +269,7 @@
     (hγ : IsMIntegralCurve γ v) (hγ' : IsMIntegralCurve γ' v) (h : γ t₀ = γ' t₀) : γ = γ' :=
   isMIntegralCurve_eq_of_contMDiff (fun _ ↦ BoundarylessManifold.isInteriorPoint) hv hγ hγ' h
 
-<<<<<<< HEAD
-@[deprecated (since := "2025-06-29")] alias isIntegralCurve_Ioo_eq_of_contMDiff_boundaryless :=
-=======
 @[deprecated (since := "2025-08-12")] alias isIntegralCurve_Ioo_eq_of_contMDiff_boundaryless :=
->>>>>>> 3887a9b6
   isMIntegralCurve_Ioo_eq_of_contMDiff_boundaryless
 
 /-- For a global integral curve `γ`, if it crosses itself at `a b : ℝ`, then it is periodic with
@@ -315,11 +283,7 @@
     isMIntegralCurve_Ioo_eq_of_contMDiff_boundaryless (t₀ := b) hv (hγ.comp_add _) hγ _
   rw [comp_apply, add_sub_cancel, heq]
 
-<<<<<<< HEAD
-@[deprecated (since := "2025-06-29")] alias IsIntegralCurve.periodic_of_eq :=
-=======
 @[deprecated (since := "2025-08-12")] alias IsIntegralCurve.periodic_of_eq :=
->>>>>>> 3887a9b6
   IsMIntegralCurve.periodic_of_eq
 
 /-- A global integral curve is injective xor periodic with positive period. -/
@@ -343,9 +307,5 @@
       rw [abs_of_nonneg hab]
       exact hγ.periodic_of_eq hv heq
 
-<<<<<<< HEAD
-@[deprecated (since := "2025-06-29")] alias IsIntegralCurve.periodic_xor_injective :=
-=======
 @[deprecated (since := "2025-08-12")] alias IsIntegralCurve.periodic_xor_injective :=
->>>>>>> 3887a9b6
   IsMIntegralCurve.periodic_xor_injective