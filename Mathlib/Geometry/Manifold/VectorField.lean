/-
Copyright (c) 2024 Sébastien Gouëzel. All rights reserved.
Released under Apache 2.0 license as described in the file LICENSE.
Authors: Sébastien Gouëzel
-/
import Mathlib.Analysis.Calculus.VectorField
import Mathlib.Geometry.Manifold.ContMDiffMFDeriv
import Mathlib.Geometry.Manifold.MFDeriv.NormedSpace
import Mathlib.Geometry.Manifold.VectorBundle.MDifferentiable

/-!
# Vector fields in manifolds

We study functions of the form `V : Π (x : M) → TangentSpace I x` on a manifold, i.e.,
vector fields.

We define the pullback of a vector field under a map, as
`VectorField.mpullback I I' f V x := (mfderiv I I' f x).inverse (V (f x))`
(together with the same notion within a set). Note that the pullback uses the junk-value pattern:
if the derivative of the map is not invertible, then pullback is given the junk value zero.

We also define the Lie bracket of two vector fields, denoted with
`VectorField.mlieBracket I V W x`, as the pullback in the manifold of the corresponding notion
in the model space (through `extChartAt I x`).

In addition to comprehensive API on these two notions, the main results are the following:
* `VectorField.mpullback_mlieBracket` states that the pullback of the Lie bracket
  is the Lie bracket of the pullbacks.
* `VectorField.leibniz_identity_mlieBracket` is the Leibniz (or Jacobi)
  identity `[U, [V, W]] = [[U, V], W] + [V, [U, W]]`.

All these are given in the `VectorField` namespace because pullbacks, Lie brackets, and so on,
are notions that make sense in a variety of contexts. We also prefix the notions with `m` to
distinguish the manifold notions from the vector space notions.

For notions that come naturally in other namespaces for dot notation, we specify `vectorField` in
the name to lift ambiguities. For instance, the fact that the Lie bracket of two smooth vector
fields is smooth is `ContMDiffAt.mlieBracket_vectorField`.

Note that a smoothness assumption for a vector field is written by seeing the vector field as
a function from `M` to its tangent bundle through a coercion, as in:
`MDifferentiableWithinAt I I.tangent (fun y ↦ (V y : TangentBundle I M)) s x`.
-/

open Set Function Filter
open scoped Topology Manifold ContDiff

noncomputable section

/- We work in the `VectorField` namespace because pullbacks, Lie brackets, and so on, are notions
that make sense in a variety of contexts. We also prefix the notions with `m` to distinguish the
manifold notions from the vector spaces notions. For instance, the Lie bracket of two vector
fields in a manifold is denoted with `VectorField.mlieBracket I V W x`, where `I` is the relevant
model with corners, `V W : Π (x : M), TangentSpace I x` are the vector fields, and `x : M` is
the basepoint.
-/

variable {𝕜 : Type*} [NontriviallyNormedField 𝕜]
  {H : Type*} [TopologicalSpace H] {E : Type*} [NormedAddCommGroup E] [NormedSpace 𝕜 E]
  {I : ModelWithCorners 𝕜 E H}
  {M : Type*} [TopologicalSpace M] [ChartedSpace H M]
  {H' : Type*} [TopologicalSpace H'] {E' : Type*} [NormedAddCommGroup E'] [NormedSpace 𝕜 E']
  {I' : ModelWithCorners 𝕜 E' H'}
  {M' : Type*} [TopologicalSpace M'] [ChartedSpace H' M']
  {H'' : Type*} [TopologicalSpace H''] {E'' : Type*} [NormedAddCommGroup E''] [NormedSpace 𝕜 E'']
  {I'' : ModelWithCorners 𝕜 E'' H''}
  {M'' : Type*} [TopologicalSpace M''] [ChartedSpace H'' M'']
  {f : M → M'} {s t : Set M} {x x₀ : M}

instance {n : ℕ} [n.AtLeastTwo] [IsManifold I (minSmoothness 𝕜 (ofNat(n))) M] :
    IsManifold I (ofNat(n)) M :=
  IsManifold.of_le (n := minSmoothness 𝕜 n) le_minSmoothness

instance [IsManifold I (minSmoothness 𝕜 1) M] :
    IsManifold I 1 M :=
  IsManifold.of_le (n := minSmoothness 𝕜 1) le_minSmoothness

instance [IsManifold I (minSmoothness 𝕜 3) M] :
    IsManifold I (minSmoothness 𝕜 2) M :=
  IsManifold.of_le (n := minSmoothness 𝕜 3) (minSmoothness_monotone (by norm_cast))

instance [IsManifold I (minSmoothness 𝕜 2) M] :
    IsManifold I (minSmoothness 𝕜 1) M :=
  IsManifold.of_le (n := minSmoothness 𝕜 2) (minSmoothness_monotone (by norm_cast))

namespace VectorField

section Pullback

/-! ### Pullback of vector fields in manifolds -/

open ContinuousLinearMap

variable {V W V₁ W₁ : Π (x : M'), TangentSpace I' x}
variable {c : 𝕜} {m n : WithTop ℕ∞} {t : Set M'} {y₀ : M'}

variable (I I') in
/-- The pullback of a vector field under a map between manifolds, within a set `s`. If the
derivative of the map within `s` is not invertible, then pullback is given the junk value zero. -/
def mpullbackWithin (f : M → M') (V : Π (x : M'), TangentSpace I' x) (s : Set M) (x : M) :
    TangentSpace I x :=
  (mfderivWithin I I' f s x).inverse (V (f x))

variable (I I') in
/-- The pullback of a vector field under a map between manifolds. If the derivative of the map is
not invertible, then pullback is given the junk value zero. -/
def mpullback (f : M → M') (V : Π (x : M'), TangentSpace I' x) (x : M) :
    TangentSpace I x :=
  (mfderiv I I' f x).inverse (V (f x))

lemma mpullbackWithin_apply :
    mpullbackWithin I I' f V s x = (mfderivWithin I I' f s x).inverse (V (f x)) := rfl

lemma mpullbackWithin_smul_apply :
    mpullbackWithin I I' f (c • V) s x = c • mpullbackWithin I I' f V s x := by
  simp [mpullbackWithin_apply]

lemma mpullbackWithin_smul :
    mpullbackWithin I I' f (c • V) s = c • mpullbackWithin I I' f V s := by
  ext x
  simp [mpullbackWithin_apply]

lemma mpullbackWithin_add_apply :
    mpullbackWithin I I' f (V + V₁) s x =
      mpullbackWithin I I' f V s x + mpullbackWithin I I' f V₁ s x := by
  simp [mpullbackWithin_apply]

lemma mpullbackWithin_add :
    mpullbackWithin I I' f (V + V₁) s =
      mpullbackWithin I I' f V s + mpullbackWithin I I' f V₁ s := by
  ext x
  simp [mpullbackWithin_apply]

lemma mpullbackWithin_neg_apply :
    mpullbackWithin I I' f (-V) s x = - mpullbackWithin I I' f V s x := by
  simp [mpullbackWithin_apply]

lemma mpullbackWithin_neg :
    mpullbackWithin I I' f (-V) s = - mpullbackWithin I I' f V s := by
  ext x
  simp [mpullbackWithin_apply]

lemma mpullbackWithin_id {V : Π (x : M), TangentSpace I x} (h : UniqueMDiffWithinAt I s x) :
    mpullbackWithin I I id V s x = V x := by
  simp [mpullbackWithin_apply, mfderivWithin_id h]

lemma mpullback_apply :
    mpullback I I' f V x = (mfderiv I I' f x).inverse (V (f x)) := rfl

lemma mpullback_smul_apply :
    mpullback I I' f (c • V) x = c • mpullback I I' f V x := by
  simp [mpullback]

lemma mpullback_smul :
    mpullback I I' f (c • V) = c • mpullback I I' f V := by
  ext x
  simp [mpullback_apply]

lemma mpullback_add_apply :
    mpullback I I' f (V + V₁) x = mpullback I I' f V x + mpullback I I' f V₁ x := by
  simp [mpullback_apply]

lemma mpullback_add :
    mpullback I I' f (V + V₁) = mpullback I I' f V + mpullback I I' f V₁ := by
  ext x
  simp [mpullback_apply]

lemma mpullback_neg_apply :
    mpullback I I' f (-V) x = - mpullback I I' f V x := by
  simp [mpullback_apply]

lemma mpullback_neg :
    mpullback I I' f (-V) = - mpullback I I' f V := by
  ext x
  simp [mpullback_apply]

@[simp] lemma mpullbackWithin_univ : mpullbackWithin I I' f V univ = mpullback I I' f V := by
  ext x
  simp [mpullback_apply, mpullbackWithin_apply]

lemma mpullbackWithin_eq_pullbackWithin {f : E → E'} {V : E' → E'} {s : Set E} :
    mpullbackWithin 𝓘(𝕜, E) 𝓘(𝕜, E') f V s = pullbackWithin 𝕜 f V s := by
  ext x
  simp only [mpullbackWithin, mfderivWithin_eq_fderivWithin, pullbackWithin]
  rfl

lemma mpullback_eq_pullback {f : E → E'} {V : E' → E'} :
    mpullback 𝓘(𝕜, E) 𝓘(𝕜, E') f V = pullback 𝕜 f V := by
  simp only [← mpullbackWithin_univ, ← pullbackWithin_univ, mpullbackWithin_eq_pullbackWithin]

@[simp] lemma mpullback_id {V : Π (x : M), TangentSpace I x} : mpullback I I id V = V := by
  ext x
  simp [mpullback]

lemma mpullbackWithin_comp_of_left
    {g : M' → M''} {f : M → M'} {V : Π (x : M''), TangentSpace I'' x} {s : Set M} {t : Set M'}
    {x₀ : M} (hf : MDifferentiableWithinAt I I' f s x₀) (h : Set.MapsTo f s t)
    (hu : UniqueMDiffWithinAt I s x₀) (hg' : (mfderivWithin I' I'' g t (f x₀)).IsInvertible) :
    mpullbackWithin I I'' (g ∘ f) V s x₀ =
      mpullbackWithin I I' f (mpullbackWithin I' I'' g V t) s x₀ := by
  simp only [mpullbackWithin, comp_apply]
  have hg : MDifferentiableWithinAt I' I'' g t (f x₀) :=
    mdifferentiableWithinAt_of_isInvertible_mfderivWithin hg'
  rw [mfderivWithin_comp _ hg hf h hu, Function.comp_apply,
    IsInvertible.inverse_comp_apply_of_left hg']

lemma mpullbackWithin_comp_of_right
    {g : M' → M''} {f : M → M'} {V : Π (x : M''), TangentSpace I'' x} {s : Set M} {t : Set M'}
    {x₀ : M} (hg : MDifferentiableWithinAt I' I'' g t (f x₀)) (h : Set.MapsTo f s t)
    (hu : UniqueMDiffWithinAt I s x₀) (hf' : (mfderivWithin I I' f s x₀).IsInvertible) :
    mpullbackWithin I I'' (g ∘ f) V s x₀ =
      mpullbackWithin I I' f (mpullbackWithin I' I'' g V t) s x₀ := by
  simp only [mpullbackWithin, comp_apply]
  have hf : MDifferentiableWithinAt I I' f s x₀ :=
    mdifferentiableWithinAt_of_isInvertible_mfderivWithin hf'
  rw [mfderivWithin_comp _ hg hf h hu, IsInvertible.inverse_comp_apply_of_right hf',
    Function.comp_apply]


/-! ### Regularity of pullback of vector fields

In this paragraph, we assume that the model space is complete, to ensure that the set of invertible
linear maps is open and that inversion is a smooth map there. Otherwise, the pullback of vector
fields could behave wildly, even at points where the derivative of the map is invertible.
-/

section MDifferentiability

variable [IsManifold I 2 M] [IsManifold I' 2 M'] [CompleteSpace E]

/-- The pullback of a differentiable vector field by a `C^n` function with `2 ≤ n` is
differentiable. Version within a set at a point. -/
protected lemma _root_.MDifferentiableWithinAt.mpullbackWithin_vectorField_inter
    (hV : MDifferentiableWithinAt I' I'.tangent
      (fun (y : M') ↦ (V y : TangentBundle I' M')) t (f x₀))
    (hf : ContMDiffWithinAt I I' n f s x₀) (hf' : (mfderivWithin I I' f s x₀).IsInvertible)
    (hx₀ : x₀ ∈ s) (hs : UniqueMDiffOn I s) (hmn : 2 ≤ n) :
    MDifferentiableWithinAt I I.tangent
      (fun (y : M) ↦ (mpullbackWithin I I' f V s y : TangentBundle I M)) (s ∩ f ⁻¹' t) x₀ := by
  /- We want to apply the theorem `MDifferentiableWithinAt.clm_apply_of_inCoordinates`,
  stating that applying linear maps to vector fields gives a smooth result when the linear map and
  the vector field are smooth. This theorem is general, we will apply it to
  `b₁ = f`, `b₂ = id`, `v = V ∘ f`, `ϕ = fun x ↦ (mfderivWithin I I' f s x).inverse` -/
  let b₁ := f
  let b₂ : M → M := id
  let v : Π (x : M), TangentSpace I' (f x) := V ∘ f
  let ϕ : Π (x : M), TangentSpace I' (f x) →L[𝕜] TangentSpace I x :=
    fun x ↦ (mfderivWithin I I' f s x).inverse
  have hv : MDifferentiableWithinAt I I'.tangent
      (fun x ↦ (v x : TangentBundle I' M')) (s ∩ f ⁻¹' t) x₀ := by
    apply hV.comp x₀ ((hf.mdifferentiableWithinAt (one_le_two.trans hmn)).mono inter_subset_left)
    exact MapsTo.mono_left (mapsTo_preimage _ _) inter_subset_right
  /- The only nontrivial fact, from which the conclusion follows, is
  that `ϕ` depends smoothly on `x`. -/
  suffices hϕ : MDifferentiableWithinAt I 𝓘(𝕜, E' →L[𝕜] E)
      (fun (x : M) ↦ ContinuousLinearMap.inCoordinates
        E' (TangentSpace I' (M := M')) E (TangentSpace I (M := M))
        (b₁ x₀) (b₁ x) (b₂ x₀) (b₂ x) (ϕ x)) s x₀ from
    MDifferentiableWithinAt.clm_apply_of_inCoordinates (hϕ.mono inter_subset_left)
      hv mdifferentiableWithinAt_id
  /- To prove that `ϕ` depends smoothly on `x`, we use that the derivative depends smoothly on `x`
  (this is `ContMDiffWithinAt.mfderivWithin_const`), and that taking the inverse is a smooth
  operation at an invertible map. -/
  -- the derivative in coordinates depends smoothly on the point
  have : MDifferentiableWithinAt I 𝓘(𝕜, E →L[𝕜] E')
      (fun (x : M) ↦ ContinuousLinearMap.inCoordinates
        E (TangentSpace I (M := M)) E' (TangentSpace I' (M := M'))
        x₀ x (f x₀) (f x) (mfderivWithin I I' f s x)) s x₀ :=
    ((hf.of_le hmn).mfderivWithin_const le_rfl hx₀ hs).mdifferentiableWithinAt le_rfl
  -- therefore, its inverse in coordinates also depends smoothly on the point
  have : MDifferentiableWithinAt I 𝓘(𝕜, E' →L[𝕜] E)
      (ContinuousLinearMap.inverse ∘ (fun (x : M) ↦ ContinuousLinearMap.inCoordinates
        E (TangentSpace I (M := M)) E' (TangentSpace I' (M := M'))
        x₀ x (f x₀) (f x) (mfderivWithin I I' f s x))) s x₀ := by
    apply MDifferentiableAt.comp_mdifferentiableWithinAt _ _ this
    apply ContMDiffAt.mdifferentiableAt _ le_rfl
    apply ContDiffAt.contMDiffAt
    apply IsInvertible.contDiffAt_map_inverse
    rw [inCoordinates_eq (FiberBundle.mem_baseSet_trivializationAt' x₀)
      (FiberBundle.mem_baseSet_trivializationAt' (f x₀))]
    exact isInvertible_equiv.comp (hf'.comp isInvertible_equiv)
  -- the inverse in coordinates coincides with the in-coordinate version of the inverse,
  -- therefore the previous point gives the conclusion
  apply this.congr_of_eventuallyEq_of_mem _ hx₀
  have A : (trivializationAt E (TangentSpace I) x₀).baseSet ∈ 𝓝[s] x₀ := by
    apply nhdsWithin_le_nhds
    apply (trivializationAt _ _ _).open_baseSet.mem_nhds
    exact FiberBundle.mem_baseSet_trivializationAt' _
  have B : f ⁻¹' (trivializationAt E' (TangentSpace I') (f x₀)).baseSet ∈ 𝓝[s] x₀ := by
    apply hf.continuousWithinAt.preimage_mem_nhdsWithin
    apply (trivializationAt _ _ _).open_baseSet.mem_nhds
    exact FiberBundle.mem_baseSet_trivializationAt' _
  filter_upwards [A, B] with x hx h'x
  simp only [Function.comp_apply]
  rw [inCoordinates_eq hx h'x, inCoordinates_eq h'x (by exact hx)]
  simp only [inverse_equiv_comp, inverse_comp_equiv, ContinuousLinearEquiv.symm_symm, ϕ]
  rfl

lemma _root_.MDifferentiableWithinAt.mpullbackWithin_vectorField_inter_of_eq
    (hV : MDifferentiableWithinAt I' I'.tangent
      (fun (y : M') ↦ (V y : TangentBundle I' M')) t y₀)
    (hf : ContMDiffWithinAt I I' n f s x₀) (hf' : (mfderivWithin I I' f s x₀).IsInvertible)
    (hx₀ : x₀ ∈ s) (hs : UniqueMDiffOn I s) (hmn : 2 ≤ n) (h : y₀ = f x₀) :
    MDifferentiableWithinAt I I.tangent
      (fun (y : M) ↦ (mpullbackWithin I I' f V s y : TangentBundle I M)) (s ∩ f⁻¹' t) x₀ := by
  subst h
  exact hV.mpullbackWithin_vectorField_inter hf hf' hx₀ hs hmn

/-- The pullback of a differentiable vector field by a `C^n` function with `2 ≤ n` is
differentiable. Version on a set. -/
protected lemma _root_.MDifferentiableOn.mpullbackWithin_vectorField_inter
    (hV : MDifferentiableOn I' I'.tangent (fun (y : M') ↦ (V y : TangentBundle I' M')) t)
    (hf : ContMDiffOn I I' n f s) (hf' : ∀ x ∈ s ∩ f ⁻¹' t, (mfderivWithin I I' f s x).IsInvertible)
    (hs : UniqueMDiffOn I s) (hmn : 2 ≤ n) :
    MDifferentiableOn I I.tangent
      (fun (y : M) ↦ (mpullbackWithin I I' f V s y : TangentBundle I M)) (s ∩ f ⁻¹' t) :=
  fun _ hx₀ ↦ MDifferentiableWithinAt.mpullbackWithin_vectorField_inter
    (hV _ hx₀.2) (hf _ hx₀.1) (hf' _ hx₀) hx₀.1 hs hmn

/-- The pullback of a differentiable vector field by a `C^n` function with `2 ≤ n` is
differentiable. Version within a set at a point, but with full pullback. -/
protected lemma _root_.MDifferentiableWithinAt.mpullback_vectorField_preimage
    (hV : MDifferentiableWithinAt I' I'.tangent
      (fun (y : M') ↦ (V y : TangentBundle I' M')) t (f x₀))
    (hf : ContMDiffAt I I' n f x₀) (hf' : (mfderiv I I' f x₀).IsInvertible) (hmn : 2 ≤ n) :
    MDifferentiableWithinAt I I.tangent
      (fun (y : M) ↦ (mpullback I I' f V y : TangentBundle I M)) (f ⁻¹' t) x₀ := by
  simp only [← contMDiffWithinAt_univ, ← mfderivWithin_univ, ← mpullbackWithin_univ] at hV hf hf' ⊢
  simpa using hV.mpullbackWithin_vectorField_inter hf hf' (mem_univ _) uniqueMDiffOn_univ hmn

/-- The pullback of a differentiable vector field by a `C^n` function with `2 ≤ n` is
differentiable. Version within a set at a point, but with full pullback. -/
protected lemma _root_.MDifferentiableWithinAt.mpullback_vectorField_preimage_of_eq
    (hV : MDifferentiableWithinAt I' I'.tangent (fun (y : M') ↦ (V y : TangentBundle I' M')) t y₀)
    (hf : ContMDiffAt I I' n f x₀) (hf' : (mfderiv I I' f x₀).IsInvertible) (hmn : 2 ≤ n)
    (hy₀ : y₀ = f x₀) :
    MDifferentiableWithinAt I I.tangent
      (fun (y : M) ↦ (mpullback I I' f V y : TangentBundle I M)) (f ⁻¹' t) x₀ := by
  subst hy₀
  exact hV.mpullback_vectorField_preimage hf hf' hmn

/-- The pullback of a differentiable vector field by a `C^n` function with `2 ≤ n` is
differentiable. Version on a set, but with full pullback -/
protected lemma _root_.MDifferentiableOn.mpullback_vectorField_preimage
    (hV : MDifferentiableOn I' I'.tangent (fun (y : M') ↦ (V y : TangentBundle I' M')) t)
    (hf : ContMDiff I I' n f) (hf' : ∀ x ∈ f ⁻¹' t, (mfderiv I I' f x).IsInvertible)
    (hmn : 2 ≤ n) :
    MDifferentiableOn I I.tangent
      (fun (y : M) ↦ (mpullback I I' f V y : TangentBundle I M)) (f ⁻¹' t) :=
  fun x₀ hx₀ ↦ MDifferentiableWithinAt.mpullback_vectorField_preimage
    (hV _ hx₀) (hf x₀) (hf' _ hx₀) hmn

/-- The pullback of a differentiable vector field by a `C^n` function with `2 ≤ n` is
differentiable. Version at a point. -/
protected lemma _root_.MDifferentiableAt.mpullback_vectorField
    (hV : MDifferentiableAt I' I'.tangent (fun (y : M') ↦ (V y : TangentBundle I' M')) (f x₀))
    (hf : ContMDiffAt I I' n f x₀) (hf' : (mfderiv I I' f x₀).IsInvertible) (hmn : 2 ≤ n) :
    MDifferentiableAt I I.tangent
      (fun (y : M) ↦ (mpullback I I' f V y : TangentBundle I M)) x₀ := by
  simpa using MDifferentiableWithinAt.mpullback_vectorField_preimage hV hf hf' hmn

/-- The pullback of a differentiable vector field by a `C^n` function with `2 ≤ n` is
differentiable. -/
protected lemma _root_.MDifferentiable.mpullback_vectorField
    (hV : MDifferentiable I' I'.tangent (fun (y : M') ↦ (V y : TangentBundle I' M')))
    (hf : ContMDiff I I' n f) (hf' : ∀ x, (mfderiv I I' f x).IsInvertible) (hmn : 2 ≤ n) :
    MDifferentiable I I.tangent (fun (y : M) ↦ (mpullback I I' f V y : TangentBundle I M)) :=
  fun x ↦ MDifferentiableAt.mpullback_vectorField (hV (f x)) (hf x) (hf' x) hmn

end MDifferentiability


section ContMDiff

variable [IsManifold I n M] [IsManifold I' n M'] [CompleteSpace E]
  -- If `1 < n` then `IsManifold.of_le` shows the following assumptions are redundant.
  -- We include them since they are necessary to make the statement.
  [IsManifold I 1 M] [IsManifold I' 1 M']

/-- The pullback of a `C^m` vector field by a `C^n` function with invertible derivative and
`m + 1 ≤ n` is `C^m`.
Version within a set at a point. -/
protected lemma _root_.ContMDiffWithinAt.mpullbackWithin_vectorField_inter
    (hV : ContMDiffWithinAt I' I'.tangent m
      (fun (y : M') ↦ (V y : TangentBundle I' M')) t (f x₀))
    (hf : ContMDiffWithinAt I I' n f s x₀) (hf' : (mfderivWithin I I' f s x₀).IsInvertible)
    (hx₀ : x₀ ∈ s) (hs : UniqueMDiffOn I s) (hmn : m + 1 ≤ n) :
    ContMDiffWithinAt I I.tangent m
      (fun (y : M) ↦ (mpullbackWithin I I' f V s y : TangentBundle I M)) (s ∩ f ⁻¹' t) x₀ := by
  /- We want to apply the theorem `ContMDiffWithinAt.clm_apply_of_inCoordinates`, stating
  that applying linear maps to vector fields gives a smooth result when the linear map and the
  vector field are smooth. This theorem is general, we will apply it to
  `b₁ = f`, `b₂ = id`, `v = V ∘ f`, `ϕ = fun x ↦ (mfderivWithin I I' f s x).inverse` -/
  let b₁ := f
  let b₂ : M → M := id
  let v : Π (x : M), TangentSpace I' (f x) := V ∘ f
  let ϕ : Π (x : M), TangentSpace I' (f x) →L[𝕜] TangentSpace I x :=
    fun x ↦ (mfderivWithin I I' f s x).inverse
  have hv : ContMDiffWithinAt I I'.tangent m
      (fun x ↦ (v x : TangentBundle I' M')) (s ∩ f ⁻¹' t) x₀ := by
    apply hV.comp x₀ ((hf.of_le (le_trans (le_self_add) hmn)).mono inter_subset_left)
    exact MapsTo.mono_left (mapsTo_preimage _ _) inter_subset_right
  /- The only nontrivial fact, from which the conclusion follows, is
  that `ϕ` depends smoothly on `x`. -/
  suffices hϕ : ContMDiffWithinAt I 𝓘(𝕜, E' →L[𝕜] E) m
      (fun (x : M) ↦ ContinuousLinearMap.inCoordinates
        E' (TangentSpace I' (M := M')) E (TangentSpace I (M := M))
        (b₁ x₀) (b₁ x) (b₂ x₀) (b₂ x) (ϕ x)) s x₀ from
    ContMDiffWithinAt.clm_apply_of_inCoordinates (hϕ.mono inter_subset_left) hv contMDiffWithinAt_id
  /- To prove that `ϕ` depends smoothly on `x`, we use that the derivative depends smoothly on `x`
  (this is `ContMDiffWithinAt.mfderivWithin_const`), and that taking the inverse is a smooth
  operation at an invertible map. -/
  -- the derivative in coordinates depends smoothly on the point
  have : ContMDiffWithinAt I 𝓘(𝕜, E →L[𝕜] E') m
      (fun (x : M) ↦ ContinuousLinearMap.inCoordinates
        E (TangentSpace I (M := M)) E' (TangentSpace I' (M := M'))
        x₀ x (f x₀) (f x) (mfderivWithin I I' f s x)) s x₀ :=
    hf.mfderivWithin_const hmn hx₀ hs
  -- therefore, its inverse in coordinates also depends smoothly on the point
  have : ContMDiffWithinAt I 𝓘(𝕜, E' →L[𝕜] E) m
      (ContinuousLinearMap.inverse ∘ (fun (x : M) ↦ ContinuousLinearMap.inCoordinates
        E (TangentSpace I (M := M)) E' (TangentSpace I' (M := M'))
        x₀ x (f x₀) (f x) (mfderivWithin I I' f s x))) s x₀ := by
    apply ContMDiffAt.comp_contMDiffWithinAt _ _ this
    apply ContDiffAt.contMDiffAt
    apply IsInvertible.contDiffAt_map_inverse
    rw [inCoordinates_eq (FiberBundle.mem_baseSet_trivializationAt' x₀)
      (FiberBundle.mem_baseSet_trivializationAt' (f x₀))]
    exact isInvertible_equiv.comp (hf'.comp isInvertible_equiv)
  -- the inverse in coordinates coincides with the in-coordinate version of the inverse,
  -- therefore the previous point gives the conclusion
  apply this.congr_of_eventuallyEq_of_mem _ hx₀
  have A : (trivializationAt E (TangentSpace I) x₀).baseSet ∈ 𝓝[s] x₀ := by
    apply nhdsWithin_le_nhds
    apply (trivializationAt _ _ _).open_baseSet.mem_nhds
    exact FiberBundle.mem_baseSet_trivializationAt' _
  have B : f ⁻¹' (trivializationAt E' (TangentSpace I') (f x₀)).baseSet ∈ 𝓝[s] x₀ := by
    apply hf.continuousWithinAt.preimage_mem_nhdsWithin
    apply (trivializationAt _ _ _).open_baseSet.mem_nhds
    exact FiberBundle.mem_baseSet_trivializationAt' _
  filter_upwards [A, B] with x hx h'x
  simp only [Function.comp_apply]
  rw [inCoordinates_eq hx h'x, inCoordinates_eq h'x (by exact hx)]
  simp only [inverse_equiv_comp, inverse_comp_equiv, ContinuousLinearEquiv.symm_symm, ϕ]
  rfl

lemma _root_.ContMDiffWithinAt.mpullbackWithin_vectorField_inter_of_eq
    (hV : ContMDiffWithinAt I' I'.tangent m
      (fun (y : M') ↦ (V y : TangentBundle I' M')) t y₀)
    (hf : ContMDiffWithinAt I I' n f s x₀) (hf' : (mfderivWithin I I' f s x₀).IsInvertible)
    (hx₀ : x₀ ∈ s) (hs : UniqueMDiffOn I s) (hmn : m + 1 ≤ n) (h : f x₀ = y₀) :
    ContMDiffWithinAt I I.tangent m
      (fun (y : M) ↦ (mpullbackWithin I I' f V s y : TangentBundle I M)) (s ∩ f⁻¹' t) x₀ := by
  subst h
  exact ContMDiffWithinAt.mpullbackWithin_vectorField_inter hV hf hf' hx₀ hs hmn

/-- The pullback of a `C^m` vector field by a `C^n` function with invertible derivative and
with `m + 1 ≤ n` is `C^m`.
Version within a set at a point. -/
protected lemma _root_.ContMDiffWithinAt.mpullbackWithin_vectorField_of_mem
    (hV : ContMDiffWithinAt I' I'.tangent m
      (fun (y : M') ↦ (V y : TangentBundle I' M')) t (f x₀))
    (hf : ContMDiffWithinAt I I' n f s x₀) (hf' : (mfderivWithin I I' f s x₀).IsInvertible)
    (hx₀ : x₀ ∈ s) (hs : UniqueMDiffOn I s) (hmn : m + 1 ≤ n) (hst : f ⁻¹' t ∈ 𝓝[s] x₀) :
    ContMDiffWithinAt I I.tangent m
      (fun (y : M) ↦ (mpullbackWithin I I' f V s y : TangentBundle I M)) s x₀ := by
  apply (ContMDiffWithinAt.mpullbackWithin_vectorField_inter
    hV hf hf' hx₀ hs hmn).mono_of_mem_nhdsWithin
  exact Filter.inter_mem self_mem_nhdsWithin hst

/-- The pullback of a `C^m` vector field by a `C^n` function with invertible derivative and
with `m + 1 ≤ n` is `C^m`.
Version within a set at a point. -/
protected lemma _root_.ContMDiffWithinAt.mpullbackWithin_vectorField_of_mem_of_eq
    (hV : ContMDiffWithinAt I' I'.tangent m
      (fun (y : M') ↦ (V y : TangentBundle I' M')) t y₀)
    (hf : ContMDiffWithinAt I I' n f s x₀) (hf' : (mfderivWithin I I' f s x₀).IsInvertible)
    (hx₀ : x₀ ∈ s) (hs : UniqueMDiffOn I s) (hmn : m + 1 ≤ n) (hst : f ⁻¹' t ∈ 𝓝[s] x₀)
    (hy₀ : f x₀ = y₀) :
    ContMDiffWithinAt I I.tangent m
      (fun (y : M) ↦ (mpullbackWithin I I' f V s y : TangentBundle I M)) s x₀ := by
  subst hy₀
  exact ContMDiffWithinAt.mpullbackWithin_vectorField_of_mem hV hf hf' hx₀ hs hmn hst

/-- The pullback of a `C^m` vector field by a `C^n` function with invertible derivative and
with `m + 1 ≤ n` is `C^m`.
Version within a set at a point. -/
protected lemma _root_.ContMDiffWithinAt.mpullbackWithin_vectorField
    (hV : ContMDiffWithinAt I' I'.tangent m
      (fun (y : M') ↦ (V y : TangentBundle I' M')) t (f x₀))
    (hf : ContMDiffWithinAt I I' n f s x₀) (hf' : (mfderivWithin I I' f s x₀).IsInvertible)
    (hx₀ : x₀ ∈ s) (hs : UniqueMDiffOn I s) (hmn : m + 1 ≤ n) (hst : MapsTo f s t) :
    ContMDiffWithinAt I I.tangent m
      (fun (y : M) ↦ (mpullbackWithin I I' f V s y : TangentBundle I M)) s x₀ :=
  ContMDiffWithinAt.mpullbackWithin_vectorField_of_mem hV hf hf' hx₀ hs hmn
    hst.preimage_mem_nhdsWithin

/-- The pullback of a `C^m` vector field by a `C^n` function with invertible derivative and
with `m + 1 ≤ n` is `C^m`.
Version within a set at a point. -/
protected lemma _root_.ContMDiffWithinAt.mpullbackWithin_vectorField_of_eq
    (hV : ContMDiffWithinAt I' I'.tangent m
      (fun (y : M') ↦ (V y : TangentBundle I' M')) t y₀)
    (hf : ContMDiffWithinAt I I' n f s x₀) (hf' : (mfderivWithin I I' f s x₀).IsInvertible)
    (hx₀ : x₀ ∈ s) (hs : UniqueMDiffOn I s) (hmn : m + 1 ≤ n) (hst : MapsTo f s t) (h : f x₀ = y₀) :
    ContMDiffWithinAt I I.tangent m
      (fun (y : M) ↦ (mpullbackWithin I I' f V s y : TangentBundle I M)) s x₀ := by
  subst h
  exact ContMDiffWithinAt.mpullbackWithin_vectorField hV hf hf' hx₀ hs hmn hst

/-- The pullback of a `C^m` vector field by a `C^n` function with invertible derivative and
with `m + 1 ≤ n` is `C^m`.
Version within a set at a point, with a set used for the pullback possibly larger. -/
protected lemma _root_.ContMDiffWithinAt.mpullbackWithin_vectorField' {u : Set M}
    (hV : ContMDiffWithinAt I' I'.tangent m
      (fun (y : M') ↦ (V y : TangentBundle I' M')) t (f x₀))
    (hf : ContMDiffWithinAt I I' n f u x₀) (hf' : (mfderivWithin I I' f u x₀).IsInvertible)
    (hx₀ : x₀ ∈ s) (hs : UniqueMDiffOn I s) (hmn : m + 1 ≤ n)
    (hst : f ⁻¹' t ∈ 𝓝[s] x₀) (hu : s ⊆ u) :
    ContMDiffWithinAt I I.tangent m
      (fun (y : M) ↦ (mpullbackWithin I I' f V u y : TangentBundle I M)) s x₀ := by
  have hn : (1 : ℕ) ≤ n := le_trans le_add_self hmn
  have hh : (mfderivWithin I I' f s x₀).IsInvertible := by
    convert hf' using 1
    exact (hf.mdifferentiableWithinAt hn).mfderivWithin_mono (hs _ hx₀) hu
  apply (hV.mpullbackWithin_vectorField_of_mem (hf.mono hu) hh hx₀ hs hmn
    hst).congr_of_eventuallyEq_of_mem _ hx₀
  have Y := (contMDiffWithinAt_iff_contMDiffWithinAt_nhdsWithin (by simp)).1 (hf.of_le hn)
  simp_rw [insert_eq_of_mem (hu hx₀)] at Y
  filter_upwards [self_mem_nhdsWithin, nhdsWithin_mono _ hu Y] with y hy h'y
  simp only [mpullbackWithin, Bundle.TotalSpace.mk_inj]
  rw [MDifferentiableWithinAt.mfderivWithin_mono (h'y.mdifferentiableWithinAt le_rfl) (hs _ hy) hu]

/-- The pullback of a `C^m` vector field by a `C^n` function with invertible derivative and
with `m + 1 ≤ n` is `C^m`.
Version within a set at a point, with a set used for the pullback possibly larger. -/
protected lemma _root_.ContMDiffWithinAt.mpullbackWithin_vectorField_of_eq' {u : Set M}
    (hV : ContMDiffWithinAt I' I'.tangent m
      (fun (y : M') ↦ (V y : TangentBundle I' M')) t y₀)
    (hf : ContMDiffWithinAt I I' n f u x₀) (hf' : (mfderivWithin I I' f u x₀).IsInvertible)
    (hx₀ : x₀ ∈ s) (hs : UniqueMDiffOn I s) (hmn : m + 1 ≤ n) (hst : f ⁻¹' t ∈ 𝓝[s] x₀)
    (hu : s ⊆ u) (hy₀ : f x₀ = y₀) :
    ContMDiffWithinAt I I.tangent m
      (fun (y : M) ↦ (mpullbackWithin I I' f V u y : TangentBundle I M)) s x₀ := by
  subst hy₀
  exact ContMDiffWithinAt.mpullbackWithin_vectorField' hV hf hf' hx₀ hs hmn hst hu

/-- The pullback of a `C^m` vector field by a `C^n` function with invertible derivative and
with `m + 1 ≤ n` is `C^m`.
Version on a set. -/
protected lemma _root_.ContMDiffOn.mpullbackWithin_vectorField_inter
    (hV : ContMDiffOn I' I'.tangent m (fun (y : M') ↦ (V y : TangentBundle I' M')) t)
    (hf : ContMDiffOn I I' n f s) (hf' : ∀ x ∈ s ∩ f ⁻¹' t, (mfderivWithin I I' f s x).IsInvertible)
    (hs : UniqueMDiffOn I s) (hmn : m + 1 ≤ n) :
    ContMDiffOn I I.tangent m
      (fun (y : M) ↦ (mpullbackWithin I I' f V s y : TangentBundle I M)) (s ∩ f ⁻¹' t) :=
  fun _ hx₀ ↦ ContMDiffWithinAt.mpullbackWithin_vectorField_inter
    (hV _ hx₀.2) (hf _ hx₀.1) (hf' _ hx₀) hx₀.1 hs hmn

/-- The pullback of a `C^m` vector field by a `C^n` function with invertible derivative and
with `m + 1 ≤ n` is `C^m`.
Version within a set at a point, but with full pullback. -/
protected lemma _root_.ContMDiffWithinAt.mpullback_vectorField_preimage
    (hV : ContMDiffWithinAt I' I'.tangent m (fun (y : M') ↦ (V y : TangentBundle I' M')) t (f x₀))
    (hf : ContMDiffAt I I' n f x₀) (hf' : (mfderiv I I' f x₀).IsInvertible) (hmn : m + 1 ≤ n) :
    ContMDiffWithinAt I I.tangent m
      (fun (y : M) ↦ (mpullback I I' f V y : TangentBundle I M)) (f ⁻¹' t) x₀ := by
  simp only [← contMDiffWithinAt_univ, ← mfderivWithin_univ, ← mpullbackWithin_univ] at hV hf hf' ⊢
  simpa using hV.mpullbackWithin_vectorField_inter hf hf' (mem_univ _) uniqueMDiffOn_univ hmn

/-- The pullback of a `C^m` vector field by a `C^n` function with invertible derivative and
with `m + 1 ≤ n` is `C^m`.
Version within a set at a point, but with full pullback. -/
protected lemma _root_.ContMDiffWithinAt.mpullback_vectorField_preimage_of_eq
    (hV : ContMDiffWithinAt I' I'.tangent m (fun (y : M') ↦ (V y : TangentBundle I' M')) t y₀)
    (hf : ContMDiffAt I I' n f x₀) (hf' : (mfderiv I I' f x₀).IsInvertible) (hmn : m + 1 ≤ n)
    (hy₀ : y₀ = f x₀) :
    ContMDiffWithinAt I I.tangent m
      (fun (y : M) ↦ (mpullback I I' f V y : TangentBundle I M)) (f ⁻¹' t) x₀ := by
  subst hy₀
  exact ContMDiffWithinAt.mpullback_vectorField_preimage hV hf hf' hmn

/-- The pullback of a `C^m` vector field by a `C^n` function with invertible derivative and
with `m + 1 ≤ n` is `C^m`.
Version within a set at a point, but with full pullback. -/
protected lemma _root_.ContMDiffWithinAt.mpullback_vectorField_of_mem_nhdsWithin
    (hV : ContMDiffWithinAt I' I'.tangent m (fun (y : M') ↦ (V y : TangentBundle I' M')) t (f x₀))
    (hf : ContMDiffAt I I' n f x₀) (hf' : (mfderiv I I' f x₀).IsInvertible) (hmn : m + 1 ≤ n)
    (hst : f ⁻¹' t ∈ 𝓝[s] x₀) :
    ContMDiffWithinAt I I.tangent m
      (fun (y : M) ↦ (mpullback I I' f V y : TangentBundle I M)) s x₀ :=
  (ContMDiffWithinAt.mpullback_vectorField_preimage hV hf hf' hmn).mono_of_mem_nhdsWithin hst

/-- The pullback of a `C^m` vector field by a `C^n` function with invertible derivative and
with `m + 1 ≤ n` is `C^m`.
Version within a set at a point, but with full pullback. -/
protected lemma _root_.ContMDiffWithinAt.mpullback_vectorField_of_mem_nhdsWithin_of_eq
    (hV : ContMDiffWithinAt I' I'.tangent m (fun (y : M') ↦ (V y : TangentBundle I' M')) t y₀)
    (hf : ContMDiffAt I I' n f x₀) (hf' : (mfderiv I I' f x₀).IsInvertible) (hmn : m + 1 ≤ n)
    (hst : f ⁻¹' t ∈ 𝓝[s] x₀) (hy₀ : y₀ = f x₀) :
    ContMDiffWithinAt I I.tangent m
      (fun (y : M) ↦ (mpullback I I' f V y : TangentBundle I M)) s x₀ := by
  subst hy₀
  exact ContMDiffWithinAt.mpullback_vectorField_of_mem_nhdsWithin hV hf hf' hmn hst

/-- The pullback of a `C^m` vector field by a `C^n` function with invertible derivative and
with `m + 1 ≤ n` is `C^m`.
Version on a set, but with full pullback -/
protected lemma _root_.ContMDiffOn.mpullback_vectorField_preimage
    (hV : ContMDiffOn I' I'.tangent m (fun (y : M') ↦ (V y : TangentBundle I' M')) t)
    (hf : ContMDiff I I' n f) (hf' : ∀ x ∈ f ⁻¹' t, (mfderiv I I' f x).IsInvertible)
    (hmn : m + 1 ≤ n) :
    ContMDiffOn I I.tangent m
      (fun (y : M) ↦ (mpullback I I' f V y : TangentBundle I M)) (f ⁻¹' t) :=
  fun x₀ hx₀ ↦ ContMDiffWithinAt.mpullback_vectorField_preimage (hV _ hx₀) (hf x₀) (hf' _ hx₀) hmn

/-- The pullback of a `C^m` vector field by a `C^n` function with invertible derivative and
with `m + 1 ≤ n` is `C^m`.
Version at a point. -/
protected lemma _root_.ContMDiffAt.mpullback_vectorField_preimage
    (hV : ContMDiffAt I' I'.tangent m (fun (y : M') ↦ (V y : TangentBundle I' M')) (f x₀))
    (hf : ContMDiffAt I I' n f x₀) (hf' : (mfderiv I I' f x₀).IsInvertible) (hmn : m + 1 ≤ n) :
    ContMDiffAt I I.tangent m
      (fun (y : M) ↦ (mpullback I I' f V y : TangentBundle I M)) x₀ := by
  simp only [← contMDiffWithinAt_univ] at hV hf hf' ⊢
  simpa using ContMDiffWithinAt.mpullback_vectorField_preimage hV hf hf' hmn

/-- The pullback of a `C^m` vector field by a `C^n` function with invertible derivative and
with `m + 1 ≤ n` is `C^m`. -/
protected lemma _root_.ContMDiff.mpullback_vectorField
    (hV : ContMDiff I' I'.tangent m (fun (y : M') ↦ (V y : TangentBundle I' M')))
    (hf : ContMDiff I I' n f) (hf' : ∀ x, (mfderiv I I' f x).IsInvertible) (hmn : m + 1 ≤ n) :
    ContMDiff I I.tangent m (fun (y : M) ↦ (mpullback I I' f V y : TangentBundle I M)) :=
  fun x ↦ ContMDiffAt.mpullback_vectorField_preimage (hV (f x)) (hf x) (hf' x) hmn

lemma contMDiffWithinAt_mpullbackWithin_extChartAt_symm
    {V : Π (x : M), TangentSpace I x}
    (hV : ContMDiffWithinAt I I.tangent m (fun x ↦ (V x : TangentBundle I M)) s x)
    (hs : UniqueMDiffOn I s) (hx : x ∈ s) (hmn : m + 1 ≤ n) :
    ContMDiffWithinAt 𝓘(𝕜, E) 𝓘(𝕜, E).tangent m
      (fun y ↦ (mpullbackWithin 𝓘(𝕜, E) I (extChartAt I x).symm V (range I) y :
        TangentBundle 𝓘(𝕜, E) E))
      ((extChartAt I x).target ∩ (extChartAt I x).symm ⁻¹' s) (extChartAt I x x) :=
  ContMDiffWithinAt.mpullbackWithin_vectorField_of_eq' hV
    (contMDiffWithinAt_extChartAt_symm_range (n := n) _ (mem_extChartAt_target x))
    (isInvertible_mfderivWithin_extChartAt_symm (mem_extChartAt_target x))
    (by simp [hx]) (UniqueMDiffOn.uniqueMDiffOn_target_inter hs x) hmn
    ((mapsTo_preimage _ _).mono_left inter_subset_right).preimage_mem_nhdsWithin
    (Subset.trans inter_subset_left (extChartAt_target_subset_range x)) (extChartAt_to_inv x)

lemma eventually_contMDiffWithinAt_mpullbackWithin_extChartAt_symm
    {V : Π (x : M), TangentSpace I x}
    (hV : ContMDiffWithinAt I I.tangent m (fun x ↦ (V x : TangentBundle I M)) s x)
    (hs : UniqueMDiffOn I s) (hx : x ∈ s) (hmn : m + 1 ≤ n) (hm : m ≠ ∞) :
    ∀ᶠ y in 𝓝[s] x, ContMDiffWithinAt 𝓘(𝕜, E) 𝓘(𝕜, E).tangent m
    (fun z ↦ (mpullbackWithin 𝓘(𝕜, E) I (extChartAt I x).symm V (range I) z :
      TangentBundle 𝓘(𝕜, E) E))
    ((extChartAt I x).target ∩ (extChartAt I x).symm ⁻¹' s) (extChartAt I x y) := by
  have T := nhdsWithin_mono _ (subset_insert _ _)
    ((contMDiffWithinAt_iff_contMDiffWithinAt_nhdsWithin hm).1
      (contMDiffWithinAt_mpullbackWithin_extChartAt_symm hV hs hx hmn))
  have A := (continuousAt_extChartAt (I := I) x).continuousWithinAt.preimage_mem_nhdsWithin'' T rfl
  apply (nhdsWithin_le_iff.2 _) A
  filter_upwards [self_mem_nhdsWithin, nhdsWithin_le_nhds (extChartAt_source_mem_nhds (I := I) x)]
    with y hy h'y
  simp only [mfld_simps] at hy h'y
  simp [hy, h'y]

omit [CompleteSpace E] in
lemma eventuallyEq_mpullback_mpullbackWithin_extChartAt (V : Π (x : M), TangentSpace I x) :
    V =ᶠ[𝓝[s] x] mpullback I 𝓘(𝕜, E) (extChartAt I x)
      (mpullbackWithin 𝓘(𝕜, E) I (extChartAt I x).symm V (range I)) := by
  apply nhdsWithin_le_nhds
  filter_upwards [extChartAt_source_mem_nhds (I := I) x] with y hy
  have A : (extChartAt I x).symm (extChartAt I x y) = y := (extChartAt I x).left_inv hy
  rw [mpullback_apply, mpullbackWithin_apply,
    ← (isInvertible_mfderiv_extChartAt hy).inverse_comp_apply_of_right,
    mfderivWithin_extChartAt_symm_comp_mfderiv_extChartAt' hy, A]
  simp only [ContinuousLinearMap.inverse_id, ContinuousLinearMap.coe_id', id_eq]

end ContMDiff

end Pullback

section LieBracket

/-! ### The Lie bracket of vector fields in manifolds -/

variable {V W V₁ W₁ : Π (x : M), TangentSpace I x}

variable (I I') in
/-- The Lie bracket of two vector fields in a manifold, within a set. -/
def mlieBracketWithin (V W : Π (x : M), TangentSpace I x) (s : Set M) (x₀ : M) :
    TangentSpace I x₀ :=
  mpullback I 𝓘(𝕜, E) (extChartAt I x₀)
    (lieBracketWithin 𝕜
      (mpullbackWithin 𝓘(𝕜, E) I (extChartAt I x₀).symm V (range I))
      (mpullbackWithin 𝓘(𝕜, E) I (extChartAt I x₀).symm W (range I))
      ((extChartAt I x₀).symm ⁻¹' s ∩ range I)) x₀

variable (I I') in
/-- The Lie bracket of two vector fields in a manifold. -/
def mlieBracket (V W : Π (x : M), TangentSpace I x) (x₀ : M) : TangentSpace I x₀ :=
  mlieBracketWithin I V W univ x₀

<<<<<<< HEAD
lemma mlieBracketWithin_def  :
=======
lemma mlieBracketWithin_def :
>>>>>>> 11100128
    mlieBracketWithin I V W s = fun x₀ ↦
    mpullback I 𝓘(𝕜, E) (extChartAt I x₀)
    (lieBracketWithin 𝕜
      (mpullbackWithin 𝓘(𝕜, E) I (extChartAt I x₀).symm V (range I))
      (mpullbackWithin 𝓘(𝕜, E) I (extChartAt I x₀).symm W (range I))
      ((extChartAt I x₀).symm ⁻¹' s ∩ range I)) x₀ := rfl

lemma mlieBracketWithin_apply :
    mlieBracketWithin I V W s x₀ =
    (mfderiv I 𝓘(𝕜, E) (extChartAt I x₀) x₀).inverse
    ((lieBracketWithin 𝕜
      (mpullbackWithin 𝓘(𝕜, E) I (extChartAt I x₀).symm V (range I))
      (mpullbackWithin 𝓘(𝕜, E) I (extChartAt I x₀).symm W (range I))
      ((extChartAt I x₀).symm ⁻¹' s ∩ range I)) ((extChartAt I x₀ x₀))) := rfl

lemma mlieBracketWithin_eq_lieBracketWithin {V W : Π (x : E), TangentSpace 𝓘(𝕜, E) x} {s : Set E} :
<<<<<<< HEAD
    mlieBracketWithin 𝓘(𝕜, E) V W s  = lieBracketWithin 𝕜 V W s := by
  ext x
  simp [mlieBracketWithin_apply]

/-********************************************************************************
Copy of the `lieBracket` API in manifolds
-/
=======
    mlieBracketWithin 𝓘(𝕜, E) V W s = lieBracketWithin 𝕜 V W s := by
  ext x
  simp [mlieBracketWithin_apply]

/- Copy of the `lieBracket` API to manifolds -/
>>>>>>> 11100128

@[simp] lemma mlieBracketWithin_univ :
    mlieBracketWithin I V W univ = mlieBracket I V W := rfl

lemma mlieBracketWithin_eq_zero_of_eq_zero (hV : V x = 0) (hW : W x = 0) :
    mlieBracketWithin I V W s x = 0 := by
  simp only [mlieBracketWithin, mpullback_apply, comp_apply]
  rw [lieBracketWithin_eq_zero_of_eq_zero]
  · simp
  · simp only [mpullbackWithin_apply]
    have : (extChartAt I x).symm ((extChartAt I x) x) = x := by simp
    rw [this, hV]
    simp
  · simp only [mpullbackWithin_apply]
    have : (extChartAt I x).symm ((extChartAt I x) x) = x := by simp
    rw [this, hW]
    simp

lemma mlieBracketWithin_swap_apply :
    mlieBracketWithin I V W s x = - mlieBracketWithin I W V s x := by
  rw [mlieBracketWithin, lieBracketWithin_swap, mpullback_neg]
  rfl

lemma mlieBracketWithin_swap :
    mlieBracketWithin I V W s = - mlieBracketWithin I W V s := by
  ext x
  exact mlieBracketWithin_swap_apply

lemma mlieBracket_swap_apply : mlieBracket I V W x = - mlieBracket I W V x :=
  mlieBracketWithin_swap_apply

lemma mlieBracket_swap : mlieBracket I V W = - mlieBracket I W V :=
  mlieBracketWithin_swap

@[simp] lemma mlieBracketWithin_self : mlieBracketWithin I V V = 0 := by
  ext x; simp [mlieBracketWithin, mpullback]

@[simp] lemma mlieBracket_self : mlieBracket I V V = 0 := by
  ext x; simp_rw [mlieBracket, mlieBracketWithin_self, Pi.zero_apply]

/-- Variant of `mlieBracketWithin_congr_set` where one requires the sets to coincide only in
the complement of a point. -/
theorem mlieBracketWithin_congr_set' (y : M) (h : s =ᶠ[𝓝[{y}ᶜ] x] t) :
    mlieBracketWithin I V W s x = mlieBracketWithin I V W t x := by
  simp only [mlieBracketWithin_apply]
  congr 1
  have : T1Space M := I.t1Space M
  suffices A : ((extChartAt I x).symm ⁻¹' s ∩ range I : Set E)
    =ᶠ[𝓝[{(extChartAt I x) x}ᶜ] (extChartAt I x x)]
      ((extChartAt I x).symm ⁻¹' t ∩ range I : Set E) by
    apply lieBracketWithin_congr_set' _ A
  obtain ⟨u, u_mem, hu⟩ : ∃ u ∈ 𝓝 x, u ∩ {x}ᶜ ⊆ {y | (y ∈ s) = (y ∈ t)} :=
    mem_nhdsWithin_iff_exists_mem_nhds_inter.1 (nhdsWithin_compl_singleton_le x y h)
  rw [← extChartAt_to_inv (I := I) x] at u_mem
<<<<<<< HEAD
  have B : (extChartAt I x).target ∪ (range I)ᶜ ∈ 𝓝 (extChartAt I x x) := by
    rw [← nhdsWithin_univ, ← union_compl_self (range I), nhdsWithin_union]
    apply Filter.union_mem_sup (extChartAt_target_mem_nhdsWithin x) self_mem_nhdsWithin
=======
  have B : (extChartAt I x).target ∪ (range I)ᶜ ∈ 𝓝 (extChartAt I x x) :=
    extChartAt_target_union_compl_range_mem_nhds_of_mem (mem_extChartAt_target x)
>>>>>>> 11100128
  apply mem_nhdsWithin_iff_exists_mem_nhds_inter.2
    ⟨_, Filter.inter_mem ((continuousAt_extChartAt_symm x).preimage_mem_nhds u_mem) B, ?_⟩
  rintro z ⟨hz, h'z⟩
  simp only [eq_iff_iff, mem_setOf_eq]
  change z ∈ (extChartAt I x).symm ⁻¹' s ∩ range I ↔ z ∈ (extChartAt I x).symm ⁻¹' t ∩ range I
  by_cases hIz : z ∈ range I
  · simp [-extChartAt, hIz] at hz ⊢
    rw [← eq_iff_iff]
    apply hu ⟨hz.1, ?_⟩
    simp only [mem_compl_iff, mem_singleton_iff, ne_comm, ne_eq] at h'z ⊢
    rw [(extChartAt I x).eq_symm_apply (by simp) hz.2]
    exact Ne.symm h'z
  · simp [hIz]

theorem mlieBracketWithin_congr_set (h : s =ᶠ[𝓝 x] t) :
    mlieBracketWithin I V W s x = mlieBracketWithin I V W t x :=
  mlieBracketWithin_congr_set' x <| h.filter_mono inf_le_left

theorem mlieBracketWithin_inter (ht : t ∈ 𝓝 x) :
    mlieBracketWithin I V W (s ∩ t) x = mlieBracketWithin I V W s x := by
  apply mlieBracketWithin_congr_set
  filter_upwards [ht] with y hy
  change (y ∈ s ∩ t) = (y ∈ s)
  aesop

theorem mlieBracketWithin_of_mem_nhds (h : s ∈ 𝓝 x) :
    mlieBracketWithin I V W s x = mlieBracket I V W x := by
  rw [← mlieBracketWithin_univ, ← univ_inter s, mlieBracketWithin_inter h]

theorem mlieBracketWithin_of_isOpen (hs : IsOpen s) (hx : x ∈ s) :
    mlieBracketWithin I V W s x = mlieBracket I V W x :=
  mlieBracketWithin_of_mem_nhds (hs.mem_nhds hx)

/-- Variant of `mlieBracketWithin_eventually_congr_set` where one requires the sets to coincide only
<<<<<<< HEAD
in  the complement of a point. -/
=======
in the complement of a point. -/
>>>>>>> 11100128
theorem mlieBracketWithin_eventually_congr_set' (y : M) (h : s =ᶠ[𝓝[{y}ᶜ] x] t) :
    mlieBracketWithin I V W s =ᶠ[𝓝 x] mlieBracketWithin I V W t :=
  (eventually_nhds_nhdsWithin.2 h).mono fun _ => mlieBracketWithin_congr_set' y

theorem mlieBracketWithin_eventually_congr_set (h : s =ᶠ[𝓝 x] t) :
    mlieBracketWithin I V W s =ᶠ[𝓝 x] mlieBracketWithin I V W t :=
  mlieBracketWithin_eventually_congr_set' x <| h.filter_mono inf_le_left

theorem _root_.Filter.EventuallyEq.mlieBracketWithin_vectorField_eq
    (hV : V₁ =ᶠ[𝓝[s] x] V) (hxV : V₁ x = V x) (hW : W₁ =ᶠ[𝓝[s] x] W) (hxW : W₁ x = W x) :
    mlieBracketWithin I V₁ W₁ s x = mlieBracketWithin I V W s x := by
  simp only [mlieBracketWithin_apply]
  congr 1
  let I1 : NormedAddCommGroup (TangentSpace 𝓘(𝕜, E) (extChartAt I x x)) :=
    inferInstanceAs (NormedAddCommGroup E)
  let _I2 : NormedSpace 𝕜 (TangentSpace 𝓘(𝕜, E) (extChartAt I x x)) :=
    inferInstanceAs (NormedSpace 𝕜 E)
  apply Filter.EventuallyEq.lieBracketWithin_vectorField_eq
  · apply nhdsWithin_mono _ inter_subset_left
    filter_upwards [(continuousAt_extChartAt_symm x).continuousWithinAt.preimage_mem_nhdsWithin''
      hV (by simp)] with y hy
    simp only [mpullbackWithin_apply]
    congr 1
  · simp only [mpullbackWithin_apply]
    congr 1
    convert hxV <;> exact extChartAt_to_inv x
  · apply nhdsWithin_mono _ inter_subset_left
    filter_upwards [(continuousAt_extChartAt_symm x).continuousWithinAt.preimage_mem_nhdsWithin''
      hW (by simp)] with y hy
    simp only [mpullbackWithin_apply]
    congr 1
  · simp only [mpullbackWithin_apply]
    congr 1
    convert hxW <;> exact extChartAt_to_inv x

theorem _root_.Filter.EventuallyEq.mlieBracketWithin_vectorField_eq_of_mem
    (hV : V₁ =ᶠ[𝓝[s] x] V) (hW : W₁ =ᶠ[𝓝[s] x] W) (hx : x ∈ s) :
    mlieBracketWithin I V₁ W₁ s x = mlieBracketWithin I V W s x :=
  hV.mlieBracketWithin_vectorField_eq (mem_of_mem_nhdsWithin hx hV :)
    hW (mem_of_mem_nhdsWithin hx hW :)

/-- If vector fields coincide on a neighborhood of a point within a set, then the Lie brackets
also coincide on a neighborhood of this point within this set. Version where one considers the Lie
bracket within a subset. -/
theorem _root_.Filter.EventuallyEq.mlieBracketWithin_vectorField'
    (hV : V₁ =ᶠ[𝓝[s] x] V) (hW : W₁ =ᶠ[𝓝[s] x] W) (ht : t ⊆ s) :
    mlieBracketWithin I V₁ W₁ t =ᶠ[𝓝[s] x] mlieBracketWithin I V W t := by
  filter_upwards [hV, hW, eventually_eventually_nhdsWithin.2 hV,
    eventually_eventually_nhdsWithin.2 hW] with y hVy hWy hVy' hWy'
  apply Filter.EventuallyEq.mlieBracketWithin_vectorField_eq
  · apply nhdsWithin_mono _ ht
    exact hVy'
  · exact hVy
  · apply nhdsWithin_mono _ ht
    exact hWy'
  · exact hWy

protected theorem _root_.Filter.EventuallyEq.mlieBracketWithin_vectorField
    (hV : V₁ =ᶠ[𝓝[s] x] V) (hW : W₁ =ᶠ[𝓝[s] x] W) :
    mlieBracketWithin I V₁ W₁ s =ᶠ[𝓝[s] x] mlieBracketWithin I V W s :=
  hV.mlieBracketWithin_vectorField' hW Subset.rfl

protected theorem _root_.Filter.EventuallyEq.mlieBracketWithin_vectorField_of_insert
    (hV : V₁ =ᶠ[𝓝[insert x s] x] V) (hW : W₁ =ᶠ[𝓝[insert x s] x] W) :
    mlieBracketWithin I V₁ W₁ s x = mlieBracketWithin I V W s x := by
  apply mem_of_mem_nhdsWithin (mem_insert x s)
    (hV.mlieBracketWithin_vectorField' hW (subset_insert x s))

theorem _root_.Filter.EventuallyEq.mlieBracketWithin_vectorField_eq_nhds
    (hV : V₁ =ᶠ[𝓝 x] V) (hW : W₁ =ᶠ[𝓝 x] W) :
    mlieBracketWithin I V₁ W₁ s x = mlieBracketWithin I V W s x :=
  (hV.filter_mono nhdsWithin_le_nhds).mlieBracketWithin_vectorField_eq hV.self_of_nhds
    (hW.filter_mono nhdsWithin_le_nhds) hW.self_of_nhds

theorem mlieBracketWithin_congr
    (hV : EqOn V₁ V s) (hVx : V₁ x = V x) (hW : EqOn W₁ W s) (hWx : W₁ x = W x) :
    mlieBracketWithin I V₁ W₁ s x = mlieBracketWithin I V W s x :=
  (hV.eventuallyEq.filter_mono inf_le_right).mlieBracketWithin_vectorField_eq hVx
    (hW.eventuallyEq.filter_mono inf_le_right) hWx

/-- Version of `mlieBracketWithin_congr` in which one assumes that the point belongs to the
given set. -/
theorem mlieBracketWithin_congr' (hV : EqOn V₁ V s) (hW : EqOn W₁ W s) (hx : x ∈ s) :
    mlieBracketWithin I V₁ W₁ s x = mlieBracketWithin I V W s x :=
  mlieBracketWithin_congr hV (hV hx) hW (hW hx)

theorem _root_.Filter.EventuallyEq.mlieBracket_vectorField_eq
    (hV : V₁ =ᶠ[𝓝 x] V) (hW : W₁ =ᶠ[𝓝 x] W) :
    mlieBracket I V₁ W₁ x = mlieBracket I V W x := by
  rw [← mlieBracketWithin_univ, ← mlieBracketWithin_univ,
    hV.mlieBracketWithin_vectorField_eq_nhds hW]

protected theorem _root_.Filter.EventuallyEq.mlieBracket_vectorField
    (hV : V₁ =ᶠ[𝓝 x] V) (hW : W₁ =ᶠ[𝓝 x] W) : mlieBracket I V₁ W₁ =ᶠ[𝓝 x] mlieBracket I V W := by
  filter_upwards [hV.eventuallyEq_nhds, hW.eventuallyEq_nhds] with y hVy hWy
  exact hVy.mlieBracket_vectorField_eq hWy

<<<<<<< HEAD
section C2
=======
section
>>>>>>> 11100128

variable {c : 𝕜}
variable [IsManifold I 2 M] [CompleteSpace E]

lemma _root_.MDifferentiableWithinAt.differentiableWithinAt_mpullbackWithin_vectorField
    (hV : MDifferentiableWithinAt I I.tangent (fun x ↦ (V x : TangentBundle I M)) s x) :
    DifferentiableWithinAt 𝕜 (mpullbackWithin 𝓘(𝕜, E) I (extChartAt I x).symm V (range I))
    ((extChartAt I x).symm ⁻¹' s ∩ range I) (extChartAt I x x) := by
  apply MDifferentiableWithinAt.differentiableWithinAt
  have := MDifferentiableWithinAt.mpullbackWithin_vectorField_inter_of_eq hV
    (contMDiffWithinAt_extChartAt_symm_range x (mem_extChartAt_target x))
    (isInvertible_mfderivWithin_extChartAt_symm (mem_extChartAt_target x)) (mem_range_self _)
    I.uniqueMDiffOn le_rfl (extChartAt_to_inv x).symm
  rw [inter_comm]
  exact ((contMDiff_snd_tangentBundle_modelSpace E 𝓘(𝕜, E)).contMDiffAt.mdifferentiableAt
    le_rfl).comp_mdifferentiableWithinAt _ this

lemma mlieBracketWithin_smul_left
    (hV : MDifferentiableWithinAt I I.tangent (fun x ↦ (V x : TangentBundle I M)) s x)
    (hs : UniqueMDiffWithinAt I s x) :
    mlieBracketWithin I (c • V) W s x = c • mlieBracketWithin I V W s x := by
  simp only [mlieBracketWithin_apply]
  rw [← ContinuousLinearMap.map_smul, mpullbackWithin_smul, lieBracketWithin_smul_left]
  · exact hV.differentiableWithinAt_mpullbackWithin_vectorField
  · exact uniqueMDiffWithinAt_iff_inter_range.1 hs

lemma mlieBracket_smul_left
    (hV : MDifferentiableAt I I.tangent (fun x ↦ (V x : TangentBundle I M)) x) :
<<<<<<< HEAD
    mlieBracket I (c • V) W  x = c • mlieBracket I V W x := by
=======
    mlieBracket I (c • V) W x = c • mlieBracket I V W x := by
>>>>>>> 11100128
  simp only [← mlieBracketWithin_univ, ← contMDiffWithinAt_univ] at hV ⊢
  exact mlieBracketWithin_smul_left hV (uniqueMDiffWithinAt_univ _)

lemma mlieBracketWithin_smul_right
    (hW : MDifferentiableWithinAt I I.tangent (fun x ↦ (W x : TangentBundle I M)) s x)
    (hs : UniqueMDiffWithinAt I s x) :
    mlieBracketWithin I V (c • W) s x = c • mlieBracketWithin I V W s x := by
  simp only [mlieBracketWithin_apply]
  rw [← ContinuousLinearMap.map_smul, mpullbackWithin_smul, lieBracketWithin_smul_right]
  · exact hW.differentiableWithinAt_mpullbackWithin_vectorField
  · exact uniqueMDiffWithinAt_iff_inter_range.1 hs

lemma mlieBracket_smul_right
    (hW : MDifferentiableAt I I.tangent (fun x ↦ (W x : TangentBundle I M)) x) :
    mlieBracket I V (c • W) x = c • mlieBracket I V W x := by
  simp only [← mlieBracketWithin_univ, ← contMDiffWithinAt_univ] at hW ⊢
  exact mlieBracketWithin_smul_right hW (uniqueMDiffWithinAt_univ _)

lemma mlieBracketWithin_add_left
    (hV : MDifferentiableWithinAt I I.tangent (fun x ↦ (V x : TangentBundle I M)) s x)
    (hV₁ : MDifferentiableWithinAt I I.tangent (fun x ↦ (V₁ x : TangentBundle I M)) s x)
    (hs : UniqueMDiffWithinAt I s x) :
    mlieBracketWithin I (V + V₁) W s x =
      mlieBracketWithin I V W s x + mlieBracketWithin I V₁ W s x := by
  simp only [mlieBracketWithin_apply]
  rw [← ContinuousLinearMap.map_add, mpullbackWithin_add, lieBracketWithin_add_left]
  · exact hV.differentiableWithinAt_mpullbackWithin_vectorField
  · exact hV₁.differentiableWithinAt_mpullbackWithin_vectorField
  · exact uniqueMDiffWithinAt_iff_inter_range.1 hs

lemma mlieBracket_add_left
    (hV : MDifferentiableAt I I.tangent (fun x ↦ (V x : TangentBundle I M)) x)
    (hV₁ : MDifferentiableAt I I.tangent (fun x ↦ (V₁ x : TangentBundle I M)) x) :
<<<<<<< HEAD
    mlieBracket I (V + V₁) W  x =
=======
    mlieBracket I (V + V₁) W x =
>>>>>>> 11100128
      mlieBracket I V W x + mlieBracket I V₁ W x := by
  simp only [← mlieBracketWithin_univ, ← contMDiffWithinAt_univ] at hV hV₁ ⊢
  exact mlieBracketWithin_add_left hV hV₁ (uniqueMDiffWithinAt_univ _)

lemma mlieBracketWithin_add_right
    (hW : MDifferentiableWithinAt I I.tangent (fun x ↦ (W x : TangentBundle I M)) s x)
    (hW₁ : MDifferentiableWithinAt I I.tangent (fun x ↦ (W₁ x : TangentBundle I M)) s x)
    (hs : UniqueMDiffWithinAt I s x) :
    mlieBracketWithin I V (W + W₁) s x =
      mlieBracketWithin I V W s x + mlieBracketWithin I V W₁ s x := by
  rw [mlieBracketWithin_swap, Pi.neg_apply, mlieBracketWithin_add_left hW hW₁ hs,
    mlieBracketWithin_swap (V := V), mlieBracketWithin_swap (V := V), Pi.neg_apply, Pi.neg_apply]
  abel

lemma mlieBracket_add_right
    (hW : MDifferentiableAt I I.tangent (fun x ↦ (W x : TangentBundle I M)) x)
    (hW₁ : MDifferentiableAt I I.tangent (fun x ↦ (W₁ x : TangentBundle I M)) x) :
    mlieBracket I V (W + W₁) x =
      mlieBracket I V W x + mlieBracket I V W₁ x := by
  simp only [← mlieBracketWithin_univ, ← contMDiffWithinAt_univ] at hW hW₁ ⊢
  exact mlieBracketWithin_add_right hW hW₁ (uniqueMDiffWithinAt_univ _)

theorem mlieBracketWithin_of_mem_nhdsWithin
    (st : t ∈ 𝓝[s] x) (hs : UniqueMDiffWithinAt I s x)
    (hV : MDifferentiableWithinAt I I.tangent (fun x ↦ (V x : TangentBundle I M)) t x)
    (hW : MDifferentiableWithinAt I I.tangent (fun x ↦ (W x : TangentBundle I M)) t x) :
    mlieBracketWithin I V W s x = mlieBracketWithin I V W t x := by
  simp only [mlieBracketWithin_apply]
  congr 1
  rw [lieBracketWithin_of_mem_nhdsWithin]
  · apply Filter.inter_mem
    · apply nhdsWithin_mono _ inter_subset_left
      exact (continuousAt_extChartAt_symm x).continuousWithinAt.preimage_mem_nhdsWithin''
        st (by simp)
    · exact nhdsWithin_mono _ inter_subset_right self_mem_nhdsWithin
  · exact uniqueMDiffWithinAt_iff_inter_range.1 hs
  · exact hV.differentiableWithinAt_mpullbackWithin_vectorField
  · exact hW.differentiableWithinAt_mpullbackWithin_vectorField

theorem mlieBracketWithin_subset (st : s ⊆ t) (ht : UniqueMDiffWithinAt I s x)
    (hV : MDifferentiableWithinAt I I.tangent (fun x ↦ (V x : TangentBundle I M)) t x)
    (hW : MDifferentiableWithinAt I I.tangent (fun x ↦ (W x : TangentBundle I M)) t x) :
    mlieBracketWithin I V W s x = mlieBracketWithin I V W t x :=
  mlieBracketWithin_of_mem_nhdsWithin (nhdsWithin_mono _ st self_mem_nhdsWithin) ht hV hW

theorem mlieBracketWithin_eq_mlieBracket (hs : UniqueMDiffWithinAt I s x)
    (hV : MDifferentiableAt I I.tangent (fun x ↦ (V x : TangentBundle I M)) x)
    (hW : MDifferentiableAt I I.tangent (fun x ↦ (W x : TangentBundle I M)) x) :
    mlieBracketWithin I V W s x = mlieBracket I V W x := by
  simp only [← mlieBracketWithin_univ, ← mdifferentiableWithinAt_univ] at hV hW ⊢
  exact mlieBracketWithin_subset (subset_univ _) hs hV hW

theorem _root_.DifferentiableWithinAt.mlieBracketWithin_congr_mono
    (hV : MDifferentiableWithinAt I I.tangent (fun x ↦ (V x : TangentBundle I M)) s x)
    (hVs : EqOn V₁ V t) (hVx : V₁ x = V x)
    (hW : MDifferentiableWithinAt I I.tangent (fun x ↦ (W x : TangentBundle I M)) s x)
    (hWs : EqOn W₁ W t) (hWx : W₁ x = W x)
    (hxt : UniqueMDiffWithinAt I t x) (h₁ : t ⊆ s) :
    mlieBracketWithin I V₁ W₁ t x = mlieBracketWithin I V W s x := by
  rw [mlieBracketWithin_congr hVs hVx hWs hWx]
  exact mlieBracketWithin_subset h₁ hxt hV hW

<<<<<<< HEAD
end C2

section Invariance_IsSymmSndFDerivWithinAt

variable [IsManifold I 2 M] [IsManifold I' 2 M'] [CompleteSpace E]

/- The Lie bracket of vector fields on manifolds is well defined, i.e., it is invariant under
diffeomorphisms. Auxiliary version where one assumes that all relevant sets are contained
in chart domains. -/
private lemma mpullbackWithin_mlieBracketWithin_aux [CompleteSpace E']
    {f : M → M'} {V W : Π (x : M'), TangentSpace I' x} {x₀ : M} {s : Set M} {t : Set M'}
    (hV : MDifferentiableWithinAt I' I'.tangent (fun x ↦ (V x : TangentBundle I' M')) t (f x₀))
    (hW : MDifferentiableWithinAt I' I'.tangent (fun x ↦ (W x : TangentBundle I' M')) t (f x₀))
    (hu : UniqueMDiffOn I s) (hf : ContMDiffOn I I' 2 f s) (hx₀ : x₀ ∈ s)
    (ht : t ⊆ (extChartAt I' (f x₀)).source) (hst : MapsTo f s t)
    (hsymm : IsSymmSndFDerivWithinAt 𝕜 ((extChartAt I' (f x₀)) ∘ f ∘ (extChartAt I x₀).symm)
      ((extChartAt I x₀).symm ⁻¹' s ∩ range I) (extChartAt I x₀ x₀)) :
    mpullbackWithin I I' f (mlieBracketWithin I' V W t) s x₀ =
      mlieBracketWithin I (mpullbackWithin I I' f V s) (mpullbackWithin I I' f W s) s x₀ := by
  have A : (extChartAt I x₀).symm (extChartAt I x₀ x₀) = x₀ := by simp
  have A' : x₀ = (extChartAt I x₀).symm (extChartAt I x₀ x₀) := by simp
  have h'f : MDifferentiableWithinAt I I' f s x₀ := (hf x₀ hx₀).mdifferentiableWithinAt one_le_two
  simp only [mlieBracketWithin_apply, mpullbackWithin_apply]
  -- first, rewrite the pullback of the Lie bracket as a pullback in `E` under the map
  -- `F = extChartAt I' (f x₀) ∘ f ∘ (extChartAt I x₀).symm` of a Lie bracket computed in `E'`,
  -- of two vector fields `V'` and `W'`.
  rw [← ContinuousLinearMap.IsInvertible.inverse_comp_apply_of_left
    (isInvertible_mfderiv_extChartAt (mem_extChartAt_source (f x₀)))]
  rw [← mfderiv_comp_mfderivWithin _ (mdifferentiableAt_extChartAt
    (ChartedSpace.mem_chart_source (f x₀))) h'f (hu x₀ hx₀)]
  rw [eq_comm, (isInvertible_mfderiv_extChartAt (mem_extChartAt_source x₀)).inverse_apply_eq]
  have : (mfderivWithin 𝓘(𝕜, E) I (extChartAt I x₀).symm (range I) (extChartAt I x₀ x₀)).inverse =
      mfderiv I 𝓘(𝕜, E) (extChartAt I x₀) x₀ := by
    apply ContinuousLinearMap.inverse_eq
    · convert mfderivWithin_extChartAt_symm_comp_mfderiv_extChartAt (I := I) (x := x₀)
        (y := extChartAt I x₀ x₀) (by simp)
    · convert mfderiv_extChartAt_comp_mfderivWithin_extChartAt_symm (I := I) (x := x₀)
        (y := extChartAt I x₀ x₀) (by simp)
  rw [← this, ← ContinuousLinearMap.IsInvertible.inverse_comp_apply_of_right]; swap
  · exact isInvertible_mfderivWithin_extChartAt_symm (mem_extChartAt_target x₀)
  have : mfderivWithin 𝓘(𝕜, E) I (extChartAt I x₀).symm (range I) (extChartAt I x₀ x₀) =
      mfderivWithin 𝓘(𝕜, E) I (extChartAt I x₀).symm ((extChartAt I x₀).symm ⁻¹' s ∩ range I)
      (extChartAt I x₀ x₀) :=
    (MDifferentiableWithinAt.mfderivWithin_mono
      (mdifferentiableWithinAt_extChartAt_symm (mem_extChartAt_target x₀))
      (UniqueDiffWithinAt.uniqueMDiffWithinAt (hu x₀ hx₀)) inter_subset_right).symm
  rw [this]; clear this
  rw [← mfderivWithin_comp_of_eq]; rotate_left
  · apply MDifferentiableAt.comp_mdifferentiableWithinAt (I' := I') _ _ h'f
    exact mdifferentiableAt_extChartAt (ChartedSpace.mem_chart_source (f x₀))
  · exact (mdifferentiableWithinAt_extChartAt_symm (mem_extChartAt_target x₀)).mono
      inter_subset_right
  · exact inter_subset_left
  · exact UniqueDiffWithinAt.uniqueMDiffWithinAt (hu x₀ hx₀)
  · simp
  set V' := mpullbackWithin 𝓘(𝕜, E') I' (extChartAt I' (f x₀)).symm V (range I') with hV'
  set W' := mpullbackWithin 𝓘(𝕜, E') I' (extChartAt I' (f x₀)).symm W (range I') with hW'
  set F := ((extChartAt I' (f x₀)) ∘ f) ∘ ↑(extChartAt I x₀).symm with hF
  have hFx₀ : extChartAt I' (f x₀) (f x₀) = F (extChartAt I x₀ x₀) := by simp [F]
  rw [hFx₀, ← mpullbackWithin_apply]
  -- second rewrite, the Lie bracket of the pullback as the Lie bracket of the pullback of the
  -- vector fields `V'` and `W'` in `E'`.
  have P (Y : (x : M') → TangentSpace I' x) :
      (mpullbackWithin 𝓘(𝕜, E) I (extChartAt I x₀).symm (mpullbackWithin I I' f Y s)
      (range I)) =ᶠ[𝓝[(extChartAt I x₀).symm ⁻¹' s ∩ range I] (extChartAt I x₀ x₀)]
        mpullbackWithin 𝓘(𝕜, E) 𝓘(𝕜, E') F
          (mpullbackWithin 𝓘(𝕜, E') I' ((extChartAt I' (f x₀)).symm) Y (range I'))
          ((extChartAt I x₀).symm ⁻¹' s ∩ range I) := by
    have : (extChartAt I x₀).target
        ∈ 𝓝[(extChartAt I x₀).symm ⁻¹' s ∩ range I] (extChartAt I x₀ x₀) :=
      nhdsWithin_mono _ inter_subset_right (extChartAt_target_mem_nhdsWithin x₀)
    filter_upwards [self_mem_nhdsWithin, this] with y hy h'''y
    have h'y : f ((extChartAt I x₀).symm y) ∈ (extChartAt I' (f x₀)).source := ht (hst hy.1)
    have h''y : f ((extChartAt I x₀).symm y) ∈ (chartAt H' (f x₀)).source := by simpa using h'y
    have huy : UniqueMDiffWithinAt 𝓘(𝕜, E) ((extChartAt I x₀).symm ⁻¹' s ∩ range I) y := by
      apply UniqueDiffWithinAt.uniqueMDiffWithinAt
      rw [inter_comm]
      apply hu.uniqueDiffWithinAt_range_inter
      exact ⟨h'''y, hy.1⟩
    simp only [mpullbackWithin_apply, hF, comp_apply, ← mfderivWithin_eq_fderivWithin]
    rw [mfderivWithin_comp (I' := I) (u := s)]; rotate_left
    · apply (mdifferentiableAt_extChartAt h''y).comp_mdifferentiableWithinAt (I' := I')
      exact (hf _ hy.1).mdifferentiableWithinAt one_le_two
    · exact (mdifferentiableWithinAt_extChartAt_symm h'''y).mono inter_subset_right
    · exact inter_subset_left
    · exact huy
    rw [mfderiv_comp_mfderivWithin (I' := I')]; rotate_left
    · exact mdifferentiableAt_extChartAt h''y
    · exact (hf _ hy.1).mdifferentiableWithinAt one_le_two
    · exact hu _ hy.1
    rw [← ContinuousLinearMap.IsInvertible.inverse_comp_apply_of_right]; swap
    · exact isInvertible_mfderivWithin_extChartAt_symm h'''y
    rw [← ContinuousLinearMap.IsInvertible.inverse_comp_apply_of_left]; swap
    · exact isInvertible_mfderivWithin_extChartAt_symm (PartialEquiv.map_source _ h'y)
    have : f ((extChartAt I x₀).symm y)
        = (extChartAt I' (f x₀)).symm ((extChartAt I' (f x₀)) (f ((extChartAt I x₀).symm y))) :=
      (PartialEquiv.left_inv (extChartAt I' (f x₀)) h'y).symm
    congr 2
    have : (mfderivWithin 𝓘(𝕜, E') I' ((extChartAt I' (f x₀)).symm) (range I')
        (extChartAt I' (f x₀) (f ((extChartAt I x₀).symm y)))) ∘L
        (mfderiv I' 𝓘(𝕜, E') (↑(extChartAt I' (f x₀))) (f ((extChartAt I x₀).symm y))) =
        ContinuousLinearMap.id _ _ := by
      convert mfderivWithin_extChartAt_symm_comp_mfderiv_extChartAt
        ((PartialEquiv.map_source _ h'y))
    simp only [← ContinuousLinearMap.comp_assoc, this, ContinuousLinearMap.id_comp]
    congr 1
    exact ((mdifferentiableWithinAt_extChartAt_symm h'''y).mfderivWithin_mono huy
      inter_subset_right).symm
  rw [Filter.EventuallyEq.lieBracketWithin_vectorField_eq_of_mem (P V) (P W) (by simp [hx₀]),
    ← hV', ← hW']
  simp only [mpullbackWithin_eq_pullbackWithin]
  -- finally, use the fact that for `C^2` maps between vector spaces with symmetric second
  -- derivative, the pullback and the Lie bracket commute.
  rw [pullbackWithin_lieBracketWithin_of_isSymmSndFDerivWithinAt_of_eventuallyEq
      (u := (extChartAt I x₀).symm ⁻¹' s ∩ (extChartAt I x₀).target)]
  · exact hsymm
  · rw [hF, comp_assoc]
    apply ContMDiffWithinAt.contDiffWithinAt
    apply ContMDiffAt.comp_contMDiffWithinAt (I' := I')
    · exact contMDiffAt_extChartAt' (by simp)
    apply ContMDiffWithinAt.comp_of_eq (I' := I) (hf _ hx₀) _ _ A
    · exact (contMDiffWithinAt_extChartAt_symm_range _ (mem_extChartAt_target x₀)).mono
        inter_subset_right
    · exact (mapsTo_preimage _ _).mono_left inter_subset_left
  · rw [← hFx₀]
    exact hV.differentiableWithinAt_mpullbackWithin_vectorField
  · rw [← hFx₀]
    exact hW.differentiableWithinAt_mpullbackWithin_vectorField
  · rw [inter_comm]
    exact UniqueMDiffOn.uniqueDiffOn_target_inter hu x₀
  · simp [hx₀]
  · intro z hz
    simp only [comp_apply, mem_inter_iff, mem_preimage, mem_range, F]
    refine ⟨?_, mem_range_self _⟩
    convert hst hz.1
    exact PartialEquiv.left_inv (extChartAt I' (f x₀)) (ht (hst hz.1))
  · rw [← nhdsWithin_eq_iff_eventuallyEq]
    apply le_antisymm
    · exact nhdsWithin_mono _ (inter_subset_inter_right _ (extChartAt_target_subset_range x₀))
    · rw [nhdsWithin_le_iff, nhdsWithin_inter]
      exact Filter.inter_mem_inf self_mem_nhdsWithin (extChartAt_target_mem_nhdsWithin x₀)

/- The Lie bracket of vector fields on manifolds is well defined, i.e., it is invariant under
diffeomorphisms. -/
lemma mpullbackWithin_mlieBracketWithin_of_isSymmSndFDerivWithinAt
    {f : M → M'} {V W : Π (x : M'), TangentSpace I' x} {x₀ : M} {s : Set M} {t : Set M'}
    (hV : MDifferentiableWithinAt I' I'.tangent (fun x ↦ (V x : TangentBundle I' M')) t (f x₀))
    (hW : MDifferentiableWithinAt I' I'.tangent (fun x ↦ (W x : TangentBundle I' M')) t (f x₀))
    (hu : UniqueMDiffOn I s) (hf : ContMDiffWithinAt I I' 2 f s x₀) (hx₀ : x₀ ∈ s)
    (hst : f ⁻¹' t ∈ 𝓝[s] x₀)
    (hsymm : IsSymmSndFDerivWithinAt 𝕜 ((extChartAt I' (f x₀)) ∘ f ∘ (extChartAt I x₀).symm)
      ((extChartAt I x₀).symm ⁻¹' s ∩ range I) (extChartAt I x₀ x₀)) :
    mpullbackWithin I I' f (mlieBracketWithin I' V W t) s x₀ =
      mlieBracketWithin I (mpullbackWithin I I' f V s) (mpullbackWithin I I' f W s) s x₀ := by
  have A : (extChartAt I x₀).symm (extChartAt I x₀ x₀) = x₀ := by simp
  by_cases hfi : (mfderivWithin I I' f s x₀).IsInvertible; swap
  · simp only [mlieBracketWithin_apply, mpullbackWithin_apply,
      ContinuousLinearMap.inverse_of_not_isInvertible hfi, ContinuousLinearMap.zero_apply]
    rw [lieBracketWithin_eq_zero_of_eq_zero]
    · simp [-extChartAt]
    · simp only [mpullbackWithin_apply]
      rw [A, ContinuousLinearMap.inverse_of_not_isInvertible hfi]
      simp [-extChartAt]
    · simp only [mpullbackWithin_apply]
      rw [A, ContinuousLinearMap.inverse_of_not_isInvertible hfi]
      simp [-extChartAt]
  -- Now, interesting case where the derivative of `f` is invertible
  have : CompleteSpace E' := by
    rcases hfi with ⟨M, -⟩
    let M' : E ≃L[𝕜] E' := M
    exact (completeSpace_congr (e := M'.toEquiv) M'.isUniformEmbedding).1 (by assumption)
  -- choose a small open set `v` around `x₀` where `f` is `C^2`
  obtain ⟨u, u_open, x₀u, ut, maps_u, u_smooth⟩ :
      ∃ u, IsOpen u ∧ x₀ ∈ u ∧ s ∩ u ⊆ f ⁻¹' t ∧
        s ∩ u ⊆ f ⁻¹' (extChartAt I' (f x₀)).source ∧ ContMDiffOn I I' 2 f (s ∩ u) := by
    obtain ⟨u, u_open, x₀u, hu⟩ :
        ∃ u, IsOpen u ∧ x₀ ∈ u ∧ ContMDiffOn I I' 2 f (insert x₀ s ∩ u) :=
      hf.contMDiffOn' le_rfl (by simp)
    have : f ⁻¹' (extChartAt I' (f x₀)).source ∈ 𝓝[s] x₀ :=
      hf.continuousWithinAt.preimage_mem_nhdsWithin (extChartAt_source_mem_nhds (f x₀))
    rcases mem_nhdsWithin.1 (Filter.inter_mem hst this) with ⟨w, w_open, x₀w, hw⟩
    refine ⟨u ∩ w, u_open.inter w_open, by simp [x₀u, x₀w], ?_, ?_, ?_⟩
    · apply Subset.trans _ (hw.trans inter_subset_left)
      exact fun y hy ↦ ⟨hy.2.2, hy.1⟩
    · apply Subset.trans _ (hw.trans inter_subset_right)
      exact fun y hy ↦ ⟨hy.2.2, hy.1⟩
    · apply hu.mono
      exact fun y hy ↦ ⟨subset_insert _ _ hy.1, hy.2.1⟩
  have u_mem : u ∈ 𝓝 x₀ := u_open.mem_nhds x₀u
  -- apply the auxiliary version to `s ∩ u`
  set s' := s ∩ u with hs'
  have s'_eq : s' =ᶠ[𝓝 x₀] s := by
    filter_upwards [u_mem] with y hy
    change (y ∈ s ∩ u) = (y ∈ s)
    simp [hy]
  set t' := t ∩ (extChartAt I' (f x₀)).source with ht'
  calc mpullbackWithin I I' f (mlieBracketWithin I' V W t) s x₀
  _ = mpullbackWithin I I' f (mlieBracketWithin I' V W t) s' x₀ := by
    simp only [mpullbackWithin, hs', mfderivWithin_inter u_mem]
  _ = mpullbackWithin I I' f (mlieBracketWithin I' V W t') s' x₀ := by
    simp only [mpullbackWithin, ht', mlieBracketWithin_inter (extChartAt_source_mem_nhds (f x₀))]
  _ = mlieBracketWithin I (mpullbackWithin I I' f V s') (mpullbackWithin I I' f W s') s' x₀ := by
    apply mpullbackWithin_mlieBracketWithin_aux (t := t') (hV.mono inter_subset_left)
      (hW.mono inter_subset_left) (hu.inter u_open) u_smooth ⟨hx₀, x₀u⟩ inter_subset_right
      (fun y hy ↦ ⟨ut hy, maps_u hy⟩)
    apply hsymm.congr_set
    have : (extChartAt I x₀).symm ⁻¹' u ∈ 𝓝 (extChartAt I x₀ x₀) := by
      apply (continuousAt_extChartAt_symm x₀).preimage_mem_nhds
      apply u_open.mem_nhds (by simpa using x₀u)
    filter_upwards [this] with y hy
    change (y ∈ (extChartAt I x₀).symm ⁻¹' s ∩ range I) =
      (y ∈ (extChartAt I x₀).symm ⁻¹' (s ∩ u) ∩ range I)
    simp [-extChartAt, hy]
  _ = mlieBracketWithin I (mpullbackWithin I I' f V s') (mpullbackWithin I I' f W s') s x₀ := by
    simp only [hs', mlieBracketWithin_inter u_mem]
  _ = mlieBracketWithin I (mpullbackWithin I I' f V s) (mpullbackWithin I I' f W s) s x₀ := by
    apply Filter.EventuallyEq.mlieBracketWithin_vectorField_eq_of_mem _ _ hx₀
    · apply nhdsWithin_le_nhds
      filter_upwards [mfderivWithin_eventually_congr_set (I := I) (I' := I') (f := f) s'_eq]
        with y hy using by simp [mpullbackWithin, hy]
    · apply nhdsWithin_le_nhds
      filter_upwards [mfderivWithin_eventually_congr_set (I := I) (I' := I') (f := f) s'_eq]
        with y hy using by simp [mpullbackWithin, hy]

end Invariance_IsSymmSndFDerivWithinAt

section Invariance

variable [IsManifold I (minSmoothness 𝕜 2) M] [IsManifold I' (minSmoothness 𝕜 2) M']
  [CompleteSpace E] {n : WithTop ℕ∞}

/-- The pullback commutes with the Lie bracket of vector fields on manifolds. Version where one
assumes that the map is smooth on a larget set `u` (so that the
condition `x₀ ∈ closure (interior u)`, needed to guarantee the symmetry of the second derivative,
becomes easier to check.) -/
lemma mpullbackWithin_mlieBracketWithin'
    {f : M → M'} {V W : Π (x : M'), TangentSpace I' x} {x₀ : M} {s u : Set M} {t : Set M'}
    (hV : MDifferentiableWithinAt I' I'.tangent (fun x ↦ (V x : TangentBundle I' M')) t (f x₀))
    (hW : MDifferentiableWithinAt I' I'.tangent (fun x ↦ (W x : TangentBundle I' M')) t (f x₀))
    (hs : UniqueMDiffOn I s) (hu : UniqueMDiffOn I u)
    (hf : ContMDiffWithinAt I I' n f u x₀) (hx₀ : x₀ ∈ s) (hn : minSmoothness 𝕜 2 ≤ n)
    (hst : f ⁻¹' t ∈ 𝓝[s] x₀) (h'x₀ : x₀ ∈ closure (interior u)) (hsu : s ⊆ u) :
    mpullbackWithin I I' f (mlieBracketWithin I' V W t) s x₀ =
      mlieBracketWithin I (mpullbackWithin I I' f V s) (mpullbackWithin I I' f W s) s x₀ := by
  have B : ContDiffWithinAt 𝕜 n ((extChartAt I' (f x₀)) ∘ f ∘ (extChartAt I x₀).symm)
      ((extChartAt I x₀).symm ⁻¹' u ∩ (extChartAt I x₀).target) (extChartAt I x₀ x₀) := by
    apply (contMDiffWithinAt_iff.1 hf).2.congr_set
    exact EventuallyEq.inter (by rfl) extChartAt_target_eventuallyEq.symm
  apply mpullbackWithin_mlieBracketWithin_of_isSymmSndFDerivWithinAt hV hW hs
    ((hf.mono hsu).of_le (le_minSmoothness.trans hn)) hx₀ hst
  have : ((extChartAt I x₀).symm ⁻¹' s ∩ (extChartAt I x₀).target : Set E)
      =ᶠ[𝓝 (extChartAt I x₀ x₀)] ((extChartAt I x₀).symm ⁻¹' s ∩ range I : Set E) :=
    EventuallyEq.inter (by rfl) extChartAt_target_eventuallyEq
  apply IsSymmSndFDerivWithinAt.congr_set _ this
  have : IsSymmSndFDerivWithinAt 𝕜 ((extChartAt I' (f x₀)) ∘ f ∘ (extChartAt I x₀).symm)
      ((extChartAt I x₀).symm ⁻¹' u ∩ (extChartAt I x₀).target) (extChartAt I x₀ x₀) := by
    apply ContDiffWithinAt.isSymmSndFDerivWithinAt (n := minSmoothness 𝕜 2) _ le_rfl
    · rw [inter_comm]
      exact UniqueMDiffOn.uniqueDiffOn_target_inter hu x₀
    · apply extChartAt_mem_closure_interior h'x₀ (mem_extChartAt_source x₀)
    · simp [hsu hx₀]
    · exact B.of_le hn
  apply IsSymmSndFDerivWithinAt.mono_of_mem_nhdsWithin this
  · apply mem_of_superset self_mem_nhdsWithin (inter_subset_inter_left _ (preimage_mono hsu))
  · exact (B.of_le hn).of_le le_minSmoothness
  · rw [inter_comm]
    exact UniqueMDiffOn.uniqueDiffOn_target_inter hs x₀
  · rw [inter_comm]
    exact UniqueMDiffOn.uniqueDiffOn_target_inter hu x₀
  · simp [hx₀]

/-- The pullback commutes with the Lie bracket of vector fields on manifolds. -/
lemma mpullbackWithin_mlieBracketWithin
    {f : M → M'} {V W : Π (x : M'), TangentSpace I' x} {x₀ : M} {s : Set M} {t : Set M'}
    (hV : MDifferentiableWithinAt I' I'.tangent (fun x ↦ (V x : TangentBundle I' M')) t (f x₀))
    (hW : MDifferentiableWithinAt I' I'.tangent (fun x ↦ (W x : TangentBundle I' M')) t (f x₀))
    (hu : UniqueMDiffOn I s) (hf : ContMDiffWithinAt I I' n f s x₀) (hx₀ : x₀ ∈ s)
    (hn : minSmoothness 𝕜 2 ≤ n)
    (hst : f ⁻¹' t ∈ 𝓝[s] x₀) (h'x₀ : x₀ ∈ closure (interior s)) :
    mpullbackWithin I I' f (mlieBracketWithin I' V W t) s x₀ =
      mlieBracketWithin I (mpullbackWithin I I' f V s) (mpullbackWithin I I' f W s) s x₀ :=
  mpullbackWithin_mlieBracketWithin' hV hW hu hu hf hx₀ hn hst h'x₀ Subset.rfl

/-- The pullback commutes with the Lie bracket of vector fields on manifolds. -/
lemma mpullback_mlieBracketWithin
    {f : M → M'} {V W : Π (x : M'), TangentSpace I' x} {x₀ : M} {s : Set M} {t : Set M'}
    (hV : MDifferentiableWithinAt I' I'.tangent (fun x ↦ (V x : TangentBundle I' M')) t (f x₀))
    (hW : MDifferentiableWithinAt I' I'.tangent (fun x ↦ (W x : TangentBundle I' M')) t (f x₀))
    (hu : UniqueMDiffOn I s) (hf : ContMDiffAt I I' n f x₀) (hx₀ : x₀ ∈ s)
    (hn : minSmoothness 𝕜 2 ≤ n) (hst : f ⁻¹' t ∈ 𝓝[s] x₀) :
    mpullback I I' f (mlieBracketWithin I' V W t) x₀ =
      mlieBracketWithin I (mpullback I I' f V) (mpullback I I' f W) s x₀ := by
  have : mpullback I I' f (mlieBracketWithin I' V W t) x₀ =
      mpullbackWithin I I' f (mlieBracketWithin I' V W t) s x₀ := by
    simp only [mpullback, mpullbackWithin]
    congr
    apply (mfderivWithin_eq_mfderiv (hu _ hx₀) _).symm
    exact hf.mdifferentiableAt (one_le_two.trans (le_minSmoothness.trans hn))
  rw [this, mpullbackWithin_mlieBracketWithin' hV hW hu uniqueMDiffOn_univ hf.contMDiffWithinAt
    hx₀ hn hst (by simp) (subset_univ _)]
  apply Filter.EventuallyEq.mlieBracketWithin_vectorField_of_insert
  · rw [insert_eq_of_mem hx₀]
    filter_upwards [nhdsWithin_le_nhds ((contMDiffAt_iff_contMDiffAt_nhds (by simp)).1
      (hf.of_le (le_minSmoothness.trans hn))), self_mem_nhdsWithin] with y hy h'y
    simp only [mpullback, mpullbackWithin]
    congr
    apply mfderivWithin_eq_mfderiv (hu _ h'y)
    exact hy.mdifferentiableAt one_le_two
  · rw [insert_eq_of_mem hx₀]
    filter_upwards [nhdsWithin_le_nhds ((contMDiffAt_iff_contMDiffAt_nhds (by simp)).1
      (hf.of_le (le_minSmoothness.trans hn))), self_mem_nhdsWithin] with y hy h'y
    simp only [mpullback, mpullbackWithin]
    congr
    apply mfderivWithin_eq_mfderiv (hu _ h'y)
    exact hy.mdifferentiableAt one_le_two

lemma mpullback_mlieBracket
    {f : M → M'} {V W : Π (x : M'), TangentSpace I' x} {x₀ : M}
    (hV : MDifferentiableAt I' I'.tangent (fun x ↦ (V x : TangentBundle I' M')) (f x₀))
    (hW : MDifferentiableAt I' I'.tangent (fun x ↦ (W x : TangentBundle I' M')) (f x₀))
    (hf : ContMDiffAt I I' n f x₀) (hn : minSmoothness 𝕜 2 ≤ n) :
    mpullback I I' f (mlieBracket I' V W) x₀ =
      mlieBracket I (mpullback I I' f V) (mpullback I I' f W) x₀ := by
  simp only [← mlieBracketWithin_univ, ← mdifferentiableWithinAt_univ] at hV hW ⊢
  exact mpullback_mlieBracketWithin hV hW uniqueMDiffOn_univ hf (mem_univ _) hn (by simp)

/-- If two vector fields are `C^n` with `n ≥ m + 1`, then their Lie bracket is `C^m`. -/
protected lemma _root_.ContMDiffWithinAt.mlieBracketWithin_vectorField
    [IsManifold I (n + 1) M] {m : WithTop ℕ∞}
    {U V : Π (x : M), TangentSpace I x} {s : Set M} {x : M}
    (hU : ContMDiffWithinAt I I.tangent n (fun x ↦ (U x : TangentBundle I M)) s x)
    (hV : ContMDiffWithinAt I I.tangent n (fun x ↦ (V x : TangentBundle I M)) s x)
    (hs : UniqueMDiffOn I s) (hx : x ∈ s) (hmn : minSmoothness 𝕜 (m + 1) ≤ n) :
    ContMDiffWithinAt I I.tangent m
      (fun x ↦ (mlieBracketWithin I U V s x : TangentBundle I M)) s x := by
  /- The statement is not obvious, since at different points the Lie bracket is defined using
  different charts. However, since we know that the Lie bracket is invariant under diffeos, we can
  use a single chart to prove the statement. Let `U'` and `V'` denote the pullbacks of `U` and `V`
  in the chart around `x`. Then the Lie bracket there is smooth (as it coincides with the vector
  space Lie bracket, given by an explicit formula). Pulling back this Lie bracket in `M` gives
  locally a smooth function, which coincides with the initial Lie bracket by invariance
  under diffeos. -/
  have min2 : minSmoothness 𝕜 2 ≤ n + 1 := by
    apply le_trans _ (add_le_add_right hmn 1)
    rw [← minSmoothness_add, add_assoc]
    exact minSmoothness_monotone le_add_self
  apply contMDiffWithinAt_iff_le_ne_infty.2 (fun m' hm' h'm' ↦ ?_)
  have hn : 1 ≤ m' + 1 := le_add_self
  have hm'n : m' + 1 ≤ n := le_trans (add_le_add_right hm' 1) (le_minSmoothness.trans hmn)
  have : IsManifold I (m' + 1) M := IsManifold.of_le (n := n + 1) (hm'n.trans le_self_add)
  have pre_mem : (extChartAt I x) ⁻¹' ((extChartAt I x).target ∩ (extChartAt I x).symm ⁻¹' s)
      ∈ 𝓝[s] x := by
    filter_upwards [self_mem_nhdsWithin,
      nhdsWithin_le_nhds (extChartAt_source_mem_nhds (I := I) x)] with y hy h'y
    exact ⟨(extChartAt I x).map_source h'y,
      by simpa only [mem_preimage, (extChartAt I x).left_inv h'y] using hy⟩
  let U' := mpullbackWithin 𝓘(𝕜, E) I (extChartAt I x).symm U (range I)
  let V' := mpullbackWithin 𝓘(𝕜, E) I (extChartAt I x).symm V (range I)
  have A : ContDiffWithinAt 𝕜 m' (lieBracketWithin 𝕜 U' V'
      ((extChartAt I x).target ∩ (extChartAt I x).symm ⁻¹' s))
      ((extChartAt I x).target ∩ (extChartAt I x).symm ⁻¹' s) (extChartAt I x x) :=
    ContDiffWithinAt.lieBracketWithin_vectorField
      (contMDiffWithinAt_vectorSpace_iff_contDiffWithinAt.1
        (contMDiffWithinAt_mpullbackWithin_extChartAt_symm hU hs hx le_rfl))
      (contMDiffWithinAt_vectorSpace_iff_contDiffWithinAt.1
        (contMDiffWithinAt_mpullbackWithin_extChartAt_symm hV hs hx le_rfl))
      (hs.uniqueDiffOn_target_inter x) hm'n (by simp [hx])
  have B : ContMDiffWithinAt 𝓘(𝕜, E) 𝓘(𝕜, E).tangent m' (fun y ↦ (mlieBracketWithin 𝓘(𝕜, E) U' V'
      ((extChartAt I x).target ∩ (extChartAt I x).symm ⁻¹' s) y : TangentBundle 𝓘(𝕜, E) E))
      ((extChartAt I x).target ∩ (extChartAt I x).symm ⁻¹' s) (extChartAt I x x) := by
    rw [← mlieBracketWithin_eq_lieBracketWithin] at A
    exact contMDiffWithinAt_vectorSpace_iff_contDiffWithinAt.2 A
  have C : ContMDiffWithinAt I I.tangent m' (fun y ↦ (mpullback I 𝓘(𝕜, E) (extChartAt I x)
      ((mlieBracketWithin 𝓘(𝕜, E) U' V'
      ((extChartAt I x).target ∩ (extChartAt I x).symm ⁻¹' s))) y : TangentBundle I M)) s x :=
    ContMDiffWithinAt.mpullback_vectorField_of_mem_nhdsWithin_of_eq B (n := m' + 1)
      contMDiffAt_extChartAt
      (isInvertible_mfderiv_extChartAt (mem_extChartAt_source x)) le_rfl pre_mem rfl
  apply C.congr_of_eventuallyEq_of_mem _ hx
  filter_upwards [eventually_eventually_nhdsWithin.2 pre_mem,
    eventually_eventually_nhdsWithin.2 (eventuallyEq_mpullback_mpullbackWithin_extChartAt U),
    eventually_eventually_nhdsWithin.2 (eventuallyEq_mpullback_mpullbackWithin_extChartAt V),
    eventually_contMDiffWithinAt_mpullbackWithin_extChartAt_symm (hU.of_le hm'n) hs hx
      (add_le_add_right hm'n 1) (by simp [h'm']),
    eventually_contMDiffWithinAt_mpullbackWithin_extChartAt_symm (hV.of_le hm'n) hs hx
      (add_le_add_right hm'n 1) (by simp [h'm']),
    nhdsWithin_le_nhds (chart_source_mem_nhds H x), self_mem_nhdsWithin]
    with y hy hyU hyV h'yU h'yV hy_chart hys
  simp only [Bundle.TotalSpace.mk_inj]
  rw [mpullback_mlieBracketWithin (h'yU.mdifferentiableWithinAt hn)
    (h'yV.mdifferentiableWithinAt hn) hs (contMDiffAt_extChartAt' hy_chart) hys min2 hy]
  exact Filter.EventuallyEq.mlieBracketWithin_vectorField_eq_of_mem hyU hyV hys

/-- If two vector fields are `C^n` with `n ≥ m + 1`, then their Lie bracket is `C^m`. -/
lemma _root_.ContMDiffAt.mlieBracket_vectorField {m n : ℕ∞}
    [IsManifold I (n + 1) M] {U V : Π (x : M), TangentSpace I x} {x : M}
    (hU : ContMDiffAt I I.tangent n (fun x ↦ (U x : TangentBundle I M)) x)
    (hV : ContMDiffAt I I.tangent n (fun x ↦ (V x : TangentBundle I M)) x)
    (hmn : minSmoothness 𝕜 (m + 1) ≤ n) :
    ContMDiffAt I I.tangent m (fun x ↦ (mlieBracket I U V x : TangentBundle I M)) x := by
  simp only [← contMDiffWithinAt_univ, ← mlieBracketWithin_univ] at hU hV ⊢
  exact hU.mlieBracketWithin_vectorField hV uniqueMDiffOn_univ (mem_univ _) hmn

/-- If two vector fields are `C^n` with `n ≥ m + 1`, then their Lie bracket is `C^m`. -/
lemma _root_.ContMDiffOn.mlieBracketWithin_vectorField {m n : ℕ∞}
    [IsManifold I (n + 1) M] {U V : Π (x : M), TangentSpace I x}
    (hU : ContMDiffOn I I.tangent n (fun x ↦ (U x : TangentBundle I M)) s)
    (hV : ContMDiffOn I I.tangent n (fun x ↦ (V x : TangentBundle I M)) s)
    (hs : UniqueMDiffOn I s) (hmn : minSmoothness 𝕜 (m + 1) ≤ n) :
    ContMDiffOn I I.tangent m (fun x ↦ (mlieBracketWithin I U V s x : TangentBundle I M)) s :=
  fun x hx ↦ (hU x hx).mlieBracketWithin_vectorField (hV x hx) hs hx hmn

/-- If two vector fields are `C^n` with `n ≥ m + 1`, then their Lie bracket is `C^m`. -/
lemma _root_.ContDiff.mlieBracket_vectorField {m n : ℕ∞}
    [IsManifold I (n + 1) M] {U V : Π (x : M), TangentSpace I x}
    (hU : ContMDiff I I.tangent n (fun x ↦ (U x : TangentBundle I M)))
    (hV : ContMDiff I I.tangent n (fun x ↦ (V x : TangentBundle I M)))
    (hmn : minSmoothness 𝕜 (m + 1) ≤ n) :
    ContMDiff I I.tangent m (fun x ↦ (mlieBracket I U V x : TangentBundle I M)) := by
  simp only [← contMDiffOn_univ, mlieBracketWithin_univ] at hU hV ⊢
  exact hU.mlieBracketWithin_vectorField hV uniqueMDiffOn_univ hmn

end Invariance

section Leibniz

variable [IsManifold I (minSmoothness 𝕜 3) M] [CompleteSpace E]

/-- The Lie bracket of vector fields in manifolds satisfies the Leibniz identity
`[U, [V, W]] = [[U, V], W] + [V, [U, W]]` (also called Jacobi identity). -/
theorem leibniz_identity_mlieBracketWithin_apply
    {U V W : Π (x : M), TangentSpace I x} {s : Set M} {x : M}
    (hs : UniqueMDiffOn I s) (h's : x ∈ closure (interior s)) (hx : x ∈ s)
    (hU : ContMDiffWithinAt I I.tangent (minSmoothness 𝕜 2)
      (fun x ↦ (U x : TangentBundle I M)) s x)
    (hV : ContMDiffWithinAt I I.tangent (minSmoothness 𝕜 2)
      (fun x ↦ (V x : TangentBundle I M)) s x)
    (hW : ContMDiffWithinAt I I.tangent (minSmoothness 𝕜 2)
      (fun x ↦ (W x : TangentBundle I M)) s x) :
    mlieBracketWithin I U (mlieBracketWithin I V W s) s x =
      mlieBracketWithin I (mlieBracketWithin I U V s) W s x
      + mlieBracketWithin I V (mlieBracketWithin I U W s) s x := by
  have A : minSmoothness 𝕜 2 + 1 ≤ minSmoothness 𝕜 3 := by
    simp only [← minSmoothness_add]
    exact le_rfl
  have s_inter_mem : s ∩ (extChartAt I x).source ∈ 𝓝[s] x :=
    inter_mem self_mem_nhdsWithin (nhdsWithin_le_nhds (extChartAt_source_mem_nhds x))
  have pre_mem : (extChartAt I x) ⁻¹' ((extChartAt I x).target ∩ (extChartAt I x).symm ⁻¹' s)
      ∈ 𝓝[s] x := by
    filter_upwards [s_inter_mem] with y hy
    exact ⟨(extChartAt I x).map_source hy.2,
      by simpa only [mem_preimage, (extChartAt I x).left_inv hy.2] using hy.1⟩
  -- write everything as pullbacks of vector fields in `E` (denoted with primes), for which
  -- the identity can be checked via direct calculation.
  let U' := mpullbackWithin 𝓘(𝕜, E) I (extChartAt I x).symm U (range I)
  let V' := mpullbackWithin 𝓘(𝕜, E) I (extChartAt I x).symm V (range I)
  let W' := mpullbackWithin 𝓘(𝕜, E) I (extChartAt I x).symm W (range I)
  -- register basic facts on the pullbacks in the vector space
  have J0U : ContMDiffWithinAt 𝓘(𝕜, E) 𝓘(𝕜, E).tangent (minSmoothness 𝕜 2)
      (fun y ↦ (U' y : TangentBundle 𝓘(𝕜, E) E))
      ((extChartAt I x).target ∩ (extChartAt I x).symm ⁻¹' s) (extChartAt I x x) :=
    contMDiffWithinAt_mpullbackWithin_extChartAt_symm hU hs hx A
  have J0V : ContMDiffWithinAt 𝓘(𝕜, E) 𝓘(𝕜, E).tangent (minSmoothness 𝕜 2)
      (fun y ↦ (V' y : TangentBundle 𝓘(𝕜, E) E))
      ((extChartAt I x).target ∩ (extChartAt I x).symm ⁻¹' s) (extChartAt I x x) :=
    contMDiffWithinAt_mpullbackWithin_extChartAt_symm hV hs hx A
  have J0W : ContMDiffWithinAt 𝓘(𝕜, E) 𝓘(𝕜, E).tangent (minSmoothness 𝕜 2)
      (fun y ↦ (W' y : TangentBundle 𝓘(𝕜, E) E))
      ((extChartAt I x).target ∩ (extChartAt I x).symm ⁻¹' s) (extChartAt I x x) :=
    contMDiffWithinAt_mpullbackWithin_extChartAt_symm hW hs hx A
  have J1U : ∀ᶠ y in 𝓝[s] x, ContMDiffWithinAt 𝓘(𝕜, E) 𝓘(𝕜, E).tangent (minSmoothness 𝕜 2)
      (fun y ↦ (U' y : TangentBundle 𝓘(𝕜, E) E))
      ((extChartAt I x).target ∩ (extChartAt I x).symm ⁻¹' s) (extChartAt I x y) :=
    eventually_contMDiffWithinAt_mpullbackWithin_extChartAt_symm hU hs hx A (by simp)
  have J1V : ∀ᶠ y in 𝓝[s] x, ContMDiffWithinAt 𝓘(𝕜, E) 𝓘(𝕜, E).tangent (minSmoothness 𝕜 2)
      (fun y ↦ (V' y : TangentBundle 𝓘(𝕜, E) E))
      ((extChartAt I x).target ∩ (extChartAt I x).symm ⁻¹' s) (extChartAt I x y) :=
    eventually_contMDiffWithinAt_mpullbackWithin_extChartAt_symm hV hs hx A (by simp)
  have J1W : ∀ᶠ y in 𝓝[s] x, ContMDiffWithinAt 𝓘(𝕜, E) 𝓘(𝕜, E).tangent (minSmoothness 𝕜 2)
      (fun y ↦ (W' y : TangentBundle 𝓘(𝕜, E) E))
      ((extChartAt I x).target ∩ (extChartAt I x).symm ⁻¹' s) (extChartAt I x y) :=
    eventually_contMDiffWithinAt_mpullbackWithin_extChartAt_symm hW hs hx A (by simp)
  have JU : U =ᶠ[𝓝[s] x] mpullback I 𝓘(𝕜, E) (extChartAt I x) U' :=
    eventuallyEq_mpullback_mpullbackWithin_extChartAt U
  have JV : V =ᶠ[𝓝[s] x] mpullback I 𝓘(𝕜, E) (extChartAt I x) V' :=
    eventuallyEq_mpullback_mpullbackWithin_extChartAt V
  have JW : W =ᶠ[𝓝[s] x] mpullback I 𝓘(𝕜, E) (extChartAt I x) W' :=
    eventuallyEq_mpullback_mpullbackWithin_extChartAt W
  rw [JU.mlieBracketWithin_vectorField_eq_of_mem (JV.mlieBracketWithin_vectorField JW) hx,
    (JU.mlieBracketWithin_vectorField JV).mlieBracketWithin_vectorField_eq_of_mem JW hx,
    JV.mlieBracketWithin_vectorField_eq_of_mem (JU.mlieBracketWithin_vectorField JW) hx]
  /- Rewrite the first term as a pullback-/
  have : ∀ᶠ y in 𝓝[s] x, mlieBracketWithin I
        (mpullback I 𝓘(𝕜, E) (extChartAt I x) V') (mpullback I 𝓘(𝕜, E) (extChartAt I x) W') s y
      = mpullback I 𝓘(𝕜, E) (extChartAt I x) (mlieBracketWithin 𝓘(𝕜, E) V' W'
        ((extChartAt I x).target ∩ (extChartAt I x).symm ⁻¹' s)) y := by
    filter_upwards [eventually_eventually_nhdsWithin.2 pre_mem, J1V, J1W,
      nhdsWithin_le_nhds (chart_source_mem_nhds H x), self_mem_nhdsWithin] with y hy hyV hyW h'y ys
    symm
    exact mpullback_mlieBracketWithin (n := minSmoothness 𝕜 2)
      (hyV.mdifferentiableWithinAt (one_le_two.trans le_minSmoothness))
      (hyW.mdifferentiableWithinAt (one_le_two.trans le_minSmoothness)) hs
      (contMDiffAt_extChartAt' h'y) ys le_rfl hy
  rw [Filter.EventuallyEq.mlieBracketWithin_vectorField_eq_of_mem EventuallyEq.rfl this hx,
    ← mpullback_mlieBracketWithin (J0U.mdifferentiableWithinAt (one_le_two.trans le_minSmoothness))
      _ hs contMDiffAt_extChartAt hx le_rfl pre_mem]; swap
  · apply ContMDiffWithinAt.mdifferentiableWithinAt _ le_rfl
    apply J0V.mlieBracketWithin_vectorField J0W (m := 1)
    · exact hs.uniqueMDiffOn_target_inter x
    · exact ⟨mem_extChartAt_target x, by simp [hx]⟩
    · exact le_rfl
  /- Rewrite the second term as a pullback-/
  have : ∀ᶠ y in 𝓝[s] x, mlieBracketWithin I
        (mpullback I 𝓘(𝕜, E) (extChartAt I x) U') (mpullback I 𝓘(𝕜, E) (extChartAt I x) V') s y
      = mpullback I 𝓘(𝕜, E) (extChartAt I x) (mlieBracketWithin 𝓘(𝕜, E) U' V'
        ((extChartAt I x).target ∩ (extChartAt I x).symm ⁻¹' s)) y := by
    filter_upwards [eventually_eventually_nhdsWithin.2 pre_mem, J1U, J1V,
      nhdsWithin_le_nhds (chart_source_mem_nhds H x), self_mem_nhdsWithin] with y hy hyU hyV h'y ys
    symm
    exact mpullback_mlieBracketWithin (n := minSmoothness 𝕜 2)
      (hyU.mdifferentiableWithinAt (one_le_two.trans le_minSmoothness))
      (hyV.mdifferentiableWithinAt (one_le_two.trans le_minSmoothness)) hs
      (contMDiffAt_extChartAt' h'y) ys le_rfl hy
  rw [Filter.EventuallyEq.mlieBracketWithin_vectorField_eq_of_mem this EventuallyEq.rfl hx,
    ← mpullback_mlieBracketWithin _ (J0W.mdifferentiableWithinAt
      (one_le_two.trans le_minSmoothness)) hs contMDiffAt_extChartAt hx le_rfl pre_mem]; swap
  · apply ContMDiffWithinAt.mdifferentiableWithinAt _ le_rfl
    apply J0U.mlieBracketWithin_vectorField J0V (m := 1)
    · exact hs.uniqueMDiffOn_target_inter x
    · exact ⟨mem_extChartAt_target x, by simp [hx]⟩
    · exact le_rfl
  /- Rewrite the third term as a pullback-/
  have : ∀ᶠ y in 𝓝[s] x, mlieBracketWithin I
        (mpullback I 𝓘(𝕜, E) (extChartAt I x) U') (mpullback I 𝓘(𝕜, E) (extChartAt I x) W') s y
      = mpullback I 𝓘(𝕜, E) (extChartAt I x) (mlieBracketWithin 𝓘(𝕜, E) U' W'
        ((extChartAt I x).target ∩ (extChartAt I x).symm ⁻¹' s)) y := by
    filter_upwards [eventually_eventually_nhdsWithin.2 pre_mem, J1U, J1W,
      nhdsWithin_le_nhds (chart_source_mem_nhds H x), self_mem_nhdsWithin] with y hy hyU hyW h'y ys
    symm
    exact mpullback_mlieBracketWithin (n := minSmoothness 𝕜 2)
      (hyU.mdifferentiableWithinAt (one_le_two.trans le_minSmoothness))
      (hyW.mdifferentiableWithinAt (one_le_two.trans le_minSmoothness)) hs
      (contMDiffAt_extChartAt' h'y) ys le_rfl hy
  rw [Filter.EventuallyEq.mlieBracketWithin_vectorField_eq_of_mem EventuallyEq.rfl this hx,
    ← mpullback_mlieBracketWithin (J0V.mdifferentiableWithinAt (one_le_two.trans le_minSmoothness))
      _ hs contMDiffAt_extChartAt hx le_rfl pre_mem]; swap
  · apply ContMDiffWithinAt.mdifferentiableWithinAt _ le_rfl
    apply J0U.mlieBracketWithin_vectorField J0W (m := 1)
    · exact hs.uniqueMDiffOn_target_inter x
    · exact ⟨mem_extChartAt_target x, by simp [hx]⟩
    · exact le_rfl
  /- Now that everything is in pullback form, use the leibniz identity in the vector space -/
  rw [← mpullback_add_apply, mpullback_apply, mpullback_apply]
  congr 1
  simp_rw [mlieBracketWithin_eq_lieBracketWithin]
  apply leibniz_identity_lieBracketWithin (E := E) le_rfl
  · exact hs.uniqueDiffOn_target_inter x
  · rw [inter_comm]
    exact extChartAt_mem_closure_interior h's (mem_extChartAt_source x)
  · exact ⟨mem_extChartAt_target x, by simp [hx]⟩
  · exact contMDiffWithinAt_vectorSpace_iff_contDiffWithinAt.mp J0U
  · exact contMDiffWithinAt_vectorSpace_iff_contDiffWithinAt.mp J0V
  · exact contMDiffWithinAt_vectorSpace_iff_contDiffWithinAt.mp J0W

/-- The Lie bracket of vector fields in manifolds satisfies the Leibniz identity
`[U, [V, W]] = [[U, V], W] + [V, [U, W]]` (also called Jacobi identity). -/
lemma leibniz_identity_mlieBracket_apply
    {U V W : Π (x : M), TangentSpace I x} {x : M}
    (hU : ContMDiffAt I I.tangent (minSmoothness 𝕜 2) (fun x ↦ (U x : TangentBundle I M)) x)
    (hV : ContMDiffAt I I.tangent (minSmoothness 𝕜 2) (fun x ↦ (V x : TangentBundle I M)) x)
    (hW : ContMDiffAt I I.tangent (minSmoothness 𝕜 2) (fun x ↦ (W x : TangentBundle I M)) x) :
    mlieBracket I U (mlieBracket I V W) x =
      mlieBracket I (mlieBracket I U V) W x + mlieBracket I V (mlieBracket I U W) x := by
  simp only [← mlieBracketWithin_univ, ← contMDiffWithinAt_univ] at hU hV hW ⊢
  exact leibniz_identity_mlieBracketWithin_apply uniqueMDiffOn_univ (by simp) (mem_univ _) hU hV hW

/-- The Lie bracket of vector fields in manifolds satisfies the Leibniz identity
`[U, [V, W]] = [[U, V], W] + [V, [U, W]]` (also called Jacobi identity). -/
lemma leibniz_identity_mlieBracket
    {U V W : Π (x : M), TangentSpace I x}
    (hU : ContMDiff I I.tangent (minSmoothness 𝕜 2) (fun x ↦ (U x : TangentBundle I M)))
    (hV : ContMDiff I I.tangent (minSmoothness 𝕜 2) (fun x ↦ (V x : TangentBundle I M)))
    (hW : ContMDiff I I.tangent (minSmoothness 𝕜 2) (fun x ↦ (W x : TangentBundle I M))) :
    mlieBracket I U (mlieBracket I V W) =
      mlieBracket I (mlieBracket I U V) W + mlieBracket I V (mlieBracket I U W) := by
  ext x
  exact leibniz_identity_mlieBracket_apply (hU x) (hV x) (hW x)

end Leibniz

end LieBracket

end VectorField

set_option linter.style.longFile 1700
=======
end

end LieBracket

end VectorField
>>>>>>> 11100128
<|MERGE_RESOLUTION|>--- conflicted
+++ resolved
@@ -703,11 +703,7 @@
 def mlieBracket (V W : Π (x : M), TangentSpace I x) (x₀ : M) : TangentSpace I x₀ :=
   mlieBracketWithin I V W univ x₀
 
-<<<<<<< HEAD
-lemma mlieBracketWithin_def  :
-=======
 lemma mlieBracketWithin_def :
->>>>>>> 11100128
     mlieBracketWithin I V W s = fun x₀ ↦
     mpullback I 𝓘(𝕜, E) (extChartAt I x₀)
     (lieBracketWithin 𝕜
@@ -724,21 +720,11 @@
       ((extChartAt I x₀).symm ⁻¹' s ∩ range I)) ((extChartAt I x₀ x₀))) := rfl
 
 lemma mlieBracketWithin_eq_lieBracketWithin {V W : Π (x : E), TangentSpace 𝓘(𝕜, E) x} {s : Set E} :
-<<<<<<< HEAD
-    mlieBracketWithin 𝓘(𝕜, E) V W s  = lieBracketWithin 𝕜 V W s := by
-  ext x
-  simp [mlieBracketWithin_apply]
-
-/-********************************************************************************
-Copy of the `lieBracket` API in manifolds
--/
-=======
     mlieBracketWithin 𝓘(𝕜, E) V W s = lieBracketWithin 𝕜 V W s := by
   ext x
   simp [mlieBracketWithin_apply]
 
 /- Copy of the `lieBracket` API to manifolds -/
->>>>>>> 11100128
 
 @[simp] lemma mlieBracketWithin_univ :
     mlieBracketWithin I V W univ = mlieBracket I V W := rfl
@@ -793,14 +779,8 @@
   obtain ⟨u, u_mem, hu⟩ : ∃ u ∈ 𝓝 x, u ∩ {x}ᶜ ⊆ {y | (y ∈ s) = (y ∈ t)} :=
     mem_nhdsWithin_iff_exists_mem_nhds_inter.1 (nhdsWithin_compl_singleton_le x y h)
   rw [← extChartAt_to_inv (I := I) x] at u_mem
-<<<<<<< HEAD
-  have B : (extChartAt I x).target ∪ (range I)ᶜ ∈ 𝓝 (extChartAt I x x) := by
-    rw [← nhdsWithin_univ, ← union_compl_self (range I), nhdsWithin_union]
-    apply Filter.union_mem_sup (extChartAt_target_mem_nhdsWithin x) self_mem_nhdsWithin
-=======
   have B : (extChartAt I x).target ∪ (range I)ᶜ ∈ 𝓝 (extChartAt I x x) :=
     extChartAt_target_union_compl_range_mem_nhds_of_mem (mem_extChartAt_target x)
->>>>>>> 11100128
   apply mem_nhdsWithin_iff_exists_mem_nhds_inter.2
     ⟨_, Filter.inter_mem ((continuousAt_extChartAt_symm x).preimage_mem_nhds u_mem) B, ?_⟩
   rintro z ⟨hz, h'z⟩
@@ -835,11 +815,7 @@
   mlieBracketWithin_of_mem_nhds (hs.mem_nhds hx)
 
 /-- Variant of `mlieBracketWithin_eventually_congr_set` where one requires the sets to coincide only
-<<<<<<< HEAD
-in  the complement of a point. -/
-=======
 in the complement of a point. -/
->>>>>>> 11100128
 theorem mlieBracketWithin_eventually_congr_set' (y : M) (h : s =ᶠ[𝓝[{y}ᶜ] x] t) :
     mlieBracketWithin I V W s =ᶠ[𝓝 x] mlieBracketWithin I V W t :=
   (eventually_nhds_nhdsWithin.2 h).mono fun _ => mlieBracketWithin_congr_set' y
@@ -937,11 +913,7 @@
   filter_upwards [hV.eventuallyEq_nhds, hW.eventuallyEq_nhds] with y hVy hWy
   exact hVy.mlieBracket_vectorField_eq hWy
 
-<<<<<<< HEAD
-section C2
-=======
 section
->>>>>>> 11100128
 
 variable {c : 𝕜}
 variable [IsManifold I 2 M] [CompleteSpace E]
@@ -970,11 +942,7 @@
 
 lemma mlieBracket_smul_left
     (hV : MDifferentiableAt I I.tangent (fun x ↦ (V x : TangentBundle I M)) x) :
-<<<<<<< HEAD
-    mlieBracket I (c • V) W  x = c • mlieBracket I V W x := by
-=======
     mlieBracket I (c • V) W x = c • mlieBracket I V W x := by
->>>>>>> 11100128
   simp only [← mlieBracketWithin_univ, ← contMDiffWithinAt_univ] at hV ⊢
   exact mlieBracketWithin_smul_left hV (uniqueMDiffWithinAt_univ _)
 
@@ -1008,11 +976,7 @@
 lemma mlieBracket_add_left
     (hV : MDifferentiableAt I I.tangent (fun x ↦ (V x : TangentBundle I M)) x)
     (hV₁ : MDifferentiableAt I I.tangent (fun x ↦ (V₁ x : TangentBundle I M)) x) :
-<<<<<<< HEAD
-    mlieBracket I (V + V₁) W  x =
-=======
     mlieBracket I (V + V₁) W x =
->>>>>>> 11100128
       mlieBracket I V W x + mlieBracket I V₁ W x := by
   simp only [← mlieBracketWithin_univ, ← contMDiffWithinAt_univ] at hV hV₁ ⊢
   exact mlieBracketWithin_add_left hV hV₁ (uniqueMDiffWithinAt_univ _)
@@ -1075,8 +1039,7 @@
   rw [mlieBracketWithin_congr hVs hVx hWs hWx]
   exact mlieBracketWithin_subset h₁ hxt hV hW
 
-<<<<<<< HEAD
-end C2
+end
 
 section Invariance_IsSymmSndFDerivWithinAt
 
@@ -1670,11 +1633,4 @@
 
 end VectorField
 
-set_option linter.style.longFile 1700
-=======
-end
-
-end LieBracket
-
-end VectorField
->>>>>>> 11100128
+set_option linter.style.longFile 1700