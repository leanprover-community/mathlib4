--- conflicted
+++ resolved
@@ -33,12 +33,9 @@
   is smooth at all points at which `f` doesn't vanish.
   ``ContMDiff.div₀` and variants: if also `SmoothMul N` (i.e., `N` is a Lie group except possibly
   for smoothness of inversion at `0`), similar results hold for point-wise division.
-<<<<<<< HEAD
 * `ContMDiff.prod`, `ContMDiff.sum`: finite products resp. sums of differentiable maps `M → G`
   into an abelian (multiplicative resp. additive) Lie group are differentiable.
 
-=======
->>>>>>> 9ba98363
 * `normedSpaceLieAddGroup` : a normed vector space over a nontrivially normed field
   is an additive Lie group.
 * `Instances/UnitsOfNormedAlgebra` shows that the group of units of a complete normed `𝕜`-algebra
