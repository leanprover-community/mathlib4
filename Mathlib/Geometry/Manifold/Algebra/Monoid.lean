--- conflicted
+++ resolved
@@ -286,16 +286,12 @@
   ⟨1⟩
 
 @[to_additive]
-instance : NDFunLike (SmoothMonoidMorphism I I' G G') G G' where
+instance : FunLike (SmoothMonoidMorphism I I' G G') G G' where
   coe a := a.toFun
-<<<<<<< HEAD
-  coe_injective' f g h := by cases f; cases g; congr; exact FunLike.ext' h
+  coe_injective' f g h := by cases f; cases g; congr; exact DFunLike.ext' h
 
 @[to_additive]
 instance : MonoidHomClass (SmoothMonoidMorphism I I' G G') G G' where
-=======
-  coe_injective' f g h := by cases f; cases g; congr; exact DFunLike.ext' h
->>>>>>> d695407a
   map_one f := f.map_one
   map_mul f := f.map_mul
 
