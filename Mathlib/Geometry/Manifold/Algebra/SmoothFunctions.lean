/-
Copyright (c) 2020 Nicolò Cavalleri. All rights reserved.
Released under Apache 2.0 license as described in the file LICENSE.
Authors: Nicolò Cavalleri
-/
import Mathlib.Geometry.Manifold.Algebra.Structures

/-!
# Algebraic structures over `C^n` functions

In this file, we define instances of algebraic structures over `C^n` functions.
-/


noncomputable section

open scoped Manifold ContDiff

open TopologicalSpace

variable {𝕜 : Type*} [NontriviallyNormedField 𝕜] {E : Type*} [NormedAddCommGroup E]
  [NormedSpace 𝕜 E] {E' : Type*} [NormedAddCommGroup E'] [NormedSpace 𝕜 E'] {H : Type*}
  [TopologicalSpace H] {I : ModelWithCorners 𝕜 E H} {H' : Type*} [TopologicalSpace H']
  {I' : ModelWithCorners 𝕜 E' H'} {N : Type*} [TopologicalSpace N] [ChartedSpace H N]
  {E'' : Type*} [NormedAddCommGroup E''] [NormedSpace 𝕜 E''] {H'' : Type*} [TopologicalSpace H'']
  {I'' : ModelWithCorners 𝕜 E'' H''} {N' : Type*} [TopologicalSpace N'] [ChartedSpace H'' N']
  {n : WithTop ℕ∞}

namespace ContMDiffMap

@[to_additive]
protected instance instMul {G : Type*} [Mul G] [TopologicalSpace G] [ChartedSpace H' G]
    [ContMDiffMul I' n G] : Mul C^n⟮I, N; I', G⟯ :=
  ⟨fun f g => ⟨f * g, f.contMDiff.mul g.contMDiff⟩⟩

@[to_additive (attr := simp)]
theorem coe_mul {G : Type*} [Mul G] [TopologicalSpace G] [ChartedSpace H' G] [ContMDiffMul I' n G]
    (f g : C^n⟮I, N; I', G⟯) : ⇑(f * g) = f * g :=
  rfl

@[to_additive (attr := simp)]
theorem mul_comp {G : Type*} [Mul G] [TopologicalSpace G] [ChartedSpace H' G] [ContMDiffMul I' n G]
    (f g : C^n⟮I'', N'; I', G⟯) (h : C^n⟮I, N; I'', N'⟯) : (f * g).comp h = f.comp h * g.comp h :=
  rfl

@[to_additive]
protected instance instOne {G : Type*} [One G] [TopologicalSpace G] [ChartedSpace H' G] :
    One C^n⟮I, N; I', G⟯ :=
  ⟨ContMDiffMap.const (1 : G)⟩

@[to_additive (attr := simp)]
theorem coe_one {G : Type*} [One G] [TopologicalSpace G] [ChartedSpace H' G] :
    ⇑(1 : C^n⟮I, N; I', G⟯) = 1 :=
  rfl

instance instNSMul {G : Type*} [AddMonoid G] [TopologicalSpace G] [ChartedSpace H' G]
    [ContMDiffAdd I' n G] : SMul ℕ C^n⟮I, N; I', G⟯ where
  smul n f := ⟨n • (f : N → G), (contMDiff_nsmul n).comp f.contMDiff⟩

@[to_additive existing]
instance instPow {G : Type*} [Monoid G] [TopologicalSpace G] [ChartedSpace H' G]
    [ContMDiffMul I' n G] :
    Pow C^n⟮I, N; I', G⟯ ℕ where
  pow f n := ⟨(f : N → G) ^ n, (contMDiff_pow n).comp f.contMDiff⟩

@[to_additive (attr := simp)]
theorem coe_pow {G : Type*} [Monoid G] [TopologicalSpace G] [ChartedSpace H' G]
    [ContMDiffMul I' n G] (f : C^n⟮I, N; I', G⟯) (n : ℕ) :
    ⇑(f ^ n) = (f : N → G) ^ n :=
  rfl

section GroupStructure

/-!
### Group structure

In this section we show that `C^n` functions valued in a Lie group inherit a group structure
under pointwise multiplication.
-/

@[to_additive]
instance semigroup {G : Type*} [Semigroup G] [TopologicalSpace G] [ChartedSpace H' G]
    [ContMDiffMul I' n G] : Semigroup C^n⟮I, N; I', G⟯ :=
  DFunLike.coe_injective.semigroup _ coe_mul

@[to_additive]
instance monoid {G : Type*} [Monoid G] [TopologicalSpace G] [ChartedSpace H' G]
    [ContMDiffMul I' n G] : Monoid C^n⟮I, N; I', G⟯ :=
  DFunLike.coe_injective.monoid _ coe_one coe_mul coe_pow

/-- Coercion to a function as a `MonoidHom`. Similar to `MonoidHom.coeFn`. -/
@[to_additive (attr := simps) "Coercion to a function as an `AddMonoidHom`.
  Similar to `AddMonoidHom.coeFn`."]
def coeFnMonoidHom {G : Type*} [Monoid G] [TopologicalSpace G] [ChartedSpace H' G]
    [ContMDiffMul I' n G] : C^n⟮I, N; I', G⟯ →* N → G where
  toFun := DFunLike.coe
  map_one' := coe_one
  map_mul' := coe_mul

variable (I N)

/-- For a manifold `N` and a `C^n` homomorphism `φ` between Lie groups `G'`, `G''`, the
'left-composition-by-`φ`' group homomorphism from `C^n⟮I, N; I', G'⟯` to `C^n⟮I, N; I'', G''⟯`. -/
@[to_additive "For a manifold `N` and a `C^n` homomorphism `φ` between additive Lie groups `G'`,
`G''`, the 'left-composition-by-`φ`' group homomorphism from `C^n⟮I, N; I', G'⟯` to
`C^n⟮I, N; I'', G''⟯`."]
def compLeftMonoidHom {G' : Type*} [Monoid G'] [TopologicalSpace G'] [ChartedSpace H' G']
    [ContMDiffMul I' n G'] {G'' : Type*} [Monoid G''] [TopologicalSpace G''] [ChartedSpace H'' G'']
    [ContMDiffMul I'' n G''] (φ : G' →* G'') (hφ : ContMDiff I' I'' n φ) :
    C^n⟮I, N; I', G'⟯ →* C^n⟮I, N; I'', G''⟯ where
  toFun f := ⟨φ ∘ f, hφ.comp f.contMDiff⟩
  map_one' := by ext; show φ 1 = 1; simp
  map_mul' f g := by ext x; show φ (f x * g x) = φ (f x) * φ (g x); simp

variable (I') {N}

-- Porting note (https://github.com/leanprover-community/mathlib4/issues/11215):
-- TODO: generalize to any `C^n` map instead of `Set.inclusion`
/-- For a Lie group `G` and open sets `U ⊆ V` in `N`, the 'restriction' group homomorphism from
`C^n⟮I, V; I', G⟯` to `C^n⟮I, U; I', G⟯`. -/
@[to_additive "For an additive Lie group `G` and open sets `U ⊆ V` in `N`, the 'restriction' group
homomorphism from `C^n⟮I, V; I', G⟯` to `C^n⟮I, U; I', G⟯`."]
def restrictMonoidHom (G : Type*) [Monoid G] [TopologicalSpace G] [ChartedSpace H' G]
    [ContMDiffMul I' n G] {U V : Opens N} (h : U ≤ V) : C^n⟮I, V; I', G⟯ →* C^n⟮I, U; I', G⟯ where
  toFun f := ⟨f ∘ Set.inclusion h, f.contMDiff.comp (contMDiff_inclusion h)⟩
  map_one' := rfl
  map_mul' _ _ := rfl

variable {I I'}

@[to_additive]
instance commMonoid {G : Type*} [CommMonoid G] [TopologicalSpace G] [ChartedSpace H' G]
    [ContMDiffMul I' n G] : CommMonoid C^n⟮I, N; I', G⟯ :=
  DFunLike.coe_injective.commMonoid _ coe_one coe_mul coe_pow

@[to_additive]
instance group {G : Type*} [Group G] [TopologicalSpace G] [ChartedSpace H' G] [LieGroup I' n G] :
    Group C^n⟮I, N; I', G⟯ :=
  { ContMDiffMap.monoid with
    inv := fun f => ⟨fun x => (f x)⁻¹, f.contMDiff.inv⟩
    inv_mul_cancel := fun a => by ext; exact inv_mul_cancel _
    div := fun f g => ⟨f / g, f.contMDiff.div g.contMDiff⟩
    div_eq_mul_inv := fun f g => by ext; exact div_eq_mul_inv _ _ }

@[to_additive (attr := simp)]
theorem coe_inv {G : Type*} [Group G] [TopologicalSpace G] [ChartedSpace H' G] [LieGroup I' n G]
    (f : C^n⟮I, N; I', G⟯) : ⇑f⁻¹ = (⇑f)⁻¹ :=
  rfl

@[to_additive (attr := simp)]
theorem coe_div {G : Type*} [Group G] [TopologicalSpace G] [ChartedSpace H' G] [LieGroup I' n G]
    (f g : C^n⟮I, N; I', G⟯) : ⇑(f / g) = f / g :=
  rfl

@[to_additive]
instance commGroup {G : Type*} [CommGroup G] [TopologicalSpace G] [ChartedSpace H' G]
    [LieGroup I' n G] : CommGroup C^n⟮I, N; I', G⟯ :=
  { ContMDiffMap.group, ContMDiffMap.commMonoid with }

end GroupStructure

section RingStructure

/-!
### Ring structure

In this section we show that `C^n` functions valued in a `C^n` ring `R` inherit a ring structure
under pointwise multiplication.
-/


instance semiring {R : Type*} [Semiring R] [TopologicalSpace R] [ChartedSpace H' R]
    [ContMDiffRing I' n R] : Semiring C^n⟮I, N; I', R⟯ :=
  { ContMDiffMap.addCommMonoid,
    ContMDiffMap.monoid with
    left_distrib := fun a b c => by ext; exact left_distrib _ _ _
    right_distrib := fun a b c => by ext; exact right_distrib _ _ _
    zero_mul := fun a => by ext; exact zero_mul _
    mul_zero := fun a => by ext; exact mul_zero _ }

instance ring {R : Type*} [Ring R] [TopologicalSpace R] [ChartedSpace H' R] [ContMDiffRing I' n R] :
    Ring C^n⟮I, N; I', R⟯ :=
  { ContMDiffMap.semiring, ContMDiffMap.addCommGroup with }

instance commRing {R : Type*} [CommRing R] [TopologicalSpace R] [ChartedSpace H' R]
    [ContMDiffRing I' n R] : CommRing C^n⟮I, N; I', R⟯ :=
  { ContMDiffMap.semiring, ContMDiffMap.addCommGroup, ContMDiffMap.commMonoid with }

variable (I N)

/-- For a manifold `N` and a `C^n` homomorphism `φ` between `C^n` rings `R'`, `R''`, the
'left-composition-by-`φ`' ring homomorphism from `C^n⟮I, N; I', R'⟯` to `C^n⟮I, N; I'', R''⟯`. -/
def compLeftRingHom {R' : Type*} [Ring R'] [TopologicalSpace R'] [ChartedSpace H' R']
    [ContMDiffRing I' n R'] {R'' : Type*} [Ring R''] [TopologicalSpace R''] [ChartedSpace H'' R'']
    [ContMDiffRing I'' n R''] (φ : R' →+* R'') (hφ : ContMDiff I' I'' n φ) :
    C^n⟮I, N; I', R'⟯ →+* C^n⟮I, N; I'', R''⟯ :=
  { ContMDiffMap.compLeftMonoidHom I N φ.toMonoidHom hφ,
    ContMDiffMap.compLeftAddMonoidHom I N φ.toAddMonoidHom hφ with
    toFun := fun f => ⟨φ ∘ f, hφ.comp f.contMDiff⟩ }

variable (I') {N}

/-- For a "`C^n` ring" `R` and open sets `U ⊆ V` in `N`, the "restriction" ring homomorphism from
`C^n⟮I, V; I', R⟯` to `C^n⟮I, U; I', R⟯`. -/
def restrictRingHom (R : Type*) [Ring R] [TopologicalSpace R] [ChartedSpace H' R]
    [ContMDiffRing I' n R] {U V : Opens N} (h : U ≤ V) :
    C^n⟮I, V; I', R⟯ →+* C^n⟮I, U; I', R⟯ :=
  { ContMDiffMap.restrictMonoidHom I I' R h, ContMDiffMap.restrictAddMonoidHom I I' R h with
    toFun := fun f => ⟨f ∘ Set.inclusion h, f.contMDiff.comp (contMDiff_inclusion h)⟩ }

variable {I I'}

/-- Coercion to a function as a `RingHom`. -/
@[simps]
def coeFnRingHom {R : Type*} [CommRing R] [TopologicalSpace R] [ChartedSpace H' R]
    [ContMDiffRing I' n R] : C^n⟮I, N; I', R⟯ →+* N → R :=
  { (coeFnMonoidHom : C^n⟮I, N; I', R⟯ →* _), (coeFnAddMonoidHom : C^n⟮I, N; I', R⟯ →+ _) with
    toFun := (↑) }

/-- `Function.eval` as a `RingHom` on the ring of `C^n` functions. -/
def evalRingHom {R : Type*} [CommRing R] [TopologicalSpace R] [ChartedSpace H' R]
    [ContMDiffRing I' n R] (m : N) : C^n⟮I, N; I', R⟯ →+* R :=
  (Pi.evalRingHom _ m : (N → R) →+* R).comp ContMDiffMap.coeFnRingHom

end RingStructure

section ModuleStructure

/-!
### Semimodule structure

In this section we show that `C^n` functions valued in a vector space `M` over a normed
field `𝕜` inherit a vector space structure.
-/


instance instSMul {V : Type*} [NormedAddCommGroup V] [NormedSpace 𝕜 V] :
    SMul 𝕜 C^n⟮I, N; 𝓘(𝕜, V), V⟯ :=
  ⟨fun r f => ⟨r • ⇑f, contMDiff_const.smul f.contMDiff⟩⟩

@[simp]
theorem coe_smul {V : Type*} [NormedAddCommGroup V] [NormedSpace 𝕜 V] (r : 𝕜)
    (f : C^n⟮I, N; 𝓘(𝕜, V), V⟯) : ⇑(r • f) = r • ⇑f :=
  rfl

@[simp]
theorem smul_comp {V : Type*} [NormedAddCommGroup V] [NormedSpace 𝕜 V] (r : 𝕜)
    (g : C^n⟮I'', N'; 𝓘(𝕜, V), V⟯) (h : C^n⟮I, N; I'', N'⟯) : (r • g).comp h = r • g.comp h :=
  rfl

instance module {V : Type*} [NormedAddCommGroup V] [NormedSpace 𝕜 V] :
    Module 𝕜 C^n⟮I, N; 𝓘(𝕜, V), V⟯ :=
  Function.Injective.module 𝕜 coeFnAddMonoidHom ContMDiffMap.coe_injective coe_smul

/-- Coercion to a function as a `LinearMap`. -/
@[simps]
def coeFnLinearMap {V : Type*} [NormedAddCommGroup V] [NormedSpace 𝕜 V] :
    C^n⟮I, N; 𝓘(𝕜, V), V⟯ →ₗ[𝕜] N → V :=
  { (coeFnAddMonoidHom : C^n⟮I, N; 𝓘(𝕜, V), V⟯ →+ _) with
    toFun := (↑)
    map_smul' := coe_smul }

end ModuleStructure

section AlgebraStructure

/-!
### Algebra structure

In this section we show that `C^n` functions valued in a normed algebra `A` over a normed field `𝕜`
inherit an algebra structure.
-/


variable {A : Type*} [NormedRing A] [NormedAlgebra 𝕜 A] [ContMDiffRing 𝓘(𝕜, A) n A]

/-- `C^n` constant functions as a `RingHom`. -/
def C : 𝕜 →+* C^n⟮I, N; 𝓘(𝕜, A), A⟯ where
  toFun := fun c : 𝕜 => ⟨fun _ => (algebraMap 𝕜 A) c, contMDiff_const⟩
  map_one' := by ext; exact (algebraMap 𝕜 A).map_one
  map_mul' c₁ c₂ := by ext; exact (algebraMap 𝕜 A).map_mul _ _
  map_zero' := by ext; exact (algebraMap 𝕜 A).map_zero
  map_add' c₁ c₂ := by ext; exact (algebraMap 𝕜 A).map_add _ _

<<<<<<< HEAD
instance algebra : Algebra 𝕜 C^∞⟮I, N; 𝓘(𝕜, A), A⟯ where
  -- __ := SmoothMap.semiring -- Porting note: Commented this out.
  smul := fun r f => ⟨r • f, contMDiff_const.smul f.contMDiff⟩
  algebraMap := SmoothMap.C
  commutes' := fun c f => by ext x; exact Algebra.commutes' _ _
  smul_def' := fun c f => by ext x; exact Algebra.smul_def' _ _
=======
instance algebra : Algebra 𝕜 C^n⟮I, N; 𝓘(𝕜, A), A⟯ :=
  { --ContMDiffMap.semiring with -- Porting note: Commented this out.
    smul := fun r f => ⟨r • f, contMDiff_const.smul f.contMDiff⟩
    toRingHom := ContMDiffMap.C
    commutes' := fun c f => by ext x; exact Algebra.commutes' _ _
    smul_def' := fun c f => by ext x; exact Algebra.smul_def' _ _ }
>>>>>>> 7466910e

/-- Coercion to a function as an `AlgHom`. -/
@[simps]
def coeFnAlgHom : C^n⟮I, N; 𝓘(𝕜, A), A⟯ →ₐ[𝕜] N → A where
  toFun := (↑)
  commutes' _ := rfl
  -- `(ContMDiffMap.coeFnRingHom : C^n⟮I, N; 𝓘(𝕜, A), A⟯ →+* _) with` times out for some reason
  map_zero' := ContMDiffMap.coe_zero
  map_one' := ContMDiffMap.coe_one
  map_add' := ContMDiffMap.coe_add
  map_mul' := ContMDiffMap.coe_mul

end AlgebraStructure

section ModuleOverContinuousFunctions

/-!
### Structure as module over scalar functions

If `V` is a module over `𝕜`, then we show that the space of `C^n` functions from `N` to `V`
is naturally a vector space over the ring of `C^n` functions from `N` to `𝕜`. -/

/-- `C^n` scalar-valued functions act by left-multiplication on `C^n` functions. -/
instance instSMul' {V : Type*} [NormedAddCommGroup V] [NormedSpace 𝕜 V] :
    SMul C^n⟮I, N; 𝕜⟯ C^n⟮I, N; 𝓘(𝕜, V), V⟯ :=
  ⟨fun f g => ⟨fun x => f x • g x, ContMDiff.smul f.2 g.2⟩⟩

/-- The left multiplication with a `C^n` scalar function commutes with composition. -/
@[simp]
theorem smul_comp' {V : Type*} [NormedAddCommGroup V] [NormedSpace 𝕜 V] (f : C^n⟮I'', N'; 𝕜⟯)
    (g : C^n⟮I'', N'; 𝓘(𝕜, V), V⟯) (h : C^n⟮I, N; I'', N'⟯) :
    (f • g).comp h = f.comp h • g.comp h :=
  rfl

/-- The space of `C^n` functions with values in a space `V` is a module over the space of `C^n`
functions with values in `𝕜`. -/
instance module' {V : Type*} [NormedAddCommGroup V] [NormedSpace 𝕜 V] :
    Module C^n⟮I, N; 𝓘(𝕜), 𝕜⟯ C^n⟮I, N; 𝓘(𝕜, V), V⟯ where
  smul := (· • ·)
  smul_add c f g := by ext x; exact smul_add (c x) (f x) (g x)
  add_smul c₁ c₂ f := by ext x; exact add_smul (c₁ x) (c₂ x) (f x)
  mul_smul c₁ c₂ f := by ext x; exact mul_smul (c₁ x) (c₂ x) (f x)
  one_smul f := by ext x; exact one_smul 𝕜 (f x)
  zero_smul f := by ext x; exact zero_smul _ _
  smul_zero r := by ext x; exact smul_zero _

end ModuleOverContinuousFunctions

end ContMDiffMap<|MERGE_RESOLUTION|>--- conflicted
+++ resolved
@@ -282,21 +282,12 @@
   map_zero' := by ext; exact (algebraMap 𝕜 A).map_zero
   map_add' c₁ c₂ := by ext; exact (algebraMap 𝕜 A).map_add _ _
 
-<<<<<<< HEAD
-instance algebra : Algebra 𝕜 C^∞⟮I, N; 𝓘(𝕜, A), A⟯ where
-  -- __ := SmoothMap.semiring -- Porting note: Commented this out.
+instance algebra : Algebra 𝕜 C^n⟮I, N; 𝓘(𝕜, A), A⟯ where
+  -- __ := ContMDiffMap.semiring with -- Porting note: Commented this out.
   smul := fun r f => ⟨r • f, contMDiff_const.smul f.contMDiff⟩
-  algebraMap := SmoothMap.C
+  algebraMap := ContMDiffMap.C
   commutes' := fun c f => by ext x; exact Algebra.commutes' _ _
   smul_def' := fun c f => by ext x; exact Algebra.smul_def' _ _
-=======
-instance algebra : Algebra 𝕜 C^n⟮I, N; 𝓘(𝕜, A), A⟯ :=
-  { --ContMDiffMap.semiring with -- Porting note: Commented this out.
-    smul := fun r f => ⟨r • f, contMDiff_const.smul f.contMDiff⟩
-    toRingHom := ContMDiffMap.C
-    commutes' := fun c f => by ext x; exact Algebra.commutes' _ _
-    smul_def' := fun c f => by ext x; exact Algebra.smul_def' _ _ }
->>>>>>> 7466910e
 
 /-- Coercion to a function as an `AlgHom`. -/
 @[simps]
