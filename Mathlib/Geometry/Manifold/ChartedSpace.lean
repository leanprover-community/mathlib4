/-
Copyright (c) 2019 Sébastien Gouëzel. All rights reserved.
Released under Apache 2.0 license as described in the file LICENSE.
Authors: Sébastien Gouëzel
-/
import Mathlib.Topology.PartialHomeomorph

/-!
# Charted spaces

A smooth manifold is a topological space `M` locally modelled on a euclidean space (or a euclidean
half-space for manifolds with boundaries, or an infinite dimensional vector space for more general
notions of manifolds), i.e., the manifold is covered by open subsets on which there are local
homeomorphisms (the charts) going to a model space `H`, and the changes of charts should be smooth
maps.

In this file, we introduce a general framework describing these notions, where the model space is an
arbitrary topological space. We avoid the word *manifold*, which should be reserved for the
situation where the model space is a (subset of a) vector space, and use the terminology
*charted space* instead.

If the changes of charts satisfy some additional property (for instance if they are smooth), then
`M` inherits additional structure (it makes sense to talk about smooth manifolds). There are
therefore two different ingredients in a charted space:
* the set of charts, which is data
* the fact that changes of charts belong to some group (in fact groupoid), which is additional Prop.

We separate these two parts in the definition: the charted space structure is just the set of
charts, and then the different smoothness requirements (smooth manifold, orientable manifold,
contact manifold, and so on) are additional properties of these charts. These properties are
formalized through the notion of structure groupoid, i.e., a set of partial homeomorphisms stable
under composition and inverse, to which the change of coordinates should belong.

## Main definitions

* `StructureGroupoid H` : a subset of partial homeomorphisms of `H` stable under composition,
  inverse and restriction (ex: partial diffeomorphisms).
* `continuousGroupoid H` : the groupoid of all partial homeomorphisms of `H`.
* `ChartedSpace H M` : charted space structure on `M` modelled on `H`, given by an atlas of
  partial homeomorphisms from `M` to `H` whose sources cover `M`. This is a type class.
* `HasGroupoid M G` : when `G` is a structure groupoid on `H` and `M` is a charted space
  modelled on `H`, require that all coordinate changes belong to `G`. This is a type class.
* `atlas H M` : when `M` is a charted space modelled on `H`, the atlas of this charted
  space structure, i.e., the set of charts.
* `G.maximalAtlas M` : when `M` is a charted space modelled on `H` and admitting `G` as a
  structure groupoid, one can consider all the partial homeomorphisms from `M` to `H` such that
  changing coordinate from any chart to them belongs to `G`. This is a larger atlas, called the
  maximal atlas (for the groupoid `G`).
* `Structomorph G M M'` : the type of diffeomorphisms between the charted spaces `M` and `M'` for
  the groupoid `G`. We avoid the word diffeomorphism, keeping it for the smooth category.

As a basic example, we give the instance
`instance chartedSpaceSelf (H : Type*) [TopologicalSpace H] : ChartedSpace H H`
saying that a topological space is a charted space over itself, with the identity as unique chart.
This charted space structure is compatible with any groupoid.

Additional useful definitions:

* `Pregroupoid H` : a subset of partial maps of `H` stable under composition and
  restriction, but not inverse (ex: smooth maps)
* `Pregroupoid.groupoid` : construct a groupoid from a pregroupoid, by requiring that a map and
  its inverse both belong to the pregroupoid (ex: construct diffeos from smooth maps)
* `chartAt H x` is a preferred chart at `x : M` when `M` has a charted space structure modelled on
  `H`.
* `G.compatible he he'` states that, for any two charts `e` and `e'` in the atlas, the composition
  of `e.symm` and `e'` belongs to the groupoid `G` when `M` admits `G` as a structure groupoid.
* `G.compatible_of_mem_maximalAtlas he he'` states that, for any two charts `e` and `e'` in the
  maximal atlas associated to the groupoid `G`, the composition of `e.symm` and `e'` belongs to the
  `G` if `M` admits `G` as a structure groupoid.
* `ChartedSpaceCore.toChartedSpace`: consider a space without a topology, but endowed with a set
  of charts (which are partial equivs) for which the change of coordinates are partial homeos.
  Then one can construct a topology on the space for which the charts become partial homeos,
  defining a genuine charted space structure.

## Implementation notes

The atlas in a charted space is *not* a maximal atlas in general: the notion of maximality depends
on the groupoid one considers, and changing groupoids changes the maximal atlas. With the current
formalization, it makes sense first to choose the atlas, and then to ask whether this precise atlas
defines a smooth manifold, an orientable manifold, and so on. A consequence is that structomorphisms
between `M` and `M'` do *not* induce a bijection between the atlases of `M` and `M'`: the
definition is only that, read in charts, the structomorphism locally belongs to the groupoid under
consideration. (This is equivalent to inducing a bijection between elements of the maximal atlas).
A consequence is that the invariance under structomorphisms of properties defined in terms of the
atlas is not obvious in general, and could require some work in theory (amounting to the fact
that these properties only depend on the maximal atlas, for instance). In practice, this does not
create any real difficulty.

We use the letter `H` for the model space thinking of the case of manifolds with boundary, where the
model space is a half space.

Manifolds are sometimes defined as topological spaces with an atlas of local diffeomorphisms, and
sometimes as spaces with an atlas from which a topology is deduced. We use the former approach:
otherwise, there would be an instance from manifolds to topological spaces, which means that any
instance search for topological spaces would try to find manifold structures involving a yet
unknown model space, leading to problems. However, we also introduce the latter approach,
through a structure `ChartedSpaceCore` making it possible to construct a topology out of a set of
partial equivs with compatibility conditions (but we do not register it as an instance).

In the definition of a charted space, the model space is written as an explicit parameter as there
can be several model spaces for a given topological space. For instance, a complex manifold
(modelled over `ℂ^n`) will also be seen sometimes as a real manifold modelled over `ℝ^(2n)`.

## Notations

In the locale `Manifold`, we denote the composition of partial homeomorphisms with `≫ₕ`, and the
composition of partial equivs with `≫`.
-/

noncomputable section

open TopologicalSpace Topology

universe u

variable {H : Type u} {H' : Type*} {M : Type*} {M' : Type*} {M'' : Type*}

/- Notational shortcut for the composition of partial homeomorphisms and partial equivs, i.e.,
`PartialHomeomorph.trans` and `PartialEquiv.trans`.
Note that, as is usual for equivs, the composition is from left to right, hence the direction of
the arrow. -/
scoped[Manifold] infixr:100 " ≫ₕ " => PartialHomeomorph.trans

scoped[Manifold] infixr:100 " ≫ " => PartialEquiv.trans

open Set PartialHomeomorph Manifold  -- Porting note: Added `Manifold`

/-! ### Structure groupoids -/


section Groupoid

/-! One could add to the definition of a structure groupoid the fact that the restriction of an
element of the groupoid to any open set still belongs to the groupoid.
(This is in Kobayashi-Nomizu.)
I am not sure I want this, for instance on `H × E` where `E` is a vector space, and the groupoid is
made of functions respecting the fibers and linear in the fibers (so that a charted space over this
groupoid is naturally a vector bundle) I prefer that the members of the groupoid are always
defined on sets of the form `s × E`. There is a typeclass `ClosedUnderRestriction` for groupoids
which have the restriction property.

The only nontrivial requirement is locality: if a partial homeomorphism belongs to the groupoid
around each point in its domain of definition, then it belongs to the groupoid. Without this
requirement, the composition of structomorphisms does not have to be a structomorphism. Note that
this implies that a partial homeomorphism with empty source belongs to any structure groupoid, as
it trivially satisfies this condition.

There is also a technical point, related to the fact that a partial homeomorphism is by definition a
global map which is a homeomorphism when restricted to its source subset (and its values outside
of the source are not relevant). Therefore, we also require that being a member of the groupoid only
depends on the values on the source.

We use primes in the structure names as we will reformulate them below (without primes) using a
`Membership` instance, writing `e ∈ G` instead of `e ∈ G.members`.
-/


/-- A structure groupoid is a set of partial homeomorphisms of a topological space stable under
composition and inverse. They appear in the definition of the smoothness class of a manifold. -/
structure StructureGroupoid (H : Type u) [TopologicalSpace H] where
  /-- Members of the structure groupoid are partial homeomorphisms. -/
  members : Set (PartialHomeomorph H H)
  /-- Structure groupoids are stable under composition. -/
  trans' : ∀ e e' : PartialHomeomorph H H, e ∈ members → e' ∈ members → e ≫ₕ e' ∈ members
  /-- Structure groupoids are stable under inverse. -/
  symm' : ∀ e : PartialHomeomorph H H, e ∈ members → e.symm ∈ members
  /-- The identity morphism lies in the structure groupoid. -/
  id_mem' : PartialHomeomorph.refl H ∈ members
  /-- Let `e` be a partial homeomorphism. If for every `x ∈ e.source`, the restriction of e to some
  open set around `x` lies in the groupoid, then `e` lies in the groupoid. -/
  locality' : ∀ e : PartialHomeomorph H H,
    (∀ x ∈ e.source, ∃ s, IsOpen s ∧ x ∈ s ∧ e.restr s ∈ members) → e ∈ members
  /-- Membership in a structure groupoid respects the equivalence of partial homeomorphisms. -/
  mem_of_eqOnSource' : ∀ e e' : PartialHomeomorph H H, e ∈ members → e' ≈ e → e' ∈ members

variable [TopologicalSpace H]

instance : Membership (PartialHomeomorph H H) (StructureGroupoid H) :=
  ⟨fun (G : StructureGroupoid H) (e : PartialHomeomorph H H) ↦ e ∈ G.members⟩

instance (H : Type u) [TopologicalSpace H] :
    SetLike (StructureGroupoid H) (PartialHomeomorph H H) where
  coe s := s.members
  coe_injective' N O h := by cases N; cases O; congr

instance : Inf (StructureGroupoid H) :=
  ⟨fun G G' => StructureGroupoid.mk
    (members := G.members ∩ G'.members)
    (trans' := fun e e' he he' =>
      ⟨G.trans' e e' he.left he'.left, G'.trans' e e' he.right he'.right⟩)
    (symm' := fun e he => ⟨G.symm' e he.left, G'.symm' e he.right⟩)
    (id_mem' := ⟨G.id_mem', G'.id_mem'⟩)
    (locality' := by
      intro e hx
      apply (mem_inter_iff e G.members G'.members).mpr
      refine And.intro (G.locality' e ?_) (G'.locality' e ?_)
      all_goals
        intro x hex
        rcases hx x hex with ⟨s, hs⟩
        use s
        refine And.intro hs.left (And.intro hs.right.left ?_)
      · exact hs.right.right.left
      · exact hs.right.right.right)
    (mem_of_eqOnSource' := fun e e' he hee' =>
      ⟨G.mem_of_eqOnSource' e e' he.left hee', G'.mem_of_eqOnSource' e e' he.right hee'⟩)⟩

instance : InfSet (StructureGroupoid H) :=
  ⟨fun S => StructureGroupoid.mk
    (members := ⋂ s ∈ S, s.members)
    (trans' := by
      simp only [mem_iInter]
      intro e e' he he' i hi
      exact i.trans' e e' (he i hi) (he' i hi))
    (symm' := by
      simp only [mem_iInter]
      intro e he i hi
      exact i.symm' e (he i hi))
    (id_mem' := by
      simp only [mem_iInter]
      intro i _
      exact i.id_mem')
    (locality' := by
      simp only [mem_iInter]
      intro e he i hi
      refine i.locality' e ?_
      intro x hex
      rcases he x hex with ⟨s, hs⟩
      exact ⟨s, ⟨hs.left, ⟨hs.right.left, hs.right.right i hi⟩⟩⟩)
    (mem_of_eqOnSource' := by
      simp only [mem_iInter]
      intro e e' he he'e
      exact fun i hi => i.mem_of_eqOnSource' e e' (he i hi) he'e)⟩

theorem StructureGroupoid.trans (G : StructureGroupoid H) {e e' : PartialHomeomorph H H}
    (he : e ∈ G) (he' : e' ∈ G) : e ≫ₕ e' ∈ G :=
  G.trans' e e' he he'

theorem StructureGroupoid.symm (G : StructureGroupoid H) {e : PartialHomeomorph H H} (he : e ∈ G) :
    e.symm ∈ G :=
  G.symm' e he

theorem StructureGroupoid.id_mem (G : StructureGroupoid H) : PartialHomeomorph.refl H ∈ G :=
  G.id_mem'

theorem StructureGroupoid.locality (G : StructureGroupoid H) {e : PartialHomeomorph H H}
    (h : ∀ x ∈ e.source, ∃ s, IsOpen s ∧ x ∈ s ∧ e.restr s ∈ G) : e ∈ G :=
  G.locality' e h

theorem StructureGroupoid.mem_of_eqOnSource (G : StructureGroupoid H) {e e' : PartialHomeomorph H H}
    (he : e ∈ G) (h : e' ≈ e) : e' ∈ G :=
  G.mem_of_eqOnSource' e e' he h

theorem StructureGroupoid.mem_iff_of_eqOnSource {G : StructureGroupoid H}
    {e e' : PartialHomeomorph H H} (h : e ≈ e') : e ∈ G ↔ e' ∈ G :=
  ⟨fun he ↦ G.mem_of_eqOnSource he (Setoid.symm h), fun he' ↦ G.mem_of_eqOnSource he' h⟩

/-- Partial order on the set of groupoids, given by inclusion of the members of the groupoid. -/
instance StructureGroupoid.partialOrder : PartialOrder (StructureGroupoid H) :=
  PartialOrder.lift StructureGroupoid.members fun a b h ↦ by
    cases a
    cases b
    dsimp at h
    induction h
    rfl

theorem StructureGroupoid.le_iff {G₁ G₂ : StructureGroupoid H} : G₁ ≤ G₂ ↔ ∀ e, e ∈ G₁ → e ∈ G₂ :=
  Iff.rfl

/-- The trivial groupoid, containing only the identity (and maps with empty source, as this is
necessary from the definition). -/
def idGroupoid (H : Type u) [TopologicalSpace H] : StructureGroupoid H where
  members := {PartialHomeomorph.refl H} ∪ { e : PartialHomeomorph H H | e.source = ∅ }
  trans' e e' he he' := by
    cases' he with he he
    · simpa only [mem_singleton_iff.1 he, refl_trans]
    · have : (e ≫ₕ e').source ⊆ e.source := sep_subset _ _
      rw [he] at this
      have : e ≫ₕ e' ∈ { e : PartialHomeomorph H H | e.source = ∅ } := eq_bot_iff.2 this
      exact (mem_union _ _ _).2 (Or.inr this)
  symm' e he := by
    cases' (mem_union _ _ _).1 he with E E
    · simp [mem_singleton_iff.mp E]
    · right
      simpa only [e.toPartialEquiv.image_source_eq_target.symm, mfld_simps] using E
  id_mem' := mem_union_left _ rfl
  locality' e he := by
    rcases e.source.eq_empty_or_nonempty with h | h
    · right
      exact h
    · left
      rcases h with ⟨x, hx⟩
      rcases he x hx with ⟨s, open_s, xs, hs⟩
      have x's : x ∈ (e.restr s).source := by
        rw [restr_source, open_s.interior_eq]
        exact ⟨hx, xs⟩
      cases' hs with hs hs
      · replace hs : PartialHomeomorph.restr e s = PartialHomeomorph.refl H := by
          simpa only using hs
        have : (e.restr s).source = univ := by
          rw [hs]
          simp
        have : e.toPartialEquiv.source ∩ interior s = univ := this
        have : univ ⊆ interior s := by
          rw [← this]
          exact inter_subset_right
        have : s = univ := by rwa [open_s.interior_eq, univ_subset_iff] at this
        simpa only [this, restr_univ] using hs
      · exfalso
        rw [mem_setOf_eq] at hs
        rwa [hs] at x's
  mem_of_eqOnSource' e e' he he'e := by
    cases' he with he he
    · left
      have : e = e' := by
        refine eq_of_eqOnSource_univ (Setoid.symm he'e) ?_ ?_ <;>
          rw [Set.mem_singleton_iff.1 he] <;> rfl
      rwa [← this]
    · right
      have he : e.toPartialEquiv.source = ∅ := he
      rwa [Set.mem_setOf_eq, EqOnSource.source_eq he'e]

/-- Every structure groupoid contains the identity groupoid. -/
instance instStructureGroupoidOrderBot : OrderBot (StructureGroupoid H) where
  bot := idGroupoid H
  bot_le := by
    intro u f hf
    have hf : f ∈ {PartialHomeomorph.refl H} ∪ { e : PartialHomeomorph H H | e.source = ∅ } := hf
    simp only [singleton_union, mem_setOf_eq, mem_insert_iff] at hf
    cases' hf with hf hf
    · rw [hf]
      apply u.id_mem
    · apply u.locality
      intro x hx
      rw [hf, mem_empty_iff_false] at hx
      exact hx.elim

instance : Inhabited (StructureGroupoid H) := ⟨idGroupoid H⟩

/-- To construct a groupoid, one may consider classes of partial homeomorphisms such that
both the function and its inverse have some property. If this property is stable under composition,
one gets a groupoid. `Pregroupoid` bundles the properties needed for this construction, with the
groupoid of smooth functions with smooth inverses as an application. -/
structure Pregroupoid (H : Type*) [TopologicalSpace H] where
  /-- Property describing membership in this groupoid: the pregroupoid "contains"
    all functions `H → H` having the pregroupoid property on some `s : Set H` -/
  property : (H → H) → Set H → Prop
  /-- The pregroupoid property is stable under composition -/
  comp : ∀ {f g u v}, property f u → property g v →
    IsOpen u → IsOpen v → IsOpen (u ∩ f ⁻¹' v) → property (g ∘ f) (u ∩ f ⁻¹' v)
  /-- Pregroupoids contain the identity map (on `univ`) -/
  id_mem : property id univ
  /-- The pregroupoid property is "local", in the sense that `f` has the pregroupoid property on `u`
  iff its restriction to each open subset of `u` has it -/
  locality :
    ∀ {f u}, IsOpen u → (∀ x ∈ u, ∃ v, IsOpen v ∧ x ∈ v ∧ property f (u ∩ v)) → property f u
  /-- If `f = g` on `u` and `property f u`, then `property g u` -/
  congr : ∀ {f g : H → H} {u}, IsOpen u → (∀ x ∈ u, g x = f x) → property f u → property g u

/-- Construct a groupoid of partial homeos for which the map and its inverse have some property,
from a pregroupoid asserting that this property is stable under composition. -/
def Pregroupoid.groupoid (PG : Pregroupoid H) : StructureGroupoid H where
  members := { e : PartialHomeomorph H H | PG.property e e.source ∧ PG.property e.symm e.target }
  trans' e e' he he' := by
    constructor
    · apply PG.comp he.1 he'.1 e.open_source e'.open_source
      apply e.continuousOn_toFun.isOpen_inter_preimage e.open_source e'.open_source
    · apply PG.comp he'.2 he.2 e'.open_target e.open_target
      apply e'.continuousOn_invFun.isOpen_inter_preimage e'.open_target e.open_target
  symm' _ he := ⟨he.2, he.1⟩
  id_mem' := ⟨PG.id_mem, PG.id_mem⟩
  locality' e he := by
    constructor
    · refine PG.locality e.open_source fun x xu ↦ ?_
      rcases he x xu with ⟨s, s_open, xs, hs⟩
      refine ⟨s, s_open, xs, ?_⟩
      convert hs.1 using 1
      dsimp [PartialHomeomorph.restr]
      rw [s_open.interior_eq]
    · refine PG.locality e.open_target fun x xu ↦ ?_
      rcases he (e.symm x) (e.map_target xu) with ⟨s, s_open, xs, hs⟩
      refine ⟨e.target ∩ e.symm ⁻¹' s, ?_, ⟨xu, xs⟩, ?_⟩
      · exact ContinuousOn.isOpen_inter_preimage e.continuousOn_invFun e.open_target s_open
      · rw [← inter_assoc, inter_self]
        convert hs.2 using 1
        dsimp [PartialHomeomorph.restr]
        rw [s_open.interior_eq]
  mem_of_eqOnSource' e e' he ee' := by
    constructor
    · apply PG.congr e'.open_source ee'.2
      simp only [ee'.1, he.1]
    · have A := EqOnSource.symm' ee'
      apply PG.congr e'.symm.open_source A.2
      -- Porting note: was
      -- convert he.2
      -- rw [A.1]
      -- rfl
      rw [A.1, symm_toPartialEquiv, PartialEquiv.symm_source]
      exact he.2

theorem mem_groupoid_of_pregroupoid {PG : Pregroupoid H} {e : PartialHomeomorph H H} :
    e ∈ PG.groupoid ↔ PG.property e e.source ∧ PG.property e.symm e.target :=
  Iff.rfl

theorem groupoid_of_pregroupoid_le (PG₁ PG₂ : Pregroupoid H)
    (h : ∀ f s, PG₁.property f s → PG₂.property f s) : PG₁.groupoid ≤ PG₂.groupoid := by
  refine StructureGroupoid.le_iff.2 fun e he ↦ ?_
  rw [mem_groupoid_of_pregroupoid] at he ⊢
  exact ⟨h _ _ he.1, h _ _ he.2⟩

theorem mem_pregroupoid_of_eqOnSource (PG : Pregroupoid H) {e e' : PartialHomeomorph H H}
    (he' : e ≈ e') (he : PG.property e e.source) : PG.property e' e'.source := by
  rw [← he'.1]
  exact PG.congr e.open_source he'.eqOn.symm he

/-- The pregroupoid of all partial maps on a topological space `H`. -/
abbrev continuousPregroupoid (H : Type*) [TopologicalSpace H] : Pregroupoid H where
  property _ _ := True
  comp _ _ _ _ _ := trivial
  id_mem := trivial
  locality _ _ := trivial
  congr _ _ _ := trivial

instance (H : Type*) [TopologicalSpace H] : Inhabited (Pregroupoid H) :=
  ⟨continuousPregroupoid H⟩

/-- The groupoid of all partial homeomorphisms on a topological space `H`. -/
def continuousGroupoid (H : Type*) [TopologicalSpace H] : StructureGroupoid H :=
  Pregroupoid.groupoid (continuousPregroupoid H)

/-- Every structure groupoid is contained in the groupoid of all partial homeomorphisms. -/
instance instStructureGroupoidOrderTop : OrderTop (StructureGroupoid H) where
  top := continuousGroupoid H
  le_top _ _ _ := ⟨trivial, trivial⟩

instance : CompleteLattice (StructureGroupoid H) :=
  { SetLike.instPartialOrder,
    completeLatticeOfInf _ (by
      exact fun s =>
      ⟨fun S Ss F hF => mem_iInter₂.mp hF S Ss,
      fun T Tl F fT => mem_iInter₂.mpr (fun i his => Tl his fT)⟩) with
    le := (· ≤ ·)
    lt := (· < ·)
    bot := instStructureGroupoidOrderBot.bot
    bot_le := instStructureGroupoidOrderBot.bot_le
    top := instStructureGroupoidOrderTop.top
    le_top := instStructureGroupoidOrderTop.le_top
    inf := (· ⊓ ·)
    le_inf := fun _ _ _ h₁₂ h₁₃ _ hm ↦ ⟨h₁₂ hm, h₁₃ hm⟩
    inf_le_left := fun _ _ _ ↦ And.left
    inf_le_right := fun _ _ _ ↦ And.right }

/-- A groupoid is closed under restriction if it contains all restrictions of its element local
homeomorphisms to open subsets of the source. -/
class ClosedUnderRestriction (G : StructureGroupoid H) : Prop where
  closedUnderRestriction :
    ∀ {e : PartialHomeomorph H H}, e ∈ G → ∀ s : Set H, IsOpen s → e.restr s ∈ G

theorem closedUnderRestriction' {G : StructureGroupoid H} [ClosedUnderRestriction G]
    {e : PartialHomeomorph H H} (he : e ∈ G) {s : Set H} (hs : IsOpen s) : e.restr s ∈ G :=
  ClosedUnderRestriction.closedUnderRestriction he s hs

/-- The trivial restriction-closed groupoid, containing only partial homeomorphisms equivalent
to the restriction of the identity to the various open subsets. -/
def idRestrGroupoid : StructureGroupoid H where
  members := { e | ∃ (s : Set H) (h : IsOpen s), e ≈ PartialHomeomorph.ofSet s h }
  trans' := by
    rintro e e' ⟨s, hs, hse⟩ ⟨s', hs', hse'⟩
    refine ⟨s ∩ s', hs.inter hs', ?_⟩
    have := PartialHomeomorph.EqOnSource.trans' hse hse'
    rwa [PartialHomeomorph.ofSet_trans_ofSet] at this
  symm' := by
    rintro e ⟨s, hs, hse⟩
    refine ⟨s, hs, ?_⟩
    rw [← ofSet_symm]
    exact PartialHomeomorph.EqOnSource.symm' hse
  id_mem' := ⟨univ, isOpen_univ, by simp only [mfld_simps, refl]⟩
  locality' := by
    intro e h
    refine ⟨e.source, e.open_source, by simp only [mfld_simps], ?_⟩
    intro x hx
    rcases h x hx with ⟨s, hs, hxs, s', hs', hes'⟩
    have hes : x ∈ (e.restr s).source := by
      rw [e.restr_source]
      refine ⟨hx, ?_⟩
      rw [hs.interior_eq]
      exact hxs
    simpa only [mfld_simps] using PartialHomeomorph.EqOnSource.eqOn hes' hes
  mem_of_eqOnSource' := by
    rintro e e' ⟨s, hs, hse⟩ hee'
    exact ⟨s, hs, Setoid.trans hee' hse⟩

theorem idRestrGroupoid_mem {s : Set H} (hs : IsOpen s) : ofSet s hs ∈ @idRestrGroupoid H _ :=
  ⟨s, hs, refl _⟩

/-- The trivial restriction-closed groupoid is indeed `ClosedUnderRestriction`. -/
instance closedUnderRestriction_idRestrGroupoid : ClosedUnderRestriction (@idRestrGroupoid H _) :=
  ⟨by
    rintro e ⟨s', hs', he⟩ s hs
    use s' ∩ s, hs'.inter hs
    refine Setoid.trans (PartialHomeomorph.EqOnSource.restr he s) ?_
    exact ⟨by simp only [hs.interior_eq, mfld_simps], by simp only [mfld_simps, eqOn_refl]⟩⟩

/-- A groupoid is closed under restriction if and only if it contains the trivial restriction-closed
groupoid. -/
theorem closedUnderRestriction_iff_id_le (G : StructureGroupoid H) :
    ClosedUnderRestriction G ↔ idRestrGroupoid ≤ G := by
  constructor
  · intro _i
    rw [StructureGroupoid.le_iff]
    rintro e ⟨s, hs, hes⟩
    refine G.mem_of_eqOnSource ?_ hes
    convert closedUnderRestriction' G.id_mem hs
    -- Porting note: was
    -- change s = _ ∩ _
    -- rw [hs.interior_eq]
    -- simp only [mfld_simps]
    ext
    · rw [PartialHomeomorph.restr_apply, PartialHomeomorph.refl_apply, id, ofSet_apply, id_eq]
    · simp [hs]
    · simp [hs.interior_eq]
  · intro h
    constructor
    intro e he s hs
    rw [← ofSet_trans (e : PartialHomeomorph H H) hs]
    refine G.trans ?_ he
    apply StructureGroupoid.le_iff.mp h
    exact idRestrGroupoid_mem hs

/-- The groupoid of all partial homeomorphisms on a topological space `H`
is closed under restriction. -/
instance : ClosedUnderRestriction (continuousGroupoid H) :=
  (closedUnderRestriction_iff_id_le _).mpr le_top

end Groupoid

/-! ### Charted spaces -/


/-- A charted space is a topological space endowed with an atlas, i.e., a set of local
homeomorphisms taking value in a model space `H`, called charts, such that the domains of the charts
cover the whole space. We express the covering property by choosing for each `x` a member
`chartAt x` of the atlas containing `x` in its source: in the smooth case, this is convenient to
construct the tangent bundle in an efficient way.
The model space is written as an explicit parameter as there can be several model spaces for a
given topological space. For instance, a complex manifold (modelled over `ℂ^n`) will also be seen
sometimes as a real manifold over `ℝ^(2n)`.
-/
@[ext]
class ChartedSpace (H : Type*) [TopologicalSpace H] (M : Type*) [TopologicalSpace M] where
  /-- The atlas of charts in the `ChartedSpace`. -/
  protected atlas : Set (PartialHomeomorph M H)
  /-- The preferred chart at each point in the charted space. -/
  protected chartAt : M → PartialHomeomorph M H
  protected mem_chart_source : ∀ x, x ∈ (chartAt x).source
  protected chart_mem_atlas : ∀ x, chartAt x ∈ atlas

/-- The atlas of charts in a `ChartedSpace`. -/
abbrev atlas (H : Type*) [TopologicalSpace H] (M : Type*) [TopologicalSpace M]
    [ChartedSpace H M] : Set (PartialHomeomorph M H) :=
  ChartedSpace.atlas

/-- The preferred chart at a point `x` in a charted space `M`. -/
abbrev chartAt (H : Type*) [TopologicalSpace H] {M : Type*} [TopologicalSpace M]
    [ChartedSpace H M] (x : M) : PartialHomeomorph M H :=
  ChartedSpace.chartAt x

@[simp, mfld_simps]
lemma mem_chart_source (H : Type*) {M : Type*} [TopologicalSpace H] [TopologicalSpace M]
    [ChartedSpace H M] (x : M) : x ∈ (chartAt H x).source :=
  ChartedSpace.mem_chart_source x

@[simp, mfld_simps]
lemma chart_mem_atlas (H : Type*) {M : Type*} [TopologicalSpace H] [TopologicalSpace M]
    [ChartedSpace H M] (x : M) : chartAt H x ∈ atlas H M :=
  ChartedSpace.chart_mem_atlas x

section ChartedSpace

/-- An empty type is a charted space over any topological space. -/
def ChartedSpace.empty (H : Type*) [TopologicalSpace H]
    (M : Type*) [TopologicalSpace M] [IsEmpty M] : ChartedSpace H M where
  atlas := ∅
  chartAt x := (IsEmpty.false x).elim
  mem_chart_source x := (IsEmpty.false x).elim
  chart_mem_atlas x := (IsEmpty.false x).elim

/-- Any space is a `ChartedSpace` modelled over itself, by just using the identity chart. -/
instance chartedSpaceSelf (H : Type*) [TopologicalSpace H] : ChartedSpace H H where
  atlas := {PartialHomeomorph.refl H}
  chartAt _ := PartialHomeomorph.refl H
  mem_chart_source x := mem_univ x
  chart_mem_atlas _ := mem_singleton _

/-- In the trivial `ChartedSpace` structure of a space modelled over itself through the identity,
the atlas members are just the identity. -/
@[simp, mfld_simps]
theorem chartedSpaceSelf_atlas {H : Type*} [TopologicalSpace H] {e : PartialHomeomorph H H} :
    e ∈ atlas H H ↔ e = PartialHomeomorph.refl H :=
  Iff.rfl

/-- In the model space, `chartAt` is always the identity. -/
theorem chartAt_self_eq {H : Type*} [TopologicalSpace H] {x : H} :
    chartAt H x = PartialHomeomorph.refl H := rfl

section

variable (H) [TopologicalSpace H] [TopologicalSpace M] [ChartedSpace H M]

-- Porting note: Added `(H := H)` to avoid typeclass instance problem.
theorem mem_chart_target (x : M) : chartAt H x x ∈ (chartAt H x).target :=
  (chartAt H x).map_source (mem_chart_source _ _)

theorem chart_source_mem_nhds (x : M) : (chartAt H x).source ∈ 𝓝 x :=
  (chartAt H x).open_source.mem_nhds <| mem_chart_source H x

theorem chart_target_mem_nhds (x : M) : (chartAt H x).target ∈ 𝓝 (chartAt H x x) :=
  (chartAt H x).open_target.mem_nhds <| mem_chart_target H x

variable (M) in
@[simp]
theorem iUnion_source_chartAt : (⋃ x : M, (chartAt H x).source) = (univ : Set M) :=
  eq_univ_iff_forall.mpr fun x ↦ mem_iUnion.mpr ⟨x, mem_chart_source H x⟩

theorem ChartedSpace.isOpen_iff (s : Set M) :
    IsOpen s ↔ ∀ x : M, IsOpen <| chartAt H x '' ((chartAt H x).source ∩ s) := by
  rw [isOpen_iff_of_cover (fun i ↦ (chartAt H i).open_source) (iUnion_source_chartAt H M)]
  simp only [(chartAt H _).isOpen_image_iff_of_subset_source inter_subset_left]

/-- `achart H x` is the chart at `x`, considered as an element of the atlas.
Especially useful for working with `BasicSmoothVectorBundleCore`. -/
def achart (x : M) : atlas H M :=
  ⟨chartAt H x, chart_mem_atlas H x⟩

theorem achart_def (x : M) : achart H x = ⟨chartAt H x, chart_mem_atlas H x⟩ :=
  rfl

@[simp, mfld_simps]
theorem coe_achart (x : M) : (achart H x : PartialHomeomorph M H) = chartAt H x :=
  rfl

@[simp, mfld_simps]
theorem achart_val (x : M) : (achart H x).1 = chartAt H x :=
  rfl

theorem mem_achart_source (x : M) : x ∈ (achart H x).1.source :=
  mem_chart_source H x

open TopologicalSpace

theorem ChartedSpace.secondCountable_of_countable_cover [SecondCountableTopology H] {s : Set M}
    (hs : ⋃ (x) (_ : x ∈ s), (chartAt H x).source = univ) (hsc : s.Countable) :
    SecondCountableTopology M := by
  haveI : ∀ x : M, SecondCountableTopology (chartAt H x).source :=
    fun x ↦ (chartAt (H := H) x).secondCountableTopology_source
  haveI := hsc.toEncodable
  rw [biUnion_eq_iUnion] at hs
  exact secondCountableTopology_of_countable_cover (fun x : s ↦ (chartAt H (x : M)).open_source) hs

variable (M)

theorem ChartedSpace.secondCountable_of_sigma_compact [SecondCountableTopology H]
    [SigmaCompactSpace M] : SecondCountableTopology M := by
  obtain ⟨s, hsc, hsU⟩ : ∃ s, Set.Countable s ∧ ⋃ (x) (_ : x ∈ s), (chartAt H x).source = univ :=
    countable_cover_nhds_of_sigma_compact fun x : M ↦ chart_source_mem_nhds H x
  exact ChartedSpace.secondCountable_of_countable_cover H hsU hsc

/-- If a topological space admits an atlas with locally compact charts, then the space itself
is locally compact. -/
theorem ChartedSpace.locallyCompactSpace [LocallyCompactSpace H] : LocallyCompactSpace M := by
  have : ∀ x : M, (𝓝 x).HasBasis
      (fun s ↦ s ∈ 𝓝 (chartAt H x x) ∧ IsCompact s ∧ s ⊆ (chartAt H x).target)
      fun s ↦ (chartAt H x).symm '' s := fun x ↦ by
    rw [← (chartAt H x).symm_map_nhds_eq (mem_chart_source H x)]
    exact ((compact_basis_nhds (chartAt H x x)).hasBasis_self_subset
      (chart_target_mem_nhds H x)).map _
  refine .of_hasBasis this ?_
  rintro x s ⟨_, h₂, h₃⟩
  exact h₂.image_of_continuousOn ((chartAt H x).continuousOn_symm.mono h₃)

/-- If a topological space admits an atlas with locally connected charts, then the space itself is
locally connected. -/
theorem ChartedSpace.locallyConnectedSpace [LocallyConnectedSpace H] : LocallyConnectedSpace M := by
  let e : M → PartialHomeomorph M H := chartAt H
  refine locallyConnectedSpace_of_connected_bases (fun x s ↦ (e x).symm '' s)
      (fun x s ↦ (IsOpen s ∧ e x x ∈ s ∧ IsConnected s) ∧ s ⊆ (e x).target) ?_ ?_
  · intro x
    simpa only [e, PartialHomeomorph.symm_map_nhds_eq, mem_chart_source] using
      ((LocallyConnectedSpace.open_connected_basis (e x x)).restrict_subset
        ((e x).open_target.mem_nhds (mem_chart_target H x))).map (e x).symm
  · rintro x s ⟨⟨-, -, hsconn⟩, hssubset⟩
    exact hsconn.isPreconnected.image _ ((e x).continuousOn_symm.mono hssubset)

/-- If `M` is modelled on `H'` and `H'` is itself modelled on `H`, then we can consider `M` as being
modelled on `H`. -/
def ChartedSpace.comp (H : Type*) [TopologicalSpace H] (H' : Type*) [TopologicalSpace H']
    (M : Type*) [TopologicalSpace M] [ChartedSpace H H'] [ChartedSpace H' M] :
    ChartedSpace H M where
  atlas := image2 PartialHomeomorph.trans (atlas H' M) (atlas H H')
  chartAt p := (chartAt H' p).trans (chartAt H (chartAt H' p p))
  mem_chart_source p := by simp only [mfld_simps]
  chart_mem_atlas p := ⟨chartAt _ p, chart_mem_atlas _ p, chartAt _ _, chart_mem_atlas _ _, rfl⟩

theorem chartAt_comp (H : Type*) [TopologicalSpace H] (H' : Type*) [TopologicalSpace H']
    {M : Type*} [TopologicalSpace M] [ChartedSpace H H'] [ChartedSpace H' M] (x : M) :
    (letI := ChartedSpace.comp H H' M; chartAt H x) = chartAt H' x ≫ₕ chartAt H (chartAt H' x x) :=
  rfl

<<<<<<< HEAD
/-- A charted space over a T1 space is T1. Note that this is *not* true for T2. -/
theorem ChartedSpace.t1Space [T1Space H] : T1Space M := by
  apply t1Space_iff_exists_open.2 (fun x y hxy ↦ ?_)
  by_cases hy : y ∈ (chartAt H x).source
  · refine ⟨(chartAt H x).source ∩ (chartAt H x)⁻¹' ({chartAt H x y}ᶜ), ?_, ?_, ?_⟩
=======
/-- A charted space over a T1 space is T1. Note that this is *not* true for T2 (for instance for
the real line with a double origin). -/
theorem ChartedSpace.t1Space [T1Space H] : T1Space M := by
  apply t1Space_iff_exists_open.2 (fun x y hxy ↦ ?_)
  by_cases hy : y ∈ (chartAt H x).source
  · refine ⟨(chartAt H x).source ∩ (chartAt H x)⁻¹' ({chartAt H x y}ᶜ), ?_, ?_, by simp⟩
>>>>>>> 2c07a25e
    · exact PartialHomeomorph.isOpen_inter_preimage _ isOpen_compl_singleton
    · simp only [preimage_compl, mem_inter_iff, mem_chart_source, mem_compl_iff, mem_preimage,
        mem_singleton_iff, true_and]
      exact (chartAt H x).injOn.ne (ChartedSpace.mem_chart_source x) hy hxy
<<<<<<< HEAD
    · simp
=======
>>>>>>> 2c07a25e
  · exact ⟨(chartAt H x).source, (chartAt H x).open_source, ChartedSpace.mem_chart_source x, hy⟩

end

library_note "Manifold type tags" /-- For technical reasons we introduce two type tags:

* `ModelProd H H'` is the same as `H × H'`;
* `ModelPi H` is the same as `∀ i, H i`, where `H : ι → Type*` and `ι` is a finite type.

In both cases the reason is the same, so we explain it only in the case of the product. A charted
space `M` with model `H` is a set of charts from `M` to `H` covering the space. Every space is
registered as a charted space over itself, using the only chart `id`, in `chartedSpaceSelf`. You
can also define a product of charted space `M` and `M'` (with model space `H × H'`) by taking the
products of the charts. Now, on `H × H'`, there are two charted space structures with model space
`H × H'` itself, the one coming from `chartedSpaceSelf`, and the one coming from the product of
the two `chartedSpaceSelf` on each component. They are equal, but not defeq (because the product
of `id` and `id` is not defeq to `id`), which is bad as we know. This expedient of renaming `H × H'`
solves this problem. -/


/-- Same thing as `H × H'`. We introduce it for technical reasons,
see note [Manifold type tags]. -/
def ModelProd (H : Type*) (H' : Type*) :=
  H × H'

/-- Same thing as `∀ i, H i`. We introduce it for technical reasons,
see note [Manifold type tags]. -/
def ModelPi {ι : Type*} (H : ι → Type*) :=
  ∀ i, H i

section

-- attribute [local reducible] ModelProd -- Porting note: not available in Lean4

instance modelProdInhabited [Inhabited H] [Inhabited H'] : Inhabited (ModelProd H H') :=
  instInhabitedProd

instance (H : Type*) [TopologicalSpace H] (H' : Type*) [TopologicalSpace H'] :
    TopologicalSpace (ModelProd H H') :=
  instTopologicalSpaceProd

-- Porting note: simpNF false positive
-- Next lemma shows up often when dealing with derivatives, register it as simp.
@[simp, mfld_simps, nolint simpNF]
theorem modelProd_range_prod_id {H : Type*} {H' : Type*} {α : Type*} (f : H → α) :
    (range fun p : ModelProd H H' ↦ (f p.1, p.2)) = range f ×ˢ (univ : Set H') := by
  rw [prod_range_univ_eq]
  rfl

end

section

variable {ι : Type*} {Hi : ι → Type*}

instance modelPiInhabited [∀ i, Inhabited (Hi i)] : Inhabited (ModelPi Hi) :=
  Pi.instInhabited

instance [∀ i, TopologicalSpace (Hi i)] : TopologicalSpace (ModelPi Hi) :=
  Pi.topologicalSpace

end

/-- The product of two charted spaces is naturally a charted space, with the canonical
construction of the atlas of product maps. -/
instance prodChartedSpace (H : Type*) [TopologicalSpace H] (M : Type*) [TopologicalSpace M]
    [ChartedSpace H M] (H' : Type*) [TopologicalSpace H'] (M' : Type*) [TopologicalSpace M']
    [ChartedSpace H' M'] : ChartedSpace (ModelProd H H') (M × M') where
  atlas := image2 PartialHomeomorph.prod (atlas H M) (atlas H' M')
  chartAt x := (chartAt H x.1).prod (chartAt H' x.2)
  mem_chart_source x := ⟨mem_chart_source H x.1, mem_chart_source H' x.2⟩
  chart_mem_atlas x := mem_image2_of_mem (chart_mem_atlas H x.1) (chart_mem_atlas H' x.2)

section prodChartedSpace

@[ext]
theorem ModelProd.ext {x y : ModelProd H H'} (h₁ : x.1 = y.1) (h₂ : x.2 = y.2) : x = y :=
  Prod.ext h₁ h₂

variable [TopologicalSpace H] [TopologicalSpace M] [ChartedSpace H M] [TopologicalSpace H']
  [TopologicalSpace M'] [ChartedSpace H' M'] {x : M × M'}

@[simp, mfld_simps]
theorem prodChartedSpace_chartAt :
    chartAt (ModelProd H H') x = (chartAt H x.fst).prod (chartAt H' x.snd) :=
  rfl

theorem chartedSpaceSelf_prod : prodChartedSpace H H H' H' = chartedSpaceSelf (H × H') := by
  ext1
  · simp [prodChartedSpace, atlas, ChartedSpace.atlas]
  · ext1
    simp only [prodChartedSpace_chartAt, chartAt_self_eq, refl_prod_refl]
    rfl

end prodChartedSpace

/-- The product of a finite family of charted spaces is naturally a charted space, with the
canonical construction of the atlas of finite product maps. -/
instance piChartedSpace {ι : Type*} [Finite ι] (H : ι → Type*) [∀ i, TopologicalSpace (H i)]
    (M : ι → Type*) [∀ i, TopologicalSpace (M i)] [∀ i, ChartedSpace (H i) (M i)] :
    ChartedSpace (ModelPi H) (∀ i, M i) where
  atlas := PartialHomeomorph.pi '' Set.pi univ fun _ ↦ atlas (H _) (M _)
  chartAt f := PartialHomeomorph.pi fun i ↦ chartAt (H i) (f i)
  mem_chart_source f i _ := mem_chart_source (H i) (f i)
  chart_mem_atlas f := mem_image_of_mem _ fun i _ ↦ chart_mem_atlas (H i) (f i)

@[simp, mfld_simps]
theorem piChartedSpace_chartAt {ι : Type*} [Finite ι] (H : ι → Type*)
    [∀ i, TopologicalSpace (H i)] (M : ι → Type*) [∀ i, TopologicalSpace (M i)]
    [∀ i, ChartedSpace (H i) (M i)] (f : ∀ i, M i) :
    chartAt (H := ModelPi H) f = PartialHomeomorph.pi fun i ↦ chartAt (H i) (f i) :=
  rfl

end ChartedSpace

/-! ### Constructing a topology from an atlas -/


/-- Sometimes, one may want to construct a charted space structure on a space which does not yet
have a topological structure, where the topology would come from the charts. For this, one needs
charts that are only partial equivalences, and continuity properties for their composition.
This is formalised in `ChartedSpaceCore`. -/
-- Porting note(#5171): this linter isn't ported yet.
-- @[nolint has_nonempty_instance]
structure ChartedSpaceCore (H : Type*) [TopologicalSpace H] (M : Type*) where
  /-- An atlas of charts, which are only `PartialEquiv`s -/
  atlas : Set (PartialEquiv M H)
  /-- The preferred chart at each point -/
  chartAt : M → PartialEquiv M H
  mem_chart_source : ∀ x, x ∈ (chartAt x).source
  chart_mem_atlas : ∀ x, chartAt x ∈ atlas
  open_source : ∀ e e' : PartialEquiv M H, e ∈ atlas → e' ∈ atlas → IsOpen (e.symm.trans e').source
  continuousOn_toFun : ∀ e e' : PartialEquiv M H, e ∈ atlas → e' ∈ atlas →
    ContinuousOn (e.symm.trans e') (e.symm.trans e').source

namespace ChartedSpaceCore

variable [TopologicalSpace H] (c : ChartedSpaceCore H M) {e : PartialEquiv M H}

/-- Topology generated by a set of charts on a Type. -/
protected def toTopologicalSpace : TopologicalSpace M :=
  TopologicalSpace.generateFrom <|
    ⋃ (e : PartialEquiv M H) (_ : e ∈ c.atlas) (s : Set H) (_ : IsOpen s),
      {e ⁻¹' s ∩ e.source}

theorem open_source' (he : e ∈ c.atlas) : IsOpen[c.toTopologicalSpace] e.source := by
  apply TopologicalSpace.GenerateOpen.basic
  simp only [exists_prop, mem_iUnion, mem_singleton_iff]
  refine ⟨e, he, univ, isOpen_univ, ?_⟩
  simp only [Set.univ_inter, Set.preimage_univ]

theorem open_target (he : e ∈ c.atlas) : IsOpen e.target := by
  have E : e.target ∩ e.symm ⁻¹' e.source = e.target :=
    Subset.antisymm inter_subset_left fun x hx ↦
      ⟨hx, PartialEquiv.target_subset_preimage_source _ hx⟩
  simpa [PartialEquiv.trans_source, E] using c.open_source e e he he

/-- An element of the atlas in a charted space without topology becomes a partial homeomorphism
for the topology constructed from this atlas. The `PartialHomeomorph` version is given in this
definition. -/
protected def partialHomeomorph (e : PartialEquiv M H) (he : e ∈ c.atlas) :
    @PartialHomeomorph M H c.toTopologicalSpace _ :=
  { __ := c.toTopologicalSpace
    __ := e
    open_source := by convert c.open_source' he
    open_target := by convert c.open_target he
    continuousOn_toFun := by
      letI : TopologicalSpace M := c.toTopologicalSpace
      rw [continuousOn_open_iff (c.open_source' he)]
      intro s s_open
      rw [inter_comm]
      apply TopologicalSpace.GenerateOpen.basic
      simp only [exists_prop, mem_iUnion, mem_singleton_iff]
      exact ⟨e, he, ⟨s, s_open, rfl⟩⟩
    continuousOn_invFun := by
      letI : TopologicalSpace M := c.toTopologicalSpace
      apply continuousOn_isOpen_of_generateFrom
      intro t ht
      simp only [exists_prop, mem_iUnion, mem_singleton_iff] at ht
      rcases ht with ⟨e', e'_atlas, s, s_open, ts⟩
      rw [ts]
      let f := e.symm.trans e'
      have : IsOpen (f ⁻¹' s ∩ f.source) := by
        simpa [f, inter_comm] using (continuousOn_open_iff (c.open_source e e' he e'_atlas)).1
          (c.continuousOn_toFun e e' he e'_atlas) s s_open
      have A : e' ∘ e.symm ⁻¹' s ∩ (e.target ∩ e.symm ⁻¹' e'.source) =
          e.target ∩ (e' ∘ e.symm ⁻¹' s ∩ e.symm ⁻¹' e'.source) := by
        rw [← inter_assoc, ← inter_assoc]
        congr 1
        exact inter_comm _ _
      simpa [f, PartialEquiv.trans_source, preimage_inter, preimage_comp.symm, A] using this }

/-- Given a charted space without topology, endow it with a genuine charted space structure with
respect to the topology constructed from the atlas. -/
def toChartedSpace : @ChartedSpace H _ M c.toTopologicalSpace :=
  { __ := c.toTopologicalSpace
    atlas := ⋃ (e : PartialEquiv M H) (he : e ∈ c.atlas), {c.partialHomeomorph e he}
    chartAt := fun x ↦ c.partialHomeomorph (c.chartAt x) (c.chart_mem_atlas x)
    mem_chart_source := fun x ↦ c.mem_chart_source x
    chart_mem_atlas := fun x ↦ by
      simp only [mem_iUnion, mem_singleton_iff]
      exact ⟨c.chartAt x, c.chart_mem_atlas x, rfl⟩}

end ChartedSpaceCore

/-! ### Charted space with a given structure groupoid -/


section HasGroupoid

variable [TopologicalSpace H] [TopologicalSpace M] [ChartedSpace H M]

/-- A charted space has an atlas in a groupoid `G` if the change of coordinates belong to the
groupoid. -/
class HasGroupoid {H : Type*} [TopologicalSpace H] (M : Type*) [TopologicalSpace M]
    [ChartedSpace H M] (G : StructureGroupoid H) : Prop where
  compatible : ∀ {e e' : PartialHomeomorph M H}, e ∈ atlas H M → e' ∈ atlas H M → e.symm ≫ₕ e' ∈ G

/-- Reformulate in the `StructureGroupoid` namespace the compatibility condition of charts in a
charted space admitting a structure groupoid, to make it more easily accessible with dot
notation. -/
theorem StructureGroupoid.compatible {H : Type*} [TopologicalSpace H] (G : StructureGroupoid H)
    {M : Type*} [TopologicalSpace M] [ChartedSpace H M] [HasGroupoid M G]
    {e e' : PartialHomeomorph M H} (he : e ∈ atlas H M) (he' : e' ∈ atlas H M) : e.symm ≫ₕ e' ∈ G :=
  HasGroupoid.compatible he he'

theorem hasGroupoid_of_le {G₁ G₂ : StructureGroupoid H} (h : HasGroupoid M G₁) (hle : G₁ ≤ G₂) :
    HasGroupoid M G₂ :=
  ⟨fun he he' ↦ hle (h.compatible he he')⟩

theorem hasGroupoid_inf_iff {G₁ G₂ : StructureGroupoid H} : HasGroupoid M (G₁ ⊓ G₂) ↔
    HasGroupoid M G₁ ∧ HasGroupoid M G₂ :=
  ⟨(fun h ↦ ⟨hasGroupoid_of_le h inf_le_left, hasGroupoid_of_le h inf_le_right⟩),
  fun ⟨h1, h2⟩ ↦ { compatible := fun he he' ↦ ⟨h1.compatible he he', h2.compatible he he'⟩ }⟩

theorem hasGroupoid_of_pregroupoid (PG : Pregroupoid H) (h : ∀ {e e' : PartialHomeomorph M H},
    e ∈ atlas H M → e' ∈ atlas H M → PG.property (e.symm ≫ₕ e') (e.symm ≫ₕ e').source) :
    HasGroupoid M PG.groupoid :=
  ⟨fun he he' ↦ mem_groupoid_of_pregroupoid.mpr ⟨h he he', h he' he⟩⟩

/-- The trivial charted space structure on the model space is compatible with any groupoid. -/
instance hasGroupoid_model_space (H : Type*) [TopologicalSpace H] (G : StructureGroupoid H) :
    HasGroupoid H G where
  compatible {e e'} he he' := by
    rw [chartedSpaceSelf_atlas] at he he'
    simp [he, he', StructureGroupoid.id_mem]

/-- Any charted space structure is compatible with the groupoid of all partial homeomorphisms. -/
instance hasGroupoid_continuousGroupoid : HasGroupoid M (continuousGroupoid H) := by
  refine ⟨fun _ _ ↦ ?_⟩
  rw [continuousGroupoid, mem_groupoid_of_pregroupoid]
  simp only [and_self_iff]

/-- If `G` is closed under restriction, the transition function between
  the restriction of two charts `e` and `e'` lies in `G`. -/
theorem StructureGroupoid.trans_restricted {e e' : PartialHomeomorph M H} {G : StructureGroupoid H}
    (he : e ∈ atlas H M) (he' : e' ∈ atlas H M)
    [HasGroupoid M G] [ClosedUnderRestriction G] {s : Opens M} (hs : Nonempty s) :
    (e.subtypeRestr hs).symm ≫ₕ e'.subtypeRestr hs ∈ G :=
  G.mem_of_eqOnSource (closedUnderRestriction' (G.compatible he he')
    (e.isOpen_inter_preimage_symm s.2)) (e.subtypeRestr_symm_trans_subtypeRestr hs e')

section MaximalAtlas

variable (G : StructureGroupoid H)

variable (M) in
/-- Given a charted space admitting a structure groupoid, the maximal atlas associated to this
structure groupoid is the set of all charts that are compatible with the atlas, i.e., such
that changing coordinates with an atlas member gives an element of the groupoid. -/
def StructureGroupoid.maximalAtlas : Set (PartialHomeomorph M H) :=
  { e | ∀ e' ∈ atlas H M, e.symm ≫ₕ e' ∈ G ∧ e'.symm ≫ₕ e ∈ G }

/-- The elements of the atlas belong to the maximal atlas for any structure groupoid. -/
theorem StructureGroupoid.subset_maximalAtlas [HasGroupoid M G] : atlas H M ⊆ G.maximalAtlas M :=
  fun _ he _ he' ↦ ⟨G.compatible he he', G.compatible he' he⟩

theorem StructureGroupoid.chart_mem_maximalAtlas [HasGroupoid M G] (x : M) :
    chartAt H x ∈ G.maximalAtlas M :=
  G.subset_maximalAtlas (chart_mem_atlas H x)

variable {G}

theorem mem_maximalAtlas_iff {e : PartialHomeomorph M H} :
    e ∈ G.maximalAtlas M ↔ ∀ e' ∈ atlas H M, e.symm ≫ₕ e' ∈ G ∧ e'.symm ≫ₕ e ∈ G :=
  Iff.rfl

/-- Changing coordinates between two elements of the maximal atlas gives rise to an element
of the structure groupoid. -/
theorem StructureGroupoid.compatible_of_mem_maximalAtlas {e e' : PartialHomeomorph M H}
    (he : e ∈ G.maximalAtlas M) (he' : e' ∈ G.maximalAtlas M) : e.symm ≫ₕ e' ∈ G := by
  refine G.locality fun x hx ↦ ?_
  set f := chartAt (H := H) (e.symm x)
  let s := e.target ∩ e.symm ⁻¹' f.source
  have hs : IsOpen s := by
    apply e.symm.continuousOn_toFun.isOpen_inter_preimage <;> apply open_source
  have xs : x ∈ s := by
    simp only [s, f, mem_inter_iff, mem_preimage, mem_chart_source, and_true]
    exact ((mem_inter_iff _ _ _).1 hx).1
  refine ⟨s, hs, xs, ?_⟩
  have A : e.symm ≫ₕ f ∈ G := (mem_maximalAtlas_iff.1 he f (chart_mem_atlas _ _)).1
  have B : f.symm ≫ₕ e' ∈ G := (mem_maximalAtlas_iff.1 he' f (chart_mem_atlas _ _)).2
  have C : (e.symm ≫ₕ f) ≫ₕ f.symm ≫ₕ e' ∈ G := G.trans A B
  have D : (e.symm ≫ₕ f) ≫ₕ f.symm ≫ₕ e' ≈ (e.symm ≫ₕ e').restr s := calc
    (e.symm ≫ₕ f) ≫ₕ f.symm ≫ₕ e' = e.symm ≫ₕ (f ≫ₕ f.symm) ≫ₕ e' := by simp only [trans_assoc]
    _ ≈ e.symm ≫ₕ ofSet f.source f.open_source ≫ₕ e' :=
      EqOnSource.trans' (refl _) (EqOnSource.trans' (self_trans_symm _) (refl _))
    _ ≈ (e.symm ≫ₕ ofSet f.source f.open_source) ≫ₕ e' := by rw [trans_assoc]
    _ ≈ e.symm.restr s ≫ₕ e' := by rw [trans_of_set']; apply refl
    _ ≈ (e.symm ≫ₕ e').restr s := by rw [restr_trans]
  exact G.mem_of_eqOnSource C (Setoid.symm D)

open PartialHomeomorph in
/-- The maximal atlas of a structure groupoid is stable under equivalence. -/
lemma StructureGroupoid.mem_maximalAtlas_of_eqOnSource {e e' : PartialHomeomorph M H} (h : e' ≈ e)
    (he : e ∈ G.maximalAtlas M) : e' ∈ G.maximalAtlas M := by
  intro e'' he''
  obtain ⟨l, r⟩ := mem_maximalAtlas_iff.mp he e'' he''
  exact ⟨G.mem_of_eqOnSource l (EqOnSource.trans' (EqOnSource.symm' h) (e''.eqOnSource_refl)),
         G.mem_of_eqOnSource r (EqOnSource.trans' (e''.symm).eqOnSource_refl h)⟩

variable (G)

/-- In the model space, the identity is in any maximal atlas. -/
theorem StructureGroupoid.id_mem_maximalAtlas : PartialHomeomorph.refl H ∈ G.maximalAtlas H :=
  G.subset_maximalAtlas <| by simp

/-- In the model space, any element of the groupoid is in the maximal atlas. -/
theorem StructureGroupoid.mem_maximalAtlas_of_mem_groupoid {f : PartialHomeomorph H H}
    (hf : f ∈ G) : f ∈ G.maximalAtlas H := by
  rintro e (rfl : e = PartialHomeomorph.refl H)
  exact ⟨G.trans (G.symm hf) G.id_mem, G.trans (G.symm G.id_mem) hf⟩

end MaximalAtlas

section Singleton

variable {α : Type*} [TopologicalSpace α]

namespace PartialHomeomorph

variable (e : PartialHomeomorph α H)

/-- If a single partial homeomorphism `e` from a space `α` into `H` has source covering the whole
space `α`, then that partial homeomorphism induces an `H`-charted space structure on `α`.
(This condition is equivalent to `e` being an open embedding of `α` into `H`; see
`IsOpenEmbedding.singletonChartedSpace`.) -/
def singletonChartedSpace (h : e.source = Set.univ) : ChartedSpace H α where
  atlas := {e}
  chartAt _ := e
  mem_chart_source _ := by rw [h]; apply mem_univ
  chart_mem_atlas _ := by tauto

@[simp, mfld_simps]
theorem singletonChartedSpace_chartAt_eq (h : e.source = Set.univ) {x : α} :
    @chartAt H _ α _ (e.singletonChartedSpace h) x = e :=
  rfl

theorem singletonChartedSpace_chartAt_source (h : e.source = Set.univ) {x : α} :
    (@chartAt H _ α _ (e.singletonChartedSpace h) x).source = Set.univ :=
  h

theorem singletonChartedSpace_mem_atlas_eq (h : e.source = Set.univ) (e' : PartialHomeomorph α H)
    (h' : e' ∈ (e.singletonChartedSpace h).atlas) : e' = e :=
  h'

/-- Given a partial homeomorphism `e` from a space `α` into `H`, if its source covers the whole
space `α`, then the induced charted space structure on `α` is `HasGroupoid G` for any structure
groupoid `G` which is closed under restrictions. -/
theorem singleton_hasGroupoid (h : e.source = Set.univ) (G : StructureGroupoid H)
    [ClosedUnderRestriction G] : @HasGroupoid _ _ _ _ (e.singletonChartedSpace h) G :=
  { __ := e.singletonChartedSpace h
    compatible := by
      intro e' e'' he' he''
      rw [e.singletonChartedSpace_mem_atlas_eq h e' he',
        e.singletonChartedSpace_mem_atlas_eq h e'' he'']
      refine G.mem_of_eqOnSource ?_ e.symm_trans_self
      have hle : idRestrGroupoid ≤ G := (closedUnderRestriction_iff_id_le G).mp (by assumption)
      exact StructureGroupoid.le_iff.mp hle _ (idRestrGroupoid_mem _) }

end PartialHomeomorph

namespace IsOpenEmbedding

variable [Nonempty α]

/-- An open embedding of `α` into `H` induces an `H`-charted space structure on `α`.
See `PartialHomeomorph.singletonChartedSpace`. -/
def singletonChartedSpace {f : α → H} (h : IsOpenEmbedding f) : ChartedSpace H α :=
  (h.toPartialHomeomorph f).singletonChartedSpace (toPartialHomeomorph_source _ _)

theorem singletonChartedSpace_chartAt_eq {f : α → H} (h : IsOpenEmbedding f) {x : α} :
    ⇑(@chartAt H _ α _ h.singletonChartedSpace x) = f :=
  rfl

theorem singleton_hasGroupoid {f : α → H} (h : IsOpenEmbedding f) (G : StructureGroupoid H)
    [ClosedUnderRestriction G] : @HasGroupoid _ _ _ _ h.singletonChartedSpace G :=
  (h.toPartialHomeomorph f).singleton_hasGroupoid (toPartialHomeomorph_source _ _) G

end IsOpenEmbedding

end Singleton

namespace TopologicalSpace.Opens

open TopologicalSpace

variable (G : StructureGroupoid H) [HasGroupoid M G]
variable (s : Opens M)

/-- An open subset of a charted space is naturally a charted space. -/
protected instance instChartedSpace : ChartedSpace H s where
  atlas := ⋃ x : s, {(chartAt H x.1).subtypeRestr ⟨x⟩}
  chartAt x := (chartAt H x.1).subtypeRestr ⟨x⟩
  mem_chart_source x := ⟨trivial, mem_chart_source H x.1⟩
  chart_mem_atlas x := by
    simp only [mem_iUnion, mem_singleton_iff]
    use x

/-- If `s` is a non-empty open subset of `M`, every chart of `s` is the restriction
 of some chart on `M`. -/
lemma chart_eq {s : Opens M} (hs : Nonempty s) {e : PartialHomeomorph s H} (he : e ∈ atlas H s) :
    ∃ x : s, e = (chartAt H (x : M)).subtypeRestr hs := by
  rcases he with ⟨xset, ⟨x, hx⟩, he⟩
  exact ⟨x, mem_singleton_iff.mp (by convert he)⟩

/-- If `t` is a non-empty open subset of `H`,
  every chart of `t` is the restriction of some chart on `H`. -/
-- XXX: can I unify this with `chart_eq`?
lemma chart_eq' {t : Opens H} (ht : Nonempty t) {e' : PartialHomeomorph t H}
    (he' : e' ∈ atlas H t) : ∃ x : t, e' = (chartAt H ↑x).subtypeRestr ht := by
  rcases he' with ⟨xset, ⟨x, hx⟩, he'⟩
  exact ⟨x, mem_singleton_iff.mp (by convert he')⟩

/-- If a groupoid `G` is `ClosedUnderRestriction`, then an open subset of a space which is
`HasGroupoid G` is naturally `HasGroupoid G`. -/
protected instance instHasGroupoid [ClosedUnderRestriction G] : HasGroupoid s G where
  compatible := by
    rintro e e' ⟨_, ⟨x, hc⟩, he⟩ ⟨_, ⟨x', hc'⟩, he'⟩
    rw [hc.symm, mem_singleton_iff] at he
    rw [hc'.symm, mem_singleton_iff] at he'
    rw [he, he']
    refine G.mem_of_eqOnSource ?_
      (subtypeRestr_symm_trans_subtypeRestr (s := s) _ (chartAt H x) (chartAt H x'))
    apply closedUnderRestriction'
    · exact G.compatible (chart_mem_atlas _ _) (chart_mem_atlas _ _)
    · exact isOpen_inter_preimage_symm (chartAt _ _) s.2

theorem chartAt_subtype_val_symm_eventuallyEq (U : Opens M) {x : U} :
    (chartAt H x.val).symm =ᶠ[𝓝 (chartAt H x.val x.val)] Subtype.val ∘ (chartAt H x).symm := by
  set e := chartAt H x.val
  have heUx_nhds : (e.subtypeRestr ⟨x⟩).target ∈ 𝓝 (e x) := by
    apply (e.subtypeRestr ⟨x⟩).open_target.mem_nhds
    exact e.map_subtype_source ⟨x⟩ (mem_chart_source _ _)
  exact Filter.eventuallyEq_of_mem heUx_nhds (e.subtypeRestr_symm_eqOn ⟨x⟩)

theorem chartAt_inclusion_symm_eventuallyEq {U V : Opens M} (hUV : U ≤ V) {x : U} :
    (chartAt H (Opens.inclusion hUV x)).symm
    =ᶠ[𝓝 (chartAt H (Opens.inclusion hUV x) (Set.inclusion hUV x))]
    Opens.inclusion hUV ∘ (chartAt H x).symm := by
  set e := chartAt H (x : M)
  have heUx_nhds : (e.subtypeRestr ⟨x⟩).target ∈ 𝓝 (e x) := by
    apply (e.subtypeRestr ⟨x⟩).open_target.mem_nhds
    exact e.map_subtype_source ⟨x⟩ (mem_chart_source _ _)
  exact Filter.eventuallyEq_of_mem heUx_nhds <| e.subtypeRestr_symm_eqOn_of_le ⟨x⟩
    ⟨Opens.inclusion hUV x⟩ hUV
end TopologicalSpace.Opens

/-- Restricting a chart of `M` to an open subset `s` yields a chart in the maximal atlas of `s`.

NB. We cannot deduce membership in `atlas H s` in general: by definition, this atlas contains
precisely the restriction of each preferred chart at `x ∈ s` --- whereas `atlas H M`
can contain more charts than these. -/
lemma StructureGroupoid.restriction_in_maximalAtlas {e : PartialHomeomorph M H}
    (he : e ∈ atlas H M) {s : Opens M} (hs : Nonempty s) {G : StructureGroupoid H} [HasGroupoid M G]
    [ClosedUnderRestriction G] : e.subtypeRestr hs ∈ G.maximalAtlas s := by
  intro e' he'
  -- `e'` is the restriction of some chart of `M` at `x`,
  obtain ⟨x, this⟩ := Opens.chart_eq hs he'
  rw [this]
  -- The transition functions between the unrestricted charts lie in the groupoid,
  -- the transition functions of the restriction are the restriction of the transition function.
  exact ⟨G.trans_restricted he (chart_mem_atlas H (x : M)) hs,
         G.trans_restricted (chart_mem_atlas H (x : M)) he hs⟩

/-! ### Structomorphisms -/

/-- A `G`-diffeomorphism between two charted spaces is a homeomorphism which, when read in the
charts, belongs to `G`. We avoid the word diffeomorph as it is too related to the smooth category,
and use structomorph instead. -/
-- Porting note(#5171): this linter isn't ported yet.
-- @[nolint has_nonempty_instance]
structure Structomorph (G : StructureGroupoid H) (M : Type*) (M' : Type*) [TopologicalSpace M]
  [TopologicalSpace M'] [ChartedSpace H M] [ChartedSpace H M'] extends Homeomorph M M' where
  mem_groupoid : ∀ c : PartialHomeomorph M H, ∀ c' : PartialHomeomorph M' H, c ∈ atlas H M →
    c' ∈ atlas H M' → c.symm ≫ₕ toHomeomorph.toPartialHomeomorph ≫ₕ c' ∈ G

variable [TopologicalSpace M'] [TopologicalSpace M''] {G : StructureGroupoid H} [ChartedSpace H M']
  [ChartedSpace H M'']

/-- The identity is a diffeomorphism of any charted space, for any groupoid. -/
def Structomorph.refl (M : Type*) [TopologicalSpace M] [ChartedSpace H M] [HasGroupoid M G] :
    Structomorph G M M :=
  { Homeomorph.refl M with
    mem_groupoid := fun c c' hc hc' ↦ by
      change PartialHomeomorph.symm c ≫ₕ PartialHomeomorph.refl M ≫ₕ c' ∈ G
      rw [PartialHomeomorph.refl_trans]
      exact G.compatible hc hc' }

/-- The inverse of a structomorphism is a structomorphism. -/
def Structomorph.symm (e : Structomorph G M M') : Structomorph G M' M :=
  { e.toHomeomorph.symm with
    mem_groupoid := by
      intro c c' hc hc'
      have : (c'.symm ≫ₕ e.toHomeomorph.toPartialHomeomorph ≫ₕ c).symm ∈ G :=
        G.symm (e.mem_groupoid c' c hc' hc)
      rwa [trans_symm_eq_symm_trans_symm, trans_symm_eq_symm_trans_symm, symm_symm, trans_assoc]
        at this }

/-- The composition of structomorphisms is a structomorphism. -/
def Structomorph.trans (e : Structomorph G M M') (e' : Structomorph G M' M'') :
    Structomorph G M M'' :=
  { Homeomorph.trans e.toHomeomorph e'.toHomeomorph with
    mem_groupoid := by
      /- Let c and c' be two charts in M and M''. We want to show that e' ∘ e is smooth in these
      charts, around any point x. For this, let y = e (c⁻¹ x), and consider a chart g around y.
      Then g ∘ e ∘ c⁻¹ and c' ∘ e' ∘ g⁻¹ are both smooth as e and e' are structomorphisms, so
      their composition is smooth, and it coincides with c' ∘ e' ∘ e ∘ c⁻¹ around x. -/
      intro c c' hc hc'
      refine G.locality fun x hx ↦ ?_
      let f₁ := e.toHomeomorph.toPartialHomeomorph
      let f₂ := e'.toHomeomorph.toPartialHomeomorph
      let f := (e.toHomeomorph.trans e'.toHomeomorph).toPartialHomeomorph
      have feq : f = f₁ ≫ₕ f₂ := Homeomorph.trans_toPartialHomeomorph _ _
      -- define the atlas g around y
      let y := (c.symm ≫ₕ f₁) x
      let g := chartAt (H := H) y
      have hg₁ := chart_mem_atlas (H := H) y
      have hg₂ := mem_chart_source (H := H) y
      let s := (c.symm ≫ₕ f₁).source ∩ c.symm ≫ₕ f₁ ⁻¹' g.source
      have open_s : IsOpen s := by
        apply (c.symm ≫ₕ f₁).continuousOn_toFun.isOpen_inter_preimage <;> apply open_source
      have : x ∈ s := by
        constructor
        · simp only [f₁, trans_source, preimage_univ, inter_univ,
            Homeomorph.toPartialHomeomorph_source]
          rw [trans_source] at hx
          exact hx.1
        · exact hg₂
      refine ⟨s, open_s, this, ?_⟩
      let F₁ := (c.symm ≫ₕ f₁ ≫ₕ g) ≫ₕ g.symm ≫ₕ f₂ ≫ₕ c'
      have A : F₁ ∈ G := G.trans (e.mem_groupoid c g hc hg₁) (e'.mem_groupoid g c' hg₁ hc')
      let F₂ := (c.symm ≫ₕ f ≫ₕ c').restr s
      have : F₁ ≈ F₂ := calc
        F₁ ≈ c.symm ≫ₕ f₁ ≫ₕ (g ≫ₕ g.symm) ≫ₕ f₂ ≫ₕ c' := by
            simp only [F₁, trans_assoc, _root_.refl]
        _ ≈ c.symm ≫ₕ f₁ ≫ₕ ofSet g.source g.open_source ≫ₕ f₂ ≫ₕ c' :=
          EqOnSource.trans' (_root_.refl _) (EqOnSource.trans' (_root_.refl _)
            (EqOnSource.trans' (self_trans_symm g) (_root_.refl _)))
        _ ≈ ((c.symm ≫ₕ f₁) ≫ₕ ofSet g.source g.open_source) ≫ₕ f₂ ≫ₕ c' := by
          simp only [trans_assoc, _root_.refl]
        _ ≈ (c.symm ≫ₕ f₁).restr s ≫ₕ f₂ ≫ₕ c' := by rw [trans_of_set']
        _ ≈ ((c.symm ≫ₕ f₁) ≫ₕ f₂ ≫ₕ c').restr s := by rw [restr_trans]
        _ ≈ (c.symm ≫ₕ (f₁ ≫ₕ f₂) ≫ₕ c').restr s := by
          simp only [EqOnSource.restr, trans_assoc, _root_.refl]
        _ ≈ F₂ := by simp only [F₂, feq, _root_.refl]
      have : F₂ ∈ G := G.mem_of_eqOnSource A (Setoid.symm this)
      exact this }

/-- Restricting a chart to its source `s ⊆ M` yields a chart in the maximal atlas of `s`. -/
theorem StructureGroupoid.restriction_mem_maximalAtlas_subtype
    {e : PartialHomeomorph M H} (he : e ∈ atlas H M)
    (hs : Nonempty e.source) [HasGroupoid M G] [ClosedUnderRestriction G] :
    let s := { carrier := e.source, is_open' := e.open_source : Opens M }
    let t := { carrier := e.target, is_open' := e.open_target : Opens H }
    ∀ c' ∈ atlas H t, e.toHomeomorphSourceTarget.toPartialHomeomorph ≫ₕ c' ∈ G.maximalAtlas s := by
  intro s t c' hc'
  have : Nonempty t := nonempty_coe_sort.mpr (e.mapsTo.nonempty (nonempty_coe_sort.mp hs))
  obtain ⟨x, hc'⟩ := Opens.chart_eq this hc'
  -- As H has only one chart, `chartAt H x` is the identity: i.e., `c'` is the inclusion.
  rw [hc', (chartAt_self_eq)]
  -- Our expression equals this chart, at least on its source.
  rw [PartialHomeomorph.subtypeRestr_def, PartialHomeomorph.trans_refl]
  let goal := e.toHomeomorphSourceTarget.toPartialHomeomorph ≫ₕ (t.partialHomeomorphSubtypeCoe this)
  have : goal ≈ e.subtypeRestr (s := s) hs :=
    (goal.eqOnSource_iff (e.subtypeRestr (s := s) hs)).mpr
      ⟨by
        simp only [trans_toPartialEquiv, PartialEquiv.trans_source,
          Homeomorph.toPartialHomeomorph_source, toFun_eq_coe, Homeomorph.toPartialHomeomorph_apply,
          Opens.partialHomeomorphSubtypeCoe_source, preimage_univ, inter_self, subtypeRestr_source,
          goal, s]
        exact Subtype.coe_preimage_self _ |>.symm, by intro _ _; rfl⟩
  exact G.mem_maximalAtlas_of_eqOnSource (M := s) this (G.restriction_in_maximalAtlas he hs)

/-- Each chart of a charted space is a structomorphism between its source and target. -/
def PartialHomeomorph.toStructomorph {e : PartialHomeomorph M H} (he : e ∈ atlas H M)
    [HasGroupoid M G] [ClosedUnderRestriction G] :
    let s : Opens M := { carrier := e.source, is_open' := e.open_source }
    let t : Opens H := { carrier := e.target, is_open' := e.open_target }
    Structomorph G s t := by
  intro s t
  by_cases h : Nonempty e.source
  · exact { e.toHomeomorphSourceTarget with
      mem_groupoid :=
        -- The atlas of H on itself has only one chart, hence c' is the inclusion.
        -- Then, compatibility of `G` *almost* yields our claim --- except that `e` is a chart
        -- on `M` and `c` is one on `s`: we need to show that restricting `e` to `s` and composing
        -- with `c'` yields a chart in the maximal atlas of `s`.
        fun c c' hc hc' ↦ G.compatible_of_mem_maximalAtlas (G.subset_maximalAtlas hc)
          (G.restriction_mem_maximalAtlas_subtype he h c' hc') }
  · have : IsEmpty s := not_nonempty_iff.mp h
    have : IsEmpty t := isEmpty_coe_sort.mpr
      (by convert e.image_source_eq_target ▸ image_eq_empty.mpr (isEmpty_coe_sort.mp this))
    exact { Homeomorph.empty with
      -- `c'` cannot exist: it would be the restriction of `chartAt H x` at some `x ∈ t`.
      mem_groupoid := fun _ c' _ ⟨_, ⟨x, _⟩, _⟩ ↦ (this.false x).elim }

end HasGroupoid<|MERGE_RESOLUTION|>--- conflicted
+++ resolved
@@ -705,28 +705,16 @@
     (letI := ChartedSpace.comp H H' M; chartAt H x) = chartAt H' x ≫ₕ chartAt H (chartAt H' x x) :=
   rfl
 
-<<<<<<< HEAD
-/-- A charted space over a T1 space is T1. Note that this is *not* true for T2. -/
-theorem ChartedSpace.t1Space [T1Space H] : T1Space M := by
-  apply t1Space_iff_exists_open.2 (fun x y hxy ↦ ?_)
-  by_cases hy : y ∈ (chartAt H x).source
-  · refine ⟨(chartAt H x).source ∩ (chartAt H x)⁻¹' ({chartAt H x y}ᶜ), ?_, ?_, ?_⟩
-=======
 /-- A charted space over a T1 space is T1. Note that this is *not* true for T2 (for instance for
 the real line with a double origin). -/
 theorem ChartedSpace.t1Space [T1Space H] : T1Space M := by
   apply t1Space_iff_exists_open.2 (fun x y hxy ↦ ?_)
   by_cases hy : y ∈ (chartAt H x).source
   · refine ⟨(chartAt H x).source ∩ (chartAt H x)⁻¹' ({chartAt H x y}ᶜ), ?_, ?_, by simp⟩
->>>>>>> 2c07a25e
     · exact PartialHomeomorph.isOpen_inter_preimage _ isOpen_compl_singleton
     · simp only [preimage_compl, mem_inter_iff, mem_chart_source, mem_compl_iff, mem_preimage,
         mem_singleton_iff, true_and]
       exact (chartAt H x).injOn.ne (ChartedSpace.mem_chart_source x) hy hxy
-<<<<<<< HEAD
-    · simp
-=======
->>>>>>> 2c07a25e
   · exact ⟨(chartAt H x).source, (chartAt H x).open_source, ChartedSpace.mem_chart_source x, hy⟩
 
 end
