--- conflicted
+++ resolved
@@ -892,18 +892,6 @@
       right
       use ChartedSpace.chartAt x, cm'.chart_mem_atlas x
 
-<<<<<<< HEAD
-variable (H) in
-lemma isEmpty_of_chartedSpace [IsEmpty H] : IsEmpty M := by
-  rcases isEmpty_or_nonempty M with hM | ⟨⟨x⟩⟩
-  · exact hM
-  · exact (IsEmpty.false (chartAt H x x)).elim
-
-lemma nonempty_of_chartedSpace (x : M) : Nonempty H :=
-  ⟨chartAt H x x⟩
-
-=======
->>>>>>> 296a9123
 open scoped Classical in
 instance ChartedSpace.sum : ChartedSpace H (M ⊕ M') :=
   if h : Nonempty H then ChartedSpace.sum_of_nonempty else by
@@ -916,43 +904,24 @@
     haveI : Nonempty H := nonempty_of_chartedSpace x
     chartAt H (Sum.inl x)
       = (chartAt H x).lift_openEmbedding (X' := M ⊕ M') IsOpenEmbedding.inl := by
-<<<<<<< HEAD
-  have h : Nonempty H := nonempty_of_chartedSpace x
-  simp only [chartAt, sum, h, ↓reduceDIte]
-=======
   simp only [chartAt, sum, nonempty_of_chartedSpace x, ↓reduceDIte]
->>>>>>> 296a9123
   rfl
 
 lemma ChartedSpace.sum_chartAt_inr (x' : M') :
     haveI : Nonempty H := nonempty_of_chartedSpace x'
     chartAt H (Sum.inr x')
       = (chartAt H x').lift_openEmbedding (X' := M ⊕ M') IsOpenEmbedding.inr := by
-<<<<<<< HEAD
-  have h : Nonempty H := nonempty_of_chartedSpace x'
-  simp only [chartAt, sum, h, ↓reduceDIte]
-  rfl
-
-lemma sum_chartAt_inl_apply {x : M} :
-    (chartAt H (.inl x : M ⊕ M')) (Sum.inl x) = (chartAt H x) x := by
-=======
   simp only [chartAt, sum, nonempty_of_chartedSpace x', ↓reduceDIte]
   rfl
 
 @[simp] lemma sum_chartAt_inl_apply {x y : M} :
     (chartAt H (.inl x : M ⊕ M')) (Sum.inl y) = (chartAt H x) y := by
->>>>>>> 296a9123
   haveI : Nonempty H := nonempty_of_chartedSpace x
   rw [ChartedSpace.sum_chartAt_inl]
   exact PartialHomeomorph.lift_openEmbedding_apply _ _
 
-<<<<<<< HEAD
-lemma sum_chartAt_inr_apply {x : M'} :
-    (chartAt H (.inr x : M ⊕ M')) (Sum.inr x) = (chartAt H x) x := by
-=======
 @[simp] lemma sum_chartAt_inr_apply {x y : M'} :
     (chartAt H (.inr x : M ⊕ M')) (Sum.inr y) = (chartAt H x) y := by
->>>>>>> 296a9123
   haveI : Nonempty H := nonempty_of_chartedSpace x
   rw [ChartedSpace.sum_chartAt_inr]
   exact PartialHomeomorph.lift_openEmbedding_apply _ _
