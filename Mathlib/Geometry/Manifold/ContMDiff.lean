--- conflicted
+++ resolved
@@ -267,10 +267,7 @@
 
 theorem Smooth.contMDiff (h : Smooth I I' f) : ContMDiff I I' n f :=
   h.of_le le_top
-<<<<<<< HEAD
-=======
 #align smooth.cont_mdiff Smooth.contMDiff
->>>>>>> cd76c193
 
 theorem ContMDiffOn.smoothOn (h : ContMDiffOn I I' ⊤ f s) : SmoothOn I I' f s :=
   h
