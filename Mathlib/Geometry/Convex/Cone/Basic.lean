--- conflicted
+++ resolved
@@ -167,33 +167,6 @@
 
 @[simp] lemma mem_inf : x ∈ C₁ ⊓ C₂ ↔ x ∈ C₁ ∧ x ∈ C₂ := .rfl
 
-<<<<<<< HEAD
-instance : CompleteLattice (ConvexCone R M) :=
-  { SetLike.instPartialOrder with
-    le := (· ≤ ·)
-    lt := (· < ·)
-    bot := ⊥
-    bot_le := fun _ _ => False.elim
-    top := ⊤
-    le_top := fun _ x _ => mem_top R x
-    min := (· ⊓ ·)
-    sInf := InfSet.sInf
-    max := fun a b => sInf { x | a ≤ x ∧ b ≤ x }
-    sSup := fun s => sInf { T | ∀ S ∈ s, S ≤ T }
-    le_sup_left := fun _ _ => fun _ hx => mem_sInf.2 fun _ hs => hs.1 hx
-    le_sup_right := fun _ _ => fun _ hx => mem_sInf.2 fun _ hs => hs.2 hx
-    sup_le := fun _ _ c ha hb _ hx => mem_sInf.1 hx c ⟨ha, hb⟩
-    le_inf := fun _ _ _ ha hb _ hx => ⟨ha hx, hb hx⟩
-    inf_le_left := fun _ _ _ => And.left
-    inf_le_right := fun _ _ _ => And.right
-    le_sSup := fun _ p hs _ hx => mem_sInf.2 fun _ ht => ht p hs hx
-    sSup_le := fun _ p hs _ hx => mem_sInf.1 hx p hs
-    le_sInf := fun _ _ ha _ hx => mem_sInf.2 fun t ht => ha t ht hx
-    sInf_le := fun _ _ ha _ hx => mem_sInf.1 hx _ ha }
-
-instance : Inhabited (ConvexCone R M) :=
-  ⟨⊥⟩
-=======
 @[simp] lemma mem_top : x ∈ (⊤ : ConvexCone R M) := mem_univ x
 
 @[simp, norm_cast] lemma coe_top : ↑(⊤ : ConvexCone R M) = (univ : Set M) := rfl
@@ -202,7 +175,6 @@
   simp [disjoint_iff, ← coe_inf]
 
 instance : Inhabited (ConvexCone R M) := ⟨⊥⟩
->>>>>>> dde1cfff
 
 end SMul
 
