--- conflicted
+++ resolved
@@ -81,15 +81,9 @@
 @[ext]
 theorem ext (h : ∀ x, x ∈ C₁ ↔ x ∈ C₂) : C₁ = C₂ := SetLike.ext h
 
-<<<<<<< HEAD
+variable (C) in
 @[aesop 90% (rule_sets := [SetLike])]
-theorem smul_mem {c : R} {x : M} (hc : 0 < c) (hx : x ∈ S) : c • x ∈ S :=
-  S.smul_mem' hc hx
-=======
-variable (C) in
-@[aesop safe apply (rule_sets := [SetLike])]
 protected lemma smul_mem (hc : 0 < c) (hx : x ∈ C) : c • x ∈ C := C.smul_mem' hc hx
->>>>>>> 8fea0ef4
 
 variable (C) in
 protected lemma add_mem ⦃x⦄ (hx : x ∈ C) ⦃y⦄ (hy : y ∈ C) : x + y ∈ C := C.add_mem' hx hy
