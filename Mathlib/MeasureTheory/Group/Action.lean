--- conflicted
+++ resolved
@@ -9,11 +9,6 @@
 import Mathlib.MeasureTheory.Group.MeasurableEquiv
 import Mathlib.MeasureTheory.Measure.Regular
 import Mathlib.Order.Filter.EventuallyConst
-<<<<<<< HEAD
-
-#align_import measure_theory.group.action from "leanprover-community/mathlib"@"f2ce6086713c78a7f880485f7917ea547a215982"
-=======
->>>>>>> 53c5e956
 
 /-!
 # Measures invariant under group actions
@@ -142,8 +137,6 @@
 theorem eventuallyConst_smul_set_ae (c : G) {s : Set α} :
     EventuallyConst (c • s : Set α) (ae μ) ↔ EventuallyConst s (ae μ) := by
   rw [← preimage_smul_inv, eventuallyConst_preimage, Filter.map_smul, smul_ae]
-<<<<<<< HEAD
-=======
 
 @[to_additive (attr := simp)]
 theorem smul_set_ae_le (c : G) {s t : Set α} : c • s ≤ᵐ[μ] c • t ↔ s ≤ᵐ[μ] t := by
@@ -152,7 +145,6 @@
 @[to_additive (attr := simp)]
 theorem smul_set_ae_eq (c : G) {s t : Set α} : c • s =ᵐ[μ] c • t ↔ s =ᵐ[μ] t := by
   simp only [Filter.eventuallyLE_antisymm_iff, smul_set_ae_le]
->>>>>>> 53c5e956
 
 end AE
 
