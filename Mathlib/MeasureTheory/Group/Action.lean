--- conflicted
+++ resolved
@@ -169,19 +169,13 @@
 
 end MeasurableSMul
 
-<<<<<<< HEAD
-=======
-@[to_additive]
->>>>>>> d8159b91
+@[to_additive]
 theorem MeasurePreserving.smulInvariantMeasure_iterateMulAct
     {f : α → α} {_ : MeasurableSpace α} {μ : Measure α} (hf : MeasurePreserving f μ μ) :
     SMulInvariantMeasure (IterateMulAct f) α μ :=
   ⟨fun n _s hs ↦ (hf.iterate n.val).measure_preimage hs.nullMeasurableSet⟩
 
-<<<<<<< HEAD
-=======
-@[to_additive]
->>>>>>> d8159b91
+@[to_additive]
 theorem smulInvariantMeasure_iterateMulAct
     {f : α → α} {_ : MeasurableSpace α} {μ : Measure α} (hf : Measurable f) :
     SMulInvariantMeasure (IterateMulAct f) α μ ↔ MeasurePreserving f μ μ :=
