--- conflicted
+++ resolved
@@ -474,13 +474,8 @@
 
 /-- The image of an inner regular measure under map of a left action is again inner regular. -/
 @[to_additive
-<<<<<<< HEAD
-   /-- The image of a inner regular measure under map of a left additive action is again
-    inner regular -/]
-=======
-"The image of a inner regular measure under map of a left additive action is again
-inner regular"]
->>>>>>> 138b030b
+/-- The image of a inner regular measure under map of a left additive action is again
+inner regular -/]
 instance innerRegular_map_smul {α} [Monoid α] [MulAction α G] [ContinuousConstSMul α G]
     [InnerRegular μ] (a : α) : InnerRegular (Measure.map (a • · : G → G) μ) :=
   InnerRegular.map_of_continuous (continuous_const_smul a)
@@ -807,11 +802,7 @@
 
 /-- The image of a Haar measure under map of a left action is again a Haar measure. -/
 @[to_additive
-<<<<<<< HEAD
-   /-- The image of a Haar measure under map of a left additive action is again a Haar measure -/]
-=======
-"The image of a Haar measure under map of a left additive action is again a Haar measure"]
->>>>>>> 138b030b
+/-- The image of a Haar measure under map of a left additive action is again a Haar measure -/]
 instance isHaarMeasure_map_smul {α} [BorelSpace G] [IsTopologicalGroup G]
     [Group α] [MulAction α G] [SMulCommClass α G G] [MeasurableSpace α] [MeasurableSMul α G]
     [ContinuousConstSMul α G] (a : α) : IsHaarMeasure (Measure.map (a • · : G → G) μ) where
