/-
Copyright (c) 2020 Floris van Doorn. All rights reserved.
Released under Apache 2.0 license as described in the file LICENSE.
Authors: Floris van Doorn
-/
import Mathlib.MeasureTheory.Integral.DominatedConvergence
import Mathlib.MeasureTheory.Integral.SetIntegral
import Mathlib.MeasureTheory.Measure.Prod

/-!
# Integration with respect to the product measure

In this file we prove Fubini's theorem.

## Main results

* `MeasureTheory.integrable_prod_iff` states that a binary function is integrable iff both
  * `y ↦ f (x, y)` is integrable for almost every `x`, and
  * the function `x ↦ ∫ ‖f (x, y)‖ dy` is integrable.
* `MeasureTheory.integral_prod`: Fubini's theorem. It states that for an integrable function
  `α × β → E` (where `E` is a second countable Banach space) we have
  `∫ z, f z ∂(μ.prod ν) = ∫ x, ∫ y, f (x, y) ∂ν ∂μ`. This theorem has the same variants as
  Tonelli's theorem (see `MeasureTheory.lintegral_prod`). The lemma
  `MeasureTheory.Integrable.integral_prod_right` states that the inner integral of the right-hand
  side is integrable.
* `MeasureTheory.integral_integral_swap_of_hasCompactSupport`: a version of Fubini theorem for
  continuous functions with compact support, which does not assume that the measures are σ-finite
  contrary to all the usual versions of Fubini.

## Tags

product measure, Fubini's theorem, Fubini-Tonelli theorem
-/


noncomputable section

open scoped Topology ENNReal MeasureTheory

open Set Function Real ENNReal

open MeasureTheory MeasurableSpace MeasureTheory.Measure

open TopologicalSpace

open Filter hiding prod_eq map

variable {α β E : Type*} [MeasurableSpace α] [MeasurableSpace β] {μ : Measure α} {ν : Measure β}
variable [NormedAddCommGroup E]

/-! ### Measurability

Before we define the product measure, we can talk about the measurability of operations on binary
functions. We show that if `f` is a binary measurable function, then the function that integrates
along one of the variables (using either the Lebesgue or Bochner integral) is measurable.
-/


theorem measurableSet_integrable [SFinite ν] ⦃f : α → β → E⦄
    (hf : StronglyMeasurable (uncurry f)) : MeasurableSet {x | Integrable (f x) ν} := by
  simp_rw [Integrable, hf.of_uncurry_left.aestronglyMeasurable, true_and]
  exact measurableSet_lt (Measurable.lintegral_prod_right hf.enorm) measurable_const

section

variable [NormedSpace ℝ E]

/-- The Bochner integral is measurable. This shows that the integrand of (the right-hand-side of)
  Fubini's theorem is measurable.
  This version has `f` in curried form. -/
theorem MeasureTheory.StronglyMeasurable.integral_prod_right [SFinite ν] ⦃f : α → β → E⦄
    (hf : StronglyMeasurable (uncurry f)) : StronglyMeasurable fun x => ∫ y, f x y ∂ν := by
  classical
  by_cases hE : CompleteSpace E; swap; · simp [integral, hE, stronglyMeasurable_const]
  borelize E
  haveI : SeparableSpace (range (uncurry f) ∪ {0} : Set E) :=
    hf.separableSpace_range_union_singleton
  let s : ℕ → SimpleFunc (α × β) E :=
    SimpleFunc.approxOn _ hf.measurable (range (uncurry f) ∪ {0}) 0 (by simp)
  let s' : ℕ → α → SimpleFunc β E := fun n x => (s n).comp (Prod.mk x) measurable_prodMk_left
  let f' : ℕ → α → E := fun n => {x | Integrable (f x) ν}.indicator fun x => (s' n x).integral ν
  have hf' : ∀ n, StronglyMeasurable (f' n) := by
    intro n; refine StronglyMeasurable.indicator ?_ (measurableSet_integrable hf)
    have : ∀ x, ((s' n x).range.filter fun x => x ≠ 0) ⊆ (s n).range := by
      intro x; refine Finset.Subset.trans (Finset.filter_subset _ _) ?_; intro y
      simp_rw [SimpleFunc.mem_range]; rintro ⟨z, rfl⟩; exact ⟨(x, z), rfl⟩
    simp only [SimpleFunc.integral_eq_sum_of_subset (this _)]
    refine Finset.stronglyMeasurable_sum _ fun x _ => ?_
    refine (Measurable.ennreal_toReal ?_).stronglyMeasurable.smul_const _
    simp only [s', SimpleFunc.coe_comp, preimage_comp]
    apply measurable_measure_prodMk_left
    exact (s n).measurableSet_fiber x
  have h2f' : Tendsto f' atTop (𝓝 fun x : α => ∫ y : β, f x y ∂ν) := by
    rw [tendsto_pi_nhds]; intro x
    by_cases hfx : Integrable (f x) ν
    · have (n) : Integrable (s' n x) ν := by
        apply (hfx.norm.add hfx.norm).mono' (s' n x).aestronglyMeasurable
        filter_upwards with y
        simp_rw [s', SimpleFunc.coe_comp]; exact SimpleFunc.norm_approxOn_zero_le _ _ (x, y) n
      simp only [f', hfx, SimpleFunc.integral_eq_integral _ (this _), indicator_of_mem,
        mem_setOf_eq]
      refine
        tendsto_integral_of_dominated_convergence (fun y => ‖f x y‖ + ‖f x y‖)
          (fun n => (s' n x).aestronglyMeasurable) (hfx.norm.add hfx.norm) ?_ ?_
      · refine fun n => Eventually.of_forall fun y =>
          SimpleFunc.norm_approxOn_zero_le ?_ ?_ (x, y) n
        · exact hf.measurable
        · simp
      · refine Eventually.of_forall fun y => SimpleFunc.tendsto_approxOn ?_ ?_ ?_
        · exact hf.measurable.of_uncurry_left
        · simp
        apply subset_closure
        simp [-uncurry_apply_pair]
    · simp [f', hfx, integral_undef]
  exact stronglyMeasurable_of_tendsto _ hf' h2f'

/-- The Bochner integral is measurable. This shows that the integrand of (the right-hand-side of)
  Fubini's theorem is measurable. -/
theorem MeasureTheory.StronglyMeasurable.integral_prod_right' [SFinite ν] ⦃f : α × β → E⦄
    (hf : StronglyMeasurable f) : StronglyMeasurable fun x => ∫ y, f (x, y) ∂ν := by
  rw [← uncurry_curry f] at hf; exact hf.integral_prod_right

/-- The Bochner integral is measurable. This shows that the integrand of (the right-hand-side of)
  the symmetric version of Fubini's theorem is measurable.
  This version has `f` in curried form. -/
theorem MeasureTheory.StronglyMeasurable.integral_prod_left [SFinite μ] ⦃f : α → β → E⦄
    (hf : StronglyMeasurable (uncurry f)) : StronglyMeasurable fun y => ∫ x, f x y ∂μ :=
  (hf.comp_measurable measurable_swap).integral_prod_right'

/-- The Bochner integral is measurable. This shows that the integrand of (the right-hand-side of)
  the symmetric version of Fubini's theorem is measurable. -/
theorem MeasureTheory.StronglyMeasurable.integral_prod_left' [SFinite μ] ⦃f : α × β → E⦄
    (hf : StronglyMeasurable f) : StronglyMeasurable fun y => ∫ x, f (x, y) ∂μ :=
  (hf.comp_measurable measurable_swap).integral_prod_right'

end

/-! ### The product measure -/


namespace MeasureTheory

namespace Measure

variable [SFinite ν]

theorem integrable_measure_prodMk_left {s : Set (α × β)} (hs : MeasurableSet s)
    (h2s : (μ.prod ν) s ≠ ∞) : Integrable (fun x => (ν (Prod.mk x ⁻¹' s)).toReal) μ := by
  refine ⟨(measurable_measure_prodMk_left hs).ennreal_toReal.aemeasurable.aestronglyMeasurable, ?_⟩
  simp_rw [hasFiniteIntegral_iff_enorm, enorm_eq_ofReal toReal_nonneg]
  convert h2s.lt_top using 1
  rw [prod_apply hs]
  apply lintegral_congr_ae
  filter_upwards [ae_measure_lt_top hs h2s] with x hx
  rw [lt_top_iff_ne_top] at hx; simp [ofReal_toReal, hx]

<<<<<<< HEAD
@[deprecated (since := "2025-02-22")]
=======
@[deprecated (since := "2025-03-05")]
>>>>>>> e9f30dfc
alias MeasureTheory.Measure.integrable_measure_prod_mk_left := integrable_measure_prodMk_left

end Measure

open Measure

end MeasureTheory

open MeasureTheory.Measure

section

nonrec theorem MeasureTheory.AEStronglyMeasurable.prod_swap {γ : Type*} [TopologicalSpace γ]
    [SFinite μ] [SFinite ν] {f : β × α → γ} (hf : AEStronglyMeasurable f (ν.prod μ)) :
    AEStronglyMeasurable (fun z : α × β => f z.swap) (μ.prod ν) := by
  rw [← prod_swap] at hf
  exact hf.comp_measurable measurable_swap

theorem MeasureTheory.AEStronglyMeasurable.fst {γ} [TopologicalSpace γ] [SFinite ν] {f : α → γ}
    (hf : AEStronglyMeasurable f μ) : AEStronglyMeasurable (fun z : α × β => f z.1) (μ.prod ν) :=
  hf.comp_quasiMeasurePreserving quasiMeasurePreserving_fst

theorem MeasureTheory.AEStronglyMeasurable.snd {γ} [TopologicalSpace γ] [SFinite ν] {f : β → γ}
    (hf : AEStronglyMeasurable f ν) : AEStronglyMeasurable (fun z : α × β => f z.2) (μ.prod ν) :=
  hf.comp_quasiMeasurePreserving quasiMeasurePreserving_snd

/-- The Bochner integral is a.e.-measurable.
  This shows that the integrand of (the right-hand-side of) Fubini's theorem is a.e.-measurable. -/
theorem MeasureTheory.AEStronglyMeasurable.integral_prod_right' [SFinite ν] [NormedSpace ℝ E]
    ⦃f : α × β → E⦄ (hf : AEStronglyMeasurable f (μ.prod ν)) :
    AEStronglyMeasurable (fun x => ∫ y, f (x, y) ∂ν) μ :=
  ⟨fun x => ∫ y, hf.mk f (x, y) ∂ν, hf.stronglyMeasurable_mk.integral_prod_right', by
    filter_upwards [ae_ae_of_ae_prod hf.ae_eq_mk] with _ hx using integral_congr_ae hx⟩

theorem MeasureTheory.AEStronglyMeasurable.prodMk_left {γ : Type*} [SFinite ν] [TopologicalSpace γ]
    {f : α × β → γ} (hf : AEStronglyMeasurable f (μ.prod ν)) :
    ∀ᵐ x ∂μ, AEStronglyMeasurable (fun y => f (x, y)) ν := by
  filter_upwards [ae_ae_of_ae_prod hf.ae_eq_mk] with x hx
  exact
    ⟨fun y => hf.mk f (x, y), hf.stronglyMeasurable_mk.comp_measurable measurable_prodMk_left, hx⟩

<<<<<<< HEAD
@[deprecated (since := "2025-02-22")]
=======
@[deprecated (since := "2025-03-05")]
>>>>>>> e9f30dfc
alias MeasureTheory.AEStronglyMeasurable.prod_mk_left :=
  MeasureTheory.AEStronglyMeasurable.prodMk_left

end

namespace MeasureTheory

variable [SFinite ν]

/-! ### Integrability on a product -/

section

theorem integrable_swap_iff [SFinite μ] {f : α × β → E} :
    Integrable (f ∘ Prod.swap) (ν.prod μ) ↔ Integrable f (μ.prod ν) :=
  measurePreserving_swap.integrable_comp_emb MeasurableEquiv.prodComm.measurableEmbedding

theorem Integrable.swap [SFinite μ] ⦃f : α × β → E⦄ (hf : Integrable f (μ.prod ν)) :
    Integrable (f ∘ Prod.swap) (ν.prod μ) :=
  integrable_swap_iff.2 hf

theorem hasFiniteIntegral_prod_iff ⦃f : α × β → E⦄ (h1f : StronglyMeasurable f) :
    HasFiniteIntegral f (μ.prod ν) ↔
      (∀ᵐ x ∂μ, HasFiniteIntegral (fun y => f (x, y)) ν) ∧
        HasFiniteIntegral (fun x => ∫ y, ‖f (x, y)‖ ∂ν) μ := by
  simp only [hasFiniteIntegral_iff_enorm, lintegral_prod_of_measurable _ h1f.enorm]
  have (x) : ∀ᵐ y ∂ν, 0 ≤ ‖f (x, y)‖ := by filter_upwards with y using norm_nonneg _
  simp_rw [integral_eq_lintegral_of_nonneg_ae (this _)
      (h1f.norm.comp_measurable measurable_prodMk_left).aestronglyMeasurable,
    enorm_eq_ofReal toReal_nonneg, ofReal_norm_eq_enorm]
  -- this fact is probably too specialized to be its own lemma
  have : ∀ {p q r : Prop} (_ : r → p), (r ↔ p ∧ q) ↔ p → (r ↔ q) := fun {p q r} h1 => by
    rw [← and_congr_right_iff, and_iff_right_of_imp h1]
  rw [this]
  · intro h2f; rw [lintegral_congr_ae]
    filter_upwards [h2f] with x hx
    rw [ofReal_toReal]; rw [← lt_top_iff_ne_top]; exact hx
  · intro h2f; refine ae_lt_top ?_ h2f.ne; exact h1f.enorm.lintegral_prod_right'

theorem hasFiniteIntegral_prod_iff' ⦃f : α × β → E⦄ (h1f : AEStronglyMeasurable f (μ.prod ν)) :
    HasFiniteIntegral f (μ.prod ν) ↔
      (∀ᵐ x ∂μ, HasFiniteIntegral (fun y => f (x, y)) ν) ∧
        HasFiniteIntegral (fun x => ∫ y, ‖f (x, y)‖ ∂ν) μ := by
  rw [hasFiniteIntegral_congr h1f.ae_eq_mk,
    hasFiniteIntegral_prod_iff h1f.stronglyMeasurable_mk]
  apply and_congr
  · apply eventually_congr
    filter_upwards [ae_ae_of_ae_prod h1f.ae_eq_mk.symm]
    intro x hx
    exact hasFiniteIntegral_congr hx
  · apply hasFiniteIntegral_congr
    filter_upwards [ae_ae_of_ae_prod h1f.ae_eq_mk.symm] with _ hx using
      integral_congr_ae (EventuallyEq.fun_comp hx _)

/-- A binary function is integrable if the function `y ↦ f (x, y)` is integrable for almost every
  `x` and the function `x ↦ ∫ ‖f (x, y)‖ dy` is integrable. -/
theorem integrable_prod_iff ⦃f : α × β → E⦄ (h1f : AEStronglyMeasurable f (μ.prod ν)) :
    Integrable f (μ.prod ν) ↔
      (∀ᵐ x ∂μ, Integrable (fun y => f (x, y)) ν) ∧ Integrable (fun x => ∫ y, ‖f (x, y)‖ ∂ν) μ := by
  simp [Integrable, h1f, hasFiniteIntegral_prod_iff', h1f.norm.integral_prod_right',
    h1f.prodMk_left]

/-- A binary function is integrable if the function `x ↦ f (x, y)` is integrable for almost every
  `y` and the function `y ↦ ∫ ‖f (x, y)‖ dx` is integrable. -/
theorem integrable_prod_iff' [SFinite μ] ⦃f : α × β → E⦄
    (h1f : AEStronglyMeasurable f (μ.prod ν)) :
    Integrable f (μ.prod ν) ↔
      (∀ᵐ y ∂ν, Integrable (fun x => f (x, y)) μ) ∧ Integrable (fun y => ∫ x, ‖f (x, y)‖ ∂μ) ν := by
  convert integrable_prod_iff h1f.prod_swap using 1
  rw [funext fun _ => Function.comp_apply.symm, integrable_swap_iff]

theorem Integrable.prod_left_ae [SFinite μ] ⦃f : α × β → E⦄ (hf : Integrable f (μ.prod ν)) :
    ∀ᵐ y ∂ν, Integrable (fun x => f (x, y)) μ :=
  ((integrable_prod_iff' hf.aestronglyMeasurable).mp hf).1

theorem Integrable.prod_right_ae [SFinite μ] ⦃f : α × β → E⦄ (hf : Integrable f (μ.prod ν)) :
    ∀ᵐ x ∂μ, Integrable (fun y => f (x, y)) ν :=
  hf.swap.prod_left_ae

theorem Integrable.integral_norm_prod_left ⦃f : α × β → E⦄ (hf : Integrable f (μ.prod ν)) :
    Integrable (fun x => ∫ y, ‖f (x, y)‖ ∂ν) μ :=
  ((integrable_prod_iff hf.aestronglyMeasurable).mp hf).2

theorem Integrable.integral_norm_prod_right [SFinite μ] ⦃f : α × β → E⦄
    (hf : Integrable f (μ.prod ν)) : Integrable (fun y => ∫ x, ‖f (x, y)‖ ∂μ) ν :=
  hf.swap.integral_norm_prod_left

theorem Integrable.prod_smul {𝕜 : Type*} [NontriviallyNormedField 𝕜] [NormedSpace 𝕜 E]
    {f : α → 𝕜} {g : β → E} (hf : Integrable f μ) (hg : Integrable g ν) :
    Integrable (fun z : α × β => f z.1 • g z.2) (μ.prod ν) := by
  refine (integrable_prod_iff ?_).2 ⟨?_, ?_⟩
  · exact hf.1.fst.smul hg.1.snd
  · exact Eventually.of_forall fun x => hg.smul (f x)
  · simpa only [norm_smul, integral_mul_left] using hf.norm.mul_const _

theorem Integrable.prod_mul {L : Type*} [RCLike L] {f : α → L} {g : β → L} (hf : Integrable f μ)
    (hg : Integrable g ν) : Integrable (fun z : α × β => f z.1 * g z.2) (μ.prod ν) :=
  hf.prod_smul hg

end

variable [NormedSpace ℝ E]

theorem Integrable.integral_prod_left ⦃f : α × β → E⦄ (hf : Integrable f (μ.prod ν)) :
    Integrable (fun x => ∫ y, f (x, y) ∂ν) μ :=
  Integrable.mono hf.integral_norm_prod_left hf.aestronglyMeasurable.integral_prod_right' <|
    Eventually.of_forall fun x =>
      (norm_integral_le_integral_norm _).trans_eq <|
        (norm_of_nonneg <|
            integral_nonneg_of_ae <|
              Eventually.of_forall fun y => (norm_nonneg (f (x, y)) :)).symm

theorem Integrable.integral_prod_right [SFinite μ] ⦃f : α × β → E⦄
    (hf : Integrable f (μ.prod ν)) : Integrable (fun y => ∫ x, f (x, y) ∂μ) ν :=
  hf.swap.integral_prod_left

/-! ### The Bochner integral on a product -/

variable [SFinite μ]

theorem integral_prod_swap (f : α × β → E) :
    ∫ z, f z.swap ∂ν.prod μ = ∫ z, f z ∂μ.prod ν :=
  measurePreserving_swap.integral_comp MeasurableEquiv.prodComm.measurableEmbedding _

variable {E' : Type*} [NormedAddCommGroup E'] [NormedSpace ℝ E']

/-! Some rules about the sum/difference of double integrals. They follow from `integral_add`, but
  we separate them out as separate lemmas, because they involve quite some steps. -/


/-- Integrals commute with addition inside another integral. `F` can be any function. -/
theorem integral_fn_integral_add ⦃f g : α × β → E⦄ (F : E → E') (hf : Integrable f (μ.prod ν))
    (hg : Integrable g (μ.prod ν)) :
    (∫ x, F (∫ y, f (x, y) + g (x, y) ∂ν) ∂μ) =
      ∫ x, F ((∫ y, f (x, y) ∂ν) + ∫ y, g (x, y) ∂ν) ∂μ := by
  refine integral_congr_ae ?_
  filter_upwards [hf.prod_right_ae, hg.prod_right_ae] with _ h2f h2g
  simp [integral_add h2f h2g]

/-- Integrals commute with subtraction inside another integral.
  `F` can be any measurable function. -/
theorem integral_fn_integral_sub ⦃f g : α × β → E⦄ (F : E → E') (hf : Integrable f (μ.prod ν))
    (hg : Integrable g (μ.prod ν)) :
    (∫ x, F (∫ y, f (x, y) - g (x, y) ∂ν) ∂μ) =
      ∫ x, F ((∫ y, f (x, y) ∂ν) - ∫ y, g (x, y) ∂ν) ∂μ := by
  refine integral_congr_ae ?_
  filter_upwards [hf.prod_right_ae, hg.prod_right_ae] with _ h2f h2g
  simp [integral_sub h2f h2g]

/-- Integrals commute with subtraction inside a lower Lebesgue integral.
  `F` can be any function. -/
theorem lintegral_fn_integral_sub ⦃f g : α × β → E⦄ (F : E → ℝ≥0∞) (hf : Integrable f (μ.prod ν))
    (hg : Integrable g (μ.prod ν)) :
    (∫⁻ x, F (∫ y, f (x, y) - g (x, y) ∂ν) ∂μ) =
      ∫⁻ x, F ((∫ y, f (x, y) ∂ν) - ∫ y, g (x, y) ∂ν) ∂μ := by
  refine lintegral_congr_ae ?_
  filter_upwards [hf.prod_right_ae, hg.prod_right_ae] with _ h2f h2g
  simp [integral_sub h2f h2g]

/-- Double integrals commute with addition. -/
theorem integral_integral_add ⦃f g : α × β → E⦄ (hf : Integrable f (μ.prod ν))
    (hg : Integrable g (μ.prod ν)) :
    (∫ x, ∫ y, f (x, y) + g (x, y) ∂ν ∂μ) = (∫ x, ∫ y, f (x, y) ∂ν ∂μ) + ∫ x, ∫ y, g (x, y) ∂ν ∂μ :=
  (integral_fn_integral_add id hf hg).trans <|
    integral_add hf.integral_prod_left hg.integral_prod_left

/-- Double integrals commute with addition. This is the version with `(f + g) (x, y)`
  (instead of `f (x, y) + g (x, y)`) in the LHS. -/
theorem integral_integral_add' ⦃f g : α × β → E⦄ (hf : Integrable f (μ.prod ν))
    (hg : Integrable g (μ.prod ν)) :
    (∫ x, ∫ y, (f + g) (x, y) ∂ν ∂μ) = (∫ x, ∫ y, f (x, y) ∂ν ∂μ) + ∫ x, ∫ y, g (x, y) ∂ν ∂μ :=
  integral_integral_add hf hg

/-- Double integrals commute with subtraction. -/
theorem integral_integral_sub ⦃f g : α × β → E⦄ (hf : Integrable f (μ.prod ν))
    (hg : Integrable g (μ.prod ν)) :
    (∫ x, ∫ y, f (x, y) - g (x, y) ∂ν ∂μ) = (∫ x, ∫ y, f (x, y) ∂ν ∂μ) - ∫ x, ∫ y, g (x, y) ∂ν ∂μ :=
  (integral_fn_integral_sub id hf hg).trans <|
    integral_sub hf.integral_prod_left hg.integral_prod_left

/-- Double integrals commute with subtraction. This is the version with `(f - g) (x, y)`
  (instead of `f (x, y) - g (x, y)`) in the LHS. -/
theorem integral_integral_sub' ⦃f g : α × β → E⦄ (hf : Integrable f (μ.prod ν))
    (hg : Integrable g (μ.prod ν)) :
    (∫ x, ∫ y, (f - g) (x, y) ∂ν ∂μ) = (∫ x, ∫ y, f (x, y) ∂ν ∂μ) - ∫ x, ∫ y, g (x, y) ∂ν ∂μ :=
  integral_integral_sub hf hg

/-- The map that sends an L¹-function `f : α × β → E` to `∫∫f` is continuous. -/
theorem continuous_integral_integral :
    Continuous fun f : α × β →₁[μ.prod ν] E => ∫ x, ∫ y, f (x, y) ∂ν ∂μ := by
  rw [continuous_iff_continuousAt]; intro g
  refine
    tendsto_integral_of_L1 _ (L1.integrable_coeFn g).integral_prod_left
      (Eventually.of_forall fun h => (L1.integrable_coeFn h).integral_prod_left) ?_
  simp_rw [← lintegral_fn_integral_sub _ (L1.integrable_coeFn _) (L1.integrable_coeFn g)]
  apply tendsto_of_tendsto_of_tendsto_of_le_of_le tendsto_const_nhds _ (fun i => zero_le _) _
  · exact fun i => ∫⁻ x, ∫⁻ y, ‖i (x, y) - g (x, y)‖ₑ ∂ν ∂μ
  swap; · exact fun i => lintegral_mono fun x => enorm_integral_le_lintegral_enorm _
  show
    Tendsto (fun i : α × β →₁[μ.prod ν] E => ∫⁻ x, ∫⁻ y : β, ‖i (x, y) - g (x, y)‖ₑ ∂ν ∂μ) (𝓝 g)
      (𝓝 0)
  have this (i : α × β →₁[μ.prod ν] E) : Measurable fun z => ‖i z - g z‖ₑ :=
    ((Lp.stronglyMeasurable i).sub (Lp.stronglyMeasurable g)).enorm
  simp_rw [← lintegral_prod_of_measurable _ (this _), ← L1.ofReal_norm_sub_eq_lintegral,
    ← ofReal_zero]
  refine (continuous_ofReal.tendsto 0).comp ?_
  rw [← tendsto_iff_norm_sub_tendsto_zero]; exact tendsto_id

/-- **Fubini's Theorem**: For integrable functions on `α × β`,
  the Bochner integral of `f` is equal to the iterated Bochner integral.
  `integrable_prod_iff` can be useful to show that the function in question in integrable.
  `MeasureTheory.Integrable.integral_prod_right` is useful to show that the inner integral
  of the right-hand side is integrable. -/
theorem integral_prod (f : α × β → E) (hf : Integrable f (μ.prod ν)) :
    ∫ z, f z ∂μ.prod ν = ∫ x, ∫ y, f (x, y) ∂ν ∂μ := by
  by_cases hE : CompleteSpace E; swap; · simp only [integral, dif_neg hE]
  revert f
  apply Integrable.induction
  · intro c s hs h2s
    simp_rw [integral_indicator hs, ← indicator_comp_right, Function.comp_def,
      integral_indicator (measurable_prodMk_left hs), setIntegral_const, integral_smul_const,
      integral_toReal (measurable_measure_prodMk_left hs).aemeasurable
        (ae_measure_lt_top hs h2s.ne)]
    rw [prod_apply hs]
  · rintro f g - i_f i_g hf hg
    simp_rw [integral_add' i_f i_g, integral_integral_add' i_f i_g, hf, hg]
  · exact isClosed_eq continuous_integral continuous_integral_integral
  · rintro f g hfg - hf; convert hf using 1
    · exact integral_congr_ae hfg.symm
    · apply integral_congr_ae
      filter_upwards [ae_ae_of_ae_prod hfg] with x hfgx using integral_congr_ae (ae_eq_symm hfgx)

/-- Symmetric version of **Fubini's Theorem**: For integrable functions on `α × β`,
  the Bochner integral of `f` is equal to the iterated Bochner integral.
  This version has the integrals on the right-hand side in the other order. -/
theorem integral_prod_symm (f : α × β → E) (hf : Integrable f (μ.prod ν)) :
    ∫ z, f z ∂μ.prod ν = ∫ y, ∫ x, f (x, y) ∂μ ∂ν := by
  rw [← integral_prod_swap f]; exact integral_prod _ hf.swap

/-- Reversed version of **Fubini's Theorem**. -/
theorem integral_integral {f : α → β → E} (hf : Integrable (uncurry f) (μ.prod ν)) :
    ∫ x, ∫ y, f x y ∂ν ∂μ = ∫ z, f z.1 z.2 ∂μ.prod ν :=
  (integral_prod _ hf).symm

/-- Reversed version of **Fubini's Theorem** (symmetric version). -/
theorem integral_integral_symm {f : α → β → E} (hf : Integrable (uncurry f) (μ.prod ν)) :
    ∫ x, ∫ y, f x y ∂ν ∂μ = ∫ z, f z.2 z.1 ∂ν.prod μ :=
  (integral_prod_symm _ hf.swap).symm

/-- Change the order of Bochner integration. -/
theorem integral_integral_swap ⦃f : α → β → E⦄ (hf : Integrable (uncurry f) (μ.prod ν)) :
    ∫ x, ∫ y, f x y ∂ν ∂μ = ∫ y, ∫ x, f x y ∂μ ∂ν :=
  (integral_integral hf).trans (integral_prod_symm _ hf)

/-- **Fubini's Theorem** for set integrals. -/
theorem setIntegral_prod (f : α × β → E) {s : Set α} {t : Set β}
    (hf : IntegrableOn f (s ×ˢ t) (μ.prod ν)) :
    ∫ z in s ×ˢ t, f z ∂μ.prod ν = ∫ x in s, ∫ y in t, f (x, y) ∂ν ∂μ := by
  simp only [← Measure.prod_restrict s t, IntegrableOn] at hf ⊢
  exact integral_prod f hf

theorem integral_prod_smul {𝕜 : Type*} [RCLike 𝕜] [NormedSpace 𝕜 E] (f : α → 𝕜) (g : β → E) :
    ∫ z, f z.1 • g z.2 ∂μ.prod ν = (∫ x, f x ∂μ) • ∫ y, g y ∂ν := by
  by_cases hE : CompleteSpace E; swap; · simp [integral, hE]
  by_cases h : Integrable (fun z : α × β => f z.1 • g z.2) (μ.prod ν)
  · rw [integral_prod _ h]
    simp_rw [integral_smul, integral_smul_const]
  have H : ¬Integrable f μ ∨ ¬Integrable g ν := by
    contrapose! h
    exact h.1.prod_smul h.2
  rcases H with H | H <;> simp [integral_undef h, integral_undef H]

theorem integral_prod_mul {L : Type*} [RCLike L] (f : α → L) (g : β → L) :
    ∫ z, f z.1 * g z.2 ∂μ.prod ν = (∫ x, f x ∂μ) * ∫ y, g y ∂ν :=
  integral_prod_smul f g

theorem setIntegral_prod_mul {L : Type*} [RCLike L] (f : α → L) (g : β → L) (s : Set α)
    (t : Set β) :
    ∫ z in s ×ˢ t, f z.1 * g z.2 ∂μ.prod ν = (∫ x in s, f x ∂μ) * ∫ y in t, g y ∂ν := by
  rw [← Measure.prod_restrict s t]
  apply integral_prod_mul

theorem integral_fun_snd (f : β → E) : ∫ z, f z.2 ∂μ.prod ν = (μ univ).toReal • ∫ y, f y ∂ν := by
  simpa using integral_prod_smul (1 : α → ℝ) f

theorem integral_fun_fst (f : α → E) : ∫ z, f z.1 ∂μ.prod ν = (ν univ).toReal • ∫ x, f x ∂μ := by
  rw [← integral_prod_swap]
  apply integral_fun_snd

section

variable {X Y : Type*}
    [TopologicalSpace X] [TopologicalSpace Y] [MeasurableSpace X] [MeasurableSpace Y]
    [OpensMeasurableSpace X] [OpensMeasurableSpace Y]

/-- A version of *Fubini theorem* for continuous functions with compact support: one may swap
the order of integration with respect to locally finite measures. One does not assume that the
measures are σ-finite, contrary to the usual Fubini theorem. -/
lemma integral_integral_swap_of_hasCompactSupport
    {f : X → Y → E} (hf : Continuous f.uncurry) (h'f : HasCompactSupport f.uncurry)
    {μ : Measure X} {ν : Measure Y} [IsFiniteMeasureOnCompacts μ] [IsFiniteMeasureOnCompacts ν] :
    ∫ x, (∫ y, f x y ∂ν) ∂μ = ∫ y, (∫ x, f x y ∂μ) ∂ν := by
  let U := Prod.fst '' (tsupport f.uncurry)
  have : Fact (μ U < ∞) := ⟨(IsCompact.image h'f continuous_fst).measure_lt_top⟩
  let V := Prod.snd '' (tsupport f.uncurry)
  have : Fact (ν V < ∞) := ⟨(IsCompact.image h'f continuous_snd).measure_lt_top⟩
  calc
  ∫ x, (∫ y, f x y ∂ν) ∂μ = ∫ x, (∫ y in V, f x y ∂ν) ∂μ := by
    congr 1 with x
    apply (setIntegral_eq_integral_of_forall_compl_eq_zero (fun y hy ↦ ?_)).symm
    contrapose! hy
    have : (x, y) ∈ Function.support f.uncurry := hy
    exact mem_image_of_mem _ (subset_tsupport _ this)
  _ = ∫ x in U, (∫ y in V, f x y ∂ν) ∂μ := by
    apply (setIntegral_eq_integral_of_forall_compl_eq_zero (fun x hx ↦ ?_)).symm
    have : ∀ y, f x y = 0 := by
      intro y
      contrapose! hx
      have : (x, y) ∈ Function.support f.uncurry := hx
      exact mem_image_of_mem _ (subset_tsupport _ this)
    simp [this]
  _ = ∫ y in V, (∫ x in U, f x y ∂μ) ∂ν := by
    apply integral_integral_swap
    apply (integrableOn_iff_integrable_of_support_subset (subset_tsupport f.uncurry)).mp
    refine ⟨(h'f.stronglyMeasurable_of_prod hf).aestronglyMeasurable, ?_⟩
    obtain ⟨C, hC⟩ : ∃ C, ∀ p, ‖f.uncurry p‖ ≤ C := hf.bounded_above_of_compact_support h'f
    exact hasFiniteIntegral_of_bounded (C := C) (Eventually.of_forall hC)
  _ = ∫ y, (∫ x in U, f x y ∂μ) ∂ν := by
    apply setIntegral_eq_integral_of_forall_compl_eq_zero (fun y hy ↦ ?_)
    have : ∀ x, f x y = 0 := by
      intro x
      contrapose! hy
      have : (x, y) ∈ Function.support f.uncurry := hy
      exact mem_image_of_mem _ (subset_tsupport _ this)
    simp [this]
  _ = ∫ y, (∫ x, f x y ∂μ) ∂ν := by
    congr 1 with y
    apply setIntegral_eq_integral_of_forall_compl_eq_zero (fun x hx ↦ ?_)
    contrapose! hx
    have : (x, y) ∈ Function.support f.uncurry := hx
    exact mem_image_of_mem _ (subset_tsupport _ this)

end

end MeasureTheory<|MERGE_RESOLUTION|>--- conflicted
+++ resolved
@@ -154,11 +154,7 @@
   filter_upwards [ae_measure_lt_top hs h2s] with x hx
   rw [lt_top_iff_ne_top] at hx; simp [ofReal_toReal, hx]
 
-<<<<<<< HEAD
-@[deprecated (since := "2025-02-22")]
-=======
 @[deprecated (since := "2025-03-05")]
->>>>>>> e9f30dfc
 alias MeasureTheory.Measure.integrable_measure_prod_mk_left := integrable_measure_prodMk_left
 
 end Measure
@@ -197,14 +193,10 @@
     {f : α × β → γ} (hf : AEStronglyMeasurable f (μ.prod ν)) :
     ∀ᵐ x ∂μ, AEStronglyMeasurable (fun y => f (x, y)) ν := by
   filter_upwards [ae_ae_of_ae_prod hf.ae_eq_mk] with x hx
-  exact
-    ⟨fun y => hf.mk f (x, y), hf.stronglyMeasurable_mk.comp_measurable measurable_prodMk_left, hx⟩
-
-<<<<<<< HEAD
-@[deprecated (since := "2025-02-22")]
-=======
+  exact ⟨fun y ↦ hf.mk f (x, y),
+    hf.stronglyMeasurable_mk.comp_measurable measurable_prodMk_left, hx⟩
+
 @[deprecated (since := "2025-03-05")]
->>>>>>> e9f30dfc
 alias MeasureTheory.AEStronglyMeasurable.prod_mk_left :=
   MeasureTheory.AEStronglyMeasurable.prodMk_left
 
