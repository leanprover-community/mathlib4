/-
Copyright (c) 2020 Floris van Doorn. All rights reserved.
Released under Apache 2.0 license as described in the file LICENSE.
Authors: Floris van Doorn
-/
import Mathlib.MeasureTheory.Function.LpSeminorm.Prod
import Mathlib.MeasureTheory.Integral.DominatedConvergence
import Mathlib.MeasureTheory.Integral.Bochner.Set
import Mathlib.MeasureTheory.Measure.Prod

/-!
# Integration with respect to the product measure

In this file we prove Fubini's theorem.

## Main results

* `MeasureTheory.integrable_prod_iff` states that a binary function is integrable iff both
  * `y ↦ f (x, y)` is integrable for almost every `x`, and
  * the function `x ↦ ∫ ‖f (x, y)‖ dy` is integrable.
* `MeasureTheory.integral_prod`: Fubini's theorem. It states that for an integrable function
  `α × β → E` (where `E` is a second countable Banach space) we have
  `∫ z, f z ∂(μ.prod ν) = ∫ x, ∫ y, f (x, y) ∂ν ∂μ`. This theorem has the same variants as
  Tonelli's theorem (see `MeasureTheory.lintegral_prod`). The lemma
  `MeasureTheory.Integrable.integral_prod_right` states that the inner integral of the right-hand
  side is integrable.
* `MeasureTheory.integral_integral_swap_of_hasCompactSupport`: a version of Fubini theorem for
  continuous functions with compact support, which does not assume that the measures are σ-finite
  contrary to all the usual versions of Fubini.

## Tags

product measure, Fubini's theorem, Fubini-Tonelli theorem
-/


noncomputable section

open scoped Topology ENNReal MeasureTheory

open Set Function Real ENNReal

open MeasureTheory MeasurableSpace MeasureTheory.Measure

open TopologicalSpace

open Filter hiding prod_eq map

variable {α β E : Type*} [MeasurableSpace α] [MeasurableSpace β] {μ : Measure α} {ν : Measure β}
variable [NormedAddCommGroup E]

/-! ### Measurability

Before we define the product measure, we can talk about the measurability of operations on binary
functions. We show that if `f` is a binary measurable function, then the function that integrates
along one of the variables (using either the Lebesgue or Bochner integral) is measurable.
-/


theorem measurableSet_integrable [SFinite ν] ⦃f : α → β → E⦄
    (hf : StronglyMeasurable (uncurry f)) : MeasurableSet {x | Integrable (f x) ν} := by
  simp_rw [Integrable, hf.of_uncurry_left.aestronglyMeasurable, true_and]
  exact measurableSet_lt (Measurable.lintegral_prod_right hf.enorm) measurable_const

section

variable [NormedSpace ℝ E]

/-- The Bochner integral is measurable. This shows that the integrand of (the right-hand-side of)
  Fubini's theorem is measurable.
  This version has `f` in curried form. -/
theorem MeasureTheory.StronglyMeasurable.integral_prod_right [SFinite ν] ⦃f : α → β → E⦄
    (hf : StronglyMeasurable (uncurry f)) : StronglyMeasurable fun x => ∫ y, f x y ∂ν := by
  classical
  by_cases hE : CompleteSpace E; swap; · simp [integral, hE, stronglyMeasurable_const]
  borelize E
  haveI : SeparableSpace (range (uncurry f) ∪ {0} : Set E) :=
    hf.separableSpace_range_union_singleton
  let s : ℕ → SimpleFunc (α × β) E :=
    SimpleFunc.approxOn _ hf.measurable (range (uncurry f) ∪ {0}) 0 (by simp)
  let s' : ℕ → α → SimpleFunc β E := fun n x => (s n).comp (Prod.mk x) measurable_prodMk_left
  let f' : ℕ → α → E := fun n => {x | Integrable (f x) ν}.indicator fun x => (s' n x).integral ν
  have hf' : ∀ n, StronglyMeasurable (f' n) := by
    intro n; refine StronglyMeasurable.indicator ?_ (measurableSet_integrable hf)
    have : ∀ x, ((s' n x).range.filter fun x => x ≠ 0) ⊆ (s n).range := by
      intro x; refine Finset.Subset.trans (Finset.filter_subset _ _) ?_; intro y
      simp_rw [SimpleFunc.mem_range]; rintro ⟨z, rfl⟩; exact ⟨(x, z), rfl⟩
    simp only [SimpleFunc.integral_eq_sum_of_subset (this _)]
    refine Finset.stronglyMeasurable_fun_sum _ fun x _ => ?_
    refine (Measurable.ennreal_toReal ?_).stronglyMeasurable.smul_const _
    simp only [s', SimpleFunc.coe_comp, preimage_comp]
    apply measurable_measure_prodMk_left
    exact (s n).measurableSet_fiber x
  have h2f' : Tendsto f' atTop (𝓝 fun x : α => ∫ y : β, f x y ∂ν) := by
    rw [tendsto_pi_nhds]; intro x
    by_cases hfx : Integrable (f x) ν
    · have (n : _) : Integrable (s' n x) ν := by
        apply (hfx.norm.add hfx.norm).mono' (s' n x).aestronglyMeasurable
        filter_upwards with y
        simp_rw [s', SimpleFunc.coe_comp]; exact SimpleFunc.norm_approxOn_zero_le _ _ (x, y) n
      simp only [f', hfx, SimpleFunc.integral_eq_integral _ (this _), indicator_of_mem,
        mem_setOf_eq]
      refine
        tendsto_integral_of_dominated_convergence (fun y => ‖f x y‖ + ‖f x y‖)
          (fun n => (s' n x).aestronglyMeasurable) (hfx.norm.add hfx.norm) ?_ ?_
      · refine fun n => Eventually.of_forall fun y =>
          SimpleFunc.norm_approxOn_zero_le ?_ ?_ (x, y) n
        · exact hf.measurable
        · simp
      · refine Eventually.of_forall fun y => SimpleFunc.tendsto_approxOn ?_ ?_ ?_
        · exact hf.measurable.of_uncurry_left
        · simp
        apply subset_closure
        simp [-uncurry_apply_pair]
    · simp [f', hfx, integral_undef]
  exact stronglyMeasurable_of_tendsto _ hf' h2f'

/-- The Bochner integral is measurable. This shows that the integrand of (the right-hand-side of)
  Fubini's theorem is measurable. -/
theorem MeasureTheory.StronglyMeasurable.integral_prod_right' [SFinite ν] ⦃f : α × β → E⦄
    (hf : StronglyMeasurable f) : StronglyMeasurable fun x => ∫ y, f (x, y) ∂ν := by
  rw [← uncurry_curry f] at hf; exact hf.integral_prod_right

/-- The Bochner integral is measurable. This shows that the integrand of (the right-hand-side of)
  the symmetric version of Fubini's theorem is measurable.
  This version has `f` in curried form. -/
theorem MeasureTheory.StronglyMeasurable.integral_prod_left [SFinite μ] ⦃f : α → β → E⦄
    (hf : StronglyMeasurable (uncurry f)) : StronglyMeasurable fun y => ∫ x, f x y ∂μ :=
  (hf.comp_measurable measurable_swap).integral_prod_right'

/-- The Bochner integral is measurable. This shows that the integrand of (the right-hand-side of)
  the symmetric version of Fubini's theorem is measurable. -/
theorem MeasureTheory.StronglyMeasurable.integral_prod_left' [SFinite μ] ⦃f : α × β → E⦄
    (hf : StronglyMeasurable f) : StronglyMeasurable fun y => ∫ x, f (x, y) ∂μ :=
  (hf.comp_measurable measurable_swap).integral_prod_right'

end

/-! ### The product measure -/


namespace MeasureTheory

namespace Measure

variable [SFinite ν]

theorem integrable_measure_prodMk_left {s : Set (α × β)} (hs : MeasurableSet s)
    (h2s : (μ.prod ν) s ≠ ∞) : Integrable (fun x => ν.real (Prod.mk x ⁻¹' s)) μ := by
  refine ⟨(measurable_measure_prodMk_left hs).ennreal_toReal.aemeasurable.aestronglyMeasurable, ?_⟩
  simp_rw [hasFiniteIntegral_iff_enorm, measureReal_def, enorm_eq_ofReal toReal_nonneg]
  convert h2s.lt_top using 1
  rw [prod_apply hs]
  apply lintegral_congr_ae
  filter_upwards [ae_measure_lt_top hs h2s] with x hx
  rw [lt_top_iff_ne_top] at hx
  simp [ofReal_toReal, hx]

@[deprecated (since := "2025-03-05")]
alias MeasureTheory.Measure.integrable_measure_prod_mk_left := integrable_measure_prodMk_left

end Measure

open Measure

end MeasureTheory

open MeasureTheory.Measure

section

variable {X : Type*} [TopologicalSpace X]

protected theorem MeasureTheory.AEStronglyMeasurable.prod_swap [SFinite μ] [SFinite ν]
    {f : β × α → X} (hf : AEStronglyMeasurable f (ν.prod μ)) :
    AEStronglyMeasurable (fun z : α × β => f z.swap) (μ.prod ν) := by
  rw [← prod_swap] at hf
  exact hf.comp_measurable measurable_swap

<<<<<<< HEAD
protected theorem MeasureTheory.AEStronglyMeasurable.fst {f : α → X}
    (hf : AEStronglyMeasurable f μ) : AEStronglyMeasurable (fun z : α × β => f z.1) (μ.prod ν) :=
  hf.comp_quasiMeasurePreserving quasiMeasurePreserving_fst

protected theorem MeasureTheory.AEStronglyMeasurable.snd {f : β → X}
=======
theorem MeasureTheory.AEStronglyMeasurable.comp_fst {γ} [TopologicalSpace γ] {f : α → γ}
    (hf : AEStronglyMeasurable f μ) : AEStronglyMeasurable (fun z : α × β => f z.1) (μ.prod ν) :=
  hf.comp_quasiMeasurePreserving quasiMeasurePreserving_fst

theorem MeasureTheory.AEStronglyMeasurable.comp_snd {γ} [TopologicalSpace γ] {f : β → γ}
>>>>>>> a8209717
    (hf : AEStronglyMeasurable f ν) : AEStronglyMeasurable (fun z : α × β => f z.2) (μ.prod ν) :=
  hf.comp_quasiMeasurePreserving quasiMeasurePreserving_snd

/-- The Bochner integral is a.e.-measurable.
  This shows that the integrand of (the right-hand-side of) Fubini's theorem is a.e.-measurable. -/
theorem MeasureTheory.AEStronglyMeasurable.integral_prod_right' [SFinite ν] [NormedSpace ℝ E]
    ⦃f : α × β → E⦄ (hf : AEStronglyMeasurable f (μ.prod ν)) :
    AEStronglyMeasurable (fun x => ∫ y, f (x, y) ∂ν) μ :=
  ⟨fun x => ∫ y, hf.mk f (x, y) ∂ν, hf.stronglyMeasurable_mk.integral_prod_right', by
    filter_upwards [ae_ae_of_ae_prod hf.ae_eq_mk] with _ hx using integral_congr_ae hx⟩

theorem MeasureTheory.AEStronglyMeasurable.prodMk_left [SFinite ν] {f : α × β → X}
    (hf : AEStronglyMeasurable f (μ.prod ν)) :
    ∀ᵐ x ∂μ, AEStronglyMeasurable (fun y => f (x, y)) ν := by
  filter_upwards [ae_ae_of_ae_prod hf.ae_eq_mk] with x hx
  exact ⟨fun y ↦ hf.mk f (x, y),
    hf.stronglyMeasurable_mk.comp_measurable measurable_prodMk_left, hx⟩

@[deprecated (since := "2025-03-05")]
alias MeasureTheory.AEStronglyMeasurable.prod_mk_left :=
  MeasureTheory.AEStronglyMeasurable.prodMk_left

theorem MeasureTheory.AEStronglyMeasurable.prodMk_right [SFinite μ] [SFinite ν] {f : α × β → X}
    (hf : AEStronglyMeasurable f (μ.prod ν)) :
    ∀ᵐ y ∂ν, AEStronglyMeasurable (fun x => f (x, y)) μ :=
  hf.prod_swap.prodMk_left

protected theorem MeasureTheory.AEStronglyMeasurable.of_comp_snd {f : β → X} [SFinite ν]
    (hf : AEStronglyMeasurable (fun z : α × β => f z.2) (μ.prod ν))
    (hμ : μ ≠ 0) : AEStronglyMeasurable f ν := by
  have := NeZero.mk hμ
  obtain ⟨y, hy⟩ := hf.prodMk_left.exists
  exact hy

protected theorem MeasureTheory.AEStronglyMeasurable.of_comp_fst {f : α → X} [SFinite μ] [SFinite ν]
    (hf : AEStronglyMeasurable (fun z : α × β => f z.1) (μ.prod ν)) (hν : ν ≠ 0) :
    AEStronglyMeasurable f μ :=
  hf.prod_swap.of_comp_snd hν

theorem MeasureTheory.AEStronglyMeasurable.comp_fst_iff [SFinite μ] [SFinite ν] {f : α → X}
    (hν : ν ≠ 0) : AEStronglyMeasurable (f <| ·.1) (μ.prod ν) ↔ AEStronglyMeasurable f μ :=
  ⟨(.of_comp_fst · hν), .fst⟩

theorem MeasureTheory.AEStronglyMeasurable.comp_snd_iff [SFinite ν] {f : β → X}
    (hμ : μ ≠ 0) : AEStronglyMeasurable (f <| ·.2) (μ.prod ν) ↔ AEStronglyMeasurable f ν :=
  ⟨(.of_comp_snd · hμ), .snd⟩

end

namespace MeasureTheory

variable [SFinite ν]

/-! ### Integrability on a product -/

section

theorem integrable_swap_iff [SFinite μ] {f : α × β → E} :
    Integrable (f ∘ Prod.swap) (ν.prod μ) ↔ Integrable f (μ.prod ν) :=
  measurePreserving_swap.integrable_comp_emb MeasurableEquiv.prodComm.measurableEmbedding

theorem Integrable.swap [SFinite μ] ⦃f : α × β → E⦄ (hf : Integrable f (μ.prod ν)) :
    Integrable (f ∘ Prod.swap) (ν.prod μ) :=
  integrable_swap_iff.2 hf

theorem hasFiniteIntegral_prod_iff ⦃f : α × β → E⦄ (h1f : StronglyMeasurable f) :
    HasFiniteIntegral f (μ.prod ν) ↔
      (∀ᵐ x ∂μ, HasFiniteIntegral (fun y => f (x, y)) ν) ∧
        HasFiniteIntegral (fun x => ∫ y, ‖f (x, y)‖ ∂ν) μ := by
  simp only [hasFiniteIntegral_iff_enorm, lintegral_prod _ h1f.enorm.aemeasurable]
  have (x : _) : ∀ᵐ y ∂ν, 0 ≤ ‖f (x, y)‖ := by filter_upwards with y using norm_nonneg _
  simp_rw [integral_eq_lintegral_of_nonneg_ae (this _)
      (h1f.norm.comp_measurable measurable_prodMk_left).aestronglyMeasurable,
    enorm_eq_ofReal toReal_nonneg, ofReal_norm_eq_enorm]
  -- this fact is probably too specialized to be its own lemma
  have : ∀ {p q r : Prop} (_ : r → p), (r ↔ p ∧ q) ↔ p → (r ↔ q) := fun {p q r} h1 => by
    rw [← and_congr_right_iff, and_iff_right_of_imp h1]
  rw [this]
  · intro h2f; rw [lintegral_congr_ae]
    filter_upwards [h2f] with x hx
    rw [ofReal_toReal]; rw [← lt_top_iff_ne_top]; exact hx
  · intro h2f; refine ae_lt_top ?_ h2f.ne; exact h1f.enorm.lintegral_prod_right'

theorem hasFiniteIntegral_prod_iff' ⦃f : α × β → E⦄ (h1f : AEStronglyMeasurable f (μ.prod ν)) :
    HasFiniteIntegral f (μ.prod ν) ↔
      (∀ᵐ x ∂μ, HasFiniteIntegral (fun y => f (x, y)) ν) ∧
        HasFiniteIntegral (fun x => ∫ y, ‖f (x, y)‖ ∂ν) μ := by
  rw [hasFiniteIntegral_congr h1f.ae_eq_mk,
    hasFiniteIntegral_prod_iff h1f.stronglyMeasurable_mk]
  apply and_congr
  · apply eventually_congr
    filter_upwards [ae_ae_of_ae_prod h1f.ae_eq_mk.symm]
    intro x hx
    exact hasFiniteIntegral_congr hx
  · apply hasFiniteIntegral_congr
    filter_upwards [ae_ae_of_ae_prod h1f.ae_eq_mk.symm] with _ hx using
      integral_congr_ae (EventuallyEq.fun_comp hx _)

/-- A binary function is integrable if the function `y ↦ f (x, y)` is integrable for almost every
  `x` and the function `x ↦ ∫ ‖f (x, y)‖ dy` is integrable. -/
theorem integrable_prod_iff ⦃f : α × β → E⦄ (h1f : AEStronglyMeasurable f (μ.prod ν)) :
    Integrable f (μ.prod ν) ↔
      (∀ᵐ x ∂μ, Integrable (fun y => f (x, y)) ν) ∧ Integrable (fun x => ∫ y, ‖f (x, y)‖ ∂ν) μ := by
  simp [Integrable, h1f, hasFiniteIntegral_prod_iff', h1f.norm.integral_prod_right',
    h1f.prodMk_left]

/-- A binary function is integrable if the function `x ↦ f (x, y)` is integrable for almost every
  `y` and the function `y ↦ ∫ ‖f (x, y)‖ dx` is integrable. -/
theorem integrable_prod_iff' [SFinite μ] ⦃f : α × β → E⦄
    (h1f : AEStronglyMeasurable f (μ.prod ν)) :
    Integrable f (μ.prod ν) ↔
      (∀ᵐ y ∂ν, Integrable (fun x => f (x, y)) μ) ∧ Integrable (fun y => ∫ x, ‖f (x, y)‖ ∂μ) ν := by
  convert integrable_prod_iff h1f.prod_swap using 1
  rw [funext fun _ => Function.comp_apply.symm, integrable_swap_iff]

theorem Integrable.prod_left_ae [SFinite μ] ⦃f : α × β → E⦄ (hf : Integrable f (μ.prod ν)) :
    ∀ᵐ y ∂ν, Integrable (fun x => f (x, y)) μ :=
  ((integrable_prod_iff' hf.aestronglyMeasurable).mp hf).1

theorem Integrable.prod_right_ae [SFinite μ] ⦃f : α × β → E⦄ (hf : Integrable f (μ.prod ν)) :
    ∀ᵐ x ∂μ, Integrable (fun y => f (x, y)) ν :=
  hf.swap.prod_left_ae

theorem Integrable.integral_norm_prod_left ⦃f : α × β → E⦄ (hf : Integrable f (μ.prod ν)) :
    Integrable (fun x => ∫ y, ‖f (x, y)‖ ∂ν) μ :=
  ((integrable_prod_iff hf.aestronglyMeasurable).mp hf).2

theorem Integrable.integral_norm_prod_right [SFinite μ] ⦃f : α × β → E⦄
    (hf : Integrable f (μ.prod ν)) : Integrable (fun y => ∫ x, ‖f (x, y)‖ ∂μ) ν :=
  hf.swap.integral_norm_prod_left

omit [SFinite ν] in
theorem Integrable.op_fst_snd {F G : Type*} [NormedAddCommGroup F] [NormedAddCommGroup G]
    {op : E → F → G} (hop : Continuous op.uncurry) (hop_norm : ∃ C, ∀ x y, ‖op x y‖ ≤ C * ‖x‖ * ‖y‖)
    {f : α → E} {g : β → F} (hf : Integrable f μ) (hg : Integrable g ν) :
    Integrable (fun z ↦ op (f z.1) (g z.2)) (μ.prod ν) := by
  use hop.comp_aestronglyMeasurable₂ hf.1.comp_fst hg.1.comp_snd
  rcases hop_norm with ⟨C, hC⟩
  calc
    ∫⁻ z, ‖op (f z.1) (g z.2)‖ₑ ∂μ.prod ν ≤ ∫⁻ z, .ofReal C * ‖f z.1‖ₑ * ‖g z.2‖ₑ ∂μ.prod ν := by
      gcongr with z
      simp only [enorm_eq_nnnorm, ENNReal.ofReal, ← ENNReal.coe_mul, ENNReal.coe_le_coe,
        ← NNReal.coe_le_coe, NNReal.coe_mul, coe_nnnorm]
      refine (hC _ _).trans ?_
      gcongr
      apply le_coe_toNNReal
    _ ≤ ∫⁻ x, ∫⁻ y, .ofReal C * ‖f x‖ₑ * ‖g y‖ₑ ∂ν ∂μ := lintegral_prod_le _
    _ ≤ .ofReal C * (∫⁻ x, ‖f x‖ₑ ∂μ) * ∫⁻ y, ‖g y‖ₑ ∂ν := by
      simp [lintegral_const_mul', lintegral_mul_const', hg.2.ne, mul_assoc]
    _ < ∞ := by apply_rules [ENNReal.mul_lt_top, hf.2, hg.2, ENNReal.ofReal_lt_top]

lemma Integrable.comp_fst {f : α → E} (hf : Integrable f μ) (ν : Measure β) [IsFiniteMeasure ν] :
    Integrable (fun x ↦ f x.1) (μ.prod ν) := by
  rw [← memLp_one_iff_integrable] at hf ⊢
  exact hf.comp_fst ν

lemma Integrable.comp_snd {f : β → E} (hf : Integrable f ν) (μ : Measure α) [IsFiniteMeasure μ] :
    Integrable (fun x ↦ f x.2) (μ.prod ν) := by
  rw [← memLp_one_iff_integrable] at hf ⊢
  exact hf.comp_snd μ

omit [SFinite ν] in
theorem Integrable.smul_prod {R : Type*} [NormedRing R] [Module R E] [IsBoundedSMul R E]
    {f : α → R} {g : β → E} (hf : Integrable f μ) (hg : Integrable g ν) :
    Integrable (fun z : α × β => f z.1 • g z.2) (μ.prod ν) :=
  hf.op_fst_snd continuous_smul ⟨1, by simpa using norm_smul_le⟩ hg

@[deprecated (since := "2025-04-06")]
alias Integrable.prod_smul := Integrable.smul_prod

omit [SFinite ν] in
theorem Integrable.mul_prod {L : Type*} [NormedRing L] {f : α → L} {g : β → L} (hf : Integrable f μ)
    (hg : Integrable g ν) : Integrable (fun z : α × β => f z.1 * g z.2) (μ.prod ν) :=
  hf.smul_prod hg

@[deprecated (since := "2025-04-06")]
alias Integrable.prod_mul := Integrable.mul_prod

theorem IntegrableOn.swap [SFinite μ] {f : α × β → E} {s : Set α} {t : Set β}
    (hf : IntegrableOn f (s ×ˢ t) (μ.prod ν)) :
    IntegrableOn (f ∘ Prod.swap) (t ×ˢ s) (ν.prod μ) := by
  rw [IntegrableOn, ← Measure.prod_restrict] at hf ⊢
  exact hf.swap

omit [SFinite ν] in
theorem Integrable.comp_fst [IsFiniteMeasure ν] {f : α → E} (hf : Integrable f μ) :
    Integrable (f ·.1) (μ.prod ν) := by
  constructor
  · exact hf.1.fst
  · simp only [HasFiniteIntegral, lintegral_prod _ hf.1.fst.enorm, lintegral_const,
      lintegral_mul_const' _ _ (measure_ne_top _ _)]
    exact ENNReal.mul_lt_top hf.2 (measure_lt_top _ _)

theorem Integrable.comp_snd [IsFiniteMeasure μ] {f : β → E} (hf : Integrable f ν) :
    Integrable (f ·.2) (μ.prod ν) := by
  constructor
  · exact hf.1.snd
  · simp only [HasFiniteIntegral, lintegral_prod _ hf.1.snd.enorm, lintegral_const,
      lintegral_mul_const' _ _ (measure_ne_top _ _)]
    exact ENNReal.mul_lt_top hf.2 (measure_lt_top _ _)

theorem Integrable.of_comp_snd {f : β → E} (hf : Integrable (f ·.2) (μ.prod ν)) (hμ : μ ≠ 0) :
    Integrable f ν := by
  rcases hf with ⟨hf_meas, hf_fin⟩
  use hf_meas.of_comp_snd hμ
  have := hf_meas.enorm
  aesop (add simp [HasFiniteIntegral, lintegral_prod, ENNReal.mul_lt_top_iff])

theorem Integrable.of_comp_fst [SFinite μ] {f : α → E} (hf : Integrable (f ·.1) (μ.prod ν))
    (hν : ν ≠ 0) : Integrable f μ :=
  hf.swap.of_comp_snd hν

theorem Integrable.comp_snd_iff [IsFiniteMeasure μ] {f : β → E} (hμ : μ ≠ 0) :
    Integrable (f ·.2) (μ.prod ν) ↔ Integrable f ν :=
  ⟨(.of_comp_snd · hμ), .comp_snd⟩

omit [SFinite ν] in
theorem Integrable.comp_fst_iff [SFinite μ] [IsFiniteMeasure ν] {f : α → E} (hν : ν ≠ 0) :
    Integrable (f ·.1) (μ.prod ν) ↔ Integrable f μ :=
  ⟨(.of_comp_fst · hν), .comp_fst⟩

end

variable [NormedSpace ℝ E]

theorem Integrable.integral_prod_left ⦃f : α × β → E⦄ (hf : Integrable f (μ.prod ν)) :
    Integrable (fun x => ∫ y, f (x, y) ∂ν) μ :=
  Integrable.mono hf.integral_norm_prod_left hf.aestronglyMeasurable.integral_prod_right' <|
    Eventually.of_forall fun x =>
      (norm_integral_le_integral_norm _).trans_eq <|
        (norm_of_nonneg <|
            integral_nonneg_of_ae <|
              Eventually.of_forall fun y => (norm_nonneg (f (x, y)) :)).symm

theorem Integrable.integral_prod_right [SFinite μ] ⦃f : α × β → E⦄
    (hf : Integrable f (μ.prod ν)) : Integrable (fun y => ∫ x, f (x, y) ∂μ) ν :=
  hf.swap.integral_prod_left

/-! ### The Bochner integral on a product -/

variable [SFinite μ]

theorem integral_prod_swap (f : α × β → E) :
    ∫ z, f z.swap ∂ν.prod μ = ∫ z, f z ∂μ.prod ν :=
  measurePreserving_swap.integral_comp MeasurableEquiv.prodComm.measurableEmbedding _

theorem setIntegral_prod_swap (s : Set α) (t : Set β) (f : α × β → E) :
    ∫ (z : β × α) in t ×ˢ s, f z.swap ∂ν.prod μ = ∫ (z : α × β) in s ×ˢ t, f z ∂μ.prod ν := by
  rw [← Measure.prod_restrict, ← Measure.prod_restrict, integral_prod_swap]

variable {E' : Type*} [NormedAddCommGroup E'] [NormedSpace ℝ E']

/-! Some rules about the sum/difference of double integrals. They follow from `integral_add`, but
  we separate them out as separate lemmas, because they involve quite some steps. -/


/-- Integrals commute with addition inside another integral. `F` can be any function. -/
theorem integral_fn_integral_add ⦃f g : α × β → E⦄ (F : E → E') (hf : Integrable f (μ.prod ν))
    (hg : Integrable g (μ.prod ν)) :
    (∫ x, F (∫ y, f (x, y) + g (x, y) ∂ν) ∂μ) =
      ∫ x, F ((∫ y, f (x, y) ∂ν) + ∫ y, g (x, y) ∂ν) ∂μ := by
  refine integral_congr_ae ?_
  filter_upwards [hf.prod_right_ae, hg.prod_right_ae] with _ h2f h2g
  simp [integral_add h2f h2g]

/-- Integrals commute with subtraction inside another integral.
  `F` can be any measurable function. -/
theorem integral_fn_integral_sub ⦃f g : α × β → E⦄ (F : E → E') (hf : Integrable f (μ.prod ν))
    (hg : Integrable g (μ.prod ν)) :
    (∫ x, F (∫ y, f (x, y) - g (x, y) ∂ν) ∂μ) =
      ∫ x, F ((∫ y, f (x, y) ∂ν) - ∫ y, g (x, y) ∂ν) ∂μ := by
  refine integral_congr_ae ?_
  filter_upwards [hf.prod_right_ae, hg.prod_right_ae] with _ h2f h2g
  simp [integral_sub h2f h2g]

/-- Integrals commute with subtraction inside a lower Lebesgue integral.
  `F` can be any function. -/
theorem lintegral_fn_integral_sub ⦃f g : α × β → E⦄ (F : E → ℝ≥0∞) (hf : Integrable f (μ.prod ν))
    (hg : Integrable g (μ.prod ν)) :
    (∫⁻ x, F (∫ y, f (x, y) - g (x, y) ∂ν) ∂μ) =
      ∫⁻ x, F ((∫ y, f (x, y) ∂ν) - ∫ y, g (x, y) ∂ν) ∂μ := by
  refine lintegral_congr_ae ?_
  filter_upwards [hf.prod_right_ae, hg.prod_right_ae] with _ h2f h2g
  simp [integral_sub h2f h2g]

/-- Double integrals commute with addition. -/
theorem integral_integral_add ⦃f g : α × β → E⦄ (hf : Integrable f (μ.prod ν))
    (hg : Integrable g (μ.prod ν)) :
    (∫ x, ∫ y, f (x, y) + g (x, y) ∂ν ∂μ) = (∫ x, ∫ y, f (x, y) ∂ν ∂μ) + ∫ x, ∫ y, g (x, y) ∂ν ∂μ :=
  (integral_fn_integral_add id hf hg).trans <|
    integral_add hf.integral_prod_left hg.integral_prod_left

/-- Double integrals commute with addition. This is the version with `(f + g) (x, y)`
  (instead of `f (x, y) + g (x, y)`) in the LHS. -/
theorem integral_integral_add' ⦃f g : α × β → E⦄ (hf : Integrable f (μ.prod ν))
    (hg : Integrable g (μ.prod ν)) :
    (∫ x, ∫ y, (f + g) (x, y) ∂ν ∂μ) = (∫ x, ∫ y, f (x, y) ∂ν ∂μ) + ∫ x, ∫ y, g (x, y) ∂ν ∂μ :=
  integral_integral_add hf hg

/-- Double integrals commute with subtraction. -/
theorem integral_integral_sub ⦃f g : α × β → E⦄ (hf : Integrable f (μ.prod ν))
    (hg : Integrable g (μ.prod ν)) :
    (∫ x, ∫ y, f (x, y) - g (x, y) ∂ν ∂μ) = (∫ x, ∫ y, f (x, y) ∂ν ∂μ) - ∫ x, ∫ y, g (x, y) ∂ν ∂μ :=
  (integral_fn_integral_sub id hf hg).trans <|
    integral_sub hf.integral_prod_left hg.integral_prod_left

/-- Double integrals commute with subtraction. This is the version with `(f - g) (x, y)`
  (instead of `f (x, y) - g (x, y)`) in the LHS. -/
theorem integral_integral_sub' ⦃f g : α × β → E⦄ (hf : Integrable f (μ.prod ν))
    (hg : Integrable g (μ.prod ν)) :
    (∫ x, ∫ y, (f - g) (x, y) ∂ν ∂μ) = (∫ x, ∫ y, f (x, y) ∂ν ∂μ) - ∫ x, ∫ y, g (x, y) ∂ν ∂μ :=
  integral_integral_sub hf hg

/-- The map that sends an L¹-function `f : α × β → E` to `∫∫f` is continuous. -/
theorem continuous_integral_integral :
    Continuous fun f : α × β →₁[μ.prod ν] E => ∫ x, ∫ y, f (x, y) ∂ν ∂μ := by
  rw [continuous_iff_continuousAt]; intro g
  refine
    tendsto_integral_of_L1 _ (L1.integrable_coeFn g).integral_prod_left
      (Eventually.of_forall fun h => (L1.integrable_coeFn h).integral_prod_left) ?_
  simp_rw [← lintegral_fn_integral_sub _ (L1.integrable_coeFn _) (L1.integrable_coeFn g)]
  apply tendsto_of_tendsto_of_tendsto_of_le_of_le tendsto_const_nhds _ (fun i => zero_le _) _
  · exact fun i => ∫⁻ x, ∫⁻ y, ‖i (x, y) - g (x, y)‖ₑ ∂ν ∂μ
  swap; · exact fun i => lintegral_mono fun x => enorm_integral_le_lintegral_enorm _
  change
    Tendsto (fun i : α × β →₁[μ.prod ν] E => ∫⁻ x, ∫⁻ y : β, ‖i (x, y) - g (x, y)‖ₑ ∂ν ∂μ) (𝓝 g)
      (𝓝 0)
  have this (i : α × β →₁[μ.prod ν] E) : Measurable fun z => ‖i z - g z‖ₑ :=
    ((Lp.stronglyMeasurable i).sub (Lp.stronglyMeasurable g)).enorm
  simp_rw [← lintegral_prod _ (this _).aemeasurable, ← L1.ofReal_norm_sub_eq_lintegral,
    ← ofReal_zero]
  refine (continuous_ofReal.tendsto 0).comp ?_
  rw [← tendsto_iff_norm_sub_tendsto_zero]; exact tendsto_id

/-- **Fubini's Theorem**: For integrable functions on `α × β`,
  the Bochner integral of `f` is equal to the iterated Bochner integral.
  `integrable_prod_iff` can be useful to show that the function in question in integrable.
  `MeasureTheory.Integrable.integral_prod_right` is useful to show that the inner integral
  of the right-hand side is integrable. -/
theorem integral_prod (f : α × β → E) (hf : Integrable f (μ.prod ν)) :
    ∫ z, f z ∂μ.prod ν = ∫ x, ∫ y, f (x, y) ∂ν ∂μ := by
  by_cases hE : CompleteSpace E; swap; · simp only [integral, dif_neg hE]
  revert f
  apply Integrable.induction
  · intro c s hs h2s
    simp_rw [integral_indicator hs, ← indicator_comp_right, Function.comp_def,
      integral_indicator (measurable_prodMk_left hs), setIntegral_const, integral_smul_const,
      measureReal_def,
      integral_toReal (measurable_measure_prodMk_left hs).aemeasurable
        (ae_measure_lt_top hs h2s.ne)]
    rw [prod_apply hs]
  · rintro f g - i_f i_g hf hg
    simp_rw [integral_add' i_f i_g, integral_integral_add' i_f i_g, hf, hg]
  · exact isClosed_eq continuous_integral continuous_integral_integral
  · rintro f g hfg - hf; convert hf using 1
    · exact integral_congr_ae hfg.symm
    · apply integral_congr_ae
      filter_upwards [ae_ae_of_ae_prod hfg] with x hfgx using integral_congr_ae (ae_eq_symm hfgx)

/-- Symmetric version of **Fubini's Theorem**: For integrable functions on `α × β`,
  the Bochner integral of `f` is equal to the iterated Bochner integral.
  This version has the integrals on the right-hand side in the other order. -/
theorem integral_prod_symm (f : α × β → E) (hf : Integrable f (μ.prod ν)) :
    ∫ z, f z ∂μ.prod ν = ∫ y, ∫ x, f (x, y) ∂μ ∂ν := by
  rw [← integral_prod_swap f]; exact integral_prod _ hf.swap

/-- Reversed version of **Fubini's Theorem**. -/
theorem integral_integral {f : α → β → E} (hf : Integrable (uncurry f) (μ.prod ν)) :
    ∫ x, ∫ y, f x y ∂ν ∂μ = ∫ z, f z.1 z.2 ∂μ.prod ν :=
  (integral_prod _ hf).symm

/-- Reversed version of **Fubini's Theorem** (symmetric version). -/
theorem integral_integral_symm {f : α → β → E} (hf : Integrable (uncurry f) (μ.prod ν)) :
    ∫ x, ∫ y, f x y ∂ν ∂μ = ∫ z, f z.2 z.1 ∂ν.prod μ :=
  (integral_prod_symm _ hf.swap).symm

/-- Change the order of Bochner integration. -/
theorem integral_integral_swap ⦃f : α → β → E⦄ (hf : Integrable (uncurry f) (μ.prod ν)) :
    ∫ x, ∫ y, f x y ∂ν ∂μ = ∫ y, ∫ x, f x y ∂μ ∂ν :=
  (integral_integral hf).trans (integral_prod_symm _ hf)

/-- Change the order of integration, when one of the integrals is an interval integral. -/
lemma intervalIntegral_integral_swap {a b : ℝ} {f : ℝ → α → E}
    (h_int : Integrable (uncurry f) ((volume.restrict (Set.uIoc a b)).prod μ)) :
    ∫ x in a..b, ∫ y, f x y ∂μ = ∫ y, (∫ x in a..b, f x y) ∂μ := by
  rcases le_total a b with (hab | hab)
  · simp_rw [intervalIntegral.integral_of_le hab]
    simp only [hab, Set.uIoc_of_le] at h_int
    exact integral_integral_swap h_int
  · simp_rw [intervalIntegral.integral_of_ge hab]
    simp only [hab, Set.uIoc_of_ge] at h_int
    rw [integral_integral_swap h_int, integral_neg]

/-- **Fubini's Theorem** for set integrals. -/
theorem setIntegral_prod (f : α × β → E) {s : Set α} {t : Set β}
    (hf : IntegrableOn f (s ×ˢ t) (μ.prod ν)) :
    ∫ z in s ×ˢ t, f z ∂μ.prod ν = ∫ x in s, ∫ y in t, f (x, y) ∂ν ∂μ := by
  simp only [← Measure.prod_restrict s t, IntegrableOn] at hf ⊢
  exact integral_prod f hf

theorem integral_prod_smul {𝕜 : Type*} [RCLike 𝕜] [NormedSpace 𝕜 E] (f : α → 𝕜) (g : β → E) :
    ∫ z, f z.1 • g z.2 ∂μ.prod ν = (∫ x, f x ∂μ) • ∫ y, g y ∂ν := by
  by_cases hE : CompleteSpace E; swap; · simp [integral, hE]
  by_cases h : Integrable (fun z : α × β => f z.1 • g z.2) (μ.prod ν)
  · rw [integral_prod _ h]
    simp_rw [integral_smul, integral_smul_const]
  have H : ¬Integrable f μ ∨ ¬Integrable g ν := by
    contrapose! h
    exact h.1.smul_prod h.2
  rcases H with H | H <;> simp [integral_undef h, integral_undef H]

theorem integral_prod_mul {L : Type*} [RCLike L] (f : α → L) (g : β → L) :
    ∫ z, f z.1 * g z.2 ∂μ.prod ν = (∫ x, f x ∂μ) * ∫ y, g y ∂ν :=
  integral_prod_smul f g

theorem setIntegral_prod_mul {L : Type*} [RCLike L] (f : α → L) (g : β → L) (s : Set α)
    (t : Set β) :
    ∫ z in s ×ˢ t, f z.1 * g z.2 ∂μ.prod ν = (∫ x in s, f x ∂μ) * ∫ y in t, g y ∂ν := by
  rw [← Measure.prod_restrict s t]
  apply integral_prod_mul

theorem integral_fun_snd (f : β → E) : ∫ z, f z.2 ∂μ.prod ν = μ.real univ • ∫ y, f y ∂ν := by
  simpa using integral_prod_smul (1 : α → ℝ) f

theorem integral_fun_fst (f : α → E) : ∫ z, f z.1 ∂μ.prod ν = ν.real univ • ∫ x, f x ∂μ := by
  rw [← integral_prod_swap]
  apply integral_fun_snd

section ContinuousLinearMap

variable {E F G : Type*} [NormedAddCommGroup E] [NormedSpace ℝ E] {mE : MeasurableSpace E}
  [NormedAddCommGroup F] [NormedSpace ℝ F] {mF : MeasurableSpace F}
  [NormedAddCommGroup G] [NormedSpace ℝ G] {mG : MeasurableSpace G}
  {μ : Measure E} [IsProbabilityMeasure μ] {ν : Measure F} [IsProbabilityMeasure ν]
  {L : E × F →L[ℝ] G}

lemma integrable_continuousLinearMap_prod'
    (hLμ : Integrable (L.comp (.inl ℝ E F)) μ) (hLν : Integrable (L.comp (.inr ℝ E F)) ν) :
    Integrable L (μ.prod ν) := by
  change Integrable (fun v ↦ L v) (μ.prod ν)
  simp_rw [← L.comp_inl_add_comp_inr]
  exact (hLμ.comp_fst ν).add (hLν.comp_snd μ)

lemma integrable_continuousLinearMap_prod (hμ : Integrable id μ) (hν : Integrable id ν) :
    Integrable L (μ.prod ν) :=
  integrable_continuousLinearMap_prod' (ContinuousLinearMap.integrable_comp _ hμ)
    (ContinuousLinearMap.integrable_comp _ hν)

variable [CompleteSpace G]

lemma integral_continuousLinearMap_prod'
    (hLμ : Integrable (L.comp (.inl ℝ E F)) μ) (hLν : Integrable (L.comp (.inr ℝ E F)) ν) :
    ∫ p, L p ∂(μ.prod ν) = ∫ x, L.comp (.inl ℝ E F) x ∂μ + ∫ y, L.comp (.inr ℝ E F) y ∂ν := by
  simp_rw [← L.comp_inl_add_comp_inr]
  replace hLμ := ((memLp_one_iff_integrable.mpr hLμ).comp_fst ν).integrable le_rfl
  replace hLν := ((memLp_one_iff_integrable.mpr hLν).comp_snd μ).integrable le_rfl
  rw [integral_add hLμ hLν, integral_prod _ hLμ, integral_prod _ hLν]
  simp

lemma integral_continuousLinearMap_prod (hμ : Integrable id μ) (hν : Integrable id ν) :
    ∫ p, L p ∂(μ.prod ν) = ∫ x, L.comp (.inl ℝ E F) x ∂μ + ∫ y, L.comp (.inr ℝ E F) y ∂ν :=
  integral_continuousLinearMap_prod' (ContinuousLinearMap.integrable_comp _ hμ)
    (ContinuousLinearMap.integrable_comp _ hν)

end ContinuousLinearMap

section

variable {X Y : Type*}
    [TopologicalSpace X] [TopologicalSpace Y] [MeasurableSpace X] [MeasurableSpace Y]
    [OpensMeasurableSpace X] [OpensMeasurableSpace Y]

/-- A version of *Fubini theorem* for continuous functions with compact support: one may swap
the order of integration with respect to locally finite measures. One does not assume that the
measures are σ-finite, contrary to the usual Fubini theorem. -/
lemma integral_integral_swap_of_hasCompactSupport
    {f : X → Y → E} (hf : Continuous f.uncurry) (h'f : HasCompactSupport f.uncurry)
    {μ : Measure X} {ν : Measure Y} [IsFiniteMeasureOnCompacts μ] [IsFiniteMeasureOnCompacts ν] :
    ∫ x, (∫ y, f x y ∂ν) ∂μ = ∫ y, (∫ x, f x y ∂μ) ∂ν := by
  let U := Prod.fst '' (tsupport f.uncurry)
  have : Fact (μ U < ∞) := ⟨(IsCompact.image h'f continuous_fst).measure_lt_top⟩
  let V := Prod.snd '' (tsupport f.uncurry)
  have : Fact (ν V < ∞) := ⟨(IsCompact.image h'f continuous_snd).measure_lt_top⟩
  calc
  ∫ x, (∫ y, f x y ∂ν) ∂μ = ∫ x, (∫ y in V, f x y ∂ν) ∂μ := by
    congr 1 with x
    apply (setIntegral_eq_integral_of_forall_compl_eq_zero (fun y hy ↦ ?_)).symm
    contrapose! hy
    have : (x, y) ∈ Function.support f.uncurry := hy
    exact mem_image_of_mem _ (subset_tsupport _ this)
  _ = ∫ x in U, (∫ y in V, f x y ∂ν) ∂μ := by
    apply (setIntegral_eq_integral_of_forall_compl_eq_zero (fun x hx ↦ ?_)).symm
    have : ∀ y, f x y = 0 := by
      intro y
      contrapose! hx
      have : (x, y) ∈ Function.support f.uncurry := hx
      exact mem_image_of_mem _ (subset_tsupport _ this)
    simp [this]
  _ = ∫ y in V, (∫ x in U, f x y ∂μ) ∂ν := by
    apply integral_integral_swap
    apply (integrableOn_iff_integrable_of_support_subset (subset_tsupport f.uncurry)).mp
    refine ⟨(h'f.stronglyMeasurable_of_prod hf).aestronglyMeasurable, ?_⟩
    obtain ⟨C, hC⟩ : ∃ C, ∀ p, ‖f.uncurry p‖ ≤ C := hf.bounded_above_of_compact_support h'f
    exact .of_bounded (C := C) (.of_forall hC)
  _ = ∫ y, (∫ x in U, f x y ∂μ) ∂ν := by
    apply setIntegral_eq_integral_of_forall_compl_eq_zero (fun y hy ↦ ?_)
    have : ∀ x, f x y = 0 := by
      intro x
      contrapose! hy
      have : (x, y) ∈ Function.support f.uncurry := hy
      exact mem_image_of_mem _ (subset_tsupport _ this)
    simp [this]
  _ = ∫ y, (∫ x, f x y ∂μ) ∂ν := by
    congr 1 with y
    apply setIntegral_eq_integral_of_forall_compl_eq_zero (fun x hx ↦ ?_)
    contrapose! hx
    have : (x, y) ∈ Function.support f.uncurry := hx
    exact mem_image_of_mem _ (subset_tsupport _ this)

end

end MeasureTheory<|MERGE_RESOLUTION|>--- conflicted
+++ resolved
@@ -177,19 +177,11 @@
   rw [← prod_swap] at hf
   exact hf.comp_measurable measurable_swap
 
-<<<<<<< HEAD
-protected theorem MeasureTheory.AEStronglyMeasurable.fst {f : α → X}
-    (hf : AEStronglyMeasurable f μ) : AEStronglyMeasurable (fun z : α × β => f z.1) (μ.prod ν) :=
-  hf.comp_quasiMeasurePreserving quasiMeasurePreserving_fst
-
-protected theorem MeasureTheory.AEStronglyMeasurable.snd {f : β → X}
-=======
 theorem MeasureTheory.AEStronglyMeasurable.comp_fst {γ} [TopologicalSpace γ] {f : α → γ}
     (hf : AEStronglyMeasurable f μ) : AEStronglyMeasurable (fun z : α × β => f z.1) (μ.prod ν) :=
   hf.comp_quasiMeasurePreserving quasiMeasurePreserving_fst
 
 theorem MeasureTheory.AEStronglyMeasurable.comp_snd {γ} [TopologicalSpace γ] {f : β → γ}
->>>>>>> a8209717
     (hf : AEStronglyMeasurable f ν) : AEStronglyMeasurable (fun z : α × β => f z.2) (μ.prod ν) :=
   hf.comp_quasiMeasurePreserving quasiMeasurePreserving_snd
 
