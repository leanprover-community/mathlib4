--- conflicted
+++ resolved
@@ -143,11 +143,7 @@
 
 theorem intervalIntegrable_const_iff {c : ε} (hc : ‖c‖ₑ ≠ ⊤ := by finiteness) :
     IntervalIntegrable (fun _ => c) μ a b ↔ c = 0 ∨ μ (Ι a b) < ∞ := by
-<<<<<<< HEAD
-  simp [intervalIntegrable_iff, integrableOn_const_iff (C := c)]
-=======
-  simp only [intervalIntegrable_iff, integrableOn_const_iff hc]
->>>>>>> ed5dc595
+  simp [intervalIntegrable_iff, integrableOn_const_iff _ hc]
 
 @[simp]
 theorem intervalIntegrable_const [IsLocallyFiniteMeasure μ]
