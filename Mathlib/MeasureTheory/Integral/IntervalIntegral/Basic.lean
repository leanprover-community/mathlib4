--- conflicted
+++ resolved
@@ -53,11 +53,7 @@
 open scoped Topology Filter ENNReal Interval NNReal
 
 variable {ι 𝕜 ε ε' E F A : Type*} [NormedAddCommGroup E]
-<<<<<<< HEAD
-  [TopologicalSpace ε] [ENormedAddCommMonoid ε] [TopologicalSpace ε'] [ENormedAddCommMonoid ε']
-=======
   [TopologicalSpace ε] [ENormedAddMonoid ε] [TopologicalSpace ε'] [ENormedAddMonoid ε']
->>>>>>> c07d348d
 
 /-!
 ### Integrability on an interval
@@ -147,11 +143,7 @@
 
 theorem intervalIntegrable_const_iff {c : ε} (hc : ‖c‖ₑ ≠ ⊤ := by finiteness) :
     IntervalIntegrable (fun _ => c) μ a b ↔ c = 0 ∨ μ (Ι a b) < ∞ := by
-<<<<<<< HEAD
-  simp only [intervalIntegrable_iff, integrableOn_const_iff hc]
-=======
   simp [intervalIntegrable_iff, integrableOn_const_iff hc]
->>>>>>> c07d348d
 
 @[simp]
 theorem intervalIntegrable_const [IsLocallyFiniteMeasure μ]
@@ -302,25 +294,16 @@
     IntervalIntegrable (fun x => f x - g x) μ a b :=
   ⟨hf.1.sub hg.1, hf.2.sub hg.2⟩
 
-<<<<<<< HEAD
-theorem sum [ContinuousAdd ε]
-=======
 theorem sum {ε} [TopologicalSpace ε] [ENormedAddCommMonoid ε] [ContinuousAdd ε]
->>>>>>> c07d348d
     (s : Finset ι) {f : ι → ℝ → ε} (h : ∀ i ∈ s, IntervalIntegrable (f i) μ a b) :
     IntervalIntegrable (∑ i ∈ s, f i) μ a b :=
   ⟨integrable_finset_sum' s fun i hi => (h i hi).1, integrable_finset_sum' s fun i hi => (h i hi).2⟩
 
 /-- Finite sums of interval integrable functions are interval integrable. -/
 @[simp]
-<<<<<<< HEAD
-protected theorem finsum [ContinuousAdd ε] [PseudoMetrizableSpace ε] {f : ι → ℝ → ε}
-    (h : ∀ i, IntervalIntegrable (f i) μ a b) :
-=======
 protected theorem finsum
     {ε} [TopologicalSpace ε] [ENormedAddCommMonoid ε] [ContinuousAdd ε] [PseudoMetrizableSpace ε]
     {f : ι → ℝ → ε} (h : ∀ i, IntervalIntegrable (f i) μ a b) :
->>>>>>> c07d348d
     IntervalIntegrable (∑ᶠ i, f i) μ a b := by
   by_cases h₁ : f.support.Finite
   · simp [finsum_eq_sum _ h₁, IntervalIntegrable.sum h₁.toFinset (fun i _ ↦ h i)]
