--- conflicted
+++ resolved
@@ -348,11 +348,6 @@
     (c : 𝕜) : IntervalIntegrable (fun x => f x / c) μ a b := by
   simpa only [div_eq_mul_inv] using mul_const h c⁻¹
 
-<<<<<<< HEAD
-variable {f : ℝ → ε} [PseudoMetrizableSpace ε]
-
-=======
->>>>>>> 7f0babde
 theorem comp_mul_left (hf : IntervalIntegrable f volume a b) {c : ℝ}
     (h : ‖f (min a b)‖ₑ ≠ ∞ := by finiteness)
     (h' : ‖f (c * min (a / c) (b / c))‖ₑ ≠ ∞ := by finiteness) :
@@ -370,12 +365,7 @@
   · rw [preimage_mul_const_uIcc (inv_ne_zero hc)]; field_simp [hc]
 
 -- Note that `h'` is **not** implied by `h` if `c` is negative.
-<<<<<<< HEAD
--- TODO: generalise this lemma also!
-theorem comp_mul_left_iff {f : ℝ → E} {c : ℝ} (hc : c ≠ 0) (h : ‖f (min a b)‖ₑ ≠ ∞ := by finiteness)
-=======
 theorem comp_mul_left_iff {c : ℝ} (hc : c ≠ 0) (h : ‖f (min a b)‖ₑ ≠ ∞ := by finiteness)
->>>>>>> 7f0babde
     (h' : ‖f (c * min (a / c) (b / c))‖ₑ ≠ ∞ := by finiteness) :
     IntervalIntegrable (fun x ↦ f (c * x)) volume (a / c) (b / c) ↔
       IntervalIntegrable f volume a b := by
@@ -410,21 +400,11 @@
     (h : ‖f (min a b)‖ₑ ≠ ∞ := by finiteness) :
     IntervalIntegrable (fun x ↦ f (c + x)) volume (a - c) (b - c) := by
   simpa [add_comm] using IntervalIntegrable.comp_add_right hf c h
-<<<<<<< HEAD
 
 theorem comp_sub_right (hf : IntervalIntegrable f volume a b) (c : ℝ)
     (h : ‖f (min a b)‖ₑ ≠ ∞ := by finiteness) :
     IntervalIntegrable (fun x ↦ f (x - c)) volume (a + c) (b + c) := by
   simpa only [sub_neg_eq_add] using IntervalIntegrable.comp_add_right hf (-c) h
-
-variable {f : ℝ → E} -- TODO: generalise the next three lemmas also!
-=======
-
-theorem comp_sub_right (hf : IntervalIntegrable f volume a b) (c : ℝ)
-    (h : ‖f (min a b)‖ₑ ≠ ∞ := by finiteness) :
-    IntervalIntegrable (fun x ↦ f (x - c)) volume (a + c) (b + c) := by
-  simpa only [sub_neg_eq_add] using IntervalIntegrable.comp_add_right hf (-c) h
->>>>>>> 7f0babde
 
 theorem iff_comp_neg (h : ‖f (min a b)‖ₑ ≠ ∞ := by finiteness) :
     IntervalIntegrable f volume a b ↔ IntervalIntegrable (fun x ↦ f (-x)) volume (-a) (-b) := by
