--- conflicted
+++ resolved
@@ -85,15 +85,11 @@
 theorem IntervalIntegrable.def' (h : IntervalIntegrable f μ a b) : IntegrableOn f (Ι a b) μ :=
   intervalIntegrable_iff.mp h
 
-<<<<<<< HEAD
-theorem intervalIntegrable_congr_ae {g : ℝ → E} (h : f =ᵐ[μ.restrict (Ι a b)] g) :
+theorem intervalIntegrable_congr_ae {g : ℝ → ε} (h : f =ᵐ[μ.restrict (Ι a b)] g) :
     IntervalIntegrable f μ a b ↔ IntervalIntegrable g μ a b := by
   rw [intervalIntegrable_iff, integrableOn_congr_fun_ae h, intervalIntegrable_iff]
 
-theorem IntervalIntegrable.congr_ae {g : ℝ → E} (hf : IntervalIntegrable f μ a b)
-=======
-theorem IntervalIntegrable.congr {g : ℝ → ε} (hf : IntervalIntegrable f μ a b)
->>>>>>> 2609d95a
+theorem IntervalIntegrable.congr_ae {g : ℝ → ε} (hf : IntervalIntegrable f μ a b)
     (h : f =ᵐ[μ.restrict (Ι a b)] g) :
     IntervalIntegrable g μ a b := by
   rwa [← intervalIntegrable_congr_ae h]
