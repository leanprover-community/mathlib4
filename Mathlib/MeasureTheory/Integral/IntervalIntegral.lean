/-
Copyright (c) 2020 Yury Kudryashov. All rights reserved.
Released under Apache 2.0 license as described in the file LICENSE.
Authors: Yury Kudryashov, Patrick Massot, Sébastien Gouëzel
-/
import Mathlib.Order.Interval.Set.Disjoint
import Mathlib.MeasureTheory.Integral.SetIntegral
import Mathlib.MeasureTheory.Measure.Lebesgue.Basic

/-!
# Integral over an interval

In this file we define `∫ x in a..b, f x ∂μ` to be `∫ x in Ioc a b, f x ∂μ` if `a ≤ b` and
`-∫ x in Ioc b a, f x ∂μ` if `b ≤ a`.

## Implementation notes

### Avoiding `if`, `min`, and `max`

In order to avoid `if`s in the definition, we define `IntervalIntegrable f μ a b` as
`IntegrableOn f (Ioc a b) μ ∧ IntegrableOn f (Ioc b a) μ`. For any `a`, `b` one of these
intervals is empty and the other coincides with `Set.uIoc a b = Set.Ioc (min a b) (max a b)`.

Similarly, we define `∫ x in a..b, f x ∂μ` to be `∫ x in Ioc a b, f x ∂μ - ∫ x in Ioc b a, f x ∂μ`.
Again, for any `a`, `b` one of these integrals is zero, and the other gives the expected result.

This way some properties can be translated from integrals over sets without dealing with
the cases `a ≤ b` and `b ≤ a` separately.

### Choice of the interval

We use integral over `Set.uIoc a b = Set.Ioc (min a b) (max a b)` instead of one of the other
three possible intervals with the same endpoints for two reasons:

* this way `∫ x in a..b, f x ∂μ + ∫ x in b..c, f x ∂μ = ∫ x in a..c, f x ∂μ` holds whenever
  `f` is integrable on each interval; in particular, it works even if the measure `μ` has an atom
  at `b`; this rules out `Set.Ioo` and `Set.Icc` intervals;
* with this definition for a probability measure `μ`, the integral `∫ x in a..b, 1 ∂μ` equals
  the difference $F_μ(b)-F_μ(a)$, where $F_μ(a)=μ(-∞, a]$ is the
  [cumulative distribution function](https://en.wikipedia.org/wiki/Cumulative_distribution_function)
  of `μ`.

## Tags

integral
-/


noncomputable section

open scoped Classical
open MeasureTheory Set Filter Function

open scoped Classical Topology Filter ENNReal Interval NNReal

variable {ι 𝕜 E F A : Type*} [NormedAddCommGroup E]

/-!
### Integrability on an interval
-/


/-- A function `f` is called *interval integrable* with respect to a measure `μ` on an unordered
interval `a..b` if it is integrable on both intervals `(a, b]` and `(b, a]`. One of these
intervals is always empty, so this property is equivalent to `f` being integrable on
`(min a b, max a b]`. -/
def IntervalIntegrable (f : ℝ → E) (μ : Measure ℝ) (a b : ℝ) : Prop :=
  IntegrableOn f (Ioc a b) μ ∧ IntegrableOn f (Ioc b a) μ

/-!
## Basic iff's for `IntervalIntegrable`
-/
section

variable {f : ℝ → E} {a b : ℝ} {μ : Measure ℝ}

/-- A function is interval integrable with respect to a given measure `μ` on `a..b` if and
  only if it is integrable on `uIoc a b` with respect to `μ`. This is an equivalent
  definition of `IntervalIntegrable`. -/
theorem intervalIntegrable_iff : IntervalIntegrable f μ a b ↔ IntegrableOn f (Ι a b) μ := by
  rw [uIoc_eq_union, integrableOn_union, IntervalIntegrable]

/-- If a function is interval integrable with respect to a given measure `μ` on `a..b` then
  it is integrable on `uIoc a b` with respect to `μ`. -/
theorem IntervalIntegrable.def' (h : IntervalIntegrable f μ a b) : IntegrableOn f (Ι a b) μ :=
  intervalIntegrable_iff.mp h

theorem intervalIntegrable_iff_integrableOn_Ioc_of_le (hab : a ≤ b) :
    IntervalIntegrable f μ a b ↔ IntegrableOn f (Ioc a b) μ := by
  rw [intervalIntegrable_iff, uIoc_of_le hab]

theorem intervalIntegrable_iff' [NoAtoms μ] :
    IntervalIntegrable f μ a b ↔ IntegrableOn f (uIcc a b) μ := by
  rw [intervalIntegrable_iff, ← Icc_min_max, uIoc, integrableOn_Icc_iff_integrableOn_Ioc]

theorem intervalIntegrable_iff_integrableOn_Icc_of_le {f : ℝ → E} {a b : ℝ} (hab : a ≤ b)
    {μ : Measure ℝ} [NoAtoms μ] : IntervalIntegrable f μ a b ↔ IntegrableOn f (Icc a b) μ := by
  rw [intervalIntegrable_iff_integrableOn_Ioc_of_le hab, integrableOn_Icc_iff_integrableOn_Ioc]

theorem intervalIntegrable_iff_integrableOn_Ico_of_le [NoAtoms μ] (hab : a ≤ b) :
    IntervalIntegrable f μ a b ↔ IntegrableOn f (Ico a b) μ := by
  rw [intervalIntegrable_iff_integrableOn_Icc_of_le hab, integrableOn_Icc_iff_integrableOn_Ico]

theorem intervalIntegrable_iff_integrableOn_Ioo_of_le [NoAtoms μ] (hab : a ≤ b) :
    IntervalIntegrable f μ a b ↔ IntegrableOn f (Ioo a b) μ := by
  rw [intervalIntegrable_iff_integrableOn_Icc_of_le hab, integrableOn_Icc_iff_integrableOn_Ioo]

/-- If a function is integrable with respect to a given measure `μ` then it is interval integrable
  with respect to `μ` on `uIcc a b`. -/
theorem MeasureTheory.Integrable.intervalIntegrable (hf : Integrable f μ) :
    IntervalIntegrable f μ a b :=
  ⟨hf.integrableOn, hf.integrableOn⟩

theorem MeasureTheory.IntegrableOn.intervalIntegrable (hf : IntegrableOn f [[a, b]] μ) :
    IntervalIntegrable f μ a b :=
  ⟨MeasureTheory.IntegrableOn.mono_set hf (Ioc_subset_Icc_self.trans Icc_subset_uIcc),
    MeasureTheory.IntegrableOn.mono_set hf (Ioc_subset_Icc_self.trans Icc_subset_uIcc')⟩

theorem intervalIntegrable_const_iff {c : E} :
    IntervalIntegrable (fun _ => c) μ a b ↔ c = 0 ∨ μ (Ι a b) < ∞ := by
  simp only [intervalIntegrable_iff, integrableOn_const]

@[simp] -- Porting note (#10618): simp can prove this
theorem intervalIntegrable_const [IsLocallyFiniteMeasure μ] {c : E} :
    IntervalIntegrable (fun _ => c) μ a b :=
  intervalIntegrable_const_iff.2 <| Or.inr measure_Ioc_lt_top

end

/-!
## Basic properties of interval integrability
- interval integrability is symmetric, reflexive, transitive
- monotonicity and strong measurability of the interval integral
- if `f` is interval integrable, so are its absolute value and norm
- arithmetic properties
-/
namespace IntervalIntegrable

section

variable {f : ℝ → E} {a b c d : ℝ} {μ ν : Measure ℝ}

@[symm]
nonrec theorem symm (h : IntervalIntegrable f μ a b) : IntervalIntegrable f μ b a :=
  h.symm

@[refl, simp] -- Porting note: added `simp`
theorem refl : IntervalIntegrable f μ a a := by constructor <;> simp

@[trans]
theorem trans {a b c : ℝ} (hab : IntervalIntegrable f μ a b) (hbc : IntervalIntegrable f μ b c) :
    IntervalIntegrable f μ a c :=
  ⟨(hab.1.union hbc.1).mono_set Ioc_subset_Ioc_union_Ioc,
    (hbc.2.union hab.2).mono_set Ioc_subset_Ioc_union_Ioc⟩

theorem trans_iterate_Ico {a : ℕ → ℝ} {m n : ℕ} (hmn : m ≤ n)
    (hint : ∀ k ∈ Ico m n, IntervalIntegrable f μ (a k) (a <| k + 1)) :
    IntervalIntegrable f μ (a m) (a n) := by
  revert hint
  refine Nat.le_induction ?_ ?_ n hmn
  · simp
  · intro p hp IH h
    exact (IH fun k hk => h k (Ico_subset_Ico_right p.le_succ hk)).trans (h p (by simp [hp]))

theorem trans_iterate {a : ℕ → ℝ} {n : ℕ}
    (hint : ∀ k < n, IntervalIntegrable f μ (a k) (a <| k + 1)) :
    IntervalIntegrable f μ (a 0) (a n) :=
  trans_iterate_Ico bot_le fun k hk => hint k hk.2

theorem neg (h : IntervalIntegrable f μ a b) : IntervalIntegrable (-f) μ a b :=
  ⟨h.1.neg, h.2.neg⟩

theorem norm (h : IntervalIntegrable f μ a b) : IntervalIntegrable (fun x => ‖f x‖) μ a b :=
  ⟨h.1.norm, h.2.norm⟩

theorem intervalIntegrable_norm_iff {f : ℝ → E} {μ : Measure ℝ} {a b : ℝ}
    (hf : AEStronglyMeasurable f (μ.restrict (Ι a b))) :
    IntervalIntegrable (fun t => ‖f t‖) μ a b ↔ IntervalIntegrable f μ a b := by
  simp_rw [intervalIntegrable_iff, IntegrableOn]; exact integrable_norm_iff hf

theorem abs {f : ℝ → ℝ} (h : IntervalIntegrable f μ a b) :
    IntervalIntegrable (fun x => |f x|) μ a b :=
  h.norm

theorem mono (hf : IntervalIntegrable f ν a b) (h1 : [[c, d]] ⊆ [[a, b]]) (h2 : μ ≤ ν) :
    IntervalIntegrable f μ c d :=
  intervalIntegrable_iff.mpr <| hf.def'.mono (uIoc_subset_uIoc_of_uIcc_subset_uIcc h1) h2

theorem mono_measure (hf : IntervalIntegrable f ν a b) (h : μ ≤ ν) : IntervalIntegrable f μ a b :=
  hf.mono Subset.rfl h

theorem mono_set (hf : IntervalIntegrable f μ a b) (h : [[c, d]] ⊆ [[a, b]]) :
    IntervalIntegrable f μ c d :=
  hf.mono h le_rfl

theorem mono_set_ae (hf : IntervalIntegrable f μ a b) (h : Ι c d ≤ᵐ[μ] Ι a b) :
    IntervalIntegrable f μ c d :=
  intervalIntegrable_iff.mpr <| hf.def'.mono_set_ae h

theorem mono_set' (hf : IntervalIntegrable f μ a b) (hsub : Ι c d ⊆ Ι a b) :
    IntervalIntegrable f μ c d :=
  hf.mono_set_ae <| eventually_of_forall hsub

theorem mono_fun [NormedAddCommGroup F] {g : ℝ → F} (hf : IntervalIntegrable f μ a b)
    (hgm : AEStronglyMeasurable g (μ.restrict (Ι a b)))
    (hle : (fun x => ‖g x‖) ≤ᵐ[μ.restrict (Ι a b)] fun x => ‖f x‖) : IntervalIntegrable g μ a b :=
  intervalIntegrable_iff.2 <| hf.def'.integrable.mono hgm hle

theorem mono_fun' {g : ℝ → ℝ} (hg : IntervalIntegrable g μ a b)
    (hfm : AEStronglyMeasurable f (μ.restrict (Ι a b)))
    (hle : (fun x => ‖f x‖) ≤ᵐ[μ.restrict (Ι a b)] g) : IntervalIntegrable f μ a b :=
  intervalIntegrable_iff.2 <| hg.def'.integrable.mono' hfm hle

protected theorem aestronglyMeasurable (h : IntervalIntegrable f μ a b) :
    AEStronglyMeasurable f (μ.restrict (Ioc a b)) :=
  h.1.aestronglyMeasurable

protected theorem aestronglyMeasurable' (h : IntervalIntegrable f μ a b) :
    AEStronglyMeasurable f (μ.restrict (Ioc b a)) :=
  h.2.aestronglyMeasurable

end

variable [NormedRing A] {f g : ℝ → E} {a b : ℝ} {μ : Measure ℝ}

theorem smul [NormedField 𝕜] [NormedSpace 𝕜 E] {f : ℝ → E} {a b : ℝ} {μ : Measure ℝ}
    (h : IntervalIntegrable f μ a b) (r : 𝕜) : IntervalIntegrable (r • f) μ a b :=
  ⟨h.1.smul r, h.2.smul r⟩

@[simp]
theorem add (hf : IntervalIntegrable f μ a b) (hg : IntervalIntegrable g μ a b) :
    IntervalIntegrable (fun x => f x + g x) μ a b :=
  ⟨hf.1.add hg.1, hf.2.add hg.2⟩

@[simp]
theorem sub (hf : IntervalIntegrable f μ a b) (hg : IntervalIntegrable g μ a b) :
    IntervalIntegrable (fun x => f x - g x) μ a b :=
  ⟨hf.1.sub hg.1, hf.2.sub hg.2⟩

theorem sum (s : Finset ι) {f : ι → ℝ → E} (h : ∀ i ∈ s, IntervalIntegrable (f i) μ a b) :
    IntervalIntegrable (∑ i ∈ s, f i) μ a b :=
  ⟨integrable_finset_sum' s fun i hi => (h i hi).1, integrable_finset_sum' s fun i hi => (h i hi).2⟩

theorem mul_continuousOn {f g : ℝ → A} (hf : IntervalIntegrable f μ a b)
    (hg : ContinuousOn g [[a, b]]) : IntervalIntegrable (fun x => f x * g x) μ a b := by
  rw [intervalIntegrable_iff] at hf ⊢
  exact hf.mul_continuousOn_of_subset hg measurableSet_Ioc isCompact_uIcc Ioc_subset_Icc_self

theorem continuousOn_mul {f g : ℝ → A} (hf : IntervalIntegrable f μ a b)
    (hg : ContinuousOn g [[a, b]]) : IntervalIntegrable (fun x => g x * f x) μ a b := by
  rw [intervalIntegrable_iff] at hf ⊢
  exact hf.continuousOn_mul_of_subset hg isCompact_uIcc measurableSet_Ioc Ioc_subset_Icc_self

@[simp]
theorem const_mul {f : ℝ → A} (hf : IntervalIntegrable f μ a b) (c : A) :
    IntervalIntegrable (fun x => c * f x) μ a b :=
  hf.continuousOn_mul continuousOn_const

@[simp]
theorem mul_const {f : ℝ → A} (hf : IntervalIntegrable f μ a b) (c : A) :
    IntervalIntegrable (fun x => f x * c) μ a b :=
  hf.mul_continuousOn continuousOn_const

@[simp]
theorem div_const {𝕜 : Type*} {f : ℝ → 𝕜} [NormedField 𝕜] (h : IntervalIntegrable f μ a b)
    (c : 𝕜) : IntervalIntegrable (fun x => f x / c) μ a b := by
  simpa only [div_eq_mul_inv] using mul_const h c⁻¹

theorem comp_mul_left (hf : IntervalIntegrable f volume a b) (c : ℝ) :
    IntervalIntegrable (fun x => f (c * x)) volume (a / c) (b / c) := by
  rcases eq_or_ne c 0 with (hc | hc); · rw [hc]; simp
  rw [intervalIntegrable_iff'] at hf ⊢
  have A : MeasurableEmbedding fun x => x * c⁻¹ :=
    (Homeomorph.mulRight₀ _ (inv_ne_zero hc)).closedEmbedding.measurableEmbedding
  rw [← Real.smul_map_volume_mul_right (inv_ne_zero hc), IntegrableOn, Measure.restrict_smul,
    integrable_smul_measure (by simpa : ENNReal.ofReal |c⁻¹| ≠ 0) ENNReal.ofReal_ne_top,
    ← IntegrableOn, MeasurableEmbedding.integrableOn_map_iff A]
  convert hf using 1
  · ext; simp only [comp_apply]; congr 1; field_simp
  · rw [preimage_mul_const_uIcc (inv_ne_zero hc)]; field_simp [hc]

theorem comp_mul_left_iff {c : ℝ} (hc : c ≠ 0) :
    IntervalIntegrable (fun x ↦ f (c * x)) volume (a / c) (b / c) ↔
      IntervalIntegrable f volume a b :=
  ⟨fun h ↦ by simpa [hc] using h.comp_mul_left c⁻¹, (comp_mul_left · c)⟩

theorem comp_mul_right (hf : IntervalIntegrable f volume a b) (c : ℝ) :
    IntervalIntegrable (fun x => f (x * c)) volume (a / c) (b / c) := by
  simpa only [mul_comm] using comp_mul_left hf c

theorem comp_add_right (hf : IntervalIntegrable f volume a b) (c : ℝ) :
    IntervalIntegrable (fun x => f (x + c)) volume (a - c) (b - c) := by
  wlog h : a ≤ b generalizing a b
  · exact IntervalIntegrable.symm (this hf.symm (le_of_not_le h))
  rw [intervalIntegrable_iff'] at hf ⊢
  have A : MeasurableEmbedding fun x => x + c :=
    (Homeomorph.addRight c).closedEmbedding.measurableEmbedding
  rw [← map_add_right_eq_self volume c] at hf
  convert (MeasurableEmbedding.integrableOn_map_iff A).mp hf using 1
  rw [preimage_add_const_uIcc]

theorem comp_add_left (hf : IntervalIntegrable f volume a b) (c : ℝ) :
    IntervalIntegrable (fun x => f (c + x)) volume (a - c) (b - c) := by
  simpa only [add_comm] using IntervalIntegrable.comp_add_right hf c

theorem comp_sub_right (hf : IntervalIntegrable f volume a b) (c : ℝ) :
    IntervalIntegrable (fun x => f (x - c)) volume (a + c) (b + c) := by
  simpa only [sub_neg_eq_add] using IntervalIntegrable.comp_add_right hf (-c)

theorem iff_comp_neg :
    IntervalIntegrable f volume a b ↔ IntervalIntegrable (fun x => f (-x)) volume (-a) (-b) := by
  rw [← comp_mul_left_iff (neg_ne_zero.2 one_ne_zero)]; simp [div_neg]

theorem comp_sub_left (hf : IntervalIntegrable f volume a b) (c : ℝ) :
    IntervalIntegrable (fun x => f (c - x)) volume (c - a) (c - b) := by
  simpa only [neg_sub, ← sub_eq_add_neg] using iff_comp_neg.mp (hf.comp_add_left c)

end IntervalIntegrable

/-!
## Continuous functions are interval integrable
-/
section

variable {μ : Measure ℝ} [IsLocallyFiniteMeasure μ]

theorem ContinuousOn.intervalIntegrable {u : ℝ → E} {a b : ℝ} (hu : ContinuousOn u (uIcc a b)) :
    IntervalIntegrable u μ a b :=
  (ContinuousOn.integrableOn_Icc hu).intervalIntegrable

theorem ContinuousOn.intervalIntegrable_of_Icc {u : ℝ → E} {a b : ℝ} (h : a ≤ b)
    (hu : ContinuousOn u (Icc a b)) : IntervalIntegrable u μ a b :=
  ContinuousOn.intervalIntegrable ((uIcc_of_le h).symm ▸ hu)

/-- A continuous function on `ℝ` is `IntervalIntegrable` with respect to any locally finite measure
`ν` on ℝ. -/
theorem Continuous.intervalIntegrable {u : ℝ → E} (hu : Continuous u) (a b : ℝ) :
    IntervalIntegrable u μ a b :=
  hu.continuousOn.intervalIntegrable

end

/-!
## Monotone and antitone functions are integral integrable
-/
section

variable {μ : Measure ℝ} [IsLocallyFiniteMeasure μ] [ConditionallyCompleteLinearOrder E]
  [OrderTopology E] [SecondCountableTopology E]

theorem MonotoneOn.intervalIntegrable {u : ℝ → E} {a b : ℝ} (hu : MonotoneOn u (uIcc a b)) :
    IntervalIntegrable u μ a b := by
  rw [intervalIntegrable_iff]
  exact (hu.integrableOn_isCompact isCompact_uIcc).mono_set Ioc_subset_Icc_self

theorem AntitoneOn.intervalIntegrable {u : ℝ → E} {a b : ℝ} (hu : AntitoneOn u (uIcc a b)) :
    IntervalIntegrable u μ a b :=
  hu.dual_right.intervalIntegrable

theorem Monotone.intervalIntegrable {u : ℝ → E} {a b : ℝ} (hu : Monotone u) :
    IntervalIntegrable u μ a b :=
  (hu.monotoneOn _).intervalIntegrable

theorem Antitone.intervalIntegrable {u : ℝ → E} {a b : ℝ} (hu : Antitone u) :
    IntervalIntegrable u μ a b :=
  (hu.antitoneOn _).intervalIntegrable

end

/-- Let `l'` be a measurably generated filter; let `l` be a of filter such that each `s ∈ l'`
eventually includes `Ioc u v` as both `u` and `v` tend to `l`. Let `μ` be a measure finite at `l'`.

Suppose that `f : ℝ → E` has a finite limit at `l' ⊓ ae μ`. Then `f` is interval integrable on
`u..v` provided that both `u` and `v` tend to `l`.

Typeclass instances allow Lean to find `l'` based on `l` but not vice versa, so
`apply Tendsto.eventually_intervalIntegrable_ae` will generate goals `Filter ℝ` and
`TendstoIxxClass Ioc ?m_1 l'`. -/
theorem Filter.Tendsto.eventually_intervalIntegrable_ae {f : ℝ → E} {μ : Measure ℝ}
    {l l' : Filter ℝ} (hfm : StronglyMeasurableAtFilter f l' μ) [TendstoIxxClass Ioc l l']
    [IsMeasurablyGenerated l'] (hμ : μ.FiniteAtFilter l') {c : E} (hf : Tendsto f (l' ⊓ ae μ) (𝓝 c))
    {u v : ι → ℝ} {lt : Filter ι} (hu : Tendsto u lt l) (hv : Tendsto v lt l) :
    ∀ᶠ t in lt, IntervalIntegrable f μ (u t) (v t) :=
  have := (hf.integrableAtFilter_ae hfm hμ).eventually
  ((hu.Ioc hv).eventually this).and <| (hv.Ioc hu).eventually this

/-- Let `l'` be a measurably generated filter; let `l` be a of filter such that each `s ∈ l'`
eventually includes `Ioc u v` as both `u` and `v` tend to `l`. Let `μ` be a measure finite at `l'`.

Suppose that `f : ℝ → E` has a finite limit at `l`. Then `f` is interval integrable on `u..v`
provided that both `u` and `v` tend to `l`.

Typeclass instances allow Lean to find `l'` based on `l` but not vice versa, so
`apply Tendsto.eventually_intervalIntegrable` will generate goals `Filter ℝ` and
`TendstoIxxClass Ioc ?m_1 l'`. -/
theorem Filter.Tendsto.eventually_intervalIntegrable {f : ℝ → E} {μ : Measure ℝ} {l l' : Filter ℝ}
    (hfm : StronglyMeasurableAtFilter f l' μ) [TendstoIxxClass Ioc l l'] [IsMeasurablyGenerated l']
    (hμ : μ.FiniteAtFilter l') {c : E} (hf : Tendsto f l' (𝓝 c)) {u v : ι → ℝ} {lt : Filter ι}
    (hu : Tendsto u lt l) (hv : Tendsto v lt l) : ∀ᶠ t in lt, IntervalIntegrable f μ (u t) (v t) :=
  (hf.mono_left inf_le_left).eventually_intervalIntegrable_ae hfm hμ hu hv

/-!
### Interval integral: definition and basic properties

In this section we define `∫ x in a..b, f x ∂μ` as `∫ x in Ioc a b, f x ∂μ - ∫ x in Ioc b a, f x ∂μ`
and prove some basic properties.
-/

variable [NormedSpace ℝ E]

/-- The interval integral `∫ x in a..b, f x ∂μ` is defined
as `∫ x in Ioc a b, f x ∂μ - ∫ x in Ioc b a, f x ∂μ`. If `a ≤ b`, then it equals
`∫ x in Ioc a b, f x ∂μ`, otherwise it equals `-∫ x in Ioc b a, f x ∂μ`. -/
def intervalIntegral (f : ℝ → E) (a b : ℝ) (μ : Measure ℝ) : E :=
  (∫ x in Ioc a b, f x ∂μ) - ∫ x in Ioc b a, f x ∂μ

notation3"∫ "(...)" in "a".."b", "r:60:(scoped f => f)" ∂"μ:70 => intervalIntegral r a b μ

notation3"∫ "(...)" in "a".."b", "r:60:(scoped f => intervalIntegral f a b volume) => r

namespace intervalIntegral

section Basic

variable {a b : ℝ} {f g : ℝ → E} {μ : Measure ℝ}

@[simp]
theorem integral_zero : (∫ _ in a..b, (0 : E) ∂μ) = 0 := by simp [intervalIntegral]

theorem integral_of_le (h : a ≤ b) : ∫ x in a..b, f x ∂μ = ∫ x in Ioc a b, f x ∂μ := by
  simp [intervalIntegral, h]

@[simp]
theorem integral_same : ∫ x in a..a, f x ∂μ = 0 :=
  sub_self _

theorem integral_symm (a b) : ∫ x in b..a, f x ∂μ = -∫ x in a..b, f x ∂μ := by
  simp only [intervalIntegral, neg_sub]

theorem integral_of_ge (h : b ≤ a) : ∫ x in a..b, f x ∂μ = -∫ x in Ioc b a, f x ∂μ := by
  simp only [integral_symm b, integral_of_le h]

theorem intervalIntegral_eq_integral_uIoc (f : ℝ → E) (a b : ℝ) (μ : Measure ℝ) :
    ∫ x in a..b, f x ∂μ = (if a ≤ b then 1 else -1 : ℝ) • ∫ x in Ι a b, f x ∂μ := by
  split_ifs with h
  · simp only [integral_of_le h, uIoc_of_le h, one_smul]
  · simp only [integral_of_ge (not_le.1 h).le, uIoc_of_ge (not_le.1 h).le, neg_one_smul]

theorem norm_intervalIntegral_eq (f : ℝ → E) (a b : ℝ) (μ : Measure ℝ) :
    ‖∫ x in a..b, f x ∂μ‖ = ‖∫ x in Ι a b, f x ∂μ‖ := by
  simp_rw [intervalIntegral_eq_integral_uIoc, norm_smul]
  split_ifs <;> simp only [norm_neg, norm_one, one_mul]

theorem abs_intervalIntegral_eq (f : ℝ → ℝ) (a b : ℝ) (μ : Measure ℝ) :
    |∫ x in a..b, f x ∂μ| = |∫ x in Ι a b, f x ∂μ| :=
  norm_intervalIntegral_eq f a b μ

theorem integral_cases (f : ℝ → E) (a b) :
    (∫ x in a..b, f x ∂μ) ∈ ({∫ x in Ι a b, f x ∂μ, -∫ x in Ι a b, f x ∂μ} : Set E) := by
  rw [intervalIntegral_eq_integral_uIoc]; split_ifs <;> simp

nonrec theorem integral_undef (h : ¬IntervalIntegrable f μ a b) : ∫ x in a..b, f x ∂μ = 0 := by
  rw [intervalIntegrable_iff] at h
  rw [intervalIntegral_eq_integral_uIoc, integral_undef h, smul_zero]

theorem intervalIntegrable_of_integral_ne_zero {a b : ℝ} {f : ℝ → E} {μ : Measure ℝ}
    (h : (∫ x in a..b, f x ∂μ) ≠ 0) : IntervalIntegrable f μ a b :=
  not_imp_comm.1 integral_undef h

nonrec theorem integral_non_aestronglyMeasurable
    (hf : ¬AEStronglyMeasurable f (μ.restrict (Ι a b))) :
    ∫ x in a..b, f x ∂μ = 0 := by
  rw [intervalIntegral_eq_integral_uIoc, integral_non_aestronglyMeasurable hf, smul_zero]

theorem integral_non_aestronglyMeasurable_of_le (h : a ≤ b)
    (hf : ¬AEStronglyMeasurable f (μ.restrict (Ioc a b))) : ∫ x in a..b, f x ∂μ = 0 :=
  integral_non_aestronglyMeasurable <| by rwa [uIoc_of_le h]

theorem norm_integral_min_max (f : ℝ → E) :
    ‖∫ x in min a b..max a b, f x ∂μ‖ = ‖∫ x in a..b, f x ∂μ‖ := by
  cases le_total a b <;> simp [*, integral_symm a b]

theorem norm_integral_eq_norm_integral_Ioc (f : ℝ → E) :
    ‖∫ x in a..b, f x ∂μ‖ = ‖∫ x in Ι a b, f x ∂μ‖ := by
  rw [← norm_integral_min_max, integral_of_le min_le_max, uIoc]

theorem abs_integral_eq_abs_integral_uIoc (f : ℝ → ℝ) :
    |∫ x in a..b, f x ∂μ| = |∫ x in Ι a b, f x ∂μ| :=
  norm_integral_eq_norm_integral_Ioc f

theorem norm_integral_le_integral_norm_Ioc : ‖∫ x in a..b, f x ∂μ‖ ≤ ∫ x in Ι a b, ‖f x‖ ∂μ :=
  calc
    ‖∫ x in a..b, f x ∂μ‖ = ‖∫ x in Ι a b, f x ∂μ‖ := norm_integral_eq_norm_integral_Ioc f
    _ ≤ ∫ x in Ι a b, ‖f x‖ ∂μ := norm_integral_le_integral_norm f

theorem norm_integral_le_abs_integral_norm : ‖∫ x in a..b, f x ∂μ‖ ≤ |∫ x in a..b, ‖f x‖ ∂μ| := by
  simp only [← Real.norm_eq_abs, norm_integral_eq_norm_integral_Ioc]
  exact le_trans (norm_integral_le_integral_norm _) (le_abs_self _)

theorem norm_integral_le_integral_norm (h : a ≤ b) :
    ‖∫ x in a..b, f x ∂μ‖ ≤ ∫ x in a..b, ‖f x‖ ∂μ :=
  norm_integral_le_integral_norm_Ioc.trans_eq <| by rw [uIoc_of_le h, integral_of_le h]

nonrec theorem norm_integral_le_of_norm_le {g : ℝ → ℝ} (h : ∀ᵐ t ∂μ.restrict <| Ι a b, ‖f t‖ ≤ g t)
    (hbound : IntervalIntegrable g μ a b) : ‖∫ t in a..b, f t ∂μ‖ ≤ |∫ t in a..b, g t ∂μ| := by
  simp_rw [norm_intervalIntegral_eq, abs_intervalIntegral_eq,
    abs_eq_self.mpr (integral_nonneg_of_ae <| h.mono fun _t ht => (norm_nonneg _).trans ht),
    norm_integral_le_of_norm_le hbound.def' h]

theorem norm_integral_le_of_norm_le_const_ae {a b C : ℝ} {f : ℝ → E}
    (h : ∀ᵐ x, x ∈ Ι a b → ‖f x‖ ≤ C) : ‖∫ x in a..b, f x‖ ≤ C * |b - a| := by
  rw [norm_integral_eq_norm_integral_Ioc]
  convert norm_setIntegral_le_of_norm_le_const_ae'' _ measurableSet_Ioc h using 1
  · rw [Real.volume_Ioc, max_sub_min_eq_abs, ENNReal.toReal_ofReal (abs_nonneg _)]
  · simp only [Real.volume_Ioc, ENNReal.ofReal_lt_top]

theorem norm_integral_le_of_norm_le_const {a b C : ℝ} {f : ℝ → E} (h : ∀ x ∈ Ι a b, ‖f x‖ ≤ C) :
    ‖∫ x in a..b, f x‖ ≤ C * |b - a| :=
  norm_integral_le_of_norm_le_const_ae <| eventually_of_forall h

@[simp]
nonrec theorem integral_add (hf : IntervalIntegrable f μ a b) (hg : IntervalIntegrable g μ a b) :
    ∫ x in a..b, f x + g x ∂μ = (∫ x in a..b, f x ∂μ) + ∫ x in a..b, g x ∂μ := by
  simp only [intervalIntegral_eq_integral_uIoc, integral_add hf.def' hg.def', smul_add]

nonrec theorem integral_finset_sum {ι} {s : Finset ι} {f : ι → ℝ → E}
    (h : ∀ i ∈ s, IntervalIntegrable (f i) μ a b) :
    ∫ x in a..b, ∑ i ∈ s, f i x ∂μ = ∑ i ∈ s, ∫ x in a..b, f i x ∂μ := by
  simp only [intervalIntegral_eq_integral_uIoc, integral_finset_sum s fun i hi => (h i hi).def',
    Finset.smul_sum]

@[simp]
nonrec theorem integral_neg : ∫ x in a..b, -f x ∂μ = -∫ x in a..b, f x ∂μ := by
  simp only [intervalIntegral, integral_neg]; abel

@[simp]
theorem integral_sub (hf : IntervalIntegrable f μ a b) (hg : IntervalIntegrable g μ a b) :
    ∫ x in a..b, f x - g x ∂μ = (∫ x in a..b, f x ∂μ) - ∫ x in a..b, g x ∂μ := by
  simpa only [sub_eq_add_neg] using (integral_add hf hg.neg).trans (congr_arg _ integral_neg)

@[simp]
nonrec theorem integral_smul {𝕜 : Type*} [NontriviallyNormedField 𝕜] [NormedSpace 𝕜 E]
    [SMulCommClass ℝ 𝕜 E] (r : 𝕜) (f : ℝ → E) :
    ∫ x in a..b, r • f x ∂μ = r • ∫ x in a..b, f x ∂μ := by
  simp only [intervalIntegral, integral_smul, smul_sub]

@[simp]
nonrec theorem integral_smul_const [CompleteSpace E]
    {𝕜 : Type*} [RCLike 𝕜] [NormedSpace 𝕜 E] (f : ℝ → 𝕜) (c : E) :
    ∫ x in a..b, f x • c ∂μ = (∫ x in a..b, f x ∂μ) • c := by
  simp only [intervalIntegral_eq_integral_uIoc, integral_smul_const, smul_assoc]

@[simp]
theorem integral_const_mul {𝕜 : Type*} [RCLike 𝕜] (r : 𝕜) (f : ℝ → 𝕜) :
    ∫ x in a..b, r * f x ∂μ = r * ∫ x in a..b, f x ∂μ :=
  integral_smul r f

@[simp]
theorem integral_mul_const {𝕜 : Type*} [RCLike 𝕜] (r : 𝕜) (f : ℝ → 𝕜) :
    ∫ x in a..b, f x * r ∂μ = (∫ x in a..b, f x ∂μ) * r := by
  simpa only [mul_comm r] using integral_const_mul r f

@[simp]
theorem integral_div {𝕜 : Type*} [RCLike 𝕜] (r : 𝕜) (f : ℝ → 𝕜) :
    ∫ x in a..b, f x / r ∂μ = (∫ x in a..b, f x ∂μ) / r := by
  simpa only [div_eq_mul_inv] using integral_mul_const r⁻¹ f

theorem integral_const' [CompleteSpace E] (c : E) :
    ∫ _ in a..b, c ∂μ = ((μ <| Ioc a b).toReal - (μ <| Ioc b a).toReal) • c := by
  simp only [intervalIntegral, setIntegral_const, sub_smul]

@[simp]
theorem integral_const [CompleteSpace E] (c : E) : ∫ _ in a..b, c = (b - a) • c := by
  simp only [integral_const', Real.volume_Ioc, ENNReal.toReal_ofReal', ← neg_sub b,
    max_zero_sub_eq_self]

nonrec theorem integral_smul_measure (c : ℝ≥0∞) :
    ∫ x in a..b, f x ∂c • μ = c.toReal • ∫ x in a..b, f x ∂μ := by
  simp only [intervalIntegral, Measure.restrict_smul, integral_smul_measure, smul_sub]

end Basic

-- Porting note (#11215): TODO: add `Complex.ofReal` version of `_root_.integral_ofReal`
nonrec theorem _root_.RCLike.intervalIntegral_ofReal {𝕜 : Type*} [RCLike 𝕜] {a b : ℝ}
    {μ : Measure ℝ} {f : ℝ → ℝ} : (∫ x in a..b, (f x : 𝕜) ∂μ) = ↑(∫ x in a..b, f x ∂μ) := by
  simp only [intervalIntegral, integral_ofReal, RCLike.ofReal_sub]

@[deprecated (since := "2024-04-06")]
alias RCLike.interval_integral_ofReal := RCLike.intervalIntegral_ofReal

nonrec theorem integral_ofReal {a b : ℝ} {μ : Measure ℝ} {f : ℝ → ℝ} :
    (∫ x in a..b, (f x : ℂ) ∂μ) = ↑(∫ x in a..b, f x ∂μ) :=
  RCLike.intervalIntegral_ofReal

section ContinuousLinearMap

variable {a b : ℝ} {μ : Measure ℝ} {f : ℝ → E}
variable [RCLike 𝕜] [NormedSpace 𝕜 E] [NormedAddCommGroup F] [NormedSpace 𝕜 F]

open ContinuousLinearMap

theorem _root_.ContinuousLinearMap.intervalIntegral_apply {a b : ℝ} {φ : ℝ → F →L[𝕜] E}
    (hφ : IntervalIntegrable φ μ a b) (v : F) :
    (∫ x in a..b, φ x ∂μ) v = ∫ x in a..b, φ x v ∂μ := by
  simp_rw [intervalIntegral_eq_integral_uIoc, ← integral_apply hφ.def' v, coe_smul', Pi.smul_apply]

variable [NormedSpace ℝ F] [CompleteSpace F]

theorem _root_.ContinuousLinearMap.intervalIntegral_comp_comm [CompleteSpace E] (L : E →L[𝕜] F)
    (hf : IntervalIntegrable f μ a b) : (∫ x in a..b, L (f x) ∂μ) = L (∫ x in a..b, f x ∂μ) := by
  simp_rw [intervalIntegral, L.integral_comp_comm hf.1, L.integral_comp_comm hf.2, L.map_sub]

end ContinuousLinearMap

/-!
## Basic arithmetic
Includes addition, scalar multiplication and affine transformations.
-/
section Comp

variable {a b c d : ℝ} (f : ℝ → E)

<<<<<<< HEAD
@[simp]
=======
/-!
Porting note: some `@[simp]` attributes in this section were removed to make the `simpNF` linter
happy. TODO: find out if these lemmas are actually good or bad `simp` lemmas.
-/

@[simp] -- Porting note (#10618): was @[simp]
>>>>>>> 0ea4cded
theorem integral_comp_mul_right (hc : c ≠ 0) :
    (∫ x in a..b, f (x * c)) = c⁻¹ • ∫ x in a * c..b * c, f x := by
  have A : MeasurableEmbedding fun x => x * c :=
    (Homeomorph.mulRight₀ c hc).closedEmbedding.measurableEmbedding
  conv_rhs => rw [← Real.smul_map_volume_mul_right hc]
  simp_rw [integral_smul_measure, intervalIntegral, A.setIntegral_map,
    ENNReal.toReal_ofReal (abs_nonneg c)]
  cases' hc.lt_or_lt with h h
  · simp [h, mul_div_cancel_right₀, hc, abs_of_neg,
      Measure.restrict_congr_set (α := ℝ) (μ := volume) Ico_ae_eq_Ioc]
  · simp [h, mul_div_cancel_right₀, hc, abs_of_pos]

<<<<<<< HEAD
@[simp]
=======
@[simp] -- Porting note (#10618): was @[simp]
>>>>>>> 0ea4cded
theorem smul_integral_comp_mul_right (c) :
    (c • ∫ x in a..b, f (x * c)) = ∫ x in a * c..b * c, f x := by
  by_cases hc : c = 0 <;> simp [hc, integral_comp_mul_right]

<<<<<<< HEAD
@[simp]
=======
@[simp] -- Porting note (#10618): was @[simp]
>>>>>>> 0ea4cded
theorem integral_comp_mul_left (hc : c ≠ 0) :
    (∫ x in a..b, f (c * x)) = c⁻¹ • ∫ x in c * a..c * b, f x := by
  simpa only [mul_comm c] using integral_comp_mul_right f hc

<<<<<<< HEAD
@[simp]
=======
@[simp] -- Porting note (#10618): was @[simp]
>>>>>>> 0ea4cded
theorem smul_integral_comp_mul_left (c) :
    (c • ∫ x in a..b, f (c * x)) = ∫ x in c * a..c * b, f x := by
  by_cases hc : c = 0 <;> simp [hc, integral_comp_mul_left]

<<<<<<< HEAD
@[simp]
=======
@[simp] -- Porting note (#10618): was @[simp]
>>>>>>> 0ea4cded
theorem integral_comp_div (hc : c ≠ 0) :
    (∫ x in a..b, f (x / c)) = c • ∫ x in a / c..b / c, f x := by
  simpa only [inv_inv] using integral_comp_mul_right f (inv_ne_zero hc)

<<<<<<< HEAD
@[simp]
=======
@[simp] -- Porting note (#10618): was @[simp]
>>>>>>> 0ea4cded
theorem inv_smul_integral_comp_div (c) :
    (c⁻¹ • ∫ x in a..b, f (x / c)) = ∫ x in a / c..b / c, f x := by
  by_cases hc : c = 0 <;> simp [hc, integral_comp_div]

<<<<<<< HEAD
@[simp]
=======
@[simp] -- Porting note (#10618): was @[simp]
>>>>>>> 0ea4cded
theorem integral_comp_add_right (d) : (∫ x in a..b, f (x + d)) = ∫ x in a + d..b + d, f x :=
  have A : MeasurableEmbedding fun x => x + d :=
    (Homeomorph.addRight d).closedEmbedding.measurableEmbedding
  calc
    (∫ x in a..b, f (x + d)) = ∫ x in a + d..b + d, f x ∂Measure.map (fun x => x + d) volume := by
      simp [intervalIntegral, A.setIntegral_map]
    _ = ∫ x in a + d..b + d, f x := by rw [map_add_right_eq_self]

<<<<<<< HEAD
@[simp]
=======
@[simp] -- Porting note (#10618): was @[simp]
>>>>>>> 0ea4cded
nonrec theorem integral_comp_add_left (d) :
    (∫ x in a..b, f (d + x)) = ∫ x in d + a..d + b, f x := by
  simpa only [add_comm d] using integral_comp_add_right f d

<<<<<<< HEAD
@[simp]
=======
@[simp] -- Porting note (#10618): was @[simp]
>>>>>>> 0ea4cded
theorem integral_comp_mul_add (hc : c ≠ 0) (d) :
    (∫ x in a..b, f (c * x + d)) = c⁻¹ • ∫ x in c * a + d..c * b + d, f x := by
  rw [← integral_comp_add_right, ← integral_comp_mul_left _ hc]

<<<<<<< HEAD
@[simp]
=======
@[simp] -- Porting note (#10618): was @[simp]
>>>>>>> 0ea4cded
theorem smul_integral_comp_mul_add (c d) :
    (c • ∫ x in a..b, f (c * x + d)) = ∫ x in c * a + d..c * b + d, f x := by
  by_cases hc : c = 0 <;> simp [hc, integral_comp_mul_add]

<<<<<<< HEAD
@[simp]
=======
@[simp] -- Porting note (#10618): was @[simp]
>>>>>>> 0ea4cded
theorem integral_comp_add_mul (hc : c ≠ 0) (d) :
    (∫ x in a..b, f (d + c * x)) = c⁻¹ • ∫ x in d + c * a..d + c * b, f x := by
  rw [← integral_comp_add_left, ← integral_comp_mul_left _ hc]

@[simp]
theorem smul_integral_comp_add_mul (c d) :
    (c • ∫ x in a..b, f (d + c * x)) = ∫ x in d + c * a..d + c * b, f x := by
  by_cases hc : c = 0 <;> simp [hc, integral_comp_add_mul]

@[simp]
theorem integral_comp_div_add (hc : c ≠ 0) (d) :
    (∫ x in a..b, f (x / c + d)) = c • ∫ x in a / c + d..b / c + d, f x := by
  simpa only [div_eq_inv_mul, inv_inv] using integral_comp_mul_add f (inv_ne_zero hc) d

@[simp]
theorem inv_smul_integral_comp_div_add (c d) :
    (c⁻¹ • ∫ x in a..b, f (x / c + d)) = ∫ x in a / c + d..b / c + d, f x := by
  by_cases hc : c = 0 <;> simp [hc, integral_comp_div_add]

@[simp]
theorem integral_comp_add_div (hc : c ≠ 0) (d) :
    (∫ x in a..b, f (d + x / c)) = c • ∫ x in d + a / c..d + b / c, f x := by
  simpa only [div_eq_inv_mul, inv_inv] using integral_comp_add_mul f (inv_ne_zero hc) d

@[simp]
theorem inv_smul_integral_comp_add_div (c d) :
    (c⁻¹ • ∫ x in a..b, f (d + x / c)) = ∫ x in d + a / c..d + b / c, f x := by
  by_cases hc : c = 0 <;> simp [hc, integral_comp_add_div]

@[simp]
theorem integral_comp_mul_sub (hc : c ≠ 0) (d) :
    (∫ x in a..b, f (c * x - d)) = c⁻¹ • ∫ x in c * a - d..c * b - d, f x := by
  simpa only [sub_eq_add_neg] using integral_comp_mul_add f hc (-d)

@[simp]
theorem smul_integral_comp_mul_sub (c d) :
    (c • ∫ x in a..b, f (c * x - d)) = ∫ x in c * a - d..c * b - d, f x := by
  by_cases hc : c = 0 <;> simp [hc, integral_comp_mul_sub]

@[simp]
theorem integral_comp_sub_mul (hc : c ≠ 0) (d) :
    (∫ x in a..b, f (d - c * x)) = c⁻¹ • ∫ x in d - c * b..d - c * a, f x := by
  simp only [sub_eq_add_neg, neg_mul_eq_neg_mul]
  rw [integral_comp_add_mul f (neg_ne_zero.mpr hc) d, integral_symm]
  simp only [inv_neg, smul_neg, neg_neg, neg_smul]

@[simp]
theorem smul_integral_comp_sub_mul (c d) :
    (c • ∫ x in a..b, f (d - c * x)) = ∫ x in d - c * b..d - c * a, f x := by
  by_cases hc : c = 0 <;> simp [hc, integral_comp_sub_mul]

@[simp]
theorem integral_comp_div_sub (hc : c ≠ 0) (d) :
    (∫ x in a..b, f (x / c - d)) = c • ∫ x in a / c - d..b / c - d, f x := by
  simpa only [div_eq_inv_mul, inv_inv] using integral_comp_mul_sub f (inv_ne_zero hc) d

@[simp]
theorem inv_smul_integral_comp_div_sub (c d) :
    (c⁻¹ • ∫ x in a..b, f (x / c - d)) = ∫ x in a / c - d..b / c - d, f x := by
  by_cases hc : c = 0 <;> simp [hc, integral_comp_div_sub]

@[simp]
theorem integral_comp_sub_div (hc : c ≠ 0) (d) :
    (∫ x in a..b, f (d - x / c)) = c • ∫ x in d - b / c..d - a / c, f x := by
  simpa only [div_eq_inv_mul, inv_inv] using integral_comp_sub_mul f (inv_ne_zero hc) d

@[simp]
theorem inv_smul_integral_comp_sub_div (c d) :
    (c⁻¹ • ∫ x in a..b, f (d - x / c)) = ∫ x in d - b / c..d - a / c, f x := by
  by_cases hc : c = 0 <;> simp [hc, integral_comp_sub_div]

@[simp]
theorem integral_comp_sub_right (d) : (∫ x in a..b, f (x - d)) = ∫ x in a - d..b - d, f x := by
  simpa only [sub_eq_add_neg] using integral_comp_add_right f (-d)

@[simp]
theorem integral_comp_sub_left (d) : (∫ x in a..b, f (d - x)) = ∫ x in d - b..d - a, f x := by
  simpa only [one_mul, one_smul, inv_one] using integral_comp_sub_mul f one_ne_zero d

@[simp]
theorem integral_comp_neg : (∫ x in a..b, f (-x)) = ∫ x in -b..-a, f x := by
  simpa only [zero_sub] using integral_comp_sub_left f 0

end Comp

/-!
### Integral is an additive function of the interval

In this section we prove that `∫ x in a..b, f x ∂μ + ∫ x in b..c, f x ∂μ = ∫ x in a..c, f x ∂μ`
as well as a few other identities trivially equivalent to this one. We also prove that
`∫ x in a..b, f x ∂μ = ∫ x, f x ∂μ` provided that `support f ⊆ Ioc a b`.

-/

section OrderClosedTopology

variable {a b c d : ℝ} {f g : ℝ → E} {μ : Measure ℝ}

/-- If two functions are equal in the relevant interval, their interval integrals are also equal. -/
theorem integral_congr {a b : ℝ} (h : EqOn f g [[a, b]]) :
    ∫ x in a..b, f x ∂μ = ∫ x in a..b, g x ∂μ := by
  rcases le_total a b with hab | hab <;>
    simpa [hab, integral_of_le, integral_of_ge] using
      setIntegral_congr measurableSet_Ioc (h.mono Ioc_subset_Icc_self)

theorem integral_add_adjacent_intervals_cancel (hab : IntervalIntegrable f μ a b)
    (hbc : IntervalIntegrable f μ b c) :
    (((∫ x in a..b, f x ∂μ) + ∫ x in b..c, f x ∂μ) + ∫ x in c..a, f x ∂μ) = 0 := by
  have hac := hab.trans hbc
  simp only [intervalIntegral, sub_add_sub_comm, sub_eq_zero]
  iterate 4 rw [← integral_union]
  · suffices Ioc a b ∪ Ioc b c ∪ Ioc c a = Ioc b a ∪ Ioc c b ∪ Ioc a c by rw [this]
    rw [Ioc_union_Ioc_union_Ioc_cycle, union_right_comm, Ioc_union_Ioc_union_Ioc_cycle,
      min_left_comm, max_left_comm]
  all_goals
    simp [*, MeasurableSet.union, measurableSet_Ioc, Ioc_disjoint_Ioc_same,
      Ioc_disjoint_Ioc_same.symm, hab.1, hab.2, hbc.1, hbc.2, hac.1, hac.2]

theorem integral_add_adjacent_intervals (hab : IntervalIntegrable f μ a b)
    (hbc : IntervalIntegrable f μ b c) :
    ((∫ x in a..b, f x ∂μ) + ∫ x in b..c, f x ∂μ) = ∫ x in a..c, f x ∂μ := by
  rw [← add_neg_eq_zero, ← integral_symm, integral_add_adjacent_intervals_cancel hab hbc]

theorem sum_integral_adjacent_intervals_Ico {a : ℕ → ℝ} {m n : ℕ} (hmn : m ≤ n)
    (hint : ∀ k ∈ Ico m n, IntervalIntegrable f μ (a k) (a <| k + 1)) :
    ∑ k ∈ Finset.Ico m n, ∫ x in a k..a <| k + 1, f x ∂μ = ∫ x in a m..a n, f x ∂μ := by
  revert hint
  refine Nat.le_induction ?_ ?_ n hmn
  · simp
  · intro p hmp IH h
    rw [Finset.sum_Ico_succ_top hmp, IH, integral_add_adjacent_intervals]
    · refine IntervalIntegrable.trans_iterate_Ico hmp fun k hk => h k ?_
      exact (Ico_subset_Ico le_rfl (Nat.le_succ _)) hk
    · apply h
      simp [hmp]
    · intro k hk
      exact h _ (Ico_subset_Ico_right p.le_succ hk)

theorem sum_integral_adjacent_intervals {a : ℕ → ℝ} {n : ℕ}
    (hint : ∀ k < n, IntervalIntegrable f μ (a k) (a <| k + 1)) :
    ∑ k ∈ Finset.range n, ∫ x in a k..a <| k + 1, f x ∂μ = ∫ x in (a 0)..(a n), f x ∂μ := by
  rw [← Nat.Ico_zero_eq_range]
  exact sum_integral_adjacent_intervals_Ico (zero_le n) fun k hk => hint k hk.2

theorem integral_interval_sub_left (hab : IntervalIntegrable f μ a b)
    (hac : IntervalIntegrable f μ a c) :
    ((∫ x in a..b, f x ∂μ) - ∫ x in a..c, f x ∂μ) = ∫ x in c..b, f x ∂μ :=
  sub_eq_of_eq_add' <| Eq.symm <| integral_add_adjacent_intervals hac (hac.symm.trans hab)

theorem integral_interval_add_interval_comm (hab : IntervalIntegrable f μ a b)
    (hcd : IntervalIntegrable f μ c d) (hac : IntervalIntegrable f μ a c) :
    ((∫ x in a..b, f x ∂μ) + ∫ x in c..d, f x ∂μ) =
      (∫ x in a..d, f x ∂μ) + ∫ x in c..b, f x ∂μ := by
  rw [← integral_add_adjacent_intervals hac hcd, add_assoc, add_left_comm,
    integral_add_adjacent_intervals hac (hac.symm.trans hab), add_comm]

theorem integral_interval_sub_interval_comm (hab : IntervalIntegrable f μ a b)
    (hcd : IntervalIntegrable f μ c d) (hac : IntervalIntegrable f μ a c) :
    ((∫ x in a..b, f x ∂μ) - ∫ x in c..d, f x ∂μ) =
      (∫ x in a..c, f x ∂μ) - ∫ x in b..d, f x ∂μ := by
  simp only [sub_eq_add_neg, ← integral_symm,
    integral_interval_add_interval_comm hab hcd.symm (hac.trans hcd)]

theorem integral_interval_sub_interval_comm' (hab : IntervalIntegrable f μ a b)
    (hcd : IntervalIntegrable f μ c d) (hac : IntervalIntegrable f μ a c) :
    ((∫ x in a..b, f x ∂μ) - ∫ x in c..d, f x ∂μ) =
      (∫ x in d..b, f x ∂μ) - ∫ x in c..a, f x ∂μ := by
  rw [integral_interval_sub_interval_comm hab hcd hac, integral_symm b d, integral_symm a c,
    sub_neg_eq_add, sub_eq_neg_add]

theorem integral_Iic_sub_Iic (ha : IntegrableOn f (Iic a) μ) (hb : IntegrableOn f (Iic b) μ) :
    ((∫ x in Iic b, f x ∂μ) - ∫ x in Iic a, f x ∂μ) = ∫ x in a..b, f x ∂μ := by
  wlog hab : a ≤ b generalizing a b
  · rw [integral_symm, ← this hb ha (le_of_not_le hab), neg_sub]
  rw [sub_eq_iff_eq_add', integral_of_le hab, ← integral_union (Iic_disjoint_Ioc le_rfl),
    Iic_union_Ioc_eq_Iic hab]
  exacts [measurableSet_Ioc, ha, hb.mono_set fun _ => And.right]

theorem integral_Iic_add_Ioi (h_left : IntegrableOn f (Iic b) μ)
    (h_right : IntegrableOn f (Ioi b) μ) :
    (∫ x in Iic b, f x ∂μ) + (∫ x in Ioi b, f x ∂μ) = ∫ (x : ℝ), f x ∂μ := by
  convert (integral_union (Iic_disjoint_Ioi <| Eq.le rfl) measurableSet_Ioi h_left h_right).symm
  rw [Iic_union_Ioi, Measure.restrict_univ]

theorem integral_Iio_add_Ici (h_left : IntegrableOn f (Iio b) μ)
    (h_right : IntegrableOn f (Ici b) μ) :
    (∫ x in Iio b, f x ∂μ) + (∫ x in Ici b, f x ∂μ) = ∫ (x : ℝ), f x ∂μ := by
  convert (integral_union (Iio_disjoint_Ici <| Eq.le rfl) measurableSet_Ici h_left h_right).symm
  rw [Iio_union_Ici, Measure.restrict_univ]

/-- If `μ` is a finite measure then `∫ x in a..b, c ∂μ = (μ (Iic b) - μ (Iic a)) • c`. -/
theorem integral_const_of_cdf [CompleteSpace E] [IsFiniteMeasure μ] (c : E) :
    ∫ _ in a..b, c ∂μ = ((μ (Iic b)).toReal - (μ (Iic a)).toReal) • c := by
  simp only [sub_smul, ← setIntegral_const]
  refine (integral_Iic_sub_Iic ?_ ?_).symm <;>
    simp only [integrableOn_const, measure_lt_top, or_true_iff]

theorem integral_eq_integral_of_support_subset {a b} (h : support f ⊆ Ioc a b) :
    ∫ x in a..b, f x ∂μ = ∫ x, f x ∂μ := by
  rcases le_total a b with hab | hab
  · rw [integral_of_le hab, ← integral_indicator measurableSet_Ioc, indicator_eq_self.2 h]
  · rw [Ioc_eq_empty hab.not_lt, subset_empty_iff, support_eq_empty_iff] at h
    simp [h]

theorem integral_congr_ae' (h : ∀ᵐ x ∂μ, x ∈ Ioc a b → f x = g x)
    (h' : ∀ᵐ x ∂μ, x ∈ Ioc b a → f x = g x) : ∫ x in a..b, f x ∂μ = ∫ x in a..b, g x ∂μ := by
  simp only [intervalIntegral, setIntegral_congr_ae measurableSet_Ioc h,
    setIntegral_congr_ae measurableSet_Ioc h']

theorem integral_congr_ae (h : ∀ᵐ x ∂μ, x ∈ Ι a b → f x = g x) :
    ∫ x in a..b, f x ∂μ = ∫ x in a..b, g x ∂μ :=
  integral_congr_ae' (ae_uIoc_iff.mp h).1 (ae_uIoc_iff.mp h).2

theorem integral_zero_ae (h : ∀ᵐ x ∂μ, x ∈ Ι a b → f x = 0) : ∫ x in a..b, f x ∂μ = 0 :=
  calc
    ∫ x in a..b, f x ∂μ = ∫ _ in a..b, 0 ∂μ := integral_congr_ae h
    _ = 0 := integral_zero

nonrec theorem integral_indicator {a₁ a₂ a₃ : ℝ} (h : a₂ ∈ Icc a₁ a₃) :
    ∫ x in a₁..a₃, indicator {x | x ≤ a₂} f x ∂μ = ∫ x in a₁..a₂, f x ∂μ := by
  have : {x | x ≤ a₂} ∩ Ioc a₁ a₃ = Ioc a₁ a₂ := Iic_inter_Ioc_of_le h.2
  rw [integral_of_le h.1, integral_of_le (h.1.trans h.2), integral_indicator,
    Measure.restrict_restrict, this]
  · exact measurableSet_Iic
  all_goals apply measurableSet_Iic

end OrderClosedTopology

section

variable {f g : ℝ → ℝ} {a b : ℝ} {μ : Measure ℝ}

theorem integral_eq_zero_iff_of_le_of_nonneg_ae (hab : a ≤ b) (hf : 0 ≤ᵐ[μ.restrict (Ioc a b)] f)
    (hfi : IntervalIntegrable f μ a b) :
    ∫ x in a..b, f x ∂μ = 0 ↔ f =ᵐ[μ.restrict (Ioc a b)] 0 := by
  rw [integral_of_le hab, integral_eq_zero_iff_of_nonneg_ae hf hfi.1]

theorem integral_eq_zero_iff_of_nonneg_ae (hf : 0 ≤ᵐ[μ.restrict (Ioc a b ∪ Ioc b a)] f)
    (hfi : IntervalIntegrable f μ a b) :
    ∫ x in a..b, f x ∂μ = 0 ↔ f =ᵐ[μ.restrict (Ioc a b ∪ Ioc b a)] 0 := by
  rcases le_total a b with hab | hab <;>
    simp only [Ioc_eq_empty hab.not_lt, empty_union, union_empty] at hf ⊢
  · exact integral_eq_zero_iff_of_le_of_nonneg_ae hab hf hfi
  · rw [integral_symm, neg_eq_zero, integral_eq_zero_iff_of_le_of_nonneg_ae hab hf hfi.symm]

/-- If `f` is nonnegative and integrable on the unordered interval `Set.uIoc a b`, then its
integral over `a..b` is positive if and only if `a < b` and the measure of
`Function.support f ∩ Set.Ioc a b` is positive. -/
theorem integral_pos_iff_support_of_nonneg_ae' (hf : 0 ≤ᵐ[μ.restrict (Ι a b)] f)
    (hfi : IntervalIntegrable f μ a b) :
    (0 < ∫ x in a..b, f x ∂μ) ↔ a < b ∧ 0 < μ (support f ∩ Ioc a b) := by
  cases' lt_or_le a b with hab hba
  · rw [uIoc_of_le hab.le] at hf
    simp only [hab, true_and_iff, integral_of_le hab.le,
      setIntegral_pos_iff_support_of_nonneg_ae hf hfi.1]
  · suffices (∫ x in a..b, f x ∂μ) ≤ 0 by simp only [this.not_lt, hba.not_lt, false_and_iff]
    rw [integral_of_ge hba, neg_nonpos]
    rw [uIoc_comm, uIoc_of_le hba] at hf
    exact integral_nonneg_of_ae hf

/-- If `f` is nonnegative a.e.-everywhere and it is integrable on the unordered interval
`Set.uIoc a b`, then its integral over `a..b` is positive if and only if `a < b` and the
measure of `Function.support f ∩ Set.Ioc a b` is positive. -/
theorem integral_pos_iff_support_of_nonneg_ae (hf : 0 ≤ᵐ[μ] f) (hfi : IntervalIntegrable f μ a b) :
    (0 < ∫ x in a..b, f x ∂μ) ↔ a < b ∧ 0 < μ (support f ∩ Ioc a b) :=
  integral_pos_iff_support_of_nonneg_ae' (ae_mono Measure.restrict_le_self hf) hfi

/-- If `f : ℝ → ℝ` is integrable on `(a, b]` for real numbers `a < b`, and positive on the interior
of the interval, then its integral over `a..b` is strictly positive. -/
theorem intervalIntegral_pos_of_pos_on {f : ℝ → ℝ} {a b : ℝ} (hfi : IntervalIntegrable f volume a b)
    (hpos : ∀ x : ℝ, x ∈ Ioo a b → 0 < f x) (hab : a < b) : 0 < ∫ x : ℝ in a..b, f x := by
  have hsupp : Ioo a b ⊆ support f ∩ Ioc a b := fun x hx =>
    ⟨mem_support.mpr (hpos x hx).ne', Ioo_subset_Ioc_self hx⟩
  have h₀ : 0 ≤ᵐ[volume.restrict (uIoc a b)] f := by
    rw [EventuallyLE, uIoc_of_le hab.le]
    refine ae_restrict_of_ae_eq_of_ae_restrict Ioo_ae_eq_Ioc ?_
    rw [ae_restrict_iff' measurableSet_Ioo]
    filter_upwards with x hx using (hpos x hx).le
  rw [integral_pos_iff_support_of_nonneg_ae' h₀ hfi]
  exact ⟨hab, ((Measure.measure_Ioo_pos _).mpr hab).trans_le (measure_mono hsupp)⟩

/-- If `f : ℝ → ℝ` is strictly positive everywhere, and integrable on `(a, b]` for real numbers
`a < b`, then its integral over `a..b` is strictly positive. (See `intervalIntegral_pos_of_pos_on`
for a version only assuming positivity of `f` on `(a, b)` rather than everywhere.) -/
theorem intervalIntegral_pos_of_pos {f : ℝ → ℝ} {a b : ℝ}
    (hfi : IntervalIntegrable f MeasureSpace.volume a b) (hpos : ∀ x, 0 < f x) (hab : a < b) :
    0 < ∫ x in a..b, f x :=
  intervalIntegral_pos_of_pos_on hfi (fun x _ => hpos x) hab

/-- If `f` and `g` are two functions that are interval integrable on `a..b`, `a ≤ b`,
`f x ≤ g x` for a.e. `x ∈ Set.Ioc a b`, and `f x < g x` on a subset of `Set.Ioc a b`
of nonzero measure, then `∫ x in a..b, f x ∂μ < ∫ x in a..b, g x ∂μ`. -/
theorem integral_lt_integral_of_ae_le_of_measure_setOf_lt_ne_zero (hab : a ≤ b)
    (hfi : IntervalIntegrable f μ a b) (hgi : IntervalIntegrable g μ a b)
    (hle : f ≤ᵐ[μ.restrict (Ioc a b)] g) (hlt : μ.restrict (Ioc a b) {x | f x < g x} ≠ 0) :
    (∫ x in a..b, f x ∂μ) < ∫ x in a..b, g x ∂μ := by
  rw [← sub_pos, ← integral_sub hgi hfi, integral_of_le hab,
    MeasureTheory.integral_pos_iff_support_of_nonneg_ae]
  · refine pos_iff_ne_zero.2 (mt (measure_mono_null ?_) hlt)
    exact fun x hx => (sub_pos.2 hx.out).ne'
  exacts [hle.mono fun x => sub_nonneg.2, hgi.1.sub hfi.1]

/-- If `f` and `g` are continuous on `[a, b]`, `a < b`, `f x ≤ g x` on this interval, and
`f c < g c` at some point `c ∈ [a, b]`, then `∫ x in a..b, f x < ∫ x in a..b, g x`. -/
theorem integral_lt_integral_of_continuousOn_of_le_of_exists_lt {f g : ℝ → ℝ} {a b : ℝ}
    (hab : a < b) (hfc : ContinuousOn f (Icc a b)) (hgc : ContinuousOn g (Icc a b))
    (hle : ∀ x ∈ Ioc a b, f x ≤ g x) (hlt : ∃ c ∈ Icc a b, f c < g c) :
    (∫ x in a..b, f x) < ∫ x in a..b, g x := by
  apply integral_lt_integral_of_ae_le_of_measure_setOf_lt_ne_zero hab.le
    (hfc.intervalIntegrable_of_Icc hab.le) (hgc.intervalIntegrable_of_Icc hab.le)
  · simpa only [measurableSet_Ioc, ae_restrict_eq]
      using (ae_restrict_mem measurableSet_Ioc).mono hle
  contrapose! hlt
  have h_eq : f =ᵐ[volume.restrict (Ioc a b)] g := by
    simp only [← not_le, ← ae_iff] at hlt
    exact EventuallyLE.antisymm ((ae_restrict_iff' measurableSet_Ioc).2 <|
      eventually_of_forall hle) hlt
  rw [Measure.restrict_congr_set Ioc_ae_eq_Icc] at h_eq
  exact fun c hc ↦ (Measure.eqOn_Icc_of_ae_eq volume hab.ne h_eq hfc hgc hc).ge

theorem integral_nonneg_of_ae_restrict (hab : a ≤ b) (hf : 0 ≤ᵐ[μ.restrict (Icc a b)] f) :
    0 ≤ ∫ u in a..b, f u ∂μ := by
  let H := ae_restrict_of_ae_restrict_of_subset Ioc_subset_Icc_self hf
  simpa only [integral_of_le hab] using setIntegral_nonneg_of_ae_restrict H

theorem integral_nonneg_of_ae (hab : a ≤ b) (hf : 0 ≤ᵐ[μ] f) : 0 ≤ ∫ u in a..b, f u ∂μ :=
  integral_nonneg_of_ae_restrict hab <| ae_restrict_of_ae hf

theorem integral_nonneg_of_forall (hab : a ≤ b) (hf : ∀ u, 0 ≤ f u) : 0 ≤ ∫ u in a..b, f u ∂μ :=
  integral_nonneg_of_ae hab <| eventually_of_forall hf

theorem integral_nonneg (hab : a ≤ b) (hf : ∀ u, u ∈ Icc a b → 0 ≤ f u) : 0 ≤ ∫ u in a..b, f u ∂μ :=
  integral_nonneg_of_ae_restrict hab <| (ae_restrict_iff' measurableSet_Icc).mpr <| ae_of_all μ hf

theorem abs_integral_le_integral_abs (hab : a ≤ b) :
    |∫ x in a..b, f x ∂μ| ≤ ∫ x in a..b, |f x| ∂μ := by
  simpa only [← Real.norm_eq_abs] using norm_integral_le_integral_norm hab

section Mono

theorem integral_mono_interval {c d} (hca : c ≤ a) (hab : a ≤ b) (hbd : b ≤ d)
    (hf : 0 ≤ᵐ[μ.restrict (Ioc c d)] f) (hfi : IntervalIntegrable f μ c d) :
    (∫ x in a..b, f x ∂μ) ≤ ∫ x in c..d, f x ∂μ := by
  rw [integral_of_le hab, integral_of_le (hca.trans (hab.trans hbd))]
  exact setIntegral_mono_set hfi.1 hf (Ioc_subset_Ioc hca hbd).eventuallyLE

theorem abs_integral_mono_interval {c d} (h : Ι a b ⊆ Ι c d) (hf : 0 ≤ᵐ[μ.restrict (Ι c d)] f)
    (hfi : IntervalIntegrable f μ c d) : |∫ x in a..b, f x ∂μ| ≤ |∫ x in c..d, f x ∂μ| :=
  have hf' : 0 ≤ᵐ[μ.restrict (Ι a b)] f := ae_mono (Measure.restrict_mono h le_rfl) hf
  calc
    |∫ x in a..b, f x ∂μ| = |∫ x in Ι a b, f x ∂μ| := abs_integral_eq_abs_integral_uIoc f
    _ = ∫ x in Ι a b, f x ∂μ := abs_of_nonneg (MeasureTheory.integral_nonneg_of_ae hf')
    _ ≤ ∫ x in Ι c d, f x ∂μ := setIntegral_mono_set hfi.def' hf h.eventuallyLE
    _ ≤ |∫ x in Ι c d, f x ∂μ| := le_abs_self _
    _ = |∫ x in c..d, f x ∂μ| := (abs_integral_eq_abs_integral_uIoc f).symm

variable (hab : a ≤ b) (hf : IntervalIntegrable f μ a b) (hg : IntervalIntegrable g μ a b)
include hab hf hg

theorem integral_mono_ae_restrict (h : f ≤ᵐ[μ.restrict (Icc a b)] g) :
    (∫ u in a..b, f u ∂μ) ≤ ∫ u in a..b, g u ∂μ := by
  let H := h.filter_mono <| ae_mono <| Measure.restrict_mono Ioc_subset_Icc_self <| le_refl μ
  simpa only [integral_of_le hab] using setIntegral_mono_ae_restrict hf.1 hg.1 H

theorem integral_mono_ae (h : f ≤ᵐ[μ] g) : (∫ u in a..b, f u ∂μ) ≤ ∫ u in a..b, g u ∂μ := by
  simpa only [integral_of_le hab] using setIntegral_mono_ae hf.1 hg.1 h

theorem integral_mono_on (h : ∀ x ∈ Icc a b, f x ≤ g x) :
    (∫ u in a..b, f u ∂μ) ≤ ∫ u in a..b, g u ∂μ := by
  let H x hx := h x <| Ioc_subset_Icc_self hx
  simpa only [integral_of_le hab] using setIntegral_mono_on hf.1 hg.1 measurableSet_Ioc H

theorem integral_mono (h : f ≤ g) : (∫ u in a..b, f u ∂μ) ≤ ∫ u in a..b, g u ∂μ :=
  integral_mono_ae hab hf hg <| ae_of_all _ h

end Mono

end

section HasSum

variable {μ : Measure ℝ} {f : ℝ → E}

theorem _root_.MeasureTheory.Integrable.hasSum_intervalIntegral (hfi : Integrable f μ) (y : ℝ) :
    HasSum (fun n : ℤ => ∫ x in y + n..y + n + 1, f x ∂μ) (∫ x, f x ∂μ) := by
  simp_rw [integral_of_le (le_add_of_nonneg_right zero_le_one)]
  rw [← integral_univ, ← iUnion_Ioc_add_intCast y]
  exact
    hasSum_integral_iUnion (fun i => measurableSet_Ioc) (pairwise_disjoint_Ioc_add_intCast y)
      hfi.integrableOn

theorem _root_.MeasureTheory.Integrable.hasSum_intervalIntegral_comp_add_int (hfi : Integrable f) :
    HasSum (fun n : ℤ => ∫ x in (0 : ℝ)..(1 : ℝ), f (x + n)) (∫ x, f x) := by
  simpa only [integral_comp_add_right, zero_add, add_comm (1 : ℝ)] using
    hfi.hasSum_intervalIntegral 0

end HasSum

end intervalIntegral<|MERGE_RESOLUTION|>--- conflicted
+++ resolved
@@ -620,16 +620,7 @@
 
 variable {a b c d : ℝ} (f : ℝ → E)
 
-<<<<<<< HEAD
-@[simp]
-=======
-/-!
-Porting note: some `@[simp]` attributes in this section were removed to make the `simpNF` linter
-happy. TODO: find out if these lemmas are actually good or bad `simp` lemmas.
--/
-
-@[simp] -- Porting note (#10618): was @[simp]
->>>>>>> 0ea4cded
+@[simp]
 theorem integral_comp_mul_right (hc : c ≠ 0) :
     (∫ x in a..b, f (x * c)) = c⁻¹ • ∫ x in a * c..b * c, f x := by
   have A : MeasurableEmbedding fun x => x * c :=
@@ -642,56 +633,32 @@
       Measure.restrict_congr_set (α := ℝ) (μ := volume) Ico_ae_eq_Ioc]
   · simp [h, mul_div_cancel_right₀, hc, abs_of_pos]
 
-<<<<<<< HEAD
-@[simp]
-=======
-@[simp] -- Porting note (#10618): was @[simp]
->>>>>>> 0ea4cded
+@[simp]
 theorem smul_integral_comp_mul_right (c) :
     (c • ∫ x in a..b, f (x * c)) = ∫ x in a * c..b * c, f x := by
   by_cases hc : c = 0 <;> simp [hc, integral_comp_mul_right]
 
-<<<<<<< HEAD
-@[simp]
-=======
-@[simp] -- Porting note (#10618): was @[simp]
->>>>>>> 0ea4cded
+@[simp]
 theorem integral_comp_mul_left (hc : c ≠ 0) :
     (∫ x in a..b, f (c * x)) = c⁻¹ • ∫ x in c * a..c * b, f x := by
   simpa only [mul_comm c] using integral_comp_mul_right f hc
 
-<<<<<<< HEAD
-@[simp]
-=======
-@[simp] -- Porting note (#10618): was @[simp]
->>>>>>> 0ea4cded
+@[simp]
 theorem smul_integral_comp_mul_left (c) :
     (c • ∫ x in a..b, f (c * x)) = ∫ x in c * a..c * b, f x := by
   by_cases hc : c = 0 <;> simp [hc, integral_comp_mul_left]
 
-<<<<<<< HEAD
-@[simp]
-=======
-@[simp] -- Porting note (#10618): was @[simp]
->>>>>>> 0ea4cded
+@[simp]
 theorem integral_comp_div (hc : c ≠ 0) :
     (∫ x in a..b, f (x / c)) = c • ∫ x in a / c..b / c, f x := by
   simpa only [inv_inv] using integral_comp_mul_right f (inv_ne_zero hc)
 
-<<<<<<< HEAD
-@[simp]
-=======
-@[simp] -- Porting note (#10618): was @[simp]
->>>>>>> 0ea4cded
+@[simp]
 theorem inv_smul_integral_comp_div (c) :
     (c⁻¹ • ∫ x in a..b, f (x / c)) = ∫ x in a / c..b / c, f x := by
   by_cases hc : c = 0 <;> simp [hc, integral_comp_div]
 
-<<<<<<< HEAD
-@[simp]
-=======
-@[simp] -- Porting note (#10618): was @[simp]
->>>>>>> 0ea4cded
+@[simp]
 theorem integral_comp_add_right (d) : (∫ x in a..b, f (x + d)) = ∫ x in a + d..b + d, f x :=
   have A : MeasurableEmbedding fun x => x + d :=
     (Homeomorph.addRight d).closedEmbedding.measurableEmbedding
@@ -700,38 +667,22 @@
       simp [intervalIntegral, A.setIntegral_map]
     _ = ∫ x in a + d..b + d, f x := by rw [map_add_right_eq_self]
 
-<<<<<<< HEAD
-@[simp]
-=======
-@[simp] -- Porting note (#10618): was @[simp]
->>>>>>> 0ea4cded
+@[simp]
 nonrec theorem integral_comp_add_left (d) :
     (∫ x in a..b, f (d + x)) = ∫ x in d + a..d + b, f x := by
   simpa only [add_comm d] using integral_comp_add_right f d
 
-<<<<<<< HEAD
-@[simp]
-=======
-@[simp] -- Porting note (#10618): was @[simp]
->>>>>>> 0ea4cded
+@[simp]
 theorem integral_comp_mul_add (hc : c ≠ 0) (d) :
     (∫ x in a..b, f (c * x + d)) = c⁻¹ • ∫ x in c * a + d..c * b + d, f x := by
   rw [← integral_comp_add_right, ← integral_comp_mul_left _ hc]
 
-<<<<<<< HEAD
-@[simp]
-=======
-@[simp] -- Porting note (#10618): was @[simp]
->>>>>>> 0ea4cded
+@[simp]
 theorem smul_integral_comp_mul_add (c d) :
     (c • ∫ x in a..b, f (c * x + d)) = ∫ x in c * a + d..c * b + d, f x := by
   by_cases hc : c = 0 <;> simp [hc, integral_comp_mul_add]
 
-<<<<<<< HEAD
-@[simp]
-=======
-@[simp] -- Porting note (#10618): was @[simp]
->>>>>>> 0ea4cded
+@[simp]
 theorem integral_comp_add_mul (hc : c ≠ 0) (d) :
     (∫ x in a..b, f (d + c * x)) = c⁻¹ • ∫ x in d + c * a..d + c * b, f x := by
   rw [← integral_comp_add_left, ← integral_comp_mul_left _ hc]
