--- conflicted
+++ resolved
@@ -683,12 +683,7 @@
 section ContinuousLinearMap
 
 variable {a b : ℝ} {μ : Measure ℝ} {f : ℝ → E}
-<<<<<<< HEAD
-
 variable [ROrCLike 𝕜] [NormedSpace 𝕜 E] [NormedAddCommGroup F] [NormedSpace 𝕜 F]
-=======
-variable [IsROrC 𝕜] [NormedSpace 𝕜 E] [NormedAddCommGroup F] [NormedSpace 𝕜 F]
->>>>>>> e38a3c07
 
 open ContinuousLinearMap
 
