/-
Copyright (c) 2020 Yury G. Kudryashov. All rights reserved.
Released under Apache 2.0 license as described in the file LICENSE.
Authors: Yury G. Kudryashov, Patrick Massot, Sébastien Gouëzel
-/
import Mathlib.Data.Set.Intervals.Disjoint
import Mathlib.MeasureTheory.Integral.SetIntegral
import Mathlib.MeasureTheory.Measure.Lebesgue.Basic

#align_import measure_theory.integral.interval_integral from "leanprover-community/mathlib"@"fd5edc43dc4f10b85abfe544b88f82cf13c5f844"

/-!
# Integral over an interval

In this file we define `∫ x in a..b, f x ∂μ` to be `∫ x in Ioc a b, f x ∂μ` if `a ≤ b` and
`-∫ x in Ioc b a, f x ∂μ` if `b ≤ a`.

## Implementation notes

### Avoiding `if`, `min`, and `max`

In order to avoid `if`s in the definition, we define `IntervalIntegrable f μ a b` as
`integrable_on f (Ioc a b) μ ∧ integrable_on f (Ioc b a) μ`. For any `a`, `b` one of these
intervals is empty and the other coincides with `Set.uIoc a b = Set.Ioc (min a b) (max a b)`.

Similarly, we define `∫ x in a..b, f x ∂μ` to be `∫ x in Ioc a b, f x ∂μ - ∫ x in Ioc b a, f x ∂μ`.
Again, for any `a`, `b` one of these integrals is zero, and the other gives the expected result.

This way some properties can be translated from integrals over sets without dealing with
the cases `a ≤ b` and `b ≤ a` separately.

### Choice of the interval

We use integral over `Set.uIoc a b = Set.Ioc (min a b) (max a b)` instead of one of the other
three possible intervals with the same endpoints for two reasons:

* this way `∫ x in a..b, f x ∂μ + ∫ x in b..c, f x ∂μ = ∫ x in a..c, f x ∂μ` holds whenever
  `f` is integrable on each interval; in particular, it works even if the measure `μ` has an atom
  at `b`; this rules out `Set.Ioo` and `Set.Icc` intervals;
* with this definition for a probability measure `μ`, the integral `∫ x in a..b, 1 ∂μ` equals
  the difference $F_μ(b)-F_μ(a)$, where $F_μ(a)=μ(-∞, a]$ is the
  [cumulative distribution function](https://en.wikipedia.org/wiki/Cumulative_distribution_function)
  of `μ`.

## Tags

integral
-/


noncomputable section

open MeasureTheory Set Classical Filter Function

open scoped Classical Topology Filter ENNReal BigOperators Interval NNReal

variable {ι 𝕜 E F A : Type*} [NormedAddCommGroup E]

/-!
### Integrability on an interval
-/


/-- A function `f` is called *interval integrable* with respect to a measure `μ` on an unordered
interval `a..b` if it is integrable on both intervals `(a, b]` and `(b, a]`. One of these
intervals is always empty, so this property is equivalent to `f` being integrable on
`(min a b, max a b]`. -/
def IntervalIntegrable (f : ℝ → E) (μ : Measure ℝ) (a b : ℝ) : Prop :=
  IntegrableOn f (Ioc a b) μ ∧ IntegrableOn f (Ioc b a) μ
#align interval_integrable IntervalIntegrable

/-!
## Basic iff's for `IntervalIntegrable`
-/
section

variable {f : ℝ → E} {a b : ℝ} {μ : Measure ℝ}

/-- A function is interval integrable with respect to a given measure `μ` on `a..b` if and
  only if it is integrable on `uIoc a b` with respect to `μ`. This is an equivalent
  definition of `IntervalIntegrable`. -/
theorem intervalIntegrable_iff : IntervalIntegrable f μ a b ↔ IntegrableOn f (Ι a b) μ := by
  rw [uIoc_eq_union, integrableOn_union, IntervalIntegrable]
#align interval_integrable_iff intervalIntegrable_iff

/-- If a function is interval integrable with respect to a given measure `μ` on `a..b` then
  it is integrable on `uIoc a b` with respect to `μ`. -/
theorem IntervalIntegrable.def (h : IntervalIntegrable f μ a b) : IntegrableOn f (Ι a b) μ :=
  intervalIntegrable_iff.mp h
#align interval_integrable.def IntervalIntegrable.def

theorem intervalIntegrable_iff_integrableOn_Ioc_of_le (hab : a ≤ b) :
    IntervalIntegrable f μ a b ↔ IntegrableOn f (Ioc a b) μ := by
  rw [intervalIntegrable_iff, uIoc_of_le hab]
#align interval_integrable_iff_integrable_Ioc_of_le intervalIntegrable_iff_integrableOn_Ioc_of_le

theorem intervalIntegrable_iff' [NoAtoms μ] :
    IntervalIntegrable f μ a b ↔ IntegrableOn f (uIcc a b) μ := by
  rw [intervalIntegrable_iff, ← Icc_min_max, uIoc, integrableOn_Icc_iff_integrableOn_Ioc]
#align interval_integrable_iff' intervalIntegrable_iff'

theorem intervalIntegrable_iff_integrableOn_Icc_of_le {f : ℝ → E} {a b : ℝ} (hab : a ≤ b)
    {μ : Measure ℝ} [NoAtoms μ] : IntervalIntegrable f μ a b ↔ IntegrableOn f (Icc a b) μ := by
  rw [intervalIntegrable_iff_integrableOn_Ioc_of_le hab, integrableOn_Icc_iff_integrableOn_Ioc]
#align interval_integrable_iff_integrable_Icc_of_le intervalIntegrable_iff_integrableOn_Icc_of_le

theorem intervalIntegrable_iff_integrableOn_Ico_of_le [NoAtoms μ] (hab : a ≤ b) :
    IntervalIntegrable f μ a b ↔ IntegrableOn f (Ico a b) μ := by
  rw [intervalIntegrable_iff_integrableOn_Icc_of_le hab, integrableOn_Icc_iff_integrableOn_Ico]

theorem intervalIntegrable_iff_integrableOn_Ioo_of_le [NoAtoms μ] (hab : a ≤ b) :
    IntervalIntegrable f μ a b ↔ IntegrableOn f (Ioo a b) μ := by
  rw [intervalIntegrable_iff_integrableOn_Icc_of_le hab, integrableOn_Icc_iff_integrableOn_Ioo]

/-- If a function is integrable with respect to a given measure `μ` then it is interval integrable
  with respect to `μ` on `uIcc a b`. -/
theorem MeasureTheory.Integrable.intervalIntegrable (hf : Integrable f μ) :
    IntervalIntegrable f μ a b :=
  ⟨hf.integrableOn, hf.integrableOn⟩
#align measure_theory.integrable.interval_integrable MeasureTheory.Integrable.intervalIntegrable

theorem MeasureTheory.IntegrableOn.intervalIntegrable (hf : IntegrableOn f [[a, b]] μ) :
    IntervalIntegrable f μ a b :=
  ⟨MeasureTheory.IntegrableOn.mono_set hf (Ioc_subset_Icc_self.trans Icc_subset_uIcc),
    MeasureTheory.IntegrableOn.mono_set hf (Ioc_subset_Icc_self.trans Icc_subset_uIcc')⟩
#align measure_theory.integrable_on.interval_integrable MeasureTheory.IntegrableOn.intervalIntegrable

theorem intervalIntegrable_const_iff {c : E} :
    IntervalIntegrable (fun _ => c) μ a b ↔ c = 0 ∨ μ (Ι a b) < ∞ := by
  simp only [intervalIntegrable_iff, integrableOn_const]
#align interval_integrable_const_iff intervalIntegrable_const_iff

@[simp]
theorem intervalIntegrable_const [IsLocallyFiniteMeasure μ] {c : E} :
    IntervalIntegrable (fun _ => c) μ a b :=
  intervalIntegrable_const_iff.2 <| Or.inr measure_Ioc_lt_top
#align interval_integrable_const intervalIntegrable_const

end

/-!
## Basic properties of interval integrability
- interval integrability is symmetric, reflexive, transitive
- monotonicity and strong measurability of the interval integral
- if `f` is interval integrable, so are its absolute value and norm
- arithmetic properties
-/
namespace IntervalIntegrable

section

variable {f : ℝ → E} {a b c d : ℝ} {μ ν : Measure ℝ}

@[symm]
nonrec theorem symm (h : IntervalIntegrable f μ a b) : IntervalIntegrable f μ b a :=
  h.symm
#align interval_integrable.symm IntervalIntegrable.symm

@[refl, simp] -- Porting note: added `simp`
theorem refl : IntervalIntegrable f μ a a := by constructor <;> simp
#align interval_integrable.refl IntervalIntegrable.refl

@[trans]
theorem trans {a b c : ℝ} (hab : IntervalIntegrable f μ a b) (hbc : IntervalIntegrable f μ b c) :
    IntervalIntegrable f μ a c :=
  ⟨(hab.1.union hbc.1).mono_set Ioc_subset_Ioc_union_Ioc,
    (hbc.2.union hab.2).mono_set Ioc_subset_Ioc_union_Ioc⟩
#align interval_integrable.trans IntervalIntegrable.trans

theorem trans_iterate_Ico {a : ℕ → ℝ} {m n : ℕ} (hmn : m ≤ n)
    (hint : ∀ k ∈ Ico m n, IntervalIntegrable f μ (a k) (a <| k + 1)) :
    IntervalIntegrable f μ (a m) (a n) := by
  revert hint
  refine' Nat.le_induction _ _ n hmn
  · simp
  · intro p hp IH h
    exact (IH fun k hk => h k (Ico_subset_Ico_right p.le_succ hk)).trans (h p (by simp [hp]))
#align interval_integrable.trans_iterate_Ico IntervalIntegrable.trans_iterate_Ico

theorem trans_iterate {a : ℕ → ℝ} {n : ℕ}
    (hint : ∀ k < n, IntervalIntegrable f μ (a k) (a <| k + 1)) :
    IntervalIntegrable f μ (a 0) (a n) :=
  trans_iterate_Ico bot_le fun k hk => hint k hk.2
#align interval_integrable.trans_iterate IntervalIntegrable.trans_iterate

theorem neg (h : IntervalIntegrable f μ a b) : IntervalIntegrable (-f) μ a b :=
  ⟨h.1.neg, h.2.neg⟩
#align interval_integrable.neg IntervalIntegrable.neg

theorem norm (h : IntervalIntegrable f μ a b) : IntervalIntegrable (fun x => ‖f x‖) μ a b :=
  ⟨h.1.norm, h.2.norm⟩
#align interval_integrable.norm IntervalIntegrable.norm

theorem intervalIntegrable_norm_iff {f : ℝ → E} {μ : Measure ℝ} {a b : ℝ}
    (hf : AEStronglyMeasurable f (μ.restrict (Ι a b))) :
    IntervalIntegrable (fun t => ‖f t‖) μ a b ↔ IntervalIntegrable f μ a b := by
  simp_rw [intervalIntegrable_iff, IntegrableOn]; exact integrable_norm_iff hf
#align interval_integrable.interval_integrable_norm_iff IntervalIntegrable.intervalIntegrable_norm_iff

theorem abs {f : ℝ → ℝ} (h : IntervalIntegrable f μ a b) :
    IntervalIntegrable (fun x => |f x|) μ a b :=
  h.norm
#align interval_integrable.abs IntervalIntegrable.abs

theorem mono (hf : IntervalIntegrable f ν a b) (h1 : [[c, d]] ⊆ [[a, b]]) (h2 : μ ≤ ν) :
    IntervalIntegrable f μ c d :=
  intervalIntegrable_iff.mpr <| hf.def.mono (uIoc_subset_uIoc_of_uIcc_subset_uIcc h1) h2
#align interval_integrable.mono IntervalIntegrable.mono

theorem mono_measure (hf : IntervalIntegrable f ν a b) (h : μ ≤ ν) : IntervalIntegrable f μ a b :=
  hf.mono Subset.rfl h
#align interval_integrable.mono_measure IntervalIntegrable.mono_measure

theorem mono_set (hf : IntervalIntegrable f μ a b) (h : [[c, d]] ⊆ [[a, b]]) :
    IntervalIntegrable f μ c d :=
  hf.mono h le_rfl
#align interval_integrable.mono_set IntervalIntegrable.mono_set

theorem mono_set_ae (hf : IntervalIntegrable f μ a b) (h : Ι c d ≤ᵐ[μ] Ι a b) :
    IntervalIntegrable f μ c d :=
  intervalIntegrable_iff.mpr <| hf.def.mono_set_ae h
#align interval_integrable.mono_set_ae IntervalIntegrable.mono_set_ae

theorem mono_set' (hf : IntervalIntegrable f μ a b) (hsub : Ι c d ⊆ Ι a b) :
    IntervalIntegrable f μ c d :=
  hf.mono_set_ae <| eventually_of_forall hsub
#align interval_integrable.mono_set' IntervalIntegrable.mono_set'

theorem mono_fun [NormedAddCommGroup F] {g : ℝ → F} (hf : IntervalIntegrable f μ a b)
    (hgm : AEStronglyMeasurable g (μ.restrict (Ι a b)))
    (hle : (fun x => ‖g x‖) ≤ᵐ[μ.restrict (Ι a b)] fun x => ‖f x‖) : IntervalIntegrable g μ a b :=
  intervalIntegrable_iff.2 <| hf.def.integrable.mono hgm hle
#align interval_integrable.mono_fun IntervalIntegrable.mono_fun

theorem mono_fun' {g : ℝ → ℝ} (hg : IntervalIntegrable g μ a b)
    (hfm : AEStronglyMeasurable f (μ.restrict (Ι a b)))
    (hle : (fun x => ‖f x‖) ≤ᵐ[μ.restrict (Ι a b)] g) : IntervalIntegrable f μ a b :=
  intervalIntegrable_iff.2 <| hg.def.integrable.mono' hfm hle
#align interval_integrable.mono_fun' IntervalIntegrable.mono_fun'

protected theorem aestronglyMeasurable (h : IntervalIntegrable f μ a b) :
    AEStronglyMeasurable f (μ.restrict (Ioc a b)) :=
  h.1.aestronglyMeasurable
#align interval_integrable.ae_strongly_measurable IntervalIntegrable.aestronglyMeasurable

protected theorem aestronglyMeasurable' (h : IntervalIntegrable f μ a b) :
    AEStronglyMeasurable f (μ.restrict (Ioc b a)) :=
  h.2.aestronglyMeasurable
#align interval_integrable.ae_strongly_measurable' IntervalIntegrable.aestronglyMeasurable'

end

variable [NormedRing A] {f g : ℝ → E} {a b : ℝ} {μ : Measure ℝ}

theorem smul [NormedField 𝕜] [NormedSpace 𝕜 E] {f : ℝ → E} {a b : ℝ} {μ : Measure ℝ}
    (h : IntervalIntegrable f μ a b) (r : 𝕜) : IntervalIntegrable (r • f) μ a b :=
  ⟨h.1.smul r, h.2.smul r⟩
#align interval_integrable.smul IntervalIntegrable.smul

@[simp]
theorem add (hf : IntervalIntegrable f μ a b) (hg : IntervalIntegrable g μ a b) :
    IntervalIntegrable (fun x => f x + g x) μ a b :=
  ⟨hf.1.add hg.1, hf.2.add hg.2⟩
#align interval_integrable.add IntervalIntegrable.add

@[simp]
theorem sub (hf : IntervalIntegrable f μ a b) (hg : IntervalIntegrable g μ a b) :
    IntervalIntegrable (fun x => f x - g x) μ a b :=
  ⟨hf.1.sub hg.1, hf.2.sub hg.2⟩
#align interval_integrable.sub IntervalIntegrable.sub

theorem sum (s : Finset ι) {f : ι → ℝ → E} (h : ∀ i ∈ s, IntervalIntegrable (f i) μ a b) :
    IntervalIntegrable (∑ i in s, f i) μ a b :=
  ⟨integrable_finset_sum' s fun i hi => (h i hi).1, integrable_finset_sum' s fun i hi => (h i hi).2⟩
#align interval_integrable.sum IntervalIntegrable.sum

theorem mul_continuousOn {f g : ℝ → A} (hf : IntervalIntegrable f μ a b)
    (hg : ContinuousOn g [[a, b]]) : IntervalIntegrable (fun x => f x * g x) μ a b := by
  rw [intervalIntegrable_iff] at hf ⊢
  exact hf.mul_continuousOn_of_subset hg measurableSet_Ioc isCompact_uIcc Ioc_subset_Icc_self
#align interval_integrable.mul_continuous_on IntervalIntegrable.mul_continuousOn

theorem continuousOn_mul {f g : ℝ → A} (hf : IntervalIntegrable f μ a b)
    (hg : ContinuousOn g [[a, b]]) : IntervalIntegrable (fun x => g x * f x) μ a b := by
  rw [intervalIntegrable_iff] at hf ⊢
  exact hf.continuousOn_mul_of_subset hg isCompact_uIcc measurableSet_Ioc Ioc_subset_Icc_self
#align interval_integrable.continuous_on_mul IntervalIntegrable.continuousOn_mul

@[simp]
theorem const_mul {f : ℝ → A} (hf : IntervalIntegrable f μ a b) (c : A) :
    IntervalIntegrable (fun x => c * f x) μ a b :=
  hf.continuousOn_mul continuousOn_const
#align interval_integrable.const_mul IntervalIntegrable.const_mul

@[simp]
theorem mul_const {f : ℝ → A} (hf : IntervalIntegrable f μ a b) (c : A) :
    IntervalIntegrable (fun x => f x * c) μ a b :=
  hf.mul_continuousOn continuousOn_const
#align interval_integrable.mul_const IntervalIntegrable.mul_const

@[simp]
theorem div_const {𝕜 : Type*} {f : ℝ → 𝕜} [NormedField 𝕜] (h : IntervalIntegrable f μ a b)
    (c : 𝕜) : IntervalIntegrable (fun x => f x / c) μ a b := by
  simpa only [div_eq_mul_inv] using mul_const h c⁻¹
#align interval_integrable.div_const IntervalIntegrable.div_const

theorem comp_mul_left (hf : IntervalIntegrable f volume a b) (c : ℝ) :
    IntervalIntegrable (fun x => f (c * x)) volume (a / c) (b / c) := by
  rcases eq_or_ne c 0 with (hc | hc); · rw [hc]; simp
  rw [intervalIntegrable_iff'] at hf ⊢
  have A : MeasurableEmbedding fun x => x * c⁻¹ :=
    (Homeomorph.mulRight₀ _ (inv_ne_zero hc)).closedEmbedding.measurableEmbedding
  rw [← Real.smul_map_volume_mul_right (inv_ne_zero hc), IntegrableOn, Measure.restrict_smul,
    integrable_smul_measure (by simpa : ENNReal.ofReal |c⁻¹| ≠ 0) ENNReal.ofReal_ne_top,
    ← IntegrableOn, MeasurableEmbedding.integrableOn_map_iff A]
  convert hf using 1
  · ext; simp only [comp_apply]; congr 1; field_simp; ring
  · rw [preimage_mul_const_uIcc (inv_ne_zero hc)]; field_simp [hc]
#align interval_integrable.comp_mul_left IntervalIntegrable.comp_mul_left

-- Porting note: new lemma
theorem comp_mul_left_iff {c : ℝ} (hc : c ≠ 0) :
    IntervalIntegrable (fun x ↦ f (c * x)) volume (a / c) (b / c) ↔
      IntervalIntegrable f volume a b :=
  ⟨fun h ↦ by simpa [hc] using h.comp_mul_left c⁻¹, (comp_mul_left · c)⟩

theorem comp_mul_right (hf : IntervalIntegrable f volume a b) (c : ℝ) :
    IntervalIntegrable (fun x => f (x * c)) volume (a / c) (b / c) := by
  simpa only [mul_comm] using comp_mul_left hf c
#align interval_integrable.comp_mul_right IntervalIntegrable.comp_mul_right

theorem comp_add_right (hf : IntervalIntegrable f volume a b) (c : ℝ) :
    IntervalIntegrable (fun x => f (x + c)) volume (a - c) (b - c) := by
  wlog h : a ≤ b generalizing a b
  · exact IntervalIntegrable.symm (this hf.symm (le_of_not_le h))
  rw [intervalIntegrable_iff'] at hf ⊢
  have A : MeasurableEmbedding fun x => x + c :=
    (Homeomorph.addRight c).closedEmbedding.measurableEmbedding
  rw [← map_add_right_eq_self volume c] at hf
  convert (MeasurableEmbedding.integrableOn_map_iff A).mp hf using 1
  rw [preimage_add_const_uIcc]
#align interval_integrable.comp_add_right IntervalIntegrable.comp_add_right

theorem comp_add_left (hf : IntervalIntegrable f volume a b) (c : ℝ) :
    IntervalIntegrable (fun x => f (c + x)) volume (a - c) (b - c) := by
  simpa only [add_comm] using IntervalIntegrable.comp_add_right hf c
#align interval_integrable.comp_add_left IntervalIntegrable.comp_add_left

theorem comp_sub_right (hf : IntervalIntegrable f volume a b) (c : ℝ) :
    IntervalIntegrable (fun x => f (x - c)) volume (a + c) (b + c) := by
  simpa only [sub_neg_eq_add] using IntervalIntegrable.comp_add_right hf (-c)
#align interval_integrable.comp_sub_right IntervalIntegrable.comp_sub_right

theorem iff_comp_neg :
    IntervalIntegrable f volume a b ↔ IntervalIntegrable (fun x => f (-x)) volume (-a) (-b) := by
  rw [← comp_mul_left_iff (neg_ne_zero.2 one_ne_zero)]; simp [div_neg]
#align interval_integrable.iff_comp_neg IntervalIntegrable.iff_comp_neg

theorem comp_sub_left (hf : IntervalIntegrable f volume a b) (c : ℝ) :
    IntervalIntegrable (fun x => f (c - x)) volume (c - a) (c - b) := by
  simpa only [neg_sub, ← sub_eq_add_neg] using iff_comp_neg.mp (hf.comp_add_left c)
#align interval_integrable.comp_sub_left IntervalIntegrable.comp_sub_left

end IntervalIntegrable

/-!
## Continuous functions are interval integrable
-/
section

variable {μ : Measure ℝ} [IsLocallyFiniteMeasure μ]

theorem ContinuousOn.intervalIntegrable {u : ℝ → E} {a b : ℝ} (hu : ContinuousOn u (uIcc a b)) :
    IntervalIntegrable u μ a b :=
  (ContinuousOn.integrableOn_Icc hu).intervalIntegrable
#align continuous_on.interval_integrable ContinuousOn.intervalIntegrable

theorem ContinuousOn.intervalIntegrable_of_Icc {u : ℝ → E} {a b : ℝ} (h : a ≤ b)
    (hu : ContinuousOn u (Icc a b)) : IntervalIntegrable u μ a b :=
  ContinuousOn.intervalIntegrable ((uIcc_of_le h).symm ▸ hu)
#align continuous_on.interval_integrable_of_Icc ContinuousOn.intervalIntegrable_of_Icc

/-- A continuous function on `ℝ` is `IntervalIntegrable` with respect to any locally finite measure
`ν` on ℝ. -/
theorem Continuous.intervalIntegrable {u : ℝ → E} (hu : Continuous u) (a b : ℝ) :
    IntervalIntegrable u μ a b :=
  hu.continuousOn.intervalIntegrable
#align continuous.interval_integrable Continuous.intervalIntegrable

end

/-!
## Monotone and antitone functions are integral integrable
-/
section

variable {μ : Measure ℝ} [IsLocallyFiniteMeasure μ] [ConditionallyCompleteLinearOrder E]
  [OrderTopology E] [SecondCountableTopology E]

theorem MonotoneOn.intervalIntegrable {u : ℝ → E} {a b : ℝ} (hu : MonotoneOn u (uIcc a b)) :
    IntervalIntegrable u μ a b := by
  rw [intervalIntegrable_iff]
  exact (hu.integrableOn_isCompact isCompact_uIcc).mono_set Ioc_subset_Icc_self
#align monotone_on.interval_integrable MonotoneOn.intervalIntegrable

theorem AntitoneOn.intervalIntegrable {u : ℝ → E} {a b : ℝ} (hu : AntitoneOn u (uIcc a b)) :
    IntervalIntegrable u μ a b :=
  hu.dual_right.intervalIntegrable
#align antitone_on.interval_integrable AntitoneOn.intervalIntegrable

theorem Monotone.intervalIntegrable {u : ℝ → E} {a b : ℝ} (hu : Monotone u) :
    IntervalIntegrable u μ a b :=
  (hu.monotoneOn _).intervalIntegrable
#align monotone.interval_integrable Monotone.intervalIntegrable

theorem Antitone.intervalIntegrable {u : ℝ → E} {a b : ℝ} (hu : Antitone u) :
    IntervalIntegrable u μ a b :=
  (hu.antitoneOn _).intervalIntegrable
#align antitone.interval_integrable Antitone.intervalIntegrable

end

/-- Let `l'` be a measurably generated filter; let `l` be a of filter such that each `s ∈ l'`
eventually includes `Ioc u v` as both `u` and `v` tend to `l`. Let `μ` be a measure finite at `l'`.

Suppose that `f : ℝ → E` has a finite limit at `l' ⊓ μ.ae`. Then `f` is interval integrable on
`u..v` provided that both `u` and `v` tend to `l`.

Typeclass instances allow Lean to find `l'` based on `l` but not vice versa, so
`apply Tendsto.eventually_intervalIntegrable_ae` will generate goals `Filter ℝ` and
`TendstoIxxClass Ioc ?m_1 l'`. -/
theorem Filter.Tendsto.eventually_intervalIntegrable_ae {f : ℝ → E} {μ : Measure ℝ}
    {l l' : Filter ℝ} (hfm : StronglyMeasurableAtFilter f l' μ) [TendstoIxxClass Ioc l l']
    [IsMeasurablyGenerated l'] (hμ : μ.FiniteAtFilter l') {c : E} (hf : Tendsto f (l' ⊓ μ.ae) (𝓝 c))
    {u v : ι → ℝ} {lt : Filter ι} (hu : Tendsto u lt l) (hv : Tendsto v lt l) :
    ∀ᶠ t in lt, IntervalIntegrable f μ (u t) (v t) :=
  have := (hf.integrableAtFilter_ae hfm hμ).eventually
  ((hu.Ioc hv).eventually this).and <| (hv.Ioc hu).eventually this
#align filter.tendsto.eventually_interval_integrable_ae Filter.Tendsto.eventually_intervalIntegrable_ae

/-- Let `l'` be a measurably generated filter; let `l` be a of filter such that each `s ∈ l'`
eventually includes `Ioc u v` as both `u` and `v` tend to `l`. Let `μ` be a measure finite at `l'`.

Suppose that `f : ℝ → E` has a finite limit at `l`. Then `f` is interval integrable on `u..v`
provided that both `u` and `v` tend to `l`.

Typeclass instances allow Lean to find `l'` based on `l` but not vice versa, so
`apply Tendsto.eventually_intervalIntegrable` will generate goals `Filter ℝ` and
`TendstoIxxClass Ioc ?m_1 l'`. -/
theorem Filter.Tendsto.eventually_intervalIntegrable {f : ℝ → E} {μ : Measure ℝ} {l l' : Filter ℝ}
    (hfm : StronglyMeasurableAtFilter f l' μ) [TendstoIxxClass Ioc l l'] [IsMeasurablyGenerated l']
    (hμ : μ.FiniteAtFilter l') {c : E} (hf : Tendsto f l' (𝓝 c)) {u v : ι → ℝ} {lt : Filter ι}
    (hu : Tendsto u lt l) (hv : Tendsto v lt l) : ∀ᶠ t in lt, IntervalIntegrable f μ (u t) (v t) :=
  (hf.mono_left inf_le_left).eventually_intervalIntegrable_ae hfm hμ hu hv
#align filter.tendsto.eventually_interval_integrable Filter.Tendsto.eventually_intervalIntegrable

/-!
### Interval integral: definition and basic properties

In this section we define `∫ x in a..b, f x ∂μ` as `∫ x in Ioc a b, f x ∂μ - ∫ x in Ioc b a, f x ∂μ`
and prove some basic properties.
-/

variable [CompleteSpace E] [NormedSpace ℝ E]

/-- The interval integral `∫ x in a..b, f x ∂μ` is defined
as `∫ x in Ioc a b, f x ∂μ - ∫ x in Ioc b a, f x ∂μ`. If `a ≤ b`, then it equals
`∫ x in Ioc a b, f x ∂μ`, otherwise it equals `-∫ x in Ioc b a, f x ∂μ`. -/
def intervalIntegral (f : ℝ → E) (a b : ℝ) (μ : Measure ℝ) : E :=
  (∫ x in Ioc a b, f x ∂μ) - ∫ x in Ioc b a, f x ∂μ
#align interval_integral intervalIntegral

notation3"∫ "(...)" in "a".."b", "r:60:(scoped f => f)" ∂"μ:70 => intervalIntegral r a b μ

notation3"∫ "(...)" in "a".."b", "r:60:(scoped f => intervalIntegral f a b volume) => r

namespace intervalIntegral

section Basic

variable {a b : ℝ} {f g : ℝ → E} {μ : Measure ℝ}

@[simp]
theorem integral_zero : (∫ _ in a..b, (0 : E) ∂μ) = 0 := by simp [intervalIntegral]
#align interval_integral.integral_zero intervalIntegral.integral_zero

theorem integral_of_le (h : a ≤ b) : ∫ x in a..b, f x ∂μ = ∫ x in Ioc a b, f x ∂μ := by
  simp [intervalIntegral, h]
#align interval_integral.integral_of_le intervalIntegral.integral_of_le

@[simp]
theorem integral_same : ∫ x in a..a, f x ∂μ = 0 :=
  sub_self _
#align interval_integral.integral_same intervalIntegral.integral_same

theorem integral_symm (a b) : ∫ x in b..a, f x ∂μ = -∫ x in a..b, f x ∂μ := by
  simp only [intervalIntegral, neg_sub]
#align interval_integral.integral_symm intervalIntegral.integral_symm

theorem integral_of_ge (h : b ≤ a) : ∫ x in a..b, f x ∂μ = -∫ x in Ioc b a, f x ∂μ := by
  simp only [integral_symm b, integral_of_le h]
#align interval_integral.integral_of_ge intervalIntegral.integral_of_ge

theorem intervalIntegral_eq_integral_uIoc (f : ℝ → E) (a b : ℝ) (μ : Measure ℝ) :
    ∫ x in a..b, f x ∂μ = (if a ≤ b then 1 else -1 : ℝ) • ∫ x in Ι a b, f x ∂μ := by
  split_ifs with h
  · simp only [integral_of_le h, uIoc_of_le h, one_smul]
  · simp only [integral_of_ge (not_le.1 h).le, uIoc_of_lt (not_le.1 h), neg_one_smul]
#align interval_integral.interval_integral_eq_integral_uIoc intervalIntegral.intervalIntegral_eq_integral_uIoc

theorem norm_intervalIntegral_eq (f : ℝ → E) (a b : ℝ) (μ : Measure ℝ) :
    ‖∫ x in a..b, f x ∂μ‖ = ‖∫ x in Ι a b, f x ∂μ‖ := by
  simp_rw [intervalIntegral_eq_integral_uIoc, norm_smul]
  split_ifs <;> simp only [norm_neg, norm_one, one_mul]
#align interval_integral.norm_interval_integral_eq intervalIntegral.norm_intervalIntegral_eq

theorem abs_intervalIntegral_eq (f : ℝ → ℝ) (a b : ℝ) (μ : Measure ℝ) :
    |∫ x in a..b, f x ∂μ| = |∫ x in Ι a b, f x ∂μ| :=
  norm_intervalIntegral_eq f a b μ
#align interval_integral.abs_interval_integral_eq intervalIntegral.abs_intervalIntegral_eq

theorem integral_cases (f : ℝ → E) (a b) :
    (∫ x in a..b, f x ∂μ) ∈ ({∫ x in Ι a b, f x ∂μ, -∫ x in Ι a b, f x ∂μ} : Set E) := by
  rw [intervalIntegral_eq_integral_uIoc]; split_ifs <;> simp
#align interval_integral.integral_cases intervalIntegral.integral_cases

nonrec theorem integral_undef (h : ¬IntervalIntegrable f μ a b) : ∫ x in a..b, f x ∂μ = 0 := by
  rw [intervalIntegrable_iff] at h
  rw [intervalIntegral_eq_integral_uIoc, integral_undef h, smul_zero]
#align interval_integral.integral_undef intervalIntegral.integral_undef

theorem intervalIntegrable_of_integral_ne_zero {a b : ℝ} {f : ℝ → E} {μ : Measure ℝ}
    (h : (∫ x in a..b, f x ∂μ) ≠ 0) : IntervalIntegrable f μ a b :=
  not_imp_comm.1 integral_undef h
#align interval_integral.interval_integrable_of_integral_ne_zero intervalIntegral.intervalIntegrable_of_integral_ne_zero

nonrec theorem integral_non_aestronglyMeasurable
    (hf : ¬AEStronglyMeasurable f (μ.restrict (Ι a b))) :
    ∫ x in a..b, f x ∂μ = 0 := by
  rw [intervalIntegral_eq_integral_uIoc, integral_non_aestronglyMeasurable hf, smul_zero]
#align interval_integral.integral_non_ae_strongly_measurable intervalIntegral.integral_non_aestronglyMeasurable

theorem integral_non_aestronglyMeasurable_of_le (h : a ≤ b)
    (hf : ¬AEStronglyMeasurable f (μ.restrict (Ioc a b))) : ∫ x in a..b, f x ∂μ = 0 :=
  integral_non_aestronglyMeasurable <| by rwa [uIoc_of_le h]
#align interval_integral.integral_non_ae_strongly_measurable_of_le intervalIntegral.integral_non_aestronglyMeasurable_of_le

theorem norm_integral_min_max (f : ℝ → E) :
    ‖∫ x in min a b..max a b, f x ∂μ‖ = ‖∫ x in a..b, f x ∂μ‖ := by
  cases le_total a b <;> simp [*, integral_symm a b]
#align interval_integral.norm_integral_min_max intervalIntegral.norm_integral_min_max

theorem norm_integral_eq_norm_integral_Ioc (f : ℝ → E) :
    ‖∫ x in a..b, f x ∂μ‖ = ‖∫ x in Ι a b, f x ∂μ‖ := by
  rw [← norm_integral_min_max, integral_of_le min_le_max, uIoc]
#align interval_integral.norm_integral_eq_norm_integral_Ioc intervalIntegral.norm_integral_eq_norm_integral_Ioc

theorem abs_integral_eq_abs_integral_uIoc (f : ℝ → ℝ) :
    |∫ x in a..b, f x ∂μ| = |∫ x in Ι a b, f x ∂μ| :=
  norm_integral_eq_norm_integral_Ioc f
#align interval_integral.abs_integral_eq_abs_integral_uIoc intervalIntegral.abs_integral_eq_abs_integral_uIoc

theorem norm_integral_le_integral_norm_Ioc : ‖∫ x in a..b, f x ∂μ‖ ≤ ∫ x in Ι a b, ‖f x‖ ∂μ :=
  calc
    ‖∫ x in a..b, f x ∂μ‖ = ‖∫ x in Ι a b, f x ∂μ‖ := norm_integral_eq_norm_integral_Ioc f
    _ ≤ ∫ x in Ι a b, ‖f x‖ ∂μ := norm_integral_le_integral_norm f
#align interval_integral.norm_integral_le_integral_norm_Ioc intervalIntegral.norm_integral_le_integral_norm_Ioc

theorem norm_integral_le_abs_integral_norm : ‖∫ x in a..b, f x ∂μ‖ ≤ |∫ x in a..b, ‖f x‖ ∂μ| := by
  simp only [← Real.norm_eq_abs, norm_integral_eq_norm_integral_Ioc]
  exact le_trans (norm_integral_le_integral_norm _) (le_abs_self _)
#align interval_integral.norm_integral_le_abs_integral_norm intervalIntegral.norm_integral_le_abs_integral_norm

theorem norm_integral_le_integral_norm (h : a ≤ b) :
    ‖∫ x in a..b, f x ∂μ‖ ≤ ∫ x in a..b, ‖f x‖ ∂μ :=
  norm_integral_le_integral_norm_Ioc.trans_eq <| by rw [uIoc_of_le h, integral_of_le h]
#align interval_integral.norm_integral_le_integral_norm intervalIntegral.norm_integral_le_integral_norm

nonrec theorem norm_integral_le_of_norm_le {g : ℝ → ℝ} (h : ∀ᵐ t ∂μ.restrict <| Ι a b, ‖f t‖ ≤ g t)
    (hbound : IntervalIntegrable g μ a b) : ‖∫ t in a..b, f t ∂μ‖ ≤ |∫ t in a..b, g t ∂μ| := by
  simp_rw [norm_intervalIntegral_eq, abs_intervalIntegral_eq,
    abs_eq_self.mpr (integral_nonneg_of_ae <| h.mono fun _t ht => (norm_nonneg _).trans ht),
    norm_integral_le_of_norm_le hbound.def h]
#align interval_integral.norm_integral_le_of_norm_le intervalIntegral.norm_integral_le_of_norm_le

theorem norm_integral_le_of_norm_le_const_ae {a b C : ℝ} {f : ℝ → E}
    (h : ∀ᵐ x, x ∈ Ι a b → ‖f x‖ ≤ C) : ‖∫ x in a..b, f x‖ ≤ C * |b - a| := by
  rw [norm_integral_eq_norm_integral_Ioc]
  convert norm_set_integral_le_of_norm_le_const_ae'' _ measurableSet_Ioc h using 1
  · rw [Real.volume_Ioc, max_sub_min_eq_abs, ENNReal.toReal_ofReal (abs_nonneg _)]
  · simp only [Real.volume_Ioc, ENNReal.ofReal_lt_top]
#align interval_integral.norm_integral_le_of_norm_le_const_ae intervalIntegral.norm_integral_le_of_norm_le_const_ae

theorem norm_integral_le_of_norm_le_const {a b C : ℝ} {f : ℝ → E} (h : ∀ x ∈ Ι a b, ‖f x‖ ≤ C) :
    ‖∫ x in a..b, f x‖ ≤ C * |b - a| :=
  norm_integral_le_of_norm_le_const_ae <| eventually_of_forall h
#align interval_integral.norm_integral_le_of_norm_le_const intervalIntegral.norm_integral_le_of_norm_le_const

@[simp]
nonrec theorem integral_add (hf : IntervalIntegrable f μ a b) (hg : IntervalIntegrable g μ a b) :
    ∫ x in a..b, f x + g x ∂μ = (∫ x in a..b, f x ∂μ) + ∫ x in a..b, g x ∂μ := by
  simp only [intervalIntegral_eq_integral_uIoc, integral_add hf.def hg.def, smul_add]
#align interval_integral.integral_add intervalIntegral.integral_add

nonrec theorem integral_finset_sum {ι} {s : Finset ι} {f : ι → ℝ → E}
    (h : ∀ i ∈ s, IntervalIntegrable (f i) μ a b) :
    ∫ x in a..b, ∑ i in s, f i x ∂μ = ∑ i in s, ∫ x in a..b, f i x ∂μ := by
  simp only [intervalIntegral_eq_integral_uIoc, integral_finset_sum s fun i hi => (h i hi).def,
    Finset.smul_sum]
#align interval_integral.integral_finset_sum intervalIntegral.integral_finset_sum

@[simp]
nonrec theorem integral_neg : ∫ x in a..b, -f x ∂μ = -∫ x in a..b, f x ∂μ := by
  simp only [intervalIntegral, integral_neg]; abel
#align interval_integral.integral_neg intervalIntegral.integral_neg

@[simp]
theorem integral_sub (hf : IntervalIntegrable f μ a b) (hg : IntervalIntegrable g μ a b) :
    ∫ x in a..b, f x - g x ∂μ = (∫ x in a..b, f x ∂μ) - ∫ x in a..b, g x ∂μ := by
  simpa only [sub_eq_add_neg] using (integral_add hf hg.neg).trans (congr_arg _ integral_neg)
#align interval_integral.integral_sub intervalIntegral.integral_sub

@[simp]
nonrec theorem integral_smul {𝕜 : Type*} [NontriviallyNormedField 𝕜] [NormedSpace 𝕜 E]
    [SMulCommClass ℝ 𝕜 E] (r : 𝕜) (f : ℝ → E) :
    ∫ x in a..b, r • f x ∂μ = r • ∫ x in a..b, f x ∂μ := by
  simp only [intervalIntegral, integral_smul, smul_sub]
#align interval_integral.integral_smul intervalIntegral.integral_smul

@[simp]
nonrec theorem integral_smul_const {𝕜 : Type*} [ROrCLike 𝕜] [NormedSpace 𝕜 E] (f : ℝ → 𝕜) (c : E) :
    ∫ x in a..b, f x • c ∂μ = (∫ x in a..b, f x ∂μ) • c := by
  simp only [intervalIntegral_eq_integral_uIoc, integral_smul_const, smul_assoc]
#align interval_integral.integral_smul_const intervalIntegral.integral_smul_const

@[simp]
theorem integral_const_mul {𝕜 : Type*} [ROrCLike 𝕜] (r : 𝕜) (f : ℝ → 𝕜) :
    ∫ x in a..b, r * f x ∂μ = r * ∫ x in a..b, f x ∂μ :=
  integral_smul r f
#align interval_integral.integral_const_mul intervalIntegral.integral_const_mul

@[simp]
theorem integral_mul_const {𝕜 : Type*} [ROrCLike 𝕜] (r : 𝕜) (f : ℝ → 𝕜) :
    ∫ x in a..b, f x * r ∂μ = (∫ x in a..b, f x ∂μ) * r := by
  simpa only [mul_comm r] using integral_const_mul r f
#align interval_integral.integral_mul_const intervalIntegral.integral_mul_const

@[simp]
theorem integral_div {𝕜 : Type*} [ROrCLike 𝕜] (r : 𝕜) (f : ℝ → 𝕜) :
    ∫ x in a..b, f x / r ∂μ = (∫ x in a..b, f x ∂μ) / r := by
  simpa only [div_eq_mul_inv] using integral_mul_const r⁻¹ f
#align interval_integral.integral_div intervalIntegral.integral_div

theorem integral_const' (c : E) :
    ∫ _ in a..b, c ∂μ = ((μ <| Ioc a b).toReal - (μ <| Ioc b a).toReal) • c := by
  simp only [intervalIntegral, set_integral_const, sub_smul]
#align interval_integral.integral_const' intervalIntegral.integral_const'

@[simp]
theorem integral_const (c : E) : ∫ _ in a..b, c = (b - a) • c := by
  simp only [integral_const', Real.volume_Ioc, ENNReal.toReal_ofReal', ← neg_sub b,
    max_zero_sub_eq_self]
#align interval_integral.integral_const intervalIntegral.integral_const

nonrec theorem integral_smul_measure (c : ℝ≥0∞) :
    ∫ x in a..b, f x ∂c • μ = c.toReal • ∫ x in a..b, f x ∂μ := by
  simp only [intervalIntegral, Measure.restrict_smul, integral_smul_measure, smul_sub]
#align interval_integral.integral_smul_measure intervalIntegral.integral_smul_measure

end Basic

<<<<<<< HEAD
-- porting note: TODO: add `Complex.ofReal` version of `_root_.integral_ofReal`
nonrec theorem _root_.ROrCLike.interval_integral_ofReal {𝕜 : Type*} [ROrCLike 𝕜] {a b : ℝ}
=======
-- Porting note: TODO: add `Complex.ofReal` version of `_root_.integral_ofReal`
nonrec theorem _root_.IsROrC.interval_integral_ofReal {𝕜 : Type*} [IsROrC 𝕜] {a b : ℝ}
>>>>>>> 8c06311c
    {μ : Measure ℝ} {f : ℝ → ℝ} : (∫ x in a..b, (f x : 𝕜) ∂μ) = ↑(∫ x in a..b, f x ∂μ) := by
  simp only [intervalIntegral, integral_ofReal, ROrCLike.ofReal_sub]

nonrec theorem integral_ofReal {a b : ℝ} {μ : Measure ℝ} {f : ℝ → ℝ} :
    (∫ x in a..b, (f x : ℂ) ∂μ) = ↑(∫ x in a..b, f x ∂μ) :=
  ROrCLike.interval_integral_ofReal
#align interval_integral.integral_of_real intervalIntegral.integral_ofReal

section ContinuousLinearMap

variable {a b : ℝ} {μ : Measure ℝ} {f : ℝ → E}

variable [ROrCLike 𝕜] [NormedSpace 𝕜 E] [NormedAddCommGroup F] [NormedSpace 𝕜 F]

open ContinuousLinearMap

theorem _root_.ContinuousLinearMap.intervalIntegral_apply {a b : ℝ} {φ : ℝ → F →L[𝕜] E}
    (hφ : IntervalIntegrable φ μ a b) (v : F) :
    (∫ x in a..b, φ x ∂μ) v = ∫ x in a..b, φ x v ∂μ := by
  simp_rw [intervalIntegral_eq_integral_uIoc, ← integral_apply hφ.def v, coe_smul', Pi.smul_apply]
#align continuous_linear_map.interval_integral_apply ContinuousLinearMap.intervalIntegral_apply

variable [NormedSpace ℝ F] [CompleteSpace F]

theorem _root_.ContinuousLinearMap.intervalIntegral_comp_comm (L : E →L[𝕜] F)
    (hf : IntervalIntegrable f μ a b) : (∫ x in a..b, L (f x) ∂μ) = L (∫ x in a..b, f x ∂μ) := by
  simp_rw [intervalIntegral, L.integral_comp_comm hf.1, L.integral_comp_comm hf.2, L.map_sub]
#align continuous_linear_map.interval_integral_comp_comm ContinuousLinearMap.intervalIntegral_comp_comm

end ContinuousLinearMap

/-!
## Basic arithmetic
Includes addition, scalar multiplication and affine transformations.
-/
section Comp

variable {a b c d : ℝ} (f : ℝ → E)

/-!
Porting note: some `@[simp]` attributes in this section were removed to make the `simpNF` linter
happy. TODO: find out if these lemmas are actually good or bad `simp` lemmas.
-/

-- Porting note (#10618): was @[simp]
theorem integral_comp_mul_right (hc : c ≠ 0) :
    (∫ x in a..b, f (x * c)) = c⁻¹ • ∫ x in a * c..b * c, f x := by
  have A : MeasurableEmbedding fun x => x * c :=
    (Homeomorph.mulRight₀ c hc).closedEmbedding.measurableEmbedding
  conv_rhs => rw [← Real.smul_map_volume_mul_right hc]
  simp_rw [integral_smul_measure, intervalIntegral, A.set_integral_map,
    ENNReal.toReal_ofReal (abs_nonneg c)]
  cases' hc.lt_or_lt with h h
  · simp [h, mul_div_cancel, hc, abs_of_neg,
      Measure.restrict_congr_set (α := ℝ) (μ := volume) Ico_ae_eq_Ioc]
  · simp [h, mul_div_cancel, hc, abs_of_pos]
#align interval_integral.integral_comp_mul_right intervalIntegral.integral_comp_mul_right

-- Porting note (#10618): was @[simp]
theorem smul_integral_comp_mul_right (c) :
    (c • ∫ x in a..b, f (x * c)) = ∫ x in a * c..b * c, f x := by
  by_cases hc : c = 0 <;> simp [hc, integral_comp_mul_right]
#align interval_integral.smul_integral_comp_mul_right intervalIntegral.smul_integral_comp_mul_right

-- Porting note (#10618): was @[simp]
theorem integral_comp_mul_left (hc : c ≠ 0) :
    (∫ x in a..b, f (c * x)) = c⁻¹ • ∫ x in c * a..c * b, f x := by
  simpa only [mul_comm c] using integral_comp_mul_right f hc
#align interval_integral.integral_comp_mul_left intervalIntegral.integral_comp_mul_left

-- Porting note (#10618): was @[simp]
theorem smul_integral_comp_mul_left (c) : (c • ∫ x in a..b, f (c * x)) = ∫ x in c * a..c * b, f x :=
  by by_cases hc : c = 0 <;> simp [hc, integral_comp_mul_left]
#align interval_integral.smul_integral_comp_mul_left intervalIntegral.smul_integral_comp_mul_left

-- Porting note (#10618): was @[simp]
theorem integral_comp_div (hc : c ≠ 0) : (∫ x in a..b, f (x / c)) = c • ∫ x in a / c..b / c, f x :=
  by simpa only [inv_inv] using integral_comp_mul_right f (inv_ne_zero hc)
#align interval_integral.integral_comp_div intervalIntegral.integral_comp_div

-- Porting note (#10618): was @[simp]
theorem inv_smul_integral_comp_div (c) :
    (c⁻¹ • ∫ x in a..b, f (x / c)) = ∫ x in a / c..b / c, f x := by
  by_cases hc : c = 0 <;> simp [hc, integral_comp_div]
#align interval_integral.inv_smul_integral_comp_div intervalIntegral.inv_smul_integral_comp_div

-- Porting note (#10618): was @[simp]
theorem integral_comp_add_right (d) : (∫ x in a..b, f (x + d)) = ∫ x in a + d..b + d, f x :=
  have A : MeasurableEmbedding fun x => x + d :=
    (Homeomorph.addRight d).closedEmbedding.measurableEmbedding
  calc
    (∫ x in a..b, f (x + d)) = ∫ x in a + d..b + d, f x ∂Measure.map (fun x => x + d) volume := by
      simp [intervalIntegral, A.set_integral_map]
    _ = ∫ x in a + d..b + d, f x := by rw [map_add_right_eq_self]
#align interval_integral.integral_comp_add_right intervalIntegral.integral_comp_add_right

-- Porting note (#10618): was @[simp]
nonrec theorem integral_comp_add_left (d) :
    (∫ x in a..b, f (d + x)) = ∫ x in d + a..d + b, f x := by
  simpa only [add_comm d] using integral_comp_add_right f d
#align interval_integral.integral_comp_add_left intervalIntegral.integral_comp_add_left

-- Porting note (#10618): was @[simp]
theorem integral_comp_mul_add (hc : c ≠ 0) (d) :
    (∫ x in a..b, f (c * x + d)) = c⁻¹ • ∫ x in c * a + d..c * b + d, f x := by
  rw [← integral_comp_add_right, ← integral_comp_mul_left _ hc]
#align interval_integral.integral_comp_mul_add intervalIntegral.integral_comp_mul_add

-- Porting note (#10618): was @[simp]
theorem smul_integral_comp_mul_add (c d) :
    (c • ∫ x in a..b, f (c * x + d)) = ∫ x in c * a + d..c * b + d, f x := by
  by_cases hc : c = 0 <;> simp [hc, integral_comp_mul_add]
#align interval_integral.smul_integral_comp_mul_add intervalIntegral.smul_integral_comp_mul_add

-- Porting note (#10618): was @[simp]
theorem integral_comp_add_mul (hc : c ≠ 0) (d) :
    (∫ x in a..b, f (d + c * x)) = c⁻¹ • ∫ x in d + c * a..d + c * b, f x := by
  rw [← integral_comp_add_left, ← integral_comp_mul_left _ hc]
#align interval_integral.integral_comp_add_mul intervalIntegral.integral_comp_add_mul

-- Porting note (#10618): was @[simp]
theorem smul_integral_comp_add_mul (c d) :
    (c • ∫ x in a..b, f (d + c * x)) = ∫ x in d + c * a..d + c * b, f x := by
  by_cases hc : c = 0 <;> simp [hc, integral_comp_add_mul]
#align interval_integral.smul_integral_comp_add_mul intervalIntegral.smul_integral_comp_add_mul

-- Porting note (#10618): was @[simp]
theorem integral_comp_div_add (hc : c ≠ 0) (d) :
    (∫ x in a..b, f (x / c + d)) = c • ∫ x in a / c + d..b / c + d, f x := by
  simpa only [div_eq_inv_mul, inv_inv] using integral_comp_mul_add f (inv_ne_zero hc) d
#align interval_integral.integral_comp_div_add intervalIntegral.integral_comp_div_add

-- Porting note (#10618): was @[simp]
theorem inv_smul_integral_comp_div_add (c d) :
    (c⁻¹ • ∫ x in a..b, f (x / c + d)) = ∫ x in a / c + d..b / c + d, f x := by
  by_cases hc : c = 0 <;> simp [hc, integral_comp_div_add]
#align interval_integral.inv_smul_integral_comp_div_add intervalIntegral.inv_smul_integral_comp_div_add

-- Porting note (#10618): was @[simp]
theorem integral_comp_add_div (hc : c ≠ 0) (d) :
    (∫ x in a..b, f (d + x / c)) = c • ∫ x in d + a / c..d + b / c, f x := by
  simpa only [div_eq_inv_mul, inv_inv] using integral_comp_add_mul f (inv_ne_zero hc) d
#align interval_integral.integral_comp_add_div intervalIntegral.integral_comp_add_div

-- Porting note (#10618): was @[simp]
theorem inv_smul_integral_comp_add_div (c d) :
    (c⁻¹ • ∫ x in a..b, f (d + x / c)) = ∫ x in d + a / c..d + b / c, f x := by
  by_cases hc : c = 0 <;> simp [hc, integral_comp_add_div]
#align interval_integral.inv_smul_integral_comp_add_div intervalIntegral.inv_smul_integral_comp_add_div

-- Porting note (#10618): was @[simp]
theorem integral_comp_mul_sub (hc : c ≠ 0) (d) :
    (∫ x in a..b, f (c * x - d)) = c⁻¹ • ∫ x in c * a - d..c * b - d, f x := by
  simpa only [sub_eq_add_neg] using integral_comp_mul_add f hc (-d)
#align interval_integral.integral_comp_mul_sub intervalIntegral.integral_comp_mul_sub

-- Porting note (#10618): was @[simp]
theorem smul_integral_comp_mul_sub (c d) :
    (c • ∫ x in a..b, f (c * x - d)) = ∫ x in c * a - d..c * b - d, f x := by
  by_cases hc : c = 0 <;> simp [hc, integral_comp_mul_sub]
#align interval_integral.smul_integral_comp_mul_sub intervalIntegral.smul_integral_comp_mul_sub

-- Porting note (#10618): was @[simp]
theorem integral_comp_sub_mul (hc : c ≠ 0) (d) :
    (∫ x in a..b, f (d - c * x)) = c⁻¹ • ∫ x in d - c * b..d - c * a, f x := by
  simp only [sub_eq_add_neg, neg_mul_eq_neg_mul]
  rw [integral_comp_add_mul f (neg_ne_zero.mpr hc) d, integral_symm]
  simp only [inv_neg, smul_neg, neg_neg, neg_smul]
#align interval_integral.integral_comp_sub_mul intervalIntegral.integral_comp_sub_mul

-- Porting note (#10618): was @[simp]
theorem smul_integral_comp_sub_mul (c d) :
    (c • ∫ x in a..b, f (d - c * x)) = ∫ x in d - c * b..d - c * a, f x := by
  by_cases hc : c = 0 <;> simp [hc, integral_comp_sub_mul]
#align interval_integral.smul_integral_comp_sub_mul intervalIntegral.smul_integral_comp_sub_mul

-- Porting note (#10618): was @[simp]
theorem integral_comp_div_sub (hc : c ≠ 0) (d) :
    (∫ x in a..b, f (x / c - d)) = c • ∫ x in a / c - d..b / c - d, f x := by
  simpa only [div_eq_inv_mul, inv_inv] using integral_comp_mul_sub f (inv_ne_zero hc) d
#align interval_integral.integral_comp_div_sub intervalIntegral.integral_comp_div_sub

-- Porting note (#10618): was @[simp]
theorem inv_smul_integral_comp_div_sub (c d) :
    (c⁻¹ • ∫ x in a..b, f (x / c - d)) = ∫ x in a / c - d..b / c - d, f x := by
  by_cases hc : c = 0 <;> simp [hc, integral_comp_div_sub]
#align interval_integral.inv_smul_integral_comp_div_sub intervalIntegral.inv_smul_integral_comp_div_sub

-- Porting note (#10618): was @[simp]
theorem integral_comp_sub_div (hc : c ≠ 0) (d) :
    (∫ x in a..b, f (d - x / c)) = c • ∫ x in d - b / c..d - a / c, f x := by
  simpa only [div_eq_inv_mul, inv_inv] using integral_comp_sub_mul f (inv_ne_zero hc) d
#align interval_integral.integral_comp_sub_div intervalIntegral.integral_comp_sub_div

-- Porting note (#10618): was @[simp]
theorem inv_smul_integral_comp_sub_div (c d) :
    (c⁻¹ • ∫ x in a..b, f (d - x / c)) = ∫ x in d - b / c..d - a / c, f x := by
  by_cases hc : c = 0 <;> simp [hc, integral_comp_sub_div]
#align interval_integral.inv_smul_integral_comp_sub_div intervalIntegral.inv_smul_integral_comp_sub_div

-- Porting note (#10618): was @[simp]
theorem integral_comp_sub_right (d) : (∫ x in a..b, f (x - d)) = ∫ x in a - d..b - d, f x := by
  simpa only [sub_eq_add_neg] using integral_comp_add_right f (-d)
#align interval_integral.integral_comp_sub_right intervalIntegral.integral_comp_sub_right

-- Porting note (#10618): was @[simp]
theorem integral_comp_sub_left (d) : (∫ x in a..b, f (d - x)) = ∫ x in d - b..d - a, f x := by
  simpa only [one_mul, one_smul, inv_one] using integral_comp_sub_mul f one_ne_zero d
#align interval_integral.integral_comp_sub_left intervalIntegral.integral_comp_sub_left

-- Porting note (#10618): was @[simp]
theorem integral_comp_neg : (∫ x in a..b, f (-x)) = ∫ x in -b..-a, f x := by
  simpa only [zero_sub] using integral_comp_sub_left f 0
#align interval_integral.integral_comp_neg intervalIntegral.integral_comp_neg

end Comp

/-!
### Integral is an additive function of the interval

In this section we prove that `∫ x in a..b, f x ∂μ + ∫ x in b..c, f x ∂μ = ∫ x in a..c, f x ∂μ`
as well as a few other identities trivially equivalent to this one. We also prove that
`∫ x in a..b, f x ∂μ = ∫ x, f x ∂μ` provided that `support f ⊆ Ioc a b`.

-/

section OrderClosedTopology

variable {a b c d : ℝ} {f g : ℝ → E} {μ : Measure ℝ}

/-- If two functions are equal in the relevant interval, their interval integrals are also equal. -/
theorem integral_congr {a b : ℝ} (h : EqOn f g [[a, b]]) :
    ∫ x in a..b, f x ∂μ = ∫ x in a..b, g x ∂μ := by
  rcases le_total a b with hab | hab <;>
    simpa [hab, integral_of_le, integral_of_ge] using
      set_integral_congr measurableSet_Ioc (h.mono Ioc_subset_Icc_self)
#align interval_integral.integral_congr intervalIntegral.integral_congr

theorem integral_add_adjacent_intervals_cancel (hab : IntervalIntegrable f μ a b)
    (hbc : IntervalIntegrable f μ b c) :
    (((∫ x in a..b, f x ∂μ) + ∫ x in b..c, f x ∂μ) + ∫ x in c..a, f x ∂μ) = 0 := by
  have hac := hab.trans hbc
  simp only [intervalIntegral, sub_add_sub_comm, sub_eq_zero]
  iterate 4 rw [← integral_union]
  · suffices Ioc a b ∪ Ioc b c ∪ Ioc c a = Ioc b a ∪ Ioc c b ∪ Ioc a c by rw [this]
    rw [Ioc_union_Ioc_union_Ioc_cycle, union_right_comm, Ioc_union_Ioc_union_Ioc_cycle,
      min_left_comm, max_left_comm]
  all_goals
    simp [*, MeasurableSet.union, measurableSet_Ioc, Ioc_disjoint_Ioc_same,
      Ioc_disjoint_Ioc_same.symm, hab.1, hab.2, hbc.1, hbc.2, hac.1, hac.2]
#align interval_integral.integral_add_adjacent_intervals_cancel intervalIntegral.integral_add_adjacent_intervals_cancel

theorem integral_add_adjacent_intervals (hab : IntervalIntegrable f μ a b)
    (hbc : IntervalIntegrable f μ b c) :
    ((∫ x in a..b, f x ∂μ) + ∫ x in b..c, f x ∂μ) = ∫ x in a..c, f x ∂μ := by
  rw [← add_neg_eq_zero, ← integral_symm, integral_add_adjacent_intervals_cancel hab hbc]
#align interval_integral.integral_add_adjacent_intervals intervalIntegral.integral_add_adjacent_intervals

theorem sum_integral_adjacent_intervals_Ico {a : ℕ → ℝ} {m n : ℕ} (hmn : m ≤ n)
    (hint : ∀ k ∈ Ico m n, IntervalIntegrable f μ (a k) (a <| k + 1)) :
    ∑ k : ℕ in Finset.Ico m n, ∫ x in a k..a <| k + 1, f x ∂μ = ∫ x in a m..a n, f x ∂μ := by
  revert hint
  refine' Nat.le_induction _ _ n hmn
  · simp
  · intro p hmp IH h
    rw [Finset.sum_Ico_succ_top hmp, IH, integral_add_adjacent_intervals]
    · refine IntervalIntegrable.trans_iterate_Ico hmp fun k hk => h k ?_
      exact (Ico_subset_Ico le_rfl (Nat.le_succ _)) hk
    · apply h
      simp [hmp]
    · intro k hk
      exact h _ (Ico_subset_Ico_right p.le_succ hk)
#align interval_integral.sum_integral_adjacent_intervals_Ico intervalIntegral.sum_integral_adjacent_intervals_Ico

theorem sum_integral_adjacent_intervals {a : ℕ → ℝ} {n : ℕ}
    (hint : ∀ k < n, IntervalIntegrable f μ (a k) (a <| k + 1)) :
    ∑ k : ℕ in Finset.range n, ∫ x in a k..a <| k + 1, f x ∂μ = ∫ x in (a 0)..(a n), f x ∂μ := by
  rw [← Nat.Ico_zero_eq_range]
  exact sum_integral_adjacent_intervals_Ico (zero_le n) fun k hk => hint k hk.2
#align interval_integral.sum_integral_adjacent_intervals intervalIntegral.sum_integral_adjacent_intervals

theorem integral_interval_sub_left (hab : IntervalIntegrable f μ a b)
    (hac : IntervalIntegrable f μ a c) :
    ((∫ x in a..b, f x ∂μ) - ∫ x in a..c, f x ∂μ) = ∫ x in c..b, f x ∂μ :=
  sub_eq_of_eq_add' <| Eq.symm <| integral_add_adjacent_intervals hac (hac.symm.trans hab)
#align interval_integral.integral_interval_sub_left intervalIntegral.integral_interval_sub_left

theorem integral_interval_add_interval_comm (hab : IntervalIntegrable f μ a b)
    (hcd : IntervalIntegrable f μ c d) (hac : IntervalIntegrable f μ a c) :
    ((∫ x in a..b, f x ∂μ) + ∫ x in c..d, f x ∂μ) =
      (∫ x in a..d, f x ∂μ) + ∫ x in c..b, f x ∂μ := by
  rw [← integral_add_adjacent_intervals hac hcd, add_assoc, add_left_comm,
    integral_add_adjacent_intervals hac (hac.symm.trans hab), add_comm]
#align interval_integral.integral_interval_add_interval_comm intervalIntegral.integral_interval_add_interval_comm

theorem integral_interval_sub_interval_comm (hab : IntervalIntegrable f μ a b)
    (hcd : IntervalIntegrable f μ c d) (hac : IntervalIntegrable f μ a c) :
    ((∫ x in a..b, f x ∂μ) - ∫ x in c..d, f x ∂μ) =
      (∫ x in a..c, f x ∂μ) - ∫ x in b..d, f x ∂μ := by
  simp only [sub_eq_add_neg, ← integral_symm,
    integral_interval_add_interval_comm hab hcd.symm (hac.trans hcd)]
#align interval_integral.integral_interval_sub_interval_comm intervalIntegral.integral_interval_sub_interval_comm

theorem integral_interval_sub_interval_comm' (hab : IntervalIntegrable f μ a b)
    (hcd : IntervalIntegrable f μ c d) (hac : IntervalIntegrable f μ a c) :
    ((∫ x in a..b, f x ∂μ) - ∫ x in c..d, f x ∂μ) =
      (∫ x in d..b, f x ∂μ) - ∫ x in c..a, f x ∂μ := by
  rw [integral_interval_sub_interval_comm hab hcd hac, integral_symm b d, integral_symm a c,
    sub_neg_eq_add, sub_eq_neg_add]
#align interval_integral.integral_interval_sub_interval_comm' intervalIntegral.integral_interval_sub_interval_comm'

theorem integral_Iic_sub_Iic (ha : IntegrableOn f (Iic a) μ) (hb : IntegrableOn f (Iic b) μ) :
    ((∫ x in Iic b, f x ∂μ) - ∫ x in Iic a, f x ∂μ) = ∫ x in a..b, f x ∂μ := by
  wlog hab : a ≤ b generalizing a b
  · rw [integral_symm, ← this hb ha (le_of_not_le hab), neg_sub]
  rw [sub_eq_iff_eq_add', integral_of_le hab, ← integral_union (Iic_disjoint_Ioc le_rfl),
    Iic_union_Ioc_eq_Iic hab]
  exacts [measurableSet_Ioc, ha, hb.mono_set fun _ => And.right]
#align interval_integral.integral_Iic_sub_Iic intervalIntegral.integral_Iic_sub_Iic

theorem integral_Iic_add_Ioi (h_left : IntegrableOn f (Iic b) μ)
    (h_right : IntegrableOn f (Ioi b) μ) :
    (∫ x in Iic b, f x ∂μ) + (∫ x in Ioi b, f x ∂μ) = ∫ (x : ℝ), f x ∂μ := by
  convert (integral_union (Iic_disjoint_Ioi <| Eq.le rfl) measurableSet_Ioi h_left h_right).symm
  rw [Iic_union_Ioi, Measure.restrict_univ]

theorem integral_Iio_add_Ici (h_left : IntegrableOn f (Iio b) μ)
    (h_right : IntegrableOn f (Ici b) μ) :
    (∫ x in Iio b, f x ∂μ) + (∫ x in Ici b, f x ∂μ) = ∫ (x : ℝ), f x ∂μ := by
  convert (integral_union (Iio_disjoint_Ici <| Eq.le rfl) measurableSet_Ici h_left h_right).symm
  rw [Iio_union_Ici, Measure.restrict_univ]

/-- If `μ` is a finite measure then `∫ x in a..b, c ∂μ = (μ (Iic b) - μ (Iic a)) • c`. -/
theorem integral_const_of_cdf [IsFiniteMeasure μ] (c : E) :
    ∫ _ in a..b, c ∂μ = ((μ (Iic b)).toReal - (μ (Iic a)).toReal) • c := by
  simp only [sub_smul, ← set_integral_const]
  refine' (integral_Iic_sub_Iic _ _).symm <;>
    simp only [integrableOn_const, measure_lt_top, or_true_iff]
#align interval_integral.integral_const_of_cdf intervalIntegral.integral_const_of_cdf

theorem integral_eq_integral_of_support_subset {a b} (h : support f ⊆ Ioc a b) :
    ∫ x in a..b, f x ∂μ = ∫ x, f x ∂μ := by
  rcases le_total a b with hab | hab
  · rw [integral_of_le hab, ← integral_indicator measurableSet_Ioc, indicator_eq_self.2 h]
  · rw [Ioc_eq_empty hab.not_lt, subset_empty_iff, support_eq_empty_iff] at h
    simp [h]
#align interval_integral.integral_eq_integral_of_support_subset intervalIntegral.integral_eq_integral_of_support_subset

theorem integral_congr_ae' (h : ∀ᵐ x ∂μ, x ∈ Ioc a b → f x = g x)
    (h' : ∀ᵐ x ∂μ, x ∈ Ioc b a → f x = g x) : ∫ x in a..b, f x ∂μ = ∫ x in a..b, g x ∂μ := by
  simp only [intervalIntegral, set_integral_congr_ae measurableSet_Ioc h,
    set_integral_congr_ae measurableSet_Ioc h']
#align interval_integral.integral_congr_ae' intervalIntegral.integral_congr_ae'

theorem integral_congr_ae (h : ∀ᵐ x ∂μ, x ∈ Ι a b → f x = g x) :
    ∫ x in a..b, f x ∂μ = ∫ x in a..b, g x ∂μ :=
  integral_congr_ae' (ae_uIoc_iff.mp h).1 (ae_uIoc_iff.mp h).2
#align interval_integral.integral_congr_ae intervalIntegral.integral_congr_ae

theorem integral_zero_ae (h : ∀ᵐ x ∂μ, x ∈ Ι a b → f x = 0) : ∫ x in a..b, f x ∂μ = 0 :=
  calc
    ∫ x in a..b, f x ∂μ = ∫ _ in a..b, 0 ∂μ := integral_congr_ae h
    _ = 0 := integral_zero
#align interval_integral.integral_zero_ae intervalIntegral.integral_zero_ae

nonrec theorem integral_indicator {a₁ a₂ a₃ : ℝ} (h : a₂ ∈ Icc a₁ a₃) :
    ∫ x in a₁..a₃, indicator {x | x ≤ a₂} f x ∂μ = ∫ x in a₁..a₂, f x ∂μ := by
  have : {x | x ≤ a₂} ∩ Ioc a₁ a₃ = Ioc a₁ a₂ := Iic_inter_Ioc_of_le h.2
  rw [integral_of_le h.1, integral_of_le (h.1.trans h.2), integral_indicator,
    Measure.restrict_restrict, this]
  exact measurableSet_Iic
  all_goals apply measurableSet_Iic
#align interval_integral.integral_indicator intervalIntegral.integral_indicator

end OrderClosedTopology

section

variable {f g : ℝ → ℝ} {a b : ℝ} {μ : Measure ℝ}

theorem integral_eq_zero_iff_of_le_of_nonneg_ae (hab : a ≤ b) (hf : 0 ≤ᵐ[μ.restrict (Ioc a b)] f)
    (hfi : IntervalIntegrable f μ a b) : ∫ x in a..b, f x ∂μ = 0 ↔ f =ᵐ[μ.restrict (Ioc a b)] 0 :=
  by rw [integral_of_le hab, integral_eq_zero_iff_of_nonneg_ae hf hfi.1]
#align interval_integral.integral_eq_zero_iff_of_le_of_nonneg_ae intervalIntegral.integral_eq_zero_iff_of_le_of_nonneg_ae

theorem integral_eq_zero_iff_of_nonneg_ae (hf : 0 ≤ᵐ[μ.restrict (Ioc a b ∪ Ioc b a)] f)
    (hfi : IntervalIntegrable f μ a b) :
    ∫ x in a..b, f x ∂μ = 0 ↔ f =ᵐ[μ.restrict (Ioc a b ∪ Ioc b a)] 0 := by
  rcases le_total a b with hab | hab <;>
    simp only [Ioc_eq_empty hab.not_lt, empty_union, union_empty] at hf ⊢
  · exact integral_eq_zero_iff_of_le_of_nonneg_ae hab hf hfi
  · rw [integral_symm, neg_eq_zero, integral_eq_zero_iff_of_le_of_nonneg_ae hab hf hfi.symm]
#align interval_integral.integral_eq_zero_iff_of_nonneg_ae intervalIntegral.integral_eq_zero_iff_of_nonneg_ae

/-- If `f` is nonnegative and integrable on the unordered interval `Set.uIoc a b`, then its
integral over `a..b` is positive if and only if `a < b` and the measure of
`Function.support f ∩ Set.Ioc a b` is positive. -/
theorem integral_pos_iff_support_of_nonneg_ae' (hf : 0 ≤ᵐ[μ.restrict (Ι a b)] f)
    (hfi : IntervalIntegrable f μ a b) :
    (0 < ∫ x in a..b, f x ∂μ) ↔ a < b ∧ 0 < μ (support f ∩ Ioc a b) := by
  cases' lt_or_le a b with hab hba
  · rw [uIoc_of_le hab.le] at hf
    simp only [hab, true_and_iff, integral_of_le hab.le,
      set_integral_pos_iff_support_of_nonneg_ae hf hfi.1]
  · suffices (∫ x in a..b, f x ∂μ) ≤ 0 by simp only [this.not_lt, hba.not_lt, false_and_iff]
    rw [integral_of_ge hba, neg_nonpos]
    rw [uIoc_comm, uIoc_of_le hba] at hf
    exact integral_nonneg_of_ae hf
#align interval_integral.integral_pos_iff_support_of_nonneg_ae' intervalIntegral.integral_pos_iff_support_of_nonneg_ae'

/-- If `f` is nonnegative a.e.-everywhere and it is integrable on the unordered interval
`Set.uIoc a b`, then its integral over `a..b` is positive if and only if `a < b` and the
measure of `Function.support f ∩ Set.Ioc a b` is positive. -/
theorem integral_pos_iff_support_of_nonneg_ae (hf : 0 ≤ᵐ[μ] f) (hfi : IntervalIntegrable f μ a b) :
    (0 < ∫ x in a..b, f x ∂μ) ↔ a < b ∧ 0 < μ (support f ∩ Ioc a b) :=
  integral_pos_iff_support_of_nonneg_ae' (ae_mono Measure.restrict_le_self hf) hfi
#align interval_integral.integral_pos_iff_support_of_nonneg_ae intervalIntegral.integral_pos_iff_support_of_nonneg_ae

/-- If `f : ℝ → ℝ` is integrable on `(a, b]` for real numbers `a < b`, and positive on the interior
of the interval, then its integral over `a..b` is strictly positive. -/
theorem intervalIntegral_pos_of_pos_on {f : ℝ → ℝ} {a b : ℝ} (hfi : IntervalIntegrable f volume a b)
    (hpos : ∀ x : ℝ, x ∈ Ioo a b → 0 < f x) (hab : a < b) : 0 < ∫ x : ℝ in a..b, f x := by
  have hsupp : Ioo a b ⊆ support f ∩ Ioc a b := fun x hx =>
    ⟨mem_support.mpr (hpos x hx).ne', Ioo_subset_Ioc_self hx⟩
  have h₀ : 0 ≤ᵐ[volume.restrict (uIoc a b)] f := by
    rw [EventuallyLE, uIoc_of_le hab.le]
    refine' ae_restrict_of_ae_eq_of_ae_restrict Ioo_ae_eq_Ioc _
    exact (ae_restrict_iff' measurableSet_Ioo).mpr (ae_of_all _ fun x hx => (hpos x hx).le)
  rw [integral_pos_iff_support_of_nonneg_ae' h₀ hfi]
  exact ⟨hab, ((Measure.measure_Ioo_pos _).mpr hab).trans_le (measure_mono hsupp)⟩
#align interval_integral.interval_integral_pos_of_pos_on intervalIntegral.intervalIntegral_pos_of_pos_on

/-- If `f : ℝ → ℝ` is strictly positive everywhere, and integrable on `(a, b]` for real numbers
`a < b`, then its integral over `a..b` is strictly positive. (See `interval_integral_pos_of_pos_on`
for a version only assuming positivity of `f` on `(a, b)` rather than everywhere.) -/
theorem intervalIntegral_pos_of_pos {f : ℝ → ℝ} {a b : ℝ}
    (hfi : IntervalIntegrable f MeasureSpace.volume a b) (hpos : ∀ x, 0 < f x) (hab : a < b) :
    0 < ∫ x in a..b, f x :=
  intervalIntegral_pos_of_pos_on hfi (fun x _ => hpos x) hab
#align interval_integral.interval_integral_pos_of_pos intervalIntegral.intervalIntegral_pos_of_pos

/-- If `f` and `g` are two functions that are interval integrable on `a..b`, `a ≤ b`,
`f x ≤ g x` for a.e. `x ∈ Set.Ioc a b`, and `f x < g x` on a subset of `Set.Ioc a b`
of nonzero measure, then `∫ x in a..b, f x ∂μ < ∫ x in a..b, g x ∂μ`. -/
theorem integral_lt_integral_of_ae_le_of_measure_setOf_lt_ne_zero (hab : a ≤ b)
    (hfi : IntervalIntegrable f μ a b) (hgi : IntervalIntegrable g μ a b)
    (hle : f ≤ᵐ[μ.restrict (Ioc a b)] g) (hlt : μ.restrict (Ioc a b) {x | f x < g x} ≠ 0) :
    (∫ x in a..b, f x ∂μ) < ∫ x in a..b, g x ∂μ := by
  rw [← sub_pos, ← integral_sub hgi hfi, integral_of_le hab,
    MeasureTheory.integral_pos_iff_support_of_nonneg_ae]
  · refine' pos_iff_ne_zero.2 (mt (measure_mono_null _) hlt)
    exact fun x hx => (sub_pos.2 hx.out).ne'
  exacts [hle.mono fun x => sub_nonneg.2, hgi.1.sub hfi.1]
#align interval_integral.integral_lt_integral_of_ae_le_of_measure_set_of_lt_ne_zero intervalIntegral.integral_lt_integral_of_ae_le_of_measure_setOf_lt_ne_zero

/-- If `f` and `g` are continuous on `[a, b]`, `a < b`, `f x ≤ g x` on this interval, and
`f c < g c` at some point `c ∈ [a, b]`, then `∫ x in a..b, f x < ∫ x in a..b, g x`. -/
theorem integral_lt_integral_of_continuousOn_of_le_of_exists_lt {f g : ℝ → ℝ} {a b : ℝ}
    (hab : a < b) (hfc : ContinuousOn f (Icc a b)) (hgc : ContinuousOn g (Icc a b))
    (hle : ∀ x ∈ Ioc a b, f x ≤ g x) (hlt : ∃ c ∈ Icc a b, f c < g c) :
    (∫ x in a..b, f x) < ∫ x in a..b, g x := by
  apply integral_lt_integral_of_ae_le_of_measure_setOf_lt_ne_zero hab.le
    (hfc.intervalIntegrable_of_Icc hab.le) (hgc.intervalIntegrable_of_Icc hab.le)
  · simpa only [gt_iff_lt, not_lt, ge_iff_le, measurableSet_Ioc, ae_restrict_eq, le_principal_iff]
      using (ae_restrict_mem measurableSet_Ioc).mono hle
  contrapose! hlt
  have h_eq : f =ᵐ[volume.restrict (Ioc a b)] g := by
    simp only [← not_le, ← ae_iff] at hlt
    exact EventuallyLE.antisymm ((ae_restrict_iff' measurableSet_Ioc).2 <|
      eventually_of_forall hle) hlt
  rw [Measure.restrict_congr_set Ioc_ae_eq_Icc] at h_eq
  exact fun c hc ↦ (Measure.eqOn_Icc_of_ae_eq volume hab.ne h_eq hfc hgc hc).ge
#align interval_integral.integral_lt_integral_of_continuous_on_of_le_of_exists_lt intervalIntegral.integral_lt_integral_of_continuousOn_of_le_of_exists_lt

theorem integral_nonneg_of_ae_restrict (hab : a ≤ b) (hf : 0 ≤ᵐ[μ.restrict (Icc a b)] f) :
    0 ≤ ∫ u in a..b, f u ∂μ := by
  let H := ae_restrict_of_ae_restrict_of_subset Ioc_subset_Icc_self hf
  simpa only [integral_of_le hab] using set_integral_nonneg_of_ae_restrict H
#align interval_integral.integral_nonneg_of_ae_restrict intervalIntegral.integral_nonneg_of_ae_restrict

theorem integral_nonneg_of_ae (hab : a ≤ b) (hf : 0 ≤ᵐ[μ] f) : 0 ≤ ∫ u in a..b, f u ∂μ :=
  integral_nonneg_of_ae_restrict hab <| ae_restrict_of_ae hf
#align interval_integral.integral_nonneg_of_ae intervalIntegral.integral_nonneg_of_ae

theorem integral_nonneg_of_forall (hab : a ≤ b) (hf : ∀ u, 0 ≤ f u) : 0 ≤ ∫ u in a..b, f u ∂μ :=
  integral_nonneg_of_ae hab <| eventually_of_forall hf
#align interval_integral.integral_nonneg_of_forall intervalIntegral.integral_nonneg_of_forall

theorem integral_nonneg (hab : a ≤ b) (hf : ∀ u, u ∈ Icc a b → 0 ≤ f u) : 0 ≤ ∫ u in a..b, f u ∂μ :=
  integral_nonneg_of_ae_restrict hab <| (ae_restrict_iff' measurableSet_Icc).mpr <| ae_of_all μ hf
#align interval_integral.integral_nonneg intervalIntegral.integral_nonneg

theorem abs_integral_le_integral_abs (hab : a ≤ b) :
    |∫ x in a..b, f x ∂μ| ≤ ∫ x in a..b, |f x| ∂μ := by
  simpa only [← Real.norm_eq_abs] using norm_integral_le_integral_norm hab
#align interval_integral.abs_integral_le_integral_abs intervalIntegral.abs_integral_le_integral_abs

section Mono

variable (hab : a ≤ b) (hf : IntervalIntegrable f μ a b) (hg : IntervalIntegrable g μ a b)

theorem integral_mono_ae_restrict (h : f ≤ᵐ[μ.restrict (Icc a b)] g) :
    (∫ u in a..b, f u ∂μ) ≤ ∫ u in a..b, g u ∂μ := by
  let H := h.filter_mono <| ae_mono <| Measure.restrict_mono Ioc_subset_Icc_self <| le_refl μ
  simpa only [integral_of_le hab] using set_integral_mono_ae_restrict hf.1 hg.1 H
#align interval_integral.integral_mono_ae_restrict intervalIntegral.integral_mono_ae_restrict

theorem integral_mono_ae (h : f ≤ᵐ[μ] g) : (∫ u in a..b, f u ∂μ) ≤ ∫ u in a..b, g u ∂μ := by
  simpa only [integral_of_le hab] using set_integral_mono_ae hf.1 hg.1 h
#align interval_integral.integral_mono_ae intervalIntegral.integral_mono_ae

theorem integral_mono_on (h : ∀ x ∈ Icc a b, f x ≤ g x) :
    (∫ u in a..b, f u ∂μ) ≤ ∫ u in a..b, g u ∂μ := by
  let H x hx := h x <| Ioc_subset_Icc_self hx
  simpa only [integral_of_le hab] using set_integral_mono_on hf.1 hg.1 measurableSet_Ioc H
#align interval_integral.integral_mono_on intervalIntegral.integral_mono_on

theorem integral_mono (h : f ≤ g) : (∫ u in a..b, f u ∂μ) ≤ ∫ u in a..b, g u ∂μ :=
  integral_mono_ae hab hf hg <| ae_of_all _ h
#align interval_integral.integral_mono intervalIntegral.integral_mono

theorem integral_mono_interval {c d} (hca : c ≤ a) (hab : a ≤ b) (hbd : b ≤ d)
    (hf : 0 ≤ᵐ[μ.restrict (Ioc c d)] f) (hfi : IntervalIntegrable f μ c d) :
    (∫ x in a..b, f x ∂μ) ≤ ∫ x in c..d, f x ∂μ := by
  rw [integral_of_le hab, integral_of_le (hca.trans (hab.trans hbd))]
  exact set_integral_mono_set hfi.1 hf (Ioc_subset_Ioc hca hbd).eventuallyLE
#align interval_integral.integral_mono_interval intervalIntegral.integral_mono_interval

theorem abs_integral_mono_interval {c d} (h : Ι a b ⊆ Ι c d) (hf : 0 ≤ᵐ[μ.restrict (Ι c d)] f)
    (hfi : IntervalIntegrable f μ c d) : |∫ x in a..b, f x ∂μ| ≤ |∫ x in c..d, f x ∂μ| :=
  have hf' : 0 ≤ᵐ[μ.restrict (Ι a b)] f := ae_mono (Measure.restrict_mono h le_rfl) hf
  calc
    |∫ x in a..b, f x ∂μ| = |∫ x in Ι a b, f x ∂μ| := abs_integral_eq_abs_integral_uIoc f
    _ = ∫ x in Ι a b, f x ∂μ := (abs_of_nonneg (MeasureTheory.integral_nonneg_of_ae hf'))
    _ ≤ ∫ x in Ι c d, f x ∂μ := (set_integral_mono_set hfi.def hf h.eventuallyLE)
    _ ≤ |∫ x in Ι c d, f x ∂μ| := (le_abs_self _)
    _ = |∫ x in c..d, f x ∂μ| := (abs_integral_eq_abs_integral_uIoc f).symm
#align interval_integral.abs_integral_mono_interval intervalIntegral.abs_integral_mono_interval

end Mono

end

section HasSum

variable {μ : Measure ℝ} {f : ℝ → E}

theorem _root_.MeasureTheory.Integrable.hasSum_intervalIntegral (hfi : Integrable f μ) (y : ℝ) :
    HasSum (fun n : ℤ => ∫ x in y + n..y + n + 1, f x ∂μ) (∫ x, f x ∂μ) := by
  simp_rw [integral_of_le (le_add_of_nonneg_right zero_le_one)]
  rw [← integral_univ, ← iUnion_Ioc_add_int_cast y]
  exact
    hasSum_integral_iUnion (fun i => measurableSet_Ioc) (pairwise_disjoint_Ioc_add_int_cast y)
      hfi.integrableOn
#align measure_theory.integrable.has_sum_interval_integral MeasureTheory.Integrable.hasSum_intervalIntegral

theorem _root_.MeasureTheory.Integrable.hasSum_intervalIntegral_comp_add_int (hfi : Integrable f) :
    HasSum (fun n : ℤ => ∫ x in (0:ℝ)..(1:ℝ), f (x + n)) (∫ x, f x) := by
  simpa only [integral_comp_add_right, zero_add, add_comm (1:ℝ)] using hfi.hasSum_intervalIntegral 0
#align measure_theory.integrable.has_sum_interval_integral_comp_add_int MeasureTheory.Integrable.hasSum_intervalIntegral_comp_add_int

end HasSum

end intervalIntegral<|MERGE_RESOLUTION|>--- conflicted
+++ resolved
@@ -669,13 +669,8 @@
 
 end Basic
 
-<<<<<<< HEAD
--- porting note: TODO: add `Complex.ofReal` version of `_root_.integral_ofReal`
+-- Porting note: TODO: add `Complex.ofReal` version of `_root_.integral_ofReal`
 nonrec theorem _root_.ROrCLike.interval_integral_ofReal {𝕜 : Type*} [ROrCLike 𝕜] {a b : ℝ}
-=======
--- Porting note: TODO: add `Complex.ofReal` version of `_root_.integral_ofReal`
-nonrec theorem _root_.IsROrC.interval_integral_ofReal {𝕜 : Type*} [IsROrC 𝕜] {a b : ℝ}
->>>>>>> 8c06311c
     {μ : Measure ℝ} {f : ℝ → ℝ} : (∫ x in a..b, (f x : 𝕜) ∂μ) = ↑(∫ x in a..b, f x ∂μ) := by
   simp only [intervalIntegral, integral_ofReal, ROrCLike.ofReal_sub]
 
