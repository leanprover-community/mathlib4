/-
Copyright (c) 2020 Yury G. Kudryashov. All rights reserved.
Released under Apache 2.0 license as described in the file LICENSE.
Authors: Yury G. Kudryashov, Patrick Massot, Sébastien Gouëzel

! This file was ported from Lean 3 source module measure_theory.integral.interval_integral
! leanprover-community/mathlib commit fd5edc43dc4f10b85abfe544b88f82cf13c5f844
! Please do not edit these lines, except to modify the commit id
! if you have ported upstream changes.
-/
import Mathlib.Data.Set.Intervals.Disjoint
import Mathlib.MeasureTheory.Integral.SetIntegral
import Mathlib.MeasureTheory.Measure.Lebesgue.Basic

/-!
# Integral over an interval

In this file we define `∫ x in a..b, f x ∂μ` to be `∫ x in Ioc a b, f x ∂μ` if `a ≤ b` and
`-∫ x in Ioc b a, f x ∂μ` if `b ≤ a`.

## Implementation notes

### Avoiding `if`, `min`, and `max`

In order to avoid `if`s in the definition, we define `IntervalIntegrable f μ a b` as
`integrable_on f (Ioc a b) μ ∧ integrable_on f (Ioc b a) μ`. For any `a`, `b` one of these
intervals is empty and the other coincides with `Set.uIoc a b = Set.Ioc (min a b) (max a b)`.

Similarly, we define `∫ x in a..b, f x ∂μ` to be `∫ x in Ioc a b, f x ∂μ - ∫ x in Ioc b a, f x ∂μ`.
Again, for any `a`, `b` one of these integrals is zero, and the other gives the expected result.

This way some properties can be translated from integrals over sets without dealing with
the cases `a ≤ b` and `b ≤ a` separately.

### Choice of the interval

We use integral over `Set.uIoc a b = Set.Ioc (min a b) (max a b)` instead of one of the other
three possible intervals with the same endpoints for two reasons:

* this way `∫ x in a..b, f x ∂μ + ∫ x in b..c, f x ∂μ = ∫ x in a..c, f x ∂μ` holds whenever
  `f` is integrable on each interval; in particular, it works even if the measure `μ` has an atom
  at `b`; this rules out `Set.Ioo` and `Set.Icc` intervals;
* with this definition for a probability measure `μ`, the integral `∫ x in a..b, 1 ∂μ` equals
  the difference $F_μ(b)-F_μ(a)$, where $F_μ(a)=μ(-∞, a]$ is the
  [cumulative distribution function](https://en.wikipedia.org/wiki/Cumulative_distribution_function)
  of `μ`.

## Tags

integral
-/


noncomputable section

open TopologicalSpace (SecondCountableTopology)

open MeasureTheory Set Classical Filter Function

open scoped Classical Topology Filter ENNReal BigOperators Interval NNReal

variable {ι 𝕜 E F A : Type _} [NormedAddCommGroup E]

/-!
### Integrability on an interval
-/


/-- A function `f` is called *interval integrable* with respect to a measure `μ` on an unordered
interval `a..b` if it is integrable on both intervals `(a, b]` and `(b, a]`. One of these
intervals is always empty, so this property is equivalent to `f` being integrable on
`(min a b, max a b]`. -/
def IntervalIntegrable (f : ℝ → E) (μ : Measure ℝ) (a b : ℝ) : Prop :=
  IntegrableOn f (Ioc a b) μ ∧ IntegrableOn f (Ioc b a) μ
#align interval_integrable IntervalIntegrable

section

variable {f : ℝ → E} {a b : ℝ} {μ : Measure ℝ}

/-- A function is interval integrable with respect to a given measure `μ` on `a..b` if and
  only if it is integrable on `uIoc a b` with respect to `μ`. This is an equivalent
  definition of `IntervalIntegrable`. -/
theorem intervalIntegrable_iff : IntervalIntegrable f μ a b ↔ IntegrableOn f (Ι a b) μ := by
  rw [uIoc_eq_union, integrableOn_union, IntervalIntegrable]
#align interval_integrable_iff intervalIntegrable_iff

/-- If a function is interval integrable with respect to a given measure `μ` on `a..b` then
  it is integrable on `uIoc a b` with respect to `μ`. -/
theorem IntervalIntegrable.def (h : IntervalIntegrable f μ a b) : IntegrableOn f (Ι a b) μ :=
  intervalIntegrable_iff.mp h
#align interval_integrable.def IntervalIntegrable.def

theorem intervalIntegrable_iff_integrable_Ioc_of_le (hab : a ≤ b) :
    IntervalIntegrable f μ a b ↔ IntegrableOn f (Ioc a b) μ := by
  rw [intervalIntegrable_iff, uIoc_of_le hab]
#align interval_integrable_iff_integrable_Ioc_of_le intervalIntegrable_iff_integrable_Ioc_of_le

theorem intervalIntegrable_iff' [NoAtoms μ] :
    IntervalIntegrable f μ a b ↔ IntegrableOn f (uIcc a b) μ := by
  rw [intervalIntegrable_iff, ← Icc_min_max, uIoc, integrableOn_Icc_iff_integrableOn_Ioc]
#align interval_integrable_iff' intervalIntegrable_iff'

theorem intervalIntegrable_iff_integrable_Icc_of_le {f : ℝ → E} {a b : ℝ} (hab : a ≤ b)
    {μ : Measure ℝ} [NoAtoms μ] : IntervalIntegrable f μ a b ↔ IntegrableOn f (Icc a b) μ := by
  rw [intervalIntegrable_iff_integrable_Ioc_of_le hab, integrableOn_Icc_iff_integrableOn_Ioc]
#align interval_integrable_iff_integrable_Icc_of_le intervalIntegrable_iff_integrable_Icc_of_le

/-- If a function is integrable with respect to a given measure `μ` then it is interval integrable
  with respect to `μ` on `uIcc a b`. -/
theorem MeasureTheory.Integrable.intervalIntegrable (hf : Integrable f μ) :
    IntervalIntegrable f μ a b :=
  ⟨hf.integrableOn, hf.integrableOn⟩
#align measure_theory.integrable.interval_integrable MeasureTheory.Integrable.intervalIntegrable

theorem MeasureTheory.IntegrableOn.intervalIntegrable (hf : IntegrableOn f [[a, b]] μ) :
    IntervalIntegrable f μ a b :=
  ⟨MeasureTheory.IntegrableOn.mono_set hf (Ioc_subset_Icc_self.trans Icc_subset_uIcc),
    MeasureTheory.IntegrableOn.mono_set hf (Ioc_subset_Icc_self.trans Icc_subset_uIcc')⟩
#align measure_theory.integrable_on.interval_integrable MeasureTheory.IntegrableOn.intervalIntegrable

theorem intervalIntegrable_const_iff {c : E} :
    IntervalIntegrable (fun _ => c) μ a b ↔ c = 0 ∨ μ (Ι a b) < ∞ := by
  simp only [intervalIntegrable_iff, integrableOn_const]
#align interval_integrable_const_iff intervalIntegrable_const_iff

@[simp]
theorem intervalIntegrable_const [IsLocallyFiniteMeasure μ] {c : E} :
    IntervalIntegrable (fun _ => c) μ a b :=
  intervalIntegrable_const_iff.2 <| Or.inr measure_Ioc_lt_top
#align interval_integrable_const intervalIntegrable_const

end

namespace IntervalIntegrable

section

variable {f : ℝ → E} {a b c d : ℝ} {μ ν : Measure ℝ}

@[symm]
nonrec theorem symm (h : IntervalIntegrable f μ a b) : IntervalIntegrable f μ b a :=
  h.symm
#align interval_integrable.symm IntervalIntegrable.symm

@[refl, simp] -- porting note: added `simp`
theorem refl : IntervalIntegrable f μ a a := by constructor <;> simp
#align interval_integrable.refl IntervalIntegrable.refl

@[trans]
theorem trans {a b c : ℝ} (hab : IntervalIntegrable f μ a b) (hbc : IntervalIntegrable f μ b c) :
    IntervalIntegrable f μ a c :=
  ⟨(hab.1.union hbc.1).mono_set Ioc_subset_Ioc_union_Ioc,
    (hbc.2.union hab.2).mono_set Ioc_subset_Ioc_union_Ioc⟩
#align interval_integrable.trans IntervalIntegrable.trans

theorem trans_iterate_Ico {a : ℕ → ℝ} {m n : ℕ} (hmn : m ≤ n)
    (hint : ∀ k ∈ Ico m n, IntervalIntegrable f μ (a k) (a <| k + 1)) :
    IntervalIntegrable f μ (a m) (a n) := by
  revert hint
  refine' Nat.le_induction _ _ n hmn
  · simp
  · intro p hp IH h
    exact (IH fun k hk => h k (Ico_subset_Ico_right p.le_succ hk)).trans (h p (by simp [hp]))
#align interval_integrable.trans_iterate_Ico IntervalIntegrable.trans_iterate_Ico

theorem trans_iterate {a : ℕ → ℝ} {n : ℕ}
    (hint : ∀ k < n, IntervalIntegrable f μ (a k) (a <| k + 1)) :
    IntervalIntegrable f μ (a 0) (a n) :=
  trans_iterate_Ico bot_le fun k hk => hint k hk.2
#align interval_integrable.trans_iterate IntervalIntegrable.trans_iterate

theorem neg (h : IntervalIntegrable f μ a b) : IntervalIntegrable (-f) μ a b :=
  ⟨h.1.neg, h.2.neg⟩
#align interval_integrable.neg IntervalIntegrable.neg

theorem norm (h : IntervalIntegrable f μ a b) : IntervalIntegrable (fun x => ‖f x‖) μ a b :=
  ⟨h.1.norm, h.2.norm⟩
#align interval_integrable.norm IntervalIntegrable.norm

theorem intervalIntegrable_norm_iff {f : ℝ → E} {μ : Measure ℝ} {a b : ℝ}
    (hf : AEStronglyMeasurable f (μ.restrict (Ι a b))) :
    IntervalIntegrable (fun t => ‖f t‖) μ a b ↔ IntervalIntegrable f μ a b := by
  simp_rw [intervalIntegrable_iff, IntegrableOn]; exact integrable_norm_iff hf
#align interval_integrable.interval_integrable_norm_iff IntervalIntegrable.intervalIntegrable_norm_iff

theorem abs {f : ℝ → ℝ} (h : IntervalIntegrable f μ a b) :
    IntervalIntegrable (fun x => |f x|) μ a b :=
  h.norm
#align interval_integrable.abs IntervalIntegrable.abs

theorem mono (hf : IntervalIntegrable f ν a b) (h1 : [[c, d]] ⊆ [[a, b]]) (h2 : μ ≤ ν) :
    IntervalIntegrable f μ c d :=
  intervalIntegrable_iff.mpr <| hf.def.mono (uIoc_subset_uIoc_of_uIcc_subset_uIcc h1) h2
#align interval_integrable.mono IntervalIntegrable.mono

theorem mono_measure (hf : IntervalIntegrable f ν a b) (h : μ ≤ ν) : IntervalIntegrable f μ a b :=
  hf.mono Subset.rfl h
#align interval_integrable.mono_measure IntervalIntegrable.mono_measure

theorem mono_set (hf : IntervalIntegrable f μ a b) (h : [[c, d]] ⊆ [[a, b]]) :
    IntervalIntegrable f μ c d :=
  hf.mono h le_rfl
#align interval_integrable.mono_set IntervalIntegrable.mono_set

theorem mono_set_ae (hf : IntervalIntegrable f μ a b) (h : Ι c d ≤ᵐ[μ] Ι a b) :
    IntervalIntegrable f μ c d :=
  intervalIntegrable_iff.mpr <| hf.def.mono_set_ae h
#align interval_integrable.mono_set_ae IntervalIntegrable.mono_set_ae

theorem mono_set' (hf : IntervalIntegrable f μ a b) (hsub : Ι c d ⊆ Ι a b) :
    IntervalIntegrable f μ c d :=
  hf.mono_set_ae <| eventually_of_forall hsub
#align interval_integrable.mono_set' IntervalIntegrable.mono_set'

theorem mono_fun [NormedAddCommGroup F] {g : ℝ → F} (hf : IntervalIntegrable f μ a b)
    (hgm : AEStronglyMeasurable g (μ.restrict (Ι a b)))
    (hle : (fun x => ‖g x‖) ≤ᵐ[μ.restrict (Ι a b)] fun x => ‖f x‖) : IntervalIntegrable g μ a b :=
  intervalIntegrable_iff.2 <| hf.def.integrable.mono hgm hle
#align interval_integrable.mono_fun IntervalIntegrable.mono_fun

theorem mono_fun' {g : ℝ → ℝ} (hg : IntervalIntegrable g μ a b)
    (hfm : AEStronglyMeasurable f (μ.restrict (Ι a b)))
    (hle : (fun x => ‖f x‖) ≤ᵐ[μ.restrict (Ι a b)] g) : IntervalIntegrable f μ a b :=
  intervalIntegrable_iff.2 <| hg.def.integrable.mono' hfm hle
#align interval_integrable.mono_fun' IntervalIntegrable.mono_fun'

protected theorem aestronglyMeasurable (h : IntervalIntegrable f μ a b) :
    AEStronglyMeasurable f (μ.restrict (Ioc a b)) :=
  h.1.aestronglyMeasurable
#align interval_integrable.ae_strongly_measurable IntervalIntegrable.aestronglyMeasurable

protected theorem ae_strongly_measurable' (h : IntervalIntegrable f μ a b) :
    AEStronglyMeasurable f (μ.restrict (Ioc b a)) :=
  h.2.aestronglyMeasurable
#align interval_integrable.ae_strongly_measurable' IntervalIntegrable.ae_strongly_measurable'

end

variable [NormedRing A] {f g : ℝ → E} {a b : ℝ} {μ : Measure ℝ}

theorem smul [NormedField 𝕜] [NormedSpace 𝕜 E] {f : ℝ → E} {a b : ℝ} {μ : Measure ℝ}
    (h : IntervalIntegrable f μ a b) (r : 𝕜) : IntervalIntegrable (r • f) μ a b :=
  ⟨h.1.smul r, h.2.smul r⟩
#align interval_integrable.smul IntervalIntegrable.smul

@[simp]
theorem add (hf : IntervalIntegrable f μ a b) (hg : IntervalIntegrable g μ a b) :
    IntervalIntegrable (fun x => f x + g x) μ a b :=
  ⟨hf.1.add hg.1, hf.2.add hg.2⟩
#align interval_integrable.add IntervalIntegrable.add

@[simp]
theorem sub (hf : IntervalIntegrable f μ a b) (hg : IntervalIntegrable g μ a b) :
    IntervalIntegrable (fun x => f x - g x) μ a b :=
  ⟨hf.1.sub hg.1, hf.2.sub hg.2⟩
#align interval_integrable.sub IntervalIntegrable.sub

theorem sum (s : Finset ι) {f : ι → ℝ → E} (h : ∀ i ∈ s, IntervalIntegrable (f i) μ a b) :
    IntervalIntegrable (∑ i in s, f i) μ a b :=
  ⟨integrable_finset_sum' s fun i hi => (h i hi).1, integrable_finset_sum' s fun i hi => (h i hi).2⟩
#align interval_integrable.sum IntervalIntegrable.sum

theorem mul_continuousOn {f g : ℝ → A} (hf : IntervalIntegrable f μ a b)
    (hg : ContinuousOn g [[a, b]]) : IntervalIntegrable (fun x => f x * g x) μ a b := by
  rw [intervalIntegrable_iff] at hf ⊢
  exact hf.mul_continuousOn_of_subset hg measurableSet_Ioc isCompact_uIcc Ioc_subset_Icc_self
#align interval_integrable.mul_continuous_on IntervalIntegrable.mul_continuousOn

theorem continuousOn_mul {f g : ℝ → A} (hf : IntervalIntegrable f μ a b)
    (hg : ContinuousOn g [[a, b]]) : IntervalIntegrable (fun x => g x * f x) μ a b := by
  rw [intervalIntegrable_iff] at hf ⊢
  exact hf.continuousOn_mul_of_subset hg isCompact_uIcc measurableSet_Ioc Ioc_subset_Icc_self
#align interval_integrable.continuous_on_mul IntervalIntegrable.continuousOn_mul

@[simp]
theorem const_mul {f : ℝ → A} (hf : IntervalIntegrable f μ a b) (c : A) :
    IntervalIntegrable (fun x => c * f x) μ a b :=
  hf.continuousOn_mul continuousOn_const
#align interval_integrable.const_mul IntervalIntegrable.const_mul

@[simp]
theorem mul_const {f : ℝ → A} (hf : IntervalIntegrable f μ a b) (c : A) :
    IntervalIntegrable (fun x => f x * c) μ a b :=
  hf.mul_continuousOn continuousOn_const
#align interval_integrable.mul_const IntervalIntegrable.mul_const

@[simp]
theorem div_const {𝕜 : Type _} {f : ℝ → 𝕜} [NormedField 𝕜] (h : IntervalIntegrable f μ a b)
    (c : 𝕜) : IntervalIntegrable (fun x => f x / c) μ a b := by
  simpa only [div_eq_mul_inv] using mul_const h c⁻¹
#align interval_integrable.div_const IntervalIntegrable.div_const

theorem comp_mul_left (hf : IntervalIntegrable f volume a b) (c : ℝ) :
    IntervalIntegrable (fun x => f (c * x)) volume (a / c) (b / c) := by
  rcases eq_or_ne c 0 with (hc | hc); · rw [hc]; simp
  rw [intervalIntegrable_iff'] at hf ⊢
  have A : MeasurableEmbedding fun x => x * c⁻¹ :=
    (Homeomorph.mulRight₀ _ (inv_ne_zero hc)).closedEmbedding.measurableEmbedding
  rw [← Real.smul_map_volume_mul_right (inv_ne_zero hc), IntegrableOn, Measure.restrict_smul,
    integrable_smul_measure (by simpa : ENNReal.ofReal (|c⁻¹|) ≠ 0) ENNReal.ofReal_ne_top,
    ← IntegrableOn, MeasurableEmbedding.integrableOn_map_iff A]
  convert hf using 1
  · ext; simp only [comp_apply]; congr 1; field_simp; ring
  · rw [preimage_mul_const_uIcc (inv_ne_zero hc)]; field_simp [hc]
#align interval_integrable.comp_mul_left IntervalIntegrable.comp_mul_left

-- porting note: new lemma
theorem comp_mul_left_iff {c : ℝ} (hc : c ≠ 0) :
    IntervalIntegrable (fun x ↦ f (c * x)) volume (a / c) (b / c) ↔
      IntervalIntegrable f volume a b :=
  ⟨fun h ↦ by simpa [hc] using h.comp_mul_left c⁻¹, (comp_mul_left · c)⟩

theorem comp_mul_right (hf : IntervalIntegrable f volume a b) (c : ℝ) :
    IntervalIntegrable (fun x => f (x * c)) volume (a / c) (b / c) := by
  simpa only [mul_comm] using comp_mul_left hf c
#align interval_integrable.comp_mul_right IntervalIntegrable.comp_mul_right

theorem comp_add_right (hf : IntervalIntegrable f volume a b) (c : ℝ) :
    IntervalIntegrable (fun x => f (x + c)) volume (a - c) (b - c) := by
  wlog h : a ≤ b generalizing a b
  · exact IntervalIntegrable.symm (this hf.symm (le_of_not_le h))
  rw [intervalIntegrable_iff'] at hf ⊢
  have A : MeasurableEmbedding fun x => x + c :=
    (Homeomorph.addRight c).closedEmbedding.measurableEmbedding
  rw [← map_add_right_eq_self volume c] at hf
  convert (MeasurableEmbedding.integrableOn_map_iff A).mp hf using 1
  rw [preimage_add_const_uIcc]
#align interval_integrable.comp_add_right IntervalIntegrable.comp_add_right

theorem comp_add_left (hf : IntervalIntegrable f volume a b) (c : ℝ) :
    IntervalIntegrable (fun x => f (c + x)) volume (a - c) (b - c) := by
  simpa only [add_comm] using IntervalIntegrable.comp_add_right hf c
#align interval_integrable.comp_add_left IntervalIntegrable.comp_add_left

theorem comp_sub_right (hf : IntervalIntegrable f volume a b) (c : ℝ) :
    IntervalIntegrable (fun x => f (x - c)) volume (a + c) (b + c) := by
  simpa only [sub_neg_eq_add] using IntervalIntegrable.comp_add_right hf (-c)
#align interval_integrable.comp_sub_right IntervalIntegrable.comp_sub_right

theorem iff_comp_neg :
    IntervalIntegrable f volume a b ↔ IntervalIntegrable (fun x => f (-x)) volume (-a) (-b) := by
  rw [← comp_mul_left_iff (neg_ne_zero.2 one_ne_zero)]; simp [div_neg]
#align interval_integrable.iff_comp_neg IntervalIntegrable.iff_comp_neg

theorem comp_sub_left (hf : IntervalIntegrable f volume a b) (c : ℝ) :
    IntervalIntegrable (fun x => f (c - x)) volume (c - a) (c - b) := by
  simpa only [neg_sub, ← sub_eq_add_neg] using iff_comp_neg.mp (hf.comp_add_left c)
#align interval_integrable.comp_sub_left IntervalIntegrable.comp_sub_left

end IntervalIntegrable

section

variable {μ : Measure ℝ} [IsLocallyFiniteMeasure μ]

theorem ContinuousOn.intervalIntegrable {u : ℝ → E} {a b : ℝ} (hu : ContinuousOn u (uIcc a b)) :
    IntervalIntegrable u μ a b :=
  (ContinuousOn.integrableOn_Icc hu).intervalIntegrable
#align continuous_on.interval_integrable ContinuousOn.intervalIntegrable

theorem ContinuousOn.intervalIntegrable_of_Icc {u : ℝ → E} {a b : ℝ} (h : a ≤ b)
    (hu : ContinuousOn u (Icc a b)) : IntervalIntegrable u μ a b :=
  ContinuousOn.intervalIntegrable ((uIcc_of_le h).symm ▸ hu)
#align continuous_on.interval_integrable_of_Icc ContinuousOn.intervalIntegrable_of_Icc

/-- A continuous function on `ℝ` is `IntervalIntegrable` with respect to any locally finite measure
`ν` on ℝ. -/
theorem Continuous.intervalIntegrable {u : ℝ → E} (hu : Continuous u) (a b : ℝ) :
    IntervalIntegrable u μ a b :=
  hu.continuousOn.intervalIntegrable
#align continuous.interval_integrable Continuous.intervalIntegrable

end

section

variable {μ : Measure ℝ} [IsLocallyFiniteMeasure μ] [ConditionallyCompleteLinearOrder E]
  [OrderTopology E] [SecondCountableTopology E]

theorem MonotoneOn.intervalIntegrable {u : ℝ → E} {a b : ℝ} (hu : MonotoneOn u (uIcc a b)) :
    IntervalIntegrable u μ a b := by
  rw [intervalIntegrable_iff]
  exact (hu.integrableOn_isCompact isCompact_uIcc).mono_set Ioc_subset_Icc_self
#align monotone_on.interval_integrable MonotoneOn.intervalIntegrable

theorem AntitoneOn.intervalIntegrable {u : ℝ → E} {a b : ℝ} (hu : AntitoneOn u (uIcc a b)) :
    IntervalIntegrable u μ a b :=
  hu.dual_right.intervalIntegrable
#align antitone_on.interval_integrable AntitoneOn.intervalIntegrable

theorem Monotone.intervalIntegrable {u : ℝ → E} {a b : ℝ} (hu : Monotone u) :
    IntervalIntegrable u μ a b :=
  (hu.monotoneOn _).intervalIntegrable
#align monotone.interval_integrable Monotone.intervalIntegrable

theorem Antitone.intervalIntegrable {u : ℝ → E} {a b : ℝ} (hu : Antitone u) :
    IntervalIntegrable u μ a b :=
  (hu.antitoneOn _).intervalIntegrable
#align antitone.interval_integrable Antitone.intervalIntegrable

end

/-- Let `l'` be a measurably generated filter; let `l` be a of filter such that each `s ∈ l'`
eventually includes `Ioc u v` as both `u` and `v` tend to `l`. Let `μ` be a measure finite at `l'`.

Suppose that `f : ℝ → E` has a finite limit at `l' ⊓ μ.ae`. Then `f` is interval integrable on
`u..v` provided that both `u` and `v` tend to `l`.

Typeclass instances allow Lean to find `l'` based on `l` but not vice versa, so
`apply tendsto.eventually_interval_integrable_ae` will generate goals `Filter ℝ` and
`tendsto_Ixx_class Ioc ?m_1 l'`. -/
theorem Filter.Tendsto.eventually_intervalIntegrable_ae {f : ℝ → E} {μ : Measure ℝ}
    {l l' : Filter ℝ} (hfm : StronglyMeasurableAtFilter f l' μ) [TendstoIxxClass Ioc l l']
    [IsMeasurablyGenerated l'] (hμ : μ.FiniteAtFilter l') {c : E} (hf : Tendsto f (l' ⊓ μ.ae) (𝓝 c))
    {u v : ι → ℝ} {lt : Filter ι} (hu : Tendsto u lt l) (hv : Tendsto v lt l) :
    ∀ᶠ t in lt, IntervalIntegrable f μ (u t) (v t) :=
  have := (hf.integrableAtFilter_ae hfm hμ).eventually
  ((hu.Ioc hv).eventually this).and <| (hv.Ioc hu).eventually this
#align filter.tendsto.eventually_interval_integrable_ae Filter.Tendsto.eventually_intervalIntegrable_ae

/-- Let `l'` be a measurably generated filter; let `l` be a of filter such that each `s ∈ l'`
eventually includes `Ioc u v` as both `u` and `v` tend to `l`. Let `μ` be a measure finite at `l'`.

Suppose that `f : ℝ → E` has a finite limit at `l`. Then `f` is interval integrable on `u..v`
provided that both `u` and `v` tend to `l`.

Typeclass instances allow Lean to find `l'` based on `l` but not vice versa, so
`apply tendsto.eventually_interval_integrable_ae` will generate goals `Filter ℝ` and
`tendsto_Ixx_class Ioc ?m_1 l'`. -/
theorem Filter.Tendsto.eventually_intervalIntegrable {f : ℝ → E} {μ : Measure ℝ} {l l' : Filter ℝ}
    (hfm : StronglyMeasurableAtFilter f l' μ) [TendstoIxxClass Ioc l l'] [IsMeasurablyGenerated l']
    (hμ : μ.FiniteAtFilter l') {c : E} (hf : Tendsto f l' (𝓝 c)) {u v : ι → ℝ} {lt : Filter ι}
    (hu : Tendsto u lt l) (hv : Tendsto v lt l) : ∀ᶠ t in lt, IntervalIntegrable f μ (u t) (v t) :=
  (hf.mono_left inf_le_left).eventually_intervalIntegrable_ae hfm hμ hu hv
#align filter.tendsto.eventually_interval_integrable Filter.Tendsto.eventually_intervalIntegrable

/-!
### Interval integral: definition and basic properties

In this section we define `∫ x in a..b, f x ∂μ` as `∫ x in Ioc a b, f x ∂μ - ∫ x in Ioc b a, f x ∂μ`
and prove some basic properties.
-/

variable [CompleteSpace E] [NormedSpace ℝ E]

/-- The interval integral `∫ x in a..b, f x ∂μ` is defined
as `∫ x in Ioc a b, f x ∂μ - ∫ x in Ioc b a, f x ∂μ`. If `a ≤ b`, then it equals
`∫ x in Ioc a b, f x ∂μ`, otherwise it equals `-∫ x in Ioc b a, f x ∂μ`. -/
def intervalIntegral (f : ℝ → E) (a b : ℝ) (μ : Measure ℝ) : E :=
  (∫ x in Ioc a b, f x ∂μ) - ∫ x in Ioc b a, f x ∂μ
#align interval_integral intervalIntegral

<<<<<<< HEAD
notation3 "∫ "(...)" in "a".."b", "r:(scoped f => f)" ∂"μ => intervalIntegral r a b μ
notation3 "∫ "(...)" in "a".."b", "r:(scoped f => intervalIntegral f a b volume) => r
=======
notation3"∫ "(...)" in "a".."b", "r:60:(scoped f => f)" ∂"μ:70 => intervalIntegral r a b μ

notation3"∫ "(...)" in "a".."b", "r:60:(scoped f => intervalIntegral f a b volume) => r
>>>>>>> 95092b27

namespace intervalIntegral

section Basic

variable {a b : ℝ} {f g : ℝ → E} {μ : Measure ℝ}

@[simp]
theorem integral_zero : (∫ _ in a..b, (0 : E) ∂μ) = 0 := by simp [intervalIntegral]
#align interval_integral.integral_zero intervalIntegral.integral_zero

theorem integral_of_le (h : a ≤ b) : (∫ x in a..b, f x ∂μ) = ∫ x in Ioc a b, f x ∂μ := by
  simp [intervalIntegral, h]
#align interval_integral.integral_of_le intervalIntegral.integral_of_le

@[simp]
theorem integral_same : (∫ x in a..a, f x ∂μ) = 0 :=
  sub_self _
#align interval_integral.integral_same intervalIntegral.integral_same

theorem integral_symm (a b) : (∫ x in b..a, f x ∂μ) = -∫ x in a..b, f x ∂μ := by
  simp only [intervalIntegral, neg_sub]
#align interval_integral.integral_symm intervalIntegral.integral_symm

theorem integral_of_ge (h : b ≤ a) : (∫ x in a..b, f x ∂μ) = -∫ x in Ioc b a, f x ∂μ := by
  simp only [integral_symm b, integral_of_le h]
#align interval_integral.integral_of_ge intervalIntegral.integral_of_ge

theorem intervalIntegral_eq_integral_uIoc (f : ℝ → E) (a b : ℝ) (μ : Measure ℝ) :
    (∫ x in a..b, f x ∂μ) = (if a ≤ b then 1 else -1 : ℝ) • ∫ x in Ι a b, f x ∂μ := by
  split_ifs with h
  · simp only [integral_of_le h, uIoc_of_le h, one_smul]
  · simp only [integral_of_ge (not_le.1 h).le, uIoc_of_lt (not_le.1 h), neg_one_smul]
#align interval_integral.interval_integral_eq_integral_uIoc intervalIntegral.intervalIntegral_eq_integral_uIoc

theorem norm_intervalIntegral_eq (f : ℝ → E) (a b : ℝ) (μ : Measure ℝ) :
    ‖∫ x in a..b, f x ∂μ‖ = ‖∫ x in Ι a b, f x ∂μ‖ := by
  simp_rw [intervalIntegral_eq_integral_uIoc, norm_smul]
  split_ifs <;> simp only [norm_neg, norm_one, one_mul]
#align interval_integral.norm_interval_integral_eq intervalIntegral.norm_intervalIntegral_eq

theorem abs_intervalIntegral_eq (f : ℝ → ℝ) (a b : ℝ) (μ : Measure ℝ) :
    |∫ x in a..b, f x ∂μ| = |∫ x in Ι a b, f x ∂μ| :=
  norm_intervalIntegral_eq f a b μ
#align interval_integral.abs_interval_integral_eq intervalIntegral.abs_intervalIntegral_eq

theorem integral_cases (f : ℝ → E) (a b) :
    (∫ x in a..b, f x ∂μ) ∈ ({∫ x in Ι a b, f x ∂μ, -∫ x in Ι a b, f x ∂μ} : Set E) := by
  rw [intervalIntegral_eq_integral_uIoc]; split_ifs <;> simp
#align interval_integral.integral_cases intervalIntegral.integral_cases

nonrec theorem integral_undef (h : ¬IntervalIntegrable f μ a b) : (∫ x in a..b, f x ∂μ) = 0 := by
  rw [intervalIntegrable_iff] at h
  rw [intervalIntegral_eq_integral_uIoc, integral_undef h, smul_zero]
#align interval_integral.integral_undef intervalIntegral.integral_undef

theorem intervalIntegrable_of_integral_ne_zero {a b : ℝ} {f : ℝ → E} {μ : Measure ℝ}
    (h : (∫ x in a..b, f x ∂μ) ≠ 0) : IntervalIntegrable f μ a b :=
  not_imp_comm.1 integral_undef h
#align interval_integral.interval_integrable_of_integral_ne_zero intervalIntegral.intervalIntegrable_of_integral_ne_zero

nonrec theorem integral_non_aestronglyMeasurable
    (hf : ¬AEStronglyMeasurable f (μ.restrict (Ι a b))) :
    (∫ x in a..b, f x ∂μ) = 0 := by
  rw [intervalIntegral_eq_integral_uIoc, integral_non_aestronglyMeasurable hf, smul_zero]
#align interval_integral.integral_non_ae_strongly_measurable intervalIntegral.integral_non_aestronglyMeasurable

theorem integral_non_aestronglyMeasurable_of_le (h : a ≤ b)
    (hf : ¬AEStronglyMeasurable f (μ.restrict (Ioc a b))) : (∫ x in a..b, f x ∂μ) = 0 :=
  integral_non_aestronglyMeasurable <| by rwa [uIoc_of_le h]
#align interval_integral.integral_non_ae_strongly_measurable_of_le intervalIntegral.integral_non_aestronglyMeasurable_of_le

theorem norm_integral_min_max (f : ℝ → E) :
    ‖∫ x in min a b..max a b, f x ∂μ‖ = ‖∫ x in a..b, f x ∂μ‖ := by
  cases le_total a b <;> simp [*, integral_symm a b]
#align interval_integral.norm_integral_min_max intervalIntegral.norm_integral_min_max

theorem norm_integral_eq_norm_integral_Ioc (f : ℝ → E) :
    ‖∫ x in a..b, f x ∂μ‖ = ‖∫ x in Ι a b, f x ∂μ‖ := by
  rw [← norm_integral_min_max, integral_of_le min_le_max, uIoc]
#align interval_integral.norm_integral_eq_norm_integral_Ioc intervalIntegral.norm_integral_eq_norm_integral_Ioc

theorem abs_integral_eq_abs_integral_uIoc (f : ℝ → ℝ) :
    |∫ x in a..b, f x ∂μ| = |∫ x in Ι a b, f x ∂μ| :=
  norm_integral_eq_norm_integral_Ioc f
#align interval_integral.abs_integral_eq_abs_integral_uIoc intervalIntegral.abs_integral_eq_abs_integral_uIoc

theorem norm_integral_le_integral_norm_Ioc : ‖∫ x in a..b, f x ∂μ‖ ≤ ∫ x in Ι a b, ‖f x‖ ∂μ :=
  calc
    ‖∫ x in a..b, f x ∂μ‖ = ‖∫ x in Ι a b, f x ∂μ‖ := norm_integral_eq_norm_integral_Ioc f
    _ ≤ ∫ x in Ι a b, ‖f x‖ ∂μ := norm_integral_le_integral_norm f
#align interval_integral.norm_integral_le_integral_norm_Ioc intervalIntegral.norm_integral_le_integral_norm_Ioc

theorem norm_integral_le_abs_integral_norm : ‖∫ x in a..b, f x ∂μ‖ ≤ |∫ x in a..b, ‖f x‖ ∂μ| := by
  simp only [← Real.norm_eq_abs, norm_integral_eq_norm_integral_Ioc]
  exact le_trans (norm_integral_le_integral_norm _) (le_abs_self _)
#align interval_integral.norm_integral_le_abs_integral_norm intervalIntegral.norm_integral_le_abs_integral_norm

theorem norm_integral_le_integral_norm (h : a ≤ b) :
    ‖∫ x in a..b, f x ∂μ‖ ≤ ∫ x in a..b, ‖f x‖ ∂μ :=
  norm_integral_le_integral_norm_Ioc.trans_eq <| by rw [uIoc_of_le h, integral_of_le h]
#align interval_integral.norm_integral_le_integral_norm intervalIntegral.norm_integral_le_integral_norm

nonrec theorem norm_integral_le_of_norm_le {g : ℝ → ℝ} (h : ∀ᵐ t ∂μ.restrict <| Ι a b, ‖f t‖ ≤ g t)
    (hbound : IntervalIntegrable g μ a b) : ‖∫ t in a..b, f t ∂μ‖ ≤ |∫ t in a..b, g t ∂μ| := by
  simp_rw [norm_intervalIntegral_eq, abs_intervalIntegral_eq,
    abs_eq_self.mpr (integral_nonneg_of_ae <| h.mono fun _t ht => (norm_nonneg _).trans ht),
    norm_integral_le_of_norm_le hbound.def h]
#align interval_integral.norm_integral_le_of_norm_le intervalIntegral.norm_integral_le_of_norm_le

theorem norm_integral_le_of_norm_le_const_ae {a b C : ℝ} {f : ℝ → E}
    (h : ∀ᵐ x, x ∈ Ι a b → ‖f x‖ ≤ C) : ‖∫ x in a..b, f x‖ ≤ C * |b - a| := by
  rw [norm_integral_eq_norm_integral_Ioc]
  convert norm_set_integral_le_of_norm_le_const_ae'' _ measurableSet_Ioc h using 1
  · rw [Real.volume_Ioc, max_sub_min_eq_abs, ENNReal.toReal_ofReal (abs_nonneg _)]
  · simp only [Real.volume_Ioc, ENNReal.ofReal_lt_top]
#align interval_integral.norm_integral_le_of_norm_le_const_ae intervalIntegral.norm_integral_le_of_norm_le_const_ae

theorem norm_integral_le_of_norm_le_const {a b C : ℝ} {f : ℝ → E} (h : ∀ x ∈ Ι a b, ‖f x‖ ≤ C) :
    ‖∫ x in a..b, f x‖ ≤ C * |b - a| :=
  norm_integral_le_of_norm_le_const_ae <| eventually_of_forall h
#align interval_integral.norm_integral_le_of_norm_le_const intervalIntegral.norm_integral_le_of_norm_le_const

@[simp]
nonrec theorem integral_add (hf : IntervalIntegrable f μ a b) (hg : IntervalIntegrable g μ a b) :
    (∫ x in a..b, f x + g x ∂μ) = (∫ x in a..b, f x ∂μ) + ∫ x in a..b, g x ∂μ := by
  simp only [intervalIntegral_eq_integral_uIoc, integral_add hf.def hg.def, smul_add]
#align interval_integral.integral_add intervalIntegral.integral_add

nonrec theorem integral_finset_sum {ι} {s : Finset ι} {f : ι → ℝ → E}
    (h : ∀ i ∈ s, IntervalIntegrable (f i) μ a b) :
    (∫ x in a..b, ∑ i in s, f i x ∂μ) = ∑ i in s, ∫ x in a..b, f i x ∂μ := by
  simp only [intervalIntegral_eq_integral_uIoc, integral_finset_sum s fun i hi => (h i hi).def,
    Finset.smul_sum]
#align interval_integral.integral_finset_sum intervalIntegral.integral_finset_sum

@[simp]
nonrec theorem integral_neg : (∫ x in a..b, -f x ∂μ) = -∫ x in a..b, f x ∂μ := by
  simp only [intervalIntegral, integral_neg]; abel
#align interval_integral.integral_neg intervalIntegral.integral_neg

@[simp]
theorem integral_sub (hf : IntervalIntegrable f μ a b) (hg : IntervalIntegrable g μ a b) :
    (∫ x in a..b, f x - g x ∂μ) = (∫ x in a..b, f x ∂μ) - ∫ x in a..b, g x ∂μ := by
  simpa only [sub_eq_add_neg] using (integral_add hf hg.neg).trans (congr_arg _ integral_neg)
#align interval_integral.integral_sub intervalIntegral.integral_sub

@[simp]
nonrec theorem integral_smul {𝕜 : Type _} [NontriviallyNormedField 𝕜] [NormedSpace 𝕜 E]
    [SMulCommClass ℝ 𝕜 E] (r : 𝕜) (f : ℝ → E) :
    (∫ x in a..b, r • f x ∂μ) = r • ∫ x in a..b, f x ∂μ := by
  simp only [intervalIntegral, integral_smul, smul_sub]
#align interval_integral.integral_smul intervalIntegral.integral_smul

@[simp]
nonrec theorem integral_smul_const {𝕜 : Type _} [IsROrC 𝕜] [NormedSpace 𝕜 E] (f : ℝ → 𝕜) (c : E) :
    (∫ x in a..b, f x • c ∂μ) = (∫ x in a..b, f x ∂μ) • c := by
  simp only [intervalIntegral_eq_integral_uIoc, integral_smul_const, smul_assoc]
#align interval_integral.integral_smul_const intervalIntegral.integral_smul_const

@[simp]
theorem integral_const_mul {𝕜 : Type _} [IsROrC 𝕜] (r : 𝕜) (f : ℝ → 𝕜) :
    (∫ x in a..b, r * f x ∂μ) = r * ∫ x in a..b, f x ∂μ :=
  integral_smul r f
#align interval_integral.integral_const_mul intervalIntegral.integral_const_mul

@[simp]
theorem integral_mul_const {𝕜 : Type _} [IsROrC 𝕜] (r : 𝕜) (f : ℝ → 𝕜) :
    (∫ x in a..b, f x * r ∂μ) = (∫ x in a..b, f x ∂μ) * r := by
  simpa only [mul_comm r] using integral_const_mul r f
#align interval_integral.integral_mul_const intervalIntegral.integral_mul_const

@[simp]
theorem integral_div {𝕜 : Type _} [IsROrC 𝕜] (r : 𝕜) (f : ℝ → 𝕜) :
    (∫ x in a..b, f x / r ∂μ) = (∫ x in a..b, f x ∂μ) / r := by
  simpa only [div_eq_mul_inv] using integral_mul_const r⁻¹ f
#align interval_integral.integral_div intervalIntegral.integral_div

theorem integral_const' (c : E) :
    (∫ _ in a..b, c ∂μ) = ((μ <| Ioc a b).toReal - (μ <| Ioc b a).toReal) • c := by
  simp only [intervalIntegral, set_integral_const, sub_smul]
#align interval_integral.integral_const' intervalIntegral.integral_const'

@[simp]
theorem integral_const (c : E) : (∫ _ in a..b, c) = (b - a) • c := by
  simp only [integral_const', Real.volume_Ioc, ENNReal.toReal_ofReal', ← neg_sub b,
    max_zero_sub_eq_self]
#align interval_integral.integral_const intervalIntegral.integral_const

nonrec theorem integral_smul_measure (c : ℝ≥0∞) :
    (∫ x in a..b, f x ∂c • μ) = c.toReal • ∫ x in a..b, f x ∂μ := by
  simp only [intervalIntegral, Measure.restrict_smul, integral_smul_measure, smul_sub]
#align interval_integral.integral_smul_measure intervalIntegral.integral_smul_measure

end Basic

-- porting note: TODO: add `Complex.ofReal` version of `_root_.integral_ofReal`
nonrec theorem _root_.IsROrC.interval_integral_ofReal {𝕜 : Type _} [IsROrC 𝕜] {a b : ℝ}
    {μ : Measure ℝ} {f : ℝ → ℝ} : (∫ x in a..b, (f x : 𝕜) ∂μ) = ↑(∫ x in a..b, f x ∂μ) := by
  simp only [intervalIntegral, integral_ofReal, IsROrC.ofReal_sub]

nonrec theorem integral_ofReal {a b : ℝ} {μ : Measure ℝ} {f : ℝ → ℝ} :
    (∫ x in a..b, (f x : ℂ) ∂μ) = ↑(∫ x in a..b, f x ∂μ) :=
  IsROrC.interval_integral_ofReal
#align interval_integral.integral_of_real intervalIntegral.integral_ofReal

section ContinuousLinearMap

variable {a b : ℝ} {μ : Measure ℝ} {f : ℝ → E}

variable [IsROrC 𝕜] [NormedSpace 𝕜 E] [NormedAddCommGroup F] [NormedSpace 𝕜 F]

open ContinuousLinearMap

theorem _root_.ContinuousLinearMap.intervalIntegral_apply {a b : ℝ} {φ : ℝ → F →L[𝕜] E}
    (hφ : IntervalIntegrable φ μ a b) (v : F) :
    (∫ x in a..b, φ x ∂μ) v = ∫ x in a..b, φ x v ∂μ := by
  simp_rw [intervalIntegral_eq_integral_uIoc, ← integral_apply hφ.def v, coe_smul', Pi.smul_apply]
#align continuous_linear_map.interval_integral_apply ContinuousLinearMap.intervalIntegral_apply

variable [NormedSpace ℝ F] [CompleteSpace F]

theorem _root_.ContinuousLinearMap.intervalIntegral_comp_comm (L : E →L[𝕜] F)
    (hf : IntervalIntegrable f μ a b) : (∫ x in a..b, L (f x) ∂μ) = L (∫ x in a..b, f x ∂μ) := by
  simp_rw [intervalIntegral, L.integral_comp_comm hf.1, L.integral_comp_comm hf.2, L.map_sub]
#align continuous_linear_map.interval_integral_comp_comm ContinuousLinearMap.intervalIntegral_comp_comm

end ContinuousLinearMap

section Comp

variable {a b c d : ℝ} (f : ℝ → E)

/-!
Porting note: some `@[simp]` attributes in this section were removed to make the `simpNF` linter
happy. TODO: find out if these lemmas are actually good or bad `simp` lemmas.
-/

-- porting note: was @[simp]
theorem integral_comp_mul_right (hc : c ≠ 0) :
    (∫ x in a..b, f (x * c)) = c⁻¹ • ∫ x in a * c..b * c, f x := by
  have A : MeasurableEmbedding fun x => x * c :=
    (Homeomorph.mulRight₀ c hc).closedEmbedding.measurableEmbedding
  conv_rhs => rw [← Real.smul_map_volume_mul_right hc]
  simp_rw [integral_smul_measure, intervalIntegral, A.set_integral_map,
    ENNReal.toReal_ofReal (abs_nonneg c)]
  cases' hc.lt_or_lt with h h
  · simp [h, mul_div_cancel, hc, abs_of_neg,
      Measure.restrict_congr_set (α := ℝ) (μ := volume) Ico_ae_eq_Ioc]
  · simp [h, mul_div_cancel, hc, abs_of_pos]
#align interval_integral.integral_comp_mul_right intervalIntegral.integral_comp_mul_right

-- porting note: was @[simp]
theorem smul_integral_comp_mul_right (c) :
    (c • ∫ x in a..b, f (x * c)) = ∫ x in a * c..b * c, f x := by
  by_cases hc : c = 0 <;> simp [hc, integral_comp_mul_right]
#align interval_integral.smul_integral_comp_mul_right intervalIntegral.smul_integral_comp_mul_right

-- porting note: was @[simp]
theorem integral_comp_mul_left (hc : c ≠ 0) :
    (∫ x in a..b, f (c * x)) = c⁻¹ • ∫ x in c * a..c * b, f x := by
  simpa only [mul_comm c] using integral_comp_mul_right f hc
#align interval_integral.integral_comp_mul_left intervalIntegral.integral_comp_mul_left

-- porting note: was @[simp]
theorem smul_integral_comp_mul_left (c) : (c • ∫ x in a..b, f (c * x)) = ∫ x in c * a..c * b, f x :=
  by by_cases hc : c = 0 <;> simp [hc, integral_comp_mul_left]
#align interval_integral.smul_integral_comp_mul_left intervalIntegral.smul_integral_comp_mul_left

-- porting note: was @[simp]
theorem integral_comp_div (hc : c ≠ 0) : (∫ x in a..b, f (x / c)) = c • ∫ x in a / c..b / c, f x :=
  by simpa only [inv_inv] using integral_comp_mul_right f (inv_ne_zero hc)
#align interval_integral.integral_comp_div intervalIntegral.integral_comp_div

-- porting note: was @[simp]
theorem inv_smul_integral_comp_div (c) :
    (c⁻¹ • ∫ x in a..b, f (x / c)) = ∫ x in a / c..b / c, f x := by
  by_cases hc : c = 0 <;> simp [hc, integral_comp_div]
#align interval_integral.inv_smul_integral_comp_div intervalIntegral.inv_smul_integral_comp_div

-- porting note: was @[simp]
theorem integral_comp_add_right (d) : (∫ x in a..b, f (x + d)) = ∫ x in a + d..b + d, f x :=
  have A : MeasurableEmbedding fun x => x + d :=
    (Homeomorph.addRight d).closedEmbedding.measurableEmbedding
  calc
    (∫ x in a..b, f (x + d)) = ∫ x in a + d..b + d, f x ∂Measure.map (fun x => x + d) volume := by
      simp [intervalIntegral, A.set_integral_map]
    _ = ∫ x in a + d..b + d, f x := by rw [map_add_right_eq_self]
#align interval_integral.integral_comp_add_right intervalIntegral.integral_comp_add_right

-- porting note: was @[simp]
nonrec theorem integral_comp_add_left (d) :
    (∫ x in a..b, f (d + x)) = ∫ x in d + a..d + b, f x := by
  simpa only [add_comm d] using integral_comp_add_right f d
#align interval_integral.integral_comp_add_left intervalIntegral.integral_comp_add_left

-- porting note: was @[simp]
theorem integral_comp_mul_add (hc : c ≠ 0) (d) :
    (∫ x in a..b, f (c * x + d)) = c⁻¹ • ∫ x in c * a + d..c * b + d, f x := by
  rw [← integral_comp_add_right, ← integral_comp_mul_left _ hc]
#align interval_integral.integral_comp_mul_add intervalIntegral.integral_comp_mul_add

-- porting note: was @[simp]
theorem smul_integral_comp_mul_add (c d) :
    (c • ∫ x in a..b, f (c * x + d)) = ∫ x in c * a + d..c * b + d, f x := by
  by_cases hc : c = 0 <;> simp [hc, integral_comp_mul_add]
#align interval_integral.smul_integral_comp_mul_add intervalIntegral.smul_integral_comp_mul_add

-- porting note: was @[simp]
theorem integral_comp_add_mul (hc : c ≠ 0) (d) :
    (∫ x in a..b, f (d + c * x)) = c⁻¹ • ∫ x in d + c * a..d + c * b, f x := by
  rw [← integral_comp_add_left, ← integral_comp_mul_left _ hc]
#align interval_integral.integral_comp_add_mul intervalIntegral.integral_comp_add_mul

-- porting note: was @[simp]
theorem smul_integral_comp_add_mul (c d) :
    (c • ∫ x in a..b, f (d + c * x)) = ∫ x in d + c * a..d + c * b, f x := by
  by_cases hc : c = 0 <;> simp [hc, integral_comp_add_mul]
#align interval_integral.smul_integral_comp_add_mul intervalIntegral.smul_integral_comp_add_mul

-- porting note: was @[simp]
theorem integral_comp_div_add (hc : c ≠ 0) (d) :
    (∫ x in a..b, f (x / c + d)) = c • ∫ x in a / c + d..b / c + d, f x := by
  simpa only [div_eq_inv_mul, inv_inv] using integral_comp_mul_add f (inv_ne_zero hc) d
#align interval_integral.integral_comp_div_add intervalIntegral.integral_comp_div_add

-- porting note: was @[simp]
theorem inv_smul_integral_comp_div_add (c d) :
    (c⁻¹ • ∫ x in a..b, f (x / c + d)) = ∫ x in a / c + d..b / c + d, f x := by
  by_cases hc : c = 0 <;> simp [hc, integral_comp_div_add]
#align interval_integral.inv_smul_integral_comp_div_add intervalIntegral.inv_smul_integral_comp_div_add

-- porting note: was @[simp]
theorem integral_comp_add_div (hc : c ≠ 0) (d) :
    (∫ x in a..b, f (d + x / c)) = c • ∫ x in d + a / c..d + b / c, f x := by
  simpa only [div_eq_inv_mul, inv_inv] using integral_comp_add_mul f (inv_ne_zero hc) d
#align interval_integral.integral_comp_add_div intervalIntegral.integral_comp_add_div

-- porting note: was @[simp]
theorem inv_smul_integral_comp_add_div (c d) :
    (c⁻¹ • ∫ x in a..b, f (d + x / c)) = ∫ x in d + a / c..d + b / c, f x := by
  by_cases hc : c = 0 <;> simp [hc, integral_comp_add_div]
#align interval_integral.inv_smul_integral_comp_add_div intervalIntegral.inv_smul_integral_comp_add_div

-- porting note: was @[simp]
theorem integral_comp_mul_sub (hc : c ≠ 0) (d) :
    (∫ x in a..b, f (c * x - d)) = c⁻¹ • ∫ x in c * a - d..c * b - d, f x := by
  simpa only [sub_eq_add_neg] using integral_comp_mul_add f hc (-d)
#align interval_integral.integral_comp_mul_sub intervalIntegral.integral_comp_mul_sub

-- porting note: was @[simp]
theorem smul_integral_comp_mul_sub (c d) :
    (c • ∫ x in a..b, f (c * x - d)) = ∫ x in c * a - d..c * b - d, f x := by
  by_cases hc : c = 0 <;> simp [hc, integral_comp_mul_sub]
#align interval_integral.smul_integral_comp_mul_sub intervalIntegral.smul_integral_comp_mul_sub

-- porting note: was @[simp]
theorem integral_comp_sub_mul (hc : c ≠ 0) (d) :
    (∫ x in a..b, f (d - c * x)) = c⁻¹ • ∫ x in d - c * b..d - c * a, f x := by
  simp only [sub_eq_add_neg, neg_mul_eq_neg_mul]
  rw [integral_comp_add_mul f (neg_ne_zero.mpr hc) d, integral_symm]
  simp only [inv_neg, smul_neg, neg_neg, neg_smul]
#align interval_integral.integral_comp_sub_mul intervalIntegral.integral_comp_sub_mul

-- porting note: was @[simp]
theorem smul_integral_comp_sub_mul (c d) :
    (c • ∫ x in a..b, f (d - c * x)) = ∫ x in d - c * b..d - c * a, f x := by
  by_cases hc : c = 0 <;> simp [hc, integral_comp_sub_mul]
#align interval_integral.smul_integral_comp_sub_mul intervalIntegral.smul_integral_comp_sub_mul

-- porting note: was @[simp]
theorem integral_comp_div_sub (hc : c ≠ 0) (d) :
    (∫ x in a..b, f (x / c - d)) = c • ∫ x in a / c - d..b / c - d, f x := by
  simpa only [div_eq_inv_mul, inv_inv] using integral_comp_mul_sub f (inv_ne_zero hc) d
#align interval_integral.integral_comp_div_sub intervalIntegral.integral_comp_div_sub

-- porting note: was @[simp]
theorem inv_smul_integral_comp_div_sub (c d) :
    (c⁻¹ • ∫ x in a..b, f (x / c - d)) = ∫ x in a / c - d..b / c - d, f x := by
  by_cases hc : c = 0 <;> simp [hc, integral_comp_div_sub]
#align interval_integral.inv_smul_integral_comp_div_sub intervalIntegral.inv_smul_integral_comp_div_sub

-- porting note: was @[simp]
theorem integral_comp_sub_div (hc : c ≠ 0) (d) :
    (∫ x in a..b, f (d - x / c)) = c • ∫ x in d - b / c..d - a / c, f x := by
  simpa only [div_eq_inv_mul, inv_inv] using integral_comp_sub_mul f (inv_ne_zero hc) d
#align interval_integral.integral_comp_sub_div intervalIntegral.integral_comp_sub_div

-- porting note: was @[simp]
theorem inv_smul_integral_comp_sub_div (c d) :
    (c⁻¹ • ∫ x in a..b, f (d - x / c)) = ∫ x in d - b / c..d - a / c, f x := by
  by_cases hc : c = 0 <;> simp [hc, integral_comp_sub_div]
#align interval_integral.inv_smul_integral_comp_sub_div intervalIntegral.inv_smul_integral_comp_sub_div

-- porting note: was @[simp]
theorem integral_comp_sub_right (d) : (∫ x in a..b, f (x - d)) = ∫ x in a - d..b - d, f x := by
  simpa only [sub_eq_add_neg] using integral_comp_add_right f (-d)
#align interval_integral.integral_comp_sub_right intervalIntegral.integral_comp_sub_right

-- porting note: was @[simp]
theorem integral_comp_sub_left (d) : (∫ x in a..b, f (d - x)) = ∫ x in d - b..d - a, f x := by
  simpa only [one_mul, one_smul, inv_one] using integral_comp_sub_mul f one_ne_zero d
#align interval_integral.integral_comp_sub_left intervalIntegral.integral_comp_sub_left

-- porting note: was @[simp]
theorem integral_comp_neg : (∫ x in a..b, f (-x)) = ∫ x in -b..-a, f x := by
  simpa only [zero_sub] using integral_comp_sub_left f 0
#align interval_integral.integral_comp_neg intervalIntegral.integral_comp_neg

end Comp

/-!
### Integral is an additive function of the interval

In this section we prove that `∫ x in a..b, f x ∂μ + ∫ x in b..c, f x ∂μ = ∫ x in a..c, f x ∂μ`
as well as a few other identities trivially equivalent to this one. We also prove that
`∫ x in a..b, f x ∂μ = ∫ x, f x ∂μ` provided that `support f ⊆ Ioc a b`.
-/


section OrderClosedTopology

variable {a b c d : ℝ} {f g : ℝ → E} {μ : Measure ℝ}

/-- If two functions are equal in the relevant interval, their interval integrals are also equal. -/
theorem integral_congr {a b : ℝ} (h : EqOn f g [[a, b]]) :
    (∫ x in a..b, f x ∂μ) = ∫ x in a..b, g x ∂μ := by
  cases' le_total a b with hab hab <;>
    simpa [hab, integral_of_le, integral_of_ge] using
      set_integral_congr measurableSet_Ioc (h.mono Ioc_subset_Icc_self)
#align interval_integral.integral_congr intervalIntegral.integral_congr

theorem integral_add_adjacent_intervals_cancel (hab : IntervalIntegrable f μ a b)
    (hbc : IntervalIntegrable f μ b c) :
    (((∫ x in a..b, f x ∂μ) + ∫ x in b..c, f x ∂μ) + ∫ x in c..a, f x ∂μ) = 0 := by
  have hac := hab.trans hbc
  simp only [intervalIntegral, sub_add_sub_comm, sub_eq_zero]
  iterate 4 rw [← integral_union]
  · suffices Ioc a b ∪ Ioc b c ∪ Ioc c a = Ioc b a ∪ Ioc c b ∪ Ioc a c by rw [this]
    rw [Ioc_union_Ioc_union_Ioc_cycle, union_right_comm, Ioc_union_Ioc_union_Ioc_cycle,
      min_left_comm, max_left_comm]
  all_goals
    simp [*, MeasurableSet.union, measurableSet_Ioc, Ioc_disjoint_Ioc_same,
      Ioc_disjoint_Ioc_same.symm, hab.1, hab.2, hbc.1, hbc.2, hac.1, hac.2]
#align interval_integral.integral_add_adjacent_intervals_cancel intervalIntegral.integral_add_adjacent_intervals_cancel

theorem integral_add_adjacent_intervals (hab : IntervalIntegrable f μ a b)
    (hbc : IntervalIntegrable f μ b c) :
    ((∫ x in a..b, f x ∂μ) + ∫ x in b..c, f x ∂μ) = ∫ x in a..c, f x ∂μ := by
  rw [← add_neg_eq_zero, ← integral_symm, integral_add_adjacent_intervals_cancel hab hbc]
#align interval_integral.integral_add_adjacent_intervals intervalIntegral.integral_add_adjacent_intervals

theorem sum_integral_adjacent_intervals_Ico {a : ℕ → ℝ} {m n : ℕ} (hmn : m ≤ n)
    (hint : ∀ k ∈ Ico m n, IntervalIntegrable f μ (a k) (a <| k + 1)) :
    (∑ k : ℕ in Finset.Ico m n, ∫ x in a k..a <| k + 1, f x ∂μ) = ∫ x in a m..a n, f x ∂μ := by
  revert hint
  refine' Nat.le_induction _ _ n hmn
  · simp
  · intro p hmp IH h
    rw [Finset.sum_Ico_succ_top hmp, IH, integral_add_adjacent_intervals]
    · refine IntervalIntegrable.trans_iterate_Ico hmp fun k hk => h k ?_
      exact (Ico_subset_Ico le_rfl (Nat.le_succ _)) hk
    · apply h
      simp [hmp]
    · intro k hk
      exact h _ (Ico_subset_Ico_right p.le_succ hk)
#align interval_integral.sum_integral_adjacent_intervals_Ico intervalIntegral.sum_integral_adjacent_intervals_Ico

theorem sum_integral_adjacent_intervals {a : ℕ → ℝ} {n : ℕ}
    (hint : ∀ k < n, IntervalIntegrable f μ (a k) (a <| k + 1)) :
    (∑ k : ℕ in Finset.range n, ∫ x in a k..a <| k + 1, f x ∂μ) = ∫ x in (a 0)..(a n), f x ∂μ := by
  rw [← Nat.Ico_zero_eq_range]
  exact sum_integral_adjacent_intervals_Ico (zero_le n) fun k hk => hint k hk.2
#align interval_integral.sum_integral_adjacent_intervals intervalIntegral.sum_integral_adjacent_intervals

theorem integral_interval_sub_left (hab : IntervalIntegrable f μ a b)
    (hac : IntervalIntegrable f μ a c) :
    ((∫ x in a..b, f x ∂μ) - ∫ x in a..c, f x ∂μ) = ∫ x in c..b, f x ∂μ :=
  sub_eq_of_eq_add' <| Eq.symm <| integral_add_adjacent_intervals hac (hac.symm.trans hab)
#align interval_integral.integral_interval_sub_left intervalIntegral.integral_interval_sub_left

theorem integral_interval_add_interval_comm (hab : IntervalIntegrable f μ a b)
    (hcd : IntervalIntegrable f μ c d) (hac : IntervalIntegrable f μ a c) :
    ((∫ x in a..b, f x ∂μ) + ∫ x in c..d, f x ∂μ) =
      (∫ x in a..d, f x ∂μ) + ∫ x in c..b, f x ∂μ := by
  rw [← integral_add_adjacent_intervals hac hcd, add_assoc, add_left_comm,
    integral_add_adjacent_intervals hac (hac.symm.trans hab), add_comm]
#align interval_integral.integral_interval_add_interval_comm intervalIntegral.integral_interval_add_interval_comm

theorem integral_interval_sub_interval_comm (hab : IntervalIntegrable f μ a b)
    (hcd : IntervalIntegrable f μ c d) (hac : IntervalIntegrable f μ a c) :
    ((∫ x in a..b, f x ∂μ) - ∫ x in c..d, f x ∂μ) =
      (∫ x in a..c, f x ∂μ) - ∫ x in b..d, f x ∂μ := by
  simp only [sub_eq_add_neg, ← integral_symm,
    integral_interval_add_interval_comm hab hcd.symm (hac.trans hcd)]
#align interval_integral.integral_interval_sub_interval_comm intervalIntegral.integral_interval_sub_interval_comm

theorem integral_interval_sub_interval_comm' (hab : IntervalIntegrable f μ a b)
    (hcd : IntervalIntegrable f μ c d) (hac : IntervalIntegrable f μ a c) :
    ((∫ x in a..b, f x ∂μ) - ∫ x in c..d, f x ∂μ) =
      (∫ x in d..b, f x ∂μ) - ∫ x in c..a, f x ∂μ := by
  rw [integral_interval_sub_interval_comm hab hcd hac, integral_symm b d, integral_symm a c,
    sub_neg_eq_add, sub_eq_neg_add]
#align interval_integral.integral_interval_sub_interval_comm' intervalIntegral.integral_interval_sub_interval_comm'

theorem integral_Iic_sub_Iic (ha : IntegrableOn f (Iic a) μ) (hb : IntegrableOn f (Iic b) μ) :
    ((∫ x in Iic b, f x ∂μ) - ∫ x in Iic a, f x ∂μ) = ∫ x in a..b, f x ∂μ := by
  wlog hab : a ≤ b generalizing a b
  · rw [integral_symm, ← this hb ha (le_of_not_le hab), neg_sub]
  rw [sub_eq_iff_eq_add', integral_of_le hab, ← integral_union (Iic_disjoint_Ioc le_rfl),
    Iic_union_Ioc_eq_Iic hab]
  exacts [measurableSet_Ioc, ha, hb.mono_set fun _ => And.right]
#align interval_integral.integral_Iic_sub_Iic intervalIntegral.integral_Iic_sub_Iic

/-- If `μ` is a finite measure then `∫ x in a..b, c ∂μ = (μ (Iic b) - μ (Iic a)) • c`. -/
theorem integral_const_of_cdf [IsFiniteMeasure μ] (c : E) :
    (∫ _ in a..b, c ∂μ) = ((μ (Iic b)).toReal - (μ (Iic a)).toReal) • c := by
  simp only [sub_smul, ← set_integral_const]
  refine' (integral_Iic_sub_Iic _ _).symm <;>
    simp only [integrableOn_const, measure_lt_top, or_true_iff]
#align interval_integral.integral_const_of_cdf intervalIntegral.integral_const_of_cdf

theorem integral_eq_integral_of_support_subset {a b} (h : support f ⊆ Ioc a b) :
    (∫ x in a..b, f x ∂μ) = ∫ x, f x ∂μ := by
  cases' le_total a b with hab hab
  · rw [integral_of_le hab, ← integral_indicator measurableSet_Ioc, indicator_eq_self.2 h]
  · rw [Ioc_eq_empty hab.not_lt, subset_empty_iff, support_eq_empty_iff] at h
    simp [h]
#align interval_integral.integral_eq_integral_of_support_subset intervalIntegral.integral_eq_integral_of_support_subset

theorem integral_congr_ae' (h : ∀ᵐ x ∂μ, x ∈ Ioc a b → f x = g x)
    (h' : ∀ᵐ x ∂μ, x ∈ Ioc b a → f x = g x) : (∫ x in a..b, f x ∂μ) = ∫ x in a..b, g x ∂μ := by
  simp only [intervalIntegral, set_integral_congr_ae measurableSet_Ioc h,
    set_integral_congr_ae measurableSet_Ioc h']
#align interval_integral.integral_congr_ae' intervalIntegral.integral_congr_ae'

theorem integral_congr_ae (h : ∀ᵐ x ∂μ, x ∈ Ι a b → f x = g x) :
    (∫ x in a..b, f x ∂μ) = ∫ x in a..b, g x ∂μ :=
  integral_congr_ae' (ae_uIoc_iff.mp h).1 (ae_uIoc_iff.mp h).2
#align interval_integral.integral_congr_ae intervalIntegral.integral_congr_ae

theorem integral_zero_ae (h : ∀ᵐ x ∂μ, x ∈ Ι a b → f x = 0) : (∫ x in a..b, f x ∂μ) = 0 :=
  calc
    (∫ x in a..b, f x ∂μ) = ∫ _ in a..b, 0 ∂μ := integral_congr_ae h
    _ = 0 := integral_zero
#align interval_integral.integral_zero_ae intervalIntegral.integral_zero_ae

nonrec theorem integral_indicator {a₁ a₂ a₃ : ℝ} (h : a₂ ∈ Icc a₁ a₃) :
    (∫ x in a₁..a₃, indicator {x | x ≤ a₂} f x ∂μ) = ∫ x in a₁..a₂, f x ∂μ := by
  have : {x | x ≤ a₂} ∩ Ioc a₁ a₃ = Ioc a₁ a₂ := Iic_inter_Ioc_of_le h.2
  rw [integral_of_le h.1, integral_of_le (h.1.trans h.2), integral_indicator,
    Measure.restrict_restrict, this]
  exact measurableSet_Iic
  all_goals apply measurableSet_Iic
#align interval_integral.integral_indicator intervalIntegral.integral_indicator

/-- Lebesgue dominated convergence theorem for filters with a countable basis -/
nonrec theorem tendsto_integral_filter_of_dominated_convergence {ι} {l : Filter ι}
    [l.IsCountablyGenerated] {F : ι → ℝ → E} (bound : ℝ → ℝ)
    (hF_meas : ∀ᶠ n in l, AEStronglyMeasurable (F n) (μ.restrict (Ι a b)))
    (h_bound : ∀ᶠ n in l, ∀ᵐ x ∂μ, x ∈ Ι a b → ‖F n x‖ ≤ bound x)
    (bound_integrable : IntervalIntegrable bound μ a b)
    (h_lim : ∀ᵐ x ∂μ, x ∈ Ι a b → Tendsto (fun n => F n x) l (𝓝 (f x))) :
    Tendsto (fun n => ∫ x in a..b, F n x ∂μ) l (𝓝 <| ∫ x in a..b, f x ∂μ) := by
  simp only [intervalIntegrable_iff, intervalIntegral_eq_integral_uIoc,
    ← ae_restrict_iff' (α := ℝ) (μ := μ) measurableSet_uIoc] at *
  exact tendsto_const_nhds.smul <|
    tendsto_integral_filter_of_dominated_convergence bound hF_meas h_bound bound_integrable h_lim
#align interval_integral.tendsto_integral_filter_of_dominated_convergence intervalIntegral.tendsto_integral_filter_of_dominated_convergence

/-- Lebesgue dominated convergence theorem for series. -/
nonrec theorem hasSum_integral_of_dominated_convergence {ι} [Countable ι] {F : ι → ℝ → E}
    (bound : ι → ℝ → ℝ) (hF_meas : ∀ n, AEStronglyMeasurable (F n) (μ.restrict (Ι a b)))
    (h_bound : ∀ n, ∀ᵐ t ∂μ, t ∈ Ι a b → ‖F n t‖ ≤ bound n t)
    (bound_summable : ∀ᵐ t ∂μ, t ∈ Ι a b → Summable fun n => bound n t)
    (bound_integrable : IntervalIntegrable (fun t => ∑' n, bound n t) μ a b)
    (h_lim : ∀ᵐ t ∂μ, t ∈ Ι a b → HasSum (fun n => F n t) (f t)) :
    HasSum (fun n => ∫ t in a..b, F n t ∂μ) (∫ t in a..b, f t ∂μ) := by
  simp only [intervalIntegrable_iff, intervalIntegral_eq_integral_uIoc, ←
    ae_restrict_iff' (α := ℝ) (μ := μ) measurableSet_uIoc] at *
  exact
    (hasSum_integral_of_dominated_convergence bound hF_meas h_bound bound_summable bound_integrable
          h_lim).const_smul
      _
#align interval_integral.has_sum_integral_of_dominated_convergence intervalIntegral.hasSum_integral_of_dominated_convergence

open TopologicalSpace

/-- Interval integrals commute with countable sums, when the supremum norms are summable (a
special case of the dominated convergence theorem). -/
theorem hasSum_intervalIntegral_of_summable_norm [Countable ι] {f : ι → C(ℝ, E)}
    (hf_sum : Summable fun i : ι => ‖(f i).restrict (⟨uIcc a b, isCompact_uIcc⟩ : Compacts ℝ)‖) :
    HasSum (fun i : ι => ∫ x in a..b, f i x) (∫ x in a..b, ∑' i : ι, f i x) := by
  apply hasSum_integral_of_dominated_convergence
    (fun i (x : ℝ) => ‖(f i).restrict ↑(⟨uIcc a b, isCompact_uIcc⟩ : Compacts ℝ)‖)
    (fun i => (map_continuous <| f i).aestronglyMeasurable)
  · refine fun i => ae_of_all _ fun x hx => ?_
    apply ContinuousMap.norm_coe_le_norm ((f i).restrict _) ⟨x, _⟩
    exact ⟨hx.1.le, hx.2⟩
  · exact ae_of_all _ fun x _ => hf_sum
  · exact intervalIntegrable_const
  · refine ae_of_all _ fun x hx => Summable.hasSum ?_
    let x : (⟨uIcc a b, isCompact_uIcc⟩ : Compacts ℝ) := ⟨x, ?_⟩; swap; exact ⟨hx.1.le, hx.2⟩
    have := summable_of_summable_norm hf_sum
    simpa only [Compacts.coe_mk, ContinuousMap.restrict_apply]
      using ContinuousMap.summable_apply this x
#align interval_integral.has_sum_interval_integral_of_summable_norm intervalIntegral.hasSum_intervalIntegral_of_summable_norm

theorem tsum_intervalIntegral_eq_of_summable_norm [Countable ι] {f : ι → C(ℝ, E)}
    (hf_sum : Summable fun i : ι => ‖(f i).restrict (⟨uIcc a b, isCompact_uIcc⟩ : Compacts ℝ)‖) :
    (∑' i : ι, ∫ x in a..b, f i x) = ∫ x in a..b, ∑' i : ι, f i x :=
  (hasSum_intervalIntegral_of_summable_norm hf_sum).tsum_eq
#align interval_integral.tsum_interval_integral_eq_of_summable_norm intervalIntegral.tsum_intervalIntegral_eq_of_summable_norm

variable {X : Type _} [TopologicalSpace X] [FirstCountableTopology X]

/-- Continuity of interval integral with respect to a parameter, at a point within a set.
  Given `F : X → ℝ → E`, assume `F x` is ae-measurable on `[a, b]` for `x` in a
  neighborhood of `x₀` within `s` and at `x₀`, and assume it is bounded by a function integrable
  on `[a, b]` independent of `x` in a neighborhood of `x₀` within `s`. If `(λ x, F x t)`
  is continuous at `x₀` within `s` for almost every `t` in `[a, b]`
  then the same holds for `(λ x, ∫ t in a..b, F x t ∂μ) s x₀`. -/
theorem continuousWithinAt_of_dominated_interval {F : X → ℝ → E} {x₀ : X} {bound : ℝ → ℝ} {a b : ℝ}
    {s : Set X} (hF_meas : ∀ᶠ x in 𝓝[s] x₀, AEStronglyMeasurable (F x) (μ.restrict <| Ι a b))
    (h_bound : ∀ᶠ x in 𝓝[s] x₀, ∀ᵐ t ∂μ, t ∈ Ι a b → ‖F x t‖ ≤ bound t)
    (bound_integrable : IntervalIntegrable bound μ a b)
    (h_cont : ∀ᵐ t ∂μ, t ∈ Ι a b → ContinuousWithinAt (fun x => F x t) s x₀) :
    ContinuousWithinAt (fun x => ∫ t in a..b, F x t ∂μ) s x₀ :=
  tendsto_integral_filter_of_dominated_convergence bound hF_meas h_bound bound_integrable h_cont
#align interval_integral.continuous_within_at_of_dominated_interval intervalIntegral.continuousWithinAt_of_dominated_interval

/-- Continuity of interval integral with respect to a parameter at a point.
  Given `F : X → ℝ → E`, assume `F x` is ae-measurable on `[a, b]` for `x` in a
  neighborhood of `x₀`, and assume it is bounded by a function integrable on
  `[a, b]` independent of `x` in a neighborhood of `x₀`. If `(λ x, F x t)`
  is continuous at `x₀` for almost every `t` in `[a, b]`
  then the same holds for `(λ x, ∫ t in a..b, F x t ∂μ) s x₀`. -/
theorem continuousAt_of_dominated_interval {F : X → ℝ → E} {x₀ : X} {bound : ℝ → ℝ} {a b : ℝ}
    (hF_meas : ∀ᶠ x in 𝓝 x₀, AEStronglyMeasurable (F x) (μ.restrict <| Ι a b))
    (h_bound : ∀ᶠ x in 𝓝 x₀, ∀ᵐ t ∂μ, t ∈ Ι a b → ‖F x t‖ ≤ bound t)
    (bound_integrable : IntervalIntegrable bound μ a b)
    (h_cont : ∀ᵐ t ∂μ, t ∈ Ι a b → ContinuousAt (fun x => F x t) x₀) :
    ContinuousAt (fun x => ∫ t in a..b, F x t ∂μ) x₀ :=
  tendsto_integral_filter_of_dominated_convergence bound hF_meas h_bound bound_integrable h_cont
#align interval_integral.continuous_at_of_dominated_interval intervalIntegral.continuousAt_of_dominated_interval

/-- Continuity of interval integral with respect to a parameter.
  Given `F : X → ℝ → E`, assume each `F x` is ae-measurable on `[a, b]`,
  and assume it is bounded by a function integrable on `[a, b]` independent of `x`.
  If `(λ x, F x t)` is continuous for almost every `t` in `[a, b]`
  then the same holds for `(λ x, ∫ t in a..b, F x t ∂μ) s x₀`. -/
theorem continuous_of_dominated_interval {F : X → ℝ → E} {bound : ℝ → ℝ} {a b : ℝ}
    (hF_meas : ∀ x, AEStronglyMeasurable (F x) <| μ.restrict <| Ι a b)
    (h_bound : ∀ x, ∀ᵐ t ∂μ, t ∈ Ι a b → ‖F x t‖ ≤ bound t)
    (bound_integrable : IntervalIntegrable bound μ a b)
    (h_cont : ∀ᵐ t ∂μ, t ∈ Ι a b → Continuous fun x => F x t) :
    Continuous fun x => ∫ t in a..b, F x t ∂μ :=
  continuous_iff_continuousAt.mpr fun _ =>
    continuousAt_of_dominated_interval (eventually_of_forall hF_meas) (eventually_of_forall h_bound)
        bound_integrable <|
      h_cont.mono fun _ himp hx => (himp hx).continuousAt
#align interval_integral.continuous_of_dominated_interval intervalIntegral.continuous_of_dominated_interval

end OrderClosedTopology

section ContinuousPrimitive

open TopologicalSpace

variable {a b b₀ b₁ b₂ : ℝ} {μ : Measure ℝ} {f g : ℝ → E}

theorem continuousWithinAt_primitive (hb₀ : μ {b₀} = 0)
    (h_int : IntervalIntegrable f μ (min a b₁) (max a b₂)) :
    ContinuousWithinAt (fun b => ∫ x in a..b, f x ∂μ) (Icc b₁ b₂) b₀ := by
  by_cases h₀ : b₀ ∈ Icc b₁ b₂
  · have h₁₂ : b₁ ≤ b₂ := h₀.1.trans h₀.2
    have min₁₂ : min b₁ b₂ = b₁ := min_eq_left h₁₂
    have h_int' : ∀ {x}, x ∈ Icc b₁ b₂ → IntervalIntegrable f μ b₁ x := by
      rintro x ⟨h₁, h₂⟩
      apply h_int.mono_set
      apply uIcc_subset_uIcc
      · exact ⟨min_le_of_left_le (min_le_right a b₁),
          h₁.trans (h₂.trans <| le_max_of_le_right <| le_max_right _ _)⟩
      · exact ⟨min_le_of_left_le <| (min_le_right _ _).trans h₁,
          le_max_of_le_right <| h₂.trans <| le_max_right _ _⟩
    have : ∀ b ∈ Icc b₁ b₂,
        (∫ x in a..b, f x ∂μ) = (∫ x in a..b₁, f x ∂μ) + ∫ x in b₁..b, f x ∂μ := by
      rintro b ⟨h₁, h₂⟩
      rw [← integral_add_adjacent_intervals _ (h_int' ⟨h₁, h₂⟩)]
      apply h_int.mono_set
      apply uIcc_subset_uIcc
      · exact ⟨min_le_of_left_le (min_le_left a b₁), le_max_of_le_right (le_max_left _ _)⟩
      · exact ⟨min_le_of_left_le (min_le_right _ _),
          le_max_of_le_right (h₁.trans <| h₂.trans (le_max_right a b₂))⟩
    apply ContinuousWithinAt.congr _ this (this _ h₀); clear this
    refine' continuousWithinAt_const.add _
    have :
      (fun b => ∫ x in b₁..b, f x ∂μ) =ᶠ[𝓝[Icc b₁ b₂] b₀] fun b =>
        ∫ x in b₁..b₂, indicator {x | x ≤ b} f x ∂μ := by
      apply eventuallyEq_of_mem self_mem_nhdsWithin
      exact fun b b_in => (integral_indicator b_in).symm
    apply ContinuousWithinAt.congr_of_eventuallyEq _ this (integral_indicator h₀).symm
    have : IntervalIntegrable (fun x => ‖f x‖) μ b₁ b₂ :=
      IntervalIntegrable.norm (h_int' <| right_mem_Icc.mpr h₁₂)
    refine' continuousWithinAt_of_dominated_interval _ _ this _ <;> clear this
    · apply Eventually.mono self_mem_nhdsWithin
      intro x hx
      erw [aestronglyMeasurable_indicator_iff, Measure.restrict_restrict, Iic_inter_Ioc_of_le]
      · rw [min₁₂]
        exact (h_int' hx).1.aestronglyMeasurable
      · exact le_max_of_le_right hx.2
      exacts [measurableSet_Iic, measurableSet_Iic]
    · refine' eventually_of_forall fun x => eventually_of_forall fun t => _
      dsimp [indicator]
      split_ifs <;> simp
    · have : ∀ᵐ t ∂μ, t < b₀ ∨ b₀ < t := by
        apply Eventually.mono (compl_mem_ae_iff.mpr hb₀)
        intro x hx
        exact Ne.lt_or_lt hx
      apply this.mono
      rintro x₀ (hx₀ | hx₀) -
      · have : ∀ᶠ x in 𝓝[Icc b₁ b₂] b₀, {t : ℝ | t ≤ x}.indicator f x₀ = f x₀ := by
          apply mem_nhdsWithin_of_mem_nhds
          apply Eventually.mono (Ioi_mem_nhds hx₀)
          intro x hx
          simp [hx.le]
        apply continuousWithinAt_const.congr_of_eventuallyEq this
        simp [hx₀.le]
      · have : ∀ᶠ x in 𝓝[Icc b₁ b₂] b₀, {t : ℝ | t ≤ x}.indicator f x₀ = 0 := by
          apply mem_nhdsWithin_of_mem_nhds
          apply Eventually.mono (Iio_mem_nhds hx₀)
          intro x hx
          simp [hx]
        apply continuousWithinAt_const.congr_of_eventuallyEq this
        simp [hx₀]
  · apply continuousWithinAt_of_not_mem_closure
    rwa [closure_Icc]
#align interval_integral.continuous_within_at_primitive intervalIntegral.continuousWithinAt_primitive

theorem continuousOn_primitive [NoAtoms μ] (h_int : IntegrableOn f (Icc a b) μ) :
    ContinuousOn (fun x => ∫ t in Ioc a x, f t ∂μ) (Icc a b) := by
  by_cases h : a ≤ b
  · have : ∀ x ∈ Icc a b, (∫ t in Ioc a x, f t ∂μ) = ∫ t in a..x, f t ∂μ := by
      intro x x_in
      simp_rw [← uIoc_of_le h, integral_of_le x_in.1]
    rw [continuousOn_congr this]
    intro x₀ _
    refine' continuousWithinAt_primitive (measure_singleton x₀) _
    simp only [intervalIntegrable_iff_integrable_Ioc_of_le, min_eq_left, max_eq_right, h, min_self]
    exact h_int.mono Ioc_subset_Icc_self le_rfl
  · rw [Icc_eq_empty h]
    exact continuousOn_empty _
#align interval_integral.continuous_on_primitive intervalIntegral.continuousOn_primitive

theorem continuousOn_primitive_Icc [NoAtoms μ] (h_int : IntegrableOn f (Icc a b) μ) :
    ContinuousOn (fun x => ∫ t in Icc a x, f t ∂μ) (Icc a b) := by
  have aux : (fun x => ∫ t in Icc a x, f t ∂μ) = fun x => ∫ t in Ioc a x, f t ∂μ := by
    ext x
    exact integral_Icc_eq_integral_Ioc
  rw [aux]
  exact continuousOn_primitive h_int
#align interval_integral.continuous_on_primitive_Icc intervalIntegral.continuousOn_primitive_Icc

/-- Note: this assumes that `f` is `IntervalIntegrable`, in contrast to some other lemmas here. -/
theorem continuousOn_primitive_interval' [NoAtoms μ] (h_int : IntervalIntegrable f μ b₁ b₂)
    (ha : a ∈ [[b₁, b₂]]) : ContinuousOn (fun b => ∫ x in a..b, f x ∂μ) [[b₁, b₂]] := fun _ _ ↦ by
  refine continuousWithinAt_primitive (measure_singleton _) ?_
  rw [min_eq_right ha.1, max_eq_right ha.2]
  simpa [intervalIntegrable_iff, uIoc] using h_int
#align interval_integral.continuous_on_primitive_interval' intervalIntegral.continuousOn_primitive_interval'

theorem continuousOn_primitive_interval [NoAtoms μ] (h_int : IntegrableOn f (uIcc a b) μ) :
    ContinuousOn (fun x => ∫ t in a..x, f t ∂μ) (uIcc a b) :=
  continuousOn_primitive_interval' h_int.intervalIntegrable left_mem_uIcc
#align interval_integral.continuous_on_primitive_interval intervalIntegral.continuousOn_primitive_interval

theorem continuousOn_primitive_interval_left [NoAtoms μ] (h_int : IntegrableOn f (uIcc a b) μ) :
    ContinuousOn (fun x => ∫ t in x..b, f t ∂μ) (uIcc a b) := by
  rw [uIcc_comm a b] at h_int ⊢
  simp only [integral_symm b]
  exact (continuousOn_primitive_interval h_int).neg
#align interval_integral.continuous_on_primitive_interval_left intervalIntegral.continuousOn_primitive_interval_left

variable [NoAtoms μ]

theorem continuous_primitive (h_int : ∀ a b, IntervalIntegrable f μ a b) (a : ℝ) :
    Continuous fun b => ∫ x in a..b, f x ∂μ := by
  rw [continuous_iff_continuousAt]
  intro b₀
  cases' exists_lt b₀ with b₁ hb₁
  cases' exists_gt b₀ with b₂ hb₂
  apply ContinuousWithinAt.continuousAt _ (Icc_mem_nhds hb₁ hb₂)
  exact continuousWithinAt_primitive (measure_singleton b₀) (h_int _ _)
#align interval_integral.continuous_primitive intervalIntegral.continuous_primitive

nonrec theorem _root_.MeasureTheory.Integrable.continuous_primitive (h_int : Integrable f μ)
    (a : ℝ) : Continuous fun b => ∫ x in a..b, f x ∂μ :=
  continuous_primitive (fun _ _ => h_int.intervalIntegrable) a
#align measure_theory.integrable.continuous_primitive MeasureTheory.Integrable.continuous_primitive

end ContinuousPrimitive

section

variable {f g : ℝ → ℝ} {a b : ℝ} {μ : Measure ℝ}

theorem integral_eq_zero_iff_of_le_of_nonneg_ae (hab : a ≤ b) (hf : 0 ≤ᵐ[μ.restrict (Ioc a b)] f)
    (hfi : IntervalIntegrable f μ a b) : (∫ x in a..b, f x ∂μ) = 0 ↔ f =ᵐ[μ.restrict (Ioc a b)] 0 :=
  by rw [integral_of_le hab, integral_eq_zero_iff_of_nonneg_ae hf hfi.1]
#align interval_integral.integral_eq_zero_iff_of_le_of_nonneg_ae intervalIntegral.integral_eq_zero_iff_of_le_of_nonneg_ae

theorem integral_eq_zero_iff_of_nonneg_ae (hf : 0 ≤ᵐ[μ.restrict (Ioc a b ∪ Ioc b a)] f)
    (hfi : IntervalIntegrable f μ a b) :
    (∫ x in a..b, f x ∂μ) = 0 ↔ f =ᵐ[μ.restrict (Ioc a b ∪ Ioc b a)] 0 := by
  cases' le_total a b with hab hab <;>
    simp only [Ioc_eq_empty hab.not_lt, empty_union, union_empty] at hf ⊢
  · exact integral_eq_zero_iff_of_le_of_nonneg_ae hab hf hfi
  · rw [integral_symm, neg_eq_zero, integral_eq_zero_iff_of_le_of_nonneg_ae hab hf hfi.symm]
#align interval_integral.integral_eq_zero_iff_of_nonneg_ae intervalIntegral.integral_eq_zero_iff_of_nonneg_ae

/-- If `f` is nonnegative and integrable on the unordered interval `Set.uIoc a b`, then its
integral over `a..b` is positive if and only if `a < b` and the measure of
`Function.support f ∩ Set.Ioc a b` is positive. -/
theorem integral_pos_iff_support_of_nonneg_ae' (hf : 0 ≤ᵐ[μ.restrict (Ι a b)] f)
    (hfi : IntervalIntegrable f μ a b) :
    (0 < ∫ x in a..b, f x ∂μ) ↔ a < b ∧ 0 < μ (support f ∩ Ioc a b) := by
  cases' lt_or_le a b with hab hba
  · rw [uIoc_of_le hab.le] at hf
    simp only [hab, true_and_iff, integral_of_le hab.le,
      set_integral_pos_iff_support_of_nonneg_ae hf hfi.1]
  · suffices (∫ x in a..b, f x ∂μ) ≤ 0 by simp only [this.not_lt, hba.not_lt, false_and_iff]
    rw [integral_of_ge hba, neg_nonpos]
    rw [uIoc_comm, uIoc_of_le hba] at hf
    exact integral_nonneg_of_ae hf
#align interval_integral.integral_pos_iff_support_of_nonneg_ae' intervalIntegral.integral_pos_iff_support_of_nonneg_ae'

/-- If `f` is nonnegative a.e.-everywhere and it is integrable on the unordered interval
`Set.uIoc a b`, then its integral over `a..b` is positive if and only if `a < b` and the
measure of `Function.support f ∩ Set.Ioc a b` is positive. -/
theorem integral_pos_iff_support_of_nonneg_ae (hf : 0 ≤ᵐ[μ] f) (hfi : IntervalIntegrable f μ a b) :
    (0 < ∫ x in a..b, f x ∂μ) ↔ a < b ∧ 0 < μ (support f ∩ Ioc a b) :=
  integral_pos_iff_support_of_nonneg_ae' (ae_mono Measure.restrict_le_self hf) hfi
#align interval_integral.integral_pos_iff_support_of_nonneg_ae intervalIntegral.integral_pos_iff_support_of_nonneg_ae

/-- If `f : ℝ → ℝ` is integrable on `(a, b]` for real numbers `a < b`, and positive on the interior
of the interval, then its integral over `a..b` is strictly positive. -/
theorem intervalIntegral_pos_of_pos_on {f : ℝ → ℝ} {a b : ℝ} (hfi : IntervalIntegrable f volume a b)
    (hpos : ∀ x : ℝ, x ∈ Ioo a b → 0 < f x) (hab : a < b) : 0 < ∫ x : ℝ in a..b, f x := by
  have hsupp : Ioo a b ⊆ support f ∩ Ioc a b := fun x hx =>
    ⟨mem_support.mpr (hpos x hx).ne', Ioo_subset_Ioc_self hx⟩
  have h₀ : 0 ≤ᵐ[volume.restrict (uIoc a b)] f := by
    rw [EventuallyLE, uIoc_of_le hab.le]
    refine' ae_restrict_of_ae_eq_of_ae_restrict Ioo_ae_eq_Ioc _
    exact (ae_restrict_iff' measurableSet_Ioo).mpr (ae_of_all _ fun x hx => (hpos x hx).le)
  rw [integral_pos_iff_support_of_nonneg_ae' h₀ hfi]
  exact ⟨hab, ((Measure.measure_Ioo_pos _).mpr hab).trans_le (measure_mono hsupp)⟩
#align interval_integral.interval_integral_pos_of_pos_on intervalIntegral.intervalIntegral_pos_of_pos_on

/-- If `f : ℝ → ℝ` is strictly positive everywhere, and integrable on `(a, b]` for real numbers
`a < b`, then its integral over `a..b` is strictly positive. (See `interval_integral_pos_of_pos_on`
for a version only assuming positivity of `f` on `(a, b)` rather than everywhere.) -/
theorem intervalIntegral_pos_of_pos {f : ℝ → ℝ} {a b : ℝ}
    (hfi : IntervalIntegrable f MeasureSpace.volume a b) (hpos : ∀ x, 0 < f x) (hab : a < b) :
    0 < ∫ x in a..b, f x :=
  intervalIntegral_pos_of_pos_on hfi (fun x _ => hpos x) hab
#align interval_integral.interval_integral_pos_of_pos intervalIntegral.intervalIntegral_pos_of_pos

/-- If `f` and `g` are two functions that are interval integrable on `a..b`, `a ≤ b`,
`f x ≤ g x` for a.e. `x ∈ Set.Ioc a b`, and `f x < g x` on a subset of `Set.Ioc a b`
of nonzero measure, then `∫ x in a..b, f x ∂μ < ∫ x in a..b, g x ∂μ`. -/
theorem integral_lt_integral_of_ae_le_of_measure_setOf_lt_ne_zero (hab : a ≤ b)
    (hfi : IntervalIntegrable f μ a b) (hgi : IntervalIntegrable g μ a b)
    (hle : f ≤ᵐ[μ.restrict (Ioc a b)] g) (hlt : μ.restrict (Ioc a b) {x | f x < g x} ≠ 0) :
    (∫ x in a..b, f x ∂μ) < ∫ x in a..b, g x ∂μ := by
  rw [← sub_pos, ← integral_sub hgi hfi, integral_of_le hab,
    MeasureTheory.integral_pos_iff_support_of_nonneg_ae]
  · refine' pos_iff_ne_zero.2 (mt (measure_mono_null _) hlt)
    exact fun x hx => (sub_pos.2 hx.out).ne'
  exacts [hle.mono fun x => sub_nonneg.2, hgi.1.sub hfi.1]
#align interval_integral.integral_lt_integral_of_ae_le_of_measure_set_of_lt_ne_zero intervalIntegral.integral_lt_integral_of_ae_le_of_measure_setOf_lt_ne_zero

/-- If `f` and `g` are continuous on `[a, b]`, `a < b`, `f x ≤ g x` on this interval, and
`f c < g c` at some point `c ∈ [a, b]`, then `∫ x in a..b, f x < ∫ x in a..b, g x`. -/
theorem integral_lt_integral_of_continuousOn_of_le_of_exists_lt {f g : ℝ → ℝ} {a b : ℝ}
    (hab : a < b) (hfc : ContinuousOn f (Icc a b)) (hgc : ContinuousOn g (Icc a b))
    (hle : ∀ x ∈ Ioc a b, f x ≤ g x) (hlt : ∃ c ∈ Icc a b, f c < g c) :
    (∫ x in a..b, f x) < ∫ x in a..b, g x := by
  apply integral_lt_integral_of_ae_le_of_measure_setOf_lt_ne_zero hab.le
    (hfc.intervalIntegrable_of_Icc hab.le) (hgc.intervalIntegrable_of_Icc hab.le)
  · simpa only [gt_iff_lt, not_lt, ge_iff_le, measurableSet_Ioc, ae_restrict_eq, le_principal_iff]
      using (ae_restrict_mem measurableSet_Ioc).mono hle
  contrapose! hlt
  have h_eq : f =ᵐ[volume.restrict (Ioc a b)] g := by
    simp only [← not_le, ← ae_iff] at hlt
    exact EventuallyLE.antisymm ((ae_restrict_iff' measurableSet_Ioc).2 <|
      eventually_of_forall hle) hlt
  rw [Measure.restrict_congr_set Ioc_ae_eq_Icc] at h_eq
  exact fun c hc ↦ (Measure.eqOn_Icc_of_ae_eq volume hab.ne h_eq hfc hgc hc).ge
#align interval_integral.integral_lt_integral_of_continuous_on_of_le_of_exists_lt intervalIntegral.integral_lt_integral_of_continuousOn_of_le_of_exists_lt

theorem integral_nonneg_of_ae_restrict (hab : a ≤ b) (hf : 0 ≤ᵐ[μ.restrict (Icc a b)] f) :
    0 ≤ ∫ u in a..b, f u ∂μ := by
  let H := ae_restrict_of_ae_restrict_of_subset Ioc_subset_Icc_self hf
  simpa only [integral_of_le hab] using set_integral_nonneg_of_ae_restrict H
#align interval_integral.integral_nonneg_of_ae_restrict intervalIntegral.integral_nonneg_of_ae_restrict

theorem integral_nonneg_of_ae (hab : a ≤ b) (hf : 0 ≤ᵐ[μ] f) : 0 ≤ ∫ u in a..b, f u ∂μ :=
  integral_nonneg_of_ae_restrict hab <| ae_restrict_of_ae hf
#align interval_integral.integral_nonneg_of_ae intervalIntegral.integral_nonneg_of_ae

theorem integral_nonneg_of_forall (hab : a ≤ b) (hf : ∀ u, 0 ≤ f u) : 0 ≤ ∫ u in a..b, f u ∂μ :=
  integral_nonneg_of_ae hab <| eventually_of_forall hf
#align interval_integral.integral_nonneg_of_forall intervalIntegral.integral_nonneg_of_forall

theorem integral_nonneg (hab : a ≤ b) (hf : ∀ u, u ∈ Icc a b → 0 ≤ f u) : 0 ≤ ∫ u in a..b, f u ∂μ :=
  integral_nonneg_of_ae_restrict hab <| (ae_restrict_iff' measurableSet_Icc).mpr <| ae_of_all μ hf
#align interval_integral.integral_nonneg intervalIntegral.integral_nonneg

theorem abs_integral_le_integral_abs (hab : a ≤ b) :
    |∫ x in a..b, f x ∂μ| ≤ ∫ x in a..b, |f x| ∂μ := by
  simpa only [← Real.norm_eq_abs] using norm_integral_le_integral_norm hab
#align interval_integral.abs_integral_le_integral_abs intervalIntegral.abs_integral_le_integral_abs

section Mono

variable (hab : a ≤ b) (hf : IntervalIntegrable f μ a b) (hg : IntervalIntegrable g μ a b)

theorem integral_mono_ae_restrict (h : f ≤ᵐ[μ.restrict (Icc a b)] g) :
    (∫ u in a..b, f u ∂μ) ≤ ∫ u in a..b, g u ∂μ := by
  let H := h.filter_mono <| ae_mono <| Measure.restrict_mono Ioc_subset_Icc_self <| le_refl μ
  simpa only [integral_of_le hab] using set_integral_mono_ae_restrict hf.1 hg.1 H
#align interval_integral.integral_mono_ae_restrict intervalIntegral.integral_mono_ae_restrict

theorem integral_mono_ae (h : f ≤ᵐ[μ] g) : (∫ u in a..b, f u ∂μ) ≤ ∫ u in a..b, g u ∂μ := by
  simpa only [integral_of_le hab] using set_integral_mono_ae hf.1 hg.1 h
#align interval_integral.integral_mono_ae intervalIntegral.integral_mono_ae

theorem integral_mono_on (h : ∀ x ∈ Icc a b, f x ≤ g x) :
    (∫ u in a..b, f u ∂μ) ≤ ∫ u in a..b, g u ∂μ := by
  let H x hx := h x <| Ioc_subset_Icc_self hx
  simpa only [integral_of_le hab] using set_integral_mono_on hf.1 hg.1 measurableSet_Ioc H
#align interval_integral.integral_mono_on intervalIntegral.integral_mono_on

theorem integral_mono (h : f ≤ g) : (∫ u in a..b, f u ∂μ) ≤ ∫ u in a..b, g u ∂μ :=
  integral_mono_ae hab hf hg <| ae_of_all _ h
#align interval_integral.integral_mono intervalIntegral.integral_mono

theorem integral_mono_interval {c d} (hca : c ≤ a) (hab : a ≤ b) (hbd : b ≤ d)
    (hf : 0 ≤ᵐ[μ.restrict (Ioc c d)] f) (hfi : IntervalIntegrable f μ c d) :
    (∫ x in a..b, f x ∂μ) ≤ ∫ x in c..d, f x ∂μ := by
  rw [integral_of_le hab, integral_of_le (hca.trans (hab.trans hbd))]
  exact set_integral_mono_set hfi.1 hf (Ioc_subset_Ioc hca hbd).eventuallyLE
#align interval_integral.integral_mono_interval intervalIntegral.integral_mono_interval

theorem abs_integral_mono_interval {c d} (h : Ι a b ⊆ Ι c d) (hf : 0 ≤ᵐ[μ.restrict (Ι c d)] f)
    (hfi : IntervalIntegrable f μ c d) : |∫ x in a..b, f x ∂μ| ≤ |∫ x in c..d, f x ∂μ| :=
  have hf' : 0 ≤ᵐ[μ.restrict (Ι a b)] f := ae_mono (Measure.restrict_mono h le_rfl) hf
  calc
    |∫ x in a..b, f x ∂μ| = |∫ x in Ι a b, f x ∂μ| := abs_integral_eq_abs_integral_uIoc f
    _ = ∫ x in Ι a b, f x ∂μ := (abs_of_nonneg (MeasureTheory.integral_nonneg_of_ae hf'))
    _ ≤ ∫ x in Ι c d, f x ∂μ := (set_integral_mono_set hfi.def hf h.eventuallyLE)
    _ ≤ |∫ x in Ι c d, f x ∂μ| := (le_abs_self _)
    _ = |∫ x in c..d, f x ∂μ| := (abs_integral_eq_abs_integral_uIoc f).symm
#align interval_integral.abs_integral_mono_interval intervalIntegral.abs_integral_mono_interval

end Mono

end

section HasSum

variable {μ : Measure ℝ} {f : ℝ → E}

theorem _root_.MeasureTheory.Integrable.hasSum_intervalIntegral (hfi : Integrable f μ) (y : ℝ) :
    HasSum (fun n : ℤ => ∫ x in y + n..y + n + 1, f x ∂μ) (∫ x, f x ∂μ) := by
  simp_rw [integral_of_le (le_add_of_nonneg_right zero_le_one)]
  rw [← integral_univ, ← iUnion_Ioc_add_int_cast y]
  exact
    hasSum_integral_iUnion (fun i => measurableSet_Ioc) (pairwise_disjoint_Ioc_add_int_cast y)
      hfi.integrableOn
#align measure_theory.integrable.has_sum_interval_integral MeasureTheory.Integrable.hasSum_intervalIntegral

theorem _root_.MeasureTheory.Integrable.hasSum_intervalIntegral_comp_add_int (hfi : Integrable f) :
    HasSum (fun n : ℤ => ∫ x in (0:ℝ)..(1:ℝ), f (x + n)) (∫ x, f x) := by
  simpa only [integral_comp_add_right, zero_add, add_comm (1:ℝ)] using hfi.hasSum_intervalIntegral 0
#align measure_theory.integrable.has_sum_interval_integral_comp_add_int MeasureTheory.Integrable.hasSum_intervalIntegral_comp_add_int

end HasSum

end intervalIntegral<|MERGE_RESOLUTION|>--- conflicted
+++ resolved
@@ -451,14 +451,9 @@
   (∫ x in Ioc a b, f x ∂μ) - ∫ x in Ioc b a, f x ∂μ
 #align interval_integral intervalIntegral
 
-<<<<<<< HEAD
-notation3 "∫ "(...)" in "a".."b", "r:(scoped f => f)" ∂"μ => intervalIntegral r a b μ
-notation3 "∫ "(...)" in "a".."b", "r:(scoped f => intervalIntegral f a b volume) => r
-=======
 notation3"∫ "(...)" in "a".."b", "r:60:(scoped f => f)" ∂"μ:70 => intervalIntegral r a b μ
 
 notation3"∫ "(...)" in "a".."b", "r:60:(scoped f => intervalIntegral f a b volume) => r
->>>>>>> 95092b27
 
 namespace intervalIntegral
 
