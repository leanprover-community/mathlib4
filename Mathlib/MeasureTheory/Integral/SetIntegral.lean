--- conflicted
+++ resolved
@@ -7,1497 +7,4 @@
 import Mathlib.MeasureTheory.Integral.Bochner.FundThmCalculus
 import Mathlib.MeasureTheory.Integral.Bochner.Set
 
-<<<<<<< HEAD
-/-!
-# Set integral
-
-In this file we prove some properties of `∫ x in s, f x ∂μ`. Recall that this notation
-is defined as `∫ x, f x ∂(μ.restrict s)`. In `integral_indicator` we prove that for a measurable
-function `f` and a measurable set `s` this definition coincides with another natural definition:
-`∫ x, indicator s f x ∂μ = ∫ x in s, f x ∂μ`, where `indicator s f x` is equal to `f x` for `x ∈ s`
-and is zero otherwise.
-
-Since `∫ x in s, f x ∂μ` is a notation, one can rewrite or apply any theorem about `∫ x, f x ∂μ`
-directly. In this file we prove some theorems about dependence of `∫ x in s, f x ∂μ` on `s`, e.g.
-`setIntegral_union`, `setIntegral_empty`, `setIntegral_univ`.
-
-We use the property `IntegrableOn f s μ := Integrable f (μ.restrict s)`, defined in
-`MeasureTheory.IntegrableOn`. We also defined in that same file a predicate
-`IntegrableAtFilter (f : X → E) (l : Filter X) (μ : Measure X)` saying that `f` is integrable at
-some set `s ∈ l`.
-
-Finally, we prove a version of the
-[Fundamental theorem of calculus](https://en.wikipedia.org/wiki/Fundamental_theorem_of_calculus)
-for set integral, see `Filter.Tendsto.integral_sub_linear_isLittleO_ae` and its corollaries.
-Namely, consider a measurably generated filter `l`, a measure `μ` finite at this filter, and
-a function `f` that has a finite limit `c` at `l ⊓ ae μ`. Then `∫ x in s, f x ∂μ = μ s • c + o(μ s)`
-as `s` tends to `l.smallSets`, i.e. for any `ε>0` there exists `t ∈ l` such that
-`‖∫ x in s, f x ∂μ - μ s • c‖ ≤ ε * μ s` whenever `s ⊆ t`. We also formulate a version of this
-theorem for a locally finite measure `μ` and a function `f` continuous at a point `a`.
-
-## Notation
-
-We provide the following notations for expressing the integral of a function on a set :
-* `∫ x in s, f x ∂μ` is `MeasureTheory.integral (μ.restrict s) f`
-* `∫ x in s, f x` is `∫ x in s, f x ∂volume`
-
-Note that the set notations are defined in the file
-`Mathlib/MeasureTheory/Integral/Bochner/Basic.lean`,
-but we reference them here because all theorems about set integrals are in this file.
--/
-
-assert_not_exists InnerProductSpace
-
-noncomputable section
-
-open Filter Function MeasureTheory RCLike Set TopologicalSpace Topology
-open scoped ENNReal NNReal
-
-variable {X Y E F : Type*}
-
-namespace MeasureTheory
-
-variable {mX : MeasurableSpace X}
-
-section NormedAddCommGroup
-
-variable [NormedAddCommGroup E] [NormedSpace ℝ E]
-  {f g : X → E} {s t : Set X} {μ : Measure X}
-
-theorem setIntegral_congr_ae₀ (hs : NullMeasurableSet s μ) (h : ∀ᵐ x ∂μ, x ∈ s → f x = g x) :
-    ∫ x in s, f x ∂μ = ∫ x in s, g x ∂μ :=
-  integral_congr_ae ((ae_restrict_iff'₀ hs).2 h)
-
-theorem setIntegral_congr_ae (hs : MeasurableSet s) (h : ∀ᵐ x ∂μ, x ∈ s → f x = g x) :
-    ∫ x in s, f x ∂μ = ∫ x in s, g x ∂μ :=
-  integral_congr_ae ((ae_restrict_iff' hs).2 h)
-
-theorem setIntegral_congr_fun₀ (hs : NullMeasurableSet s μ) (h : EqOn f g s) :
-    ∫ x in s, f x ∂μ = ∫ x in s, g x ∂μ :=
-  setIntegral_congr_ae₀ hs <| Eventually.of_forall h
-
-theorem setIntegral_congr_fun (hs : MeasurableSet s) (h : EqOn f g s) :
-    ∫ x in s, f x ∂μ = ∫ x in s, g x ∂μ :=
-  setIntegral_congr_ae hs <| Eventually.of_forall h
-
-theorem setIntegral_congr_set (hst : s =ᵐ[μ] t) : ∫ x in s, f x ∂μ = ∫ x in t, f x ∂μ := by
-  rw [Measure.restrict_congr_set hst]
-
-theorem integral_union_ae (hst : AEDisjoint μ s t) (ht : NullMeasurableSet t μ)
-    (hfs : IntegrableOn f s μ) (hft : IntegrableOn f t μ) :
-    ∫ x in s ∪ t, f x ∂μ = ∫ x in s, f x ∂μ + ∫ x in t, f x ∂μ := by
-  simp only [IntegrableOn, Measure.restrict_union₀ hst ht, integral_add_measure hfs hft]
-
-theorem setIntegral_union (hst : Disjoint s t) (ht : MeasurableSet t) (hfs : IntegrableOn f s μ)
-    (hft : IntegrableOn f t μ) : ∫ x in s ∪ t, f x ∂μ = ∫ x in s, f x ∂μ + ∫ x in t, f x ∂μ :=
-  integral_union_ae hst.aedisjoint ht.nullMeasurableSet hfs hft
-
-theorem integral_diff (ht : MeasurableSet t) (hfs : IntegrableOn f s μ) (hts : t ⊆ s) :
-    ∫ x in s \ t, f x ∂μ = ∫ x in s, f x ∂μ - ∫ x in t, f x ∂μ := by
-  rw [eq_sub_iff_add_eq, ← setIntegral_union, diff_union_of_subset hts]
-  exacts [disjoint_sdiff_self_left, ht, hfs.mono_set diff_subset, hfs.mono_set hts]
-
-theorem integral_inter_add_diff₀ (ht : NullMeasurableSet t μ) (hfs : IntegrableOn f s μ) :
-    ∫ x in s ∩ t, f x ∂μ + ∫ x in s \ t, f x ∂μ = ∫ x in s, f x ∂μ := by
-  rw [← Measure.restrict_inter_add_diff₀ s ht, integral_add_measure]
-  · exact Integrable.mono_measure hfs (Measure.restrict_mono inter_subset_left le_rfl)
-  · exact Integrable.mono_measure hfs (Measure.restrict_mono diff_subset le_rfl)
-
-theorem integral_inter_add_diff (ht : MeasurableSet t) (hfs : IntegrableOn f s μ) :
-    ∫ x in s ∩ t, f x ∂μ + ∫ x in s \ t, f x ∂μ = ∫ x in s, f x ∂μ :=
-  integral_inter_add_diff₀ ht.nullMeasurableSet hfs
-
-theorem integral_finset_biUnion {ι : Type*} (t : Finset ι) {s : ι → Set X}
-    (hs : ∀ i ∈ t, MeasurableSet (s i)) (h's : Set.Pairwise (↑t) (Disjoint on s))
-    (hf : ∀ i ∈ t, IntegrableOn f (s i) μ) :
-    ∫ x in ⋃ i ∈ t, s i, f x ∂μ = ∑ i ∈ t, ∫ x in s i, f x ∂μ := by
-  classical
-  induction t using Finset.induction_on with
-  | empty => simp
-  | insert hat IH =>
-    simp only [Finset.coe_insert, Finset.forall_mem_insert, Set.pairwise_insert,
-      Finset.set_biUnion_insert] at hs hf h's ⊢
-    rw [setIntegral_union _ _ hf.1 (integrableOn_finset_iUnion.2 hf.2)]
-    · rw [Finset.sum_insert hat, IH hs.2 h's.1 hf.2]
-    · simp only [disjoint_iUnion_right]
-      exact fun i hi => (h's.2 i hi (ne_of_mem_of_not_mem hi hat).symm).1
-    · exact Finset.measurableSet_biUnion _ hs.2
-
-theorem integral_fintype_iUnion {ι : Type*} [Fintype ι] {s : ι → Set X}
-    (hs : ∀ i, MeasurableSet (s i)) (h's : Pairwise (Disjoint on s))
-    (hf : ∀ i, IntegrableOn f (s i) μ) : ∫ x in ⋃ i, s i, f x ∂μ = ∑ i, ∫ x in s i, f x ∂μ := by
-  convert integral_finset_biUnion Finset.univ (fun i _ => hs i) _ fun i _ => hf i
-  · simp
-  · simp [pairwise_univ, h's]
-
-theorem setIntegral_empty : ∫ x in ∅, f x ∂μ = 0 := by
-  rw [Measure.restrict_empty, integral_zero_measure]
-
-theorem setIntegral_univ : ∫ x in univ, f x ∂μ = ∫ x, f x ∂μ := by rw [Measure.restrict_univ]
-
-theorem integral_add_compl₀ (hs : NullMeasurableSet s μ) (hfi : Integrable f μ) :
-    ∫ x in s, f x ∂μ + ∫ x in sᶜ, f x ∂μ = ∫ x, f x ∂μ := by
-  rw [
-    ← integral_union_ae disjoint_compl_right.aedisjoint hs.compl hfi.integrableOn hfi.integrableOn,
-    union_compl_self, setIntegral_univ]
-
-theorem integral_add_compl (hs : MeasurableSet s) (hfi : Integrable f μ) :
-    ∫ x in s, f x ∂μ + ∫ x in sᶜ, f x ∂μ = ∫ x, f x ∂μ :=
-  integral_add_compl₀ hs.nullMeasurableSet hfi
-
-theorem setIntegral_compl (hs : MeasurableSet s) (hfi : Integrable f μ) :
-    ∫ x in sᶜ, f x ∂μ = ∫ x, f x ∂μ - ∫ x in s, f x ∂μ := by
-  rw [← integral_add_compl (μ := μ) hs hfi, add_sub_cancel_left]
-
-/-- For a function `f` and a measurable set `s`, the integral of `indicator s f`
-over the whole space is equal to `∫ x in s, f x ∂μ` defined as `∫ x, f x ∂(μ.restrict s)`. -/
-theorem integral_indicator (hs : MeasurableSet s) :
-    ∫ x, indicator s f x ∂μ = ∫ x in s, f x ∂μ := by
-  by_cases hfi : IntegrableOn f s μ; swap
-  · rw [integral_undef hfi, integral_undef]
-    rwa [integrable_indicator_iff hs]
-  calc
-    ∫ x, indicator s f x ∂μ = ∫ x in s, indicator s f x ∂μ + ∫ x in sᶜ, indicator s f x ∂μ :=
-      (integral_add_compl hs (hfi.integrable_indicator hs)).symm
-    _ = ∫ x in s, f x ∂μ + ∫ x in sᶜ, 0 ∂μ :=
-      (congr_arg₂ (· + ·) (integral_congr_ae (indicator_ae_eq_restrict hs))
-        (integral_congr_ae (indicator_ae_eq_restrict_compl hs)))
-    _ = ∫ x in s, f x ∂μ := by simp
-
-lemma integral_integral_indicator {mY : MeasurableSpace Y} {ν : Measure Y} (f : X → Y → E)
-    {s : Set X} (hs : MeasurableSet s) :
-    ∫ x, ∫ y, s.indicator (f · y) x ∂ν ∂μ = ∫ x in s, ∫ y, f x y ∂ν ∂μ := by
-  simp_rw [← integral_indicator hs, integral_indicator₂]
-
-theorem setIntegral_indicator (ht : MeasurableSet t) :
-    ∫ x in s, t.indicator f x ∂μ = ∫ x in s ∩ t, f x ∂μ := by
-  rw [integral_indicator ht, Measure.restrict_restrict ht, Set.inter_comm]
-
-theorem ofReal_setIntegral_one_of_measure_ne_top {X : Type*} {m : MeasurableSpace X}
-    {μ : Measure X} {s : Set X} (hs : μ s ≠ ∞) : ENNReal.ofReal (∫ _ in s, (1 : ℝ) ∂μ) = μ s :=
-  calc
-    ENNReal.ofReal (∫ _ in s, (1 : ℝ) ∂μ) = ENNReal.ofReal (∫ _ in s, ‖(1 : ℝ)‖ ∂μ) := by
-      simp only [norm_one]
-    _ = ∫⁻ _ in s, 1 ∂μ := by
-      simpa [ofReal_integral_norm_eq_lintegral_enorm (integrableOn_const.2 (.inr hs.lt_top))]
-    _ = μ s := setLIntegral_one _
-
-theorem ofReal_setIntegral_one {X : Type*} {_ : MeasurableSpace X} (μ : Measure X)
-    [IsFiniteMeasure μ] (s : Set X) : ENNReal.ofReal (∫ _ in s, (1 : ℝ) ∂μ) = μ s :=
-  ofReal_setIntegral_one_of_measure_ne_top (measure_ne_top μ s)
-
-theorem integral_piecewise [DecidablePred (· ∈ s)] (hs : MeasurableSet s) (hf : IntegrableOn f s μ)
-    (hg : IntegrableOn g sᶜ μ) :
-    ∫ x, s.piecewise f g x ∂μ = ∫ x in s, f x ∂μ + ∫ x in sᶜ, g x ∂μ := by
-  rw [← Set.indicator_add_compl_eq_piecewise,
-    integral_add' (hf.integrable_indicator hs) (hg.integrable_indicator hs.compl),
-    integral_indicator hs, integral_indicator hs.compl]
-
-theorem tendsto_setIntegral_of_monotone
-    {ι : Type*} [Preorder ι] [(atTop : Filter ι).IsCountablyGenerated]
-    {s : ι → Set X} (hsm : ∀ i, MeasurableSet (s i)) (h_mono : Monotone s)
-    (hfi : IntegrableOn f (⋃ n, s n) μ) :
-    Tendsto (fun i => ∫ x in s i, f x ∂μ) atTop (𝓝 (∫ x in ⋃ n, s n, f x ∂μ)) := by
-  refine .of_neBot_imp fun hne ↦ ?_
-  have := (atTop_neBot_iff.mp hne).2
-  have hfi' : ∫⁻ x in ⋃ n, s n, ‖f x‖₊ ∂μ < ∞ := hfi.2
-  set S := ⋃ i, s i
-  have hSm : MeasurableSet S := MeasurableSet.iUnion_of_monotone h_mono hsm
-  have hsub {i} : s i ⊆ S := subset_iUnion s i
-  rw [← withDensity_apply _ hSm] at hfi'
-  set ν := μ.withDensity (‖f ·‖ₑ) with hν
-  refine Metric.nhds_basis_closedBall.tendsto_right_iff.2 fun ε ε0 => ?_
-  lift ε to ℝ≥0 using ε0.le
-  have : ∀ᶠ i in atTop, ν (s i) ∈ Icc (ν S - ε) (ν S + ε) :=
-    tendsto_measure_iUnion_atTop h_mono (ENNReal.Icc_mem_nhds hfi'.ne (ENNReal.coe_pos.2 ε0).ne')
-  filter_upwards [this] with i hi
-  rw [mem_closedBall_iff_norm', ← integral_diff (hsm i) hfi hsub, ← coe_nnnorm, NNReal.coe_le_coe, ←
-    ENNReal.coe_le_coe]
-  refine (enorm_integral_le_lintegral_enorm _).trans ?_
-  rw [← withDensity_apply _ (hSm.diff (hsm _)), ← hν, measure_diff hsub (hsm _).nullMeasurableSet]
-  exacts [tsub_le_iff_tsub_le.mp hi.1,
-    (hi.2.trans_lt <| ENNReal.add_lt_top.2 ⟨hfi', ENNReal.coe_lt_top⟩).ne]
-
-theorem tendsto_setIntegral_of_antitone
-    {ι : Type*} [Preorder ι] [(atTop : Filter ι).IsCountablyGenerated]
-    {s : ι → Set X} (hsm : ∀ i, MeasurableSet (s i)) (h_anti : Antitone s)
-    (hfi : ∃ i, IntegrableOn f (s i) μ) :
-    Tendsto (fun i ↦ ∫ x in s i, f x ∂μ) atTop (𝓝 (∫ x in ⋂ n, s n, f x ∂μ)) := by
-  refine .of_neBot_imp fun hne ↦ ?_
-  have := (atTop_neBot_iff.mp hne).2
-  rcases hfi with ⟨i₀, hi₀⟩
-  suffices Tendsto (∫ x in s i₀, f x ∂μ - ∫ x in s i₀ \ s ·, f x ∂μ) atTop
-      (𝓝 (∫ x in s i₀, f x ∂μ - ∫ x in ⋃ i, s i₀ \ s i, f x ∂μ)) by
-    convert this.congr' <| (eventually_ge_atTop i₀).mono fun i hi ↦ ?_
-    · rw [← diff_iInter, integral_diff _ hi₀ (iInter_subset _ _), sub_sub_cancel]
-      exact .iInter_of_antitone h_anti hsm
-    · rw [integral_diff (hsm i) hi₀ (h_anti hi), sub_sub_cancel]
-  apply tendsto_const_nhds.sub
-  refine tendsto_setIntegral_of_monotone (by measurability) ?_ ?_
-  · exact fun i j h ↦ diff_subset_diff_right (h_anti h)
-  · rw [← diff_iInter]
-    exact hi₀.mono_set diff_subset
-
-theorem hasSum_integral_iUnion_ae {ι : Type*} [Countable ι] {s : ι → Set X}
-    (hm : ∀ i, NullMeasurableSet (s i) μ) (hd : Pairwise (AEDisjoint μ on s))
-    (hfi : IntegrableOn f (⋃ i, s i) μ) :
-    HasSum (fun n => ∫ x in s n, f x ∂μ) (∫ x in ⋃ n, s n, f x ∂μ) := by
-  simp only [IntegrableOn, Measure.restrict_iUnion_ae hd hm] at hfi ⊢
-  exact hasSum_integral_measure hfi
-
-theorem hasSum_integral_iUnion {ι : Type*} [Countable ι] {s : ι → Set X}
-    (hm : ∀ i, MeasurableSet (s i)) (hd : Pairwise (Disjoint on s))
-    (hfi : IntegrableOn f (⋃ i, s i) μ) :
-    HasSum (fun n => ∫ x in s n, f x ∂μ) (∫ x in ⋃ n, s n, f x ∂μ) :=
-  hasSum_integral_iUnion_ae (fun i => (hm i).nullMeasurableSet) (hd.mono fun _ _ h => h.aedisjoint)
-    hfi
-
-theorem integral_iUnion {ι : Type*} [Countable ι] {s : ι → Set X} (hm : ∀ i, MeasurableSet (s i))
-    (hd : Pairwise (Disjoint on s)) (hfi : IntegrableOn f (⋃ i, s i) μ) :
-    ∫ x in ⋃ n, s n, f x ∂μ = ∑' n, ∫ x in s n, f x ∂μ :=
-  (HasSum.tsum_eq (hasSum_integral_iUnion hm hd hfi)).symm
-
-theorem integral_iUnion_ae {ι : Type*} [Countable ι] {s : ι → Set X}
-    (hm : ∀ i, NullMeasurableSet (s i) μ) (hd : Pairwise (AEDisjoint μ on s))
-    (hfi : IntegrableOn f (⋃ i, s i) μ) : ∫ x in ⋃ n, s n, f x ∂μ = ∑' n, ∫ x in s n, f x ∂μ :=
-  (HasSum.tsum_eq (hasSum_integral_iUnion_ae hm hd hfi)).symm
-
-theorem setIntegral_eq_zero_of_ae_eq_zero (ht_eq : ∀ᵐ x ∂μ, x ∈ t → f x = 0) :
-    ∫ x in t, f x ∂μ = 0 := by
-  by_cases hf : AEStronglyMeasurable f (μ.restrict t); swap
-  · rw [integral_undef]
-    contrapose! hf
-    exact hf.1
-  have : ∫ x in t, hf.mk f x ∂μ = 0 := by
-    refine integral_eq_zero_of_ae ?_
-    rw [EventuallyEq,
-      ae_restrict_iff (hf.stronglyMeasurable_mk.measurableSet_eq_fun stronglyMeasurable_zero)]
-    filter_upwards [ae_imp_of_ae_restrict hf.ae_eq_mk, ht_eq] with x hx h'x h''x
-    rw [← hx h''x]
-    exact h'x h''x
-  rw [← this]
-  exact integral_congr_ae hf.ae_eq_mk
-
-theorem setIntegral_eq_zero_of_forall_eq_zero (ht_eq : ∀ x ∈ t, f x = 0) :
-    ∫ x in t, f x ∂μ = 0 :=
-  setIntegral_eq_zero_of_ae_eq_zero (Eventually.of_forall ht_eq)
-
-theorem integral_union_eq_left_of_ae_aux (ht_eq : ∀ᵐ x ∂μ.restrict t, f x = 0)
-    (haux : StronglyMeasurable f) (H : IntegrableOn f (s ∪ t) μ) :
-    ∫ x in s ∪ t, f x ∂μ = ∫ x in s, f x ∂μ := by
-  let k := f ⁻¹' {0}
-  have hk : MeasurableSet k := by borelize E; exact haux.measurable (measurableSet_singleton _)
-  have h's : IntegrableOn f s μ := H.mono subset_union_left le_rfl
-  have A : ∀ u : Set X, ∫ x in u ∩ k, f x ∂μ = 0 := fun u =>
-    setIntegral_eq_zero_of_forall_eq_zero fun x hx => hx.2
-  rw [← integral_inter_add_diff hk h's, ← integral_inter_add_diff hk H, A, A, zero_add, zero_add,
-    union_diff_distrib, union_comm]
-  apply setIntegral_congr_set
-  rw [union_ae_eq_right]
-  apply measure_mono_null diff_subset
-  rw [measure_zero_iff_ae_nmem]
-  filter_upwards [ae_imp_of_ae_restrict ht_eq] with x hx h'x using h'x.2 (hx h'x.1)
-
-theorem integral_union_eq_left_of_ae (ht_eq : ∀ᵐ x ∂μ.restrict t, f x = 0) :
-    ∫ x in s ∪ t, f x ∂μ = ∫ x in s, f x ∂μ := by
-  have ht : IntegrableOn f t μ := by apply integrableOn_zero.congr_fun_ae; symm; exact ht_eq
-  by_cases H : IntegrableOn f (s ∪ t) μ; swap
-  · rw [integral_undef H, integral_undef]; simpa [integrableOn_union, ht] using H
-  let f' := H.1.mk f
-  calc
-    ∫ x : X in s ∪ t, f x ∂μ = ∫ x : X in s ∪ t, f' x ∂μ := integral_congr_ae H.1.ae_eq_mk
-    _ = ∫ x in s, f' x ∂μ := by
-      apply
-        integral_union_eq_left_of_ae_aux _ H.1.stronglyMeasurable_mk (H.congr_fun_ae H.1.ae_eq_mk)
-      filter_upwards [ht_eq,
-        ae_mono (Measure.restrict_mono subset_union_right le_rfl) H.1.ae_eq_mk] with x hx h'x
-      rw [← h'x, hx]
-    _ = ∫ x in s, f x ∂μ :=
-      integral_congr_ae
-        (ae_mono (Measure.restrict_mono subset_union_left le_rfl) H.1.ae_eq_mk.symm)
-
-theorem integral_union_eq_left_of_forall₀ {f : X → E} (ht : NullMeasurableSet t μ)
-    (ht_eq : ∀ x ∈ t, f x = 0) : ∫ x in s ∪ t, f x ∂μ = ∫ x in s, f x ∂μ :=
-  integral_union_eq_left_of_ae ((ae_restrict_iff'₀ ht).2 (Eventually.of_forall ht_eq))
-
-theorem integral_union_eq_left_of_forall {f : X → E} (ht : MeasurableSet t)
-    (ht_eq : ∀ x ∈ t, f x = 0) : ∫ x in s ∪ t, f x ∂μ = ∫ x in s, f x ∂μ :=
-  integral_union_eq_left_of_forall₀ ht.nullMeasurableSet ht_eq
-
-theorem setIntegral_eq_of_subset_of_ae_diff_eq_zero_aux (hts : s ⊆ t)
-    (h't : ∀ᵐ x ∂μ, x ∈ t \ s → f x = 0) (haux : StronglyMeasurable f)
-    (h'aux : IntegrableOn f t μ) : ∫ x in t, f x ∂μ = ∫ x in s, f x ∂μ := by
-  let k := f ⁻¹' {0}
-  have hk : MeasurableSet k := by borelize E; exact haux.measurable (measurableSet_singleton _)
-  calc
-    ∫ x in t, f x ∂μ = ∫ x in t ∩ k, f x ∂μ + ∫ x in t \ k, f x ∂μ := by
-      rw [integral_inter_add_diff hk h'aux]
-    _ = ∫ x in t \ k, f x ∂μ := by
-      rw [setIntegral_eq_zero_of_forall_eq_zero fun x hx => ?_, zero_add]; exact hx.2
-    _ = ∫ x in s \ k, f x ∂μ := by
-      apply setIntegral_congr_set
-      filter_upwards [h't] with x hx
-      change (x ∈ t \ k) = (x ∈ s \ k)
-      simp only [mem_preimage, mem_singleton_iff, eq_iff_iff, and_congr_left_iff, mem_diff]
-      intro h'x
-      by_cases xs : x ∈ s
-      · simp only [xs, hts xs]
-      · simp only [xs, iff_false]
-        intro xt
-        exact h'x (hx ⟨xt, xs⟩)
-    _ = ∫ x in s ∩ k, f x ∂μ + ∫ x in s \ k, f x ∂μ := by
-      have : ∀ x ∈ s ∩ k, f x = 0 := fun x hx => hx.2
-      rw [setIntegral_eq_zero_of_forall_eq_zero this, zero_add]
-    _ = ∫ x in s, f x ∂μ := by rw [integral_inter_add_diff hk (h'aux.mono hts le_rfl)]
-
-/-- If a function vanishes almost everywhere on `t \ s` with `s ⊆ t`, then its integrals on `s`
-and `t` coincide if `t` is null-measurable. -/
-theorem setIntegral_eq_of_subset_of_ae_diff_eq_zero (ht : NullMeasurableSet t μ) (hts : s ⊆ t)
-    (h't : ∀ᵐ x ∂μ, x ∈ t \ s → f x = 0) : ∫ x in t, f x ∂μ = ∫ x in s, f x ∂μ := by
-  by_cases h : IntegrableOn f t μ; swap
-  · have : ¬IntegrableOn f s μ := fun H => h (H.of_ae_diff_eq_zero ht h't)
-    rw [integral_undef h, integral_undef this]
-  let f' := h.1.mk f
-  calc
-    ∫ x in t, f x ∂μ = ∫ x in t, f' x ∂μ := integral_congr_ae h.1.ae_eq_mk
-    _ = ∫ x in s, f' x ∂μ := by
-      apply
-        setIntegral_eq_of_subset_of_ae_diff_eq_zero_aux hts _ h.1.stronglyMeasurable_mk
-          (h.congr h.1.ae_eq_mk)
-      filter_upwards [h't, ae_imp_of_ae_restrict h.1.ae_eq_mk] with x hx h'x h''x
-      rw [← h'x h''x.1, hx h''x]
-    _ = ∫ x in s, f x ∂μ := by
-      apply integral_congr_ae
-      apply ae_restrict_of_ae_restrict_of_subset hts
-      exact h.1.ae_eq_mk.symm
-
-/-- If a function vanishes on `t \ s` with `s ⊆ t`, then its integrals on `s`
-and `t` coincide if `t` is measurable. -/
-theorem setIntegral_eq_of_subset_of_forall_diff_eq_zero (ht : MeasurableSet t) (hts : s ⊆ t)
-    (h't : ∀ x ∈ t \ s, f x = 0) : ∫ x in t, f x ∂μ = ∫ x in s, f x ∂μ :=
-  setIntegral_eq_of_subset_of_ae_diff_eq_zero ht.nullMeasurableSet hts
-    (Eventually.of_forall fun x hx => h't x hx)
-
-/-- If a function vanishes almost everywhere on `sᶜ`, then its integral on `s`
-coincides with its integral on the whole space. -/
-theorem setIntegral_eq_integral_of_ae_compl_eq_zero (h : ∀ᵐ x ∂μ, x ∉ s → f x = 0) :
-    ∫ x in s, f x ∂μ = ∫ x, f x ∂μ := by
-  symm
-  nth_rw 1 [← setIntegral_univ]
-  apply setIntegral_eq_of_subset_of_ae_diff_eq_zero nullMeasurableSet_univ (subset_univ _)
-  filter_upwards [h] with x hx h'x using hx h'x.2
-
-/-- If a function vanishes on `sᶜ`, then its integral on `s` coincides with its integral on the
-whole space. -/
-theorem setIntegral_eq_integral_of_forall_compl_eq_zero (h : ∀ x, x ∉ s → f x = 0) :
-    ∫ x in s, f x ∂μ = ∫ x, f x ∂μ :=
-  setIntegral_eq_integral_of_ae_compl_eq_zero (Eventually.of_forall h)
-
-theorem setIntegral_neg_eq_setIntegral_nonpos [PartialOrder E] {f : X → E}
-    (hf : AEStronglyMeasurable f μ) :
-    ∫ x in {x | f x < 0}, f x ∂μ = ∫ x in {x | f x ≤ 0}, f x ∂μ := by
-  have h_union : {x | f x ≤ 0} = {x | f x < 0} ∪ {x | f x = 0} := by
-    simp_rw [le_iff_lt_or_eq, setOf_or]
-  rw [h_union]
-  have B : NullMeasurableSet {x | f x = 0} μ :=
-    hf.nullMeasurableSet_eq_fun aestronglyMeasurable_zero
-  symm
-  refine integral_union_eq_left_of_ae ?_
-  filter_upwards [ae_restrict_mem₀ B] with x hx using hx
-
-theorem integral_norm_eq_pos_sub_neg {f : X → ℝ} (hfi : Integrable f μ) :
-    ∫ x, ‖f x‖ ∂μ = ∫ x in {x | 0 ≤ f x}, f x ∂μ - ∫ x in {x | f x ≤ 0}, f x ∂μ :=
-  have h_meas : NullMeasurableSet {x | 0 ≤ f x} μ :=
-    aestronglyMeasurable_const.nullMeasurableSet_le hfi.1
-  calc
-    ∫ x, ‖f x‖ ∂μ = ∫ x in {x | 0 ≤ f x}, ‖f x‖ ∂μ + ∫ x in {x | 0 ≤ f x}ᶜ, ‖f x‖ ∂μ := by
-      rw [← integral_add_compl₀ h_meas hfi.norm]
-    _ = ∫ x in {x | 0 ≤ f x}, f x ∂μ + ∫ x in {x | 0 ≤ f x}ᶜ, ‖f x‖ ∂μ := by
-      congr 1
-      refine setIntegral_congr_fun₀ h_meas fun x hx => ?_
-      dsimp only
-      rw [Real.norm_eq_abs, abs_eq_self.mpr _]
-      exact hx
-    _ = ∫ x in {x | 0 ≤ f x}, f x ∂μ - ∫ x in {x | 0 ≤ f x}ᶜ, f x ∂μ := by
-      congr 1
-      rw [← integral_neg]
-      refine setIntegral_congr_fun₀ h_meas.compl fun x hx => ?_
-      dsimp only
-      rw [Real.norm_eq_abs, abs_eq_neg_self.mpr _]
-      rw [Set.mem_compl_iff, Set.nmem_setOf_iff] at hx
-      linarith
-    _ = ∫ x in {x | 0 ≤ f x}, f x ∂μ - ∫ x in {x | f x ≤ 0}, f x ∂μ := by
-      rw [← setIntegral_neg_eq_setIntegral_nonpos hfi.1, compl_setOf]; simp only [not_le]
-
-theorem setIntegral_const [CompleteSpace E] (c : E) : ∫ _ in s, c ∂μ = (μ s).toReal • c := by
-  rw [integral_const, Measure.restrict_apply_univ]
-
-@[simp]
-theorem integral_indicator_const [CompleteSpace E] (e : E) ⦃s : Set X⦄ (s_meas : MeasurableSet s) :
-    ∫ x : X, s.indicator (fun _ : X => e) x ∂μ = (μ s).toReal • e := by
-  rw [integral_indicator s_meas, ← setIntegral_const]
-
-@[simp]
-theorem integral_indicator_one ⦃s : Set X⦄ (hs : MeasurableSet s) :
-    ∫ x, s.indicator 1 x ∂μ = (μ s).toReal :=
-  (integral_indicator_const 1 hs).trans ((smul_eq_mul ..).trans (mul_one _))
-
-theorem setIntegral_indicatorConstLp [CompleteSpace E]
-    {p : ℝ≥0∞} (hs : MeasurableSet s) (ht : MeasurableSet t) (hμt : μ t ≠ ∞) (e : E) :
-    ∫ x in s, indicatorConstLp p ht hμt e x ∂μ = (μ (t ∩ s)).toReal • e :=
-  calc
-    ∫ x in s, indicatorConstLp p ht hμt e x ∂μ = ∫ x in s, t.indicator (fun _ => e) x ∂μ := by
-      rw [setIntegral_congr_ae hs (indicatorConstLp_coeFn.mono fun x hx _ => hx)]
-    _ = (μ (t ∩ s)).toReal • e := by rw [integral_indicator_const _ ht, Measure.restrict_apply ht]
-
-theorem integral_indicatorConstLp [CompleteSpace E]
-    {p : ℝ≥0∞} (ht : MeasurableSet t) (hμt : μ t ≠ ∞) (e : E) :
-    ∫ x, indicatorConstLp p ht hμt e x ∂μ = (μ t).toReal • e :=
-  calc
-    ∫ x, indicatorConstLp p ht hμt e x ∂μ = ∫ x in univ, indicatorConstLp p ht hμt e x ∂μ := by
-      rw [setIntegral_univ]
-    _ = (μ (t ∩ univ)).toReal • e := setIntegral_indicatorConstLp MeasurableSet.univ ht hμt e
-    _ = (μ t).toReal • e := by rw [inter_univ]
-
-theorem setIntegral_map {Y} [MeasurableSpace Y] {g : X → Y} {f : Y → E} {s : Set Y}
-    (hs : MeasurableSet s) (hf : AEStronglyMeasurable f (Measure.map g μ)) (hg : AEMeasurable g μ) :
-    ∫ y in s, f y ∂Measure.map g μ = ∫ x in g ⁻¹' s, f (g x) ∂μ := by
-  rw [Measure.restrict_map_of_aemeasurable hg hs,
-    integral_map (hg.mono_measure Measure.restrict_le_self) (hf.mono_measure _)]
-  exact Measure.map_mono_of_aemeasurable Measure.restrict_le_self hg
-
-theorem _root_.MeasurableEmbedding.setIntegral_map {Y} {_ : MeasurableSpace Y} {f : X → Y}
-    (hf : MeasurableEmbedding f) (g : Y → E) (s : Set Y) :
-    ∫ y in s, g y ∂Measure.map f μ = ∫ x in f ⁻¹' s, g (f x) ∂μ := by
-  rw [hf.restrict_map, hf.integral_map]
-
-theorem _root_.Topology.IsClosedEmbedding.setIntegral_map [TopologicalSpace X] [BorelSpace X] {Y}
-    [MeasurableSpace Y] [TopologicalSpace Y] [BorelSpace Y] {g : X → Y} {f : Y → E} (s : Set Y)
-    (hg : IsClosedEmbedding g) : ∫ y in s, f y ∂Measure.map g μ = ∫ x in g ⁻¹' s, f (g x) ∂μ :=
-  hg.measurableEmbedding.setIntegral_map _ _
-
-theorem MeasurePreserving.setIntegral_preimage_emb {Y} {_ : MeasurableSpace Y} {f : X → Y} {ν}
-    (h₁ : MeasurePreserving f μ ν) (h₂ : MeasurableEmbedding f) (g : Y → E) (s : Set Y) :
-    ∫ x in f ⁻¹' s, g (f x) ∂μ = ∫ y in s, g y ∂ν :=
-  (h₁.restrict_preimage_emb h₂ s).integral_comp h₂ _
-
-theorem MeasurePreserving.setIntegral_image_emb {Y} {_ : MeasurableSpace Y} {f : X → Y} {ν}
-    (h₁ : MeasurePreserving f μ ν) (h₂ : MeasurableEmbedding f) (g : Y → E) (s : Set X) :
-    ∫ y in f '' s, g y ∂ν = ∫ x in s, g (f x) ∂μ :=
-  Eq.symm <| (h₁.restrict_image_emb h₂ s).integral_comp h₂ _
-
-theorem setIntegral_map_equiv {Y} [MeasurableSpace Y] (e : X ≃ᵐ Y) (f : Y → E) (s : Set Y) :
-    ∫ y in s, f y ∂Measure.map e μ = ∫ x in e ⁻¹' s, f (e x) ∂μ :=
-  e.measurableEmbedding.setIntegral_map f s
-
-theorem norm_setIntegral_le_of_norm_le_const_ae {C : ℝ} (hs : μ s < ∞)
-    (hC : ∀ᵐ x ∂μ.restrict s, ‖f x‖ ≤ C) : ‖∫ x in s, f x ∂μ‖ ≤ C * (μ s).toReal := by
-  rw [← Measure.restrict_apply_univ] at *
-  haveI : IsFiniteMeasure (μ.restrict s) := ⟨hs⟩
-  exact norm_integral_le_of_norm_le_const hC
-
-theorem norm_setIntegral_le_of_norm_le_const_ae' {C : ℝ} (hs : μ s < ∞)
-    (hC : ∀ᵐ x ∂μ, x ∈ s → ‖f x‖ ≤ C) (hfm : AEStronglyMeasurable f (μ.restrict s)) :
-    ‖∫ x in s, f x ∂μ‖ ≤ C * (μ s).toReal := by
-  apply norm_setIntegral_le_of_norm_le_const_ae hs
-  have A : ∀ᵐ x : X ∂μ, x ∈ s → ‖AEStronglyMeasurable.mk f hfm x‖ ≤ C := by
-    filter_upwards [hC, hfm.ae_mem_imp_eq_mk] with _ h1 h2 h3
-    rw [← h2 h3]
-    exact h1 h3
-  have B : MeasurableSet {x | ‖hfm.mk f x‖ ≤ C} :=
-    hfm.stronglyMeasurable_mk.norm.measurable measurableSet_Iic
-  filter_upwards [hfm.ae_eq_mk, (ae_restrict_iff B).2 A] with _ h1 _
-  rwa [h1]
-
-theorem norm_setIntegral_le_of_norm_le_const_ae'' {C : ℝ} (hs : μ s < ∞) (hsm : MeasurableSet s)
-    (hC : ∀ᵐ x ∂μ, x ∈ s → ‖f x‖ ≤ C) : ‖∫ x in s, f x ∂μ‖ ≤ C * (μ s).toReal :=
-  norm_setIntegral_le_of_norm_le_const_ae hs <| by
-    rwa [ae_restrict_eq hsm, eventually_inf_principal]
-
-theorem norm_setIntegral_le_of_norm_le_const {C : ℝ} (hs : μ s < ∞) (hC : ∀ x ∈ s, ‖f x‖ ≤ C)
-    (hfm : AEStronglyMeasurable f (μ.restrict s)) : ‖∫ x in s, f x ∂μ‖ ≤ C * (μ s).toReal :=
-  norm_setIntegral_le_of_norm_le_const_ae' hs (Eventually.of_forall hC) hfm
-
-theorem norm_setIntegral_le_of_norm_le_const' {C : ℝ} (hs : μ s < ∞) (hsm : MeasurableSet s)
-    (hC : ∀ x ∈ s, ‖f x‖ ≤ C) : ‖∫ x in s, f x ∂μ‖ ≤ C * (μ s).toReal :=
-  norm_setIntegral_le_of_norm_le_const_ae'' hs hsm <| Eventually.of_forall hC
-
-theorem norm_integral_sub_setIntegral_le [IsFiniteMeasure μ] {C : ℝ}
-    (hf : ∀ᵐ (x : X) ∂μ, ‖f x‖ ≤ C) {s : Set X} (hs : MeasurableSet s) (hf1 : Integrable f μ) :
-    ‖∫ (x : X), f x ∂μ - ∫ x in s, f x ∂μ‖ ≤ (μ sᶜ).toReal * C := by
-  have h0 : ∫ (x : X), f x ∂μ - ∫ x in s, f x ∂μ = ∫ x in sᶜ, f x ∂μ := by
-    rw [sub_eq_iff_eq_add, add_comm, integral_add_compl hs hf1]
-  have h1 : ∫ x in sᶜ, ‖f x‖ ∂μ ≤ ∫ _ in sᶜ, C ∂μ :=
-    integral_mono_ae hf1.norm.restrict (integrable_const C) (ae_restrict_of_ae hf)
-  have h2 : ∫ _ in sᶜ, C ∂μ = (μ sᶜ).toReal * C := by
-    rw [setIntegral_const C, smul_eq_mul]
-  rw [h0, ← h2]
-  exact le_trans (norm_integral_le_integral_norm f) h1
-
-theorem setIntegral_eq_zero_iff_of_nonneg_ae {f : X → ℝ} (hf : 0 ≤ᵐ[μ.restrict s] f)
-    (hfi : IntegrableOn f s μ) : ∫ x in s, f x ∂μ = 0 ↔ f =ᵐ[μ.restrict s] 0 :=
-  integral_eq_zero_iff_of_nonneg_ae hf hfi
-
-theorem setIntegral_pos_iff_support_of_nonneg_ae {f : X → ℝ} (hf : 0 ≤ᵐ[μ.restrict s] f)
-    (hfi : IntegrableOn f s μ) : (0 < ∫ x in s, f x ∂μ) ↔ 0 < μ (support f ∩ s) := by
-  rw [integral_pos_iff_support_of_nonneg_ae hf hfi, Measure.restrict_apply₀]
-  rw [support_eq_preimage]
-  exact hfi.aestronglyMeasurable.aemeasurable.nullMeasurable (measurableSet_singleton 0).compl
-
-theorem setIntegral_gt_gt {R : ℝ} {f : X → ℝ} (hR : 0 ≤ R)
-    (hfint : IntegrableOn f {x | ↑R < f x} μ) (hμ : μ {x | ↑R < f x} ≠ 0) :
-    (μ {x | ↑R < f x}).toReal * R < ∫ x in {x | ↑R < f x}, f x ∂μ := by
-  have : IntegrableOn (fun _ => R) {x | ↑R < f x} μ := by
-    refine ⟨aestronglyMeasurable_const, lt_of_le_of_lt ?_ hfint.2⟩
-    refine setLIntegral_mono_ae hfint.1.enorm <| ae_of_all _ fun x hx => ?_
-    simp only [ENNReal.coe_le_coe, Real.nnnorm_of_nonneg hR, enorm_eq_nnnorm,
-      Real.nnnorm_of_nonneg (hR.trans <| le_of_lt hx), Subtype.mk_le_mk]
-    exact le_of_lt hx
-  rw [← sub_pos, ← smul_eq_mul, ← setIntegral_const, ← integral_sub hfint this,
-    setIntegral_pos_iff_support_of_nonneg_ae]
-  · rw [← zero_lt_iff] at hμ
-    rwa [Set.inter_eq_self_of_subset_right]
-    exact fun x hx => Ne.symm (ne_of_lt <| sub_pos.2 hx)
-  · rw [Pi.zero_def, EventuallyLE, ae_restrict_iff₀]
-    · exact Eventually.of_forall fun x hx => sub_nonneg.2 <| le_of_lt hx
-    · exact nullMeasurableSet_le aemeasurable_zero (hfint.1.aemeasurable.sub aemeasurable_const)
-  · exact Integrable.sub hfint this
-
-theorem setIntegral_trim {X} {m m0 : MeasurableSpace X} {μ : Measure X} (hm : m ≤ m0) {f : X → E}
-    (hf_meas : StronglyMeasurable[m] f) {s : Set X} (hs : MeasurableSet[m] s) :
-    ∫ x in s, f x ∂μ = ∫ x in s, f x ∂μ.trim hm := by
-  rwa [integral_trim hm hf_meas, restrict_trim hm μ]
-
-/-! ### Lemmas about adding and removing interval boundaries
-
-The primed lemmas take explicit arguments about the endpoint having zero measure, while the
-unprimed ones use `[NoAtoms μ]`.
--/
-
-section PartialOrder
-
-variable [PartialOrder X] {x y : X}
-
-theorem integral_Icc_eq_integral_Ioc' (hx : μ {x} = 0) :
-    ∫ t in Icc x y, f t ∂μ = ∫ t in Ioc x y, f t ∂μ :=
-  setIntegral_congr_set (Ioc_ae_eq_Icc' hx).symm
-
-theorem integral_Icc_eq_integral_Ico' (hy : μ {y} = 0) :
-    ∫ t in Icc x y, f t ∂μ = ∫ t in Ico x y, f t ∂μ :=
-  setIntegral_congr_set (Ico_ae_eq_Icc' hy).symm
-
-theorem integral_Ioc_eq_integral_Ioo' (hy : μ {y} = 0) :
-    ∫ t in Ioc x y, f t ∂μ = ∫ t in Ioo x y, f t ∂μ :=
-  setIntegral_congr_set (Ioo_ae_eq_Ioc' hy).symm
-
-theorem integral_Ico_eq_integral_Ioo' (hx : μ {x} = 0) :
-    ∫ t in Ico x y, f t ∂μ = ∫ t in Ioo x y, f t ∂μ :=
-  setIntegral_congr_set (Ioo_ae_eq_Ico' hx).symm
-
-theorem integral_Icc_eq_integral_Ioo' (hx : μ {x} = 0) (hy : μ {y} = 0) :
-    ∫ t in Icc x y, f t ∂μ = ∫ t in Ioo x y, f t ∂μ :=
-  setIntegral_congr_set (Ioo_ae_eq_Icc' hx hy).symm
-
-theorem integral_Iic_eq_integral_Iio' (hx : μ {x} = 0) :
-    ∫ t in Iic x, f t ∂μ = ∫ t in Iio x, f t ∂μ :=
-  setIntegral_congr_set (Iio_ae_eq_Iic' hx).symm
-
-theorem integral_Ici_eq_integral_Ioi' (hx : μ {x} = 0) :
-    ∫ t in Ici x, f t ∂μ = ∫ t in Ioi x, f t ∂μ :=
-  setIntegral_congr_set (Ioi_ae_eq_Ici' hx).symm
-
-variable [NoAtoms μ]
-
-theorem integral_Icc_eq_integral_Ioc : ∫ t in Icc x y, f t ∂μ = ∫ t in Ioc x y, f t ∂μ :=
-  integral_Icc_eq_integral_Ioc' <| measure_singleton x
-
-theorem integral_Icc_eq_integral_Ico : ∫ t in Icc x y, f t ∂μ = ∫ t in Ico x y, f t ∂μ :=
-  integral_Icc_eq_integral_Ico' <| measure_singleton y
-
-theorem integral_Ioc_eq_integral_Ioo : ∫ t in Ioc x y, f t ∂μ = ∫ t in Ioo x y, f t ∂μ :=
-  integral_Ioc_eq_integral_Ioo' <| measure_singleton y
-
-theorem integral_Ico_eq_integral_Ioo : ∫ t in Ico x y, f t ∂μ = ∫ t in Ioo x y, f t ∂μ :=
-  integral_Ico_eq_integral_Ioo' <| measure_singleton x
-
-theorem integral_Icc_eq_integral_Ioo : ∫ t in Icc x y, f t ∂μ = ∫ t in Ioo x y, f t ∂μ := by
-  rw [integral_Icc_eq_integral_Ico, integral_Ico_eq_integral_Ioo]
-
-theorem integral_Iic_eq_integral_Iio : ∫ t in Iic x, f t ∂μ = ∫ t in Iio x, f t ∂μ :=
-  integral_Iic_eq_integral_Iio' <| measure_singleton x
-
-theorem integral_Ici_eq_integral_Ioi : ∫ t in Ici x, f t ∂μ = ∫ t in Ioi x, f t ∂μ :=
-  integral_Ici_eq_integral_Ioi' <| measure_singleton x
-
-end PartialOrder
-
-end NormedAddCommGroup
-
-section Mono
-
-variable {μ : Measure X} {f g : X → ℝ} {s t : Set X}
-
-section
-variable (hf : IntegrableOn f s μ) (hg : IntegrableOn g s μ)
-include hf hg
-
-theorem setIntegral_mono_ae_restrict (h : f ≤ᵐ[μ.restrict s] g) :
-    ∫ x in s, f x ∂μ ≤ ∫ x in s, g x ∂μ :=
-  integral_mono_ae hf hg h
-
-theorem setIntegral_mono_ae (h : f ≤ᵐ[μ] g) : ∫ x in s, f x ∂μ ≤ ∫ x in s, g x ∂μ :=
-  setIntegral_mono_ae_restrict hf hg (ae_restrict_of_ae h)
-
-theorem setIntegral_mono_on (hs : MeasurableSet s) (h : ∀ x ∈ s, f x ≤ g x) :
-    ∫ x in s, f x ∂μ ≤ ∫ x in s, g x ∂μ :=
-  setIntegral_mono_ae_restrict hf hg
-    (by simp [hs, EventuallyLE, eventually_inf_principal, ae_of_all _ h])
-
-theorem setIntegral_mono_on_ae (hs : MeasurableSet s) (h : ∀ᵐ x ∂μ, x ∈ s → f x ≤ g x) :
-    ∫ x in s, f x ∂μ ≤ ∫ x in s, g x ∂μ := by
-  refine setIntegral_mono_ae_restrict hf hg ?_; rwa [EventuallyLE, ae_restrict_iff' hs]
-
-theorem setIntegral_mono (h : f ≤ g) : ∫ x in s, f x ∂μ ≤ ∫ x in s, g x ∂μ :=
-  integral_mono hf hg h
-
-end
-
-theorem setIntegral_mono_set (hfi : IntegrableOn f t μ) (hf : 0 ≤ᵐ[μ.restrict t] f)
-    (hst : s ≤ᵐ[μ] t) : ∫ x in s, f x ∂μ ≤ ∫ x in t, f x ∂μ :=
-  integral_mono_measure (Measure.restrict_mono_ae hst) hf hfi
-
-theorem setIntegral_le_integral (hfi : Integrable f μ) (hf : 0 ≤ᵐ[μ] f) :
-    ∫ x in s, f x ∂μ ≤ ∫ x, f x ∂μ :=
-  integral_mono_measure (Measure.restrict_le_self) hf hfi
-
-theorem setIntegral_ge_of_const_le {c : ℝ} (hs : MeasurableSet s) (hμs : μ s ≠ ∞)
-    (hf : ∀ x ∈ s, c ≤ f x) (hfint : IntegrableOn (fun x : X => f x) s μ) :
-    c * (μ s).toReal ≤ ∫ x in s, f x ∂μ := by
-  rw [mul_comm, ← smul_eq_mul, ← setIntegral_const c]
-  exact setIntegral_mono_on (integrableOn_const.2 (Or.inr hμs.lt_top)) hfint hs hf
-
-end Mono
-
-section Nonneg
-
-variable {μ : Measure X} {f : X → ℝ} {s : Set X}
-
-theorem setIntegral_nonneg_of_ae_restrict (hf : 0 ≤ᵐ[μ.restrict s] f) : 0 ≤ ∫ x in s, f x ∂μ :=
-  integral_nonneg_of_ae hf
-
-theorem setIntegral_nonneg_of_ae (hf : 0 ≤ᵐ[μ] f) : 0 ≤ ∫ x in s, f x ∂μ :=
-  setIntegral_nonneg_of_ae_restrict (ae_restrict_of_ae hf)
-
-theorem setIntegral_nonneg (hs : MeasurableSet s) (hf : ∀ x, x ∈ s → 0 ≤ f x) :
-    0 ≤ ∫ x in s, f x ∂μ :=
-  setIntegral_nonneg_of_ae_restrict ((ae_restrict_iff' hs).mpr (ae_of_all μ hf))
-
-theorem setIntegral_nonneg_ae (hs : MeasurableSet s) (hf : ∀ᵐ x ∂μ, x ∈ s → 0 ≤ f x) :
-    0 ≤ ∫ x in s, f x ∂μ :=
-  setIntegral_nonneg_of_ae_restrict <| by rwa [EventuallyLE, ae_restrict_iff' hs]
-
-theorem setIntegral_le_nonneg {s : Set X} (hs : MeasurableSet s) (hf : StronglyMeasurable f)
-    (hfi : Integrable f μ) : ∫ x in s, f x ∂μ ≤ ∫ x in {y | 0 ≤ f y}, f x ∂μ := by
-  rw [← integral_indicator hs, ←
-    integral_indicator (stronglyMeasurable_const.measurableSet_le hf)]
-  exact
-    integral_mono (hfi.indicator hs)
-      (hfi.indicator (stronglyMeasurable_const.measurableSet_le hf))
-      (indicator_le_indicator_nonneg s f)
-
-theorem setIntegral_nonpos_of_ae_restrict (hf : f ≤ᵐ[μ.restrict s] 0) : ∫ x in s, f x ∂μ ≤ 0 :=
-  integral_nonpos_of_ae hf
-
-theorem setIntegral_nonpos_of_ae (hf : f ≤ᵐ[μ] 0) : ∫ x in s, f x ∂μ ≤ 0 :=
-  setIntegral_nonpos_of_ae_restrict (ae_restrict_of_ae hf)
-
-theorem setIntegral_nonpos_ae (hs : MeasurableSet s) (hf : ∀ᵐ x ∂μ, x ∈ s → f x ≤ 0) :
-    ∫ x in s, f x ∂μ ≤ 0 :=
-  setIntegral_nonpos_of_ae_restrict <| by rwa [EventuallyLE, ae_restrict_iff' hs]
-
-theorem setIntegral_nonpos (hs : MeasurableSet s) (hf : ∀ x, x ∈ s → f x ≤ 0) :
-    ∫ x in s, f x ∂μ ≤ 0 :=
-  setIntegral_nonpos_ae hs <| ae_of_all μ hf
-
-theorem setIntegral_nonpos_le {s : Set X} (hs : MeasurableSet s) (hf : StronglyMeasurable f)
-    (hfi : Integrable f μ) : ∫ x in {y | f y ≤ 0}, f x ∂μ ≤ ∫ x in s, f x ∂μ := by
-  rw [← integral_indicator hs, ←
-    integral_indicator (hf.measurableSet_le stronglyMeasurable_const)]
-  exact
-    integral_mono (hfi.indicator (hf.measurableSet_le stronglyMeasurable_const))
-      (hfi.indicator hs) (indicator_nonpos_le_indicator s f)
-
-lemma Integrable.measure_le_integral {f : X → ℝ} (f_int : Integrable f μ) (f_nonneg : 0 ≤ᵐ[μ] f)
-    {s : Set X} (hs : ∀ x ∈ s, 1 ≤ f x) :
-    μ s ≤ ENNReal.ofReal (∫ x, f x ∂μ) := by
-  rw [ofReal_integral_eq_lintegral_ofReal f_int f_nonneg]
-  apply meas_le_lintegral₀
-  · exact ENNReal.continuous_ofReal.measurable.comp_aemeasurable f_int.1.aemeasurable
-  · intro x hx
-    simpa using ENNReal.ofReal_le_ofReal (hs x hx)
-
-lemma integral_le_measure {f : X → ℝ} {s : Set X}
-    (hs : ∀ x ∈ s, f x ≤ 1) (h's : ∀ x ∈ sᶜ, f x ≤ 0) :
-    ENNReal.ofReal (∫ x, f x ∂μ) ≤ μ s := by
-  by_cases H : Integrable f μ; swap
-  · simp [integral_undef H]
-  let g x := max (f x) 0
-  have g_int : Integrable g μ := H.pos_part
-  have : ENNReal.ofReal (∫ x, f x ∂μ) ≤ ENNReal.ofReal (∫ x, g x ∂μ) := by
-    apply ENNReal.ofReal_le_ofReal
-    exact integral_mono H g_int (fun x ↦ le_max_left _ _)
-  apply this.trans
-  rw [ofReal_integral_eq_lintegral_ofReal g_int (Eventually.of_forall (fun x ↦ le_max_right _ _))]
-  apply lintegral_le_meas
-  · intro x
-    apply ENNReal.ofReal_le_of_le_toReal
-    by_cases H : x ∈ s
-    · simpa [g] using hs x H
-    · apply le_trans _ zero_le_one
-      simpa [g] using h's x H
-  · intro x hx
-    simpa [g] using h's x hx
-
-end Nonneg
-
-section IntegrableUnion
-
-variable {ι : Type*} [Countable ι] {μ : Measure X} [NormedAddCommGroup E]
-
-theorem integrableOn_iUnion_of_summable_integral_norm {f : X → E} {s : ι → Set X}
-    (hs : ∀ i : ι, MeasurableSet (s i)) (hi : ∀ i : ι, IntegrableOn f (s i) μ)
-    (h : Summable fun i : ι => ∫ x : X in s i, ‖f x‖ ∂μ) : IntegrableOn f (iUnion s) μ := by
-  refine ⟨AEStronglyMeasurable.iUnion fun i => (hi i).1, (lintegral_iUnion_le _ _).trans_lt ?_⟩
-  have B := fun i => lintegral_coe_eq_integral (fun x : X => ‖f x‖₊) (hi i).norm
-  simp_rw [enorm_eq_nnnorm, tsum_congr B]
-  have S' :
-    Summable fun i : ι =>
-      (⟨∫ x : X in s i, ‖f x‖₊ ∂μ, setIntegral_nonneg (hs i) fun x _ => NNReal.coe_nonneg _⟩ :
-        NNReal) := by
-    rw [← NNReal.summable_coe]; exact h
-  have S'' := ENNReal.tsum_coe_eq S'.hasSum
-  simp_rw [ENNReal.coe_nnreal_eq, NNReal.coe_mk, coe_nnnorm] at S''
-  convert ENNReal.ofReal_lt_top
-
-variable [TopologicalSpace X] [BorelSpace X] [MetrizableSpace X] [IsLocallyFiniteMeasure μ]
-
-/-- If `s` is a countable family of compact sets, `f` is a continuous function, and the sequence
-`‖f.restrict (s i)‖ * μ (s i)` is summable, then `f` is integrable on the union of the `s i`. -/
-theorem integrableOn_iUnion_of_summable_norm_restrict {f : C(X, E)} {s : ι → Compacts X}
-    (hf : Summable fun i : ι => ‖f.restrict (s i)‖ * ENNReal.toReal (μ <| s i)) :
-    IntegrableOn f (⋃ i : ι, s i) μ := by
-  refine
-    integrableOn_iUnion_of_summable_integral_norm (fun i => (s i).isCompact.isClosed.measurableSet)
-      (fun i => (map_continuous f).continuousOn.integrableOn_compact (s i).isCompact)
-      (.of_nonneg_of_le (fun ι => integral_nonneg fun x => norm_nonneg _) (fun i => ?_) hf)
-  rw [← (Real.norm_of_nonneg (integral_nonneg fun x => norm_nonneg _) : ‖_‖ = ∫ x in s i, ‖f x‖ ∂μ)]
-  exact
-    norm_setIntegral_le_of_norm_le_const' (s i).isCompact.measure_lt_top
-      (s i).isCompact.isClosed.measurableSet fun x hx =>
-      (norm_norm (f x)).symm ▸ (f.restrict (s i : Set X)).norm_coe_le_norm ⟨x, hx⟩
-
-/-- If `s` is a countable family of compact sets covering `X`, `f` is a continuous function, and
-the sequence `‖f.restrict (s i)‖ * μ (s i)` is summable, then `f` is integrable. -/
-theorem integrable_of_summable_norm_restrict {f : C(X, E)} {s : ι → Compacts X}
-    (hf : Summable fun i : ι => ‖f.restrict (s i)‖ * ENNReal.toReal (μ <| s i))
-    (hs : ⋃ i : ι, ↑(s i) = (univ : Set X)) : Integrable f μ := by
-  simpa only [hs, integrableOn_univ] using integrableOn_iUnion_of_summable_norm_restrict hf
-
-end IntegrableUnion
-
-/-! ### Continuity of the set integral
-
-We prove that for any set `s`, the function
-`fun f : X →₁[μ] E => ∫ x in s, f x ∂μ` is continuous. -/
-
-
-section ContinuousSetIntegral
-
-variable [NormedAddCommGroup E]
-  {𝕜 : Type*} [NormedField 𝕜] [NormedAddCommGroup F] [NormedSpace 𝕜 F] {p : ℝ≥0∞} {μ : Measure X}
-
-/-- For `f : Lp E p μ`, we can define an element of `Lp E p (μ.restrict s)` by
-`(Lp.memLp f).restrict s).toLp f`. This map is additive. -/
-theorem Lp_toLp_restrict_add (f g : Lp E p μ) (s : Set X) :
-    ((Lp.memLp (f + g)).restrict s).toLp (⇑(f + g)) =
-      ((Lp.memLp f).restrict s).toLp f + ((Lp.memLp g).restrict s).toLp g := by
-  ext1
-  refine (ae_restrict_of_ae (Lp.coeFn_add f g)).mp ?_
-  refine
-    (Lp.coeFn_add (MemLp.toLp f ((Lp.memLp f).restrict s))
-          (MemLp.toLp g ((Lp.memLp g).restrict s))).mp ?_
-  refine (MemLp.coeFn_toLp ((Lp.memLp f).restrict s)).mp ?_
-  refine (MemLp.coeFn_toLp ((Lp.memLp g).restrict s)).mp ?_
-  refine (MemLp.coeFn_toLp ((Lp.memLp (f + g)).restrict s)).mono fun x hx1 hx2 hx3 hx4 hx5 => ?_
-  rw [hx4, hx1, Pi.add_apply, hx2, hx3, hx5, Pi.add_apply]
-
-/-- For `f : Lp E p μ`, we can define an element of `Lp E p (μ.restrict s)` by
-`(Lp.memLp f).restrict s).toLp f`. This map commutes with scalar multiplication. -/
-theorem Lp_toLp_restrict_smul (c : 𝕜) (f : Lp F p μ) (s : Set X) :
-    ((Lp.memLp (c • f)).restrict s).toLp (⇑(c • f)) = c • ((Lp.memLp f).restrict s).toLp f := by
-  ext1
-  refine (ae_restrict_of_ae (Lp.coeFn_smul c f)).mp ?_
-  refine (MemLp.coeFn_toLp ((Lp.memLp f).restrict s)).mp ?_
-  refine (MemLp.coeFn_toLp ((Lp.memLp (c • f)).restrict s)).mp ?_
-  refine
-    (Lp.coeFn_smul c (MemLp.toLp f ((Lp.memLp f).restrict s))).mono fun x hx1 hx2 hx3 hx4 => ?_
-  simp only [hx2, hx1, hx3, hx4, Pi.smul_apply]
-
-/-- For `f : Lp E p μ`, we can define an element of `Lp E p (μ.restrict s)` by
-`(Lp.memLp f).restrict s).toLp f`. This map is non-expansive. -/
-theorem norm_Lp_toLp_restrict_le (s : Set X) (f : Lp E p μ) :
-    ‖((Lp.memLp f).restrict s).toLp f‖ ≤ ‖f‖ := by
-  rw [Lp.norm_def, Lp.norm_def, eLpNorm_congr_ae (MemLp.coeFn_toLp _)]
-  refine ENNReal.toReal_mono (Lp.eLpNorm_ne_top _) ?_
-  exact eLpNorm_mono_measure _ Measure.restrict_le_self
-
-variable (X F 𝕜) in
-/-- Continuous linear map sending a function of `Lp F p μ` to the same function in
-`Lp F p (μ.restrict s)`. -/
-def LpToLpRestrictCLM (μ : Measure X) (p : ℝ≥0∞) [hp : Fact (1 ≤ p)] (s : Set X) :
-    Lp F p μ →L[𝕜] Lp F p (μ.restrict s) :=
-  @LinearMap.mkContinuous 𝕜 𝕜 (Lp F p μ) (Lp F p (μ.restrict s)) _ _ _ _ _ _ (RingHom.id 𝕜)
-    ⟨⟨fun f => MemLp.toLp f ((Lp.memLp f).restrict s), fun f g => Lp_toLp_restrict_add f g s⟩,
-      fun c f => Lp_toLp_restrict_smul c f s⟩
-    1 (by intro f; rw [one_mul]; exact norm_Lp_toLp_restrict_le s f)
-
-variable (𝕜) in
-theorem LpToLpRestrictCLM_coeFn [Fact (1 ≤ p)] (s : Set X) (f : Lp F p μ) :
-    LpToLpRestrictCLM X F 𝕜 μ p s f =ᵐ[μ.restrict s] f :=
-  MemLp.coeFn_toLp ((Lp.memLp f).restrict s)
-
-@[continuity]
-theorem continuous_setIntegral [NormedSpace ℝ E] (s : Set X) :
-    Continuous fun f : X →₁[μ] E => ∫ x in s, f x ∂μ := by
-  haveI : Fact ((1 : ℝ≥0∞) ≤ 1) := ⟨le_rfl⟩
-  have h_comp :
-    (fun f : X →₁[μ] E => ∫ x in s, f x ∂μ) =
-      integral (μ.restrict s) ∘ fun f => LpToLpRestrictCLM X E ℝ μ 1 s f := by
-    ext1 f
-    rw [Function.comp_apply, integral_congr_ae (LpToLpRestrictCLM_coeFn ℝ s f)]
-  rw [h_comp]
-  exact continuous_integral.comp (LpToLpRestrictCLM X E ℝ μ 1 s).continuous
-
-end ContinuousSetIntegral
-
-end MeasureTheory
-
-section OpenPos
-
-open Measure
-
-variable [MeasurableSpace X] [TopologicalSpace X] [OpensMeasurableSpace X]
-  {μ : Measure X} [IsOpenPosMeasure μ]
-
-theorem Continuous.integral_pos_of_hasCompactSupport_nonneg_nonzero [IsFiniteMeasureOnCompacts μ]
-    {f : X → ℝ} {x : X} (f_cont : Continuous f) (f_comp : HasCompactSupport f) (f_nonneg : 0 ≤ f)
-    (f_x : f x ≠ 0) : 0 < ∫ x, f x ∂μ :=
-  integral_pos_of_integrable_nonneg_nonzero f_cont (f_cont.integrable_of_hasCompactSupport f_comp)
-    f_nonneg f_x
-
-end OpenPos
-
-section Support
-
-variable {M : Type*} [NormedAddCommGroup M] [NormedSpace ℝ M] {mX : MeasurableSpace X}
-  {ν : Measure X} {F : X → M}
-
-theorem MeasureTheory.setIntegral_support : ∫ x in support F, F x ∂ν = ∫ x, F x ∂ν := by
-  nth_rw 2 [← setIntegral_univ]
-  rw [setIntegral_eq_of_subset_of_forall_diff_eq_zero MeasurableSet.univ (subset_univ (support F))]
-  exact fun _ hx => nmem_support.mp <| not_mem_of_mem_diff hx
-
-theorem MeasureTheory.setIntegral_tsupport [TopologicalSpace X] :
-    ∫ x in tsupport F, F x ∂ν = ∫ x, F x ∂ν := by
-  nth_rw 2 [← setIntegral_univ]
-  rw [setIntegral_eq_of_subset_of_forall_diff_eq_zero MeasurableSet.univ (subset_univ (tsupport F))]
-  exact fun _ hx => image_eq_zero_of_nmem_tsupport <| not_mem_of_mem_diff hx
-
-end Support
-
-/-! Fundamental theorem of calculus for set integrals -/
-section FTC
-
-open MeasureTheory Asymptotics Metric
-
-variable [MeasurableSpace X] {ι : Type*} [NormedAddCommGroup E] [NormedSpace ℝ E] [CompleteSpace E]
-
-/-- Fundamental theorem of calculus for set integrals:
-if `μ` is a measure that is finite at a filter `l` and
-`f` is a measurable function that has a finite limit `b` at `l ⊓ ae μ`, then
-`∫ x in s i, f x ∂μ = μ (s i) • b + o(μ (s i))` at a filter `li` provided that
-`s i` tends to `l.smallSets` along `li`.
-Since `μ (s i)` is an `ℝ≥0∞` number, we use `(μ (s i)).toReal` in the actual statement.
-
-Often there is a good formula for `(μ (s i)).toReal`, so the formalization can take an optional
-argument `m` with this formula and a proof of `(fun i => (μ (s i)).toReal) =ᶠ[li] m`. Without these
-arguments, `m i = (μ (s i)).toReal` is used in the output. -/
-theorem Filter.Tendsto.integral_sub_linear_isLittleO_ae
-    {μ : Measure X} {l : Filter X} [l.IsMeasurablyGenerated] {f : X → E} {b : E}
-    (h : Tendsto f (l ⊓ ae μ) (𝓝 b)) (hfm : StronglyMeasurableAtFilter f l μ)
-    (hμ : μ.FiniteAtFilter l) {s : ι → Set X} {li : Filter ι} (hs : Tendsto s li l.smallSets)
-    (m : ι → ℝ := fun i => (μ (s i)).toReal)
-    (hsμ : (fun i => (μ (s i)).toReal) =ᶠ[li] m := by rfl) :
-    (fun i => (∫ x in s i, f x ∂μ) - m i • b) =o[li] m := by
-  suffices
-      (fun s => (∫ x in s, f x ∂μ) - (μ s).toReal • b) =o[l.smallSets] fun s => (μ s).toReal from
-    (this.comp_tendsto hs).congr'
-      (hsμ.mono fun a ha => by dsimp only [Function.comp_apply] at ha ⊢; rw [ha]) hsμ
-  refine isLittleO_iff.2 fun ε ε₀ => ?_
-  have : ∀ᶠ s in l.smallSets, ∀ᵐ x ∂μ, x ∈ s → f x ∈ closedBall b ε :=
-    eventually_smallSets_eventually.2 (h.eventually <| closedBall_mem_nhds _ ε₀)
-  filter_upwards [hμ.eventually, (hμ.integrableAtFilter_of_tendsto_ae hfm h).eventually,
-    hfm.eventually, this]
-  simp only [mem_closedBall, dist_eq_norm]
-  intro s hμs h_integrable hfm h_norm
-  rw [← setIntegral_const, ← integral_sub h_integrable (integrableOn_const.2 <| Or.inr hμs),
-    Real.norm_eq_abs, abs_of_nonneg ENNReal.toReal_nonneg]
-  exact norm_setIntegral_le_of_norm_le_const_ae' hμs h_norm (hfm.sub aestronglyMeasurable_const)
-
-/-- Fundamental theorem of calculus for set integrals, `nhdsWithin` version: if `μ` is a locally
-finite measure and `f` is an almost everywhere measurable function that is continuous at a point `a`
-within a measurable set `t`, then `∫ x in s i, f x ∂μ = μ (s i) • f a + o(μ (s i))` at a filter `li`
-provided that `s i` tends to `(𝓝[t] a).smallSets` along `li`.  Since `μ (s i)` is an `ℝ≥0∞`
-number, we use `(μ (s i)).toReal` in the actual statement.
-
-Often there is a good formula for `(μ (s i)).toReal`, so the formalization can take an optional
-argument `m` with this formula and a proof of `(fun i => (μ (s i)).toReal) =ᶠ[li] m`. Without these
-arguments, `m i = (μ (s i)).toReal` is used in the output. -/
-theorem ContinuousWithinAt.integral_sub_linear_isLittleO_ae [TopologicalSpace X]
-    [OpensMeasurableSpace X] {μ : Measure X}
-    [IsLocallyFiniteMeasure μ] {x : X} {t : Set X} {f : X → E} (hx : ContinuousWithinAt f t x)
-    (ht : MeasurableSet t) (hfm : StronglyMeasurableAtFilter f (𝓝[t] x) μ) {s : ι → Set X}
-    {li : Filter ι} (hs : Tendsto s li (𝓝[t] x).smallSets) (m : ι → ℝ := fun i => (μ (s i)).toReal)
-    (hsμ : (fun i => (μ (s i)).toReal) =ᶠ[li] m := by rfl) :
-    (fun i => (∫ x in s i, f x ∂μ) - m i • f x) =o[li] m :=
-  haveI : (𝓝[t] x).IsMeasurablyGenerated := ht.nhdsWithin_isMeasurablyGenerated _
-  (hx.mono_left inf_le_left).integral_sub_linear_isLittleO_ae hfm (μ.finiteAt_nhdsWithin x t) hs m
-    hsμ
-
-/-- Fundamental theorem of calculus for set integrals, `nhds` version: if `μ` is a locally finite
-measure and `f` is an almost everywhere measurable function that is continuous at a point `a`, then
-`∫ x in s i, f x ∂μ = μ (s i) • f a + o(μ (s i))` at `li` provided that `s` tends to
-`(𝓝 a).smallSets` along `li`. Since `μ (s i)` is an `ℝ≥0∞` number, we use `(μ (s i)).toReal` in
-the actual statement.
-
-Often there is a good formula for `(μ (s i)).toReal`, so the formalization can take an optional
-argument `m` with this formula and a proof of `(fun i => (μ (s i)).toReal) =ᶠ[li] m`. Without these
-arguments, `m i = (μ (s i)).toReal` is used in the output. -/
-theorem ContinuousAt.integral_sub_linear_isLittleO_ae [TopologicalSpace X] [OpensMeasurableSpace X]
-    {μ : Measure X} [IsLocallyFiniteMeasure μ] {x : X}
-    {f : X → E} (hx : ContinuousAt f x) (hfm : StronglyMeasurableAtFilter f (𝓝 x) μ) {s : ι → Set X}
-    {li : Filter ι} (hs : Tendsto s li (𝓝 x).smallSets) (m : ι → ℝ := fun i => (μ (s i)).toReal)
-    (hsμ : (fun i => (μ (s i)).toReal) =ᶠ[li] m := by rfl) :
-    (fun i => (∫ x in s i, f x ∂μ) - m i • f x) =o[li] m :=
-  (hx.mono_left inf_le_left).integral_sub_linear_isLittleO_ae hfm (μ.finiteAt_nhds x) hs m hsμ
-
-/-- Fundamental theorem of calculus for set integrals, `nhdsWithin` version: if `μ` is a locally
-finite measure, `f` is continuous on a measurable set `t`, and `a ∈ t`, then `∫ x in (s i), f x ∂μ =
-μ (s i) • f a + o(μ (s i))` at `li` provided that `s i` tends to `(𝓝[t] a).smallSets` along `li`.
-Since `μ (s i)` is an `ℝ≥0∞` number, we use `(μ (s i)).toReal` in the actual statement.
-
-Often there is a good formula for `(μ (s i)).toReal`, so the formalization can take an optional
-argument `m` with this formula and a proof of `(fun i => (μ (s i)).toReal) =ᶠ[li] m`. Without these
-arguments, `m i = (μ (s i)).toReal` is used in the output. -/
-theorem ContinuousOn.integral_sub_linear_isLittleO_ae [TopologicalSpace X] [OpensMeasurableSpace X]
-    [SecondCountableTopologyEither X E] {μ : Measure X}
-    [IsLocallyFiniteMeasure μ] {x : X} {t : Set X} {f : X → E} (hft : ContinuousOn f t) (hx : x ∈ t)
-    (ht : MeasurableSet t) {s : ι → Set X} {li : Filter ι} (hs : Tendsto s li (𝓝[t] x).smallSets)
-    (m : ι → ℝ := fun i => (μ (s i)).toReal)
-    (hsμ : (fun i => (μ (s i)).toReal) =ᶠ[li] m := by rfl) :
-    (fun i => (∫ x in s i, f x ∂μ) - m i • f x) =o[li] m :=
-  (hft x hx).integral_sub_linear_isLittleO_ae ht
-    ⟨t, self_mem_nhdsWithin, hft.aestronglyMeasurable ht⟩ hs m hsμ
-
-end FTC
-
-section
-
-variable [MeasurableSpace X]
-
-/-! ### Continuous linear maps composed with integration
-
-The goal of this section is to prove that integration commutes with continuous linear maps.
-This holds for simple functions. The general result follows from the continuity of all involved
-operations on the space `L¹`. Note that composition by a continuous linear map on `L¹` is not just
-the composition, as we are dealing with classes of functions, but it has already been defined
-as `ContinuousLinearMap.compLp`. We take advantage of this construction here.
--/
-
-open scoped ComplexConjugate
-
-variable {μ : Measure X} {𝕜 : Type*} [RCLike 𝕜] [NormedAddCommGroup E] [NormedSpace 𝕜 E]
-  [NormedAddCommGroup F] [NormedSpace 𝕜 F] {p : ENNReal}
-
-namespace ContinuousLinearMap
-
-variable [NormedSpace ℝ F]
-
-theorem integral_compLp (L : E →L[𝕜] F) (φ : Lp E p μ) :
-    ∫ x, (L.compLp φ) x ∂μ = ∫ x, L (φ x) ∂μ :=
-  integral_congr_ae <| coeFn_compLp _ _
-
-theorem setIntegral_compLp (L : E →L[𝕜] F) (φ : Lp E p μ) {s : Set X} (hs : MeasurableSet s) :
-    ∫ x in s, (L.compLp φ) x ∂μ = ∫ x in s, L (φ x) ∂μ :=
-  setIntegral_congr_ae hs ((L.coeFn_compLp φ).mono fun _x hx _ => hx)
-
-theorem continuous_integral_comp_L1 (L : E →L[𝕜] F) :
-    Continuous fun φ : X →₁[μ] E => ∫ x : X, L (φ x) ∂μ := by
-  rw [← funext L.integral_compLp]; exact continuous_integral.comp (L.compLpL 1 μ).continuous
-
-variable [CompleteSpace F] [NormedSpace ℝ E]
-
-theorem integral_comp_comm [CompleteSpace E] (L : E →L[𝕜] F) {φ : X → E} (φ_int : Integrable φ μ) :
-    ∫ x, L (φ x) ∂μ = L (∫ x, φ x ∂μ) := by
-  apply φ_int.induction (P := fun φ => ∫ x, L (φ x) ∂μ = L (∫ x, φ x ∂μ))
-  · intro e s s_meas _
-    rw [integral_indicator_const e s_meas, ← @smul_one_smul E ℝ 𝕜 _ _ _ _ _ (μ s).toReal e,
-      ContinuousLinearMap.map_smul, @smul_one_smul F ℝ 𝕜 _ _ _ _ _ (μ s).toReal (L e), ←
-      integral_indicator_const (L e) s_meas]
-    congr 1 with a
-    rw [← Function.comp_def L, Set.indicator_comp_of_zero L.map_zero, Function.comp_apply]
-  · intro f g _ f_int g_int hf hg
-    simp [L.map_add, integral_add (μ := μ) f_int g_int,
-      integral_add (μ := μ) (L.integrable_comp f_int) (L.integrable_comp g_int), hf, hg]
-  · exact isClosed_eq L.continuous_integral_comp_L1 (L.continuous.comp continuous_integral)
-  · intro f g hfg _ hf
-    convert hf using 1 <;> clear hf
-    · exact integral_congr_ae (hfg.fun_comp L).symm
-    · rw [integral_congr_ae hfg.symm]
-
-theorem integral_apply {H : Type*} [NormedAddCommGroup H] [NormedSpace 𝕜 H] {φ : X → H →L[𝕜] E}
-    (φ_int : Integrable φ μ) (v : H) : (∫ x, φ x ∂μ) v = ∫ x, φ x v ∂μ := by
-  by_cases hE : CompleteSpace E
-  · exact ((ContinuousLinearMap.apply 𝕜 E v).integral_comp_comm φ_int).symm
-  · rcases subsingleton_or_nontrivial H with hH|hH
-    · simp [Subsingleton.eq_zero v]
-    · have : ¬(CompleteSpace (H →L[𝕜] E)) := by
-        rwa [SeparatingDual.completeSpace_continuousLinearMap_iff]
-      simp [integral, hE, this]
-
-theorem _root_.ContinuousMultilinearMap.integral_apply {ι : Type*} [Fintype ι] {M : ι → Type*}
-    [∀ i, NormedAddCommGroup (M i)] [∀ i, NormedSpace 𝕜 (M i)]
-    {φ : X → ContinuousMultilinearMap 𝕜 M E} (φ_int : Integrable φ μ) (m : ∀ i, M i) :
-    (∫ x, φ x ∂μ) m = ∫ x, φ x m ∂μ := by
-  by_cases hE : CompleteSpace E
-  · exact ((ContinuousMultilinearMap.apply 𝕜 M E m).integral_comp_comm φ_int).symm
-  · by_cases hm : ∀ i, m i ≠ 0
-    · have : ¬ CompleteSpace (ContinuousMultilinearMap 𝕜 M E) := by
-        rwa [SeparatingDual.completeSpace_continuousMultilinearMap_iff _ _ hm]
-      simp [integral, hE, this]
-    · push_neg at hm
-      rcases hm with ⟨i, hi⟩
-      simp [ContinuousMultilinearMap.map_coord_zero _ i hi]
-
-variable [CompleteSpace E]
-
-theorem integral_comp_comm' (L : E →L[𝕜] F) {K} (hL : AntilipschitzWith K L) (φ : X → E) :
-    ∫ x, L (φ x) ∂μ = L (∫ x, φ x ∂μ) := by
-  by_cases h : Integrable φ μ
-  · exact integral_comp_comm L h
-  have : ¬Integrable (fun x => L (φ x)) μ := by
-    rwa [← Function.comp_def,
-      LipschitzWith.integrable_comp_iff_of_antilipschitz L.lipschitz hL L.map_zero]
-  simp [integral_undef, h, this]
-
-theorem integral_comp_L1_comm (L : E →L[𝕜] F) (φ : X →₁[μ] E) :
-    ∫ x, L (φ x) ∂μ = L (∫ x, φ x ∂μ) :=
-  L.integral_comp_comm (L1.integrable_coeFn φ)
-
-end ContinuousLinearMap
-
-namespace LinearIsometry
-
-variable [CompleteSpace F] [NormedSpace ℝ F] [CompleteSpace E] [NormedSpace ℝ E]
-
-theorem integral_comp_comm (L : E →ₗᵢ[𝕜] F) (φ : X → E) : ∫ x, L (φ x) ∂μ = L (∫ x, φ x ∂μ) :=
-  L.toContinuousLinearMap.integral_comp_comm' L.antilipschitz _
-
-end LinearIsometry
-
-namespace ContinuousLinearEquiv
-
-variable [NormedSpace ℝ F] [NormedSpace ℝ E]
-
-theorem integral_comp_comm (L : E ≃L[𝕜] F) (φ : X → E) : ∫ x, L (φ x) ∂μ = L (∫ x, φ x ∂μ) := by
-  have : CompleteSpace E ↔ CompleteSpace F :=
-    completeSpace_congr (e := L.toEquiv) L.isUniformEmbedding
-  obtain ⟨_, _⟩|⟨_, _⟩ := iff_iff_and_or_not_and_not.mp this
-  · exact L.toContinuousLinearMap.integral_comp_comm' L.antilipschitz _
-  · simp [integral, *]
-
-end ContinuousLinearEquiv
-
-section ContinuousMap
-
-variable [TopologicalSpace Y] [CompactSpace Y]
-
-lemma ContinuousMap.integral_apply [NormedSpace ℝ E] [CompleteSpace E] {f : X → C(Y, E)}
-    (hf : Integrable f μ) (y : Y) : (∫ x, f x ∂μ) y = ∫ x, f x y ∂μ := by
-  calc (∫ x, f x ∂μ) y = ContinuousMap.evalCLM ℝ y (∫ x, f x ∂μ) := rfl
-    _ = ∫ x, ContinuousMap.evalCLM ℝ y (f x) ∂μ :=
-          (ContinuousLinearMap.integral_comp_comm _ hf).symm
-    _ = _ := rfl
-
-open scoped ContinuousMapZero in
-theorem ContinuousMapZero.integral_apply {R : Type*} [NormedCommRing R] [Zero Y]
-    [NormedAlgebra ℝ R] [CompleteSpace R] {f : X → C(Y, R)₀}
-    (hf : MeasureTheory.Integrable f μ) (y : Y) :
-    (∫ (x : X), f x ∂μ) y = ∫ (x : X), (f x) y ∂μ := by
-  calc (∫ x, f x ∂μ) y = ContinuousMapZero.evalCLM ℝ y (∫ x, f x ∂μ) := rfl
-    _ = ∫ x, ContinuousMapZero.evalCLM ℝ y (f x) ∂μ :=
-          (ContinuousLinearMap.integral_comp_comm _ hf).symm
-    _ = _ := rfl
-
-end ContinuousMap
-
-@[norm_cast]
-theorem integral_ofReal {f : X → ℝ} : ∫ x, (f x : 𝕜) ∂μ = ↑(∫ x, f x ∂μ) :=
-  (@RCLike.ofRealLI 𝕜 _).integral_comp_comm f
-
-theorem integral_complex_ofReal {f : X → ℝ} : ∫ x, (f x : ℂ) ∂μ = ∫ x, f x ∂μ := integral_ofReal
-
-theorem integral_re {f : X → 𝕜} (hf : Integrable f μ) :
-    ∫ x, RCLike.re (f x) ∂μ = RCLike.re (∫ x, f x ∂μ) :=
-  (@RCLike.reCLM 𝕜 _).integral_comp_comm hf
-
-theorem integral_im {f : X → 𝕜} (hf : Integrable f μ) :
-    ∫ x, RCLike.im (f x) ∂μ = RCLike.im (∫ x, f x ∂μ) :=
-  (@RCLike.imCLM 𝕜 _).integral_comp_comm hf
-
-theorem integral_conj {f : X → 𝕜} : ∫ x, conj (f x) ∂μ = conj (∫ x, f x ∂μ) :=
-  (@RCLike.conjLIE 𝕜 _).toLinearIsometry.integral_comp_comm f
-
-theorem integral_coe_re_add_coe_im {f : X → 𝕜} (hf : Integrable f μ) :
-    ∫ x, (re (f x) : 𝕜) ∂μ + (∫ x, (im (f x) : 𝕜) ∂μ) * RCLike.I = ∫ x, f x ∂μ := by
-  rw [mul_comm, ← smul_eq_mul, ← integral_smul, ← integral_add]
-  · congr
-    ext1 x
-    rw [smul_eq_mul, mul_comm, RCLike.re_add_im]
-  · exact hf.re.ofReal
-  · exact hf.im.ofReal.smul (𝕜 := 𝕜) (β := 𝕜) RCLike.I
-
-theorem integral_re_add_im {f : X → 𝕜} (hf : Integrable f μ) :
-    ((∫ x, RCLike.re (f x) ∂μ : ℝ) : 𝕜) + (∫ x, RCLike.im (f x) ∂μ : ℝ) * RCLike.I =
-      ∫ x, f x ∂μ := by
-  rw [← integral_ofReal, ← integral_ofReal, integral_coe_re_add_coe_im hf]
-
-theorem setIntegral_re_add_im {f : X → 𝕜} {i : Set X} (hf : IntegrableOn f i μ) :
-    ((∫ x in i, RCLike.re (f x) ∂μ : ℝ) : 𝕜) + (∫ x in i, RCLike.im (f x) ∂μ : ℝ) * RCLike.I =
-      ∫ x in i, f x ∂μ :=
-  integral_re_add_im hf
-
-variable [NormedSpace ℝ E] [NormedSpace ℝ F]
-
-lemma swap_integral (f : X → E × F) : (∫ x, f x ∂μ).swap = ∫ x, (f x).swap ∂μ :=
-  .symm <| (ContinuousLinearEquiv.prodComm ℝ E F).integral_comp_comm f
-
-theorem fst_integral [CompleteSpace F] {f : X → E × F} (hf : Integrable f μ) :
-    (∫ x, f x ∂μ).1 = ∫ x, (f x).1 ∂μ := by
-  by_cases hE : CompleteSpace E
-  · exact ((ContinuousLinearMap.fst ℝ E F).integral_comp_comm hf).symm
-  · have : ¬(CompleteSpace (E × F)) := fun h ↦ hE <| .fst_of_prod (β := F)
-    simp [integral, *]
-
-theorem snd_integral [CompleteSpace E] {f : X → E × F} (hf : Integrable f μ) :
-    (∫ x, f x ∂μ).2 = ∫ x, (f x).2 ∂μ := by
-  rw [← Prod.fst_swap, swap_integral]
-  exact fst_integral <| hf.snd.prodMk hf.fst
-
-theorem integral_pair [CompleteSpace E] [CompleteSpace F] {f : X → E} {g : X → F}
-    (hf : Integrable f μ) (hg : Integrable g μ) :
-    ∫ x, (f x, g x) ∂μ = (∫ x, f x ∂μ, ∫ x, g x ∂μ) :=
-  have := hf.prodMk hg
-  Prod.ext (fst_integral this) (snd_integral this)
-
-theorem integral_smul_const {𝕜 : Type*} [RCLike 𝕜] [NormedSpace 𝕜 E] [CompleteSpace E]
-    (f : X → 𝕜) (c : E) :
-    ∫ x, f x • c ∂μ = (∫ x, f x ∂μ) • c := by
-  by_cases hf : Integrable f μ
-  · exact ((1 : 𝕜 →L[𝕜] 𝕜).smulRight c).integral_comp_comm hf
-  · by_cases hc : c = 0
-    · simp [hc, integral_zero, smul_zero]
-    rw [integral_undef hf, integral_undef, zero_smul]
-    rw [integrable_smul_const hc]
-    simp_rw [hf, not_false_eq_true]
-
-theorem integral_withDensity_eq_integral_smul {f : X → ℝ≥0} (f_meas : Measurable f) (g : X → E) :
-    ∫ x, g x ∂μ.withDensity (fun x => f x) = ∫ x, f x • g x ∂μ := by
-  by_cases hE : CompleteSpace E; swap; · simp [integral, hE]
-  by_cases hg : Integrable g (μ.withDensity fun x => f x); swap
-  · rw [integral_undef hg, integral_undef]
-    rwa [← integrable_withDensity_iff_integrable_smul f_meas]
-  refine Integrable.induction
-    (P := fun g => ∫ x, g x ∂μ.withDensity (fun x => f x) = ∫ x, f x • g x ∂μ) ?_ ?_ ?_ ?_ hg
-  · intro c s s_meas hs
-    rw [integral_indicator s_meas]
-    simp_rw [← indicator_smul_apply, integral_indicator s_meas]
-    simp only [s_meas, integral_const, Measure.restrict_apply', univ_inter, withDensity_apply]
-    rw [lintegral_coe_eq_integral, ENNReal.toReal_ofReal, ← integral_smul_const]
-    · rfl
-    · exact integral_nonneg fun x => NNReal.coe_nonneg _
-    · refine ⟨f_meas.coe_nnreal_real.aemeasurable.aestronglyMeasurable, ?_⟩
-      simpa [withDensity_apply _ s_meas, hasFiniteIntegral_iff_enorm] using hs
-  · intro u u' _ u_int u'_int h h'
-    change
-      (∫ x : X, u x + u' x ∂μ.withDensity fun x : X => ↑(f x)) = ∫ x : X, f x • (u x + u' x) ∂μ
-    simp_rw [smul_add]
-    rw [integral_add u_int u'_int, h, h', integral_add]
-    · exact (integrable_withDensity_iff_integrable_smul f_meas).1 u_int
-    · exact (integrable_withDensity_iff_integrable_smul f_meas).1 u'_int
-  · have C1 :
-      Continuous fun u : Lp E 1 (μ.withDensity fun x => f x) =>
-        ∫ x, u x ∂μ.withDensity fun x => f x :=
-      continuous_integral
-    have C2 : Continuous fun u : Lp E 1 (μ.withDensity fun x => f x) => ∫ x, f x • u x ∂μ := by
-      have : Continuous ((fun u : Lp E 1 μ => ∫ x, u x ∂μ) ∘ withDensitySMulLI (E := E) μ f_meas) :=
-        continuous_integral.comp (withDensitySMulLI (E := E) μ f_meas).continuous
-      convert this with u
-      simp only [Function.comp_apply, withDensitySMulLI_apply]
-      exact integral_congr_ae (memL1_smul_of_L1_withDensity f_meas u).coeFn_toLp.symm
-    exact isClosed_eq C1 C2
-  · intro u v huv _ hu
-    rw [← integral_congr_ae huv, hu]
-    apply integral_congr_ae
-    filter_upwards [(ae_withDensity_iff f_meas.coe_nnreal_ennreal).1 huv] with x hx
-    rcases eq_or_ne (f x) 0 with (h'x | h'x)
-    · simp only [h'x, zero_smul]
-    · rw [hx _]
-      simpa only [Ne, ENNReal.coe_eq_zero] using h'x
-
-theorem integral_withDensity_eq_integral_smul₀ {f : X → ℝ≥0} (hf : AEMeasurable f μ) (g : X → E) :
-    ∫ x, g x ∂μ.withDensity (fun x => f x) = ∫ x, f x • g x ∂μ := by
-  let f' := hf.mk _
-  calc
-    ∫ x, g x ∂μ.withDensity (fun x => f x) = ∫ x, g x ∂μ.withDensity fun x => f' x := by
-      congr 1
-      apply withDensity_congr_ae
-      filter_upwards [hf.ae_eq_mk] with x hx
-      rw [hx]
-    _ = ∫ x, f' x • g x ∂μ := integral_withDensity_eq_integral_smul hf.measurable_mk _
-    _ = ∫ x, f x • g x ∂μ := by
-      apply integral_congr_ae
-      filter_upwards [hf.ae_eq_mk] with x hx
-      rw [hx]
-
-theorem integral_withDensity_eq_integral_toReal_smul₀ {f : X → ℝ≥0∞} (f_meas : AEMeasurable f μ)
-    (hf_lt_top : ∀ᵐ x ∂μ, f x < ∞) (g : X → E) :
-    ∫ x, g x ∂μ.withDensity f = ∫ x, (f x).toReal • g x ∂μ := by
-  dsimp only [ENNReal.toReal, ← NNReal.smul_def]
-  rw [← integral_withDensity_eq_integral_smul₀ f_meas.ennreal_toNNReal,
-    withDensity_congr_ae (coe_toNNReal_ae_eq hf_lt_top)]
-
-theorem integral_withDensity_eq_integral_toReal_smul {f : X → ℝ≥0∞} (f_meas : Measurable f)
-    (hf_lt_top : ∀ᵐ x ∂μ, f x < ∞) (g : X → E) :
-    ∫ x, g x ∂μ.withDensity f = ∫ x, (f x).toReal • g x ∂μ :=
-  integral_withDensity_eq_integral_toReal_smul₀ f_meas.aemeasurable hf_lt_top g
-
-theorem setIntegral_withDensity_eq_setIntegral_smul₀ {f : X → ℝ≥0} {s : Set X}
-    (hf : AEMeasurable f (μ.restrict s)) (g : X → E) (hs : MeasurableSet s) :
-    ∫ x in s, g x ∂μ.withDensity (fun x => f x) = ∫ x in s, f x • g x ∂μ := by
-  rw [restrict_withDensity hs, integral_withDensity_eq_integral_smul₀ hf]
-
-theorem setIntegral_withDensity_eq_setIntegral_toReal_smul₀ {f : X → ℝ≥0∞} {s : Set X}
-    (hf : AEMeasurable f (μ.restrict s)) (hf_top : ∀ᵐ x ∂μ.restrict s, f x < ∞) (g : X → E)
-    (hs : MeasurableSet s) :
-    ∫ x in s, g x ∂μ.withDensity (fun x => f x) = ∫ x in s, (f x).toReal • g x ∂μ := by
-  rw [restrict_withDensity hs, integral_withDensity_eq_integral_toReal_smul₀ hf hf_top]
-
-theorem setIntegral_withDensity_eq_setIntegral_smul {f : X → ℝ≥0} (f_meas : Measurable f)
-    (g : X → E) {s : Set X} (hs : MeasurableSet s) :
-    ∫ x in s, g x ∂μ.withDensity (fun x => f x) = ∫ x in s, f x • g x ∂μ :=
-  setIntegral_withDensity_eq_setIntegral_smul₀ f_meas.aemeasurable _ hs
-
-theorem setIntegral_withDensity_eq_setIntegral_toReal_smul {f : X → ℝ≥0∞} {s : Set X}
-    (hf : Measurable f) (hf_top : ∀ᵐ x ∂μ.restrict s, f x < ∞) (g : X → E) (hs : MeasurableSet s) :
-    ∫ x in s, g x ∂μ.withDensity (fun x => f x) = ∫ x in s, (f x).toReal • g x ∂μ :=
-  setIntegral_withDensity_eq_setIntegral_toReal_smul₀ hf.aemeasurable hf_top g hs
-
-theorem setIntegral_withDensity_eq_setIntegral_smul₀' [SFinite μ] {f : X → ℝ≥0} (s : Set X)
-    (hf : AEMeasurable f (μ.restrict s)) (g : X → E) :
-    ∫ x in s, g x ∂μ.withDensity (fun x => f x) = ∫ x in s, f x • g x ∂μ := by
-  rw [restrict_withDensity' s, integral_withDensity_eq_integral_smul₀ hf]
-
-theorem setIntegral_withDensity_eq_setIntegral_toReal_smul₀' [SFinite μ] {f : X → ℝ≥0∞} (s : Set X)
-    (hf : AEMeasurable f (μ.restrict s)) (hf_top : ∀ᵐ x ∂μ.restrict s, f x < ∞) (g : X → E) :
-    ∫ x in s, g x ∂μ.withDensity f = ∫ x in s, (f x).toReal • g x ∂μ := by
-  rw [restrict_withDensity' s, integral_withDensity_eq_integral_toReal_smul₀ hf hf_top]
-
-theorem setIntegral_withDensity_eq_setIntegral_toReal_smul' [SFinite μ] {f : X → ℝ≥0∞} (s : Set X)
-    (hf : Measurable f) (hf_top : ∀ᵐ x ∂μ.restrict s, f x < ∞) (g : X → E) :
-    ∫ x in s, g x ∂μ.withDensity f = ∫ x in s, (f x).toReal • g x ∂μ :=
-  setIntegral_withDensity_eq_setIntegral_toReal_smul₀' s hf.aemeasurable hf_top g
-
-end
-
-section thickenedIndicator
-
-variable [MeasurableSpace X] [PseudoEMetricSpace X]
-
-theorem measure_le_lintegral_thickenedIndicatorAux (μ : Measure X) {E : Set X}
-    (E_mble : MeasurableSet E) (δ : ℝ) : μ E ≤ ∫⁻ x, (thickenedIndicatorAux δ E x : ℝ≥0∞) ∂μ := by
-  convert_to lintegral μ (E.indicator fun _ => (1 : ℝ≥0∞)) ≤ lintegral μ (thickenedIndicatorAux δ E)
-  · rw [lintegral_indicator E_mble]
-    simp only [lintegral_one, Measure.restrict_apply, MeasurableSet.univ, univ_inter]
-  · apply lintegral_mono
-    apply indicator_le_thickenedIndicatorAux
-
-theorem measure_le_lintegral_thickenedIndicator (μ : Measure X) {E : Set X}
-    (E_mble : MeasurableSet E) {δ : ℝ} (δ_pos : 0 < δ) :
-    μ E ≤ ∫⁻ x, (thickenedIndicator δ_pos E x : ℝ≥0∞) ∂μ := by
-  convert measure_le_lintegral_thickenedIndicatorAux μ E_mble δ
-  dsimp
-  simp only [thickenedIndicatorAux_lt_top.ne, ENNReal.coe_toNNReal, Ne, not_false_iff]
-
-end thickenedIndicator
-
--- We declare a new `{X : Type*}` to discard the instance `[MeasurableSpace X]`
--- which has been in scope for the entire file up to this point.
-variable {X : Type*}
-
-section BilinearMap
-
-namespace MeasureTheory
-
-variable {X : Type*} {f : X → ℝ} {m m0 : MeasurableSpace X} {μ : Measure X}
-
-theorem Integrable.simpleFunc_mul (g : SimpleFunc X ℝ) (hf : Integrable f μ) :
-    Integrable (⇑g * f) μ := by
-  refine
-    SimpleFunc.induction (fun c s hs => ?_)
-      (fun g₁ g₂ _ h_int₁ h_int₂ =>
-        (h_int₁.add h_int₂).congr (by rw [SimpleFunc.coe_add, add_mul]))
-      g
-  simp only [SimpleFunc.const_zero, SimpleFunc.coe_piecewise, SimpleFunc.coe_const,
-    SimpleFunc.coe_zero, Set.piecewise_eq_indicator]
-  have : Set.indicator s (Function.const X c) * f = s.indicator (c • f) := by
-    ext1 x
-    by_cases hx : x ∈ s
-    · simp only [hx, Pi.mul_apply, Set.indicator_of_mem, Pi.smul_apply, Algebra.id.smul_eq_mul,
-        ← Function.const_def]
-    · simp only [hx, Pi.mul_apply, Set.indicator_of_not_mem, not_false_iff, zero_mul]
-  rw [this, integrable_indicator_iff hs]
-  exact (hf.smul c).integrableOn
-
-theorem Integrable.simpleFunc_mul' (hm : m ≤ m0) (g : @SimpleFunc X m ℝ) (hf : Integrable f μ) :
-    Integrable (⇑g * f) μ := by
-  rw [← SimpleFunc.coe_toLargerSpace_eq hm g]; exact hf.simpleFunc_mul (g.toLargerSpace hm)
-
-end MeasureTheory
-
-end BilinearMap
-
-section ParametricIntegral
-
-variable {G 𝕜 : Type*} [TopologicalSpace X]
-  [TopologicalSpace Y] [MeasurableSpace Y] [OpensMeasurableSpace Y] {μ : Measure Y}
-  [NontriviallyNormedField 𝕜] [NormedAddCommGroup E] [NormedSpace ℝ E]
-  [NormedAddCommGroup F] [NormedSpace 𝕜 F] [NormedAddCommGroup G] [NormedSpace 𝕜 G]
-
-open Metric ContinuousLinearMap
-
-/-- The parametric integral over a continuous function on a compact set is continuous,
-  under mild assumptions on the topologies involved. -/
-theorem continuous_parametric_integral_of_continuous
-    [FirstCountableTopology X] [LocallyCompactSpace X]
-    [SecondCountableTopologyEither Y E] [IsLocallyFiniteMeasure μ]
-    {f : X → Y → E} (hf : Continuous f.uncurry) {s : Set Y} (hs : IsCompact s) :
-    Continuous (∫ y in s, f · y ∂μ) := by
-  rw [continuous_iff_continuousAt]
-  intro x₀
-  rcases exists_compact_mem_nhds x₀ with ⟨U, U_cpct, U_nhds⟩
-  rcases (U_cpct.prod hs).bddAbove_image hf.norm.continuousOn with ⟨M, hM⟩
-  apply continuousAt_of_dominated
-  · filter_upwards with x using Continuous.aestronglyMeasurable (by fun_prop)
-  · filter_upwards [U_nhds] with x x_in
-    rw [ae_restrict_iff]
-    · filter_upwards with t t_in using hM (mem_image_of_mem _ <| mk_mem_prod x_in t_in)
-    · exact (isClosed_le (by fun_prop) (by fun_prop)).measurableSet
-  · exact integrableOn_const.mpr (Or.inr hs.measure_lt_top)
-  · filter_upwards using (by fun_prop)
-
-/-- Consider a parameterized integral `x ↦ ∫ y, L (g y) (f x y)` where `L` is bilinear,
-`g` is locally integrable and `f` is continuous and uniformly compactly supported. Then the
-integral depends continuously on `x`. -/
-lemma continuousOn_integral_bilinear_of_locally_integrable_of_compact_support
-    [NormedSpace 𝕜 E] (L : F →L[𝕜] G →L[𝕜] E)
-    {f : X → Y → G} {s : Set X} {k : Set Y} {g : Y → F}
-    (hk : IsCompact k) (hf : ContinuousOn f.uncurry (s ×ˢ univ))
-    (hfs : ∀ p, ∀ x, p ∈ s → x ∉ k → f p x = 0) (hg : IntegrableOn g k μ) :
-    ContinuousOn (fun x ↦ ∫ y, L (g y) (f x y) ∂μ) s := by
-  have A : ∀ p ∈ s, Continuous (f p) := fun p hp ↦ by
-    refine hf.comp_continuous (.prodMk_right _) fun y => ?_
-    simpa only [prodMk_mem_set_prod_eq, mem_univ, and_true] using hp
-  intro q hq
-  apply Metric.continuousWithinAt_iff'.2 (fun ε εpos ↦ ?_)
-  obtain ⟨δ, δpos, hδ⟩ : ∃ (δ : ℝ), 0 < δ ∧ ∫ x in k, ‖L‖ * ‖g x‖ * δ ∂μ < ε := by
-    simpa [integral_mul_right] using exists_pos_mul_lt εpos _
-  obtain ⟨v, v_mem, hv⟩ : ∃ v ∈ 𝓝[s] q, ∀ p ∈ v, ∀ x ∈ k, dist (f p x) (f q x) < δ :=
-    hk.mem_uniformity_of_prod
-      (hf.mono (Set.prod_mono_right (subset_univ k))) hq (dist_mem_uniformity δpos)
-  simp_rw [dist_eq_norm] at hv ⊢
-  have I : ∀ p ∈ s, IntegrableOn (fun y ↦ L (g y) (f p y)) k μ := by
-    intro p hp
-    obtain ⟨C, hC⟩ : ∃ C, ∀ y, ‖f p y‖ ≤ C := by
-      have : ContinuousOn (f p) k := by
-        have : ContinuousOn (fun y ↦ (p, y)) k := by fun_prop
-        exact hf.comp this (by simp [MapsTo, hp])
-      rcases IsCompact.exists_bound_of_continuousOn hk this with ⟨C, hC⟩
-      refine ⟨max C 0, fun y ↦ ?_⟩
-      by_cases hx : y ∈ k
-      · exact (hC y hx).trans (le_max_left _ _)
-      · simp [hfs p y hp hx]
-    have : IntegrableOn (fun y ↦ ‖L‖ * ‖g y‖ * C) k μ :=
-      (hg.norm.const_mul _).mul_const _
-    apply Integrable.mono' this ?_ ?_
-    · borelize G
-      apply L.aestronglyMeasurable_comp₂ hg.aestronglyMeasurable
-      apply StronglyMeasurable.aestronglyMeasurable
-      apply Continuous.stronglyMeasurable_of_support_subset_isCompact (A p hp) hk
-      apply support_subset_iff'.2 (fun y hy ↦ hfs p y hp hy)
-    · apply Eventually.of_forall (fun y ↦ (le_opNorm₂ L (g y) (f p y)).trans ?_)
-      gcongr
-      apply hC
-  filter_upwards [v_mem, self_mem_nhdsWithin] with p hp h'p
-  calc
-  ‖∫ x, L (g x) (f p x) ∂μ - ∫ x, L (g x) (f q x) ∂μ‖
-    = ‖∫ x in k, L (g x) (f p x) ∂μ - ∫ x in k, L (g x) (f q x) ∂μ‖ := by
-      congr 2
-      · refine (setIntegral_eq_integral_of_forall_compl_eq_zero (fun y hy ↦ ?_)).symm
-        simp [hfs p y h'p hy]
-      · refine (setIntegral_eq_integral_of_forall_compl_eq_zero (fun y hy ↦ ?_)).symm
-        simp [hfs q y hq hy]
-  _ = ‖∫ x in k, L (g x) (f p x) - L (g x) (f q x) ∂μ‖ := by rw [integral_sub (I p h'p) (I q hq)]
-  _ ≤ ∫ x in k, ‖L (g x) (f p x) - L (g x) (f q x)‖ ∂μ := norm_integral_le_integral_norm _
-  _ ≤ ∫ x in k, ‖L‖ * ‖g x‖ * δ ∂μ := by
-      apply integral_mono_of_nonneg (Eventually.of_forall (fun y ↦ by positivity))
-      · exact (hg.norm.const_mul _).mul_const _
-      · filter_upwards with y
-        by_cases hy : y ∈ k
-        · dsimp only
-          specialize hv p hp y hy
-          calc
-          ‖L (g y) (f p y) - L (g y) (f q y)‖
-            = ‖L (g y) (f p y - f q y)‖ := by simp only [map_sub]
-          _ ≤ ‖L‖ * ‖g y‖ * ‖f p y - f q y‖ := le_opNorm₂ _ _ _
-          _ ≤ ‖L‖ * ‖g y‖ * δ := by gcongr
-        · simp only [hfs p y h'p hy, hfs q y hq hy, sub_self, norm_zero, mul_zero]
-          positivity
-  _ < ε := hδ
-
-/-- Consider a parameterized integral `x ↦ ∫ y, f x y` where `f` is continuous and uniformly
-compactly supported. Then the integral depends continuously on `x`. -/
-lemma continuousOn_integral_of_compact_support
-    {f : X → Y → E} {s : Set X} {k : Set Y} [IsFiniteMeasureOnCompacts μ]
-    (hk : IsCompact k) (hf : ContinuousOn f.uncurry (s ×ˢ univ))
-    (hfs : ∀ p, ∀ x, p ∈ s → x ∉ k → f p x = 0) :
-    ContinuousOn (fun x ↦ ∫ y, f x y ∂μ) s := by
-  simpa using continuousOn_integral_bilinear_of_locally_integrable_of_compact_support (lsmul ℝ ℝ)
-    hk hf hfs (integrableOn_const.2 (Or.inr hk.measure_lt_top)) (μ := μ) (g := fun _ ↦ 1)
-
-end ParametricIntegral
-
-set_option linter.style.longFile 1700
-=======
-deprecated_module (since := "2025-04-15")
->>>>>>> 2f52b383
+deprecated_module (since := "2025-04-15")