/-
Copyright (c) 2020 Zhouhang Zhou. All rights reserved.
Released under Apache 2.0 license as described in the file LICENSE.
Authors: Zhouhang Zhou, Yury Kudryashov
-/
import Mathlib.MeasureTheory.Integral.IntegrableOn
import Mathlib.MeasureTheory.Integral.Bochner
import Mathlib.MeasureTheory.Function.LocallyIntegrable
import Mathlib.Topology.MetricSpace.ThickenedIndicator
import Mathlib.Topology.ContinuousMap.ContinuousMapZero
import Mathlib.Analysis.NormedSpace.HahnBanach.SeparatingDual

/-!
# Set integral

In this file we prove some properties of `∫ x in s, f x ∂μ`. Recall that this notation
is defined as `∫ x, f x ∂(μ.restrict s)`. In `integral_indicator` we prove that for a measurable
function `f` and a measurable set `s` this definition coincides with another natural definition:
`∫ x, indicator s f x ∂μ = ∫ x in s, f x ∂μ`, where `indicator s f x` is equal to `f x` for `x ∈ s`
and is zero otherwise.

Since `∫ x in s, f x ∂μ` is a notation, one can rewrite or apply any theorem about `∫ x, f x ∂μ`
directly. In this file we prove some theorems about dependence of `∫ x in s, f x ∂μ` on `s`, e.g.
`setIntegral_union`, `setIntegral_empty`, `setIntegral_univ`.

We use the property `IntegrableOn f s μ := Integrable f (μ.restrict s)`, defined in
`MeasureTheory.IntegrableOn`. We also defined in that same file a predicate
`IntegrableAtFilter (f : X → E) (l : Filter X) (μ : Measure X)` saying that `f` is integrable at
some set `s ∈ l`.

Finally, we prove a version of the
[Fundamental theorem of calculus](https://en.wikipedia.org/wiki/Fundamental_theorem_of_calculus)
for set integral, see `Filter.Tendsto.integral_sub_linear_isLittleO_ae` and its corollaries.
Namely, consider a measurably generated filter `l`, a measure `μ` finite at this filter, and
a function `f` that has a finite limit `c` at `l ⊓ ae μ`. Then `∫ x in s, f x ∂μ = μ s • c + o(μ s)`
as `s` tends to `l.smallSets`, i.e. for any `ε>0` there exists `t ∈ l` such that
`‖∫ x in s, f x ∂μ - μ s • c‖ ≤ ε * μ s` whenever `s ⊆ t`. We also formulate a version of this
theorem for a locally finite measure `μ` and a function `f` continuous at a point `a`.

## Notation

We provide the following notations for expressing the integral of a function on a set :
* `∫ x in s, f x ∂μ` is `MeasureTheory.integral (μ.restrict s) f`
* `∫ x in s, f x` is `∫ x in s, f x ∂volume`

Note that the set notations are defined in the file `Mathlib/MeasureTheory/Integral/Bochner.lean`,
but we reference them here because all theorems about set integrals are in this file.

-/


assert_not_exists InnerProductSpace

noncomputable section

open Filter Function MeasureTheory RCLike Set TopologicalSpace Topology
open scoped ENNReal NNReal

variable {X Y E F : Type*}

namespace MeasureTheory

variable [MeasurableSpace X]

section NormedAddCommGroup

variable [NormedAddCommGroup E] [NormedSpace ℝ E]
  {f g : X → E} {s t : Set X} {μ : Measure X}

theorem setIntegral_congr_ae₀ (hs : NullMeasurableSet s μ) (h : ∀ᵐ x ∂μ, x ∈ s → f x = g x) :
    ∫ x in s, f x ∂μ = ∫ x in s, g x ∂μ :=
  integral_congr_ae ((ae_restrict_iff'₀ hs).2 h)

theorem setIntegral_congr_ae (hs : MeasurableSet s) (h : ∀ᵐ x ∂μ, x ∈ s → f x = g x) :
    ∫ x in s, f x ∂μ = ∫ x in s, g x ∂μ :=
  integral_congr_ae ((ae_restrict_iff' hs).2 h)

theorem setIntegral_congr_fun₀ (hs : NullMeasurableSet s μ) (h : EqOn f g s) :
    ∫ x in s, f x ∂μ = ∫ x in s, g x ∂μ :=
  setIntegral_congr_ae₀ hs <| Eventually.of_forall h

@[deprecated (since := "2024-10-12")]
alias setIntegral_congr₀ := setIntegral_congr_fun₀

theorem setIntegral_congr_fun (hs : MeasurableSet s) (h : EqOn f g s) :
    ∫ x in s, f x ∂μ = ∫ x in s, g x ∂μ :=
  setIntegral_congr_ae hs <| Eventually.of_forall h

@[deprecated (since := "2024-10-12")]
alias setIntegral_congr := setIntegral_congr_fun

theorem setIntegral_congr_set (hst : s =ᵐ[μ] t) : ∫ x in s, f x ∂μ = ∫ x in t, f x ∂μ := by
  rw [Measure.restrict_congr_set hst]

@[deprecated (since := "2024-10-12")]
alias setIntegral_congr_set_ae := setIntegral_congr_set

theorem integral_union_ae (hst : AEDisjoint μ s t) (ht : NullMeasurableSet t μ)
    (hfs : IntegrableOn f s μ) (hft : IntegrableOn f t μ) :
    ∫ x in s ∪ t, f x ∂μ = ∫ x in s, f x ∂μ + ∫ x in t, f x ∂μ := by
  simp only [IntegrableOn, Measure.restrict_union₀ hst ht, integral_add_measure hfs hft]

theorem setIntegral_union (hst : Disjoint s t) (ht : MeasurableSet t) (hfs : IntegrableOn f s μ)
    (hft : IntegrableOn f t μ) : ∫ x in s ∪ t, f x ∂μ = ∫ x in s, f x ∂μ + ∫ x in t, f x ∂μ :=
  integral_union_ae hst.aedisjoint ht.nullMeasurableSet hfs hft

@[deprecated (since := "2024-10-12")]
alias integral_union := setIntegral_union

theorem integral_diff (ht : MeasurableSet t) (hfs : IntegrableOn f s μ) (hts : t ⊆ s) :
    ∫ x in s \ t, f x ∂μ = ∫ x in s, f x ∂μ - ∫ x in t, f x ∂μ := by
  rw [eq_sub_iff_add_eq, ← setIntegral_union, diff_union_of_subset hts]
  exacts [disjoint_sdiff_self_left, ht, hfs.mono_set diff_subset, hfs.mono_set hts]

theorem integral_inter_add_diff₀ (ht : NullMeasurableSet t μ) (hfs : IntegrableOn f s μ) :
    ∫ x in s ∩ t, f x ∂μ + ∫ x in s \ t, f x ∂μ = ∫ x in s, f x ∂μ := by
  rw [← Measure.restrict_inter_add_diff₀ s ht, integral_add_measure]
  · exact Integrable.mono_measure hfs (Measure.restrict_mono inter_subset_left le_rfl)
  · exact Integrable.mono_measure hfs (Measure.restrict_mono diff_subset le_rfl)

theorem integral_inter_add_diff (ht : MeasurableSet t) (hfs : IntegrableOn f s μ) :
    ∫ x in s ∩ t, f x ∂μ + ∫ x in s \ t, f x ∂μ = ∫ x in s, f x ∂μ :=
  integral_inter_add_diff₀ ht.nullMeasurableSet hfs

theorem integral_finset_biUnion {ι : Type*} (t : Finset ι) {s : ι → Set X}
    (hs : ∀ i ∈ t, MeasurableSet (s i)) (h's : Set.Pairwise (↑t) (Disjoint on s))
    (hf : ∀ i ∈ t, IntegrableOn f (s i) μ) :
    ∫ x in ⋃ i ∈ t, s i, f x ∂μ = ∑ i ∈ t, ∫ x in s i, f x ∂μ := by
  classical
  induction' t using Finset.induction_on with a t hat IH hs h's
  · simp
  · simp only [Finset.coe_insert, Finset.forall_mem_insert, Set.pairwise_insert,
      Finset.set_biUnion_insert] at hs hf h's ⊢
    rw [setIntegral_union _ _ hf.1 (integrableOn_finset_iUnion.2 hf.2)]
    · rw [Finset.sum_insert hat, IH hs.2 h's.1 hf.2]
    · simp only [disjoint_iUnion_right]
      exact fun i hi => (h's.2 i hi (ne_of_mem_of_not_mem hi hat).symm).1
    · exact Finset.measurableSet_biUnion _ hs.2

theorem integral_fintype_iUnion {ι : Type*} [Fintype ι] {s : ι → Set X}
    (hs : ∀ i, MeasurableSet (s i)) (h's : Pairwise (Disjoint on s))
    (hf : ∀ i, IntegrableOn f (s i) μ) : ∫ x in ⋃ i, s i, f x ∂μ = ∑ i, ∫ x in s i, f x ∂μ := by
  convert integral_finset_biUnion Finset.univ (fun i _ => hs i) _ fun i _ => hf i
  · simp
  · simp [pairwise_univ, h's]

theorem setIntegral_empty : ∫ x in ∅, f x ∂μ = 0 := by
  rw [Measure.restrict_empty, integral_zero_measure]

@[deprecated (since := "2024-10-12")]
alias integral_empty := setIntegral_empty

theorem setIntegral_univ : ∫ x in univ, f x ∂μ = ∫ x, f x ∂μ := by rw [Measure.restrict_univ]

@[deprecated (since := "2024-10-12")]
alias integral_univ := setIntegral_univ

theorem integral_add_compl₀ (hs : NullMeasurableSet s μ) (hfi : Integrable f μ) :
    ∫ x in s, f x ∂μ + ∫ x in sᶜ, f x ∂μ = ∫ x, f x ∂μ := by
  rw [
    ← integral_union_ae disjoint_compl_right.aedisjoint hs.compl hfi.integrableOn hfi.integrableOn,
    union_compl_self, setIntegral_univ]

theorem integral_add_compl (hs : MeasurableSet s) (hfi : Integrable f μ) :
    ∫ x in s, f x ∂μ + ∫ x in sᶜ, f x ∂μ = ∫ x, f x ∂μ :=
  integral_add_compl₀ hs.nullMeasurableSet hfi

theorem setIntegral_compl (hs : MeasurableSet s) (hfi : Integrable f μ) :
    ∫ x in sᶜ, f x ∂μ = ∫ x, f x ∂μ - ∫ x in s, f x ∂μ := by
  rw [← integral_add_compl (μ := μ) hs hfi, add_sub_cancel_left]

/-- For a function `f` and a measurable set `s`, the integral of `indicator s f`
over the whole space is equal to `∫ x in s, f x ∂μ` defined as `∫ x, f x ∂(μ.restrict s)`. -/
theorem integral_indicator (hs : MeasurableSet s) :
    ∫ x, indicator s f x ∂μ = ∫ x in s, f x ∂μ := by
  by_cases hfi : IntegrableOn f s μ; swap
  · rw [integral_undef hfi, integral_undef]
    rwa [integrable_indicator_iff hs]
  calc
    ∫ x, indicator s f x ∂μ = ∫ x in s, indicator s f x ∂μ + ∫ x in sᶜ, indicator s f x ∂μ :=
      (integral_add_compl hs (hfi.integrable_indicator hs)).symm
    _ = ∫ x in s, f x ∂μ + ∫ x in sᶜ, 0 ∂μ :=
      (congr_arg₂ (· + ·) (integral_congr_ae (indicator_ae_eq_restrict hs))
        (integral_congr_ae (indicator_ae_eq_restrict_compl hs)))
    _ = ∫ x in s, f x ∂μ := by simp

theorem setIntegral_indicator (ht : MeasurableSet t) :
    ∫ x in s, t.indicator f x ∂μ = ∫ x in s ∩ t, f x ∂μ := by
  rw [integral_indicator ht, Measure.restrict_restrict ht, Set.inter_comm]

theorem ofReal_setIntegral_one_of_measure_ne_top {X : Type*} {m : MeasurableSpace X}
    {μ : Measure X} {s : Set X} (hs : μ s ≠ ∞) : ENNReal.ofReal (∫ _ in s, (1 : ℝ) ∂μ) = μ s :=
  calc
    ENNReal.ofReal (∫ _ in s, (1 : ℝ) ∂μ) = ENNReal.ofReal (∫ _ in s, ‖(1 : ℝ)‖ ∂μ) := by
      simp only [norm_one]
    _ = ∫⁻ _ in s, 1 ∂μ := by
      simpa [ofReal_integral_norm_eq_lintegral_enorm (integrableOn_const.2 (.inr hs.lt_top))]
    _ = μ s := setLIntegral_one _

theorem ofReal_setIntegral_one {X : Type*} {_ : MeasurableSpace X} (μ : Measure X)
    [IsFiniteMeasure μ] (s : Set X) : ENNReal.ofReal (∫ _ in s, (1 : ℝ) ∂μ) = μ s :=
  ofReal_setIntegral_one_of_measure_ne_top (measure_ne_top μ s)

theorem integral_piecewise [DecidablePred (· ∈ s)] (hs : MeasurableSet s) (hf : IntegrableOn f s μ)
    (hg : IntegrableOn g sᶜ μ) :
    ∫ x, s.piecewise f g x ∂μ = ∫ x in s, f x ∂μ + ∫ x in sᶜ, g x ∂μ := by
  rw [← Set.indicator_add_compl_eq_piecewise,
    integral_add' (hf.integrable_indicator hs) (hg.integrable_indicator hs.compl),
    integral_indicator hs, integral_indicator hs.compl]

theorem tendsto_setIntegral_of_monotone
    {ι : Type*} [Preorder ι] [(atTop : Filter ι).IsCountablyGenerated]
    {s : ι → Set X} (hsm : ∀ i, MeasurableSet (s i)) (h_mono : Monotone s)
    (hfi : IntegrableOn f (⋃ n, s n) μ) :
    Tendsto (fun i => ∫ x in s i, f x ∂μ) atTop (𝓝 (∫ x in ⋃ n, s n, f x ∂μ)) := by
  refine .of_neBot_imp fun hne ↦ ?_
  have := (atTop_neBot_iff.mp hne).2
  have hfi' : ∫⁻ x in ⋃ n, s n, ‖f x‖₊ ∂μ < ∞ := hfi.2
  set S := ⋃ i, s i
  have hSm : MeasurableSet S := MeasurableSet.iUnion_of_monotone h_mono hsm
  have hsub {i} : s i ⊆ S := subset_iUnion s i
  rw [← withDensity_apply _ hSm] at hfi'
  set ν := μ.withDensity (‖f ·‖ₑ) with hν
  refine Metric.nhds_basis_closedBall.tendsto_right_iff.2 fun ε ε0 => ?_
  lift ε to ℝ≥0 using ε0.le
  have : ∀ᶠ i in atTop, ν (s i) ∈ Icc (ν S - ε) (ν S + ε) :=
    tendsto_measure_iUnion_atTop h_mono (ENNReal.Icc_mem_nhds hfi'.ne (ENNReal.coe_pos.2 ε0).ne')
  filter_upwards [this] with i hi
  rw [mem_closedBall_iff_norm', ← integral_diff (hsm i) hfi hsub, ← coe_nnnorm, NNReal.coe_le_coe, ←
    ENNReal.coe_le_coe]
  refine (enorm_integral_le_lintegral_enorm _).trans ?_
  rw [← withDensity_apply _ (hSm.diff (hsm _)), ← hν, measure_diff hsub (hsm _).nullMeasurableSet]
  exacts [tsub_le_iff_tsub_le.mp hi.1,
    (hi.2.trans_lt <| ENNReal.add_lt_top.2 ⟨hfi', ENNReal.coe_lt_top⟩).ne]

theorem tendsto_setIntegral_of_antitone
    {ι : Type*} [Preorder ι] [(atTop : Filter ι).IsCountablyGenerated]
    {s : ι → Set X} (hsm : ∀ i, MeasurableSet (s i)) (h_anti : Antitone s)
    (hfi : ∃ i, IntegrableOn f (s i) μ) :
    Tendsto (fun i ↦ ∫ x in s i, f x ∂μ) atTop (𝓝 (∫ x in ⋂ n, s n, f x ∂μ)) := by
  refine .of_neBot_imp fun hne ↦ ?_
  have := (atTop_neBot_iff.mp hne).2
  rcases hfi with ⟨i₀, hi₀⟩
  suffices Tendsto (∫ x in s i₀, f x ∂μ - ∫ x in s i₀ \ s ·, f x ∂μ) atTop
      (𝓝 (∫ x in s i₀, f x ∂μ - ∫ x in ⋃ i, s i₀ \ s i, f x ∂μ)) by
    convert this.congr' <| (eventually_ge_atTop i₀).mono fun i hi ↦ ?_
    · rw [← diff_iInter, integral_diff _ hi₀ (iInter_subset _ _), sub_sub_cancel]
      exact .iInter_of_antitone h_anti hsm
    · rw [integral_diff (hsm i) hi₀ (h_anti hi), sub_sub_cancel]
  apply tendsto_const_nhds.sub
  refine tendsto_setIntegral_of_monotone (by measurability) ?_ ?_
  · exact fun i j h ↦ diff_subset_diff_right (h_anti h)
  · rw [← diff_iInter]
    exact hi₀.mono_set diff_subset

theorem hasSum_integral_iUnion_ae {ι : Type*} [Countable ι] {s : ι → Set X}
    (hm : ∀ i, NullMeasurableSet (s i) μ) (hd : Pairwise (AEDisjoint μ on s))
    (hfi : IntegrableOn f (⋃ i, s i) μ) :
    HasSum (fun n => ∫ x in s n, f x ∂μ) (∫ x in ⋃ n, s n, f x ∂μ) := by
  simp only [IntegrableOn, Measure.restrict_iUnion_ae hd hm] at hfi ⊢
  exact hasSum_integral_measure hfi

theorem hasSum_integral_iUnion {ι : Type*} [Countable ι] {s : ι → Set X}
    (hm : ∀ i, MeasurableSet (s i)) (hd : Pairwise (Disjoint on s))
    (hfi : IntegrableOn f (⋃ i, s i) μ) :
    HasSum (fun n => ∫ x in s n, f x ∂μ) (∫ x in ⋃ n, s n, f x ∂μ) :=
  hasSum_integral_iUnion_ae (fun i => (hm i).nullMeasurableSet) (hd.mono fun _ _ h => h.aedisjoint)
    hfi

theorem integral_iUnion {ι : Type*} [Countable ι] {s : ι → Set X} (hm : ∀ i, MeasurableSet (s i))
    (hd : Pairwise (Disjoint on s)) (hfi : IntegrableOn f (⋃ i, s i) μ) :
    ∫ x in ⋃ n, s n, f x ∂μ = ∑' n, ∫ x in s n, f x ∂μ :=
  (HasSum.tsum_eq (hasSum_integral_iUnion hm hd hfi)).symm

theorem integral_iUnion_ae {ι : Type*} [Countable ι] {s : ι → Set X}
    (hm : ∀ i, NullMeasurableSet (s i) μ) (hd : Pairwise (AEDisjoint μ on s))
    (hfi : IntegrableOn f (⋃ i, s i) μ) : ∫ x in ⋃ n, s n, f x ∂μ = ∑' n, ∫ x in s n, f x ∂μ :=
  (HasSum.tsum_eq (hasSum_integral_iUnion_ae hm hd hfi)).symm

theorem setIntegral_eq_zero_of_ae_eq_zero (ht_eq : ∀ᵐ x ∂μ, x ∈ t → f x = 0) :
    ∫ x in t, f x ∂μ = 0 := by
  by_cases hf : AEStronglyMeasurable f (μ.restrict t); swap
  · rw [integral_undef]
    contrapose! hf
    exact hf.1
  have : ∫ x in t, hf.mk f x ∂μ = 0 := by
    refine integral_eq_zero_of_ae ?_
    rw [EventuallyEq,
      ae_restrict_iff (hf.stronglyMeasurable_mk.measurableSet_eq_fun stronglyMeasurable_zero)]
    filter_upwards [ae_imp_of_ae_restrict hf.ae_eq_mk, ht_eq] with x hx h'x h''x
    rw [← hx h''x]
    exact h'x h''x
  rw [← this]
  exact integral_congr_ae hf.ae_eq_mk

theorem setIntegral_eq_zero_of_forall_eq_zero (ht_eq : ∀ x ∈ t, f x = 0) :
    ∫ x in t, f x ∂μ = 0 :=
  setIntegral_eq_zero_of_ae_eq_zero (Eventually.of_forall ht_eq)

theorem integral_union_eq_left_of_ae_aux (ht_eq : ∀ᵐ x ∂μ.restrict t, f x = 0)
    (haux : StronglyMeasurable f) (H : IntegrableOn f (s ∪ t) μ) :
    ∫ x in s ∪ t, f x ∂μ = ∫ x in s, f x ∂μ := by
  let k := f ⁻¹' {0}
  have hk : MeasurableSet k := by borelize E; exact haux.measurable (measurableSet_singleton _)
  have h's : IntegrableOn f s μ := H.mono subset_union_left le_rfl
  have A : ∀ u : Set X, ∫ x in u ∩ k, f x ∂μ = 0 := fun u =>
    setIntegral_eq_zero_of_forall_eq_zero fun x hx => hx.2
  rw [← integral_inter_add_diff hk h's, ← integral_inter_add_diff hk H, A, A, zero_add, zero_add,
    union_diff_distrib, union_comm]
  apply setIntegral_congr_set
  rw [union_ae_eq_right]
  apply measure_mono_null diff_subset
  rw [measure_zero_iff_ae_nmem]
  filter_upwards [ae_imp_of_ae_restrict ht_eq] with x hx h'x using h'x.2 (hx h'x.1)

theorem integral_union_eq_left_of_ae (ht_eq : ∀ᵐ x ∂μ.restrict t, f x = 0) :
    ∫ x in s ∪ t, f x ∂μ = ∫ x in s, f x ∂μ := by
  have ht : IntegrableOn f t μ := by apply integrableOn_zero.congr_fun_ae; symm; exact ht_eq
  by_cases H : IntegrableOn f (s ∪ t) μ; swap
  · rw [integral_undef H, integral_undef]; simpa [integrableOn_union, ht] using H
  let f' := H.1.mk f
  calc
    ∫ x : X in s ∪ t, f x ∂μ = ∫ x : X in s ∪ t, f' x ∂μ := integral_congr_ae H.1.ae_eq_mk
    _ = ∫ x in s, f' x ∂μ := by
      apply
        integral_union_eq_left_of_ae_aux _ H.1.stronglyMeasurable_mk (H.congr_fun_ae H.1.ae_eq_mk)
      filter_upwards [ht_eq,
        ae_mono (Measure.restrict_mono subset_union_right le_rfl) H.1.ae_eq_mk] with x hx h'x
      rw [← h'x, hx]
    _ = ∫ x in s, f x ∂μ :=
      integral_congr_ae
        (ae_mono (Measure.restrict_mono subset_union_left le_rfl) H.1.ae_eq_mk.symm)

theorem integral_union_eq_left_of_forall₀ {f : X → E} (ht : NullMeasurableSet t μ)
    (ht_eq : ∀ x ∈ t, f x = 0) : ∫ x in s ∪ t, f x ∂μ = ∫ x in s, f x ∂μ :=
  integral_union_eq_left_of_ae ((ae_restrict_iff'₀ ht).2 (Eventually.of_forall ht_eq))

theorem integral_union_eq_left_of_forall {f : X → E} (ht : MeasurableSet t)
    (ht_eq : ∀ x ∈ t, f x = 0) : ∫ x in s ∪ t, f x ∂μ = ∫ x in s, f x ∂μ :=
  integral_union_eq_left_of_forall₀ ht.nullMeasurableSet ht_eq

theorem setIntegral_eq_of_subset_of_ae_diff_eq_zero_aux (hts : s ⊆ t)
    (h't : ∀ᵐ x ∂μ, x ∈ t \ s → f x = 0) (haux : StronglyMeasurable f)
    (h'aux : IntegrableOn f t μ) : ∫ x in t, f x ∂μ = ∫ x in s, f x ∂μ := by
  let k := f ⁻¹' {0}
  have hk : MeasurableSet k := by borelize E; exact haux.measurable (measurableSet_singleton _)
  calc
    ∫ x in t, f x ∂μ = ∫ x in t ∩ k, f x ∂μ + ∫ x in t \ k, f x ∂μ := by
      rw [integral_inter_add_diff hk h'aux]
    _ = ∫ x in t \ k, f x ∂μ := by
      rw [setIntegral_eq_zero_of_forall_eq_zero fun x hx => ?_, zero_add]; exact hx.2
    _ = ∫ x in s \ k, f x ∂μ := by
      apply setIntegral_congr_set
      filter_upwards [h't] with x hx
      change (x ∈ t \ k) = (x ∈ s \ k)
      simp only [mem_preimage, mem_singleton_iff, eq_iff_iff, and_congr_left_iff, mem_diff]
      intro h'x
      by_cases xs : x ∈ s
      · simp only [xs, hts xs]
      · simp only [xs, iff_false]
        intro xt
        exact h'x (hx ⟨xt, xs⟩)
    _ = ∫ x in s ∩ k, f x ∂μ + ∫ x in s \ k, f x ∂μ := by
      have : ∀ x ∈ s ∩ k, f x = 0 := fun x hx => hx.2
      rw [setIntegral_eq_zero_of_forall_eq_zero this, zero_add]
    _ = ∫ x in s, f x ∂μ := by rw [integral_inter_add_diff hk (h'aux.mono hts le_rfl)]

/-- If a function vanishes almost everywhere on `t \ s` with `s ⊆ t`, then its integrals on `s`
and `t` coincide if `t` is null-measurable. -/
theorem setIntegral_eq_of_subset_of_ae_diff_eq_zero (ht : NullMeasurableSet t μ) (hts : s ⊆ t)
    (h't : ∀ᵐ x ∂μ, x ∈ t \ s → f x = 0) : ∫ x in t, f x ∂μ = ∫ x in s, f x ∂μ := by
  by_cases h : IntegrableOn f t μ; swap
  · have : ¬IntegrableOn f s μ := fun H => h (H.of_ae_diff_eq_zero ht h't)
    rw [integral_undef h, integral_undef this]
  let f' := h.1.mk f
  calc
    ∫ x in t, f x ∂μ = ∫ x in t, f' x ∂μ := integral_congr_ae h.1.ae_eq_mk
    _ = ∫ x in s, f' x ∂μ := by
      apply
        setIntegral_eq_of_subset_of_ae_diff_eq_zero_aux hts _ h.1.stronglyMeasurable_mk
          (h.congr h.1.ae_eq_mk)
      filter_upwards [h't, ae_imp_of_ae_restrict h.1.ae_eq_mk] with x hx h'x h''x
      rw [← h'x h''x.1, hx h''x]
    _ = ∫ x in s, f x ∂μ := by
      apply integral_congr_ae
      apply ae_restrict_of_ae_restrict_of_subset hts
      exact h.1.ae_eq_mk.symm

/-- If a function vanishes on `t \ s` with `s ⊆ t`, then its integrals on `s`
and `t` coincide if `t` is measurable. -/
theorem setIntegral_eq_of_subset_of_forall_diff_eq_zero (ht : MeasurableSet t) (hts : s ⊆ t)
    (h't : ∀ x ∈ t \ s, f x = 0) : ∫ x in t, f x ∂μ = ∫ x in s, f x ∂μ :=
  setIntegral_eq_of_subset_of_ae_diff_eq_zero ht.nullMeasurableSet hts
    (Eventually.of_forall fun x hx => h't x hx)

/-- If a function vanishes almost everywhere on `sᶜ`, then its integral on `s`
coincides with its integral on the whole space. -/
theorem setIntegral_eq_integral_of_ae_compl_eq_zero (h : ∀ᵐ x ∂μ, x ∉ s → f x = 0) :
    ∫ x in s, f x ∂μ = ∫ x, f x ∂μ := by
  symm
  nth_rw 1 [← setIntegral_univ]
  apply setIntegral_eq_of_subset_of_ae_diff_eq_zero nullMeasurableSet_univ (subset_univ _)
  filter_upwards [h] with x hx h'x using hx h'x.2

/-- If a function vanishes on `sᶜ`, then its integral on `s` coincides with its integral on the
whole space. -/
theorem setIntegral_eq_integral_of_forall_compl_eq_zero (h : ∀ x, x ∉ s → f x = 0) :
    ∫ x in s, f x ∂μ = ∫ x, f x ∂μ :=
  setIntegral_eq_integral_of_ae_compl_eq_zero (Eventually.of_forall h)

theorem setIntegral_neg_eq_setIntegral_nonpos [LinearOrder E] {f : X → E}
    (hf : AEStronglyMeasurable f μ) :
    ∫ x in {x | f x < 0}, f x ∂μ = ∫ x in {x | f x ≤ 0}, f x ∂μ := by
  have h_union : {x | f x ≤ 0} = {x | f x < 0} ∪ {x | f x = 0} := by
    simp_rw [le_iff_lt_or_eq, setOf_or]
  rw [h_union]
  have B : NullMeasurableSet {x | f x = 0} μ :=
    hf.nullMeasurableSet_eq_fun aestronglyMeasurable_zero
  symm
  refine integral_union_eq_left_of_ae ?_
  filter_upwards [ae_restrict_mem₀ B] with x hx using hx

theorem integral_norm_eq_pos_sub_neg {f : X → ℝ} (hfi : Integrable f μ) :
    ∫ x, ‖f x‖ ∂μ = ∫ x in {x | 0 ≤ f x}, f x ∂μ - ∫ x in {x | f x ≤ 0}, f x ∂μ :=
  have h_meas : NullMeasurableSet {x | 0 ≤ f x} μ :=
    aestronglyMeasurable_const.nullMeasurableSet_le hfi.1
  calc
    ∫ x, ‖f x‖ ∂μ = ∫ x in {x | 0 ≤ f x}, ‖f x‖ ∂μ + ∫ x in {x | 0 ≤ f x}ᶜ, ‖f x‖ ∂μ := by
      rw [← integral_add_compl₀ h_meas hfi.norm]
    _ = ∫ x in {x | 0 ≤ f x}, f x ∂μ + ∫ x in {x | 0 ≤ f x}ᶜ, ‖f x‖ ∂μ := by
      congr 1
      refine setIntegral_congr_fun₀ h_meas fun x hx => ?_
      dsimp only
      rw [Real.norm_eq_abs, abs_eq_self.mpr _]
      exact hx
    _ = ∫ x in {x | 0 ≤ f x}, f x ∂μ - ∫ x in {x | 0 ≤ f x}ᶜ, f x ∂μ := by
      congr 1
      rw [← integral_neg]
      refine setIntegral_congr_fun₀ h_meas.compl fun x hx => ?_
      dsimp only
      rw [Real.norm_eq_abs, abs_eq_neg_self.mpr _]
      rw [Set.mem_compl_iff, Set.nmem_setOf_iff] at hx
      linarith
    _ = ∫ x in {x | 0 ≤ f x}, f x ∂μ - ∫ x in {x | f x ≤ 0}, f x ∂μ := by
      rw [← setIntegral_neg_eq_setIntegral_nonpos hfi.1, compl_setOf]; simp only [not_le]

theorem setIntegral_const [CompleteSpace E] (c : E) : ∫ _ in s, c ∂μ = (μ s).toReal • c := by
  rw [integral_const, Measure.restrict_apply_univ]

@[simp]
theorem integral_indicator_const [CompleteSpace E] (e : E) ⦃s : Set X⦄ (s_meas : MeasurableSet s) :
    ∫ x : X, s.indicator (fun _ : X => e) x ∂μ = (μ s).toReal • e := by
  rw [integral_indicator s_meas, ← setIntegral_const]

@[simp]
theorem integral_indicator_one ⦃s : Set X⦄ (hs : MeasurableSet s) :
    ∫ x, s.indicator 1 x ∂μ = (μ s).toReal :=
  (integral_indicator_const 1 hs).trans ((smul_eq_mul _).trans (mul_one _))

theorem setIntegral_indicatorConstLp [CompleteSpace E]
    {p : ℝ≥0∞} (hs : MeasurableSet s) (ht : MeasurableSet t) (hμt : μ t ≠ ∞) (e : E) :
    ∫ x in s, indicatorConstLp p ht hμt e x ∂μ = (μ (t ∩ s)).toReal • e :=
  calc
    ∫ x in s, indicatorConstLp p ht hμt e x ∂μ = ∫ x in s, t.indicator (fun _ => e) x ∂μ := by
      rw [setIntegral_congr_ae hs (indicatorConstLp_coeFn.mono fun x hx _ => hx)]
    _ = (μ (t ∩ s)).toReal • e := by rw [integral_indicator_const _ ht, Measure.restrict_apply ht]

theorem integral_indicatorConstLp [CompleteSpace E]
    {p : ℝ≥0∞} (ht : MeasurableSet t) (hμt : μ t ≠ ∞) (e : E) :
    ∫ x, indicatorConstLp p ht hμt e x ∂μ = (μ t).toReal • e :=
  calc
    ∫ x, indicatorConstLp p ht hμt e x ∂μ = ∫ x in univ, indicatorConstLp p ht hμt e x ∂μ := by
      rw [setIntegral_univ]
    _ = (μ (t ∩ univ)).toReal • e := setIntegral_indicatorConstLp MeasurableSet.univ ht hμt e
    _ = (μ t).toReal • e := by rw [inter_univ]

theorem setIntegral_map {Y} [MeasurableSpace Y] {g : X → Y} {f : Y → E} {s : Set Y}
    (hs : MeasurableSet s) (hf : AEStronglyMeasurable f (Measure.map g μ)) (hg : AEMeasurable g μ) :
    ∫ y in s, f y ∂Measure.map g μ = ∫ x in g ⁻¹' s, f (g x) ∂μ := by
  rw [Measure.restrict_map_of_aemeasurable hg hs,
    integral_map (hg.mono_measure Measure.restrict_le_self) (hf.mono_measure _)]
  exact Measure.map_mono_of_aemeasurable Measure.restrict_le_self hg

theorem _root_.MeasurableEmbedding.setIntegral_map {Y} {_ : MeasurableSpace Y} {f : X → Y}
    (hf : MeasurableEmbedding f) (g : Y → E) (s : Set Y) :
    ∫ y in s, g y ∂Measure.map f μ = ∫ x in f ⁻¹' s, g (f x) ∂μ := by
  rw [hf.restrict_map, hf.integral_map]

theorem _root_.Topology.IsClosedEmbedding.setIntegral_map [TopologicalSpace X] [BorelSpace X] {Y}
    [MeasurableSpace Y] [TopologicalSpace Y] [BorelSpace Y] {g : X → Y} {f : Y → E} (s : Set Y)
    (hg : IsClosedEmbedding g) : ∫ y in s, f y ∂Measure.map g μ = ∫ x in g ⁻¹' s, f (g x) ∂μ :=
  hg.measurableEmbedding.setIntegral_map _ _

@[deprecated (since := "2024-10-20")]
alias _root_.ClosedEmbedding.setIntegral_map := IsClosedEmbedding.setIntegral_map

theorem MeasurePreserving.setIntegral_preimage_emb {Y} {_ : MeasurableSpace Y} {f : X → Y} {ν}
    (h₁ : MeasurePreserving f μ ν) (h₂ : MeasurableEmbedding f) (g : Y → E) (s : Set Y) :
    ∫ x in f ⁻¹' s, g (f x) ∂μ = ∫ y in s, g y ∂ν :=
  (h₁.restrict_preimage_emb h₂ s).integral_comp h₂ _

theorem MeasurePreserving.setIntegral_image_emb {Y} {_ : MeasurableSpace Y} {f : X → Y} {ν}
    (h₁ : MeasurePreserving f μ ν) (h₂ : MeasurableEmbedding f) (g : Y → E) (s : Set X) :
    ∫ y in f '' s, g y ∂ν = ∫ x in s, g (f x) ∂μ :=
  Eq.symm <| (h₁.restrict_image_emb h₂ s).integral_comp h₂ _

theorem setIntegral_map_equiv {Y} [MeasurableSpace Y] (e : X ≃ᵐ Y) (f : Y → E) (s : Set Y) :
    ∫ y in s, f y ∂Measure.map e μ = ∫ x in e ⁻¹' s, f (e x) ∂μ :=
  e.measurableEmbedding.setIntegral_map f s

theorem norm_setIntegral_le_of_norm_le_const_ae {C : ℝ} (hs : μ s < ∞)
    (hC : ∀ᵐ x ∂μ.restrict s, ‖f x‖ ≤ C) : ‖∫ x in s, f x ∂μ‖ ≤ C * (μ s).toReal := by
  rw [← Measure.restrict_apply_univ] at *
  haveI : IsFiniteMeasure (μ.restrict s) := ⟨hs⟩
  exact norm_integral_le_of_norm_le_const hC

theorem norm_setIntegral_le_of_norm_le_const_ae' {C : ℝ} (hs : μ s < ∞)
    (hC : ∀ᵐ x ∂μ, x ∈ s → ‖f x‖ ≤ C) (hfm : AEStronglyMeasurable f (μ.restrict s)) :
    ‖∫ x in s, f x ∂μ‖ ≤ C * (μ s).toReal := by
  apply norm_setIntegral_le_of_norm_le_const_ae hs
  have A : ∀ᵐ x : X ∂μ, x ∈ s → ‖AEStronglyMeasurable.mk f hfm x‖ ≤ C := by
    filter_upwards [hC, hfm.ae_mem_imp_eq_mk] with _ h1 h2 h3
    rw [← h2 h3]
    exact h1 h3
  have B : MeasurableSet {x | ‖hfm.mk f x‖ ≤ C} :=
    hfm.stronglyMeasurable_mk.norm.measurable measurableSet_Iic
  filter_upwards [hfm.ae_eq_mk, (ae_restrict_iff B).2 A] with _ h1 _
  rwa [h1]

theorem norm_setIntegral_le_of_norm_le_const_ae'' {C : ℝ} (hs : μ s < ∞) (hsm : MeasurableSet s)
    (hC : ∀ᵐ x ∂μ, x ∈ s → ‖f x‖ ≤ C) : ‖∫ x in s, f x ∂μ‖ ≤ C * (μ s).toReal :=
  norm_setIntegral_le_of_norm_le_const_ae hs <| by
    rwa [ae_restrict_eq hsm, eventually_inf_principal]

theorem norm_setIntegral_le_of_norm_le_const {C : ℝ} (hs : μ s < ∞) (hC : ∀ x ∈ s, ‖f x‖ ≤ C)
    (hfm : AEStronglyMeasurable f (μ.restrict s)) : ‖∫ x in s, f x ∂μ‖ ≤ C * (μ s).toReal :=
  norm_setIntegral_le_of_norm_le_const_ae' hs (Eventually.of_forall hC) hfm

theorem norm_setIntegral_le_of_norm_le_const' {C : ℝ} (hs : μ s < ∞) (hsm : MeasurableSet s)
    (hC : ∀ x ∈ s, ‖f x‖ ≤ C) : ‖∫ x in s, f x ∂μ‖ ≤ C * (μ s).toReal :=
  norm_setIntegral_le_of_norm_le_const_ae'' hs hsm <| Eventually.of_forall hC

<<<<<<< HEAD
@[deprecated (since := "2024-04-17")]
alias norm_set_integral_le_of_norm_le_const' := norm_setIntegral_le_of_norm_le_const'

theorem norm_integral_sub_setIntegral_le [IsFiniteMeasure μ] {C : ℝ}
    (hf : ∀ᵐ (x : X) ∂μ, ‖f x‖ ≤ C) {K : Set X} (hK : MeasurableSet K) (hf1 : Integrable f μ) :
    ‖∫ (x : X), f x ∂μ - ∫ x in K, f x ∂μ‖ ≤ (μ Kᶜ).toReal * C := by
  have h0 : ∫ (x : X), f x ∂μ - ∫ x in K, f x ∂μ = ∫ x in Kᶜ, f x ∂μ := by
    rw [sub_eq_iff_eq_add, add_comm, integral_add_compl hK hf1]
  have h1 : ‖∫ x in Kᶜ, f x ∂μ‖ ≤ ∫ (x : X), ‖f x‖ ∂(μ.restrict Kᶜ) :=
    norm_integral_le_integral_norm f
  have h2 : ∫ x in Kᶜ, ‖f x‖ ∂μ ≤ ∫ _ in Kᶜ, C ∂μ :=
    integral_mono_ae (Integrable.restrict (Integrable.norm hf1))
        (integrable_const C) (ae_restrict_of_ae hf)
  have h3 : ∫ _ in Kᶜ, C ∂μ = (μ Kᶜ).toReal * C := by
    rw [setIntegral_const C, smul_eq_mul]
  rw [h0]
  apply le_trans h1 (le_trans h2 (le_of_eq h3))

=======
>>>>>>> 995a19c0
theorem setIntegral_eq_zero_iff_of_nonneg_ae {f : X → ℝ} (hf : 0 ≤ᵐ[μ.restrict s] f)
    (hfi : IntegrableOn f s μ) : ∫ x in s, f x ∂μ = 0 ↔ f =ᵐ[μ.restrict s] 0 :=
  integral_eq_zero_iff_of_nonneg_ae hf hfi

theorem setIntegral_pos_iff_support_of_nonneg_ae {f : X → ℝ} (hf : 0 ≤ᵐ[μ.restrict s] f)
    (hfi : IntegrableOn f s μ) : (0 < ∫ x in s, f x ∂μ) ↔ 0 < μ (support f ∩ s) := by
  rw [integral_pos_iff_support_of_nonneg_ae hf hfi, Measure.restrict_apply₀]
  rw [support_eq_preimage]
  exact hfi.aestronglyMeasurable.aemeasurable.nullMeasurable (measurableSet_singleton 0).compl

theorem setIntegral_gt_gt {R : ℝ} {f : X → ℝ} (hR : 0 ≤ R)
    (hfint : IntegrableOn f {x | ↑R < f x} μ) (hμ : μ {x | ↑R < f x} ≠ 0) :
    (μ {x | ↑R < f x}).toReal * R < ∫ x in {x | ↑R < f x}, f x ∂μ := by
  have : IntegrableOn (fun _ => R) {x | ↑R < f x} μ := by
    refine ⟨aestronglyMeasurable_const, lt_of_le_of_lt ?_ hfint.2⟩
    refine setLIntegral_mono_ae hfint.1.enorm <| ae_of_all _ fun x hx => ?_
    simp only [ENNReal.coe_le_coe, Real.nnnorm_of_nonneg hR, enorm_eq_nnnorm,
      Real.nnnorm_of_nonneg (hR.trans <| le_of_lt hx), Subtype.mk_le_mk]
    exact le_of_lt hx
  rw [← sub_pos, ← smul_eq_mul, ← setIntegral_const, ← integral_sub hfint this,
    setIntegral_pos_iff_support_of_nonneg_ae]
  · rw [← zero_lt_iff] at hμ
    rwa [Set.inter_eq_self_of_subset_right]
    exact fun x hx => Ne.symm (ne_of_lt <| sub_pos.2 hx)
  · rw [Pi.zero_def, EventuallyLE, ae_restrict_iff₀]
    · exact Eventually.of_forall fun x hx => sub_nonneg.2 <| le_of_lt hx
    · exact nullMeasurableSet_le aemeasurable_zero (hfint.1.aemeasurable.sub aemeasurable_const)
  · exact Integrable.sub hfint this

theorem setIntegral_trim {X} {m m0 : MeasurableSpace X} {μ : Measure X} (hm : m ≤ m0) {f : X → E}
    (hf_meas : StronglyMeasurable[m] f) {s : Set X} (hs : MeasurableSet[m] s) :
    ∫ x in s, f x ∂μ = ∫ x in s, f x ∂μ.trim hm := by
  rwa [integral_trim hm hf_meas, restrict_trim hm μ]

/-! ### Lemmas about adding and removing interval boundaries

The primed lemmas take explicit arguments about the endpoint having zero measure, while the
unprimed ones use `[NoAtoms μ]`.
-/

section PartialOrder

variable [PartialOrder X] {x y : X}

theorem integral_Icc_eq_integral_Ioc' (hx : μ {x} = 0) :
    ∫ t in Icc x y, f t ∂μ = ∫ t in Ioc x y, f t ∂μ :=
  setIntegral_congr_set (Ioc_ae_eq_Icc' hx).symm

theorem integral_Icc_eq_integral_Ico' (hy : μ {y} = 0) :
    ∫ t in Icc x y, f t ∂μ = ∫ t in Ico x y, f t ∂μ :=
  setIntegral_congr_set (Ico_ae_eq_Icc' hy).symm

theorem integral_Ioc_eq_integral_Ioo' (hy : μ {y} = 0) :
    ∫ t in Ioc x y, f t ∂μ = ∫ t in Ioo x y, f t ∂μ :=
  setIntegral_congr_set (Ioo_ae_eq_Ioc' hy).symm

theorem integral_Ico_eq_integral_Ioo' (hx : μ {x} = 0) :
    ∫ t in Ico x y, f t ∂μ = ∫ t in Ioo x y, f t ∂μ :=
  setIntegral_congr_set (Ioo_ae_eq_Ico' hx).symm

theorem integral_Icc_eq_integral_Ioo' (hx : μ {x} = 0) (hy : μ {y} = 0) :
    ∫ t in Icc x y, f t ∂μ = ∫ t in Ioo x y, f t ∂μ :=
  setIntegral_congr_set (Ioo_ae_eq_Icc' hx hy).symm

theorem integral_Iic_eq_integral_Iio' (hx : μ {x} = 0) :
    ∫ t in Iic x, f t ∂μ = ∫ t in Iio x, f t ∂μ :=
  setIntegral_congr_set (Iio_ae_eq_Iic' hx).symm

theorem integral_Ici_eq_integral_Ioi' (hx : μ {x} = 0) :
    ∫ t in Ici x, f t ∂μ = ∫ t in Ioi x, f t ∂μ :=
  setIntegral_congr_set (Ioi_ae_eq_Ici' hx).symm

variable [NoAtoms μ]

theorem integral_Icc_eq_integral_Ioc : ∫ t in Icc x y, f t ∂μ = ∫ t in Ioc x y, f t ∂μ :=
  integral_Icc_eq_integral_Ioc' <| measure_singleton x

theorem integral_Icc_eq_integral_Ico : ∫ t in Icc x y, f t ∂μ = ∫ t in Ico x y, f t ∂μ :=
  integral_Icc_eq_integral_Ico' <| measure_singleton y

theorem integral_Ioc_eq_integral_Ioo : ∫ t in Ioc x y, f t ∂μ = ∫ t in Ioo x y, f t ∂μ :=
  integral_Ioc_eq_integral_Ioo' <| measure_singleton y

theorem integral_Ico_eq_integral_Ioo : ∫ t in Ico x y, f t ∂μ = ∫ t in Ioo x y, f t ∂μ :=
  integral_Ico_eq_integral_Ioo' <| measure_singleton x

theorem integral_Icc_eq_integral_Ioo : ∫ t in Icc x y, f t ∂μ = ∫ t in Ioo x y, f t ∂μ := by
  rw [integral_Icc_eq_integral_Ico, integral_Ico_eq_integral_Ioo]

theorem integral_Iic_eq_integral_Iio : ∫ t in Iic x, f t ∂μ = ∫ t in Iio x, f t ∂μ :=
  integral_Iic_eq_integral_Iio' <| measure_singleton x

theorem integral_Ici_eq_integral_Ioi : ∫ t in Ici x, f t ∂μ = ∫ t in Ioi x, f t ∂μ :=
  integral_Ici_eq_integral_Ioi' <| measure_singleton x

end PartialOrder

end NormedAddCommGroup

section Mono

variable {μ : Measure X} {f g : X → ℝ} {s t : Set X}

section
variable (hf : IntegrableOn f s μ) (hg : IntegrableOn g s μ)
include hf hg

theorem setIntegral_mono_ae_restrict (h : f ≤ᵐ[μ.restrict s] g) :
    ∫ x in s, f x ∂μ ≤ ∫ x in s, g x ∂μ :=
  integral_mono_ae hf hg h

theorem setIntegral_mono_ae (h : f ≤ᵐ[μ] g) : ∫ x in s, f x ∂μ ≤ ∫ x in s, g x ∂μ :=
  setIntegral_mono_ae_restrict hf hg (ae_restrict_of_ae h)

theorem setIntegral_mono_on (hs : MeasurableSet s) (h : ∀ x ∈ s, f x ≤ g x) :
    ∫ x in s, f x ∂μ ≤ ∫ x in s, g x ∂μ :=
  setIntegral_mono_ae_restrict hf hg
    (by simp [hs, EventuallyLE, eventually_inf_principal, ae_of_all _ h])

theorem setIntegral_mono_on_ae (hs : MeasurableSet s) (h : ∀ᵐ x ∂μ, x ∈ s → f x ≤ g x) :
    ∫ x in s, f x ∂μ ≤ ∫ x in s, g x ∂μ := by
  refine setIntegral_mono_ae_restrict hf hg ?_; rwa [EventuallyLE, ae_restrict_iff' hs]

theorem setIntegral_mono (h : f ≤ g) : ∫ x in s, f x ∂μ ≤ ∫ x in s, g x ∂μ :=
  integral_mono hf hg h

end

theorem setIntegral_mono_set (hfi : IntegrableOn f t μ) (hf : 0 ≤ᵐ[μ.restrict t] f)
    (hst : s ≤ᵐ[μ] t) : ∫ x in s, f x ∂μ ≤ ∫ x in t, f x ∂μ :=
  integral_mono_measure (Measure.restrict_mono_ae hst) hf hfi

theorem setIntegral_le_integral (hfi : Integrable f μ) (hf : 0 ≤ᵐ[μ] f) :
    ∫ x in s, f x ∂μ ≤ ∫ x, f x ∂μ :=
  integral_mono_measure (Measure.restrict_le_self) hf hfi

theorem setIntegral_ge_of_const_le {c : ℝ} (hs : MeasurableSet s) (hμs : μ s ≠ ∞)
    (hf : ∀ x ∈ s, c ≤ f x) (hfint : IntegrableOn (fun x : X => f x) s μ) :
    c * (μ s).toReal ≤ ∫ x in s, f x ∂μ := by
  rw [mul_comm, ← smul_eq_mul, ← setIntegral_const c]
  exact setIntegral_mono_on (integrableOn_const.2 (Or.inr hμs.lt_top)) hfint hs hf

end Mono

section Nonneg

variable {μ : Measure X} {f : X → ℝ} {s : Set X}

theorem setIntegral_nonneg_of_ae_restrict (hf : 0 ≤ᵐ[μ.restrict s] f) : 0 ≤ ∫ x in s, f x ∂μ :=
  integral_nonneg_of_ae hf

theorem setIntegral_nonneg_of_ae (hf : 0 ≤ᵐ[μ] f) : 0 ≤ ∫ x in s, f x ∂μ :=
  setIntegral_nonneg_of_ae_restrict (ae_restrict_of_ae hf)

theorem setIntegral_nonneg (hs : MeasurableSet s) (hf : ∀ x, x ∈ s → 0 ≤ f x) :
    0 ≤ ∫ x in s, f x ∂μ :=
  setIntegral_nonneg_of_ae_restrict ((ae_restrict_iff' hs).mpr (ae_of_all μ hf))

theorem setIntegral_nonneg_ae (hs : MeasurableSet s) (hf : ∀ᵐ x ∂μ, x ∈ s → 0 ≤ f x) :
    0 ≤ ∫ x in s, f x ∂μ :=
  setIntegral_nonneg_of_ae_restrict <| by rwa [EventuallyLE, ae_restrict_iff' hs]

theorem setIntegral_le_nonneg {s : Set X} (hs : MeasurableSet s) (hf : StronglyMeasurable f)
    (hfi : Integrable f μ) : ∫ x in s, f x ∂μ ≤ ∫ x in {y | 0 ≤ f y}, f x ∂μ := by
  rw [← integral_indicator hs, ←
    integral_indicator (stronglyMeasurable_const.measurableSet_le hf)]
  exact
    integral_mono (hfi.indicator hs)
      (hfi.indicator (stronglyMeasurable_const.measurableSet_le hf))
      (indicator_le_indicator_nonneg s f)

theorem setIntegral_nonpos_of_ae_restrict (hf : f ≤ᵐ[μ.restrict s] 0) : ∫ x in s, f x ∂μ ≤ 0 :=
  integral_nonpos_of_ae hf

theorem setIntegral_nonpos_of_ae (hf : f ≤ᵐ[μ] 0) : ∫ x in s, f x ∂μ ≤ 0 :=
  setIntegral_nonpos_of_ae_restrict (ae_restrict_of_ae hf)

theorem setIntegral_nonpos_ae (hs : MeasurableSet s) (hf : ∀ᵐ x ∂μ, x ∈ s → f x ≤ 0) :
    ∫ x in s, f x ∂μ ≤ 0 :=
  setIntegral_nonpos_of_ae_restrict <| by rwa [EventuallyLE, ae_restrict_iff' hs]

theorem setIntegral_nonpos (hs : MeasurableSet s) (hf : ∀ x, x ∈ s → f x ≤ 0) :
    ∫ x in s, f x ∂μ ≤ 0 :=
  setIntegral_nonpos_ae hs <| ae_of_all μ hf

theorem setIntegral_nonpos_le {s : Set X} (hs : MeasurableSet s) (hf : StronglyMeasurable f)
    (hfi : Integrable f μ) : ∫ x in {y | f y ≤ 0}, f x ∂μ ≤ ∫ x in s, f x ∂μ := by
  rw [← integral_indicator hs, ←
    integral_indicator (hf.measurableSet_le stronglyMeasurable_const)]
  exact
    integral_mono (hfi.indicator (hf.measurableSet_le stronglyMeasurable_const))
      (hfi.indicator hs) (indicator_nonpos_le_indicator s f)

lemma Integrable.measure_le_integral {f : X → ℝ} (f_int : Integrable f μ) (f_nonneg : 0 ≤ᵐ[μ] f)
    {s : Set X} (hs : ∀ x ∈ s, 1 ≤ f x) :
    μ s ≤ ENNReal.ofReal (∫ x, f x ∂μ) := by
  rw [ofReal_integral_eq_lintegral_ofReal f_int f_nonneg]
  apply meas_le_lintegral₀
  · exact ENNReal.continuous_ofReal.measurable.comp_aemeasurable f_int.1.aemeasurable
  · intro x hx
    simpa using ENNReal.ofReal_le_ofReal (hs x hx)

lemma integral_le_measure {f : X → ℝ} {s : Set X}
    (hs : ∀ x ∈ s, f x ≤ 1) (h's : ∀ x ∈ sᶜ, f x ≤ 0) :
    ENNReal.ofReal (∫ x, f x ∂μ) ≤ μ s := by
  by_cases H : Integrable f μ; swap
  · simp [integral_undef H]
  let g x := max (f x) 0
  have g_int : Integrable g μ := H.pos_part
  have : ENNReal.ofReal (∫ x, f x ∂μ) ≤ ENNReal.ofReal (∫ x, g x ∂μ) := by
    apply ENNReal.ofReal_le_ofReal
    exact integral_mono H g_int (fun x ↦ le_max_left _ _)
  apply this.trans
  rw [ofReal_integral_eq_lintegral_ofReal g_int (Eventually.of_forall (fun x ↦ le_max_right _ _))]
  apply lintegral_le_meas
  · intro x
    apply ENNReal.ofReal_le_of_le_toReal
    by_cases H : x ∈ s
    · simpa [g] using hs x H
    · apply le_trans _ zero_le_one
      simpa [g] using h's x H
  · intro x hx
    simpa [g] using h's x hx

end Nonneg

section IntegrableUnion

variable {ι : Type*} [Countable ι] {μ : Measure X} [NormedAddCommGroup E]

theorem integrableOn_iUnion_of_summable_integral_norm {f : X → E} {s : ι → Set X}
    (hs : ∀ i : ι, MeasurableSet (s i)) (hi : ∀ i : ι, IntegrableOn f (s i) μ)
    (h : Summable fun i : ι => ∫ x : X in s i, ‖f x‖ ∂μ) : IntegrableOn f (iUnion s) μ := by
  refine ⟨AEStronglyMeasurable.iUnion fun i => (hi i).1, (lintegral_iUnion_le _ _).trans_lt ?_⟩
  have B := fun i => lintegral_coe_eq_integral (fun x : X => ‖f x‖₊) (hi i).norm
  simp_rw [enorm_eq_nnnorm, tsum_congr B]
  have S' :
    Summable fun i : ι =>
      (⟨∫ x : X in s i, ‖f x‖₊ ∂μ, setIntegral_nonneg (hs i) fun x _ => NNReal.coe_nonneg _⟩ :
        NNReal) := by
    rw [← NNReal.summable_coe]; exact h
  have S'' := ENNReal.tsum_coe_eq S'.hasSum
  simp_rw [ENNReal.coe_nnreal_eq, NNReal.coe_mk, coe_nnnorm] at S''
  convert ENNReal.ofReal_lt_top

variable [TopologicalSpace X] [BorelSpace X] [MetrizableSpace X] [IsLocallyFiniteMeasure μ]

/-- If `s` is a countable family of compact sets, `f` is a continuous function, and the sequence
`‖f.restrict (s i)‖ * μ (s i)` is summable, then `f` is integrable on the union of the `s i`. -/
theorem integrableOn_iUnion_of_summable_norm_restrict {f : C(X, E)} {s : ι → Compacts X}
    (hf : Summable fun i : ι => ‖f.restrict (s i)‖ * ENNReal.toReal (μ <| s i)) :
    IntegrableOn f (⋃ i : ι, s i) μ := by
  refine
    integrableOn_iUnion_of_summable_integral_norm (fun i => (s i).isCompact.isClosed.measurableSet)
      (fun i => (map_continuous f).continuousOn.integrableOn_compact (s i).isCompact)
      (.of_nonneg_of_le (fun ι => integral_nonneg fun x => norm_nonneg _) (fun i => ?_) hf)
  rw [← (Real.norm_of_nonneg (integral_nonneg fun x => norm_nonneg _) : ‖_‖ = ∫ x in s i, ‖f x‖ ∂μ)]
  exact
    norm_setIntegral_le_of_norm_le_const' (s i).isCompact.measure_lt_top
      (s i).isCompact.isClosed.measurableSet fun x hx =>
      (norm_norm (f x)).symm ▸ (f.restrict (s i : Set X)).norm_coe_le_norm ⟨x, hx⟩

/-- If `s` is a countable family of compact sets covering `X`, `f` is a continuous function, and
the sequence `‖f.restrict (s i)‖ * μ (s i)` is summable, then `f` is integrable. -/
theorem integrable_of_summable_norm_restrict {f : C(X, E)} {s : ι → Compacts X}
    (hf : Summable fun i : ι => ‖f.restrict (s i)‖ * ENNReal.toReal (μ <| s i))
    (hs : ⋃ i : ι, ↑(s i) = (univ : Set X)) : Integrable f μ := by
  simpa only [hs, integrableOn_univ] using integrableOn_iUnion_of_summable_norm_restrict hf

end IntegrableUnion

/-! ### Continuity of the set integral

We prove that for any set `s`, the function
`fun f : X →₁[μ] E => ∫ x in s, f x ∂μ` is continuous. -/


section ContinuousSetIntegral

variable [NormedAddCommGroup E]
  {𝕜 : Type*} [NormedField 𝕜] [NormedAddCommGroup F] [NormedSpace 𝕜 F] {p : ℝ≥0∞} {μ : Measure X}

/-- For `f : Lp E p μ`, we can define an element of `Lp E p (μ.restrict s)` by
`(Lp.memℒp f).restrict s).toLp f`. This map is additive. -/
theorem Lp_toLp_restrict_add (f g : Lp E p μ) (s : Set X) :
    ((Lp.memℒp (f + g)).restrict s).toLp (⇑(f + g)) =
      ((Lp.memℒp f).restrict s).toLp f + ((Lp.memℒp g).restrict s).toLp g := by
  ext1
  refine (ae_restrict_of_ae (Lp.coeFn_add f g)).mp ?_
  refine
    (Lp.coeFn_add (Memℒp.toLp f ((Lp.memℒp f).restrict s))
          (Memℒp.toLp g ((Lp.memℒp g).restrict s))).mp ?_
  refine (Memℒp.coeFn_toLp ((Lp.memℒp f).restrict s)).mp ?_
  refine (Memℒp.coeFn_toLp ((Lp.memℒp g).restrict s)).mp ?_
  refine (Memℒp.coeFn_toLp ((Lp.memℒp (f + g)).restrict s)).mono fun x hx1 hx2 hx3 hx4 hx5 => ?_
  rw [hx4, hx1, Pi.add_apply, hx2, hx3, hx5, Pi.add_apply]

/-- For `f : Lp E p μ`, we can define an element of `Lp E p (μ.restrict s)` by
`(Lp.memℒp f).restrict s).toLp f`. This map commutes with scalar multiplication. -/
theorem Lp_toLp_restrict_smul (c : 𝕜) (f : Lp F p μ) (s : Set X) :
    ((Lp.memℒp (c • f)).restrict s).toLp (⇑(c • f)) = c • ((Lp.memℒp f).restrict s).toLp f := by
  ext1
  refine (ae_restrict_of_ae (Lp.coeFn_smul c f)).mp ?_
  refine (Memℒp.coeFn_toLp ((Lp.memℒp f).restrict s)).mp ?_
  refine (Memℒp.coeFn_toLp ((Lp.memℒp (c • f)).restrict s)).mp ?_
  refine
    (Lp.coeFn_smul c (Memℒp.toLp f ((Lp.memℒp f).restrict s))).mono fun x hx1 hx2 hx3 hx4 => ?_
  simp only [hx2, hx1, hx3, hx4, Pi.smul_apply]

/-- For `f : Lp E p μ`, we can define an element of `Lp E p (μ.restrict s)` by
`(Lp.memℒp f).restrict s).toLp f`. This map is non-expansive. -/
theorem norm_Lp_toLp_restrict_le (s : Set X) (f : Lp E p μ) :
    ‖((Lp.memℒp f).restrict s).toLp f‖ ≤ ‖f‖ := by
  rw [Lp.norm_def, Lp.norm_def, eLpNorm_congr_ae (Memℒp.coeFn_toLp _)]
  refine ENNReal.toReal_mono (Lp.eLpNorm_ne_top _) ?_
  exact eLpNorm_mono_measure _ Measure.restrict_le_self

variable (X F 𝕜) in
/-- Continuous linear map sending a function of `Lp F p μ` to the same function in
`Lp F p (μ.restrict s)`. -/
def LpToLpRestrictCLM (μ : Measure X) (p : ℝ≥0∞) [hp : Fact (1 ≤ p)] (s : Set X) :
    Lp F p μ →L[𝕜] Lp F p (μ.restrict s) :=
  @LinearMap.mkContinuous 𝕜 𝕜 (Lp F p μ) (Lp F p (μ.restrict s)) _ _ _ _ _ _ (RingHom.id 𝕜)
    ⟨⟨fun f => Memℒp.toLp f ((Lp.memℒp f).restrict s), fun f g => Lp_toLp_restrict_add f g s⟩,
      fun c f => Lp_toLp_restrict_smul c f s⟩
    1 (by intro f; rw [one_mul]; exact norm_Lp_toLp_restrict_le s f)

variable (𝕜) in
theorem LpToLpRestrictCLM_coeFn [Fact (1 ≤ p)] (s : Set X) (f : Lp F p μ) :
    LpToLpRestrictCLM X F 𝕜 μ p s f =ᵐ[μ.restrict s] f :=
  Memℒp.coeFn_toLp ((Lp.memℒp f).restrict s)

@[continuity]
theorem continuous_setIntegral [NormedSpace ℝ E] (s : Set X) :
    Continuous fun f : X →₁[μ] E => ∫ x in s, f x ∂μ := by
  haveI : Fact ((1 : ℝ≥0∞) ≤ 1) := ⟨le_rfl⟩
  have h_comp :
    (fun f : X →₁[μ] E => ∫ x in s, f x ∂μ) =
      integral (μ.restrict s) ∘ fun f => LpToLpRestrictCLM X E ℝ μ 1 s f := by
    ext1 f
    rw [Function.comp_apply, integral_congr_ae (LpToLpRestrictCLM_coeFn ℝ s f)]
  rw [h_comp]
  exact continuous_integral.comp (LpToLpRestrictCLM X E ℝ μ 1 s).continuous

end ContinuousSetIntegral

end MeasureTheory

section OpenPos

open Measure

variable [MeasurableSpace X] [TopologicalSpace X] [OpensMeasurableSpace X]
  {μ : Measure X} [IsOpenPosMeasure μ]

theorem Continuous.integral_pos_of_hasCompactSupport_nonneg_nonzero [IsFiniteMeasureOnCompacts μ]
    {f : X → ℝ} {x : X} (f_cont : Continuous f) (f_comp : HasCompactSupport f) (f_nonneg : 0 ≤ f)
    (f_x : f x ≠ 0) : 0 < ∫ x, f x ∂μ :=
  integral_pos_of_integrable_nonneg_nonzero f_cont (f_cont.integrable_of_hasCompactSupport f_comp)
    f_nonneg f_x

end OpenPos

section Support

variable {M : Type*} [NormedAddCommGroup M] [NormedSpace ℝ M] {mX : MeasurableSpace X}
  {ν : Measure X} {F : X → M}

theorem MeasureTheory.setIntegral_support : ∫ x in support F, F x ∂ν = ∫ x, F x ∂ν := by
  nth_rw 2 [← setIntegral_univ]
  rw [setIntegral_eq_of_subset_of_forall_diff_eq_zero MeasurableSet.univ (subset_univ (support F))]
  exact fun _ hx => nmem_support.mp <| not_mem_of_mem_diff hx

theorem MeasureTheory.setIntegral_tsupport [TopologicalSpace X] :
    ∫ x in tsupport F, F x ∂ν = ∫ x, F x ∂ν := by
  nth_rw 2 [← setIntegral_univ]
  rw [setIntegral_eq_of_subset_of_forall_diff_eq_zero MeasurableSet.univ (subset_univ (tsupport F))]
  exact fun _ hx => image_eq_zero_of_nmem_tsupport <| not_mem_of_mem_diff hx

end Support

/-! Fundamental theorem of calculus for set integrals -/
section FTC

open MeasureTheory Asymptotics Metric

variable [MeasurableSpace X] {ι : Type*} [NormedAddCommGroup E] [NormedSpace ℝ E] [CompleteSpace E]

/-- Fundamental theorem of calculus for set integrals:
if `μ` is a measure that is finite at a filter `l` and
`f` is a measurable function that has a finite limit `b` at `l ⊓ ae μ`, then
`∫ x in s i, f x ∂μ = μ (s i) • b + o(μ (s i))` at a filter `li` provided that
`s i` tends to `l.smallSets` along `li`.
Since `μ (s i)` is an `ℝ≥0∞` number, we use `(μ (s i)).toReal` in the actual statement.

Often there is a good formula for `(μ (s i)).toReal`, so the formalization can take an optional
argument `m` with this formula and a proof of `(fun i => (μ (s i)).toReal) =ᶠ[li] m`. Without these
arguments, `m i = (μ (s i)).toReal` is used in the output. -/
theorem Filter.Tendsto.integral_sub_linear_isLittleO_ae
    {μ : Measure X} {l : Filter X} [l.IsMeasurablyGenerated] {f : X → E} {b : E}
    (h : Tendsto f (l ⊓ ae μ) (𝓝 b)) (hfm : StronglyMeasurableAtFilter f l μ)
    (hμ : μ.FiniteAtFilter l) {s : ι → Set X} {li : Filter ι} (hs : Tendsto s li l.smallSets)
    (m : ι → ℝ := fun i => (μ (s i)).toReal)
    (hsμ : (fun i => (μ (s i)).toReal) =ᶠ[li] m := by rfl) :
    (fun i => (∫ x in s i, f x ∂μ) - m i • b) =o[li] m := by
  suffices
      (fun s => (∫ x in s, f x ∂μ) - (μ s).toReal • b) =o[l.smallSets] fun s => (μ s).toReal from
    (this.comp_tendsto hs).congr'
      (hsμ.mono fun a ha => by dsimp only [Function.comp_apply] at ha ⊢; rw [ha]) hsμ
  refine isLittleO_iff.2 fun ε ε₀ => ?_
  have : ∀ᶠ s in l.smallSets, ∀ᵐ x ∂μ, x ∈ s → f x ∈ closedBall b ε :=
    eventually_smallSets_eventually.2 (h.eventually <| closedBall_mem_nhds _ ε₀)
  filter_upwards [hμ.eventually, (hμ.integrableAtFilter_of_tendsto_ae hfm h).eventually,
    hfm.eventually, this]
  simp only [mem_closedBall, dist_eq_norm]
  intro s hμs h_integrable hfm h_norm
  rw [← setIntegral_const, ← integral_sub h_integrable (integrableOn_const.2 <| Or.inr hμs),
    Real.norm_eq_abs, abs_of_nonneg ENNReal.toReal_nonneg]
  exact norm_setIntegral_le_of_norm_le_const_ae' hμs h_norm (hfm.sub aestronglyMeasurable_const)

/-- Fundamental theorem of calculus for set integrals, `nhdsWithin` version: if `μ` is a locally
finite measure and `f` is an almost everywhere measurable function that is continuous at a point `a`
within a measurable set `t`, then `∫ x in s i, f x ∂μ = μ (s i) • f a + o(μ (s i))` at a filter `li`
provided that `s i` tends to `(𝓝[t] a).smallSets` along `li`.  Since `μ (s i)` is an `ℝ≥0∞`
number, we use `(μ (s i)).toReal` in the actual statement.

Often there is a good formula for `(μ (s i)).toReal`, so the formalization can take an optional
argument `m` with this formula and a proof of `(fun i => (μ (s i)).toReal) =ᶠ[li] m`. Without these
arguments, `m i = (μ (s i)).toReal` is used in the output. -/
theorem ContinuousWithinAt.integral_sub_linear_isLittleO_ae [TopologicalSpace X]
    [OpensMeasurableSpace X] {μ : Measure X}
    [IsLocallyFiniteMeasure μ] {x : X} {t : Set X} {f : X → E} (hx : ContinuousWithinAt f t x)
    (ht : MeasurableSet t) (hfm : StronglyMeasurableAtFilter f (𝓝[t] x) μ) {s : ι → Set X}
    {li : Filter ι} (hs : Tendsto s li (𝓝[t] x).smallSets) (m : ι → ℝ := fun i => (μ (s i)).toReal)
    (hsμ : (fun i => (μ (s i)).toReal) =ᶠ[li] m := by rfl) :
    (fun i => (∫ x in s i, f x ∂μ) - m i • f x) =o[li] m :=
  haveI : (𝓝[t] x).IsMeasurablyGenerated := ht.nhdsWithin_isMeasurablyGenerated _
  (hx.mono_left inf_le_left).integral_sub_linear_isLittleO_ae hfm (μ.finiteAt_nhdsWithin x t) hs m
    hsμ

/-- Fundamental theorem of calculus for set integrals, `nhds` version: if `μ` is a locally finite
measure and `f` is an almost everywhere measurable function that is continuous at a point `a`, then
`∫ x in s i, f x ∂μ = μ (s i) • f a + o(μ (s i))` at `li` provided that `s` tends to
`(𝓝 a).smallSets` along `li`. Since `μ (s i)` is an `ℝ≥0∞` number, we use `(μ (s i)).toReal` in
the actual statement.

Often there is a good formula for `(μ (s i)).toReal`, so the formalization can take an optional
argument `m` with this formula and a proof of `(fun i => (μ (s i)).toReal) =ᶠ[li] m`. Without these
arguments, `m i = (μ (s i)).toReal` is used in the output. -/
theorem ContinuousAt.integral_sub_linear_isLittleO_ae [TopologicalSpace X] [OpensMeasurableSpace X]
    {μ : Measure X} [IsLocallyFiniteMeasure μ] {x : X}
    {f : X → E} (hx : ContinuousAt f x) (hfm : StronglyMeasurableAtFilter f (𝓝 x) μ) {s : ι → Set X}
    {li : Filter ι} (hs : Tendsto s li (𝓝 x).smallSets) (m : ι → ℝ := fun i => (μ (s i)).toReal)
    (hsμ : (fun i => (μ (s i)).toReal) =ᶠ[li] m := by rfl) :
    (fun i => (∫ x in s i, f x ∂μ) - m i • f x) =o[li] m :=
  (hx.mono_left inf_le_left).integral_sub_linear_isLittleO_ae hfm (μ.finiteAt_nhds x) hs m hsμ

/-- Fundamental theorem of calculus for set integrals, `nhdsWithin` version: if `μ` is a locally
finite measure, `f` is continuous on a measurable set `t`, and `a ∈ t`, then `∫ x in (s i), f x ∂μ =
μ (s i) • f a + o(μ (s i))` at `li` provided that `s i` tends to `(𝓝[t] a).smallSets` along `li`.
Since `μ (s i)` is an `ℝ≥0∞` number, we use `(μ (s i)).toReal` in the actual statement.

Often there is a good formula for `(μ (s i)).toReal`, so the formalization can take an optional
argument `m` with this formula and a proof of `(fun i => (μ (s i)).toReal) =ᶠ[li] m`. Without these
arguments, `m i = (μ (s i)).toReal` is used in the output. -/
theorem ContinuousOn.integral_sub_linear_isLittleO_ae [TopologicalSpace X] [OpensMeasurableSpace X]
    [SecondCountableTopologyEither X E] {μ : Measure X}
    [IsLocallyFiniteMeasure μ] {x : X} {t : Set X} {f : X → E} (hft : ContinuousOn f t) (hx : x ∈ t)
    (ht : MeasurableSet t) {s : ι → Set X} {li : Filter ι} (hs : Tendsto s li (𝓝[t] x).smallSets)
    (m : ι → ℝ := fun i => (μ (s i)).toReal)
    (hsμ : (fun i => (μ (s i)).toReal) =ᶠ[li] m := by rfl) :
    (fun i => (∫ x in s i, f x ∂μ) - m i • f x) =o[li] m :=
  (hft x hx).integral_sub_linear_isLittleO_ae ht
    ⟨t, self_mem_nhdsWithin, hft.aestronglyMeasurable ht⟩ hs m hsμ

end FTC

section

variable [MeasurableSpace X]

/-! ### Continuous linear maps composed with integration

The goal of this section is to prove that integration commutes with continuous linear maps.
This holds for simple functions. The general result follows from the continuity of all involved
operations on the space `L¹`. Note that composition by a continuous linear map on `L¹` is not just
the composition, as we are dealing with classes of functions, but it has already been defined
as `ContinuousLinearMap.compLp`. We take advantage of this construction here.
-/

open scoped ComplexConjugate

variable {μ : Measure X} {𝕜 : Type*} [RCLike 𝕜] [NormedAddCommGroup E] [NormedSpace 𝕜 E]
  [NormedAddCommGroup F] [NormedSpace 𝕜 F] {p : ENNReal}

namespace ContinuousLinearMap

variable [NormedSpace ℝ F]

theorem integral_compLp (L : E →L[𝕜] F) (φ : Lp E p μ) :
    ∫ x, (L.compLp φ) x ∂μ = ∫ x, L (φ x) ∂μ :=
  integral_congr_ae <| coeFn_compLp _ _

theorem setIntegral_compLp (L : E →L[𝕜] F) (φ : Lp E p μ) {s : Set X} (hs : MeasurableSet s) :
    ∫ x in s, (L.compLp φ) x ∂μ = ∫ x in s, L (φ x) ∂μ :=
  setIntegral_congr_ae hs ((L.coeFn_compLp φ).mono fun _x hx _ => hx)

theorem continuous_integral_comp_L1 (L : E →L[𝕜] F) :
    Continuous fun φ : X →₁[μ] E => ∫ x : X, L (φ x) ∂μ := by
  rw [← funext L.integral_compLp]; exact continuous_integral.comp (L.compLpL 1 μ).continuous

variable [CompleteSpace F] [NormedSpace ℝ E]

theorem integral_comp_comm [CompleteSpace E] (L : E →L[𝕜] F) {φ : X → E} (φ_int : Integrable φ μ) :
    ∫ x, L (φ x) ∂μ = L (∫ x, φ x ∂μ) := by
  apply φ_int.induction (P := fun φ => ∫ x, L (φ x) ∂μ = L (∫ x, φ x ∂μ))
  · intro e s s_meas _
    rw [integral_indicator_const e s_meas, ← @smul_one_smul E ℝ 𝕜 _ _ _ _ _ (μ s).toReal e,
      ContinuousLinearMap.map_smul, @smul_one_smul F ℝ 𝕜 _ _ _ _ _ (μ s).toReal (L e), ←
      integral_indicator_const (L e) s_meas]
    congr 1 with a
    rw [← Function.comp_def L, Set.indicator_comp_of_zero L.map_zero, Function.comp_apply]
  · intro f g _ f_int g_int hf hg
    simp [L.map_add, integral_add (μ := μ) f_int g_int,
      integral_add (μ := μ) (L.integrable_comp f_int) (L.integrable_comp g_int), hf, hg]
  · exact isClosed_eq L.continuous_integral_comp_L1 (L.continuous.comp continuous_integral)
  · intro f g hfg _ hf
    convert hf using 1 <;> clear hf
    · exact integral_congr_ae (hfg.fun_comp L).symm
    · rw [integral_congr_ae hfg.symm]

theorem integral_apply {H : Type*} [NormedAddCommGroup H] [NormedSpace 𝕜 H] {φ : X → H →L[𝕜] E}
    (φ_int : Integrable φ μ) (v : H) : (∫ x, φ x ∂μ) v = ∫ x, φ x v ∂μ := by
  by_cases hE : CompleteSpace E
  · exact ((ContinuousLinearMap.apply 𝕜 E v).integral_comp_comm φ_int).symm
  · rcases subsingleton_or_nontrivial H with hH|hH
    · simp [Subsingleton.eq_zero v]
    · have : ¬(CompleteSpace (H →L[𝕜] E)) := by
        rwa [SeparatingDual.completeSpace_continuousLinearMap_iff]
      simp [integral, hE, this]

theorem _root_.ContinuousMultilinearMap.integral_apply {ι : Type*} [Fintype ι] {M : ι → Type*}
    [∀ i, NormedAddCommGroup (M i)] [∀ i, NormedSpace 𝕜 (M i)]
    {φ : X → ContinuousMultilinearMap 𝕜 M E} (φ_int : Integrable φ μ) (m : ∀ i, M i) :
    (∫ x, φ x ∂μ) m = ∫ x, φ x m ∂μ := by
  by_cases hE : CompleteSpace E
  · exact ((ContinuousMultilinearMap.apply 𝕜 M E m).integral_comp_comm φ_int).symm
  · by_cases hm : ∀ i, m i ≠ 0
    · have : ¬ CompleteSpace (ContinuousMultilinearMap 𝕜 M E) := by
        rwa [SeparatingDual.completeSpace_continuousMultilinearMap_iff _ _ hm]
      simp [integral, hE, this]
    · push_neg at hm
      rcases hm with ⟨i, hi⟩
      simp [ContinuousMultilinearMap.map_coord_zero _ i hi]

variable [CompleteSpace E]

theorem integral_comp_comm' (L : E →L[𝕜] F) {K} (hL : AntilipschitzWith K L) (φ : X → E) :
    ∫ x, L (φ x) ∂μ = L (∫ x, φ x ∂μ) := by
  by_cases h : Integrable φ μ
  · exact integral_comp_comm L h
  have : ¬Integrable (fun x => L (φ x)) μ := by
    rwa [← Function.comp_def,
      LipschitzWith.integrable_comp_iff_of_antilipschitz L.lipschitz hL L.map_zero]
  simp [integral_undef, h, this]

theorem integral_comp_L1_comm (L : E →L[𝕜] F) (φ : X →₁[μ] E) :
    ∫ x, L (φ x) ∂μ = L (∫ x, φ x ∂μ) :=
  L.integral_comp_comm (L1.integrable_coeFn φ)

end ContinuousLinearMap

namespace LinearIsometry

variable [CompleteSpace F] [NormedSpace ℝ F] [CompleteSpace E] [NormedSpace ℝ E]

theorem integral_comp_comm (L : E →ₗᵢ[𝕜] F) (φ : X → E) : ∫ x, L (φ x) ∂μ = L (∫ x, φ x ∂μ) :=
  L.toContinuousLinearMap.integral_comp_comm' L.antilipschitz _

end LinearIsometry

namespace ContinuousLinearEquiv

variable [NormedSpace ℝ F] [NormedSpace ℝ E]

theorem integral_comp_comm (L : E ≃L[𝕜] F) (φ : X → E) : ∫ x, L (φ x) ∂μ = L (∫ x, φ x ∂μ) := by
  have : CompleteSpace E ↔ CompleteSpace F :=
    completeSpace_congr (e := L.toEquiv) L.isUniformEmbedding
  obtain ⟨_, _⟩|⟨_, _⟩ := iff_iff_and_or_not_and_not.mp this
  · exact L.toContinuousLinearMap.integral_comp_comm' L.antilipschitz _
  · simp [integral, *]

end ContinuousLinearEquiv

section ContinuousMap

variable [TopologicalSpace Y] [CompactSpace Y]

lemma ContinuousMap.integral_apply [NormedSpace ℝ E] [CompleteSpace E] {f : X → C(Y, E)}
    (hf : Integrable f μ) (y : Y) : (∫ x, f x ∂μ) y = ∫ x, f x y ∂μ := by
  calc (∫ x, f x ∂μ) y = ContinuousMap.evalCLM ℝ y (∫ x, f x ∂μ) := rfl
    _ = ∫ x, ContinuousMap.evalCLM ℝ y (f x) ∂μ :=
          (ContinuousLinearMap.integral_comp_comm _ hf).symm
    _ = _ := rfl

open scoped ContinuousMapZero in
theorem ContinuousMapZero.integral_apply {R : Type*} [NormedCommRing R] [Zero Y]
    [NormedAlgebra ℝ R] [CompleteSpace R] {f : X → C(Y, R)₀}
    (hf : MeasureTheory.Integrable f μ) (y : Y) :
    (∫ (x : X), f x ∂μ) y = ∫ (x : X), (f x) y ∂μ := by
  calc (∫ x, f x ∂μ) y = ContinuousMapZero.evalCLM ℝ y (∫ x, f x ∂μ) := rfl
    _ = ∫ x, ContinuousMapZero.evalCLM ℝ y (f x) ∂μ :=
          (ContinuousLinearMap.integral_comp_comm _ hf).symm
    _ = _ := rfl

end ContinuousMap

@[norm_cast]
theorem integral_ofReal {f : X → ℝ} : ∫ x, (f x : 𝕜) ∂μ = ↑(∫ x, f x ∂μ) :=
  (@RCLike.ofRealLI 𝕜 _).integral_comp_comm f

theorem integral_complex_ofReal {f : X → ℝ} : ∫ x, (f x : ℂ) ∂μ = ∫ x, f x ∂μ := integral_ofReal

theorem integral_re {f : X → 𝕜} (hf : Integrable f μ) :
    ∫ x, RCLike.re (f x) ∂μ = RCLike.re (∫ x, f x ∂μ) :=
  (@RCLike.reCLM 𝕜 _).integral_comp_comm hf

theorem integral_im {f : X → 𝕜} (hf : Integrable f μ) :
    ∫ x, RCLike.im (f x) ∂μ = RCLike.im (∫ x, f x ∂μ) :=
  (@RCLike.imCLM 𝕜 _).integral_comp_comm hf

theorem integral_conj {f : X → 𝕜} : ∫ x, conj (f x) ∂μ = conj (∫ x, f x ∂μ) :=
  (@RCLike.conjLIE 𝕜 _).toLinearIsometry.integral_comp_comm f

theorem integral_coe_re_add_coe_im {f : X → 𝕜} (hf : Integrable f μ) :
    ∫ x, (re (f x) : 𝕜) ∂μ + (∫ x, (im (f x) : 𝕜) ∂μ) * RCLike.I = ∫ x, f x ∂μ := by
  rw [mul_comm, ← smul_eq_mul, ← integral_smul, ← integral_add]
  · congr
    ext1 x
    rw [smul_eq_mul, mul_comm, RCLike.re_add_im]
  · exact hf.re.ofReal
  · exact hf.im.ofReal.smul (𝕜 := 𝕜) (β := 𝕜) RCLike.I

theorem integral_re_add_im {f : X → 𝕜} (hf : Integrable f μ) :
    ((∫ x, RCLike.re (f x) ∂μ : ℝ) : 𝕜) + (∫ x, RCLike.im (f x) ∂μ : ℝ) * RCLike.I =
      ∫ x, f x ∂μ := by
  rw [← integral_ofReal, ← integral_ofReal, integral_coe_re_add_coe_im hf]

theorem setIntegral_re_add_im {f : X → 𝕜} {i : Set X} (hf : IntegrableOn f i μ) :
    ((∫ x in i, RCLike.re (f x) ∂μ : ℝ) : 𝕜) + (∫ x in i, RCLike.im (f x) ∂μ : ℝ) * RCLike.I =
      ∫ x in i, f x ∂μ :=
  integral_re_add_im hf

variable [NormedSpace ℝ E] [NormedSpace ℝ F]

lemma swap_integral (f : X → E × F) : (∫ x, f x ∂μ).swap = ∫ x, (f x).swap ∂μ :=
  .symm <| (ContinuousLinearEquiv.prodComm ℝ E F).integral_comp_comm f

theorem fst_integral [CompleteSpace F] {f : X → E × F} (hf : Integrable f μ) :
    (∫ x, f x ∂μ).1 = ∫ x, (f x).1 ∂μ := by
  by_cases hE : CompleteSpace E
  · exact ((ContinuousLinearMap.fst ℝ E F).integral_comp_comm hf).symm
  · have : ¬(CompleteSpace (E × F)) := fun h ↦ hE <| .fst_of_prod (β := F)
    simp [integral, *]

theorem snd_integral [CompleteSpace E] {f : X → E × F} (hf : Integrable f μ) :
    (∫ x, f x ∂μ).2 = ∫ x, (f x).2 ∂μ := by
  rw [← Prod.fst_swap, swap_integral]
  exact fst_integral <| hf.snd.prod_mk hf.fst

theorem integral_pair [CompleteSpace E] [CompleteSpace F] {f : X → E} {g : X → F}
    (hf : Integrable f μ) (hg : Integrable g μ) :
    ∫ x, (f x, g x) ∂μ = (∫ x, f x ∂μ, ∫ x, g x ∂μ) :=
  have := hf.prod_mk hg
  Prod.ext (fst_integral this) (snd_integral this)

theorem integral_smul_const {𝕜 : Type*} [RCLike 𝕜] [NormedSpace 𝕜 E] [CompleteSpace E]
    (f : X → 𝕜) (c : E) :
    ∫ x, f x • c ∂μ = (∫ x, f x ∂μ) • c := by
  by_cases hf : Integrable f μ
  · exact ((1 : 𝕜 →L[𝕜] 𝕜).smulRight c).integral_comp_comm hf
  · by_cases hc : c = 0
    · simp [hc, integral_zero, smul_zero]
    rw [integral_undef hf, integral_undef, zero_smul]
    rw [integrable_smul_const hc]
    simp_rw [hf, not_false_eq_true]

theorem integral_withDensity_eq_integral_smul {f : X → ℝ≥0} (f_meas : Measurable f) (g : X → E) :
    ∫ x, g x ∂μ.withDensity (fun x => f x) = ∫ x, f x • g x ∂μ := by
  by_cases hE : CompleteSpace E; swap; · simp [integral, hE]
  by_cases hg : Integrable g (μ.withDensity fun x => f x); swap
  · rw [integral_undef hg, integral_undef]
    rwa [← integrable_withDensity_iff_integrable_smul f_meas]
  refine Integrable.induction
    (P := fun g => ∫ x, g x ∂μ.withDensity (fun x => f x) = ∫ x, f x • g x ∂μ) ?_ ?_ ?_ ?_ hg
  · intro c s s_meas hs
    rw [integral_indicator s_meas]
    simp_rw [← indicator_smul_apply, integral_indicator s_meas]
    simp only [s_meas, integral_const, Measure.restrict_apply', univ_inter, withDensity_apply]
    rw [lintegral_coe_eq_integral, ENNReal.toReal_ofReal, ← integral_smul_const]
    · rfl
    · exact integral_nonneg fun x => NNReal.coe_nonneg _
    · refine ⟨f_meas.coe_nnreal_real.aemeasurable.aestronglyMeasurable, ?_⟩
      simpa [withDensity_apply _ s_meas, hasFiniteIntegral_iff_enorm] using hs
  · intro u u' _ u_int u'_int h h'
    change
      (∫ x : X, u x + u' x ∂μ.withDensity fun x : X => ↑(f x)) = ∫ x : X, f x • (u x + u' x) ∂μ
    simp_rw [smul_add]
    rw [integral_add u_int u'_int, h, h', integral_add]
    · exact (integrable_withDensity_iff_integrable_smul f_meas).1 u_int
    · exact (integrable_withDensity_iff_integrable_smul f_meas).1 u'_int
  · have C1 :
      Continuous fun u : Lp E 1 (μ.withDensity fun x => f x) =>
        ∫ x, u x ∂μ.withDensity fun x => f x :=
      continuous_integral
    have C2 : Continuous fun u : Lp E 1 (μ.withDensity fun x => f x) => ∫ x, f x • u x ∂μ := by
      have : Continuous ((fun u : Lp E 1 μ => ∫ x, u x ∂μ) ∘ withDensitySMulLI (E := E) μ f_meas) :=
        continuous_integral.comp (withDensitySMulLI (E := E) μ f_meas).continuous
      convert this with u
      simp only [Function.comp_apply, withDensitySMulLI_apply]
      exact integral_congr_ae (memℒ1_smul_of_L1_withDensity f_meas u).coeFn_toLp.symm
    exact isClosed_eq C1 C2
  · intro u v huv _ hu
    rw [← integral_congr_ae huv, hu]
    apply integral_congr_ae
    filter_upwards [(ae_withDensity_iff f_meas.coe_nnreal_ennreal).1 huv] with x hx
    rcases eq_or_ne (f x) 0 with (h'x | h'x)
    · simp only [h'x, zero_smul]
    · rw [hx _]
      simpa only [Ne, ENNReal.coe_eq_zero] using h'x

theorem integral_withDensity_eq_integral_smul₀ {f : X → ℝ≥0} (hf : AEMeasurable f μ) (g : X → E) :
    ∫ x, g x ∂μ.withDensity (fun x => f x) = ∫ x, f x • g x ∂μ := by
  let f' := hf.mk _
  calc
    ∫ x, g x ∂μ.withDensity (fun x => f x) = ∫ x, g x ∂μ.withDensity fun x => f' x := by
      congr 1
      apply withDensity_congr_ae
      filter_upwards [hf.ae_eq_mk] with x hx
      rw [hx]
    _ = ∫ x, f' x • g x ∂μ := integral_withDensity_eq_integral_smul hf.measurable_mk _
    _ = ∫ x, f x • g x ∂μ := by
      apply integral_congr_ae
      filter_upwards [hf.ae_eq_mk] with x hx
      rw [hx]

theorem setIntegral_withDensity_eq_setIntegral_smul {f : X → ℝ≥0} (f_meas : Measurable f)
    (g : X → E) {s : Set X} (hs : MeasurableSet s) :
    ∫ x in s, g x ∂μ.withDensity (fun x => f x) = ∫ x in s, f x • g x ∂μ := by
  rw [restrict_withDensity hs, integral_withDensity_eq_integral_smul f_meas]

theorem setIntegral_withDensity_eq_setIntegral_smul₀ {f : X → ℝ≥0} {s : Set X}
    (hf : AEMeasurable f (μ.restrict s)) (g : X → E) (hs : MeasurableSet s) :
    ∫ x in s, g x ∂μ.withDensity (fun x => f x) = ∫ x in s, f x • g x ∂μ := by
  rw [restrict_withDensity hs, integral_withDensity_eq_integral_smul₀ hf]

theorem setIntegral_withDensity_eq_setIntegral_smul₀' [SFinite μ] {f : X → ℝ≥0} (s : Set X)
    (hf : AEMeasurable f (μ.restrict s)) (g : X → E)  :
    ∫ x in s, g x ∂μ.withDensity (fun x => f x) = ∫ x in s, f x • g x ∂μ := by
  rw [restrict_withDensity' s, integral_withDensity_eq_integral_smul₀ hf]

end

section thickenedIndicator

variable [MeasurableSpace X] [PseudoEMetricSpace X]

theorem measure_le_lintegral_thickenedIndicatorAux (μ : Measure X) {E : Set X}
    (E_mble : MeasurableSet E) (δ : ℝ) : μ E ≤ ∫⁻ x, (thickenedIndicatorAux δ E x : ℝ≥0∞) ∂μ := by
  convert_to lintegral μ (E.indicator fun _ => (1 : ℝ≥0∞)) ≤ lintegral μ (thickenedIndicatorAux δ E)
  · rw [lintegral_indicator E_mble]
    simp only [lintegral_one, Measure.restrict_apply, MeasurableSet.univ, univ_inter]
  · apply lintegral_mono
    apply indicator_le_thickenedIndicatorAux

theorem measure_le_lintegral_thickenedIndicator (μ : Measure X) {E : Set X}
    (E_mble : MeasurableSet E) {δ : ℝ} (δ_pos : 0 < δ) :
    μ E ≤ ∫⁻ x, (thickenedIndicator δ_pos E x : ℝ≥0∞) ∂μ := by
  convert measure_le_lintegral_thickenedIndicatorAux μ E_mble δ
  dsimp
  simp only [thickenedIndicatorAux_lt_top.ne, ENNReal.coe_toNNReal, Ne, not_false_iff]

end thickenedIndicator

-- We declare a new `{X : Type*}` to discard the instance `[MeasurableSpace X]`
-- which has been in scope for the entire file up to this point.
variable {X : Type*}

section BilinearMap

namespace MeasureTheory

variable {X : Type*} {f : X → ℝ} {m m0 : MeasurableSpace X} {μ : Measure X}

theorem Integrable.simpleFunc_mul (g : SimpleFunc X ℝ) (hf : Integrable f μ) :
    Integrable (⇑g * f) μ := by
  refine
    SimpleFunc.induction (fun c s hs => ?_)
      (fun g₁ g₂ _ h_int₁ h_int₂ =>
        (h_int₁.add h_int₂).congr (by rw [SimpleFunc.coe_add, add_mul]))
      g
  simp only [SimpleFunc.const_zero, SimpleFunc.coe_piecewise, SimpleFunc.coe_const,
    SimpleFunc.coe_zero, Set.piecewise_eq_indicator]
  have : Set.indicator s (Function.const X c) * f = s.indicator (c • f) := by
    ext1 x
    by_cases hx : x ∈ s
    · simp only [hx, Pi.mul_apply, Set.indicator_of_mem, Pi.smul_apply, Algebra.id.smul_eq_mul,
        ← Function.const_def]
    · simp only [hx, Pi.mul_apply, Set.indicator_of_not_mem, not_false_iff, zero_mul]
  rw [this, integrable_indicator_iff hs]
  exact (hf.smul c).integrableOn

theorem Integrable.simpleFunc_mul' (hm : m ≤ m0) (g : @SimpleFunc X m ℝ) (hf : Integrable f μ) :
    Integrable (⇑g * f) μ := by
  rw [← SimpleFunc.coe_toLargerSpace_eq hm g]; exact hf.simpleFunc_mul (g.toLargerSpace hm)

end MeasureTheory

end BilinearMap

section ParametricIntegral

variable {G 𝕜 : Type*} [TopologicalSpace X]
  [TopologicalSpace Y] [MeasurableSpace Y] [OpensMeasurableSpace Y] {μ : Measure Y}
  [NontriviallyNormedField 𝕜] [NormedAddCommGroup E] [NormedSpace ℝ E]
  [NormedAddCommGroup F] [NormedSpace 𝕜 F] [NormedAddCommGroup G] [NormedSpace 𝕜 G]

open Metric ContinuousLinearMap

/-- The parametric integral over a continuous function on a compact set is continuous,
  under mild assumptions on the topologies involved. -/
theorem continuous_parametric_integral_of_continuous
    [FirstCountableTopology X] [LocallyCompactSpace X]
    [SecondCountableTopologyEither Y E] [IsLocallyFiniteMeasure μ]
    {f : X → Y → E} (hf : Continuous f.uncurry) {s : Set Y} (hs : IsCompact s) :
    Continuous (∫ y in s, f · y ∂μ) := by
  rw [continuous_iff_continuousAt]
  intro x₀
  rcases exists_compact_mem_nhds x₀ with ⟨U, U_cpct, U_nhds⟩
  rcases (U_cpct.prod hs).bddAbove_image hf.norm.continuousOn with ⟨M, hM⟩
  apply continuousAt_of_dominated
  · filter_upwards with x using Continuous.aestronglyMeasurable (by fun_prop)
  · filter_upwards [U_nhds] with x x_in
    rw [ae_restrict_iff]
    · filter_upwards with t t_in using hM (mem_image_of_mem _ <| mk_mem_prod x_in t_in)
    · exact (isClosed_le (by fun_prop) (by fun_prop)).measurableSet
  · exact integrableOn_const.mpr (Or.inr hs.measure_lt_top)
  · filter_upwards using (by fun_prop)

/-- Consider a parameterized integral `x ↦ ∫ y, L (g y) (f x y)` where `L` is bilinear,
`g` is locally integrable and `f` is continuous and uniformly compactly supported. Then the
integral depends continuously on `x`. -/
lemma continuousOn_integral_bilinear_of_locally_integrable_of_compact_support
    [NormedSpace 𝕜 E] (L : F →L[𝕜] G →L[𝕜] E)
    {f : X → Y → G} {s : Set X} {k : Set Y} {g : Y → F}
    (hk : IsCompact k) (hf : ContinuousOn f.uncurry (s ×ˢ univ))
    (hfs : ∀ p, ∀ x, p ∈ s → x ∉ k → f p x = 0) (hg : IntegrableOn g k μ) :
    ContinuousOn (fun x ↦ ∫ y, L (g y) (f x y) ∂μ) s := by
  have A : ∀ p ∈ s, Continuous (f p) := fun p hp ↦ by
    refine hf.comp_continuous (continuous_const.prod_mk continuous_id') fun y => ?_
    simpa only [prod_mk_mem_set_prod_eq, mem_univ, and_true] using hp
  intro q hq
  apply Metric.continuousWithinAt_iff'.2 (fun ε εpos ↦ ?_)
  obtain ⟨δ, δpos, hδ⟩ : ∃ (δ : ℝ), 0 < δ ∧ ∫ x in k, ‖L‖ * ‖g x‖ * δ ∂μ < ε := by
    simpa [integral_mul_right] using exists_pos_mul_lt εpos _
  obtain ⟨v, v_mem, hv⟩ : ∃ v ∈ 𝓝[s] q, ∀ p ∈ v, ∀ x ∈ k, dist (f p x) (f q x) < δ :=
    hk.mem_uniformity_of_prod
      (hf.mono (Set.prod_mono_right (subset_univ k))) hq (dist_mem_uniformity δpos)
  simp_rw [dist_eq_norm] at hv ⊢
  have I : ∀ p ∈ s, IntegrableOn (fun y ↦ L (g y) (f p y)) k μ := by
    intro p hp
    obtain ⟨C, hC⟩ : ∃ C, ∀ y, ‖f p y‖ ≤ C := by
      have : ContinuousOn (f p) k := by
        have : ContinuousOn (fun y ↦ (p, y)) k := by fun_prop
        exact hf.comp this (by simp [MapsTo, hp])
      rcases IsCompact.exists_bound_of_continuousOn hk this with ⟨C, hC⟩
      refine ⟨max C 0, fun y ↦ ?_⟩
      by_cases hx : y ∈ k
      · exact (hC y hx).trans (le_max_left _ _)
      · simp [hfs p y hp hx]
    have : IntegrableOn (fun y ↦ ‖L‖ * ‖g y‖ * C) k μ :=
      (hg.norm.const_mul _).mul_const _
    apply Integrable.mono' this ?_ ?_
    · borelize G
      apply L.aestronglyMeasurable_comp₂ hg.aestronglyMeasurable
      apply StronglyMeasurable.aestronglyMeasurable
      apply Continuous.stronglyMeasurable_of_support_subset_isCompact (A p hp) hk
      apply support_subset_iff'.2 (fun y hy ↦ hfs p y hp hy)
    · apply Eventually.of_forall (fun y ↦ (le_opNorm₂ L (g y) (f p y)).trans ?_)
      gcongr
      apply hC
  filter_upwards [v_mem, self_mem_nhdsWithin] with p hp h'p
  calc
  ‖∫ x, L (g x) (f p x) ∂μ - ∫ x, L (g x) (f q x) ∂μ‖
    = ‖∫ x in k, L (g x) (f p x) ∂μ - ∫ x in k, L (g x) (f q x) ∂μ‖ := by
      congr 2
      · refine (setIntegral_eq_integral_of_forall_compl_eq_zero (fun y hy ↦ ?_)).symm
        simp [hfs p y h'p hy]
      · refine (setIntegral_eq_integral_of_forall_compl_eq_zero (fun y hy ↦ ?_)).symm
        simp [hfs q y hq hy]
  _ = ‖∫ x in k, L (g x) (f p x) - L (g x) (f q x) ∂μ‖ := by rw [integral_sub (I p h'p) (I q hq)]
  _ ≤ ∫ x in k, ‖L (g x) (f p x) - L (g x) (f q x)‖ ∂μ := norm_integral_le_integral_norm _
  _ ≤ ∫ x in k, ‖L‖ * ‖g x‖ * δ ∂μ := by
      apply integral_mono_of_nonneg (Eventually.of_forall (fun y ↦ by positivity))
      · exact (hg.norm.const_mul _).mul_const _
      · filter_upwards with y
        by_cases hy : y ∈ k
        · dsimp only
          specialize hv p hp y hy
          calc
          ‖L (g y) (f p y) - L (g y) (f q y)‖
            = ‖L (g y) (f p y - f q y)‖ := by simp only [map_sub]
          _ ≤ ‖L‖ * ‖g y‖ * ‖f p y - f q y‖ := le_opNorm₂ _ _ _
          _ ≤ ‖L‖ * ‖g y‖ * δ := by gcongr
        · simp only [hfs p y h'p hy, hfs q y hq hy, sub_self, norm_zero, mul_zero]
          positivity
  _ < ε := hδ

/-- Consider a parameterized integral `x ↦ ∫ y, f x y` where `f` is continuous and uniformly
compactly supported. Then the integral depends continuously on `x`. -/
lemma continuousOn_integral_of_compact_support
    {f : X → Y → E} {s : Set X} {k : Set Y} [IsFiniteMeasureOnCompacts μ]
    (hk : IsCompact k) (hf : ContinuousOn f.uncurry (s ×ˢ univ))
    (hfs : ∀ p, ∀ x, p ∈ s → x ∉ k → f p x = 0) :
    ContinuousOn (fun x ↦ ∫ y, f x y ∂μ) s := by
  simpa using continuousOn_integral_bilinear_of_locally_integrable_of_compact_support (lsmul ℝ ℝ)
    hk hf hfs (integrableOn_const.2 (Or.inr hk.measure_lt_top)) (μ := μ) (g := fun _ ↦ 1)

end ParametricIntegral<|MERGE_RESOLUTION|>--- conflicted
+++ resolved
@@ -540,10 +540,6 @@
     (hC : ∀ x ∈ s, ‖f x‖ ≤ C) : ‖∫ x in s, f x ∂μ‖ ≤ C * (μ s).toReal :=
   norm_setIntegral_le_of_norm_le_const_ae'' hs hsm <| Eventually.of_forall hC
 
-<<<<<<< HEAD
-@[deprecated (since := "2024-04-17")]
-alias norm_set_integral_le_of_norm_le_const' := norm_setIntegral_le_of_norm_le_const'
-
 theorem norm_integral_sub_setIntegral_le [IsFiniteMeasure μ] {C : ℝ}
     (hf : ∀ᵐ (x : X) ∂μ, ‖f x‖ ≤ C) {K : Set X} (hK : MeasurableSet K) (hf1 : Integrable f μ) :
     ‖∫ (x : X), f x ∂μ - ∫ x in K, f x ∂μ‖ ≤ (μ Kᶜ).toReal * C := by
@@ -559,8 +555,6 @@
   rw [h0]
   apply le_trans h1 (le_trans h2 (le_of_eq h3))
 
-=======
->>>>>>> 995a19c0
 theorem setIntegral_eq_zero_iff_of_nonneg_ae {f : X → ℝ} (hf : 0 ≤ᵐ[μ.restrict s] f)
     (hfi : IntegrableOn f s μ) : ∫ x in s, f x ∂μ = 0 ↔ f =ᵐ[μ.restrict s] 0 :=
   integral_eq_zero_iff_of_nonneg_ae hf hfi
