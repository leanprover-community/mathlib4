/-
Copyright (c) 2020 Zhouhang Zhou. All rights reserved.
Released under Apache 2.0 license as described in the file LICENSE.
Authors: Zhouhang Zhou, Yury Kudryashov
-/
import Mathlib.MeasureTheory.Integral.IntegrableOn
import Mathlib.MeasureTheory.Integral.Bochner
import Mathlib.MeasureTheory.Function.LocallyIntegrable
import Mathlib.Order.Filter.IndicatorFunction
import Mathlib.Topology.MetricSpace.ThickenedIndicator
import Mathlib.Topology.ContinuousFunction.Compact

#align_import measure_theory.integral.set_integral from "leanprover-community/mathlib"@"24e0c85412ff6adbeca08022c25ba4876eedf37a"

/-!
# Set integral

In this file we prove some properties of `∫ x in s, f x ∂μ`. Recall that this notation
is defined as `∫ x, f x ∂(μ.restrict s)`. In `integral_indicator` we prove that for a measurable
function `f` and a measurable set `s` this definition coincides with another natural definition:
`∫ x, indicator s f x ∂μ = ∫ x in s, f x ∂μ`, where `indicator s f x` is equal to `f x` for `x ∈ s`
and is zero otherwise.

Since `∫ x in s, f x ∂μ` is a notation, one can rewrite or apply any theorem about `∫ x, f x ∂μ`
directly. In this file we prove some theorems about dependence of `∫ x in s, f x ∂μ` on `s`, e.g.
`integral_union`, `integral_empty`, `integral_univ`.

We use the property `IntegrableOn f s μ := Integrable f (μ.restrict s)`, defined in
`MeasureTheory.IntegrableOn`. We also defined in that same file a predicate
`IntegrableAtFilter (f : α → E) (l : Filter α) (μ : Measure α)` saying that `f` is integrable at
some set `s ∈ l`.

Finally, we prove a version of the
[Fundamental theorem of calculus](https://en.wikipedia.org/wiki/Fundamental_theorem_of_calculus)
for set integral, see `Filter.Tendsto.integral_sub_linear_isLittleO_ae` and its corollaries.
Namely, consider a measurably generated filter `l`, a measure `μ` finite at this filter, and
a function `f` that has a finite limit `c` at `l ⊓ μ.ae`. Then `∫ x in s, f x ∂μ = μ s • c + o(μ s)`
as `s` tends to `l.smallSets`, i.e. for any `ε>0` there exists `t ∈ l` such that
`‖∫ x in s, f x ∂μ - μ s • c‖ ≤ ε * μ s` whenever `s ⊆ t`. We also formulate a version of this
theorem for a locally finite measure `μ` and a function `f` continuous at a point `a`.

## Notation

We provide the following notations for expressing the integral of a function on a set :
* `∫ a in s, f a ∂μ` is `MeasureTheory.integral (μ.restrict s) f`
* `∫ a in s, f a` is `∫ a in s, f a ∂volume`

Note that the set notations are defined in the file `MeasureTheory/Integral/Bochner.lean`,
but we reference them here because all theorems about set integrals are in this file.

-/


assert_not_exists InnerProductSpace

noncomputable section

open Set Filter TopologicalSpace MeasureTheory Function

open scoped Classical Topology Interval BigOperators Filter ENNReal NNReal MeasureTheory

variable {α β E F : Type*} [MeasurableSpace α]

namespace MeasureTheory

section NormedAddCommGroup

variable [NormedAddCommGroup E] {f g : α → E} {s t : Set α} {μ ν : Measure α} {l l' : Filter α}

variable [NormedSpace ℝ E]

theorem set_integral_congr_ae₀ (hs : NullMeasurableSet s μ) (h : ∀ᵐ x ∂μ, x ∈ s → f x = g x) :
    ∫ x in s, f x ∂μ = ∫ x in s, g x ∂μ :=
  integral_congr_ae ((ae_restrict_iff'₀ hs).2 h)
#align measure_theory.set_integral_congr_ae₀ MeasureTheory.set_integral_congr_ae₀

theorem set_integral_congr_ae (hs : MeasurableSet s) (h : ∀ᵐ x ∂μ, x ∈ s → f x = g x) :
    ∫ x in s, f x ∂μ = ∫ x in s, g x ∂μ :=
  integral_congr_ae ((ae_restrict_iff' hs).2 h)
#align measure_theory.set_integral_congr_ae MeasureTheory.set_integral_congr_ae

theorem set_integral_congr₀ (hs : NullMeasurableSet s μ) (h : EqOn f g s) :
    ∫ x in s, f x ∂μ = ∫ x in s, g x ∂μ :=
  set_integral_congr_ae₀ hs <| eventually_of_forall h
#align measure_theory.set_integral_congr₀ MeasureTheory.set_integral_congr₀

theorem set_integral_congr (hs : MeasurableSet s) (h : EqOn f g s) :
    ∫ x in s, f x ∂μ = ∫ x in s, g x ∂μ :=
  set_integral_congr_ae hs <| eventually_of_forall h
#align measure_theory.set_integral_congr MeasureTheory.set_integral_congr

theorem set_integral_congr_set_ae (hst : s =ᵐ[μ] t) : ∫ x in s, f x ∂μ = ∫ x in t, f x ∂μ := by
  rw [Measure.restrict_congr_set hst]
#align measure_theory.set_integral_congr_set_ae MeasureTheory.set_integral_congr_set_ae

theorem integral_union_ae (hst : AEDisjoint μ s t) (ht : NullMeasurableSet t μ)
    (hfs : IntegrableOn f s μ) (hft : IntegrableOn f t μ) :
    ∫ x in s ∪ t, f x ∂μ = (∫ x in s, f x ∂μ) + ∫ x in t, f x ∂μ := by
  simp only [IntegrableOn, Measure.restrict_union₀ hst ht, integral_add_measure hfs hft]
#align measure_theory.integral_union_ae MeasureTheory.integral_union_ae

theorem integral_union (hst : Disjoint s t) (ht : MeasurableSet t) (hfs : IntegrableOn f s μ)
    (hft : IntegrableOn f t μ) : ∫ x in s ∪ t, f x ∂μ = (∫ x in s, f x ∂μ) + ∫ x in t, f x ∂μ :=
  integral_union_ae hst.aedisjoint ht.nullMeasurableSet hfs hft
#align measure_theory.integral_union MeasureTheory.integral_union

theorem integral_diff (ht : MeasurableSet t) (hfs : IntegrableOn f s μ) (hts : t ⊆ s) :
    ∫ x in s \ t, f x ∂μ = (∫ x in s, f x ∂μ) - ∫ x in t, f x ∂μ := by
  rw [eq_sub_iff_add_eq, ← integral_union, diff_union_of_subset hts]
  exacts [disjoint_sdiff_self_left, ht, hfs.mono_set (diff_subset _ _), hfs.mono_set hts]
#align measure_theory.integral_diff MeasureTheory.integral_diff

theorem integral_inter_add_diff₀ (ht : NullMeasurableSet t μ) (hfs : IntegrableOn f s μ) :
    ((∫ x in s ∩ t, f x ∂μ) + ∫ x in s \ t, f x ∂μ) = ∫ x in s, f x ∂μ := by
  rw [← Measure.restrict_inter_add_diff₀ s ht, integral_add_measure]
  · exact Integrable.mono_measure hfs (Measure.restrict_mono (inter_subset_left _ _) le_rfl)
  · exact Integrable.mono_measure hfs (Measure.restrict_mono (diff_subset _ _) le_rfl)
#align measure_theory.integral_inter_add_diff₀ MeasureTheory.integral_inter_add_diff₀

theorem integral_inter_add_diff (ht : MeasurableSet t) (hfs : IntegrableOn f s μ) :
    ((∫ x in s ∩ t, f x ∂μ) + ∫ x in s \ t, f x ∂μ) = ∫ x in s, f x ∂μ :=
  integral_inter_add_diff₀ ht.nullMeasurableSet hfs
#align measure_theory.integral_inter_add_diff MeasureTheory.integral_inter_add_diff

theorem integral_finset_biUnion {ι : Type*} (t : Finset ι) {s : ι → Set α}
    (hs : ∀ i ∈ t, MeasurableSet (s i)) (h's : Set.Pairwise (↑t) (Disjoint on s))
    (hf : ∀ i ∈ t, IntegrableOn f (s i) μ) :
    ∫ x in ⋃ i ∈ t, s i, f x ∂μ = ∑ i in t, ∫ x in s i, f x ∂μ := by
  induction' t using Finset.induction_on with a t hat IH hs h's
  · simp
  · simp only [Finset.coe_insert, Finset.forall_mem_insert, Set.pairwise_insert,
      Finset.set_biUnion_insert] at hs hf h's ⊢
    rw [integral_union _ _ hf.1 (integrableOn_finset_iUnion.2 hf.2)]
    · rw [Finset.sum_insert hat, IH hs.2 h's.1 hf.2]
    · simp only [disjoint_iUnion_right]
      exact fun i hi => (h's.2 i hi (ne_of_mem_of_not_mem hi hat).symm).1
    · exact Finset.measurableSet_biUnion _ hs.2
#align measure_theory.integral_finset_bUnion MeasureTheory.integral_finset_biUnion

theorem integral_fintype_iUnion {ι : Type*} [Fintype ι] {s : ι → Set α}
    (hs : ∀ i, MeasurableSet (s i)) (h's : Pairwise (Disjoint on s))
    (hf : ∀ i, IntegrableOn f (s i) μ) : ∫ x in ⋃ i, s i, f x ∂μ = ∑ i, ∫ x in s i, f x ∂μ := by
  convert integral_finset_biUnion Finset.univ (fun i _ => hs i) _ fun i _ => hf i
  · simp
  · simp [pairwise_univ, h's]
#align measure_theory.integral_fintype_Union MeasureTheory.integral_fintype_iUnion

theorem integral_empty : ∫ x in ∅, f x ∂μ = 0 := by
  rw [Measure.restrict_empty, integral_zero_measure]
#align measure_theory.integral_empty MeasureTheory.integral_empty

theorem integral_univ : ∫ x in univ, f x ∂μ = ∫ x, f x ∂μ := by rw [Measure.restrict_univ]
#align measure_theory.integral_univ MeasureTheory.integral_univ

theorem integral_add_compl₀ (hs : NullMeasurableSet s μ) (hfi : Integrable f μ) :
    ((∫ x in s, f x ∂μ) + ∫ x in sᶜ, f x ∂μ) = ∫ x, f x ∂μ := by
  rw [← integral_union_ae (@disjoint_compl_right (Set α) _ _).aedisjoint hs.compl hfi.integrableOn
      hfi.integrableOn,
    union_compl_self, integral_univ]
#align measure_theory.integral_add_compl₀ MeasureTheory.integral_add_compl₀

theorem integral_add_compl (hs : MeasurableSet s) (hfi : Integrable f μ) :
    ((∫ x in s, f x ∂μ) + ∫ x in sᶜ, f x ∂μ) = ∫ x, f x ∂μ :=
  integral_add_compl₀ hs.nullMeasurableSet hfi
#align measure_theory.integral_add_compl MeasureTheory.integral_add_compl

/-- For a function `f` and a measurable set `s`, the integral of `indicator s f`
over the whole space is equal to `∫ x in s, f x ∂μ` defined as `∫ x, f x ∂(μ.restrict s)`. -/
theorem integral_indicator (hs : MeasurableSet s) :
    ∫ x, indicator s f x ∂μ = ∫ x in s, f x ∂μ := by
  by_cases hfi : IntegrableOn f s μ; swap
  · rwa [integral_undef, integral_undef]
    rwa [integrable_indicator_iff hs]
  calc
    ∫ x, indicator s f x ∂μ = (∫ x in s, indicator s f x ∂μ) + ∫ x in sᶜ, indicator s f x ∂μ :=
      (integral_add_compl hs (hfi.integrable_indicator hs)).symm
    _ = (∫ x in s, f x ∂μ) + ∫ x in sᶜ, 0 ∂μ :=
      (congr_arg₂ (· + ·) (integral_congr_ae (indicator_ae_eq_restrict hs))
        (integral_congr_ae (indicator_ae_eq_restrict_compl hs)))
    _ = ∫ x in s, f x ∂μ := by simp
#align measure_theory.integral_indicator MeasureTheory.integral_indicator

theorem set_integral_indicator (ht : MeasurableSet t) :
    ∫ x in s, t.indicator f x ∂μ = ∫ x in s ∩ t, f x ∂μ := by
  rw [integral_indicator ht, Measure.restrict_restrict ht, Set.inter_comm]
#align measure_theory.set_integral_indicator MeasureTheory.set_integral_indicator

theorem ofReal_set_integral_one_of_measure_ne_top {α : Type*} {m : MeasurableSpace α}
    {μ : Measure α} {s : Set α} (hs : μ s ≠ ∞) : ENNReal.ofReal (∫ _ in s, (1 : ℝ) ∂μ) = μ s :=
  calc
    ENNReal.ofReal (∫ _ in s, (1 : ℝ) ∂μ) = ENNReal.ofReal (∫ _ in s, ‖(1 : ℝ)‖ ∂μ) := by
      simp only [norm_one]
    _ = ∫⁻ _ in s, 1 ∂μ := by
      rw [ofReal_integral_norm_eq_lintegral_nnnorm (integrableOn_const.2 (Or.inr hs.lt_top))]
      simp only [nnnorm_one, ENNReal.coe_one]
    _ = μ s := set_lintegral_one _
#align measure_theory.of_real_set_integral_one_of_measure_ne_top MeasureTheory.ofReal_set_integral_one_of_measure_ne_top

theorem ofReal_set_integral_one {α : Type*} {_ : MeasurableSpace α} (μ : Measure α)
    [IsFiniteMeasure μ] (s : Set α) : ENNReal.ofReal (∫ _ in s, (1 : ℝ) ∂μ) = μ s :=
  ofReal_set_integral_one_of_measure_ne_top (measure_ne_top μ s)
#align measure_theory.of_real_set_integral_one MeasureTheory.ofReal_set_integral_one

theorem integral_piecewise [DecidablePred (· ∈ s)] (hs : MeasurableSet s) (hf : IntegrableOn f s μ)
    (hg : IntegrableOn g sᶜ μ) :
    ∫ x, s.piecewise f g x ∂μ = (∫ x in s, f x ∂μ) + ∫ x in sᶜ, g x ∂μ := by
  rw [← Set.indicator_add_compl_eq_piecewise,
    integral_add' (hf.integrable_indicator hs) (hg.integrable_indicator hs.compl),
    integral_indicator hs, integral_indicator hs.compl]
#align measure_theory.integral_piecewise MeasureTheory.integral_piecewise

theorem tendsto_set_integral_of_monotone {ι : Type*} [Countable ι] [SemilatticeSup ι]
    {s : ι → Set α} (hsm : ∀ i, MeasurableSet (s i)) (h_mono : Monotone s)
    (hfi : IntegrableOn f (⋃ n, s n) μ) :
    Tendsto (fun i => ∫ a in s i, f a ∂μ) atTop (𝓝 (∫ a in ⋃ n, s n, f a ∂μ)) := by
  have hfi' : (∫⁻ x in ⋃ n, s n, ‖f x‖₊ ∂μ) < ∞ := hfi.2
  set S := ⋃ i, s i
  have hSm : MeasurableSet S := MeasurableSet.iUnion hsm
  have hsub : ∀ {i}, s i ⊆ S := @(subset_iUnion s)
  rw [← withDensity_apply _ hSm] at hfi'
  set ν := μ.withDensity fun x => ‖f x‖₊ with hν
  refine' Metric.nhds_basis_closedBall.tendsto_right_iff.2 fun ε ε0 => _
  lift ε to ℝ≥0 using ε0.le
  have : ∀ᶠ i in atTop, ν (s i) ∈ Icc (ν S - ε) (ν S + ε) :=
    tendsto_measure_iUnion h_mono (ENNReal.Icc_mem_nhds hfi'.ne (ENNReal.coe_pos.2 ε0).ne')
  refine' this.mono fun i hi => _
  rw [mem_closedBall_iff_norm', ← integral_diff (hsm i) hfi hsub, ← coe_nnnorm, NNReal.coe_le_coe, ←
    ENNReal.coe_le_coe]
  refine' (ennnorm_integral_le_lintegral_ennnorm _).trans _
  rw [← withDensity_apply _ (hSm.diff (hsm _)), ← hν, measure_diff hsub (hsm _)]
  exacts [tsub_le_iff_tsub_le.mp hi.1,
    (hi.2.trans_lt <| ENNReal.add_lt_top.2 ⟨hfi', ENNReal.coe_lt_top⟩).ne]
#align measure_theory.tendsto_set_integral_of_monotone MeasureTheory.tendsto_set_integral_of_monotone

theorem hasSum_integral_iUnion_ae {ι : Type*} [Countable ι] {s : ι → Set α}
    (hm : ∀ i, NullMeasurableSet (s i) μ) (hd : Pairwise (AEDisjoint μ on s))
    (hfi : IntegrableOn f (⋃ i, s i) μ) :
    HasSum (fun n => ∫ a in s n, f a ∂μ) (∫ a in ⋃ n, s n, f a ∂μ) := by
  simp only [IntegrableOn, Measure.restrict_iUnion_ae hd hm] at hfi ⊢
  exact hasSum_integral_measure hfi
#align measure_theory.has_sum_integral_Union_ae MeasureTheory.hasSum_integral_iUnion_ae

theorem hasSum_integral_iUnion {ι : Type*} [Countable ι] {s : ι → Set α}
    (hm : ∀ i, MeasurableSet (s i)) (hd : Pairwise (Disjoint on s))
    (hfi : IntegrableOn f (⋃ i, s i) μ) :
    HasSum (fun n => ∫ a in s n, f a ∂μ) (∫ a in ⋃ n, s n, f a ∂μ) :=
  hasSum_integral_iUnion_ae (fun i => (hm i).nullMeasurableSet) (hd.mono fun _ _ h => h.aedisjoint)
    hfi
#align measure_theory.has_sum_integral_Union MeasureTheory.hasSum_integral_iUnion

theorem integral_iUnion {ι : Type*} [Countable ι] {s : ι → Set α} (hm : ∀ i, MeasurableSet (s i))
    (hd : Pairwise (Disjoint on s)) (hfi : IntegrableOn f (⋃ i, s i) μ) :
    ∫ a in ⋃ n, s n, f a ∂μ = ∑' n, ∫ a in s n, f a ∂μ :=
  (HasSum.tsum_eq (hasSum_integral_iUnion hm hd hfi)).symm
#align measure_theory.integral_Union MeasureTheory.integral_iUnion

theorem integral_iUnion_ae {ι : Type*} [Countable ι] {s : ι → Set α}
    (hm : ∀ i, NullMeasurableSet (s i) μ) (hd : Pairwise (AEDisjoint μ on s))
    (hfi : IntegrableOn f (⋃ i, s i) μ) : ∫ a in ⋃ n, s n, f a ∂μ = ∑' n, ∫ a in s n, f a ∂μ :=
  (HasSum.tsum_eq (hasSum_integral_iUnion_ae hm hd hfi)).symm
#align measure_theory.integral_Union_ae MeasureTheory.integral_iUnion_ae

theorem set_integral_eq_zero_of_ae_eq_zero (ht_eq : ∀ᵐ x ∂μ, x ∈ t → f x = 0) :
    ∫ x in t, f x ∂μ = 0 := by
  by_cases hf : AEStronglyMeasurable f (μ.restrict t); swap
  · rw [integral_undef]
    contrapose! hf
    exact hf.1
  have : ∫ x in t, hf.mk f x ∂μ = 0 := by
    refine' integral_eq_zero_of_ae _
    rw [EventuallyEq,
      ae_restrict_iff (hf.stronglyMeasurable_mk.measurableSet_eq_fun stronglyMeasurable_zero)]
    filter_upwards [ae_imp_of_ae_restrict hf.ae_eq_mk, ht_eq] with x hx h'x h''x
    rw [← hx h''x]
    exact h'x h''x
  rw [← this]
  exact integral_congr_ae hf.ae_eq_mk
#align measure_theory.set_integral_eq_zero_of_ae_eq_zero MeasureTheory.set_integral_eq_zero_of_ae_eq_zero

theorem set_integral_eq_zero_of_forall_eq_zero (ht_eq : ∀ x ∈ t, f x = 0) :
    ∫ x in t, f x ∂μ = 0 :=
  set_integral_eq_zero_of_ae_eq_zero (eventually_of_forall ht_eq)
#align measure_theory.set_integral_eq_zero_of_forall_eq_zero MeasureTheory.set_integral_eq_zero_of_forall_eq_zero

theorem integral_union_eq_left_of_ae_aux (ht_eq : ∀ᵐ x ∂μ.restrict t, f x = 0)
    (haux : StronglyMeasurable f) (H : IntegrableOn f (s ∪ t) μ) :
    ∫ x in s ∪ t, f x ∂μ = ∫ x in s, f x ∂μ := by
  let k := f ⁻¹' {0}
  have hk : MeasurableSet k := by borelize E; exact haux.measurable (measurableSet_singleton _)
  have h's : IntegrableOn f s μ := H.mono (subset_union_left _ _) le_rfl
  have A : ∀ u : Set α, ∫ x in u ∩ k, f x ∂μ = 0 := fun u =>
    set_integral_eq_zero_of_forall_eq_zero fun x hx => hx.2
  rw [← integral_inter_add_diff hk h's, ← integral_inter_add_diff hk H, A, A, zero_add, zero_add,
    union_diff_distrib, union_comm]
  apply set_integral_congr_set_ae
  rw [union_ae_eq_right]
  apply measure_mono_null (diff_subset _ _)
  rw [measure_zero_iff_ae_nmem]
  filter_upwards [ae_imp_of_ae_restrict ht_eq] with x hx h'x using h'x.2 (hx h'x.1)
#align measure_theory.integral_union_eq_left_of_ae_aux MeasureTheory.integral_union_eq_left_of_ae_aux

theorem integral_union_eq_left_of_ae (ht_eq : ∀ᵐ x ∂μ.restrict t, f x = 0) :
    ∫ x in s ∪ t, f x ∂μ = ∫ x in s, f x ∂μ := by
  have ht : IntegrableOn f t μ := by apply integrableOn_zero.congr_fun_ae; symm; exact ht_eq
  by_cases H : IntegrableOn f (s ∪ t) μ; swap
  · rw [integral_undef H, integral_undef]; simpa [integrableOn_union, ht] using H
  let f' := H.1.mk f
  calc
    ∫ x : α in s ∪ t, f x ∂μ = ∫ x : α in s ∪ t, f' x ∂μ := integral_congr_ae H.1.ae_eq_mk
    _ = ∫ x in s, f' x ∂μ := by
      apply
        integral_union_eq_left_of_ae_aux _ H.1.stronglyMeasurable_mk (H.congr_fun_ae H.1.ae_eq_mk)
      filter_upwards [ht_eq,
        ae_mono (Measure.restrict_mono (subset_union_right s t) le_rfl) H.1.ae_eq_mk] with x hx h'x
      rw [← h'x, hx]
    _ = ∫ x in s, f x ∂μ :=
      integral_congr_ae
        (ae_mono (Measure.restrict_mono (subset_union_left s t) le_rfl) H.1.ae_eq_mk.symm)
#align measure_theory.integral_union_eq_left_of_ae MeasureTheory.integral_union_eq_left_of_ae

theorem integral_union_eq_left_of_forall₀ {f : α → E} (ht : NullMeasurableSet t μ)
    (ht_eq : ∀ x ∈ t, f x = 0) : ∫ x in s ∪ t, f x ∂μ = ∫ x in s, f x ∂μ :=
  integral_union_eq_left_of_ae ((ae_restrict_iff'₀ ht).2 (eventually_of_forall ht_eq))
#align measure_theory.integral_union_eq_left_of_forall₀ MeasureTheory.integral_union_eq_left_of_forall₀

theorem integral_union_eq_left_of_forall {f : α → E} (ht : MeasurableSet t)
    (ht_eq : ∀ x ∈ t, f x = 0) : ∫ x in s ∪ t, f x ∂μ = ∫ x in s, f x ∂μ :=
  integral_union_eq_left_of_forall₀ ht.nullMeasurableSet ht_eq
#align measure_theory.integral_union_eq_left_of_forall MeasureTheory.integral_union_eq_left_of_forall

theorem set_integral_eq_of_subset_of_ae_diff_eq_zero_aux (hts : s ⊆ t)
    (h't : ∀ᵐ x ∂μ, x ∈ t \ s → f x = 0) (haux : StronglyMeasurable f)
    (h'aux : IntegrableOn f t μ) : ∫ x in t, f x ∂μ = ∫ x in s, f x ∂μ := by
  let k := f ⁻¹' {0}
  have hk : MeasurableSet k := by borelize E; exact haux.measurable (measurableSet_singleton _)
  calc
    ∫ x in t, f x ∂μ = (∫ x in t ∩ k, f x ∂μ) + ∫ x in t \ k, f x ∂μ := by
      rw [integral_inter_add_diff hk h'aux]
    _ = ∫ x in t \ k, f x ∂μ := by
      rw [set_integral_eq_zero_of_forall_eq_zero fun x hx => ?_, zero_add]; exact hx.2
    _ = ∫ x in s \ k, f x ∂μ := by
      apply set_integral_congr_set_ae
      filter_upwards [h't] with x hx
      change (x ∈ t \ k) = (x ∈ s \ k)
      simp only [mem_preimage, mem_singleton_iff, eq_iff_iff, and_congr_left_iff, mem_diff]
      intro h'x
      by_cases xs : x ∈ s
      · simp only [xs, hts xs]
      · simp only [xs, iff_false_iff]
        intro xt
        exact h'x (hx ⟨xt, xs⟩)
    _ = (∫ x in s ∩ k, f x ∂μ) + ∫ x in s \ k, f x ∂μ := by
      have : ∀ x ∈ s ∩ k, f x = 0 := fun x hx => hx.2
      rw [set_integral_eq_zero_of_forall_eq_zero this, zero_add]
    _ = ∫ x in s, f x ∂μ := by rw [integral_inter_add_diff hk (h'aux.mono hts le_rfl)]
#align measure_theory.set_integral_eq_of_subset_of_ae_diff_eq_zero_aux MeasureTheory.set_integral_eq_of_subset_of_ae_diff_eq_zero_aux

/-- If a function vanishes almost everywhere on `t \ s` with `s ⊆ t`, then its integrals on `s`
and `t` coincide if `t` is null-measurable. -/
theorem set_integral_eq_of_subset_of_ae_diff_eq_zero (ht : NullMeasurableSet t μ) (hts : s ⊆ t)
    (h't : ∀ᵐ x ∂μ, x ∈ t \ s → f x = 0) : ∫ x in t, f x ∂μ = ∫ x in s, f x ∂μ := by
  by_cases h : IntegrableOn f t μ; swap
  · have : ¬IntegrableOn f s μ := fun H => h (H.of_ae_diff_eq_zero ht h't)
    rw [integral_undef h, integral_undef this]
  let f' := h.1.mk f
  calc
    ∫ x in t, f x ∂μ = ∫ x in t, f' x ∂μ := integral_congr_ae h.1.ae_eq_mk
    _ = ∫ x in s, f' x ∂μ := by
      apply
        set_integral_eq_of_subset_of_ae_diff_eq_zero_aux hts _ h.1.stronglyMeasurable_mk
          (h.congr h.1.ae_eq_mk)
      filter_upwards [h't, ae_imp_of_ae_restrict h.1.ae_eq_mk] with x hx h'x h''x
      rw [← h'x h''x.1, hx h''x]
    _ = ∫ x in s, f x ∂μ := by
      apply integral_congr_ae
      apply ae_restrict_of_ae_restrict_of_subset hts
      exact h.1.ae_eq_mk.symm

#align measure_theory.set_integral_eq_of_subset_of_ae_diff_eq_zero MeasureTheory.set_integral_eq_of_subset_of_ae_diff_eq_zero

/-- If a function vanishes on `t \ s` with `s ⊆ t`, then its integrals on `s`
and `t` coincide if `t` is measurable. -/
theorem set_integral_eq_of_subset_of_forall_diff_eq_zero (ht : MeasurableSet t) (hts : s ⊆ t)
    (h't : ∀ x ∈ t \ s, f x = 0) : ∫ x in t, f x ∂μ = ∫ x in s, f x ∂μ :=
  set_integral_eq_of_subset_of_ae_diff_eq_zero ht.nullMeasurableSet hts
    (eventually_of_forall fun x hx => h't x hx)
#align measure_theory.set_integral_eq_of_subset_of_forall_diff_eq_zero MeasureTheory.set_integral_eq_of_subset_of_forall_diff_eq_zero

/-- If a function vanishes almost everywhere on `sᶜ`, then its integral on `s`
coincides with its integral on the whole space. -/
theorem set_integral_eq_integral_of_ae_compl_eq_zero (h : ∀ᵐ x ∂μ, x ∉ s → f x = 0) :
    ∫ x in s, f x ∂μ = ∫ x, f x ∂μ := by
  symm
  nth_rw 1 [← integral_univ]
  apply set_integral_eq_of_subset_of_ae_diff_eq_zero nullMeasurableSet_univ (subset_univ _)
  filter_upwards [h] with x hx h'x using hx h'x.2
#align measure_theory.set_integral_eq_integral_of_ae_compl_eq_zero MeasureTheory.set_integral_eq_integral_of_ae_compl_eq_zero

/-- If a function vanishes on `sᶜ`, then its integral on `s` coincides with its integral on the
whole space. -/
theorem set_integral_eq_integral_of_forall_compl_eq_zero (h : ∀ x, x ∉ s → f x = 0) :
    ∫ x in s, f x ∂μ = ∫ x, f x ∂μ :=
  set_integral_eq_integral_of_ae_compl_eq_zero (eventually_of_forall h)
#align measure_theory.set_integral_eq_integral_of_forall_compl_eq_zero MeasureTheory.set_integral_eq_integral_of_forall_compl_eq_zero

<<<<<<< HEAD
-- TODO: Do we need these 2 lemmas?
lemma ae_restrict_eq_const_iff_ae_eq_const_of_mem {E : Type*} [MeasurableSpace E]
    [MeasurableSingletonClass E] {f : α → E} (c : E) {s : Set α}
    (f_mble : NullMeasurable f (μ.restrict s)) :
    f =ᵐ[Measure.restrict μ s] (fun _ ↦ c) ↔ ∀ᵐ x ∂μ, x ∈ s → f x = c :=
  ae_restrict_iff₀ <| by convert f_mble (measurableSet_singleton c) -- much faster with `convert`

lemma ae_restrict_eq_const_iff_ae_eq_const_of_mem' {E : Type*} (c : E) (f : α → E) {s : Set α}
    (s_mble : MeasurableSet s) :
    f =ᵐ[Measure.restrict μ s] (fun _ ↦ c) ↔ ∀ᵐ x ∂μ, x ∈ s → f x = c :=
  ae_restrict_iff' s_mble

/-- If a function equals zero almost everywhere w.r.t. restriction of the measure to `sᶜ`, then its
integral on `s` coincides with its integral on the whole space. -/
lemma set_integral_eq_integral_of_ae_restrict_eq_zero (hs : f =ᵐ[μ.restrict sᶜ] 0) :
    ∫ ω in s, f ω ∂μ = ∫ ω, f ω ∂μ :=
  set_integral_eq_integral_of_ae_compl_eq_zero <| ae_imp_of_ae_restrict hs

=======
>>>>>>> 089e95fb
theorem set_integral_neg_eq_set_integral_nonpos [LinearOrder E] {f : α → E}
    (hf : AEStronglyMeasurable f μ) :
    ∫ x in {x | f x < 0}, f x ∂μ = ∫ x in {x | f x ≤ 0}, f x ∂μ := by
  have h_union : {x | f x ≤ 0} = {x | f x < 0} ∪ {x | f x = 0} := by
    ext; simp_rw [Set.mem_union, Set.mem_setOf_eq]; exact le_iff_lt_or_eq
  rw [h_union]
  have B : NullMeasurableSet {x | f x = 0} μ :=
    hf.nullMeasurableSet_eq_fun aestronglyMeasurable_zero
  symm
  refine' integral_union_eq_left_of_ae _
  filter_upwards [ae_restrict_mem₀ B] with x hx using hx
#align measure_theory.set_integral_neg_eq_set_integral_nonpos MeasureTheory.set_integral_neg_eq_set_integral_nonpos

theorem integral_norm_eq_pos_sub_neg {f : α → ℝ} (hfi : Integrable f μ) :
    ∫ x, ‖f x‖ ∂μ = (∫ x in {x | 0 ≤ f x}, f x ∂μ) - ∫ x in {x | f x ≤ 0}, f x ∂μ :=
  have h_meas : NullMeasurableSet {x | 0 ≤ f x} μ :=
    aestronglyMeasurable_const.nullMeasurableSet_le hfi.1
  calc
    ∫ x, ‖f x‖ ∂μ = (∫ x in {x | 0 ≤ f x}, ‖f x‖ ∂μ) + ∫ x in {x | 0 ≤ f x}ᶜ, ‖f x‖ ∂μ := by
      rw [← integral_add_compl₀ h_meas hfi.norm]
    _ = (∫ x in {x | 0 ≤ f x}, f x ∂μ) + ∫ x in {x | 0 ≤ f x}ᶜ, ‖f x‖ ∂μ := by
      congr 1
      refine' set_integral_congr₀ h_meas fun x hx => _
      dsimp only
      rw [Real.norm_eq_abs, abs_eq_self.mpr _]
      exact hx
    _ = (∫ x in {x | 0 ≤ f x}, f x ∂μ) - ∫ x in {x | 0 ≤ f x}ᶜ, f x ∂μ := by
      congr 1
      rw [← integral_neg]
      refine' set_integral_congr₀ h_meas.compl fun x hx => _
      dsimp only
      rw [Real.norm_eq_abs, abs_eq_neg_self.mpr _]
      rw [Set.mem_compl_iff, Set.nmem_setOf_iff] at hx
      linarith
    _ = (∫ x in {x | 0 ≤ f x}, f x ∂μ) - ∫ x in {x | f x ≤ 0}, f x ∂μ := by
      rw [← set_integral_neg_eq_set_integral_nonpos hfi.1]; congr; ext1 x; simp
#align measure_theory.integral_norm_eq_pos_sub_neg MeasureTheory.integral_norm_eq_pos_sub_neg

theorem set_integral_const [CompleteSpace E] (c : E) : ∫ _ in s, c ∂μ = (μ s).toReal • c := by
  rw [integral_const, Measure.restrict_apply_univ]
#align measure_theory.set_integral_const MeasureTheory.set_integral_const

@[simp]
theorem integral_indicator_const [CompleteSpace E] (e : E) ⦃s : Set α⦄ (s_meas : MeasurableSet s) :
    (∫ a : α, s.indicator (fun _ : α => e) a ∂μ) = (μ s).toReal • e := by
  rw [integral_indicator s_meas, ← set_integral_const]
#align measure_theory.integral_indicator_const MeasureTheory.integral_indicator_const

@[simp]
theorem integral_indicator_one ⦃s : Set α⦄ (hs : MeasurableSet s) :
    ∫ a, s.indicator 1 a ∂μ = (μ s).toReal :=
  (integral_indicator_const 1 hs).trans ((smul_eq_mul _).trans (mul_one _))
#align measure_theory.integral_indicator_one MeasureTheory.integral_indicator_one

theorem set_integral_indicatorConstLp [CompleteSpace E]
    {p : ℝ≥0∞} (hs : MeasurableSet s) (ht : MeasurableSet t) (hμt : μ t ≠ ∞) (x : E) :
    ∫ a in s, indicatorConstLp p ht hμt x a ∂μ = (μ (t ∩ s)).toReal • x :=
  calc
    ∫ a in s, indicatorConstLp p ht hμt x a ∂μ = ∫ a in s, t.indicator (fun _ => x) a ∂μ := by
      rw [set_integral_congr_ae hs (indicatorConstLp_coeFn.mono fun x hx _ => hx)]
    _ = (μ (t ∩ s)).toReal • x := by rw [integral_indicator_const _ ht, Measure.restrict_apply ht]
set_option linter.uppercaseLean3 false in
#align measure_theory.set_integral_indicator_const_Lp MeasureTheory.set_integral_indicatorConstLp

theorem integral_indicatorConstLp [CompleteSpace E]
    {p : ℝ≥0∞} (ht : MeasurableSet t) (hμt : μ t ≠ ∞) (x : E) :
    ∫ a, indicatorConstLp p ht hμt x a ∂μ = (μ t).toReal • x :=
  calc
    ∫ a, indicatorConstLp p ht hμt x a ∂μ = ∫ a in univ, indicatorConstLp p ht hμt x a ∂μ := by
      rw [integral_univ]
    _ = (μ (t ∩ univ)).toReal • x := (set_integral_indicatorConstLp MeasurableSet.univ ht hμt x)
    _ = (μ t).toReal • x := by rw [inter_univ]
set_option linter.uppercaseLean3 false in
#align measure_theory.integral_indicator_const_Lp MeasureTheory.integral_indicatorConstLp

theorem set_integral_map {β} [MeasurableSpace β] {g : α → β} {f : β → E} {s : Set β}
    (hs : MeasurableSet s) (hf : AEStronglyMeasurable f (Measure.map g μ)) (hg : AEMeasurable g μ) :
    ∫ y in s, f y ∂Measure.map g μ = ∫ x in g ⁻¹' s, f (g x) ∂μ := by
  rw [Measure.restrict_map_of_aemeasurable hg hs,
    integral_map (hg.mono_measure Measure.restrict_le_self) (hf.mono_measure _)]
  exact Measure.map_mono_of_aemeasurable Measure.restrict_le_self hg
#align measure_theory.set_integral_map MeasureTheory.set_integral_map

theorem _root_.MeasurableEmbedding.set_integral_map {β} {_ : MeasurableSpace β} {f : α → β}
    (hf : MeasurableEmbedding f) (g : β → E) (s : Set β) :
    ∫ y in s, g y ∂Measure.map f μ = ∫ x in f ⁻¹' s, g (f x) ∂μ := by
  rw [hf.restrict_map, hf.integral_map]
#align measurable_embedding.set_integral_map MeasurableEmbedding.set_integral_map

theorem _root_.ClosedEmbedding.set_integral_map [TopologicalSpace α] [BorelSpace α] {β}
    [MeasurableSpace β] [TopologicalSpace β] [BorelSpace β] {g : α → β} {f : β → E} (s : Set β)
    (hg : ClosedEmbedding g) : ∫ y in s, f y ∂Measure.map g μ = ∫ x in g ⁻¹' s, f (g x) ∂μ :=
  hg.measurableEmbedding.set_integral_map _ _
#align closed_embedding.set_integral_map ClosedEmbedding.set_integral_map

theorem MeasurePreserving.set_integral_preimage_emb {β} {_ : MeasurableSpace β} {f : α → β} {ν}
    (h₁ : MeasurePreserving f μ ν) (h₂ : MeasurableEmbedding f) (g : β → E) (s : Set β) :
    (∫ x in f ⁻¹' s, g (f x) ∂μ) = ∫ y in s, g y ∂ν :=
  (h₁.restrict_preimage_emb h₂ s).integral_comp h₂ _
#align measure_theory.measure_preserving.set_integral_preimage_emb MeasureTheory.MeasurePreserving.set_integral_preimage_emb

theorem MeasurePreserving.set_integral_image_emb {β} {_ : MeasurableSpace β} {f : α → β} {ν}
    (h₁ : MeasurePreserving f μ ν) (h₂ : MeasurableEmbedding f) (g : β → E) (s : Set α) :
    ∫ y in f '' s, g y ∂ν = ∫ x in s, g (f x) ∂μ :=
  Eq.symm <| (h₁.restrict_image_emb h₂ s).integral_comp h₂ _
#align measure_theory.measure_preserving.set_integral_image_emb MeasureTheory.MeasurePreserving.set_integral_image_emb

theorem set_integral_map_equiv {β} [MeasurableSpace β] (e : α ≃ᵐ β) (f : β → E) (s : Set β) :
    ∫ y in s, f y ∂Measure.map e μ = ∫ x in e ⁻¹' s, f (e x) ∂μ :=
  e.measurableEmbedding.set_integral_map f s
#align measure_theory.set_integral_map_equiv MeasureTheory.set_integral_map_equiv

theorem norm_set_integral_le_of_norm_le_const_ae {C : ℝ} (hs : μ s < ∞)
    (hC : ∀ᵐ x ∂μ.restrict s, ‖f x‖ ≤ C) : ‖∫ x in s, f x ∂μ‖ ≤ C * (μ s).toReal := by
  rw [← Measure.restrict_apply_univ] at *
  haveI : IsFiniteMeasure (μ.restrict s) := ⟨‹_›⟩
  exact norm_integral_le_of_norm_le_const hC
#align measure_theory.norm_set_integral_le_of_norm_le_const_ae MeasureTheory.norm_set_integral_le_of_norm_le_const_ae

theorem norm_set_integral_le_of_norm_le_const_ae' {C : ℝ} (hs : μ s < ∞)
    (hC : ∀ᵐ x ∂μ, x ∈ s → ‖f x‖ ≤ C) (hfm : AEStronglyMeasurable f (μ.restrict s)) :
    ‖∫ x in s, f x ∂μ‖ ≤ C * (μ s).toReal := by
  apply norm_set_integral_le_of_norm_le_const_ae hs
  have A : ∀ᵐ x : α ∂μ, x ∈ s → ‖AEStronglyMeasurable.mk f hfm x‖ ≤ C := by
    filter_upwards [hC, hfm.ae_mem_imp_eq_mk] with _ h1 h2 h3
    rw [← h2 h3]
    exact h1 h3
  have B : MeasurableSet {x | ‖(hfm.mk f) x‖ ≤ C} :=
    hfm.stronglyMeasurable_mk.norm.measurable measurableSet_Iic
  filter_upwards [hfm.ae_eq_mk, (ae_restrict_iff B).2 A] with _ h1 _
  rwa [h1]
#align measure_theory.norm_set_integral_le_of_norm_le_const_ae' MeasureTheory.norm_set_integral_le_of_norm_le_const_ae'

theorem norm_set_integral_le_of_norm_le_const_ae'' {C : ℝ} (hs : μ s < ∞) (hsm : MeasurableSet s)
    (hC : ∀ᵐ x ∂μ, x ∈ s → ‖f x‖ ≤ C) : ‖∫ x in s, f x ∂μ‖ ≤ C * (μ s).toReal :=
  norm_set_integral_le_of_norm_le_const_ae hs <| by
    rwa [ae_restrict_eq hsm, eventually_inf_principal]
#align measure_theory.norm_set_integral_le_of_norm_le_const_ae'' MeasureTheory.norm_set_integral_le_of_norm_le_const_ae''

theorem norm_set_integral_le_of_norm_le_const {C : ℝ} (hs : μ s < ∞) (hC : ∀ x ∈ s, ‖f x‖ ≤ C)
    (hfm : AEStronglyMeasurable f (μ.restrict s)) : ‖∫ x in s, f x ∂μ‖ ≤ C * (μ s).toReal :=
  norm_set_integral_le_of_norm_le_const_ae' hs (eventually_of_forall hC) hfm
#align measure_theory.norm_set_integral_le_of_norm_le_const MeasureTheory.norm_set_integral_le_of_norm_le_const

theorem norm_set_integral_le_of_norm_le_const' {C : ℝ} (hs : μ s < ∞) (hsm : MeasurableSet s)
    (hC : ∀ x ∈ s, ‖f x‖ ≤ C) : ‖∫ x in s, f x ∂μ‖ ≤ C * (μ s).toReal :=
  norm_set_integral_le_of_norm_le_const_ae'' hs hsm <| eventually_of_forall hC
#align measure_theory.norm_set_integral_le_of_norm_le_const' MeasureTheory.norm_set_integral_le_of_norm_le_const'

theorem set_integral_eq_zero_iff_of_nonneg_ae {f : α → ℝ} (hf : 0 ≤ᵐ[μ.restrict s] f)
    (hfi : IntegrableOn f s μ) : ∫ x in s, f x ∂μ = 0 ↔ f =ᵐ[μ.restrict s] 0 :=
  integral_eq_zero_iff_of_nonneg_ae hf hfi
#align measure_theory.set_integral_eq_zero_iff_of_nonneg_ae MeasureTheory.set_integral_eq_zero_iff_of_nonneg_ae

theorem set_integral_pos_iff_support_of_nonneg_ae {f : α → ℝ} (hf : 0 ≤ᵐ[μ.restrict s] f)
    (hfi : IntegrableOn f s μ) : (0 < ∫ x in s, f x ∂μ) ↔ 0 < μ (support f ∩ s) := by
  rw [integral_pos_iff_support_of_nonneg_ae hf hfi, Measure.restrict_apply₀]
  rw [support_eq_preimage]
  exact hfi.aestronglyMeasurable.aemeasurable.nullMeasurable (measurableSet_singleton 0).compl
#align measure_theory.set_integral_pos_iff_support_of_nonneg_ae MeasureTheory.set_integral_pos_iff_support_of_nonneg_ae

theorem set_integral_gt_gt {R : ℝ} {f : α → ℝ} (hR : 0 ≤ R) (hfm : Measurable f)
    (hfint : IntegrableOn f {x | ↑R < f x} μ) (hμ : μ {x | ↑R < f x} ≠ 0) :
    (μ {x | ↑R < f x}).toReal * R < ∫ x in {x | ↑R < f x}, f x ∂μ := by
  have : IntegrableOn (fun _ => R) {x | ↑R < f x} μ := by
    refine' ⟨aestronglyMeasurable_const, lt_of_le_of_lt _ hfint.2⟩
    refine'
      set_lintegral_mono (Measurable.nnnorm _).coe_nnreal_ennreal hfm.nnnorm.coe_nnreal_ennreal
        fun x hx => _
    · exact measurable_const
    · simp only [ENNReal.coe_le_coe, Real.nnnorm_of_nonneg hR,
        Real.nnnorm_of_nonneg (hR.trans <| le_of_lt hx), Subtype.mk_le_mk]
      exact le_of_lt hx
  rw [← sub_pos, ← smul_eq_mul, ← set_integral_const, ← integral_sub hfint this,
    set_integral_pos_iff_support_of_nonneg_ae]
  · rw [← zero_lt_iff] at hμ
    rwa [Set.inter_eq_self_of_subset_right]
    exact fun x hx => Ne.symm (ne_of_lt <| sub_pos.2 hx)
  · change ∀ᵐ x ∂μ.restrict _, _
    rw [ae_restrict_iff]
    · exact eventually_of_forall fun x hx => sub_nonneg.2 <| le_of_lt hx
    · exact measurableSet_le measurable_zero (hfm.sub measurable_const)
  · exact Integrable.sub hfint this
#align measure_theory.set_integral_gt_gt MeasureTheory.set_integral_gt_gt

theorem set_integral_trim {α} {m m0 : MeasurableSpace α} {μ : Measure α} (hm : m ≤ m0) {f : α → E}
    (hf_meas : StronglyMeasurable[m] f) {s : Set α} (hs : MeasurableSet[m] s) :
    ∫ x in s, f x ∂μ = ∫ x in s, f x ∂μ.trim hm := by
  rwa [integral_trim hm hf_meas, restrict_trim hm μ]
#align measure_theory.set_integral_trim MeasureTheory.set_integral_trim

/-! ### Lemmas about adding and removing interval boundaries

The primed lemmas take explicit arguments about the endpoint having zero measure, while the
unprimed ones use `[NoAtoms μ]`.
-/


section PartialOrder

variable [PartialOrder α] {a b : α}

theorem integral_Icc_eq_integral_Ioc' (ha : μ {a} = 0) :
    ∫ t in Icc a b, f t ∂μ = ∫ t in Ioc a b, f t ∂μ :=
  set_integral_congr_set_ae (Ioc_ae_eq_Icc' ha).symm
#align measure_theory.integral_Icc_eq_integral_Ioc' MeasureTheory.integral_Icc_eq_integral_Ioc'

theorem integral_Icc_eq_integral_Ico' (hb : μ {b} = 0) :
    ∫ t in Icc a b, f t ∂μ = ∫ t in Ico a b, f t ∂μ :=
  set_integral_congr_set_ae (Ico_ae_eq_Icc' hb).symm
#align measure_theory.integral_Icc_eq_integral_Ico' MeasureTheory.integral_Icc_eq_integral_Ico'

theorem integral_Ioc_eq_integral_Ioo' (hb : μ {b} = 0) :
    ∫ t in Ioc a b, f t ∂μ = ∫ t in Ioo a b, f t ∂μ :=
  set_integral_congr_set_ae (Ioo_ae_eq_Ioc' hb).symm
#align measure_theory.integral_Ioc_eq_integral_Ioo' MeasureTheory.integral_Ioc_eq_integral_Ioo'

theorem integral_Ico_eq_integral_Ioo' (ha : μ {a} = 0) :
    ∫ t in Ico a b, f t ∂μ = ∫ t in Ioo a b, f t ∂μ :=
  set_integral_congr_set_ae (Ioo_ae_eq_Ico' ha).symm
#align measure_theory.integral_Ico_eq_integral_Ioo' MeasureTheory.integral_Ico_eq_integral_Ioo'

theorem integral_Icc_eq_integral_Ioo' (ha : μ {a} = 0) (hb : μ {b} = 0) :
    ∫ t in Icc a b, f t ∂μ = ∫ t in Ioo a b, f t ∂μ :=
  set_integral_congr_set_ae (Ioo_ae_eq_Icc' ha hb).symm
#align measure_theory.integral_Icc_eq_integral_Ioo' MeasureTheory.integral_Icc_eq_integral_Ioo'

theorem integral_Iic_eq_integral_Iio' (ha : μ {a} = 0) :
    ∫ t in Iic a, f t ∂μ = ∫ t in Iio a, f t ∂μ :=
  set_integral_congr_set_ae (Iio_ae_eq_Iic' ha).symm
#align measure_theory.integral_Iic_eq_integral_Iio' MeasureTheory.integral_Iic_eq_integral_Iio'

theorem integral_Ici_eq_integral_Ioi' (ha : μ {a} = 0) :
    ∫ t in Ici a, f t ∂μ = ∫ t in Ioi a, f t ∂μ :=
  set_integral_congr_set_ae (Ioi_ae_eq_Ici' ha).symm
#align measure_theory.integral_Ici_eq_integral_Ioi' MeasureTheory.integral_Ici_eq_integral_Ioi'

variable [NoAtoms μ]

theorem integral_Icc_eq_integral_Ioc : ∫ t in Icc a b, f t ∂μ = ∫ t in Ioc a b, f t ∂μ :=
  integral_Icc_eq_integral_Ioc' <| measure_singleton a
#align measure_theory.integral_Icc_eq_integral_Ioc MeasureTheory.integral_Icc_eq_integral_Ioc

theorem integral_Icc_eq_integral_Ico : ∫ t in Icc a b, f t ∂μ = ∫ t in Ico a b, f t ∂μ :=
  integral_Icc_eq_integral_Ico' <| measure_singleton b
#align measure_theory.integral_Icc_eq_integral_Ico MeasureTheory.integral_Icc_eq_integral_Ico

theorem integral_Ioc_eq_integral_Ioo : ∫ t in Ioc a b, f t ∂μ = ∫ t in Ioo a b, f t ∂μ :=
  integral_Ioc_eq_integral_Ioo' <| measure_singleton b
#align measure_theory.integral_Ioc_eq_integral_Ioo MeasureTheory.integral_Ioc_eq_integral_Ioo

theorem integral_Ico_eq_integral_Ioo : ∫ t in Ico a b, f t ∂μ = ∫ t in Ioo a b, f t ∂μ :=
  integral_Ico_eq_integral_Ioo' <| measure_singleton a
#align measure_theory.integral_Ico_eq_integral_Ioo MeasureTheory.integral_Ico_eq_integral_Ioo

theorem integral_Icc_eq_integral_Ioo : ∫ t in Icc a b, f t ∂μ = ∫ t in Ico a b, f t ∂μ := by
  rw [integral_Icc_eq_integral_Ico, integral_Ico_eq_integral_Ioo]
#align measure_theory.integral_Icc_eq_integral_Ioo MeasureTheory.integral_Icc_eq_integral_Ioo

theorem integral_Iic_eq_integral_Iio : ∫ t in Iic a, f t ∂μ = ∫ t in Iio a, f t ∂μ :=
  integral_Iic_eq_integral_Iio' <| measure_singleton a
#align measure_theory.integral_Iic_eq_integral_Iio MeasureTheory.integral_Iic_eq_integral_Iio

theorem integral_Ici_eq_integral_Ioi : ∫ t in Ici a, f t ∂μ = ∫ t in Ioi a, f t ∂μ :=
  integral_Ici_eq_integral_Ioi' <| measure_singleton a
#align measure_theory.integral_Ici_eq_integral_Ioi MeasureTheory.integral_Ici_eq_integral_Ioi

end PartialOrder

end NormedAddCommGroup

section Mono

variable {μ : Measure α} {f g : α → ℝ} {s t : Set α} (hf : IntegrableOn f s μ)
  (hg : IntegrableOn g s μ)

theorem set_integral_mono_ae_restrict (h : f ≤ᵐ[μ.restrict s] g) :
    (∫ a in s, f a ∂μ) ≤ ∫ a in s, g a ∂μ :=
  integral_mono_ae hf hg h
#align measure_theory.set_integral_mono_ae_restrict MeasureTheory.set_integral_mono_ae_restrict

theorem set_integral_mono_ae (h : f ≤ᵐ[μ] g) : (∫ a in s, f a ∂μ) ≤ ∫ a in s, g a ∂μ :=
  set_integral_mono_ae_restrict hf hg (ae_restrict_of_ae h)
#align measure_theory.set_integral_mono_ae MeasureTheory.set_integral_mono_ae

theorem set_integral_mono_on (hs : MeasurableSet s) (h : ∀ x ∈ s, f x ≤ g x) :
    (∫ a in s, f a ∂μ) ≤ ∫ a in s, g a ∂μ :=
  set_integral_mono_ae_restrict hf hg
    (by simp [hs, EventuallyLE, eventually_inf_principal, ae_of_all _ h])
#align measure_theory.set_integral_mono_on MeasureTheory.set_integral_mono_on

theorem set_integral_mono_on_ae (hs : MeasurableSet s) (h : ∀ᵐ x ∂μ, x ∈ s → f x ≤ g x) :
    (∫ a in s, f a ∂μ) ≤ ∫ a in s, g a ∂μ := by
  refine' set_integral_mono_ae_restrict hf hg _; rwa [EventuallyLE, ae_restrict_iff' hs]
#align measure_theory.set_integral_mono_on_ae MeasureTheory.set_integral_mono_on_ae

theorem set_integral_mono (h : f ≤ g) : (∫ a in s, f a ∂μ) ≤ ∫ a in s, g a ∂μ :=
  integral_mono hf hg h
#align measure_theory.set_integral_mono MeasureTheory.set_integral_mono

theorem set_integral_mono_set (hfi : IntegrableOn f t μ) (hf : 0 ≤ᵐ[μ.restrict t] f)
    (hst : s ≤ᵐ[μ] t) : (∫ x in s, f x ∂μ) ≤ ∫ x in t, f x ∂μ :=
  integral_mono_measure (Measure.restrict_mono_ae hst) hf hfi
#align measure_theory.set_integral_mono_set MeasureTheory.set_integral_mono_set

theorem set_integral_le_integral (hfi : Integrable f μ) (hf : 0 ≤ᵐ[μ] f) :
    (∫ x in s, f x ∂μ) ≤ ∫ x, f x ∂μ :=
  integral_mono_measure (Measure.restrict_le_self) hf hfi

theorem set_integral_ge_of_const_le {c : ℝ} (hs : MeasurableSet s) (hμs : μ s ≠ ∞)
    (hf : ∀ x ∈ s, c ≤ f x) (hfint : IntegrableOn (fun x : α => f x) s μ) :
    c * (μ s).toReal ≤ ∫ x in s, f x ∂μ := by
  rw [mul_comm, ← smul_eq_mul, ← set_integral_const c]
  exact set_integral_mono_on (integrableOn_const.2 (Or.inr hμs.lt_top)) hfint hs hf
#align measure_theory.set_integral_ge_of_const_le MeasureTheory.set_integral_ge_of_const_le

end Mono

section Nonneg

variable {μ : Measure α} {f : α → ℝ} {s : Set α}

theorem set_integral_nonneg_of_ae_restrict (hf : 0 ≤ᵐ[μ.restrict s] f) : 0 ≤ ∫ a in s, f a ∂μ :=
  integral_nonneg_of_ae hf
#align measure_theory.set_integral_nonneg_of_ae_restrict MeasureTheory.set_integral_nonneg_of_ae_restrict

theorem set_integral_nonneg_of_ae (hf : 0 ≤ᵐ[μ] f) : 0 ≤ ∫ a in s, f a ∂μ :=
  set_integral_nonneg_of_ae_restrict (ae_restrict_of_ae hf)
#align measure_theory.set_integral_nonneg_of_ae MeasureTheory.set_integral_nonneg_of_ae

theorem set_integral_nonneg (hs : MeasurableSet s) (hf : ∀ a, a ∈ s → 0 ≤ f a) :
    0 ≤ ∫ a in s, f a ∂μ :=
  set_integral_nonneg_of_ae_restrict ((ae_restrict_iff' hs).mpr (ae_of_all μ hf))
#align measure_theory.set_integral_nonneg MeasureTheory.set_integral_nonneg

theorem set_integral_nonneg_ae (hs : MeasurableSet s) (hf : ∀ᵐ a ∂μ, a ∈ s → 0 ≤ f a) :
    0 ≤ ∫ a in s, f a ∂μ :=
  set_integral_nonneg_of_ae_restrict <| by rwa [EventuallyLE, ae_restrict_iff' hs]
#align measure_theory.set_integral_nonneg_ae MeasureTheory.set_integral_nonneg_ae

theorem set_integral_le_nonneg {s : Set α} (hs : MeasurableSet s) (hf : StronglyMeasurable f)
    (hfi : Integrable f μ) : (∫ x in s, f x ∂μ) ≤ ∫ x in {y | 0 ≤ f y}, f x ∂μ := by
  rw [← integral_indicator hs, ←
    integral_indicator (stronglyMeasurable_const.measurableSet_le hf)]
  exact
    integral_mono (hfi.indicator hs)
      (hfi.indicator (stronglyMeasurable_const.measurableSet_le hf))
      (indicator_le_indicator_nonneg s f)
#align measure_theory.set_integral_le_nonneg MeasureTheory.set_integral_le_nonneg

theorem set_integral_nonpos_of_ae_restrict (hf : f ≤ᵐ[μ.restrict s] 0) : (∫ a in s, f a ∂μ) ≤ 0 :=
  integral_nonpos_of_ae hf
#align measure_theory.set_integral_nonpos_of_ae_restrict MeasureTheory.set_integral_nonpos_of_ae_restrict

theorem set_integral_nonpos_of_ae (hf : f ≤ᵐ[μ] 0) : (∫ a in s, f a ∂μ) ≤ 0 :=
  set_integral_nonpos_of_ae_restrict (ae_restrict_of_ae hf)
#align measure_theory.set_integral_nonpos_of_ae MeasureTheory.set_integral_nonpos_of_ae

theorem set_integral_nonpos (hs : MeasurableSet s) (hf : ∀ a, a ∈ s → f a ≤ 0) :
    (∫ a in s, f a ∂μ) ≤ 0 :=
  set_integral_nonpos_of_ae_restrict ((ae_restrict_iff' hs).mpr (ae_of_all μ hf))
#align measure_theory.set_integral_nonpos MeasureTheory.set_integral_nonpos

theorem set_integral_nonpos_ae (hs : MeasurableSet s) (hf : ∀ᵐ a ∂μ, a ∈ s → f a ≤ 0) :
    (∫ a in s, f a ∂μ) ≤ 0 :=
  set_integral_nonpos_of_ae_restrict <| by rwa [EventuallyLE, ae_restrict_iff' hs]
#align measure_theory.set_integral_nonpos_ae MeasureTheory.set_integral_nonpos_ae

theorem set_integral_nonpos_le {s : Set α} (hs : MeasurableSet s) (hf : StronglyMeasurable f)
    (hfi : Integrable f μ) : (∫ x in {y | f y ≤ 0}, f x ∂μ) ≤ ∫ x in s, f x ∂μ := by
  rw [← integral_indicator hs, ←
    integral_indicator (hf.measurableSet_le stronglyMeasurable_const)]
  exact
    integral_mono (hfi.indicator (hf.measurableSet_le stronglyMeasurable_const))
      (hfi.indicator hs) (indicator_nonpos_le_indicator s f)
#align measure_theory.set_integral_nonpos_le MeasureTheory.set_integral_nonpos_le

lemma Integrable.measure_le_integral {f : α → ℝ} (f_int : Integrable f μ) (f_nonneg : 0 ≤ᵐ[μ] f)
    {s : Set α} (hs : ∀ x ∈ s, 1 ≤ f x) :
    μ s ≤ ENNReal.ofReal (∫ x, f x ∂μ) := by
  rw [ofReal_integral_eq_lintegral_ofReal f_int f_nonneg]
  apply meas_le_lintegral₀
  · exact ENNReal.continuous_ofReal.measurable.comp_aemeasurable f_int.1.aemeasurable
  · intro x hx
    simpa using ENNReal.ofReal_le_ofReal (hs x hx)

lemma integral_le_measure {f : α → ℝ} {s : Set α}
    (hs : ∀ x ∈ s, f x ≤ 1) (h's : ∀ x ∈ sᶜ, f x ≤ 0) :
    ENNReal.ofReal (∫ x, f x ∂μ) ≤ μ s := by
  by_cases H : Integrable f μ; swap
  · simp [integral_undef H]
  let g x := max (f x) 0
  have g_int : Integrable g μ := H.pos_part
  have : ENNReal.ofReal (∫ x, f x ∂μ) ≤ ENNReal.ofReal (∫ x, g x ∂μ) := by
    apply ENNReal.ofReal_le_ofReal
    exact integral_mono H g_int (fun x ↦ le_max_left _ _)
  apply this.trans
  rw [ofReal_integral_eq_lintegral_ofReal g_int (eventually_of_forall (fun x ↦ le_max_right _ _))]
  apply lintegral_le_meas
  · intro x
    apply ENNReal.ofReal_le_of_le_toReal
    by_cases H : x ∈ s
    · simpa using hs x H
    · apply le_trans _ zero_le_one
      simpa using h's x H
  · intro x hx
    simpa using h's x hx

end Nonneg

section IntegrableUnion

variable {μ : Measure α} [NormedAddCommGroup E] [Countable β]

theorem integrableOn_iUnion_of_summable_integral_norm {f : α → E} {s : β → Set α}
    (hs : ∀ b : β, MeasurableSet (s b)) (hi : ∀ b : β, IntegrableOn f (s b) μ)
    (h : Summable fun b : β => ∫ a : α in s b, ‖f a‖ ∂μ) : IntegrableOn f (iUnion s) μ := by
  refine' ⟨AEStronglyMeasurable.iUnion fun i => (hi i).1, (lintegral_iUnion_le _ _).trans_lt _⟩
  have B := fun b : β => lintegral_coe_eq_integral (fun a : α => ‖f a‖₊) (hi b).norm
  rw [tsum_congr B]
  have S' :
    Summable fun b : β =>
      (⟨∫ a : α in s b, ‖f a‖₊ ∂μ, set_integral_nonneg (hs b) fun a _ => NNReal.coe_nonneg _⟩ :
        NNReal) :=
    by rw [← NNReal.summable_coe]; exact h
  have S'' := ENNReal.tsum_coe_eq S'.hasSum
  simp_rw [ENNReal.coe_nnreal_eq, NNReal.coe_mk, coe_nnnorm] at S''
  convert ENNReal.ofReal_lt_top
#align measure_theory.integrable_on_Union_of_summable_integral_norm MeasureTheory.integrableOn_iUnion_of_summable_integral_norm

variable [TopologicalSpace α] [BorelSpace α] [MetrizableSpace α] [IsLocallyFiniteMeasure μ]

/-- If `s` is a countable family of compact sets, `f` is a continuous function, and the sequence
`‖f.restrict (s i)‖ * μ (s i)` is summable, then `f` is integrable on the union of the `s i`. -/
theorem integrableOn_iUnion_of_summable_norm_restrict {f : C(α, E)} {s : β → Compacts α}
    (hf : Summable fun i : β => ‖f.restrict (s i)‖ * ENNReal.toReal (μ <| s i)) :
    IntegrableOn f (⋃ i : β, s i) μ := by
  refine'
    integrableOn_iUnion_of_summable_integral_norm (fun i => (s i).isCompact.isClosed.measurableSet)
      (fun i => (map_continuous f).continuousOn.integrableOn_compact (s i).isCompact)
      (.of_nonneg_of_le (fun ι => integral_nonneg fun x => norm_nonneg _) (fun i => _) hf)
  rw [← (Real.norm_of_nonneg (integral_nonneg fun a => norm_nonneg _) : ‖_‖ = ∫ x in s i, ‖f x‖ ∂μ)]
  exact
    norm_set_integral_le_of_norm_le_const' (s i).isCompact.measure_lt_top
      (s i).isCompact.isClosed.measurableSet fun x hx =>
      (norm_norm (f x)).symm ▸ (f.restrict (s i : Set α)).norm_coe_le_norm ⟨x, hx⟩
#align measure_theory.integrable_on_Union_of_summable_norm_restrict MeasureTheory.integrableOn_iUnion_of_summable_norm_restrict

/-- If `s` is a countable family of compact sets covering `α`, `f` is a continuous function, and
the sequence `‖f.restrict (s i)‖ * μ (s i)` is summable, then `f` is integrable. -/
theorem integrable_of_summable_norm_restrict {f : C(α, E)} {s : β → Compacts α}
    (hf : Summable fun i : β => ‖f.restrict (s i)‖ * ENNReal.toReal (μ <| s i))
    (hs : ⋃ i : β, ↑(s i) = (univ : Set α)) : Integrable f μ := by
  simpa only [hs, integrableOn_univ] using integrableOn_iUnion_of_summable_norm_restrict hf
#align measure_theory.integrable_of_summable_norm_restrict MeasureTheory.integrable_of_summable_norm_restrict

end IntegrableUnion

section TendstoMono

variable {μ : Measure α} [NormedAddCommGroup E] [NormedSpace ℝ E] {s : ℕ → Set α}
  {f : α → E}

theorem _root_.Antitone.tendsto_set_integral (hsm : ∀ i, MeasurableSet (s i)) (h_anti : Antitone s)
    (hfi : IntegrableOn f (s 0) μ) :
    Tendsto (fun i => ∫ a in s i, f a ∂μ) atTop (𝓝 (∫ a in ⋂ n, s n, f a ∂μ)) := by
  let bound : α → ℝ := indicator (s 0) fun a => ‖f a‖
  have h_int_eq : (fun i => ∫ a in s i, f a ∂μ) = fun i => ∫ a, (s i).indicator f a ∂μ :=
    funext fun i => (integral_indicator (hsm i)).symm
  rw [h_int_eq]
  rw [← integral_indicator (MeasurableSet.iInter hsm)]
  refine' tendsto_integral_of_dominated_convergence bound _ _ _ _
  · intro n
    rw [aestronglyMeasurable_indicator_iff (hsm n)]
    exact (IntegrableOn.mono_set hfi (h_anti (zero_le n))).1
  · rw [integrable_indicator_iff (hsm 0)]
    exact hfi.norm
  · simp_rw [norm_indicator_eq_indicator_norm]
    refine' fun n => eventually_of_forall fun x => _
    exact indicator_le_indicator_of_subset (h_anti (zero_le n)) (fun a => norm_nonneg _) _
  · filter_upwards [] with a using le_trans (h_anti.tendsto_indicator _ _ _) (pure_le_nhds _)
#align antitone.tendsto_set_integral Antitone.tendsto_set_integral

end TendstoMono

/-! ### Continuity of the set integral

We prove that for any set `s`, the function
`fun f : α →₁[μ] E => ∫ x in s, f x ∂μ` is continuous. -/


section ContinuousSetIntegral

variable [NormedAddCommGroup E] {𝕜 : Type*} [NormedField 𝕜] [NormedAddCommGroup F]
  [NormedSpace 𝕜 F] {p : ℝ≥0∞} {μ : Measure α}

/-- For `f : Lp E p μ`, we can define an element of `Lp E p (μ.restrict s)` by
`(Lp.memℒp f).restrict s).toLp f`. This map is additive. -/
theorem Lp_toLp_restrict_add (f g : Lp E p μ) (s : Set α) :
    ((Lp.memℒp (f + g)).restrict s).toLp (⇑(f + g)) =
      ((Lp.memℒp f).restrict s).toLp f + ((Lp.memℒp g).restrict s).toLp g := by
  ext1
  refine' (ae_restrict_of_ae (Lp.coeFn_add f g)).mp _
  refine'
    (Lp.coeFn_add (Memℒp.toLp f ((Lp.memℒp f).restrict s))
          (Memℒp.toLp g ((Lp.memℒp g).restrict s))).mp _
  refine' (Memℒp.coeFn_toLp ((Lp.memℒp f).restrict s)).mp _
  refine' (Memℒp.coeFn_toLp ((Lp.memℒp g).restrict s)).mp _
  refine' (Memℒp.coeFn_toLp ((Lp.memℒp (f + g)).restrict s)).mono fun x hx1 hx2 hx3 hx4 hx5 => _
  rw [hx4, hx1, Pi.add_apply, hx2, hx3, hx5, Pi.add_apply]
set_option linter.uppercaseLean3 false in
#align measure_theory.Lp_to_Lp_restrict_add MeasureTheory.Lp_toLp_restrict_add

/-- For `f : Lp E p μ`, we can define an element of `Lp E p (μ.restrict s)` by
`(Lp.memℒp f).restrict s).toLp f`. This map commutes with scalar multiplication. -/
theorem Lp_toLp_restrict_smul (c : 𝕜) (f : Lp F p μ) (s : Set α) :
    ((Lp.memℒp (c • f)).restrict s).toLp (⇑(c • f)) = c • ((Lp.memℒp f).restrict s).toLp f := by
  ext1
  refine' (ae_restrict_of_ae (Lp.coeFn_smul c f)).mp _
  refine' (Memℒp.coeFn_toLp ((Lp.memℒp f).restrict s)).mp _
  refine' (Memℒp.coeFn_toLp ((Lp.memℒp (c • f)).restrict s)).mp _
  refine'
    (Lp.coeFn_smul c (Memℒp.toLp f ((Lp.memℒp f).restrict s))).mono fun x hx1 hx2 hx3 hx4 => _
  rw [hx2, hx1, Pi.smul_apply, hx3, hx4, Pi.smul_apply]
set_option linter.uppercaseLean3 false in
#align measure_theory.Lp_to_Lp_restrict_smul MeasureTheory.Lp_toLp_restrict_smul

/-- For `f : Lp E p μ`, we can define an element of `Lp E p (μ.restrict s)` by
`(Lp.memℒp f).restrict s).toLp f`. This map is non-expansive. -/
theorem norm_Lp_toLp_restrict_le (s : Set α) (f : Lp E p μ) :
    ‖((Lp.memℒp f).restrict s).toLp f‖ ≤ ‖f‖ := by
  rw [Lp.norm_def, Lp.norm_def, ENNReal.toReal_le_toReal (Lp.snorm_ne_top _) (Lp.snorm_ne_top _)]
  refine' (le_of_eq _).trans (snorm_mono_measure _ Measure.restrict_le_self)
  exact snorm_congr_ae (Memℒp.coeFn_toLp _)
set_option linter.uppercaseLean3 false in
#align measure_theory.norm_Lp_to_Lp_restrict_le MeasureTheory.norm_Lp_toLp_restrict_le

variable (α F 𝕜)

/-- Continuous linear map sending a function of `Lp F p μ` to the same function in
`Lp F p (μ.restrict s)`. -/
def LpToLpRestrictCLM (μ : Measure α) (p : ℝ≥0∞) [hp : Fact (1 ≤ p)] (s : Set α) :
    Lp F p μ →L[𝕜] Lp F p (μ.restrict s) :=
  @LinearMap.mkContinuous 𝕜 𝕜 (Lp F p μ) (Lp F p (μ.restrict s)) _ _ _ _ _ _ (RingHom.id 𝕜)
    ⟨⟨fun f => Memℒp.toLp f ((Lp.memℒp f).restrict s), fun f g => Lp_toLp_restrict_add f g s⟩,
      fun c f => Lp_toLp_restrict_smul c f s⟩
    1 (by intro f; rw [one_mul]; exact norm_Lp_toLp_restrict_le s f)
set_option linter.uppercaseLean3 false in
#align measure_theory.Lp_to_Lp_restrict_clm MeasureTheory.LpToLpRestrictCLM

variable {α F 𝕜}

variable (𝕜)

theorem LpToLpRestrictCLM_coeFn [Fact (1 ≤ p)] (s : Set α) (f : Lp F p μ) :
    LpToLpRestrictCLM α F 𝕜 μ p s f =ᵐ[μ.restrict s] f :=
  Memℒp.coeFn_toLp ((Lp.memℒp f).restrict s)
set_option linter.uppercaseLean3 false in
#align measure_theory.Lp_to_Lp_restrict_clm_coe_fn MeasureTheory.LpToLpRestrictCLM_coeFn

variable {𝕜}

@[continuity]
theorem continuous_set_integral [NormedSpace ℝ E] (s : Set α) :
    Continuous fun f : α →₁[μ] E => ∫ x in s, f x ∂μ := by
  haveI : Fact ((1 : ℝ≥0∞) ≤ 1) := ⟨le_rfl⟩
  have h_comp :
    (fun f : α →₁[μ] E => ∫ x in s, f x ∂μ) =
      integral (μ.restrict s) ∘ fun f => LpToLpRestrictCLM α E ℝ μ 1 s f := by
    ext1 f
    rw [Function.comp_apply, integral_congr_ae (LpToLpRestrictCLM_coeFn ℝ s f)]
  rw [h_comp]
  exact continuous_integral.comp (LpToLpRestrictCLM α E ℝ μ 1 s).continuous
#align measure_theory.continuous_set_integral MeasureTheory.continuous_set_integral

end ContinuousSetIntegral

end MeasureTheory

open MeasureTheory Asymptotics Metric

variable {ι : Type*} [NormedAddCommGroup E]

/-- Fundamental theorem of calculus for set integrals:
if `μ` is a measure that is finite at a filter `l` and
`f` is a measurable function that has a finite limit `b` at `l ⊓ μ.ae`, then
`∫ x in s i, f x ∂μ = μ (s i) • b + o(μ (s i))` at a filter `li` provided that
`s i` tends to `l.smallSets` along `li`.
Since `μ (s i)` is an `ℝ≥0∞` number, we use `(μ (s i)).toReal` in the actual statement.

Often there is a good formula for `(μ (s i)).toReal`, so the formalization can take an optional
argument `m` with this formula and a proof of `(fun i => (μ (s i)).toReal) =ᶠ[li] m`. Without these
arguments, `m i = (μ (s i)).toReal` is used in the output. -/
theorem Filter.Tendsto.integral_sub_linear_isLittleO_ae [NormedSpace ℝ E] [CompleteSpace E]
    {μ : Measure α} {l : Filter α} [l.IsMeasurablyGenerated] {f : α → E} {b : E}
    (h : Tendsto f (l ⊓ μ.ae) (𝓝 b)) (hfm : StronglyMeasurableAtFilter f l μ)
    (hμ : μ.FiniteAtFilter l) {s : ι → Set α} {li : Filter ι} (hs : Tendsto s li l.smallSets)
    (m : ι → ℝ := fun i => (μ (s i)).toReal)
    (hsμ : (fun i => (μ (s i)).toReal) =ᶠ[li] m := by rfl) :
    (fun i => (∫ x in s i, f x ∂μ) - m i • b) =o[li] m := by
  suffices
      (fun s => (∫ x in s, f x ∂μ) - (μ s).toReal • b) =o[l.smallSets] fun s => (μ s).toReal from
    (this.comp_tendsto hs).congr'
      (hsμ.mono fun a ha => by dsimp only [Function.comp_apply] at ha ⊢; rw [ha]) hsμ
  refine' isLittleO_iff.2 fun ε ε₀ => _
  have : ∀ᶠ s in l.smallSets, ∀ᶠ x in μ.ae, x ∈ s → f x ∈ closedBall b ε :=
    eventually_smallSets_eventually.2 (h.eventually <| closedBall_mem_nhds _ ε₀)
  filter_upwards [hμ.eventually, (hμ.integrableAtFilter_of_tendsto_ae hfm h).eventually,
    hfm.eventually, this]
  simp only [mem_closedBall, dist_eq_norm]
  intro s hμs h_integrable hfm h_norm
  rw [← set_integral_const, ← integral_sub h_integrable (integrableOn_const.2 <| Or.inr hμs),
    Real.norm_eq_abs, abs_of_nonneg ENNReal.toReal_nonneg]
  exact norm_set_integral_le_of_norm_le_const_ae' hμs h_norm (hfm.sub aestronglyMeasurable_const)
#align filter.tendsto.integral_sub_linear_is_o_ae Filter.Tendsto.integral_sub_linear_isLittleO_ae

/-- Fundamental theorem of calculus for set integrals, `nhdsWithin` version: if `μ` is a locally
finite measure and `f` is an almost everywhere measurable function that is continuous at a point `a`
within a measurable set `t`, then `∫ x in s i, f x ∂μ = μ (s i) • f a + o(μ (s i))` at a filter `li`
provided that `s i` tends to `(𝓝[t] a).smallSets` along `li`.  Since `μ (s i)` is an `ℝ≥0∞`
number, we use `(μ (s i)).toReal` in the actual statement.

Often there is a good formula for `(μ (s i)).toReal`, so the formalization can take an optional
argument `m` with this formula and a proof of `(fun i => (μ (s i)).toReal) =ᶠ[li] m`. Without these
arguments, `m i = (μ (s i)).toReal` is used in the output. -/
theorem ContinuousWithinAt.integral_sub_linear_isLittleO_ae [TopologicalSpace α]
    [OpensMeasurableSpace α] [NormedSpace ℝ E] [CompleteSpace E] {μ : Measure α}
    [IsLocallyFiniteMeasure μ] {a : α} {t : Set α} {f : α → E} (ha : ContinuousWithinAt f t a)
    (ht : MeasurableSet t) (hfm : StronglyMeasurableAtFilter f (𝓝[t] a) μ) {s : ι → Set α}
    {li : Filter ι} (hs : Tendsto s li (𝓝[t] a).smallSets) (m : ι → ℝ := fun i => (μ (s i)).toReal)
    (hsμ : (fun i => (μ (s i)).toReal) =ᶠ[li] m := by rfl) :
    (fun i => (∫ x in s i, f x ∂μ) - m i • f a) =o[li] m :=
  haveI : (𝓝[t] a).IsMeasurablyGenerated := ht.nhdsWithin_isMeasurablyGenerated _
  (ha.mono_left inf_le_left).integral_sub_linear_isLittleO_ae hfm (μ.finiteAt_nhdsWithin a t) hs m
    hsμ
#align continuous_within_at.integral_sub_linear_is_o_ae ContinuousWithinAt.integral_sub_linear_isLittleO_ae

/-- Fundamental theorem of calculus for set integrals, `nhds` version: if `μ` is a locally finite
measure and `f` is an almost everywhere measurable function that is continuous at a point `a`, then
`∫ x in s i, f x ∂μ = μ (s i) • f a + o(μ (s i))` at `li` provided that `s` tends to
`(𝓝 a).smallSets` along `li`. Since `μ (s i)` is an `ℝ≥0∞` number, we use `(μ (s i)).toReal` in
the actual statement.

Often there is a good formula for `(μ (s i)).toReal`, so the formalization can take an optional
argument `m` with this formula and a proof of `(fun i => (μ (s i)).toReal) =ᶠ[li] m`. Without these
arguments, `m i = (μ (s i)).toReal` is used in the output. -/
theorem ContinuousAt.integral_sub_linear_isLittleO_ae [TopologicalSpace α] [OpensMeasurableSpace α]
    [NormedSpace ℝ E] [CompleteSpace E] {μ : Measure α} [IsLocallyFiniteMeasure μ] {a : α}
    {f : α → E} (ha : ContinuousAt f a) (hfm : StronglyMeasurableAtFilter f (𝓝 a) μ) {s : ι → Set α}
    {li : Filter ι} (hs : Tendsto s li (𝓝 a).smallSets) (m : ι → ℝ := fun i => (μ (s i)).toReal)
    (hsμ : (fun i => (μ (s i)).toReal) =ᶠ[li] m := by rfl) :
    (fun i => (∫ x in s i, f x ∂μ) - m i • f a) =o[li] m :=
  (ha.mono_left inf_le_left).integral_sub_linear_isLittleO_ae hfm (μ.finiteAt_nhds a) hs m hsμ
#align continuous_at.integral_sub_linear_is_o_ae ContinuousAt.integral_sub_linear_isLittleO_ae

/-- Fundamental theorem of calculus for set integrals, `nhdsWithin` version: if `μ` is a locally
finite measure, `f` is continuous on a measurable set `t`, and `a ∈ t`, then `∫ x in (s i), f x ∂μ =
μ (s i) • f a + o(μ (s i))` at `li` provided that `s i` tends to `(𝓝[t] a).smallSets` along `li`.
Since `μ (s i)` is an `ℝ≥0∞` number, we use `(μ (s i)).toReal` in the actual statement.

Often there is a good formula for `(μ (s i)).toReal`, so the formalization can take an optional
argument `m` with this formula and a proof of `(fun i => (μ (s i)).toReal) =ᶠ[li] m`. Without these
arguments, `m i = (μ (s i)).toReal` is used in the output. -/
theorem ContinuousOn.integral_sub_linear_isLittleO_ae [TopologicalSpace α] [OpensMeasurableSpace α]
    [NormedSpace ℝ E] [CompleteSpace E] [SecondCountableTopologyEither α E] {μ : Measure α}
    [IsLocallyFiniteMeasure μ] {a : α} {t : Set α} {f : α → E} (hft : ContinuousOn f t) (ha : a ∈ t)
    (ht : MeasurableSet t) {s : ι → Set α} {li : Filter ι} (hs : Tendsto s li (𝓝[t] a).smallSets)
    (m : ι → ℝ := fun i => (μ (s i)).toReal)
    (hsμ : (fun i => (μ (s i)).toReal) =ᶠ[li] m := by rfl) :
    (fun i => (∫ x in s i, f x ∂μ) - m i • f a) =o[li] m :=
  (hft a ha).integral_sub_linear_isLittleO_ae ht
    ⟨t, self_mem_nhdsWithin, hft.aestronglyMeasurable ht⟩ hs m hsμ
#align continuous_on.integral_sub_linear_is_o_ae ContinuousOn.integral_sub_linear_isLittleO_ae

section

/-! ### Continuous linear maps composed with integration

The goal of this section is to prove that integration commutes with continuous linear maps.
This holds for simple functions. The general result follows from the continuity of all involved
operations on the space `L¹`. Note that composition by a continuous linear map on `L¹` is not just
the composition, as we are dealing with classes of functions, but it has already been defined
as `ContinuousLinearMap.compLp`. We take advantage of this construction here.
-/


open scoped ComplexConjugate

variable {μ : Measure α} {𝕜 : Type*} [IsROrC 𝕜] [NormedSpace 𝕜 E] [NormedAddCommGroup F]
  [NormedSpace 𝕜 F] {p : ENNReal}

namespace ContinuousLinearMap

variable [NormedSpace ℝ F]

theorem integral_compLp (L : E →L[𝕜] F) (φ : Lp E p μ) :
    (∫ a, (L.compLp φ) a ∂μ) = ∫ a, L (φ a) ∂μ :=
  integral_congr_ae <| coeFn_compLp _ _
set_option linter.uppercaseLean3 false in
#align continuous_linear_map.integral_comp_Lp ContinuousLinearMap.integral_compLp

theorem set_integral_compLp (L : E →L[𝕜] F) (φ : Lp E p μ) {s : Set α} (hs : MeasurableSet s) :
    (∫ a in s, (L.compLp φ) a ∂μ) = ∫ a in s, L (φ a) ∂μ :=
  set_integral_congr_ae hs ((L.coeFn_compLp φ).mono fun _x hx _ => hx)
set_option linter.uppercaseLean3 false in
#align continuous_linear_map.set_integral_comp_Lp ContinuousLinearMap.set_integral_compLp

theorem continuous_integral_comp_L1 (L : E →L[𝕜] F) :
    Continuous fun φ : α →₁[μ] E => ∫ a : α, L (φ a) ∂μ := by
  rw [← funext L.integral_compLp]; exact continuous_integral.comp (L.compLpL 1 μ).continuous
set_option linter.uppercaseLean3 false in
#align continuous_linear_map.continuous_integral_comp_L1 ContinuousLinearMap.continuous_integral_comp_L1

variable [CompleteSpace E] [CompleteSpace F] [NormedSpace ℝ E]

theorem integral_comp_comm (L : E →L[𝕜] F) {φ : α → E} (φ_int : Integrable φ μ) :
    (∫ a, L (φ a) ∂μ) = L (∫ a, φ a ∂μ) := by
  apply Integrable.induction (P := fun φ => (∫ a, L (φ a) ∂μ) = L (∫ a, φ a ∂μ))
  · intro e s s_meas _
    rw [integral_indicator_const e s_meas, ← @smul_one_smul E ℝ 𝕜 _ _ _ _ _ (μ s).toReal e,
      ContinuousLinearMap.map_smul, @smul_one_smul F ℝ 𝕜 _ _ _ _ _ (μ s).toReal (L e), ←
      integral_indicator_const (L e) s_meas]
    congr 1 with a
    erw [Set.indicator_comp_of_zero L.map_zero]
    rfl
  · intro f g _ f_int g_int hf hg
    simp [L.map_add, integral_add (μ := μ) f_int g_int,
      integral_add (μ := μ) (L.integrable_comp f_int) (L.integrable_comp g_int), hf, hg]
  · exact isClosed_eq L.continuous_integral_comp_L1 (L.continuous.comp continuous_integral)
  · intro f g hfg _ hf
    convert hf using 1 <;> clear hf
    · exact integral_congr_ae (hfg.fun_comp L).symm
    · rw [integral_congr_ae hfg.symm]
  all_goals assumption
#align continuous_linear_map.integral_comp_comm ContinuousLinearMap.integral_comp_comm

theorem integral_apply {H : Type*} [NormedAddCommGroup H] [NormedSpace 𝕜 H] {φ : α → H →L[𝕜] E}
    (φ_int : Integrable φ μ) (v : H) : (∫ a, φ a ∂μ) v = ∫ a, φ a v ∂μ :=
  ((ContinuousLinearMap.apply 𝕜 E v).integral_comp_comm φ_int).symm
#align continuous_linear_map.integral_apply ContinuousLinearMap.integral_apply

theorem integral_comp_comm' (L : E →L[𝕜] F) {K} (hL : AntilipschitzWith K L) (φ : α → E) :
    (∫ a, L (φ a) ∂μ) = L (∫ a, φ a ∂μ) := by
  by_cases h : Integrable φ μ
  · exact integral_comp_comm L h
  have : ¬Integrable (fun a => L (φ a)) μ := by
    rwa [← Function.comp_def,
      LipschitzWith.integrable_comp_iff_of_antilipschitz L.lipschitz hL L.map_zero]
  simp [integral_undef, h, this]
#align continuous_linear_map.integral_comp_comm' ContinuousLinearMap.integral_comp_comm'

theorem integral_comp_L1_comm (L : E →L[𝕜] F) (φ : α →₁[μ] E) :
    (∫ a, L (φ a) ∂μ) = L (∫ a, φ a ∂μ) :=
  L.integral_comp_comm (L1.integrable_coeFn φ)
set_option linter.uppercaseLean3 false in
#align continuous_linear_map.integral_comp_L1_comm ContinuousLinearMap.integral_comp_L1_comm

end ContinuousLinearMap

namespace LinearIsometry

variable [CompleteSpace F] [NormedSpace ℝ F] [CompleteSpace E] [NormedSpace ℝ E]

theorem integral_comp_comm (L : E →ₗᵢ[𝕜] F) (φ : α → E) : (∫ a, L (φ a) ∂μ) = L (∫ a, φ a ∂μ) :=
  L.toContinuousLinearMap.integral_comp_comm' L.antilipschitz _
#align linear_isometry.integral_comp_comm LinearIsometry.integral_comp_comm

end LinearIsometry

namespace ContinuousLinearEquiv

variable [NormedSpace ℝ F] [NormedSpace ℝ E]

theorem integral_comp_comm (L : E ≃L[𝕜] F) (φ : α → E) : (∫ a, L (φ a) ∂μ) = L (∫ a, φ a ∂μ) := by
  have : CompleteSpace E ↔ CompleteSpace F :=
    completeSpace_congr (e := L.toEquiv) L.uniformEmbedding
  by_cases hE : CompleteSpace E
  · have : CompleteSpace F := this.1 hE
    exact L.toContinuousLinearMap.integral_comp_comm' L.antilipschitz _
  · have := this.not.1 hE
    simp [integral, *]
#align continuous_linear_equiv.integral_comp_comm ContinuousLinearEquiv.integral_comp_comm

end ContinuousLinearEquiv

@[norm_cast]
theorem integral_ofReal {f : α → ℝ} : (∫ a, (f a : 𝕜) ∂μ) = ↑(∫ a, f a ∂μ) :=
  (@IsROrC.ofRealLi 𝕜 _).integral_comp_comm f
#align integral_of_real integral_ofReal

theorem integral_re {f : α → 𝕜} (hf : Integrable f μ) :
    (∫ a, IsROrC.re (f a) ∂μ) = IsROrC.re (∫ a, f a ∂μ) :=
  (@IsROrC.reClm 𝕜 _).integral_comp_comm hf
#align integral_re integral_re

theorem integral_im {f : α → 𝕜} (hf : Integrable f μ) :
    (∫ a, IsROrC.im (f a) ∂μ) = IsROrC.im (∫ a, f a ∂μ) :=
  (@IsROrC.imClm 𝕜 _).integral_comp_comm hf
#align integral_im integral_im

theorem integral_conj {f : α → 𝕜} : (∫ a, conj (f a) ∂μ) = conj (∫ a, f a ∂μ) :=
  (@IsROrC.conjLie 𝕜 _).toLinearIsometry.integral_comp_comm f
#align integral_conj integral_conj

theorem integral_coe_re_add_coe_im {f : α → 𝕜} (hf : Integrable f μ) :
    (∫ x, (IsROrC.re (f x) : 𝕜) ∂μ) + (∫ x, (IsROrC.im (f x) : 𝕜) ∂μ) * IsROrC.I = ∫ x, f x ∂μ := by
  rw [mul_comm, ← smul_eq_mul, ← integral_smul, ← integral_add]
  · congr
    ext1 x
    rw [smul_eq_mul, mul_comm, IsROrC.re_add_im]
  · exact hf.re.ofReal
  · exact hf.im.ofReal.smul (𝕜 := 𝕜) (β := 𝕜) IsROrC.I
#align integral_coe_re_add_coe_im integral_coe_re_add_coe_im

theorem integral_re_add_im {f : α → 𝕜} (hf : Integrable f μ) :
    ((∫ x, IsROrC.re (f x) ∂μ : ℝ) : 𝕜) + (∫ x, IsROrC.im (f x) ∂μ : ℝ) * IsROrC.I =
      ∫ x, f x ∂μ := by
  rw [← integral_ofReal, ← integral_ofReal, integral_coe_re_add_coe_im hf]
#align integral_re_add_im integral_re_add_im

theorem set_integral_re_add_im {f : α → 𝕜} {i : Set α} (hf : IntegrableOn f i μ) :
    ((∫ x in i, IsROrC.re (f x) ∂μ : ℝ) : 𝕜) + (∫ x in i, IsROrC.im (f x) ∂μ : ℝ) * IsROrC.I =
      ∫ x in i, f x ∂μ :=
  integral_re_add_im hf
#align set_integral_re_add_im set_integral_re_add_im

variable [NormedSpace ℝ E] [NormedSpace ℝ F]

lemma swap_integral (f : α → E × F) : (∫ x, f x ∂μ).swap = ∫ x, (f x).swap ∂μ :=
  .symm <| (ContinuousLinearEquiv.prodComm ℝ E F).integral_comp_comm f

theorem fst_integral [CompleteSpace F] {f : α → E × F} (hf : Integrable f μ) :
    (∫ x, f x ∂μ).1 = ∫ x, (f x).1 ∂μ := by
  by_cases hE : CompleteSpace E
  · exact ((ContinuousLinearMap.fst ℝ E F).integral_comp_comm hf).symm
  · have : ¬(CompleteSpace (E × F)) := fun h ↦ hE <| .fst_of_prod (β := F)
    simp [integral, *]
#align fst_integral fst_integral

theorem snd_integral [CompleteSpace E] {f : α → E × F} (hf : Integrable f μ) :
    (∫ x, f x ∂μ).2 = ∫ x, (f x).2 ∂μ := by
  rw [← Prod.fst_swap, swap_integral]
  exact fst_integral <| hf.snd.prod_mk hf.fst
#align snd_integral snd_integral

theorem integral_pair [CompleteSpace E] [CompleteSpace F] {f : α → E} {g : α → F}
    (hf : Integrable f μ) (hg : Integrable g μ) :
    (∫ x, (f x, g x) ∂μ) = (∫ x, f x ∂μ, ∫ x, g x ∂μ) :=
  have := hf.prod_mk hg
  Prod.ext (fst_integral this) (snd_integral this)
#align integral_pair integral_pair

theorem integral_smul_const {𝕜 : Type*} [IsROrC 𝕜] [NormedSpace 𝕜 E] [CompleteSpace E]
    (f : α → 𝕜) (c : E) :
    ∫ x, f x • c ∂μ = (∫ x, f x ∂μ) • c := by
  by_cases hf : Integrable f μ
  · exact ((1 : 𝕜 →L[𝕜] 𝕜).smulRight c).integral_comp_comm hf
  · by_cases hc : c = 0
    · simp [hc, integral_zero, smul_zero]
    rw [integral_undef hf, integral_undef, zero_smul]
    rw [integrable_smul_const hc]
    simp_rw [hf, not_false_eq_true]
#align integral_smul_const integral_smul_const

theorem integral_withDensity_eq_integral_smul {f : α → ℝ≥0} (f_meas : Measurable f) (g : α → E) :
    ∫ a, g a ∂μ.withDensity (fun x => f x) = ∫ a, f a • g a ∂μ := by
  by_cases hE : CompleteSpace E; swap; · simp [integral, hE]
  by_cases hg : Integrable g (μ.withDensity fun x => f x); swap
  · rw [integral_undef hg, integral_undef]
    rwa [← integrable_withDensity_iff_integrable_smul f_meas]
  refine' Integrable.induction
    (P := fun g => ∫ a, g a ∂μ.withDensity (fun x => f x) = ∫ a, f a • g a ∂μ) _ _ _ _ hg
  · intro c s s_meas hs
    rw [integral_indicator s_meas]
    simp_rw [← indicator_smul_apply, integral_indicator s_meas]
    simp only [s_meas, integral_const, Measure.restrict_apply', univ_inter, withDensity_apply]
    rw [lintegral_coe_eq_integral, ENNReal.toReal_ofReal, ← integral_smul_const]
    · rfl
    · exact integral_nonneg fun x => NNReal.coe_nonneg _
    · refine' ⟨f_meas.coe_nnreal_real.aemeasurable.aestronglyMeasurable, _⟩
      rw [withDensity_apply _ s_meas] at hs
      rw [HasFiniteIntegral]
      convert hs with x
      simp only [NNReal.nnnorm_eq]
  · intro u u' _ u_int u'_int h h'
    change
      (∫ a : α, u a + u' a ∂μ.withDensity fun x : α => ↑(f x)) = ∫ a : α, f a • (u a + u' a) ∂μ
    simp_rw [smul_add]
    rw [integral_add u_int u'_int, h, h', integral_add]
    · exact (integrable_withDensity_iff_integrable_smul f_meas).1 u_int
    · exact (integrable_withDensity_iff_integrable_smul f_meas).1 u'_int
  · have C1 :
      Continuous fun u : Lp E 1 (μ.withDensity fun x => f x) =>
        ∫ x, u x ∂μ.withDensity fun x => f x :=
      continuous_integral
    have C2 : Continuous fun u : Lp E 1 (μ.withDensity fun x => f x) => ∫ x, f x • u x ∂μ := by
      have : Continuous ((fun u : Lp E 1 μ => ∫ x, u x ∂μ) ∘ withDensitySMulLI (E := E) μ f_meas) :=
        continuous_integral.comp (withDensitySMulLI (E := E) μ f_meas).continuous
      convert this with u
      simp only [Function.comp_apply, withDensitySMulLI_apply]
      exact integral_congr_ae (memℒ1_smul_of_L1_withDensity f_meas u).coeFn_toLp.symm
    exact isClosed_eq C1 C2
  · intro u v huv _ hu
    rw [← integral_congr_ae huv, hu]
    apply integral_congr_ae
    filter_upwards [(ae_withDensity_iff f_meas.coe_nnreal_ennreal).1 huv] with x hx
    rcases eq_or_ne (f x) 0 with (h'x | h'x)
    · simp only [h'x, zero_smul]
    · rw [hx _]
      simpa only [Ne.def, ENNReal.coe_eq_zero] using h'x
#align integral_with_density_eq_integral_smul integral_withDensity_eq_integral_smul

theorem integral_withDensity_eq_integral_smul₀ {f : α → ℝ≥0} (hf : AEMeasurable f μ) (g : α → E) :
    ∫ a, g a ∂μ.withDensity (fun x => f x) = ∫ a, f a • g a ∂μ := by
  let f' := hf.mk _
  calc
    ∫ a, g a ∂μ.withDensity (fun x => f x) = ∫ a, g a ∂μ.withDensity fun x => f' x := by
      congr 1
      apply withDensity_congr_ae
      filter_upwards [hf.ae_eq_mk] with x hx
      rw [hx]
    _ = ∫ a, f' a • g a ∂μ := (integral_withDensity_eq_integral_smul hf.measurable_mk _)
    _ = ∫ a, f a • g a ∂μ := by
      apply integral_congr_ae
      filter_upwards [hf.ae_eq_mk] with x hx
      rw [hx]
#align integral_with_density_eq_integral_smul₀ integral_withDensity_eq_integral_smul₀

theorem set_integral_withDensity_eq_set_integral_smul {f : α → ℝ≥0} (f_meas : Measurable f)
    (g : α → E) {s : Set α} (hs : MeasurableSet s) :
    ∫ a in s, g a ∂μ.withDensity (fun x => f x) = ∫ a in s, f a • g a ∂μ := by
  rw [restrict_withDensity hs, integral_withDensity_eq_integral_smul f_meas]
#align set_integral_with_density_eq_set_integral_smul set_integral_withDensity_eq_set_integral_smul

theorem set_integral_withDensity_eq_set_integral_smul₀ {f : α → ℝ≥0} {s : Set α}
    (hf : AEMeasurable f (μ.restrict s)) (g : α → E) (hs : MeasurableSet s) :
    ∫ a in s, g a ∂μ.withDensity (fun x => f x) = ∫ a in s, f a • g a ∂μ := by
  rw [restrict_withDensity hs, integral_withDensity_eq_integral_smul₀ hf]
#align set_integral_with_density_eq_set_integral_smul₀ set_integral_withDensity_eq_set_integral_smul₀

theorem set_integral_withDensity_eq_set_integral_smul₀' [SFinite μ] {f : α → ℝ≥0} (s : Set α)
    (hf : AEMeasurable f (μ.restrict s)) (g : α → E)  :
    ∫ a in s, g a ∂μ.withDensity (fun x => f x) = ∫ a in s, f a • g a ∂μ := by
  rw [restrict_withDensity' s, integral_withDensity_eq_integral_smul₀ hf]

end

section thickenedIndicator

variable [PseudoEMetricSpace α]

theorem measure_le_lintegral_thickenedIndicatorAux (μ : Measure α) {E : Set α}
    (E_mble : MeasurableSet E) (δ : ℝ) : μ E ≤ ∫⁻ a, (thickenedIndicatorAux δ E a : ℝ≥0∞) ∂μ := by
  convert_to lintegral μ (E.indicator fun _ => (1 : ℝ≥0∞)) ≤ lintegral μ (thickenedIndicatorAux δ E)
  · rw [lintegral_indicator _ E_mble]
    simp only [lintegral_one, Measure.restrict_apply, MeasurableSet.univ, univ_inter]
  · apply lintegral_mono
    apply indicator_le_thickenedIndicatorAux
#align measure_le_lintegral_thickened_indicator_aux measure_le_lintegral_thickenedIndicatorAux

theorem measure_le_lintegral_thickenedIndicator (μ : Measure α) {E : Set α}
    (E_mble : MeasurableSet E) {δ : ℝ} (δ_pos : 0 < δ) :
    μ E ≤ ∫⁻ a, (thickenedIndicator δ_pos E a : ℝ≥0∞) ∂μ := by
  convert measure_le_lintegral_thickenedIndicatorAux μ E_mble δ
  dsimp
  simp only [thickenedIndicatorAux_lt_top.ne, ENNReal.coe_toNNReal, Ne.def, not_false_iff]
#align measure_le_lintegral_thickened_indicator measure_le_lintegral_thickenedIndicator

end thickenedIndicator

section BilinearMap

namespace MeasureTheory

variable {f : β → ℝ} {m m0 : MeasurableSpace β} {μ : Measure β}

theorem Integrable.simpleFunc_mul (g : SimpleFunc β ℝ) (hf : Integrable f μ) :
    Integrable (⇑g * f) μ := by
  refine'
    SimpleFunc.induction (fun c s hs => _)
      (fun g₁ g₂ _ h_int₁ h_int₂ =>
        (h_int₁.add h_int₂).congr (by rw [SimpleFunc.coe_add, add_mul]))
      g
  simp only [SimpleFunc.const_zero, SimpleFunc.coe_piecewise, SimpleFunc.coe_const,
    SimpleFunc.coe_zero, Set.piecewise_eq_indicator]
  have : Set.indicator s (Function.const β c) * f = s.indicator (c • f) := by
    ext1 x
    by_cases hx : x ∈ s
    · simp only [hx, Pi.mul_apply, Set.indicator_of_mem, Pi.smul_apply, Algebra.id.smul_eq_mul,
        ← Function.const_def]
    · simp only [hx, Pi.mul_apply, Set.indicator_of_not_mem, not_false_iff, zero_mul]
  rw [this, integrable_indicator_iff hs]
  exact (hf.smul c).integrableOn
#align measure_theory.integrable.simple_func_mul MeasureTheory.Integrable.simpleFunc_mul

theorem Integrable.simpleFunc_mul' (hm : m ≤ m0) (g : @SimpleFunc β m ℝ) (hf : Integrable f μ) :
    Integrable (⇑g * f) μ := by
  rw [← SimpleFunc.coe_toLargerSpace_eq hm g]; exact hf.simpleFunc_mul (g.toLargerSpace hm)
#align measure_theory.integrable.simple_func_mul' MeasureTheory.Integrable.simpleFunc_mul'

end MeasureTheory

end BilinearMap

section ParametricIntegral

variable {α β F G 𝕜 : Type*} [TopologicalSpace α] [TopologicalSpace β] [MeasurableSpace β]
  [OpensMeasurableSpace β] {μ : Measure β} [NontriviallyNormedField 𝕜] [NormedSpace ℝ E]
  [NormedAddCommGroup F] [NormedSpace 𝕜 F] [NormedAddCommGroup G] [NormedSpace 𝕜 G]

open Metric Function ContinuousLinearMap

/-- Consider a parameterized integral `a ↦ ∫ x, L (g x) (f a x)` where `L` is bilinear,
`g` is locally integrable and `f` is continuous and uniformly compactly supported. Then the
integral depends continuously on `a`. -/
lemma continuousOn_integral_bilinear_of_locally_integrable_of_compact_support
    [NormedSpace 𝕜 E] (L : F →L[𝕜] G →L[𝕜] E)
    {f : α → β → G} {s : Set α} {k : Set β} {g : β → F}
    (hk : IsCompact k) (hf : ContinuousOn f.uncurry (s ×ˢ univ))
    (hfs : ∀ p, ∀ x, p ∈ s → x ∉ k → f p x = 0) (hg : IntegrableOn g k μ) :
    ContinuousOn (fun a ↦ ∫ x, L (g x) (f a x) ∂μ) s := by
  have A : ∀ p ∈ s, Continuous (f p) := fun p hp ↦ by
    refine hf.comp_continuous (continuous_const.prod_mk continuous_id') fun x => ?_
    simpa only [prod_mk_mem_set_prod_eq, mem_univ, and_true] using hp
  intro q hq
  apply Metric.continuousWithinAt_iff'.2 (fun ε εpos ↦ ?_)
  obtain ⟨δ, δpos, hδ⟩ : ∃ (δ : ℝ), 0 < δ ∧ ∫ x in k, ‖L‖ * ‖g x‖ * δ ∂μ < ε := by
    simpa [integral_mul_right] using exists_pos_mul_lt εpos _
  obtain ⟨v, v_mem, hv⟩ : ∃ v ∈ 𝓝[s] q, ∀ p ∈ v, ∀ x ∈ k, dist (f p x) (f q x) < δ :=
    hk.mem_uniformity_of_prod
      (hf.mono (Set.prod_mono_right (subset_univ k))) hq (dist_mem_uniformity δpos)
  simp_rw [dist_eq_norm] at hv ⊢
  have I : ∀ p ∈ s, IntegrableOn (fun x ↦ L (g x) (f p x)) k μ := by
    intro p hp
    obtain ⟨C, hC⟩ : ∃ C, ∀ x, ‖f p x‖ ≤ C := by
      have : ContinuousOn (f p) k := by
        have : ContinuousOn (fun x ↦ (p, x)) k := (Continuous.Prod.mk p).continuousOn
        exact hf.comp this (by simp [MapsTo, hp])
      rcases IsCompact.exists_bound_of_continuousOn hk this with ⟨C, hC⟩
      refine ⟨max C 0, fun x ↦ ?_⟩
      by_cases hx : x ∈ k
      · exact (hC x hx).trans (le_max_left _ _)
      · simp [hfs p x hp hx]
    have : IntegrableOn (fun x ↦ ‖L‖ * ‖g x‖ * C) k μ :=
      (hg.norm.const_mul _).mul_const _
    apply Integrable.mono' this ?_ ?_
    · borelize G
      apply L.aestronglyMeasurable_comp₂ hg.aestronglyMeasurable
      apply StronglyMeasurable.aestronglyMeasurable
      apply Continuous.stronglyMeasurable_of_support_subset_isCompact (A p hp) hk
      apply support_subset_iff'.2 (fun x hx ↦ hfs p x hp hx)
    · apply eventually_of_forall (fun x ↦ (le_op_norm₂ L (g x) (f p x)).trans ?_)
      gcongr
      apply hC
  filter_upwards [v_mem, self_mem_nhdsWithin] with p hp h'p
  calc
  ‖∫ x, L (g x) (f p x) ∂μ - ∫ x, L (g x) (f q x) ∂μ‖
    = ‖∫ x in k, L (g x) (f p x) ∂μ - ∫ x in k, L (g x) (f q x) ∂μ‖ := by
      congr 2
      · refine (set_integral_eq_integral_of_forall_compl_eq_zero (fun x hx ↦ ?_)).symm
        simp [hfs p x h'p hx]
      · refine (set_integral_eq_integral_of_forall_compl_eq_zero (fun x hx ↦ ?_)).symm
        simp [hfs q x hq hx]
  _ = ‖∫ x in k, L (g x) (f p x) - L (g x) (f q x) ∂μ‖ := by rw [integral_sub (I p h'p) (I q hq)]
  _ ≤ ∫ x in k, ‖L (g x) (f p x) - L (g x) (f q x)‖ ∂μ := norm_integral_le_integral_norm _
  _ ≤ ∫ x in k, ‖L‖ * ‖g x‖ * δ ∂μ := by
      apply integral_mono_of_nonneg (eventually_of_forall (fun x ↦ by positivity))
      · exact (hg.norm.const_mul _).mul_const _
      · apply eventually_of_forall (fun x ↦ ?_)
        by_cases hx : x ∈ k
        · dsimp only
          specialize hv p hp x hx
          calc
          ‖L (g x) (f p x) - L (g x) (f q x)‖
            = ‖L (g x) (f p x - f q x)‖ := by simp only [map_sub]
          _ ≤ ‖L‖ * ‖g x‖ * ‖f p x - f q x‖ := le_op_norm₂ _ _ _
          _ ≤ ‖L‖ * ‖g x‖ * δ := by gcongr
        · simp only [hfs p x h'p hx, hfs q x hq hx, sub_self, norm_zero, mul_zero]
          positivity
  _ < ε := hδ

/-- Consider a parameterized integral `a ↦ ∫ x, f a x` where `f` is continuous and uniformly
compactly supported. Then the integral depends continuously on `a`. -/
lemma continuousOn_integral_of_compact_support
    {f : α → β → E} {s : Set α} {k : Set β} [IsFiniteMeasureOnCompacts μ]
    (hk : IsCompact k) (hf : ContinuousOn f.uncurry (s ×ˢ univ))
    (hfs : ∀ p, ∀ x, p ∈ s → x ∉ k → f p x = 0) :
    ContinuousOn (fun a ↦ ∫ x, f a x ∂μ) s := by
  simpa using continuousOn_integral_bilinear_of_locally_integrable_of_compact_support (lsmul ℝ ℝ)
    hk hf hfs (integrableOn_const.2 (Or.inr hk.measure_lt_top)) (μ := μ) (g := fun _ ↦ 1)

end ParametricIntegral<|MERGE_RESOLUTION|>--- conflicted
+++ resolved
@@ -403,27 +403,6 @@
   set_integral_eq_integral_of_ae_compl_eq_zero (eventually_of_forall h)
 #align measure_theory.set_integral_eq_integral_of_forall_compl_eq_zero MeasureTheory.set_integral_eq_integral_of_forall_compl_eq_zero
 
-<<<<<<< HEAD
--- TODO: Do we need these 2 lemmas?
-lemma ae_restrict_eq_const_iff_ae_eq_const_of_mem {E : Type*} [MeasurableSpace E]
-    [MeasurableSingletonClass E] {f : α → E} (c : E) {s : Set α}
-    (f_mble : NullMeasurable f (μ.restrict s)) :
-    f =ᵐ[Measure.restrict μ s] (fun _ ↦ c) ↔ ∀ᵐ x ∂μ, x ∈ s → f x = c :=
-  ae_restrict_iff₀ <| by convert f_mble (measurableSet_singleton c) -- much faster with `convert`
-
-lemma ae_restrict_eq_const_iff_ae_eq_const_of_mem' {E : Type*} (c : E) (f : α → E) {s : Set α}
-    (s_mble : MeasurableSet s) :
-    f =ᵐ[Measure.restrict μ s] (fun _ ↦ c) ↔ ∀ᵐ x ∂μ, x ∈ s → f x = c :=
-  ae_restrict_iff' s_mble
-
-/-- If a function equals zero almost everywhere w.r.t. restriction of the measure to `sᶜ`, then its
-integral on `s` coincides with its integral on the whole space. -/
-lemma set_integral_eq_integral_of_ae_restrict_eq_zero (hs : f =ᵐ[μ.restrict sᶜ] 0) :
-    ∫ ω in s, f ω ∂μ = ∫ ω, f ω ∂μ :=
-  set_integral_eq_integral_of_ae_compl_eq_zero <| ae_imp_of_ae_restrict hs
-
-=======
->>>>>>> 089e95fb
 theorem set_integral_neg_eq_set_integral_nonpos [LinearOrder E] {f : α → E}
     (hf : AEStronglyMeasurable f μ) :
     ∫ x in {x | f x < 0}, f x ∂μ = ∫ x in {x | f x ≤ 0}, f x ∂μ := by
