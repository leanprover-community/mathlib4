--- conflicted
+++ resolved
@@ -858,36 +858,6 @@
 
 end IntegrableUnion
 
-<<<<<<< HEAD
-section TendstoMono
-
-variable {μ : Measure X} [NormedAddCommGroup E] [NormedSpace ℝ E] {s : ℕ → Set X}
-  {f : X → E}
-
-theorem _root_.Antitone.tendsto_set_integral (hsm : ∀ i, MeasurableSet (s i)) (h_anti : Antitone s)
-    (hfi : IntegrableOn f (s 0) μ) :
-    Tendsto (fun i => ∫ a in s i, f a ∂μ) atTop (𝓝 (∫ a in ⋂ n, s n, f a ∂μ)) := by
-  let bound : X → ℝ := indicator (s 0) fun a => ‖f a‖
-  have h_int_eq : (fun i => ∫ a in s i, f a ∂μ) = fun i => ∫ a, (s i).indicator f a ∂μ :=
-    funext fun i => (integral_indicator (hsm i)).symm
-  rw [h_int_eq]
-  rw [← integral_indicator (MeasurableSet.iInter hsm)]
-  refine' tendsto_integral_of_dominated_convergence bound _ _ _ _
-  · intro n
-    rw [aestronglyMeasurable_indicator_iff (hsm n)]
-    exact (IntegrableOn.mono_set hfi (h_anti (zero_le n))).1
-  · rw [integrable_indicator_iff (hsm 0)]
-    exact hfi.norm
-  · simp_rw [norm_indicator_eq_indicator_norm]
-    refine' fun n => eventually_of_forall fun x => _
-    exact indicator_le_indicator_of_subset (h_anti (zero_le n)) (fun a => norm_nonneg _) _
-  · filter_upwards [] with a using le_trans (h_anti.tendsto_indicator _ _ _) (pure_le_nhds _)
-#align antitone.tendsto_set_integral Antitone.tendsto_set_integral
-
-end TendstoMono
-
-=======
->>>>>>> 7f32cc79
 /-! ### Continuity of the set integral
 
 We prove that for any set `s`, the function
