/-
Copyright (c) 2020 Zhouhang Zhou. All rights reserved.
Released under Apache 2.0 license as described in the file LICENSE.
Authors: Zhouhang Zhou, Yury Kudryashov
-/
import Mathlib.MeasureTheory.Integral.IntegrableOn
import Mathlib.MeasureTheory.Integral.Bochner
import Mathlib.MeasureTheory.Function.LocallyIntegrable
import Mathlib.Order.Filter.IndicatorFunction
import Mathlib.Topology.MetricSpace.ThickenedIndicator
import Mathlib.Topology.ContinuousFunction.Compact

#align_import measure_theory.integral.set_integral from "leanprover-community/mathlib"@"24e0c85412ff6adbeca08022c25ba4876eedf37a"

/-!
# Set integral

In this file we prove some properties of `∫ x in s, f x ∂μ`. Recall that this notation
is defined as `∫ x, f x ∂(μ.restrict s)`. In `integral_indicator` we prove that for a measurable
function `f` and a measurable set `s` this definition coincides with another natural definition:
`∫ x, indicator s f x ∂μ = ∫ x in s, f x ∂μ`, where `indicator s f x` is equal to `f x` for `x ∈ s`
and is zero otherwise.

Since `∫ x in s, f x ∂μ` is a notation, one can rewrite or apply any theorem about `∫ x, f x ∂μ`
directly. In this file we prove some theorems about dependence of `∫ x in s, f x ∂μ` on `s`, e.g.
`integral_union`, `integral_empty`, `integral_univ`.

We use the property `IntegrableOn f s μ := Integrable f (μ.restrict s)`, defined in
`MeasureTheory.IntegrableOn`. We also defined in that same file a predicate
`IntegrableAtFilter (f : α → E) (l : Filter α) (μ : Measure α)` saying that `f` is integrable at
some set `s ∈ l`.

Finally, we prove a version of the
[Fundamental theorem of calculus](https://en.wikipedia.org/wiki/Fundamental_theorem_of_calculus)
for set integral, see `Filter.Tendsto.integral_sub_linear_isLittleO_ae` and its corollaries.
Namely, consider a measurably generated filter `l`, a measure `μ` finite at this filter, and
a function `f` that has a finite limit `c` at `l ⊓ μ.ae`. Then `∫ x in s, f x ∂μ = μ s • c + o(μ s)`
as `s` tends to `l.smallSets`, i.e. for any `ε>0` there exists `t ∈ l` such that
`‖∫ x in s, f x ∂μ - μ s • c‖ ≤ ε * μ s` whenever `s ⊆ t`. We also formulate a version of this
theorem for a locally finite measure `μ` and a function `f` continuous at a point `a`.

## Notation

We provide the following notations for expressing the integral of a function on a set :
* `∫ a in s, f a ∂μ` is `MeasureTheory.integral (μ.restrict s) f`
* `∫ a in s, f a` is `∫ a in s, f a ∂volume`

Note that the set notations are defined in the file `MeasureTheory/Integral/Bochner.lean`,
but we reference them here because all theorems about set integrals are in this file.

-/


assert_not_exists InnerProductSpace

noncomputable section

open Set Filter TopologicalSpace MeasureTheory Function

open scoped Classical Topology Interval BigOperators Filter ENNReal NNReal MeasureTheory

variable {α β E F : Type*} [MeasurableSpace α]

namespace MeasureTheory

section NormedAddCommGroup

variable [NormedAddCommGroup E] {f g : α → E} {s t : Set α} {μ ν : Measure α} {l l' : Filter α}

variable [NormedSpace ℝ E]

theorem set_integral_congr_ae₀ (hs : NullMeasurableSet s μ) (h : ∀ᵐ x ∂μ, x ∈ s → f x = g x) :
    ∫ x in s, f x ∂μ = ∫ x in s, g x ∂μ :=
  integral_congr_ae ((ae_restrict_iff'₀ hs).2 h)
#align measure_theory.set_integral_congr_ae₀ MeasureTheory.set_integral_congr_ae₀

theorem set_integral_congr_ae (hs : MeasurableSet s) (h : ∀ᵐ x ∂μ, x ∈ s → f x = g x) :
    ∫ x in s, f x ∂μ = ∫ x in s, g x ∂μ :=
  integral_congr_ae ((ae_restrict_iff' hs).2 h)
#align measure_theory.set_integral_congr_ae MeasureTheory.set_integral_congr_ae

theorem set_integral_congr₀ (hs : NullMeasurableSet s μ) (h : EqOn f g s) :
    ∫ x in s, f x ∂μ = ∫ x in s, g x ∂μ :=
  set_integral_congr_ae₀ hs <| eventually_of_forall h
#align measure_theory.set_integral_congr₀ MeasureTheory.set_integral_congr₀

theorem set_integral_congr (hs : MeasurableSet s) (h : EqOn f g s) :
    ∫ x in s, f x ∂μ = ∫ x in s, g x ∂μ :=
  set_integral_congr_ae hs <| eventually_of_forall h
#align measure_theory.set_integral_congr MeasureTheory.set_integral_congr

theorem set_integral_congr_set_ae (hst : s =ᵐ[μ] t) : ∫ x in s, f x ∂μ = ∫ x in t, f x ∂μ := by
  rw [Measure.restrict_congr_set hst]
#align measure_theory.set_integral_congr_set_ae MeasureTheory.set_integral_congr_set_ae

theorem integral_union_ae (hst : AEDisjoint μ s t) (ht : NullMeasurableSet t μ)
    (hfs : IntegrableOn f s μ) (hft : IntegrableOn f t μ) :
    ∫ x in s ∪ t, f x ∂μ = (∫ x in s, f x ∂μ) + ∫ x in t, f x ∂μ := by
  simp only [IntegrableOn, Measure.restrict_union₀ hst ht, integral_add_measure hfs hft]
#align measure_theory.integral_union_ae MeasureTheory.integral_union_ae

theorem integral_union (hst : Disjoint s t) (ht : MeasurableSet t) (hfs : IntegrableOn f s μ)
    (hft : IntegrableOn f t μ) : ∫ x in s ∪ t, f x ∂μ = (∫ x in s, f x ∂μ) + ∫ x in t, f x ∂μ :=
  integral_union_ae hst.aedisjoint ht.nullMeasurableSet hfs hft
#align measure_theory.integral_union MeasureTheory.integral_union

theorem integral_diff (ht : MeasurableSet t) (hfs : IntegrableOn f s μ) (hts : t ⊆ s) :
    ∫ x in s \ t, f x ∂μ = (∫ x in s, f x ∂μ) - ∫ x in t, f x ∂μ := by
  rw [eq_sub_iff_add_eq, ← integral_union, diff_union_of_subset hts]
  exacts [disjoint_sdiff_self_left, ht, hfs.mono_set (diff_subset _ _), hfs.mono_set hts]
#align measure_theory.integral_diff MeasureTheory.integral_diff

theorem integral_inter_add_diff₀ (ht : NullMeasurableSet t μ) (hfs : IntegrableOn f s μ) :
    ((∫ x in s ∩ t, f x ∂μ) + ∫ x in s \ t, f x ∂μ) = ∫ x in s, f x ∂μ := by
  rw [← Measure.restrict_inter_add_diff₀ s ht, integral_add_measure]
  · exact Integrable.mono_measure hfs (Measure.restrict_mono (inter_subset_left _ _) le_rfl)
  · exact Integrable.mono_measure hfs (Measure.restrict_mono (diff_subset _ _) le_rfl)
#align measure_theory.integral_inter_add_diff₀ MeasureTheory.integral_inter_add_diff₀

theorem integral_inter_add_diff (ht : MeasurableSet t) (hfs : IntegrableOn f s μ) :
    ((∫ x in s ∩ t, f x ∂μ) + ∫ x in s \ t, f x ∂μ) = ∫ x in s, f x ∂μ :=
  integral_inter_add_diff₀ ht.nullMeasurableSet hfs
#align measure_theory.integral_inter_add_diff MeasureTheory.integral_inter_add_diff

theorem integral_finset_biUnion {ι : Type*} (t : Finset ι) {s : ι → Set α}
    (hs : ∀ i ∈ t, MeasurableSet (s i)) (h's : Set.Pairwise (↑t) (Disjoint on s))
    (hf : ∀ i ∈ t, IntegrableOn f (s i) μ) :
    ∫ x in ⋃ i ∈ t, s i, f x ∂μ = ∑ i in t, ∫ x in s i, f x ∂μ := by
  induction' t using Finset.induction_on with a t hat IH hs h's
  · simp
  · simp only [Finset.coe_insert, Finset.forall_mem_insert, Set.pairwise_insert,
      Finset.set_biUnion_insert] at hs hf h's ⊢
    rw [integral_union _ _ hf.1 (integrableOn_finset_iUnion.2 hf.2)]
    · rw [Finset.sum_insert hat, IH hs.2 h's.1 hf.2]
    · simp only [disjoint_iUnion_right]
      exact fun i hi => (h's.2 i hi (ne_of_mem_of_not_mem hi hat).symm).1
    · exact Finset.measurableSet_biUnion _ hs.2
#align measure_theory.integral_finset_bUnion MeasureTheory.integral_finset_biUnion

theorem integral_fintype_iUnion {ι : Type*} [Fintype ι] {s : ι → Set α}
    (hs : ∀ i, MeasurableSet (s i)) (h's : Pairwise (Disjoint on s))
    (hf : ∀ i, IntegrableOn f (s i) μ) : ∫ x in ⋃ i, s i, f x ∂μ = ∑ i, ∫ x in s i, f x ∂μ := by
  convert integral_finset_biUnion Finset.univ (fun i _ => hs i) _ fun i _ => hf i
  · simp
  · simp [pairwise_univ, h's]
#align measure_theory.integral_fintype_Union MeasureTheory.integral_fintype_iUnion

theorem integral_empty : ∫ x in ∅, f x ∂μ = 0 := by
  rw [Measure.restrict_empty, integral_zero_measure]
#align measure_theory.integral_empty MeasureTheory.integral_empty

theorem integral_univ : ∫ x in univ, f x ∂μ = ∫ x, f x ∂μ := by rw [Measure.restrict_univ]
#align measure_theory.integral_univ MeasureTheory.integral_univ

theorem integral_add_compl₀ (hs : NullMeasurableSet s μ) (hfi : Integrable f μ) :
    ((∫ x in s, f x ∂μ) + ∫ x in sᶜ, f x ∂μ) = ∫ x, f x ∂μ := by
  rw [← integral_union_ae (@disjoint_compl_right (Set α) _ _).aedisjoint hs.compl hfi.integrableOn
      hfi.integrableOn,
    union_compl_self, integral_univ]
#align measure_theory.integral_add_compl₀ MeasureTheory.integral_add_compl₀

theorem integral_add_compl (hs : MeasurableSet s) (hfi : Integrable f μ) :
    ((∫ x in s, f x ∂μ) + ∫ x in sᶜ, f x ∂μ) = ∫ x, f x ∂μ :=
  integral_add_compl₀ hs.nullMeasurableSet hfi
#align measure_theory.integral_add_compl MeasureTheory.integral_add_compl

/-- For a function `f` and a measurable set `s`, the integral of `indicator s f`
over the whole space is equal to `∫ x in s, f x ∂μ` defined as `∫ x, f x ∂(μ.restrict s)`. -/
theorem integral_indicator (hs : MeasurableSet s) :
    ∫ x, indicator s f x ∂μ = ∫ x in s, f x ∂μ := by
  by_cases hfi : IntegrableOn f s μ; swap
  · rwa [integral_undef, integral_undef]
    rwa [integrable_indicator_iff hs]
  calc
    ∫ x, indicator s f x ∂μ = (∫ x in s, indicator s f x ∂μ) + ∫ x in sᶜ, indicator s f x ∂μ :=
      (integral_add_compl hs (hfi.integrable_indicator hs)).symm
    _ = (∫ x in s, f x ∂μ) + ∫ x in sᶜ, 0 ∂μ :=
      (congr_arg₂ (· + ·) (integral_congr_ae (indicator_ae_eq_restrict hs))
        (integral_congr_ae (indicator_ae_eq_restrict_compl hs)))
    _ = ∫ x in s, f x ∂μ := by simp
#align measure_theory.integral_indicator MeasureTheory.integral_indicator

theorem set_integral_indicator (ht : MeasurableSet t) :
    ∫ x in s, t.indicator f x ∂μ = ∫ x in s ∩ t, f x ∂μ := by
  rw [integral_indicator ht, Measure.restrict_restrict ht, Set.inter_comm]
#align measure_theory.set_integral_indicator MeasureTheory.set_integral_indicator

theorem ofReal_set_integral_one_of_measure_ne_top {α : Type*} {m : MeasurableSpace α}
    {μ : Measure α} {s : Set α} (hs : μ s ≠ ∞) : ENNReal.ofReal (∫ _ in s, (1 : ℝ) ∂μ) = μ s :=
  calc
    ENNReal.ofReal (∫ _ in s, (1 : ℝ) ∂μ) = ENNReal.ofReal (∫ _ in s, ‖(1 : ℝ)‖ ∂μ) := by
      simp only [norm_one]
    _ = ∫⁻ _ in s, 1 ∂μ := by
      rw [ofReal_integral_norm_eq_lintegral_nnnorm (integrableOn_const.2 (Or.inr hs.lt_top))]
      simp only [nnnorm_one, ENNReal.coe_one]
    _ = μ s := set_lintegral_one _
#align measure_theory.of_real_set_integral_one_of_measure_ne_top MeasureTheory.ofReal_set_integral_one_of_measure_ne_top

theorem ofReal_set_integral_one {α : Type*} {_ : MeasurableSpace α} (μ : Measure α)
    [IsFiniteMeasure μ] (s : Set α) : ENNReal.ofReal (∫ _ in s, (1 : ℝ) ∂μ) = μ s :=
  ofReal_set_integral_one_of_measure_ne_top (measure_ne_top μ s)
#align measure_theory.of_real_set_integral_one MeasureTheory.ofReal_set_integral_one

theorem integral_piecewise [DecidablePred (· ∈ s)] (hs : MeasurableSet s) (hf : IntegrableOn f s μ)
    (hg : IntegrableOn g sᶜ μ) :
    ∫ x, s.piecewise f g x ∂μ = (∫ x in s, f x ∂μ) + ∫ x in sᶜ, g x ∂μ := by
  rw [← Set.indicator_add_compl_eq_piecewise,
    integral_add' (hf.integrable_indicator hs) (hg.integrable_indicator hs.compl),
    integral_indicator hs, integral_indicator hs.compl]
#align measure_theory.integral_piecewise MeasureTheory.integral_piecewise

theorem tendsto_set_integral_of_monotone {ι : Type*} [Countable ι] [SemilatticeSup ι]
    {s : ι → Set α} (hsm : ∀ i, MeasurableSet (s i)) (h_mono : Monotone s)
    (hfi : IntegrableOn f (⋃ n, s n) μ) :
    Tendsto (fun i => ∫ a in s i, f a ∂μ) atTop (𝓝 (∫ a in ⋃ n, s n, f a ∂μ)) := by
  have hfi' : (∫⁻ x in ⋃ n, s n, ‖f x‖₊ ∂μ) < ∞ := hfi.2
  set S := ⋃ i, s i
  have hSm : MeasurableSet S := MeasurableSet.iUnion hsm
  have hsub : ∀ {i}, s i ⊆ S := @(subset_iUnion s)
  rw [← withDensity_apply _ hSm] at hfi'
  set ν := μ.withDensity fun x => ‖f x‖₊ with hν
  refine' Metric.nhds_basis_closedBall.tendsto_right_iff.2 fun ε ε0 => _
  lift ε to ℝ≥0 using ε0.le
  have : ∀ᶠ i in atTop, ν (s i) ∈ Icc (ν S - ε) (ν S + ε) :=
    tendsto_measure_iUnion h_mono (ENNReal.Icc_mem_nhds hfi'.ne (ENNReal.coe_pos.2 ε0).ne')
  refine' this.mono fun i hi => _
  rw [mem_closedBall_iff_norm', ← integral_diff (hsm i) hfi hsub, ← coe_nnnorm, NNReal.coe_le_coe, ←
    ENNReal.coe_le_coe]
  refine' (ennnorm_integral_le_lintegral_ennnorm _).trans _
  rw [← withDensity_apply _ (hSm.diff (hsm _)), ← hν, measure_diff hsub (hsm _)]
  exacts [tsub_le_iff_tsub_le.mp hi.1,
    (hi.2.trans_lt <| ENNReal.add_lt_top.2 ⟨hfi', ENNReal.coe_lt_top⟩).ne]
#align measure_theory.tendsto_set_integral_of_monotone MeasureTheory.tendsto_set_integral_of_monotone

theorem hasSum_integral_iUnion_ae {ι : Type*} [Countable ι] {s : ι → Set α}
    (hm : ∀ i, NullMeasurableSet (s i) μ) (hd : Pairwise (AEDisjoint μ on s))
    (hfi : IntegrableOn f (⋃ i, s i) μ) :
    HasSum (fun n => ∫ a in s n, f a ∂μ) (∫ a in ⋃ n, s n, f a ∂μ) := by
  simp only [IntegrableOn, Measure.restrict_iUnion_ae hd hm] at hfi ⊢
  exact hasSum_integral_measure hfi
#align measure_theory.has_sum_integral_Union_ae MeasureTheory.hasSum_integral_iUnion_ae

theorem hasSum_integral_iUnion {ι : Type*} [Countable ι] {s : ι → Set α}
    (hm : ∀ i, MeasurableSet (s i)) (hd : Pairwise (Disjoint on s))
    (hfi : IntegrableOn f (⋃ i, s i) μ) :
    HasSum (fun n => ∫ a in s n, f a ∂μ) (∫ a in ⋃ n, s n, f a ∂μ) :=
  hasSum_integral_iUnion_ae (fun i => (hm i).nullMeasurableSet) (hd.mono fun _ _ h => h.aedisjoint)
    hfi
#align measure_theory.has_sum_integral_Union MeasureTheory.hasSum_integral_iUnion

theorem integral_iUnion {ι : Type*} [Countable ι] {s : ι → Set α} (hm : ∀ i, MeasurableSet (s i))
    (hd : Pairwise (Disjoint on s)) (hfi : IntegrableOn f (⋃ i, s i) μ) :
    ∫ a in ⋃ n, s n, f a ∂μ = ∑' n, ∫ a in s n, f a ∂μ :=
  (HasSum.tsum_eq (hasSum_integral_iUnion hm hd hfi)).symm
#align measure_theory.integral_Union MeasureTheory.integral_iUnion

theorem integral_iUnion_ae {ι : Type*} [Countable ι] {s : ι → Set α}
    (hm : ∀ i, NullMeasurableSet (s i) μ) (hd : Pairwise (AEDisjoint μ on s))
    (hfi : IntegrableOn f (⋃ i, s i) μ) : ∫ a in ⋃ n, s n, f a ∂μ = ∑' n, ∫ a in s n, f a ∂μ :=
  (HasSum.tsum_eq (hasSum_integral_iUnion_ae hm hd hfi)).symm
#align measure_theory.integral_Union_ae MeasureTheory.integral_iUnion_ae

theorem set_integral_eq_zero_of_ae_eq_zero (ht_eq : ∀ᵐ x ∂μ, x ∈ t → f x = 0) :
    ∫ x in t, f x ∂μ = 0 := by
  by_cases hf : AEStronglyMeasurable f (μ.restrict t); swap
  · rw [integral_undef]
    contrapose! hf
    exact hf.1
  have : ∫ x in t, hf.mk f x ∂μ = 0 := by
    refine' integral_eq_zero_of_ae _
    rw [EventuallyEq,
      ae_restrict_iff (hf.stronglyMeasurable_mk.measurableSet_eq_fun stronglyMeasurable_zero)]
    filter_upwards [ae_imp_of_ae_restrict hf.ae_eq_mk, ht_eq] with x hx h'x h''x
    rw [← hx h''x]
    exact h'x h''x
  rw [← this]
  exact integral_congr_ae hf.ae_eq_mk
#align measure_theory.set_integral_eq_zero_of_ae_eq_zero MeasureTheory.set_integral_eq_zero_of_ae_eq_zero

theorem set_integral_eq_zero_of_forall_eq_zero (ht_eq : ∀ x ∈ t, f x = 0) :
    ∫ x in t, f x ∂μ = 0 :=
  set_integral_eq_zero_of_ae_eq_zero (eventually_of_forall ht_eq)
#align measure_theory.set_integral_eq_zero_of_forall_eq_zero MeasureTheory.set_integral_eq_zero_of_forall_eq_zero

theorem integral_union_eq_left_of_ae_aux (ht_eq : ∀ᵐ x ∂μ.restrict t, f x = 0)
    (haux : StronglyMeasurable f) (H : IntegrableOn f (s ∪ t) μ) :
    ∫ x in s ∪ t, f x ∂μ = ∫ x in s, f x ∂μ := by
  let k := f ⁻¹' {0}
  have hk : MeasurableSet k := by borelize E; exact haux.measurable (measurableSet_singleton _)
  have h's : IntegrableOn f s μ := H.mono (subset_union_left _ _) le_rfl
  have A : ∀ u : Set α, ∫ x in u ∩ k, f x ∂μ = 0 := fun u =>
    set_integral_eq_zero_of_forall_eq_zero fun x hx => hx.2
  rw [← integral_inter_add_diff hk h's, ← integral_inter_add_diff hk H, A, A, zero_add, zero_add,
    union_diff_distrib, union_comm]
  apply set_integral_congr_set_ae
  rw [union_ae_eq_right]
  apply measure_mono_null (diff_subset _ _)
  rw [measure_zero_iff_ae_nmem]
  filter_upwards [ae_imp_of_ae_restrict ht_eq] with x hx h'x using h'x.2 (hx h'x.1)
#align measure_theory.integral_union_eq_left_of_ae_aux MeasureTheory.integral_union_eq_left_of_ae_aux

theorem integral_union_eq_left_of_ae (ht_eq : ∀ᵐ x ∂μ.restrict t, f x = 0) :
    ∫ x in s ∪ t, f x ∂μ = ∫ x in s, f x ∂μ := by
  have ht : IntegrableOn f t μ := by apply integrableOn_zero.congr_fun_ae; symm; exact ht_eq
  by_cases H : IntegrableOn f (s ∪ t) μ; swap
  · rw [integral_undef H, integral_undef]; simpa [integrableOn_union, ht] using H
  let f' := H.1.mk f
  calc
    ∫ x : α in s ∪ t, f x ∂μ = ∫ x : α in s ∪ t, f' x ∂μ := integral_congr_ae H.1.ae_eq_mk
    _ = ∫ x in s, f' x ∂μ := by
      apply
        integral_union_eq_left_of_ae_aux _ H.1.stronglyMeasurable_mk (H.congr_fun_ae H.1.ae_eq_mk)
      filter_upwards [ht_eq,
        ae_mono (Measure.restrict_mono (subset_union_right s t) le_rfl) H.1.ae_eq_mk] with x hx h'x
      rw [← h'x, hx]
    _ = ∫ x in s, f x ∂μ :=
      integral_congr_ae
        (ae_mono (Measure.restrict_mono (subset_union_left s t) le_rfl) H.1.ae_eq_mk.symm)
#align measure_theory.integral_union_eq_left_of_ae MeasureTheory.integral_union_eq_left_of_ae

theorem integral_union_eq_left_of_forall₀ {f : α → E} (ht : NullMeasurableSet t μ)
    (ht_eq : ∀ x ∈ t, f x = 0) : ∫ x in s ∪ t, f x ∂μ = ∫ x in s, f x ∂μ :=
  integral_union_eq_left_of_ae ((ae_restrict_iff'₀ ht).2 (eventually_of_forall ht_eq))
#align measure_theory.integral_union_eq_left_of_forall₀ MeasureTheory.integral_union_eq_left_of_forall₀

theorem integral_union_eq_left_of_forall {f : α → E} (ht : MeasurableSet t)
    (ht_eq : ∀ x ∈ t, f x = 0) : ∫ x in s ∪ t, f x ∂μ = ∫ x in s, f x ∂μ :=
  integral_union_eq_left_of_forall₀ ht.nullMeasurableSet ht_eq
#align measure_theory.integral_union_eq_left_of_forall MeasureTheory.integral_union_eq_left_of_forall

theorem set_integral_eq_of_subset_of_ae_diff_eq_zero_aux (hts : s ⊆ t)
    (h't : ∀ᵐ x ∂μ, x ∈ t \ s → f x = 0) (haux : StronglyMeasurable f)
    (h'aux : IntegrableOn f t μ) : ∫ x in t, f x ∂μ = ∫ x in s, f x ∂μ := by
  let k := f ⁻¹' {0}
  have hk : MeasurableSet k := by borelize E; exact haux.measurable (measurableSet_singleton _)
  calc
    ∫ x in t, f x ∂μ = (∫ x in t ∩ k, f x ∂μ) + ∫ x in t \ k, f x ∂μ := by
      rw [integral_inter_add_diff hk h'aux]
    _ = ∫ x in t \ k, f x ∂μ := by
      rw [set_integral_eq_zero_of_forall_eq_zero fun x hx => ?_, zero_add]; exact hx.2
    _ = ∫ x in s \ k, f x ∂μ := by
      apply set_integral_congr_set_ae
      filter_upwards [h't] with x hx
      change (x ∈ t \ k) = (x ∈ s \ k)
      simp only [mem_preimage, mem_singleton_iff, eq_iff_iff, and_congr_left_iff, mem_diff]
      intro h'x
      by_cases xs : x ∈ s
      · simp only [xs, hts xs]
      · simp only [xs, iff_false_iff]
        intro xt
        exact h'x (hx ⟨xt, xs⟩)
    _ = (∫ x in s ∩ k, f x ∂μ) + ∫ x in s \ k, f x ∂μ := by
      have : ∀ x ∈ s ∩ k, f x = 0 := fun x hx => hx.2
      rw [set_integral_eq_zero_of_forall_eq_zero this, zero_add]
    _ = ∫ x in s, f x ∂μ := by rw [integral_inter_add_diff hk (h'aux.mono hts le_rfl)]
#align measure_theory.set_integral_eq_of_subset_of_ae_diff_eq_zero_aux MeasureTheory.set_integral_eq_of_subset_of_ae_diff_eq_zero_aux

/-- If a function vanishes almost everywhere on `t \ s` with `s ⊆ t`, then its integrals on `s`
and `t` coincide if `t` is null-measurable. -/
theorem set_integral_eq_of_subset_of_ae_diff_eq_zero (ht : NullMeasurableSet t μ) (hts : s ⊆ t)
    (h't : ∀ᵐ x ∂μ, x ∈ t \ s → f x = 0) : ∫ x in t, f x ∂μ = ∫ x in s, f x ∂μ := by
  by_cases h : IntegrableOn f t μ; swap
  · have : ¬IntegrableOn f s μ := fun H => h (H.of_ae_diff_eq_zero ht h't)
    rw [integral_undef h, integral_undef this]
  let f' := h.1.mk f
  calc
    ∫ x in t, f x ∂μ = ∫ x in t, f' x ∂μ := integral_congr_ae h.1.ae_eq_mk
    _ = ∫ x in s, f' x ∂μ := by
      apply
        set_integral_eq_of_subset_of_ae_diff_eq_zero_aux hts _ h.1.stronglyMeasurable_mk
          (h.congr h.1.ae_eq_mk)
      filter_upwards [h't, ae_imp_of_ae_restrict h.1.ae_eq_mk] with x hx h'x h''x
      rw [← h'x h''x.1, hx h''x]
    _ = ∫ x in s, f x ∂μ := by
      apply integral_congr_ae
      apply ae_restrict_of_ae_restrict_of_subset hts
      exact h.1.ae_eq_mk.symm

#align measure_theory.set_integral_eq_of_subset_of_ae_diff_eq_zero MeasureTheory.set_integral_eq_of_subset_of_ae_diff_eq_zero

/-- If a function vanishes on `t \ s` with `s ⊆ t`, then its integrals on `s`
and `t` coincide if `t` is measurable. -/
theorem set_integral_eq_of_subset_of_forall_diff_eq_zero (ht : MeasurableSet t) (hts : s ⊆ t)
    (h't : ∀ x ∈ t \ s, f x = 0) : ∫ x in t, f x ∂μ = ∫ x in s, f x ∂μ :=
  set_integral_eq_of_subset_of_ae_diff_eq_zero ht.nullMeasurableSet hts
    (eventually_of_forall fun x hx => h't x hx)
#align measure_theory.set_integral_eq_of_subset_of_forall_diff_eq_zero MeasureTheory.set_integral_eq_of_subset_of_forall_diff_eq_zero

/-- If a function vanishes almost everywhere on `sᶜ`, then its integral on `s`
coincides with its integral on the whole space. -/
theorem set_integral_eq_integral_of_ae_compl_eq_zero (h : ∀ᵐ x ∂μ, x ∉ s → f x = 0) :
    ∫ x in s, f x ∂μ = ∫ x, f x ∂μ := by
  symm
  nth_rw 1 [← integral_univ]
  apply set_integral_eq_of_subset_of_ae_diff_eq_zero nullMeasurableSet_univ (subset_univ _)
  filter_upwards [h] with x hx h'x using hx h'x.2
#align measure_theory.set_integral_eq_integral_of_ae_compl_eq_zero MeasureTheory.set_integral_eq_integral_of_ae_compl_eq_zero

/-- If a function vanishes on `sᶜ`, then its integral on `s` coincides with its integral on the
whole space. -/
theorem set_integral_eq_integral_of_forall_compl_eq_zero (h : ∀ x, x ∉ s → f x = 0) :
    ∫ x in s, f x ∂μ = ∫ x, f x ∂μ :=
  set_integral_eq_integral_of_ae_compl_eq_zero (eventually_of_forall h)
#align measure_theory.set_integral_eq_integral_of_forall_compl_eq_zero MeasureTheory.set_integral_eq_integral_of_forall_compl_eq_zero

<<<<<<< HEAD
lemma integral_eq_integral_restrict [MeasurableSpace E] [MeasurableSingletonClass E]
    (hs : f =ᵐ[Measure.restrict μ sᶜ] 0) (f_mble : NullMeasurable f (μ.restrict sᶜ)) :
    ∫ ω, f ω ∂μ = ∫ ω in s, f ω ∂μ := by
  refine (set_integral_eq_integral_of_ae_compl_eq_zero ?_).symm
  rwa [restrict_aeeq_zero_iff_ae_mem_eq_zero f_mble] at hs
=======
lemma ae_restrict_eq_const_iff_ae_eq_const_of_mem {E : Type*} [MeasurableSpace E]
    [MeasurableSingletonClass E] {f : α → E} (c : E) {s : Set α}
    (f_mble : NullMeasurable f (μ.restrict s)) :
    f =ᵐ[Measure.restrict μ s] (fun _ ↦ c) ↔ ∀ᵐ x ∂μ, x ∈ s → f x = c := by
  simp only [Measure.ae, MeasurableSet.compl_iff, EventuallyEq, Filter.Eventually,
             Pi.zero_apply, Filter.mem_mk, mem_setOf_eq]
  rw [Measure.restrict_apply₀]
  · constructor <;> intro h <;> rw [← h] <;> congr <;> ext x <;> aesop
  · apply NullMeasurableSet.compl
    convert f_mble (MeasurableSet.singleton c)

lemma ae_restrict_eq_const_iff_ae_eq_const_of_mem' {E : Type*} (c : E) (f : α → E) {s : Set α}
    (s_mble : MeasurableSet s) :
    f =ᵐ[Measure.restrict μ s] (fun _ ↦ c) ↔ ∀ᵐ x ∂μ, x ∈ s → f x = c := by
  simp only [Measure.ae, MeasurableSet.compl_iff, EventuallyEq, Filter.Eventually,
             Pi.zero_apply, Filter.mem_mk, mem_setOf_eq]
  rw [Measure.restrict_apply_eq_zero']
  · constructor <;> intro h <;> rw [← h] <;> congr <;> ext x <;> aesop
  · exact s_mble

/-- If a function equals zero almost everywhere w.r.t. restriction of the measure to `sᶜ`, then its
integral on `s` coincides with its integral on the whole space. -/
lemma set_integral_eq_integral_of_ae_restrict_eq_zero (hs : f =ᵐ[μ.restrict sᶜ] 0) :
    ∫ ω in s, f ω ∂μ = ∫ ω, f ω ∂μ := by
  borelize E
  refine set_integral_eq_integral_of_ae_compl_eq_zero ?_
  have f_mble : NullMeasurable f (μ.restrict sᶜ) :=
    NullMeasurable.congr measurable_const.nullMeasurable hs.symm
  simpa only [mem_compl_iff] using (ae_restrict_eq_const_iff_ae_eq_const_of_mem 0 f_mble).mp hs
>>>>>>> 86831e86

theorem set_integral_neg_eq_set_integral_nonpos [LinearOrder E] {f : α → E}
    (hf : AEStronglyMeasurable f μ) :
    ∫ x in {x | f x < 0}, f x ∂μ = ∫ x in {x | f x ≤ 0}, f x ∂μ := by
  have h_union : {x | f x ≤ 0} = {x | f x < 0} ∪ {x | f x = 0} := by
    ext; simp_rw [Set.mem_union, Set.mem_setOf_eq]; exact le_iff_lt_or_eq
  rw [h_union]
  have B : NullMeasurableSet {x | f x = 0} μ :=
    hf.nullMeasurableSet_eq_fun aestronglyMeasurable_zero
  symm
  refine' integral_union_eq_left_of_ae _
  filter_upwards [ae_restrict_mem₀ B] with x hx using hx
#align measure_theory.set_integral_neg_eq_set_integral_nonpos MeasureTheory.set_integral_neg_eq_set_integral_nonpos

theorem integral_norm_eq_pos_sub_neg {f : α → ℝ} (hfi : Integrable f μ) :
    ∫ x, ‖f x‖ ∂μ = (∫ x in {x | 0 ≤ f x}, f x ∂μ) - ∫ x in {x | f x ≤ 0}, f x ∂μ :=
  have h_meas : NullMeasurableSet {x | 0 ≤ f x} μ :=
    aestronglyMeasurable_const.nullMeasurableSet_le hfi.1
  calc
    ∫ x, ‖f x‖ ∂μ = (∫ x in {x | 0 ≤ f x}, ‖f x‖ ∂μ) + ∫ x in {x | 0 ≤ f x}ᶜ, ‖f x‖ ∂μ := by
      rw [← integral_add_compl₀ h_meas hfi.norm]
    _ = (∫ x in {x | 0 ≤ f x}, f x ∂μ) + ∫ x in {x | 0 ≤ f x}ᶜ, ‖f x‖ ∂μ := by
      congr 1
      refine' set_integral_congr₀ h_meas fun x hx => _
      dsimp only
      rw [Real.norm_eq_abs, abs_eq_self.mpr _]
      exact hx
    _ = (∫ x in {x | 0 ≤ f x}, f x ∂μ) - ∫ x in {x | 0 ≤ f x}ᶜ, f x ∂μ := by
      congr 1
      rw [← integral_neg]
      refine' set_integral_congr₀ h_meas.compl fun x hx => _
      dsimp only
      rw [Real.norm_eq_abs, abs_eq_neg_self.mpr _]
      rw [Set.mem_compl_iff, Set.nmem_setOf_iff] at hx
      linarith
    _ = (∫ x in {x | 0 ≤ f x}, f x ∂μ) - ∫ x in {x | f x ≤ 0}, f x ∂μ := by
      rw [← set_integral_neg_eq_set_integral_nonpos hfi.1]; congr; ext1 x; simp
#align measure_theory.integral_norm_eq_pos_sub_neg MeasureTheory.integral_norm_eq_pos_sub_neg

theorem set_integral_const [CompleteSpace E] (c : E) : ∫ _ in s, c ∂μ = (μ s).toReal • c := by
  rw [integral_const, Measure.restrict_apply_univ]
#align measure_theory.set_integral_const MeasureTheory.set_integral_const

@[simp]
theorem integral_indicator_const [CompleteSpace E] (e : E) ⦃s : Set α⦄ (s_meas : MeasurableSet s) :
    (∫ a : α, s.indicator (fun _ : α => e) a ∂μ) = (μ s).toReal • e := by
  rw [integral_indicator s_meas, ← set_integral_const]
#align measure_theory.integral_indicator_const MeasureTheory.integral_indicator_const

@[simp]
theorem integral_indicator_one ⦃s : Set α⦄ (hs : MeasurableSet s) :
    ∫ a, s.indicator 1 a ∂μ = (μ s).toReal :=
  (integral_indicator_const 1 hs).trans ((smul_eq_mul _).trans (mul_one _))
#align measure_theory.integral_indicator_one MeasureTheory.integral_indicator_one

theorem set_integral_indicatorConstLp [CompleteSpace E]
    {p : ℝ≥0∞} (hs : MeasurableSet s) (ht : MeasurableSet t) (hμt : μ t ≠ ∞) (x : E) :
    ∫ a in s, indicatorConstLp p ht hμt x a ∂μ = (μ (t ∩ s)).toReal • x :=
  calc
    ∫ a in s, indicatorConstLp p ht hμt x a ∂μ = ∫ a in s, t.indicator (fun _ => x) a ∂μ := by
      rw [set_integral_congr_ae hs (indicatorConstLp_coeFn.mono fun x hx _ => hx)]
    _ = (μ (t ∩ s)).toReal • x := by rw [integral_indicator_const _ ht, Measure.restrict_apply ht]
set_option linter.uppercaseLean3 false in
#align measure_theory.set_integral_indicator_const_Lp MeasureTheory.set_integral_indicatorConstLp

theorem integral_indicatorConstLp [CompleteSpace E]
    {p : ℝ≥0∞} (ht : MeasurableSet t) (hμt : μ t ≠ ∞) (x : E) :
    ∫ a, indicatorConstLp p ht hμt x a ∂μ = (μ t).toReal • x :=
  calc
    ∫ a, indicatorConstLp p ht hμt x a ∂μ = ∫ a in univ, indicatorConstLp p ht hμt x a ∂μ := by
      rw [integral_univ]
    _ = (μ (t ∩ univ)).toReal • x := (set_integral_indicatorConstLp MeasurableSet.univ ht hμt x)
    _ = (μ t).toReal • x := by rw [inter_univ]
set_option linter.uppercaseLean3 false in
#align measure_theory.integral_indicator_const_Lp MeasureTheory.integral_indicatorConstLp

theorem set_integral_map {β} [MeasurableSpace β] {g : α → β} {f : β → E} {s : Set β}
    (hs : MeasurableSet s) (hf : AEStronglyMeasurable f (Measure.map g μ)) (hg : AEMeasurable g μ) :
    ∫ y in s, f y ∂Measure.map g μ = ∫ x in g ⁻¹' s, f (g x) ∂μ := by
  rw [Measure.restrict_map_of_aemeasurable hg hs,
    integral_map (hg.mono_measure Measure.restrict_le_self) (hf.mono_measure _)]
  exact Measure.map_mono_of_aemeasurable Measure.restrict_le_self hg
#align measure_theory.set_integral_map MeasureTheory.set_integral_map

theorem _root_.MeasurableEmbedding.set_integral_map {β} {_ : MeasurableSpace β} {f : α → β}
    (hf : MeasurableEmbedding f) (g : β → E) (s : Set β) :
    ∫ y in s, g y ∂Measure.map f μ = ∫ x in f ⁻¹' s, g (f x) ∂μ := by
  rw [hf.restrict_map, hf.integral_map]
#align measurable_embedding.set_integral_map MeasurableEmbedding.set_integral_map

theorem _root_.ClosedEmbedding.set_integral_map [TopologicalSpace α] [BorelSpace α] {β}
    [MeasurableSpace β] [TopologicalSpace β] [BorelSpace β] {g : α → β} {f : β → E} (s : Set β)
    (hg : ClosedEmbedding g) : ∫ y in s, f y ∂Measure.map g μ = ∫ x in g ⁻¹' s, f (g x) ∂μ :=
  hg.measurableEmbedding.set_integral_map _ _
#align closed_embedding.set_integral_map ClosedEmbedding.set_integral_map

theorem MeasurePreserving.set_integral_preimage_emb {β} {_ : MeasurableSpace β} {f : α → β} {ν}
    (h₁ : MeasurePreserving f μ ν) (h₂ : MeasurableEmbedding f) (g : β → E) (s : Set β) :
    (∫ x in f ⁻¹' s, g (f x) ∂μ) = ∫ y in s, g y ∂ν :=
  (h₁.restrict_preimage_emb h₂ s).integral_comp h₂ _
#align measure_theory.measure_preserving.set_integral_preimage_emb MeasureTheory.MeasurePreserving.set_integral_preimage_emb

theorem MeasurePreserving.set_integral_image_emb {β} {_ : MeasurableSpace β} {f : α → β} {ν}
    (h₁ : MeasurePreserving f μ ν) (h₂ : MeasurableEmbedding f) (g : β → E) (s : Set α) :
    ∫ y in f '' s, g y ∂ν = ∫ x in s, g (f x) ∂μ :=
  Eq.symm <| (h₁.restrict_image_emb h₂ s).integral_comp h₂ _
#align measure_theory.measure_preserving.set_integral_image_emb MeasureTheory.MeasurePreserving.set_integral_image_emb

theorem set_integral_map_equiv {β} [MeasurableSpace β] (e : α ≃ᵐ β) (f : β → E) (s : Set β) :
    ∫ y in s, f y ∂Measure.map e μ = ∫ x in e ⁻¹' s, f (e x) ∂μ :=
  e.measurableEmbedding.set_integral_map f s
#align measure_theory.set_integral_map_equiv MeasureTheory.set_integral_map_equiv

theorem norm_set_integral_le_of_norm_le_const_ae {C : ℝ} (hs : μ s < ∞)
    (hC : ∀ᵐ x ∂μ.restrict s, ‖f x‖ ≤ C) : ‖∫ x in s, f x ∂μ‖ ≤ C * (μ s).toReal := by
  rw [← Measure.restrict_apply_univ] at *
  haveI : IsFiniteMeasure (μ.restrict s) := ⟨‹_›⟩
  exact norm_integral_le_of_norm_le_const hC
#align measure_theory.norm_set_integral_le_of_norm_le_const_ae MeasureTheory.norm_set_integral_le_of_norm_le_const_ae

theorem norm_set_integral_le_of_norm_le_const_ae' {C : ℝ} (hs : μ s < ∞)
    (hC : ∀ᵐ x ∂μ, x ∈ s → ‖f x‖ ≤ C) (hfm : AEStronglyMeasurable f (μ.restrict s)) :
    ‖∫ x in s, f x ∂μ‖ ≤ C * (μ s).toReal := by
  apply norm_set_integral_le_of_norm_le_const_ae hs
  have A : ∀ᵐ x : α ∂μ, x ∈ s → ‖AEStronglyMeasurable.mk f hfm x‖ ≤ C := by
    filter_upwards [hC, hfm.ae_mem_imp_eq_mk] with _ h1 h2 h3
    rw [← h2 h3]
    exact h1 h3
  have B : MeasurableSet {x | ‖(hfm.mk f) x‖ ≤ C} :=
    hfm.stronglyMeasurable_mk.norm.measurable measurableSet_Iic
  filter_upwards [hfm.ae_eq_mk, (ae_restrict_iff B).2 A] with _ h1 _
  rwa [h1]
#align measure_theory.norm_set_integral_le_of_norm_le_const_ae' MeasureTheory.norm_set_integral_le_of_norm_le_const_ae'

theorem norm_set_integral_le_of_norm_le_const_ae'' {C : ℝ} (hs : μ s < ∞) (hsm : MeasurableSet s)
    (hC : ∀ᵐ x ∂μ, x ∈ s → ‖f x‖ ≤ C) : ‖∫ x in s, f x ∂μ‖ ≤ C * (μ s).toReal :=
  norm_set_integral_le_of_norm_le_const_ae hs <| by
    rwa [ae_restrict_eq hsm, eventually_inf_principal]
#align measure_theory.norm_set_integral_le_of_norm_le_const_ae'' MeasureTheory.norm_set_integral_le_of_norm_le_const_ae''

theorem norm_set_integral_le_of_norm_le_const {C : ℝ} (hs : μ s < ∞) (hC : ∀ x ∈ s, ‖f x‖ ≤ C)
    (hfm : AEStronglyMeasurable f (μ.restrict s)) : ‖∫ x in s, f x ∂μ‖ ≤ C * (μ s).toReal :=
  norm_set_integral_le_of_norm_le_const_ae' hs (eventually_of_forall hC) hfm
#align measure_theory.norm_set_integral_le_of_norm_le_const MeasureTheory.norm_set_integral_le_of_norm_le_const

theorem norm_set_integral_le_of_norm_le_const' {C : ℝ} (hs : μ s < ∞) (hsm : MeasurableSet s)
    (hC : ∀ x ∈ s, ‖f x‖ ≤ C) : ‖∫ x in s, f x ∂μ‖ ≤ C * (μ s).toReal :=
  norm_set_integral_le_of_norm_le_const_ae'' hs hsm <| eventually_of_forall hC
#align measure_theory.norm_set_integral_le_of_norm_le_const' MeasureTheory.norm_set_integral_le_of_norm_le_const'

theorem set_integral_eq_zero_iff_of_nonneg_ae {f : α → ℝ} (hf : 0 ≤ᵐ[μ.restrict s] f)
    (hfi : IntegrableOn f s μ) : ∫ x in s, f x ∂μ = 0 ↔ f =ᵐ[μ.restrict s] 0 :=
  integral_eq_zero_iff_of_nonneg_ae hf hfi
#align measure_theory.set_integral_eq_zero_iff_of_nonneg_ae MeasureTheory.set_integral_eq_zero_iff_of_nonneg_ae

theorem set_integral_pos_iff_support_of_nonneg_ae {f : α → ℝ} (hf : 0 ≤ᵐ[μ.restrict s] f)
    (hfi : IntegrableOn f s μ) : (0 < ∫ x in s, f x ∂μ) ↔ 0 < μ (support f ∩ s) := by
  rw [integral_pos_iff_support_of_nonneg_ae hf hfi, Measure.restrict_apply₀]
  rw [support_eq_preimage]
  exact hfi.aestronglyMeasurable.aemeasurable.nullMeasurable (measurableSet_singleton 0).compl
#align measure_theory.set_integral_pos_iff_support_of_nonneg_ae MeasureTheory.set_integral_pos_iff_support_of_nonneg_ae

theorem set_integral_gt_gt {R : ℝ} {f : α → ℝ} (hR : 0 ≤ R) (hfm : Measurable f)
    (hfint : IntegrableOn f {x | ↑R < f x} μ) (hμ : μ {x | ↑R < f x} ≠ 0) :
    (μ {x | ↑R < f x}).toReal * R < ∫ x in {x | ↑R < f x}, f x ∂μ := by
  have : IntegrableOn (fun _ => R) {x | ↑R < f x} μ := by
    refine' ⟨aestronglyMeasurable_const, lt_of_le_of_lt _ hfint.2⟩
    refine'
      set_lintegral_mono (Measurable.nnnorm _).coe_nnreal_ennreal hfm.nnnorm.coe_nnreal_ennreal
        fun x hx => _
    · exact measurable_const
    · simp only [ENNReal.coe_le_coe, Real.nnnorm_of_nonneg hR,
        Real.nnnorm_of_nonneg (hR.trans <| le_of_lt hx), Subtype.mk_le_mk]
      exact le_of_lt hx
  rw [← sub_pos, ← smul_eq_mul, ← set_integral_const, ← integral_sub hfint this,
    set_integral_pos_iff_support_of_nonneg_ae]
  · rw [← zero_lt_iff] at hμ
    rwa [Set.inter_eq_self_of_subset_right]
    exact fun x hx => Ne.symm (ne_of_lt <| sub_pos.2 hx)
  · change ∀ᵐ x ∂μ.restrict _, _
    rw [ae_restrict_iff]
    · exact eventually_of_forall fun x hx => sub_nonneg.2 <| le_of_lt hx
    · exact measurableSet_le measurable_zero (hfm.sub measurable_const)
  · exact Integrable.sub hfint this
#align measure_theory.set_integral_gt_gt MeasureTheory.set_integral_gt_gt

theorem set_integral_trim {α} {m m0 : MeasurableSpace α} {μ : Measure α} (hm : m ≤ m0) {f : α → E}
    (hf_meas : StronglyMeasurable[m] f) {s : Set α} (hs : MeasurableSet[m] s) :
    ∫ x in s, f x ∂μ = ∫ x in s, f x ∂μ.trim hm := by
  rwa [integral_trim hm hf_meas, restrict_trim hm μ]
#align measure_theory.set_integral_trim MeasureTheory.set_integral_trim

/-! ### Lemmas about adding and removing interval boundaries

The primed lemmas take explicit arguments about the endpoint having zero measure, while the
unprimed ones use `[NoAtoms μ]`.
-/


section PartialOrder

variable [PartialOrder α] {a b : α}

theorem integral_Icc_eq_integral_Ioc' (ha : μ {a} = 0) :
    ∫ t in Icc a b, f t ∂μ = ∫ t in Ioc a b, f t ∂μ :=
  set_integral_congr_set_ae (Ioc_ae_eq_Icc' ha).symm
#align measure_theory.integral_Icc_eq_integral_Ioc' MeasureTheory.integral_Icc_eq_integral_Ioc'

theorem integral_Icc_eq_integral_Ico' (hb : μ {b} = 0) :
    ∫ t in Icc a b, f t ∂μ = ∫ t in Ico a b, f t ∂μ :=
  set_integral_congr_set_ae (Ico_ae_eq_Icc' hb).symm
#align measure_theory.integral_Icc_eq_integral_Ico' MeasureTheory.integral_Icc_eq_integral_Ico'

theorem integral_Ioc_eq_integral_Ioo' (hb : μ {b} = 0) :
    ∫ t in Ioc a b, f t ∂μ = ∫ t in Ioo a b, f t ∂μ :=
  set_integral_congr_set_ae (Ioo_ae_eq_Ioc' hb).symm
#align measure_theory.integral_Ioc_eq_integral_Ioo' MeasureTheory.integral_Ioc_eq_integral_Ioo'

theorem integral_Ico_eq_integral_Ioo' (ha : μ {a} = 0) :
    ∫ t in Ico a b, f t ∂μ = ∫ t in Ioo a b, f t ∂μ :=
  set_integral_congr_set_ae (Ioo_ae_eq_Ico' ha).symm
#align measure_theory.integral_Ico_eq_integral_Ioo' MeasureTheory.integral_Ico_eq_integral_Ioo'

theorem integral_Icc_eq_integral_Ioo' (ha : μ {a} = 0) (hb : μ {b} = 0) :
    ∫ t in Icc a b, f t ∂μ = ∫ t in Ioo a b, f t ∂μ :=
  set_integral_congr_set_ae (Ioo_ae_eq_Icc' ha hb).symm
#align measure_theory.integral_Icc_eq_integral_Ioo' MeasureTheory.integral_Icc_eq_integral_Ioo'

theorem integral_Iic_eq_integral_Iio' (ha : μ {a} = 0) :
    ∫ t in Iic a, f t ∂μ = ∫ t in Iio a, f t ∂μ :=
  set_integral_congr_set_ae (Iio_ae_eq_Iic' ha).symm
#align measure_theory.integral_Iic_eq_integral_Iio' MeasureTheory.integral_Iic_eq_integral_Iio'

theorem integral_Ici_eq_integral_Ioi' (ha : μ {a} = 0) :
    ∫ t in Ici a, f t ∂μ = ∫ t in Ioi a, f t ∂μ :=
  set_integral_congr_set_ae (Ioi_ae_eq_Ici' ha).symm
#align measure_theory.integral_Ici_eq_integral_Ioi' MeasureTheory.integral_Ici_eq_integral_Ioi'

variable [NoAtoms μ]

theorem integral_Icc_eq_integral_Ioc : ∫ t in Icc a b, f t ∂μ = ∫ t in Ioc a b, f t ∂μ :=
  integral_Icc_eq_integral_Ioc' <| measure_singleton a
#align measure_theory.integral_Icc_eq_integral_Ioc MeasureTheory.integral_Icc_eq_integral_Ioc

theorem integral_Icc_eq_integral_Ico : ∫ t in Icc a b, f t ∂μ = ∫ t in Ico a b, f t ∂μ :=
  integral_Icc_eq_integral_Ico' <| measure_singleton b
#align measure_theory.integral_Icc_eq_integral_Ico MeasureTheory.integral_Icc_eq_integral_Ico

theorem integral_Ioc_eq_integral_Ioo : ∫ t in Ioc a b, f t ∂μ = ∫ t in Ioo a b, f t ∂μ :=
  integral_Ioc_eq_integral_Ioo' <| measure_singleton b
#align measure_theory.integral_Ioc_eq_integral_Ioo MeasureTheory.integral_Ioc_eq_integral_Ioo

theorem integral_Ico_eq_integral_Ioo : ∫ t in Ico a b, f t ∂μ = ∫ t in Ioo a b, f t ∂μ :=
  integral_Ico_eq_integral_Ioo' <| measure_singleton a
#align measure_theory.integral_Ico_eq_integral_Ioo MeasureTheory.integral_Ico_eq_integral_Ioo

theorem integral_Icc_eq_integral_Ioo : ∫ t in Icc a b, f t ∂μ = ∫ t in Ico a b, f t ∂μ := by
  rw [integral_Icc_eq_integral_Ico, integral_Ico_eq_integral_Ioo]
#align measure_theory.integral_Icc_eq_integral_Ioo MeasureTheory.integral_Icc_eq_integral_Ioo

theorem integral_Iic_eq_integral_Iio : ∫ t in Iic a, f t ∂μ = ∫ t in Iio a, f t ∂μ :=
  integral_Iic_eq_integral_Iio' <| measure_singleton a
#align measure_theory.integral_Iic_eq_integral_Iio MeasureTheory.integral_Iic_eq_integral_Iio

theorem integral_Ici_eq_integral_Ioi : ∫ t in Ici a, f t ∂μ = ∫ t in Ioi a, f t ∂μ :=
  integral_Ici_eq_integral_Ioi' <| measure_singleton a
#align measure_theory.integral_Ici_eq_integral_Ioi MeasureTheory.integral_Ici_eq_integral_Ioi

end PartialOrder

end NormedAddCommGroup

section Mono

variable {μ : Measure α} {f g : α → ℝ} {s t : Set α} (hf : IntegrableOn f s μ)
  (hg : IntegrableOn g s μ)

theorem set_integral_mono_ae_restrict (h : f ≤ᵐ[μ.restrict s] g) :
    (∫ a in s, f a ∂μ) ≤ ∫ a in s, g a ∂μ :=
  integral_mono_ae hf hg h
#align measure_theory.set_integral_mono_ae_restrict MeasureTheory.set_integral_mono_ae_restrict

theorem set_integral_mono_ae (h : f ≤ᵐ[μ] g) : (∫ a in s, f a ∂μ) ≤ ∫ a in s, g a ∂μ :=
  set_integral_mono_ae_restrict hf hg (ae_restrict_of_ae h)
#align measure_theory.set_integral_mono_ae MeasureTheory.set_integral_mono_ae

theorem set_integral_mono_on (hs : MeasurableSet s) (h : ∀ x ∈ s, f x ≤ g x) :
    (∫ a in s, f a ∂μ) ≤ ∫ a in s, g a ∂μ :=
  set_integral_mono_ae_restrict hf hg
    (by simp [hs, EventuallyLE, eventually_inf_principal, ae_of_all _ h])
#align measure_theory.set_integral_mono_on MeasureTheory.set_integral_mono_on

theorem set_integral_mono_on_ae (hs : MeasurableSet s) (h : ∀ᵐ x ∂μ, x ∈ s → f x ≤ g x) :
    (∫ a in s, f a ∂μ) ≤ ∫ a in s, g a ∂μ := by
  refine' set_integral_mono_ae_restrict hf hg _; rwa [EventuallyLE, ae_restrict_iff' hs]
#align measure_theory.set_integral_mono_on_ae MeasureTheory.set_integral_mono_on_ae

theorem set_integral_mono (h : f ≤ g) : (∫ a in s, f a ∂μ) ≤ ∫ a in s, g a ∂μ :=
  integral_mono hf hg h
#align measure_theory.set_integral_mono MeasureTheory.set_integral_mono

theorem set_integral_mono_set (hfi : IntegrableOn f t μ) (hf : 0 ≤ᵐ[μ.restrict t] f)
    (hst : s ≤ᵐ[μ] t) : (∫ x in s, f x ∂μ) ≤ ∫ x in t, f x ∂μ :=
  integral_mono_measure (Measure.restrict_mono_ae hst) hf hfi
#align measure_theory.set_integral_mono_set MeasureTheory.set_integral_mono_set

theorem set_integral_le_integral (hfi : Integrable f μ) (hf : 0 ≤ᵐ[μ] f) :
    (∫ x in s, f x ∂μ) ≤ ∫ x, f x ∂μ :=
  integral_mono_measure (Measure.restrict_le_self) hf hfi

theorem set_integral_ge_of_const_le {c : ℝ} (hs : MeasurableSet s) (hμs : μ s ≠ ∞)
    (hf : ∀ x ∈ s, c ≤ f x) (hfint : IntegrableOn (fun x : α => f x) s μ) :
    c * (μ s).toReal ≤ ∫ x in s, f x ∂μ := by
  rw [mul_comm, ← smul_eq_mul, ← set_integral_const c]
  exact set_integral_mono_on (integrableOn_const.2 (Or.inr hμs.lt_top)) hfint hs hf
#align measure_theory.set_integral_ge_of_const_le MeasureTheory.set_integral_ge_of_const_le

end Mono

section Nonneg

variable {μ : Measure α} {f : α → ℝ} {s : Set α}

theorem set_integral_nonneg_of_ae_restrict (hf : 0 ≤ᵐ[μ.restrict s] f) : 0 ≤ ∫ a in s, f a ∂μ :=
  integral_nonneg_of_ae hf
#align measure_theory.set_integral_nonneg_of_ae_restrict MeasureTheory.set_integral_nonneg_of_ae_restrict

theorem set_integral_nonneg_of_ae (hf : 0 ≤ᵐ[μ] f) : 0 ≤ ∫ a in s, f a ∂μ :=
  set_integral_nonneg_of_ae_restrict (ae_restrict_of_ae hf)
#align measure_theory.set_integral_nonneg_of_ae MeasureTheory.set_integral_nonneg_of_ae

theorem set_integral_nonneg (hs : MeasurableSet s) (hf : ∀ a, a ∈ s → 0 ≤ f a) :
    0 ≤ ∫ a in s, f a ∂μ :=
  set_integral_nonneg_of_ae_restrict ((ae_restrict_iff' hs).mpr (ae_of_all μ hf))
#align measure_theory.set_integral_nonneg MeasureTheory.set_integral_nonneg

theorem set_integral_nonneg_ae (hs : MeasurableSet s) (hf : ∀ᵐ a ∂μ, a ∈ s → 0 ≤ f a) :
    0 ≤ ∫ a in s, f a ∂μ :=
  set_integral_nonneg_of_ae_restrict <| by rwa [EventuallyLE, ae_restrict_iff' hs]
#align measure_theory.set_integral_nonneg_ae MeasureTheory.set_integral_nonneg_ae

theorem set_integral_le_nonneg {s : Set α} (hs : MeasurableSet s) (hf : StronglyMeasurable f)
    (hfi : Integrable f μ) : (∫ x in s, f x ∂μ) ≤ ∫ x in {y | 0 ≤ f y}, f x ∂μ := by
  rw [← integral_indicator hs, ←
    integral_indicator (stronglyMeasurable_const.measurableSet_le hf)]
  exact
    integral_mono (hfi.indicator hs)
      (hfi.indicator (stronglyMeasurable_const.measurableSet_le hf))
      (indicator_le_indicator_nonneg s f)
#align measure_theory.set_integral_le_nonneg MeasureTheory.set_integral_le_nonneg

theorem set_integral_nonpos_of_ae_restrict (hf : f ≤ᵐ[μ.restrict s] 0) : (∫ a in s, f a ∂μ) ≤ 0 :=
  integral_nonpos_of_ae hf
#align measure_theory.set_integral_nonpos_of_ae_restrict MeasureTheory.set_integral_nonpos_of_ae_restrict

theorem set_integral_nonpos_of_ae (hf : f ≤ᵐ[μ] 0) : (∫ a in s, f a ∂μ) ≤ 0 :=
  set_integral_nonpos_of_ae_restrict (ae_restrict_of_ae hf)
#align measure_theory.set_integral_nonpos_of_ae MeasureTheory.set_integral_nonpos_of_ae

theorem set_integral_nonpos (hs : MeasurableSet s) (hf : ∀ a, a ∈ s → f a ≤ 0) :
    (∫ a in s, f a ∂μ) ≤ 0 :=
  set_integral_nonpos_of_ae_restrict ((ae_restrict_iff' hs).mpr (ae_of_all μ hf))
#align measure_theory.set_integral_nonpos MeasureTheory.set_integral_nonpos

theorem set_integral_nonpos_ae (hs : MeasurableSet s) (hf : ∀ᵐ a ∂μ, a ∈ s → f a ≤ 0) :
    (∫ a in s, f a ∂μ) ≤ 0 :=
  set_integral_nonpos_of_ae_restrict <| by rwa [EventuallyLE, ae_restrict_iff' hs]
#align measure_theory.set_integral_nonpos_ae MeasureTheory.set_integral_nonpos_ae

theorem set_integral_nonpos_le {s : Set α} (hs : MeasurableSet s) (hf : StronglyMeasurable f)
    (hfi : Integrable f μ) : (∫ x in {y | f y ≤ 0}, f x ∂μ) ≤ ∫ x in s, f x ∂μ := by
  rw [← integral_indicator hs, ←
    integral_indicator (hf.measurableSet_le stronglyMeasurable_const)]
  exact
    integral_mono (hfi.indicator (hf.measurableSet_le stronglyMeasurable_const))
      (hfi.indicator hs) (indicator_nonpos_le_indicator s f)
#align measure_theory.set_integral_nonpos_le MeasureTheory.set_integral_nonpos_le

end Nonneg

section IntegrableUnion

variable {μ : Measure α} [NormedAddCommGroup E] [Countable β]

theorem integrableOn_iUnion_of_summable_integral_norm {f : α → E} {s : β → Set α}
    (hs : ∀ b : β, MeasurableSet (s b)) (hi : ∀ b : β, IntegrableOn f (s b) μ)
    (h : Summable fun b : β => ∫ a : α in s b, ‖f a‖ ∂μ) : IntegrableOn f (iUnion s) μ := by
  refine' ⟨AEStronglyMeasurable.iUnion fun i => (hi i).1, (lintegral_iUnion_le _ _).trans_lt _⟩
  have B := fun b : β => lintegral_coe_eq_integral (fun a : α => ‖f a‖₊) (hi b).norm
  rw [tsum_congr B]
  have S' :
    Summable fun b : β =>
      (⟨∫ a : α in s b, ‖f a‖₊ ∂μ, set_integral_nonneg (hs b) fun a _ => NNReal.coe_nonneg _⟩ :
        NNReal) :=
    by rw [← NNReal.summable_coe]; exact h
  have S'' := ENNReal.tsum_coe_eq S'.hasSum
  simp_rw [ENNReal.coe_nnreal_eq, NNReal.coe_mk, coe_nnnorm] at S''
  convert ENNReal.ofReal_lt_top
#align measure_theory.integrable_on_Union_of_summable_integral_norm MeasureTheory.integrableOn_iUnion_of_summable_integral_norm

variable [TopologicalSpace α] [BorelSpace α] [MetrizableSpace α] [IsLocallyFiniteMeasure μ]

/-- If `s` is a countable family of compact sets, `f` is a continuous function, and the sequence
`‖f.restrict (s i)‖ * μ (s i)` is summable, then `f` is integrable on the union of the `s i`. -/
theorem integrableOn_iUnion_of_summable_norm_restrict {f : C(α, E)} {s : β → Compacts α}
    (hf : Summable fun i : β => ‖f.restrict (s i)‖ * ENNReal.toReal (μ <| s i)) :
    IntegrableOn f (⋃ i : β, s i) μ := by
  refine'
    integrableOn_iUnion_of_summable_integral_norm (fun i => (s i).isCompact.isClosed.measurableSet)
      (fun i => (map_continuous f).continuousOn.integrableOn_compact (s i).isCompact)
      (summable_of_nonneg_of_le (fun ι => integral_nonneg fun x => norm_nonneg _) (fun i => _) hf)
  rw [← (Real.norm_of_nonneg (integral_nonneg fun a => norm_nonneg _) : ‖_‖ = ∫ x in s i, ‖f x‖ ∂μ)]
  exact
    norm_set_integral_le_of_norm_le_const' (s i).isCompact.measure_lt_top
      (s i).isCompact.isClosed.measurableSet fun x hx =>
      (norm_norm (f x)).symm ▸ (f.restrict (s i : Set α)).norm_coe_le_norm ⟨x, hx⟩
#align measure_theory.integrable_on_Union_of_summable_norm_restrict MeasureTheory.integrableOn_iUnion_of_summable_norm_restrict

/-- If `s` is a countable family of compact sets covering `α`, `f` is a continuous function, and
the sequence `‖f.restrict (s i)‖ * μ (s i)` is summable, then `f` is integrable. -/
theorem integrable_of_summable_norm_restrict {f : C(α, E)} {s : β → Compacts α}
    (hf : Summable fun i : β => ‖f.restrict (s i)‖ * ENNReal.toReal (μ <| s i))
    (hs : ⋃ i : β, ↑(s i) = (univ : Set α)) : Integrable f μ := by
  simpa only [hs, integrableOn_univ] using integrableOn_iUnion_of_summable_norm_restrict hf
#align measure_theory.integrable_of_summable_norm_restrict MeasureTheory.integrable_of_summable_norm_restrict

end IntegrableUnion

section TendstoMono

variable {μ : Measure α} [NormedAddCommGroup E] [CompleteSpace E] [NormedSpace ℝ E] {s : ℕ → Set α}
  {f : α → E}

theorem _root_.Antitone.tendsto_set_integral (hsm : ∀ i, MeasurableSet (s i)) (h_anti : Antitone s)
    (hfi : IntegrableOn f (s 0) μ) :
    Tendsto (fun i => ∫ a in s i, f a ∂μ) atTop (𝓝 (∫ a in ⋂ n, s n, f a ∂μ)) := by
  let bound : α → ℝ := indicator (s 0) fun a => ‖f a‖
  have h_int_eq : (fun i => ∫ a in s i, f a ∂μ) = fun i => ∫ a, (s i).indicator f a ∂μ :=
    funext fun i => (integral_indicator (hsm i)).symm
  rw [h_int_eq]
  rw [← integral_indicator (MeasurableSet.iInter hsm)]
  refine' tendsto_integral_of_dominated_convergence bound _ _ _ _
  · intro n
    rw [aestronglyMeasurable_indicator_iff (hsm n)]
    exact (IntegrableOn.mono_set hfi (h_anti (zero_le n))).1
  · rw [integrable_indicator_iff (hsm 0)]
    exact hfi.norm
  · simp_rw [norm_indicator_eq_indicator_norm]
    refine' fun n => eventually_of_forall fun x => _
    exact indicator_le_indicator_of_subset (h_anti (zero_le n)) (fun a => norm_nonneg _) _
  · filter_upwards [] with a using le_trans (h_anti.tendsto_indicator _ _ _) (pure_le_nhds _)
#align antitone.tendsto_set_integral Antitone.tendsto_set_integral

end TendstoMono

/-! ### Continuity of the set integral

We prove that for any set `s`, the function
`fun f : α →₁[μ] E => ∫ x in s, f x ∂μ` is continuous. -/


section ContinuousSetIntegral

variable [NormedAddCommGroup E] {𝕜 : Type*} [NormedField 𝕜] [NormedAddCommGroup F]
  [NormedSpace 𝕜 F] {p : ℝ≥0∞} {μ : Measure α}

/-- For `f : Lp E p μ`, we can define an element of `Lp E p (μ.restrict s)` by
`(Lp.memℒp f).restrict s).toLp f`. This map is additive. -/
theorem Lp_toLp_restrict_add (f g : Lp E p μ) (s : Set α) :
    ((Lp.memℒp (f + g)).restrict s).toLp (⇑(f + g)) =
      ((Lp.memℒp f).restrict s).toLp f + ((Lp.memℒp g).restrict s).toLp g := by
  ext1
  refine' (ae_restrict_of_ae (Lp.coeFn_add f g)).mp _
  refine'
    (Lp.coeFn_add (Memℒp.toLp f ((Lp.memℒp f).restrict s))
          (Memℒp.toLp g ((Lp.memℒp g).restrict s))).mp _
  refine' (Memℒp.coeFn_toLp ((Lp.memℒp f).restrict s)).mp _
  refine' (Memℒp.coeFn_toLp ((Lp.memℒp g).restrict s)).mp _
  refine' (Memℒp.coeFn_toLp ((Lp.memℒp (f + g)).restrict s)).mono fun x hx1 hx2 hx3 hx4 hx5 => _
  rw [hx4, hx1, Pi.add_apply, hx2, hx3, hx5, Pi.add_apply]
set_option linter.uppercaseLean3 false in
#align measure_theory.Lp_to_Lp_restrict_add MeasureTheory.Lp_toLp_restrict_add

/-- For `f : Lp E p μ`, we can define an element of `Lp E p (μ.restrict s)` by
`(Lp.memℒp f).restrict s).toLp f`. This map commutes with scalar multiplication. -/
theorem Lp_toLp_restrict_smul (c : 𝕜) (f : Lp F p μ) (s : Set α) :
    ((Lp.memℒp (c • f)).restrict s).toLp (⇑(c • f)) = c • ((Lp.memℒp f).restrict s).toLp f := by
  ext1
  refine' (ae_restrict_of_ae (Lp.coeFn_smul c f)).mp _
  refine' (Memℒp.coeFn_toLp ((Lp.memℒp f).restrict s)).mp _
  refine' (Memℒp.coeFn_toLp ((Lp.memℒp (c • f)).restrict s)).mp _
  refine'
    (Lp.coeFn_smul c (Memℒp.toLp f ((Lp.memℒp f).restrict s))).mono fun x hx1 hx2 hx3 hx4 => _
  rw [hx2, hx1, Pi.smul_apply, hx3, hx4, Pi.smul_apply]
set_option linter.uppercaseLean3 false in
#align measure_theory.Lp_to_Lp_restrict_smul MeasureTheory.Lp_toLp_restrict_smul

/-- For `f : Lp E p μ`, we can define an element of `Lp E p (μ.restrict s)` by
`(Lp.memℒp f).restrict s).toLp f`. This map is non-expansive. -/
theorem norm_Lp_toLp_restrict_le (s : Set α) (f : Lp E p μ) :
    ‖((Lp.memℒp f).restrict s).toLp f‖ ≤ ‖f‖ := by
  rw [Lp.norm_def, Lp.norm_def, ENNReal.toReal_le_toReal (Lp.snorm_ne_top _) (Lp.snorm_ne_top _)]
  refine' (le_of_eq _).trans (snorm_mono_measure _ Measure.restrict_le_self)
  exact snorm_congr_ae (Memℒp.coeFn_toLp _)
set_option linter.uppercaseLean3 false in
#align measure_theory.norm_Lp_to_Lp_restrict_le MeasureTheory.norm_Lp_toLp_restrict_le

variable (α F 𝕜)

/-- Continuous linear map sending a function of `Lp F p μ` to the same function in
`Lp F p (μ.restrict s)`. -/
def LpToLpRestrictCLM (μ : Measure α) (p : ℝ≥0∞) [hp : Fact (1 ≤ p)] (s : Set α) :
    Lp F p μ →L[𝕜] Lp F p (μ.restrict s) :=
  @LinearMap.mkContinuous 𝕜 𝕜 (Lp F p μ) (Lp F p (μ.restrict s)) _ _ _ _ _ _ (RingHom.id 𝕜)
    ⟨⟨fun f => Memℒp.toLp f ((Lp.memℒp f).restrict s), fun f g => Lp_toLp_restrict_add f g s⟩,
      fun c f => Lp_toLp_restrict_smul c f s⟩
    1 (by intro f; rw [one_mul]; exact norm_Lp_toLp_restrict_le s f)
set_option linter.uppercaseLean3 false in
#align measure_theory.Lp_to_Lp_restrict_clm MeasureTheory.LpToLpRestrictCLM

variable {α F 𝕜}

variable (𝕜)

theorem LpToLpRestrictCLM_coeFn [Fact (1 ≤ p)] (s : Set α) (f : Lp F p μ) :
    LpToLpRestrictCLM α F 𝕜 μ p s f =ᵐ[μ.restrict s] f :=
  Memℒp.coeFn_toLp ((Lp.memℒp f).restrict s)
set_option linter.uppercaseLean3 false in
#align measure_theory.Lp_to_Lp_restrict_clm_coe_fn MeasureTheory.LpToLpRestrictCLM_coeFn

variable {𝕜}

@[continuity]
theorem continuous_set_integral [NormedSpace ℝ E] (s : Set α) :
    Continuous fun f : α →₁[μ] E => ∫ x in s, f x ∂μ := by
  haveI : Fact ((1 : ℝ≥0∞) ≤ 1) := ⟨le_rfl⟩
  have h_comp :
    (fun f : α →₁[μ] E => ∫ x in s, f x ∂μ) =
      integral (μ.restrict s) ∘ fun f => LpToLpRestrictCLM α E ℝ μ 1 s f := by
    ext1 f
    rw [Function.comp_apply, integral_congr_ae (LpToLpRestrictCLM_coeFn ℝ s f)]
  rw [h_comp]
  exact continuous_integral.comp (LpToLpRestrictCLM α E ℝ μ 1 s).continuous
#align measure_theory.continuous_set_integral MeasureTheory.continuous_set_integral

end ContinuousSetIntegral

end MeasureTheory

open MeasureTheory Asymptotics Metric

variable {ι : Type*} [NormedAddCommGroup E]

/-- Fundamental theorem of calculus for set integrals:
if `μ` is a measure that is finite at a filter `l` and
`f` is a measurable function that has a finite limit `b` at `l ⊓ μ.ae`, then
`∫ x in s i, f x ∂μ = μ (s i) • b + o(μ (s i))` at a filter `li` provided that
`s i` tends to `l.smallSets` along `li`.
Since `μ (s i)` is an `ℝ≥0∞` number, we use `(μ (s i)).toReal` in the actual statement.

Often there is a good formula for `(μ (s i)).toReal`, so the formalization can take an optional
argument `m` with this formula and a proof of `(fun i => (μ (s i)).toReal) =ᶠ[li] m`. Without these
arguments, `m i = (μ (s i)).toReal` is used in the output. -/
theorem Filter.Tendsto.integral_sub_linear_isLittleO_ae [NormedSpace ℝ E] [CompleteSpace E]
    {μ : Measure α} {l : Filter α} [l.IsMeasurablyGenerated] {f : α → E} {b : E}
    (h : Tendsto f (l ⊓ μ.ae) (𝓝 b)) (hfm : StronglyMeasurableAtFilter f l μ)
    (hμ : μ.FiniteAtFilter l) {s : ι → Set α} {li : Filter ι} (hs : Tendsto s li l.smallSets)
    (m : ι → ℝ := fun i => (μ (s i)).toReal)
    (hsμ : (fun i => (μ (s i)).toReal) =ᶠ[li] m := by rfl) :
    (fun i => (∫ x in s i, f x ∂μ) - m i • b) =o[li] m := by
  suffices
      (fun s => (∫ x in s, f x ∂μ) - (μ s).toReal • b) =o[l.smallSets] fun s => (μ s).toReal from
    (this.comp_tendsto hs).congr'
      (hsμ.mono fun a ha => by dsimp only [Function.comp_apply] at ha ⊢; rw [ha]) hsμ
  refine' isLittleO_iff.2 fun ε ε₀ => _
  have : ∀ᶠ s in l.smallSets, ∀ᶠ x in μ.ae, x ∈ s → f x ∈ closedBall b ε :=
    eventually_smallSets_eventually.2 (h.eventually <| closedBall_mem_nhds _ ε₀)
  filter_upwards [hμ.eventually, (hμ.integrableAtFilter_of_tendsto_ae hfm h).eventually,
    hfm.eventually, this]
  simp only [mem_closedBall, dist_eq_norm]
  intro s hμs h_integrable hfm h_norm
  rw [← set_integral_const, ← integral_sub h_integrable (integrableOn_const.2 <| Or.inr hμs),
    Real.norm_eq_abs, abs_of_nonneg ENNReal.toReal_nonneg]
  exact norm_set_integral_le_of_norm_le_const_ae' hμs h_norm (hfm.sub aestronglyMeasurable_const)
#align filter.tendsto.integral_sub_linear_is_o_ae Filter.Tendsto.integral_sub_linear_isLittleO_ae

/-- Fundamental theorem of calculus for set integrals, `nhdsWithin` version: if `μ` is a locally
finite measure and `f` is an almost everywhere measurable function that is continuous at a point `a`
within a measurable set `t`, then `∫ x in s i, f x ∂μ = μ (s i) • f a + o(μ (s i))` at a filter `li`
provided that `s i` tends to `(𝓝[t] a).smallSets` along `li`.  Since `μ (s i)` is an `ℝ≥0∞`
number, we use `(μ (s i)).toReal` in the actual statement.

Often there is a good formula for `(μ (s i)).toReal`, so the formalization can take an optional
argument `m` with this formula and a proof of `(fun i => (μ (s i)).toReal) =ᶠ[li] m`. Without these
arguments, `m i = (μ (s i)).toReal` is used in the output. -/
theorem ContinuousWithinAt.integral_sub_linear_isLittleO_ae [TopologicalSpace α]
    [OpensMeasurableSpace α] [NormedSpace ℝ E] [CompleteSpace E] {μ : Measure α}
    [IsLocallyFiniteMeasure μ] {a : α} {t : Set α} {f : α → E} (ha : ContinuousWithinAt f t a)
    (ht : MeasurableSet t) (hfm : StronglyMeasurableAtFilter f (𝓝[t] a) μ) {s : ι → Set α}
    {li : Filter ι} (hs : Tendsto s li (𝓝[t] a).smallSets) (m : ι → ℝ := fun i => (μ (s i)).toReal)
    (hsμ : (fun i => (μ (s i)).toReal) =ᶠ[li] m := by rfl) :
    (fun i => (∫ x in s i, f x ∂μ) - m i • f a) =o[li] m :=
  haveI : (𝓝[t] a).IsMeasurablyGenerated := ht.nhdsWithin_isMeasurablyGenerated _
  (ha.mono_left inf_le_left).integral_sub_linear_isLittleO_ae hfm (μ.finiteAt_nhdsWithin a t) hs m
    hsμ
#align continuous_within_at.integral_sub_linear_is_o_ae ContinuousWithinAt.integral_sub_linear_isLittleO_ae

/-- Fundamental theorem of calculus for set integrals, `nhds` version: if `μ` is a locally finite
measure and `f` is an almost everywhere measurable function that is continuous at a point `a`, then
`∫ x in s i, f x ∂μ = μ (s i) • f a + o(μ (s i))` at `li` provided that `s` tends to
`(𝓝 a).smallSets` along `li`. Since `μ (s i)` is an `ℝ≥0∞` number, we use `(μ (s i)).toReal` in
the actual statement.

Often there is a good formula for `(μ (s i)).toReal`, so the formalization can take an optional
argument `m` with this formula and a proof of `(fun i => (μ (s i)).toReal) =ᶠ[li] m`. Without these
arguments, `m i = (μ (s i)).toReal` is used in the output. -/
theorem ContinuousAt.integral_sub_linear_isLittleO_ae [TopologicalSpace α] [OpensMeasurableSpace α]
    [NormedSpace ℝ E] [CompleteSpace E] {μ : Measure α} [IsLocallyFiniteMeasure μ] {a : α}
    {f : α → E} (ha : ContinuousAt f a) (hfm : StronglyMeasurableAtFilter f (𝓝 a) μ) {s : ι → Set α}
    {li : Filter ι} (hs : Tendsto s li (𝓝 a).smallSets) (m : ι → ℝ := fun i => (μ (s i)).toReal)
    (hsμ : (fun i => (μ (s i)).toReal) =ᶠ[li] m := by rfl) :
    (fun i => (∫ x in s i, f x ∂μ) - m i • f a) =o[li] m :=
  (ha.mono_left inf_le_left).integral_sub_linear_isLittleO_ae hfm (μ.finiteAt_nhds a) hs m hsμ
#align continuous_at.integral_sub_linear_is_o_ae ContinuousAt.integral_sub_linear_isLittleO_ae

/-- Fundamental theorem of calculus for set integrals, `nhdsWithin` version: if `μ` is a locally
finite measure, `f` is continuous on a measurable set `t`, and `a ∈ t`, then `∫ x in (s i), f x ∂μ =
μ (s i) • f a + o(μ (s i))` at `li` provided that `s i` tends to `(𝓝[t] a).smallSets` along `li`.
Since `μ (s i)` is an `ℝ≥0∞` number, we use `(μ (s i)).toReal` in the actual statement.

Often there is a good formula for `(μ (s i)).toReal`, so the formalization can take an optional
argument `m` with this formula and a proof of `(fun i => (μ (s i)).toReal) =ᶠ[li] m`. Without these
arguments, `m i = (μ (s i)).toReal` is used in the output. -/
theorem ContinuousOn.integral_sub_linear_isLittleO_ae [TopologicalSpace α] [OpensMeasurableSpace α]
    [NormedSpace ℝ E] [CompleteSpace E] [SecondCountableTopologyEither α E] {μ : Measure α}
    [IsLocallyFiniteMeasure μ] {a : α} {t : Set α} {f : α → E} (hft : ContinuousOn f t) (ha : a ∈ t)
    (ht : MeasurableSet t) {s : ι → Set α} {li : Filter ι} (hs : Tendsto s li (𝓝[t] a).smallSets)
    (m : ι → ℝ := fun i => (μ (s i)).toReal)
    (hsμ : (fun i => (μ (s i)).toReal) =ᶠ[li] m := by rfl) :
    (fun i => (∫ x in s i, f x ∂μ) - m i • f a) =o[li] m :=
  (hft a ha).integral_sub_linear_isLittleO_ae ht
    ⟨t, self_mem_nhdsWithin, hft.aestronglyMeasurable ht⟩ hs m hsμ
#align continuous_on.integral_sub_linear_is_o_ae ContinuousOn.integral_sub_linear_isLittleO_ae

section

/-! ### Continuous linear maps composed with integration

The goal of this section is to prove that integration commutes with continuous linear maps.
This holds for simple functions. The general result follows from the continuity of all involved
operations on the space `L¹`. Note that composition by a continuous linear map on `L¹` is not just
the composition, as we are dealing with classes of functions, but it has already been defined
as `ContinuousLinearMap.compLp`. We take advantage of this construction here.
-/


open scoped ComplexConjugate

variable {μ : Measure α} {𝕜 : Type*} [IsROrC 𝕜] [NormedSpace 𝕜 E] [NormedAddCommGroup F]
  [NormedSpace 𝕜 F] {p : ENNReal}

namespace ContinuousLinearMap

variable [CompleteSpace F] [NormedSpace ℝ F]

theorem integral_compLp (L : E →L[𝕜] F) (φ : Lp E p μ) :
    (∫ a, (L.compLp φ) a ∂μ) = ∫ a, L (φ a) ∂μ :=
  integral_congr_ae <| coeFn_compLp _ _
set_option linter.uppercaseLean3 false in
#align continuous_linear_map.integral_comp_Lp ContinuousLinearMap.integral_compLp

theorem set_integral_compLp (L : E →L[𝕜] F) (φ : Lp E p μ) {s : Set α} (hs : MeasurableSet s) :
    (∫ a in s, (L.compLp φ) a ∂μ) = ∫ a in s, L (φ a) ∂μ :=
  set_integral_congr_ae hs ((L.coeFn_compLp φ).mono fun _x hx _ => hx)
set_option linter.uppercaseLean3 false in
#align continuous_linear_map.set_integral_comp_Lp ContinuousLinearMap.set_integral_compLp

theorem continuous_integral_comp_L1 (L : E →L[𝕜] F) :
    Continuous fun φ : α →₁[μ] E => ∫ a : α, L (φ a) ∂μ := by
  rw [← funext L.integral_compLp]; exact continuous_integral.comp (L.compLpL 1 μ).continuous
set_option linter.uppercaseLean3 false in
#align continuous_linear_map.continuous_integral_comp_L1 ContinuousLinearMap.continuous_integral_comp_L1

variable [CompleteSpace E] [NormedSpace ℝ E]

theorem integral_comp_comm (L : E →L[𝕜] F) {φ : α → E} (φ_int : Integrable φ μ) :
    (∫ a, L (φ a) ∂μ) = L (∫ a, φ a ∂μ) := by
  apply Integrable.induction (P := fun φ => (∫ a, L (φ a) ∂μ) = L (∫ a, φ a ∂μ))
  · intro e s s_meas _
    rw [integral_indicator_const e s_meas, ← @smul_one_smul E ℝ 𝕜 _ _ _ _ _ (μ s).toReal e,
      ContinuousLinearMap.map_smul, @smul_one_smul F ℝ 𝕜 _ _ _ _ _ (μ s).toReal (L e), ←
      integral_indicator_const (L e) s_meas]
    congr 1 with a
    erw [Set.indicator_comp_of_zero L.map_zero]
    rfl
  · intro f g _ f_int g_int hf hg
    simp [L.map_add, integral_add (μ := μ) f_int g_int,
      integral_add (μ := μ) (L.integrable_comp f_int) (L.integrable_comp g_int), hf, hg]
  · exact isClosed_eq L.continuous_integral_comp_L1 (L.continuous.comp continuous_integral)
  · intro f g hfg _ hf
    convert hf using 1 <;> clear hf
    · exact integral_congr_ae (hfg.fun_comp L).symm
    · rw [integral_congr_ae hfg.symm]
  all_goals assumption
#align continuous_linear_map.integral_comp_comm ContinuousLinearMap.integral_comp_comm

theorem integral_apply {H : Type*} [NormedAddCommGroup H] [NormedSpace 𝕜 H] {φ : α → H →L[𝕜] E}
    (φ_int : Integrable φ μ) (v : H) : (∫ a, φ a ∂μ) v = ∫ a, φ a v ∂μ :=
  ((ContinuousLinearMap.apply 𝕜 E v).integral_comp_comm φ_int).symm
#align continuous_linear_map.integral_apply ContinuousLinearMap.integral_apply

theorem integral_comp_comm' (L : E →L[𝕜] F) {K} (hL : AntilipschitzWith K L) (φ : α → E) :
    (∫ a, L (φ a) ∂μ) = L (∫ a, φ a ∂μ) := by
  by_cases h : Integrable φ μ
  · exact integral_comp_comm L h
  have : ¬Integrable (fun a => L (φ a)) μ := by
    erw [LipschitzWith.integrable_comp_iff_of_antilipschitz L.lipschitz hL L.map_zero]
    assumption
  simp [integral_undef, h, this]
#align continuous_linear_map.integral_comp_comm' ContinuousLinearMap.integral_comp_comm'

theorem integral_comp_L1_comm (L : E →L[𝕜] F) (φ : α →₁[μ] E) :
    (∫ a, L (φ a) ∂μ) = L (∫ a, φ a ∂μ) :=
  L.integral_comp_comm (L1.integrable_coeFn φ)
set_option linter.uppercaseLean3 false in
#align continuous_linear_map.integral_comp_L1_comm ContinuousLinearMap.integral_comp_L1_comm

end ContinuousLinearMap

namespace LinearIsometry

variable [CompleteSpace F] [NormedSpace ℝ F] [CompleteSpace E] [NormedSpace ℝ E]

theorem integral_comp_comm (L : E →ₗᵢ[𝕜] F) (φ : α → E) : (∫ a, L (φ a) ∂μ) = L (∫ a, φ a ∂μ) :=
  L.toContinuousLinearMap.integral_comp_comm' L.antilipschitz _
#align linear_isometry.integral_comp_comm LinearIsometry.integral_comp_comm

end LinearIsometry

namespace ContinuousLinearEquiv

variable [CompleteSpace F] [NormedSpace ℝ F] [CompleteSpace E] [NormedSpace ℝ E]

theorem integral_comp_comm (L : E ≃L[𝕜] F) (φ : α → E) : (∫ a, L (φ a) ∂μ) = L (∫ a, φ a ∂μ) :=
  L.toContinuousLinearMap.integral_comp_comm' L.antilipschitz _
#align continuous_linear_equiv.integral_comp_comm ContinuousLinearEquiv.integral_comp_comm

end ContinuousLinearEquiv

variable [CompleteSpace E] [NormedSpace ℝ E] [CompleteSpace F] [NormedSpace ℝ F]

@[norm_cast]
theorem integral_ofReal {f : α → ℝ} : (∫ a, (f a : 𝕜) ∂μ) = ↑(∫ a, f a ∂μ) :=
  (@IsROrC.ofRealLi 𝕜 _).integral_comp_comm f
#align integral_of_real integral_ofReal

theorem integral_re {f : α → 𝕜} (hf : Integrable f μ) :
    (∫ a, IsROrC.re (f a) ∂μ) = IsROrC.re (∫ a, f a ∂μ) :=
  (@IsROrC.reClm 𝕜 _).integral_comp_comm hf
#align integral_re integral_re

theorem integral_im {f : α → 𝕜} (hf : Integrable f μ) :
    (∫ a, IsROrC.im (f a) ∂μ) = IsROrC.im (∫ a, f a ∂μ) :=
  (@IsROrC.imClm 𝕜 _).integral_comp_comm hf
#align integral_im integral_im

theorem integral_conj {f : α → 𝕜} : (∫ a, conj (f a) ∂μ) = conj (∫ a, f a ∂μ) :=
  (@IsROrC.conjLie 𝕜 _).toLinearIsometry.integral_comp_comm f
#align integral_conj integral_conj

theorem integral_coe_re_add_coe_im {f : α → 𝕜} (hf : Integrable f μ) :
    (∫ x, (IsROrC.re (f x) : 𝕜) ∂μ) + (∫ x, (IsROrC.im (f x) : 𝕜) ∂μ) * IsROrC.I = ∫ x, f x ∂μ := by
  rw [mul_comm, ← smul_eq_mul, ← integral_smul, ← integral_add]
  · congr
    ext1 x
    rw [smul_eq_mul, mul_comm, IsROrC.re_add_im]
  · exact hf.re.ofReal
  · exact hf.im.ofReal.smul (𝕜 := 𝕜) (β := 𝕜) IsROrC.I
#align integral_coe_re_add_coe_im integral_coe_re_add_coe_im

theorem integral_re_add_im {f : α → 𝕜} (hf : Integrable f μ) :
    ((∫ x, IsROrC.re (f x) ∂μ : ℝ) : 𝕜) + (∫ x, IsROrC.im (f x) ∂μ : ℝ) * IsROrC.I =
      ∫ x, f x ∂μ := by
  rw [← integral_ofReal, ← integral_ofReal, integral_coe_re_add_coe_im hf]
#align integral_re_add_im integral_re_add_im

theorem set_integral_re_add_im {f : α → 𝕜} {i : Set α} (hf : IntegrableOn f i μ) :
    ((∫ x in i, IsROrC.re (f x) ∂μ : ℝ) : 𝕜) + (∫ x in i, IsROrC.im (f x) ∂μ : ℝ) * IsROrC.I =
      ∫ x in i, f x ∂μ :=
  integral_re_add_im hf
#align set_integral_re_add_im set_integral_re_add_im

theorem fst_integral {f : α → E × F} (hf : Integrable f μ) : (∫ x, f x ∂μ).1 = ∫ x, (f x).1 ∂μ :=
  ((ContinuousLinearMap.fst ℝ E F).integral_comp_comm hf).symm
#align fst_integral fst_integral

theorem snd_integral {f : α → E × F} (hf : Integrable f μ) : (∫ x, f x ∂μ).2 = ∫ x, (f x).2 ∂μ :=
  ((ContinuousLinearMap.snd ℝ E F).integral_comp_comm hf).symm
#align snd_integral snd_integral

theorem integral_pair {f : α → E} {g : α → F} (hf : Integrable f μ) (hg : Integrable g μ) :
    (∫ x, (f x, g x) ∂μ) = (∫ x, f x ∂μ, ∫ x, g x ∂μ) :=
  have := hf.prod_mk hg
  Prod.ext (fst_integral this) (snd_integral this)
#align integral_pair integral_pair

theorem integral_smul_const {𝕜 : Type*} [IsROrC 𝕜] [NormedSpace 𝕜 E] (f : α → 𝕜) (c : E) :
    ∫ x, f x • c ∂μ = (∫ x, f x ∂μ) • c := by
  by_cases hf : Integrable f μ
  · exact ((1 : 𝕜 →L[𝕜] 𝕜).smulRight c).integral_comp_comm hf
  · by_cases hc : c = 0
    · simp only [hc, integral_zero, smul_zero]
    rw [integral_undef hf, integral_undef, zero_smul]
    rw [integrable_smul_const hc]
    simp_rw [hf]
#align integral_smul_const integral_smul_const

theorem integral_withDensity_eq_integral_smul {f : α → ℝ≥0} (f_meas : Measurable f) (g : α → E) :
    ∫ a, g a ∂μ.withDensity (fun x => f x) = ∫ a, f a • g a ∂μ := by
  by_cases hg : Integrable g (μ.withDensity fun x => f x); swap
  · rw [integral_undef hg, integral_undef]
    rwa [← integrable_withDensity_iff_integrable_smul f_meas]
  refine' Integrable.induction
    (P := fun g => ∫ a, g a ∂μ.withDensity (fun x => f x) = ∫ a, f a • g a ∂μ) _ _ _ _ hg
  · intro c s s_meas hs
    rw [integral_indicator s_meas]
    simp_rw [← indicator_smul_apply, integral_indicator s_meas]
    simp only [s_meas, integral_const, Measure.restrict_apply', univ_inter, withDensity_apply]
    rw [lintegral_coe_eq_integral, ENNReal.toReal_ofReal, ← integral_smul_const]
    · rfl
    · exact integral_nonneg fun x => NNReal.coe_nonneg _
    · refine' ⟨f_meas.coe_nnreal_real.aemeasurable.aestronglyMeasurable, _⟩
      rw [withDensity_apply _ s_meas] at hs
      rw [HasFiniteIntegral]
      convert hs with x
      simp only [NNReal.nnnorm_eq]
  · intro u u' _ u_int u'_int h h'
    change
      (∫ a : α, u a + u' a ∂μ.withDensity fun x : α => ↑(f x)) = ∫ a : α, f a • (u a + u' a) ∂μ
    simp_rw [smul_add]
    rw [integral_add u_int u'_int, h, h', integral_add]
    · exact (integrable_withDensity_iff_integrable_smul f_meas).1 u_int
    · exact (integrable_withDensity_iff_integrable_smul f_meas).1 u'_int
  · have C1 :
      Continuous fun u : Lp E 1 (μ.withDensity fun x => f x) =>
        ∫ x, u x ∂μ.withDensity fun x => f x :=
      continuous_integral
    have C2 : Continuous fun u : Lp E 1 (μ.withDensity fun x => f x) => ∫ x, f x • u x ∂μ := by
      have : Continuous ((fun u : Lp E 1 μ => ∫ x, u x ∂μ) ∘ withDensitySMulLI (E := E) μ f_meas) :=
        continuous_integral.comp (withDensitySMulLI (E := E) μ f_meas).continuous
      convert this with u
      simp only [Function.comp_apply, withDensitySMulLI_apply]
      exact integral_congr_ae (memℒ1_smul_of_L1_withDensity f_meas u).coeFn_toLp.symm
    exact isClosed_eq C1 C2
  · intro u v huv _ hu
    rw [← integral_congr_ae huv, hu]
    apply integral_congr_ae
    filter_upwards [(ae_withDensity_iff f_meas.coe_nnreal_ennreal).1 huv] with x hx
    rcases eq_or_ne (f x) 0 with (h'x | h'x)
    · simp only [h'x, zero_smul]
    · rw [hx _]
      simpa only [Ne.def, ENNReal.coe_eq_zero] using h'x
#align integral_with_density_eq_integral_smul integral_withDensity_eq_integral_smul

theorem integral_withDensity_eq_integral_smul₀ {f : α → ℝ≥0} (hf : AEMeasurable f μ) (g : α → E) :
    ∫ a, g a ∂μ.withDensity (fun x => f x) = ∫ a, f a • g a ∂μ := by
  let f' := hf.mk _
  calc
    ∫ a, g a ∂μ.withDensity (fun x => f x) = ∫ a, g a ∂μ.withDensity fun x => f' x := by
      congr 1
      apply withDensity_congr_ae
      filter_upwards [hf.ae_eq_mk] with x hx
      rw [hx]
    _ = ∫ a, f' a • g a ∂μ := (integral_withDensity_eq_integral_smul hf.measurable_mk _)
    _ = ∫ a, f a • g a ∂μ := by
      apply integral_congr_ae
      filter_upwards [hf.ae_eq_mk] with x hx
      rw [hx]
#align integral_with_density_eq_integral_smul₀ integral_withDensity_eq_integral_smul₀

theorem set_integral_withDensity_eq_set_integral_smul {f : α → ℝ≥0} (f_meas : Measurable f)
    (g : α → E) {s : Set α} (hs : MeasurableSet s) :
    ∫ a in s, g a ∂μ.withDensity (fun x => f x) = ∫ a in s, f a • g a ∂μ := by
  rw [restrict_withDensity hs, integral_withDensity_eq_integral_smul f_meas]
#align set_integral_with_density_eq_set_integral_smul set_integral_withDensity_eq_set_integral_smul

theorem set_integral_withDensity_eq_set_integral_smul₀ {f : α → ℝ≥0} {s : Set α}
    (hf : AEMeasurable f (μ.restrict s)) (g : α → E) (hs : MeasurableSet s) :
    ∫ a in s, g a ∂μ.withDensity (fun x => f x) = ∫ a in s, f a • g a ∂μ := by
  rw [restrict_withDensity hs, integral_withDensity_eq_integral_smul₀ hf]
#align set_integral_with_density_eq_set_integral_smul₀ set_integral_withDensity_eq_set_integral_smul₀

end

section thickenedIndicator

variable [PseudoEMetricSpace α]

theorem measure_le_lintegral_thickenedIndicatorAux (μ : Measure α) {E : Set α}
    (E_mble : MeasurableSet E) (δ : ℝ) : μ E ≤ ∫⁻ a, (thickenedIndicatorAux δ E a : ℝ≥0∞) ∂μ := by
  convert_to lintegral μ (E.indicator fun _ => (1 : ℝ≥0∞)) ≤ lintegral μ (thickenedIndicatorAux δ E)
  · rw [lintegral_indicator _ E_mble]
    simp only [lintegral_one, Measure.restrict_apply, MeasurableSet.univ, univ_inter]
  · apply lintegral_mono
    apply indicator_le_thickenedIndicatorAux
#align measure_le_lintegral_thickened_indicator_aux measure_le_lintegral_thickenedIndicatorAux

theorem measure_le_lintegral_thickenedIndicator (μ : Measure α) {E : Set α}
    (E_mble : MeasurableSet E) {δ : ℝ} (δ_pos : 0 < δ) :
    μ E ≤ ∫⁻ a, (thickenedIndicator δ_pos E a : ℝ≥0∞) ∂μ := by
  convert measure_le_lintegral_thickenedIndicatorAux μ E_mble δ
  dsimp
  simp only [thickenedIndicatorAux_lt_top.ne, ENNReal.coe_toNNReal, Ne.def, not_false_iff]
#align measure_le_lintegral_thickened_indicator measure_le_lintegral_thickenedIndicator

end thickenedIndicator

section BilinearMap

namespace MeasureTheory

variable {f : β → ℝ} {m m0 : MeasurableSpace β} {μ : Measure β}

theorem Integrable.simpleFunc_mul (g : SimpleFunc β ℝ) (hf : Integrable f μ) :
    Integrable (⇑g * f) μ := by
  refine'
    SimpleFunc.induction (fun c s hs => _)
      (fun g₁ g₂ _ h_int₁ h_int₂ =>
        (h_int₁.add h_int₂).congr (by rw [SimpleFunc.coe_add, add_mul]))
      g
  simp only [SimpleFunc.const_zero, SimpleFunc.coe_piecewise, SimpleFunc.coe_const,
    SimpleFunc.coe_zero, Set.piecewise_eq_indicator]
  have : Set.indicator s (Function.const β c) * f = s.indicator (c • f) := by
    ext1 x
    by_cases hx : x ∈ s
    · simp only [hx, Pi.mul_apply, Set.indicator_of_mem, Pi.smul_apply, Algebra.id.smul_eq_mul,
        ← Function.const_def]
    · simp only [hx, Pi.mul_apply, Set.indicator_of_not_mem, not_false_iff, zero_mul]
  rw [this, integrable_indicator_iff hs]
  exact (hf.smul c).integrableOn
#align measure_theory.integrable.simple_func_mul MeasureTheory.Integrable.simpleFunc_mul

theorem Integrable.simpleFunc_mul' (hm : m ≤ m0) (g : @SimpleFunc β m ℝ) (hf : Integrable f μ) :
    Integrable (⇑g * f) μ := by
  rw [← SimpleFunc.coe_toLargerSpace_eq hm g]; exact hf.simpleFunc_mul (g.toLargerSpace hm)
#align measure_theory.integrable.simple_func_mul' MeasureTheory.Integrable.simpleFunc_mul'

end MeasureTheory

end BilinearMap<|MERGE_RESOLUTION|>--- conflicted
+++ resolved
@@ -403,13 +403,6 @@
   set_integral_eq_integral_of_ae_compl_eq_zero (eventually_of_forall h)
 #align measure_theory.set_integral_eq_integral_of_forall_compl_eq_zero MeasureTheory.set_integral_eq_integral_of_forall_compl_eq_zero
 
-<<<<<<< HEAD
-lemma integral_eq_integral_restrict [MeasurableSpace E] [MeasurableSingletonClass E]
-    (hs : f =ᵐ[Measure.restrict μ sᶜ] 0) (f_mble : NullMeasurable f (μ.restrict sᶜ)) :
-    ∫ ω, f ω ∂μ = ∫ ω in s, f ω ∂μ := by
-  refine (set_integral_eq_integral_of_ae_compl_eq_zero ?_).symm
-  rwa [restrict_aeeq_zero_iff_ae_mem_eq_zero f_mble] at hs
-=======
 lemma ae_restrict_eq_const_iff_ae_eq_const_of_mem {E : Type*} [MeasurableSpace E]
     [MeasurableSingletonClass E] {f : α → E} (c : E) {s : Set α}
     (f_mble : NullMeasurable f (μ.restrict s)) :
@@ -439,7 +432,6 @@
   have f_mble : NullMeasurable f (μ.restrict sᶜ) :=
     NullMeasurable.congr measurable_const.nullMeasurable hs.symm
   simpa only [mem_compl_iff] using (ae_restrict_eq_const_iff_ae_eq_const_of_mem 0 f_mble).mp hs
->>>>>>> 86831e86
 
 theorem set_integral_neg_eq_set_integral_nonpos [LinearOrder E] {f : α → E}
     (hf : AEStronglyMeasurable f μ) :
