--- conflicted
+++ resolved
@@ -1228,13 +1228,8 @@
       (fun s => (∫ x in s, f x ∂μ) - (μ s).toReal • b) =o[l.smallSets] fun s => (μ s).toReal from
     (this.comp_tendsto hs).congr'
       (hsμ.mono fun a ha => by dsimp only [Function.comp_apply] at ha ⊢; rw [ha]) hsμ
-<<<<<<< HEAD
-  refine' isLittleO_iff.2 fun ε ε₀ => _
+  refine isLittleO_iff.2 fun ε ε₀ => ?_
   have : ∀ᶠ s in l.smallSets, ∀ᵐ x ∂μ, x ∈ s → f x ∈ closedBall b ε :=
-=======
-  refine isLittleO_iff.2 fun ε ε₀ => ?_
-  have : ∀ᶠ s in l.smallSets, ∀ᶠ x in μ.ae, x ∈ s → f x ∈ closedBall b ε :=
->>>>>>> c9ee63a2
     eventually_smallSets_eventually.2 (h.eventually <| closedBall_mem_nhds _ ε₀)
   filter_upwards [hμ.eventually, (hμ.integrableAtFilter_of_tendsto_ae hfm h).eventually,
     hfm.eventually, this]
