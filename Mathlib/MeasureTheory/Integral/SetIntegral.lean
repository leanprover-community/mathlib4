/-
Copyright (c) 2020 Zhouhang Zhou. All rights reserved.
Released under Apache 2.0 license as described in the file LICENSE.
Authors: Zhouhang Zhou, Yury Kudryashov

! This file was ported from Lean 3 source module measure_theory.integral.set_integral
! leanprover-community/mathlib commit 24e0c85412ff6adbeca08022c25ba4876eedf37a
! Please do not edit these lines, except to modify the commit id
! if you have ported upstream changes.
-/
import Mathlib.MeasureTheory.Integral.IntegrableOn
import Mathlib.MeasureTheory.Integral.Bochner
import Mathlib.MeasureTheory.Function.LocallyIntegrable
import Mathlib.Order.Filter.IndicatorFunction
import Mathlib.Topology.MetricSpace.ThickenedIndicator
import Mathlib.Topology.ContinuousFunction.Compact

/-!
# Set integral

In this file we prove some properties of `∫ x in s, f x ∂μ`. Recall that this notation
is defined as `∫ x, f x ∂(μ.restrict s)`. In `integral_indicator` we prove that for a measurable
function `f` and a measurable set `s` this definition coincides with another natural definition:
`∫ x, indicator s f x ∂μ = ∫ x in s, f x ∂μ`, where `indicator s f x` is equal to `f x` for `x ∈ s`
and is zero otherwise.

Since `∫ x in s, f x ∂μ` is a notation, one can rewrite or apply any theorem about `∫ x, f x ∂μ`
directly. In this file we prove some theorems about dependence of `∫ x in s, f x ∂μ` on `s`, e.g.
`integral_union`, `integral_empty`, `integral_univ`.

We use the property `IntegrableOn f s μ := Integrable f (μ.restrict s)`, defined in
`MeasureTheory.IntegrableOn`. We also defined in that same file a predicate
`IntegrableAtFilter (f : α → E) (l : Filter α) (μ : Measure α)` saying that `f` is integrable at
some set `s ∈ l`.

Finally, we prove a version of the
[Fundamental theorem of calculus](https://en.wikipedia.org/wiki/Fundamental_theorem_of_calculus)
for set integral, see `Filter.Tendsto.integral_sub_linear_isLittleO_ae` and its corollaries.
Namely, consider a measurably generated filter `l`, a measure `μ` finite at this filter, and
a function `f` that has a finite limit `c` at `l ⊓ μ.ae`. Then `∫ x in s, f x ∂μ = μ s • c + o(μ s)`
as `s` tends to `l.smallSets`, i.e. for any `ε>0` there exists `t ∈ l` such that
`‖∫ x in s, f x ∂μ - μ s • c‖ ≤ ε * μ s` whenever `s ⊆ t`. We also formulate a version of this
theorem for a locally finite measure `μ` and a function `f` continuous at a point `a`.

## Notation

We provide the following notations for expressing the integral of a function on a set :
* `∫ a in s, f a ∂μ` is `MeasureTheory.integral (μ.restrict s) f`
* `∫ a in s, f a` is `∫ a in s, f a ∂volume`

Note that the set notations are defined in the file `MeasureTheory/Integral/Bochner`,
but we reference them here because all theorems about set integrals are in this file.

-/


assert_not_exists InnerProductSpace

noncomputable section

open Set Filter TopologicalSpace MeasureTheory Function

open scoped Classical Topology Interval BigOperators Filter ENNReal NNReal MeasureTheory

variable {α β E F : Type _} [MeasurableSpace α]

namespace MeasureTheory

section NormedAddCommGroup

variable [NormedAddCommGroup E] {f g : α → E} {s t : Set α} {μ ν : Measure α} {l l' : Filter α}

variable [CompleteSpace E] [NormedSpace ℝ E]

theorem set_integral_congr_ae₀ (hs : NullMeasurableSet s μ) (h : ∀ᵐ x ∂μ, x ∈ s → f x = g x) :
    ∫ x in s, f x ∂μ = ∫ x in s, g x ∂μ :=
  integral_congr_ae ((ae_restrict_iff'₀ hs).2 h)
#align measure_theory.set_integral_congr_ae₀ MeasureTheory.set_integral_congr_ae₀

theorem set_integral_congr_ae (hs : MeasurableSet s) (h : ∀ᵐ x ∂μ, x ∈ s → f x = g x) :
    ∫ x in s, f x ∂μ = ∫ x in s, g x ∂μ :=
  integral_congr_ae ((ae_restrict_iff' hs).2 h)
#align measure_theory.set_integral_congr_ae MeasureTheory.set_integral_congr_ae

theorem set_integral_congr₀ (hs : NullMeasurableSet s μ) (h : EqOn f g s) :
    ∫ x in s, f x ∂μ = ∫ x in s, g x ∂μ :=
  set_integral_congr_ae₀ hs <| eventually_of_forall h
#align measure_theory.set_integral_congr₀ MeasureTheory.set_integral_congr₀

theorem set_integral_congr (hs : MeasurableSet s) (h : EqOn f g s) :
    ∫ x in s, f x ∂μ = ∫ x in s, g x ∂μ :=
  set_integral_congr_ae hs <| eventually_of_forall h
#align measure_theory.set_integral_congr MeasureTheory.set_integral_congr

theorem set_integral_congr_set_ae (hst : s =ᵐ[μ] t) : ∫ x in s, f x ∂μ = ∫ x in t, f x ∂μ := by
  rw [Measure.restrict_congr_set hst]
#align measure_theory.set_integral_congr_set_ae MeasureTheory.set_integral_congr_set_ae

theorem integral_union_ae (hst : AEDisjoint μ s t) (ht : NullMeasurableSet t μ)
    (hfs : IntegrableOn f s μ) (hft : IntegrableOn f t μ) :
    ∫ x in s ∪ t, f x ∂μ = (∫ x in s, f x ∂μ) + ∫ x in t, f x ∂μ := by
  simp only [IntegrableOn, Measure.restrict_union₀ hst ht, integral_add_measure hfs hft]
#align measure_theory.integral_union_ae MeasureTheory.integral_union_ae

theorem integral_union (hst : Disjoint s t) (ht : MeasurableSet t) (hfs : IntegrableOn f s μ)
    (hft : IntegrableOn f t μ) : ∫ x in s ∪ t, f x ∂μ = (∫ x in s, f x ∂μ) + ∫ x in t, f x ∂μ :=
  integral_union_ae hst.aedisjoint ht.nullMeasurableSet hfs hft
#align measure_theory.integral_union MeasureTheory.integral_union

theorem integral_diff (ht : MeasurableSet t) (hfs : IntegrableOn f s μ) (hts : t ⊆ s) :
    ∫ x in s \ t, f x ∂μ = (∫ x in s, f x ∂μ) - ∫ x in t, f x ∂μ := by
  rw [eq_sub_iff_add_eq, ← integral_union, diff_union_of_subset hts]
  exacts [disjoint_sdiff_self_left, ht, hfs.mono_set (diff_subset _ _), hfs.mono_set hts]
#align measure_theory.integral_diff MeasureTheory.integral_diff

theorem integral_inter_add_diff₀ (ht : NullMeasurableSet t μ) (hfs : IntegrableOn f s μ) :
    ((∫ x in s ∩ t, f x ∂μ) + ∫ x in s \ t, f x ∂μ) = ∫ x in s, f x ∂μ := by
  rw [← Measure.restrict_inter_add_diff₀ s ht, integral_add_measure]
  · exact Integrable.mono_measure hfs (Measure.restrict_mono (inter_subset_left _ _) le_rfl)
  · exact Integrable.mono_measure hfs (Measure.restrict_mono (diff_subset _ _) le_rfl)
#align measure_theory.integral_inter_add_diff₀ MeasureTheory.integral_inter_add_diff₀

theorem integral_inter_add_diff (ht : MeasurableSet t) (hfs : IntegrableOn f s μ) :
    ((∫ x in s ∩ t, f x ∂μ) + ∫ x in s \ t, f x ∂μ) = ∫ x in s, f x ∂μ :=
  integral_inter_add_diff₀ ht.nullMeasurableSet hfs
#align measure_theory.integral_inter_add_diff MeasureTheory.integral_inter_add_diff

theorem integral_finset_biUnion {ι : Type _} (t : Finset ι) {s : ι → Set α}
    (hs : ∀ i ∈ t, MeasurableSet (s i)) (h's : Set.Pairwise (↑t) (Disjoint on s))
    (hf : ∀ i ∈ t, IntegrableOn f (s i) μ) :
    ∫ x in ⋃ i ∈ t, s i, f x ∂μ = ∑ i in t, ∫ x in s i, f x ∂μ := by
  induction' t using Finset.induction_on with a t hat IH hs h's
  · simp
  · simp only [Finset.coe_insert, Finset.forall_mem_insert, Set.pairwise_insert,
      Finset.set_biUnion_insert] at hs hf h's ⊢
    rw [integral_union _ _ hf.1 (integrableOn_finset_iUnion.2 hf.2)]
    · rw [Finset.sum_insert hat, IH hs.2 h's.1 hf.2]
    · simp only [disjoint_iUnion_right]
      exact fun i hi => (h's.2 i hi (ne_of_mem_of_not_mem hi hat).symm).1
    · exact Finset.measurableSet_biUnion _ hs.2
#align measure_theory.integral_finset_bUnion MeasureTheory.integral_finset_biUnion

theorem integral_fintype_iUnion {ι : Type _} [Fintype ι] {s : ι → Set α}
    (hs : ∀ i, MeasurableSet (s i)) (h's : Pairwise (Disjoint on s))
    (hf : ∀ i, IntegrableOn f (s i) μ) : ∫ x in ⋃ i, s i, f x ∂μ = ∑ i, ∫ x in s i, f x ∂μ := by
  convert integral_finset_biUnion Finset.univ (fun i _ => hs i) _ fun i _ => hf i
  · simp
  · simp [pairwise_univ, h's]
#align measure_theory.integral_fintype_Union MeasureTheory.integral_fintype_iUnion

theorem integral_empty : ∫ x in ∅, f x ∂μ = 0 := by
  rw [Measure.restrict_empty, integral_zero_measure]
#align measure_theory.integral_empty MeasureTheory.integral_empty

theorem integral_univ : ∫ x in univ, f x ∂μ = ∫ x, f x ∂μ := by rw [Measure.restrict_univ]
#align measure_theory.integral_univ MeasureTheory.integral_univ

theorem integral_add_compl₀ (hs : NullMeasurableSet s μ) (hfi : Integrable f μ) :
    ((∫ x in s, f x ∂μ) + ∫ x in sᶜ, f x ∂μ) = ∫ x, f x ∂μ := by
  rw [← integral_union_ae (@disjoint_compl_right (Set α) _ _).aedisjoint hs.compl hfi.integrableOn
      hfi.integrableOn,
    union_compl_self, integral_univ]
#align measure_theory.integral_add_compl₀ MeasureTheory.integral_add_compl₀

theorem integral_add_compl (hs : MeasurableSet s) (hfi : Integrable f μ) :
    ((∫ x in s, f x ∂μ) + ∫ x in sᶜ, f x ∂μ) = ∫ x, f x ∂μ :=
  integral_add_compl₀ hs.nullMeasurableSet hfi
#align measure_theory.integral_add_compl MeasureTheory.integral_add_compl

/-- For a function `f` and a measurable set `s`, the integral of `indicator s f`
over the whole space is equal to `∫ x in s, f x ∂μ` defined as `∫ x, f x ∂(μ.restrict s)`. -/
theorem integral_indicator (hs : MeasurableSet s) :
    ∫ x, indicator s f x ∂μ = ∫ x in s, f x ∂μ := by
  by_cases hfi : IntegrableOn f s μ; swap
  · rwa [integral_undef, integral_undef]
    rwa [integrable_indicator_iff hs]
  calc
    ∫ x, indicator s f x ∂μ = (∫ x in s, indicator s f x ∂μ) + ∫ x in sᶜ, indicator s f x ∂μ :=
      (integral_add_compl hs (hfi.integrable_indicator hs)).symm
    _ = (∫ x in s, f x ∂μ) + ∫ x in sᶜ, 0 ∂μ :=
      (congr_arg₂ (· + ·) (integral_congr_ae (indicator_ae_eq_restrict hs))
        (integral_congr_ae (indicator_ae_eq_restrict_compl hs)))
    _ = ∫ x in s, f x ∂μ := by simp
#align measure_theory.integral_indicator MeasureTheory.integral_indicator

theorem set_integral_indicator (ht : MeasurableSet t) :
    ∫ x in s, t.indicator f x ∂μ = ∫ x in s ∩ t, f x ∂μ := by
  rw [integral_indicator ht, Measure.restrict_restrict ht, Set.inter_comm]
#align measure_theory.set_integral_indicator MeasureTheory.set_integral_indicator

theorem ofReal_set_integral_one_of_measure_ne_top {α : Type _} {m : MeasurableSpace α}
    {μ : Measure α} {s : Set α} (hs : μ s ≠ ∞) : ENNReal.ofReal (∫ _ in s, (1 : ℝ) ∂μ) = μ s :=
  calc
    ENNReal.ofReal (∫ _ in s, (1 : ℝ) ∂μ) = ENNReal.ofReal (∫ _ in s, ‖(1 : ℝ)‖ ∂μ) := by
      simp only [norm_one]
    _ = ∫⁻ _ in s, 1 ∂μ := by
      rw [ofReal_integral_norm_eq_lintegral_nnnorm (integrableOn_const.2 (Or.inr hs.lt_top))]
      simp only [nnnorm_one, ENNReal.coe_one]
    _ = μ s := set_lintegral_one _
#align measure_theory.of_real_set_integral_one_of_measure_ne_top MeasureTheory.ofReal_set_integral_one_of_measure_ne_top

theorem ofReal_set_integral_one {α : Type _} {_ : MeasurableSpace α} (μ : Measure α)
    [IsFiniteMeasure μ] (s : Set α) : ENNReal.ofReal (∫ _ in s, (1 : ℝ) ∂μ) = μ s :=
  ofReal_set_integral_one_of_measure_ne_top (measure_ne_top μ s)
#align measure_theory.of_real_set_integral_one MeasureTheory.ofReal_set_integral_one

theorem integral_piecewise [DecidablePred (· ∈ s)] (hs : MeasurableSet s) (hf : IntegrableOn f s μ)
<<<<<<< HEAD
    (hg : IntegrableOn g sᶜ μ) :
    (∫ x, s.piecewise f g x ∂μ) = (∫ x in s, f x ∂μ) + ∫ x in sᶜ, g x ∂μ := by
=======
    (hg : IntegrableOn g (sᶜ) μ) :
    ∫ x, s.piecewise f g x ∂μ = (∫ x in s, f x ∂μ) + ∫ x in sᶜ, g x ∂μ := by
>>>>>>> 08133abc
  rw [← Set.indicator_add_compl_eq_piecewise,
    integral_add' (hf.integrable_indicator hs) (hg.integrable_indicator hs.compl),
    integral_indicator hs, integral_indicator hs.compl]
#align measure_theory.integral_piecewise MeasureTheory.integral_piecewise

theorem tendsto_set_integral_of_monotone {ι : Type _} [Countable ι] [SemilatticeSup ι]
    {s : ι → Set α} (hsm : ∀ i, MeasurableSet (s i)) (h_mono : Monotone s)
    (hfi : IntegrableOn f (⋃ n, s n) μ) :
    Tendsto (fun i => ∫ a in s i, f a ∂μ) atTop (𝓝 (∫ a in ⋃ n, s n, f a ∂μ)) := by
  have hfi' : (∫⁻ x in ⋃ n, s n, ‖f x‖₊ ∂μ) < ∞ := hfi.2
  set S := ⋃ i, s i
  have hSm : MeasurableSet S := MeasurableSet.iUnion hsm
  have hsub : ∀ {i}, s i ⊆ S := @(subset_iUnion s)
  rw [← withDensity_apply _ hSm] at hfi'
  set ν := μ.withDensity fun x => ‖f x‖₊ with hν
  refine' Metric.nhds_basis_closedBall.tendsto_right_iff.2 fun ε ε0 => _
  lift ε to ℝ≥0 using ε0.le
  have : ∀ᶠ i in atTop, ν (s i) ∈ Icc (ν S - ε) (ν S + ε) :=
    tendsto_measure_iUnion h_mono (ENNReal.Icc_mem_nhds hfi'.ne (ENNReal.coe_pos.2 ε0).ne')
  refine' this.mono fun i hi => _
  rw [mem_closedBall_iff_norm', ← integral_diff (hsm i) hfi hsub, ← coe_nnnorm, NNReal.coe_le_coe, ←
    ENNReal.coe_le_coe]
  refine' (ennnorm_integral_le_lintegral_ennnorm _).trans _
  rw [← withDensity_apply _ (hSm.diff (hsm _)), ← hν, measure_diff hsub (hsm _)]
  exacts [tsub_le_iff_tsub_le.mp hi.1,
    (hi.2.trans_lt <| ENNReal.add_lt_top.2 ⟨hfi', ENNReal.coe_lt_top⟩).ne]
#align measure_theory.tendsto_set_integral_of_monotone MeasureTheory.tendsto_set_integral_of_monotone

theorem hasSum_integral_iUnion_ae {ι : Type _} [Countable ι] {s : ι → Set α}
    (hm : ∀ i, NullMeasurableSet (s i) μ) (hd : Pairwise (AEDisjoint μ on s))
    (hfi : IntegrableOn f (⋃ i, s i) μ) :
    HasSum (fun n => ∫ a in s n, f a ∂μ) (∫ a in ⋃ n, s n, f a ∂μ) := by
  simp only [IntegrableOn, Measure.restrict_iUnion_ae hd hm] at hfi ⊢
  exact hasSum_integral_measure hfi
#align measure_theory.has_sum_integral_Union_ae MeasureTheory.hasSum_integral_iUnion_ae

theorem hasSum_integral_iUnion {ι : Type _} [Countable ι] {s : ι → Set α}
    (hm : ∀ i, MeasurableSet (s i)) (hd : Pairwise (Disjoint on s))
    (hfi : IntegrableOn f (⋃ i, s i) μ) :
    HasSum (fun n => ∫ a in s n, f a ∂μ) (∫ a in ⋃ n, s n, f a ∂μ) :=
  hasSum_integral_iUnion_ae (fun i => (hm i).nullMeasurableSet) (hd.mono fun _ _ h => h.aedisjoint)
    hfi
#align measure_theory.has_sum_integral_Union MeasureTheory.hasSum_integral_iUnion

theorem integral_iUnion {ι : Type _} [Countable ι] {s : ι → Set α} (hm : ∀ i, MeasurableSet (s i))
    (hd : Pairwise (Disjoint on s)) (hfi : IntegrableOn f (⋃ i, s i) μ) :
    ∫ a in ⋃ n, s n, f a ∂μ = ∑' n, ∫ a in s n, f a ∂μ :=
  (HasSum.tsum_eq (hasSum_integral_iUnion hm hd hfi)).symm
#align measure_theory.integral_Union MeasureTheory.integral_iUnion

theorem integral_iUnion_ae {ι : Type _} [Countable ι] {s : ι → Set α}
    (hm : ∀ i, NullMeasurableSet (s i) μ) (hd : Pairwise (AEDisjoint μ on s))
    (hfi : IntegrableOn f (⋃ i, s i) μ) : ∫ a in ⋃ n, s n, f a ∂μ = ∑' n, ∫ a in s n, f a ∂μ :=
  (HasSum.tsum_eq (hasSum_integral_iUnion_ae hm hd hfi)).symm
#align measure_theory.integral_Union_ae MeasureTheory.integral_iUnion_ae

theorem set_integral_eq_zero_of_ae_eq_zero (ht_eq : ∀ᵐ x ∂μ, x ∈ t → f x = 0) :
    ∫ x in t, f x ∂μ = 0 := by
  by_cases hf : AEStronglyMeasurable f (μ.restrict t); swap
  · rw [integral_undef]
    contrapose! hf
    exact hf.1
  have : ∫ x in t, hf.mk f x ∂μ = 0 := by
    refine' integral_eq_zero_of_ae _
    rw [EventuallyEq,
      ae_restrict_iff (hf.stronglyMeasurable_mk.measurableSet_eq_fun stronglyMeasurable_zero)]
    filter_upwards [ae_imp_of_ae_restrict hf.ae_eq_mk, ht_eq] with x hx h'x h''x
    rw [← hx h''x]
    exact h'x h''x
  rw [← this]
  exact integral_congr_ae hf.ae_eq_mk
#align measure_theory.set_integral_eq_zero_of_ae_eq_zero MeasureTheory.set_integral_eq_zero_of_ae_eq_zero

theorem set_integral_eq_zero_of_forall_eq_zero (ht_eq : ∀ x ∈ t, f x = 0) :
    ∫ x in t, f x ∂μ = 0 :=
  set_integral_eq_zero_of_ae_eq_zero (eventually_of_forall ht_eq)
#align measure_theory.set_integral_eq_zero_of_forall_eq_zero MeasureTheory.set_integral_eq_zero_of_forall_eq_zero

theorem integral_union_eq_left_of_ae_aux (ht_eq : ∀ᵐ x ∂μ.restrict t, f x = 0)
    (haux : StronglyMeasurable f) (H : IntegrableOn f (s ∪ t) μ) :
    ∫ x in s ∪ t, f x ∂μ = ∫ x in s, f x ∂μ := by
  let k := f ⁻¹' {0}
  have hk : MeasurableSet k := by borelize E; exact haux.measurable (measurableSet_singleton _)
  have h's : IntegrableOn f s μ := H.mono (subset_union_left _ _) le_rfl
  have A : ∀ u : Set α, ∫ x in u ∩ k, f x ∂μ = 0 := fun u =>
    set_integral_eq_zero_of_forall_eq_zero fun x hx => hx.2
  rw [← integral_inter_add_diff hk h's, ← integral_inter_add_diff hk H, A, A, zero_add, zero_add,
    union_diff_distrib, union_comm]
  apply set_integral_congr_set_ae
  rw [union_ae_eq_right]
  apply measure_mono_null (diff_subset _ _)
  rw [measure_zero_iff_ae_nmem]
  filter_upwards [ae_imp_of_ae_restrict ht_eq] with x hx h'x using h'x.2 (hx h'x.1)
#align measure_theory.integral_union_eq_left_of_ae_aux MeasureTheory.integral_union_eq_left_of_ae_aux

theorem integral_union_eq_left_of_ae (ht_eq : ∀ᵐ x ∂μ.restrict t, f x = 0) :
    ∫ x in s ∪ t, f x ∂μ = ∫ x in s, f x ∂μ := by
  have ht : IntegrableOn f t μ := by apply integrableOn_zero.congr_fun_ae; symm; exact ht_eq
  by_cases H : IntegrableOn f (s ∪ t) μ; swap
  · rw [integral_undef H, integral_undef]; simpa [integrableOn_union, ht] using H
  let f' := H.1.mk f
  calc
    ∫ x : α in s ∪ t, f x ∂μ = ∫ x : α in s ∪ t, f' x ∂μ := integral_congr_ae H.1.ae_eq_mk
    _ = ∫ x in s, f' x ∂μ := by
      apply
        integral_union_eq_left_of_ae_aux _ H.1.stronglyMeasurable_mk (H.congr_fun_ae H.1.ae_eq_mk)
      filter_upwards [ht_eq,
        ae_mono (Measure.restrict_mono (subset_union_right s t) le_rfl) H.1.ae_eq_mk] with x hx h'x
      rw [← h'x, hx]
    _ = ∫ x in s, f x ∂μ :=
      integral_congr_ae
        (ae_mono (Measure.restrict_mono (subset_union_left s t) le_rfl) H.1.ae_eq_mk.symm)
#align measure_theory.integral_union_eq_left_of_ae MeasureTheory.integral_union_eq_left_of_ae

theorem integral_union_eq_left_of_forall₀ {f : α → E} (ht : NullMeasurableSet t μ)
    (ht_eq : ∀ x ∈ t, f x = 0) : ∫ x in s ∪ t, f x ∂μ = ∫ x in s, f x ∂μ :=
  integral_union_eq_left_of_ae ((ae_restrict_iff'₀ ht).2 (eventually_of_forall ht_eq))
#align measure_theory.integral_union_eq_left_of_forall₀ MeasureTheory.integral_union_eq_left_of_forall₀

theorem integral_union_eq_left_of_forall {f : α → E} (ht : MeasurableSet t)
    (ht_eq : ∀ x ∈ t, f x = 0) : ∫ x in s ∪ t, f x ∂μ = ∫ x in s, f x ∂μ :=
  integral_union_eq_left_of_forall₀ ht.nullMeasurableSet ht_eq
#align measure_theory.integral_union_eq_left_of_forall MeasureTheory.integral_union_eq_left_of_forall

theorem set_integral_eq_of_subset_of_ae_diff_eq_zero_aux (hts : s ⊆ t)
    (h't : ∀ᵐ x ∂μ, x ∈ t \ s → f x = 0) (haux : StronglyMeasurable f)
    (h'aux : IntegrableOn f t μ) : ∫ x in t, f x ∂μ = ∫ x in s, f x ∂μ := by
  let k := f ⁻¹' {0}
  have hk : MeasurableSet k := by borelize E; exact haux.measurable (measurableSet_singleton _)
  calc
    ∫ x in t, f x ∂μ = (∫ x in t ∩ k, f x ∂μ) + ∫ x in t \ k, f x ∂μ := by
      rw [integral_inter_add_diff hk h'aux]
    _ = ∫ x in t \ k, f x ∂μ := by
      rw [set_integral_eq_zero_of_forall_eq_zero fun x hx => ?_, zero_add]; exact hx.2
    _ = ∫ x in s \ k, f x ∂μ := by
      apply set_integral_congr_set_ae
      filter_upwards [h't] with x hx
      change (x ∈ t \ k) = (x ∈ s \ k)
      simp only [mem_preimage, mem_singleton_iff, eq_iff_iff, and_congr_left_iff, mem_diff]
      intro h'x
      by_cases xs : x ∈ s
      · simp only [xs, hts xs]
      · simp only [xs, iff_false_iff]
        intro xt
        exact h'x (hx ⟨xt, xs⟩)
    _ = (∫ x in s ∩ k, f x ∂μ) + ∫ x in s \ k, f x ∂μ := by
      have : ∀ x ∈ s ∩ k, f x = 0 := fun x hx => hx.2
      rw [set_integral_eq_zero_of_forall_eq_zero this, zero_add]
    _ = ∫ x in s, f x ∂μ := by rw [integral_inter_add_diff hk (h'aux.mono hts le_rfl)]
#align measure_theory.set_integral_eq_of_subset_of_ae_diff_eq_zero_aux MeasureTheory.set_integral_eq_of_subset_of_ae_diff_eq_zero_aux

/-- If a function vanishes almost everywhere on `t \ s` with `s ⊆ t`, then its integrals on `s`
and `t` coincide if `t` is null-measurable. -/
theorem set_integral_eq_of_subset_of_ae_diff_eq_zero (ht : NullMeasurableSet t μ) (hts : s ⊆ t)
    (h't : ∀ᵐ x ∂μ, x ∈ t \ s → f x = 0) : ∫ x in t, f x ∂μ = ∫ x in s, f x ∂μ := by
  by_cases h : IntegrableOn f t μ; swap
  · have : ¬IntegrableOn f s μ := fun H => h (H.of_ae_diff_eq_zero ht h't)
    rw [integral_undef h, integral_undef this]
  let f' := h.1.mk f
  calc
    ∫ x in t, f x ∂μ = ∫ x in t, f' x ∂μ := integral_congr_ae h.1.ae_eq_mk
    _ = ∫ x in s, f' x ∂μ := by
      apply
        set_integral_eq_of_subset_of_ae_diff_eq_zero_aux hts _ h.1.stronglyMeasurable_mk
          (h.congr h.1.ae_eq_mk)
      filter_upwards [h't, ae_imp_of_ae_restrict h.1.ae_eq_mk] with x hx h'x h''x
      rw [← h'x h''x.1, hx h''x]
    _ = ∫ x in s, f x ∂μ := by
      apply integral_congr_ae
      apply ae_restrict_of_ae_restrict_of_subset hts
      exact h.1.ae_eq_mk.symm

#align measure_theory.set_integral_eq_of_subset_of_ae_diff_eq_zero MeasureTheory.set_integral_eq_of_subset_of_ae_diff_eq_zero

/-- If a function vanishes on `t \ s` with `s ⊆ t`, then its integrals on `s`
and `t` coincide if `t` is measurable. -/
theorem set_integral_eq_of_subset_of_forall_diff_eq_zero (ht : MeasurableSet t) (hts : s ⊆ t)
    (h't : ∀ x ∈ t \ s, f x = 0) : ∫ x in t, f x ∂μ = ∫ x in s, f x ∂μ :=
  set_integral_eq_of_subset_of_ae_diff_eq_zero ht.nullMeasurableSet hts
    (eventually_of_forall fun x hx => h't x hx)
#align measure_theory.set_integral_eq_of_subset_of_forall_diff_eq_zero MeasureTheory.set_integral_eq_of_subset_of_forall_diff_eq_zero

/-- If a function vanishes almost everywhere on `sᶜ`, then its integral on `s`
coincides with its integral on the whole space. -/
theorem set_integral_eq_integral_of_ae_compl_eq_zero (h : ∀ᵐ x ∂μ, x ∉ s → f x = 0) :
    ∫ x in s, f x ∂μ = ∫ x, f x ∂μ := by
  symm
  nth_rw 1 [← integral_univ]
  apply set_integral_eq_of_subset_of_ae_diff_eq_zero nullMeasurableSet_univ (subset_univ _)
  filter_upwards [h] with x hx h'x using hx h'x.2
#align measure_theory.set_integral_eq_integral_of_ae_compl_eq_zero MeasureTheory.set_integral_eq_integral_of_ae_compl_eq_zero

/-- If a function vanishes on `sᶜ`, then its integral on `s` coincides with its integral on the
whole space. -/
theorem set_integral_eq_integral_of_forall_compl_eq_zero (h : ∀ x, x ∉ s → f x = 0) :
    ∫ x in s, f x ∂μ = ∫ x, f x ∂μ :=
  set_integral_eq_integral_of_ae_compl_eq_zero (eventually_of_forall h)
#align measure_theory.set_integral_eq_integral_of_forall_compl_eq_zero MeasureTheory.set_integral_eq_integral_of_forall_compl_eq_zero

theorem set_integral_neg_eq_set_integral_nonpos [LinearOrder E] {f : α → E}
    (hf : AEStronglyMeasurable f μ) :
    ∫ x in {x | f x < 0}, f x ∂μ = ∫ x in {x | f x ≤ 0}, f x ∂μ := by
  have h_union : {x | f x ≤ 0} = {x | f x < 0} ∪ {x | f x = 0} := by
    ext; simp_rw [Set.mem_union, Set.mem_setOf_eq]; exact le_iff_lt_or_eq
  rw [h_union]
  have B : NullMeasurableSet {x | f x = 0} μ :=
    hf.nullMeasurableSet_eq_fun aestronglyMeasurable_zero
  symm
  refine' integral_union_eq_left_of_ae _
  filter_upwards [ae_restrict_mem₀ B] with x hx using hx
#align measure_theory.set_integral_neg_eq_set_integral_nonpos MeasureTheory.set_integral_neg_eq_set_integral_nonpos

theorem integral_norm_eq_pos_sub_neg {f : α → ℝ} (hfi : Integrable f μ) :
    ∫ x, ‖f x‖ ∂μ = (∫ x in {x | 0 ≤ f x}, f x ∂μ) - ∫ x in {x | f x ≤ 0}, f x ∂μ :=
  have h_meas : NullMeasurableSet {x | 0 ≤ f x} μ :=
    aestronglyMeasurable_const.nullMeasurableSet_le hfi.1
  calc
    ∫ x, ‖f x‖ ∂μ = (∫ x in {x | 0 ≤ f x}, ‖f x‖ ∂μ) + ∫ x in {x | 0 ≤ f x}ᶜ, ‖f x‖ ∂μ := by
      rw [← integral_add_compl₀ h_meas hfi.norm]
    _ = (∫ x in {x | 0 ≤ f x}, f x ∂μ) + ∫ x in {x | 0 ≤ f x}ᶜ, ‖f x‖ ∂μ := by
      congr 1
      refine' set_integral_congr₀ h_meas fun x hx => _
      dsimp only
      rw [Real.norm_eq_abs, abs_eq_self.mpr _]
      exact hx
    _ = (∫ x in {x | 0 ≤ f x}, f x ∂μ) - ∫ x in {x | 0 ≤ f x}ᶜ, f x ∂μ := by
      congr 1
      rw [← integral_neg]
      refine' set_integral_congr₀ h_meas.compl fun x hx => _
      dsimp only
      rw [Real.norm_eq_abs, abs_eq_neg_self.mpr _]
      rw [Set.mem_compl_iff, Set.nmem_setOf_iff] at hx
      linarith
    _ = (∫ x in {x | 0 ≤ f x}, f x ∂μ) - ∫ x in {x | f x ≤ 0}, f x ∂μ := by
      rw [← set_integral_neg_eq_set_integral_nonpos hfi.1]; congr; ext1 x; simp
#align measure_theory.integral_norm_eq_pos_sub_neg MeasureTheory.integral_norm_eq_pos_sub_neg

theorem set_integral_const (c : E) : ∫ _ in s, c ∂μ = (μ s).toReal • c := by
  rw [integral_const, Measure.restrict_apply_univ]
#align measure_theory.set_integral_const MeasureTheory.set_integral_const

@[simp]
theorem integral_indicator_const (e : E) ⦃s : Set α⦄ (s_meas : MeasurableSet s) :
    (∫ a : α, s.indicator (fun _ : α => e) a ∂μ) = (μ s).toReal • e := by
  rw [integral_indicator s_meas, ← set_integral_const]
#align measure_theory.integral_indicator_const MeasureTheory.integral_indicator_const

@[simp]
theorem integral_indicator_one ⦃s : Set α⦄ (hs : MeasurableSet s) :
    ∫ a, s.indicator 1 a ∂μ = (μ s).toReal :=
  (integral_indicator_const 1 hs).trans ((smul_eq_mul _).trans (mul_one _))
#align measure_theory.integral_indicator_one MeasureTheory.integral_indicator_one

theorem set_integral_indicatorConstLp {p : ℝ≥0∞} (hs : MeasurableSet s) (ht : MeasurableSet t)
    (hμt : μ t ≠ ∞) (x : E) :
    ∫ a in s, indicatorConstLp p ht hμt x a ∂μ = (μ (t ∩ s)).toReal • x :=
  calc
    ∫ a in s, indicatorConstLp p ht hμt x a ∂μ = ∫ a in s, t.indicator (fun _ => x) a ∂μ := by
      rw [set_integral_congr_ae hs (indicatorConstLp_coeFn.mono fun x hx _ => hx)]
    _ = (μ (t ∩ s)).toReal • x := by rw [integral_indicator_const _ ht, Measure.restrict_apply ht]
set_option linter.uppercaseLean3 false in
#align measure_theory.set_integral_indicator_const_Lp MeasureTheory.set_integral_indicatorConstLp

theorem integral_indicatorConstLp {p : ℝ≥0∞} (ht : MeasurableSet t) (hμt : μ t ≠ ∞) (x : E) :
    ∫ a, indicatorConstLp p ht hμt x a ∂μ = (μ t).toReal • x :=
  calc
    ∫ a, indicatorConstLp p ht hμt x a ∂μ = ∫ a in univ, indicatorConstLp p ht hμt x a ∂μ := by
      rw [integral_univ]
    _ = (μ (t ∩ univ)).toReal • x := (set_integral_indicatorConstLp MeasurableSet.univ ht hμt x)
    _ = (μ t).toReal • x := by rw [inter_univ]
set_option linter.uppercaseLean3 false in
#align measure_theory.integral_indicator_const_Lp MeasureTheory.integral_indicatorConstLp

theorem set_integral_map {β} [MeasurableSpace β] {g : α → β} {f : β → E} {s : Set β}
    (hs : MeasurableSet s) (hf : AEStronglyMeasurable f (Measure.map g μ)) (hg : AEMeasurable g μ) :
    ∫ y in s, f y ∂Measure.map g μ = ∫ x in g ⁻¹' s, f (g x) ∂μ := by
  rw [Measure.restrict_map_of_aemeasurable hg hs,
    integral_map (hg.mono_measure Measure.restrict_le_self) (hf.mono_measure _)]
  exact Measure.map_mono_of_aemeasurable Measure.restrict_le_self hg
#align measure_theory.set_integral_map MeasureTheory.set_integral_map

theorem _root_.MeasurableEmbedding.set_integral_map {β} {_ : MeasurableSpace β} {f : α → β}
    (hf : MeasurableEmbedding f) (g : β → E) (s : Set β) :
    ∫ y in s, g y ∂Measure.map f μ = ∫ x in f ⁻¹' s, g (f x) ∂μ := by
  rw [hf.restrict_map, hf.integral_map]
#align measurable_embedding.set_integral_map MeasurableEmbedding.set_integral_map

theorem _root_.ClosedEmbedding.set_integral_map [TopologicalSpace α] [BorelSpace α] {β}
    [MeasurableSpace β] [TopologicalSpace β] [BorelSpace β] {g : α → β} {f : β → E} (s : Set β)
    (hg : ClosedEmbedding g) : ∫ y in s, f y ∂Measure.map g μ = ∫ x in g ⁻¹' s, f (g x) ∂μ :=
  hg.measurableEmbedding.set_integral_map _ _
#align closed_embedding.set_integral_map ClosedEmbedding.set_integral_map

theorem MeasurePreserving.set_integral_preimage_emb {β} {_ : MeasurableSpace β} {f : α → β} {ν}
    (h₁ : MeasurePreserving f μ ν) (h₂ : MeasurableEmbedding f) (g : β → E) (s : Set β) :
    (∫ x in f ⁻¹' s, g (f x) ∂μ) = ∫ y in s, g y ∂ν :=
  (h₁.restrict_preimage_emb h₂ s).integral_comp h₂ _
#align measure_theory.measure_preserving.set_integral_preimage_emb MeasureTheory.MeasurePreserving.set_integral_preimage_emb

theorem MeasurePreserving.set_integral_image_emb {β} {_ : MeasurableSpace β} {f : α → β} {ν}
    (h₁ : MeasurePreserving f μ ν) (h₂ : MeasurableEmbedding f) (g : β → E) (s : Set α) :
    ∫ y in f '' s, g y ∂ν = ∫ x in s, g (f x) ∂μ :=
  Eq.symm <| (h₁.restrict_image_emb h₂ s).integral_comp h₂ _
#align measure_theory.measure_preserving.set_integral_image_emb MeasureTheory.MeasurePreserving.set_integral_image_emb

theorem set_integral_map_equiv {β} [MeasurableSpace β] (e : α ≃ᵐ β) (f : β → E) (s : Set β) :
    ∫ y in s, f y ∂Measure.map e μ = ∫ x in e ⁻¹' s, f (e x) ∂μ :=
  e.measurableEmbedding.set_integral_map f s
#align measure_theory.set_integral_map_equiv MeasureTheory.set_integral_map_equiv

theorem norm_set_integral_le_of_norm_le_const_ae {C : ℝ} (hs : μ s < ∞)
    (hC : ∀ᵐ x ∂μ.restrict s, ‖f x‖ ≤ C) : ‖∫ x in s, f x ∂μ‖ ≤ C * (μ s).toReal := by
  rw [← Measure.restrict_apply_univ] at *
  haveI : IsFiniteMeasure (μ.restrict s) := ⟨‹_›⟩
  exact norm_integral_le_of_norm_le_const hC
#align measure_theory.norm_set_integral_le_of_norm_le_const_ae MeasureTheory.norm_set_integral_le_of_norm_le_const_ae

theorem norm_set_integral_le_of_norm_le_const_ae' {C : ℝ} (hs : μ s < ∞)
    (hC : ∀ᵐ x ∂μ, x ∈ s → ‖f x‖ ≤ C) (hfm : AEStronglyMeasurable f (μ.restrict s)) :
    ‖∫ x in s, f x ∂μ‖ ≤ C * (μ s).toReal := by
  apply norm_set_integral_le_of_norm_le_const_ae hs
  have A : ∀ᵐ x : α ∂μ, x ∈ s → ‖AEStronglyMeasurable.mk f hfm x‖ ≤ C := by
    filter_upwards [hC, hfm.ae_mem_imp_eq_mk] with _ h1 h2 h3
    rw [← h2 h3]
    exact h1 h3
  have B : MeasurableSet {x | ‖(hfm.mk f) x‖ ≤ C} :=
    hfm.stronglyMeasurable_mk.norm.measurable measurableSet_Iic
  filter_upwards [hfm.ae_eq_mk, (ae_restrict_iff B).2 A] with _ h1 _
  rwa [h1]
#align measure_theory.norm_set_integral_le_of_norm_le_const_ae' MeasureTheory.norm_set_integral_le_of_norm_le_const_ae'

theorem norm_set_integral_le_of_norm_le_const_ae'' {C : ℝ} (hs : μ s < ∞) (hsm : MeasurableSet s)
    (hC : ∀ᵐ x ∂μ, x ∈ s → ‖f x‖ ≤ C) : ‖∫ x in s, f x ∂μ‖ ≤ C * (μ s).toReal :=
  norm_set_integral_le_of_norm_le_const_ae hs <| by
    rwa [ae_restrict_eq hsm, eventually_inf_principal]
#align measure_theory.norm_set_integral_le_of_norm_le_const_ae'' MeasureTheory.norm_set_integral_le_of_norm_le_const_ae''

theorem norm_set_integral_le_of_norm_le_const {C : ℝ} (hs : μ s < ∞) (hC : ∀ x ∈ s, ‖f x‖ ≤ C)
    (hfm : AEStronglyMeasurable f (μ.restrict s)) : ‖∫ x in s, f x ∂μ‖ ≤ C * (μ s).toReal :=
  norm_set_integral_le_of_norm_le_const_ae' hs (eventually_of_forall hC) hfm
#align measure_theory.norm_set_integral_le_of_norm_le_const MeasureTheory.norm_set_integral_le_of_norm_le_const

theorem norm_set_integral_le_of_norm_le_const' {C : ℝ} (hs : μ s < ∞) (hsm : MeasurableSet s)
    (hC : ∀ x ∈ s, ‖f x‖ ≤ C) : ‖∫ x in s, f x ∂μ‖ ≤ C * (μ s).toReal :=
  norm_set_integral_le_of_norm_le_const_ae'' hs hsm <| eventually_of_forall hC
#align measure_theory.norm_set_integral_le_of_norm_le_const' MeasureTheory.norm_set_integral_le_of_norm_le_const'

theorem set_integral_eq_zero_iff_of_nonneg_ae {f : α → ℝ} (hf : 0 ≤ᵐ[μ.restrict s] f)
    (hfi : IntegrableOn f s μ) : ∫ x in s, f x ∂μ = 0 ↔ f =ᵐ[μ.restrict s] 0 :=
  integral_eq_zero_iff_of_nonneg_ae hf hfi
#align measure_theory.set_integral_eq_zero_iff_of_nonneg_ae MeasureTheory.set_integral_eq_zero_iff_of_nonneg_ae

theorem set_integral_pos_iff_support_of_nonneg_ae {f : α → ℝ} (hf : 0 ≤ᵐ[μ.restrict s] f)
    (hfi : IntegrableOn f s μ) : (0 < ∫ x in s, f x ∂μ) ↔ 0 < μ (support f ∩ s) := by
  rw [integral_pos_iff_support_of_nonneg_ae hf hfi, Measure.restrict_apply₀]
  rw [support_eq_preimage]
  exact hfi.aestronglyMeasurable.aemeasurable.nullMeasurable (measurableSet_singleton 0).compl
#align measure_theory.set_integral_pos_iff_support_of_nonneg_ae MeasureTheory.set_integral_pos_iff_support_of_nonneg_ae

theorem set_integral_gt_gt {R : ℝ} {f : α → ℝ} (hR : 0 ≤ R) (hfm : Measurable f)
    (hfint : IntegrableOn f {x | ↑R < f x} μ) (hμ : μ {x | ↑R < f x} ≠ 0) :
    (μ {x | ↑R < f x}).toReal * R < ∫ x in {x | ↑R < f x}, f x ∂μ := by
  have : IntegrableOn (fun _ => R) {x | ↑R < f x} μ := by
    refine' ⟨aestronglyMeasurable_const, lt_of_le_of_lt _ hfint.2⟩
    refine'
      set_lintegral_mono (Measurable.nnnorm _).coe_nnreal_ennreal hfm.nnnorm.coe_nnreal_ennreal
        fun x hx => _
    · exact measurable_const
    · simp only [ENNReal.coe_le_coe, Real.nnnorm_of_nonneg hR,
        Real.nnnorm_of_nonneg (hR.trans <| le_of_lt hx), Subtype.mk_le_mk]
      exact le_of_lt hx
  rw [← sub_pos, ← smul_eq_mul, ← set_integral_const, ← integral_sub hfint this,
    set_integral_pos_iff_support_of_nonneg_ae]
  · rw [← zero_lt_iff] at hμ
    rwa [Set.inter_eq_self_of_subset_right]
    exact fun x hx => Ne.symm (ne_of_lt <| sub_pos.2 hx)
  · change ∀ᵐ x ∂μ.restrict _, _
    rw [ae_restrict_iff]
    · exact eventually_of_forall fun x hx => sub_nonneg.2 <| le_of_lt hx
    · exact measurableSet_le measurable_zero (hfm.sub measurable_const)
  · exact Integrable.sub hfint this
#align measure_theory.set_integral_gt_gt MeasureTheory.set_integral_gt_gt

theorem set_integral_trim {α} {m m0 : MeasurableSpace α} {μ : Measure α} (hm : m ≤ m0) {f : α → E}
    (hf_meas : StronglyMeasurable[m] f) {s : Set α} (hs : MeasurableSet[m] s) :
    ∫ x in s, f x ∂μ = ∫ x in s, f x ∂μ.trim hm := by
  rwa [integral_trim hm hf_meas, restrict_trim hm μ]
#align measure_theory.set_integral_trim MeasureTheory.set_integral_trim

/-! ### Lemmas about adding and removing interval boundaries

The primed lemmas take explicit arguments about the endpoint having zero measure, while the
unprimed ones use `[NoAtoms μ]`.
-/


section PartialOrder

variable [PartialOrder α] {a b : α}

theorem integral_Icc_eq_integral_Ioc' (ha : μ {a} = 0) :
    ∫ t in Icc a b, f t ∂μ = ∫ t in Ioc a b, f t ∂μ :=
  set_integral_congr_set_ae (Ioc_ae_eq_Icc' ha).symm
#align measure_theory.integral_Icc_eq_integral_Ioc' MeasureTheory.integral_Icc_eq_integral_Ioc'

theorem integral_Icc_eq_integral_Ico' (hb : μ {b} = 0) :
    ∫ t in Icc a b, f t ∂μ = ∫ t in Ico a b, f t ∂μ :=
  set_integral_congr_set_ae (Ico_ae_eq_Icc' hb).symm
#align measure_theory.integral_Icc_eq_integral_Ico' MeasureTheory.integral_Icc_eq_integral_Ico'

theorem integral_Ioc_eq_integral_Ioo' (hb : μ {b} = 0) :
    ∫ t in Ioc a b, f t ∂μ = ∫ t in Ioo a b, f t ∂μ :=
  set_integral_congr_set_ae (Ioo_ae_eq_Ioc' hb).symm
#align measure_theory.integral_Ioc_eq_integral_Ioo' MeasureTheory.integral_Ioc_eq_integral_Ioo'

theorem integral_Ico_eq_integral_Ioo' (ha : μ {a} = 0) :
    ∫ t in Ico a b, f t ∂μ = ∫ t in Ioo a b, f t ∂μ :=
  set_integral_congr_set_ae (Ioo_ae_eq_Ico' ha).symm
#align measure_theory.integral_Ico_eq_integral_Ioo' MeasureTheory.integral_Ico_eq_integral_Ioo'

theorem integral_Icc_eq_integral_Ioo' (ha : μ {a} = 0) (hb : μ {b} = 0) :
    ∫ t in Icc a b, f t ∂μ = ∫ t in Ioo a b, f t ∂μ :=
  set_integral_congr_set_ae (Ioo_ae_eq_Icc' ha hb).symm
#align measure_theory.integral_Icc_eq_integral_Ioo' MeasureTheory.integral_Icc_eq_integral_Ioo'

theorem integral_Iic_eq_integral_Iio' (ha : μ {a} = 0) :
    ∫ t in Iic a, f t ∂μ = ∫ t in Iio a, f t ∂μ :=
  set_integral_congr_set_ae (Iio_ae_eq_Iic' ha).symm
#align measure_theory.integral_Iic_eq_integral_Iio' MeasureTheory.integral_Iic_eq_integral_Iio'

theorem integral_Ici_eq_integral_Ioi' (ha : μ {a} = 0) :
    ∫ t in Ici a, f t ∂μ = ∫ t in Ioi a, f t ∂μ :=
  set_integral_congr_set_ae (Ioi_ae_eq_Ici' ha).symm
#align measure_theory.integral_Ici_eq_integral_Ioi' MeasureTheory.integral_Ici_eq_integral_Ioi'

variable [NoAtoms μ]

theorem integral_Icc_eq_integral_Ioc : ∫ t in Icc a b, f t ∂μ = ∫ t in Ioc a b, f t ∂μ :=
  integral_Icc_eq_integral_Ioc' <| measure_singleton a
#align measure_theory.integral_Icc_eq_integral_Ioc MeasureTheory.integral_Icc_eq_integral_Ioc

theorem integral_Icc_eq_integral_Ico : ∫ t in Icc a b, f t ∂μ = ∫ t in Ico a b, f t ∂μ :=
  integral_Icc_eq_integral_Ico' <| measure_singleton b
#align measure_theory.integral_Icc_eq_integral_Ico MeasureTheory.integral_Icc_eq_integral_Ico

theorem integral_Ioc_eq_integral_Ioo : ∫ t in Ioc a b, f t ∂μ = ∫ t in Ioo a b, f t ∂μ :=
  integral_Ioc_eq_integral_Ioo' <| measure_singleton b
#align measure_theory.integral_Ioc_eq_integral_Ioo MeasureTheory.integral_Ioc_eq_integral_Ioo

theorem integral_Ico_eq_integral_Ioo : ∫ t in Ico a b, f t ∂μ = ∫ t in Ioo a b, f t ∂μ :=
  integral_Ico_eq_integral_Ioo' <| measure_singleton a
#align measure_theory.integral_Ico_eq_integral_Ioo MeasureTheory.integral_Ico_eq_integral_Ioo

theorem integral_Icc_eq_integral_Ioo : ∫ t in Icc a b, f t ∂μ = ∫ t in Ico a b, f t ∂μ := by
  rw [integral_Icc_eq_integral_Ico, integral_Ico_eq_integral_Ioo]
#align measure_theory.integral_Icc_eq_integral_Ioo MeasureTheory.integral_Icc_eq_integral_Ioo

theorem integral_Iic_eq_integral_Iio : ∫ t in Iic a, f t ∂μ = ∫ t in Iio a, f t ∂μ :=
  integral_Iic_eq_integral_Iio' <| measure_singleton a
#align measure_theory.integral_Iic_eq_integral_Iio MeasureTheory.integral_Iic_eq_integral_Iio

theorem integral_Ici_eq_integral_Ioi : ∫ t in Ici a, f t ∂μ = ∫ t in Ioi a, f t ∂μ :=
  integral_Ici_eq_integral_Ioi' <| measure_singleton a
#align measure_theory.integral_Ici_eq_integral_Ioi MeasureTheory.integral_Ici_eq_integral_Ioi

end PartialOrder

end NormedAddCommGroup

section Mono

variable {μ : Measure α} {f g : α → ℝ} {s t : Set α} (hf : IntegrableOn f s μ)
  (hg : IntegrableOn g s μ)

theorem set_integral_mono_ae_restrict (h : f ≤ᵐ[μ.restrict s] g) :
    (∫ a in s, f a ∂μ) ≤ ∫ a in s, g a ∂μ :=
  integral_mono_ae hf hg h
#align measure_theory.set_integral_mono_ae_restrict MeasureTheory.set_integral_mono_ae_restrict

theorem set_integral_mono_ae (h : f ≤ᵐ[μ] g) : (∫ a in s, f a ∂μ) ≤ ∫ a in s, g a ∂μ :=
  set_integral_mono_ae_restrict hf hg (ae_restrict_of_ae h)
#align measure_theory.set_integral_mono_ae MeasureTheory.set_integral_mono_ae

theorem set_integral_mono_on (hs : MeasurableSet s) (h : ∀ x ∈ s, f x ≤ g x) :
    (∫ a in s, f a ∂μ) ≤ ∫ a in s, g a ∂μ :=
  set_integral_mono_ae_restrict hf hg
    (by simp [hs, EventuallyLE, eventually_inf_principal, ae_of_all _ h])
#align measure_theory.set_integral_mono_on MeasureTheory.set_integral_mono_on

theorem set_integral_mono_on_ae (hs : MeasurableSet s) (h : ∀ᵐ x ∂μ, x ∈ s → f x ≤ g x) :
    (∫ a in s, f a ∂μ) ≤ ∫ a in s, g a ∂μ := by
  refine' set_integral_mono_ae_restrict hf hg _; rwa [EventuallyLE, ae_restrict_iff' hs]
#align measure_theory.set_integral_mono_on_ae MeasureTheory.set_integral_mono_on_ae

theorem set_integral_mono (h : f ≤ g) : (∫ a in s, f a ∂μ) ≤ ∫ a in s, g a ∂μ :=
  integral_mono hf hg h
#align measure_theory.set_integral_mono MeasureTheory.set_integral_mono

theorem set_integral_mono_set (hfi : IntegrableOn f t μ) (hf : 0 ≤ᵐ[μ.restrict t] f)
    (hst : s ≤ᵐ[μ] t) : (∫ x in s, f x ∂μ) ≤ ∫ x in t, f x ∂μ :=
  integral_mono_measure (Measure.restrict_mono_ae hst) hf hfi
#align measure_theory.set_integral_mono_set MeasureTheory.set_integral_mono_set

theorem set_integral_ge_of_const_le {c : ℝ} (hs : MeasurableSet s) (hμs : μ s ≠ ∞)
    (hf : ∀ x ∈ s, c ≤ f x) (hfint : IntegrableOn (fun x : α => f x) s μ) :
    c * (μ s).toReal ≤ ∫ x in s, f x ∂μ := by
  rw [mul_comm, ← smul_eq_mul, ← set_integral_const c]
  exact set_integral_mono_on (integrableOn_const.2 (Or.inr hμs.lt_top)) hfint hs hf
#align measure_theory.set_integral_ge_of_const_le MeasureTheory.set_integral_ge_of_const_le

end Mono

section Nonneg

variable {μ : Measure α} {f : α → ℝ} {s : Set α}

theorem set_integral_nonneg_of_ae_restrict (hf : 0 ≤ᵐ[μ.restrict s] f) : 0 ≤ ∫ a in s, f a ∂μ :=
  integral_nonneg_of_ae hf
#align measure_theory.set_integral_nonneg_of_ae_restrict MeasureTheory.set_integral_nonneg_of_ae_restrict

theorem set_integral_nonneg_of_ae (hf : 0 ≤ᵐ[μ] f) : 0 ≤ ∫ a in s, f a ∂μ :=
  set_integral_nonneg_of_ae_restrict (ae_restrict_of_ae hf)
#align measure_theory.set_integral_nonneg_of_ae MeasureTheory.set_integral_nonneg_of_ae

theorem set_integral_nonneg (hs : MeasurableSet s) (hf : ∀ a, a ∈ s → 0 ≤ f a) :
    0 ≤ ∫ a in s, f a ∂μ :=
  set_integral_nonneg_of_ae_restrict ((ae_restrict_iff' hs).mpr (ae_of_all μ hf))
#align measure_theory.set_integral_nonneg MeasureTheory.set_integral_nonneg

theorem set_integral_nonneg_ae (hs : MeasurableSet s) (hf : ∀ᵐ a ∂μ, a ∈ s → 0 ≤ f a) :
    0 ≤ ∫ a in s, f a ∂μ :=
  set_integral_nonneg_of_ae_restrict <| by rwa [EventuallyLE, ae_restrict_iff' hs]
#align measure_theory.set_integral_nonneg_ae MeasureTheory.set_integral_nonneg_ae

theorem set_integral_le_nonneg {s : Set α} (hs : MeasurableSet s) (hf : StronglyMeasurable f)
    (hfi : Integrable f μ) : (∫ x in s, f x ∂μ) ≤ ∫ x in {y | 0 ≤ f y}, f x ∂μ := by
  rw [← integral_indicator hs, ←
    integral_indicator (stronglyMeasurable_const.measurableSet_le hf)]
  exact
    integral_mono (hfi.indicator hs)
      (hfi.indicator (stronglyMeasurable_const.measurableSet_le hf))
      (indicator_le_indicator_nonneg s f)
#align measure_theory.set_integral_le_nonneg MeasureTheory.set_integral_le_nonneg

theorem set_integral_nonpos_of_ae_restrict (hf : f ≤ᵐ[μ.restrict s] 0) : (∫ a in s, f a ∂μ) ≤ 0 :=
  integral_nonpos_of_ae hf
#align measure_theory.set_integral_nonpos_of_ae_restrict MeasureTheory.set_integral_nonpos_of_ae_restrict

theorem set_integral_nonpos_of_ae (hf : f ≤ᵐ[μ] 0) : (∫ a in s, f a ∂μ) ≤ 0 :=
  set_integral_nonpos_of_ae_restrict (ae_restrict_of_ae hf)
#align measure_theory.set_integral_nonpos_of_ae MeasureTheory.set_integral_nonpos_of_ae

theorem set_integral_nonpos (hs : MeasurableSet s) (hf : ∀ a, a ∈ s → f a ≤ 0) :
    (∫ a in s, f a ∂μ) ≤ 0 :=
  set_integral_nonpos_of_ae_restrict ((ae_restrict_iff' hs).mpr (ae_of_all μ hf))
#align measure_theory.set_integral_nonpos MeasureTheory.set_integral_nonpos

theorem set_integral_nonpos_ae (hs : MeasurableSet s) (hf : ∀ᵐ a ∂μ, a ∈ s → f a ≤ 0) :
    (∫ a in s, f a ∂μ) ≤ 0 :=
  set_integral_nonpos_of_ae_restrict <| by rwa [EventuallyLE, ae_restrict_iff' hs]
#align measure_theory.set_integral_nonpos_ae MeasureTheory.set_integral_nonpos_ae

theorem set_integral_nonpos_le {s : Set α} (hs : MeasurableSet s) (hf : StronglyMeasurable f)
    (hfi : Integrable f μ) : (∫ x in {y | f y ≤ 0}, f x ∂μ) ≤ ∫ x in s, f x ∂μ := by
  rw [← integral_indicator hs, ←
    integral_indicator (hf.measurableSet_le stronglyMeasurable_const)]
  exact
    integral_mono (hfi.indicator (hf.measurableSet_le stronglyMeasurable_const))
      (hfi.indicator hs) (indicator_nonpos_le_indicator s f)
#align measure_theory.set_integral_nonpos_le MeasureTheory.set_integral_nonpos_le

end Nonneg

section IntegrableUnion

variable {μ : Measure α} [NormedAddCommGroup E] [Countable β]

theorem integrableOn_iUnion_of_summable_integral_norm {f : α → E} {s : β → Set α}
    (hs : ∀ b : β, MeasurableSet (s b)) (hi : ∀ b : β, IntegrableOn f (s b) μ)
    (h : Summable fun b : β => ∫ a : α in s b, ‖f a‖ ∂μ) : IntegrableOn f (iUnion s) μ := by
  refine' ⟨AEStronglyMeasurable.iUnion fun i => (hi i).1, (lintegral_iUnion_le _ _).trans_lt _⟩
  have B := fun b : β => lintegral_coe_eq_integral (fun a : α => ‖f a‖₊) (hi b).norm
  rw [tsum_congr B]
  have S' :
    Summable fun b : β =>
      (⟨∫ a : α in s b, ‖f a‖₊ ∂μ, set_integral_nonneg (hs b) fun a _ => NNReal.coe_nonneg _⟩ :
        NNReal) :=
    by rw [← NNReal.summable_coe]; exact h
  have S'' := ENNReal.tsum_coe_eq S'.hasSum
  simp_rw [ENNReal.coe_nnreal_eq, NNReal.coe_mk, coe_nnnorm] at S''
  convert ENNReal.ofReal_lt_top
#align measure_theory.integrable_on_Union_of_summable_integral_norm MeasureTheory.integrableOn_iUnion_of_summable_integral_norm

variable [TopologicalSpace α] [BorelSpace α] [MetrizableSpace α] [IsLocallyFiniteMeasure μ]

/-- If `s` is a countable family of compact sets, `f` is a continuous function, and the sequence
`‖f.restrict (s i)‖ * μ (s i)` is summable, then `f` is integrable on the union of the `s i`. -/
theorem integrableOn_iUnion_of_summable_norm_restrict {f : C(α, E)} {s : β → Compacts α}
    (hf : Summable fun i : β => ‖f.restrict (s i)‖ * ENNReal.toReal (μ <| s i)) :
    IntegrableOn f (⋃ i : β, s i) μ := by
  refine'
    integrableOn_iUnion_of_summable_integral_norm (fun i => (s i).isCompact.isClosed.measurableSet)
      (fun i => (map_continuous f).continuousOn.integrableOn_compact (s i).isCompact)
      (summable_of_nonneg_of_le (fun ι => integral_nonneg fun x => norm_nonneg _) (fun i => _) hf)
  rw [← (Real.norm_of_nonneg (integral_nonneg fun a => norm_nonneg _) : ‖_‖ = ∫ x in s i, ‖f x‖ ∂μ)]
  exact
    norm_set_integral_le_of_norm_le_const' (s i).isCompact.measure_lt_top
      (s i).isCompact.isClosed.measurableSet fun x hx =>
      (norm_norm (f x)).symm ▸ (f.restrict (s i : Set α)).norm_coe_le_norm ⟨x, hx⟩
#align measure_theory.integrable_on_Union_of_summable_norm_restrict MeasureTheory.integrableOn_iUnion_of_summable_norm_restrict

/-- If `s` is a countable family of compact sets covering `α`, `f` is a continuous function, and
the sequence `‖f.restrict (s i)‖ * μ (s i)` is summable, then `f` is integrable. -/
theorem integrable_of_summable_norm_restrict {f : C(α, E)} {s : β → Compacts α}
    (hf : Summable fun i : β => ‖f.restrict (s i)‖ * ENNReal.toReal (μ <| s i))
    (hs : (⋃ i : β, ↑(s i)) = (univ : Set α)) : Integrable f μ := by
  simpa only [hs, integrableOn_univ] using integrableOn_iUnion_of_summable_norm_restrict hf
#align measure_theory.integrable_of_summable_norm_restrict MeasureTheory.integrable_of_summable_norm_restrict

end IntegrableUnion

section TendstoMono

variable {μ : Measure α} [NormedAddCommGroup E] [CompleteSpace E] [NormedSpace ℝ E] {s : ℕ → Set α}
  {f : α → E}

theorem _root_.Antitone.tendsto_set_integral (hsm : ∀ i, MeasurableSet (s i)) (h_anti : Antitone s)
    (hfi : IntegrableOn f (s 0) μ) :
    Tendsto (fun i => ∫ a in s i, f a ∂μ) atTop (𝓝 (∫ a in ⋂ n, s n, f a ∂μ)) := by
  let bound : α → ℝ := indicator (s 0) fun a => ‖f a‖
  have h_int_eq : (fun i => ∫ a in s i, f a ∂μ) = fun i => ∫ a, (s i).indicator f a ∂μ :=
    funext fun i => (integral_indicator (hsm i)).symm
  rw [h_int_eq]
  rw [← integral_indicator (MeasurableSet.iInter hsm)]
  refine' tendsto_integral_of_dominated_convergence bound _ _ _ _
  · intro n
    rw [aestronglyMeasurable_indicator_iff (hsm n)]
    exact (IntegrableOn.mono_set hfi (h_anti (zero_le n))).1
  · rw [integrable_indicator_iff (hsm 0)]
    exact hfi.norm
  · simp_rw [norm_indicator_eq_indicator_norm]
    refine' fun n => eventually_of_forall fun x => _
    exact indicator_le_indicator_of_subset (h_anti (zero_le n)) (fun a => norm_nonneg _) _
  · filter_upwards [] with a using le_trans (h_anti.tendsto_indicator _ _ _) (pure_le_nhds _)
#align antitone.tendsto_set_integral Antitone.tendsto_set_integral

end TendstoMono

/-! ### Continuity of the set integral

We prove that for any set `s`, the function
`fun f : α →₁[μ] E => ∫ x in s, f x ∂μ` is continuous. -/


section ContinuousSetIntegral

variable [NormedAddCommGroup E] {𝕜 : Type _} [NormedField 𝕜] [NormedAddCommGroup F]
  [NormedSpace 𝕜 F] {p : ℝ≥0∞} {μ : Measure α}

/-- For `f : Lp E p μ`, we can define an element of `Lp E p (μ.restrict s)` by
`(Lp.memℒp f).restrict s).toLp f`. This map is additive. -/
theorem Lp_toLp_restrict_add (f g : Lp E p μ) (s : Set α) :
    ((Lp.memℒp (f + g)).restrict s).toLp (⇑(f + g)) =
      ((Lp.memℒp f).restrict s).toLp f + ((Lp.memℒp g).restrict s).toLp g := by
  ext1
  refine' (ae_restrict_of_ae (Lp.coeFn_add f g)).mp _
  refine'
    (Lp.coeFn_add (Memℒp.toLp f ((Lp.memℒp f).restrict s))
          (Memℒp.toLp g ((Lp.memℒp g).restrict s))).mp _
  refine' (Memℒp.coeFn_toLp ((Lp.memℒp f).restrict s)).mp _
  refine' (Memℒp.coeFn_toLp ((Lp.memℒp g).restrict s)).mp _
  refine' (Memℒp.coeFn_toLp ((Lp.memℒp (f + g)).restrict s)).mono fun x hx1 hx2 hx3 hx4 hx5 => _
  rw [hx4, hx1, Pi.add_apply, hx2, hx3, hx5, Pi.add_apply]
set_option linter.uppercaseLean3 false in
#align measure_theory.Lp_to_Lp_restrict_add MeasureTheory.Lp_toLp_restrict_add

/-- For `f : Lp E p μ`, we can define an element of `Lp E p (μ.restrict s)` by
`(Lp.memℒp f).restrict s).toLp f`. This map commutes with scalar multiplication. -/
theorem Lp_toLp_restrict_smul (c : 𝕜) (f : Lp F p μ) (s : Set α) :
    ((Lp.memℒp (c • f)).restrict s).toLp (⇑(c • f)) = c • ((Lp.memℒp f).restrict s).toLp f := by
  ext1
  refine' (ae_restrict_of_ae (Lp.coeFn_smul c f)).mp _
  refine' (Memℒp.coeFn_toLp ((Lp.memℒp f).restrict s)).mp _
  refine' (Memℒp.coeFn_toLp ((Lp.memℒp (c • f)).restrict s)).mp _
  refine'
    (Lp.coeFn_smul c (Memℒp.toLp f ((Lp.memℒp f).restrict s))).mono fun x hx1 hx2 hx3 hx4 => _
  rw [hx2, hx1, Pi.smul_apply, hx3, hx4, Pi.smul_apply]
set_option linter.uppercaseLean3 false in
#align measure_theory.Lp_to_Lp_restrict_smul MeasureTheory.Lp_toLp_restrict_smul

/-- For `f : Lp E p μ`, we can define an element of `Lp E p (μ.restrict s)` by
`(Lp.memℒp f).restrict s).toLp f`. This map is non-expansive. -/
theorem norm_Lp_toLp_restrict_le (s : Set α) (f : Lp E p μ) :
    ‖((Lp.memℒp f).restrict s).toLp f‖ ≤ ‖f‖ := by
  rw [Lp.norm_def, Lp.norm_def, ENNReal.toReal_le_toReal (Lp.snorm_ne_top _) (Lp.snorm_ne_top _)]
  refine' (le_of_eq _).trans (snorm_mono_measure _ Measure.restrict_le_self)
  exact snorm_congr_ae (Memℒp.coeFn_toLp _)
set_option linter.uppercaseLean3 false in
#align measure_theory.norm_Lp_to_Lp_restrict_le MeasureTheory.norm_Lp_toLp_restrict_le

variable (α F 𝕜)

/-- Continuous linear map sending a function of `Lp F p μ` to the same function in
`Lp F p (μ.restrict s)`. -/
def LpToLpRestrictCLM (μ : Measure α) (p : ℝ≥0∞) [hp : Fact (1 ≤ p)] (s : Set α) :
    Lp F p μ →L[𝕜] Lp F p (μ.restrict s) :=
  @LinearMap.mkContinuous 𝕜 𝕜 (Lp F p μ) (Lp F p (μ.restrict s)) _ _ _ _ _ _ (RingHom.id 𝕜)
    ⟨⟨fun f => Memℒp.toLp f ((Lp.memℒp f).restrict s), fun f g => Lp_toLp_restrict_add f g s⟩,
      fun c f => Lp_toLp_restrict_smul c f s⟩
    1 (by intro f; rw [one_mul]; exact norm_Lp_toLp_restrict_le s f)
set_option linter.uppercaseLean3 false in
#align measure_theory.Lp_to_Lp_restrict_clm MeasureTheory.LpToLpRestrictCLM

variable {α F 𝕜}

variable (𝕜)

theorem LpToLpRestrictCLM_coeFn [Fact (1 ≤ p)] (s : Set α) (f : Lp F p μ) :
    LpToLpRestrictCLM α F 𝕜 μ p s f =ᵐ[μ.restrict s] f :=
  Memℒp.coeFn_toLp ((Lp.memℒp f).restrict s)
set_option linter.uppercaseLean3 false in
#align measure_theory.Lp_to_Lp_restrict_clm_coe_fn MeasureTheory.LpToLpRestrictCLM_coeFn

variable {𝕜}

@[continuity]
theorem continuous_set_integral [NormedSpace ℝ E] [CompleteSpace E] (s : Set α) :
    Continuous fun f : α →₁[μ] E => ∫ x in s, f x ∂μ := by
  haveI : Fact ((1 : ℝ≥0∞) ≤ 1) := ⟨le_rfl⟩
  have h_comp :
    (fun f : α →₁[μ] E => ∫ x in s, f x ∂μ) =
      integral (μ.restrict s) ∘ fun f => LpToLpRestrictCLM α E ℝ μ 1 s f := by
    ext1 f
    rw [Function.comp_apply, integral_congr_ae (LpToLpRestrictCLM_coeFn ℝ s f)]
  rw [h_comp]
  exact continuous_integral.comp (LpToLpRestrictCLM α E ℝ μ 1 s).continuous
#align measure_theory.continuous_set_integral MeasureTheory.continuous_set_integral

end ContinuousSetIntegral

end MeasureTheory

open MeasureTheory Asymptotics Metric

variable {ι : Type _} [NormedAddCommGroup E]

/-- Fundamental theorem of calculus for set integrals: if `μ` is a measure that is finite at a
filter `l` and `f` is a measurable function that has a finite limit `b` at `l ⊓ μ.ae`, then `∫ x in
s i, f x ∂μ = μ (s i) • b + o(μ (s i))` at a filter `li` provided that `s i` tends to `l.small_sets`
along `li`. Since `μ (s i)` is an `ℝ≥0∞` number, we use `(μ (s i)).toReal` in the actual statement.

Often there is a good formula for `(μ (s i)).toReal`, so the formalization can take an optional
argument `m` with this formula and a proof of `(fun i => (μ (s i)).toReal) =ᶠ[li] m`. Without these
arguments, `m i = (μ (s i)).toReal` is used in the output. -/
theorem Filter.Tendsto.integral_sub_linear_isLittleO_ae [NormedSpace ℝ E] [CompleteSpace E]
    {μ : Measure α} {l : Filter α} [l.IsMeasurablyGenerated] {f : α → E} {b : E}
    (h : Tendsto f (l ⊓ μ.ae) (𝓝 b)) (hfm : StronglyMeasurableAtFilter f l μ)
    (hμ : μ.FiniteAtFilter l) {s : ι → Set α} {li : Filter ι} (hs : Tendsto s li l.smallSets)
    (m : ι → ℝ := fun i => (μ (s i)).toReal)
    (hsμ : (fun i => (μ (s i)).toReal) =ᶠ[li] m := by rfl) :
    (fun i => (∫ x in s i, f x ∂μ) - m i • b) =o[li] m := by
  suffices : (fun s => (∫ x in s, f x ∂μ) - (μ s).toReal • b) =o[l.smallSets] fun s => (μ s).toReal
  exact (this.comp_tendsto hs).congr'
    (hsμ.mono fun a ha => by dsimp only [Function.comp_apply] at ha ⊢; rw [ha]) hsμ
  refine' isLittleO_iff.2 fun ε ε₀ => _
  have : ∀ᶠ s in l.smallSets, ∀ᶠ x in μ.ae, x ∈ s → f x ∈ closedBall b ε :=
    eventually_smallSets_eventually.2 (h.eventually <| closedBall_mem_nhds _ ε₀)
  filter_upwards [hμ.eventually, (hμ.integrableAtFilter_of_tendsto_ae hfm h).eventually,
    hfm.eventually, this]
  simp only [mem_closedBall, dist_eq_norm]
  intro s hμs h_integrable hfm h_norm
  rw [← set_integral_const, ← integral_sub h_integrable (integrableOn_const.2 <| Or.inr hμs),
    Real.norm_eq_abs, abs_of_nonneg ENNReal.toReal_nonneg]
  exact norm_set_integral_le_of_norm_le_const_ae' hμs h_norm (hfm.sub aestronglyMeasurable_const)
#align filter.tendsto.integral_sub_linear_is_o_ae Filter.Tendsto.integral_sub_linear_isLittleO_ae

/-- Fundamental theorem of calculus for set integrals, `nhdsWithin` version: if `μ` is a locally
finite measure and `f` is an almost everywhere measurable function that is continuous at a point `a`
within a measurable set `t`, then `∫ x in s i, f x ∂μ = μ (s i) • f a + o(μ (s i))` at a filter `li`
provided that `s i` tends to `(𝓝[t] a).smallSets` along `li`.  Since `μ (s i)` is an `ℝ≥0∞`
number, we use `(μ (s i)).toReal` in the actual statement.

Often there is a good formula for `(μ (s i)).toReal`, so the formalization can take an optional
argument `m` with this formula and a proof of `(fun i => (μ (s i)).toReal) =ᶠ[li] m`. Without these
arguments, `m i = (μ (s i)).toReal` is used in the output. -/
theorem ContinuousWithinAt.integral_sub_linear_isLittleO_ae [TopologicalSpace α]
    [OpensMeasurableSpace α] [NormedSpace ℝ E] [CompleteSpace E] {μ : Measure α}
    [IsLocallyFiniteMeasure μ] {a : α} {t : Set α} {f : α → E} (ha : ContinuousWithinAt f t a)
    (ht : MeasurableSet t) (hfm : StronglyMeasurableAtFilter f (𝓝[t] a) μ) {s : ι → Set α}
    {li : Filter ι} (hs : Tendsto s li (𝓝[t] a).smallSets) (m : ι → ℝ := fun i => (μ (s i)).toReal)
    (hsμ : (fun i => (μ (s i)).toReal) =ᶠ[li] m := by rfl) :
    (fun i => (∫ x in s i, f x ∂μ) - m i • f a) =o[li] m :=
  haveI : (𝓝[t] a).IsMeasurablyGenerated := ht.nhdsWithin_isMeasurablyGenerated _
  (ha.mono_left inf_le_left).integral_sub_linear_isLittleO_ae hfm (μ.finiteAt_nhdsWithin a t) hs m
    hsμ
#align continuous_within_at.integral_sub_linear_is_o_ae ContinuousWithinAt.integral_sub_linear_isLittleO_ae

/-- Fundamental theorem of calculus for set integrals, `nhds` version: if `μ` is a locally finite
measure and `f` is an almost everywhere measurable function that is continuous at a point `a`, then
`∫ x in s i, f x ∂μ = μ (s i) • f a + o(μ (s i))` at `li` provided that `s` tends to
`(𝓝 a).smallSets` along `li`. Since `μ (s i)` is an `ℝ≥0∞` number, we use `(μ (s i)).toReal` in
the actual statement.

Often there is a good formula for `(μ (s i)).toReal`, so the formalization can take an optional
argument `m` with this formula and a proof of `(fun i => (μ (s i)).toReal) =ᶠ[li] m`. Without these
arguments, `m i = (μ (s i)).toReal` is used in the output. -/
theorem ContinuousAt.integral_sub_linear_isLittleO_ae [TopologicalSpace α] [OpensMeasurableSpace α]
    [NormedSpace ℝ E] [CompleteSpace E] {μ : Measure α} [IsLocallyFiniteMeasure μ] {a : α}
    {f : α → E} (ha : ContinuousAt f a) (hfm : StronglyMeasurableAtFilter f (𝓝 a) μ) {s : ι → Set α}
    {li : Filter ι} (hs : Tendsto s li (𝓝 a).smallSets) (m : ι → ℝ := fun i => (μ (s i)).toReal)
    (hsμ : (fun i => (μ (s i)).toReal) =ᶠ[li] m := by rfl) :
    (fun i => (∫ x in s i, f x ∂μ) - m i • f a) =o[li] m :=
  (ha.mono_left inf_le_left).integral_sub_linear_isLittleO_ae hfm (μ.finiteAt_nhds a) hs m hsμ
#align continuous_at.integral_sub_linear_is_o_ae ContinuousAt.integral_sub_linear_isLittleO_ae

/-- Fundamental theorem of calculus for set integrals, `nhdsWithin` version: if `μ` is a locally
finite measure, `f` is continuous on a measurable set `t`, and `a ∈ t`, then `∫ x in (s i), f x ∂μ =
μ (s i) • f a + o(μ (s i))` at `li` provided that `s i` tends to `(𝓝[t] a).smallSets` along `li`.
Since `μ (s i)` is an `ℝ≥0∞` number, we use `(μ (s i)).toReal` in the actual statement.

Often there is a good formula for `(μ (s i)).toReal`, so the formalization can take an optional
argument `m` with this formula and a proof of `(fun i => (μ (s i)).toReal) =ᶠ[li] m`. Without these
arguments, `m i = (μ (s i)).toReal` is used in the output. -/
theorem ContinuousOn.integral_sub_linear_isLittleO_ae [TopologicalSpace α] [OpensMeasurableSpace α]
    [NormedSpace ℝ E] [CompleteSpace E] [SecondCountableTopologyEither α E] {μ : Measure α}
    [IsLocallyFiniteMeasure μ] {a : α} {t : Set α} {f : α → E} (hft : ContinuousOn f t) (ha : a ∈ t)
    (ht : MeasurableSet t) {s : ι → Set α} {li : Filter ι} (hs : Tendsto s li (𝓝[t] a).smallSets)
    (m : ι → ℝ := fun i => (μ (s i)).toReal)
    (hsμ : (fun i => (μ (s i)).toReal) =ᶠ[li] m := by rfl) :
    (fun i => (∫ x in s i, f x ∂μ) - m i • f a) =o[li] m :=
  (hft a ha).integral_sub_linear_isLittleO_ae ht
    ⟨t, self_mem_nhdsWithin, hft.aestronglyMeasurable ht⟩ hs m hsμ
#align continuous_on.integral_sub_linear_is_o_ae ContinuousOn.integral_sub_linear_isLittleO_ae

section

/-! ### Continuous linear maps composed with integration

The goal of this section is to prove that integration commutes with continuous linear maps.
This holds for simple functions. The general result follows from the continuity of all involved
operations on the space `L¹`. Note that composition by a continuous linear map on `L¹` is not just
the composition, as we are dealing with classes of functions, but it has already been defined
as `ContinuousLinearMap.compLp`. We take advantage of this construction here.
-/


open scoped ComplexConjugate

variable {μ : Measure α} {𝕜 : Type _} [IsROrC 𝕜] [NormedSpace 𝕜 E] [NormedAddCommGroup F]
  [NormedSpace 𝕜 F] {p : ENNReal}

namespace ContinuousLinearMap

variable [CompleteSpace F] [NormedSpace ℝ F]

theorem integral_compLp (L : E →L[𝕜] F) (φ : Lp E p μ) :
    (∫ a, (L.compLp φ) a ∂μ) = ∫ a, L (φ a) ∂μ :=
  integral_congr_ae <| coeFn_compLp _ _
set_option linter.uppercaseLean3 false in
#align continuous_linear_map.integral_comp_Lp ContinuousLinearMap.integral_compLp

theorem set_integral_compLp (L : E →L[𝕜] F) (φ : Lp E p μ) {s : Set α} (hs : MeasurableSet s) :
    (∫ a in s, (L.compLp φ) a ∂μ) = ∫ a in s, L (φ a) ∂μ :=
  set_integral_congr_ae hs ((L.coeFn_compLp φ).mono fun _x hx _ => hx)
set_option linter.uppercaseLean3 false in
#align continuous_linear_map.set_integral_comp_Lp ContinuousLinearMap.set_integral_compLp

theorem continuous_integral_comp_L1 (L : E →L[𝕜] F) :
    Continuous fun φ : α →₁[μ] E => ∫ a : α, L (φ a) ∂μ := by
  rw [← funext L.integral_compLp]; exact continuous_integral.comp (L.compLpL 1 μ).continuous
set_option linter.uppercaseLean3 false in
#align continuous_linear_map.continuous_integral_comp_L1 ContinuousLinearMap.continuous_integral_comp_L1

variable [CompleteSpace E] [NormedSpace ℝ E]

theorem integral_comp_comm (L : E →L[𝕜] F) {φ : α → E} (φ_int : Integrable φ μ) :
    (∫ a, L (φ a) ∂μ) = L (∫ a, φ a ∂μ) := by
  apply Integrable.induction (P := fun φ => (∫ a, L (φ a) ∂μ) = L (∫ a, φ a ∂μ))
  · intro e s s_meas _
    rw [integral_indicator_const e s_meas, ← @smul_one_smul E ℝ 𝕜 _ _ _ _ _ (μ s).toReal e,
      ContinuousLinearMap.map_smul, @smul_one_smul F ℝ 𝕜 _ _ _ _ _ (μ s).toReal (L e), ←
      integral_indicator_const (L e) s_meas]
    congr 1 with a
    erw [Set.indicator_comp_of_zero L.map_zero]
    rfl
  · intro f g _ f_int g_int hf hg
    simp [L.map_add, integral_add (μ := μ) f_int g_int,
      integral_add (μ := μ) (L.integrable_comp f_int) (L.integrable_comp g_int), hf, hg]
  · exact isClosed_eq L.continuous_integral_comp_L1 (L.continuous.comp continuous_integral)
  · intro f g hfg _ hf
    convert hf using 1 <;> clear hf
    · exact integral_congr_ae (hfg.fun_comp L).symm
    · rw [integral_congr_ae hfg.symm]
  all_goals assumption
#align continuous_linear_map.integral_comp_comm ContinuousLinearMap.integral_comp_comm

theorem integral_apply {H : Type _} [NormedAddCommGroup H] [NormedSpace 𝕜 H] {φ : α → H →L[𝕜] E}
    (φ_int : Integrable φ μ) (v : H) : (∫ a, φ a ∂μ) v = ∫ a, φ a v ∂μ :=
  ((ContinuousLinearMap.apply 𝕜 E v).integral_comp_comm φ_int).symm
#align continuous_linear_map.integral_apply ContinuousLinearMap.integral_apply

theorem integral_comp_comm' (L : E →L[𝕜] F) {K} (hL : AntilipschitzWith K L) (φ : α → E) :
    (∫ a, L (φ a) ∂μ) = L (∫ a, φ a ∂μ) := by
  by_cases h : Integrable φ μ
  · exact integral_comp_comm L h
  have : ¬Integrable (fun a => L (φ a)) μ := by
    erw [LipschitzWith.integrable_comp_iff_of_antilipschitz L.lipschitz hL L.map_zero]
    assumption
  simp [integral_undef, h, this]
#align continuous_linear_map.integral_comp_comm' ContinuousLinearMap.integral_comp_comm'

theorem integral_comp_L1_comm (L : E →L[𝕜] F) (φ : α →₁[μ] E) :
    (∫ a, L (φ a) ∂μ) = L (∫ a, φ a ∂μ) :=
  L.integral_comp_comm (L1.integrable_coeFn φ)
set_option linter.uppercaseLean3 false in
#align continuous_linear_map.integral_comp_L1_comm ContinuousLinearMap.integral_comp_L1_comm

end ContinuousLinearMap

namespace LinearIsometry

variable [CompleteSpace F] [NormedSpace ℝ F] [CompleteSpace E] [NormedSpace ℝ E]

theorem integral_comp_comm (L : E →ₗᵢ[𝕜] F) (φ : α → E) : (∫ a, L (φ a) ∂μ) = L (∫ a, φ a ∂μ) :=
  L.toContinuousLinearMap.integral_comp_comm' L.antilipschitz _
#align linear_isometry.integral_comp_comm LinearIsometry.integral_comp_comm

end LinearIsometry

namespace ContinuousLinearEquiv

variable [CompleteSpace F] [NormedSpace ℝ F] [CompleteSpace E] [NormedSpace ℝ E]

theorem integral_comp_comm (L : E ≃L[𝕜] F) (φ : α → E) : (∫ a, L (φ a) ∂μ) = L (∫ a, φ a ∂μ) :=
  L.toContinuousLinearMap.integral_comp_comm' L.antilipschitz _
#align continuous_linear_equiv.integral_comp_comm ContinuousLinearEquiv.integral_comp_comm

end ContinuousLinearEquiv

variable [CompleteSpace E] [NormedSpace ℝ E] [CompleteSpace F] [NormedSpace ℝ F]

@[norm_cast]
theorem integral_ofReal {f : α → ℝ} : (∫ a, (f a : 𝕜) ∂μ) = ↑(∫ a, f a ∂μ) :=
  (@IsROrC.ofRealLi 𝕜 _).integral_comp_comm f
#align integral_of_real integral_ofReal

theorem integral_re {f : α → 𝕜} (hf : Integrable f μ) :
    (∫ a, IsROrC.re (f a) ∂μ) = IsROrC.re (∫ a, f a ∂μ) :=
  (@IsROrC.reClm 𝕜 _).integral_comp_comm hf
#align integral_re integral_re

theorem integral_im {f : α → 𝕜} (hf : Integrable f μ) :
    (∫ a, IsROrC.im (f a) ∂μ) = IsROrC.im (∫ a, f a ∂μ) :=
  (@IsROrC.imClm 𝕜 _).integral_comp_comm hf
#align integral_im integral_im

theorem integral_conj {f : α → 𝕜} : (∫ a, conj (f a) ∂μ) = conj (∫ a, f a ∂μ) :=
  (@IsROrC.conjLie 𝕜 _).toLinearIsometry.integral_comp_comm f
#align integral_conj integral_conj

theorem integral_coe_re_add_coe_im {f : α → 𝕜} (hf : Integrable f μ) :
    (∫ x, (IsROrC.re (f x) : 𝕜) ∂μ) + (∫ x, (IsROrC.im (f x) : 𝕜) ∂μ) * IsROrC.I = ∫ x, f x ∂μ := by
  rw [mul_comm, ← smul_eq_mul, ← integral_smul, ← integral_add]
  · congr
    ext1 x
    rw [smul_eq_mul, mul_comm, IsROrC.re_add_im]
  · exact hf.re.ofReal
  · exact hf.im.ofReal.smul (𝕜 := 𝕜) (β := 𝕜) IsROrC.I
#align integral_coe_re_add_coe_im integral_coe_re_add_coe_im

theorem integral_re_add_im {f : α → 𝕜} (hf : Integrable f μ) :
    ((∫ x, IsROrC.re (f x) ∂μ : ℝ) : 𝕜) + (∫ x, IsROrC.im (f x) ∂μ : ℝ) * IsROrC.I =
      ∫ x, f x ∂μ := by
  rw [← integral_ofReal, ← integral_ofReal, integral_coe_re_add_coe_im hf]
#align integral_re_add_im integral_re_add_im

theorem set_integral_re_add_im {f : α → 𝕜} {i : Set α} (hf : IntegrableOn f i μ) :
    ((∫ x in i, IsROrC.re (f x) ∂μ : ℝ) : 𝕜) + (∫ x in i, IsROrC.im (f x) ∂μ : ℝ) * IsROrC.I =
      ∫ x in i, f x ∂μ :=
  integral_re_add_im hf
#align set_integral_re_add_im set_integral_re_add_im

theorem fst_integral {f : α → E × F} (hf : Integrable f μ) : (∫ x, f x ∂μ).1 = ∫ x, (f x).1 ∂μ :=
  ((ContinuousLinearMap.fst ℝ E F).integral_comp_comm hf).symm
#align fst_integral fst_integral

theorem snd_integral {f : α → E × F} (hf : Integrable f μ) : (∫ x, f x ∂μ).2 = ∫ x, (f x).2 ∂μ :=
  ((ContinuousLinearMap.snd ℝ E F).integral_comp_comm hf).symm
#align snd_integral snd_integral

theorem integral_pair {f : α → E} {g : α → F} (hf : Integrable f μ) (hg : Integrable g μ) :
    (∫ x, (f x, g x) ∂μ) = (∫ x, f x ∂μ, ∫ x, g x ∂μ) :=
  have := hf.prod_mk hg
  Prod.ext (fst_integral this) (snd_integral this)
#align integral_pair integral_pair

theorem integral_smul_const {𝕜 : Type _} [IsROrC 𝕜] [NormedSpace 𝕜 E] (f : α → 𝕜) (c : E) :
    ∫ x, f x • c ∂μ = (∫ x, f x ∂μ) • c := by
  by_cases hf : Integrable f μ
  · exact ((1 : 𝕜 →L[𝕜] 𝕜).smulRight c).integral_comp_comm hf
  · by_cases hc : c = 0
    · simp only [hc, integral_zero, smul_zero]
    rw [integral_undef hf, integral_undef, zero_smul]
    rw [integrable_smul_const hc]
    simp_rw [hf]
#align integral_smul_const integral_smul_const

theorem integral_withDensity_eq_integral_smul {f : α → ℝ≥0} (f_meas : Measurable f) (g : α → E) :
    ∫ a, g a ∂μ.withDensity (fun x => f x) = ∫ a, f a • g a ∂μ := by
  by_cases hg : Integrable g (μ.withDensity fun x => f x); swap
  · rw [integral_undef hg, integral_undef]
    rwa [← integrable_withDensity_iff_integrable_smul f_meas]
  refine' Integrable.induction
    (P := fun g => ∫ a, g a ∂μ.withDensity (fun x => f x) = ∫ a, f a • g a ∂μ) _ _ _ _ hg
  · intro c s s_meas hs
    rw [integral_indicator s_meas]
    simp_rw [← indicator_smul_apply, integral_indicator s_meas]
    simp only [s_meas, integral_const, Measure.restrict_apply', univ_inter, withDensity_apply]
    rw [lintegral_coe_eq_integral, ENNReal.toReal_ofReal, ← integral_smul_const]
    · rfl
    · exact integral_nonneg fun x => NNReal.coe_nonneg _
    · refine' ⟨f_meas.coe_nnreal_real.aemeasurable.aestronglyMeasurable, _⟩
      rw [withDensity_apply _ s_meas] at hs
      rw [HasFiniteIntegral]
      convert hs with x
      simp only [NNReal.nnnorm_eq]
  · intro u u' _ u_int u'_int h h'
    change
      (∫ a : α, u a + u' a ∂μ.withDensity fun x : α => ↑(f x)) = ∫ a : α, f a • (u a + u' a) ∂μ
    simp_rw [smul_add]
    rw [integral_add u_int u'_int, h, h', integral_add]
    · exact (integrable_withDensity_iff_integrable_smul f_meas).1 u_int
    · exact (integrable_withDensity_iff_integrable_smul f_meas).1 u'_int
  · have C1 :
      Continuous fun u : Lp E 1 (μ.withDensity fun x => f x) =>
        ∫ x, u x ∂μ.withDensity fun x => f x :=
      continuous_integral
    have C2 : Continuous fun u : Lp E 1 (μ.withDensity fun x => f x) => ∫ x, f x • u x ∂μ := by
      have : Continuous ((fun u : Lp E 1 μ => ∫ x, u x ∂μ) ∘ withDensitySMulLI (E := E) μ f_meas) :=
        continuous_integral.comp (withDensitySMulLI (E := E) μ f_meas).continuous
      convert this with u
      simp only [Function.comp_apply, withDensitySMulLI_apply]
      exact integral_congr_ae (memℒ1_smul_of_L1_withDensity f_meas u).coeFn_toLp.symm
    exact isClosed_eq C1 C2
  · intro u v huv _ hu
    rw [← integral_congr_ae huv, hu]
    apply integral_congr_ae
    filter_upwards [(ae_withDensity_iff f_meas.coe_nnreal_ennreal).1 huv] with x hx
    rcases eq_or_ne (f x) 0 with (h'x | h'x)
    · simp only [h'x, zero_smul]
    · rw [hx _]
      simpa only [Ne.def, ENNReal.coe_eq_zero] using h'x
#align integral_with_density_eq_integral_smul integral_withDensity_eq_integral_smul

theorem integral_withDensity_eq_integral_smul₀ {f : α → ℝ≥0} (hf : AEMeasurable f μ) (g : α → E) :
    ∫ a, g a ∂μ.withDensity (fun x => f x) = ∫ a, f a • g a ∂μ := by
  let f' := hf.mk _
  calc
    ∫ a, g a ∂μ.withDensity (fun x => f x) = ∫ a, g a ∂μ.withDensity fun x => f' x := by
      congr 1
      apply withDensity_congr_ae
      filter_upwards [hf.ae_eq_mk] with x hx
      rw [hx]
    _ = ∫ a, f' a • g a ∂μ := (integral_withDensity_eq_integral_smul hf.measurable_mk _)
    _ = ∫ a, f a • g a ∂μ := by
      apply integral_congr_ae
      filter_upwards [hf.ae_eq_mk] with x hx
      rw [hx]
#align integral_with_density_eq_integral_smul₀ integral_withDensity_eq_integral_smul₀

theorem set_integral_withDensity_eq_set_integral_smul {f : α → ℝ≥0} (f_meas : Measurable f)
    (g : α → E) {s : Set α} (hs : MeasurableSet s) :
    ∫ a in s, g a ∂μ.withDensity (fun x => f x) = ∫ a in s, f a • g a ∂μ := by
  rw [restrict_withDensity hs, integral_withDensity_eq_integral_smul f_meas]
#align set_integral_with_density_eq_set_integral_smul set_integral_withDensity_eq_set_integral_smul

theorem set_integral_withDensity_eq_set_integral_smul₀ {f : α → ℝ≥0} {s : Set α}
    (hf : AEMeasurable f (μ.restrict s)) (g : α → E) (hs : MeasurableSet s) :
    ∫ a in s, g a ∂μ.withDensity (fun x => f x) = ∫ a in s, f a • g a ∂μ := by
  rw [restrict_withDensity hs, integral_withDensity_eq_integral_smul₀ hf]
#align set_integral_with_density_eq_set_integral_smul₀ set_integral_withDensity_eq_set_integral_smul₀

end

section thickenedIndicator

variable [PseudoEMetricSpace α]

theorem measure_le_lintegral_thickenedIndicatorAux (μ : Measure α) {E : Set α}
    (E_mble : MeasurableSet E) (δ : ℝ) : μ E ≤ ∫⁻ a, (thickenedIndicatorAux δ E a : ℝ≥0∞) ∂μ := by
  convert_to lintegral μ (E.indicator fun _ => (1 : ℝ≥0∞)) ≤ lintegral μ (thickenedIndicatorAux δ E)
  · rw [lintegral_indicator _ E_mble]
    simp only [lintegral_one, Measure.restrict_apply, MeasurableSet.univ, univ_inter]
  · apply lintegral_mono
    apply indicator_le_thickenedIndicatorAux
#align measure_le_lintegral_thickened_indicator_aux measure_le_lintegral_thickenedIndicatorAux

theorem measure_le_lintegral_thickenedIndicator (μ : Measure α) {E : Set α}
    (E_mble : MeasurableSet E) {δ : ℝ} (δ_pos : 0 < δ) :
    μ E ≤ ∫⁻ a, (thickenedIndicator δ_pos E a : ℝ≥0∞) ∂μ := by
  convert measure_le_lintegral_thickenedIndicatorAux μ E_mble δ
  dsimp
  simp only [thickenedIndicatorAux_lt_top.ne, ENNReal.coe_toNNReal, Ne.def, not_false_iff]
#align measure_le_lintegral_thickened_indicator measure_le_lintegral_thickenedIndicator

end thickenedIndicator

section BilinearMap

namespace MeasureTheory

variable {f : β → ℝ} {m m0 : MeasurableSpace β} {μ : Measure β}

theorem Integrable.simpleFunc_mul (g : SimpleFunc β ℝ) (hf : Integrable f μ) :
    Integrable (⇑g * f) μ := by
  refine'
    SimpleFunc.induction (fun c s hs => _)
      (fun g₁ g₂ _ h_int₁ h_int₂ =>
        (h_int₁.add h_int₂).congr (by rw [SimpleFunc.coe_add, add_mul]))
      g
  simp only [SimpleFunc.const_zero, SimpleFunc.coe_piecewise, SimpleFunc.coe_const,
    SimpleFunc.coe_zero, Set.piecewise_eq_indicator]
  have : Set.indicator s (Function.const β c) * f = s.indicator (c • f) := by
    ext1 x
    by_cases hx : x ∈ s
    · simp only [hx, Pi.mul_apply, Set.indicator_of_mem, Pi.smul_apply, Algebra.id.smul_eq_mul,
        ← Function.const_def]
    · simp only [hx, Pi.mul_apply, Set.indicator_of_not_mem, not_false_iff, MulZeroClass.zero_mul]
  rw [this, integrable_indicator_iff hs]
  exact (hf.smul c).integrableOn
#align measure_theory.integrable.simple_func_mul MeasureTheory.Integrable.simpleFunc_mul

theorem Integrable.simpleFunc_mul' (hm : m ≤ m0) (g : @SimpleFunc β m ℝ) (hf : Integrable f μ) :
    Integrable (⇑g * f) μ := by
  rw [← SimpleFunc.coe_toLargerSpace_eq hm g]; exact hf.simpleFunc_mul (g.toLargerSpace hm)
#align measure_theory.integrable.simple_func_mul' MeasureTheory.Integrable.simpleFunc_mul'

end MeasureTheory

end BilinearMap<|MERGE_RESOLUTION|>--- conflicted
+++ resolved
@@ -205,13 +205,8 @@
 #align measure_theory.of_real_set_integral_one MeasureTheory.ofReal_set_integral_one
 
 theorem integral_piecewise [DecidablePred (· ∈ s)] (hs : MeasurableSet s) (hf : IntegrableOn f s μ)
-<<<<<<< HEAD
     (hg : IntegrableOn g sᶜ μ) :
-    (∫ x, s.piecewise f g x ∂μ) = (∫ x in s, f x ∂μ) + ∫ x in sᶜ, g x ∂μ := by
-=======
-    (hg : IntegrableOn g (sᶜ) μ) :
     ∫ x, s.piecewise f g x ∂μ = (∫ x in s, f x ∂μ) + ∫ x in sᶜ, g x ∂μ := by
->>>>>>> 08133abc
   rw [← Set.indicator_add_compl_eq_piecewise,
     integral_add' (hf.integrable_indicator hs) (hg.integrable_indicator hs.compl),
     integral_indicator hs, integral_indicator hs.compl]
