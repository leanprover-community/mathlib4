--- conflicted
+++ resolved
@@ -1480,13 +1480,8 @@
       apply Continuous.stronglyMeasurable_of_support_subset_isCompact (A p hp) hk
       apply support_subset_iff'.2 (fun x hx ↦ hfs p x hp hx)
     · apply eventually_of_forall (fun x ↦ (le_op_norm₂ L (g x) (f p x)).trans ?_)
-<<<<<<< HEAD
-      specialize hC x
-      gcongr
-=======
       gcongr
       apply hC
->>>>>>> 9efe273d
   filter_upwards [v_mem, self_mem_nhdsWithin] with p hp h'p
   calc
   ‖∫ x, L (g x) (f p x) ∂μ - ∫ x, L (g x) (f q x) ∂μ‖
