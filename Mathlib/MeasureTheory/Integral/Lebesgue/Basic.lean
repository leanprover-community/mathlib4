/-
Copyright (c) 2018 Mario Carneiro. All rights reserved.
Released under Apache 2.0 license as described in the file LICENSE.
Authors: Mario Carneiro, Johannes Hölzl
-/
import Mathlib.MeasureTheory.Constructions.BorelSpace.Real
import Mathlib.MeasureTheory.Function.SimpleFunc

/-!
# Lower Lebesgue integral for `ℝ≥0∞`-valued functions

We define the lower Lebesgue integral of an `ℝ≥0∞`-valued function.

## Notation

We introduce the following notation for the lower Lebesgue integral of a function `f : α → ℝ≥0∞`.

* `∫⁻ x, f x ∂μ`: integral of a function `f : α → ℝ≥0∞` with respect to a measure `μ`;
* `∫⁻ x, f x`: integral of a function `f : α → ℝ≥0∞` with respect to the canonical measure
  `volume` on `α`;
* `∫⁻ x in s, f x ∂μ`: integral of a function `f : α → ℝ≥0∞` over a set `s` with respect
  to a measure `μ`, defined as `∫⁻ x, f x ∂(μ.restrict s)`;
* `∫⁻ x in s, f x`: integral of a function `f : α → ℝ≥0∞` over a set `s` with respect
  to the canonical measure `volume`, defined as `∫⁻ x, f x ∂(volume.restrict s)`.
-/

assert_not_exists Basis Norm MeasureTheory.MeasurePreserving MeasureTheory.Measure.dirac

open Set hiding restrict restrict_apply

open Filter ENNReal Topology NNReal

open Function (support)

namespace MeasureTheory

local infixr:25 " →ₛ " => SimpleFunc

variable {α β γ : Type*}

section LIntegral

open SimpleFunc

variable {m : MeasurableSpace α} {μ ν : Measure α} {s : Set α}

/-- The **lower Lebesgue integral** of a function `f` with respect to a measure `μ`. -/
noncomputable irreducible_def lintegral (μ : Measure α) (f : α → ℝ≥0∞) : ℝ≥0∞ :=
  ⨆ (g : α →ₛ ℝ≥0∞) (_ : ⇑g ≤ f), g.lintegral μ

/-! In the notation for integrals, an expression like `∫⁻ x, g ‖x‖ ∂μ` will not be parsed correctly,
  and needs parentheses. We do not set the binding power of `r` to `0`, because then
  `∫⁻ x, f x = 0` will be parsed incorrectly. -/

@[inherit_doc MeasureTheory.lintegral]
notation3 "∫⁻ "(...)", "r:60:(scoped f => f)" ∂"μ:70 => lintegral μ r

@[inherit_doc MeasureTheory.lintegral]
notation3 "∫⁻ "(...)", "r:60:(scoped f => lintegral volume f) => r

@[inherit_doc MeasureTheory.lintegral]
notation3"∫⁻ "(...)" in "s", "r:60:(scoped f => f)" ∂"μ:70 => lintegral (Measure.restrict μ s) r

@[inherit_doc MeasureTheory.lintegral]
notation3"∫⁻ "(...)" in "s", "r:60:(scoped f => lintegral (Measure.restrict volume s) f) => r

theorem SimpleFunc.lintegral_eq_lintegral {m : MeasurableSpace α} (f : α →ₛ ℝ≥0∞) (μ : Measure α) :
    ∫⁻ a, f a ∂μ = f.lintegral μ := by
  rw [MeasureTheory.lintegral]
  exact le_antisymm (iSup₂_le fun g hg => lintegral_mono hg <| le_rfl)
    (le_iSup₂_of_le f le_rfl le_rfl)

@[gcongr, mono]
theorem lintegral_mono' {m : MeasurableSpace α} ⦃μ ν : Measure α⦄ (hμν : μ ≤ ν) ⦃f g : α → ℝ≥0∞⦄
    (hfg : f ≤ g) : ∫⁻ a, f a ∂μ ≤ ∫⁻ a, g a ∂ν := by
  rw [lintegral, lintegral]
  exact iSup_mono fun φ => iSup_mono' fun hφ => ⟨le_trans hφ hfg, lintegral_mono (le_refl φ) hμν⟩

-- version where `hfg` is an explicit forall, so that `@[gcongr]` can recognize it
@[gcongr] theorem lintegral_mono_fn' ⦃f g : α → ℝ≥0∞⦄ (hfg : ∀ x, f x ≤ g x) (h2 : μ ≤ ν) :
    ∫⁻ a, f a ∂μ ≤ ∫⁻ a, g a ∂ν :=
  lintegral_mono' h2 hfg

theorem lintegral_mono ⦃f g : α → ℝ≥0∞⦄ (hfg : f ≤ g) : ∫⁻ a, f a ∂μ ≤ ∫⁻ a, g a ∂μ :=
  lintegral_mono' (le_refl μ) hfg

-- version where `hfg` is an explicit forall, so that `@[gcongr]` can recognize it
@[gcongr] theorem lintegral_mono_fn ⦃f g : α → ℝ≥0∞⦄ (hfg : ∀ x, f x ≤ g x) :
    ∫⁻ a, f a ∂μ ≤ ∫⁻ a, g a ∂μ :=
  lintegral_mono hfg

theorem lintegral_mono_nnreal {f g : α → ℝ≥0} (h : f ≤ g) : ∫⁻ a, f a ∂μ ≤ ∫⁻ a, g a ∂μ :=
  lintegral_mono fun a => ENNReal.coe_le_coe.2 (h a)

theorem iSup_lintegral_measurable_le_eq_lintegral (f : α → ℝ≥0∞) :
    ⨆ (g : α → ℝ≥0∞) (_ : Measurable g) (_ : g ≤ f), ∫⁻ a, g a ∂μ = ∫⁻ a, f a ∂μ := by
  apply le_antisymm
  · exact iSup_le fun i => iSup_le fun _ => iSup_le fun h'i => lintegral_mono h'i
  · rw [lintegral]
    refine iSup₂_le fun i hi => le_iSup₂_of_le i i.measurable <| le_iSup_of_le hi ?_
    exact le_of_eq (i.lintegral_eq_lintegral _).symm

theorem lintegral_mono_set {_ : MeasurableSpace α} ⦃μ : Measure α⦄ {s t : Set α} {f : α → ℝ≥0∞}
    (hst : s ⊆ t) : ∫⁻ x in s, f x ∂μ ≤ ∫⁻ x in t, f x ∂μ :=
  lintegral_mono' (Measure.restrict_mono hst (le_refl μ)) (le_refl f)

theorem lintegral_mono_set' {_ : MeasurableSpace α} ⦃μ : Measure α⦄ {s t : Set α} {f : α → ℝ≥0∞}
    (hst : s ≤ᵐ[μ] t) : ∫⁻ x in s, f x ∂μ ≤ ∫⁻ x in t, f x ∂μ :=
  lintegral_mono' (Measure.restrict_mono' hst (le_refl μ)) (le_refl f)

theorem monotone_lintegral {_ : MeasurableSpace α} (μ : Measure α) : Monotone (lintegral μ) :=
  lintegral_mono

@[simp]
theorem lintegral_const (c : ℝ≥0∞) : ∫⁻ _, c ∂μ = c * μ univ := by
  rw [← SimpleFunc.const_lintegral, ← SimpleFunc.lintegral_eq_lintegral, SimpleFunc.coe_const]
  rfl

theorem lintegral_zero : ∫⁻ _ : α, 0 ∂μ = 0 := by simp

theorem lintegral_zero_fun : lintegral μ (0 : α → ℝ≥0∞) = 0 :=
  lintegral_zero

theorem lintegral_one : ∫⁻ _, (1 : ℝ≥0∞) ∂μ = μ univ := by rw [lintegral_const, one_mul]

theorem setLIntegral_const (s : Set α) (c : ℝ≥0∞) : ∫⁻ _ in s, c ∂μ = c * μ s := by
  rw [lintegral_const, Measure.restrict_apply_univ]

theorem setLIntegral_one (s) : ∫⁻ _ in s, 1 ∂μ = μ s := by rw [setLIntegral_const, one_mul]

variable (μ) in
/-- For any function `f : α → ℝ≥0∞`, there exists a measurable function `g ≤ f` with the same
integral. -/
theorem exists_measurable_le_lintegral_eq (f : α → ℝ≥0∞) :
    ∃ g : α → ℝ≥0∞, Measurable g ∧ g ≤ f ∧ ∫⁻ a, f a ∂μ = ∫⁻ a, g a ∂μ := by
  rcases eq_or_ne (∫⁻ a, f a ∂μ) 0 with h₀ | h₀
  · exact ⟨0, measurable_zero, zero_le f, h₀.trans lintegral_zero.symm⟩
  rcases exists_seq_strictMono_tendsto' h₀.bot_lt with ⟨L, _, hLf, hL_tendsto⟩
  have : ∀ n, ∃ g : α → ℝ≥0∞, Measurable g ∧ g ≤ f ∧ L n < ∫⁻ a, g a ∂μ := by
    intro n
    simpa only [← iSup_lintegral_measurable_le_eq_lintegral f, lt_iSup_iff, exists_prop] using
      (hLf n).2
  choose g hgm hgf hLg using this
  refine
    ⟨fun x => ⨆ n, g n x, .iSup hgm, fun x => iSup_le fun n => hgf n x, le_antisymm ?_ ?_⟩
  · refine le_of_tendsto' hL_tendsto fun n => (hLg n).le.trans <| lintegral_mono fun x => ?_
    exact le_iSup (fun n => g n x) n
  · exact lintegral_mono fun x => iSup_le fun n => hgf n x

/-- `∫⁻ a in s, f a ∂μ` is defined as the supremum of integrals of simple functions
`φ : α →ₛ ℝ≥0∞` such that `φ ≤ f`. This lemma says that it suffices to take
functions `φ : α →ₛ ℝ≥0`. -/
theorem lintegral_eq_nnreal {m : MeasurableSpace α} (f : α → ℝ≥0∞) (μ : Measure α) :
    ∫⁻ a, f a ∂μ =
      ⨆ (φ : α →ₛ ℝ≥0) (_ : ∀ x, ↑(φ x) ≤ f x), (φ.map ((↑) : ℝ≥0 → ℝ≥0∞)).lintegral μ := by
  rw [lintegral]
  refine
    le_antisymm (iSup₂_le fun φ hφ ↦ ?_) (iSup_mono' fun φ ↦ ⟨φ.map ((↑) : ℝ≥0 → ℝ≥0∞), le_rfl⟩)
  by_cases h : ∀ᵐ a ∂μ, φ a ≠ ∞
  · let ψ := φ.map ENNReal.toNNReal
    replace h : ψ.map ((↑) : ℝ≥0 → ℝ≥0∞) =ᵐ[μ] φ := h.mono fun a => ENNReal.coe_toNNReal
    have : ∀ x, ↑(ψ x) ≤ f x := fun x => le_trans ENNReal.coe_toNNReal_le_self (hφ x)
    exact le_iSup₂_of_le (φ.map ENNReal.toNNReal) this (ge_of_eq <| lintegral_congr h)
  · have h_meas : μ (φ ⁻¹' {∞}) ≠ 0 := mt measure_zero_iff_ae_nmem.1 h
    refine le_trans le_top (ge_of_eq <| (iSup_eq_top _).2 fun b hb => ?_)
    obtain ⟨n, hn⟩ : ∃ n : ℕ, b < n * μ (φ ⁻¹' {∞}) := exists_nat_mul_gt h_meas (ne_of_lt hb)
    use (const α (n : ℝ≥0)).restrict (φ ⁻¹' {∞})
    simp only [lt_iSup_iff, exists_prop, coe_restrict, φ.measurableSet_preimage, coe_const,
      ENNReal.coe_indicator, map_coe_ennreal_restrict, SimpleFunc.map_const, ENNReal.coe_natCast,
      restrict_const_lintegral]
    refine ⟨indicator_le fun x hx => le_trans ?_ (hφ _), hn⟩
    simp only [mem_preimage, mem_singleton_iff] at hx
    simp only [hx, le_top]

theorem exists_simpleFunc_forall_lintegral_sub_lt_of_pos {f : α → ℝ≥0∞} (h : ∫⁻ x, f x ∂μ ≠ ∞)
    {ε : ℝ≥0∞} (hε : ε ≠ 0) :
    ∃ φ : α →ₛ ℝ≥0,
      (∀ x, ↑(φ x) ≤ f x) ∧
        ∀ ψ : α →ₛ ℝ≥0, (∀ x, ↑(ψ x) ≤ f x) → (map (↑) (ψ - φ)).lintegral μ < ε := by
  rw [lintegral_eq_nnreal] at h
  have := ENNReal.lt_add_right h hε
  erw [ENNReal.biSup_add] at this <;> [skip; exact ⟨0, fun x => zero_le _⟩]
  simp_rw [lt_iSup_iff, iSup_lt_iff, iSup_le_iff] at this
  rcases this with ⟨φ, hle : ∀ x, ↑(φ x) ≤ f x, b, hbφ, hb⟩
  refine ⟨φ, hle, fun ψ hψ => ?_⟩
  have : (map (↑) φ).lintegral μ ≠ ∞ := ne_top_of_le_ne_top h (by exact le_iSup₂ (α := ℝ≥0∞) φ hle)
  rw [← ENNReal.add_lt_add_iff_left this, ← add_lintegral, ← SimpleFunc.map_add @ENNReal.coe_add]
  refine (hb _ fun x => le_trans ?_ (max_le (hle x) (hψ x))).trans_lt hbφ
  norm_cast
  simp only [add_apply, sub_apply, add_tsub_eq_max]
  rfl

theorem iSup_lintegral_le {ι : Sort*} (f : ι → α → ℝ≥0∞) :
    ⨆ i, ∫⁻ a, f i a ∂μ ≤ ∫⁻ a, ⨆ i, f i a ∂μ := by
  simp only [← iSup_apply]
  exact (monotone_lintegral μ).le_map_iSup

theorem iSup₂_lintegral_le {ι : Sort*} {ι' : ι → Sort*} (f : ∀ i, ι' i → α → ℝ≥0∞) :
    ⨆ (i) (j), ∫⁻ a, f i j a ∂μ ≤ ∫⁻ a, ⨆ (i) (j), f i j a ∂μ := by
  convert (monotone_lintegral μ).le_map_iSup₂ f with a
  simp only [iSup_apply]

theorem le_iInf_lintegral {ι : Sort*} (f : ι → α → ℝ≥0∞) :
    ∫⁻ a, ⨅ i, f i a ∂μ ≤ ⨅ i, ∫⁻ a, f i a ∂μ := by
  simp only [← iInf_apply]
  exact (monotone_lintegral μ).map_iInf_le

theorem le_iInf₂_lintegral {ι : Sort*} {ι' : ι → Sort*} (f : ∀ i, ι' i → α → ℝ≥0∞) :
    ∫⁻ a, ⨅ (i) (h : ι' i), f i h a ∂μ ≤ ⨅ (i) (h : ι' i), ∫⁻ a, f i h a ∂μ := by
  convert (monotone_lintegral μ).map_iInf₂_le f with a
  simp only [iInf_apply]

theorem lintegral_mono_ae {f g : α → ℝ≥0∞} (h : ∀ᵐ a ∂μ, f a ≤ g a) :
    ∫⁻ a, f a ∂μ ≤ ∫⁻ a, g a ∂μ := by
  rcases exists_measurable_superset_of_null h with ⟨t, hts, ht, ht0⟩
  have : ∀ᵐ x ∂μ, x ∉ t := measure_zero_iff_ae_nmem.1 ht0
  rw [lintegral, lintegral]
  refine iSup₂_le fun s hfs ↦ le_iSup₂_of_le (s.restrict tᶜ) ?_ ?_
  · intro a
    by_cases h : a ∈ t <;>
      simp only [restrict_apply s ht.compl, mem_compl_iff, h, not_true, not_false_eq_true,
        indicator_of_not_mem, zero_le, not_false_eq_true, indicator_of_mem]
    exact le_trans (hfs a) (by_contradiction fun hnfg => h (hts hnfg))
  · refine le_of_eq (SimpleFunc.lintegral_congr <| this.mono fun a hnt => ?_)
    by_cases hat : a ∈ t <;> simp only [restrict_apply s ht.compl, mem_compl_iff, hat, not_true,
      not_false_eq_true, indicator_of_not_mem, not_false_eq_true, indicator_of_mem]
    exact (hnt hat).elim

/-- Lebesgue integral over a set is monotone in function.

This version assumes that the upper estimate is an a.e. measurable function
and the estimate holds a.e. on the set.
See also `setLIntegral_mono_ae'` for a version that assumes measurability of the set
but assumes no regularity of either function. -/
theorem setLIntegral_mono_ae {s : Set α} {f g : α → ℝ≥0∞} (hg : AEMeasurable g (μ.restrict s))
    (hfg : ∀ᵐ x ∂μ, x ∈ s → f x ≤ g x) : ∫⁻ x in s, f x ∂μ ≤ ∫⁻ x in s, g x ∂μ := by
  rcases exists_measurable_le_lintegral_eq (μ.restrict s) f with ⟨f', hf'm, hle, hf'⟩
  rw [hf']
  apply lintegral_mono_ae
  rw [ae_restrict_iff₀]
  · exact hfg.mono fun x hx hxs ↦ (hle x).trans (hx hxs)
  · exact nullMeasurableSet_le hf'm.aemeasurable hg

theorem setLIntegral_mono {s : Set α} {f g : α → ℝ≥0∞} (hg : Measurable g)
    (hfg : ∀ x ∈ s, f x ≤ g x) : ∫⁻ x in s, f x ∂μ ≤ ∫⁻ x in s, g x ∂μ :=
  setLIntegral_mono_ae hg.aemeasurable (ae_of_all _ hfg)

theorem setLIntegral_mono_ae' {s : Set α} {f g : α → ℝ≥0∞} (hs : MeasurableSet s)
    (hfg : ∀ᵐ x ∂μ, x ∈ s → f x ≤ g x) : ∫⁻ x in s, f x ∂μ ≤ ∫⁻ x in s, g x ∂μ :=
  lintegral_mono_ae <| (ae_restrict_iff' hs).2 hfg

theorem setLIntegral_mono' {s : Set α} {f g : α → ℝ≥0∞} (hs : MeasurableSet s)
    (hfg : ∀ x ∈ s, f x ≤ g x) : ∫⁻ x in s, f x ∂μ ≤ ∫⁻ x in s, g x ∂μ :=
  setLIntegral_mono_ae' hs (ae_of_all _ hfg)

theorem setLIntegral_le_lintegral (s : Set α) (f : α → ℝ≥0∞) :
    ∫⁻ x in s, f x ∂μ ≤ ∫⁻ x, f x ∂μ :=
  lintegral_mono' Measure.restrict_le_self le_rfl

theorem lintegral_congr_ae {f g : α → ℝ≥0∞} (h : f =ᵐ[μ] g) : ∫⁻ a, f a ∂μ = ∫⁻ a, g a ∂μ :=
  le_antisymm (lintegral_mono_ae <| h.le) (lintegral_mono_ae <| h.symm.le)

theorem lintegral_congr {f g : α → ℝ≥0∞} (h : ∀ a, f a = g a) : ∫⁻ a, f a ∂μ = ∫⁻ a, g a ∂μ := by
  simp only [h]

theorem setLIntegral_congr {f : α → ℝ≥0∞} {s t : Set α} (h : s =ᵐ[μ] t) :
    ∫⁻ x in s, f x ∂μ = ∫⁻ x in t, f x ∂μ := by rw [Measure.restrict_congr_set h]

theorem setLIntegral_congr_fun {f g : α → ℝ≥0∞} {s : Set α} (hs : MeasurableSet s)
    (hfg : ∀ᵐ x ∂μ, x ∈ s → f x = g x) : ∫⁻ x in s, f x ∂μ = ∫⁻ x in s, g x ∂μ := by
  rw [lintegral_congr_ae]
  rw [EventuallyEq]
  rwa [ae_restrict_iff' hs]

<<<<<<< HEAD
/-- **Monotone convergence theorem** aka **Beppo Levi lemma**.
See `Mathlib.MeasureTheory.Integral.Lebesgue.Convergence` for other forms. -/
=======
section

/-- The Lebesgue integral is zero iff the function is a.e. zero. -/
@[simp]
theorem lintegral_eq_zero_iff' {f : α → ℝ≥0∞} (hf : AEMeasurable f μ) :
    ∫⁻ a, f a ∂μ = 0 ↔ f =ᵐ[μ] 0 := by
  -- The proof implicitly uses Markov's inequality,
  -- but it has been inlined for the sake of imports
  refine ⟨fun h ↦ ?_, fun h ↦ (lintegral_congr_ae h).trans lintegral_zero⟩
  have meas_levels_0 : ∀ ε > 0, μ { x | ε ≤ f x } = 0 := fun ε εpos ↦ by
    by_contra! h'; rw [← zero_lt_iff] at h'
    refine ((mul_pos_iff.mpr ⟨εpos, h'⟩).trans_le ?_).ne' h
    calc
      _ ≥ ∫⁻ a in {x | ε ≤ f x}, f a ∂μ := setLIntegral_le_lintegral _ _
      _ ≥ ∫⁻ _ in {x | ε ≤ f x}, ε ∂μ :=
        setLIntegral_mono_ae hf.restrict (ae_of_all μ fun _ ↦ id)
      _ = _ := setLIntegral_const _ _
  obtain ⟨u, -, bu, tu⟩ := exists_seq_strictAnti_tendsto' (α := ℝ≥0∞) zero_lt_one
  have u_union : {x | f x ≠ 0} = ⋃ n, {x | u n ≤ f x} := by
    ext x; rw [mem_iUnion, mem_setOf_eq, ← zero_lt_iff]
    rw [ENNReal.tendsto_atTop_zero] at tu
    constructor <;> intro h'
    · obtain ⟨n, hn⟩ := tu _ h'; use n, hn _ le_rfl
    · obtain ⟨n, hn⟩ := h'; exact (bu n).1.trans_le hn
  have res := measure_iUnion_null_iff.mpr fun n ↦ meas_levels_0 _ (bu n).1
  rwa [← u_union] at res

@[simp]
theorem lintegral_eq_zero_iff {f : α → ℝ≥0∞} (hf : Measurable f) : ∫⁻ a, f a ∂μ = 0 ↔ f =ᵐ[μ] 0 :=
  lintegral_eq_zero_iff' hf.aemeasurable

theorem setLIntegral_eq_zero_iff' {s : Set α} (hs : MeasurableSet s)
    {f : α → ℝ≥0∞} (hf : AEMeasurable f (μ.restrict s)) :
    ∫⁻ a in s, f a ∂μ = 0 ↔ ∀ᵐ x ∂μ, x ∈ s → f x = 0 :=
  (lintegral_eq_zero_iff' hf).trans (ae_restrict_iff' hs)

theorem setLIntegral_eq_zero_iff {s : Set α} (hs : MeasurableSet s) {f : α → ℝ≥0∞}
    (hf : Measurable f) : ∫⁻ a in s, f a ∂μ = 0 ↔ ∀ᵐ x ∂μ, x ∈ s → f x = 0 :=
  setLIntegral_eq_zero_iff' hs hf.aemeasurable

theorem lintegral_pos_iff_support {f : α → ℝ≥0∞} (hf : Measurable f) :
    (0 < ∫⁻ a, f a ∂μ) ↔ 0 < μ (Function.support f) := by
  simp [pos_iff_ne_zero, hf, Filter.EventuallyEq, ae_iff, Function.support]

theorem setLintegral_pos_iff {f : α → ℝ≥0∞} (hf : Measurable f) {s : Set α} :
    0 < ∫⁻ a in s, f a ∂μ ↔ 0 < μ (Function.support f ∩ s) := by
  rw [lintegral_pos_iff_support hf, Measure.restrict_apply (measurableSet_support hf)]

end

/-- **Monotone convergence theorem** -- sometimes called **Beppo-Levi convergence**.
See `lintegral_iSup_directed` for a more general form. -/
>>>>>>> ba2dc5b3
theorem lintegral_iSup {f : ℕ → α → ℝ≥0∞} (hf : ∀ n, Measurable (f n)) (h_mono : Monotone f) :
    ∫⁻ a, ⨆ n, f n a ∂μ = ⨆ n, ∫⁻ a, f n a ∂μ := by
  set c : ℝ≥0 → ℝ≥0∞ := (↑)
  set F := fun a : α => ⨆ n, f n a
  refine le_antisymm ?_ (iSup_lintegral_le _)
  rw [lintegral_eq_nnreal]
  refine iSup_le fun s => iSup_le fun hsf => ?_
  refine ENNReal.le_of_forall_lt_one_mul_le fun a ha => ?_
  rcases ENNReal.lt_iff_exists_coe.1 ha with ⟨r, rfl, _⟩
  have ha : r < 1 := ENNReal.coe_lt_coe.1 ha
  let rs := s.map fun a => r * a
  have eq_rs : rs.map c = (const α r : α →ₛ ℝ≥0∞) * map c s := rfl
  have eq : ∀ p, rs.map c ⁻¹' {p} = ⋃ n, rs.map c ⁻¹' {p} ∩ { a | p ≤ f n a } := by
    intro p
    rw [← inter_iUnion]; nth_rw 1 [← inter_univ (map c rs ⁻¹' {p})]
    refine Set.ext fun x => and_congr_right fun hx => (iff_of_eq (true_iff _)).2 ?_
    by_cases p_eq : p = 0
    · simp [p_eq]
    simp only [coe_map, mem_preimage, Function.comp_apply, mem_singleton_iff] at hx
    subst hx
    have : r * s x ≠ 0 := by rwa [Ne, ← ENNReal.coe_eq_zero]
    have : s x ≠ 0 := right_ne_zero_of_mul this
    have : (rs.map c) x < ⨆ n : ℕ, f n x := by
      refine lt_of_lt_of_le (ENNReal.coe_lt_coe.2 ?_) (hsf x)
      suffices r * s x < 1 * s x by simpa
      exact mul_lt_mul_of_pos_right ha (pos_iff_ne_zero.2 this)
    rcases lt_iSup_iff.1 this with ⟨i, hi⟩
    exact mem_iUnion.2 ⟨i, le_of_lt hi⟩
  have mono : ∀ r : ℝ≥0∞, Monotone fun n => rs.map c ⁻¹' {r} ∩ { a | r ≤ f n a } := by
    intro r i j h
    refine inter_subset_inter_right _ ?_
    simp_rw [subset_def, mem_setOf]
    intro x hx
    exact le_trans hx (h_mono h x)
  have h_meas : ∀ n, MeasurableSet {a : α | map c rs a ≤ f n a} := fun n =>
    measurableSet_le (SimpleFunc.measurable _) (hf n)
  calc
    (r : ℝ≥0∞) * (s.map c).lintegral μ = ∑ r ∈ (rs.map c).range, r * μ (rs.map c ⁻¹' {r}) := by
      rw [← const_mul_lintegral, eq_rs, SimpleFunc.lintegral]
    _ = ∑ r ∈ (rs.map c).range, r * μ (⋃ n, rs.map c ⁻¹' {r} ∩ { a | r ≤ f n a }) := by
      simp only [(eq _).symm]
    _ = ∑ r ∈ (rs.map c).range, ⨆ n, r * μ (rs.map c ⁻¹' {r} ∩ { a | r ≤ f n a }) :=
      Finset.sum_congr rfl fun x _ => by rw [(mono x).measure_iUnion, ENNReal.mul_iSup]
    _ = ⨆ n, ∑ r ∈ (rs.map c).range, r * μ (rs.map c ⁻¹' {r} ∩ { a | r ≤ f n a }) := by
      refine ENNReal.finsetSum_iSup_of_monotone fun p i j h ↦ ?_
      gcongr _ * μ ?_
      exact mono p h
    _ ≤ ⨆ n : ℕ, ((rs.map c).restrict { a | (rs.map c) a ≤ f n a }).lintegral μ := by
      gcongr with n
      rw [restrict_lintegral _ (h_meas n)]
      refine le_of_eq (Finset.sum_congr rfl fun r _ => ?_)
      congr 2 with a
      refine and_congr_right ?_
      simp +contextual
    _ ≤ ⨆ n, ∫⁻ a, f n a ∂μ := by
      simp only [← SimpleFunc.lintegral_eq_lintegral]
      gcongr with n a
      simp only [map_apply] at h_meas
      simp only [coe_map, restrict_apply _ (h_meas _), (· ∘ ·)]
      exact indicator_apply_le id

theorem lintegral_eq_iSup_eapprox_lintegral {f : α → ℝ≥0∞} (hf : Measurable f) :
    ∫⁻ a, f a ∂μ = ⨆ n, (eapprox f n).lintegral μ :=
  calc
    ∫⁻ a, f a ∂μ = ∫⁻ a, ⨆ n, (eapprox f n : α → ℝ≥0∞) a ∂μ := by
      congr; ext a; rw [iSup_eapprox_apply hf]
    _ = ⨆ n, ∫⁻ a, (eapprox f n : α → ℝ≥0∞) a ∂μ := by
      apply lintegral_iSup
      · measurability
      · intro i j h
        exact monotone_eapprox f h
    _ = ⨆ n, (eapprox f n).lintegral μ := by
      congr; ext n; rw [(eapprox f n).lintegral_eq_lintegral]

lemma lintegral_eapprox_le_lintegral {f : α → ℝ≥0∞} (hf : Measurable f) (n : ℕ) :
    (eapprox f n).lintegral μ ≤ ∫⁻ x, f x ∂μ := by
  rw [lintegral_eq_iSup_eapprox_lintegral hf]
  exact le_iSup (fun n ↦ (eapprox f n).lintegral μ) n

lemma measure_support_eapprox_lt_top {f : α → ℝ≥0∞} (hf_meas : Measurable f)
    (hf : ∫⁻ x, f x ∂μ ≠ ∞) (n : ℕ) :
    μ (support (eapprox f n)) < ∞ :=
  measure_support_lt_top_of_lintegral_ne_top <|
    ((lintegral_eapprox_le_lintegral hf_meas n).trans_lt hf.lt_top).ne

/-- If `f` has finite integral, then `∫⁻ x in s, f x ∂μ` is absolutely continuous in `s`: it tends
to zero as `μ s` tends to zero. This lemma states this fact in terms of `ε` and `δ`. -/
theorem exists_pos_setLIntegral_lt_of_measure_lt {f : α → ℝ≥0∞} (h : ∫⁻ x, f x ∂μ ≠ ∞) {ε : ℝ≥0∞}
    (hε : ε ≠ 0) : ∃ δ > 0, ∀ s, μ s < δ → ∫⁻ x in s, f x ∂μ < ε := by
  rcases exists_between (pos_iff_ne_zero.mpr hε) with ⟨ε₂, hε₂0, hε₂ε⟩
  rcases exists_between hε₂0 with ⟨ε₁, hε₁0, hε₁₂⟩
  rcases exists_simpleFunc_forall_lintegral_sub_lt_of_pos h hε₁0.ne' with ⟨φ, _, hφ⟩
  rcases φ.exists_forall_le with ⟨C, hC⟩
  use (ε₂ - ε₁) / C, ENNReal.div_pos_iff.2 ⟨(tsub_pos_iff_lt.2 hε₁₂).ne', ENNReal.coe_ne_top⟩
  refine fun s hs => lt_of_le_of_lt ?_ hε₂ε
  simp only [lintegral_eq_nnreal, iSup_le_iff]
  intro ψ hψ
  calc
    (map (↑) ψ).lintegral (μ.restrict s) ≤
        (map (↑) φ).lintegral (μ.restrict s) + (map (↑) (ψ - φ)).lintegral (μ.restrict s) := by
      rw [← SimpleFunc.add_lintegral, ← SimpleFunc.map_add @ENNReal.coe_add]
      refine SimpleFunc.lintegral_mono (fun x => ?_) le_rfl
      simp only [add_tsub_eq_max, le_max_right, coe_map, Function.comp_apply, SimpleFunc.coe_add,
        SimpleFunc.coe_sub, Pi.add_apply, Pi.sub_apply, ENNReal.coe_max (φ x) (ψ x)]
    _ ≤ (map (↑) φ).lintegral (μ.restrict s) + ε₁ := by
      gcongr
      refine le_trans ?_ (hφ _ hψ).le
      exact SimpleFunc.lintegral_mono le_rfl Measure.restrict_le_self
    _ ≤ (SimpleFunc.const α (C : ℝ≥0∞)).lintegral (μ.restrict s) + ε₁ := by
      gcongr
      exact fun x ↦ ENNReal.coe_le_coe.2 (hC x)
    _ = C * μ s + ε₁ := by
      simp only [← SimpleFunc.lintegral_eq_lintegral, coe_const, lintegral_const,
        Measure.restrict_apply, MeasurableSet.univ, univ_inter, Function.const]
    _ ≤ C * ((ε₂ - ε₁) / C) + ε₁ := by gcongr
    _ ≤ ε₂ - ε₁ + ε₁ := by gcongr; apply mul_div_le
    _ = ε₂ := tsub_add_cancel_of_le hε₁₂.le

/-- If `f` has finite integral, then `∫⁻ x in s, f x ∂μ` is absolutely continuous in `s`: it tends
to zero as `μ s` tends to zero. -/
theorem tendsto_setLIntegral_zero {ι} {f : α → ℝ≥0∞} (h : ∫⁻ x, f x ∂μ ≠ ∞) {l : Filter ι}
    {s : ι → Set α} (hl : Tendsto (μ ∘ s) l (𝓝 0)) :
    Tendsto (fun i => ∫⁻ x in s i, f x ∂μ) l (𝓝 0) := by
  simp only [ENNReal.nhds_zero, tendsto_iInf, tendsto_principal, mem_Iio,
    ← pos_iff_ne_zero] at hl ⊢
  intro ε ε0
  rcases exists_pos_setLIntegral_lt_of_measure_lt h ε0.ne' with ⟨δ, δ0, hδ⟩
  exact (hl δ δ0).mono fun i => hδ _

/-- The sum of the lower Lebesgue integrals of two functions is less than or equal to the integral
of their sum. The other inequality needs one of these functions to be (a.e.-)measurable. -/
theorem le_lintegral_add (f g : α → ℝ≥0∞) :
    ∫⁻ a, f a ∂μ + ∫⁻ a, g a ∂μ ≤ ∫⁻ a, f a + g a ∂μ := by
  simp only [lintegral]
  refine ENNReal.biSup_add_biSup_le' (p := fun h : α →ₛ ℝ≥0∞ => h ≤ f)
    (q := fun h : α →ₛ ℝ≥0∞ => h ≤ g) ⟨0, zero_le f⟩ ⟨0, zero_le g⟩ fun f' hf' g' hg' => ?_
  exact le_iSup₂_of_le (f' + g') (add_le_add hf' hg') (add_lintegral _ _).ge

-- Use stronger lemmas `lintegral_add_left`/`lintegral_add_right` instead
theorem lintegral_add_aux {f g : α → ℝ≥0∞} (hf : Measurable f) (hg : Measurable g) :
    ∫⁻ a, f a + g a ∂μ = ∫⁻ a, f a ∂μ + ∫⁻ a, g a ∂μ :=
  calc
    ∫⁻ a, f a + g a ∂μ =
        ∫⁻ a, (⨆ n, (eapprox f n : α → ℝ≥0∞) a) + ⨆ n, (eapprox g n : α → ℝ≥0∞) a ∂μ := by
      simp only [iSup_eapprox_apply, hf, hg]
    _ = ∫⁻ a, ⨆ n, (eapprox f n + eapprox g n : α → ℝ≥0∞) a ∂μ := by
      congr; funext a
      rw [ENNReal.iSup_add_iSup_of_monotone]
      · simp only [Pi.add_apply]
      · intro i j h
        exact monotone_eapprox _ h a
      · intro i j h
        exact monotone_eapprox _ h a
    _ = ⨆ n, (eapprox f n).lintegral μ + (eapprox g n).lintegral μ := by
      rw [lintegral_iSup]
      · congr
        funext n
        rw [← SimpleFunc.add_lintegral, ← SimpleFunc.lintegral_eq_lintegral]
        simp only [Pi.add_apply, SimpleFunc.coe_add]
      · fun_prop
      · intro i j h a
        dsimp
        gcongr <;> exact monotone_eapprox _ h _
    _ = (⨆ n, (eapprox f n).lintegral μ) + ⨆ n, (eapprox g n).lintegral μ := by
      refine (ENNReal.iSup_add_iSup_of_monotone ?_ ?_).symm <;>
        · intro i j h
          exact SimpleFunc.lintegral_mono (monotone_eapprox _ h) le_rfl
    _ = ∫⁻ a, f a ∂μ + ∫⁻ a, g a ∂μ := by
      rw [lintegral_eq_iSup_eapprox_lintegral hf, lintegral_eq_iSup_eapprox_lintegral hg]

/-- If `f g : α → ℝ≥0∞` are two functions and one of them is (a.e.) measurable, then the Lebesgue
integral of `f + g` equals the sum of integrals. This lemma assumes that `f` is integrable, see also
`MeasureTheory.lintegral_add_right` and primed versions of these lemmas. -/
@[simp]
theorem lintegral_add_left {f : α → ℝ≥0∞} (hf : Measurable f) (g : α → ℝ≥0∞) :
    ∫⁻ a, f a + g a ∂μ = ∫⁻ a, f a ∂μ + ∫⁻ a, g a ∂μ := by
  refine le_antisymm ?_ (le_lintegral_add _ _)
  rcases exists_measurable_le_lintegral_eq μ fun a => f a + g a with ⟨φ, hφm, hφ_le, hφ_eq⟩
  calc
    ∫⁻ a, f a + g a ∂μ = ∫⁻ a, φ a ∂μ := hφ_eq
    _ ≤ ∫⁻ a, f a + (φ a - f a) ∂μ := lintegral_mono fun a => le_add_tsub
    _ = ∫⁻ a, f a ∂μ + ∫⁻ a, φ a - f a ∂μ := lintegral_add_aux hf (hφm.sub hf)
    _ ≤ ∫⁻ a, f a ∂μ + ∫⁻ a, g a ∂μ :=
      add_le_add_left (lintegral_mono fun a => tsub_le_iff_left.2 <| hφ_le a) _

theorem lintegral_add_left' {f : α → ℝ≥0∞} (hf : AEMeasurable f μ) (g : α → ℝ≥0∞) :
    ∫⁻ a, f a + g a ∂μ = ∫⁻ a, f a ∂μ + ∫⁻ a, g a ∂μ := by
  rw [lintegral_congr_ae hf.ae_eq_mk, ← lintegral_add_left hf.measurable_mk,
    lintegral_congr_ae (hf.ae_eq_mk.add (ae_eq_refl g))]

theorem lintegral_add_right' (f : α → ℝ≥0∞) {g : α → ℝ≥0∞} (hg : AEMeasurable g μ) :
    ∫⁻ a, f a + g a ∂μ = ∫⁻ a, f a ∂μ + ∫⁻ a, g a ∂μ := by
  simpa only [add_comm] using lintegral_add_left' hg f

/-- If `f g : α → ℝ≥0∞` are two functions and one of them is (a.e.) measurable, then the Lebesgue
integral of `f + g` equals the sum of integrals. This lemma assumes that `g` is integrable, see also
`MeasureTheory.lintegral_add_left` and primed versions of these lemmas. -/
@[simp]
theorem lintegral_add_right (f : α → ℝ≥0∞) {g : α → ℝ≥0∞} (hg : Measurable g) :
    ∫⁻ a, f a + g a ∂μ = ∫⁻ a, f a ∂μ + ∫⁻ a, g a ∂μ :=
  lintegral_add_right' f hg.aemeasurable

@[simp]
theorem lintegral_smul_measure {R : Type*} [SMul R ℝ≥0∞] [IsScalarTower R ℝ≥0∞ ℝ≥0∞]
    (c : R) (f : α → ℝ≥0∞) : ∫⁻ a, f a ∂c • μ = c • ∫⁻ a, f a ∂μ := by
  simp only [lintegral, iSup_subtype', SimpleFunc.lintegral_smul, ENNReal.smul_iSup]

lemma setLIntegral_smul_measure {R : Type*} [SMul R ℝ≥0∞] [IsScalarTower R ℝ≥0∞ ℝ≥0∞]
    (c : R) (f : α → ℝ≥0∞) (s : Set α) :
    ∫⁻ a in s, f a ∂(c • μ) = c • ∫⁻ a in s, f a ∂μ := by
  rw [Measure.restrict_smul, lintegral_smul_measure]

@[simp]
theorem lintegral_zero_measure {m : MeasurableSpace α} (f : α → ℝ≥0∞) :
    ∫⁻ a, f a ∂(0 : Measure α) = 0 := by
  simp [lintegral]

@[simp]
theorem lintegral_add_measure (f : α → ℝ≥0∞) (μ ν : Measure α) :
    ∫⁻ a, f a ∂(μ + ν) = ∫⁻ a, f a ∂μ + ∫⁻ a, f a ∂ν := by
  simp only [lintegral, SimpleFunc.lintegral_add, iSup_subtype']
  refine (ENNReal.iSup_add_iSup ?_).symm
  rintro ⟨φ, hφ⟩ ⟨ψ, hψ⟩
  refine ⟨⟨φ ⊔ ψ, sup_le hφ hψ⟩, ?_⟩
  apply_rules [add_le_add, SimpleFunc.lintegral_mono, le_rfl] -- TODO: use `gcongr`
  exacts [le_sup_left, le_sup_right]

@[simp]
theorem lintegral_finset_sum_measure {ι} (s : Finset ι) (f : α → ℝ≥0∞) (μ : ι → Measure α) :
    ∫⁻ a, f a ∂(∑ i ∈ s, μ i) = ∑ i ∈ s, ∫⁻ a, f a ∂μ i :=
  let F : Measure α →+ ℝ≥0∞ :=
    { toFun := (lintegral · f),
      map_zero' := lintegral_zero_measure f,
      map_add' := lintegral_add_measure f }
  map_sum F μ s

@[simp]
theorem lintegral_sum_measure {m : MeasurableSpace α} {ι} (f : α → ℝ≥0∞) (μ : ι → Measure α) :
    ∫⁻ a, f a ∂Measure.sum μ = ∑' i, ∫⁻ a, f a ∂μ i := by
  simp_rw [ENNReal.tsum_eq_iSup_sum, ← lintegral_finset_sum_measure,
    lintegral, SimpleFunc.lintegral_sum, ENNReal.tsum_eq_iSup_sum,
    SimpleFunc.lintegral_finset_sum, iSup_comm (ι := Finset ι)]

theorem hasSum_lintegral_measure {ι} {_ : MeasurableSpace α} (f : α → ℝ≥0∞) (μ : ι → Measure α) :
    HasSum (fun i => ∫⁻ a, f a ∂μ i) (∫⁻ a, f a ∂Measure.sum μ) :=
  (lintegral_sum_measure f μ).symm ▸ ENNReal.summable.hasSum

@[simp]
theorem lintegral_of_isEmpty {α} [MeasurableSpace α] [IsEmpty α] (μ : Measure α) (f : α → ℝ≥0∞) :
    ∫⁻ x, f x ∂μ = 0 := by
  have : Subsingleton (Measure α) := inferInstance
  convert lintegral_zero_measure f

theorem setLIntegral_empty (f : α → ℝ≥0∞) : ∫⁻ x in ∅, f x ∂μ = 0 := by
  rw [Measure.restrict_empty, lintegral_zero_measure]

theorem setLIntegral_univ (f : α → ℝ≥0∞) : ∫⁻ x in univ, f x ∂μ = ∫⁻ x, f x ∂μ := by
  rw [Measure.restrict_univ]

theorem setLIntegral_measure_zero (s : Set α) (f : α → ℝ≥0∞) (hs' : μ s = 0) :
    ∫⁻ x in s, f x ∂μ = 0 := by
  convert lintegral_zero_measure _
  exact Measure.restrict_eq_zero.2 hs'

theorem lintegral_finset_sum' (s : Finset β) {f : β → α → ℝ≥0∞}
    (hf : ∀ b ∈ s, AEMeasurable (f b) μ) :
    ∫⁻ a, ∑ b ∈ s, f b a ∂μ = ∑ b ∈ s, ∫⁻ a, f b a ∂μ := by
  classical
  induction' s using Finset.induction_on with a s has ih
  · simp
  · simp only [Finset.sum_insert has]
    rw [Finset.forall_mem_insert] at hf
    rw [lintegral_add_left' hf.1, ih hf.2]

theorem lintegral_finset_sum (s : Finset β) {f : β → α → ℝ≥0∞} (hf : ∀ b ∈ s, Measurable (f b)) :
    ∫⁻ a, ∑ b ∈ s, f b a ∂μ = ∑ b ∈ s, ∫⁻ a, f b a ∂μ :=
  lintegral_finset_sum' s fun b hb => (hf b hb).aemeasurable

@[simp]
theorem lintegral_const_mul (r : ℝ≥0∞) {f : α → ℝ≥0∞} (hf : Measurable f) :
    ∫⁻ a, r * f a ∂μ = r * ∫⁻ a, f a ∂μ :=
  calc
    ∫⁻ a, r * f a ∂μ = ∫⁻ a, ⨆ n, (const α r * eapprox f n) a ∂μ := by
      congr
      funext a
      rw [← iSup_eapprox_apply hf, ENNReal.mul_iSup]
      simp
    _ = ⨆ n, r * (eapprox f n).lintegral μ := by
      rw [lintegral_iSup]
      · congr
        funext n
        rw [← SimpleFunc.const_mul_lintegral, ← SimpleFunc.lintegral_eq_lintegral]
      · intro n
        exact SimpleFunc.measurable _
      · intro i j h a
        exact mul_le_mul_left' (monotone_eapprox _ h _) _
    _ = r * ∫⁻ a, f a ∂μ := by rw [← ENNReal.mul_iSup, lintegral_eq_iSup_eapprox_lintegral hf]

theorem lintegral_const_mul'' (r : ℝ≥0∞) {f : α → ℝ≥0∞} (hf : AEMeasurable f μ) :
    ∫⁻ a, r * f a ∂μ = r * ∫⁻ a, f a ∂μ := by
  have A : ∫⁻ a, f a ∂μ = ∫⁻ a, hf.mk f a ∂μ := lintegral_congr_ae hf.ae_eq_mk
  have B : ∫⁻ a, r * f a ∂μ = ∫⁻ a, r * hf.mk f a ∂μ :=
    lintegral_congr_ae (EventuallyEq.fun_comp hf.ae_eq_mk _)
  rw [A, B, lintegral_const_mul _ hf.measurable_mk]

theorem lintegral_const_mul_le (r : ℝ≥0∞) (f : α → ℝ≥0∞) :
    r * ∫⁻ a, f a ∂μ ≤ ∫⁻ a, r * f a ∂μ := by
  rw [lintegral, ENNReal.mul_iSup]
  refine iSup_le fun s => ?_
  rw [ENNReal.mul_iSup, iSup_le_iff]
  intro hs
  rw [← SimpleFunc.const_mul_lintegral, lintegral]
  refine le_iSup_of_le (const α r * s) (le_iSup_of_le (fun x => ?_) le_rfl)
  exact mul_le_mul_left' (hs x) _

theorem lintegral_const_mul' (r : ℝ≥0∞) (f : α → ℝ≥0∞) (hr : r ≠ ∞) :
    ∫⁻ a, r * f a ∂μ = r * ∫⁻ a, f a ∂μ := by
  by_cases h : r = 0
  · simp [h]
  apply le_antisymm _ (lintegral_const_mul_le r f)
  have rinv : r * r⁻¹ = 1 := ENNReal.mul_inv_cancel h hr
  have rinv' : r⁻¹ * r = 1 := by
    rw [mul_comm]
    exact rinv
  have := lintegral_const_mul_le (μ := μ) r⁻¹ fun x => r * f x
  simp? [(mul_assoc _ _ _).symm, rinv'] at this says
    simp only [(mul_assoc _ _ _).symm, rinv', one_mul] at this
  simpa [(mul_assoc _ _ _).symm, rinv] using mul_le_mul_left' this r

theorem lintegral_mul_const (r : ℝ≥0∞) {f : α → ℝ≥0∞} (hf : Measurable f) :
    ∫⁻ a, f a * r ∂μ = (∫⁻ a, f a ∂μ) * r := by simp_rw [mul_comm, lintegral_const_mul r hf]

theorem lintegral_mul_const'' (r : ℝ≥0∞) {f : α → ℝ≥0∞} (hf : AEMeasurable f μ) :
    ∫⁻ a, f a * r ∂μ = (∫⁻ a, f a ∂μ) * r := by simp_rw [mul_comm, lintegral_const_mul'' r hf]

theorem lintegral_mul_const_le (r : ℝ≥0∞) (f : α → ℝ≥0∞) :
    (∫⁻ a, f a ∂μ) * r ≤ ∫⁻ a, f a * r ∂μ := by
  simp_rw [mul_comm, lintegral_const_mul_le r f]

theorem lintegral_mul_const' (r : ℝ≥0∞) (f : α → ℝ≥0∞) (hr : r ≠ ∞) :
    ∫⁻ a, f a * r ∂μ = (∫⁻ a, f a ∂μ) * r := by simp_rw [mul_comm, lintegral_const_mul' r f hr]

/- A double integral of a product where each factor contains only one variable
  is a product of integrals -/
theorem lintegral_lintegral_mul {β} [MeasurableSpace β] {ν : Measure β} {f : α → ℝ≥0∞}
    {g : β → ℝ≥0∞} (hf : AEMeasurable f μ) (hg : AEMeasurable g ν) :
    ∫⁻ x, ∫⁻ y, f x * g y ∂ν ∂μ = (∫⁻ x, f x ∂μ) * ∫⁻ y, g y ∂ν := by
  simp [lintegral_const_mul'' _ hg, lintegral_mul_const'' _ hf]

-- TODO: Need a better way of rewriting inside of an integral
theorem lintegral_rw₁ {f f' : α → β} (h : f =ᵐ[μ] f') (g : β → ℝ≥0∞) :
    ∫⁻ a, g (f a) ∂μ = ∫⁻ a, g (f' a) ∂μ :=
  lintegral_congr_ae <| h.mono fun a h => by dsimp only; rw [h]

-- TODO: Need a better way of rewriting inside of an integral
theorem lintegral_rw₂ {f₁ f₁' : α → β} {f₂ f₂' : α → γ} (h₁ : f₁ =ᵐ[μ] f₁') (h₂ : f₂ =ᵐ[μ] f₂')
    (g : β → γ → ℝ≥0∞) : ∫⁻ a, g (f₁ a) (f₂ a) ∂μ = ∫⁻ a, g (f₁' a) (f₂' a) ∂μ :=
  lintegral_congr_ae <| h₁.mp <| h₂.mono fun _ h₂ h₁ => by dsimp only; rw [h₁, h₂]

theorem lintegral_indicator_le (f : α → ℝ≥0∞) (s : Set α) :
    ∫⁻ a, s.indicator f a ∂μ ≤ ∫⁻ a in s, f a ∂μ := by
  simp only [lintegral]
  apply iSup_le (fun g ↦ (iSup_le (fun hg ↦ ?_)))
  have : g ≤ f := hg.trans (indicator_le_self s f)
  refine le_iSup_of_le g (le_iSup_of_le this (le_of_eq ?_))
  rw [lintegral_restrict, SimpleFunc.lintegral]
  congr with t
  by_cases H : t = 0
  · simp [H]
  congr with x
  simp only [mem_preimage, mem_singleton_iff, mem_inter_iff, iff_self_and]
  rintro rfl
  contrapose! H
  simpa [H] using hg x

@[simp]
theorem lintegral_indicator {s : Set α} (hs : MeasurableSet s) (f : α → ℝ≥0∞) :
    ∫⁻ a, s.indicator f a ∂μ = ∫⁻ a in s, f a ∂μ := by
  apply le_antisymm (lintegral_indicator_le f s)
  simp only [lintegral, ← restrict_lintegral_eq_lintegral_restrict _ hs, iSup_subtype']
  refine iSup_mono' (Subtype.forall.2 fun φ hφ => ?_)
  refine ⟨⟨φ.restrict s, fun x => ?_⟩, le_rfl⟩
  simp [hφ x, hs, indicator_le_indicator]

lemma setLIntegral_indicator {s t : Set α} (hs : MeasurableSet s) (f : α → ℝ≥0∞) :
    ∫⁻ a in t, s.indicator f a ∂μ = ∫⁻ a in s ∩ t, f a ∂μ := by
  rw [lintegral_indicator hs, Measure.restrict_restrict hs]

theorem lintegral_indicator₀ {s : Set α} (hs : NullMeasurableSet s μ) (f : α → ℝ≥0∞) :
    ∫⁻ a, s.indicator f a ∂μ = ∫⁻ a in s, f a ∂μ := by
  rw [← lintegral_congr_ae (indicator_ae_eq_of_ae_eq_set hs.toMeasurable_ae_eq),
    lintegral_indicator (measurableSet_toMeasurable _ _),
    Measure.restrict_congr_set hs.toMeasurable_ae_eq]

lemma setLIntegral_indicator₀ (f : α → ℝ≥0∞) {s t : Set α}
    (hs : NullMeasurableSet s (μ.restrict t)) :
    ∫⁻ a in t, s.indicator f a ∂μ = ∫⁻ a in s ∩ t, f a ∂μ := by
  rw [lintegral_indicator₀ hs, Measure.restrict_restrict₀ hs]

theorem lintegral_indicator_const_le (s : Set α) (c : ℝ≥0∞) :
    ∫⁻ a, s.indicator (fun _ => c) a ∂μ ≤ c * μ s :=
  (lintegral_indicator_le _ _).trans (setLIntegral_const s c).le

theorem lintegral_indicator_const₀ {s : Set α} (hs : NullMeasurableSet s μ) (c : ℝ≥0∞) :
    ∫⁻ a, s.indicator (fun _ => c) a ∂μ = c * μ s := by
  rw [lintegral_indicator₀ hs, setLIntegral_const]

theorem lintegral_indicator_const {s : Set α} (hs : MeasurableSet s) (c : ℝ≥0∞) :
    ∫⁻ a, s.indicator (fun _ => c) a ∂μ = c * μ s :=
  lintegral_indicator_const₀ hs.nullMeasurableSet c

lemma setLIntegral_eq_of_support_subset {s : Set α} {f : α → ℝ≥0∞} (hsf : f.support ⊆ s) :
    ∫⁻ x in s, f x ∂μ = ∫⁻ x, f x ∂μ := by
  apply le_antisymm (setLIntegral_le_lintegral s fun x ↦ f x)
  apply le_trans (le_of_eq _) (lintegral_indicator_le _ _)
  congr with x
  simp only [indicator]
  split_ifs with h
  · rfl
  · exact Function.support_subset_iff'.1 hsf x h

theorem setLIntegral_eq_const {f : α → ℝ≥0∞} (hf : Measurable f) (r : ℝ≥0∞) :
    ∫⁻ x in { x | f x = r }, f x ∂μ = r * μ { x | f x = r } := by
  have : ∀ᵐ x ∂μ, x ∈ { x | f x = r } → f x = r := ae_of_all μ fun _ hx => hx
  rw [setLIntegral_congr_fun _ this]
  · rw [lintegral_const, Measure.restrict_apply MeasurableSet.univ, Set.univ_inter]
  · exact hf (measurableSet_singleton r)

theorem lintegral_indicator_one_le (s : Set α) : ∫⁻ a, s.indicator 1 a ∂μ ≤ μ s :=
  (lintegral_indicator_const_le _ _).trans <| (one_mul _).le

@[simp]
theorem lintegral_indicator_one₀ {s : Set α} (hs : NullMeasurableSet s μ) :
    ∫⁻ a, s.indicator 1 a ∂μ = μ s :=
  (lintegral_indicator_const₀ hs _).trans <| one_mul _

@[simp]
theorem lintegral_indicator_one {s : Set α} (hs : MeasurableSet s) :
    ∫⁻ a, s.indicator 1 a ∂μ = μ s :=
  (lintegral_indicator_const hs _).trans <| one_mul _

theorem Measure.ext_iff_lintegral (ν : Measure α) :
    μ = ν ↔ ∀ f : α → ℝ≥0∞, Measurable f → ∫⁻ a, f a ∂μ = ∫⁻ a, f a ∂ν := by
  refine ⟨fun h _ _ ↦ by rw [h], ?_⟩
  intro h
  ext s hs
  simp only [← lintegral_indicator_one hs]
  exact h (s.indicator 1) ((measurable_indicator_const_iff 1).mpr hs)

theorem Measure.ext_of_lintegral (ν : Measure α)
    (hμν : ∀ f : α → ℝ≥0∞, Measurable f → ∫⁻ a, f a ∂μ = ∫⁻ a, f a ∂ν) : μ = ν :=
  (μ.ext_iff_lintegral ν).mpr hμν

/-- A version of **Markov's inequality** for two functions. It doesn't follow from the standard
Markov's inequality because we only assume measurability of `g`, not `f`. -/
theorem lintegral_add_mul_meas_add_le_le_lintegral {f g : α → ℝ≥0∞} (hle : f ≤ᵐ[μ] g)
    (hg : AEMeasurable g μ) (ε : ℝ≥0∞) :
    ∫⁻ a, f a ∂μ + ε * μ { x | f x + ε ≤ g x } ≤ ∫⁻ a, g a ∂μ := by
  rcases exists_measurable_le_lintegral_eq μ f with ⟨φ, hφm, hφ_le, hφ_eq⟩
  calc
    ∫⁻ x, f x ∂μ + ε * μ { x | f x + ε ≤ g x } = ∫⁻ x, φ x ∂μ + ε * μ { x | f x + ε ≤ g x } := by
      rw [hφ_eq]
    _ ≤ ∫⁻ x, φ x ∂μ + ε * μ { x | φ x + ε ≤ g x } := by
      gcongr
      exact fun x => (add_le_add_right (hφ_le _) _).trans
    _ = ∫⁻ x, φ x + indicator { x | φ x + ε ≤ g x } (fun _ => ε) x ∂μ := by
      rw [lintegral_add_left hφm, lintegral_indicator₀, setLIntegral_const]
      exact measurableSet_le (hφm.nullMeasurable.measurable'.add_const _) hg.nullMeasurable
    _ ≤ ∫⁻ x, g x ∂μ := lintegral_mono_ae (hle.mono fun x hx₁ => ?_)
  simp only [indicator_apply]; split_ifs with hx₂
  exacts [hx₂, (add_zero _).trans_le <| (hφ_le x).trans hx₁]

/-- **Markov's inequality** also known as **Chebyshev's first inequality**. -/
theorem mul_meas_ge_le_lintegral₀ {f : α → ℝ≥0∞} (hf : AEMeasurable f μ) (ε : ℝ≥0∞) :
    ε * μ { x | ε ≤ f x } ≤ ∫⁻ a, f a ∂μ := by
  simpa only [lintegral_zero, zero_add] using
    lintegral_add_mul_meas_add_le_le_lintegral (ae_of_all _ fun x => zero_le (f x)) hf ε

/-- **Markov's inequality** also known as **Chebyshev's first inequality**. For a version assuming
`AEMeasurable`, see `mul_meas_ge_le_lintegral₀`. -/
theorem mul_meas_ge_le_lintegral {f : α → ℝ≥0∞} (hf : Measurable f) (ε : ℝ≥0∞) :
    ε * μ { x | ε ≤ f x } ≤ ∫⁻ a, f a ∂μ :=
  mul_meas_ge_le_lintegral₀ hf.aemeasurable ε

lemma meas_le_lintegral₀ {f : α → ℝ≥0∞} (hf : AEMeasurable f μ)
    {s : Set α} (hs : ∀ x ∈ s, 1 ≤ f x) : μ s ≤ ∫⁻ a, f a ∂μ := by
  apply le_trans _ (mul_meas_ge_le_lintegral₀ hf 1)
  rw [one_mul]
  exact measure_mono hs

lemma lintegral_le_meas {s : Set α} {f : α → ℝ≥0∞} (hf : ∀ a, f a ≤ 1) (h'f : ∀ a ∈ sᶜ, f a = 0) :
    ∫⁻ a, f a ∂μ ≤ μ s := by
  apply (lintegral_mono (fun x ↦ ?_)).trans (lintegral_indicator_one_le s)
  by_cases hx : x ∈ s
  · simpa [hx] using hf x
  · simpa [hx] using h'f x hx

lemma setLIntegral_le_meas {s t : Set α} (hs : MeasurableSet s)
    {f : α → ℝ≥0∞} (hf : ∀ a ∈ s, a ∈ t → f a ≤ 1)
    (hf' : ∀ a ∈ s, a ∉ t → f a = 0) : ∫⁻ a in s, f a ∂μ ≤ μ t := by
  rw [← lintegral_indicator hs]
  refine lintegral_le_meas (fun a ↦ ?_) (by aesop)
  by_cases has : a ∈ s <;> [by_cases hat : a ∈ t; skip] <;> simp [*]

theorem lintegral_eq_top_of_measure_eq_top_ne_zero {f : α → ℝ≥0∞} (hf : AEMeasurable f μ)
    (hμf : μ {x | f x = ∞} ≠ 0) : ∫⁻ x, f x ∂μ = ∞ :=
  eq_top_iff.mpr <|
    calc
      ∞ = ∞ * μ { x | ∞ ≤ f x } := by simp [mul_eq_top, hμf]
      _ ≤ ∫⁻ x, f x ∂μ := mul_meas_ge_le_lintegral₀ hf ∞

theorem setLintegral_eq_top_of_measure_eq_top_ne_zero {f : α → ℝ≥0∞} {s : Set α}
    (hf : AEMeasurable f (μ.restrict s)) (hμf : μ ({x ∈ s | f x = ∞}) ≠ 0) :
    ∫⁻ x in s, f x ∂μ = ∞ :=
  lintegral_eq_top_of_measure_eq_top_ne_zero hf <|
    mt (eq_bot_mono <| by rw [← setOf_inter_eq_sep]; exact Measure.le_restrict_apply _ _) hμf

theorem measure_eq_top_of_lintegral_ne_top {f : α → ℝ≥0∞}
    (hf : AEMeasurable f μ) (hμf : ∫⁻ x, f x ∂μ ≠ ∞) : μ {x | f x = ∞} = 0 :=
  of_not_not fun h => hμf <| lintegral_eq_top_of_measure_eq_top_ne_zero hf h

theorem measure_eq_top_of_setLintegral_ne_top {f : α → ℝ≥0∞} {s : Set α}
    (hf : AEMeasurable f (μ.restrict s)) (hμf : ∫⁻ x in s, f x ∂μ ≠ ∞) :
    μ ({x ∈ s | f x = ∞}) = 0 :=
  of_not_not fun h => hμf <| setLintegral_eq_top_of_measure_eq_top_ne_zero hf h

/-- **Markov's inequality**, also known as **Chebyshev's first inequality**. -/
theorem meas_ge_le_lintegral_div {f : α → ℝ≥0∞} (hf : AEMeasurable f μ) {ε : ℝ≥0∞} (hε : ε ≠ 0)
    (hε' : ε ≠ ∞) : μ { x | ε ≤ f x } ≤ (∫⁻ a, f a ∂μ) / ε :=
  (ENNReal.le_div_iff_mul_le (Or.inl hε) (Or.inl hε')).2 <| by
    rw [mul_comm]
    exact mul_meas_ge_le_lintegral₀ hf ε

theorem ae_eq_of_ae_le_of_lintegral_le {f g : α → ℝ≥0∞} (hfg : f ≤ᵐ[μ] g) (hf : ∫⁻ x, f x ∂μ ≠ ∞)
    (hg : AEMeasurable g μ) (hgf : ∫⁻ x, g x ∂μ ≤ ∫⁻ x, f x ∂μ) : f =ᵐ[μ] g := by
  have : ∀ n : ℕ, ∀ᵐ x ∂μ, g x < f x + (n : ℝ≥0∞)⁻¹ := by
    intro n
    simp only [ae_iff, not_lt]
    have : ∫⁻ x, f x ∂μ + (↑n)⁻¹ * μ { x : α | f x + (n : ℝ≥0∞)⁻¹ ≤ g x } ≤ ∫⁻ x, f x ∂μ :=
      (lintegral_add_mul_meas_add_le_le_lintegral hfg hg n⁻¹).trans hgf
    rw [(ENNReal.cancel_of_ne hf).add_le_iff_nonpos_right, nonpos_iff_eq_zero, mul_eq_zero] at this
    exact this.resolve_left (ENNReal.inv_ne_zero.2 (ENNReal.natCast_ne_top _))
  refine hfg.mp ((ae_all_iff.2 this).mono fun x hlt hle => hle.antisymm ?_)
  suffices Tendsto (fun n : ℕ => f x + (n : ℝ≥0∞)⁻¹) atTop (𝓝 (f x)) from
    ge_of_tendsto' this fun i => (hlt i).le
  simpa only [inv_top, add_zero] using
    tendsto_const_nhds.add (ENNReal.tendsto_inv_iff.2 ENNReal.tendsto_nat_nhds_top)

<<<<<<< HEAD
@[simp]
theorem lintegral_eq_zero_iff' {f : α → ℝ≥0∞} (hf : AEMeasurable f μ) :
    ∫⁻ a, f a ∂μ = 0 ↔ f =ᵐ[μ] 0 :=
  have : ∫⁻ _ : α, 0 ∂μ ≠ ∞ := by simp [lintegral_zero, zero_ne_top]
  ⟨fun h =>
    (ae_eq_of_ae_le_of_lintegral_le (ae_of_all _ <| zero_le f) this hf
        (h.trans lintegral_zero.symm).le).symm,
    fun h => (lintegral_congr_ae h).trans lintegral_zero⟩

@[simp]
theorem lintegral_eq_zero_iff {f : α → ℝ≥0∞} (hf : Measurable f) : ∫⁻ a, f a ∂μ = 0 ↔ f =ᵐ[μ] 0 :=
  lintegral_eq_zero_iff' hf.aemeasurable

theorem setLIntegral_eq_zero_iff' {s : Set α} (hs : MeasurableSet s)
    {f : α → ℝ≥0∞} (hf : AEMeasurable f (μ.restrict s)) :
    ∫⁻ a in s, f a ∂μ = 0 ↔ ∀ᵐ x ∂μ, x ∈ s → f x = 0 :=
  (lintegral_eq_zero_iff' hf).trans (ae_restrict_iff' hs)

theorem setLIntegral_eq_zero_iff {s : Set α} (hs : MeasurableSet s) {f : α → ℝ≥0∞}
    (hf : Measurable f) : ∫⁻ a in s, f a ∂μ = 0 ↔ ∀ᵐ x ∂μ, x ∈ s → f x = 0 :=
  setLIntegral_eq_zero_iff' hs hf.aemeasurable

theorem lintegral_pos_iff_support {f : α → ℝ≥0∞} (hf : Measurable f) :
    (0 < ∫⁻ a, f a ∂μ) ↔ 0 < μ (Function.support f) := by
  simp [pos_iff_ne_zero, hf, Filter.EventuallyEq, ae_iff, Function.support]

theorem setLintegral_pos_iff {f : α → ℝ≥0∞} (hf : Measurable f) {s : Set α} :
    0 < ∫⁻ a in s, f a ∂μ ↔ 0 < μ (Function.support f ∩ s) := by
  rw [lintegral_pos_iff_support hf, Measure.restrict_apply (measurableSet_support hf)]
=======
/-- Weaker version of the monotone convergence theorem -/
theorem lintegral_iSup_ae {f : ℕ → α → ℝ≥0∞} (hf : ∀ n, Measurable (f n))
    (h_mono : ∀ n, ∀ᵐ a ∂μ, f n a ≤ f n.succ a) : ∫⁻ a, ⨆ n, f n a ∂μ = ⨆ n, ∫⁻ a, f n a ∂μ := by
  classical
  let ⟨s, hs⟩ := exists_measurable_superset_of_null (ae_iff.1 (ae_all_iff.2 h_mono))
  let g n a := if a ∈ s then 0 else f n a
  have g_eq_f : ∀ᵐ a ∂μ, ∀ n, g n a = f n a :=
    (measure_zero_iff_ae_nmem.1 hs.2.2).mono fun a ha n => if_neg ha
  calc
    ∫⁻ a, ⨆ n, f n a ∂μ = ∫⁻ a, ⨆ n, g n a ∂μ :=
      lintegral_congr_ae <| g_eq_f.mono fun a ha => by simp only [ha]
    _ = ⨆ n, ∫⁻ a, g n a ∂μ :=
      (lintegral_iSup (fun n => measurable_const.piecewise hs.2.1 (hf n))
        (monotone_nat_of_le_succ fun n a => ?_))
    _ = ⨆ n, ∫⁻ a, f n a ∂μ := by simp only [lintegral_congr_ae (g_eq_f.mono fun _a ha => ha _)]
  simp only [g]
  split_ifs with h
  · rfl
  · have := Set.not_mem_subset hs.1 h
    simp only [not_forall, not_le, mem_setOf_eq, not_exists, not_lt] at this
    exact this n
>>>>>>> ba2dc5b3

theorem lintegral_sub' {f g : α → ℝ≥0∞} (hg : AEMeasurable g μ) (hg_fin : ∫⁻ a, g a ∂μ ≠ ∞)
    (h_le : g ≤ᵐ[μ] f) : ∫⁻ a, f a - g a ∂μ = ∫⁻ a, f a ∂μ - ∫⁻ a, g a ∂μ := by
  refine ENNReal.eq_sub_of_add_eq hg_fin ?_
  rw [← lintegral_add_right' _ hg]
  exact lintegral_congr_ae (h_le.mono fun x hx => tsub_add_cancel_of_le hx)

theorem lintegral_sub {f g : α → ℝ≥0∞} (hg : Measurable g) (hg_fin : ∫⁻ a, g a ∂μ ≠ ∞)
    (h_le : g ≤ᵐ[μ] f) : ∫⁻ a, f a - g a ∂μ = ∫⁻ a, f a ∂μ - ∫⁻ a, g a ∂μ :=
  lintegral_sub' hg.aemeasurable hg_fin h_le

theorem lintegral_sub_le' (f g : α → ℝ≥0∞) (hf : AEMeasurable f μ) :
    ∫⁻ x, g x ∂μ - ∫⁻ x, f x ∂μ ≤ ∫⁻ x, g x - f x ∂μ := by
  rw [tsub_le_iff_right]
  by_cases hfi : ∫⁻ x, f x ∂μ = ∞
  · rw [hfi, add_top]
    exact le_top
  · rw [← lintegral_add_right' _ hf]
    gcongr
    exact le_tsub_add

theorem lintegral_sub_le (f g : α → ℝ≥0∞) (hf : Measurable f) :
    ∫⁻ x, g x ∂μ - ∫⁻ x, f x ∂μ ≤ ∫⁻ x, g x - f x ∂μ :=
  lintegral_sub_le' f g hf.aemeasurable

theorem lintegral_strict_mono_of_ae_le_of_frequently_ae_lt {f g : α → ℝ≥0∞} (hg : AEMeasurable g μ)
    (hfi : ∫⁻ x, f x ∂μ ≠ ∞) (h_le : f ≤ᵐ[μ] g) (h : ∃ᵐ x ∂μ, f x ≠ g x) :
    ∫⁻ x, f x ∂μ < ∫⁻ x, g x ∂μ := by
  contrapose! h
  simp only [not_frequently, Ne, Classical.not_not]
  exact ae_eq_of_ae_le_of_lintegral_le h_le hfi hg h

theorem lintegral_strict_mono_of_ae_le_of_ae_lt_on {f g : α → ℝ≥0∞} (hg : AEMeasurable g μ)
    (hfi : ∫⁻ x, f x ∂μ ≠ ∞) (h_le : f ≤ᵐ[μ] g) {s : Set α} (hμs : μ s ≠ 0)
    (h : ∀ᵐ x ∂μ, x ∈ s → f x < g x) : ∫⁻ x, f x ∂μ < ∫⁻ x, g x ∂μ :=
  lintegral_strict_mono_of_ae_le_of_frequently_ae_lt hg hfi h_le <|
    ((frequently_ae_mem_iff.2 hμs).and_eventually h).mono fun _x hx => (hx.2 hx.1).ne

theorem lintegral_strict_mono {f g : α → ℝ≥0∞} (hμ : μ ≠ 0) (hg : AEMeasurable g μ)
    (hfi : ∫⁻ x, f x ∂μ ≠ ∞) (h : ∀ᵐ x ∂μ, f x < g x) : ∫⁻ x, f x ∂μ < ∫⁻ x, g x ∂μ := by
  rw [Ne, ← Measure.measure_univ_eq_zero] at hμ
  refine lintegral_strict_mono_of_ae_le_of_ae_lt_on hg hfi (ae_le_of_ae_lt h) hμ ?_
  simpa using h

theorem setLIntegral_strict_mono {f g : α → ℝ≥0∞} {s : Set α} (hsm : MeasurableSet s)
    (hs : μ s ≠ 0) (hg : Measurable g) (hfi : ∫⁻ x in s, f x ∂μ ≠ ∞)
    (h : ∀ᵐ x ∂μ, x ∈ s → f x < g x) : ∫⁻ x in s, f x ∂μ < ∫⁻ x in s, g x ∂μ :=
  lintegral_strict_mono (by simp [hs]) hg.aemeasurable hfi ((ae_restrict_iff' hsm).mpr h)

open Measure

open scoped Function in
theorem lintegral_iUnion₀ [Countable β] {s : β → Set α} (hm : ∀ i, NullMeasurableSet (s i) μ)
    (hd : Pairwise (AEDisjoint μ on s)) (f : α → ℝ≥0∞) :
    ∫⁻ a in ⋃ i, s i, f a ∂μ = ∑' i, ∫⁻ a in s i, f a ∂μ := by
  simp only [Measure.restrict_iUnion_ae hd hm, lintegral_sum_measure]

open scoped Function in
theorem lintegral_iUnion [Countable β] {s : β → Set α} (hm : ∀ i, MeasurableSet (s i))
    (hd : Pairwise (Disjoint on s)) (f : α → ℝ≥0∞) :
    ∫⁻ a in ⋃ i, s i, f a ∂μ = ∑' i, ∫⁻ a in s i, f a ∂μ :=
  lintegral_iUnion₀ (fun i => (hm i).nullMeasurableSet) hd.aedisjoint f

open scoped Function in
theorem lintegral_biUnion₀ {t : Set β} {s : β → Set α} (ht : t.Countable)
    (hm : ∀ i ∈ t, NullMeasurableSet (s i) μ) (hd : t.Pairwise (AEDisjoint μ on s)) (f : α → ℝ≥0∞) :
    ∫⁻ a in ⋃ i ∈ t, s i, f a ∂μ = ∑' i : t, ∫⁻ a in s i, f a ∂μ := by
  haveI := ht.toEncodable
  rw [biUnion_eq_iUnion, lintegral_iUnion₀ (SetCoe.forall'.1 hm) (hd.subtype _ _)]

theorem lintegral_biUnion {t : Set β} {s : β → Set α} (ht : t.Countable)
    (hm : ∀ i ∈ t, MeasurableSet (s i)) (hd : t.PairwiseDisjoint s) (f : α → ℝ≥0∞) :
    ∫⁻ a in ⋃ i ∈ t, s i, f a ∂μ = ∑' i : t, ∫⁻ a in s i, f a ∂μ :=
  lintegral_biUnion₀ ht (fun i hi => (hm i hi).nullMeasurableSet) hd.aedisjoint f

open scoped Function in
theorem lintegral_biUnion_finset₀ {s : Finset β} {t : β → Set α}
    (hd : Set.Pairwise (↑s) (AEDisjoint μ on t)) (hm : ∀ b ∈ s, NullMeasurableSet (t b) μ)
    (f : α → ℝ≥0∞) : ∫⁻ a in ⋃ b ∈ s, t b, f a ∂μ = ∑ b ∈ s, ∫⁻ a in t b, f a ∂μ := by
  simp only [← Finset.mem_coe, lintegral_biUnion₀ s.countable_toSet hm hd, ← Finset.tsum_subtype']

theorem lintegral_biUnion_finset {s : Finset β} {t : β → Set α} (hd : Set.PairwiseDisjoint (↑s) t)
    (hm : ∀ b ∈ s, MeasurableSet (t b)) (f : α → ℝ≥0∞) :
    ∫⁻ a in ⋃ b ∈ s, t b, f a ∂μ = ∑ b ∈ s, ∫⁻ a in t b, f a ∂μ :=
  lintegral_biUnion_finset₀ hd.aedisjoint (fun b hb => (hm b hb).nullMeasurableSet) f

theorem lintegral_iUnion_le [Countable β] (s : β → Set α) (f : α → ℝ≥0∞) :
    ∫⁻ a in ⋃ i, s i, f a ∂μ ≤ ∑' i, ∫⁻ a in s i, f a ∂μ := by
  rw [← lintegral_sum_measure]
  exact lintegral_mono' restrict_iUnion_le le_rfl

theorem lintegral_union {f : α → ℝ≥0∞} {A B : Set α} (hB : MeasurableSet B) (hAB : Disjoint A B) :
    ∫⁻ a in A ∪ B, f a ∂μ = ∫⁻ a in A, f a ∂μ + ∫⁻ a in B, f a ∂μ := by
  rw [restrict_union hAB hB, lintegral_add_measure]

theorem lintegral_union_le (f : α → ℝ≥0∞) (s t : Set α) :
    ∫⁻ a in s ∪ t, f a ∂μ ≤ ∫⁻ a in s, f a ∂μ + ∫⁻ a in t, f a ∂μ := by
  rw [← lintegral_add_measure]
  exact lintegral_mono' (restrict_union_le _ _) le_rfl

theorem lintegral_inter_add_diff {B : Set α} (f : α → ℝ≥0∞) (A : Set α) (hB : MeasurableSet B) :
    ∫⁻ x in A ∩ B, f x ∂μ + ∫⁻ x in A \ B, f x ∂μ = ∫⁻ x in A, f x ∂μ := by
  rw [← lintegral_add_measure, restrict_inter_add_diff _ hB]

theorem lintegral_add_compl (f : α → ℝ≥0∞) {A : Set α} (hA : MeasurableSet A) :
    ∫⁻ x in A, f x ∂μ + ∫⁻ x in Aᶜ, f x ∂μ = ∫⁻ x, f x ∂μ := by
  rw [← lintegral_add_measure, Measure.restrict_add_restrict_compl hA]

lemma lintegral_piecewise (hs : MeasurableSet s) (f g : α → ℝ≥0∞) [∀ j, Decidable (j ∈ s)] :
    ∫⁻ a, s.piecewise f g a ∂μ = ∫⁻ a in s, f a ∂μ + ∫⁻ a in sᶜ, g a ∂μ := by
  rw [← lintegral_add_compl _ hs]
  congr 1
  · exact setLIntegral_congr_fun hs <| ae_of_all μ fun _ ↦ Set.piecewise_eq_of_mem _ _ _
  · exact setLIntegral_congr_fun hs.compl <| ae_of_all μ fun _ ↦ Set.piecewise_eq_of_not_mem _ _ _

theorem setLintegral_compl {f : α → ℝ≥0∞} {s : Set α} (hsm : MeasurableSet s)
    (hfs : ∫⁻ x in s, f x ∂μ ≠ ∞) :
    ∫⁻ x in sᶜ, f x ∂μ = ∫⁻ x, f x ∂μ - ∫⁻ x in s, f x ∂μ := by
  rw [← lintegral_add_compl (μ := μ) f hsm, ENNReal.add_sub_cancel_left hfs]

theorem setLIntegral_iUnion_of_directed {ι : Type*} [Countable ι]
    (f : α → ℝ≥0∞) {s : ι → Set α} (hd : Directed (· ⊆ ·) s) :
    ∫⁻ x in ⋃ i, s i, f x ∂μ = ⨆ i, ∫⁻ x in s i, f x ∂μ := by
  simp only [lintegral_def, iSup_comm (ι := ι),
    SimpleFunc.lintegral_restrict_iUnion_of_directed _ hd]

theorem lintegral_max {f g : α → ℝ≥0∞} (hf : Measurable f) (hg : Measurable g) :
    ∫⁻ x, max (f x) (g x) ∂μ =
      ∫⁻ x in { x | f x ≤ g x }, g x ∂μ + ∫⁻ x in { x | g x < f x }, f x ∂μ := by
  have hm : MeasurableSet { x | f x ≤ g x } := measurableSet_le hf hg
  rw [← lintegral_add_compl (fun x => max (f x) (g x)) hm]
  simp only [← compl_setOf, ← not_le]
  refine congr_arg₂ (· + ·) (setLIntegral_congr_fun hm ?_) (setLIntegral_congr_fun hm.compl ?_)
  exacts [ae_of_all _ fun x => max_eq_right (a := f x) (b := g x),
    ae_of_all _ fun x (hx : ¬ f x ≤ g x) => max_eq_left (not_le.1 hx).le]

theorem setLIntegral_max {f g : α → ℝ≥0∞} (hf : Measurable f) (hg : Measurable g) (s : Set α) :
    ∫⁻ x in s, max (f x) (g x) ∂μ =
      ∫⁻ x in s ∩ { x | f x ≤ g x }, g x ∂μ + ∫⁻ x in s ∩ { x | g x < f x }, f x ∂μ := by
  rw [lintegral_max hf hg, restrict_restrict, restrict_restrict, inter_comm s, inter_comm s]
  exacts [measurableSet_lt hg hf, measurableSet_le hf hg]

theorem lintegral_map {mβ : MeasurableSpace β} {f : β → ℝ≥0∞} {g : α → β} (hf : Measurable f)
    (hg : Measurable g) : ∫⁻ a, f a ∂map g μ = ∫⁻ a, f (g a) ∂μ := by
  rw [lintegral_eq_iSup_eapprox_lintegral hf]
  simp only [← Function.comp_apply (f := f) (g := g)]
  rw [lintegral_eq_iSup_eapprox_lintegral (hf.comp hg)]
  congr with n : 1
  convert SimpleFunc.lintegral_map _ hg
  ext1 x; simp only [eapprox_comp hf hg, coe_comp]

theorem lintegral_map' {mβ : MeasurableSpace β} {f : β → ℝ≥0∞} {g : α → β}
    (hf : AEMeasurable f (Measure.map g μ)) (hg : AEMeasurable g μ) :
    ∫⁻ a, f a ∂Measure.map g μ = ∫⁻ a, f (g a) ∂μ :=
  calc
    ∫⁻ a, f a ∂Measure.map g μ = ∫⁻ a, hf.mk f a ∂Measure.map g μ :=
      lintegral_congr_ae hf.ae_eq_mk
    _ = ∫⁻ a, hf.mk f a ∂Measure.map (hg.mk g) μ := by
      congr 1
      exact Measure.map_congr hg.ae_eq_mk
    _ = ∫⁻ a, hf.mk f (hg.mk g a) ∂μ := lintegral_map hf.measurable_mk hg.measurable_mk
    _ = ∫⁻ a, hf.mk f (g a) ∂μ := lintegral_congr_ae <| hg.ae_eq_mk.symm.fun_comp _
    _ = ∫⁻ a, f (g a) ∂μ := lintegral_congr_ae (ae_eq_comp hg hf.ae_eq_mk.symm)

theorem lintegral_map_le {mβ : MeasurableSpace β} (f : β → ℝ≥0∞) (g : α → β) :
    ∫⁻ a, f a ∂Measure.map g μ ≤ ∫⁻ a, f (g a) ∂μ := by
  by_cases hg : AEMeasurable g μ
  · rw [← iSup_lintegral_measurable_le_eq_lintegral]
    refine iSup₂_le fun i hi => iSup_le fun h'i => ?_
    rw [lintegral_map' hi.aemeasurable hg]
    exact lintegral_mono fun _ ↦ h'i _
  · simp [map_of_not_aemeasurable hg]

theorem lintegral_comp [MeasurableSpace β] {f : β → ℝ≥0∞} {g : α → β} (hf : Measurable f)
    (hg : Measurable g) : lintegral μ (f ∘ g) = ∫⁻ a, f a ∂map g μ :=
  (lintegral_map hf hg).symm

theorem setLIntegral_map [MeasurableSpace β] {f : β → ℝ≥0∞} {g : α → β} {s : Set β}
    (hs : MeasurableSet s) (hf : Measurable f) (hg : Measurable g) :
    ∫⁻ y in s, f y ∂map g μ = ∫⁻ x in g ⁻¹' s, f (g x) ∂μ := by
  rw [restrict_map hg hs, lintegral_map hf hg]

theorem lintegral_indicator_const_comp {mβ : MeasurableSpace β} {f : α → β} {s : Set β}
    (hf : Measurable f) (hs : MeasurableSet s) (c : ℝ≥0∞) :
    ∫⁻ a, s.indicator (fun _ => c) (f a) ∂μ = c * μ (f ⁻¹' s) := by
  erw [lintegral_comp (measurable_const.indicator hs) hf]
  rw [lintegral_indicator_const hs, Measure.map_apply hf hs]

/-- If `g : α → β` is a measurable embedding and `f : β → ℝ≥0∞` is any function (not necessarily
measurable), then `∫⁻ a, f a ∂(map g μ) = ∫⁻ a, f (g a) ∂μ`. Compare with `lintegral_map` which
applies to any measurable `g : α → β` but requires that `f` is measurable as well. -/
theorem _root_.MeasurableEmbedding.lintegral_map [MeasurableSpace β] {g : α → β}
    (hg : MeasurableEmbedding g) (f : β → ℝ≥0∞) : ∫⁻ a, f a ∂map g μ = ∫⁻ a, f (g a) ∂μ := by
  rw [lintegral, lintegral]
  refine le_antisymm (iSup₂_le fun f₀ hf₀ => ?_) (iSup₂_le fun f₀ hf₀ => ?_)
  · rw [SimpleFunc.lintegral_map _ hg.measurable]
    have : (f₀.comp g hg.measurable : α → ℝ≥0∞) ≤ f ∘ g := fun x => hf₀ (g x)
    exact le_iSup_of_le (comp f₀ g hg.measurable) (by exact le_iSup (α := ℝ≥0∞) _ this)
  · rw [← f₀.extend_comp_eq hg (const _ 0), ← SimpleFunc.lintegral_map, ←
      SimpleFunc.lintegral_eq_lintegral, ← lintegral]
    refine lintegral_mono_ae (hg.ae_map_iff.2 <| Eventually.of_forall fun x => ?_)
    exact (extend_apply _ _ _ _).trans_le (hf₀ _)

/-- The `lintegral` transforms appropriately under a measurable equivalence `g : α ≃ᵐ β`.
(Compare `lintegral_map`, which applies to a wider class of functions `g : α → β`, but requires
measurability of the function being integrated.) -/
theorem lintegral_map_equiv [MeasurableSpace β] (f : β → ℝ≥0∞) (g : α ≃ᵐ β) :
    ∫⁻ a, f a ∂map g μ = ∫⁻ a, f (g a) ∂μ :=
  g.measurableEmbedding.lintegral_map f

theorem lintegral_subtype_comap {s : Set α} (hs : MeasurableSet s) (f : α → ℝ≥0∞) :
    ∫⁻ x : s, f x ∂(μ.comap (↑)) = ∫⁻ x in s, f x ∂μ := by
  rw [← (MeasurableEmbedding.subtype_coe hs).lintegral_map, map_comap_subtype_coe hs]

theorem setLIntegral_subtype {s : Set α} (hs : MeasurableSet s) (t : Set s) (f : α → ℝ≥0∞) :
    ∫⁻ x in t, f x ∂(μ.comap (↑)) = ∫⁻ x in (↑) '' t, f x ∂μ := by
  rw [(MeasurableEmbedding.subtype_coe hs).restrict_comap, lintegral_subtype_comap hs,
    restrict_restrict hs, inter_eq_right.2 (Subtype.coe_image_subset _ _)]

section UnifTight

/-- If `f : α → ℝ≥0∞` has finite integral, then there exists a measurable set `s` of finite measure
such that the integral of `f` over `sᶜ` is less than a given positive number.

Also used to prove an `Lᵖ`-norm version in
`MeasureTheory.MemLp.exists_eLpNorm_indicator_compl_le`. -/
theorem exists_setLintegral_compl_lt {f : α → ℝ≥0∞} (hf : ∫⁻ a, f a ∂μ ≠ ∞)
    {ε : ℝ≥0∞} (hε : ε ≠ 0) :
    ∃ s : Set α, MeasurableSet s ∧ μ s < ∞ ∧ ∫⁻ a in sᶜ, f a ∂μ < ε := by
  by_cases hf₀ : ∫⁻ a, f a ∂μ = 0
  · exact ⟨∅, .empty, by simp, by simpa [hf₀, pos_iff_ne_zero]⟩
  obtain ⟨g, hgf, hg_meas, hgsupp, hgε⟩ :
      ∃ g ≤ f, Measurable g ∧ μ (support g) < ∞ ∧ ∫⁻ a, f a ∂μ - ε < ∫⁻ a, g a ∂μ := by
    obtain ⟨g, hgf, hgε⟩ : ∃ (g : α →ₛ ℝ≥0∞) (_ : g ≤ f), ∫⁻ a, f a ∂μ - ε < g.lintegral μ := by
      simpa only [← lt_iSup_iff, ← lintegral_def] using ENNReal.sub_lt_self hf hf₀ hε
    refine ⟨g, hgf, g.measurable, ?_, by rwa [g.lintegral_eq_lintegral]⟩
    exact SimpleFunc.FinMeasSupp.of_lintegral_ne_top <| ne_top_of_le_ne_top hf <|
      g.lintegral_eq_lintegral μ ▸ lintegral_mono hgf
  refine ⟨_, measurableSet_support hg_meas, hgsupp, ?_⟩
  calc
    ∫⁻ a in (support g)ᶜ, f a ∂μ
      = ∫⁻ a in (support g)ᶜ, f a - g a ∂μ := setLIntegral_congr_fun
      (measurableSet_support hg_meas).compl <| ae_of_all _ <| by intro; simp_all
    _ ≤ ∫⁻ a, f a - g a ∂μ := setLIntegral_le_lintegral _ _
    _ = ∫⁻ a, f a ∂μ - ∫⁻ a, g a ∂μ :=
      lintegral_sub hg_meas (ne_top_of_le_ne_top hf <| lintegral_mono hgf) (ae_of_all _ hgf)
    _ < ε := ENNReal.sub_lt_of_lt_add (lintegral_mono hgf) <|
      ENNReal.lt_add_of_sub_lt_left (.inl hf) hgε

/-- For any function `f : α → ℝ≥0∞`, there exists a measurable function `g ≤ f` with the same
integral over any measurable set. -/
theorem exists_measurable_le_setLintegral_eq_of_integrable {f : α → ℝ≥0∞} (hf : ∫⁻ a, f a ∂μ ≠ ∞) :
    ∃ (g : α → ℝ≥0∞), Measurable g ∧ g ≤ f ∧ ∀ s : Set α, MeasurableSet s →
      ∫⁻ a in s, f a ∂μ = ∫⁻ a in s, g a ∂μ := by
  obtain ⟨g, hmg, hgf, hifg⟩ := exists_measurable_le_lintegral_eq (μ := μ) f
  use g, hmg, hgf
  refine fun s hms ↦ le_antisymm ?_ (lintegral_mono hgf)
  rw [← compl_compl s, setLintegral_compl hms.compl, setLintegral_compl hms.compl, hifg]
  · gcongr; apply hgf
  · rw [hifg] at hf
    exact ne_top_of_le_ne_top hf (setLIntegral_le_lintegral _ _)
  · exact ne_top_of_le_ne_top hf (setLIntegral_le_lintegral _ _)

end UnifTight

theorem ae_lt_top' {f : α → ℝ≥0∞} (hf : AEMeasurable f μ) (h2f : ∫⁻ x, f x ∂μ ≠ ∞) :
    ∀ᵐ x ∂μ, f x < ∞ := by
  simp_rw [ae_iff, ENNReal.not_lt_top]
  exact measure_eq_top_of_lintegral_ne_top hf h2f

theorem ae_lt_top {f : α → ℝ≥0∞} (hf : Measurable f) (h2f : ∫⁻ x, f x ∂μ ≠ ∞) :
    ∀ᵐ x ∂μ, f x < ∞ :=
  ae_lt_top' hf.aemeasurable h2f

/-- Lebesgue integral of a bounded function over a set of finite measure is finite.
Note that this lemma assumes no regularity of either `f` or `s`. -/
theorem setLIntegral_lt_top_of_le_nnreal {s : Set α} (hs : μ s ≠ ∞) {f : α → ℝ≥0∞}
    (hbdd : ∃ y : ℝ≥0, ∀ x ∈ s, f x ≤ y) : ∫⁻ x in s, f x ∂μ < ∞ := by
  obtain ⟨M, hM⟩ := hbdd
  refine lt_of_le_of_lt (setLIntegral_mono measurable_const hM) ?_
  simp [ENNReal.mul_lt_top, hs.lt_top]

/-- Lebesgue integral of a bounded function over a set of finite measure is finite.
Note that this lemma assumes no regularity of either `f` or `s`. -/
theorem setLIntegral_lt_top_of_bddAbove {s : Set α} (hs : μ s ≠ ∞) {f : α → ℝ≥0}
    (hbdd : BddAbove (f '' s)) : ∫⁻ x in s, f x ∂μ < ∞ :=
  setLIntegral_lt_top_of_le_nnreal hs <| hbdd.imp fun _M hM _x hx ↦
    ENNReal.coe_le_coe.2 <| hM (mem_image_of_mem f hx)

theorem setLIntegral_lt_top_of_isCompact [TopologicalSpace α] {s : Set α}
    (hs : μ s ≠ ∞) (hsc : IsCompact s) {f : α → ℝ≥0} (hf : Continuous f) :
    ∫⁻ x in s, f x ∂μ < ∞ :=
  setLIntegral_lt_top_of_bddAbove hs (hsc.image hf).bddAbove

end LIntegral

variable {m m0 : MeasurableSpace α}

theorem lintegral_trim {μ : Measure α} (hm : m ≤ m0) {f : α → ℝ≥0∞} (hf : Measurable[m] f) :
    ∫⁻ a, f a ∂μ.trim hm = ∫⁻ a, f a ∂μ := by
  refine
    @Measurable.ennreal_induction α m (fun f => ∫⁻ a, f a ∂μ.trim hm = ∫⁻ a, f a ∂μ) ?_ ?_ ?_ f hf
  · intro c s hs
    rw [lintegral_indicator hs, lintegral_indicator (hm s hs), setLIntegral_const,
      setLIntegral_const]
    suffices h_trim_s : μ.trim hm s = μ s by rw [h_trim_s]
    exact trim_measurableSet_eq hm hs
  · intro f g _ hf _ hf_prop hg_prop
    have h_m := lintegral_add_left (μ := Measure.trim μ hm) hf g
    have h_m0 := lintegral_add_left (μ := μ) (Measurable.mono hf hm le_rfl) g
    rwa [hf_prop, hg_prop, ← h_m0] at h_m
  · intro f hf hf_mono hf_prop
    rw [lintegral_iSup hf hf_mono]
    rw [lintegral_iSup (fun n => Measurable.mono (hf n) hm le_rfl) hf_mono]
    congr with n
    exact hf_prop n

theorem lintegral_trim_ae {μ : Measure α} (hm : m ≤ m0) {f : α → ℝ≥0∞}
    (hf : AEMeasurable f (μ.trim hm)) : ∫⁻ a, f a ∂μ.trim hm = ∫⁻ a, f a ∂μ := by
  rw [lintegral_congr_ae (ae_eq_of_ae_eq_trim hf.ae_eq_mk), lintegral_congr_ae hf.ae_eq_mk,
    lintegral_trim hm hf.measurable_mk]

end MeasureTheory<|MERGE_RESOLUTION|>--- conflicted
+++ resolved
@@ -272,10 +272,6 @@
   rw [EventuallyEq]
   rwa [ae_restrict_iff' hs]
 
-<<<<<<< HEAD
-/-- **Monotone convergence theorem** aka **Beppo Levi lemma**.
-See `Mathlib.MeasureTheory.Integral.Lebesgue.Convergence` for other forms. -/
-=======
 section
 
 /-- The Lebesgue integral is zero iff the function is a.e. zero. -/
@@ -328,7 +324,6 @@
 
 /-- **Monotone convergence theorem** -- sometimes called **Beppo-Levi convergence**.
 See `lintegral_iSup_directed` for a more general form. -/
->>>>>>> ba2dc5b3
 theorem lintegral_iSup {f : ℕ → α → ℝ≥0∞} (hf : ∀ n, Measurable (f n)) (h_mono : Monotone f) :
     ∫⁻ a, ⨆ n, f n a ∂μ = ⨆ n, ∫⁻ a, f n a ∂μ := by
   set c : ℝ≥0 → ℝ≥0∞ := (↑)
@@ -877,37 +872,6 @@
   simpa only [inv_top, add_zero] using
     tendsto_const_nhds.add (ENNReal.tendsto_inv_iff.2 ENNReal.tendsto_nat_nhds_top)
 
-<<<<<<< HEAD
-@[simp]
-theorem lintegral_eq_zero_iff' {f : α → ℝ≥0∞} (hf : AEMeasurable f μ) :
-    ∫⁻ a, f a ∂μ = 0 ↔ f =ᵐ[μ] 0 :=
-  have : ∫⁻ _ : α, 0 ∂μ ≠ ∞ := by simp [lintegral_zero, zero_ne_top]
-  ⟨fun h =>
-    (ae_eq_of_ae_le_of_lintegral_le (ae_of_all _ <| zero_le f) this hf
-        (h.trans lintegral_zero.symm).le).symm,
-    fun h => (lintegral_congr_ae h).trans lintegral_zero⟩
-
-@[simp]
-theorem lintegral_eq_zero_iff {f : α → ℝ≥0∞} (hf : Measurable f) : ∫⁻ a, f a ∂μ = 0 ↔ f =ᵐ[μ] 0 :=
-  lintegral_eq_zero_iff' hf.aemeasurable
-
-theorem setLIntegral_eq_zero_iff' {s : Set α} (hs : MeasurableSet s)
-    {f : α → ℝ≥0∞} (hf : AEMeasurable f (μ.restrict s)) :
-    ∫⁻ a in s, f a ∂μ = 0 ↔ ∀ᵐ x ∂μ, x ∈ s → f x = 0 :=
-  (lintegral_eq_zero_iff' hf).trans (ae_restrict_iff' hs)
-
-theorem setLIntegral_eq_zero_iff {s : Set α} (hs : MeasurableSet s) {f : α → ℝ≥0∞}
-    (hf : Measurable f) : ∫⁻ a in s, f a ∂μ = 0 ↔ ∀ᵐ x ∂μ, x ∈ s → f x = 0 :=
-  setLIntegral_eq_zero_iff' hs hf.aemeasurable
-
-theorem lintegral_pos_iff_support {f : α → ℝ≥0∞} (hf : Measurable f) :
-    (0 < ∫⁻ a, f a ∂μ) ↔ 0 < μ (Function.support f) := by
-  simp [pos_iff_ne_zero, hf, Filter.EventuallyEq, ae_iff, Function.support]
-
-theorem setLintegral_pos_iff {f : α → ℝ≥0∞} (hf : Measurable f) {s : Set α} :
-    0 < ∫⁻ a in s, f a ∂μ ↔ 0 < μ (Function.support f ∩ s) := by
-  rw [lintegral_pos_iff_support hf, Measure.restrict_apply (measurableSet_support hf)]
-=======
 /-- Weaker version of the monotone convergence theorem -/
 theorem lintegral_iSup_ae {f : ℕ → α → ℝ≥0∞} (hf : ∀ n, Measurable (f n))
     (h_mono : ∀ n, ∀ᵐ a ∂μ, f n a ≤ f n.succ a) : ∫⁻ a, ⨆ n, f n a ∂μ = ⨆ n, ∫⁻ a, f n a ∂μ := by
@@ -929,7 +893,6 @@
   · have := Set.not_mem_subset hs.1 h
     simp only [not_forall, not_le, mem_setOf_eq, not_exists, not_lt] at this
     exact this n
->>>>>>> ba2dc5b3
 
 theorem lintegral_sub' {f g : α → ℝ≥0∞} (hg : AEMeasurable g μ) (hg_fin : ∫⁻ a, g a ∂μ ≠ ∞)
     (h_le : g ≤ᵐ[μ] f) : ∫⁻ a, f a - g a ∂μ = ∫⁻ a, f a ∂μ - ∫⁻ a, g a ∂μ := by
