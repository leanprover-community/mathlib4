/-
Copyright (c) 2021 Yury Kudryashov. All rights reserved.
Released under Apache 2.0 license as described in the file LICENSE.
Authors: Yury Kudryashov
-/
import Mathlib.MeasureTheory.Integral.IntervalIntegral
import Mathlib.Analysis.Calculus.Deriv.ZPow
import Mathlib.Analysis.NormedSpace.Pointwise
import Mathlib.Analysis.SpecialFunctions.NonIntegrable
import Mathlib.Analysis.Analytic.Basic

#align_import measure_theory.integral.circle_integral from "leanprover-community/mathlib"@"3bce8d800a6f2b8f63fe1e588fd76a9ff4adcebe"

/-!
# Integral over a circle in `ℂ`

In this file we define `∮ z in C(c, R), f z` to be the integral $\oint_{|z-c|=|R|} f(z)\,dz$ and
prove some properties of this integral. We give definition and prove most lemmas for a function
`f : ℂ → E`, where `E` is a complex Banach space. For this reason,
some lemmas use, e.g., `(z - c)⁻¹ • f z` instead of `f z / (z - c)`.

## Main definitions

* `circleMap c R`: the exponential map $θ ↦ c + R e^{θi}$;

* `CircleIntegrable f c R`: a function `f : ℂ → E` is integrable on the circle with center `c` and
  radius `R` if `f ∘ circleMap c R` is integrable on `[0, 2π]`;

* `circleIntegral f c R`: the integral $\oint_{|z-c|=|R|} f(z)\,dz$, defined as
  $\int_{0}^{2π}(c + Re^{θ i})' f(c+Re^{θ i})\,dθ$;

* `cauchyPowerSeries f c R`: the power series that is equal to
  $\sum_{n=0}^{\infty} \oint_{|z-c|=R} \left(\frac{w-c}{z - c}\right)^n \frac{1}{z-c}f(z)\,dz$ at
  `w - c`. The coefficients of this power series depend only on `f ∘ circleMap c R`, and the power
  series converges to `f w` if `f` is differentiable on the closed ball `Metric.closedBall c R`
  and `w` belongs to the corresponding open ball.

## Main statements

* `hasFPowerSeriesOn_cauchy_integral`: for any circle integrable function `f`, the power series
  `cauchyPowerSeries f c R`, `R > 0`, converges to the Cauchy integral
  `(2 * π * I : ℂ)⁻¹ • ∮ z in C(c, R), (z - w)⁻¹ • f z` on the open disc `Metric.ball c R`;

* `circleIntegral.integral_sub_zpow_of_undef`, `circleIntegral.integral_sub_zpow_of_ne`, and
  `circleIntegral.integral_sub_inv_of_mem_ball`: formulas for `∮ z in C(c, R), (z - w) ^ n`,
  `n : ℤ`. These lemmas cover the following cases:

  - `circleIntegral.integral_sub_zpow_of_undef`, `n < 0` and `|w - c| = |R|`: in this case the
    function is not integrable, so the integral is equal to its default value (zero);

  - `circleIntegral.integral_sub_zpow_of_ne`, `n ≠ -1`: in the cases not covered by the previous
    lemma, we have `(z - w) ^ n = ((z - w) ^ (n + 1) / (n + 1))'`, thus the integral equals zero;

  - `circleIntegral.integral_sub_inv_of_mem_ball`, `n = -1`, `|w - c| < R`: in this case the
    integral is equal to `2πi`.

  The case `n = -1`, `|w -c| > R` is not covered by these lemmas. While it is possible to construct
  an explicit primitive, it is easier to apply Cauchy theorem, so we postpone the proof till we have
  this theorem (see #10000).

## Notation

- `∮ z in C(c, R), f z`: notation for the integral $\oint_{|z-c|=|R|} f(z)\,dz$, defined as
  $\int_{0}^{2π}(c + Re^{θ i})' f(c+Re^{θ i})\,dθ$.

## Tags

integral, circle, Cauchy integral
-/


variable {E : Type*} [NormedAddCommGroup E]

noncomputable section

open scoped Real NNReal Interval Pointwise Topology

open Complex MeasureTheory TopologicalSpace Metric Function Set Filter Asymptotics

/-!
### `circleMap`, a parametrization of a circle
-/


/-- The exponential map $θ ↦ c + R e^{θi}$. The range of this map is the circle in `ℂ` with center
`c` and radius `|R|`. -/
def circleMap (c : ℂ) (R : ℝ) : ℝ → ℂ := fun θ => c + R * exp (θ * I)
#align circle_map circleMap

/-- `circleMap` is `2π`-periodic. -/
theorem periodic_circleMap (c : ℂ) (R : ℝ) : Periodic (circleMap c R) (2 * π) := fun θ => by
  simp [circleMap, add_mul, exp_periodic _]
#align periodic_circle_map periodic_circleMap

theorem Set.Countable.preimage_circleMap {s : Set ℂ} (hs : s.Countable) (c : ℂ) {R : ℝ}
    (hR : R ≠ 0) : (circleMap c R ⁻¹' s).Countable :=
  show (((↑) : ℝ → ℂ) ⁻¹' ((· * I) ⁻¹'
      (exp ⁻¹' ((R * ·) ⁻¹' ((c + ·) ⁻¹' s))))).Countable from
    (((hs.preimage (add_right_injective _)).preimage <|
      mul_right_injective₀ <| ofReal_ne_zero.2 hR).preimage_cexp.preimage <|
        mul_left_injective₀ I_ne_zero).preimage ofReal_injective
#align set.countable.preimage_circle_map Set.Countable.preimage_circleMap

@[simp]
theorem circleMap_sub_center (c : ℂ) (R : ℝ) (θ : ℝ) : circleMap c R θ - c = circleMap 0 R θ := by
  simp [circleMap]
#align circle_map_sub_center circleMap_sub_center

theorem circleMap_zero (R θ : ℝ) : circleMap 0 R θ = R * exp (θ * I) :=
  zero_add _
#align circle_map_zero circleMap_zero

@[simp]
theorem abs_circleMap_zero (R : ℝ) (θ : ℝ) : abs (circleMap 0 R θ) = |R| := by simp [circleMap]
#align abs_circle_map_zero abs_circleMap_zero

theorem circleMap_mem_sphere' (c : ℂ) (R : ℝ) (θ : ℝ) : circleMap c R θ ∈ sphere c |R| := by simp
#align circle_map_mem_sphere' circleMap_mem_sphere'

theorem circleMap_mem_sphere (c : ℂ) {R : ℝ} (hR : 0 ≤ R) (θ : ℝ) : circleMap c R θ ∈ sphere c R :=
  by simpa only [_root_.abs_of_nonneg hR] using circleMap_mem_sphere' c R θ
#align circle_map_mem_sphere circleMap_mem_sphere

theorem circleMap_mem_closedBall (c : ℂ) {R : ℝ} (hR : 0 ≤ R) (θ : ℝ) :
    circleMap c R θ ∈ closedBall c R :=
  sphere_subset_closedBall (circleMap_mem_sphere c hR θ)
#align circle_map_mem_closed_ball circleMap_mem_closedBall

theorem circleMap_not_mem_ball (c : ℂ) (R : ℝ) (θ : ℝ) : circleMap c R θ ∉ ball c R := by
  simp [dist_eq, le_abs_self]
#align circle_map_not_mem_ball circleMap_not_mem_ball

theorem circleMap_ne_mem_ball {c : ℂ} {R : ℝ} {w : ℂ} (hw : w ∈ ball c R) (θ : ℝ) :
    circleMap c R θ ≠ w :=
  (ne_of_mem_of_not_mem hw (circleMap_not_mem_ball _ _ _)).symm
#align circle_map_ne_mem_ball circleMap_ne_mem_ball

/-- The range of `circleMap c R` is the circle with center `c` and radius `|R|`. -/
@[simp]
theorem range_circleMap (c : ℂ) (R : ℝ) : range (circleMap c R) = sphere c |R| :=
  calc
    range (circleMap c R) = c +ᵥ R • range fun θ : ℝ => exp (θ * I) := by
      simp (config := { unfoldPartialApp := true }) only [← image_vadd, ← image_smul, ← range_comp,
        vadd_eq_add, circleMap, Function.comp_def, real_smul]
    _ = sphere c |R| := by
      rw [Complex.range_exp_mul_I, smul_sphere R 0 zero_le_one]
      simp
#align range_circle_map range_circleMap

/-- The image of `(0, 2π]` under `circleMap c R` is the circle with center `c` and radius `|R|`. -/
@[simp]
theorem image_circleMap_Ioc (c : ℂ) (R : ℝ) : circleMap c R '' Ioc 0 (2 * π) = sphere c |R| := by
  rw [← range_circleMap, ← (periodic_circleMap c R).image_Ioc Real.two_pi_pos 0, zero_add]
#align image_circle_map_Ioc image_circleMap_Ioc

@[simp]
theorem circleMap_eq_center_iff {c : ℂ} {R : ℝ} {θ : ℝ} : circleMap c R θ = c ↔ R = 0 := by
  simp [circleMap, exp_ne_zero]
#align circle_map_eq_center_iff circleMap_eq_center_iff

@[simp]
theorem circleMap_zero_radius (c : ℂ) : circleMap c 0 = const ℝ c :=
  funext fun _ => circleMap_eq_center_iff.2 rfl
#align circle_map_zero_radius circleMap_zero_radius

theorem circleMap_ne_center {c : ℂ} {R : ℝ} (hR : R ≠ 0) {θ : ℝ} : circleMap c R θ ≠ c :=
  mt circleMap_eq_center_iff.1 hR
#align circle_map_ne_center circleMap_ne_center

theorem hasDerivAt_circleMap (c : ℂ) (R : ℝ) (θ : ℝ) :
    HasDerivAt (circleMap c R) (circleMap 0 R θ * I) θ := by
  simpa only [mul_assoc, one_mul, ofRealCLM_apply, circleMap, ofReal_one, zero_add]
    using (((ofRealCLM.hasDerivAt (x := θ)).mul_const I).cexp.const_mul (R : ℂ)).const_add c
#align has_deriv_at_circle_map hasDerivAt_circleMap

/- TODO: prove `ContDiff ℝ (circleMap c R)`. This needs a version of `ContDiff.mul`
for multiplication in a normed algebra over the base field. -/
theorem differentiable_circleMap (c : ℂ) (R : ℝ) : Differentiable ℝ (circleMap c R) := fun θ =>
  (hasDerivAt_circleMap c R θ).differentiableAt
#align differentiable_circle_map differentiable_circleMap

@[continuity]
theorem continuous_circleMap (c : ℂ) (R : ℝ) : Continuous (circleMap c R) :=
  (differentiable_circleMap c R).continuous
#align continuous_circle_map continuous_circleMap

@[measurability]
theorem measurable_circleMap (c : ℂ) (R : ℝ) : Measurable (circleMap c R) :=
  (continuous_circleMap c R).measurable
#align measurable_circle_map measurable_circleMap

@[simp]
theorem deriv_circleMap (c : ℂ) (R : ℝ) (θ : ℝ) : deriv (circleMap c R) θ = circleMap 0 R θ * I :=
  (hasDerivAt_circleMap _ _ _).deriv
#align deriv_circle_map deriv_circleMap

theorem deriv_circleMap_eq_zero_iff {c : ℂ} {R : ℝ} {θ : ℝ} : deriv (circleMap c R) θ = 0 ↔ R = 0 :=
  by simp [I_ne_zero]
#align deriv_circle_map_eq_zero_iff deriv_circleMap_eq_zero_iff

theorem deriv_circleMap_ne_zero {c : ℂ} {R : ℝ} {θ : ℝ} (hR : R ≠ 0) :
    deriv (circleMap c R) θ ≠ 0 :=
  mt deriv_circleMap_eq_zero_iff.1 hR
#align deriv_circle_map_ne_zero deriv_circleMap_ne_zero

theorem lipschitzWith_circleMap (c : ℂ) (R : ℝ) : LipschitzWith (Real.nnabs R) (circleMap c R) :=
  lipschitzWith_of_nnnorm_deriv_le (differentiable_circleMap _ _) fun θ =>
    NNReal.coe_le_coe.1 <| by simp
#align lipschitz_with_circle_map lipschitzWith_circleMap

theorem continuous_circleMap_inv {R : ℝ} {z w : ℂ} (hw : w ∈ ball z R) :
    Continuous fun θ => (circleMap z R θ - w)⁻¹ := by
  have : ∀ θ, circleMap z R θ - w ≠ 0 := by
    simp_rw [sub_ne_zero]
    exact fun θ => circleMap_ne_mem_ball hw θ
  -- Porting note: was `continuity`
  exact Continuous.inv₀ (by continuity) this
#align continuous_circle_map_inv continuous_circleMap_inv

/-!
### Integrability of a function on a circle
-/


/-- We say that a function `f : ℂ → E` is integrable on the circle with center `c` and radius `R` if
the function `f ∘ circleMap c R` is integrable on `[0, 2π]`.

Note that the actual function used in the definition of `circleIntegral` is
`(deriv (circleMap c R) θ) • f (circleMap c R θ)`. Integrability of this function is equivalent
to integrability of `f ∘ circleMap c R` whenever `R ≠ 0`. -/
def CircleIntegrable (f : ℂ → E) (c : ℂ) (R : ℝ) : Prop :=
  IntervalIntegrable (fun θ : ℝ => f (circleMap c R θ)) volume 0 (2 * π)
#align circle_integrable CircleIntegrable

@[simp]
theorem circleIntegrable_const (a : E) (c : ℂ) (R : ℝ) : CircleIntegrable (fun _ => a) c R :=
  intervalIntegrable_const
#align circle_integrable_const circleIntegrable_const

namespace CircleIntegrable

variable {f g : ℂ → E} {c : ℂ} {R : ℝ}

nonrec theorem add (hf : CircleIntegrable f c R) (hg : CircleIntegrable g c R) :
    CircleIntegrable (f + g) c R :=
  hf.add hg
#align circle_integrable.add CircleIntegrable.add

nonrec theorem neg (hf : CircleIntegrable f c R) : CircleIntegrable (-f) c R :=
  hf.neg
#align circle_integrable.neg CircleIntegrable.neg

/-- The function we actually integrate over `[0, 2π]` in the definition of `circleIntegral` is
integrable. -/
theorem out [NormedSpace ℂ E] (hf : CircleIntegrable f c R) :
    IntervalIntegrable (fun θ : ℝ => deriv (circleMap c R) θ • f (circleMap c R θ)) volume 0
      (2 * π) := by
  simp only [CircleIntegrable, deriv_circleMap, intervalIntegrable_iff] at *
  refine' (hf.norm.const_mul |R|).mono' _ _
  · exact ((continuous_circleMap _ _).aestronglyMeasurable.mul_const I).smul hf.aestronglyMeasurable
  · simp [norm_smul]
#align circle_integrable.out CircleIntegrable.out

end CircleIntegrable

@[simp]
theorem circleIntegrable_zero_radius {f : ℂ → E} {c : ℂ} : CircleIntegrable f c 0 := by
  simp [CircleIntegrable]
#align circle_integrable_zero_radius circleIntegrable_zero_radius

theorem circleIntegrable_iff [NormedSpace ℂ E] {f : ℂ → E} {c : ℂ} (R : ℝ) :
    CircleIntegrable f c R ↔ IntervalIntegrable (fun θ : ℝ =>
      deriv (circleMap c R) θ • f (circleMap c R θ)) volume 0 (2 * π) := by
  by_cases h₀ : R = 0
  · simp (config := { unfoldPartialApp := true }) [h₀, const]
  refine' ⟨fun h => h.out, fun h => _⟩
  simp only [CircleIntegrable, intervalIntegrable_iff, deriv_circleMap] at h ⊢
  refine' (h.norm.const_mul |R|⁻¹).mono' _ _
  · have H : ∀ {θ}, circleMap 0 R θ * I ≠ 0 := fun {θ} => by simp [h₀, I_ne_zero]
    simpa only [inv_smul_smul₀ H]
      using ((continuous_circleMap 0 R).aestronglyMeasurable.mul_const
        I).aemeasurable.inv.aestronglyMeasurable.smul h.aestronglyMeasurable
  · simp [norm_smul, h₀]
#align circle_integrable_iff circleIntegrable_iff

theorem ContinuousOn.circleIntegrable' {f : ℂ → E} {c : ℂ} {R : ℝ}
    (hf : ContinuousOn f (sphere c |R|)) : CircleIntegrable f c R :=
  (hf.comp_continuous (continuous_circleMap _ _) (circleMap_mem_sphere' _ _)).intervalIntegrable _ _
#align continuous_on.circle_integrable' ContinuousOn.circleIntegrable'

theorem ContinuousOn.circleIntegrable {f : ℂ → E} {c : ℂ} {R : ℝ} (hR : 0 ≤ R)
    (hf : ContinuousOn f (sphere c R)) : CircleIntegrable f c R :=
  ContinuousOn.circleIntegrable' <| (_root_.abs_of_nonneg hR).symm ▸ hf
#align continuous_on.circle_integrable ContinuousOn.circleIntegrable

/-- The function `fun z ↦ (z - w) ^ n`, `n : ℤ`, is circle integrable on the circle with center `c`
and radius `|R|` if and only if `R = 0` or `0 ≤ n`, or `w` does not belong to this circle. -/
@[simp]
theorem circleIntegrable_sub_zpow_iff {c w : ℂ} {R : ℝ} {n : ℤ} :
    CircleIntegrable (fun z => (z - w) ^ n) c R ↔ R = 0 ∨ 0 ≤ n ∨ w ∉ sphere c |R| := by
  constructor
  · intro h; contrapose! h; rcases h with ⟨hR, hn, hw⟩
    simp only [circleIntegrable_iff R, deriv_circleMap]
    rw [← image_circleMap_Ioc] at hw; rcases hw with ⟨θ, hθ, rfl⟩
    replace hθ : θ ∈ [[0, 2 * π]] := Icc_subset_uIcc (Ioc_subset_Icc_self hθ)
    refine' not_intervalIntegrable_of_sub_inv_isBigO_punctured _ Real.two_pi_pos.ne hθ
    set f : ℝ → ℂ := fun θ' => circleMap c R θ' - circleMap c R θ
    have : ∀ᶠ θ' in 𝓝[≠] θ, f θ' ∈ ball (0 : ℂ) 1 \ {0} := by
      suffices ∀ᶠ z in 𝓝[≠] circleMap c R θ, z - circleMap c R θ ∈ ball (0 : ℂ) 1 \ {0} from
        ((differentiable_circleMap c R θ).hasDerivAt.tendsto_punctured_nhds
          (deriv_circleMap_ne_zero hR)).eventually this
      filter_upwards [self_mem_nhdsWithin, mem_nhdsWithin_of_mem_nhds (ball_mem_nhds _ zero_lt_one)]
      simp_all [dist_eq, sub_eq_zero]
    refine' (((hasDerivAt_circleMap c R θ).isBigO_sub.mono inf_le_left).inv_rev
      (this.mono fun θ' h₁ h₂ => absurd h₂ h₁.2)).trans _
    refine' IsBigO.of_bound |R|⁻¹ (this.mono fun θ' hθ' => _)
    set x := abs (f θ')
    suffices x⁻¹ ≤ x ^ n by
      simpa only [inv_mul_cancel_left₀, abs_eq_zero.not.2 hR, norm_eq_abs, map_inv₀,
        Algebra.id.smul_eq_mul, map_mul, abs_circleMap_zero, abs_I, mul_one, abs_zpow, Ne.def,
        not_false_iff] using this
    have : x ∈ Ioo (0 : ℝ) 1 := by simpa [x, and_comm] using hθ'
    rw [← zpow_neg_one]
    refine' (zpow_strictAnti this.1 this.2).le_iff_le.2 (Int.lt_add_one_iff.1 _); exact hn
  · rintro (rfl | H)
    exacts [circleIntegrable_zero_radius,
      ((continuousOn_id.sub continuousOn_const).zpow₀ _ fun z hz =>
        H.symm.imp_left fun (hw : w ∉ sphere c |R|) =>
          sub_ne_zero.2 <| ne_of_mem_of_not_mem hz hw).circleIntegrable']
#align circle_integrable_sub_zpow_iff circleIntegrable_sub_zpow_iff

@[simp]
theorem circleIntegrable_sub_inv_iff {c w : ℂ} {R : ℝ} :
    CircleIntegrable (fun z => (z - w)⁻¹) c R ↔ R = 0 ∨ w ∉ sphere c |R| := by
  simp only [← zpow_neg_one, circleIntegrable_sub_zpow_iff]; norm_num
#align circle_integrable_sub_inv_iff circleIntegrable_sub_inv_iff

variable [NormedSpace ℂ E] [CompleteSpace E]

/-- Definition for $\oint_{|z-c|=R} f(z)\,dz$. -/
def circleIntegral (f : ℂ → E) (c : ℂ) (R : ℝ) : E :=
  ∫ θ : ℝ in (0)..2 * π, deriv (circleMap c R) θ • f (circleMap c R θ)
#align circle_integral circleIntegral

notation3 "∮ "(...)" in ""C("c", "R")"", "r:(scoped f => circleIntegral f c R) => r

theorem circleIntegral_def_Icc (f : ℂ → E) (c : ℂ) (R : ℝ) :
    (∮ z in C(c, R), f z) = ∫ θ in Icc 0 (2 * π),
    deriv (circleMap c R) θ • f (circleMap c R θ) := by
  rw [circleIntegral, intervalIntegral.integral_of_le Real.two_pi_pos.le,
    Measure.restrict_congr_set Ioc_ae_eq_Icc]
#align circle_integral_def_Icc circleIntegral_def_Icc

namespace circleIntegral

@[simp]
theorem integral_radius_zero (f : ℂ → E) (c : ℂ) : (∮ z in C(c, 0), f z) = 0 := by
  simp (config := { unfoldPartialApp := true }) [circleIntegral, const]
#align circle_integral.integral_radius_zero circleIntegral.integral_radius_zero

theorem integral_congr {f g : ℂ → E} {c : ℂ} {R : ℝ} (hR : 0 ≤ R) (h : EqOn f g (sphere c R)) :
    (∮ z in C(c, R), f z) = ∮ z in C(c, R), g z :=
  intervalIntegral.integral_congr fun θ _ => by simp only [h (circleMap_mem_sphere _ hR _)]
#align circle_integral.integral_congr circleIntegral.integral_congr

theorem integral_sub_inv_smul_sub_smul (f : ℂ → E) (c w : ℂ) (R : ℝ) :
    (∮ z in C(c, R), (z - w)⁻¹ • (z - w) • f z) = ∮ z in C(c, R), f z := by
  rcases eq_or_ne R 0 with (rfl | hR); · simp only [integral_radius_zero]
  have : (circleMap c R ⁻¹' {w}).Countable := (countable_singleton _).preimage_circleMap c hR
  refine' intervalIntegral.integral_congr_ae ((this.ae_not_mem _).mono fun θ hθ _' => _)
  change circleMap c R θ ≠ w at hθ
  simp only [inv_smul_smul₀ (sub_ne_zero.2 <| hθ)]
#align circle_integral.integral_sub_inv_smul_sub_smul circleIntegral.integral_sub_inv_smul_sub_smul

theorem integral_undef {f : ℂ → E} {c : ℂ} {R : ℝ} (hf : ¬CircleIntegrable f c R) :
    (∮ z in C(c, R), f z) = 0 :=
  intervalIntegral.integral_undef (mt (circleIntegrable_iff R).mpr hf)
#align circle_integral.integral_undef circleIntegral.integral_undef

theorem integral_sub {f g : ℂ → E} {c : ℂ} {R : ℝ} (hf : CircleIntegrable f c R)
    (hg : CircleIntegrable g c R) :
    (∮ z in C(c, R), f z - g z) = (∮ z in C(c, R), f z) - ∮ z in C(c, R), g z := by
  simp only [circleIntegral, smul_sub, intervalIntegral.integral_sub hf.out hg.out]
#align circle_integral.integral_sub circleIntegral.integral_sub

theorem norm_integral_le_of_norm_le_const' {f : ℂ → E} {c : ℂ} {R C : ℝ}
    (hf : ∀ z ∈ sphere c |R|, ‖f z‖ ≤ C) : ‖∮ z in C(c, R), f z‖ ≤ 2 * π * |R| * C :=
  calc
    ‖∮ z in C(c, R), f z‖ ≤ |R| * C * |2 * π - 0| :=
      intervalIntegral.norm_integral_le_of_norm_le_const fun θ _ =>
        calc
          ‖deriv (circleMap c R) θ • f (circleMap c R θ)‖ = |R| * ‖f (circleMap c R θ)‖ := by
            simp [norm_smul]
          _ ≤ |R| * C :=
            mul_le_mul_of_nonneg_left (hf _ <| circleMap_mem_sphere' _ _ _) (abs_nonneg _)
    _ = 2 * π * |R| * C := by rw [sub_zero, _root_.abs_of_pos Real.two_pi_pos]; ac_rfl
#align circle_integral.norm_integral_le_of_norm_le_const' circleIntegral.norm_integral_le_of_norm_le_const'

theorem norm_integral_le_of_norm_le_const {f : ℂ → E} {c : ℂ} {R C : ℝ} (hR : 0 ≤ R)
    (hf : ∀ z ∈ sphere c R, ‖f z‖ ≤ C) : ‖∮ z in C(c, R), f z‖ ≤ 2 * π * R * C :=
  have : |R| = R := abs_of_nonneg hR
  calc
    ‖∮ z in C(c, R), f z‖ ≤ 2 * π * |R| * C := norm_integral_le_of_norm_le_const' <| by rwa [this]
    _ = 2 * π * R * C := by rw [this]
#align circle_integral.norm_integral_le_of_norm_le_const circleIntegral.norm_integral_le_of_norm_le_const

theorem norm_two_pi_i_inv_smul_integral_le_of_norm_le_const {f : ℂ → E} {c : ℂ} {R C : ℝ}
    (hR : 0 ≤ R) (hf : ∀ z ∈ sphere c R, ‖f z‖ ≤ C) :
    ‖(2 * π * I : ℂ)⁻¹ • ∮ z in C(c, R), f z‖ ≤ R * C := by
  have : ‖(2 * π * I : ℂ)⁻¹‖ = (2 * π)⁻¹ := by simp [Real.pi_pos.le]
  rw [norm_smul, this, ← div_eq_inv_mul, div_le_iff Real.two_pi_pos, mul_comm (R * C), ← mul_assoc]
  exact norm_integral_le_of_norm_le_const hR hf
set_option linter.uppercaseLean3 false in
#align circle_integral.norm_two_pi_I_inv_smul_integral_le_of_norm_le_const circleIntegral.norm_two_pi_i_inv_smul_integral_le_of_norm_le_const

/-- If `f` is continuous on the circle `|z - c| = R`, `R > 0`, the `‖f z‖` is less than or equal to
`C : ℝ` on this circle, and this norm is strictly less than `C` at some point `z` of the circle,
then `‖∮ z in C(c, R), f z‖ < 2 * π * R * C`. -/
theorem norm_integral_lt_of_norm_le_const_of_lt {f : ℂ → E} {c : ℂ} {R C : ℝ} (hR : 0 < R)
    (hc : ContinuousOn f (sphere c R)) (hf : ∀ z ∈ sphere c R, ‖f z‖ ≤ C)
    (hlt : ∃ z ∈ sphere c R, ‖f z‖ < C) : ‖∮ z in C(c, R), f z‖ < 2 * π * R * C := by
  rw [← _root_.abs_of_pos hR, ← image_circleMap_Ioc] at hlt
  rcases hlt with ⟨_, ⟨θ₀, hmem, rfl⟩, hlt⟩
  calc
    ‖∮ z in C(c, R), f z‖ ≤ ∫ θ in (0)..2 * π, ‖deriv (circleMap c R) θ • f (circleMap c R θ)‖ :=
      intervalIntegral.norm_integral_le_integral_norm Real.two_pi_pos.le
    _ < ∫ _ in (0)..2 * π, R * C := by
      simp only [norm_smul, deriv_circleMap, norm_eq_abs, map_mul, abs_I, mul_one,
        abs_circleMap_zero, abs_of_pos hR]
      refine' intervalIntegral.integral_lt_integral_of_continuousOn_of_le_of_exists_lt
          Real.two_pi_pos _ continuousOn_const (fun θ _ => _) ⟨θ₀, Ioc_subset_Icc_self hmem, _⟩
      · exact continuousOn_const.mul (hc.comp (continuous_circleMap _ _).continuousOn fun θ _ =>
          circleMap_mem_sphere _ hR.le _).norm
      · exact mul_le_mul_of_nonneg_left (hf _ <| circleMap_mem_sphere _ hR.le _) hR.le
      · exact (mul_lt_mul_left hR).2 hlt
    _ = 2 * π * R * C := by simp [mul_assoc]; ring
#align circle_integral.norm_integral_lt_of_norm_le_const_of_lt circleIntegral.norm_integral_lt_of_norm_le_const_of_lt

@[simp]
theorem integral_smul {𝕜 : Type*} [IsROrC 𝕜] [NormedSpace 𝕜 E] [SMulCommClass 𝕜 ℂ E] (a : 𝕜)
    (f : ℂ → E) (c : ℂ) (R : ℝ) : (∮ z in C(c, R), a • f z) = a • ∮ z in C(c, R), f z := by
  simp only [circleIntegral, ← smul_comm a (_ : ℂ) (_ : E), intervalIntegral.integral_smul]
#align circle_integral.integral_smul circleIntegral.integral_smul

@[simp]
theorem integral_smul_const (f : ℂ → ℂ) (a : E) (c : ℂ) (R : ℝ) :
    (∮ z in C(c, R), f z • a) = (∮ z in C(c, R), f z) • a := by
  simp only [circleIntegral, intervalIntegral.integral_smul_const, ← smul_assoc]
#align circle_integral.integral_smul_const circleIntegral.integral_smul_const

@[simp]
theorem integral_const_mul (a : ℂ) (f : ℂ → ℂ) (c : ℂ) (R : ℝ) :
    (∮ z in C(c, R), a * f z) = a * ∮ z in C(c, R), f z :=
  integral_smul a f c R
#align circle_integral.integral_const_mul circleIntegral.integral_const_mul

@[simp]
theorem integral_sub_center_inv (c : ℂ) {R : ℝ} (hR : R ≠ 0) :
    (∮ z in C(c, R), (z - c)⁻¹) = 2 * π * I := by
  simp [circleIntegral, ← div_eq_mul_inv, mul_div_cancel_left _ (circleMap_ne_center hR),
    -- Porting note: `simp` didn't need a hint to apply `integral_const` here
    intervalIntegral.integral_const I]
#align circle_integral.integral_sub_center_inv circleIntegral.integral_sub_center_inv

/-- If `f' : ℂ → E` is a derivative of a complex differentiable function on the circle
`Metric.sphere c |R|`, then `∮ z in C(c, R), f' z = 0`. -/
theorem integral_eq_zero_of_hasDerivWithinAt' {f f' : ℂ → E} {c : ℂ} {R : ℝ}
    (h : ∀ z ∈ sphere c |R|, HasDerivWithinAt f (f' z) (sphere c |R|) z) :
    (∮ z in C(c, R), f' z) = 0 := by
  by_cases hi : CircleIntegrable f' c R
  · rw [← sub_eq_zero.2 ((periodic_circleMap c R).comp f).eq]
    refine' intervalIntegral.integral_eq_sub_of_hasDerivAt (fun θ _ => _) hi.out
    exact (h _ (circleMap_mem_sphere' _ _ _)).scomp_hasDerivAt θ
      (differentiable_circleMap _ _ _).hasDerivAt (circleMap_mem_sphere' _ _)
  · exact integral_undef hi
#align circle_integral.integral_eq_zero_of_has_deriv_within_at' circleIntegral.integral_eq_zero_of_hasDerivWithinAt'

/-- If `f' : ℂ → E` is a derivative of a complex differentiable function on the circle
`Metric.sphere c R`, then `∮ z in C(c, R), f' z = 0`. -/
theorem integral_eq_zero_of_hasDerivWithinAt {f f' : ℂ → E} {c : ℂ} {R : ℝ} (hR : 0 ≤ R)
    (h : ∀ z ∈ sphere c R, HasDerivWithinAt f (f' z) (sphere c R) z) : (∮ z in C(c, R), f' z) = 0 :=
  integral_eq_zero_of_hasDerivWithinAt' <| (_root_.abs_of_nonneg hR).symm ▸ h
#align circle_integral.integral_eq_zero_of_has_deriv_within_at circleIntegral.integral_eq_zero_of_hasDerivWithinAt

/-- If `n < 0` and `|w - c| = |R|`, then `(z - w) ^ n` is not circle integrable on the circle with
center `c` and radius `|R|`, so the integral `∮ z in C(c, R), (z - w) ^ n` is equal to zero. -/
theorem integral_sub_zpow_of_undef {n : ℤ} {c w : ℂ} {R : ℝ} (hn : n < 0)
    (hw : w ∈ sphere c |R|) : (∮ z in C(c, R), (z - w) ^ n) = 0 := by
  rcases eq_or_ne R 0 with (rfl | h0)
  · apply integral_radius_zero
  · apply integral_undef
    simpa [circleIntegrable_sub_zpow_iff, *, not_or]
#align circle_integral.integral_sub_zpow_of_undef circleIntegral.integral_sub_zpow_of_undef

/-- If `n ≠ -1` is an integer number, then the integral of `(z - w) ^ n` over the circle equals
zero. -/
theorem integral_sub_zpow_of_ne {n : ℤ} (hn : n ≠ -1) (c w : ℂ) (R : ℝ) :
    (∮ z in C(c, R), (z - w) ^ n) = 0 := by
  rcases em (w ∈ sphere c |R| ∧ n < -1) with (⟨hw, hn⟩ | H)
  · exact integral_sub_zpow_of_undef (hn.trans (by decide)) hw
  push_neg at H
  have hd : ∀ z, z ≠ w ∨ -1 ≤ n →
      HasDerivAt (fun z => (z - w) ^ (n + 1) / (n + 1)) ((z - w) ^ n) z := by
    intro z hne
    convert ((hasDerivAt_zpow (n + 1) _ (hne.imp _ _)).comp z
      ((hasDerivAt_id z).sub_const w)).div_const _ using 1
    · have hn' : (n + 1 : ℂ) ≠ 0 := by
        rwa [Ne, ← eq_neg_iff_add_eq_zero, ← Int.cast_one, ← Int.cast_neg, Int.cast_inj]
      simp [mul_assoc, mul_div_cancel_left _ hn']
    exacts [sub_ne_zero.2, neg_le_iff_add_nonneg.1]
  refine' integral_eq_zero_of_hasDerivWithinAt' fun z hz => (hd z _).hasDerivWithinAt
  exact (ne_or_eq z w).imp_right fun (h : z = w) => H <| h ▸ hz
#align circle_integral.integral_sub_zpow_of_ne circleIntegral.integral_sub_zpow_of_ne

end circleIntegral

/-- The power series that is equal to
$\frac{1}{2πi}\sum_{n=0}^{\infty}
  \oint_{|z-c|=R} \left(\frac{w-c}{z - c}\right)^n \frac{1}{z-c}f(z)\,dz$ at
`w - c`. The coefficients of this power series depend only on `f ∘ circleMap c R`, and the power
series converges to `f w` if `f` is differentiable on the closed ball `Metric.closedBall c R` and
`w` belongs to the corresponding open ball. For any circle integrable function `f`, this power
series converges to the Cauchy integral for `f`. -/
def cauchyPowerSeries (f : ℂ → E) (c : ℂ) (R : ℝ) : FormalMultilinearSeries ℂ ℂ E := fun n =>
  ContinuousMultilinearMap.mkPiRing ℂ _ <|
    (2 * π * I : ℂ)⁻¹ • ∮ z in C(c, R), (z - c)⁻¹ ^ n • (z - c)⁻¹ • f z
#align cauchy_power_series cauchyPowerSeries

theorem cauchyPowerSeries_apply (f : ℂ → E) (c : ℂ) (R : ℝ) (n : ℕ) (w : ℂ) :
    (cauchyPowerSeries f c R n fun _ => w) =
      (2 * π * I : ℂ)⁻¹ • ∮ z in C(c, R), (w / (z - c)) ^ n • (z - c)⁻¹ • f z := by
  simp only [cauchyPowerSeries, ContinuousMultilinearMap.mkPiRing_apply, Fin.prod_const,
    div_eq_mul_inv, mul_pow, mul_smul, circleIntegral.integral_smul]
  rw [← smul_comm (w ^ n)]
#align cauchy_power_series_apply cauchyPowerSeries_apply

theorem norm_cauchyPowerSeries_le (f : ℂ → E) (c : ℂ) (R : ℝ) (n : ℕ) :
    ‖cauchyPowerSeries f c R n‖ ≤
      ((2 * π)⁻¹ * ∫ θ : ℝ in (0)..2 * π, ‖f (circleMap c R θ)‖) * |R|⁻¹ ^ n :=
  calc
    ‖cauchyPowerSeries f c R n‖ = (2 * π)⁻¹ * ‖∮ z in C(c, R), (z - c)⁻¹ ^ n • (z - c)⁻¹ • f z‖ :=
      by simp [cauchyPowerSeries, norm_smul, Real.pi_pos.le]
    _ ≤ (2 * π)⁻¹ * ∫ θ in (0)..2 * π, ‖deriv (circleMap c R) θ •
        (circleMap c R θ - c)⁻¹ ^ n • (circleMap c R θ - c)⁻¹ • f (circleMap c R θ)‖ :=
      (mul_le_mul_of_nonneg_left
        (intervalIntegral.norm_integral_le_integral_norm Real.two_pi_pos.le)
        (by simp [Real.pi_pos.le]))
    _ = (2 * π)⁻¹ *
        (|R|⁻¹ ^ n * (|R| * (|R|⁻¹ * ∫ x : ℝ in (0)..2 * π, ‖f (circleMap c R x)‖))) := by
      simp [norm_smul, mul_left_comm |R|]
    _ ≤ ((2 * π)⁻¹ * ∫ θ : ℝ in (0)..2 * π, ‖f (circleMap c R θ)‖) * |R|⁻¹ ^ n := by
      rcases eq_or_ne R 0 with (rfl | hR)
      · cases n <;> simp [-mul_inv_rev]
        rw [← mul_assoc, inv_mul_cancel (Real.two_pi_pos.ne.symm), one_mul]
        apply norm_nonneg
      · rw [mul_inv_cancel_left₀, mul_assoc, mul_comm (|R|⁻¹ ^ n)]
        rwa [Ne.def, _root_.abs_eq_zero]
#align norm_cauchy_power_series_le norm_cauchyPowerSeries_le

theorem le_radius_cauchyPowerSeries (f : ℂ → E) (c : ℂ) (R : ℝ≥0) :
    ↑R ≤ (cauchyPowerSeries f c R).radius := by
  refine'
    (cauchyPowerSeries f c R).le_radius_of_bound
      ((2 * π)⁻¹ * ∫ θ : ℝ in (0)..2 * π, ‖f (circleMap c R θ)‖) fun n => _
  refine' (mul_le_mul_of_nonneg_right (norm_cauchyPowerSeries_le _ _ _ _)
    (pow_nonneg R.coe_nonneg _)).trans _
  rw [_root_.abs_of_nonneg R.coe_nonneg]
  rcases eq_or_ne (R ^ n : ℝ) 0 with hR | hR
  · rw_mod_cast [hR, mul_zero]
    exact mul_nonneg (inv_nonneg.2 Real.two_pi_pos.le)
      (intervalIntegral.integral_nonneg Real.two_pi_pos.le fun _ _ => norm_nonneg _)
  · rw [inv_pow]
    have : (R:ℝ) ^ n ≠ 0 := by norm_cast at hR ⊢
    rw [inv_mul_cancel_right₀ this]
#align le_radius_cauchy_power_series le_radius_cauchyPowerSeries

/-- For any circle integrable function `f`, the power series `cauchyPowerSeries f c R` multiplied
by `2πI` converges to the integral `∮ z in C(c, R), (z - w)⁻¹ • f z` on the open disc
`Metric.ball c R`. -/
theorem hasSum_two_pi_I_cauchyPowerSeries_integral {f : ℂ → E} {c : ℂ} {R : ℝ} {w : ℂ}
    (hf : CircleIntegrable f c R) (hw : abs w < R) :
    HasSum (fun n : ℕ => ∮ z in C(c, R), (w / (z - c)) ^ n • (z - c)⁻¹ • f z)
      (∮ z in C(c, R), (z - (c + w))⁻¹ • f z) := by
  have hR : 0 < R := (Complex.abs.nonneg w).trans_lt hw
  have hwR : abs w / R ∈ Ico (0 : ℝ) 1 :=
    ⟨div_nonneg (Complex.abs.nonneg w) hR.le, (div_lt_one hR).2 hw⟩
  refine' intervalIntegral.hasSum_integral_of_dominated_convergence
      (fun n θ => ‖f (circleMap c R θ)‖ * (abs w / R) ^ n) (fun n => _) (fun n => _) _ _ _
  · simp only [deriv_circleMap]
    apply_rules [AEStronglyMeasurable.smul, hf.def'.1] <;> apply Measurable.aestronglyMeasurable
    -- Porting note: these were `measurability`
    · exact (measurable_circleMap 0 R).mul_const I
    · exact (((measurable_circleMap c R).sub measurable_const).const_div w).pow measurable_const
    · exact ((measurable_circleMap c R).sub measurable_const).inv
  · simp [norm_smul, abs_of_pos hR, mul_left_comm R, inv_mul_cancel_left₀ hR.ne', mul_comm ‖_‖]
  · exact eventually_of_forall fun _ _ => (summable_geometric_of_lt_one hwR.1 hwR.2).mul_left _
  · simpa only [tsum_mul_left, tsum_geometric_of_lt_one hwR.1 hwR.2] using
      hf.norm.mul_continuousOn continuousOn_const
  · refine' eventually_of_forall fun θ _ => HasSum.const_smul _ _
    simp only [smul_smul]
    refine' HasSum.smul_const _ _
    have : ‖w / (circleMap c R θ - c)‖ < 1 := by simpa [abs_of_pos hR] using hwR.2
    convert (hasSum_geometric_of_norm_lt_one this).mul_right _ using 1
    simp [← sub_sub, ← mul_inv, sub_mul, div_mul_cancel _ (circleMap_ne_center hR.ne')]
set_option linter.uppercaseLean3 false in
#align has_sum_two_pi_I_cauchy_power_series_integral hasSum_two_pi_I_cauchyPowerSeries_integral

/-- For any circle integrable function `f`, the power series `cauchyPowerSeries f c R`, `R > 0`,
converges to the Cauchy integral `(2 * π * I : ℂ)⁻¹ • ∮ z in C(c, R), (z - w)⁻¹ • f z` on the open
disc `Metric.ball c R`. -/
theorem hasSum_cauchyPowerSeries_integral {f : ℂ → E} {c : ℂ} {R : ℝ} {w : ℂ}
    (hf : CircleIntegrable f c R) (hw : abs w < R) :
    HasSum (fun n => cauchyPowerSeries f c R n fun _ => w)
      ((2 * π * I : ℂ)⁻¹ • ∮ z in C(c, R), (z - (c + w))⁻¹ • f z) := by
  simp only [cauchyPowerSeries_apply]
  exact (hasSum_two_pi_I_cauchyPowerSeries_integral hf hw).const_smul _
#align has_sum_cauchy_power_series_integral hasSum_cauchyPowerSeries_integral

/-- For any circle integrable function `f`, the power series `cauchyPowerSeries f c R`, `R > 0`,
converges to the Cauchy integral `(2 * π * I : ℂ)⁻¹ • ∮ z in C(c, R), (z - w)⁻¹ • f z` on the open
disc `Metric.ball c R`. -/
theorem sum_cauchyPowerSeries_eq_integral {f : ℂ → E} {c : ℂ} {R : ℝ} {w : ℂ}
    (hf : CircleIntegrable f c R) (hw : abs w < R) :
    (cauchyPowerSeries f c R).sum w = (2 * π * I : ℂ)⁻¹ • ∮ z in C(c, R), (z - (c + w))⁻¹ • f z :=
  (hasSum_cauchyPowerSeries_integral hf hw).tsum_eq
#align sum_cauchy_power_series_eq_integral sum_cauchyPowerSeries_eq_integral

/-- For any circle integrable function `f`, the power series `cauchyPowerSeries f c R`, `R > 0`,
converges to the Cauchy integral `(2 * π * I : ℂ)⁻¹ • ∮ z in C(c, R), (z - w)⁻¹ • f z` on the open
disc `Metric.ball c R`. -/
theorem hasFPowerSeriesOn_cauchy_integral {f : ℂ → E} {c : ℂ} {R : ℝ≥0}
    (hf : CircleIntegrable f c R) (hR : 0 < R) :
    HasFPowerSeriesOnBall (fun w => (2 * π * I : ℂ)⁻¹ • ∮ z in C(c, R), (z - w)⁻¹ • f z)
      (cauchyPowerSeries f c R) c R :=
  { r_le := le_radius_cauchyPowerSeries _ _ _
    r_pos := ENNReal.coe_pos.2 hR
    hasSum := fun hy ↦ hasSum_cauchyPowerSeries_integral hf <| by simpa using hy }
#align has_fpower_series_on_cauchy_integral hasFPowerSeriesOn_cauchy_integral

namespace circleIntegral

/-- Integral $\oint_{|z-c|=R} \frac{dz}{z-w} = 2πi$ whenever $|w-c| < R$. -/
theorem integral_sub_inv_of_mem_ball {c w : ℂ} {R : ℝ} (hw : w ∈ ball c R) :
    (∮ z in C(c, R), (z - w)⁻¹) = 2 * π * I := by
  have hR : 0 < R := dist_nonneg.trans_lt hw
  suffices H : HasSum (fun n : ℕ => ∮ z in C(c, R), ((w - c) / (z - c)) ^ n * (z - c)⁻¹)
      (2 * π * I) by
    have A : CircleIntegrable (fun _ => (1 : ℂ)) c R := continuousOn_const.circleIntegrable'
    refine' (H.unique _).symm
    simpa only [smul_eq_mul, mul_one, add_sub_cancel'_right] using
      hasSum_two_pi_I_cauchyPowerSeries_integral A hw
  have H : ∀ n : ℕ, n ≠ 0 → (∮ z in C(c, R), (z - c) ^ (-n - 1 : ℤ)) = 0 := by
    refine' fun n hn => integral_sub_zpow_of_ne _ _ _ _; simpa
  have : (∮ z in C(c, R), ((w - c) / (z - c)) ^ 0 * (z - c)⁻¹) = 2 * π * I := by simp [hR.ne']
  refine' this ▸ hasSum_single _ fun n hn => _
  simp only [div_eq_mul_inv, mul_pow, integral_const_mul, mul_assoc]
  rw [(integral_congr hR.le fun z hz => _).trans (H n hn), mul_zero]
  intro z _
<<<<<<< HEAD
  rw [← pow_succ, ← zpow_coe_nat, inv_zpow, ← zpow_neg, Int.ofNat_succ, neg_add,
=======
  rw [← pow_succ', ← zpow_natCast, inv_zpow, ← zpow_neg, Int.ofNat_succ, neg_add,
>>>>>>> 0f2c3bc0
    sub_eq_add_neg _ (1 : ℤ)]
#align circle_integral.integral_sub_inv_of_mem_ball circleIntegral.integral_sub_inv_of_mem_ball

end circleIntegral<|MERGE_RESOLUTION|>--- conflicted
+++ resolved
@@ -656,11 +656,7 @@
   simp only [div_eq_mul_inv, mul_pow, integral_const_mul, mul_assoc]
   rw [(integral_congr hR.le fun z hz => _).trans (H n hn), mul_zero]
   intro z _
-<<<<<<< HEAD
-  rw [← pow_succ, ← zpow_coe_nat, inv_zpow, ← zpow_neg, Int.ofNat_succ, neg_add,
-=======
-  rw [← pow_succ', ← zpow_natCast, inv_zpow, ← zpow_neg, Int.ofNat_succ, neg_add,
->>>>>>> 0f2c3bc0
+  rw [← pow_succ, ← zpow_natCast, inv_zpow, ← zpow_neg, Int.ofNat_succ, neg_add,
     sub_eq_add_neg _ (1 : ℤ)]
 #align circle_integral.integral_sub_inv_of_mem_ball circleIntegral.integral_sub_inv_of_mem_ball
 
