/-
Copyright (c) 2019 Zhouhang Zhou. All rights reserved.
Released under Apache 2.0 license as described in the file LICENSE.
Authors: Zhouhang Zhou, Yury Kudryashov, Sébastien Gouëzel, Rémy Degenne
-/
import Mathlib.MeasureTheory.Integral.SetToL1

/-!
# Bochner integral

The Bochner integral extends the definition of the Lebesgue integral to functions that map from a
measure space into a Banach space (complete normed vector space). It is constructed here by
extending the integral on simple functions.

## Main definitions

The Bochner integral is defined through the extension process described in the file `SetToL1`,
which follows these steps:

1. Define the integral of the indicator of a set. This is `weightedSMul μ s x = (μ s).toReal * x`.
  `weightedSMul μ` is shown to be linear in the value `x` and `DominatedFinMeasAdditive`
  (defined in the file `SetToL1`) with respect to the set `s`.

2. Define the integral on simple functions of the type `SimpleFunc α E` (notation : `α →ₛ E`)
  where `E` is a real normed space. (See `SimpleFunc.integral` for details.)

3. Transfer this definition to define the integral on `L1.simpleFunc α E` (notation :
  `α →₁ₛ[μ] E`), see `L1.simpleFunc.integral`. Show that this integral is a continuous linear
  map from `α →₁ₛ[μ] E` to `E`.

4. Define the Bochner integral on L1 functions by extending the integral on integrable simple
  functions `α →₁ₛ[μ] E` using `ContinuousLinearMap.extend` and the fact that the embedding of
  `α →₁ₛ[μ] E` into `α →₁[μ] E` is dense.

5. Define the Bochner integral on functions as the Bochner integral of its equivalence class in L1
  space, if it is in L1, and 0 otherwise.

The result of that construction is `∫ a, f a ∂μ`, which is definitionally equal to
`setToFun (dominatedFinMeasAdditive_weightedSMul μ) f`. Some basic properties of the integral
(like linearity) are particular cases of the properties of `setToFun` (which are described in the
file `SetToL1`).

## Main statements

1. Basic properties of the Bochner integral on functions of type `α → E`, where `α` is a measure
   space and `E` is a real normed space.

  * `integral_zero`                  : `∫ 0 ∂μ = 0`
  * `integral_add`                   : `∫ x, f x + g x ∂μ = ∫ x, f ∂μ + ∫ x, g x ∂μ`
  * `integral_neg`                   : `∫ x, - f x ∂μ = - ∫ x, f x ∂μ`
  * `integral_sub`                   : `∫ x, f x - g x ∂μ = ∫ x, f x ∂μ - ∫ x, g x ∂μ`
  * `integral_smul`                  : `∫ x, r • f x ∂μ = r • ∫ x, f x ∂μ`
  * `integral_congr_ae`              : `f =ᵐ[μ] g → ∫ x, f x ∂μ = ∫ x, g x ∂μ`
  * `norm_integral_le_integral_norm` : `‖∫ x, f x ∂μ‖ ≤ ∫ x, ‖f x‖ ∂μ`

2. Basic properties of the Bochner integral on functions of type `α → ℝ`, where `α` is a measure
  space.

  * `integral_nonneg_of_ae` : `0 ≤ᵐ[μ] f → 0 ≤ ∫ x, f x ∂μ`
  * `integral_nonpos_of_ae` : `f ≤ᵐ[μ] 0 → ∫ x, f x ∂μ ≤ 0`
  * `integral_mono_ae`      : `f ≤ᵐ[μ] g → ∫ x, f x ∂μ ≤ ∫ x, g x ∂μ`
  * `integral_nonneg`       : `0 ≤ f → 0 ≤ ∫ x, f x ∂μ`
  * `integral_nonpos`       : `f ≤ 0 → ∫ x, f x ∂μ ≤ 0`
  * `integral_mono`         : `f ≤ᵐ[μ] g → ∫ x, f x ∂μ ≤ ∫ x, g x ∂μ`

3. Propositions connecting the Bochner integral with the integral on `ℝ≥0∞`-valued functions,
   which is called `lintegral` and has the notation `∫⁻`.

  * `integral_eq_lintegral_pos_part_sub_lintegral_neg_part` :
    `∫ x, f x ∂μ = ∫⁻ x, f⁺ x ∂μ - ∫⁻ x, f⁻ x ∂μ`,
    where `f⁺` is the positive part of `f` and `f⁻` is the negative part of `f`.
  * `integral_eq_lintegral_of_nonneg_ae`          : `0 ≤ᵐ[μ] f → ∫ x, f x ∂μ = ∫⁻ x, f x ∂μ`

4. (In the file `DominatedConvergence`)
  `tendsto_integral_of_dominated_convergence` : the Lebesgue dominated convergence theorem

5. (In the file `SetIntegral`) integration commutes with continuous linear maps.

  * `ContinuousLinearMap.integral_comp_comm`
  * `LinearIsometry.integral_comp_comm`


## Notes

Some tips on how to prove a proposition if the API for the Bochner integral is not enough so that
you need to unfold the definition of the Bochner integral and go back to simple functions.

One method is to use the theorem `Integrable.induction` in the file `SimpleFuncDenseLp` (or one
of the related results, like `Lp.induction` for functions in `Lp`), which allows you to prove
something for an arbitrary integrable function.

Another method is using the following steps.
See `integral_eq_lintegral_pos_part_sub_lintegral_neg_part` for a complicated example, which proves
that `∫ f = ∫⁻ f⁺ - ∫⁻ f⁻`, with the first integral sign being the Bochner integral of a real-valued
function `f : α → ℝ`, and second and third integral sign being the integral on `ℝ≥0∞`-valued
functions (called `lintegral`). The proof of `integral_eq_lintegral_pos_part_sub_lintegral_neg_part`
is scattered in sections with the name `posPart`.

Here are the usual steps of proving that a property `p`, say `∫ f = ∫⁻ f⁺ - ∫⁻ f⁻`, holds for all
functions :

1. First go to the `L¹` space.

   For example, if you see `ENNReal.toReal (∫⁻ a, ENNReal.ofReal <| ‖f a‖)`, that is the norm of
   `f` in `L¹` space. Rewrite using `L1.norm_of_fun_eq_lintegral_norm`.

2. Show that the set `{f ∈ L¹ | ∫ f = ∫⁻ f⁺ - ∫⁻ f⁻}` is closed in `L¹` using `isClosed_eq`.

3. Show that the property holds for all simple functions `s` in `L¹` space.

   Typically, you need to convert various notions to their `SimpleFunc` counterpart, using lemmas
   like `L1.integral_coe_eq_integral`.

4. Since simple functions are dense in `L¹`,
```
univ = closure {s simple}
     = closure {s simple | ∫ s = ∫⁻ s⁺ - ∫⁻ s⁻} : the property holds for all simple functions
     ⊆ closure {f | ∫ f = ∫⁻ f⁺ - ∫⁻ f⁻}
     = {f | ∫ f = ∫⁻ f⁺ - ∫⁻ f⁻} : closure of a closed set is itself
```
Use `isClosed_property` or `DenseRange.induction_on` for this argument.

## Notations

* `α →ₛ E` : simple functions (defined in `MeasureTheory/Integration`)
* `α →₁[μ] E` : functions in L1 space, i.e., equivalence classes of integrable functions (defined in
                `MeasureTheory/LpSpace`)
* `α →₁ₛ[μ] E` : simple functions in L1 space, i.e., equivalence classes of integrable simple
                 functions (defined in `MeasureTheory/SimpleFuncDense`)
* `∫ a, f a ∂μ` : integral of `f` with respect to a measure `μ`
* `∫ a, f a` : integral of `f` with respect to `volume`, the default measure on the ambient type

We also define notations for integral on a set, which are described in the file
`MeasureTheory/SetIntegral`.

Note : `ₛ` is typed using `\_s`. Sometimes it shows as a box if the font is missing.

## Tags

Bochner integral, simple function, function space, Lebesgue dominated convergence theorem

-/


assert_not_exists Differentiable

noncomputable section

open scoped Topology NNReal ENNReal MeasureTheory

open Set Filter TopologicalSpace ENNReal EMetric

namespace MeasureTheory

variable {α E F 𝕜 : Type*}

section WeightedSMul

open ContinuousLinearMap

variable [NormedAddCommGroup F] [NormedSpace ℝ F] {m : MeasurableSpace α} {μ : Measure α}

/-- Given a set `s`, return the continuous linear map `fun x => (μ s).toReal • x`. The extension
of that set function through `setToL1` gives the Bochner integral of L1 functions. -/
def weightedSMul {_ : MeasurableSpace α} (μ : Measure α) (s : Set α) : F →L[ℝ] F :=
  (μ s).toReal • ContinuousLinearMap.id ℝ F

theorem weightedSMul_apply {m : MeasurableSpace α} (μ : Measure α) (s : Set α) (x : F) :
    weightedSMul μ s x = (μ s).toReal • x := by simp [weightedSMul]

@[simp]
theorem weightedSMul_zero_measure {m : MeasurableSpace α} :
    weightedSMul (0 : Measure α) = (0 : Set α → F →L[ℝ] F) := by ext1; simp [weightedSMul]

@[simp]
theorem weightedSMul_empty {m : MeasurableSpace α} (μ : Measure α) :
    weightedSMul μ ∅ = (0 : F →L[ℝ] F) := by ext1 x; rw [weightedSMul_apply]; simp

theorem weightedSMul_add_measure {m : MeasurableSpace α} (μ ν : Measure α) {s : Set α}
    (hμs : μ s ≠ ∞) (hνs : ν s ≠ ∞) :
    (weightedSMul (μ + ν) s : F →L[ℝ] F) = weightedSMul μ s + weightedSMul ν s := by
  ext1 x
  push_cast
  simp_rw [Pi.add_apply, weightedSMul_apply]
  push_cast
  rw [Pi.add_apply, ENNReal.toReal_add hμs hνs, add_smul]

theorem weightedSMul_smul_measure {m : MeasurableSpace α} (μ : Measure α) (c : ℝ≥0∞) {s : Set α} :
    (weightedSMul (c • μ) s : F →L[ℝ] F) = c.toReal • weightedSMul μ s := by
  ext1 x
  push_cast
  simp_rw [Pi.smul_apply, weightedSMul_apply]
  push_cast
  simp_rw [Pi.smul_apply, smul_eq_mul, toReal_mul, smul_smul]

theorem weightedSMul_congr (s t : Set α) (hst : μ s = μ t) :
    (weightedSMul μ s : F →L[ℝ] F) = weightedSMul μ t := by
  ext1 x; simp_rw [weightedSMul_apply]; congr 2

theorem weightedSMul_null {s : Set α} (h_zero : μ s = 0) : (weightedSMul μ s : F →L[ℝ] F) = 0 := by
  ext1 x; rw [weightedSMul_apply, h_zero]; simp

theorem weightedSMul_union' (s t : Set α) (ht : MeasurableSet t) (hs_finite : μ s ≠ ∞)
    (ht_finite : μ t ≠ ∞) (h_inter : s ∩ t = ∅) :
    (weightedSMul μ (s ∪ t) : F →L[ℝ] F) = weightedSMul μ s + weightedSMul μ t := by
  ext1 x
  simp_rw [add_apply, weightedSMul_apply,
    measure_union (Set.disjoint_iff_inter_eq_empty.mpr h_inter) ht,
    ENNReal.toReal_add hs_finite ht_finite, add_smul]

@[nolint unusedArguments]
theorem weightedSMul_union (s t : Set α) (_hs : MeasurableSet s) (ht : MeasurableSet t)
    (hs_finite : μ s ≠ ∞) (ht_finite : μ t ≠ ∞) (h_inter : s ∩ t = ∅) :
    (weightedSMul μ (s ∪ t) : F →L[ℝ] F) = weightedSMul μ s + weightedSMul μ t :=
  weightedSMul_union' s t ht hs_finite ht_finite h_inter

theorem weightedSMul_smul [NormedField 𝕜] [NormedSpace 𝕜 F] [SMulCommClass ℝ 𝕜 F] (c : 𝕜)
    (s : Set α) (x : F) : weightedSMul μ s (c • x) = c • weightedSMul μ s x := by
  simp_rw [weightedSMul_apply, smul_comm]

theorem norm_weightedSMul_le (s : Set α) : ‖(weightedSMul μ s : F →L[ℝ] F)‖ ≤ (μ s).toReal :=
  calc
    ‖(weightedSMul μ s : F →L[ℝ] F)‖ = ‖(μ s).toReal‖ * ‖ContinuousLinearMap.id ℝ F‖ :=
      norm_smul (μ s).toReal (ContinuousLinearMap.id ℝ F)
    _ ≤ ‖(μ s).toReal‖ :=
      ((mul_le_mul_of_nonneg_left norm_id_le (norm_nonneg _)).trans (mul_one _).le)
    _ = abs (μ s).toReal := Real.norm_eq_abs _
    _ = (μ s).toReal := abs_eq_self.mpr ENNReal.toReal_nonneg

theorem dominatedFinMeasAdditive_weightedSMul {_ : MeasurableSpace α} (μ : Measure α) :
    DominatedFinMeasAdditive μ (weightedSMul μ : Set α → F →L[ℝ] F) 1 :=
  ⟨weightedSMul_union, fun s _ _ => (norm_weightedSMul_le s).trans (one_mul _).symm.le⟩

theorem weightedSMul_nonneg (s : Set α) (x : ℝ) (hx : 0 ≤ x) : 0 ≤ weightedSMul μ s x := by
  simp only [weightedSMul, Algebra.id.smul_eq_mul, coe_smul', _root_.id, coe_id', Pi.smul_apply]
  exact mul_nonneg toReal_nonneg hx

end WeightedSMul

local infixr:25 " →ₛ " => SimpleFunc

namespace SimpleFunc

section PosPart

variable [LinearOrder E] [Zero E] [MeasurableSpace α]

/-- Positive part of a simple function. -/
def posPart (f : α →ₛ E) : α →ₛ E :=
  f.map fun b => max b 0

/-- Negative part of a simple function. -/
def negPart [Neg E] (f : α →ₛ E) : α →ₛ E :=
  posPart (-f)

theorem posPart_map_norm (f : α →ₛ ℝ) : (posPart f).map norm = posPart f := by
  ext; rw [map_apply, Real.norm_eq_abs, abs_of_nonneg]; exact le_max_right _ _

theorem negPart_map_norm (f : α →ₛ ℝ) : (negPart f).map norm = negPart f := by
  rw [negPart]; exact posPart_map_norm _

theorem posPart_sub_negPart (f : α →ₛ ℝ) : f.posPart - f.negPart = f := by
  simp only [posPart, negPart]
  ext a
  rw [coe_sub]
  exact max_zero_sub_eq_self (f a)

end PosPart

section Integral

/-!
### The Bochner integral of simple functions

Define the Bochner integral of simple functions of the type `α →ₛ β` where `β` is a normed group,
and prove basic property of this integral.
-/


open Finset

variable [NormedAddCommGroup E] [NormedAddCommGroup F] [NormedSpace ℝ F] {p : ℝ≥0∞} {G F' : Type*}
  [NormedAddCommGroup G] [NormedAddCommGroup F'] [NormedSpace ℝ F'] {m : MeasurableSpace α}
  {μ : Measure α}

/-- Bochner integral of simple functions whose codomain is a real `NormedSpace`.
This is equal to `∑ x ∈ f.range, (μ (f ⁻¹' {x})).toReal • x` (see `integral_eq`). -/
def integral {_ : MeasurableSpace α} (μ : Measure α) (f : α →ₛ F) : F :=
  f.setToSimpleFunc (weightedSMul μ)

theorem integral_def {_ : MeasurableSpace α} (μ : Measure α) (f : α →ₛ F) :
    f.integral μ = f.setToSimpleFunc (weightedSMul μ) := rfl

theorem integral_eq {m : MeasurableSpace α} (μ : Measure α) (f : α →ₛ F) :
    f.integral μ = ∑ x ∈ f.range, (μ (f ⁻¹' {x})).toReal • x := by
  simp [integral, setToSimpleFunc, weightedSMul_apply]

theorem integral_eq_sum_filter [DecidablePred fun x : F => x ≠ 0] {m : MeasurableSpace α}
    (f : α →ₛ F) (μ : Measure α) :
    f.integral μ = ∑ x ∈ f.range.filter fun x => x ≠ 0, (μ (f ⁻¹' {x})).toReal • x := by
  simp_rw [integral_def, setToSimpleFunc_eq_sum_filter, weightedSMul_apply]

/-- The Bochner integral is equal to a sum over any set that includes `f.range` (except `0`). -/
theorem integral_eq_sum_of_subset [DecidablePred fun x : F => x ≠ 0] {f : α →ₛ F} {s : Finset F}
    (hs : (f.range.filter fun x => x ≠ 0) ⊆ s) :
    f.integral μ = ∑ x ∈ s, (μ (f ⁻¹' {x})).toReal • x := by
  rw [SimpleFunc.integral_eq_sum_filter, Finset.sum_subset hs]
  rintro x - hx; rw [Finset.mem_filter, not_and_or, Ne, Classical.not_not] at hx
  -- Porting note: reordered for clarity
  rcases hx.symm with (rfl | hx)
  · simp
  rw [SimpleFunc.mem_range] at hx
  -- Porting note: added
  simp only [Set.mem_range, not_exists] at hx
  rw [preimage_eq_empty] <;> simp [Set.disjoint_singleton_left, hx]

@[simp]
theorem integral_const {m : MeasurableSpace α} (μ : Measure α) (y : F) :
    (const α y).integral μ = (μ univ).toReal • y := by
  classical
  calc
    (const α y).integral μ = ∑ z ∈ {y}, (μ (const α y ⁻¹' {z})).toReal • z :=
      integral_eq_sum_of_subset <| (filter_subset _ _).trans (range_const_subset _ _)
    _ = (μ univ).toReal • y := by simp [Set.preimage] -- Porting note: added `Set.preimage`

@[simp]
theorem integral_piecewise_zero {m : MeasurableSpace α} (f : α →ₛ F) (μ : Measure α) {s : Set α}
    (hs : MeasurableSet s) : (piecewise s hs f 0).integral μ = f.integral (μ.restrict s) := by
  classical
  refine (integral_eq_sum_of_subset ?_).trans
      ((sum_congr rfl fun y hy => ?_).trans (integral_eq_sum_filter _ _).symm)
  · intro y hy
    simp only [mem_filter, mem_range, coe_piecewise, coe_zero, piecewise_eq_indicator,
      mem_range_indicator] at *
    rcases hy with ⟨⟨rfl, -⟩ | ⟨x, -, rfl⟩, h₀⟩
    exacts [(h₀ rfl).elim, ⟨Set.mem_range_self _, h₀⟩]
  · dsimp
    rw [Set.piecewise_eq_indicator, indicator_preimage_of_not_mem,
      Measure.restrict_apply (f.measurableSet_preimage _)]
    exact fun h₀ => (mem_filter.1 hy).2 (Eq.symm h₀)

/-- Calculate the integral of `g ∘ f : α →ₛ F`, where `f` is an integrable function from `α` to `E`
    and `g` is a function from `E` to `F`. We require `g 0 = 0` so that `g ∘ f` is integrable. -/
theorem map_integral (f : α →ₛ E) (g : E → F) (hf : Integrable f μ) (hg : g 0 = 0) :
    (f.map g).integral μ = ∑ x ∈ f.range, ENNReal.toReal (μ (f ⁻¹' {x})) • g x :=
  map_setToSimpleFunc _ weightedSMul_union hf hg

/-- `SimpleFunc.integral` and `SimpleFunc.lintegral` agree when the integrand has type
    `α →ₛ ℝ≥0∞`. But since `ℝ≥0∞` is not a `NormedSpace`, we need some form of coercion.
    See `integral_eq_lintegral` for a simpler version. -/
theorem integral_eq_lintegral' {f : α →ₛ E} {g : E → ℝ≥0∞} (hf : Integrable f μ) (hg0 : g 0 = 0)
    (ht : ∀ b, g b ≠ ∞) :
    (f.map (ENNReal.toReal ∘ g)).integral μ = ENNReal.toReal (∫⁻ a, g (f a) ∂μ) := by
  have hf' : f.FinMeasSupp μ := integrable_iff_finMeasSupp.1 hf
  simp only [← map_apply g f, lintegral_eq_lintegral]
  rw [map_integral f _ hf, map_lintegral, ENNReal.toReal_sum]
  · refine Finset.sum_congr rfl fun b _ => ?_
    -- Porting note: added `Function.comp_apply`
    rw [smul_eq_mul, toReal_mul, mul_comm, Function.comp_apply]
  · rintro a -
    by_cases a0 : a = 0
    · rw [a0, hg0, zero_mul]; exact WithTop.zero_ne_top
    · apply mul_ne_top (ht a) (hf'.meas_preimage_singleton_ne_zero a0).ne
  · simp [hg0]

variable [NormedField 𝕜] [NormedSpace 𝕜 E] [NormedSpace ℝ E] [SMulCommClass ℝ 𝕜 E]

theorem integral_congr {f g : α →ₛ E} (hf : Integrable f μ) (h : f =ᵐ[μ] g) :
    f.integral μ = g.integral μ :=
  setToSimpleFunc_congr (weightedSMul μ) (fun _ _ => weightedSMul_null) weightedSMul_union hf h

/-- `SimpleFunc.bintegral` and `SimpleFunc.integral` agree when the integrand has type
    `α →ₛ ℝ≥0∞`. But since `ℝ≥0∞` is not a `NormedSpace`, we need some form of coercion. -/
theorem integral_eq_lintegral {f : α →ₛ ℝ} (hf : Integrable f μ) (h_pos : 0 ≤ᵐ[μ] f) :
    f.integral μ = ENNReal.toReal (∫⁻ a, ENNReal.ofReal (f a) ∂μ) := by
  have : f =ᵐ[μ] f.map (ENNReal.toReal ∘ ENNReal.ofReal) :=
    h_pos.mono fun a h => (ENNReal.toReal_ofReal h).symm
  rw [← integral_eq_lintegral' hf]
  exacts [integral_congr hf this, ENNReal.ofReal_zero, fun b => ENNReal.ofReal_ne_top]

theorem integral_add {f g : α →ₛ E} (hf : Integrable f μ) (hg : Integrable g μ) :
    integral μ (f + g) = integral μ f + integral μ g :=
  setToSimpleFunc_add _ weightedSMul_union hf hg

theorem integral_neg {f : α →ₛ E} (hf : Integrable f μ) : integral μ (-f) = -integral μ f :=
  setToSimpleFunc_neg _ weightedSMul_union hf

theorem integral_sub {f g : α →ₛ E} (hf : Integrable f μ) (hg : Integrable g μ) :
    integral μ (f - g) = integral μ f - integral μ g :=
  setToSimpleFunc_sub _ weightedSMul_union hf hg

theorem integral_smul (c : 𝕜) {f : α →ₛ E} (hf : Integrable f μ) :
    integral μ (c • f) = c • integral μ f :=
  setToSimpleFunc_smul _ weightedSMul_union weightedSMul_smul c hf

theorem norm_setToSimpleFunc_le_integral_norm (T : Set α → E →L[ℝ] F) {C : ℝ}
    (hT_norm : ∀ s, MeasurableSet s → μ s < ∞ → ‖T s‖ ≤ C * (μ s).toReal) {f : α →ₛ E}
    (hf : Integrable f μ) : ‖f.setToSimpleFunc T‖ ≤ C * (f.map norm).integral μ :=
  calc
    ‖f.setToSimpleFunc T‖ ≤ C * ∑ x ∈ f.range, ENNReal.toReal (μ (f ⁻¹' {x})) * ‖x‖ :=
      norm_setToSimpleFunc_le_sum_mul_norm_of_integrable T hT_norm f hf
    _ = C * (f.map norm).integral μ := by
      rw [map_integral f norm hf norm_zero]; simp_rw [smul_eq_mul]

theorem norm_integral_le_integral_norm (f : α →ₛ E) (hf : Integrable f μ) :
    ‖f.integral μ‖ ≤ (f.map norm).integral μ := by
  refine (norm_setToSimpleFunc_le_integral_norm _ (fun s _ _ => ?_) hf).trans (one_mul _).le
  exact (norm_weightedSMul_le s).trans (one_mul _).symm.le

theorem integral_add_measure {ν} (f : α →ₛ E) (hf : Integrable f (μ + ν)) :
    f.integral (μ + ν) = f.integral μ + f.integral ν := by
  simp_rw [integral_def]
  refine setToSimpleFunc_add_left'
    (weightedSMul μ) (weightedSMul ν) (weightedSMul (μ + ν)) (fun s _ hμνs => ?_) hf
  rw [lt_top_iff_ne_top, Measure.coe_add, Pi.add_apply, ENNReal.add_ne_top] at hμνs
  rw [weightedSMul_add_measure _ _ hμνs.1 hμνs.2]

end Integral

end SimpleFunc

namespace L1

open AEEqFun Lp.simpleFunc Lp

variable [NormedAddCommGroup E] [NormedAddCommGroup F] {m : MeasurableSpace α} {μ : Measure α}

namespace SimpleFunc

theorem norm_eq_integral (f : α →₁ₛ[μ] E) : ‖f‖ = ((toSimpleFunc f).map norm).integral μ := by
  rw [norm_eq_sum_mul f, (toSimpleFunc f).map_integral norm (SimpleFunc.integrable f) norm_zero]
  simp_rw [smul_eq_mul]

section PosPart

/-- Positive part of a simple function in L1 space. -/
nonrec def posPart (f : α →₁ₛ[μ] ℝ) : α →₁ₛ[μ] ℝ :=
  ⟨Lp.posPart (f : α →₁[μ] ℝ), by
    rcases f with ⟨f, s, hsf⟩
    use s.posPart
    simp only [Subtype.coe_mk, Lp.coe_posPart, ← hsf, AEEqFun.posPart_mk,
      SimpleFunc.coe_map, mk_eq_mk]
    -- Porting note: added
    simp [SimpleFunc.posPart, Function.comp, EventuallyEq.rfl] ⟩

/-- Negative part of a simple function in L1 space. -/
def negPart (f : α →₁ₛ[μ] ℝ) : α →₁ₛ[μ] ℝ :=
  posPart (-f)

@[norm_cast]
theorem coe_posPart (f : α →₁ₛ[μ] ℝ) : (posPart f : α →₁[μ] ℝ) = Lp.posPart (f : α →₁[μ] ℝ) := rfl

@[norm_cast]
theorem coe_negPart (f : α →₁ₛ[μ] ℝ) : (negPart f : α →₁[μ] ℝ) = Lp.negPart (f : α →₁[μ] ℝ) := rfl

end PosPart

section SimpleFuncIntegral

/-!
### The Bochner integral of `L1`

Define the Bochner integral on `α →₁ₛ[μ] E` by extension from the simple functions `α →₁ₛ[μ] E`,
and prove basic properties of this integral. -/


variable [NormedField 𝕜] [NormedSpace 𝕜 E] [NormedSpace ℝ E] [SMulCommClass ℝ 𝕜 E] {F' : Type*}
  [NormedAddCommGroup F'] [NormedSpace ℝ F']

attribute [local instance] simpleFunc.normedSpace

/-- The Bochner integral over simple functions in L1 space. -/
def integral (f : α →₁ₛ[μ] E) : E :=
  (toSimpleFunc f).integral μ

theorem integral_eq_integral (f : α →₁ₛ[μ] E) : integral f = (toSimpleFunc f).integral μ := rfl

nonrec theorem integral_eq_lintegral {f : α →₁ₛ[μ] ℝ} (h_pos : 0 ≤ᵐ[μ] toSimpleFunc f) :
    integral f = ENNReal.toReal (∫⁻ a, ENNReal.ofReal ((toSimpleFunc f) a) ∂μ) := by
  rw [integral, SimpleFunc.integral_eq_lintegral (SimpleFunc.integrable f) h_pos]

theorem integral_eq_setToL1S (f : α →₁ₛ[μ] E) : integral f = setToL1S (weightedSMul μ) f := rfl

nonrec theorem integral_congr {f g : α →₁ₛ[μ] E} (h : toSimpleFunc f =ᵐ[μ] toSimpleFunc g) :
    integral f = integral g :=
  SimpleFunc.integral_congr (SimpleFunc.integrable f) h

theorem integral_add (f g : α →₁ₛ[μ] E) : integral (f + g) = integral f + integral g :=
  setToL1S_add _ (fun _ _ => weightedSMul_null) weightedSMul_union _ _

theorem integral_smul (c : 𝕜) (f : α →₁ₛ[μ] E) : integral (c • f) = c • integral f :=
  setToL1S_smul _ (fun _ _ => weightedSMul_null) weightedSMul_union weightedSMul_smul c f

theorem norm_integral_le_norm (f : α →₁ₛ[μ] E) : ‖integral f‖ ≤ ‖f‖ := by
  rw [integral, norm_eq_integral]
  exact (toSimpleFunc f).norm_integral_le_integral_norm (SimpleFunc.integrable f)

variable {E' : Type*} [NormedAddCommGroup E'] [NormedSpace ℝ E'] [NormedSpace 𝕜 E']
variable (α E μ 𝕜)

/-- The Bochner integral over simple functions in L1 space as a continuous linear map. -/
def integralCLM' : (α →₁ₛ[μ] E) →L[𝕜] E :=
  LinearMap.mkContinuous ⟨⟨integral, integral_add⟩, integral_smul⟩ 1 fun f =>
    le_trans (norm_integral_le_norm _) <| by rw [one_mul]

/-- The Bochner integral over simple functions in L1 space as a continuous linear map over ℝ. -/
def integralCLM : (α →₁ₛ[μ] E) →L[ℝ] E :=
  integralCLM' α E ℝ μ

variable {α E μ 𝕜}

local notation "Integral" => integralCLM α E μ

open ContinuousLinearMap

theorem norm_Integral_le_one : ‖Integral‖ ≤ 1 :=
  -- Porting note: Old proof was `LinearMap.mkContinuous_norm_le _ zero_le_one _`
  LinearMap.mkContinuous_norm_le _ zero_le_one (fun f => by
    rw [one_mul]
    exact norm_integral_le_norm f)

section PosPart

theorem posPart_toSimpleFunc (f : α →₁ₛ[μ] ℝ) :
    toSimpleFunc (posPart f) =ᵐ[μ] (toSimpleFunc f).posPart := by
  have eq : ∀ a, (toSimpleFunc f).posPart a = max ((toSimpleFunc f) a) 0 := fun a => rfl
  have ae_eq : ∀ᵐ a ∂μ, toSimpleFunc (posPart f) a = max ((toSimpleFunc f) a) 0 := by
    filter_upwards [toSimpleFunc_eq_toFun (posPart f), Lp.coeFn_posPart (f : α →₁[μ] ℝ),
      toSimpleFunc_eq_toFun f] with _ _ h₂ h₃
    convert h₂ using 1
    -- Porting note: added
    rw [h₃]
  refine ae_eq.mono fun a h => ?_
  rw [h, eq]

theorem negPart_toSimpleFunc (f : α →₁ₛ[μ] ℝ) :
    toSimpleFunc (negPart f) =ᵐ[μ] (toSimpleFunc f).negPart := by
  rw [SimpleFunc.negPart, MeasureTheory.SimpleFunc.negPart]
  filter_upwards [posPart_toSimpleFunc (-f), neg_toSimpleFunc f]
  intro a h₁ h₂
  rw [h₁]
  show max _ _ = max _ _
  rw [h₂]
  rfl

theorem integral_eq_norm_posPart_sub (f : α →₁ₛ[μ] ℝ) : integral f = ‖posPart f‖ - ‖negPart f‖ := by
  -- Convert things in `L¹` to their `SimpleFunc` counterpart
  have ae_eq₁ : (toSimpleFunc f).posPart =ᵐ[μ] (toSimpleFunc (posPart f)).map norm := by
    filter_upwards [posPart_toSimpleFunc f] with _ h
    rw [SimpleFunc.map_apply, h]
    conv_lhs => rw [← SimpleFunc.posPart_map_norm, SimpleFunc.map_apply]
  -- Convert things in `L¹` to their `SimpleFunc` counterpart
  have ae_eq₂ : (toSimpleFunc f).negPart =ᵐ[μ] (toSimpleFunc (negPart f)).map norm := by
    filter_upwards [negPart_toSimpleFunc f] with _ h
    rw [SimpleFunc.map_apply, h]
    conv_lhs => rw [← SimpleFunc.negPart_map_norm, SimpleFunc.map_apply]
  rw [integral, norm_eq_integral, norm_eq_integral, ← SimpleFunc.integral_sub]
  · show (toSimpleFunc f).integral μ =
      ((toSimpleFunc (posPart f)).map norm - (toSimpleFunc (negPart f)).map norm).integral μ
    apply MeasureTheory.SimpleFunc.integral_congr (SimpleFunc.integrable f)
    filter_upwards [ae_eq₁, ae_eq₂] with _ h₁ h₂
    rw [SimpleFunc.sub_apply, ← h₁, ← h₂]
    exact DFunLike.congr_fun (toSimpleFunc f).posPart_sub_negPart.symm _
  · exact (SimpleFunc.integrable f).pos_part.congr ae_eq₁
  · exact (SimpleFunc.integrable f).neg_part.congr ae_eq₂

end PosPart

end SimpleFuncIntegral

end SimpleFunc

open SimpleFunc

local notation "Integral" => @integralCLM α E _ _ _ _ _ μ _

variable [NormedSpace ℝ E] [NontriviallyNormedField 𝕜] [NormedSpace 𝕜 E] [SMulCommClass ℝ 𝕜 E]
  [NormedSpace ℝ F] [CompleteSpace E]

section IntegrationInL1

attribute [local instance] simpleFunc.normedSpace

open ContinuousLinearMap

variable (𝕜)

/-- The Bochner integral in L1 space as a continuous linear map. -/
nonrec def integralCLM' : (α →₁[μ] E) →L[𝕜] E :=
  (integralCLM' α E 𝕜 μ).extend (coeToLp α E 𝕜) (simpleFunc.denseRange one_ne_top)
    simpleFunc.uniformInducing

variable {𝕜}

/-- The Bochner integral in L1 space as a continuous linear map over ℝ. -/
def integralCLM : (α →₁[μ] E) →L[ℝ] E :=
  integralCLM' ℝ

-- Porting note: added `(E := E)` in several places below.
/-- The Bochner integral in L1 space -/
irreducible_def integral : (α →₁[μ] E) → E :=
  integralCLM (E := E)

theorem integral_eq (f : α →₁[μ] E) : integral f = integralCLM (E := E) f := by
  simp only [integral]

theorem integral_eq_setToL1 (f : α →₁[μ] E) :
    integral f = setToL1 (E := E) (dominatedFinMeasAdditive_weightedSMul μ) f := by
  simp only [integral]; rfl

@[norm_cast]
theorem SimpleFunc.integral_L1_eq_integral (f : α →₁ₛ[μ] E) :
    L1.integral (f : α →₁[μ] E) = SimpleFunc.integral f := by
  simp only [integral, L1.integral]
  exact setToL1_eq_setToL1SCLM (dominatedFinMeasAdditive_weightedSMul μ) f

variable (α E)

@[simp]
theorem integral_zero : integral (0 : α →₁[μ] E) = 0 := by
  simp only [integral]
  exact map_zero integralCLM

variable {α E}

@[integral_simps]
theorem integral_add (f g : α →₁[μ] E) : integral (f + g) = integral f + integral g := by
  simp only [integral]
  exact map_add integralCLM f g

@[integral_simps]
theorem integral_neg (f : α →₁[μ] E) : integral (-f) = -integral f := by
  simp only [integral]
  exact map_neg integralCLM f

@[integral_simps]
theorem integral_sub (f g : α →₁[μ] E) : integral (f - g) = integral f - integral g := by
  simp only [integral]
  exact map_sub integralCLM f g

@[integral_simps]
theorem integral_smul (c : 𝕜) (f : α →₁[μ] E) : integral (c • f) = c • integral f := by
  simp only [integral]
  show (integralCLM' (E := E) 𝕜) (c • f) = c • (integralCLM' (E := E) 𝕜) f
  exact map_smul (integralCLM' (E := E) 𝕜) c f

local notation "Integral" => @integralCLM α E _ _ μ _ _

local notation "sIntegral" => @SimpleFunc.integralCLM α E _ _ μ _

theorem norm_Integral_le_one : ‖integralCLM (α := α) (E := E) (μ := μ)‖ ≤ 1 :=
  norm_setToL1_le (dominatedFinMeasAdditive_weightedSMul μ) zero_le_one

theorem nnnorm_Integral_le_one : ‖integralCLM (α := α) (E := E) (μ := μ)‖₊ ≤ 1 :=
  norm_Integral_le_one

theorem norm_integral_le (f : α →₁[μ] E) : ‖integral f‖ ≤ ‖f‖ :=
  calc
    ‖integral f‖ = ‖integralCLM (E := E) f‖ := by simp only [integral]
    _ ≤ ‖integralCLM (α := α) (E := E) (μ := μ)‖ * ‖f‖ := le_opNorm _ _
    _ ≤ 1 * ‖f‖ := mul_le_mul_of_nonneg_right norm_Integral_le_one <| norm_nonneg _
    _ = ‖f‖ := one_mul _

theorem nnnorm_integral_le (f : α →₁[μ] E) : ‖integral f‖₊ ≤ ‖f‖₊ :=
  norm_integral_le f

@[continuity]
theorem continuous_integral : Continuous fun f : α →₁[μ] E => integral f := by
  simp only [integral]
  exact L1.integralCLM.continuous

section PosPart

theorem integral_eq_norm_posPart_sub (f : α →₁[μ] ℝ) :
    integral f = ‖Lp.posPart f‖ - ‖Lp.negPart f‖ := by
  -- Use `isClosed_property` and `isClosed_eq`
  refine @isClosed_property _ _ _ ((↑) : (α →₁ₛ[μ] ℝ) → α →₁[μ] ℝ)
      (fun f : α →₁[μ] ℝ => integral f = ‖Lp.posPart f‖ - ‖Lp.negPart f‖)
      (simpleFunc.denseRange one_ne_top) (isClosed_eq ?_ ?_) ?_ f
  · simp only [integral]
    exact cont _
  · refine Continuous.sub (continuous_norm.comp Lp.continuous_posPart)
      (continuous_norm.comp Lp.continuous_negPart)
  -- Show that the property holds for all simple functions in the `L¹` space.
  · intro s
    norm_cast
    exact SimpleFunc.integral_eq_norm_posPart_sub _

end PosPart

end IntegrationInL1

end L1

/-!
## The Bochner integral on functions

Define the Bochner integral on functions generally to be the `L1` Bochner integral, for integrable
functions, and 0 otherwise; prove its basic properties.
-/

variable [NormedAddCommGroup E] [hE : CompleteSpace E] [NontriviallyNormedField 𝕜]
  [NormedSpace 𝕜 E] [NormedAddCommGroup F] [NormedSpace ℝ F] [CompleteSpace F]
  {G : Type*} [NormedAddCommGroup G] [NormedSpace ℝ G]

open Classical in
/-- The Bochner integral -/
irreducible_def integral {_ : MeasurableSpace α} (μ : Measure α) (f : α → G) : G :=
  if _ : CompleteSpace G then
    if hf : Integrable f μ then L1.integral (hf.toL1 f) else 0
  else 0

/-! In the notation for integrals, an expression like `∫ x, g ‖x‖ ∂μ` will not be parsed correctly,
  and needs parentheses. We do not set the binding power of `r` to `0`, because then
  `∫ x, f x = 0` will be parsed incorrectly. -/

@[inherit_doc MeasureTheory.integral]
notation3 "∫ "(...)", "r:60:(scoped f => f)" ∂"μ:70 => integral μ r

@[inherit_doc MeasureTheory.integral]
notation3 "∫ "(...)", "r:60:(scoped f => integral volume f) => r

@[inherit_doc MeasureTheory.integral]
notation3 "∫ "(...)" in "s", "r:60:(scoped f => f)" ∂"μ:70 => integral (Measure.restrict μ s) r

@[inherit_doc MeasureTheory.integral]
notation3 "∫ "(...)" in "s", "r:60:(scoped f => integral (Measure.restrict volume s) f) => r

section Properties

open ContinuousLinearMap MeasureTheory.SimpleFunc

variable [NormedSpace ℝ E] [SMulCommClass ℝ 𝕜 E]
variable {f g : α → E} {m : MeasurableSpace α} {μ : Measure α}

theorem integral_eq (f : α → E) (hf : Integrable f μ) : ∫ a, f a ∂μ = L1.integral (hf.toL1 f) := by
  simp [integral, hE, hf]

theorem integral_eq_setToFun (f : α → E) :
    ∫ a, f a ∂μ = setToFun μ (weightedSMul μ) (dominatedFinMeasAdditive_weightedSMul μ) f := by
  simp only [integral, hE, L1.integral]; rfl

theorem L1.integral_eq_integral (f : α →₁[μ] E) : L1.integral f = ∫ a, f a ∂μ := by
  simp only [integral, L1.integral, integral_eq_setToFun]
  exact (L1.setToFun_eq_setToL1 (dominatedFinMeasAdditive_weightedSMul μ) f).symm

theorem integral_undef {f : α → G} (h : ¬Integrable f μ) : ∫ a, f a ∂μ = 0 := by
  by_cases hG : CompleteSpace G
  · simp [integral, hG, h]
  · simp [integral, hG]

theorem Integrable.of_integral_ne_zero {f : α → G} (h : ∫ a, f a ∂μ ≠ 0) : Integrable f μ :=
  Not.imp_symm integral_undef h

theorem integral_non_aestronglyMeasurable {f : α → G} (h : ¬AEStronglyMeasurable f μ) :
    ∫ a, f a ∂μ = 0 :=
  integral_undef <| not_and_of_not_left _ h

variable (α G)

@[simp]
theorem integral_zero : ∫ _ : α, (0 : G) ∂μ = 0 := by
  by_cases hG : CompleteSpace G
  · simp only [integral, hG, L1.integral]
    exact setToFun_zero (dominatedFinMeasAdditive_weightedSMul μ)
  · simp [integral, hG]

@[simp]
theorem integral_zero' : integral μ (0 : α → G) = 0 :=
  integral_zero α G

variable {α G}

theorem integrable_of_integral_eq_one {f : α → ℝ} (h : ∫ x, f x ∂μ = 1) : Integrable f μ :=
  .of_integral_ne_zero <| h ▸ one_ne_zero

theorem integral_add {f g : α → G} (hf : Integrable f μ) (hg : Integrable g μ) :
    ∫ a, f a + g a ∂μ = ∫ a, f a ∂μ + ∫ a, g a ∂μ := by
  by_cases hG : CompleteSpace G
  · simp only [integral, hG, L1.integral]
    exact setToFun_add (dominatedFinMeasAdditive_weightedSMul μ) hf hg
  · simp [integral, hG]

theorem integral_add' {f g : α → G} (hf : Integrable f μ) (hg : Integrable g μ) :
    ∫ a, (f + g) a ∂μ = ∫ a, f a ∂μ + ∫ a, g a ∂μ :=
  integral_add hf hg

theorem integral_finset_sum {ι} (s : Finset ι) {f : ι → α → G} (hf : ∀ i ∈ s, Integrable (f i) μ) :
    ∫ a, ∑ i ∈ s, f i a ∂μ = ∑ i ∈ s, ∫ a, f i a ∂μ := by
  by_cases hG : CompleteSpace G
  · simp only [integral, hG, L1.integral]
    exact setToFun_finset_sum (dominatedFinMeasAdditive_weightedSMul _) s hf
  · simp [integral, hG]

@[integral_simps]
theorem integral_neg (f : α → G) : ∫ a, -f a ∂μ = -∫ a, f a ∂μ := by
  by_cases hG : CompleteSpace G
  · simp only [integral, hG, L1.integral]
    exact setToFun_neg (dominatedFinMeasAdditive_weightedSMul μ) f
  · simp [integral, hG]

theorem integral_neg' (f : α → G) : ∫ a, (-f) a ∂μ = -∫ a, f a ∂μ :=
  integral_neg f

theorem integral_sub {f g : α → G} (hf : Integrable f μ) (hg : Integrable g μ) :
    ∫ a, f a - g a ∂μ = ∫ a, f a ∂μ - ∫ a, g a ∂μ := by
  by_cases hG : CompleteSpace G
  · simp only [integral, hG, L1.integral]
    exact setToFun_sub (dominatedFinMeasAdditive_weightedSMul μ) hf hg
  · simp [integral, hG]

theorem integral_sub' {f g : α → G} (hf : Integrable f μ) (hg : Integrable g μ) :
    ∫ a, (f - g) a ∂μ = ∫ a, f a ∂μ - ∫ a, g a ∂μ :=
  integral_sub hf hg

@[integral_simps]
theorem integral_smul [NormedSpace 𝕜 G] [SMulCommClass ℝ 𝕜 G] (c : 𝕜) (f : α → G) :
    ∫ a, c • f a ∂μ = c • ∫ a, f a ∂μ := by
  by_cases hG : CompleteSpace G
  · simp only [integral, hG, L1.integral]
    exact setToFun_smul (dominatedFinMeasAdditive_weightedSMul μ) weightedSMul_smul c f
  · simp [integral, hG]

theorem integral_mul_left {L : Type*} [RCLike L] (r : L) (f : α → L) :
    ∫ a, r * f a ∂μ = r * ∫ a, f a ∂μ :=
  integral_smul r f

theorem integral_mul_right {L : Type*} [RCLike L] (r : L) (f : α → L) :
    ∫ a, f a * r ∂μ = (∫ a, f a ∂μ) * r := by
  simp only [mul_comm]; exact integral_mul_left r f

theorem integral_div {L : Type*} [RCLike L] (r : L) (f : α → L) :
    ∫ a, f a / r ∂μ = (∫ a, f a ∂μ) / r := by
  simpa only [← div_eq_mul_inv] using integral_mul_right r⁻¹ f

theorem integral_congr_ae {f g : α → G} (h : f =ᵐ[μ] g) : ∫ a, f a ∂μ = ∫ a, g a ∂μ := by
  by_cases hG : CompleteSpace G
  · simp only [integral, hG, L1.integral]
    exact setToFun_congr_ae (dominatedFinMeasAdditive_weightedSMul μ) h
  · simp [integral, hG]

lemma integral_congr_ae₂ {β : Type*} {_ : MeasurableSpace β} {ν : Measure β} {f g : α → β → G}
    (h : ∀ᵐ a ∂μ, f a =ᵐ[ν] g a) :
    ∫ a, ∫ b, f a b ∂ν ∂μ = ∫ a, ∫ b, g a b ∂ν ∂μ := by
  apply integral_congr_ae
  filter_upwards [h] with _ ha
  apply integral_congr_ae
  filter_upwards [ha] with _ hb using hb

-- Porting note: `nolint simpNF` added because simplify fails on left-hand side
@[simp, nolint simpNF]
theorem L1.integral_of_fun_eq_integral {f : α → G} (hf : Integrable f μ) :
    ∫ a, (hf.toL1 f) a ∂μ = ∫ a, f a ∂μ := by
  by_cases hG : CompleteSpace G
  · simp only [MeasureTheory.integral, hG, L1.integral]
    exact setToFun_toL1 (dominatedFinMeasAdditive_weightedSMul μ) hf
  · simp [MeasureTheory.integral, hG]

@[continuity]
theorem continuous_integral : Continuous fun f : α →₁[μ] G => ∫ a, f a ∂μ := by
  by_cases hG : CompleteSpace G
  · simp only [integral, hG, L1.integral]
    exact continuous_setToFun (dominatedFinMeasAdditive_weightedSMul μ)
  · simp [integral, hG, continuous_const]

theorem norm_integral_le_lintegral_norm (f : α → G) :
    ‖∫ a, f a ∂μ‖ ≤ ENNReal.toReal (∫⁻ a, ENNReal.ofReal ‖f a‖ ∂μ) := by
  by_cases hG : CompleteSpace G
  · by_cases hf : Integrable f μ
    · rw [integral_eq f hf, ← Integrable.norm_toL1_eq_lintegral_norm f hf]
      exact L1.norm_integral_le _
    · rw [integral_undef hf, norm_zero]; exact toReal_nonneg
  · simp [integral, hG]

theorem ennnorm_integral_le_lintegral_ennnorm (f : α → G) :
    (‖∫ a, f a ∂μ‖₊ : ℝ≥0∞) ≤ ∫⁻ a, ‖f a‖₊ ∂μ := by
  simp_rw [← ofReal_norm_eq_coe_nnnorm]
  apply ENNReal.ofReal_le_of_le_toReal
  exact norm_integral_le_lintegral_norm f

theorem integral_eq_zero_of_ae {f : α → G} (hf : f =ᵐ[μ] 0) : ∫ a, f a ∂μ = 0 := by
  simp [integral_congr_ae hf, integral_zero]

/-- If `f` has finite integral, then `∫ x in s, f x ∂μ` is absolutely continuous in `s`: it tends
to zero as `μ s` tends to zero. -/
theorem HasFiniteIntegral.tendsto_setIntegral_nhds_zero {ι} {f : α → G}
    (hf : HasFiniteIntegral f μ) {l : Filter ι} {s : ι → Set α} (hs : Tendsto (μ ∘ s) l (𝓝 0)) :
    Tendsto (fun i => ∫ x in s i, f x ∂μ) l (𝓝 0) := by
  rw [tendsto_zero_iff_norm_tendsto_zero]
  simp_rw [← coe_nnnorm, ← NNReal.coe_zero, NNReal.tendsto_coe, ← ENNReal.tendsto_coe,
    ENNReal.coe_zero]
  exact tendsto_of_tendsto_of_tendsto_of_le_of_le tendsto_const_nhds
    (tendsto_setLIntegral_zero (ne_of_lt hf) hs) (fun i => zero_le _)
    fun i => ennnorm_integral_le_lintegral_ennnorm _

@[deprecated (since := "2024-04-17")]
alias HasFiniteIntegral.tendsto_set_integral_nhds_zero :=
  HasFiniteIntegral.tendsto_setIntegral_nhds_zero

/-- If `f` is integrable, then `∫ x in s, f x ∂μ` is absolutely continuous in `s`: it tends
to zero as `μ s` tends to zero. -/
theorem Integrable.tendsto_setIntegral_nhds_zero {ι} {f : α → G} (hf : Integrable f μ)
    {l : Filter ι} {s : ι → Set α} (hs : Tendsto (μ ∘ s) l (𝓝 0)) :
    Tendsto (fun i => ∫ x in s i, f x ∂μ) l (𝓝 0) :=
  hf.2.tendsto_setIntegral_nhds_zero hs

@[deprecated (since := "2024-04-17")]
alias Integrable.tendsto_set_integral_nhds_zero :=
  Integrable.tendsto_setIntegral_nhds_zero

/-- If `F i → f` in `L1`, then `∫ x, F i x ∂μ → ∫ x, f x ∂μ`. -/
theorem tendsto_integral_of_L1 {ι} (f : α → G) (hfi : Integrable f μ) {F : ι → α → G} {l : Filter ι}
    (hFi : ∀ᶠ i in l, Integrable (F i) μ)
    (hF : Tendsto (fun i => ∫⁻ x, ‖F i x - f x‖₊ ∂μ) l (𝓝 0)) :
    Tendsto (fun i => ∫ x, F i x ∂μ) l (𝓝 <| ∫ x, f x ∂μ) := by
  by_cases hG : CompleteSpace G
  · simp only [integral, hG, L1.integral]
    exact tendsto_setToFun_of_L1 (dominatedFinMeasAdditive_weightedSMul μ) f hfi hFi hF
  · simp [integral, hG, tendsto_const_nhds]

/-- If `F i → f` in `L1`, then `∫ x, F i x ∂μ → ∫ x, f x ∂μ`. -/
lemma tendsto_integral_of_L1' {ι} (f : α → G) (hfi : Integrable f μ) {F : ι → α → G} {l : Filter ι}
    (hFi : ∀ᶠ i in l, Integrable (F i) μ) (hF : Tendsto (fun i ↦ eLpNorm (F i - f) 1 μ) l (𝓝 0)) :
    Tendsto (fun i ↦ ∫ x, F i x ∂μ) l (𝓝 (∫ x, f x ∂μ)) := by
  refine tendsto_integral_of_L1 f hfi hFi ?_
  simp_rw [eLpNorm_one_eq_lintegral_nnnorm, Pi.sub_apply] at hF
  exact hF

/-- If `F i → f` in `L1`, then `∫ x in s, F i x ∂μ → ∫ x in s, f x ∂μ`. -/
lemma tendsto_setIntegral_of_L1 {ι} (f : α → G) (hfi : Integrable f μ) {F : ι → α → G}
    {l : Filter ι}
    (hFi : ∀ᶠ i in l, Integrable (F i) μ) (hF : Tendsto (fun i ↦ ∫⁻ x, ‖F i x - f x‖₊ ∂μ) l (𝓝 0))
    (s : Set α) :
    Tendsto (fun i ↦ ∫ x in s, F i x ∂μ) l (𝓝 (∫ x in s, f x ∂μ)) := by
  refine tendsto_integral_of_L1 f hfi.restrict ?_ ?_
  · filter_upwards [hFi] with i hi using hi.restrict
  · simp_rw [← eLpNorm_one_eq_lintegral_nnnorm] at hF ⊢
    exact tendsto_of_tendsto_of_tendsto_of_le_of_le tendsto_const_nhds hF (fun _ ↦ zero_le')
      (fun _ ↦ eLpNorm_mono_measure _ Measure.restrict_le_self)

@[deprecated (since := "2024-04-17")]
alias tendsto_set_integral_of_L1 := tendsto_setIntegral_of_L1

/-- If `F i → f` in `L1`, then `∫ x in s, F i x ∂μ → ∫ x in s, f x ∂μ`. -/
lemma tendsto_setIntegral_of_L1' {ι} (f : α → G) (hfi : Integrable f μ) {F : ι → α → G}
    {l : Filter ι}
    (hFi : ∀ᶠ i in l, Integrable (F i) μ) (hF : Tendsto (fun i ↦ eLpNorm (F i - f) 1 μ) l (𝓝 0))
    (s : Set α) :
    Tendsto (fun i ↦ ∫ x in s, F i x ∂μ) l (𝓝 (∫ x in s, f x ∂μ)) := by
  refine tendsto_setIntegral_of_L1 f hfi hFi ?_ s
  simp_rw [eLpNorm_one_eq_lintegral_nnnorm, Pi.sub_apply] at hF
  exact hF

@[deprecated (since := "2024-04-17")]
alias tendsto_set_integral_of_L1' := tendsto_setIntegral_of_L1'

variable {X : Type*} [TopologicalSpace X] [FirstCountableTopology X]

theorem continuousWithinAt_of_dominated {F : X → α → G} {x₀ : X} {bound : α → ℝ} {s : Set X}
    (hF_meas : ∀ᶠ x in 𝓝[s] x₀, AEStronglyMeasurable (F x) μ)
    (h_bound : ∀ᶠ x in 𝓝[s] x₀, ∀ᵐ a ∂μ, ‖F x a‖ ≤ bound a) (bound_integrable : Integrable bound μ)
    (h_cont : ∀ᵐ a ∂μ, ContinuousWithinAt (fun x => F x a) s x₀) :
    ContinuousWithinAt (fun x => ∫ a, F x a ∂μ) s x₀ := by
  by_cases hG : CompleteSpace G
  · simp only [integral, hG, L1.integral]
    exact continuousWithinAt_setToFun_of_dominated (dominatedFinMeasAdditive_weightedSMul μ)
      hF_meas h_bound bound_integrable h_cont
  · simp [integral, hG, continuousWithinAt_const]

theorem continuousAt_of_dominated {F : X → α → G} {x₀ : X} {bound : α → ℝ}
    (hF_meas : ∀ᶠ x in 𝓝 x₀, AEStronglyMeasurable (F x) μ)
    (h_bound : ∀ᶠ x in 𝓝 x₀, ∀ᵐ a ∂μ, ‖F x a‖ ≤ bound a) (bound_integrable : Integrable bound μ)
    (h_cont : ∀ᵐ a ∂μ, ContinuousAt (fun x => F x a) x₀) :
    ContinuousAt (fun x => ∫ a, F x a ∂μ) x₀ := by
  by_cases hG : CompleteSpace G
  · simp only [integral, hG, L1.integral]
    exact continuousAt_setToFun_of_dominated (dominatedFinMeasAdditive_weightedSMul μ)
      hF_meas h_bound bound_integrable h_cont
  · simp [integral, hG, continuousAt_const]

theorem continuousOn_of_dominated {F : X → α → G} {bound : α → ℝ} {s : Set X}
    (hF_meas : ∀ x ∈ s, AEStronglyMeasurable (F x) μ)
    (h_bound : ∀ x ∈ s, ∀ᵐ a ∂μ, ‖F x a‖ ≤ bound a) (bound_integrable : Integrable bound μ)
    (h_cont : ∀ᵐ a ∂μ, ContinuousOn (fun x => F x a) s) :
    ContinuousOn (fun x => ∫ a, F x a ∂μ) s := by
  by_cases hG : CompleteSpace G
  · simp only [integral, hG, L1.integral]
    exact continuousOn_setToFun_of_dominated (dominatedFinMeasAdditive_weightedSMul μ)
      hF_meas h_bound bound_integrable h_cont
  · simp [integral, hG, continuousOn_const]

theorem continuous_of_dominated {F : X → α → G} {bound : α → ℝ}
    (hF_meas : ∀ x, AEStronglyMeasurable (F x) μ) (h_bound : ∀ x, ∀ᵐ a ∂μ, ‖F x a‖ ≤ bound a)
    (bound_integrable : Integrable bound μ) (h_cont : ∀ᵐ a ∂μ, Continuous fun x => F x a) :
    Continuous fun x => ∫ a, F x a ∂μ := by
  by_cases hG : CompleteSpace G
  · simp only [integral, hG, L1.integral]
    exact continuous_setToFun_of_dominated (dominatedFinMeasAdditive_weightedSMul μ)
      hF_meas h_bound bound_integrable h_cont
  · simp [integral, hG, continuous_const]

/-- The Bochner integral of a real-valued function `f : α → ℝ` is the difference between the
  integral of the positive part of `f` and the integral of the negative part of `f`. -/
theorem integral_eq_lintegral_pos_part_sub_lintegral_neg_part {f : α → ℝ} (hf : Integrable f μ) :
    ∫ a, f a ∂μ =
      ENNReal.toReal (∫⁻ a, .ofReal (f a) ∂μ) - ENNReal.toReal (∫⁻ a, .ofReal (-f a) ∂μ) := by
  let f₁ := hf.toL1 f
  -- Go to the `L¹` space
  have eq₁ : ENNReal.toReal (∫⁻ a, ENNReal.ofReal (f a) ∂μ) = ‖Lp.posPart f₁‖ := by
    rw [L1.norm_def]
    congr 1
    apply lintegral_congr_ae
    filter_upwards [Lp.coeFn_posPart f₁, hf.coeFn_toL1] with _ h₁ h₂
    rw [h₁, h₂, ENNReal.ofReal]
    congr 1
    apply NNReal.eq
    rw [Real.nnnorm_of_nonneg (le_max_right _ _)]
    rw [Real.coe_toNNReal', NNReal.coe_mk]
  -- Go to the `L¹` space
  have eq₂ : ENNReal.toReal (∫⁻ a, ENNReal.ofReal (-f a) ∂μ) = ‖Lp.negPart f₁‖ := by
    rw [L1.norm_def]
    congr 1
    apply lintegral_congr_ae
    filter_upwards [Lp.coeFn_negPart f₁, hf.coeFn_toL1] with _ h₁ h₂
    rw [h₁, h₂, ENNReal.ofReal]
    congr 1
    apply NNReal.eq
    simp only [Real.coe_toNNReal', coe_nnnorm, nnnorm_neg]
    rw [Real.norm_of_nonpos (min_le_right _ _), ← max_neg_neg, neg_zero]
  rw [eq₁, eq₂, integral, dif_pos, dif_pos]
  exact L1.integral_eq_norm_posPart_sub _

theorem integral_eq_lintegral_of_nonneg_ae {f : α → ℝ} (hf : 0 ≤ᵐ[μ] f)
    (hfm : AEStronglyMeasurable f μ) :
    ∫ a, f a ∂μ = ENNReal.toReal (∫⁻ a, ENNReal.ofReal (f a) ∂μ) := by
  by_cases hfi : Integrable f μ
  · rw [integral_eq_lintegral_pos_part_sub_lintegral_neg_part hfi]
    have h_min : ∫⁻ a, ENNReal.ofReal (-f a) ∂μ = 0 := by
      rw [lintegral_eq_zero_iff']
      · refine hf.mono ?_
        simp only [Pi.zero_apply]
        intro a h
        simp only [h, neg_nonpos, ofReal_eq_zero]
      · exact measurable_ofReal.comp_aemeasurable hfm.aemeasurable.neg
    rw [h_min, zero_toReal, _root_.sub_zero]
  · rw [integral_undef hfi]
    simp_rw [Integrable, hfm, hasFiniteIntegral_iff_norm, lt_top_iff_ne_top, Ne, true_and_iff,
      Classical.not_not] at hfi
    have : ∫⁻ a : α, ENNReal.ofReal (f a) ∂μ = ∫⁻ a, ENNReal.ofReal ‖f a‖ ∂μ := by
      refine lintegral_congr_ae (hf.mono fun a h => ?_)
      dsimp only
      rw [Real.norm_eq_abs, abs_of_nonneg h]
    rw [this, hfi]; rfl

theorem integral_norm_eq_lintegral_nnnorm {P : Type*} [NormedAddCommGroup P] {f : α → P}
    (hf : AEStronglyMeasurable f μ) : ∫ x, ‖f x‖ ∂μ = ENNReal.toReal (∫⁻ x, ‖f x‖₊ ∂μ) := by
  rw [integral_eq_lintegral_of_nonneg_ae _ hf.norm]
  · simp_rw [ofReal_norm_eq_coe_nnnorm]
  · filter_upwards; simp_rw [Pi.zero_apply, norm_nonneg, imp_true_iff]

theorem ofReal_integral_norm_eq_lintegral_nnnorm {P : Type*} [NormedAddCommGroup P] {f : α → P}
    (hf : Integrable f μ) : ENNReal.ofReal (∫ x, ‖f x‖ ∂μ) = ∫⁻ x, ‖f x‖₊ ∂μ := by
  rw [integral_norm_eq_lintegral_nnnorm hf.aestronglyMeasurable,
    ENNReal.ofReal_toReal (lt_top_iff_ne_top.mp hf.2)]

theorem integral_eq_integral_pos_part_sub_integral_neg_part {f : α → ℝ} (hf : Integrable f μ) :
    ∫ a, f a ∂μ = ∫ a, (Real.toNNReal (f a) : ℝ) ∂μ - ∫ a, (Real.toNNReal (-f a) : ℝ) ∂μ := by
  rw [← integral_sub hf.real_toNNReal]
  · simp
  · exact hf.neg.real_toNNReal

theorem integral_nonneg_of_ae {f : α → ℝ} (hf : 0 ≤ᵐ[μ] f) : 0 ≤ ∫ a, f a ∂μ := by
  have A : CompleteSpace ℝ := by infer_instance
  simp only [integral_def, A, L1.integral_def, dite_true]
  exact setToFun_nonneg (dominatedFinMeasAdditive_weightedSMul μ)
    (fun s _ _ => weightedSMul_nonneg s) hf

theorem lintegral_coe_eq_integral (f : α → ℝ≥0) (hfi : Integrable (fun x => (f x : ℝ)) μ) :
    ∫⁻ a, f a ∂μ = ENNReal.ofReal (∫ a, f a ∂μ) := by
  simp_rw [integral_eq_lintegral_of_nonneg_ae (Eventually.of_forall fun x => (f x).coe_nonneg)
      hfi.aestronglyMeasurable, ← ENNReal.coe_nnreal_eq]
  rw [ENNReal.ofReal_toReal]
  rw [← lt_top_iff_ne_top]
  convert hfi.hasFiniteIntegral
  -- Porting note: `convert` no longer unfolds `HasFiniteIntegral`
  simp_rw [HasFiniteIntegral, NNReal.nnnorm_eq]

theorem ofReal_integral_eq_lintegral_ofReal {f : α → ℝ} (hfi : Integrable f μ) (f_nn : 0 ≤ᵐ[μ] f) :
    ENNReal.ofReal (∫ x, f x ∂μ) = ∫⁻ x, ENNReal.ofReal (f x) ∂μ := by
  have : f =ᵐ[μ] (‖f ·‖) := f_nn.mono fun _x hx ↦ (abs_of_nonneg hx).symm
  simp_rw [integral_congr_ae this, ofReal_integral_norm_eq_lintegral_nnnorm hfi,
    ← ofReal_norm_eq_coe_nnnorm]
  exact lintegral_congr_ae (this.symm.fun_comp ENNReal.ofReal)

theorem integral_toReal {f : α → ℝ≥0∞} (hfm : AEMeasurable f μ) (hf : ∀ᵐ x ∂μ, f x < ∞) :
    ∫ a, (f a).toReal ∂μ = (∫⁻ a, f a ∂μ).toReal := by
  rw [integral_eq_lintegral_of_nonneg_ae _ hfm.ennreal_toReal.aestronglyMeasurable,
    lintegral_congr_ae (ofReal_toReal_ae_eq hf)]
  exact Eventually.of_forall fun x => ENNReal.toReal_nonneg

theorem lintegral_coe_le_coe_iff_integral_le {f : α → ℝ≥0} (hfi : Integrable (fun x => (f x : ℝ)) μ)
    {b : ℝ≥0} : ∫⁻ a, f a ∂μ ≤ b ↔ ∫ a, (f a : ℝ) ∂μ ≤ b := by
  rw [lintegral_coe_eq_integral f hfi, ENNReal.ofReal, ENNReal.coe_le_coe,
    Real.toNNReal_le_iff_le_coe]

theorem integral_coe_le_of_lintegral_coe_le {f : α → ℝ≥0} {b : ℝ≥0} (h : ∫⁻ a, f a ∂μ ≤ b) :
    ∫ a, (f a : ℝ) ∂μ ≤ b := by
  by_cases hf : Integrable (fun a => (f a : ℝ)) μ
  · exact (lintegral_coe_le_coe_iff_integral_le hf).1 h
  · rw [integral_undef hf]; exact b.2

theorem integral_nonneg {f : α → ℝ} (hf : 0 ≤ f) : 0 ≤ ∫ a, f a ∂μ :=
  integral_nonneg_of_ae <| Eventually.of_forall hf

theorem integral_nonpos_of_ae {f : α → ℝ} (hf : f ≤ᵐ[μ] 0) : ∫ a, f a ∂μ ≤ 0 := by
  have hf : 0 ≤ᵐ[μ] -f := hf.mono fun a h => by rwa [Pi.neg_apply, Pi.zero_apply, neg_nonneg]
  have : 0 ≤ ∫ a, -f a ∂μ := integral_nonneg_of_ae hf
  rwa [integral_neg, neg_nonneg] at this

theorem integral_nonpos {f : α → ℝ} (hf : f ≤ 0) : ∫ a, f a ∂μ ≤ 0 :=
  integral_nonpos_of_ae <| Eventually.of_forall hf

theorem integral_eq_zero_iff_of_nonneg_ae {f : α → ℝ} (hf : 0 ≤ᵐ[μ] f) (hfi : Integrable f μ) :
    ∫ x, f x ∂μ = 0 ↔ f =ᵐ[μ] 0 := by
  simp_rw [integral_eq_lintegral_of_nonneg_ae hf hfi.1, ENNReal.toReal_eq_zero_iff,
    ← ENNReal.not_lt_top, ← hasFiniteIntegral_iff_ofReal hf, hfi.2, not_true_eq_false, or_false_iff]
  -- Porting note: split into parts, to make `rw` and `simp` work
  rw [lintegral_eq_zero_iff']
  · rw [← hf.le_iff_eq, Filter.EventuallyEq, Filter.EventuallyLE]
    simp only [Pi.zero_apply, ofReal_eq_zero]
  · exact (ENNReal.measurable_ofReal.comp_aemeasurable hfi.1.aemeasurable)

theorem integral_eq_zero_iff_of_nonneg {f : α → ℝ} (hf : 0 ≤ f) (hfi : Integrable f μ) :
    ∫ x, f x ∂μ = 0 ↔ f =ᵐ[μ] 0 :=
  integral_eq_zero_iff_of_nonneg_ae (Eventually.of_forall hf) hfi

lemma integral_eq_iff_of_ae_le {f g : α → ℝ}
    (hf : Integrable f μ) (hg : Integrable g μ) (hfg : f ≤ᵐ[μ] g) :
    ∫ a, f a ∂μ = ∫ a, g a ∂μ ↔ f =ᵐ[μ] g := by
  refine ⟨fun h_le ↦ EventuallyEq.symm ?_, fun h ↦ integral_congr_ae h⟩
  rw [← sub_ae_eq_zero,
    ← integral_eq_zero_iff_of_nonneg_ae ((sub_nonneg_ae _ _).mpr hfg) (hg.sub hf)]
  simpa [Pi.sub_apply, integral_sub hg hf, sub_eq_zero, eq_comm]

theorem integral_pos_iff_support_of_nonneg_ae {f : α → ℝ} (hf : 0 ≤ᵐ[μ] f) (hfi : Integrable f μ) :
    (0 < ∫ x, f x ∂μ) ↔ 0 < μ (Function.support f) := by
  simp_rw [(integral_nonneg_of_ae hf).lt_iff_ne, pos_iff_ne_zero, Ne, @eq_comm ℝ 0,
    integral_eq_zero_iff_of_nonneg_ae hf hfi, Filter.EventuallyEq, ae_iff, Pi.zero_apply,
    Function.support]

theorem integral_pos_iff_support_of_nonneg {f : α → ℝ} (hf : 0 ≤ f) (hfi : Integrable f μ) :
    (0 < ∫ x, f x ∂μ) ↔ 0 < μ (Function.support f) :=
  integral_pos_iff_support_of_nonneg_ae (Eventually.of_forall hf) hfi

lemma integral_exp_pos {μ : Measure α} {f : α → ℝ} [hμ : NeZero μ]
    (hf : Integrable (fun x ↦ Real.exp (f x)) μ) :
    0 < ∫ x, Real.exp (f x) ∂μ := by
  rw [integral_pos_iff_support_of_nonneg (fun x ↦ (Real.exp_pos _).le) hf]
  suffices (Function.support fun x ↦ Real.exp (f x)) = Set.univ by simp [this, hμ.out]
  ext1 x
  simp only [Function.mem_support, ne_eq, (Real.exp_pos _).ne', not_false_eq_true, Set.mem_univ]

/-- Monotone convergence theorem for real-valued functions and Bochner integrals -/
lemma integral_tendsto_of_tendsto_of_monotone {μ : Measure α} {f : ℕ → α → ℝ} {F : α → ℝ}
    (hf : ∀ n, Integrable (f n) μ) (hF : Integrable F μ) (h_mono : ∀ᵐ x ∂μ, Monotone fun n ↦ f n x)
    (h_tendsto : ∀ᵐ x ∂μ, Tendsto (fun n ↦ f n x) atTop (𝓝 (F x))) :
    Tendsto (fun n ↦ ∫ x, f n x ∂μ) atTop (𝓝 (∫ x, F x ∂μ)) := by
  -- switch from the Bochner to the Lebesgue integral
  let f' := fun n x ↦ f n x - f 0 x
  have hf'_nonneg : ∀ᵐ x ∂μ, ∀ n, 0 ≤ f' n x := by
    filter_upwards [h_mono] with a ha n
    simp [f', ha (zero_le n)]
  have hf'_meas : ∀ n, Integrable (f' n) μ := fun n ↦ (hf n).sub (hf 0)
  suffices Tendsto (fun n ↦ ∫ x, f' n x ∂μ) atTop (𝓝 (∫ x, (F - f 0) x ∂μ)) by
    simp_rw [integral_sub (hf _) (hf _), integral_sub' hF (hf 0), tendsto_sub_const_iff] at this
    exact this
  have hF_ge : 0 ≤ᵐ[μ] fun x ↦ (F - f 0) x := by
    filter_upwards [h_tendsto, h_mono] with x hx_tendsto hx_mono
    simp only [Pi.zero_apply, Pi.sub_apply, sub_nonneg]
    exact ge_of_tendsto' hx_tendsto (fun n ↦ hx_mono (zero_le _))
  rw [ae_all_iff] at hf'_nonneg
  simp_rw [integral_eq_lintegral_of_nonneg_ae (hf'_nonneg _) (hf'_meas _).1]
  rw [integral_eq_lintegral_of_nonneg_ae hF_ge (hF.1.sub (hf 0).1)]
  have h_cont := ENNReal.continuousAt_toReal (x := ∫⁻ a, ENNReal.ofReal ((F - f 0) a) ∂μ) ?_
  swap
  · rw [← ofReal_integral_eq_lintegral_ofReal (hF.sub (hf 0)) hF_ge]
    exact ENNReal.ofReal_ne_top
  refine h_cont.tendsto.comp ?_
  -- use the result for the Lebesgue integral
  refine lintegral_tendsto_of_tendsto_of_monotone ?_ ?_ ?_
  · exact fun n ↦ ((hf n).sub (hf 0)).aemeasurable.ennreal_ofReal
  · filter_upwards [h_mono] with x hx n m hnm
    refine ENNReal.ofReal_le_ofReal ?_
    simp only [f', tsub_le_iff_right, sub_add_cancel]
    exact hx hnm
  · filter_upwards [h_tendsto] with x hx
    refine (ENNReal.continuous_ofReal.tendsto _).comp ?_
    simp only [Pi.sub_apply]
    exact Tendsto.sub hx tendsto_const_nhds

/-- Monotone convergence theorem for real-valued functions and Bochner integrals -/
lemma integral_tendsto_of_tendsto_of_antitone {μ : Measure α} {f : ℕ → α → ℝ} {F : α → ℝ}
    (hf : ∀ n, Integrable (f n) μ) (hF : Integrable F μ) (h_mono : ∀ᵐ x ∂μ, Antitone fun n ↦ f n x)
    (h_tendsto : ∀ᵐ x ∂μ, Tendsto (fun n ↦ f n x) atTop (𝓝 (F x))) :
    Tendsto (fun n ↦ ∫ x, f n x ∂μ) atTop (𝓝 (∫ x, F x ∂μ)) := by
  suffices Tendsto (fun n ↦ ∫ x, -f n x ∂μ) atTop (𝓝 (∫ x, -F x ∂μ)) by
    suffices Tendsto (fun n ↦ ∫ x, - -f n x ∂μ) atTop (𝓝 (∫ x, - -F x ∂μ)) by
      simpa [neg_neg] using this
    convert this.neg <;> rw [integral_neg]
  refine integral_tendsto_of_tendsto_of_monotone (fun n ↦ (hf n).neg) hF.neg ?_ ?_
  · filter_upwards [h_mono] with x hx n m hnm using neg_le_neg_iff.mpr <| hx hnm
  · filter_upwards [h_tendsto] with x hx using hx.neg

/-- If a monotone sequence of functions has an upper bound and the sequence of integrals of these
functions tends to the integral of the upper bound, then the sequence of functions converges
almost everywhere to the upper bound. -/
lemma tendsto_of_integral_tendsto_of_monotone {μ : Measure α} {f : ℕ → α → ℝ} {F : α → ℝ}
    (hf_int : ∀ n, Integrable (f n) μ) (hF_int : Integrable F μ)
    (hf_tendsto : Tendsto (fun i ↦ ∫ a, f i a ∂μ) atTop (𝓝 (∫ a, F a ∂μ)))
    (hf_mono : ∀ᵐ a ∂μ, Monotone (fun i ↦ f i a))
    (hf_bound : ∀ᵐ a ∂μ, ∀ i, f i a ≤ F a) :
    ∀ᵐ a ∂μ, Tendsto (fun i ↦ f i a) atTop (𝓝 (F a)) := by
  -- reduce to the `ℝ≥0∞` case
  let f' : ℕ → α → ℝ≥0∞ := fun n a ↦ ENNReal.ofReal (f n a - f 0 a)
  let F' : α → ℝ≥0∞ := fun a ↦ ENNReal.ofReal (F a - f 0 a)
  have hf'_int_eq : ∀ i, ∫⁻ a, f' i a ∂μ = ENNReal.ofReal (∫ a, f i a ∂μ - ∫ a, f 0 a ∂μ) := by
    intro i
    unfold_let f'
    rw [← ofReal_integral_eq_lintegral_ofReal, integral_sub (hf_int i) (hf_int 0)]
    · exact (hf_int i).sub (hf_int 0)
    · filter_upwards [hf_mono] with a h_mono
      simp [h_mono (zero_le i)]
  have hF'_int_eq : ∫⁻ a, F' a ∂μ = ENNReal.ofReal (∫ a, F a ∂μ - ∫ a, f 0 a ∂μ) := by
    unfold_let F'
    rw [← ofReal_integral_eq_lintegral_ofReal, integral_sub hF_int (hf_int 0)]
    · exact hF_int.sub (hf_int 0)
    · filter_upwards [hf_bound] with a h_bound
      simp [h_bound 0]
  have h_tendsto : Tendsto (fun i ↦ ∫⁻ a, f' i a ∂μ) atTop (𝓝 (∫⁻ a, F' a ∂μ)) := by
    simp_rw [hf'_int_eq, hF'_int_eq]
    refine (ENNReal.continuous_ofReal.tendsto _).comp ?_
    rwa [tendsto_sub_const_iff]
  have h_mono : ∀ᵐ a ∂μ, Monotone (fun i ↦ f' i a) := by
    filter_upwards [hf_mono] with a ha_mono i j hij
    refine ENNReal.ofReal_le_ofReal ?_
    simp [ha_mono hij]
  have h_bound : ∀ᵐ a ∂μ, ∀ i, f' i a ≤ F' a := by
    filter_upwards [hf_bound] with a ha_bound i
    refine ENNReal.ofReal_le_ofReal ?_
    simp only [tsub_le_iff_right, sub_add_cancel, ha_bound i]
  -- use the corresponding lemma for `ℝ≥0∞`
  have h := tendsto_of_lintegral_tendsto_of_monotone ?_ h_tendsto h_mono h_bound ?_
  rotate_left
  · exact (hF_int.1.aemeasurable.sub (hf_int 0).1.aemeasurable).ennreal_ofReal
  · exact ((lintegral_ofReal_le_lintegral_nnnorm _).trans_lt (hF_int.sub (hf_int 0)).2).ne
  filter_upwards [h, hf_mono, hf_bound] with a ha ha_mono ha_bound
  have h1 : (fun i ↦ f i a) = fun i ↦ (f' i a).toReal + f 0 a := by
    unfold_let f'
    ext i
    rw [ENNReal.toReal_ofReal]
    · abel
    · simp [ha_mono (zero_le i)]
  have h2 : F a = (F' a).toReal + f 0 a := by
    unfold_let F'
    rw [ENNReal.toReal_ofReal]
    · abel
    · simp [ha_bound 0]
  rw [h1, h2]
  refine Filter.Tendsto.add ?_ tendsto_const_nhds
  exact (ENNReal.continuousAt_toReal ENNReal.ofReal_ne_top).tendsto.comp ha

/-- If an antitone sequence of functions has a lower bound and the sequence of integrals of these
functions tends to the integral of the lower bound, then the sequence of functions converges
almost everywhere to the lower bound. -/
lemma tendsto_of_integral_tendsto_of_antitone {μ : Measure α} {f : ℕ → α → ℝ} {F : α → ℝ}
    (hf_int : ∀ n, Integrable (f n) μ) (hF_int : Integrable F μ)
    (hf_tendsto : Tendsto (fun i ↦ ∫ a, f i a ∂μ) atTop (𝓝 (∫ a, F a ∂μ)))
    (hf_mono : ∀ᵐ a ∂μ, Antitone (fun i ↦ f i a))
    (hf_bound : ∀ᵐ a ∂μ, ∀ i, F a ≤ f i a) :
    ∀ᵐ a ∂μ, Tendsto (fun i ↦ f i a) atTop (𝓝 (F a)) := by
  let f' : ℕ → α → ℝ := fun i a ↦ - f i a
  let F' : α → ℝ := fun a ↦ - F a
  suffices ∀ᵐ a ∂μ, Tendsto (fun i ↦ f' i a) atTop (𝓝 (F' a)) by
    filter_upwards [this] with a ha_tendsto
    convert ha_tendsto.neg
    · simp [f']
    · simp [F']
  refine tendsto_of_integral_tendsto_of_monotone (fun n ↦ (hf_int n).neg) hF_int.neg ?_ ?_ ?_
  · convert hf_tendsto.neg
    · rw [integral_neg]
    · rw [integral_neg]
  · filter_upwards [hf_mono] with a ha i j hij
    simp [f', ha hij]
  · filter_upwards [hf_bound] with a ha i
    simp [f', F', ha i]

section NormedAddCommGroup

variable {H : Type*} [NormedAddCommGroup H]

theorem L1.norm_eq_integral_norm (f : α →₁[μ] H) : ‖f‖ = ∫ a, ‖f a‖ ∂μ := by
  simp only [eLpNorm, eLpNorm', ENNReal.one_toReal, ENNReal.rpow_one, Lp.norm_def, if_false,
    ENNReal.one_ne_top, one_ne_zero, _root_.div_one]
  rw [integral_eq_lintegral_of_nonneg_ae (Eventually.of_forall (by simp [norm_nonneg]))
      (Lp.aestronglyMeasurable f).norm]
  simp [ofReal_norm_eq_coe_nnnorm]

theorem L1.dist_eq_integral_dist (f g : α →₁[μ] H) : dist f g = ∫ a, dist (f a) (g a) ∂μ := by
  simp only [dist_eq_norm, L1.norm_eq_integral_norm]
  exact integral_congr_ae <| (Lp.coeFn_sub _ _).fun_comp norm

theorem L1.norm_of_fun_eq_integral_norm {f : α → H} (hf : Integrable f μ) :
    ‖hf.toL1 f‖ = ∫ a, ‖f a‖ ∂μ := by
  rw [L1.norm_eq_integral_norm]
  exact integral_congr_ae <| hf.coeFn_toL1.fun_comp _

theorem Memℒp.eLpNorm_eq_integral_rpow_norm {f : α → H} {p : ℝ≥0∞} (hp1 : p ≠ 0) (hp2 : p ≠ ∞)
    (hf : Memℒp f p μ) :
    eLpNorm f p μ = ENNReal.ofReal ((∫ a, ‖f a‖ ^ p.toReal ∂μ) ^ p.toReal⁻¹) := by
  have A : ∫⁻ a : α, ENNReal.ofReal (‖f a‖ ^ p.toReal) ∂μ = ∫⁻ a : α, ‖f a‖₊ ^ p.toReal ∂μ := by
    simp_rw [← ofReal_rpow_of_nonneg (norm_nonneg _) toReal_nonneg, ofReal_norm_eq_coe_nnnorm]
  simp only [eLpNorm_eq_lintegral_rpow_nnnorm hp1 hp2, one_div]
  rw [integral_eq_lintegral_of_nonneg_ae]; rotate_left
  · exact ae_of_all _ fun x => by positivity
  · exact (hf.aestronglyMeasurable.norm.aemeasurable.pow_const _).aestronglyMeasurable
  rw [A, ← ofReal_rpow_of_nonneg toReal_nonneg (inv_nonneg.2 toReal_nonneg), ofReal_toReal]
  exact (lintegral_rpow_nnnorm_lt_top_of_eLpNorm_lt_top hp1 hp2 hf.2).ne

@[deprecated (since := "2024-07-27")]
alias Memℒp.snorm_eq_integral_rpow_norm := Memℒp.eLpNorm_eq_integral_rpow_norm

end NormedAddCommGroup

theorem integral_mono_ae {f g : α → ℝ} (hf : Integrable f μ) (hg : Integrable g μ) (h : f ≤ᵐ[μ] g) :
    ∫ a, f a ∂μ ≤ ∫ a, g a ∂μ := by
  have A : CompleteSpace ℝ := by infer_instance
  simp only [integral, A, L1.integral]
  exact setToFun_mono (dominatedFinMeasAdditive_weightedSMul μ)
    (fun s _ _ => weightedSMul_nonneg s) hf hg h

@[mono]
theorem integral_mono {f g : α → ℝ} (hf : Integrable f μ) (hg : Integrable g μ) (h : f ≤ g) :
    ∫ a, f a ∂μ ≤ ∫ a, g a ∂μ :=
  integral_mono_ae hf hg <| Eventually.of_forall h

theorem integral_mono_of_nonneg {f g : α → ℝ} (hf : 0 ≤ᵐ[μ] f) (hgi : Integrable g μ)
    (h : f ≤ᵐ[μ] g) : ∫ a, f a ∂μ ≤ ∫ a, g a ∂μ := by
  by_cases hfm : AEStronglyMeasurable f μ
  · refine integral_mono_ae ⟨hfm, ?_⟩ hgi h
    refine hgi.hasFiniteIntegral.mono <| h.mp <| hf.mono fun x hf hfg => ?_
    simpa [abs_of_nonneg hf, abs_of_nonneg (le_trans hf hfg)]
  · rw [integral_non_aestronglyMeasurable hfm]
    exact integral_nonneg_of_ae (hf.trans h)

theorem integral_mono_measure {f : α → ℝ} {ν} (hle : μ ≤ ν) (hf : 0 ≤ᵐ[ν] f)
    (hfi : Integrable f ν) : ∫ a, f a ∂μ ≤ ∫ a, f a ∂ν := by
  have hfi' : Integrable f μ := hfi.mono_measure hle
  have hf' : 0 ≤ᵐ[μ] f := hle.absolutelyContinuous hf
  rw [integral_eq_lintegral_of_nonneg_ae hf' hfi'.1, integral_eq_lintegral_of_nonneg_ae hf hfi.1,
    ENNReal.toReal_le_toReal]
  exacts [lintegral_mono' hle le_rfl, ((hasFiniteIntegral_iff_ofReal hf').1 hfi'.2).ne,
    ((hasFiniteIntegral_iff_ofReal hf).1 hfi.2).ne]

theorem norm_integral_le_integral_norm (f : α → G) : ‖∫ a, f a ∂μ‖ ≤ ∫ a, ‖f a‖ ∂μ := by
  have le_ae : ∀ᵐ a ∂μ, 0 ≤ ‖f a‖ := Eventually.of_forall fun a => norm_nonneg _
  by_cases h : AEStronglyMeasurable f μ
  · calc
      ‖∫ a, f a ∂μ‖ ≤ ENNReal.toReal (∫⁻ a, ENNReal.ofReal ‖f a‖ ∂μ) :=
        norm_integral_le_lintegral_norm _
      _ = ∫ a, ‖f a‖ ∂μ := (integral_eq_lintegral_of_nonneg_ae le_ae <| h.norm).symm
  · rw [integral_non_aestronglyMeasurable h, norm_zero]
    exact integral_nonneg_of_ae le_ae

theorem norm_integral_le_of_norm_le {f : α → G} {g : α → ℝ} (hg : Integrable g μ)
    (h : ∀ᵐ x ∂μ, ‖f x‖ ≤ g x) : ‖∫ x, f x ∂μ‖ ≤ ∫ x, g x ∂μ :=
  calc
    ‖∫ x, f x ∂μ‖ ≤ ∫ x, ‖f x‖ ∂μ := norm_integral_le_integral_norm f
    _ ≤ ∫ x, g x ∂μ := integral_mono_of_nonneg (Eventually.of_forall fun _ => norm_nonneg _) hg h

theorem SimpleFunc.integral_eq_integral (f : α →ₛ E) (hfi : Integrable f μ) :
    f.integral μ = ∫ x, f x ∂μ := by
  rw [MeasureTheory.integral_eq f hfi, ← L1.SimpleFunc.toLp_one_eq_toL1,
    L1.SimpleFunc.integral_L1_eq_integral, L1.SimpleFunc.integral_eq_integral]
  exact SimpleFunc.integral_congr hfi (Lp.simpleFunc.toSimpleFunc_toLp _ _).symm

theorem SimpleFunc.integral_eq_sum (f : α →ₛ E) (hfi : Integrable f μ) :
    ∫ x, f x ∂μ = ∑ x ∈ f.range, ENNReal.toReal (μ (f ⁻¹' {x})) • x := by
  rw [← f.integral_eq_integral hfi, SimpleFunc.integral, ← SimpleFunc.integral_eq]; rfl

@[simp]
theorem integral_const (c : E) : ∫ _ : α, c ∂μ = (μ univ).toReal • c := by
  cases' (@le_top _ _ _ (μ univ)).lt_or_eq with hμ hμ
  · haveI : IsFiniteMeasure μ := ⟨hμ⟩
    simp only [integral, hE, L1.integral]
    exact setToFun_const (dominatedFinMeasAdditive_weightedSMul _) _
  · by_cases hc : c = 0
    · simp [hc, integral_zero]
    · have : ¬Integrable (fun _ : α => c) μ := by
        simp only [integrable_const_iff, not_or]
        exact ⟨hc, hμ.not_lt⟩
      simp [integral_undef, *]

theorem norm_integral_le_of_norm_le_const [IsFiniteMeasure μ] {f : α → G} {C : ℝ}
    (h : ∀ᵐ x ∂μ, ‖f x‖ ≤ C) : ‖∫ x, f x ∂μ‖ ≤ C * (μ univ).toReal :=
  calc
    ‖∫ x, f x ∂μ‖ ≤ ∫ _, C ∂μ := norm_integral_le_of_norm_le (integrable_const C) h
    _ = C * (μ univ).toReal := by rw [integral_const, smul_eq_mul, mul_comm]

theorem tendsto_integral_approxOn_of_measurable [MeasurableSpace E] [BorelSpace E] {f : α → E}
    {s : Set E} [SeparableSpace s] (hfi : Integrable f μ) (hfm : Measurable f)
    (hs : ∀ᵐ x ∂μ, f x ∈ closure s) {y₀ : E} (h₀ : y₀ ∈ s) (h₀i : Integrable (fun _ => y₀) μ) :
    Tendsto (fun n => (SimpleFunc.approxOn f hfm s y₀ h₀ n).integral μ)
      atTop (𝓝 <| ∫ x, f x ∂μ) := by
  have hfi' := SimpleFunc.integrable_approxOn hfm hfi h₀ h₀i
  simp only [SimpleFunc.integral_eq_integral _ (hfi' _), integral, hE, L1.integral]
  exact tendsto_setToFun_approxOn_of_measurable (dominatedFinMeasAdditive_weightedSMul μ)
    hfi hfm hs h₀ h₀i

theorem tendsto_integral_approxOn_of_measurable_of_range_subset [MeasurableSpace E] [BorelSpace E]
    {f : α → E} (fmeas : Measurable f) (hf : Integrable f μ) (s : Set E) [SeparableSpace s]
    (hs : range f ∪ {0} ⊆ s) :
    Tendsto (fun n => (SimpleFunc.approxOn f fmeas s 0 (hs <| by simp) n).integral μ) atTop
      (𝓝 <| ∫ x, f x ∂μ) := by
  apply tendsto_integral_approxOn_of_measurable hf fmeas _ _ (integrable_zero _ _ _)
  exact Eventually.of_forall fun x => subset_closure (hs (Set.mem_union_left _ (mem_range_self _)))

-- We redeclare `E` here to temporarily avoid
-- the `[CompleteSpace E]` and `[NormedSpace ℝ E]` instances.
theorem tendsto_integral_norm_approxOn_sub
    {E : Type*} [NormedAddCommGroup E] [MeasurableSpace E] [BorelSpace E] {f : α → E}
    (fmeas : Measurable f) (hf : Integrable f μ) [SeparableSpace (range f ∪ {0} : Set E)] :
    Tendsto (fun n ↦ ∫ x, ‖SimpleFunc.approxOn f fmeas (range f ∪ {0}) 0 (by simp) n x - f x‖ ∂μ)
      atTop (𝓝 0) := by
  convert (tendsto_toReal zero_ne_top).comp (tendsto_approxOn_range_L1_nnnorm fmeas hf) with n
  rw [integral_norm_eq_lintegral_nnnorm]
  · simp
  · apply (SimpleFunc.aestronglyMeasurable _).sub
    apply (stronglyMeasurable_iff_measurable_separable.2 ⟨fmeas, ?_⟩ ).aestronglyMeasurable
    exact .mono (.of_subtype (range f ∪ {0})) subset_union_left

variable {ν : Measure α}

theorem integral_add_measure {f : α → G} (hμ : Integrable f μ) (hν : Integrable f ν) :
    ∫ x, f x ∂(μ + ν) = ∫ x, f x ∂μ + ∫ x, f x ∂ν := by
  by_cases hG : CompleteSpace G; swap
  · simp [integral, hG]
  have hfi := hμ.add_measure hν
  simp_rw [integral_eq_setToFun]
  have hμ_dfma : DominatedFinMeasAdditive (μ + ν) (weightedSMul μ : Set α → G →L[ℝ] G) 1 :=
    DominatedFinMeasAdditive.add_measure_right μ ν (dominatedFinMeasAdditive_weightedSMul μ)
      zero_le_one
  have hν_dfma : DominatedFinMeasAdditive (μ + ν) (weightedSMul ν : Set α → G →L[ℝ] G) 1 :=
    DominatedFinMeasAdditive.add_measure_left μ ν (dominatedFinMeasAdditive_weightedSMul ν)
      zero_le_one
  rw [← setToFun_congr_measure_of_add_right hμ_dfma
        (dominatedFinMeasAdditive_weightedSMul μ) f hfi,
    ← setToFun_congr_measure_of_add_left hν_dfma (dominatedFinMeasAdditive_weightedSMul ν) f hfi]
  refine setToFun_add_left' _ _ _ (fun s _ hμνs => ?_) f
  rw [Measure.coe_add, Pi.add_apply, add_lt_top] at hμνs
  rw [weightedSMul, weightedSMul, weightedSMul, ← add_smul, Measure.coe_add, Pi.add_apply,
  toReal_add hμνs.1.ne hμνs.2.ne]

@[simp]
theorem integral_zero_measure {m : MeasurableSpace α} (f : α → G) :
    (∫ x, f x ∂(0 : Measure α)) = 0 := by
  by_cases hG : CompleteSpace G
  · simp only [integral, hG, L1.integral]
    exact setToFun_measure_zero (dominatedFinMeasAdditive_weightedSMul _) rfl
  · simp [integral, hG]

<<<<<<< HEAD
lemma integral_of_isEmpty [IsEmpty α] : ∫ x, f x ∂μ = 0 :=
    μ.eq_zero_of_isEmpty ▸ integral_zero_measure _
=======
@[simp]
theorem setIntegral_zero_measure (f : α → G) {μ : Measure α} {s : Set α} (hs : μ s = 0) :
    ∫ x in s, f x ∂μ = 0 := Measure.restrict_eq_zero.mpr hs ▸ integral_zero_measure f
>>>>>>> 3fb4b747

theorem integral_finset_sum_measure {ι} {m : MeasurableSpace α} {f : α → G} {μ : ι → Measure α}
    {s : Finset ι} (hf : ∀ i ∈ s, Integrable f (μ i)) :
    ∫ a, f a ∂(∑ i ∈ s, μ i) = ∑ i ∈ s, ∫ a, f a ∂μ i := by
  induction s using Finset.cons_induction_on with
  | h₁ => simp
  | h₂ h ih =>
    rw [Finset.forall_mem_cons] at hf
    rw [Finset.sum_cons, Finset.sum_cons, ← ih hf.2]
    exact integral_add_measure hf.1 (integrable_finset_sum_measure.2 hf.2)

theorem nndist_integral_add_measure_le_lintegral
    {f : α → G} (h₁ : Integrable f μ) (h₂ : Integrable f ν) :
    (nndist (∫ x, f x ∂μ) (∫ x, f x ∂(μ + ν)) : ℝ≥0∞) ≤ ∫⁻ x, ‖f x‖₊ ∂ν := by
  rw [integral_add_measure h₁ h₂, nndist_comm, nndist_eq_nnnorm, add_sub_cancel_left]
  exact ennnorm_integral_le_lintegral_ennnorm _

theorem hasSum_integral_measure {ι} {m : MeasurableSpace α} {f : α → G} {μ : ι → Measure α}
    (hf : Integrable f (Measure.sum μ)) :
    HasSum (fun i => ∫ a, f a ∂μ i) (∫ a, f a ∂Measure.sum μ) := by
  have hfi : ∀ i, Integrable f (μ i) := fun i => hf.mono_measure (Measure.le_sum _ _)
  simp only [HasSum, ← integral_finset_sum_measure fun i _ => hfi i]
  refine Metric.nhds_basis_ball.tendsto_right_iff.mpr fun ε ε0 => ?_
  lift ε to ℝ≥0 using ε0.le
  have hf_lt : (∫⁻ x, ‖f x‖₊ ∂Measure.sum μ) < ∞ := hf.2
  have hmem : ∀ᶠ y in 𝓝 (∫⁻ x, ‖f x‖₊ ∂Measure.sum μ), (∫⁻ x, ‖f x‖₊ ∂Measure.sum μ) < y + ε := by
    refine tendsto_id.add tendsto_const_nhds (lt_mem_nhds (α := ℝ≥0∞) <| ENNReal.lt_add_right ?_ ?_)
    exacts [hf_lt.ne, ENNReal.coe_ne_zero.2 (NNReal.coe_ne_zero.1 ε0.ne')]
  refine ((hasSum_lintegral_measure (fun x => ‖f x‖₊) μ).eventually hmem).mono fun s hs => ?_
  obtain ⟨ν, hν⟩ : ∃ ν, (∑ i ∈ s, μ i) + ν = Measure.sum μ := by
    refine ⟨Measure.sum fun i : ↥(sᶜ : Set ι) => μ i, ?_⟩
    simpa only [← Measure.sum_coe_finset] using Measure.sum_add_sum_compl (s : Set ι) μ
  rw [Metric.mem_ball, ← coe_nndist, NNReal.coe_lt_coe, ← ENNReal.coe_lt_coe, ← hν]
  rw [← hν, integrable_add_measure] at hf
  refine (nndist_integral_add_measure_le_lintegral hf.1 hf.2).trans_lt ?_
  rw [← hν, lintegral_add_measure, lintegral_finset_sum_measure] at hs
  exact lt_of_add_lt_add_left hs

theorem integral_sum_measure {ι} {_ : MeasurableSpace α} {f : α → G} {μ : ι → Measure α}
    (hf : Integrable f (Measure.sum μ)) : ∫ a, f a ∂Measure.sum μ = ∑' i, ∫ a, f a ∂μ i :=
  (hasSum_integral_measure hf).tsum_eq.symm

@[simp]
theorem integral_smul_measure (f : α → G) (c : ℝ≥0∞) :
    ∫ x, f x ∂c • μ = c.toReal • ∫ x, f x ∂μ := by
  by_cases hG : CompleteSpace G; swap
  · simp [integral, hG]
  -- First we consider the “degenerate” case `c = ∞`
  rcases eq_or_ne c ∞ with (rfl | hc)
  · rw [ENNReal.top_toReal, zero_smul, integral_eq_setToFun, setToFun_top_smul_measure]
  -- Main case: `c ≠ ∞`
  simp_rw [integral_eq_setToFun, ← setToFun_smul_left]
  have hdfma : DominatedFinMeasAdditive μ (weightedSMul (c • μ) : Set α → G →L[ℝ] G) c.toReal :=
    mul_one c.toReal ▸ (dominatedFinMeasAdditive_weightedSMul (c • μ)).of_smul_measure c hc
  have hdfma_smul := dominatedFinMeasAdditive_weightedSMul (F := G) (c • μ)
  rw [← setToFun_congr_smul_measure c hc hdfma hdfma_smul f]
  exact setToFun_congr_left' _ _ (fun s _ _ => weightedSMul_smul_measure μ c) f

@[simp]
theorem integral_smul_nnreal_measure (f : α → G) (c : ℝ≥0) :
    ∫ x, f x ∂(c • μ) = c • ∫ x, f x ∂μ :=
  integral_smul_measure f (c : ℝ≥0∞)

theorem integral_map_of_stronglyMeasurable {β} [MeasurableSpace β] {φ : α → β} (hφ : Measurable φ)
    {f : β → G} (hfm : StronglyMeasurable f) : ∫ y, f y ∂Measure.map φ μ = ∫ x, f (φ x) ∂μ := by
  by_cases hG : CompleteSpace G; swap
  · simp [integral, hG]
  by_cases hfi : Integrable f (Measure.map φ μ); swap
  · rw [integral_undef hfi, integral_undef]
    exact fun hfφ => hfi ((integrable_map_measure hfm.aestronglyMeasurable hφ.aemeasurable).2 hfφ)
  borelize G
  have : SeparableSpace (range f ∪ {0} : Set G) := hfm.separableSpace_range_union_singleton
  refine tendsto_nhds_unique
    (tendsto_integral_approxOn_of_measurable_of_range_subset hfm.measurable hfi _ Subset.rfl) ?_
  convert tendsto_integral_approxOn_of_measurable_of_range_subset (hfm.measurable.comp hφ)
    ((integrable_map_measure hfm.aestronglyMeasurable hφ.aemeasurable).1 hfi) (range f ∪ {0})
    (by simp [insert_subset_insert, Set.range_comp_subset_range]) using 1
  ext1 i
  simp only [SimpleFunc.approxOn_comp, SimpleFunc.integral_eq, Measure.map_apply, hφ,
    SimpleFunc.measurableSet_preimage, ← preimage_comp, SimpleFunc.coe_comp]
  refine (Finset.sum_subset (SimpleFunc.range_comp_subset_range _ hφ) fun y _ hy => ?_).symm
  rw [SimpleFunc.mem_range, ← Set.preimage_singleton_eq_empty, SimpleFunc.coe_comp] at hy
  rw [hy]
  simp

theorem integral_map {β} [MeasurableSpace β] {φ : α → β} (hφ : AEMeasurable φ μ) {f : β → G}
    (hfm : AEStronglyMeasurable f (Measure.map φ μ)) :
    ∫ y, f y ∂Measure.map φ μ = ∫ x, f (φ x) ∂μ :=
  let g := hfm.mk f
  calc
    ∫ y, f y ∂Measure.map φ μ = ∫ y, g y ∂Measure.map φ μ := integral_congr_ae hfm.ae_eq_mk
    _ = ∫ y, g y ∂Measure.map (hφ.mk φ) μ := by congr 1; exact Measure.map_congr hφ.ae_eq_mk
    _ = ∫ x, g (hφ.mk φ x) ∂μ :=
      (integral_map_of_stronglyMeasurable hφ.measurable_mk hfm.stronglyMeasurable_mk)
    _ = ∫ x, g (φ x) ∂μ := integral_congr_ae (hφ.ae_eq_mk.symm.fun_comp _)
    _ = ∫ x, f (φ x) ∂μ := integral_congr_ae <| ae_eq_comp hφ hfm.ae_eq_mk.symm

theorem _root_.MeasurableEmbedding.integral_map {β} {_ : MeasurableSpace β} {f : α → β}
    (hf : MeasurableEmbedding f) (g : β → G) : ∫ y, g y ∂Measure.map f μ = ∫ x, g (f x) ∂μ := by
  by_cases hgm : AEStronglyMeasurable g (Measure.map f μ)
  · exact MeasureTheory.integral_map hf.measurable.aemeasurable hgm
  · rw [integral_non_aestronglyMeasurable hgm, integral_non_aestronglyMeasurable]
    exact fun hgf => hgm (hf.aestronglyMeasurable_map_iff.2 hgf)

theorem _root_.ClosedEmbedding.integral_map {β} [TopologicalSpace α] [BorelSpace α]
    [TopologicalSpace β] [MeasurableSpace β] [BorelSpace β] {φ : α → β} (hφ : ClosedEmbedding φ)
    (f : β → G) : ∫ y, f y ∂Measure.map φ μ = ∫ x, f (φ x) ∂μ :=
  hφ.measurableEmbedding.integral_map _

theorem integral_map_equiv {β} [MeasurableSpace β] (e : α ≃ᵐ β) (f : β → G) :
    ∫ y, f y ∂Measure.map e μ = ∫ x, f (e x) ∂μ :=
  e.measurableEmbedding.integral_map f

theorem MeasurePreserving.integral_comp {β} {_ : MeasurableSpace β} {f : α → β} {ν}
    (h₁ : MeasurePreserving f μ ν) (h₂ : MeasurableEmbedding f) (g : β → G) :
    ∫ x, g (f x) ∂μ = ∫ y, g y ∂ν :=
  h₁.map_eq ▸ (h₂.integral_map g).symm

theorem MeasurePreserving.integral_comp' {β} [MeasurableSpace β] {ν} {f : α ≃ᵐ β}
    (h : MeasurePreserving f μ ν) (g : β → G) :
    ∫ x, g (f x) ∂μ = ∫ y, g y ∂ν := MeasurePreserving.integral_comp h f.measurableEmbedding _

theorem integral_subtype_comap {α} [MeasurableSpace α] {μ : Measure α} {s : Set α}
    (hs : MeasurableSet s) (f : α → G) :
    ∫ x : s, f (x : α) ∂(Measure.comap Subtype.val μ) = ∫ x in s, f x ∂μ := by
  rw [← map_comap_subtype_coe hs]
  exact ((MeasurableEmbedding.subtype_coe hs).integral_map _).symm

attribute [local instance] Measure.Subtype.measureSpace in
theorem integral_subtype {α} [MeasureSpace α] {s : Set α} (hs : MeasurableSet s) (f : α → G) :
    ∫ x : s, f x = ∫ x in s, f x := integral_subtype_comap hs f

@[simp]
theorem integral_dirac' [MeasurableSpace α] (f : α → E) (a : α) (hfm : StronglyMeasurable f) :
    ∫ x, f x ∂Measure.dirac a = f a := by
  borelize E
  calc
    ∫ x, f x ∂Measure.dirac a = ∫ _, f a ∂Measure.dirac a :=
      integral_congr_ae <| ae_eq_dirac' hfm.measurable
    _ = f a := by simp [Measure.dirac_apply_of_mem]

@[simp]
theorem integral_dirac [MeasurableSpace α] [MeasurableSingletonClass α] (f : α → E) (a : α) :
    ∫ x, f x ∂Measure.dirac a = f a :=
  calc
    ∫ x, f x ∂Measure.dirac a = ∫ _, f a ∂Measure.dirac a := integral_congr_ae <| ae_eq_dirac f
    _ = f a := by simp [Measure.dirac_apply_of_mem]

theorem setIntegral_dirac' {mα : MeasurableSpace α} {f : α → E} (hf : StronglyMeasurable f) (a : α)
    {s : Set α} (hs : MeasurableSet s) [Decidable (a ∈ s)] :
    ∫ x in s, f x ∂Measure.dirac a = if a ∈ s then f a else 0 := by
  rw [restrict_dirac' hs]
  split_ifs
  · exact integral_dirac' _ _ hf
  · exact integral_zero_measure _

@[deprecated (since := "2024-04-17")]
alias set_integral_dirac' := setIntegral_dirac'

theorem setIntegral_dirac [MeasurableSpace α] [MeasurableSingletonClass α] (f : α → E) (a : α)
    (s : Set α) [Decidable (a ∈ s)] :
    ∫ x in s, f x ∂Measure.dirac a = if a ∈ s then f a else 0 := by
  rw [restrict_dirac]
  split_ifs
  · exact integral_dirac _ _
  · exact integral_zero_measure _

@[deprecated (since := "2024-04-17")]
alias set_integral_dirac := setIntegral_dirac

/-- **Markov's inequality** also known as **Chebyshev's first inequality**. -/
theorem mul_meas_ge_le_integral_of_nonneg {f : α → ℝ} (hf_nonneg : 0 ≤ᵐ[μ] f)
    (hf_int : Integrable f μ) (ε : ℝ) : ε * (μ { x | ε ≤ f x }).toReal ≤ ∫ x, f x ∂μ := by
  cases' eq_top_or_lt_top (μ {x | ε ≤ f x}) with hμ hμ
  · simpa [hμ] using integral_nonneg_of_ae hf_nonneg
  · have := Fact.mk hμ
    calc
      ε * (μ { x | ε ≤ f x }).toReal = ∫ _ in {x | ε ≤ f x}, ε ∂μ := by simp [mul_comm]
      _ ≤ ∫ x in {x | ε ≤ f x}, f x ∂μ :=
        integral_mono_ae (integrable_const _) (hf_int.mono_measure μ.restrict_le_self) <|
          ae_restrict_mem₀ <| hf_int.aemeasurable.nullMeasurable measurableSet_Ici
      _ ≤ _ := integral_mono_measure μ.restrict_le_self hf_nonneg hf_int

/-- Hölder's inequality for the integral of a product of norms. The integral of the product of two
norms of functions is bounded by the product of their `ℒp` and `ℒq` seminorms when `p` and `q` are
conjugate exponents. -/
theorem integral_mul_norm_le_Lp_mul_Lq {E} [NormedAddCommGroup E] {f g : α → E} {p q : ℝ}
    (hpq : p.IsConjExponent q) (hf : Memℒp f (ENNReal.ofReal p) μ)
    (hg : Memℒp g (ENNReal.ofReal q) μ) :
    ∫ a, ‖f a‖ * ‖g a‖ ∂μ ≤ (∫ a, ‖f a‖ ^ p ∂μ) ^ (1 / p) * (∫ a, ‖g a‖ ^ q ∂μ) ^ (1 / q) := by
  -- translate the Bochner integrals into Lebesgue integrals.
  rw [integral_eq_lintegral_of_nonneg_ae, integral_eq_lintegral_of_nonneg_ae,
    integral_eq_lintegral_of_nonneg_ae]
  rotate_left
  · exact Eventually.of_forall fun x => Real.rpow_nonneg (norm_nonneg _) _
  · exact (hg.1.norm.aemeasurable.pow aemeasurable_const).aestronglyMeasurable
  · exact Eventually.of_forall fun x => Real.rpow_nonneg (norm_nonneg _) _
  · exact (hf.1.norm.aemeasurable.pow aemeasurable_const).aestronglyMeasurable
  · exact Eventually.of_forall fun x => mul_nonneg (norm_nonneg _) (norm_nonneg _)
  · exact hf.1.norm.mul hg.1.norm
  rw [ENNReal.toReal_rpow, ENNReal.toReal_rpow, ← ENNReal.toReal_mul]
  -- replace norms by nnnorm
  have h_left : ∫⁻ a, ENNReal.ofReal (‖f a‖ * ‖g a‖) ∂μ =
      ∫⁻ a, ((fun x => (‖f x‖₊ : ℝ≥0∞)) * fun x => (‖g x‖₊ : ℝ≥0∞)) a ∂μ := by
    simp_rw [Pi.mul_apply, ← ofReal_norm_eq_coe_nnnorm, ENNReal.ofReal_mul (norm_nonneg _)]
  have h_right_f : ∫⁻ a, ENNReal.ofReal (‖f a‖ ^ p) ∂μ = ∫⁻ a, (‖f a‖₊ : ℝ≥0∞) ^ p ∂μ := by
    refine lintegral_congr fun x => ?_
    rw [← ofReal_norm_eq_coe_nnnorm, ENNReal.ofReal_rpow_of_nonneg (norm_nonneg _) hpq.nonneg]
  have h_right_g : ∫⁻ a, ENNReal.ofReal (‖g a‖ ^ q) ∂μ = ∫⁻ a, (‖g a‖₊ : ℝ≥0∞) ^ q ∂μ := by
    refine lintegral_congr fun x => ?_
    rw [← ofReal_norm_eq_coe_nnnorm, ENNReal.ofReal_rpow_of_nonneg (norm_nonneg _) hpq.symm.nonneg]
  rw [h_left, h_right_f, h_right_g]
  -- we can now apply `ENNReal.lintegral_mul_le_Lp_mul_Lq` (up to the `toReal` application)
  refine ENNReal.toReal_mono ?_ ?_
  · refine ENNReal.mul_ne_top ?_ ?_
    · convert hf.eLpNorm_ne_top
      rw [eLpNorm_eq_lintegral_rpow_nnnorm]
      · rw [ENNReal.toReal_ofReal hpq.nonneg]
      · rw [Ne, ENNReal.ofReal_eq_zero, not_le]
        exact hpq.pos
      · exact ENNReal.coe_ne_top
    · convert hg.eLpNorm_ne_top
      rw [eLpNorm_eq_lintegral_rpow_nnnorm]
      · rw [ENNReal.toReal_ofReal hpq.symm.nonneg]
      · rw [Ne, ENNReal.ofReal_eq_zero, not_le]
        exact hpq.symm.pos
      · exact ENNReal.coe_ne_top
  · exact ENNReal.lintegral_mul_le_Lp_mul_Lq μ hpq hf.1.nnnorm.aemeasurable.coe_nnreal_ennreal
      hg.1.nnnorm.aemeasurable.coe_nnreal_ennreal

/-- Hölder's inequality for functions `α → ℝ`. The integral of the product of two nonnegative
functions is bounded by the product of their `ℒp` and `ℒq` seminorms when `p` and `q` are conjugate
exponents. -/
theorem integral_mul_le_Lp_mul_Lq_of_nonneg {p q : ℝ} (hpq : p.IsConjExponent q) {f g : α → ℝ}
    (hf_nonneg : 0 ≤ᵐ[μ] f) (hg_nonneg : 0 ≤ᵐ[μ] g) (hf : Memℒp f (ENNReal.ofReal p) μ)
    (hg : Memℒp g (ENNReal.ofReal q) μ) :
    ∫ a, f a * g a ∂μ ≤ (∫ a, f a ^ p ∂μ) ^ (1 / p) * (∫ a, g a ^ q ∂μ) ^ (1 / q) := by
  have h_left : ∫ a, f a * g a ∂μ = ∫ a, ‖f a‖ * ‖g a‖ ∂μ := by
    refine integral_congr_ae ?_
    filter_upwards [hf_nonneg, hg_nonneg] with x hxf hxg
    rw [Real.norm_of_nonneg hxf, Real.norm_of_nonneg hxg]
  have h_right_f : ∫ a, f a ^ p ∂μ = ∫ a, ‖f a‖ ^ p ∂μ := by
    refine integral_congr_ae ?_
    filter_upwards [hf_nonneg] with x hxf
    rw [Real.norm_of_nonneg hxf]
  have h_right_g : ∫ a, g a ^ q ∂μ = ∫ a, ‖g a‖ ^ q ∂μ := by
    refine integral_congr_ae ?_
    filter_upwards [hg_nonneg] with x hxg
    rw [Real.norm_of_nonneg hxg]
  rw [h_left, h_right_f, h_right_g]
  exact integral_mul_norm_le_Lp_mul_Lq hpq hf hg

theorem integral_countable' [Countable α] [MeasurableSingletonClass α] {μ : Measure α}
    {f : α → E} (hf : Integrable f μ) :
    ∫ a, f a ∂μ = ∑' a, (μ {a}).toReal • f a := by
  rw [← Measure.sum_smul_dirac μ] at hf
  rw [← Measure.sum_smul_dirac μ, integral_sum_measure hf]
  congr 1 with a : 1
  rw [integral_smul_measure, integral_dirac, Measure.sum_smul_dirac]

theorem integral_singleton' {μ : Measure α} {f : α → E} (hf : StronglyMeasurable f) (a : α) :
    ∫ a in {a}, f a ∂μ = (μ {a}).toReal • f a := by
  simp only [Measure.restrict_singleton, integral_smul_measure, integral_dirac' f a hf, smul_eq_mul,
    mul_comm]

theorem integral_singleton [MeasurableSingletonClass α] {μ : Measure α} (f : α → E) (a : α) :
    ∫ a in {a}, f a ∂μ = (μ {a}).toReal • f a := by
  simp only [Measure.restrict_singleton, integral_smul_measure, integral_dirac, smul_eq_mul,
    mul_comm]

theorem integral_countable [MeasurableSingletonClass α] (f : α → E) {s : Set α} (hs : s.Countable)
    (hf : Integrable f (μ.restrict s)) :
    ∫ a in s, f a ∂μ = ∑' a : s, (μ {(a : α)}).toReal • f a := by
  have hi : Countable { x // x ∈ s } := Iff.mpr countable_coe_iff hs
  have hf' : Integrable (fun (x : s) => f x) (Measure.comap Subtype.val μ) := by
    rw [← map_comap_subtype_coe, integrable_map_measure] at hf
    · apply hf
    · exact Integrable.aestronglyMeasurable hf
    · exact Measurable.aemeasurable measurable_subtype_coe
    · exact Countable.measurableSet hs
  rw [← integral_subtype_comap hs.measurableSet, integral_countable' hf']
  congr 1 with a : 1
  rw [Measure.comap_apply Subtype.val Subtype.coe_injective
    (fun s' hs' => MeasurableSet.subtype_image (Countable.measurableSet hs) hs') _
    (MeasurableSet.singleton a)]
  simp

theorem integral_finset [MeasurableSingletonClass α] (s : Finset α) (f : α → E)
    (hf : Integrable f (μ.restrict s)) :
    ∫ x in s, f x ∂μ = ∑ x ∈ s, (μ {x}).toReal • f x := by
  rw [integral_countable _ s.countable_toSet hf, ← Finset.tsum_subtype']

theorem integral_fintype [MeasurableSingletonClass α] [Fintype α] (f : α → E)
    (hf : Integrable f μ) :
    ∫ x, f x ∂μ = ∑ x, (μ {x}).toReal • f x := by
  -- NB: Integrable f does not follow from Fintype, because the measure itself could be non-finite
  rw [← integral_finset .univ, Finset.coe_univ, Measure.restrict_univ]
  simp only [Finset.coe_univ, Measure.restrict_univ, hf]

theorem integral_unique [Unique α] (f : α → E) : ∫ x, f x ∂μ = (μ univ).toReal • f default :=
  calc
    ∫ x, f x ∂μ = ∫ _, f default ∂μ := by congr with x; congr; exact Unique.uniq _ x
    _ = (μ univ).toReal • f default := by rw [integral_const]

theorem integral_pos_of_integrable_nonneg_nonzero [TopologicalSpace α] [Measure.IsOpenPosMeasure μ]
    {f : α → ℝ} {x : α} (f_cont : Continuous f) (f_int : Integrable f μ) (f_nonneg : 0 ≤ f)
    (f_x : f x ≠ 0) : 0 < ∫ x, f x ∂μ :=
  (integral_pos_iff_support_of_nonneg f_nonneg f_int).2
    (IsOpen.measure_pos μ f_cont.isOpen_support ⟨x, f_x⟩)

end Properties

section IntegralTrim

variable {H β γ : Type*} [NormedAddCommGroup H] {m m0 : MeasurableSpace β} {μ : Measure β}

/-- Simple function seen as simple function of a larger `MeasurableSpace`. -/
def SimpleFunc.toLargerSpace (hm : m ≤ m0) (f : @SimpleFunc β m γ) : SimpleFunc β γ :=
  ⟨@SimpleFunc.toFun β m γ f, fun x => hm _ (@SimpleFunc.measurableSet_fiber β γ m f x),
    @SimpleFunc.finite_range β γ m f⟩

theorem SimpleFunc.coe_toLargerSpace_eq (hm : m ≤ m0) (f : @SimpleFunc β m γ) :
    ⇑(f.toLargerSpace hm) = f := rfl

theorem integral_simpleFunc_larger_space (hm : m ≤ m0) (f : @SimpleFunc β m F)
    (hf_int : Integrable f μ) :
    ∫ x, f x ∂μ = ∑ x ∈ @SimpleFunc.range β F m f, ENNReal.toReal (μ (f ⁻¹' {x})) • x := by
  simp_rw [← f.coe_toLargerSpace_eq hm]
  have hf_int : Integrable (f.toLargerSpace hm) μ := by rwa [SimpleFunc.coe_toLargerSpace_eq]
  rw [SimpleFunc.integral_eq_sum _ hf_int]
  congr 1

theorem integral_trim_simpleFunc (hm : m ≤ m0) (f : @SimpleFunc β m F) (hf_int : Integrable f μ) :
    ∫ x, f x ∂μ = ∫ x, f x ∂μ.trim hm := by
  have hf : StronglyMeasurable[m] f := @SimpleFunc.stronglyMeasurable β F m _ f
  have hf_int_m := hf_int.trim hm hf
  rw [integral_simpleFunc_larger_space (le_refl m) f hf_int_m,
    integral_simpleFunc_larger_space hm f hf_int]
  congr with x
  congr 2
  exact (trim_measurableSet_eq hm (@SimpleFunc.measurableSet_fiber β F m f x)).symm

theorem integral_trim (hm : m ≤ m0) {f : β → G} (hf : StronglyMeasurable[m] f) :
    ∫ x, f x ∂μ = ∫ x, f x ∂μ.trim hm := by
  by_cases hG : CompleteSpace G; swap
  · simp [integral, hG]
  borelize G
  by_cases hf_int : Integrable f μ
  swap
  · have hf_int_m : ¬Integrable f (μ.trim hm) := fun hf_int_m =>
      hf_int (integrable_of_integrable_trim hm hf_int_m)
    rw [integral_undef hf_int, integral_undef hf_int_m]
  haveI : SeparableSpace (range f ∪ {0} : Set G) := hf.separableSpace_range_union_singleton
  let f_seq := @SimpleFunc.approxOn G β _ _ _ m _ hf.measurable (range f ∪ {0}) 0 (by simp) _
  have hf_seq_meas : ∀ n, StronglyMeasurable[m] (f_seq n) := fun n =>
    @SimpleFunc.stronglyMeasurable β G m _ (f_seq n)
  have hf_seq_int : ∀ n, Integrable (f_seq n) μ :=
    SimpleFunc.integrable_approxOn_range (hf.mono hm).measurable hf_int
  have hf_seq_int_m : ∀ n, Integrable (f_seq n) (μ.trim hm) := fun n =>
    (hf_seq_int n).trim hm (hf_seq_meas n)
  have hf_seq_eq : ∀ n, ∫ x, f_seq n x ∂μ = ∫ x, f_seq n x ∂μ.trim hm := fun n =>
    integral_trim_simpleFunc hm (f_seq n) (hf_seq_int n)
  have h_lim_1 : atTop.Tendsto (fun n => ∫ x, f_seq n x ∂μ) (𝓝 (∫ x, f x ∂μ)) := by
    refine tendsto_integral_of_L1 f hf_int (Eventually.of_forall hf_seq_int) ?_
    exact SimpleFunc.tendsto_approxOn_range_L1_nnnorm (hf.mono hm).measurable hf_int
  have h_lim_2 : atTop.Tendsto (fun n => ∫ x, f_seq n x ∂μ) (𝓝 (∫ x, f x ∂μ.trim hm)) := by
    simp_rw [hf_seq_eq]
    refine @tendsto_integral_of_L1 β G _ _ m (μ.trim hm) _ f (hf_int.trim hm hf) _ _
      (Eventually.of_forall hf_seq_int_m) ?_
    exact @SimpleFunc.tendsto_approxOn_range_L1_nnnorm β G m _ _ _ f _ _ hf.measurable
      (hf_int.trim hm hf)
  exact tendsto_nhds_unique h_lim_1 h_lim_2

theorem integral_trim_ae (hm : m ≤ m0) {f : β → G} (hf : AEStronglyMeasurable f (μ.trim hm)) :
    ∫ x, f x ∂μ = ∫ x, f x ∂μ.trim hm := by
  rw [integral_congr_ae (ae_eq_of_ae_eq_trim hf.ae_eq_mk), integral_congr_ae hf.ae_eq_mk]
  exact integral_trim hm hf.stronglyMeasurable_mk

theorem ae_eq_trim_of_stronglyMeasurable [TopologicalSpace γ] [MetrizableSpace γ] (hm : m ≤ m0)
    {f g : β → γ} (hf : StronglyMeasurable[m] f) (hg : StronglyMeasurable[m] g)
    (hfg : f =ᵐ[μ] g) : f =ᵐ[μ.trim hm] g := by
  rwa [EventuallyEq, ae_iff, trim_measurableSet_eq hm]
  exact (hf.measurableSet_eq_fun hg).compl

theorem ae_eq_trim_iff [TopologicalSpace γ] [MetrizableSpace γ] (hm : m ≤ m0) {f g : β → γ}
    (hf : StronglyMeasurable[m] f) (hg : StronglyMeasurable[m] g) :
    f =ᵐ[μ.trim hm] g ↔ f =ᵐ[μ] g :=
  ⟨ae_eq_of_ae_eq_trim, ae_eq_trim_of_stronglyMeasurable hm hf hg⟩

theorem ae_le_trim_of_stronglyMeasurable [LinearOrder γ] [TopologicalSpace γ]
    [OrderClosedTopology γ] [PseudoMetrizableSpace γ] (hm : m ≤ m0) {f g : β → γ}
    (hf : StronglyMeasurable[m] f) (hg : StronglyMeasurable[m] g) (hfg : f ≤ᵐ[μ] g) :
    f ≤ᵐ[μ.trim hm] g := by
  rwa [EventuallyLE, ae_iff, trim_measurableSet_eq hm]
  exact (hf.measurableSet_le hg).compl

theorem ae_le_trim_iff [LinearOrder γ] [TopologicalSpace γ] [OrderClosedTopology γ]
    [PseudoMetrizableSpace γ] (hm : m ≤ m0) {f g : β → γ} (hf : StronglyMeasurable[m] f)
    (hg : StronglyMeasurable[m] g) : f ≤ᵐ[μ.trim hm] g ↔ f ≤ᵐ[μ] g :=
  ⟨ae_le_of_ae_le_trim, ae_le_trim_of_stronglyMeasurable hm hf hg⟩

end IntegralTrim

section SnormBound

variable {m0 : MeasurableSpace α} {μ : Measure α} {f : α → ℝ}

theorem eLpNorm_one_le_of_le {r : ℝ≥0} (hfint : Integrable f μ) (hfint' : 0 ≤ ∫ x, f x ∂μ)
    (hf : ∀ᵐ ω ∂μ, f ω ≤ r) : eLpNorm f 1 μ ≤ 2 * μ Set.univ * r := by
  by_cases hr : r = 0
  · suffices f =ᵐ[μ] 0 by
      rw [eLpNorm_congr_ae this, eLpNorm_zero, hr, ENNReal.coe_zero, mul_zero]
    rw [hr] at hf
    norm_cast at hf
    -- Porting note: two lines above were
    --rw [hr, Nonneg.coe_zero] at hf
    have hnegf : ∫ x, -f x ∂μ = 0 := by
      rw [integral_neg, neg_eq_zero]
      exact le_antisymm (integral_nonpos_of_ae hf) hfint'
    have := (integral_eq_zero_iff_of_nonneg_ae ?_ hfint.neg).1 hnegf
    · filter_upwards [this] with ω hω
      rwa [Pi.neg_apply, Pi.zero_apply, neg_eq_zero] at hω
    · filter_upwards [hf] with ω hω
      rwa [Pi.zero_apply, Pi.neg_apply, Right.nonneg_neg_iff]
  by_cases hμ : IsFiniteMeasure μ
  swap
  · have : μ Set.univ = ∞ := by
      by_contra hμ'
      exact hμ (IsFiniteMeasure.mk <| lt_top_iff_ne_top.2 hμ')
    rw [this, ENNReal.mul_top', if_neg, ENNReal.top_mul', if_neg]
    · exact le_top
    · simp [hr]
    · norm_num
  haveI := hμ
  rw [integral_eq_integral_pos_part_sub_integral_neg_part hfint, sub_nonneg] at hfint'
  have hposbdd : ∫ ω, max (f ω) 0 ∂μ ≤ (μ Set.univ).toReal • (r : ℝ) := by
    rw [← integral_const]
    refine integral_mono_ae hfint.real_toNNReal (integrable_const (r : ℝ)) ?_
    filter_upwards [hf] with ω hω using Real.toNNReal_le_iff_le_coe.2 hω
  rw [Memℒp.eLpNorm_eq_integral_rpow_norm one_ne_zero ENNReal.one_ne_top
      (memℒp_one_iff_integrable.2 hfint),
    ENNReal.ofReal_le_iff_le_toReal
      (ENNReal.mul_ne_top (ENNReal.mul_ne_top ENNReal.two_ne_top <| @measure_ne_top _ _ _ hμ _)
        ENNReal.coe_ne_top)]
  simp_rw [ENNReal.one_toReal, _root_.inv_one, Real.rpow_one, Real.norm_eq_abs, ←
    max_zero_add_max_neg_zero_eq_abs_self, ← Real.coe_toNNReal']
  rw [integral_add hfint.real_toNNReal]
  · simp only [Real.coe_toNNReal', ENNReal.toReal_mul, ENNReal.one_toReal, ENNReal.coe_toReal,
      Left.nonneg_neg_iff, Left.neg_nonpos_iff, toReal_ofNat] at hfint' ⊢
    refine (add_le_add_left hfint' _).trans ?_
    rwa [← two_mul, mul_assoc, mul_le_mul_left (two_pos : (0 : ℝ) < 2)]
  · exact hfint.neg.sup (integrable_zero _ _ μ)

@[deprecated (since := "2024-07-27")]
alias snorm_one_le_of_le := eLpNorm_one_le_of_le

theorem eLpNorm_one_le_of_le' {r : ℝ} (hfint : Integrable f μ) (hfint' : 0 ≤ ∫ x, f x ∂μ)
    (hf : ∀ᵐ ω ∂μ, f ω ≤ r) : eLpNorm f 1 μ ≤ 2 * μ Set.univ * ENNReal.ofReal r := by
  refine eLpNorm_one_le_of_le hfint hfint' ?_
  simp only [Real.coe_toNNReal', le_max_iff]
  filter_upwards [hf] with ω hω using Or.inl hω

@[deprecated (since := "2024-07-27")]
alias snorm_one_le_of_le' := eLpNorm_one_le_of_le'

end SnormBound

end MeasureTheory

namespace Mathlib.Meta.Positivity

open Qq Lean Meta MeasureTheory

/-- Positivity extension for integrals.

This extension only proves non-negativity, strict positivity is more delicate for integration and
requires more assumptions. -/
@[positivity MeasureTheory.integral _ _]
def evalIntegral : PositivityExt where eval {u α} zα pα e := do
  match u, α, e with
  | 0, ~q(ℝ), ~q(@MeasureTheory.integral $i ℝ _ $inst2 _ _ $f) =>
    let i : Q($i) ← mkFreshExprMVarQ q($i) .syntheticOpaque
    have body : Q(ℝ) := .betaRev f #[i]
    let rbody ← core zα pα body
    let pbody ← rbody.toNonneg
    let pr : Q(∀ x, 0 ≤ $f x) ← mkLambdaFVars #[i] pbody
    assertInstancesCommute
    return .nonnegative q(integral_nonneg $pr)
  | _ => throwError "not MeasureTheory.integral"

end Mathlib.Meta.Positivity

set_option linter.style.longFile 2100<|MERGE_RESOLUTION|>--- conflicted
+++ resolved
@@ -1468,14 +1468,12 @@
     exact setToFun_measure_zero (dominatedFinMeasAdditive_weightedSMul _) rfl
   · simp [integral, hG]
 
-<<<<<<< HEAD
-lemma integral_of_isEmpty [IsEmpty α] : ∫ x, f x ∂μ = 0 :=
-    μ.eq_zero_of_isEmpty ▸ integral_zero_measure _
-=======
 @[simp]
 theorem setIntegral_zero_measure (f : α → G) {μ : Measure α} {s : Set α} (hs : μ s = 0) :
     ∫ x in s, f x ∂μ = 0 := Measure.restrict_eq_zero.mpr hs ▸ integral_zero_measure f
->>>>>>> 3fb4b747
+
+lemma integral_of_isEmpty [IsEmpty α] : ∫ x, f x ∂μ = 0 :=
+    μ.eq_zero_of_isEmpty ▸ integral_zero_measure _
 
 theorem integral_finset_sum_measure {ι} {m : MeasurableSpace α} {f : α → G} {μ : ι → Measure α}
     {s : Finset ι} (hf : ∀ i ∈ s, Integrable f (μ i)) :
