/-
Copyright (c) 2019 Zhouhang Zhou. All rights reserved.
Released under Apache 2.0 license as described in the file LICENSE.
Authors: Zhouhang Zhou, Yury Kudryashov, Sébastien Gouëzel, Rémy Degenne
-/
import Mathlib.MeasureTheory.Integral.BochnerL1
import Mathlib.MeasureTheory.Integral.IntegrableOn
import Mathlib.MeasureTheory.Measure.OpenPos

/-!
# Bochner integral

The Bochner integral extends the definition of the Lebesgue integral to functions that map from a
measure space into a Banach space (complete normed vector space). It is constructed here using
the L1 Bochner integral constructed in the file `Mathlib.MeasureTheory.Integral.BochnerL1`.

## Main definitions

The Bochner integral is defined through the extension process described in the file
`Mathlib.MeasureTheory.Integral.SetToL1`, which follows these steps:

* `MeasureTheory.integral`: the Bochner integral on functions defined as the Bochner integral of
  its equivalence class in L1 space, if it is in L1, and 0 otherwise.

The result of that construction is `∫ a, f a ∂μ`, which is definitionally equal to
`setToFun (dominatedFinMeasAdditive_weightedSMul μ) f`. Some basic properties of the integral
(like linearity) are particular cases of the properties of `setToFun` (which are described in the
file `Mathlib.MeasureTheory.Integral.SetToL1`).

## Main statements

1. Basic properties of the Bochner integral on functions of type `α → E`, where `α` is a measure
   space and `E` is a real normed space.

  * `integral_zero`                  : `∫ 0 ∂μ = 0`
  * `integral_add`                   : `∫ x, f x + g x ∂μ = ∫ x, f ∂μ + ∫ x, g x ∂μ`
  * `integral_neg`                   : `∫ x, - f x ∂μ = - ∫ x, f x ∂μ`
  * `integral_sub`                   : `∫ x, f x - g x ∂μ = ∫ x, f x ∂μ - ∫ x, g x ∂μ`
  * `integral_smul`                  : `∫ x, r • f x ∂μ = r • ∫ x, f x ∂μ`
  * `integral_congr_ae`              : `f =ᵐ[μ] g → ∫ x, f x ∂μ = ∫ x, g x ∂μ`
  * `norm_integral_le_integral_norm` : `‖∫ x, f x ∂μ‖ ≤ ∫ x, ‖f x‖ ∂μ`

2. Basic properties of the Bochner integral on functions of type `α → ℝ`, where `α` is a measure
  space.

  * `integral_nonneg_of_ae` : `0 ≤ᵐ[μ] f → 0 ≤ ∫ x, f x ∂μ`
  * `integral_nonpos_of_ae` : `f ≤ᵐ[μ] 0 → ∫ x, f x ∂μ ≤ 0`
  * `integral_mono_ae`      : `f ≤ᵐ[μ] g → ∫ x, f x ∂μ ≤ ∫ x, g x ∂μ`
  * `integral_nonneg`       : `0 ≤ f → 0 ≤ ∫ x, f x ∂μ`
  * `integral_nonpos`       : `f ≤ 0 → ∫ x, f x ∂μ ≤ 0`
  * `integral_mono`         : `f ≤ᵐ[μ] g → ∫ x, f x ∂μ ≤ ∫ x, g x ∂μ`

3. Propositions connecting the Bochner integral with the integral on `ℝ≥0∞`-valued functions,
   which is called `lintegral` and has the notation `∫⁻`.

  * `integral_eq_lintegral_pos_part_sub_lintegral_neg_part` :
    `∫ x, f x ∂μ = ∫⁻ x, f⁺ x ∂μ - ∫⁻ x, f⁻ x ∂μ`,
    where `f⁺` is the positive part of `f` and `f⁻` is the negative part of `f`.
  * `integral_eq_lintegral_of_nonneg_ae`          : `0 ≤ᵐ[μ] f → ∫ x, f x ∂μ = ∫⁻ x, f x ∂μ`

4. (In the file `Mathlib.MeasureTheory.Integral.DominatedConvergence`)
  `tendsto_integral_of_dominated_convergence` : the Lebesgue dominated convergence theorem

5. (In the file `Mathlib.MeasureTheory.Integral.SetIntegral`) integration commutes with continuous
  linear maps.

  * `ContinuousLinearMap.integral_comp_comm`
  * `LinearIsometry.integral_comp_comm`


## Notes

Some tips on how to prove a proposition if the API for the Bochner integral is not enough so that
you need to unfold the definition of the Bochner integral and go back to simple functions.

One method is to use the theorem `Integrable.induction` in the file
`Mathlib.MeasureTheory.Function.SimpleFuncDenseLp` (or one of the related results, like
`Lp.induction` for functions in `Lp`), which allows you to prove something for an arbitrary
integrable function.

Another method is using the following steps.
See `integral_eq_lintegral_pos_part_sub_lintegral_neg_part` for a complicated example, which proves
that `∫ f = ∫⁻ f⁺ - ∫⁻ f⁻`, with the first integral sign being the Bochner integral of a real-valued
function `f : α → ℝ`, and second and third integral sign being the integral on `ℝ≥0∞`-valued
functions (called `lintegral`). The proof of `integral_eq_lintegral_pos_part_sub_lintegral_neg_part`
is scattered in sections with the name `posPart`.

Here are the usual steps of proving that a property `p`, say `∫ f = ∫⁻ f⁺ - ∫⁻ f⁻`, holds for all
functions :

1. First go to the `L¹` space.

   For example, if you see `ENNReal.toReal (∫⁻ a, ENNReal.ofReal <| ‖f a‖)`, that is the norm of
   `f` in `L¹` space. Rewrite using `L1.norm_of_fun_eq_lintegral_norm`.

2. Show that the set `{f ∈ L¹ | ∫ f = ∫⁻ f⁺ - ∫⁻ f⁻}` is closed in `L¹` using `isClosed_eq`.

3. Show that the property holds for all simple functions `s` in `L¹` space.

   Typically, you need to convert various notions to their `SimpleFunc` counterpart, using lemmas
   like `L1.integral_coe_eq_integral`.

4. Since simple functions are dense in `L¹`,
```
univ = closure {s simple}
     = closure {s simple | ∫ s = ∫⁻ s⁺ - ∫⁻ s⁻} : the property holds for all simple functions
     ⊆ closure {f | ∫ f = ∫⁻ f⁺ - ∫⁻ f⁻}
     = {f | ∫ f = ∫⁻ f⁺ - ∫⁻ f⁻} : closure of a closed set is itself
```
Use `isClosed_property` or `DenseRange.induction_on` for this argument.

## Notations

* `α →ₛ E` : simple functions (defined in `Mathlib/MeasureTheory/Function/SimpleFunc.lean`)
* `α →₁[μ] E` : functions in L1 space, i.e., equivalence classes of integrable functions (defined in
                `Mathlib/MeasureTheory/Function/LpSpace/Basic.lean`)
* `∫ a, f a ∂μ` : integral of `f` with respect to a measure `μ`
* `∫ a, f a` : integral of `f` with respect to `volume`, the default measure on the ambient type

We also define notations for integral on a set, which are described in the file
`Mathlib/MeasureTheory/Integral/SetIntegral.lean`.

Note : `ₛ` is typed using `\_s`. Sometimes it shows as a box if the font is missing.

## Tags

Bochner integral, simple function, function space, Lebesgue dominated convergence theorem

-/

noncomputable section

open Filter ENNReal EMetric Set TopologicalSpace Topology
open scoped NNReal ENNReal MeasureTheory

namespace MeasureTheory

variable {α E F 𝕜 : Type*}

local infixr:25 " →ₛ " => SimpleFunc

/-!
## The Bochner integral on functions

Define the Bochner integral on functions generally to be the `L1` Bochner integral, for integrable
functions, and 0 otherwise; prove its basic properties.
-/

variable [NormedAddCommGroup E] [hE : CompleteSpace E] [NontriviallyNormedField 𝕜]
  [NormedAddCommGroup F] [NormedSpace ℝ F] [CompleteSpace F]
  {G : Type*} [NormedAddCommGroup G] [NormedSpace ℝ G]

open Classical in
/-- The Bochner integral -/
irreducible_def integral {_ : MeasurableSpace α} (μ : Measure α) (f : α → G) : G :=
  if _ : CompleteSpace G then
    if hf : Integrable f μ then L1.integral (hf.toL1 f) else 0
  else 0

/-! In the notation for integrals, an expression like `∫ x, g ‖x‖ ∂μ` will not be parsed correctly,
  and needs parentheses. We do not set the binding power of `r` to `0`, because then
  `∫ x, f x = 0` will be parsed incorrectly. -/

@[inherit_doc MeasureTheory.integral]
notation3 "∫ "(...)", "r:60:(scoped f => f)" ∂"μ:70 => integral μ r

@[inherit_doc MeasureTheory.integral]
notation3 "∫ "(...)", "r:60:(scoped f => integral volume f) => r

@[inherit_doc MeasureTheory.integral]
notation3 "∫ "(...)" in "s", "r:60:(scoped f => f)" ∂"μ:70 => integral (Measure.restrict μ s) r

@[inherit_doc MeasureTheory.integral]
notation3 "∫ "(...)" in "s", "r:60:(scoped f => integral (Measure.restrict volume s) f) => r

section Properties

open ContinuousLinearMap MeasureTheory.SimpleFunc

variable [NormedSpace ℝ E]
variable {f : α → E} {m : MeasurableSpace α} {μ : Measure α}

theorem integral_eq (f : α → E) (hf : Integrable f μ) : ∫ a, f a ∂μ = L1.integral (hf.toL1 f) := by
  simp [integral, hE, hf]

theorem integral_eq_setToFun (f : α → E) :
    ∫ a, f a ∂μ = setToFun μ (weightedSMul μ) (dominatedFinMeasAdditive_weightedSMul μ) f := by
  simp only [integral, hE, L1.integral]; rfl

theorem L1.integral_eq_integral (f : α →₁[μ] E) : L1.integral f = ∫ a, f a ∂μ := by
  simp only [integral, L1.integral, integral_eq_setToFun]
  exact (L1.setToFun_eq_setToL1 (dominatedFinMeasAdditive_weightedSMul μ) f).symm

theorem integral_undef {f : α → G} (h : ¬Integrable f μ) : ∫ a, f a ∂μ = 0 := by
  by_cases hG : CompleteSpace G
  · simp [integral, hG, h]
  · simp [integral, hG]

theorem Integrable.of_integral_ne_zero {f : α → G} (h : ∫ a, f a ∂μ ≠ 0) : Integrable f μ :=
  Not.imp_symm integral_undef h

theorem integral_non_aestronglyMeasurable {f : α → G} (h : ¬AEStronglyMeasurable f μ) :
    ∫ a, f a ∂μ = 0 :=
  integral_undef <| not_and_of_not_left _ h

variable (α G)

@[simp]
theorem integral_zero : ∫ _ : α, (0 : G) ∂μ = 0 := by
  by_cases hG : CompleteSpace G
  · simp only [integral, hG, L1.integral]
    exact setToFun_zero (dominatedFinMeasAdditive_weightedSMul μ)
  · simp [integral, hG]

@[simp]
theorem integral_zero' : integral μ (0 : α → G) = 0 :=
  integral_zero α G

variable {α G}

theorem integrable_of_integral_eq_one {f : α → ℝ} (h : ∫ x, f x ∂μ = 1) : Integrable f μ :=
  .of_integral_ne_zero <| h ▸ one_ne_zero

theorem integral_add {f g : α → G} (hf : Integrable f μ) (hg : Integrable g μ) :
    ∫ a, f a + g a ∂μ = ∫ a, f a ∂μ + ∫ a, g a ∂μ := by
  by_cases hG : CompleteSpace G
  · simp only [integral, hG, L1.integral]
    exact setToFun_add (dominatedFinMeasAdditive_weightedSMul μ) hf hg
  · simp [integral, hG]

theorem integral_add' {f g : α → G} (hf : Integrable f μ) (hg : Integrable g μ) :
    ∫ a, (f + g) a ∂μ = ∫ a, f a ∂μ + ∫ a, g a ∂μ :=
  integral_add hf hg

theorem integral_finset_sum {ι} (s : Finset ι) {f : ι → α → G} (hf : ∀ i ∈ s, Integrable (f i) μ) :
    ∫ a, ∑ i ∈ s, f i a ∂μ = ∑ i ∈ s, ∫ a, f i a ∂μ := by
  by_cases hG : CompleteSpace G
  · simp only [integral, hG, L1.integral]
    exact setToFun_finset_sum (dominatedFinMeasAdditive_weightedSMul _) s hf
  · simp [integral, hG]

@[integral_simps]
theorem integral_neg (f : α → G) : ∫ a, -f a ∂μ = -∫ a, f a ∂μ := by
  by_cases hG : CompleteSpace G
  · simp only [integral, hG, L1.integral]
    exact setToFun_neg (dominatedFinMeasAdditive_weightedSMul μ) f
  · simp [integral, hG]

theorem integral_neg' (f : α → G) : ∫ a, (-f) a ∂μ = -∫ a, f a ∂μ :=
  integral_neg f

theorem integral_sub {f g : α → G} (hf : Integrable f μ) (hg : Integrable g μ) :
    ∫ a, f a - g a ∂μ = ∫ a, f a ∂μ - ∫ a, g a ∂μ := by
  by_cases hG : CompleteSpace G
  · simp only [integral, hG, L1.integral]
    exact setToFun_sub (dominatedFinMeasAdditive_weightedSMul μ) hf hg
  · simp [integral, hG]

theorem integral_sub' {f g : α → G} (hf : Integrable f μ) (hg : Integrable g μ) :
    ∫ a, (f - g) a ∂μ = ∫ a, f a ∂μ - ∫ a, g a ∂μ :=
  integral_sub hf hg

@[integral_simps]
theorem integral_smul [NormedSpace 𝕜 G] [SMulCommClass ℝ 𝕜 G] (c : 𝕜) (f : α → G) :
    ∫ a, c • f a ∂μ = c • ∫ a, f a ∂μ := by
  by_cases hG : CompleteSpace G
  · simp only [integral, hG, L1.integral]
    exact setToFun_smul (dominatedFinMeasAdditive_weightedSMul μ) weightedSMul_smul c f
  · simp [integral, hG]

theorem integral_mul_left {L : Type*} [RCLike L] (r : L) (f : α → L) :
    ∫ a, r * f a ∂μ = r * ∫ a, f a ∂μ :=
  integral_smul r f

theorem integral_mul_right {L : Type*} [RCLike L] (r : L) (f : α → L) :
    ∫ a, f a * r ∂μ = (∫ a, f a ∂μ) * r := by
  simp only [mul_comm]; exact integral_mul_left r f

theorem integral_div {L : Type*} [RCLike L] (r : L) (f : α → L) :
    ∫ a, f a / r ∂μ = (∫ a, f a ∂μ) / r := by
  simpa only [← div_eq_mul_inv] using integral_mul_right r⁻¹ f

theorem integral_congr_ae {f g : α → G} (h : f =ᵐ[μ] g) : ∫ a, f a ∂μ = ∫ a, g a ∂μ := by
  by_cases hG : CompleteSpace G
  · simp only [integral, hG, L1.integral]
    exact setToFun_congr_ae (dominatedFinMeasAdditive_weightedSMul μ) h
  · simp [integral, hG]

lemma integral_congr_ae₂ {β : Type*} {_ : MeasurableSpace β} {ν : Measure β} {f g : α → β → G}
    (h : ∀ᵐ a ∂μ, f a =ᵐ[ν] g a) :
    ∫ a, ∫ b, f a b ∂ν ∂μ = ∫ a, ∫ b, g a b ∂ν ∂μ := by
  apply integral_congr_ae
  filter_upwards [h] with _ ha
  apply integral_congr_ae
  filter_upwards [ha] with _ hb using hb

-- Porting note: `nolint simpNF` added because simplify fails on left-hand side
@[simp, nolint simpNF]
theorem L1.integral_of_fun_eq_integral {f : α → G} (hf : Integrable f μ) :
    ∫ a, (hf.toL1 f) a ∂μ = ∫ a, f a ∂μ := by
  by_cases hG : CompleteSpace G
  · simp only [MeasureTheory.integral, hG, L1.integral]
    exact setToFun_toL1 (dominatedFinMeasAdditive_weightedSMul μ) hf
  · simp [MeasureTheory.integral, hG]

@[continuity]
theorem continuous_integral : Continuous fun f : α →₁[μ] G => ∫ a, f a ∂μ := by
  by_cases hG : CompleteSpace G
  · simp only [integral, hG, L1.integral]
    exact continuous_setToFun (dominatedFinMeasAdditive_weightedSMul μ)
  · simp [integral, hG, continuous_const]

theorem norm_integral_le_lintegral_norm (f : α → G) :
    ‖∫ a, f a ∂μ‖ ≤ ENNReal.toReal (∫⁻ a, ENNReal.ofReal ‖f a‖ ∂μ) := by
  by_cases hG : CompleteSpace G
  · by_cases hf : Integrable f μ
    · rw [integral_eq f hf, ← Integrable.norm_toL1_eq_lintegral_norm f hf]
      exact L1.norm_integral_le _
    · rw [integral_undef hf, norm_zero]; exact toReal_nonneg
  · simp [integral, hG]

theorem enorm_integral_le_lintegral_enorm (f : α → G) : ‖∫ a, f a ∂μ‖ₑ ≤ ∫⁻ a, ‖f a‖ₑ ∂μ := by
  simp_rw [← ofReal_norm_eq_enorm]
  apply ENNReal.ofReal_le_of_le_toReal
  exact norm_integral_le_lintegral_norm f

@[deprecated (since := "2025-01-21")]
alias ennnorm_integral_le_lintegral_ennnorm := enorm_integral_le_lintegral_enorm

theorem integral_eq_zero_of_ae {f : α → G} (hf : f =ᵐ[μ] 0) : ∫ a, f a ∂μ = 0 := by
  simp [integral_congr_ae hf, integral_zero]

/-- If `f` has finite integral, then `∫ x in s, f x ∂μ` is absolutely continuous in `s`: it tends
to zero as `μ s` tends to zero. -/
theorem HasFiniteIntegral.tendsto_setIntegral_nhds_zero {ι} {f : α → G}
    (hf : HasFiniteIntegral f μ) {l : Filter ι} {s : ι → Set α} (hs : Tendsto (μ ∘ s) l (𝓝 0)) :
    Tendsto (fun i => ∫ x in s i, f x ∂μ) l (𝓝 0) := by
  rw [tendsto_zero_iff_norm_tendsto_zero]
  simp_rw [← coe_nnnorm, ← NNReal.coe_zero, NNReal.tendsto_coe, ← ENNReal.tendsto_coe,
    ENNReal.coe_zero]
  exact tendsto_of_tendsto_of_tendsto_of_le_of_le tendsto_const_nhds
    (tendsto_setLIntegral_zero (ne_of_lt hf) hs) (fun i => zero_le _)
    fun i => enorm_integral_le_lintegral_enorm _

/-- If `f` is integrable, then `∫ x in s, f x ∂μ` is absolutely continuous in `s`: it tends
to zero as `μ s` tends to zero. -/
theorem Integrable.tendsto_setIntegral_nhds_zero {ι} {f : α → G} (hf : Integrable f μ)
    {l : Filter ι} {s : ι → Set α} (hs : Tendsto (μ ∘ s) l (𝓝 0)) :
    Tendsto (fun i => ∫ x in s i, f x ∂μ) l (𝓝 0) :=
  hf.2.tendsto_setIntegral_nhds_zero hs

/-- If `F i → f` in `L1`, then `∫ x, F i x ∂μ → ∫ x, f x ∂μ`. -/
theorem tendsto_integral_of_L1 {ι} (f : α → G) (hfi : Integrable f μ) {F : ι → α → G} {l : Filter ι}
    (hFi : ∀ᶠ i in l, Integrable (F i) μ)
    (hF : Tendsto (fun i => ∫⁻ x, ‖F i x - f x‖ₑ ∂μ) l (𝓝 0)) :
    Tendsto (fun i => ∫ x, F i x ∂μ) l (𝓝 <| ∫ x, f x ∂μ) := by
  by_cases hG : CompleteSpace G
  · simp only [integral, hG, L1.integral]
    exact tendsto_setToFun_of_L1 (dominatedFinMeasAdditive_weightedSMul μ) f hfi hFi hF
  · simp [integral, hG, tendsto_const_nhds]

/-- If `F i → f` in `L1`, then `∫ x, F i x ∂μ → ∫ x, f x ∂μ`. -/
lemma tendsto_integral_of_L1' {ι} (f : α → G) (hfi : Integrable f μ) {F : ι → α → G} {l : Filter ι}
    (hFi : ∀ᶠ i in l, Integrable (F i) μ) (hF : Tendsto (fun i ↦ eLpNorm (F i - f) 1 μ) l (𝓝 0)) :
    Tendsto (fun i ↦ ∫ x, F i x ∂μ) l (𝓝 (∫ x, f x ∂μ)) := by
  refine tendsto_integral_of_L1 f hfi hFi ?_
  simp_rw [eLpNorm_one_eq_lintegral_enorm, Pi.sub_apply] at hF
  exact hF

/-- If `F i → f` in `L1`, then `∫ x in s, F i x ∂μ → ∫ x in s, f x ∂μ`. -/
lemma tendsto_setIntegral_of_L1 {ι} (f : α → G) (hfi : Integrable f μ) {F : ι → α → G}
    {l : Filter ι}
    (hFi : ∀ᶠ i in l, Integrable (F i) μ) (hF : Tendsto (fun i ↦ ∫⁻ x, ‖F i x - f x‖ₑ ∂μ) l (𝓝 0))
    (s : Set α) :
    Tendsto (fun i ↦ ∫ x in s, F i x ∂μ) l (𝓝 (∫ x in s, f x ∂μ)) := by
  refine tendsto_integral_of_L1 f hfi.restrict ?_ ?_
  · filter_upwards [hFi] with i hi using hi.restrict
  · simp_rw [← eLpNorm_one_eq_lintegral_enorm] at hF ⊢
    exact tendsto_of_tendsto_of_tendsto_of_le_of_le tendsto_const_nhds hF (fun _ ↦ zero_le')
      (fun _ ↦ eLpNorm_mono_measure _ Measure.restrict_le_self)

/-- If `F i → f` in `L1`, then `∫ x in s, F i x ∂μ → ∫ x in s, f x ∂μ`. -/
lemma tendsto_setIntegral_of_L1' {ι} (f : α → G) (hfi : Integrable f μ) {F : ι → α → G}
    {l : Filter ι}
    (hFi : ∀ᶠ i in l, Integrable (F i) μ) (hF : Tendsto (fun i ↦ eLpNorm (F i - f) 1 μ) l (𝓝 0))
    (s : Set α) :
    Tendsto (fun i ↦ ∫ x in s, F i x ∂μ) l (𝓝 (∫ x in s, f x ∂μ)) := by
  refine tendsto_setIntegral_of_L1 f hfi hFi ?_ s
  simp_rw [eLpNorm_one_eq_lintegral_enorm, Pi.sub_apply] at hF
  exact hF

variable {X : Type*} [TopologicalSpace X] [FirstCountableTopology X]

theorem continuousWithinAt_of_dominated {F : X → α → G} {x₀ : X} {bound : α → ℝ} {s : Set X}
    (hF_meas : ∀ᶠ x in 𝓝[s] x₀, AEStronglyMeasurable (F x) μ)
    (h_bound : ∀ᶠ x in 𝓝[s] x₀, ∀ᵐ a ∂μ, ‖F x a‖ ≤ bound a) (bound_integrable : Integrable bound μ)
    (h_cont : ∀ᵐ a ∂μ, ContinuousWithinAt (fun x => F x a) s x₀) :
    ContinuousWithinAt (fun x => ∫ a, F x a ∂μ) s x₀ := by
  by_cases hG : CompleteSpace G
  · simp only [integral, hG, L1.integral]
    exact continuousWithinAt_setToFun_of_dominated (dominatedFinMeasAdditive_weightedSMul μ)
      hF_meas h_bound bound_integrable h_cont
  · simp [integral, hG, continuousWithinAt_const]

theorem continuousAt_of_dominated {F : X → α → G} {x₀ : X} {bound : α → ℝ}
    (hF_meas : ∀ᶠ x in 𝓝 x₀, AEStronglyMeasurable (F x) μ)
    (h_bound : ∀ᶠ x in 𝓝 x₀, ∀ᵐ a ∂μ, ‖F x a‖ ≤ bound a) (bound_integrable : Integrable bound μ)
    (h_cont : ∀ᵐ a ∂μ, ContinuousAt (fun x => F x a) x₀) :
    ContinuousAt (fun x => ∫ a, F x a ∂μ) x₀ := by
  by_cases hG : CompleteSpace G
  · simp only [integral, hG, L1.integral]
    exact continuousAt_setToFun_of_dominated (dominatedFinMeasAdditive_weightedSMul μ)
      hF_meas h_bound bound_integrable h_cont
  · simp [integral, hG, continuousAt_const]

theorem continuousOn_of_dominated {F : X → α → G} {bound : α → ℝ} {s : Set X}
    (hF_meas : ∀ x ∈ s, AEStronglyMeasurable (F x) μ)
    (h_bound : ∀ x ∈ s, ∀ᵐ a ∂μ, ‖F x a‖ ≤ bound a) (bound_integrable : Integrable bound μ)
    (h_cont : ∀ᵐ a ∂μ, ContinuousOn (fun x => F x a) s) :
    ContinuousOn (fun x => ∫ a, F x a ∂μ) s := by
  by_cases hG : CompleteSpace G
  · simp only [integral, hG, L1.integral]
    exact continuousOn_setToFun_of_dominated (dominatedFinMeasAdditive_weightedSMul μ)
      hF_meas h_bound bound_integrable h_cont
  · simp [integral, hG, continuousOn_const]

theorem continuous_of_dominated {F : X → α → G} {bound : α → ℝ}
    (hF_meas : ∀ x, AEStronglyMeasurable (F x) μ) (h_bound : ∀ x, ∀ᵐ a ∂μ, ‖F x a‖ ≤ bound a)
    (bound_integrable : Integrable bound μ) (h_cont : ∀ᵐ a ∂μ, Continuous fun x => F x a) :
    Continuous fun x => ∫ a, F x a ∂μ := by
  by_cases hG : CompleteSpace G
  · simp only [integral, hG, L1.integral]
    exact continuous_setToFun_of_dominated (dominatedFinMeasAdditive_weightedSMul μ)
      hF_meas h_bound bound_integrable h_cont
  · simp [integral, hG, continuous_const]

/-- The Bochner integral of a real-valued function `f : α → ℝ` is the difference between the
  integral of the positive part of `f` and the integral of the negative part of `f`. -/
theorem integral_eq_lintegral_pos_part_sub_lintegral_neg_part {f : α → ℝ} (hf : Integrable f μ) :
    ∫ a, f a ∂μ =
      ENNReal.toReal (∫⁻ a, .ofReal (f a) ∂μ) - ENNReal.toReal (∫⁻ a, .ofReal (-f a) ∂μ) := by
  let f₁ := hf.toL1 f
  -- Go to the `L¹` space
  have eq₁ : ENNReal.toReal (∫⁻ a, ENNReal.ofReal (f a) ∂μ) = ‖Lp.posPart f₁‖ := by
    rw [L1.norm_def]
    congr 1
    apply lintegral_congr_ae
    filter_upwards [Lp.coeFn_posPart f₁, hf.coeFn_toL1] with _ h₁ h₂
    rw [h₁, h₂, ENNReal.ofReal]
    congr 1
    apply NNReal.eq
    rw [Real.nnnorm_of_nonneg (le_max_right _ _)]
    rw [Real.coe_toNNReal', NNReal.coe_mk]
  -- Go to the `L¹` space
  have eq₂ : ENNReal.toReal (∫⁻ a, ENNReal.ofReal (-f a) ∂μ) = ‖Lp.negPart f₁‖ := by
    rw [L1.norm_def]
    congr 1
    apply lintegral_congr_ae
    filter_upwards [Lp.coeFn_negPart f₁, hf.coeFn_toL1] with _ h₁ h₂
    rw [h₁, h₂, ENNReal.ofReal]
    congr 1
    apply NNReal.eq
    simp only [Real.coe_toNNReal', coe_nnnorm, nnnorm_neg]
    rw [Real.norm_of_nonpos (min_le_right _ _), ← max_neg_neg, neg_zero]
  rw [eq₁, eq₂, integral, dif_pos, dif_pos]
  exact L1.integral_eq_norm_posPart_sub _

theorem integral_eq_lintegral_of_nonneg_ae {f : α → ℝ} (hf : 0 ≤ᵐ[μ] f)
    (hfm : AEStronglyMeasurable f μ) :
    ∫ a, f a ∂μ = ENNReal.toReal (∫⁻ a, ENNReal.ofReal (f a) ∂μ) := by
  by_cases hfi : Integrable f μ
  · rw [integral_eq_lintegral_pos_part_sub_lintegral_neg_part hfi]
    have h_min : ∫⁻ a, ENNReal.ofReal (-f a) ∂μ = 0 := by
      rw [lintegral_eq_zero_iff']
      · refine hf.mono ?_
        simp only [Pi.zero_apply]
        intro a h
        simp only [h, neg_nonpos, ofReal_eq_zero]
      · exact measurable_ofReal.comp_aemeasurable hfm.aemeasurable.neg
    rw [h_min, zero_toReal, _root_.sub_zero]
  · rw [integral_undef hfi]
    simp_rw [Integrable, hfm, hasFiniteIntegral_iff_norm, lt_top_iff_ne_top, Ne, true_and,
      Classical.not_not] at hfi
    have : ∫⁻ a : α, ENNReal.ofReal (f a) ∂μ = ∫⁻ a, ENNReal.ofReal ‖f a‖ ∂μ := by
      refine lintegral_congr_ae (hf.mono fun a h => ?_)
      dsimp only
      rw [Real.norm_eq_abs, abs_of_nonneg h]
    rw [this, hfi, top_toReal]

theorem integral_norm_eq_lintegral_enorm {P : Type*} [NormedAddCommGroup P] {f : α → P}
    (hf : AEStronglyMeasurable f μ) : ∫ x, ‖f x‖ ∂μ = (∫⁻ x, ‖f x‖ₑ ∂μ).toReal := by
  rw [integral_eq_lintegral_of_nonneg_ae _ hf.norm]
  · simp_rw [ofReal_norm_eq_enorm]
  · filter_upwards; simp_rw [Pi.zero_apply, norm_nonneg, imp_true_iff]

@[deprecated (since := "2025-01-21")]
alias integral_norm_eq_lintegral_nnnorm := integral_norm_eq_lintegral_enorm

theorem ofReal_integral_norm_eq_lintegral_enorm {P : Type*} [NormedAddCommGroup P] {f : α → P}
    (hf : Integrable f μ) : ENNReal.ofReal (∫ x, ‖f x‖ ∂μ) = ∫⁻ x, ‖f x‖ₑ ∂μ := by
  rw [integral_norm_eq_lintegral_enorm hf.aestronglyMeasurable, ENNReal.ofReal_toReal]
  exact lt_top_iff_ne_top.mp (hasFiniteIntegral_iff_enorm.mpr hf.2)

@[deprecated (since := "2025-01-21")]
alias ofReal_integral_norm_eq_lintegral_nnnorm := ofReal_integral_norm_eq_lintegral_enorm

theorem integral_eq_integral_pos_part_sub_integral_neg_part {f : α → ℝ} (hf : Integrable f μ) :
    ∫ a, f a ∂μ = ∫ a, (Real.toNNReal (f a) : ℝ) ∂μ - ∫ a, (Real.toNNReal (-f a) : ℝ) ∂μ := by
  rw [← integral_sub hf.real_toNNReal]
  · simp
  · exact hf.neg.real_toNNReal

theorem integral_nonneg_of_ae {f : α → ℝ} (hf : 0 ≤ᵐ[μ] f) : 0 ≤ ∫ a, f a ∂μ := by
  have A : CompleteSpace ℝ := by infer_instance
  simp only [integral_def, A, L1.integral_def, dite_true]
  exact setToFun_nonneg (dominatedFinMeasAdditive_weightedSMul μ)
    (fun s _ _ => weightedSMul_nonneg s) hf

theorem lintegral_coe_eq_integral (f : α → ℝ≥0) (hfi : Integrable (fun x => (f x : ℝ)) μ) :
    ∫⁻ a, f a ∂μ = ENNReal.ofReal (∫ a, f a ∂μ) := by
  simp_rw [integral_eq_lintegral_of_nonneg_ae (Eventually.of_forall fun x => (f x).coe_nonneg)
      hfi.aestronglyMeasurable, ← ENNReal.coe_nnreal_eq]
  rw [ENNReal.ofReal_toReal]
  simpa [← lt_top_iff_ne_top, hasFiniteIntegral_iff_enorm, NNReal.enorm_eq] using
    hfi.hasFiniteIntegral

theorem ofReal_integral_eq_lintegral_ofReal {f : α → ℝ} (hfi : Integrable f μ) (f_nn : 0 ≤ᵐ[μ] f) :
    ENNReal.ofReal (∫ x, f x ∂μ) = ∫⁻ x, ENNReal.ofReal (f x) ∂μ := by
  have : f =ᵐ[μ] (‖f ·‖) := f_nn.mono fun _x hx ↦ (abs_of_nonneg hx).symm
  simp_rw [integral_congr_ae this, ofReal_integral_norm_eq_lintegral_enorm hfi,
    ← ofReal_norm_eq_enorm]
  exact lintegral_congr_ae (this.symm.fun_comp ENNReal.ofReal)

theorem integral_toReal {f : α → ℝ≥0∞} (hfm : AEMeasurable f μ) (hf : ∀ᵐ x ∂μ, f x < ∞) :
    ∫ a, (f a).toReal ∂μ = (∫⁻ a, f a ∂μ).toReal := by
  rw [integral_eq_lintegral_of_nonneg_ae _ hfm.ennreal_toReal.aestronglyMeasurable,
    lintegral_congr_ae (ofReal_toReal_ae_eq hf)]
  exact Eventually.of_forall fun x => ENNReal.toReal_nonneg

theorem lintegral_coe_le_coe_iff_integral_le {f : α → ℝ≥0} (hfi : Integrable (fun x => (f x : ℝ)) μ)
    {b : ℝ≥0} : ∫⁻ a, f a ∂μ ≤ b ↔ ∫ a, (f a : ℝ) ∂μ ≤ b := by
  rw [lintegral_coe_eq_integral f hfi, ENNReal.ofReal, ENNReal.coe_le_coe,
    Real.toNNReal_le_iff_le_coe]

theorem integral_coe_le_of_lintegral_coe_le {f : α → ℝ≥0} {b : ℝ≥0} (h : ∫⁻ a, f a ∂μ ≤ b) :
    ∫ a, (f a : ℝ) ∂μ ≤ b := by
  by_cases hf : Integrable (fun a => (f a : ℝ)) μ
  · exact (lintegral_coe_le_coe_iff_integral_le hf).1 h
  · rw [integral_undef hf]; exact b.2

theorem integral_nonneg {f : α → ℝ} (hf : 0 ≤ f) : 0 ≤ ∫ a, f a ∂μ :=
  integral_nonneg_of_ae <| Eventually.of_forall hf

theorem integral_nonpos_of_ae {f : α → ℝ} (hf : f ≤ᵐ[μ] 0) : ∫ a, f a ∂μ ≤ 0 := by
  have hf : 0 ≤ᵐ[μ] -f := hf.mono fun a h => by rwa [Pi.neg_apply, Pi.zero_apply, neg_nonneg]
  have : 0 ≤ ∫ a, -f a ∂μ := integral_nonneg_of_ae hf
  rwa [integral_neg, neg_nonneg] at this

theorem integral_nonpos {f : α → ℝ} (hf : f ≤ 0) : ∫ a, f a ∂μ ≤ 0 :=
  integral_nonpos_of_ae <| Eventually.of_forall hf

theorem integral_eq_zero_iff_of_nonneg_ae {f : α → ℝ} (hf : 0 ≤ᵐ[μ] f) (hfi : Integrable f μ) :
    ∫ x, f x ∂μ = 0 ↔ f =ᵐ[μ] 0 := by
  simp_rw [integral_eq_lintegral_of_nonneg_ae hf hfi.1, ENNReal.toReal_eq_zero_iff,
    ← ENNReal.not_lt_top, ← hasFiniteIntegral_iff_ofReal hf, hfi.2, not_true_eq_false, or_false]
  rw [lintegral_eq_zero_iff']
  · rw [← hf.le_iff_eq, Filter.EventuallyEq, Filter.EventuallyLE]
    simp only [Pi.zero_apply, ofReal_eq_zero]
  · exact (ENNReal.measurable_ofReal.comp_aemeasurable hfi.1.aemeasurable)

theorem integral_eq_zero_iff_of_nonneg {f : α → ℝ} (hf : 0 ≤ f) (hfi : Integrable f μ) :
    ∫ x, f x ∂μ = 0 ↔ f =ᵐ[μ] 0 :=
  integral_eq_zero_iff_of_nonneg_ae (Eventually.of_forall hf) hfi

lemma integral_eq_iff_of_ae_le {f g : α → ℝ}
    (hf : Integrable f μ) (hg : Integrable g μ) (hfg : f ≤ᵐ[μ] g) :
    ∫ a, f a ∂μ = ∫ a, g a ∂μ ↔ f =ᵐ[μ] g := by
  refine ⟨fun h_le ↦ EventuallyEq.symm ?_, fun h ↦ integral_congr_ae h⟩
  rw [← sub_ae_eq_zero,
    ← integral_eq_zero_iff_of_nonneg_ae ((sub_nonneg_ae _ _).mpr hfg) (hg.sub hf)]
  simpa [Pi.sub_apply, integral_sub hg hf, sub_eq_zero, eq_comm]

theorem integral_pos_iff_support_of_nonneg_ae {f : α → ℝ} (hf : 0 ≤ᵐ[μ] f) (hfi : Integrable f μ) :
    (0 < ∫ x, f x ∂μ) ↔ 0 < μ (Function.support f) := by
  simp_rw [(integral_nonneg_of_ae hf).lt_iff_ne, pos_iff_ne_zero, Ne, @eq_comm ℝ 0,
    integral_eq_zero_iff_of_nonneg_ae hf hfi, Filter.EventuallyEq, ae_iff, Pi.zero_apply,
    Function.support]

theorem integral_pos_iff_support_of_nonneg {f : α → ℝ} (hf : 0 ≤ f) (hfi : Integrable f μ) :
    (0 < ∫ x, f x ∂μ) ↔ 0 < μ (Function.support f) :=
  integral_pos_iff_support_of_nonneg_ae (Eventually.of_forall hf) hfi

lemma integral_exp_pos {μ : Measure α} {f : α → ℝ} [hμ : NeZero μ]
    (hf : Integrable (fun x ↦ Real.exp (f x)) μ) :
    0 < ∫ x, Real.exp (f x) ∂μ := by
  rw [integral_pos_iff_support_of_nonneg (fun x ↦ (Real.exp_pos _).le) hf]
  suffices (Function.support fun x ↦ Real.exp (f x)) = Set.univ by simp [this, hμ.out]
  ext1 x
  simp only [Function.mem_support, ne_eq, (Real.exp_pos _).ne', not_false_eq_true, Set.mem_univ]

/-- Monotone convergence theorem for real-valued functions and Bochner integrals -/
lemma integral_tendsto_of_tendsto_of_monotone {μ : Measure α} {f : ℕ → α → ℝ} {F : α → ℝ}
    (hf : ∀ n, Integrable (f n) μ) (hF : Integrable F μ) (h_mono : ∀ᵐ x ∂μ, Monotone fun n ↦ f n x)
    (h_tendsto : ∀ᵐ x ∂μ, Tendsto (fun n ↦ f n x) atTop (𝓝 (F x))) :
    Tendsto (fun n ↦ ∫ x, f n x ∂μ) atTop (𝓝 (∫ x, F x ∂μ)) := by
  -- switch from the Bochner to the Lebesgue integral
  let f' := fun n x ↦ f n x - f 0 x
  have hf'_nonneg : ∀ᵐ x ∂μ, ∀ n, 0 ≤ f' n x := by
    filter_upwards [h_mono] with a ha n
    simp [f', ha (zero_le n)]
  have hf'_meas : ∀ n, Integrable (f' n) μ := fun n ↦ (hf n).sub (hf 0)
  suffices Tendsto (fun n ↦ ∫ x, f' n x ∂μ) atTop (𝓝 (∫ x, (F - f 0) x ∂μ)) by
    simp_rw [f', integral_sub (hf _) (hf _), integral_sub' hF (hf 0),
      tendsto_sub_const_iff] at this
    exact this
  have hF_ge : 0 ≤ᵐ[μ] fun x ↦ (F - f 0) x := by
    filter_upwards [h_tendsto, h_mono] with x hx_tendsto hx_mono
    simp only [Pi.zero_apply, Pi.sub_apply, sub_nonneg]
    exact ge_of_tendsto' hx_tendsto (fun n ↦ hx_mono (zero_le _))
  rw [ae_all_iff] at hf'_nonneg
  simp_rw [integral_eq_lintegral_of_nonneg_ae (hf'_nonneg _) (hf'_meas _).1]
  rw [integral_eq_lintegral_of_nonneg_ae hF_ge (hF.1.sub (hf 0).1)]
  have h_cont := ENNReal.continuousAt_toReal (x := ∫⁻ a, ENNReal.ofReal ((F - f 0) a) ∂μ) ?_
  swap
  · rw [← ofReal_integral_eq_lintegral_ofReal (hF.sub (hf 0)) hF_ge]
    exact ENNReal.ofReal_ne_top
  refine h_cont.tendsto.comp ?_
  -- use the result for the Lebesgue integral
  refine lintegral_tendsto_of_tendsto_of_monotone ?_ ?_ ?_
  · exact fun n ↦ ((hf n).sub (hf 0)).aemeasurable.ennreal_ofReal
  · filter_upwards [h_mono] with x hx n m hnm
    refine ENNReal.ofReal_le_ofReal ?_
    simp only [f', tsub_le_iff_right, sub_add_cancel]
    exact hx hnm
  · filter_upwards [h_tendsto] with x hx
    refine (ENNReal.continuous_ofReal.tendsto _).comp ?_
    simp only [Pi.sub_apply]
    exact Tendsto.sub hx tendsto_const_nhds

/-- Monotone convergence theorem for real-valued functions and Bochner integrals -/
lemma integral_tendsto_of_tendsto_of_antitone {μ : Measure α} {f : ℕ → α → ℝ} {F : α → ℝ}
    (hf : ∀ n, Integrable (f n) μ) (hF : Integrable F μ) (h_mono : ∀ᵐ x ∂μ, Antitone fun n ↦ f n x)
    (h_tendsto : ∀ᵐ x ∂μ, Tendsto (fun n ↦ f n x) atTop (𝓝 (F x))) :
    Tendsto (fun n ↦ ∫ x, f n x ∂μ) atTop (𝓝 (∫ x, F x ∂μ)) := by
  suffices Tendsto (fun n ↦ ∫ x, -f n x ∂μ) atTop (𝓝 (∫ x, -F x ∂μ)) by
    suffices Tendsto (fun n ↦ ∫ x, - -f n x ∂μ) atTop (𝓝 (∫ x, - -F x ∂μ)) by
      simpa [neg_neg] using this
    convert this.neg <;> rw [integral_neg]
  refine integral_tendsto_of_tendsto_of_monotone (fun n ↦ (hf n).neg) hF.neg ?_ ?_
  · filter_upwards [h_mono] with x hx n m hnm using neg_le_neg_iff.mpr <| hx hnm
  · filter_upwards [h_tendsto] with x hx using hx.neg

/-- If a monotone sequence of functions has an upper bound and the sequence of integrals of these
functions tends to the integral of the upper bound, then the sequence of functions converges
almost everywhere to the upper bound. -/
lemma tendsto_of_integral_tendsto_of_monotone {μ : Measure α} {f : ℕ → α → ℝ} {F : α → ℝ}
    (hf_int : ∀ n, Integrable (f n) μ) (hF_int : Integrable F μ)
    (hf_tendsto : Tendsto (fun i ↦ ∫ a, f i a ∂μ) atTop (𝓝 (∫ a, F a ∂μ)))
    (hf_mono : ∀ᵐ a ∂μ, Monotone (fun i ↦ f i a))
    (hf_bound : ∀ᵐ a ∂μ, ∀ i, f i a ≤ F a) :
    ∀ᵐ a ∂μ, Tendsto (fun i ↦ f i a) atTop (𝓝 (F a)) := by
  -- reduce to the `ℝ≥0∞` case
  let f' : ℕ → α → ℝ≥0∞ := fun n a ↦ ENNReal.ofReal (f n a - f 0 a)
  let F' : α → ℝ≥0∞ := fun a ↦ ENNReal.ofReal (F a - f 0 a)
  have hf'_int_eq : ∀ i, ∫⁻ a, f' i a ∂μ = ENNReal.ofReal (∫ a, f i a ∂μ - ∫ a, f 0 a ∂μ) := by
    intro i
    unfold f'
    rw [← ofReal_integral_eq_lintegral_ofReal, integral_sub (hf_int i) (hf_int 0)]
    · exact (hf_int i).sub (hf_int 0)
    · filter_upwards [hf_mono] with a h_mono
      simp [h_mono (zero_le i)]
  have hF'_int_eq : ∫⁻ a, F' a ∂μ = ENNReal.ofReal (∫ a, F a ∂μ - ∫ a, f 0 a ∂μ) := by
    unfold F'
    rw [← ofReal_integral_eq_lintegral_ofReal, integral_sub hF_int (hf_int 0)]
    · exact hF_int.sub (hf_int 0)
    · filter_upwards [hf_bound] with a h_bound
      simp [h_bound 0]
  have h_tendsto : Tendsto (fun i ↦ ∫⁻ a, f' i a ∂μ) atTop (𝓝 (∫⁻ a, F' a ∂μ)) := by
    simp_rw [hf'_int_eq, hF'_int_eq]
    refine (ENNReal.continuous_ofReal.tendsto _).comp ?_
    rwa [tendsto_sub_const_iff]
  have h_mono : ∀ᵐ a ∂μ, Monotone (fun i ↦ f' i a) := by
    filter_upwards [hf_mono] with a ha_mono i j hij
    refine ENNReal.ofReal_le_ofReal ?_
    simp [ha_mono hij]
  have h_bound : ∀ᵐ a ∂μ, ∀ i, f' i a ≤ F' a := by
    filter_upwards [hf_bound] with a ha_bound i
    refine ENNReal.ofReal_le_ofReal ?_
    simp only [tsub_le_iff_right, sub_add_cancel, ha_bound i]
  -- use the corresponding lemma for `ℝ≥0∞`
  have h := tendsto_of_lintegral_tendsto_of_monotone ?_ h_tendsto h_mono h_bound ?_
  rotate_left
  · exact (hF_int.1.aemeasurable.sub (hf_int 0).1.aemeasurable).ennreal_ofReal
  · exact ((lintegral_ofReal_le_lintegral_enorm _).trans_lt (hF_int.sub (hf_int 0)).2).ne
  filter_upwards [h, hf_mono, hf_bound] with a ha ha_mono ha_bound
  have h1 : (fun i ↦ f i a) = fun i ↦ (f' i a).toReal + f 0 a := by
    unfold f'
    ext i
    rw [ENNReal.toReal_ofReal]
    · abel
    · simp [ha_mono (zero_le i)]
  have h2 : F a = (F' a).toReal + f 0 a := by
    unfold F'
    rw [ENNReal.toReal_ofReal]
    · abel
    · simp [ha_bound 0]
  rw [h1, h2]
  refine Filter.Tendsto.add ?_ tendsto_const_nhds
  exact (ENNReal.continuousAt_toReal ENNReal.ofReal_ne_top).tendsto.comp ha

/-- If an antitone sequence of functions has a lower bound and the sequence of integrals of these
functions tends to the integral of the lower bound, then the sequence of functions converges
almost everywhere to the lower bound. -/
lemma tendsto_of_integral_tendsto_of_antitone {μ : Measure α} {f : ℕ → α → ℝ} {F : α → ℝ}
    (hf_int : ∀ n, Integrable (f n) μ) (hF_int : Integrable F μ)
    (hf_tendsto : Tendsto (fun i ↦ ∫ a, f i a ∂μ) atTop (𝓝 (∫ a, F a ∂μ)))
    (hf_mono : ∀ᵐ a ∂μ, Antitone (fun i ↦ f i a))
    (hf_bound : ∀ᵐ a ∂μ, ∀ i, F a ≤ f i a) :
    ∀ᵐ a ∂μ, Tendsto (fun i ↦ f i a) atTop (𝓝 (F a)) := by
  let f' : ℕ → α → ℝ := fun i a ↦ - f i a
  let F' : α → ℝ := fun a ↦ - F a
  suffices ∀ᵐ a ∂μ, Tendsto (fun i ↦ f' i a) atTop (𝓝 (F' a)) by
    filter_upwards [this] with a ha_tendsto
    convert ha_tendsto.neg
    · simp [f']
    · simp [F']
  refine tendsto_of_integral_tendsto_of_monotone (fun n ↦ (hf_int n).neg) hF_int.neg ?_ ?_ ?_
  · convert hf_tendsto.neg
    · rw [integral_neg]
    · rw [integral_neg]
  · filter_upwards [hf_mono] with a ha i j hij
    simp [f', ha hij]
  · filter_upwards [hf_bound] with a ha i
    simp [f', F', ha i]

section NormedAddCommGroup

variable {H : Type*} [NormedAddCommGroup H]

theorem L1.norm_eq_integral_norm (f : α →₁[μ] H) : ‖f‖ = ∫ a, ‖f a‖ ∂μ := by
  simp only [eLpNorm, eLpNorm'_eq_lintegral_enorm, ENNReal.one_toReal, ENNReal.rpow_one,
    Lp.norm_def, if_false, ENNReal.one_ne_top, one_ne_zero, _root_.div_one]
  rw [integral_eq_lintegral_of_nonneg_ae (Eventually.of_forall (by simp [norm_nonneg]))
      (Lp.aestronglyMeasurable f).norm]
  simp [ofReal_norm_eq_enorm]

theorem L1.dist_eq_integral_dist (f g : α →₁[μ] H) : dist f g = ∫ a, dist (f a) (g a) ∂μ := by
  simp only [dist_eq_norm, L1.norm_eq_integral_norm]
  exact integral_congr_ae <| (Lp.coeFn_sub _ _).fun_comp norm

theorem L1.norm_of_fun_eq_integral_norm {f : α → H} (hf : Integrable f μ) :
    ‖hf.toL1 f‖ = ∫ a, ‖f a‖ ∂μ := by
  rw [L1.norm_eq_integral_norm]
  exact integral_congr_ae <| hf.coeFn_toL1.fun_comp _

theorem MemLp.eLpNorm_eq_integral_rpow_norm {f : α → H} {p : ℝ≥0∞} (hp1 : p ≠ 0) (hp2 : p ≠ ∞)
    (hf : MemLp f p μ) :
    eLpNorm f p μ = ENNReal.ofReal ((∫ a, ‖f a‖ ^ p.toReal ∂μ) ^ p.toReal⁻¹) := by
  have A : ∫⁻ a : α, ENNReal.ofReal (‖f a‖ ^ p.toReal) ∂μ = ∫⁻ a : α, ‖f a‖ₑ ^ p.toReal ∂μ := by
    simp_rw [← ofReal_rpow_of_nonneg (norm_nonneg _) toReal_nonneg, ofReal_norm_eq_enorm]
  simp only [eLpNorm_eq_lintegral_rpow_enorm hp1 hp2, one_div]
  rw [integral_eq_lintegral_of_nonneg_ae]; rotate_left
  · exact ae_of_all _ fun x => by positivity
  · exact (hf.aestronglyMeasurable.norm.aemeasurable.pow_const _).aestronglyMeasurable
  rw [A, ← ofReal_rpow_of_nonneg toReal_nonneg (inv_nonneg.2 toReal_nonneg), ofReal_toReal]
  exact (lintegral_rpow_enorm_lt_top_of_eLpNorm_lt_top hp1 hp2 hf.2).ne

@[deprecated (since := "2025-02-21")]
alias Memℒp.eLpNorm_eq_integral_rpow_norm := MemLp.eLpNorm_eq_integral_rpow_norm

end NormedAddCommGroup

theorem integral_mono_ae {f g : α → ℝ} (hf : Integrable f μ) (hg : Integrable g μ) (h : f ≤ᵐ[μ] g) :
    ∫ a, f a ∂μ ≤ ∫ a, g a ∂μ := by
  have A : CompleteSpace ℝ := by infer_instance
  simp only [integral, A, L1.integral]
  exact setToFun_mono (dominatedFinMeasAdditive_weightedSMul μ)
    (fun s _ _ => weightedSMul_nonneg s) hf hg h

@[gcongr, mono]
theorem integral_mono {f g : α → ℝ} (hf : Integrable f μ) (hg : Integrable g μ) (h : f ≤ g) :
    ∫ a, f a ∂μ ≤ ∫ a, g a ∂μ :=
  integral_mono_ae hf hg <| Eventually.of_forall h

theorem integral_mono_of_nonneg {f g : α → ℝ} (hf : 0 ≤ᵐ[μ] f) (hgi : Integrable g μ)
    (h : f ≤ᵐ[μ] g) : ∫ a, f a ∂μ ≤ ∫ a, g a ∂μ := by
  by_cases hfm : AEStronglyMeasurable f μ
  · refine integral_mono_ae ⟨hfm, ?_⟩ hgi h
    refine hgi.hasFiniteIntegral.mono <| h.mp <| hf.mono fun x hf hfg => ?_
    simpa [abs_of_nonneg hf, abs_of_nonneg (le_trans hf hfg)]
  · rw [integral_non_aestronglyMeasurable hfm]
    exact integral_nonneg_of_ae (hf.trans h)

theorem integral_mono_measure {f : α → ℝ} {ν} (hle : μ ≤ ν) (hf : 0 ≤ᵐ[ν] f)
    (hfi : Integrable f ν) : ∫ a, f a ∂μ ≤ ∫ a, f a ∂ν := by
  have hfi' : Integrable f μ := hfi.mono_measure hle
  have hf' : 0 ≤ᵐ[μ] f := hle.absolutelyContinuous hf
  rw [integral_eq_lintegral_of_nonneg_ae hf' hfi'.1, integral_eq_lintegral_of_nonneg_ae hf hfi.1]
  refine ENNReal.toReal_mono ?_ (lintegral_mono' hle le_rfl)
  exact ((hasFiniteIntegral_iff_ofReal hf).1 hfi.2).ne

theorem norm_integral_le_integral_norm (f : α → G) : ‖∫ a, f a ∂μ‖ ≤ ∫ a, ‖f a‖ ∂μ := by
  have le_ae : ∀ᵐ a ∂μ, 0 ≤ ‖f a‖ := Eventually.of_forall fun a => norm_nonneg _
  by_cases h : AEStronglyMeasurable f μ
  · calc
      ‖∫ a, f a ∂μ‖ ≤ ENNReal.toReal (∫⁻ a, ENNReal.ofReal ‖f a‖ ∂μ) :=
        norm_integral_le_lintegral_norm _
      _ = ∫ a, ‖f a‖ ∂μ := (integral_eq_lintegral_of_nonneg_ae le_ae <| h.norm).symm
  · rw [integral_non_aestronglyMeasurable h, norm_zero]
    exact integral_nonneg_of_ae le_ae

lemma abs_integral_le_integral_abs {f : α → ℝ} : |∫ a, f a ∂μ| ≤ ∫ a, |f a| ∂μ :=
  norm_integral_le_integral_norm f

theorem norm_integral_le_of_norm_le {f : α → G} {g : α → ℝ} (hg : Integrable g μ)
    (h : ∀ᵐ x ∂μ, ‖f x‖ ≤ g x) : ‖∫ x, f x ∂μ‖ ≤ ∫ x, g x ∂μ :=
  calc
    ‖∫ x, f x ∂μ‖ ≤ ∫ x, ‖f x‖ ∂μ := norm_integral_le_integral_norm f
    _ ≤ ∫ x, g x ∂μ := integral_mono_of_nonneg (Eventually.of_forall fun _ => norm_nonneg _) hg h

theorem SimpleFunc.integral_eq_integral (f : α →ₛ E) (hfi : Integrable f μ) :
    f.integral μ = ∫ x, f x ∂μ := by
  rw [MeasureTheory.integral_eq f hfi, ← L1.SimpleFunc.toLp_one_eq_toL1,
    L1.SimpleFunc.integral_L1_eq_integral, L1.SimpleFunc.integral_eq_integral]
  exact SimpleFunc.integral_congr hfi (Lp.simpleFunc.toSimpleFunc_toLp _ _).symm

theorem SimpleFunc.integral_eq_sum (f : α →ₛ E) (hfi : Integrable f μ) :
    ∫ x, f x ∂μ = ∑ x ∈ f.range, ENNReal.toReal (μ (f ⁻¹' {x})) • x := by
  rw [← f.integral_eq_integral hfi, SimpleFunc.integral, ← SimpleFunc.integral_eq]; rfl

@[simp]
theorem integral_const (c : E) : ∫ _ : α, c ∂μ = (μ univ).toReal • c := by
  by_cases hμ : IsFiniteMeasure μ
  · simp only [integral, hE, L1.integral]
    exact setToFun_const (dominatedFinMeasAdditive_weightedSMul _) _
  by_cases hc : c = 0
  · simp [hc, integral_zero]
  · simp [(integrable_const_iff_isFiniteMeasure hc).not.2 hμ,
      integral_undef, MeasureTheory.not_isFiniteMeasure_iff.mp hμ]

<<<<<<< HEAD
lemma integral_eq_const [IsProbabilityMeasure μ] {f : α → E} {c : E} (hf : ∀ x, f x = c) :
    ∫ x, f x ∂μ = c := by simp [hf]
=======
lemma integral_eq_const [IsProbabilityMeasure μ] {f : α → E} {c : E} (hf : ∀ᵐ x ∂μ, f x = c) :
    ∫ x, f x ∂μ = c := by simp [integral_congr_ae hf]
>>>>>>> 09b37be1

theorem norm_integral_le_of_norm_le_const [IsFiniteMeasure μ] {f : α → G} {C : ℝ}
    (h : ∀ᵐ x ∂μ, ‖f x‖ ≤ C) : ‖∫ x, f x ∂μ‖ ≤ C * (μ univ).toReal :=
  calc
    ‖∫ x, f x ∂μ‖ ≤ ∫ _, C ∂μ := norm_integral_le_of_norm_le (integrable_const C) h
    _ = C * (μ univ).toReal := by rw [integral_const, smul_eq_mul, mul_comm]

theorem tendsto_integral_approxOn_of_measurable [MeasurableSpace E] [BorelSpace E] {f : α → E}
    {s : Set E} [SeparableSpace s] (hfi : Integrable f μ) (hfm : Measurable f)
    (hs : ∀ᵐ x ∂μ, f x ∈ closure s) {y₀ : E} (h₀ : y₀ ∈ s) (h₀i : Integrable (fun _ => y₀) μ) :
    Tendsto (fun n => (SimpleFunc.approxOn f hfm s y₀ h₀ n).integral μ)
      atTop (𝓝 <| ∫ x, f x ∂μ) := by
  have hfi' := SimpleFunc.integrable_approxOn hfm hfi h₀ h₀i
  simp only [SimpleFunc.integral_eq_integral _ (hfi' _), integral, hE, L1.integral]
  exact tendsto_setToFun_approxOn_of_measurable (dominatedFinMeasAdditive_weightedSMul μ)
    hfi hfm hs h₀ h₀i

theorem tendsto_integral_approxOn_of_measurable_of_range_subset [MeasurableSpace E] [BorelSpace E]
    {f : α → E} (fmeas : Measurable f) (hf : Integrable f μ) (s : Set E) [SeparableSpace s]
    (hs : range f ∪ {0} ⊆ s) :
    Tendsto (fun n => (SimpleFunc.approxOn f fmeas s 0 (hs <| by simp) n).integral μ) atTop
      (𝓝 <| ∫ x, f x ∂μ) := by
  apply tendsto_integral_approxOn_of_measurable hf fmeas _ _ (integrable_zero _ _ _)
  exact Eventually.of_forall fun x => subset_closure (hs (Set.mem_union_left _ (mem_range_self _)))

-- We redeclare `E` here to temporarily avoid
-- the `[CompleteSpace E]` and `[NormedSpace ℝ E]` instances.
theorem tendsto_integral_norm_approxOn_sub
    {E : Type*} [NormedAddCommGroup E] [MeasurableSpace E] [BorelSpace E] {f : α → E}
    (fmeas : Measurable f) (hf : Integrable f μ) [SeparableSpace (range f ∪ {0} : Set E)] :
    Tendsto (fun n ↦ ∫ x, ‖SimpleFunc.approxOn f fmeas (range f ∪ {0}) 0 (by simp) n x - f x‖ ∂μ)
      atTop (𝓝 0) := by
  convert (tendsto_toReal zero_ne_top).comp (tendsto_approxOn_range_L1_enorm fmeas hf) with n
  rw [integral_norm_eq_lintegral_enorm]
  · simp
  · apply (SimpleFunc.aestronglyMeasurable _).sub
    apply (stronglyMeasurable_iff_measurable_separable.2 ⟨fmeas, ?_⟩).aestronglyMeasurable
    exact .mono (.of_subtype (range f ∪ {0})) subset_union_left

variable {ν : Measure α}

theorem integral_add_measure {f : α → G} (hμ : Integrable f μ) (hν : Integrable f ν) :
    ∫ x, f x ∂(μ + ν) = ∫ x, f x ∂μ + ∫ x, f x ∂ν := by
  by_cases hG : CompleteSpace G; swap
  · simp [integral, hG]
  have hfi := hμ.add_measure hν
  simp_rw [integral_eq_setToFun]
  have hμ_dfma : DominatedFinMeasAdditive (μ + ν) (weightedSMul μ : Set α → G →L[ℝ] G) 1 :=
    DominatedFinMeasAdditive.add_measure_right μ ν (dominatedFinMeasAdditive_weightedSMul μ)
      zero_le_one
  have hν_dfma : DominatedFinMeasAdditive (μ + ν) (weightedSMul ν : Set α → G →L[ℝ] G) 1 :=
    DominatedFinMeasAdditive.add_measure_left μ ν (dominatedFinMeasAdditive_weightedSMul ν)
      zero_le_one
  rw [← setToFun_congr_measure_of_add_right hμ_dfma
        (dominatedFinMeasAdditive_weightedSMul μ) f hfi,
    ← setToFun_congr_measure_of_add_left hν_dfma (dominatedFinMeasAdditive_weightedSMul ν) f hfi]
  refine setToFun_add_left' _ _ _ (fun s _ hμνs => ?_) f
  rw [Measure.coe_add, Pi.add_apply, add_lt_top] at hμνs
  rw [weightedSMul, weightedSMul, weightedSMul, ← add_smul, Measure.coe_add, Pi.add_apply,
    toReal_add hμνs.1.ne hμνs.2.ne]

@[simp]
theorem integral_zero_measure {m : MeasurableSpace α} (f : α → G) :
    (∫ x, f x ∂(0 : Measure α)) = 0 := by
  by_cases hG : CompleteSpace G
  · simp only [integral, hG, L1.integral]
    exact setToFun_measure_zero (dominatedFinMeasAdditive_weightedSMul _) rfl
  · simp [integral, hG]

@[simp]
theorem setIntegral_zero_measure (f : α → G) {μ : Measure α} {s : Set α} (hs : μ s = 0) :
    ∫ x in s, f x ∂μ = 0 := Measure.restrict_eq_zero.mpr hs ▸ integral_zero_measure f

lemma integral_of_isEmpty [IsEmpty α] {f : α → G} : ∫ x, f x ∂μ = 0 :=
  μ.eq_zero_of_isEmpty ▸ integral_zero_measure _

theorem integral_finset_sum_measure {ι} {m : MeasurableSpace α} {f : α → G} {μ : ι → Measure α}
    {s : Finset ι} (hf : ∀ i ∈ s, Integrable f (μ i)) :
    ∫ a, f a ∂(∑ i ∈ s, μ i) = ∑ i ∈ s, ∫ a, f a ∂μ i := by
  induction s using Finset.cons_induction_on with
  | h₁ => simp
  | h₂ h ih =>
    rw [Finset.forall_mem_cons] at hf
    rw [Finset.sum_cons, Finset.sum_cons, ← ih hf.2]
    exact integral_add_measure hf.1 (integrable_finset_sum_measure.2 hf.2)

theorem nndist_integral_add_measure_le_lintegral
    {f : α → G} (h₁ : Integrable f μ) (h₂ : Integrable f ν) :
    (nndist (∫ x, f x ∂μ) (∫ x, f x ∂(μ + ν)) : ℝ≥0∞) ≤ ∫⁻ x, ‖f x‖ₑ ∂ν := by
  rw [integral_add_measure h₁ h₂, nndist_comm, nndist_eq_nnnorm, add_sub_cancel_left]
  exact enorm_integral_le_lintegral_enorm _

theorem hasSum_integral_measure {ι} {m : MeasurableSpace α} {f : α → G} {μ : ι → Measure α}
    (hf : Integrable f (Measure.sum μ)) :
    HasSum (fun i => ∫ a, f a ∂μ i) (∫ a, f a ∂Measure.sum μ) := by
  have hfi : ∀ i, Integrable f (μ i) := fun i => hf.mono_measure (Measure.le_sum _ _)
  simp only [HasSum, ← integral_finset_sum_measure fun i _ => hfi i]
  refine Metric.nhds_basis_ball.tendsto_right_iff.mpr fun ε ε0 => ?_
  lift ε to ℝ≥0 using ε0.le
  have hf_lt : (∫⁻ x, ‖f x‖ₑ ∂Measure.sum μ) < ∞ := hf.2
  have hmem : ∀ᶠ y in 𝓝 (∫⁻ x, ‖f x‖ₑ ∂Measure.sum μ), (∫⁻ x, ‖f x‖ₑ ∂Measure.sum μ) < y + ε := by
    refine tendsto_id.add tendsto_const_nhds (lt_mem_nhds (α := ℝ≥0∞) <| ENNReal.lt_add_right ?_ ?_)
    exacts [hf_lt.ne, ENNReal.coe_ne_zero.2 (NNReal.coe_ne_zero.1 ε0.ne')]
  refine ((hasSum_lintegral_measure (fun x => ‖f x‖ₑ) μ).eventually hmem).mono fun s hs => ?_
  obtain ⟨ν, hν⟩ : ∃ ν, (∑ i ∈ s, μ i) + ν = Measure.sum μ := by
    refine ⟨Measure.sum fun i : ↥(sᶜ : Set ι) => μ i, ?_⟩
    simpa only [← Measure.sum_coe_finset] using Measure.sum_add_sum_compl (s : Set ι) μ
  rw [Metric.mem_ball, ← coe_nndist, NNReal.coe_lt_coe, ← ENNReal.coe_lt_coe, ← hν]
  rw [← hν, integrable_add_measure] at hf
  refine (nndist_integral_add_measure_le_lintegral hf.1 hf.2).trans_lt ?_
  rw [← hν, lintegral_add_measure, lintegral_finset_sum_measure] at hs
  exact lt_of_add_lt_add_left hs

theorem integral_sum_measure {ι} {_ : MeasurableSpace α} {f : α → G} {μ : ι → Measure α}
    (hf : Integrable f (Measure.sum μ)) : ∫ a, f a ∂Measure.sum μ = ∑' i, ∫ a, f a ∂μ i :=
  (hasSum_integral_measure hf).tsum_eq.symm

@[simp]
theorem integral_smul_measure (f : α → G) (c : ℝ≥0∞) :
    ∫ x, f x ∂c • μ = c.toReal • ∫ x, f x ∂μ := by
  by_cases hG : CompleteSpace G; swap
  · simp [integral, hG]
  -- First we consider the “degenerate” case `c = ∞`
  rcases eq_or_ne c ∞ with (rfl | hc)
  · rw [ENNReal.top_toReal, zero_smul, integral_eq_setToFun, setToFun_top_smul_measure]
  -- Main case: `c ≠ ∞`
  simp_rw [integral_eq_setToFun, ← setToFun_smul_left]
  have hdfma : DominatedFinMeasAdditive μ (weightedSMul (c • μ) : Set α → G →L[ℝ] G) c.toReal :=
    mul_one c.toReal ▸ (dominatedFinMeasAdditive_weightedSMul (c • μ)).of_smul_measure hc
  have hdfma_smul := dominatedFinMeasAdditive_weightedSMul (F := G) (c • μ)
  rw [← setToFun_congr_smul_measure c hc hdfma hdfma_smul f]
  exact setToFun_congr_left' _ _ (fun s _ _ => weightedSMul_smul_measure μ c) f

@[simp]
theorem integral_smul_nnreal_measure (f : α → G) (c : ℝ≥0) :
    ∫ x, f x ∂(c • μ) = c • ∫ x, f x ∂μ :=
  integral_smul_measure f (c : ℝ≥0∞)

theorem integral_map_of_stronglyMeasurable {β} [MeasurableSpace β] {φ : α → β} (hφ : Measurable φ)
    {f : β → G} (hfm : StronglyMeasurable f) : ∫ y, f y ∂Measure.map φ μ = ∫ x, f (φ x) ∂μ := by
  by_cases hG : CompleteSpace G; swap
  · simp [integral, hG]
  by_cases hfi : Integrable f (Measure.map φ μ); swap
  · rw [integral_undef hfi, integral_undef]
    exact fun hfφ => hfi ((integrable_map_measure hfm.aestronglyMeasurable hφ.aemeasurable).2 hfφ)
  borelize G
  have : SeparableSpace (range f ∪ {0} : Set G) := hfm.separableSpace_range_union_singleton
  refine tendsto_nhds_unique
    (tendsto_integral_approxOn_of_measurable_of_range_subset hfm.measurable hfi _ Subset.rfl) ?_
  convert tendsto_integral_approxOn_of_measurable_of_range_subset (hfm.measurable.comp hφ)
    ((integrable_map_measure hfm.aestronglyMeasurable hφ.aemeasurable).1 hfi) (range f ∪ {0})
    (union_subset_union_left {0} (range_comp_subset_range φ f)) using 1
  ext1 i
  simp only [SimpleFunc.approxOn_comp, SimpleFunc.integral_eq, Measure.map_apply, hφ,
    SimpleFunc.measurableSet_preimage, ← preimage_comp, SimpleFunc.coe_comp]
  refine (Finset.sum_subset (SimpleFunc.range_comp_subset_range _ hφ) fun y _ hy => ?_).symm
  rw [SimpleFunc.mem_range, ← Set.preimage_singleton_eq_empty, SimpleFunc.coe_comp] at hy
  rw [hy]
  simp

theorem integral_map {β} [MeasurableSpace β] {φ : α → β} (hφ : AEMeasurable φ μ) {f : β → G}
    (hfm : AEStronglyMeasurable f (Measure.map φ μ)) :
    ∫ y, f y ∂Measure.map φ μ = ∫ x, f (φ x) ∂μ :=
  let g := hfm.mk f
  calc
    ∫ y, f y ∂Measure.map φ μ = ∫ y, g y ∂Measure.map φ μ := integral_congr_ae hfm.ae_eq_mk
    _ = ∫ y, g y ∂Measure.map (hφ.mk φ) μ := by congr 1; exact Measure.map_congr hφ.ae_eq_mk
    _ = ∫ x, g (hφ.mk φ x) ∂μ :=
      (integral_map_of_stronglyMeasurable hφ.measurable_mk hfm.stronglyMeasurable_mk)
    _ = ∫ x, g (φ x) ∂μ := integral_congr_ae (hφ.ae_eq_mk.symm.fun_comp _)
    _ = ∫ x, f (φ x) ∂μ := integral_congr_ae <| ae_eq_comp hφ hfm.ae_eq_mk.symm

theorem _root_.MeasurableEmbedding.integral_map {β} {_ : MeasurableSpace β} {f : α → β}
    (hf : MeasurableEmbedding f) (g : β → G) : ∫ y, g y ∂Measure.map f μ = ∫ x, g (f x) ∂μ := by
  by_cases hgm : AEStronglyMeasurable g (Measure.map f μ)
  · exact MeasureTheory.integral_map hf.measurable.aemeasurable hgm
  · rw [integral_non_aestronglyMeasurable hgm, integral_non_aestronglyMeasurable]
    exact fun hgf => hgm (hf.aestronglyMeasurable_map_iff.2 hgf)

theorem _root_.Topology.IsClosedEmbedding.integral_map {β} [TopologicalSpace α] [BorelSpace α]
    [TopologicalSpace β] [MeasurableSpace β] [BorelSpace β] {φ : α → β} (hφ : IsClosedEmbedding φ)
    (f : β → G) : ∫ y, f y ∂Measure.map φ μ = ∫ x, f (φ x) ∂μ :=
  hφ.measurableEmbedding.integral_map _

@[deprecated (since := "2024-10-20")]
alias _root_.ClosedEmbedding.integral_map := IsClosedEmbedding.integral_map

theorem integral_map_equiv {β} [MeasurableSpace β] (e : α ≃ᵐ β) (f : β → G) :
    ∫ y, f y ∂Measure.map e μ = ∫ x, f (e x) ∂μ :=
  e.measurableEmbedding.integral_map f

theorem MeasurePreserving.integral_comp {β} {_ : MeasurableSpace β} {f : α → β} {ν}
    (h₁ : MeasurePreserving f μ ν) (h₂ : MeasurableEmbedding f) (g : β → G) :
    ∫ x, g (f x) ∂μ = ∫ y, g y ∂ν :=
  h₁.map_eq ▸ (h₂.integral_map g).symm

theorem MeasurePreserving.integral_comp' {β} [MeasurableSpace β] {ν} {f : α ≃ᵐ β}
    (h : MeasurePreserving f μ ν) (g : β → G) :
    ∫ x, g (f x) ∂μ = ∫ y, g y ∂ν := MeasurePreserving.integral_comp h f.measurableEmbedding _

theorem integral_subtype_comap {α} [MeasurableSpace α] {μ : Measure α} {s : Set α}
    (hs : MeasurableSet s) (f : α → G) :
    ∫ x : s, f (x : α) ∂(Measure.comap Subtype.val μ) = ∫ x in s, f x ∂μ := by
  rw [← map_comap_subtype_coe hs]
  exact ((MeasurableEmbedding.subtype_coe hs).integral_map _).symm

attribute [local instance] Measure.Subtype.measureSpace in
theorem integral_subtype {α} [MeasureSpace α] {s : Set α} (hs : MeasurableSet s) (f : α → G) :
    ∫ x : s, f x = ∫ x in s, f x := integral_subtype_comap hs f

@[simp]
theorem integral_dirac' [MeasurableSpace α] (f : α → E) (a : α) (hfm : StronglyMeasurable f) :
    ∫ x, f x ∂Measure.dirac a = f a := by
  borelize E
  calc
    ∫ x, f x ∂Measure.dirac a = ∫ _, f a ∂Measure.dirac a :=
      integral_congr_ae <| ae_eq_dirac' hfm.measurable
    _ = f a := by simp [Measure.dirac_apply_of_mem]

@[simp]
theorem integral_dirac [MeasurableSpace α] [MeasurableSingletonClass α] (f : α → E) (a : α) :
    ∫ x, f x ∂Measure.dirac a = f a :=
  calc
    ∫ x, f x ∂Measure.dirac a = ∫ _, f a ∂Measure.dirac a := integral_congr_ae <| ae_eq_dirac f
    _ = f a := by simp [Measure.dirac_apply_of_mem]

theorem setIntegral_dirac' {mα : MeasurableSpace α} {f : α → E} (hf : StronglyMeasurable f) (a : α)
    {s : Set α} (hs : MeasurableSet s) [Decidable (a ∈ s)] :
    ∫ x in s, f x ∂Measure.dirac a = if a ∈ s then f a else 0 := by
  rw [restrict_dirac' hs]
  split_ifs
  · exact integral_dirac' _ _ hf
  · exact integral_zero_measure _

theorem setIntegral_dirac [MeasurableSpace α] [MeasurableSingletonClass α] (f : α → E) (a : α)
    (s : Set α) [Decidable (a ∈ s)] :
    ∫ x in s, f x ∂Measure.dirac a = if a ∈ s then f a else 0 := by
  rw [restrict_dirac]
  split_ifs
  · exact integral_dirac _ _
  · exact integral_zero_measure _

/-- **Markov's inequality** also known as **Chebyshev's first inequality**. -/
theorem mul_meas_ge_le_integral_of_nonneg {f : α → ℝ} (hf_nonneg : 0 ≤ᵐ[μ] f)
    (hf_int : Integrable f μ) (ε : ℝ) : ε * (μ { x | ε ≤ f x }).toReal ≤ ∫ x, f x ∂μ := by
  rcases eq_top_or_lt_top (μ {x | ε ≤ f x}) with hμ | hμ
  · simpa [hμ] using integral_nonneg_of_ae hf_nonneg
  · have := Fact.mk hμ
    calc
      ε * (μ { x | ε ≤ f x }).toReal = ∫ _ in {x | ε ≤ f x}, ε ∂μ := by simp [mul_comm]
      _ ≤ ∫ x in {x | ε ≤ f x}, f x ∂μ :=
        integral_mono_ae (integrable_const _) (hf_int.mono_measure μ.restrict_le_self) <|
          ae_restrict_mem₀ <| hf_int.aemeasurable.nullMeasurable measurableSet_Ici
      _ ≤ _ := integral_mono_measure μ.restrict_le_self hf_nonneg hf_int

/-- Hölder's inequality for the integral of a product of norms. The integral of the product of two
norms of functions is bounded by the product of their `ℒp` and `ℒq` seminorms when `p` and `q` are
conjugate exponents. -/
theorem integral_mul_norm_le_Lp_mul_Lq {E} [NormedAddCommGroup E] {f g : α → E} {p q : ℝ}
    (hpq : p.IsConjExponent q) (hf : MemLp f (ENNReal.ofReal p) μ)
    (hg : MemLp g (ENNReal.ofReal q) μ) :
    ∫ a, ‖f a‖ * ‖g a‖ ∂μ ≤ (∫ a, ‖f a‖ ^ p ∂μ) ^ (1 / p) * (∫ a, ‖g a‖ ^ q ∂μ) ^ (1 / q) := by
  -- translate the Bochner integrals into Lebesgue integrals.
  rw [integral_eq_lintegral_of_nonneg_ae, integral_eq_lintegral_of_nonneg_ae,
    integral_eq_lintegral_of_nonneg_ae]
  rotate_left
  · exact Eventually.of_forall fun x => Real.rpow_nonneg (norm_nonneg _) _
  · exact (hg.1.norm.aemeasurable.pow aemeasurable_const).aestronglyMeasurable
  · exact Eventually.of_forall fun x => Real.rpow_nonneg (norm_nonneg _) _
  · exact (hf.1.norm.aemeasurable.pow aemeasurable_const).aestronglyMeasurable
  · exact Eventually.of_forall fun x => mul_nonneg (norm_nonneg _) (norm_nonneg _)
  · exact hf.1.norm.mul hg.1.norm
  rw [ENNReal.toReal_rpow, ENNReal.toReal_rpow, ← ENNReal.toReal_mul]
  -- replace norms by nnnorm
  have h_left : ∫⁻ a, ENNReal.ofReal (‖f a‖ * ‖g a‖) ∂μ =
      ∫⁻ a, ((‖f ·‖ₑ) * (‖g ·‖ₑ)) a ∂μ := by
    simp_rw [Pi.mul_apply, ← ofReal_norm_eq_enorm, ENNReal.ofReal_mul (norm_nonneg _)]
  have h_right_f : ∫⁻ a, .ofReal (‖f a‖ ^ p) ∂μ = ∫⁻ a, ‖f a‖ₑ ^ p ∂μ := by
    refine lintegral_congr fun x => ?_
    rw [← ofReal_norm_eq_enorm, ENNReal.ofReal_rpow_of_nonneg (norm_nonneg _) hpq.nonneg]
  have h_right_g : ∫⁻ a, .ofReal (‖g a‖ ^ q) ∂μ = ∫⁻ a, ‖g a‖ₑ ^ q ∂μ := by
    refine lintegral_congr fun x => ?_
    rw [← ofReal_norm_eq_enorm, ENNReal.ofReal_rpow_of_nonneg (norm_nonneg _) hpq.symm.nonneg]
  rw [h_left, h_right_f, h_right_g]
  -- we can now apply `ENNReal.lintegral_mul_le_Lp_mul_Lq` (up to the `toReal` application)
  refine ENNReal.toReal_mono ?_ ?_
  · refine ENNReal.mul_ne_top ?_ ?_
    · convert hf.eLpNorm_ne_top
      rw [eLpNorm_eq_lintegral_rpow_enorm]
      · rw [ENNReal.toReal_ofReal hpq.nonneg]
      · rw [Ne, ENNReal.ofReal_eq_zero, not_le]
        exact hpq.pos
      · exact ENNReal.coe_ne_top
    · convert hg.eLpNorm_ne_top
      rw [eLpNorm_eq_lintegral_rpow_enorm]
      · rw [ENNReal.toReal_ofReal hpq.symm.nonneg]
      · rw [Ne, ENNReal.ofReal_eq_zero, not_le]
        exact hpq.symm.pos
      · exact ENNReal.coe_ne_top
  · exact ENNReal.lintegral_mul_le_Lp_mul_Lq μ hpq hf.1.nnnorm.aemeasurable.coe_nnreal_ennreal
      hg.1.nnnorm.aemeasurable.coe_nnreal_ennreal

/-- Hölder's inequality for functions `α → ℝ`. The integral of the product of two nonnegative
functions is bounded by the product of their `ℒp` and `ℒq` seminorms when `p` and `q` are conjugate
exponents. -/
theorem integral_mul_le_Lp_mul_Lq_of_nonneg {p q : ℝ} (hpq : p.IsConjExponent q) {f g : α → ℝ}
    (hf_nonneg : 0 ≤ᵐ[μ] f) (hg_nonneg : 0 ≤ᵐ[μ] g) (hf : MemLp f (ENNReal.ofReal p) μ)
    (hg : MemLp g (ENNReal.ofReal q) μ) :
    ∫ a, f a * g a ∂μ ≤ (∫ a, f a ^ p ∂μ) ^ (1 / p) * (∫ a, g a ^ q ∂μ) ^ (1 / q) := by
  have h_left : ∫ a, f a * g a ∂μ = ∫ a, ‖f a‖ * ‖g a‖ ∂μ := by
    refine integral_congr_ae ?_
    filter_upwards [hf_nonneg, hg_nonneg] with x hxf hxg
    rw [Real.norm_of_nonneg hxf, Real.norm_of_nonneg hxg]
  have h_right_f : ∫ a, f a ^ p ∂μ = ∫ a, ‖f a‖ ^ p ∂μ := by
    refine integral_congr_ae ?_
    filter_upwards [hf_nonneg] with x hxf
    rw [Real.norm_of_nonneg hxf]
  have h_right_g : ∫ a, g a ^ q ∂μ = ∫ a, ‖g a‖ ^ q ∂μ := by
    refine integral_congr_ae ?_
    filter_upwards [hg_nonneg] with x hxg
    rw [Real.norm_of_nonneg hxg]
  rw [h_left, h_right_f, h_right_g]
  exact integral_mul_norm_le_Lp_mul_Lq hpq hf hg

theorem integral_countable' [Countable α] [MeasurableSingletonClass α] {μ : Measure α}
    {f : α → E} (hf : Integrable f μ) :
    ∫ a, f a ∂μ = ∑' a, (μ {a}).toReal • f a := by
  rw [← Measure.sum_smul_dirac μ] at hf
  rw [← Measure.sum_smul_dirac μ, integral_sum_measure hf]
  congr 1 with a : 1
  rw [integral_smul_measure, integral_dirac, Measure.sum_smul_dirac]

theorem integral_singleton' {μ : Measure α} {f : α → E} (hf : StronglyMeasurable f) (a : α) :
    ∫ a in {a}, f a ∂μ = (μ {a}).toReal • f a := by
  simp only [Measure.restrict_singleton, integral_smul_measure, integral_dirac' f a hf]

theorem integral_singleton [MeasurableSingletonClass α] {μ : Measure α} (f : α → E) (a : α) :
    ∫ a in {a}, f a ∂μ = (μ {a}).toReal • f a := by
  simp only [Measure.restrict_singleton, integral_smul_measure, integral_dirac]

theorem integral_countable [MeasurableSingletonClass α] (f : α → E) {s : Set α} (hs : s.Countable)
    (hf : IntegrableOn f s μ) :
    ∫ a in s, f a ∂μ = ∑' a : s, (μ {(a : α)}).toReal • f a := by
  have hi : Countable { x // x ∈ s } := Iff.mpr countable_coe_iff hs
  have hf' : Integrable (fun (x : s) => f x) (Measure.comap Subtype.val μ) := by
    rw [IntegrableOn, ← map_comap_subtype_coe, integrable_map_measure] at hf
    · apply hf
    · exact Integrable.aestronglyMeasurable hf
    · exact Measurable.aemeasurable measurable_subtype_coe
    · exact Countable.measurableSet hs
  rw [← integral_subtype_comap hs.measurableSet, integral_countable' hf']
  congr 1 with a : 1
  rw [Measure.comap_apply Subtype.val Subtype.coe_injective
    (fun s' hs' => MeasurableSet.subtype_image (Countable.measurableSet hs) hs') _
    (MeasurableSet.singleton a)]
  simp

theorem integral_finset [MeasurableSingletonClass α] (s : Finset α) (f : α → E)
    (hf : IntegrableOn f s μ) :
    ∫ x in s, f x ∂μ = ∑ x ∈ s, (μ {x}).toReal • f x := by
  rw [integral_countable _ s.countable_toSet hf, ← Finset.tsum_subtype']

theorem integral_fintype [MeasurableSingletonClass α] [Fintype α] (f : α → E)
    (hf : Integrable f μ) :
    ∫ x, f x ∂μ = ∑ x, (μ {x}).toReal • f x := by
  -- NB: Integrable f does not follow from Fintype, because the measure itself could be non-finite
  rw [← integral_finset .univ, Finset.coe_univ, Measure.restrict_univ]
  simp [Finset.coe_univ, Measure.restrict_univ, hf]

theorem integral_unique [Unique α] (f : α → E) : ∫ x, f x ∂μ = (μ univ).toReal • f default :=
  calc
    ∫ x, f x ∂μ = ∫ _, f default ∂μ := by congr with x; congr; exact Unique.uniq _ x
    _ = (μ univ).toReal • f default := by rw [integral_const]

theorem integral_pos_of_integrable_nonneg_nonzero [TopologicalSpace α] [Measure.IsOpenPosMeasure μ]
    {f : α → ℝ} {x : α} (f_cont : Continuous f) (f_int : Integrable f μ) (f_nonneg : 0 ≤ f)
    (f_x : f x ≠ 0) : 0 < ∫ x, f x ∂μ :=
  (integral_pos_iff_support_of_nonneg f_nonneg f_int).2
    (IsOpen.measure_pos μ f_cont.isOpen_support ⟨x, f_x⟩)

end Properties

section IntegralTrim

variable {β γ : Type*} {m m0 : MeasurableSpace β} {μ : Measure β}

/-- Simple function seen as simple function of a larger `MeasurableSpace`. -/
def SimpleFunc.toLargerSpace (hm : m ≤ m0) (f : @SimpleFunc β m γ) : SimpleFunc β γ :=
  ⟨@SimpleFunc.toFun β m γ f, fun x => hm _ (@SimpleFunc.measurableSet_fiber β γ m f x),
    @SimpleFunc.finite_range β γ m f⟩

theorem SimpleFunc.coe_toLargerSpace_eq (hm : m ≤ m0) (f : @SimpleFunc β m γ) :
    ⇑(f.toLargerSpace hm) = f := rfl

theorem integral_simpleFunc_larger_space (hm : m ≤ m0) (f : @SimpleFunc β m F)
    (hf_int : Integrable f μ) :
    ∫ x, f x ∂μ = ∑ x ∈ @SimpleFunc.range β F m f, ENNReal.toReal (μ (f ⁻¹' {x})) • x := by
  simp_rw [← f.coe_toLargerSpace_eq hm]
  have hf_int : Integrable (f.toLargerSpace hm) μ := by rwa [SimpleFunc.coe_toLargerSpace_eq]
  rw [SimpleFunc.integral_eq_sum _ hf_int]
  congr 1

theorem integral_trim_simpleFunc (hm : m ≤ m0) (f : @SimpleFunc β m F) (hf_int : Integrable f μ) :
    ∫ x, f x ∂μ = ∫ x, f x ∂μ.trim hm := by
  have hf : StronglyMeasurable[m] f := @SimpleFunc.stronglyMeasurable β F m _ f
  have hf_int_m := hf_int.trim hm hf
  rw [integral_simpleFunc_larger_space (le_refl m) f hf_int_m,
    integral_simpleFunc_larger_space hm f hf_int]
  congr with x
  congr 2
  exact (trim_measurableSet_eq hm (@SimpleFunc.measurableSet_fiber β F m f x)).symm

theorem integral_trim (hm : m ≤ m0) {f : β → G} (hf : StronglyMeasurable[m] f) :
    ∫ x, f x ∂μ = ∫ x, f x ∂μ.trim hm := by
  by_cases hG : CompleteSpace G; swap
  · simp [integral, hG]
  borelize G
  by_cases hf_int : Integrable f μ
  swap
  · have hf_int_m : ¬Integrable f (μ.trim hm) := fun hf_int_m =>
      hf_int (integrable_of_integrable_trim hm hf_int_m)
    rw [integral_undef hf_int, integral_undef hf_int_m]
  haveI : SeparableSpace (range f ∪ {0} : Set G) := hf.separableSpace_range_union_singleton
  let f_seq := @SimpleFunc.approxOn G β _ _ _ m _ hf.measurable (range f ∪ {0}) 0 (by simp) _
  have hf_seq_meas : ∀ n, StronglyMeasurable[m] (f_seq n) := fun n =>
    @SimpleFunc.stronglyMeasurable β G m _ (f_seq n)
  have hf_seq_int : ∀ n, Integrable (f_seq n) μ :=
    SimpleFunc.integrable_approxOn_range (hf.mono hm).measurable hf_int
  have hf_seq_int_m : ∀ n, Integrable (f_seq n) (μ.trim hm) := fun n =>
    (hf_seq_int n).trim hm (hf_seq_meas n)
  have hf_seq_eq : ∀ n, ∫ x, f_seq n x ∂μ = ∫ x, f_seq n x ∂μ.trim hm := fun n =>
    integral_trim_simpleFunc hm (f_seq n) (hf_seq_int n)
  have h_lim_1 : atTop.Tendsto (fun n => ∫ x, f_seq n x ∂μ) (𝓝 (∫ x, f x ∂μ)) := by
    refine tendsto_integral_of_L1 f hf_int (Eventually.of_forall hf_seq_int) ?_
    exact SimpleFunc.tendsto_approxOn_range_L1_enorm (hf.mono hm).measurable hf_int
  have h_lim_2 : atTop.Tendsto (fun n => ∫ x, f_seq n x ∂μ) (𝓝 (∫ x, f x ∂μ.trim hm)) := by
    simp_rw [hf_seq_eq]
    refine @tendsto_integral_of_L1 β G _ _ m (μ.trim hm) _ f (hf_int.trim hm hf) _ _
      (Eventually.of_forall hf_seq_int_m) ?_
    exact @SimpleFunc.tendsto_approxOn_range_L1_enorm β G m _ _ _ f _ _ hf.measurable
      (hf_int.trim hm hf)
  exact tendsto_nhds_unique h_lim_1 h_lim_2

theorem integral_trim_ae (hm : m ≤ m0) {f : β → G} (hf : AEStronglyMeasurable[m] f (μ.trim hm)) :
    ∫ x, f x ∂μ = ∫ x, f x ∂μ.trim hm := by
  rw [integral_congr_ae (ae_eq_of_ae_eq_trim hf.ae_eq_mk), integral_congr_ae hf.ae_eq_mk]
  exact integral_trim hm hf.stronglyMeasurable_mk

end IntegralTrim

section SnormBound

variable {m0 : MeasurableSpace α} {μ : Measure α} {f : α → ℝ}

theorem eLpNorm_one_le_of_le {r : ℝ≥0} (hfint : Integrable f μ) (hfint' : 0 ≤ ∫ x, f x ∂μ)
    (hf : ∀ᵐ ω ∂μ, f ω ≤ r) : eLpNorm f 1 μ ≤ 2 * μ Set.univ * r := by
  by_cases hr : r = 0
  · suffices f =ᵐ[μ] 0 by
      rw [eLpNorm_congr_ae this, eLpNorm_zero, hr, ENNReal.coe_zero, mul_zero]
    rw [hr] at hf
    norm_cast at hf
    have hnegf : ∫ x, -f x ∂μ = 0 := by
      rw [integral_neg, neg_eq_zero]
      exact le_antisymm (integral_nonpos_of_ae hf) hfint'
    have := (integral_eq_zero_iff_of_nonneg_ae ?_ hfint.neg).1 hnegf
    · filter_upwards [this] with ω hω
      rwa [Pi.neg_apply, Pi.zero_apply, neg_eq_zero] at hω
    · filter_upwards [hf] with ω hω
      rwa [Pi.zero_apply, Pi.neg_apply, Right.nonneg_neg_iff]
  by_cases hμ : IsFiniteMeasure μ
  swap
  · have : μ Set.univ = ∞ := by
      by_contra hμ'
      exact hμ (IsFiniteMeasure.mk <| lt_top_iff_ne_top.2 hμ')
    rw [this, ENNReal.mul_top', if_neg, ENNReal.top_mul', if_neg]
    · exact le_top
    · simp [hr]
    · norm_num
  haveI := hμ
  rw [integral_eq_integral_pos_part_sub_integral_neg_part hfint, sub_nonneg] at hfint'
  have hposbdd : ∫ ω, max (f ω) 0 ∂μ ≤ (μ Set.univ).toReal • (r : ℝ) := by
    rw [← integral_const]
    refine integral_mono_ae hfint.real_toNNReal (integrable_const (r : ℝ)) ?_
    filter_upwards [hf] with ω hω using Real.toNNReal_le_iff_le_coe.2 hω
  rw [MemLp.eLpNorm_eq_integral_rpow_norm one_ne_zero ENNReal.one_ne_top
      (memLp_one_iff_integrable.2 hfint),
    ENNReal.ofReal_le_iff_le_toReal
      (ENNReal.mul_ne_top (ENNReal.mul_ne_top ENNReal.ofNat_ne_top <| @measure_ne_top _ _ _ hμ _)
        ENNReal.coe_ne_top)]
  simp_rw [ENNReal.one_toReal, _root_.inv_one, Real.rpow_one, Real.norm_eq_abs, ←
    max_zero_add_max_neg_zero_eq_abs_self, ← Real.coe_toNNReal']
  rw [integral_add hfint.real_toNNReal]
  · simp only [Real.coe_toNNReal', ENNReal.toReal_mul, ENNReal.one_toReal, ENNReal.coe_toReal,
      Left.nonneg_neg_iff, Left.neg_nonpos_iff, toReal_ofNat] at hfint' ⊢
    refine (add_le_add_left hfint' _).trans ?_
    rwa [← two_mul, mul_assoc, mul_le_mul_left (two_pos : (0 : ℝ) < 2)]
  · exact hfint.neg.sup (integrable_zero _ _ μ)

theorem eLpNorm_one_le_of_le' {r : ℝ} (hfint : Integrable f μ) (hfint' : 0 ≤ ∫ x, f x ∂μ)
    (hf : ∀ᵐ ω ∂μ, f ω ≤ r) : eLpNorm f 1 μ ≤ 2 * μ Set.univ * ENNReal.ofReal r := by
  refine eLpNorm_one_le_of_le hfint hfint' ?_
  simp only [Real.coe_toNNReal', le_max_iff]
  filter_upwards [hf] with ω hω using Or.inl hω

end SnormBound

end MeasureTheory

namespace Mathlib.Meta.Positivity

open Qq Lean Meta MeasureTheory

attribute [local instance] monadLiftOptionMetaM in
/-- Positivity extension for integrals.

This extension only proves non-negativity, strict positivity is more delicate for integration and
requires more assumptions. -/
@[positivity MeasureTheory.integral _ _]
def evalIntegral : PositivityExt where eval {u α} zα pα e := do
  match u, α, e with
  | 0, ~q(ℝ), ~q(@MeasureTheory.integral $i ℝ _ $inst2 _ _ $f) =>
    let i : Q($i) ← mkFreshExprMVarQ q($i) .syntheticOpaque
    have body : Q(ℝ) := .betaRev f #[i]
    let rbody ← core zα pα body
    let pbody ← rbody.toNonneg
    let pr : Q(∀ x, 0 ≤ $f x) ← mkLambdaFVars #[i] pbody
    assertInstancesCommute
    return .nonnegative q(integral_nonneg $pr)
  | _ => throwError "not MeasureTheory.integral"

end Mathlib.Meta.Positivity<|MERGE_RESOLUTION|>--- conflicted
+++ resolved
@@ -838,13 +838,8 @@
   · simp [(integrable_const_iff_isFiniteMeasure hc).not.2 hμ,
       integral_undef, MeasureTheory.not_isFiniteMeasure_iff.mp hμ]
 
-<<<<<<< HEAD
-lemma integral_eq_const [IsProbabilityMeasure μ] {f : α → E} {c : E} (hf : ∀ x, f x = c) :
-    ∫ x, f x ∂μ = c := by simp [hf]
-=======
 lemma integral_eq_const [IsProbabilityMeasure μ] {f : α → E} {c : E} (hf : ∀ᵐ x ∂μ, f x = c) :
     ∫ x, f x ∂μ = c := by simp [integral_congr_ae hf]
->>>>>>> 09b37be1
 
 theorem norm_integral_le_of_norm_le_const [IsFiniteMeasure μ] {f : α → G} {C : ℝ}
     (h : ∀ᵐ x ∂μ, ‖f x‖ ≤ C) : ‖∫ x, f x ∂μ‖ ≤ C * (μ univ).toReal :=
