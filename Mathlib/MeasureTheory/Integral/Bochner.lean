--- conflicted
+++ resolved
@@ -1347,21 +1347,8 @@
     simp [ha (zero_le n)]
   have hf'_meas : ∀ n, Integrable (f' n) μ := fun n ↦ (hf n).sub (hf 0)
   suffices Tendsto (fun n ↦ ∫ x, f' n x ∂μ) atTop (𝓝 (∫ x, (F - f 0) x ∂μ)) by
-<<<<<<< HEAD
-    rw [integral_sub' hF (hf 0)] at this
-    have h_sub : ∀ n, ∫ x, f' n x ∂μ = ∫ x, f n x ∂μ - ∫ x, f 0 x ∂μ := by
-      intro n
-      rw [integral_sub (hf n) (hf 0)]
-    simp_rw [h_sub] at this
-    have h1 : (fun n ↦ ∫ x, f n x ∂μ)
-        = fun n ↦ (∫ x, f n x ∂μ - ∫ x, f 0 x ∂μ) + ∫ x, f 0 x ∂μ := by ext n; abel
-    have h2 : ∫ x, F x ∂μ = (∫ x, F x ∂μ - ∫ x, f 0 x ∂μ) + ∫ x, f 0 x ∂μ := by abel
-    rw [h1, h2]
-    exact this.add tendsto_const_nhds
-=======
     simp_rw [integral_sub (hf _) (hf _), integral_sub' hF (hf 0), tendsto_sub_const_iff] at this
     exact this
->>>>>>> 965479ba
   have hF_ge : 0 ≤ᵐ[μ] fun x ↦ (F - f 0) x := by
     filter_upwards [h_tendsto, h_mono] with x hx_tendsto hx_mono
     simp only [Pi.zero_apply, Pi.sub_apply, sub_nonneg]
