/-
Copyright (c) 2021 Rémy Degenne. All rights reserved.
Released under Apache 2.0 license as described in the file LICENSE.
Authors: Zhouhang Zhou, Yury Kudryashov
-/
import Mathlib.MeasureTheory.Function.L1Space.Integrable
import Mathlib.MeasureTheory.Function.LpSpace.Indicator

/-! # Functions integrable on a set and at a filter

We define `IntegrableOn f s μ := Integrable f (μ.restrict s)` and prove theorems like
`integrableOn_union : IntegrableOn f (s ∪ t) μ ↔ IntegrableOn f s μ ∧ IntegrableOn f t μ`.

Next we define a predicate `IntegrableAtFilter (f : α → E) (l : Filter α) (μ : Measure α)`
saying that `f` is integrable at some set `s ∈ l` and prove that a measurable function is integrable
at `l` with respect to `μ` provided that `f` is bounded above at `l ⊓ ae μ` and `μ` is finite
at `l`.

-/


noncomputable section

open Set Filter TopologicalSpace MeasureTheory Function

open scoped Topology Interval Filter ENNReal MeasureTheory

variable {α β ε ε' E F : Type*} {mα : MeasurableSpace α}

section

variable [TopologicalSpace β] [ENorm ε] [TopologicalSpace ε]
  {l l' : Filter α} {f g : α → β} {μ ν : Measure α}

/-- A function `f` is strongly measurable at a filter `l` w.r.t. a measure `μ` if it is
ae strongly measurable w.r.t. `μ.restrict s` for some `s ∈ l`. -/
def StronglyMeasurableAtFilter (f : α → β) (l : Filter α) (μ : Measure α := by volume_tac) :=
  ∃ s ∈ l, AEStronglyMeasurable f (μ.restrict s)

@[simp]
theorem stronglyMeasurableAt_bot {f : α → β} : StronglyMeasurableAtFilter f ⊥ μ :=
  ⟨∅, mem_bot, by simp⟩

protected theorem StronglyMeasurableAtFilter.eventually (h : StronglyMeasurableAtFilter f l μ) :
    ∀ᶠ s in l.smallSets, AEStronglyMeasurable f (μ.restrict s) :=
  (eventually_smallSets' fun _ _ => AEStronglyMeasurable.mono_set).2 h

protected theorem StronglyMeasurableAtFilter.filter_mono (h : StronglyMeasurableAtFilter f l μ)
    (h' : l' ≤ l) : StronglyMeasurableAtFilter f l' μ :=
  let ⟨s, hsl, hs⟩ := h
  ⟨s, h' hsl, hs⟩

protected theorem MeasureTheory.AEStronglyMeasurable.stronglyMeasurableAtFilter
    (h : AEStronglyMeasurable f μ) : StronglyMeasurableAtFilter f l μ :=
  ⟨univ, univ_mem, by rwa [Measure.restrict_univ]⟩

theorem AEStronglyMeasurable.stronglyMeasurableAtFilter_of_mem {s}
    (h : AEStronglyMeasurable f (μ.restrict s)) (hl : s ∈ l) : StronglyMeasurableAtFilter f l μ :=
  ⟨s, hl, h⟩

@[deprecated (since := "2025-02-12")]
alias AeStronglyMeasurable.stronglyMeasurableAtFilter_of_mem :=
    AEStronglyMeasurable.stronglyMeasurableAtFilter_of_mem

protected theorem MeasureTheory.StronglyMeasurable.stronglyMeasurableAtFilter
    (h : StronglyMeasurable f) : StronglyMeasurableAtFilter f l μ :=
  h.aestronglyMeasurable.stronglyMeasurableAtFilter

end

namespace MeasureTheory

section NormedAddCommGroup

theorem HasFiniteIntegral.restrict_of_bounded [NormedAddCommGroup E] {f : α → E} {s : Set α}
    {μ : Measure α} (C : ℝ) (hs : μ s < ∞) (hf : ∀ᵐ x ∂μ.restrict s, ‖f x‖ ≤ C) :
    HasFiniteIntegral f (μ.restrict s) :=
  haveI : IsFiniteMeasure (μ.restrict s) := ⟨by rwa [Measure.restrict_apply_univ]⟩
  .of_bounded hf

@[deprecated (since := "2025-07-26")]
alias hasFiniteIntegral_restrict_of_bounded := HasFiniteIntegral.restrict_of_bounded

variable [NormedAddCommGroup E] {f g : α → ε} {s t : Set α} {μ ν : Measure α}
  [TopologicalSpace ε] [ContinuousENorm ε]

theorem HasFiniteIntegral.restrict_of_bounded_enorm {C : ℝ≥0∞} (hC : ‖C‖ₑ ≠ ∞ := by finiteness)
    (hs : μ s ≠ ∞ := by finiteness) (hf : ∀ᵐ x ∂μ.restrict s, ‖f x‖ₑ ≤ C) :
    HasFiniteIntegral f (μ.restrict s) :=
  haveI : IsFiniteMeasure (μ.restrict s) := ⟨by rw [Measure.restrict_apply_univ]; exact hs.lt_top⟩
  .of_bounded_enorm hC hf

/-- A function is `IntegrableOn` a set `s` if it is almost everywhere strongly measurable on `s`
and if the integral of its pointwise norm over `s` is less than infinity. -/
def IntegrableOn (f : α → ε) (s : Set α) (μ : Measure α := by volume_tac) : Prop :=
  Integrable f (μ.restrict s)

theorem IntegrableOn.integrable (h : IntegrableOn f s μ) : Integrable f (μ.restrict s) :=
  h

variable [TopologicalSpace ε'] [ESeminormedAddMonoid ε']

@[simp]
theorem integrableOn_empty : IntegrableOn f ∅ μ := by
  simp [IntegrableOn]

@[simp]
theorem integrableOn_univ : IntegrableOn f univ μ ↔ Integrable f μ := by
  rw [IntegrableOn, Measure.restrict_univ]

theorem integrableOn_zero : IntegrableOn (fun _ => (0 : ε')) s μ :=
  integrable_zero _ _ _

theorem IntegrableOn.of_measure_zero (hs : μ s = 0) : IntegrableOn f s μ := by
  simp [IntegrableOn, Measure.restrict_eq_zero.2 hs]

@[simp]
theorem integrableOn_const_iff {C : ε'} (hC : ‖C‖ₑ ≠ ∞ := by finiteness) :
    IntegrableOn (fun _ ↦ C) s μ ↔ ‖C‖ₑ = 0 ∨ μ s < ∞ := by
  rw [IntegrableOn, integrable_const_iff_enorm hC, isFiniteMeasure_restrict, lt_top_iff_ne_top]

theorem integrableOn_const {C : ε'} (hs : μ s ≠ ∞ := by finiteness)
    (hC : ‖C‖ₑ ≠ ∞ := by finiteness) : IntegrableOn (fun _ ↦ C) s μ :=
  (integrableOn_const_iff hC).2 <| Or.inr <| lt_top_iff_ne_top.2 hs

theorem IntegrableOn.mono (h : IntegrableOn f t ν) (hs : s ⊆ t) (hμ : μ ≤ ν) : IntegrableOn f s μ :=
  h.mono_measure <| Measure.restrict_mono hs hμ

theorem IntegrableOn.mono_set (h : IntegrableOn f t μ) (hst : s ⊆ t) : IntegrableOn f s μ :=
  h.mono hst le_rfl

theorem IntegrableOn.mono_measure (h : IntegrableOn f s ν) (hμ : μ ≤ ν) : IntegrableOn f s μ :=
  h.mono (Subset.refl _) hμ

theorem IntegrableOn.mono_set_ae (h : IntegrableOn f t μ) (hst : s ≤ᵐ[μ] t) : IntegrableOn f s μ :=
  h.integrable.mono_measure <| Measure.restrict_mono_ae hst

theorem IntegrableOn.congr_set_ae (h : IntegrableOn f t μ) (hst : s =ᵐ[μ] t) : IntegrableOn f s μ :=
  h.mono_set_ae hst.le

theorem integrableOn_congr_set_ae (hst : s =ᵐ[μ] t) : IntegrableOn f s μ ↔ IntegrableOn f t μ :=
  ⟨fun h ↦ h.congr_set_ae hst.symm, fun h ↦ h.congr_set_ae hst⟩

theorem IntegrableOn.congr_fun_ae (h : IntegrableOn f s μ) (hst : f =ᵐ[μ.restrict s] g) :
    IntegrableOn g s μ :=
  Integrable.congr h hst

theorem integrableOn_congr_fun_ae (hst : f =ᵐ[μ.restrict s] g) :
    IntegrableOn f s μ ↔ IntegrableOn g s μ :=
  ⟨fun h => h.congr_fun_ae hst, fun h => h.congr_fun_ae hst.symm⟩

theorem IntegrableOn.congr_fun (h : IntegrableOn f s μ) (hst : EqOn f g s) (hs : MeasurableSet s) :
    IntegrableOn g s μ :=
  h.congr_fun_ae ((ae_restrict_iff' hs).2 (Eventually.of_forall hst))

theorem integrableOn_congr_fun (hst : EqOn f g s) (hs : MeasurableSet s) :
    IntegrableOn f s μ ↔ IntegrableOn g s μ :=
  ⟨fun h => h.congr_fun hst hs, fun h => h.congr_fun hst.symm hs⟩

theorem Integrable.integrableOn (h : Integrable f μ) : IntegrableOn f s μ := h.restrict

@[simp]
lemma IntegrableOn.of_subsingleton_codomain [Subsingleton ε'] {f : α → ε'} :
    IntegrableOn f s μ :=
  Integrable.of_subsingleton_codomain

lemma Integrable.of_bound [IsFiniteMeasure μ] {f : α → E} (hf : AEStronglyMeasurable f μ) (C : ℝ)
    (hfC : ∀ᵐ x ∂μ, ‖f x‖ ≤ C) : Integrable f μ := ⟨hf, .of_bounded hfC⟩

lemma IntegrableOn.of_bound (hs : μ s < ∞) {f : α → E} (hf : AEStronglyMeasurable f (μ.restrict s))
    (C : ℝ) (hfC : ∀ᵐ x ∂μ.restrict s, ‖f x‖ ≤ C) : IntegrableOn f s μ :=
  ⟨hf, .restrict_of_bounded C hs hfC⟩

theorem IntegrableOn.restrict (h : IntegrableOn f s μ) : IntegrableOn f s (μ.restrict t) := by
  dsimp only [IntegrableOn] at h ⊢
  exact h.mono_measure <| Measure.restrict_mono_measure Measure.restrict_le_self _

theorem IntegrableOn.inter_of_restrict (h : IntegrableOn f s (μ.restrict t)) :
    IntegrableOn f (s ∩ t) μ := by
  have := h.mono_set (inter_subset_left (t := t))
  rwa [IntegrableOn, μ.restrict_restrict_of_subset inter_subset_right] at this

lemma Integrable.piecewise {f g : α → ε'} [DecidablePred (· ∈ s)]
    (hs : MeasurableSet s) (hf : IntegrableOn f s μ) (hg : IntegrableOn g sᶜ μ) :
    Integrable (s.piecewise f g) μ := by
  rw [IntegrableOn] at hf hg
  rw [← memLp_one_iff_integrable] at hf hg ⊢
  exact MemLp.piecewise hs hf hg

theorem IntegrableOn.left_of_union (h : IntegrableOn f (s ∪ t) μ) : IntegrableOn f s μ :=
  h.mono_set subset_union_left

theorem IntegrableOn.right_of_union (h : IntegrableOn f (s ∪ t) μ) : IntegrableOn f t μ :=
  h.mono_set subset_union_right

theorem IntegrableOn.union [PseudoMetrizableSpace ε]
    (hs : IntegrableOn f s μ) (ht : IntegrableOn f t μ) :
    IntegrableOn f (s ∪ t) μ :=
  (hs.add_measure ht).mono_measure <| Measure.restrict_union_le _ _

@[simp]
theorem integrableOn_union [PseudoMetrizableSpace ε] :
    IntegrableOn f (s ∪ t) μ ↔ IntegrableOn f s μ ∧ IntegrableOn f t μ :=
  ⟨fun h => ⟨h.left_of_union, h.right_of_union⟩, fun h => h.1.union h.2⟩

@[simp]
theorem integrableOn_singleton_iff {f : α → ε'} {x : α}
    [MeasurableSingletonClass α] (hfx : ‖f x‖ₑ ≠ ⊤ := by finiteness) :
    IntegrableOn f {x} μ ↔ ‖f x‖ₑ = 0 ∨ μ {x} < ∞ := by
  have : f =ᵐ[μ.restrict {x}] fun _ => f x := by
    filter_upwards [ae_restrict_mem (measurableSet_singleton x)] with _ ha
    simp only [mem_singleton_iff.1 ha]
  rw [IntegrableOn, integrable_congr this, integrable_const_iff_enorm, isFiniteMeasure_restrict,
    lt_top_iff_ne_top]
  exact hfx

theorem integrableOn_singleton {f : α → ε'} {x : α} [MeasurableSingletonClass α]
    (hfx : ‖f x‖ₑ ≠ ⊤ := by finiteness) (hx : μ {x} < ∞ := by finiteness) : IntegrableOn f {x} μ :=
  (integrableOn_singleton_iff hfx).mpr (Or.inr hx)

@[simp]
theorem integrableOn_finite_biUnion [PseudoMetrizableSpace ε]
    {s : Set β} (hs : s.Finite) {t : β → Set α} :
    IntegrableOn f (⋃ i ∈ s, t i) μ ↔ ∀ i ∈ s, IntegrableOn f (t i) μ := by
  induction s, hs using Set.Finite.induction_on with
  | empty => simp
  | insert _ _ hf => simp [hf, or_imp, forall_and]

@[simp]
theorem integrableOn_finset_iUnion [PseudoMetrizableSpace ε] {s : Finset β} {t : β → Set α} :
    IntegrableOn f (⋃ i ∈ s, t i) μ ↔ ∀ i ∈ s, IntegrableOn f (t i) μ :=
  integrableOn_finite_biUnion s.finite_toSet

@[simp]
theorem integrableOn_finite_iUnion [PseudoMetrizableSpace ε] [Finite β] {t : β → Set α} :
    IntegrableOn f (⋃ i, t i) μ ↔ ∀ i, IntegrableOn f (t i) μ := by
  cases nonempty_fintype β
  simpa using integrableOn_finset_iUnion (f := f) (μ := μ) (s := Finset.univ) (t := t)

-- TODO: generalise this lemma and the next to enorm classes; this entails assuming that
-- f is finite on almost every element of `s`
lemma IntegrableOn.finset [MeasurableSingletonClass α] {μ : Measure α} [IsFiniteMeasure μ]
    {s : Finset α} {f : α → E} : IntegrableOn f s μ := by
  rw [← s.toSet.biUnion_of_singleton]
  simp [integrableOn_finset_iUnion, measure_lt_top]

lemma IntegrableOn.of_finite [MeasurableSingletonClass α] {μ : Measure α} [IsFiniteMeasure μ]
    {s : Set α} (hs : s.Finite) {f : α → E} : IntegrableOn f s μ := by
  simpa using IntegrableOn.finset (s := hs.toFinset)

lemma IntegrableOn.of_subsingleton [MeasurableSingletonClass α] {μ : Measure α} [IsFiniteMeasure μ]
    {s : Set α} (hs : s.Subsingleton) {f : α → E} :
    IntegrableOn f s μ :=
  .of_finite hs.finite

theorem IntegrableOn.add_measure [PseudoMetrizableSpace ε]
    (hμ : IntegrableOn f s μ) (hν : IntegrableOn f s ν) :
    IntegrableOn f s (μ + ν) := by
  delta IntegrableOn; rw [Measure.restrict_add]; exact hμ.integrable.add_measure hν

@[simp]
theorem integrableOn_add_measure [PseudoMetrizableSpace ε] :
    IntegrableOn f s (μ + ν) ↔ IntegrableOn f s μ ∧ IntegrableOn f s ν :=
  ⟨fun h =>
    ⟨h.mono_measure (Measure.le_add_right le_rfl), h.mono_measure (Measure.le_add_left le_rfl)⟩,
    fun h => h.1.add_measure h.2⟩

theorem _root_.MeasurableEmbedding.integrableOn_map_iff [MeasurableSpace β] {e : α → β}
    (he : MeasurableEmbedding e) {f : β → ε} {μ : Measure α} {s : Set β} :
    IntegrableOn f s (μ.map e) ↔ IntegrableOn (f ∘ e) (e ⁻¹' s) μ := by
  simp_rw [IntegrableOn, he.restrict_map, he.integrable_map_iff]

theorem _root_.MeasurableEmbedding.integrableOn_iff_comap [MeasurableSpace β] {e : α → β}
    (he : MeasurableEmbedding e) {f : β → ε} {μ : Measure β} {s : Set β} (hs : s ⊆ range e) :
    IntegrableOn f s μ ↔ IntegrableOn (f ∘ e) (e ⁻¹' s) (μ.comap e) := by
  simp_rw [← he.integrableOn_map_iff, he.map_comap, IntegrableOn,
    Measure.restrict_restrict_of_subset hs]

theorem _root_.MeasurableEmbedding.integrableOn_range_iff_comap [MeasurableSpace β] {e : α → β}
    (he : MeasurableEmbedding e) {f : β → ε} {μ : Measure β} :
    IntegrableOn f (range e) μ ↔ Integrable (f ∘ e) (μ.comap e) := by
  rw [he.integrableOn_iff_comap .rfl, preimage_range, integrableOn_univ]

theorem integrableOn_iff_comap_subtypeVal (hs : MeasurableSet s) :
    IntegrableOn f s μ ↔ Integrable (f ∘ (↑) : s → ε) (μ.comap (↑)) := by
  rw [← (MeasurableEmbedding.subtype_coe hs).integrableOn_range_iff_comap, Subtype.range_val]

theorem integrableOn_map_equiv [MeasurableSpace β] (e : α ≃ᵐ β) {f : β → ε} {μ : Measure α}
    {s : Set β} : IntegrableOn f s (μ.map e) ↔ IntegrableOn (f ∘ e) (e ⁻¹' s) μ := by
  simp only [IntegrableOn, e.restrict_map, integrable_map_equiv e]

theorem MeasurePreserving.integrableOn_comp_preimage [MeasurableSpace β] {e : α → β} {ν}
    (h₁ : MeasurePreserving e μ ν) (h₂ : MeasurableEmbedding e) {f : β → ε} {s : Set β} :
    IntegrableOn (f ∘ e) (e ⁻¹' s) μ ↔ IntegrableOn f s ν :=
  (h₁.restrict_preimage_emb h₂ s).integrable_comp_emb h₂

theorem MeasurePreserving.integrableOn_image [MeasurableSpace β] {e : α → β} {ν}
    (h₁ : MeasurePreserving e μ ν) (h₂ : MeasurableEmbedding e) {f : β → ε} {s : Set α} :
    IntegrableOn f (e '' s) ν ↔ IntegrableOn (f ∘ e) s μ :=
  ((h₁.restrict_image_emb h₂ s).integrable_comp_emb h₂).symm

section indicator

-- All results in this section hold for any enormed monoid.
variable {f : α → ε'}

theorem integrable_indicator_iff (hs : MeasurableSet s) :
    Integrable (indicator s f) μ ↔ IntegrableOn f s μ := by
  simp_rw [IntegrableOn, Integrable, hasFiniteIntegral_iff_enorm,
    enorm_indicator_eq_indicator_enorm, lintegral_indicator hs,
    aestronglyMeasurable_indicator_iff hs]

theorem IntegrableOn.integrable_indicator (h : IntegrableOn f s μ) (hs : MeasurableSet s) :
    Integrable (indicator s f) μ :=
  (integrable_indicator_iff hs).2 h

@[fun_prop]
theorem Integrable.indicator (h : Integrable f μ) (hs : MeasurableSet s) :
    Integrable (indicator s f) μ :=
  h.integrableOn.integrable_indicator hs

theorem IntegrableOn.indicator (h : IntegrableOn f s μ) (ht : MeasurableSet t) :
    IntegrableOn (indicator t f) s μ :=
  Integrable.indicator h ht

theorem integrable_indicatorConstLp {E} [NormedAddCommGroup E] {p : ℝ≥0∞} {s : Set α}
    (hs : MeasurableSet s) (hμs : μ s ≠ ∞) (c : E) :
    Integrable (indicatorConstLp p hs hμs c) μ := by
  rw [integrable_congr indicatorConstLp_coeFn, integrable_indicator_iff hs, IntegrableOn,
    integrable_const_iff, isFiniteMeasure_restrict]
  exact .inr hμs

end indicator

/-- If a function is integrable on a set `s` and nonzero there, then the measurable hull of `s` is
well behaved: the restriction of the measure to `toMeasurable μ s` coincides with its restriction
to `s`. -/
theorem IntegrableOn.restrict_toMeasurable {f : α → ε'}
    (hf : IntegrableOn f s μ) (h's : ∀ x ∈ s, ‖f x‖ₑ ≠ 0) :
    μ.restrict (toMeasurable μ s) = μ.restrict s := by
  rcases exists_seq_strictAnti_tendsto' ENNReal.zero_lt_top with ⟨u, _, u_pos, u_lim⟩
  let v n := toMeasurable (μ.restrict s) { x | u n ≤ ‖f x‖ₑ }
  have A : ∀ n, μ (s ∩ v n) ≠ ∞ := by
    intro n
    rw [inter_comm, ← Measure.restrict_apply (measurableSet_toMeasurable _ _),
      measure_toMeasurable]
    exact (hf.measure_enorm_ge_lt_top (u_pos n).1 (u_pos n).2.ne).ne
  apply Measure.restrict_toMeasurable_of_cover _ A
  intro x hx
  obtain ⟨n, hn⟩ : ∃ n, u n < ‖f x‖ₑ :=
    ((tendsto_order.1 u_lim).2 _ (pos_of_ne_zero (h's x hx))).exists
  exact mem_iUnion.2 ⟨n, subset_toMeasurable _ _ hn.le⟩

-- TODO: investigate generalising this section to e-seminormed monoids
section ENormedAddMonoid

variable {ε' : Type*} [TopologicalSpace ε'] [ENormedAddMonoid ε'] [PseudoMetrizableSpace ε']

-- TODO: generalise this to e-seminormed commutative monoids,
-- by merely assuming ‖f x‖ₑ vanishes on t \ s
/-- If a function is integrable on a set `s`, and its enorm vanishes on `t \ s`,
then it is integrable on `t` if `t` is null-measurable. -/
theorem IntegrableOn.of_ae_diff_eq_zero {f : α → ε'}
    (hf : IntegrableOn f s μ) (ht : NullMeasurableSet t μ)
    (h't : ∀ᵐ x ∂μ, x ∈ t \ s → f x = 0) : IntegrableOn f t μ := by
  let u := { x ∈ s | f x ≠ 0 }
  have hu : IntegrableOn f u μ := hf.mono_set fun x hx => hx.1
  let v := toMeasurable μ u
  have A : IntegrableOn f v μ := by
    rw [IntegrableOn, hu.restrict_toMeasurable]
    · exact hu
    · intro x hx; simpa using hx.2
  have B : IntegrableOn f (t \ v) μ := by
    apply integrableOn_zero.congr
    filter_upwards [ae_restrict_of_ae h't,
      ae_restrict_mem₀ (ht.diff (measurableSet_toMeasurable μ u).nullMeasurableSet)] with x hxt hx
    by_cases h'x : x ∈ s
    · by_contra H
      exact hx.2 (subset_toMeasurable μ u ⟨h'x, Ne.symm H⟩)
    · exact (hxt ⟨hx.1, h'x⟩).symm
  apply (A.union B).mono_set _
  rw [union_diff_self]
  exact subset_union_right

/-- If a function is integrable on a set `s`, and vanishes on `t \ s`, then it is integrable on `t`
if `t` is measurable. -/
theorem IntegrableOn.of_forall_diff_eq_zero {f : α → ε'}
    (hf : IntegrableOn f s μ) (ht : MeasurableSet t)
    (h't : ∀ x ∈ t \ s, f x = 0) : IntegrableOn f t μ :=
  hf.of_ae_diff_eq_zero ht.nullMeasurableSet (Eventually.of_forall h't)

/-- If a function is integrable on a set `s` and vanishes almost everywhere on its complement,
then it is integrable. -/
theorem IntegrableOn.integrable_of_ae_notMem_eq_zero
    {f : α → ε'} (hf : IntegrableOn f s μ) (h't : ∀ᵐ x ∂μ, x ∉ s → f x = 0) : Integrable f μ := by
  rw [← integrableOn_univ]
  apply hf.of_ae_diff_eq_zero nullMeasurableSet_univ
  filter_upwards [h't] with x hx h'x using hx h'x.2

@[deprecated (since := "2025-05-23")]
alias IntegrableOn.integrable_of_ae_not_mem_eq_zero := IntegrableOn.integrable_of_ae_notMem_eq_zero

/-- If a function is integrable on a set `s` and vanishes everywhere on its complement,
then it is integrable. -/
theorem IntegrableOn.integrable_of_forall_notMem_eq_zero
    {f : α → ε'} (hf : IntegrableOn f s μ) (h't : ∀ x, x ∉ s → f x = 0) : Integrable f μ :=
  hf.integrable_of_ae_notMem_eq_zero (Eventually.of_forall fun x hx => h't x hx)

@[deprecated (since := "2025-05-23")]
alias IntegrableOn.integrable_of_forall_not_mem_eq_zero :=
  IntegrableOn.integrable_of_forall_notMem_eq_zero

theorem integrableOn_iff_integrable_of_support_subset
    {f : α → ε'} (h1s : support f ⊆ s) : IntegrableOn f s μ ↔ Integrable f μ := by
  refine ⟨fun h => ?_, fun h => h.integrableOn⟩
  refine h.integrable_of_forall_notMem_eq_zero fun x hx => ?_
  contrapose! hx
  exact h1s (mem_support.2 hx)

end ENormedAddMonoid

theorem integrableOn_Lp_of_measure_ne_top {E} [NormedAddCommGroup E] {p : ℝ≥0∞} {s : Set α}
    (f : Lp E p μ) (hp : 1 ≤ p) (hμs : μ s ≠ ∞) : IntegrableOn f s μ := by
  refine memLp_one_iff_integrable.mp ?_
  have hμ_restrict_univ : (μ.restrict s) Set.univ < ∞ := by
    simpa only [Set.univ_inter, MeasurableSet.univ, Measure.restrict_apply, lt_top_iff_ne_top]
  haveI hμ_finite : IsFiniteMeasure (μ.restrict s) := ⟨hμ_restrict_univ⟩
  exact ((Lp.memLp _).restrict s).mono_exponent hp

theorem Integrable.lintegral_lt_top {f : α → ℝ} (hf : Integrable f μ) :
    (∫⁻ x, ENNReal.ofReal (f x) ∂μ) < ∞ :=
  calc
    (∫⁻ x, ENNReal.ofReal (f x) ∂μ) ≤ ∫⁻ x, ↑‖f x‖₊ ∂μ := lintegral_ofReal_le_lintegral_enorm f
    _ < ∞ := hf.2

theorem IntegrableOn.setLIntegral_lt_top {f : α → ℝ} {s : Set α} (hf : IntegrableOn f s μ) :
    (∫⁻ x in s, ENNReal.ofReal (f x) ∂μ) < ∞ :=
  Integrable.lintegral_lt_top hf

/-- We say that a function `f` is *integrable at filter* `l` if it is integrable on some
set `s ∈ l`. Equivalently, it is eventually integrable on `s` in `l.smallSets`. -/
def IntegrableAtFilter (f : α → ε) (l : Filter α) (μ : Measure α := by volume_tac) :=
  ∃ s ∈ l, IntegrableOn f s μ

variable {l l' : Filter α}

theorem _root_.MeasurableEmbedding.integrableAtFilter_map_iff [MeasurableSpace β] {e : α → β}
    (he : MeasurableEmbedding e) {f : β → ε} :
    IntegrableAtFilter f (l.map e) (μ.map e) ↔ IntegrableAtFilter (f ∘ e) l μ := by
  simp_rw [IntegrableAtFilter, he.integrableOn_map_iff]
  constructor <;> rintro ⟨s, hs⟩
  · exact ⟨_, hs⟩
  · exact ⟨e '' s, by rwa [mem_map, he.injective.preimage_image]⟩

theorem _root_.MeasurableEmbedding.integrableAtFilter_iff_comap [MeasurableSpace β] {e : α → β}
    (he : MeasurableEmbedding e) {f : β → ε} {μ : Measure β} :
    IntegrableAtFilter f (l.map e) μ ↔ IntegrableAtFilter (f ∘ e) l (μ.comap e) := by
  simp_rw [← he.integrableAtFilter_map_iff, IntegrableAtFilter, he.map_comap]
  constructor <;> rintro ⟨s, hs, int⟩
  · exact ⟨s, hs, int.mono_measure <| μ.restrict_le_self⟩
  · exact ⟨_, inter_mem hs range_mem_map, int.inter_of_restrict⟩

theorem Integrable.integrableAtFilter (h : Integrable f μ) (l : Filter α) :
    IntegrableAtFilter f l μ :=
  ⟨univ, Filter.univ_mem, integrableOn_univ.2 h⟩

protected theorem IntegrableAtFilter.eventually (h : IntegrableAtFilter f l μ) :
    ∀ᶠ s in l.smallSets, IntegrableOn f s μ :=
  Iff.mpr (eventually_smallSets' fun _s _t hst ht => ht.mono_set hst) h

theorem integrableAtFilter_atBot_iff [Preorder α] [IsDirected α fun (x1 x2 : α) => x1 ≥ x2]
    [Nonempty α] :
    IntegrableAtFilter f atBot μ ↔ ∃ a, IntegrableOn f (Iic a) μ := by
  refine ⟨fun ⟨s, hs, hi⟩ ↦ ?_, fun ⟨a, ha⟩ ↦ ⟨Iic a, Iic_mem_atBot a, ha⟩⟩
  obtain ⟨t, ht⟩ := mem_atBot_sets.mp hs
  exact ⟨t, hi.mono_set fun _ hx ↦ ht _ hx⟩

theorem integrableAtFilter_atTop_iff [Preorder α] [IsDirected α fun (x1 x2 : α) => x1 ≤ x2]
    [Nonempty α] :
    IntegrableAtFilter f atTop μ ↔ ∃ a, IntegrableOn f (Ici a) μ :=
  integrableAtFilter_atBot_iff (α := αᵒᵈ)

protected theorem IntegrableAtFilter.add [ContinuousAdd ε'] {f g : α → ε'}
    (hf : IntegrableAtFilter f l μ) (hg : IntegrableAtFilter g l μ) :
    IntegrableAtFilter (f + g) l μ := by
  rcases hf with ⟨s, sl, hs⟩
  rcases hg with ⟨t, tl, ht⟩
  refine ⟨s ∩ t, inter_mem sl tl, ?_⟩
  exact (hs.mono_set inter_subset_left).add (ht.mono_set inter_subset_right)

protected theorem IntegrableAtFilter.neg {f : α → E} (hf : IntegrableAtFilter f l μ) :
    IntegrableAtFilter (-f) l μ := by
  rcases hf with ⟨s, sl, hs⟩
  exact ⟨s, sl, hs.neg⟩

protected theorem IntegrableAtFilter.sub {f g : α → E}
    (hf : IntegrableAtFilter f l μ) (hg : IntegrableAtFilter g l μ) :
    IntegrableAtFilter (f - g) l μ := by
  rw [sub_eq_add_neg]
  exact hf.add hg.neg

protected theorem IntegrableAtFilter.smul {𝕜 : Type*} [NormedAddCommGroup 𝕜] [SMulZeroClass 𝕜 E]
    [IsBoundedSMul 𝕜 E] {f : α → E} (hf : IntegrableAtFilter f l μ) (c : 𝕜) :
    IntegrableAtFilter (c • f) l μ := by
  rcases hf with ⟨s, sl, hs⟩
  exact ⟨s, sl, hs.smul c⟩

protected theorem IntegrableAtFilter.enorm (hf : IntegrableAtFilter f l μ) :
    IntegrableAtFilter (fun x => ‖f x‖ₑ) l μ :=
  Exists.casesOn hf fun s hs ↦ ⟨s, hs.1, hs.2.enorm⟩

protected theorem IntegrableAtFilter.norm {f : α → E} (hf : IntegrableAtFilter f l μ) :
    IntegrableAtFilter (fun x => ‖f x‖) l μ :=
  Exists.casesOn hf fun s hs ↦ ⟨s, hs.1, hs.2.norm⟩

theorem IntegrableAtFilter.filter_mono (hl : l ≤ l') (hl' : IntegrableAtFilter f l' μ) :
    IntegrableAtFilter f l μ :=
  let ⟨s, hs, hsf⟩ := hl'
  ⟨s, hl hs, hsf⟩

theorem IntegrableAtFilter.inf_of_left (hl : IntegrableAtFilter f l μ) :
    IntegrableAtFilter f (l ⊓ l') μ :=
  hl.filter_mono inf_le_left

theorem IntegrableAtFilter.inf_of_right (hl : IntegrableAtFilter f l μ) :
    IntegrableAtFilter f (l' ⊓ l) μ :=
  hl.filter_mono inf_le_right

@[simp]
theorem IntegrableAtFilter.inf_ae_iff {l : Filter α} :
    IntegrableAtFilter f (l ⊓ ae μ) μ ↔ IntegrableAtFilter f l μ := by
  refine ⟨?_, fun h ↦ h.filter_mono inf_le_left⟩
  rintro ⟨s, ⟨t, ht, u, hu, rfl⟩, hf⟩
  refine ⟨t, ht, hf.congr_set_ae <| eventuallyEq_set.2 ?_⟩
  filter_upwards [hu] with x hx using (and_iff_left hx).symm

alias ⟨IntegrableAtFilter.of_inf_ae, _⟩ := IntegrableAtFilter.inf_ae_iff

variable {ε' : Type*} [TopologicalSpace ε'] [ENormedAddMonoid ε'] in
@[simp]
theorem integrableAtFilter_top [PseudoMetrizableSpace ε'] {f : α → ε'} :
    IntegrableAtFilter f ⊤ μ ↔ Integrable f μ := by
  refine ⟨fun h ↦ ?_, fun h ↦ h.integrableAtFilter ⊤⟩
  obtain ⟨s, hsf, hs⟩ := h
  exact (integrableOn_iff_integrable_of_support_subset fun _ _ ↦ hsf _).mp hs

theorem IntegrableAtFilter.sup_iff [PseudoMetrizableSpace ε'] {f : α → ε'} {l l' : Filter α} :
    IntegrableAtFilter f (l ⊔ l') μ ↔ IntegrableAtFilter f l μ ∧ IntegrableAtFilter f l' μ := by
  constructor
  · exact fun h => ⟨h.filter_mono le_sup_left, h.filter_mono le_sup_right⟩
  · exact fun ⟨⟨s, hsl, hs⟩, ⟨t, htl, ht⟩⟩ ↦ ⟨s ∪ t, union_mem_sup hsl htl, hs.union ht⟩

/-- If `μ` is a measure finite at filter `l` and `f` is a function such that its norm is bounded
above at `l`, then `f` is integrable at `l`. -/
theorem Measure.FiniteAtFilter.integrableAtFilter {f : α → E} {l : Filter α}
    [IsMeasurablyGenerated l] (hfm : StronglyMeasurableAtFilter f l μ) (hμ : μ.FiniteAtFilter l)
    (hf : l.IsBoundedUnder (· ≤ ·) (norm ∘ f)) : IntegrableAtFilter f l μ := by
  obtain ⟨C, hC⟩ : ∃ C, ∀ᶠ s in l.smallSets, ∀ x ∈ s, ‖f x‖ ≤ C :=
    hf.imp fun C hC => eventually_smallSets.2 ⟨_, hC, fun t => id⟩
  rcases (hfm.eventually.and (hμ.eventually.and hC)).exists_measurable_mem_of_smallSets with
    ⟨s, hsl, hsm, hfm, hμ, hC⟩
  refine ⟨s, hsl, ⟨hfm, .restrict_of_bounded hμ (C := C) ?_⟩⟩
  rw [ae_restrict_eq hsm, eventually_inf_principal]
  exact Eventually.of_forall hC

theorem Measure.FiniteAtFilter.integrableAtFilter_of_tendsto_ae {f : α → E} {l : Filter α}
    [IsMeasurablyGenerated l] (hfm : StronglyMeasurableAtFilter f l μ) (hμ : μ.FiniteAtFilter l) {b}
    (hf : Tendsto f (l ⊓ ae μ) (𝓝 b)) : IntegrableAtFilter f l μ :=
  (hμ.inf_of_left.integrableAtFilter (hfm.filter_mono inf_le_left)
      hf.norm.isBoundedUnder_le).of_inf_ae

alias _root_.Filter.Tendsto.integrableAtFilter_ae :=
  Measure.FiniteAtFilter.integrableAtFilter_of_tendsto_ae

theorem Measure.FiniteAtFilter.integrableAtFilter_of_tendsto {f : α → E} {l : Filter α}
    [IsMeasurablyGenerated l] (hfm : StronglyMeasurableAtFilter f l μ) (hμ : μ.FiniteAtFilter l) {b}
    (hf : Tendsto f l (𝓝 b)) : IntegrableAtFilter f l μ :=
  hμ.integrableAtFilter hfm hf.norm.isBoundedUnder_le

alias _root_.Filter.Tendsto.integrableAtFilter :=
  Measure.FiniteAtFilter.integrableAtFilter_of_tendsto

lemma Measure.integrableOn_of_bounded {f : α → E} (s_finite : μ s ≠ ∞)
    (f_mble : AEStronglyMeasurable f μ) {M : ℝ} (f_bdd : ∀ᵐ a ∂(μ.restrict s), ‖f a‖ ≤ M) :
    IntegrableOn f s μ :=
  ⟨f_mble.restrict, .restrict_of_bounded (C := M) s_finite.lt_top f_bdd⟩

theorem integrable_add_of_disjoint {f g : α → E} (h : Disjoint (support f) (support g))
    (hf : StronglyMeasurable f) (hg : StronglyMeasurable g) :
    Integrable (f + g) μ ↔ Integrable f μ ∧ Integrable g μ := by
  refine ⟨fun hfg => ⟨?_, ?_⟩, fun h => h.1.add h.2⟩
  · rw [← indicator_add_eq_left h]; exact hfg.indicator hf.measurableSet_support
  · rw [← indicator_add_eq_right h]; exact hfg.indicator hg.measurableSet_support

/-- If a function converges along a filter to a limit `a`, is integrable along this filter, and
all elements of the filter have infinite measure, then the limit has to vanish. -/
lemma IntegrableAtFilter.eq_zero_of_tendsto {f : α → E}
    (h : IntegrableAtFilter f l μ) (h' : ∀ s ∈ l, μ s = ∞) {a : E}
    (hf : Tendsto f l (𝓝 a)) : a = 0 := by
  by_contra H
  obtain ⟨ε, εpos, hε⟩ : ∃ (ε : ℝ), 0 < ε ∧ ε < ‖a‖ := exists_between (norm_pos_iff.mpr H)
  rcases h with ⟨u, ul, hu⟩
  let v := u ∩ {b | ε < ‖f b‖}
  have hv : IntegrableOn f v μ := hu.mono_set inter_subset_left
  have vl : v ∈ l := inter_mem ul ((tendsto_order.1 hf.norm).1 _ hε)
  have : μ.restrict v v < ∞ := lt_of_le_of_lt (measure_mono inter_subset_right)
    (Integrable.measure_gt_lt_top hv.norm εpos)
  have : μ v ≠ ∞ := ne_of_lt (by simpa only [Measure.restrict_apply_self])
  exact this (h' v vl)

end NormedAddCommGroup

end MeasureTheory

open MeasureTheory

variable [NormedAddCommGroup E]

/-- A function which is continuous on a set `s` is almost everywhere measurable with respect to
`μ.restrict s`. -/
theorem ContinuousOn.aemeasurable [TopologicalSpace α] [OpensMeasurableSpace α] [MeasurableSpace β]
    [TopologicalSpace β] [BorelSpace β] {f : α → β} {s : Set α} {μ : Measure α}
    (hf : ContinuousOn f s) (hs : MeasurableSet s) : AEMeasurable f (μ.restrict s) := by
  classical
  nontriviality α; inhabit α
  have : (Set.piecewise s f fun _ => f default) =ᵐ[μ.restrict s] f := piecewise_ae_eq_restrict hs
  refine ⟨Set.piecewise s f fun _ => f default, ?_, this.symm⟩
  apply measurable_of_isOpen
  intro t ht
  obtain ⟨u, u_open, hu⟩ : ∃ u : Set α, IsOpen u ∧ f ⁻¹' t ∩ s = u ∩ s :=
    _root_.continuousOn_iff'.1 hf t ht
  rw [piecewise_preimage, Set.ite, hu]
  exact (u_open.measurableSet.inter hs).union ((measurable_const ht.measurableSet).diff hs)

theorem ContinuousOn.aemeasurable₀ [TopologicalSpace α] [OpensMeasurableSpace α] [MeasurableSpace β]
    [TopologicalSpace β] [BorelSpace β] {f : α → β} {s : Set α} {μ : Measure α}
    (hf : ContinuousOn f s) (hs : NullMeasurableSet s μ) : AEMeasurable f (μ.restrict s) := by
  rcases hs.exists_measurable_subset_ae_eq with ⟨t, ts, ht, t_eq_s⟩
  rw [← Measure.restrict_congr_set t_eq_s]
  exact ContinuousOn.aemeasurable (hf.mono ts) ht

/-- A function which is continuous on a separable set `s` is almost everywhere strongly measurable
with respect to `μ.restrict s`. -/
theorem ContinuousOn.aestronglyMeasurable_of_isSeparable [TopologicalSpace α]
    [PseudoMetrizableSpace α] [OpensMeasurableSpace α] [TopologicalSpace β]
    [PseudoMetrizableSpace β] {f : α → β} {s : Set α} {μ : Measure α} (hf : ContinuousOn f s)
    (hs : MeasurableSet s) (h's : TopologicalSpace.IsSeparable s) :
    AEStronglyMeasurable f (μ.restrict s) := by
  letI := pseudoMetrizableSpacePseudoMetric α
  borelize β
  rw [aestronglyMeasurable_iff_aemeasurable_separable]
  refine ⟨hf.aemeasurable hs, f '' s, hf.isSeparable_image h's, ?_⟩
  exact mem_of_superset (self_mem_ae_restrict hs) (subset_preimage_image _ _)

/-- A function which is continuous on a set `s` is almost everywhere strongly measurable with
respect to `μ.restrict s` when either the source space or the target space is second-countable. -/
theorem ContinuousOn.aestronglyMeasurable [TopologicalSpace α] [TopologicalSpace β]
    [h : SecondCountableTopologyEither α β] [OpensMeasurableSpace α] [PseudoMetrizableSpace β]
    {f : α → β} {s : Set α} {μ : Measure α} (hf : ContinuousOn f s) (hs : MeasurableSet s) :
    AEStronglyMeasurable f (μ.restrict s) := by
  borelize β
  refine
    aestronglyMeasurable_iff_aemeasurable_separable.2
      ⟨hf.aemeasurable hs, f '' s, ?_,
        mem_of_superset (self_mem_ae_restrict hs) (subset_preimage_image _ _)⟩
  cases h.out
  · rw [image_eq_range]
    exact isSeparable_range <| continuousOn_iff_continuous_restrict.1 hf
  · exact .of_separableSpace _

/-- A function which is continuous on a compact set `s` is almost everywhere strongly measurable
with respect to `μ.restrict s`. -/
theorem ContinuousOn.aestronglyMeasurable_of_isCompact [TopologicalSpace α] [OpensMeasurableSpace α]
    [TopologicalSpace β] [PseudoMetrizableSpace β] {f : α → β} {s : Set α} {μ : Measure α}
    (hf : ContinuousOn f s) (hs : IsCompact s) (h's : MeasurableSet s) :
    AEStronglyMeasurable f (μ.restrict s) := by
  letI := pseudoMetrizableSpacePseudoMetric β
  borelize β
  rw [aestronglyMeasurable_iff_aemeasurable_separable]
  refine ⟨hf.aemeasurable h's, f '' s, ?_, ?_⟩
  · exact (hs.image_of_continuousOn hf).isSeparable
  · exact mem_of_superset (self_mem_ae_restrict h's) (subset_preimage_image _ _)

theorem ContinuousOn.integrableAt_nhdsWithin_of_isSeparable [TopologicalSpace α]
    [PseudoMetrizableSpace α] [OpensMeasurableSpace α] {μ : Measure α} [IsLocallyFiniteMeasure μ]
    {a : α} {t : Set α} {f : α → E} (hft : ContinuousOn f t) (ht : MeasurableSet t)
    (h't : TopologicalSpace.IsSeparable t) (ha : a ∈ t) : IntegrableAtFilter f (𝓝[t] a) μ :=
  haveI : (𝓝[t] a).IsMeasurablyGenerated := ht.nhdsWithin_isMeasurablyGenerated _
  (hft a ha).integrableAtFilter
    ⟨_, self_mem_nhdsWithin, hft.aestronglyMeasurable_of_isSeparable ht h't⟩
    (μ.finiteAt_nhdsWithin _ _)

theorem ContinuousOn.integrableAt_nhdsWithin [TopologicalSpace α]
    [SecondCountableTopologyEither α E] [OpensMeasurableSpace α] {μ : Measure α}
    [IsLocallyFiniteMeasure μ] {a : α} {t : Set α} {f : α → E} (hft : ContinuousOn f t)
    (ht : MeasurableSet t) (ha : a ∈ t) : IntegrableAtFilter f (𝓝[t] a) μ :=
  haveI : (𝓝[t] a).IsMeasurablyGenerated := ht.nhdsWithin_isMeasurablyGenerated _
  (hft a ha).integrableAtFilter ⟨_, self_mem_nhdsWithin, hft.aestronglyMeasurable ht⟩
    (μ.finiteAt_nhdsWithin _ _)

theorem Continuous.integrableAt_nhds [TopologicalSpace α] [SecondCountableTopologyEither α E]
    [OpensMeasurableSpace α] {μ : Measure α} [IsLocallyFiniteMeasure μ] {f : α → E}
    (hf : Continuous f) (a : α) : IntegrableAtFilter f (𝓝 a) μ := by
  rw [← nhdsWithin_univ]
  exact hf.continuousOn.integrableAt_nhdsWithin MeasurableSet.univ (mem_univ a)

/-- If a function is continuous on an open set `s`, then it is strongly measurable at the filter
`𝓝 x` for all `x ∈ s` if either the source space or the target space is second-countable. -/
theorem ContinuousOn.stronglyMeasurableAtFilter [TopologicalSpace α] [OpensMeasurableSpace α]
    [TopologicalSpace β] [PseudoMetrizableSpace β] [SecondCountableTopologyEither α β] {f : α → β}
    {s : Set α} {μ : Measure α} (hs : IsOpen s) (hf : ContinuousOn f s) :
    ∀ x ∈ s, StronglyMeasurableAtFilter f (𝓝 x) μ := fun _x hx =>
  ⟨s, IsOpen.mem_nhds hs hx, hf.aestronglyMeasurable hs.measurableSet⟩

theorem ContinuousAt.stronglyMeasurableAtFilter [TopologicalSpace α] [OpensMeasurableSpace α]
    [SecondCountableTopologyEither α E] {f : α → E} {s : Set α} {μ : Measure α} (hs : IsOpen s)
    (hf : ∀ x ∈ s, ContinuousAt f x) : ∀ x ∈ s, StronglyMeasurableAtFilter f (𝓝 x) μ :=
  ContinuousOn.stronglyMeasurableAtFilter hs <| continuousOn_of_forall_continuousAt hf

theorem Continuous.stronglyMeasurableAtFilter [TopologicalSpace α] [OpensMeasurableSpace α]
    [TopologicalSpace β] [PseudoMetrizableSpace β] [SecondCountableTopologyEither α β] {f : α → β}
    (hf : Continuous f) (μ : Measure α) (l : Filter α) : StronglyMeasurableAtFilter f l μ :=
  hf.stronglyMeasurable.stronglyMeasurableAtFilter

/-- If a function is continuous on a measurable set `s`, then it is measurable at the filter
  `𝓝[s] x` for all `x`. -/
theorem ContinuousOn.stronglyMeasurableAtFilter_nhdsWithin {α β : Type*} [MeasurableSpace α]
    [TopologicalSpace α] [OpensMeasurableSpace α] [TopologicalSpace β] [PseudoMetrizableSpace β]
    [SecondCountableTopologyEither α β] {f : α → β} {s : Set α} {μ : Measure α}
    (hf : ContinuousOn f s) (hs : MeasurableSet s) (x : α) :
    StronglyMeasurableAtFilter f (𝓝[s] x) μ :=
  ⟨s, self_mem_nhdsWithin, hf.aestronglyMeasurable hs⟩

/-! ### Lemmas about adding and removing interval boundaries

The primed lemmas take explicit arguments about the measure being finite at the endpoint, while
the unprimed ones use `[NoAtoms μ]`.
-/


section PartialOrder

variable [PartialOrder α] [MeasurableSingletonClass α]
<<<<<<< HEAD
  [TopologicalSpace ε'] [ENormedAddMonoid ε'] [PseudoMetrizableSpace ε']
=======
  [TopologicalSpace ε'] [ESeminormedAddMonoid ε'] [PseudoMetrizableSpace ε']
>>>>>>> c07d348d
  {f : α → ε'} {μ : Measure α} {a b : α}

theorem integrableOn_Icc_iff_integrableOn_Ioc'
    (ha : μ {a} ≠ ∞ := by finiteness) (ha' : ‖f a‖ₑ ≠ ∞ := by finiteness) :
    IntegrableOn f (Icc a b) μ ↔ IntegrableOn f (Ioc a b) μ := by
  by_cases hab : a ≤ b
  · rw [← Ioc_union_left hab, integrableOn_union, eq_true (integrableOn_singleton ha'), and_true]
  · rw [Icc_eq_empty hab, Ioc_eq_empty]
    contrapose! hab
    exact hab.le

theorem integrableOn_Icc_iff_integrableOn_Ico'
    (hb : μ {b} ≠ ∞) (hb' : ‖f b‖ₑ ≠ ∞ := by finiteness) :
    IntegrableOn f (Icc a b) μ ↔ IntegrableOn f (Ico a b) μ := by
  by_cases hab : a ≤ b
  · rw [← Ico_union_right hab, integrableOn_union, eq_true (integrableOn_singleton hb'), and_true]
  · rw [Icc_eq_empty hab, Ico_eq_empty]
    contrapose! hab
    exact hab.le

theorem integrableOn_Ico_iff_integrableOn_Ioo'
    (ha : μ {a} ≠ ∞) (ha' : ‖f a‖ₑ ≠ ∞ := by finiteness) :
    IntegrableOn f (Ico a b) μ ↔ IntegrableOn f (Ioo a b) μ := by
  by_cases hab : a < b
  · rw [← Ioo_union_left hab, integrableOn_union,
      eq_true (integrableOn_singleton ha'), and_true]
  · rw [Ioo_eq_empty hab, Ico_eq_empty hab]

theorem integrableOn_Ioc_iff_integrableOn_Ioo'
    (hb : μ {b} ≠ ∞) (hb' : ‖f b‖ₑ ≠ ∞ := by finiteness) :
    IntegrableOn f (Ioc a b) μ ↔ IntegrableOn f (Ioo a b) μ := by
  by_cases hab : a < b
  · rw [← Ioo_union_right hab, integrableOn_union, eq_true (integrableOn_singleton hb'), and_true]
  · rw [Ioo_eq_empty hab, Ioc_eq_empty hab]

theorem integrableOn_Icc_iff_integrableOn_Ioo' (ha : μ {a} ≠ ∞)
    (ha' : ‖f a‖ₑ ≠ ∞ := by finiteness) (hb : μ {b} ≠ ∞) (hb' : ‖f b‖ₑ ≠ ∞ := by finiteness) :
    IntegrableOn f (Icc a b) μ ↔ IntegrableOn f (Ioo a b) μ := by
  rw [integrableOn_Icc_iff_integrableOn_Ioc' ha ha', integrableOn_Ioc_iff_integrableOn_Ioo' hb hb']

theorem integrableOn_Ici_iff_integrableOn_Ioi'
    (hb : μ {b} ≠ ∞ := by finiteness) (hb' : ‖f b‖ₑ ≠ ∞ := by finiteness) :
    IntegrableOn f (Ici b) μ ↔ IntegrableOn f (Ioi b) μ := by
  rw [← Ioi_union_left, integrableOn_union, eq_true (integrableOn_singleton hb'), and_true]

theorem integrableOn_Iic_iff_integrableOn_Iio'
    (hb : μ {b} ≠ ∞ := by finiteness) (hb' : ‖f b‖ₑ ≠ ∞ := by finiteness) :
    IntegrableOn f (Iic b) μ ↔ IntegrableOn f (Iio b) μ := by
  rw [← Iio_union_right, integrableOn_union, eq_true (integrableOn_singleton hb'), and_true]

variable [NoAtoms μ]

theorem integrableOn_Icc_iff_integrableOn_Ioc (ha : ‖f a‖ₑ ≠ ∞ := by finiteness) :
    IntegrableOn f (Icc a b) μ ↔ IntegrableOn f (Ioc a b) μ :=
  integrableOn_Icc_iff_integrableOn_Ioc' (by rw [measure_singleton]; exact ENNReal.zero_ne_top) ha

theorem integrableOn_Icc_iff_integrableOn_Ico (hb : ‖f b‖ₑ ≠ ∞ := by finiteness) :
    IntegrableOn f (Icc a b) μ ↔ IntegrableOn f (Ico a b) μ :=
  integrableOn_Icc_iff_integrableOn_Ico' (by rw [measure_singleton]; exact ENNReal.zero_ne_top) hb

theorem integrableOn_Ico_iff_integrableOn_Ioo (ha : ‖f a‖ₑ ≠ ∞ := by finiteness) :
    IntegrableOn f (Ico a b) μ ↔ IntegrableOn f (Ioo a b) μ :=
  integrableOn_Ico_iff_integrableOn_Ioo' (by rw [measure_singleton]; exact ENNReal.zero_ne_top) ha

theorem integrableOn_Ioc_iff_integrableOn_Ioo (hb : ‖f b‖ₑ ≠ ∞ := by finiteness) :
    IntegrableOn f (Ioc a b) μ ↔ IntegrableOn f (Ioo a b) μ :=
  integrableOn_Ioc_iff_integrableOn_Ioo' (by rw [measure_singleton]; exact ENNReal.zero_ne_top) hb

theorem integrableOn_Icc_iff_integrableOn_Ioo
    (ha : ‖f a‖ₑ ≠ ∞ := by finiteness) (hb : ‖f b‖ₑ ≠ ∞ := by finiteness) :
    IntegrableOn f (Icc a b) μ ↔ IntegrableOn f (Ioo a b) μ := by
  rw [integrableOn_Icc_iff_integrableOn_Ioc ha, integrableOn_Ioc_iff_integrableOn_Ioo hb]

theorem integrableOn_Ici_iff_integrableOn_Ioi (hb : ‖f b‖ₑ ≠ ∞ := by finiteness) :
    IntegrableOn f (Ici b) μ ↔ IntegrableOn f (Ioi b) μ :=
  integrableOn_Ici_iff_integrableOn_Ioi' (by rw [measure_singleton]; exact ENNReal.zero_ne_top) hb

theorem integrableOn_Iic_iff_integrableOn_Iio (hb : ‖f b‖ₑ ≠ ∞ := by finiteness) :
    IntegrableOn f (Iic b) μ ↔ IntegrableOn f (Iio b) μ :=
  integrableOn_Iic_iff_integrableOn_Iio' (by rw [measure_singleton]; exact ENNReal.zero_ne_top) hb

end PartialOrder<|MERGE_RESOLUTION|>--- conflicted
+++ resolved
@@ -741,11 +741,7 @@
 section PartialOrder
 
 variable [PartialOrder α] [MeasurableSingletonClass α]
-<<<<<<< HEAD
-  [TopologicalSpace ε'] [ENormedAddMonoid ε'] [PseudoMetrizableSpace ε']
-=======
   [TopologicalSpace ε'] [ESeminormedAddMonoid ε'] [PseudoMetrizableSpace ε']
->>>>>>> c07d348d
   {f : α → ε'} {μ : Measure α} {a b : α}
 
 theorem integrableOn_Icc_iff_integrableOn_Ioc'
