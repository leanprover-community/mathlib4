--- conflicted
+++ resolved
@@ -305,14 +305,8 @@
   rcases eq_or_ne μ 0 with hμ | hμ
   · rw [hμ, integral_zero_measure, average_zero_measure, smul_zero]
   · rw [average_eq, smul_inv_smul₀]
-<<<<<<< HEAD
-    refine' (ENNReal.toReal_pos _ <| measure_ne_top _ _).ne'
-    rwa [Ne, measure_univ_eq_zero]
-#align measure_theory.measure_smul_average MeasureTheory.measure_smul_average
-=======
     refine (ENNReal.toReal_pos ?_ <| measure_ne_top _ _).ne'
     rwa [Ne, measure_univ_eq_zero]
->>>>>>> 59de845a
 
 theorem setAverage_eq (f : α → E) (s : Set α) :
     ⨍ x in s, f x ∂μ = (μ s).toReal⁻¹ • ∫ x in s, f x ∂μ := by rw [average_eq, restrict_apply_univ]
