--- conflicted
+++ resolved
@@ -343,11 +343,7 @@
     have I : ∫⁻ ω in {a | M < f a}ᶜ, ENNReal.ofReal (∫ t in 0.. f ω, g t) ∂μ
              = ∫⁻ _ in {a | M < f a}ᶜ, 0 ∂μ := by
       apply setLIntegral_congr_fun meas.compl (fun s hs ↦ ?_)
-<<<<<<< HEAD
-      have : ∫ (t : ℝ) in (0)..f s, g t = ∫ (t : ℝ) in (0)..f s, 0 := by
-=======
       have : ∫ (t : ℝ) in 0..f s, g t = ∫ (t : ℝ) in 0..f s, 0 := by
->>>>>>> 9d37c548
         simp_rw [intervalIntegral.integral_of_le (f_nonneg s)]
         apply integral_congr_ae
         apply ae_mono (restrict_mono ?_ le_rfl) hgM
