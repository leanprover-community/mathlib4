--- conflicted
+++ resolved
@@ -53,13 +53,8 @@
   simp only [mem_closedBall, dist_eq_norm]
   intro s hμs h_integrable hfm h_norm
   rw [← setIntegral_const, ← integral_sub h_integrable (integrableOn_const.2 <| Or.inr hμs),
-<<<<<<< HEAD
     Real.norm_eq_abs, abs_of_nonneg measureReal_nonneg]
-  exact norm_setIntegral_le_of_norm_le_const_ae' hμs h_norm (hfm.sub aestronglyMeasurable_const)
-=======
-    Real.norm_eq_abs, abs_of_nonneg ENNReal.toReal_nonneg]
   exact norm_setIntegral_le_of_norm_le_const_ae' hμs h_norm
->>>>>>> 0d9eafd4
 
 /-- Fundamental theorem of calculus for set integrals, `nhdsWithin` version: if `μ` is a locally
 finite measure and `f` is an almost everywhere measurable function that is continuous at a point `a`
