--- conflicted
+++ resolved
@@ -43,16 +43,6 @@
 
 variable [CompleteSpace F] [NormedSpace ℝ E]
 
-<<<<<<< HEAD
-theorem integral_comp_comm' [CompleteSpace E] (L : E →L[𝕜] F) {φ : X → E} (φ_int : Integrable φ μ) :
-    ∫ x, L (φ x) ∂μ = L (∫ x, φ x ∂μ) := by
-  apply φ_int.induction (P := fun φ => ∫ x, L (φ x) ∂μ = L (∫ x, φ x ∂μ))
-  · intro e s s_meas _
-    rw [integral_indicator_const e s_meas, ← @smul_one_smul E ℝ 𝕜 _ _ _ _ _ (μ.real s) e,
-      ContinuousLinearMap.map_smul]
-    rw [@smul_one_smul F ℝ 𝕜 _ _ _ _ _ (μ.real s) (L e), ←
-      integral_indicator_const (L e) s_meas]
-=======
 theorem integral_comp_commSL [CompleteSpace E] (hσ : ∀ (r : ℝ) (x : 𝕜), σ (r • x) = r • σ x)
     (L : E →SL[σ] F) {φ : X → E} (φ_int : Integrable φ μ) : ∫ x, L (φ x) ∂μ = L (∫ x, φ x ∂μ) := by
   apply φ_int.induction (P := fun φ => ∫ x, L (φ x) ∂μ = L (∫ x, φ x ∂μ))
@@ -60,7 +50,6 @@
     rw [integral_indicator_const e s_meas, ← @smul_one_smul E ℝ 𝕜 _ _ _ _ _ (μ.real s) e,
       ContinuousLinearMap.map_smulₛₗ, hσ, map_one, smul_assoc, one_smul,
       ← integral_indicator_const (L e) s_meas]
->>>>>>> f57d16a7
     congr 1 with a
     rw [← Function.comp_def L, Set.indicator_comp_of_zero L.map_zero, Function.comp_apply]
   · intro f g _ f_int g_int hf hg
@@ -72,34 +61,8 @@
     · exact integral_congr_ae (hfg.fun_comp L).symm
     · rw [integral_congr_ae hfg.symm]
 
-<<<<<<< HEAD
-variable {σ : 𝕜 →+* 𝕜}
-
-theorem integral_comp_commSL [CompleteSpace E] (L : E →L⋆[𝕜] F) {φ : X → E} (φ_int : Integrable φ μ) :
-    ∫ x, L (φ x) ∂μ = L (∫ x, φ x ∂μ) := by
-  apply φ_int.induction (P := fun φ => ∫ x, L (φ x) ∂μ = L (∫ x, φ x ∂μ))
-  · intro e s s_meas _
-    rw [integral_indicator_const e s_meas, ← @smul_one_smul E ℝ 𝕜 _ _ _ _ _ (μ.real s) e,
-      ContinuousLinearMap.map_smulₛₗ]
-    rw [RCLike.conj_smul, map_one, smul_assoc, one_smul]
-    rw [← integral_indicator_const (L e) s_meas]
-    congr 1 with a
-    rw [← Function.comp_def L, Set.indicator_comp_of_zero L.map_zero, Function.comp_apply]
-  · intro f g _ f_int g_int hf hg
-    simp [L.map_add, integral_add (μ := μ) f_int g_int,
-      integral_add (μ := μ) (L.integrable_comp f_int) (L.integrable_comp g_int), hf, hg]
-    sorry
-  · exact isClosed_eq L.continuous_integral_comp_L1 (L.continuous.comp continuous_integral)
-  · intro f g hfg _ hf
-    convert hf using 1 <;> clear hf
-    · exact integral_congr_ae (hfg.fun_comp L).symm
-    · rw [integral_congr_ae hfg.symm]
-
-#exit
-=======
 theorem integral_comp_comm [CompleteSpace E] (L : E →L[𝕜] F) {φ : X → E} (φ_int : Integrable φ μ) :
     ∫ x, L (φ x) ∂μ = L (∫ x, φ x ∂μ) := integral_comp_commSL (by simp) L φ_int
->>>>>>> f57d16a7
 
 theorem integral_apply {H : Type*} [NormedAddCommGroup H] [NormedSpace 𝕜 H] {φ : X → H →L[𝕜] E}
     (φ_int : Integrable φ μ) (v : H) : (∫ x, φ x ∂μ) v = ∫ x, φ x v ∂μ := by
