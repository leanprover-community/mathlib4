/-
Copyright (c) 2020 Zhouhang Zhou. All rights reserved.
Released under Apache 2.0 license as described in the file LICENSE.
Authors: Zhouhang Zhou, Yury Kudryashov
-/
import Mathlib.Analysis.NormedSpace.HahnBanach.SeparatingDual
import Mathlib.MeasureTheory.Integral.Bochner.Set
import Mathlib.Topology.ContinuousMap.ContinuousMapZero

/-!
# Continuous linear maps composed with integration

The goal of this file is to prove that integration commutes with continuous linear maps.
This holds for simple functions. The general result follows from the continuity of all involved
operations on the space `L¹`. Note that composition by a continuous linear map on `L¹` is not just
the composition, as we are dealing with classes of functions, but it has already been defined
as `ContinuousLinearMap.compLp`. We take advantage of this construction here.
-/

open MeasureTheory RCLike
open scoped ENNReal NNReal

variable {X Y E F Fₗ : Type*} [MeasurableSpace X] {μ : Measure X} {𝕜 𝕜' : Type*} [RCLike 𝕜]
  [RCLike 𝕜'] [NormedAddCommGroup E] [NormedSpace 𝕜 E] [NormedAddCommGroup F] [NormedSpace 𝕜' F]
  [NormedAddCommGroup Fₗ] [NormedSpace 𝕜 Fₗ] {p : ℝ≥0∞}

namespace ContinuousLinearMap

variable [NormedSpace ℝ F] [NormedSpace ℝ Fₗ]

<<<<<<< HEAD
variable {σ : 𝕜 →+* 𝕜} [RingHomIsometric σ]
=======
variable {σ : 𝕜 →+* 𝕜'} [RingHomIsometric σ]
>>>>>>> e02195e6

theorem integral_compLp (L : E →SL[σ] F) (φ : Lp E p μ) :
    ∫ x, (L.compLp φ) x ∂μ = ∫ x, L (φ x) ∂μ :=
  integral_congr_ae <| coeFn_compLp _ _

theorem setIntegral_compLp (L : E →SL[σ] F) (φ : Lp E p μ) {s : Set X} (hs : MeasurableSet s) :
    ∫ x in s, (L.compLp φ) x ∂μ = ∫ x in s, L (φ x) ∂μ :=
  setIntegral_congr_ae hs ((L.coeFn_compLp φ).mono fun _x hx _ => hx)

theorem continuous_integral_comp_L1 (L : E →SL[σ] F) :
    Continuous fun φ : X →₁[μ] E => ∫ x : X, L (φ x) ∂μ := by
  rw [← funext L.integral_compLp]; exact continuous_integral.comp (L.compLpL 1 μ).continuous

variable [CompleteSpace F] [CompleteSpace Fₗ] [NormedSpace ℝ E]

theorem integral_comp_commSL [CompleteSpace E] (hσ : ∀ (r : ℝ) (x : 𝕜), σ (r • x) = r • σ x)
    (L : E →SL[σ] F) {φ : X → E} (φ_int : Integrable φ μ) : ∫ x, L (φ x) ∂μ = L (∫ x, φ x ∂μ) := by
  apply φ_int.induction (P := fun φ => ∫ x, L (φ x) ∂μ = L (∫ x, φ x ∂μ))
  · intro e s s_meas _
    rw [integral_indicator_const e s_meas, ← @smul_one_smul E ℝ 𝕜 _ _ _ _ _ (μ.real s) e,
      ContinuousLinearMap.map_smulₛₗ, hσ, map_one, smul_assoc, one_smul,
      ← integral_indicator_const (L e) s_meas]
    congr 1 with a
    rw [← Function.comp_def L, Set.indicator_comp_of_zero L.map_zero, Function.comp_apply]
  · intro f g _ f_int g_int hf hg
    simp [L.map_add, integral_add (μ := μ) f_int g_int,
      integral_add (μ := μ) (L.integrable_comp f_int) (L.integrable_comp g_int), hf, hg]
  · exact isClosed_eq L.continuous_integral_comp_L1 (L.continuous.comp continuous_integral)
  · intro f g hfg _ hf
    convert hf using 1 <;> clear hf
    · exact integral_congr_ae (hfg.fun_comp L).symm
    · rw [integral_congr_ae hfg.symm]

<<<<<<< HEAD
theorem integral_comp_comm [CompleteSpace E] (L : E →L[𝕜] F) {φ : X → E} (φ_int : Integrable φ μ) :
=======
theorem integral_comp_comm [CompleteSpace E] (L : E →L[𝕜] Fₗ) {φ : X → E} (φ_int : Integrable φ μ) :
>>>>>>> e02195e6
    ∫ x, L (φ x) ∂μ = L (∫ x, φ x ∂μ) := integral_comp_commSL (by simp) L φ_int

theorem integral_apply {H : Type*} [NormedAddCommGroup H] [NormedSpace 𝕜 H] {φ : X → H →L[𝕜] E}
    (φ_int : Integrable φ μ) (v : H) : (∫ x, φ x ∂μ) v = ∫ x, φ x v ∂μ := by
  by_cases hE : CompleteSpace E
  · exact ((ContinuousLinearMap.apply 𝕜 E v).integral_comp_comm φ_int).symm
  · rcases subsingleton_or_nontrivial H with hH|hH
    · simp [Subsingleton.eq_zero v]
    · have : ¬(CompleteSpace (H →L[𝕜] E)) := by
        rwa [SeparatingDual.completeSpace_continuousLinearMap_iff]
      simp [integral, hE, this]

theorem _root_.ContinuousMultilinearMap.integral_apply {ι : Type*} [Fintype ι] {M : ι → Type*}
    [∀ i, NormedAddCommGroup (M i)] [∀ i, NormedSpace 𝕜 (M i)]
    {φ : X → ContinuousMultilinearMap 𝕜 M E} (φ_int : Integrable φ μ) (m : ∀ i, M i) :
    (∫ x, φ x ∂μ) m = ∫ x, φ x m ∂μ := by
  by_cases hE : CompleteSpace E
  · exact ((ContinuousMultilinearMap.apply 𝕜 M E m).integral_comp_comm φ_int).symm
  · by_cases hm : ∀ i, m i ≠ 0
    · have : ¬ CompleteSpace (ContinuousMultilinearMap 𝕜 M E) := by
        rwa [SeparatingDual.completeSpace_continuousMultilinearMap_iff _ _ hm]
      simp [integral, hE, this]
    · push_neg at hm
      rcases hm with ⟨i, hi⟩
      simp [ContinuousMultilinearMap.map_coord_zero _ i hi]

variable [CompleteSpace E]

theorem integral_comp_comm' (L : E →L[𝕜] Fₗ) {K} (hL : AntilipschitzWith K L) (φ : X → E) :
    ∫ x, L (φ x) ∂μ = L (∫ x, φ x ∂μ) := by
  by_cases h : Integrable φ μ
  · exact integral_comp_comm L h
  have : ¬Integrable (fun x => L (φ x)) μ := by
    rwa [← Function.comp_def,
      LipschitzWith.integrable_comp_iff_of_antilipschitz L.lipschitz hL L.map_zero]
  simp [integral_undef, h, this]

theorem integral_comp_L1_comm (L : E →L[𝕜] Fₗ) (φ : X →₁[μ] E) :
    ∫ x, L (φ x) ∂μ = L (∫ x, φ x ∂μ) :=
  L.integral_comp_comm (L1.integrable_coeFn φ)

end ContinuousLinearMap

namespace LinearIsometry

variable [CompleteSpace F] [NormedSpace 𝕜 F] [NormedSpace ℝ F] [CompleteSpace E] [NormedSpace ℝ E]

theorem integral_comp_comm (L : E →ₗᵢ[𝕜] F) (φ : X → E) : ∫ x, L (φ x) ∂μ = L (∫ x, φ x ∂μ) :=
  L.toContinuousLinearMap.integral_comp_comm' L.antilipschitz _

end LinearIsometry

namespace ContinuousLinearEquiv

variable [NormedSpace ℝ F] [NormedSpace 𝕜 F] [NormedSpace ℝ E]

theorem integral_comp_comm (L : E ≃L[𝕜] F) (φ : X → E) : ∫ x, L (φ x) ∂μ = L (∫ x, φ x ∂μ) := by
  have : CompleteSpace E ↔ CompleteSpace F :=
    completeSpace_congr (e := L.toEquiv) L.isUniformEmbedding
  obtain ⟨_, _⟩|⟨_, _⟩ := iff_iff_and_or_not_and_not.mp this
  · exact L.toContinuousLinearMap.integral_comp_comm' L.antilipschitz _
  · simp [integral, *]

end ContinuousLinearEquiv

section ContinuousMap

variable [TopologicalSpace Y] [CompactSpace Y]

lemma ContinuousMap.integral_apply [NormedSpace ℝ E] [CompleteSpace E] {f : X → C(Y, E)}
    (hf : Integrable f μ) (y : Y) : (∫ x, f x ∂μ) y = ∫ x, f x y ∂μ := by
  calc (∫ x, f x ∂μ) y = ContinuousMap.evalCLM ℝ y (∫ x, f x ∂μ) := rfl
    _ = ∫ x, ContinuousMap.evalCLM ℝ y (f x) ∂μ :=
          (ContinuousLinearMap.integral_comp_comm _ hf).symm
    _ = _ := rfl

open scoped ContinuousMapZero in
theorem ContinuousMapZero.integral_apply {R : Type*} [NormedCommRing R] [Zero Y]
    [NormedAlgebra ℝ R] [CompleteSpace R] {f : X → C(Y, R)₀}
    (hf : MeasureTheory.Integrable f μ) (y : Y) :
    (∫ (x : X), f x ∂μ) y = ∫ (x : X), (f x) y ∂μ := by
  calc (∫ x, f x ∂μ) y = ContinuousMapZero.evalCLM ℝ y (∫ x, f x ∂μ) := rfl
    _ = ∫ x, ContinuousMapZero.evalCLM ℝ y (f x) ∂μ :=
          (ContinuousLinearMap.integral_comp_comm _ hf).symm
    _ = _ := rfl

end ContinuousMap

@[norm_cast]
theorem integral_ofReal {f : X → ℝ} : ∫ x, (f x : 𝕜) ∂μ = ↑(∫ x, f x ∂μ) :=
  (@RCLike.ofRealLI 𝕜 _).integral_comp_comm f

theorem integral_complex_ofReal {f : X → ℝ} : ∫ x, (f x : ℂ) ∂μ = ∫ x, f x ∂μ := integral_ofReal

theorem integral_re {f : X → 𝕜} (hf : Integrable f μ) :
    ∫ x, RCLike.re (f x) ∂μ = RCLike.re (∫ x, f x ∂μ) :=
  (@RCLike.reCLM 𝕜 _).integral_comp_comm hf

theorem integral_im {f : X → 𝕜} (hf : Integrable f μ) :
    ∫ x, RCLike.im (f x) ∂μ = RCLike.im (∫ x, f x ∂μ) :=
  (@RCLike.imCLM 𝕜 _).integral_comp_comm hf

open scoped ComplexConjugate in
theorem integral_conj {f : X → 𝕜} : ∫ x, conj (f x) ∂μ = conj (∫ x, f x ∂μ) :=
  (@RCLike.conjLIE 𝕜 _).toLinearIsometry.integral_comp_comm f

theorem integral_coe_re_add_coe_im {f : X → 𝕜} (hf : Integrable f μ) :
    ∫ x, (re (f x) : 𝕜) ∂μ + (∫ x, (im (f x) : 𝕜) ∂μ) * RCLike.I = ∫ x, f x ∂μ := by
  rw [mul_comm, ← smul_eq_mul, ← integral_smul, ← integral_add]
  · congr
    ext1 x
    rw [smul_eq_mul, mul_comm, RCLike.re_add_im]
  · exact hf.re.ofReal
  · exact hf.im.ofReal.smul (𝕜 := 𝕜) (β := 𝕜) RCLike.I

theorem integral_re_add_im {f : X → 𝕜} (hf : Integrable f μ) :
    ((∫ x, RCLike.re (f x) ∂μ : ℝ) : 𝕜) + (∫ x, RCLike.im (f x) ∂μ : ℝ) * RCLike.I =
      ∫ x, f x ∂μ := by
  rw [← integral_ofReal, ← integral_ofReal, integral_coe_re_add_coe_im hf]

theorem setIntegral_re_add_im {f : X → 𝕜} {i : Set X} (hf : IntegrableOn f i μ) :
    ((∫ x in i, RCLike.re (f x) ∂μ : ℝ) : 𝕜) + (∫ x in i, RCLike.im (f x) ∂μ : ℝ) * RCLike.I =
      ∫ x in i, f x ∂μ :=
  integral_re_add_im hf

variable [NormedSpace ℝ E] [NormedSpace ℝ F]

lemma swap_integral (f : X → E × F) : (∫ x, f x ∂μ).swap = ∫ x, (f x).swap ∂μ :=
  .symm <| (ContinuousLinearEquiv.prodComm ℝ E F).integral_comp_comm f

theorem fst_integral [CompleteSpace F] {f : X → E × F} (hf : Integrable f μ) :
    (∫ x, f x ∂μ).1 = ∫ x, (f x).1 ∂μ := by
  by_cases hE : CompleteSpace E
  · exact ((ContinuousLinearMap.fst ℝ E F).integral_comp_comm hf).symm
  · have : ¬(CompleteSpace (E × F)) := fun h ↦ hE <| .fst_of_prod (β := F)
    simp [integral, *]

theorem snd_integral [CompleteSpace E] {f : X → E × F} (hf : Integrable f μ) :
    (∫ x, f x ∂μ).2 = ∫ x, (f x).2 ∂μ := by
  rw [← Prod.fst_swap, swap_integral]
  exact fst_integral <| hf.snd.prodMk hf.fst

theorem integral_pair [CompleteSpace E] [CompleteSpace F] {f : X → E} {g : X → F}
    (hf : Integrable f μ) (hg : Integrable g μ) :
    ∫ x, (f x, g x) ∂μ = (∫ x, f x ∂μ, ∫ x, g x ∂μ) :=
  have := hf.prodMk hg
  Prod.ext (fst_integral this) (snd_integral this)

theorem integral_smul_const {𝕜 : Type*} [RCLike 𝕜] [NormedSpace 𝕜 E] [CompleteSpace E]
    (f : X → 𝕜) (c : E) :
    ∫ x, f x • c ∂μ = (∫ x, f x ∂μ) • c := by
  by_cases hf : Integrable f μ
  · exact ((1 : 𝕜 →L[𝕜] 𝕜).smulRight c).integral_comp_comm hf
  · by_cases hc : c = 0
    · simp [hc, integral_zero, smul_zero]
    rw [integral_undef hf, integral_undef, zero_smul]
    rw [integrable_smul_const hc]
    simp_rw [hf, not_false_eq_true]

/-
Note that the integrability hypothesis in the two lemmas below is necessary: consider the case
where `A = ℝ × ℝ`, `c = (1,0)`, and `f` is only integrable on the first component.
-/
lemma integral_const_mul_of_integrable {A : Type*} [NonUnitalNormedRing A] [NormedSpace ℝ A]
    [IsScalarTower ℝ A A] [SMulCommClass ℝ A A] {f : X → A} (hf : Integrable f μ) {c : A} :
    ∫ x, c * f x ∂μ = c * ∫ x, f x ∂μ := by
  by_cases hA : CompleteSpace A
  · change ∫ x, ContinuousLinearMap.mul ℝ _ c (f x) ∂μ = ContinuousLinearMap.mul ℝ _ c (∫ x, f x ∂μ)
    rw [ContinuousLinearMap.integral_comp_comm _ hf]
  · simp [integral, hA]

lemma integral_mul_const_of_integrable {A : Type*} [NonUnitalNormedRing A] [NormedSpace ℝ A]
    [IsScalarTower ℝ A A] [SMulCommClass ℝ A A] {f : X → A} (hf : Integrable f μ) {c : A} :
    ∫ x, f x * c ∂μ = (∫ x, f x ∂μ) * c := by
  by_cases hA : CompleteSpace A
  · change ∫ x, (ContinuousLinearMap.mul ℝ _).flip c (f x) ∂μ
      = (ContinuousLinearMap.mul ℝ _).flip c (∫ x, f x ∂μ)
    rw [ContinuousLinearMap.integral_comp_comm _ hf]
  · simp [integral, hA]

theorem integral_withDensity_eq_integral_smul {f : X → ℝ≥0} (f_meas : Measurable f) (g : X → E) :
    ∫ x, g x ∂μ.withDensity (fun x => f x) = ∫ x, f x • g x ∂μ := by
  by_cases hE : CompleteSpace E; swap; · simp [integral, hE]
  by_cases hg : Integrable g (μ.withDensity fun x => f x); swap
  · rw [integral_undef hg, integral_undef]
    rwa [← integrable_withDensity_iff_integrable_smul f_meas]
  refine Integrable.induction
    (P := fun g => ∫ x, g x ∂μ.withDensity (fun x => f x) = ∫ x, f x • g x ∂μ) ?_ ?_ ?_ ?_ hg
  · intro c s s_meas hs
    rw [integral_indicator s_meas]
    simp_rw [← Set.indicator_smul_apply, integral_indicator s_meas]
    simp only [s_meas, integral_const, Measure.restrict_apply', Set.univ_inter, withDensity_apply,
      measureReal_def]
    rw [lintegral_coe_eq_integral, ENNReal.toReal_ofReal, ← integral_smul_const]
    · rfl
    · exact integral_nonneg fun x => NNReal.coe_nonneg _
    · refine ⟨f_meas.coe_nnreal_real.aemeasurable.aestronglyMeasurable, ?_⟩
      simpa [withDensity_apply _ s_meas, hasFiniteIntegral_iff_enorm] using hs
  · intro u u' _ u_int u'_int h h'
    change
      (∫ x : X, u x + u' x ∂μ.withDensity fun x : X => ↑(f x)) = ∫ x : X, f x • (u x + u' x) ∂μ
    simp_rw [smul_add]
    rw [integral_add u_int u'_int, h, h', integral_add]
    · exact (integrable_withDensity_iff_integrable_smul f_meas).1 u_int
    · exact (integrable_withDensity_iff_integrable_smul f_meas).1 u'_int
  · have C1 :
      Continuous fun u : Lp E 1 (μ.withDensity fun x => f x) =>
        ∫ x, u x ∂μ.withDensity fun x => f x :=
      continuous_integral
    have C2 : Continuous fun u : Lp E 1 (μ.withDensity fun x => f x) => ∫ x, f x • u x ∂μ := by
      have : Continuous ((fun u : Lp E 1 μ => ∫ x, u x ∂μ) ∘ withDensitySMulLI (E := E) μ f_meas) :=
        continuous_integral.comp (withDensitySMulLI (E := E) μ f_meas).continuous
      convert this with u
      simp only [Function.comp_apply, withDensitySMulLI_apply]
      exact integral_congr_ae (memL1_smul_of_L1_withDensity f_meas u).coeFn_toLp.symm
    exact isClosed_eq C1 C2
  · intro u v huv _ hu
    rw [← integral_congr_ae huv, hu]
    apply integral_congr_ae
    filter_upwards [(ae_withDensity_iff f_meas.coe_nnreal_ennreal).1 huv] with x hx
    rcases eq_or_ne (f x) 0 with (h'x | h'x)
    · simp only [h'x, zero_smul]
    · rw [hx _]
      simpa only [Ne, ENNReal.coe_eq_zero] using h'x

theorem integral_withDensity_eq_integral_smul₀ {f : X → ℝ≥0} (hf : AEMeasurable f μ) (g : X → E) :
    ∫ x, g x ∂μ.withDensity (fun x => f x) = ∫ x, f x • g x ∂μ := by
  let f' := hf.mk _
  calc
    ∫ x, g x ∂μ.withDensity (fun x => f x) = ∫ x, g x ∂μ.withDensity fun x => f' x := by
      congr 1
      apply withDensity_congr_ae
      filter_upwards [hf.ae_eq_mk] with x hx
      rw [hx]
    _ = ∫ x, f' x • g x ∂μ := integral_withDensity_eq_integral_smul hf.measurable_mk _
    _ = ∫ x, f x • g x ∂μ := by
      apply integral_congr_ae
      filter_upwards [hf.ae_eq_mk] with x hx
      rw [hx]

theorem integral_withDensity_eq_integral_toReal_smul₀ {f : X → ℝ≥0∞} (f_meas : AEMeasurable f μ)
    (hf_lt_top : ∀ᵐ x ∂μ, f x < ∞) (g : X → E) :
    ∫ x, g x ∂μ.withDensity f = ∫ x, (f x).toReal • g x ∂μ := by
  dsimp only [ENNReal.toReal, ← NNReal.smul_def]
  rw [← integral_withDensity_eq_integral_smul₀ f_meas.ennreal_toNNReal,
    withDensity_congr_ae (coe_toNNReal_ae_eq hf_lt_top)]

theorem integral_withDensity_eq_integral_toReal_smul {f : X → ℝ≥0∞} (f_meas : Measurable f)
    (hf_lt_top : ∀ᵐ x ∂μ, f x < ∞) (g : X → E) :
    ∫ x, g x ∂μ.withDensity f = ∫ x, (f x).toReal • g x ∂μ :=
  integral_withDensity_eq_integral_toReal_smul₀ f_meas.aemeasurable hf_lt_top g

theorem setIntegral_withDensity_eq_setIntegral_smul₀ {f : X → ℝ≥0} {s : Set X}
    (hf : AEMeasurable f (μ.restrict s)) (g : X → E) (hs : MeasurableSet s) :
    ∫ x in s, g x ∂μ.withDensity (fun x => f x) = ∫ x in s, f x • g x ∂μ := by
  rw [restrict_withDensity hs, integral_withDensity_eq_integral_smul₀ hf]

theorem setIntegral_withDensity_eq_setIntegral_toReal_smul₀ {f : X → ℝ≥0∞} {s : Set X}
    (hf : AEMeasurable f (μ.restrict s)) (hf_top : ∀ᵐ x ∂μ.restrict s, f x < ∞) (g : X → E)
    (hs : MeasurableSet s) :
    ∫ x in s, g x ∂μ.withDensity (fun x => f x) = ∫ x in s, (f x).toReal • g x ∂μ := by
  rw [restrict_withDensity hs, integral_withDensity_eq_integral_toReal_smul₀ hf hf_top]

theorem setIntegral_withDensity_eq_setIntegral_smul {f : X → ℝ≥0} (f_meas : Measurable f)
    (g : X → E) {s : Set X} (hs : MeasurableSet s) :
    ∫ x in s, g x ∂μ.withDensity (fun x => f x) = ∫ x in s, f x • g x ∂μ :=
  setIntegral_withDensity_eq_setIntegral_smul₀ f_meas.aemeasurable _ hs

theorem setIntegral_withDensity_eq_setIntegral_toReal_smul {f : X → ℝ≥0∞} {s : Set X}
    (hf : Measurable f) (hf_top : ∀ᵐ x ∂μ.restrict s, f x < ∞) (g : X → E) (hs : MeasurableSet s) :
    ∫ x in s, g x ∂μ.withDensity (fun x => f x) = ∫ x in s, (f x).toReal • g x ∂μ :=
  setIntegral_withDensity_eq_setIntegral_toReal_smul₀ hf.aemeasurable hf_top g hs

theorem setIntegral_withDensity_eq_setIntegral_smul₀' [SFinite μ] {f : X → ℝ≥0} (s : Set X)
    (hf : AEMeasurable f (μ.restrict s)) (g : X → E) :
    ∫ x in s, g x ∂μ.withDensity (fun x => f x) = ∫ x in s, f x • g x ∂μ := by
  rw [restrict_withDensity' s, integral_withDensity_eq_integral_smul₀ hf]

theorem setIntegral_withDensity_eq_setIntegral_toReal_smul₀' [SFinite μ] {f : X → ℝ≥0∞} (s : Set X)
    (hf : AEMeasurable f (μ.restrict s)) (hf_top : ∀ᵐ x ∂μ.restrict s, f x < ∞) (g : X → E) :
    ∫ x in s, g x ∂μ.withDensity f = ∫ x in s, (f x).toReal • g x ∂μ := by
  rw [restrict_withDensity' s, integral_withDensity_eq_integral_toReal_smul₀ hf hf_top]

theorem setIntegral_withDensity_eq_setIntegral_toReal_smul' [SFinite μ] {f : X → ℝ≥0∞} (s : Set X)
    (hf : Measurable f) (hf_top : ∀ᵐ x ∂μ.restrict s, f x < ∞) (g : X → E) :
    ∫ x in s, g x ∂μ.withDensity f = ∫ x in s, (f x).toReal • g x ∂μ :=
  setIntegral_withDensity_eq_setIntegral_toReal_smul₀' s hf.aemeasurable hf_top g<|MERGE_RESOLUTION|>--- conflicted
+++ resolved
@@ -28,11 +28,7 @@
 
 variable [NormedSpace ℝ F] [NormedSpace ℝ Fₗ]
 
-<<<<<<< HEAD
-variable {σ : 𝕜 →+* 𝕜} [RingHomIsometric σ]
-=======
 variable {σ : 𝕜 →+* 𝕜'} [RingHomIsometric σ]
->>>>>>> e02195e6
 
 theorem integral_compLp (L : E →SL[σ] F) (φ : Lp E p μ) :
     ∫ x, (L.compLp φ) x ∂μ = ∫ x, L (φ x) ∂μ :=
@@ -66,11 +62,7 @@
     · exact integral_congr_ae (hfg.fun_comp L).symm
     · rw [integral_congr_ae hfg.symm]
 
-<<<<<<< HEAD
-theorem integral_comp_comm [CompleteSpace E] (L : E →L[𝕜] F) {φ : X → E} (φ_int : Integrable φ μ) :
-=======
 theorem integral_comp_comm [CompleteSpace E] (L : E →L[𝕜] Fₗ) {φ : X → E} (φ_int : Integrable φ μ) :
->>>>>>> e02195e6
     ∫ x, L (φ x) ∂μ = L (∫ x, φ x ∂μ) := integral_comp_commSL (by simp) L φ_int
 
 theorem integral_apply {H : Type*} [NormedAddCommGroup H] [NormedSpace 𝕜 H] {φ : X → H →L[𝕜] E}
