--- conflicted
+++ resolved
@@ -171,18 +171,9 @@
     (hs : ∀ i ∈ t, MeasurableSet (s i)) (hf : ∀ i ∈ t, IntegrableOn f (s i) μ) :
     ∫ x in ⋃ i ∈ t, s i, f x ∂μ = ∑ u ∈ t.powerset with u.Nonempty,
       (-1 : ℝ) ^ (#u + 1) • ∫ x in ⋂ i ∈ u, s i, f x ∂μ := by
-<<<<<<< HEAD
-  simp_rw [← integral_smul]
-  rw [← integral_indicator (Finset.measurableSet_biUnion _ hs)]
-  have A (u) (hu : u ∈ t.powerset.filter (·.Nonempty)) : MeasurableSet (⋂ i ∈ u, s i) := by
-    apply Finset.measurableSet_biInter
-    intro i hi
-    apply hs
-=======
   simp_rw [← integral_smul, ← integral_indicator (Finset.measurableSet_biUnion _ hs)]
   have A (u) (hu : u ∈ t.powerset.filter (·.Nonempty)) : MeasurableSet (⋂ i ∈ u, s i) := by
     refine u.measurableSet_biInter fun i hi ↦ hs i ?_
->>>>>>> 35a5aa06
     aesop
   have : ∑ x ∈ t.powerset with x.Nonempty, ∫ (a : X) in ⋂ i ∈ x, s i, (-1 : ℝ) ^ (#x + 1) • f a ∂μ
       = ∑ x ∈ t.powerset with x.Nonempty, ∫ a, indicator (⋂ i ∈ x, s i)
@@ -226,11 +217,7 @@
     (hs : ∀ i ∈ t, MeasurableSet (s i)) (hf : ∀ i ∈ t, μ (s i) ≠ ∞ := by finiteness) :
     μ.real (⋃ i ∈ t, s i) = ∑ u ∈ t.powerset with u.Nonempty,
       (-1 : ℝ) ^ (#u + 1) * μ.real (⋂ i ∈ u, s i) := by
-<<<<<<< HEAD
-  simp only [← setIntegral_one_eq_measureReal]
-=======
   simp_rw [← setIntegral_one_eq_measureReal]
->>>>>>> 35a5aa06
   apply integral_biUnion_eq_sum_powerset hs
   intro i hi
   simpa using (hf i hi).lt_top
