/-
Copyright (c) 2020 Zhouhang Zhou. All rights reserved.
Released under Apache 2.0 license as described in the file LICENSE.
Authors: Zhouhang Zhou, Yury Kudryashov
-/
import Mathlib.MeasureTheory.Function.LocallyIntegrable
import Mathlib.MeasureTheory.Integral.Bochner.Basic
import Mathlib.Topology.ContinuousMap.Compact
import Mathlib.Topology.MetricSpace.ThickenedIndicator

/-!
# Set integral

In this file we prove some properties of `∫ x in s, f x ∂μ`. Recall that this notation
is defined as `∫ x, f x ∂(μ.restrict s)`. In `integral_indicator` we prove that for a measurable
function `f` and a measurable set `s` this definition coincides with another natural definition:
`∫ x, indicator s f x ∂μ = ∫ x in s, f x ∂μ`, where `indicator s f x` is equal to `f x` for `x ∈ s`
and is zero otherwise.

Since `∫ x in s, f x ∂μ` is a notation, one can rewrite or apply any theorem about `∫ x, f x ∂μ`
directly. In this file we prove some theorems about dependence of `∫ x in s, f x ∂μ` on `s`, e.g.
`setIntegral_union`, `setIntegral_empty`, `setIntegral_univ`.

We use the property `IntegrableOn f s μ := Integrable f (μ.restrict s)`, defined in
`MeasureTheory.IntegrableOn`. We also defined in that same file a predicate
`IntegrableAtFilter (f : X → E) (l : Filter X) (μ : Measure X)` saying that `f` is integrable at
some set `s ∈ l`.

## Notation

We provide the following notations for expressing the integral of a function on a set :
* `∫ x in s, f x ∂μ` is `MeasureTheory.integral (μ.restrict s) f`
* `∫ x in s, f x` is `∫ x in s, f x ∂volume`

Note that the set notations are defined in the file
`Mathlib/MeasureTheory/Integral/Bochner/Basic.lean`,
but we reference them here because all theorems about set integrals are in this file.
-/

assert_not_exists InnerProductSpace

open Filter Function MeasureTheory RCLike Set TopologicalSpace Topology
open scoped ENNReal NNReal

variable {X Y E F : Type*}

namespace MeasureTheory

variable {mX : MeasurableSpace X}

section NormedAddCommGroup

variable [NormedAddCommGroup E] [NormedSpace ℝ E]
  {f g : X → E} {s t : Set X} {μ : Measure X}

theorem setIntegral_congr_ae₀ (hs : NullMeasurableSet s μ) (h : ∀ᵐ x ∂μ, x ∈ s → f x = g x) :
    ∫ x in s, f x ∂μ = ∫ x in s, g x ∂μ :=
  integral_congr_ae ((ae_restrict_iff'₀ hs).2 h)

theorem setIntegral_congr_ae (hs : MeasurableSet s) (h : ∀ᵐ x ∂μ, x ∈ s → f x = g x) :
    ∫ x in s, f x ∂μ = ∫ x in s, g x ∂μ :=
  integral_congr_ae ((ae_restrict_iff' hs).2 h)

theorem setIntegral_congr_fun₀ (hs : NullMeasurableSet s μ) (h : EqOn f g s) :
    ∫ x in s, f x ∂μ = ∫ x in s, g x ∂μ :=
  setIntegral_congr_ae₀ hs <| Eventually.of_forall h

@[deprecated (since := "2024-10-12")]
alias setIntegral_congr₀ := setIntegral_congr_fun₀

theorem setIntegral_congr_fun (hs : MeasurableSet s) (h : EqOn f g s) :
    ∫ x in s, f x ∂μ = ∫ x in s, g x ∂μ :=
  setIntegral_congr_ae hs <| Eventually.of_forall h

@[deprecated (since := "2024-10-12")]
alias setIntegral_congr := setIntegral_congr_fun

theorem setIntegral_congr_set (hst : s =ᵐ[μ] t) : ∫ x in s, f x ∂μ = ∫ x in t, f x ∂μ := by
  rw [Measure.restrict_congr_set hst]

@[deprecated (since := "2024-10-12")]
alias setIntegral_congr_set_ae := setIntegral_congr_set

theorem integral_union_ae (hst : AEDisjoint μ s t) (ht : NullMeasurableSet t μ)
    (hfs : IntegrableOn f s μ) (hft : IntegrableOn f t μ) :
    ∫ x in s ∪ t, f x ∂μ = ∫ x in s, f x ∂μ + ∫ x in t, f x ∂μ := by
  simp only [IntegrableOn, Measure.restrict_union₀ hst ht, integral_add_measure hfs hft]

theorem setIntegral_union (hst : Disjoint s t) (ht : MeasurableSet t) (hfs : IntegrableOn f s μ)
    (hft : IntegrableOn f t μ) : ∫ x in s ∪ t, f x ∂μ = ∫ x in s, f x ∂μ + ∫ x in t, f x ∂μ :=
  integral_union_ae hst.aedisjoint ht.nullMeasurableSet hfs hft

@[deprecated (since := "2024-10-12")]
alias integral_union := setIntegral_union

theorem integral_diff (ht : MeasurableSet t) (hfs : IntegrableOn f s μ) (hts : t ⊆ s) :
    ∫ x in s \ t, f x ∂μ = ∫ x in s, f x ∂μ - ∫ x in t, f x ∂μ := by
  rw [eq_sub_iff_add_eq, ← setIntegral_union, diff_union_of_subset hts]
  exacts [disjoint_sdiff_self_left, ht, hfs.mono_set diff_subset, hfs.mono_set hts]

theorem integral_inter_add_diff₀ (ht : NullMeasurableSet t μ) (hfs : IntegrableOn f s μ) :
    ∫ x in s ∩ t, f x ∂μ + ∫ x in s \ t, f x ∂μ = ∫ x in s, f x ∂μ := by
  rw [← Measure.restrict_inter_add_diff₀ s ht, integral_add_measure]
  · exact Integrable.mono_measure hfs (Measure.restrict_mono inter_subset_left le_rfl)
  · exact Integrable.mono_measure hfs (Measure.restrict_mono diff_subset le_rfl)

theorem integral_inter_add_diff (ht : MeasurableSet t) (hfs : IntegrableOn f s μ) :
    ∫ x in s ∩ t, f x ∂μ + ∫ x in s \ t, f x ∂μ = ∫ x in s, f x ∂μ :=
  integral_inter_add_diff₀ ht.nullMeasurableSet hfs

theorem integral_finset_biUnion {ι : Type*} (t : Finset ι) {s : ι → Set X}
    (hs : ∀ i ∈ t, MeasurableSet (s i)) (h's : Set.Pairwise (↑t) (Disjoint on s))
    (hf : ∀ i ∈ t, IntegrableOn f (s i) μ) :
    ∫ x in ⋃ i ∈ t, s i, f x ∂μ = ∑ i ∈ t, ∫ x in s i, f x ∂μ := by
  classical
  induction t using Finset.induction_on with
  | empty => simp
  | insert hat IH =>
    simp only [Finset.coe_insert, Finset.forall_mem_insert, Set.pairwise_insert,
      Finset.set_biUnion_insert] at hs hf h's ⊢
    rw [setIntegral_union _ _ hf.1 (integrableOn_finset_iUnion.2 hf.2)]
    · rw [Finset.sum_insert hat, IH hs.2 h's.1 hf.2]
    · simp only [disjoint_iUnion_right]
      exact fun i hi => (h's.2 i hi (ne_of_mem_of_not_mem hi hat).symm).1
    · exact Finset.measurableSet_biUnion _ hs.2

theorem integral_fintype_iUnion {ι : Type*} [Fintype ι] {s : ι → Set X}
    (hs : ∀ i, MeasurableSet (s i)) (h's : Pairwise (Disjoint on s))
    (hf : ∀ i, IntegrableOn f (s i) μ) : ∫ x in ⋃ i, s i, f x ∂μ = ∑ i, ∫ x in s i, f x ∂μ := by
  convert integral_finset_biUnion Finset.univ (fun i _ => hs i) _ fun i _ => hf i
  · simp
  · simp [pairwise_univ, h's]

theorem setIntegral_empty : ∫ x in ∅, f x ∂μ = 0 := by
  rw [Measure.restrict_empty, integral_zero_measure]

@[deprecated (since := "2024-10-12")]
alias integral_empty := setIntegral_empty

theorem setIntegral_univ : ∫ x in univ, f x ∂μ = ∫ x, f x ∂μ := by rw [Measure.restrict_univ]

@[deprecated (since := "2024-10-12")]
alias integral_univ := setIntegral_univ

theorem integral_add_compl₀ (hs : NullMeasurableSet s μ) (hfi : Integrable f μ) :
    ∫ x in s, f x ∂μ + ∫ x in sᶜ, f x ∂μ = ∫ x, f x ∂μ := by
  rw [
    ← integral_union_ae disjoint_compl_right.aedisjoint hs.compl hfi.integrableOn hfi.integrableOn,
    union_compl_self, setIntegral_univ]

theorem integral_add_compl (hs : MeasurableSet s) (hfi : Integrable f μ) :
    ∫ x in s, f x ∂μ + ∫ x in sᶜ, f x ∂μ = ∫ x, f x ∂μ :=
  integral_add_compl₀ hs.nullMeasurableSet hfi

theorem setIntegral_compl (hs : MeasurableSet s) (hfi : Integrable f μ) :
    ∫ x in sᶜ, f x ∂μ = ∫ x, f x ∂μ - ∫ x in s, f x ∂μ := by
  rw [← integral_add_compl (μ := μ) hs hfi, add_sub_cancel_left]

/-- For a function `f` and a measurable set `s`, the integral of `indicator s f`
over the whole space is equal to `∫ x in s, f x ∂μ` defined as `∫ x, f x ∂(μ.restrict s)`. -/
theorem integral_indicator (hs : MeasurableSet s) :
    ∫ x, indicator s f x ∂μ = ∫ x in s, f x ∂μ := by
  by_cases hfi : IntegrableOn f s μ; swap
  · rw [integral_undef hfi, integral_undef]
    rwa [integrable_indicator_iff hs]
  calc
    ∫ x, indicator s f x ∂μ = ∫ x in s, indicator s f x ∂μ + ∫ x in sᶜ, indicator s f x ∂μ :=
      (integral_add_compl hs (hfi.integrable_indicator hs)).symm
    _ = ∫ x in s, f x ∂μ + ∫ x in sᶜ, 0 ∂μ :=
      (congr_arg₂ (· + ·) (integral_congr_ae (indicator_ae_eq_restrict hs))
        (integral_congr_ae (indicator_ae_eq_restrict_compl hs)))
    _ = ∫ x in s, f x ∂μ := by simp

lemma integral_integral_indicator {mY : MeasurableSpace Y} {ν : Measure Y} (f : X → Y → E)
    {s : Set X} (hs : MeasurableSet s) :
    ∫ x, ∫ y, s.indicator (f · y) x ∂ν ∂μ = ∫ x in s, ∫ y, f x y ∂ν ∂μ := by
  simp_rw [← integral_indicator hs, integral_indicator₂]

theorem setIntegral_indicator (ht : MeasurableSet t) :
    ∫ x in s, t.indicator f x ∂μ = ∫ x in s ∩ t, f x ∂μ := by
  rw [integral_indicator ht, Measure.restrict_restrict ht, Set.inter_comm]

theorem ofReal_setIntegral_one_of_measure_ne_top {X : Type*} {m : MeasurableSpace X}
    {μ : Measure X} {s : Set X} (hs : μ s ≠ ∞) : ENNReal.ofReal (∫ _ in s, (1 : ℝ) ∂μ) = μ s :=
  calc
    ENNReal.ofReal (∫ _ in s, (1 : ℝ) ∂μ) = ENNReal.ofReal (∫ _ in s, ‖(1 : ℝ)‖ ∂μ) := by
      simp only [norm_one]
    _ = ∫⁻ _ in s, 1 ∂μ := by simpa [measureReal_def,
        ofReal_integral_norm_eq_lintegral_enorm (integrableOn_const.2 (.inr hs.lt_top))]
    _ = μ s := setLIntegral_one _

theorem ofReal_setIntegral_one {X : Type*} {_ : MeasurableSpace X} (μ : Measure X)
    [IsFiniteMeasure μ] (s : Set X) : ENNReal.ofReal (∫ _ in s, (1 : ℝ) ∂μ) = μ s :=
  ofReal_setIntegral_one_of_measure_ne_top (measure_ne_top μ s)

theorem integral_piecewise [DecidablePred (· ∈ s)] (hs : MeasurableSet s) (hf : IntegrableOn f s μ)
    (hg : IntegrableOn g sᶜ μ) :
    ∫ x, s.piecewise f g x ∂μ = ∫ x in s, f x ∂μ + ∫ x in sᶜ, g x ∂μ := by
  rw [← Set.indicator_add_compl_eq_piecewise,
    integral_add' (hf.integrable_indicator hs) (hg.integrable_indicator hs.compl),
    integral_indicator hs, integral_indicator hs.compl]

theorem tendsto_setIntegral_of_monotone
    {ι : Type*} [Preorder ι] [(atTop : Filter ι).IsCountablyGenerated]
    {s : ι → Set X} (hsm : ∀ i, MeasurableSet (s i)) (h_mono : Monotone s)
    (hfi : IntegrableOn f (⋃ n, s n) μ) :
    Tendsto (fun i => ∫ x in s i, f x ∂μ) atTop (𝓝 (∫ x in ⋃ n, s n, f x ∂μ)) := by
  refine .of_neBot_imp fun hne ↦ ?_
  have := (atTop_neBot_iff.mp hne).2
  have hfi' : ∫⁻ x in ⋃ n, s n, ‖f x‖₊ ∂μ < ∞ := hfi.2
  set S := ⋃ i, s i
  have hSm : MeasurableSet S := MeasurableSet.iUnion_of_monotone h_mono hsm
  have hsub {i} : s i ⊆ S := subset_iUnion s i
  rw [← withDensity_apply _ hSm] at hfi'
  set ν := μ.withDensity (‖f ·‖ₑ) with hν
  refine Metric.nhds_basis_closedBall.tendsto_right_iff.2 fun ε ε0 => ?_
  lift ε to ℝ≥0 using ε0.le
  have : ∀ᶠ i in atTop, ν (s i) ∈ Icc (ν S - ε) (ν S + ε) :=
    tendsto_measure_iUnion_atTop h_mono (ENNReal.Icc_mem_nhds hfi'.ne (ENNReal.coe_pos.2 ε0).ne')
  filter_upwards [this] with i hi
  rw [mem_closedBall_iff_norm', ← integral_diff (hsm i) hfi hsub, ← coe_nnnorm, NNReal.coe_le_coe, ←
    ENNReal.coe_le_coe]
  refine (enorm_integral_le_lintegral_enorm _).trans ?_
  rw [← withDensity_apply _ (hSm.diff (hsm _)), ← hν, measure_diff hsub (hsm _).nullMeasurableSet]
  exacts [tsub_le_iff_tsub_le.mp hi.1,
    (hi.2.trans_lt <| ENNReal.add_lt_top.2 ⟨hfi', ENNReal.coe_lt_top⟩).ne]

theorem tendsto_setIntegral_of_antitone
    {ι : Type*} [Preorder ι] [(atTop : Filter ι).IsCountablyGenerated]
    {s : ι → Set X} (hsm : ∀ i, MeasurableSet (s i)) (h_anti : Antitone s)
    (hfi : ∃ i, IntegrableOn f (s i) μ) :
    Tendsto (fun i ↦ ∫ x in s i, f x ∂μ) atTop (𝓝 (∫ x in ⋂ n, s n, f x ∂μ)) := by
  refine .of_neBot_imp fun hne ↦ ?_
  have := (atTop_neBot_iff.mp hne).2
  rcases hfi with ⟨i₀, hi₀⟩
  suffices Tendsto (∫ x in s i₀, f x ∂μ - ∫ x in s i₀ \ s ·, f x ∂μ) atTop
      (𝓝 (∫ x in s i₀, f x ∂μ - ∫ x in ⋃ i, s i₀ \ s i, f x ∂μ)) by
    convert this.congr' <| (eventually_ge_atTop i₀).mono fun i hi ↦ ?_
    · rw [← diff_iInter, integral_diff _ hi₀ (iInter_subset _ _), sub_sub_cancel]
      exact .iInter_of_antitone h_anti hsm
    · rw [integral_diff (hsm i) hi₀ (h_anti hi), sub_sub_cancel]
  apply tendsto_const_nhds.sub
  refine tendsto_setIntegral_of_monotone (by measurability) ?_ ?_
  · exact fun i j h ↦ diff_subset_diff_right (h_anti h)
  · rw [← diff_iInter]
    exact hi₀.mono_set diff_subset

theorem hasSum_integral_iUnion_ae {ι : Type*} [Countable ι] {s : ι → Set X}
    (hm : ∀ i, NullMeasurableSet (s i) μ) (hd : Pairwise (AEDisjoint μ on s))
    (hfi : IntegrableOn f (⋃ i, s i) μ) :
    HasSum (fun n => ∫ x in s n, f x ∂μ) (∫ x in ⋃ n, s n, f x ∂μ) := by
  simp only [IntegrableOn, Measure.restrict_iUnion_ae hd hm] at hfi ⊢
  exact hasSum_integral_measure hfi

theorem hasSum_integral_iUnion {ι : Type*} [Countable ι] {s : ι → Set X}
    (hm : ∀ i, MeasurableSet (s i)) (hd : Pairwise (Disjoint on s))
    (hfi : IntegrableOn f (⋃ i, s i) μ) :
    HasSum (fun n => ∫ x in s n, f x ∂μ) (∫ x in ⋃ n, s n, f x ∂μ) :=
  hasSum_integral_iUnion_ae (fun i => (hm i).nullMeasurableSet) (hd.mono fun _ _ h => h.aedisjoint)
    hfi

theorem integral_iUnion {ι : Type*} [Countable ι] {s : ι → Set X} (hm : ∀ i, MeasurableSet (s i))
    (hd : Pairwise (Disjoint on s)) (hfi : IntegrableOn f (⋃ i, s i) μ) :
    ∫ x in ⋃ n, s n, f x ∂μ = ∑' n, ∫ x in s n, f x ∂μ :=
  (HasSum.tsum_eq (hasSum_integral_iUnion hm hd hfi)).symm

theorem integral_iUnion_ae {ι : Type*} [Countable ι] {s : ι → Set X}
    (hm : ∀ i, NullMeasurableSet (s i) μ) (hd : Pairwise (AEDisjoint μ on s))
    (hfi : IntegrableOn f (⋃ i, s i) μ) : ∫ x in ⋃ n, s n, f x ∂μ = ∑' n, ∫ x in s n, f x ∂μ :=
  (HasSum.tsum_eq (hasSum_integral_iUnion_ae hm hd hfi)).symm

theorem setIntegral_eq_zero_of_ae_eq_zero (ht_eq : ∀ᵐ x ∂μ, x ∈ t → f x = 0) :
    ∫ x in t, f x ∂μ = 0 := by
  by_cases hf : AEStronglyMeasurable f (μ.restrict t); swap
  · rw [integral_undef]
    contrapose! hf
    exact hf.1
  have : ∫ x in t, hf.mk f x ∂μ = 0 := by
    refine integral_eq_zero_of_ae ?_
    rw [EventuallyEq,
      ae_restrict_iff (hf.stronglyMeasurable_mk.measurableSet_eq_fun stronglyMeasurable_zero)]
    filter_upwards [ae_imp_of_ae_restrict hf.ae_eq_mk, ht_eq] with x hx h'x h''x
    rw [← hx h''x]
    exact h'x h''x
  rw [← this]
  exact integral_congr_ae hf.ae_eq_mk

theorem setIntegral_eq_zero_of_forall_eq_zero (ht_eq : ∀ x ∈ t, f x = 0) :
    ∫ x in t, f x ∂μ = 0 :=
  setIntegral_eq_zero_of_ae_eq_zero (Eventually.of_forall ht_eq)

theorem integral_union_eq_left_of_ae_aux (ht_eq : ∀ᵐ x ∂μ.restrict t, f x = 0)
    (haux : StronglyMeasurable f) (H : IntegrableOn f (s ∪ t) μ) :
    ∫ x in s ∪ t, f x ∂μ = ∫ x in s, f x ∂μ := by
  let k := f ⁻¹' {0}
  have hk : MeasurableSet k := by borelize E; exact haux.measurable (measurableSet_singleton _)
  have h's : IntegrableOn f s μ := H.mono subset_union_left le_rfl
  have A : ∀ u : Set X, ∫ x in u ∩ k, f x ∂μ = 0 := fun u =>
    setIntegral_eq_zero_of_forall_eq_zero fun x hx => hx.2
  rw [← integral_inter_add_diff hk h's, ← integral_inter_add_diff hk H, A, A, zero_add, zero_add,
    union_diff_distrib, union_comm]
  apply setIntegral_congr_set
  rw [union_ae_eq_right]
  apply measure_mono_null diff_subset
  rw [measure_zero_iff_ae_nmem]
  filter_upwards [ae_imp_of_ae_restrict ht_eq] with x hx h'x using h'x.2 (hx h'x.1)

theorem integral_union_eq_left_of_ae (ht_eq : ∀ᵐ x ∂μ.restrict t, f x = 0) :
    ∫ x in s ∪ t, f x ∂μ = ∫ x in s, f x ∂μ := by
  have ht : IntegrableOn f t μ := by apply integrableOn_zero.congr_fun_ae; symm; exact ht_eq
  by_cases H : IntegrableOn f (s ∪ t) μ; swap
  · rw [integral_undef H, integral_undef]; simpa [integrableOn_union, ht] using H
  let f' := H.1.mk f
  calc
    ∫ x : X in s ∪ t, f x ∂μ = ∫ x : X in s ∪ t, f' x ∂μ := integral_congr_ae H.1.ae_eq_mk
    _ = ∫ x in s, f' x ∂μ := by
      apply
        integral_union_eq_left_of_ae_aux _ H.1.stronglyMeasurable_mk (H.congr_fun_ae H.1.ae_eq_mk)
      filter_upwards [ht_eq,
        ae_mono (Measure.restrict_mono subset_union_right le_rfl) H.1.ae_eq_mk] with x hx h'x
      rw [← h'x, hx]
    _ = ∫ x in s, f x ∂μ :=
      integral_congr_ae
        (ae_mono (Measure.restrict_mono subset_union_left le_rfl) H.1.ae_eq_mk.symm)

theorem integral_union_eq_left_of_forall₀ {f : X → E} (ht : NullMeasurableSet t μ)
    (ht_eq : ∀ x ∈ t, f x = 0) : ∫ x in s ∪ t, f x ∂μ = ∫ x in s, f x ∂μ :=
  integral_union_eq_left_of_ae ((ae_restrict_iff'₀ ht).2 (Eventually.of_forall ht_eq))

theorem integral_union_eq_left_of_forall {f : X → E} (ht : MeasurableSet t)
    (ht_eq : ∀ x ∈ t, f x = 0) : ∫ x in s ∪ t, f x ∂μ = ∫ x in s, f x ∂μ :=
  integral_union_eq_left_of_forall₀ ht.nullMeasurableSet ht_eq

theorem setIntegral_eq_of_subset_of_ae_diff_eq_zero_aux (hts : s ⊆ t)
    (h't : ∀ᵐ x ∂μ, x ∈ t \ s → f x = 0) (haux : StronglyMeasurable f)
    (h'aux : IntegrableOn f t μ) : ∫ x in t, f x ∂μ = ∫ x in s, f x ∂μ := by
  let k := f ⁻¹' {0}
  have hk : MeasurableSet k := by borelize E; exact haux.measurable (measurableSet_singleton _)
  calc
    ∫ x in t, f x ∂μ = ∫ x in t ∩ k, f x ∂μ + ∫ x in t \ k, f x ∂μ := by
      rw [integral_inter_add_diff hk h'aux]
    _ = ∫ x in t \ k, f x ∂μ := by
      rw [setIntegral_eq_zero_of_forall_eq_zero fun x hx => ?_, zero_add]; exact hx.2
    _ = ∫ x in s \ k, f x ∂μ := by
      apply setIntegral_congr_set
      filter_upwards [h't] with x hx
      change (x ∈ t \ k) = (x ∈ s \ k)
      simp only [mem_preimage, mem_singleton_iff, eq_iff_iff, and_congr_left_iff, mem_diff]
      intro h'x
      by_cases xs : x ∈ s
      · simp only [xs, hts xs]
      · simp only [xs, iff_false]
        intro xt
        exact h'x (hx ⟨xt, xs⟩)
    _ = ∫ x in s ∩ k, f x ∂μ + ∫ x in s \ k, f x ∂μ := by
      have : ∀ x ∈ s ∩ k, f x = 0 := fun x hx => hx.2
      rw [setIntegral_eq_zero_of_forall_eq_zero this, zero_add]
    _ = ∫ x in s, f x ∂μ := by rw [integral_inter_add_diff hk (h'aux.mono hts le_rfl)]

/-- If a function vanishes almost everywhere on `t \ s` with `s ⊆ t`, then its integrals on `s`
and `t` coincide if `t` is null-measurable. -/
theorem setIntegral_eq_of_subset_of_ae_diff_eq_zero (ht : NullMeasurableSet t μ) (hts : s ⊆ t)
    (h't : ∀ᵐ x ∂μ, x ∈ t \ s → f x = 0) : ∫ x in t, f x ∂μ = ∫ x in s, f x ∂μ := by
  by_cases h : IntegrableOn f t μ; swap
  · have : ¬IntegrableOn f s μ := fun H => h (H.of_ae_diff_eq_zero ht h't)
    rw [integral_undef h, integral_undef this]
  let f' := h.1.mk f
  calc
    ∫ x in t, f x ∂μ = ∫ x in t, f' x ∂μ := integral_congr_ae h.1.ae_eq_mk
    _ = ∫ x in s, f' x ∂μ := by
      apply
        setIntegral_eq_of_subset_of_ae_diff_eq_zero_aux hts _ h.1.stronglyMeasurable_mk
          (h.congr h.1.ae_eq_mk)
      filter_upwards [h't, ae_imp_of_ae_restrict h.1.ae_eq_mk] with x hx h'x h''x
      rw [← h'x h''x.1, hx h''x]
    _ = ∫ x in s, f x ∂μ := by
      apply integral_congr_ae
      apply ae_restrict_of_ae_restrict_of_subset hts
      exact h.1.ae_eq_mk.symm

/-- If a function vanishes on `t \ s` with `s ⊆ t`, then its integrals on `s`
and `t` coincide if `t` is measurable. -/
theorem setIntegral_eq_of_subset_of_forall_diff_eq_zero (ht : MeasurableSet t) (hts : s ⊆ t)
    (h't : ∀ x ∈ t \ s, f x = 0) : ∫ x in t, f x ∂μ = ∫ x in s, f x ∂μ :=
  setIntegral_eq_of_subset_of_ae_diff_eq_zero ht.nullMeasurableSet hts
    (Eventually.of_forall fun x hx => h't x hx)

/-- If a function vanishes almost everywhere on `sᶜ`, then its integral on `s`
coincides with its integral on the whole space. -/
theorem setIntegral_eq_integral_of_ae_compl_eq_zero (h : ∀ᵐ x ∂μ, x ∉ s → f x = 0) :
    ∫ x in s, f x ∂μ = ∫ x, f x ∂μ := by
  symm
  nth_rw 1 [← setIntegral_univ]
  apply setIntegral_eq_of_subset_of_ae_diff_eq_zero nullMeasurableSet_univ (subset_univ _)
  filter_upwards [h] with x hx h'x using hx h'x.2

/-- If a function vanishes on `sᶜ`, then its integral on `s` coincides with its integral on the
whole space. -/
theorem setIntegral_eq_integral_of_forall_compl_eq_zero (h : ∀ x, x ∉ s → f x = 0) :
    ∫ x in s, f x ∂μ = ∫ x, f x ∂μ :=
  setIntegral_eq_integral_of_ae_compl_eq_zero (Eventually.of_forall h)

theorem setIntegral_neg_eq_setIntegral_nonpos [PartialOrder E] {f : X → E}
    (hf : AEStronglyMeasurable f μ) :
    ∫ x in {x | f x < 0}, f x ∂μ = ∫ x in {x | f x ≤ 0}, f x ∂μ := by
  have h_union : {x | f x ≤ 0} = {x | f x < 0} ∪ {x | f x = 0} := by
    simp_rw [le_iff_lt_or_eq, setOf_or]
  rw [h_union]
  have B : NullMeasurableSet {x | f x = 0} μ :=
    hf.nullMeasurableSet_eq_fun aestronglyMeasurable_zero
  symm
  refine integral_union_eq_left_of_ae ?_
  filter_upwards [ae_restrict_mem₀ B] with x hx using hx

theorem integral_norm_eq_pos_sub_neg {f : X → ℝ} (hfi : Integrable f μ) :
    ∫ x, ‖f x‖ ∂μ = ∫ x in {x | 0 ≤ f x}, f x ∂μ - ∫ x in {x | f x ≤ 0}, f x ∂μ :=
  have h_meas : NullMeasurableSet {x | 0 ≤ f x} μ :=
    aestronglyMeasurable_const.nullMeasurableSet_le hfi.1
  calc
    ∫ x, ‖f x‖ ∂μ = ∫ x in {x | 0 ≤ f x}, ‖f x‖ ∂μ + ∫ x in {x | 0 ≤ f x}ᶜ, ‖f x‖ ∂μ := by
      rw [← integral_add_compl₀ h_meas hfi.norm]
    _ = ∫ x in {x | 0 ≤ f x}, f x ∂μ + ∫ x in {x | 0 ≤ f x}ᶜ, ‖f x‖ ∂μ := by
      congr 1
      refine setIntegral_congr_fun₀ h_meas fun x hx => ?_
      dsimp only
      rw [Real.norm_eq_abs, abs_eq_self.mpr _]
      exact hx
    _ = ∫ x in {x | 0 ≤ f x}, f x ∂μ - ∫ x in {x | 0 ≤ f x}ᶜ, f x ∂μ := by
      congr 1
      rw [← integral_neg]
      refine setIntegral_congr_fun₀ h_meas.compl fun x hx => ?_
      dsimp only
      rw [Real.norm_eq_abs, abs_eq_neg_self.mpr _]
      rw [Set.mem_compl_iff, Set.nmem_setOf_iff] at hx
      linarith
    _ = ∫ x in {x | 0 ≤ f x}, f x ∂μ - ∫ x in {x | f x ≤ 0}, f x ∂μ := by
      rw [← setIntegral_neg_eq_setIntegral_nonpos hfi.1, compl_setOf]; simp only [not_le]

theorem setIntegral_const [CompleteSpace E] (c : E) : ∫ _ in s, c ∂μ = μ.real s • c := by
  rw [integral_const, measureReal_restrict_apply_univ]

@[simp]
theorem integral_indicator_const [CompleteSpace E] (e : E) ⦃s : Set X⦄ (s_meas : MeasurableSet s) :
    ∫ x : X, s.indicator (fun _ : X => e) x ∂μ = μ.real s • e := by
  rw [integral_indicator s_meas, ← setIntegral_const]

@[simp]
theorem integral_indicator_one ⦃s : Set X⦄ (hs : MeasurableSet s) :
    ∫ x, s.indicator 1 x ∂μ = μ.real s :=
  (integral_indicator_const 1 hs).trans ((smul_eq_mul ..).trans (mul_one _))

theorem setIntegral_indicatorConstLp [CompleteSpace E]
    {p : ℝ≥0∞} (hs : MeasurableSet s) (ht : MeasurableSet t) (hμt : μ t ≠ ∞) (e : E) :
    ∫ x in s, indicatorConstLp p ht hμt e x ∂μ = μ.real (t ∩ s) • e :=
  calc
    ∫ x in s, indicatorConstLp p ht hμt e x ∂μ = ∫ x in s, t.indicator (fun _ => e) x ∂μ := by
      rw [setIntegral_congr_ae hs (indicatorConstLp_coeFn.mono fun x hx _ => hx)]
    _ = (μ.real (t ∩ s)) • e := by rw [integral_indicator_const _ ht, measureReal_restrict_apply ht]

theorem integral_indicatorConstLp [CompleteSpace E]
    {p : ℝ≥0∞} (ht : MeasurableSet t) (hμt : μ t ≠ ∞) (e : E) :
    ∫ x, indicatorConstLp p ht hμt e x ∂μ = μ.real t • e :=
  calc
    ∫ x, indicatorConstLp p ht hμt e x ∂μ = ∫ x in univ, indicatorConstLp p ht hμt e x ∂μ := by
      rw [setIntegral_univ]
    _ = μ.real (t ∩ univ) • e := setIntegral_indicatorConstLp MeasurableSet.univ ht hμt e
    _ = μ.real t • e := by rw [inter_univ]

theorem setIntegral_map {Y} [MeasurableSpace Y] {g : X → Y} {f : Y → E} {s : Set Y}
    (hs : MeasurableSet s) (hf : AEStronglyMeasurable f (Measure.map g μ)) (hg : AEMeasurable g μ) :
    ∫ y in s, f y ∂Measure.map g μ = ∫ x in g ⁻¹' s, f (g x) ∂μ := by
  rw [Measure.restrict_map_of_aemeasurable hg hs,
    integral_map (hg.mono_measure Measure.restrict_le_self) (hf.mono_measure _)]
  exact Measure.map_mono_of_aemeasurable Measure.restrict_le_self hg

theorem _root_.MeasurableEmbedding.setIntegral_map {Y} {_ : MeasurableSpace Y} {f : X → Y}
    (hf : MeasurableEmbedding f) (g : Y → E) (s : Set Y) :
    ∫ y in s, g y ∂Measure.map f μ = ∫ x in f ⁻¹' s, g (f x) ∂μ := by
  rw [hf.restrict_map, hf.integral_map]

theorem _root_.Topology.IsClosedEmbedding.setIntegral_map [TopologicalSpace X] [BorelSpace X] {Y}
    [MeasurableSpace Y] [TopologicalSpace Y] [BorelSpace Y] {g : X → Y} {f : Y → E} (s : Set Y)
    (hg : IsClosedEmbedding g) : ∫ y in s, f y ∂Measure.map g μ = ∫ x in g ⁻¹' s, f (g x) ∂μ :=
  hg.measurableEmbedding.setIntegral_map _ _

@[deprecated (since := "2024-10-20")]
alias _root_.ClosedEmbedding.setIntegral_map := IsClosedEmbedding.setIntegral_map

theorem MeasurePreserving.setIntegral_preimage_emb {Y} {_ : MeasurableSpace Y} {f : X → Y} {ν}
    (h₁ : MeasurePreserving f μ ν) (h₂ : MeasurableEmbedding f) (g : Y → E) (s : Set Y) :
    ∫ x in f ⁻¹' s, g (f x) ∂μ = ∫ y in s, g y ∂ν :=
  (h₁.restrict_preimage_emb h₂ s).integral_comp h₂ _

theorem MeasurePreserving.setIntegral_image_emb {Y} {_ : MeasurableSpace Y} {f : X → Y} {ν}
    (h₁ : MeasurePreserving f μ ν) (h₂ : MeasurableEmbedding f) (g : Y → E) (s : Set X) :
    ∫ y in f '' s, g y ∂ν = ∫ x in s, g (f x) ∂μ :=
  Eq.symm <| (h₁.restrict_image_emb h₂ s).integral_comp h₂ _

theorem setIntegral_map_equiv {Y} [MeasurableSpace Y] (e : X ≃ᵐ Y) (f : Y → E) (s : Set Y) :
    ∫ y in s, f y ∂Measure.map e μ = ∫ x in e ⁻¹' s, f (e x) ∂μ :=
  e.measurableEmbedding.setIntegral_map f s

theorem norm_setIntegral_le_of_norm_le_const_ae {C : ℝ} (hs : μ s < ∞)
    (hC : ∀ᵐ x ∂μ.restrict s, ‖f x‖ ≤ C) : ‖∫ x in s, f x ∂μ‖ ≤ C * μ.real s := by
  rw [← Measure.restrict_apply_univ] at *
  haveI : IsFiniteMeasure (μ.restrict s) := ⟨hs⟩
  simpa using norm_integral_le_of_norm_le_const hC

theorem norm_setIntegral_le_of_norm_le_const_ae' {C : ℝ} (hs : μ s < ∞)
<<<<<<< HEAD
    (hC : ∀ᵐ x ∂μ, x ∈ s → ‖f x‖ ≤ C) (hfm : AEStronglyMeasurable f (μ.restrict s)) :
    ‖∫ x in s, f x ∂μ‖ ≤ C * μ.real s := by
  apply norm_setIntegral_le_of_norm_le_const_ae hs
  have A : ∀ᵐ x : X ∂μ, x ∈ s → ‖AEStronglyMeasurable.mk f hfm x‖ ≤ C := by
    filter_upwards [hC, hfm.ae_mem_imp_eq_mk] with _ h1 h2 h3
    rw [← h2 h3]
    exact h1 h3
  have B : MeasurableSet {x | ‖hfm.mk f x‖ ≤ C} :=
    hfm.stronglyMeasurable_mk.norm.measurable measurableSet_Iic
  filter_upwards [hfm.ae_eq_mk, (ae_restrict_iff B).2 A] with _ h1 _
  rwa [h1]

theorem norm_setIntegral_le_of_norm_le_const_ae'' {C : ℝ} (hs : μ s < ∞) (hsm : MeasurableSet s)
    (hC : ∀ᵐ x ∂μ, x ∈ s → ‖f x‖ ≤ C) : ‖∫ x in s, f x ∂μ‖ ≤ C * μ.real s :=
  norm_setIntegral_le_of_norm_le_const_ae hs <| by
    rwa [ae_restrict_eq hsm, eventually_inf_principal]

theorem norm_setIntegral_le_of_norm_le_const {C : ℝ} (hs : μ s < ∞) (hC : ∀ x ∈ s, ‖f x‖ ≤ C)
    (hfm : AEStronglyMeasurable f (μ.restrict s)) : ‖∫ x in s, f x ∂μ‖ ≤ C * μ.real s :=
  norm_setIntegral_le_of_norm_le_const_ae' hs (Eventually.of_forall hC) hfm

theorem norm_setIntegral_le_of_norm_le_const' {C : ℝ} (hs : μ s < ∞) (hsm : MeasurableSet s)
    (hC : ∀ x ∈ s, ‖f x‖ ≤ C) : ‖∫ x in s, f x ∂μ‖ ≤ C * μ.real s :=
  norm_setIntegral_le_of_norm_le_const_ae'' hs hsm <| Eventually.of_forall hC
=======
    (hC : ∀ᵐ x ∂μ, x ∈ s → ‖f x‖ ≤ C) : ‖∫ x in s, f x ∂μ‖ ≤ C * (μ s).toReal := by
  by_cases hfm : AEStronglyMeasurable f (μ.restrict s)
  · apply norm_setIntegral_le_of_norm_le_const_ae hs
    have A : ∀ᵐ x : X ∂μ, x ∈ s → ‖AEStronglyMeasurable.mk f hfm x‖ ≤ C := by
      filter_upwards [hC, hfm.ae_mem_imp_eq_mk] with _ h1 h2 h3
      rw [← h2 h3]
      exact h1 h3
    have B : MeasurableSet {x | ‖hfm.mk f x‖ ≤ C} :=
      hfm.stronglyMeasurable_mk.norm.measurable measurableSet_Iic
    filter_upwards [hfm.ae_eq_mk, (ae_restrict_iff B).2 A] with _ h1 _
    rwa [h1]
  · rw [integral_non_aestronglyMeasurable hfm]
    have : ∃ᵐ (x : X) ∂μ, x ∈ s := by
      apply frequently_ae_mem_iff.mpr
      contrapose! hfm
      simp [Measure.restrict_eq_zero.mpr hfm]
    rcases (this.and_eventually hC).exists with ⟨x, hx, h'x⟩
    have : 0 ≤ C := (norm_nonneg _).trans (h'x hx)
    simp only [norm_zero, ge_iff_le]
    positivity

@[deprecated (since := "2025-04-17")]
alias norm_setIntegral_le_of_norm_le_const_ae'' := norm_setIntegral_le_of_norm_le_const_ae'

theorem norm_setIntegral_le_of_norm_le_const {C : ℝ} (hs : μ s < ∞) (hC : ∀ x ∈ s, ‖f x‖ ≤ C) :
    ‖∫ x in s, f x ∂μ‖ ≤ C * (μ s).toReal :=
  norm_setIntegral_le_of_norm_le_const_ae' hs (Eventually.of_forall hC)

@[deprecated (since := "2025-04-17")]
alias norm_setIntegral_le_of_norm_le_const' := norm_setIntegral_le_of_norm_le_const
>>>>>>> 0d9eafd4

theorem norm_integral_sub_setIntegral_le [IsFiniteMeasure μ] {C : ℝ}
    (hf : ∀ᵐ (x : X) ∂μ, ‖f x‖ ≤ C) {s : Set X} (hs : MeasurableSet s) (hf1 : Integrable f μ) :
    ‖∫ (x : X), f x ∂μ - ∫ x in s, f x ∂μ‖ ≤ μ.real sᶜ * C := by
  have h0 : ∫ (x : X), f x ∂μ - ∫ x in s, f x ∂μ = ∫ x in sᶜ, f x ∂μ := by
    rw [sub_eq_iff_eq_add, add_comm, integral_add_compl hs hf1]
  have h1 : ∫ x in sᶜ, ‖f x‖ ∂μ ≤ ∫ _ in sᶜ, C ∂μ :=
    integral_mono_ae hf1.norm.restrict (integrable_const C) (ae_restrict_of_ae hf)
  have h2 : ∫ _ in sᶜ, C ∂μ = μ.real sᶜ * C := by
    rw [setIntegral_const C, smul_eq_mul]
  rw [h0, ← h2]
  exact le_trans (norm_integral_le_integral_norm f) h1

theorem setIntegral_eq_zero_iff_of_nonneg_ae {f : X → ℝ} (hf : 0 ≤ᵐ[μ.restrict s] f)
    (hfi : IntegrableOn f s μ) : ∫ x in s, f x ∂μ = 0 ↔ f =ᵐ[μ.restrict s] 0 :=
  integral_eq_zero_iff_of_nonneg_ae hf hfi

theorem setIntegral_pos_iff_support_of_nonneg_ae {f : X → ℝ} (hf : 0 ≤ᵐ[μ.restrict s] f)
    (hfi : IntegrableOn f s μ) : (0 < ∫ x in s, f x ∂μ) ↔ 0 < μ (support f ∩ s) := by
  rw [integral_pos_iff_support_of_nonneg_ae hf hfi, Measure.restrict_apply₀]
  rw [support_eq_preimage]
  exact hfi.aestronglyMeasurable.aemeasurable.nullMeasurable (measurableSet_singleton 0).compl

theorem setIntegral_gt_gt {R : ℝ} {f : X → ℝ} (hR : 0 ≤ R)
    (hfint : IntegrableOn f {x | ↑R < f x} μ) (hμ : μ {x | ↑R < f x} ≠ 0) :
    μ.real {x | ↑R < f x} * R < ∫ x in {x | ↑R < f x}, f x ∂μ := by
  have : IntegrableOn (fun _ => R) {x | ↑R < f x} μ := by
    refine ⟨aestronglyMeasurable_const, lt_of_le_of_lt ?_ hfint.2⟩
    refine setLIntegral_mono_ae hfint.1.enorm <| ae_of_all _ fun x hx => ?_
    simp only [ENNReal.coe_le_coe, Real.nnnorm_of_nonneg hR, enorm_eq_nnnorm,
      Real.nnnorm_of_nonneg (hR.trans <| le_of_lt hx), Subtype.mk_le_mk]
    exact le_of_lt hx
  rw [← sub_pos, ← smul_eq_mul, ← setIntegral_const, ← integral_sub hfint this,
    setIntegral_pos_iff_support_of_nonneg_ae]
  · rw [← zero_lt_iff] at hμ
    rwa [Set.inter_eq_self_of_subset_right]
    exact fun x hx => Ne.symm (ne_of_lt <| sub_pos.2 hx)
  · rw [Pi.zero_def, EventuallyLE, ae_restrict_iff₀]
    · exact Eventually.of_forall fun x hx => sub_nonneg.2 <| le_of_lt hx
    · exact nullMeasurableSet_le aemeasurable_zero (hfint.1.aemeasurable.sub aemeasurable_const)
  · exact Integrable.sub hfint this

theorem setIntegral_trim {X} {m m0 : MeasurableSpace X} {μ : Measure X} (hm : m ≤ m0) {f : X → E}
    (hf_meas : StronglyMeasurable[m] f) {s : Set X} (hs : MeasurableSet[m] s) :
    ∫ x in s, f x ∂μ = ∫ x in s, f x ∂μ.trim hm := by
  rwa [integral_trim hm hf_meas, restrict_trim hm μ]

/-! ### Lemmas about adding and removing interval boundaries

The primed lemmas take explicit arguments about the endpoint having zero measure, while the
unprimed ones use `[NoAtoms μ]`.
-/

section PartialOrder

variable [PartialOrder X] {x y : X}

theorem integral_Icc_eq_integral_Ioc' (hx : μ {x} = 0) :
    ∫ t in Icc x y, f t ∂μ = ∫ t in Ioc x y, f t ∂μ :=
  setIntegral_congr_set (Ioc_ae_eq_Icc' hx).symm

theorem integral_Icc_eq_integral_Ico' (hy : μ {y} = 0) :
    ∫ t in Icc x y, f t ∂μ = ∫ t in Ico x y, f t ∂μ :=
  setIntegral_congr_set (Ico_ae_eq_Icc' hy).symm

theorem integral_Ioc_eq_integral_Ioo' (hy : μ {y} = 0) :
    ∫ t in Ioc x y, f t ∂μ = ∫ t in Ioo x y, f t ∂μ :=
  setIntegral_congr_set (Ioo_ae_eq_Ioc' hy).symm

theorem integral_Ico_eq_integral_Ioo' (hx : μ {x} = 0) :
    ∫ t in Ico x y, f t ∂μ = ∫ t in Ioo x y, f t ∂μ :=
  setIntegral_congr_set (Ioo_ae_eq_Ico' hx).symm

theorem integral_Icc_eq_integral_Ioo' (hx : μ {x} = 0) (hy : μ {y} = 0) :
    ∫ t in Icc x y, f t ∂μ = ∫ t in Ioo x y, f t ∂μ :=
  setIntegral_congr_set (Ioo_ae_eq_Icc' hx hy).symm

theorem integral_Iic_eq_integral_Iio' (hx : μ {x} = 0) :
    ∫ t in Iic x, f t ∂μ = ∫ t in Iio x, f t ∂μ :=
  setIntegral_congr_set (Iio_ae_eq_Iic' hx).symm

theorem integral_Ici_eq_integral_Ioi' (hx : μ {x} = 0) :
    ∫ t in Ici x, f t ∂μ = ∫ t in Ioi x, f t ∂μ :=
  setIntegral_congr_set (Ioi_ae_eq_Ici' hx).symm

variable [NoAtoms μ]

theorem integral_Icc_eq_integral_Ioc : ∫ t in Icc x y, f t ∂μ = ∫ t in Ioc x y, f t ∂μ :=
  integral_Icc_eq_integral_Ioc' <| measure_singleton x

theorem integral_Icc_eq_integral_Ico : ∫ t in Icc x y, f t ∂μ = ∫ t in Ico x y, f t ∂μ :=
  integral_Icc_eq_integral_Ico' <| measure_singleton y

theorem integral_Ioc_eq_integral_Ioo : ∫ t in Ioc x y, f t ∂μ = ∫ t in Ioo x y, f t ∂μ :=
  integral_Ioc_eq_integral_Ioo' <| measure_singleton y

theorem integral_Ico_eq_integral_Ioo : ∫ t in Ico x y, f t ∂μ = ∫ t in Ioo x y, f t ∂μ :=
  integral_Ico_eq_integral_Ioo' <| measure_singleton x

theorem integral_Icc_eq_integral_Ioo : ∫ t in Icc x y, f t ∂μ = ∫ t in Ioo x y, f t ∂μ := by
  rw [integral_Icc_eq_integral_Ico, integral_Ico_eq_integral_Ioo]

theorem integral_Iic_eq_integral_Iio : ∫ t in Iic x, f t ∂μ = ∫ t in Iio x, f t ∂μ :=
  integral_Iic_eq_integral_Iio' <| measure_singleton x

theorem integral_Ici_eq_integral_Ioi : ∫ t in Ici x, f t ∂μ = ∫ t in Ioi x, f t ∂μ :=
  integral_Ici_eq_integral_Ioi' <| measure_singleton x

end PartialOrder

end NormedAddCommGroup

section Mono

variable {μ : Measure X} {f g : X → ℝ} {s t : Set X}

section
variable (hf : IntegrableOn f s μ) (hg : IntegrableOn g s μ)
include hf hg

theorem setIntegral_mono_ae_restrict (h : f ≤ᵐ[μ.restrict s] g) :
    ∫ x in s, f x ∂μ ≤ ∫ x in s, g x ∂μ :=
  integral_mono_ae hf hg h

theorem setIntegral_mono_ae (h : f ≤ᵐ[μ] g) : ∫ x in s, f x ∂μ ≤ ∫ x in s, g x ∂μ :=
  setIntegral_mono_ae_restrict hf hg (ae_restrict_of_ae h)

theorem setIntegral_mono_on (hs : MeasurableSet s) (h : ∀ x ∈ s, f x ≤ g x) :
    ∫ x in s, f x ∂μ ≤ ∫ x in s, g x ∂μ :=
  setIntegral_mono_ae_restrict hf hg
    (by simp [hs, EventuallyLE, eventually_inf_principal, ae_of_all _ h])

theorem setIntegral_mono_on_ae (hs : MeasurableSet s) (h : ∀ᵐ x ∂μ, x ∈ s → f x ≤ g x) :
    ∫ x in s, f x ∂μ ≤ ∫ x in s, g x ∂μ := by
  refine setIntegral_mono_ae_restrict hf hg ?_; rwa [EventuallyLE, ae_restrict_iff' hs]

theorem setIntegral_mono (h : f ≤ g) : ∫ x in s, f x ∂μ ≤ ∫ x in s, g x ∂μ :=
  integral_mono hf hg h

end

theorem setIntegral_mono_set (hfi : IntegrableOn f t μ) (hf : 0 ≤ᵐ[μ.restrict t] f)
    (hst : s ≤ᵐ[μ] t) : ∫ x in s, f x ∂μ ≤ ∫ x in t, f x ∂μ :=
  integral_mono_measure (Measure.restrict_mono_ae hst) hf hfi

theorem setIntegral_le_integral (hfi : Integrable f μ) (hf : 0 ≤ᵐ[μ] f) :
    ∫ x in s, f x ∂μ ≤ ∫ x, f x ∂μ :=
  integral_mono_measure (Measure.restrict_le_self) hf hfi

theorem setIntegral_ge_of_const_le {c : ℝ} (hs : MeasurableSet s) (hμs : μ s ≠ ∞)
    (hf : ∀ x ∈ s, c ≤ f x) (hfint : IntegrableOn (fun x : X => f x) s μ) :
    c * μ.real s ≤ ∫ x in s, f x ∂μ := by
  rw [mul_comm, ← smul_eq_mul, ← setIntegral_const c]
  exact setIntegral_mono_on (integrableOn_const.2 (Or.inr hμs.lt_top)) hfint hs hf

end Mono

section Nonneg

variable {μ : Measure X} {f : X → ℝ} {s : Set X}

theorem setIntegral_nonneg_of_ae_restrict (hf : 0 ≤ᵐ[μ.restrict s] f) : 0 ≤ ∫ x in s, f x ∂μ :=
  integral_nonneg_of_ae hf

theorem setIntegral_nonneg_of_ae (hf : 0 ≤ᵐ[μ] f) : 0 ≤ ∫ x in s, f x ∂μ :=
  setIntegral_nonneg_of_ae_restrict (ae_restrict_of_ae hf)

theorem setIntegral_nonneg (hs : MeasurableSet s) (hf : ∀ x, x ∈ s → 0 ≤ f x) :
    0 ≤ ∫ x in s, f x ∂μ :=
  setIntegral_nonneg_of_ae_restrict ((ae_restrict_iff' hs).mpr (ae_of_all μ hf))

theorem setIntegral_nonneg_ae (hs : MeasurableSet s) (hf : ∀ᵐ x ∂μ, x ∈ s → 0 ≤ f x) :
    0 ≤ ∫ x in s, f x ∂μ :=
  setIntegral_nonneg_of_ae_restrict <| by rwa [EventuallyLE, ae_restrict_iff' hs]

theorem setIntegral_le_nonneg {s : Set X} (hs : MeasurableSet s) (hf : StronglyMeasurable f)
    (hfi : Integrable f μ) : ∫ x in s, f x ∂μ ≤ ∫ x in {y | 0 ≤ f y}, f x ∂μ := by
  rw [← integral_indicator hs, ←
    integral_indicator (stronglyMeasurable_const.measurableSet_le hf)]
  exact
    integral_mono (hfi.indicator hs)
      (hfi.indicator (stronglyMeasurable_const.measurableSet_le hf))
      (indicator_le_indicator_nonneg s f)

theorem setIntegral_nonpos_of_ae_restrict (hf : f ≤ᵐ[μ.restrict s] 0) : ∫ x in s, f x ∂μ ≤ 0 :=
  integral_nonpos_of_ae hf

theorem setIntegral_nonpos_of_ae (hf : f ≤ᵐ[μ] 0) : ∫ x in s, f x ∂μ ≤ 0 :=
  setIntegral_nonpos_of_ae_restrict (ae_restrict_of_ae hf)

theorem setIntegral_nonpos_ae (hs : MeasurableSet s) (hf : ∀ᵐ x ∂μ, x ∈ s → f x ≤ 0) :
    ∫ x in s, f x ∂μ ≤ 0 :=
  setIntegral_nonpos_of_ae_restrict <| by rwa [EventuallyLE, ae_restrict_iff' hs]

theorem setIntegral_nonpos (hs : MeasurableSet s) (hf : ∀ x, x ∈ s → f x ≤ 0) :
    ∫ x in s, f x ∂μ ≤ 0 :=
  setIntegral_nonpos_ae hs <| ae_of_all μ hf

theorem setIntegral_nonpos_le {s : Set X} (hs : MeasurableSet s) (hf : StronglyMeasurable f)
    (hfi : Integrable f μ) : ∫ x in {y | f y ≤ 0}, f x ∂μ ≤ ∫ x in s, f x ∂μ := by
  rw [← integral_indicator hs, ←
    integral_indicator (hf.measurableSet_le stronglyMeasurable_const)]
  exact
    integral_mono (hfi.indicator (hf.measurableSet_le stronglyMeasurable_const))
      (hfi.indicator hs) (indicator_nonpos_le_indicator s f)

lemma Integrable.measure_le_integral {f : X → ℝ} (f_int : Integrable f μ) (f_nonneg : 0 ≤ᵐ[μ] f)
    {s : Set X} (hs : ∀ x ∈ s, 1 ≤ f x) :
    μ s ≤ ENNReal.ofReal (∫ x, f x ∂μ) := by
  rw [ofReal_integral_eq_lintegral_ofReal f_int f_nonneg]
  apply meas_le_lintegral₀
  · exact ENNReal.continuous_ofReal.measurable.comp_aemeasurable f_int.1.aemeasurable
  · intro x hx
    simpa using ENNReal.ofReal_le_ofReal (hs x hx)

lemma integral_le_measure {f : X → ℝ} {s : Set X}
    (hs : ∀ x ∈ s, f x ≤ 1) (h's : ∀ x ∈ sᶜ, f x ≤ 0) :
    ENNReal.ofReal (∫ x, f x ∂μ) ≤ μ s := by
  by_cases H : Integrable f μ; swap
  · simp [integral_undef H]
  let g x := max (f x) 0
  have g_int : Integrable g μ := H.pos_part
  have : ENNReal.ofReal (∫ x, f x ∂μ) ≤ ENNReal.ofReal (∫ x, g x ∂μ) := by
    apply ENNReal.ofReal_le_ofReal
    exact integral_mono H g_int (fun x ↦ le_max_left _ _)
  apply this.trans
  rw [ofReal_integral_eq_lintegral_ofReal g_int (Eventually.of_forall (fun x ↦ le_max_right _ _))]
  apply lintegral_le_meas
  · intro x
    apply ENNReal.ofReal_le_of_le_toReal
    by_cases H : x ∈ s
    · simpa [g] using hs x H
    · apply le_trans _ zero_le_one
      simpa [g] using h's x H
  · intro x hx
    simpa [g] using h's x hx

end Nonneg

section IntegrableUnion

variable {ι : Type*} [Countable ι] {μ : Measure X} [NormedAddCommGroup E]

theorem integrableOn_iUnion_of_summable_integral_norm {f : X → E} {s : ι → Set X}
    (hi : ∀ i : ι, IntegrableOn f (s i) μ)
    (h : Summable fun i : ι => ∫ x : X in s i, ‖f x‖ ∂μ) : IntegrableOn f (iUnion s) μ := by
  refine ⟨AEStronglyMeasurable.iUnion fun i => (hi i).1, (lintegral_iUnion_le _ _).trans_lt ?_⟩
  have B := fun i => lintegral_coe_eq_integral (fun x : X => ‖f x‖₊) (hi i).norm
  simp_rw [enorm_eq_nnnorm, tsum_congr B]
  have S' :
    Summable fun i : ι =>
      (⟨∫ x : X in s i, ‖f x‖₊ ∂μ, integral_nonneg fun x => NNReal.coe_nonneg _⟩ :
        NNReal) := by
    rw [← NNReal.summable_coe]; exact h
  have S'' := ENNReal.tsum_coe_eq S'.hasSum
  simp_rw [ENNReal.coe_nnreal_eq, NNReal.coe_mk, coe_nnnorm] at S''
  convert ENNReal.ofReal_lt_top

variable [TopologicalSpace X] [BorelSpace X] [T2Space X] [IsLocallyFiniteMeasure μ]

/-- If `s` is a countable family of compact sets, `f` is a continuous function, and the sequence
`‖f.restrict (s i)‖ * μ (s i)` is summable, then `f` is integrable on the union of the `s i`. -/
theorem integrableOn_iUnion_of_summable_norm_restrict {f : C(X, E)} {s : ι → Compacts X}
    (hf : Summable fun i : ι => ‖f.restrict (s i)‖ * μ.real (s i)) :
    IntegrableOn f (⋃ i : ι, s i) μ := by
  refine
    integrableOn_iUnion_of_summable_integral_norm
      (fun i => (map_continuous f).continuousOn.integrableOn_compact (s i).isCompact)
      (.of_nonneg_of_le (fun ι => integral_nonneg fun x => norm_nonneg _) (fun i => ?_) hf)
  rw [← (Real.norm_of_nonneg (integral_nonneg fun x => norm_nonneg _) : ‖_‖ = ∫ x in s i, ‖f x‖ ∂μ)]
  exact
    norm_setIntegral_le_of_norm_le_const (s i).isCompact.measure_lt_top
      fun x hx => (norm_norm (f x)).symm ▸ (f.restrict (s i : Set X)).norm_coe_le_norm ⟨x, hx⟩

/-- If `s` is a countable family of compact sets covering `X`, `f` is a continuous function, and
the sequence `‖f.restrict (s i)‖ * μ (s i)` is summable, then `f` is integrable. -/
theorem integrable_of_summable_norm_restrict {f : C(X, E)} {s : ι → Compacts X}
    (hf : Summable fun i : ι => ‖f.restrict (s i)‖ * μ.real (s i))
    (hs : ⋃ i : ι, ↑(s i) = (univ : Set X)) : Integrable f μ := by
  simpa only [hs, integrableOn_univ] using integrableOn_iUnion_of_summable_norm_restrict hf

end IntegrableUnion

/-! ### Continuity of the set integral

We prove that for any set `s`, the function
`fun f : X →₁[μ] E => ∫ x in s, f x ∂μ` is continuous. -/


section ContinuousSetIntegral

variable [NormedAddCommGroup E]
  {𝕜 : Type*} [NormedField 𝕜] [NormedAddCommGroup F] [NormedSpace 𝕜 F] {p : ℝ≥0∞} {μ : Measure X}

/-- For `f : Lp E p μ`, we can define an element of `Lp E p (μ.restrict s)` by
`(Lp.memLp f).restrict s).toLp f`. This map is additive. -/
theorem Lp_toLp_restrict_add (f g : Lp E p μ) (s : Set X) :
    ((Lp.memLp (f + g)).restrict s).toLp (⇑(f + g)) =
      ((Lp.memLp f).restrict s).toLp f + ((Lp.memLp g).restrict s).toLp g := by
  ext1
  refine (ae_restrict_of_ae (Lp.coeFn_add f g)).mp ?_
  refine
    (Lp.coeFn_add (MemLp.toLp f ((Lp.memLp f).restrict s))
          (MemLp.toLp g ((Lp.memLp g).restrict s))).mp ?_
  refine (MemLp.coeFn_toLp ((Lp.memLp f).restrict s)).mp ?_
  refine (MemLp.coeFn_toLp ((Lp.memLp g).restrict s)).mp ?_
  refine (MemLp.coeFn_toLp ((Lp.memLp (f + g)).restrict s)).mono fun x hx1 hx2 hx3 hx4 hx5 => ?_
  rw [hx4, hx1, Pi.add_apply, hx2, hx3, hx5, Pi.add_apply]

/-- For `f : Lp E p μ`, we can define an element of `Lp E p (μ.restrict s)` by
`(Lp.memLp f).restrict s).toLp f`. This map commutes with scalar multiplication. -/
theorem Lp_toLp_restrict_smul (c : 𝕜) (f : Lp F p μ) (s : Set X) :
    ((Lp.memLp (c • f)).restrict s).toLp (⇑(c • f)) = c • ((Lp.memLp f).restrict s).toLp f := by
  ext1
  refine (ae_restrict_of_ae (Lp.coeFn_smul c f)).mp ?_
  refine (MemLp.coeFn_toLp ((Lp.memLp f).restrict s)).mp ?_
  refine (MemLp.coeFn_toLp ((Lp.memLp (c • f)).restrict s)).mp ?_
  refine
    (Lp.coeFn_smul c (MemLp.toLp f ((Lp.memLp f).restrict s))).mono fun x hx1 hx2 hx3 hx4 => ?_
  simp only [hx2, hx1, hx3, hx4, Pi.smul_apply]

/-- For `f : Lp E p μ`, we can define an element of `Lp E p (μ.restrict s)` by
`(Lp.memLp f).restrict s).toLp f`. This map is non-expansive. -/
theorem norm_Lp_toLp_restrict_le (s : Set X) (f : Lp E p μ) :
    ‖((Lp.memLp f).restrict s).toLp f‖ ≤ ‖f‖ := by
  rw [Lp.norm_def, Lp.norm_def, eLpNorm_congr_ae (MemLp.coeFn_toLp _)]
  refine ENNReal.toReal_mono (Lp.eLpNorm_ne_top _) ?_
  exact eLpNorm_mono_measure _ Measure.restrict_le_self

variable (X F 𝕜) in
/-- Continuous linear map sending a function of `Lp F p μ` to the same function in
`Lp F p (μ.restrict s)`. -/
noncomputable def LpToLpRestrictCLM (μ : Measure X) (p : ℝ≥0∞) [hp : Fact (1 ≤ p)] (s : Set X) :
    Lp F p μ →L[𝕜] Lp F p (μ.restrict s) :=
  @LinearMap.mkContinuous 𝕜 𝕜 (Lp F p μ) (Lp F p (μ.restrict s)) _ _ _ _ _ _ (RingHom.id 𝕜)
    ⟨⟨fun f => MemLp.toLp f ((Lp.memLp f).restrict s), fun f g => Lp_toLp_restrict_add f g s⟩,
      fun c f => Lp_toLp_restrict_smul c f s⟩
    1 (by intro f; rw [one_mul]; exact norm_Lp_toLp_restrict_le s f)

variable (𝕜) in
theorem LpToLpRestrictCLM_coeFn [Fact (1 ≤ p)] (s : Set X) (f : Lp F p μ) :
    LpToLpRestrictCLM X F 𝕜 μ p s f =ᵐ[μ.restrict s] f :=
  MemLp.coeFn_toLp ((Lp.memLp f).restrict s)

@[continuity]
theorem continuous_setIntegral [NormedSpace ℝ E] (s : Set X) :
    Continuous fun f : X →₁[μ] E => ∫ x in s, f x ∂μ := by
  haveI : Fact ((1 : ℝ≥0∞) ≤ 1) := ⟨le_rfl⟩
  have h_comp :
    (fun f : X →₁[μ] E => ∫ x in s, f x ∂μ) =
      integral (μ.restrict s) ∘ fun f => LpToLpRestrictCLM X E ℝ μ 1 s f := by
    ext1 f
    rw [Function.comp_apply, integral_congr_ae (LpToLpRestrictCLM_coeFn ℝ s f)]
  rw [h_comp]
  exact continuous_integral.comp (LpToLpRestrictCLM X E ℝ μ 1 s).continuous

end ContinuousSetIntegral

end MeasureTheory

section OpenPos

open Measure

variable [MeasurableSpace X] [TopologicalSpace X] [OpensMeasurableSpace X]
  {μ : Measure X} [IsOpenPosMeasure μ]

theorem Continuous.integral_pos_of_hasCompactSupport_nonneg_nonzero [IsFiniteMeasureOnCompacts μ]
    {f : X → ℝ} {x : X} (f_cont : Continuous f) (f_comp : HasCompactSupport f) (f_nonneg : 0 ≤ f)
    (f_x : f x ≠ 0) : 0 < ∫ x, f x ∂μ :=
  integral_pos_of_integrable_nonneg_nonzero f_cont (f_cont.integrable_of_hasCompactSupport f_comp)
    f_nonneg f_x

end OpenPos

section Support

variable {M : Type*} [NormedAddCommGroup M] [NormedSpace ℝ M] {mX : MeasurableSpace X}
  {ν : Measure X} {F : X → M}

theorem MeasureTheory.setIntegral_support : ∫ x in support F, F x ∂ν = ∫ x, F x ∂ν := by
  nth_rw 2 [← setIntegral_univ]
  rw [setIntegral_eq_of_subset_of_forall_diff_eq_zero MeasurableSet.univ (subset_univ (support F))]
  exact fun _ hx => nmem_support.mp <| not_mem_of_mem_diff hx

theorem MeasureTheory.setIntegral_tsupport [TopologicalSpace X] :
    ∫ x in tsupport F, F x ∂ν = ∫ x, F x ∂ν := by
  nth_rw 2 [← setIntegral_univ]
  rw [setIntegral_eq_of_subset_of_forall_diff_eq_zero MeasurableSet.univ (subset_univ (tsupport F))]
  exact fun _ hx => image_eq_zero_of_nmem_tsupport <| not_mem_of_mem_diff hx

end Support

section thickenedIndicator

variable [MeasurableSpace X] [PseudoEMetricSpace X]

theorem measure_le_lintegral_thickenedIndicatorAux (μ : Measure X) {E : Set X}
    (E_mble : MeasurableSet E) (δ : ℝ) : μ E ≤ ∫⁻ x, (thickenedIndicatorAux δ E x : ℝ≥0∞) ∂μ := by
  convert_to lintegral μ (E.indicator fun _ => (1 : ℝ≥0∞)) ≤ lintegral μ (thickenedIndicatorAux δ E)
  · rw [lintegral_indicator E_mble]
    simp only [lintegral_one, Measure.restrict_apply, MeasurableSet.univ, univ_inter]
  · apply lintegral_mono
    apply indicator_le_thickenedIndicatorAux

theorem measure_le_lintegral_thickenedIndicator (μ : Measure X) {E : Set X}
    (E_mble : MeasurableSet E) {δ : ℝ} (δ_pos : 0 < δ) :
    μ E ≤ ∫⁻ x, (thickenedIndicator δ_pos E x : ℝ≥0∞) ∂μ := by
  convert measure_le_lintegral_thickenedIndicatorAux μ E_mble δ
  dsimp
  simp only [thickenedIndicatorAux_lt_top.ne, ENNReal.coe_toNNReal, Ne, not_false_iff]

end thickenedIndicator

-- We declare a new `{X : Type*}` to discard the instance `[MeasurableSpace X]`
-- which has been in scope for the entire file up to this point.
variable {X : Type*}

section BilinearMap

namespace MeasureTheory

variable {X : Type*} {f : X → ℝ} {m m0 : MeasurableSpace X} {μ : Measure X}

theorem Integrable.simpleFunc_mul (g : SimpleFunc X ℝ) (hf : Integrable f μ) :
    Integrable (⇑g * f) μ := by
  refine
    SimpleFunc.induction (fun c s hs => ?_)
      (fun g₁ g₂ _ h_int₁ h_int₂ =>
        (h_int₁.add h_int₂).congr (by rw [SimpleFunc.coe_add, add_mul]))
      g
  simp only [SimpleFunc.const_zero, SimpleFunc.coe_piecewise, SimpleFunc.coe_const,
    SimpleFunc.coe_zero, Set.piecewise_eq_indicator]
  have : Set.indicator s (Function.const X c) * f = s.indicator (c • f) := by
    ext1 x
    by_cases hx : x ∈ s
    · simp only [hx, Pi.mul_apply, Set.indicator_of_mem, Pi.smul_apply, Algebra.id.smul_eq_mul,
        ← Function.const_def]
    · simp only [hx, Pi.mul_apply, Set.indicator_of_not_mem, not_false_iff, zero_mul]
  rw [this, integrable_indicator_iff hs]
  exact (hf.smul c).integrableOn

theorem Integrable.simpleFunc_mul' (hm : m ≤ m0) (g : @SimpleFunc X m ℝ) (hf : Integrable f μ) :
    Integrable (⇑g * f) μ := by
  rw [← SimpleFunc.coe_toLargerSpace_eq hm g]; exact hf.simpleFunc_mul (g.toLargerSpace hm)

end MeasureTheory

end BilinearMap

section ParametricIntegral

variable {G 𝕜 : Type*} [TopologicalSpace X]
  [TopologicalSpace Y] [MeasurableSpace Y] [OpensMeasurableSpace Y] {μ : Measure Y}
  [NontriviallyNormedField 𝕜] [NormedAddCommGroup E] [NormedSpace ℝ E]
  [NormedAddCommGroup F] [NormedSpace 𝕜 F] [NormedAddCommGroup G] [NormedSpace 𝕜 G]

open Metric ContinuousLinearMap

/-- The parametric integral over a continuous function on a compact set is continuous,
  under mild assumptions on the topologies involved. -/
theorem continuous_parametric_integral_of_continuous
    [FirstCountableTopology X] [LocallyCompactSpace X]
    [SecondCountableTopologyEither Y E] [IsLocallyFiniteMeasure μ]
    {f : X → Y → E} (hf : Continuous f.uncurry) {s : Set Y} (hs : IsCompact s) :
    Continuous (∫ y in s, f · y ∂μ) := by
  rw [continuous_iff_continuousAt]
  intro x₀
  rcases exists_compact_mem_nhds x₀ with ⟨U, U_cpct, U_nhds⟩
  rcases (U_cpct.prod hs).bddAbove_image hf.norm.continuousOn with ⟨M, hM⟩
  apply continuousAt_of_dominated
  · filter_upwards with x using Continuous.aestronglyMeasurable (by fun_prop)
  · filter_upwards [U_nhds] with x x_in
    rw [ae_restrict_iff]
    · filter_upwards with t t_in using hM (mem_image_of_mem _ <| mk_mem_prod x_in t_in)
    · exact (isClosed_le (by fun_prop) (by fun_prop)).measurableSet
  · exact integrableOn_const.mpr (Or.inr hs.measure_lt_top)
  · filter_upwards using (by fun_prop)

/-- Consider a parameterized integral `x ↦ ∫ y, L (g y) (f x y)` where `L` is bilinear,
`g` is locally integrable and `f` is continuous and uniformly compactly supported. Then the
integral depends continuously on `x`. -/
lemma continuousOn_integral_bilinear_of_locally_integrable_of_compact_support
    [NormedSpace 𝕜 E] (L : F →L[𝕜] G →L[𝕜] E)
    {f : X → Y → G} {s : Set X} {k : Set Y} {g : Y → F}
    (hk : IsCompact k) (hf : ContinuousOn f.uncurry (s ×ˢ univ))
    (hfs : ∀ p, ∀ x, p ∈ s → x ∉ k → f p x = 0) (hg : IntegrableOn g k μ) :
    ContinuousOn (fun x ↦ ∫ y, L (g y) (f x y) ∂μ) s := by
  have A : ∀ p ∈ s, Continuous (f p) := fun p hp ↦ by
    refine hf.comp_continuous (.prodMk_right _) fun y => ?_
    simpa only [prodMk_mem_set_prod_eq, mem_univ, and_true] using hp
  intro q hq
  apply Metric.continuousWithinAt_iff'.2 (fun ε εpos ↦ ?_)
  obtain ⟨δ, δpos, hδ⟩ : ∃ (δ : ℝ), 0 < δ ∧ ∫ x in k, ‖L‖ * ‖g x‖ * δ ∂μ < ε := by
    simpa [integral_mul_right] using exists_pos_mul_lt εpos _
  obtain ⟨v, v_mem, hv⟩ : ∃ v ∈ 𝓝[s] q, ∀ p ∈ v, ∀ x ∈ k, dist (f p x) (f q x) < δ :=
    hk.mem_uniformity_of_prod
      (hf.mono (Set.prod_mono_right (subset_univ k))) hq (dist_mem_uniformity δpos)
  simp_rw [dist_eq_norm] at hv ⊢
  have I : ∀ p ∈ s, IntegrableOn (fun y ↦ L (g y) (f p y)) k μ := by
    intro p hp
    obtain ⟨C, hC⟩ : ∃ C, ∀ y, ‖f p y‖ ≤ C := by
      have : ContinuousOn (f p) k := by
        have : ContinuousOn (fun y ↦ (p, y)) k := by fun_prop
        exact hf.comp this (by simp [MapsTo, hp])
      rcases IsCompact.exists_bound_of_continuousOn hk this with ⟨C, hC⟩
      refine ⟨max C 0, fun y ↦ ?_⟩
      by_cases hx : y ∈ k
      · exact (hC y hx).trans (le_max_left _ _)
      · simp [hfs p y hp hx]
    have : IntegrableOn (fun y ↦ ‖L‖ * ‖g y‖ * C) k μ :=
      (hg.norm.const_mul _).mul_const _
    apply Integrable.mono' this ?_ ?_
    · borelize G
      apply L.aestronglyMeasurable_comp₂ hg.aestronglyMeasurable
      apply StronglyMeasurable.aestronglyMeasurable
      apply Continuous.stronglyMeasurable_of_support_subset_isCompact (A p hp) hk
      apply support_subset_iff'.2 (fun y hy ↦ hfs p y hp hy)
    · apply Eventually.of_forall (fun y ↦ (le_opNorm₂ L (g y) (f p y)).trans ?_)
      gcongr
      apply hC
  filter_upwards [v_mem, self_mem_nhdsWithin] with p hp h'p
  calc
  ‖∫ x, L (g x) (f p x) ∂μ - ∫ x, L (g x) (f q x) ∂μ‖
    = ‖∫ x in k, L (g x) (f p x) ∂μ - ∫ x in k, L (g x) (f q x) ∂μ‖ := by
      congr 2
      · refine (setIntegral_eq_integral_of_forall_compl_eq_zero (fun y hy ↦ ?_)).symm
        simp [hfs p y h'p hy]
      · refine (setIntegral_eq_integral_of_forall_compl_eq_zero (fun y hy ↦ ?_)).symm
        simp [hfs q y hq hy]
  _ = ‖∫ x in k, L (g x) (f p x) - L (g x) (f q x) ∂μ‖ := by rw [integral_sub (I p h'p) (I q hq)]
  _ ≤ ∫ x in k, ‖L (g x) (f p x) - L (g x) (f q x)‖ ∂μ := norm_integral_le_integral_norm _
  _ ≤ ∫ x in k, ‖L‖ * ‖g x‖ * δ ∂μ := by
      apply integral_mono_of_nonneg (Eventually.of_forall (fun y ↦ by positivity))
      · exact (hg.norm.const_mul _).mul_const _
      · filter_upwards with y
        by_cases hy : y ∈ k
        · dsimp only
          specialize hv p hp y hy
          calc
          ‖L (g y) (f p y) - L (g y) (f q y)‖
            = ‖L (g y) (f p y - f q y)‖ := by simp only [map_sub]
          _ ≤ ‖L‖ * ‖g y‖ * ‖f p y - f q y‖ := le_opNorm₂ _ _ _
          _ ≤ ‖L‖ * ‖g y‖ * δ := by gcongr
        · simp only [hfs p y h'p hy, hfs q y hq hy, sub_self, norm_zero, mul_zero]
          positivity
  _ < ε := hδ

/-- Consider a parameterized integral `x ↦ ∫ y, f x y` where `f` is continuous and uniformly
compactly supported. Then the integral depends continuously on `x`. -/
lemma continuousOn_integral_of_compact_support
    {f : X → Y → E} {s : Set X} {k : Set Y} [IsFiniteMeasureOnCompacts μ]
    (hk : IsCompact k) (hf : ContinuousOn f.uncurry (s ×ˢ univ))
    (hfs : ∀ p, ∀ x, p ∈ s → x ∉ k → f p x = 0) :
    ContinuousOn (fun x ↦ ∫ y, f x y ∂μ) s := by
  simpa using continuousOn_integral_bilinear_of_locally_integrable_of_compact_support (lsmul ℝ ℝ)
    hk hf hfs (integrableOn_const.2 (Or.inr hk.measure_lt_top)) (μ := μ) (g := fun _ ↦ 1)

end ParametricIntegral<|MERGE_RESOLUTION|>--- conflicted
+++ resolved
@@ -507,33 +507,7 @@
   simpa using norm_integral_le_of_norm_le_const hC
 
 theorem norm_setIntegral_le_of_norm_le_const_ae' {C : ℝ} (hs : μ s < ∞)
-<<<<<<< HEAD
-    (hC : ∀ᵐ x ∂μ, x ∈ s → ‖f x‖ ≤ C) (hfm : AEStronglyMeasurable f (μ.restrict s)) :
-    ‖∫ x in s, f x ∂μ‖ ≤ C * μ.real s := by
-  apply norm_setIntegral_le_of_norm_le_const_ae hs
-  have A : ∀ᵐ x : X ∂μ, x ∈ s → ‖AEStronglyMeasurable.mk f hfm x‖ ≤ C := by
-    filter_upwards [hC, hfm.ae_mem_imp_eq_mk] with _ h1 h2 h3
-    rw [← h2 h3]
-    exact h1 h3
-  have B : MeasurableSet {x | ‖hfm.mk f x‖ ≤ C} :=
-    hfm.stronglyMeasurable_mk.norm.measurable measurableSet_Iic
-  filter_upwards [hfm.ae_eq_mk, (ae_restrict_iff B).2 A] with _ h1 _
-  rwa [h1]
-
-theorem norm_setIntegral_le_of_norm_le_const_ae'' {C : ℝ} (hs : μ s < ∞) (hsm : MeasurableSet s)
-    (hC : ∀ᵐ x ∂μ, x ∈ s → ‖f x‖ ≤ C) : ‖∫ x in s, f x ∂μ‖ ≤ C * μ.real s :=
-  norm_setIntegral_le_of_norm_le_const_ae hs <| by
-    rwa [ae_restrict_eq hsm, eventually_inf_principal]
-
-theorem norm_setIntegral_le_of_norm_le_const {C : ℝ} (hs : μ s < ∞) (hC : ∀ x ∈ s, ‖f x‖ ≤ C)
-    (hfm : AEStronglyMeasurable f (μ.restrict s)) : ‖∫ x in s, f x ∂μ‖ ≤ C * μ.real s :=
-  norm_setIntegral_le_of_norm_le_const_ae' hs (Eventually.of_forall hC) hfm
-
-theorem norm_setIntegral_le_of_norm_le_const' {C : ℝ} (hs : μ s < ∞) (hsm : MeasurableSet s)
-    (hC : ∀ x ∈ s, ‖f x‖ ≤ C) : ‖∫ x in s, f x ∂μ‖ ≤ C * μ.real s :=
-  norm_setIntegral_le_of_norm_le_const_ae'' hs hsm <| Eventually.of_forall hC
-=======
-    (hC : ∀ᵐ x ∂μ, x ∈ s → ‖f x‖ ≤ C) : ‖∫ x in s, f x ∂μ‖ ≤ C * (μ s).toReal := by
+    (hC : ∀ᵐ x ∂μ, x ∈ s → ‖f x‖ ≤ C) : ‖∫ x in s, f x ∂μ‖ ≤ C * μ.real s := by
   by_cases hfm : AEStronglyMeasurable f (μ.restrict s)
   · apply norm_setIntegral_le_of_norm_le_const_ae hs
     have A : ∀ᵐ x : X ∂μ, x ∈ s → ‖AEStronglyMeasurable.mk f hfm x‖ ≤ C := by
@@ -558,12 +532,11 @@
 alias norm_setIntegral_le_of_norm_le_const_ae'' := norm_setIntegral_le_of_norm_le_const_ae'
 
 theorem norm_setIntegral_le_of_norm_le_const {C : ℝ} (hs : μ s < ∞) (hC : ∀ x ∈ s, ‖f x‖ ≤ C) :
-    ‖∫ x in s, f x ∂μ‖ ≤ C * (μ s).toReal :=
+    ‖∫ x in s, f x ∂μ‖ ≤ C * μ.real s :=
   norm_setIntegral_le_of_norm_le_const_ae' hs (Eventually.of_forall hC)
 
 @[deprecated (since := "2025-04-17")]
 alias norm_setIntegral_le_of_norm_le_const' := norm_setIntegral_le_of_norm_le_const
->>>>>>> 0d9eafd4
 
 theorem norm_integral_sub_setIntegral_le [IsFiniteMeasure μ] {C : ℝ}
     (hf : ∀ᵐ (x : X) ∂μ, ‖f x‖ ≤ C) {s : Set X} (hs : MeasurableSet s) (hf1 : Integrable f μ) :
