--- conflicted
+++ resolved
@@ -1217,29 +1217,6 @@
     assumption
 #align measure_theory.tendsto_lintegral_filter_of_dominated_convergence MeasureTheory.tendsto_lintegral_filter_of_dominated_convergence
 
-<<<<<<< HEAD
-theorem lintegral_iInf' {f : ℕ → α → ℝ≥0∞}
-    (h_meas : ∀ n, AEMeasurable (f n) μ) (h_anti : ∀ᵐ a ∂μ, Antitone (fun i ↦ f i a))
-    (h_fin : ∫⁻ a, f 0 a ∂μ ≠ ∞) :
-    ∫⁻ a, ⨅ n, f n a ∂μ = ⨅ n, ∫⁻ a, f n a ∂μ := by
-  simp_rw [← iInf_apply]
-  let p : α → (ℕ → ℝ≥0∞) → Prop := fun _ f' => Antitone f'
-  have hp : ∀ᵐ x ∂μ, p x fun i => f i x := h_anti
-  have h_ae_seq_mono : Antitone (aeSeq h_meas p) := by
-    intro n m hnm x
-    by_cases hx : x ∈ aeSeqSet h_meas p
-    · exact aeSeq.prop_of_mem_aeSeqSet h_meas hx hnm
-    · simp only [aeSeq, hx, if_false]
-      exact le_rfl
-  rw [lintegral_congr_ae (aeSeq.iInf h_meas hp).symm]
-  simp_rw [iInf_apply]
-  rw [lintegral_iInf (aeSeq.measurable h_meas p) h_ae_seq_mono]
-  · congr
-    exact funext fun n ↦ lintegral_congr_ae (aeSeq.aeSeq_n_eq_fun_n_ae h_meas hp n)
-  · rwa [lintegral_congr_ae (aeSeq.aeSeq_n_eq_fun_n_ae h_meas hp 0)]
-
-=======
->>>>>>> 6406e752
 theorem lintegral_tendsto_of_tendsto_of_antitone {f : ℕ → α → ℝ≥0∞} {F : α → ℝ≥0∞}
     (hf : ∀ n, AEMeasurable (f n) μ) (h_anti : ∀ᵐ x ∂μ, Antitone fun n ↦ f n x)
     (h0 : ∫⁻ a, f 0 a ∂μ ≠ ∞)
@@ -1698,30 +1675,17 @@
   exact ENNReal.mul_lt_top ENNReal.coe_lt_top.ne μ_fin.measure_univ_lt_top.ne
 #align is_finite_measure.lintegral_lt_top_of_bounded_to_ennreal IsFiniteMeasure.lintegral_lt_top_of_bounded_to_ennreal
 
-<<<<<<< HEAD
-lemma tendsto_of_lintegral_tendsto_of_monotone {α : Type*} {mα : MeasurableSpace α}
-=======
 /-- If a monotone sequence of functions has an upper bound and the sequence of integrals of these
 functions tends to the integral of the upper bound, then the sequence of functions converges
 almost everywhere to the upper bound. Auxiliary version assuming moreover that the
 functions in the sequence are ae measurable. -/
 lemma tendsto_of_lintegral_tendsto_of_monotone_aux {α : Type*} {mα : MeasurableSpace α}
->>>>>>> 6406e752
     {f : ℕ → α → ℝ≥0∞} {F : α → ℝ≥0∞} {μ : Measure α}
     (hf_meas : ∀ n, AEMeasurable (f n) μ) (hF_meas : AEMeasurable F μ)
     (hf_tendsto : Tendsto (fun i ↦ ∫⁻ a, f i a ∂μ) atTop (𝓝 (∫⁻ a, F a ∂μ)))
     (hf_mono : ∀ᵐ a ∂μ, Monotone (fun i ↦ f i a))
     (h_bound : ∀ᵐ a ∂μ, ∀ i, f i a ≤ F a) (h_int_finite : ∫⁻ a, F a ∂μ ≠ ∞) :
     ∀ᵐ a ∂μ, Tendsto (fun i ↦ f i a) atTop (𝓝 (F a)) := by
-<<<<<<< HEAD
-  have h_exists : ∀ᵐ a ∂μ, ∃ l, Tendsto (fun i ↦ f i a) atTop (𝓝 l) := by
-    filter_upwards [hf_mono] with a h_mono
-    rcases tendsto_of_monotone h_mono with h | h
-    · refine ⟨∞, h.mono_right ?_⟩
-      rw [OrderTop.atTop_eq]
-      exact pure_le_nhds _
-    · exact h
-=======
   have h_bound_finite : ∀ᵐ a ∂μ, F a ≠ ∞ := by
     filter_upwards [ae_lt_top' hF_meas h_int_finite] with a ha using ha.ne
   have h_exists : ∀ᵐ a ∂μ, ∃ l, Tendsto (fun i ↦ f i a) atTop (𝓝 l) := by
@@ -1734,7 +1698,6 @@
       refine absurd (hi.trans (h_le _)) (not_le.mpr ?_)
       exact ENNReal.lt_add_right h_fin one_ne_zero
     · exact h_tendsto
->>>>>>> 6406e752
   classical
   let F' : α → ℝ≥0∞ := fun a ↦ if h : ∃ l, Tendsto (fun i ↦ f i a) atTop (𝓝 l)
     then h.choose else ∞
@@ -1747,57 +1710,6 @@
   have hF'_le : F' ≤ᵐ[μ] F := by
     filter_upwards [h_bound, hF'_tendsto] with a h_le h_tendsto
     exact le_of_tendsto' h_tendsto (fun m ↦ h_le _)
-<<<<<<< HEAD
-  suffices ∫⁻ a, F' a ∂μ = ∫⁻ a, F a ∂μ by
-    exact ae_eq_of_ae_le_of_lintegral_le hF'_le (this ▸ h_int_finite) hF_meas this.symm.le
-  refine tendsto_nhds_unique ?_ hf_tendsto
-  exact lintegral_tendsto_of_tendsto_of_monotone hf_meas hf_mono hF'_tendsto
-
-/-- A limit (over a general filter) of measurable `ℝ≥0∞` valued functions is measurable. -/
-theorem measurable_of_tendsto_ennreal' {ι} {f : ι → α → ℝ≥0∞} {g : α → ℝ≥0∞} (u : Filter ι)
-    [NeBot u] [IsCountablyGenerated u] (hf : ∀ i, Measurable (f i)) (lim : Tendsto f u (𝓝 g)) :
-    Measurable g := by
-  rcases u.exists_seq_tendsto with ⟨x, hx⟩
-  rw [tendsto_pi_nhds] at lim
-  have : (fun y => liminf (fun n => (f (x n) y : ℝ≥0∞)) atTop) = g := by
-    ext1 y
-    exact ((lim y).comp hx).liminf_eq
-  rw [← this]
-  show Measurable fun y => liminf (fun n => (f (x n) y : ℝ≥0∞)) atTop
-  exact measurable_liminf fun n => hf (x n)
-
-/-- A sequential limit of measurable `ℝ≥0∞` valued functions is measurable. -/
-theorem measurable_of_tendsto_ennreal {f : ℕ → α → ℝ≥0∞} {g : α → ℝ≥0∞} (hf : ∀ i, Measurable (f i))
-    (lim : Tendsto f atTop (𝓝 g)) : Measurable g :=
-  measurable_of_tendsto_ennreal' atTop hf lim
-
-lemma aemeasurable_of_tendsto_ennreal' {f : ι → α → ℝ≥0∞} {g : α → ℝ≥0∞} {μ : Measure α}
-    (u : Filter ι) [NeBot u] [IsCountablyGenerated u]
-    (hf : ∀ i, AEMeasurable (f i) μ) (hlim : ∀ᵐ a ∂μ, Tendsto (fun i ↦ f i a) u (𝓝 (g a))) :
-    AEMeasurable g μ := by
-  rcases u.exists_seq_tendsto with ⟨v, hv⟩
-  have h'f : ∀ n, AEMeasurable (f (v n)) μ := fun n ↦ hf (v n)
-  set p : α → (ℕ → ℝ≥0∞) → Prop := fun x f' ↦ Tendsto f' atTop (𝓝 (g x))
-  have hp : ∀ᵐ x ∂μ, p x fun n ↦ f (v n) x := by
-    filter_upwards [hlim] with x hx using hx.comp hv
-  set aeSeqLim := fun x ↦ ite (x ∈ aeSeqSet h'f p) (g x) (⟨f (v 0) x⟩ : Nonempty ℝ≥0∞).some
-  refine ⟨aeSeqLim, measurable_of_tendsto_ennreal' atTop (aeSeq.measurable h'f p)
-    (tendsto_pi_nhds.mpr fun x ↦ ?_), ?_⟩
-  · unfold_let aeSeqLim
-    simp_rw [aeSeq]
-    split_ifs with hx
-    · simp_rw [aeSeq.mk_eq_fun_of_mem_aeSeqSet h'f hx]
-      exact aeSeq.fun_prop_of_mem_aeSeqSet h'f hx
-    · exact tendsto_const_nhds
-  · exact (ite_ae_eq_of_measure_compl_zero g (fun x ↦ (⟨f (v 0) x⟩ : Nonempty ℝ≥0∞).some)
-      (aeSeqSet h'f p) (aeSeq.measure_compl_aeSeqSet_eq_zero h'f hp)).symm
-
-lemma aemeasurable_of_tendsto_ennreal {f : ℕ → α → ℝ≥0∞} {g : α → ℝ≥0∞} {μ : Measure α}
-    (hf : ∀ i, AEMeasurable (f i) μ) (hlim : ∀ᵐ a ∂μ, Tendsto (fun i ↦ f i a) atTop (𝓝 (g a))) :
-    AEMeasurable g μ :=
-  aemeasurable_of_tendsto_ennreal' atTop hf hlim
-
-=======
   suffices ∫⁻ a, F' a ∂μ = ∫⁻ a, F a ∂μ from
     ae_eq_of_ae_le_of_lintegral_le hF'_le (this ▸ h_int_finite) hF_meas this.symm.le
   refine tendsto_nhds_unique ?_ hf_tendsto
@@ -1848,7 +1760,6 @@
 /-- If an antitone sequence of functions has a lower bound and the sequence of integrals of these
 functions tends to the integral of the lower bound, then the sequence of functions converges
 almost everywhere to the lower bound. -/
->>>>>>> 6406e752
 lemma tendsto_of_lintegral_tendsto_of_antitone {α : Type*} {mα : MeasurableSpace α}
     {f : ℕ → α → ℝ≥0∞} {F : α → ℝ≥0∞} {μ : Measure α}
     (hf_meas : ∀ n, AEMeasurable (f n) μ)
@@ -1880,11 +1791,7 @@
     exact ge_of_tendsto' h_tendsto (fun m ↦ h_le _)
   suffices ∫⁻ a, F' a ∂μ = ∫⁻ a, F a ∂μ by
     refine (ae_eq_of_ae_le_of_lintegral_le hF'_le h_int_finite ?_ this.le).symm
-<<<<<<< HEAD
-    exact aemeasurable_of_tendsto_ennreal hf_meas hF'_tendsto
-=======
     exact ENNReal.aemeasurable_of_tendsto hf_meas hF'_tendsto
->>>>>>> 6406e752
   refine tendsto_nhds_unique ?_ hf_tendsto
   exact lintegral_tendsto_of_tendsto_of_antitone hf_meas hf_mono h0 hF'_tendsto
 
