/-
Copyright (c) 2018 Mario Carneiro. All rights reserved.
Released under Apache 2.0 license as described in the file LICENSE.
Authors: Mario Carneiro, Johannes Hölzl
-/
import Mathlib.Analysis.Normed.Group.Basic
import Mathlib.Dynamics.Ergodic.MeasurePreserving
import Mathlib.MeasureTheory.Function.SimpleFunc
import Mathlib.MeasureTheory.Measure.MutuallySingular
import Mathlib.MeasureTheory.Measure.Count
import Mathlib.Topology.IndicatorConstPointwise
import Mathlib.MeasureTheory.Constructions.BorelSpace.Real

#align_import measure_theory.integral.lebesgue from "leanprover-community/mathlib"@"c14c8fcde993801fca8946b0d80131a1a81d1520"

/-!
# Lower Lebesgue integral for `ℝ≥0∞`-valued functions

We define the lower Lebesgue integral of an `ℝ≥0∞`-valued function.

## Notation

We introduce the following notation for the lower Lebesgue integral of a function `f : α → ℝ≥0∞`.

* `∫⁻ x, f x ∂μ`: integral of a function `f : α → ℝ≥0∞` with respect to a measure `μ`;
* `∫⁻ x, f x`: integral of a function `f : α → ℝ≥0∞` with respect to the canonical measure
  `volume` on `α`;
* `∫⁻ x in s, f x ∂μ`: integral of a function `f : α → ℝ≥0∞` over a set `s` with respect
  to a measure `μ`, defined as `∫⁻ x, f x ∂(μ.restrict s)`;
* `∫⁻ x in s, f x`: integral of a function `f : α → ℝ≥0∞` over a set `s` with respect
  to the canonical measure `volume`, defined as `∫⁻ x, f x ∂(volume.restrict s)`.

-/

assert_not_exists NormedSpace

noncomputable section

open Set hiding restrict restrict_apply

open Filter ENNReal

open Function (support)

open scoped Classical
open Topology NNReal ENNReal MeasureTheory

namespace MeasureTheory

local infixr:25 " →ₛ " => SimpleFunc

variable {α β γ δ : Type*}

section Lintegral

open SimpleFunc

variable {m : MeasurableSpace α} {μ ν : Measure α}

/-- The **lower Lebesgue integral** of a function `f` with respect to a measure `μ`. -/
irreducible_def lintegral {_ : MeasurableSpace α} (μ : Measure α) (f : α → ℝ≥0∞) : ℝ≥0∞ :=
  ⨆ (g : α →ₛ ℝ≥0∞) (_ : ⇑g ≤ f), g.lintegral μ
#align measure_theory.lintegral MeasureTheory.lintegral

/-! In the notation for integrals, an expression like `∫⁻ x, g ‖x‖ ∂μ` will not be parsed correctly,
  and needs parentheses. We do not set the binding power of `r` to `0`, because then
  `∫⁻ x, f x = 0` will be parsed incorrectly. -/

@[inherit_doc MeasureTheory.lintegral]
notation3 "∫⁻ "(...)", "r:60:(scoped f => f)" ∂"μ:70 => lintegral μ r

@[inherit_doc MeasureTheory.lintegral]
notation3 "∫⁻ "(...)", "r:60:(scoped f => lintegral volume f) => r

@[inherit_doc MeasureTheory.lintegral]
notation3"∫⁻ "(...)" in "s", "r:60:(scoped f => f)" ∂"μ:70 => lintegral (Measure.restrict μ s) r

@[inherit_doc MeasureTheory.lintegral]
notation3"∫⁻ "(...)" in "s", "r:60:(scoped f => lintegral (Measure.restrict volume s) f) => r

theorem SimpleFunc.lintegral_eq_lintegral {m : MeasurableSpace α} (f : α →ₛ ℝ≥0∞) (μ : Measure α) :
    ∫⁻ a, f a ∂μ = f.lintegral μ := by
  rw [MeasureTheory.lintegral]
  exact le_antisymm (iSup₂_le fun g hg => lintegral_mono hg <| le_rfl)
    (le_iSup₂_of_le f le_rfl le_rfl)
#align measure_theory.simple_func.lintegral_eq_lintegral MeasureTheory.SimpleFunc.lintegral_eq_lintegral

@[mono]
theorem lintegral_mono' {m : MeasurableSpace α} ⦃μ ν : Measure α⦄ (hμν : μ ≤ ν) ⦃f g : α → ℝ≥0∞⦄
    (hfg : f ≤ g) : ∫⁻ a, f a ∂μ ≤ ∫⁻ a, g a ∂ν := by
  rw [lintegral, lintegral]
  exact iSup_mono fun φ => iSup_mono' fun hφ => ⟨le_trans hφ hfg, lintegral_mono (le_refl φ) hμν⟩
#align measure_theory.lintegral_mono' MeasureTheory.lintegral_mono'

-- workaround for the known eta-reduction issue with `@[gcongr]`
@[gcongr] theorem lintegral_mono_fn' ⦃f g : α → ℝ≥0∞⦄ (hfg : ∀ x, f x ≤ g x) (h2 : μ ≤ ν) :
    lintegral μ f ≤ lintegral ν g :=
  lintegral_mono' h2 hfg

theorem lintegral_mono ⦃f g : α → ℝ≥0∞⦄ (hfg : f ≤ g) : ∫⁻ a, f a ∂μ ≤ ∫⁻ a, g a ∂μ :=
  lintegral_mono' (le_refl μ) hfg
#align measure_theory.lintegral_mono MeasureTheory.lintegral_mono

-- workaround for the known eta-reduction issue with `@[gcongr]`
@[gcongr] theorem lintegral_mono_fn ⦃f g : α → ℝ≥0∞⦄ (hfg : ∀ x, f x ≤ g x) :
    lintegral μ f ≤ lintegral μ g :=
  lintegral_mono hfg

theorem lintegral_mono_nnreal {f g : α → ℝ≥0} (h : f ≤ g) : ∫⁻ a, f a ∂μ ≤ ∫⁻ a, g a ∂μ :=
  lintegral_mono fun a => ENNReal.coe_le_coe.2 (h a)
#align measure_theory.lintegral_mono_nnreal MeasureTheory.lintegral_mono_nnreal

theorem iSup_lintegral_measurable_le_eq_lintegral (f : α → ℝ≥0∞) :
    ⨆ (g : α → ℝ≥0∞) (_ : Measurable g) (_ : g ≤ f), ∫⁻ a, g a ∂μ = ∫⁻ a, f a ∂μ := by
  apply le_antisymm
  · exact iSup_le fun i => iSup_le fun _ => iSup_le fun h'i => lintegral_mono h'i
  · rw [lintegral]
    refine iSup₂_le fun i hi => le_iSup₂_of_le i i.measurable <| le_iSup_of_le hi ?_
    exact le_of_eq (i.lintegral_eq_lintegral _).symm
#align measure_theory.supr_lintegral_measurable_le_eq_lintegral MeasureTheory.iSup_lintegral_measurable_le_eq_lintegral

theorem lintegral_mono_set {_ : MeasurableSpace α} ⦃μ : Measure α⦄ {s t : Set α} {f : α → ℝ≥0∞}
    (hst : s ⊆ t) : ∫⁻ x in s, f x ∂μ ≤ ∫⁻ x in t, f x ∂μ :=
  lintegral_mono' (Measure.restrict_mono hst (le_refl μ)) (le_refl f)
#align measure_theory.lintegral_mono_set MeasureTheory.lintegral_mono_set

theorem lintegral_mono_set' {_ : MeasurableSpace α} ⦃μ : Measure α⦄ {s t : Set α} {f : α → ℝ≥0∞}
    (hst : s ≤ᵐ[μ] t) : ∫⁻ x in s, f x ∂μ ≤ ∫⁻ x in t, f x ∂μ :=
  lintegral_mono' (Measure.restrict_mono' hst (le_refl μ)) (le_refl f)
#align measure_theory.lintegral_mono_set' MeasureTheory.lintegral_mono_set'

theorem monotone_lintegral {_ : MeasurableSpace α} (μ : Measure α) : Monotone (lintegral μ) :=
  lintegral_mono
#align measure_theory.monotone_lintegral MeasureTheory.monotone_lintegral

@[simp]
theorem lintegral_const (c : ℝ≥0∞) : ∫⁻ _, c ∂μ = c * μ univ := by
  rw [← SimpleFunc.const_lintegral, ← SimpleFunc.lintegral_eq_lintegral, SimpleFunc.coe_const]
  rfl
#align measure_theory.lintegral_const MeasureTheory.lintegral_const

theorem lintegral_zero : ∫⁻ _ : α, 0 ∂μ = 0 := by simp
#align measure_theory.lintegral_zero MeasureTheory.lintegral_zero

theorem lintegral_zero_fun : lintegral μ (0 : α → ℝ≥0∞) = 0 :=
  lintegral_zero
#align measure_theory.lintegral_zero_fun MeasureTheory.lintegral_zero_fun

-- @[simp] -- Porting note (#10618): simp can prove this
theorem lintegral_one : ∫⁻ _, (1 : ℝ≥0∞) ∂μ = μ univ := by rw [lintegral_const, one_mul]
#align measure_theory.lintegral_one MeasureTheory.lintegral_one

theorem setLIntegral_const (s : Set α) (c : ℝ≥0∞) : ∫⁻ _ in s, c ∂μ = c * μ s := by
  rw [lintegral_const, Measure.restrict_apply_univ]
#align measure_theory.set_lintegral_const MeasureTheory.setLIntegral_const

@[deprecated (since := "2024-06-29")]
alias set_lintegral_const := setLIntegral_const

theorem setLIntegral_one (s) : ∫⁻ _ in s, 1 ∂μ = μ s := by rw [setLIntegral_const, one_mul]
#align measure_theory.set_lintegral_one MeasureTheory.setLIntegral_one

@[deprecated (since := "2024-06-29")]
alias set_lintegral_one := setLIntegral_one

theorem setLIntegral_const_lt_top [IsFiniteMeasure μ] (s : Set α) {c : ℝ≥0∞} (hc : c ≠ ∞) :
    ∫⁻ _ in s, c ∂μ < ∞ := by
  rw [lintegral_const]
  exact ENNReal.mul_lt_top hc (measure_ne_top (μ.restrict s) univ)
#align measure_theory.set_lintegral_const_lt_top MeasureTheory.setLIntegral_const_lt_top

@[deprecated (since := "2024-06-29")]
alias set_lintegral_const_lt_top := setLIntegral_const_lt_top

theorem lintegral_const_lt_top [IsFiniteMeasure μ] {c : ℝ≥0∞} (hc : c ≠ ∞) : ∫⁻ _, c ∂μ < ∞ := by
  simpa only [Measure.restrict_univ] using setLIntegral_const_lt_top (univ : Set α) hc
#align measure_theory.lintegral_const_lt_top MeasureTheory.lintegral_const_lt_top

section

variable (μ)

/-- For any function `f : α → ℝ≥0∞`, there exists a measurable function `g ≤ f` with the same
integral. -/
theorem exists_measurable_le_lintegral_eq (f : α → ℝ≥0∞) :
    ∃ g : α → ℝ≥0∞, Measurable g ∧ g ≤ f ∧ ∫⁻ a, f a ∂μ = ∫⁻ a, g a ∂μ := by
  rcases eq_or_ne (∫⁻ a, f a ∂μ) 0 with h₀ | h₀
  · exact ⟨0, measurable_zero, zero_le f, h₀.trans lintegral_zero.symm⟩
  rcases exists_seq_strictMono_tendsto' h₀.bot_lt with ⟨L, _, hLf, hL_tendsto⟩
  have : ∀ n, ∃ g : α → ℝ≥0∞, Measurable g ∧ g ≤ f ∧ L n < ∫⁻ a, g a ∂μ := by
    intro n
    simpa only [← iSup_lintegral_measurable_le_eq_lintegral f, lt_iSup_iff, exists_prop] using
      (hLf n).2
  choose g hgm hgf hLg using this
  refine
    ⟨fun x => ⨆ n, g n x, measurable_iSup hgm, fun x => iSup_le fun n => hgf n x, le_antisymm ?_ ?_⟩
  · refine le_of_tendsto' hL_tendsto fun n => (hLg n).le.trans <| lintegral_mono fun x => ?_
    exact le_iSup (fun n => g n x) n
  · exact lintegral_mono fun x => iSup_le fun n => hgf n x
#align measure_theory.exists_measurable_le_lintegral_eq MeasureTheory.exists_measurable_le_lintegral_eq

end

/-- `∫⁻ a in s, f a ∂μ` is defined as the supremum of integrals of simple functions
`φ : α →ₛ ℝ≥0∞` such that `φ ≤ f`. This lemma says that it suffices to take
functions `φ : α →ₛ ℝ≥0`. -/
theorem lintegral_eq_nnreal {m : MeasurableSpace α} (f : α → ℝ≥0∞) (μ : Measure α) :
    ∫⁻ a, f a ∂μ =
      ⨆ (φ : α →ₛ ℝ≥0) (_ : ∀ x, ↑(φ x) ≤ f x), (φ.map ((↑) : ℝ≥0 → ℝ≥0∞)).lintegral μ := by
  rw [lintegral]
  refine
    le_antisymm (iSup₂_le fun φ hφ => ?_) (iSup_mono' fun φ => ⟨φ.map ((↑) : ℝ≥0 → ℝ≥0∞), le_rfl⟩)
  by_cases h : ∀ᵐ a ∂μ, φ a ≠ ∞
  · let ψ := φ.map ENNReal.toNNReal
    replace h : ψ.map ((↑) : ℝ≥0 → ℝ≥0∞) =ᵐ[μ] φ := h.mono fun a => ENNReal.coe_toNNReal
    have : ∀ x, ↑(ψ x) ≤ f x := fun x => le_trans ENNReal.coe_toNNReal_le_self (hφ x)
    exact
      le_iSup_of_le (φ.map ENNReal.toNNReal) (le_iSup_of_le this (ge_of_eq <| lintegral_congr h))
  · have h_meas : μ (φ ⁻¹' {∞}) ≠ 0 := mt measure_zero_iff_ae_nmem.1 h
    refine le_trans le_top (ge_of_eq <| (iSup_eq_top _).2 fun b hb => ?_)
    obtain ⟨n, hn⟩ : ∃ n : ℕ, b < n * μ (φ ⁻¹' {∞}) := exists_nat_mul_gt h_meas (ne_of_lt hb)
    use (const α (n : ℝ≥0)).restrict (φ ⁻¹' {∞})
    simp only [lt_iSup_iff, exists_prop, coe_restrict, φ.measurableSet_preimage, coe_const,
      ENNReal.coe_indicator, map_coe_ennreal_restrict, SimpleFunc.map_const, ENNReal.coe_natCast,
      restrict_const_lintegral]
    refine ⟨indicator_le fun x hx => le_trans ?_ (hφ _), hn⟩
    simp only [mem_preimage, mem_singleton_iff] at hx
    simp only [hx, le_top]
#align measure_theory.lintegral_eq_nnreal MeasureTheory.lintegral_eq_nnreal

theorem exists_simpleFunc_forall_lintegral_sub_lt_of_pos {f : α → ℝ≥0∞} (h : ∫⁻ x, f x ∂μ ≠ ∞)
    {ε : ℝ≥0∞} (hε : ε ≠ 0) :
    ∃ φ : α →ₛ ℝ≥0,
      (∀ x, ↑(φ x) ≤ f x) ∧
        ∀ ψ : α →ₛ ℝ≥0, (∀ x, ↑(ψ x) ≤ f x) → (map (↑) (ψ - φ)).lintegral μ < ε := by
  rw [lintegral_eq_nnreal] at h
  have := ENNReal.lt_add_right h hε
  erw [ENNReal.biSup_add] at this <;> [skip; exact ⟨0, fun x => zero_le _⟩]
  simp_rw [lt_iSup_iff, iSup_lt_iff, iSup_le_iff] at this
  rcases this with ⟨φ, hle : ∀ x, ↑(φ x) ≤ f x, b, hbφ, hb⟩
  refine ⟨φ, hle, fun ψ hψ => ?_⟩
  have : (map (↑) φ).lintegral μ ≠ ∞ := ne_top_of_le_ne_top h (by exact le_iSup₂ (α := ℝ≥0∞) φ hle)
  rw [← ENNReal.add_lt_add_iff_left this, ← add_lintegral, ← SimpleFunc.map_add @ENNReal.coe_add]
  refine (hb _ fun x => le_trans ?_ (max_le (hle x) (hψ x))).trans_lt hbφ
  norm_cast
  simp only [add_apply, sub_apply, add_tsub_eq_max]
  rfl
#align measure_theory.exists_simple_func_forall_lintegral_sub_lt_of_pos MeasureTheory.exists_simpleFunc_forall_lintegral_sub_lt_of_pos

theorem iSup_lintegral_le {ι : Sort*} (f : ι → α → ℝ≥0∞) :
    ⨆ i, ∫⁻ a, f i a ∂μ ≤ ∫⁻ a, ⨆ i, f i a ∂μ := by
  simp only [← iSup_apply]
  exact (monotone_lintegral μ).le_map_iSup
#align measure_theory.supr_lintegral_le MeasureTheory.iSup_lintegral_le

theorem iSup₂_lintegral_le {ι : Sort*} {ι' : ι → Sort*} (f : ∀ i, ι' i → α → ℝ≥0∞) :
    ⨆ (i) (j), ∫⁻ a, f i j a ∂μ ≤ ∫⁻ a, ⨆ (i) (j), f i j a ∂μ := by
  convert (monotone_lintegral μ).le_map_iSup₂ f with a
  simp only [iSup_apply]
#align measure_theory.supr₂_lintegral_le MeasureTheory.iSup₂_lintegral_le

theorem le_iInf_lintegral {ι : Sort*} (f : ι → α → ℝ≥0∞) :
    ∫⁻ a, ⨅ i, f i a ∂μ ≤ ⨅ i, ∫⁻ a, f i a ∂μ := by
  simp only [← iInf_apply]
  exact (monotone_lintegral μ).map_iInf_le
#align measure_theory.le_infi_lintegral MeasureTheory.le_iInf_lintegral

theorem le_iInf₂_lintegral {ι : Sort*} {ι' : ι → Sort*} (f : ∀ i, ι' i → α → ℝ≥0∞) :
    ∫⁻ a, ⨅ (i) (h : ι' i), f i h a ∂μ ≤ ⨅ (i) (h : ι' i), ∫⁻ a, f i h a ∂μ := by
  convert (monotone_lintegral μ).map_iInf₂_le f with a
  simp only [iInf_apply]
#align measure_theory.le_infi₂_lintegral MeasureTheory.le_iInf₂_lintegral

theorem lintegral_mono_ae {f g : α → ℝ≥0∞} (h : ∀ᵐ a ∂μ, f a ≤ g a) :
    ∫⁻ a, f a ∂μ ≤ ∫⁻ a, g a ∂μ := by
  rcases exists_measurable_superset_of_null h with ⟨t, hts, ht, ht0⟩
  have : ∀ᵐ x ∂μ, x ∉ t := measure_zero_iff_ae_nmem.1 ht0
  rw [lintegral, lintegral]
  refine iSup_le fun s => iSup_le fun hfs => le_iSup_of_le (s.restrict tᶜ) <| le_iSup_of_le ?_ ?_
  · intro a
    by_cases h : a ∈ t <;>
      simp only [restrict_apply s ht.compl, mem_compl_iff, h, not_true, not_false_eq_true,
        indicator_of_not_mem, zero_le, not_false_eq_true, indicator_of_mem]
    exact le_trans (hfs a) (_root_.by_contradiction fun hnfg => h (hts hnfg))
  · refine le_of_eq (SimpleFunc.lintegral_congr <| this.mono fun a hnt => ?_)
    by_cases hat : a ∈ t <;> simp only [restrict_apply s ht.compl, mem_compl_iff, hat, not_true,
      not_false_eq_true, indicator_of_not_mem, not_false_eq_true, indicator_of_mem]
    exact (hnt hat).elim
#align measure_theory.lintegral_mono_ae MeasureTheory.lintegral_mono_ae

theorem setLIntegral_mono_ae {s : Set α} {f g : α → ℝ≥0∞} (hf : Measurable f) (hg : Measurable g)
    (hfg : ∀ᵐ x ∂μ, x ∈ s → f x ≤ g x) : ∫⁻ x in s, f x ∂μ ≤ ∫⁻ x in s, g x ∂μ :=
  lintegral_mono_ae <| (ae_restrict_iff <| measurableSet_le hf hg).2 hfg
#align measure_theory.set_lintegral_mono_ae MeasureTheory.setLIntegral_mono_ae

@[deprecated (since := "2024-06-29")]
alias set_lintegral_mono_ae := setLIntegral_mono_ae

theorem setLIntegral_mono {s : Set α} {f g : α → ℝ≥0∞} (hf : Measurable f) (hg : Measurable g)
    (hfg : ∀ x ∈ s, f x ≤ g x) : ∫⁻ x in s, f x ∂μ ≤ ∫⁻ x in s, g x ∂μ :=
  setLIntegral_mono_ae hf hg (ae_of_all _ hfg)
#align measure_theory.set_lintegral_mono MeasureTheory.setLIntegral_mono

@[deprecated (since := "2024-06-29")]
alias set_lintegral_mono := setLIntegral_mono

theorem setLIntegral_mono_ae' {s : Set α} {f g : α → ℝ≥0∞} (hs : MeasurableSet s)
    (hfg : ∀ᵐ x ∂μ, x ∈ s → f x ≤ g x) : ∫⁻ x in s, f x ∂μ ≤ ∫⁻ x in s, g x ∂μ :=
  lintegral_mono_ae <| (ae_restrict_iff' hs).2 hfg

@[deprecated (since := "2024-06-29")]
alias set_lintegral_mono_ae' := setLIntegral_mono_ae'

theorem setLIntegral_mono' {s : Set α} {f g : α → ℝ≥0∞} (hs : MeasurableSet s)
    (hfg : ∀ x ∈ s, f x ≤ g x) : ∫⁻ x in s, f x ∂μ ≤ ∫⁻ x in s, g x ∂μ :=
  setLIntegral_mono_ae' hs (ae_of_all _ hfg)

@[deprecated (since := "2024-06-29")]
alias set_lintegral_mono' := setLIntegral_mono'

theorem setLIntegral_le_lintegral (s : Set α) (f : α → ℝ≥0∞) :
    ∫⁻ x in s, f x ∂μ ≤ ∫⁻ x, f x ∂μ :=
  lintegral_mono' Measure.restrict_le_self le_rfl

@[deprecated (since := "2024-06-29")]
alias set_lintegral_le_lintegral := setLIntegral_le_lintegral

theorem lintegral_congr_ae {f g : α → ℝ≥0∞} (h : f =ᵐ[μ] g) : ∫⁻ a, f a ∂μ = ∫⁻ a, g a ∂μ :=
  le_antisymm (lintegral_mono_ae <| h.le) (lintegral_mono_ae <| h.symm.le)
#align measure_theory.lintegral_congr_ae MeasureTheory.lintegral_congr_ae

theorem lintegral_congr {f g : α → ℝ≥0∞} (h : ∀ a, f a = g a) : ∫⁻ a, f a ∂μ = ∫⁻ a, g a ∂μ := by
  simp only [h]
#align measure_theory.lintegral_congr MeasureTheory.lintegral_congr

theorem setLIntegral_congr {f : α → ℝ≥0∞} {s t : Set α} (h : s =ᵐ[μ] t) :
    ∫⁻ x in s, f x ∂μ = ∫⁻ x in t, f x ∂μ := by rw [Measure.restrict_congr_set h]
#align measure_theory.set_lintegral_congr MeasureTheory.setLIntegral_congr

@[deprecated (since := "2024-06-29")]
alias set_lintegral_congr := setLIntegral_congr

theorem setLIntegral_congr_fun {f g : α → ℝ≥0∞} {s : Set α} (hs : MeasurableSet s)
    (hfg : ∀ᵐ x ∂μ, x ∈ s → f x = g x) : ∫⁻ x in s, f x ∂μ = ∫⁻ x in s, g x ∂μ := by
  rw [lintegral_congr_ae]
  rw [EventuallyEq]
  rwa [ae_restrict_iff' hs]
#align measure_theory.set_lintegral_congr_fun MeasureTheory.setLIntegral_congr_fun

@[deprecated (since := "2024-06-29")]
alias set_lintegral_congr_fun := setLIntegral_congr_fun

theorem lintegral_ofReal_le_lintegral_nnnorm (f : α → ℝ) :
    ∫⁻ x, ENNReal.ofReal (f x) ∂μ ≤ ∫⁻ x, ‖f x‖₊ ∂μ := by
  simp_rw [← ofReal_norm_eq_coe_nnnorm]
  refine lintegral_mono fun x => ENNReal.ofReal_le_ofReal ?_
  rw [Real.norm_eq_abs]
  exact le_abs_self (f x)
#align measure_theory.lintegral_of_real_le_lintegral_nnnorm MeasureTheory.lintegral_ofReal_le_lintegral_nnnorm

theorem lintegral_nnnorm_eq_of_ae_nonneg {f : α → ℝ} (h_nonneg : 0 ≤ᵐ[μ] f) :
    ∫⁻ x, ‖f x‖₊ ∂μ = ∫⁻ x, ENNReal.ofReal (f x) ∂μ := by
  apply lintegral_congr_ae
  filter_upwards [h_nonneg] with x hx
  rw [Real.nnnorm_of_nonneg hx, ENNReal.ofReal_eq_coe_nnreal hx]
#align measure_theory.lintegral_nnnorm_eq_of_ae_nonneg MeasureTheory.lintegral_nnnorm_eq_of_ae_nonneg

theorem lintegral_nnnorm_eq_of_nonneg {f : α → ℝ} (h_nonneg : 0 ≤ f) :
    ∫⁻ x, ‖f x‖₊ ∂μ = ∫⁻ x, ENNReal.ofReal (f x) ∂μ :=
  lintegral_nnnorm_eq_of_ae_nonneg (Filter.eventually_of_forall h_nonneg)
#align measure_theory.lintegral_nnnorm_eq_of_nonneg MeasureTheory.lintegral_nnnorm_eq_of_nonneg

/-- **Monotone convergence theorem** -- sometimes called **Beppo-Levi convergence**.
See `lintegral_iSup_directed` for a more general form. -/
theorem lintegral_iSup {f : ℕ → α → ℝ≥0∞} (hf : ∀ n, Measurable (f n)) (h_mono : Monotone f) :
    ∫⁻ a, ⨆ n, f n a ∂μ = ⨆ n, ∫⁻ a, f n a ∂μ := by
  set c : ℝ≥0 → ℝ≥0∞ := (↑)
  set F := fun a : α => ⨆ n, f n a
  refine le_antisymm ?_ (iSup_lintegral_le _)
  rw [lintegral_eq_nnreal]
  refine iSup_le fun s => iSup_le fun hsf => ?_
  refine ENNReal.le_of_forall_lt_one_mul_le fun a ha => ?_
  rcases ENNReal.lt_iff_exists_coe.1 ha with ⟨r, rfl, _⟩
  have ha : r < 1 := ENNReal.coe_lt_coe.1 ha
  let rs := s.map fun a => r * a
  have eq_rs : rs.map c = (const α r : α →ₛ ℝ≥0∞) * map c s := rfl
  have eq : ∀ p, rs.map c ⁻¹' {p} = ⋃ n, rs.map c ⁻¹' {p} ∩ { a | p ≤ f n a } := by
    intro p
    rw [← inter_iUnion]; nth_rw 1 [← inter_univ (map c rs ⁻¹' {p})]
    refine Set.ext fun x => and_congr_right fun hx => true_iff_iff.2 ?_
    by_cases p_eq : p = 0
    · simp [p_eq]
    simp only [coe_map, mem_preimage, Function.comp_apply, mem_singleton_iff] at hx
    subst hx
    have : r * s x ≠ 0 := by rwa [Ne, ← ENNReal.coe_eq_zero]
    have : s x ≠ 0 := right_ne_zero_of_mul this
    have : (rs.map c) x < ⨆ n : ℕ, f n x := by
      refine lt_of_lt_of_le (ENNReal.coe_lt_coe.2 ?_) (hsf x)
      suffices r * s x < 1 * s x by simpa
      exact mul_lt_mul_of_pos_right ha (pos_iff_ne_zero.2 this)
    rcases lt_iSup_iff.1 this with ⟨i, hi⟩
    exact mem_iUnion.2 ⟨i, le_of_lt hi⟩
  have mono : ∀ r : ℝ≥0∞, Monotone fun n => rs.map c ⁻¹' {r} ∩ { a | r ≤ f n a } := by
    intro r i j h
    refine inter_subset_inter_right _ ?_
    simp_rw [subset_def, mem_setOf]
    intro x hx
    exact le_trans hx (h_mono h x)
  have h_meas : ∀ n, MeasurableSet {a : α | map c rs a ≤ f n a} := fun n =>
    measurableSet_le (SimpleFunc.measurable _) (hf n)
  calc
    (r : ℝ≥0∞) * (s.map c).lintegral μ = ∑ r ∈ (rs.map c).range, r * μ (rs.map c ⁻¹' {r}) := by
      rw [← const_mul_lintegral, eq_rs, SimpleFunc.lintegral]
    _ = ∑ r ∈ (rs.map c).range, r * μ (⋃ n, rs.map c ⁻¹' {r} ∩ { a | r ≤ f n a }) := by
      simp only [(eq _).symm]
    _ = ∑ r ∈ (rs.map c).range, ⨆ n, r * μ (rs.map c ⁻¹' {r} ∩ { a | r ≤ f n a }) :=
      (Finset.sum_congr rfl fun x _ => by
        rw [measure_iUnion_eq_iSup (mono x).directed_le, ENNReal.mul_iSup])
    _ = ⨆ n, ∑ r ∈ (rs.map c).range, r * μ (rs.map c ⁻¹' {r} ∩ { a | r ≤ f n a }) := by
      refine ENNReal.finset_sum_iSup_nat fun p i j h ↦ ?_
      gcongr _ * μ ?_
      exact mono p h
    _ ≤ ⨆ n : ℕ, ((rs.map c).restrict { a | (rs.map c) a ≤ f n a }).lintegral μ := by
      gcongr with n
      rw [restrict_lintegral _ (h_meas n)]
      refine le_of_eq (Finset.sum_congr rfl fun r _ => ?_)
      congr 2 with a
      refine and_congr_right ?_
      simp (config := { contextual := true })
    _ ≤ ⨆ n, ∫⁻ a, f n a ∂μ := by
      simp only [← SimpleFunc.lintegral_eq_lintegral]
      gcongr with n a
      simp only [map_apply] at h_meas
      simp only [coe_map, restrict_apply _ (h_meas _), (· ∘ ·)]
      exact indicator_apply_le id
#align measure_theory.lintegral_supr MeasureTheory.lintegral_iSup

/-- Monotone convergence theorem -- sometimes called Beppo-Levi convergence. Version with
ae_measurable functions. -/
theorem lintegral_iSup' {f : ℕ → α → ℝ≥0∞} (hf : ∀ n, AEMeasurable (f n) μ)
    (h_mono : ∀ᵐ x ∂μ, Monotone fun n => f n x) : ∫⁻ a, ⨆ n, f n a ∂μ = ⨆ n, ∫⁻ a, f n a ∂μ := by
  simp_rw [← iSup_apply]
  let p : α → (ℕ → ℝ≥0∞) → Prop := fun _ f' => Monotone f'
  have hp : ∀ᵐ x ∂μ, p x fun i => f i x := h_mono
  have h_ae_seq_mono : Monotone (aeSeq hf p) := by
    intro n m hnm x
    by_cases hx : x ∈ aeSeqSet hf p
    · exact aeSeq.prop_of_mem_aeSeqSet hf hx hnm
    · simp only [aeSeq, hx, if_false, le_rfl]
  rw [lintegral_congr_ae (aeSeq.iSup hf hp).symm]
  simp_rw [iSup_apply]
  rw [lintegral_iSup (aeSeq.measurable hf p) h_ae_seq_mono]
  congr with n
  exact lintegral_congr_ae (aeSeq.aeSeq_n_eq_fun_n_ae hf hp n)
#align measure_theory.lintegral_supr' MeasureTheory.lintegral_iSup'

/-- Monotone convergence theorem expressed with limits -/
theorem lintegral_tendsto_of_tendsto_of_monotone {f : ℕ → α → ℝ≥0∞} {F : α → ℝ≥0∞}
    (hf : ∀ n, AEMeasurable (f n) μ) (h_mono : ∀ᵐ x ∂μ, Monotone fun n => f n x)
    (h_tendsto : ∀ᵐ x ∂μ, Tendsto (fun n => f n x) atTop (𝓝 <| F x)) :
    Tendsto (fun n => ∫⁻ x, f n x ∂μ) atTop (𝓝 <| ∫⁻ x, F x ∂μ) := by
  have : Monotone fun n => ∫⁻ x, f n x ∂μ := fun i j hij =>
    lintegral_mono_ae (h_mono.mono fun x hx => hx hij)
  suffices key : ∫⁻ x, F x ∂μ = ⨆ n, ∫⁻ x, f n x ∂μ by
    rw [key]
    exact tendsto_atTop_iSup this
  rw [← lintegral_iSup' hf h_mono]
  refine lintegral_congr_ae ?_
  filter_upwards [h_mono, h_tendsto] with _ hx_mono hx_tendsto using
    tendsto_nhds_unique hx_tendsto (tendsto_atTop_iSup hx_mono)
#align measure_theory.lintegral_tendsto_of_tendsto_of_monotone MeasureTheory.lintegral_tendsto_of_tendsto_of_monotone

theorem lintegral_eq_iSup_eapprox_lintegral {f : α → ℝ≥0∞} (hf : Measurable f) :
    ∫⁻ a, f a ∂μ = ⨆ n, (eapprox f n).lintegral μ :=
  calc
    ∫⁻ a, f a ∂μ = ∫⁻ a, ⨆ n, (eapprox f n : α → ℝ≥0∞) a ∂μ := by
      congr; ext a; rw [iSup_eapprox_apply f hf]
    _ = ⨆ n, ∫⁻ a, (eapprox f n : α → ℝ≥0∞) a ∂μ := by
      apply lintegral_iSup
      · measurability
      · intro i j h
        exact monotone_eapprox f h
    _ = ⨆ n, (eapprox f n).lintegral μ := by
      congr; ext n; rw [(eapprox f n).lintegral_eq_lintegral]
#align measure_theory.lintegral_eq_supr_eapprox_lintegral MeasureTheory.lintegral_eq_iSup_eapprox_lintegral

/-- If `f` has finite integral, then `∫⁻ x in s, f x ∂μ` is absolutely continuous in `s`: it tends
to zero as `μ s` tends to zero. This lemma states this fact in terms of `ε` and `δ`. -/
theorem exists_pos_setLIntegral_lt_of_measure_lt {f : α → ℝ≥0∞} (h : ∫⁻ x, f x ∂μ ≠ ∞) {ε : ℝ≥0∞}
    (hε : ε ≠ 0) : ∃ δ > 0, ∀ s, μ s < δ → ∫⁻ x in s, f x ∂μ < ε := by
  rcases exists_between (pos_iff_ne_zero.mpr hε) with ⟨ε₂, hε₂0, hε₂ε⟩
  rcases exists_between hε₂0 with ⟨ε₁, hε₁0, hε₁₂⟩
  rcases exists_simpleFunc_forall_lintegral_sub_lt_of_pos h hε₁0.ne' with ⟨φ, _, hφ⟩
  rcases φ.exists_forall_le with ⟨C, hC⟩
  use (ε₂ - ε₁) / C, ENNReal.div_pos_iff.2 ⟨(tsub_pos_iff_lt.2 hε₁₂).ne', ENNReal.coe_ne_top⟩
  refine fun s hs => lt_of_le_of_lt ?_ hε₂ε
  simp only [lintegral_eq_nnreal, iSup_le_iff]
  intro ψ hψ
  calc
    (map (↑) ψ).lintegral (μ.restrict s) ≤
        (map (↑) φ).lintegral (μ.restrict s) + (map (↑) (ψ - φ)).lintegral (μ.restrict s) := by
      rw [← SimpleFunc.add_lintegral, ← SimpleFunc.map_add @ENNReal.coe_add]
      refine SimpleFunc.lintegral_mono (fun x => ?_) le_rfl
      simp only [add_tsub_eq_max, le_max_right, coe_map, Function.comp_apply, SimpleFunc.coe_add,
        SimpleFunc.coe_sub, Pi.add_apply, Pi.sub_apply, ENNReal.coe_max (φ x) (ψ x)]
    _ ≤ (map (↑) φ).lintegral (μ.restrict s) + ε₁ := by
      gcongr
      refine le_trans ?_ (hφ _ hψ).le
      exact SimpleFunc.lintegral_mono le_rfl Measure.restrict_le_self
    _ ≤ (SimpleFunc.const α (C : ℝ≥0∞)).lintegral (μ.restrict s) + ε₁ := by
      gcongr
      exact SimpleFunc.lintegral_mono (fun x ↦ ENNReal.coe_le_coe.2 (hC x)) le_rfl
    _ = C * μ s + ε₁ := by
      simp only [← SimpleFunc.lintegral_eq_lintegral, coe_const, lintegral_const,
        Measure.restrict_apply, MeasurableSet.univ, univ_inter, Function.const]
    _ ≤ C * ((ε₂ - ε₁) / C) + ε₁ := by gcongr
    _ ≤ ε₂ - ε₁ + ε₁ := by gcongr; apply mul_div_le
    _ = ε₂ := tsub_add_cancel_of_le hε₁₂.le
#align measure_theory.exists_pos_set_lintegral_lt_of_measure_lt MeasureTheory.exists_pos_setLIntegral_lt_of_measure_lt

@[deprecated (since := "2024-06-29")]
alias exists_pos_set_lintegral_lt_of_measure_lt := exists_pos_setLIntegral_lt_of_measure_lt

/-- If `f` has finite integral, then `∫⁻ x in s, f x ∂μ` is absolutely continuous in `s`: it tends
to zero as `μ s` tends to zero. -/
theorem tendsto_setLIntegral_zero {ι} {f : α → ℝ≥0∞} (h : ∫⁻ x, f x ∂μ ≠ ∞) {l : Filter ι}
    {s : ι → Set α} (hl : Tendsto (μ ∘ s) l (𝓝 0)) :
    Tendsto (fun i => ∫⁻ x in s i, f x ∂μ) l (𝓝 0) := by
  simp only [ENNReal.nhds_zero, tendsto_iInf, tendsto_principal, mem_Iio,
    ← pos_iff_ne_zero] at hl ⊢
  intro ε ε0
  rcases exists_pos_setLIntegral_lt_of_measure_lt h ε0.ne' with ⟨δ, δ0, hδ⟩
  exact (hl δ δ0).mono fun i => hδ _
#align measure_theory.tendsto_set_lintegral_zero MeasureTheory.tendsto_setLIntegral_zero

@[deprecated (since := "2024-06-29")]
alias tendsto_set_lintegral_zero := tendsto_setLIntegral_zero

/-- The sum of the lower Lebesgue integrals of two functions is less than or equal to the integral
of their sum. The other inequality needs one of these functions to be (a.e.-)measurable. -/
theorem le_lintegral_add (f g : α → ℝ≥0∞) :
    ∫⁻ a, f a ∂μ + ∫⁻ a, g a ∂μ ≤ ∫⁻ a, f a + g a ∂μ := by
  simp only [lintegral]
  refine ENNReal.biSup_add_biSup_le' (p := fun h : α →ₛ ℝ≥0∞ => h ≤ f)
    (q := fun h : α →ₛ ℝ≥0∞ => h ≤ g) ⟨0, zero_le f⟩ ⟨0, zero_le g⟩ fun f' hf' g' hg' => ?_
  exact le_iSup₂_of_le (f' + g') (add_le_add hf' hg') (add_lintegral _ _).ge
#align measure_theory.le_lintegral_add MeasureTheory.le_lintegral_add

-- Use stronger lemmas `lintegral_add_left`/`lintegral_add_right` instead
theorem lintegral_add_aux {f g : α → ℝ≥0∞} (hf : Measurable f) (hg : Measurable g) :
    ∫⁻ a, f a + g a ∂μ = ∫⁻ a, f a ∂μ + ∫⁻ a, g a ∂μ :=
  calc
    ∫⁻ a, f a + g a ∂μ =
        ∫⁻ a, (⨆ n, (eapprox f n : α → ℝ≥0∞) a) + ⨆ n, (eapprox g n : α → ℝ≥0∞) a ∂μ := by
      simp only [iSup_eapprox_apply, hf, hg]
    _ = ∫⁻ a, ⨆ n, (eapprox f n + eapprox g n : α → ℝ≥0∞) a ∂μ := by
      congr; funext a
      rw [ENNReal.iSup_add_iSup_of_monotone]
      · simp only [Pi.add_apply]
      · intro i j h
        exact monotone_eapprox _ h a
      · intro i j h
        exact monotone_eapprox _ h a
    _ = ⨆ n, (eapprox f n).lintegral μ + (eapprox g n).lintegral μ := by
      rw [lintegral_iSup]
      · congr
        funext n
        rw [← SimpleFunc.add_lintegral, ← SimpleFunc.lintegral_eq_lintegral]
        simp only [Pi.add_apply, SimpleFunc.coe_add]
      · measurability
      · intro i j h a
        dsimp
        gcongr <;> exact monotone_eapprox _ h _
    _ = (⨆ n, (eapprox f n).lintegral μ) + ⨆ n, (eapprox g n).lintegral μ := by
      refine (ENNReal.iSup_add_iSup_of_monotone ?_ ?_).symm <;>
        · intro i j h
          exact SimpleFunc.lintegral_mono (monotone_eapprox _ h) le_rfl
    _ = ∫⁻ a, f a ∂μ + ∫⁻ a, g a ∂μ := by
      rw [lintegral_eq_iSup_eapprox_lintegral hf, lintegral_eq_iSup_eapprox_lintegral hg]
#align measure_theory.lintegral_add_aux MeasureTheory.lintegral_add_aux

/-- If `f g : α → ℝ≥0∞` are two functions and one of them is (a.e.) measurable, then the Lebesgue
integral of `f + g` equals the sum of integrals. This lemma assumes that `f` is integrable, see also
`MeasureTheory.lintegral_add_right` and primed versions of these lemmas. -/
@[simp]
theorem lintegral_add_left {f : α → ℝ≥0∞} (hf : Measurable f) (g : α → ℝ≥0∞) :
    ∫⁻ a, f a + g a ∂μ = ∫⁻ a, f a ∂μ + ∫⁻ a, g a ∂μ := by
  refine le_antisymm ?_ (le_lintegral_add _ _)
  rcases exists_measurable_le_lintegral_eq μ fun a => f a + g a with ⟨φ, hφm, hφ_le, hφ_eq⟩
  calc
    ∫⁻ a, f a + g a ∂μ = ∫⁻ a, φ a ∂μ := hφ_eq
    _ ≤ ∫⁻ a, f a + (φ a - f a) ∂μ := lintegral_mono fun a => le_add_tsub
    _ = ∫⁻ a, f a ∂μ + ∫⁻ a, φ a - f a ∂μ := lintegral_add_aux hf (hφm.sub hf)
    _ ≤ ∫⁻ a, f a ∂μ + ∫⁻ a, g a ∂μ :=
      add_le_add_left (lintegral_mono fun a => tsub_le_iff_left.2 <| hφ_le a) _
#align measure_theory.lintegral_add_left MeasureTheory.lintegral_add_left

theorem lintegral_add_left' {f : α → ℝ≥0∞} (hf : AEMeasurable f μ) (g : α → ℝ≥0∞) :
    ∫⁻ a, f a + g a ∂μ = ∫⁻ a, f a ∂μ + ∫⁻ a, g a ∂μ := by
  rw [lintegral_congr_ae hf.ae_eq_mk, ← lintegral_add_left hf.measurable_mk,
    lintegral_congr_ae (hf.ae_eq_mk.add (ae_eq_refl g))]
#align measure_theory.lintegral_add_left' MeasureTheory.lintegral_add_left'

theorem lintegral_add_right' (f : α → ℝ≥0∞) {g : α → ℝ≥0∞} (hg : AEMeasurable g μ) :
    ∫⁻ a, f a + g a ∂μ = ∫⁻ a, f a ∂μ + ∫⁻ a, g a ∂μ := by
  simpa only [add_comm] using lintegral_add_left' hg f
#align measure_theory.lintegral_add_right' MeasureTheory.lintegral_add_right'

/-- If `f g : α → ℝ≥0∞` are two functions and one of them is (a.e.) measurable, then the Lebesgue
integral of `f + g` equals the sum of integrals. This lemma assumes that `g` is integrable, see also
`MeasureTheory.lintegral_add_left` and primed versions of these lemmas. -/
@[simp]
theorem lintegral_add_right (f : α → ℝ≥0∞) {g : α → ℝ≥0∞} (hg : Measurable g) :
    ∫⁻ a, f a + g a ∂μ = ∫⁻ a, f a ∂μ + ∫⁻ a, g a ∂μ :=
  lintegral_add_right' f hg.aemeasurable
#align measure_theory.lintegral_add_right MeasureTheory.lintegral_add_right

@[simp]
theorem lintegral_smul_measure (c : ℝ≥0∞) (f : α → ℝ≥0∞) : ∫⁻ a, f a ∂c • μ = c * ∫⁻ a, f a ∂μ := by
  simp only [lintegral, iSup_subtype', SimpleFunc.lintegral_smul, ENNReal.mul_iSup, smul_eq_mul]
#align measure_theory.lintegral_smul_measure MeasureTheory.lintegral_smul_measure

lemma setLIntegral_smul_measure (c : ℝ≥0∞) (f : α → ℝ≥0∞) (s : Set α) :
    ∫⁻ a in s, f a ∂(c • μ) = c * ∫⁻ a in s, f a ∂μ := by
  rw [Measure.restrict_smul, lintegral_smul_measure]

@[deprecated (since := "2024-06-29")]
alias set_lintegral_smul_measure := setLIntegral_smul_measure

@[simp]
theorem lintegral_sum_measure {m : MeasurableSpace α} {ι} (f : α → ℝ≥0∞) (μ : ι → Measure α) :
    ∫⁻ a, f a ∂Measure.sum μ = ∑' i, ∫⁻ a, f a ∂μ i := by
  simp only [lintegral, iSup_subtype', SimpleFunc.lintegral_sum, ENNReal.tsum_eq_iSup_sum]
  rw [iSup_comm]
  congr; funext s
  induction' s using Finset.induction_on with i s hi hs
  · simp
  simp only [Finset.sum_insert hi, ← hs]
  refine (ENNReal.iSup_add_iSup ?_).symm
  intro φ ψ
  exact
    ⟨⟨φ ⊔ ψ, fun x => sup_le (φ.2 x) (ψ.2 x)⟩,
      add_le_add (SimpleFunc.lintegral_mono le_sup_left le_rfl)
        (Finset.sum_le_sum fun j _ => SimpleFunc.lintegral_mono le_sup_right le_rfl)⟩
#align measure_theory.lintegral_sum_measure MeasureTheory.lintegral_sum_measure

theorem hasSum_lintegral_measure {ι} {_ : MeasurableSpace α} (f : α → ℝ≥0∞) (μ : ι → Measure α) :
    HasSum (fun i => ∫⁻ a, f a ∂μ i) (∫⁻ a, f a ∂Measure.sum μ) :=
  (lintegral_sum_measure f μ).symm ▸ ENNReal.summable.hasSum
#align measure_theory.has_sum_lintegral_measure MeasureTheory.hasSum_lintegral_measure

@[simp]
theorem lintegral_add_measure {m : MeasurableSpace α} (f : α → ℝ≥0∞) (μ ν : Measure α) :
    ∫⁻ a, f a ∂(μ + ν) = ∫⁻ a, f a ∂μ + ∫⁻ a, f a ∂ν := by
  simpa [tsum_fintype] using lintegral_sum_measure f fun b => cond b μ ν
#align measure_theory.lintegral_add_measure MeasureTheory.lintegral_add_measure

@[simp]
theorem lintegral_finset_sum_measure {ι} {m : MeasurableSpace α} (s : Finset ι) (f : α → ℝ≥0∞)
    (μ : ι → Measure α) : ∫⁻ a, f a ∂(∑ i ∈ s, μ i) = ∑ i ∈ s, ∫⁻ a, f a ∂μ i := by
  rw [← Measure.sum_coe_finset, lintegral_sum_measure, ← Finset.tsum_subtype']
  simp only [Finset.coe_sort_coe]
#align measure_theory.lintegral_finset_sum_measure MeasureTheory.lintegral_finset_sum_measure

@[simp]
theorem lintegral_zero_measure {m : MeasurableSpace α} (f : α → ℝ≥0∞) :
    ∫⁻ a, f a ∂(0 : Measure α) = 0 := by
  simp [lintegral]
#align measure_theory.lintegral_zero_measure MeasureTheory.lintegral_zero_measure

@[simp]
theorem lintegral_of_isEmpty {α} [MeasurableSpace α] [IsEmpty α] (μ : Measure α) (f : α → ℝ≥0∞) :
    ∫⁻ x, f x ∂μ = 0 := by
  have : Subsingleton (Measure α) := inferInstance
  convert lintegral_zero_measure f

theorem setLIntegral_empty (f : α → ℝ≥0∞) : ∫⁻ x in ∅, f x ∂μ = 0 := by
  rw [Measure.restrict_empty, lintegral_zero_measure]
#align measure_theory.set_lintegral_empty MeasureTheory.setLIntegral_empty

@[deprecated (since := "2024-06-29")]
alias set_lintegral_empty := setLIntegral_empty

theorem setLIntegral_univ (f : α → ℝ≥0∞) : ∫⁻ x in univ, f x ∂μ = ∫⁻ x, f x ∂μ := by
  rw [Measure.restrict_univ]
#align measure_theory.set_lintegral_univ MeasureTheory.setLIntegral_univ

@[deprecated (since := "2024-06-29")]
alias set_lintegral_univ := setLIntegral_univ

theorem setLIntegral_measure_zero (s : Set α) (f : α → ℝ≥0∞) (hs' : μ s = 0) :
    ∫⁻ x in s, f x ∂μ = 0 := by
  convert lintegral_zero_measure _
  exact Measure.restrict_eq_zero.2 hs'
#align measure_theory.set_lintegral_measure_zero MeasureTheory.setLIntegral_measure_zero

@[deprecated (since := "2024-06-29")]
alias set_lintegral_measure_zero := setLIntegral_measure_zero

theorem lintegral_finset_sum' (s : Finset β) {f : β → α → ℝ≥0∞}
    (hf : ∀ b ∈ s, AEMeasurable (f b) μ) :
    ∫⁻ a, ∑ b ∈ s, f b a ∂μ = ∑ b ∈ s, ∫⁻ a, f b a ∂μ := by
  induction' s using Finset.induction_on with a s has ih
  · simp
  · simp only [Finset.sum_insert has]
    rw [Finset.forall_mem_insert] at hf
    rw [lintegral_add_left' hf.1, ih hf.2]
#align measure_theory.lintegral_finset_sum' MeasureTheory.lintegral_finset_sum'

theorem lintegral_finset_sum (s : Finset β) {f : β → α → ℝ≥0∞} (hf : ∀ b ∈ s, Measurable (f b)) :
    ∫⁻ a, ∑ b ∈ s, f b a ∂μ = ∑ b ∈ s, ∫⁻ a, f b a ∂μ :=
  lintegral_finset_sum' s fun b hb => (hf b hb).aemeasurable
#align measure_theory.lintegral_finset_sum MeasureTheory.lintegral_finset_sum

@[simp]
theorem lintegral_const_mul (r : ℝ≥0∞) {f : α → ℝ≥0∞} (hf : Measurable f) :
    ∫⁻ a, r * f a ∂μ = r * ∫⁻ a, f a ∂μ :=
  calc
    ∫⁻ a, r * f a ∂μ = ∫⁻ a, ⨆ n, (const α r * eapprox f n) a ∂μ := by
      congr
      funext a
      rw [← iSup_eapprox_apply f hf, ENNReal.mul_iSup]
      simp
    _ = ⨆ n, r * (eapprox f n).lintegral μ := by
      rw [lintegral_iSup]
      · congr
        funext n
        rw [← SimpleFunc.const_mul_lintegral, ← SimpleFunc.lintegral_eq_lintegral]
      · intro n
        exact SimpleFunc.measurable _
      · intro i j h a
        exact mul_le_mul_left' (monotone_eapprox _ h _) _
    _ = r * ∫⁻ a, f a ∂μ := by rw [← ENNReal.mul_iSup, lintegral_eq_iSup_eapprox_lintegral hf]
#align measure_theory.lintegral_const_mul MeasureTheory.lintegral_const_mul

theorem lintegral_const_mul'' (r : ℝ≥0∞) {f : α → ℝ≥0∞} (hf : AEMeasurable f μ) :
    ∫⁻ a, r * f a ∂μ = r * ∫⁻ a, f a ∂μ := by
  have A : ∫⁻ a, f a ∂μ = ∫⁻ a, hf.mk f a ∂μ := lintegral_congr_ae hf.ae_eq_mk
  have B : ∫⁻ a, r * f a ∂μ = ∫⁻ a, r * hf.mk f a ∂μ :=
    lintegral_congr_ae (EventuallyEq.fun_comp hf.ae_eq_mk _)
  rw [A, B, lintegral_const_mul _ hf.measurable_mk]
#align measure_theory.lintegral_const_mul'' MeasureTheory.lintegral_const_mul''

theorem lintegral_const_mul_le (r : ℝ≥0∞) (f : α → ℝ≥0∞) :
    r * ∫⁻ a, f a ∂μ ≤ ∫⁻ a, r * f a ∂μ := by
  rw [lintegral, ENNReal.mul_iSup]
  refine iSup_le fun s => ?_
  rw [ENNReal.mul_iSup, iSup_le_iff]
  intro hs
  rw [← SimpleFunc.const_mul_lintegral, lintegral]
  refine le_iSup_of_le (const α r * s) (le_iSup_of_le (fun x => ?_) le_rfl)
  exact mul_le_mul_left' (hs x) _
#align measure_theory.lintegral_const_mul_le MeasureTheory.lintegral_const_mul_le

theorem lintegral_const_mul' (r : ℝ≥0∞) (f : α → ℝ≥0∞) (hr : r ≠ ∞) :
    ∫⁻ a, r * f a ∂μ = r * ∫⁻ a, f a ∂μ := by
  by_cases h : r = 0
  · simp [h]
  apply le_antisymm _ (lintegral_const_mul_le r f)
  have rinv : r * r⁻¹ = 1 := ENNReal.mul_inv_cancel h hr
  have rinv' : r⁻¹ * r = 1 := by
    rw [mul_comm]
    exact rinv
  have := lintegral_const_mul_le (μ := μ) r⁻¹ fun x => r * f x
  simp? [(mul_assoc _ _ _).symm, rinv'] at this says
    simp only [(mul_assoc _ _ _).symm, rinv', one_mul] at this
  simpa [(mul_assoc _ _ _).symm, rinv] using mul_le_mul_left' this r
#align measure_theory.lintegral_const_mul' MeasureTheory.lintegral_const_mul'

theorem lintegral_mul_const (r : ℝ≥0∞) {f : α → ℝ≥0∞} (hf : Measurable f) :
    ∫⁻ a, f a * r ∂μ = (∫⁻ a, f a ∂μ) * r := by simp_rw [mul_comm, lintegral_const_mul r hf]
#align measure_theory.lintegral_mul_const MeasureTheory.lintegral_mul_const

theorem lintegral_mul_const'' (r : ℝ≥0∞) {f : α → ℝ≥0∞} (hf : AEMeasurable f μ) :
    ∫⁻ a, f a * r ∂μ = (∫⁻ a, f a ∂μ) * r := by simp_rw [mul_comm, lintegral_const_mul'' r hf]
#align measure_theory.lintegral_mul_const'' MeasureTheory.lintegral_mul_const''

theorem lintegral_mul_const_le (r : ℝ≥0∞) (f : α → ℝ≥0∞) :
    (∫⁻ a, f a ∂μ) * r ≤ ∫⁻ a, f a * r ∂μ := by
  simp_rw [mul_comm, lintegral_const_mul_le r f]
#align measure_theory.lintegral_mul_const_le MeasureTheory.lintegral_mul_const_le

theorem lintegral_mul_const' (r : ℝ≥0∞) (f : α → ℝ≥0∞) (hr : r ≠ ∞) :
    ∫⁻ a, f a * r ∂μ = (∫⁻ a, f a ∂μ) * r := by simp_rw [mul_comm, lintegral_const_mul' r f hr]
#align measure_theory.lintegral_mul_const' MeasureTheory.lintegral_mul_const'

/- A double integral of a product where each factor contains only one variable
  is a product of integrals -/
theorem lintegral_lintegral_mul {β} [MeasurableSpace β] {ν : Measure β} {f : α → ℝ≥0∞}
    {g : β → ℝ≥0∞} (hf : AEMeasurable f μ) (hg : AEMeasurable g ν) :
    ∫⁻ x, ∫⁻ y, f x * g y ∂ν ∂μ = (∫⁻ x, f x ∂μ) * ∫⁻ y, g y ∂ν := by
  simp [lintegral_const_mul'' _ hg, lintegral_mul_const'' _ hf]
#align measure_theory.lintegral_lintegral_mul MeasureTheory.lintegral_lintegral_mul

-- TODO: Need a better way of rewriting inside of an integral
theorem lintegral_rw₁ {f f' : α → β} (h : f =ᵐ[μ] f') (g : β → ℝ≥0∞) :
    ∫⁻ a, g (f a) ∂μ = ∫⁻ a, g (f' a) ∂μ :=
  lintegral_congr_ae <| h.mono fun a h => by dsimp only; rw [h]
#align measure_theory.lintegral_rw₁ MeasureTheory.lintegral_rw₁

-- TODO: Need a better way of rewriting inside of an integral
theorem lintegral_rw₂ {f₁ f₁' : α → β} {f₂ f₂' : α → γ} (h₁ : f₁ =ᵐ[μ] f₁') (h₂ : f₂ =ᵐ[μ] f₂')
    (g : β → γ → ℝ≥0∞) : ∫⁻ a, g (f₁ a) (f₂ a) ∂μ = ∫⁻ a, g (f₁' a) (f₂' a) ∂μ :=
  lintegral_congr_ae <| h₁.mp <| h₂.mono fun _ h₂ h₁ => by dsimp only; rw [h₁, h₂]
#align measure_theory.lintegral_rw₂ MeasureTheory.lintegral_rw₂

theorem lintegral_indicator_le (f : α → ℝ≥0∞) (s : Set α) :
    ∫⁻ a, s.indicator f a ∂μ ≤ ∫⁻ a in s, f a ∂μ := by
  simp only [lintegral]
  apply iSup_le (fun g ↦ (iSup_le (fun hg ↦ ?_)))
  have : g ≤ f := hg.trans (indicator_le_self s f)
  refine le_iSup_of_le g (le_iSup_of_le this (le_of_eq ?_))
  rw [lintegral_restrict, SimpleFunc.lintegral]
  congr with t
  by_cases H : t = 0
  · simp [H]
  congr with x
  simp only [mem_preimage, mem_singleton_iff, mem_inter_iff, iff_self_and]
  rintro rfl
  contrapose! H
  simpa [H] using hg x

@[simp]
theorem lintegral_indicator (f : α → ℝ≥0∞) {s : Set α} (hs : MeasurableSet s) :
    ∫⁻ a, s.indicator f a ∂μ = ∫⁻ a in s, f a ∂μ := by
  apply le_antisymm (lintegral_indicator_le f s)
  simp only [lintegral, ← restrict_lintegral_eq_lintegral_restrict _ hs, iSup_subtype']
  refine iSup_mono' (Subtype.forall.2 fun φ hφ => ?_)
  refine ⟨⟨φ.restrict s, fun x => ?_⟩, le_rfl⟩
  simp [hφ x, hs, indicator_le_indicator]
#align measure_theory.lintegral_indicator MeasureTheory.lintegral_indicator

theorem lintegral_indicator₀ (f : α → ℝ≥0∞) {s : Set α} (hs : NullMeasurableSet s μ) :
    ∫⁻ a, s.indicator f a ∂μ = ∫⁻ a in s, f a ∂μ := by
  rw [← lintegral_congr_ae (indicator_ae_eq_of_ae_eq_set hs.toMeasurable_ae_eq),
    lintegral_indicator _ (measurableSet_toMeasurable _ _),
    Measure.restrict_congr_set hs.toMeasurable_ae_eq]
#align measure_theory.lintegral_indicator₀ MeasureTheory.lintegral_indicator₀

theorem lintegral_indicator_const_le (s : Set α) (c : ℝ≥0∞) :
    ∫⁻ a, s.indicator (fun _ => c) a ∂μ ≤ c * μ s :=
  (lintegral_indicator_le _ _).trans (setLIntegral_const s c).le

theorem lintegral_indicator_const₀ {s : Set α} (hs : NullMeasurableSet s μ) (c : ℝ≥0∞) :
    ∫⁻ a, s.indicator (fun _ => c) a ∂μ = c * μ s := by
  rw [lintegral_indicator₀ _ hs, setLIntegral_const]

theorem lintegral_indicator_const {s : Set α} (hs : MeasurableSet s) (c : ℝ≥0∞) :
    ∫⁻ a, s.indicator (fun _ => c) a ∂μ = c * μ s :=
  lintegral_indicator_const₀ hs.nullMeasurableSet c
#align measure_theory.lintegral_indicator_const MeasureTheory.lintegral_indicator_const

<<<<<<< HEAD
lemma set_lintegral_eq_of_support_subset {s : Set α} {f : α → ℝ≥0∞} (hsf : f.support ⊆ s) :
    ∫⁻ x in s, f x ∂μ = ∫⁻ x, f x ∂μ := by
  apply le_antisymm (set_lintegral_le_lintegral s fun x ↦ f x)
  apply le_trans (le_of_eq _) (lintegral_indicator_le _ _)
  congr with x
  simp [Set.indicator]
  split_ifs with h
  · rfl
  · exact Function.support_subset_iff'.1 hsf x h

theorem set_lintegral_eq_const {f : α → ℝ≥0∞} (hf : Measurable f) (r : ℝ≥0∞) :
=======
theorem setLIntegral_eq_const {f : α → ℝ≥0∞} (hf : Measurable f) (r : ℝ≥0∞) :
>>>>>>> 85d5f96e
    ∫⁻ x in { x | f x = r }, f x ∂μ = r * μ { x | f x = r } := by
  have : ∀ᵐ x ∂μ, x ∈ { x | f x = r } → f x = r := ae_of_all μ fun _ hx => hx
  rw [setLIntegral_congr_fun _ this]
  · rw [lintegral_const, Measure.restrict_apply MeasurableSet.univ, Set.univ_inter]
  · exact hf (measurableSet_singleton r)
#align measure_theory.set_lintegral_eq_const MeasureTheory.setLIntegral_eq_const

@[deprecated (since := "2024-06-29")]
alias set_lintegral_eq_const := setLIntegral_eq_const

theorem lintegral_indicator_one_le (s : Set α) : ∫⁻ a, s.indicator 1 a ∂μ ≤ μ s :=
  (lintegral_indicator_const_le _ _).trans <| (one_mul _).le

@[simp]
theorem lintegral_indicator_one₀ {s : Set α} (hs : NullMeasurableSet s μ) :
    ∫⁻ a, s.indicator 1 a ∂μ = μ s :=
  (lintegral_indicator_const₀ hs _).trans <| one_mul _

@[simp]
theorem lintegral_indicator_one {s : Set α} (hs : MeasurableSet s) :
    ∫⁻ a, s.indicator 1 a ∂μ = μ s :=
  (lintegral_indicator_const hs _).trans <| one_mul _
#align measure_theory.lintegral_indicator_one MeasureTheory.lintegral_indicator_one

/-- A version of **Markov's inequality** for two functions. It doesn't follow from the standard
Markov's inequality because we only assume measurability of `g`, not `f`. -/
theorem lintegral_add_mul_meas_add_le_le_lintegral {f g : α → ℝ≥0∞} (hle : f ≤ᵐ[μ] g)
    (hg : AEMeasurable g μ) (ε : ℝ≥0∞) :
    ∫⁻ a, f a ∂μ + ε * μ { x | f x + ε ≤ g x } ≤ ∫⁻ a, g a ∂μ := by
  rcases exists_measurable_le_lintegral_eq μ f with ⟨φ, hφm, hφ_le, hφ_eq⟩
  calc
    ∫⁻ x, f x ∂μ + ε * μ { x | f x + ε ≤ g x } = ∫⁻ x, φ x ∂μ + ε * μ { x | f x + ε ≤ g x } := by
      rw [hφ_eq]
    _ ≤ ∫⁻ x, φ x ∂μ + ε * μ { x | φ x + ε ≤ g x } := by
      gcongr
      exact fun x => (add_le_add_right (hφ_le _) _).trans
    _ = ∫⁻ x, φ x + indicator { x | φ x + ε ≤ g x } (fun _ => ε) x ∂μ := by
      rw [lintegral_add_left hφm, lintegral_indicator₀, setLIntegral_const]
      exact measurableSet_le (hφm.nullMeasurable.measurable'.add_const _) hg.nullMeasurable
    _ ≤ ∫⁻ x, g x ∂μ := lintegral_mono_ae (hle.mono fun x hx₁ => ?_)
  simp only [indicator_apply]; split_ifs with hx₂
  exacts [hx₂, (add_zero _).trans_le <| (hφ_le x).trans hx₁]
#align measure_theory.lintegral_add_mul_meas_add_le_le_lintegral MeasureTheory.lintegral_add_mul_meas_add_le_le_lintegral

/-- **Markov's inequality** also known as **Chebyshev's first inequality**. -/
theorem mul_meas_ge_le_lintegral₀ {f : α → ℝ≥0∞} (hf : AEMeasurable f μ) (ε : ℝ≥0∞) :
    ε * μ { x | ε ≤ f x } ≤ ∫⁻ a, f a ∂μ := by
  simpa only [lintegral_zero, zero_add] using
    lintegral_add_mul_meas_add_le_le_lintegral (ae_of_all _ fun x => zero_le (f x)) hf ε
#align measure_theory.mul_meas_ge_le_lintegral₀ MeasureTheory.mul_meas_ge_le_lintegral₀

/-- **Markov's inequality** also known as **Chebyshev's first inequality**. For a version assuming
`AEMeasurable`, see `mul_meas_ge_le_lintegral₀`. -/
theorem mul_meas_ge_le_lintegral {f : α → ℝ≥0∞} (hf : Measurable f) (ε : ℝ≥0∞) :
    ε * μ { x | ε ≤ f x } ≤ ∫⁻ a, f a ∂μ :=
  mul_meas_ge_le_lintegral₀ hf.aemeasurable ε
#align measure_theory.mul_meas_ge_le_lintegral MeasureTheory.mul_meas_ge_le_lintegral

lemma meas_le_lintegral₀ {f : α → ℝ≥0∞} (hf : AEMeasurable f μ)
    {s : Set α} (hs : ∀ x ∈ s, 1 ≤ f x) : μ s ≤ ∫⁻ a, f a ∂μ := by
  apply le_trans _ (mul_meas_ge_le_lintegral₀ hf 1)
  rw [one_mul]
  exact measure_mono hs

lemma lintegral_le_meas {s : Set α} {f : α → ℝ≥0∞} (hf : ∀ a, f a ≤ 1) (h'f : ∀ a ∈ sᶜ, f a = 0) :
    ∫⁻ a, f a ∂μ ≤ μ s := by
  apply (lintegral_mono (fun x ↦ ?_)).trans (lintegral_indicator_one_le s)
  by_cases hx : x ∈ s
  · simpa [hx] using hf x
  · simpa [hx] using h'f x hx

theorem lintegral_eq_top_of_measure_eq_top_ne_zero {f : α → ℝ≥0∞} (hf : AEMeasurable f μ)
    (hμf : μ {x | f x = ∞} ≠ 0) : ∫⁻ x, f x ∂μ = ∞ :=
  eq_top_iff.mpr <|
    calc
      ∞ = ∞ * μ { x | ∞ ≤ f x } := by simp [mul_eq_top, hμf]
      _ ≤ ∫⁻ x, f x ∂μ := mul_meas_ge_le_lintegral₀ hf ∞
#align measure_theory.lintegral_eq_top_of_measure_eq_top_ne_zero MeasureTheory.lintegral_eq_top_of_measure_eq_top_ne_zero

theorem setLintegral_eq_top_of_measure_eq_top_ne_zero {f : α → ℝ≥0∞} {s : Set α}
    (hf : AEMeasurable f (μ.restrict s)) (hμf : μ ({x ∈ s | f x = ∞}) ≠ 0) :
    ∫⁻ x in s, f x ∂μ = ∞ :=
  lintegral_eq_top_of_measure_eq_top_ne_zero hf <|
    mt (eq_bot_mono <| by rw [← setOf_inter_eq_sep]; exact Measure.le_restrict_apply _ _) hμf
#align measure_theory.set_lintegral_eq_top_of_measure_eq_top_ne_zero MeasureTheory.setLintegral_eq_top_of_measure_eq_top_ne_zero

theorem measure_eq_top_of_lintegral_ne_top {f : α → ℝ≥0∞}
    (hf : AEMeasurable f μ) (hμf : ∫⁻ x, f x ∂μ ≠ ∞) : μ {x | f x = ∞} = 0 :=
  of_not_not fun h => hμf <| lintegral_eq_top_of_measure_eq_top_ne_zero hf h
#align measure_theory.measure_eq_top_of_lintegral_ne_top MeasureTheory.measure_eq_top_of_lintegral_ne_top

theorem measure_eq_top_of_setLintegral_ne_top {f : α → ℝ≥0∞} {s : Set α}
    (hf : AEMeasurable f (μ.restrict s)) (hμf : ∫⁻ x in s, f x ∂μ ≠ ∞) :
    μ ({x ∈ s | f x = ∞}) = 0 :=
  of_not_not fun h => hμf <| setLintegral_eq_top_of_measure_eq_top_ne_zero hf h
#align measure_theory.measure_eq_top_of_set_lintegral_ne_top MeasureTheory.measure_eq_top_of_setLintegral_ne_top

/-- **Markov's inequality**, also known as **Chebyshev's first inequality**. -/
theorem meas_ge_le_lintegral_div {f : α → ℝ≥0∞} (hf : AEMeasurable f μ) {ε : ℝ≥0∞} (hε : ε ≠ 0)
    (hε' : ε ≠ ∞) : μ { x | ε ≤ f x } ≤ (∫⁻ a, f a ∂μ) / ε :=
  (ENNReal.le_div_iff_mul_le (Or.inl hε) (Or.inl hε')).2 <| by
    rw [mul_comm]
    exact mul_meas_ge_le_lintegral₀ hf ε
#align measure_theory.meas_ge_le_lintegral_div MeasureTheory.meas_ge_le_lintegral_div

theorem ae_eq_of_ae_le_of_lintegral_le {f g : α → ℝ≥0∞} (hfg : f ≤ᵐ[μ] g) (hf : ∫⁻ x, f x ∂μ ≠ ∞)
    (hg : AEMeasurable g μ) (hgf : ∫⁻ x, g x ∂μ ≤ ∫⁻ x, f x ∂μ) : f =ᵐ[μ] g := by
  have : ∀ n : ℕ, ∀ᵐ x ∂μ, g x < f x + (n : ℝ≥0∞)⁻¹ := by
    intro n
    simp only [ae_iff, not_lt]
    have : ∫⁻ x, f x ∂μ + (↑n)⁻¹ * μ { x : α | f x + (n : ℝ≥0∞)⁻¹ ≤ g x } ≤ ∫⁻ x, f x ∂μ :=
      (lintegral_add_mul_meas_add_le_le_lintegral hfg hg n⁻¹).trans hgf
    rw [(ENNReal.cancel_of_ne hf).add_le_iff_nonpos_right, nonpos_iff_eq_zero, mul_eq_zero] at this
    exact this.resolve_left (ENNReal.inv_ne_zero.2 (ENNReal.natCast_ne_top _))
  refine hfg.mp ((ae_all_iff.2 this).mono fun x hlt hle => hle.antisymm ?_)
  suffices Tendsto (fun n : ℕ => f x + (n : ℝ≥0∞)⁻¹) atTop (𝓝 (f x)) from
    ge_of_tendsto' this fun i => (hlt i).le
  simpa only [inv_top, add_zero] using
    tendsto_const_nhds.add (ENNReal.tendsto_inv_iff.2 ENNReal.tendsto_nat_nhds_top)
#align measure_theory.ae_eq_of_ae_le_of_lintegral_le MeasureTheory.ae_eq_of_ae_le_of_lintegral_le

@[simp]
theorem lintegral_eq_zero_iff' {f : α → ℝ≥0∞} (hf : AEMeasurable f μ) :
    ∫⁻ a, f a ∂μ = 0 ↔ f =ᵐ[μ] 0 :=
  have : ∫⁻ _ : α, 0 ∂μ ≠ ∞ := by simp [lintegral_zero, zero_ne_top]
  ⟨fun h =>
    (ae_eq_of_ae_le_of_lintegral_le (ae_of_all _ <| zero_le f) this hf
        (h.trans lintegral_zero.symm).le).symm,
    fun h => (lintegral_congr_ae h).trans lintegral_zero⟩
#align measure_theory.lintegral_eq_zero_iff' MeasureTheory.lintegral_eq_zero_iff'

@[simp]
theorem lintegral_eq_zero_iff {f : α → ℝ≥0∞} (hf : Measurable f) : ∫⁻ a, f a ∂μ = 0 ↔ f =ᵐ[μ] 0 :=
  lintegral_eq_zero_iff' hf.aemeasurable
#align measure_theory.lintegral_eq_zero_iff MeasureTheory.lintegral_eq_zero_iff

theorem lintegral_pos_iff_support {f : α → ℝ≥0∞} (hf : Measurable f) :
    (0 < ∫⁻ a, f a ∂μ) ↔ 0 < μ (Function.support f) := by
  simp [pos_iff_ne_zero, hf, Filter.EventuallyEq, ae_iff, Function.support]
#align measure_theory.lintegral_pos_iff_support MeasureTheory.lintegral_pos_iff_support

theorem setLintegral_pos_iff {f : α → ℝ≥0∞} (hf : Measurable f) {s : Set α} :
    0 < ∫⁻ a in s, f a ∂μ ↔ 0 < μ (Function.support f ∩ s) := by
  rw [lintegral_pos_iff_support hf, Measure.restrict_apply (measurableSet_support hf)]

/-- Weaker version of the monotone convergence theorem-/
theorem lintegral_iSup_ae {f : ℕ → α → ℝ≥0∞} (hf : ∀ n, Measurable (f n))
    (h_mono : ∀ n, ∀ᵐ a ∂μ, f n a ≤ f n.succ a) : ∫⁻ a, ⨆ n, f n a ∂μ = ⨆ n, ∫⁻ a, f n a ∂μ := by
  let ⟨s, hs⟩ := exists_measurable_superset_of_null (ae_iff.1 (ae_all_iff.2 h_mono))
  let g n a := if a ∈ s then 0 else f n a
  have g_eq_f : ∀ᵐ a ∂μ, ∀ n, g n a = f n a :=
    (measure_zero_iff_ae_nmem.1 hs.2.2).mono fun a ha n => if_neg ha
  calc
    ∫⁻ a, ⨆ n, f n a ∂μ = ∫⁻ a, ⨆ n, g n a ∂μ :=
      lintegral_congr_ae <| g_eq_f.mono fun a ha => by simp only [ha]
    _ = ⨆ n, ∫⁻ a, g n a ∂μ :=
      (lintegral_iSup (fun n => measurable_const.piecewise hs.2.1 (hf n))
        (monotone_nat_of_le_succ fun n a => ?_))
    _ = ⨆ n, ∫⁻ a, f n a ∂μ := by simp only [lintegral_congr_ae (g_eq_f.mono fun _a ha => ha _)]
  simp only [g]
  split_ifs with h
  · rfl
  · have := Set.not_mem_subset hs.1 h
    simp only [not_forall, not_le, mem_setOf_eq, not_exists, not_lt] at this
    exact this n
#align measure_theory.lintegral_supr_ae MeasureTheory.lintegral_iSup_ae

theorem lintegral_sub' {f g : α → ℝ≥0∞} (hg : AEMeasurable g μ) (hg_fin : ∫⁻ a, g a ∂μ ≠ ∞)
    (h_le : g ≤ᵐ[μ] f) : ∫⁻ a, f a - g a ∂μ = ∫⁻ a, f a ∂μ - ∫⁻ a, g a ∂μ := by
  refine ENNReal.eq_sub_of_add_eq hg_fin ?_
  rw [← lintegral_add_right' _ hg]
  exact lintegral_congr_ae (h_le.mono fun x hx => tsub_add_cancel_of_le hx)
#align measure_theory.lintegral_sub' MeasureTheory.lintegral_sub'

theorem lintegral_sub {f g : α → ℝ≥0∞} (hg : Measurable g) (hg_fin : ∫⁻ a, g a ∂μ ≠ ∞)
    (h_le : g ≤ᵐ[μ] f) : ∫⁻ a, f a - g a ∂μ = ∫⁻ a, f a ∂μ - ∫⁻ a, g a ∂μ :=
  lintegral_sub' hg.aemeasurable hg_fin h_le
#align measure_theory.lintegral_sub MeasureTheory.lintegral_sub

theorem lintegral_sub_le' (f g : α → ℝ≥0∞) (hf : AEMeasurable f μ) :
    ∫⁻ x, g x ∂μ - ∫⁻ x, f x ∂μ ≤ ∫⁻ x, g x - f x ∂μ := by
  rw [tsub_le_iff_right]
  by_cases hfi : ∫⁻ x, f x ∂μ = ∞
  · rw [hfi, add_top]
    exact le_top
  · rw [← lintegral_add_right' _ hf]
    gcongr
    exact le_tsub_add
#align measure_theory.lintegral_sub_le' MeasureTheory.lintegral_sub_le'

theorem lintegral_sub_le (f g : α → ℝ≥0∞) (hf : Measurable f) :
    ∫⁻ x, g x ∂μ - ∫⁻ x, f x ∂μ ≤ ∫⁻ x, g x - f x ∂μ :=
  lintegral_sub_le' f g hf.aemeasurable
#align measure_theory.lintegral_sub_le MeasureTheory.lintegral_sub_le

theorem lintegral_strict_mono_of_ae_le_of_frequently_ae_lt {f g : α → ℝ≥0∞} (hg : AEMeasurable g μ)
    (hfi : ∫⁻ x, f x ∂μ ≠ ∞) (h_le : f ≤ᵐ[μ] g) (h : ∃ᵐ x ∂μ, f x ≠ g x) :
    ∫⁻ x, f x ∂μ < ∫⁻ x, g x ∂μ := by
  contrapose! h
  simp only [not_frequently, Ne, Classical.not_not]
  exact ae_eq_of_ae_le_of_lintegral_le h_le hfi hg h
#align measure_theory.lintegral_strict_mono_of_ae_le_of_frequently_ae_lt MeasureTheory.lintegral_strict_mono_of_ae_le_of_frequently_ae_lt

theorem lintegral_strict_mono_of_ae_le_of_ae_lt_on {f g : α → ℝ≥0∞} (hg : AEMeasurable g μ)
    (hfi : ∫⁻ x, f x ∂μ ≠ ∞) (h_le : f ≤ᵐ[μ] g) {s : Set α} (hμs : μ s ≠ 0)
    (h : ∀ᵐ x ∂μ, x ∈ s → f x < g x) : ∫⁻ x, f x ∂μ < ∫⁻ x, g x ∂μ :=
  lintegral_strict_mono_of_ae_le_of_frequently_ae_lt hg hfi h_le <|
    ((frequently_ae_mem_iff.2 hμs).and_eventually h).mono fun _x hx => (hx.2 hx.1).ne
#align measure_theory.lintegral_strict_mono_of_ae_le_of_ae_lt_on MeasureTheory.lintegral_strict_mono_of_ae_le_of_ae_lt_on

theorem lintegral_strict_mono {f g : α → ℝ≥0∞} (hμ : μ ≠ 0) (hg : AEMeasurable g μ)
    (hfi : ∫⁻ x, f x ∂μ ≠ ∞) (h : ∀ᵐ x ∂μ, f x < g x) : ∫⁻ x, f x ∂μ < ∫⁻ x, g x ∂μ := by
  rw [Ne, ← Measure.measure_univ_eq_zero] at hμ
  refine lintegral_strict_mono_of_ae_le_of_ae_lt_on hg hfi (ae_le_of_ae_lt h) hμ ?_
  simpa using h
#align measure_theory.lintegral_strict_mono MeasureTheory.lintegral_strict_mono

theorem setLIntegral_strict_mono {f g : α → ℝ≥0∞} {s : Set α} (hsm : MeasurableSet s)
    (hs : μ s ≠ 0) (hg : Measurable g) (hfi : ∫⁻ x in s, f x ∂μ ≠ ∞)
    (h : ∀ᵐ x ∂μ, x ∈ s → f x < g x) : ∫⁻ x in s, f x ∂μ < ∫⁻ x in s, g x ∂μ :=
  lintegral_strict_mono (by simp [hs]) hg.aemeasurable hfi ((ae_restrict_iff' hsm).mpr h)
#align measure_theory.set_lintegral_strict_mono MeasureTheory.setLIntegral_strict_mono

@[deprecated (since := "2024-06-29")]
alias set_lintegral_strict_mono := setLIntegral_strict_mono

/-- Monotone convergence theorem for nonincreasing sequences of functions -/
theorem lintegral_iInf_ae {f : ℕ → α → ℝ≥0∞} (h_meas : ∀ n, Measurable (f n))
    (h_mono : ∀ n : ℕ, f n.succ ≤ᵐ[μ] f n) (h_fin : ∫⁻ a, f 0 a ∂μ ≠ ∞) :
    ∫⁻ a, ⨅ n, f n a ∂μ = ⨅ n, ∫⁻ a, f n a ∂μ :=
  have fn_le_f0 : ∫⁻ a, ⨅ n, f n a ∂μ ≤ ∫⁻ a, f 0 a ∂μ :=
    lintegral_mono fun a => iInf_le_of_le 0 le_rfl
  have fn_le_f0' : ⨅ n, ∫⁻ a, f n a ∂μ ≤ ∫⁻ a, f 0 a ∂μ := iInf_le_of_le 0 le_rfl
  (ENNReal.sub_right_inj h_fin fn_le_f0 fn_le_f0').1 <|
    show ∫⁻ a, f 0 a ∂μ - ∫⁻ a, ⨅ n, f n a ∂μ = ∫⁻ a, f 0 a ∂μ - ⨅ n, ∫⁻ a, f n a ∂μ from
      calc
        ∫⁻ a, f 0 a ∂μ - ∫⁻ a, ⨅ n, f n a ∂μ = ∫⁻ a, f 0 a - ⨅ n, f n a ∂μ :=
          (lintegral_sub (measurable_iInf h_meas)
              (ne_top_of_le_ne_top h_fin <| lintegral_mono fun a => iInf_le _ _)
              (ae_of_all _ fun a => iInf_le _ _)).symm
        _ = ∫⁻ a, ⨆ n, f 0 a - f n a ∂μ := congr rfl (funext fun a => ENNReal.sub_iInf)
        _ = ⨆ n, ∫⁻ a, f 0 a - f n a ∂μ :=
          (lintegral_iSup_ae (fun n => (h_meas 0).sub (h_meas n)) fun n =>
            (h_mono n).mono fun a ha => tsub_le_tsub le_rfl ha)
        _ = ⨆ n, ∫⁻ a, f 0 a ∂μ - ∫⁻ a, f n a ∂μ :=
          (have h_mono : ∀ᵐ a ∂μ, ∀ n : ℕ, f n.succ a ≤ f n a := ae_all_iff.2 h_mono
          have h_mono : ∀ n, ∀ᵐ a ∂μ, f n a ≤ f 0 a := fun n =>
            h_mono.mono fun a h => by
              induction' n with n ih
              · exact le_rfl
              · exact le_trans (h n) ih
          congr_arg iSup <|
            funext fun n =>
              lintegral_sub (h_meas _) (ne_top_of_le_ne_top h_fin <| lintegral_mono_ae <| h_mono n)
                (h_mono n))
        _ = ∫⁻ a, f 0 a ∂μ - ⨅ n, ∫⁻ a, f n a ∂μ := ENNReal.sub_iInf.symm
#align measure_theory.lintegral_infi_ae MeasureTheory.lintegral_iInf_ae

/-- Monotone convergence theorem for nonincreasing sequences of functions -/
theorem lintegral_iInf {f : ℕ → α → ℝ≥0∞} (h_meas : ∀ n, Measurable (f n)) (h_anti : Antitone f)
    (h_fin : ∫⁻ a, f 0 a ∂μ ≠ ∞) : ∫⁻ a, ⨅ n, f n a ∂μ = ⨅ n, ∫⁻ a, f n a ∂μ :=
  lintegral_iInf_ae h_meas (fun n => ae_of_all _ <| h_anti n.le_succ) h_fin
#align measure_theory.lintegral_infi MeasureTheory.lintegral_iInf

theorem lintegral_iInf' {f : ℕ → α → ℝ≥0∞} (h_meas : ∀ n, AEMeasurable (f n) μ)
    (h_anti : ∀ᵐ a ∂μ, Antitone (fun i ↦ f i a)) (h_fin : ∫⁻ a, f 0 a ∂μ ≠ ∞) :
    ∫⁻ a, ⨅ n, f n a ∂μ = ⨅ n, ∫⁻ a, f n a ∂μ := by
  simp_rw [← iInf_apply]
  let p : α → (ℕ → ℝ≥0∞) → Prop := fun _ f' => Antitone f'
  have hp : ∀ᵐ x ∂μ, p x fun i => f i x := h_anti
  have h_ae_seq_mono : Antitone (aeSeq h_meas p) := by
    intro n m hnm x
    by_cases hx : x ∈ aeSeqSet h_meas p
    · exact aeSeq.prop_of_mem_aeSeqSet h_meas hx hnm
    · simp only [aeSeq, hx, if_false]
      exact le_rfl
  rw [lintegral_congr_ae (aeSeq.iInf h_meas hp).symm]
  simp_rw [iInf_apply]
  rw [lintegral_iInf (aeSeq.measurable h_meas p) h_ae_seq_mono]
  · congr
    exact funext fun n ↦ lintegral_congr_ae (aeSeq.aeSeq_n_eq_fun_n_ae h_meas hp n)
  · rwa [lintegral_congr_ae (aeSeq.aeSeq_n_eq_fun_n_ae h_meas hp 0)]

/-- Monotone convergence for an infimum over a directed family and indexed by a countable type -/
theorem lintegral_iInf_directed_of_measurable {mα : MeasurableSpace α} [Countable β]
    {f : β → α → ℝ≥0∞} {μ : Measure α} (hμ : μ ≠ 0) (hf : ∀ b, Measurable (f b))
    (hf_int : ∀ b, ∫⁻ a, f b a ∂μ ≠ ∞) (h_directed : Directed (· ≥ ·) f) :
    ∫⁻ a, ⨅ b, f b a ∂μ = ⨅ b, ∫⁻ a, f b a ∂μ := by
  cases nonempty_encodable β
  cases isEmpty_or_nonempty β
  · simp only [iInf_of_empty, lintegral_const,
      ENNReal.top_mul (Measure.measure_univ_ne_zero.mpr hμ)]
  inhabit β
  have : ∀ a, ⨅ b, f b a = ⨅ n, f (h_directed.sequence f n) a := by
    refine fun a =>
      le_antisymm (le_iInf fun n => iInf_le _ _)
        (le_iInf fun b => iInf_le_of_le (Encodable.encode b + 1) ?_)
    exact h_directed.sequence_le b a
  -- Porting note: used `∘` below to deal with its reduced reducibility
  calc
    ∫⁻ a, ⨅ b, f b a ∂μ
    _ = ∫⁻ a, ⨅ n, (f ∘ h_directed.sequence f) n a ∂μ := by simp only [this, Function.comp_apply]
    _ = ⨅ n, ∫⁻ a, (f ∘ h_directed.sequence f) n a ∂μ := by
      rw [lintegral_iInf ?_ h_directed.sequence_anti]
      · exact hf_int _
      · exact fun n => hf _
    _ = ⨅ b, ∫⁻ a, f b a ∂μ := by
      refine le_antisymm (le_iInf fun b => ?_) (le_iInf fun n => ?_)
      · exact iInf_le_of_le (Encodable.encode b + 1) (lintegral_mono <| h_directed.sequence_le b)
      · exact iInf_le (fun b => ∫⁻ a, f b a ∂μ) _
#align lintegral_infi_directed_of_measurable MeasureTheory.lintegral_iInf_directed_of_measurable

/-- Known as Fatou's lemma, version with `AEMeasurable` functions -/
theorem lintegral_liminf_le' {f : ℕ → α → ℝ≥0∞} (h_meas : ∀ n, AEMeasurable (f n) μ) :
    ∫⁻ a, liminf (fun n => f n a) atTop ∂μ ≤ liminf (fun n => ∫⁻ a, f n a ∂μ) atTop :=
  calc
    ∫⁻ a, liminf (fun n => f n a) atTop ∂μ = ∫⁻ a, ⨆ n : ℕ, ⨅ i ≥ n, f i a ∂μ := by
      simp only [liminf_eq_iSup_iInf_of_nat]
    _ = ⨆ n : ℕ, ∫⁻ a, ⨅ i ≥ n, f i a ∂μ :=
      (lintegral_iSup' (fun n => aemeasurable_biInf _ (to_countable _) (fun i _ ↦ h_meas i))
        (ae_of_all μ fun a n m hnm => iInf_le_iInf_of_subset fun i hi => le_trans hnm hi))
    _ ≤ ⨆ n : ℕ, ⨅ i ≥ n, ∫⁻ a, f i a ∂μ := iSup_mono fun n => le_iInf₂_lintegral _
    _ = atTop.liminf fun n => ∫⁻ a, f n a ∂μ := Filter.liminf_eq_iSup_iInf_of_nat.symm
#align measure_theory.lintegral_liminf_le' MeasureTheory.lintegral_liminf_le'

/-- Known as Fatou's lemma -/
theorem lintegral_liminf_le {f : ℕ → α → ℝ≥0∞} (h_meas : ∀ n, Measurable (f n)) :
    ∫⁻ a, liminf (fun n => f n a) atTop ∂μ ≤ liminf (fun n => ∫⁻ a, f n a ∂μ) atTop :=
  lintegral_liminf_le' fun n => (h_meas n).aemeasurable
#align measure_theory.lintegral_liminf_le MeasureTheory.lintegral_liminf_le

theorem limsup_lintegral_le {f : ℕ → α → ℝ≥0∞} {g : α → ℝ≥0∞} (hf_meas : ∀ n, Measurable (f n))
    (h_bound : ∀ n, f n ≤ᵐ[μ] g) (h_fin : ∫⁻ a, g a ∂μ ≠ ∞) :
    limsup (fun n => ∫⁻ a, f n a ∂μ) atTop ≤ ∫⁻ a, limsup (fun n => f n a) atTop ∂μ :=
  calc
    limsup (fun n => ∫⁻ a, f n a ∂μ) atTop = ⨅ n : ℕ, ⨆ i ≥ n, ∫⁻ a, f i a ∂μ :=
      limsup_eq_iInf_iSup_of_nat
    _ ≤ ⨅ n : ℕ, ∫⁻ a, ⨆ i ≥ n, f i a ∂μ := iInf_mono fun n => iSup₂_lintegral_le _
    _ = ∫⁻ a, ⨅ n : ℕ, ⨆ i ≥ n, f i a ∂μ := by
      refine (lintegral_iInf ?_ ?_ ?_).symm
      · intro n
        exact measurable_biSup _ (to_countable _) (fun i _ ↦ hf_meas i)
      · intro n m hnm a
        exact iSup_le_iSup_of_subset fun i hi => le_trans hnm hi
      · refine ne_top_of_le_ne_top h_fin (lintegral_mono_ae ?_)
        refine (ae_all_iff.2 h_bound).mono fun n hn => ?_
        exact iSup_le fun i => iSup_le fun _ => hn i
    _ = ∫⁻ a, limsup (fun n => f n a) atTop ∂μ := by simp only [limsup_eq_iInf_iSup_of_nat]
#align measure_theory.limsup_lintegral_le MeasureTheory.limsup_lintegral_le

/-- Dominated convergence theorem for nonnegative functions -/
theorem tendsto_lintegral_of_dominated_convergence {F : ℕ → α → ℝ≥0∞} {f : α → ℝ≥0∞}
    (bound : α → ℝ≥0∞) (hF_meas : ∀ n, Measurable (F n)) (h_bound : ∀ n, F n ≤ᵐ[μ] bound)
    (h_fin : ∫⁻ a, bound a ∂μ ≠ ∞) (h_lim : ∀ᵐ a ∂μ, Tendsto (fun n => F n a) atTop (𝓝 (f a))) :
    Tendsto (fun n => ∫⁻ a, F n a ∂μ) atTop (𝓝 (∫⁻ a, f a ∂μ)) :=
  tendsto_of_le_liminf_of_limsup_le
    (calc
      ∫⁻ a, f a ∂μ = ∫⁻ a, liminf (fun n : ℕ => F n a) atTop ∂μ :=
        lintegral_congr_ae <| h_lim.mono fun a h => h.liminf_eq.symm
      _ ≤ liminf (fun n => ∫⁻ a, F n a ∂μ) atTop := lintegral_liminf_le hF_meas
      )
    (calc
      limsup (fun n : ℕ => ∫⁻ a, F n a ∂μ) atTop ≤ ∫⁻ a, limsup (fun n => F n a) atTop ∂μ :=
        limsup_lintegral_le hF_meas h_bound h_fin
      _ = ∫⁻ a, f a ∂μ := lintegral_congr_ae <| h_lim.mono fun a h => h.limsup_eq
      )
#align measure_theory.tendsto_lintegral_of_dominated_convergence MeasureTheory.tendsto_lintegral_of_dominated_convergence

/-- Dominated convergence theorem for nonnegative functions which are just almost everywhere
measurable. -/
theorem tendsto_lintegral_of_dominated_convergence' {F : ℕ → α → ℝ≥0∞} {f : α → ℝ≥0∞}
    (bound : α → ℝ≥0∞) (hF_meas : ∀ n, AEMeasurable (F n) μ) (h_bound : ∀ n, F n ≤ᵐ[μ] bound)
    (h_fin : ∫⁻ a, bound a ∂μ ≠ ∞) (h_lim : ∀ᵐ a ∂μ, Tendsto (fun n => F n a) atTop (𝓝 (f a))) :
    Tendsto (fun n => ∫⁻ a, F n a ∂μ) atTop (𝓝 (∫⁻ a, f a ∂μ)) := by
  have : ∀ n, ∫⁻ a, F n a ∂μ = ∫⁻ a, (hF_meas n).mk (F n) a ∂μ := fun n =>
    lintegral_congr_ae (hF_meas n).ae_eq_mk
  simp_rw [this]
  apply
    tendsto_lintegral_of_dominated_convergence bound (fun n => (hF_meas n).measurable_mk) _ h_fin
  · have : ∀ n, ∀ᵐ a ∂μ, (hF_meas n).mk (F n) a = F n a := fun n => (hF_meas n).ae_eq_mk.symm
    have : ∀ᵐ a ∂μ, ∀ n, (hF_meas n).mk (F n) a = F n a := ae_all_iff.mpr this
    filter_upwards [this, h_lim] with a H H'
    simp_rw [H]
    exact H'
  · intro n
    filter_upwards [h_bound n, (hF_meas n).ae_eq_mk] with a H H'
    rwa [H'] at H
#align measure_theory.tendsto_lintegral_of_dominated_convergence' MeasureTheory.tendsto_lintegral_of_dominated_convergence'

/-- Dominated convergence theorem for filters with a countable basis -/
theorem tendsto_lintegral_filter_of_dominated_convergence {ι} {l : Filter ι}
    [l.IsCountablyGenerated] {F : ι → α → ℝ≥0∞} {f : α → ℝ≥0∞} (bound : α → ℝ≥0∞)
    (hF_meas : ∀ᶠ n in l, Measurable (F n)) (h_bound : ∀ᶠ n in l, ∀ᵐ a ∂μ, F n a ≤ bound a)
    (h_fin : ∫⁻ a, bound a ∂μ ≠ ∞) (h_lim : ∀ᵐ a ∂μ, Tendsto (fun n => F n a) l (𝓝 (f a))) :
    Tendsto (fun n => ∫⁻ a, F n a ∂μ) l (𝓝 <| ∫⁻ a, f a ∂μ) := by
  rw [tendsto_iff_seq_tendsto]
  intro x xl
  have hxl := by
    rw [tendsto_atTop'] at xl
    exact xl
  have h := inter_mem hF_meas h_bound
  replace h := hxl _ h
  rcases h with ⟨k, h⟩
  rw [← tendsto_add_atTop_iff_nat k]
  refine tendsto_lintegral_of_dominated_convergence ?_ ?_ ?_ ?_ ?_
  · exact bound
  · intro
    refine (h _ ?_).1
    exact Nat.le_add_left _ _
  · intro
    refine (h _ ?_).2
    exact Nat.le_add_left _ _
  · assumption
  · refine h_lim.mono fun a h_lim => ?_
    apply @Tendsto.comp _ _ _ (fun n => x (n + k)) fun n => F n a
    · assumption
    rw [tendsto_add_atTop_iff_nat]
    assumption
#align measure_theory.tendsto_lintegral_filter_of_dominated_convergence MeasureTheory.tendsto_lintegral_filter_of_dominated_convergence

theorem lintegral_tendsto_of_tendsto_of_antitone {f : ℕ → α → ℝ≥0∞} {F : α → ℝ≥0∞}
    (hf : ∀ n, AEMeasurable (f n) μ) (h_anti : ∀ᵐ x ∂μ, Antitone fun n ↦ f n x)
    (h0 : ∫⁻ a, f 0 a ∂μ ≠ ∞)
    (h_tendsto : ∀ᵐ x ∂μ, Tendsto (fun n ↦ f n x) atTop (𝓝 (F x))) :
    Tendsto (fun n ↦ ∫⁻ x, f n x ∂μ) atTop (𝓝 (∫⁻ x, F x ∂μ)) := by
  have : Antitone fun n ↦ ∫⁻ x, f n x ∂μ := fun i j hij ↦
    lintegral_mono_ae (h_anti.mono fun x hx ↦ hx hij)
  suffices key : ∫⁻ x, F x ∂μ = ⨅ n, ∫⁻ x, f n x ∂μ by
    rw [key]
    exact tendsto_atTop_iInf this
  rw [← lintegral_iInf' hf h_anti h0]
  refine lintegral_congr_ae ?_
  filter_upwards [h_anti, h_tendsto] with _ hx_anti hx_tendsto
    using tendsto_nhds_unique hx_tendsto (tendsto_atTop_iInf hx_anti)

section

open Encodable

/-- Monotone convergence for a supremum over a directed family and indexed by a countable type -/
theorem lintegral_iSup_directed_of_measurable [Countable β] {f : β → α → ℝ≥0∞}
    (hf : ∀ b, Measurable (f b)) (h_directed : Directed (· ≤ ·) f) :
    ∫⁻ a, ⨆ b, f b a ∂μ = ⨆ b, ∫⁻ a, f b a ∂μ := by
  cases nonempty_encodable β
  cases isEmpty_or_nonempty β
  · simp [iSup_of_empty]
  inhabit β
  have : ∀ a, ⨆ b, f b a = ⨆ n, f (h_directed.sequence f n) a := by
    intro a
    refine le_antisymm (iSup_le fun b => ?_) (iSup_le fun n => le_iSup (fun n => f n a) _)
    exact le_iSup_of_le (encode b + 1) (h_directed.le_sequence b a)
  calc
    ∫⁻ a, ⨆ b, f b a ∂μ = ∫⁻ a, ⨆ n, f (h_directed.sequence f n) a ∂μ := by simp only [this]
    _ = ⨆ n, ∫⁻ a, f (h_directed.sequence f n) a ∂μ :=
      (lintegral_iSup (fun n => hf _) h_directed.sequence_mono)
    _ = ⨆ b, ∫⁻ a, f b a ∂μ := by
      refine le_antisymm (iSup_le fun n => ?_) (iSup_le fun b => ?_)
      · exact le_iSup (fun b => ∫⁻ a, f b a ∂μ) _
      · exact le_iSup_of_le (encode b + 1) (lintegral_mono <| h_directed.le_sequence b)
#align measure_theory.lintegral_supr_directed_of_measurable MeasureTheory.lintegral_iSup_directed_of_measurable

/-- Monotone convergence for a supremum over a directed family and indexed by a countable type. -/
theorem lintegral_iSup_directed [Countable β] {f : β → α → ℝ≥0∞} (hf : ∀ b, AEMeasurable (f b) μ)
    (h_directed : Directed (· ≤ ·) f) : ∫⁻ a, ⨆ b, f b a ∂μ = ⨆ b, ∫⁻ a, f b a ∂μ := by
  simp_rw [← iSup_apply]
  let p : α → (β → ENNReal) → Prop := fun x f' => Directed LE.le f'
  have hp : ∀ᵐ x ∂μ, p x fun i => f i x := by
    filter_upwards [] with x i j
    obtain ⟨z, hz₁, hz₂⟩ := h_directed i j
    exact ⟨z, hz₁ x, hz₂ x⟩
  have h_ae_seq_directed : Directed LE.le (aeSeq hf p) := by
    intro b₁ b₂
    obtain ⟨z, hz₁, hz₂⟩ := h_directed b₁ b₂
    refine ⟨z, ?_, ?_⟩ <;>
      · intro x
        by_cases hx : x ∈ aeSeqSet hf p
        · repeat rw [aeSeq.aeSeq_eq_fun_of_mem_aeSeqSet hf hx]
          apply_rules [hz₁, hz₂]
        · simp only [aeSeq, hx, if_false]
          exact le_rfl
  convert lintegral_iSup_directed_of_measurable (aeSeq.measurable hf p) h_ae_seq_directed using 1
  · simp_rw [← iSup_apply]
    rw [lintegral_congr_ae (aeSeq.iSup hf hp).symm]
  · congr 1
    ext1 b
    rw [lintegral_congr_ae]
    apply EventuallyEq.symm
    exact aeSeq.aeSeq_n_eq_fun_n_ae hf hp _
#align measure_theory.lintegral_supr_directed MeasureTheory.lintegral_iSup_directed

end

theorem lintegral_tsum [Countable β] {f : β → α → ℝ≥0∞} (hf : ∀ i, AEMeasurable (f i) μ) :
    ∫⁻ a, ∑' i, f i a ∂μ = ∑' i, ∫⁻ a, f i a ∂μ := by
  simp only [ENNReal.tsum_eq_iSup_sum]
  rw [lintegral_iSup_directed]
  · simp [lintegral_finset_sum' _ fun i _ => hf i]
  · intro b
    exact Finset.aemeasurable_sum _ fun i _ => hf i
  · intro s t
    use s ∪ t
    constructor
    · exact fun a => Finset.sum_le_sum_of_subset Finset.subset_union_left
    · exact fun a => Finset.sum_le_sum_of_subset Finset.subset_union_right
#align measure_theory.lintegral_tsum MeasureTheory.lintegral_tsum

open Measure

theorem lintegral_iUnion₀ [Countable β] {s : β → Set α} (hm : ∀ i, NullMeasurableSet (s i) μ)
    (hd : Pairwise (AEDisjoint μ on s)) (f : α → ℝ≥0∞) :
    ∫⁻ a in ⋃ i, s i, f a ∂μ = ∑' i, ∫⁻ a in s i, f a ∂μ := by
  simp only [Measure.restrict_iUnion_ae hd hm, lintegral_sum_measure]
#align measure_theory.lintegral_Union₀ MeasureTheory.lintegral_iUnion₀

theorem lintegral_iUnion [Countable β] {s : β → Set α} (hm : ∀ i, MeasurableSet (s i))
    (hd : Pairwise (Disjoint on s)) (f : α → ℝ≥0∞) :
    ∫⁻ a in ⋃ i, s i, f a ∂μ = ∑' i, ∫⁻ a in s i, f a ∂μ :=
  lintegral_iUnion₀ (fun i => (hm i).nullMeasurableSet) hd.aedisjoint f
#align measure_theory.lintegral_Union MeasureTheory.lintegral_iUnion

theorem lintegral_biUnion₀ {t : Set β} {s : β → Set α} (ht : t.Countable)
    (hm : ∀ i ∈ t, NullMeasurableSet (s i) μ) (hd : t.Pairwise (AEDisjoint μ on s)) (f : α → ℝ≥0∞) :
    ∫⁻ a in ⋃ i ∈ t, s i, f a ∂μ = ∑' i : t, ∫⁻ a in s i, f a ∂μ := by
  haveI := ht.toEncodable
  rw [biUnion_eq_iUnion, lintegral_iUnion₀ (SetCoe.forall'.1 hm) (hd.subtype _ _)]
#align measure_theory.lintegral_bUnion₀ MeasureTheory.lintegral_biUnion₀

theorem lintegral_biUnion {t : Set β} {s : β → Set α} (ht : t.Countable)
    (hm : ∀ i ∈ t, MeasurableSet (s i)) (hd : t.PairwiseDisjoint s) (f : α → ℝ≥0∞) :
    ∫⁻ a in ⋃ i ∈ t, s i, f a ∂μ = ∑' i : t, ∫⁻ a in s i, f a ∂μ :=
  lintegral_biUnion₀ ht (fun i hi => (hm i hi).nullMeasurableSet) hd.aedisjoint f
#align measure_theory.lintegral_bUnion MeasureTheory.lintegral_biUnion

theorem lintegral_biUnion_finset₀ {s : Finset β} {t : β → Set α}
    (hd : Set.Pairwise (↑s) (AEDisjoint μ on t)) (hm : ∀ b ∈ s, NullMeasurableSet (t b) μ)
    (f : α → ℝ≥0∞) : ∫⁻ a in ⋃ b ∈ s, t b, f a ∂μ = ∑ b ∈ s, ∫⁻ a in t b, f a ∂μ := by
  simp only [← Finset.mem_coe, lintegral_biUnion₀ s.countable_toSet hm hd, ← Finset.tsum_subtype']
#align measure_theory.lintegral_bUnion_finset₀ MeasureTheory.lintegral_biUnion_finset₀

theorem lintegral_biUnion_finset {s : Finset β} {t : β → Set α} (hd : Set.PairwiseDisjoint (↑s) t)
    (hm : ∀ b ∈ s, MeasurableSet (t b)) (f : α → ℝ≥0∞) :
    ∫⁻ a in ⋃ b ∈ s, t b, f a ∂μ = ∑ b ∈ s, ∫⁻ a in t b, f a ∂μ :=
  lintegral_biUnion_finset₀ hd.aedisjoint (fun b hb => (hm b hb).nullMeasurableSet) f
#align measure_theory.lintegral_bUnion_finset MeasureTheory.lintegral_biUnion_finset

theorem lintegral_iUnion_le [Countable β] (s : β → Set α) (f : α → ℝ≥0∞) :
    ∫⁻ a in ⋃ i, s i, f a ∂μ ≤ ∑' i, ∫⁻ a in s i, f a ∂μ := by
  rw [← lintegral_sum_measure]
  exact lintegral_mono' restrict_iUnion_le le_rfl
#align measure_theory.lintegral_Union_le MeasureTheory.lintegral_iUnion_le

theorem lintegral_union {f : α → ℝ≥0∞} {A B : Set α} (hB : MeasurableSet B) (hAB : Disjoint A B) :
    ∫⁻ a in A ∪ B, f a ∂μ = ∫⁻ a in A, f a ∂μ + ∫⁻ a in B, f a ∂μ := by
  rw [restrict_union hAB hB, lintegral_add_measure]
#align measure_theory.lintegral_union MeasureTheory.lintegral_union

theorem lintegral_union_le (f : α → ℝ≥0∞) (s t : Set α) :
    ∫⁻ a in s ∪ t, f a ∂μ ≤ ∫⁻ a in s, f a ∂μ + ∫⁻ a in t, f a ∂μ := by
  rw [← lintegral_add_measure]
  exact lintegral_mono' (restrict_union_le _ _) le_rfl

theorem lintegral_inter_add_diff {B : Set α} (f : α → ℝ≥0∞) (A : Set α) (hB : MeasurableSet B) :
    ∫⁻ x in A ∩ B, f x ∂μ + ∫⁻ x in A \ B, f x ∂μ = ∫⁻ x in A, f x ∂μ := by
  rw [← lintegral_add_measure, restrict_inter_add_diff _ hB]
#align measure_theory.lintegral_inter_add_diff MeasureTheory.lintegral_inter_add_diff

theorem lintegral_add_compl (f : α → ℝ≥0∞) {A : Set α} (hA : MeasurableSet A) :
    ∫⁻ x in A, f x ∂μ + ∫⁻ x in Aᶜ, f x ∂μ = ∫⁻ x, f x ∂μ := by
  rw [← lintegral_add_measure, Measure.restrict_add_restrict_compl hA]
#align measure_theory.lintegral_add_compl MeasureTheory.lintegral_add_compl

theorem lintegral_max {f g : α → ℝ≥0∞} (hf : Measurable f) (hg : Measurable g) :
    ∫⁻ x, max (f x) (g x) ∂μ =
      ∫⁻ x in { x | f x ≤ g x }, g x ∂μ + ∫⁻ x in { x | g x < f x }, f x ∂μ := by
  have hm : MeasurableSet { x | f x ≤ g x } := measurableSet_le hf hg
  rw [← lintegral_add_compl (fun x => max (f x) (g x)) hm]
  simp only [← compl_setOf, ← not_le]
  refine congr_arg₂ (· + ·) (setLIntegral_congr_fun hm ?_) (setLIntegral_congr_fun hm.compl ?_)
  exacts [ae_of_all _ fun x => max_eq_right (a := f x) (b := g x),
    ae_of_all _ fun x (hx : ¬ f x ≤ g x) => max_eq_left (not_le.1 hx).le]
#align measure_theory.lintegral_max MeasureTheory.lintegral_max

theorem setLIntegral_max {f g : α → ℝ≥0∞} (hf : Measurable f) (hg : Measurable g) (s : Set α) :
    ∫⁻ x in s, max (f x) (g x) ∂μ =
      ∫⁻ x in s ∩ { x | f x ≤ g x }, g x ∂μ + ∫⁻ x in s ∩ { x | g x < f x }, f x ∂μ := by
  rw [lintegral_max hf hg, restrict_restrict, restrict_restrict, inter_comm s, inter_comm s]
  exacts [measurableSet_lt hg hf, measurableSet_le hf hg]
#align measure_theory.set_lintegral_max MeasureTheory.setLIntegral_max

@[deprecated (since := "2024-06-29")]
alias set_lintegral_max := setLIntegral_max

theorem lintegral_map {mβ : MeasurableSpace β} {f : β → ℝ≥0∞} {g : α → β} (hf : Measurable f)
    (hg : Measurable g) : ∫⁻ a, f a ∂map g μ = ∫⁻ a, f (g a) ∂μ := by
  erw [lintegral_eq_iSup_eapprox_lintegral hf, lintegral_eq_iSup_eapprox_lintegral (hf.comp hg)]
  congr with n : 1
  convert SimpleFunc.lintegral_map _ hg
  ext1 x; simp only [eapprox_comp hf hg, coe_comp]
#align measure_theory.lintegral_map MeasureTheory.lintegral_map

theorem lintegral_map' {mβ : MeasurableSpace β} {f : β → ℝ≥0∞} {g : α → β}
    (hf : AEMeasurable f (Measure.map g μ)) (hg : AEMeasurable g μ) :
    ∫⁻ a, f a ∂Measure.map g μ = ∫⁻ a, f (g a) ∂μ :=
  calc
    ∫⁻ a, f a ∂Measure.map g μ = ∫⁻ a, hf.mk f a ∂Measure.map g μ :=
      lintegral_congr_ae hf.ae_eq_mk
    _ = ∫⁻ a, hf.mk f a ∂Measure.map (hg.mk g) μ := by
      congr 1
      exact Measure.map_congr hg.ae_eq_mk
    _ = ∫⁻ a, hf.mk f (hg.mk g a) ∂μ := lintegral_map hf.measurable_mk hg.measurable_mk
    _ = ∫⁻ a, hf.mk f (g a) ∂μ := lintegral_congr_ae <| hg.ae_eq_mk.symm.fun_comp _
    _ = ∫⁻ a, f (g a) ∂μ := lintegral_congr_ae (ae_eq_comp hg hf.ae_eq_mk.symm)
#align measure_theory.lintegral_map' MeasureTheory.lintegral_map'

theorem lintegral_map_le {mβ : MeasurableSpace β} (f : β → ℝ≥0∞) {g : α → β} (hg : Measurable g) :
    ∫⁻ a, f a ∂Measure.map g μ ≤ ∫⁻ a, f (g a) ∂μ := by
  rw [← iSup_lintegral_measurable_le_eq_lintegral, ← iSup_lintegral_measurable_le_eq_lintegral]
  refine iSup₂_le fun i hi => iSup_le fun h'i => ?_
  refine le_iSup₂_of_le (i ∘ g) (hi.comp hg) ?_
  exact le_iSup_of_le (fun x => h'i (g x)) (le_of_eq (lintegral_map hi hg))
#align measure_theory.lintegral_map_le MeasureTheory.lintegral_map_le

theorem lintegral_comp [MeasurableSpace β] {f : β → ℝ≥0∞} {g : α → β} (hf : Measurable f)
    (hg : Measurable g) : lintegral μ (f ∘ g) = ∫⁻ a, f a ∂map g μ :=
  (lintegral_map hf hg).symm
#align measure_theory.lintegral_comp MeasureTheory.lintegral_comp

theorem setLIntegral_map [MeasurableSpace β] {f : β → ℝ≥0∞} {g : α → β} {s : Set β}
    (hs : MeasurableSet s) (hf : Measurable f) (hg : Measurable g) :
    ∫⁻ y in s, f y ∂map g μ = ∫⁻ x in g ⁻¹' s, f (g x) ∂μ := by
  rw [restrict_map hg hs, lintegral_map hf hg]
#align measure_theory.set_lintegral_map MeasureTheory.setLIntegral_map

@[deprecated (since := "2024-06-29")]
alias set_lintegral_map := setLIntegral_map

theorem lintegral_indicator_const_comp {mβ : MeasurableSpace β} {f : α → β} {s : Set β}
    (hf : Measurable f) (hs : MeasurableSet s) (c : ℝ≥0∞) :
    ∫⁻ a, s.indicator (fun _ => c) (f a) ∂μ = c * μ (f ⁻¹' s) := by
  erw [lintegral_comp (measurable_const.indicator hs) hf, lintegral_indicator_const hs,
    Measure.map_apply hf hs]
#align measure_theory.lintegral_indicator_const_comp MeasureTheory.lintegral_indicator_const_comp

/-- If `g : α → β` is a measurable embedding and `f : β → ℝ≥0∞` is any function (not necessarily
measurable), then `∫⁻ a, f a ∂(map g μ) = ∫⁻ a, f (g a) ∂μ`. Compare with `lintegral_map` which
applies to any measurable `g : α → β` but requires that `f` is measurable as well. -/
theorem _root_.MeasurableEmbedding.lintegral_map [MeasurableSpace β] {g : α → β}
    (hg : MeasurableEmbedding g) (f : β → ℝ≥0∞) : ∫⁻ a, f a ∂map g μ = ∫⁻ a, f (g a) ∂μ := by
  rw [lintegral, lintegral]
  refine le_antisymm (iSup₂_le fun f₀ hf₀ => ?_) (iSup₂_le fun f₀ hf₀ => ?_)
  · rw [SimpleFunc.lintegral_map _ hg.measurable]
    have : (f₀.comp g hg.measurable : α → ℝ≥0∞) ≤ f ∘ g := fun x => hf₀ (g x)
    exact le_iSup_of_le (comp f₀ g hg.measurable) (by exact le_iSup (α := ℝ≥0∞) _ this)
  · rw [← f₀.extend_comp_eq hg (const _ 0), ← SimpleFunc.lintegral_map, ←
      SimpleFunc.lintegral_eq_lintegral, ← lintegral]
    refine lintegral_mono_ae (hg.ae_map_iff.2 <| eventually_of_forall fun x => ?_)
    exact (extend_apply _ _ _ _).trans_le (hf₀ _)
#align measurable_embedding.lintegral_map MeasurableEmbedding.lintegral_map

/-- The `lintegral` transforms appropriately under a measurable equivalence `g : α ≃ᵐ β`.
(Compare `lintegral_map`, which applies to a wider class of functions `g : α → β`, but requires
measurability of the function being integrated.) -/
theorem lintegral_map_equiv [MeasurableSpace β] (f : β → ℝ≥0∞) (g : α ≃ᵐ β) :
    ∫⁻ a, f a ∂map g μ = ∫⁻ a, f (g a) ∂μ :=
  g.measurableEmbedding.lintegral_map f
#align measure_theory.lintegral_map_equiv MeasureTheory.lintegral_map_equiv

protected theorem MeasurePreserving.lintegral_map_equiv [MeasurableSpace β] {ν : Measure β}
    (f : β → ℝ≥0∞) (g : α ≃ᵐ β) (hg : MeasurePreserving g μ ν) :
    ∫⁻ a, f a ∂ν = ∫⁻ a, f (g a) ∂μ := by
  rw [← MeasureTheory.lintegral_map_equiv f g, hg.map_eq]

theorem MeasurePreserving.lintegral_comp {mb : MeasurableSpace β} {ν : Measure β} {g : α → β}
    (hg : MeasurePreserving g μ ν) {f : β → ℝ≥0∞} (hf : Measurable f) :
    ∫⁻ a, f (g a) ∂μ = ∫⁻ b, f b ∂ν := by rw [← hg.map_eq, lintegral_map hf hg.measurable]
#align measure_theory.measure_preserving.lintegral_comp MeasureTheory.MeasurePreserving.lintegral_comp

theorem MeasurePreserving.lintegral_comp_emb {mb : MeasurableSpace β} {ν : Measure β} {g : α → β}
    (hg : MeasurePreserving g μ ν) (hge : MeasurableEmbedding g) (f : β → ℝ≥0∞) :
    ∫⁻ a, f (g a) ∂μ = ∫⁻ b, f b ∂ν := by rw [← hg.map_eq, hge.lintegral_map]
#align measure_theory.measure_preserving.lintegral_comp_emb MeasureTheory.MeasurePreserving.lintegral_comp_emb

theorem MeasurePreserving.setLIntegral_comp_preimage {mb : MeasurableSpace β} {ν : Measure β}
    {g : α → β} (hg : MeasurePreserving g μ ν) {s : Set β} (hs : MeasurableSet s) {f : β → ℝ≥0∞}
    (hf : Measurable f) : ∫⁻ a in g ⁻¹' s, f (g a) ∂μ = ∫⁻ b in s, f b ∂ν := by
  rw [← hg.map_eq, setLIntegral_map hs hf hg.measurable]
#align measure_theory.measure_preserving.set_lintegral_comp_preimage MeasureTheory.MeasurePreserving.setLIntegral_comp_preimage

@[deprecated (since := "2024-06-29")]
alias MeasurePreserving.set_lintegral_comp_preimage := MeasurePreserving.setLIntegral_comp_preimage

theorem MeasurePreserving.setLIntegral_comp_preimage_emb {mb : MeasurableSpace β} {ν : Measure β}
    {g : α → β} (hg : MeasurePreserving g μ ν) (hge : MeasurableEmbedding g) (f : β → ℝ≥0∞)
    (s : Set β) : ∫⁻ a in g ⁻¹' s, f (g a) ∂μ = ∫⁻ b in s, f b ∂ν := by
  rw [← hg.map_eq, hge.restrict_map, hge.lintegral_map]
#align measure_theory.measure_preserving.set_lintegral_comp_preimage_emb MeasureTheory.MeasurePreserving.setLIntegral_comp_preimage_emb

@[deprecated (since := "2024-06-29")]
alias MeasurePreserving.set_lintegral_comp_preimage_emb :=
  MeasurePreserving.setLIntegral_comp_preimage_emb

theorem MeasurePreserving.setLIntegral_comp_emb {mb : MeasurableSpace β} {ν : Measure β}
    {g : α → β} (hg : MeasurePreserving g μ ν) (hge : MeasurableEmbedding g) (f : β → ℝ≥0∞)
    (s : Set α) : ∫⁻ a in s, f (g a) ∂μ = ∫⁻ b in g '' s, f b ∂ν := by
  rw [← hg.setLIntegral_comp_preimage_emb hge, preimage_image_eq _ hge.injective]
#align measure_theory.measure_preserving.set_lintegral_comp_emb MeasureTheory.MeasurePreserving.setLIntegral_comp_emb

@[deprecated (since := "2024-06-29")]
alias MeasurePreserving.set_lintegral_comp_emb := MeasurePreserving.setLIntegral_comp_emb

theorem lintegral_subtype_comap {s : Set α} (hs : MeasurableSet s) (f : α → ℝ≥0∞) :
    ∫⁻ x : s, f x ∂(μ.comap (↑)) = ∫⁻ x in s, f x ∂μ := by
  rw [← (MeasurableEmbedding.subtype_coe hs).lintegral_map, map_comap_subtype_coe hs]

theorem setLIntegral_subtype {s : Set α} (hs : MeasurableSet s) (t : Set s) (f : α → ℝ≥0∞) :
    ∫⁻ x in t, f x ∂(μ.comap (↑)) = ∫⁻ x in (↑) '' t, f x ∂μ := by
  rw [(MeasurableEmbedding.subtype_coe hs).restrict_comap, lintegral_subtype_comap hs,
    restrict_restrict hs, inter_eq_right.2 (Subtype.coe_image_subset _ _)]

@[deprecated (since := "2024-06-29")]
alias set_lintegral_subtype := setLIntegral_subtype

section DiracAndCount
variable [MeasurableSpace α]

theorem lintegral_dirac' (a : α) {f : α → ℝ≥0∞} (hf : Measurable f) : ∫⁻ a, f a ∂dirac a = f a := by
  simp [lintegral_congr_ae (ae_eq_dirac' hf)]
#align measure_theory.lintegral_dirac' MeasureTheory.lintegral_dirac'

theorem lintegral_dirac [MeasurableSingletonClass α] (a : α) (f : α → ℝ≥0∞) :
    ∫⁻ a, f a ∂dirac a = f a := by simp [lintegral_congr_ae (ae_eq_dirac f)]
#align measure_theory.lintegral_dirac MeasureTheory.lintegral_dirac

theorem setLIntegral_dirac' {a : α} {f : α → ℝ≥0∞} (hf : Measurable f) {s : Set α}
    (hs : MeasurableSet s) [Decidable (a ∈ s)] :
    ∫⁻ x in s, f x ∂Measure.dirac a = if a ∈ s then f a else 0 := by
  rw [restrict_dirac' hs]
  split_ifs
  · exact lintegral_dirac' _ hf
  · exact lintegral_zero_measure _
#align measure_theory.set_lintegral_dirac' MeasureTheory.setLIntegral_dirac'

@[deprecated (since := "2024-06-29")]
alias set_lintegral_dirac' := setLIntegral_dirac'

theorem setLIntegral_dirac {a : α} (f : α → ℝ≥0∞) (s : Set α) [MeasurableSingletonClass α]
    [Decidable (a ∈ s)] : ∫⁻ x in s, f x ∂Measure.dirac a = if a ∈ s then f a else 0 := by
  rw [restrict_dirac]
  split_ifs
  · exact lintegral_dirac _ _
  · exact lintegral_zero_measure _
#align measure_theory.set_lintegral_dirac MeasureTheory.setLIntegral_dirac

@[deprecated (since := "2024-06-29")]
alias set_lintegral_dirac := setLIntegral_dirac

theorem lintegral_count' {f : α → ℝ≥0∞} (hf : Measurable f) : ∫⁻ a, f a ∂count = ∑' a, f a := by
  rw [count, lintegral_sum_measure]
  congr
  exact funext fun a => lintegral_dirac' a hf
#align measure_theory.lintegral_count' MeasureTheory.lintegral_count'

theorem lintegral_count [MeasurableSingletonClass α] (f : α → ℝ≥0∞) :
    ∫⁻ a, f a ∂count = ∑' a, f a := by
  rw [count, lintegral_sum_measure]
  congr
  exact funext fun a => lintegral_dirac a f
#align measure_theory.lintegral_count MeasureTheory.lintegral_count

theorem _root_.ENNReal.tsum_const_eq [MeasurableSingletonClass α] (c : ℝ≥0∞) :
    ∑' _ : α, c = c * Measure.count (univ : Set α) := by rw [← lintegral_count, lintegral_const]
#align ennreal.tsum_const_eq ENNReal.tsum_const_eq

/-- Markov's inequality for the counting measure with hypothesis using `tsum` in `ℝ≥0∞`. -/
theorem _root_.ENNReal.count_const_le_le_of_tsum_le [MeasurableSingletonClass α] {a : α → ℝ≥0∞}
    (a_mble : Measurable a) {c : ℝ≥0∞} (tsum_le_c : ∑' i, a i ≤ c) {ε : ℝ≥0∞} (ε_ne_zero : ε ≠ 0)
    (ε_ne_top : ε ≠ ∞) : Measure.count { i : α | ε ≤ a i } ≤ c / ε := by
  rw [← lintegral_count] at tsum_le_c
  apply (MeasureTheory.meas_ge_le_lintegral_div a_mble.aemeasurable ε_ne_zero ε_ne_top).trans
  exact ENNReal.div_le_div tsum_le_c rfl.le
#align ennreal.count_const_le_le_of_tsum_le ENNReal.count_const_le_le_of_tsum_le

/-- Markov's inequality for counting measure with hypothesis using `tsum` in `ℝ≥0`. -/
theorem _root_.NNReal.count_const_le_le_of_tsum_le [MeasurableSingletonClass α] {a : α → ℝ≥0}
    (a_mble : Measurable a) (a_summable : Summable a) {c : ℝ≥0} (tsum_le_c : ∑' i, a i ≤ c)
    {ε : ℝ≥0} (ε_ne_zero : ε ≠ 0) : Measure.count { i : α | ε ≤ a i } ≤ c / ε := by
  rw [show (fun i => ε ≤ a i) = fun i => (ε : ℝ≥0∞) ≤ ((↑) ∘ a) i by
      funext i
      simp only [ENNReal.coe_le_coe, Function.comp]]
  apply
    ENNReal.count_const_le_le_of_tsum_le (measurable_coe_nnreal_ennreal.comp a_mble) _
      (mod_cast ε_ne_zero) (@ENNReal.coe_ne_top ε)
  convert ENNReal.coe_le_coe.mpr tsum_le_c
  simp_rw [Function.comp_apply]
  rw [ENNReal.tsum_coe_eq a_summable.hasSum]
#align nnreal.count_const_le_le_of_tsum_le NNReal.count_const_le_le_of_tsum_le

end DiracAndCount

section Countable

/-!
### Lebesgue integral over finite and countable types and sets
-/


theorem lintegral_countable' [Countable α] [MeasurableSingletonClass α] (f : α → ℝ≥0∞) :
    ∫⁻ a, f a ∂μ = ∑' a, f a * μ {a} := by
  conv_lhs => rw [← sum_smul_dirac μ, lintegral_sum_measure]
  congr 1 with a : 1
  rw [lintegral_smul_measure, lintegral_dirac, mul_comm]
#align measure_theory.lintegral_countable' MeasureTheory.lintegral_countable'

theorem lintegral_singleton' {f : α → ℝ≥0∞} (hf : Measurable f) (a : α) :
    ∫⁻ x in {a}, f x ∂μ = f a * μ {a} := by
  simp only [restrict_singleton, lintegral_smul_measure, lintegral_dirac' _ hf, mul_comm]
#align measure_theory.lintegral_singleton' MeasureTheory.lintegral_singleton'

theorem lintegral_singleton [MeasurableSingletonClass α] (f : α → ℝ≥0∞) (a : α) :
    ∫⁻ x in {a}, f x ∂μ = f a * μ {a} := by
  simp only [restrict_singleton, lintegral_smul_measure, lintegral_dirac, mul_comm]
#align measure_theory.lintegral_singleton MeasureTheory.lintegral_singleton

theorem lintegral_countable [MeasurableSingletonClass α] (f : α → ℝ≥0∞) {s : Set α}
    (hs : s.Countable) : ∫⁻ a in s, f a ∂μ = ∑' a : s, f a * μ {(a : α)} :=
  calc
    ∫⁻ a in s, f a ∂μ = ∫⁻ a in ⋃ x ∈ s, {x}, f a ∂μ := by rw [biUnion_of_singleton]
    _ = ∑' a : s, ∫⁻ x in {(a : α)}, f x ∂μ :=
      (lintegral_biUnion hs (fun _ _ => measurableSet_singleton _) (pairwiseDisjoint_fiber id s) _)
    _ = ∑' a : s, f a * μ {(a : α)} := by simp only [lintegral_singleton]
#align measure_theory.lintegral_countable MeasureTheory.lintegral_countable

theorem lintegral_insert [MeasurableSingletonClass α] {a : α} {s : Set α} (h : a ∉ s)
    (f : α → ℝ≥0∞) : ∫⁻ x in insert a s, f x ∂μ = f a * μ {a} + ∫⁻ x in s, f x ∂μ := by
  rw [← union_singleton, lintegral_union (measurableSet_singleton a), lintegral_singleton,
    add_comm]
  rwa [disjoint_singleton_right]
#align measure_theory.lintegral_insert MeasureTheory.lintegral_insert

theorem lintegral_finset [MeasurableSingletonClass α] (s : Finset α) (f : α → ℝ≥0∞) :
    ∫⁻ x in s, f x ∂μ = ∑ x ∈ s, f x * μ {x} := by
  simp only [lintegral_countable _ s.countable_toSet, ← Finset.tsum_subtype']
#align measure_theory.lintegral_finset MeasureTheory.lintegral_finset

theorem lintegral_fintype [MeasurableSingletonClass α] [Fintype α] (f : α → ℝ≥0∞) :
    ∫⁻ x, f x ∂μ = ∑ x, f x * μ {x} := by
  rw [← lintegral_finset, Finset.coe_univ, Measure.restrict_univ]
#align measure_theory.lintegral_fintype MeasureTheory.lintegral_fintype

theorem lintegral_unique [Unique α] (f : α → ℝ≥0∞) : ∫⁻ x, f x ∂μ = f default * μ univ :=
  calc
    ∫⁻ x, f x ∂μ = ∫⁻ _, f default ∂μ := lintegral_congr <| Unique.forall_iff.2 rfl
    _ = f default * μ univ := lintegral_const _
#align measure_theory.lintegral_unique MeasureTheory.lintegral_unique

end Countable

theorem ae_lt_top {f : α → ℝ≥0∞} (hf : Measurable f) (h2f : ∫⁻ x, f x ∂μ ≠ ∞) :
    ∀ᵐ x ∂μ, f x < ∞ := by
  simp_rw [ae_iff, ENNReal.not_lt_top]
  by_contra h
  apply h2f.lt_top.not_le
  have : (f ⁻¹' {∞}).indicator ⊤ ≤ f := by
    intro x
    by_cases hx : x ∈ f ⁻¹' {∞} <;> [simpa [indicator_of_mem hx]; simp [indicator_of_not_mem hx]]
  convert lintegral_mono this
  rw [lintegral_indicator _ (hf (measurableSet_singleton ∞))]
  simp [ENNReal.top_mul', preimage, h]
#align measure_theory.ae_lt_top MeasureTheory.ae_lt_top

theorem ae_lt_top' {f : α → ℝ≥0∞} (hf : AEMeasurable f μ) (h2f : ∫⁻ x, f x ∂μ ≠ ∞) :
    ∀ᵐ x ∂μ, f x < ∞ :=
  haveI h2f_meas : ∫⁻ x, hf.mk f x ∂μ ≠ ∞ := by rwa [← lintegral_congr_ae hf.ae_eq_mk]
  (ae_lt_top hf.measurable_mk h2f_meas).mp (hf.ae_eq_mk.mono fun x hx h => by rwa [hx])
#align measure_theory.ae_lt_top' MeasureTheory.ae_lt_top'

theorem setLIntegral_lt_top_of_bddAbove {s : Set α} (hs : μ s ≠ ∞) {f : α → ℝ≥0}
    (hf : Measurable f) (hbdd : BddAbove (f '' s)) : ∫⁻ x in s, f x ∂μ < ∞ := by
  obtain ⟨M, hM⟩ := hbdd
  rw [mem_upperBounds] at hM
  refine
    lt_of_le_of_lt (setLIntegral_mono hf.coe_nnreal_ennreal (@measurable_const _ _ _ _ ↑M) ?_) ?_
  · simpa using hM
  · rw [lintegral_const]
    refine ENNReal.mul_lt_top ENNReal.coe_lt_top.ne ?_
    simp [hs]
#align measure_theory.set_lintegral_lt_top_of_bdd_above MeasureTheory.setLIntegral_lt_top_of_bddAbove

@[deprecated (since := "2024-06-29")]
alias set_lintegral_lt_top_of_bddAbove := setLIntegral_lt_top_of_bddAbove

theorem setLIntegral_lt_top_of_isCompact [TopologicalSpace α] [OpensMeasurableSpace α] {s : Set α}
    (hs : μ s ≠ ∞) (hsc : IsCompact s) {f : α → ℝ≥0} (hf : Continuous f) :
    ∫⁻ x in s, f x ∂μ < ∞ :=
  setLIntegral_lt_top_of_bddAbove hs hf.measurable (hsc.image hf).bddAbove
#align measure_theory.set_lintegral_lt_top_of_is_compact MeasureTheory.setLIntegral_lt_top_of_isCompact

@[deprecated (since := "2024-06-29")]
alias set_lintegral_lt_top_of_isCompact := setLIntegral_lt_top_of_isCompact

theorem _root_.IsFiniteMeasure.lintegral_lt_top_of_bounded_to_ennreal {α : Type*}
    [MeasurableSpace α] (μ : Measure α) [μ_fin : IsFiniteMeasure μ] {f : α → ℝ≥0∞}
    (f_bdd : ∃ c : ℝ≥0, ∀ x, f x ≤ c) : ∫⁻ x, f x ∂μ < ∞ := by
  cases' f_bdd with c hc
  apply lt_of_le_of_lt (@lintegral_mono _ _ μ _ _ hc)
  rw [lintegral_const]
  exact ENNReal.mul_lt_top ENNReal.coe_lt_top.ne μ_fin.measure_univ_lt_top.ne
#align is_finite_measure.lintegral_lt_top_of_bounded_to_ennreal IsFiniteMeasure.lintegral_lt_top_of_bounded_to_ennreal

/-- If a monotone sequence of functions has an upper bound and the sequence of integrals of these
functions tends to the integral of the upper bound, then the sequence of functions converges
almost everywhere to the upper bound. Auxiliary version assuming moreover that the
functions in the sequence are ae measurable. -/
lemma tendsto_of_lintegral_tendsto_of_monotone_aux {α : Type*} {mα : MeasurableSpace α}
    {f : ℕ → α → ℝ≥0∞} {F : α → ℝ≥0∞} {μ : Measure α}
    (hf_meas : ∀ n, AEMeasurable (f n) μ) (hF_meas : AEMeasurable F μ)
    (hf_tendsto : Tendsto (fun i ↦ ∫⁻ a, f i a ∂μ) atTop (𝓝 (∫⁻ a, F a ∂μ)))
    (hf_mono : ∀ᵐ a ∂μ, Monotone (fun i ↦ f i a))
    (h_bound : ∀ᵐ a ∂μ, ∀ i, f i a ≤ F a) (h_int_finite : ∫⁻ a, F a ∂μ ≠ ∞) :
    ∀ᵐ a ∂μ, Tendsto (fun i ↦ f i a) atTop (𝓝 (F a)) := by
  have h_bound_finite : ∀ᵐ a ∂μ, F a ≠ ∞ := by
    filter_upwards [ae_lt_top' hF_meas h_int_finite] with a ha using ha.ne
  have h_exists : ∀ᵐ a ∂μ, ∃ l, Tendsto (fun i ↦ f i a) atTop (𝓝 l) := by
    filter_upwards [h_bound, h_bound_finite, hf_mono] with a h_le h_fin h_mono
    have h_tendsto : Tendsto (fun i ↦ f i a) atTop atTop ∨
        ∃ l, Tendsto (fun i ↦ f i a) atTop (𝓝 l) := tendsto_of_monotone h_mono
    cases' h_tendsto with h_absurd h_tendsto
    · rw [tendsto_atTop_atTop_iff_of_monotone h_mono] at h_absurd
      obtain ⟨i, hi⟩ := h_absurd (F a + 1)
      refine absurd (hi.trans (h_le _)) (not_le.mpr ?_)
      exact ENNReal.lt_add_right h_fin one_ne_zero
    · exact h_tendsto
  classical
  let F' : α → ℝ≥0∞ := fun a ↦ if h : ∃ l, Tendsto (fun i ↦ f i a) atTop (𝓝 l)
    then h.choose else ∞
  have hF'_tendsto : ∀ᵐ a ∂μ, Tendsto (fun i ↦ f i a) atTop (𝓝 (F' a)) := by
    filter_upwards [h_exists] with a ha
    simp_rw [F', dif_pos ha]
    exact ha.choose_spec
  suffices F' =ᵐ[μ] F by
    filter_upwards [this, hF'_tendsto] with a h_eq h_tendsto using h_eq ▸ h_tendsto
  have hF'_le : F' ≤ᵐ[μ] F := by
    filter_upwards [h_bound, hF'_tendsto] with a h_le h_tendsto
    exact le_of_tendsto' h_tendsto (fun m ↦ h_le _)
  suffices ∫⁻ a, F' a ∂μ = ∫⁻ a, F a ∂μ from
    ae_eq_of_ae_le_of_lintegral_le hF'_le (this ▸ h_int_finite) hF_meas this.symm.le
  refine tendsto_nhds_unique ?_ hf_tendsto
  exact lintegral_tendsto_of_tendsto_of_monotone hf_meas hf_mono hF'_tendsto

/-- If a monotone sequence of functions has an upper bound and the sequence of integrals of these
functions tends to the integral of the upper bound, then the sequence of functions converges
almost everywhere to the upper bound. -/
lemma tendsto_of_lintegral_tendsto_of_monotone {α : Type*} {mα : MeasurableSpace α}
    {f : ℕ → α → ℝ≥0∞} {F : α → ℝ≥0∞} {μ : Measure α}
    (hF_meas : AEMeasurable F μ)
    (hf_tendsto : Tendsto (fun i ↦ ∫⁻ a, f i a ∂μ) atTop (𝓝 (∫⁻ a, F a ∂μ)))
    (hf_mono : ∀ᵐ a ∂μ, Monotone (fun i ↦ f i a))
    (h_bound : ∀ᵐ a ∂μ, ∀ i, f i a ≤ F a) (h_int_finite : ∫⁻ a, F a ∂μ ≠ ∞) :
    ∀ᵐ a ∂μ, Tendsto (fun i ↦ f i a) atTop (𝓝 (F a)) := by
  have : ∀ n, ∃ g : α → ℝ≥0∞, Measurable g ∧ g ≤ f n ∧ ∫⁻ a, f n a ∂μ = ∫⁻ a, g a ∂μ :=
    fun n ↦ exists_measurable_le_lintegral_eq _ _
  choose g gmeas gf hg using this
  let g' : ℕ → α → ℝ≥0∞ := Nat.rec (g 0) (fun n I x ↦ max (g (n+1) x) (I x))
  have M n : Measurable (g' n) := by
    induction n with
    | zero => simp [g', gmeas 0]
    | succ n ih => exact Measurable.max (gmeas (n+1)) ih
  have I : ∀ n x, g n x ≤ g' n x := by
    intro n x
    cases n with | zero | succ => simp [g']
  have I' : ∀ᵐ x ∂μ, ∀ n, g' n x ≤ f n x := by
    filter_upwards [hf_mono] with x hx n
    induction n with
    | zero => simpa [g'] using gf 0 x
    | succ n ih => exact max_le (gf (n+1) x) (ih.trans (hx (Nat.le_succ n)))
  have Int_eq n : ∫⁻ x, g' n x ∂μ = ∫⁻ x, f n x ∂μ := by
    apply le_antisymm
    · apply lintegral_mono_ae
      filter_upwards [I'] with x hx using hx n
    · rw [hg n]
      exact lintegral_mono (I n)
  have : ∀ᵐ a ∂μ, Tendsto (fun i ↦ g' i a) atTop (𝓝 (F a)) := by
    apply tendsto_of_lintegral_tendsto_of_monotone_aux _ hF_meas _ _ _ h_int_finite
    · exact fun n ↦ (M n).aemeasurable
    · simp_rw [Int_eq]
      exact hf_tendsto
    · exact eventually_of_forall (fun x ↦ monotone_nat_of_le_succ (fun n ↦ le_max_right _ _))
    · filter_upwards [h_bound, I'] with x h'x hx n using (hx n).trans (h'x n)
  filter_upwards [this, I', h_bound] with x hx h'x h''x
  exact tendsto_of_tendsto_of_tendsto_of_le_of_le hx tendsto_const_nhds h'x h''x

/-- If an antitone sequence of functions has a lower bound and the sequence of integrals of these
functions tends to the integral of the lower bound, then the sequence of functions converges
almost everywhere to the lower bound. -/
lemma tendsto_of_lintegral_tendsto_of_antitone {α : Type*} {mα : MeasurableSpace α}
    {f : ℕ → α → ℝ≥0∞} {F : α → ℝ≥0∞} {μ : Measure α}
    (hf_meas : ∀ n, AEMeasurable (f n) μ)
    (hf_tendsto : Tendsto (fun i ↦ ∫⁻ a, f i a ∂μ) atTop (𝓝 (∫⁻ a, F a ∂μ)))
    (hf_mono : ∀ᵐ a ∂μ, Antitone (fun i ↦ f i a))
    (h_bound : ∀ᵐ a ∂μ, ∀ i, F a ≤ f i a) (h0 : ∫⁻ a, f 0 a ∂μ ≠ ∞) :
    ∀ᵐ a ∂μ, Tendsto (fun i ↦ f i a) atTop (𝓝 (F a)) := by
  have h_int_finite : ∫⁻ a, F a ∂μ ≠ ∞ := by
    refine ((lintegral_mono_ae ?_).trans_lt h0.lt_top).ne
    filter_upwards [h_bound] with a ha using ha 0
  have h_exists : ∀ᵐ a ∂μ, ∃ l, Tendsto (fun i ↦ f i a) atTop (𝓝 l) := by
    filter_upwards [hf_mono] with a h_mono
    rcases _root_.tendsto_of_antitone h_mono with h | h
    · refine ⟨0, h.mono_right ?_⟩
      rw [OrderBot.atBot_eq]
      exact pure_le_nhds _
    · exact h
  classical
  let F' : α → ℝ≥0∞ := fun a ↦ if h : ∃ l, Tendsto (fun i ↦ f i a) atTop (𝓝 l)
    then h.choose else ∞
  have hF'_tendsto : ∀ᵐ a ∂μ, Tendsto (fun i ↦ f i a) atTop (𝓝 (F' a)) := by
    filter_upwards [h_exists] with a ha
    simp_rw [F', dif_pos ha]
    exact ha.choose_spec
  suffices F' =ᵐ[μ] F by
    filter_upwards [this, hF'_tendsto] with a h_eq h_tendsto using h_eq ▸ h_tendsto
  have hF'_le : F ≤ᵐ[μ] F' := by
    filter_upwards [h_bound, hF'_tendsto] with a h_le h_tendsto
    exact ge_of_tendsto' h_tendsto (fun m ↦ h_le _)
  suffices ∫⁻ a, F' a ∂μ = ∫⁻ a, F a ∂μ by
    refine (ae_eq_of_ae_le_of_lintegral_le hF'_le h_int_finite ?_ this.le).symm
    exact ENNReal.aemeasurable_of_tendsto hf_meas hF'_tendsto
  refine tendsto_nhds_unique ?_ hf_tendsto
  exact lintegral_tendsto_of_tendsto_of_antitone hf_meas hf_mono h0 hF'_tendsto

end Lintegral

open MeasureTheory.SimpleFunc

variable {m m0 : MeasurableSpace α}

/-- In a sigma-finite measure space, there exists an integrable function which is
positive everywhere (and with an arbitrarily small integral). -/
theorem exists_pos_lintegral_lt_of_sigmaFinite (μ : Measure α) [SigmaFinite μ] {ε : ℝ≥0∞}
    (ε0 : ε ≠ 0) : ∃ g : α → ℝ≥0, (∀ x, 0 < g x) ∧ Measurable g ∧ ∫⁻ x, g x ∂μ < ε := by
  /- Let `s` be a covering of `α` by pairwise disjoint measurable sets of finite measure. Let
    `δ : ℕ → ℝ≥0` be a positive function such that `∑' i, μ (s i) * δ i < ε`. Then the function that
     is equal to `δ n` on `s n` is a positive function with integral less than `ε`. -/
  set s : ℕ → Set α := disjointed (spanningSets μ)
  have : ∀ n, μ (s n) < ∞ := fun n =>
    (measure_mono <| disjointed_subset _ _).trans_lt (measure_spanningSets_lt_top μ n)
  obtain ⟨δ, δpos, δsum⟩ : ∃ δ : ℕ → ℝ≥0, (∀ i, 0 < δ i) ∧ (∑' i, μ (s i) * δ i) < ε :=
    ENNReal.exists_pos_tsum_mul_lt_of_countable ε0 _ fun n => (this n).ne
  set N : α → ℕ := spanningSetsIndex μ
  have hN_meas : Measurable N := measurable_spanningSetsIndex μ
  have hNs : ∀ n, N ⁻¹' {n} = s n := preimage_spanningSetsIndex_singleton μ
  refine ⟨δ ∘ N, fun x => δpos _, measurable_from_nat.comp hN_meas, ?_⟩
  erw [lintegral_comp measurable_from_nat.coe_nnreal_ennreal hN_meas]
  simpa [N, hNs, lintegral_countable', measurable_spanningSetsIndex, mul_comm] using δsum
#align measure_theory.exists_pos_lintegral_lt_of_sigma_finite MeasureTheory.exists_pos_lintegral_lt_of_sigmaFinite

theorem lintegral_trim {μ : Measure α} (hm : m ≤ m0) {f : α → ℝ≥0∞} (hf : Measurable[m] f) :
    ∫⁻ a, f a ∂μ.trim hm = ∫⁻ a, f a ∂μ := by
  refine
    @Measurable.ennreal_induction α m (fun f => ∫⁻ a, f a ∂μ.trim hm = ∫⁻ a, f a ∂μ) ?_ ?_ ?_ f hf
  · intro c s hs
    rw [lintegral_indicator _ hs, lintegral_indicator _ (hm s hs), setLIntegral_const,
      setLIntegral_const]
    suffices h_trim_s : μ.trim hm s = μ s by rw [h_trim_s]
    exact trim_measurableSet_eq hm hs
  · intro f g _ hf _ hf_prop hg_prop
    have h_m := lintegral_add_left (μ := Measure.trim μ hm) hf g
    have h_m0 := lintegral_add_left (μ := μ) (Measurable.mono hf hm le_rfl) g
    rwa [hf_prop, hg_prop, ← h_m0] at h_m
  · intro f hf hf_mono hf_prop
    rw [lintegral_iSup hf hf_mono]
    rw [lintegral_iSup (fun n => Measurable.mono (hf n) hm le_rfl) hf_mono]
    congr with n
    exact hf_prop n
#align measure_theory.lintegral_trim MeasureTheory.lintegral_trim

theorem lintegral_trim_ae {μ : Measure α} (hm : m ≤ m0) {f : α → ℝ≥0∞}
    (hf : AEMeasurable f (μ.trim hm)) : ∫⁻ a, f a ∂μ.trim hm = ∫⁻ a, f a ∂μ := by
  rw [lintegral_congr_ae (ae_eq_of_ae_eq_trim hf.ae_eq_mk), lintegral_congr_ae hf.ae_eq_mk,
    lintegral_trim hm hf.measurable_mk]
#align measure_theory.lintegral_trim_ae MeasureTheory.lintegral_trim_ae

section SigmaFinite

variable {E : Type*} [NormedAddCommGroup E] [MeasurableSpace E] [OpensMeasurableSpace E]

theorem univ_le_of_forall_fin_meas_le {μ : Measure α} (hm : m ≤ m0) [SigmaFinite (μ.trim hm)]
    (C : ℝ≥0∞) {f : Set α → ℝ≥0∞} (hf : ∀ s, MeasurableSet[m] s → μ s ≠ ∞ → f s ≤ C)
    (h_F_lim :
      ∀ S : ℕ → Set α, (∀ n, MeasurableSet[m] (S n)) → Monotone S → f (⋃ n, S n) ≤ ⨆ n, f (S n)) :
    f univ ≤ C := by
  let S := @spanningSets _ m (μ.trim hm) _
  have hS_mono : Monotone S := @monotone_spanningSets _ m (μ.trim hm) _
  have hS_meas : ∀ n, MeasurableSet[m] (S n) := @measurable_spanningSets _ m (μ.trim hm) _
  rw [← @iUnion_spanningSets _ m (μ.trim hm)]
  refine (h_F_lim S hS_meas hS_mono).trans ?_
  refine iSup_le fun n => hf (S n) (hS_meas n) ?_
  exact ((le_trim hm).trans_lt (@measure_spanningSets_lt_top _ m (μ.trim hm) _ n)).ne
#align measure_theory.univ_le_of_forall_fin_meas_le MeasureTheory.univ_le_of_forall_fin_meas_le

/-- If the Lebesgue integral of a function is bounded by some constant on all sets with finite
measure in a sub-σ-algebra and the measure is σ-finite on that sub-σ-algebra, then the integral
over the whole space is bounded by that same constant. Version for a measurable function.
See `lintegral_le_of_forall_fin_meas_le'` for the more general `AEMeasurable` version. -/
theorem lintegral_le_of_forall_fin_meas_le_of_measurable {μ : Measure α} (hm : m ≤ m0)
    [SigmaFinite (μ.trim hm)] (C : ℝ≥0∞) {f : α → ℝ≥0∞} (hf_meas : Measurable f)
    (hf : ∀ s, MeasurableSet[m] s → μ s ≠ ∞ → ∫⁻ x in s, f x ∂μ ≤ C) : ∫⁻ x, f x ∂μ ≤ C := by
  have : ∫⁻ x in univ, f x ∂μ = ∫⁻ x, f x ∂μ := by simp only [Measure.restrict_univ]
  rw [← this]
  refine univ_le_of_forall_fin_meas_le hm C hf fun S hS_meas hS_mono => ?_
  rw [← lintegral_indicator]
  swap
  · exact hm (⋃ n, S n) (@MeasurableSet.iUnion _ _ m _ _ hS_meas)
  have h_integral_indicator : ⨆ n, ∫⁻ x in S n, f x ∂μ = ⨆ n, ∫⁻ x, (S n).indicator f x ∂μ := by
    congr
    ext1 n
    rw [lintegral_indicator _ (hm _ (hS_meas n))]
  rw [h_integral_indicator, ← lintegral_iSup]
  · refine le_of_eq (lintegral_congr fun x => ?_)
    simp_rw [indicator_apply]
    by_cases hx_mem : x ∈ iUnion S
    · simp only [hx_mem, if_true]
      obtain ⟨n, hxn⟩ := mem_iUnion.mp hx_mem
      refine le_antisymm (_root_.trans ?_ (le_iSup _ n)) (iSup_le fun i => ?_)
      · simp only [hxn, le_refl, if_true]
      · by_cases hxi : x ∈ S i <;> simp [hxi]
    · simp only [hx_mem, if_false]
      rw [mem_iUnion] at hx_mem
      push_neg at hx_mem
      refine le_antisymm (zero_le _) (iSup_le fun n => ?_)
      simp only [hx_mem n, if_false, nonpos_iff_eq_zero]
  · exact fun n => hf_meas.indicator (hm _ (hS_meas n))
  · intro n₁ n₂ hn₁₂ a
    simp_rw [indicator_apply]
    split_ifs with h h_1
    · exact le_rfl
    · exact absurd (mem_of_mem_of_subset h (hS_mono hn₁₂)) h_1
    · exact zero_le _
    · exact le_rfl
#align measure_theory.lintegral_le_of_forall_fin_meas_le_of_measurable MeasureTheory.lintegral_le_of_forall_fin_meas_le_of_measurable

/-- If the Lebesgue integral of a function is bounded by some constant on all sets with finite
measure in a sub-σ-algebra and the measure is σ-finite on that sub-σ-algebra, then the integral
over the whole space is bounded by that same constant. -/
theorem lintegral_le_of_forall_fin_meas_le' {μ : Measure α} (hm : m ≤ m0) [SigmaFinite (μ.trim hm)]
    (C : ℝ≥0∞) {f : _ → ℝ≥0∞} (hf_meas : AEMeasurable f μ)
    (hf : ∀ s, MeasurableSet[m] s → μ s ≠ ∞ → ∫⁻ x in s, f x ∂μ ≤ C) : ∫⁻ x, f x ∂μ ≤ C := by
  let f' := hf_meas.mk f
  have hf' : ∀ s, MeasurableSet[m] s → μ s ≠ ∞ → ∫⁻ x in s, f' x ∂μ ≤ C := by
    refine fun s hs hμs => (le_of_eq ?_).trans (hf s hs hμs)
    refine lintegral_congr_ae (ae_restrict_of_ae (hf_meas.ae_eq_mk.mono fun x hx => ?_))
    dsimp only
    rw [hx]
  rw [lintegral_congr_ae hf_meas.ae_eq_mk]
  exact lintegral_le_of_forall_fin_meas_le_of_measurable hm C hf_meas.measurable_mk hf'
#align measure_theory.lintegral_le_of_forall_fin_meas_le' MeasureTheory.lintegral_le_of_forall_fin_meas_le'

/-- If the Lebesgue integral of a function is bounded by some constant on all sets with finite
measure and the measure is σ-finite, then the integral over the whole space is bounded by that same
constant. -/
theorem lintegral_le_of_forall_fin_meas_le [MeasurableSpace α] {μ : Measure α} [SigmaFinite μ]
    (C : ℝ≥0∞) {f : α → ℝ≥0∞} (hf_meas : AEMeasurable f μ)
    (hf : ∀ s, MeasurableSet s → μ s ≠ ∞ → ∫⁻ x in s, f x ∂μ ≤ C) : ∫⁻ x, f x ∂μ ≤ C :=
  @lintegral_le_of_forall_fin_meas_le' _ _ _ _ _ (by rwa [trim_eq_self]) C _ hf_meas hf
#align measure_theory.lintegral_le_of_forall_fin_meas_le MeasureTheory.lintegral_le_of_forall_fin_meas_le

theorem SimpleFunc.exists_lt_lintegral_simpleFunc_of_lt_lintegral {m : MeasurableSpace α}
    {μ : Measure α} [SigmaFinite μ] {f : α →ₛ ℝ≥0} {L : ℝ≥0∞} (hL : L < ∫⁻ x, f x ∂μ) :
    ∃ g : α →ₛ ℝ≥0, (∀ x, g x ≤ f x) ∧ ∫⁻ x, g x ∂μ < ∞ ∧ L < ∫⁻ x, g x ∂μ := by
  induction' f using MeasureTheory.SimpleFunc.induction with c s hs f₁ f₂ _ h₁ h₂ generalizing L
  · simp only [hs, const_zero, coe_piecewise, coe_const, SimpleFunc.coe_zero, univ_inter,
      piecewise_eq_indicator, lintegral_indicator, lintegral_const, Measure.restrict_apply',
      ENNReal.coe_indicator, Function.const_apply] at hL
    have c_ne_zero : c ≠ 0 := by
      intro hc
      simp only [hc, ENNReal.coe_zero, zero_mul, not_lt_zero] at hL
    have : L / c < μ s := by
      rwa [ENNReal.div_lt_iff, mul_comm]
      · simp only [c_ne_zero, Ne, ENNReal.coe_eq_zero, not_false_iff, true_or_iff]
      · simp only [Ne, coe_ne_top, not_false_iff, true_or_iff]
    obtain ⟨t, ht, ts, mlt, t_top⟩ :
      ∃ t : Set α, MeasurableSet t ∧ t ⊆ s ∧ L / ↑c < μ t ∧ μ t < ∞ :=
      Measure.exists_subset_measure_lt_top hs this
    refine ⟨piecewise t ht (const α c) (const α 0), fun x => ?_, ?_, ?_⟩
    · refine indicator_le_indicator_of_subset ts (fun x => ?_) x
      exact zero_le _
    · simp only [ht, const_zero, coe_piecewise, coe_const, SimpleFunc.coe_zero, univ_inter,
        piecewise_eq_indicator, ENNReal.coe_indicator, Function.const_apply, lintegral_indicator,
        lintegral_const, Measure.restrict_apply', ENNReal.mul_lt_top ENNReal.coe_ne_top t_top.ne]
    · simp only [ht, const_zero, coe_piecewise, coe_const, SimpleFunc.coe_zero,
        piecewise_eq_indicator, ENNReal.coe_indicator, Function.const_apply, lintegral_indicator,
        lintegral_const, Measure.restrict_apply', univ_inter]
      rwa [mul_comm, ← ENNReal.div_lt_iff]
      · simp only [c_ne_zero, Ne, ENNReal.coe_eq_zero, not_false_iff, true_or_iff]
      · simp only [Ne, coe_ne_top, not_false_iff, true_or_iff]
  · replace hL : L < ∫⁻ x, f₁ x ∂μ + ∫⁻ x, f₂ x ∂μ := by
      rwa [← lintegral_add_left f₁.measurable.coe_nnreal_ennreal]
    by_cases hf₁ : ∫⁻ x, f₁ x ∂μ = 0
    · simp only [hf₁, zero_add] at hL
      rcases h₂ hL with ⟨g, g_le, g_top, gL⟩
      refine ⟨g, fun x => (g_le x).trans ?_, g_top, gL⟩
      simp only [SimpleFunc.coe_add, Pi.add_apply, le_add_iff_nonneg_left, zero_le']
    by_cases hf₂ : ∫⁻ x, f₂ x ∂μ = 0
    · simp only [hf₂, add_zero] at hL
      rcases h₁ hL with ⟨g, g_le, g_top, gL⟩
      refine ⟨g, fun x => (g_le x).trans ?_, g_top, gL⟩
      simp only [SimpleFunc.coe_add, Pi.add_apply, le_add_iff_nonneg_right, zero_le']
    obtain ⟨L₁, L₂, hL₁, hL₂, hL⟩ :
      ∃ L₁ L₂ : ℝ≥0∞, (L₁ < ∫⁻ x, f₁ x ∂μ) ∧ (L₂ < ∫⁻ x, f₂ x ∂μ) ∧ L < L₁ + L₂ :=
      ENNReal.exists_lt_add_of_lt_add hL hf₁ hf₂
    rcases h₁ hL₁ with ⟨g₁, g₁_le, g₁_top, hg₁⟩
    rcases h₂ hL₂ with ⟨g₂, g₂_le, g₂_top, hg₂⟩
    refine ⟨g₁ + g₂, fun x => add_le_add (g₁_le x) (g₂_le x), ?_, ?_⟩
    · apply lt_of_le_of_lt _ (add_lt_top.2 ⟨g₁_top, g₂_top⟩)
      rw [← lintegral_add_left g₁.measurable.coe_nnreal_ennreal]
      exact le_rfl
    · apply hL.trans ((ENNReal.add_lt_add hg₁ hg₂).trans_le _)
      rw [← lintegral_add_left g₁.measurable.coe_nnreal_ennreal]
      simp only [coe_add, Pi.add_apply, ENNReal.coe_add, le_rfl]
#align measure_theory.simple_func.exists_lt_lintegral_simple_func_of_lt_lintegral MeasureTheory.SimpleFunc.exists_lt_lintegral_simpleFunc_of_lt_lintegral

theorem exists_lt_lintegral_simpleFunc_of_lt_lintegral {m : MeasurableSpace α} {μ : Measure α}
    [SigmaFinite μ] {f : α → ℝ≥0} {L : ℝ≥0∞} (hL : L < ∫⁻ x, f x ∂μ) :
    ∃ g : α →ₛ ℝ≥0, (∀ x, g x ≤ f x) ∧ ∫⁻ x, g x ∂μ < ∞ ∧ L < ∫⁻ x, g x ∂μ := by
  simp_rw [lintegral_eq_nnreal, lt_iSup_iff] at hL
  rcases hL with ⟨g₀, hg₀, g₀L⟩
  have h'L : L < ∫⁻ x, g₀ x ∂μ := by
    convert g₀L
    rw [← SimpleFunc.lintegral_eq_lintegral, coe_map]
    simp only [Function.comp_apply]
  rcases SimpleFunc.exists_lt_lintegral_simpleFunc_of_lt_lintegral h'L with ⟨g, hg, gL, gtop⟩
  exact ⟨g, fun x => (hg x).trans (coe_le_coe.1 (hg₀ x)), gL, gtop⟩
#align measure_theory.exists_lt_lintegral_simple_func_of_lt_lintegral MeasureTheory.exists_lt_lintegral_simpleFunc_of_lt_lintegral

end SigmaFinite

section TendstoIndicator

variable {α : Type*} [MeasurableSpace α] {A : Set α}
variable {ι : Type*} (L : Filter ι) [IsCountablyGenerated L] {As : ι → Set α}

/-- If the indicators of measurable sets `Aᵢ` tend pointwise almost everywhere to the indicator
of a measurable set `A` and we eventually have `Aᵢ ⊆ B` for some set `B` of finite measure, then
the measures of `Aᵢ` tend to the measure of `A`. -/
lemma tendsto_measure_of_ae_tendsto_indicator {μ : Measure α} (A_mble : MeasurableSet A)
    (As_mble : ∀ i, MeasurableSet (As i)) {B : Set α} (B_mble : MeasurableSet B)
    (B_finmeas : μ B ≠ ∞) (As_le_B : ∀ᶠ i in L, As i ⊆ B)
    (h_lim : ∀ᵐ x ∂μ, ∀ᶠ i in L, x ∈ As i ↔ x ∈ A) :
    Tendsto (fun i ↦ μ (As i)) L (𝓝 (μ A)) := by
  simp_rw [← MeasureTheory.lintegral_indicator_one A_mble,
           ← MeasureTheory.lintegral_indicator_one (As_mble _)]
  refine tendsto_lintegral_filter_of_dominated_convergence (B.indicator (1 : α → ℝ≥0∞))
          (eventually_of_forall ?_) ?_ ?_ ?_
  · exact fun i ↦ Measurable.indicator measurable_const (As_mble i)
  · filter_upwards [As_le_B] with i hi
    exact eventually_of_forall (fun x ↦ indicator_le_indicator_of_subset hi (by simp) x)
  · rwa [← lintegral_indicator_one B_mble] at B_finmeas
  · simpa only [Pi.one_def, tendsto_indicator_const_apply_iff_eventually] using h_lim

/-- If `μ` is a finite measure and the indicators of measurable sets `Aᵢ` tend pointwise
almost everywhere to the indicator of a measurable set `A`, then the measures `μ Aᵢ` tend to
the measure `μ A`. -/
lemma tendsto_measure_of_ae_tendsto_indicator_of_isFiniteMeasure [IsCountablyGenerated L]
    {μ : Measure α} [IsFiniteMeasure μ] (A_mble : MeasurableSet A)
    (As_mble : ∀ i, MeasurableSet (As i)) (h_lim : ∀ᵐ x ∂μ, ∀ᶠ i in L, x ∈ As i ↔ x ∈ A) :
    Tendsto (fun i ↦ μ (As i)) L (𝓝 (μ A)) :=
  tendsto_measure_of_ae_tendsto_indicator L A_mble As_mble MeasurableSet.univ
    (measure_ne_top μ univ) (eventually_of_forall (fun i ↦ subset_univ (As i))) h_lim

end TendstoIndicator -- section

end MeasureTheory<|MERGE_RESOLUTION|>--- conflicted
+++ resolved
@@ -850,8 +850,7 @@
   lintegral_indicator_const₀ hs.nullMeasurableSet c
 #align measure_theory.lintegral_indicator_const MeasureTheory.lintegral_indicator_const
 
-<<<<<<< HEAD
-lemma set_lintegral_eq_of_support_subset {s : Set α} {f : α → ℝ≥0∞} (hsf : f.support ⊆ s) :
+lemma setLIntegral_eq_of_support_subset {s : Set α} {f : α → ℝ≥0∞} (hsf : f.support ⊆ s) :
     ∫⁻ x in s, f x ∂μ = ∫⁻ x, f x ∂μ := by
   apply le_antisymm (set_lintegral_le_lintegral s fun x ↦ f x)
   apply le_trans (le_of_eq _) (lintegral_indicator_le _ _)
@@ -861,10 +860,7 @@
   · rfl
   · exact Function.support_subset_iff'.1 hsf x h
 
-theorem set_lintegral_eq_const {f : α → ℝ≥0∞} (hf : Measurable f) (r : ℝ≥0∞) :
-=======
 theorem setLIntegral_eq_const {f : α → ℝ≥0∞} (hf : Measurable f) (r : ℝ≥0∞) :
->>>>>>> 85d5f96e
     ∫⁻ x in { x | f x = r }, f x ∂μ = r * μ { x | f x = r } := by
   have : ∀ᵐ x ∂μ, x ∈ { x | f x = r } → f x = r := ae_of_all μ fun _ hx => hx
   rw [setLIntegral_congr_fun _ this]
