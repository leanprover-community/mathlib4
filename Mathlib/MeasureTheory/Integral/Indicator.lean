<<<<<<< HEAD
import Mathlib.MeasureTheory.Constructions.BorelSpace.Metrizable
--import Mathlib
=======
/-
Copyright (c) 2023 Kalle Kytölä. All rights reserved.
Released under Apache 2.0 license as described in the file LICENSE.
Authors: Kalle Kytölä
-/
import Mathlib.MeasureTheory.Constructions.BorelSpace.Metrizable
import Mathlib.MeasureTheory.Function.StronglyMeasurable.Basic

/-!
# Results about indicator functions and measures

## Main results

The section "IndicatorConstMeasurable" contains simple results showing that if the indicator
function of a set is a pointwise limit (resp. a.e.-limit) of indicators of measurable
(resp. null-measurable) sets, then the set itself is measurable (resp. null-measurable).

The section "Limits of measures of sets from limits of indicators" contains simple results showing
that the pointwise convergence of indicator functions of sets implies the convergence of measures:
limᵢ Aᵢ.indicator = A.indicator implies limᵢ μ(Aᵢ) = μ(A).

## Tags

indicator function, measure, dominated convergence

-/

/-
Where should these results live? Should they be put in different files or should a new file
devoted to measure-theoretic lemmas about indicators be created?

I believe those in section IndicatorConstMeasurable only have prerequisites
 * `Mathlib.MeasureTheory.Constructions.BorelSpace.Metrizable`
 * `Mathlib.MeasureTheory.Function.StronglyMeasurable.Basic`
   (for the ones using `AEStronglyMeasurable`)

Those in section TendstoMeasureOfTendstoIndicator (except to the extent they rely on measurability)
only have prerequisites
 * `Mathlib.MeasureTheory.Integral.Lebesgue`
 -/
>>>>>>> 8b71b954

open MeasureTheory Set Filter Topology ENNReal NNReal BigOperators

section IndicatorConstMeasurable

-- I didn't find the following lemma, the closest variants were around `indicator_const_preimage`.
--#check indicator_const_preimage

/-- A characterization of the measurability of the indicator function which takes a constant
value `b` on a set `A` and `0` elsewhere. (This version requires the measurability of the singleton
`{0}` as an explicit input, see `measurable_indicator_const_iff` for a version with typeclass
inference.) -/
lemma measurable_indicator_const_iff' [MeasurableSpace α] (A : Set α) [Zero β] [MeasurableSpace β]
  (h0 : MeasurableSet ({0} : Set β)) (b : β) :
    Measurable (A.indicator (fun _ ↦ b)) ↔ (b = 0 ∨ MeasurableSet A) := by
  constructor <;> intro h
  · by_cases hb : b = 0 <;> simp only [hb, true_or, false_or]
    convert h h0.compl
    ext a
    simp [hb]
  · by_cases hb : b = 0
    · simp only [hb, indicator_zero, measurable_const]
    · have A_mble : MeasurableSet A := by simpa only [hb, false_or] using h
      intro B _
      rcases indicator_const_preimage A B b with ⟨hB⟩ | ⟨hB | ⟨hB | hB⟩⟩
      · simp only [hB, MeasurableSet.univ]
      · simp only [hB, A_mble]
      · simp only [hB, MeasurableSet.compl_iff, A_mble]
      · simp only [mem_singleton_iff] at hB
        simp only [hB, MeasurableSet.empty]

--#find_home measurable_indicator_const_iff'
-- Gives: `Mathlib.MeasureTheory.Integral.Indicator`, i.e., this file itself...
-- But why? Could be in `Mathlib.MeasureTheory.Constructions.BorelSpace.Metrizable`!

/-- A characterization of the measurability of the indicator function which takes a constant
value `b` on a set `A` and `0` elsewhere. -/
lemma measurable_indicator_const_iff [MeasurableSpace α] (A : Set α) [Zero β] [MeasurableSpace β]
  [MeasurableSingletonClass β] (b : β) :
    Measurable (A.indicator (fun _ ↦ b)) ↔ (b = 0 ∨ MeasurableSet A) :=
  measurable_indicator_const_iff' A (MeasurableSet.singleton 0) b

/-- A characterization of the a.e.-measurability of the indicator function which takes a constant
value `b` on a set `A` and `0` elsewhere. (This version requires the measurability of the singleton
`{0}` as an explicit input, see `measurable_indicator_const_iff` for a version with typeclass
inference.) -/
lemma aeMeasurable_indicator_const_iff' [MeasurableSpace α] (A : Set α) [DecidableEq β]
  [Zero β] [MeasurableSpace β] [TopologicalSpace β] [TopologicalSpace.PseudoMetrizableSpace β]
  [BorelSpace β]
  [TopologicalSpace.SecondCountableTopology β] [OpensMeasurableSpace β] (μ : Measure α)
  (h0 : MeasurableSet ({0} : Set β)) (b : β) :
    AEStronglyMeasurable (A.indicator (fun _ ↦ b)) μ ↔ (b = 0 ∨ NullMeasurableSet A μ) := by
  constructor <;> intro h
  · by_cases hb : b = 0 <;> simp only [hb, true_or, false_or]
    obtain ⟨f, ⟨f_mble, f_eq⟩⟩ := h
    have A_eq := indicator_const_preimage_eq_union A {0}ᶜ b
    simp only [preimage_compl, mem_compl_iff, mem_singleton_iff, hb, not_false_eq_true,
               ite_true, not_true, ite_false, union_empty] at A_eq
    rw [←A_eq]
    refine @NullMeasurableSet.congr α ‹MeasurableSpace α›
            μ (f ⁻¹' {(0 : β)})ᶜ ((indicator A fun _ ↦ b) ⁻¹' {(0 : β)})ᶜ ?_ ?_
    · apply NullMeasurableSet.compl
      apply MeasurableSet.nullMeasurableSet
      measurability
    · exact EventuallyEq.compl (EventuallyEq.preimage (id (EventuallyEq.symm f_eq)) {0})
  · by_cases hb : b = 0
    · simp only [hb, indicator_zero]
      exact Measurable.aestronglyMeasurable measurable_const
    · simp only [hb, false_or] at h
      obtain ⟨A', ⟨mble_A', eq_A'⟩⟩ := h
      refine @AEStronglyMeasurable.congr α β ‹MeasurableSpace α›
              μ _ (A'.indicator (fun _ ↦ b)) (A.indicator (fun _ ↦ b)) ?_ ?_
      · apply Measurable.aestronglyMeasurable
        apply measurable_const.indicator
        exact mble_A'
      · filter_upwards [eq_A'] with a ha
        have same : a ∈ A ↔ a ∈ A' := Iff.of_eq ha
        by_cases haA : a ∈ A
        · simp [haA, same.mp haA]
        · simp [haA, (not_iff_not.mpr same).mp haA]

end IndicatorConstMeasurable

section TendstoMeasureOfTendstoIndicator
/-!
### Limits of measures of sets from limits of indicators

This section contains results showing that the pointwise convergence of indicator functions of
sets implies the convergence of measures: limᵢ Aᵢ.indicator = A.indicator implies
limᵢ μ(Aᵢ) = μ(A).
-/

variable {α : Type _} [MeasurableSpace α] {A : Set α}
variable {ι : Type _} (L : Filter ι) [IsCountablyGenerated L] {As : ι → Set α}

/-- If the indicator functions of measurable sets `Aᵢ` converge to the indicator function of
a set `A` along a nontrivial countably generated filter, then `A` is also measurable. -/
lemma measurableSet_of_tendsto_indicator [NeBot L] (As_mble : ∀ i, MeasurableSet (As i))
    (h_lim : Tendsto (fun i ↦ (As i).indicator (fun _ ↦ (1 : ℝ≥0∞)))
      L (𝓝 (A.indicator (fun _ ↦ (1 : ℝ≥0∞))))) :
    MeasurableSet A := by
  have obs := measurable_indicator_const_iff A (1 : ℝ≥0∞)
  simp only [one_ne_zero, false_or] at obs
  rw [←obs]
  apply measurable_of_tendsto_ennreal' (f := fun i x ↦ (As i).indicator (fun _ ↦ (1 : ℝ≥0∞)) x)
          (g := A.indicator (fun _ ↦ (1 : ℝ≥0∞))) L
  · intro i
    simp only [measurable_indicator_const_iff, one_ne_zero, As_mble i, or_true]
  · simpa [tendsto_pi_nhds] using h_lim

/-- If the indicator functions of a.e.-measurable sets `Aᵢ` converge a.e. to the indicator function
of a set `A` along a nontrivial countably generated filter, then `A` is also a.e.-measurable. -/
lemma nullMeasurableSet_of_tendsto_indicator [NeBot L] (μ : Measure α)
    (As_mble : ∀ i, NullMeasurableSet (As i) μ)
    (h_lim : ∀ᵐ x ∂μ, Tendsto (fun i ↦ (As i).indicator (fun _ ↦ (1 : ℝ≥0∞)) x)
      L (𝓝 (A.indicator (fun _ ↦ (1 : ℝ≥0∞)) x))) :
    NullMeasurableSet A μ := by
  have obs := aeMeasurable_indicator_const_iff' A μ (MeasurableSet.singleton 0) (1 : ℝ≥0∞)
  simp only [one_ne_zero, false_or] at obs
  rw [←obs]
  refine aestronglyMeasurable_of_tendsto_ae (μ := μ) (u := L)
            (f := (fun i x ↦ (As i).indicator (fun _ ↦ (1 : ℝ≥0∞)) x))
            (g := A.indicator (fun _ ↦ (1 : ℝ≥0∞))) ?_ h_lim
  intro i
  simp [aeMeasurable_indicator_const_iff', As_mble i]

/-- If the indicators of measurable sets `Aᵢ` tend pointwise almost everywhere to the indicator
of a measurable set `A` and we eventually have `Aᵢ ⊆ B` for some set `B` of finite measure, then
the measures of `Aᵢ` tend to the measure of `A`. -/
lemma tendsto_measure_of_tendsto_indicator' (μ : Measure α) (A_mble : MeasurableSet A)
    (As_mble : ∀ i, MeasurableSet (As i)) {B : Set α} (B_mble : MeasurableSet B)
    (B_finmeas : μ B ≠ ∞) (As_le_B : ∀ᶠ i in L, As i ⊆ B)
    (h_lim : ∀ᵐ x ∂μ, Tendsto (fun i ↦ (As i).indicator (fun _ ↦ (1 : ℝ≥0∞)) x)
      L (𝓝 (A.indicator (fun _ ↦ (1 : ℝ≥0∞)) x))) :
    Tendsto (fun i ↦ μ (As i)) L (𝓝 (μ A)) := by
  simp_rw [← MeasureTheory.lintegral_indicator_one A_mble,
           ← MeasureTheory.lintegral_indicator_one (As_mble _)]
  refine tendsto_lintegral_filter_of_dominated_convergence (B.indicator (fun _ ↦ (1 : ℝ≥0∞)))
          (eventually_of_forall ?_) ?_ ?_ h_lim
  · exact fun i ↦ Measurable.indicator measurable_const (As_mble i)
  · filter_upwards [As_le_B] with i hi
    exact eventually_of_forall (fun x ↦ indicator_le_indicator_of_subset hi (by simp) x)
  · rwa [← lintegral_indicator_one B_mble] at B_finmeas

--#find_home tendsto_measure_of_tendsto_indicator'
-- Gives: `Mathlib.MeasureTheory.Integral.Lebesgue`.

/-- If `μ` is a finite measure and the indicators of measurable sets `Aᵢ` tend pointwise
almost everywhere to the indicator of a measurable set `A`, then the measures `μ Aᵢ` tend to
the measure `μ A`. -/
lemma tendsto_measure_of_tendsto_indicator_of_isFiniteMeasure' [IsCountablyGenerated L]
    (μ : Measure α) [IsFiniteMeasure μ] (A_mble : MeasurableSet A)
    (As_mble : ∀ i, MeasurableSet (As i))
    (h_lim : ∀ᵐ x ∂μ, Tendsto (fun i ↦ (As i).indicator (fun _ ↦ (1 : ℝ≥0∞)) x)
      L (𝓝 (A.indicator (fun _ ↦ (1 : ℝ≥0∞)) x))) :
    Tendsto (fun i ↦ μ (As i)) L (𝓝 (μ A)) :=
  tendsto_measure_of_tendsto_indicator' L μ A_mble As_mble MeasurableSet.univ
    (measure_ne_top μ univ) (eventually_of_forall (fun i ↦ subset_univ (As i))) h_lim

/-- If the indicators of measurable sets `Aᵢ` tend pointwise to the indicator of a set `A`
and we eventually have `Aᵢ ⊆ B` for some set `B` of finite measure, then the measures of `Aᵢ`
tend to the measure of `A`. -/
lemma tendsto_measure_of_tendsto_indicator [NeBot L] (μ : Measure α)
    (As_mble : ∀ i, MeasurableSet (As i)) {B : Set α} (B_mble : MeasurableSet B)
    (B_finmeas : μ B ≠ ∞) (As_le_B : ∀ᶠ i in L, As i ⊆ B)
    (h_lim : Tendsto (fun i ↦ (As i).indicator (fun _ ↦ (1 : ℝ≥0∞)))
      L (𝓝 (A.indicator (fun _ ↦ (1 : ℝ≥0∞))))) :
    Tendsto (fun i ↦ μ (As i)) L (𝓝 (μ A)) := by
  apply tendsto_measure_of_tendsto_indicator' L μ ?_ As_mble B_mble B_finmeas As_le_B
  · apply eventually_of_forall
    simpa only [tendsto_pi_nhds] using h_lim
  · exact measurableSet_of_tendsto_indicator L As_mble h_lim

/-- If `μ` is a finite measure and the indicators of measurable sets `Aᵢ` tend pointwise to
the indicator of a set `A`, then the measures `μ Aᵢ` tend to the measure `μ A`. -/
lemma tendsto_measure_of_tendsto_indicator_of_isFiniteMeasure [NeBot L]
    (μ : Measure α) [IsFiniteMeasure μ] (As_mble : ∀ i, MeasurableSet (As i))
    (h_lim : Tendsto (fun i ↦ (As i).indicator (fun _ ↦ (1 : ℝ≥0∞)))
      L (𝓝 (A.indicator (fun _ ↦ (1 : ℝ≥0∞))))) :
    Tendsto (fun i ↦ μ (As i)) L (𝓝 (μ A)) := by
  apply tendsto_measure_of_tendsto_indicator_of_isFiniteMeasure' L μ ?_ As_mble
  · apply eventually_of_forall
    simpa only [tendsto_pi_nhds] using h_lim
  · exact measurableSet_of_tendsto_indicator L As_mble h_lim

end TendstoMeasureOfTendstoIndicator<|MERGE_RESOLUTION|>--- conflicted
+++ resolved
@@ -1,7 +1,3 @@
-<<<<<<< HEAD
-import Mathlib.MeasureTheory.Constructions.BorelSpace.Metrizable
---import Mathlib
-=======
 /-
 Copyright (c) 2023 Kalle Kytölä. All rights reserved.
 Released under Apache 2.0 license as described in the file LICENSE.
@@ -42,7 +38,6 @@
 only have prerequisites
  * `Mathlib.MeasureTheory.Integral.Lebesgue`
  -/
->>>>>>> 8b71b954
 
 open MeasureTheory Set Filter Topology ENNReal NNReal BigOperators
 
