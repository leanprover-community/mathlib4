--- conflicted
+++ resolved
@@ -391,15 +391,8 @@
   have : essSup (fun x : α => ‖f n x - g x‖ₑ) μ < δ :=
     hn.trans_lt (ENNReal.half_lt_self hδ.ne' hδ_top)
   refine ((le_of_eq ?_).trans (ae_lt_of_essSup_lt this).le).trans hε.le
-<<<<<<< HEAD
   congr with x
   simp [edist_eq_enorm_sub]
-=======
-  congr 1 with x
-  simp only [ENNReal.ofReal_le_iff_le_toReal ENNReal.coe_lt_top.ne, ENNReal.coe_toReal, not_lt,
-    coe_nnnorm, Set.mem_setOf_eq, Set.mem_compl_iff]
-  rw [← dist_eq_norm (f n x) (g x)]
->>>>>>> 44e5df9a
 
 /-- Convergence in Lp implies convergence in measure. -/
 theorem tendstoInMeasure_of_tendsto_eLpNorm {l : Filter ι} (hp_ne_zero : p ≠ 0)
