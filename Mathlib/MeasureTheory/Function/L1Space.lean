--- conflicted
+++ resolved
@@ -185,19 +185,11 @@
 
 theorem HasFiniteIntegral.of_finite [Finite α] [IsFiniteMeasure μ] {f : α → β} :
     HasFiniteIntegral f μ :=
-<<<<<<< HEAD
-  hasFiniteIntegral_of_bounded (C := (Finset.sup .univ (fun a => ‖f a‖₊) : NNReal)) <| by
-    apply ae_of_all μ
-    intro x
-    rw [← coe_nnnorm (f x), NNReal.coe_le_coe]
-    apply Finset.le_sup (Finset.mem_univ x)
-=======
   let ⟨_⟩ := nonempty_fintype α
   hasFiniteIntegral_of_bounded <| ae_of_all μ <| norm_le_pi_norm f
 
 @[deprecated] -- Since 2024/02/05
 alias hasFiniteIntegral_of_fintype := HasFiniteIntegral.of_finite
->>>>>>> d18f1d0b
 
 theorem HasFiniteIntegral.mono_measure {f : α → β} (h : HasFiniteIntegral f ν) (hμ : μ ≤ ν) :
     HasFiniteIntegral f μ :=
