/-
Copyright (c) 2018 Mario Carneiro. All rights reserved.
Released under Apache 2.0 license as described in the file LICENSE.
Authors: Mario Carneiro, Johannes Hölzl
-/
import Mathlib.MeasureTheory.Constructions.BorelSpace.Order

/-!
# Simple functions

A function `f` from a measurable space to any type is called *simple*, if every preimage `f ⁻¹' {x}`
is measurable, and the range is finite. In this file, we define simple functions and establish their
basic properties; and we construct a sequence of simple functions approximating an arbitrary Borel
measurable function `f : α → ℝ≥0∞`.

The theorem `Measurable.ennreal_induction` shows that in order to prove something for an arbitrary
measurable function into `ℝ≥0∞`, it is sufficient to show that the property holds for (multiples of)
characteristic functions and is closed under addition and supremum of increasing sequences of
functions.
-/


noncomputable section

open Set hiding restrict restrict_apply

open Filter ENNReal

open Function (support)

open scoped Classical
open Topology NNReal ENNReal MeasureTheory

namespace MeasureTheory

variable {α β γ δ : Type*}

/-- A function `f` from a measurable space to any type is called *simple*,
if every preimage `f ⁻¹' {x}` is measurable, and the range is finite. This structure bundles
a function with these properties. -/
structure SimpleFunc.{u, v} (α : Type u) [MeasurableSpace α] (β : Type v) where
  toFun : α → β
  measurableSet_fiber' : ∀ x, MeasurableSet (toFun ⁻¹' {x})
  finite_range' : (Set.range toFun).Finite

local infixr:25 " →ₛ " => SimpleFunc

namespace SimpleFunc

section Measurable

variable [MeasurableSpace α]

instance instFunLike : FunLike (α →ₛ β) α fun _ => β where
  coe := toFun
  coe_injective' | ⟨_, _, _⟩, ⟨_, _, _⟩, rfl => rfl

<<<<<<< HEAD
#noalign measure_theory.simple_func.has_coe_to_fun

theorem coe_injective ⦃f g : α →ₛ β⦄ (H : (f : α → β) = g) : f = g := FunLike.ext' H
#align measure_theory.simple_func.coe_injective MeasureTheory.SimpleFunc.coe_injective

@[ext]
theorem ext {f g : α →ₛ β} (H : ∀ a, f a = g a) : f = g := FunLike.ext _ _ H
#align measure_theory.simple_func.ext MeasureTheory.SimpleFunc.ext
=======
instance instCoeFun : CoeFun (α →ₛ β) fun _ => α → β :=
  ⟨toFun⟩

theorem coe_injective ⦃f g : α →ₛ β⦄ (H : (f : α → β) = g) : f = g := by
  cases f; cases g; congr

@[ext]
theorem ext {f g : α →ₛ β} (H : ∀ a, f a = g a) : f = g :=
  coe_injective <| funext H
>>>>>>> 48bbda47

theorem finite_range (f : α →ₛ β) : (Set.range f).Finite :=
  f.finite_range'

theorem measurableSet_fiber (f : α →ₛ β) (x : β) : MeasurableSet (f ⁻¹' {x}) :=
  f.measurableSet_fiber' x

<<<<<<< HEAD
@[simp] theorem coe_mk (f : α → β) (h h') : ⇑(mk f h h') = f := rfl

-- @[simp] -- Porting note: simp can prove this
=======
-- @[simp] -- Porting note (#10618): simp can prove this
>>>>>>> 48bbda47
theorem apply_mk (f : α → β) (h h') (x : α) : SimpleFunc.mk f h h' x = f x :=
  rfl

/-- Simple function defined on a finite type. -/
def ofFinite [Finite α] [MeasurableSingletonClass α] (f : α → β) : α →ₛ β where
  toFun := f
  measurableSet_fiber' x := (toFinite (f ⁻¹' {x})).measurableSet
  finite_range' := Set.finite_range f

@[deprecated (since := "2024-02-05")] alias ofFintype := ofFinite

/-- Simple function defined on the empty type. -/
def ofIsEmpty [IsEmpty α] : α →ₛ β := ofFinite isEmptyElim

/-- Range of a simple function `α →ₛ β` as a `Finset β`. -/
protected def range (f : α →ₛ β) : Finset β :=
  f.finite_range.toFinset

@[simp]
theorem mem_range {f : α →ₛ β} {b} : b ∈ f.range ↔ b ∈ range f :=
  Finite.mem_toFinset _

theorem mem_range_self (f : α →ₛ β) (x : α) : f x ∈ f.range :=
  mem_range.2 ⟨x, rfl⟩

@[simp]
theorem coe_range (f : α →ₛ β) : (↑f.range : Set β) = Set.range f :=
  f.finite_range.coe_toFinset

theorem mem_range_of_measure_ne_zero {f : α →ₛ β} {x : β} {μ : Measure α} (H : μ (f ⁻¹' {x}) ≠ 0) :
    x ∈ f.range :=
  let ⟨a, ha⟩ := nonempty_of_measure_ne_zero H
  mem_range.2 ⟨a, ha⟩

theorem forall_mem_range {f : α →ₛ β} {p : β → Prop} : (∀ y ∈ f.range, p y) ↔ ∀ x, p (f x) := by
  simp only [mem_range, Set.forall_mem_range]

theorem exists_range_iff {f : α →ₛ β} {p : β → Prop} : (∃ y ∈ f.range, p y) ↔ ∃ x, p (f x) := by
  simpa only [mem_range, exists_prop] using Set.exists_range_iff

theorem preimage_eq_empty_iff (f : α →ₛ β) (b : β) : f ⁻¹' {b} = ∅ ↔ b ∉ f.range :=
  preimage_singleton_eq_empty.trans <| not_congr mem_range.symm

theorem exists_forall_le [Nonempty β] [Preorder β] [IsDirected β (· ≤ ·)] (f : α →ₛ β) :
    ∃ C, ∀ x, f x ≤ C :=
  f.range.exists_le.imp fun _ => forall_mem_range.1

/-- Constant function as a `SimpleFunc`. -/
def const (α) {β} [MeasurableSpace α] (b : β) : α →ₛ β :=
  ⟨fun _ => b, fun _ => MeasurableSet.const _, finite_range_const⟩

instance instInhabited [Inhabited β] : Inhabited (α →ₛ β) :=
  ⟨const _ default⟩

theorem const_apply (a : α) (b : β) : (const α b) a = b :=
  rfl

@[simp]
theorem coe_const (b : β) : ⇑(const α b) = Function.const α b :=
  rfl

@[simp]
theorem range_const (α) [MeasurableSpace α] [Nonempty α] (b : β) : (const α b).range = {b} :=
  Finset.coe_injective <| by simp (config := { unfoldPartialApp := true }) [Function.const]

theorem range_const_subset (α) [MeasurableSpace α] (b : β) : (const α b).range ⊆ {b} :=
  Finset.coe_subset.1 <| by simp

theorem simpleFunc_bot {α} (f : @SimpleFunc α ⊥ β) [Nonempty β] : ∃ c, ∀ x, f x = c := by
  have hf_meas := @SimpleFunc.measurableSet_fiber α _ ⊥ f
  simp_rw [MeasurableSpace.measurableSet_bot_iff] at hf_meas
  exact (exists_eq_const_of_preimage_singleton hf_meas).imp fun c hc ↦ congr_fun hc

theorem simpleFunc_bot' {α} [Nonempty β] (f : @SimpleFunc α ⊥ β) :
    ∃ c, f = @SimpleFunc.const α _ ⊥ c :=
  letI : MeasurableSpace α := ⊥; (simpleFunc_bot f).imp fun _ ↦ ext

theorem measurableSet_cut (r : α → β → Prop) (f : α →ₛ β) (h : ∀ b, MeasurableSet { a | r a b }) :
    MeasurableSet { a | r a (f a) } := by
  have : { a | r a (f a) } = ⋃ b ∈ range f, { a | r a b } ∩ f ⁻¹' {b} := by
    ext a
    suffices r a (f a) ↔ ∃ i, r a (f i) ∧ f a = f i by simpa
    exact ⟨fun h => ⟨a, ⟨h, rfl⟩⟩, fun ⟨a', ⟨h', e⟩⟩ => e.symm ▸ h'⟩
  rw [this]
  exact
    MeasurableSet.biUnion f.finite_range.countable fun b _ =>
      MeasurableSet.inter (h b) (f.measurableSet_fiber _)

@[measurability]
theorem measurableSet_preimage (f : α →ₛ β) (s) : MeasurableSet (f ⁻¹' s) :=
  measurableSet_cut (fun _ b => b ∈ s) f fun b => MeasurableSet.const (b ∈ s)

/-- A simple function is measurable -/
@[measurability]
protected theorem measurable [MeasurableSpace β] (f : α →ₛ β) : Measurable f := fun s _ =>
  measurableSet_preimage f s

@[measurability]
protected theorem aemeasurable [MeasurableSpace β] {μ : Measure α} (f : α →ₛ β) :
    AEMeasurable f μ :=
  f.measurable.aemeasurable

protected theorem sum_measure_preimage_singleton (f : α →ₛ β) {μ : Measure α} (s : Finset β) :
    (∑ y ∈ s, μ (f ⁻¹' {y})) = μ (f ⁻¹' ↑s) :=
  sum_measure_preimage_singleton _ fun _ _ => f.measurableSet_fiber _

theorem sum_range_measure_preimage_singleton (f : α →ₛ β) (μ : Measure α) :
    (∑ y ∈ f.range, μ (f ⁻¹' {y})) = μ univ := by
  rw [f.sum_measure_preimage_singleton, coe_range, preimage_range]

/-- If-then-else as a `SimpleFunc`. -/
def piecewise (s : Set α) (hs : MeasurableSet s) (f g : α →ₛ β) : α →ₛ β :=
  ⟨s.piecewise f g, fun _ =>
    letI : MeasurableSpace β := ⊤
    f.measurable.piecewise hs g.measurable trivial,
    (f.finite_range.union g.finite_range).subset range_ite_subset⟩

@[simp]
theorem coe_piecewise {s : Set α} (hs : MeasurableSet s) (f g : α →ₛ β) :
    ⇑(piecewise s hs f g) = s.piecewise f g :=
  rfl

theorem piecewise_apply {s : Set α} (hs : MeasurableSet s) (f g : α →ₛ β) (a) :
    piecewise s hs f g a = if a ∈ s then f a else g a :=
  rfl

@[simp]
theorem piecewise_compl {s : Set α} (hs : MeasurableSet sᶜ) (f g : α →ₛ β) :
    piecewise sᶜ hs f g = piecewise s hs.of_compl g f :=
  coe_injective <| by
    set_option tactic.skipAssignedInstances false in
    simp [hs]; convert Set.piecewise_compl s f g

@[simp]
theorem piecewise_univ (f g : α →ₛ β) : piecewise univ MeasurableSet.univ f g = f :=
  coe_injective <| by
    set_option tactic.skipAssignedInstances false in
    simp; convert Set.piecewise_univ f g

@[simp]
theorem piecewise_empty (f g : α →ₛ β) : piecewise ∅ MeasurableSet.empty f g = g :=
  coe_injective <| by
    set_option tactic.skipAssignedInstances false in
    simp; convert Set.piecewise_empty f g

@[simp]
theorem piecewise_same (f : α →ₛ β) {s : Set α} (hs : MeasurableSet s) :
    piecewise s hs f f = f :=
  coe_injective <| Set.piecewise_same _ _

theorem support_indicator [Zero β] {s : Set α} (hs : MeasurableSet s) (f : α →ₛ β) :
    Function.support (f.piecewise s hs (SimpleFunc.const α 0)) = s ∩ Function.support f :=
  Set.support_indicator

theorem range_indicator {s : Set α} (hs : MeasurableSet s) (hs_nonempty : s.Nonempty)
    (hs_ne_univ : s ≠ univ) (x y : β) :
    (piecewise s hs (const α x) (const α y)).range = {x, y} := by
  simp only [← Finset.coe_inj, coe_range, coe_piecewise, range_piecewise, coe_const,
    Finset.coe_insert, Finset.coe_singleton, hs_nonempty.image_const,
    (nonempty_compl.2 hs_ne_univ).image_const, singleton_union, Function.const]

theorem measurable_bind [MeasurableSpace γ] (f : α →ₛ β) (g : β → α → γ)
    (hg : ∀ b, Measurable (g b)) : Measurable fun a => g (f a) a := fun s hs =>
  f.measurableSet_cut (fun a b => g b a ∈ s) fun b => hg b hs

/-- If `f : α →ₛ β` is a simple function and `g : β → α →ₛ γ` is a family of simple functions,
then `f.bind g` binds the first argument of `g` to `f`. In other words, `f.bind g a = g (f a) a`. -/
def bind (f : α →ₛ β) (g : β → α →ₛ γ) : α →ₛ γ :=
  ⟨fun a => g (f a) a, fun c =>
    f.measurableSet_cut (fun a b => g b a = c) fun b => (g b).measurableSet_preimage {c},
    (f.finite_range.biUnion fun b _ => (g b).finite_range).subset <| by
      rintro _ ⟨a, rfl⟩; simp⟩

@[simp]
theorem bind_apply (f : α →ₛ β) (g : β → α →ₛ γ) (a) : f.bind g a = g (f a) a :=
  rfl

/-- Given a function `g : β → γ` and a simple function `f : α →ₛ β`, `f.map g` return the simple
    function `g ∘ f : α →ₛ γ` -/
def map (g : β → γ) (f : α →ₛ β) : α →ₛ γ :=
  bind f (const α ∘ g)

theorem map_apply (g : β → γ) (f : α →ₛ β) (a) : f.map g a = g (f a) :=
  rfl

theorem map_map (g : β → γ) (h : γ → δ) (f : α →ₛ β) : (f.map g).map h = f.map (h ∘ g) :=
  rfl

@[simp]
theorem coe_map (g : β → γ) (f : α →ₛ β) : (f.map g : α → γ) = g ∘ f :=
  rfl

@[simp]
theorem range_map [DecidableEq γ] (g : β → γ) (f : α →ₛ β) : (f.map g).range = f.range.image g :=
  Finset.coe_injective <| by simp only [coe_range, coe_map, Finset.coe_image, range_comp]

@[simp]
theorem map_const (g : β → γ) (b : β) : (const α b).map g = const α (g b) :=
  rfl

theorem map_preimage (f : α →ₛ β) (g : β → γ) (s : Set γ) :
    f.map g ⁻¹' s = f ⁻¹' ↑(f.range.filter fun b => g b ∈ s) := by
  simp only [coe_range, sep_mem_eq, coe_map, Finset.coe_filter,
    ← mem_preimage, inter_comm, preimage_inter_range, ← Finset.mem_coe]
  exact preimage_comp

theorem map_preimage_singleton (f : α →ₛ β) (g : β → γ) (c : γ) :
    f.map g ⁻¹' {c} = f ⁻¹' ↑(f.range.filter fun b => g b = c) :=
  map_preimage _ _ _

/-- Composition of a `SimpleFun` and a measurable function is a `SimpleFunc`. -/
def comp [MeasurableSpace β] (f : β →ₛ γ) (g : α → β) (hgm : Measurable g) : α →ₛ γ where
  toFun := f ∘ g
  finite_range' := f.finite_range.subset <| Set.range_comp_subset_range _ _
  measurableSet_fiber' z := hgm (f.measurableSet_fiber z)

@[simp]
theorem coe_comp [MeasurableSpace β] (f : β →ₛ γ) {g : α → β} (hgm : Measurable g) :
    ⇑(f.comp g hgm) = f ∘ g :=
  rfl

theorem range_comp_subset_range [MeasurableSpace β] (f : β →ₛ γ) {g : α → β} (hgm : Measurable g) :
    (f.comp g hgm).range ⊆ f.range :=
  Finset.coe_subset.1 <| by simp only [coe_range, coe_comp, Set.range_comp_subset_range]

/-- Extend a `SimpleFunc` along a measurable embedding: `f₁.extend g hg f₂` is the function
`F : β →ₛ γ` such that `F ∘ g = f₁` and `F y = f₂ y` whenever `y ∉ range g`. -/
def extend [MeasurableSpace β] (f₁ : α →ₛ γ) (g : α → β) (hg : MeasurableEmbedding g)
    (f₂ : β →ₛ γ) : β →ₛ γ where
  toFun := Function.extend g f₁ f₂
  finite_range' :=
    (f₁.finite_range.union <| f₂.finite_range.subset (image_subset_range _ _)).subset
      (range_extend_subset _ _ _)
  measurableSet_fiber' := by
    letI : MeasurableSpace γ := ⊤; haveI : MeasurableSingletonClass γ := ⟨fun _ => trivial⟩
    exact fun x => hg.measurable_extend f₁.measurable f₂.measurable (measurableSet_singleton _)

@[simp]
theorem extend_apply [MeasurableSpace β] (f₁ : α →ₛ γ) {g : α → β} (hg : MeasurableEmbedding g)
    (f₂ : β →ₛ γ) (x : α) : (f₁.extend g hg f₂) (g x) = f₁ x :=
  hg.injective.extend_apply _ _ _

@[simp]
theorem extend_apply' [MeasurableSpace β] (f₁ : α →ₛ γ) {g : α → β} (hg : MeasurableEmbedding g)
    (f₂ : β →ₛ γ) {y : β} (h : ¬∃ x, g x = y) : (f₁.extend g hg f₂) y = f₂ y :=
  Function.extend_apply' _ _ _ h

@[simp]
theorem extend_comp_eq' [MeasurableSpace β] (f₁ : α →ₛ γ) {g : α → β} (hg : MeasurableEmbedding g)
    (f₂ : β →ₛ γ) : f₁.extend g hg f₂ ∘ g = f₁ :=
  funext fun _ => extend_apply _ _ _ _

@[simp]
theorem extend_comp_eq [MeasurableSpace β] (f₁ : α →ₛ γ) {g : α → β} (hg : MeasurableEmbedding g)
    (f₂ : β →ₛ γ) : (f₁.extend g hg f₂).comp g hg.measurable = f₁ :=
  coe_injective <| extend_comp_eq' _ hg _

/-- If `f` is a simple function taking values in `β → γ` and `g` is another simple function
with the same domain and codomain `β`, then `f.seq g = f a (g a)`. -/
def seq (f : α →ₛ β → γ) (g : α →ₛ β) : α →ₛ γ :=
  f.bind fun f => g.map f

@[simp]
theorem seq_apply (f : α →ₛ β → γ) (g : α →ₛ β) (a : α) : f.seq g a = f a (g a) :=
  rfl

/-- Combine two simple functions `f : α →ₛ β` and `g : α →ₛ β`
into `fun a => (f a, g a)`. -/
def pair (f : α →ₛ β) (g : α →ₛ γ) : α →ₛ β × γ :=
  (f.map Prod.mk).seq g

@[simp]
theorem pair_apply (f : α →ₛ β) (g : α →ₛ γ) (a) : pair f g a = (f a, g a) :=
  rfl

theorem pair_preimage (f : α →ₛ β) (g : α →ₛ γ) (s : Set β) (t : Set γ) :
    pair f g ⁻¹' s ×ˢ t = f ⁻¹' s ∩ g ⁻¹' t :=
  rfl

-- A special form of `pair_preimage`
theorem pair_preimage_singleton (f : α →ₛ β) (g : α →ₛ γ) (b : β) (c : γ) :
    pair f g ⁻¹' {(b, c)} = f ⁻¹' {b} ∩ g ⁻¹' {c} := by
  rw [← singleton_prod_singleton]
  exact pair_preimage _ _ _ _

theorem bind_const (f : α →ₛ β) : f.bind (const α) = f := by ext; simp

@[to_additive]
instance instOne [One β] : One (α →ₛ β) :=
  ⟨const α 1⟩

@[to_additive]
instance instMul [Mul β] : Mul (α →ₛ β) :=
  ⟨fun f g => (f.map (· * ·)).seq g⟩

@[to_additive]
instance instDiv [Div β] : Div (α →ₛ β) :=
  ⟨fun f g => (f.map (· / ·)).seq g⟩

@[to_additive]
instance instInv [Inv β] : Inv (α →ₛ β) :=
  ⟨fun f => f.map Inv.inv⟩

instance instSup [Sup β] : Sup (α →ₛ β) :=
  ⟨fun f g => (f.map (· ⊔ ·)).seq g⟩

instance instInf [Inf β] : Inf (α →ₛ β) :=
  ⟨fun f g => (f.map (· ⊓ ·)).seq g⟩

instance instLE [LE β] : LE (α →ₛ β) :=
  ⟨fun f g => ∀ a, f a ≤ g a⟩

@[to_additive (attr := simp)]
theorem const_one [One β] : const α (1 : β) = 1 :=
  rfl

@[to_additive (attr := simp, norm_cast)]
theorem coe_one [One β] : ⇑(1 : α →ₛ β) = 1 :=
  rfl

@[to_additive (attr := simp, norm_cast)]
theorem coe_mul [Mul β] (f g : α →ₛ β) : ⇑(f * g) = ⇑f * ⇑g :=
  rfl

@[to_additive (attr := simp, norm_cast)]
theorem coe_inv [Inv β] (f : α →ₛ β) : ⇑(f⁻¹) = (⇑f)⁻¹ :=
  rfl

@[to_additive (attr := simp, norm_cast)]
theorem coe_div [Div β] (f g : α →ₛ β) : ⇑(f / g) = ⇑f / ⇑g :=
  rfl

@[simp, norm_cast]
theorem coe_le [Preorder β] {f g : α →ₛ β} : (f : α → β) ≤ g ↔ f ≤ g :=
  Iff.rfl

@[simp, norm_cast]
theorem coe_sup [Sup β] (f g : α →ₛ β) : ⇑(f ⊔ g) = ⇑f ⊔ ⇑g :=
  rfl

@[simp, norm_cast]
theorem coe_inf [Inf β] (f g : α →ₛ β) : ⇑(f ⊓ g) = ⇑f ⊓ ⇑g :=
  rfl

@[to_additive]
theorem mul_apply [Mul β] (f g : α →ₛ β) (a : α) : (f * g) a = f a * g a :=
  rfl

@[to_additive]
theorem div_apply [Div β] (f g : α →ₛ β) (x : α) : (f / g) x = f x / g x :=
  rfl

@[to_additive]
theorem inv_apply [Inv β] (f : α →ₛ β) (x : α) : f⁻¹ x = (f x)⁻¹ :=
  rfl

theorem sup_apply [Sup β] (f g : α →ₛ β) (a : α) : (f ⊔ g) a = f a ⊔ g a :=
  rfl

theorem inf_apply [Inf β] (f g : α →ₛ β) (a : α) : (f ⊓ g) a = f a ⊓ g a :=
  rfl

@[to_additive (attr := simp)]
theorem range_one [Nonempty α] [One β] : (1 : α →ₛ β).range = {1} :=
  Finset.ext fun x => by simp [eq_comm]

@[simp]
theorem range_eq_empty_of_isEmpty {β} [hα : IsEmpty α] (f : α →ₛ β) : f.range = ∅ := by
  rw [← Finset.not_nonempty_iff_eq_empty]
  by_contra h
  obtain ⟨y, hy_mem⟩ := h
  rw [SimpleFunc.mem_range, Set.mem_range] at hy_mem
  obtain ⟨x, hxy⟩ := hy_mem
  rw [isEmpty_iff] at hα
  exact hα x

theorem eq_zero_of_mem_range_zero [Zero β] : ∀ {y : β}, y ∈ (0 : α →ₛ β).range → y = 0 :=
  @(forall_mem_range.2 fun _ => rfl)

@[to_additive]
theorem mul_eq_map₂ [Mul β] (f g : α →ₛ β) : f * g = (pair f g).map fun p : β × β => p.1 * p.2 :=
  rfl

theorem sup_eq_map₂ [Sup β] (f g : α →ₛ β) : f ⊔ g = (pair f g).map fun p : β × β => p.1 ⊔ p.2 :=
  rfl

@[to_additive]
theorem const_mul_eq_map [Mul β] (f : α →ₛ β) (b : β) : const α b * f = f.map fun a => b * a :=
  rfl

@[to_additive]
theorem map_mul [Mul β] [Mul γ] {g : β → γ} (hg : ∀ x y, g (x * y) = g x * g y) (f₁ f₂ : α →ₛ β) :
    (f₁ * f₂).map g = f₁.map g * f₂.map g :=
  ext fun _ => hg _ _

variable {K : Type*}

@[to_additive]
instance instSMul [SMul K β] : SMul K (α →ₛ β) :=
  ⟨fun k f => f.map (k • ·)⟩

@[to_additive (attr := simp)]
theorem coe_smul [SMul K β] (c : K) (f : α →ₛ β) : ⇑(c • f) = c • ⇑f :=
  rfl

@[to_additive (attr := simp)]
theorem smul_apply [SMul K β] (k : K) (f : α →ₛ β) (a : α) : (k • f) a = k • f a :=
  rfl

instance hasNatSMul [AddMonoid β] : SMul ℕ (α →ₛ β) := inferInstance

@[to_additive existing hasNatSMul]
instance hasNatPow [Monoid β] : Pow (α →ₛ β) ℕ :=
  ⟨fun f n => f.map (· ^ n)⟩

@[simp]
theorem coe_pow [Monoid β] (f : α →ₛ β) (n : ℕ) : ⇑(f ^ n) = (⇑f) ^ n :=
  rfl

theorem pow_apply [Monoid β] (n : ℕ) (f : α →ₛ β) (a : α) : (f ^ n) a = f a ^ n :=
  rfl

instance hasIntPow [DivInvMonoid β] : Pow (α →ₛ β) ℤ :=
  ⟨fun f n => f.map (· ^ n)⟩

@[simp]
theorem coe_zpow [DivInvMonoid β] (f : α →ₛ β) (z : ℤ) : ⇑(f ^ z) = (⇑f) ^ z :=
  rfl

theorem zpow_apply [DivInvMonoid β] (z : ℤ) (f : α →ₛ β) (a : α) : (f ^ z) a = f a ^ z :=
  rfl

-- TODO: work out how to generate these instances with `to_additive`, which gets confused by the
-- argument order swap between `coe_smul` and `coe_pow`.
section Additive

instance instAddMonoid [AddMonoid β] : AddMonoid (α →ₛ β) :=
  Function.Injective.addMonoid (fun f => show α → β from f) coe_injective coe_zero coe_add
    fun _ _ => coe_smul _ _

instance instAddCommMonoid [AddCommMonoid β] : AddCommMonoid (α →ₛ β) :=
  Function.Injective.addCommMonoid (fun f => show α → β from f) coe_injective coe_zero coe_add
    fun _ _ => coe_smul _ _

instance instAddGroup [AddGroup β] : AddGroup (α →ₛ β) :=
  Function.Injective.addGroup (fun f => show α → β from f) coe_injective coe_zero coe_add coe_neg
    coe_sub (fun _ _ => coe_smul _ _) fun _ _ => coe_smul _ _

instance instAddCommGroup [AddCommGroup β] : AddCommGroup (α →ₛ β) :=
  Function.Injective.addCommGroup (fun f => show α → β from f) coe_injective coe_zero coe_add
    coe_neg coe_sub (fun _ _ => coe_smul _ _) fun _ _ => coe_smul _ _

end Additive

@[to_additive existing]
instance instMonoid [Monoid β] : Monoid (α →ₛ β) :=
  Function.Injective.monoid (fun f => show α → β from f) coe_injective coe_one coe_mul coe_pow

@[to_additive existing]
instance instCommMonoid [CommMonoid β] : CommMonoid (α →ₛ β) :=
  Function.Injective.commMonoid (fun f => show α → β from f) coe_injective coe_one coe_mul coe_pow

@[to_additive existing]
instance instGroup [Group β] : Group (α →ₛ β) :=
  Function.Injective.group (fun f => show α → β from f) coe_injective coe_one coe_mul coe_inv
    coe_div coe_pow coe_zpow

@[to_additive existing]
instance instCommGroup [CommGroup β] : CommGroup (α →ₛ β) :=
  Function.Injective.commGroup (fun f => show α → β from f) coe_injective coe_one coe_mul coe_inv
    coe_div coe_pow coe_zpow

instance instModule [Semiring K] [AddCommMonoid β] [Module K β] : Module K (α →ₛ β) :=
  Function.Injective.module K ⟨⟨fun f => show α → β from f, coe_zero⟩, coe_add⟩
    coe_injective coe_smul

theorem smul_eq_map [SMul K β] (k : K) (f : α →ₛ β) : k • f = f.map (k • ·) :=
  rfl

instance instPreorder [Preorder β] : Preorder (α →ₛ β) :=
  { SimpleFunc.instLE with
    le_refl := fun f a => le_rfl
    le_trans := fun f g h hfg hgh a => le_trans (hfg _) (hgh a) }

instance instPartialOrder [PartialOrder β] : PartialOrder (α →ₛ β) :=
  { SimpleFunc.instPreorder with
    le_antisymm := fun _f _g hfg hgf => ext fun a => le_antisymm (hfg a) (hgf a) }

instance instOrderBot [LE β] [OrderBot β] : OrderBot (α →ₛ β) where
  bot := const α ⊥
  bot_le _ _ := bot_le

instance instOrderTop [LE β] [OrderTop β] : OrderTop (α →ₛ β) where
  top := const α ⊤
  le_top _ _ := le_top

instance instSemilatticeInf [SemilatticeInf β] : SemilatticeInf (α →ₛ β) :=
  { SimpleFunc.instPartialOrder with
    inf := (· ⊓ ·)
    inf_le_left := fun _ _ _ => inf_le_left
    inf_le_right := fun _ _ _ => inf_le_right
    le_inf := fun _f _g _h hfh hgh a => le_inf (hfh a) (hgh a) }

instance instSemilatticeSup [SemilatticeSup β] : SemilatticeSup (α →ₛ β) :=
  { SimpleFunc.instPartialOrder with
    sup := (· ⊔ ·)
    le_sup_left := fun _ _ _ => le_sup_left
    le_sup_right := fun _ _ _ => le_sup_right
    sup_le := fun _f _g _h hfh hgh a => sup_le (hfh a) (hgh a) }

instance instLattice [Lattice β] : Lattice (α →ₛ β) :=
  { SimpleFunc.instSemilatticeSup, SimpleFunc.instSemilatticeInf with }

instance instBoundedOrder [LE β] [BoundedOrder β] : BoundedOrder (α →ₛ β) :=
  { SimpleFunc.instOrderBot, SimpleFunc.instOrderTop with }

theorem finset_sup_apply [SemilatticeSup β] [OrderBot β] {f : γ → α →ₛ β} (s : Finset γ) (a : α) :
    s.sup f a = s.sup fun c => f c a := by
  refine Finset.induction_on s rfl ?_
  intro a s _ ih
  rw [Finset.sup_insert, Finset.sup_insert, sup_apply, ih]

section Restrict

variable [Zero β]

/-- Restrict a simple function `f : α →ₛ β` to a set `s`. If `s` is measurable,
then `f.restrict s a = if a ∈ s then f a else 0`, otherwise `f.restrict s = const α 0`. -/
def restrict (f : α →ₛ β) (s : Set α) : α →ₛ β :=
  if hs : MeasurableSet s then piecewise s hs f 0 else 0

theorem restrict_of_not_measurable {f : α →ₛ β} {s : Set α} (hs : ¬MeasurableSet s) :
    restrict f s = 0 :=
  dif_neg hs

@[simp]
theorem coe_restrict (f : α →ₛ β) {s : Set α} (hs : MeasurableSet s) :
    ⇑(restrict f s) = indicator s f := by
  rw [restrict, dif_pos hs, coe_piecewise, coe_zero, piecewise_eq_indicator]

@[simp]
theorem restrict_univ (f : α →ₛ β) : restrict f univ = f := by simp [restrict]

@[simp]
theorem restrict_empty (f : α →ₛ β) : restrict f ∅ = 0 := by simp [restrict]

theorem map_restrict_of_zero [Zero γ] {g : β → γ} (hg : g 0 = 0) (f : α →ₛ β) (s : Set α) :
    (f.restrict s).map g = (f.map g).restrict s :=
  ext fun x =>
    if hs : MeasurableSet s then by simp [hs, Set.indicator_comp_of_zero hg]
    else by simp [restrict_of_not_measurable hs, hg]

theorem map_coe_ennreal_restrict (f : α →ₛ ℝ≥0) (s : Set α) :
    (f.restrict s).map ((↑) : ℝ≥0 → ℝ≥0∞) = (f.map (↑)).restrict s :=
  map_restrict_of_zero ENNReal.coe_zero _ _

theorem map_coe_nnreal_restrict (f : α →ₛ ℝ≥0) (s : Set α) :
    (f.restrict s).map ((↑) : ℝ≥0 → ℝ) = (f.map (↑)).restrict s :=
  map_restrict_of_zero NNReal.coe_zero _ _

theorem restrict_apply (f : α →ₛ β) {s : Set α} (hs : MeasurableSet s) (a) :
    restrict f s a = indicator s f a := by simp only [f.coe_restrict hs]

theorem restrict_preimage (f : α →ₛ β) {s : Set α} (hs : MeasurableSet s) {t : Set β}
    (ht : (0 : β) ∉ t) : restrict f s ⁻¹' t = s ∩ f ⁻¹' t := by
  simp [hs, indicator_preimage_of_not_mem _ _ ht, inter_comm]

theorem restrict_preimage_singleton (f : α →ₛ β) {s : Set α} (hs : MeasurableSet s) {r : β}
    (hr : r ≠ 0) : restrict f s ⁻¹' {r} = s ∩ f ⁻¹' {r} :=
  f.restrict_preimage hs hr.symm

theorem mem_restrict_range {r : β} {s : Set α} {f : α →ₛ β} (hs : MeasurableSet s) :
    r ∈ (restrict f s).range ↔ r = 0 ∧ s ≠ univ ∨ r ∈ f '' s := by
  rw [← Finset.mem_coe, coe_range, coe_restrict _ hs, mem_range_indicator]

theorem mem_image_of_mem_range_restrict {r : β} {s : Set α} {f : α →ₛ β}
    (hr : r ∈ (restrict f s).range) (h0 : r ≠ 0) : r ∈ f '' s :=
  if hs : MeasurableSet s then by simpa [mem_restrict_range hs, h0, -mem_range] using hr
  else by
    rw [restrict_of_not_measurable hs] at hr
    exact (h0 <| eq_zero_of_mem_range_zero hr).elim

@[mono]
theorem restrict_mono [Preorder β] (s : Set α) {f g : α →ₛ β} (H : f ≤ g) :
    f.restrict s ≤ g.restrict s :=
  if hs : MeasurableSet s then fun x => by
    simp only [coe_restrict _ hs, indicator_le_indicator (H x)]
  else by simp only [restrict_of_not_measurable hs, le_refl]

end Restrict

section Approx

section

variable [SemilatticeSup β] [OrderBot β] [Zero β]

/-- Fix a sequence `i : ℕ → β`. Given a function `α → β`, its `n`-th approximation
by simple functions is defined so that in case `β = ℝ≥0∞` it sends each `a` to the supremum
of the set `{i k | k ≤ n ∧ i k ≤ f a}`, see `approx_apply` and `iSup_approx_apply` for details. -/
def approx (i : ℕ → β) (f : α → β) (n : ℕ) : α →ₛ β :=
  (Finset.range n).sup fun k => restrict (const α (i k)) { a : α | i k ≤ f a }

theorem approx_apply [TopologicalSpace β] [OrderClosedTopology β] [MeasurableSpace β]
    [OpensMeasurableSpace β] {i : ℕ → β} {f : α → β} {n : ℕ} (a : α) (hf : Measurable f) :
    (approx i f n : α →ₛ β) a = (Finset.range n).sup fun k => if i k ≤ f a then i k else 0 := by
  dsimp only [approx]
  rw [finset_sup_apply]
  congr
  funext k
  rw [restrict_apply]
  · simp only [coe_const, mem_setOf_eq, indicator_apply, Function.const_apply]
  · exact hf measurableSet_Ici

theorem monotone_approx (i : ℕ → β) (f : α → β) : Monotone (approx i f) := fun _ _ h =>
  Finset.sup_mono <| Finset.range_subset.2 h

theorem approx_comp [TopologicalSpace β] [OrderClosedTopology β] [MeasurableSpace β]
    [OpensMeasurableSpace β] [MeasurableSpace γ] {i : ℕ → β} {f : γ → β} {g : α → γ} {n : ℕ} (a : α)
    (hf : Measurable f) (hg : Measurable g) :
    (approx i (f ∘ g) n : α →ₛ β) a = (approx i f n : γ →ₛ β) (g a) := by
  rw [approx_apply _ hf, approx_apply _ (hf.comp hg), Function.comp_apply]

end

theorem iSup_approx_apply [TopologicalSpace β] [CompleteLattice β] [OrderClosedTopology β] [Zero β]
    [MeasurableSpace β] [OpensMeasurableSpace β] (i : ℕ → β) (f : α → β) (a : α) (hf : Measurable f)
    (h_zero : (0 : β) = ⊥) : ⨆ n, (approx i f n : α →ₛ β) a = ⨆ (k) (_ : i k ≤ f a), i k := by
  refine le_antisymm (iSup_le fun n => ?_) (iSup_le fun k => iSup_le fun hk => ?_)
  · rw [approx_apply a hf, h_zero]
    refine Finset.sup_le fun k _ => ?_
    split_ifs with h
    · exact le_iSup_of_le k (le_iSup (fun _ : i k ≤ f a => i k) h)
    · exact bot_le
  · refine le_iSup_of_le (k + 1) ?_
    rw [approx_apply a hf]
    have : k ∈ Finset.range (k + 1) := Finset.mem_range.2 (Nat.lt_succ_self _)
    refine le_trans (le_of_eq ?_) (Finset.le_sup this)
    rw [if_pos hk]

end Approx

section EApprox

/-- A sequence of `ℝ≥0∞`s such that its range is the set of non-negative rational numbers. -/
def ennrealRatEmbed (n : ℕ) : ℝ≥0∞ :=
  ENNReal.ofReal ((Encodable.decode (α := ℚ) n).getD (0 : ℚ))

theorem ennrealRatEmbed_encode (q : ℚ) :
    ennrealRatEmbed (Encodable.encode q) = Real.toNNReal q := by
  rw [ennrealRatEmbed, Encodable.encodek]; rfl

/-- Approximate a function `α → ℝ≥0∞` by a sequence of simple functions. -/
def eapprox : (α → ℝ≥0∞) → ℕ → α →ₛ ℝ≥0∞ :=
  approx ennrealRatEmbed

theorem eapprox_lt_top (f : α → ℝ≥0∞) (n : ℕ) (a : α) : eapprox f n a < ∞ := by
  simp only [eapprox, approx, finset_sup_apply, Finset.mem_range, ENNReal.bot_eq_zero, restrict]
  rw [Finset.sup_lt_iff (α := ℝ≥0∞) WithTop.zero_lt_top]
  intro b _
  split_ifs
  · simp only [coe_zero, coe_piecewise, piecewise_eq_indicator, coe_const]
    calc
      { a : α | ennrealRatEmbed b ≤ f a }.indicator (fun _ => ennrealRatEmbed b) a ≤
          ennrealRatEmbed b :=
        indicator_le_self _ _ a
      _ < ⊤ := ENNReal.coe_lt_top
  · exact WithTop.zero_lt_top

@[mono]
theorem monotone_eapprox (f : α → ℝ≥0∞) : Monotone (eapprox f) :=
  monotone_approx _ f

theorem iSup_eapprox_apply (f : α → ℝ≥0∞) (hf : Measurable f) (a : α) :
    ⨆ n, (eapprox f n : α →ₛ ℝ≥0∞) a = f a := by
  rw [eapprox, iSup_approx_apply ennrealRatEmbed f a hf rfl]
  refine le_antisymm (iSup_le fun i => iSup_le fun hi => hi) (le_of_not_gt ?_)
  intro h
  rcases ENNReal.lt_iff_exists_rat_btwn.1 h with ⟨q, _, lt_q, q_lt⟩
  have :
    (Real.toNNReal q : ℝ≥0∞) ≤ ⨆ (k : ℕ) (_ : ennrealRatEmbed k ≤ f a), ennrealRatEmbed k := by
    refine le_iSup_of_le (Encodable.encode q) ?_
    rw [ennrealRatEmbed_encode q]
    exact le_iSup_of_le (le_of_lt q_lt) le_rfl
  exact lt_irrefl _ (lt_of_le_of_lt this lt_q)

theorem eapprox_comp [MeasurableSpace γ] {f : γ → ℝ≥0∞} {g : α → γ} {n : ℕ} (hf : Measurable f)
    (hg : Measurable g) : (eapprox (f ∘ g) n : α → ℝ≥0∞) = (eapprox f n : γ →ₛ ℝ≥0∞) ∘ g :=
  funext fun a => approx_comp a hf hg

/-- Approximate a function `α → ℝ≥0∞` by a series of simple functions taking their values
in `ℝ≥0`. -/
def eapproxDiff (f : α → ℝ≥0∞) : ℕ → α →ₛ ℝ≥0
  | 0 => (eapprox f 0).map ENNReal.toNNReal
  | n + 1 => (eapprox f (n + 1) - eapprox f n).map ENNReal.toNNReal

theorem sum_eapproxDiff (f : α → ℝ≥0∞) (n : ℕ) (a : α) :
    (∑ k ∈ Finset.range (n + 1), (eapproxDiff f k a : ℝ≥0∞)) = eapprox f n a := by
  induction' n with n IH
  · simp only [Nat.zero_eq, Nat.zero_add, Finset.sum_singleton, Finset.range_one]
    rfl
  · erw [Finset.sum_range_succ, IH, eapproxDiff, coe_map, Function.comp_apply,
      coe_sub, Pi.sub_apply, ENNReal.coe_toNNReal,
      add_tsub_cancel_of_le (monotone_eapprox f (Nat.le_succ _) _)]
    apply (lt_of_le_of_lt _ (eapprox_lt_top f (n + 1) a)).ne
    rw [tsub_le_iff_right]
    exact le_self_add

theorem tsum_eapproxDiff (f : α → ℝ≥0∞) (hf : Measurable f) (a : α) :
    (∑' n, (eapproxDiff f n a : ℝ≥0∞)) = f a := by
  simp_rw [ENNReal.tsum_eq_iSup_nat' (tendsto_add_atTop_nat 1), sum_eapproxDiff,
    iSup_eapprox_apply f hf a]

end EApprox

end Measurable

section Measure

variable {m : MeasurableSpace α} {μ ν : Measure α}

/-- Integral of a simple function whose codomain is `ℝ≥0∞`. -/
def lintegral {_m : MeasurableSpace α} (f : α →ₛ ℝ≥0∞) (μ : Measure α) : ℝ≥0∞ :=
  ∑ x ∈ f.range, x * μ (f ⁻¹' {x})

theorem lintegral_eq_of_subset (f : α →ₛ ℝ≥0∞) {s : Finset ℝ≥0∞}
    (hs : ∀ x, f x ≠ 0 → μ (f ⁻¹' {f x}) ≠ 0 → f x ∈ s) :
    f.lintegral μ = ∑ x ∈ s, x * μ (f ⁻¹' {x}) := by
  refine Finset.sum_bij_ne_zero (fun r _ _ => r) ?_ ?_ ?_ ?_
  · simpa only [forall_mem_range, mul_ne_zero_iff, and_imp]
  · intros
    assumption
  · intro b _ hb
    refine ⟨b, ?_, hb, rfl⟩
    rw [mem_range, ← preimage_singleton_nonempty]
    exact nonempty_of_measure_ne_zero (mul_ne_zero_iff.1 hb).2
  · intros
    rfl

theorem lintegral_eq_of_subset' (f : α →ₛ ℝ≥0∞) {s : Finset ℝ≥0∞} (hs : f.range \ {0} ⊆ s) :
    f.lintegral μ = ∑ x ∈ s, x * μ (f ⁻¹' {x}) :=
  f.lintegral_eq_of_subset fun x hfx _ =>
    hs <| Finset.mem_sdiff.2 ⟨f.mem_range_self x, mt Finset.mem_singleton.1 hfx⟩

/-- Calculate the integral of `(g ∘ f)`, where `g : β → ℝ≥0∞` and `f : α →ₛ β`.  -/
theorem map_lintegral (g : β → ℝ≥0∞) (f : α →ₛ β) :
    (f.map g).lintegral μ = ∑ x ∈ f.range, g x * μ (f ⁻¹' {x}) := by
  simp only [lintegral, range_map]
  refine Finset.sum_image' _ fun b hb => ?_
  rcases mem_range.1 hb with ⟨a, rfl⟩
  rw [map_preimage_singleton, ← f.sum_measure_preimage_singleton, Finset.mul_sum]
  refine Finset.sum_congr ?_ ?_
  · congr
  · intro x
    simp only [Finset.mem_filter]
    rintro ⟨_, h⟩
    rw [h]

theorem add_lintegral (f g : α →ₛ ℝ≥0∞) : (f + g).lintegral μ = f.lintegral μ + g.lintegral μ :=
  calc
    (f + g).lintegral μ =
        ∑ x ∈ (pair f g).range, (x.1 * μ (pair f g ⁻¹' {x}) + x.2 * μ (pair f g ⁻¹' {x})) := by
      rw [add_eq_map₂, map_lintegral]; exact Finset.sum_congr rfl fun a _ => add_mul _ _ _
    _ = (∑ x ∈ (pair f g).range, x.1 * μ (pair f g ⁻¹' {x})) +
          ∑ x ∈ (pair f g).range, x.2 * μ (pair f g ⁻¹' {x}) := by
      rw [Finset.sum_add_distrib]
    _ = ((pair f g).map Prod.fst).lintegral μ + ((pair f g).map Prod.snd).lintegral μ := by
      rw [map_lintegral, map_lintegral]
    _ = lintegral f μ + lintegral g μ := rfl

theorem const_mul_lintegral (f : α →ₛ ℝ≥0∞) (x : ℝ≥0∞) :
    (const α x * f).lintegral μ = x * f.lintegral μ :=
  calc
    (f.map fun a => x * a).lintegral μ = ∑ r ∈ f.range, x * r * μ (f ⁻¹' {r}) := map_lintegral _ _
    _ = x * ∑ r ∈ f.range, r * μ (f ⁻¹' {r}) := by simp_rw [Finset.mul_sum, mul_assoc]

/-- Integral of a simple function `α →ₛ ℝ≥0∞` as a bilinear map. -/
def lintegralₗ {m : MeasurableSpace α} : (α →ₛ ℝ≥0∞) →ₗ[ℝ≥0∞] Measure α →ₗ[ℝ≥0∞] ℝ≥0∞ where
  toFun f :=
    { toFun := lintegral f
      map_add' := by simp [lintegral, mul_add, Finset.sum_add_distrib]
      map_smul' := fun c μ => by
        simp [lintegral, mul_left_comm _ c, Finset.mul_sum, Measure.smul_apply c] }
  map_add' f g := LinearMap.ext fun μ => add_lintegral f g
  map_smul' c f := LinearMap.ext fun μ => const_mul_lintegral f c

@[simp]
theorem zero_lintegral : (0 : α →ₛ ℝ≥0∞).lintegral μ = 0 :=
  LinearMap.ext_iff.1 lintegralₗ.map_zero μ

theorem lintegral_add {ν} (f : α →ₛ ℝ≥0∞) : f.lintegral (μ + ν) = f.lintegral μ + f.lintegral ν :=
  (lintegralₗ f).map_add μ ν

theorem lintegral_smul (f : α →ₛ ℝ≥0∞) (c : ℝ≥0∞) : f.lintegral (c • μ) = c • f.lintegral μ :=
  (lintegralₗ f).map_smul c μ

@[simp]
theorem lintegral_zero [MeasurableSpace α] (f : α →ₛ ℝ≥0∞) : f.lintegral 0 = 0 :=
  (lintegralₗ f).map_zero

theorem lintegral_sum {m : MeasurableSpace α} {ι} (f : α →ₛ ℝ≥0∞) (μ : ι → Measure α) :
    f.lintegral (Measure.sum μ) = ∑' i, f.lintegral (μ i) := by
  simp only [lintegral, Measure.sum_apply, f.measurableSet_preimage, ← Finset.tsum_subtype, ←
    ENNReal.tsum_mul_left]
  apply ENNReal.tsum_comm

theorem restrict_lintegral (f : α →ₛ ℝ≥0∞) {s : Set α} (hs : MeasurableSet s) :
    (restrict f s).lintegral μ = ∑ r ∈ f.range, r * μ (f ⁻¹' {r} ∩ s) :=
  calc
    (restrict f s).lintegral μ = ∑ r ∈ f.range, r * μ (restrict f s ⁻¹' {r}) :=
      lintegral_eq_of_subset _ fun x hx =>
        if hxs : x ∈ s then fun _ => by
          simp only [f.restrict_apply hs, indicator_of_mem hxs, mem_range_self]
        else False.elim <| hx <| by simp [*]
    _ = ∑ r ∈ f.range, r * μ (f ⁻¹' {r} ∩ s) :=
      Finset.sum_congr rfl <|
        forall_mem_range.2 fun b =>
          if hb : f b = 0 then by simp only [hb, zero_mul]
          else by rw [restrict_preimage_singleton _ hs hb, inter_comm]

theorem lintegral_restrict {m : MeasurableSpace α} (f : α →ₛ ℝ≥0∞) (s : Set α) (μ : Measure α) :
    f.lintegral (μ.restrict s) = ∑ y ∈ f.range, y * μ (f ⁻¹' {y} ∩ s) := by
  simp only [lintegral, Measure.restrict_apply, f.measurableSet_preimage]

theorem restrict_lintegral_eq_lintegral_restrict (f : α →ₛ ℝ≥0∞) {s : Set α}
    (hs : MeasurableSet s) : (restrict f s).lintegral μ = f.lintegral (μ.restrict s) := by
  rw [f.restrict_lintegral hs, lintegral_restrict]

theorem lintegral_restrict_iUnion_of_directed {ι : Type*} [Countable ι]
    (f : α →ₛ ℝ≥0∞) {s : ι → Set α} (hd : Directed (· ⊆ ·) s) (μ : Measure α) :
    f.lintegral (μ.restrict (⋃ i, s i)) = ⨆ i, f.lintegral (μ.restrict (s i)) := by
  simp only [lintegral, Measure.restrict_iUnion_apply_eq_iSup hd (measurableSet_preimage ..),
    ENNReal.mul_iSup]
  refine finsetSum_iSup fun i j ↦ (hd i j).imp fun k ⟨hik, hjk⟩ ↦ fun a ↦ ?_
  -- TODO https://github.com/leanprover-community/mathlib4/pull/14739 make `gcongr` close this goal
  constructor <;> · gcongr; refine Measure.restrict_mono ?_ le_rfl _; assumption

theorem const_lintegral (c : ℝ≥0∞) : (const α c).lintegral μ = c * μ univ := by
  rw [lintegral]
  cases isEmpty_or_nonempty α
  · simp [μ.eq_zero_of_isEmpty]
  · simp; unfold Function.const; rw [preimage_const_of_mem (mem_singleton c)]

theorem const_lintegral_restrict (c : ℝ≥0∞) (s : Set α) :
    (const α c).lintegral (μ.restrict s) = c * μ s := by
  rw [const_lintegral, Measure.restrict_apply MeasurableSet.univ, univ_inter]

theorem restrict_const_lintegral (c : ℝ≥0∞) {s : Set α} (hs : MeasurableSet s) :
    ((const α c).restrict s).lintegral μ = c * μ s := by
  rw [restrict_lintegral_eq_lintegral_restrict _ hs, const_lintegral_restrict]

theorem le_sup_lintegral (f g : α →ₛ ℝ≥0∞) : f.lintegral μ ⊔ g.lintegral μ ≤ (f ⊔ g).lintegral μ :=
  calc
    f.lintegral μ ⊔ g.lintegral μ =
        ((pair f g).map Prod.fst).lintegral μ ⊔ ((pair f g).map Prod.snd).lintegral μ :=
      rfl
    _ ≤ ∑ x ∈ (pair f g).range, (x.1 ⊔ x.2) * μ (pair f g ⁻¹' {x}) := by
      rw [map_lintegral, map_lintegral]
      refine sup_le ?_ ?_ <;> refine Finset.sum_le_sum fun a _ => mul_le_mul_right' ?_ _
      · exact le_sup_left
      · exact le_sup_right
    _ = (f ⊔ g).lintegral μ := by rw [sup_eq_map₂, map_lintegral]

/-- `SimpleFunc.lintegral` is monotone both in function and in measure. -/
@[mono]
theorem lintegral_mono {f g : α →ₛ ℝ≥0∞} (hfg : f ≤ g) (hμν : μ ≤ ν) :
    f.lintegral μ ≤ g.lintegral ν :=
  calc
    f.lintegral μ ≤ f.lintegral μ ⊔ g.lintegral μ := le_sup_left
    _ ≤ (f ⊔ g).lintegral μ := le_sup_lintegral _ _
    _ = g.lintegral μ := by rw [sup_of_le_right hfg]
    _ ≤ g.lintegral ν := Finset.sum_le_sum fun y _ => ENNReal.mul_left_mono <| hμν _

/-- `SimpleFunc.lintegral` depends only on the measures of `f ⁻¹' {y}`. -/
theorem lintegral_eq_of_measure_preimage [MeasurableSpace β] {f : α →ₛ ℝ≥0∞} {g : β →ₛ ℝ≥0∞}
    {ν : Measure β} (H : ∀ y, μ (f ⁻¹' {y}) = ν (g ⁻¹' {y})) : f.lintegral μ = g.lintegral ν := by
  simp only [lintegral, ← H]
  apply lintegral_eq_of_subset
  simp only [H]
  intros
  exact mem_range_of_measure_ne_zero ‹_›

/-- If two simple functions are equal a.e., then their `lintegral`s are equal. -/
theorem lintegral_congr {f g : α →ₛ ℝ≥0∞} (h : f =ᵐ[μ] g) : f.lintegral μ = g.lintegral μ :=
  lintegral_eq_of_measure_preimage fun y =>
    measure_congr <| Eventually.set_eq <| h.mono fun x hx => by simp [hx]

theorem lintegral_map' {β} [MeasurableSpace β] {μ' : Measure β} (f : α →ₛ ℝ≥0∞) (g : β →ₛ ℝ≥0∞)
    (m' : α → β) (eq : ∀ a, f a = g (m' a)) (h : ∀ s, MeasurableSet s → μ' s = μ (m' ⁻¹' s)) :
    f.lintegral μ = g.lintegral μ' :=
  lintegral_eq_of_measure_preimage fun y => by
    simp only [preimage, eq]
    exact (h (g ⁻¹' {y}) (g.measurableSet_preimage _)).symm

theorem lintegral_map {β} [MeasurableSpace β] (g : β →ₛ ℝ≥0∞) {f : α → β} (hf : Measurable f) :
    g.lintegral (Measure.map f μ) = (g.comp f hf).lintegral μ :=
  Eq.symm <| lintegral_map' _ _ f (fun _ => rfl) fun _s hs => Measure.map_apply hf hs

end Measure

section FinMeasSupp

open Finset Function

theorem support_eq [MeasurableSpace α] [Zero β] (f : α →ₛ β) :
    support f = ⋃ y ∈ f.range.filter fun y => y ≠ 0, f ⁻¹' {y} :=
  Set.ext fun x => by
    simp only [mem_support, Set.mem_preimage, mem_filter, mem_range_self, true_and_iff, exists_prop,
      mem_iUnion, Set.mem_range, mem_singleton_iff, exists_eq_right']

variable {m : MeasurableSpace α} [Zero β] [Zero γ] {μ : Measure α} {f : α →ₛ β}

theorem measurableSet_support [MeasurableSpace α] (f : α →ₛ β) : MeasurableSet (support f) := by
  rw [f.support_eq]
  exact Finset.measurableSet_biUnion _ fun y _ => measurableSet_fiber _ _

/-- A `SimpleFunc` has finite measure support if it is equal to `0` outside of a set of finite
measure. -/
protected def FinMeasSupp {_m : MeasurableSpace α} (f : α →ₛ β) (μ : Measure α) : Prop :=
  f =ᶠ[μ.cofinite] 0

theorem finMeasSupp_iff_support : f.FinMeasSupp μ ↔ μ (support f) < ∞ :=
  Iff.rfl

theorem finMeasSupp_iff : f.FinMeasSupp μ ↔ ∀ y, y ≠ 0 → μ (f ⁻¹' {y}) < ∞ := by
  constructor
  · refine fun h y hy => lt_of_le_of_lt (measure_mono ?_) h
    exact fun x hx (H : f x = 0) => hy <| H ▸ Eq.symm hx
  · intro H
    rw [finMeasSupp_iff_support, support_eq]
    refine lt_of_le_of_lt (measure_biUnion_finset_le _ _) (sum_lt_top ?_)
    exact fun y hy => (H y (Finset.mem_filter.1 hy).2).ne

namespace FinMeasSupp

theorem meas_preimage_singleton_ne_zero (h : f.FinMeasSupp μ) {y : β} (hy : y ≠ 0) :
    μ (f ⁻¹' {y}) < ∞ :=
  finMeasSupp_iff.1 h y hy

protected theorem map {g : β → γ} (hf : f.FinMeasSupp μ) (hg : g 0 = 0) : (f.map g).FinMeasSupp μ :=
  flip lt_of_le_of_lt hf (measure_mono <| support_comp_subset hg f)

theorem of_map {g : β → γ} (h : (f.map g).FinMeasSupp μ) (hg : ∀ b, g b = 0 → b = 0) :
    f.FinMeasSupp μ :=
  flip lt_of_le_of_lt h <| measure_mono <| support_subset_comp @(hg) _

theorem map_iff {g : β → γ} (hg : ∀ {b}, g b = 0 ↔ b = 0) :
    (f.map g).FinMeasSupp μ ↔ f.FinMeasSupp μ :=
  ⟨fun h => h.of_map fun _ => hg.1, fun h => h.map <| hg.2 rfl⟩

protected theorem pair {g : α →ₛ γ} (hf : f.FinMeasSupp μ) (hg : g.FinMeasSupp μ) :
    (pair f g).FinMeasSupp μ :=
  calc
    μ (support <| pair f g) = μ (support f ∪ support g) := congr_arg μ <| support_prod_mk f g
    _ ≤ μ (support f) + μ (support g) := measure_union_le _ _
    _ < _ := add_lt_top.2 ⟨hf, hg⟩

protected theorem map₂ [Zero δ] (hf : f.FinMeasSupp μ) {g : α →ₛ γ} (hg : g.FinMeasSupp μ)
    {op : β → γ → δ} (H : op 0 0 = 0) : ((pair f g).map (Function.uncurry op)).FinMeasSupp μ :=
  (hf.pair hg).map H

protected theorem add {β} [AddMonoid β] {f g : α →ₛ β} (hf : f.FinMeasSupp μ)
    (hg : g.FinMeasSupp μ) : (f + g).FinMeasSupp μ := by
  rw [add_eq_map₂]
  exact hf.map₂ hg (zero_add 0)

protected theorem mul {β} [MonoidWithZero β] {f g : α →ₛ β} (hf : f.FinMeasSupp μ)
    (hg : g.FinMeasSupp μ) : (f * g).FinMeasSupp μ := by
  rw [mul_eq_map₂]
  exact hf.map₂ hg (zero_mul 0)

theorem lintegral_lt_top {f : α →ₛ ℝ≥0∞} (hm : f.FinMeasSupp μ) (hf : ∀ᵐ a ∂μ, f a ≠ ∞) :
    f.lintegral μ < ∞ := by
  refine sum_lt_top fun a ha => ?_
  rcases eq_or_ne a ∞ with (rfl | ha)
  · simp only [ae_iff, Ne, Classical.not_not] at hf
    simp [Set.preimage, hf]
  · by_cases ha0 : a = 0
    · subst a
      rwa [zero_mul]
    · exact mul_ne_top ha (finMeasSupp_iff.1 hm _ ha0).ne

theorem of_lintegral_ne_top {f : α →ₛ ℝ≥0∞} (h : f.lintegral μ ≠ ∞) : f.FinMeasSupp μ := by
  refine finMeasSupp_iff.2 fun b hb => ?_
  rw [f.lintegral_eq_of_subset' (Finset.subset_insert b _)] at h
  refine ENNReal.lt_top_of_mul_ne_top_right ?_ hb
  exact (lt_top_of_sum_ne_top h (Finset.mem_insert_self _ _)).ne

theorem iff_lintegral_lt_top {f : α →ₛ ℝ≥0∞} (hf : ∀ᵐ a ∂μ, f a ≠ ∞) :
    f.FinMeasSupp μ ↔ f.lintegral μ < ∞ :=
  ⟨fun h => h.lintegral_lt_top hf, fun h => of_lintegral_ne_top h.ne⟩

end FinMeasSupp

end FinMeasSupp

/-- To prove something for an arbitrary simple function, it suffices to show
that the property holds for (multiples of) characteristic functions and is closed under
addition (of functions with disjoint support).

It is possible to make the hypotheses in `h_add` a bit stronger, and such conditions can be added
once we need them (for example it is only necessary to consider the case where `g` is a multiple
of a characteristic function, and that this multiple doesn't appear in the image of `f`) -/
@[elab_as_elim]
protected theorem induction {α γ} [MeasurableSpace α] [AddMonoid γ] {P : SimpleFunc α γ → Prop}
    (h_ind :
      ∀ (c) {s} (hs : MeasurableSet s),
        P (SimpleFunc.piecewise s hs (SimpleFunc.const _ c) (SimpleFunc.const _ 0)))
    (h_add : ∀ ⦃f g : SimpleFunc α γ⦄, Disjoint (support f) (support g) → P f → P g → P (f + g))
    (f : SimpleFunc α γ) : P f := by
  generalize h : f.range \ {0} = s
  rw [← Finset.coe_inj, Finset.coe_sdiff, Finset.coe_singleton, SimpleFunc.coe_range] at h
  induction s using Finset.induction generalizing f with
  | empty =>
    rw [Finset.coe_empty, diff_eq_empty, range_subset_singleton] at h
    convert h_ind 0 MeasurableSet.univ
    ext x
    simp [h]
  | @insert x s hxs ih =>
    have mx := f.measurableSet_preimage {x}
    let g := SimpleFunc.piecewise (f ⁻¹' {x}) mx 0 f
    have Pg : P g := by
      apply ih
      simp only [g, SimpleFunc.coe_piecewise, range_piecewise]
      rw [image_compl_preimage, union_diff_distrib, diff_diff_comm, h, Finset.coe_insert,
        insert_diff_self_of_not_mem, diff_eq_empty.mpr, Set.empty_union]
      · rw [Set.image_subset_iff]
        convert Set.subset_univ _
        exact preimage_const_of_mem (mem_singleton _)
      · rwa [Finset.mem_coe]
    convert h_add _ Pg (h_ind x mx)
    · ext1 y
      by_cases hy : y ∈ f ⁻¹' {x}
      · simpa [g, piecewise_eq_of_mem _ _ _ hy, -piecewise_eq_indicator]
      · simp [g, piecewise_eq_of_not_mem _ _ _ hy, -piecewise_eq_indicator]
    rw [disjoint_iff_inf_le]
    rintro y
    by_cases hy : y ∈ f ⁻¹' {x}
    · simp [g, piecewise_eq_of_mem _ _ _ hy, -piecewise_eq_indicator]
    · simp [piecewise_eq_of_not_mem _ _ _ hy, -piecewise_eq_indicator]

/-- In a topological vector space, the addition of a measurable function and a simple function is
measurable. -/
theorem _root_.Measurable.add_simpleFunc
    {E : Type*} {_ : MeasurableSpace α} [MeasurableSpace E] [AddGroup E] [MeasurableAdd E]
    {g : α → E} (hg : Measurable g) (f : SimpleFunc α E) :
    Measurable (g + (f : α → E)) := by
  classical
  induction' f using SimpleFunc.induction with c s hs f f' hff' hf hf'
  · simp only [SimpleFunc.const_zero, SimpleFunc.coe_piecewise, SimpleFunc.coe_const,
      SimpleFunc.coe_zero]
    change Measurable (g + s.piecewise (Function.const α c) (0 : α → E))
    rw [← s.piecewise_same g, ← piecewise_add]
    exact Measurable.piecewise hs (hg.add_const _) (hg.add_const _)
  · have : (g + ↑(f + f'))
        = (Function.support f).piecewise (g + (f : α → E)) (g + f') := by
      ext x
      by_cases hx : x ∈ Function.support f
      · simpa only [SimpleFunc.coe_add, Pi.add_apply, Function.mem_support, ne_eq, not_not,
          Set.piecewise_eq_of_mem _ _ _ hx, _root_.add_right_inj, add_right_eq_self]
          using Set.disjoint_left.1 hff' hx
      · simpa only [SimpleFunc.coe_add, Pi.add_apply, Function.mem_support, ne_eq, not_not,
          Set.piecewise_eq_of_not_mem _ _ _ hx, _root_.add_right_inj, add_left_eq_self] using hx
    rw [this]
    exact Measurable.piecewise f.measurableSet_support hf hf'

/-- In a topological vector space, the addition of a simple function and a measurable function is
measurable. -/
theorem _root_.Measurable.simpleFunc_add
    {E : Type*} {_ : MeasurableSpace α} [MeasurableSpace E] [AddGroup E] [MeasurableAdd E]
    {g : α → E} (hg : Measurable g) (f : SimpleFunc α E) :
    Measurable ((f : α → E) + g) := by
  classical
  induction' f using SimpleFunc.induction with c s hs f f' hff' hf hf'
  · simp only [SimpleFunc.const_zero, SimpleFunc.coe_piecewise, SimpleFunc.coe_const,
      SimpleFunc.coe_zero]
    change Measurable (s.piecewise (Function.const α c) (0 : α → E) + g)
    rw [← s.piecewise_same g, ← piecewise_add]
    exact Measurable.piecewise hs (hg.const_add _) (hg.const_add _)
  · have : (↑(f + f') + g)
        = (Function.support f).piecewise ((f : α → E) + g) (f' + g) := by
      ext x
      by_cases hx : x ∈ Function.support f
      · simpa only [coe_add, Pi.add_apply, Function.mem_support, ne_eq, not_not,
          Set.piecewise_eq_of_mem _ _ _ hx, _root_.add_left_inj, add_right_eq_self]
          using Set.disjoint_left.1 hff' hx
      · simpa only [SimpleFunc.coe_add, Pi.add_apply, Function.mem_support, ne_eq, not_not,
          Set.piecewise_eq_of_not_mem _ _ _ hx, _root_.add_left_inj, add_left_eq_self] using hx
    rw [this]
    exact Measurable.piecewise f.measurableSet_support hf hf'

end SimpleFunc

end MeasureTheory

open MeasureTheory MeasureTheory.SimpleFunc

/-- To prove something for an arbitrary measurable function into `ℝ≥0∞`, it suffices to show
that the property holds for (multiples of) characteristic functions and is closed under addition
and supremum of increasing sequences of functions.

It is possible to make the hypotheses in the induction steps a bit stronger, and such conditions
can be added once we need them (for example in `h_add` it is only necessary to consider the sum of
a simple function with a multiple of a characteristic function and that the intersection
of their images is a subset of `{0}`. -/
@[elab_as_elim]
theorem Measurable.ennreal_induction {α} [MeasurableSpace α] {P : (α → ℝ≥0∞) → Prop}
    (h_ind : ∀ (c : ℝ≥0∞) ⦃s⦄, MeasurableSet s → P (Set.indicator s fun _ => c))
    (h_add :
      ∀ ⦃f g : α → ℝ≥0∞⦄,
        Disjoint (support f) (support g) → Measurable f → Measurable g → P f → P g → P (f + g))
    (h_iSup :
      ∀ ⦃f : ℕ → α → ℝ≥0∞⦄, (∀ n, Measurable (f n)) → Monotone f → (∀ n, P (f n)) →
        P fun x => ⨆ n, f n x)
    ⦃f : α → ℝ≥0∞⦄ (hf : Measurable f) : P f := by
  convert h_iSup (fun n => (eapprox f n).measurable) (monotone_eapprox f) _ using 1
  · ext1 x
    rw [iSup_eapprox_apply f hf]
  · exact fun n =>
      SimpleFunc.induction (fun c s hs => h_ind c hs)
        (fun f g hfg hf hg => h_add hfg f.measurable g.measurable hf hg) (eapprox f n)<|MERGE_RESOLUTION|>--- conflicted
+++ resolved
@@ -55,26 +55,10 @@
   coe := toFun
   coe_injective' | ⟨_, _, _⟩, ⟨_, _, _⟩, rfl => rfl
 
-<<<<<<< HEAD
-#noalign measure_theory.simple_func.has_coe_to_fun
-
 theorem coe_injective ⦃f g : α →ₛ β⦄ (H : (f : α → β) = g) : f = g := FunLike.ext' H
-#align measure_theory.simple_func.coe_injective MeasureTheory.SimpleFunc.coe_injective
 
 @[ext]
 theorem ext {f g : α →ₛ β} (H : ∀ a, f a = g a) : f = g := FunLike.ext _ _ H
-#align measure_theory.simple_func.ext MeasureTheory.SimpleFunc.ext
-=======
-instance instCoeFun : CoeFun (α →ₛ β) fun _ => α → β :=
-  ⟨toFun⟩
-
-theorem coe_injective ⦃f g : α →ₛ β⦄ (H : (f : α → β) = g) : f = g := by
-  cases f; cases g; congr
-
-@[ext]
-theorem ext {f g : α →ₛ β} (H : ∀ a, f a = g a) : f = g :=
-  coe_injective <| funext H
->>>>>>> 48bbda47
 
 theorem finite_range (f : α →ₛ β) : (Set.range f).Finite :=
   f.finite_range'
@@ -82,13 +66,8 @@
 theorem measurableSet_fiber (f : α →ₛ β) (x : β) : MeasurableSet (f ⁻¹' {x}) :=
   f.measurableSet_fiber' x
 
-<<<<<<< HEAD
 @[simp] theorem coe_mk (f : α → β) (h h') : ⇑(mk f h h') = f := rfl
 
--- @[simp] -- Porting note: simp can prove this
-=======
--- @[simp] -- Porting note (#10618): simp can prove this
->>>>>>> 48bbda47
 theorem apply_mk (f : α → β) (h h') (x : α) : SimpleFunc.mk f h h' x = f x :=
   rfl
 
