/-
Copyright (c) 2018 Mario Carneiro. All rights reserved.
Released under Apache 2.0 license as described in the file LICENSE.
Authors: Mario Carneiro, Johannes Hölzl
-/
import Mathlib.MeasureTheory.Constructions.BorelSpace.Order

/-!
# Simple functions

A function `f` from a measurable space to any type is called *simple*, if every preimage `f ⁻¹' {x}`
is measurable, and the range is finite. In this file, we define simple functions and establish their
basic properties; and we construct a sequence of simple functions approximating an arbitrary Borel
measurable function `f : α → ℝ≥0∞`.

The theorem `Measurable.ennreal_induction` shows that in order to prove something for an arbitrary
measurable function into `ℝ≥0∞`, it is sufficient to show that the property holds for (multiples of)
characteristic functions and is closed under addition and supremum of increasing sequences of
functions.
-/


noncomputable section

open Set hiding restrict restrict_apply

open Filter ENNReal

open Function (support)

open scoped Classical
open Topology NNReal ENNReal MeasureTheory

namespace MeasureTheory

variable {α β γ δ : Type*}

/-- A function `f` from a measurable space to any type is called *simple*,
if every preimage `f ⁻¹' {x}` is measurable, and the range is finite. This structure bundles
a function with these properties. -/
structure SimpleFunc.{u, v} (α : Type u) [MeasurableSpace α] (β : Type v) where
  toFun : α → β
  measurableSet_fiber' : ∀ x, MeasurableSet (toFun ⁻¹' {x})
  finite_range' : (Set.range toFun).Finite

local infixr:25 " →ₛ " => SimpleFunc

namespace SimpleFunc

section Measurable

variable [MeasurableSpace α]

instance instFunLike : FunLike (α →ₛ β) α β where
  coe := toFun
  coe_injective' | ⟨_, _, _⟩, ⟨_, _, _⟩, rfl => rfl

theorem coe_injective ⦃f g : α →ₛ β⦄ (H : (f : α → β) = g) : f = g := DFunLike.ext' H

@[ext]
theorem ext {f g : α →ₛ β} (H : ∀ a, f a = g a) : f = g := DFunLike.ext _ _ H

theorem finite_range (f : α →ₛ β) : (Set.range f).Finite :=
  f.finite_range'

theorem measurableSet_fiber (f : α →ₛ β) (x : β) : MeasurableSet (f ⁻¹' {x}) :=
  f.measurableSet_fiber' x

@[simp] theorem coe_mk (f : α → β) (h h') : ⇑(mk f h h') = f := rfl

theorem apply_mk (f : α → β) (h h') (x : α) : SimpleFunc.mk f h h' x = f x :=
  rfl

/-- Simple function defined on a finite type. -/
def ofFinite [Finite α] [MeasurableSingletonClass α] (f : α → β) : α →ₛ β where
  toFun := f
  measurableSet_fiber' x := (toFinite (f ⁻¹' {x})).measurableSet
  finite_range' := Set.finite_range f

@[deprecated (since := "2024-02-05")] alias ofFintype := ofFinite

/-- Simple function defined on the empty type. -/
def ofIsEmpty [IsEmpty α] : α →ₛ β := ofFinite isEmptyElim

/-- Range of a simple function `α →ₛ β` as a `Finset β`. -/
protected def range (f : α →ₛ β) : Finset β :=
  f.finite_range.toFinset

@[simp]
theorem mem_range {f : α →ₛ β} {b} : b ∈ f.range ↔ b ∈ range f :=
  Finite.mem_toFinset _

theorem mem_range_self (f : α →ₛ β) (x : α) : f x ∈ f.range :=
  mem_range.2 ⟨x, rfl⟩

@[simp]
theorem coe_range (f : α →ₛ β) : (↑f.range : Set β) = Set.range f :=
  f.finite_range.coe_toFinset

theorem mem_range_of_measure_ne_zero {f : α →ₛ β} {x : β} {μ : Measure α} (H : μ (f ⁻¹' {x}) ≠ 0) :
    x ∈ f.range :=
  let ⟨a, ha⟩ := nonempty_of_measure_ne_zero H
  mem_range.2 ⟨a, ha⟩

theorem forall_mem_range {f : α →ₛ β} {p : β → Prop} : (∀ y ∈ f.range, p y) ↔ ∀ x, p (f x) := by
  simp only [mem_range, Set.forall_mem_range]

theorem exists_range_iff {f : α →ₛ β} {p : β → Prop} : (∃ y ∈ f.range, p y) ↔ ∃ x, p (f x) := by
  simpa only [mem_range, exists_prop] using Set.exists_range_iff

theorem preimage_eq_empty_iff (f : α →ₛ β) (b : β) : f ⁻¹' {b} = ∅ ↔ b ∉ f.range :=
  preimage_singleton_eq_empty.trans <| not_congr mem_range.symm

theorem exists_forall_le [Nonempty β] [Preorder β] [IsDirected β (· ≤ ·)] (f : α →ₛ β) :
    ∃ C, ∀ x, f x ≤ C :=
  f.range.exists_le.imp fun _ => forall_mem_range.1

/-- Constant function as a `SimpleFunc`. -/
def const (α) {β} [MeasurableSpace α] (b : β) : α →ₛ β :=
  ⟨fun _ => b, fun _ => MeasurableSet.const _, finite_range_const⟩

instance instInhabited [Inhabited β] : Inhabited (α →ₛ β) :=
  ⟨const _ default⟩

theorem const_apply (a : α) (b : β) : (const α b) a = b :=
  rfl

@[simp]
theorem coe_const (b : β) : ⇑(const α b) = Function.const α b :=
  rfl

@[simp]
theorem range_const (α) [MeasurableSpace α] [Nonempty α] (b : β) : (const α b).range = {b} :=
  Finset.coe_injective <| by simp (config := { unfoldPartialApp := true }) [Function.const]

theorem range_const_subset (α) [MeasurableSpace α] (b : β) : (const α b).range ⊆ {b} :=
  Finset.coe_subset.1 <| by simp

theorem simpleFunc_bot {α} (f : @SimpleFunc α ⊥ β) [Nonempty β] : ∃ c, ∀ x, f x = c := by
  have hf_meas := @SimpleFunc.measurableSet_fiber α _ ⊥ f
  simp_rw [MeasurableSpace.measurableSet_bot_iff] at hf_meas
  exact (exists_eq_const_of_preimage_singleton hf_meas).imp fun c hc ↦ congr_fun hc

theorem simpleFunc_bot' {α} [Nonempty β] (f : @SimpleFunc α ⊥ β) :
    ∃ c, f = @SimpleFunc.const α _ ⊥ c :=
  letI : MeasurableSpace α := ⊥; (simpleFunc_bot f).imp fun _ ↦ ext

theorem measurableSet_cut (r : α → β → Prop) (f : α →ₛ β) (h : ∀ b, MeasurableSet { a | r a b }) :
    MeasurableSet { a | r a (f a) } := by
  have : { a | r a (f a) } = ⋃ b ∈ range f, { a | r a b } ∩ f ⁻¹' {b} := by
    ext a
    suffices r a (f a) ↔ ∃ i, r a (f i) ∧ f a = f i by simpa
    exact ⟨fun h => ⟨a, ⟨h, rfl⟩⟩, fun ⟨a', ⟨h', e⟩⟩ => e.symm ▸ h'⟩
  rw [this]
  exact
    MeasurableSet.biUnion f.finite_range.countable fun b _ =>
      MeasurableSet.inter (h b) (f.measurableSet_fiber _)

@[measurability]
theorem measurableSet_preimage (f : α →ₛ β) (s) : MeasurableSet (f ⁻¹' s) :=
  measurableSet_cut (fun _ b => b ∈ s) f fun b => MeasurableSet.const (b ∈ s)

/-- A simple function is measurable -/
@[measurability]
protected theorem measurable [MeasurableSpace β] (f : α →ₛ β) : Measurable f := fun s _ =>
  measurableSet_preimage f s

@[measurability]
protected theorem aemeasurable [MeasurableSpace β] {μ : Measure α} (f : α →ₛ β) :
    AEMeasurable f μ :=
  f.measurable.aemeasurable

protected theorem sum_measure_preimage_singleton (f : α →ₛ β) {μ : Measure α} (s : Finset β) :
    (∑ y ∈ s, μ (f ⁻¹' {y})) = μ (f ⁻¹' ↑s) :=
  sum_measure_preimage_singleton _ fun _ _ => f.measurableSet_fiber _

theorem sum_range_measure_preimage_singleton (f : α →ₛ β) (μ : Measure α) :
    (∑ y ∈ f.range, μ (f ⁻¹' {y})) = μ univ := by
  rw [f.sum_measure_preimage_singleton, coe_range, preimage_range]

/-- If-then-else as a `SimpleFunc`. -/
def piecewise (s : Set α) (hs : MeasurableSet s) (f g : α →ₛ β) : α →ₛ β :=
  ⟨s.piecewise f g, fun _ =>
    letI : MeasurableSpace β := ⊤
    f.measurable.piecewise hs g.measurable trivial,
    (f.finite_range.union g.finite_range).subset range_ite_subset⟩

@[simp]
theorem coe_piecewise {s : Set α} (hs : MeasurableSet s) (f g : α →ₛ β) :
    ⇑(piecewise s hs f g) = s.piecewise f g :=
  rfl

theorem piecewise_apply {s : Set α} (hs : MeasurableSet s) (f g : α →ₛ β) (a) :
    piecewise s hs f g a = if a ∈ s then f a else g a :=
  rfl

@[simp]
theorem piecewise_compl {s : Set α} (hs : MeasurableSet sᶜ) (f g : α →ₛ β) :
    piecewise sᶜ hs f g = piecewise s hs.of_compl g f :=
  coe_injective <| by
    set_option tactic.skipAssignedInstances false in
    simp [hs]; convert Set.piecewise_compl s f g

@[simp]
theorem piecewise_univ (f g : α →ₛ β) : piecewise univ MeasurableSet.univ f g = f :=
  coe_injective <| by
    set_option tactic.skipAssignedInstances false in
    simp; convert Set.piecewise_univ f g

@[simp]
theorem piecewise_empty (f g : α →ₛ β) : piecewise ∅ MeasurableSet.empty f g = g :=
  coe_injective <| by
    set_option tactic.skipAssignedInstances false in
    simp; convert Set.piecewise_empty f g

@[simp]
theorem piecewise_same (f : α →ₛ β) {s : Set α} (hs : MeasurableSet s) :
    piecewise s hs f f = f :=
  coe_injective <| Set.piecewise_same _ _

theorem support_indicator [Zero β] {s : Set α} (hs : MeasurableSet s) (f : α →ₛ β) :
    Function.support (f.piecewise s hs (SimpleFunc.const α 0)) = s ∩ Function.support f :=
  Set.support_indicator

theorem range_indicator {s : Set α} (hs : MeasurableSet s) (hs_nonempty : s.Nonempty)
    (hs_ne_univ : s ≠ univ) (x y : β) :
    (piecewise s hs (const α x) (const α y)).range = {x, y} := by
  simp only [← Finset.coe_inj, coe_range, coe_piecewise, range_piecewise, coe_const,
    Finset.coe_insert, Finset.coe_singleton, hs_nonempty.image_const,
    (nonempty_compl.2 hs_ne_univ).image_const, singleton_union, Function.const]

theorem measurable_bind [MeasurableSpace γ] (f : α →ₛ β) (g : β → α → γ)
    (hg : ∀ b, Measurable (g b)) : Measurable fun a => g (f a) a := fun s hs =>
  f.measurableSet_cut (fun a b => g b a ∈ s) fun b => hg b hs

/-- If `f : α →ₛ β` is a simple function and `g : β → α →ₛ γ` is a family of simple functions,
then `f.bind g` binds the first argument of `g` to `f`. In other words, `f.bind g a = g (f a) a`. -/
def bind (f : α →ₛ β) (g : β → α →ₛ γ) : α →ₛ γ :=
  ⟨fun a => g (f a) a, fun c =>
    f.measurableSet_cut (fun a b => g b a = c) fun b => (g b).measurableSet_preimage {c},
    (f.finite_range.biUnion fun b _ => (g b).finite_range).subset <| by
      rintro _ ⟨a, rfl⟩; simp⟩
<<<<<<< HEAD
#align measure_theory.simple_func.bind MeasureTheory.SimpleFunc.bind
=======
>>>>>>> 99508fb5

@[simp]
theorem bind_apply (f : α →ₛ β) (g : β → α →ₛ γ) (a) : f.bind g a = g (f a) a :=
  rfl

/-- Given a function `g : β → γ` and a simple function `f : α →ₛ β`, `f.map g` return the simple
    function `g ∘ f : α →ₛ γ` -/
def map (g : β → γ) (f : α →ₛ β) : α →ₛ γ :=
  bind f (const α ∘ g)

theorem map_apply (g : β → γ) (f : α →ₛ β) (a) : f.map g a = g (f a) :=
  rfl

theorem map_map (g : β → γ) (h : γ → δ) (f : α →ₛ β) : (f.map g).map h = f.map (h ∘ g) :=
  rfl

@[simp]
theorem coe_map (g : β → γ) (f : α →ₛ β) : (f.map g : α → γ) = g ∘ f :=
  rfl

@[simp]
theorem range_map [DecidableEq γ] (g : β → γ) (f : α →ₛ β) : (f.map g).range = f.range.image g :=
  Finset.coe_injective <| by simp only [coe_range, coe_map, Finset.coe_image, range_comp]

@[simp]
theorem map_const (g : β → γ) (b : β) : (const α b).map g = const α (g b) :=
  rfl

theorem map_preimage (f : α →ₛ β) (g : β → γ) (s : Set γ) :
    f.map g ⁻¹' s = f ⁻¹' ↑(f.range.filter fun b => g b ∈ s) := by
  simp only [coe_range, sep_mem_eq, coe_map, Finset.coe_filter,
    ← mem_preimage, inter_comm, preimage_inter_range, ← Finset.mem_coe]
  exact preimage_comp

theorem map_preimage_singleton (f : α →ₛ β) (g : β → γ) (c : γ) :
    f.map g ⁻¹' {c} = f ⁻¹' ↑(f.range.filter fun b => g b = c) :=
  map_preimage _ _ _

/-- Composition of a `SimpleFun` and a measurable function is a `SimpleFunc`. -/
def comp [MeasurableSpace β] (f : β →ₛ γ) (g : α → β) (hgm : Measurable g) : α →ₛ γ where
  toFun := f ∘ g
  finite_range' := f.finite_range.subset <| Set.range_comp_subset_range _ _
  measurableSet_fiber' z := hgm (f.measurableSet_fiber z)

@[simp]
theorem coe_comp [MeasurableSpace β] (f : β →ₛ γ) {g : α → β} (hgm : Measurable g) :
    ⇑(f.comp g hgm) = f ∘ g :=
  rfl

theorem range_comp_subset_range [MeasurableSpace β] (f : β →ₛ γ) {g : α → β} (hgm : Measurable g) :
    (f.comp g hgm).range ⊆ f.range :=
  Finset.coe_subset.1 <| by simp only [coe_range, coe_comp, Set.range_comp_subset_range]

/-- Extend a `SimpleFunc` along a measurable embedding: `f₁.extend g hg f₂` is the function
`F : β →ₛ γ` such that `F ∘ g = f₁` and `F y = f₂ y` whenever `y ∉ range g`. -/
def extend [MeasurableSpace β] (f₁ : α →ₛ γ) (g : α → β) (hg : MeasurableEmbedding g)
    (f₂ : β →ₛ γ) : β →ₛ γ where
  toFun := Function.extend g f₁ f₂
  finite_range' :=
    (f₁.finite_range.union <| f₂.finite_range.subset (image_subset_range _ _)).subset
      (range_extend_subset _ _ _)
  measurableSet_fiber' := by
    letI : MeasurableSpace γ := ⊤; haveI : MeasurableSingletonClass γ := ⟨fun _ => trivial⟩
    exact fun x => hg.measurable_extend f₁.measurable f₂.measurable (measurableSet_singleton _)

@[simp]
theorem extend_apply [MeasurableSpace β] (f₁ : α →ₛ γ) {g : α → β} (hg : MeasurableEmbedding g)
    (f₂ : β →ₛ γ) (x : α) : (f₁.extend g hg f₂) (g x) = f₁ x :=
  hg.injective.extend_apply _ _ _

@[simp]
theorem extend_apply' [MeasurableSpace β] (f₁ : α →ₛ γ) {g : α → β} (hg : MeasurableEmbedding g)
    (f₂ : β →ₛ γ) {y : β} (h : ¬∃ x, g x = y) : (f₁.extend g hg f₂) y = f₂ y :=
  Function.extend_apply' _ _ _ h

@[simp]
theorem extend_comp_eq' [MeasurableSpace β] (f₁ : α →ₛ γ) {g : α → β} (hg : MeasurableEmbedding g)
    (f₂ : β →ₛ γ) : f₁.extend g hg f₂ ∘ g = f₁ :=
  funext fun _ => extend_apply _ _ _ _

@[simp]
theorem extend_comp_eq [MeasurableSpace β] (f₁ : α →ₛ γ) {g : α → β} (hg : MeasurableEmbedding g)
    (f₂ : β →ₛ γ) : (f₁.extend g hg f₂).comp g hg.measurable = f₁ :=
  coe_injective <| extend_comp_eq' _ hg _

/-- If `f` is a simple function taking values in `β → γ` and `g` is another simple function
with the same domain and codomain `β`, then `f.seq g = f a (g a)`. -/
def seq (f : α →ₛ β → γ) (g : α →ₛ β) : α →ₛ γ :=
  f.bind fun f => g.map f

@[simp]
theorem seq_apply (f : α →ₛ β → γ) (g : α →ₛ β) (a : α) : f.seq g a = f a (g a) :=
  rfl

/-- Combine two simple functions `f : α →ₛ β` and `g : α →ₛ β`
into `fun a => (f a, g a)`. -/
def pair (f : α →ₛ β) (g : α →ₛ γ) : α →ₛ β × γ :=
  (f.map Prod.mk).seq g

@[simp]
theorem pair_apply (f : α →ₛ β) (g : α →ₛ γ) (a) : pair f g a = (f a, g a) :=
  rfl

theorem pair_preimage (f : α →ₛ β) (g : α →ₛ γ) (s : Set β) (t : Set γ) :
    pair f g ⁻¹' s ×ˢ t = f ⁻¹' s ∩ g ⁻¹' t :=
  rfl

-- A special form of `pair_preimage`
theorem pair_preimage_singleton (f : α →ₛ β) (g : α →ₛ γ) (b : β) (c : γ) :
    pair f g ⁻¹' {(b, c)} = f ⁻¹' {b} ∩ g ⁻¹' {c} := by
  rw [← singleton_prod_singleton]
  exact pair_preimage _ _ _ _

@[simp] theorem map_fst_pair (f : α →ₛ β) (g : α →ₛ γ) : (f.pair g).map Prod.fst = f := rfl
@[simp] theorem map_snd_pair (f : α →ₛ β) (g : α →ₛ γ) : (f.pair g).map Prod.snd = g := rfl

@[simp]
theorem bind_const (f : α →ₛ β) : f.bind (const α) = f := by ext; simp

@[to_additive]
instance instOne [One β] : One (α →ₛ β) :=
  ⟨const α 1⟩

@[to_additive]
instance instMul [Mul β] : Mul (α →ₛ β) :=
  ⟨fun f g => (f.map (· * ·)).seq g⟩

@[to_additive]
instance instDiv [Div β] : Div (α →ₛ β) :=
  ⟨fun f g => (f.map (· / ·)).seq g⟩

@[to_additive]
instance instInv [Inv β] : Inv (α →ₛ β) :=
  ⟨fun f => f.map Inv.inv⟩

instance instSup [Sup β] : Sup (α →ₛ β) :=
  ⟨fun f g => (f.map (· ⊔ ·)).seq g⟩

instance instInf [Inf β] : Inf (α →ₛ β) :=
  ⟨fun f g => (f.map (· ⊓ ·)).seq g⟩

instance instLE [LE β] : LE (α →ₛ β) :=
  ⟨fun f g => ∀ a, f a ≤ g a⟩

@[to_additive (attr := simp)]
theorem const_one [One β] : const α (1 : β) = 1 :=
  rfl

@[to_additive (attr := simp, norm_cast)]
theorem coe_one [One β] : ⇑(1 : α →ₛ β) = 1 :=
  rfl

@[to_additive (attr := simp, norm_cast)]
theorem coe_mul [Mul β] (f g : α →ₛ β) : ⇑(f * g) = ⇑f * ⇑g :=
  rfl

@[to_additive (attr := simp, norm_cast)]
theorem coe_inv [Inv β] (f : α →ₛ β) : ⇑(f⁻¹) = (⇑f)⁻¹ :=
  rfl

@[to_additive (attr := simp, norm_cast)]
theorem coe_div [Div β] (f g : α →ₛ β) : ⇑(f / g) = ⇑f / ⇑g :=
  rfl

@[simp, norm_cast]
theorem coe_le [Preorder β] {f g : α →ₛ β} : (f : α → β) ≤ g ↔ f ≤ g :=
  Iff.rfl

@[simp, norm_cast]
theorem coe_sup [Sup β] (f g : α →ₛ β) : ⇑(f ⊔ g) = ⇑f ⊔ ⇑g :=
  rfl

@[simp, norm_cast]
theorem coe_inf [Inf β] (f g : α →ₛ β) : ⇑(f ⊓ g) = ⇑f ⊓ ⇑g :=
  rfl

@[to_additive]
theorem mul_apply [Mul β] (f g : α →ₛ β) (a : α) : (f * g) a = f a * g a :=
  rfl

@[to_additive]
theorem div_apply [Div β] (f g : α →ₛ β) (x : α) : (f / g) x = f x / g x :=
  rfl

@[to_additive]
theorem inv_apply [Inv β] (f : α →ₛ β) (x : α) : f⁻¹ x = (f x)⁻¹ :=
  rfl

theorem sup_apply [Sup β] (f g : α →ₛ β) (a : α) : (f ⊔ g) a = f a ⊔ g a :=
  rfl

theorem inf_apply [Inf β] (f g : α →ₛ β) (a : α) : (f ⊓ g) a = f a ⊓ g a :=
  rfl

@[to_additive (attr := simp)]
theorem range_one [Nonempty α] [One β] : (1 : α →ₛ β).range = {1} :=
  Finset.ext fun x => by simp [eq_comm]

@[simp]
theorem range_eq_empty_of_isEmpty {β} [hα : IsEmpty α] (f : α →ₛ β) : f.range = ∅ := by
  rw [← Finset.not_nonempty_iff_eq_empty]
  by_contra h
  obtain ⟨y, hy_mem⟩ := h
  rw [SimpleFunc.mem_range, Set.mem_range] at hy_mem
  obtain ⟨x, hxy⟩ := hy_mem
  rw [isEmpty_iff] at hα
  exact hα x

theorem eq_zero_of_mem_range_zero [Zero β] : ∀ {y : β}, y ∈ (0 : α →ₛ β).range → y = 0 :=
  @(forall_mem_range.2 fun _ => rfl)

@[to_additive]
theorem mul_eq_map₂ [Mul β] (f g : α →ₛ β) : f * g = (pair f g).map fun p : β × β => p.1 * p.2 :=
  rfl

theorem sup_eq_map₂ [Sup β] (f g : α →ₛ β) : f ⊔ g = (pair f g).map fun p : β × β => p.1 ⊔ p.2 :=
  rfl

@[to_additive]
theorem const_mul_eq_map [Mul β] (f : α →ₛ β) (b : β) : const α b * f = f.map fun a => b * a :=
  rfl

@[to_additive]
theorem map_mul [Mul β] [Mul γ] {g : β → γ} (hg : ∀ x y, g (x * y) = g x * g y) (f₁ f₂ : α →ₛ β) :
    (f₁ * f₂).map g = f₁.map g * f₂.map g :=
  ext fun _ => hg _ _

variable {K : Type*}

@[to_additive]
instance instSMul [SMul K β] : SMul K (α →ₛ β) :=
  ⟨fun k f => f.map (k • ·)⟩

@[to_additive (attr := simp)]
theorem coe_smul [SMul K β] (c : K) (f : α →ₛ β) : ⇑(c • f) = c • ⇑f :=
  rfl

@[to_additive (attr := simp)]
theorem smul_apply [SMul K β] (k : K) (f : α →ₛ β) (a : α) : (k • f) a = k • f a :=
  rfl

instance hasNatSMul [AddMonoid β] : SMul ℕ (α →ₛ β) := inferInstance

@[to_additive existing hasNatSMul]
instance hasNatPow [Monoid β] : Pow (α →ₛ β) ℕ :=
  ⟨fun f n => f.map (· ^ n)⟩

@[simp]
theorem coe_pow [Monoid β] (f : α →ₛ β) (n : ℕ) : ⇑(f ^ n) = (⇑f) ^ n :=
  rfl

theorem pow_apply [Monoid β] (n : ℕ) (f : α →ₛ β) (a : α) : (f ^ n) a = f a ^ n :=
  rfl

instance hasIntPow [DivInvMonoid β] : Pow (α →ₛ β) ℤ :=
  ⟨fun f n => f.map (· ^ n)⟩

@[simp]
theorem coe_zpow [DivInvMonoid β] (f : α →ₛ β) (z : ℤ) : ⇑(f ^ z) = (⇑f) ^ z :=
  rfl

theorem zpow_apply [DivInvMonoid β] (z : ℤ) (f : α →ₛ β) (a : α) : (f ^ z) a = f a ^ z :=
  rfl

-- TODO: work out how to generate these instances with `to_additive`, which gets confused by the
-- argument order swap between `coe_smul` and `coe_pow`.
section Additive

instance instAddMonoid [AddMonoid β] : AddMonoid (α →ₛ β) :=
  Function.Injective.addMonoid (fun f => show α → β from f) coe_injective coe_zero coe_add
    fun _ _ => coe_smul _ _

instance instAddCommMonoid [AddCommMonoid β] : AddCommMonoid (α →ₛ β) :=
  Function.Injective.addCommMonoid (fun f => show α → β from f) coe_injective coe_zero coe_add
    fun _ _ => coe_smul _ _

instance instAddGroup [AddGroup β] : AddGroup (α →ₛ β) :=
  Function.Injective.addGroup (fun f => show α → β from f) coe_injective coe_zero coe_add coe_neg
    coe_sub (fun _ _ => coe_smul _ _) fun _ _ => coe_smul _ _

instance instAddCommGroup [AddCommGroup β] : AddCommGroup (α →ₛ β) :=
  Function.Injective.addCommGroup (fun f => show α → β from f) coe_injective coe_zero coe_add
    coe_neg coe_sub (fun _ _ => coe_smul _ _) fun _ _ => coe_smul _ _

end Additive

@[to_additive existing]
instance instMonoid [Monoid β] : Monoid (α →ₛ β) :=
  Function.Injective.monoid (fun f => show α → β from f) coe_injective coe_one coe_mul coe_pow

@[to_additive existing]
instance instCommMonoid [CommMonoid β] : CommMonoid (α →ₛ β) :=
  Function.Injective.commMonoid (fun f => show α → β from f) coe_injective coe_one coe_mul coe_pow

@[to_additive existing]
instance instGroup [Group β] : Group (α →ₛ β) :=
  Function.Injective.group (fun f => show α → β from f) coe_injective coe_one coe_mul coe_inv
    coe_div coe_pow coe_zpow

@[to_additive existing]
instance instCommGroup [CommGroup β] : CommGroup (α →ₛ β) :=
  Function.Injective.commGroup (fun f => show α → β from f) coe_injective coe_one coe_mul coe_inv
    coe_div coe_pow coe_zpow

instance instModule [Semiring K] [AddCommMonoid β] [Module K β] : Module K (α →ₛ β) :=
  Function.Injective.module K ⟨⟨fun f => show α → β from f, coe_zero⟩, coe_add⟩
    coe_injective coe_smul

theorem smul_eq_map [SMul K β] (k : K) (f : α →ₛ β) : k • f = f.map (k • ·) :=
  rfl

instance instPreorder [Preorder β] : Preorder (α →ₛ β) :=
  { SimpleFunc.instLE with
    le_refl := fun f a => le_rfl
    le_trans := fun f g h hfg hgh a => le_trans (hfg _) (hgh a) }

instance instPartialOrder [PartialOrder β] : PartialOrder (α →ₛ β) :=
  { SimpleFunc.instPreorder with
    le_antisymm := fun _f _g hfg hgf => ext fun a => le_antisymm (hfg a) (hgf a) }

instance instOrderBot [LE β] [OrderBot β] : OrderBot (α →ₛ β) where
  bot := const α ⊥
  bot_le _ _ := bot_le

instance instOrderTop [LE β] [OrderTop β] : OrderTop (α →ₛ β) where
  top := const α ⊤
  le_top _ _ := le_top

instance instSemilatticeInf [SemilatticeInf β] : SemilatticeInf (α →ₛ β) :=
  { SimpleFunc.instPartialOrder with
    inf := (· ⊓ ·)
    inf_le_left := fun _ _ _ => inf_le_left
    inf_le_right := fun _ _ _ => inf_le_right
    le_inf := fun _f _g _h hfh hgh a => le_inf (hfh a) (hgh a) }

instance instSemilatticeSup [SemilatticeSup β] : SemilatticeSup (α →ₛ β) :=
  { SimpleFunc.instPartialOrder with
    sup := (· ⊔ ·)
    le_sup_left := fun _ _ _ => le_sup_left
    le_sup_right := fun _ _ _ => le_sup_right
    sup_le := fun _f _g _h hfh hgh a => sup_le (hfh a) (hgh a) }

instance instLattice [Lattice β] : Lattice (α →ₛ β) :=
  { SimpleFunc.instSemilatticeSup, SimpleFunc.instSemilatticeInf with }

instance instBoundedOrder [LE β] [BoundedOrder β] : BoundedOrder (α →ₛ β) :=
  { SimpleFunc.instOrderBot, SimpleFunc.instOrderTop with }

theorem finset_sup_apply [SemilatticeSup β] [OrderBot β] {f : γ → α →ₛ β} (s : Finset γ) (a : α) :
    s.sup f a = s.sup fun c => f c a := by
  refine Finset.induction_on s rfl ?_
  intro a s _ ih
  rw [Finset.sup_insert, Finset.sup_insert, sup_apply, ih]

section Restrict

variable [Zero β]

/-- Restrict a simple function `f : α →ₛ β` to a set `s`. If `s` is measurable,
then `f.restrict s a = if a ∈ s then f a else 0`, otherwise `f.restrict s = const α 0`. -/
def restrict (f : α →ₛ β) (s : Set α) : α →ₛ β :=
  if hs : MeasurableSet s then piecewise s hs f 0 else 0

theorem restrict_of_not_measurable {f : α →ₛ β} {s : Set α} (hs : ¬MeasurableSet s) :
    restrict f s = 0 :=
  dif_neg hs

@[simp]
theorem coe_restrict (f : α →ₛ β) {s : Set α} (hs : MeasurableSet s) :
    ⇑(restrict f s) = indicator s f := by
  rw [restrict, dif_pos hs, coe_piecewise, coe_zero, piecewise_eq_indicator]

@[simp]
theorem restrict_univ (f : α →ₛ β) : restrict f univ = f := by simp [restrict]

@[simp]
theorem restrict_empty (f : α →ₛ β) : restrict f ∅ = 0 := by simp [restrict]

theorem map_restrict_of_zero [Zero γ] {g : β → γ} (hg : g 0 = 0) (f : α →ₛ β) (s : Set α) :
    (f.restrict s).map g = (f.map g).restrict s :=
  ext fun x =>
    if hs : MeasurableSet s then by simp [hs, Set.indicator_comp_of_zero hg]
    else by simp [restrict_of_not_measurable hs, hg]

theorem map_coe_ennreal_restrict (f : α →ₛ ℝ≥0) (s : Set α) :
    (f.restrict s).map ((↑) : ℝ≥0 → ℝ≥0∞) = (f.map (↑)).restrict s :=
  map_restrict_of_zero ENNReal.coe_zero _ _

theorem map_coe_nnreal_restrict (f : α →ₛ ℝ≥0) (s : Set α) :
    (f.restrict s).map ((↑) : ℝ≥0 → ℝ) = (f.map (↑)).restrict s :=
  map_restrict_of_zero NNReal.coe_zero _ _

theorem restrict_apply (f : α →ₛ β) {s : Set α} (hs : MeasurableSet s) (a) :
    restrict f s a = indicator s f a := by simp only [f.coe_restrict hs]

theorem restrict_preimage (f : α →ₛ β) {s : Set α} (hs : MeasurableSet s) {t : Set β}
    (ht : (0 : β) ∉ t) : restrict f s ⁻¹' t = s ∩ f ⁻¹' t := by
  simp [hs, indicator_preimage_of_not_mem _ _ ht, inter_comm]

theorem restrict_preimage_singleton (f : α →ₛ β) {s : Set α} (hs : MeasurableSet s) {r : β}
    (hr : r ≠ 0) : restrict f s ⁻¹' {r} = s ∩ f ⁻¹' {r} :=
  f.restrict_preimage hs hr.symm

theorem mem_restrict_range {r : β} {s : Set α} {f : α →ₛ β} (hs : MeasurableSet s) :
    r ∈ (restrict f s).range ↔ r = 0 ∧ s ≠ univ ∨ r ∈ f '' s := by
  rw [← Finset.mem_coe, coe_range, coe_restrict _ hs, mem_range_indicator]

theorem mem_image_of_mem_range_restrict {r : β} {s : Set α} {f : α →ₛ β}
    (hr : r ∈ (restrict f s).range) (h0 : r ≠ 0) : r ∈ f '' s :=
  if hs : MeasurableSet s then by simpa [mem_restrict_range hs, h0, -mem_range] using hr
  else by
    rw [restrict_of_not_measurable hs] at hr
    exact (h0 <| eq_zero_of_mem_range_zero hr).elim

@[mono]
theorem restrict_mono [Preorder β] (s : Set α) {f g : α →ₛ β} (H : f ≤ g) :
    f.restrict s ≤ g.restrict s :=
  if hs : MeasurableSet s then fun x => by
    simp only [coe_restrict _ hs, indicator_le_indicator (H x)]
  else by simp only [restrict_of_not_measurable hs, le_refl]

end Restrict

section Approx

section

variable [SemilatticeSup β] [OrderBot β] [Zero β]

/-- Fix a sequence `i : ℕ → β`. Given a function `α → β`, its `n`-th approximation
by simple functions is defined so that in case `β = ℝ≥0∞` it sends each `a` to the supremum
of the set `{i k | k ≤ n ∧ i k ≤ f a}`, see `approx_apply` and `iSup_approx_apply` for details. -/
def approx (i : ℕ → β) (f : α → β) (n : ℕ) : α →ₛ β :=
  (Finset.range n).sup fun k => restrict (const α (i k)) { a : α | i k ≤ f a }

theorem approx_apply [TopologicalSpace β] [OrderClosedTopology β] [MeasurableSpace β]
    [OpensMeasurableSpace β] {i : ℕ → β} {f : α → β} {n : ℕ} (a : α) (hf : Measurable f) :
    (approx i f n : α →ₛ β) a = (Finset.range n).sup fun k => if i k ≤ f a then i k else 0 := by
  dsimp only [approx]
  rw [finset_sup_apply]
  congr
  funext k
  rw [restrict_apply]
  · simp only [coe_const, mem_setOf_eq, indicator_apply, Function.const_apply]
  · exact hf measurableSet_Ici

theorem monotone_approx (i : ℕ → β) (f : α → β) : Monotone (approx i f) := fun _ _ h =>
  Finset.sup_mono <| Finset.range_subset.2 h

theorem approx_comp [TopologicalSpace β] [OrderClosedTopology β] [MeasurableSpace β]
    [OpensMeasurableSpace β] [MeasurableSpace γ] {i : ℕ → β} {f : γ → β} {g : α → γ} {n : ℕ} (a : α)
    (hf : Measurable f) (hg : Measurable g) :
    (approx i (f ∘ g) n : α →ₛ β) a = (approx i f n : γ →ₛ β) (g a) := by
  rw [approx_apply _ hf, approx_apply _ (hf.comp hg), Function.comp_apply]

end

theorem iSup_approx_apply [TopologicalSpace β] [CompleteLattice β] [OrderClosedTopology β] [Zero β]
    [MeasurableSpace β] [OpensMeasurableSpace β] (i : ℕ → β) (f : α → β) (a : α) (hf : Measurable f)
    (h_zero : (0 : β) = ⊥) : ⨆ n, (approx i f n : α →ₛ β) a = ⨆ (k) (_ : i k ≤ f a), i k := by
  refine le_antisymm (iSup_le fun n => ?_) (iSup_le fun k => iSup_le fun hk => ?_)
  · rw [approx_apply a hf, h_zero]
    refine Finset.sup_le fun k _ => ?_
    split_ifs with h
    · exact le_iSup_of_le k (le_iSup (fun _ : i k ≤ f a => i k) h)
    · exact bot_le
  · refine le_iSup_of_le (k + 1) ?_
    rw [approx_apply a hf]
    have : k ∈ Finset.range (k + 1) := Finset.mem_range.2 (Nat.lt_succ_self _)
    refine le_trans (le_of_eq ?_) (Finset.le_sup this)
    rw [if_pos hk]

end Approx

section EApprox

/-- A sequence of `ℝ≥0∞`s such that its range is the set of non-negative rational numbers. -/
def ennrealRatEmbed (n : ℕ) : ℝ≥0∞ :=
  ENNReal.ofReal ((Encodable.decode (α := ℚ) n).getD (0 : ℚ))

theorem ennrealRatEmbed_encode (q : ℚ) :
    ennrealRatEmbed (Encodable.encode q) = Real.toNNReal q := by
  rw [ennrealRatEmbed, Encodable.encodek]; rfl

/-- Approximate a function `α → ℝ≥0∞` by a sequence of simple functions. -/
def eapprox : (α → ℝ≥0∞) → ℕ → α →ₛ ℝ≥0∞ :=
  approx ennrealRatEmbed

theorem eapprox_lt_top (f : α → ℝ≥0∞) (n : ℕ) (a : α) : eapprox f n a < ∞ := by
  simp only [eapprox, approx, finset_sup_apply, Finset.mem_range, ENNReal.bot_eq_zero, restrict]
  rw [Finset.sup_lt_iff (α := ℝ≥0∞) WithTop.zero_lt_top]
  intro b _
  split_ifs
  · simp only [coe_zero, coe_piecewise, piecewise_eq_indicator, coe_const]
    calc
      { a : α | ennrealRatEmbed b ≤ f a }.indicator (fun _ => ennrealRatEmbed b) a ≤
          ennrealRatEmbed b :=
        indicator_le_self _ _ a
      _ < ⊤ := ENNReal.coe_lt_top
  · exact WithTop.zero_lt_top

@[mono]
theorem monotone_eapprox (f : α → ℝ≥0∞) : Monotone (eapprox f) :=
  monotone_approx _ f

theorem iSup_eapprox_apply (f : α → ℝ≥0∞) (hf : Measurable f) (a : α) :
    ⨆ n, (eapprox f n : α →ₛ ℝ≥0∞) a = f a := by
  rw [eapprox, iSup_approx_apply ennrealRatEmbed f a hf rfl]
  refine le_antisymm (iSup_le fun i => iSup_le fun hi => hi) (le_of_not_gt ?_)
  intro h
  rcases ENNReal.lt_iff_exists_rat_btwn.1 h with ⟨q, _, lt_q, q_lt⟩
  have :
    (Real.toNNReal q : ℝ≥0∞) ≤ ⨆ (k : ℕ) (_ : ennrealRatEmbed k ≤ f a), ennrealRatEmbed k := by
    refine le_iSup_of_le (Encodable.encode q) ?_
    rw [ennrealRatEmbed_encode q]
    exact le_iSup_of_le (le_of_lt q_lt) le_rfl
  exact lt_irrefl _ (lt_of_le_of_lt this lt_q)

theorem eapprox_comp [MeasurableSpace γ] {f : γ → ℝ≥0∞} {g : α → γ} {n : ℕ} (hf : Measurable f)
    (hg : Measurable g) : (eapprox (f ∘ g) n : α → ℝ≥0∞) = (eapprox f n : γ →ₛ ℝ≥0∞) ∘ g :=
  funext fun a => approx_comp a hf hg

/-- Approximate a function `α → ℝ≥0∞` by a series of simple functions taking their values
in `ℝ≥0`. -/
def eapproxDiff (f : α → ℝ≥0∞) : ℕ → α →ₛ ℝ≥0
  | 0 => (eapprox f 0).map ENNReal.toNNReal
  | n + 1 => (eapprox f (n + 1) - eapprox f n).map ENNReal.toNNReal

theorem sum_eapproxDiff (f : α → ℝ≥0∞) (n : ℕ) (a : α) :
    (∑ k ∈ Finset.range (n + 1), (eapproxDiff f k a : ℝ≥0∞)) = eapprox f n a := by
  induction' n with n IH
  · simp only [Nat.zero_add, Finset.sum_singleton, Finset.range_one]
    rfl
  · erw [Finset.sum_range_succ, IH, eapproxDiff, coe_map, Function.comp_apply,
      coe_sub, Pi.sub_apply, ENNReal.coe_toNNReal,
      add_tsub_cancel_of_le (monotone_eapprox f (Nat.le_succ _) _)]
    apply (lt_of_le_of_lt _ (eapprox_lt_top f (n + 1) a)).ne
    rw [tsub_le_iff_right]
    exact le_self_add

theorem tsum_eapproxDiff (f : α → ℝ≥0∞) (hf : Measurable f) (a : α) :
    (∑' n, (eapproxDiff f n a : ℝ≥0∞)) = f a := by
  simp_rw [ENNReal.tsum_eq_iSup_nat' (tendsto_add_atTop_nat 1), sum_eapproxDiff,
    iSup_eapprox_apply f hf a]

end EApprox

end Measurable

section Measure

variable {m : MeasurableSpace α} {μ ν : Measure α}

/-- Integral of a simple function whose codomain is `ℝ≥0∞`. -/
def lintegral {_m : MeasurableSpace α} (f : α →ₛ ℝ≥0∞) (μ : Measure α) : ℝ≥0∞ :=
  ∑ x ∈ f.range, x * μ (f ⁻¹' {x})

theorem lintegral_eq_of_subset (f : α →ₛ ℝ≥0∞) {s : Finset ℝ≥0∞}
    (hs : ∀ x, f x ≠ 0 → μ (f ⁻¹' {f x}) ≠ 0 → f x ∈ s) :
    f.lintegral μ = ∑ x ∈ s, x * μ (f ⁻¹' {x}) := by
  refine Finset.sum_bij_ne_zero (fun r _ _ => r) ?_ ?_ ?_ ?_
  · simpa only [forall_mem_range, mul_ne_zero_iff, and_imp]
  · intros
    assumption
  · intro b _ hb
    refine ⟨b, ?_, hb, rfl⟩
    rw [mem_range, ← preimage_singleton_nonempty]
    exact nonempty_of_measure_ne_zero (mul_ne_zero_iff.1 hb).2
  · intros
    rfl

theorem lintegral_eq_of_subset' (f : α →ₛ ℝ≥0∞) {s : Finset ℝ≥0∞} (hs : f.range \ {0} ⊆ s) :
    f.lintegral μ = ∑ x ∈ s, x * μ (f ⁻¹' {x}) :=
  f.lintegral_eq_of_subset fun x hfx _ =>
    hs <| Finset.mem_sdiff.2 ⟨f.mem_range_self x, mt Finset.mem_singleton.1 hfx⟩

/-- Calculate the integral of `(g ∘ f)`, where `g : β → ℝ≥0∞` and `f : α →ₛ β`. -/
theorem map_lintegral (g : β → ℝ≥0∞) (f : α →ₛ β) :
    (f.map g).lintegral μ = ∑ x ∈ f.range, g x * μ (f ⁻¹' {x}) := by
  simp only [lintegral, range_map]
  refine Finset.sum_image' _ fun b hb => ?_
  rcases mem_range.1 hb with ⟨a, rfl⟩
  rw [map_preimage_singleton, ← f.sum_measure_preimage_singleton, Finset.mul_sum]
  refine Finset.sum_congr ?_ ?_
  · congr
  · intro x
    simp only [Finset.mem_filter]
    rintro ⟨_, h⟩
    rw [h]

theorem add_lintegral (f g : α →ₛ ℝ≥0∞) : (f + g).lintegral μ = f.lintegral μ + g.lintegral μ :=
  calc
    (f + g).lintegral μ =
        ∑ x ∈ (pair f g).range, (x.1 * μ (pair f g ⁻¹' {x}) + x.2 * μ (pair f g ⁻¹' {x})) := by
      rw [add_eq_map₂, map_lintegral]; exact Finset.sum_congr rfl fun a _ => add_mul _ _ _
    _ = (∑ x ∈ (pair f g).range, x.1 * μ (pair f g ⁻¹' {x})) +
          ∑ x ∈ (pair f g).range, x.2 * μ (pair f g ⁻¹' {x}) := by
      rw [Finset.sum_add_distrib]
    _ = ((pair f g).map Prod.fst).lintegral μ + ((pair f g).map Prod.snd).lintegral μ := by
      rw [map_lintegral, map_lintegral]
    _ = lintegral f μ + lintegral g μ := rfl

theorem const_mul_lintegral (f : α →ₛ ℝ≥0∞) (x : ℝ≥0∞) :
    (const α x * f).lintegral μ = x * f.lintegral μ :=
  calc
    (f.map fun a => x * a).lintegral μ = ∑ r ∈ f.range, x * r * μ (f ⁻¹' {r}) := map_lintegral _ _
    _ = x * ∑ r ∈ f.range, r * μ (f ⁻¹' {r}) := by simp_rw [Finset.mul_sum, mul_assoc]

/-- Integral of a simple function `α →ₛ ℝ≥0∞` as a bilinear map. -/
def lintegralₗ {m : MeasurableSpace α} : (α →ₛ ℝ≥0∞) →ₗ[ℝ≥0∞] Measure α →ₗ[ℝ≥0∞] ℝ≥0∞ where
  toFun f :=
    { toFun := lintegral f
      map_add' := by simp [lintegral, mul_add, Finset.sum_add_distrib]
      map_smul' := fun c μ => by
        simp [lintegral, mul_left_comm _ c, Finset.mul_sum, Measure.smul_apply c] }
  map_add' f g := LinearMap.ext fun μ => add_lintegral f g
  map_smul' c f := LinearMap.ext fun μ => const_mul_lintegral f c

@[simp]
theorem zero_lintegral : (0 : α →ₛ ℝ≥0∞).lintegral μ = 0 :=
  LinearMap.ext_iff.1 lintegralₗ.map_zero μ

theorem lintegral_add {ν} (f : α →ₛ ℝ≥0∞) : f.lintegral (μ + ν) = f.lintegral μ + f.lintegral ν :=
  (lintegralₗ f).map_add μ ν

theorem lintegral_smul (f : α →ₛ ℝ≥0∞) (c : ℝ≥0∞) : f.lintegral (c • μ) = c • f.lintegral μ :=
  (lintegralₗ f).map_smul c μ

@[simp]
theorem lintegral_zero [MeasurableSpace α] (f : α →ₛ ℝ≥0∞) : f.lintegral 0 = 0 :=
  (lintegralₗ f).map_zero

theorem lintegral_finset_sum {ι} (f : α →ₛ ℝ≥0∞) (μ : ι → Measure α) (s : Finset ι) :
    f.lintegral (∑ i ∈ s, μ i) = ∑ i ∈ s, f.lintegral (μ i) :=
  map_sum (lintegralₗ f) ..

theorem lintegral_sum {m : MeasurableSpace α} {ι} (f : α →ₛ ℝ≥0∞) (μ : ι → Measure α) :
    f.lintegral (Measure.sum μ) = ∑' i, f.lintegral (μ i) := by
  simp only [lintegral, Measure.sum_apply, f.measurableSet_preimage, ← Finset.tsum_subtype, ←
    ENNReal.tsum_mul_left]
  apply ENNReal.tsum_comm

theorem restrict_lintegral (f : α →ₛ ℝ≥0∞) {s : Set α} (hs : MeasurableSet s) :
    (restrict f s).lintegral μ = ∑ r ∈ f.range, r * μ (f ⁻¹' {r} ∩ s) :=
  calc
    (restrict f s).lintegral μ = ∑ r ∈ f.range, r * μ (restrict f s ⁻¹' {r}) :=
      lintegral_eq_of_subset _ fun x hx =>
        if hxs : x ∈ s then fun _ => by
          simp only [f.restrict_apply hs, indicator_of_mem hxs, mem_range_self]
        else False.elim <| hx <| by simp [*]
    _ = ∑ r ∈ f.range, r * μ (f ⁻¹' {r} ∩ s) :=
      Finset.sum_congr rfl <|
        forall_mem_range.2 fun b =>
          if hb : f b = 0 then by simp only [hb, zero_mul]
          else by rw [restrict_preimage_singleton _ hs hb, inter_comm]

theorem lintegral_restrict {m : MeasurableSpace α} (f : α →ₛ ℝ≥0∞) (s : Set α) (μ : Measure α) :
    f.lintegral (μ.restrict s) = ∑ y ∈ f.range, y * μ (f ⁻¹' {y} ∩ s) := by
  simp only [lintegral, Measure.restrict_apply, f.measurableSet_preimage]

theorem restrict_lintegral_eq_lintegral_restrict (f : α →ₛ ℝ≥0∞) {s : Set α}
    (hs : MeasurableSet s) : (restrict f s).lintegral μ = f.lintegral (μ.restrict s) := by
  rw [f.restrict_lintegral hs, lintegral_restrict]

theorem lintegral_restrict_iUnion_of_directed {ι : Type*} [Countable ι]
    (f : α →ₛ ℝ≥0∞) {s : ι → Set α} (hd : Directed (· ⊆ ·) s) (μ : Measure α) :
    f.lintegral (μ.restrict (⋃ i, s i)) = ⨆ i, f.lintegral (μ.restrict (s i)) := by
  simp only [lintegral, Measure.restrict_iUnion_apply_eq_iSup hd (measurableSet_preimage ..),
    ENNReal.mul_iSup]
  refine finsetSum_iSup fun i j ↦ (hd i j).imp fun k ⟨hik, hjk⟩ ↦ fun a ↦ ?_
  -- TODO https://github.com/leanprover-community/mathlib4/pull/14739 make `gcongr` close this goal
  constructor <;> · gcongr; refine Measure.restrict_mono ?_ le_rfl _; assumption

theorem const_lintegral (c : ℝ≥0∞) : (const α c).lintegral μ = c * μ univ := by
  rw [lintegral]
  cases isEmpty_or_nonempty α
  · simp [μ.eq_zero_of_isEmpty]
  · simp only [range_const, coe_const, Finset.sum_singleton]
    unfold Function.const; rw [preimage_const_of_mem (mem_singleton c)]

theorem const_lintegral_restrict (c : ℝ≥0∞) (s : Set α) :
    (const α c).lintegral (μ.restrict s) = c * μ s := by
  rw [const_lintegral, Measure.restrict_apply MeasurableSet.univ, univ_inter]

theorem restrict_const_lintegral (c : ℝ≥0∞) {s : Set α} (hs : MeasurableSet s) :
    ((const α c).restrict s).lintegral μ = c * μ s := by
  rw [restrict_lintegral_eq_lintegral_restrict _ hs, const_lintegral_restrict]

@[gcongr]
theorem lintegral_mono_fun {f g : α →ₛ ℝ≥0∞} (h : f ≤ g) : f.lintegral μ ≤ g.lintegral μ := by
  refine Monotone.of_left_le_map_sup (f := (lintegral · μ)) (fun f g ↦ ?_) h
  calc
    f.lintegral μ = ((pair f g).map Prod.fst).lintegral μ := by rw [map_fst_pair]
    _ ≤ ((pair f g).map fun p ↦ p.1 ⊔ p.2).lintegral μ := by
      simp only [map_lintegral]
      gcongr
      exact le_sup_left

theorem le_sup_lintegral (f g : α →ₛ ℝ≥0∞) : f.lintegral μ ⊔ g.lintegral μ ≤ (f ⊔ g).lintegral μ :=
  Monotone.le_map_sup (fun _ _ ↦ lintegral_mono_fun) f g

@[gcongr]
theorem lintegral_mono_measure {f : α →ₛ ℝ≥0∞} (h : μ ≤ ν) : f.lintegral μ ≤ f.lintegral ν := by
  simp only [lintegral]
  gcongr
  apply h

/-- `SimpleFunc.lintegral` is monotone both in function and in measure. -/
@[mono, gcongr]
theorem lintegral_mono {f g : α →ₛ ℝ≥0∞} (hfg : f ≤ g) (hμν : μ ≤ ν) :
    f.lintegral μ ≤ g.lintegral ν :=
  (lintegral_mono_fun hfg).trans (lintegral_mono_measure hμν)

/-- `SimpleFunc.lintegral` depends only on the measures of `f ⁻¹' {y}`. -/
theorem lintegral_eq_of_measure_preimage [MeasurableSpace β] {f : α →ₛ ℝ≥0∞} {g : β →ₛ ℝ≥0∞}
    {ν : Measure β} (H : ∀ y, μ (f ⁻¹' {y}) = ν (g ⁻¹' {y})) : f.lintegral μ = g.lintegral ν := by
  simp only [lintegral, ← H]
  apply lintegral_eq_of_subset
  simp only [H]
  intros
  exact mem_range_of_measure_ne_zero ‹_›

/-- If two simple functions are equal a.e., then their `lintegral`s are equal. -/
theorem lintegral_congr {f g : α →ₛ ℝ≥0∞} (h : f =ᵐ[μ] g) : f.lintegral μ = g.lintegral μ :=
  lintegral_eq_of_measure_preimage fun y =>
    measure_congr <| Eventually.set_eq <| h.mono fun x hx => by simp [hx]

theorem lintegral_map' {β} [MeasurableSpace β] {μ' : Measure β} (f : α →ₛ ℝ≥0∞) (g : β →ₛ ℝ≥0∞)
    (m' : α → β) (eq : ∀ a, f a = g (m' a)) (h : ∀ s, MeasurableSet s → μ' s = μ (m' ⁻¹' s)) :
    f.lintegral μ = g.lintegral μ' :=
  lintegral_eq_of_measure_preimage fun y => by
    simp only [preimage, eq]
    exact (h (g ⁻¹' {y}) (g.measurableSet_preimage _)).symm

theorem lintegral_map {β} [MeasurableSpace β] (g : β →ₛ ℝ≥0∞) {f : α → β} (hf : Measurable f) :
    g.lintegral (Measure.map f μ) = (g.comp f hf).lintegral μ :=
  Eq.symm <| lintegral_map' _ _ f (fun _ => rfl) fun _s hs => Measure.map_apply hf hs

end Measure

section FinMeasSupp

open Finset Function

theorem support_eq [MeasurableSpace α] [Zero β] (f : α →ₛ β) :
    support f = ⋃ y ∈ f.range.filter fun y => y ≠ 0, f ⁻¹' {y} :=
  Set.ext fun x => by
    simp only [mem_support, Set.mem_preimage, mem_filter, mem_range_self, true_and_iff, exists_prop,
      mem_iUnion, Set.mem_range, mem_singleton_iff, exists_eq_right']

variable {m : MeasurableSpace α} [Zero β] [Zero γ] {μ : Measure α} {f : α →ₛ β}

theorem measurableSet_support [MeasurableSpace α] (f : α →ₛ β) : MeasurableSet (support f) := by
  rw [f.support_eq]
  exact Finset.measurableSet_biUnion _ fun y _ => measurableSet_fiber _ _

/-- A `SimpleFunc` has finite measure support if it is equal to `0` outside of a set of finite
measure. -/
protected def FinMeasSupp {_m : MeasurableSpace α} (f : α →ₛ β) (μ : Measure α) : Prop :=
  f =ᶠ[μ.cofinite] 0

theorem finMeasSupp_iff_support : f.FinMeasSupp μ ↔ μ (support f) < ∞ :=
  Iff.rfl

theorem finMeasSupp_iff : f.FinMeasSupp μ ↔ ∀ y, y ≠ 0 → μ (f ⁻¹' {y}) < ∞ := by
  constructor
  · refine fun h y hy => lt_of_le_of_lt (measure_mono ?_) h
    exact fun x hx (H : f x = 0) => hy <| H ▸ Eq.symm hx
  · intro H
    rw [finMeasSupp_iff_support, support_eq]
    exact measure_biUnion_lt_top (finite_toSet _) fun y hy ↦ H y (mem_filter.1 hy).2

namespace FinMeasSupp

theorem meas_preimage_singleton_ne_zero (h : f.FinMeasSupp μ) {y : β} (hy : y ≠ 0) :
    μ (f ⁻¹' {y}) < ∞ :=
  finMeasSupp_iff.1 h y hy

protected theorem map {g : β → γ} (hf : f.FinMeasSupp μ) (hg : g 0 = 0) : (f.map g).FinMeasSupp μ :=
  flip lt_of_le_of_lt hf (measure_mono <| support_comp_subset hg f)

theorem of_map {g : β → γ} (h : (f.map g).FinMeasSupp μ) (hg : ∀ b, g b = 0 → b = 0) :
    f.FinMeasSupp μ :=
  flip lt_of_le_of_lt h <| measure_mono <| support_subset_comp @(hg) _

theorem map_iff {g : β → γ} (hg : ∀ {b}, g b = 0 ↔ b = 0) :
    (f.map g).FinMeasSupp μ ↔ f.FinMeasSupp μ :=
  ⟨fun h => h.of_map fun _ => hg.1, fun h => h.map <| hg.2 rfl⟩

protected theorem pair {g : α →ₛ γ} (hf : f.FinMeasSupp μ) (hg : g.FinMeasSupp μ) :
    (pair f g).FinMeasSupp μ :=
  calc
    μ (support <| pair f g) = μ (support f ∪ support g) := congr_arg μ <| support_prod_mk f g
    _ ≤ μ (support f) + μ (support g) := measure_union_le _ _
    _ < _ := add_lt_top.2 ⟨hf, hg⟩

protected theorem map₂ [Zero δ] (hf : f.FinMeasSupp μ) {g : α →ₛ γ} (hg : g.FinMeasSupp μ)
    {op : β → γ → δ} (H : op 0 0 = 0) : ((pair f g).map (Function.uncurry op)).FinMeasSupp μ :=
  (hf.pair hg).map H

protected theorem add {β} [AddMonoid β] {f g : α →ₛ β} (hf : f.FinMeasSupp μ)
    (hg : g.FinMeasSupp μ) : (f + g).FinMeasSupp μ := by
  rw [add_eq_map₂]
  exact hf.map₂ hg (zero_add 0)

protected theorem mul {β} [MonoidWithZero β] {f g : α →ₛ β} (hf : f.FinMeasSupp μ)
    (hg : g.FinMeasSupp μ) : (f * g).FinMeasSupp μ := by
  rw [mul_eq_map₂]
  exact hf.map₂ hg (zero_mul 0)

theorem lintegral_lt_top {f : α →ₛ ℝ≥0∞} (hm : f.FinMeasSupp μ) (hf : ∀ᵐ a ∂μ, f a ≠ ∞) :
    f.lintegral μ < ∞ := by
  refine sum_lt_top.2 fun a ha => ?_
  rcases eq_or_ne a ∞ with (rfl | ha)
  · simp only [ae_iff, Ne, Classical.not_not] at hf
    simp [Set.preimage, hf]
  · by_cases ha0 : a = 0
    · subst a
      simp
    · exact mul_lt_top ha.lt_top (finMeasSupp_iff.1 hm _ ha0)

theorem of_lintegral_ne_top {f : α →ₛ ℝ≥0∞} (h : f.lintegral μ ≠ ∞) : f.FinMeasSupp μ := by
  refine finMeasSupp_iff.2 fun b hb => ?_
  rw [f.lintegral_eq_of_subset' (Finset.subset_insert b _)] at h
  refine ENNReal.lt_top_of_mul_ne_top_right ?_ hb
  exact (lt_top_of_sum_ne_top h (Finset.mem_insert_self _ _)).ne

theorem iff_lintegral_lt_top {f : α →ₛ ℝ≥0∞} (hf : ∀ᵐ a ∂μ, f a ≠ ∞) :
    f.FinMeasSupp μ ↔ f.lintegral μ < ∞ :=
  ⟨fun h => h.lintegral_lt_top hf, fun h => of_lintegral_ne_top h.ne⟩

end FinMeasSupp

end FinMeasSupp

/-- To prove something for an arbitrary simple function, it suffices to show
that the property holds for (multiples of) characteristic functions and is closed under
addition (of functions with disjoint support).

It is possible to make the hypotheses in `h_add` a bit stronger, and such conditions can be added
once we need them (for example it is only necessary to consider the case where `g` is a multiple
of a characteristic function, and that this multiple doesn't appear in the image of `f`) -/
@[elab_as_elim]
protected theorem induction {α γ} [MeasurableSpace α] [AddMonoid γ] {P : SimpleFunc α γ → Prop}
    (h_ind :
      ∀ (c) {s} (hs : MeasurableSet s),
        P (SimpleFunc.piecewise s hs (SimpleFunc.const _ c) (SimpleFunc.const _ 0)))
    (h_add : ∀ ⦃f g : SimpleFunc α γ⦄, Disjoint (support f) (support g) → P f → P g → P (f + g))
    (f : SimpleFunc α γ) : P f := by
  generalize h : f.range \ {0} = s
  rw [← Finset.coe_inj, Finset.coe_sdiff, Finset.coe_singleton, SimpleFunc.coe_range] at h
  induction s using Finset.induction generalizing f with
  | empty =>
    rw [Finset.coe_empty, diff_eq_empty, range_subset_singleton] at h
    convert h_ind 0 MeasurableSet.univ
    ext x
    simp [h]
  | @insert x s hxs ih =>
    have mx := f.measurableSet_preimage {x}
    let g := SimpleFunc.piecewise (f ⁻¹' {x}) mx 0 f
    have Pg : P g := by
      apply ih
      simp only [g, SimpleFunc.coe_piecewise, range_piecewise]
      rw [image_compl_preimage, union_diff_distrib, diff_diff_comm, h, Finset.coe_insert,
        insert_diff_self_of_not_mem, diff_eq_empty.mpr, Set.empty_union]
      · rw [Set.image_subset_iff]
        convert Set.subset_univ _
        exact preimage_const_of_mem (mem_singleton _)
      · rwa [Finset.mem_coe]
    convert h_add _ Pg (h_ind x mx)
    · ext1 y
      by_cases hy : y ∈ f ⁻¹' {x}
      · simpa [g, piecewise_eq_of_mem _ _ _ hy, -piecewise_eq_indicator]
      · simp [g, piecewise_eq_of_not_mem _ _ _ hy, -piecewise_eq_indicator]
    rw [disjoint_iff_inf_le]
    rintro y
    by_cases hy : y ∈ f ⁻¹' {x}
    · simp [g, piecewise_eq_of_mem _ _ _ hy, -piecewise_eq_indicator]
    · simp [piecewise_eq_of_not_mem _ _ _ hy, -piecewise_eq_indicator]

/-- In a topological vector space, the addition of a measurable function and a simple function is
measurable. -/
theorem _root_.Measurable.add_simpleFunc
    {E : Type*} {_ : MeasurableSpace α} [MeasurableSpace E] [AddGroup E] [MeasurableAdd E]
    {g : α → E} (hg : Measurable g) (f : SimpleFunc α E) :
    Measurable (g + (f : α → E)) := by
  classical
  induction' f using SimpleFunc.induction with c s hs f f' hff' hf hf'
  · simp only [SimpleFunc.const_zero, SimpleFunc.coe_piecewise, SimpleFunc.coe_const,
      SimpleFunc.coe_zero]
    change Measurable (g + s.piecewise (Function.const α c) (0 : α → E))
    rw [← s.piecewise_same g, ← piecewise_add]
    exact Measurable.piecewise hs (hg.add_const _) (hg.add_const _)
  · have : (g + ↑(f + f'))
        = (Function.support f).piecewise (g + (f : α → E)) (g + f') := by
      ext x
      by_cases hx : x ∈ Function.support f
      · simpa only [SimpleFunc.coe_add, Pi.add_apply, Function.mem_support, ne_eq, not_not,
          Set.piecewise_eq_of_mem _ _ _ hx, _root_.add_right_inj, add_right_eq_self]
          using Set.disjoint_left.1 hff' hx
      · simpa only [SimpleFunc.coe_add, Pi.add_apply, Function.mem_support, ne_eq, not_not,
          Set.piecewise_eq_of_not_mem _ _ _ hx, _root_.add_right_inj, add_left_eq_self] using hx
    rw [this]
    exact Measurable.piecewise f.measurableSet_support hf hf'

/-- In a topological vector space, the addition of a simple function and a measurable function is
measurable. -/
theorem _root_.Measurable.simpleFunc_add
    {E : Type*} {_ : MeasurableSpace α} [MeasurableSpace E] [AddGroup E] [MeasurableAdd E]
    {g : α → E} (hg : Measurable g) (f : SimpleFunc α E) :
    Measurable ((f : α → E) + g) := by
  classical
  induction' f using SimpleFunc.induction with c s hs f f' hff' hf hf'
  · simp only [SimpleFunc.const_zero, SimpleFunc.coe_piecewise, SimpleFunc.coe_const,
      SimpleFunc.coe_zero]
    change Measurable (s.piecewise (Function.const α c) (0 : α → E) + g)
    rw [← s.piecewise_same g, ← piecewise_add]
    exact Measurable.piecewise hs (hg.const_add _) (hg.const_add _)
  · have : (↑(f + f') + g)
        = (Function.support f).piecewise ((f : α → E) + g) (f' + g) := by
      ext x
      by_cases hx : x ∈ Function.support f
      · simpa only [coe_add, Pi.add_apply, Function.mem_support, ne_eq, not_not,
          Set.piecewise_eq_of_mem _ _ _ hx, _root_.add_left_inj, add_right_eq_self]
          using Set.disjoint_left.1 hff' hx
      · simpa only [SimpleFunc.coe_add, Pi.add_apply, Function.mem_support, ne_eq, not_not,
          Set.piecewise_eq_of_not_mem _ _ _ hx, _root_.add_left_inj, add_left_eq_self] using hx
    rw [this]
    exact Measurable.piecewise f.measurableSet_support hf hf'

end SimpleFunc

end MeasureTheory

open MeasureTheory MeasureTheory.SimpleFunc

/-- To prove something for an arbitrary measurable function into `ℝ≥0∞`, it suffices to show
that the property holds for (multiples of) characteristic functions and is closed under addition
and supremum of increasing sequences of functions.

It is possible to make the hypotheses in the induction steps a bit stronger, and such conditions
can be added once we need them (for example in `h_add` it is only necessary to consider the sum of
a simple function with a multiple of a characteristic function and that the intersection
of their images is a subset of `{0}`. -/
@[elab_as_elim]
theorem Measurable.ennreal_induction {α} [MeasurableSpace α] {P : (α → ℝ≥0∞) → Prop}
    (h_ind : ∀ (c : ℝ≥0∞) ⦃s⦄, MeasurableSet s → P (Set.indicator s fun _ => c))
    (h_add :
      ∀ ⦃f g : α → ℝ≥0∞⦄,
        Disjoint (support f) (support g) → Measurable f → Measurable g → P f → P g → P (f + g))
    (h_iSup :
      ∀ ⦃f : ℕ → α → ℝ≥0∞⦄, (∀ n, Measurable (f n)) → Monotone f → (∀ n, P (f n)) →
        P fun x => ⨆ n, f n x)
    ⦃f : α → ℝ≥0∞⦄ (hf : Measurable f) : P f := by
  convert h_iSup (fun n => (eapprox f n).measurable) (monotone_eapprox f) _ using 1
  · ext1 x
    rw [iSup_eapprox_apply f hf]
  · exact fun n =>
      SimpleFunc.induction (fun c s hs => h_ind c hs)
        (fun f g hfg hf hg => h_add hfg f.measurable g.measurable hf hg) (eapprox f n)<|MERGE_RESOLUTION|>--- conflicted
+++ resolved
@@ -240,10 +240,6 @@
     f.measurableSet_cut (fun a b => g b a = c) fun b => (g b).measurableSet_preimage {c},
     (f.finite_range.biUnion fun b _ => (g b).finite_range).subset <| by
       rintro _ ⟨a, rfl⟩; simp⟩
-<<<<<<< HEAD
-#align measure_theory.simple_func.bind MeasureTheory.SimpleFunc.bind
-=======
->>>>>>> 99508fb5
 
 @[simp]
 theorem bind_apply (f : α →ₛ β) (g : β → α →ₛ γ) (a) : f.bind g a = g (f a) a :=
