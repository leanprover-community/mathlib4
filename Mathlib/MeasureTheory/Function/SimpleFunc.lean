--- conflicted
+++ resolved
@@ -399,15 +399,11 @@
   rfl
 
 @[simp, norm_cast]
-<<<<<<< HEAD
 theorem coe_le [Preorder β] {f g : α →ₛ β} : (f : α → β) ≤ g ↔ f ≤ g :=
   Iff.rfl
 
 @[simp, norm_cast]
 theorem coe_sup [Max β] (f g : α →ₛ β) : ⇑(f ⊔ g) = ⇑f ⊔ ⇑g :=
-=======
-theorem coe_sup [Sup β] (f g : α →ₛ β) : ⇑(f ⊔ g) = ⇑f ⊔ ⇑g :=
->>>>>>> 57f9c20e
   rfl
 
 @[simp, norm_cast]
