/-
Copyright (c) 2021 Rémy Degenne. All rights reserved.
Released under Apache 2.0 license as described in the file LICENSE.
Authors: Rémy Degenne
-/
import Mathlib.Analysis.InnerProductSpace.Basic
import Mathlib.Analysis.Normed.Module.Dual
import Mathlib.MeasureTheory.Function.AEEqOfLIntegral
import Mathlib.MeasureTheory.Function.StronglyMeasurable.Lp
import Mathlib.MeasureTheory.Integral.SetIntegral
import Mathlib.Order.Filter.Ring

/-! # From equality of integrals to equality of functions

This file provides various statements of the general form "if two functions have the same integral
on all sets, then they are equal almost everywhere".
The different lemmas use various hypotheses on the class of functions, on the target space or on the
possible finiteness of the measure.

This file is about Bochner integrals. See the file `AEEqOfLIntegral` for Lebesgue integrals.

## Main statements

All results listed below apply to two functions `f, g`, together with two main hypotheses,
* `f` and `g` are integrable on all measurable sets with finite measure,
* for all measurable sets `s` with finite measure, `∫ x in s, f x ∂μ = ∫ x in s, g x ∂μ`.
The conclusion is then `f =ᵐ[μ] g`. The main lemmas are:
* `ae_eq_of_forall_setIntegral_eq_of_sigmaFinite`: case of a sigma-finite measure.
* `AEFinStronglyMeasurable.ae_eq_of_forall_setIntegral_eq`: for functions which are
  `AEFinStronglyMeasurable`.
* `Lp.ae_eq_of_forall_setIntegral_eq`: for elements of `Lp`, for `0 < p < ∞`.
* `Integrable.ae_eq_of_forall_setIntegral_eq`: for integrable functions.

For each of these results, we also provide a lemma about the equality of one function and 0. For
example, `Lp.ae_eq_zero_of_forall_setIntegral_eq_zero`.

Generally useful lemmas which are not related to integrals:
* `ae_eq_zero_of_forall_inner`: if for all constants `c`, `fun x => inner c (f x) =ᵐ[μ] 0` then
  `f =ᵐ[μ] 0`.
* `ae_eq_zero_of_forall_dual`: if for all constants `c` in the dual space,
  `fun x => c (f x) =ᵐ[μ] 0` then `f =ᵐ[μ] 0`.

-/


open MeasureTheory TopologicalSpace NormedSpace Filter

open scoped ENNReal NNReal MeasureTheory Topology

namespace MeasureTheory

section AeEqOfForall

variable {α E 𝕜 : Type*} {m : MeasurableSpace α} {μ : Measure α} [RCLike 𝕜]

theorem ae_eq_zero_of_forall_inner [NormedAddCommGroup E] [InnerProductSpace 𝕜 E]
    [SecondCountableTopology E] {f : α → E} (hf : ∀ c : E, (fun x => (inner c (f x) : 𝕜)) =ᵐ[μ] 0) :
    f =ᵐ[μ] 0 := by
  let s := denseSeq E
  have hs : DenseRange s := denseRange_denseSeq E
  have hf' : ∀ᵐ x ∂μ, ∀ n : ℕ, inner (s n) (f x) = (0 : 𝕜) := ae_all_iff.mpr fun n => hf (s n)
  refine hf'.mono fun x hx => ?_
  rw [Pi.zero_apply, ← @inner_self_eq_zero 𝕜]
  have h_closed : IsClosed {c : E | inner c (f x) = (0 : 𝕜)} :=
    isClosed_eq (continuous_id.inner continuous_const) continuous_const
  exact @isClosed_property ℕ E _ s (fun c => inner c (f x) = (0 : 𝕜)) hs h_closed hx _

local notation "⟪" x ", " y "⟫" => y x

variable (𝕜)

theorem ae_eq_zero_of_forall_dual_of_isSeparable [NormedAddCommGroup E] [NormedSpace 𝕜 E]
    {t : Set E} (ht : TopologicalSpace.IsSeparable t) {f : α → E}
    (hf : ∀ c : Dual 𝕜 E, (fun x => ⟪f x, c⟫) =ᵐ[μ] 0) (h't : ∀ᵐ x ∂μ, f x ∈ t) : f =ᵐ[μ] 0 := by
  rcases ht with ⟨d, d_count, hd⟩
  haveI : Encodable d := d_count.toEncodable
  have : ∀ x : d, ∃ g : E →L[𝕜] 𝕜, ‖g‖ ≤ 1 ∧ g x = ‖(x : E)‖ :=
    fun x => exists_dual_vector'' 𝕜 (x : E)
  choose s hs using this
  have A : ∀ a : E, a ∈ t → (∀ x, ⟪a, s x⟫ = (0 : 𝕜)) → a = 0 := by
    intro a hat ha
    contrapose! ha
    have a_pos : 0 < ‖a‖ := by simp only [ha, norm_pos_iff, Ne, not_false_iff]
    have a_mem : a ∈ closure d := hd hat
    obtain ⟨x, hx⟩ : ∃ x : d, dist a x < ‖a‖ / 2 := by
      rcases Metric.mem_closure_iff.1 a_mem (‖a‖ / 2) (half_pos a_pos) with ⟨x, h'x, hx⟩
      exact ⟨⟨x, h'x⟩, hx⟩
    use x
    have I : ‖a‖ / 2 < ‖(x : E)‖ := by
      have : ‖a‖ ≤ ‖(x : E)‖ + ‖a - x‖ := norm_le_insert' _ _
      have : ‖a - x‖ < ‖a‖ / 2 := by rwa [dist_eq_norm] at hx
      linarith
    intro h
    apply lt_irrefl ‖s x x‖
    calc
      ‖s x x‖ = ‖s x (x - a)‖ := by simp only [h, sub_zero, ContinuousLinearMap.map_sub]
      _ ≤ 1 * ‖(x : E) - a‖ := ContinuousLinearMap.le_of_opNorm_le _ (hs x).1 _
      _ < ‖a‖ / 2 := by rw [one_mul]; rwa [dist_eq_norm'] at hx
      _ < ‖(x : E)‖ := I
      _ = ‖s x x‖ := by rw [(hs x).2, RCLike.norm_coe_norm]
  have hfs : ∀ y : d, ∀ᵐ x ∂μ, ⟪f x, s y⟫ = (0 : 𝕜) := fun y => hf (s y)
  have hf' : ∀ᵐ x ∂μ, ∀ y : d, ⟪f x, s y⟫ = (0 : 𝕜) := by rwa [ae_all_iff]
  filter_upwards [hf', h't] with x hx h'x
  exact A (f x) h'x hx

theorem ae_eq_zero_of_forall_dual [NormedAddCommGroup E] [NormedSpace 𝕜 E]
    [SecondCountableTopology E] {f : α → E} (hf : ∀ c : Dual 𝕜 E, (fun x => ⟪f x, c⟫) =ᵐ[μ] 0) :
    f =ᵐ[μ] 0 :=
  ae_eq_zero_of_forall_dual_of_isSeparable 𝕜 (.of_separableSpace Set.univ) hf
    (Eventually.of_forall fun _ => Set.mem_univ _)

variable {𝕜}

end AeEqOfForall

variable {α E : Type*} {m m0 : MeasurableSpace α} {μ : Measure α}
  [NormedAddCommGroup E] [NormedSpace ℝ E] [CompleteSpace E] {p : ℝ≥0∞}

section AeEqOfForallSetIntegralEq

<<<<<<< HEAD
theorem ae_const_le_iff_forall_lt_measure_zero {β} [LinearOrder β] [TopologicalSpace β]
    [OrderTopology β] [FirstCountableTopology β] (f : α → β) (c : β) :
    (∀ᵐ x ∂μ, c ≤ f x) ↔ ∀ b < c, μ {x | f x ≤ b} = 0 := by
  rw [ae_iff]
  push_neg
  constructor
  · intro h b hb
    exact measure_mono_null (fun y hy => (lt_of_le_of_lt hy hb :)) h
  intro hc
  by_cases h : ∀ b, c ≤ b
  · have : {a : α | f a < c} = ∅ := by
      apply Set.eq_empty_iff_forall_not_mem.2 fun x hx => ?_
      exact (lt_irrefl _ (lt_of_lt_of_le hx (h (f x)))).elim
    simp [this]
  by_cases H : ¬IsLUB (Set.Iio c) c
  · have : c ∈ upperBounds (Set.Iio c) := fun y hy => le_of_lt hy
    obtain ⟨b, b_up, bc⟩ : ∃ b : β, b ∈ upperBounds (Set.Iio c) ∧ b < c := by
      simpa [IsLUB, IsLeast, this, lowerBounds] using H
    exact measure_mono_null (fun x hx => b_up hx) (hc b bc)
  push_neg at H h
  obtain ⟨u, _, u_lt, u_lim, -⟩ :
    ∃ u : ℕ → β,
      StrictMono u ∧ (∀ n : ℕ, u n < c) ∧ Tendsto u atTop (𝓝 c) ∧ ∀ n : ℕ, u n ∈ Set.Iio c :=
    H.exists_seq_strictMono_tendsto_of_not_mem (lt_irrefl c) h
  have h_Union : {x | f x < c} = ⋃ n : ℕ, {x | f x ≤ u n} := by
    ext1 x
    simp_rw [Set.mem_iUnion, Set.mem_setOf_eq]
    constructor <;> intro h
    · obtain ⟨n, hn⟩ := ((tendsto_order.1 u_lim).1 _ h).exists; exact ⟨n, hn.le⟩
    · obtain ⟨n, hn⟩ := h; exact hn.trans_lt (u_lt _)
  rw [h_Union, measure_iUnion_null_iff]
  intro n
  exact hc _ (u_lt n)

section ENNReal

open scoped Topology

theorem ae_le_of_forall_setLIntegral_le_of_sigmaFinite₀ [SigmaFinite μ]
    {f g : α → ℝ≥0∞} (hf : AEMeasurable f μ)
    (h : ∀ s, MeasurableSet s → μ s < ∞ → ∫⁻ x in s, f x ∂μ ≤ ∫⁻ x in s, g x ∂μ) :
    f ≤ᵐ[μ] g := by
  have A : ∀ (ε N : ℝ≥0) (p : ℕ), 0 < ε →
      μ ({x | g x + ε ≤ f x ∧ g x ≤ N} ∩ spanningSets μ p) = 0 := by
    intro ε N p εpos
    let s := {x | g x + ε ≤ f x ∧ g x ≤ N} ∩ spanningSets μ p
    have s_lt_top : μ s < ∞ :=
      (measure_mono (Set.inter_subset_right)).trans_lt (measure_spanningSets_lt_top μ p)
    have A : (∫⁻ x in s, g x ∂μ) + ε * μ s ≤ (∫⁻ x in s, g x ∂μ) + 0 :=
      calc
        (∫⁻ x in s, g x ∂μ) + ε * μ s = (∫⁻ x in s, g x ∂μ) + ∫⁻ _ in s, ε ∂μ := by
          simp only [lintegral_const, Set.univ_inter, MeasurableSet.univ, Measure.restrict_apply]
        _ = ∫⁻ x in s, g x + ε ∂μ := (lintegral_add_right _ measurable_const).symm
        _ ≤ ∫⁻ x in s, f x ∂μ :=
          setLIntegral_mono_ae hf.restrict <| ae_of_all _ fun x hx => hx.1.1
        _ ≤ (∫⁻ x in s, g x ∂μ) + 0 := by
          rw [add_zero, ← Measure.restrict_toMeasurable s_lt_top.ne]
          refine h _ (measurableSet_toMeasurable ..) ?_
          rwa [measure_toMeasurable]
    have B : (∫⁻ x in s, g x ∂μ) ≠ ∞ :=
      (setLIntegral_lt_top_of_le_nnreal s_lt_top.ne ⟨N, fun _ h ↦ h.1.2⟩).ne
    have : (ε : ℝ≥0∞) * μ s ≤ 0 := ENNReal.le_of_add_le_add_left B A
    simpa only [ENNReal.coe_eq_zero, nonpos_iff_eq_zero, mul_eq_zero, εpos.ne', false_or]
  obtain ⟨u, _, u_pos, u_lim⟩ :
    ∃ u : ℕ → ℝ≥0, StrictAnti u ∧ (∀ n, 0 < u n) ∧ Tendsto u atTop (𝓝 0) :=
    exists_seq_strictAnti_tendsto (0 : ℝ≥0)
  let s := fun n : ℕ => {x | g x + u n ≤ f x ∧ g x ≤ (n : ℝ≥0)} ∩ spanningSets μ n
  have μs : ∀ n, μ (s n) = 0 := fun n => A _ _ _ (u_pos n)
  have B : {x | f x ≤ g x}ᶜ ⊆ ⋃ n, s n := by
    intro x hx
    simp only [Set.mem_compl_iff, Set.mem_setOf, not_le] at hx
    have L1 : ∀ᶠ n in atTop, g x + u n ≤ f x := by
      have : Tendsto (fun n => g x + u n) atTop (𝓝 (g x + (0 : ℝ≥0))) :=
        tendsto_const_nhds.add (ENNReal.tendsto_coe.2 u_lim)
      simp only [ENNReal.coe_zero, add_zero] at this
      exact this.eventually_le_const hx
    have L2 : ∀ᶠ n : ℕ in (atTop : Filter ℕ), g x ≤ (n : ℝ≥0) :=
      have : Tendsto (fun n : ℕ => ((n : ℝ≥0) : ℝ≥0∞)) atTop (𝓝 ∞) := by
        simp only [ENNReal.coe_natCast]
        exact ENNReal.tendsto_nat_nhds_top
      this.eventually_const_le (hx.trans_le le_top)
    apply Set.mem_iUnion.2
    exact ((L1.and L2).and (eventually_mem_spanningSets μ x)).exists
  refine le_antisymm ?_ bot_le
  calc
    μ {x : α | (fun x : α => f x ≤ g x) x}ᶜ ≤ μ (⋃ n, s n) := measure_mono B
    _ ≤ ∑' n, μ (s n) := measure_iUnion_le _
    _ = 0 := by simp only [μs, tsum_zero]

@[deprecated (since := "2024-06-29")]
alias ae_le_of_forall_set_lintegral_le_of_sigmaFinite₀ :=
  ae_le_of_forall_setLIntegral_le_of_sigmaFinite₀

theorem ae_le_of_forall_setLIntegral_le_of_sigmaFinite [SigmaFinite μ] {f g : α → ℝ≥0∞}
    (hf : Measurable f)
    (h : ∀ s, MeasurableSet s → μ s < ∞ → (∫⁻ x in s, f x ∂μ) ≤ ∫⁻ x in s, g x ∂μ) : f ≤ᵐ[μ] g :=
  ae_le_of_forall_setLIntegral_le_of_sigmaFinite₀ hf.aemeasurable h

@[deprecated (since := "2024-06-29")]
alias ae_le_of_forall_set_lintegral_le_of_sigmaFinite :=
  ae_le_of_forall_setLIntegral_le_of_sigmaFinite

theorem ae_eq_of_forall_setLIntegral_eq_of_sigmaFinite₀ [SigmaFinite μ]
    {f g : α → ℝ≥0∞} (hf : AEMeasurable f μ) (hg : AEMeasurable g μ)
    (h : ∀ s, MeasurableSet s → μ s < ∞ → ∫⁻ x in s, f x ∂μ = ∫⁻ x in s, g x ∂μ) : f =ᵐ[μ] g := by
  have A : f ≤ᵐ[μ] g :=
    ae_le_of_forall_setLIntegral_le_of_sigmaFinite₀ hf fun s hs h's => le_of_eq (h s hs h's)
  have B : g ≤ᵐ[μ] f :=
    ae_le_of_forall_setLIntegral_le_of_sigmaFinite₀ hg fun s hs h's => ge_of_eq (h s hs h's)
  filter_upwards [A, B] with x using le_antisymm

@[deprecated (since := "2024-06-29")]
alias ae_eq_of_forall_set_lintegral_eq_of_sigmaFinite₀ :=
  ae_eq_of_forall_setLIntegral_eq_of_sigmaFinite₀

theorem ae_eq_of_forall_setLIntegral_eq_of_sigmaFinite [SigmaFinite μ] {f g : α → ℝ≥0∞}
    (hf : Measurable f) (hg : Measurable g)
    (h : ∀ s, MeasurableSet s → μ s < ∞ → ∫⁻ x in s, f x ∂μ = ∫⁻ x in s, g x ∂μ) : f =ᵐ[μ] g :=
  ae_eq_of_forall_setLIntegral_eq_of_sigmaFinite₀ hf.aemeasurable hg.aemeasurable h

@[deprecated (since := "2024-06-29")]
alias ae_eq_of_forall_set_lintegral_eq_of_sigmaFinite :=
  ae_eq_of_forall_setLIntegral_eq_of_sigmaFinite

end ENNReal

=======
>>>>>>> 9e41cddb
section Real

variable {f : α → ℝ}

theorem ae_nonneg_of_forall_setIntegral_nonneg (hf : Integrable f μ)
    (hf_zero : ∀ s, MeasurableSet s → μ s < ∞ → 0 ≤ ∫ x in s, f x ∂μ) : 0 ≤ᵐ[μ] f := by
  simp_rw [EventuallyLE, Pi.zero_apply]
  rw [ae_const_le_iff_forall_lt_measure_zero]
  intro b hb_neg
  let s := {x | f x ≤ b}
  have hs : NullMeasurableSet s μ := nullMeasurableSet_le hf.1.aemeasurable aemeasurable_const
  have mus : μ s < ∞ := Integrable.measure_le_lt_top hf hb_neg
  have h_int_gt : (∫ x in s, f x ∂μ) ≤ b * (μ s).toReal := by
    have h_const_le : (∫ x in s, f x ∂μ) ≤ ∫ _ in s, b ∂μ := by
      refine setIntegral_mono_ae_restrict hf.integrableOn (integrableOn_const.mpr (Or.inr mus)) ?_
      rw [EventuallyLE, ae_restrict_iff₀ (hs.mono μ.restrict_le_self)]
      exact Eventually.of_forall fun x hxs => hxs
    rwa [setIntegral_const, smul_eq_mul, mul_comm] at h_const_le
  contrapose! h_int_gt with H
  calc
    b * (μ s).toReal < 0 := mul_neg_of_neg_of_pos hb_neg <| ENNReal.toReal_pos H mus.ne
    _ ≤ ∫ x in s, f x ∂μ := by
      rw [← μ.restrict_toMeasurable mus.ne]
      exact hf_zero _ (measurableSet_toMeasurable ..) (by rwa [measure_toMeasurable])

@[deprecated (since := "2024-04-17")]
alias ae_nonneg_of_forall_set_integral_nonneg_of_stronglyMeasurable :=
  ae_nonneg_of_forall_setIntegral_nonneg

@[deprecated (since := "2024-07-12")]
alias ae_nonneg_of_forall_setIntegral_nonneg_of_stronglyMeasurable :=
  ae_nonneg_of_forall_setIntegral_nonneg

@[deprecated (since := "2024-04-17")]
alias ae_nonneg_of_forall_set_integral_nonneg :=
  ae_nonneg_of_forall_setIntegral_nonneg

theorem ae_le_of_forall_setIntegral_le {f g : α → ℝ} (hf : Integrable f μ) (hg : Integrable g μ)
    (hf_le : ∀ s, MeasurableSet s → μ s < ∞ → (∫ x in s, f x ∂μ) ≤ ∫ x in s, g x ∂μ) :
    f ≤ᵐ[μ] g := by
  rw [← eventually_sub_nonneg]
  refine ae_nonneg_of_forall_setIntegral_nonneg (hg.sub hf) fun s hs => ?_
  rw [integral_sub' hg.integrableOn hf.integrableOn, sub_nonneg]
  exact hf_le s hs

@[deprecated (since := "2024-04-17")]
alias ae_le_of_forall_set_integral_le := ae_le_of_forall_setIntegral_le

theorem ae_nonneg_restrict_of_forall_setIntegral_nonneg_inter {f : α → ℝ} {t : Set α}
    (hf : IntegrableOn f t μ)
    (hf_zero : ∀ s, MeasurableSet s → μ (s ∩ t) < ∞ → 0 ≤ ∫ x in s ∩ t, f x ∂μ) :
    0 ≤ᵐ[μ.restrict t] f := by
  refine ae_nonneg_of_forall_setIntegral_nonneg hf fun s hs h's => ?_
  simp_rw [Measure.restrict_restrict hs]
  apply hf_zero s hs
  rwa [Measure.restrict_apply hs] at h's

@[deprecated (since := "2024-04-17")]
alias ae_nonneg_restrict_of_forall_set_integral_nonneg_inter :=
  ae_nonneg_restrict_of_forall_setIntegral_nonneg_inter

theorem ae_nonneg_of_forall_setIntegral_nonneg_of_sigmaFinite [SigmaFinite μ] {f : α → ℝ}
    (hf_int_finite : ∀ s, MeasurableSet s → μ s < ∞ → IntegrableOn f s μ)
    (hf_zero : ∀ s, MeasurableSet s → μ s < ∞ → 0 ≤ ∫ x in s, f x ∂μ) : 0 ≤ᵐ[μ] f := by
  apply ae_of_forall_measure_lt_top_ae_restrict
  intro t t_meas t_lt_top
  apply ae_nonneg_restrict_of_forall_setIntegral_nonneg_inter (hf_int_finite t t_meas t_lt_top)
  intro s s_meas _
  exact
    hf_zero _ (s_meas.inter t_meas)
      (lt_of_le_of_lt (measure_mono (Set.inter_subset_right)) t_lt_top)

@[deprecated (since := "2024-04-17")]
alias ae_nonneg_of_forall_set_integral_nonneg_of_sigmaFinite :=
  ae_nonneg_of_forall_setIntegral_nonneg_of_sigmaFinite

theorem AEFinStronglyMeasurable.ae_nonneg_of_forall_setIntegral_nonneg {f : α → ℝ}
    (hf : AEFinStronglyMeasurable f μ)
    (hf_int_finite : ∀ s, MeasurableSet s → μ s < ∞ → IntegrableOn f s μ)
    (hf_zero : ∀ s, MeasurableSet s → μ s < ∞ → 0 ≤ ∫ x in s, f x ∂μ) : 0 ≤ᵐ[μ] f := by
  let t := hf.sigmaFiniteSet
  suffices 0 ≤ᵐ[μ.restrict t] f from
    ae_of_ae_restrict_of_ae_restrict_compl _ this hf.ae_eq_zero_compl.symm.le
  haveI : SigmaFinite (μ.restrict t) := hf.sigmaFinite_restrict
  refine
    ae_nonneg_of_forall_setIntegral_nonneg_of_sigmaFinite (fun s hs hμts => ?_) fun s hs hμts => ?_
  · rw [IntegrableOn, Measure.restrict_restrict hs]
    rw [Measure.restrict_apply hs] at hμts
    exact hf_int_finite (s ∩ t) (hs.inter hf.measurableSet) hμts
  · rw [Measure.restrict_restrict hs]
    rw [Measure.restrict_apply hs] at hμts
    exact hf_zero (s ∩ t) (hs.inter hf.measurableSet) hμts

@[deprecated (since := "2024-04-17")]
alias AEFinStronglyMeasurable.ae_nonneg_of_forall_set_integral_nonneg :=
  AEFinStronglyMeasurable.ae_nonneg_of_forall_setIntegral_nonneg

theorem ae_nonneg_restrict_of_forall_setIntegral_nonneg {f : α → ℝ}
    (hf_int_finite : ∀ s, MeasurableSet s → μ s < ∞ → IntegrableOn f s μ)
    (hf_zero : ∀ s, MeasurableSet s → μ s < ∞ → 0 ≤ ∫ x in s, f x ∂μ) {t : Set α}
    (ht : MeasurableSet t) (hμt : μ t ≠ ∞) : 0 ≤ᵐ[μ.restrict t] f := by
  refine
    ae_nonneg_restrict_of_forall_setIntegral_nonneg_inter
      (hf_int_finite t ht (lt_top_iff_ne_top.mpr hμt)) fun s hs _ => ?_
  refine hf_zero (s ∩ t) (hs.inter ht) ?_
  exact (measure_mono Set.inter_subset_right).trans_lt (lt_top_iff_ne_top.mpr hμt)

@[deprecated (since := "2024-04-17")]
alias ae_nonneg_restrict_of_forall_set_integral_nonneg :=
  ae_nonneg_restrict_of_forall_setIntegral_nonneg

theorem ae_eq_zero_restrict_of_forall_setIntegral_eq_zero_real {f : α → ℝ}
    (hf_int_finite : ∀ s, MeasurableSet s → μ s < ∞ → IntegrableOn f s μ)
    (hf_zero : ∀ s, MeasurableSet s → μ s < ∞ → ∫ x in s, f x ∂μ = 0) {t : Set α}
    (ht : MeasurableSet t) (hμt : μ t ≠ ∞) : f =ᵐ[μ.restrict t] 0 := by
  suffices h_and : f ≤ᵐ[μ.restrict t] 0 ∧ 0 ≤ᵐ[μ.restrict t] f from
    h_and.1.mp (h_and.2.mono fun x hx1 hx2 => le_antisymm hx2 hx1)
  refine
    ⟨?_,
      ae_nonneg_restrict_of_forall_setIntegral_nonneg hf_int_finite
        (fun s hs hμs => (hf_zero s hs hμs).symm.le) ht hμt⟩
  suffices h_neg : 0 ≤ᵐ[μ.restrict t] -f by
    refine h_neg.mono fun x hx => ?_
    rw [Pi.neg_apply] at hx
    simpa using hx
  refine
    ae_nonneg_restrict_of_forall_setIntegral_nonneg (fun s hs hμs => (hf_int_finite s hs hμs).neg)
      (fun s hs hμs => ?_) ht hμt
  simp_rw [Pi.neg_apply]
  rw [integral_neg, neg_nonneg]
  exact (hf_zero s hs hμs).le

@[deprecated (since := "2024-04-17")]
alias ae_eq_zero_restrict_of_forall_set_integral_eq_zero_real :=
  ae_eq_zero_restrict_of_forall_setIntegral_eq_zero_real

end Real

theorem ae_eq_zero_restrict_of_forall_setIntegral_eq_zero {f : α → E}
    (hf_int_finite : ∀ s, MeasurableSet s → μ s < ∞ → IntegrableOn f s μ)
    (hf_zero : ∀ s : Set α, MeasurableSet s → μ s < ∞ → ∫ x in s, f x ∂μ = 0) {t : Set α}
    (ht : MeasurableSet t) (hμt : μ t ≠ ∞) : f =ᵐ[μ.restrict t] 0 := by
  rcases (hf_int_finite t ht hμt.lt_top).aestronglyMeasurable.isSeparable_ae_range with
    ⟨u, u_sep, hu⟩
  refine ae_eq_zero_of_forall_dual_of_isSeparable ℝ u_sep (fun c => ?_) hu
  refine ae_eq_zero_restrict_of_forall_setIntegral_eq_zero_real ?_ ?_ ht hμt
  · intro s hs hμs
    exact ContinuousLinearMap.integrable_comp c (hf_int_finite s hs hμs)
  · intro s hs hμs
    rw [ContinuousLinearMap.integral_comp_comm c (hf_int_finite s hs hμs), hf_zero s hs hμs]
    exact ContinuousLinearMap.map_zero _

@[deprecated (since := "2024-04-17")]
alias ae_eq_zero_restrict_of_forall_set_integral_eq_zero :=
  ae_eq_zero_restrict_of_forall_setIntegral_eq_zero

theorem ae_eq_restrict_of_forall_setIntegral_eq {f g : α → E}
    (hf_int_finite : ∀ s, MeasurableSet s → μ s < ∞ → IntegrableOn f s μ)
    (hg_int_finite : ∀ s, MeasurableSet s → μ s < ∞ → IntegrableOn g s μ)
    (hfg_zero : ∀ s : Set α, MeasurableSet s → μ s < ∞ → ∫ x in s, f x ∂μ = ∫ x in s, g x ∂μ)
    {t : Set α} (ht : MeasurableSet t) (hμt : μ t ≠ ∞) : f =ᵐ[μ.restrict t] g := by
  rw [← sub_ae_eq_zero]
  have hfg' : ∀ s : Set α, MeasurableSet s → μ s < ∞ → (∫ x in s, (f - g) x ∂μ) = 0 := by
    intro s hs hμs
    rw [integral_sub' (hf_int_finite s hs hμs) (hg_int_finite s hs hμs)]
    exact sub_eq_zero.mpr (hfg_zero s hs hμs)
  have hfg_int : ∀ s, MeasurableSet s → μ s < ∞ → IntegrableOn (f - g) s μ := fun s hs hμs =>
    (hf_int_finite s hs hμs).sub (hg_int_finite s hs hμs)
  exact ae_eq_zero_restrict_of_forall_setIntegral_eq_zero hfg_int hfg' ht hμt

@[deprecated (since := "2024-04-17")]
alias ae_eq_restrict_of_forall_set_integral_eq :=
  ae_eq_restrict_of_forall_setIntegral_eq

theorem ae_eq_zero_of_forall_setIntegral_eq_of_sigmaFinite [SigmaFinite μ] {f : α → E}
    (hf_int_finite : ∀ s, MeasurableSet s → μ s < ∞ → IntegrableOn f s μ)
    (hf_zero : ∀ s : Set α, MeasurableSet s → μ s < ∞ → ∫ x in s, f x ∂μ = 0) : f =ᵐ[μ] 0 := by
  let S := spanningSets μ
  rw [← @Measure.restrict_univ _ _ μ, ← iUnion_spanningSets μ, EventuallyEq, ae_iff,
    Measure.restrict_apply' (MeasurableSet.iUnion (measurableSet_spanningSets μ))]
  rw [Set.inter_iUnion, measure_iUnion_null_iff]
  intro n
  have h_meas_n : MeasurableSet (S n) := measurableSet_spanningSets μ n
  have hμn : μ (S n) < ∞ := measure_spanningSets_lt_top μ n
  rw [← Measure.restrict_apply' h_meas_n]
  exact ae_eq_zero_restrict_of_forall_setIntegral_eq_zero hf_int_finite hf_zero h_meas_n hμn.ne

@[deprecated (since := "2024-04-17")]
alias ae_eq_zero_of_forall_set_integral_eq_of_sigmaFinite :=
  ae_eq_zero_of_forall_setIntegral_eq_of_sigmaFinite

theorem ae_eq_of_forall_setIntegral_eq_of_sigmaFinite [SigmaFinite μ] {f g : α → E}
    (hf_int_finite : ∀ s, MeasurableSet s → μ s < ∞ → IntegrableOn f s μ)
    (hg_int_finite : ∀ s, MeasurableSet s → μ s < ∞ → IntegrableOn g s μ)
    (hfg_eq : ∀ s : Set α, MeasurableSet s → μ s < ∞ → ∫ x in s, f x ∂μ = ∫ x in s, g x ∂μ) :
    f =ᵐ[μ] g := by
  rw [← sub_ae_eq_zero]
  have hfg : ∀ s : Set α, MeasurableSet s → μ s < ∞ → (∫ x in s, (f - g) x ∂μ) = 0 := by
    intro s hs hμs
    rw [integral_sub' (hf_int_finite s hs hμs) (hg_int_finite s hs hμs),
      sub_eq_zero.mpr (hfg_eq s hs hμs)]
  have hfg_int : ∀ s, MeasurableSet s → μ s < ∞ → IntegrableOn (f - g) s μ := fun s hs hμs =>
    (hf_int_finite s hs hμs).sub (hg_int_finite s hs hμs)
  exact ae_eq_zero_of_forall_setIntegral_eq_of_sigmaFinite hfg_int hfg

@[deprecated (since := "2024-04-17")]
alias ae_eq_of_forall_set_integral_eq_of_sigmaFinite :=
  ae_eq_of_forall_setIntegral_eq_of_sigmaFinite

theorem AEFinStronglyMeasurable.ae_eq_zero_of_forall_setIntegral_eq_zero {f : α → E}
    (hf_int_finite : ∀ s, MeasurableSet s → μ s < ∞ → IntegrableOn f s μ)
    (hf_zero : ∀ s : Set α, MeasurableSet s → μ s < ∞ → ∫ x in s, f x ∂μ = 0)
    (hf : AEFinStronglyMeasurable f μ) : f =ᵐ[μ] 0 := by
  let t := hf.sigmaFiniteSet
  suffices f =ᵐ[μ.restrict t] 0 from
    ae_of_ae_restrict_of_ae_restrict_compl _ this hf.ae_eq_zero_compl
  haveI : SigmaFinite (μ.restrict t) := hf.sigmaFinite_restrict
  refine ae_eq_zero_of_forall_setIntegral_eq_of_sigmaFinite ?_ ?_
  · intro s hs hμs
    rw [IntegrableOn, Measure.restrict_restrict hs]
    rw [Measure.restrict_apply hs] at hμs
    exact hf_int_finite _ (hs.inter hf.measurableSet) hμs
  · intro s hs hμs
    rw [Measure.restrict_restrict hs]
    rw [Measure.restrict_apply hs] at hμs
    exact hf_zero _ (hs.inter hf.measurableSet) hμs

@[deprecated (since := "2024-04-17")]
alias AEFinStronglyMeasurable.ae_eq_zero_of_forall_set_integral_eq_zero :=
  AEFinStronglyMeasurable.ae_eq_zero_of_forall_setIntegral_eq_zero

theorem AEFinStronglyMeasurable.ae_eq_of_forall_setIntegral_eq {f g : α → E}
    (hf_int_finite : ∀ s, MeasurableSet s → μ s < ∞ → IntegrableOn f s μ)
    (hg_int_finite : ∀ s, MeasurableSet s → μ s < ∞ → IntegrableOn g s μ)
    (hfg_eq : ∀ s : Set α, MeasurableSet s → μ s < ∞ → ∫ x in s, f x ∂μ = ∫ x in s, g x ∂μ)
    (hf : AEFinStronglyMeasurable f μ) (hg : AEFinStronglyMeasurable g μ) : f =ᵐ[μ] g := by
  rw [← sub_ae_eq_zero]
  have hfg : ∀ s : Set α, MeasurableSet s → μ s < ∞ → (∫ x in s, (f - g) x ∂μ) = 0 := by
    intro s hs hμs
    rw [integral_sub' (hf_int_finite s hs hμs) (hg_int_finite s hs hμs),
      sub_eq_zero.mpr (hfg_eq s hs hμs)]
  have hfg_int : ∀ s, MeasurableSet s → μ s < ∞ → IntegrableOn (f - g) s μ := fun s hs hμs =>
    (hf_int_finite s hs hμs).sub (hg_int_finite s hs hμs)
  exact (hf.sub hg).ae_eq_zero_of_forall_setIntegral_eq_zero hfg_int hfg

@[deprecated (since := "2024-04-17")]
alias AEFinStronglyMeasurable.ae_eq_of_forall_set_integral_eq :=
  AEFinStronglyMeasurable.ae_eq_of_forall_setIntegral_eq

theorem Lp.ae_eq_zero_of_forall_setIntegral_eq_zero (f : Lp E p μ) (hp_ne_zero : p ≠ 0)
    (hp_ne_top : p ≠ ∞) (hf_int_finite : ∀ s, MeasurableSet s → μ s < ∞ → IntegrableOn f s μ)
    (hf_zero : ∀ s : Set α, MeasurableSet s → μ s < ∞ → ∫ x in s, f x ∂μ = 0) : f =ᵐ[μ] 0 :=
  AEFinStronglyMeasurable.ae_eq_zero_of_forall_setIntegral_eq_zero hf_int_finite hf_zero
    (Lp.finStronglyMeasurable _ hp_ne_zero hp_ne_top).aefinStronglyMeasurable

@[deprecated (since := "2024-04-17")]
alias Lp.ae_eq_zero_of_forall_set_integral_eq_zero :=
  Lp.ae_eq_zero_of_forall_setIntegral_eq_zero

theorem Lp.ae_eq_of_forall_setIntegral_eq (f g : Lp E p μ) (hp_ne_zero : p ≠ 0) (hp_ne_top : p ≠ ∞)
    (hf_int_finite : ∀ s, MeasurableSet s → μ s < ∞ → IntegrableOn f s μ)
    (hg_int_finite : ∀ s, MeasurableSet s → μ s < ∞ → IntegrableOn g s μ)
    (hfg : ∀ s : Set α, MeasurableSet s → μ s < ∞ → ∫ x in s, f x ∂μ = ∫ x in s, g x ∂μ) :
    f =ᵐ[μ] g :=
  AEFinStronglyMeasurable.ae_eq_of_forall_setIntegral_eq hf_int_finite hg_int_finite hfg
    (Lp.finStronglyMeasurable _ hp_ne_zero hp_ne_top).aefinStronglyMeasurable
    (Lp.finStronglyMeasurable _ hp_ne_zero hp_ne_top).aefinStronglyMeasurable

@[deprecated (since := "2024-04-17")]
alias Lp.ae_eq_of_forall_set_integral_eq := Lp.ae_eq_of_forall_setIntegral_eq

theorem ae_eq_zero_of_forall_setIntegral_eq_of_finStronglyMeasurable_trim (hm : m ≤ m0) {f : α → E}
    (hf_int_finite : ∀ s, MeasurableSet[m] s → μ s < ∞ → IntegrableOn f s μ)
    (hf_zero : ∀ s : Set α, MeasurableSet[m] s → μ s < ∞ → ∫ x in s, f x ∂μ = 0)
    (hf : FinStronglyMeasurable f (μ.trim hm)) : f =ᵐ[μ] 0 := by
  obtain ⟨t, ht_meas, htf_zero, htμ⟩ := hf.exists_set_sigmaFinite
  haveI : SigmaFinite ((μ.restrict t).trim hm) := by rwa [restrict_trim hm μ ht_meas] at htμ
  have htf_zero : f =ᵐ[μ.restrict tᶜ] 0 := by
    rw [EventuallyEq, ae_restrict_iff' (MeasurableSet.compl (hm _ ht_meas))]
    exact Eventually.of_forall htf_zero
  have hf_meas_m : StronglyMeasurable[m] f := hf.stronglyMeasurable
  suffices f =ᵐ[μ.restrict t] 0 from
    ae_of_ae_restrict_of_ae_restrict_compl _ this htf_zero
  refine measure_eq_zero_of_trim_eq_zero hm ?_
  refine ae_eq_zero_of_forall_setIntegral_eq_of_sigmaFinite ?_ ?_
  · intro s hs hμs
    unfold IntegrableOn
    rw [restrict_trim hm (μ.restrict t) hs, Measure.restrict_restrict (hm s hs)]
    rw [← restrict_trim hm μ ht_meas, Measure.restrict_apply hs,
      trim_measurableSet_eq hm (hs.inter ht_meas)] at hμs
    refine Integrable.trim hm ?_ hf_meas_m
    exact hf_int_finite _ (hs.inter ht_meas) hμs
  · intro s hs hμs
    rw [restrict_trim hm (μ.restrict t) hs, Measure.restrict_restrict (hm s hs)]
    rw [← restrict_trim hm μ ht_meas, Measure.restrict_apply hs,
      trim_measurableSet_eq hm (hs.inter ht_meas)] at hμs
    rw [← integral_trim hm hf_meas_m]
    exact hf_zero _ (hs.inter ht_meas) hμs

@[deprecated (since := "2024-04-17")]
alias ae_eq_zero_of_forall_set_integral_eq_of_finStronglyMeasurable_trim :=
  ae_eq_zero_of_forall_setIntegral_eq_of_finStronglyMeasurable_trim

theorem Integrable.ae_eq_zero_of_forall_setIntegral_eq_zero {f : α → E} (hf : Integrable f μ)
    (hf_zero : ∀ s, MeasurableSet s → μ s < ∞ → ∫ x in s, f x ∂μ = 0) : f =ᵐ[μ] 0 := by
  have hf_Lp : Memℒp f 1 μ := memℒp_one_iff_integrable.mpr hf
  let f_Lp := hf_Lp.toLp f
  have hf_f_Lp : f =ᵐ[μ] f_Lp := (Memℒp.coeFn_toLp hf_Lp).symm
  refine hf_f_Lp.trans ?_
  refine Lp.ae_eq_zero_of_forall_setIntegral_eq_zero f_Lp one_ne_zero ENNReal.coe_ne_top ?_ ?_
  · exact fun s _ _ => Integrable.integrableOn (L1.integrable_coeFn _)
  · intro s hs hμs
    rw [integral_congr_ae (ae_restrict_of_ae hf_f_Lp.symm)]
    exact hf_zero s hs hμs

@[deprecated (since := "2024-04-17")]
alias Integrable.ae_eq_zero_of_forall_set_integral_eq_zero :=
  Integrable.ae_eq_zero_of_forall_setIntegral_eq_zero

theorem Integrable.ae_eq_of_forall_setIntegral_eq (f g : α → E) (hf : Integrable f μ)
    (hg : Integrable g μ)
    (hfg : ∀ s : Set α, MeasurableSet s → μ s < ∞ → ∫ x in s, f x ∂μ = ∫ x in s, g x ∂μ) :
    f =ᵐ[μ] g := by
  rw [← sub_ae_eq_zero]
  have hfg' : ∀ s : Set α, MeasurableSet s → μ s < ∞ → (∫ x in s, (f - g) x ∂μ) = 0 := by
    intro s hs hμs
    rw [integral_sub' hf.integrableOn hg.integrableOn]
    exact sub_eq_zero.mpr (hfg s hs hμs)
  exact Integrable.ae_eq_zero_of_forall_setIntegral_eq_zero (hf.sub hg) hfg'

@[deprecated (since := "2024-04-17")]
alias Integrable.ae_eq_of_forall_set_integral_eq :=
  Integrable.ae_eq_of_forall_setIntegral_eq

variable {β : Type*} [TopologicalSpace β] [MeasurableSpace β] [BorelSpace β]

/-- If an integrable function has zero integral on all closed sets, then it is zero
almost everywhere. -/
lemma ae_eq_zero_of_forall_setIntegral_isClosed_eq_zero {μ : Measure β} {f : β → E}
    (hf : Integrable f μ) (h'f : ∀ (s : Set β), IsClosed s → ∫ x in s, f x ∂μ = 0) :
    f =ᵐ[μ] 0 := by
  suffices ∀ s, MeasurableSet s → ∫ x in s, f x ∂μ = 0 from
    hf.ae_eq_zero_of_forall_setIntegral_eq_zero (fun s hs _ ↦ this s hs)
  have A : ∀ (t : Set β), MeasurableSet t → ∫ (x : β) in t, f x ∂μ = 0
      → ∫ (x : β) in tᶜ, f x ∂μ = 0 := by
    intro t t_meas ht
    have I : ∫ x, f x ∂μ = 0 := by rw [← setIntegral_univ]; exact h'f _ isClosed_univ
    simpa [ht, I] using integral_add_compl t_meas hf
  intro s hs
  induction s, hs using MeasurableSet.induction_on_open with
  | isOpen U hU => exact compl_compl U ▸ A _ hU.measurableSet.compl (h'f _ hU.isClosed_compl)
  | compl s hs ihs => exact A s hs ihs
  | iUnion g g_disj g_meas hg => simp [integral_iUnion g_meas g_disj hf.integrableOn, hg]

@[deprecated (since := "2024-04-17")]
alias ae_eq_zero_of_forall_set_integral_isClosed_eq_zero :=
  ae_eq_zero_of_forall_setIntegral_isClosed_eq_zero

/-- If an integrable function has zero integral on all compact sets in a sigma-compact space, then
it is zero almost everywhere. -/
lemma ae_eq_zero_of_forall_setIntegral_isCompact_eq_zero
    [SigmaCompactSpace β] [R1Space β] {μ : Measure β} {f : β → E} (hf : Integrable f μ)
    (h'f : ∀ (s : Set β), IsCompact s → ∫ x in s, f x ∂μ = 0) :
    f =ᵐ[μ] 0 := by
  apply ae_eq_zero_of_forall_setIntegral_isClosed_eq_zero hf (fun s hs ↦ ?_)
  let t : ℕ → Set β := fun n ↦ closure (compactCovering β n) ∩ s
  suffices H : Tendsto (fun n ↦ ∫ x in t n, f x ∂μ) atTop (𝓝 (∫ x in s, f x ∂μ)) by
    have A : ∀ n, ∫ x in t n, f x ∂μ = 0 :=
      fun n ↦ h'f _ ((isCompact_compactCovering β n).closure.inter_right hs)
    simp_rw [A, tendsto_const_nhds_iff] at H
    exact H.symm
  have B : s = ⋃ n, t n := by
    rw [← Set.iUnion_inter, iUnion_closure_compactCovering, Set.univ_inter]
  rw [B]
  apply tendsto_setIntegral_of_monotone
  · intros n
    exact (isClosed_closure.inter hs).measurableSet
  · intros m n hmn
    simp only [t, Set.le_iff_subset]
    gcongr
  · exact hf.integrableOn

/-- If a locally integrable function has zero integral on all compact sets in a sigma-compact space,
then it is zero almost everywhere. -/
lemma ae_eq_zero_of_forall_setIntegral_isCompact_eq_zero'
    [SigmaCompactSpace β] [R1Space β] {μ : Measure β} {f : β → E} (hf : LocallyIntegrable f μ)
    (h'f : ∀ (s : Set β), IsCompact s → ∫ x in s, f x ∂μ = 0) :
    f =ᵐ[μ] 0 := by
  rw [← μ.restrict_univ, ← iUnion_closure_compactCovering]
  apply (ae_restrict_iUnion_iff _ _).2 (fun n ↦ ?_)
  apply ae_eq_zero_of_forall_setIntegral_isCompact_eq_zero
  · exact hf.integrableOn_isCompact (isCompact_compactCovering β n).closure
  · intro s hs
    rw [Measure.restrict_restrict' measurableSet_closure]
    exact h'f _ (hs.inter_right isClosed_closure)

end AeEqOfForallSetIntegralEq

end MeasureTheory<|MERGE_RESOLUTION|>--- conflicted
+++ resolved
@@ -118,135 +118,6 @@
 
 section AeEqOfForallSetIntegralEq
 
-<<<<<<< HEAD
-theorem ae_const_le_iff_forall_lt_measure_zero {β} [LinearOrder β] [TopologicalSpace β]
-    [OrderTopology β] [FirstCountableTopology β] (f : α → β) (c : β) :
-    (∀ᵐ x ∂μ, c ≤ f x) ↔ ∀ b < c, μ {x | f x ≤ b} = 0 := by
-  rw [ae_iff]
-  push_neg
-  constructor
-  · intro h b hb
-    exact measure_mono_null (fun y hy => (lt_of_le_of_lt hy hb :)) h
-  intro hc
-  by_cases h : ∀ b, c ≤ b
-  · have : {a : α | f a < c} = ∅ := by
-      apply Set.eq_empty_iff_forall_not_mem.2 fun x hx => ?_
-      exact (lt_irrefl _ (lt_of_lt_of_le hx (h (f x)))).elim
-    simp [this]
-  by_cases H : ¬IsLUB (Set.Iio c) c
-  · have : c ∈ upperBounds (Set.Iio c) := fun y hy => le_of_lt hy
-    obtain ⟨b, b_up, bc⟩ : ∃ b : β, b ∈ upperBounds (Set.Iio c) ∧ b < c := by
-      simpa [IsLUB, IsLeast, this, lowerBounds] using H
-    exact measure_mono_null (fun x hx => b_up hx) (hc b bc)
-  push_neg at H h
-  obtain ⟨u, _, u_lt, u_lim, -⟩ :
-    ∃ u : ℕ → β,
-      StrictMono u ∧ (∀ n : ℕ, u n < c) ∧ Tendsto u atTop (𝓝 c) ∧ ∀ n : ℕ, u n ∈ Set.Iio c :=
-    H.exists_seq_strictMono_tendsto_of_not_mem (lt_irrefl c) h
-  have h_Union : {x | f x < c} = ⋃ n : ℕ, {x | f x ≤ u n} := by
-    ext1 x
-    simp_rw [Set.mem_iUnion, Set.mem_setOf_eq]
-    constructor <;> intro h
-    · obtain ⟨n, hn⟩ := ((tendsto_order.1 u_lim).1 _ h).exists; exact ⟨n, hn.le⟩
-    · obtain ⟨n, hn⟩ := h; exact hn.trans_lt (u_lt _)
-  rw [h_Union, measure_iUnion_null_iff]
-  intro n
-  exact hc _ (u_lt n)
-
-section ENNReal
-
-open scoped Topology
-
-theorem ae_le_of_forall_setLIntegral_le_of_sigmaFinite₀ [SigmaFinite μ]
-    {f g : α → ℝ≥0∞} (hf : AEMeasurable f μ)
-    (h : ∀ s, MeasurableSet s → μ s < ∞ → ∫⁻ x in s, f x ∂μ ≤ ∫⁻ x in s, g x ∂μ) :
-    f ≤ᵐ[μ] g := by
-  have A : ∀ (ε N : ℝ≥0) (p : ℕ), 0 < ε →
-      μ ({x | g x + ε ≤ f x ∧ g x ≤ N} ∩ spanningSets μ p) = 0 := by
-    intro ε N p εpos
-    let s := {x | g x + ε ≤ f x ∧ g x ≤ N} ∩ spanningSets μ p
-    have s_lt_top : μ s < ∞ :=
-      (measure_mono (Set.inter_subset_right)).trans_lt (measure_spanningSets_lt_top μ p)
-    have A : (∫⁻ x in s, g x ∂μ) + ε * μ s ≤ (∫⁻ x in s, g x ∂μ) + 0 :=
-      calc
-        (∫⁻ x in s, g x ∂μ) + ε * μ s = (∫⁻ x in s, g x ∂μ) + ∫⁻ _ in s, ε ∂μ := by
-          simp only [lintegral_const, Set.univ_inter, MeasurableSet.univ, Measure.restrict_apply]
-        _ = ∫⁻ x in s, g x + ε ∂μ := (lintegral_add_right _ measurable_const).symm
-        _ ≤ ∫⁻ x in s, f x ∂μ :=
-          setLIntegral_mono_ae hf.restrict <| ae_of_all _ fun x hx => hx.1.1
-        _ ≤ (∫⁻ x in s, g x ∂μ) + 0 := by
-          rw [add_zero, ← Measure.restrict_toMeasurable s_lt_top.ne]
-          refine h _ (measurableSet_toMeasurable ..) ?_
-          rwa [measure_toMeasurable]
-    have B : (∫⁻ x in s, g x ∂μ) ≠ ∞ :=
-      (setLIntegral_lt_top_of_le_nnreal s_lt_top.ne ⟨N, fun _ h ↦ h.1.2⟩).ne
-    have : (ε : ℝ≥0∞) * μ s ≤ 0 := ENNReal.le_of_add_le_add_left B A
-    simpa only [ENNReal.coe_eq_zero, nonpos_iff_eq_zero, mul_eq_zero, εpos.ne', false_or]
-  obtain ⟨u, _, u_pos, u_lim⟩ :
-    ∃ u : ℕ → ℝ≥0, StrictAnti u ∧ (∀ n, 0 < u n) ∧ Tendsto u atTop (𝓝 0) :=
-    exists_seq_strictAnti_tendsto (0 : ℝ≥0)
-  let s := fun n : ℕ => {x | g x + u n ≤ f x ∧ g x ≤ (n : ℝ≥0)} ∩ spanningSets μ n
-  have μs : ∀ n, μ (s n) = 0 := fun n => A _ _ _ (u_pos n)
-  have B : {x | f x ≤ g x}ᶜ ⊆ ⋃ n, s n := by
-    intro x hx
-    simp only [Set.mem_compl_iff, Set.mem_setOf, not_le] at hx
-    have L1 : ∀ᶠ n in atTop, g x + u n ≤ f x := by
-      have : Tendsto (fun n => g x + u n) atTop (𝓝 (g x + (0 : ℝ≥0))) :=
-        tendsto_const_nhds.add (ENNReal.tendsto_coe.2 u_lim)
-      simp only [ENNReal.coe_zero, add_zero] at this
-      exact this.eventually_le_const hx
-    have L2 : ∀ᶠ n : ℕ in (atTop : Filter ℕ), g x ≤ (n : ℝ≥0) :=
-      have : Tendsto (fun n : ℕ => ((n : ℝ≥0) : ℝ≥0∞)) atTop (𝓝 ∞) := by
-        simp only [ENNReal.coe_natCast]
-        exact ENNReal.tendsto_nat_nhds_top
-      this.eventually_const_le (hx.trans_le le_top)
-    apply Set.mem_iUnion.2
-    exact ((L1.and L2).and (eventually_mem_spanningSets μ x)).exists
-  refine le_antisymm ?_ bot_le
-  calc
-    μ {x : α | (fun x : α => f x ≤ g x) x}ᶜ ≤ μ (⋃ n, s n) := measure_mono B
-    _ ≤ ∑' n, μ (s n) := measure_iUnion_le _
-    _ = 0 := by simp only [μs, tsum_zero]
-
-@[deprecated (since := "2024-06-29")]
-alias ae_le_of_forall_set_lintegral_le_of_sigmaFinite₀ :=
-  ae_le_of_forall_setLIntegral_le_of_sigmaFinite₀
-
-theorem ae_le_of_forall_setLIntegral_le_of_sigmaFinite [SigmaFinite μ] {f g : α → ℝ≥0∞}
-    (hf : Measurable f)
-    (h : ∀ s, MeasurableSet s → μ s < ∞ → (∫⁻ x in s, f x ∂μ) ≤ ∫⁻ x in s, g x ∂μ) : f ≤ᵐ[μ] g :=
-  ae_le_of_forall_setLIntegral_le_of_sigmaFinite₀ hf.aemeasurable h
-
-@[deprecated (since := "2024-06-29")]
-alias ae_le_of_forall_set_lintegral_le_of_sigmaFinite :=
-  ae_le_of_forall_setLIntegral_le_of_sigmaFinite
-
-theorem ae_eq_of_forall_setLIntegral_eq_of_sigmaFinite₀ [SigmaFinite μ]
-    {f g : α → ℝ≥0∞} (hf : AEMeasurable f μ) (hg : AEMeasurable g μ)
-    (h : ∀ s, MeasurableSet s → μ s < ∞ → ∫⁻ x in s, f x ∂μ = ∫⁻ x in s, g x ∂μ) : f =ᵐ[μ] g := by
-  have A : f ≤ᵐ[μ] g :=
-    ae_le_of_forall_setLIntegral_le_of_sigmaFinite₀ hf fun s hs h's => le_of_eq (h s hs h's)
-  have B : g ≤ᵐ[μ] f :=
-    ae_le_of_forall_setLIntegral_le_of_sigmaFinite₀ hg fun s hs h's => ge_of_eq (h s hs h's)
-  filter_upwards [A, B] with x using le_antisymm
-
-@[deprecated (since := "2024-06-29")]
-alias ae_eq_of_forall_set_lintegral_eq_of_sigmaFinite₀ :=
-  ae_eq_of_forall_setLIntegral_eq_of_sigmaFinite₀
-
-theorem ae_eq_of_forall_setLIntegral_eq_of_sigmaFinite [SigmaFinite μ] {f g : α → ℝ≥0∞}
-    (hf : Measurable f) (hg : Measurable g)
-    (h : ∀ s, MeasurableSet s → μ s < ∞ → ∫⁻ x in s, f x ∂μ = ∫⁻ x in s, g x ∂μ) : f =ᵐ[μ] g :=
-  ae_eq_of_forall_setLIntegral_eq_of_sigmaFinite₀ hf.aemeasurable hg.aemeasurable h
-
-@[deprecated (since := "2024-06-29")]
-alias ae_eq_of_forall_set_lintegral_eq_of_sigmaFinite :=
-  ae_eq_of_forall_setLIntegral_eq_of_sigmaFinite
-
-end ENNReal
-
-=======
->>>>>>> 9e41cddb
 section Real
 
 variable {f : α → ℝ}
