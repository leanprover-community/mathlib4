/-
Copyright (c) 2021 Rémy Degenne. All rights reserved.
Released under Apache 2.0 license as described in the file LICENSE.
Authors: Rémy Degenne
-/
import Mathlib.Analysis.InnerProductSpace.Continuous
import Mathlib.Analysis.Normed.Module.HahnBanach
import Mathlib.MeasureTheory.Function.AEEqOfLIntegral
import Mathlib.MeasureTheory.Function.StronglyMeasurable.Lp
import Mathlib.MeasureTheory.Integral.Bochner.ContinuousLinearMap
import Mathlib.Order.Filter.Ring

/-! # From equality of integrals to equality of functions

This file provides various statements of the general form "if two functions have the same integral
on all sets, then they are equal almost everywhere".
The different lemmas use various hypotheses on the class of functions, on the target space or on the
possible finiteness of the measure.

This file is about Bochner integrals. See the file `AEEqOfLIntegral` for Lebesgue integrals.

## Main statements

All results listed below apply to two functions `f, g`, together with two main hypotheses,
* `f` and `g` are integrable on all measurable sets with finite measure,
* for all measurable sets `s` with finite measure, `∫ x in s, f x ∂μ = ∫ x in s, g x ∂μ`.
The conclusion is then `f =ᵐ[μ] g`. The main lemmas are:
* `ae_eq_of_forall_setIntegral_eq_of_sigmaFinite`: case of a sigma-finite measure.
* `AEFinStronglyMeasurable.ae_eq_of_forall_setIntegral_eq`: for functions which are
  `AEFinStronglyMeasurable`.
* `Lp.ae_eq_of_forall_setIntegral_eq`: for elements of `Lp`, for `0 < p < ∞`.
* `Integrable.ae_eq_of_forall_setIntegral_eq`: for integrable functions.

For each of these results, we also provide a lemma about the equality of one function and 0. For
example, `Lp.ae_eq_zero_of_forall_setIntegral_eq_zero`.

Generally useful lemmas which are not related to integrals:
* `ae_eq_zero_of_forall_inner`: if for all constants `c`, `(fun x => ⟪c, f x⟫_𝕜) =ᵐ[μ] 0` then
  `f =ᵐ[μ] 0`.
* `ae_eq_zero_of_forall_dual`: if for all constants `c` in the `StrongDual` space,
  `fun x => c (f x) =ᵐ[μ] 0` then `f =ᵐ[μ] 0`.

-/


open MeasureTheory TopologicalSpace NormedSpace Filter

open scoped ENNReal NNReal MeasureTheory Topology

namespace MeasureTheory

section AeEqOfForall

variable {α E 𝕜 : Type*} {m : MeasurableSpace α} {μ : Measure α} [RCLike 𝕜]

open scoped InnerProductSpace in
theorem ae_eq_zero_of_forall_inner [NormedAddCommGroup E] [InnerProductSpace 𝕜 E]
    [SecondCountableTopology E] {f : α → E} (hf : ∀ c : E, (fun x => ⟪c, f x⟫_𝕜) =ᵐ[μ] 0) :
    f =ᵐ[μ] 0 := by
  let s := denseSeq E
  have hs : DenseRange s := denseRange_denseSeq E
  have hf' : ∀ᵐ x ∂μ, ∀ n : ℕ, ⟪s n, f x⟫_𝕜 = 0 := ae_all_iff.mpr fun n => hf (s n)
  refine hf'.mono fun x hx => ?_
  rw [Pi.zero_apply, ← @inner_self_eq_zero 𝕜]
  have h_closed : IsClosed {c : E | ⟪c, f x⟫_𝕜 = 0} :=
    isClosed_eq (continuous_id.inner continuous_const) continuous_const
  exact @isClosed_property ℕ E _ s (fun c => ⟪c, f x⟫_𝕜 = 0) hs h_closed hx _

local notation "⟪" x ", " y "⟫" => y x

variable (𝕜)

theorem ae_eq_zero_of_forall_dual_of_isSeparable [NormedAddCommGroup E] [NormedSpace 𝕜 E]
    {t : Set E} (ht : TopologicalSpace.IsSeparable t) {f : α → E}
    (hf : ∀ c : StrongDual 𝕜 E, (fun x => ⟪f x, c⟫) =ᵐ[μ] 0) (h't : ∀ᵐ x ∂μ, f x ∈ t) :
    f =ᵐ[μ] 0 := by
  rcases ht with ⟨d, d_count, hd⟩
  haveI : Encodable d := d_count.toEncodable
  have : ∀ x : d, ∃ g : StrongDual 𝕜 E, ‖g‖ ≤ 1 ∧ g x = ‖(x : E)‖ :=
    fun x => exists_dual_vector'' 𝕜 (x : E)
  choose s hs using this
  have A : ∀ a : E, a ∈ t → (∀ x, ⟪a, s x⟫ = (0 : 𝕜)) → a = 0 := by
    intro a hat ha
    contrapose! ha
    have a_pos : 0 < ‖a‖ := by simp only [ha, norm_pos_iff, Ne, not_false_iff]
    have a_mem : a ∈ closure d := hd hat
    obtain ⟨x, hx⟩ : ∃ x : d, dist a x < ‖a‖ / 2 := by
      rcases Metric.mem_closure_iff.1 a_mem (‖a‖ / 2) (half_pos a_pos) with ⟨x, h'x, hx⟩
      exact ⟨⟨x, h'x⟩, hx⟩
    use x
    have I : ‖a‖ / 2 < ‖(x : E)‖ := by
      have : ‖a‖ ≤ ‖(x : E)‖ + ‖a - x‖ := norm_le_insert' _ _
      have : ‖a - x‖ < ‖a‖ / 2 := by rwa [dist_eq_norm] at hx
      linarith
    intro h
    apply lt_irrefl ‖s x x‖
    calc
      ‖s x x‖ = ‖s x (x - a)‖ := by simp only [h, sub_zero, ContinuousLinearMap.map_sub]
      _ ≤ 1 * ‖(x : E) - a‖ := ContinuousLinearMap.le_of_opNorm_le _ (hs x).1 _
      _ < ‖a‖ / 2 := by rw [one_mul]; rwa [dist_eq_norm'] at hx
      _ < ‖(x : E)‖ := I
      _ = ‖s x x‖ := by simp [(hs x).2]
  have hfs : ∀ y : d, ∀ᵐ x ∂μ, ⟪f x, s y⟫ = (0 : 𝕜) := fun y => hf (s y)
  have hf' : ∀ᵐ x ∂μ, ∀ y : d, ⟪f x, s y⟫ = (0 : 𝕜) := by rwa [ae_all_iff]
  filter_upwards [hf', h't] with x hx h'x
  exact A (f x) h'x hx

theorem ae_eq_zero_of_forall_dual [NormedAddCommGroup E] [NormedSpace 𝕜 E]
    [SecondCountableTopology E] {f : α → E}
    (hf : ∀ c : StrongDual 𝕜 E, (fun x => ⟪f x, c⟫) =ᵐ[μ] 0) : f =ᵐ[μ] 0 :=
  ae_eq_zero_of_forall_dual_of_isSeparable 𝕜 (.of_separableSpace Set.univ) hf
    (Eventually.of_forall fun _ => Set.mem_univ _)

variable {𝕜}

end AeEqOfForall

variable {α E : Type*} {m m0 : MeasurableSpace α} {μ : Measure α}
  [NormedAddCommGroup E] [NormedSpace ℝ E] [CompleteSpace E] {p : ℝ≥0∞}

section AeEqOfForallSetIntegralEq

section Order

variable [LinearOrder E] [IsOrderedAddMonoid E] [OrderTopology E]
<<<<<<< HEAD
  [IsOrderedModule ℝ E] [HasSolidNorm E] {f : α → E}
=======
  [IsOrderedModule ℝ E] [HasSolidNorm E] {f g : α → E}
>>>>>>> 7d5af8e5

theorem ae_nonneg_of_forall_setIntegral_nonneg (hf : Integrable f μ)
    (hf_zero : ∀ s, MeasurableSet s → μ s < ∞ → 0 ≤ ∫ x in s, f x ∂μ) : 0 ≤ᵐ[μ] f := by
  simp_rw [EventuallyLE, Pi.zero_apply]
  rw [ae_const_le_iff_forall_lt_measure_zero]
  intro b hb_neg
  let s := {x | f x ≤ b}
  have hs : NullMeasurableSet s μ := hf.1.nullMeasurableSet_le aestronglyMeasurable_const
  have mus : μ s < ∞ := Integrable.measure_le_lt_top hf hb_neg
  have h_int_gt : (∫ x in s, f x ∂μ) ≤ μ.real s • b := by
    have h_const_le : (∫ x in s, f x ∂μ) ≤ ∫ _ in s, b ∂μ := by
      refine setIntegral_mono_ae_restrict hf.integrableOn (integrableOn_const mus.ne) ?_
      rw [EventuallyLE, ae_restrict_iff₀ (hs.mono μ.restrict_le_self)]
      exact Eventually.of_forall fun x hxs => hxs
    rwa [setIntegral_const] at h_const_le
  contrapose! h_int_gt with H
  calc
    μ.real s • b < 0 := by
      refine lt_of_le_of_ne ?_ ?_
      · grw [hb_neg]
        simp
      · apply smul_ne_zero
        · exact ENNReal.toReal_ne_zero.2 ⟨H, mus.ne⟩
        · exact hb_neg.ne
    _ ≤ ∫ x in s, f x ∂μ := by
      rw [← μ.restrict_toMeasurable mus.ne]
      exact hf_zero _ (measurableSet_toMeasurable ..) (by rwa [measure_toMeasurable])

theorem ae_le_of_forall_setIntegral_le (hf : Integrable f μ) (hg : Integrable g μ)
    (hf_le : ∀ s, MeasurableSet s → μ s < ∞ → (∫ x in s, f x ∂μ) ≤ ∫ x in s, g x ∂μ) :
    f ≤ᵐ[μ] g := by
  rw [← eventually_sub_nonneg]
  refine ae_nonneg_of_forall_setIntegral_nonneg (hg.sub hf) fun s hs => ?_
  rw [integral_sub' hg.integrableOn hf.integrableOn, sub_nonneg]
  exact hf_le s hs

theorem ae_nonneg_restrict_of_forall_setIntegral_nonneg_inter {t : Set α} (hf : IntegrableOn f t μ)
    (hf_zero : ∀ s, MeasurableSet s → μ (s ∩ t) < ∞ → 0 ≤ ∫ x in s ∩ t, f x ∂μ) :
    0 ≤ᵐ[μ.restrict t] f := by
  refine ae_nonneg_of_forall_setIntegral_nonneg hf fun s hs h's => ?_
  simp_rw [Measure.restrict_restrict hs]
  apply hf_zero s hs
  rwa [Measure.restrict_apply hs] at h's

theorem ae_nonneg_of_forall_setIntegral_nonneg_of_sigmaFinite [SigmaFinite μ]
    (hf_int_finite : ∀ s, MeasurableSet s → μ s < ∞ → IntegrableOn f s μ)
    (hf_zero : ∀ s, MeasurableSet s → μ s < ∞ → 0 ≤ ∫ x in s, f x ∂μ) : 0 ≤ᵐ[μ] f := by
  apply ae_of_forall_measure_lt_top_ae_restrict
  intro t t_meas t_lt_top
  apply ae_nonneg_restrict_of_forall_setIntegral_nonneg_inter (hf_int_finite t t_meas t_lt_top)
  intro s s_meas _
  exact
    hf_zero _ (s_meas.inter t_meas)
      (lt_of_le_of_lt (measure_mono (Set.inter_subset_right)) t_lt_top)

theorem AEFinStronglyMeasurable.ae_nonneg_of_forall_setIntegral_nonneg
    (hf : AEFinStronglyMeasurable f μ)
    (hf_int_finite : ∀ s, MeasurableSet s → μ s < ∞ → IntegrableOn f s μ)
    (hf_zero : ∀ s, MeasurableSet s → μ s < ∞ → 0 ≤ ∫ x in s, f x ∂μ) : 0 ≤ᵐ[μ] f := by
  let t := hf.sigmaFiniteSet
  suffices 0 ≤ᵐ[μ.restrict t] f from
    ae_of_ae_restrict_of_ae_restrict_compl _ this hf.ae_eq_zero_compl.symm.le
  haveI : SigmaFinite (μ.restrict t) := hf.sigmaFinite_restrict
  refine
    ae_nonneg_of_forall_setIntegral_nonneg_of_sigmaFinite (fun s hs hμts => ?_) fun s hs hμts => ?_
  · rw [IntegrableOn, Measure.restrict_restrict hs]
    rw [Measure.restrict_apply hs] at hμts
    exact hf_int_finite (s ∩ t) (hs.inter hf.measurableSet) hμts
  · rw [Measure.restrict_restrict hs]
    rw [Measure.restrict_apply hs] at hμts
    exact hf_zero (s ∩ t) (hs.inter hf.measurableSet) hμts

theorem ae_nonneg_restrict_of_forall_setIntegral_nonneg
    (hf_int_finite : ∀ s, MeasurableSet s → μ s < ∞ → IntegrableOn f s μ)
    (hf_zero : ∀ s, MeasurableSet s → μ s < ∞ → 0 ≤ ∫ x in s, f x ∂μ) {t : Set α}
    (ht : MeasurableSet t) (hμt : μ t ≠ ∞) : 0 ≤ᵐ[μ.restrict t] f := by
  refine
    ae_nonneg_restrict_of_forall_setIntegral_nonneg_inter
      (hf_int_finite t ht (lt_top_iff_ne_top.mpr hμt)) fun s hs _ => ?_
  refine hf_zero (s ∩ t) (hs.inter ht) ?_
  exact (measure_mono Set.inter_subset_right).trans_lt (lt_top_iff_ne_top.mpr hμt)

theorem ae_eq_zero_restrict_of_forall_setIntegral_eq_zero_real
    (hf_int_finite : ∀ s, MeasurableSet s → μ s < ∞ → IntegrableOn f s μ)
    (hf_zero : ∀ s, MeasurableSet s → μ s < ∞ → ∫ x in s, f x ∂μ = 0) {t : Set α}
    (ht : MeasurableSet t) (hμt : μ t ≠ ∞) : f =ᵐ[μ.restrict t] 0 := by
  suffices h_and : f ≤ᵐ[μ.restrict t] 0 ∧ 0 ≤ᵐ[μ.restrict t] f from
    h_and.1.mp (h_and.2.mono fun x hx1 hx2 => le_antisymm hx2 hx1)
  refine
    ⟨?_,
      ae_nonneg_restrict_of_forall_setIntegral_nonneg hf_int_finite
        (fun s hs hμs => (hf_zero s hs hμs).symm.le) ht hμt⟩
  suffices h_neg : 0 ≤ᵐ[μ.restrict t] -f by
    refine h_neg.mono fun x hx => ?_
    rw [Pi.neg_apply] at hx
    simpa using hx
  refine
    ae_nonneg_restrict_of_forall_setIntegral_nonneg (fun s hs hμs => (hf_int_finite s hs hμs).neg)
      (fun s hs hμs => ?_) ht hμt
  simp_rw [Pi.neg_apply]
  rw [integral_neg, neg_nonneg]
  exact (hf_zero s hs hμs).le

end Order

theorem ae_eq_zero_restrict_of_forall_setIntegral_eq_zero {f : α → E}
    (hf_int_finite : ∀ s, MeasurableSet s → μ s < ∞ → IntegrableOn f s μ)
    (hf_zero : ∀ s : Set α, MeasurableSet s → μ s < ∞ → ∫ x in s, f x ∂μ = 0) {t : Set α}
    (ht : MeasurableSet t) (hμt : μ t ≠ ∞) : f =ᵐ[μ.restrict t] 0 := by
  rcases (hf_int_finite t ht hμt.lt_top).aestronglyMeasurable.isSeparable_ae_range with
    ⟨u, u_sep, hu⟩
  refine ae_eq_zero_of_forall_dual_of_isSeparable ℝ u_sep (fun c => ?_) hu
  refine ae_eq_zero_restrict_of_forall_setIntegral_eq_zero_real ?_ ?_ ht hμt
  · intro s hs hμs
    exact ContinuousLinearMap.integrable_comp c (hf_int_finite s hs hμs)
  · intro s hs hμs
    rw [ContinuousLinearMap.integral_comp_comm c (hf_int_finite s hs hμs), hf_zero s hs hμs]
    exact ContinuousLinearMap.map_zero _

theorem ae_eq_restrict_of_forall_setIntegral_eq {f g : α → E}
    (hf_int_finite : ∀ s, MeasurableSet s → μ s < ∞ → IntegrableOn f s μ)
    (hg_int_finite : ∀ s, MeasurableSet s → μ s < ∞ → IntegrableOn g s μ)
    (hfg_zero : ∀ s : Set α, MeasurableSet s → μ s < ∞ → ∫ x in s, f x ∂μ = ∫ x in s, g x ∂μ)
    {t : Set α} (ht : MeasurableSet t) (hμt : μ t ≠ ∞) : f =ᵐ[μ.restrict t] g := by
  rw [← sub_ae_eq_zero]
  have hfg' : ∀ s : Set α, MeasurableSet s → μ s < ∞ → (∫ x in s, (f - g) x ∂μ) = 0 := by
    intro s hs hμs
    rw [integral_sub' (hf_int_finite s hs hμs) (hg_int_finite s hs hμs)]
    exact sub_eq_zero.mpr (hfg_zero s hs hμs)
  have hfg_int : ∀ s, MeasurableSet s → μ s < ∞ → IntegrableOn (f - g) s μ := fun s hs hμs =>
    (hf_int_finite s hs hμs).sub (hg_int_finite s hs hμs)
  exact ae_eq_zero_restrict_of_forall_setIntegral_eq_zero hfg_int hfg' ht hμt

theorem ae_eq_zero_of_forall_setIntegral_eq_of_sigmaFinite [SigmaFinite μ] {f : α → E}
    (hf_int_finite : ∀ s, MeasurableSet s → μ s < ∞ → IntegrableOn f s μ)
    (hf_zero : ∀ s : Set α, MeasurableSet s → μ s < ∞ → ∫ x in s, f x ∂μ = 0) : f =ᵐ[μ] 0 := by
  let S := spanningSets μ
  rw [← @Measure.restrict_univ _ _ μ, ← iUnion_spanningSets μ, EventuallyEq, ae_iff,
    Measure.restrict_apply' (MeasurableSet.iUnion (measurableSet_spanningSets μ))]
  rw [Set.inter_iUnion, measure_iUnion_null_iff]
  intro n
  have h_meas_n : MeasurableSet (S n) := measurableSet_spanningSets μ n
  have hμn : μ (S n) < ∞ := measure_spanningSets_lt_top μ n
  rw [← Measure.restrict_apply' h_meas_n]
  exact ae_eq_zero_restrict_of_forall_setIntegral_eq_zero hf_int_finite hf_zero h_meas_n hμn.ne

theorem ae_eq_of_forall_setIntegral_eq_of_sigmaFinite [SigmaFinite μ] {f g : α → E}
    (hf_int_finite : ∀ s, MeasurableSet s → μ s < ∞ → IntegrableOn f s μ)
    (hg_int_finite : ∀ s, MeasurableSet s → μ s < ∞ → IntegrableOn g s μ)
    (hfg_eq : ∀ s : Set α, MeasurableSet s → μ s < ∞ → ∫ x in s, f x ∂μ = ∫ x in s, g x ∂μ) :
    f =ᵐ[μ] g := by
  rw [← sub_ae_eq_zero]
  have hfg : ∀ s : Set α, MeasurableSet s → μ s < ∞ → (∫ x in s, (f - g) x ∂μ) = 0 := by
    intro s hs hμs
    rw [integral_sub' (hf_int_finite s hs hμs) (hg_int_finite s hs hμs),
      sub_eq_zero.mpr (hfg_eq s hs hμs)]
  have hfg_int : ∀ s, MeasurableSet s → μ s < ∞ → IntegrableOn (f - g) s μ := fun s hs hμs =>
    (hf_int_finite s hs hμs).sub (hg_int_finite s hs hμs)
  exact ae_eq_zero_of_forall_setIntegral_eq_of_sigmaFinite hfg_int hfg

theorem AEFinStronglyMeasurable.ae_eq_zero_of_forall_setIntegral_eq_zero {f : α → E}
    (hf_int_finite : ∀ s, MeasurableSet s → μ s < ∞ → IntegrableOn f s μ)
    (hf_zero : ∀ s : Set α, MeasurableSet s → μ s < ∞ → ∫ x in s, f x ∂μ = 0)
    (hf : AEFinStronglyMeasurable f μ) : f =ᵐ[μ] 0 := by
  let t := hf.sigmaFiniteSet
  suffices f =ᵐ[μ.restrict t] 0 from
    ae_of_ae_restrict_of_ae_restrict_compl _ this hf.ae_eq_zero_compl
  haveI : SigmaFinite (μ.restrict t) := hf.sigmaFinite_restrict
  refine ae_eq_zero_of_forall_setIntegral_eq_of_sigmaFinite ?_ ?_
  · intro s hs hμs
    rw [IntegrableOn, Measure.restrict_restrict hs]
    rw [Measure.restrict_apply hs] at hμs
    exact hf_int_finite _ (hs.inter hf.measurableSet) hμs
  · intro s hs hμs
    rw [Measure.restrict_restrict hs]
    rw [Measure.restrict_apply hs] at hμs
    exact hf_zero _ (hs.inter hf.measurableSet) hμs

theorem AEFinStronglyMeasurable.ae_eq_of_forall_setIntegral_eq {f g : α → E}
    (hf_int_finite : ∀ s, MeasurableSet s → μ s < ∞ → IntegrableOn f s μ)
    (hg_int_finite : ∀ s, MeasurableSet s → μ s < ∞ → IntegrableOn g s μ)
    (hfg_eq : ∀ s : Set α, MeasurableSet s → μ s < ∞ → ∫ x in s, f x ∂μ = ∫ x in s, g x ∂μ)
    (hf : AEFinStronglyMeasurable f μ) (hg : AEFinStronglyMeasurable g μ) : f =ᵐ[μ] g := by
  rw [← sub_ae_eq_zero]
  have hfg : ∀ s : Set α, MeasurableSet s → μ s < ∞ → (∫ x in s, (f - g) x ∂μ) = 0 := by
    intro s hs hμs
    rw [integral_sub' (hf_int_finite s hs hμs) (hg_int_finite s hs hμs),
      sub_eq_zero.mpr (hfg_eq s hs hμs)]
  have hfg_int : ∀ s, MeasurableSet s → μ s < ∞ → IntegrableOn (f - g) s μ := fun s hs hμs =>
    (hf_int_finite s hs hμs).sub (hg_int_finite s hs hμs)
  exact (hf.sub hg).ae_eq_zero_of_forall_setIntegral_eq_zero hfg_int hfg

theorem Lp.ae_eq_zero_of_forall_setIntegral_eq_zero (f : Lp E p μ) (hp_ne_zero : p ≠ 0)
    (hp_ne_top : p ≠ ∞) (hf_int_finite : ∀ s, MeasurableSet s → μ s < ∞ → IntegrableOn f s μ)
    (hf_zero : ∀ s : Set α, MeasurableSet s → μ s < ∞ → ∫ x in s, f x ∂μ = 0) : f =ᵐ[μ] 0 :=
  AEFinStronglyMeasurable.ae_eq_zero_of_forall_setIntegral_eq_zero hf_int_finite hf_zero
    (Lp.finStronglyMeasurable _ hp_ne_zero hp_ne_top).aefinStronglyMeasurable

theorem Lp.ae_eq_of_forall_setIntegral_eq (f g : Lp E p μ) (hp_ne_zero : p ≠ 0) (hp_ne_top : p ≠ ∞)
    (hf_int_finite : ∀ s, MeasurableSet s → μ s < ∞ → IntegrableOn f s μ)
    (hg_int_finite : ∀ s, MeasurableSet s → μ s < ∞ → IntegrableOn g s μ)
    (hfg : ∀ s : Set α, MeasurableSet s → μ s < ∞ → ∫ x in s, f x ∂μ = ∫ x in s, g x ∂μ) :
    f =ᵐ[μ] g :=
  AEFinStronglyMeasurable.ae_eq_of_forall_setIntegral_eq hf_int_finite hg_int_finite hfg
    (Lp.finStronglyMeasurable _ hp_ne_zero hp_ne_top).aefinStronglyMeasurable
    (Lp.finStronglyMeasurable _ hp_ne_zero hp_ne_top).aefinStronglyMeasurable

theorem ae_eq_zero_of_forall_setIntegral_eq_of_finStronglyMeasurable_trim (hm : m ≤ m0) {f : α → E}
    (hf_int_finite : ∀ s, MeasurableSet[m] s → μ s < ∞ → IntegrableOn f s μ)
    (hf_zero : ∀ s : Set α, MeasurableSet[m] s → μ s < ∞ → ∫ x in s, f x ∂μ = 0)
    (hf : FinStronglyMeasurable f (μ.trim hm)) : f =ᵐ[μ] 0 := by
  obtain ⟨t, ht_meas, htf_zero, htμ⟩ := hf.exists_set_sigmaFinite
  haveI : SigmaFinite ((μ.restrict t).trim hm) := by rwa [restrict_trim hm μ ht_meas] at htμ
  have htf_zero : f =ᵐ[μ.restrict tᶜ] 0 := by
    rw [EventuallyEq, ae_restrict_iff' (MeasurableSet.compl (hm _ ht_meas))]
    exact Eventually.of_forall htf_zero
  have hf_meas_m : StronglyMeasurable[m] f := hf.stronglyMeasurable
  suffices f =ᵐ[μ.restrict t] 0 from
    ae_of_ae_restrict_of_ae_restrict_compl _ this htf_zero
  refine measure_eq_zero_of_trim_eq_zero hm ?_
  refine ae_eq_zero_of_forall_setIntegral_eq_of_sigmaFinite ?_ ?_
  · intro s hs hμs
    unfold IntegrableOn
    rw [restrict_trim hm (μ.restrict t) hs, Measure.restrict_restrict (hm s hs)]
    rw [← restrict_trim hm μ ht_meas, Measure.restrict_apply hs,
      trim_measurableSet_eq hm (hs.inter ht_meas)] at hμs
    refine Integrable.trim hm ?_ hf_meas_m
    exact hf_int_finite _ (hs.inter ht_meas) hμs
  · intro s hs hμs
    rw [restrict_trim hm (μ.restrict t) hs, Measure.restrict_restrict (hm s hs)]
    rw [← restrict_trim hm μ ht_meas, Measure.restrict_apply hs,
      trim_measurableSet_eq hm (hs.inter ht_meas)] at hμs
    rw [← integral_trim hm hf_meas_m]
    exact hf_zero _ (hs.inter ht_meas) hμs

theorem Integrable.ae_eq_zero_of_forall_setIntegral_eq_zero {f : α → E} (hf : Integrable f μ)
    (hf_zero : ∀ s, MeasurableSet s → μ s < ∞ → ∫ x in s, f x ∂μ = 0) : f =ᵐ[μ] 0 := by
  have hf_Lp : MemLp f 1 μ := memLp_one_iff_integrable.mpr hf
  let f_Lp := hf_Lp.toLp f
  have hf_f_Lp : f =ᵐ[μ] f_Lp := (MemLp.coeFn_toLp hf_Lp).symm
  refine hf_f_Lp.trans ?_
  refine Lp.ae_eq_zero_of_forall_setIntegral_eq_zero f_Lp one_ne_zero ENNReal.coe_ne_top ?_ ?_
  · exact fun s _ _ => Integrable.integrableOn (L1.integrable_coeFn _)
  · intro s hs hμs
    rw [integral_congr_ae (ae_restrict_of_ae hf_f_Lp.symm)]
    exact hf_zero s hs hμs

theorem Integrable.ae_eq_of_forall_setIntegral_eq (f g : α → E) (hf : Integrable f μ)
    (hg : Integrable g μ)
    (hfg : ∀ s : Set α, MeasurableSet s → μ s < ∞ → ∫ x in s, f x ∂μ = ∫ x in s, g x ∂μ) :
    f =ᵐ[μ] g := by
  rw [← sub_ae_eq_zero]
  have hfg' : ∀ s : Set α, MeasurableSet s → μ s < ∞ → (∫ x in s, (f - g) x ∂μ) = 0 := by
    intro s hs hμs
    rw [integral_sub' hf.integrableOn hg.integrableOn]
    exact sub_eq_zero.mpr (hfg s hs hμs)
  exact Integrable.ae_eq_zero_of_forall_setIntegral_eq_zero (hf.sub hg) hfg'

variable {β : Type*} [TopologicalSpace β] [MeasurableSpace β] [BorelSpace β]

/-- If an integrable function has zero integral on all closed sets, then it is zero
almost everywhere. -/
lemma ae_eq_zero_of_forall_setIntegral_isClosed_eq_zero {μ : Measure β} {f : β → E}
    (hf : Integrable f μ) (h'f : ∀ (s : Set β), IsClosed s → ∫ x in s, f x ∂μ = 0) :
    f =ᵐ[μ] 0 := by
  suffices ∀ s, MeasurableSet s → ∫ x in s, f x ∂μ = 0 from
    hf.ae_eq_zero_of_forall_setIntegral_eq_zero (fun s hs _ ↦ this s hs)
  have A : ∀ (t : Set β), MeasurableSet t → ∫ (x : β) in t, f x ∂μ = 0
      → ∫ (x : β) in tᶜ, f x ∂μ = 0 := by
    intro t t_meas ht
    have I : ∫ x, f x ∂μ = 0 := by rw [← setIntegral_univ]; exact h'f _ isClosed_univ
    simpa [ht, I] using integral_add_compl t_meas hf
  intro s hs
  induction s, hs using MeasurableSet.induction_on_open with
  | isOpen U hU => exact compl_compl U ▸ A _ hU.measurableSet.compl (h'f _ hU.isClosed_compl)
  | compl s hs ihs => exact A s hs ihs
  | iUnion g g_disj g_meas hg => simp [integral_iUnion g_meas g_disj hf.integrableOn, hg]

/-- If an integrable function has zero integral on all compact sets in a sigma-compact space, then
it is zero almost everywhere. -/
lemma ae_eq_zero_of_forall_setIntegral_isCompact_eq_zero
    [SigmaCompactSpace β] [R1Space β] {μ : Measure β} {f : β → E} (hf : Integrable f μ)
    (h'f : ∀ (s : Set β), IsCompact s → ∫ x in s, f x ∂μ = 0) :
    f =ᵐ[μ] 0 := by
  apply ae_eq_zero_of_forall_setIntegral_isClosed_eq_zero hf (fun s hs ↦ ?_)
  let t : ℕ → Set β := fun n ↦ closure (compactCovering β n) ∩ s
  suffices H : Tendsto (fun n ↦ ∫ x in t n, f x ∂μ) atTop (𝓝 (∫ x in s, f x ∂μ)) by
    have A : ∀ n, ∫ x in t n, f x ∂μ = 0 :=
      fun n ↦ h'f _ ((isCompact_compactCovering β n).closure.inter_right hs)
    simp_rw [A, tendsto_const_nhds_iff] at H
    exact H.symm
  have B : s = ⋃ n, t n := by
    rw [← Set.iUnion_inter, iUnion_closure_compactCovering, Set.univ_inter]
  rw [B]
  apply tendsto_setIntegral_of_monotone
  · intro n
    exact (isClosed_closure.inter hs).measurableSet
  · intro m n hmn
    simp only [t, Set.le_iff_subset]
    gcongr
  · exact hf.integrableOn

/-- If a locally integrable function has zero integral on all compact sets in a sigma-compact space,
then it is zero almost everywhere. -/
lemma ae_eq_zero_of_forall_setIntegral_isCompact_eq_zero'
    [SigmaCompactSpace β] [R1Space β] {μ : Measure β} {f : β → E} (hf : LocallyIntegrable f μ)
    (h'f : ∀ (s : Set β), IsCompact s → ∫ x in s, f x ∂μ = 0) :
    f =ᵐ[μ] 0 := by
  rw [← μ.restrict_univ, ← iUnion_closure_compactCovering]
  apply (ae_restrict_iUnion_iff _ _).2 (fun n ↦ ?_)
  apply ae_eq_zero_of_forall_setIntegral_isCompact_eq_zero
  · exact hf.integrableOn_isCompact (isCompact_compactCovering β n).closure
  · intro s hs
    rw [Measure.restrict_restrict' measurableSet_closure]
    exact h'f _ (hs.inter_right isClosed_closure)

end AeEqOfForallSetIntegralEq

end MeasureTheory<|MERGE_RESOLUTION|>--- conflicted
+++ resolved
@@ -123,11 +123,7 @@
 section Order
 
 variable [LinearOrder E] [IsOrderedAddMonoid E] [OrderTopology E]
-<<<<<<< HEAD
-  [IsOrderedModule ℝ E] [HasSolidNorm E] {f : α → E}
-=======
   [IsOrderedModule ℝ E] [HasSolidNorm E] {f g : α → E}
->>>>>>> 7d5af8e5
 
 theorem ae_nonneg_of_forall_setIntegral_nonneg (hf : Integrable f μ)
     (hf_zero : ∀ s, MeasurableSet s → μ s < ∞ → 0 ≤ ∫ x in s, f x ∂μ) : 0 ≤ᵐ[μ] f := by
