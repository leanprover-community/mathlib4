--- conflicted
+++ resolved
@@ -68,14 +68,8 @@
         haveI := (s_count.mono (inter_subset_left _ (Ioi ↑p))).to_subtype
         apply measure_iUnion_le
       _ ≤ ∑' (p : s) (q : ↥(s ∩ Ioi p)), μ (u p q ∩ v p q) := by
-<<<<<<< HEAD
-        refine ENNReal.tsum_le_tsum fun p => ?_
-        refine ENNReal.tsum_le_tsum fun q => measure_mono _ ?_
-        exact inter_subset_inter_left _ (biInter_subset_of_mem q.2)
-=======
         gcongr with p q
         exact biInter_subset_of_mem q.2
->>>>>>> b9e4edd6
       _ = ∑' (p : s) (_ : ↥(s ∩ Ioi p)), (0 : ℝ≥0∞) := by
         congr
         ext1 p
