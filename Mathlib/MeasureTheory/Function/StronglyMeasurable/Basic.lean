/-
Copyright (c) 2021 Rémy Degenne. All rights reserved.
Released under Apache 2.0 license as described in the file LICENSE.
Authors: Rémy Degenne, Sébastien Gouëzel
-/
import Mathlib.Analysis.NormedSpace.BoundedLinearMaps
import Mathlib.MeasureTheory.Measure.WithDensity
import Mathlib.MeasureTheory.Function.SimpleFuncDense
import Mathlib.Topology.Algebra.Module.FiniteDimension

#align_import measure_theory.function.strongly_measurable.basic from "leanprover-community/mathlib"@"3b52265189f3fb43aa631edffce5d060fafaf82f"

/-!
# Strongly measurable and finitely strongly measurable functions

A function `f` is said to be strongly measurable if `f` is the sequential limit of simple functions.
It is said to be finitely strongly measurable with respect to a measure `μ` if the supports
of those simple functions have finite measure. We also provide almost everywhere versions of
these notions.

Almost everywhere strongly measurable functions form the largest class of functions that can be
integrated using the Bochner integral.

If the target space has a second countable topology, strongly measurable and measurable are
equivalent.

If the measure is sigma-finite, strongly measurable and finitely strongly measurable are equivalent.

The main property of finitely strongly measurable functions is
`FinStronglyMeasurable.exists_set_sigmaFinite`: there exists a measurable set `t` such that the
function is supported on `t` and `μ.restrict t` is sigma-finite. As a consequence, we can prove some
results for those functions as if the measure was sigma-finite.

## Main definitions

* `StronglyMeasurable f`: `f : α → β` is the limit of a sequence `fs : ℕ → SimpleFunc α β`.
* `FinStronglyMeasurable f μ`: `f : α → β` is the limit of a sequence `fs : ℕ → SimpleFunc α β`
  such that for all `n ∈ ℕ`, the measure of the support of `fs n` is finite.
* `AEStronglyMeasurable f μ`: `f` is almost everywhere equal to a `StronglyMeasurable` function.
* `AEFinStronglyMeasurable f μ`: `f` is almost everywhere equal to a `FinStronglyMeasurable`
  function.

* `AEFinStronglyMeasurable.sigmaFiniteSet`: a measurable set `t` such that
  `f =ᵐ[μ.restrict tᶜ] 0` and `μ.restrict t` is sigma-finite.

## Main statements

* `AEFinStronglyMeasurable.exists_set_sigmaFinite`: there exists a measurable set `t` such that
  `f =ᵐ[μ.restrict tᶜ] 0` and `μ.restrict t` is sigma-finite.

We provide a solid API for strongly measurable functions, and for almost everywhere strongly
measurable functions, as a basis for the Bochner integral.

## References

* Hytönen, Tuomas, Jan Van Neerven, Mark Veraar, and Lutz Weis. Analysis in Banach spaces.
  Springer, 2016.

-/


open MeasureTheory Filter TopologicalSpace Function Set MeasureTheory.Measure

open ENNReal Topology MeasureTheory NNReal BigOperators

variable {α β γ ι : Type*} [Countable ι]

namespace MeasureTheory

local infixr:25 " →ₛ " => SimpleFunc

section Definitions

variable [TopologicalSpace β]

/-- A function is `StronglyMeasurable` if it is the limit of simple functions. -/
def StronglyMeasurable [MeasurableSpace α] (f : α → β) : Prop :=
  ∃ fs : ℕ → α →ₛ β, ∀ x, Tendsto (fun n => fs n x) atTop (𝓝 (f x))
#align measure_theory.strongly_measurable MeasureTheory.StronglyMeasurable

/-- The notation for StronglyMeasurable giving the measurable space instance explicitly. -/
scoped notation "StronglyMeasurable[" m "]" => @MeasureTheory.StronglyMeasurable _ _ _ m

/-- A function is `FinStronglyMeasurable` with respect to a measure if it is the limit of simple
  functions with support with finite measure. -/
def FinStronglyMeasurable [Zero β]
    {_ : MeasurableSpace α} (f : α → β) (μ : Measure α := by volume_tac) : Prop :=
  ∃ fs : ℕ → α →ₛ β, (∀ n, μ (support (fs n)) < ∞) ∧ ∀ x, Tendsto (fun n => fs n x) atTop (𝓝 (f x))
#align measure_theory.fin_strongly_measurable MeasureTheory.FinStronglyMeasurable

/-- A function is `AEStronglyMeasurable` with respect to a measure `μ` if it is almost everywhere
equal to the limit of a sequence of simple functions. -/
def AEStronglyMeasurable
    {_ : MeasurableSpace α} (f : α → β) (μ : Measure α := by volume_tac) : Prop :=
  ∃ g, StronglyMeasurable g ∧ f =ᵐ[μ] g
#align measure_theory.ae_strongly_measurable MeasureTheory.AEStronglyMeasurable

/-- A function is `AEFinStronglyMeasurable` with respect to a measure if it is almost everywhere
equal to the limit of a sequence of simple functions with support with finite measure. -/
def AEFinStronglyMeasurable
    [Zero β] {_ : MeasurableSpace α} (f : α → β) (μ : Measure α := by volume_tac) : Prop :=
  ∃ g, FinStronglyMeasurable g μ ∧ f =ᵐ[μ] g
#align measure_theory.ae_fin_strongly_measurable MeasureTheory.AEFinStronglyMeasurable

end Definitions

open MeasureTheory

/-! ## Strongly measurable functions -/

@[aesop 30% apply (rule_sets := [Measurable])]
protected theorem StronglyMeasurable.aestronglyMeasurable {α β} {_ : MeasurableSpace α}
    [TopologicalSpace β] {f : α → β} {μ : Measure α} (hf : StronglyMeasurable f) :
    AEStronglyMeasurable f μ :=
  ⟨f, hf, EventuallyEq.refl _ _⟩
#align measure_theory.strongly_measurable.ae_strongly_measurable MeasureTheory.StronglyMeasurable.aestronglyMeasurable

@[simp]
theorem Subsingleton.stronglyMeasurable {α β} [MeasurableSpace α] [TopologicalSpace β]
    [Subsingleton β] (f : α → β) : StronglyMeasurable f := by
  let f_sf : α →ₛ β := ⟨f, fun x => ?_, Set.Subsingleton.finite Set.subsingleton_of_subsingleton⟩
  · exact ⟨fun _ => f_sf, fun x => tendsto_const_nhds⟩
  · have h_univ : f ⁻¹' {x} = Set.univ := by
      ext1 y
      simp [eq_iff_true_of_subsingleton]
    rw [h_univ]
    exact MeasurableSet.univ
#align measure_theory.subsingleton.strongly_measurable MeasureTheory.Subsingleton.stronglyMeasurable

theorem SimpleFunc.stronglyMeasurable {α β} {_ : MeasurableSpace α} [TopologicalSpace β]
    (f : α →ₛ β) : StronglyMeasurable f :=
  ⟨fun _ => f, fun _ => tendsto_const_nhds⟩
#align measure_theory.simple_func.strongly_measurable MeasureTheory.SimpleFunc.stronglyMeasurable

@[nontriviality]
theorem StronglyMeasurable.of_finite [Finite α] {_ : MeasurableSpace α}
    [MeasurableSingletonClass α] [TopologicalSpace β]
    (f : α → β) : StronglyMeasurable f :=
  ⟨fun _ => SimpleFunc.ofFinite f, fun _ => tendsto_const_nhds⟩

@[deprecated] -- Since 2024-02-05
alias stronglyMeasurable_of_fintype := StronglyMeasurable.of_finite

@[deprecated StronglyMeasurable.of_finite]
theorem stronglyMeasurable_of_isEmpty [IsEmpty α] {_ : MeasurableSpace α} [TopologicalSpace β]
    (f : α → β) : StronglyMeasurable f :=
  .of_finite f
#align measure_theory.strongly_measurable_of_is_empty MeasureTheory.StronglyMeasurable.of_finite

theorem stronglyMeasurable_const {α β} {_ : MeasurableSpace α} [TopologicalSpace β] {b : β} :
    StronglyMeasurable fun _ : α => b :=
  ⟨fun _ => SimpleFunc.const α b, fun _ => tendsto_const_nhds⟩
#align measure_theory.strongly_measurable_const MeasureTheory.stronglyMeasurable_const

@[to_additive]
theorem stronglyMeasurable_one {α β} {_ : MeasurableSpace α} [TopologicalSpace β] [One β] :
    StronglyMeasurable (1 : α → β) :=
  stronglyMeasurable_const
#align measure_theory.strongly_measurable_one MeasureTheory.stronglyMeasurable_one
#align measure_theory.strongly_measurable_zero MeasureTheory.stronglyMeasurable_zero

/-- A version of `stronglyMeasurable_const` that assumes `f x = f y` for all `x, y`.
This version works for functions between empty types. -/
theorem stronglyMeasurable_const' {α β} {m : MeasurableSpace α} [TopologicalSpace β] {f : α → β}
    (hf : ∀ x y, f x = f y) : StronglyMeasurable f := by
  nontriviality α
  inhabit α
  convert stronglyMeasurable_const (β := β) using 1
  exact funext fun x => hf x default
#align measure_theory.strongly_measurable_const' MeasureTheory.stronglyMeasurable_const'

-- Porting note: changed binding type of `MeasurableSpace α`.
@[simp]
theorem Subsingleton.stronglyMeasurable' {α β} [MeasurableSpace α] [TopologicalSpace β]
    [Subsingleton α] (f : α → β) : StronglyMeasurable f :=
  stronglyMeasurable_const' fun x y => by rw [Subsingleton.elim x y]
#align measure_theory.subsingleton.strongly_measurable' MeasureTheory.Subsingleton.stronglyMeasurable'

namespace StronglyMeasurable

variable {f g : α → β}

section BasicPropertiesInAnyTopologicalSpace

variable [TopologicalSpace β]

/-- A sequence of simple functions such that
`∀ x, Tendsto (fun n => hf.approx n x) atTop (𝓝 (f x))`.
That property is given by `stronglyMeasurable.tendsto_approx`. -/
protected noncomputable def approx {_ : MeasurableSpace α} (hf : StronglyMeasurable f) :
    ℕ → α →ₛ β :=
  hf.choose
#align measure_theory.strongly_measurable.approx MeasureTheory.StronglyMeasurable.approx

protected theorem tendsto_approx {_ : MeasurableSpace α} (hf : StronglyMeasurable f) :
    ∀ x, Tendsto (fun n => hf.approx n x) atTop (𝓝 (f x)) :=
  hf.choose_spec
#align measure_theory.strongly_measurable.tendsto_approx MeasureTheory.StronglyMeasurable.tendsto_approx

/-- Similar to `stronglyMeasurable.approx`, but enforces that the norm of every function in the
sequence is less than `c` everywhere. If `‖f x‖ ≤ c` this sequence of simple functions verifies
`Tendsto (fun n => hf.approxBounded n x) atTop (𝓝 (f x))`. -/
noncomputable def approxBounded {_ : MeasurableSpace α} [Norm β] [SMul ℝ β]
    (hf : StronglyMeasurable f) (c : ℝ) : ℕ → SimpleFunc α β := fun n =>
  (hf.approx n).map fun x => min 1 (c / ‖x‖) • x
#align measure_theory.strongly_measurable.approx_bounded MeasureTheory.StronglyMeasurable.approxBounded

theorem tendsto_approxBounded_of_norm_le {β} {f : α → β} [NormedAddCommGroup β] [NormedSpace ℝ β]
    {m : MeasurableSpace α} (hf : StronglyMeasurable[m] f) {c : ℝ} {x : α} (hfx : ‖f x‖ ≤ c) :
    Tendsto (fun n => hf.approxBounded c n x) atTop (𝓝 (f x)) := by
  have h_tendsto := hf.tendsto_approx x
  simp only [StronglyMeasurable.approxBounded, SimpleFunc.coe_map, Function.comp_apply]
  by_cases hfx0 : ‖f x‖ = 0
  · rw [norm_eq_zero] at hfx0
    rw [hfx0] at h_tendsto ⊢
    have h_tendsto_norm : Tendsto (fun n => ‖hf.approx n x‖) atTop (𝓝 0) := by
      convert h_tendsto.norm
      rw [norm_zero]
    refine squeeze_zero_norm (fun n => ?_) h_tendsto_norm
    calc
      ‖min 1 (c / ‖hf.approx n x‖) • hf.approx n x‖ =
          ‖min 1 (c / ‖hf.approx n x‖)‖ * ‖hf.approx n x‖ :=
        norm_smul _ _
      _ ≤ ‖(1 : ℝ)‖ * ‖hf.approx n x‖ := by
        refine mul_le_mul_of_nonneg_right ?_ (norm_nonneg _)
        rw [norm_one, Real.norm_of_nonneg]
        · exact min_le_left _ _
        · exact le_min zero_le_one (div_nonneg ((norm_nonneg _).trans hfx) (norm_nonneg _))
      _ = ‖hf.approx n x‖ := by rw [norm_one, one_mul]
  rw [← one_smul ℝ (f x)]
  refine Tendsto.smul ?_ h_tendsto
  have : min 1 (c / ‖f x‖) = 1 := by
    rw [min_eq_left_iff, one_le_div (lt_of_le_of_ne (norm_nonneg _) (Ne.symm hfx0))]
    exact hfx
  nth_rw 2 [this.symm]
  refine Tendsto.min tendsto_const_nhds ?_
  exact Tendsto.div tendsto_const_nhds h_tendsto.norm hfx0
#align measure_theory.strongly_measurable.tendsto_approx_bounded_of_norm_le MeasureTheory.StronglyMeasurable.tendsto_approxBounded_of_norm_le

theorem tendsto_approxBounded_ae {β} {f : α → β} [NormedAddCommGroup β] [NormedSpace ℝ β]
    {m m0 : MeasurableSpace α} {μ : Measure α} (hf : StronglyMeasurable[m] f) {c : ℝ}
    (hf_bound : ∀ᵐ x ∂μ, ‖f x‖ ≤ c) :
    ∀ᵐ x ∂μ, Tendsto (fun n => hf.approxBounded c n x) atTop (𝓝 (f x)) := by
  filter_upwards [hf_bound] with x hfx using tendsto_approxBounded_of_norm_le hf hfx
#align measure_theory.strongly_measurable.tendsto_approx_bounded_ae MeasureTheory.StronglyMeasurable.tendsto_approxBounded_ae

theorem norm_approxBounded_le {β} {f : α → β} [SeminormedAddCommGroup β] [NormedSpace ℝ β]
    {m : MeasurableSpace α} {c : ℝ} (hf : StronglyMeasurable[m] f) (hc : 0 ≤ c) (n : ℕ) (x : α) :
    ‖hf.approxBounded c n x‖ ≤ c := by
  simp only [StronglyMeasurable.approxBounded, SimpleFunc.coe_map, Function.comp_apply]
  refine (norm_smul_le _ _).trans ?_
  by_cases h0 : ‖hf.approx n x‖ = 0
  · simp only [h0, _root_.div_zero, min_eq_right, zero_le_one, norm_zero, mul_zero]
    exact hc
  rcases le_total ‖hf.approx n x‖ c with h | h
  · rw [min_eq_left _]
    · simpa only [norm_one, one_mul] using h
    · rwa [one_le_div (lt_of_le_of_ne (norm_nonneg _) (Ne.symm h0))]
  · rw [min_eq_right _]
    · rw [norm_div, norm_norm, mul_comm, mul_div, div_eq_mul_inv, mul_comm, ← mul_assoc,
        inv_mul_cancel h0, one_mul, Real.norm_of_nonneg hc]
    · rwa [div_le_one (lt_of_le_of_ne (norm_nonneg _) (Ne.symm h0))]
#align measure_theory.strongly_measurable.norm_approx_bounded_le MeasureTheory.StronglyMeasurable.norm_approxBounded_le

theorem _root_.stronglyMeasurable_bot_iff [Nonempty β] [T2Space β] :
    StronglyMeasurable[⊥] f ↔ ∃ c, f = fun _ => c := by
  cases' isEmpty_or_nonempty α with hα hα
  · simp only [@Subsingleton.stronglyMeasurable' _ _ ⊥ _ _ f,
      eq_iff_true_of_subsingleton, exists_const]
  refine ⟨fun hf => ?_, fun hf_eq => ?_⟩
  · refine ⟨f hα.some, ?_⟩
    let fs := hf.approx
    have h_fs_tendsto : ∀ x, Tendsto (fun n => fs n x) atTop (𝓝 (f x)) := hf.tendsto_approx
    have : ∀ n, ∃ c, ∀ x, fs n x = c := fun n => SimpleFunc.simpleFunc_bot (fs n)
    let cs n := (this n).choose
    have h_cs_eq : ∀ n, ⇑(fs n) = fun _ => cs n := fun n => funext (this n).choose_spec
    conv at h_fs_tendsto => enter [x, 1, n]; rw [h_cs_eq]
    have h_tendsto : Tendsto cs atTop (𝓝 (f hα.some)) := h_fs_tendsto hα.some
    ext1 x
    exact tendsto_nhds_unique (h_fs_tendsto x) h_tendsto
  · obtain ⟨c, rfl⟩ := hf_eq
    exact stronglyMeasurable_const
#align strongly_measurable_bot_iff stronglyMeasurable_bot_iff

end BasicPropertiesInAnyTopologicalSpace

theorem finStronglyMeasurable_of_set_sigmaFinite [TopologicalSpace β] [Zero β]
    {m : MeasurableSpace α} {μ : Measure α} (hf_meas : StronglyMeasurable f) {t : Set α}
    (ht : MeasurableSet t) (hft_zero : ∀ x ∈ tᶜ, f x = 0) (htμ : SigmaFinite (μ.restrict t)) :
    FinStronglyMeasurable f μ := by
  haveI : SigmaFinite (μ.restrict t) := htμ
  let S := spanningSets (μ.restrict t)
  have hS_meas : ∀ n, MeasurableSet (S n) := measurable_spanningSets (μ.restrict t)
  let f_approx := hf_meas.approx
  let fs n := SimpleFunc.restrict (f_approx n) (S n ∩ t)
  have h_fs_t_compl : ∀ n, ∀ x, x ∉ t → fs n x = 0 := by
    intro n x hxt
    rw [SimpleFunc.restrict_apply _ ((hS_meas n).inter ht)]
    refine Set.indicator_of_not_mem ?_ _
    simp [hxt]
  refine ⟨fs, ?_, fun x => ?_⟩
  · simp_rw [SimpleFunc.support_eq]
    refine fun n => (measure_biUnion_finset_le _ _).trans_lt ?_
    refine ENNReal.sum_lt_top_iff.mpr fun y hy => ?_
    rw [SimpleFunc.restrict_preimage_singleton _ ((hS_meas n).inter ht)]
    swap
    · letI : (y : β) → Decidable (y = 0) := fun y => Classical.propDecidable _
      rw [Finset.mem_filter] at hy
      exact hy.2
    refine (measure_mono (Set.inter_subset_left _ _)).trans_lt ?_
    have h_lt_top := measure_spanningSets_lt_top (μ.restrict t) n
    rwa [Measure.restrict_apply' ht] at h_lt_top
  · by_cases hxt : x ∈ t
    swap
    · rw [funext fun n => h_fs_t_compl n x hxt, hft_zero x hxt]
      exact tendsto_const_nhds
    have h : Tendsto (fun n => (f_approx n) x) atTop (𝓝 (f x)) := hf_meas.tendsto_approx x
    obtain ⟨n₁, hn₁⟩ : ∃ n, ∀ m, n ≤ m → fs m x = f_approx m x := by
      obtain ⟨n, hn⟩ : ∃ n, ∀ m, n ≤ m → x ∈ S m ∩ t := by
        rsuffices ⟨n, hn⟩ : ∃ n, ∀ m, n ≤ m → x ∈ S m
        · exact ⟨n, fun m hnm => Set.mem_inter (hn m hnm) hxt⟩
        rsuffices ⟨n, hn⟩ : ∃ n, x ∈ S n
        · exact ⟨n, fun m hnm => monotone_spanningSets (μ.restrict t) hnm hn⟩
        rw [← Set.mem_iUnion, iUnion_spanningSets (μ.restrict t)]
        trivial
      refine ⟨n, fun m hnm => ?_⟩
      simp_rw [fs, SimpleFunc.restrict_apply _ ((hS_meas m).inter ht),
        Set.indicator_of_mem (hn m hnm)]
    rw [tendsto_atTop'] at h ⊢
    intro s hs
    obtain ⟨n₂, hn₂⟩ := h s hs
    refine ⟨max n₁ n₂, fun m hm => ?_⟩
    rw [hn₁ m ((le_max_left _ _).trans hm.le)]
    exact hn₂ m ((le_max_right _ _).trans hm.le)
#align measure_theory.strongly_measurable.fin_strongly_measurable_of_set_sigma_finite MeasureTheory.StronglyMeasurable.finStronglyMeasurable_of_set_sigmaFinite

/-- If the measure is sigma-finite, all strongly measurable functions are
  `FinStronglyMeasurable`. -/
@[aesop 5% apply (rule_sets := [Measurable])]
protected theorem finStronglyMeasurable [TopologicalSpace β] [Zero β] {m0 : MeasurableSpace α}
    (hf : StronglyMeasurable f) (μ : Measure α) [SigmaFinite μ] : FinStronglyMeasurable f μ :=
  hf.finStronglyMeasurable_of_set_sigmaFinite MeasurableSet.univ (by simp)
    (by rwa [Measure.restrict_univ])
#align measure_theory.strongly_measurable.fin_strongly_measurable MeasureTheory.StronglyMeasurable.finStronglyMeasurable

/-- A strongly measurable function is measurable. -/
@[aesop 5% apply (rule_sets := [Measurable])]
protected theorem measurable {_ : MeasurableSpace α} [TopologicalSpace β] [PseudoMetrizableSpace β]
    [MeasurableSpace β] [BorelSpace β] (hf : StronglyMeasurable f) : Measurable f :=
  measurable_of_tendsto_metrizable (fun n => (hf.approx n).measurable)
    (tendsto_pi_nhds.mpr hf.tendsto_approx)
#align measure_theory.strongly_measurable.measurable MeasureTheory.StronglyMeasurable.measurable

/-- A strongly measurable function is almost everywhere measurable. -/
@[aesop 5% apply (rule_sets := [Measurable])]
protected theorem aemeasurable {_ : MeasurableSpace α} [TopologicalSpace β]
    [PseudoMetrizableSpace β] [MeasurableSpace β] [BorelSpace β] {μ : Measure α}
    (hf : StronglyMeasurable f) : AEMeasurable f μ :=
  hf.measurable.aemeasurable
#align measure_theory.strongly_measurable.ae_measurable MeasureTheory.StronglyMeasurable.aemeasurable

theorem _root_.Continuous.comp_stronglyMeasurable {_ : MeasurableSpace α} [TopologicalSpace β]
    [TopologicalSpace γ] {g : β → γ} {f : α → β} (hg : Continuous g) (hf : StronglyMeasurable f) :
    StronglyMeasurable fun x => g (f x) :=
  ⟨fun n => SimpleFunc.map g (hf.approx n), fun x => (hg.tendsto _).comp (hf.tendsto_approx x)⟩
#align continuous.comp_strongly_measurable Continuous.comp_stronglyMeasurable

@[to_additive]
nonrec theorem measurableSet_mulSupport {m : MeasurableSpace α} [One β] [TopologicalSpace β]
    [MetrizableSpace β] (hf : StronglyMeasurable f) : MeasurableSet (mulSupport f) := by
  borelize β
  exact measurableSet_mulSupport hf.measurable
#align measure_theory.strongly_measurable.measurable_set_mul_support MeasureTheory.StronglyMeasurable.measurableSet_mulSupport
#align measure_theory.strongly_measurable.measurable_set_support MeasureTheory.StronglyMeasurable.measurableSet_support

protected theorem mono {m m' : MeasurableSpace α} [TopologicalSpace β]
    (hf : StronglyMeasurable[m'] f) (h_mono : m' ≤ m) : StronglyMeasurable[m] f := by
  let f_approx : ℕ → @SimpleFunc α m β := fun n =>
    @SimpleFunc.mk α m β
      (hf.approx n)
      (fun x => h_mono _ (SimpleFunc.measurableSet_fiber' _ x))
      (SimpleFunc.finite_range (hf.approx n))
  exact ⟨f_approx, hf.tendsto_approx⟩
#align measure_theory.strongly_measurable.mono MeasureTheory.StronglyMeasurable.mono

protected theorem prod_mk {m : MeasurableSpace α} [TopologicalSpace β] [TopologicalSpace γ]
    {f : α → β} {g : α → γ} (hf : StronglyMeasurable f) (hg : StronglyMeasurable g) :
    StronglyMeasurable fun x => (f x, g x) := by
  refine ⟨fun n => SimpleFunc.pair (hf.approx n) (hg.approx n), fun x => ?_⟩
  rw [nhds_prod_eq]
  exact Tendsto.prod_mk (hf.tendsto_approx x) (hg.tendsto_approx x)
#align measure_theory.strongly_measurable.prod_mk MeasureTheory.StronglyMeasurable.prod_mk

theorem comp_measurable [TopologicalSpace β] {_ : MeasurableSpace α} {_ : MeasurableSpace γ}
    {f : α → β} {g : γ → α} (hf : StronglyMeasurable f) (hg : Measurable g) :
    StronglyMeasurable (f ∘ g) :=
  ⟨fun n => SimpleFunc.comp (hf.approx n) g hg, fun x => hf.tendsto_approx (g x)⟩
#align measure_theory.strongly_measurable.comp_measurable MeasureTheory.StronglyMeasurable.comp_measurable

theorem of_uncurry_left [TopologicalSpace β] {_ : MeasurableSpace α} {_ : MeasurableSpace γ}
    {f : α → γ → β} (hf : StronglyMeasurable (uncurry f)) {x : α} : StronglyMeasurable (f x) :=
  hf.comp_measurable measurable_prod_mk_left
#align measure_theory.strongly_measurable.of_uncurry_left MeasureTheory.StronglyMeasurable.of_uncurry_left

theorem of_uncurry_right [TopologicalSpace β] {_ : MeasurableSpace α} {_ : MeasurableSpace γ}
    {f : α → γ → β} (hf : StronglyMeasurable (uncurry f)) {y : γ} :
    StronglyMeasurable fun x => f x y :=
  hf.comp_measurable measurable_prod_mk_right
#align measure_theory.strongly_measurable.of_uncurry_right MeasureTheory.StronglyMeasurable.of_uncurry_right

section Arithmetic

variable {mα : MeasurableSpace α} [TopologicalSpace β]

@[to_additive (attr := aesop safe 20 apply (rule_sets := [Measurable]))]
protected theorem mul [Mul β] [ContinuousMul β] (hf : StronglyMeasurable f)
    (hg : StronglyMeasurable g) : StronglyMeasurable (f * g) :=
  ⟨fun n => hf.approx n * hg.approx n, fun x => (hf.tendsto_approx x).mul (hg.tendsto_approx x)⟩
#align measure_theory.strongly_measurable.mul MeasureTheory.StronglyMeasurable.mul
#align measure_theory.strongly_measurable.add MeasureTheory.StronglyMeasurable.add

@[to_additive (attr := measurability)]
theorem mul_const [Mul β] [ContinuousMul β] (hf : StronglyMeasurable f) (c : β) :
    StronglyMeasurable fun x => f x * c :=
  hf.mul stronglyMeasurable_const
#align measure_theory.strongly_measurable.mul_const MeasureTheory.StronglyMeasurable.mul_const
#align measure_theory.strongly_measurable.add_const MeasureTheory.StronglyMeasurable.add_const

@[to_additive (attr := measurability)]
theorem const_mul [Mul β] [ContinuousMul β] (hf : StronglyMeasurable f) (c : β) :
    StronglyMeasurable fun x => c * f x :=
  stronglyMeasurable_const.mul hf
#align measure_theory.strongly_measurable.const_mul MeasureTheory.StronglyMeasurable.const_mul
#align measure_theory.strongly_measurable.const_add MeasureTheory.StronglyMeasurable.const_add

@[to_additive (attr := aesop safe 20 apply (rule_sets := [Measurable])) const_nsmul]
protected theorem pow [Monoid β] [ContinuousMul β] (hf : StronglyMeasurable f) (n : ℕ) :
    StronglyMeasurable (f ^ n) :=
  ⟨fun k => hf.approx k ^ n, fun x => (hf.tendsto_approx x).pow n⟩

@[to_additive (attr := measurability)]
protected theorem inv [Inv β] [ContinuousInv β] (hf : StronglyMeasurable f) :
    StronglyMeasurable f⁻¹ :=
  ⟨fun n => (hf.approx n)⁻¹, fun x => (hf.tendsto_approx x).inv⟩
#align measure_theory.strongly_measurable.inv MeasureTheory.StronglyMeasurable.inv
#align measure_theory.strongly_measurable.neg MeasureTheory.StronglyMeasurable.neg

@[to_additive (attr := aesop safe 20 apply (rule_sets := [Measurable]))]
protected theorem div [Div β] [ContinuousDiv β] (hf : StronglyMeasurable f)
    (hg : StronglyMeasurable g) : StronglyMeasurable (f / g) :=
  ⟨fun n => hf.approx n / hg.approx n, fun x => (hf.tendsto_approx x).div' (hg.tendsto_approx x)⟩
#align measure_theory.strongly_measurable.div MeasureTheory.StronglyMeasurable.div
#align measure_theory.strongly_measurable.sub MeasureTheory.StronglyMeasurable.sub

@[to_additive (attr := aesop safe 20 apply (rule_sets := [Measurable]))]
protected theorem smul {𝕜} [TopologicalSpace 𝕜] [SMul 𝕜 β] [ContinuousSMul 𝕜 β] {f : α → 𝕜}
    {g : α → β} (hf : StronglyMeasurable f) (hg : StronglyMeasurable g) :
    StronglyMeasurable fun x => f x • g x :=
  continuous_smul.comp_stronglyMeasurable (hf.prod_mk hg)
#align measure_theory.strongly_measurable.smul MeasureTheory.StronglyMeasurable.smul
#align measure_theory.strongly_measurable.vadd MeasureTheory.StronglyMeasurable.vadd

@[to_additive (attr := measurability)]
protected theorem const_smul {𝕜} [SMul 𝕜 β] [ContinuousConstSMul 𝕜 β] (hf : StronglyMeasurable f)
    (c : 𝕜) : StronglyMeasurable (c • f) :=
  ⟨fun n => c • hf.approx n, fun x => (hf.tendsto_approx x).const_smul c⟩
#align measure_theory.strongly_measurable.const_smul MeasureTheory.StronglyMeasurable.const_smul

@[to_additive (attr := measurability)]
protected theorem const_smul' {𝕜} [SMul 𝕜 β] [ContinuousConstSMul 𝕜 β] (hf : StronglyMeasurable f)
    (c : 𝕜) : StronglyMeasurable fun x => c • f x :=
  hf.const_smul c
#align measure_theory.strongly_measurable.const_smul' MeasureTheory.StronglyMeasurable.const_smul'

@[to_additive (attr := measurability)]
protected theorem smul_const {𝕜} [TopologicalSpace 𝕜] [SMul 𝕜 β] [ContinuousSMul 𝕜 β] {f : α → 𝕜}
    (hf : StronglyMeasurable f) (c : β) : StronglyMeasurable fun x => f x • c :=
  continuous_smul.comp_stronglyMeasurable (hf.prod_mk stronglyMeasurable_const)
#align measure_theory.strongly_measurable.smul_const MeasureTheory.StronglyMeasurable.smul_const
#align measure_theory.strongly_measurable.vadd_const MeasureTheory.StronglyMeasurable.vadd_const

/-- In a normed vector space, the addition of a measurable function and a strongly measurable
function is measurable. Note that this is not true without further second-countability assumptions
for the addition of two measurable functions. -/
theorem _root_.Measurable.add_stronglyMeasurable
    {α E : Type*} {_ : MeasurableSpace α} [AddGroup E] [TopologicalSpace E]
    [MeasurableSpace E] [BorelSpace E] [ContinuousAdd E] [PseudoMetrizableSpace E]
    {g f : α → E} (hg : Measurable g) (hf : StronglyMeasurable f) :
    Measurable (g + f) := by
  rcases hf with ⟨φ, hφ⟩
  have : Tendsto (fun n x ↦ g x + φ n x) atTop (𝓝 (g + f)) :=
    tendsto_pi_nhds.2 (fun x ↦ tendsto_const_nhds.add (hφ x))
  apply measurable_of_tendsto_metrizable (fun n ↦ ?_) this
  exact hg.add_simpleFunc _

/-- In a normed vector space, the subtraction of a measurable function and a strongly measurable
function is measurable. Note that this is not true without further second-countability assumptions
for the subtraction of two measurable functions. -/
theorem _root_.Measurable.sub_stronglyMeasurable
    {α E : Type*} {_ : MeasurableSpace α} [AddCommGroup E] [TopologicalSpace E]
    [MeasurableSpace E] [BorelSpace E] [ContinuousAdd E] [ContinuousNeg E] [PseudoMetrizableSpace E]
    {g f : α → E} (hg : Measurable g) (hf : StronglyMeasurable f) :
    Measurable (g - f) := by
  rw [sub_eq_add_neg]
  exact hg.add_stronglyMeasurable hf.neg

/-- In a normed vector space, the addition of a strongly measurable function and a measurable
function is measurable. Note that this is not true without further second-countability assumptions
for the addition of two measurable functions. -/
theorem _root_.Measurable.stronglyMeasurable_add
    {α E : Type*} {_ : MeasurableSpace α} [AddGroup E] [TopologicalSpace E]
    [MeasurableSpace E] [BorelSpace E] [ContinuousAdd E] [PseudoMetrizableSpace E]
    {g f : α → E} (hg : Measurable g) (hf : StronglyMeasurable f) :
    Measurable (f + g) := by
  rcases hf with ⟨φ, hφ⟩
  have : Tendsto (fun n x ↦ φ n x + g x) atTop (𝓝 (f + g)) :=
    tendsto_pi_nhds.2 (fun x ↦ (hφ x).add tendsto_const_nhds)
  apply measurable_of_tendsto_metrizable (fun n ↦ ?_) this
  exact hg.simpleFunc_add _

end Arithmetic

section MulAction

variable {M G G₀ : Type*}
variable [TopologicalSpace β]
variable [Monoid M] [MulAction M β] [ContinuousConstSMul M β]
variable [Group G] [MulAction G β] [ContinuousConstSMul G β]
variable [GroupWithZero G₀] [MulAction G₀ β] [ContinuousConstSMul G₀ β]

theorem _root_.stronglyMeasurable_const_smul_iff {m : MeasurableSpace α} (c : G) :
    (StronglyMeasurable fun x => c • f x) ↔ StronglyMeasurable f :=
  ⟨fun h => by simpa only [inv_smul_smul] using h.const_smul' c⁻¹, fun h => h.const_smul c⟩
#align strongly_measurable_const_smul_iff stronglyMeasurable_const_smul_iff

nonrec theorem _root_.IsUnit.stronglyMeasurable_const_smul_iff {_ : MeasurableSpace α} {c : M}
    (hc : IsUnit c) :
    (StronglyMeasurable fun x => c • f x) ↔ StronglyMeasurable f :=
  let ⟨u, hu⟩ := hc
  hu ▸ stronglyMeasurable_const_smul_iff u
#align is_unit.strongly_measurable_const_smul_iff IsUnit.stronglyMeasurable_const_smul_iff

theorem _root_.stronglyMeasurable_const_smul_iff₀ {_ : MeasurableSpace α} {c : G₀} (hc : c ≠ 0) :
    (StronglyMeasurable fun x => c • f x) ↔ StronglyMeasurable f :=
  (IsUnit.mk0 _ hc).stronglyMeasurable_const_smul_iff
#align strongly_measurable_const_smul_iff₀ stronglyMeasurable_const_smul_iff₀

end MulAction

section Order

variable [MeasurableSpace α] [TopologicalSpace β]

open Filter

open Filter

@[aesop safe 20 (rule_sets := [Measurable])]
protected theorem sup [Sup β] [ContinuousSup β] (hf : StronglyMeasurable f)
    (hg : StronglyMeasurable g) : StronglyMeasurable (f ⊔ g) :=
  ⟨fun n => hf.approx n ⊔ hg.approx n, fun x =>
    (hf.tendsto_approx x).sup_nhds (hg.tendsto_approx x)⟩
#align measure_theory.strongly_measurable.sup MeasureTheory.StronglyMeasurable.sup

@[aesop safe 20 (rule_sets := [Measurable])]
protected theorem inf [Inf β] [ContinuousInf β] (hf : StronglyMeasurable f)
    (hg : StronglyMeasurable g) : StronglyMeasurable (f ⊓ g) :=
  ⟨fun n => hf.approx n ⊓ hg.approx n, fun x =>
    (hf.tendsto_approx x).inf_nhds (hg.tendsto_approx x)⟩
#align measure_theory.strongly_measurable.inf MeasureTheory.StronglyMeasurable.inf

end Order

/-!
### Big operators: `∏` and `∑`
-/


section Monoid

variable {M : Type*} [Monoid M] [TopologicalSpace M] [ContinuousMul M] {m : MeasurableSpace α}

@[to_additive (attr := measurability)]
theorem _root_.List.stronglyMeasurable_prod' (l : List (α → M))
    (hl : ∀ f ∈ l, StronglyMeasurable f) : StronglyMeasurable l.prod := by
  induction' l with f l ihl; · exact stronglyMeasurable_one
  rw [List.forall_mem_cons] at hl
  rw [List.prod_cons]
  exact hl.1.mul (ihl hl.2)
#align list.strongly_measurable_prod' List.stronglyMeasurable_prod'
#align list.strongly_measurable_sum' List.stronglyMeasurable_sum'

@[to_additive (attr := measurability)]
theorem _root_.List.stronglyMeasurable_prod (l : List (α → M))
    (hl : ∀ f ∈ l, StronglyMeasurable f) :
    StronglyMeasurable fun x => (l.map fun f : α → M => f x).prod := by
  simpa only [← Pi.list_prod_apply] using l.stronglyMeasurable_prod' hl
#align list.strongly_measurable_prod List.stronglyMeasurable_prod
#align list.strongly_measurable_sum List.stronglyMeasurable_sum

end Monoid

section CommMonoid

variable {M : Type*} [CommMonoid M] [TopologicalSpace M] [ContinuousMul M] {m : MeasurableSpace α}

@[to_additive (attr := measurability)]
theorem _root_.Multiset.stronglyMeasurable_prod' (l : Multiset (α → M))
    (hl : ∀ f ∈ l, StronglyMeasurable f) : StronglyMeasurable l.prod := by
  rcases l with ⟨l⟩
  simpa using l.stronglyMeasurable_prod' (by simpa using hl)
#align multiset.strongly_measurable_prod' Multiset.stronglyMeasurable_prod'
#align multiset.strongly_measurable_sum' Multiset.stronglyMeasurable_sum'

@[to_additive (attr := measurability)]
theorem _root_.Multiset.stronglyMeasurable_prod (s : Multiset (α → M))
    (hs : ∀ f ∈ s, StronglyMeasurable f) :
    StronglyMeasurable fun x => (s.map fun f : α → M => f x).prod := by
  simpa only [← Pi.multiset_prod_apply] using s.stronglyMeasurable_prod' hs
#align multiset.strongly_measurable_prod Multiset.stronglyMeasurable_prod
#align multiset.strongly_measurable_sum Multiset.stronglyMeasurable_sum

@[to_additive (attr := measurability)]
theorem _root_.Finset.stronglyMeasurable_prod' {ι : Type*} {f : ι → α → M} (s : Finset ι)
    (hf : ∀ i ∈ s, StronglyMeasurable (f i)) : StronglyMeasurable (∏ i in s, f i) :=
  Finset.prod_induction _ _ (fun _a _b ha hb => ha.mul hb) (@stronglyMeasurable_one α M _ _ _) hf
#align finset.strongly_measurable_prod' Finset.stronglyMeasurable_prod'
#align finset.strongly_measurable_sum' Finset.stronglyMeasurable_sum'

@[to_additive (attr := measurability)]
theorem _root_.Finset.stronglyMeasurable_prod {ι : Type*} {f : ι → α → M} (s : Finset ι)
    (hf : ∀ i ∈ s, StronglyMeasurable (f i)) : StronglyMeasurable fun a => ∏ i in s, f i a := by
  simpa only [← Finset.prod_apply] using s.stronglyMeasurable_prod' hf
#align finset.strongly_measurable_prod Finset.stronglyMeasurable_prod
#align finset.strongly_measurable_sum Finset.stronglyMeasurable_sum

end CommMonoid

/-- The range of a strongly measurable function is separable. -/
protected theorem isSeparable_range {m : MeasurableSpace α} [TopologicalSpace β]
    (hf : StronglyMeasurable f) : TopologicalSpace.IsSeparable (range f) := by
  have : IsSeparable (closure (⋃ n, range (hf.approx n))) :=
    .closure <| .iUnion fun n => (hf.approx n).finite_range.isSeparable
  apply this.mono
  rintro _ ⟨x, rfl⟩
  apply mem_closure_of_tendsto (hf.tendsto_approx x)
  filter_upwards with n
  apply mem_iUnion_of_mem n
  exact mem_range_self _
#align measure_theory.strongly_measurable.is_separable_range MeasureTheory.StronglyMeasurable.isSeparable_range

theorem separableSpace_range_union_singleton {_ : MeasurableSpace α} [TopologicalSpace β]
    [PseudoMetrizableSpace β] (hf : StronglyMeasurable f) {b : β} :
    SeparableSpace (range f ∪ {b} : Set β) :=
  letI := pseudoMetrizableSpacePseudoMetric β
  (hf.isSeparable_range.union (finite_singleton _).isSeparable).separableSpace
#align measure_theory.strongly_measurable.separable_space_range_union_singleton MeasureTheory.StronglyMeasurable.separableSpace_range_union_singleton

section SecondCountableStronglyMeasurable

variable {mα : MeasurableSpace α} [MeasurableSpace β]

/-- In a space with second countable topology, measurable implies strongly measurable. -/
@[aesop 90% apply (rule_sets := [Measurable])]
theorem _root_.Measurable.stronglyMeasurable [TopologicalSpace β] [PseudoMetrizableSpace β]
    [SecondCountableTopology β] [OpensMeasurableSpace β] (hf : Measurable f) :
    StronglyMeasurable f := by
  letI := pseudoMetrizableSpacePseudoMetric β
  nontriviality β; inhabit β
  exact ⟨SimpleFunc.approxOn f hf Set.univ default (Set.mem_univ _), fun x ↦
    SimpleFunc.tendsto_approxOn hf (Set.mem_univ _) (by rw [closure_univ]; simp)⟩
#align measurable.strongly_measurable Measurable.stronglyMeasurable

/-- In a space with second countable topology, strongly measurable and measurable are equivalent. -/
theorem _root_.stronglyMeasurable_iff_measurable [TopologicalSpace β] [MetrizableSpace β]
    [BorelSpace β] [SecondCountableTopology β] : StronglyMeasurable f ↔ Measurable f :=
  ⟨fun h => h.measurable, fun h => Measurable.stronglyMeasurable h⟩
#align strongly_measurable_iff_measurable stronglyMeasurable_iff_measurable

@[measurability]
theorem _root_.stronglyMeasurable_id [TopologicalSpace α] [PseudoMetrizableSpace α]
    [OpensMeasurableSpace α] [SecondCountableTopology α] : StronglyMeasurable (id : α → α) :=
  measurable_id.stronglyMeasurable
#align strongly_measurable_id stronglyMeasurable_id

end SecondCountableStronglyMeasurable

/-- A function is strongly measurable if and only if it is measurable and has separable
range. -/
theorem _root_.stronglyMeasurable_iff_measurable_separable {m : MeasurableSpace α}
    [TopologicalSpace β] [PseudoMetrizableSpace β] [MeasurableSpace β] [BorelSpace β] :
    StronglyMeasurable f ↔ Measurable f ∧ IsSeparable (range f) := by
  refine ⟨fun H ↦ ⟨H.measurable, H.isSeparable_range⟩, fun ⟨Hm, Hsep⟩  ↦ ?_⟩
  have := Hsep.secondCountableTopology
  have Hm' : StronglyMeasurable (rangeFactorization f) := Hm.subtype_mk.stronglyMeasurable
  exact continuous_subtype_val.comp_stronglyMeasurable Hm'
#align strongly_measurable_iff_measurable_separable stronglyMeasurable_iff_measurable_separable

/-- A continuous function is strongly measurable when either the source space or the target space
is second-countable. -/
theorem _root_.Continuous.stronglyMeasurable [MeasurableSpace α] [TopologicalSpace α]
    [OpensMeasurableSpace α] [TopologicalSpace β] [PseudoMetrizableSpace β]
    [h : SecondCountableTopologyEither α β] {f : α → β} (hf : Continuous f) :
    StronglyMeasurable f := by
  borelize β
  cases h.out
  · rw [stronglyMeasurable_iff_measurable_separable]
    refine ⟨hf.measurable, ?_⟩
    exact isSeparable_range hf
  · exact hf.measurable.stronglyMeasurable
#align continuous.strongly_measurable Continuous.stronglyMeasurable

/-- A continuous function whose support is contained in a compact set is strongly measurable. -/
@[to_additive]
theorem _root_.Continuous.stronglyMeasurable_of_mulSupport_subset_isCompact
    [MeasurableSpace α] [TopologicalSpace α] [OpensMeasurableSpace α] [MeasurableSpace β]
    [TopologicalSpace β] [PseudoMetrizableSpace β] [BorelSpace β] [One β] {f : α → β}
    (hf : Continuous f) {k : Set α} (hk : IsCompact k)
    (h'f : mulSupport f ⊆ k) : StronglyMeasurable f := by
  letI : PseudoMetricSpace β := pseudoMetrizableSpacePseudoMetric β
  rw [stronglyMeasurable_iff_measurable_separable]
  exact ⟨hf.measurable, (isCompact_range_of_mulSupport_subset_isCompact hf hk h'f).isSeparable⟩

/-- A continuous function with compact support is strongly measurable. -/
@[to_additive]
theorem _root_.Continuous.stronglyMeasurable_of_hasCompactMulSupport
    [MeasurableSpace α] [TopologicalSpace α] [OpensMeasurableSpace α] [MeasurableSpace β]
    [TopologicalSpace β] [PseudoMetrizableSpace β] [BorelSpace β] [One β] {f : α → β}
    (hf : Continuous f) (h'f : HasCompactMulSupport f) : StronglyMeasurable f :=
  hf.stronglyMeasurable_of_mulSupport_subset_isCompact h'f (subset_mulTSupport f)

/-- A continuous function with compact support on a product space is strongly measurable for the
product sigma-algebra. The subtlety is that we do not assume that the spaces are separable, so the
product of the Borel sigma algebras might not contain all open sets, but still it contains enough
of them to approximate compactly supported continuous functions. -/
lemma _root_.HasCompactSupport.stronglyMeasurable_of_prod {X Y : Type*} [Zero α]
    [TopologicalSpace X] [TopologicalSpace Y] [MeasurableSpace X] [MeasurableSpace Y]
    [OpensMeasurableSpace X] [OpensMeasurableSpace Y] [TopologicalSpace α] [PseudoMetrizableSpace α]
    {f : X × Y → α} (hf : Continuous f) (h'f : HasCompactSupport f) :
    StronglyMeasurable f := by
  borelize α
  apply stronglyMeasurable_iff_measurable_separable.2 ⟨h'f.measurable_of_prod hf, ?_⟩
  letI : PseudoMetricSpace α := pseudoMetrizableSpacePseudoMetric α
  exact IsCompact.isSeparable (s := range f) (h'f.isCompact_range hf)

/-- If `g` is a topological embedding, then `f` is strongly measurable iff `g ∘ f` is. -/
theorem _root_.Embedding.comp_stronglyMeasurable_iff {m : MeasurableSpace α} [TopologicalSpace β]
    [PseudoMetrizableSpace β] [TopologicalSpace γ] [PseudoMetrizableSpace γ] {g : β → γ} {f : α → β}
    (hg : Embedding g) : (StronglyMeasurable fun x => g (f x)) ↔ StronglyMeasurable f := by
  letI := pseudoMetrizableSpacePseudoMetric γ
  borelize β γ
  refine
    ⟨fun H => stronglyMeasurable_iff_measurable_separable.2 ⟨?_, ?_⟩, fun H =>
      hg.continuous.comp_stronglyMeasurable H⟩
  · let G : β → range g := rangeFactorization g
    have hG : ClosedEmbedding G :=
      { hg.codRestrict _ _ with
        isClosed_range := by
          rw [surjective_onto_range.range_eq]
          exact isClosed_univ }
    have : Measurable (G ∘ f) := Measurable.subtype_mk H.measurable
    exact hG.measurableEmbedding.measurable_comp_iff.1 this
  · have : IsSeparable (g ⁻¹' range (g ∘ f)) := hg.isSeparable_preimage H.isSeparable_range
    rwa [range_comp, hg.inj.preimage_image] at this
#align embedding.comp_strongly_measurable_iff Embedding.comp_stronglyMeasurable_iff

/-- A sequential limit of strongly measurable functions is strongly measurable. -/
theorem _root_.stronglyMeasurable_of_tendsto {ι : Type*} {m : MeasurableSpace α}
    [TopologicalSpace β] [PseudoMetrizableSpace β] (u : Filter ι) [NeBot u] [IsCountablyGenerated u]
    {f : ι → α → β} {g : α → β} (hf : ∀ i, StronglyMeasurable (f i)) (lim : Tendsto f u (𝓝 g)) :
    StronglyMeasurable g := by
  borelize β
  refine stronglyMeasurable_iff_measurable_separable.2 ⟨?_, ?_⟩
  · exact measurable_of_tendsto_metrizable' u (fun i => (hf i).measurable) lim
  · rcases u.exists_seq_tendsto with ⟨v, hv⟩
    have : IsSeparable (closure (⋃ i, range (f (v i)))) :=
      .closure <| .iUnion fun i => (hf (v i)).isSeparable_range
    apply this.mono
    rintro _ ⟨x, rfl⟩
    rw [tendsto_pi_nhds] at lim
    apply mem_closure_of_tendsto ((lim x).comp hv)
    filter_upwards with n
    apply mem_iUnion_of_mem n
    exact mem_range_self _
#align strongly_measurable_of_tendsto stronglyMeasurable_of_tendsto

protected theorem piecewise {m : MeasurableSpace α} [TopologicalSpace β] {s : Set α}
    {_ : DecidablePred (· ∈ s)} (hs : MeasurableSet s) (hf : StronglyMeasurable f)
    (hg : StronglyMeasurable g) : StronglyMeasurable (Set.piecewise s f g) := by
  refine ⟨fun n => SimpleFunc.piecewise s hs (hf.approx n) (hg.approx n), fun x => ?_⟩
  by_cases hx : x ∈ s
  · simpa [@Set.piecewise_eq_of_mem _ _ _ _ _ (fun _ => Classical.propDecidable _) _ hx,
      hx] using hf.tendsto_approx x
  · simpa [@Set.piecewise_eq_of_not_mem _ _ _ _ _ (fun _ => Classical.propDecidable _) _ hx,
      hx] using hg.tendsto_approx x
#align measure_theory.strongly_measurable.piecewise MeasureTheory.StronglyMeasurable.piecewise

/-- this is slightly different from `StronglyMeasurable.piecewise`. It can be used to show
`StronglyMeasurable (ite (x=0) 0 1)` by
`exact StronglyMeasurable.ite (measurableSet_singleton 0) stronglyMeasurable_const
stronglyMeasurable_const`, but replacing `StronglyMeasurable.ite` by
`StronglyMeasurable.piecewise` in that example proof does not work. -/
protected theorem ite {_ : MeasurableSpace α} [TopologicalSpace β] {p : α → Prop}
    {_ : DecidablePred p} (hp : MeasurableSet { a : α | p a }) (hf : StronglyMeasurable f)
    (hg : StronglyMeasurable g) : StronglyMeasurable fun x => ite (p x) (f x) (g x) :=
  StronglyMeasurable.piecewise hp hf hg
#align measure_theory.strongly_measurable.ite MeasureTheory.StronglyMeasurable.ite

@[measurability]
theorem _root_.MeasurableEmbedding.stronglyMeasurable_extend {f : α → β} {g : α → γ} {g' : γ → β}
    {mα : MeasurableSpace α} {mγ : MeasurableSpace γ} [TopologicalSpace β]
    (hg : MeasurableEmbedding g) (hf : StronglyMeasurable f) (hg' : StronglyMeasurable g') :
    StronglyMeasurable (Function.extend g f g') := by
  refine ⟨fun n => SimpleFunc.extend (hf.approx n) g hg (hg'.approx n), ?_⟩
  intro x
  by_cases hx : ∃ y, g y = x
  · rcases hx with ⟨y, rfl⟩
    simpa only [SimpleFunc.extend_apply, hg.injective, Injective.extend_apply] using
      hf.tendsto_approx y
  · simpa only [hx, SimpleFunc.extend_apply', not_false_iff, extend_apply'] using
      hg'.tendsto_approx x
#align measurable_embedding.strongly_measurable_extend MeasurableEmbedding.stronglyMeasurable_extend

theorem _root_.MeasurableEmbedding.exists_stronglyMeasurable_extend {f : α → β} {g : α → γ}
    {_ : MeasurableSpace α} {_ : MeasurableSpace γ} [TopologicalSpace β]
    (hg : MeasurableEmbedding g) (hf : StronglyMeasurable f) (hne : γ → Nonempty β) :
    ∃ f' : γ → β, StronglyMeasurable f' ∧ f' ∘ g = f :=
  ⟨Function.extend g f fun x => Classical.choice (hne x),
    hg.stronglyMeasurable_extend hf (stronglyMeasurable_const' fun _ _ => rfl),
    funext fun _ => hg.injective.extend_apply _ _ _⟩
#align measurable_embedding.exists_strongly_measurable_extend MeasurableEmbedding.exists_stronglyMeasurable_extend

theorem _root_.stronglyMeasurable_of_stronglyMeasurable_union_cover {m : MeasurableSpace α}
    [TopologicalSpace β] {f : α → β} (s t : Set α) (hs : MeasurableSet s) (ht : MeasurableSet t)
    (h : univ ⊆ s ∪ t) (hc : StronglyMeasurable fun a : s => f a)
    (hd : StronglyMeasurable fun a : t => f a) : StronglyMeasurable f := by
  nontriviality β; inhabit β
  suffices Function.extend Subtype.val (fun x : s ↦ f x)
      (Function.extend (↑) (fun x : t ↦ f x) fun _ ↦ default) = f from
    this ▸ (MeasurableEmbedding.subtype_coe hs).stronglyMeasurable_extend hc <|
      (MeasurableEmbedding.subtype_coe ht).stronglyMeasurable_extend hd stronglyMeasurable_const
  ext x
  by_cases hxs : x ∈ s
  · lift x to s using hxs
    simp [Subtype.coe_injective.extend_apply]
  · lift x to t using (h trivial).resolve_left hxs
    rw [extend_apply', Subtype.coe_injective.extend_apply]
    exact fun ⟨y, hy⟩ ↦ hxs <| hy ▸ y.2
#align strongly_measurable_of_strongly_measurable_union_cover stronglyMeasurable_of_stronglyMeasurable_union_cover

theorem _root_.stronglyMeasurable_of_restrict_of_restrict_compl {_ : MeasurableSpace α}
    [TopologicalSpace β] {f : α → β} {s : Set α} (hs : MeasurableSet s)
    (h₁ : StronglyMeasurable (s.restrict f)) (h₂ : StronglyMeasurable (sᶜ.restrict f)) :
    StronglyMeasurable f :=
  stronglyMeasurable_of_stronglyMeasurable_union_cover s sᶜ hs hs.compl (union_compl_self s).ge h₁
    h₂
#align strongly_measurable_of_restrict_of_restrict_compl stronglyMeasurable_of_restrict_of_restrict_compl

@[measurability]
protected theorem indicator {_ : MeasurableSpace α} [TopologicalSpace β] [Zero β]
    (hf : StronglyMeasurable f) {s : Set α} (hs : MeasurableSet s) :
    StronglyMeasurable (s.indicator f) :=
  hf.piecewise hs stronglyMeasurable_const
#align measure_theory.strongly_measurable.indicator MeasureTheory.StronglyMeasurable.indicator

@[aesop safe 20 apply (rule_sets := [Measurable])]
protected theorem dist {_ : MeasurableSpace α} {β : Type*} [PseudoMetricSpace β] {f g : α → β}
    (hf : StronglyMeasurable f) (hg : StronglyMeasurable g) :
    StronglyMeasurable fun x => dist (f x) (g x) :=
  continuous_dist.comp_stronglyMeasurable (hf.prod_mk hg)
#align measure_theory.strongly_measurable.dist MeasureTheory.StronglyMeasurable.dist

@[measurability]
protected theorem norm {_ : MeasurableSpace α} {β : Type*} [SeminormedAddCommGroup β] {f : α → β}
    (hf : StronglyMeasurable f) : StronglyMeasurable fun x => ‖f x‖ :=
  continuous_norm.comp_stronglyMeasurable hf
#align measure_theory.strongly_measurable.norm MeasureTheory.StronglyMeasurable.norm

@[measurability]
protected theorem nnnorm {_ : MeasurableSpace α} {β : Type*} [SeminormedAddCommGroup β] {f : α → β}
    (hf : StronglyMeasurable f) : StronglyMeasurable fun x => ‖f x‖₊ :=
  continuous_nnnorm.comp_stronglyMeasurable hf
#align measure_theory.strongly_measurable.nnnorm MeasureTheory.StronglyMeasurable.nnnorm

@[measurability]
protected theorem ennnorm {_ : MeasurableSpace α} {β : Type*} [SeminormedAddCommGroup β]
    {f : α → β} (hf : StronglyMeasurable f) : Measurable fun a => (‖f a‖₊ : ℝ≥0∞) :=
  (ENNReal.continuous_coe.comp_stronglyMeasurable hf.nnnorm).measurable
#align measure_theory.strongly_measurable.ennnorm MeasureTheory.StronglyMeasurable.ennnorm

@[measurability]
protected theorem real_toNNReal {_ : MeasurableSpace α} {f : α → ℝ} (hf : StronglyMeasurable f) :
    StronglyMeasurable fun x => (f x).toNNReal :=
  continuous_real_toNNReal.comp_stronglyMeasurable hf
#align measure_theory.strongly_measurable.real_to_nnreal MeasureTheory.StronglyMeasurable.real_toNNReal

theorem measurableSet_eq_fun {m : MeasurableSpace α} {E} [TopologicalSpace E] [MetrizableSpace E]
    {f g : α → E} (hf : StronglyMeasurable f) (hg : StronglyMeasurable g) :
    MeasurableSet { x | f x = g x } := by
  borelize (E × E)
  exact (hf.prod_mk hg).measurable isClosed_diagonal.measurableSet
#align measure_theory.strongly_measurable.measurable_set_eq_fun MeasureTheory.StronglyMeasurable.measurableSet_eq_fun

theorem measurableSet_lt {m : MeasurableSpace α} [TopologicalSpace β] [LinearOrder β]
    [OrderClosedTopology β] [PseudoMetrizableSpace β] {f g : α → β} (hf : StronglyMeasurable f)
    (hg : StronglyMeasurable g) : MeasurableSet { a | f a < g a } := by
  borelize (β × β)
  exact (hf.prod_mk hg).measurable isOpen_lt_prod.measurableSet
#align measure_theory.strongly_measurable.measurable_set_lt MeasureTheory.StronglyMeasurable.measurableSet_lt

theorem measurableSet_le {m : MeasurableSpace α} [TopologicalSpace β] [Preorder β]
    [OrderClosedTopology β] [PseudoMetrizableSpace β] {f g : α → β} (hf : StronglyMeasurable f)
    (hg : StronglyMeasurable g) : MeasurableSet { a | f a ≤ g a } := by
  borelize (β × β)
  exact (hf.prod_mk hg).measurable isClosed_le_prod.measurableSet
#align measure_theory.strongly_measurable.measurable_set_le MeasureTheory.StronglyMeasurable.measurableSet_le

theorem stronglyMeasurable_in_set {m : MeasurableSpace α} [TopologicalSpace β] [Zero β] {s : Set α}
    {f : α → β} (hs : MeasurableSet s) (hf : StronglyMeasurable f)
    (hf_zero : ∀ x, x ∉ s → f x = 0) :
    ∃ fs : ℕ → α →ₛ β,
      (∀ x, Tendsto (fun n => fs n x) atTop (𝓝 (f x))) ∧ ∀ x ∉ s, ∀ n, fs n x = 0 := by
  let g_seq_s : ℕ → @SimpleFunc α m β := fun n => (hf.approx n).restrict s
  have hg_eq : ∀ x ∈ s, ∀ n, g_seq_s n x = hf.approx n x := by
    intro x hx n
    rw [SimpleFunc.coe_restrict _ hs, Set.indicator_of_mem hx]
  have hg_zero : ∀ x ∉ s, ∀ n, g_seq_s n x = 0 := by
    intro x hx n
    rw [SimpleFunc.coe_restrict _ hs, Set.indicator_of_not_mem hx]
  refine ⟨g_seq_s, fun x => ?_, hg_zero⟩
  by_cases hx : x ∈ s
  · simp_rw [hg_eq x hx]
    exact hf.tendsto_approx x
  · simp_rw [hg_zero x hx, hf_zero x hx]
    exact tendsto_const_nhds
#align measure_theory.strongly_measurable.strongly_measurable_in_set MeasureTheory.StronglyMeasurable.stronglyMeasurable_in_set

/-- If the restriction to a set `s` of a σ-algebra `m` is included in the restriction to `s` of
another σ-algebra `m₂` (hypothesis `hs`), the set `s` is `m` measurable and a function `f` supported
on `s` is `m`-strongly-measurable, then `f` is also `m₂`-strongly-measurable. -/
theorem stronglyMeasurable_of_measurableSpace_le_on {α E} {m m₂ : MeasurableSpace α}
    [TopologicalSpace E] [Zero E] {s : Set α} {f : α → E} (hs_m : MeasurableSet[m] s)
    (hs : ∀ t, MeasurableSet[m] (s ∩ t) → MeasurableSet[m₂] (s ∩ t))
    (hf : StronglyMeasurable[m] f) (hf_zero : ∀ x ∉ s, f x = 0) :
    StronglyMeasurable[m₂] f := by
  have hs_m₂ : MeasurableSet[m₂] s := by
    rw [← Set.inter_univ s]
    refine hs Set.univ ?_
    rwa [Set.inter_univ]
  obtain ⟨g_seq_s, hg_seq_tendsto, hg_seq_zero⟩ := stronglyMeasurable_in_set hs_m hf hf_zero
  let g_seq_s₂ : ℕ → @SimpleFunc α m₂ E := fun n =>
    { toFun := g_seq_s n
      measurableSet_fiber' := fun x => by
        rw [← Set.inter_univ (g_seq_s n ⁻¹' {x}), ← Set.union_compl_self s,
          Set.inter_union_distrib_left, Set.inter_comm (g_seq_s n ⁻¹' {x})]
        refine MeasurableSet.union (hs _ (hs_m.inter ?_)) ?_
        · exact @SimpleFunc.measurableSet_fiber _ _ m _ _
        by_cases hx : x = 0
        · suffices g_seq_s n ⁻¹' {x} ∩ sᶜ = sᶜ by
            rw [this]
            exact hs_m₂.compl
          ext1 y
          rw [hx, Set.mem_inter_iff, Set.mem_preimage, Set.mem_singleton_iff]
          exact ⟨fun h => h.2, fun h => ⟨hg_seq_zero y h n, h⟩⟩
        · suffices g_seq_s n ⁻¹' {x} ∩ sᶜ = ∅ by
            rw [this]
            exact MeasurableSet.empty
          ext1 y
          simp only [mem_inter_iff, mem_preimage, mem_singleton_iff, mem_compl_iff,
            mem_empty_iff_false, iff_false_iff, not_and, not_not_mem]
          refine Function.mtr fun hys => ?_
          rw [hg_seq_zero y hys n]
          exact Ne.symm hx
      finite_range' := @SimpleFunc.finite_range _ _ m (g_seq_s n) }
  exact ⟨g_seq_s₂, hg_seq_tendsto⟩
#align measure_theory.strongly_measurable.strongly_measurable_of_measurable_space_le_on MeasureTheory.StronglyMeasurable.stronglyMeasurable_of_measurableSpace_le_on

/-- If a function `f` is strongly measurable w.r.t. a sub-σ-algebra `m` and the measure is σ-finite
on `m`, then there exists spanning measurable sets with finite measure on which `f` has bounded
norm. In particular, `f` is integrable on each of those sets. -/
theorem exists_spanning_measurableSet_norm_le [SeminormedAddCommGroup β] {m m0 : MeasurableSpace α}
    (hm : m ≤ m0) (hf : StronglyMeasurable[m] f) (μ : Measure α) [SigmaFinite (μ.trim hm)] :
    ∃ s : ℕ → Set α,
      (∀ n, MeasurableSet[m] (s n) ∧ μ (s n) < ∞ ∧ ∀ x ∈ s n, ‖f x‖ ≤ n) ∧
      ⋃ i, s i = Set.univ := by
  obtain ⟨s, hs, hs_univ⟩ := exists_spanning_measurableSet_le hf.nnnorm.measurable (μ.trim hm)
  refine ⟨s, fun n ↦ ⟨(hs n).1, (le_trim hm).trans_lt (hs n).2.1, fun x hx ↦ ?_⟩, hs_univ⟩
  have hx_nnnorm : ‖f x‖₊ ≤ n := (hs n).2.2 x hx
  rw [← coe_nnnorm]
  norm_cast
#align measure_theory.strongly_measurable.exists_spanning_measurable_set_norm_le MeasureTheory.StronglyMeasurable.exists_spanning_measurableSet_norm_le

end StronglyMeasurable

/-! ## Finitely strongly measurable functions -/


theorem finStronglyMeasurable_zero {α β} {m : MeasurableSpace α} {μ : Measure α} [Zero β]
    [TopologicalSpace β] : FinStronglyMeasurable (0 : α → β) μ :=
  ⟨0, by
    simp only [Pi.zero_apply, SimpleFunc.coe_zero, support_zero', measure_empty,
      zero_lt_top, forall_const],
    fun _ => tendsto_const_nhds⟩
#align measure_theory.fin_strongly_measurable_zero MeasureTheory.finStronglyMeasurable_zero

namespace FinStronglyMeasurable

variable {m0 : MeasurableSpace α} {μ : Measure α} {f g : α → β}

theorem aefinStronglyMeasurable [Zero β] [TopologicalSpace β] (hf : FinStronglyMeasurable f μ) :
    AEFinStronglyMeasurable f μ :=
  ⟨f, hf, ae_eq_refl f⟩
#align measure_theory.fin_strongly_measurable.ae_fin_strongly_measurable MeasureTheory.FinStronglyMeasurable.aefinStronglyMeasurable

section sequence

variable [Zero β] [TopologicalSpace β] (hf : FinStronglyMeasurable f μ)

/-- A sequence of simple functions such that `∀ x, Tendsto (fun n ↦ hf.approx n x) atTop (𝓝 (f x))`
and `∀ n, μ (support (hf.approx n)) < ∞`. These properties are given by
`FinStronglyMeasurable.tendsto_approx` and `FinStronglyMeasurable.fin_support_approx`. -/
protected noncomputable def approx : ℕ → α →ₛ β :=
  hf.choose
#align measure_theory.fin_strongly_measurable.approx MeasureTheory.FinStronglyMeasurable.approx

protected theorem fin_support_approx : ∀ n, μ (support (hf.approx n)) < ∞ :=
  hf.choose_spec.1
#align measure_theory.fin_strongly_measurable.fin_support_approx MeasureTheory.FinStronglyMeasurable.fin_support_approx

protected theorem tendsto_approx : ∀ x, Tendsto (fun n => hf.approx n x) atTop (𝓝 (f x)) :=
  hf.choose_spec.2
#align measure_theory.fin_strongly_measurable.tendsto_approx MeasureTheory.FinStronglyMeasurable.tendsto_approx

end sequence

/-- A finitely strongly measurable function is strongly measurable. -/
@[aesop 5% apply (rule_sets := [Measurable])]
protected theorem stronglyMeasurable [Zero β] [TopologicalSpace β]
    (hf : FinStronglyMeasurable f μ) : StronglyMeasurable f :=
  ⟨hf.approx, hf.tendsto_approx⟩
#align measure_theory.fin_strongly_measurable.strongly_measurable MeasureTheory.FinStronglyMeasurable.stronglyMeasurable

theorem exists_set_sigmaFinite [Zero β] [TopologicalSpace β] [T2Space β]
    (hf : FinStronglyMeasurable f μ) :
    ∃ t, MeasurableSet t ∧ (∀ x ∈ tᶜ, f x = 0) ∧ SigmaFinite (μ.restrict t) := by
  rcases hf with ⟨fs, hT_lt_top, h_approx⟩
  let T n := support (fs n)
  have hT_meas : ∀ n, MeasurableSet (T n) := fun n => SimpleFunc.measurableSet_support (fs n)
  let t := ⋃ n, T n
  refine ⟨t, MeasurableSet.iUnion hT_meas, ?_, ?_⟩
  · have h_fs_zero : ∀ n, ∀ x ∈ tᶜ, fs n x = 0 := by
      intro n x hxt
      rw [Set.mem_compl_iff, Set.mem_iUnion, not_exists] at hxt
      simpa [T] using hxt n
    refine fun x hxt => tendsto_nhds_unique (h_approx x) ?_
    rw [funext fun n => h_fs_zero n x hxt]
    exact tendsto_const_nhds
  · refine ⟨⟨⟨fun n => tᶜ ∪ T n, fun _ => trivial, fun n => ?_, ?_⟩⟩⟩
    · rw [Measure.restrict_apply' (MeasurableSet.iUnion hT_meas), Set.union_inter_distrib_right,
        Set.compl_inter_self t, Set.empty_union]
      exact (measure_mono (Set.inter_subset_left _ _)).trans_lt (hT_lt_top n)
    · rw [← Set.union_iUnion tᶜ T]
      exact Set.compl_union_self _
#align measure_theory.fin_strongly_measurable.exists_set_sigma_finite MeasureTheory.FinStronglyMeasurable.exists_set_sigmaFinite

/-- A finitely strongly measurable function is measurable. -/
protected theorem measurable [Zero β] [TopologicalSpace β] [PseudoMetrizableSpace β]
    [MeasurableSpace β] [BorelSpace β] (hf : FinStronglyMeasurable f μ) : Measurable f :=
  hf.stronglyMeasurable.measurable
#align measure_theory.fin_strongly_measurable.measurable MeasureTheory.FinStronglyMeasurable.measurable

section Arithmetic

variable [TopologicalSpace β]

@[aesop safe 20 (rule_sets := [Measurable])]
protected theorem mul [MonoidWithZero β] [ContinuousMul β] (hf : FinStronglyMeasurable f μ)
    (hg : FinStronglyMeasurable g μ) : FinStronglyMeasurable (f * g) μ := by
  refine
    ⟨fun n => hf.approx n * hg.approx n, ?_, fun x =>
      (hf.tendsto_approx x).mul (hg.tendsto_approx x)⟩
  intro n
  exact (measure_mono (support_mul_subset_left _ _)).trans_lt (hf.fin_support_approx n)
#align measure_theory.fin_strongly_measurable.mul MeasureTheory.FinStronglyMeasurable.mul

@[aesop safe 20 (rule_sets := [Measurable])]
protected theorem add [AddMonoid β] [ContinuousAdd β] (hf : FinStronglyMeasurable f μ)
    (hg : FinStronglyMeasurable g μ) : FinStronglyMeasurable (f + g) μ :=
  ⟨fun n => hf.approx n + hg.approx n, fun n =>
    (measure_mono (Function.support_add _ _)).trans_lt
      ((measure_union_le _ _).trans_lt
        (ENNReal.add_lt_top.mpr ⟨hf.fin_support_approx n, hg.fin_support_approx n⟩)),
    fun x => (hf.tendsto_approx x).add (hg.tendsto_approx x)⟩
#align measure_theory.fin_strongly_measurable.add MeasureTheory.FinStronglyMeasurable.add

@[measurability]
protected theorem neg [AddGroup β] [TopologicalAddGroup β] (hf : FinStronglyMeasurable f μ) :
    FinStronglyMeasurable (-f) μ := by
  refine ⟨fun n => -hf.approx n, fun n => ?_, fun x => (hf.tendsto_approx x).neg⟩
  suffices μ (Function.support fun x => -(hf.approx n) x) < ∞ by convert this
  rw [Function.support_neg (hf.approx n)]
  exact hf.fin_support_approx n
#align measure_theory.fin_strongly_measurable.neg MeasureTheory.FinStronglyMeasurable.neg

@[measurability]
protected theorem sub [AddGroup β] [ContinuousSub β] (hf : FinStronglyMeasurable f μ)
    (hg : FinStronglyMeasurable g μ) : FinStronglyMeasurable (f - g) μ :=
  ⟨fun n => hf.approx n - hg.approx n, fun n =>
    (measure_mono (Function.support_sub _ _)).trans_lt
      ((measure_union_le _ _).trans_lt
        (ENNReal.add_lt_top.mpr ⟨hf.fin_support_approx n, hg.fin_support_approx n⟩)),
    fun x => (hf.tendsto_approx x).sub (hg.tendsto_approx x)⟩
#align measure_theory.fin_strongly_measurable.sub MeasureTheory.FinStronglyMeasurable.sub

@[measurability]
protected theorem const_smul {𝕜} [TopologicalSpace 𝕜] [AddMonoid β] [Monoid 𝕜]
    [DistribMulAction 𝕜 β] [ContinuousSMul 𝕜 β] (hf : FinStronglyMeasurable f μ) (c : 𝕜) :
    FinStronglyMeasurable (c • f) μ := by
  refine ⟨fun n => c • hf.approx n, fun n => ?_, fun x => (hf.tendsto_approx x).const_smul c⟩
  rw [SimpleFunc.coe_smul]
  exact (measure_mono (support_const_smul_subset c _)).trans_lt (hf.fin_support_approx n)
#align measure_theory.fin_strongly_measurable.const_smul MeasureTheory.FinStronglyMeasurable.const_smul

end Arithmetic

section Order

variable [TopologicalSpace β] [Zero β]

@[aesop safe 20 (rule_sets := [Measurable])]
protected theorem sup [SemilatticeSup β] [ContinuousSup β] (hf : FinStronglyMeasurable f μ)
    (hg : FinStronglyMeasurable g μ) : FinStronglyMeasurable (f ⊔ g) μ := by
  refine
    ⟨fun n => hf.approx n ⊔ hg.approx n, fun n => ?_, fun x =>
      (hf.tendsto_approx x).sup_nhds (hg.tendsto_approx x)⟩
  refine (measure_mono (support_sup _ _)).trans_lt ?_
  exact measure_union_lt_top_iff.mpr ⟨hf.fin_support_approx n, hg.fin_support_approx n⟩
#align measure_theory.fin_strongly_measurable.sup MeasureTheory.FinStronglyMeasurable.sup

@[aesop safe 20 (rule_sets := [Measurable])]
protected theorem inf [SemilatticeInf β] [ContinuousInf β] (hf : FinStronglyMeasurable f μ)
    (hg : FinStronglyMeasurable g μ) : FinStronglyMeasurable (f ⊓ g) μ := by
  refine
    ⟨fun n => hf.approx n ⊓ hg.approx n, fun n => ?_, fun x =>
      (hf.tendsto_approx x).inf_nhds (hg.tendsto_approx x)⟩
  refine (measure_mono (support_inf _ _)).trans_lt ?_
  exact measure_union_lt_top_iff.mpr ⟨hf.fin_support_approx n, hg.fin_support_approx n⟩
#align measure_theory.fin_strongly_measurable.inf MeasureTheory.FinStronglyMeasurable.inf

end Order

end FinStronglyMeasurable

theorem finStronglyMeasurable_iff_stronglyMeasurable_and_exists_set_sigmaFinite {α β} {f : α → β}
    [TopologicalSpace β] [T2Space β] [Zero β] {_ : MeasurableSpace α} {μ : Measure α} :
    FinStronglyMeasurable f μ ↔
      StronglyMeasurable f ∧
        ∃ t, MeasurableSet t ∧ (∀ x ∈ tᶜ, f x = 0) ∧ SigmaFinite (μ.restrict t) :=
  ⟨fun hf => ⟨hf.stronglyMeasurable, hf.exists_set_sigmaFinite⟩, fun hf =>
    hf.1.finStronglyMeasurable_of_set_sigmaFinite hf.2.choose_spec.1 hf.2.choose_spec.2.1
      hf.2.choose_spec.2.2⟩
#align measure_theory.fin_strongly_measurable_iff_strongly_measurable_and_exists_set_sigma_finite MeasureTheory.finStronglyMeasurable_iff_stronglyMeasurable_and_exists_set_sigmaFinite

theorem aefinStronglyMeasurable_zero {α β} {_ : MeasurableSpace α} (μ : Measure α) [Zero β]
    [TopologicalSpace β] : AEFinStronglyMeasurable (0 : α → β) μ :=
  ⟨0, finStronglyMeasurable_zero, EventuallyEq.rfl⟩
#align measure_theory.ae_fin_strongly_measurable_zero MeasureTheory.aefinStronglyMeasurable_zero

/-! ## Almost everywhere strongly measurable functions -/

@[measurability]
theorem aestronglyMeasurable_const {α β} {_ : MeasurableSpace α} {μ : Measure α}
    [TopologicalSpace β] {b : β} : AEStronglyMeasurable (fun _ : α => b) μ :=
  stronglyMeasurable_const.aestronglyMeasurable
#align measure_theory.ae_strongly_measurable_const MeasureTheory.aestronglyMeasurable_const

@[to_additive (attr := measurability)]
theorem aestronglyMeasurable_one {α β} {_ : MeasurableSpace α} {μ : Measure α} [TopologicalSpace β]
    [One β] : AEStronglyMeasurable (1 : α → β) μ :=
  stronglyMeasurable_one.aestronglyMeasurable
#align measure_theory.ae_strongly_measurable_one MeasureTheory.aestronglyMeasurable_one
#align measure_theory.ae_strongly_measurable_zero MeasureTheory.aestronglyMeasurable_zero

@[simp]
theorem Subsingleton.aestronglyMeasurable {_ : MeasurableSpace α} [TopologicalSpace β]
    [Subsingleton β] {μ : Measure α} (f : α → β) : AEStronglyMeasurable f μ :=
  (Subsingleton.stronglyMeasurable f).aestronglyMeasurable
#align measure_theory.subsingleton.ae_strongly_measurable MeasureTheory.Subsingleton.aestronglyMeasurable

@[simp]
theorem Subsingleton.aestronglyMeasurable' {_ : MeasurableSpace α} [TopologicalSpace β]
    [Subsingleton α] {μ : Measure α} (f : α → β) : AEStronglyMeasurable f μ :=
  (Subsingleton.stronglyMeasurable' f).aestronglyMeasurable
#align measure_theory.subsingleton.ae_strongly_measurable' MeasureTheory.Subsingleton.aestronglyMeasurable'

@[simp]
theorem aestronglyMeasurable_zero_measure [MeasurableSpace α] [TopologicalSpace β] (f : α → β) :
    AEStronglyMeasurable f (0 : Measure α) := by
  nontriviality α
  inhabit α
  exact ⟨fun _ => f default, stronglyMeasurable_const, rfl⟩
#align measure_theory.ae_strongly_measurable_zero_measure MeasureTheory.aestronglyMeasurable_zero_measure

@[measurability]
theorem SimpleFunc.aestronglyMeasurable {_ : MeasurableSpace α} {μ : Measure α} [TopologicalSpace β]
    (f : α →ₛ β) : AEStronglyMeasurable f μ :=
  f.stronglyMeasurable.aestronglyMeasurable
#align measure_theory.simple_func.ae_strongly_measurable MeasureTheory.SimpleFunc.aestronglyMeasurable

namespace AEStronglyMeasurable

variable {m : MeasurableSpace α} {μ ν : Measure α} [TopologicalSpace β] [TopologicalSpace γ]
  {f g : α → β}

section Mk

/-- A `StronglyMeasurable` function such that `f =ᵐ[μ] hf.mk f`. See lemmas
`stronglyMeasurable_mk` and `ae_eq_mk`. -/
protected noncomputable def mk (f : α → β) (hf : AEStronglyMeasurable f μ) : α → β :=
  hf.choose
#align measure_theory.ae_strongly_measurable.mk MeasureTheory.AEStronglyMeasurable.mk

theorem stronglyMeasurable_mk (hf : AEStronglyMeasurable f μ) : StronglyMeasurable (hf.mk f) :=
  hf.choose_spec.1
#align measure_theory.ae_strongly_measurable.strongly_measurable_mk MeasureTheory.AEStronglyMeasurable.stronglyMeasurable_mk

theorem measurable_mk [PseudoMetrizableSpace β] [MeasurableSpace β] [BorelSpace β]
    (hf : AEStronglyMeasurable f μ) : Measurable (hf.mk f) :=
  hf.stronglyMeasurable_mk.measurable
#align measure_theory.ae_strongly_measurable.measurable_mk MeasureTheory.AEStronglyMeasurable.measurable_mk

theorem ae_eq_mk (hf : AEStronglyMeasurable f μ) : f =ᵐ[μ] hf.mk f :=
  hf.choose_spec.2
#align measure_theory.ae_strongly_measurable.ae_eq_mk MeasureTheory.AEStronglyMeasurable.ae_eq_mk

@[aesop 5% apply (rule_sets := [Measurable])]
protected theorem aemeasurable {β} [MeasurableSpace β] [TopologicalSpace β]
    [PseudoMetrizableSpace β] [BorelSpace β] {f : α → β} (hf : AEStronglyMeasurable f μ) :
    AEMeasurable f μ :=
  ⟨hf.mk f, hf.stronglyMeasurable_mk.measurable, hf.ae_eq_mk⟩
#align measure_theory.ae_strongly_measurable.ae_measurable MeasureTheory.AEStronglyMeasurable.aemeasurable

end Mk

theorem congr (hf : AEStronglyMeasurable f μ) (h : f =ᵐ[μ] g) : AEStronglyMeasurable g μ :=
  ⟨hf.mk f, hf.stronglyMeasurable_mk, h.symm.trans hf.ae_eq_mk⟩
#align measure_theory.ae_strongly_measurable.congr MeasureTheory.AEStronglyMeasurable.congr

theorem _root_.aestronglyMeasurable_congr (h : f =ᵐ[μ] g) :
    AEStronglyMeasurable f μ ↔ AEStronglyMeasurable g μ :=
  ⟨fun hf => hf.congr h, fun hg => hg.congr h.symm⟩
#align ae_strongly_measurable_congr aestronglyMeasurable_congr

theorem mono_measure {ν : Measure α} (hf : AEStronglyMeasurable f μ) (h : ν ≤ μ) :
    AEStronglyMeasurable f ν :=
  ⟨hf.mk f, hf.stronglyMeasurable_mk, Eventually.filter_mono (ae_mono h) hf.ae_eq_mk⟩
#align measure_theory.ae_strongly_measurable.mono_measure MeasureTheory.AEStronglyMeasurable.mono_measure

protected lemma mono_ac (h : ν ≪ μ) (hμ : AEStronglyMeasurable f μ) : AEStronglyMeasurable f ν :=
  let ⟨g, hg, hg'⟩ := hμ; ⟨g, hg, h.ae_eq hg'⟩
#align measure_theory.ae_strongly_measurable.mono' MeasureTheory.AEStronglyMeasurable.mono_ac
#align measure_theory.ae_strongly_measurable_of_absolutely_continuous MeasureTheory.AEStronglyMeasurable.mono_ac

@[deprecated] protected alias mono' := AEStronglyMeasurable.mono_ac

theorem mono_set {s t} (h : s ⊆ t) (ht : AEStronglyMeasurable f (μ.restrict t)) :
    AEStronglyMeasurable f (μ.restrict s) :=
  ht.mono_measure (restrict_mono h le_rfl)
#align measure_theory.ae_strongly_measurable.mono_set MeasureTheory.AEStronglyMeasurable.mono_set

protected theorem restrict (hfm : AEStronglyMeasurable f μ) {s} :
    AEStronglyMeasurable f (μ.restrict s) :=
  hfm.mono_measure Measure.restrict_le_self
#align measure_theory.ae_strongly_measurable.restrict MeasureTheory.AEStronglyMeasurable.restrict

theorem ae_mem_imp_eq_mk {s} (h : AEStronglyMeasurable f (μ.restrict s)) :
    ∀ᵐ x ∂μ, x ∈ s → f x = h.mk f x :=
  ae_imp_of_ae_restrict h.ae_eq_mk
#align measure_theory.ae_strongly_measurable.ae_mem_imp_eq_mk MeasureTheory.AEStronglyMeasurable.ae_mem_imp_eq_mk

/-- The composition of a continuous function and an ae strongly measurable function is ae strongly
measurable. -/
theorem _root_.Continuous.comp_aestronglyMeasurable {g : β → γ} {f : α → β} (hg : Continuous g)
    (hf : AEStronglyMeasurable f μ) : AEStronglyMeasurable (fun x => g (f x)) μ :=
  ⟨_, hg.comp_stronglyMeasurable hf.stronglyMeasurable_mk, EventuallyEq.fun_comp hf.ae_eq_mk g⟩
#align continuous.comp_ae_strongly_measurable Continuous.comp_aestronglyMeasurable

/-- A continuous function from `α` to `β` is ae strongly measurable when one of the two spaces is
second countable. -/
theorem _root_.Continuous.aestronglyMeasurable [TopologicalSpace α] [OpensMeasurableSpace α]
    [PseudoMetrizableSpace β] [SecondCountableTopologyEither α β] (hf : Continuous f) :
    AEStronglyMeasurable f μ :=
  hf.stronglyMeasurable.aestronglyMeasurable
#align continuous.ae_strongly_measurable Continuous.aestronglyMeasurable

protected theorem prod_mk {f : α → β} {g : α → γ} (hf : AEStronglyMeasurable f μ)
    (hg : AEStronglyMeasurable g μ) : AEStronglyMeasurable (fun x => (f x, g x)) μ :=
  ⟨fun x => (hf.mk f x, hg.mk g x), hf.stronglyMeasurable_mk.prod_mk hg.stronglyMeasurable_mk,
    hf.ae_eq_mk.prod_mk hg.ae_eq_mk⟩
#align measure_theory.ae_strongly_measurable.prod_mk MeasureTheory.AEStronglyMeasurable.prod_mk

/-- The composition of a continuous function of two variables and two ae strongly measurable
functions is ae strongly measurable. -/
theorem _root_.Continuous.comp_aestronglyMeasurable₂
    {β' : Type*} [TopologicalSpace β']
    {g : β → β' → γ} {f : α → β} {f' : α → β'} (hg : Continuous g.uncurry)
    (hf : AEStronglyMeasurable f μ) (h'f : AEStronglyMeasurable f' μ) :
    AEStronglyMeasurable (fun x => g (f x) (f' x)) μ :=
  hg.comp_aestronglyMeasurable (hf.prod_mk h'f)

/-- In a space with second countable topology, measurable implies ae strongly measurable. -/
@[aesop unsafe 30% apply (rule_sets := [Measurable])]
theorem _root_.Measurable.aestronglyMeasurable {_ : MeasurableSpace α} {μ : Measure α}
    [MeasurableSpace β] [PseudoMetrizableSpace β] [SecondCountableTopology β]
    [OpensMeasurableSpace β] (hf : Measurable f) : AEStronglyMeasurable f μ :=
  hf.stronglyMeasurable.aestronglyMeasurable
#align measurable.ae_strongly_measurable Measurable.aestronglyMeasurable

section Arithmetic

@[to_additive (attr := aesop safe 20 apply (rule_sets := [Measurable]))]
protected theorem mul [Mul β] [ContinuousMul β] (hf : AEStronglyMeasurable f μ)
    (hg : AEStronglyMeasurable g μ) : AEStronglyMeasurable (f * g) μ :=
  ⟨hf.mk f * hg.mk g, hf.stronglyMeasurable_mk.mul hg.stronglyMeasurable_mk,
    hf.ae_eq_mk.mul hg.ae_eq_mk⟩
#align measure_theory.ae_strongly_measurable.mul MeasureTheory.AEStronglyMeasurable.mul
#align measure_theory.ae_strongly_measurable.add MeasureTheory.AEStronglyMeasurable.add

@[to_additive (attr := measurability)]
protected theorem mul_const [Mul β] [ContinuousMul β] (hf : AEStronglyMeasurable f μ) (c : β) :
    AEStronglyMeasurable (fun x => f x * c) μ :=
  hf.mul aestronglyMeasurable_const
#align measure_theory.ae_strongly_measurable.mul_const MeasureTheory.AEStronglyMeasurable.mul_const
#align measure_theory.ae_strongly_measurable.add_const MeasureTheory.AEStronglyMeasurable.add_const

@[to_additive (attr := measurability)]
protected theorem const_mul [Mul β] [ContinuousMul β] (hf : AEStronglyMeasurable f μ) (c : β) :
    AEStronglyMeasurable (fun x => c * f x) μ :=
  aestronglyMeasurable_const.mul hf
#align measure_theory.ae_strongly_measurable.const_mul MeasureTheory.AEStronglyMeasurable.const_mul
#align measure_theory.ae_strongly_measurable.const_add MeasureTheory.AEStronglyMeasurable.const_add

@[to_additive (attr := measurability)]
protected theorem inv [Inv β] [ContinuousInv β] (hf : AEStronglyMeasurable f μ) :
    AEStronglyMeasurable f⁻¹ μ :=
  ⟨(hf.mk f)⁻¹, hf.stronglyMeasurable_mk.inv, hf.ae_eq_mk.inv⟩
#align measure_theory.ae_strongly_measurable.inv MeasureTheory.AEStronglyMeasurable.inv
#align measure_theory.ae_strongly_measurable.neg MeasureTheory.AEStronglyMeasurable.neg

@[to_additive (attr := aesop safe 20 apply (rule_sets := [Measurable]))]
protected theorem div [Group β] [TopologicalGroup β] (hf : AEStronglyMeasurable f μ)
    (hg : AEStronglyMeasurable g μ) : AEStronglyMeasurable (f / g) μ :=
  ⟨hf.mk f / hg.mk g, hf.stronglyMeasurable_mk.div hg.stronglyMeasurable_mk,
    hf.ae_eq_mk.div hg.ae_eq_mk⟩
#align measure_theory.ae_strongly_measurable.div MeasureTheory.AEStronglyMeasurable.div
#align measure_theory.ae_strongly_measurable.sub MeasureTheory.AEStronglyMeasurable.sub

@[to_additive (attr := aesop safe 20 apply (rule_sets := [Measurable]))]
protected theorem smul {𝕜} [TopologicalSpace 𝕜] [SMul 𝕜 β] [ContinuousSMul 𝕜 β] {f : α → 𝕜}
    {g : α → β} (hf : AEStronglyMeasurable f μ) (hg : AEStronglyMeasurable g μ) :
    AEStronglyMeasurable (fun x => f x • g x) μ :=
  continuous_smul.comp_aestronglyMeasurable (hf.prod_mk hg)
#align measure_theory.ae_strongly_measurable.smul MeasureTheory.AEStronglyMeasurable.smul
#align measure_theory.ae_strongly_measurable.vadd MeasureTheory.AEStronglyMeasurable.vadd

@[to_additive (attr := aesop safe 20 apply (rule_sets := [Measurable])) const_nsmul]
protected theorem pow [Monoid β] [ContinuousMul β] (hf : AEStronglyMeasurable f μ) (n : ℕ) :
    AEStronglyMeasurable (f ^ n) μ :=
  ⟨hf.mk f ^ n, hf.stronglyMeasurable_mk.pow _, hf.ae_eq_mk.pow_const _⟩

@[to_additive (attr := measurability)]
protected theorem const_smul {𝕜} [SMul 𝕜 β] [ContinuousConstSMul 𝕜 β]
    (hf : AEStronglyMeasurable f μ) (c : 𝕜) : AEStronglyMeasurable (c • f) μ :=
  ⟨c • hf.mk f, hf.stronglyMeasurable_mk.const_smul c, hf.ae_eq_mk.const_smul c⟩
#align measure_theory.ae_strongly_measurable.const_smul MeasureTheory.AEStronglyMeasurable.const_smul

@[to_additive (attr := measurability)]
protected theorem const_smul' {𝕜} [SMul 𝕜 β] [ContinuousConstSMul 𝕜 β]
    (hf : AEStronglyMeasurable f μ) (c : 𝕜) : AEStronglyMeasurable (fun x => c • f x) μ :=
  hf.const_smul c
#align measure_theory.ae_strongly_measurable.const_smul' MeasureTheory.AEStronglyMeasurable.const_smul'

@[to_additive (attr := measurability)]
protected theorem smul_const {𝕜} [TopologicalSpace 𝕜] [SMul 𝕜 β] [ContinuousSMul 𝕜 β] {f : α → 𝕜}
    (hf : AEStronglyMeasurable f μ) (c : β) : AEStronglyMeasurable (fun x => f x • c) μ :=
  continuous_smul.comp_aestronglyMeasurable (hf.prod_mk aestronglyMeasurable_const)
#align measure_theory.ae_strongly_measurable.smul_const MeasureTheory.AEStronglyMeasurable.smul_const
#align measure_theory.ae_strongly_measurable.vadd_const MeasureTheory.AEStronglyMeasurable.vadd_const

end Arithmetic

section Order

@[aesop safe 20 apply (rule_sets := [Measurable])]
protected theorem sup [SemilatticeSup β] [ContinuousSup β] (hf : AEStronglyMeasurable f μ)
    (hg : AEStronglyMeasurable g μ) : AEStronglyMeasurable (f ⊔ g) μ :=
  ⟨hf.mk f ⊔ hg.mk g, hf.stronglyMeasurable_mk.sup hg.stronglyMeasurable_mk,
    hf.ae_eq_mk.sup hg.ae_eq_mk⟩
#align measure_theory.ae_strongly_measurable.sup MeasureTheory.AEStronglyMeasurable.sup

@[aesop safe 20 apply (rule_sets := [Measurable])]
protected theorem inf [SemilatticeInf β] [ContinuousInf β] (hf : AEStronglyMeasurable f μ)
    (hg : AEStronglyMeasurable g μ) : AEStronglyMeasurable (f ⊓ g) μ :=
  ⟨hf.mk f ⊓ hg.mk g, hf.stronglyMeasurable_mk.inf hg.stronglyMeasurable_mk,
    hf.ae_eq_mk.inf hg.ae_eq_mk⟩
#align measure_theory.ae_strongly_measurable.inf MeasureTheory.AEStronglyMeasurable.inf

end Order

/-!
### Big operators: `∏` and `∑`
-/


section Monoid

variable {M : Type*} [Monoid M] [TopologicalSpace M] [ContinuousMul M]

@[to_additive (attr := measurability)]
theorem _root_.List.aestronglyMeasurable_prod' (l : List (α → M))
    (hl : ∀ f ∈ l, AEStronglyMeasurable f μ) : AEStronglyMeasurable l.prod μ := by
  induction' l with f l ihl; · exact aestronglyMeasurable_one
  rw [List.forall_mem_cons] at hl
  rw [List.prod_cons]
  exact hl.1.mul (ihl hl.2)
#align list.ae_strongly_measurable_prod' List.aestronglyMeasurable_prod'
#align list.ae_strongly_measurable_sum' List.aestronglyMeasurable_sum'

@[to_additive (attr := measurability)]
theorem _root_.List.aestronglyMeasurable_prod
    (l : List (α → M)) (hl : ∀ f ∈ l, AEStronglyMeasurable f μ) :
    AEStronglyMeasurable (fun x => (l.map fun f : α → M => f x).prod) μ := by
  simpa only [← Pi.list_prod_apply] using l.aestronglyMeasurable_prod' hl
#align list.ae_strongly_measurable_prod List.aestronglyMeasurable_prod
#align list.ae_strongly_measurable_sum List.aestronglyMeasurable_sum

end Monoid

section CommMonoid

variable {M : Type*} [CommMonoid M] [TopologicalSpace M] [ContinuousMul M]

@[to_additive (attr := measurability)]
theorem _root_.Multiset.aestronglyMeasurable_prod' (l : Multiset (α → M))
    (hl : ∀ f ∈ l, AEStronglyMeasurable f μ) : AEStronglyMeasurable l.prod μ := by
  rcases l with ⟨l⟩
  simpa using l.aestronglyMeasurable_prod' (by simpa using hl)
#align multiset.ae_strongly_measurable_prod' Multiset.aestronglyMeasurable_prod'
#align multiset.ae_strongly_measurable_sum' Multiset.aestronglyMeasurable_sum'

@[to_additive (attr := measurability)]
theorem _root_.Multiset.aestronglyMeasurable_prod (s : Multiset (α → M))
    (hs : ∀ f ∈ s, AEStronglyMeasurable f μ) :
    AEStronglyMeasurable (fun x => (s.map fun f : α → M => f x).prod) μ := by
  simpa only [← Pi.multiset_prod_apply] using s.aestronglyMeasurable_prod' hs
#align multiset.ae_strongly_measurable_prod Multiset.aestronglyMeasurable_prod
#align multiset.ae_strongly_measurable_sum Multiset.aestronglyMeasurable_sum

@[to_additive (attr := measurability)]
theorem _root_.Finset.aestronglyMeasurable_prod' {ι : Type*} {f : ι → α → M} (s : Finset ι)
    (hf : ∀ i ∈ s, AEStronglyMeasurable (f i) μ) : AEStronglyMeasurable (∏ i in s, f i) μ :=
  Multiset.aestronglyMeasurable_prod' _ fun _g hg =>
    let ⟨_i, hi, hg⟩ := Multiset.mem_map.1 hg
    hg ▸ hf _ hi
#align finset.ae_strongly_measurable_prod' Finset.aestronglyMeasurable_prod'
#align finset.ae_strongly_measurable_sum' Finset.aestronglyMeasurable_sum'

@[to_additive (attr := measurability)]
theorem _root_.Finset.aestronglyMeasurable_prod {ι : Type*} {f : ι → α → M} (s : Finset ι)
    (hf : ∀ i ∈ s, AEStronglyMeasurable (f i) μ) :
    AEStronglyMeasurable (fun a => ∏ i in s, f i a) μ := by
  simpa only [← Finset.prod_apply] using s.aestronglyMeasurable_prod' hf
#align finset.ae_strongly_measurable_prod Finset.aestronglyMeasurable_prod
#align finset.ae_strongly_measurable_sum Finset.aestronglyMeasurable_sum

end CommMonoid

section SecondCountableAEStronglyMeasurable

variable [MeasurableSpace β]

/-- In a space with second countable topology, measurable implies strongly measurable. -/
@[aesop 90% apply (rule_sets := [Measurable])]
theorem _root_.AEMeasurable.aestronglyMeasurable [PseudoMetrizableSpace β] [OpensMeasurableSpace β]
    [SecondCountableTopology β] (hf : AEMeasurable f μ) : AEStronglyMeasurable f μ :=
  ⟨hf.mk f, hf.measurable_mk.stronglyMeasurable, hf.ae_eq_mk⟩
#align ae_measurable.ae_strongly_measurable AEMeasurable.aestronglyMeasurable

@[measurability]
theorem _root_.aestronglyMeasurable_id {α : Type*} [TopologicalSpace α] [PseudoMetrizableSpace α]
    {_ : MeasurableSpace α} [OpensMeasurableSpace α] [SecondCountableTopology α] {μ : Measure α} :
    AEStronglyMeasurable (id : α → α) μ :=
  aemeasurable_id.aestronglyMeasurable
#align ae_strongly_measurable_id aestronglyMeasurable_id

/-- In a space with second countable topology, strongly measurable and measurable are equivalent. -/
theorem _root_.aestronglyMeasurable_iff_aemeasurable [PseudoMetrizableSpace β] [BorelSpace β]
    [SecondCountableTopology β] : AEStronglyMeasurable f μ ↔ AEMeasurable f μ :=
  ⟨fun h => h.aemeasurable, fun h => h.aestronglyMeasurable⟩
#align ae_strongly_measurable_iff_ae_measurable aestronglyMeasurable_iff_aemeasurable

end SecondCountableAEStronglyMeasurable

@[aesop safe 20 apply (rule_sets := [Measurable])]
protected theorem dist {β : Type*} [PseudoMetricSpace β] {f g : α → β}
    (hf : AEStronglyMeasurable f μ) (hg : AEStronglyMeasurable g μ) :
    AEStronglyMeasurable (fun x => dist (f x) (g x)) μ :=
  continuous_dist.comp_aestronglyMeasurable (hf.prod_mk hg)
#align measure_theory.ae_strongly_measurable.dist MeasureTheory.AEStronglyMeasurable.dist

@[measurability]
protected theorem norm {β : Type*} [SeminormedAddCommGroup β] {f : α → β}
    (hf : AEStronglyMeasurable f μ) : AEStronglyMeasurable (fun x => ‖f x‖) μ :=
  continuous_norm.comp_aestronglyMeasurable hf
#align measure_theory.ae_strongly_measurable.norm MeasureTheory.AEStronglyMeasurable.norm

@[measurability]
protected theorem nnnorm {β : Type*} [SeminormedAddCommGroup β] {f : α → β}
    (hf : AEStronglyMeasurable f μ) : AEStronglyMeasurable (fun x => ‖f x‖₊) μ :=
  continuous_nnnorm.comp_aestronglyMeasurable hf
#align measure_theory.ae_strongly_measurable.nnnorm MeasureTheory.AEStronglyMeasurable.nnnorm

@[measurability]
protected theorem ennnorm {β : Type*} [SeminormedAddCommGroup β] {f : α → β}
    (hf : AEStronglyMeasurable f μ) : AEMeasurable (fun a => (‖f a‖₊ : ℝ≥0∞)) μ :=
  (ENNReal.continuous_coe.comp_aestronglyMeasurable hf.nnnorm).aemeasurable
#align measure_theory.ae_strongly_measurable.ennnorm MeasureTheory.AEStronglyMeasurable.ennnorm

@[aesop safe 20 apply (rule_sets := [Measurable])]
protected theorem edist {β : Type*} [SeminormedAddCommGroup β] {f g : α → β}
    (hf : AEStronglyMeasurable f μ) (hg : AEStronglyMeasurable g μ) :
    AEMeasurable (fun a => edist (f a) (g a)) μ :=
  (continuous_edist.comp_aestronglyMeasurable (hf.prod_mk hg)).aemeasurable
#align measure_theory.ae_strongly_measurable.edist MeasureTheory.AEStronglyMeasurable.edist

@[measurability]
protected theorem real_toNNReal {f : α → ℝ} (hf : AEStronglyMeasurable f μ) :
    AEStronglyMeasurable (fun x => (f x).toNNReal) μ :=
  continuous_real_toNNReal.comp_aestronglyMeasurable hf
#align measure_theory.ae_strongly_measurable.real_to_nnreal MeasureTheory.AEStronglyMeasurable.real_toNNReal

theorem _root_.aestronglyMeasurable_indicator_iff [Zero β] {s : Set α} (hs : MeasurableSet s) :
    AEStronglyMeasurable (indicator s f) μ ↔ AEStronglyMeasurable f (μ.restrict s) := by
  constructor
  · intro h
    exact (h.mono_measure Measure.restrict_le_self).congr (indicator_ae_eq_restrict hs)
  · intro h
    refine ⟨indicator s (h.mk f), h.stronglyMeasurable_mk.indicator hs, ?_⟩
    have A : s.indicator f =ᵐ[μ.restrict s] s.indicator (h.mk f) :=
      (indicator_ae_eq_restrict hs).trans (h.ae_eq_mk.trans <| (indicator_ae_eq_restrict hs).symm)
    have B : s.indicator f =ᵐ[μ.restrict sᶜ] s.indicator (h.mk f) :=
      (indicator_ae_eq_restrict_compl hs).trans (indicator_ae_eq_restrict_compl hs).symm
    exact ae_of_ae_restrict_of_ae_restrict_compl _ A B
#align ae_strongly_measurable_indicator_iff aestronglyMeasurable_indicator_iff

@[measurability]
protected theorem indicator [Zero β] (hfm : AEStronglyMeasurable f μ) {s : Set α}
    (hs : MeasurableSet s) : AEStronglyMeasurable (s.indicator f) μ :=
  (aestronglyMeasurable_indicator_iff hs).mpr hfm.restrict
#align measure_theory.ae_strongly_measurable.indicator MeasureTheory.AEStronglyMeasurable.indicator

theorem nullMeasurableSet_eq_fun {E} [TopologicalSpace E] [MetrizableSpace E] {f g : α → E}
    (hf : AEStronglyMeasurable f μ) (hg : AEStronglyMeasurable g μ) :
    NullMeasurableSet { x | f x = g x } μ := by
  apply
    (hf.stronglyMeasurable_mk.measurableSet_eq_fun
          hg.stronglyMeasurable_mk).nullMeasurableSet.congr
  filter_upwards [hf.ae_eq_mk, hg.ae_eq_mk] with x hfx hgx
  change (hf.mk f x = hg.mk g x) = (f x = g x)
  simp only [hfx, hgx]
#align measure_theory.ae_strongly_measurable.null_measurable_set_eq_fun MeasureTheory.AEStronglyMeasurable.nullMeasurableSet_eq_fun

@[to_additive]
lemma nullMeasurableSet_mulSupport {E} [TopologicalSpace E] [MetrizableSpace E] [One E] {f : α → E}
    (hf : AEStronglyMeasurable f μ) : NullMeasurableSet (mulSupport f) μ :=
  (hf.nullMeasurableSet_eq_fun stronglyMeasurable_const.aestronglyMeasurable).compl

theorem nullMeasurableSet_lt [LinearOrder β] [OrderClosedTopology β] [PseudoMetrizableSpace β]
    {f g : α → β} (hf : AEStronglyMeasurable f μ) (hg : AEStronglyMeasurable g μ) :
    NullMeasurableSet { a | f a < g a } μ := by
  apply
    (hf.stronglyMeasurable_mk.measurableSet_lt hg.stronglyMeasurable_mk).nullMeasurableSet.congr
  filter_upwards [hf.ae_eq_mk, hg.ae_eq_mk] with x hfx hgx
  change (hf.mk f x < hg.mk g x) = (f x < g x)
  simp only [hfx, hgx]
#align measure_theory.ae_strongly_measurable.null_measurable_set_lt MeasureTheory.AEStronglyMeasurable.nullMeasurableSet_lt

theorem nullMeasurableSet_le [Preorder β] [OrderClosedTopology β] [PseudoMetrizableSpace β]
    {f g : α → β} (hf : AEStronglyMeasurable f μ) (hg : AEStronglyMeasurable g μ) :
    NullMeasurableSet { a | f a ≤ g a } μ := by
  apply
    (hf.stronglyMeasurable_mk.measurableSet_le hg.stronglyMeasurable_mk).nullMeasurableSet.congr
  filter_upwards [hf.ae_eq_mk, hg.ae_eq_mk] with x hfx hgx
  change (hf.mk f x ≤ hg.mk g x) = (f x ≤ g x)
  simp only [hfx, hgx]
#align measure_theory.ae_strongly_measurable.null_measurable_set_le MeasureTheory.AEStronglyMeasurable.nullMeasurableSet_le

theorem _root_.aestronglyMeasurable_of_aestronglyMeasurable_trim {α} {m m0 : MeasurableSpace α}
    {μ : Measure α} (hm : m ≤ m0) {f : α → β} (hf : AEStronglyMeasurable f (μ.trim hm)) :
    AEStronglyMeasurable f μ :=
  ⟨hf.mk f, StronglyMeasurable.mono hf.stronglyMeasurable_mk hm, ae_eq_of_ae_eq_trim hf.ae_eq_mk⟩
#align ae_strongly_measurable_of_ae_strongly_measurable_trim aestronglyMeasurable_of_aestronglyMeasurable_trim

theorem comp_aemeasurable {γ : Type*} {_ : MeasurableSpace γ} {_ : MeasurableSpace α} {f : γ → α}
    {μ : Measure γ} (hg : AEStronglyMeasurable g (Measure.map f μ)) (hf : AEMeasurable f μ) :
    AEStronglyMeasurable (g ∘ f) μ :=
  ⟨hg.mk g ∘ hf.mk f, hg.stronglyMeasurable_mk.comp_measurable hf.measurable_mk,
    (ae_eq_comp hf hg.ae_eq_mk).trans (hf.ae_eq_mk.fun_comp (hg.mk g))⟩
#align measure_theory.ae_strongly_measurable.comp_ae_measurable MeasureTheory.AEStronglyMeasurable.comp_aemeasurable

theorem comp_measurable {γ : Type*} {_ : MeasurableSpace γ} {_ : MeasurableSpace α} {f : γ → α}
    {μ : Measure γ} (hg : AEStronglyMeasurable g (Measure.map f μ)) (hf : Measurable f) :
    AEStronglyMeasurable (g ∘ f) μ :=
  hg.comp_aemeasurable hf.aemeasurable
#align measure_theory.ae_strongly_measurable.comp_measurable MeasureTheory.AEStronglyMeasurable.comp_measurable

theorem comp_quasiMeasurePreserving {γ : Type*} {_ : MeasurableSpace γ} {_ : MeasurableSpace α}
    {f : γ → α} {μ : Measure γ} {ν : Measure α} (hg : AEStronglyMeasurable g ν)
    (hf : QuasiMeasurePreserving f μ ν) : AEStronglyMeasurable (g ∘ f) μ :=
  (hg.mono_ac hf.absolutelyContinuous).comp_measurable hf.measurable
#align measure_theory.ae_strongly_measurable.comp_quasi_measure_preserving MeasureTheory.AEStronglyMeasurable.comp_quasiMeasurePreserving

theorem comp_measurePreserving {γ : Type*} {_ : MeasurableSpace γ} {_ : MeasurableSpace α}
    {f : γ → α} {μ : Measure γ} {ν : Measure α} (hg : AEStronglyMeasurable g ν)
    (hf : MeasurePreserving f μ ν) : AEStronglyMeasurable (g ∘ f) μ :=
  hg.comp_quasiMeasurePreserving hf.quasiMeasurePreserving

theorem isSeparable_ae_range (hf : AEStronglyMeasurable f μ) :
    ∃ t : Set β, IsSeparable t ∧ ∀ᵐ x ∂μ, f x ∈ t := by
  refine ⟨range (hf.mk f), hf.stronglyMeasurable_mk.isSeparable_range, ?_⟩
  filter_upwards [hf.ae_eq_mk] with x hx
  simp [hx]
#align measure_theory.ae_strongly_measurable.is_separable_ae_range MeasureTheory.AEStronglyMeasurable.isSeparable_ae_range

/-- A function is almost everywhere strongly measurable if and only if it is almost everywhere
measurable, and up to a zero measure set its range is contained in a separable set. -/
theorem _root_.aestronglyMeasurable_iff_aemeasurable_separable [PseudoMetrizableSpace β]
    [MeasurableSpace β] [BorelSpace β] :
    AEStronglyMeasurable f μ ↔
      AEMeasurable f μ ∧ ∃ t : Set β, IsSeparable t ∧ ∀ᵐ x ∂μ, f x ∈ t := by
  refine ⟨fun H => ⟨H.aemeasurable, H.isSeparable_ae_range⟩, ?_⟩
  rintro ⟨H, ⟨t, t_sep, ht⟩⟩
  rcases eq_empty_or_nonempty t with (rfl | h₀)
  · simp only [mem_empty_iff_false, eventually_false_iff_eq_bot, ae_eq_bot] at ht
    rw [ht]
    exact aestronglyMeasurable_zero_measure f
  · obtain ⟨g, g_meas, gt, fg⟩ : ∃ g : α → β, Measurable g ∧ range g ⊆ t ∧ f =ᵐ[μ] g :=
      H.exists_ae_eq_range_subset ht h₀
    refine ⟨g, ?_, fg⟩
    exact stronglyMeasurable_iff_measurable_separable.2 ⟨g_meas, t_sep.mono gt⟩
#align ae_strongly_measurable_iff_ae_measurable_separable aestronglyMeasurable_iff_aemeasurable_separable

theorem _root_.aestronglyMeasurable_iff_nullMeasurable_separable [PseudoMetrizableSpace β]
    [MeasurableSpace β] [BorelSpace β] :
    AEStronglyMeasurable f μ ↔
      NullMeasurable f μ ∧ ∃ t : Set β, IsSeparable t ∧ ∀ᵐ x ∂μ, f x ∈ t :=
  aestronglyMeasurable_iff_aemeasurable_separable.trans <| and_congr_left fun ⟨_, hsep, h⟩ ↦
    have := hsep.secondCountableTopology
    ⟨AEMeasurable.nullMeasurable, fun hf ↦ hf.aemeasurable_of_aerange h⟩

theorem _root_.MeasurableEmbedding.aestronglyMeasurable_map_iff {γ : Type*}
    {mγ : MeasurableSpace γ} {mα : MeasurableSpace α} {f : γ → α} {μ : Measure γ}
    (hf : MeasurableEmbedding f) {g : α → β} :
    AEStronglyMeasurable g (Measure.map f μ) ↔ AEStronglyMeasurable (g ∘ f) μ := by
  refine ⟨fun H => H.comp_measurable hf.measurable, ?_⟩
  rintro ⟨g₁, hgm₁, heq⟩
  rcases hf.exists_stronglyMeasurable_extend hgm₁ fun x => ⟨g x⟩ with ⟨g₂, hgm₂, rfl⟩
  exact ⟨g₂, hgm₂, hf.ae_map_iff.2 heq⟩
#align measurable_embedding.ae_strongly_measurable_map_iff MeasurableEmbedding.aestronglyMeasurable_map_iff

theorem _root_.Embedding.aestronglyMeasurable_comp_iff [PseudoMetrizableSpace β]
    [PseudoMetrizableSpace γ] {g : β → γ} {f : α → β} (hg : Embedding g) :
    AEStronglyMeasurable (fun x => g (f x)) μ ↔ AEStronglyMeasurable f μ := by
  letI := pseudoMetrizableSpacePseudoMetric γ
  borelize β γ
  refine
    ⟨fun H => aestronglyMeasurable_iff_aemeasurable_separable.2 ⟨?_, ?_⟩, fun H =>
      hg.continuous.comp_aestronglyMeasurable H⟩
  · let G : β → range g := rangeFactorization g
    have hG : ClosedEmbedding G :=
      { hg.codRestrict _ _ with
        isClosed_range := by rw [surjective_onto_range.range_eq]; exact isClosed_univ }
    have : AEMeasurable (G ∘ f) μ := AEMeasurable.subtype_mk H.aemeasurable
    exact hG.measurableEmbedding.aemeasurable_comp_iff.1 this
  · rcases (aestronglyMeasurable_iff_aemeasurable_separable.1 H).2 with ⟨t, ht, h't⟩
    exact ⟨g ⁻¹' t, hg.isSeparable_preimage ht, h't⟩
#align embedding.ae_strongly_measurable_comp_iff Embedding.aestronglyMeasurable_comp_iff

theorem _root_.MeasureTheory.MeasurePreserving.aestronglyMeasurable_comp_iff {β : Type*}
    {f : α → β} {mα : MeasurableSpace α} {μa : Measure α} {mβ : MeasurableSpace β} {μb : Measure β}
    (hf : MeasurePreserving f μa μb) (h₂ : MeasurableEmbedding f) {g : β → γ} :
    AEStronglyMeasurable (g ∘ f) μa ↔ AEStronglyMeasurable g μb := by
  rw [← hf.map_eq, h₂.aestronglyMeasurable_map_iff]
#align measure_theory.measure_preserving.ae_strongly_measurable_comp_iff MeasureTheory.MeasurePreserving.aestronglyMeasurable_comp_iff

/-- An almost everywhere sequential limit of almost everywhere strongly measurable functions is
almost everywhere strongly measurable. -/
theorem _root_.aestronglyMeasurable_of_tendsto_ae {ι : Type*} [PseudoMetrizableSpace β]
    (u : Filter ι) [NeBot u] [IsCountablyGenerated u] {f : ι → α → β} {g : α → β}
    (hf : ∀ i, AEStronglyMeasurable (f i) μ) (lim : ∀ᵐ x ∂μ, Tendsto (fun n => f n x) u (𝓝 (g x))) :
    AEStronglyMeasurable g μ := by
  borelize β
  refine aestronglyMeasurable_iff_aemeasurable_separable.2 ⟨?_, ?_⟩
  · exact aemeasurable_of_tendsto_metrizable_ae _ (fun n => (hf n).aemeasurable) lim
  · rcases u.exists_seq_tendsto with ⟨v, hv⟩
    have : ∀ n : ℕ, ∃ t : Set β, IsSeparable t ∧ f (v n) ⁻¹' t ∈ ae μ := fun n =>
      (aestronglyMeasurable_iff_aemeasurable_separable.1 (hf (v n))).2
    choose t t_sep ht using this
    refine ⟨closure (⋃ i, t i), .closure <| .iUnion t_sep, ?_⟩
    filter_upwards [ae_all_iff.2 ht, lim] with x hx h'x
    apply mem_closure_of_tendsto (h'x.comp hv)
    filter_upwards with n using mem_iUnion_of_mem n (hx n)
#align ae_strongly_measurable_of_tendsto_ae aestronglyMeasurable_of_tendsto_ae

/-- If a sequence of almost everywhere strongly measurable functions converges almost everywhere,
one can select a strongly measurable function as the almost everywhere limit. -/
theorem _root_.exists_stronglyMeasurable_limit_of_tendsto_ae [PseudoMetrizableSpace β]
    {f : ℕ → α → β} (hf : ∀ n, AEStronglyMeasurable (f n) μ)
    (h_ae_tendsto : ∀ᵐ x ∂μ, ∃ l : β, Tendsto (fun n => f n x) atTop (𝓝 l)) :
    ∃ f_lim : α → β, StronglyMeasurable f_lim ∧
      ∀ᵐ x ∂μ, Tendsto (fun n => f n x) atTop (𝓝 (f_lim x)) := by
  borelize β
  obtain ⟨g, _, hg⟩ :
    ∃ g : α → β, Measurable g ∧ ∀ᵐ x ∂μ, Tendsto (fun n => f n x) atTop (𝓝 (g x)) :=
    measurable_limit_of_tendsto_metrizable_ae (fun n => (hf n).aemeasurable) h_ae_tendsto
  have Hg : AEStronglyMeasurable g μ := aestronglyMeasurable_of_tendsto_ae _ hf hg
  refine ⟨Hg.mk g, Hg.stronglyMeasurable_mk, ?_⟩
  filter_upwards [hg, Hg.ae_eq_mk] with x hx h'x
  rwa [h'x] at hx
#align exists_strongly_measurable_limit_of_tendsto_ae exists_stronglyMeasurable_limit_of_tendsto_ae

theorem piecewise {s : Set α} [DecidablePred (· ∈ s)]
    (hs : MeasurableSet s) (hf : AEStronglyMeasurable f (μ.restrict s))
    (hg : AEStronglyMeasurable g (μ.restrict sᶜ)) :
    AEStronglyMeasurable (s.piecewise f g) μ := by
  refine ⟨s.piecewise (hf.mk f) (hg.mk g),
    StronglyMeasurable.piecewise hs hf.stronglyMeasurable_mk hg.stronglyMeasurable_mk, ?_⟩
  refine ae_of_ae_restrict_of_ae_restrict_compl s ?_ ?_
  · have h := hf.ae_eq_mk
    rw [Filter.EventuallyEq, ae_restrict_iff' hs] at h
    rw [ae_restrict_iff' hs]
    filter_upwards [h] with x hx
    intro hx_mem
    simp only [hx_mem, Set.piecewise_eq_of_mem, hx hx_mem]
  · have h := hg.ae_eq_mk
    rw [Filter.EventuallyEq, ae_restrict_iff' hs.compl] at h
    rw [ae_restrict_iff' hs.compl]
    filter_upwards [h] with x hx
    intro hx_mem
    rw [Set.mem_compl_iff] at hx_mem
    simp only [hx_mem, not_false_eq_true, Set.piecewise_eq_of_not_mem, hx hx_mem]

theorem sum_measure [PseudoMetrizableSpace β] {m : MeasurableSpace α} {μ : ι → Measure α}
    (h : ∀ i, AEStronglyMeasurable f (μ i)) : AEStronglyMeasurable f (Measure.sum μ) := by
  borelize β
  refine
    aestronglyMeasurable_iff_aemeasurable_separable.2
<<<<<<< HEAD
      ⟨AEMeasurable.sum_measure fun i => (h i).aemeasurable, _⟩
  have A : ∀ i : ι, ∃ t : Set β, IsSeparable t ∧ f ⁻¹' t ∈ ae (μ i) := fun i =>
=======
      ⟨AEMeasurable.sum_measure fun i => (h i).aemeasurable, ?_⟩
  have A : ∀ i : ι, ∃ t : Set β, IsSeparable t ∧ f ⁻¹' t ∈ (μ i).ae := fun i =>
>>>>>>> c9ee63a2
    (aestronglyMeasurable_iff_aemeasurable_separable.1 (h i)).2
  choose t t_sep ht using A
  refine ⟨⋃ i, t i, .iUnion t_sep, ?_⟩
  simp only [Measure.ae_sum_eq, mem_iUnion, eventually_iSup]
  intro i
  filter_upwards [ht i] with x hx
  exact ⟨i, hx⟩
#align measure_theory.ae_strongly_measurable.sum_measure MeasureTheory.AEStronglyMeasurable.sum_measure

@[simp]
theorem _root_.aestronglyMeasurable_sum_measure_iff [PseudoMetrizableSpace β]
    {_m : MeasurableSpace α} {μ : ι → Measure α} :
    AEStronglyMeasurable f (sum μ) ↔ ∀ i, AEStronglyMeasurable f (μ i) :=
  ⟨fun h _ => h.mono_measure (Measure.le_sum _ _), sum_measure⟩
#align ae_strongly_measurable_sum_measure_iff aestronglyMeasurable_sum_measure_iff

@[simp]
theorem _root_.aestronglyMeasurable_add_measure_iff [PseudoMetrizableSpace β] {ν : Measure α} :
    AEStronglyMeasurable f (μ + ν) ↔ AEStronglyMeasurable f μ ∧ AEStronglyMeasurable f ν := by
  rw [← sum_cond, aestronglyMeasurable_sum_measure_iff, Bool.forall_bool, and_comm]
  rfl
#align ae_strongly_measurable_add_measure_iff aestronglyMeasurable_add_measure_iff

@[measurability]
theorem add_measure [PseudoMetrizableSpace β] {ν : Measure α} {f : α → β}
    (hμ : AEStronglyMeasurable f μ) (hν : AEStronglyMeasurable f ν) :
    AEStronglyMeasurable f (μ + ν) :=
  aestronglyMeasurable_add_measure_iff.2 ⟨hμ, hν⟩
#align measure_theory.ae_strongly_measurable.add_measure MeasureTheory.AEStronglyMeasurable.add_measure

@[measurability]
protected theorem iUnion [PseudoMetrizableSpace β] {s : ι → Set α}
    (h : ∀ i, AEStronglyMeasurable f (μ.restrict (s i))) :
    AEStronglyMeasurable f (μ.restrict (⋃ i, s i)) :=
  (sum_measure h).mono_measure <| restrict_iUnion_le
#align measure_theory.ae_strongly_measurable.Union MeasureTheory.AEStronglyMeasurable.iUnion

@[simp]
theorem _root_.aestronglyMeasurable_iUnion_iff [PseudoMetrizableSpace β] {s : ι → Set α} :
    AEStronglyMeasurable f (μ.restrict (⋃ i, s i)) ↔
      ∀ i, AEStronglyMeasurable f (μ.restrict (s i)) :=
  ⟨fun h _ => h.mono_measure <| restrict_mono (subset_iUnion _ _) le_rfl,
    AEStronglyMeasurable.iUnion⟩
#align ae_strongly_measurable_Union_iff aestronglyMeasurable_iUnion_iff

@[simp]
theorem _root_.aestronglyMeasurable_union_iff [PseudoMetrizableSpace β] {s t : Set α} :
    AEStronglyMeasurable f (μ.restrict (s ∪ t)) ↔
      AEStronglyMeasurable f (μ.restrict s) ∧ AEStronglyMeasurable f (μ.restrict t) :=
  by simp only [union_eq_iUnion, aestronglyMeasurable_iUnion_iff, Bool.forall_bool, cond, and_comm]
#align ae_strongly_measurable_union_iff aestronglyMeasurable_union_iff

theorem aestronglyMeasurable_uIoc_iff [LinearOrder α] [PseudoMetrizableSpace β] {f : α → β}
    {a b : α} :
    AEStronglyMeasurable f (μ.restrict <| uIoc a b) ↔
      AEStronglyMeasurable f (μ.restrict <| Ioc a b) ∧
        AEStronglyMeasurable f (μ.restrict <| Ioc b a) :=
  by rw [uIoc_eq_union, aestronglyMeasurable_union_iff]
#align measure_theory.ae_strongly_measurable.ae_strongly_measurable_uIoc_iff MeasureTheory.AEStronglyMeasurable.aestronglyMeasurable_uIoc_iff

@[measurability]
theorem smul_measure {R : Type*} [Monoid R] [DistribMulAction R ℝ≥0∞] [IsScalarTower R ℝ≥0∞ ℝ≥0∞]
    (h : AEStronglyMeasurable f μ) (c : R) : AEStronglyMeasurable f (c • μ) :=
  ⟨h.mk f, h.stronglyMeasurable_mk, ae_smul_measure h.ae_eq_mk c⟩
#align measure_theory.ae_strongly_measurable.smul_measure MeasureTheory.AEStronglyMeasurable.smul_measure

section NormedSpace

variable {𝕜 : Type*} [NontriviallyNormedField 𝕜] [CompleteSpace 𝕜]
variable {E : Type*} [NormedAddCommGroup E] [NormedSpace 𝕜 E]

theorem _root_.aestronglyMeasurable_smul_const_iff {f : α → 𝕜} {c : E} (hc : c ≠ 0) :
    AEStronglyMeasurable (fun x => f x • c) μ ↔ AEStronglyMeasurable f μ :=
  (closedEmbedding_smul_left hc).toEmbedding.aestronglyMeasurable_comp_iff
#align ae_strongly_measurable_smul_const_iff aestronglyMeasurable_smul_const_iff

end NormedSpace

section MulAction

variable {M G G₀ : Type*}
variable [Monoid M] [MulAction M β] [ContinuousConstSMul M β]
variable [Group G] [MulAction G β] [ContinuousConstSMul G β]
variable [GroupWithZero G₀] [MulAction G₀ β] [ContinuousConstSMul G₀ β]

theorem _root_.aestronglyMeasurable_const_smul_iff (c : G) :
    AEStronglyMeasurable (fun x => c • f x) μ ↔ AEStronglyMeasurable f μ :=
  ⟨fun h => by simpa only [inv_smul_smul] using h.const_smul' c⁻¹, fun h => h.const_smul c⟩
#align ae_strongly_measurable_const_smul_iff aestronglyMeasurable_const_smul_iff

nonrec theorem _root_.IsUnit.aestronglyMeasurable_const_smul_iff {c : M} (hc : IsUnit c) :
    AEStronglyMeasurable (fun x => c • f x) μ ↔ AEStronglyMeasurable f μ :=
  let ⟨u, hu⟩ := hc
  hu ▸ aestronglyMeasurable_const_smul_iff u
#align is_unit.ae_strongly_measurable_const_smul_iff IsUnit.aestronglyMeasurable_const_smul_iff

theorem _root_.aestronglyMeasurable_const_smul_iff₀ {c : G₀} (hc : c ≠ 0) :
    AEStronglyMeasurable (fun x => c • f x) μ ↔ AEStronglyMeasurable f μ :=
  (IsUnit.mk0 _ hc).aestronglyMeasurable_const_smul_iff
#align ae_strongly_measurable_const_smul_iff₀ aestronglyMeasurable_const_smul_iff₀

end MulAction

section ContinuousLinearMapNontriviallyNormedField

variable {𝕜 : Type*} [NontriviallyNormedField 𝕜]
variable {E : Type*} [NormedAddCommGroup E] [NormedSpace 𝕜 E]
variable {F : Type*} [NormedAddCommGroup F] [NormedSpace 𝕜 F]
variable {G : Type*} [NormedAddCommGroup G] [NormedSpace 𝕜 G]

theorem _root_.StronglyMeasurable.apply_continuousLinearMap {_m : MeasurableSpace α}
    {φ : α → F →L[𝕜] E}
    (hφ : StronglyMeasurable φ) (v : F) : StronglyMeasurable fun a => φ a v :=
  (ContinuousLinearMap.apply 𝕜 E v).continuous.comp_stronglyMeasurable hφ
#align strongly_measurable.apply_continuous_linear_map StronglyMeasurable.apply_continuousLinearMap

@[measurability]
theorem apply_continuousLinearMap {φ : α → F →L[𝕜] E} (hφ : AEStronglyMeasurable φ μ) (v : F) :
    AEStronglyMeasurable (fun a => φ a v) μ :=
  (ContinuousLinearMap.apply 𝕜 E v).continuous.comp_aestronglyMeasurable hφ
#align measure_theory.ae_strongly_measurable.apply_continuous_linear_map MeasureTheory.AEStronglyMeasurable.apply_continuousLinearMap

theorem _root_.ContinuousLinearMap.aestronglyMeasurable_comp₂ (L : E →L[𝕜] F →L[𝕜] G) {f : α → E}
    {g : α → F} (hf : AEStronglyMeasurable f μ) (hg : AEStronglyMeasurable g μ) :
    AEStronglyMeasurable (fun x => L (f x) (g x)) μ :=
  L.continuous₂.comp_aestronglyMeasurable₂ hf hg
#align continuous_linear_map.ae_strongly_measurable_comp₂ ContinuousLinearMap.aestronglyMeasurable_comp₂

end ContinuousLinearMapNontriviallyNormedField

theorem _root_.aestronglyMeasurable_withDensity_iff {E : Type*} [NormedAddCommGroup E]
    [NormedSpace ℝ E] {f : α → ℝ≥0} (hf : Measurable f) {g : α → E} :
    AEStronglyMeasurable g (μ.withDensity fun x => (f x : ℝ≥0∞)) ↔
      AEStronglyMeasurable (fun x => (f x : ℝ) • g x) μ := by
  constructor
  · rintro ⟨g', g'meas, hg'⟩
    have A : MeasurableSet { x : α | f x ≠ 0 } := (hf (measurableSet_singleton 0)).compl
    refine ⟨fun x => (f x : ℝ) • g' x, hf.coe_nnreal_real.stronglyMeasurable.smul g'meas, ?_⟩
    apply @ae_of_ae_restrict_of_ae_restrict_compl _ _ _ { x | f x ≠ 0 }
    · rw [EventuallyEq, ae_withDensity_iff hf.coe_nnreal_ennreal] at hg'
      rw [ae_restrict_iff' A]
      filter_upwards [hg'] with a ha h'a
      have : (f a : ℝ≥0∞) ≠ 0 := by simpa only [Ne, ENNReal.coe_eq_zero] using h'a
      rw [ha this]
    · filter_upwards [ae_restrict_mem A.compl] with x hx
      simp only [Classical.not_not, mem_setOf_eq, mem_compl_iff] at hx
      simp [hx]
  · rintro ⟨g', g'meas, hg'⟩
    refine ⟨fun x => (f x : ℝ)⁻¹ • g' x, hf.coe_nnreal_real.inv.stronglyMeasurable.smul g'meas, ?_⟩
    rw [EventuallyEq, ae_withDensity_iff hf.coe_nnreal_ennreal]
    filter_upwards [hg'] with x hx h'x
    rw [← hx, smul_smul, _root_.inv_mul_cancel, one_smul]
    simp only [Ne, ENNReal.coe_eq_zero] at h'x
    simpa only [NNReal.coe_eq_zero, Ne] using h'x
#align ae_strongly_measurable_with_density_iff aestronglyMeasurable_withDensity_iff

end AEStronglyMeasurable

/-! ## Almost everywhere finitely strongly measurable functions -/


namespace AEFinStronglyMeasurable

variable {m : MeasurableSpace α} {μ : Measure α} [TopologicalSpace β] {f g : α → β}

section Mk

variable [Zero β]

/-- A `fin_strongly_measurable` function such that `f =ᵐ[μ] hf.mk f`. See lemmas
`fin_strongly_measurable_mk` and `ae_eq_mk`. -/
protected noncomputable def mk (f : α → β) (hf : AEFinStronglyMeasurable f μ) : α → β :=
  hf.choose
#align measure_theory.ae_fin_strongly_measurable.mk MeasureTheory.AEFinStronglyMeasurable.mk

theorem finStronglyMeasurable_mk (hf : AEFinStronglyMeasurable f μ) :
    FinStronglyMeasurable (hf.mk f) μ :=
  hf.choose_spec.1
#align measure_theory.ae_fin_strongly_measurable.fin_strongly_measurable_mk MeasureTheory.AEFinStronglyMeasurable.finStronglyMeasurable_mk

theorem ae_eq_mk (hf : AEFinStronglyMeasurable f μ) : f =ᵐ[μ] hf.mk f :=
  hf.choose_spec.2
#align measure_theory.ae_fin_strongly_measurable.ae_eq_mk MeasureTheory.AEFinStronglyMeasurable.ae_eq_mk

@[aesop 10% apply (rule_sets := [Measurable])]
protected theorem aemeasurable {β} [Zero β] [MeasurableSpace β] [TopologicalSpace β]
    [PseudoMetrizableSpace β] [BorelSpace β] {f : α → β} (hf : AEFinStronglyMeasurable f μ) :
    AEMeasurable f μ :=
  ⟨hf.mk f, hf.finStronglyMeasurable_mk.measurable, hf.ae_eq_mk⟩
#align measure_theory.ae_fin_strongly_measurable.ae_measurable MeasureTheory.AEFinStronglyMeasurable.aemeasurable

end Mk

section Arithmetic

@[aesop safe 20 (rule_sets := [Measurable])]
protected theorem mul [MonoidWithZero β] [ContinuousMul β] (hf : AEFinStronglyMeasurable f μ)
    (hg : AEFinStronglyMeasurable g μ) : AEFinStronglyMeasurable (f * g) μ :=
  ⟨hf.mk f * hg.mk g, hf.finStronglyMeasurable_mk.mul hg.finStronglyMeasurable_mk,
    hf.ae_eq_mk.mul hg.ae_eq_mk⟩
#align measure_theory.ae_fin_strongly_measurable.mul MeasureTheory.AEFinStronglyMeasurable.mul

@[aesop safe 20 (rule_sets := [Measurable])]
protected theorem add [AddMonoid β] [ContinuousAdd β] (hf : AEFinStronglyMeasurable f μ)
    (hg : AEFinStronglyMeasurable g μ) : AEFinStronglyMeasurable (f + g) μ :=
  ⟨hf.mk f + hg.mk g, hf.finStronglyMeasurable_mk.add hg.finStronglyMeasurable_mk,
    hf.ae_eq_mk.add hg.ae_eq_mk⟩
#align measure_theory.ae_fin_strongly_measurable.add MeasureTheory.AEFinStronglyMeasurable.add

@[measurability]
protected theorem neg [AddGroup β] [TopologicalAddGroup β] (hf : AEFinStronglyMeasurable f μ) :
    AEFinStronglyMeasurable (-f) μ :=
  ⟨-hf.mk f, hf.finStronglyMeasurable_mk.neg, hf.ae_eq_mk.neg⟩
#align measure_theory.ae_fin_strongly_measurable.neg MeasureTheory.AEFinStronglyMeasurable.neg

@[measurability]
protected theorem sub [AddGroup β] [ContinuousSub β] (hf : AEFinStronglyMeasurable f μ)
    (hg : AEFinStronglyMeasurable g μ) : AEFinStronglyMeasurable (f - g) μ :=
  ⟨hf.mk f - hg.mk g, hf.finStronglyMeasurable_mk.sub hg.finStronglyMeasurable_mk,
    hf.ae_eq_mk.sub hg.ae_eq_mk⟩
#align measure_theory.ae_fin_strongly_measurable.sub MeasureTheory.AEFinStronglyMeasurable.sub

@[measurability]
protected theorem const_smul {𝕜} [TopologicalSpace 𝕜] [AddMonoid β] [Monoid 𝕜]
    [DistribMulAction 𝕜 β] [ContinuousSMul 𝕜 β] (hf : AEFinStronglyMeasurable f μ) (c : 𝕜) :
    AEFinStronglyMeasurable (c • f) μ :=
  ⟨c • hf.mk f, hf.finStronglyMeasurable_mk.const_smul c, hf.ae_eq_mk.const_smul c⟩
#align measure_theory.ae_fin_strongly_measurable.const_smul MeasureTheory.AEFinStronglyMeasurable.const_smul

end Arithmetic

section Order

variable [Zero β]

@[aesop safe 20 (rule_sets := [Measurable])]
protected theorem sup [SemilatticeSup β] [ContinuousSup β] (hf : AEFinStronglyMeasurable f μ)
    (hg : AEFinStronglyMeasurable g μ) : AEFinStronglyMeasurable (f ⊔ g) μ :=
  ⟨hf.mk f ⊔ hg.mk g, hf.finStronglyMeasurable_mk.sup hg.finStronglyMeasurable_mk,
    hf.ae_eq_mk.sup hg.ae_eq_mk⟩
#align measure_theory.ae_fin_strongly_measurable.sup MeasureTheory.AEFinStronglyMeasurable.sup

@[aesop safe 20 (rule_sets := [Measurable])]
protected theorem inf [SemilatticeInf β] [ContinuousInf β] (hf : AEFinStronglyMeasurable f μ)
    (hg : AEFinStronglyMeasurable g μ) : AEFinStronglyMeasurable (f ⊓ g) μ :=
  ⟨hf.mk f ⊓ hg.mk g, hf.finStronglyMeasurable_mk.inf hg.finStronglyMeasurable_mk,
    hf.ae_eq_mk.inf hg.ae_eq_mk⟩
#align measure_theory.ae_fin_strongly_measurable.inf MeasureTheory.AEFinStronglyMeasurable.inf

end Order

variable [Zero β] [T2Space β]

theorem exists_set_sigmaFinite (hf : AEFinStronglyMeasurable f μ) :
    ∃ t, MeasurableSet t ∧ f =ᵐ[μ.restrict tᶜ] 0 ∧ SigmaFinite (μ.restrict t) := by
  rcases hf with ⟨g, hg, hfg⟩
  obtain ⟨t, ht, hgt_zero, htμ⟩ := hg.exists_set_sigmaFinite
  refine ⟨t, ht, ?_, htμ⟩
  refine EventuallyEq.trans (ae_restrict_of_ae hfg) ?_
  rw [EventuallyEq, ae_restrict_iff' ht.compl]
  exact eventually_of_forall hgt_zero
#align measure_theory.ae_fin_strongly_measurable.exists_set_sigma_finite MeasureTheory.AEFinStronglyMeasurable.exists_set_sigmaFinite

/-- A measurable set `t` such that `f =ᵐ[μ.restrict tᶜ] 0` and `sigma_finite (μ.restrict t)`. -/
def sigmaFiniteSet (hf : AEFinStronglyMeasurable f μ) : Set α :=
  hf.exists_set_sigmaFinite.choose
#align measure_theory.ae_fin_strongly_measurable.sigma_finite_set MeasureTheory.AEFinStronglyMeasurable.sigmaFiniteSet

protected theorem measurableSet (hf : AEFinStronglyMeasurable f μ) :
    MeasurableSet hf.sigmaFiniteSet :=
  hf.exists_set_sigmaFinite.choose_spec.1
#align measure_theory.ae_fin_strongly_measurable.measurable_set MeasureTheory.AEFinStronglyMeasurable.measurableSet

theorem ae_eq_zero_compl (hf : AEFinStronglyMeasurable f μ) :
    f =ᵐ[μ.restrict hf.sigmaFiniteSetᶜ] 0 :=
  hf.exists_set_sigmaFinite.choose_spec.2.1
#align measure_theory.ae_fin_strongly_measurable.ae_eq_zero_compl MeasureTheory.AEFinStronglyMeasurable.ae_eq_zero_compl

instance sigmaFinite_restrict (hf : AEFinStronglyMeasurable f μ) :
    SigmaFinite (μ.restrict hf.sigmaFiniteSet) :=
  hf.exists_set_sigmaFinite.choose_spec.2.2
#align measure_theory.ae_fin_strongly_measurable.sigma_finite_restrict MeasureTheory.AEFinStronglyMeasurable.sigmaFinite_restrict

end AEFinStronglyMeasurable

section SecondCountableTopology

variable {G : Type*} {p : ℝ≥0∞} {m m0 : MeasurableSpace α} {μ : Measure α}
  [SeminormedAddCommGroup G] [MeasurableSpace G] [BorelSpace G] [SecondCountableTopology G]
  {f : α → G}

/-- In a space with second countable topology and a sigma-finite measure, `FinStronglyMeasurable`
  and `Measurable` are equivalent. -/
theorem finStronglyMeasurable_iff_measurable {_m0 : MeasurableSpace α} (μ : Measure α)
    [SigmaFinite μ] : FinStronglyMeasurable f μ ↔ Measurable f :=
  ⟨fun h => h.measurable, fun h => (Measurable.stronglyMeasurable h).finStronglyMeasurable μ⟩
#align measure_theory.fin_strongly_measurable_iff_measurable MeasureTheory.finStronglyMeasurable_iff_measurable

/-- In a space with second countable topology and a sigma-finite measure, a measurable function
is `FinStronglyMeasurable`. -/
@[aesop 90% apply (rule_sets := [Measurable])]
theorem finStronglyMeasurable_of_measurable {_m0 : MeasurableSpace α} (μ : Measure α)
    [SigmaFinite μ] (hf : Measurable f) : FinStronglyMeasurable f μ :=
  (finStronglyMeasurable_iff_measurable μ).mpr hf

/-- In a space with second countable topology and a sigma-finite measure,
  `AEFinStronglyMeasurable` and `AEMeasurable` are equivalent. -/
theorem aefinStronglyMeasurable_iff_aemeasurable {_m0 : MeasurableSpace α} (μ : Measure α)
    [SigmaFinite μ] : AEFinStronglyMeasurable f μ ↔ AEMeasurable f μ := by
  simp_rw [AEFinStronglyMeasurable, AEMeasurable, finStronglyMeasurable_iff_measurable]
#align measure_theory.ae_fin_strongly_measurable_iff_ae_measurable MeasureTheory.aefinStronglyMeasurable_iff_aemeasurable

/-- In a space with second countable topology and a sigma-finite measure,
  an `AEMeasurable` function is `AEFinStronglyMeasurable`. -/
@[aesop 90% apply (rule_sets := [Measurable])]
theorem aefinStronglyMeasurable_of_aemeasurable {_m0 : MeasurableSpace α} (μ : Measure α)
    [SigmaFinite μ] (hf : AEMeasurable f μ) : AEFinStronglyMeasurable f μ :=
  (aefinStronglyMeasurable_iff_aemeasurable μ).mpr hf

end SecondCountableTopology

theorem measurable_uncurry_of_continuous_of_measurable {α β ι : Type*} [TopologicalSpace ι]
    [MetrizableSpace ι] [MeasurableSpace ι] [SecondCountableTopology ι] [OpensMeasurableSpace ι]
    {mβ : MeasurableSpace β} [TopologicalSpace β] [PseudoMetrizableSpace β] [BorelSpace β]
    {m : MeasurableSpace α} {u : ι → α → β} (hu_cont : ∀ x, Continuous fun i => u i x)
    (h : ∀ i, Measurable (u i)) : Measurable (Function.uncurry u) := by
  obtain ⟨t_sf, ht_sf⟩ :
    ∃ t : ℕ → SimpleFunc ι ι, ∀ j x, Tendsto (fun n => u (t n j) x) atTop (𝓝 <| u j x) := by
    have h_str_meas : StronglyMeasurable (id : ι → ι) := stronglyMeasurable_id
    refine ⟨h_str_meas.approx, fun j x => ?_⟩
    exact ((hu_cont x).tendsto j).comp (h_str_meas.tendsto_approx j)
  let U (n : ℕ) (p : ι × α) := u (t_sf n p.fst) p.snd
  have h_tendsto : Tendsto U atTop (𝓝 fun p => u p.fst p.snd) := by
    rw [tendsto_pi_nhds]
    exact fun p => ht_sf p.fst p.snd
  refine measurable_of_tendsto_metrizable (fun n => ?_) h_tendsto
  have h_meas : Measurable fun p : (t_sf n).range × α => u (↑p.fst) p.snd := by
    have :
      (fun p : ↥(t_sf n).range × α => u (↑p.fst) p.snd) =
        (fun p : α × (t_sf n).range => u (↑p.snd) p.fst) ∘ Prod.swap :=
      rfl
    rw [this, @measurable_swap_iff α (↥(t_sf n).range) β m]
    exact measurable_from_prod_countable fun j => h j
  have :
    (fun p : ι × α => u (t_sf n p.fst) p.snd) =
      (fun p : ↥(t_sf n).range × α => u p.fst p.snd) ∘ fun p : ι × α =>
        (⟨t_sf n p.fst, SimpleFunc.mem_range_self _ _⟩, p.snd) :=
    rfl
  simp_rw [U, this]
  refine h_meas.comp (Measurable.prod_mk ?_ measurable_snd)
  exact ((t_sf n).measurable.comp measurable_fst).subtype_mk
#align measure_theory.measurable_uncurry_of_continuous_of_measurable MeasureTheory.measurable_uncurry_of_continuous_of_measurable

theorem stronglyMeasurable_uncurry_of_continuous_of_stronglyMeasurable {α β ι : Type*}
    [TopologicalSpace ι] [MetrizableSpace ι] [MeasurableSpace ι] [SecondCountableTopology ι]
    [OpensMeasurableSpace ι] [TopologicalSpace β] [PseudoMetrizableSpace β] [MeasurableSpace α]
    {u : ι → α → β} (hu_cont : ∀ x, Continuous fun i => u i x) (h : ∀ i, StronglyMeasurable (u i)) :
    StronglyMeasurable (Function.uncurry u) := by
  borelize β
  obtain ⟨t_sf, ht_sf⟩ :
    ∃ t : ℕ → SimpleFunc ι ι, ∀ j x, Tendsto (fun n => u (t n j) x) atTop (𝓝 <| u j x) := by
    have h_str_meas : StronglyMeasurable (id : ι → ι) := stronglyMeasurable_id
    refine ⟨h_str_meas.approx, fun j x => ?_⟩
    exact ((hu_cont x).tendsto j).comp (h_str_meas.tendsto_approx j)
  let U (n : ℕ) (p : ι × α) := u (t_sf n p.fst) p.snd
  have h_tendsto : Tendsto U atTop (𝓝 fun p => u p.fst p.snd) := by
    rw [tendsto_pi_nhds]
    exact fun p => ht_sf p.fst p.snd
  refine stronglyMeasurable_of_tendsto _ (fun n => ?_) h_tendsto
  have h_str_meas : StronglyMeasurable fun p : (t_sf n).range × α => u (↑p.fst) p.snd := by
    refine stronglyMeasurable_iff_measurable_separable.2 ⟨?_, ?_⟩
    · have :
        (fun p : ↥(t_sf n).range × α => u (↑p.fst) p.snd) =
          (fun p : α × (t_sf n).range => u (↑p.snd) p.fst) ∘ Prod.swap :=
        rfl
      rw [this, measurable_swap_iff]
      exact measurable_from_prod_countable fun j => (h j).measurable
    · have : IsSeparable (⋃ i : (t_sf n).range, range (u i)) :=
        .iUnion fun i => (h i).isSeparable_range
      apply this.mono
      rintro _ ⟨⟨i, x⟩, rfl⟩
      simp only [mem_iUnion, mem_range]
      exact ⟨i, x, rfl⟩
  have :
    (fun p : ι × α => u (t_sf n p.fst) p.snd) =
      (fun p : ↥(t_sf n).range × α => u p.fst p.snd) ∘ fun p : ι × α =>
        (⟨t_sf n p.fst, SimpleFunc.mem_range_self _ _⟩, p.snd) :=
    rfl
  simp_rw [U, this]
  refine h_str_meas.comp_measurable (Measurable.prod_mk ?_ measurable_snd)
  exact ((t_sf n).measurable.comp measurable_fst).subtype_mk
#align measure_theory.strongly_measurable_uncurry_of_continuous_of_strongly_measurable MeasureTheory.stronglyMeasurable_uncurry_of_continuous_of_stronglyMeasurable

end MeasureTheory

-- Guard against import creep
assert_not_exists InnerProductSpace<|MERGE_RESOLUTION|>--- conflicted
+++ resolved
@@ -1755,13 +1755,8 @@
   borelize β
   refine
     aestronglyMeasurable_iff_aemeasurable_separable.2
-<<<<<<< HEAD
-      ⟨AEMeasurable.sum_measure fun i => (h i).aemeasurable, _⟩
+      ⟨AEMeasurable.sum_measure fun i => (h i).aemeasurable, ?_⟩
   have A : ∀ i : ι, ∃ t : Set β, IsSeparable t ∧ f ⁻¹' t ∈ ae (μ i) := fun i =>
-=======
-      ⟨AEMeasurable.sum_measure fun i => (h i).aemeasurable, ?_⟩
-  have A : ∀ i : ι, ∃ t : Set β, IsSeparable t ∧ f ⁻¹' t ∈ (μ i).ae := fun i =>
->>>>>>> c9ee63a2
     (aestronglyMeasurable_iff_aemeasurable_separable.1 (h i)).2
   choose t t_sep ht using A
   refine ⟨⋃ i, t i, .iUnion t_sep, ?_⟩
