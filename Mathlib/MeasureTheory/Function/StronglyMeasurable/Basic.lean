/-
Copyright (c) 2021 Rémy Degenne. All rights reserved.
Released under Apache 2.0 license as described in the file LICENSE.
Authors: Rémy Degenne, Sébastien Gouëzel
-/
import Mathlib.Analysis.Normed.Module.Basic
import Mathlib.MeasureTheory.Function.SimpleFuncDense

/-!
# Strongly measurable and finitely strongly measurable functions

A function `f` is said to be strongly measurable if `f` is the sequential limit of simple functions.
It is said to be finitely strongly measurable with respect to a measure `μ` if the supports
of those simple functions have finite measure.

If the target space has a second countable topology, strongly measurable and measurable are
equivalent.

If the measure is sigma-finite, strongly measurable and finitely strongly measurable are equivalent.

The main property of finitely strongly measurable functions is
`FinStronglyMeasurable.exists_set_sigmaFinite`: there exists a measurable set `t` such that the
function is supported on `t` and `μ.restrict t` is sigma-finite. As a consequence, we can prove some
results for those functions as if the measure was sigma-finite.

We provide a solid API for strongly measurable functions, as a basis for the Bochner integral.

## Main definitions

* `StronglyMeasurable f`: `f : α → β` is the limit of a sequence `fs : ℕ → SimpleFunc α β`.
* `FinStronglyMeasurable f μ`: `f : α → β` is the limit of a sequence `fs : ℕ → SimpleFunc α β`
  such that for all `n ∈ ℕ`, the measure of the support of `fs n` is finite.

## References

* [Hytönen, Tuomas, Jan Van Neerven, Mark Veraar, and Lutz Weis. Analysis in Banach spaces.
  Springer, 2016.][Hytonen_VanNeerven_Veraar_Wies_2016]

-/

-- Guard against import creep
assert_not_exists InnerProductSpace

open MeasureTheory Filter TopologicalSpace Function Set MeasureTheory.Measure

open ENNReal Topology MeasureTheory NNReal

variable {α β γ ι : Type*} [Countable ι]

namespace MeasureTheory

local infixr:25 " →ₛ " => SimpleFunc

section Definitions

variable [TopologicalSpace β]

/-- A function is `StronglyMeasurable` if it is the limit of simple functions. -/
def StronglyMeasurable [MeasurableSpace α] (f : α → β) : Prop :=
  ∃ fs : ℕ → α →ₛ β, ∀ x, Tendsto (fun n => fs n x) atTop (𝓝 (f x))

/-- The notation for StronglyMeasurable giving the measurable space instance explicitly. -/
scoped notation "StronglyMeasurable[" m "]" => @MeasureTheory.StronglyMeasurable _ _ _ m

/-- A function is `FinStronglyMeasurable` with respect to a measure if it is the limit of simple
  functions with support with finite measure. -/
def FinStronglyMeasurable [Zero β]
    {_ : MeasurableSpace α} (f : α → β) (μ : Measure α := by volume_tac) : Prop :=
  ∃ fs : ℕ → α →ₛ β, (∀ n, μ (support (fs n)) < ∞) ∧ ∀ x, Tendsto (fun n => fs n x) atTop (𝓝 (f x))

end Definitions

open MeasureTheory

/-! ## Strongly measurable functions -/

section StronglyMeasurable
variable {_ : MeasurableSpace α} [TopologicalSpace β] {f : α → β} {μ : Measure α}

@[simp]
theorem Subsingleton.stronglyMeasurable [Subsingleton β] (f : α → β) : StronglyMeasurable f := by
  let f_sf : α →ₛ β := ⟨f, fun x => ?_, Set.Subsingleton.finite Set.subsingleton_of_subsingleton⟩
  · exact ⟨fun _ => f_sf, fun x => tendsto_const_nhds⟩
  · have h_univ : f ⁻¹' {x} = Set.univ := by
      ext1 y
      simp [eq_iff_true_of_subsingleton]
    rw [h_univ]
    exact MeasurableSet.univ

theorem SimpleFunc.stronglyMeasurable (f : α →ₛ β) : StronglyMeasurable f :=
  ⟨fun _ => f, fun _ => tendsto_const_nhds⟩

@[nontriviality]
theorem StronglyMeasurable.of_finite [Finite α] [MeasurableSingletonClass α]
    {f : α → β} : StronglyMeasurable f :=
  ⟨fun _ => SimpleFunc.ofFinite f, fun _ => tendsto_const_nhds⟩

theorem stronglyMeasurable_const {b : β} : StronglyMeasurable fun _ : α => b :=
  ⟨fun _ => SimpleFunc.const α b, fun _ => tendsto_const_nhds⟩

@[to_additive]
theorem stronglyMeasurable_one [One β] : StronglyMeasurable (1 : α → β) := stronglyMeasurable_const

/-- A version of `stronglyMeasurable_const` that assumes `f x = f y` for all `x, y`.
This version works for functions between empty types. -/
theorem stronglyMeasurable_const' (hf : ∀ x y, f x = f y) : StronglyMeasurable f := by
  nontriviality α
  inhabit α
  convert stronglyMeasurable_const (β := β) using 1
  exact funext fun x => hf x default

@[simp]
theorem Subsingleton.stronglyMeasurable' [Subsingleton α] (f : α → β) : StronglyMeasurable f :=
  stronglyMeasurable_const' fun x y => by rw [Subsingleton.elim x y]

end StronglyMeasurable

namespace StronglyMeasurable

variable {f g : α → β}

section BasicPropertiesInAnyTopologicalSpace

variable [TopologicalSpace β]

/-- A sequence of simple functions such that
`∀ x, Tendsto (fun n => hf.approx n x) atTop (𝓝 (f x))`.
That property is given by `stronglyMeasurable.tendsto_approx`. -/
protected noncomputable def approx {_ : MeasurableSpace α} (hf : StronglyMeasurable f) :
    ℕ → α →ₛ β :=
  hf.choose

protected theorem tendsto_approx {_ : MeasurableSpace α} (hf : StronglyMeasurable f) :
    ∀ x, Tendsto (fun n => hf.approx n x) atTop (𝓝 (f x)) :=
  hf.choose_spec

/-- Similar to `stronglyMeasurable.approx`, but enforces that the norm of every function in the
sequence is less than `c` everywhere. If `‖f x‖ ≤ c` this sequence of simple functions verifies
`Tendsto (fun n => hf.approxBounded n x) atTop (𝓝 (f x))`. -/
noncomputable def approxBounded {_ : MeasurableSpace α} [Norm β] [SMul ℝ β]
    (hf : StronglyMeasurable f) (c : ℝ) : ℕ → SimpleFunc α β := fun n =>
  (hf.approx n).map fun x => min 1 (c / ‖x‖) • x

theorem tendsto_approxBounded_of_norm_le {β} {f : α → β} [NormedAddCommGroup β] [NormedSpace ℝ β]
    {m : MeasurableSpace α} (hf : StronglyMeasurable[m] f) {c : ℝ} {x : α} (hfx : ‖f x‖ ≤ c) :
    Tendsto (fun n => hf.approxBounded c n x) atTop (𝓝 (f x)) := by
  have h_tendsto := hf.tendsto_approx x
  simp only [StronglyMeasurable.approxBounded, SimpleFunc.coe_map, Function.comp_apply]
  by_cases hfx0 : ‖f x‖ = 0
  · rw [norm_eq_zero] at hfx0
    rw [hfx0] at h_tendsto ⊢
    have h_tendsto_norm : Tendsto (fun n => ‖hf.approx n x‖) atTop (𝓝 0) := by
      convert h_tendsto.norm
      rw [norm_zero]
    refine squeeze_zero_norm (fun n => ?_) h_tendsto_norm
    calc
      ‖min 1 (c / ‖hf.approx n x‖) • hf.approx n x‖ =
          ‖min 1 (c / ‖hf.approx n x‖)‖ * ‖hf.approx n x‖ :=
        norm_smul _ _
      _ ≤ ‖(1 : ℝ)‖ * ‖hf.approx n x‖ := by
        refine mul_le_mul_of_nonneg_right ?_ (norm_nonneg _)
        rw [norm_one, Real.norm_of_nonneg]
        · exact min_le_left _ _
        · exact le_min zero_le_one (div_nonneg ((norm_nonneg _).trans hfx) (norm_nonneg _))
      _ = ‖hf.approx n x‖ := by rw [norm_one, one_mul]
  rw [← one_smul ℝ (f x)]
  refine Tendsto.smul ?_ h_tendsto
  have : min 1 (c / ‖f x‖) = 1 := by
    rw [min_eq_left_iff, one_le_div (lt_of_le_of_ne (norm_nonneg _) (Ne.symm hfx0))]
    exact hfx
  nth_rw 2 [this.symm]
  refine Tendsto.min tendsto_const_nhds ?_
  exact Tendsto.div tendsto_const_nhds h_tendsto.norm hfx0

theorem tendsto_approxBounded_ae {β} {f : α → β} [NormedAddCommGroup β] [NormedSpace ℝ β]
    {m m0 : MeasurableSpace α} {μ : Measure α} (hf : StronglyMeasurable[m] f) {c : ℝ}
    (hf_bound : ∀ᵐ x ∂μ, ‖f x‖ ≤ c) :
    ∀ᵐ x ∂μ, Tendsto (fun n => hf.approxBounded c n x) atTop (𝓝 (f x)) := by
  filter_upwards [hf_bound] with x hfx using tendsto_approxBounded_of_norm_le hf hfx

theorem norm_approxBounded_le {β} {f : α → β} [SeminormedAddCommGroup β] [NormedSpace ℝ β]
    {m : MeasurableSpace α} {c : ℝ} (hf : StronglyMeasurable[m] f) (hc : 0 ≤ c) (n : ℕ) (x : α) :
    ‖hf.approxBounded c n x‖ ≤ c := by
  simp only [StronglyMeasurable.approxBounded, SimpleFunc.coe_map, Function.comp_apply]
  refine (norm_smul_le _ _).trans ?_
  by_cases h0 : ‖hf.approx n x‖ = 0
  · simp only [h0, _root_.div_zero, min_eq_right, zero_le_one, norm_zero, mul_zero]
    exact hc
  rcases le_total ‖hf.approx n x‖ c with h | h
  · rw [min_eq_left _]
    · simpa only [norm_one, one_mul] using h
    · rwa [one_le_div (lt_of_le_of_ne (norm_nonneg _) (Ne.symm h0))]
  · rw [min_eq_right _]
    · rw [norm_div, norm_norm, mul_comm, mul_div, div_eq_mul_inv, mul_comm, ← mul_assoc,
        inv_mul_cancel₀ h0, one_mul, Real.norm_of_nonneg hc]
    · rwa [div_le_one (lt_of_le_of_ne (norm_nonneg _) (Ne.symm h0))]

theorem _root_.stronglyMeasurable_bot_iff [Nonempty β] [T2Space β] :
    StronglyMeasurable[⊥] f ↔ ∃ c, f = fun _ => c := by
  rcases isEmpty_or_nonempty α with hα | hα
  · simp only [@Subsingleton.stronglyMeasurable' _ _ ⊥ _ _ f,
      eq_iff_true_of_subsingleton, exists_const]
  refine ⟨fun hf => ?_, fun hf_eq => ?_⟩
  · refine ⟨f hα.some, ?_⟩
    let fs := hf.approx
    have h_fs_tendsto : ∀ x, Tendsto (fun n => fs n x) atTop (𝓝 (f x)) := hf.tendsto_approx
    have : ∀ n, ∃ c, ∀ x, fs n x = c := fun n => SimpleFunc.simpleFunc_bot (fs n)
    let cs n := (this n).choose
    have h_cs_eq : ∀ n, ⇑(fs n) = fun _ => cs n := fun n => funext (this n).choose_spec
    conv at h_fs_tendsto => enter [x, 1, n]; rw [h_cs_eq]
    have h_tendsto : Tendsto cs atTop (𝓝 (f hα.some)) := h_fs_tendsto hα.some
    ext1 x
    exact tendsto_nhds_unique (h_fs_tendsto x) h_tendsto
  · obtain ⟨c, rfl⟩ := hf_eq
    exact stronglyMeasurable_const

end BasicPropertiesInAnyTopologicalSpace

theorem finStronglyMeasurable_of_set_sigmaFinite [TopologicalSpace β] [Zero β]
    {m : MeasurableSpace α} {μ : Measure α} (hf_meas : StronglyMeasurable f) {t : Set α}
    (ht : MeasurableSet t) (hft_zero : ∀ x ∈ tᶜ, f x = 0) (htμ : SigmaFinite (μ.restrict t)) :
    FinStronglyMeasurable f μ := by
  haveI : SigmaFinite (μ.restrict t) := htμ
  let S := spanningSets (μ.restrict t)
  have hS_meas : ∀ n, MeasurableSet (S n) := measurableSet_spanningSets (μ.restrict t)
  let f_approx := hf_meas.approx
  let fs n := SimpleFunc.restrict (f_approx n) (S n ∩ t)
  have h_fs_t_compl : ∀ n, ∀ x, x ∉ t → fs n x = 0 := by
    intro n x hxt
    rw [SimpleFunc.restrict_apply _ ((hS_meas n).inter ht)]
    refine Set.indicator_of_not_mem ?_ _
    simp [hxt]
  refine ⟨fs, ?_, fun x => ?_⟩
  · simp_rw [SimpleFunc.support_eq, ← Finset.mem_coe]
    classical
    refine fun n => measure_biUnion_lt_top {y ∈ (fs n).range | y ≠ 0}.finite_toSet fun y hy => ?_
    rw [SimpleFunc.restrict_preimage_singleton _ ((hS_meas n).inter ht)]
    swap
    · letI : (y : β) → Decidable (y = 0) := fun y => Classical.propDecidable _
      rw [Finset.mem_coe, Finset.mem_filter] at hy
      exact hy.2
    refine (measure_mono Set.inter_subset_left).trans_lt ?_
    have h_lt_top := measure_spanningSets_lt_top (μ.restrict t) n
    rwa [Measure.restrict_apply' ht] at h_lt_top
  · by_cases hxt : x ∈ t
    swap
    · rw [funext fun n => h_fs_t_compl n x hxt, hft_zero x hxt]
      exact tendsto_const_nhds
    have h : Tendsto (fun n => (f_approx n) x) atTop (𝓝 (f x)) := hf_meas.tendsto_approx x
    obtain ⟨n₁, hn₁⟩ : ∃ n, ∀ m, n ≤ m → fs m x = f_approx m x := by
      obtain ⟨n, hn⟩ : ∃ n, ∀ m, n ≤ m → x ∈ S m ∩ t := by
        rsuffices ⟨n, hn⟩ : ∃ n, ∀ m, n ≤ m → x ∈ S m
        · exact ⟨n, fun m hnm => Set.mem_inter (hn m hnm) hxt⟩
        rsuffices ⟨n, hn⟩ : ∃ n, x ∈ S n
        · exact ⟨n, fun m hnm => monotone_spanningSets (μ.restrict t) hnm hn⟩
        rw [← Set.mem_iUnion, iUnion_spanningSets (μ.restrict t)]
        trivial
      refine ⟨n, fun m hnm => ?_⟩
      simp_rw [fs, SimpleFunc.restrict_apply _ ((hS_meas m).inter ht),
        Set.indicator_of_mem (hn m hnm)]
    rw [tendsto_atTop'] at h ⊢
    intro s hs
    obtain ⟨n₂, hn₂⟩ := h s hs
    refine ⟨max n₁ n₂, fun m hm => ?_⟩
    rw [hn₁ m ((le_max_left _ _).trans hm.le)]
    exact hn₂ m ((le_max_right _ _).trans hm.le)

/-- If the measure is sigma-finite, all strongly measurable functions are
  `FinStronglyMeasurable`. -/
@[aesop 5% apply (rule_sets := [Measurable])]
protected theorem finStronglyMeasurable [TopologicalSpace β] [Zero β] {m0 : MeasurableSpace α}
    (hf : StronglyMeasurable f) (μ : Measure α) [SigmaFinite μ] : FinStronglyMeasurable f μ :=
  hf.finStronglyMeasurable_of_set_sigmaFinite MeasurableSet.univ (by simp)
    (by rwa [Measure.restrict_univ])

/-- A strongly measurable function is measurable. -/
@[aesop 5% apply (rule_sets := [Measurable])]
protected theorem measurable {_ : MeasurableSpace α} [TopologicalSpace β] [PseudoMetrizableSpace β]
    [MeasurableSpace β] [BorelSpace β] (hf : StronglyMeasurable f) : Measurable f :=
  measurable_of_tendsto_metrizable (fun n => (hf.approx n).measurable)
    (tendsto_pi_nhds.mpr hf.tendsto_approx)

/-- A strongly measurable function is almost everywhere measurable. -/
@[aesop 5% apply (rule_sets := [Measurable])]
protected theorem aemeasurable {_ : MeasurableSpace α} [TopologicalSpace β]
    [PseudoMetrizableSpace β] [MeasurableSpace β] [BorelSpace β] {μ : Measure α}
    (hf : StronglyMeasurable f) : AEMeasurable f μ :=
  hf.measurable.aemeasurable

theorem _root_.Continuous.comp_stronglyMeasurable {_ : MeasurableSpace α} [TopologicalSpace β]
    [TopologicalSpace γ] {g : β → γ} {f : α → β} (hg : Continuous g) (hf : StronglyMeasurable f) :
    StronglyMeasurable fun x => g (f x) :=
  ⟨fun n => SimpleFunc.map g (hf.approx n), fun x => (hg.tendsto _).comp (hf.tendsto_approx x)⟩

@[to_additive]
nonrec theorem measurableSet_mulSupport {m : MeasurableSpace α} [One β] [TopologicalSpace β]
    [MetrizableSpace β] (hf : StronglyMeasurable f) : MeasurableSet (mulSupport f) := by
  borelize β
  exact measurableSet_mulSupport hf.measurable

protected theorem mono {m m' : MeasurableSpace α} [TopologicalSpace β]
    (hf : StronglyMeasurable[m'] f) (h_mono : m' ≤ m) : StronglyMeasurable[m] f := by
  let f_approx : ℕ → @SimpleFunc α m β := fun n =>
    @SimpleFunc.mk α m β
      (hf.approx n)
      (fun x => h_mono _ (SimpleFunc.measurableSet_fiber' _ x))
      (SimpleFunc.finite_range (hf.approx n))
  exact ⟨f_approx, hf.tendsto_approx⟩

protected theorem prodMk {m : MeasurableSpace α} [TopologicalSpace β] [TopologicalSpace γ]
    {f : α → β} {g : α → γ} (hf : StronglyMeasurable f) (hg : StronglyMeasurable g) :
    StronglyMeasurable fun x => (f x, g x) := by
  refine ⟨fun n => SimpleFunc.pair (hf.approx n) (hg.approx n), fun x => ?_⟩
  rw [nhds_prod_eq]
  exact Tendsto.prod_mk (hf.tendsto_approx x) (hg.tendsto_approx x)

@[deprecated (since := "2025-03-05")] protected alias prod_mk := StronglyMeasurable.prodMk

theorem comp_measurable [TopologicalSpace β] {_ : MeasurableSpace α} {_ : MeasurableSpace γ}
    {f : α → β} {g : γ → α} (hf : StronglyMeasurable f) (hg : Measurable g) :
    StronglyMeasurable (f ∘ g) :=
  ⟨fun n => SimpleFunc.comp (hf.approx n) g hg, fun x => hf.tendsto_approx (g x)⟩

theorem of_uncurry_left [TopologicalSpace β] {_ : MeasurableSpace α} {_ : MeasurableSpace γ}
    {f : α → γ → β} (hf : StronglyMeasurable (uncurry f)) {x : α} : StronglyMeasurable (f x) :=
  hf.comp_measurable measurable_prodMk_left

theorem of_uncurry_right [TopologicalSpace β] {_ : MeasurableSpace α} {_ : MeasurableSpace γ}
    {f : α → γ → β} (hf : StronglyMeasurable (uncurry f)) {y : γ} :
    StronglyMeasurable fun x => f x y :=
  hf.comp_measurable measurable_prodMk_right

protected theorem prod_swap {_ : MeasurableSpace α} {_ : MeasurableSpace β} [TopologicalSpace γ]
    {f : β × α → γ} (hf : StronglyMeasurable f) :
    StronglyMeasurable (fun z : α × β => f z.swap) :=
  hf.comp_measurable measurable_swap

protected theorem fst {_ : MeasurableSpace α} [mβ : MeasurableSpace β] [TopologicalSpace γ]
    {f : α → γ} (hf : StronglyMeasurable f) :
    StronglyMeasurable (fun z : α × β => f z.1) :=
  hf.comp_measurable measurable_fst

protected theorem snd [mα : MeasurableSpace α] {_ : MeasurableSpace β} [TopologicalSpace γ]
    {f : β → γ} (hf : StronglyMeasurable f) :
    StronglyMeasurable (fun z : α × β => f z.2) :=
  hf.comp_measurable measurable_snd

section Arithmetic

variable {mα : MeasurableSpace α} [TopologicalSpace β]

@[to_additive (attr := aesop safe 20 apply (rule_sets := [Measurable]))]
protected theorem mul [Mul β] [ContinuousMul β] (hf : StronglyMeasurable f)
    (hg : StronglyMeasurable g) : StronglyMeasurable (f * g) :=
  ⟨fun n => hf.approx n * hg.approx n, fun x => (hf.tendsto_approx x).mul (hg.tendsto_approx x)⟩

@[to_additive (attr := measurability)]
theorem mul_const [Mul β] [ContinuousMul β] (hf : StronglyMeasurable f) (c : β) :
    StronglyMeasurable fun x => f x * c :=
  hf.mul stronglyMeasurable_const

@[to_additive (attr := measurability)]
theorem const_mul [Mul β] [ContinuousMul β] (hf : StronglyMeasurable f) (c : β) :
    StronglyMeasurable fun x => c * f x :=
  stronglyMeasurable_const.mul hf

@[to_additive (attr := aesop safe 20 apply (rule_sets := [Measurable])) const_nsmul]
protected theorem pow [Monoid β] [ContinuousMul β] (hf : StronglyMeasurable f) (n : ℕ) :
    StronglyMeasurable (f ^ n) :=
  ⟨fun k => hf.approx k ^ n, fun x => (hf.tendsto_approx x).pow n⟩

@[to_additive (attr := measurability)]
protected theorem inv [Inv β] [ContinuousInv β] (hf : StronglyMeasurable f) :
    StronglyMeasurable f⁻¹ :=
  ⟨fun n => (hf.approx n)⁻¹, fun x => (hf.tendsto_approx x).inv⟩

@[to_additive (attr := aesop safe 20 apply (rule_sets := [Measurable]))]
protected theorem div [Div β] [ContinuousDiv β] (hf : StronglyMeasurable f)
    (hg : StronglyMeasurable g) : StronglyMeasurable (f / g) :=
  ⟨fun n => hf.approx n / hg.approx n, fun x => (hf.tendsto_approx x).div' (hg.tendsto_approx x)⟩

@[to_additive]
theorem mul_iff_right [CommGroup β] [IsTopologicalGroup β] (hf : StronglyMeasurable f) :
    StronglyMeasurable (f * g) ↔ StronglyMeasurable g :=
  ⟨fun h ↦ show g = f * g * f⁻¹ by simp only [mul_inv_cancel_comm] ▸ h.mul hf.inv,
    fun h ↦ hf.mul h⟩

@[to_additive]
theorem mul_iff_left [CommGroup β] [IsTopologicalGroup β] (hf : StronglyMeasurable f) :
    StronglyMeasurable (g * f) ↔ StronglyMeasurable g :=
  mul_comm g f ▸ mul_iff_right hf

@[to_additive (attr := aesop safe 20 apply (rule_sets := [Measurable]))]
protected theorem smul {𝕜} [TopologicalSpace 𝕜] [SMul 𝕜 β] [ContinuousSMul 𝕜 β] {f : α → 𝕜}
    {g : α → β} (hf : StronglyMeasurable f) (hg : StronglyMeasurable g) :
    StronglyMeasurable fun x => f x • g x :=
  continuous_smul.comp_stronglyMeasurable (hf.prodMk hg)

@[to_additive (attr := measurability)]
protected theorem const_smul {𝕜} [SMul 𝕜 β] [ContinuousConstSMul 𝕜 β] (hf : StronglyMeasurable f)
    (c : 𝕜) : StronglyMeasurable (c • f) :=
  ⟨fun n => c • hf.approx n, fun x => (hf.tendsto_approx x).const_smul c⟩

@[to_additive (attr := measurability)]
protected theorem const_smul' {𝕜} [SMul 𝕜 β] [ContinuousConstSMul 𝕜 β] (hf : StronglyMeasurable f)
    (c : 𝕜) : StronglyMeasurable fun x => c • f x :=
  hf.const_smul c

@[to_additive (attr := measurability)]
protected theorem smul_const {𝕜} [TopologicalSpace 𝕜] [SMul 𝕜 β] [ContinuousSMul 𝕜 β] {f : α → 𝕜}
    (hf : StronglyMeasurable f) (c : β) : StronglyMeasurable fun x => f x • c :=
  continuous_smul.comp_stronglyMeasurable (hf.prodMk stronglyMeasurable_const)

/-- In a normed vector space, the addition of a measurable function and a strongly measurable
function is measurable. Note that this is not true without further second-countability assumptions
for the addition of two measurable functions. -/
theorem _root_.Measurable.add_stronglyMeasurable
    {α E : Type*} {_ : MeasurableSpace α} [AddGroup E] [TopologicalSpace E]
    [MeasurableSpace E] [BorelSpace E] [ContinuousAdd E] [PseudoMetrizableSpace E]
    {g f : α → E} (hg : Measurable g) (hf : StronglyMeasurable f) :
    Measurable (g + f) := by
  rcases hf with ⟨φ, hφ⟩
  have : Tendsto (fun n x ↦ g x + φ n x) atTop (𝓝 (g + f)) :=
    tendsto_pi_nhds.2 (fun x ↦ tendsto_const_nhds.add (hφ x))
  apply measurable_of_tendsto_metrizable (fun n ↦ ?_) this
  exact hg.add_simpleFunc _

/-- In a normed vector space, the subtraction of a measurable function and a strongly measurable
function is measurable. Note that this is not true without further second-countability assumptions
for the subtraction of two measurable functions. -/
theorem _root_.Measurable.sub_stronglyMeasurable
    {α E : Type*} {_ : MeasurableSpace α} [AddCommGroup E] [TopologicalSpace E]
    [MeasurableSpace E] [BorelSpace E] [ContinuousAdd E] [ContinuousNeg E] [PseudoMetrizableSpace E]
    {g f : α → E} (hg : Measurable g) (hf : StronglyMeasurable f) :
    Measurable (g - f) := by
  rw [sub_eq_add_neg]
  exact hg.add_stronglyMeasurable hf.neg

/-- In a normed vector space, the addition of a strongly measurable function and a measurable
function is measurable. Note that this is not true without further second-countability assumptions
for the addition of two measurable functions. -/
theorem _root_.Measurable.stronglyMeasurable_add
    {α E : Type*} {_ : MeasurableSpace α} [AddGroup E] [TopologicalSpace E]
    [MeasurableSpace E] [BorelSpace E] [ContinuousAdd E] [PseudoMetrizableSpace E]
    {g f : α → E} (hg : Measurable g) (hf : StronglyMeasurable f) :
    Measurable (f + g) := by
  rcases hf with ⟨φ, hφ⟩
  have : Tendsto (fun n x ↦ φ n x + g x) atTop (𝓝 (f + g)) :=
    tendsto_pi_nhds.2 (fun x ↦ (hφ x).add tendsto_const_nhds)
  apply measurable_of_tendsto_metrizable (fun n ↦ ?_) this
  exact hg.simpleFunc_add _

end Arithmetic

section MulAction

variable {M G G₀ : Type*}
variable [TopologicalSpace β]
variable [Monoid M] [MulAction M β] [ContinuousConstSMul M β]
variable [Group G] [MulAction G β] [ContinuousConstSMul G β]
variable [GroupWithZero G₀] [MulAction G₀ β] [ContinuousConstSMul G₀ β]

theorem _root_.stronglyMeasurable_const_smul_iff {m : MeasurableSpace α} (c : G) :
    (StronglyMeasurable fun x => c • f x) ↔ StronglyMeasurable f :=
  ⟨fun h => by simpa only [inv_smul_smul] using h.const_smul' c⁻¹, fun h => h.const_smul c⟩

nonrec theorem _root_.IsUnit.stronglyMeasurable_const_smul_iff {_ : MeasurableSpace α} {c : M}
    (hc : IsUnit c) :
    (StronglyMeasurable fun x => c • f x) ↔ StronglyMeasurable f :=
  let ⟨u, hu⟩ := hc
  hu ▸ stronglyMeasurable_const_smul_iff u

theorem _root_.stronglyMeasurable_const_smul_iff₀ {_ : MeasurableSpace α} {c : G₀} (hc : c ≠ 0) :
    (StronglyMeasurable fun x => c • f x) ↔ StronglyMeasurable f :=
  (IsUnit.mk0 _ hc).stronglyMeasurable_const_smul_iff

end MulAction

section Order

variable [MeasurableSpace α] [TopologicalSpace β]

open Filter

@[aesop safe 20 (rule_sets := [Measurable])]
protected theorem sup [Max β] [ContinuousSup β] (hf : StronglyMeasurable f)
    (hg : StronglyMeasurable g) : StronglyMeasurable (f ⊔ g) :=
  ⟨fun n => hf.approx n ⊔ hg.approx n, fun x =>
    (hf.tendsto_approx x).sup_nhds (hg.tendsto_approx x)⟩

@[aesop safe 20 (rule_sets := [Measurable])]
protected theorem inf [Min β] [ContinuousInf β] (hf : StronglyMeasurable f)
    (hg : StronglyMeasurable g) : StronglyMeasurable (f ⊓ g) :=
  ⟨fun n => hf.approx n ⊓ hg.approx n, fun x =>
    (hf.tendsto_approx x).inf_nhds (hg.tendsto_approx x)⟩

end Order

/-!
### Big operators: `∏` and `∑`
-/


section Monoid

variable {M : Type*} [Monoid M] [TopologicalSpace M] [ContinuousMul M] {m : MeasurableSpace α}

@[to_additive (attr := measurability)]
theorem _root_.List.stronglyMeasurable_prod' (l : List (α → M))
    (hl : ∀ f ∈ l, StronglyMeasurable f) : StronglyMeasurable l.prod := by
  induction' l with f l ihl; · exact stronglyMeasurable_one
  rw [List.forall_mem_cons] at hl
  rw [List.prod_cons]
  exact hl.1.mul (ihl hl.2)

@[to_additive (attr := measurability)]
theorem _root_.List.stronglyMeasurable_prod (l : List (α → M))
    (hl : ∀ f ∈ l, StronglyMeasurable f) :
    StronglyMeasurable fun x => (l.map fun f : α → M => f x).prod := by
  simpa only [← Pi.list_prod_apply] using l.stronglyMeasurable_prod' hl

end Monoid

section CommMonoid

variable {M : Type*} [CommMonoid M] [TopologicalSpace M] [ContinuousMul M] {m : MeasurableSpace α}

@[to_additive (attr := measurability)]
theorem _root_.Multiset.stronglyMeasurable_prod' (l : Multiset (α → M))
    (hl : ∀ f ∈ l, StronglyMeasurable f) : StronglyMeasurable l.prod := by
  rcases l with ⟨l⟩
  simpa using l.stronglyMeasurable_prod' (by simpa using hl)

@[to_additive (attr := measurability)]
theorem _root_.Multiset.stronglyMeasurable_prod (s : Multiset (α → M))
    (hs : ∀ f ∈ s, StronglyMeasurable f) :
    StronglyMeasurable fun x => (s.map fun f : α → M => f x).prod := by
  simpa only [← Pi.multiset_prod_apply] using s.stronglyMeasurable_prod' hs

@[to_additive (attr := measurability)]
theorem _root_.Finset.stronglyMeasurable_prod' {ι : Type*} {f : ι → α → M} (s : Finset ι)
    (hf : ∀ i ∈ s, StronglyMeasurable (f i)) : StronglyMeasurable (∏ i ∈ s, f i) :=
  Finset.prod_induction _ _ (fun _a _b ha hb => ha.mul hb) (@stronglyMeasurable_one α M _ _ _) hf

@[to_additive (attr := measurability)]
theorem _root_.Finset.stronglyMeasurable_prod {ι : Type*} {f : ι → α → M} (s : Finset ι)
    (hf : ∀ i ∈ s, StronglyMeasurable (f i)) : StronglyMeasurable fun a => ∏ i ∈ s, f i a := by
  simpa only [← Finset.prod_apply] using s.stronglyMeasurable_prod' hf

end CommMonoid

/-- The range of a strongly measurable function is separable. -/
protected theorem isSeparable_range {m : MeasurableSpace α} [TopologicalSpace β]
    (hf : StronglyMeasurable f) : TopologicalSpace.IsSeparable (range f) := by
  have : IsSeparable (closure (⋃ n, range (hf.approx n))) :=
    .closure <| .iUnion fun n => (hf.approx n).finite_range.isSeparable
  apply this.mono
  rintro _ ⟨x, rfl⟩
  apply mem_closure_of_tendsto (hf.tendsto_approx x)
  filter_upwards with n
  apply mem_iUnion_of_mem n
  exact mem_range_self _

theorem separableSpace_range_union_singleton {_ : MeasurableSpace α} [TopologicalSpace β]
    [PseudoMetrizableSpace β] (hf : StronglyMeasurable f) {b : β} :
    SeparableSpace (range f ∪ {b} : Set β) :=
  letI := pseudoMetrizableSpacePseudoMetric β
  (hf.isSeparable_range.union (finite_singleton _).isSeparable).separableSpace

section SecondCountableStronglyMeasurable

variable {mα : MeasurableSpace α} [MeasurableSpace β]

/-- In a space with second countable topology, measurable implies strongly measurable. -/
@[aesop 90% apply (rule_sets := [Measurable])]
theorem _root_.Measurable.stronglyMeasurable [TopologicalSpace β] [PseudoMetrizableSpace β]
    [SecondCountableTopology β] [OpensMeasurableSpace β] (hf : Measurable f) :
    StronglyMeasurable f := by
  letI := pseudoMetrizableSpacePseudoMetric β
  nontriviality β; inhabit β
  exact ⟨SimpleFunc.approxOn f hf Set.univ default (Set.mem_univ _), fun x ↦
    SimpleFunc.tendsto_approxOn hf (Set.mem_univ _) (by rw [closure_univ]; simp)⟩

/-- In a space with second countable topology, strongly measurable and measurable are equivalent. -/
theorem _root_.stronglyMeasurable_iff_measurable [TopologicalSpace β] [MetrizableSpace β]
    [BorelSpace β] [SecondCountableTopology β] : StronglyMeasurable f ↔ Measurable f :=
  ⟨fun h => h.measurable, fun h => Measurable.stronglyMeasurable h⟩

@[measurability]
theorem _root_.stronglyMeasurable_id [TopologicalSpace α] [PseudoMetrizableSpace α]
    [OpensMeasurableSpace α] [SecondCountableTopology α] : StronglyMeasurable (id : α → α) :=
  measurable_id.stronglyMeasurable

end SecondCountableStronglyMeasurable

/-- A function is strongly measurable if and only if it is measurable and has separable
range. -/
theorem _root_.stronglyMeasurable_iff_measurable_separable {m : MeasurableSpace α}
    [TopologicalSpace β] [PseudoMetrizableSpace β] [MeasurableSpace β] [BorelSpace β] :
    StronglyMeasurable f ↔ Measurable f ∧ IsSeparable (range f) := by
  refine ⟨fun H ↦ ⟨H.measurable, H.isSeparable_range⟩, fun ⟨Hm, Hsep⟩  ↦ ?_⟩
  have := Hsep.secondCountableTopology
  have Hm' : StronglyMeasurable (rangeFactorization f) := Hm.subtype_mk.stronglyMeasurable
  exact continuous_subtype_val.comp_stronglyMeasurable Hm'

/-- A continuous function is strongly measurable when either the source space or the target space
is second-countable. -/
theorem _root_.Continuous.stronglyMeasurable [MeasurableSpace α] [TopologicalSpace α]
    [OpensMeasurableSpace α] [TopologicalSpace β] [PseudoMetrizableSpace β]
    [h : SecondCountableTopologyEither α β] {f : α → β} (hf : Continuous f) :
    StronglyMeasurable f := by
  borelize β
  cases h.out
  · rw [stronglyMeasurable_iff_measurable_separable]
    refine ⟨hf.measurable, ?_⟩
    exact isSeparable_range hf
  · exact hf.measurable.stronglyMeasurable

/-- A continuous function whose support is contained in a compact set is strongly measurable. -/
@[to_additive]
theorem _root_.Continuous.stronglyMeasurable_of_mulSupport_subset_isCompact
    [MeasurableSpace α] [TopologicalSpace α] [OpensMeasurableSpace α] [MeasurableSpace β]
    [TopologicalSpace β] [PseudoMetrizableSpace β] [BorelSpace β] [One β] {f : α → β}
    (hf : Continuous f) {k : Set α} (hk : IsCompact k)
    (h'f : mulSupport f ⊆ k) : StronglyMeasurable f := by
  letI : PseudoMetricSpace β := pseudoMetrizableSpacePseudoMetric β
  rw [stronglyMeasurable_iff_measurable_separable]
  exact ⟨hf.measurable, (isCompact_range_of_mulSupport_subset_isCompact hf hk h'f).isSeparable⟩

/-- A continuous function with compact support is strongly measurable. -/
@[to_additive]
theorem _root_.Continuous.stronglyMeasurable_of_hasCompactMulSupport
    [MeasurableSpace α] [TopologicalSpace α] [OpensMeasurableSpace α] [MeasurableSpace β]
    [TopologicalSpace β] [PseudoMetrizableSpace β] [BorelSpace β] [One β] {f : α → β}
    (hf : Continuous f) (h'f : HasCompactMulSupport f) : StronglyMeasurable f :=
  hf.stronglyMeasurable_of_mulSupport_subset_isCompact h'f (subset_mulTSupport f)

/-- A continuous function with compact support on a product space is strongly measurable for the
product sigma-algebra. The subtlety is that we do not assume that the spaces are separable, so the
product of the Borel sigma algebras might not contain all open sets, but still it contains enough
of them to approximate compactly supported continuous functions. -/
lemma _root_.HasCompactSupport.stronglyMeasurable_of_prod {X Y : Type*} [Zero α]
    [TopologicalSpace X] [TopologicalSpace Y] [MeasurableSpace X] [MeasurableSpace Y]
    [OpensMeasurableSpace X] [OpensMeasurableSpace Y] [TopologicalSpace α] [PseudoMetrizableSpace α]
    {f : X × Y → α} (hf : Continuous f) (h'f : HasCompactSupport f) :
    StronglyMeasurable f := by
  borelize α
  apply stronglyMeasurable_iff_measurable_separable.2 ⟨h'f.measurable_of_prod hf, ?_⟩
  letI : PseudoMetricSpace α := pseudoMetrizableSpacePseudoMetric α
  exact IsCompact.isSeparable (s := range f) (h'f.isCompact_range hf)

/-- If `g` is a topological embedding, then `f` is strongly measurable iff `g ∘ f` is. -/
theorem _root_.Embedding.comp_stronglyMeasurable_iff {m : MeasurableSpace α} [TopologicalSpace β]
    [PseudoMetrizableSpace β] [TopologicalSpace γ] [PseudoMetrizableSpace γ] {g : β → γ} {f : α → β}
    (hg : IsEmbedding g) : (StronglyMeasurable fun x => g (f x)) ↔ StronglyMeasurable f := by
  letI := pseudoMetrizableSpacePseudoMetric γ
  borelize β γ
  refine
    ⟨fun H => stronglyMeasurable_iff_measurable_separable.2 ⟨?_, ?_⟩, fun H =>
      hg.continuous.comp_stronglyMeasurable H⟩
  · let G : β → range g := rangeFactorization g
    have hG : IsClosedEmbedding G :=
      { hg.codRestrict _ _ with
        isClosed_range := by
          rw [surjective_onto_range.range_eq]
          exact isClosed_univ }
    have : Measurable (G ∘ f) := Measurable.subtype_mk H.measurable
    exact hG.measurableEmbedding.measurable_comp_iff.1 this
  · have : IsSeparable (g ⁻¹' range (g ∘ f)) := hg.isSeparable_preimage H.isSeparable_range
    rwa [range_comp, hg.injective.preimage_image] at this

/-- A sequential limit of strongly measurable functions is strongly measurable. -/
theorem _root_.stronglyMeasurable_of_tendsto {ι : Type*} {m : MeasurableSpace α}
    [TopologicalSpace β] [PseudoMetrizableSpace β] (u : Filter ι) [NeBot u] [IsCountablyGenerated u]
    {f : ι → α → β} {g : α → β} (hf : ∀ i, StronglyMeasurable (f i)) (lim : Tendsto f u (𝓝 g)) :
    StronglyMeasurable g := by
  borelize β
  refine stronglyMeasurable_iff_measurable_separable.2 ⟨?_, ?_⟩
  · exact measurable_of_tendsto_metrizable' u (fun i => (hf i).measurable) lim
  · rcases u.exists_seq_tendsto with ⟨v, hv⟩
    have : IsSeparable (closure (⋃ i, range (f (v i)))) :=
      .closure <| .iUnion fun i => (hf (v i)).isSeparable_range
    apply this.mono
    rintro _ ⟨x, rfl⟩
    rw [tendsto_pi_nhds] at lim
    apply mem_closure_of_tendsto ((lim x).comp hv)
    filter_upwards with n
    apply mem_iUnion_of_mem n
    exact mem_range_self _

protected theorem piecewise {m : MeasurableSpace α} [TopologicalSpace β] {s : Set α}
    {_ : DecidablePred (· ∈ s)} (hs : MeasurableSet s) (hf : StronglyMeasurable f)
    (hg : StronglyMeasurable g) : StronglyMeasurable (Set.piecewise s f g) := by
  refine ⟨fun n => SimpleFunc.piecewise s hs (hf.approx n) (hg.approx n), fun x => ?_⟩
  by_cases hx : x ∈ s
  · simpa [@Set.piecewise_eq_of_mem _ _ _ _ _ (fun _ => Classical.propDecidable _) _ hx,
      hx] using hf.tendsto_approx x
  · simpa [@Set.piecewise_eq_of_not_mem _ _ _ _ _ (fun _ => Classical.propDecidable _) _ hx,
      hx] using hg.tendsto_approx x

/-- this is slightly different from `StronglyMeasurable.piecewise`. It can be used to show
`StronglyMeasurable (ite (x=0) 0 1)` by
`exact StronglyMeasurable.ite (measurableSet_singleton 0) stronglyMeasurable_const
stronglyMeasurable_const`, but replacing `StronglyMeasurable.ite` by
`StronglyMeasurable.piecewise` in that example proof does not work. -/
protected theorem ite {_ : MeasurableSpace α} [TopologicalSpace β] {p : α → Prop}
    {_ : DecidablePred p} (hp : MeasurableSet { a : α | p a }) (hf : StronglyMeasurable f)
    (hg : StronglyMeasurable g) : StronglyMeasurable fun x => ite (p x) (f x) (g x) :=
  StronglyMeasurable.piecewise hp hf hg

@[measurability]
theorem _root_.MeasurableEmbedding.stronglyMeasurable_extend {f : α → β} {g : α → γ} {g' : γ → β}
    {mα : MeasurableSpace α} {mγ : MeasurableSpace γ} [TopologicalSpace β]
    (hg : MeasurableEmbedding g) (hf : StronglyMeasurable f) (hg' : StronglyMeasurable g') :
    StronglyMeasurable (Function.extend g f g') := by
  refine ⟨fun n => SimpleFunc.extend (hf.approx n) g hg (hg'.approx n), ?_⟩
  intro x
  by_cases hx : ∃ y, g y = x
  · rcases hx with ⟨y, rfl⟩
    simpa only [SimpleFunc.extend_apply, hg.injective, Injective.extend_apply] using
      hf.tendsto_approx y
  · simpa only [hx, SimpleFunc.extend_apply', not_false_iff, extend_apply'] using
      hg'.tendsto_approx x

theorem _root_.MeasurableEmbedding.exists_stronglyMeasurable_extend {f : α → β} {g : α → γ}
    {_ : MeasurableSpace α} {_ : MeasurableSpace γ} [TopologicalSpace β]
    (hg : MeasurableEmbedding g) (hf : StronglyMeasurable f) (hne : γ → Nonempty β) :
    ∃ f' : γ → β, StronglyMeasurable f' ∧ f' ∘ g = f :=
  ⟨Function.extend g f fun x => Classical.choice (hne x),
    hg.stronglyMeasurable_extend hf (stronglyMeasurable_const' fun _ _ => rfl),
    funext fun _ => hg.injective.extend_apply _ _ _⟩

theorem _root_.stronglyMeasurable_of_stronglyMeasurable_union_cover {m : MeasurableSpace α}
    [TopologicalSpace β] {f : α → β} (s t : Set α) (hs : MeasurableSet s) (ht : MeasurableSet t)
    (h : univ ⊆ s ∪ t) (hc : StronglyMeasurable fun a : s => f a)
    (hd : StronglyMeasurable fun a : t => f a) : StronglyMeasurable f := by
  nontriviality β; inhabit β
  suffices Function.extend Subtype.val (fun x : s ↦ f x)
      (Function.extend (↑) (fun x : t ↦ f x) fun _ ↦ default) = f from
    this ▸ (MeasurableEmbedding.subtype_coe hs).stronglyMeasurable_extend hc <|
      (MeasurableEmbedding.subtype_coe ht).stronglyMeasurable_extend hd stronglyMeasurable_const
  ext x
  by_cases hxs : x ∈ s
  · lift x to s using hxs
    simp [Subtype.coe_injective.extend_apply]
  · lift x to t using (h trivial).resolve_left hxs
    rw [extend_apply', Subtype.coe_injective.extend_apply]
    exact fun ⟨y, hy⟩ ↦ hxs <| hy ▸ y.2

theorem _root_.stronglyMeasurable_of_restrict_of_restrict_compl {_ : MeasurableSpace α}
    [TopologicalSpace β] {f : α → β} {s : Set α} (hs : MeasurableSet s)
    (h₁ : StronglyMeasurable (s.restrict f)) (h₂ : StronglyMeasurable (sᶜ.restrict f)) :
    StronglyMeasurable f :=
  stronglyMeasurable_of_stronglyMeasurable_union_cover s sᶜ hs hs.compl (union_compl_self s).ge h₁
    h₂

@[measurability]
protected theorem indicator {_ : MeasurableSpace α} [TopologicalSpace β] [Zero β]
    (hf : StronglyMeasurable f) {s : Set α} (hs : MeasurableSet s) :
    StronglyMeasurable (s.indicator f) :=
  hf.piecewise hs stronglyMeasurable_const

/-- To prove that a property holds for any strongly measurable function, it is enough to show
that it holds for constant indicator functions of measurable sets and that it is closed under
addition and pointwise limit.

To use in an induction proof, the syntax is
`induction f, hf using StronglyMeasurable.induction with`. -/
theorem induction [MeasurableSpace α] [AddZeroClass β] [TopologicalSpace β]
    {P : (f : α → β) → StronglyMeasurable f → Prop}
    (ind : ∀ c ⦃s : Set α⦄ (hs : MeasurableSet s),
      P (s.indicator fun _ ↦ c) (stronglyMeasurable_const.indicator hs))
    (add : ∀ ⦃f g : α → β⦄ (hf : StronglyMeasurable f) (hg : StronglyMeasurable g)
      (hfg : StronglyMeasurable (f + g)), Disjoint f.support g.support →
      P f hf → P g hg → P (f + g) hfg)
    (lim : ∀ ⦃f : ℕ → α → β⦄ ⦃g : α → β⦄ (hf : ∀ n, StronglyMeasurable (f n))
      (hg : StronglyMeasurable g), (∀ n, P (f n) (hf n)) →
      (∀ x, Tendsto (f · x) atTop (𝓝 (g x))) → P g hg)
    (f : α → β) (hf : StronglyMeasurable f) : P f hf := by
  let s := hf.approx
  refine lim (fun n ↦ (s n).stronglyMeasurable) hf (fun n ↦ ?_) hf.tendsto_approx
  change P (s n) (s n).stronglyMeasurable
  induction s n using SimpleFunc.induction with
  | h_ind c hs => exact ind c hs
  | @h_add f g h_supp hf hg =>
    exact add f.stronglyMeasurable g.stronglyMeasurable (f + g).stronglyMeasurable h_supp hf hg

open scoped Classical in
/-- To prove that a property holds for any strongly measurable function, it is enough to show
that it holds for constant functions and that it is closed under piecewise combination of functions
and pointwise limits.

<<<<<<< HEAD
To use in an induction proof, the syntax is `induction f, hf with`. -/
@[elab_as_elim, induction_eliminator]
theorem induction' [MeasurableSpace α] [Nonempty β] [TopologicalSpace β]
    {P : (f : α → β) → StronglyMeasurable f → Prop}
    (ind : ∀ (c), P (fun _ ↦ c) stronglyMeasurable_const)
=======
To use in an induction proof, the syntax is
`induction f, hf using StronglyMeasurable.induction' with`. -/
theorem induction' [MeasurableSpace α] [Nonempty β] [TopologicalSpace β]
    {P : (f : α → β) → StronglyMeasurable f → Prop}
    (const : ∀ (c), P (fun _ ↦ c) stronglyMeasurable_const)
>>>>>>> 76e119df
    (pcw : ∀ ⦃f g : α → β⦄ {s} (hf : StronglyMeasurable f) (hg : StronglyMeasurable g)
      (hs : MeasurableSet s), P f hf → P g hg → P (s.piecewise f g) (hf.piecewise hs hg))
    (lim : ∀ ⦃f : ℕ → α → β⦄ ⦃g : α → β⦄ (hf : ∀ n, StronglyMeasurable (f n))
      (hg : StronglyMeasurable g), (∀ n, P (f n) (hf n)) →
      (∀ x, Tendsto (f · x) atTop (𝓝 (g x))) → P g hg)
    (f : α → β) (hf : StronglyMeasurable f) : P f hf := by
  let s := hf.approx
  refine lim (fun n ↦ (s n).stronglyMeasurable) hf (fun n ↦ ?_) hf.tendsto_approx
  change P (s n) (s n).stronglyMeasurable
  induction s n with
<<<<<<< HEAD
  | const c => exact ind c
=======
  | const c => exact const c
>>>>>>> 76e119df
  | @pcw f g s hs Pf Pg =>
    simp_rw [SimpleFunc.coe_piecewise]
    exact pcw f.stronglyMeasurable g.stronglyMeasurable hs Pf Pg

@[aesop safe 20 apply (rule_sets := [Measurable])]
protected theorem dist {_ : MeasurableSpace α} {β : Type*} [PseudoMetricSpace β] {f g : α → β}
    (hf : StronglyMeasurable f) (hg : StronglyMeasurable g) :
    StronglyMeasurable fun x => dist (f x) (g x) :=
  continuous_dist.comp_stronglyMeasurable (hf.prodMk hg)

@[measurability]
protected theorem norm {_ : MeasurableSpace α} {β : Type*} [SeminormedAddCommGroup β] {f : α → β}
    (hf : StronglyMeasurable f) : StronglyMeasurable fun x => ‖f x‖ :=
  continuous_norm.comp_stronglyMeasurable hf

@[measurability]
protected theorem nnnorm {_ : MeasurableSpace α} {β : Type*} [SeminormedAddCommGroup β] {f : α → β}
    (hf : StronglyMeasurable f) : StronglyMeasurable fun x => ‖f x‖₊ :=
  continuous_nnnorm.comp_stronglyMeasurable hf

/-- The `enorm` of a strongly measurable function is measurable.

Unlike `StrongMeasurable.norm` and `StronglyMeasurable.nnnorm`, this lemma proves measurability,
**not** strong measurability. This is an intentional decision: for functions taking values in
ℝ≥0∞, measurability is much more useful than strong measurability. -/
@[fun_prop, measurability]
protected theorem enorm {_ : MeasurableSpace α} {β : Type*} [SeminormedAddCommGroup β]
    {f : α → β} (hf : StronglyMeasurable f) : Measurable (‖f ·‖ₑ) :=
  (ENNReal.continuous_coe.comp_stronglyMeasurable hf.nnnorm).measurable

@[deprecated (since := "2025-01-21")] alias ennnorm := StronglyMeasurable.enorm

@[measurability]
protected theorem real_toNNReal {_ : MeasurableSpace α} {f : α → ℝ} (hf : StronglyMeasurable f) :
    StronglyMeasurable fun x => (f x).toNNReal :=
  continuous_real_toNNReal.comp_stronglyMeasurable hf

section PseudoMetrizableSpace
variable {E : Type*} {m m₀ : MeasurableSpace α} {μ : Measure[m₀] α} {f g : α → E}
  [TopologicalSpace E] [Preorder E] [OrderClosedTopology E] [PseudoMetrizableSpace E]

lemma measurableSet_le (hf : StronglyMeasurable[m] f) (hg : StronglyMeasurable[m] g) :
    MeasurableSet[m] {a | f a ≤ g a} := by
  borelize (E × E)
  exact (hf.prodMk hg).measurable isClosed_le_prod.measurableSet

lemma measurableSet_lt (hf : StronglyMeasurable[m] f) (hg : StronglyMeasurable[m] g) :
    MeasurableSet[m] {a | f a < g a} := by
  simpa only [lt_iff_le_not_le] using (hf.measurableSet_le hg).inter (hg.measurableSet_le hf).compl

lemma ae_le_trim_of_stronglyMeasurable (hm : m ≤ m₀) (hf : StronglyMeasurable[m] f)
    (hg : StronglyMeasurable[m] g) (hfg : f ≤ᵐ[μ] g) : f ≤ᵐ[μ.trim hm] g := by
  rwa [EventuallyLE, ae_iff, trim_measurableSet_eq hm]
  exact (hf.measurableSet_le hg).compl

lemma ae_le_trim_iff (hm : m ≤ m₀) (hf : StronglyMeasurable[m] f) (hg : StronglyMeasurable[m] g) :
    f ≤ᵐ[μ.trim hm] g ↔ f ≤ᵐ[μ] g :=
  ⟨ae_le_of_ae_le_trim, ae_le_trim_of_stronglyMeasurable hm hf hg⟩

end PseudoMetrizableSpace

section MetrizableSpace
variable {E : Type*} {m m₀ : MeasurableSpace α} {μ : Measure[m₀] α} {f g : α → E}
  [TopologicalSpace E] [MetrizableSpace E]

lemma measurableSet_eq_fun (hf : StronglyMeasurable[m] f) (hg : StronglyMeasurable[m] g) :
    MeasurableSet[m] {a | f a = g a} := by
  borelize (E × E)
  exact (hf.prodMk hg).measurable isClosed_diagonal.measurableSet

lemma ae_eq_trim_of_stronglyMeasurable (hm : m ≤ m₀) (hf : StronglyMeasurable[m] f)
    (hg : StronglyMeasurable[m] g) (hfg : f =ᵐ[μ] g) : f =ᵐ[μ.trim hm] g := by
  rwa [EventuallyEq, ae_iff, trim_measurableSet_eq hm]
  exact (hf.measurableSet_eq_fun hg).compl

lemma ae_eq_trim_iff (hm : m ≤ m₀) (hf : StronglyMeasurable[m] f) (hg : StronglyMeasurable[m] g) :
    f =ᵐ[μ.trim hm] g ↔ f =ᵐ[μ] g :=
  ⟨ae_eq_of_ae_eq_trim, ae_eq_trim_of_stronglyMeasurable hm hf hg⟩

end MetrizableSpace

theorem stronglyMeasurable_in_set {m : MeasurableSpace α} [TopologicalSpace β] [Zero β] {s : Set α}
    {f : α → β} (hs : MeasurableSet s) (hf : StronglyMeasurable f)
    (hf_zero : ∀ x, x ∉ s → f x = 0) :
    ∃ fs : ℕ → α →ₛ β,
      (∀ x, Tendsto (fun n => fs n x) atTop (𝓝 (f x))) ∧ ∀ x ∉ s, ∀ n, fs n x = 0 := by
  let g_seq_s : ℕ → @SimpleFunc α m β := fun n => (hf.approx n).restrict s
  have hg_eq : ∀ x ∈ s, ∀ n, g_seq_s n x = hf.approx n x := by
    intro x hx n
    rw [SimpleFunc.coe_restrict _ hs, Set.indicator_of_mem hx]
  have hg_zero : ∀ x ∉ s, ∀ n, g_seq_s n x = 0 := by
    intro x hx n
    rw [SimpleFunc.coe_restrict _ hs, Set.indicator_of_not_mem hx]
  refine ⟨g_seq_s, fun x => ?_, hg_zero⟩
  by_cases hx : x ∈ s
  · simp_rw [hg_eq x hx]
    exact hf.tendsto_approx x
  · simp_rw [hg_zero x hx, hf_zero x hx]
    exact tendsto_const_nhds

/-- If the restriction to a set `s` of a σ-algebra `m` is included in the restriction to `s` of
another σ-algebra `m₂` (hypothesis `hs`), the set `s` is `m` measurable and a function `f` supported
on `s` is `m`-strongly-measurable, then `f` is also `m₂`-strongly-measurable. -/
theorem stronglyMeasurable_of_measurableSpace_le_on {α E} {m m₂ : MeasurableSpace α}
    [TopologicalSpace E] [Zero E] {s : Set α} {f : α → E} (hs_m : MeasurableSet[m] s)
    (hs : ∀ t, MeasurableSet[m] (s ∩ t) → MeasurableSet[m₂] (s ∩ t))
    (hf : StronglyMeasurable[m] f) (hf_zero : ∀ x ∉ s, f x = 0) :
    StronglyMeasurable[m₂] f := by
  have hs_m₂ : MeasurableSet[m₂] s := by
    rw [← Set.inter_univ s]
    refine hs Set.univ ?_
    rwa [Set.inter_univ]
  obtain ⟨g_seq_s, hg_seq_tendsto, hg_seq_zero⟩ := stronglyMeasurable_in_set hs_m hf hf_zero
  let g_seq_s₂ : ℕ → @SimpleFunc α m₂ E := fun n =>
    { toFun := g_seq_s n
      measurableSet_fiber' := fun x => by
        rw [← Set.inter_univ (g_seq_s n ⁻¹' {x}), ← Set.union_compl_self s,
          Set.inter_union_distrib_left, Set.inter_comm (g_seq_s n ⁻¹' {x})]
        refine MeasurableSet.union (hs _ (hs_m.inter ?_)) ?_
        · exact @SimpleFunc.measurableSet_fiber _ _ m _ _
        by_cases hx : x = 0
        · suffices g_seq_s n ⁻¹' {x} ∩ sᶜ = sᶜ by
            rw [this]
            exact hs_m₂.compl
          ext1 y
          rw [hx, Set.mem_inter_iff, Set.mem_preimage, Set.mem_singleton_iff]
          exact ⟨fun h => h.2, fun h => ⟨hg_seq_zero y h n, h⟩⟩
        · suffices g_seq_s n ⁻¹' {x} ∩ sᶜ = ∅ by
            rw [this]
            exact MeasurableSet.empty
          ext1 y
          simp only [mem_inter_iff, mem_preimage, mem_singleton_iff, mem_compl_iff,
            mem_empty_iff_false, iff_false, not_and, not_not_mem]
          refine Function.mtr fun hys => ?_
          rw [hg_seq_zero y hys n]
          exact Ne.symm hx
      finite_range' := @SimpleFunc.finite_range _ _ m (g_seq_s n) }
  exact ⟨g_seq_s₂, hg_seq_tendsto⟩

/-- If a function `f` is strongly measurable w.r.t. a sub-σ-algebra `m` and the measure is σ-finite
on `m`, then there exists spanning measurable sets with finite measure on which `f` has bounded
norm. In particular, `f` is integrable on each of those sets. -/
theorem exists_spanning_measurableSet_norm_le [SeminormedAddCommGroup β] {m m0 : MeasurableSpace α}
    (hm : m ≤ m0) (hf : StronglyMeasurable[m] f) (μ : Measure α) [SigmaFinite (μ.trim hm)] :
    ∃ s : ℕ → Set α,
      (∀ n, MeasurableSet[m] (s n) ∧ μ (s n) < ∞ ∧ ∀ x ∈ s n, ‖f x‖ ≤ n) ∧
      ⋃ i, s i = Set.univ := by
  obtain ⟨s, hs, hs_univ⟩ :=
    @exists_spanning_measurableSet_le _ m _ hf.nnnorm.measurable (μ.trim hm) _
  refine ⟨s, fun n ↦ ⟨(hs n).1, (le_trim hm).trans_lt (hs n).2.1, fun x hx ↦ ?_⟩, hs_univ⟩
  have hx_nnnorm : ‖f x‖₊ ≤ n := (hs n).2.2 x hx
  rw [← coe_nnnorm]
  norm_cast

end StronglyMeasurable

/-! ## Finitely strongly measurable functions -/


theorem finStronglyMeasurable_zero {α β} {m : MeasurableSpace α} {μ : Measure α} [Zero β]
    [TopologicalSpace β] : FinStronglyMeasurable (0 : α → β) μ :=
  ⟨0, by
    simp only [Pi.zero_apply, SimpleFunc.coe_zero, support_zero', measure_empty,
      zero_lt_top, forall_const],
    fun _ => tendsto_const_nhds⟩

namespace FinStronglyMeasurable

variable {m0 : MeasurableSpace α} {μ : Measure α} {f g : α → β}

section sequence

variable [Zero β] [TopologicalSpace β] (hf : FinStronglyMeasurable f μ)

/-- A sequence of simple functions such that `∀ x, Tendsto (fun n ↦ hf.approx n x) atTop (𝓝 (f x))`
and `∀ n, μ (support (hf.approx n)) < ∞`. These properties are given by
`FinStronglyMeasurable.tendsto_approx` and `FinStronglyMeasurable.fin_support_approx`. -/
protected noncomputable def approx : ℕ → α →ₛ β :=
  hf.choose

protected theorem fin_support_approx : ∀ n, μ (support (hf.approx n)) < ∞ :=
  hf.choose_spec.1

protected theorem tendsto_approx : ∀ x, Tendsto (fun n => hf.approx n x) atTop (𝓝 (f x)) :=
  hf.choose_spec.2

end sequence

/-- A finitely strongly measurable function is strongly measurable. -/
@[aesop 5% apply (rule_sets := [Measurable])]
protected theorem stronglyMeasurable [Zero β] [TopologicalSpace β]
    (hf : FinStronglyMeasurable f μ) : StronglyMeasurable f :=
  ⟨hf.approx, hf.tendsto_approx⟩

theorem exists_set_sigmaFinite [Zero β] [TopologicalSpace β] [T2Space β]
    (hf : FinStronglyMeasurable f μ) :
    ∃ t, MeasurableSet t ∧ (∀ x ∈ tᶜ, f x = 0) ∧ SigmaFinite (μ.restrict t) := by
  rcases hf with ⟨fs, hT_lt_top, h_approx⟩
  let T n := support (fs n)
  have hT_meas : ∀ n, MeasurableSet (T n) := fun n => SimpleFunc.measurableSet_support (fs n)
  let t := ⋃ n, T n
  refine ⟨t, MeasurableSet.iUnion hT_meas, ?_, ?_⟩
  · have h_fs_zero : ∀ n, ∀ x ∈ tᶜ, fs n x = 0 := by
      intro n x hxt
      rw [Set.mem_compl_iff, Set.mem_iUnion, not_exists] at hxt
      simpa [T] using hxt n
    refine fun x hxt => tendsto_nhds_unique (h_approx x) ?_
    rw [funext fun n => h_fs_zero n x hxt]
    exact tendsto_const_nhds
  · refine ⟨⟨⟨fun n => tᶜ ∪ T n, fun _ => trivial, fun n => ?_, ?_⟩⟩⟩
    · rw [Measure.restrict_apply' (MeasurableSet.iUnion hT_meas), Set.union_inter_distrib_right,
        Set.compl_inter_self t, Set.empty_union]
      exact (measure_mono Set.inter_subset_left).trans_lt (hT_lt_top n)
    · rw [← Set.union_iUnion tᶜ T]
      exact Set.compl_union_self _

/-- A finitely strongly measurable function is measurable. -/
protected theorem measurable [Zero β] [TopologicalSpace β] [PseudoMetrizableSpace β]
    [MeasurableSpace β] [BorelSpace β] (hf : FinStronglyMeasurable f μ) : Measurable f :=
  hf.stronglyMeasurable.measurable

section Arithmetic

variable [TopologicalSpace β]

@[aesop safe 20 (rule_sets := [Measurable])]
protected theorem mul [MonoidWithZero β] [ContinuousMul β] (hf : FinStronglyMeasurable f μ)
    (hg : FinStronglyMeasurable g μ) : FinStronglyMeasurable (f * g) μ := by
  refine
    ⟨fun n => hf.approx n * hg.approx n, ?_, fun x =>
      (hf.tendsto_approx x).mul (hg.tendsto_approx x)⟩
  intro n
  exact (measure_mono (support_mul_subset_left _ _)).trans_lt (hf.fin_support_approx n)

@[aesop safe 20 (rule_sets := [Measurable])]
protected theorem add [AddMonoid β] [ContinuousAdd β] (hf : FinStronglyMeasurable f μ)
    (hg : FinStronglyMeasurable g μ) : FinStronglyMeasurable (f + g) μ :=
  ⟨fun n => hf.approx n + hg.approx n, fun n =>
    (measure_mono (Function.support_add _ _)).trans_lt
      ((measure_union_le _ _).trans_lt
        (ENNReal.add_lt_top.mpr ⟨hf.fin_support_approx n, hg.fin_support_approx n⟩)),
    fun x => (hf.tendsto_approx x).add (hg.tendsto_approx x)⟩

@[measurability]
protected theorem neg [AddGroup β] [IsTopologicalAddGroup β] (hf : FinStronglyMeasurable f μ) :
    FinStronglyMeasurable (-f) μ := by
  refine ⟨fun n => -hf.approx n, fun n => ?_, fun x => (hf.tendsto_approx x).neg⟩
  suffices μ (Function.support fun x => -(hf.approx n) x) < ∞ by convert this
  rw [Function.support_neg (hf.approx n)]
  exact hf.fin_support_approx n

@[measurability]
protected theorem sub [AddGroup β] [ContinuousSub β] (hf : FinStronglyMeasurable f μ)
    (hg : FinStronglyMeasurable g μ) : FinStronglyMeasurable (f - g) μ :=
  ⟨fun n => hf.approx n - hg.approx n, fun n =>
    (measure_mono (Function.support_sub _ _)).trans_lt
      ((measure_union_le _ _).trans_lt
        (ENNReal.add_lt_top.mpr ⟨hf.fin_support_approx n, hg.fin_support_approx n⟩)),
    fun x => (hf.tendsto_approx x).sub (hg.tendsto_approx x)⟩

@[measurability]
protected theorem const_smul {𝕜} [TopologicalSpace 𝕜] [AddMonoid β] [Monoid 𝕜]
    [DistribMulAction 𝕜 β] [ContinuousSMul 𝕜 β] (hf : FinStronglyMeasurable f μ) (c : 𝕜) :
    FinStronglyMeasurable (c • f) μ := by
  refine ⟨fun n => c • hf.approx n, fun n => ?_, fun x => (hf.tendsto_approx x).const_smul c⟩
  rw [SimpleFunc.coe_smul]
  exact (measure_mono (support_const_smul_subset c _)).trans_lt (hf.fin_support_approx n)

end Arithmetic

section Order

variable [TopologicalSpace β] [Zero β]

@[aesop safe 20 (rule_sets := [Measurable])]
protected theorem sup [SemilatticeSup β] [ContinuousSup β] (hf : FinStronglyMeasurable f μ)
    (hg : FinStronglyMeasurable g μ) : FinStronglyMeasurable (f ⊔ g) μ := by
  refine
    ⟨fun n => hf.approx n ⊔ hg.approx n, fun n => ?_, fun x =>
      (hf.tendsto_approx x).sup_nhds (hg.tendsto_approx x)⟩
  refine (measure_mono (support_sup _ _)).trans_lt ?_
  exact measure_union_lt_top_iff.mpr ⟨hf.fin_support_approx n, hg.fin_support_approx n⟩

@[aesop safe 20 (rule_sets := [Measurable])]
protected theorem inf [SemilatticeInf β] [ContinuousInf β] (hf : FinStronglyMeasurable f μ)
    (hg : FinStronglyMeasurable g μ) : FinStronglyMeasurable (f ⊓ g) μ := by
  refine
    ⟨fun n => hf.approx n ⊓ hg.approx n, fun n => ?_, fun x =>
      (hf.tendsto_approx x).inf_nhds (hg.tendsto_approx x)⟩
  refine (measure_mono (support_inf _ _)).trans_lt ?_
  exact measure_union_lt_top_iff.mpr ⟨hf.fin_support_approx n, hg.fin_support_approx n⟩

end Order

end FinStronglyMeasurable

theorem finStronglyMeasurable_iff_stronglyMeasurable_and_exists_set_sigmaFinite {α β} {f : α → β}
    [TopologicalSpace β] [T2Space β] [Zero β] {_ : MeasurableSpace α} {μ : Measure α} :
    FinStronglyMeasurable f μ ↔
      StronglyMeasurable f ∧
        ∃ t, MeasurableSet t ∧ (∀ x ∈ tᶜ, f x = 0) ∧ SigmaFinite (μ.restrict t) :=
  ⟨fun hf => ⟨hf.stronglyMeasurable, hf.exists_set_sigmaFinite⟩, fun hf =>
    hf.1.finStronglyMeasurable_of_set_sigmaFinite hf.2.choose_spec.1 hf.2.choose_spec.2.1
      hf.2.choose_spec.2.2⟩

section SecondCountableTopology

variable {G : Type*} [SeminormedAddCommGroup G] [MeasurableSpace G] [BorelSpace G]
  [SecondCountableTopology G] {f : α → G}

/-- In a space with second countable topology and a sigma-finite measure, `FinStronglyMeasurable`
  and `Measurable` are equivalent. -/
theorem finStronglyMeasurable_iff_measurable {_m0 : MeasurableSpace α} (μ : Measure α)
    [SigmaFinite μ] : FinStronglyMeasurable f μ ↔ Measurable f :=
  ⟨fun h => h.measurable, fun h => (Measurable.stronglyMeasurable h).finStronglyMeasurable μ⟩

/-- In a space with second countable topology and a sigma-finite measure, a measurable function
is `FinStronglyMeasurable`. -/
@[aesop 90% apply (rule_sets := [Measurable])]
theorem finStronglyMeasurable_of_measurable {_m0 : MeasurableSpace α} (μ : Measure α)
    [SigmaFinite μ] (hf : Measurable f) : FinStronglyMeasurable f μ :=
  (finStronglyMeasurable_iff_measurable μ).mpr hf

end SecondCountableTopology

theorem measurable_uncurry_of_continuous_of_measurable {α β ι : Type*} [TopologicalSpace ι]
    [MetrizableSpace ι] [MeasurableSpace ι] [SecondCountableTopology ι] [OpensMeasurableSpace ι]
    {mβ : MeasurableSpace β} [TopologicalSpace β] [PseudoMetrizableSpace β] [BorelSpace β]
    {m : MeasurableSpace α} {u : ι → α → β} (hu_cont : ∀ x, Continuous fun i => u i x)
    (h : ∀ i, Measurable (u i)) : Measurable (Function.uncurry u) := by
  obtain ⟨t_sf, ht_sf⟩ :
    ∃ t : ℕ → SimpleFunc ι ι, ∀ j x, Tendsto (fun n => u (t n j) x) atTop (𝓝 <| u j x) := by
    have h_str_meas : StronglyMeasurable (id : ι → ι) := stronglyMeasurable_id
    refine ⟨h_str_meas.approx, fun j x => ?_⟩
    exact ((hu_cont x).tendsto j).comp (h_str_meas.tendsto_approx j)
  let U (n : ℕ) (p : ι × α) := u (t_sf n p.fst) p.snd
  have h_tendsto : Tendsto U atTop (𝓝 fun p => u p.fst p.snd) := by
    rw [tendsto_pi_nhds]
    exact fun p => ht_sf p.fst p.snd
  refine measurable_of_tendsto_metrizable (fun n => ?_) h_tendsto
  have h_meas : Measurable fun p : (t_sf n).range × α => u (↑p.fst) p.snd := by
    have :
      (fun p : ↥(t_sf n).range × α => u (↑p.fst) p.snd) =
        (fun p : α × (t_sf n).range => u (↑p.snd) p.fst) ∘ Prod.swap :=
      rfl
    rw [this, @measurable_swap_iff α (↥(t_sf n).range) β m]
    exact measurable_from_prod_countable fun j => h j
  have :
    (fun p : ι × α => u (t_sf n p.fst) p.snd) =
      (fun p : ↥(t_sf n).range × α => u p.fst p.snd) ∘ fun p : ι × α =>
        (⟨t_sf n p.fst, SimpleFunc.mem_range_self _ _⟩, p.snd) :=
    rfl
  simp_rw [U, this]
  refine h_meas.comp (Measurable.prodMk ?_ measurable_snd)
  exact ((t_sf n).measurable.comp measurable_fst).subtype_mk

theorem stronglyMeasurable_uncurry_of_continuous_of_stronglyMeasurable {α β ι : Type*}
    [TopologicalSpace ι] [MetrizableSpace ι] [MeasurableSpace ι] [SecondCountableTopology ι]
    [OpensMeasurableSpace ι] [TopologicalSpace β] [PseudoMetrizableSpace β] [MeasurableSpace α]
    {u : ι → α → β} (hu_cont : ∀ x, Continuous fun i => u i x) (h : ∀ i, StronglyMeasurable (u i)) :
    StronglyMeasurable (Function.uncurry u) := by
  borelize β
  obtain ⟨t_sf, ht_sf⟩ :
    ∃ t : ℕ → SimpleFunc ι ι, ∀ j x, Tendsto (fun n => u (t n j) x) atTop (𝓝 <| u j x) := by
    have h_str_meas : StronglyMeasurable (id : ι → ι) := stronglyMeasurable_id
    refine ⟨h_str_meas.approx, fun j x => ?_⟩
    exact ((hu_cont x).tendsto j).comp (h_str_meas.tendsto_approx j)
  let U (n : ℕ) (p : ι × α) := u (t_sf n p.fst) p.snd
  have h_tendsto : Tendsto U atTop (𝓝 fun p => u p.fst p.snd) := by
    rw [tendsto_pi_nhds]
    exact fun p => ht_sf p.fst p.snd
  refine stronglyMeasurable_of_tendsto _ (fun n => ?_) h_tendsto
  have h_str_meas : StronglyMeasurable fun p : (t_sf n).range × α => u (↑p.fst) p.snd := by
    refine stronglyMeasurable_iff_measurable_separable.2 ⟨?_, ?_⟩
    · have :
        (fun p : ↥(t_sf n).range × α => u (↑p.fst) p.snd) =
          (fun p : α × (t_sf n).range => u (↑p.snd) p.fst) ∘ Prod.swap :=
        rfl
      rw [this, measurable_swap_iff]
      exact measurable_from_prod_countable fun j => (h j).measurable
    · have : IsSeparable (⋃ i : (t_sf n).range, range (u i)) :=
        .iUnion fun i => (h i).isSeparable_range
      apply this.mono
      rintro _ ⟨⟨i, x⟩, rfl⟩
      simp only [mem_iUnion, mem_range]
      exact ⟨i, x, rfl⟩
  have :
    (fun p : ι × α => u (t_sf n p.fst) p.snd) =
      (fun p : ↥(t_sf n).range × α => u p.fst p.snd) ∘ fun p : ι × α =>
        (⟨t_sf n p.fst, SimpleFunc.mem_range_self _ _⟩, p.snd) :=
    rfl
  simp_rw [U, this]
  refine h_str_meas.comp_measurable (Measurable.prodMk ?_ measurable_snd)
  exact ((t_sf n).measurable.comp measurable_fst).subtype_mk

end MeasureTheory<|MERGE_RESOLUTION|>--- conflicted
+++ resolved
@@ -790,19 +790,11 @@
 that it holds for constant functions and that it is closed under piecewise combination of functions
 and pointwise limits.
 
-<<<<<<< HEAD
-To use in an induction proof, the syntax is `induction f, hf with`. -/
-@[elab_as_elim, induction_eliminator]
-theorem induction' [MeasurableSpace α] [Nonempty β] [TopologicalSpace β]
-    {P : (f : α → β) → StronglyMeasurable f → Prop}
-    (ind : ∀ (c), P (fun _ ↦ c) stronglyMeasurable_const)
-=======
 To use in an induction proof, the syntax is
 `induction f, hf using StronglyMeasurable.induction' with`. -/
 theorem induction' [MeasurableSpace α] [Nonempty β] [TopologicalSpace β]
     {P : (f : α → β) → StronglyMeasurable f → Prop}
     (const : ∀ (c), P (fun _ ↦ c) stronglyMeasurable_const)
->>>>>>> 76e119df
     (pcw : ∀ ⦃f g : α → β⦄ {s} (hf : StronglyMeasurable f) (hg : StronglyMeasurable g)
       (hs : MeasurableSet s), P f hf → P g hg → P (s.piecewise f g) (hf.piecewise hs hg))
     (lim : ∀ ⦃f : ℕ → α → β⦄ ⦃g : α → β⦄ (hf : ∀ n, StronglyMeasurable (f n))
@@ -813,11 +805,7 @@
   refine lim (fun n ↦ (s n).stronglyMeasurable) hf (fun n ↦ ?_) hf.tendsto_approx
   change P (s n) (s n).stronglyMeasurable
   induction s n with
-<<<<<<< HEAD
-  | const c => exact ind c
-=======
   | const c => exact const c
->>>>>>> 76e119df
   | @pcw f g s hs Pf Pg =>
     simp_rw [SimpleFunc.coe_piecewise]
     exact pcw f.stronglyMeasurable g.stronglyMeasurable hs Pf Pg
