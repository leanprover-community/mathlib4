--- conflicted
+++ resolved
@@ -520,12 +520,7 @@
 @[fun_prop, measurability]
 protected theorem indicator₀ [Zero β] (hfm : AEStronglyMeasurable f μ) {s : Set α}
     (hs : NullMeasurableSet s μ) : AEStronglyMeasurable (s.indicator f) μ :=
-<<<<<<< HEAD
-  (hfm.indicator (measurableSet_toMeasurable μ s)).congr
-    (indicator_ae_eq_of_ae_eq_set hs.toMeasurable_ae_eq)
-=======
   (aestronglyMeasurable_indicator_iff₀ hs).2 hfm.restrict
->>>>>>> 3b8deacd
 
 theorem nullMeasurableSet_eq_fun {E} [TopologicalSpace E] [MetrizableSpace E] {f g : α → E}
     (hf : AEStronglyMeasurable f μ) (hg : AEStronglyMeasurable g μ) :
