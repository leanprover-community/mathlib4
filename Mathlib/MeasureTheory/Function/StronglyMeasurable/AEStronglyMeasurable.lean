/-
Copyright (c) 2021 Rémy Degenne. All rights reserved.
Released under Apache 2.0 license as described in the file LICENSE.
Authors: Rémy Degenne, Sébastien Gouëzel
-/
import Mathlib.MeasureTheory.Function.StronglyMeasurable.Basic

/-!
# Strongly measurable and finitely strongly measurable functions

A function `f` is said to be almost everywhere strongly measurable if `f` is almost everywhere
equal to a strongly measurable function, i.e. the sequential limit of simple functions.
It is said to be almost everywhere finitely strongly measurable with respect to a measure `μ`
if the supports of those simple functions have finite measure.

Almost everywhere strongly measurable functions form the largest class of functions that can be
integrated using the Bochner integral.

## Main definitions
* `AEStronglyMeasurable f μ`: `f` is almost everywhere equal to a `StronglyMeasurable` function.
* `AEFinStronglyMeasurable f μ`: `f` is almost everywhere equal to a `FinStronglyMeasurable`
  function.

* `AEFinStronglyMeasurable.sigmaFiniteSet`: a measurable set `t` such that
  `f =ᵐ[μ.restrict tᶜ] 0` and `μ.restrict t` is sigma-finite.

## Main statements

* `AEFinStronglyMeasurable.exists_set_sigmaFinite`: there exists a measurable set `t` such that
  `f =ᵐ[μ.restrict tᶜ] 0` and `μ.restrict t` is sigma-finite.

We provide a solid API for almost everywhere strongly
measurable functions, as a basis for the Bochner integral.

## References

* [Hytönen, Tuomas, Jan Van Neerven, Mark Veraar, and Lutz Weis. Analysis in Banach spaces.
  Springer, 2016.][Hytonen_VanNeerven_Veraar_Wies_2016]

-/

open MeasureTheory Filter TopologicalSpace Function Set MeasureTheory.Measure

open ENNReal Topology MeasureTheory NNReal

variable {α β γ ι : Type*} [Countable ι]

namespace MeasureTheory

local infixr:25 " →ₛ " => SimpleFunc

section Definitions

variable [TopologicalSpace β]

/-- A function is `AEStronglyMeasurable` with respect to a measure `μ` if it is almost everywhere
equal to the limit of a sequence of simple functions.

One can specify the sigma-algebra according to which simple functions are taken using the
`AEStronglyMeasurable[m]` notation in the `MeasureTheory` scope. -/
@[fun_prop]
def AEStronglyMeasurable [m : MeasurableSpace α] {m₀ : MeasurableSpace α} (f : α → β)
    (μ : Measure[m₀] α := by volume_tac) : Prop :=
  ∃ g : α → β, StronglyMeasurable[m] g ∧ f =ᵐ[μ] g

/-- A function is `m`-`AEStronglyMeasurable` with respect to a measure `μ` if it is almost
everywhere equal to the limit of a sequence of `m`-simple functions. -/
scoped notation "AEStronglyMeasurable[" m "]" => @MeasureTheory.AEStronglyMeasurable _ _ _ m

/-- A function is `AEFinStronglyMeasurable` with respect to a measure if it is almost everywhere
equal to the limit of a sequence of simple functions with support with finite measure. -/
def AEFinStronglyMeasurable
    [Zero β] {_ : MeasurableSpace α} (f : α → β) (μ : Measure α := by volume_tac) : Prop :=
  ∃ g, FinStronglyMeasurable g μ ∧ f =ᵐ[μ] g

end Definitions

namespace FinStronglyMeasurable

variable {m0 : MeasurableSpace α} {μ : Measure α} {f g : α → β}

theorem aefinStronglyMeasurable [Zero β] [TopologicalSpace β] (hf : FinStronglyMeasurable f μ) :
    AEFinStronglyMeasurable f μ :=
  ⟨f, hf, ae_eq_refl f⟩

end FinStronglyMeasurable

theorem aefinStronglyMeasurable_zero {α β} {_ : MeasurableSpace α} (μ : Measure α) [Zero β]
    [TopologicalSpace β] : AEFinStronglyMeasurable (0 : α → β) μ :=
  ⟨0, finStronglyMeasurable_zero, EventuallyEq.rfl⟩

/-! ## Almost everywhere strongly measurable functions -/

section AEStronglyMeasurable
variable [TopologicalSpace β] [TopologicalSpace γ] {m m₀ : MeasurableSpace α} {μ ν : Measure[m₀] α}
  {f g : α → β}

@[fun_prop, aesop 30% apply (rule_sets := [Measurable])]
protected theorem StronglyMeasurable.aestronglyMeasurable (hf : StronglyMeasurable[m] f) :
    AEStronglyMeasurable[m] f μ := ⟨f, hf, EventuallyEq.refl _ _⟩

@[fun_prop, measurability]
theorem aestronglyMeasurable_const {b : β} : AEStronglyMeasurable[m] (fun _ : α => b) μ :=
  stronglyMeasurable_const.aestronglyMeasurable

@[to_additive (attr := fun_prop, measurability)]
theorem aestronglyMeasurable_one [One β] : AEStronglyMeasurable[m] (1 : α → β) μ :=
  stronglyMeasurable_one.aestronglyMeasurable

@[simp, nontriviality]
lemma AEStronglyMeasurable.of_subsingleton_dom [Subsingleton α] : AEStronglyMeasurable[m] f μ :=
  StronglyMeasurable.of_subsingleton_dom.aestronglyMeasurable

@[simp, nontriviality]
lemma AEStronglyMeasurable.of_subsingleton_cod [Subsingleton β] : AEStronglyMeasurable[m] f μ :=
  StronglyMeasurable.of_subsingleton_cod.aestronglyMeasurable

@[deprecated AEStronglyMeasurable.of_subsingleton_cod (since := "2025-04-09")]
theorem Subsingleton.aestronglyMeasurable [Subsingleton β] (f : α → β) : AEStronglyMeasurable f μ :=
  .of_subsingleton_cod

@[deprecated AEStronglyMeasurable.of_subsingleton_dom (since := "2025-04-09")]
lemma Subsingleton.aestronglyMeasurable' [Subsingleton α] (f : α → β) : AEStronglyMeasurable f μ :=
  .of_subsingleton_dom

@[fun_prop, simp]
theorem aestronglyMeasurable_zero_measure (f : α → β) :
    AEStronglyMeasurable[m] f (0 : Measure[m₀] α) := by
  nontriviality α
  inhabit α
  exact ⟨fun _ => f default, stronglyMeasurable_const, rfl⟩

@[fun_prop, measurability]
theorem SimpleFunc.aestronglyMeasurable (f : α →ₛ β) : AEStronglyMeasurable f μ :=
  f.stronglyMeasurable.aestronglyMeasurable

namespace AEStronglyMeasurable

@[fun_prop]
lemma of_discrete [Countable α] [MeasurableSingletonClass α] : AEStronglyMeasurable f μ :=
  StronglyMeasurable.of_discrete.aestronglyMeasurable

@[deprecated of_discrete (since := "2025-04-09")]
lemma of_finite [DiscreteMeasurableSpace α] [Finite α] : AEStronglyMeasurable f μ := .of_discrete

section Mk

/-- A `StronglyMeasurable` function such that `f =ᵐ[μ] hf.mk f`. See lemmas
`stronglyMeasurable_mk` and `ae_eq_mk`. -/
protected noncomputable def mk (f : α → β) (hf : AEStronglyMeasurable[m] f μ) : α → β :=
  hf.choose

@[fun_prop]
lemma stronglyMeasurable_mk (hf : AEStronglyMeasurable[m] f μ) : StronglyMeasurable[m] (hf.mk f) :=
  hf.choose_spec.1

@[fun_prop]
theorem measurable_mk [PseudoMetrizableSpace β] [MeasurableSpace β] [BorelSpace β]
    (hf : AEStronglyMeasurable[m] f μ) : Measurable[m] (hf.mk f) :=
  hf.stronglyMeasurable_mk.measurable

theorem ae_eq_mk (hf : AEStronglyMeasurable[m] f μ) : f =ᵐ[μ] hf.mk f :=
  hf.choose_spec.2

@[fun_prop, aesop 5% apply (rule_sets := [Measurable])]
protected theorem aemeasurable {β} [MeasurableSpace β] [TopologicalSpace β]
    [PseudoMetrizableSpace β] [BorelSpace β] {f : α → β} (hf : AEStronglyMeasurable f μ) :
    AEMeasurable f μ :=
  ⟨hf.mk f, hf.stronglyMeasurable_mk.measurable, hf.ae_eq_mk⟩

end Mk

theorem congr (hf : AEStronglyMeasurable[m] f μ) (h : f =ᵐ[μ] g) : AEStronglyMeasurable[m] g μ :=
  ⟨hf.mk f, hf.stronglyMeasurable_mk, h.symm.trans hf.ae_eq_mk⟩

theorem _root_.aestronglyMeasurable_congr (h : f =ᵐ[μ] g) :
    AEStronglyMeasurable[m] f μ ↔ AEStronglyMeasurable[m] g μ :=
  ⟨fun hf => hf.congr h, fun hg => hg.congr h.symm⟩

theorem mono_measure {ν : Measure α} (hf : AEStronglyMeasurable[m] f μ) (h : ν ≤ μ) :
    AEStronglyMeasurable[m] f ν :=
  ⟨hf.mk f, hf.stronglyMeasurable_mk, Eventually.filter_mono (ae_mono h) hf.ae_eq_mk⟩

protected lemma mono_ac (h : ν ≪ μ) (hμ : AEStronglyMeasurable[m] f μ) :
    AEStronglyMeasurable[m] f ν := let ⟨g, hg, hg'⟩ := hμ; ⟨g, hg, h.ae_eq hg'⟩

theorem mono_set {s t} (h : s ⊆ t) (ht : AEStronglyMeasurable[m] f (μ.restrict t)) :
    AEStronglyMeasurable[m] f (μ.restrict s) :=
  ht.mono_measure (restrict_mono h le_rfl)

lemma mono {m'} (hm : m ≤ m') (hf : AEStronglyMeasurable[m] f μ) : AEStronglyMeasurable[m'] f μ :=
  let ⟨f', hf'_meas, hff'⟩ := hf; ⟨f', hf'_meas.mono hm, hff'⟩

lemma of_trim {m₀' : MeasurableSpace α} (hm₀ : m₀' ≤ m₀)
    (hf : AEStronglyMeasurable[m] f (μ.trim hm₀)) : AEStronglyMeasurable[m] f μ := by
  obtain ⟨g, hg_meas, hfg⟩ := hf; exact ⟨g, hg_meas, ae_eq_of_ae_eq_trim hfg⟩

@[fun_prop]
protected theorem restrict (hfm : AEStronglyMeasurable[m] f μ) {s} :
    AEStronglyMeasurable[m] f (μ.restrict s) :=
  hfm.mono_measure Measure.restrict_le_self

theorem ae_mem_imp_eq_mk {s} (h : AEStronglyMeasurable[m] f (μ.restrict s)) :
    ∀ᵐ x ∂μ, x ∈ s → f x = h.mk f x :=
  ae_imp_of_ae_restrict h.ae_eq_mk

/-- The composition of a continuous function and an ae strongly measurable function is ae strongly
measurable. -/
@[fun_prop]
theorem _root_.Continuous.comp_aestronglyMeasurable {g : β → γ} {f : α → β} (hg : Continuous g)
    (hf : AEStronglyMeasurable[m] f μ) : AEStronglyMeasurable[m] (fun x => g (f x)) μ :=
  ⟨_, hg.comp_stronglyMeasurable hf.stronglyMeasurable_mk, EventuallyEq.fun_comp hf.ae_eq_mk g⟩

/-- A continuous function from `α` to `β` is ae strongly measurable when one of the two spaces is
second countable. -/
@[fun_prop]
theorem _root_.Continuous.aestronglyMeasurable [TopologicalSpace α] [OpensMeasurableSpace α]
    [PseudoMetrizableSpace β] [SecondCountableTopologyEither α β] (hf : Continuous f) :
    AEStronglyMeasurable f μ :=
  hf.stronglyMeasurable.aestronglyMeasurable

<<<<<<< HEAD
@[fun_prop]
=======
protected theorem fst {f : α → β × γ} (hf : AEStronglyMeasurable[m] f μ) :
    AEStronglyMeasurable[m] (fun x ↦ (f x).1) μ :=
  continuous_fst.comp_aestronglyMeasurable hf

protected theorem snd {f : α → β × γ} (hf : AEStronglyMeasurable[m] f μ) :
    AEStronglyMeasurable[m] (fun x ↦ (f x).2) μ :=
  continuous_snd.comp_aestronglyMeasurable hf

>>>>>>> 989d4ee7
protected theorem prodMk {f : α → β} {g : α → γ} (hf : AEStronglyMeasurable[m] f μ)
    (hg : AEStronglyMeasurable[m] g μ) : AEStronglyMeasurable[m] (fun x => (f x, g x)) μ :=
  ⟨fun x => (hf.mk f x, hg.mk g x), hf.stronglyMeasurable_mk.prodMk hg.stronglyMeasurable_mk,
    hf.ae_eq_mk.prodMk hg.ae_eq_mk⟩

@[deprecated (since := "2025-03-05")]
protected alias prod_mk := AEStronglyMeasurable.prodMk

/-- The composition of a continuous function of two variables and two ae strongly measurable
functions is ae strongly measurable. -/
theorem _root_.Continuous.comp_aestronglyMeasurable₂
    {β' : Type*} [TopologicalSpace β']
    {g : β → β' → γ} {f : α → β} {f' : α → β'} (hg : Continuous g.uncurry)
    (hf : AEStronglyMeasurable[m] f μ) (h'f : AEStronglyMeasurable[m] f' μ) :
    AEStronglyMeasurable[m] (fun x => g (f x) (f' x)) μ :=
  hg.comp_aestronglyMeasurable (hf.prodMk h'f)

/-- In a space with second countable topology, measurable implies ae strongly measurable. -/
@[fun_prop, aesop unsafe 30% apply (rule_sets := [Measurable])]
theorem _root_.Measurable.aestronglyMeasurable
    [MeasurableSpace β] [PseudoMetrizableSpace β] [SecondCountableTopology β]
    [OpensMeasurableSpace β] (hf : Measurable[m] f) : AEStronglyMeasurable[m] f μ :=
  hf.stronglyMeasurable.aestronglyMeasurable

/-- If the restriction to a set `s` of a σ-algebra `m` is included in the restriction to `s` of
another σ-algebra `m₂` (hypothesis `hs`), the set `s` is `m` measurable and a function `f` almost
everywhere supported on `s` is `m`-ae-strongly-measurable, then `f` is also
`m₂`-ae-strongly-measurable. -/
lemma of_measurableSpace_le_on {m' m₀ : MeasurableSpace α} {μ : Measure[m₀] α} [Zero β]
    (hm : m ≤ m₀) {s : Set α} (hs_m : MeasurableSet[m] s)
    (hs : ∀ t, MeasurableSet[m] (s ∩ t) → MeasurableSet[m'] (s ∩ t))
    (hf : AEStronglyMeasurable[m] f μ) (hf_zero : f =ᵐ[μ.restrict sᶜ] 0) :
    AEStronglyMeasurable[m'] f μ := by
  have h_ind_eq : s.indicator (hf.mk f) =ᵐ[μ] f := by
    refine Filter.EventuallyEq.trans ?_ <|
      indicator_ae_eq_of_restrict_compl_ae_eq_zero (hm _ hs_m) hf_zero
    filter_upwards [hf.ae_eq_mk] with x hx
    by_cases hxs : x ∈ s
    · simp [hxs, hx]
    · simp [hxs]
  suffices StronglyMeasurable[m'] (s.indicator (hf.mk f)) from
    this.aestronglyMeasurable.congr h_ind_eq
  exact (hf.stronglyMeasurable_mk.indicator hs_m).stronglyMeasurable_of_measurableSpace_le_on hs_m
    hs fun x hxs => Set.indicator_of_not_mem hxs _

section Arithmetic

@[to_additive (attr := fun_prop, aesop safe 20 apply (rule_sets := [Measurable]))]
protected theorem mul [Mul β] [ContinuousMul β] (hf : AEStronglyMeasurable[m] f μ)
    (hg : AEStronglyMeasurable[m] g μ) : AEStronglyMeasurable[m] (f * g) μ :=
  ⟨hf.mk f * hg.mk g, by fun_prop, hf.ae_eq_mk.mul hg.ae_eq_mk⟩

@[to_additive (attr := fun_prop, measurability)]
protected theorem mul_const [Mul β] [ContinuousMul β] (hf : AEStronglyMeasurable[m] f μ) (c : β) :
    AEStronglyMeasurable[m] (fun x => f x * c) μ :=
  hf.mul aestronglyMeasurable_const

@[to_additive (attr := fun_prop, measurability)]
protected theorem const_mul [Mul β] [ContinuousMul β] (hf : AEStronglyMeasurable[m] f μ) (c : β) :
    AEStronglyMeasurable[m] (fun x => c * f x) μ :=
  aestronglyMeasurable_const.mul hf

@[to_additive (attr := fun_prop, measurability)]
protected theorem inv [Inv β] [ContinuousInv β] (hf : AEStronglyMeasurable[m] f μ) :
    AEStronglyMeasurable[m] f⁻¹ μ :=
  ⟨(hf.mk f)⁻¹, hf.stronglyMeasurable_mk.inv, hf.ae_eq_mk.inv⟩

@[to_additive (attr := fun_prop, aesop safe 20 apply (rule_sets := [Measurable]))]
protected theorem div [Group β] [IsTopologicalGroup β] (hf : AEStronglyMeasurable[m] f μ)
    (hg : AEStronglyMeasurable[m] g μ) : AEStronglyMeasurable[m] (f / g) μ :=
  ⟨hf.mk f / hg.mk g, hf.stronglyMeasurable_mk.div hg.stronglyMeasurable_mk,
    hf.ae_eq_mk.div hg.ae_eq_mk⟩

@[to_additive]
theorem mul_iff_right [CommGroup β] [IsTopologicalGroup β] (hf : AEStronglyMeasurable[m] f μ) :
    AEStronglyMeasurable[m] (f * g) μ ↔ AEStronglyMeasurable[m] g μ :=
  ⟨fun h ↦ show g = f * g * f⁻¹ by simp only [mul_inv_cancel_comm] ▸ h.mul hf.inv,
    fun h ↦ hf.mul h⟩

@[to_additive]
theorem mul_iff_left [CommGroup β] [IsTopologicalGroup β] (hf : AEStronglyMeasurable[m] f μ) :
    AEStronglyMeasurable[m] (g * f) μ ↔ AEStronglyMeasurable[m] g μ :=
  mul_comm g f ▸ AEStronglyMeasurable.mul_iff_right hf

@[to_additive (attr := fun_prop, aesop safe 20 apply (rule_sets := [Measurable]))]
protected theorem smul {𝕜} [TopologicalSpace 𝕜] [SMul 𝕜 β] [ContinuousSMul 𝕜 β] {f : α → 𝕜}
    {g : α → β} (hf : AEStronglyMeasurable[m] f μ) (hg : AEStronglyMeasurable[m] g μ) :
    AEStronglyMeasurable[m] (fun x => f x • g x) μ :=
  continuous_smul.comp_aestronglyMeasurable (hf.prodMk hg)

@[to_additive (attr := fun_prop, aesop safe 20 apply (rule_sets := [Measurable])) const_nsmul]
protected theorem pow [Monoid β] [ContinuousMul β] (hf : AEStronglyMeasurable[m] f μ) (n : ℕ) :
    AEStronglyMeasurable[m] (f ^ n) μ :=
  ⟨hf.mk f ^ n, hf.stronglyMeasurable_mk.pow _, hf.ae_eq_mk.pow_const _⟩

@[to_additive (attr := fun_prop, measurability)]
protected theorem const_smul {𝕜} [SMul 𝕜 β] [ContinuousConstSMul 𝕜 β]
    (hf : AEStronglyMeasurable[m] f μ) (c : 𝕜) : AEStronglyMeasurable[m] (c • f) μ :=
  ⟨c • hf.mk f, hf.stronglyMeasurable_mk.const_smul c, hf.ae_eq_mk.const_smul c⟩

@[to_additive (attr := fun_prop, measurability)]
protected theorem const_smul' {𝕜} [SMul 𝕜 β] [ContinuousConstSMul 𝕜 β]
    (hf : AEStronglyMeasurable[m] f μ) (c : 𝕜) : AEStronglyMeasurable[m] (fun x => c • f x) μ :=
  hf.const_smul c

@[to_additive (attr := fun_prop, measurability)]
protected theorem smul_const {𝕜} [TopologicalSpace 𝕜] [SMul 𝕜 β] [ContinuousSMul 𝕜 β] {f : α → 𝕜}
    (hf : AEStronglyMeasurable[m] f μ) (c : β) : AEStronglyMeasurable[m] (fun x => f x • c) μ :=
  continuous_smul.comp_aestronglyMeasurable (hf.prodMk aestronglyMeasurable_const)

end Arithmetic

section Order

@[fun_prop, aesop safe 20 apply (rule_sets := [Measurable])]
protected theorem sup [SemilatticeSup β] [ContinuousSup β] (hf : AEStronglyMeasurable f μ)
    (hg : AEStronglyMeasurable g μ) : AEStronglyMeasurable (f ⊔ g) μ :=
  ⟨hf.mk f ⊔ hg.mk g, hf.stronglyMeasurable_mk.sup hg.stronglyMeasurable_mk,
    hf.ae_eq_mk.sup hg.ae_eq_mk⟩

@[fun_prop, aesop safe 20 apply (rule_sets := [Measurable])]
protected theorem inf [SemilatticeInf β] [ContinuousInf β] (hf : AEStronglyMeasurable f μ)
    (hg : AEStronglyMeasurable g μ) : AEStronglyMeasurable (f ⊓ g) μ :=
  ⟨hf.mk f ⊓ hg.mk g, hf.stronglyMeasurable_mk.inf hg.stronglyMeasurable_mk,
    hf.ae_eq_mk.inf hg.ae_eq_mk⟩

end Order

/-!
### Big operators: `∏` and `∑`
-/


section Monoid

variable {M : Type*} [Monoid M] [TopologicalSpace M] [ContinuousMul M]

@[to_additive (attr := fun_prop, measurability)]
theorem _root_.List.aestronglyMeasurable_prod' (l : List (α → M))
    (hl : ∀ f ∈ l, AEStronglyMeasurable f μ) : AEStronglyMeasurable l.prod μ := by
  induction' l with f l ihl; · exact aestronglyMeasurable_one
  rw [List.forall_mem_cons] at hl
  rw [List.prod_cons]
  exact hl.1.mul (ihl hl.2)

@[to_additive (attr := fun_prop, measurability)]
theorem _root_.List.aestronglyMeasurable_prod
    (l : List (α → M)) (hl : ∀ f ∈ l, AEStronglyMeasurable f μ) :
    AEStronglyMeasurable (fun x => (l.map fun f : α → M => f x).prod) μ := by
  simpa only [← Pi.list_prod_apply] using l.aestronglyMeasurable_prod' hl

end Monoid

section CommMonoid

variable {M : Type*} [CommMonoid M] [TopologicalSpace M] [ContinuousMul M]

@[to_additive (attr := fun_prop, measurability)]
theorem _root_.Multiset.aestronglyMeasurable_prod' (l : Multiset (α → M))
    (hl : ∀ f ∈ l, AEStronglyMeasurable f μ) : AEStronglyMeasurable l.prod μ := by
  rcases l with ⟨l⟩
  simpa using l.aestronglyMeasurable_prod' (by simpa using hl)

@[to_additive (attr := fun_prop, measurability)]
theorem _root_.Multiset.aestronglyMeasurable_prod (s : Multiset (α → M))
    (hs : ∀ f ∈ s, AEStronglyMeasurable f μ) :
    AEStronglyMeasurable (fun x => (s.map fun f : α → M => f x).prod) μ := by
  simpa only [← Pi.multiset_prod_apply] using s.aestronglyMeasurable_prod' hs

@[to_additive (attr := fun_prop, measurability)]
theorem _root_.Finset.aestronglyMeasurable_prod' {ι : Type*} {f : ι → α → M} (s : Finset ι)
    (hf : ∀ i ∈ s, AEStronglyMeasurable (f i) μ) : AEStronglyMeasurable (∏ i ∈ s, f i) μ :=
  Multiset.aestronglyMeasurable_prod' _ fun _g hg =>
    let ⟨_i, hi, hg⟩ := Multiset.mem_map.1 hg
    hg ▸ hf _ hi

@[to_additive (attr := fun_prop, measurability)]
theorem _root_.Finset.aestronglyMeasurable_prod {ι : Type*} {f : ι → α → M} (s : Finset ι)
    (hf : ∀ i ∈ s, AEStronglyMeasurable (f i) μ) :
    AEStronglyMeasurable (fun a => ∏ i ∈ s, f i a) μ := by
  simpa only [← Finset.prod_apply] using s.aestronglyMeasurable_prod' hf

end CommMonoid

section SecondCountableAEStronglyMeasurable

variable [MeasurableSpace β]

/-- In a space with second countable topology, measurable implies strongly measurable. -/
@[fun_prop, aesop 90% apply (rule_sets := [Measurable])]
theorem _root_.AEMeasurable.aestronglyMeasurable [PseudoMetrizableSpace β] [OpensMeasurableSpace β]
    [SecondCountableTopology β] (hf : AEMeasurable f μ) : AEStronglyMeasurable f μ :=
  ⟨hf.mk f, hf.measurable_mk.stronglyMeasurable, hf.ae_eq_mk⟩

@[fun_prop, measurability]
theorem _root_.aestronglyMeasurable_id {α : Type*} [TopologicalSpace α] [PseudoMetrizableSpace α]
    {_ : MeasurableSpace α} [OpensMeasurableSpace α] [SecondCountableTopology α] {μ : Measure α} :
    AEStronglyMeasurable (id : α → α) μ :=
  aemeasurable_id.aestronglyMeasurable

/-- In a space with second countable topology, strongly measurable and measurable are equivalent. -/
theorem _root_.aestronglyMeasurable_iff_aemeasurable [PseudoMetrizableSpace β] [BorelSpace β]
    [SecondCountableTopology β] : AEStronglyMeasurable f μ ↔ AEMeasurable f μ :=
  ⟨fun h => h.aemeasurable, fun h => h.aestronglyMeasurable⟩

end SecondCountableAEStronglyMeasurable

@[fun_prop, aesop safe 20 apply (rule_sets := [Measurable])]
protected theorem dist {β : Type*} [PseudoMetricSpace β] {f g : α → β}
    (hf : AEStronglyMeasurable f μ) (hg : AEStronglyMeasurable g μ) :
    AEStronglyMeasurable (fun x => dist (f x) (g x)) μ :=
  continuous_dist.comp_aestronglyMeasurable (hf.prodMk hg)

@[fun_prop, measurability]
protected theorem norm {β : Type*} [SeminormedAddCommGroup β] {f : α → β}
    (hf : AEStronglyMeasurable f μ) : AEStronglyMeasurable (fun x => ‖f x‖) μ :=
  continuous_norm.comp_aestronglyMeasurable hf

@[fun_prop, measurability]
protected theorem nnnorm {β : Type*} [SeminormedAddCommGroup β] {f : α → β}
    (hf : AEStronglyMeasurable f μ) : AEStronglyMeasurable (fun x => ‖f x‖₊) μ :=
  continuous_nnnorm.comp_aestronglyMeasurable hf

/-- The `enorm` of a strongly a.e. measurable function is a.e. measurable.

Note that unlike `AEStronglyMeasurable.norm` and `AEStronglyMeasurable.nnnorm`, this lemma proves
a.e. measurability, **not** a.e. strong measurability. This is an intentional decision:
for functions taking values in `ℝ≥0∞`, a.e. measurability is much more useful than
a.e. strong measurability. -/
@[fun_prop, measurability]
protected theorem enorm {β : Type*} [TopologicalSpace β] [ContinuousENorm β] {f : α → β}
    (hf : AEStronglyMeasurable f μ) : AEMeasurable (‖f ·‖ₑ) μ :=
  (continuous_enorm.comp_aestronglyMeasurable hf).aemeasurable

@[deprecated (since := "2025-01-20")] alias ennnorm := AEStronglyMeasurable.enorm

/-- Given a.e. strongly measurable functions `f` and `g`, `edist f g` is measurable.

Note that this lemma proves a.e. measurability, **not** a.e. strong measurability.
This is an intentional decision: for functions taking values in ℝ≥0∞,
a.e. measurability is much more useful than a.e. strong measurability. -/
@[fun_prop, aesop safe 20 apply (rule_sets := [Measurable]), fun_prop]
protected theorem edist {β : Type*} [PseudoMetricSpace β] {f g : α → β}
    (hf : AEStronglyMeasurable f μ) (hg : AEStronglyMeasurable g μ) :
    AEMeasurable (fun a => edist (f a) (g a)) μ :=
  (continuous_edist.comp_aestronglyMeasurable (hf.prodMk hg)).aemeasurable

@[fun_prop, measurability]
protected theorem real_toNNReal {f : α → ℝ} (hf : AEStronglyMeasurable f μ) :
    AEStronglyMeasurable (fun x => (f x).toNNReal) μ :=
  continuous_real_toNNReal.comp_aestronglyMeasurable hf

theorem _root_.aestronglyMeasurable_indicator_iff [Zero β] {s : Set α} (hs : MeasurableSet s) :
    AEStronglyMeasurable (indicator s f) μ ↔ AEStronglyMeasurable f (μ.restrict s) := by
  constructor
  · intro h
    exact (h.mono_measure Measure.restrict_le_self).congr (indicator_ae_eq_restrict hs)
  · intro h
    refine ⟨indicator s (h.mk f), h.stronglyMeasurable_mk.indicator hs, ?_⟩
    have A : s.indicator f =ᵐ[μ.restrict s] s.indicator (h.mk f) :=
      (indicator_ae_eq_restrict hs).trans (h.ae_eq_mk.trans <| (indicator_ae_eq_restrict hs).symm)
    have B : s.indicator f =ᵐ[μ.restrict sᶜ] s.indicator (h.mk f) :=
      (indicator_ae_eq_restrict_compl hs).trans (indicator_ae_eq_restrict_compl hs).symm
    exact ae_of_ae_restrict_of_ae_restrict_compl _ A B

@[fun_prop, measurability]
protected theorem indicator [Zero β] (hfm : AEStronglyMeasurable f μ) {s : Set α}
    (hs : MeasurableSet s) : AEStronglyMeasurable (s.indicator f) μ :=
  (aestronglyMeasurable_indicator_iff hs).mpr hfm.restrict

theorem nullMeasurableSet_eq_fun {E} [TopologicalSpace E] [MetrizableSpace E] {f g : α → E}
    (hf : AEStronglyMeasurable f μ) (hg : AEStronglyMeasurable g μ) :
    NullMeasurableSet { x | f x = g x } μ := by
  apply
    (hf.stronglyMeasurable_mk.measurableSet_eq_fun
          hg.stronglyMeasurable_mk).nullMeasurableSet.congr
  filter_upwards [hf.ae_eq_mk, hg.ae_eq_mk] with x hfx hgx
  change (hf.mk f x = hg.mk g x) = (f x = g x)
  simp only [hfx, hgx]

@[to_additive]
lemma nullMeasurableSet_mulSupport {E} [TopologicalSpace E] [MetrizableSpace E] [One E] {f : α → E}
    (hf : AEStronglyMeasurable f μ) : NullMeasurableSet (mulSupport f) μ :=
  (hf.nullMeasurableSet_eq_fun stronglyMeasurable_const.aestronglyMeasurable).compl

theorem nullMeasurableSet_lt [Preorder β] [OrderClosedTopology β] [PseudoMetrizableSpace β]
    {f g : α → β} (hf : AEStronglyMeasurable f μ) (hg : AEStronglyMeasurable g μ) :
    NullMeasurableSet { a | f a < g a } μ := by
  apply
    (hf.stronglyMeasurable_mk.measurableSet_lt hg.stronglyMeasurable_mk).nullMeasurableSet.congr
  filter_upwards [hf.ae_eq_mk, hg.ae_eq_mk] with x hfx hgx
  change (hf.mk f x < hg.mk g x) = (f x < g x)
  simp only [hfx, hgx]

theorem nullMeasurableSet_le [Preorder β] [OrderClosedTopology β] [PseudoMetrizableSpace β]
    {f g : α → β} (hf : AEStronglyMeasurable f μ) (hg : AEStronglyMeasurable g μ) :
    NullMeasurableSet { a | f a ≤ g a } μ := by
  apply
    (hf.stronglyMeasurable_mk.measurableSet_le hg.stronglyMeasurable_mk).nullMeasurableSet.congr
  filter_upwards [hf.ae_eq_mk, hg.ae_eq_mk] with x hfx hgx
  change (hf.mk f x ≤ hg.mk g x) = (f x ≤ g x)
  simp only [hfx, hgx]

theorem _root_.aestronglyMeasurable_of_aestronglyMeasurable_trim {α} {m m0 : MeasurableSpace α}
    {μ : Measure α} (hm : m ≤ m0) {f : α → β} (hf : AEStronglyMeasurable[m] f (μ.trim hm)) :
    AEStronglyMeasurable f μ :=
  ⟨hf.mk f, StronglyMeasurable.mono hf.stronglyMeasurable_mk hm, ae_eq_of_ae_eq_trim hf.ae_eq_mk⟩

theorem comp_aemeasurable {γ : Type*} {_ : MeasurableSpace γ} {_ : MeasurableSpace α} {f : γ → α}
    {μ : Measure γ} (hg : AEStronglyMeasurable g (Measure.map f μ)) (hf : AEMeasurable f μ) :
    AEStronglyMeasurable (g ∘ f) μ :=
  ⟨hg.mk g ∘ hf.mk f, hg.stronglyMeasurable_mk.comp_measurable hf.measurable_mk,
    (ae_eq_comp hf hg.ae_eq_mk).trans (hf.ae_eq_mk.fun_comp (hg.mk g))⟩

theorem comp_measurable {γ : Type*} {_ : MeasurableSpace γ} {_ : MeasurableSpace α} {f : γ → α}
    {μ : Measure γ} (hg : AEStronglyMeasurable g (Measure.map f μ)) (hf : Measurable f) :
    AEStronglyMeasurable (g ∘ f) μ :=
  hg.comp_aemeasurable hf.aemeasurable

theorem comp_quasiMeasurePreserving {γ : Type*} {_ : MeasurableSpace γ} {_ : MeasurableSpace α}
    {f : γ → α} {μ : Measure γ} {ν : Measure α} (hg : AEStronglyMeasurable g ν)
    (hf : QuasiMeasurePreserving f μ ν) : AEStronglyMeasurable (g ∘ f) μ :=
  (hg.mono_ac hf.absolutelyContinuous).comp_measurable hf.measurable

theorem isSeparable_ae_range (hf : AEStronglyMeasurable f μ) :
    ∃ t : Set β, IsSeparable t ∧ ∀ᵐ x ∂μ, f x ∈ t := by
  refine ⟨range (hf.mk f), hf.stronglyMeasurable_mk.isSeparable_range, ?_⟩
  filter_upwards [hf.ae_eq_mk] with x hx
  simp [hx]

/-- A function is almost everywhere strongly measurable if and only if it is almost everywhere
measurable, and up to a zero measure set its range is contained in a separable set. -/
theorem _root_.aestronglyMeasurable_iff_aemeasurable_separable [PseudoMetrizableSpace β]
    [MeasurableSpace β] [BorelSpace β] :
    AEStronglyMeasurable f μ ↔
      AEMeasurable f μ ∧ ∃ t : Set β, IsSeparable t ∧ ∀ᵐ x ∂μ, f x ∈ t := by
  refine ⟨fun H => ⟨H.aemeasurable, H.isSeparable_ae_range⟩, ?_⟩
  rintro ⟨H, ⟨t, t_sep, ht⟩⟩
  rcases eq_empty_or_nonempty t with (rfl | h₀)
  · simp only [mem_empty_iff_false, eventually_false_iff_eq_bot, ae_eq_bot] at ht
    rw [ht]
    exact aestronglyMeasurable_zero_measure f
  · obtain ⟨g, g_meas, gt, fg⟩ : ∃ g : α → β, Measurable g ∧ range g ⊆ t ∧ f =ᵐ[μ] g :=
      H.exists_ae_eq_range_subset ht h₀
    refine ⟨g, ?_, fg⟩
    exact stronglyMeasurable_iff_measurable_separable.2 ⟨g_meas, t_sep.mono gt⟩

theorem _root_.aestronglyMeasurable_iff_nullMeasurable_separable [PseudoMetrizableSpace β]
    [MeasurableSpace β] [BorelSpace β] :
    AEStronglyMeasurable f μ ↔
      NullMeasurable f μ ∧ ∃ t : Set β, IsSeparable t ∧ ∀ᵐ x ∂μ, f x ∈ t :=
  aestronglyMeasurable_iff_aemeasurable_separable.trans <| and_congr_left fun ⟨_, hsep, h⟩ ↦
    have := hsep.secondCountableTopology
    ⟨AEMeasurable.nullMeasurable, fun hf ↦ hf.aemeasurable_of_aerange h⟩

theorem _root_.MeasurableEmbedding.aestronglyMeasurable_map_iff {γ : Type*}
    {mγ : MeasurableSpace γ} {mα : MeasurableSpace α} {f : γ → α} {μ : Measure γ}
    (hf : MeasurableEmbedding f) {g : α → β} :
    AEStronglyMeasurable g (Measure.map f μ) ↔ AEStronglyMeasurable (g ∘ f) μ := by
  refine ⟨fun H => H.comp_measurable hf.measurable, ?_⟩
  rintro ⟨g₁, hgm₁, heq⟩
  rcases hf.exists_stronglyMeasurable_extend hgm₁ fun x => ⟨g x⟩ with ⟨g₂, hgm₂, rfl⟩
  exact ⟨g₂, hgm₂, hf.ae_map_iff.2 heq⟩

theorem _root_.Topology.IsEmbedding.aestronglyMeasurable_comp_iff [PseudoMetrizableSpace β]
    [PseudoMetrizableSpace γ] {g : β → γ} {f : α → β} (hg : IsEmbedding g) :
    AEStronglyMeasurable (fun x => g (f x)) μ ↔ AEStronglyMeasurable f μ := by
  letI := pseudoMetrizableSpacePseudoMetric γ
  borelize β γ
  refine
    ⟨fun H => aestronglyMeasurable_iff_aemeasurable_separable.2 ⟨?_, ?_⟩, fun H =>
      hg.continuous.comp_aestronglyMeasurable H⟩
  · let G : β → range g := rangeFactorization g
    have hG : IsClosedEmbedding G :=
      { hg.codRestrict _ _ with
        isClosed_range := by rw [surjective_onto_range.range_eq]; exact isClosed_univ }
    have : AEMeasurable (G ∘ f) μ := AEMeasurable.subtype_mk H.aemeasurable
    exact hG.measurableEmbedding.aemeasurable_comp_iff.1 this
  · rcases (aestronglyMeasurable_iff_aemeasurable_separable.1 H).2 with ⟨t, ht, h't⟩
    exact ⟨g ⁻¹' t, hg.isSeparable_preimage ht, h't⟩

@[deprecated (since := "2024-10-26")]
alias _root_.Embedding.aestronglyMeasurable_comp_iff := IsEmbedding.aestronglyMeasurable_comp_iff

/-- An almost everywhere sequential limit of almost everywhere strongly measurable functions is
almost everywhere strongly measurable. -/
theorem _root_.aestronglyMeasurable_of_tendsto_ae {ι : Type*} [PseudoMetrizableSpace β]
    (u : Filter ι) [NeBot u] [IsCountablyGenerated u] {f : ι → α → β} {g : α → β}
    (hf : ∀ i, AEStronglyMeasurable (f i) μ) (lim : ∀ᵐ x ∂μ, Tendsto (fun n => f n x) u (𝓝 (g x))) :
    AEStronglyMeasurable g μ := by
  borelize β
  refine aestronglyMeasurable_iff_aemeasurable_separable.2 ⟨?_, ?_⟩
  · exact aemeasurable_of_tendsto_metrizable_ae _ (fun n => (hf n).aemeasurable) lim
  · rcases u.exists_seq_tendsto with ⟨v, hv⟩
    have : ∀ n : ℕ, ∃ t : Set β, IsSeparable t ∧ f (v n) ⁻¹' t ∈ ae μ := fun n =>
      (aestronglyMeasurable_iff_aemeasurable_separable.1 (hf (v n))).2
    choose t t_sep ht using this
    refine ⟨closure (⋃ i, t i), .closure <| .iUnion t_sep, ?_⟩
    filter_upwards [ae_all_iff.2 ht, lim] with x hx h'x
    apply mem_closure_of_tendsto (h'x.comp hv)
    filter_upwards with n using mem_iUnion_of_mem n (hx n)

/-- If a sequence of almost everywhere strongly measurable functions converges almost everywhere,
one can select a strongly measurable function as the almost everywhere limit. -/
theorem _root_.exists_stronglyMeasurable_limit_of_tendsto_ae [PseudoMetrizableSpace β]
    {f : ℕ → α → β} (hf : ∀ n, AEStronglyMeasurable (f n) μ)
    (h_ae_tendsto : ∀ᵐ x ∂μ, ∃ l : β, Tendsto (fun n => f n x) atTop (𝓝 l)) :
    ∃ f_lim : α → β, StronglyMeasurable f_lim ∧
      ∀ᵐ x ∂μ, Tendsto (fun n => f n x) atTop (𝓝 (f_lim x)) := by
  borelize β
  obtain ⟨g, _, hg⟩ :
    ∃ g : α → β, Measurable g ∧ ∀ᵐ x ∂μ, Tendsto (fun n => f n x) atTop (𝓝 (g x)) :=
    measurable_limit_of_tendsto_metrizable_ae (fun n => (hf n).aemeasurable) h_ae_tendsto
  have Hg : AEStronglyMeasurable g μ := aestronglyMeasurable_of_tendsto_ae _ hf hg
  refine ⟨Hg.mk g, Hg.stronglyMeasurable_mk, ?_⟩
  filter_upwards [hg, Hg.ae_eq_mk] with x hx h'x
  rwa [h'x] at hx

/-- If `f` is almost everywhere strongly measurable and its range is almost everywhere contained
in a nonempty measurable set `s`, then there is a strongly measurable representative `g` of `f`
whose range is contained in `s`. -/
lemma exists_stronglyMeasurable_range_subset {α β : Type*}
    [TopologicalSpace β] [PseudoMetrizableSpace β] [mb : MeasurableSpace β] [BorelSpace β]
    [m : MeasurableSpace α] {μ : Measure α} {f : α → β} (hf : AEStronglyMeasurable f μ)
    {s : Set β} (hs : MeasurableSet s) (h_nonempty : s.Nonempty) (h_mem : ∀ᵐ x ∂μ, f x ∈ s) :
    ∃ g : α → β, StronglyMeasurable g ∧ (∀ x, g x ∈ s) ∧ f =ᵐ[μ] g := by
  obtain ⟨f', hf', hff'⟩ := hf
  classical
  refine ⟨(f' ⁻¹' s).piecewise f' (fun _ ↦ h_nonempty.some), ?meas, ?subset, ?ae_eq⟩
  case meas => exact hf'.piecewise (hf'.measurable hs) stronglyMeasurable_const
  case subset =>
    rw [← Set.range_subset_iff]
    simpa [Set.range_piecewise] using fun _ _ ↦ h_nonempty.some_mem
  case ae_eq =>
    apply hff'.trans
    filter_upwards [h_mem, hff'] with x hx hx'
    exact Eq.symm <| (f' ⁻¹' s).piecewise_eq_of_mem f' _ (by simpa [hx'] using hx)

theorem piecewise {s : Set α} [DecidablePred (· ∈ s)]
    (hs : MeasurableSet s) (hf : AEStronglyMeasurable f (μ.restrict s))
    (hg : AEStronglyMeasurable g (μ.restrict sᶜ)) :
    AEStronglyMeasurable (s.piecewise f g) μ := by
  refine ⟨s.piecewise (hf.mk f) (hg.mk g),
    StronglyMeasurable.piecewise hs hf.stronglyMeasurable_mk hg.stronglyMeasurable_mk, ?_⟩
  refine ae_of_ae_restrict_of_ae_restrict_compl s ?_ ?_
  · have h := hf.ae_eq_mk
    rw [Filter.EventuallyEq, ae_restrict_iff' hs] at h
    rw [ae_restrict_iff' hs]
    filter_upwards [h] with x hx
    intro hx_mem
    simp only [hx_mem, Set.piecewise_eq_of_mem, hx hx_mem]
  · have h := hg.ae_eq_mk
    rw [Filter.EventuallyEq, ae_restrict_iff' hs.compl] at h
    rw [ae_restrict_iff' hs.compl]
    filter_upwards [h] with x hx
    intro hx_mem
    rw [Set.mem_compl_iff] at hx_mem
    simp only [hx_mem, not_false_eq_true, Set.piecewise_eq_of_not_mem, hx hx_mem]

@[fun_prop]
theorem sum_measure [PseudoMetrizableSpace β] {m : MeasurableSpace α} {μ : ι → Measure α}
    (h : ∀ i, AEStronglyMeasurable f (μ i)) : AEStronglyMeasurable f (Measure.sum μ) := by
  borelize β
  refine
    aestronglyMeasurable_iff_aemeasurable_separable.2
      ⟨AEMeasurable.sum_measure fun i => (h i).aemeasurable, ?_⟩
  have A : ∀ i : ι, ∃ t : Set β, IsSeparable t ∧ f ⁻¹' t ∈ ae (μ i) := fun i =>
    (aestronglyMeasurable_iff_aemeasurable_separable.1 (h i)).2
  choose t t_sep ht using A
  refine ⟨⋃ i, t i, .iUnion t_sep, ?_⟩
  simp only [Measure.ae_sum_eq, mem_iUnion, eventually_iSup]
  intro i
  filter_upwards [ht i] with x hx
  exact ⟨i, hx⟩

@[simp]
theorem _root_.aestronglyMeasurable_sum_measure_iff [PseudoMetrizableSpace β]
    {_m : MeasurableSpace α} {μ : ι → Measure α} :
    AEStronglyMeasurable f (sum μ) ↔ ∀ i, AEStronglyMeasurable f (μ i) :=
  ⟨fun h _ => h.mono_measure (Measure.le_sum _ _), sum_measure⟩

@[simp]
theorem _root_.aestronglyMeasurable_add_measure_iff [PseudoMetrizableSpace β] {ν : Measure α} :
    AEStronglyMeasurable f (μ + ν) ↔ AEStronglyMeasurable f μ ∧ AEStronglyMeasurable f ν := by
  rw [← sum_cond, aestronglyMeasurable_sum_measure_iff, Bool.forall_bool, and_comm]
  rfl

@[fun_prop, measurability]
theorem add_measure [PseudoMetrizableSpace β] {ν : Measure α} {f : α → β}
    (hμ : AEStronglyMeasurable f μ) (hν : AEStronglyMeasurable f ν) :
    AEStronglyMeasurable f (μ + ν) :=
  aestronglyMeasurable_add_measure_iff.2 ⟨hμ, hν⟩

@[fun_prop, measurability]
protected theorem iUnion [PseudoMetrizableSpace β] {s : ι → Set α}
    (h : ∀ i, AEStronglyMeasurable f (μ.restrict (s i))) :
    AEStronglyMeasurable f (μ.restrict (⋃ i, s i)) :=
  (sum_measure h).mono_measure <| restrict_iUnion_le

@[simp]
theorem _root_.aestronglyMeasurable_iUnion_iff [PseudoMetrizableSpace β] {s : ι → Set α} :
    AEStronglyMeasurable f (μ.restrict (⋃ i, s i)) ↔
      ∀ i, AEStronglyMeasurable f (μ.restrict (s i)) :=
  ⟨fun h _ => h.mono_measure <| restrict_mono (subset_iUnion _ _) le_rfl,
    AEStronglyMeasurable.iUnion⟩

@[simp]
theorem _root_.aestronglyMeasurable_union_iff [PseudoMetrizableSpace β] {s t : Set α} :
    AEStronglyMeasurable f (μ.restrict (s ∪ t)) ↔
      AEStronglyMeasurable f (μ.restrict s) ∧ AEStronglyMeasurable f (μ.restrict t) := by
  simp only [union_eq_iUnion, aestronglyMeasurable_iUnion_iff, Bool.forall_bool, cond, and_comm]

theorem aestronglyMeasurable_uIoc_iff [LinearOrder α] [PseudoMetrizableSpace β] {f : α → β}
    {a b : α} :
    AEStronglyMeasurable f (μ.restrict <| uIoc a b) ↔
      AEStronglyMeasurable f (μ.restrict <| Ioc a b) ∧
        AEStronglyMeasurable f (μ.restrict <| Ioc b a) := by
  rw [uIoc_eq_union, aestronglyMeasurable_union_iff]

@[fun_prop, measurability]
theorem smul_measure {R : Type*} [SMul R ℝ≥0∞] [IsScalarTower R ℝ≥0∞ ℝ≥0∞]
    (h : AEStronglyMeasurable f μ) (c : R) : AEStronglyMeasurable f (c • μ) :=
  ⟨h.mk f, h.stronglyMeasurable_mk, ae_smul_measure h.ae_eq_mk c⟩

section MulAction

variable {M G G₀ : Type*}
variable [Monoid M] [MulAction M β] [ContinuousConstSMul M β]
variable [Group G] [MulAction G β] [ContinuousConstSMul G β]
variable [GroupWithZero G₀] [MulAction G₀ β] [ContinuousConstSMul G₀ β]

theorem _root_.aestronglyMeasurable_const_smul_iff (c : G) :
    AEStronglyMeasurable (fun x => c • f x) μ ↔ AEStronglyMeasurable f μ :=
  ⟨fun h => by simpa only [inv_smul_smul] using h.const_smul' c⁻¹, fun h => h.const_smul c⟩

nonrec theorem _root_.IsUnit.aestronglyMeasurable_const_smul_iff {c : M} (hc : IsUnit c) :
    AEStronglyMeasurable (fun x => c • f x) μ ↔ AEStronglyMeasurable f μ :=
  let ⟨u, hu⟩ := hc
  hu ▸ aestronglyMeasurable_const_smul_iff u

theorem _root_.aestronglyMeasurable_const_smul_iff₀ {c : G₀} (hc : c ≠ 0) :
    AEStronglyMeasurable (fun x => c • f x) μ ↔ AEStronglyMeasurable f μ :=
  (IsUnit.mk0 _ hc).aestronglyMeasurable_const_smul_iff

end MulAction

end AEStronglyMeasurable
end AEStronglyMeasurable

/-! ## Almost everywhere finitely strongly measurable functions -/


namespace AEFinStronglyMeasurable

variable {m : MeasurableSpace α} {μ : Measure α} [TopologicalSpace β] {f g : α → β}

section Mk

variable [Zero β]

/-- A `fin_strongly_measurable` function such that `f =ᵐ[μ] hf.mk f`. See lemmas
`fin_strongly_measurable_mk` and `ae_eq_mk`. -/
protected noncomputable def mk (f : α → β) (hf : AEFinStronglyMeasurable f μ) : α → β :=
  hf.choose

theorem finStronglyMeasurable_mk (hf : AEFinStronglyMeasurable f μ) :
    FinStronglyMeasurable (hf.mk f) μ :=
  hf.choose_spec.1

theorem ae_eq_mk (hf : AEFinStronglyMeasurable f μ) : f =ᵐ[μ] hf.mk f :=
  hf.choose_spec.2

@[aesop 10% apply (rule_sets := [Measurable])]
protected theorem aemeasurable {β} [Zero β] [MeasurableSpace β] [TopologicalSpace β]
    [PseudoMetrizableSpace β] [BorelSpace β] {f : α → β} (hf : AEFinStronglyMeasurable f μ) :
    AEMeasurable f μ :=
  ⟨hf.mk f, hf.finStronglyMeasurable_mk.measurable, hf.ae_eq_mk⟩

end Mk

section Arithmetic

@[aesop safe 20 (rule_sets := [Measurable])]
protected theorem mul [MulZeroClass β] [ContinuousMul β] (hf : AEFinStronglyMeasurable f μ)
    (hg : AEFinStronglyMeasurable g μ) : AEFinStronglyMeasurable (f * g) μ :=
  ⟨hf.mk f * hg.mk g, hf.finStronglyMeasurable_mk.mul hg.finStronglyMeasurable_mk,
    hf.ae_eq_mk.mul hg.ae_eq_mk⟩

@[aesop safe 20 (rule_sets := [Measurable])]
protected theorem add [AddZeroClass β] [ContinuousAdd β] (hf : AEFinStronglyMeasurable f μ)
    (hg : AEFinStronglyMeasurable g μ) : AEFinStronglyMeasurable (f + g) μ :=
  ⟨hf.mk f + hg.mk g, hf.finStronglyMeasurable_mk.add hg.finStronglyMeasurable_mk,
    hf.ae_eq_mk.add hg.ae_eq_mk⟩

@[measurability]
protected theorem neg [SubtractionMonoid β] [ContinuousNeg β] (hf : AEFinStronglyMeasurable f μ) :
    AEFinStronglyMeasurable (-f) μ :=
  ⟨-hf.mk f, hf.finStronglyMeasurable_mk.neg, hf.ae_eq_mk.neg⟩

@[measurability]
protected theorem sub [SubtractionMonoid β] [ContinuousSub β] (hf : AEFinStronglyMeasurable f μ)
    (hg : AEFinStronglyMeasurable g μ) : AEFinStronglyMeasurable (f - g) μ :=
  ⟨hf.mk f - hg.mk g, hf.finStronglyMeasurable_mk.sub hg.finStronglyMeasurable_mk,
    hf.ae_eq_mk.sub hg.ae_eq_mk⟩

@[measurability]
protected theorem const_smul {𝕜} [TopologicalSpace 𝕜] [Zero β]
    [SMulZeroClass 𝕜 β] [ContinuousSMul 𝕜 β] (hf : AEFinStronglyMeasurable f μ) (c : 𝕜) :
    AEFinStronglyMeasurable (c • f) μ :=
  ⟨c • hf.mk f, hf.finStronglyMeasurable_mk.const_smul c, hf.ae_eq_mk.const_smul c⟩

end Arithmetic

section Order

variable [Zero β]

@[aesop safe 20 (rule_sets := [Measurable])]
protected theorem sup [SemilatticeSup β] [ContinuousSup β] (hf : AEFinStronglyMeasurable f μ)
    (hg : AEFinStronglyMeasurable g μ) : AEFinStronglyMeasurable (f ⊔ g) μ :=
  ⟨hf.mk f ⊔ hg.mk g, hf.finStronglyMeasurable_mk.sup hg.finStronglyMeasurable_mk,
    hf.ae_eq_mk.sup hg.ae_eq_mk⟩

@[aesop safe 20 (rule_sets := [Measurable])]
protected theorem inf [SemilatticeInf β] [ContinuousInf β] (hf : AEFinStronglyMeasurable f μ)
    (hg : AEFinStronglyMeasurable g μ) : AEFinStronglyMeasurable (f ⊓ g) μ :=
  ⟨hf.mk f ⊓ hg.mk g, hf.finStronglyMeasurable_mk.inf hg.finStronglyMeasurable_mk,
    hf.ae_eq_mk.inf hg.ae_eq_mk⟩

end Order

variable [Zero β] [T2Space β]

theorem exists_set_sigmaFinite (hf : AEFinStronglyMeasurable f μ) :
    ∃ t, MeasurableSet t ∧ f =ᵐ[μ.restrict tᶜ] 0 ∧ SigmaFinite (μ.restrict t) := by
  rcases hf with ⟨g, hg, hfg⟩
  obtain ⟨t, ht, hgt_zero, htμ⟩ := hg.exists_set_sigmaFinite
  refine ⟨t, ht, ?_, htμ⟩
  refine EventuallyEq.trans (ae_restrict_of_ae hfg) ?_
  rw [EventuallyEq, ae_restrict_iff' ht.compl]
  exact Eventually.of_forall hgt_zero

/-- A measurable set `t` such that `f =ᵐ[μ.restrict tᶜ] 0` and `sigma_finite (μ.restrict t)`. -/
def sigmaFiniteSet (hf : AEFinStronglyMeasurable f μ) : Set α :=
  hf.exists_set_sigmaFinite.choose

protected theorem measurableSet (hf : AEFinStronglyMeasurable f μ) :
    MeasurableSet hf.sigmaFiniteSet :=
  hf.exists_set_sigmaFinite.choose_spec.1

theorem ae_eq_zero_compl (hf : AEFinStronglyMeasurable f μ) :
    f =ᵐ[μ.restrict hf.sigmaFiniteSetᶜ] 0 :=
  hf.exists_set_sigmaFinite.choose_spec.2.1

instance sigmaFinite_restrict (hf : AEFinStronglyMeasurable f μ) :
    SigmaFinite (μ.restrict hf.sigmaFiniteSet) :=
  hf.exists_set_sigmaFinite.choose_spec.2.2

end AEFinStronglyMeasurable

section SecondCountableTopology

variable {G : Type*} [SeminormedAddCommGroup G] [MeasurableSpace G] [BorelSpace G]
  [SecondCountableTopology G] {f : α → G}

/-- In a space with second countable topology and a sigma-finite measure,
  `AEFinStronglyMeasurable` and `AEMeasurable` are equivalent. -/
theorem aefinStronglyMeasurable_iff_aemeasurable {_m0 : MeasurableSpace α} (μ : Measure α)
    [SigmaFinite μ] : AEFinStronglyMeasurable f μ ↔ AEMeasurable f μ := by
  simp_rw [AEFinStronglyMeasurable, AEMeasurable, finStronglyMeasurable_iff_measurable]

/-- In a space with second countable topology and a sigma-finite measure,
  an `AEMeasurable` function is `AEFinStronglyMeasurable`. -/
@[aesop 90% apply (rule_sets := [Measurable])]
theorem aefinStronglyMeasurable_of_aemeasurable {_m0 : MeasurableSpace α} (μ : Measure α)
    [SigmaFinite μ] (hf : AEMeasurable f μ) : AEFinStronglyMeasurable f μ :=
  (aefinStronglyMeasurable_iff_aemeasurable μ).mpr hf

end SecondCountableTopology

end MeasureTheory<|MERGE_RESOLUTION|>--- conflicted
+++ resolved
@@ -219,18 +219,17 @@
     AEStronglyMeasurable f μ :=
   hf.stronglyMeasurable.aestronglyMeasurable
 
-<<<<<<< HEAD
-@[fun_prop]
-=======
+@[fun_prop]
 protected theorem fst {f : α → β × γ} (hf : AEStronglyMeasurable[m] f μ) :
     AEStronglyMeasurable[m] (fun x ↦ (f x).1) μ :=
   continuous_fst.comp_aestronglyMeasurable hf
 
+@[fun_prop]
 protected theorem snd {f : α → β × γ} (hf : AEStronglyMeasurable[m] f μ) :
     AEStronglyMeasurable[m] (fun x ↦ (f x).2) μ :=
   continuous_snd.comp_aestronglyMeasurable hf
 
->>>>>>> 989d4ee7
+@[fun_prop]
 protected theorem prodMk {f : α → β} {g : α → γ} (hf : AEStronglyMeasurable[m] f μ)
     (hg : AEStronglyMeasurable[m] g μ) : AEStronglyMeasurable[m] (fun x => (f x, g x)) μ :=
   ⟨fun x => (hf.mk f x, hg.mk g x), hf.stronglyMeasurable_mk.prodMk hg.stronglyMeasurable_mk,
