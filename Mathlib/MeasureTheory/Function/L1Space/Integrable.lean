/-
Copyright (c) 2019 Zhouhang Zhou. All rights reserved.
Released under Apache 2.0 license as described in the file LICENSE.
Authors: Zhouhang Zhou
-/
module

public import Mathlib.MeasureTheory.Function.L1Space.HasFiniteIntegral
public import Mathlib.MeasureTheory.Function.LpOrder
public import Mathlib.MeasureTheory.Function.StronglyMeasurable.Lemmas

/-!
# Integrable functions

In this file, the predicate `Integrable` is defined and basic properties of
integrable functions are proved.

Such a predicate is already available under the name `MemLp 1`. We give a direct definition which
is easier to use, and show that it is equivalent to `MemLp 1`.

## Main definition

* Let `f : α → β` be a function, where `α` is a `MeasureSpace` and `β` a `NormedAddCommGroup`
  which also a `MeasurableSpace`. Then `f` is called `Integrable` if
  `f` is `Measurable` and `HasFiniteIntegral f` holds.

## Implementation notes

To prove something for an arbitrary integrable function, a useful theorem is
`Integrable.induction` in the file `SetIntegral`.

## Tags

integrable

-/

@[expose] public section


noncomputable section

open EMetric ENNReal Filter MeasureTheory NNReal Set TopologicalSpace

open scoped Topology

variable {α β γ δ ε ε' ε'' : Type*} {m : MeasurableSpace α} {μ ν : Measure α} [MeasurableSpace δ]
variable [NormedAddCommGroup β] [NormedAddCommGroup γ]
  [TopologicalSpace ε] [ContinuousENorm ε] [TopologicalSpace ε'] [ContinuousENorm ε'] [ENorm ε'']

namespace MeasureTheory

/-! ### The predicate `Integrable` -/

/-- `Integrable f μ` means that `f` is measurable and that the integral `∫⁻ a, ‖f a‖ ∂μ` is finite.
  `Integrable f` means `Integrable f volume`. -/
@[fun_prop]
def Integrable {α} {_ : MeasurableSpace α} (f : α → ε)
    (μ : Measure α := by volume_tac) : Prop :=
  AEStronglyMeasurable f μ ∧ HasFiniteIntegral f μ

/-- Notation for `Integrable` with respect to a non-standard σ-algebra. -/
scoped notation "Integrable[" mα "]" => @Integrable _ _ _ _ mα

theorem memLp_one_iff_integrable {f : α → ε} : MemLp f 1 μ ↔ Integrable f μ := by
  simp_rw [Integrable, hasFiniteIntegral_iff_enorm, MemLp, eLpNorm_one_eq_lintegral_enorm]

@[fun_prop]
theorem Integrable.aestronglyMeasurable {f : α → ε} (hf : Integrable f μ) :
    AEStronglyMeasurable f μ :=
  hf.1

@[fun_prop]
theorem Integrable.aemeasurable [MeasurableSpace ε] [BorelSpace ε] [PseudoMetrizableSpace ε]
    {f : α → ε} (hf : Integrable f μ) : AEMeasurable f μ :=
  hf.aestronglyMeasurable.aemeasurable

@[fun_prop]
theorem Integrable.hasFiniteIntegral {f : α → ε} (hf : Integrable f μ) : HasFiniteIntegral f μ :=
  hf.2

theorem Integrable.mono_enorm {f : α → ε} {g : α → ε'} (hg : Integrable g μ)
    (hf : AEStronglyMeasurable f μ) (h : ∀ᵐ a ∂μ, ‖f a‖ₑ ≤ ‖g a‖ₑ) : Integrable f μ :=
  ⟨hf, hg.hasFiniteIntegral.mono_enorm h⟩

theorem Integrable.mono {f : α → β} {g : α → γ} (hg : Integrable g μ)
    (hf : AEStronglyMeasurable f μ) (h : ∀ᵐ a ∂μ, ‖f a‖ ≤ ‖g a‖) : Integrable f μ :=
  ⟨hf, hg.hasFiniteIntegral.mono h⟩

theorem Integrable.mono'_enorm {f : α → ε} {g : α → ℝ≥0∞} (hg : Integrable g μ)
    (hf : AEStronglyMeasurable f μ) (h : ∀ᵐ a ∂μ, ‖f a‖ₑ ≤ g a) : Integrable f μ :=
  ⟨hf, hg.hasFiniteIntegral.mono_enorm h⟩

theorem Integrable.mono' {f : α → β} {g : α → ℝ} (hg : Integrable g μ)
    (hf : AEStronglyMeasurable f μ) (h : ∀ᵐ a ∂μ, ‖f a‖ ≤ g a) : Integrable f μ :=
  ⟨hf, hg.hasFiniteIntegral.mono' h⟩

theorem Integrable.congr'_enorm {f : α → ε} {g : α → ε'} (hf : Integrable f μ)
    (hg : AEStronglyMeasurable g μ) (h : ∀ᵐ a ∂μ, ‖f a‖ₑ = ‖g a‖ₑ) : Integrable g μ :=
  ⟨hg, hf.hasFiniteIntegral.congr'_enorm h⟩

theorem Integrable.congr' {f : α → β} {g : α → γ} (hf : Integrable f μ)
    (hg : AEStronglyMeasurable g μ) (h : ∀ᵐ a ∂μ, ‖f a‖ = ‖g a‖) : Integrable g μ :=
  ⟨hg, hf.hasFiniteIntegral.congr' h⟩

theorem integrable_congr'_enorm {f : α → ε} {g : α → ε'}
    (hf : AEStronglyMeasurable f μ) (hg : AEStronglyMeasurable g μ) (h : ∀ᵐ a ∂μ, ‖f a‖ₑ = ‖g a‖ₑ) :
    Integrable f μ ↔ Integrable g μ :=
  ⟨fun h2f => h2f.congr'_enorm hg h, fun h2g => h2g.congr'_enorm hf <| EventuallyEq.symm h⟩

theorem integrable_congr' {f : α → β} {g : α → γ} (hf : AEStronglyMeasurable f μ)
    (hg : AEStronglyMeasurable g μ) (h : ∀ᵐ a ∂μ, ‖f a‖ = ‖g a‖) :
    Integrable f μ ↔ Integrable g μ :=
  integrable_congr'_enorm hf hg <| h.mono fun _x hx ↦ enorm_eq_iff_norm_eq.mpr hx

theorem Integrable.congr {f g : α → ε} (hf : Integrable f μ) (h : f =ᵐ[μ] g) : Integrable g μ :=
  ⟨hf.1.congr h, hf.2.congr h⟩

theorem integrable_congr {f g : α → ε} (h : f =ᵐ[μ] g) : Integrable f μ ↔ Integrable g μ :=
  ⟨fun hf => hf.congr h, fun hg => hg.congr h.symm⟩

theorem integrable_const_iff_enorm {c : ε} (hc : ‖c‖ₑ ≠ ∞) :
    Integrable (fun _ : α => c) μ ↔ ‖c‖ₑ = 0 ∨ IsFiniteMeasure μ := by
  have : AEStronglyMeasurable (fun _ : α => c) μ := aestronglyMeasurable_const
  rw [Integrable, and_iff_right this, hasFiniteIntegral_const_iff_enorm hc]

lemma integrable_const_iff {c : β} : Integrable (fun _ : α => c) μ ↔ c = 0 ∨ IsFiniteMeasure μ := by
  rw [integrable_const_iff_enorm enorm_ne_top]
  simp

lemma integrable_const_iff_isFiniteMeasure_enorm {c : ε} (hc : ‖c‖ₑ ≠ 0) (hc' : ‖c‖ₑ ≠ ∞) :
    Integrable (fun _ ↦ c) μ ↔ IsFiniteMeasure μ := by
  simp [integrable_const_iff_enorm hc', hc, isFiniteMeasure_iff]

lemma integrable_const_iff_isFiniteMeasure {c : β} (hc : c ≠ 0) :
    Integrable (fun _ ↦ c) μ ↔ IsFiniteMeasure μ := by
  simp [integrable_const_iff, hc, isFiniteMeasure_iff]

theorem Integrable.of_mem_Icc_enorm [IsFiniteMeasure μ]
    {a b : ℝ≥0∞} (ha : a ≠ ∞) (hb : b ≠ ∞) {X : α → ℝ≥0∞} (hX : AEMeasurable X μ)
    (h : ∀ᵐ ω ∂μ, X ω ∈ Set.Icc a b) :
    Integrable X μ :=
  ⟨hX.aestronglyMeasurable, .of_mem_Icc_of_ne_top ha hb h⟩

theorem Integrable.of_mem_Icc [IsFiniteMeasure μ] (a b : ℝ) {X : α → ℝ} (hX : AEMeasurable X μ)
    (h : ∀ᵐ ω ∂μ, X ω ∈ Set.Icc a b) :
    Integrable X μ :=
  ⟨hX.aestronglyMeasurable, .of_mem_Icc a b h⟩

@[simp, fun_prop]
theorem integrable_const_enorm [IsFiniteMeasure μ] {c : ε} (hc : ‖c‖ₑ ≠ ∞) :
    Integrable (fun _ : α ↦ c) μ :=
  (integrable_const_iff_enorm hc).2 <| .inr ‹_›

@[fun_prop]
theorem integrable_const [IsFiniteMeasure μ] (c : β) : Integrable (fun _ : α => c) μ :=
  integrable_const_iff.2 <| .inr ‹_›

-- TODO: an `ENorm`-version of this lemma requires `HasFiniteIntegral.of_finite`
@[fun_prop, simp]
lemma Integrable.of_finite [Finite α] [MeasurableSingletonClass α] [IsFiniteMeasure μ] {f : α → β} :
    Integrable f μ := ⟨.of_discrete, .of_finite⟩

/-- This lemma is a special case of `Integrable.of_finite`. -/
lemma Integrable.of_isEmpty [IsEmpty α] {f : α → β} : Integrable f μ := .of_finite

/-- This lemma is a special case of `Integrable.of_finite`. -/
lemma Integrable.of_subsingleton [Subsingleton α] [IsFiniteMeasure μ] {f : α → β} :
    Integrable f μ :=
  .of_finite

theorem MemLp.integrable_enorm_rpow {f : α → ε} {p : ℝ≥0∞} (hf : MemLp f p μ) (hp_ne_zero : p ≠ 0)
    (hp_ne_top : p ≠ ∞) : Integrable (fun x : α => ‖f x‖ₑ ^ p.toReal) μ := by
  rw [← memLp_one_iff_integrable]
  exact hf.enorm_rpow hp_ne_zero hp_ne_top

theorem MemLp.integrable_norm_rpow {f : α → β} {p : ℝ≥0∞} (hf : MemLp f p μ) (hp_ne_zero : p ≠ 0)
    (hp_ne_top : p ≠ ∞) : Integrable (fun x : α => ‖f x‖ ^ p.toReal) μ := by
  rw [← memLp_one_iff_integrable]
  exact hf.norm_rpow hp_ne_zero hp_ne_top

theorem MemLp.integrable_enorm_rpow' [IsFiniteMeasure μ] {f : α → ε} {p : ℝ≥0∞} (hf : MemLp f p μ) :
    Integrable (fun x : α => ‖f x‖ₑ ^ p.toReal) μ := by
  by_cases h_zero : p = 0
  · simp [h_zero]
  by_cases h_top : p = ∞
  · simp [h_top]
  exact hf.integrable_enorm_rpow h_zero h_top

theorem MemLp.integrable_norm_rpow' [IsFiniteMeasure μ] {f : α → β} {p : ℝ≥0∞} (hf : MemLp f p μ) :
    Integrable (fun x : α => ‖f x‖ ^ p.toReal) μ := by
  by_cases h_zero : p = 0
  · simp [h_zero]
  by_cases h_top : p = ∞
  · simp [h_top]
  exact hf.integrable_norm_rpow h_zero h_top

lemma MemLp.integrable_enorm_pow {f : α → ε} {p : ℕ} (hf : MemLp f p μ) (hp : p ≠ 0) :
    Integrable (fun x : α ↦ ‖f x‖ₑ ^ p) μ := by
  simpa using hf.integrable_enorm_rpow (mod_cast hp) (by simp)

lemma MemLp.integrable_norm_pow {f : α → β} {p : ℕ} (hf : MemLp f p μ) (hp : p ≠ 0) :
    Integrable (fun x : α => ‖f x‖ ^ p) μ := by
  simpa using hf.integrable_norm_rpow (mod_cast hp) (by simp)

lemma MemLp.integrable_enorm_pow' [IsFiniteMeasure μ] {f : α → ε} {p : ℕ} (hf : MemLp f p μ) :
    Integrable (fun x : α ↦ ‖f x‖ₑ ^ p) μ := by simpa using hf.integrable_enorm_rpow'

lemma MemLp.integrable_norm_pow' [IsFiniteMeasure μ] {f : α → β} {p : ℕ} (hf : MemLp f p μ) :
    Integrable (fun x : α => ‖f x‖ ^ p) μ := by simpa using hf.integrable_norm_rpow'

lemma integrable_enorm_rpow_iff {f : α → ε} {p : ℝ≥0∞}
    (hf : AEStronglyMeasurable f μ) (p_zero : p ≠ 0) (p_top : p ≠ ∞) :
    Integrable (fun x : α => ‖f x‖ₑ ^ p.toReal) μ ↔ MemLp f p μ := by
  rw [← memLp_enorm_rpow_iff (q := p) hf p_zero p_top, ← memLp_one_iff_integrable,
    ENNReal.div_self p_zero p_top]

lemma integrable_norm_rpow_iff {f : α → β} {p : ℝ≥0∞}
    (hf : AEStronglyMeasurable f μ) (p_zero : p ≠ 0) (p_top : p ≠ ∞) :
    Integrable (fun x : α => ‖f x‖ ^ p.toReal) μ ↔ MemLp f p μ := by
  rw [← memLp_norm_rpow_iff (q := p) hf p_zero p_top, ← memLp_one_iff_integrable,
    ENNReal.div_self p_zero p_top]

theorem Integrable.mono_measure {f : α → ε} (h : Integrable f ν) (hμ : μ ≤ ν) : Integrable f μ :=
  ⟨h.aestronglyMeasurable.mono_measure hμ, h.hasFiniteIntegral.mono_measure hμ⟩

theorem Integrable.of_measure_le_smul {ε} [TopologicalSpace ε] [ESeminormedAddMonoid ε]
    {μ' : Measure α} {c : ℝ≥0∞} (hc : c ≠ ∞) (hμ'_le : μ' ≤ c • μ)
    {f : α → ε} (hf : Integrable f μ) : Integrable f μ' := by
  rw [← memLp_one_iff_integrable] at hf ⊢
  exact hf.of_measure_le_smul hc hμ'_le

@[fun_prop]
theorem Integrable.add_measure [PseudoMetrizableSpace ε]
    {f : α → ε} (hμ : Integrable f μ) (hν : Integrable f ν) :
    Integrable f (μ + ν) := by
  simp_rw [← memLp_one_iff_integrable] at hμ hν ⊢
  refine ⟨hμ.aestronglyMeasurable.add_measure hν.aestronglyMeasurable, ?_⟩
  rw [eLpNorm_one_add_measure, ENNReal.add_lt_top]
  exact ⟨hμ.eLpNorm_lt_top, hν.eLpNorm_lt_top⟩

theorem Integrable.left_of_add_measure {f : α → ε} (h : Integrable f (μ + ν)) : Integrable f μ := by
  rw [← memLp_one_iff_integrable] at h ⊢
  exact h.left_of_add_measure

theorem Integrable.right_of_add_measure {f : α → ε} (h : Integrable f (μ + ν)) :
    Integrable f ν := by
  rw [← memLp_one_iff_integrable] at h ⊢
  exact h.right_of_add_measure

@[simp]
theorem integrable_add_measure [PseudoMetrizableSpace ε] {f : α → ε} :
    Integrable f (μ + ν) ↔ Integrable f μ ∧ Integrable f ν :=
  ⟨fun h => ⟨h.left_of_add_measure, h.right_of_add_measure⟩, fun h => h.1.add_measure h.2⟩

@[simp]
theorem integrable_zero_measure {f : α → ε} : Integrable f (0 : Measure α) := by
  constructor <;> fun_prop

/-- In a measurable space with measurable singletons, every function is integrable with respect to
a Dirac measure.
See `integrable_dirac'` for a version which requires `f` to be strongly measurable but does not
need singletons to be measurable. -/
@[fun_prop]
lemma integrable_dirac [MeasurableSingletonClass α] {a : α} {f : α → ε} (hfa : ‖f a‖ₑ < ∞) :
    Integrable f (Measure.dirac a) :=
  ⟨aestronglyMeasurable_dirac, by simpa [HasFiniteIntegral]⟩

/-- Every strongly measurable function is integrable with respect to a Dirac measure.
See `integrable_dirac` for a version which requires that singletons are measurable sets but has no
hypothesis on `f`. -/
@[fun_prop]
lemma integrable_dirac' {a : α} {f : α → ε} (hf : StronglyMeasurable f) (hfa : ‖f a‖ₑ < ∞) :
    Integrable f (Measure.dirac a) :=
  ⟨hf.aestronglyMeasurable, by simpa [HasFiniteIntegral, lintegral_dirac' _ hf.enorm]⟩

theorem integrable_finset_sum_measure [PseudoMetrizableSpace ε]
    {ι} {m : MeasurableSpace α} {f : α → ε} {μ : ι → Measure α}
    {s : Finset ι} : Integrable f (∑ i ∈ s, μ i) ↔ ∀ i ∈ s, Integrable f (μ i) := by
  classical
  induction s using Finset.induction_on <;> simp [*]

section

variable {ε : Type*} [TopologicalSpace ε] [ESeminormedAddMonoid ε]

@[fun_prop]
theorem Integrable.smul_measure {f : α → ε} (h : Integrable f μ) {c : ℝ≥0∞} (hc : c ≠ ∞) :
    Integrable f (c • μ) := by
  rw [← memLp_one_iff_integrable] at h ⊢
  exact h.smul_measure hc

@[fun_prop]
theorem Integrable.smul_measure_nnreal {f : α → ε} (h : Integrable f μ) {c : ℝ≥0} :
    Integrable f (c • μ) := by
  apply h.smul_measure
  simp

theorem integrable_smul_measure {f : α → ε} {c : ℝ≥0∞} (h₁ : c ≠ 0) (h₂ : c ≠ ∞) :
    Integrable f (c • μ) ↔ Integrable f μ :=
  ⟨fun h => by
    simpa only [smul_smul, ENNReal.inv_mul_cancel h₁ h₂, one_smul] using
      h.smul_measure (ENNReal.inv_ne_top.2 h₁),
    fun h => h.smul_measure h₂⟩

theorem integrable_inv_smul_measure {f : α → ε} {c : ℝ≥0∞} (h₁ : c ≠ 0) (h₂ : c ≠ ∞) :
    Integrable f (c⁻¹ • μ) ↔ Integrable f μ :=
  integrable_smul_measure (by simpa using h₂) (by simpa using h₁)

theorem Integrable.to_average {f : α → ε} (h : Integrable f μ) : Integrable f ((μ univ)⁻¹ • μ) := by
  rcases eq_or_ne μ 0 with (rfl | hne)
  · rwa [smul_zero]
  · apply h.smul_measure
    simpa

open scoped Classical in
theorem integrable_average [IsFiniteMeasure μ] {f : α → ε} :
    Integrable f ((μ univ)⁻¹ • μ) ↔ Integrable f μ :=
  (eq_or_ne μ 0).by_cases (fun h => by simp [h]) fun h =>
    integrable_smul_measure (ENNReal.inv_ne_zero.2 <| by finiteness)
      (ENNReal.inv_ne_top.2 <| mt Measure.measure_univ_eq_zero.1 h)

end

section

variable {α' : Type*} [MeasurableSpace α']

theorem integrable_map_measure {f : α → α'} {g : α' → ε}
    (hg : AEStronglyMeasurable g (Measure.map f μ)) (hf : AEMeasurable f μ) :
    Integrable g (Measure.map f μ) ↔ Integrable (g ∘ f) μ := by
  simp_rw [← memLp_one_iff_integrable]
  exact memLp_map_measure_iff hg hf

theorem Integrable.comp_aemeasurable {f : α → α'} {g : α' → ε}
    (hg : Integrable g (Measure.map f μ)) (hf : AEMeasurable f μ) : Integrable (g ∘ f) μ :=
  (integrable_map_measure hg.aestronglyMeasurable hf).mp hg

theorem Integrable.comp_measurable {f : α → α'} {g : α' → ε} (hg : Integrable g (Measure.map f μ))
    (hf : Measurable f) : Integrable (g ∘ f) μ :=
  hg.comp_aemeasurable hf.aemeasurable

end

theorem _root_.MeasurableEmbedding.integrable_map_iff {f : α → δ} (hf : MeasurableEmbedding f)
    {g : δ → ε} : Integrable g (Measure.map f μ) ↔ Integrable (g ∘ f) μ := by
  simp_rw [← memLp_one_iff_integrable]
  exact hf.memLp_map_measure_iff

theorem integrable_map_equiv (f : α ≃ᵐ δ) (g : δ → ε) :
    Integrable g (Measure.map f μ) ↔ Integrable (g ∘ f) μ := by
  simp_rw [← memLp_one_iff_integrable]
  exact f.memLp_map_measure_iff

theorem MeasurePreserving.integrable_comp {ν : Measure δ} {g : δ → ε} {f : α → δ}
    (hf : MeasurePreserving f μ ν) (hg : AEStronglyMeasurable g ν) :
    Integrable (g ∘ f) μ ↔ Integrable g ν := by
  rw [← hf.map_eq] at hg ⊢
  exact (integrable_map_measure hg hf.measurable.aemeasurable).symm

theorem MeasurePreserving.integrable_comp_of_integrable {ν : Measure δ} {g : δ → ε} {f : α → δ}
    (hf : MeasurePreserving f μ ν) (hg : Integrable g ν) :
    Integrable (g ∘ f) μ :=
  hf.integrable_comp hg.aestronglyMeasurable |>.mpr hg

theorem MeasurePreserving.integrable_comp_emb {f : α → δ} {ν} (h₁ : MeasurePreserving f μ ν)
    (h₂ : MeasurableEmbedding f) {g : δ → ε} : Integrable (g ∘ f) μ ↔ Integrable g ν :=
  h₁.map_eq ▸ Iff.symm h₂.integrable_map_iff

theorem lintegral_edist_lt_top {f g : α → β} (hf : Integrable f μ) (hg : Integrable g μ) :
    (∫⁻ a, edist (f a) (g a) ∂μ) < ∞ :=
  lt_of_le_of_lt (lintegral_edist_triangle hf.aestronglyMeasurable aestronglyMeasurable_zero)
    (ENNReal.add_lt_top.2 <| by
      simp_rw [Pi.zero_apply, ← hasFiniteIntegral_iff_edist]
      exact ⟨hf.hasFiniteIntegral, hg.hasFiniteIntegral⟩)

section ESeminormedAddMonoid

variable {ε' : Type*} [TopologicalSpace ε'] [ESeminormedAddMonoid ε']

variable (α ε') in
@[simp]
theorem integrable_zero (μ : Measure α) : Integrable (fun _ => (0 : ε')) μ := by
  simp [Integrable, aestronglyMeasurable_const]

theorem Integrable.add' {f g : α → ε'} (hf : Integrable f μ) (hg : Integrable g μ) :
    HasFiniteIntegral (f + g) μ :=
  calc
    ∫⁻ a, ‖f a + g a‖ₑ ∂μ ≤ ∫⁻ a, ‖f a‖ₑ + ‖g a‖ₑ ∂μ := lintegral_mono fun _ ↦ enorm_add_le _ _
    _ = _ := lintegral_enorm_add_left hf.aestronglyMeasurable _
    _ < ∞ := add_lt_top.2 ⟨hf.hasFiniteIntegral, hg.hasFiniteIntegral⟩

@[fun_prop]
theorem Integrable.add [ContinuousAdd ε']
    {f g : α → ε'} (hf : Integrable f μ) (hg : Integrable g μ) :
    Integrable (f + g) μ :=
  ⟨hf.aestronglyMeasurable.add hg.aestronglyMeasurable, hf.add' hg⟩

@[fun_prop]
theorem Integrable.add'' [ContinuousAdd ε']
    {f g : α → ε'} (hf : Integrable f μ) (hg : Integrable g μ) :
    Integrable (fun x ↦ f x + g x) μ := hf.add hg

@[simp]
lemma Integrable.of_subsingleton_codomain [Subsingleton ε'] {f : α → ε'} :
    Integrable f μ :=
  integrable_zero _ _ _ |>.congr <| .of_forall fun _ ↦ Subsingleton.elim _ _

end ESeminormedAddMonoid

section ESeminormedAddCommMonoid

variable {ε' : Type*} [TopologicalSpace ε'] [ESeminormedAddCommMonoid ε'] [ContinuousAdd ε']

@[fun_prop]
theorem integrable_finset_sum' {ι} (s : Finset ι) {f : ι → α → ε'}
    (hf : ∀ i ∈ s, Integrable (f i) μ) : Integrable (∑ i ∈ s, f i) μ :=
  Finset.sum_induction f (fun g => Integrable g μ) (fun _ _ => Integrable.add)
    (integrable_zero _ _ _) hf

@[fun_prop]
theorem integrable_finset_sum {ι} (s : Finset ι) {f : ι → α → ε'}
    (hf : ∀ i ∈ s, Integrable (f i) μ) : Integrable (fun a => ∑ i ∈ s, f i a) μ := by
  simpa only [← Finset.sum_apply] using integrable_finset_sum' s hf

end ESeminormedAddCommMonoid

/-- If `f` is integrable, then so is `-f`.
See `Integrable.neg'` for the same statement, but formulated with `x ↦ - f x` instead of `-f`. -/
@[fun_prop]
theorem Integrable.neg {f : α → β} (hf : Integrable f μ) : Integrable (-f) μ :=
  ⟨hf.aestronglyMeasurable.neg, by fun_prop⟩

/-- If `f` is integrable, then so is `fun x ↦ - f x`.
See `Integrable.neg` for the same statement, but formulated with `-f` instead of `fun x ↦ - f x`. -/
@[fun_prop]
theorem Integrable.neg' {f : α → β} (hf : Integrable f μ) : Integrable (fun x ↦ - f x) μ :=
  ⟨hf.aestronglyMeasurable.neg, hf.hasFiniteIntegral.neg⟩

@[simp]
theorem integrable_neg_iff {f : α → β} : Integrable (-f) μ ↔ Integrable f μ :=
  ⟨fun h => neg_neg f ▸ h.neg, Integrable.neg⟩

/-- if `f` is integrable, then `f + g` is integrable iff `g` is.
See `integrable_add_iff_integrable_right'` for the same statement with `fun x ↦ f x + g x` instead
of `f + g`. -/
@[simp]
lemma integrable_add_iff_integrable_right {f g : α → β} (hf : Integrable f μ) :
    Integrable (f + g) μ ↔ Integrable g μ :=
  ⟨fun h ↦ show g = f + g + (-f) by simp only [add_neg_cancel_comm] ▸ h.add hf.neg,
    fun h ↦ hf.add h⟩

/-- if `f` is integrable, then `fun x ↦ f x + g x` is integrable iff `g` is.
See `integrable_add_iff_integrable_right` for the same statement with `f + g` instead
of `fun x ↦ f x + g x`. -/
@[simp]
lemma integrable_add_iff_integrable_right' {f g : α → β} (hf : Integrable f μ) :
    Integrable (fun x ↦ f x + g x) μ ↔ Integrable g μ :=
  integrable_add_iff_integrable_right hf

/-- if `f` is integrable, then `g + f` is integrable iff `g` is.
See `integrable_add_iff_integrable_left'` for the same statement with `fun x ↦ g x + f x` instead
of `g + f`. -/
@[simp]
lemma integrable_add_iff_integrable_left {f g : α → β} (hf : Integrable f μ) :
    Integrable (g + f) μ ↔ Integrable g μ := by
  rw [add_comm, integrable_add_iff_integrable_right hf]

/-- if `f` is integrable, then `fun x ↦ g x + f x` is integrable iff `g` is.
See `integrable_add_iff_integrable_left'` for the same statement with `g + f` instead
of `fun x ↦ g x + f x`. -/
@[simp]
lemma integrable_add_iff_integrable_left' {f g : α → β} (hf : Integrable f μ) :
    Integrable (fun x ↦ g x + f x) μ ↔ Integrable g μ :=
  integrable_add_iff_integrable_left hf

lemma integrable_left_of_integrable_add_of_nonneg {f g : α → ℝ}
    (h_meas : AEStronglyMeasurable f μ) (hf : 0 ≤ᵐ[μ] f) (hg : 0 ≤ᵐ[μ] g)
    (h_int : Integrable (f + g) μ) : Integrable f μ := by
  refine h_int.mono' h_meas ?_
  filter_upwards [hf, hg] with a haf hag
  exact (Real.norm_of_nonneg haf).symm ▸ le_add_of_nonneg_right hag

lemma integrable_right_of_integrable_add_of_nonneg {f g : α → ℝ}
    (h_meas : AEStronglyMeasurable f μ) (hf : 0 ≤ᵐ[μ] f) (hg : 0 ≤ᵐ[μ] g)
    (h_int : Integrable (f + g) μ) : Integrable g μ :=
  integrable_left_of_integrable_add_of_nonneg
    ((AEStronglyMeasurable.add_iff_right h_meas).mp h_int.aestronglyMeasurable)
      hg hf (add_comm f g ▸ h_int)

lemma integrable_add_iff_of_nonneg {f g : α → ℝ} (h_meas : AEStronglyMeasurable f μ)
    (hf : 0 ≤ᵐ[μ] f) (hg : 0 ≤ᵐ[μ] g) :
    Integrable (f + g) μ ↔ Integrable f μ ∧ Integrable g μ :=
  ⟨fun h ↦ ⟨integrable_left_of_integrable_add_of_nonneg h_meas hf hg h,
    integrable_right_of_integrable_add_of_nonneg h_meas hf hg h⟩, fun ⟨hf, hg⟩ ↦ hf.add hg⟩

lemma integrable_add_iff_of_nonpos {f g : α → ℝ} (h_meas : AEStronglyMeasurable f μ)
    (hf : f ≤ᵐ[μ] 0) (hg : g ≤ᵐ[μ] 0) :
    Integrable (f + g) μ ↔ Integrable f μ ∧ Integrable g μ := by
  rw [← integrable_neg_iff, ← integrable_neg_iff (f := f), ← integrable_neg_iff (f := g), neg_add]
  exact integrable_add_iff_of_nonneg h_meas.neg (hf.mono (fun _ ↦ neg_nonneg_of_nonpos))
    (hg.mono (fun _ ↦ neg_nonneg_of_nonpos))

lemma integrable_add_const_iff [IsFiniteMeasure μ] {f : α → β} {c : β} :
    Integrable (fun x ↦ f x + c) μ ↔ Integrable f μ :=
  integrable_add_iff_integrable_left (integrable_const _)

lemma integrable_const_add_iff [IsFiniteMeasure μ] {f : α → β} {c : β} :
    Integrable (fun x ↦ c + f x) μ ↔ Integrable f μ :=
  integrable_add_iff_integrable_right (integrable_const _)

-- TODO: generalise these lemmas to an `ENormedAddCommSubMonoid`
@[fun_prop]
theorem Integrable.sub {f g : α → β} (hf : Integrable f μ) (hg : Integrable g μ) :
    Integrable (f - g) μ := by simpa only [sub_eq_add_neg] using hf.add hg.neg

@[fun_prop]
theorem Integrable.sub' {f g : α → β} (hf : Integrable f μ) (hg : Integrable g μ) :
    Integrable (fun a ↦ f a - g a) μ := by simpa only [sub_eq_add_neg] using hf.add hg.neg

@[fun_prop]
theorem Integrable.enorm {f : α → ε} (hf : Integrable f μ) : Integrable (‖f ·‖ₑ) μ := by
  constructor <;> fun_prop

@[fun_prop]
theorem Integrable.norm {f : α → β} (hf : Integrable f μ) : Integrable (fun a => ‖f a‖) μ := by
  constructor <;> fun_prop

@[fun_prop]
theorem Integrable.inf {β}
    [NormedAddCommGroup β] [Lattice β] [HasSolidNorm β] [IsOrderedAddMonoid β]
    {f g : α → β} (hf : Integrable f μ)
    (hg : Integrable g μ) : Integrable (f ⊓ g) μ := by
  rw [← memLp_one_iff_integrable] at hf hg ⊢
  exact hf.inf hg

@[fun_prop]
theorem Integrable.sup {β}
    [NormedAddCommGroup β] [Lattice β] [HasSolidNorm β] [IsOrderedAddMonoid β]
    {f g : α → β} (hf : Integrable f μ)
    (hg : Integrable g μ) : Integrable (f ⊔ g) μ := by
  rw [← memLp_one_iff_integrable] at hf hg ⊢
  exact hf.sup hg

@[fun_prop]
theorem Integrable.abs {β}
    [NormedAddCommGroup β] [Lattice β] [HasSolidNorm β] [IsOrderedAddMonoid β]
    {f : α → β} (hf : Integrable f μ) :
    Integrable (fun a => |f a|) μ := by
  rw [← memLp_one_iff_integrable] at hf ⊢
  exact hf.abs

-- TODO: generalise the following lemmas to enorm classes

/-- **Hölder's inequality for integrable functions**: the scalar multiplication of an integrable
vector-valued function by a scalar function with finite essential supremum is integrable. -/
theorem Integrable.essSup_smul {R : Type*} [NormedRing R] [Module R β] [IsBoundedSMul R β]
    {f : α → β} (hf : Integrable f μ) {g : α → R}
    (g_aestronglyMeasurable : AEStronglyMeasurable g μ) (ess_sup_g : essSup (‖g ·‖ₑ) μ ≠ ∞) :
    Integrable (fun x : α => g x • f x) μ := by
  rw [← memLp_one_iff_integrable] at *
  refine ⟨g_aestronglyMeasurable.smul hf.1, ?_⟩
  have hg' : eLpNorm g ∞ μ ≠ ∞ := by rwa [eLpNorm_exponent_top]
  calc
    eLpNorm (fun x : α => g x • f x) 1 μ ≤ _ := by
      simpa using MeasureTheory.eLpNorm_smul_le_mul_eLpNorm hf.1 g_aestronglyMeasurable
        (p := ∞) (q := 1)
    _ < ∞ := ENNReal.mul_lt_top hg'.lt_top hf.2

/-- Hölder's inequality for integrable functions: the scalar multiplication of an integrable
scalar-valued function by a vector-value function with finite essential supremum is integrable. -/
theorem Integrable.smul_essSup {𝕜 : Type*} [NormedRing 𝕜] [MulActionWithZero 𝕜 β]
    [IsBoundedSMul 𝕜 β] {f : α → 𝕜} (hf : Integrable f μ) {g : α → β}
    (g_aestronglyMeasurable : AEStronglyMeasurable g μ) (ess_sup_g : essSup (‖g ·‖ₑ) μ ≠ ∞) :
    Integrable (fun x : α => f x • g x) μ := by
  rw [← memLp_one_iff_integrable] at *
  refine ⟨hf.1.smul g_aestronglyMeasurable, ?_⟩
  have hg' : eLpNorm g ∞ μ ≠ ∞ := by rwa [eLpNorm_exponent_top]
  calc
    eLpNorm (fun x : α => f x • g x) 1 μ ≤ _ := by
      simpa using MeasureTheory.eLpNorm_smul_le_mul_eLpNorm g_aestronglyMeasurable hf.1
        (p := 1) (q := ∞)
    _ < ∞ := ENNReal.mul_lt_top hf.2 hg'.lt_top

theorem integrable_enorm_iff {f : α → ε} (hf : AEStronglyMeasurable f μ) :
    Integrable (‖f ·‖ₑ) μ ↔ Integrable f μ := by
  simp_rw [Integrable, and_iff_right hf, and_iff_right hf.enorm.aestronglyMeasurable,
    hasFiniteIntegral_enorm_iff]

theorem integrable_norm_iff {f : α → β} (hf : AEStronglyMeasurable f μ) :
    Integrable (fun a => ‖f a‖) μ ↔ Integrable f μ := by
  simp_rw [Integrable, and_iff_right hf, and_iff_right hf.norm, hasFiniteIntegral_norm_iff]

-- TODO: generalise this lemma to an `ENormedAddCommSubMonoid`
theorem integrable_of_norm_sub_le {f₀ f₁ : α → β} {g : α → ℝ} (hf₁_m : AEStronglyMeasurable f₁ μ)
    (hf₀_i : Integrable f₀ μ) (hg_i : Integrable g μ) (h : ∀ᵐ a ∂μ, ‖f₀ a - f₁ a‖ ≤ g a) :
    Integrable f₁ μ :=
  haveI : ∀ᵐ a ∂μ, ‖f₁ a‖ ≤ ‖f₀ a‖ + g a := by
    apply h.mono
    intro a ha
    calc
      ‖f₁ a‖ ≤ ‖f₀ a‖ + ‖f₀ a - f₁ a‖ := norm_le_insert _ _
      _ ≤ ‖f₀ a‖ + g a := by gcongr
  Integrable.mono' (hf₀_i.norm.add hg_i) hf₁_m this

lemma integrable_of_le_of_le {f g₁ g₂ : α → ℝ} (hf : AEStronglyMeasurable f μ)
    (h_le₁ : g₁ ≤ᵐ[μ] f) (h_le₂ : f ≤ᵐ[μ] g₂)
    (h_int₁ : Integrable g₁ μ) (h_int₂ : Integrable g₂ μ) :
    Integrable f μ := by
  have : ∀ᵐ x ∂μ, ‖f x‖ ≤ max ‖g₁ x‖ ‖g₂ x‖ := by
    filter_upwards [h_le₁, h_le₂] with x hx1 hx2
    simp only [Real.norm_eq_abs]
    exact abs_le_max_abs_abs hx1 hx2
  have h_le_add : ∀ᵐ x ∂μ, ‖f x‖ ≤ ‖‖g₁ x‖ + ‖g₂ x‖‖ := by
    filter_upwards [this] with x hx
    refine hx.trans ?_
    conv_rhs => rw [Real.norm_of_nonneg (by positivity)]
    exact max_le_add_of_nonneg (norm_nonneg _) (norm_nonneg _)
  exact Integrable.mono (by fun_prop) hf h_le_add

-- TODO: generalising this to enorms requires defining a product instance for enormed monoids first
@[fun_prop]
theorem Integrable.prodMk {f : α → β} {g : α → γ} (hf : Integrable f μ) (hg : Integrable g μ) :
    Integrable (fun x => (f x, g x)) μ :=
  ⟨by fun_prop,
    (hf.norm.add' hg.norm).mono <|
      Eventually.of_forall fun x =>
        calc
          max ‖f x‖ ‖g x‖ ≤ ‖f x‖ + ‖g x‖ := max_le_add_of_nonneg (norm_nonneg _) (norm_nonneg _)
          _ ≤ ‖‖f x‖ + ‖g x‖‖ := le_abs_self _⟩

theorem MemLp.integrable {q : ℝ≥0∞} (hq1 : 1 ≤ q) {f : α → ε} [IsFiniteMeasure μ]
    (hfq : MemLp f q μ) : Integrable f μ :=
  memLp_one_iff_integrable.mp (hfq.mono_exponent hq1)

/-- A non-quantitative version of Markov inequality for integrable functions: the measure of points
where `‖f x‖ₑ ≥ ε` is finite for all positive `ε`. -/
theorem Integrable.measure_enorm_ge_lt_top {E : Type*} [TopologicalSpace E] [ContinuousENorm E]
    {f : α → E} (hf : Integrable f μ) {ε : ℝ≥0∞} (hε : 0 < ε) (hε' : ε ≠ ∞) :
    μ { x | ε ≤ ‖f x‖ₑ } < ∞ := by
  refine meas_ge_le_mul_pow_eLpNorm_enorm μ one_ne_zero one_ne_top hf.1 hε.ne' (by simp [hε'])
    |>.trans_lt ?_
  apply ENNReal.mul_lt_top
  · simpa only [ENNReal.toReal_one, ENNReal.rpow_one, ENNReal.inv_lt_top, ENNReal.ofReal_pos]
      using hε
  · simpa only [ENNReal.toReal_one, ENNReal.rpow_one] using
      (memLp_one_iff_integrable.2 hf).eLpNorm_lt_top

/-- A non-quantitative version of Markov inequality for integrable functions: the measure of points
where `‖f x‖ ≥ ε` is finite for all positive `ε`. -/
theorem Integrable.measure_norm_ge_lt_top {f : α → β} (hf : Integrable f μ) {ε : ℝ} (hε : 0 < ε) :
    μ { x | ε ≤ ‖f x‖ } < ∞ := by
  convert Integrable.measure_enorm_ge_lt_top hf (ofReal_pos.mpr hε) ofReal_ne_top with x
  rw [← Real.enorm_of_nonneg hε.le, enorm_le_iff_norm_le, Real.norm_of_nonneg hε.le]

/-- A non-quantitative version of Markov inequality for integrable functions: the measure of points
where `‖f x‖ₑ > ε` is finite for all positive `ε`. -/
lemma Integrable.measure_norm_gt_lt_top_enorm {E : Type*} [TopologicalSpace E] [ContinuousENorm E]
    {f : α → E} (hf : Integrable f μ) {ε : ℝ≥0∞} (hε : 0 < ε) : μ {x | ε < ‖f x‖ₑ} < ∞ := by
  by_cases hε' : ε = ∞
  · simp [hε']
  exact lt_of_le_of_lt (measure_mono (fun _ h ↦ (Set.mem_setOf_eq ▸ h).le))
    (hf.measure_enorm_ge_lt_top hε hε')

/-- A non-quantitative version of Markov inequality for integrable functions: the measure of points
where `‖f x‖ > ε` is finite for all positive `ε`. -/
lemma Integrable.measure_norm_gt_lt_top {f : α → β} (hf : Integrable f μ) {ε : ℝ} (hε : 0 < ε) :
    μ {x | ε < ‖f x‖} < ∞ :=
  lt_of_le_of_lt (measure_mono (fun _ h ↦ (Set.mem_setOf_eq ▸ h).le)) (hf.measure_norm_ge_lt_top hε)

-- TODO: try generalising all lemmas below to enorm classes

/-- If `f` is `ℝ`-valued and integrable, then for any `c > 0` the set `{x | f x ≥ c}` has finite
measure. -/
lemma Integrable.measure_ge_lt_top {f : α → ℝ} (hf : Integrable f μ) {ε : ℝ} (ε_pos : 0 < ε) :
    μ {a : α | ε ≤ f a} < ∞ := by
  refine lt_of_le_of_lt (measure_mono ?_) (hf.measure_norm_ge_lt_top ε_pos)
  intro x hx
  simp only [Real.norm_eq_abs, Set.mem_setOf_eq] at hx ⊢
  exact hx.trans (le_abs_self _)

/-- If `f` is `ℝ`-valued and integrable, then for any `c < 0` the set `{x | f x ≤ c}` has finite
measure. -/
lemma Integrable.measure_le_lt_top {f : α → ℝ} (hf : Integrable f μ) {c : ℝ} (c_neg : c < 0) :
    μ {a : α | f a ≤ c} < ∞ := by
  refine lt_of_le_of_lt (measure_mono ?_) (hf.measure_norm_ge_lt_top (show 0 < -c by linarith))
  intro x hx
  simp only [Real.norm_eq_abs, Set.mem_setOf_eq] at hx ⊢
  exact (show -c ≤ - f x by linarith).trans (neg_le_abs _)

/-- If `f` is `ℝ`-valued and integrable, then for any `c > 0` the set `{x | f x > c}` has finite
measure. -/
lemma Integrable.measure_gt_lt_top {f : α → ℝ} (hf : Integrable f μ) {ε : ℝ} (ε_pos : 0 < ε) :
    μ {a : α | ε < f a} < ∞ :=
  lt_of_le_of_lt (measure_mono (fun _ hx ↦ (Set.mem_setOf_eq ▸ hx).le))
    (Integrable.measure_ge_lt_top hf ε_pos)

/-- If `f` is `ℝ`-valued and integrable, then for any `c < 0` the set `{x | f x < c}` has finite
measure. -/
lemma Integrable.measure_lt_lt_top {f : α → ℝ} (hf : Integrable f μ) {c : ℝ} (c_neg : c < 0) :
    μ {a : α | f a < c} < ∞ :=
  lt_of_le_of_lt (measure_mono (fun _ hx ↦ (Set.mem_setOf_eq ▸ hx).le))
    (Integrable.measure_le_lt_top hf c_neg)

theorem LipschitzWith.integrable_comp_iff_of_antilipschitz {K K'} {f : α → β} {g : β → γ}
    (hg : LipschitzWith K g) (hg' : AntilipschitzWith K' g) (g0 : g 0 = 0) :
    Integrable (g ∘ f) μ ↔ Integrable f μ := by
  simp [← memLp_one_iff_integrable, hg.memLp_comp_iff_of_antilipschitz hg' g0]

@[fun_prop]
theorem Integrable.real_toNNReal {f : α → ℝ} (hf : Integrable f μ) :
    Integrable (fun x => ((f x).toNNReal : ℝ)) μ := by
  refine ⟨by fun_prop, ?_⟩
  rw [hasFiniteIntegral_iff_norm]
  refine lt_of_le_of_lt ?_ ((hasFiniteIntegral_iff_norm _).1 hf.hasFiniteIntegral)
  apply lintegral_mono
  intro x
  simp [abs_le, le_abs_self]

theorem ofReal_toReal_ae_eq {f : α → ℝ≥0∞} (hf : ∀ᵐ x ∂μ, f x < ∞) :
    (fun x => ENNReal.ofReal (f x).toReal) =ᵐ[μ] f := by
  filter_upwards [hf]
  intro x hx
  simp only [hx.ne, ofReal_toReal, Ne, not_false_iff]

theorem coe_toNNReal_ae_eq {f : α → ℝ≥0∞} (hf : ∀ᵐ x ∂μ, f x < ∞) :
    (fun x => ((f x).toNNReal : ℝ≥0∞)) =ᵐ[μ] f := by
  filter_upwards [hf]
  intro x hx
  simp only [hx.ne, Ne, not_false_iff, coe_toNNReal]

section count

variable [MeasurableSingletonClass α] {f : α → β}

/-- A function is integrable for the counting measure iff its norm is summable. -/
lemma integrable_count_iff :
    Integrable f Measure.count ↔ Summable (‖f ·‖) := by
  -- Note: this proof would be much easier if we assumed `SecondCountableTopology G`. Without
  -- this we have to justify the claim that `f` lands a.e. in a separable subset, which is true
  -- (because summable functions have countable range) but slightly tedious to check.
  rw [Integrable, hasFiniteIntegral_count_iff, and_iff_right_iff_imp]
  intro hs
  have hs' : (Function.support f).Countable := by
    simpa only [Ne, Pi.zero_apply, eq_comm, Function.support, norm_eq_zero]
      using hs.countable_support
  letI : MeasurableSpace β := borel β
  haveI : BorelSpace β := ⟨rfl⟩
  refine aestronglyMeasurable_iff_aemeasurable_separable.mpr ⟨?_, ?_⟩
  · refine (measurable_zero.measurable_of_countable_ne ?_).aemeasurable
    simpa only [Ne, Pi.zero_apply, eq_comm, Function.support] using hs'
  · refine ⟨f '' univ, ?_, ae_of_all _ fun a ↦ ⟨a, ⟨mem_univ _, rfl⟩⟩⟩
    suffices f '' univ ⊆ (f '' f.support) ∪ {0} from
      (((hs'.image f).union (countable_singleton 0)).mono this).isSeparable
    grind [Function.mem_support]

end count

section

variable {E : Type*} [NormedAddCommGroup E] [NormedSpace ℝ E]

theorem integrable_withDensity_iff_integrable_coe_smul {f : α → ℝ≥0} (hf : Measurable f)
    {g : α → E} :
    Integrable g (μ.withDensity fun x => f x) ↔ Integrable (fun x => (f x : ℝ) • g x) μ := by
  by_cases H : AEStronglyMeasurable (fun x : α => (f x : ℝ) • g x) μ
  · simp only [Integrable, aestronglyMeasurable_withDensity_iff hf, hasFiniteIntegral_iff_enorm, H,
      true_and]
    rw [lintegral_withDensity_eq_lintegral_mul₀' hf.coe_nnreal_ennreal.aemeasurable]
    · simp [enorm_smul]
    · simpa [aemeasurable_withDensity_ennreal_iff hf, enorm_smul] using H.enorm
  · simp only [Integrable, aestronglyMeasurable_withDensity_iff hf, H, false_and]

theorem integrable_withDensity_iff_integrable_smul {f : α → ℝ≥0} (hf : Measurable f) {g : α → E} :
    Integrable g (μ.withDensity fun x => f x) ↔ Integrable (fun x => f x • g x) μ :=
  integrable_withDensity_iff_integrable_coe_smul hf

theorem integrable_withDensity_iff_integrable_smul' {f : α → ℝ≥0∞} (hf : Measurable f)
    (hflt : ∀ᵐ x ∂μ, f x < ∞) {g : α → E} :
    Integrable g (μ.withDensity f) ↔ Integrable (fun x => (f x).toReal • g x) μ := by
  rw [← withDensity_congr_ae (coe_toNNReal_ae_eq hflt),
    integrable_withDensity_iff_integrable_smul]
  · simp_rw [NNReal.smul_def, ENNReal.toReal]
  · exact hf.ennreal_toNNReal

theorem integrable_withDensity_iff_integrable_coe_smul₀ {f : α → ℝ≥0} (hf : AEMeasurable f μ)
    {g : α → E} :
    Integrable g (μ.withDensity fun x => f x) ↔ Integrable (fun x => (f x : ℝ) • g x) μ :=
  calc
    Integrable g (μ.withDensity fun x => f x) ↔
        Integrable g (μ.withDensity fun x => (hf.mk f x : ℝ≥0)) := by
      suffices (fun x => (f x : ℝ≥0∞)) =ᵐ[μ] (fun x => (hf.mk f x : ℝ≥0)) by
        rw [withDensity_congr_ae this]
      filter_upwards [hf.ae_eq_mk] with x hx
      simp [hx]
    _ ↔ Integrable (fun x => ((hf.mk f x : ℝ≥0) : ℝ) • g x) μ :=
      integrable_withDensity_iff_integrable_coe_smul hf.measurable_mk
    _ ↔ Integrable (fun x => (f x : ℝ) • g x) μ := by
      apply integrable_congr
      filter_upwards [hf.ae_eq_mk] with x hx
      simp [hx]

theorem integrable_withDensity_iff_integrable_smul₀' {f : α → ℝ≥0∞} (hf : AEMeasurable f μ)
    (hflt : ∀ᵐ x ∂μ, f x < ∞) {g : α → E} :
    Integrable g (μ.withDensity f) ↔ Integrable (fun x => (f x).toReal • g x) μ := by
  rw [← withDensity_congr_ae (coe_toNNReal_ae_eq hflt),
    integrable_withDensity_iff_integrable_coe_smul₀]
  · congr!
  · exact hf.ennreal_toNNReal

theorem integrable_withDensity_iff_integrable_smul₀ {f : α → ℝ≥0} (hf : AEMeasurable f μ)
    {g : α → E} : Integrable g (μ.withDensity fun x => f x) ↔ Integrable (fun x => f x • g x) μ :=
  integrable_withDensity_iff_integrable_coe_smul₀ hf

end

theorem integrable_withDensity_iff {f : α → ℝ≥0∞} (hf : Measurable f) (hflt : ∀ᵐ x ∂μ, f x < ∞)
    {g : α → ℝ} : Integrable g (μ.withDensity f) ↔ Integrable (fun x => g x * (f x).toReal) μ := by
  have : (fun x => g x * (f x).toReal) = fun x => (f x).toReal • g x := by simp [mul_comm]
  rw [this]
  exact integrable_withDensity_iff_integrable_smul' hf hflt

section

variable {E : Type*} [NormedAddCommGroup E] [NormedSpace ℝ E]

theorem memL1_smul_of_L1_withDensity {f : α → ℝ≥0} (f_meas : Measurable f)
    (u : Lp E 1 (μ.withDensity fun x => f x)) : MemLp (fun x => f x • u x) 1 μ :=
  memLp_one_iff_integrable.2 <|
    (integrable_withDensity_iff_integrable_smul f_meas).1 <| memLp_one_iff_integrable.1 (Lp.memLp u)

variable (μ)

/-- The map `u ↦ f • u` is an isometry between the `L^1` spaces for `μ.withDensity f` and `μ`. -/
noncomputable def withDensitySMulLI {f : α → ℝ≥0} (f_meas : Measurable f) :
    Lp E 1 (μ.withDensity fun x => f x) →ₗᵢ[ℝ] Lp E 1 μ where
  toFun u := (memL1_smul_of_L1_withDensity f_meas u).toLp _
  map_add' := by
    intro u v
    ext1
    filter_upwards [(memL1_smul_of_L1_withDensity f_meas u).coeFn_toLp,
      (memL1_smul_of_L1_withDensity f_meas v).coeFn_toLp,
      (memL1_smul_of_L1_withDensity f_meas (u + v)).coeFn_toLp,
      Lp.coeFn_add ((memL1_smul_of_L1_withDensity f_meas u).toLp _)
        ((memL1_smul_of_L1_withDensity f_meas v).toLp _),
      (ae_withDensity_iff f_meas.coe_nnreal_ennreal).1 (Lp.coeFn_add u v)]
    intro x hu hv huv h' h''
    rw [huv, h', Pi.add_apply, hu, hv]
    rcases eq_or_ne (f x) 0 with (hx | hx)
    · simp only [hx, zero_smul, add_zero]
    · rw [h'' _, Pi.add_apply, smul_add]
      simpa only [Ne, ENNReal.coe_eq_zero] using hx
  map_smul' := by
    intro r u
    ext1
    filter_upwards [(ae_withDensity_iff f_meas.coe_nnreal_ennreal).1 (Lp.coeFn_smul r u),
      (memL1_smul_of_L1_withDensity f_meas (r • u)).coeFn_toLp,
      Lp.coeFn_smul r ((memL1_smul_of_L1_withDensity f_meas u).toLp _),
      (memL1_smul_of_L1_withDensity f_meas u).coeFn_toLp]
    intro x h h' h'' h'''
    rw [RingHom.id_apply, h', h'', Pi.smul_apply, h''']
    rcases eq_or_ne (f x) 0 with (hx | hx)
    · simp only [hx, zero_smul, smul_zero]
    · rw [h _, smul_comm, Pi.smul_apply]
      simpa only [Ne, ENNReal.coe_eq_zero] using hx
  norm_map' := by
    intro u
    simp only [eLpNorm, LinearMap.coe_mk, AddHom.coe_mk,
      one_ne_zero, ENNReal.one_ne_top, ENNReal.toReal_one, if_false, eLpNorm', ENNReal.rpow_one,
      _root_.div_one, Lp.norm_def]
    rw [lintegral_withDensity_eq_lintegral_mul_non_measurable _ f_meas.coe_nnreal_ennreal
        (Filter.Eventually.of_forall fun x => ENNReal.coe_lt_top)]
    congr 1
    apply lintegral_congr_ae
    filter_upwards [(memL1_smul_of_L1_withDensity f_meas u).coeFn_toLp] with x hx
    rw [hx]
    simp [NNReal.smul_def, enorm_smul]

@[simp]
theorem withDensitySMulLI_apply {f : α → ℝ≥0} (f_meas : Measurable f)
    (u : Lp E 1 (μ.withDensity fun x => f x)) :
    withDensitySMulLI μ (E := E) f_meas u =
      (memL1_smul_of_L1_withDensity f_meas u).toLp fun x => f x • u x :=
  rfl

end

section ENNReal

theorem mem_L1_toReal_of_lintegral_ne_top {f : α → ℝ≥0∞} (hfm : AEMeasurable f μ)
    (hfi : ∫⁻ x, f x ∂μ ≠ ∞) : MemLp (fun x ↦ (f x).toReal) 1 μ := by
  rw [MemLp, eLpNorm_one_eq_lintegral_enorm]
  exact ⟨(AEMeasurable.ennreal_toReal hfm).aestronglyMeasurable,
    hasFiniteIntegral_toReal_of_lintegral_ne_top hfi⟩

theorem integrable_toReal_of_lintegral_ne_top {f : α → ℝ≥0∞} (hfm : AEMeasurable f μ)
    (hfi : ∫⁻ x, f x ∂μ ≠ ∞) : Integrable (fun x ↦ (f x).toReal) μ :=
  memLp_one_iff_integrable.1 <| mem_L1_toReal_of_lintegral_ne_top hfm hfi

lemma integrable_toReal_iff {f : α → ℝ≥0∞} (hf : AEMeasurable f μ) (hf_ne_top : ∀ᵐ x ∂μ, f x ≠ ∞) :
    Integrable (fun x ↦ (f x).toReal) μ ↔ ∫⁻ x, f x ∂μ ≠ ∞ := by
  rw [Integrable, hasFiniteIntegral_toReal_iff hf_ne_top]
  simp only [hf.ennreal_toReal.aestronglyMeasurable, ne_eq, true_and]

lemma lintegral_ofReal_ne_top_iff_integrable {f : α → ℝ}
    (hfm : AEStronglyMeasurable f μ) (hf : 0 ≤ᵐ[μ] f) :
    ∫⁻ a, ENNReal.ofReal (f a) ∂μ ≠ ∞ ↔ Integrable f μ := by
  rw [Integrable, hasFiniteIntegral_iff_ofReal hf]
  simp [hfm]

end ENNReal

section PosPart

/-! ### Lemmas used for defining the positive part of an `L¹` function -/


@[fun_prop]
theorem Integrable.pos_part {f : α → ℝ} (hf : Integrable f μ) :
    Integrable (fun a => max (f a) 0) μ := by
  constructor <;> fun_prop

@[fun_prop]
theorem Integrable.neg_part {f : α → ℝ} (hf : Integrable f μ) :
    Integrable (fun a => max (-f a) 0) μ :=
  hf.neg.pos_part

end PosPart

section IsBoundedSMul

variable {𝕜 : Type*}
  {ε : Type*} [TopologicalSpace ε] [ESeminormedAddMonoid ε]

@[fun_prop]
theorem Integrable.smul [NormedAddCommGroup 𝕜] [SMulZeroClass 𝕜 β] [IsBoundedSMul 𝕜 β] (c : 𝕜)
    {f : α → β} (hf : Integrable f μ) : Integrable (c • f) μ := by
  constructor <;> fun_prop

@[fun_prop]
theorem Integrable.fun_smul [NormedAddCommGroup 𝕜] [SMulZeroClass 𝕜 β] [IsBoundedSMul 𝕜 β] (c : 𝕜)
    {f : α → β} (hf : Integrable f μ) : Integrable (fun x ↦ c • f x) μ :=
  hf.smul c

@[fun_prop]
theorem Integrable.smul_enorm
    [NormedAddCommGroup 𝕜] [SMul 𝕜 ε] [ContinuousConstSMul 𝕜 ε] [ENormSMulClass 𝕜 ε] (c : 𝕜)
    {f : α → ε} (hf : Integrable f μ) : Integrable (c • f) μ := by
  constructor <;> fun_prop

theorem Integrable.fun_smul_enorm
    [NormedAddCommGroup 𝕜] [SMul 𝕜 ε] [ContinuousConstSMul 𝕜 ε] [ENormSMulClass 𝕜 ε] (c : 𝕜)
    {f : α → ε} (hf : Integrable f μ) : Integrable (fun x ↦ c • f x) μ :=
  hf.smul_enorm c

theorem _root_.IsUnit.integrable_smul_iff [NormedRing 𝕜] [MulActionWithZero 𝕜 β]
    [IsBoundedSMul 𝕜 β] {c : 𝕜} (hc : IsUnit c) (f : α → β) :
    Integrable (c • f) μ ↔ Integrable f μ :=
  and_congr hc.aestronglyMeasurable_const_smul_iff (hasFiniteIntegral_smul_iff hc f)

theorem integrable_smul_iff [NormedDivisionRing 𝕜] [MulActionWithZero 𝕜 β]
    [IsBoundedSMul 𝕜 β] {c : 𝕜} (hc : c ≠ 0) (f : α → β) :
    Integrable (c • f) μ ↔ Integrable f μ :=
  (IsUnit.mk0 _ hc).integrable_smul_iff f

theorem integrable_fun_smul_iff [NormedDivisionRing 𝕜] [MulActionWithZero 𝕜 β] [IsBoundedSMul 𝕜 β]
    {c : 𝕜} (hc : c ≠ 0) (f : α → β) :
    Integrable (fun x ↦ c • f x) μ ↔ Integrable f μ :=
  integrable_smul_iff hc f

variable [NormedRing 𝕜] [Module 𝕜 β] [IsBoundedSMul 𝕜 β]

theorem Integrable.smul_of_top_right {f : α → β} {φ : α → 𝕜} (hf : Integrable f μ)
    (hφ : MemLp φ ∞ μ) : Integrable (φ • f) μ := by
  rw [← memLp_one_iff_integrable] at hf ⊢
  exact MemLp.smul hf hφ

theorem Integrable.bdd_smul {f : α → β} {φ : α → 𝕜} (hf : Integrable f μ)
    (C : ℝ) (hφ1 : AEStronglyMeasurable φ μ) (hφ2 : ∀ᵐ a ∂μ, ‖φ a‖ ≤ C) :
    Integrable (φ • f) μ :=
  hf.smul_of_top_right (memLp_top_of_bound hφ1 C hφ2)

theorem Integrable.smul_of_top_left {f : α → β} {φ : α → 𝕜} (hφ : Integrable φ μ)
    (hf : MemLp f ∞ μ) : Integrable (φ • f) μ := by
  rw [← memLp_one_iff_integrable] at hφ ⊢
  exact MemLp.smul hf hφ

theorem Integrable.smul_bdd {f : α → β} {φ : α → 𝕜} (hφ : Integrable φ μ)
    (C : ℝ) (hf1 : AEStronglyMeasurable f μ) (hf2 : ∀ᵐ a ∂μ, ‖f a‖ ≤ C) :
    Integrable (φ • f) μ :=
  hφ.smul_of_top_left (memLp_top_of_bound hf1 C hf2)

@[fun_prop]
theorem Integrable.smul_const {f : α → 𝕜} (hf : Integrable f μ) (c : β) :
    Integrable (fun x => f x • c) μ :=
  hf.smul_of_top_left (memLp_top_const c)

end IsBoundedSMul

section NormedSpaceOverCompleteField

variable {𝕜 : Type*} [NontriviallyNormedField 𝕜] [CompleteSpace 𝕜]
variable {E : Type*} [NormedAddCommGroup E] [NormedSpace 𝕜 E]

theorem integrable_smul_const {f : α → 𝕜} {c : E} (hc : c ≠ 0) :
    Integrable (fun x => f x • c) μ ↔ Integrable f μ := by
  simp_rw [Integrable, aestronglyMeasurable_smul_const_iff (f := f) hc, and_congr_right_iff,
    hasFiniteIntegral_iff_enorm, enorm_smul]
  intro _; rw [lintegral_mul_const' _ _ enorm_ne_top, ENNReal.mul_lt_top_iff]
  have : ∀ x : ℝ≥0∞, x = 0 → x < ∞ := by simp
  simp [hc, or_iff_left_of_imp (this _)]

end NormedSpaceOverCompleteField

section NormedRing

variable {𝕜 : Type*} [NormedRing 𝕜] {f : α → 𝕜}

@[fun_prop]
theorem Integrable.const_mul {f : α → 𝕜} (h : Integrable f μ) (c : 𝕜) :
    Integrable (fun x => c * f x) μ :=
  h.smul c

theorem Integrable.const_mul' {f : α → 𝕜} (h : Integrable f μ) (c : 𝕜) :
    Integrable ((fun _ : α => c) * f) μ :=
  Integrable.const_mul h c

@[fun_prop]
theorem Integrable.mul_const {f : α → 𝕜} (h : Integrable f μ) (c : 𝕜) :
    Integrable (fun x => f x * c) μ :=
  h.smul (MulOpposite.op c)

theorem Integrable.mul_const' {f : α → 𝕜} (h : Integrable f μ) (c : 𝕜) :
    Integrable (f * fun _ : α => c) μ :=
  Integrable.mul_const h c

theorem integrable_const_mul_iff {c : 𝕜} (hc : IsUnit c) (f : α → 𝕜) :
    Integrable (fun x => c * f x) μ ↔ Integrable f μ :=
  hc.integrable_smul_iff f

theorem integrable_mul_const_iff {c : 𝕜} (hc : IsUnit c) (f : α → 𝕜) :
    Integrable (fun x => f x * c) μ ↔ Integrable f μ :=
  hc.op.integrable_smul_iff f

-- TODO: generalise this to enorms, once there is an `ENormedDivisionRing` class
theorem Integrable.bdd_mul {f g : α → 𝕜} {c : ℝ} (hg : Integrable g μ)
    (hf : AEStronglyMeasurable f μ) (hf_bound : ∀ᵐ x ∂μ, ‖f x‖ ≤ c) :
    Integrable (fun x => f x * g x) μ :=
  hg.bdd_smul c hf hf_bound

<<<<<<< HEAD
=======
@[deprecated (since := "2025-11-26")] alias Integrable.bdd_mul' := Integrable.bdd_mul

>>>>>>> 87c9cf0a
theorem Integrable.mul_bdd {f g : α → 𝕜} {c : ℝ} (hf : Integrable f μ)
    (hg : AEStronglyMeasurable g μ) (hg_bound : ∀ᵐ x ∂μ, ‖g x‖ ≤ c) :
    Integrable (fun x => f x * g x) μ :=
  hf.smul_bdd c hg hg_bound

theorem Integrable.mul_of_top_right {f : α → 𝕜} {φ : α → 𝕜} (hf : Integrable f μ)
    (hφ : MemLp φ ∞ μ) : Integrable (φ * f) μ :=
  hf.smul_of_top_right hφ

theorem Integrable.mul_of_top_left {f : α → 𝕜} {φ : α → 𝕜} (hφ : Integrable φ μ)
    (hf : MemLp f ∞ μ) : Integrable (φ * f) μ :=
  hφ.smul_of_top_left hf

lemma MemLp.integrable_mul {p q : ℝ≥0∞} {f g : α → 𝕜} (hf : MemLp f p μ) (hg : MemLp g q μ)
    [HolderTriple p q 1] :
    Integrable (f * g) μ :=
  memLp_one_iff_integrable.1 <| hg.mul hf

end NormedRing

section NormedDivisionRing

variable {𝕜 : Type*} [NormedDivisionRing 𝕜] {f : α → 𝕜}

@[fun_prop]
theorem Integrable.div_const {f : α → 𝕜} (h : Integrable f μ) (c : 𝕜) :
    Integrable (fun x => f x / c) μ := by simp_rw [div_eq_mul_inv, h.mul_const]

end NormedDivisionRing

section RCLike

variable {𝕜 : Type*} [RCLike 𝕜] {f : α → 𝕜}

@[fun_prop]
theorem Integrable.ofReal {f : α → ℝ} (hf : Integrable f μ) :
    Integrable (fun x => (f x : 𝕜)) μ := by
  rw [← memLp_one_iff_integrable] at hf ⊢
  exact hf.ofReal

theorem Integrable.re_im_iff :
    Integrable (fun x => RCLike.re (f x)) μ ∧ Integrable (fun x => RCLike.im (f x)) μ ↔
      Integrable f μ := by
  simp_rw [← memLp_one_iff_integrable]
  exact memLp_re_im_iff

@[fun_prop]
theorem Integrable.re (hf : Integrable f μ) : Integrable (fun x => RCLike.re (f x)) μ := by
  rw [← memLp_one_iff_integrable] at hf ⊢
  exact hf.re

@[fun_prop]
theorem Integrable.im (hf : Integrable f μ) : Integrable (fun x => RCLike.im (f x)) μ := by
  rw [← memLp_one_iff_integrable] at hf ⊢
  exact hf.im

end RCLike

section Trim

variable {H : Type*} [NormedAddCommGroup H] {m0 : MeasurableSpace α} {μ' : Measure α} {f : α → H}

theorem Integrable.trim (hm : m ≤ m0) (hf_int : Integrable f μ') (hf : StronglyMeasurable[m] f) :
    Integrable f (μ'.trim hm) := by
  refine ⟨hf.aestronglyMeasurable, ?_⟩
  rw [HasFiniteIntegral, lintegral_trim hm _]
  · exact hf_int.2
  · fun_prop

theorem integrable_of_integrable_trim (hm : m ≤ m0) (hf_int : Integrable f (μ'.trim hm)) :
    Integrable f μ' := by
  obtain ⟨hf_meas_ae, hf⟩ := hf_int
  refine ⟨aestronglyMeasurable_of_aestronglyMeasurable_trim hm hf_meas_ae, ?_⟩
  simpa [HasFiniteIntegral, lintegral_trim_ae hm hf_meas_ae.enorm] using hf

end Trim

section SigmaFinite

variable {E : Type*} {m0 : MeasurableSpace α} [NormedAddCommGroup E]
  {ε : Type*} [TopologicalSpace ε] [ContinuousENorm ε]

theorem integrable_of_forall_fin_meas_le' {μ : Measure α} (hm : m ≤ m0) [SigmaFinite (μ.trim hm)]
    (C : ℝ≥0∞) (hC : C < ∞) {f : α → ε} (hf_meas : AEStronglyMeasurable f μ)
    (hf : ∀ s, MeasurableSet[m] s → μ s ≠ ∞ → ∫⁻ x in s, ‖f x‖ₑ ∂μ ≤ C) : Integrable f μ :=
  ⟨hf_meas, (lintegral_le_of_forall_fin_meas_trim_le hm C hf).trans_lt hC⟩

theorem integrable_of_forall_fin_meas_le [SigmaFinite μ] (C : ℝ≥0∞) (hC : C < ∞) {f : α → ε}
    (hf_meas : AEStronglyMeasurable[m] f μ)
    (hf : ∀ s : Set α, MeasurableSet[m] s → μ s ≠ ∞ → ∫⁻ x in s, ‖f x‖ₑ ∂μ ≤ C) :
    Integrable f μ :=
  have : SigmaFinite (μ.trim le_rfl) := by rwa [@trim_eq_self _ m]
  integrable_of_forall_fin_meas_le' le_rfl C hC hf_meas hf

end SigmaFinite

section restrict

variable {ε : Type*} [TopologicalSpace ε] [ContinuousENorm ε] {f : α → ε}

/-- One should usually use `MeasureTheory.Integrable.integrableOn` instead. -/
lemma Integrable.restrict (hf : Integrable f μ) {s : Set α} : Integrable f (μ.restrict s) :=
  hf.mono_measure Measure.restrict_le_self

end restrict

end MeasureTheory

section ContinuousLinearMap

open MeasureTheory

variable {E H : Type*} [NormedAddCommGroup E] [NormedAddCommGroup H]
  {𝕜 𝕜' : Type*} [NontriviallyNormedField 𝕜] [NontriviallyNormedField 𝕜']
  [NormedSpace 𝕜' E] [NormedSpace 𝕜 H]

variable {σ : 𝕜 →+* 𝕜'} {σ' : 𝕜' →+* 𝕜} [RingHomIsometric σ] [RingHomIsometric σ']
  [RingHomInvPair σ σ'] [RingHomInvPair σ' σ]

@[fun_prop]
theorem ContinuousLinearMap.integrable_comp {φ : α → H} (L : H →SL[σ] E) (φ_int : Integrable φ μ) :
    Integrable (fun a : α => L (φ a)) μ :=
  ((Integrable.norm φ_int).const_mul ‖L‖).mono'
    (by fun_prop)
    (Eventually.of_forall fun a => L.le_opNorm (φ a))

@[simp]
theorem ContinuousLinearEquiv.integrable_comp_iff {φ : α → H} (L : H ≃SL[σ] E) :
    Integrable (fun a : α ↦ L (φ a)) μ ↔ Integrable φ μ :=
  ⟨fun h ↦ by simpa using ContinuousLinearMap.integrable_comp (L.symm : E →SL[σ'] H) h,
  fun h ↦ ContinuousLinearMap.integrable_comp (L : H →SL[σ] E) h⟩

@[simp]
theorem LinearIsometryEquiv.integrable_comp_iff {φ : α → H} (L : H ≃ₛₗᵢ[σ] E) :
    Integrable (fun a : α ↦ L (φ a)) μ ↔ Integrable φ μ :=
  ContinuousLinearEquiv.integrable_comp_iff (L : H ≃SL[σ] E)

theorem MeasureTheory.Integrable.apply_continuousLinearMap {φ : α → H →SL[σ] E}
    (φ_int : Integrable φ μ) (v : H) : Integrable (fun a => φ a v) μ :=
  (ContinuousLinearMap.apply' E σ v).integrable_comp φ_int

end ContinuousLinearMap

namespace MeasureTheory

variable {E F : Type*} [NormedAddCommGroup E] [NormedSpace ℝ E]
  [NormedAddCommGroup F] [NormedSpace ℝ F]

@[fun_prop]
lemma Integrable.fst {f : α → E × F} (hf : Integrable f μ) : Integrable (fun x ↦ (f x).1) μ :=
  (ContinuousLinearMap.fst ℝ E F).integrable_comp hf

@[fun_prop]
lemma Integrable.snd {f : α → E × F} (hf : Integrable f μ) : Integrable (fun x ↦ (f x).2) μ :=
  (ContinuousLinearMap.snd ℝ E F).integrable_comp hf

lemma integrable_prod {f : α → E × F} :
    Integrable f μ ↔ Integrable (fun x ↦ (f x).1) μ ∧ Integrable (fun x ↦ (f x).2) μ :=
  ⟨fun h ↦ ⟨h.fst, h.snd⟩, fun h ↦ h.1.prodMk h.2⟩

section Limit

/-- If `G n` tends to `f` a.e. and each `‖G n ·‖ₑ` is `AEMeasurable`, then the lower Lebesgue
integral of `‖f ·‖ₑ` is at most the liminf of the lower Lebesgue integral of `‖G n ·‖ₑ`. -/
theorem lintegral_enorm_le_liminf_of_tendsto
    {G : ℕ → ℝ → ℝ} {f : ℝ → ℝ} {μ : Measure ℝ}
    (hGf : ∀ᵐ x ∂μ, Tendsto (fun (n : ℕ) ↦ G n x) atTop (𝓝 (f x)))
    (hG : ∀ (n : ℕ), AEMeasurable (fun x ↦ ‖G n x‖ₑ) μ) :
    ∫⁻ x, ‖f x‖ₑ ∂μ ≤ liminf (fun n ↦ ∫⁻ x, ‖G n x‖ₑ ∂μ) atTop :=
  lintegral_congr_ae (by filter_upwards [hGf] with x hx using hx.enorm.liminf_eq) ▸
    (MeasureTheory.lintegral_liminf_le' hG)

/-- If `G n` tends to `f` a.e., each `G n` is `AEStronglyMeasurable` and the liminf of the lower
Lebesgue integral of `‖G n ·‖ₑ` is finite, then `f` is Lebesgue integrable. -/
theorem integrable_of_tendsto
    {G : ℕ → ℝ → ℝ} {f : ℝ → ℝ} {μ : Measure ℝ}
    (hGf : ∀ᵐ x ∂μ, Tendsto (fun (n : ℕ) ↦ G n x) atTop (𝓝 (f x)))
    (hG : ∀ (n : ℕ), AEStronglyMeasurable (G n) μ)
    (hG' : liminf (fun n ↦ ∫⁻ x, ‖G n x‖ₑ ∂μ) atTop ≠ ⊤) :
    Integrable f μ :=
  ⟨aestronglyMeasurable_of_tendsto_ae _ hG hGf,
   lt_of_le_of_lt (lintegral_enorm_le_liminf_of_tendsto hGf
    (fun n ↦ (hG n).aemeasurable.enorm)) hG'.lt_top⟩

end Limit

end MeasureTheory<|MERGE_RESOLUTION|>--- conflicted
+++ resolved
@@ -1048,11 +1048,8 @@
     Integrable (fun x => f x * g x) μ :=
   hg.bdd_smul c hf hf_bound
 
-<<<<<<< HEAD
-=======
 @[deprecated (since := "2025-11-26")] alias Integrable.bdd_mul' := Integrable.bdd_mul
 
->>>>>>> 87c9cf0a
 theorem Integrable.mul_bdd {f g : α → 𝕜} {c : ℝ} (hf : Integrable f μ)
     (hg : AEStronglyMeasurable g μ) (hg_bound : ∀ᵐ x ∂μ, ‖g x‖ ≤ c) :
     Integrable (fun x => f x * g x) μ :=
