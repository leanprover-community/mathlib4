--- conflicted
+++ resolved
@@ -689,59 +689,31 @@
 
 -- TODO: try generalising all lemmas below to enorm classes
 
-<<<<<<< HEAD
-/-- If `f` is `ℝ`-valued and integrable, then for any `c > 0` the set `{x | f x ≥ c}` has finite
-measure. -/
-=======
 /-- If `f` is integrable, then for any `c > 0` the set `{x | f x ≥ c}` has finite measure. -/
->>>>>>> 7d5af8e5
 lemma Integrable.measure_ge_lt_top (hf : Integrable f μ) {ε : β} (ε_pos : 0 < ε) :
     μ {a : α | ε ≤ f a} < ∞ := by
   refine lt_of_le_of_lt (measure_mono ?_) (hf.measure_norm_ge_lt_top (norm_pos_iff.2 ε_pos.ne'))
   intro x hx
-<<<<<<< HEAD
-  simp only [mem_setOf_eq] at hx ⊢
-=======
->>>>>>> 7d5af8e5
   apply norm_le_norm_of_abs_le_abs
   rw [abs_of_nonneg ε_pos.le]
   exact hx.trans (le_abs_self _)
 
-<<<<<<< HEAD
-/-- If `f` is integrable, then for any `c < 0` the set `{x | f x ≤ c}` has finite
-measure. -/
-=======
 /-- If `f` is integrable, then for any `c < 0` the set `{x | f x ≤ c}` has finite measure. -/
->>>>>>> 7d5af8e5
 lemma Integrable.measure_le_lt_top (hf : Integrable f μ) {c : β} (c_neg : c < 0) :
     μ {a : α | f a ≤ c} < ∞ := by
   refine lt_of_le_of_lt (measure_mono ?_) (hf.measure_norm_ge_lt_top (norm_pos_iff.2 c_neg.ne))
   intro x hx
-<<<<<<< HEAD
-  simp only [mem_setOf_eq] at hx ⊢
-=======
->>>>>>> 7d5af8e5
   apply norm_le_norm_of_abs_le_abs
   rw [abs_of_nonpos c_neg.le, abs_of_nonpos (hx.trans c_neg.le)]
   exact neg_le_neg hx
 
-<<<<<<< HEAD
-/-- If `f` is integrable, then for any `c > 0` the set `{x | f x > c}` has finite
-measure. -/
-=======
 /-- If `f` is integrable, then for any `c > 0` the set `{x | f x > c}` has finite measure. -/
->>>>>>> 7d5af8e5
 lemma Integrable.measure_gt_lt_top (hf : Integrable f μ) {ε : β} (ε_pos : 0 < ε) :
     μ {a : α | ε < f a} < ∞ :=
   lt_of_le_of_lt (measure_mono (fun _ hx ↦ (Set.mem_setOf_eq ▸ hx).le))
     (Integrable.measure_ge_lt_top hf ε_pos)
 
-<<<<<<< HEAD
-/-- If `f` is integrable, then for any `c < 0` the set `{x | f x < c}` has finite
-measure. -/
-=======
 /-- If `f` is integrable, then for any `c < 0` the set `{x | f x < c}` has finite measure. -/
->>>>>>> 7d5af8e5
 lemma Integrable.measure_lt_lt_top {f : α → β} (hf : Integrable f μ) {c : β} (c_neg : c < 0) :
     μ {a : α | f a < c} < ∞ :=
   lt_of_le_of_lt (measure_mono (fun _ hx ↦ (Set.mem_setOf_eq ▸ hx).le))
