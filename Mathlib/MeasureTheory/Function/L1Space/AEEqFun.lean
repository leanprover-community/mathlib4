--- conflicted
+++ resolved
@@ -202,14 +202,8 @@
   simp [toL1, Lp.norm_toLp, eLpNorm, eLpNorm'_eq_lintegral_enorm]
 
 theorem enorm_toL1 {f : α → β} (hf : Integrable f μ) : ‖hf.toL1 f‖ₑ = ∫⁻ a, ‖f a‖ₑ ∂μ := by
-<<<<<<< HEAD
-  simp [Integrable.toL1, eLpNorm, eLpNorm', enorm]
-  -- TODO: fix this proof, was:
-  sorry -- simpa [Integrable.toL1, eLpNorm, eLpNorm', enorm] using ENNReal.coe_toNNReal hf.2.ne
-=======
   simp only [Lp.enorm_def, toL1_eq_mk, eLpNorm_aeeqFun]
   simp [Integrable.toL1, eLpNorm, eLpNorm', enorm]
->>>>>>> 33308ffd
 
 @[deprecated (since := "2025-01-20")] alias nnnorm_toL1 := enorm_toL1
 
