/-
Copyright (c) 2022 Kexing Ying. All rights reserved.
Released under Apache 2.0 license as described in the file LICENSE.
Authors: Kexing Ying
-/
module

public import Mathlib.MeasureTheory.Function.StronglyMeasurable.Basic

/-!
# Egorov theorem

This file contains the Egorov theorem which states that an almost everywhere convergent
sequence on a finite measure space converges uniformly except on an arbitrarily small set.
This theorem is useful for the Vitali convergence theorem as well as theorems regarding
convergence in measure.

## Main results

* `MeasureTheory.tendstoUniformlyOn_of_ae_tendsto`: Egorov's theorem which shows that a sequence of
  almost everywhere convergent functions converges uniformly except on an arbitrarily small set.

-/

@[expose] public section


noncomputable section

open MeasureTheory NNReal ENNReal Topology

namespace MeasureTheory

open Set Filter TopologicalSpace

variable {α β ι : Type*} {m : MeasurableSpace α} [PseudoEMetricSpace β] {μ : Measure α}

namespace Egorov

/-- Given a sequence of functions `f` and a function `g`, `notConvergentSeq f g n j` is the
set of elements such that `f k x` and `g x` are separated by at least `1 / (n + 1)` for some
`k ≥ j`.

This definition is useful for Egorov's theorem. -/
def notConvergentSeq [Preorder ι] (f : ι → α → β) (g : α → β) (n : ℕ) (j : ι) : Set α :=
  ⋃ (k) (_ : j ≤ k), { x | (n : ℝ≥0∞)⁻¹ < edist (f k x) (g x) }

variable {n : ℕ} {j : ι} {s : Set α} {ε : ℝ} {f : ι → α → β} {g : α → β}

theorem mem_notConvergentSeq_iff [Preorder ι] {x : α} :
    x ∈ notConvergentSeq f g n j ↔ ∃ k ≥ j, (n : ℝ≥0∞)⁻¹ < edist (f k x) (g x) := by
  simp_rw [notConvergentSeq, Set.mem_iUnion, exists_prop, mem_setOf]

theorem notConvergentSeq_antitone [Preorder ι] : Antitone (notConvergentSeq f g n) :=
  fun _ _ hjk => Set.iUnion₂_mono' fun l hl => ⟨l, le_trans hjk hl, Set.Subset.rfl⟩

theorem measure_inter_notConvergentSeq_eq_zero [SemilatticeSup ι] [Nonempty ι]
    (hfg : ∀ᵐ x ∂μ, x ∈ s → Tendsto (fun n => f n x) atTop (𝓝 (g x))) (n : ℕ) :
    μ (s ∩ ⋂ j, notConvergentSeq f g n j) = 0 := by
  simp_rw [EMetric.tendsto_atTop, ae_iff] at hfg
  rw [← nonpos_iff_eq_zero, ← hfg]
  refine measure_mono fun x => ?_
  simp only [Set.mem_inter_iff, Set.mem_iInter, mem_notConvergentSeq_iff]
  push_neg
  rintro ⟨hmem, hx⟩
  refine ⟨hmem, (n : ℝ≥0∞)⁻¹, by simp, fun N => ?_⟩
  obtain ⟨n, hn₁, hn₂⟩ := hx N
  exact ⟨n, hn₁, hn₂.le⟩

theorem notConvergentSeq_measurableSet [Preorder ι] [Countable ι]
    (hf : ∀ n, Measurable (fun a ↦ edist (f n a) (g a))) :
    MeasurableSet (notConvergentSeq f g n j) :=
  MeasurableSet.iUnion fun k ↦ MeasurableSet.iUnion fun _ ↦
      measurableSet_lt measurable_const <| hf k

theorem measure_notConvergentSeq_tendsto_zero [SemilatticeSup ι] [Countable ι]
    (hf : ∀ n, Measurable (fun a ↦ edist (f n a) (g a))) (hsm : MeasurableSet s)
    (hs : μ s ≠ ∞) (hfg : ∀ᵐ x ∂μ, x ∈ s → Tendsto (fun n => f n x) atTop (𝓝 (g x))) (n : ℕ) :
    Tendsto (fun j => μ (s ∩ notConvergentSeq f g n j)) atTop (𝓝 0) := by
  rcases isEmpty_or_nonempty ι with h | h
  · have : (fun j => μ (s ∩ notConvergentSeq f g n j)) = fun j => 0 := by
      simp only [eq_iff_true_of_subsingleton]
    rw [this]
    exact tendsto_const_nhds
  rw [← measure_inter_notConvergentSeq_eq_zero hfg n, Set.inter_iInter]
  refine tendsto_measure_iInter_atTop
    (fun n ↦ (hsm.inter <| notConvergentSeq_measurableSet hf).nullMeasurableSet)
    (fun k l hkl => Set.inter_subset_inter_right _ <| notConvergentSeq_antitone hkl)
    ⟨h.some, ne_top_of_le_ne_top hs (measure_mono Set.inter_subset_left)⟩

variable [SemilatticeSup ι] [Nonempty ι] [Countable ι]

theorem exists_notConvergentSeq_lt (hε : 0 < ε)
    (hf : ∀ n, Measurable (fun a ↦ edist (f n a) (g a)))
    (hsm : MeasurableSet s) (hs : μ s ≠ ∞)
    (hfg : ∀ᵐ x ∂μ, x ∈ s → Tendsto (fun n => f n x) atTop (𝓝 (g x))) (n : ℕ) :
    ∃ j : ι, μ (s ∩ notConvergentSeq f g n j) ≤ ENNReal.ofReal (ε * 2⁻¹ ^ n) := by
  have ⟨N, hN⟩ := (ENNReal.tendsto_atTop ENNReal.zero_ne_top).1
<<<<<<< HEAD
    (measure_notConvergentSeq_tendsto_zero hf hg hsm hs hfg n) (ENNReal.ofReal (ε * 2⁻¹ ^ n)) (by
      rw [ENNReal.ofReal_pos]
      exact mul_pos hε (pow_pos (by norm_num) n))
=======
    (measure_notConvergentSeq_tendsto_zero hf hsm hs hfg n) (.ofReal (ε * 2⁻¹ ^ n))
      (by positivity)
>>>>>>> 0a5fe12b
  rw [zero_add] at hN
  exact ⟨N, (hN N le_rfl).2⟩

/-- Given some `ε > 0`, `notConvergentSeqLTIndex` provides the index such that
`notConvergentSeq` (intersected with a set of finite measure) has measure less than
`ε * 2⁻¹ ^ n`.

This definition is useful for Egorov's theorem. -/
def notConvergentSeqLTIndex (hε : 0 < ε)
    (hf : ∀ n, Measurable (fun a ↦ edist (f n a) (g a)))
    (hsm : MeasurableSet s) (hs : μ s ≠ ∞)
    (hfg : ∀ᵐ x ∂μ, x ∈ s → Tendsto (fun n => f n x) atTop (𝓝 (g x))) (n : ℕ) : ι :=
  Classical.choose <| exists_notConvergentSeq_lt hε hf hsm hs hfg n

theorem notConvergentSeqLTIndex_spec (hε : 0 < ε)
    (hf : ∀ n, Measurable (fun a ↦ edist (f n a) (g a)))
    (hsm : MeasurableSet s) (hs : μ s ≠ ∞)
    (hfg : ∀ᵐ x ∂μ, x ∈ s → Tendsto (fun n => f n x) atTop (𝓝 (g x))) (n : ℕ) :
    μ (s ∩ notConvergentSeq f g n (notConvergentSeqLTIndex hε hf hsm hs hfg n)) ≤
      ENNReal.ofReal (ε * 2⁻¹ ^ n) :=
  Classical.choose_spec <| exists_notConvergentSeq_lt hε hf hsm hs hfg n

/-- Given some `ε > 0`, `iUnionNotConvergentSeq` is the union of `notConvergentSeq` with
specific indices such that `iUnionNotConvergentSeq` has measure less equal than `ε`.

This definition is useful for Egorov's theorem. -/
def iUnionNotConvergentSeq (hε : 0 < ε)
    (hf : ∀ n, Measurable (fun a ↦ edist (f n a) (g a)))
    (hsm : MeasurableSet s) (hs : μ s ≠ ∞)
    (hfg : ∀ᵐ x ∂μ, x ∈ s → Tendsto (fun n => f n x) atTop (𝓝 (g x))) : Set α :=
  ⋃ n, s ∩ notConvergentSeq f g n (notConvergentSeqLTIndex (half_pos hε) hf hsm hs hfg n)

theorem iUnionNotConvergentSeq_measurableSet (hε : 0 < ε)
    (hf : ∀ n, Measurable (fun a ↦ edist (f n a) (g a)))
    (hsm : MeasurableSet s) (hs : μ s ≠ ∞)
    (hfg : ∀ᵐ x ∂μ, x ∈ s → Tendsto (fun n => f n x) atTop (𝓝 (g x))) :
    MeasurableSet <| iUnionNotConvergentSeq hε hf hsm hs hfg :=
  MeasurableSet.iUnion fun _ ↦ hsm.inter <| notConvergentSeq_measurableSet hf

theorem measure_iUnionNotConvergentSeq (hε : 0 < ε)
    (hf : ∀ n, Measurable (fun a ↦ edist (f n a) (g a)))
    (hsm : MeasurableSet s) (hs : μ s ≠ ∞)
    (hfg : ∀ᵐ x ∂μ, x ∈ s → Tendsto (fun n => f n x) atTop (𝓝 (g x))) :
    μ (iUnionNotConvergentSeq hε hf hsm hs hfg) ≤ ENNReal.ofReal ε := by
  refine le_trans (measure_iUnion_le _) (le_trans
    (ENNReal.tsum_le_tsum <| notConvergentSeqLTIndex_spec (half_pos hε) hf hsm hs hfg) ?_)
  simp_rw [ENNReal.ofReal_mul (half_pos hε).le]
  rw [ENNReal.tsum_mul_left, ← ENNReal.ofReal_tsum_of_nonneg, inv_eq_one_div, tsum_geometric_two,
    ← ENNReal.ofReal_mul (half_pos hε).le, div_mul_cancel₀ ε two_ne_zero]
  · intro n; positivity
  · rw [inv_eq_one_div]
    exact summable_geometric_two

theorem iUnionNotConvergentSeq_subset (hε : 0 < ε)
    (hf : ∀ n, Measurable (fun a ↦ edist (f n a) (g a)))
    (hsm : MeasurableSet s) (hs : μ s ≠ ∞)
    (hfg : ∀ᵐ x ∂μ, x ∈ s → Tendsto (fun n => f n x) atTop (𝓝 (g x))) :
    iUnionNotConvergentSeq hε hf hsm hs hfg ⊆ s := by
  rw [iUnionNotConvergentSeq, ← Set.inter_iUnion]
  exact Set.inter_subset_left

theorem tendstoUniformlyOn_diff_iUnionNotConvergentSeq (hε : 0 < ε)
    (hf : ∀ n, Measurable (fun a ↦ edist (f n a) (g a))) (hsm : MeasurableSet s)
    (hs : μ s ≠ ∞) (hfg : ∀ᵐ x ∂μ, x ∈ s → Tendsto (fun n => f n x) atTop (𝓝 (g x))) :
    TendstoUniformlyOn f g atTop (s \ Egorov.iUnionNotConvergentSeq hε hf hsm hs hfg) := by
  rw [EMetric.tendstoUniformlyOn_iff]
  intro δ hδ
  obtain ⟨N, hN⟩ := ENNReal.exists_inv_nat_lt hδ.ne'
  rw [eventually_atTop]
  refine ⟨Egorov.notConvergentSeqLTIndex (half_pos hε) hf hsm hs hfg N, fun n hn x hx => ?_⟩
  simp only [Set.mem_diff, Egorov.iUnionNotConvergentSeq, not_exists, Set.mem_iUnion,
    Set.mem_inter_iff, not_and, exists_and_left] at hx
  obtain ⟨hxs, hx⟩ := hx
  specialize hx hxs N
  rw [Egorov.mem_notConvergentSeq_iff] at hx
  push_neg at hx
  rw [edist_comm]
  exact lt_of_le_of_lt (hx n hn) hN

end Egorov

variable [SemilatticeSup ι] [Nonempty ι] [Countable ι]
  {f : ι → α → β} {g : α → β} {s : Set α}

/-- **Egorov's theorem**: If `f : ι → α → β` is a sequence of functions that
converges to `g : α → β` almost everywhere on a measurable set `s` of finite measure,
and the distance between `f n a` and `g a` is measurable for all `n`,
then for all `ε > 0`, there exists a subset `t ⊆ s` such that `μ t ≤ ε` and `f` converges to `g`
uniformly on `s \ t`. We require the index type `ι` to be countable, and usually `ι = ℕ`.

In other words, a sequence of almost everywhere convergent functions converges uniformly except on
an arbitrarily small set. -/
theorem tendstoUniformlyOn_of_ae_tendsto_of_measurable_edist
    (hf : ∀ n, Measurable (fun a ↦ edist (f n a) (g a)))
    (hsm : MeasurableSet s) (hs : μ s ≠ ∞)
    (hfg : ∀ᵐ x ∂μ, x ∈ s → Tendsto (fun n => f n x) atTop (𝓝 (g x))) {ε : ℝ} (hε : 0 < ε) :
    ∃ t ⊆ s, MeasurableSet t ∧ μ t ≤ ENNReal.ofReal ε ∧ TendstoUniformlyOn f g atTop (s \ t) :=
  ⟨Egorov.iUnionNotConvergentSeq hε hf hsm hs hfg,
    Egorov.iUnionNotConvergentSeq_subset hε hf hsm hs hfg,
    Egorov.iUnionNotConvergentSeq_measurableSet hε hf hsm hs hfg,
    Egorov.measure_iUnionNotConvergentSeq hε hf hsm hs hfg,
    Egorov.tendstoUniformlyOn_diff_iUnionNotConvergentSeq hε hf hsm hs hfg⟩

/-- **Egorov's theorem**: If `f : ι → α → β` is a sequence of strongly measurable functions that
converges to `g : α → β` almost everywhere on a measurable set `s` of finite measure,
then for all `ε > 0`, there exists a subset `t ⊆ s` such that `μ t ≤ ε` and `f` converges to `g`
uniformly on `s \ t`. We require the index type `ι` to be countable, and usually `ι = ℕ`.

In other words, a sequence of almost everywhere convergent functions converges uniformly except on
an arbitrarily small set. -/
theorem tendstoUniformlyOn_of_ae_tendsto (hf : ∀ n, StronglyMeasurable (f n))
    (hg : StronglyMeasurable g) (hsm : MeasurableSet s) (hs : μ s ≠ ∞)
    (hfg : ∀ᵐ x ∂μ, x ∈ s → Tendsto (fun n => f n x) atTop (𝓝 (g x))) {ε : ℝ} (hε : 0 < ε) :
    ∃ t ⊆ s, MeasurableSet t ∧ μ t ≤ ENNReal.ofReal ε ∧ TendstoUniformlyOn f g atTop (s \ t) :=
  tendstoUniformlyOn_of_ae_tendsto_of_measurable_edist
    (fun n ↦ ((hf n).edist hg).measurable) hsm hs hfg hε

/-- Egorov's theorem for finite measure spaces.
Version with measurable distances. -/
theorem tendstoUniformlyOn_of_ae_tendsto_of_measurable_edist' [IsFiniteMeasure μ]
    (hf : ∀ n, Measurable (fun a ↦ edist (f n a) (g a)))
    (hfg : ∀ᵐ x ∂μ, Tendsto (fun n => f n x) atTop (𝓝 (g x))) {ε : ℝ} (hε : 0 < ε) :
    ∃ t, MeasurableSet t ∧ μ t ≤ ENNReal.ofReal ε ∧ TendstoUniformlyOn f g atTop tᶜ := by
  have ⟨t, _, ht, htendsto⟩ :=
    tendstoUniformlyOn_of_ae_tendsto_of_measurable_edist hf MeasurableSet.univ
    (measure_ne_top μ Set.univ) (by filter_upwards [hfg] with _ htendsto _ using htendsto) hε
  refine ⟨_, ht, ?_⟩
  rwa [Set.compl_eq_univ_diff]

/-- Egorov's theorem for finite measure spaces. -/
theorem tendstoUniformlyOn_of_ae_tendsto' [IsFiniteMeasure μ] (hf : ∀ n, StronglyMeasurable (f n))
    (hg : StronglyMeasurable g) (hfg : ∀ᵐ x ∂μ, Tendsto (fun n => f n x) atTop (𝓝 (g x))) {ε : ℝ}
    (hε : 0 < ε) :
    ∃ t, MeasurableSet t ∧ μ t ≤ ENNReal.ofReal ε ∧ TendstoUniformlyOn f g atTop tᶜ :=
  tendstoUniformlyOn_of_ae_tendsto_of_measurable_edist' (fun n ↦ ((hf n).edist hg).measurable)
    hfg hε

end MeasureTheory<|MERGE_RESOLUTION|>--- conflicted
+++ resolved
@@ -96,14 +96,8 @@
     (hfg : ∀ᵐ x ∂μ, x ∈ s → Tendsto (fun n => f n x) atTop (𝓝 (g x))) (n : ℕ) :
     ∃ j : ι, μ (s ∩ notConvergentSeq f g n j) ≤ ENNReal.ofReal (ε * 2⁻¹ ^ n) := by
   have ⟨N, hN⟩ := (ENNReal.tendsto_atTop ENNReal.zero_ne_top).1
-<<<<<<< HEAD
-    (measure_notConvergentSeq_tendsto_zero hf hg hsm hs hfg n) (ENNReal.ofReal (ε * 2⁻¹ ^ n)) (by
-      rw [ENNReal.ofReal_pos]
-      exact mul_pos hε (pow_pos (by norm_num) n))
-=======
     (measure_notConvergentSeq_tendsto_zero hf hsm hs hfg n) (.ofReal (ε * 2⁻¹ ^ n))
       (by positivity)
->>>>>>> 0a5fe12b
   rw [zero_add] at hN
   exact ⟨N, (hN N le_rfl).2⟩
 
