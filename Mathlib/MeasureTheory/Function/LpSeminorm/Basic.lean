/-
Copyright (c) 2020 Rémy Degenne. All rights reserved.
Released under Apache 2.0 license as described in the file LICENSE.
Authors: Rémy Degenne, Sébastien Gouëzel
-/
import Mathlib.Analysis.NormedSpace.IndicatorFunction
import Mathlib.Data.Fintype.Order
import Mathlib.MeasureTheory.Function.AEEqFun
import Mathlib.MeasureTheory.Function.LpSeminorm.Defs
import Mathlib.MeasureTheory.Function.SpecialFunctions.Basic
import Mathlib.MeasureTheory.Integral.Lebesgue.Countable
import Mathlib.MeasureTheory.Integral.Lebesgue.Sub

/-!
# Basic theorems about ℒp space
-/

noncomputable section

open TopologicalSpace MeasureTheory Filter

open scoped NNReal ENNReal Topology ComplexConjugate

variable {α ε ε' E F G : Type*} {m m0 : MeasurableSpace α} {p : ℝ≥0∞} {q : ℝ} {μ ν : Measure α}
  [NormedAddCommGroup E] [NormedAddCommGroup F] [NormedAddCommGroup G] [ENorm ε] [ENorm ε']

namespace MeasureTheory

section Lp

section Top

theorem MemLp.eLpNorm_lt_top [TopologicalSpace ε] {f : α → ε} (hfp : MemLp f p μ) :
    eLpNorm f p μ < ∞ :=
  hfp.2

@[deprecated (since := "2025-02-21")]
alias Memℒp.eLpNorm_lt_top := MemLp.eLpNorm_lt_top

theorem MemLp.eLpNorm_ne_top [TopologicalSpace ε] {f : α → ε} (hfp : MemLp f p μ) :
    eLpNorm f p μ ≠ ∞ :=
  ne_of_lt hfp.2

@[deprecated (since := "2025-02-21")]
alias Memℒp.eLpNorm_ne_top := MemLp.eLpNorm_ne_top

theorem lintegral_rpow_enorm_lt_top_of_eLpNorm'_lt_top {f : α → ε} (hq0_lt : 0 < q)
    (hfq : eLpNorm' f q μ < ∞) : ∫⁻ a, ‖f a‖ₑ ^ q ∂μ < ∞ := by
  rw [lintegral_rpow_enorm_eq_rpow_eLpNorm' hq0_lt]
  exact ENNReal.rpow_lt_top_of_nonneg (le_of_lt hq0_lt) (ne_of_lt hfq)

@[deprecated (since := "2025-01-17")]
alias lintegral_rpow_nnnorm_lt_top_of_eLpNorm'_lt_top' :=
  lintegral_rpow_enorm_lt_top_of_eLpNorm'_lt_top

theorem lintegral_rpow_enorm_lt_top_of_eLpNorm_lt_top {f : α → ε} (hp_ne_zero : p ≠ 0)
    (hp_ne_top : p ≠ ∞) (hfp : eLpNorm f p μ < ∞) : ∫⁻ a, ‖f a‖ₑ ^ p.toReal ∂μ < ∞ := by
  apply lintegral_rpow_enorm_lt_top_of_eLpNorm'_lt_top
  · exact ENNReal.toReal_pos hp_ne_zero hp_ne_top
  · simpa [eLpNorm_eq_eLpNorm' hp_ne_zero hp_ne_top] using hfp

@[deprecated (since := "2025-01-17")]
alias lintegral_rpow_nnnorm_lt_top_of_eLpNorm_lt_top :=
  lintegral_rpow_enorm_lt_top_of_eLpNorm_lt_top

theorem eLpNorm_lt_top_iff_lintegral_rpow_enorm_lt_top {f : α → ε} (hp_ne_zero : p ≠ 0)
    (hp_ne_top : p ≠ ∞) : eLpNorm f p μ < ∞ ↔ ∫⁻ a, (‖f a‖ₑ) ^ p.toReal ∂μ < ∞ :=
  ⟨lintegral_rpow_enorm_lt_top_of_eLpNorm_lt_top hp_ne_zero hp_ne_top, by
    intro h
    have hp' := ENNReal.toReal_pos hp_ne_zero hp_ne_top
    have : 0 < 1 / p.toReal := div_pos zero_lt_one hp'
    simpa [eLpNorm_eq_lintegral_rpow_enorm hp_ne_zero hp_ne_top] using
      ENNReal.rpow_lt_top_of_nonneg (le_of_lt this) (ne_of_lt h)⟩

@[deprecated (since := "2025-02-04")] alias
eLpNorm_lt_top_iff_lintegral_rpow_nnnorm_lt_top := eLpNorm_lt_top_iff_lintegral_rpow_enorm_lt_top

end Top

section Zero

@[simp]
theorem eLpNorm'_exponent_zero {f : α → ε} : eLpNorm' f 0 μ = 1 := by
  rw [eLpNorm', div_zero, ENNReal.rpow_zero]

@[simp]
theorem eLpNorm_exponent_zero {f : α → ε} : eLpNorm f 0 μ = 0 := by simp [eLpNorm]

@[simp]
theorem memLp_zero_iff_aestronglyMeasurable [TopologicalSpace ε] {f : α → ε} :
    MemLp f 0 μ ↔ AEStronglyMeasurable f μ := by simp [MemLp, eLpNorm_exponent_zero]

@[deprecated (since := "2025-02-21")]
alias memℒp_zero_iff_aestronglyMeasurable := memLp_zero_iff_aestronglyMeasurable

section ENormedAddMonoid

variable {ε : Type*} [TopologicalSpace ε] [ENormedAddMonoid ε]

@[simp]
theorem eLpNorm'_zero (hp0_lt : 0 < q) : eLpNorm' (0 : α → ε) q μ = 0 := by
  simp [eLpNorm'_eq_lintegral_enorm, hp0_lt]

@[simp]
theorem eLpNorm'_zero' (hq0_ne : q ≠ 0) (hμ : μ ≠ 0) : eLpNorm' (0 : α → ε) q μ = 0 := by
  rcases le_or_lt 0 q with hq0 | hq_neg
  · exact eLpNorm'_zero (lt_of_le_of_ne hq0 hq0_ne.symm)
  · simp [eLpNorm'_eq_lintegral_enorm, ENNReal.rpow_eq_zero_iff, hμ, hq_neg]

@[simp]
theorem eLpNormEssSup_zero : eLpNormEssSup (0 : α → ε) μ = 0 := by
  simp [eLpNormEssSup, ← bot_eq_zero', essSup_const_bot]

@[simp]
theorem eLpNorm_zero : eLpNorm (0 : α → ε) p μ = 0 := by
  by_cases h0 : p = 0
  · simp [h0]
  by_cases h_top : p = ∞
  · simp only [h_top, eLpNorm_exponent_top, eLpNormEssSup_zero]
  rw [← Ne] at h0
  simp [eLpNorm_eq_eLpNorm' h0 h_top, ENNReal.toReal_pos h0 h_top]

@[simp]
theorem eLpNorm_zero' : eLpNorm (fun _ : α => (0 : ε)) p μ = 0 := eLpNorm_zero

@[simp] lemma MemLp.zero : MemLp (0 : α → ε) p μ :=
  ⟨aestronglyMeasurable_zero, by rw [eLpNorm_zero]; exact ENNReal.coe_lt_top⟩

@[simp] lemma MemLp.zero' : MemLp (fun _ : α => (0 : ε)) p μ := MemLp.zero

@[deprecated (since := "2025-02-21")]
alias Memℒp.zero' := MemLp.zero'

@[deprecated (since := "2025-01-21")] alias zero_memℒp := MemLp.zero
@[deprecated (since := "2025-01-21")] alias zero_mem_ℒp := MemLp.zero'

variable [MeasurableSpace α]

theorem eLpNorm'_measure_zero_of_pos {f : α → ε} (hq_pos : 0 < q) :
    eLpNorm' f q (0 : Measure α) = 0 := by simp [eLpNorm', hq_pos]

theorem eLpNorm'_measure_zero_of_exponent_zero {f : α → ε} : eLpNorm' f 0 (0 : Measure α) = 1 := by
  simp [eLpNorm']

theorem eLpNorm'_measure_zero_of_neg {f : α → ε} (hq_neg : q < 0) :
    eLpNorm' f q (0 : Measure α) = ∞ := by simp [eLpNorm', hq_neg]

end ENormedAddMonoid

@[simp]
theorem eLpNormEssSup_measure_zero {f : α → ε} : eLpNormEssSup f (0 : Measure α) = 0 := by
  simp [eLpNormEssSup]

@[simp]
theorem eLpNorm_measure_zero {f : α → ε} : eLpNorm f p (0 : Measure α) = 0 := by
  by_cases h0 : p = 0
  · simp [h0]
  by_cases h_top : p = ∞
  · simp [h_top]
  rw [← Ne] at h0
  simp [eLpNorm_eq_eLpNorm' h0 h_top, eLpNorm', ENNReal.toReal_pos h0 h_top]

section ContinuousENorm

variable {ε : Type*} [TopologicalSpace ε] [ContinuousENorm ε]

@[simp] lemma memLp_measure_zero {f : α → ε} : MemLp f p (0 : Measure α) := by
  simp [MemLp]

@[deprecated (since := "2025-02-21")]
alias memℒp_measure_zero := memLp_measure_zero

end ContinuousENorm

end Zero

section Neg

@[simp]
theorem eLpNorm'_neg (f : α → F) (q : ℝ) (μ : Measure α) : eLpNorm' (-f) q μ = eLpNorm' f q μ := by
  simp [eLpNorm'_eq_lintegral_enorm]

@[simp]
theorem eLpNorm_neg (f : α → F) (p : ℝ≥0∞) (μ : Measure α) : eLpNorm (-f) p μ = eLpNorm f p μ := by
  by_cases h0 : p = 0
  · simp [h0]
  by_cases h_top : p = ∞
  · simp [h_top, eLpNormEssSup_eq_essSup_enorm]
  simp [eLpNorm_eq_eLpNorm' h0 h_top]

lemma eLpNorm_sub_comm (f g : α → E) (p : ℝ≥0∞) (μ : Measure α) :
    eLpNorm (f - g) p μ = eLpNorm (g - f) p μ := by simp [← eLpNorm_neg (f := f - g)]

theorem MemLp.neg {f : α → E} (hf : MemLp f p μ) : MemLp (-f) p μ :=
  ⟨AEStronglyMeasurable.neg hf.1, by simp [hf.right]⟩

@[deprecated (since := "2025-02-21")]
alias Memℒp.neg := MemLp.neg

theorem memLp_neg_iff {f : α → E} : MemLp (-f) p μ ↔ MemLp f p μ :=
  ⟨fun h => neg_neg f ▸ h.neg, MemLp.neg⟩

@[deprecated (since := "2025-02-21")]
alias memℒp_neg_iff := memLp_neg_iff

end Neg

section Const

variable {ε' ε'' : Type*} [TopologicalSpace ε'] [ContinuousENorm ε']
  [TopologicalSpace ε''] [ENormedAddMonoid ε'']

theorem eLpNorm'_const (c : ε) (hq_pos : 0 < q) :
    eLpNorm' (fun _ : α => c) q μ = ‖c‖ₑ * μ Set.univ ^ (1 / q) := by
  rw [eLpNorm'_eq_lintegral_enorm, lintegral_const,
    ENNReal.mul_rpow_of_nonneg _ _ (by simp [hq_pos.le] : 0 ≤ 1 / q)]
  congr
  rw [← ENNReal.rpow_mul]
  suffices hq_cancel : q * (1 / q) = 1 by rw [hq_cancel, ENNReal.rpow_one]
  rw [one_div, mul_inv_cancel₀ (ne_of_lt hq_pos).symm]

-- Generalising this to ENormedAddMonoid requires a case analysis whether ‖c‖ₑ = ⊤,
-- and will happen in a future PR.
theorem eLpNorm'_const' [IsFiniteMeasure μ] (c : F) (hc_ne_zero : c ≠ 0) (hq_ne_zero : q ≠ 0) :
    eLpNorm' (fun _ : α => c) q μ = ‖c‖ₑ * μ Set.univ ^ (1 / q) := by
  rw [eLpNorm'_eq_lintegral_enorm, lintegral_const,
    ENNReal.mul_rpow_of_ne_top _ (measure_ne_top μ Set.univ)]
  · congr
    rw [← ENNReal.rpow_mul]
    suffices hp_cancel : q * (1 / q) = 1 by rw [hp_cancel, ENNReal.rpow_one]
    rw [one_div, mul_inv_cancel₀ hq_ne_zero]
  · rw [Ne, ENNReal.rpow_eq_top_iff, not_or, not_and_or, not_and_or]
    simp [hc_ne_zero]

theorem eLpNormEssSup_const (c : ε) (hμ : μ ≠ 0) : eLpNormEssSup (fun _ : α => c) μ = ‖c‖ₑ := by
  rw [eLpNormEssSup_eq_essSup_enorm, essSup_const _ hμ]

theorem eLpNorm'_const_of_isProbabilityMeasure (c : ε) (hq_pos : 0 < q) [IsProbabilityMeasure μ] :
    eLpNorm' (fun _ : α => c) q μ = ‖c‖ₑ := by simp [eLpNorm'_const c hq_pos, measure_univ]

theorem eLpNorm_const (c : ε) (h0 : p ≠ 0) (hμ : μ ≠ 0) :
    eLpNorm (fun _ : α => c) p μ = ‖c‖ₑ * μ Set.univ ^ (1 / ENNReal.toReal p) := by
  by_cases h_top : p = ∞
  · simp [h_top, eLpNormEssSup_const c hμ]
  simp [eLpNorm_eq_eLpNorm' h0 h_top, eLpNorm'_const, ENNReal.toReal_pos h0 h_top]

theorem eLpNorm_const' (c : ε) (h0 : p ≠ 0) (h_top : p ≠ ∞) :
    eLpNorm (fun _ : α => c) p μ = ‖c‖ₑ * μ Set.univ ^ (1 / ENNReal.toReal p) := by
  simp [eLpNorm_eq_eLpNorm' h0 h_top, eLpNorm'_const, ENNReal.toReal_pos h0 h_top]

-- NB. If ‖c‖ₑ = ∞ and μ is finite, this claim is false: the right has side is true,
-- but the left hand side is false (as the norm is infinite).
theorem eLpNorm_const_lt_top_iff_enorm {c : ε''} (hc' : ‖c‖ₑ ≠ ∞)
    {p : ℝ≥0∞} (hp_ne_zero : p ≠ 0) (hp_ne_top : p ≠ ∞) :
    eLpNorm (fun _ : α ↦ c) p μ < ∞ ↔ c = 0 ∨ μ Set.univ < ∞ := by
  have hp : 0 < p.toReal := ENNReal.toReal_pos hp_ne_zero hp_ne_top
  by_cases hμ : μ = 0
  · simp only [hμ, Measure.coe_zero, Pi.zero_apply, or_true, ENNReal.zero_lt_top,
      eLpNorm_measure_zero]
  by_cases hc : c = 0
  · simp only [hc, true_or, eq_self_iff_true, ENNReal.zero_lt_top, eLpNorm_zero']
  rw [eLpNorm_const' c hp_ne_zero hp_ne_top]
  obtain hμ_top | hμ_ne_top := eq_or_ne (μ .univ) ∞
  · simp [hc, hμ_top, hp]
  rw [ENNReal.mul_lt_top_iff]
  simpa [hμ, hc, hμ_ne_top, hμ_ne_top.lt_top, hc, hc'.lt_top] using
    ENNReal.rpow_lt_top_of_nonneg (inv_nonneg.mpr hp.le) hμ_ne_top

theorem eLpNorm_const_lt_top_iff {p : ℝ≥0∞} {c : F} (hp_ne_zero : p ≠ 0) (hp_ne_top : p ≠ ∞) :
    eLpNorm (fun _ : α => c) p μ < ∞ ↔ c = 0 ∨ μ Set.univ < ∞ :=
  eLpNorm_const_lt_top_iff_enorm enorm_ne_top hp_ne_zero hp_ne_top

theorem memLp_const_enorm {c : ε'} (hc : ‖c‖ₑ ≠ ⊤) [IsFiniteMeasure μ] :
    MemLp (fun _ : α ↦ c) p μ := by
  refine ⟨aestronglyMeasurable_const, ?_⟩
  by_cases h0 : p = 0
  · simp [h0]
  by_cases hμ : μ = 0
  · simp [hμ]
  rw [eLpNorm_const c h0 hμ]
  exact ENNReal.mul_lt_top hc.lt_top (ENNReal.rpow_lt_top_of_nonneg (by simp)
    (measure_ne_top μ Set.univ))

theorem memLp_const (c : E) [IsFiniteMeasure μ] : MemLp (fun _ : α => c) p μ :=
  memLp_const_enorm enorm_ne_top

@[deprecated (since := "2025-02-21")]
alias memℒp_const := memLp_const

theorem memLp_top_const_enorm {c : ε'} (hc : ‖c‖ₑ ≠ ⊤) :
    MemLp (fun _ : α ↦ c) ∞ μ :=
  ⟨aestronglyMeasurable_const, by by_cases h : μ = 0 <;> simp [eLpNorm_const _, h, hc.lt_top]⟩

theorem memLp_top_const (c : E) : MemLp (fun _ : α => c) ∞ μ :=
  memLp_top_const_enorm enorm_ne_top

@[deprecated (since := "2025-02-21")]
alias memℒp_top_const := memLp_top_const

theorem memLp_const_iff_enorm
    {p : ℝ≥0∞} {c : ε''} (hc : ‖c‖ₑ ≠ ⊤) (hp_ne_zero : p ≠ 0) (hp_ne_top : p ≠ ∞) :
    MemLp (fun _ : α ↦ c) p μ ↔ c = 0 ∨ μ Set.univ < ∞ := by
  simp_all [MemLp, aestronglyMeasurable_const,
    eLpNorm_const_lt_top_iff_enorm hc hp_ne_zero hp_ne_top]

theorem memLp_const_iff {p : ℝ≥0∞} {c : E} (hp_ne_zero : p ≠ 0) (hp_ne_top : p ≠ ∞) :
    MemLp (fun _ : α => c) p μ ↔ c = 0 ∨ μ Set.univ < ∞ :=
  memLp_const_iff_enorm enorm_ne_top hp_ne_zero hp_ne_top

@[deprecated (since := "2025-02-21")]
alias memℒp_const_iff := memLp_const_iff

end Const

variable {f : α → F}

lemma eLpNorm'_mono_enorm_ae {f : α → ε} {g : α → ε'} (hq : 0 ≤ q) (h : ∀ᵐ x ∂μ, ‖f x‖ₑ ≤ ‖g x‖ₑ) :
    eLpNorm' f q μ ≤ eLpNorm' g q μ := by
  simp only [eLpNorm'_eq_lintegral_enorm]
  gcongr ?_ ^ (1/q)
  refine lintegral_mono_ae (h.mono fun x hx => ?_)
  gcongr

lemma eLpNorm'_mono_nnnorm_ae {f : α → F} {g : α → G} (hq : 0 ≤ q) (h : ∀ᵐ x ∂μ, ‖f x‖₊ ≤ ‖g x‖₊) :
    eLpNorm' f q μ ≤ eLpNorm' g q μ := by
  simp only [eLpNorm'_eq_lintegral_enorm]
  gcongr ?_ ^ (1/q)
  refine lintegral_mono_ae (h.mono fun x hx => ?_)
  dsimp [enorm]
  gcongr

theorem eLpNorm'_mono_ae {f : α → F} {g : α → G} (hq : 0 ≤ q) (h : ∀ᵐ x ∂μ, ‖f x‖ ≤ ‖g x‖) :
    eLpNorm' f q μ ≤ eLpNorm' g q μ :=
  eLpNorm'_mono_enorm_ae hq (by simpa only [enorm_le_iff_norm_le] using h)

theorem eLpNorm'_congr_enorm_ae {f g : α → ε} (hfg : ∀ᵐ x ∂μ, ‖f x‖ₑ = ‖g x‖ₑ) :
    eLpNorm' f q μ = eLpNorm' g q μ := by
  have : (‖f ·‖ₑ ^ q) =ᵐ[μ] (‖g ·‖ₑ ^ q) := hfg.mono fun x hx ↦ by simp [hx]
  simp only [eLpNorm'_eq_lintegral_enorm, lintegral_congr_ae this]

theorem eLpNorm'_congr_nnnorm_ae {f g : α → F} (hfg : ∀ᵐ x ∂μ, ‖f x‖₊ = ‖g x‖₊) :
    eLpNorm' f q μ = eLpNorm' g q μ := by
  have : (‖f ·‖ₑ ^ q) =ᵐ[μ] (‖g ·‖ₑ ^ q) := hfg.mono fun x hx ↦ by simp [enorm, hx]
  simp only [eLpNorm'_eq_lintegral_enorm, lintegral_congr_ae this]

theorem eLpNorm'_congr_norm_ae {f g : α → F} (hfg : ∀ᵐ x ∂μ, ‖f x‖ = ‖g x‖) :
    eLpNorm' f q μ = eLpNorm' g q μ :=
  eLpNorm'_congr_nnnorm_ae <| hfg.mono fun _x hx => NNReal.eq hx

theorem eLpNorm'_congr_ae {f g : α → ε} (hfg : f =ᵐ[μ] g) : eLpNorm' f q μ = eLpNorm' g q μ :=
  eLpNorm'_congr_enorm_ae (hfg.fun_comp _)

theorem eLpNormEssSup_congr_ae {f g : α → ε} (hfg : f =ᵐ[μ] g) :
    eLpNormEssSup f μ = eLpNormEssSup g μ :=
  essSup_congr_ae (hfg.fun_comp enorm)

theorem eLpNormEssSup_mono_enorm_ae {f g : α → ε} (hfg : ∀ᵐ x ∂μ, ‖f x‖ₑ ≤ ‖g x‖ₑ) :
    eLpNormEssSup f μ ≤ eLpNormEssSup g μ :=
  essSup_mono_ae <| hfg

theorem eLpNormEssSup_mono_nnnorm_ae {f g : α → F} (hfg : ∀ᵐ x ∂μ, ‖f x‖₊ ≤ ‖g x‖₊) :
    eLpNormEssSup f μ ≤ eLpNormEssSup g μ :=
  essSup_mono_ae <| hfg.mono fun _x hx => ENNReal.coe_le_coe.mpr hx

theorem eLpNorm_mono_enorm_ae {f : α → ε} {g : α → ε'} (h : ∀ᵐ x ∂μ, ‖f x‖ₑ ≤ ‖g x‖ₑ) :
    eLpNorm f p μ ≤ eLpNorm g p μ := by
  simp only [eLpNorm]
  split_ifs
  · exact le_rfl
  · exact essSup_mono_ae h
  · exact eLpNorm'_mono_enorm_ae ENNReal.toReal_nonneg h

theorem eLpNorm_mono_nnnorm_ae {f : α → F} {g : α → G} (h : ∀ᵐ x ∂μ, ‖f x‖₊ ≤ ‖g x‖₊) :
    eLpNorm f p μ ≤ eLpNorm g p μ := by
  simp only [eLpNorm]
  split_ifs
  · exact le_rfl
  · exact essSup_mono_ae (h.mono fun x hx => ENNReal.coe_le_coe.mpr hx)
  · exact eLpNorm'_mono_nnnorm_ae ENNReal.toReal_nonneg h

theorem eLpNorm_mono_ae {f : α → F} {g : α → G} (h : ∀ᵐ x ∂μ, ‖f x‖ ≤ ‖g x‖) :
    eLpNorm f p μ ≤ eLpNorm g p μ :=
  eLpNorm_mono_enorm_ae (by simpa only [enorm_le_iff_norm_le] using h)

theorem eLpNorm_mono_ae' {ε' : Type*} [ENorm ε']
    {f : α → ε} {g : α → ε'} (h : ∀ᵐ x ∂μ, ‖f x‖ₑ ≤ ‖g x‖ₑ) :
    eLpNorm f p μ ≤ eLpNorm g p μ :=
  eLpNorm_mono_enorm_ae (by simpa only [enorm_le_iff_norm_le] using h)

theorem eLpNorm_mono_ae_real {f : α → F} {g : α → ℝ} (h : ∀ᵐ x ∂μ, ‖f x‖ ≤ g x) :
    eLpNorm f p μ ≤ eLpNorm g p μ :=
  eLpNorm_mono_ae <| h.mono fun _x hx =>
    hx.trans ((le_abs_self _).trans (Real.norm_eq_abs _).symm.le)

theorem eLpNorm_mono_enorm {f : α → ε} {g : α → ε'} (h : ∀ x, ‖f x‖ₑ ≤ ‖g x‖ₑ) :
    eLpNorm f p μ ≤ eLpNorm g p μ :=
  eLpNorm_mono_enorm_ae (Eventually.of_forall h)

theorem eLpNorm_mono_nnnorm {f : α → F} {g : α → G} (h : ∀ x, ‖f x‖₊ ≤ ‖g x‖₊) :
    eLpNorm f p μ ≤ eLpNorm g p μ :=
  eLpNorm_mono_nnnorm_ae (Eventually.of_forall h)

theorem eLpNorm_mono {f : α → F} {g : α → G} (h : ∀ x, ‖f x‖ ≤ ‖g x‖) :
    eLpNorm f p μ ≤ eLpNorm g p μ :=
  eLpNorm_mono_ae (Eventually.of_forall h)

theorem eLpNorm_mono_real {f : α → F} {g : α → ℝ} (h : ∀ x, ‖f x‖ ≤ g x) :
    eLpNorm f p μ ≤ eLpNorm g p μ :=
  eLpNorm_mono_ae_real (Eventually.of_forall h)

theorem eLpNormEssSup_le_of_ae_enorm_bound {f : α → ε} {C : ℝ≥0∞} (hfC : ∀ᵐ x ∂μ, ‖f x‖ₑ ≤ C) :
    eLpNormEssSup f μ ≤ C :=
  essSup_le_of_ae_le C hfC

theorem eLpNormEssSup_le_of_ae_nnnorm_bound {f : α → F} {C : ℝ≥0} (hfC : ∀ᵐ x ∂μ, ‖f x‖₊ ≤ C) :
    eLpNormEssSup f μ ≤ C :=
  essSup_le_of_ae_le (C : ℝ≥0∞) <| hfC.mono fun _x hx => ENNReal.coe_le_coe.mpr hx

theorem eLpNormEssSup_le_of_ae_bound {f : α → F} {C : ℝ} (hfC : ∀ᵐ x ∂μ, ‖f x‖ ≤ C) :
    eLpNormEssSup f μ ≤ ENNReal.ofReal C :=
  eLpNormEssSup_le_of_ae_nnnorm_bound <| hfC.mono fun _x hx => hx.trans C.le_coe_toNNReal

theorem eLpNormEssSup_lt_top_of_ae_enorm_bound {f : α → ε} {C : ℝ≥0} (hfC : ∀ᵐ x ∂μ, ‖f x‖ₑ ≤ C) :
    eLpNormEssSup f μ < ∞ :=
  (eLpNormEssSup_le_of_ae_enorm_bound hfC).trans_lt ENNReal.coe_lt_top

theorem eLpNormEssSup_lt_top_of_ae_nnnorm_bound {f : α → F} {C : ℝ≥0} (hfC : ∀ᵐ x ∂μ, ‖f x‖₊ ≤ C) :
    eLpNormEssSup f μ < ∞ :=
  (eLpNormEssSup_le_of_ae_nnnorm_bound hfC).trans_lt ENNReal.coe_lt_top

theorem eLpNormEssSup_lt_top_of_ae_bound {f : α → F} {C : ℝ} (hfC : ∀ᵐ x ∂μ, ‖f x‖ ≤ C) :
    eLpNormEssSup f μ < ∞ :=
  (eLpNormEssSup_le_of_ae_bound hfC).trans_lt ENNReal.ofReal_lt_top

theorem eLpNorm_le_of_ae_enorm_bound {ε} [TopologicalSpace ε] [ENormedAddMonoid ε]
    {f : α → ε} {C : ℝ≥0∞} (hfC : ∀ᵐ x ∂μ, ‖f x‖ₑ ≤ C) :
    eLpNorm f p μ ≤ C • μ Set.univ ^ p.toReal⁻¹ := by
  rcases eq_zero_or_neZero μ with rfl | hμ
  · simp
  by_cases hp : p = 0
  · simp [hp]
  have : ∀ᵐ x ∂μ, ‖f x‖ₑ ≤ ‖C‖ₑ := hfC.mono fun x hx ↦ hx.trans (Preorder.le_refl C)
  refine (eLpNorm_mono_enorm_ae this).trans_eq ?_
  rw [eLpNorm_const _ hp (NeZero.ne μ), one_div, enorm_eq_self, smul_eq_mul]

theorem eLpNorm_le_of_ae_nnnorm_bound {f : α → F} {C : ℝ≥0} (hfC : ∀ᵐ x ∂μ, ‖f x‖₊ ≤ C) :
    eLpNorm f p μ ≤ C • μ Set.univ ^ p.toReal⁻¹ := by
  rcases eq_zero_or_neZero μ with rfl | hμ
  · simp
  by_cases hp : p = 0
  · simp [hp]
  have : ∀ᵐ x ∂μ, ‖f x‖₊ ≤ ‖(C : ℝ)‖₊ := hfC.mono fun x hx => hx.trans_eq C.nnnorm_eq.symm
  refine (eLpNorm_mono_ae this).trans_eq ?_
  rw [eLpNorm_const _ hp (NeZero.ne μ), C.enorm_eq, one_div, ENNReal.smul_def, smul_eq_mul]

theorem eLpNorm_le_of_ae_bound {f : α → F} {C : ℝ} (hfC : ∀ᵐ x ∂μ, ‖f x‖ ≤ C) :
    eLpNorm f p μ ≤ μ Set.univ ^ p.toReal⁻¹ * ENNReal.ofReal C := by
  rw [← mul_comm]
  exact eLpNorm_le_of_ae_nnnorm_bound (hfC.mono fun x hx => hx.trans C.le_coe_toNNReal)

theorem eLpNorm_congr_enorm_ae {f : α → ε} {g : α → ε'} (hfg : ∀ᵐ x ∂μ, ‖f x‖ₑ = ‖g x‖ₑ) :
    eLpNorm f p μ = eLpNorm g p μ :=
  le_antisymm (eLpNorm_mono_enorm_ae <| EventuallyEq.le hfg)
    (eLpNorm_mono_enorm_ae <| (EventuallyEq.symm hfg).le)

theorem eLpNorm_congr_nnnorm_ae {f : α → F} {g : α → G} (hfg : ∀ᵐ x ∂μ, ‖f x‖₊ = ‖g x‖₊) :
    eLpNorm f p μ = eLpNorm g p μ :=
  le_antisymm (eLpNorm_mono_nnnorm_ae <| EventuallyEq.le hfg)
    (eLpNorm_mono_nnnorm_ae <| (EventuallyEq.symm hfg).le)

theorem eLpNorm_congr_norm_ae {f : α → F} {g : α → G} (hfg : ∀ᵐ x ∂μ, ‖f x‖ = ‖g x‖) :
    eLpNorm f p μ = eLpNorm g p μ :=
  eLpNorm_congr_nnnorm_ae <| hfg.mono fun _x hx => NNReal.eq hx

open scoped symmDiff in
theorem eLpNorm_indicator_sub_indicator (s t : Set α) (f : α → E) :
    eLpNorm (s.indicator f - t.indicator f) p μ = eLpNorm ((s ∆ t).indicator f) p μ :=
  eLpNorm_congr_norm_ae <| ae_of_all _ fun x ↦ by simp [Set.apply_indicator_symmDiff norm_neg]

@[simp]
theorem eLpNorm'_norm {f : α → F} : eLpNorm' (fun a => ‖f a‖) q μ = eLpNorm' f q μ := by
  simp [eLpNorm'_eq_lintegral_enorm]

@[simp]
theorem eLpNorm'_enorm {f : α → ε} : eLpNorm' (fun a => ‖f a‖ₑ) q μ = eLpNorm' f q μ := by
  simp [eLpNorm'_eq_lintegral_enorm]

@[simp]
theorem eLpNorm_norm (f : α → F) : eLpNorm (fun x => ‖f x‖) p μ = eLpNorm f p μ :=
  eLpNorm_congr_norm_ae <| Eventually.of_forall fun _ => norm_norm _

@[simp]
theorem eLpNorm_enorm (f : α → ε) : eLpNorm (fun x ↦ ‖f x‖ₑ) p μ = eLpNorm f p μ :=
  eLpNorm_congr_enorm_ae <| Eventually.of_forall fun _ => enorm_enorm _

theorem eLpNorm'_enorm_rpow (f : α → ε) (p q : ℝ) (hq_pos : 0 < q) :
    eLpNorm' (‖f ·‖ₑ ^ q) p μ = eLpNorm' f (p * q) μ ^ q := by
  simp_rw [eLpNorm', ← ENNReal.rpow_mul, ← one_div_mul_one_div, one_div,
    mul_assoc, inv_mul_cancel₀ hq_pos.ne.symm, mul_one, enorm_eq_self, ← ENNReal.rpow_mul, mul_comm]

theorem eLpNorm'_norm_rpow (f : α → F) (p q : ℝ) (hq_pos : 0 < q) :
    eLpNorm' (fun x => ‖f x‖ ^ q) p μ = eLpNorm' f (p * q) μ ^ q := by
  simp_rw [eLpNorm', ← ENNReal.rpow_mul, ← one_div_mul_one_div, one_div,
    mul_assoc, inv_mul_cancel₀ hq_pos.ne.symm, mul_one, ← ofReal_norm_eq_enorm,
    Real.norm_eq_abs, abs_eq_self.mpr (Real.rpow_nonneg (norm_nonneg _) _), mul_comm p,
    ← ENNReal.ofReal_rpow_of_nonneg (norm_nonneg _) hq_pos.le, ENNReal.rpow_mul]

<<<<<<< HEAD
theorem eLpNorm'_enorm_rpow (f : α → ε) (p q : ℝ) (hq_pos : 0 < q) :
    eLpNorm' (‖f ·‖ₑ ^ q) p μ = eLpNorm' f (p * q) μ ^ q := by
  simp_rw [eLpNorm', ← ENNReal.rpow_mul, ← one_div_mul_one_div, one_div,
    mul_assoc, inv_mul_cancel₀ hq_pos.ne.symm, mul_one, enorm_eq_self, ← ENNReal.rpow_mul, mul_comm]

=======
>>>>>>> c05f2327
theorem eLpNorm_enorm_rpow (f : α → ε) (hq_pos : 0 < q) :
    eLpNorm (‖f ·‖ₑ ^ q) p μ = eLpNorm f (p * ENNReal.ofReal q) μ ^ q := by
  by_cases h0 : p = 0
  · simp [h0, ENNReal.zero_rpow_of_pos hq_pos]
  by_cases hp_top : p = ∞
  · simp only [hp_top, eLpNorm_exponent_top, ENNReal.top_mul', hq_pos.not_le,
      ENNReal.ofReal_eq_zero, if_false, eLpNorm_exponent_top, eLpNormEssSup_eq_essSup_enorm]
    have h_rpow : essSup (‖‖f ·‖ₑ ^ q‖ₑ) μ = essSup (‖f ·‖ₑ ^ q) μ := by congr
    rw [h_rpow]
    have h_rpow_mono := ENNReal.strictMono_rpow_of_pos hq_pos
    have h_rpow_surj := (ENNReal.rpow_left_bijective hq_pos.ne.symm).2
    let iso := h_rpow_mono.orderIsoOfSurjective _ h_rpow_surj
    exact (iso.essSup_apply (fun x => ‖f x‖ₑ) μ).symm
  rw [eLpNorm_eq_eLpNorm' h0 hp_top, eLpNorm_eq_eLpNorm' _ _]
  swap
  · refine mul_ne_zero h0 ?_
    rwa [Ne, ENNReal.ofReal_eq_zero, not_le]
  swap; · exact ENNReal.mul_ne_top hp_top ENNReal.ofReal_ne_top
  rw [ENNReal.toReal_mul, ENNReal.toReal_ofReal hq_pos.le]
  exact eLpNorm'_enorm_rpow f p.toReal q hq_pos

theorem eLpNorm_norm_rpow (f : α → F) (hq_pos : 0 < q) :
    eLpNorm (fun x => ‖f x‖ ^ q) p μ = eLpNorm f (p * ENNReal.ofReal q) μ ^ q := by
  by_cases h0 : p = 0
  · simp [h0, ENNReal.zero_rpow_of_pos hq_pos]
  by_cases hp_top : p = ∞
  · simp only [hp_top, eLpNorm_exponent_top, ENNReal.top_mul', hq_pos.not_le,
      ENNReal.ofReal_eq_zero, if_false, eLpNorm_exponent_top, eLpNormEssSup_eq_essSup_enorm]
    have h_rpow : essSup (‖‖f ·‖ ^ q‖ₑ) μ = essSup (‖f ·‖ₑ ^ q) μ := by
      congr
      ext1 x
      conv_rhs => rw [← enorm_norm]
      rw [← Real.enorm_rpow_of_nonneg (norm_nonneg _) hq_pos.le]
    rw [h_rpow]
    have h_rpow_mono := ENNReal.strictMono_rpow_of_pos hq_pos
    have h_rpow_surj := (ENNReal.rpow_left_bijective hq_pos.ne.symm).2
    let iso := h_rpow_mono.orderIsoOfSurjective _ h_rpow_surj
    exact (iso.essSup_apply (fun x => ‖f x‖ₑ) μ).symm
  rw [eLpNorm_eq_eLpNorm' h0 hp_top, eLpNorm_eq_eLpNorm' _ _]
  swap
  · refine mul_ne_zero h0 ?_
    rwa [Ne, ENNReal.ofReal_eq_zero, not_le]
  swap; · exact ENNReal.mul_ne_top hp_top ENNReal.ofReal_ne_top
  rw [ENNReal.toReal_mul, ENNReal.toReal_ofReal hq_pos.le]
  exact eLpNorm'_norm_rpow f p.toReal q hq_pos

theorem eLpNorm_congr_ae {f g : α → ε} (hfg : f =ᵐ[μ] g) : eLpNorm f p μ = eLpNorm g p μ :=
  eLpNorm_congr_enorm_ae <| hfg.mono fun _x hx => hx ▸ rfl

theorem memLp_congr_ae [TopologicalSpace ε] {f g : α → ε} (hfg : f =ᵐ[μ] g) :
    MemLp f p μ ↔ MemLp g p μ := by
  simp only [MemLp, eLpNorm_congr_ae hfg, aestronglyMeasurable_congr hfg]

@[deprecated (since := "2025-02-21")]
alias memℒp_congr_ae := memLp_congr_ae

theorem MemLp.ae_eq [TopologicalSpace ε] {f g : α → ε} (hfg : f =ᵐ[μ] g) (hf_Lp : MemLp f p μ) :
    MemLp g p μ :=
  (memLp_congr_ae hfg).1 hf_Lp

@[deprecated (since := "2025-02-21")]
alias Memℒp.ae_eq := MemLp.ae_eq

section ContinuousENorm

variable {ε ε' : Type*}
  [TopologicalSpace ε] [TopologicalSpace ε'] [ContinuousENorm ε] [ContinuousENorm ε']

theorem MemLp.of_le_enorm {f : α → ε} {g : α → ε'} (hg : MemLp g p μ)
    (hf : AEStronglyMeasurable f μ) (hfg : ∀ᵐ x ∂μ, ‖f x‖ₑ ≤ ‖g x‖ₑ) : MemLp f p μ :=
  ⟨hf, (eLpNorm_mono_ae' hfg).trans_lt hg.eLpNorm_lt_top⟩

theorem MemLp.of_le {f : α → E} {g : α → F} (hg : MemLp g p μ) (hf : AEStronglyMeasurable f μ)
    (hfg : ∀ᵐ x ∂μ, ‖f x‖ ≤ ‖g x‖) : MemLp f p μ :=
  ⟨hf, (eLpNorm_mono_ae hfg).trans_lt hg.eLpNorm_lt_top⟩

@[deprecated (since := "2025-02-21")] alias Memℒp.of_le := MemLp.of_le

alias MemLp.mono := MemLp.of_le
@[deprecated (since := "2025-02-21")] alias Memℒp.mono := MemLp.mono

theorem MemLp.mono'_enorm {f : α → ε} {g : α → ℝ≥0∞}
    (hg : MemLp g p μ) (hf : AEStronglyMeasurable f μ) (h : ∀ᵐ a ∂μ, ‖f a‖ₑ ≤ g a) : MemLp f p μ :=
  MemLp.of_le_enorm hg hf <| h.mono fun _x hx ↦ le_trans hx le_rfl

theorem MemLp.mono' {f : α → E} {g : α → ℝ} (hg : MemLp g p μ) (hf : AEStronglyMeasurable f μ)
    (h : ∀ᵐ a ∂μ, ‖f a‖ ≤ g a) : MemLp f p μ :=
  hg.of_le hf <| h.mono fun _x hx => le_trans hx (le_abs_self _)

@[deprecated (since := "2025-02-21")]
alias Memℒp.mono' := MemLp.mono'

theorem MemLp.congr_enorm {f : α → ε} {g : α → ε'} (hf : MemLp f p μ)
    (hg : AEStronglyMeasurable g μ) (h : ∀ᵐ a ∂μ, ‖f a‖ₑ = ‖g a‖ₑ) : MemLp g p μ :=
  hf.of_le_enorm hg <| EventuallyEq.le <| EventuallyEq.symm h

theorem MemLp.congr_norm {f : α → E} {g : α → F} (hf : MemLp f p μ) (hg : AEStronglyMeasurable g μ)
    (h : ∀ᵐ a ∂μ, ‖f a‖ = ‖g a‖) : MemLp g p μ :=
  hf.mono hg <| EventuallyEq.le <| EventuallyEq.symm h

@[deprecated (since := "2025-02-21")]
alias Memℒp.congr_norm := MemLp.congr_norm

theorem memLp_congr_enorm {f : α → ε} {g : α → ε'} (hf : AEStronglyMeasurable f μ)
    (hg : AEStronglyMeasurable g μ) (h : ∀ᵐ a ∂μ, ‖f a‖ₑ = ‖g a‖ₑ) : MemLp f p μ ↔ MemLp g p μ :=
  ⟨fun h2f => h2f.congr_enorm hg h, fun h2g => h2g.congr_enorm hf <| EventuallyEq.symm h⟩

theorem memLp_congr_norm {f : α → E} {g : α → F} (hf : AEStronglyMeasurable f μ)
    (hg : AEStronglyMeasurable g μ) (h : ∀ᵐ a ∂μ, ‖f a‖ = ‖g a‖) : MemLp f p μ ↔ MemLp g p μ :=
  ⟨fun h2f => h2f.congr_norm hg h, fun h2g => h2g.congr_norm hf <| EventuallyEq.symm h⟩

@[deprecated (since := "2025-02-21")]
alias memℒp_congr_norm := memLp_congr_norm

theorem memLp_top_of_bound_enorm {f : α → ε} (hf : AEStronglyMeasurable f μ) (C : ℝ≥0)
    (hfC : ∀ᵐ x ∂μ, ‖f x‖ₑ ≤ C) : MemLp f ∞ μ :=
  ⟨hf, by
    rw [eLpNorm_exponent_top]
    exact eLpNormEssSup_lt_top_of_ae_enorm_bound hfC⟩

theorem memLp_top_of_bound {f : α → E} (hf : AEStronglyMeasurable f μ) (C : ℝ)
    (hfC : ∀ᵐ x ∂μ, ‖f x‖ ≤ C) : MemLp f ∞ μ :=
  ⟨hf, by
    rw [eLpNorm_exponent_top]
    exact eLpNormEssSup_lt_top_of_ae_bound hfC⟩

@[deprecated (since := "2025-02-21")]
alias memℒp_top_of_bound := memLp_top_of_bound

theorem MemLp.of_enorm_bound [IsFiniteMeasure μ] {f : α → ε} (hf : AEStronglyMeasurable f μ)
    {C : ℝ≥0∞} (hC : C ≠ ∞) (hfC : ∀ᵐ x ∂μ, ‖f x‖ₑ ≤ C) : MemLp f p μ := by
  apply (memLp_const_enorm hC).of_le_enorm (ε' := ℝ≥0∞) hf <| hfC.mono fun _x hx ↦ ?_
  rw [enorm_eq_self]; exact hx

theorem MemLp.of_bound [IsFiniteMeasure μ] {f : α → E} (hf : AEStronglyMeasurable f μ) (C : ℝ)
    (hfC : ∀ᵐ x ∂μ, ‖f x‖ ≤ C) : MemLp f p μ :=
  (memLp_const C).of_le hf (hfC.mono fun _x hx => le_trans hx (le_abs_self _))

@[deprecated (since := "2025-02-21")]
alias Memℒp.of_bound := MemLp.of_bound

theorem memLp_of_bounded [IsFiniteMeasure μ]
    {a b : ℝ} {f : α → ℝ} (h : ∀ᵐ x ∂μ, f x ∈ Set.Icc a b)
    (hX : AEStronglyMeasurable f μ) (p : ENNReal) : MemLp f p μ :=
  have ha : ∀ᵐ x ∂μ, a ≤ f x := h.mono fun ω h => h.1
  have hb : ∀ᵐ x ∂μ, f x ≤ b := h.mono fun ω h => h.2
  (memLp_const (max |a| |b|)).mono' hX (by filter_upwards [ha, hb] with x using abs_le_max_abs_abs)

@[deprecated (since := "2025-02-21")]
alias memℒp_of_bounded := memLp_of_bounded

@[gcongr, mono]
theorem eLpNorm'_mono_measure (f : α → ε) (hμν : ν ≤ μ) (hq : 0 ≤ q) :
    eLpNorm' f q ν ≤ eLpNorm' f q μ := by
  simp_rw [eLpNorm']
  gcongr
  exact lintegral_mono' hμν le_rfl

@[gcongr, mono]
theorem eLpNormEssSup_mono_measure (f : α → ε) (hμν : ν ≪ μ) :
    eLpNormEssSup f ν ≤ eLpNormEssSup f μ := by
  simp_rw [eLpNormEssSup]
  exact essSup_mono_measure hμν

@[gcongr, mono]
theorem eLpNorm_mono_measure (f : α → ε) (hμν : ν ≤ μ) : eLpNorm f p ν ≤ eLpNorm f p μ := by
  by_cases hp0 : p = 0
  · simp [hp0]
  by_cases hp_top : p = ∞
  · simp [hp_top, eLpNormEssSup_mono_measure f (Measure.absolutelyContinuous_of_le hμν)]
  simp_rw [eLpNorm_eq_eLpNorm' hp0 hp_top]
  exact eLpNorm'_mono_measure f hμν ENNReal.toReal_nonneg

theorem MemLp.mono_measure {f : α → ε} (hμν : ν ≤ μ) (hf : MemLp f p μ) :
    MemLp f p ν :=
  ⟨hf.1.mono_measure hμν, (eLpNorm_mono_measure f hμν).trans_lt hf.2⟩

@[deprecated (since := "2025-02-21")]
alias Memℒp.mono_measure := MemLp.mono_measure

end ContinuousENorm

section Indicator

variable {ε : Type*} [TopologicalSpace ε] [ENormedAddMonoid ε]
  {c : ε} {hf : AEStronglyMeasurable f μ} {s : Set α}
  {ε' : Type*} [TopologicalSpace ε'] [ContinuousENorm ε']

lemma eLpNorm_indicator_eq_eLpNorm_restrict {f : α → ε} {s : Set α} (hs : MeasurableSet s) :
    eLpNorm (s.indicator f) p μ = eLpNorm f p (μ.restrict s) := by
  by_cases hp_zero : p = 0
  · simp only [hp_zero, eLpNorm_exponent_zero]
  by_cases hp_top : p = ∞
  · simp_rw [hp_top, eLpNorm_exponent_top, eLpNormEssSup_eq_essSup_enorm,
       enorm_indicator_eq_indicator_enorm, ENNReal.essSup_indicator_eq_essSup_restrict hs]
  simp_rw [eLpNorm_eq_lintegral_rpow_enorm hp_zero hp_top]
  suffices (∫⁻ x, (‖s.indicator f x‖ₑ) ^ p.toReal ∂μ) =
      ∫⁻ x in s, ‖f x‖ₑ ^ p.toReal ∂μ by rw [this]
  rw [← lintegral_indicator hs]
  congr
  simp_rw [enorm_indicator_eq_indicator_enorm]
  rw [eq_comm, ← Function.comp_def (fun x : ℝ≥0∞ => x ^ p.toReal), Set.indicator_comp_of_zero,
    Function.comp_def]
  simp [ENNReal.toReal_pos hp_zero hp_top]

@[deprecated (since := "2025-01-07")]
alias eLpNorm_indicator_eq_restrict := eLpNorm_indicator_eq_eLpNorm_restrict

lemma eLpNormEssSup_indicator_eq_eLpNormEssSup_restrict (hs : MeasurableSet s) :
    eLpNormEssSup (s.indicator f) μ = eLpNormEssSup f (μ.restrict s) := by
  simp_rw [← eLpNorm_exponent_top, eLpNorm_indicator_eq_eLpNorm_restrict hs]

lemma eLpNorm_restrict_le (f : α → ε') (p : ℝ≥0∞) (μ : Measure α) (s : Set α) :
    eLpNorm f p (μ.restrict s) ≤ eLpNorm f p μ :=
  eLpNorm_mono_measure f Measure.restrict_le_self

lemma eLpNorm_indicator_le (f : α → ε) :
    eLpNorm (s.indicator f) p μ ≤ eLpNorm f p μ := by
  refine eLpNorm_mono_ae' <| .of_forall fun x ↦ ?_
  rw [enorm_indicator_eq_indicator_enorm]
  exact s.indicator_le_self _ x

lemma eLpNormEssSup_indicator_le (s : Set α) (f : α → ε) :
    eLpNormEssSup (s.indicator f) μ ≤ eLpNormEssSup f μ := by
  refine essSup_mono_ae (Eventually.of_forall fun x => ?_)
  simp_rw [enorm_indicator_eq_indicator_enorm]
  exact Set.indicator_le_self s _ x

lemma eLpNormEssSup_indicator_const_le (s : Set α) (c : ε) :
    eLpNormEssSup (s.indicator fun _ : α => c) μ ≤ ‖c‖ₑ := by
  by_cases hμ0 : μ = 0
  · rw [hμ0, eLpNormEssSup_measure_zero]
    exact zero_le _
  · exact (eLpNormEssSup_indicator_le s fun _ => c).trans (eLpNormEssSup_const c hμ0).le

lemma eLpNormEssSup_indicator_const_eq (s : Set α) (c : ε) (hμs : μ s ≠ 0) :
    eLpNormEssSup (s.indicator fun _ : α => c) μ = ‖c‖ₑ := by
  refine le_antisymm (eLpNormEssSup_indicator_const_le s c) ?_
  by_contra! h
  have h' := ae_iff.mp (ae_lt_of_essSup_lt h)
  push_neg at h'
  refine hμs (measure_mono_null (fun x hx_mem => ?_) h')
  rw [Set.mem_setOf_eq, Set.indicator_of_mem hx_mem]

lemma eLpNorm_indicator_const₀ (hs : NullMeasurableSet s μ) (hp : p ≠ 0) (hp_top : p ≠ ∞) :
    eLpNorm (s.indicator fun _ => c) p μ = ‖c‖ₑ * μ s ^ (1 / p.toReal) :=
  have hp_pos : 0 < p.toReal := ENNReal.toReal_pos hp hp_top
  calc
    eLpNorm (s.indicator fun _ => c) p μ
      = (∫⁻ x, (‖(s.indicator fun _ ↦ c) x‖ₑ ^ p.toReal) ∂μ) ^ (1 / p.toReal) :=
          eLpNorm_eq_lintegral_rpow_enorm hp hp_top
    _ = (∫⁻ x, (s.indicator fun _ ↦ ‖c‖ₑ ^ p.toReal) x ∂μ) ^ (1 / p.toReal) := by
      congr 2
      refine (Set.comp_indicator_const c (fun x ↦ (‖x‖ₑ) ^ p.toReal) ?_)
      simp [hp_pos]
    _ = ‖c‖ₑ * μ s ^ (1 / p.toReal) := by
      rw [lintegral_indicator_const₀ hs, ENNReal.mul_rpow_of_nonneg, ← ENNReal.rpow_mul,
        mul_one_div_cancel hp_pos.ne', ENNReal.rpow_one]
      positivity

lemma eLpNorm_indicator_const (hs : MeasurableSet s) (hp : p ≠ 0) (hp_top : p ≠ ∞) :
    eLpNorm (s.indicator fun _ => c) p μ = ‖c‖ₑ * μ s ^ (1 / p.toReal) :=
  eLpNorm_indicator_const₀ hs.nullMeasurableSet hp hp_top

lemma eLpNorm_indicator_const' (hs : MeasurableSet s) (hμs : μ s ≠ 0) (hp : p ≠ 0) :
    eLpNorm (s.indicator fun _ => c) p μ = ‖c‖ₑ * μ s ^ (1 / p.toReal) := by
  by_cases hp_top : p = ∞
  · simp [hp_top, eLpNormEssSup_indicator_const_eq s c hμs]
  · exact eLpNorm_indicator_const hs hp hp_top

variable (c) in
lemma eLpNorm_indicator_const_le (p : ℝ≥0∞) :
    eLpNorm (s.indicator fun _ => c) p μ ≤ ‖c‖ₑ * μ s ^ (1 / p.toReal) := by
  obtain rfl | hp := eq_or_ne p 0
  · simp only [eLpNorm_exponent_zero, zero_le']
  obtain rfl | h'p := eq_or_ne p ∞
  · simp only [eLpNorm_exponent_top, ENNReal.toReal_top, _root_.div_zero, ENNReal.rpow_zero,
      mul_one]
    exact eLpNormEssSup_indicator_const_le _ _
  let t := toMeasurable μ s
  calc
    eLpNorm (s.indicator fun _ => c) p μ ≤ eLpNorm (t.indicator fun _ ↦ c) p μ :=
      eLpNorm_mono_enorm (enorm_indicator_le_of_subset (subset_toMeasurable _ _) _)
    _ = ‖c‖ₑ * μ t ^ (1 / p.toReal) :=
      eLpNorm_indicator_const (measurableSet_toMeasurable ..) hp h'p
    _ = ‖c‖ₑ * μ s ^ (1 / p.toReal) := by rw [measure_toMeasurable]

lemma MemLp.indicator {f : α → ε} (hs : MeasurableSet s) (hf : MemLp f p μ) :
    MemLp (s.indicator f) p μ :=
  ⟨hf.aestronglyMeasurable.indicator hs, lt_of_le_of_lt (eLpNorm_indicator_le f) hf.eLpNorm_lt_top⟩

@[deprecated (since := "2025-02-21")]
alias Memℒp.indicator := MemLp.indicator

lemma memLp_indicator_iff_restrict {f : α → ε} (hs : MeasurableSet s) :
    MemLp (s.indicator f) p μ ↔ MemLp f p (μ.restrict s) := by
  simp [MemLp, aestronglyMeasurable_indicator_iff hs, eLpNorm_indicator_eq_eLpNorm_restrict hs]

@[deprecated (since := "2025-02-21")]
alias memℒp_indicator_iff_restrict := memLp_indicator_iff_restrict

lemma memLp_indicator_const (p : ℝ≥0∞) (hs : MeasurableSet s) (c : E) (hμsc : c = 0 ∨ μ s ≠ ∞) :
    MemLp (s.indicator fun _ => c) p μ := by
  rw [memLp_indicator_iff_restrict hs]
  obtain rfl | hμ := hμsc
  · exact MemLp.zero
  · have := Fact.mk hμ.lt_top
    apply memLp_const

@[deprecated (since := "2025-02-21")]
alias memℒp_indicator_const := memLp_indicator_const

lemma eLpNormEssSup_piecewise (f g : α → ε) [DecidablePred (· ∈ s)] (hs : MeasurableSet s) :
    eLpNormEssSup (Set.piecewise s f g) μ
      = max (eLpNormEssSup f (μ.restrict s)) (eLpNormEssSup g (μ.restrict sᶜ)) := by
  simp only [eLpNormEssSup, ← ENNReal.essSup_piecewise hs]
  congr with x
  by_cases hx : x ∈ s <;> simp [hx]

lemma eLpNorm_top_piecewise (f g : α → ε) [DecidablePred (· ∈ s)] (hs : MeasurableSet s) :
    eLpNorm (Set.piecewise s f g) ∞ μ
      = max (eLpNorm f ∞ (μ.restrict s)) (eLpNorm g ∞ (μ.restrict sᶜ)) :=
  eLpNormEssSup_piecewise f g hs

protected lemma MemLp.piecewise {f : α → ε} [DecidablePred (· ∈ s)] {g} (hs : MeasurableSet s)
   (hf : MemLp f p (μ.restrict s)) (hg : MemLp g p (μ.restrict sᶜ)) :
    MemLp (s.piecewise f g) p μ := by
  by_cases hp_zero : p = 0
  · simp only [hp_zero, memLp_zero_iff_aestronglyMeasurable]
    exact AEStronglyMeasurable.piecewise hs hf.1 hg.1
  refine ⟨AEStronglyMeasurable.piecewise hs hf.1 hg.1, ?_⟩
  obtain rfl | hp_top := eq_or_ne p ∞
  · rw [eLpNorm_top_piecewise f g hs]
    exact max_lt hf.2 hg.2
  rw [eLpNorm_lt_top_iff_lintegral_rpow_enorm_lt_top hp_zero hp_top, ← lintegral_add_compl _ hs,
    ENNReal.add_lt_top]
  constructor
  · have h : ∀ᵐ x ∂μ, x ∈ s → ‖Set.piecewise s f g x‖ₑ ^ p.toReal = ‖f x‖ₑ ^ p.toReal := by
      filter_upwards with a ha using by simp [ha]
    rw [setLIntegral_congr_fun hs h]
    exact lintegral_rpow_enorm_lt_top_of_eLpNorm_lt_top hp_zero hp_top hf.2
  · have h : ∀ᵐ x ∂μ, x ∈ sᶜ → ‖Set.piecewise s f g x‖ₑ ^ p.toReal = ‖g x‖ₑ ^ p.toReal := by
      filter_upwards with a ha
      have ha' : a ∉ s := ha
      simp [ha']
    rw [setLIntegral_congr_fun hs.compl h]
    exact lintegral_rpow_enorm_lt_top_of_eLpNorm_lt_top hp_zero hp_top hg.2

@[deprecated (since := "2025-02-21")]
alias Memℒp.piecewise := MemLp.piecewise

end Indicator

section ENormedAddMonoid

variable {ε : Type*} [TopologicalSpace ε] [ENormedAddMonoid ε]

/-- For a function `f` with support in `s`, the Lᵖ norms of `f` with respect to `μ` and
`μ.restrict s` are the same. -/
theorem eLpNorm_restrict_eq_of_support_subset {s : Set α} {f : α → ε} (hsf : f.support ⊆ s) :
    eLpNorm f p (μ.restrict s) = eLpNorm f p μ := by
  by_cases hp0 : p = 0
  · simp [hp0]
  by_cases hp_top : p = ∞
  · simp only [hp_top, eLpNorm_exponent_top, eLpNormEssSup_eq_essSup_enorm]
    exact ENNReal.essSup_restrict_eq_of_support_subset fun x hx ↦ hsf <| enorm_ne_zero.1 hx
  · simp_rw [eLpNorm_eq_eLpNorm' hp0 hp_top, eLpNorm'_eq_lintegral_enorm]
    congr 1
    apply setLIntegral_eq_of_support_subset
    have : ¬(p.toReal ≤ 0) := by simpa only [not_le] using ENNReal.toReal_pos hp0 hp_top
    simpa [this] using hsf

end ENormedAddMonoid

section ContinuousENorm

variable {ε : Type*} [TopologicalSpace ε] [ContinuousENorm ε]

theorem MemLp.restrict (s : Set α) {f : α → ε} (hf : MemLp f p μ) :
    MemLp f p (μ.restrict s) :=
  hf.mono_measure Measure.restrict_le_self

@[deprecated (since := "2025-02-21")]
alias Memℒp.restrict := MemLp.restrict

theorem eLpNorm'_smul_measure {p : ℝ} (hp : 0 ≤ p) {f : α → ε} (c : ℝ≥0∞) :
    eLpNorm' f p (c • μ) = c ^ (1 / p) * eLpNorm' f p μ := by
  simp [eLpNorm', ENNReal.mul_rpow_of_nonneg, hp]

end ContinuousENorm

section SMul
variable {R : Type*} [Zero R] [SMulWithZero R ℝ≥0∞] [IsScalarTower R ℝ≥0∞ ℝ≥0∞]
  [NoZeroSMulDivisors R ℝ≥0∞] {c : R}

@[simp] lemma eLpNormEssSup_smul_measure (hc : c ≠ 0) (f : α → ε) :
    eLpNormEssSup f (c • μ) = eLpNormEssSup f μ := by
  simp_rw [eLpNormEssSup]
  exact essSup_smul_measure hc _

end SMul

section ContinuousENorm

variable {ε : Type*} [TopologicalSpace ε] [ContinuousENorm ε]

/-- Use `eLpNorm_smul_measure_of_ne_top` instead. -/
private theorem eLpNorm_smul_measure_of_ne_zero_of_ne_top {p : ℝ≥0∞} (hp_ne_zero : p ≠ 0)
    (hp_ne_top : p ≠ ∞) {f : α → ε} (c : ℝ≥0∞) :
    eLpNorm f p (c • μ) = c ^ (1 / p).toReal • eLpNorm f p μ := by
  simp_rw [eLpNorm_eq_eLpNorm' hp_ne_zero hp_ne_top]
  rw [eLpNorm'_smul_measure ENNReal.toReal_nonneg]
  congr
  simp_rw [one_div]
  rw [ENNReal.toReal_inv]

/-- See `eLpNorm_smul_measure_of_ne_zero'` for a version with scalar multiplication by `ℝ≥0`. -/
theorem eLpNorm_smul_measure_of_ne_zero {c : ℝ≥0∞} (hc : c ≠ 0) (f : α → ε) (p : ℝ≥0∞)
    (μ : Measure α) : eLpNorm f p (c • μ) = c ^ (1 / p).toReal • eLpNorm f p μ := by
  by_cases hp0 : p = 0
  · simp [hp0]
  by_cases hp_top : p = ∞
  · simp [hp_top, eLpNormEssSup_smul_measure hc]
  exact eLpNorm_smul_measure_of_ne_zero_of_ne_top hp0 hp_top c

/-- See `eLpNorm_smul_measure_of_ne_zero` for a version with scalar multiplication by `ℝ≥0∞`. -/
lemma eLpNorm_smul_measure_of_ne_zero' {c : ℝ≥0} (hc : c ≠ 0) (f : α → ε) (p : ℝ≥0∞)
    (μ : Measure α) : eLpNorm f p (c • μ) = c ^ p.toReal⁻¹ • eLpNorm f p μ :=
  (eLpNorm_smul_measure_of_ne_zero (ENNReal.coe_ne_zero.2 hc) ..).trans (by simp; norm_cast)

/-- See `eLpNorm_smul_measure_of_ne_top'` for a version with scalar multiplication by `ℝ≥0`. -/
theorem eLpNorm_smul_measure_of_ne_top {p : ℝ≥0∞} (hp_ne_top : p ≠ ∞) (f : α → ε) (c : ℝ≥0∞) :
    eLpNorm f p (c • μ) = c ^ (1 / p).toReal • eLpNorm f p μ := by
  by_cases hp0 : p = 0
  · simp [hp0]
  · exact eLpNorm_smul_measure_of_ne_zero_of_ne_top hp0 hp_ne_top c

/-- See `eLpNorm_smul_measure_of_ne_top'` for a version with scalar multiplication by `ℝ≥0∞`. -/
lemma eLpNorm_smul_measure_of_ne_top' (hp : p ≠ ∞) (c : ℝ≥0) (f : α → ε) :
    eLpNorm f p (c • μ) = c ^ p.toReal⁻¹ • eLpNorm f p μ := by
  have : 0 ≤ p.toReal⁻¹ := by positivity
  refine (eLpNorm_smul_measure_of_ne_top hp ..).trans ?_
  simp [ENNReal.smul_def, ENNReal.coe_rpow_of_nonneg, this]

theorem eLpNorm_one_smul_measure {f : α → ε} (c : ℝ≥0∞) :
    eLpNorm f 1 (c • μ) = c * eLpNorm f 1 μ := by
  rw [eLpNorm_smul_measure_of_ne_top] <;> simp

theorem MemLp.of_measure_le_smul {μ' : Measure α} {c : ℝ≥0∞} (hc : c ≠ ∞)
    (hμ'_le : μ' ≤ c • μ) {f : α → ε} (hf : MemLp f p μ) : MemLp f p μ' := by
  refine ⟨hf.1.mono_ac (Measure.absolutelyContinuous_of_le_smul hμ'_le), ?_⟩
  refine (eLpNorm_mono_measure f hμ'_le).trans_lt ?_
  by_cases hc0 : c = 0
  · simp [hc0]
  rw [eLpNorm_smul_measure_of_ne_zero hc0, smul_eq_mul]
  refine ENNReal.mul_lt_top (Ne.lt_top ?_) hf.2
  simp [hc, hc0]

@[deprecated (since := "2025-02-21")]
alias Memℒp.of_measure_le_smul := MemLp.of_measure_le_smul

theorem MemLp.smul_measure {f : α → ε} {c : ℝ≥0∞} (hf : MemLp f p μ) (hc : c ≠ ∞) :
    MemLp f p (c • μ) :=
  hf.of_measure_le_smul hc le_rfl

@[deprecated (since := "2025-02-21")]
alias Memℒp.smul_measure := MemLp.smul_measure

variable {ε : Type*} [ENorm ε] in
theorem eLpNorm_one_add_measure (f : α → ε) (μ ν : Measure α) :
    eLpNorm f 1 (μ + ν) = eLpNorm f 1 μ + eLpNorm f 1 ν := by
  simp_rw [eLpNorm_one_eq_lintegral_enorm]
  rw [lintegral_add_measure _ μ ν]

variable {ε : Type*} [TopologicalSpace ε] [ContinuousENorm ε]

theorem eLpNorm_le_add_measure_right (f : α → ε) (μ ν : Measure α) {p : ℝ≥0∞} :
    eLpNorm f p μ ≤ eLpNorm f p (μ + ν) :=
  eLpNorm_mono_measure f <| Measure.le_add_right <| le_refl _

theorem eLpNorm_le_add_measure_left (f : α → ε) (μ ν : Measure α) {p : ℝ≥0∞} :
    eLpNorm f p ν ≤ eLpNorm f p (μ + ν) :=
  eLpNorm_mono_measure f <| Measure.le_add_left <| le_refl _

variable {ε : Type*} [ENorm ε] in
lemma eLpNormEssSup_eq_iSup (hμ : ∀ a, μ {a} ≠ 0) (f : α → ε) : eLpNormEssSup f μ = ⨆ a, ‖f a‖ₑ :=
  essSup_eq_iSup hμ _

variable {ε : Type*} [ENorm ε] in
@[simp] lemma eLpNormEssSup_count [MeasurableSingletonClass α] (f : α → ε) :
    eLpNormEssSup f .count = ⨆ a, ‖f a‖ₑ := essSup_count _

theorem MemLp.left_of_add_measure {f : α → ε} (h : MemLp f p (μ + ν)) :
    MemLp f p μ :=
  h.mono_measure <| Measure.le_add_right <| le_refl _

@[deprecated (since := "2025-02-21")]
alias Memℒp.left_of_add_measure := MemLp.left_of_add_measure

theorem MemLp.right_of_add_measure {f : α → ε} (h : MemLp f p (μ + ν)) :
    MemLp f p ν :=
  h.mono_measure <| Measure.le_add_left <| le_refl _

@[deprecated (since := "2025-02-21")]
alias Memℒp.right_of_add_measure := MemLp.right_of_add_measure

theorem MemLp.enorm {f : α → ε} (h : MemLp f p μ) : MemLp (‖f ·‖ₑ) p μ :=
  ⟨h.aestronglyMeasurable.enorm.aestronglyMeasurable,
    by simp_rw [MeasureTheory.eLpNorm_enorm, h.eLpNorm_lt_top]⟩

theorem MemLp.norm {f : α → E} (h : MemLp f p μ) : MemLp (fun x => ‖f x‖) p μ :=
  h.of_le h.aestronglyMeasurable.norm (Eventually.of_forall fun x => by simp)

@[deprecated (since := "2025-02-21")]
alias Memℒp.norm := MemLp.norm

theorem memLp_enorm_iff {f : α → ε} (hf : AEStronglyMeasurable f μ) :
    MemLp (‖f ·‖ₑ) p μ ↔ MemLp f p μ :=
  ⟨fun h => ⟨hf, by rw [← eLpNorm_enorm]; exact h.2⟩, fun h => h.enorm⟩

theorem memLp_norm_iff {f : α → E} (hf : AEStronglyMeasurable f μ) :
    MemLp (fun x => ‖f x‖) p μ ↔ MemLp f p μ :=
  ⟨fun h => ⟨hf, by rw [← eLpNorm_norm]; exact h.2⟩, fun h => h.norm⟩

@[deprecated (since := "2025-02-21")]
alias memℒp_norm_iff := memLp_norm_iff

end ContinuousENorm

section ENormedAddMonoid

variable {ε : Type*} [TopologicalSpace ε] [ENormedAddMonoid ε]

theorem eLpNorm'_eq_zero_of_ae_zero {f : α → ε} (hq0_lt : 0 < q) (hf_zero : f =ᵐ[μ] 0) :
    eLpNorm' f q μ = 0 := by rw [eLpNorm'_congr_ae hf_zero, eLpNorm'_zero hq0_lt]

theorem eLpNorm'_eq_zero_of_ae_zero' (hq0_ne : q ≠ 0) (hμ : μ ≠ 0) {f : α → ε}
    (hf_zero : f =ᵐ[μ] 0) :
    eLpNorm' f q μ = 0 := by rw [eLpNorm'_congr_ae hf_zero, eLpNorm'_zero' hq0_ne hμ]

theorem ae_eq_zero_of_eLpNorm'_eq_zero {f : α → ε} (hq0 : 0 ≤ q) (hf : AEStronglyMeasurable f μ)
    (h : eLpNorm' f q μ = 0) : f =ᵐ[μ] 0 := by
  simp only [eLpNorm'_eq_lintegral_enorm, lintegral_eq_zero_iff' (hf.enorm.pow_const q), one_div,
    ENNReal.rpow_eq_zero_iff, inv_pos, inv_neg'', hq0.not_lt, and_false, or_false] at h
  refine h.left.mono fun x hx ↦ ?_
  simp only [Pi.zero_apply, ENNReal.rpow_eq_zero_iff, enorm_eq_zero, enorm_ne_top, false_and,
    or_false] at hx
  obtain ⟨hx1, _⟩ | ⟨_, hx2⟩ := hx
  · exact hx1
  · exfalso
    linarith [h.2]

theorem eLpNorm'_eq_zero_iff (hq0_lt : 0 < q) {f : α → ε} (hf : AEStronglyMeasurable f μ) :
    eLpNorm' f q μ = 0 ↔ f =ᵐ[μ] 0 :=
  ⟨ae_eq_zero_of_eLpNorm'_eq_zero (le_of_lt hq0_lt) hf, eLpNorm'_eq_zero_of_ae_zero hq0_lt⟩

variable {ε : Type*} [ENorm ε] in
theorem enorm_ae_le_eLpNormEssSup {_ : MeasurableSpace α} (f : α → ε) (μ : Measure α) :
    ∀ᵐ x ∂μ, ‖f x‖ₑ ≤ eLpNormEssSup f μ :=
  ENNReal.ae_le_essSup fun x => ‖f x‖ₑ

@[deprecated (since := "2025-03-05")] alias
coe_nnnorm_ae_le_eLpNormEssSup := enorm_ae_le_eLpNormEssSup

@[simp]
theorem eLpNormEssSup_eq_zero_iff {f : α → ε} : eLpNormEssSup f μ = 0 ↔ f =ᵐ[μ] 0 := by
  simp [EventuallyEq, eLpNormEssSup_eq_essSup_enorm]

theorem eLpNorm_eq_zero_iff {f : α → ε} (hf : AEStronglyMeasurable f μ) (h0 : p ≠ 0) :
    eLpNorm f p μ = 0 ↔ f =ᵐ[μ] 0 := by
  by_cases h_top : p = ∞
  · rw [h_top, eLpNorm_exponent_top, eLpNormEssSup_eq_zero_iff]
  rw [eLpNorm_eq_eLpNorm' h0 h_top]
  exact eLpNorm'_eq_zero_iff (ENNReal.toReal_pos h0 h_top) hf

theorem eLpNorm_eq_zero_of_ae_zero {f : α → ε} (hf : f =ᵐ[μ] 0) : eLpNorm f p μ = 0 := by
  rw [← eLpNorm_zero (p := p) (μ := μ) (α := α) (ε := ε)]
  exact eLpNorm_congr_ae hf

theorem eLpNorm'_eq_zero_of_ae_eq_zero {f : α → ε} {p : ℝ} (hp : 0 < p)
    (hf : ∀ᵐ (x : α) ∂μ, ‖f x‖ₑ = 0) : eLpNorm' f p μ = 0 := by
  rw [← eLpNorm'_zero hp (μ := μ) (ε := ε), eLpNorm'_congr_enorm_ae]
  simp only [hf, Pi.zero_apply, enorm_zero]

variable {ε : Type*} [ENorm ε] in
theorem ae_le_eLpNormEssSup {f : α → ε} : ∀ᵐ y ∂μ, ‖f y‖ₑ ≤ eLpNormEssSup f μ :=
  ae_le_essSup

-- NB. Changing this lemma to use ‖‖ₑ makes it false (only => still holds);
-- unlike a nnnorm, the enorm can be ∞.
lemma eLpNormEssSup_lt_top_iff_isBoundedUnder :
    eLpNormEssSup f μ < ⊤ ↔ IsBoundedUnder (· ≤ ·) (ae μ) fun x ↦ ‖f x‖₊ where
  mp h := ⟨(eLpNormEssSup f μ).toNNReal, by
    simp_rw [← ENNReal.coe_le_coe, ENNReal.coe_toNNReal h.ne]; exact ae_le_eLpNormEssSup⟩
  mpr := by rintro ⟨C, hC⟩; exact eLpNormEssSup_lt_top_of_ae_nnnorm_bound (C := C) hC

variable {ε : Type*} [ENorm ε] in
theorem meas_eLpNormEssSup_lt {f : α → ε} : μ { y | eLpNormEssSup f μ < ‖f y‖ₑ } = 0 :=
  meas_essSup_lt

variable {ε : Type u_8} [ENorm ε] in
lemma eLpNorm_lt_top_of_finite [Finite α] [IsFiniteMeasure μ] : eLpNorm f p μ < ∞ := by
  obtain rfl | hp₀ := eq_or_ne p 0
  · simp
  obtain rfl | hp := eq_or_ne p ∞
  · simp only [eLpNorm_exponent_top, eLpNormEssSup_lt_top_iff_isBoundedUnder]
    exact .le_of_finite
  rw [eLpNorm_lt_top_iff_lintegral_rpow_enorm_lt_top hp₀ hp]
  refine IsFiniteMeasure.lintegral_lt_top_of_bounded_to_ennreal μ ?_
  simp_rw [enorm, ← ENNReal.coe_rpow_of_nonneg _ ENNReal.toReal_nonneg]
  norm_cast
  exact Finite.exists_le _

@[simp] lemma MemLp.of_discrete [DiscreteMeasurableSpace α] [Finite α] [IsFiniteMeasure μ] :
    MemLp f p μ :=
  let ⟨C, hC⟩ := Finite.exists_le (‖f ·‖₊); .of_bound .of_discrete C <| .of_forall hC

@[deprecated (since := "2025-02-21")]
alias Memℒp.of_discrete := MemLp.of_discrete

@[simp] lemma eLpNorm_of_isEmpty [IsEmpty α] (f : α → ε) (p : ℝ≥0∞) : eLpNorm f p μ = 0 := by
  simp [Subsingleton.elim f 0]

end ENormedAddMonoid

section MapMeasure

variable {ε : Type*} [TopologicalSpace ε] [ContinuousENorm ε]
  {β : Type*} {mβ : MeasurableSpace β} {f : α → β} {g : β → ε}

theorem eLpNormEssSup_map_measure (hg : AEStronglyMeasurable g (Measure.map f μ))
    (hf : AEMeasurable f μ) : eLpNormEssSup g (Measure.map f μ) = eLpNormEssSup (g ∘ f) μ :=
  essSup_map_measure hg.enorm hf

theorem eLpNorm_map_measure (hg : AEStronglyMeasurable g (Measure.map f μ))
    (hf : AEMeasurable f μ) : eLpNorm g p (Measure.map f μ) = eLpNorm (g ∘ f) p μ := by
  by_cases hp_zero : p = 0
  · simp only [hp_zero, eLpNorm_exponent_zero]
  by_cases hp_top : p = ∞
  · simp_rw [hp_top, eLpNorm_exponent_top]
    exact eLpNormEssSup_map_measure hg hf
  simp_rw [eLpNorm_eq_lintegral_rpow_enorm hp_zero hp_top]
  rw [lintegral_map' (hg.enorm.pow_const p.toReal) hf]
  rfl

theorem memLp_map_measure_iff (hg : AEStronglyMeasurable g (Measure.map f μ))
    (hf : AEMeasurable f μ) : MemLp g p (Measure.map f μ) ↔ MemLp (g ∘ f) p μ := by
  simp [MemLp, eLpNorm_map_measure hg hf, hg.comp_aemeasurable hf, hg]

@[deprecated (since := "2025-02-21")]
alias memℒp_map_measure_iff := memLp_map_measure_iff

theorem MemLp.comp_of_map (hg : MemLp g p (Measure.map f μ)) (hf : AEMeasurable f μ) :
    MemLp (g ∘ f) p μ :=
  (memLp_map_measure_iff hg.aestronglyMeasurable hf).1 hg

@[deprecated (since := "2025-02-21")]
alias Memℒp.comp_of_map := MemLp.comp_of_map

theorem eLpNorm_comp_measurePreserving {ν : MeasureTheory.Measure β} (hg : AEStronglyMeasurable g ν)
    (hf : MeasurePreserving f μ ν) : eLpNorm (g ∘ f) p μ = eLpNorm g p ν :=
  Eq.symm <| hf.map_eq ▸ eLpNorm_map_measure (hf.map_eq ▸ hg) hf.aemeasurable

theorem AEEqFun.eLpNorm_compMeasurePreserving {ν : MeasureTheory.Measure β} (g : β →ₘ[ν] E)
    (hf : MeasurePreserving f μ ν) :
    eLpNorm (g.compMeasurePreserving f hf) p μ = eLpNorm g p ν := by
  rw [eLpNorm_congr_ae (g.coeFn_compMeasurePreserving _)]
  exact eLpNorm_comp_measurePreserving g.aestronglyMeasurable hf

theorem MemLp.comp_measurePreserving {ν : MeasureTheory.Measure β} (hg : MemLp g p ν)
    (hf : MeasurePreserving f μ ν) : MemLp (g ∘ f) p μ :=
  .comp_of_map (hf.map_eq.symm ▸ hg) hf.aemeasurable

@[deprecated (since := "2025-02-21")]
alias Memℒp.comp_measurePreserving := MemLp.comp_measurePreserving

theorem _root_.MeasurableEmbedding.eLpNormEssSup_map_measure (hf : MeasurableEmbedding f) :
    eLpNormEssSup g (Measure.map f μ) = eLpNormEssSup (g ∘ f) μ :=
  hf.essSup_map_measure

theorem _root_.MeasurableEmbedding.eLpNorm_map_measure (hf : MeasurableEmbedding f) :
    eLpNorm g p (Measure.map f μ) = eLpNorm (g ∘ f) p μ := by
  by_cases hp_zero : p = 0
  · simp only [hp_zero, eLpNorm_exponent_zero]
  by_cases hp : p = ∞
  · simp_rw [hp, eLpNorm_exponent_top]
    exact hf.essSup_map_measure
  · simp_rw [eLpNorm_eq_lintegral_rpow_enorm hp_zero hp]
    rw [hf.lintegral_map]
    rfl

theorem _root_.MeasurableEmbedding.memLp_map_measure_iff (hf : MeasurableEmbedding f) :
    MemLp g p (Measure.map f μ) ↔ MemLp (g ∘ f) p μ := by
  simp_rw [MemLp, hf.aestronglyMeasurable_map_iff, hf.eLpNorm_map_measure]

@[deprecated (since := "2025-02-21")]
alias _root_.MeasurableEmbedding.memℒp_map_measure_iff :=
  _root_.MeasurableEmbedding.memLp_map_measure_iff

theorem _root_.MeasurableEquiv.memLp_map_measure_iff (f : α ≃ᵐ β) :
    MemLp g p (Measure.map f μ) ↔ MemLp (g ∘ f) p μ :=
  f.measurableEmbedding.memLp_map_measure_iff

@[deprecated (since := "2025-02-21")]
alias _root_.MeasurableEquiv.memℒp_map_measure_iff := _root_.MeasurableEquiv.memLp_map_measure_iff

end MapMeasure

section Monotonicity

variable {ε ε' : Type*} [TopologicalSpace ε] [ContinuousENorm ε]
  [TopologicalSpace ε'] [ContinuousENorm ε']

theorem eLpNorm'_le_nnreal_smul_eLpNorm'_of_ae_le_mul {f : α → F} {g : α → G} {c : ℝ≥0}
    (h : ∀ᵐ x ∂μ, ‖f x‖₊ ≤ c * ‖g x‖₊) {p : ℝ} (hp : 0 < p) :
    eLpNorm' f p μ ≤ c • eLpNorm' g p μ := by
  simp_rw [eLpNorm'_eq_lintegral_enorm]
  rw [← ENNReal.rpow_le_rpow_iff hp, ENNReal.smul_def, smul_eq_mul,
    ENNReal.mul_rpow_of_nonneg _ _ hp.le]
  simp_rw [← ENNReal.rpow_mul, one_div, inv_mul_cancel₀ hp.ne.symm, ENNReal.rpow_one, enorm,
    ← ENNReal.coe_rpow_of_nonneg _ hp.le, ← lintegral_const_mul' _ _ ENNReal.coe_ne_top,
    ← ENNReal.coe_mul]
  apply lintegral_mono_ae
  simp_rw [ENNReal.coe_le_coe, ← NNReal.mul_rpow, NNReal.rpow_le_rpow_iff hp]
  exact h

-- TODO: eventually, deprecate and remove the nnnorm version
theorem eLpNorm'_le_nnreal_smul_eLpNorm'_of_ae_le_mul' {f : α → ε} {g : α → ε'} {c : ℝ≥0}
    (h : ∀ᵐ x ∂μ, ‖f x‖ₑ ≤ c * ‖g x‖ₑ) {p : ℝ} (hp : 0 < p) :
    eLpNorm' f p μ ≤ c • eLpNorm' g p μ := by
  simp_rw [eLpNorm'_eq_lintegral_enorm]
  rw [← ENNReal.rpow_le_rpow_iff hp, ENNReal.smul_def, smul_eq_mul,
    ENNReal.mul_rpow_of_nonneg _ _ hp.le]
  simp_rw [← ENNReal.rpow_mul, one_div, inv_mul_cancel₀ hp.ne', ENNReal.rpow_one,
    ← ENNReal.coe_rpow_of_nonneg _ hp.le, ← lintegral_const_mul' _ _ ENNReal.coe_ne_top]
  apply lintegral_mono_ae
  have aux (x) : (↑c) ^ p * ‖g x‖ₑ ^ p = (↑c * ‖g x‖ₑ) ^ p := by
    have : ¬(p < 0) := by linarith
    simp [ENNReal.mul_rpow_eq_ite, enorm_eq_zero, this]
  simpa [ENNReal.coe_rpow_of_nonneg _ hp.le, aux, ENNReal.rpow_le_rpow_iff hp]

section ENormedAddMonoid

variable {ε : Type*} [TopologicalSpace ε] [ENormedAddMonoid ε]

/-- If `‖f x‖ₑ ≤ c * ‖g x‖ₑ` a.e., `eLpNorm' f p μ ≤ c * eLpNorm' g p μ` for all `p ∈ (0, ∞)`. -/
theorem eLpNorm'_le_mul_eLpNorm'_of_ae_le_mul {f : α → ε} {c : ℝ≥0∞} {g : α → ε'} {p : ℝ}
    (hg : AEStronglyMeasurable g μ) (h : ∀ᵐ x ∂μ, ‖f x‖ₑ ≤ c * ‖g x‖ₑ) (hp : 0 < p) :
    eLpNorm' f p μ ≤ c * eLpNorm' g p μ := by
  have hp' : ¬(p < 0) := by linarith
  by_cases hc : c = ⊤
  · by_cases hg' : eLpNorm' g p μ = 0
    · have : ∀ᵐ (x : α) ∂μ, ‖g x‖ₑ = 0 := by
        simp [eLpNorm'_eq_lintegral_enorm, hp', hp] at hg'
        rw [MeasureTheory.lintegral_eq_zero_iff' (by fun_prop)] at hg'
        exact hg'.mono fun x hx ↦ by simpa [hp, hp'] using hx
      have : ∀ᵐ (x : α) ∂μ, ‖f x‖ₑ = 0 := (this.and h).mono fun x ⟨h, h'⟩ ↦ by simp_all
      simpa only [hg', mul_zero, nonpos_iff_eq_zero] using eLpNorm'_eq_zero_of_ae_eq_zero hp this
    · simp_all
  have : c ^ p ≠ ⊤ := by simp [hp.le, hc]
  simp_rw [eLpNorm'_eq_lintegral_enorm]
  rw [← ENNReal.rpow_le_rpow_iff hp, ENNReal.mul_rpow_of_nonneg _ _ hp.le]
  simp_rw [← ENNReal.rpow_mul, one_div, inv_mul_cancel₀ hp.ne', ENNReal.rpow_one,
    ← lintegral_const_mul' _ _ this]
  apply lintegral_mono_ae
  have aux (x) : (↑c) ^ p * ‖g x‖ₑ ^ p = (↑c * ‖g x‖ₑ) ^ p := by
    simp [ENNReal.mul_rpow_eq_ite, enorm_eq_zero, hp']
  simpa [ENNReal.coe_rpow_of_nonneg _ hp.le, aux, ENNReal.rpow_le_rpow_iff hp]

theorem eLpNormEssSup_le_nnreal_smul_eLpNormEssSup_of_ae_le_mul {f : α → F} {g : α → G} {c : ℝ≥0}
    (h : ∀ᵐ x ∂μ, ‖f x‖₊ ≤ c * ‖g x‖₊) : eLpNormEssSup f μ ≤ c • eLpNormEssSup g μ :=
  calc
    essSup (‖f ·‖ₑ) μ ≤ essSup (fun x => (↑(c * ‖g x‖₊) : ℝ≥0∞)) μ :=
      essSup_mono_ae <| h.mono fun _ hx => ENNReal.coe_le_coe.mpr hx
    _ = essSup (c * ‖g ·‖ₑ) μ := by simp_rw [ENNReal.coe_mul, enorm]
    _ = c • essSup (‖g ·‖ₑ) μ := ENNReal.essSup_const_mul

end ENormedAddMonoid

-- TODO: eventually, deprecate and remove the nnnorm version
theorem eLpNormEssSup_le_nnreal_smul_eLpNormEssSup_of_ae_le_mul' {f : α → ε} {g : α → ε'} {c : ℝ≥0∞}
    (h : ∀ᵐ x ∂μ, ‖f x‖ₑ ≤ c * ‖g x‖ₑ) : eLpNormEssSup f μ ≤ c • eLpNormEssSup g μ :=
  calc
    essSup (‖f ·‖ₑ) μ ≤ essSup (c * ‖g ·‖ₑ) μ := essSup_mono_ae <| h
    _ = c • essSup (‖g ·‖ₑ) μ := ENNReal.essSup_const_mul

theorem eLpNorm_le_nnreal_smul_eLpNorm_of_ae_le_mul {f : α → F} {g : α → G} {c : ℝ≥0}
    (h : ∀ᵐ x ∂μ, ‖f x‖₊ ≤ c * ‖g x‖₊) (p : ℝ≥0∞) : eLpNorm f p μ ≤ c • eLpNorm g p μ := by
  by_cases h0 : p = 0
  · simp [h0]
  by_cases h_top : p = ∞
  · rw [h_top]
    exact eLpNormEssSup_le_nnreal_smul_eLpNormEssSup_of_ae_le_mul h
  simp_rw [eLpNorm_eq_eLpNorm' h0 h_top]
  exact eLpNorm'_le_nnreal_smul_eLpNorm'_of_ae_le_mul h (ENNReal.toReal_pos h0 h_top)

-- TODO: eventually, deprecate and remove the nnnorm version
theorem eLpNorm_le_nnreal_smul_eLpNorm_of_ae_le_mul' {f : α → ε} {g : α → ε'} {c : ℝ≥0}
    (h : ∀ᵐ x ∂μ, ‖f x‖ₑ ≤ c * ‖g x‖ₑ) (p : ℝ≥0∞) : eLpNorm f p μ ≤ c • eLpNorm g p μ := by
  by_cases h0 : p = 0
  · simp [h0]
  by_cases h_top : p = ∞
  · rw [h_top]
    exact eLpNormEssSup_le_nnreal_smul_eLpNormEssSup_of_ae_le_mul' h
  simp_rw [eLpNorm_eq_eLpNorm' h0 h_top]
  exact eLpNorm'_le_nnreal_smul_eLpNorm'_of_ae_le_mul' h (ENNReal.toReal_pos h0 h_top)

-- TODO: add the whole family of lemmas?
private theorem le_mul_iff_eq_zero_of_nonneg_of_neg_of_nonneg {α}
    [Semiring α] [LinearOrder α] [IsStrictOrderedRing α]
    {a b c : α} (ha : 0 ≤ a) (hb : b < 0) (hc : 0 ≤ c) : a ≤ b * c ↔ a = 0 ∧ c = 0 := by
  constructor
  · intro h
    exact
      ⟨(h.trans (mul_nonpos_of_nonpos_of_nonneg hb.le hc)).antisymm ha,
        (nonpos_of_mul_nonneg_right (ha.trans h) hb).antisymm hc⟩
  · rintro ⟨rfl, rfl⟩
    rw [mul_zero]

/-- When `c` is negative, `‖f x‖ ≤ c * ‖g x‖` is nonsense and forces both `f` and `g` to have an
`eLpNorm` of `0`. -/
theorem eLpNorm_eq_zero_and_zero_of_ae_le_mul_neg {f : α → F} {g : α → G} {c : ℝ}
    (h : ∀ᵐ x ∂μ, ‖f x‖ ≤ c * ‖g x‖) (hc : c < 0) (p : ℝ≥0∞) :
    eLpNorm f p μ = 0 ∧ eLpNorm g p μ = 0 := by
  simp_rw [le_mul_iff_eq_zero_of_nonneg_of_neg_of_nonneg (norm_nonneg _) hc (norm_nonneg _),
    norm_eq_zero, eventually_and] at h
  change f =ᵐ[μ] 0 ∧ g =ᵐ[μ] 0 at h
  simp [eLpNorm_congr_ae h.1, eLpNorm_congr_ae h.2]

theorem eLpNorm_le_mul_eLpNorm_of_ae_le_mul {f : α → F} {g : α → G} {c : ℝ}
    (h : ∀ᵐ x ∂μ, ‖f x‖ ≤ c * ‖g x‖) (p : ℝ≥0∞) :
    eLpNorm f p μ ≤ ENNReal.ofReal c * eLpNorm g p μ :=
  eLpNorm_le_nnreal_smul_eLpNorm_of_ae_le_mul
    (h.mono fun _x hx => hx.trans <| mul_le_mul_of_nonneg_right c.le_coe_toNNReal (norm_nonneg _)) _

-- TODO: eventually, deprecate and remove the nnnorm version
/-- If `‖f x‖ₑ ≤ c * ‖g x‖ₑ`, then `eLpNorm f p μ ≤ c * eLpNorm g p μ`.

This version assumes `c` is finite, but requires no measurability hypothesis on `g`. -/
theorem eLpNorm_le_mul_eLpNorm_of_ae_le_mul' {f : α → ε} {g : α → ε'} {c : ℝ≥0}
    (h : ∀ᵐ x ∂μ, ‖f x‖ₑ ≤ c * ‖g x‖ₑ) (p : ℝ≥0∞) :
    eLpNorm f p μ ≤ c * eLpNorm g p μ := by
  apply eLpNorm_le_nnreal_smul_eLpNorm_of_ae_le_mul' (h.mono fun _x hx ↦ hx.trans ?_)
  rfl

variable {ε : Type*} [TopologicalSpace ε] [ENormedAddMonoid ε] in
/-- If `‖f x‖ₑ ≤ c * ‖g x‖ₑ`, then `eLpNorm f p μ ≤ c * eLpNorm g p μ`.

This version allows `c = ∞`, but requires `g` to be a.e. strongly measurable. -/
theorem eLpNorm_le_mul_eLpNorm_of_ae_le_mul'' {f : α → ε} {c : ℝ≥0∞} {g : α → ε'} (p : ℝ≥0∞)
    (hg : AEStronglyMeasurable g μ) (h : ∀ᵐ x ∂μ, ‖f x‖ₑ ≤ c * ‖g x‖ₑ) :
    eLpNorm f p μ ≤ c * eLpNorm g p μ := by
  by_cases h₀ : p = 0
  · simp [h₀]
  simp only [eLpNorm, h₀, ↓reduceIte, mul_ite]
  by_cases hp' : p = ⊤
  · simpa [hp'] using eLpNormEssSup_le_nnreal_smul_eLpNormEssSup_of_ae_le_mul' h
  · simpa [hp'] using eLpNorm'_le_mul_eLpNorm'_of_ae_le_mul hg h (ENNReal.toReal_pos h₀ hp')

theorem MemLp.of_nnnorm_le_mul {f : α → E} {g : α → F} {c : ℝ≥0} (hg : MemLp g p μ)
    (hf : AEStronglyMeasurable f μ) (hfg : ∀ᵐ x ∂μ, ‖f x‖₊ ≤ c * ‖g x‖₊) : MemLp f p μ :=
  ⟨hf, (eLpNorm_le_nnreal_smul_eLpNorm_of_ae_le_mul hfg p).trans_lt <|
      ENNReal.mul_lt_top ENNReal.coe_lt_top hg.eLpNorm_lt_top⟩

theorem MemLp.of_enorm_le_mul
    {f : α → ε} {g : α → ε'} {c : ℝ≥0} (hg : MemLp g p μ)
    (hf : AEStronglyMeasurable f μ) (hfg : ∀ᵐ x ∂μ, ‖f x‖ₑ ≤ c * ‖g x‖ₑ) : MemLp f p μ :=
  ⟨hf, (eLpNorm_le_nnreal_smul_eLpNorm_of_ae_le_mul' hfg p).trans_lt <|
      ENNReal.mul_lt_top ENNReal.coe_lt_top hg.eLpNorm_lt_top⟩

@[deprecated (since := "2025-02-21")]
alias Memℒp.of_nnnorm_le_mul := MemLp.of_nnnorm_le_mul

theorem MemLp.of_le_mul {f : α → E} {g : α → F} {c : ℝ} (hg : MemLp g p μ)
    (hf : AEStronglyMeasurable f μ) (hfg : ∀ᵐ x ∂μ, ‖f x‖ ≤ c * ‖g x‖) : MemLp f p μ :=
  ⟨hf,
    (eLpNorm_le_mul_eLpNorm_of_ae_le_mul hfg p).trans_lt <|
      ENNReal.mul_lt_top ENNReal.ofReal_lt_top hg.eLpNorm_lt_top⟩

-- TODO: eventually, deprecate and remove the nnnorm version
theorem MemLp.of_le_mul' {f : α → ε} {g : α → ε'} {c : ℝ≥0} (hg : MemLp g p μ)
    (hf : AEStronglyMeasurable f μ) (hfg : ∀ᵐ x ∂μ, ‖f x‖ₑ ≤ c * ‖g x‖ₑ) : MemLp f p μ :=
  ⟨hf, (eLpNorm_le_mul_eLpNorm_of_ae_le_mul' hfg p).trans_lt <|
      ENNReal.mul_lt_top ENNReal.coe_lt_top hg.eLpNorm_lt_top⟩

@[deprecated (since := "2025-02-21")]
alias Memℒp.of_le_mul := MemLp.of_le_mul

end Monotonicity

/-!
### Bounded actions by normed rings
In this section we show inequalities on the norm.
-/

section IsBoundedSMul

variable {𝕜 : Type*} [NormedRing 𝕜] [MulActionWithZero 𝕜 E] [MulActionWithZero 𝕜 F]
variable [IsBoundedSMul 𝕜 E] [IsBoundedSMul 𝕜 F] {c : 𝕜} {f : α → F}

theorem eLpNorm'_const_smul_le (hq : 0 < q) : eLpNorm' (c • f) q μ ≤ ‖c‖ₑ * eLpNorm' f q μ :=
  eLpNorm'_le_nnreal_smul_eLpNorm'_of_ae_le_mul (Eventually.of_forall fun _ => nnnorm_smul_le ..) hq

theorem eLpNormEssSup_const_smul_le : eLpNormEssSup (c • f) μ ≤ ‖c‖ₑ * eLpNormEssSup f μ :=
  eLpNormEssSup_le_nnreal_smul_eLpNormEssSup_of_ae_le_mul
    (Eventually.of_forall fun _ => by simp [nnnorm_smul_le])

theorem eLpNorm_const_smul_le : eLpNorm (c • f) p μ ≤ ‖c‖ₑ * eLpNorm f p μ :=
  eLpNorm_le_nnreal_smul_eLpNorm_of_ae_le_mul
    (Eventually.of_forall fun _ => by simp [nnnorm_smul_le]) _

theorem MemLp.const_smul (hf : MemLp f p μ) (c : 𝕜) : MemLp (c • f) p μ :=
  ⟨AEStronglyMeasurable.const_smul hf.1 c,
    eLpNorm_const_smul_le.trans_lt (ENNReal.mul_lt_top ENNReal.coe_lt_top hf.2)⟩

@[deprecated (since := "2025-02-21")]
alias Memℒp.const_smul := MemLp.const_smul

theorem MemLp.const_mul {f : α → 𝕜} (hf : MemLp f p μ) (c : 𝕜) : MemLp (fun x => c * f x) p μ :=
  hf.const_smul c

@[deprecated (since := "2025-02-21")]
alias Memℒp.const_mul := MemLp.const_mul

end IsBoundedSMul

/-!
### Bounded actions by normed division rings
The inequalities in the previous section are now tight.

TODO: do these results hold for any `NormedRing` assuming `NormSMulClass`?
-/

section NormedSpace

variable {𝕜 : Type*} [NormedDivisionRing 𝕜] [MulActionWithZero 𝕜 E] [Module 𝕜 F]
variable [NormSMulClass 𝕜 E] [NormSMulClass 𝕜 F]

theorem eLpNorm'_const_smul {f : α → F} (c : 𝕜) (hq_pos : 0 < q) :
    eLpNorm' (c • f) q μ = ‖c‖ₑ * eLpNorm' f q μ := by
  obtain rfl | hc := eq_or_ne c 0
  · simp [eLpNorm'_eq_lintegral_enorm, hq_pos]
  refine le_antisymm (eLpNorm'_const_smul_le hq_pos) <| ENNReal.mul_le_of_le_div' ?_
  simpa [enorm_inv, hc, ENNReal.div_eq_inv_mul]
    using eLpNorm'_const_smul_le (c := c⁻¹) (f := c • f) hq_pos

theorem eLpNormEssSup_const_smul (c : 𝕜) (f : α → F) :
    eLpNormEssSup (c • f) μ = ‖c‖ₑ * eLpNormEssSup f μ := by
  simp_rw [eLpNormEssSup_eq_essSup_enorm, Pi.smul_apply, enorm_smul,
    ENNReal.essSup_const_mul]

theorem eLpNorm_const_smul (c : 𝕜) (f : α → F) (p : ℝ≥0∞) (μ : Measure α):
    eLpNorm (c • f) p μ = ‖c‖ₑ * eLpNorm f p μ := by
  obtain rfl | hc := eq_or_ne c 0
  · simp
  refine le_antisymm eLpNorm_const_smul_le <| ENNReal.mul_le_of_le_div' ?_
  simpa [enorm_inv, hc, ENNReal.div_eq_inv_mul]
    using eLpNorm_const_smul_le (c := c⁻¹) (f := c • f)

lemma eLpNorm_nsmul [NormedSpace ℝ F] (n : ℕ) (f : α → F) :
    eLpNorm (n • f) p μ = n * eLpNorm f p μ := by
  simpa [Nat.cast_smul_eq_nsmul] using eLpNorm_const_smul (n : ℝ) f ..

end NormedSpace

theorem le_eLpNorm_of_bddBelow (hp : p ≠ 0) (hp' : p ≠ ∞) {f : α → F} (C : ℝ≥0) {s : Set α}
    (hs : MeasurableSet s) (hf : ∀ᵐ x ∂μ, x ∈ s → C ≤ ‖f x‖₊) :
    C • μ s ^ (1 / p.toReal) ≤ eLpNorm f p μ := by
  rw [ENNReal.smul_def, smul_eq_mul, eLpNorm_eq_lintegral_rpow_enorm hp hp',
    one_div, ENNReal.le_rpow_inv_iff (ENNReal.toReal_pos hp hp'),
    ENNReal.mul_rpow_of_nonneg _ _ ENNReal.toReal_nonneg, ← ENNReal.rpow_mul,
    inv_mul_cancel₀ (ENNReal.toReal_pos hp hp').ne.symm, ENNReal.rpow_one, ← setLIntegral_const,
    ← lintegral_indicator hs]
  refine lintegral_mono_ae ?_
  filter_upwards [hf] with x hx
  by_cases hxs : x ∈ s
  · simp only [Set.indicator_of_mem, hxs, true_implies] at hx ⊢
    gcongr
    rwa [coe_le_enorm]
  · simp [Set.indicator_of_not_mem hxs]

section RCLike

variable {𝕜 : Type*} [RCLike 𝕜] {f : α → 𝕜}

@[simp] lemma eLpNorm_conj (f : α → 𝕜) (p : ℝ≥0∞) (μ : Measure α) :
    eLpNorm (conj f) p μ = eLpNorm f p μ := by simp [← eLpNorm_norm]

theorem MemLp.re (hf : MemLp f p μ) : MemLp (fun x => RCLike.re (f x)) p μ := by
  have : ∀ x, ‖RCLike.re (f x)‖ ≤ 1 * ‖f x‖ := by
    intro x
    rw [one_mul]
    exact RCLike.norm_re_le_norm (f x)
  refine hf.of_le_mul ?_ (Eventually.of_forall this)
  exact RCLike.continuous_re.comp_aestronglyMeasurable hf.1

@[deprecated (since := "2025-02-21")]
alias Memℒp.re := MemLp.re

theorem MemLp.im (hf : MemLp f p μ) : MemLp (fun x => RCLike.im (f x)) p μ := by
  have : ∀ x, ‖RCLike.im (f x)‖ ≤ 1 * ‖f x‖ := by
    intro x
    rw [one_mul]
    exact RCLike.norm_im_le_norm (f x)
  refine hf.of_le_mul ?_ (Eventually.of_forall this)
  exact RCLike.continuous_im.comp_aestronglyMeasurable hf.1

@[deprecated (since := "2025-02-21")]
alias Memℒp.im := MemLp.im

end RCLike

section Liminf

variable [MeasurableSpace E] [OpensMeasurableSpace E] {R : ℝ≥0}

theorem ae_bdd_liminf_atTop_rpow_of_eLpNorm_bdd {p : ℝ≥0∞} {f : ℕ → α → E}
    (hfmeas : ∀ n, Measurable (f n)) (hbdd : ∀ n, eLpNorm (f n) p μ ≤ R) :
    ∀ᵐ x ∂μ, liminf (fun n => ((‖f n x‖ₑ) ^ p.toReal : ℝ≥0∞)) atTop < ∞ := by
  by_cases hp0 : p.toReal = 0
  · simp only [hp0, ENNReal.rpow_zero]
    filter_upwards with _
    rw [liminf_const (1 : ℝ≥0∞)]
    exact ENNReal.one_lt_top
  have hp : p ≠ 0 := fun h => by simp [h] at hp0
  have hp' : p ≠ ∞ := fun h => by simp [h] at hp0
  refine
    ae_lt_top (.liminf fun n => (hfmeas n).nnnorm.coe_nnreal_ennreal.pow_const p.toReal)
      (lt_of_le_of_lt
          (lintegral_liminf_le fun n => (hfmeas n).nnnorm.coe_nnreal_ennreal.pow_const p.toReal)
          (lt_of_le_of_lt ?_
            (ENNReal.rpow_lt_top_of_nonneg ENNReal.toReal_nonneg ENNReal.coe_ne_top :
              (R : ℝ≥0∞) ^ p.toReal < ∞))).ne
  simp_rw [eLpNorm_eq_lintegral_rpow_enorm hp hp', one_div] at hbdd
  simp_rw [liminf_eq, eventually_atTop]
  exact
    sSup_le fun b ⟨a, ha⟩ =>
      (ha a le_rfl).trans ((ENNReal.rpow_inv_le_iff (ENNReal.toReal_pos hp hp')).1 (hbdd _))

theorem ae_bdd_liminf_atTop_of_eLpNorm_bdd {p : ℝ≥0∞} (hp : p ≠ 0) {f : ℕ → α → E}
    (hfmeas : ∀ n, Measurable (f n)) (hbdd : ∀ n, eLpNorm (f n) p μ ≤ R) :
    ∀ᵐ x ∂μ, liminf (fun n => (‖f n x‖ₑ)) atTop < ∞ := by
  by_cases hp' : p = ∞
  · subst hp'
    simp_rw [eLpNorm_exponent_top] at hbdd
    have : ∀ n, ∀ᵐ x ∂μ, (‖f n x‖ₑ) < R + 1 := fun n =>
      ae_lt_of_essSup_lt
        (lt_of_le_of_lt (hbdd n) <| ENNReal.lt_add_right ENNReal.coe_ne_top one_ne_zero)
    rw [← ae_all_iff] at this
    filter_upwards [this] with x hx using lt_of_le_of_lt
        (liminf_le_of_frequently_le' <| Frequently.of_forall fun n => (hx n).le)
        (ENNReal.add_lt_top.2 ⟨ENNReal.coe_lt_top, ENNReal.one_lt_top⟩)
  filter_upwards [ae_bdd_liminf_atTop_rpow_of_eLpNorm_bdd hfmeas hbdd] with x hx
  have hppos : 0 < p.toReal := ENNReal.toReal_pos hp hp'
  have :
    liminf (fun n => (‖f n x‖ₑ) ^ p.toReal) atTop =
      liminf (fun n => (‖f n x‖ₑ)) atTop ^ p.toReal := by
    change
      liminf (fun n => ENNReal.orderIsoRpow p.toReal hppos (‖f n x‖ₑ)) atTop =
        ENNReal.orderIsoRpow p.toReal hppos (liminf (fun n => (‖f n x‖ₑ)) atTop)
    refine (OrderIso.liminf_apply (ENNReal.orderIsoRpow p.toReal _) ?_ ?_ ?_ ?_).symm <;>
      isBoundedDefault
  rw [this] at hx
  rw [← ENNReal.rpow_one (liminf (‖f · x‖ₑ) atTop), ← mul_inv_cancel₀ hppos.ne.symm,
    ENNReal.rpow_mul]
  exact ENNReal.rpow_lt_top_of_nonneg (inv_nonneg.2 hppos.le) hx.ne

end Liminf

/-- A continuous function with compact support belongs to `L^∞`.
See `Continuous.memLp_of_hasCompactSupport` for a version for `L^p`. -/
theorem _root_.Continuous.memLp_top_of_hasCompactSupport
    {X : Type*} [TopologicalSpace X] [MeasurableSpace X] [OpensMeasurableSpace X]
    {f : X → E} (hf : Continuous f) (h'f : HasCompactSupport f) (μ : Measure X) : MemLp f ⊤ μ := by
  borelize E
  rcases hf.bounded_above_of_compact_support h'f with ⟨C, hC⟩
  apply memLp_top_of_bound ?_ C (Filter.Eventually.of_forall hC)
  exact (hf.stronglyMeasurable_of_hasCompactSupport h'f).aestronglyMeasurable

@[deprecated (since := "2025-02-21")]
alias _root_.Continuous.memℒp_top_of_hasCompactSupport :=
  _root_.Continuous.memLp_top_of_hasCompactSupport

section UnifTight

/-- A single function that is `MemLp f p μ` is tight with respect to `μ`. -/
theorem MemLp.exists_eLpNorm_indicator_compl_lt {β : Type*} [NormedAddCommGroup β] (hp_top : p ≠ ∞)
    {f : α → β} (hf : MemLp f p μ) {ε : ℝ≥0∞} (hε : ε ≠ 0) :
    ∃ s : Set α, MeasurableSet s ∧ μ s < ∞ ∧ eLpNorm (sᶜ.indicator f) p μ < ε := by
  rcases eq_or_ne p 0 with rfl | hp₀
  · use ∅; simp [pos_iff_ne_zero.2 hε] -- first take care of `p = 0`
  · obtain ⟨s, hsm, hs, hε⟩ :
        ∃ s, MeasurableSet s ∧ μ s < ∞ ∧ ∫⁻ a in sᶜ, (‖f a‖ₑ) ^ p.toReal ∂μ < ε ^ p.toReal := by
      apply exists_setLIntegral_compl_lt
      · exact ((eLpNorm_lt_top_iff_lintegral_rpow_enorm_lt_top hp₀ hp_top).1 hf.2).ne
      · simp [*]
    refine ⟨s, hsm, hs, ?_⟩
    rwa [eLpNorm_indicator_eq_eLpNorm_restrict hsm.compl,
      eLpNorm_eq_lintegral_rpow_enorm hp₀ hp_top, one_div, ENNReal.rpow_inv_lt_iff]
    simp [ENNReal.toReal_pos, *]

@[deprecated (since := "2025-02-21")]
alias Memℒp.exists_eLpNorm_indicator_compl_lt := MemLp.exists_eLpNorm_indicator_compl_lt

end UnifTight
end Lp
end MeasureTheory

set_option linter.style.longFile 1700<|MERGE_RESOLUTION|>--- conflicted
+++ resolved
@@ -505,14 +505,6 @@
     Real.norm_eq_abs, abs_eq_self.mpr (Real.rpow_nonneg (norm_nonneg _) _), mul_comm p,
     ← ENNReal.ofReal_rpow_of_nonneg (norm_nonneg _) hq_pos.le, ENNReal.rpow_mul]
 
-<<<<<<< HEAD
-theorem eLpNorm'_enorm_rpow (f : α → ε) (p q : ℝ) (hq_pos : 0 < q) :
-    eLpNorm' (‖f ·‖ₑ ^ q) p μ = eLpNorm' f (p * q) μ ^ q := by
-  simp_rw [eLpNorm', ← ENNReal.rpow_mul, ← one_div_mul_one_div, one_div,
-    mul_assoc, inv_mul_cancel₀ hq_pos.ne.symm, mul_one, enorm_eq_self, ← ENNReal.rpow_mul, mul_comm]
-
-=======
->>>>>>> c05f2327
 theorem eLpNorm_enorm_rpow (f : α → ε) (hq_pos : 0 < q) :
     eLpNorm (‖f ·‖ₑ ^ q) p μ = eLpNorm f (p * ENNReal.ofReal q) μ ^ q := by
   by_cases h0 : p = 0
