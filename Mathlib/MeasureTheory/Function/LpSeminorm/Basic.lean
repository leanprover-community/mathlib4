/-
Copyright (c) 2020 Rémy Degenne. All rights reserved.
Released under Apache 2.0 license as described in the file LICENSE.
Authors: Rémy Degenne, Sébastien Gouëzel
-/
import Mathlib.Analysis.NormedSpace.IndicatorFunction
import Mathlib.Data.Fintype.Order
import Mathlib.MeasureTheory.Function.AEEqFun
import Mathlib.MeasureTheory.Function.LpSeminorm.Defs
import Mathlib.MeasureTheory.Function.SpecialFunctions.Basic
import Mathlib.MeasureTheory.Integral.Lebesgue.Countable
import Mathlib.MeasureTheory.Integral.Lebesgue.Sub

/-!
# Basic theorems about ℒp space
-/

noncomputable section

open TopologicalSpace MeasureTheory Filter

open scoped NNReal ENNReal Topology ComplexConjugate

variable {α ε ε' E F G : Type*} {m m0 : MeasurableSpace α} {p : ℝ≥0∞} {q : ℝ} {μ ν : Measure α}
  [NormedAddCommGroup E] [NormedAddCommGroup F] [NormedAddCommGroup G] [ENorm ε] [ENorm ε']

namespace MeasureTheory

section Lp

section Top

theorem MemLp.eLpNorm_lt_top [TopologicalSpace ε] {f : α → ε} (hfp : MemLp f p μ) :
    eLpNorm f p μ < ∞ :=
  hfp.2

@[deprecated (since := "2025-02-21")]
alias Memℒp.eLpNorm_lt_top := MemLp.eLpNorm_lt_top

theorem MemLp.eLpNorm_ne_top [TopologicalSpace ε] {f : α → ε} (hfp : MemLp f p μ) :
    eLpNorm f p μ ≠ ∞ :=
  ne_of_lt hfp.2

@[deprecated (since := "2025-02-21")]
alias Memℒp.eLpNorm_ne_top := MemLp.eLpNorm_ne_top

theorem lintegral_rpow_enorm_lt_top_of_eLpNorm'_lt_top {f : α → ε} (hq0_lt : 0 < q)
    (hfq : eLpNorm' f q μ < ∞) : ∫⁻ a, ‖f a‖ₑ ^ q ∂μ < ∞ := by
  rw [lintegral_rpow_enorm_eq_rpow_eLpNorm' hq0_lt]
  exact ENNReal.rpow_lt_top_of_nonneg (le_of_lt hq0_lt) (ne_of_lt hfq)

@[deprecated (since := "2025-01-17")]
alias lintegral_rpow_nnnorm_lt_top_of_eLpNorm'_lt_top' :=
  lintegral_rpow_enorm_lt_top_of_eLpNorm'_lt_top

theorem lintegral_rpow_enorm_lt_top_of_eLpNorm_lt_top {f : α → ε} (hp_ne_zero : p ≠ 0)
    (hp_ne_top : p ≠ ∞) (hfp : eLpNorm f p μ < ∞) : ∫⁻ a, ‖f a‖ₑ ^ p.toReal ∂μ < ∞ := by
  apply lintegral_rpow_enorm_lt_top_of_eLpNorm'_lt_top
  · exact ENNReal.toReal_pos hp_ne_zero hp_ne_top
  · simpa [eLpNorm_eq_eLpNorm' hp_ne_zero hp_ne_top] using hfp

@[deprecated (since := "2025-01-17")]
alias lintegral_rpow_nnnorm_lt_top_of_eLpNorm_lt_top :=
  lintegral_rpow_enorm_lt_top_of_eLpNorm_lt_top

theorem eLpNorm_lt_top_iff_lintegral_rpow_enorm_lt_top {f : α → ε} (hp_ne_zero : p ≠ 0)
    (hp_ne_top : p ≠ ∞) : eLpNorm f p μ < ∞ ↔ ∫⁻ a, (‖f a‖ₑ) ^ p.toReal ∂μ < ∞ :=
  ⟨lintegral_rpow_enorm_lt_top_of_eLpNorm_lt_top hp_ne_zero hp_ne_top, by
    intro h
    have hp' := ENNReal.toReal_pos hp_ne_zero hp_ne_top
    have : 0 < 1 / p.toReal := div_pos zero_lt_one hp'
    simpa [eLpNorm_eq_lintegral_rpow_enorm hp_ne_zero hp_ne_top] using
      ENNReal.rpow_lt_top_of_nonneg (le_of_lt this) (ne_of_lt h)⟩

@[deprecated (since := "2025-02-04")] alias
eLpNorm_lt_top_iff_lintegral_rpow_nnnorm_lt_top := eLpNorm_lt_top_iff_lintegral_rpow_enorm_lt_top

end Top

section Zero

@[simp]
theorem eLpNorm'_exponent_zero {f : α → ε} : eLpNorm' f 0 μ = 1 := by
  rw [eLpNorm', div_zero, ENNReal.rpow_zero]

@[simp]
theorem eLpNorm_exponent_zero {f : α → ε} : eLpNorm f 0 μ = 0 := by simp [eLpNorm]

@[simp]
theorem memLp_zero_iff_aestronglyMeasurable [TopologicalSpace ε] {f : α → ε} :
    MemLp f 0 μ ↔ AEStronglyMeasurable f μ := by simp [MemLp, eLpNorm_exponent_zero]

@[deprecated (since := "2025-02-21")]
alias memℒp_zero_iff_aestronglyMeasurable := memLp_zero_iff_aestronglyMeasurable

section ENormedAddMonoid

variable {ε : Type*} [TopologicalSpace ε] [ENormedAddMonoid ε]

@[simp]
theorem eLpNorm'_zero (hp0_lt : 0 < q) : eLpNorm' (0 : α → ε) q μ = 0 := by
  simp [eLpNorm'_eq_lintegral_enorm, hp0_lt]

@[simp]
theorem eLpNorm'_zero' (hq0_ne : q ≠ 0) (hμ : μ ≠ 0) : eLpNorm' (0 : α → ε) q μ = 0 := by
  rcases le_or_lt 0 q with hq0 | hq_neg
  · exact eLpNorm'_zero (lt_of_le_of_ne hq0 hq0_ne.symm)
  · simp [eLpNorm'_eq_lintegral_enorm, ENNReal.rpow_eq_zero_iff, hμ, hq_neg]

@[simp]
theorem eLpNormEssSup_zero : eLpNormEssSup (0 : α → ε) μ = 0 := by
  simp [eLpNormEssSup, ← bot_eq_zero', essSup_const_bot]

@[simp]
theorem eLpNorm_zero : eLpNorm (0 : α → ε) p μ = 0 := by
  by_cases h0 : p = 0
  · simp [h0]
  by_cases h_top : p = ∞
  · simp only [h_top, eLpNorm_exponent_top, eLpNormEssSup_zero]
  rw [← Ne] at h0
  simp [eLpNorm_eq_eLpNorm' h0 h_top, ENNReal.toReal_pos h0 h_top]

@[simp]
theorem eLpNorm_zero' : eLpNorm (fun _ : α => (0 : ε)) p μ = 0 := eLpNorm_zero

@[simp] lemma MemLp.zero : MemLp (0 : α → ε) p μ :=
  ⟨aestronglyMeasurable_zero, by rw [eLpNorm_zero]; exact ENNReal.coe_lt_top⟩

@[simp] lemma MemLp.zero' : MemLp (fun _ : α => (0 : ε)) p μ := MemLp.zero

@[deprecated (since := "2025-02-21")]
alias Memℒp.zero' := MemLp.zero'

@[deprecated (since := "2025-01-21")] alias zero_memℒp := MemLp.zero
@[deprecated (since := "2025-01-21")] alias zero_mem_ℒp := MemLp.zero'

variable [MeasurableSpace α]

theorem eLpNorm'_measure_zero_of_pos {f : α → ε} (hq_pos : 0 < q) :
    eLpNorm' f q (0 : Measure α) = 0 := by simp [eLpNorm', hq_pos]

theorem eLpNorm'_measure_zero_of_exponent_zero {f : α → ε} : eLpNorm' f 0 (0 : Measure α) = 1 := by
  simp [eLpNorm']

theorem eLpNorm'_measure_zero_of_neg {f : α → ε} (hq_neg : q < 0) :
    eLpNorm' f q (0 : Measure α) = ∞ := by simp [eLpNorm', hq_neg]

<<<<<<< HEAD
omit [ENormedAddMonoid ε]
variable [ContinuousENorm ε]
=======
end ENormedAddMonoid
>>>>>>> 6943d23d

@[simp]
theorem eLpNormEssSup_measure_zero {f : α → ε} : eLpNormEssSup f (0 : Measure α) = 0 := by
  simp [eLpNormEssSup]

@[simp]
theorem eLpNorm_measure_zero {f : α → ε} : eLpNorm f p (0 : Measure α) = 0 := by
  by_cases h0 : p = 0
  · simp [h0]
  by_cases h_top : p = ∞
  · simp [h_top]
  rw [← Ne] at h0
  simp [eLpNorm_eq_eLpNorm' h0 h_top, eLpNorm', ENNReal.toReal_pos h0 h_top]

section ContinuousENorm

variable {ε: Type*} [TopologicalSpace ε] [ContinuousENorm ε]

@[simp] lemma memLp_measure_zero {f : α → ε} : MemLp f p (0 : Measure α) := by
  simp [MemLp]

@[deprecated (since := "2025-02-21")]
alias memℒp_measure_zero := memLp_measure_zero

end ContinuousENorm

end Zero

section Neg

@[simp]
theorem eLpNorm'_neg (f : α → F) (q : ℝ) (μ : Measure α) : eLpNorm' (-f) q μ = eLpNorm' f q μ := by
  simp [eLpNorm'_eq_lintegral_enorm]

@[simp]
theorem eLpNorm_neg (f : α → F) (p : ℝ≥0∞) (μ : Measure α) : eLpNorm (-f) p μ = eLpNorm f p μ := by
  by_cases h0 : p = 0
  · simp [h0]
  by_cases h_top : p = ∞
  · simp [h_top, eLpNormEssSup_eq_essSup_enorm]
  simp [eLpNorm_eq_eLpNorm' h0 h_top]

lemma eLpNorm_sub_comm (f g : α → E) (p : ℝ≥0∞) (μ : Measure α) :
    eLpNorm (f - g) p μ = eLpNorm (g - f) p μ := by simp [← eLpNorm_neg (f := f - g)]

theorem MemLp.neg {f : α → E} (hf : MemLp f p μ) : MemLp (-f) p μ :=
  ⟨AEStronglyMeasurable.neg hf.1, by simp [hf.right]⟩

@[deprecated (since := "2025-02-21")]
alias Memℒp.neg := MemLp.neg

theorem memLp_neg_iff {f : α → E} : MemLp (-f) p μ ↔ MemLp f p μ :=
  ⟨fun h => neg_neg f ▸ h.neg, MemLp.neg⟩

@[deprecated (since := "2025-02-21")]
alias memℒp_neg_iff := memLp_neg_iff

end Neg

section Const

<<<<<<< HEAD
variable {ε' : Type*} [TopologicalSpace ε'] [ContinuousENorm ε']
=======
variable {ε' ε'' : Type*} [TopologicalSpace ε'] [ContinuousENorm ε']
  [TopologicalSpace ε'' ] [ENormedAddMonoid ε'']
>>>>>>> 6943d23d

theorem eLpNorm'_const (c : ε) (hq_pos : 0 < q) :
    eLpNorm' (fun _ : α => c) q μ = ‖c‖ₑ * μ Set.univ ^ (1 / q) := by
  rw [eLpNorm'_eq_lintegral_enorm, lintegral_const,
    ENNReal.mul_rpow_of_nonneg _ _ (by simp [hq_pos.le] : 0 ≤ 1 / q)]
  congr
  rw [← ENNReal.rpow_mul]
  suffices hq_cancel : q * (1 / q) = 1 by rw [hq_cancel, ENNReal.rpow_one]
  rw [one_div, mul_inv_cancel₀ (ne_of_lt hq_pos).symm]

-- Generalising this to ENormedAddMonoid requires a case analysis whether ‖c‖ₑ = ⊤,
-- and will happen in a future PR.
theorem eLpNorm'_const' [IsFiniteMeasure μ] (c : F) (hc_ne_zero : c ≠ 0) (hq_ne_zero : q ≠ 0) :
    eLpNorm' (fun _ : α => c) q μ = ‖c‖ₑ * μ Set.univ ^ (1 / q) := by
  rw [eLpNorm'_eq_lintegral_enorm, lintegral_const,
    ENNReal.mul_rpow_of_ne_top _ (measure_ne_top μ Set.univ)]
  · congr
    rw [← ENNReal.rpow_mul]
    suffices hp_cancel : q * (1 / q) = 1 by rw [hp_cancel, ENNReal.rpow_one]
    rw [one_div, mul_inv_cancel₀ hq_ne_zero]
  · rw [Ne, ENNReal.rpow_eq_top_iff, not_or, not_and_or, not_and_or]
    simp [hc_ne_zero]

theorem eLpNormEssSup_const (c : ε) (hμ : μ ≠ 0) : eLpNormEssSup (fun _ : α => c) μ = ‖c‖ₑ := by
  rw [eLpNormEssSup_eq_essSup_enorm, essSup_const _ hμ]

theorem eLpNorm'_const_of_isProbabilityMeasure (c : ε) (hq_pos : 0 < q) [IsProbabilityMeasure μ] :
    eLpNorm' (fun _ : α => c) q μ = ‖c‖ₑ := by simp [eLpNorm'_const c hq_pos, measure_univ]

theorem eLpNorm_const (c : ε) (h0 : p ≠ 0) (hμ : μ ≠ 0) :
    eLpNorm (fun _ : α => c) p μ = ‖c‖ₑ * μ Set.univ ^ (1 / ENNReal.toReal p) := by
  by_cases h_top : p = ∞
  · simp [h_top, eLpNormEssSup_const c hμ]
  simp [eLpNorm_eq_eLpNorm' h0 h_top, eLpNorm'_const, ENNReal.toReal_pos h0 h_top]

theorem eLpNorm_const' (c : ε) (h0 : p ≠ 0) (h_top : p ≠ ∞) :
    eLpNorm (fun _ : α => c) p μ = ‖c‖ₑ * μ Set.univ ^ (1 / ENNReal.toReal p) := by
  simp [eLpNorm_eq_eLpNorm' h0 h_top, eLpNorm'_const, ENNReal.toReal_pos h0 h_top]

-- NB. If ‖c‖ₑ = ∞ and μ is finite, this claim is false: the right has side is true,
-- but the left hand side is false (as the norm is infinite).
theorem eLpNorm_const_lt_top_iff_enorm {c : ε''} (hc' : ‖c‖ₑ ≠ ∞)
    {p : ℝ≥0∞} (hp_ne_zero : p ≠ 0) (hp_ne_top : p ≠ ∞) :
    eLpNorm (fun _ : α ↦ c) p μ < ∞ ↔ c = 0 ∨ μ Set.univ < ∞ := by
  have hp : 0 < p.toReal := ENNReal.toReal_pos hp_ne_zero hp_ne_top
  by_cases hμ : μ = 0
  · simp only [hμ, Measure.coe_zero, Pi.zero_apply, or_true, ENNReal.zero_lt_top,
      eLpNorm_measure_zero]
  by_cases hc : c = 0
  · simp only [hc, true_or, eq_self_iff_true, ENNReal.zero_lt_top, eLpNorm_zero']
  rw [eLpNorm_const' c hp_ne_zero hp_ne_top]
  obtain hμ_top | hμ_ne_top := eq_or_ne (μ .univ) ∞
  · simp [hc, hμ_top, hp]
  rw [ENNReal.mul_lt_top_iff]
  simpa [hμ, hc, hμ_ne_top, hμ_ne_top.lt_top, hc, hc'.lt_top] using
    ENNReal.rpow_lt_top_of_nonneg (inv_nonneg.mpr hp.le) hμ_ne_top

<<<<<<< HEAD
variable {ε' : Type*} [TopologicalSpace ε'] [ENormedAddMonoid ε'] in
-- NB. If ‖c‖ₑ = ∞ and μ is finite, this claim is false: the right has side is true,
-- but the left hand side is false (as the norm is infinite).
theorem eLpNorm_const_lt_top_iff_enorm {c : ε'} (hc' : ‖c‖ₑ ≠ ∞)
    {p : ℝ≥0∞} (hp_ne_zero : p ≠ 0) (hp_ne_top : p ≠ ∞) :
    eLpNorm (fun _ : α ↦ c) p μ < ∞ ↔ c = 0 ∨ μ Set.univ < ∞ := by
  have hp : 0 < p.toReal := ENNReal.toReal_pos hp_ne_zero hp_ne_top
  by_cases hμ : μ = 0
  · simp only [hμ, Measure.coe_zero, Pi.zero_apply, or_true, ENNReal.zero_lt_top,
      eLpNorm_measure_zero]
  by_cases hc : c = 0
  · simp only [hc, true_or, eq_self_iff_true, ENNReal.zero_lt_top, eLpNorm_zero']
  rw [eLpNorm_const' c hp_ne_zero hp_ne_top]
  obtain hμ_top | hμ_ne_top := eq_or_ne (μ .univ) ∞
  · simp [hc, hμ_top, hp]
  rw [ENNReal.mul_lt_top_iff]
  simpa [hμ, hc, hμ_ne_top, hμ_ne_top.lt_top, hc, hc'.lt_top] using
    ENNReal.rpow_lt_top_of_nonneg (inv_nonneg.mpr hp.le) hμ_ne_top

theorem memLp_const (c : E) [IsFiniteMeasure μ] : MemLp (fun _ : α => c) p μ := by
=======
theorem eLpNorm_const_lt_top_iff {p : ℝ≥0∞} {c : F} (hp_ne_zero : p ≠ 0) (hp_ne_top : p ≠ ∞) :
    eLpNorm (fun _ : α => c) p μ < ∞ ↔ c = 0 ∨ μ Set.univ < ∞ :=
  eLpNorm_const_lt_top_iff_enorm enorm_ne_top hp_ne_zero hp_ne_top

theorem memLp_const_enorm {c : ε'} (hc : ‖c‖ₑ ≠ ⊤) [IsFiniteMeasure μ] :
    MemLp (fun _ : α ↦ c) p μ := by
>>>>>>> 6943d23d
  refine ⟨aestronglyMeasurable_const, ?_⟩
  by_cases h0 : p = 0
  · simp [h0]
  by_cases hμ : μ = 0
  · simp [hμ]
  rw [eLpNorm_const c h0 hμ]
  exact ENNReal.mul_lt_top hc.lt_top (ENNReal.rpow_lt_top_of_nonneg (by simp)
    (measure_ne_top μ Set.univ))

theorem memLp_const (c : E) [IsFiniteMeasure μ] : MemLp (fun _ : α => c) p μ :=
  memLp_const_enorm enorm_ne_top

theorem memLp_const_enorm {c : ε'} (hc : ‖c‖ₑ < ⊤) [IsFiniteMeasure μ] :
    MemLp (fun _ : α ↦ c) p μ := by
  refine ⟨aestronglyMeasurable_const, ?_⟩
  by_cases h0 : p = 0
  · simp [h0]
  by_cases hμ : μ = 0
  · simp [hμ]
  rw [eLpNorm_const c h0 hμ]
  exact ENNReal.mul_lt_top hc (ENNReal.rpow_lt_top_of_nonneg (by simp) (measure_ne_top μ Set.univ))

@[deprecated (since := "2025-02-21")]
alias memℒp_const := memLp_const

theorem memLp_top_const_enorm {c : ε'} (hc : ‖c‖ₑ ≠ ⊤) :
    MemLp (fun _ : α ↦ c) ∞ μ :=
  ⟨aestronglyMeasurable_const, by by_cases h : μ = 0 <;> simp [eLpNorm_const _, h, hc.lt_top]⟩

theorem memLp_top_const (c : E) : MemLp (fun _ : α => c) ∞ μ :=
  memLp_top_const_enorm enorm_ne_top

theorem memLp_top_const_enorm {c : ε'} (hc : ‖c‖ₑ < ⊤) :
    MemLp (fun _ : α ↦ c) ∞ μ :=
  ⟨aestronglyMeasurable_const, by by_cases h : μ = 0 <;> simp [eLpNorm_const _, h, hc]⟩

@[deprecated (since := "2025-02-21")]
alias memℒp_top_const := memLp_top_const

theorem memLp_const_iff_enorm
    {p : ℝ≥0∞} {c : ε''} (hc : ‖c‖ₑ ≠ ⊤) (hp_ne_zero : p ≠ 0) (hp_ne_top : p ≠ ∞) :
    MemLp (fun _ : α ↦ c) p μ ↔ c = 0 ∨ μ Set.univ < ∞ := by
  simp_all [MemLp, aestronglyMeasurable_const,
    eLpNorm_const_lt_top_iff_enorm hc hp_ne_zero hp_ne_top]

theorem memLp_const_iff {p : ℝ≥0∞} {c : E} (hp_ne_zero : p ≠ 0) (hp_ne_top : p ≠ ∞) :
    MemLp (fun _ : α => c) p μ ↔ c = 0 ∨ μ Set.univ < ∞ :=
  memLp_const_iff_enorm enorm_ne_top hp_ne_zero hp_ne_top

variable {ε' : Type*} [TopologicalSpace ε'] [ENormedAddMonoid ε'] in
theorem memLp_const_iff_enorm
    {p : ℝ≥0∞} {c : ε'} (hc : ‖c‖ₑ ≠ ⊤) (hp_ne_zero : p ≠ 0) (hp_ne_top : p ≠ ∞) :
    MemLp (fun _ : α ↦ c) p μ ↔ μ Set.univ = 0 ∨ (c = 0 ∨ μ Set.univ < ∞) := by
  simp_all [MemLp, aestronglyMeasurable_const,
    eLpNorm_const_lt_top_iff_enorm hc hp_ne_zero hp_ne_top]

@[deprecated (since := "2025-02-21")]
alias memℒp_const_iff := memLp_const_iff

end Const

variable {f : α → F}

lemma eLpNorm'_mono_enorm_ae {f : α → ε} {g : α → ε'} (hq : 0 ≤ q) (h : ∀ᵐ x ∂μ, ‖f x‖ₑ ≤ ‖g x‖ₑ) :
    eLpNorm' f q μ ≤ eLpNorm' g q μ := by
  simp only [eLpNorm'_eq_lintegral_enorm]
  gcongr ?_ ^ (1/q)
  refine lintegral_mono_ae (h.mono fun x hx => ?_)
  gcongr

lemma eLpNorm'_mono_nnnorm_ae {f : α → F} {g : α → G} (hq : 0 ≤ q) (h : ∀ᵐ x ∂μ, ‖f x‖₊ ≤ ‖g x‖₊) :
    eLpNorm' f q μ ≤ eLpNorm' g q μ := by
  simp only [eLpNorm'_eq_lintegral_enorm]
  gcongr ?_ ^ (1/q)
  refine lintegral_mono_ae (h.mono fun x hx => ?_)
  dsimp [enorm]
  gcongr

theorem eLpNorm'_mono_ae {f : α → F} {g : α → G} (hq : 0 ≤ q) (h : ∀ᵐ x ∂μ, ‖f x‖ ≤ ‖g x‖) :
    eLpNorm' f q μ ≤ eLpNorm' g q μ :=
  eLpNorm'_mono_enorm_ae hq (by simpa only [enorm_le_iff_norm_le] using h)

theorem eLpNorm'_congr_enorm_ae {f g : α → ε} (hfg : ∀ᵐ x ∂μ, ‖f x‖ₑ = ‖g x‖ₑ) :
    eLpNorm' f q μ = eLpNorm' g q μ := by
  have : (‖f ·‖ₑ ^ q) =ᵐ[μ] (‖g ·‖ₑ ^ q) := hfg.mono fun x hx ↦ by simp [hx]
  simp only [eLpNorm'_eq_lintegral_enorm, lintegral_congr_ae this]

theorem eLpNorm'_congr_nnnorm_ae {f g : α → F} (hfg : ∀ᵐ x ∂μ, ‖f x‖₊ = ‖g x‖₊) :
    eLpNorm' f q μ = eLpNorm' g q μ := by
  have : (‖f ·‖ₑ ^ q) =ᵐ[μ] (‖g ·‖ₑ ^ q) := hfg.mono fun x hx ↦ by simp [enorm, hx]
  simp only [eLpNorm'_eq_lintegral_enorm, lintegral_congr_ae this]

theorem eLpNorm'_congr_norm_ae {f g : α → F} (hfg : ∀ᵐ x ∂μ, ‖f x‖ = ‖g x‖) :
    eLpNorm' f q μ = eLpNorm' g q μ :=
  eLpNorm'_congr_nnnorm_ae <| hfg.mono fun _x hx => NNReal.eq hx

theorem eLpNorm'_congr_ae {f g : α → ε} (hfg : f =ᵐ[μ] g) : eLpNorm' f q μ = eLpNorm' g q μ :=
  eLpNorm'_congr_enorm_ae (hfg.fun_comp _)

theorem eLpNormEssSup_congr_ae {f g : α → ε} (hfg : f =ᵐ[μ] g) :
    eLpNormEssSup f μ = eLpNormEssSup g μ :=
  essSup_congr_ae (hfg.fun_comp enorm)

theorem eLpNormEssSup_mono_enorm_ae {f g : α → ε} (hfg : ∀ᵐ x ∂μ, ‖f x‖ₑ ≤ ‖g x‖ₑ) :
    eLpNormEssSup f μ ≤ eLpNormEssSup g μ :=
  essSup_mono_ae <| hfg

theorem eLpNormEssSup_mono_nnnorm_ae {f g : α → F} (hfg : ∀ᵐ x ∂μ, ‖f x‖₊ ≤ ‖g x‖₊) :
    eLpNormEssSup f μ ≤ eLpNormEssSup g μ :=
  essSup_mono_ae <| hfg.mono fun _x hx => ENNReal.coe_le_coe.mpr hx

theorem eLpNorm_mono_enorm_ae {f : α → ε} {g : α → ε'} (h : ∀ᵐ x ∂μ, ‖f x‖ₑ ≤ ‖g x‖ₑ) :
    eLpNorm f p μ ≤ eLpNorm g p μ := by
  simp only [eLpNorm]
  split_ifs
  · exact le_rfl
  · exact essSup_mono_ae h
  · exact eLpNorm'_mono_enorm_ae ENNReal.toReal_nonneg h

theorem eLpNorm_mono_nnnorm_ae {f : α → F} {g : α → G} (h : ∀ᵐ x ∂μ, ‖f x‖₊ ≤ ‖g x‖₊) :
    eLpNorm f p μ ≤ eLpNorm g p μ := by
  simp only [eLpNorm]
  split_ifs
  · exact le_rfl
  · exact essSup_mono_ae (h.mono fun x hx => ENNReal.coe_le_coe.mpr hx)
  · exact eLpNorm'_mono_nnnorm_ae ENNReal.toReal_nonneg h

theorem eLpNorm_mono_ae {f : α → F} {g : α → G} (h : ∀ᵐ x ∂μ, ‖f x‖ ≤ ‖g x‖) :
    eLpNorm f p μ ≤ eLpNorm g p μ :=
  eLpNorm_mono_enorm_ae (by simpa only [enorm_le_iff_norm_le] using h)

theorem eLpNorm_mono_ae' {ε' : Type*} [ENorm ε']
    {f : α → ε} {g : α → ε'} (h : ∀ᵐ x ∂μ, ‖f x‖ₑ ≤ ‖g x‖ₑ) :
    eLpNorm f p μ ≤ eLpNorm g p μ :=
  eLpNorm_mono_enorm_ae (by simpa only [enorm_le_iff_norm_le] using h)

theorem eLpNorm_mono_ae_real {f : α → F} {g : α → ℝ} (h : ∀ᵐ x ∂μ, ‖f x‖ ≤ g x) :
    eLpNorm f p μ ≤ eLpNorm g p μ :=
  eLpNorm_mono_ae <| h.mono fun _x hx =>
    hx.trans ((le_abs_self _).trans (Real.norm_eq_abs _).symm.le)

theorem eLpNorm_mono_enorm {f : α → ε} {g : α → ε'} (h : ∀ x, ‖f x‖ₑ ≤ ‖g x‖ₑ) :
    eLpNorm f p μ ≤ eLpNorm g p μ :=
  eLpNorm_mono_enorm_ae (Eventually.of_forall h)

theorem eLpNorm_mono_nnnorm {f : α → F} {g : α → G} (h : ∀ x, ‖f x‖₊ ≤ ‖g x‖₊) :
    eLpNorm f p μ ≤ eLpNorm g p μ :=
  eLpNorm_mono_nnnorm_ae (Eventually.of_forall h)

theorem eLpNorm_mono {f : α → F} {g : α → G} (h : ∀ x, ‖f x‖ ≤ ‖g x‖) :
    eLpNorm f p μ ≤ eLpNorm g p μ :=
  eLpNorm_mono_ae (Eventually.of_forall h)

theorem eLpNorm_mono_real {f : α → F} {g : α → ℝ} (h : ∀ x, ‖f x‖ ≤ g x) :
    eLpNorm f p μ ≤ eLpNorm g p μ :=
  eLpNorm_mono_ae_real (Eventually.of_forall h)

theorem eLpNormEssSup_le_of_ae_enorm_bound {f : α → ε} {C : ℝ≥0∞} (hfC : ∀ᵐ x ∂μ, ‖f x‖ₑ ≤ C) :
    eLpNormEssSup f μ ≤ C :=
  essSup_le_of_ae_le C hfC

theorem eLpNormEssSup_le_of_ae_nnnorm_bound {f : α → F} {C : ℝ≥0} (hfC : ∀ᵐ x ∂μ, ‖f x‖₊ ≤ C) :
    eLpNormEssSup f μ ≤ C :=
  essSup_le_of_ae_le (C : ℝ≥0∞) <| hfC.mono fun _x hx => ENNReal.coe_le_coe.mpr hx

theorem eLpNormEssSup_le_of_ae_bound {f : α → F} {C : ℝ} (hfC : ∀ᵐ x ∂μ, ‖f x‖ ≤ C) :
    eLpNormEssSup f μ ≤ ENNReal.ofReal C :=
  eLpNormEssSup_le_of_ae_nnnorm_bound <| hfC.mono fun _x hx => hx.trans C.le_coe_toNNReal

theorem eLpNormEssSup_lt_top_of_ae_enorm_bound {f : α → ε} {C : ℝ≥0} (hfC : ∀ᵐ x ∂μ, ‖f x‖ₑ ≤ C) :
    eLpNormEssSup f μ < ∞ :=
  (eLpNormEssSup_le_of_ae_enorm_bound hfC).trans_lt ENNReal.coe_lt_top

theorem eLpNormEssSup_lt_top_of_ae_nnnorm_bound {f : α → F} {C : ℝ≥0} (hfC : ∀ᵐ x ∂μ, ‖f x‖₊ ≤ C) :
    eLpNormEssSup f μ < ∞ :=
  (eLpNormEssSup_le_of_ae_nnnorm_bound hfC).trans_lt ENNReal.coe_lt_top

theorem eLpNormEssSup_lt_top_of_ae_bound {f : α → F} {C : ℝ} (hfC : ∀ᵐ x ∂μ, ‖f x‖ ≤ C) :
    eLpNormEssSup f μ < ∞ :=
  (eLpNormEssSup_le_of_ae_bound hfC).trans_lt ENNReal.ofReal_lt_top

theorem eLpNorm_le_of_ae_enorm_bound {ε} [TopologicalSpace ε] [ENormedAddMonoid ε]
    {f : α → ε} {C : ℝ≥0∞} (hfC : ∀ᵐ x ∂μ, ‖f x‖ₑ ≤ C) :
    eLpNorm f p μ ≤ C • μ Set.univ ^ p.toReal⁻¹ := by
  rcases eq_zero_or_neZero μ with rfl | hμ
  · simp
  by_cases hp : p = 0
  · simp [hp]
  have : ∀ᵐ x ∂μ, ‖f x‖ₑ ≤ ‖C‖ₑ := hfC.mono fun x hx ↦ hx.trans (Preorder.le_refl C)
  refine (eLpNorm_mono_enorm_ae this).trans_eq ?_
  rw [eLpNorm_const _ hp (NeZero.ne μ), one_div, enorm_eq_self, smul_eq_mul]

theorem eLpNorm_le_of_ae_nnnorm_bound {f : α → F} {C : ℝ≥0} (hfC : ∀ᵐ x ∂μ, ‖f x‖₊ ≤ C) :
    eLpNorm f p μ ≤ C • μ Set.univ ^ p.toReal⁻¹ := by
  rcases eq_zero_or_neZero μ with rfl | hμ
  · simp
  by_cases hp : p = 0
  · simp [hp]
  have : ∀ᵐ x ∂μ, ‖f x‖₊ ≤ ‖(C : ℝ)‖₊ := hfC.mono fun x hx => hx.trans_eq C.nnnorm_eq.symm
  refine (eLpNorm_mono_ae this).trans_eq ?_
  rw [eLpNorm_const _ hp (NeZero.ne μ), C.enorm_eq, one_div, ENNReal.smul_def, smul_eq_mul]

theorem eLpNorm_le_of_ae_bound {f : α → F} {C : ℝ} (hfC : ∀ᵐ x ∂μ, ‖f x‖ ≤ C) :
    eLpNorm f p μ ≤ μ Set.univ ^ p.toReal⁻¹ * ENNReal.ofReal C := by
  rw [← mul_comm]
  exact eLpNorm_le_of_ae_nnnorm_bound (hfC.mono fun x hx => hx.trans C.le_coe_toNNReal)

theorem eLpNorm_congr_enorm_ae {f : α → ε} {g : α → ε'} (hfg : ∀ᵐ x ∂μ, ‖f x‖ₑ = ‖g x‖ₑ) :
    eLpNorm f p μ = eLpNorm g p μ :=
  le_antisymm (eLpNorm_mono_enorm_ae <| EventuallyEq.le hfg)
    (eLpNorm_mono_enorm_ae <| (EventuallyEq.symm hfg).le)

theorem eLpNorm_congr_nnnorm_ae {f : α → F} {g : α → G} (hfg : ∀ᵐ x ∂μ, ‖f x‖₊ = ‖g x‖₊) :
    eLpNorm f p μ = eLpNorm g p μ :=
  le_antisymm (eLpNorm_mono_nnnorm_ae <| EventuallyEq.le hfg)
    (eLpNorm_mono_nnnorm_ae <| (EventuallyEq.symm hfg).le)

theorem eLpNorm_congr_norm_ae {f : α → F} {g : α → G} (hfg : ∀ᵐ x ∂μ, ‖f x‖ = ‖g x‖) :
    eLpNorm f p μ = eLpNorm g p μ :=
  eLpNorm_congr_nnnorm_ae <| hfg.mono fun _x hx => NNReal.eq hx

open scoped symmDiff in
theorem eLpNorm_indicator_sub_indicator (s t : Set α) (f : α → E) :
    eLpNorm (s.indicator f - t.indicator f) p μ = eLpNorm ((s ∆ t).indicator f) p μ :=
  eLpNorm_congr_norm_ae <| ae_of_all _ fun x ↦ by simp [Set.apply_indicator_symmDiff norm_neg]

@[simp]
theorem eLpNorm'_norm {f : α → F} : eLpNorm' (fun a => ‖f a‖) q μ = eLpNorm' f q μ := by
  simp [eLpNorm'_eq_lintegral_enorm]

@[simp]
theorem eLpNorm'_enorm {f : α → ε} : eLpNorm' (fun a => ‖f a‖ₑ) q μ = eLpNorm' f q μ := by
  simp [eLpNorm'_eq_lintegral_enorm]

@[simp]
theorem eLpNorm_norm (f : α → F) : eLpNorm (fun x => ‖f x‖) p μ = eLpNorm f p μ :=
  eLpNorm_congr_norm_ae <| Eventually.of_forall fun _ => norm_norm _

@[simp]
theorem eLpNorm_enorm (f : α → ε) : eLpNorm (fun x ↦ ‖f x‖ₑ) p μ = eLpNorm f p μ :=
  eLpNorm_congr_enorm_ae <| Eventually.of_forall fun _ => enorm_enorm _

theorem eLpNorm'_norm_rpow (f : α → F) (p q : ℝ) (hq_pos : 0 < q) :
    eLpNorm' (fun x => ‖f x‖ ^ q) p μ = eLpNorm' f (p * q) μ ^ q := by
  simp_rw [eLpNorm', ← ENNReal.rpow_mul, ← one_div_mul_one_div, one_div,
    mul_assoc, inv_mul_cancel₀ hq_pos.ne.symm, mul_one, ← ofReal_norm_eq_enorm,
    Real.norm_eq_abs, abs_eq_self.mpr (Real.rpow_nonneg (norm_nonneg _) _), mul_comm p,
    ← ENNReal.ofReal_rpow_of_nonneg (norm_nonneg _) hq_pos.le, ENNReal.rpow_mul]

theorem eLpNorm_norm_rpow (f : α → F) (hq_pos : 0 < q) :
    eLpNorm (fun x => ‖f x‖ ^ q) p μ = eLpNorm f (p * ENNReal.ofReal q) μ ^ q := by
  by_cases h0 : p = 0
  · simp [h0, ENNReal.zero_rpow_of_pos hq_pos]
  by_cases hp_top : p = ∞
  · simp only [hp_top, eLpNorm_exponent_top, ENNReal.top_mul', hq_pos.not_le,
      ENNReal.ofReal_eq_zero, if_false, eLpNorm_exponent_top, eLpNormEssSup_eq_essSup_enorm]
    have h_rpow : essSup (‖‖f ·‖ ^ q‖ₑ) μ = essSup (‖f ·‖ₑ ^ q) μ := by
      congr
      ext1 x
      conv_rhs => rw [← enorm_norm]
      rw [← Real.enorm_rpow_of_nonneg (norm_nonneg _) hq_pos.le]
    rw [h_rpow]
    have h_rpow_mono := ENNReal.strictMono_rpow_of_pos hq_pos
    have h_rpow_surj := (ENNReal.rpow_left_bijective hq_pos.ne.symm).2
    let iso := h_rpow_mono.orderIsoOfSurjective _ h_rpow_surj
    exact (iso.essSup_apply (fun x => ‖f x‖ₑ) μ).symm
  rw [eLpNorm_eq_eLpNorm' h0 hp_top, eLpNorm_eq_eLpNorm' _ _]
  swap
  · refine mul_ne_zero h0 ?_
    rwa [Ne, ENNReal.ofReal_eq_zero, not_le]
  swap; · exact ENNReal.mul_ne_top hp_top ENNReal.ofReal_ne_top
  rw [ENNReal.toReal_mul, ENNReal.toReal_ofReal hq_pos.le]
  exact eLpNorm'_norm_rpow f p.toReal q hq_pos

theorem eLpNorm_congr_ae {f g : α → ε} (hfg : f =ᵐ[μ] g) : eLpNorm f p μ = eLpNorm g p μ :=
  eLpNorm_congr_enorm_ae <| hfg.mono fun _x hx => hx ▸ rfl

theorem memLp_congr_ae [TopologicalSpace ε] {f g : α → ε} (hfg : f =ᵐ[μ] g) :
    MemLp f p μ ↔ MemLp g p μ := by
  simp only [MemLp, eLpNorm_congr_ae hfg, aestronglyMeasurable_congr hfg]

@[deprecated (since := "2025-02-21")]
alias memℒp_congr_ae := memLp_congr_ae

theorem MemLp.ae_eq [TopologicalSpace ε] {f g : α → ε} (hfg : f =ᵐ[μ] g) (hf_Lp : MemLp f p μ) :
    MemLp g p μ :=
  (memLp_congr_ae hfg).1 hf_Lp

@[deprecated (since := "2025-02-21")]
alias Memℒp.ae_eq := MemLp.ae_eq

variable {ε ε' : Type*}
  [TopologicalSpace ε] [TopologicalSpace ε'] [ContinuousENorm ε] [ContinuousENorm ε']

theorem MemLp.of_le {f : α → E} {g : α → F} (hg : MemLp g p μ) (hf : AEStronglyMeasurable f μ)
    (hfg : ∀ᵐ x ∂μ, ‖f x‖ ≤ ‖g x‖) : MemLp f p μ :=
  ⟨hf, (eLpNorm_mono_ae hfg).trans_lt hg.eLpNorm_lt_top⟩

theorem MemLp.of_le_enorm {f : α → ε} {g : α → ε'} (hg : MemLp g p μ)
    (hf : AEStronglyMeasurable f μ) (hfg : ∀ᵐ x ∂μ, ‖f x‖ₑ ≤ ‖g x‖ₑ) : MemLp f p μ :=
  ⟨hf, (eLpNorm_mono_ae' hfg).trans_lt hg.eLpNorm_lt_top⟩

@[deprecated (since := "2025-02-21")] alias Memℒp.of_le := MemLp.of_le

alias MemLp.mono := MemLp.of_le
@[deprecated (since := "2025-02-21")] alias Memℒp.mono := MemLp.mono

theorem MemLp.mono' {f : α → E} {g : α → ℝ} (hg : MemLp g p μ) (hf : AEStronglyMeasurable f μ)
    (h : ∀ᵐ a ∂μ, ‖f a‖ ≤ g a) : MemLp f p μ :=
  hg.of_le hf <| h.mono fun _x hx => le_trans hx (le_abs_self _)

theorem MemLp.mono'_enorm {f : α → ε} {g : α → ℝ≥0∞}
    (hg : MemLp g p μ) (hf : AEStronglyMeasurable f μ) (h : ∀ᵐ a ∂μ, ‖f a‖ₑ ≤ g a) : MemLp f p μ :=
  MemLp.of_le_enorm hg hf <| h.mono fun _x hx ↦ le_trans hx le_rfl

@[deprecated (since := "2025-02-21")]
alias Memℒp.mono' := MemLp.mono'

theorem MemLp.congr_norm {f : α → E} {g : α → F} (hf : MemLp f p μ) (hg : AEStronglyMeasurable g μ)
    (h : ∀ᵐ a ∂μ, ‖f a‖ = ‖g a‖) : MemLp g p μ :=
  hf.mono hg <| EventuallyEq.le <| EventuallyEq.symm h

theorem MemLp.congr_enorm {f : α → ε} {g : α → ε'} (hf : MemLp f p μ)
    (hg : AEStronglyMeasurable g μ) (h : ∀ᵐ a ∂μ, ‖f a‖ₑ = ‖g a‖ₑ) : MemLp g p μ :=
  hf.of_le_enorm hg <| EventuallyEq.le <| EventuallyEq.symm h

@[deprecated (since := "2025-02-21")]
alias Memℒp.congr_norm := MemLp.congr_norm

theorem memLp_congr_norm {f : α → E} {g : α → F} (hf : AEStronglyMeasurable f μ)
    (hg : AEStronglyMeasurable g μ) (h : ∀ᵐ a ∂μ, ‖f a‖ = ‖g a‖) : MemLp f p μ ↔ MemLp g p μ :=
  ⟨fun h2f => h2f.congr_norm hg h, fun h2g => h2g.congr_norm hf <| EventuallyEq.symm h⟩

theorem memLp_congr_enorm {f : α → ε} {g : α → ε'} (hf : AEStronglyMeasurable f μ)
    (hg : AEStronglyMeasurable g μ) (h : ∀ᵐ a ∂μ, ‖f a‖ₑ = ‖g a‖ₑ) : MemLp f p μ ↔ MemLp g p μ :=
  ⟨fun h2f => h2f.congr_enorm hg h, fun h2g => h2g.congr_enorm hf <| EventuallyEq.symm h⟩

@[deprecated (since := "2025-02-21")]
alias memℒp_congr_norm := memLp_congr_norm

theorem memLp_top_of_bound {f : α → E} (hf : AEStronglyMeasurable f μ) (C : ℝ)
    (hfC : ∀ᵐ x ∂μ, ‖f x‖ ≤ C) : MemLp f ∞ μ :=
  ⟨hf, by
    rw [eLpNorm_exponent_top]
    exact eLpNormEssSup_lt_top_of_ae_bound hfC⟩

theorem memLp_top_of_bound_enorm {f : α → ε} (hf : AEStronglyMeasurable f μ) (C : ℝ≥0)
    (hfC : ∀ᵐ x ∂μ, ‖f x‖ₑ ≤ C) : MemLp f ∞ μ :=
  ⟨hf, by
    rw [eLpNorm_exponent_top]
    exact eLpNormEssSup_lt_top_of_ae_enorm_bound hfC⟩

@[deprecated (since := "2025-02-21")]
alias memℒp_top_of_bound := memLp_top_of_bound

theorem MemLp.of_bound [IsFiniteMeasure μ] {f : α → E} (hf : AEStronglyMeasurable f μ) (C : ℝ)
    (hfC : ∀ᵐ x ∂μ, ‖f x‖ ≤ C) : MemLp f p μ :=
  (memLp_const C).of_le hf (hfC.mono fun _x hx => le_trans hx (le_abs_self _))

theorem MemLp.of_enorm_bound [IsFiniteMeasure μ] {f : α → ε} (hf : AEStronglyMeasurable f μ)
    {C : ℝ≥0∞} (hC : C ≠ ∞) (hfC : ∀ᵐ x ∂μ, ‖f x‖ₑ ≤ C) : MemLp f p μ := by
  have : ‖C‖ₑ < ⊤ := by simp [hC.lt_top]
  --have := memLp_const_enorm (c := C) this (μ := μ) (ε' := ε)
  -- apply (memLp_const_enorm this).of_le_enorm (ε' := ε)
  --hf --(hfC.mono fun _x hx => le_trans hx (le_abs_self _))
  sorry

@[deprecated (since := "2025-02-21")]
alias Memℒp.of_bound := MemLp.of_bound

theorem memLp_of_bounded [IsFiniteMeasure μ]
    {a b : ℝ} {f : α → ℝ} (h : ∀ᵐ x ∂μ, f x ∈ Set.Icc a b)
    (hX : AEStronglyMeasurable f μ) (p : ENNReal) : MemLp f p μ :=
  have ha : ∀ᵐ x ∂μ, a ≤ f x := h.mono fun ω h => h.1
  have hb : ∀ᵐ x ∂μ, f x ≤ b := h.mono fun ω h => h.2
  (memLp_const (max |a| |b|)).mono' hX (by filter_upwards [ha, hb] with x using abs_le_max_abs_abs)

@[deprecated (since := "2025-02-21")]
alias memℒp_of_bounded := memLp_of_bounded

@[gcongr, mono]
theorem eLpNorm'_mono_measure (f : α → ε) (hμν : ν ≤ μ) (hq : 0 ≤ q) :
    eLpNorm' f q ν ≤ eLpNorm' f q μ := by
  simp_rw [eLpNorm']
  gcongr
  exact lintegral_mono' hμν le_rfl

@[gcongr, mono]
theorem eLpNormEssSup_mono_measure (f : α → ε) (hμν : ν ≪ μ) :
    eLpNormEssSup f ν ≤ eLpNormEssSup f μ := by
  simp_rw [eLpNormEssSup]
  exact essSup_mono_measure hμν

@[gcongr, mono]
theorem eLpNorm_mono_measure (f : α → ε) (hμν : ν ≤ μ) : eLpNorm f p ν ≤ eLpNorm f p μ := by
  by_cases hp0 : p = 0
  · simp [hp0]
  by_cases hp_top : p = ∞
  · simp [hp_top, eLpNormEssSup_mono_measure f (Measure.absolutelyContinuous_of_le hμν)]
  simp_rw [eLpNorm_eq_eLpNorm' hp0 hp_top]
  exact eLpNorm'_mono_measure f hμν ENNReal.toReal_nonneg

theorem MemLp.mono_measure {f : α → ε} (hμν : ν ≤ μ) (hf : MemLp f p μ) :
    MemLp f p ν :=
  ⟨hf.1.mono_measure hμν, (eLpNorm_mono_measure f hμν).trans_lt hf.2⟩

@[deprecated (since := "2025-02-21")]
alias Memℒp.mono_measure := MemLp.mono_measure

section Indicator

variable {ε : Type*} [TopologicalSpace ε] [ENormedAddMonoid ε]
  {c : ε} {hf : AEStronglyMeasurable f μ} {s : Set α}

lemma eLpNorm_indicator_eq_eLpNorm_restrict {f : α → ε} {s : Set α} (hs : MeasurableSet s) :
    eLpNorm (s.indicator f) p μ = eLpNorm f p (μ.restrict s) := by
  by_cases hp_zero : p = 0
  · simp only [hp_zero, eLpNorm_exponent_zero]
  by_cases hp_top : p = ∞
  · simp_rw [hp_top, eLpNorm_exponent_top, eLpNormEssSup_eq_essSup_enorm,
       enorm_indicator_eq_indicator_enorm, ENNReal.essSup_indicator_eq_essSup_restrict hs]
  simp_rw [eLpNorm_eq_lintegral_rpow_enorm hp_zero hp_top]
  suffices (∫⁻ x, (‖s.indicator f x‖ₑ) ^ p.toReal ∂μ) =
      ∫⁻ x in s, ‖f x‖ₑ ^ p.toReal ∂μ by rw [this]
  rw [← lintegral_indicator hs]
  congr
  simp_rw [enorm_indicator_eq_indicator_enorm]
  rw [eq_comm, ← Function.comp_def (fun x : ℝ≥0∞ => x ^ p.toReal), Set.indicator_comp_of_zero,
    Function.comp_def]
  simp [ENNReal.toReal_pos hp_zero hp_top]

@[deprecated (since := "2025-01-07")]
alias eLpNorm_indicator_eq_restrict := eLpNorm_indicator_eq_eLpNorm_restrict

lemma eLpNormEssSup_indicator_eq_eLpNormEssSup_restrict (hs : MeasurableSet s) :
    eLpNormEssSup (s.indicator f) μ = eLpNormEssSup f (μ.restrict s) := by
  simp_rw [← eLpNorm_exponent_top, eLpNorm_indicator_eq_eLpNorm_restrict hs]

lemma eLpNorm_restrict_le (f : α → ε') (p : ℝ≥0∞) (μ : Measure α) (s : Set α) :
    eLpNorm f p (μ.restrict s) ≤ eLpNorm f p μ :=
  eLpNorm_mono_measure f Measure.restrict_le_self

lemma eLpNorm_indicator_le (f : α → ε) :
    eLpNorm (s.indicator f) p μ ≤ eLpNorm f p μ := by
  refine eLpNorm_mono_ae' <| .of_forall fun x ↦ ?_
  rw [enorm_indicator_eq_indicator_enorm]
  exact s.indicator_le_self _ x

lemma eLpNormEssSup_indicator_le (s : Set α) (f : α → ε) :
    eLpNormEssSup (s.indicator f) μ ≤ eLpNormEssSup f μ := by
  refine essSup_mono_ae (Eventually.of_forall fun x => ?_)
  simp_rw [enorm_indicator_eq_indicator_enorm]
  exact Set.indicator_le_self s _ x

lemma eLpNormEssSup_indicator_const_le (s : Set α) (c : ε) :
    eLpNormEssSup (s.indicator fun _ : α => c) μ ≤ ‖c‖ₑ := by
  by_cases hμ0 : μ = 0
  · rw [hμ0, eLpNormEssSup_measure_zero]
    exact zero_le _
  · exact (eLpNormEssSup_indicator_le s fun _ => c).trans (eLpNormEssSup_const c hμ0).le

lemma eLpNormEssSup_indicator_const_eq (s : Set α) (c : ε) (hμs : μ s ≠ 0) :
    eLpNormEssSup (s.indicator fun _ : α => c) μ = ‖c‖ₑ := by
  refine le_antisymm (eLpNormEssSup_indicator_const_le s c) ?_
  by_contra! h
  have h' := ae_iff.mp (ae_lt_of_essSup_lt h)
  push_neg at h'
  refine hμs (measure_mono_null (fun x hx_mem => ?_) h')
  rw [Set.mem_setOf_eq, Set.indicator_of_mem hx_mem]

lemma eLpNorm_indicator_const₀ (hs : NullMeasurableSet s μ) (hp : p ≠ 0) (hp_top : p ≠ ∞) :
    eLpNorm (s.indicator fun _ => c) p μ = ‖c‖ₑ * μ s ^ (1 / p.toReal) :=
  have hp_pos : 0 < p.toReal := ENNReal.toReal_pos hp hp_top
  calc
    eLpNorm (s.indicator fun _ => c) p μ
      = (∫⁻ x, (‖(s.indicator fun _ ↦ c) x‖ₑ ^ p.toReal) ∂μ) ^ (1 / p.toReal) :=
          eLpNorm_eq_lintegral_rpow_enorm hp hp_top
    _ = (∫⁻ x, (s.indicator fun _ ↦ ‖c‖ₑ ^ p.toReal) x ∂μ) ^ (1 / p.toReal) := by
      congr 2
      refine (Set.comp_indicator_const c (fun x ↦ (‖x‖ₑ) ^ p.toReal) ?_)
      simp [hp_pos]
    _ = ‖c‖ₑ * μ s ^ (1 / p.toReal) := by
      rw [lintegral_indicator_const₀ hs, ENNReal.mul_rpow_of_nonneg, ← ENNReal.rpow_mul,
        mul_one_div_cancel hp_pos.ne', ENNReal.rpow_one]
      positivity

lemma eLpNorm_indicator_const (hs : MeasurableSet s) (hp : p ≠ 0) (hp_top : p ≠ ∞) :
    eLpNorm (s.indicator fun _ => c) p μ = ‖c‖ₑ * μ s ^ (1 / p.toReal) :=
  eLpNorm_indicator_const₀ hs.nullMeasurableSet hp hp_top

lemma eLpNorm_indicator_const' (hs : MeasurableSet s) (hμs : μ s ≠ 0) (hp : p ≠ 0) :
    eLpNorm (s.indicator fun _ => c) p μ = ‖c‖ₑ * μ s ^ (1 / p.toReal) := by
  by_cases hp_top : p = ∞
  · simp [hp_top, eLpNormEssSup_indicator_const_eq s c hμs]
  · exact eLpNorm_indicator_const hs hp hp_top

variable (c) in
lemma eLpNorm_indicator_const_le (p : ℝ≥0∞) :
    eLpNorm (s.indicator fun _ => c) p μ ≤ ‖c‖ₑ * μ s ^ (1 / p.toReal) := by
  obtain rfl | hp := eq_or_ne p 0
  · simp only [eLpNorm_exponent_zero, zero_le']
  obtain rfl | h'p := eq_or_ne p ∞
  · simp only [eLpNorm_exponent_top, ENNReal.toReal_top, _root_.div_zero, ENNReal.rpow_zero,
      mul_one]
    exact eLpNormEssSup_indicator_const_le _ _
  let t := toMeasurable μ s
  calc
    eLpNorm (s.indicator fun _ => c) p μ ≤ eLpNorm (t.indicator fun _ ↦ c) p μ :=
      eLpNorm_mono_enorm (enorm_indicator_le_of_subset (subset_toMeasurable _ _) _)
    _ = ‖c‖ₑ * μ t ^ (1 / p.toReal) :=
      eLpNorm_indicator_const (measurableSet_toMeasurable ..) hp h'p
    _ = ‖c‖ₑ * μ s ^ (1 / p.toReal) := by rw [measure_toMeasurable]

lemma MemLp.indicator {f : α → ε} (hs : MeasurableSet s) (hf : MemLp f p μ) :
    MemLp (s.indicator f) p μ :=
  ⟨hf.aestronglyMeasurable.indicator hs, lt_of_le_of_lt (eLpNorm_indicator_le f) hf.eLpNorm_lt_top⟩

@[deprecated (since := "2025-02-21")]
alias Memℒp.indicator := MemLp.indicator

lemma memLp_indicator_iff_restrict {f : α → ε} (hs : MeasurableSet s) :
    MemLp (s.indicator f) p μ ↔ MemLp f p (μ.restrict s) := by
  simp [MemLp, aestronglyMeasurable_indicator_iff hs, eLpNorm_indicator_eq_eLpNorm_restrict hs]

@[deprecated (since := "2025-02-21")]
alias memℒp_indicator_iff_restrict := memLp_indicator_iff_restrict

lemma memLp_indicator_const (p : ℝ≥0∞) (hs : MeasurableSet s) (c : E) (hμsc : c = 0 ∨ μ s ≠ ∞) :
    MemLp (s.indicator fun _ => c) p μ := by
  rw [memLp_indicator_iff_restrict hs]
  obtain rfl | hμ := hμsc
  · exact MemLp.zero
  · have := Fact.mk hμ.lt_top
    apply memLp_const

@[deprecated (since := "2025-02-21")]
alias memℒp_indicator_const := memLp_indicator_const

lemma eLpNormEssSup_piecewise (f g : α → ε) [DecidablePred (· ∈ s)] (hs : MeasurableSet s) :
    eLpNormEssSup (Set.piecewise s f g) μ
      = max (eLpNormEssSup f (μ.restrict s)) (eLpNormEssSup g (μ.restrict sᶜ)) := by
  simp only [eLpNormEssSup, ← ENNReal.essSup_piecewise hs]
  congr with x
  by_cases hx : x ∈ s <;> simp [hx]

lemma eLpNorm_top_piecewise (f g : α → ε) [DecidablePred (· ∈ s)] (hs : MeasurableSet s) :
    eLpNorm (Set.piecewise s f g) ∞ μ
      = max (eLpNorm f ∞ (μ.restrict s)) (eLpNorm g ∞ (μ.restrict sᶜ)) :=
  eLpNormEssSup_piecewise f g hs

protected lemma MemLp.piecewise {f : α → ε} [DecidablePred (· ∈ s)] {g} (hs : MeasurableSet s)
   (hf : MemLp f p (μ.restrict s)) (hg : MemLp g p (μ.restrict sᶜ)) :
    MemLp (s.piecewise f g) p μ := by
  by_cases hp_zero : p = 0
  · simp only [hp_zero, memLp_zero_iff_aestronglyMeasurable]
    exact AEStronglyMeasurable.piecewise hs hf.1 hg.1
  refine ⟨AEStronglyMeasurable.piecewise hs hf.1 hg.1, ?_⟩
  obtain rfl | hp_top := eq_or_ne p ∞
  · rw [eLpNorm_top_piecewise f g hs]
    exact max_lt hf.2 hg.2
  rw [eLpNorm_lt_top_iff_lintegral_rpow_enorm_lt_top hp_zero hp_top, ← lintegral_add_compl _ hs,
    ENNReal.add_lt_top]
  constructor
  · have h : ∀ᵐ x ∂μ, x ∈ s → ‖Set.piecewise s f g x‖ₑ ^ p.toReal = ‖f x‖ₑ ^ p.toReal := by
      filter_upwards with a ha using by simp [ha]
    rw [setLIntegral_congr_fun hs h]
    exact lintegral_rpow_enorm_lt_top_of_eLpNorm_lt_top hp_zero hp_top hf.2
  · have h : ∀ᵐ x ∂μ, x ∈ sᶜ → ‖Set.piecewise s f g x‖ₑ ^ p.toReal = ‖g x‖ₑ ^ p.toReal := by
      filter_upwards with a ha
      have ha' : a ∉ s := ha
      simp [ha']
    rw [setLIntegral_congr_fun hs.compl h]
    exact lintegral_rpow_enorm_lt_top_of_eLpNorm_lt_top hp_zero hp_top hg.2

@[deprecated (since := "2025-02-21")]
alias Memℒp.piecewise := MemLp.piecewise

end Indicator

section ENormedAddMonoid

variable {ε : Type*} [TopologicalSpace ε] [ENormedAddMonoid ε]

/-- For a function `f` with support in `s`, the Lᵖ norms of `f` with respect to `μ` and
`μ.restrict s` are the same. -/
theorem eLpNorm_restrict_eq_of_support_subset {s : Set α} {f : α → ε} (hsf : f.support ⊆ s) :
    eLpNorm f p (μ.restrict s) = eLpNorm f p μ := by
  by_cases hp0 : p = 0
  · simp [hp0]
  by_cases hp_top : p = ∞
  · simp only [hp_top, eLpNorm_exponent_top, eLpNormEssSup_eq_essSup_enorm]
    exact ENNReal.essSup_restrict_eq_of_support_subset fun x hx ↦ hsf <| enorm_ne_zero.1 hx
  · simp_rw [eLpNorm_eq_eLpNorm' hp0 hp_top, eLpNorm'_eq_lintegral_enorm]
    congr 1
    apply setLIntegral_eq_of_support_subset
    have : ¬(p.toReal ≤ 0) := by simpa only [not_le] using ENNReal.toReal_pos hp0 hp_top
    simpa [this] using hsf

end ENormedAddMonoid


theorem MemLp.restrict {ε : Type*} [TopologicalSpace ε] [ContinuousENorm ε]
    (s : Set α) {f : α → ε} (hf : MemLp f p μ) :
    MemLp f p (μ.restrict s) :=
  hf.mono_measure Measure.restrict_le_self

@[deprecated (since := "2025-02-21")]
alias Memℒp.restrict := MemLp.restrict

theorem eLpNorm'_smul_measure {p : ℝ} (hp : 0 ≤ p) {f : α → ε} (c : ℝ≥0∞) :
    eLpNorm' f p (c • μ) = c ^ (1 / p) * eLpNorm' f p μ := by
  simp [eLpNorm', ENNReal.mul_rpow_of_nonneg, hp]

section SMul
variable {R : Type*} [Zero R] [SMulWithZero R ℝ≥0∞] [IsScalarTower R ℝ≥0∞ ℝ≥0∞]
  [NoZeroSMulDivisors R ℝ≥0∞] {c : R}

@[simp] lemma eLpNormEssSup_smul_measure (hc : c ≠ 0) (f : α → ε) :
    eLpNormEssSup f (c • μ) = eLpNormEssSup f μ := by
  simp_rw [eLpNormEssSup]
  exact essSup_smul_measure hc _

end SMul

/-- Use `eLpNorm_smul_measure_of_ne_top` instead. -/
private theorem eLpNorm_smul_measure_of_ne_zero_of_ne_top {p : ℝ≥0∞} (hp_ne_zero : p ≠ 0)
    (hp_ne_top : p ≠ ∞) {f : α → ε} (c : ℝ≥0∞) :
    eLpNorm f p (c • μ) = c ^ (1 / p).toReal • eLpNorm f p μ := by
  simp_rw [eLpNorm_eq_eLpNorm' hp_ne_zero hp_ne_top]
  rw [eLpNorm'_smul_measure ENNReal.toReal_nonneg]
  congr
  simp_rw [one_div]
  rw [ENNReal.toReal_inv]

/-- See `eLpNorm_smul_measure_of_ne_zero'` for a version with scalar multiplication by `ℝ≥0`. -/
theorem eLpNorm_smul_measure_of_ne_zero {c : ℝ≥0∞} (hc : c ≠ 0) (f : α → ε) (p : ℝ≥0∞)
    (μ : Measure α) : eLpNorm f p (c • μ) = c ^ (1 / p).toReal • eLpNorm f p μ := by
  by_cases hp0 : p = 0
  · simp [hp0]
  by_cases hp_top : p = ∞
  · simp [hp_top, eLpNormEssSup_smul_measure hc]
  exact eLpNorm_smul_measure_of_ne_zero_of_ne_top hp0 hp_top c

/-- See `eLpNorm_smul_measure_of_ne_zero` for a version with scalar multiplication by `ℝ≥0∞`. -/
lemma eLpNorm_smul_measure_of_ne_zero' {c : ℝ≥0} (hc : c ≠ 0) (f : α → ε) (p : ℝ≥0∞)
    (μ : Measure α) : eLpNorm f p (c • μ) = c ^ p.toReal⁻¹ • eLpNorm f p μ :=
  (eLpNorm_smul_measure_of_ne_zero (ENNReal.coe_ne_zero.2 hc) ..).trans (by simp; norm_cast)

/-- See `eLpNorm_smul_measure_of_ne_top'` for a version with scalar multiplication by `ℝ≥0`. -/
theorem eLpNorm_smul_measure_of_ne_top {p : ℝ≥0∞} (hp_ne_top : p ≠ ∞) (f : α → ε) (c : ℝ≥0∞) :
    eLpNorm f p (c • μ) = c ^ (1 / p).toReal • eLpNorm f p μ := by
  by_cases hp0 : p = 0
  · simp [hp0]
  · exact eLpNorm_smul_measure_of_ne_zero_of_ne_top hp0 hp_ne_top c

/-- See `eLpNorm_smul_measure_of_ne_top'` for a version with scalar multiplication by `ℝ≥0∞`. -/
lemma eLpNorm_smul_measure_of_ne_top' (hp : p ≠ ∞) (c : ℝ≥0) (f : α → ε) :
    eLpNorm f p (c • μ) = c ^ p.toReal⁻¹ • eLpNorm f p μ := by
  have : 0 ≤ p.toReal⁻¹ := by positivity
  refine (eLpNorm_smul_measure_of_ne_top hp ..).trans ?_
  simp [ENNReal.smul_def, ENNReal.coe_rpow_of_nonneg, this]

theorem eLpNorm_one_smul_measure {f : α → ε} (c : ℝ≥0∞) :
    eLpNorm f 1 (c • μ) = c * eLpNorm f 1 μ := by
  rw [eLpNorm_smul_measure_of_ne_top] <;> simp

section ENormedAddMonoid

variable {ε : Type*} [TopologicalSpace ε] [ENormedAddMonoid ε]

theorem MemLp.of_measure_le_smul {μ' : Measure α} {c : ℝ≥0∞} (hc : c ≠ ∞)
    (hμ'_le : μ' ≤ c • μ) {f : α → ε} (hf : MemLp f p μ) : MemLp f p μ' := by
  refine ⟨hf.1.mono_ac (Measure.absolutelyContinuous_of_le_smul hμ'_le), ?_⟩
  refine (eLpNorm_mono_measure f hμ'_le).trans_lt ?_
  by_cases hc0 : c = 0
  · simp [hc0]
  rw [eLpNorm_smul_measure_of_ne_zero hc0, smul_eq_mul]
  refine ENNReal.mul_lt_top (Ne.lt_top ?_) hf.2
  simp [hc, hc0]

@[deprecated (since := "2025-02-21")]
alias Memℒp.of_measure_le_smul := MemLp.of_measure_le_smul

<<<<<<< HEAD
theorem MemLp.smul_measure {ε} [TopologicalSpace ε] [ENormedAddMonoid ε] {f : α → ε} {c : ℝ≥0∞}
    (hf : MemLp f p μ) (hc : c ≠ ∞) : MemLp f p (c • μ) :=
=======
theorem MemLp.smul_measure {f : α → ε} {c : ℝ≥0∞} (hf : MemLp f p μ) (hc : c ≠ ∞) :
    MemLp f p (c • μ) :=
>>>>>>> 6943d23d
  hf.of_measure_le_smul hc le_rfl

@[deprecated (since := "2025-02-21")]
alias Memℒp.smul_measure := MemLp.smul_measure

end ENormedAddMonoid

theorem eLpNorm_one_add_measure (f : α → ε) (μ ν : Measure α) :
    eLpNorm f 1 (μ + ν) = eLpNorm f 1 μ + eLpNorm f 1 ν := by
  simp_rw [eLpNorm_one_eq_lintegral_enorm]
  rw [lintegral_add_measure _ μ ν]

variable {ε : Type*} [TopologicalSpace ε] [ContinuousENorm ε]

theorem eLpNorm_le_add_measure_right (f : α → ε) (μ ν : Measure α) {p : ℝ≥0∞} :
    eLpNorm f p μ ≤ eLpNorm f p (μ + ν) :=
  eLpNorm_mono_measure f <| Measure.le_add_right <| le_refl _

theorem eLpNorm_le_add_measure_left (f : α → ε) (μ ν : Measure α) {p : ℝ≥0∞} :
    eLpNorm f p ν ≤ eLpNorm f p (μ + ν) :=
  eLpNorm_mono_measure f <| Measure.le_add_left <| le_refl _

lemma eLpNormEssSup_eq_iSup (hμ : ∀ a, μ {a} ≠ 0) (f : α → ε) : eLpNormEssSup f μ = ⨆ a, ‖f a‖ₑ :=
  essSup_eq_iSup hμ _

@[simp] lemma eLpNormEssSup_count [MeasurableSingletonClass α] (f : α → ε) :
    eLpNormEssSup f .count = ⨆ a, ‖f a‖ₑ := essSup_count _

theorem MemLp.left_of_add_measure {f : α → ε} (h : MemLp f p (μ + ν)) :
    MemLp f p μ :=
  h.mono_measure <| Measure.le_add_right <| le_refl _

@[deprecated (since := "2025-02-21")]
alias Memℒp.left_of_add_measure := MemLp.left_of_add_measure

theorem MemLp.right_of_add_measure {f : α → ε} (h : MemLp f p (μ + ν)) :
    MemLp f p ν :=
  h.mono_measure <| Measure.le_add_left <| le_refl _

@[deprecated (since := "2025-02-21")]
alias Memℒp.right_of_add_measure := MemLp.right_of_add_measure

<<<<<<< HEAD
=======
section

variable {ε : Type*} [TopologicalSpace ε] [ContinuousENorm ε]

>>>>>>> 6943d23d
theorem MemLp.norm {f : α → E} (h : MemLp f p μ) : MemLp (fun x => ‖f x‖) p μ :=
  h.of_le h.aestronglyMeasurable.norm (Eventually.of_forall fun x => by simp)

theorem MemLp.enorm {f : α → ε} (h : MemLp f p μ) : MemLp (‖f ·‖ₑ) p μ :=
  ⟨h.aestronglyMeasurable.enorm.aestronglyMeasurable,
    by simp_rw [MeasureTheory.eLpNorm_enorm, h.eLpNorm_lt_top]⟩

@[deprecated (since := "2025-02-21")]
alias Memℒp.norm := MemLp.norm

theorem memLp_norm_iff {f : α → E} (hf : AEStronglyMeasurable f μ) :
    MemLp (fun x => ‖f x‖) p μ ↔ MemLp f p μ :=
  ⟨fun h => ⟨hf, by rw [← eLpNorm_norm]; exact h.2⟩, fun h => h.norm⟩

theorem memLp_enorm_iff {f : α → ε} (hf : AEStronglyMeasurable f μ) :
    MemLp (‖f ·‖ₑ) p μ ↔ MemLp f p μ :=
  ⟨fun h => ⟨hf, by rw [← eLpNorm_enorm]; exact h.2⟩, fun h => h.enorm⟩

@[deprecated (since := "2025-02-21")]
alias memℒp_norm_iff := memLp_norm_iff

<<<<<<< HEAD
=======
end

>>>>>>> 6943d23d
variable {ε : Type*} [TopologicalSpace ε] [ENormedAddMonoid ε]

theorem eLpNorm'_eq_zero_of_ae_zero {f : α → ε} (hq0_lt : 0 < q) (hf_zero : f =ᵐ[μ] 0) :
    eLpNorm' f q μ = 0 := by rw [eLpNorm'_congr_ae hf_zero, eLpNorm'_zero hq0_lt]

theorem eLpNorm'_eq_zero_of_ae_zero' (hq0_ne : q ≠ 0) (hμ : μ ≠ 0) {f : α → ε}
    (hf_zero : f =ᵐ[μ] 0) :
    eLpNorm' f q μ = 0 := by rw [eLpNorm'_congr_ae hf_zero, eLpNorm'_zero' hq0_ne hμ]

theorem ae_eq_zero_of_eLpNorm'_eq_zero {f : α → ε} (hq0 : 0 ≤ q) (hf : AEStronglyMeasurable f μ)
    (h : eLpNorm' f q μ = 0) : f =ᵐ[μ] 0 := by
  simp only [eLpNorm'_eq_lintegral_enorm, lintegral_eq_zero_iff' (hf.enorm.pow_const q), one_div,
    ENNReal.rpow_eq_zero_iff, inv_pos, inv_neg'', hq0.not_lt, and_false, or_false] at h
  refine h.left.mono fun x hx ↦ ?_
  simp only [Pi.zero_apply, ENNReal.rpow_eq_zero_iff, enorm_eq_zero, enorm_ne_top, false_and,
    or_false] at hx
  obtain ⟨hx1, _⟩ | ⟨_, hx2⟩ := hx
  · exact hx1
  · exfalso
    linarith [h.2]

theorem eLpNorm'_eq_zero_iff (hq0_lt : 0 < q) {f : α → ε} (hf : AEStronglyMeasurable f μ) :
    eLpNorm' f q μ = 0 ↔ f =ᵐ[μ] 0 :=
  ⟨ae_eq_zero_of_eLpNorm'_eq_zero (le_of_lt hq0_lt) hf, eLpNorm'_eq_zero_of_ae_zero hq0_lt⟩

theorem enorm_ae_le_eLpNormEssSup {_ : MeasurableSpace α} (f : α → ε) (μ : Measure α) :
    ∀ᵐ x ∂μ, ‖f x‖ₑ ≤ eLpNormEssSup f μ :=
  ENNReal.ae_le_essSup fun x => ‖f x‖ₑ

@[deprecated (since := "2025-03-05")] alias
coe_nnnorm_ae_le_eLpNormEssSup := enorm_ae_le_eLpNormEssSup

@[simp]
theorem eLpNormEssSup_eq_zero_iff {f : α → ε} : eLpNormEssSup f μ = 0 ↔ f =ᵐ[μ] 0 := by
  simp [EventuallyEq, eLpNormEssSup_eq_essSup_enorm]

theorem eLpNorm_eq_zero_iff {f : α → ε} (hf : AEStronglyMeasurable f μ) (h0 : p ≠ 0) :
    eLpNorm f p μ = 0 ↔ f =ᵐ[μ] 0 := by
  by_cases h_top : p = ∞
  · rw [h_top, eLpNorm_exponent_top, eLpNormEssSup_eq_zero_iff]
  rw [eLpNorm_eq_eLpNorm' h0 h_top]
  exact eLpNorm'_eq_zero_iff (ENNReal.toReal_pos h0 h_top) hf

theorem eLpNorm_eq_zero_of_ae_zero {f : α → ε} (hf : f =ᵐ[μ] 0) : eLpNorm f p μ = 0 := by
  rw [← eLpNorm_zero (p := p) (μ := μ) (α := α) (ε := ε)]
  exact eLpNorm_congr_ae hf

theorem eLpNorm'_eq_zero_of_ae_eq_zero {f : α → ε} {p : ℝ} (hp : 0 < p)
    (hf : ∀ᵐ (x : α) ∂μ, ‖f x‖ₑ = 0) : eLpNorm' f p μ = 0 := by
  rw [← eLpNorm'_zero hp (μ := μ) (ε := ε), eLpNorm'_congr_enorm_ae]
  simp only [hf, Pi.zero_apply, enorm_zero]

theorem ae_le_eLpNormEssSup {f : α → ε} : ∀ᵐ y ∂μ, ‖f y‖ₑ ≤ eLpNormEssSup f μ :=
  ae_le_essSup

-- NB. Changing this lemma to use ‖‖ₑ makes it false (only => still holds);
-- unlike a nnnorm, the enorm can be ∞.
lemma eLpNormEssSup_lt_top_iff_isBoundedUnder :
    eLpNormEssSup f μ < ⊤ ↔ IsBoundedUnder (· ≤ ·) (ae μ) fun x ↦ ‖f x‖₊ where
  mp h := ⟨(eLpNormEssSup f μ).toNNReal, by
    simp_rw [← ENNReal.coe_le_coe, ENNReal.coe_toNNReal h.ne]; exact ae_le_eLpNormEssSup⟩
  mpr := by rintro ⟨C, hC⟩; exact eLpNormEssSup_lt_top_of_ae_nnnorm_bound (C := C) hC

theorem meas_eLpNormEssSup_lt {f : α → ε} : μ { y | eLpNormEssSup f μ < ‖f y‖ₑ } = 0 :=
  meas_essSup_lt

lemma eLpNorm_lt_top_of_finite [Finite α] [IsFiniteMeasure μ] : eLpNorm f p μ < ∞ := by
  obtain rfl | hp₀ := eq_or_ne p 0
  · simp
  obtain rfl | hp := eq_or_ne p ∞
  · simp only [eLpNorm_exponent_top, eLpNormEssSup_lt_top_iff_isBoundedUnder]
    exact .le_of_finite
  rw [eLpNorm_lt_top_iff_lintegral_rpow_enorm_lt_top hp₀ hp]
  refine IsFiniteMeasure.lintegral_lt_top_of_bounded_to_ennreal μ ?_
  simp_rw [enorm, ← ENNReal.coe_rpow_of_nonneg _ ENNReal.toReal_nonneg]
  norm_cast
  exact Finite.exists_le _

@[simp] lemma MemLp.of_discrete [DiscreteMeasurableSpace α] [Finite α] [IsFiniteMeasure μ] :
    MemLp f p μ :=
  let ⟨C, hC⟩ := Finite.exists_le (‖f ·‖₊); .of_bound .of_discrete C <| .of_forall hC

@[deprecated (since := "2025-02-21")]
alias Memℒp.of_discrete := MemLp.of_discrete

@[simp] lemma eLpNorm_of_isEmpty [IsEmpty α] (f : α → ε) (p : ℝ≥0∞) : eLpNorm f p μ = 0 := by
  simp [Subsingleton.elim f 0]

section MapMeasure

variable {ε : Type*} [TopologicalSpace ε] [ENormedAddMonoid ε]
  {β : Type*} {mβ : MeasurableSpace β} {f : α → β} {g : β → ε}

theorem eLpNormEssSup_map_measure (hg : AEStronglyMeasurable g (Measure.map f μ))
    (hf : AEMeasurable f μ) : eLpNormEssSup g (Measure.map f μ) = eLpNormEssSup (g ∘ f) μ :=
  essSup_map_measure hg.enorm hf

theorem eLpNorm_map_measure (hg : AEStronglyMeasurable g (Measure.map f μ))
    (hf : AEMeasurable f μ) : eLpNorm g p (Measure.map f μ) = eLpNorm (g ∘ f) p μ := by
  by_cases hp_zero : p = 0
  · simp only [hp_zero, eLpNorm_exponent_zero]
  by_cases hp_top : p = ∞
  · simp_rw [hp_top, eLpNorm_exponent_top]
    exact eLpNormEssSup_map_measure hg hf
  simp_rw [eLpNorm_eq_lintegral_rpow_enorm hp_zero hp_top]
  rw [lintegral_map' (hg.enorm.pow_const p.toReal) hf]
  rfl

theorem memLp_map_measure_iff (hg : AEStronglyMeasurable g (Measure.map f μ))
    (hf : AEMeasurable f μ) : MemLp g p (Measure.map f μ) ↔ MemLp (g ∘ f) p μ := by
  simp [MemLp, eLpNorm_map_measure hg hf, hg.comp_aemeasurable hf, hg]

@[deprecated (since := "2025-02-21")]
alias memℒp_map_measure_iff := memLp_map_measure_iff

theorem MemLp.comp_of_map (hg : MemLp g p (Measure.map f μ)) (hf : AEMeasurable f μ) :
    MemLp (g ∘ f) p μ :=
  (memLp_map_measure_iff hg.aestronglyMeasurable hf).1 hg

@[deprecated (since := "2025-02-21")]
alias Memℒp.comp_of_map := MemLp.comp_of_map

theorem eLpNorm_comp_measurePreserving {ν : MeasureTheory.Measure β} (hg : AEStronglyMeasurable g ν)
    (hf : MeasurePreserving f μ ν) : eLpNorm (g ∘ f) p μ = eLpNorm g p ν :=
  Eq.symm <| hf.map_eq ▸ eLpNorm_map_measure (hf.map_eq ▸ hg) hf.aemeasurable

theorem AEEqFun.eLpNorm_compMeasurePreserving {ν : MeasureTheory.Measure β} (g : β →ₘ[ν] E)
    (hf : MeasurePreserving f μ ν) :
    eLpNorm (g.compMeasurePreserving f hf) p μ = eLpNorm g p ν := by
  rw [eLpNorm_congr_ae (g.coeFn_compMeasurePreserving _)]
  exact eLpNorm_comp_measurePreserving g.aestronglyMeasurable hf

theorem MemLp.comp_measurePreserving {ν : MeasureTheory.Measure β} (hg : MemLp g p ν)
    (hf : MeasurePreserving f μ ν) : MemLp (g ∘ f) p μ :=
  .comp_of_map (hf.map_eq.symm ▸ hg) hf.aemeasurable

@[deprecated (since := "2025-02-21")]
alias Memℒp.comp_measurePreserving := MemLp.comp_measurePreserving

theorem _root_.MeasurableEmbedding.eLpNormEssSup_map_measure (hf : MeasurableEmbedding f) :
    eLpNormEssSup g (Measure.map f μ) = eLpNormEssSup (g ∘ f) μ :=
  hf.essSup_map_measure

theorem _root_.MeasurableEmbedding.eLpNorm_map_measure (hf : MeasurableEmbedding f) :
    eLpNorm g p (Measure.map f μ) = eLpNorm (g ∘ f) p μ := by
  by_cases hp_zero : p = 0
  · simp only [hp_zero, eLpNorm_exponent_zero]
  by_cases hp : p = ∞
  · simp_rw [hp, eLpNorm_exponent_top]
    exact hf.essSup_map_measure
  · simp_rw [eLpNorm_eq_lintegral_rpow_enorm hp_zero hp]
    rw [hf.lintegral_map]
    rfl

theorem _root_.MeasurableEmbedding.memLp_map_measure_iff (hf : MeasurableEmbedding f) :
    MemLp g p (Measure.map f μ) ↔ MemLp (g ∘ f) p μ := by
  simp_rw [MemLp, hf.aestronglyMeasurable_map_iff, hf.eLpNorm_map_measure]

@[deprecated (since := "2025-02-21")]
alias _root_.MeasurableEmbedding.memℒp_map_measure_iff :=
  _root_.MeasurableEmbedding.memLp_map_measure_iff

theorem _root_.MeasurableEquiv.memLp_map_measure_iff (f : α ≃ᵐ β) :
    MemLp g p (Measure.map f μ) ↔ MemLp (g ∘ f) p μ :=
  f.measurableEmbedding.memLp_map_measure_iff

@[deprecated (since := "2025-02-21")]
alias _root_.MeasurableEquiv.memℒp_map_measure_iff := _root_.MeasurableEquiv.memLp_map_measure_iff

end MapMeasure

section Monotonicity

theorem eLpNorm'_le_nnreal_smul_eLpNorm'_of_ae_le_mul {f : α → F} {g : α → G} {c : ℝ≥0}
    (h : ∀ᵐ x ∂μ, ‖f x‖₊ ≤ c * ‖g x‖₊) {p : ℝ} (hp : 0 < p) :
    eLpNorm' f p μ ≤ c • eLpNorm' g p μ := by
  simp_rw [eLpNorm'_eq_lintegral_enorm]
  rw [← ENNReal.rpow_le_rpow_iff hp, ENNReal.smul_def, smul_eq_mul,
    ENNReal.mul_rpow_of_nonneg _ _ hp.le]
  simp_rw [← ENNReal.rpow_mul, one_div, inv_mul_cancel₀ hp.ne.symm, ENNReal.rpow_one, enorm,
    ← ENNReal.coe_rpow_of_nonneg _ hp.le, ← lintegral_const_mul' _ _ ENNReal.coe_ne_top,
    ← ENNReal.coe_mul]
  apply lintegral_mono_ae
  simp_rw [ENNReal.coe_le_coe, ← NNReal.mul_rpow, NNReal.rpow_le_rpow_iff hp]
  exact h

-- TODO: eventually, deprecate and remove the nnnorm version
theorem eLpNorm'_le_nnreal_smul_eLpNorm'_of_ae_le_mul' {f : α → ε} {g : α → ε'} {c : ℝ≥0}
    (h : ∀ᵐ x ∂μ, ‖f x‖ₑ ≤ c * ‖g x‖ₑ) {p : ℝ} (hp : 0 < p) :
    eLpNorm' f p μ ≤ c • eLpNorm' g p μ := by
  simp_rw [eLpNorm'_eq_lintegral_enorm]
  rw [← ENNReal.rpow_le_rpow_iff hp, ENNReal.smul_def, smul_eq_mul,
    ENNReal.mul_rpow_of_nonneg _ _ hp.le]
  simp_rw [← ENNReal.rpow_mul, one_div, inv_mul_cancel₀ hp.ne', ENNReal.rpow_one,
    ← ENNReal.coe_rpow_of_nonneg _ hp.le, ← lintegral_const_mul' _ _ ENNReal.coe_ne_top]
  apply lintegral_mono_ae
  have aux (x) : (↑c) ^ p * ‖g x‖ₑ ^ p = (↑c * ‖g x‖ₑ) ^ p := by
    have : ¬(p < 0) := by linarith
    simp [ENNReal.mul_rpow_eq_ite, enorm_eq_zero, this]
  simpa [ENNReal.coe_rpow_of_nonneg _ hp.le, aux, ENNReal.rpow_le_rpow_iff hp]

variable {ε'' : Type*} [TopologicalSpace ε''] [ContinuousENorm ε''] in
/-- If `‖f x‖ₑ ≤ c * ‖g x‖ₑ` a.e., `eLpNorm' f p μ ≤ c * eLpNorm' g p μ` for all `p ∈ (0, ∞)`. -/
theorem eLpNorm'_le_mul_eLpNorm'_of_ae_le_mul {f : α → ε} {c : ℝ≥0∞} {g : α → ε''} {p : ℝ}
    (hg : AEStronglyMeasurable g μ) (h : ∀ᵐ x ∂μ, ‖f x‖ₑ ≤ c * ‖g x‖ₑ) (hp : 0 < p) :
    eLpNorm' f p μ ≤ c * eLpNorm' g p μ := by
  have hp' : ¬(p < 0) := by linarith
  by_cases hc : c = ⊤
  · by_cases hg' : eLpNorm' g p μ = 0
    · have : ∀ᵐ (x : α) ∂μ, ‖g x‖ₑ = 0 := by
        simp [eLpNorm'_eq_lintegral_enorm, hp', hp] at hg'
        rw [MeasureTheory.lintegral_eq_zero_iff' (by fun_prop)] at hg'
        exact hg'.mono fun x hx ↦ by simpa [hp, hp'] using hx
      have : ∀ᵐ (x : α) ∂μ, ‖f x‖ₑ = 0 := (this.and h).mono fun x ⟨h, h'⟩ ↦ by simp_all
      simpa only [hg', mul_zero, nonpos_iff_eq_zero] using eLpNorm'_eq_zero_of_ae_eq_zero hp this
    · simp_all
  have : c ^ p ≠ ⊤ := by simp [hp.le, hc]
  simp_rw [eLpNorm'_eq_lintegral_enorm]
  rw [← ENNReal.rpow_le_rpow_iff hp, ENNReal.mul_rpow_of_nonneg _ _ hp.le]
  simp_rw [← ENNReal.rpow_mul, one_div, inv_mul_cancel₀ hp.ne', ENNReal.rpow_one,
    ← lintegral_const_mul' _ _ this]
  apply lintegral_mono_ae
  have aux (x) : (↑c) ^ p * ‖g x‖ₑ ^ p = (↑c * ‖g x‖ₑ) ^ p := by
    simp [ENNReal.mul_rpow_eq_ite, enorm_eq_zero, hp']
  simpa [ENNReal.coe_rpow_of_nonneg _ hp.le, aux, ENNReal.rpow_le_rpow_iff hp]

theorem eLpNormEssSup_le_nnreal_smul_eLpNormEssSup_of_ae_le_mul {f : α → F} {g : α → G} {c : ℝ≥0}
    (h : ∀ᵐ x ∂μ, ‖f x‖₊ ≤ c * ‖g x‖₊) : eLpNormEssSup f μ ≤ c • eLpNormEssSup g μ :=
  calc
    essSup (‖f ·‖ₑ) μ ≤ essSup (fun x => (↑(c * ‖g x‖₊) : ℝ≥0∞)) μ :=
      essSup_mono_ae <| h.mono fun _ hx => ENNReal.coe_le_coe.mpr hx
    _ = essSup (c * ‖g ·‖ₑ) μ := by simp_rw [ENNReal.coe_mul, enorm]
    _ = c • essSup (‖g ·‖ₑ) μ := ENNReal.essSup_const_mul

-- TODO: eventually, deprecate and remove the nnnorm version
theorem eLpNormEssSup_le_nnreal_smul_eLpNormEssSup_of_ae_le_mul' {f : α → ε} {g : α → ε'} {c : ℝ≥0∞}
    (h : ∀ᵐ x ∂μ, ‖f x‖ₑ ≤ c * ‖g x‖ₑ) : eLpNormEssSup f μ ≤ c • eLpNormEssSup g μ :=
  calc
    essSup (‖f ·‖ₑ) μ ≤ essSup (c * ‖g ·‖ₑ) μ := essSup_mono_ae <| h
    _ = c • essSup (‖g ·‖ₑ) μ := ENNReal.essSup_const_mul

theorem eLpNorm_le_nnreal_smul_eLpNorm_of_ae_le_mul {f : α → F} {g : α → G} {c : ℝ≥0}
    (h : ∀ᵐ x ∂μ, ‖f x‖₊ ≤ c * ‖g x‖₊) (p : ℝ≥0∞) : eLpNorm f p μ ≤ c • eLpNorm g p μ := by
  by_cases h0 : p = 0
  · simp [h0]
  by_cases h_top : p = ∞
  · rw [h_top]
    exact eLpNormEssSup_le_nnreal_smul_eLpNormEssSup_of_ae_le_mul h
  simp_rw [eLpNorm_eq_eLpNorm' h0 h_top]
  exact eLpNorm'_le_nnreal_smul_eLpNorm'_of_ae_le_mul h (ENNReal.toReal_pos h0 h_top)

-- TODO: eventually, deprecate and remove the nnnorm version
theorem eLpNorm_le_nnreal_smul_eLpNorm_of_ae_le_mul' {f : α → ε} {g : α → ε'} {c : ℝ≥0}
    (h : ∀ᵐ x ∂μ, ‖f x‖ₑ ≤ c * ‖g x‖ₑ) (p : ℝ≥0∞) : eLpNorm f p μ ≤ c • eLpNorm g p μ := by
  by_cases h0 : p = 0
  · simp [h0]
  by_cases h_top : p = ∞
  · rw [h_top]
    exact eLpNormEssSup_le_nnreal_smul_eLpNormEssSup_of_ae_le_mul' h
  simp_rw [eLpNorm_eq_eLpNorm' h0 h_top]
  exact eLpNorm'_le_nnreal_smul_eLpNorm'_of_ae_le_mul' h (ENNReal.toReal_pos h0 h_top)

-- TODO: add the whole family of lemmas?
private theorem le_mul_iff_eq_zero_of_nonneg_of_neg_of_nonneg {α}
    [Semiring α] [LinearOrder α] [IsStrictOrderedRing α]
    {a b c : α} (ha : 0 ≤ a) (hb : b < 0) (hc : 0 ≤ c) : a ≤ b * c ↔ a = 0 ∧ c = 0 := by
  constructor
  · intro h
    exact
      ⟨(h.trans (mul_nonpos_of_nonpos_of_nonneg hb.le hc)).antisymm ha,
        (nonpos_of_mul_nonneg_right (ha.trans h) hb).antisymm hc⟩
  · rintro ⟨rfl, rfl⟩
    rw [mul_zero]

/-- When `c` is negative, `‖f x‖ ≤ c * ‖g x‖` is nonsense and forces both `f` and `g` to have an
`eLpNorm` of `0`. -/
theorem eLpNorm_eq_zero_and_zero_of_ae_le_mul_neg {f : α → F} {g : α → G} {c : ℝ}
    (h : ∀ᵐ x ∂μ, ‖f x‖ ≤ c * ‖g x‖) (hc : c < 0) (p : ℝ≥0∞) :
    eLpNorm f p μ = 0 ∧ eLpNorm g p μ = 0 := by
  simp_rw [le_mul_iff_eq_zero_of_nonneg_of_neg_of_nonneg (norm_nonneg _) hc (norm_nonneg _),
    norm_eq_zero, eventually_and] at h
  change f =ᵐ[μ] 0 ∧ g =ᵐ[μ] 0 at h
  simp [eLpNorm_congr_ae h.1, eLpNorm_congr_ae h.2]

theorem eLpNorm_le_mul_eLpNorm_of_ae_le_mul {f : α → F} {g : α → G} {c : ℝ}
    (h : ∀ᵐ x ∂μ, ‖f x‖ ≤ c * ‖g x‖) (p : ℝ≥0∞) :
    eLpNorm f p μ ≤ ENNReal.ofReal c * eLpNorm g p μ :=
  eLpNorm_le_nnreal_smul_eLpNorm_of_ae_le_mul
    (h.mono fun _x hx => hx.trans <| mul_le_mul_of_nonneg_right c.le_coe_toNNReal (norm_nonneg _)) _

-- TODO: eventually, deprecate and remove the nnnorm version
/-- If `‖f x‖ₑ ≤ c * ‖g x‖ₑ`, then `eLpNorm f p μ ≤ c * eLpNorm g p μ`.

This version assumes `c` is finite, but requires no measurability hypothesis on `g`. -/
theorem eLpNorm_le_mul_eLpNorm_of_ae_le_mul' {f : α → ε} {g : α → ε'} {c : ℝ≥0}
    (h : ∀ᵐ x ∂μ, ‖f x‖ₑ ≤ c * ‖g x‖ₑ) (p : ℝ≥0∞) :
    eLpNorm f p μ ≤ c * eLpNorm g p μ := by
  apply eLpNorm_le_nnreal_smul_eLpNorm_of_ae_le_mul' (h.mono fun _x hx ↦ hx.trans ?_)
  rfl

variable {ε'' : Type*} [TopologicalSpace ε''] [ContinuousENorm ε''] in
/-- If `‖f x‖ₑ ≤ c * ‖g x‖ₑ`, then `eLpNorm f p μ ≤ c * eLpNorm g p μ`.

This version allows `c = ∞`, but requires `g` to be a.e. strongly measurable. -/
theorem eLpNorm_le_mul_eLpNorm_of_ae_le_mul'' {f : α → ε} {c : ℝ≥0∞} {g : α → ε''} (p : ℝ≥0∞)
    (hg : AEStronglyMeasurable g μ) (h : ∀ᵐ x ∂μ, ‖f x‖ₑ ≤ c * ‖g x‖ₑ) :
    eLpNorm f p μ ≤ c * eLpNorm g p μ := by
  by_cases h₀ : p = 0
  · simp [h₀]
  simp only [eLpNorm, h₀, ↓reduceIte, mul_ite]
  by_cases hp' : p = ⊤
  · simpa [hp'] using eLpNormEssSup_le_nnreal_smul_eLpNormEssSup_of_ae_le_mul' h
  · simpa [hp'] using eLpNorm'_le_mul_eLpNorm'_of_ae_le_mul hg h (ENNReal.toReal_pos h₀ hp')

theorem MemLp.of_nnnorm_le_mul {f : α → E} {g : α → F} {c : ℝ≥0} (hg : MemLp g p μ)
    (hf : AEStronglyMeasurable f μ) (hfg : ∀ᵐ x ∂μ, ‖f x‖₊ ≤ c * ‖g x‖₊) : MemLp f p μ :=
  ⟨hf, (eLpNorm_le_nnreal_smul_eLpNorm_of_ae_le_mul hfg p).trans_lt <|
      ENNReal.mul_lt_top ENNReal.coe_lt_top hg.eLpNorm_lt_top⟩

theorem MemLp.of_enorm_le_mul
    {f : α → ε} {g : α → ε'} {c : ℝ≥0} (hg : MemLp g p μ)
    (hf : AEStronglyMeasurable f μ) (hfg : ∀ᵐ x ∂μ, ‖f x‖ₑ ≤ c * ‖g x‖ₑ) : MemLp f p μ :=
  ⟨hf, (eLpNorm_le_nnreal_smul_eLpNorm_of_ae_le_mul' hfg p).trans_lt <|
      ENNReal.mul_lt_top ENNReal.coe_lt_top hg.eLpNorm_lt_top⟩

@[deprecated (since := "2025-02-21")]
alias Memℒp.of_nnnorm_le_mul := MemLp.of_nnnorm_le_mul

theorem MemLp.of_le_mul {f : α → E} {g : α → F} {c : ℝ} (hg : MemLp g p μ)
    (hf : AEStronglyMeasurable f μ) (hfg : ∀ᵐ x ∂μ, ‖f x‖ ≤ c * ‖g x‖) : MemLp f p μ :=
  ⟨hf,
    (eLpNorm_le_mul_eLpNorm_of_ae_le_mul hfg p).trans_lt <|
      ENNReal.mul_lt_top ENNReal.ofReal_lt_top hg.eLpNorm_lt_top⟩

-- TODO: eventually, deprecate and remove the nnnorm version
theorem MemLp.of_le_mul' {f : α → ε} {g : α → ε'} {c : ℝ≥0} (hg : MemLp g p μ)
    (hf : AEStronglyMeasurable f μ) (hfg : ∀ᵐ x ∂μ, ‖f x‖ₑ ≤ c * ‖g x‖ₑ) : MemLp f p μ :=
  ⟨hf, (eLpNorm_le_mul_eLpNorm_of_ae_le_mul' hfg p).trans_lt <|
      ENNReal.mul_lt_top ENNReal.coe_lt_top hg.eLpNorm_lt_top⟩

@[deprecated (since := "2025-02-21")]
alias Memℒp.of_le_mul := MemLp.of_le_mul

end Monotonicity

/-!
### Bounded actions by normed rings
In this section we show inequalities on the norm.
-/

section IsBoundedSMul

variable {𝕜 : Type*} [NormedRing 𝕜] [MulActionWithZero 𝕜 E] [MulActionWithZero 𝕜 F]
variable [IsBoundedSMul 𝕜 E] [IsBoundedSMul 𝕜 F] {c : 𝕜} {f : α → F}

theorem eLpNorm'_const_smul_le (hq : 0 < q) : eLpNorm' (c • f) q μ ≤ ‖c‖ₑ * eLpNorm' f q μ :=
  eLpNorm'_le_nnreal_smul_eLpNorm'_of_ae_le_mul (Eventually.of_forall fun _ => nnnorm_smul_le ..) hq

theorem eLpNormEssSup_const_smul_le : eLpNormEssSup (c • f) μ ≤ ‖c‖ₑ * eLpNormEssSup f μ :=
  eLpNormEssSup_le_nnreal_smul_eLpNormEssSup_of_ae_le_mul
    (Eventually.of_forall fun _ => by simp [nnnorm_smul_le])

theorem eLpNorm_const_smul_le : eLpNorm (c • f) p μ ≤ ‖c‖ₑ * eLpNorm f p μ :=
  eLpNorm_le_nnreal_smul_eLpNorm_of_ae_le_mul
    (Eventually.of_forall fun _ => by simp [nnnorm_smul_le]) _

theorem MemLp.const_smul (hf : MemLp f p μ) (c : 𝕜) : MemLp (c • f) p μ :=
  ⟨AEStronglyMeasurable.const_smul hf.1 c,
    eLpNorm_const_smul_le.trans_lt (ENNReal.mul_lt_top ENNReal.coe_lt_top hf.2)⟩

@[deprecated (since := "2025-02-21")]
alias Memℒp.const_smul := MemLp.const_smul

theorem MemLp.const_mul {f : α → 𝕜} (hf : MemLp f p μ) (c : 𝕜) : MemLp (fun x => c * f x) p μ :=
  hf.const_smul c

@[deprecated (since := "2025-02-21")]
alias Memℒp.const_mul := MemLp.const_mul

end IsBoundedSMul

/-!
### Bounded actions by normed division rings
The inequalities in the previous section are now tight.
-/

section NormedSpace

variable {𝕜 : Type*} [NormedDivisionRing 𝕜] [MulActionWithZero 𝕜 E] [Module 𝕜 F]
variable [IsBoundedSMul 𝕜 E] [IsBoundedSMul 𝕜 F]

theorem eLpNorm'_const_smul {f : α → F} (c : 𝕜) (hq_pos : 0 < q) :
    eLpNorm' (c • f) q μ = ‖c‖ₑ * eLpNorm' f q μ := by
  obtain rfl | hc := eq_or_ne c 0
  · simp [eLpNorm'_eq_lintegral_enorm, hq_pos]
  refine le_antisymm (eLpNorm'_const_smul_le hq_pos) <| ENNReal.mul_le_of_le_div' ?_
  simpa [enorm_inv, hc, ENNReal.div_eq_inv_mul]
    using eLpNorm'_const_smul_le (c := c⁻¹) (f := c • f) hq_pos

theorem eLpNormEssSup_const_smul (c : 𝕜) (f : α → F) :
    eLpNormEssSup (c • f) μ = ‖c‖ₑ * eLpNormEssSup f μ := by
  simp_rw [eLpNormEssSup_eq_essSup_enorm, Pi.smul_apply, enorm_smul,
    ENNReal.essSup_const_mul]

theorem eLpNorm_const_smul (c : 𝕜) (f : α → F) (p : ℝ≥0∞) (μ : Measure α):
    eLpNorm (c • f) p μ = ‖c‖ₑ * eLpNorm f p μ := by
  obtain rfl | hc := eq_or_ne c 0
  · simp
  refine le_antisymm eLpNorm_const_smul_le <| ENNReal.mul_le_of_le_div' ?_
  simpa [enorm_inv, hc, ENNReal.div_eq_inv_mul]
    using eLpNorm_const_smul_le (c := c⁻¹) (f := c • f)

lemma eLpNorm_nsmul [NormedSpace ℝ F] (n : ℕ) (f : α → F) :
    eLpNorm (n • f) p μ = n * eLpNorm f p μ := by
  simpa [Nat.cast_smul_eq_nsmul] using eLpNorm_const_smul (n : ℝ) f ..

end NormedSpace

theorem le_eLpNorm_of_bddBelow (hp : p ≠ 0) (hp' : p ≠ ∞) {f : α → F} (C : ℝ≥0) {s : Set α}
    (hs : MeasurableSet s) (hf : ∀ᵐ x ∂μ, x ∈ s → C ≤ ‖f x‖₊) :
    C • μ s ^ (1 / p.toReal) ≤ eLpNorm f p μ := by
  rw [ENNReal.smul_def, smul_eq_mul, eLpNorm_eq_lintegral_rpow_enorm hp hp',
    one_div, ENNReal.le_rpow_inv_iff (ENNReal.toReal_pos hp hp'),
    ENNReal.mul_rpow_of_nonneg _ _ ENNReal.toReal_nonneg, ← ENNReal.rpow_mul,
    inv_mul_cancel₀ (ENNReal.toReal_pos hp hp').ne.symm, ENNReal.rpow_one, ← setLIntegral_const,
    ← lintegral_indicator hs]
  refine lintegral_mono_ae ?_
  filter_upwards [hf] with x hx
  by_cases hxs : x ∈ s
  · simp only [Set.indicator_of_mem, hxs, true_implies] at hx ⊢
    gcongr
    rwa [coe_le_enorm]
  · simp [Set.indicator_of_not_mem hxs]

section RCLike

variable {𝕜 : Type*} [RCLike 𝕜] {f : α → 𝕜}

@[simp] lemma eLpNorm_conj (f : α → 𝕜) (p : ℝ≥0∞) (μ : Measure α) :
    eLpNorm (conj f) p μ = eLpNorm f p μ := by simp [← eLpNorm_norm]

theorem MemLp.re (hf : MemLp f p μ) : MemLp (fun x => RCLike.re (f x)) p μ := by
  have : ∀ x, ‖RCLike.re (f x)‖ ≤ 1 * ‖f x‖ := by
    intro x
    rw [one_mul]
    exact RCLike.norm_re_le_norm (f x)
  refine hf.of_le_mul ?_ (Eventually.of_forall this)
  exact RCLike.continuous_re.comp_aestronglyMeasurable hf.1

@[deprecated (since := "2025-02-21")]
alias Memℒp.re := MemLp.re

theorem MemLp.im (hf : MemLp f p μ) : MemLp (fun x => RCLike.im (f x)) p μ := by
  have : ∀ x, ‖RCLike.im (f x)‖ ≤ 1 * ‖f x‖ := by
    intro x
    rw [one_mul]
    exact RCLike.norm_im_le_norm (f x)
  refine hf.of_le_mul ?_ (Eventually.of_forall this)
  exact RCLike.continuous_im.comp_aestronglyMeasurable hf.1

@[deprecated (since := "2025-02-21")]
alias Memℒp.im := MemLp.im

end RCLike

section Liminf

variable [MeasurableSpace E] [OpensMeasurableSpace E] {R : ℝ≥0}

theorem ae_bdd_liminf_atTop_rpow_of_eLpNorm_bdd {p : ℝ≥0∞} {f : ℕ → α → E}
    (hfmeas : ∀ n, Measurable (f n)) (hbdd : ∀ n, eLpNorm (f n) p μ ≤ R) :
    ∀ᵐ x ∂μ, liminf (fun n => ((‖f n x‖ₑ) ^ p.toReal : ℝ≥0∞)) atTop < ∞ := by
  by_cases hp0 : p.toReal = 0
  · simp only [hp0, ENNReal.rpow_zero]
    filter_upwards with _
    rw [liminf_const (1 : ℝ≥0∞)]
    exact ENNReal.one_lt_top
  have hp : p ≠ 0 := fun h => by simp [h] at hp0
  have hp' : p ≠ ∞ := fun h => by simp [h] at hp0
  refine
    ae_lt_top (.liminf fun n => (hfmeas n).nnnorm.coe_nnreal_ennreal.pow_const p.toReal)
      (lt_of_le_of_lt
          (lintegral_liminf_le fun n => (hfmeas n).nnnorm.coe_nnreal_ennreal.pow_const p.toReal)
          (lt_of_le_of_lt ?_
            (ENNReal.rpow_lt_top_of_nonneg ENNReal.toReal_nonneg ENNReal.coe_ne_top :
              (R : ℝ≥0∞) ^ p.toReal < ∞))).ne
  simp_rw [eLpNorm_eq_lintegral_rpow_enorm hp hp', one_div] at hbdd
  simp_rw [liminf_eq, eventually_atTop]
  exact
    sSup_le fun b ⟨a, ha⟩ =>
      (ha a le_rfl).trans ((ENNReal.rpow_inv_le_iff (ENNReal.toReal_pos hp hp')).1 (hbdd _))

theorem ae_bdd_liminf_atTop_of_eLpNorm_bdd {p : ℝ≥0∞} (hp : p ≠ 0) {f : ℕ → α → E}
    (hfmeas : ∀ n, Measurable (f n)) (hbdd : ∀ n, eLpNorm (f n) p μ ≤ R) :
    ∀ᵐ x ∂μ, liminf (fun n => (‖f n x‖ₑ)) atTop < ∞ := by
  by_cases hp' : p = ∞
  · subst hp'
    simp_rw [eLpNorm_exponent_top] at hbdd
    have : ∀ n, ∀ᵐ x ∂μ, (‖f n x‖ₑ) < R + 1 := fun n =>
      ae_lt_of_essSup_lt
        (lt_of_le_of_lt (hbdd n) <| ENNReal.lt_add_right ENNReal.coe_ne_top one_ne_zero)
    rw [← ae_all_iff] at this
    filter_upwards [this] with x hx using lt_of_le_of_lt
        (liminf_le_of_frequently_le' <| Frequently.of_forall fun n => (hx n).le)
        (ENNReal.add_lt_top.2 ⟨ENNReal.coe_lt_top, ENNReal.one_lt_top⟩)
  filter_upwards [ae_bdd_liminf_atTop_rpow_of_eLpNorm_bdd hfmeas hbdd] with x hx
  have hppos : 0 < p.toReal := ENNReal.toReal_pos hp hp'
  have :
    liminf (fun n => (‖f n x‖ₑ) ^ p.toReal) atTop =
      liminf (fun n => (‖f n x‖ₑ)) atTop ^ p.toReal := by
    change
      liminf (fun n => ENNReal.orderIsoRpow p.toReal hppos (‖f n x‖ₑ)) atTop =
        ENNReal.orderIsoRpow p.toReal hppos (liminf (fun n => (‖f n x‖ₑ)) atTop)
    refine (OrderIso.liminf_apply (ENNReal.orderIsoRpow p.toReal _) ?_ ?_ ?_ ?_).symm <;>
      isBoundedDefault
  rw [this] at hx
  rw [← ENNReal.rpow_one (liminf (‖f · x‖ₑ) atTop), ← mul_inv_cancel₀ hppos.ne.symm,
    ENNReal.rpow_mul]
  exact ENNReal.rpow_lt_top_of_nonneg (inv_nonneg.2 hppos.le) hx.ne

end Liminf

/-- A continuous function with compact support belongs to `L^∞`.
See `Continuous.memLp_of_hasCompactSupport` for a version for `L^p`. -/
theorem _root_.Continuous.memLp_top_of_hasCompactSupport
    {X : Type*} [TopologicalSpace X] [MeasurableSpace X] [OpensMeasurableSpace X]
    {f : X → E} (hf : Continuous f) (h'f : HasCompactSupport f) (μ : Measure X) : MemLp f ⊤ μ := by
  borelize E
  rcases hf.bounded_above_of_compact_support h'f with ⟨C, hC⟩
  apply memLp_top_of_bound ?_ C (Filter.Eventually.of_forall hC)
  exact (hf.stronglyMeasurable_of_hasCompactSupport h'f).aestronglyMeasurable

@[deprecated (since := "2025-02-21")]
alias _root_.Continuous.memℒp_top_of_hasCompactSupport :=
  _root_.Continuous.memLp_top_of_hasCompactSupport

section UnifTight

/-- A single function that is `MemLp f p μ` is tight with respect to `μ`. -/
theorem MemLp.exists_eLpNorm_indicator_compl_lt {β : Type*} [NormedAddCommGroup β] (hp_top : p ≠ ∞)
    {f : α → β} (hf : MemLp f p μ) {ε : ℝ≥0∞} (hε : ε ≠ 0) :
    ∃ s : Set α, MeasurableSet s ∧ μ s < ∞ ∧ eLpNorm (sᶜ.indicator f) p μ < ε := by
  rcases eq_or_ne p 0 with rfl | hp₀
  · use ∅; simp [pos_iff_ne_zero.2 hε] -- first take care of `p = 0`
  · obtain ⟨s, hsm, hs, hε⟩ :
        ∃ s, MeasurableSet s ∧ μ s < ∞ ∧ ∫⁻ a in sᶜ, (‖f a‖ₑ) ^ p.toReal ∂μ < ε ^ p.toReal := by
      apply exists_setLIntegral_compl_lt
      · exact ((eLpNorm_lt_top_iff_lintegral_rpow_enorm_lt_top hp₀ hp_top).1 hf.2).ne
      · simp [*]
    refine ⟨s, hsm, hs, ?_⟩
    rwa [eLpNorm_indicator_eq_eLpNorm_restrict hsm.compl,
      eLpNorm_eq_lintegral_rpow_enorm hp₀ hp_top, one_div, ENNReal.rpow_inv_lt_iff]
    simp [ENNReal.toReal_pos, *]

@[deprecated (since := "2025-02-21")]
alias Memℒp.exists_eLpNorm_indicator_compl_lt := MemLp.exists_eLpNorm_indicator_compl_lt

end UnifTight
end Lp
end MeasureTheory

set_option linter.style.longFile 1700<|MERGE_RESOLUTION|>--- conflicted
+++ resolved
@@ -145,12 +145,7 @@
 theorem eLpNorm'_measure_zero_of_neg {f : α → ε} (hq_neg : q < 0) :
     eLpNorm' f q (0 : Measure α) = ∞ := by simp [eLpNorm', hq_neg]
 
-<<<<<<< HEAD
-omit [ENormedAddMonoid ε]
-variable [ContinuousENorm ε]
-=======
 end ENormedAddMonoid
->>>>>>> 6943d23d
 
 @[simp]
 theorem eLpNormEssSup_measure_zero {f : α → ε} : eLpNormEssSup f (0 : Measure α) = 0 := by
@@ -212,12 +207,8 @@
 
 section Const
 
-<<<<<<< HEAD
-variable {ε' : Type*} [TopologicalSpace ε'] [ContinuousENorm ε']
-=======
 variable {ε' ε'' : Type*} [TopologicalSpace ε'] [ContinuousENorm ε']
   [TopologicalSpace ε'' ] [ENormedAddMonoid ε'']
->>>>>>> 6943d23d
 
 theorem eLpNorm'_const (c : ε) (hq_pos : 0 < q) :
     eLpNorm' (fun _ : α => c) q μ = ‖c‖ₑ * μ Set.univ ^ (1 / q) := by
@@ -275,35 +266,12 @@
   simpa [hμ, hc, hμ_ne_top, hμ_ne_top.lt_top, hc, hc'.lt_top] using
     ENNReal.rpow_lt_top_of_nonneg (inv_nonneg.mpr hp.le) hμ_ne_top
 
-<<<<<<< HEAD
-variable {ε' : Type*} [TopologicalSpace ε'] [ENormedAddMonoid ε'] in
--- NB. If ‖c‖ₑ = ∞ and μ is finite, this claim is false: the right has side is true,
--- but the left hand side is false (as the norm is infinite).
-theorem eLpNorm_const_lt_top_iff_enorm {c : ε'} (hc' : ‖c‖ₑ ≠ ∞)
-    {p : ℝ≥0∞} (hp_ne_zero : p ≠ 0) (hp_ne_top : p ≠ ∞) :
-    eLpNorm (fun _ : α ↦ c) p μ < ∞ ↔ c = 0 ∨ μ Set.univ < ∞ := by
-  have hp : 0 < p.toReal := ENNReal.toReal_pos hp_ne_zero hp_ne_top
-  by_cases hμ : μ = 0
-  · simp only [hμ, Measure.coe_zero, Pi.zero_apply, or_true, ENNReal.zero_lt_top,
-      eLpNorm_measure_zero]
-  by_cases hc : c = 0
-  · simp only [hc, true_or, eq_self_iff_true, ENNReal.zero_lt_top, eLpNorm_zero']
-  rw [eLpNorm_const' c hp_ne_zero hp_ne_top]
-  obtain hμ_top | hμ_ne_top := eq_or_ne (μ .univ) ∞
-  · simp [hc, hμ_top, hp]
-  rw [ENNReal.mul_lt_top_iff]
-  simpa [hμ, hc, hμ_ne_top, hμ_ne_top.lt_top, hc, hc'.lt_top] using
-    ENNReal.rpow_lt_top_of_nonneg (inv_nonneg.mpr hp.le) hμ_ne_top
-
-theorem memLp_const (c : E) [IsFiniteMeasure μ] : MemLp (fun _ : α => c) p μ := by
-=======
 theorem eLpNorm_const_lt_top_iff {p : ℝ≥0∞} {c : F} (hp_ne_zero : p ≠ 0) (hp_ne_top : p ≠ ∞) :
     eLpNorm (fun _ : α => c) p μ < ∞ ↔ c = 0 ∨ μ Set.univ < ∞ :=
   eLpNorm_const_lt_top_iff_enorm enorm_ne_top hp_ne_zero hp_ne_top
 
 theorem memLp_const_enorm {c : ε'} (hc : ‖c‖ₑ ≠ ⊤) [IsFiniteMeasure μ] :
     MemLp (fun _ : α ↦ c) p μ := by
->>>>>>> 6943d23d
   refine ⟨aestronglyMeasurable_const, ?_⟩
   by_cases h0 : p = 0
   · simp [h0]
@@ -316,16 +284,6 @@
 theorem memLp_const (c : E) [IsFiniteMeasure μ] : MemLp (fun _ : α => c) p μ :=
   memLp_const_enorm enorm_ne_top
 
-theorem memLp_const_enorm {c : ε'} (hc : ‖c‖ₑ < ⊤) [IsFiniteMeasure μ] :
-    MemLp (fun _ : α ↦ c) p μ := by
-  refine ⟨aestronglyMeasurable_const, ?_⟩
-  by_cases h0 : p = 0
-  · simp [h0]
-  by_cases hμ : μ = 0
-  · simp [hμ]
-  rw [eLpNorm_const c h0 hμ]
-  exact ENNReal.mul_lt_top hc (ENNReal.rpow_lt_top_of_nonneg (by simp) (measure_ne_top μ Set.univ))
-
 @[deprecated (since := "2025-02-21")]
 alias memℒp_const := memLp_const
 
@@ -335,10 +293,6 @@
 
 theorem memLp_top_const (c : E) : MemLp (fun _ : α => c) ∞ μ :=
   memLp_top_const_enorm enorm_ne_top
-
-theorem memLp_top_const_enorm {c : ε'} (hc : ‖c‖ₑ < ⊤) :
-    MemLp (fun _ : α ↦ c) ∞ μ :=
-  ⟨aestronglyMeasurable_const, by by_cases h : μ = 0 <;> simp [eLpNorm_const _, h, hc]⟩
 
 @[deprecated (since := "2025-02-21")]
 alias memℒp_top_const := memLp_top_const
@@ -352,13 +306,6 @@
 theorem memLp_const_iff {p : ℝ≥0∞} {c : E} (hp_ne_zero : p ≠ 0) (hp_ne_top : p ≠ ∞) :
     MemLp (fun _ : α => c) p μ ↔ c = 0 ∨ μ Set.univ < ∞ :=
   memLp_const_iff_enorm enorm_ne_top hp_ne_zero hp_ne_top
-
-variable {ε' : Type*} [TopologicalSpace ε'] [ENormedAddMonoid ε'] in
-theorem memLp_const_iff_enorm
-    {p : ℝ≥0∞} {c : ε'} (hc : ‖c‖ₑ ≠ ⊤) (hp_ne_zero : p ≠ 0) (hp_ne_top : p ≠ ∞) :
-    MemLp (fun _ : α ↦ c) p μ ↔ μ Set.univ = 0 ∨ (c = 0 ∨ μ Set.univ < ∞) := by
-  simp_all [MemLp, aestronglyMeasurable_const,
-    eLpNorm_const_lt_top_iff_enorm hc hp_ne_zero hp_ne_top]
 
 @[deprecated (since := "2025-02-21")]
 alias memℒp_const_iff := memLp_const_iff
@@ -987,13 +934,8 @@
 @[deprecated (since := "2025-02-21")]
 alias Memℒp.of_measure_le_smul := MemLp.of_measure_le_smul
 
-<<<<<<< HEAD
-theorem MemLp.smul_measure {ε} [TopologicalSpace ε] [ENormedAddMonoid ε] {f : α → ε} {c : ℝ≥0∞}
-    (hf : MemLp f p μ) (hc : c ≠ ∞) : MemLp f p (c • μ) :=
-=======
 theorem MemLp.smul_measure {f : α → ε} {c : ℝ≥0∞} (hf : MemLp f p μ) (hc : c ≠ ∞) :
     MemLp f p (c • μ) :=
->>>>>>> 6943d23d
   hf.of_measure_le_smul hc le_rfl
 
 @[deprecated (since := "2025-02-21")]
@@ -1036,13 +978,10 @@
 @[deprecated (since := "2025-02-21")]
 alias Memℒp.right_of_add_measure := MemLp.right_of_add_measure
 
-<<<<<<< HEAD
-=======
 section
 
 variable {ε : Type*} [TopologicalSpace ε] [ContinuousENorm ε]
 
->>>>>>> 6943d23d
 theorem MemLp.norm {f : α → E} (h : MemLp f p μ) : MemLp (fun x => ‖f x‖) p μ :=
   h.of_le h.aestronglyMeasurable.norm (Eventually.of_forall fun x => by simp)
 
@@ -1064,11 +1003,8 @@
 @[deprecated (since := "2025-02-21")]
 alias memℒp_norm_iff := memLp_norm_iff
 
-<<<<<<< HEAD
-=======
 end
 
->>>>>>> 6943d23d
 variable {ε : Type*} [TopologicalSpace ε] [ENormedAddMonoid ε]
 
 theorem eLpNorm'_eq_zero_of_ae_zero {f : α → ε} (hq0_lt : 0 < q) (hf_zero : f =ᵐ[μ] 0) :
