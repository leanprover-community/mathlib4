--- conflicted
+++ resolved
@@ -935,13 +935,8 @@
 @[deprecated (since := "2025-02-21")]
 alias Memℒp.of_measure_le_smul := MemLp.of_measure_le_smul
 
-<<<<<<< HEAD
-theorem MemLp.smul_measure {ε} [TopologicalSpace ε] [ENormedAddMonoid ε] {f : α → ε} {c : ℝ≥0∞}
-    (hf : MemLp f p μ) (hc : c ≠ ∞) : MemLp f p (c • μ) :=
-=======
 theorem MemLp.smul_measure {f : α → ε} {c : ℝ≥0∞} (hf : MemLp f p μ) (hc : c ≠ ∞) :
     MemLp f p (c • μ) :=
->>>>>>> 8ce5cc4f
   hf.of_measure_le_smul hc le_rfl
 
 @[deprecated (since := "2025-02-21")]
@@ -984,21 +979,12 @@
 @[deprecated (since := "2025-02-21")]
 alias Memℒp.right_of_add_measure := MemLp.right_of_add_measure
 
-<<<<<<< HEAD
-variable {ε : Type*} [TopologicalSpace ε] [ContinuousENorm ε]
-=======
 theorem MemLp.enorm {f : α → ε} (h : MemLp f p μ) : MemLp (‖f ·‖ₑ) p μ :=
   ⟨h.aestronglyMeasurable.enorm.aestronglyMeasurable,
     by simp_rw [MeasureTheory.eLpNorm_enorm, h.eLpNorm_lt_top]⟩
->>>>>>> 8ce5cc4f
 
 theorem MemLp.norm {f : α → E} (h : MemLp f p μ) : MemLp (fun x => ‖f x‖) p μ :=
   h.of_le h.aestronglyMeasurable.norm (Eventually.of_forall fun x => by simp)
-
-theorem MemLp.enorm {f : α → ε} (h : MemLp f p μ) : MemLp (‖f ·‖ₑ) p μ :=
-  -- TODO: want .of_le_enorm, just requiring measurability...
-  -- so, must go deeper into the rabbit hole!
-  sorry -- TODO: should have a simple proof
 
 @[deprecated (since := "2025-02-21")]
 alias Memℒp.norm := MemLp.norm
@@ -1011,18 +997,11 @@
     MemLp (fun x => ‖f x‖) p μ ↔ MemLp f p μ :=
   ⟨fun h => ⟨hf, by rw [← eLpNorm_norm]; exact h.2⟩, fun h => h.norm⟩
 
-theorem memLp_enorm_iff {f : α → ε} (hf : AEStronglyMeasurable f μ) :
-    MemLp (‖f ·‖ₑ) p μ ↔ MemLp f p μ :=
-  ⟨fun h => ⟨hf, by rw [← eLpNorm_enorm]; exact h.2⟩, fun h => h.enorm⟩
-
 @[deprecated (since := "2025-02-21")]
 alias memℒp_norm_iff := memLp_norm_iff
 
-<<<<<<< HEAD
-=======
 section ENormedAddMonoid
 
->>>>>>> 8ce5cc4f
 variable {ε : Type*} [TopologicalSpace ε] [ENormedAddMonoid ε]
 
 theorem eLpNorm'_eq_zero_of_ae_zero {f : α → ε} (hq0_lt : 0 < q) (hf_zero : f =ᵐ[μ] 0) :
