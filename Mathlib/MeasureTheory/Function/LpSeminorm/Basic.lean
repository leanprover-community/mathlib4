/-
Copyright (c) 2020 Rémy Degenne. All rights reserved.
Released under Apache 2.0 license as described in the file LICENSE.
Authors: Rémy Degenne, Sébastien Gouëzel
-/
import Mathlib.Analysis.NormedSpace.IndicatorFunction
import Mathlib.MeasureTheory.Function.EssSup
import Mathlib.MeasureTheory.Function.AEEqFun
import Mathlib.MeasureTheory.Function.SpecialFunctions.Basic

/-!
# ℒp space

This file describes properties of almost everywhere strongly measurable functions with finite
`p`-seminorm, denoted by `eLpNorm f p μ` and defined for `p:ℝ≥0∞` as `0` if `p=0`,
`(∫ ‖f a‖^p ∂μ) ^ (1/p)` for `0 < p < ∞` and `essSup ‖f‖ μ` for `p=∞`.

The Prop-valued `Memℒp f p μ` states that a function `f : α → E` has finite `p`-seminorm
and is almost everywhere strongly measurable.

## Main definitions

* `eLpNorm' f p μ` : `(∫ ‖f a‖^p ∂μ) ^ (1/p)` for `f : α → F` and `p : ℝ`, where `α` is a measurable
  space and `F` is a normed group.
<<<<<<< HEAD
* `snormEssSup f μ` : seminorm in `ℒ∞`, equal to the essential supremum `essSup ‖f‖ μ`.
* `snorm f p μ` : for `p : ℝ≥0∞`, seminorm in `ℒp`, equal to `0` for `p=0`, to `snorm' f p μ`
  for `0 < p < ∞` and to `snormEssSup f μ` for `p = ∞`.
=======
* `eLpNormEssSup f μ` : seminorm in `ℒ∞`, equal to the essential supremum `ess_sup ‖f‖ μ`.
* `eLpNorm f p μ` : for `p : ℝ≥0∞`, seminorm in `ℒp`, equal to `0` for `p=0`, to `eLpNorm' f p μ`
  for `0 < p < ∞` and to `eLpNormEssSup f μ` for `p = ∞`.
>>>>>>> 01959f98

* `Memℒp f p μ` : property that the function `f` is almost everywhere strongly measurable and has
  finite `p`-seminorm for the measure `μ` (`eLpNorm f p μ < ∞`)

-/


noncomputable section


open TopologicalSpace MeasureTheory Filter

open scoped NNReal ENNReal Topology

variable {α E F G : Type*} {m m0 : MeasurableSpace α} {p : ℝ≥0∞} {q : ℝ} {μ ν : Measure α}
  [NormedAddCommGroup E] [NormedAddCommGroup F] [NormedAddCommGroup G]

namespace MeasureTheory

section ℒp

/-!
### ℒp seminorm

We define the ℒp seminorm, denoted by `eLpNorm f p μ`. For real `p`, it is given by an integral
formula (for which we use the notation `eLpNorm' f p μ`), and for `p = ∞` it is the essential
supremum (for which we use the notation `eLpNormEssSup f μ`).

We also define a predicate `Memℒp f p μ`, requesting that a function is almost everywhere
measurable and has finite `eLpNorm f p μ`.

This paragraph is devoted to the basic properties of these definitions. It is constructed as
follows: for a given property, we prove it for `eLpNorm'` and `eLpNormEssSup` when it makes sense,
deduce it for `eLpNorm`, and translate it in terms of `Memℒp`.
-/


section ℒpSpaceDefinition

/-- `(∫ ‖f a‖^q ∂μ) ^ (1/q)`, which is a seminorm on the space of measurable functions for which
this quantity is finite -/
def eLpNorm' {_ : MeasurableSpace α} (f : α → F) (q : ℝ) (μ : Measure α) : ℝ≥0∞ :=
  (∫⁻ a, (‖f a‖₊ : ℝ≥0∞) ^ q ∂μ) ^ (1 / q)

/-- seminorm for `ℒ∞`, equal to the essential supremum of `‖f‖`. -/
def eLpNormEssSup {_ : MeasurableSpace α} (f : α → F) (μ : Measure α) :=
  essSup (fun x => (‖f x‖₊ : ℝ≥0∞)) μ

/-- `ℒp` seminorm, equal to `0` for `p=0`, to `(∫ ‖f a‖^p ∂μ) ^ (1/p)` for `0 < p < ∞` and to
`essSup ‖f‖ μ` for `p = ∞`. -/
def eLpNorm {_ : MeasurableSpace α} (f : α → F) (p : ℝ≥0∞) (μ : Measure α) : ℝ≥0∞ :=
  if p = 0 then 0 else if p = ∞ then eLpNormEssSup f μ else eLpNorm' f (ENNReal.toReal p) μ

@[deprecated (since := "2024-07-26")] noncomputable alias snorm := eLpNorm

theorem eLpNorm_eq_eLpNorm' (hp_ne_zero : p ≠ 0) (hp_ne_top : p ≠ ∞) {f : α → F} :
    eLpNorm f p μ = eLpNorm' f (ENNReal.toReal p) μ := by simp [eLpNorm, hp_ne_zero, hp_ne_top]

@[deprecated (since := "2024-07-27")] alias snorm_eq_snorm' := eLpNorm_eq_eLpNorm'

lemma eLpNorm_nnreal_eq_eLpNorm' {f : α → F} {p : ℝ≥0} (hp : p ≠ 0) :
    eLpNorm f p μ = eLpNorm' f p μ :=
  eLpNorm_eq_eLpNorm' (by exact_mod_cast hp) ENNReal.coe_ne_top

@[deprecated (since := "2024-07-27")] alias snorm_nnreal_eq_snorm' := eLpNorm_nnreal_eq_eLpNorm'

theorem eLpNorm_eq_lintegral_rpow_nnnorm (hp_ne_zero : p ≠ 0) (hp_ne_top : p ≠ ∞) {f : α → F} :
    eLpNorm f p μ = (∫⁻ x, (‖f x‖₊ : ℝ≥0∞) ^ p.toReal ∂μ) ^ (1 / p.toReal) := by
  rw [eLpNorm_eq_eLpNorm' hp_ne_zero hp_ne_top, eLpNorm']

@[deprecated (since := "2024-07-27")]
alias snorm_eq_lintegral_rpow_nnnorm := eLpNorm_eq_lintegral_rpow_nnnorm

lemma eLpNorm_nnreal_eq_lintegral {f : α → F} {p : ℝ≥0} (hp : p ≠ 0) :
    eLpNorm f p μ = (∫⁻ x, ‖f x‖₊ ^ (p : ℝ) ∂μ) ^ (1 / (p : ℝ)) :=
  eLpNorm_nnreal_eq_eLpNorm' hp

@[deprecated (since := "2024-07-27")] alias snorm_nnreal_eq_lintegral := eLpNorm_nnreal_eq_lintegral

theorem eLpNorm_one_eq_lintegral_nnnorm {f : α → F} : eLpNorm f 1 μ = ∫⁻ x, ‖f x‖₊ ∂μ := by
  simp_rw [eLpNorm_eq_lintegral_rpow_nnnorm one_ne_zero ENNReal.coe_ne_top, ENNReal.one_toReal,
    one_div_one, ENNReal.rpow_one]

@[deprecated (since := "2024-07-27")]
alias snorm_one_eq_lintegral_nnnorm := eLpNorm_one_eq_lintegral_nnnorm

@[simp]
theorem eLpNorm_exponent_top {f : α → F} : eLpNorm f ∞ μ = eLpNormEssSup f μ := by simp [eLpNorm]

@[deprecated (since := "2024-07-27")]
alias snorm_exponent_top := eLpNorm_exponent_top

/-- The property that `f:α→E` is ae strongly measurable and `(∫ ‖f a‖^p ∂μ)^(1/p)` is finite
if `p < ∞`, or `essSup f < ∞` if `p = ∞`. -/
def Memℒp {α} {_ : MeasurableSpace α} (f : α → E) (p : ℝ≥0∞)
    (μ : Measure α := by volume_tac) : Prop :=
  AEStronglyMeasurable f μ ∧ eLpNorm f p μ < ∞

theorem Memℒp.aestronglyMeasurable {f : α → E} {p : ℝ≥0∞} (h : Memℒp f p μ) :
    AEStronglyMeasurable f μ :=
  h.1

theorem lintegral_rpow_nnnorm_eq_rpow_eLpNorm' {f : α → F} (hq0_lt : 0 < q) :
    ∫⁻ a, (‖f a‖₊ : ℝ≥0∞) ^ q ∂μ = eLpNorm' f q μ ^ q := by
  rw [eLpNorm', ← ENNReal.rpow_mul, one_div, inv_mul_cancel, ENNReal.rpow_one]
  exact (ne_of_lt hq0_lt).symm

@[deprecated (since := "2024-07-27")]
alias lintegral_rpow_nnnorm_eq_rpow_snorm' := lintegral_rpow_nnnorm_eq_rpow_eLpNorm'

lemma eLpNorm_nnreal_pow_eq_lintegral {f : α → F} {p : ℝ≥0} (hp : p ≠ 0) :
    eLpNorm f p μ ^ (p : ℝ) = ∫⁻ x, ‖f x‖₊ ^ (p : ℝ) ∂μ := by
  simp [eLpNorm_eq_eLpNorm' (by exact_mod_cast hp) ENNReal.coe_ne_top,
    lintegral_rpow_nnnorm_eq_rpow_eLpNorm' (show 0 < (p : ℝ) from pos_iff_ne_zero.mpr hp)]

@[deprecated (since := "2024-07-27")]
alias snorm_nnreal_pow_eq_lintegral := eLpNorm_nnreal_pow_eq_lintegral

end ℒpSpaceDefinition

section Top

theorem Memℒp.eLpNorm_lt_top {f : α → E} (hfp : Memℒp f p μ) : eLpNorm f p μ < ∞ :=
  hfp.2

@[deprecated (since := "2024-07-27")]
alias Memℒp.snorm_lt_top := Memℒp.eLpNorm_lt_top

theorem Memℒp.eLpNorm_ne_top {f : α → E} (hfp : Memℒp f p μ) : eLpNorm f p μ ≠ ∞ :=
  ne_of_lt hfp.2

@[deprecated (since := "2024-07-27")]
alias Memℒp.snorm_ne_top := Memℒp.eLpNorm_ne_top

theorem lintegral_rpow_nnnorm_lt_top_of_eLpNorm'_lt_top {f : α → F} (hq0_lt : 0 < q)
    (hfq : eLpNorm' f q μ < ∞) : (∫⁻ a, (‖f a‖₊ : ℝ≥0∞) ^ q ∂μ) < ∞ := by
  rw [lintegral_rpow_nnnorm_eq_rpow_eLpNorm' hq0_lt]
  exact ENNReal.rpow_lt_top_of_nonneg (le_of_lt hq0_lt) (ne_of_lt hfq)

@[deprecated (since := "2024-07-27")]
alias lintegral_rpow_nnnorm_lt_top_of_snorm'_lt_top :=
  lintegral_rpow_nnnorm_lt_top_of_eLpNorm'_lt_top

theorem lintegral_rpow_nnnorm_lt_top_of_eLpNorm_lt_top {f : α → F} (hp_ne_zero : p ≠ 0)
    (hp_ne_top : p ≠ ∞) (hfp : eLpNorm f p μ < ∞) : (∫⁻ a, (‖f a‖₊ : ℝ≥0∞) ^ p.toReal ∂μ) < ∞ := by
  apply lintegral_rpow_nnnorm_lt_top_of_eLpNorm'_lt_top
  · exact ENNReal.toReal_pos hp_ne_zero hp_ne_top
  · simpa [eLpNorm_eq_eLpNorm' hp_ne_zero hp_ne_top] using hfp

@[deprecated (since := "2024-07-27")]
alias lintegral_rpow_nnnorm_lt_top_of_snorm_lt_top := lintegral_rpow_nnnorm_lt_top_of_eLpNorm_lt_top

theorem eLpNorm_lt_top_iff_lintegral_rpow_nnnorm_lt_top {f : α → F} (hp_ne_zero : p ≠ 0)
    (hp_ne_top : p ≠ ∞) : eLpNorm f p μ < ∞ ↔ (∫⁻ a, (‖f a‖₊ : ℝ≥0∞) ^ p.toReal ∂μ) < ∞ :=
  ⟨lintegral_rpow_nnnorm_lt_top_of_eLpNorm_lt_top hp_ne_zero hp_ne_top, by
    intro h
    have hp' := ENNReal.toReal_pos hp_ne_zero hp_ne_top
    have : 0 < 1 / p.toReal := div_pos zero_lt_one hp'
    simpa [eLpNorm_eq_lintegral_rpow_nnnorm hp_ne_zero hp_ne_top] using
      ENNReal.rpow_lt_top_of_nonneg (le_of_lt this) (ne_of_lt h)⟩

@[deprecated (since := "2024-07-27")]
alias snorm_lt_top_iff_lintegral_rpow_nnnorm_lt_top :=
  eLpNorm_lt_top_iff_lintegral_rpow_nnnorm_lt_top

end Top

section Zero

@[simp]
theorem eLpNorm'_exponent_zero {f : α → F} : eLpNorm' f 0 μ = 1 := by
  rw [eLpNorm', div_zero, ENNReal.rpow_zero]

@[deprecated (since := "2024-07-27")]
alias snorm'_exponent_zero := eLpNorm'_exponent_zero

@[simp]
theorem eLpNorm_exponent_zero {f : α → F} : eLpNorm f 0 μ = 0 := by simp [eLpNorm]

@[deprecated (since := "2024-07-27")]
alias snorm_exponent_zero := eLpNorm_exponent_zero

@[simp]
theorem memℒp_zero_iff_aestronglyMeasurable {f : α → E} :
    Memℒp f 0 μ ↔ AEStronglyMeasurable f μ := by simp [Memℒp, eLpNorm_exponent_zero]

@[simp]
theorem eLpNorm'_zero (hp0_lt : 0 < q) : eLpNorm' (0 : α → F) q μ = 0 := by simp [eLpNorm', hp0_lt]

@[deprecated (since := "2024-07-27")]
alias snorm'_zero := eLpNorm'_zero

@[simp]
theorem eLpNorm'_zero' (hq0_ne : q ≠ 0) (hμ : μ ≠ 0) : eLpNorm' (0 : α → F) q μ = 0 := by
  rcases le_or_lt 0 q with hq0 | hq_neg
  · exact eLpNorm'_zero (lt_of_le_of_ne hq0 hq0_ne.symm)
  · simp [eLpNorm', ENNReal.rpow_eq_zero_iff, hμ, hq_neg]

@[deprecated (since := "2024-07-27")]
alias snorm'_zero' := eLpNorm'_zero'

@[simp]
theorem eLpNormEssSup_zero : eLpNormEssSup (0 : α → F) μ = 0 := by
  simp_rw [eLpNormEssSup, Pi.zero_apply, nnnorm_zero, ENNReal.coe_zero, ← ENNReal.bot_eq_zero]
  exact essSup_const_bot

@[deprecated (since := "2024-07-27")]
alias snormEssSup_zero := eLpNormEssSup_zero

@[simp]
theorem eLpNorm_zero : eLpNorm (0 : α → F) p μ = 0 := by
  by_cases h0 : p = 0
  · simp [h0]
  by_cases h_top : p = ∞
  · simp only [h_top, eLpNorm_exponent_top, eLpNormEssSup_zero]
  rw [← Ne] at h0
  simp [eLpNorm_eq_eLpNorm' h0 h_top, ENNReal.toReal_pos h0 h_top]

@[deprecated (since := "2024-07-27")]
alias snorm_zero := eLpNorm_zero

@[simp]
theorem eLpNorm_zero' : eLpNorm (fun _ : α => (0 : F)) p μ = 0 := by convert eLpNorm_zero (F := F)

@[deprecated (since := "2024-07-27")]
alias snorm_zero' := eLpNorm_zero'

theorem zero_memℒp : Memℒp (0 : α → E) p μ :=
  ⟨aestronglyMeasurable_zero, by
    rw [eLpNorm_zero]
    exact ENNReal.coe_lt_top⟩

theorem zero_mem_ℒp' : Memℒp (fun _ : α => (0 : E)) p μ := zero_memℒp (E := E)

variable [MeasurableSpace α]

theorem eLpNorm'_measure_zero_of_pos {f : α → F} (hq_pos : 0 < q) :
    eLpNorm' f q (0 : Measure α) = 0 := by simp [eLpNorm', hq_pos]

@[deprecated (since := "2024-07-27")]
alias snorm'_measure_zero_of_pos := eLpNorm'_measure_zero_of_pos

theorem eLpNorm'_measure_zero_of_exponent_zero {f : α → F} : eLpNorm' f 0 (0 : Measure α) = 1 := by
  simp [eLpNorm']

@[deprecated (since := "2024-07-27")]
alias snorm'_measure_zero_of_exponent_zero := eLpNorm'_measure_zero_of_exponent_zero

theorem eLpNorm'_measure_zero_of_neg {f : α → F} (hq_neg : q < 0) :
    eLpNorm' f q (0 : Measure α) = ∞ := by simp [eLpNorm', hq_neg]

@[deprecated (since := "2024-07-27")]
alias snorm'_measure_zero_of_neg := eLpNorm'_measure_zero_of_neg

@[simp]
theorem eLpNormEssSup_measure_zero {f : α → F} : eLpNormEssSup f (0 : Measure α) = 0 := by
  simp [eLpNormEssSup]

@[deprecated (since := "2024-07-27")]
alias snormEssSup_measure_zero := eLpNormEssSup_measure_zero

@[simp]
theorem eLpNorm_measure_zero {f : α → F} : eLpNorm f p (0 : Measure α) = 0 := by
  by_cases h0 : p = 0
  · simp [h0]
  by_cases h_top : p = ∞
  · simp [h_top]
  rw [← Ne] at h0
  simp [eLpNorm_eq_eLpNorm' h0 h_top, eLpNorm', ENNReal.toReal_pos h0 h_top]

@[deprecated (since := "2024-07-27")]
alias snorm_measure_zero := eLpNorm_measure_zero

end Zero

section Neg

@[simp]
theorem eLpNorm'_neg {f : α → F} : eLpNorm' (-f) q μ = eLpNorm' f q μ := by simp [eLpNorm']

@[deprecated (since := "2024-07-27")]
alias snorm'_neg := eLpNorm'_neg

@[simp]
theorem eLpNorm_neg {f : α → F} : eLpNorm (-f) p μ = eLpNorm f p μ := by
  by_cases h0 : p = 0
  · simp [h0]
  by_cases h_top : p = ∞
  · simp [h_top, eLpNormEssSup]
  simp [eLpNorm_eq_eLpNorm' h0 h_top]

@[deprecated (since := "2024-07-27")]
alias snorm_neg := eLpNorm_neg

theorem Memℒp.neg {f : α → E} (hf : Memℒp f p μ) : Memℒp (-f) p μ :=
  ⟨AEStronglyMeasurable.neg hf.1, by simp [hf.right]⟩

theorem memℒp_neg_iff {f : α → E} : Memℒp (-f) p μ ↔ Memℒp f p μ :=
  ⟨fun h => neg_neg f ▸ h.neg, Memℒp.neg⟩

end Neg

theorem eLpNorm_indicator_eq_restrict {f : α → E} {s : Set α} (hs : MeasurableSet s) :
    eLpNorm (s.indicator f) p μ = eLpNorm f p (μ.restrict s) := by
  rcases eq_or_ne p ∞ with rfl | hp
  · simp only [eLpNorm_exponent_top, eLpNormEssSup,
      ← ENNReal.essSup_indicator_eq_essSup_restrict hs, ENNReal.coe_indicator,
      nnnorm_indicator_eq_indicator_nnnorm]
  · rcases eq_or_ne p 0 with rfl | hp₀; · simp
    simp only [eLpNorm_eq_lintegral_rpow_nnnorm hp₀ hp, ← lintegral_indicator _ hs,
      ENNReal.coe_indicator, nnnorm_indicator_eq_indicator_nnnorm]
    congr with x
    by_cases hx : x ∈ s <;> simp [ENNReal.toReal_pos, *]

@[deprecated (since := "2024-07-27")]
alias snorm_indicator_eq_restrict := eLpNorm_indicator_eq_restrict

section Const

theorem eLpNorm'_const (c : F) (hq_pos : 0 < q) :
    eLpNorm' (fun _ : α => c) q μ = (‖c‖₊ : ℝ≥0∞) * μ Set.univ ^ (1 / q) := by
  rw [eLpNorm', lintegral_const, ENNReal.mul_rpow_of_nonneg _ _ (by simp [hq_pos.le] : 0 ≤ 1 / q)]
  congr
  rw [← ENNReal.rpow_mul]
  suffices hq_cancel : q * (1 / q) = 1 by rw [hq_cancel, ENNReal.rpow_one]
  rw [one_div, mul_inv_cancel (ne_of_lt hq_pos).symm]

@[deprecated (since := "2024-07-27")]
alias snorm'_const := eLpNorm'_const

theorem eLpNorm'_const' [IsFiniteMeasure μ] (c : F) (hc_ne_zero : c ≠ 0) (hq_ne_zero : q ≠ 0) :
    eLpNorm' (fun _ : α => c) q μ = (‖c‖₊ : ℝ≥0∞) * μ Set.univ ^ (1 / q) := by
  rw [eLpNorm', lintegral_const, ENNReal.mul_rpow_of_ne_top _ (measure_ne_top μ Set.univ)]
  · congr
    rw [← ENNReal.rpow_mul]
    suffices hp_cancel : q * (1 / q) = 1 by rw [hp_cancel, ENNReal.rpow_one]
    rw [one_div, mul_inv_cancel hq_ne_zero]
  · rw [Ne, ENNReal.rpow_eq_top_iff, not_or, not_and_or, not_and_or]
    constructor
    · left
      rwa [ENNReal.coe_eq_zero, nnnorm_eq_zero]
    · exact Or.inl ENNReal.coe_ne_top

@[deprecated (since := "2024-07-27")]
alias snorm'_const' := eLpNorm'_const'

theorem eLpNormEssSup_const (c : F) (hμ : μ ≠ 0) :
    eLpNormEssSup (fun _ : α => c) μ = (‖c‖₊ : ℝ≥0∞) := by rw [eLpNormEssSup, essSup_const _ hμ]

@[deprecated (since := "2024-07-27")]
alias snormEssSup_const := eLpNormEssSup_const

theorem eLpNorm'_const_of_isProbabilityMeasure (c : F) (hq_pos : 0 < q) [IsProbabilityMeasure μ] :
    eLpNorm' (fun _ : α => c) q μ = (‖c‖₊ : ℝ≥0∞) := by simp [eLpNorm'_const c hq_pos, measure_univ]

@[deprecated (since := "2024-07-27")]
alias snorm'_const_of_isProbabilityMeasure := eLpNorm'_const_of_isProbabilityMeasure

theorem eLpNorm_const (c : F) (h0 : p ≠ 0) (hμ : μ ≠ 0) :
    eLpNorm (fun _ : α => c) p μ = (‖c‖₊ : ℝ≥0∞) * μ Set.univ ^ (1 / ENNReal.toReal p) := by
  by_cases h_top : p = ∞
  · simp [h_top, eLpNormEssSup_const c hμ]
  simp [eLpNorm_eq_eLpNorm' h0 h_top, eLpNorm'_const, ENNReal.toReal_pos h0 h_top]

@[deprecated (since := "2024-07-27")]
alias snorm_const := eLpNorm_const

theorem eLpNorm_const' (c : F) (h0 : p ≠ 0) (h_top : p ≠ ∞) :
    eLpNorm (fun _ : α => c) p μ = (‖c‖₊ : ℝ≥0∞) * μ Set.univ ^ (1 / ENNReal.toReal p) := by
  simp [eLpNorm_eq_eLpNorm' h0 h_top, eLpNorm'_const, ENNReal.toReal_pos h0 h_top]

@[deprecated (since := "2024-07-27")]
alias snorm_const' := eLpNorm_const'

theorem eLpNorm_const_lt_top_iff {p : ℝ≥0∞} {c : F} (hp_ne_zero : p ≠ 0) (hp_ne_top : p ≠ ∞) :
    eLpNorm (fun _ : α => c) p μ < ∞ ↔ c = 0 ∨ μ Set.univ < ∞ := by
  have hp : 0 < p.toReal := ENNReal.toReal_pos hp_ne_zero hp_ne_top
  by_cases hμ : μ = 0
  · simp only [hμ, Measure.coe_zero, Pi.zero_apply, or_true_iff, ENNReal.zero_lt_top,
      eLpNorm_measure_zero]
  by_cases hc : c = 0
  · simp only [hc, true_or_iff, eq_self_iff_true, ENNReal.zero_lt_top, eLpNorm_zero']
  rw [eLpNorm_const' c hp_ne_zero hp_ne_top]
  by_cases hμ_top : μ Set.univ = ∞
  · simp [hc, hμ_top, hp]
  rw [ENNReal.mul_lt_top_iff]
  simp only [true_and_iff, one_div, ENNReal.rpow_eq_zero_iff, hμ, false_or_iff, or_false_iff,
    ENNReal.coe_lt_top, nnnorm_eq_zero, ENNReal.coe_eq_zero,
    MeasureTheory.Measure.measure_univ_eq_zero, hp, inv_lt_zero, hc, and_false_iff, false_and_iff,
    inv_pos, or_self_iff, hμ_top, Ne.lt_top hμ_top, iff_true_iff]
  exact ENNReal.rpow_lt_top_of_nonneg (inv_nonneg.mpr hp.le) hμ_top

@[deprecated (since := "2024-07-27")]
alias snorm_const_lt_top_iff := eLpNorm_const_lt_top_iff

theorem memℒp_const (c : E) [IsFiniteMeasure μ] : Memℒp (fun _ : α => c) p μ := by
  refine ⟨aestronglyMeasurable_const, ?_⟩
  by_cases h0 : p = 0
  · simp [h0]
  by_cases hμ : μ = 0
  · simp [hμ]
  rw [eLpNorm_const c h0 hμ]
  refine ENNReal.mul_lt_top ENNReal.coe_ne_top ?_
  refine (ENNReal.rpow_lt_top_of_nonneg ?_ (measure_ne_top μ Set.univ)).ne
  simp

theorem memℒp_top_const (c : E) : Memℒp (fun _ : α => c) ∞ μ := by
  refine ⟨aestronglyMeasurable_const, ?_⟩
  by_cases h : μ = 0
  · simp only [h, eLpNorm_measure_zero, ENNReal.zero_lt_top]
  · rw [eLpNorm_const _ ENNReal.top_ne_zero h]
    simp only [ENNReal.top_toReal, div_zero, ENNReal.rpow_zero, mul_one, ENNReal.coe_lt_top]

theorem memℒp_const_iff {p : ℝ≥0∞} {c : E} (hp_ne_zero : p ≠ 0) (hp_ne_top : p ≠ ∞) :
    Memℒp (fun _ : α => c) p μ ↔ c = 0 ∨ μ Set.univ < ∞ := by
  rw [← eLpNorm_const_lt_top_iff hp_ne_zero hp_ne_top]
  exact ⟨fun h => h.2, fun h => ⟨aestronglyMeasurable_const, h⟩⟩

end Const

lemma eLpNorm'_mono_nnnorm_ae {f : α → F} {g : α → G} (hq : 0 ≤ q) (h : ∀ᵐ x ∂μ, ‖f x‖₊ ≤ ‖g x‖₊) :
    eLpNorm' f q μ ≤ eLpNorm' g q μ := by
  simp only [eLpNorm']
  gcongr ?_ ^ (1/q)
  refine lintegral_mono_ae (h.mono fun x hx => ?_)
  gcongr

@[deprecated (since := "2024-07-27")]
alias snorm'_mono_nnnorm_ae := eLpNorm'_mono_nnnorm_ae

theorem eLpNorm'_mono_ae {f : α → F} {g : α → G} (hq : 0 ≤ q) (h : ∀ᵐ x ∂μ, ‖f x‖ ≤ ‖g x‖) :
    eLpNorm' f q μ ≤ eLpNorm' g q μ :=
  eLpNorm'_mono_nnnorm_ae hq h

@[deprecated (since := "2024-07-27")]
alias snorm'_mono_ae := eLpNorm'_mono_ae

theorem eLpNorm'_congr_nnnorm_ae {f g : α → F} (hfg : ∀ᵐ x ∂μ, ‖f x‖₊ = ‖g x‖₊) :
    eLpNorm' f q μ = eLpNorm' g q μ := by
  have : (fun x => (‖f x‖₊ : ℝ≥0∞) ^ q) =ᵐ[μ] fun x => (‖g x‖₊ : ℝ≥0∞) ^ q :=
    hfg.mono fun x hx => by simp_rw [hx]
  simp only [eLpNorm', lintegral_congr_ae this]

@[deprecated (since := "2024-07-27")]
alias snorm'_congr_nnnorm_ae := eLpNorm'_congr_nnnorm_ae

theorem eLpNorm'_congr_norm_ae {f g : α → F} (hfg : ∀ᵐ x ∂μ, ‖f x‖ = ‖g x‖) :
    eLpNorm' f q μ = eLpNorm' g q μ :=
  eLpNorm'_congr_nnnorm_ae <| hfg.mono fun _x hx => NNReal.eq hx

@[deprecated (since := "2024-07-27")]
alias snorm'_congr_norm_ae := eLpNorm'_congr_norm_ae

theorem eLpNorm'_congr_ae {f g : α → F} (hfg : f =ᵐ[μ] g) : eLpNorm' f q μ = eLpNorm' g q μ :=
  eLpNorm'_congr_nnnorm_ae (hfg.fun_comp _)

@[deprecated (since := "2024-07-27")]
alias snorm'_congr_ae := eLpNorm'_congr_ae

theorem eLpNormEssSup_congr_ae {f g : α → F} (hfg : f =ᵐ[μ] g) :
    eLpNormEssSup f μ = eLpNormEssSup g μ :=
  essSup_congr_ae (hfg.fun_comp (((↑) : ℝ≥0 → ℝ≥0∞) ∘ nnnorm))

@[deprecated (since := "2024-07-27")]
alias snormEssSup_congr_ae := eLpNormEssSup_congr_ae

theorem eLpNormEssSup_mono_nnnorm_ae {f g : α → F} (hfg : ∀ᵐ x ∂μ, ‖f x‖₊ ≤ ‖g x‖₊) :
    eLpNormEssSup f μ ≤ eLpNormEssSup g μ :=
  essSup_mono_ae <| hfg.mono fun _x hx => ENNReal.coe_le_coe.mpr hx

@[deprecated (since := "2024-07-27")]
alias snormEssSup_mono_nnnorm_ae := eLpNormEssSup_mono_nnnorm_ae

theorem eLpNorm_mono_nnnorm_ae {f : α → F} {g : α → G} (h : ∀ᵐ x ∂μ, ‖f x‖₊ ≤ ‖g x‖₊) :
    eLpNorm f p μ ≤ eLpNorm g p μ := by
  simp only [eLpNorm]
  split_ifs
  · exact le_rfl
  · exact essSup_mono_ae (h.mono fun x hx => ENNReal.coe_le_coe.mpr hx)
  · exact eLpNorm'_mono_nnnorm_ae ENNReal.toReal_nonneg h

@[deprecated (since := "2024-07-27")]
alias snorm_mono_nnnorm_ae := eLpNorm_mono_nnnorm_ae

theorem eLpNorm_mono_ae {f : α → F} {g : α → G} (h : ∀ᵐ x ∂μ, ‖f x‖ ≤ ‖g x‖) :
    eLpNorm f p μ ≤ eLpNorm g p μ :=
  eLpNorm_mono_nnnorm_ae h

@[deprecated (since := "2024-07-27")]
alias snorm_mono_ae := eLpNorm_mono_ae

theorem eLpNorm_mono_ae_real {f : α → F} {g : α → ℝ} (h : ∀ᵐ x ∂μ, ‖f x‖ ≤ g x) :
    eLpNorm f p μ ≤ eLpNorm g p μ :=
  eLpNorm_mono_ae <| h.mono fun _x hx =>
    hx.trans ((le_abs_self _).trans (Real.norm_eq_abs _).symm.le)

@[deprecated (since := "2024-07-27")]
alias snorm_mono_ae_real := eLpNorm_mono_ae_real

theorem eLpNorm_mono_nnnorm {f : α → F} {g : α → G} (h : ∀ x, ‖f x‖₊ ≤ ‖g x‖₊) :
    eLpNorm f p μ ≤ eLpNorm g p μ :=
  eLpNorm_mono_nnnorm_ae (eventually_of_forall fun x => h x)

@[deprecated (since := "2024-07-27")]
alias snorm_mono_nnnorm := eLpNorm_mono_nnnorm

theorem eLpNorm_mono {f : α → F} {g : α → G} (h : ∀ x, ‖f x‖ ≤ ‖g x‖) :
    eLpNorm f p μ ≤ eLpNorm g p μ :=
  eLpNorm_mono_ae (eventually_of_forall fun x => h x)

@[deprecated (since := "2024-07-27")]
alias snorm_mono := eLpNorm_mono

theorem eLpNorm_mono_real {f : α → F} {g : α → ℝ} (h : ∀ x, ‖f x‖ ≤ g x) :
    eLpNorm f p μ ≤ eLpNorm g p μ :=
  eLpNorm_mono_ae_real (eventually_of_forall fun x => h x)

@[deprecated (since := "2024-07-27")]
alias snorm_mono_real := eLpNorm_mono_real

theorem eLpNormEssSup_le_of_ae_nnnorm_bound {f : α → F} {C : ℝ≥0} (hfC : ∀ᵐ x ∂μ, ‖f x‖₊ ≤ C) :
    eLpNormEssSup f μ ≤ C :=
  essSup_le_of_ae_le (C : ℝ≥0∞) <| hfC.mono fun _x hx => ENNReal.coe_le_coe.mpr hx

@[deprecated (since := "2024-07-27")]
alias snormEssSup_le_of_ae_nnnorm_bound := eLpNormEssSup_le_of_ae_nnnorm_bound

theorem eLpNormEssSup_le_of_ae_bound {f : α → F} {C : ℝ} (hfC : ∀ᵐ x ∂μ, ‖f x‖ ≤ C) :
    eLpNormEssSup f μ ≤ ENNReal.ofReal C :=
  eLpNormEssSup_le_of_ae_nnnorm_bound <| hfC.mono fun _x hx => hx.trans C.le_coe_toNNReal

@[deprecated (since := "2024-07-27")]
alias snormEssSup_le_of_ae_bound := eLpNormEssSup_le_of_ae_bound

theorem eLpNormEssSup_lt_top_of_ae_nnnorm_bound {f : α → F} {C : ℝ≥0} (hfC : ∀ᵐ x ∂μ, ‖f x‖₊ ≤ C) :
    eLpNormEssSup f μ < ∞ :=
  (eLpNormEssSup_le_of_ae_nnnorm_bound hfC).trans_lt ENNReal.coe_lt_top

@[deprecated (since := "2024-07-27")]
alias snormEssSup_lt_top_of_ae_nnnorm_bound := eLpNormEssSup_lt_top_of_ae_nnnorm_bound

theorem eLpNormEssSup_lt_top_of_ae_bound {f : α → F} {C : ℝ} (hfC : ∀ᵐ x ∂μ, ‖f x‖ ≤ C) :
    eLpNormEssSup f μ < ∞ :=
  (eLpNormEssSup_le_of_ae_bound hfC).trans_lt ENNReal.ofReal_lt_top

@[deprecated (since := "2024-07-27")]
alias snormEssSup_lt_top_of_ae_bound := eLpNormEssSup_lt_top_of_ae_bound

theorem eLpNorm_le_of_ae_nnnorm_bound {f : α → F} {C : ℝ≥0} (hfC : ∀ᵐ x ∂μ, ‖f x‖₊ ≤ C) :
    eLpNorm f p μ ≤ C • μ Set.univ ^ p.toReal⁻¹ := by
  rcases eq_zero_or_neZero μ with rfl | hμ
  · simp
  by_cases hp : p = 0
  · simp [hp]
  have : ∀ᵐ x ∂μ, ‖f x‖₊ ≤ ‖(C : ℝ)‖₊ := hfC.mono fun x hx => hx.trans_eq C.nnnorm_eq.symm
  refine (eLpNorm_mono_ae this).trans_eq ?_
  rw [eLpNorm_const _ hp (NeZero.ne μ), C.nnnorm_eq, one_div, ENNReal.smul_def, smul_eq_mul]

@[deprecated (since := "2024-07-27")]
alias snorm_le_of_ae_nnnorm_bound := eLpNorm_le_of_ae_nnnorm_bound

theorem eLpNorm_le_of_ae_bound {f : α → F} {C : ℝ} (hfC : ∀ᵐ x ∂μ, ‖f x‖ ≤ C) :
    eLpNorm f p μ ≤ μ Set.univ ^ p.toReal⁻¹ * ENNReal.ofReal C := by
  rw [← mul_comm]
  exact eLpNorm_le_of_ae_nnnorm_bound (hfC.mono fun x hx => hx.trans C.le_coe_toNNReal)

@[deprecated (since := "2024-07-27")]
alias snorm_le_of_ae_bound := eLpNorm_le_of_ae_bound

theorem eLpNorm_congr_nnnorm_ae {f : α → F} {g : α → G} (hfg : ∀ᵐ x ∂μ, ‖f x‖₊ = ‖g x‖₊) :
    eLpNorm f p μ = eLpNorm g p μ :=
  le_antisymm (eLpNorm_mono_nnnorm_ae <| EventuallyEq.le hfg)
    (eLpNorm_mono_nnnorm_ae <| (EventuallyEq.symm hfg).le)

@[deprecated (since := "2024-07-27")]
alias snorm_congr_nnnorm_ae := eLpNorm_congr_nnnorm_ae

theorem eLpNorm_congr_norm_ae {f : α → F} {g : α → G} (hfg : ∀ᵐ x ∂μ, ‖f x‖ = ‖g x‖) :
    eLpNorm f p μ = eLpNorm g p μ :=
  eLpNorm_congr_nnnorm_ae <| hfg.mono fun _x hx => NNReal.eq hx

@[deprecated (since := "2024-07-27")]
alias snorm_congr_norm_ae := eLpNorm_congr_norm_ae

open scoped symmDiff in
theorem eLpNorm_indicator_sub_indicator (s t : Set α) (f : α → E) :
    eLpNorm (s.indicator f - t.indicator f) p μ = eLpNorm ((s ∆ t).indicator f) p μ :=
  eLpNorm_congr_norm_ae <| ae_of_all _ fun x ↦ by
    simp only [Pi.sub_apply, Set.apply_indicator_symmDiff norm_neg]

@[deprecated (since := "2024-07-27")]
alias snorm_indicator_sub_indicator := eLpNorm_indicator_sub_indicator

@[simp]
theorem eLpNorm'_norm {f : α → F} :
    eLpNorm' (fun a => ‖f a‖) q μ = eLpNorm' f q μ := by simp [eLpNorm']

@[deprecated (since := "2024-07-27")]
alias snorm'_norm := eLpNorm'_norm

@[simp]
theorem eLpNorm_norm (f : α → F) : eLpNorm (fun x => ‖f x‖) p μ = eLpNorm f p μ :=
  eLpNorm_congr_norm_ae <| eventually_of_forall fun _ => norm_norm _

@[deprecated (since := "2024-07-27")]
alias snorm_norm := eLpNorm_norm

theorem eLpNorm'_norm_rpow (f : α → F) (p q : ℝ) (hq_pos : 0 < q) :
    eLpNorm' (fun x => ‖f x‖ ^ q) p μ = eLpNorm' f (p * q) μ ^ q := by
  simp_rw [eLpNorm']
  rw [← ENNReal.rpow_mul, ← one_div_mul_one_div]
  simp_rw [one_div]
  rw [mul_assoc, inv_mul_cancel hq_pos.ne.symm, mul_one]
  congr
  ext1 x
  simp_rw [← ofReal_norm_eq_coe_nnnorm]
  rw [Real.norm_eq_abs, abs_eq_self.mpr (Real.rpow_nonneg (norm_nonneg _) _), mul_comm, ←
    ENNReal.ofReal_rpow_of_nonneg (norm_nonneg _) hq_pos.le, ENNReal.rpow_mul]

@[deprecated (since := "2024-07-27")]
alias snorm'_norm_rpow := eLpNorm'_norm_rpow

theorem eLpNorm_norm_rpow (f : α → F) (hq_pos : 0 < q) :
    eLpNorm (fun x => ‖f x‖ ^ q) p μ = eLpNorm f (p * ENNReal.ofReal q) μ ^ q := by
  by_cases h0 : p = 0
  · simp [h0, ENNReal.zero_rpow_of_pos hq_pos]
  by_cases hp_top : p = ∞
  · simp only [hp_top, eLpNorm_exponent_top, ENNReal.top_mul', hq_pos.not_le,
      ENNReal.ofReal_eq_zero, if_false, eLpNorm_exponent_top, eLpNormEssSup]
    have h_rpow :
      essSup (fun x : α => (‖‖f x‖ ^ q‖₊ : ℝ≥0∞)) μ =
        essSup (fun x : α => (‖f x‖₊ : ℝ≥0∞) ^ q) μ := by
      congr
      ext1 x
      conv_rhs => rw [← nnnorm_norm]
      rw [ENNReal.coe_rpow_of_nonneg _ hq_pos.le, ENNReal.coe_inj]
      ext
      push_cast
      rw [Real.norm_rpow_of_nonneg (norm_nonneg _)]
    rw [h_rpow]
    have h_rpow_mono := ENNReal.strictMono_rpow_of_pos hq_pos
    have h_rpow_surj := (ENNReal.rpow_left_bijective hq_pos.ne.symm).2
    let iso := h_rpow_mono.orderIsoOfSurjective _ h_rpow_surj
    exact (iso.essSup_apply (fun x => (‖f x‖₊ : ℝ≥0∞)) μ).symm
  rw [eLpNorm_eq_eLpNorm' h0 hp_top, eLpNorm_eq_eLpNorm' _ _]
  swap
  · refine mul_ne_zero h0 ?_
    rwa [Ne, ENNReal.ofReal_eq_zero, not_le]
  swap; · exact ENNReal.mul_ne_top hp_top ENNReal.ofReal_ne_top
  rw [ENNReal.toReal_mul, ENNReal.toReal_ofReal hq_pos.le]
  exact eLpNorm'_norm_rpow f p.toReal q hq_pos

@[deprecated (since := "2024-07-27")]
alias snorm_norm_rpow := eLpNorm_norm_rpow

theorem eLpNorm_congr_ae {f g : α → F} (hfg : f =ᵐ[μ] g) : eLpNorm f p μ = eLpNorm g p μ :=
  eLpNorm_congr_norm_ae <| hfg.mono fun _x hx => hx ▸ rfl

@[deprecated (since := "2024-07-27")]
alias snorm_congr_ae := eLpNorm_congr_ae

theorem memℒp_congr_ae {f g : α → E} (hfg : f =ᵐ[μ] g) : Memℒp f p μ ↔ Memℒp g p μ := by
  simp only [Memℒp, eLpNorm_congr_ae hfg, aestronglyMeasurable_congr hfg]

theorem Memℒp.ae_eq {f g : α → E} (hfg : f =ᵐ[μ] g) (hf_Lp : Memℒp f p μ) : Memℒp g p μ :=
  (memℒp_congr_ae hfg).1 hf_Lp

theorem Memℒp.of_le {f : α → E} {g : α → F} (hg : Memℒp g p μ) (hf : AEStronglyMeasurable f μ)
    (hfg : ∀ᵐ x ∂μ, ‖f x‖ ≤ ‖g x‖) : Memℒp f p μ :=
  ⟨hf, (eLpNorm_mono_ae hfg).trans_lt hg.eLpNorm_lt_top⟩

alias Memℒp.mono := Memℒp.of_le

theorem Memℒp.mono' {f : α → E} {g : α → ℝ} (hg : Memℒp g p μ) (hf : AEStronglyMeasurable f μ)
    (h : ∀ᵐ a ∂μ, ‖f a‖ ≤ g a) : Memℒp f p μ :=
  hg.mono hf <| h.mono fun _x hx => le_trans hx (le_abs_self _)

theorem Memℒp.congr_norm {f : α → E} {g : α → F} (hf : Memℒp f p μ) (hg : AEStronglyMeasurable g μ)
    (h : ∀ᵐ a ∂μ, ‖f a‖ = ‖g a‖) : Memℒp g p μ :=
  hf.mono hg <| EventuallyEq.le <| EventuallyEq.symm h

theorem memℒp_congr_norm {f : α → E} {g : α → F} (hf : AEStronglyMeasurable f μ)
    (hg : AEStronglyMeasurable g μ) (h : ∀ᵐ a ∂μ, ‖f a‖ = ‖g a‖) : Memℒp f p μ ↔ Memℒp g p μ :=
  ⟨fun h2f => h2f.congr_norm hg h, fun h2g => h2g.congr_norm hf <| EventuallyEq.symm h⟩

theorem memℒp_top_of_bound {f : α → E} (hf : AEStronglyMeasurable f μ) (C : ℝ)
    (hfC : ∀ᵐ x ∂μ, ‖f x‖ ≤ C) : Memℒp f ∞ μ :=
  ⟨hf, by
    rw [eLpNorm_exponent_top]
    exact eLpNormEssSup_lt_top_of_ae_bound hfC⟩

theorem Memℒp.of_bound [IsFiniteMeasure μ] {f : α → E} (hf : AEStronglyMeasurable f μ) (C : ℝ)
    (hfC : ∀ᵐ x ∂μ, ‖f x‖ ≤ C) : Memℒp f p μ :=
  (memℒp_const C).of_le hf (hfC.mono fun _x hx => le_trans hx (le_abs_self _))

@[mono]
theorem eLpNorm'_mono_measure (f : α → F) (hμν : ν ≤ μ) (hq : 0 ≤ q) :
    eLpNorm' f q ν ≤ eLpNorm' f q μ := by
  simp_rw [eLpNorm']
  gcongr
  exact lintegral_mono' hμν le_rfl

@[deprecated (since := "2024-07-27")]
alias snorm'_mono_measure := eLpNorm'_mono_measure

@[mono]
theorem eLpNormEssSup_mono_measure (f : α → F) (hμν : ν ≪ μ) :
    eLpNormEssSup f ν ≤ eLpNormEssSup f μ := by
  simp_rw [eLpNormEssSup]
  exact essSup_mono_measure hμν

@[deprecated (since := "2024-07-27")]
alias snormEssSup_mono_measure := eLpNormEssSup_mono_measure

@[mono]
theorem eLpNorm_mono_measure (f : α → F) (hμν : ν ≤ μ) : eLpNorm f p ν ≤ eLpNorm f p μ := by
  by_cases hp0 : p = 0
  · simp [hp0]
  by_cases hp_top : p = ∞
  · simp [hp_top, eLpNormEssSup_mono_measure f (Measure.absolutelyContinuous_of_le hμν)]
  simp_rw [eLpNorm_eq_eLpNorm' hp0 hp_top]
  exact eLpNorm'_mono_measure f hμν ENNReal.toReal_nonneg

@[deprecated (since := "2024-07-27")]
alias snorm_mono_measure := eLpNorm_mono_measure

theorem Memℒp.mono_measure {f : α → E} (hμν : ν ≤ μ) (hf : Memℒp f p μ) : Memℒp f p ν :=
  ⟨hf.1.mono_measure hμν, (eLpNorm_mono_measure f hμν).trans_lt hf.2⟩

lemma eLpNorm_restrict_le (f : α → F) (p : ℝ≥0∞) (μ : Measure α) (s : Set α) :
    eLpNorm f p (μ.restrict s) ≤ eLpNorm f p μ :=
  eLpNorm_mono_measure f Measure.restrict_le_self

@[deprecated (since := "2024-07-27")]
alias snorm_restrict_le := eLpNorm_restrict_le

/-- For a function `f` with support in `s`, the Lᵖ norms of `f` with respect to `μ` and
`μ.restrict s` are the same. -/
theorem eLpNorm_restrict_eq_of_support_subset {s : Set α} {f : α → F} (hsf : f.support ⊆ s) :
    eLpNorm f p (μ.restrict s) = eLpNorm f p μ := by
  by_cases hp0 : p = 0
  · simp [hp0]
  by_cases hp_top : p = ∞
  · simp only [hp_top, eLpNorm_exponent_top, eLpNormEssSup]
    apply ENNReal.essSup_restrict_eq_of_support_subset
    apply Function.support_subset_iff.2 (fun x hx ↦ ?_)
    simp only [ne_eq, ENNReal.coe_eq_zero, nnnorm_eq_zero] at hx
    exact Function.support_subset_iff.1 hsf x hx
  · simp_rw [eLpNorm_eq_eLpNorm' hp0 hp_top, eLpNorm']
    congr 1
    apply setLIntegral_eq_of_support_subset
    have : ¬(p.toReal ≤ 0) := by simpa only [not_le] using ENNReal.toReal_pos hp0 hp_top
    simpa [this] using hsf

@[deprecated (since := "2024-07-27")]
alias snorm_restrict_eq_of_support_subset := eLpNorm_restrict_eq_of_support_subset

theorem Memℒp.restrict (s : Set α) {f : α → E} (hf : Memℒp f p μ) : Memℒp f p (μ.restrict s) :=
  hf.mono_measure Measure.restrict_le_self

theorem eLpNorm'_smul_measure {p : ℝ} (hp : 0 ≤ p) {f : α → F} (c : ℝ≥0∞) :
    eLpNorm' f p (c • μ) = c ^ (1 / p) * eLpNorm' f p μ := by
  rw [eLpNorm', lintegral_smul_measure, ENNReal.mul_rpow_of_nonneg, eLpNorm']
  simp [hp]

@[deprecated (since := "2024-07-27")]
alias snorm'_smul_measure := eLpNorm'_smul_measure

theorem eLpNormEssSup_smul_measure {f : α → F} {c : ℝ≥0∞} (hc : c ≠ 0) :
    eLpNormEssSup f (c • μ) = eLpNormEssSup f μ := by
  simp_rw [eLpNormEssSup]
  exact essSup_smul_measure hc

@[deprecated (since := "2024-07-27")]
alias snormEssSup_smul_measure := eLpNormEssSup_smul_measure

/-- Use `eLpNorm_smul_measure_of_ne_top` instead. -/
private theorem eLpNorm_smul_measure_of_ne_zero_of_ne_top {p : ℝ≥0∞} (hp_ne_zero : p ≠ 0)
    (hp_ne_top : p ≠ ∞) {f : α → F} (c : ℝ≥0∞) :
    eLpNorm f p (c • μ) = c ^ (1 / p).toReal • eLpNorm f p μ := by
  simp_rw [eLpNorm_eq_eLpNorm' hp_ne_zero hp_ne_top]
  rw [eLpNorm'_smul_measure ENNReal.toReal_nonneg]
  congr
  simp_rw [one_div]
  rw [ENNReal.toReal_inv]

@[deprecated (since := "2024-07-27")]
alias snorm_smul_measure_of_ne_zero_of_ne_top := eLpNorm_smul_measure_of_ne_zero_of_ne_top

theorem eLpNorm_smul_measure_of_ne_zero {p : ℝ≥0∞} {f : α → F} {c : ℝ≥0∞} (hc : c ≠ 0) :
    eLpNorm f p (c • μ) = c ^ (1 / p).toReal • eLpNorm f p μ := by
  by_cases hp0 : p = 0
  · simp [hp0]
  by_cases hp_top : p = ∞
  · simp [hp_top, eLpNormEssSup_smul_measure hc]
  exact eLpNorm_smul_measure_of_ne_zero_of_ne_top hp0 hp_top c

@[deprecated (since := "2024-07-27")]
alias snorm_smul_measure_of_ne_zero := eLpNorm_smul_measure_of_ne_zero

theorem eLpNorm_smul_measure_of_ne_top {p : ℝ≥0∞} (hp_ne_top : p ≠ ∞) {f : α → F} (c : ℝ≥0∞) :
    eLpNorm f p (c • μ) = c ^ (1 / p).toReal • eLpNorm f p μ := by
  by_cases hp0 : p = 0
  · simp [hp0]
  · exact eLpNorm_smul_measure_of_ne_zero_of_ne_top hp0 hp_ne_top c

@[deprecated (since := "2024-07-27")]
alias snorm_smul_measure_of_ne_top := eLpNorm_smul_measure_of_ne_top

theorem eLpNorm_one_smul_measure {f : α → F} (c : ℝ≥0∞) :
    eLpNorm f 1 (c • μ) = c * eLpNorm f 1 μ := by
  rw [@eLpNorm_smul_measure_of_ne_top _ _ _ μ _ 1 (@ENNReal.coe_ne_top 1) f c]
  simp

@[deprecated (since := "2024-07-27")]
alias snorm_one_smul_measure := eLpNorm_one_smul_measure

theorem Memℒp.of_measure_le_smul {μ' : Measure α} (c : ℝ≥0∞) (hc : c ≠ ∞) (hμ'_le : μ' ≤ c • μ)
    {f : α → E} (hf : Memℒp f p μ) : Memℒp f p μ' := by
  refine ⟨hf.1.mono_ac (Measure.absolutelyContinuous_of_le_smul hμ'_le), ?_⟩
  refine (eLpNorm_mono_measure f hμ'_le).trans_lt ?_
  by_cases hc0 : c = 0
  · simp [hc0]
  rw [eLpNorm_smul_measure_of_ne_zero hc0, smul_eq_mul]
  refine ENNReal.mul_lt_top ?_ hf.2.ne
  simp [hc, hc0]

theorem Memℒp.smul_measure {f : α → E} {c : ℝ≥0∞} (hf : Memℒp f p μ) (hc : c ≠ ∞) :
    Memℒp f p (c • μ) :=
  hf.of_measure_le_smul c hc le_rfl

theorem eLpNorm_one_add_measure (f : α → F) (μ ν : Measure α) :
    eLpNorm f 1 (μ + ν) = eLpNorm f 1 μ + eLpNorm f 1 ν := by
  simp_rw [eLpNorm_one_eq_lintegral_nnnorm]
  rw [lintegral_add_measure _ μ ν]

@[deprecated (since := "2024-07-27")]
alias snorm_one_add_measure := eLpNorm_one_add_measure

theorem eLpNorm_le_add_measure_right (f : α → F) (μ ν : Measure α) {p : ℝ≥0∞} :
    eLpNorm f p μ ≤ eLpNorm f p (μ + ν) :=
  eLpNorm_mono_measure f <| Measure.le_add_right <| le_refl _

@[deprecated (since := "2024-07-27")]
alias snorm_le_add_measure_right := eLpNorm_le_add_measure_right

theorem eLpNorm_le_add_measure_left (f : α → F) (μ ν : Measure α) {p : ℝ≥0∞} :
    eLpNorm f p ν ≤ eLpNorm f p (μ + ν) :=
  eLpNorm_mono_measure f <| Measure.le_add_left <| le_refl _

@[deprecated (since := "2024-07-27")]
alias snorm_le_add_measure_left := eLpNorm_le_add_measure_left

theorem Memℒp.left_of_add_measure {f : α → E} (h : Memℒp f p (μ + ν)) : Memℒp f p μ :=
  h.mono_measure <| Measure.le_add_right <| le_refl _

theorem Memℒp.right_of_add_measure {f : α → E} (h : Memℒp f p (μ + ν)) : Memℒp f p ν :=
  h.mono_measure <| Measure.le_add_left <| le_refl _

theorem Memℒp.norm {f : α → E} (h : Memℒp f p μ) : Memℒp (fun x => ‖f x‖) p μ :=
  h.of_le h.aestronglyMeasurable.norm (eventually_of_forall fun x => by simp)

theorem memℒp_norm_iff {f : α → E} (hf : AEStronglyMeasurable f μ) :
    Memℒp (fun x => ‖f x‖) p μ ↔ Memℒp f p μ :=
  ⟨fun h => ⟨hf, by rw [← eLpNorm_norm]; exact h.2⟩, fun h => h.norm⟩

theorem eLpNorm'_eq_zero_of_ae_zero {f : α → F} (hq0_lt : 0 < q) (hf_zero : f =ᵐ[μ] 0) :
    eLpNorm' f q μ = 0 := by rw [eLpNorm'_congr_ae hf_zero, eLpNorm'_zero hq0_lt]

@[deprecated (since := "2024-07-27")]
alias snorm'_eq_zero_of_ae_zero := eLpNorm'_eq_zero_of_ae_zero

theorem eLpNorm'_eq_zero_of_ae_zero' (hq0_ne : q ≠ 0) (hμ : μ ≠ 0) {f : α → F}
    (hf_zero : f =ᵐ[μ] 0) :
    eLpNorm' f q μ = 0 := by rw [eLpNorm'_congr_ae hf_zero, eLpNorm'_zero' hq0_ne hμ]

@[deprecated (since := "2024-07-27")]
alias snorm'_eq_zero_of_ae_zero' := eLpNorm'_eq_zero_of_ae_zero'

theorem ae_eq_zero_of_eLpNorm'_eq_zero {f : α → E} (hq0 : 0 ≤ q) (hf : AEStronglyMeasurable f μ)
    (h : eLpNorm' f q μ = 0) : f =ᵐ[μ] 0 := by
  rw [eLpNorm', ENNReal.rpow_eq_zero_iff] at h
  cases h with
  | inl h =>
    rw [lintegral_eq_zero_iff' (hf.ennnorm.pow_const q)] at h
    refine h.left.mono fun x hx => ?_
    rw [Pi.zero_apply, ENNReal.rpow_eq_zero_iff] at hx
    cases hx with
    | inl hx =>
      cases' hx with hx _
      rwa [← ENNReal.coe_zero, ENNReal.coe_inj, nnnorm_eq_zero] at hx
    | inr hx =>
      exact absurd hx.left ENNReal.coe_ne_top
  | inr h =>
    exfalso
    rw [one_div, inv_lt_zero] at h
    exact hq0.not_lt h.right

@[deprecated (since := "2024-07-27")]
alias ae_eq_zero_of_snorm'_eq_zero := ae_eq_zero_of_eLpNorm'_eq_zero

theorem eLpNorm'_eq_zero_iff (hq0_lt : 0 < q) {f : α → E} (hf : AEStronglyMeasurable f μ) :
    eLpNorm' f q μ = 0 ↔ f =ᵐ[μ] 0 :=
  ⟨ae_eq_zero_of_eLpNorm'_eq_zero (le_of_lt hq0_lt) hf, eLpNorm'_eq_zero_of_ae_zero hq0_lt⟩

@[deprecated (since := "2024-07-27")]
alias snorm'_eq_zero_iff := eLpNorm'_eq_zero_iff

theorem coe_nnnorm_ae_le_eLpNormEssSup {_ : MeasurableSpace α} (f : α → F) (μ : Measure α) :
    ∀ᵐ x ∂μ, (‖f x‖₊ : ℝ≥0∞) ≤ eLpNormEssSup f μ :=
  ENNReal.ae_le_essSup fun x => (‖f x‖₊ : ℝ≥0∞)

@[deprecated (since := "2024-07-27")]
alias coe_nnnorm_ae_le_snormEssSup := coe_nnnorm_ae_le_eLpNormEssSup

@[simp]
theorem eLpNormEssSup_eq_zero_iff {f : α → F} : eLpNormEssSup f μ = 0 ↔ f =ᵐ[μ] 0 := by
  simp [EventuallyEq, eLpNormEssSup]

@[deprecated (since := "2024-07-27")]
alias snormEssSup_eq_zero_iff := eLpNormEssSup_eq_zero_iff

theorem eLpNorm_eq_zero_iff {f : α → E} (hf : AEStronglyMeasurable f μ) (h0 : p ≠ 0) :
    eLpNorm f p μ = 0 ↔ f =ᵐ[μ] 0 := by
  by_cases h_top : p = ∞
  · rw [h_top, eLpNorm_exponent_top, eLpNormEssSup_eq_zero_iff]
  rw [eLpNorm_eq_eLpNorm' h0 h_top]
  exact eLpNorm'_eq_zero_iff (ENNReal.toReal_pos h0 h_top) hf

@[deprecated (since := "2024-07-27")]
alias snorm_eq_zero_iff := eLpNorm_eq_zero_iff

theorem ae_le_eLpNormEssSup {f : α → F} : ∀ᵐ y ∂μ, ‖f y‖₊ ≤ eLpNormEssSup f μ :=
  ae_le_essSup

@[deprecated (since := "2024-07-27")]
alias ae_le_snormEssSup := ae_le_eLpNormEssSup

theorem meas_eLpNormEssSup_lt {f : α → F} : μ { y | eLpNormEssSup f μ < ‖f y‖₊ } = 0 :=
  meas_essSup_lt

@[deprecated (since := "2024-07-27")]
alias meas_snormEssSup_lt := meas_eLpNormEssSup_lt

lemma eLpNormEssSup_piecewise {s : Set α} (f g : α → E) [DecidablePred (· ∈ s)]
    (hs : MeasurableSet s) :
    eLpNormEssSup (Set.piecewise s f g) μ
      = max (eLpNormEssSup f (μ.restrict s)) (eLpNormEssSup g (μ.restrict sᶜ)) := by
  simp only [eLpNormEssSup, ← ENNReal.essSup_piecewise hs]
  congr with x
  by_cases hx : x ∈ s <;> simp [hx]

@[deprecated (since := "2024-07-27")]
alias snormEssSup_piecewise := eLpNormEssSup_piecewise

lemma eLpNorm_top_piecewise {s : Set α} (f g : α → E) [DecidablePred (· ∈ s)]
    (hs : MeasurableSet s) :
    eLpNorm (Set.piecewise s f g) ∞ μ
      = max (eLpNorm f ∞ (μ.restrict s)) (eLpNorm g ∞ (μ.restrict sᶜ)) :=
  eLpNormEssSup_piecewise f g hs

@[deprecated (since := "2024-07-27")]
alias snorm_top_piecewise := eLpNorm_top_piecewise

section MapMeasure

variable {β : Type*} {mβ : MeasurableSpace β} {f : α → β} {g : β → E}

theorem eLpNormEssSup_map_measure (hg : AEStronglyMeasurable g (Measure.map f μ))
    (hf : AEMeasurable f μ) : eLpNormEssSup g (Measure.map f μ) = eLpNormEssSup (g ∘ f) μ :=
  essSup_map_measure hg.ennnorm hf

@[deprecated (since := "2024-07-27")]
alias snormEssSup_map_measure := eLpNormEssSup_map_measure

theorem eLpNorm_map_measure (hg : AEStronglyMeasurable g (Measure.map f μ))
    (hf : AEMeasurable f μ) : eLpNorm g p (Measure.map f μ) = eLpNorm (g ∘ f) p μ := by
  by_cases hp_zero : p = 0
  · simp only [hp_zero, eLpNorm_exponent_zero]
  by_cases hp_top : p = ∞
  · simp_rw [hp_top, eLpNorm_exponent_top]
    exact eLpNormEssSup_map_measure hg hf
  simp_rw [eLpNorm_eq_lintegral_rpow_nnnorm hp_zero hp_top]
  rw [lintegral_map' (hg.ennnorm.pow_const p.toReal) hf]
  rfl

@[deprecated (since := "2024-07-27")]
alias snorm_map_measure := eLpNorm_map_measure

theorem memℒp_map_measure_iff (hg : AEStronglyMeasurable g (Measure.map f μ))
    (hf : AEMeasurable f μ) : Memℒp g p (Measure.map f μ) ↔ Memℒp (g ∘ f) p μ := by
  simp [Memℒp, eLpNorm_map_measure hg hf, hg.comp_aemeasurable hf, hg]

theorem Memℒp.comp_of_map (hg : Memℒp g p (Measure.map f μ)) (hf : AEMeasurable f μ) :
    Memℒp (g ∘ f) p μ :=
  (memℒp_map_measure_iff hg.aestronglyMeasurable hf).1 hg

theorem eLpNorm_comp_measurePreserving {ν : MeasureTheory.Measure β} (hg : AEStronglyMeasurable g ν)
    (hf : MeasurePreserving f μ ν) : eLpNorm (g ∘ f) p μ = eLpNorm g p ν :=
  Eq.symm <| hf.map_eq ▸ eLpNorm_map_measure (hf.map_eq ▸ hg) hf.aemeasurable

@[deprecated (since := "2024-07-27")]
alias snorm_comp_measurePreserving := eLpNorm_comp_measurePreserving

theorem AEEqFun.eLpNorm_compMeasurePreserving {ν : MeasureTheory.Measure β} (g : β →ₘ[ν] E)
    (hf : MeasurePreserving f μ ν) :
    eLpNorm (g.compMeasurePreserving f hf) p μ = eLpNorm g p ν := by
  rw [eLpNorm_congr_ae (g.coeFn_compMeasurePreserving _)]
  exact eLpNorm_comp_measurePreserving g.aestronglyMeasurable hf

@[deprecated (since := "2024-07-27")]
alias AEEqFun.snorm_compMeasurePreserving := AEEqFun.eLpNorm_compMeasurePreserving

theorem Memℒp.comp_measurePreserving {ν : MeasureTheory.Measure β} (hg : Memℒp g p ν)
    (hf : MeasurePreserving f μ ν) : Memℒp (g ∘ f) p μ :=
  .comp_of_map (hf.map_eq.symm ▸ hg) hf.aemeasurable

theorem _root_.MeasurableEmbedding.eLpNormEssSup_map_measure {g : β → F}
    (hf : MeasurableEmbedding f) : eLpNormEssSup g (Measure.map f μ) = eLpNormEssSup (g ∘ f) μ :=
  hf.essSup_map_measure

@[deprecated (since := "2024-07-27")]
alias _root_.MeasurableEmbedding.snormEssSup_map_measure :=
  _root_.MeasurableEmbedding.eLpNormEssSup_map_measure

theorem _root_.MeasurableEmbedding.eLpNorm_map_measure {g : β → F} (hf : MeasurableEmbedding f) :
    eLpNorm g p (Measure.map f μ) = eLpNorm (g ∘ f) p μ := by
  by_cases hp_zero : p = 0
  · simp only [hp_zero, eLpNorm_exponent_zero]
  by_cases hp : p = ∞
  · simp_rw [hp, eLpNorm_exponent_top]
    exact hf.essSup_map_measure
  · simp_rw [eLpNorm_eq_lintegral_rpow_nnnorm hp_zero hp]
    rw [hf.lintegral_map]
    rfl

@[deprecated (since := "2024-07-27")]
alias _root_.MeasurableEmbedding.snorm_map_measure := _root_.MeasurableEmbedding.eLpNorm_map_measure

theorem _root_.MeasurableEmbedding.memℒp_map_measure_iff {g : β → F} (hf : MeasurableEmbedding f) :
    Memℒp g p (Measure.map f μ) ↔ Memℒp (g ∘ f) p μ := by
  simp_rw [Memℒp, hf.aestronglyMeasurable_map_iff, hf.eLpNorm_map_measure]

theorem _root_.MeasurableEquiv.memℒp_map_measure_iff (f : α ≃ᵐ β) {g : β → F} :
    Memℒp g p (Measure.map f μ) ↔ Memℒp (g ∘ f) p μ :=
  f.measurableEmbedding.memℒp_map_measure_iff

end MapMeasure

section Monotonicity

theorem eLpNorm'_le_nnreal_smul_eLpNorm'_of_ae_le_mul {f : α → F} {g : α → G} {c : ℝ≥0}
    (h : ∀ᵐ x ∂μ, ‖f x‖₊ ≤ c * ‖g x‖₊) {p : ℝ} (hp : 0 < p) :
    eLpNorm' f p μ ≤ c • eLpNorm' g p μ := by
  simp_rw [eLpNorm']
  rw [← ENNReal.rpow_le_rpow_iff hp, ENNReal.smul_def, smul_eq_mul,
    ENNReal.mul_rpow_of_nonneg _ _ hp.le]
  simp_rw [← ENNReal.rpow_mul, one_div, inv_mul_cancel hp.ne.symm, ENNReal.rpow_one,
    ENNReal.coe_rpow_of_nonneg _ hp.le, ← lintegral_const_mul' _ _ ENNReal.coe_ne_top, ←
    ENNReal.coe_mul]
  apply lintegral_mono_ae
  simp_rw [ENNReal.coe_le_coe, ← NNReal.mul_rpow, NNReal.rpow_le_rpow_iff hp]
  exact h

@[deprecated (since := "2024-07-27")]
alias snorm'_le_nnreal_smul_snorm'_of_ae_le_mul := eLpNorm'_le_nnreal_smul_eLpNorm'_of_ae_le_mul

theorem eLpNormEssSup_le_nnreal_smul_eLpNormEssSup_of_ae_le_mul {f : α → F} {g : α → G} {c : ℝ≥0}
    (h : ∀ᵐ x ∂μ, ‖f x‖₊ ≤ c * ‖g x‖₊) : eLpNormEssSup f μ ≤ c • eLpNormEssSup g μ :=
  calc
    essSup (fun x => (‖f x‖₊ : ℝ≥0∞)) μ ≤ essSup (fun x => (↑(c * ‖g x‖₊) : ℝ≥0∞)) μ :=
      essSup_mono_ae <| h.mono fun x hx => ENNReal.coe_le_coe.mpr hx
    _ = essSup (fun x => (c * ‖g x‖₊ : ℝ≥0∞)) μ := by simp_rw [ENNReal.coe_mul]
    _ = c • essSup (fun x => (‖g x‖₊ : ℝ≥0∞)) μ := ENNReal.essSup_const_mul

@[deprecated (since := "2024-07-27")]
alias snormEssSup_le_nnreal_smul_snormEssSup_of_ae_le_mul :=
  eLpNormEssSup_le_nnreal_smul_eLpNormEssSup_of_ae_le_mul

theorem eLpNorm_le_nnreal_smul_eLpNorm_of_ae_le_mul {f : α → F} {g : α → G} {c : ℝ≥0}
    (h : ∀ᵐ x ∂μ, ‖f x‖₊ ≤ c * ‖g x‖₊) (p : ℝ≥0∞) : eLpNorm f p μ ≤ c • eLpNorm g p μ := by
  by_cases h0 : p = 0
  · simp [h0]
  by_cases h_top : p = ∞
  · rw [h_top]
    exact eLpNormEssSup_le_nnreal_smul_eLpNormEssSup_of_ae_le_mul h
  simp_rw [eLpNorm_eq_eLpNorm' h0 h_top]
  exact eLpNorm'_le_nnreal_smul_eLpNorm'_of_ae_le_mul h (ENNReal.toReal_pos h0 h_top)

@[deprecated (since := "2024-07-27")]
alias snorm_le_nnreal_smul_snorm_of_ae_le_mul := eLpNorm_le_nnreal_smul_eLpNorm_of_ae_le_mul

-- TODO: add the whole family of lemmas?
private theorem le_mul_iff_eq_zero_of_nonneg_of_neg_of_nonneg {α} [LinearOrderedSemiring α]
    {a b c : α} (ha : 0 ≤ a) (hb : b < 0) (hc : 0 ≤ c) : a ≤ b * c ↔ a = 0 ∧ c = 0 := by
  constructor
  · intro h
    exact
      ⟨(h.trans (mul_nonpos_of_nonpos_of_nonneg hb.le hc)).antisymm ha,
        (nonpos_of_mul_nonneg_right (ha.trans h) hb).antisymm hc⟩
  · rintro ⟨rfl, rfl⟩
    rw [mul_zero]

/-- When `c` is negative, `‖f x‖ ≤ c * ‖g x‖` is nonsense and forces both `f` and `g` to have an
`eLpNorm` of `0`. -/
theorem eLpNorm_eq_zero_and_zero_of_ae_le_mul_neg {f : α → F} {g : α → G} {c : ℝ}
    (h : ∀ᵐ x ∂μ, ‖f x‖ ≤ c * ‖g x‖) (hc : c < 0) (p : ℝ≥0∞) :
    eLpNorm f p μ = 0 ∧ eLpNorm g p μ = 0 := by
  simp_rw [le_mul_iff_eq_zero_of_nonneg_of_neg_of_nonneg (norm_nonneg _) hc (norm_nonneg _),
    norm_eq_zero, eventually_and] at h
  change f =ᵐ[μ] 0 ∧ g =ᵐ[μ] 0 at h
  simp [eLpNorm_congr_ae h.1, eLpNorm_congr_ae h.2]

@[deprecated (since := "2024-07-27")]
alias snorm_eq_zero_and_zero_of_ae_le_mul_neg := eLpNorm_eq_zero_and_zero_of_ae_le_mul_neg

theorem eLpNorm_le_mul_eLpNorm_of_ae_le_mul {f : α → F} {g : α → G} {c : ℝ}
    (h : ∀ᵐ x ∂μ, ‖f x‖ ≤ c * ‖g x‖) (p : ℝ≥0∞) :
    eLpNorm f p μ ≤ ENNReal.ofReal c * eLpNorm g p μ :=
  eLpNorm_le_nnreal_smul_eLpNorm_of_ae_le_mul
    (h.mono fun _x hx => hx.trans <| mul_le_mul_of_nonneg_right c.le_coe_toNNReal (norm_nonneg _)) _

@[deprecated (since := "2024-07-27")]
alias snorm_le_mul_snorm_of_ae_le_mul := eLpNorm_le_mul_eLpNorm_of_ae_le_mul

theorem Memℒp.of_nnnorm_le_mul {f : α → E} {g : α → F} {c : ℝ≥0} (hg : Memℒp g p μ)
    (hf : AEStronglyMeasurable f μ) (hfg : ∀ᵐ x ∂μ, ‖f x‖₊ ≤ c * ‖g x‖₊) : Memℒp f p μ :=
  ⟨hf,
    (eLpNorm_le_nnreal_smul_eLpNorm_of_ae_le_mul hfg p).trans_lt <|
      ENNReal.mul_lt_top ENNReal.coe_ne_top hg.eLpNorm_ne_top⟩

theorem Memℒp.of_le_mul {f : α → E} {g : α → F} {c : ℝ} (hg : Memℒp g p μ)
    (hf : AEStronglyMeasurable f μ) (hfg : ∀ᵐ x ∂μ, ‖f x‖ ≤ c * ‖g x‖) : Memℒp f p μ :=
  ⟨hf,
    (eLpNorm_le_mul_eLpNorm_of_ae_le_mul hfg p).trans_lt <|
      ENNReal.mul_lt_top ENNReal.ofReal_ne_top hg.eLpNorm_ne_top⟩

end Monotonicity

/-!
### Bounded actions by normed rings
In this section we show inequalities on the norm.
-/

section BoundedSMul

variable {𝕜 : Type*} [NormedRing 𝕜] [MulActionWithZero 𝕜 E] [MulActionWithZero 𝕜 F]
variable [BoundedSMul 𝕜 E] [BoundedSMul 𝕜 F]

theorem eLpNorm'_const_smul_le (c : 𝕜) (f : α → F) (hq_pos : 0 < q) :
    eLpNorm' (c • f) q μ ≤ ‖c‖₊ • eLpNorm' f q μ :=
  eLpNorm'_le_nnreal_smul_eLpNorm'_of_ae_le_mul (eventually_of_forall fun _ => nnnorm_smul_le _ _)
    hq_pos

@[deprecated (since := "2024-07-27")]
alias snorm'_const_smul_le := eLpNorm'_const_smul_le

theorem eLpNormEssSup_const_smul_le (c : 𝕜) (f : α → F) :
    eLpNormEssSup (c • f) μ ≤ ‖c‖₊ • eLpNormEssSup f μ :=
  eLpNormEssSup_le_nnreal_smul_eLpNormEssSup_of_ae_le_mul
    (eventually_of_forall fun _ => by simp [nnnorm_smul_le])

@[deprecated (since := "2024-07-27")]
alias snormEssSup_const_smul_le := eLpNormEssSup_const_smul_le

theorem eLpNorm_const_smul_le (c : 𝕜) (f : α → F) : eLpNorm (c • f) p μ ≤ ‖c‖₊ • eLpNorm f p μ :=
  eLpNorm_le_nnreal_smul_eLpNorm_of_ae_le_mul
    (eventually_of_forall fun _ => by simp [nnnorm_smul_le]) _

@[deprecated (since := "2024-07-27")]
alias snorm_const_smul_le := eLpNorm_const_smul_le

theorem Memℒp.const_smul {f : α → E} (hf : Memℒp f p μ) (c : 𝕜) : Memℒp (c • f) p μ :=
  ⟨AEStronglyMeasurable.const_smul hf.1 c,
    (eLpNorm_const_smul_le c f).trans_lt (ENNReal.mul_lt_top ENNReal.coe_ne_top hf.2.ne)⟩

theorem Memℒp.const_mul {R} [NormedRing R] {f : α → R} (hf : Memℒp f p μ) (c : R) :
    Memℒp (fun x => c * f x) p μ :=
  hf.const_smul c

end BoundedSMul

/-!
### Bounded actions by normed division rings
The inequalities in the previous section are now tight.
-/


section NormedSpace

variable {𝕜 : Type*} [NormedDivisionRing 𝕜] [MulActionWithZero 𝕜 E] [Module 𝕜 F]
variable [BoundedSMul 𝕜 E] [BoundedSMul 𝕜 F]

theorem eLpNorm'_const_smul {f : α → F} (c : 𝕜) (hq_pos : 0 < q) :
    eLpNorm' (c • f) q μ = ‖c‖₊ • eLpNorm' f q μ := by
  obtain rfl | hc := eq_or_ne c 0
  · simp [eLpNorm', hq_pos]
  refine le_antisymm (eLpNorm'_const_smul_le _ _ hq_pos) ?_
  have : eLpNorm' _ q μ ≤ _ := eLpNorm'_const_smul_le c⁻¹ (c • f) hq_pos
  rwa [inv_smul_smul₀ hc, nnnorm_inv, le_inv_smul_iff_of_pos (nnnorm_pos.2 hc)] at this

@[deprecated (since := "2024-07-27")]
alias snorm'_const_smul := eLpNorm'_const_smul

theorem eLpNormEssSup_const_smul (c : 𝕜) (f : α → F) :
    eLpNormEssSup (c • f) μ = (‖c‖₊ : ℝ≥0∞) * eLpNormEssSup f μ := by
  simp_rw [eLpNormEssSup, Pi.smul_apply, nnnorm_smul, ENNReal.coe_mul, ENNReal.essSup_const_mul]

@[deprecated (since := "2024-07-27")]
alias snormEssSup_const_smul := eLpNormEssSup_const_smul

theorem eLpNorm_const_smul (c : 𝕜) (f : α → F) :
    eLpNorm (c • f) p μ = (‖c‖₊ : ℝ≥0∞) * eLpNorm f p μ := by
  obtain rfl | hc := eq_or_ne c 0
  · simp
  refine le_antisymm (eLpNorm_const_smul_le _ _) ?_
  have : eLpNorm _ p μ ≤ _ := eLpNorm_const_smul_le c⁻¹ (c • f)
  rwa [inv_smul_smul₀ hc, nnnorm_inv, le_inv_smul_iff_of_pos (nnnorm_pos.2 hc)] at this

@[deprecated (since := "2024-07-27")]
alias snorm_const_smul := eLpNorm_const_smul

end NormedSpace

theorem le_eLpNorm_of_bddBelow (hp : p ≠ 0) (hp' : p ≠ ∞) {f : α → F} (C : ℝ≥0) {s : Set α}
    (hs : MeasurableSet s) (hf : ∀ᵐ x ∂μ, x ∈ s → C ≤ ‖f x‖₊) :
    C • μ s ^ (1 / p.toReal) ≤ eLpNorm f p μ := by
  rw [ENNReal.smul_def, smul_eq_mul, eLpNorm_eq_lintegral_rpow_nnnorm hp hp',
    one_div, ENNReal.le_rpow_inv_iff (ENNReal.toReal_pos hp hp'),
    ENNReal.mul_rpow_of_nonneg _ _ ENNReal.toReal_nonneg, ← ENNReal.rpow_mul,
    inv_mul_cancel (ENNReal.toReal_pos hp hp').ne.symm, ENNReal.rpow_one, ← setLIntegral_const,
    ← lintegral_indicator _ hs]
  refine lintegral_mono_ae ?_
  filter_upwards [hf] with x hx
  by_cases hxs : x ∈ s
  · simp only [Set.indicator_of_mem hxs] at hx ⊢
    gcongr
    exact hx hxs
  · simp [Set.indicator_of_not_mem hxs]

@[deprecated (since := "2024-07-27")]
alias le_snorm_of_bddBelow := le_eLpNorm_of_bddBelow

@[deprecated (since := "2024-06-26")]
alias snorm_indicator_ge_of_bdd_below := le_snorm_of_bddBelow

section RCLike

variable {𝕜 : Type*} [RCLike 𝕜] {f : α → 𝕜}

theorem Memℒp.re (hf : Memℒp f p μ) : Memℒp (fun x => RCLike.re (f x)) p μ := by
  have : ∀ x, ‖RCLike.re (f x)‖ ≤ 1 * ‖f x‖ := by
    intro x
    rw [one_mul]
    exact RCLike.norm_re_le_norm (f x)
  refine hf.of_le_mul ?_ (eventually_of_forall this)
  exact RCLike.continuous_re.comp_aestronglyMeasurable hf.1

theorem Memℒp.im (hf : Memℒp f p μ) : Memℒp (fun x => RCLike.im (f x)) p μ := by
  have : ∀ x, ‖RCLike.im (f x)‖ ≤ 1 * ‖f x‖ := by
    intro x
    rw [one_mul]
    exact RCLike.norm_im_le_norm (f x)
  refine hf.of_le_mul ?_ (eventually_of_forall this)
  exact RCLike.continuous_im.comp_aestronglyMeasurable hf.1

end RCLike

section Liminf

variable [MeasurableSpace E] [OpensMeasurableSpace E] {R : ℝ≥0}

theorem ae_bdd_liminf_atTop_rpow_of_eLpNorm_bdd {p : ℝ≥0∞} {f : ℕ → α → E}
    (hfmeas : ∀ n, Measurable (f n)) (hbdd : ∀ n, eLpNorm (f n) p μ ≤ R) :
    ∀ᵐ x ∂μ, liminf (fun n => ((‖f n x‖₊ : ℝ≥0∞) ^ p.toReal : ℝ≥0∞)) atTop < ∞ := by
  by_cases hp0 : p.toReal = 0
  · simp only [hp0, ENNReal.rpow_zero]
    filter_upwards with _
    rw [liminf_const (1 : ℝ≥0∞)]
    exact ENNReal.one_lt_top
  have hp : p ≠ 0 := fun h => by simp [h] at hp0
  have hp' : p ≠ ∞ := fun h => by simp [h] at hp0
  refine
    ae_lt_top (measurable_liminf fun n => (hfmeas n).nnnorm.coe_nnreal_ennreal.pow_const p.toReal)
      (lt_of_le_of_lt
          (lintegral_liminf_le fun n => (hfmeas n).nnnorm.coe_nnreal_ennreal.pow_const p.toReal)
          (lt_of_le_of_lt ?_
            (ENNReal.rpow_lt_top_of_nonneg ENNReal.toReal_nonneg ENNReal.coe_ne_top :
              (R : ℝ≥0∞) ^ p.toReal < ∞))).ne
  simp_rw [eLpNorm_eq_lintegral_rpow_nnnorm hp hp', one_div] at hbdd
  simp_rw [liminf_eq, eventually_atTop]
  exact
    sSup_le fun b ⟨a, ha⟩ =>
      (ha a le_rfl).trans ((ENNReal.rpow_inv_le_iff (ENNReal.toReal_pos hp hp')).1 (hbdd _))

@[deprecated (since := "2024-07-27")]
alias ae_bdd_liminf_atTop_rpow_of_snorm_bdd := ae_bdd_liminf_atTop_rpow_of_eLpNorm_bdd

theorem ae_bdd_liminf_atTop_of_eLpNorm_bdd {p : ℝ≥0∞} (hp : p ≠ 0) {f : ℕ → α → E}
    (hfmeas : ∀ n, Measurable (f n)) (hbdd : ∀ n, eLpNorm (f n) p μ ≤ R) :
    ∀ᵐ x ∂μ, liminf (fun n => (‖f n x‖₊ : ℝ≥0∞)) atTop < ∞ := by
  by_cases hp' : p = ∞
  · subst hp'
    simp_rw [eLpNorm_exponent_top] at hbdd
    have : ∀ n, ∀ᵐ x ∂μ, (‖f n x‖₊ : ℝ≥0∞) < R + 1 := fun n =>
      ae_lt_of_essSup_lt
        (lt_of_le_of_lt (hbdd n) <| ENNReal.lt_add_right ENNReal.coe_ne_top one_ne_zero)
    rw [← ae_all_iff] at this
    filter_upwards [this] with x hx using lt_of_le_of_lt
        (liminf_le_of_frequently_le' <| frequently_of_forall fun n => (hx n).le)
        (ENNReal.add_lt_top.2 ⟨ENNReal.coe_lt_top, ENNReal.one_lt_top⟩)
  filter_upwards [ae_bdd_liminf_atTop_rpow_of_eLpNorm_bdd hfmeas hbdd] with x hx
  have hppos : 0 < p.toReal := ENNReal.toReal_pos hp hp'
  have :
    liminf (fun n => (‖f n x‖₊ : ℝ≥0∞) ^ p.toReal) atTop =
      liminf (fun n => (‖f n x‖₊ : ℝ≥0∞)) atTop ^ p.toReal := by
    change
      liminf (fun n => ENNReal.orderIsoRpow p.toReal hppos (‖f n x‖₊ : ℝ≥0∞)) atTop =
        ENNReal.orderIsoRpow p.toReal hppos (liminf (fun n => (‖f n x‖₊ : ℝ≥0∞)) atTop)
    refine (OrderIso.liminf_apply (ENNReal.orderIsoRpow p.toReal _) ?_ ?_ ?_ ?_).symm <;>
      isBoundedDefault
  rw [this] at hx
  rw [← ENNReal.rpow_one (liminf (fun n => ‖f n x‖₊) atTop), ← mul_inv_cancel hppos.ne.symm,
    ENNReal.rpow_mul]
  exact ENNReal.rpow_lt_top_of_nonneg (inv_nonneg.2 hppos.le) hx.ne

@[deprecated (since := "2024-07-27")]
alias ae_bdd_liminf_atTop_of_snorm_bdd := ae_bdd_liminf_atTop_of_eLpNorm_bdd

end Liminf

/-- A continuous function with compact support belongs to `L^∞`.
See `Continuous.memℒp_of_hasCompactSupport` for a version for `L^p`. -/
theorem _root_.Continuous.memℒp_top_of_hasCompactSupport
    {X : Type*} [TopologicalSpace X] [MeasurableSpace X] [OpensMeasurableSpace X]
    {f : X → E} (hf : Continuous f) (h'f : HasCompactSupport f) (μ : Measure X) : Memℒp f ⊤ μ := by
  borelize E
  rcases hf.bounded_above_of_compact_support h'f with ⟨C, hC⟩
  apply memℒp_top_of_bound ?_ C (Filter.eventually_of_forall hC)
  exact (hf.stronglyMeasurable_of_hasCompactSupport h'f).aestronglyMeasurable

section UnifTight

/-- A single function that is `Memℒp f p μ` is tight with respect to `μ`. -/
theorem Memℒp.exists_eLpNorm_indicator_compl_lt {β : Type*} [NormedAddCommGroup β] (hp_top : p ≠ ∞)
    {f : α → β} (hf : Memℒp f p μ) {ε : ℝ≥0∞} (hε : ε ≠ 0) :
    ∃ s : Set α, MeasurableSet s ∧ μ s < ∞ ∧ eLpNorm (sᶜ.indicator f) p μ < ε := by
  rcases eq_or_ne p 0 with rfl | hp₀
  · use ∅; simp [pos_iff_ne_zero.2 hε] -- first take care of `p = 0`
  · obtain ⟨s, hsm, hs, hε⟩ :
        ∃ s, MeasurableSet s ∧ μ s < ∞ ∧ ∫⁻ a in sᶜ, (‖f a‖₊) ^ p.toReal ∂μ < ε ^ p.toReal := by
      apply exists_setLintegral_compl_lt
      · exact ((eLpNorm_lt_top_iff_lintegral_rpow_nnnorm_lt_top hp₀ hp_top).1 hf.2).ne
      · simp [*]
    refine ⟨s, hsm, hs, ?_⟩
    rwa [eLpNorm_indicator_eq_restrict hsm.compl, eLpNorm_eq_lintegral_rpow_nnnorm hp₀ hp_top,
      one_div, ENNReal.rpow_inv_lt_iff]
    simp [ENNReal.toReal_pos, *]

@[deprecated (since := "2024-07-27")]
alias Memℒp.exists_snorm_indicator_compl_lt := Memℒp.exists_eLpNorm_indicator_compl_lt

end UnifTight
end ℒp

end MeasureTheory<|MERGE_RESOLUTION|>--- conflicted
+++ resolved
@@ -22,15 +22,9 @@
 
 * `eLpNorm' f p μ` : `(∫ ‖f a‖^p ∂μ) ^ (1/p)` for `f : α → F` and `p : ℝ`, where `α` is a measurable
   space and `F` is a normed group.
-<<<<<<< HEAD
-* `snormEssSup f μ` : seminorm in `ℒ∞`, equal to the essential supremum `essSup ‖f‖ μ`.
-* `snorm f p μ` : for `p : ℝ≥0∞`, seminorm in `ℒp`, equal to `0` for `p=0`, to `snorm' f p μ`
-  for `0 < p < ∞` and to `snormEssSup f μ` for `p = ∞`.
-=======
-* `eLpNormEssSup f μ` : seminorm in `ℒ∞`, equal to the essential supremum `ess_sup ‖f‖ μ`.
+* `eLpNormEssSup f μ` : seminorm in `ℒ∞`, equal to the essential supremum `essSup ‖f‖ μ`.
 * `eLpNorm f p μ` : for `p : ℝ≥0∞`, seminorm in `ℒp`, equal to `0` for `p=0`, to `eLpNorm' f p μ`
   for `0 < p < ∞` and to `eLpNormEssSup f μ` for `p = ∞`.
->>>>>>> 01959f98
 
 * `Memℒp f p μ` : property that the function `f` is almost everywhere strongly measurable and has
   finite `p`-seminorm for the measure `μ` (`eLpNorm f p μ < ∞`)
