--- conflicted
+++ resolved
@@ -989,10 +989,6 @@
   exact
     sSup_le fun b ⟨a, ha⟩ =>
       (ha a le_rfl).trans ((ENNReal.rpow_inv_le_iff (ENNReal.toReal_pos hp hp')).1 (hbdd _))
-<<<<<<< HEAD
-#align measure_theory.ae_bdd_liminf_at_top_rpow_of_snorm_bdd MeasureTheory.ae_bdd_liminf_atTop_rpow_of_snorm_bdd
-=======
->>>>>>> 33834763
 
 theorem ae_bdd_liminf_atTop_of_snorm_bdd {p : ℝ≥0∞} (hp : p ≠ 0) {f : ℕ → α → E}
     (hfmeas : ∀ n, Measurable (f n)) (hbdd : ∀ n, snorm (f n) p μ ≤ R) :
@@ -1053,10 +1049,6 @@
     simp [ENNReal.toReal_pos, *]
 
 end UnifTight
-<<<<<<< HEAD
-
-=======
->>>>>>> 33834763
 end ℒp
 
 end MeasureTheory