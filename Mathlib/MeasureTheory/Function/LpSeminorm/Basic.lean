/-
Copyright (c) 2020 Rémy Degenne. All rights reserved.
Released under Apache 2.0 license as described in the file LICENSE.
Authors: Rémy Degenne, Sébastien Gouëzel
-/
module

public import Mathlib.Analysis.Normed.Group.Indicator
public import Mathlib.Data.Fintype.Order
public import Mathlib.MeasureTheory.Function.AEEqFun
public import Mathlib.MeasureTheory.Function.LpSeminorm.Defs
public import Mathlib.MeasureTheory.Function.SpecialFunctions.Basic
public import Mathlib.MeasureTheory.Integral.Lebesgue.Countable
public import Mathlib.MeasureTheory.Integral.Lebesgue.Sub

/-!
# Basic theorems about ℒp space
-/

<<<<<<< HEAD
/- Override 1500 line limit for file length. -/
set_option linter.style.longFile 0
=======
@[expose] public section
>>>>>>> d7b5141c
noncomputable section

open TopologicalSpace MeasureTheory Filter

open scoped NNReal ENNReal Topology ComplexConjugate

variable {α ε ε' E F G : Type*} {m m0 : MeasurableSpace α} {p : ℝ≥0∞} {q : ℝ} {μ ν : Measure α}
  [NormedAddCommGroup E] [NormedAddCommGroup F] [NormedAddCommGroup G] [ENorm ε] [ENorm ε']

namespace MeasureTheory

section Lp

section Top

theorem MemLp.eLpNorm_lt_top [TopologicalSpace ε] {f : α → ε} (hfp : MemLp f p μ) :
    eLpNorm f p μ < ∞ :=
  hfp.2

@[aesop (rule_sets := [finiteness]) unsafe 95% apply]
theorem MemLp.eLpNorm_ne_top [TopologicalSpace ε] {f : α → ε} (hfp : MemLp f p μ) :
    eLpNorm f p μ ≠ ∞ :=
  hfp.2.ne

theorem lintegral_rpow_enorm_lt_top_of_eLpNorm'_lt_top {f : α → ε} (hq0_lt : 0 < q)
    (hfq : eLpNorm' f q μ < ∞) : ∫⁻ a, ‖f a‖ₑ ^ q ∂μ < ∞ := by
  rw [lintegral_rpow_enorm_eq_rpow_eLpNorm' hq0_lt]
  exact ENNReal.rpow_lt_top_of_nonneg (le_of_lt hq0_lt) (ne_of_lt hfq)

theorem lintegral_rpow_enorm_lt_top_of_eLpNorm_lt_top {f : α → ε} (hp_ne_zero : p ≠ 0)
    (hp_ne_top : p ≠ ∞) (hfp : eLpNorm f p μ < ∞) : ∫⁻ a, ‖f a‖ₑ ^ p.toReal ∂μ < ∞ := by
  apply lintegral_rpow_enorm_lt_top_of_eLpNorm'_lt_top
  · exact ENNReal.toReal_pos hp_ne_zero hp_ne_top
  · simpa [eLpNorm_eq_eLpNorm' hp_ne_zero hp_ne_top] using hfp

theorem eLpNorm_lt_top_iff_lintegral_rpow_enorm_lt_top {f : α → ε} (hp_ne_zero : p ≠ 0)
    (hp_ne_top : p ≠ ∞) : eLpNorm f p μ < ∞ ↔ ∫⁻ a, (‖f a‖ₑ) ^ p.toReal ∂μ < ∞ :=
  ⟨lintegral_rpow_enorm_lt_top_of_eLpNorm_lt_top hp_ne_zero hp_ne_top, by
    intro h
    have hp' := ENNReal.toReal_pos hp_ne_zero hp_ne_top
    have : 0 < 1 / p.toReal := div_pos zero_lt_one hp'
    simpa [eLpNorm_eq_lintegral_rpow_enorm hp_ne_zero hp_ne_top] using
      ENNReal.rpow_lt_top_of_nonneg (le_of_lt this) (ne_of_lt h)⟩

end Top

section Zero

@[simp]
theorem eLpNorm'_exponent_zero {f : α → ε} : eLpNorm' f 0 μ = 1 := by
  rw [eLpNorm', div_zero, ENNReal.rpow_zero]

@[simp]
theorem eLpNorm_exponent_zero {f : α → ε} : eLpNorm f 0 μ = 0 := by simp [eLpNorm]

@[simp]
theorem memLp_zero_iff_aestronglyMeasurable [TopologicalSpace ε] {f : α → ε} :
    MemLp f 0 μ ↔ AEStronglyMeasurable f μ := by simp [MemLp, eLpNorm_exponent_zero]

section ESeminormedAddMonoid

variable {ε : Type*} [TopologicalSpace ε] [ESeminormedAddMonoid ε]

@[simp]
theorem eLpNorm'_zero (hp0_lt : 0 < q) : eLpNorm' (0 : α → ε) q μ = 0 := by
  simp [eLpNorm'_eq_lintegral_enorm, hp0_lt]

@[simp]
theorem eLpNorm'_zero' (hq0_ne : q ≠ 0) (hμ : μ ≠ 0) : eLpNorm' (0 : α → ε) q μ = 0 := by
  rcases le_or_gt 0 q with hq0 | hq_neg
  · exact eLpNorm'_zero (lt_of_le_of_ne hq0 hq0_ne.symm)
  · simp [eLpNorm'_eq_lintegral_enorm, hμ, hq_neg]

@[simp]
theorem eLpNormEssSup_zero : eLpNormEssSup (0 : α → ε) μ = 0 := by
  simp [eLpNormEssSup, ← bot_eq_zero', essSup_const_bot]

@[simp]
theorem eLpNorm_zero : eLpNorm (0 : α → ε) p μ = 0 := by
  by_cases h0 : p = 0
  · simp [h0]
  by_cases h_top : p = ∞
  · simp only [h_top, eLpNorm_exponent_top, eLpNormEssSup_zero]
  rw [← Ne] at h0
  simp [eLpNorm_eq_eLpNorm' h0 h_top, ENNReal.toReal_pos h0 h_top]

@[simp]
theorem eLpNorm_zero' : eLpNorm (fun _ : α => (0 : ε)) p μ = 0 := eLpNorm_zero

@[simp] lemma MemLp.zero : MemLp (0 : α → ε) p μ :=
  ⟨aestronglyMeasurable_zero, by rw [eLpNorm_zero]; exact ENNReal.coe_lt_top⟩

@[simp] lemma MemLp.zero' : MemLp (fun _ : α => (0 : ε)) p μ := MemLp.zero

variable [MeasurableSpace α]

theorem eLpNorm'_measure_zero_of_pos {f : α → ε} (hq_pos : 0 < q) :
    eLpNorm' f q (0 : Measure α) = 0 := by simp [eLpNorm', hq_pos]

theorem eLpNorm'_measure_zero_of_exponent_zero {f : α → ε} : eLpNorm' f 0 (0 : Measure α) = 1 := by
  simp [eLpNorm']

theorem eLpNorm'_measure_zero_of_neg {f : α → ε} (hq_neg : q < 0) :
    eLpNorm' f q (0 : Measure α) = ∞ := by simp [eLpNorm', hq_neg]

end ESeminormedAddMonoid

@[simp]
theorem eLpNormEssSup_measure_zero {f : α → ε} : eLpNormEssSup f (0 : Measure α) = 0 := by
  simp [eLpNormEssSup]

@[simp]
theorem eLpNorm_measure_zero {f : α → ε} : eLpNorm f p (0 : Measure α) = 0 := by
  by_cases h0 : p = 0
  · simp [h0]
  by_cases h_top : p = ∞
  · simp [h_top]
  rw [← Ne] at h0
  simp [eLpNorm_eq_eLpNorm' h0 h_top, eLpNorm', ENNReal.toReal_pos h0 h_top]

section ContinuousENorm

variable {ε : Type*} [TopologicalSpace ε] [ContinuousENorm ε]

@[simp] lemma memLp_measure_zero {f : α → ε} : MemLp f p (0 : Measure α) := by
  simp [MemLp]

end ContinuousENorm

end Zero

section Neg

@[simp]
theorem eLpNorm'_neg (f : α → F) (q : ℝ) (μ : Measure α) : eLpNorm' (-f) q μ = eLpNorm' f q μ := by
  simp [eLpNorm'_eq_lintegral_enorm]

@[simp]
theorem eLpNorm_neg (f : α → F) (p : ℝ≥0∞) (μ : Measure α) : eLpNorm (-f) p μ = eLpNorm f p μ := by
  by_cases h0 : p = 0
  · simp [h0]
  by_cases h_top : p = ∞
  · simp [h_top, eLpNormEssSup_eq_essSup_enorm]
  simp [eLpNorm_eq_eLpNorm' h0 h_top]

lemma eLpNorm_sub_comm (f g : α → E) (p : ℝ≥0∞) (μ : Measure α) :
    eLpNorm (f - g) p μ = eLpNorm (g - f) p μ := by simp [← eLpNorm_neg (f := f - g)]

theorem MemLp.neg {f : α → E} (hf : MemLp f p μ) : MemLp (-f) p μ :=
  ⟨AEStronglyMeasurable.neg hf.1, by simp [hf.right]⟩

theorem memLp_neg_iff {f : α → E} : MemLp (-f) p μ ↔ MemLp f p μ :=
  ⟨fun h => neg_neg f ▸ h.neg, MemLp.neg⟩

end Neg

section Const

/-- A class which encodes that constant functions are members of `Lp`.
This has instances when `p := ∞` or `μ.IsFiniteMeasure`. -/
class MemLp.Const {α : Type u_1} {m0 : MeasurableSpace α} (p : ℝ≥0∞)
  (μ : Measure α) where
  eLpNorm_const_lt_top' (c : ℝ≥0∞) (hc : ‖c‖ₑ ≠ ∞) : eLpNorm (fun _ ↦ c) p μ < ∞

variable {ε' ε'' : Type*} [TopologicalSpace ε'] [ContinuousENorm ε']
  [TopologicalSpace ε''] [ESeminormedAddMonoid ε'']

theorem eLpNorm'_const (c : ε) (hq_pos : 0 < q) :
    eLpNorm' (fun _ : α => c) q μ = ‖c‖ₑ * μ Set.univ ^ (1 / q) := by
  rw [eLpNorm'_eq_lintegral_enorm, lintegral_const,
    ENNReal.mul_rpow_of_nonneg _ _ (by simp [hq_pos.le] : 0 ≤ 1 / q)]
  congr
  rw [← ENNReal.rpow_mul]
  suffices hq_cancel : q * (1 / q) = 1 by rw [hq_cancel, ENNReal.rpow_one]
  rw [one_div, mul_inv_cancel₀ (ne_of_lt hq_pos).symm]

-- Generalising this to ESeminormedAddMonoid requires a case analysis whether ‖c‖ₑ = ⊤,
-- and will happen in a future PR.
theorem eLpNorm'_const' [IsFiniteMeasure μ] (c : F) (hc_ne_zero : c ≠ 0) (hq_ne_zero : q ≠ 0) :
    eLpNorm' (fun _ : α => c) q μ = ‖c‖ₑ * μ Set.univ ^ (1 / q) := by
  rw [eLpNorm'_eq_lintegral_enorm, lintegral_const,
    ENNReal.mul_rpow_of_ne_top _ (by finiteness)]
  · congr
    rw [← ENNReal.rpow_mul]
    suffices hp_cancel : q * (1 / q) = 1 by rw [hp_cancel, ENNReal.rpow_one]
    rw [one_div, mul_inv_cancel₀ hq_ne_zero]
  · have : ‖c‖ₑ ≠ 0 := by simp [hc_ne_zero]
    finiteness

theorem eLpNormEssSup_const (c : ε) (hμ : μ ≠ 0) : eLpNormEssSup (fun _ : α => c) μ = ‖c‖ₑ := by
  rw [eLpNormEssSup_eq_essSup_enorm, essSup_const _ hμ]

theorem eLpNorm'_const_of_isProbabilityMeasure (c : ε) (hq_pos : 0 < q) [IsProbabilityMeasure μ] :
    eLpNorm' (fun _ : α => c) q μ = ‖c‖ₑ := by simp [eLpNorm'_const c hq_pos, measure_univ]

theorem eLpNorm_const (c : ε) (h0 : p ≠ 0) (hμ : μ ≠ 0) :
    eLpNorm (fun _ : α => c) p μ = ‖c‖ₑ * μ Set.univ ^ (1 / ENNReal.toReal p) := by
  by_cases h_top : p = ∞
  · simp [h_top, eLpNormEssSup_const c hμ]
  simp [eLpNorm_eq_eLpNorm' h0 h_top, eLpNorm'_const, ENNReal.toReal_pos h0 h_top]

instance [IsFiniteMeasure μ] : MemLp.Const p μ where
  eLpNorm_const_lt_top' c hc := by
    by_cases h0 : p = 0 ∨ μ = 0
    · aesop
    · push_neg at h0
      rw [eLpNorm_const c h0.1 h0.2]
      finiteness

export MeasureTheory.MemLp.Const (eLpNorm_const_lt_top')

theorem memLp_const_of_enorm [TopologicalSpace ε] [MemLp.Const p μ] {c : ε}
    (hc : ‖c‖ₑ ≠ ∞) : MemLp (fun _ ↦ c) p μ :=
  ⟨aestronglyMeasurable_const, eLpNorm_const_lt_top' _ hc⟩

theorem eLpNorm_const' (c : ε) (h0 : p ≠ 0) (h_top : p ≠ ∞) :
    eLpNorm (fun _ : α => c) p μ = ‖c‖ₑ * μ Set.univ ^ (1 / ENNReal.toReal p) := by
  simp [eLpNorm_eq_eLpNorm' h0 h_top, eLpNorm'_const, ENNReal.toReal_pos h0 h_top]

-- NB. If ‖c‖ₑ = ∞ and μ is finite, this claim is false: the right has side is true,
-- but the left-hand side is false (as the norm is infinite).
theorem eLpNorm_const_lt_top_iff_enorm {c : ε''} (hc' : ‖c‖ₑ ≠ ∞)
    {p : ℝ≥0∞} (hp_ne_zero : p ≠ 0) (hp_ne_top : p ≠ ∞) :
    eLpNorm (fun _ : α ↦ c) p μ < ∞ ↔ ‖c‖ₑ = 0 ∨ μ Set.univ < ∞ := by
  have hp : 0 < p.toReal := ENNReal.toReal_pos hp_ne_zero hp_ne_top
  by_cases hμ : μ = 0
  · simp only [hμ, Measure.coe_zero, Pi.zero_apply, or_true, ENNReal.zero_lt_top,
      eLpNorm_measure_zero]
  by_cases hc : ‖c‖ₑ = 0
  · rw [eLpNorm_lt_top_iff_lintegral_rpow_enorm_lt_top hp_ne_zero hp_ne_top]
    simp [hc, ENNReal.zero_rpow_of_pos hp]
  rw [eLpNorm_const' c hp_ne_zero hp_ne_top]
  obtain hμ_top | hμ_ne_top := eq_or_ne (μ .univ) ∞
  · simp [hc, hμ_top, hp]
  rw [ENNReal.mul_lt_top_iff]
  simpa [hμ, hc, hμ_ne_top, hμ_ne_top.lt_top, hc'.lt_top] using by finiteness

theorem eLpNorm_const_lt_top_iff {p : ℝ≥0∞} {c : F} (hp_ne_zero : p ≠ 0) (hp_ne_top : p ≠ ∞) :
    eLpNorm (fun _ : α => c) p μ < ∞ ↔ c = 0 ∨ μ Set.univ < ∞ := by
  rw [eLpNorm_const_lt_top_iff_enorm enorm_ne_top hp_ne_zero hp_ne_top]; simp

theorem eLpNorm_const_lt_top [MemLp.Const p μ] (c : E) : eLpNorm (fun _ ↦ c) p μ < ∞ :=
  MemLp.Const.eLpNorm_const_lt_top' (p := p) ‖c‖ₑ (by simp)

theorem memLp_const (c : E) [MemLp.Const p μ] : MemLp (fun _ ↦ c) p μ :=
  memLp_const_of_enorm (by simp)

theorem memLp_const_iff_enorm
    {p : ℝ≥0∞} {c : ε''} (hc : ‖c‖ₑ ≠ ⊤) (hp_ne_zero : p ≠ 0) (hp_ne_top : p ≠ ∞) :
    MemLp (fun _ : α ↦ c) p μ ↔ ‖c‖ₑ = 0 ∨ μ Set.univ < ∞ := by
  simp_all [MemLp, aestronglyMeasurable_const,
    eLpNorm_const_lt_top_iff_enorm hc hp_ne_zero hp_ne_top]

theorem memLp_const_iff {p : ℝ≥0∞} {c : E} (hp_ne_zero : p ≠ 0) (hp_ne_top : p ≠ ∞) :
    MemLp (fun _ : α => c) p μ ↔ c = 0 ∨ μ Set.univ < ∞ :=
  (memLp_const_iff_enorm enorm_ne_top hp_ne_zero hp_ne_top).trans (or_congr_left enorm_eq_zero)

@[deprecated (since := "2025-09-30")]
alias memLp_const_enorm := memLp_const_of_enorm

@[deprecated (since := "2025-09-30")]
alias memLp_top_const_enorm := memLp_const_of_enorm

@[deprecated (since := "2025-09-30")]
alias memLp_top_const := memLp_const

end Const

variable {f : α → F}

lemma eLpNorm'_mono_enorm_ae {f : α → ε} {g : α → ε'} (hq : 0 ≤ q) (h : ∀ᵐ x ∂μ, ‖f x‖ₑ ≤ ‖g x‖ₑ) :
    eLpNorm' f q μ ≤ eLpNorm' g q μ := by
  simp only [eLpNorm'_eq_lintegral_enorm]
  gcongr ?_ ^ (1/q)
  refine lintegral_mono_ae (h.mono fun x hx => ?_)
  gcongr

lemma eLpNorm'_mono_nnnorm_ae {f : α → F} {g : α → G} (hq : 0 ≤ q) (h : ∀ᵐ x ∂μ, ‖f x‖₊ ≤ ‖g x‖₊) :
    eLpNorm' f q μ ≤ eLpNorm' g q μ := by
  simp only [eLpNorm'_eq_lintegral_enorm]
  gcongr ?_ ^ (1/q)
  refine lintegral_mono_ae (h.mono fun x hx => ?_)
  dsimp [enorm]
  gcongr

theorem eLpNorm'_mono_ae {f : α → F} {g : α → G} (hq : 0 ≤ q) (h : ∀ᵐ x ∂μ, ‖f x‖ ≤ ‖g x‖) :
    eLpNorm' f q μ ≤ eLpNorm' g q μ :=
  eLpNorm'_mono_enorm_ae hq (by simpa only [enorm_le_iff_norm_le] using h)

theorem eLpNorm'_congr_enorm_ae {f g : α → ε} (hfg : ∀ᵐ x ∂μ, ‖f x‖ₑ = ‖g x‖ₑ) :
    eLpNorm' f q μ = eLpNorm' g q μ := by
  have : (‖f ·‖ₑ ^ q) =ᵐ[μ] (‖g ·‖ₑ ^ q) := hfg.mono fun x hx ↦ by simp [hx]
  simp only [eLpNorm'_eq_lintegral_enorm, lintegral_congr_ae this]

theorem eLpNorm'_congr_nnnorm_ae {f g : α → F} (hfg : ∀ᵐ x ∂μ, ‖f x‖₊ = ‖g x‖₊) :
    eLpNorm' f q μ = eLpNorm' g q μ := by
  have : (‖f ·‖ₑ ^ q) =ᵐ[μ] (‖g ·‖ₑ ^ q) := hfg.mono fun x hx ↦ by simp [enorm, hx]
  simp only [eLpNorm'_eq_lintegral_enorm, lintegral_congr_ae this]

theorem eLpNorm'_congr_norm_ae {f g : α → F} (hfg : ∀ᵐ x ∂μ, ‖f x‖ = ‖g x‖) :
    eLpNorm' f q μ = eLpNorm' g q μ :=
  eLpNorm'_congr_nnnorm_ae <| hfg.mono fun _x hx => NNReal.eq hx

theorem eLpNorm'_congr_ae {f g : α → ε} (hfg : f =ᵐ[μ] g) : eLpNorm' f q μ = eLpNorm' g q μ :=
  eLpNorm'_congr_enorm_ae (hfg.fun_comp _)

theorem eLpNormEssSup_congr_ae {f g : α → ε} (hfg : f =ᵐ[μ] g) :
    eLpNormEssSup f μ = eLpNormEssSup g μ :=
  essSup_congr_ae (hfg.fun_comp enorm)

theorem eLpNormEssSup_mono_enorm_ae {f g : α → ε} (hfg : ∀ᵐ x ∂μ, ‖f x‖ₑ ≤ ‖g x‖ₑ) :
    eLpNormEssSup f μ ≤ eLpNormEssSup g μ :=
  essSup_mono_ae <| hfg

theorem eLpNormEssSup_mono_nnnorm_ae {f g : α → F} (hfg : ∀ᵐ x ∂μ, ‖f x‖₊ ≤ ‖g x‖₊) :
    eLpNormEssSup f μ ≤ eLpNormEssSup g μ :=
  essSup_mono_ae <| hfg.mono fun _x hx => ENNReal.coe_le_coe.mpr hx

theorem eLpNorm_mono_enorm_ae {f : α → ε} {g : α → ε'} (h : ∀ᵐ x ∂μ, ‖f x‖ₑ ≤ ‖g x‖ₑ) :
    eLpNorm f p μ ≤ eLpNorm g p μ := by
  simp only [eLpNorm]
  split_ifs
  · exact le_rfl
  · exact essSup_mono_ae h
  · exact eLpNorm'_mono_enorm_ae ENNReal.toReal_nonneg h

theorem eLpNorm_mono_nnnorm_ae {f : α → F} {g : α → G} (h : ∀ᵐ x ∂μ, ‖f x‖₊ ≤ ‖g x‖₊) :
    eLpNorm f p μ ≤ eLpNorm g p μ := by
  simp only [eLpNorm]
  split_ifs
  · exact le_rfl
  · exact essSup_mono_ae (h.mono fun x hx => ENNReal.coe_le_coe.mpr hx)
  · exact eLpNorm'_mono_nnnorm_ae ENNReal.toReal_nonneg h

theorem eLpNorm_mono_ae {f : α → F} {g : α → G} (h : ∀ᵐ x ∂μ, ‖f x‖ ≤ ‖g x‖) :
    eLpNorm f p μ ≤ eLpNorm g p μ :=
  eLpNorm_mono_enorm_ae (by simpa only [enorm_le_iff_norm_le] using h)

theorem eLpNorm_mono_ae' {ε' : Type*} [ENorm ε']
    {f : α → ε} {g : α → ε'} (h : ∀ᵐ x ∂μ, ‖f x‖ₑ ≤ ‖g x‖ₑ) :
    eLpNorm f p μ ≤ eLpNorm g p μ :=
  eLpNorm_mono_enorm_ae (by simpa only [enorm_le_iff_norm_le] using h)

theorem eLpNorm_mono_ae_real {f : α → F} {g : α → ℝ} (h : ∀ᵐ x ∂μ, ‖f x‖ ≤ g x) :
    eLpNorm f p μ ≤ eLpNorm g p μ :=
  eLpNorm_mono_ae <| h.mono fun _x hx =>
    hx.trans ((le_abs_self _).trans (Real.norm_eq_abs _).symm.le)

theorem eLpNorm_mono_enorm {f : α → ε} {g : α → ε'} (h : ∀ x, ‖f x‖ₑ ≤ ‖g x‖ₑ) :
    eLpNorm f p μ ≤ eLpNorm g p μ :=
  eLpNorm_mono_enorm_ae (Eventually.of_forall h)

theorem eLpNorm_mono_nnnorm {f : α → F} {g : α → G} (h : ∀ x, ‖f x‖₊ ≤ ‖g x‖₊) :
    eLpNorm f p μ ≤ eLpNorm g p μ :=
  eLpNorm_mono_nnnorm_ae (Eventually.of_forall h)

theorem eLpNorm_mono {f : α → F} {g : α → G} (h : ∀ x, ‖f x‖ ≤ ‖g x‖) :
    eLpNorm f p μ ≤ eLpNorm g p μ :=
  eLpNorm_mono_ae (Eventually.of_forall h)

theorem eLpNorm_mono_real {f : α → F} {g : α → ℝ} (h : ∀ x, ‖f x‖ ≤ g x) :
    eLpNorm f p μ ≤ eLpNorm g p μ :=
  eLpNorm_mono_ae_real (Eventually.of_forall h)

theorem eLpNormEssSup_le_of_ae_enorm_bound {f : α → ε} {C : ℝ≥0∞} (hfC : ∀ᵐ x ∂μ, ‖f x‖ₑ ≤ C) :
    eLpNormEssSup f μ ≤ C :=
  essSup_le_of_ae_le C hfC

instance : MemLp.Const ∞ μ where
  eLpNorm_const_lt_top' c hc := eLpNormEssSup_le_of_ae_enorm_bound (by simp) |>.trans_lt hc.lt_top

/-- Check naming convention for this. Golf. -/
theorem memLpConst_iff_zero_or_top_or_isFiniteMeasure {α : Type u_1} {m0 : MeasurableSpace α}
    (p : ℝ≥0∞) (μ : Measure α) : MemLp.Const p μ ↔ p = 0 ∨ p = ∞ ∨ IsFiniteMeasure μ := by
  constructor
  · contrapose
    push_neg
    rintro ⟨h1, h2, h3⟩
    by_contra h4
    have H := eLpNorm_const' (μ := μ) (1 : ℝ≥0∞) h1 h2
    have K := h4.1 (1 : ℝ≥0∞)
    simp at *
    rw [isFiniteMeasure_iff] at h3
    simp at h3
    rw [h3] at H
    rw [H] at K
    have LLL : ⊤ ^ p.toReal⁻¹ = (⊤ : ℝ≥0∞) := by simp only [ENNReal.rpow_eq_top_iff,
      ENNReal.top_ne_zero, inv_neg'', false_and, inv_pos, true_and, false_or,
      ENNReal.toReal_pos h1 h2]
    rw [LLL] at K
    contradiction
  · rintro (rfl | rfl | _ )
    · refine { eLpNorm_const_lt_top' := ?_ }; simp
    · infer_instance
    · infer_instance

@[simp]
theorem memLpConst_of_eq_zero_or_top_or_isFiniteMeasure [h : MemLp.Const p μ] :
    p = 0 ∨ p = ∞ ∨ IsFiniteMeasure μ := memLpConst_iff_zero_or_top_or_isFiniteMeasure p μ |>.mp h

/-- Check naming convention for this. Golf. -/
theorem memLpConst_iff_top_or_isFiniteMeasure_of_ne_zero {α : Type u_1} {m0 : MeasurableSpace α}
    (p : ℝ≥0∞) (μ : Measure α) : p ≠ 0 → (MemLp.Const p μ ↔ p = ∞ ∨ IsFiniteMeasure μ) := by
  intro h
  have := memLpConst_iff_zero_or_top_or_isFiniteMeasure p μ
  rw [this]
  simp only [or_iff_right_iff_imp]
  intro h1
  contradiction

theorem eLpNormEssSup_le_of_ae_nnnorm_bound {f : α → F} {C : ℝ≥0} (hfC : ∀ᵐ x ∂μ, ‖f x‖₊ ≤ C) :
    eLpNormEssSup f μ ≤ C :=
  essSup_le_of_ae_le (C : ℝ≥0∞) <| hfC.mono fun _x hx => ENNReal.coe_le_coe.mpr hx

theorem eLpNormEssSup_le_of_ae_bound {f : α → F} {C : ℝ} (hfC : ∀ᵐ x ∂μ, ‖f x‖ ≤ C) :
    eLpNormEssSup f μ ≤ ENNReal.ofReal C :=
  eLpNormEssSup_le_of_ae_nnnorm_bound <| hfC.mono fun _x hx => hx.trans C.le_coe_toNNReal

theorem eLpNormEssSup_lt_top_of_ae_enorm_bound {f : α → ε} {C : ℝ≥0} (hfC : ∀ᵐ x ∂μ, ‖f x‖ₑ ≤ C) :
    eLpNormEssSup f μ < ∞ :=
  (eLpNormEssSup_le_of_ae_enorm_bound hfC).trans_lt ENNReal.coe_lt_top

theorem eLpNormEssSup_lt_top_of_ae_nnnorm_bound {f : α → F} {C : ℝ≥0} (hfC : ∀ᵐ x ∂μ, ‖f x‖₊ ≤ C) :
    eLpNormEssSup f μ < ∞ :=
  (eLpNormEssSup_le_of_ae_nnnorm_bound hfC).trans_lt ENNReal.coe_lt_top

theorem eLpNormEssSup_lt_top_of_ae_bound {f : α → F} {C : ℝ} (hfC : ∀ᵐ x ∂μ, ‖f x‖ ≤ C) :
    eLpNormEssSup f μ < ∞ :=
  (eLpNormEssSup_le_of_ae_bound hfC).trans_lt ENNReal.ofReal_lt_top

theorem eLpNorm_le_of_ae_enorm_bound {ε} [TopologicalSpace ε] [ESeminormedAddMonoid ε]
    {f : α → ε} {C : ℝ≥0∞} (hfC : ∀ᵐ x ∂μ, ‖f x‖ₑ ≤ C) :
    eLpNorm f p μ ≤ C • μ Set.univ ^ p.toReal⁻¹ := by
  rcases eq_zero_or_neZero μ with rfl | hμ
  · simp
  by_cases hp : p = 0
  · simp [hp]
  have : ∀ᵐ x ∂μ, ‖f x‖ₑ ≤ ‖C‖ₑ := hfC.mono fun x hx ↦ hx.trans (Preorder.le_refl C)
  refine (eLpNorm_mono_enorm_ae this).trans_eq ?_
  rw [eLpNorm_const _ hp (NeZero.ne μ), one_div, enorm_eq_self, smul_eq_mul]

theorem eLpNorm_le_of_ae_nnnorm_bound {f : α → F} {C : ℝ≥0} (hfC : ∀ᵐ x ∂μ, ‖f x‖₊ ≤ C) :
    eLpNorm f p μ ≤ C • μ Set.univ ^ p.toReal⁻¹ := by
  rcases eq_zero_or_neZero μ with rfl | hμ
  · simp
  by_cases hp : p = 0
  · simp [hp]
  have : ∀ᵐ x ∂μ, ‖f x‖₊ ≤ ‖(C : ℝ)‖₊ := hfC.mono fun x hx => hx.trans_eq C.nnnorm_eq.symm
  refine (eLpNorm_mono_ae this).trans_eq ?_
  rw [eLpNorm_const _ hp (NeZero.ne μ), C.enorm_eq, one_div, ENNReal.smul_def, smul_eq_mul]

theorem eLpNorm_le_of_ae_bound {f : α → F} {C : ℝ} (hfC : ∀ᵐ x ∂μ, ‖f x‖ ≤ C) :
    eLpNorm f p μ ≤ μ Set.univ ^ p.toReal⁻¹ * ENNReal.ofReal C := by
  rw [← mul_comm]
  exact eLpNorm_le_of_ae_nnnorm_bound (hfC.mono fun x hx => hx.trans C.le_coe_toNNReal)

theorem eLpNorm_congr_enorm_ae {f : α → ε} {g : α → ε'} (hfg : ∀ᵐ x ∂μ, ‖f x‖ₑ = ‖g x‖ₑ) :
    eLpNorm f p μ = eLpNorm g p μ :=
  le_antisymm (eLpNorm_mono_enorm_ae <| EventuallyEq.le hfg)
    (eLpNorm_mono_enorm_ae <| (EventuallyEq.symm hfg).le)

theorem eLpNorm_congr_nnnorm_ae {f : α → F} {g : α → G} (hfg : ∀ᵐ x ∂μ, ‖f x‖₊ = ‖g x‖₊) :
    eLpNorm f p μ = eLpNorm g p μ :=
  le_antisymm (eLpNorm_mono_nnnorm_ae <| EventuallyEq.le hfg)
    (eLpNorm_mono_nnnorm_ae <| (EventuallyEq.symm hfg).le)

theorem eLpNorm_congr_norm_ae {f : α → F} {g : α → G} (hfg : ∀ᵐ x ∂μ, ‖f x‖ = ‖g x‖) :
    eLpNorm f p μ = eLpNorm g p μ :=
  eLpNorm_congr_nnnorm_ae <| hfg.mono fun _x hx => NNReal.eq hx

open scoped symmDiff in
theorem eLpNorm_indicator_sub_indicator (s t : Set α) (f : α → E) :
    eLpNorm (s.indicator f - t.indicator f) p μ = eLpNorm ((s ∆ t).indicator f) p μ :=
  eLpNorm_congr_norm_ae <| ae_of_all _ fun x ↦ by simp [Set.apply_indicator_symmDiff norm_neg]

@[simp]
theorem eLpNorm'_norm {f : α → F} : eLpNorm' (fun a => ‖f a‖) q μ = eLpNorm' f q μ := by
  simp [eLpNorm'_eq_lintegral_enorm]

@[simp]
theorem eLpNorm'_enorm {f : α → ε} : eLpNorm' (fun a => ‖f a‖ₑ) q μ = eLpNorm' f q μ := by
  simp [eLpNorm'_eq_lintegral_enorm]

@[simp]
theorem eLpNorm_norm (f : α → F) : eLpNorm (fun x => ‖f x‖) p μ = eLpNorm f p μ :=
  eLpNorm_congr_norm_ae <| Eventually.of_forall fun _ => norm_norm _

@[simp]
theorem eLpNorm_enorm (f : α → ε) : eLpNorm (fun x ↦ ‖f x‖ₑ) p μ = eLpNorm f p μ :=
  eLpNorm_congr_enorm_ae <| Eventually.of_forall fun _ => enorm_enorm _

theorem eLpNorm'_enorm_rpow (f : α → ε) (p q : ℝ) (hq_pos : 0 < q) :
    eLpNorm' (‖f ·‖ₑ ^ q) p μ = eLpNorm' f (p * q) μ ^ q := by
  simp_rw [eLpNorm', ← ENNReal.rpow_mul, ← one_div_mul_one_div, one_div,
    mul_assoc, inv_mul_cancel₀ hq_pos.ne.symm, mul_one, enorm_eq_self, ← ENNReal.rpow_mul, mul_comm]

/-- `f : α → ℝ` and `ENNReal.ofReal ∘ f : α → ℝ≥0∞` have the same `eLpNorm`.
Usually, you should not use this lemma (but use enorms everywhere.) -/
lemma eLpNorm_ofReal (f : α → ℝ) (hf : ∀ᵐ x ∂μ, 0 ≤ f x) :
    eLpNorm (ENNReal.ofReal ∘ f) p μ = eLpNorm f p μ :=
  eLpNorm_congr_enorm_ae <| hf.mono fun _x hx ↦ Real.enorm_ofReal_of_nonneg hx

theorem eLpNorm'_norm_rpow (f : α → F) (p q : ℝ) (hq_pos : 0 < q) :
    eLpNorm' (fun x => ‖f x‖ ^ q) p μ = eLpNorm' f (p * q) μ ^ q := by
  simp_rw [eLpNorm', ← ENNReal.rpow_mul, ← one_div_mul_one_div, one_div,
    mul_assoc, inv_mul_cancel₀ hq_pos.ne.symm, mul_one, ← ofReal_norm_eq_enorm,
    Real.norm_eq_abs, abs_eq_self.mpr (Real.rpow_nonneg (norm_nonneg _) _), mul_comm p,
    ← ENNReal.ofReal_rpow_of_nonneg (norm_nonneg _) hq_pos.le, ENNReal.rpow_mul]

theorem eLpNorm_enorm_rpow (f : α → ε) (hq_pos : 0 < q) :
    eLpNorm (‖f ·‖ₑ ^ q) p μ = eLpNorm f (p * ENNReal.ofReal q) μ ^ q := by
  by_cases h0 : p = 0
  · simp [h0, ENNReal.zero_rpow_of_pos hq_pos]
  by_cases hp_top : p = ∞
  · simp only [hp_top, eLpNorm_exponent_top, ENNReal.top_mul', hq_pos.not_ge,
      ENNReal.ofReal_eq_zero, if_false, eLpNorm_exponent_top, eLpNormEssSup_eq_essSup_enorm]
    have h_rpow : essSup (‖‖f ·‖ₑ ^ q‖ₑ) μ = essSup (‖f ·‖ₑ ^ q) μ := by congr
    rw [h_rpow]
    have h_rpow_mono := ENNReal.strictMono_rpow_of_pos hq_pos
    have h_rpow_surj := (ENNReal.rpow_left_bijective hq_pos.ne.symm).2
    let iso := h_rpow_mono.orderIsoOfSurjective _ h_rpow_surj
    exact (iso.essSup_apply (fun x => ‖f x‖ₑ) μ).symm
  rw [eLpNorm_eq_eLpNorm' h0 hp_top, eLpNorm_eq_eLpNorm' _ (by finiteness)]
  swap
  · refine mul_ne_zero h0 ?_
    rwa [Ne, ENNReal.ofReal_eq_zero, not_le]
  rw [ENNReal.toReal_mul, ENNReal.toReal_ofReal hq_pos.le]
  exact eLpNorm'_enorm_rpow f p.toReal q hq_pos

theorem eLpNorm_norm_rpow (f : α → F) (hq_pos : 0 < q) :
    eLpNorm (fun x => ‖f x‖ ^ q) p μ = eLpNorm f (p * ENNReal.ofReal q) μ ^ q := by
  rw [← eLpNorm_enorm_rpow f hq_pos]
  symm
  convert eLpNorm_ofReal (fun x ↦ ‖f x‖ ^ q) (by filter_upwards with x using by positivity)
  rw [Function.comp_apply, ← ofReal_norm_eq_enorm]
  exact ENNReal.ofReal_rpow_of_nonneg (by positivity) (by positivity)

theorem eLpNorm_congr_ae {f g : α → ε} (hfg : f =ᵐ[μ] g) : eLpNorm f p μ = eLpNorm g p μ :=
  eLpNorm_congr_enorm_ae <| hfg.mono fun _x hx => hx ▸ rfl

theorem memLp_congr_ae [TopologicalSpace ε] {f g : α → ε} (hfg : f =ᵐ[μ] g) :
    MemLp f p μ ↔ MemLp g p μ := by
  simp only [MemLp, eLpNorm_congr_ae hfg, aestronglyMeasurable_congr hfg]

theorem MemLp.ae_eq [TopologicalSpace ε] {f g : α → ε} (hfg : f =ᵐ[μ] g) (hf_Lp : MemLp f p μ) :
    MemLp g p μ :=
  (memLp_congr_ae hfg).1 hf_Lp

section ContinuousENorm

variable {ε ε' : Type*}
  [TopologicalSpace ε] [TopologicalSpace ε'] [ContinuousENorm ε] [ContinuousENorm ε']

theorem MemLp.of_le_enorm {f : α → ε} {g : α → ε'} (hg : MemLp g p μ)
    (hf : AEStronglyMeasurable f μ) (hfg : ∀ᵐ x ∂μ, ‖f x‖ₑ ≤ ‖g x‖ₑ) : MemLp f p μ :=
  ⟨hf, (eLpNorm_mono_ae' hfg).trans_lt (by finiteness)⟩

theorem MemLp.of_le {f : α → E} {g : α → F} (hg : MemLp g p μ) (hf : AEStronglyMeasurable f μ)
    (hfg : ∀ᵐ x ∂μ, ‖f x‖ ≤ ‖g x‖) : MemLp f p μ :=
  ⟨hf, (eLpNorm_mono_ae hfg).trans_lt (by finiteness)⟩

alias MemLp.mono := MemLp.of_le

theorem MemLp.mono'_enorm {f : α → ε} {g : α → ℝ≥0∞}
    (hg : MemLp g p μ) (hf : AEStronglyMeasurable f μ) (h : ∀ᵐ a ∂μ, ‖f a‖ₑ ≤ g a) : MemLp f p μ :=
  MemLp.of_le_enorm hg hf <| h.mono fun _x hx ↦ le_trans hx le_rfl

theorem MemLp.mono' {f : α → E} {g : α → ℝ} (hg : MemLp g p μ) (hf : AEStronglyMeasurable f μ)
    (h : ∀ᵐ a ∂μ, ‖f a‖ ≤ g a) : MemLp f p μ :=
  hg.of_le hf <| h.mono fun _x hx => le_trans hx (le_abs_self _)

theorem MemLp.congr_enorm {f : α → ε} {g : α → ε'} (hf : MemLp f p μ)
    (hg : AEStronglyMeasurable g μ) (h : ∀ᵐ a ∂μ, ‖f a‖ₑ = ‖g a‖ₑ) : MemLp g p μ :=
  hf.of_le_enorm hg <| EventuallyEq.le <| EventuallyEq.symm h

theorem MemLp.congr_norm {f : α → E} {g : α → F} (hf : MemLp f p μ) (hg : AEStronglyMeasurable g μ)
    (h : ∀ᵐ a ∂μ, ‖f a‖ = ‖g a‖) : MemLp g p μ :=
  hf.mono hg <| EventuallyEq.le <| EventuallyEq.symm h

theorem memLp_congr_enorm {f : α → ε} {g : α → ε'} (hf : AEStronglyMeasurable f μ)
    (hg : AEStronglyMeasurable g μ) (h : ∀ᵐ a ∂μ, ‖f a‖ₑ = ‖g a‖ₑ) : MemLp f p μ ↔ MemLp g p μ :=
  ⟨fun h2f => h2f.congr_enorm hg h, fun h2g => h2g.congr_enorm hf <| EventuallyEq.symm h⟩

theorem memLp_congr_norm {f : α → E} {g : α → F} (hf : AEStronglyMeasurable f μ)
    (hg : AEStronglyMeasurable g μ) (h : ∀ᵐ a ∂μ, ‖f a‖ = ‖g a‖) : MemLp f p μ ↔ MemLp g p μ :=
  ⟨fun h2f => h2f.congr_norm hg h, fun h2g => h2g.congr_norm hf <| EventuallyEq.symm h⟩

theorem memLp_top_of_bound_enorm {f : α → ε} (hf : AEStronglyMeasurable f μ) (C : ℝ≥0)
    (hfC : ∀ᵐ x ∂μ, ‖f x‖ₑ ≤ C) : MemLp f ∞ μ :=
  ⟨hf, by
    rw [eLpNorm_exponent_top]
    exact eLpNormEssSup_lt_top_of_ae_enorm_bound hfC⟩

theorem memLp_top_of_bound {f : α → E} (hf : AEStronglyMeasurable f μ) (C : ℝ)
    (hfC : ∀ᵐ x ∂μ, ‖f x‖ ≤ C) : MemLp f ∞ μ :=
  ⟨hf, by
    rw [eLpNorm_exponent_top]
    exact eLpNormEssSup_lt_top_of_ae_bound hfC⟩

theorem MemLp.of_enorm_bound [IsFiniteMeasure μ] {f : α → ε} (hf : AEStronglyMeasurable f μ)
    {C : ℝ≥0∞} (hC : C ≠ ∞) (hfC : ∀ᵐ x ∂μ, ‖f x‖ₑ ≤ C) : MemLp f p μ := by
  apply (memLp_const_of_enorm hC).of_le_enorm (ε' := ℝ≥0∞) hf <| hfC.mono fun _x hx ↦ ?_
  rw [enorm_eq_self]; exact hx

theorem MemLp.of_bound [IsFiniteMeasure μ] {f : α → E} (hf : AEStronglyMeasurable f μ) (C : ℝ)
    (hfC : ∀ᵐ x ∂μ, ‖f x‖ ≤ C) : MemLp f p μ :=
  (memLp_const C).of_le hf (hfC.mono fun _x hx => le_trans hx (le_abs_self _))

theorem memLp_of_bounded [IsFiniteMeasure μ]
    {a b : ℝ} {f : α → ℝ} (h : ∀ᵐ x ∂μ, f x ∈ Set.Icc a b)
    (hX : AEStronglyMeasurable f μ) (p : ENNReal) : MemLp f p μ :=
  have ha : ∀ᵐ x ∂μ, a ≤ f x := h.mono fun ω h => h.1
  have hb : ∀ᵐ x ∂μ, f x ≤ b := h.mono fun ω h => h.2
  (memLp_const (max |a| |b|)).mono' hX (by filter_upwards [ha, hb] with x using abs_le_max_abs_abs)

@[gcongr, mono]
theorem eLpNorm'_mono_measure (f : α → ε) (hμν : ν ≤ μ) (hq : 0 ≤ q) :
    eLpNorm' f q ν ≤ eLpNorm' f q μ := by
  simp_rw [eLpNorm']
  gcongr

@[gcongr, mono]
theorem eLpNormEssSup_mono_measure (f : α → ε) (hμν : ν ≪ μ) :
    eLpNormEssSup f ν ≤ eLpNormEssSup f μ := by
  simp_rw [eLpNormEssSup]
  exact essSup_mono_measure hμν

@[gcongr, mono]
theorem eLpNorm_mono_measure (f : α → ε) (hμν : ν ≤ μ) : eLpNorm f p ν ≤ eLpNorm f p μ := by
  by_cases hp0 : p = 0
  · simp [hp0]
  by_cases hp_top : p = ∞
  · simp [hp_top, eLpNormEssSup_mono_measure f (Measure.absolutelyContinuous_of_le hμν)]
  simp_rw [eLpNorm_eq_eLpNorm' hp0 hp_top]
  exact eLpNorm'_mono_measure f hμν ENNReal.toReal_nonneg

theorem MemLp.mono_measure {f : α → ε} (hμν : ν ≤ μ) (hf : MemLp f p μ) :
    MemLp f p ν :=
  ⟨hf.1.mono_measure hμν, (eLpNorm_mono_measure f hμν).trans_lt hf.2⟩

end ContinuousENorm

section Indicator

variable {ε : Type*} [TopologicalSpace ε] [ESeminormedAddMonoid ε]
  {c : ε} {hf : AEStronglyMeasurable f μ} {s : Set α}
  {ε' : Type*} [TopologicalSpace ε'] [ContinuousENorm ε']

lemma eLpNorm_indicator_eq_eLpNorm_restrict {f : α → ε} {s : Set α} (hs : MeasurableSet s) :
    eLpNorm (s.indicator f) p μ = eLpNorm f p (μ.restrict s) := by
  by_cases hp_zero : p = 0
  · simp only [hp_zero, eLpNorm_exponent_zero]
  by_cases hp_top : p = ∞
  · simp_rw [hp_top, eLpNorm_exponent_top, eLpNormEssSup_eq_essSup_enorm,
       enorm_indicator_eq_indicator_enorm, ENNReal.essSup_indicator_eq_essSup_restrict hs]
  simp_rw [eLpNorm_eq_lintegral_rpow_enorm hp_zero hp_top]
  rw [← lintegral_indicator hs]
  congr
  simp_rw [enorm_indicator_eq_indicator_enorm]
  rw [eq_comm, ← Function.comp_def (fun x : ℝ≥0∞ => x ^ p.toReal), Set.indicator_comp_of_zero,
    Function.comp_def]
  simp [ENNReal.toReal_pos hp_zero hp_top]

lemma eLpNormEssSup_indicator_eq_eLpNormEssSup_restrict (hs : MeasurableSet s) :
    eLpNormEssSup (s.indicator f) μ = eLpNormEssSup f (μ.restrict s) := by
  simp_rw [← eLpNorm_exponent_top, eLpNorm_indicator_eq_eLpNorm_restrict hs]

lemma eLpNorm_restrict_le (f : α → ε') (p : ℝ≥0∞) (μ : Measure α) (s : Set α) :
    eLpNorm f p (μ.restrict s) ≤ eLpNorm f p μ :=
  eLpNorm_mono_measure f Measure.restrict_le_self

lemma eLpNorm_indicator_le (f : α → ε) :
    eLpNorm (s.indicator f) p μ ≤ eLpNorm f p μ := by
  refine eLpNorm_mono_ae' <| .of_forall fun x ↦ ?_
  rw [enorm_indicator_eq_indicator_enorm]
  exact s.indicator_le_self _ x

lemma eLpNormEssSup_indicator_le (s : Set α) (f : α → ε) :
    eLpNormEssSup (s.indicator f) μ ≤ eLpNormEssSup f μ := by
  refine essSup_mono_ae (Eventually.of_forall fun x => ?_)
  simp_rw [enorm_indicator_eq_indicator_enorm]
  exact Set.indicator_le_self s _ x

lemma eLpNormEssSup_indicator_const_le (s : Set α) (c : ε) :
    eLpNormEssSup (s.indicator fun _ : α => c) μ ≤ ‖c‖ₑ := by
  by_cases hμ0 : μ = 0
  · rw [hμ0, eLpNormEssSup_measure_zero]
    exact zero_le _
  · exact (eLpNormEssSup_indicator_le s fun _ => c).trans (eLpNormEssSup_const c hμ0).le

lemma eLpNormEssSup_indicator_const_eq (s : Set α) (c : ε) (hμs : μ s ≠ 0) :
    eLpNormEssSup (s.indicator fun _ : α => c) μ = ‖c‖ₑ := by
  refine le_antisymm (eLpNormEssSup_indicator_const_le s c) ?_
  by_contra! h
  have h' := ae_iff.mp (ae_lt_of_essSup_lt h)
  push_neg at h'
  refine hμs (measure_mono_null (fun x hx_mem => ?_) h')
  rw [Set.mem_setOf_eq, Set.indicator_of_mem hx_mem]

lemma eLpNorm_indicator_const₀ (hs : NullMeasurableSet s μ) (hp : p ≠ 0) (hp_top : p ≠ ∞) :
    eLpNorm (s.indicator fun _ => c) p μ = ‖c‖ₑ * μ s ^ (1 / p.toReal) :=
  have hp_pos : 0 < p.toReal := ENNReal.toReal_pos hp hp_top
  calc
    eLpNorm (s.indicator fun _ => c) p μ
      = (∫⁻ x, (‖(s.indicator fun _ ↦ c) x‖ₑ ^ p.toReal) ∂μ) ^ (1 / p.toReal) :=
          eLpNorm_eq_lintegral_rpow_enorm hp hp_top
    _ = (∫⁻ x, (s.indicator fun _ ↦ ‖c‖ₑ ^ p.toReal) x ∂μ) ^ (1 / p.toReal) := by
      congr 2
      refine (Set.comp_indicator_const c (fun x ↦ (‖x‖ₑ) ^ p.toReal) ?_)
      simp [hp_pos]
    _ = ‖c‖ₑ * μ s ^ (1 / p.toReal) := by
      rw [lintegral_indicator_const₀ hs, ENNReal.mul_rpow_of_nonneg, ← ENNReal.rpow_mul,
        mul_one_div_cancel hp_pos.ne', ENNReal.rpow_one]
      positivity

lemma eLpNorm_indicator_const (hs : MeasurableSet s) (hp : p ≠ 0) (hp_top : p ≠ ∞) :
    eLpNorm (s.indicator fun _ => c) p μ = ‖c‖ₑ * μ s ^ (1 / p.toReal) :=
  eLpNorm_indicator_const₀ hs.nullMeasurableSet hp hp_top

lemma eLpNorm_indicator_const' (hs : MeasurableSet s) (hμs : μ s ≠ 0) (hp : p ≠ 0) :
    eLpNorm (s.indicator fun _ => c) p μ = ‖c‖ₑ * μ s ^ (1 / p.toReal) := by
  by_cases hp_top : p = ∞
  · simp [hp_top, eLpNormEssSup_indicator_const_eq s c hμs]
  · exact eLpNorm_indicator_const hs hp hp_top

variable (c) in
lemma eLpNorm_indicator_const_le (p : ℝ≥0∞) :
    eLpNorm (s.indicator fun _ => c) p μ ≤ ‖c‖ₑ * μ s ^ (1 / p.toReal) := by
  obtain rfl | hp := eq_or_ne p 0
  · simp only [eLpNorm_exponent_zero, zero_le']
  obtain rfl | h'p := eq_or_ne p ∞
  · simp only [eLpNorm_exponent_top, ENNReal.toReal_top, _root_.div_zero, ENNReal.rpow_zero,
      mul_one]
    exact eLpNormEssSup_indicator_const_le _ _
  let t := toMeasurable μ s
  calc
    eLpNorm (s.indicator fun _ => c) p μ ≤ eLpNorm (t.indicator fun _ ↦ c) p μ :=
      eLpNorm_mono_enorm (enorm_indicator_le_of_subset (subset_toMeasurable _ _) _)
    _ = ‖c‖ₑ * μ t ^ (1 / p.toReal) :=
      eLpNorm_indicator_const (measurableSet_toMeasurable ..) hp h'p
    _ = ‖c‖ₑ * μ s ^ (1 / p.toReal) := by rw [measure_toMeasurable]

lemma MemLp.indicator {f : α → ε} (hs : MeasurableSet s) (hf : MemLp f p μ) :
    MemLp (s.indicator f) p μ :=
  ⟨hf.aestronglyMeasurable.indicator hs, lt_of_le_of_lt (eLpNorm_indicator_le f) (by finiteness)⟩

lemma memLp_indicator_iff_restrict {f : α → ε} (hs : MeasurableSet s) :
    MemLp (s.indicator f) p μ ↔ MemLp f p (μ.restrict s) := by
  simp [MemLp, aestronglyMeasurable_indicator_iff hs, eLpNorm_indicator_eq_eLpNorm_restrict hs]

lemma memLp_indicator_const (p : ℝ≥0∞) (hs : MeasurableSet s) (c : E)
    (hμsc : p = ∞ ∨ μ s ≠ ∞) : MemLp (s.indicator fun _ => c) p μ := by
  rw [memLp_indicator_iff_restrict hs]
  obtain rfl | hμs := hμsc
  · exact memLp_const _
  · have := Fact.mk hμs.lt_top
    exact memLp_const _

lemma eLpNormEssSup_piecewise (f g : α → ε) [DecidablePred (· ∈ s)] (hs : MeasurableSet s) :
    eLpNormEssSup (Set.piecewise s f g) μ
      = max (eLpNormEssSup f (μ.restrict s)) (eLpNormEssSup g (μ.restrict sᶜ)) := by
  simp only [eLpNormEssSup, ← ENNReal.essSup_piecewise hs]
  congr with x
  by_cases hx : x ∈ s <;> simp [hx]

lemma eLpNorm_top_piecewise (f g : α → ε) [DecidablePred (· ∈ s)] (hs : MeasurableSet s) :
    eLpNorm (Set.piecewise s f g) ∞ μ
      = max (eLpNorm f ∞ (μ.restrict s)) (eLpNorm g ∞ (μ.restrict sᶜ)) :=
  eLpNormEssSup_piecewise f g hs

protected lemma MemLp.piecewise {f : α → ε} [DecidablePred (· ∈ s)] {g} (hs : MeasurableSet s)
    (hf : MemLp f p (μ.restrict s)) (hg : MemLp g p (μ.restrict sᶜ)) :
    MemLp (s.piecewise f g) p μ := by
  by_cases hp_zero : p = 0
  · simp only [hp_zero, memLp_zero_iff_aestronglyMeasurable]
    exact AEStronglyMeasurable.piecewise hs hf.1 hg.1
  refine ⟨AEStronglyMeasurable.piecewise hs hf.1 hg.1, ?_⟩
  obtain rfl | hp_top := eq_or_ne p ∞
  · rw [eLpNorm_top_piecewise f g hs]
    exact max_lt hf.2 hg.2
  rw [eLpNorm_lt_top_iff_lintegral_rpow_enorm_lt_top hp_zero hp_top, ← lintegral_add_compl _ hs,
    ENNReal.add_lt_top]
  constructor
  · have h (x) (hx : x ∈ s) : ‖Set.piecewise s f g x‖ₑ ^ p.toReal = ‖f x‖ₑ ^ p.toReal := by
      simp [hx]
    rw [setLIntegral_congr_fun hs h]
    exact lintegral_rpow_enorm_lt_top_of_eLpNorm_lt_top hp_zero hp_top hf.2
  · have h (x) (hx : x ∈ sᶜ) : ‖Set.piecewise s f g x‖ₑ ^ p.toReal = ‖g x‖ₑ ^ p.toReal := by
      have hx' : x ∉ s := hx
      simp [hx']
    rw [setLIntegral_congr_fun hs.compl h]
    exact lintegral_rpow_enorm_lt_top_of_eLpNorm_lt_top hp_zero hp_top hg.2

end Indicator

section ENormedAddMonoid

variable {ε : Type*} [TopologicalSpace ε] [ENormedAddMonoid ε]

/-- For a function `f` with support in `s`, the Lᵖ norms of `f` with respect to `μ` and
`μ.restrict s` are the same. -/
theorem eLpNorm_restrict_eq_of_support_subset {s : Set α} {f : α → ε} (hsf : f.support ⊆ s) :
    eLpNorm f p (μ.restrict s) = eLpNorm f p μ := by
  by_cases hp0 : p = 0
  · simp [hp0]
  by_cases hp_top : p = ∞
  · simp only [hp_top, eLpNorm_exponent_top, eLpNormEssSup_eq_essSup_enorm]
    exact ENNReal.essSup_restrict_eq_of_support_subset fun x hx ↦ hsf <| enorm_ne_zero.1 hx
  · simp_rw [eLpNorm_eq_eLpNorm' hp0 hp_top, eLpNorm'_eq_lintegral_enorm]
    congr 1
    apply setLIntegral_eq_of_support_subset
    have : ¬(p.toReal ≤ 0) := by simpa only [not_le] using ENNReal.toReal_pos hp0 hp_top
    simpa [this] using hsf

end ENormedAddMonoid

section ContinuousENorm

variable {ε : Type*} [TopologicalSpace ε] [ContinuousENorm ε]

theorem MemLp.restrict (s : Set α) {f : α → ε} (hf : MemLp f p μ) :
    MemLp f p (μ.restrict s) :=
  hf.mono_measure Measure.restrict_le_self

theorem eLpNorm'_smul_measure {p : ℝ} (hp : 0 ≤ p) {f : α → ε} (c : ℝ≥0∞) :
    eLpNorm' f p (c • μ) = c ^ (1 / p) * eLpNorm' f p μ := by
  simp [eLpNorm', ENNReal.mul_rpow_of_nonneg, hp]

end ContinuousENorm

section SMul
variable {R : Type*} [Zero R] [SMulWithZero R ℝ≥0∞] [IsScalarTower R ℝ≥0∞ ℝ≥0∞]
  [NoZeroSMulDivisors R ℝ≥0∞] {c : R}

@[simp] lemma eLpNormEssSup_smul_measure (hc : c ≠ 0) (f : α → ε) :
    eLpNormEssSup f (c • μ) = eLpNormEssSup f μ := by
  simp_rw [eLpNormEssSup]
  exact essSup_smul_measure hc _

end SMul

section ContinuousENorm

variable {ε : Type*} [TopologicalSpace ε] [ContinuousENorm ε]

/-- Use `eLpNorm_smul_measure_of_ne_top` instead. -/
private theorem eLpNorm_smul_measure_of_ne_zero_of_ne_top {p : ℝ≥0∞} (hp_ne_zero : p ≠ 0)
    (hp_ne_top : p ≠ ∞) {f : α → ε} (c : ℝ≥0∞) :
    eLpNorm f p (c • μ) = c ^ (1 / p).toReal • eLpNorm f p μ := by
  simp_rw [eLpNorm_eq_eLpNorm' hp_ne_zero hp_ne_top]
  rw [eLpNorm'_smul_measure ENNReal.toReal_nonneg]
  congr
  simp_rw [one_div]
  rw [ENNReal.toReal_inv]

/-- See `eLpNorm_smul_measure_of_ne_zero'` for a version with scalar multiplication by `ℝ≥0`. -/
theorem eLpNorm_smul_measure_of_ne_zero {c : ℝ≥0∞} (hc : c ≠ 0) (f : α → ε) (p : ℝ≥0∞)
    (μ : Measure α) : eLpNorm f p (c • μ) = c ^ (1 / p).toReal • eLpNorm f p μ := by
  by_cases hp0 : p = 0
  · simp [hp0]
  by_cases hp_top : p = ∞
  · simp [hp_top, eLpNormEssSup_smul_measure hc]
  exact eLpNorm_smul_measure_of_ne_zero_of_ne_top hp0 hp_top c

/-- See `eLpNorm_smul_measure_of_ne_zero` for a version with scalar multiplication by `ℝ≥0∞`. -/
lemma eLpNorm_smul_measure_of_ne_zero' {c : ℝ≥0} (hc : c ≠ 0) (f : α → ε) (p : ℝ≥0∞)
    (μ : Measure α) : eLpNorm f p (c • μ) = c ^ p.toReal⁻¹ • eLpNorm f p μ :=
  (eLpNorm_smul_measure_of_ne_zero (ENNReal.coe_ne_zero.2 hc) ..).trans (by simp; norm_cast)

/-- See `eLpNorm_smul_measure_of_ne_top'` for a version with scalar multiplication by `ℝ≥0`. -/
theorem eLpNorm_smul_measure_of_ne_top {p : ℝ≥0∞} (hp_ne_top : p ≠ ∞) (f : α → ε) (c : ℝ≥0∞) :
    eLpNorm f p (c • μ) = c ^ (1 / p).toReal • eLpNorm f p μ := by
  by_cases hp0 : p = 0
  · simp [hp0]
  · exact eLpNorm_smul_measure_of_ne_zero_of_ne_top hp0 hp_ne_top c

/-- See `eLpNorm_smul_measure_of_ne_top'` for a version with scalar multiplication by `ℝ≥0∞`. -/
lemma eLpNorm_smul_measure_of_ne_top' (hp : p ≠ ∞) (c : ℝ≥0) (f : α → ε) :
    eLpNorm f p (c • μ) = c ^ p.toReal⁻¹ • eLpNorm f p μ := by
  have : 0 ≤ p.toReal⁻¹ := by positivity
  refine (eLpNorm_smul_measure_of_ne_top hp ..).trans ?_
  simp [ENNReal.smul_def, ENNReal.coe_rpow_of_nonneg, this]

theorem eLpNorm_one_smul_measure {f : α → ε} (c : ℝ≥0∞) :
    eLpNorm f 1 (c • μ) = c * eLpNorm f 1 μ := by
  rw [eLpNorm_smul_measure_of_ne_top] <;> simp

theorem MemLp.of_measure_le_smul {μ' : Measure α} {c : ℝ≥0∞} (hc : c ≠ ∞)
    (hμ'_le : μ' ≤ c • μ) {f : α → ε} (hf : MemLp f p μ) : MemLp f p μ' := by
  refine ⟨hf.1.mono_ac (Measure.absolutelyContinuous_of_le_smul hμ'_le), ?_⟩
  refine (eLpNorm_mono_measure f hμ'_le).trans_lt ?_
  by_cases hc0 : c = 0
  · simp [hc0]
  rw [eLpNorm_smul_measure_of_ne_zero hc0, smul_eq_mul]
  refine ENNReal.mul_lt_top (Ne.lt_top ?_) hf.2
  simp [hc, hc0]

theorem MemLp.smul_measure {f : α → ε} {c : ℝ≥0∞} (hf : MemLp f p μ) (hc : c ≠ ∞) :
    MemLp f p (c • μ) :=
  hf.of_measure_le_smul hc le_rfl

variable {ε : Type*} [ENorm ε] in
theorem eLpNorm_one_add_measure (f : α → ε) (μ ν : Measure α) :
    eLpNorm f 1 (μ + ν) = eLpNorm f 1 μ + eLpNorm f 1 ν := by
  simp_rw [eLpNorm_one_eq_lintegral_enorm]
  rw [lintegral_add_measure _ μ ν]

theorem eLpNorm_le_add_measure_right (f : α → ε) (μ ν : Measure α) {p : ℝ≥0∞} :
    eLpNorm f p μ ≤ eLpNorm f p (μ + ν) :=
  eLpNorm_mono_measure f <| Measure.le_add_right <| le_refl _

theorem eLpNorm_le_add_measure_left (f : α → ε) (μ ν : Measure α) {p : ℝ≥0∞} :
    eLpNorm f p ν ≤ eLpNorm f p (μ + ν) :=
  eLpNorm_mono_measure f <| Measure.le_add_left <| le_refl _

variable {ε : Type*} [ENorm ε] in
lemma eLpNormEssSup_eq_iSup (hμ : ∀ a, μ {a} ≠ 0) (f : α → ε) : eLpNormEssSup f μ = ⨆ a, ‖f a‖ₑ :=
  essSup_eq_iSup hμ _

variable {ε : Type*} [ENorm ε] in
@[simp] lemma eLpNormEssSup_count [MeasurableSingletonClass α] (f : α → ε) :
    eLpNormEssSup f .count = ⨆ a, ‖f a‖ₑ := essSup_count _

theorem MemLp.left_of_add_measure {f : α → ε} (h : MemLp f p (μ + ν)) :
    MemLp f p μ :=
  h.mono_measure <| Measure.le_add_right <| le_refl _

theorem MemLp.right_of_add_measure {f : α → ε} (h : MemLp f p (μ + ν)) :
    MemLp f p ν :=
  h.mono_measure <| Measure.le_add_left <| le_refl _

theorem MemLp.enorm {f : α → ε} (h : MemLp f p μ) : MemLp (‖f ·‖ₑ) p μ :=
  ⟨h.aestronglyMeasurable.enorm.aestronglyMeasurable,
    by simp_rw [MeasureTheory.eLpNorm_enorm, h.eLpNorm_lt_top]⟩

theorem MemLp.norm {f : α → E} (h : MemLp f p μ) : MemLp (fun x => ‖f x‖) p μ :=
  h.of_le h.aestronglyMeasurable.norm (Eventually.of_forall fun x => by simp)

theorem memLp_enorm_iff {f : α → ε} (hf : AEStronglyMeasurable f μ) :
    MemLp (‖f ·‖ₑ) p μ ↔ MemLp f p μ :=
  ⟨fun h => ⟨hf, by rw [← eLpNorm_enorm]; exact h.2⟩, fun h => h.enorm⟩

theorem memLp_norm_iff {f : α → E} (hf : AEStronglyMeasurable f μ) :
    MemLp (fun x => ‖f x‖) p μ ↔ MemLp f p μ :=
  ⟨fun h => ⟨hf, by rw [← eLpNorm_norm]; exact h.2⟩, fun h => h.norm⟩

end ContinuousENorm

section ESeminormedAddMonoid

variable {ε : Type*} [TopologicalSpace ε] [ESeminormedAddMonoid ε]

theorem eLpNorm'_eq_zero_of_ae_zero {f : α → ε} (hq0_lt : 0 < q) (hf_zero : f =ᵐ[μ] 0) :
    eLpNorm' f q μ = 0 := by rw [eLpNorm'_congr_ae hf_zero, eLpNorm'_zero hq0_lt]

theorem eLpNorm'_eq_zero_of_ae_zero' (hq0_ne : q ≠ 0) (hμ : μ ≠ 0) {f : α → ε}
    (hf_zero : f =ᵐ[μ] 0) :
    eLpNorm' f q μ = 0 := by rw [eLpNorm'_congr_ae hf_zero, eLpNorm'_zero' hq0_ne hμ]

theorem eLpNorm_eq_zero_of_ae_zero {f : α → ε} (hf : f =ᵐ[μ] 0) : eLpNorm f p μ = 0 := by
  rw [← eLpNorm_zero (p := p) (μ := μ) (α := α) (ε := ε)]
  exact eLpNorm_congr_ae hf

theorem eLpNorm'_eq_zero_of_ae_eq_zero {f : α → ε} {p : ℝ} (hp : 0 < p)
    (hf : ∀ᵐ (x : α) ∂μ, ‖f x‖ₑ = 0) : eLpNorm' f p μ = 0 := by
  rw [← eLpNorm'_zero hp (μ := μ) (ε := ε), eLpNorm'_congr_enorm_ae]
  simp only [hf, Pi.zero_apply, enorm_zero]

variable {ε : Type*} [ENorm ε] in
theorem ae_le_eLpNormEssSup {f : α → ε} : ∀ᵐ y ∂μ, ‖f y‖ₑ ≤ eLpNormEssSup f μ :=
  ae_le_essSup

-- NB. Changing this lemma to use ‖‖ₑ makes it false (only => still holds);
-- unlike a nnnorm, the enorm can be ∞.
lemma eLpNormEssSup_lt_top_iff_isBoundedUnder :
    eLpNormEssSup f μ < ⊤ ↔ IsBoundedUnder (· ≤ ·) (ae μ) fun x ↦ ‖f x‖₊ where
  mp h := ⟨(eLpNormEssSup f μ).toNNReal, by
    simp_rw [← ENNReal.coe_le_coe, ENNReal.coe_toNNReal h.ne]; exact ae_le_eLpNormEssSup⟩
  mpr := by rintro ⟨C, hC⟩; exact eLpNormEssSup_lt_top_of_ae_nnnorm_bound (C := C) hC

variable {ε : Type*} [ENorm ε] in
theorem meas_eLpNormEssSup_lt {f : α → ε} : μ { y | eLpNormEssSup f μ < ‖f y‖ₑ } = 0 :=
  meas_essSup_lt

lemma eLpNorm_lt_top_of_finite [Finite α] [IsFiniteMeasure μ] : eLpNorm f p μ < ∞ := by
  obtain rfl | hp₀ := eq_or_ne p 0
  · simp
  obtain rfl | hp := eq_or_ne p ∞
  · simp only [eLpNorm_exponent_top, eLpNormEssSup_lt_top_iff_isBoundedUnder]
    exact .le_of_finite
  rw [eLpNorm_lt_top_iff_lintegral_rpow_enorm_lt_top hp₀ hp]
  refine IsFiniteMeasure.lintegral_lt_top_of_bounded_to_ennreal μ ?_
  simp_rw [enorm, ← ENNReal.coe_rpow_of_nonneg _ ENNReal.toReal_nonneg]
  norm_cast
  exact Finite.exists_le _

@[simp] lemma MemLp.of_discrete [DiscreteMeasurableSpace α] [Finite α] [IsFiniteMeasure μ] :
    MemLp f p μ :=
  let ⟨C, hC⟩ := Finite.exists_le (‖f ·‖₊); .of_bound .of_discrete C <| .of_forall hC

@[simp] lemma eLpNorm_of_isEmpty [IsEmpty α] (f : α → ε) (p : ℝ≥0∞) : eLpNorm f p μ = 0 := by
  simp [Subsingleton.elim f 0]

end ESeminormedAddMonoid

section ENormedAddMonoid

variable {ε : Type*} [TopologicalSpace ε] [ENormedAddMonoid ε]

theorem ae_eq_zero_of_eLpNorm'_eq_zero {f : α → ε} (hq0 : 0 ≤ q) (hf : AEStronglyMeasurable f μ)
    (h : eLpNorm' f q μ = 0) : f =ᵐ[μ] 0 := by
  simp only [eLpNorm'_eq_lintegral_enorm, lintegral_eq_zero_iff' (hf.enorm.pow_const q), one_div,
    ENNReal.rpow_eq_zero_iff, inv_pos, inv_neg'', hq0.not_gt, and_false, or_false] at h
  refine h.left.mono fun x hx ↦ ?_
  simp only [Pi.ofNat_apply, ENNReal.rpow_eq_zero_iff, enorm_eq_zero, h.2.not_gt, and_false,
    or_false] at hx
  simp [hx.1]

theorem eLpNorm'_eq_zero_iff (hq0_lt : 0 < q) {f : α → ε} (hf : AEStronglyMeasurable f μ) :
    eLpNorm' f q μ = 0 ↔ f =ᵐ[μ] 0 :=
  ⟨ae_eq_zero_of_eLpNorm'_eq_zero (le_of_lt hq0_lt) hf, eLpNorm'_eq_zero_of_ae_zero hq0_lt⟩

variable {ε : Type*} [ENorm ε] in
theorem enorm_ae_le_eLpNormEssSup {_ : MeasurableSpace α} (f : α → ε) (μ : Measure α) :
    ∀ᵐ x ∂μ, ‖f x‖ₑ ≤ eLpNormEssSup f μ :=
  ENNReal.ae_le_essSup fun x => ‖f x‖ₑ

@[simp]
theorem eLpNormEssSup_eq_zero_iff {f : α → ε} : eLpNormEssSup f μ = 0 ↔ f =ᵐ[μ] 0 := by
  simp [EventuallyEq, eLpNormEssSup_eq_essSup_enorm]

theorem eLpNorm_eq_zero_iff {f : α → ε} (hf : AEStronglyMeasurable f μ) (h0 : p ≠ 0) :
    eLpNorm f p μ = 0 ↔ f =ᵐ[μ] 0 := by
  by_cases h_top : p = ∞
  · rw [h_top, eLpNorm_exponent_top, eLpNormEssSup_eq_zero_iff]
  rw [eLpNorm_eq_eLpNorm' h0 h_top]
  exact eLpNorm'_eq_zero_iff (ENNReal.toReal_pos h0 h_top) hf

end ENormedAddMonoid

section MapMeasure

variable {ε : Type*} [TopologicalSpace ε] [ContinuousENorm ε]
  {β : Type*} {mβ : MeasurableSpace β} {f : α → β} {g : β → ε}

theorem eLpNormEssSup_map_measure (hg : AEStronglyMeasurable g (Measure.map f μ))
    (hf : AEMeasurable f μ) : eLpNormEssSup g (Measure.map f μ) = eLpNormEssSup (g ∘ f) μ :=
  essSup_map_measure hg.enorm hf

theorem eLpNorm_map_measure (hg : AEStronglyMeasurable g (Measure.map f μ))
    (hf : AEMeasurable f μ) : eLpNorm g p (Measure.map f μ) = eLpNorm (g ∘ f) p μ := by
  by_cases hp_zero : p = 0
  · simp only [hp_zero, eLpNorm_exponent_zero]
  by_cases hp_top : p = ∞
  · simp_rw [hp_top, eLpNorm_exponent_top]
    exact eLpNormEssSup_map_measure hg hf
  simp_rw [eLpNorm_eq_lintegral_rpow_enorm hp_zero hp_top,
    lintegral_map' (hg.enorm.pow_const p.toReal) hf, Function.comp_apply]

theorem memLp_map_measure_iff (hg : AEStronglyMeasurable g (Measure.map f μ))
    (hf : AEMeasurable f μ) : MemLp g p (Measure.map f μ) ↔ MemLp (g ∘ f) p μ := by
  simp [MemLp, eLpNorm_map_measure hg hf, hg.comp_aemeasurable hf, hg]

theorem MemLp.comp_of_map (hg : MemLp g p (Measure.map f μ)) (hf : AEMeasurable f μ) :
    MemLp (g ∘ f) p μ :=
  (memLp_map_measure_iff hg.aestronglyMeasurable hf).1 hg

theorem eLpNorm_comp_measurePreserving {ν : MeasureTheory.Measure β} (hg : AEStronglyMeasurable g ν)
    (hf : MeasurePreserving f μ ν) : eLpNorm (g ∘ f) p μ = eLpNorm g p ν :=
  Eq.symm <| hf.map_eq ▸ eLpNorm_map_measure (hf.map_eq ▸ hg) hf.aemeasurable

theorem AEEqFun.eLpNorm_compMeasurePreserving {ν : MeasureTheory.Measure β} (g : β →ₘ[ν] E)
    (hf : MeasurePreserving f μ ν) :
    eLpNorm (g.compMeasurePreserving f hf) p μ = eLpNorm g p ν := by
  rw [eLpNorm_congr_ae (g.coeFn_compMeasurePreserving _)]
  exact eLpNorm_comp_measurePreserving g.aestronglyMeasurable hf

theorem MemLp.comp_measurePreserving {ν : MeasureTheory.Measure β} (hg : MemLp g p ν)
    (hf : MeasurePreserving f μ ν) : MemLp (g ∘ f) p μ :=
  .comp_of_map (hf.map_eq.symm ▸ hg) hf.aemeasurable

theorem _root_.MeasurableEmbedding.eLpNormEssSup_map_measure (hf : MeasurableEmbedding f) :
    eLpNormEssSup g (Measure.map f μ) = eLpNormEssSup (g ∘ f) μ :=
  hf.essSup_map_measure

theorem _root_.MeasurableEmbedding.eLpNorm_map_measure (hf : MeasurableEmbedding f) :
    eLpNorm g p (Measure.map f μ) = eLpNorm (g ∘ f) p μ := by
  by_cases hp_zero : p = 0
  · simp only [hp_zero, eLpNorm_exponent_zero]
  by_cases hp : p = ∞
  · simp_rw [hp, eLpNorm_exponent_top]
    exact hf.essSup_map_measure
  · simp_rw [eLpNorm_eq_lintegral_rpow_enorm hp_zero hp, hf.lintegral_map, Function.comp_apply]

theorem _root_.MeasurableEmbedding.memLp_map_measure_iff (hf : MeasurableEmbedding f) :
    MemLp g p (Measure.map f μ) ↔ MemLp (g ∘ f) p μ := by
  simp_rw [MemLp, hf.aestronglyMeasurable_map_iff, hf.eLpNorm_map_measure]

theorem _root_.MeasurableEquiv.memLp_map_measure_iff (f : α ≃ᵐ β) :
    MemLp g p (Measure.map f μ) ↔ MemLp (g ∘ f) p μ :=
  f.measurableEmbedding.memLp_map_measure_iff

end MapMeasure

section Monotonicity

variable {ε ε' : Type*} [TopologicalSpace ε] [ContinuousENorm ε]
  [TopologicalSpace ε'] [ContinuousENorm ε']

theorem eLpNorm'_le_nnreal_smul_eLpNorm'_of_ae_le_mul {f : α → F} {g : α → G} {c : ℝ≥0}
    (h : ∀ᵐ x ∂μ, ‖f x‖₊ ≤ c * ‖g x‖₊) {p : ℝ} (hp : 0 < p) :
    eLpNorm' f p μ ≤ c • eLpNorm' g p μ := by
  simp_rw [eLpNorm'_eq_lintegral_enorm]
  rw [← ENNReal.rpow_le_rpow_iff hp, ENNReal.smul_def, smul_eq_mul,
    ENNReal.mul_rpow_of_nonneg _ _ hp.le]
  simp_rw [← ENNReal.rpow_mul, one_div, inv_mul_cancel₀ hp.ne.symm, ENNReal.rpow_one, enorm,
    ← ENNReal.coe_rpow_of_nonneg _ hp.le, ← lintegral_const_mul' _ _ ENNReal.coe_ne_top,
    ← ENNReal.coe_mul]
  apply lintegral_mono_ae
  simp_rw [ENNReal.coe_le_coe, ← NNReal.mul_rpow, NNReal.rpow_le_rpow_iff hp]
  exact h

-- TODO: eventually, deprecate and remove the nnnorm version
theorem eLpNorm'_le_nnreal_smul_eLpNorm'_of_ae_le_mul' {f : α → ε} {g : α → ε'} {c : ℝ≥0}
    (h : ∀ᵐ x ∂μ, ‖f x‖ₑ ≤ c * ‖g x‖ₑ) {p : ℝ} (hp : 0 < p) :
    eLpNorm' f p μ ≤ c • eLpNorm' g p μ := by
  simp_rw [eLpNorm'_eq_lintegral_enorm]
  rw [← ENNReal.rpow_le_rpow_iff hp, ENNReal.smul_def, smul_eq_mul,
    ENNReal.mul_rpow_of_nonneg _ _ hp.le]
  simp_rw [← ENNReal.rpow_mul, one_div, inv_mul_cancel₀ hp.ne', ENNReal.rpow_one,
    ← ENNReal.coe_rpow_of_nonneg _ hp.le, ← lintegral_const_mul' _ _ ENNReal.coe_ne_top]
  apply lintegral_mono_ae
  have aux (x) : (↑c) ^ p * ‖g x‖ₑ ^ p = (↑c * ‖g x‖ₑ) ^ p := by
    have : ¬(p < 0) := by linarith
    simp [ENNReal.mul_rpow_eq_ite, this]
  simpa [ENNReal.coe_rpow_of_nonneg _ hp.le, aux, ENNReal.rpow_le_rpow_iff hp]

section ESeminormedAddMonoid

variable {ε : Type*} [TopologicalSpace ε] [ESeminormedAddMonoid ε]

/-- If `‖f x‖ₑ ≤ c * ‖g x‖ₑ` a.e., `eLpNorm' f p μ ≤ c * eLpNorm' g p μ` for all `p ∈ (0, ∞)`. -/
theorem eLpNorm'_le_mul_eLpNorm'_of_ae_le_mul {f : α → ε} {c : ℝ≥0∞} {g : α → ε'} {p : ℝ}
    (hg : AEStronglyMeasurable g μ) (h : ∀ᵐ x ∂μ, ‖f x‖ₑ ≤ c * ‖g x‖ₑ) (hp : 0 < p) :
    eLpNorm' f p μ ≤ c * eLpNorm' g p μ := by
  have hp' : ¬(p < 0) := by linarith
  by_cases hc : c = ⊤
  · by_cases hg' : eLpNorm' g p μ = 0
    · have : ∀ᵐ (x : α) ∂μ, ‖g x‖ₑ = 0 := by
        simp [eLpNorm'_eq_lintegral_enorm, hp', hp] at hg'
        rw [MeasureTheory.lintegral_eq_zero_iff' (by fun_prop)] at hg'
        exact hg'.mono fun x hx ↦ by simpa [hp, hp'] using hx
      have : ∀ᵐ (x : α) ∂μ, ‖f x‖ₑ = 0 := (this.and h).mono fun x ⟨h, h'⟩ ↦ by simp_all
      simpa only [hg', mul_zero, nonpos_iff_eq_zero] using eLpNorm'_eq_zero_of_ae_eq_zero hp this
    · simp_all
  have : c ^ p ≠ ⊤ := by simp [hp.le, hc]
  simp_rw [eLpNorm'_eq_lintegral_enorm]
  rw [← ENNReal.rpow_le_rpow_iff hp, ENNReal.mul_rpow_of_nonneg _ _ hp.le]
  simp_rw [← ENNReal.rpow_mul, one_div, inv_mul_cancel₀ hp.ne', ENNReal.rpow_one,
    ← lintegral_const_mul' _ _ this]
  apply lintegral_mono_ae
  have aux (x) : (↑c) ^ p * ‖g x‖ₑ ^ p = (↑c * ‖g x‖ₑ) ^ p := by
    simp [ENNReal.mul_rpow_eq_ite, hp']
  simpa [ENNReal.coe_rpow_of_nonneg _ hp.le, aux, ENNReal.rpow_le_rpow_iff hp]

end ESeminormedAddMonoid

-- TODO: eventually, deprecate and remove the nnnorm version
theorem eLpNormEssSup_le_nnreal_smul_eLpNormEssSup_of_ae_le_mul' {f : α → ε} {g : α → ε'} {c : ℝ≥0∞}
    (h : ∀ᵐ x ∂μ, ‖f x‖ₑ ≤ c * ‖g x‖ₑ) : eLpNormEssSup f μ ≤ c • eLpNormEssSup g μ :=
  calc
    essSup (‖f ·‖ₑ) μ ≤ essSup (c * ‖g ·‖ₑ) μ := essSup_mono_ae <| h
    _ = c • essSup (‖g ·‖ₑ) μ := ENNReal.essSup_const_mul

theorem eLpNormEssSup_le_nnreal_smul_eLpNormEssSup_of_ae_le_mul {f : α → F} {g : α → G} {c : ℝ≥0}
    (h : ∀ᵐ x ∂μ, ‖f x‖₊ ≤ c * ‖g x‖₊) : eLpNormEssSup f μ ≤ c • eLpNormEssSup g μ :=
  calc
    essSup (‖f ·‖ₑ) μ ≤ essSup (fun x => (↑(c * ‖g x‖₊) : ℝ≥0∞)) μ :=
      essSup_mono_ae <| h.mono fun _ hx => ENNReal.coe_le_coe.mpr hx
    _ = essSup (c * ‖g ·‖ₑ) μ := by simp_rw [ENNReal.coe_mul, enorm]
    _ = c • essSup (‖g ·‖ₑ) μ := ENNReal.essSup_const_mul

-- TODO: eventually, deprecate and remove the nnnorm version
theorem eLpNorm_le_nnreal_smul_eLpNorm_of_ae_le_mul' {f : α → ε} {g : α → ε'} {c : ℝ≥0}
    (h : ∀ᵐ x ∂μ, ‖f x‖ₑ ≤ c * ‖g x‖ₑ) (p : ℝ≥0∞) : eLpNorm f p μ ≤ c • eLpNorm g p μ := by
  by_cases h0 : p = 0
  · simp [h0]
  by_cases h_top : p = ∞
  · rw [h_top]
    exact eLpNormEssSup_le_nnreal_smul_eLpNormEssSup_of_ae_le_mul' h
  simp_rw [eLpNorm_eq_eLpNorm' h0 h_top]
  exact eLpNorm'_le_nnreal_smul_eLpNorm'_of_ae_le_mul' h (ENNReal.toReal_pos h0 h_top)

theorem eLpNorm_le_nnreal_smul_eLpNorm_of_ae_le_mul {f : α → F} {g : α → G} {c : ℝ≥0}
    (h : ∀ᵐ x ∂μ, ‖f x‖₊ ≤ c * ‖g x‖₊) (p : ℝ≥0∞) : eLpNorm f p μ ≤ c • eLpNorm g p μ := by
  by_cases h0 : p = 0
  · simp [h0]
  by_cases h_top : p = ∞
  · rw [h_top]
    exact eLpNormEssSup_le_nnreal_smul_eLpNormEssSup_of_ae_le_mul h
  simp_rw [eLpNorm_eq_eLpNorm' h0 h_top]
  exact eLpNorm'_le_nnreal_smul_eLpNorm'_of_ae_le_mul h (ENNReal.toReal_pos h0 h_top)

-- TODO: add the whole family of lemmas?
private theorem le_mul_iff_eq_zero_of_nonneg_of_neg_of_nonneg {α}
    [Semiring α] [LinearOrder α] [IsStrictOrderedRing α]
    {a b c : α} (ha : 0 ≤ a) (hb : b < 0) (hc : 0 ≤ c) : a ≤ b * c ↔ a = 0 ∧ c = 0 := by
  constructor
  · intro h
    exact
      ⟨(h.trans (mul_nonpos_of_nonpos_of_nonneg hb.le hc)).antisymm ha,
        (nonpos_of_mul_nonneg_right (ha.trans h) hb).antisymm hc⟩
  · rintro ⟨rfl, rfl⟩
    rw [mul_zero]

/-- When `c` is negative, `‖f x‖ ≤ c * ‖g x‖` is nonsense and forces both `f` and `g` to have an
`eLpNorm` of `0`. -/
theorem eLpNorm_eq_zero_and_zero_of_ae_le_mul_neg {f : α → F} {g : α → G} {c : ℝ}
    (h : ∀ᵐ x ∂μ, ‖f x‖ ≤ c * ‖g x‖) (hc : c < 0) (p : ℝ≥0∞) :
    eLpNorm f p μ = 0 ∧ eLpNorm g p μ = 0 := by
  simp_rw [le_mul_iff_eq_zero_of_nonneg_of_neg_of_nonneg (norm_nonneg _) hc (norm_nonneg _),
    norm_eq_zero, eventually_and] at h
  change f =ᵐ[μ] 0 ∧ g =ᵐ[μ] 0 at h
  simp [eLpNorm_congr_ae h.1, eLpNorm_congr_ae h.2]

theorem eLpNorm_le_mul_eLpNorm_of_ae_le_mul {f : α → F} {g : α → G} {c : ℝ}
    (h : ∀ᵐ x ∂μ, ‖f x‖ ≤ c * ‖g x‖) (p : ℝ≥0∞) :
    eLpNorm f p μ ≤ ENNReal.ofReal c * eLpNorm g p μ :=
  eLpNorm_le_nnreal_smul_eLpNorm_of_ae_le_mul
    (h.mono fun _x hx => hx.trans <| mul_le_mul_of_nonneg_right c.le_coe_toNNReal (norm_nonneg _)) _

-- TODO: eventually, deprecate and remove the nnnorm version
/-- If `‖f x‖ₑ ≤ c * ‖g x‖ₑ`, then `eLpNorm f p μ ≤ c * eLpNorm g p μ`.

This version assumes `c` is finite, but requires no measurability hypothesis on `g`. -/
theorem eLpNorm_le_mul_eLpNorm_of_ae_le_mul' {f : α → ε} {g : α → ε'} {c : ℝ≥0}
    (h : ∀ᵐ x ∂μ, ‖f x‖ₑ ≤ c * ‖g x‖ₑ) (p : ℝ≥0∞) :
    eLpNorm f p μ ≤ c * eLpNorm g p μ := by
  apply eLpNorm_le_nnreal_smul_eLpNorm_of_ae_le_mul' h

variable {ε : Type*} [TopologicalSpace ε] [ESeminormedAddMonoid ε] in
/-- If `‖f x‖ₑ ≤ c * ‖g x‖ₑ`, then `eLpNorm f p μ ≤ c * eLpNorm g p μ`.

This version allows `c = ∞`, but requires `g` to be a.e. strongly measurable. -/
theorem eLpNorm_le_mul_eLpNorm_of_ae_le_mul'' {f : α → ε} {c : ℝ≥0∞} {g : α → ε'} (p : ℝ≥0∞)
    (hg : AEStronglyMeasurable g μ) (h : ∀ᵐ x ∂μ, ‖f x‖ₑ ≤ c * ‖g x‖ₑ) :
    eLpNorm f p μ ≤ c * eLpNorm g p μ := by
  by_cases h₀ : p = 0
  · simp [h₀]
  simp only [eLpNorm, h₀, ↓reduceIte, mul_ite]
  by_cases hp' : p = ⊤
  · simpa [hp'] using eLpNormEssSup_le_nnreal_smul_eLpNormEssSup_of_ae_le_mul' h
  · simpa [hp'] using eLpNorm'_le_mul_eLpNorm'_of_ae_le_mul hg h (ENNReal.toReal_pos h₀ hp')

theorem MemLp.of_nnnorm_le_mul {f : α → E} {g : α → F} {c : ℝ≥0} (hg : MemLp g p μ)
    (hf : AEStronglyMeasurable f μ) (hfg : ∀ᵐ x ∂μ, ‖f x‖₊ ≤ c * ‖g x‖₊) : MemLp f p μ :=
  ⟨hf, (eLpNorm_le_nnreal_smul_eLpNorm_of_ae_le_mul hfg p).trans_lt <|
      ENNReal.mul_lt_top ENNReal.coe_lt_top (by finiteness)⟩

theorem MemLp.of_enorm_le_mul
    {f : α → ε} {g : α → ε'} {c : ℝ≥0} (hg : MemLp g p μ)
    (hf : AEStronglyMeasurable f μ) (hfg : ∀ᵐ x ∂μ, ‖f x‖ₑ ≤ c * ‖g x‖ₑ) : MemLp f p μ :=
  ⟨hf, (eLpNorm_le_nnreal_smul_eLpNorm_of_ae_le_mul' hfg p).trans_lt <|
      ENNReal.mul_lt_top ENNReal.coe_lt_top (by finiteness)⟩

theorem MemLp.of_le_mul {f : α → E} {g : α → F} {c : ℝ} (hg : MemLp g p μ)
    (hf : AEStronglyMeasurable f μ) (hfg : ∀ᵐ x ∂μ, ‖f x‖ ≤ c * ‖g x‖) : MemLp f p μ :=
  ⟨hf,
    (eLpNorm_le_mul_eLpNorm_of_ae_le_mul hfg p).trans_lt <|
      ENNReal.mul_lt_top ENNReal.ofReal_lt_top (by finiteness)⟩

-- TODO: eventually, deprecate and remove the nnnorm version
theorem MemLp.of_le_mul' {f : α → ε} {g : α → ε'} {c : ℝ≥0} (hg : MemLp g p μ)
    (hf : AEStronglyMeasurable f μ) (hfg : ∀ᵐ x ∂μ, ‖f x‖ₑ ≤ c * ‖g x‖ₑ) : MemLp f p μ :=
  ⟨hf, (eLpNorm_le_mul_eLpNorm_of_ae_le_mul' hfg p).trans_lt <|
      ENNReal.mul_lt_top ENNReal.coe_lt_top (by finiteness)⟩

end Monotonicity

/-!
### Bounded actions by normed rings
In this section we show inequalities on the norm.
-/

section IsBoundedSMul

variable {𝕜 : Type*} [NormedRing 𝕜] [MulActionWithZero 𝕜 F] [IsBoundedSMul 𝕜 F] {c : 𝕜} {f : α → F}

theorem eLpNorm'_const_smul_le (hq : 0 < q) : eLpNorm' (c • f) q μ ≤ ‖c‖ₑ * eLpNorm' f q μ :=
  eLpNorm'_le_nnreal_smul_eLpNorm'_of_ae_le_mul (Eventually.of_forall fun _ => nnnorm_smul_le ..) hq

theorem eLpNormEssSup_const_smul_le : eLpNormEssSup (c • f) μ ≤ ‖c‖ₑ * eLpNormEssSup f μ :=
  eLpNormEssSup_le_nnreal_smul_eLpNormEssSup_of_ae_le_mul
    (Eventually.of_forall fun _ => by simp [nnnorm_smul_le])

theorem eLpNorm_const_smul_le : eLpNorm (c • f) p μ ≤ ‖c‖ₑ * eLpNorm f p μ :=
  eLpNorm_le_nnreal_smul_eLpNorm_of_ae_le_mul
    (Eventually.of_forall fun _ => by simp [nnnorm_smul_le]) _

theorem MemLp.const_smul (hf : MemLp f p μ) (c : 𝕜) : MemLp (c • f) p μ :=
  ⟨hf.1.const_smul c, eLpNorm_const_smul_le.trans_lt (ENNReal.mul_lt_top ENNReal.coe_lt_top hf.2)⟩

theorem MemLp.const_mul {f : α → 𝕜} (hf : MemLp f p μ) (c : 𝕜) : MemLp (fun x => c * f x) p μ :=
  hf.const_smul c

theorem MemLp.mul_const {f : α → 𝕜} (hf : MemLp f p μ) (c : 𝕜) :
    MemLp (fun x => f x * c) p μ :=
  hf.const_smul (MulOpposite.op c)

end IsBoundedSMul

section ENormSMulClass

variable {𝕜 : Type*} [NormedRing 𝕜]
  {ε : Type*} [TopologicalSpace ε] [ESeminormedAddMonoid ε] [SMul 𝕜 ε] [ENormSMulClass 𝕜 ε]
  {c : 𝕜} {f : α → ε}

theorem eLpNorm'_const_smul_le' (hq : 0 < q) : eLpNorm' (c • f) q μ ≤ ‖c‖ₑ * eLpNorm' f q μ :=
  eLpNorm'_le_nnreal_smul_eLpNorm'_of_ae_le_mul'
    (Eventually.of_forall fun _ ↦ le_of_eq (enorm_smul ..)) hq

theorem eLpNormEssSup_const_smul_le' : eLpNormEssSup (c • f) μ ≤ ‖c‖ₑ * eLpNormEssSup f μ :=
  eLpNormEssSup_le_nnreal_smul_eLpNormEssSup_of_ae_le_mul'
    (Eventually.of_forall fun _ => by simp [enorm_smul])

theorem eLpNorm_const_smul_le' : eLpNorm (c • f) p μ ≤ ‖c‖ₑ * eLpNorm f p μ :=
  eLpNorm_le_nnreal_smul_eLpNorm_of_ae_le_mul'
    (Eventually.of_forall fun _ => le_of_eq (enorm_smul ..)) _

theorem MemLp.const_smul' [ContinuousConstSMul 𝕜 ε] (hf : MemLp f p μ) (c : 𝕜) :
    MemLp (c • f) p μ :=
  ⟨hf.1.const_smul c, eLpNorm_const_smul_le'.trans_lt (ENNReal.mul_lt_top ENNReal.coe_lt_top hf.2)⟩

theorem MemLp.const_mul' {f : α → 𝕜} (hf : MemLp f p μ) (c : 𝕜) : MemLp (fun x => c * f x) p μ :=
  hf.const_smul c

end ENormSMulClass

/-!
### Bounded actions by normed division rings
The inequalities in the previous section are now tight.

TODO: do these results hold for any `NormedRing` assuming `NormSMulClass`?
-/

section NormedSpace

variable {𝕜 : Type*} [NormedDivisionRing 𝕜] [Module 𝕜 F] [NormSMulClass 𝕜 F]

theorem eLpNorm'_const_smul {f : α → F} (c : 𝕜) (hq_pos : 0 < q) :
    eLpNorm' (c • f) q μ = ‖c‖ₑ * eLpNorm' f q μ := by
  obtain rfl | hc := eq_or_ne c 0
  · simp [eLpNorm'_eq_lintegral_enorm, hq_pos]
  refine le_antisymm (eLpNorm'_const_smul_le hq_pos) <| ENNReal.mul_le_of_le_div' ?_
  simpa [enorm_inv, hc, ENNReal.div_eq_inv_mul]
    using eLpNorm'_const_smul_le (c := c⁻¹) (f := c • f) hq_pos

theorem eLpNormEssSup_const_smul (c : 𝕜) (f : α → F) :
    eLpNormEssSup (c • f) μ = ‖c‖ₑ * eLpNormEssSup f μ := by
  simp_rw [eLpNormEssSup_eq_essSup_enorm, Pi.smul_apply, enorm_smul,
    ENNReal.essSup_const_mul]

theorem eLpNorm_const_smul (c : 𝕜) (f : α → F) (p : ℝ≥0∞) (μ : Measure α) :
    eLpNorm (c • f) p μ = ‖c‖ₑ * eLpNorm f p μ := by
  obtain rfl | hc := eq_or_ne c 0
  · simp
  refine le_antisymm eLpNorm_const_smul_le <| ENNReal.mul_le_of_le_div' ?_
  simpa [enorm_inv, hc, ENNReal.div_eq_inv_mul]
    using eLpNorm_const_smul_le (c := c⁻¹) (f := c • f)

lemma eLpNorm_nsmul [NormedSpace ℝ F] (n : ℕ) (f : α → F) :
    eLpNorm (n • f) p μ = n * eLpNorm f p μ := by
  simpa [Nat.cast_smul_eq_nsmul] using eLpNorm_const_smul (n : ℝ) f ..

end NormedSpace

theorem le_eLpNorm_of_bddBelow (hp : p ≠ 0) (hp' : p ≠ ∞) {f : α → F} (C : ℝ≥0) {s : Set α}
    (hs : MeasurableSet s) (hf : ∀ᵐ x ∂μ, x ∈ s → C ≤ ‖f x‖₊) :
    C • μ s ^ (1 / p.toReal) ≤ eLpNorm f p μ := by
  rw [ENNReal.smul_def, smul_eq_mul, eLpNorm_eq_lintegral_rpow_enorm hp hp',
    one_div, ENNReal.le_rpow_inv_iff (ENNReal.toReal_pos hp hp'),
    ENNReal.mul_rpow_of_nonneg _ _ ENNReal.toReal_nonneg, ← ENNReal.rpow_mul,
    inv_mul_cancel₀ (ENNReal.toReal_pos hp hp').ne.symm, ENNReal.rpow_one, ← setLIntegral_const,
    ← lintegral_indicator hs]
  refine lintegral_mono_ae ?_
  filter_upwards [hf] with x hx
  by_cases hxs : x ∈ s
  · simp only [Set.indicator_of_mem, hxs, true_implies] at hx ⊢
    gcongr
    rwa [coe_le_enorm]
  · simp [Set.indicator_of_notMem hxs]

section Star

variable {R : Type*} [NormedAddCommGroup R] [StarAddMonoid R] [NormedStarGroup R]

@[simp]
theorem eLpNorm_star {p : ℝ≥0∞} {f : α → R} : eLpNorm (star f) p μ = eLpNorm f p μ :=
  eLpNorm_congr_norm_ae <| .of_forall <| by simp

@[simp]
theorem AEEqFun.eLpNorm_star {p : ℝ≥0∞} {f : α →ₘ[μ] R} : eLpNorm (star f : α →ₘ[μ] R) p μ =
    eLpNorm f p μ := eLpNorm_congr_ae (coeFn_star f) |>.trans <| by simp

protected theorem MemLp.star {p : ℝ≥0∞} {f : α → R} (hf : MemLp f p μ) : MemLp (star f) p μ :=
  ⟨hf.1.star, by simpa using hf.2⟩

end Star
section RCLike

variable {𝕜 : Type*} [RCLike 𝕜] {f : α → 𝕜}

@[simp] lemma eLpNorm_conj (f : α → 𝕜) (p : ℝ≥0∞) (μ : Measure α) :
    eLpNorm (conj f) p μ = eLpNorm f p μ := by simp [← eLpNorm_norm]

theorem MemLp.re (hf : MemLp f p μ) : MemLp (fun x => RCLike.re (f x)) p μ := by
  have : ∀ x, ‖RCLike.re (f x)‖ ≤ 1 * ‖f x‖ := by
    intro x
    rw [one_mul]
    exact RCLike.norm_re_le_norm (f x)
  refine hf.of_le_mul ?_ (Eventually.of_forall this)
  exact RCLike.continuous_re.comp_aestronglyMeasurable hf.1

theorem MemLp.im (hf : MemLp f p μ) : MemLp (fun x => RCLike.im (f x)) p μ := by
  have : ∀ x, ‖RCLike.im (f x)‖ ≤ 1 * ‖f x‖ := by
    intro x
    rw [one_mul]
    exact RCLike.norm_im_le_norm (f x)
  refine hf.of_le_mul ?_ (Eventually.of_forall this)
  exact RCLike.continuous_im.comp_aestronglyMeasurable hf.1

end RCLike

section Liminf

variable [MeasurableSpace E] [OpensMeasurableSpace E] {R : ℝ≥0}

theorem ae_bdd_liminf_atTop_rpow_of_eLpNorm_bdd {p : ℝ≥0∞} {f : ℕ → α → E}
    (hfmeas : ∀ n, Measurable (f n)) (hbdd : ∀ n, eLpNorm (f n) p μ ≤ R) :
    ∀ᵐ x ∂μ, liminf (fun n => ((‖f n x‖ₑ) ^ p.toReal : ℝ≥0∞)) atTop < ∞ := by
  by_cases hp0 : p.toReal = 0
  · simp only [hp0, ENNReal.rpow_zero]
    filter_upwards with _
    rw [liminf_const (1 : ℝ≥0∞)]
    exact ENNReal.one_lt_top
  have hp : p ≠ 0 := fun h => by simp [h] at hp0
  have hp' : p ≠ ∞ := fun h => by simp [h] at hp0
  refine
    ae_lt_top (.liminf fun n => (hfmeas n).nnnorm.coe_nnreal_ennreal.pow_const p.toReal)
      (lt_of_le_of_lt
          (lintegral_liminf_le fun n => (hfmeas n).nnnorm.coe_nnreal_ennreal.pow_const p.toReal)
          (lt_of_le_of_lt ?_ (by finiteness : (R : ℝ≥0∞) ^ p.toReal < ∞))).ne
  simp_rw [eLpNorm_eq_lintegral_rpow_enorm hp hp', one_div] at hbdd
  simp_rw [liminf_eq, eventually_atTop]
  exact
    sSup_le fun b ⟨a, ha⟩ =>
      (ha a le_rfl).trans ((ENNReal.rpow_inv_le_iff (ENNReal.toReal_pos hp hp')).1 (hbdd _))

theorem ae_bdd_liminf_atTop_of_eLpNorm_bdd {p : ℝ≥0∞} (hp : p ≠ 0) {f : ℕ → α → E}
    (hfmeas : ∀ n, Measurable (f n)) (hbdd : ∀ n, eLpNorm (f n) p μ ≤ R) :
    ∀ᵐ x ∂μ, liminf (fun n => (‖f n x‖ₑ)) atTop < ∞ := by
  by_cases hp' : p = ∞
  · subst hp'
    simp_rw [eLpNorm_exponent_top] at hbdd
    have : ∀ n, ∀ᵐ x ∂μ, (‖f n x‖ₑ) < R + 1 := fun n =>
      ae_lt_of_essSup_lt
        (lt_of_le_of_lt (hbdd n) <| ENNReal.lt_add_right ENNReal.coe_ne_top one_ne_zero)
    rw [← ae_all_iff] at this
    filter_upwards [this] with x hx using lt_of_le_of_lt
        (liminf_le_of_frequently_le' <| Frequently.of_forall fun n => (hx n).le)
        (ENNReal.add_lt_top.2 ⟨ENNReal.coe_lt_top, ENNReal.one_lt_top⟩)
  filter_upwards [ae_bdd_liminf_atTop_rpow_of_eLpNorm_bdd hfmeas hbdd] with x hx
  have hppos : 0 < p.toReal := ENNReal.toReal_pos hp hp'
  have :
    liminf (fun n => (‖f n x‖ₑ) ^ p.toReal) atTop =
      liminf (fun n => (‖f n x‖ₑ)) atTop ^ p.toReal := by
    change
      liminf (fun n => ENNReal.orderIsoRpow p.toReal hppos (‖f n x‖ₑ)) atTop =
        ENNReal.orderIsoRpow p.toReal hppos (liminf (fun n => (‖f n x‖ₑ)) atTop)
    refine (OrderIso.liminf_apply (ENNReal.orderIsoRpow p.toReal _) ?_ ?_ ?_ ?_).symm <;>
      isBoundedDefault
  rw [this] at hx
  rw [← ENNReal.rpow_one (liminf (‖f · x‖ₑ) atTop), ← mul_inv_cancel₀ hppos.ne.symm,
    ENNReal.rpow_mul]
  exact ENNReal.rpow_lt_top_of_nonneg (inv_nonneg.2 hppos.le) hx.ne

end Liminf

/-- A continuous function with compact support belongs to `L^∞`.
See `Continuous.memLp_of_hasCompactSupport` for a version for `L^p`. -/
theorem _root_.Continuous.memLp_top_of_hasCompactSupport
    {X : Type*} [TopologicalSpace X] [MeasurableSpace X] [OpensMeasurableSpace X]
    {f : X → E} (hf : Continuous f) (h'f : HasCompactSupport f) (μ : Measure X) : MemLp f ⊤ μ := by
  borelize E
  rcases hf.bounded_above_of_compact_support h'f with ⟨C, hC⟩
  apply memLp_top_of_bound ?_ C (Filter.Eventually.of_forall hC)
  exact (hf.stronglyMeasurable_of_hasCompactSupport h'f).aestronglyMeasurable

section UnifTight

/-- A single function that is `MemLp f p μ` is tight with respect to `μ`. -/
theorem MemLp.exists_eLpNorm_indicator_compl_lt {β : Type*} [NormedAddCommGroup β] (hp_top : p ≠ ∞)
    {f : α → β} (hf : MemLp f p μ) {ε : ℝ≥0∞} (hε : ε ≠ 0) :
    ∃ s : Set α, MeasurableSet s ∧ μ s < ∞ ∧ eLpNorm (sᶜ.indicator f) p μ < ε := by
  rcases eq_or_ne p 0 with rfl | hp₀
  · use ∅; simp [pos_iff_ne_zero.2 hε] -- first take care of `p = 0`
  · obtain ⟨s, hsm, hs, hε⟩ :
        ∃ s, MeasurableSet s ∧ μ s < ∞ ∧ ∫⁻ a in sᶜ, (‖f a‖ₑ) ^ p.toReal ∂μ < ε ^ p.toReal := by
      apply exists_setLIntegral_compl_lt
      · exact ((eLpNorm_lt_top_iff_lintegral_rpow_enorm_lt_top hp₀ hp_top).1 hf.2).ne
      · simp [*]
    refine ⟨s, hsm, hs, ?_⟩
    rwa [eLpNorm_indicator_eq_eLpNorm_restrict hsm.compl,
      eLpNorm_eq_lintegral_rpow_enorm hp₀ hp_top, one_div, ENNReal.rpow_inv_lt_iff]
    simp [ENNReal.toReal_pos, *]

end UnifTight
end Lp
end MeasureTheory<|MERGE_RESOLUTION|>--- conflicted
+++ resolved
@@ -17,12 +17,7 @@
 # Basic theorems about ℒp space
 -/
 
-<<<<<<< HEAD
-/- Override 1500 line limit for file length. -/
-set_option linter.style.longFile 0
-=======
 @[expose] public section
->>>>>>> d7b5141c
 noncomputable section
 
 open TopologicalSpace MeasureTheory Filter
