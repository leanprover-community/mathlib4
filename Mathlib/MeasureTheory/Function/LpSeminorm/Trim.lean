/-
Copyright (c) 2021 Rémy Degenne. All rights reserved.
Released under Apache 2.0 license as described in the file LICENSE.
Authors: Rémy Degenne
-/
import Mathlib.MeasureTheory.Function.LpSeminorm.Basic

#align_import measure_theory.function.lp_seminorm from "leanprover-community/mathlib"@"c4015acc0a223449d44061e27ddac1835a3852b9"

/-!
# Lp seminorm with respect to trimmed measure

In this file we prove basic properties of the Lp-seminorm of a function
with respect to the restriction of a measure to a sub-σ-algebra.
-/

namespace MeasureTheory

open Filter
open scoped ENNReal

variable {α E : Type*} {m m0 : MeasurableSpace α} {p : ℝ≥0∞} {q : ℝ} {μ : Measure α}
  [NormedAddCommGroup E]

theorem snorm'_trim (hm : m ≤ m0) {f : α → E} (hf : StronglyMeasurable[m] f) :
    snorm' f q (μ.trim hm) = snorm' f q μ := by
  simp_rw [snorm']
  congr 1
  refine lintegral_trim hm ?_
  refine @Measurable.pow_const _ _ _ _ _ _ _ m _ (@Measurable.coe_nnreal_ennreal _ m _ ?_) q
  apply @StronglyMeasurable.measurable
  exact @StronglyMeasurable.nnnorm α m _ _ _ hf
#align measure_theory.snorm'_trim MeasureTheory.snorm'_trim

theorem limsup_trim (hm : m ≤ m0) {f : α → ℝ≥0∞} (hf : Measurable[m] f) :
    limsup f (ae (μ.trim hm)) = limsup f (ae μ) := by
  simp_rw [limsup_eq]
  suffices h_set_eq : { a : ℝ≥0∞ | ∀ᵐ n ∂μ.trim hm, f n ≤ a } = { a : ℝ≥0∞ | ∀ᵐ n ∂μ, f n ≤ a } by
    rw [h_set_eq]
  ext1 a
  suffices h_meas_eq : μ { x | ¬f x ≤ a } = μ.trim hm { x | ¬f x ≤ a } by
<<<<<<< HEAD
    simp_rw [Set.mem_setOf_eq, ae_iff, h_meas_eq]
  refine' (trim_measurableSet_eq hm _).symm
  refine' @MeasurableSet.compl _ _ m (@measurableSet_le ℝ≥0∞ _ _ _ _ m _ _ _ _ _ hf _)
=======
    set_option tactic.skipAssignedInstances false in
    simp_rw [Set.mem_setOf_eq, ae_iff, h_meas_eq]; rfl
  refine (trim_measurableSet_eq hm ?_).symm
  refine @MeasurableSet.compl _ _ m (@measurableSet_le ℝ≥0∞ _ _ _ _ m _ _ _ _ _ hf ?_)
>>>>>>> c9ee63a2
  exact @measurable_const _ _ _ m _
#align measure_theory.limsup_trim MeasureTheory.limsup_trim

theorem essSup_trim (hm : m ≤ m0) {f : α → ℝ≥0∞} (hf : Measurable[m] f) :
    essSup f (μ.trim hm) = essSup f μ := by
  simp_rw [essSup]
  exact limsup_trim hm hf
#align measure_theory.ess_sup_trim MeasureTheory.essSup_trim

theorem snormEssSup_trim (hm : m ≤ m0) {f : α → E} (hf : StronglyMeasurable[m] f) :
    snormEssSup f (μ.trim hm) = snormEssSup f μ :=
  essSup_trim _ (@StronglyMeasurable.ennnorm _ m _ _ _ hf)
#align measure_theory.snorm_ess_sup_trim MeasureTheory.snormEssSup_trim

theorem snorm_trim (hm : m ≤ m0) {f : α → E} (hf : StronglyMeasurable[m] f) :
    snorm f p (μ.trim hm) = snorm f p μ := by
  by_cases h0 : p = 0
  · simp [h0]
  by_cases h_top : p = ∞
  · simpa only [h_top, snorm_exponent_top] using snormEssSup_trim hm hf
  simpa only [snorm_eq_snorm' h0 h_top] using snorm'_trim hm hf
#align measure_theory.snorm_trim MeasureTheory.snorm_trim

theorem snorm_trim_ae (hm : m ≤ m0) {f : α → E} (hf : AEStronglyMeasurable f (μ.trim hm)) :
    snorm f p (μ.trim hm) = snorm f p μ := by
  rw [snorm_congr_ae hf.ae_eq_mk, snorm_congr_ae (ae_eq_of_ae_eq_trim hf.ae_eq_mk)]
  exact snorm_trim hm hf.stronglyMeasurable_mk
#align measure_theory.snorm_trim_ae MeasureTheory.snorm_trim_ae

theorem memℒp_of_memℒp_trim (hm : m ≤ m0) {f : α → E} (hf : Memℒp f p (μ.trim hm)) : Memℒp f p μ :=
  ⟨aestronglyMeasurable_of_aestronglyMeasurable_trim hm hf.1,
    (le_of_eq (snorm_trim_ae hm hf.1).symm).trans_lt hf.2⟩
#align measure_theory.mem_ℒp_of_mem_ℒp_trim MeasureTheory.memℒp_of_memℒp_trim

end MeasureTheory<|MERGE_RESOLUTION|>--- conflicted
+++ resolved
@@ -39,16 +39,9 @@
     rw [h_set_eq]
   ext1 a
   suffices h_meas_eq : μ { x | ¬f x ≤ a } = μ.trim hm { x | ¬f x ≤ a } by
-<<<<<<< HEAD
     simp_rw [Set.mem_setOf_eq, ae_iff, h_meas_eq]
-  refine' (trim_measurableSet_eq hm _).symm
-  refine' @MeasurableSet.compl _ _ m (@measurableSet_le ℝ≥0∞ _ _ _ _ m _ _ _ _ _ hf _)
-=======
-    set_option tactic.skipAssignedInstances false in
-    simp_rw [Set.mem_setOf_eq, ae_iff, h_meas_eq]; rfl
   refine (trim_measurableSet_eq hm ?_).symm
   refine @MeasurableSet.compl _ _ m (@measurableSet_le ℝ≥0∞ _ _ _ _ m _ _ _ _ _ hf ?_)
->>>>>>> c9ee63a2
   exact @measurable_const _ _ _ m _
 #align measure_theory.limsup_trim MeasureTheory.limsup_trim
 
