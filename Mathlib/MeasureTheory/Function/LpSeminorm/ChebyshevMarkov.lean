--- conflicted
+++ resolved
@@ -19,27 +19,14 @@
   [TopologicalSpace ε'] [ContinuousENorm ε']
   {p : ℝ≥0∞} (μ : Measure α)
 
-<<<<<<< HEAD
-theorem pow_mul_meas_ge_le_eLpNorm_enorm (hp_ne_zero : p ≠ 0) (hp_ne_top : p ≠ ∞)
-=======
 theorem pow_mul_meas_ge_le_eLpNorm (hp_ne_zero : p ≠ 0) (hp_ne_top : p ≠ ∞)
->>>>>>> c05f2327
     {f : α → ε'} (hf : AEStronglyMeasurable f μ) (ε : ℝ≥0∞) :
     (ε * μ { x | ε ≤ ‖f x‖ₑ ^ p.toReal }) ^ (1 / p.toReal) ≤ eLpNorm f p μ := by
   rw [eLpNorm_eq_lintegral_rpow_enorm hp_ne_zero hp_ne_top]
   gcongr
   exact mul_meas_ge_le_lintegral₀ (hf.enorm.pow_const _) ε
 
-<<<<<<< HEAD
-theorem pow_mul_meas_ge_le_eLpNorm (hp_ne_zero : p ≠ 0) (hp_ne_top : p ≠ ∞)
-    {f : α → E} (hf : AEStronglyMeasurable f μ) (ε : ℝ≥0∞) :
-    (ε * μ { x | ε ≤ (‖f x‖₊ : ℝ≥0∞) ^ p.toReal }) ^ (1 / p.toReal) ≤ eLpNorm f p μ :=
-  pow_mul_meas_ge_le_eLpNorm_enorm μ hp_ne_zero hp_ne_top hf ε
-
-theorem mul_meas_ge_le_pow_eLpNorm_enorm (hp_ne_zero : p ≠ 0) (hp_ne_top : p ≠ ∞)
-=======
 theorem mul_meas_ge_le_pow_eLpNorm (hp_ne_zero : p ≠ 0) (hp_ne_top : p ≠ ∞)
->>>>>>> c05f2327
     {f : α → ε'} (hf : AEStronglyMeasurable f μ) (ε : ℝ≥0∞) :
     ε * μ { x | ε ≤ ‖f x‖ₑ ^ p.toReal } ≤ eLpNorm f p μ ^ p.toReal := by
   have : 1 / p.toReal * p.toReal = 1 := by
@@ -56,50 +43,6 @@
   mul_meas_ge_le_pow_eLpNorm_enorm μ hp_ne_zero hp_ne_top hf ε
 
 /-- A version of Chebyshev-Markov's inequality using Lp-norms. -/
-<<<<<<< HEAD
-theorem mul_meas_ge_le_pow_eLpNorm'_enorm (hp_ne_zero : p ≠ 0) (hp_ne_top : p ≠ ∞)
-    {f : α → ε'} (hf : AEStronglyMeasurable f μ) (ε : ℝ≥0∞) :
-    ε ^ p.toReal * μ { x | ε ≤ ‖f x‖ₑ } ≤ eLpNorm f p μ ^ p.toReal := by
-  convert mul_meas_ge_le_pow_eLpNorm_enorm μ hp_ne_zero hp_ne_top hf (ε ^ p.toReal) using 4
-  ext x
-  rw [ENNReal.rpow_le_rpow_iff (ENNReal.toReal_pos hp_ne_zero hp_ne_top)]
-
-/-- A version of Chebyshev-Markov's inequality using Lp-norms. -/
-theorem mul_meas_ge_le_pow_eLpNorm' (hp_ne_zero : p ≠ 0) (hp_ne_top : p ≠ ∞)
-    {f : α → E} (hf : AEStronglyMeasurable f μ) (ε : ℝ≥0∞) :
-    ε ^ p.toReal * μ { x | ε ≤ ‖f x‖₊ } ≤ eLpNorm f p μ ^ p.toReal :=
-  mul_meas_ge_le_pow_eLpNorm'_enorm μ hp_ne_zero hp_ne_top hf ε
-
-theorem meas_ge_le_mul_pow_eLpNorm_enorm (hp_ne_zero : p ≠ 0) (hp_ne_top : p ≠ ∞)
-    {f : α → ε'} (hf : AEStronglyMeasurable f μ) {ε : ℝ≥0∞} (hε : ε ≠ 0) (hε_ne_top : ε ≠ ∞) :
-    μ { x | ε ≤ ‖f x‖ₑ } ≤ ε⁻¹ ^ p.toReal * eLpNorm f p μ ^ p.toReal := by
-  have hεpow : ε ^ p.toReal ≠ 0 := (ENNReal.rpow_pos (pos_iff_ne_zero.2 hε) hε_ne_top).ne.symm
-  have hεpow' : ε ^ p.toReal ≠ ∞ := ENNReal.rpow_ne_top_of_nonneg ENNReal.toReal_nonneg hε_ne_top
-  rw [ENNReal.inv_rpow, ← ENNReal.mul_le_mul_left hεpow hεpow', ← mul_assoc,
-    ENNReal.mul_inv_cancel hεpow hεpow', one_mul]
-  exact mul_meas_ge_le_pow_eLpNorm'_enorm μ hp_ne_zero hp_ne_top hf ε
-
--- More general version, allowing ε = ∞ at the expense of an additional condition.
-theorem meas_ge_le_mul_pow_eLpNorm_enorm' (hp_ne_zero : p ≠ 0) (hp_ne_top : p ≠ ∞)
-    {f : α → ε'} (hf : AEStronglyMeasurable f μ)
-    {ε : ℝ≥0∞} (hε : ε ≠ 0) (hmeas_top : μ {x | ‖f x‖ₑ = ⊤} = 0) :
-    μ { x | ε ≤ ‖f x‖ₑ } ≤ ε⁻¹ ^ p.toReal * eLpNorm f p μ ^ p.toReal := by
-  by_cases h : ε = ∞
-  · have : (0 : ℝ≥0∞) ^ p.toReal = 0 := by
-      rw [ENNReal.zero_rpow_of_pos (ENNReal.toReal_pos hp_ne_zero hp_ne_top)]
-    simp [h, this, hmeas_top]
-  apply meas_ge_le_mul_pow_eLpNorm_enorm μ hp_ne_zero hp_ne_top hf hε (by simp [h])
-
-theorem meas_ge_le_mul_pow_eLpNorm (hp_ne_zero : p ≠ 0) (hp_ne_top : p ≠ ∞)
-    {f : α → E} (hf : AEStronglyMeasurable f μ) {ε : ℝ≥0∞} (hε : ε ≠ 0) :
-    μ { x | ε ≤ ‖f x‖₊ } ≤ ε⁻¹ ^ p.toReal * eLpNorm f p μ ^ p.toReal := by
-  change μ { x | ε ≤ ‖f x‖ₑ } ≤ ε⁻¹ ^ p.toReal * eLpNorm f p μ ^ p.toReal
-  have : {x | ‖f x‖ₑ = ⊤} = ∅ := by ext x; simp
-  exact meas_ge_le_mul_pow_eLpNorm_enorm' μ hp_ne_zero hp_ne_top hf hε (by simp)
-
-theorem MemLp.meas_ge_lt_top'_enorm {μ : Measure α} {f : α → ε'} (hℒp : MemLp f p μ)
-    (hp_ne_zero : p ≠ 0) (hp_ne_top : p ≠ ∞) {ε : ℝ≥0∞} (hε : ε ≠ 0) (hε' : ε ≠ ∞) :
-=======
 theorem mul_meas_ge_le_pow_eLpNorm' (hp_ne_zero : p ≠ 0) (hp_ne_top : p ≠ ∞)
     {f : α → ε'} (hf : AEStronglyMeasurable f μ) (ε : ℝ≥0∞) :
     ε ^ p.toReal * μ { x | ε ≤ ‖f x‖ₑ } ≤ eLpNorm f p μ ^ p.toReal := by
@@ -130,7 +73,6 @@
 theorem MemLp.meas_ge_lt_top'_enorm {μ : Measure α} {f : α → ε'} (hℒp : MemLp f p μ)
     (hp_ne_zero : p ≠ 0) (hp_ne_top : p ≠ ∞)
     {ε : ℝ≥0∞} (hε : ε ≠ 0) (hε' : ε = ∞ → μ {x | ‖f x‖ₑ = ⊤} = 0) :
->>>>>>> c05f2327
     μ { x | ε ≤ ‖f x‖ₑ } < ∞ := by
   apply meas_ge_le_mul_pow_eLpNorm_enorm μ hp_ne_zero hp_ne_top hℒp.aestronglyMeasurable hε hε'
     |>.trans_lt (ENNReal.mul_lt_top ?_ ?_)
@@ -142,11 +84,7 @@
     μ { x | ε ≤ ‖f x‖₊ } < ∞ := by
   by_cases h : ε = ∞
   · simp [h]
-<<<<<<< HEAD
-  exact hℒp.meas_ge_lt_top'_enorm hp_ne_zero hp_ne_top hε h
-=======
   exact hℒp.meas_ge_lt_top'_enorm hp_ne_zero hp_ne_top hε (by simp)
->>>>>>> c05f2327
 
 @[deprecated (since := "2025-02-21")]
 alias Memℒp.meas_ge_lt_top' := MemLp.meas_ge_lt_top'
@@ -154,11 +92,7 @@
 theorem MemLp.meas_ge_lt_top_enorm {μ : Measure α} {f : α → ε'} (hℒp : MemLp f p μ)
     (hp_ne_zero : p ≠ 0) (hp_ne_top : p ≠ ∞) {ε : ℝ≥0} (hε : ε ≠ 0) :
     μ { x | ε ≤ ‖f x‖ₑ } < ∞ :=
-<<<<<<< HEAD
-  hℒp.meas_ge_lt_top'_enorm hp_ne_zero hp_ne_top (by simp [hε]) ENNReal.coe_ne_top
-=======
   hℒp.meas_ge_lt_top'_enorm hp_ne_zero hp_ne_top (by simp [hε]) (by simp)
->>>>>>> c05f2327
 
 theorem MemLp.meas_ge_lt_top {μ : Measure α} {f : α → E} (hℒp : MemLp f p μ) (hp_ne_zero : p ≠ 0)
     (hp_ne_top : p ≠ ∞) {ε : ℝ≥0} (hε : ε ≠ 0) :
