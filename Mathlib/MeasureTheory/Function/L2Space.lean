--- conflicted
+++ resolved
@@ -169,13 +169,8 @@
   · rw [← ENNReal.rpow_natCast, eLpNorm_eq_eLpNorm' two_ne_zero ENNReal.ofNat_ne_top, eLpNorm', ←
       ENNReal.rpow_mul, one_div, h_two]
     simp [enorm_eq_nnnorm]
-<<<<<<< HEAD
-  · refine (lintegral_rpow_nnnorm_lt_top_of_eLpNorm'_lt_top zero_lt_two ?_).ne
+  · refine (lintegral_rpow_enorm_lt_top_of_eLpNorm'_lt_top zero_lt_two ?_).ne
     rw [← h_two, ← eLpNorm_eq_eLpNorm' two_ne_zero ENNReal.ofNat_ne_top]
-=======
-  · refine (lintegral_rpow_enorm_lt_top_of_eLpNorm'_lt_top zero_lt_two ?_).ne
-    rw [← h_two, ← eLpNorm_eq_eLpNorm' two_ne_zero ENNReal.two_ne_top]
->>>>>>> 9aaa799c
     exact Lp.eLpNorm_lt_top f
 
 theorem mem_L1_inner (f g : α →₂[μ] E) :
