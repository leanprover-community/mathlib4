--- conflicted
+++ resolved
@@ -270,15 +270,9 @@
 /-- For bounded continuous functions `f`, `g` on a finite-measure topological space `α`, the L^2
 inner product is the integral of their pointwise inner product. -/
 theorem BoundedContinuousFunction.inner_toLp (f g : α →ᵇ 𝕜) :
-<<<<<<< HEAD
-    ⟪BoundedContinuousFunction.toLp (E := 𝕜) 2 μ 𝕜 f,
-        BoundedContinuousFunction.toLp (E := 𝕜) 2 μ 𝕜 g⟫ =
-      ∫ x, g x * conj (f x) ∂μ := by
-=======
     ⟪BoundedContinuousFunction.toLp 2 μ 𝕜 f,
         BoundedContinuousFunction.toLp 2 μ 𝕜 g⟫ =
-      ∫ x, conj (f x) * g x ∂μ := by
->>>>>>> 4e3435ca
+      ∫ x, g x * conj (f x) ∂μ := by
   apply integral_congr_ae
   have hf_ae := f.coeFn_toLp 2 μ 𝕜
   have hg_ae := g.coeFn_toLp 2 μ 𝕜
