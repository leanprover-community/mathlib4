--- conflicted
+++ resolved
@@ -179,12 +179,7 @@
 theorem lintegral_eq_lintegral_of_isPiSystem
     (h_eq : m0 = MeasurableSpace.generateFrom s) (h_inter : IsPiSystem s)
     (basic : ∀ t ∈ s, ∫⁻ x in t, f x ∂μ = ∫⁻ x in t, g x ∂μ)
-<<<<<<< HEAD
-    (h_univ : ∫⁻ x, f x ∂μ = ∫⁻ x, g x ∂μ)
-    (hf_int : ∫⁻ x, f x ∂μ ≠ ∞) (hg_int : ∫⁻ x, g x ∂μ ≠ ∞) :
-=======
     (h_univ : ∫⁻ x, f x ∂μ = ∫⁻ x, g x ∂μ) (hf_int : ∫⁻ x, f x ∂μ ≠ ∞) :
->>>>>>> c2afb774
     ∀ t (_ : MeasurableSet t), ∫⁻ x in t, f x ∂μ = ∫⁻ x in t, g x ∂μ := by
   refine MeasurableSpace.induction_on_inter h_eq h_inter ?_ basic ?_ ?_
   · simp
@@ -193,71 +188,25 @@
     · refine ne_of_lt ?_
       calc ∫⁻ x in t, g x ∂μ
       _ ≤ ∫⁻ x, g x ∂μ := setLIntegral_le_lintegral t _
-<<<<<<< HEAD
-      _ < ∞ := hg_int.lt_top
-=======
       _ < ∞ := by rw [← h_univ]; exact hf_int.lt_top
->>>>>>> c2afb774
     · refine ne_of_lt ?_
       calc ∫⁻ x in t, f x ∂μ
       _ ≤ ∫⁻ x, f x ∂μ := setLIntegral_le_lintegral t _
       _ < ∞ := hf_int.lt_top
-<<<<<<< HEAD
-  · intro f hfd hfm h
-    simp_rw [lintegral_iUnion hfm hfd]
-    congr with i
-    exact h i
-=======
   · intro t htd htm h
     simp_rw [lintegral_iUnion htm htd, h]
->>>>>>> c2afb774
 
 lemma lintegral_eq_lintegral_of_isPiSystem_of_univ_mem
     (h_eq : m0 = MeasurableSpace.generateFrom s) (h_inter : IsPiSystem s) (h_univ : Set.univ ∈ s)
     (basic : ∀ t ∈ s, ∫⁻ x in t, f x ∂μ = ∫⁻ x in t, g x ∂μ)
-<<<<<<< HEAD
-    (hf_int : ∫⁻ x, f x ∂μ ≠ ∞) (hg_int : ∫⁻ x, g x ∂μ ≠ ∞)
-    {t : Set α} (ht : MeasurableSet t) :
-    ∫⁻ x in t, f x ∂μ = ∫⁻ x in t, g x ∂μ := by
-  refine lintegral_eq_lintegral_of_isPiSystem h_eq h_inter basic ?_ hf_int hg_int t ht
-  rw [← setLIntegral_univ, ← setLIntegral_univ (f := g)]
-=======
     (hf_int : ∫⁻ x, f x ∂μ ≠ ∞) {t : Set α} (ht : MeasurableSet t) :
     ∫⁻ x in t, f x ∂μ = ∫⁻ x in t, g x ∂μ := by
   refine lintegral_eq_lintegral_of_isPiSystem h_eq h_inter basic ?_ hf_int t ht
   rw [← setLIntegral_univ, ← setLIntegral_univ g]
->>>>>>> c2afb774
   exact basic _ h_univ
 
 /-- If two a.e.-measurable functions `α × β → ℝ≥0∞` with finite integrals have the same integral
 on every rectangle, then they are almost everywhere equal. -/
-<<<<<<< HEAD
-lemma ae_eq_of_setLIntegral_prod_eq₀ {β : Type*} {mβ : MeasurableSpace β}
-    {μ : Measure (α × β)} {f g : α × β → ℝ≥0∞}
-    (hf : AEMeasurable f μ) (hg : AEMeasurable g μ)
-    (hf_int : ∫⁻ x, f x ∂μ ≠ ∞) (hg_int : ∫⁻ x, g x ∂μ ≠ ∞)
-    (h : ∀ {s : Set α} (_ : MeasurableSet s) {t : Set β} (_ : MeasurableSet t),
-      ∫⁻ x in s ×ˢ t, f x ∂μ = ∫⁻ x in s ×ˢ t, g x ∂μ) :
-    f =ᵐ[μ] g := by
-  refine AEMeasurable.ae_eq_of_forall_setLIntegral_eq hf hg hf_int hg_int fun s hs _ ↦ ?_
-  refine lintegral_eq_lintegral_of_isPiSystem_of_univ_mem generateFrom_prod.symm isPiSystem_prod
-    ?_ ?_ hf_int hg_int hs
-  · simp only [Set.mem_image2, Set.mem_setOf_eq]
-    exact ⟨Set.univ, .univ, Set.univ, .univ, Set.univ_prod_univ⟩
-  · rintro _ ⟨s, hs, t, ht, rfl⟩
-    exact h hs ht
-
-/-- If two measurable functions `α × β → ℝ≥0∞` with finite integrals have the same integral
-on every rectangle, then they are almost everywhere equal. -/
-lemma ae_eq_of_setLIntegral_prod_eq {β : Type*} {mβ : MeasurableSpace β}
-    {μ : Measure (α × β)} {f g : α × β → ℝ≥0∞}
-    (hf : Measurable f) (hg : Measurable g) (hf_int : ∫⁻ x, f x ∂μ ≠ ∞) (hg_int : ∫⁻ x, g x ∂μ ≠ ∞)
-    (h : ∀ {s : Set α} (_ : MeasurableSet s) {t : Set β} (_ : MeasurableSet t),
-      ∫⁻ x in s ×ˢ t, f x ∂μ = ∫⁻ x in s ×ˢ t, g x ∂μ) :
-    f =ᵐ[μ] g :=
-  ae_eq_of_setLIntegral_prod_eq₀ hf.aemeasurable hg.aemeasurable hf_int hg_int h
-
-=======
 lemma ae_eq_of_setLIntegral_prod_eq {β : Type*} {mβ : MeasurableSpace β}
     {μ : Measure (α × β)} {f g : α × β → ℝ≥0∞}
     (hf : AEMeasurable f μ) (hg : AEMeasurable g μ) (hf_int : ∫⁻ x, f x ∂μ ≠ ∞)
@@ -274,7 +223,6 @@
   · rintro _ ⟨s, hs, t, ht, rfl⟩
     exact h hs ht
 
->>>>>>> c2afb774
 end PiSystem
 
 section WithDensity
