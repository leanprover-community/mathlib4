/-
Copyright (c) 2021 Rémy Degenne. All rights reserved.
Released under Apache 2.0 license as described in the file LICENSE.
Authors: Rémy Degenne
-/
import Mathlib.MeasureTheory.Function.ConditionalExpectation.CondexpL2

/-! # Conditional expectation in L1

This file contains two more steps of the construction of the conditional expectation, which is
completed in `MeasureTheory.Function.ConditionalExpectation.Basic`. See that file for a
description of the full process.

The conditional expectation of an `L²` function is defined in
`MeasureTheory.Function.ConditionalExpectation.CondexpL2`. In this file, we perform two steps.
* Show that the conditional expectation of the indicator of a measurable set with finite measure
  is integrable and define a map `Set α → (E →L[ℝ] (α →₁[μ] E))` which to a set associates a linear
  map. That linear map sends `x ∈ E` to the conditional expectation of the indicator of the set
  with value `x`.
* Extend that map to `condExpL1CLM : (α →₁[μ] E) →L[ℝ] (α →₁[μ] E)`. This is done using the same
  construction as the Bochner integral (see the file `MeasureTheory/Integral/SetToL1`).

## Main definitions

* `condExpL1`: Conditional expectation of a function as a linear map from `L1` to itself.

-/


noncomputable section

open TopologicalSpace MeasureTheory.Lp Filter ContinuousLinearMap

open scoped NNReal ENNReal Topology MeasureTheory

namespace MeasureTheory

variable {α F F' G G' 𝕜 : Type*} [RCLike 𝕜]
  -- 𝕜 for ℝ or ℂ
  -- F for a Lp submodule
  [NormedAddCommGroup F]
  [NormedSpace 𝕜 F]
  -- F' for integrals on a Lp submodule
  [NormedAddCommGroup F']
  [NormedSpace 𝕜 F'] [NormedSpace ℝ F'] [CompleteSpace F']
  -- G for a Lp add_subgroup
  [NormedAddCommGroup G]
  -- G' for integrals on a Lp add_subgroup
  [NormedAddCommGroup G']
  [NormedSpace ℝ G'] [CompleteSpace G']

section CondexpInd

/-! ## Conditional expectation of an indicator as a continuous linear map.

The goal of this section is to build
`condExpInd (hm : m ≤ m0) (μ : Measure α) (s : Set s) : G →L[ℝ] α →₁[μ] G`, which
takes `x : G` to the conditional expectation of the indicator of the set `s` with value `x`,
seen as an element of `α →₁[μ] G`.
-/


variable {m m0 : MeasurableSpace α} {μ : Measure α} {s t : Set α} [NormedSpace ℝ G]

section CondexpIndL1Fin


/-- Conditional expectation of the indicator of a measurable set with finite measure,
as a function in L1. -/
def condExpIndL1Fin (hm : m ≤ m0) [SigmaFinite (μ.trim hm)] (hs : MeasurableSet s) (hμs : μ s ≠ ∞)
    (x : G) : α →₁[μ] G :=
  (integrable_condExpIndSMul hm hs hμs x).toL1 _

@[deprecated (since := "2025-01-21")] noncomputable alias condexpIndL1Fin := condExpIndL1Fin

theorem condExpIndL1Fin_ae_eq_condExpIndSMul (hm : m ≤ m0) [SigmaFinite (μ.trim hm)]
    (hs : MeasurableSet s) (hμs : μ s ≠ ∞) (x : G) :
    condExpIndL1Fin hm hs hμs x =ᵐ[μ] condExpIndSMul hm hs hμs x :=
  (integrable_condExpIndSMul hm hs hμs x).coeFn_toL1

@[deprecated (since := "2025-01-21")]
alias condexpIndL1Fin_ae_eq_condexpIndSMul := condExpIndL1Fin_ae_eq_condExpIndSMul

variable {hm : m ≤ m0} [SigmaFinite (μ.trim hm)]

-- Porting note: this lemma fills the hole in `refine' (Memℒp.coeFn_toLp _) ...`
-- which is not automatically filled in Lean 4
private theorem q {hs : MeasurableSet s} {hμs : μ s ≠ ∞} {x : G} :
    Memℒp (condExpIndSMul hm hs hμs x) 1 μ := by
  rw [memℒp_one_iff_integrable]; apply integrable_condExpIndSMul

theorem condExpIndL1Fin_add (hs : MeasurableSet s) (hμs : μ s ≠ ∞) (x y : G) :
    condExpIndL1Fin hm hs hμs (x + y) =
    condExpIndL1Fin hm hs hμs x + condExpIndL1Fin hm hs hμs y := by
  ext1
  refine (Memℒp.coeFn_toLp q).trans ?_
  refine EventuallyEq.trans ?_ (Lp.coeFn_add _ _).symm
  refine EventuallyEq.trans ?_
    (EventuallyEq.add (Memℒp.coeFn_toLp q).symm (Memℒp.coeFn_toLp q).symm)
  rw [condExpIndSMul_add]
  refine (Lp.coeFn_add _ _).trans (Eventually.of_forall fun a => ?_)
  rfl

@[deprecated (since := "2025-01-21")] alias condexpIndL1Fin_add := condExpIndL1Fin_add

theorem condExpIndL1Fin_smul (hs : MeasurableSet s) (hμs : μ s ≠ ∞) (c : ℝ) (x : G) :
    condExpIndL1Fin hm hs hμs (c • x) = c • condExpIndL1Fin hm hs hμs x := by
  ext1
  refine (Memℒp.coeFn_toLp q).trans ?_
  refine EventuallyEq.trans ?_ (Lp.coeFn_smul _ _).symm
  rw [condExpIndSMul_smul hs hμs c x]
  refine (Lp.coeFn_smul _ _).trans ?_
  refine (condExpIndL1Fin_ae_eq_condExpIndSMul hm hs hμs x).mono fun y hy => ?_
  simp only [Pi.smul_apply, hy]

@[deprecated (since := "2025-01-21")] alias condexpIndL1Fin_smul := condExpIndL1Fin_smul

theorem condExpIndL1Fin_smul' [NormedSpace ℝ F] [SMulCommClass ℝ 𝕜 F] (hs : MeasurableSet s)
    (hμs : μ s ≠ ∞) (c : 𝕜) (x : F) :
    condExpIndL1Fin hm hs hμs (c • x) = c • condExpIndL1Fin hm hs hμs x := by
  ext1
  refine (Memℒp.coeFn_toLp q).trans ?_
  refine EventuallyEq.trans ?_ (Lp.coeFn_smul _ _).symm
  rw [condExpIndSMul_smul' hs hμs c x]
  refine (Lp.coeFn_smul _ _).trans ?_
  refine (condExpIndL1Fin_ae_eq_condExpIndSMul hm hs hμs x).mono fun y hy => ?_
  simp only [Pi.smul_apply, hy]

@[deprecated (since := "2025-01-21")] alias condexpIndL1Fin_smul' := condExpIndL1Fin_smul'

theorem norm_condExpIndL1Fin_le (hs : MeasurableSet s) (hμs : μ s ≠ ∞) (x : G) :
    ‖condExpIndL1Fin hm hs hμs x‖ ≤ (μ s).toReal * ‖x‖ := by
  rw [L1.norm_eq_integral_norm, ← ENNReal.toReal_ofReal (norm_nonneg x), ← ENNReal.toReal_mul,
    ← ENNReal.ofReal_le_iff_le_toReal (ENNReal.mul_ne_top hμs ENNReal.ofReal_ne_top),
    ofReal_integral_norm_eq_lintegral_enorm]
  swap; · rw [← memℒp_one_iff_integrable]; exact Lp.memℒp _
  have h_eq :
<<<<<<< HEAD
    ∫⁻ a, ‖condExpIndL1Fin hm hs hμs x a‖₊ ∂μ = ∫⁻ a, ‖condExpIndSMul hm hs hμs x a‖₊ ∂μ := by
=======
    ∫⁻ a, ‖condExpIndL1Fin hm hs hμs x a‖ₑ ∂μ = ∫⁻ a, ‖condExpIndSMul hm hs hμs x a‖ₑ ∂μ := by
>>>>>>> 10c0c64b
    refine lintegral_congr_ae ?_
    refine (condExpIndL1Fin_ae_eq_condExpIndSMul hm hs hμs x).mono fun z hz => ?_
    dsimp only
    rw [hz]
<<<<<<< HEAD
  rw [h_eq, ofReal_norm_eq_coe_nnnorm]
=======
  rw [h_eq, ofReal_norm_eq_enorm]
>>>>>>> 10c0c64b
  exact lintegral_nnnorm_condExpIndSMul_le hm hs hμs x

@[deprecated (since := "2025-01-21")] alias norm_condexpIndL1Fin_le := norm_condExpIndL1Fin_le

theorem condExpIndL1Fin_disjoint_union (hs : MeasurableSet s) (ht : MeasurableSet t) (hμs : μ s ≠ ∞)
    (hμt : μ t ≠ ∞) (hst : Disjoint s t) (x : G) :
    condExpIndL1Fin hm (hs.union ht) ((measure_union_le s t).trans_lt
      (lt_top_iff_ne_top.mpr (ENNReal.add_ne_top.mpr ⟨hμs, hμt⟩))).ne x =
    condExpIndL1Fin hm hs hμs x + condExpIndL1Fin hm ht hμt x := by
  ext1
  have hμst := measure_union_ne_top hμs hμt
  refine (condExpIndL1Fin_ae_eq_condExpIndSMul hm (hs.union ht) hμst x).trans ?_
  refine EventuallyEq.trans ?_ (Lp.coeFn_add _ _).symm
  have hs_eq := condExpIndL1Fin_ae_eq_condExpIndSMul hm hs hμs x
  have ht_eq := condExpIndL1Fin_ae_eq_condExpIndSMul hm ht hμt x
  refine EventuallyEq.trans ?_ (EventuallyEq.add hs_eq.symm ht_eq.symm)
  rw [condExpIndSMul]
  rw [indicatorConstLp_disjoint_union hs ht hμs hμt hst (1 : ℝ)]
  rw [(condExpL2 ℝ ℝ hm).map_add]
  push_cast
  rw [((toSpanSingleton ℝ x).compLpL 2 μ).map_add]
  refine (Lp.coeFn_add _ _).trans ?_
  filter_upwards with y using rfl

@[deprecated (since := "2025-01-21")]
alias condexpIndL1Fin_disjoint_union := condExpIndL1Fin_disjoint_union
<<<<<<< HEAD

end CondexpIndL1Fin
=======
>>>>>>> 10c0c64b

end CondexpIndL1Fin

section CondexpIndL1


open scoped Classical in
/-- Conditional expectation of the indicator of a set, as a function in L1. Its value for sets
which are not both measurable and of finite measure is not used: we set it to 0. -/
def condExpIndL1 {m m0 : MeasurableSpace α} (hm : m ≤ m0) (μ : Measure α) (s : Set α)
    [SigmaFinite (μ.trim hm)] (x : G) : α →₁[μ] G :=
  if hs : MeasurableSet s ∧ μ s ≠ ∞ then condExpIndL1Fin hm hs.1 hs.2 x else 0

@[deprecated (since := "2025-01-21")] noncomputable alias condexpIndL1 := condExpIndL1

variable {hm : m ≤ m0} [SigmaFinite (μ.trim hm)]

theorem condExpIndL1_of_measurableSet_of_measure_ne_top (hs : MeasurableSet s) (hμs : μ s ≠ ∞)
    (x : G) : condExpIndL1 hm μ s x = condExpIndL1Fin hm hs hμs x := by
  simp only [condExpIndL1, And.intro hs hμs, dif_pos, Ne, not_false_iff, and_self_iff]
<<<<<<< HEAD

@[deprecated (since := "2025-01-21")]
alias condexpIndL1_of_measurableSet_of_measure_ne_top :=
  condExpIndL1_of_measurableSet_of_measure_ne_top

=======

@[deprecated (since := "2025-01-21")]
alias condexpIndL1_of_measurableSet_of_measure_ne_top :=
  condExpIndL1_of_measurableSet_of_measure_ne_top

>>>>>>> 10c0c64b
theorem condExpIndL1_of_measure_eq_top (hμs : μ s = ∞) (x : G) : condExpIndL1 hm μ s x = 0 := by
  simp only [condExpIndL1, hμs, eq_self_iff_true, not_true, Ne, dif_neg, not_false_iff,
    and_false]

@[deprecated (since := "2025-01-21")]
alias condexpIndL1_of_measure_eq_top := condExpIndL1_of_measure_eq_top

theorem condExpIndL1_of_not_measurableSet (hs : ¬MeasurableSet s) (x : G) :
    condExpIndL1 hm μ s x = 0 := by
  simp only [condExpIndL1, hs, dif_neg, not_false_iff, false_and]
<<<<<<< HEAD

@[deprecated (since := "2025-01-21")]
alias condexpIndL1_of_not_measurableSet := condExpIndL1_of_not_measurableSet

=======

@[deprecated (since := "2025-01-21")]
alias condexpIndL1_of_not_measurableSet := condExpIndL1_of_not_measurableSet

>>>>>>> 10c0c64b
theorem condExpIndL1_add (x y : G) :
    condExpIndL1 hm μ s (x + y) = condExpIndL1 hm μ s x + condExpIndL1 hm μ s y := by
  by_cases hs : MeasurableSet s
  swap; · simp_rw [condExpIndL1_of_not_measurableSet hs]; rw [zero_add]
  by_cases hμs : μ s = ∞
  · simp_rw [condExpIndL1_of_measure_eq_top hμs]; rw [zero_add]
  · simp_rw [condExpIndL1_of_measurableSet_of_measure_ne_top hs hμs]
    exact condExpIndL1Fin_add hs hμs x y
<<<<<<< HEAD

@[deprecated (since := "2025-01-21")] alias condexpIndL1_add := condExpIndL1_add

=======

@[deprecated (since := "2025-01-21")] alias condexpIndL1_add := condExpIndL1_add

>>>>>>> 10c0c64b
theorem condExpIndL1_smul (c : ℝ) (x : G) :
    condExpIndL1 hm μ s (c • x) = c • condExpIndL1 hm μ s x := by
  by_cases hs : MeasurableSet s
  swap; · simp_rw [condExpIndL1_of_not_measurableSet hs]; rw [smul_zero]
  by_cases hμs : μ s = ∞
  · simp_rw [condExpIndL1_of_measure_eq_top hμs]; rw [smul_zero]
  · simp_rw [condExpIndL1_of_measurableSet_of_measure_ne_top hs hμs]
    exact condExpIndL1Fin_smul hs hμs c x
<<<<<<< HEAD

@[deprecated (since := "2025-01-21")] alias condexpIndL1_smul := condExpIndL1_smul

=======

@[deprecated (since := "2025-01-21")] alias condexpIndL1_smul := condExpIndL1_smul

>>>>>>> 10c0c64b
theorem condExpIndL1_smul' [NormedSpace ℝ F] [SMulCommClass ℝ 𝕜 F] (c : 𝕜) (x : F) :
    condExpIndL1 hm μ s (c • x) = c • condExpIndL1 hm μ s x := by
  by_cases hs : MeasurableSet s
  swap; · simp_rw [condExpIndL1_of_not_measurableSet hs]; rw [smul_zero]
  by_cases hμs : μ s = ∞
  · simp_rw [condExpIndL1_of_measure_eq_top hμs]; rw [smul_zero]
  · simp_rw [condExpIndL1_of_measurableSet_of_measure_ne_top hs hμs]
    exact condExpIndL1Fin_smul' hs hμs c x

@[deprecated (since := "2025-01-21")] alias condexpIndL1_smul' := condExpIndL1_smul'

theorem norm_condExpIndL1_le (x : G) : ‖condExpIndL1 hm μ s x‖ ≤ (μ s).toReal * ‖x‖ := by
  by_cases hs : MeasurableSet s
  swap
  · simp_rw [condExpIndL1_of_not_measurableSet hs]; rw [Lp.norm_zero]
    exact mul_nonneg ENNReal.toReal_nonneg (norm_nonneg _)
  by_cases hμs : μ s = ∞
  · rw [condExpIndL1_of_measure_eq_top hμs x, Lp.norm_zero]
    exact mul_nonneg ENNReal.toReal_nonneg (norm_nonneg _)
  · rw [condExpIndL1_of_measurableSet_of_measure_ne_top hs hμs x]
    exact norm_condExpIndL1Fin_le hs hμs x
<<<<<<< HEAD

@[deprecated (since := "2025-01-21")] alias norm_condexpIndL1_le := norm_condExpIndL1_le

theorem continuous_condExpIndL1 : Continuous fun x : G => condExpIndL1 hm μ s x :=
  continuous_of_linear_of_bound condExpIndL1_add condExpIndL1_smul norm_condExpIndL1_le

=======

@[deprecated (since := "2025-01-21")] alias norm_condexpIndL1_le := norm_condExpIndL1_le

theorem continuous_condExpIndL1 : Continuous fun x : G => condExpIndL1 hm μ s x :=
  continuous_of_linear_of_bound condExpIndL1_add condExpIndL1_smul norm_condExpIndL1_le

>>>>>>> 10c0c64b
@[deprecated (since := "2025-01-21")] alias continuous_condexpIndL1 := continuous_condExpIndL1

theorem condExpIndL1_disjoint_union (hs : MeasurableSet s) (ht : MeasurableSet t) (hμs : μ s ≠ ∞)
    (hμt : μ t ≠ ∞) (hst : Disjoint s t) (x : G) :
    condExpIndL1 hm μ (s ∪ t) x = condExpIndL1 hm μ s x + condExpIndL1 hm μ t x := by
  have hμst : μ (s ∪ t) ≠ ∞ :=
    ((measure_union_le s t).trans_lt (lt_top_iff_ne_top.mpr (ENNReal.add_ne_top.mpr ⟨hμs, hμt⟩))).ne
  rw [condExpIndL1_of_measurableSet_of_measure_ne_top hs hμs x,
    condExpIndL1_of_measurableSet_of_measure_ne_top ht hμt x,
    condExpIndL1_of_measurableSet_of_measure_ne_top (hs.union ht) hμst x]
  exact condExpIndL1Fin_disjoint_union hs ht hμs hμt hst x

@[deprecated (since := "2025-01-21")]
alias condexpIndL1_disjoint_union := condExpIndL1_disjoint_union

end CondexpIndL1

-- Porting note: `G` is not automatically inferred in `condExpInd` in Lean 4;
-- to avoid repeatedly typing `(G := ...)` it is made explicit.
variable (G)

/-- Conditional expectation of the indicator of a set, as a linear map from `G` to L1. -/
def condExpInd {m m0 : MeasurableSpace α} (hm : m ≤ m0) (μ : Measure α) [SigmaFinite (μ.trim hm)]
    (s : Set α) : G →L[ℝ] α →₁[μ] G where
  toFun := condExpIndL1 hm μ s
  map_add' := condExpIndL1_add
  map_smul' := condExpIndL1_smul
  cont := continuous_condExpIndL1

@[deprecated (since := "2025-01-21")] noncomputable alias condexpInd := condExpInd

variable {G}

theorem condExpInd_ae_eq_condExpIndSMul (hm : m ≤ m0) [SigmaFinite (μ.trim hm)]
    (hs : MeasurableSet s) (hμs : μ s ≠ ∞) (x : G) :
    condExpInd G hm μ s x =ᵐ[μ] condExpIndSMul hm hs hμs x := by
  refine EventuallyEq.trans ?_ (condExpIndL1Fin_ae_eq_condExpIndSMul hm hs hμs x)
  simp [condExpInd, condExpIndL1, hs, hμs]

@[deprecated (since := "2025-01-21")]
alias condexpInd_ae_eq_condexpIndSMul := condExpInd_ae_eq_condExpIndSMul

variable {hm : m ≤ m0} [SigmaFinite (μ.trim hm)]

<<<<<<< HEAD
theorem aestronglyMeasurable'_condExpInd (hs : MeasurableSet s) (hμs : μ s ≠ ∞) (x : G) :
    AEStronglyMeasurable' m (condExpInd G hm μ s x) μ :=
  AEStronglyMeasurable'.congr (aeStronglyMeasurable'_condExpIndSMul hm hs hμs x)
    (condExpInd_ae_eq_condExpIndSMul hm hs hμs x).symm

@[deprecated (since := "2025-01-21")]
alias aestronglyMeasurable'_condexpInd := aestronglyMeasurable'_condExpInd
=======
theorem aestronglyMeasurable_condExpInd (hs : MeasurableSet s) (hμs : μ s ≠ ∞) (x : G) :
    AEStronglyMeasurable[m] (condExpInd G hm μ s x) μ :=
  (aestronglyMeasurable_condExpIndSMul hm hs hμs x).congr
    (condExpInd_ae_eq_condExpIndSMul hm hs hμs x).symm

@[deprecated (since := "2025-01-24")]
alias aestronglyMeasurable'_condExpInd := aestronglyMeasurable_condExpInd

@[deprecated (since := "2025-01-21")]
alias aestronglyMeasurable'_condexpInd := aestronglyMeasurable_condExpInd
>>>>>>> 10c0c64b

@[simp]
theorem condExpInd_empty : condExpInd G hm μ ∅ = (0 : G →L[ℝ] α →₁[μ] G) := by
  ext1 x
  ext1
  refine (condExpInd_ae_eq_condExpIndSMul hm MeasurableSet.empty (by simp) x).trans ?_
  rw [condExpIndSMul_empty]
  refine (Lp.coeFn_zero G 2 μ).trans ?_
  refine EventuallyEq.trans ?_ (Lp.coeFn_zero G 1 μ).symm
  rfl

@[deprecated (since := "2025-01-21")] alias condexpInd_empty := condExpInd_empty
<<<<<<< HEAD

theorem condExpInd_smul' [NormedSpace ℝ F] [SMulCommClass ℝ 𝕜 F] (c : 𝕜) (x : F) :
    condExpInd F hm μ s (c • x) = c • condExpInd F hm μ s x :=
  condExpIndL1_smul' c x

@[deprecated (since := "2025-01-21")] alias condexpInd_smul' := condExpInd_smul'

theorem norm_condExpInd_apply_le (x : G) : ‖condExpInd G hm μ s x‖ ≤ (μ s).toReal * ‖x‖ :=
  norm_condExpIndL1_le x

@[deprecated (since := "2025-01-21")] alias norm_condexpInd_apply_le := norm_condExpInd_apply_le

=======

theorem condExpInd_smul' [NormedSpace ℝ F] [SMulCommClass ℝ 𝕜 F] (c : 𝕜) (x : F) :
    condExpInd F hm μ s (c • x) = c • condExpInd F hm μ s x :=
  condExpIndL1_smul' c x

@[deprecated (since := "2025-01-21")] alias condexpInd_smul' := condExpInd_smul'

theorem norm_condExpInd_apply_le (x : G) : ‖condExpInd G hm μ s x‖ ≤ (μ s).toReal * ‖x‖ :=
  norm_condExpIndL1_le x

@[deprecated (since := "2025-01-21")] alias norm_condexpInd_apply_le := norm_condExpInd_apply_le

>>>>>>> 10c0c64b
theorem norm_condExpInd_le : ‖(condExpInd G hm μ s : G →L[ℝ] α →₁[μ] G)‖ ≤ (μ s).toReal :=
  ContinuousLinearMap.opNorm_le_bound _ ENNReal.toReal_nonneg norm_condExpInd_apply_le

@[deprecated (since := "2025-01-21")] alias norm_condexpInd_le := norm_condExpInd_le

theorem condExpInd_disjoint_union_apply (hs : MeasurableSet s) (ht : MeasurableSet t)
    (hμs : μ s ≠ ∞) (hμt : μ t ≠ ∞) (hst : Disjoint s t) (x : G) :
    condExpInd G hm μ (s ∪ t) x = condExpInd G hm μ s x + condExpInd G hm μ t x :=
  condExpIndL1_disjoint_union hs ht hμs hμt hst x
<<<<<<< HEAD

@[deprecated (since := "2025-01-21")]
alias condexpInd_disjoint_union_apply := condExpInd_disjoint_union_apply

theorem condExpInd_disjoint_union (hs : MeasurableSet s) (ht : MeasurableSet t) (hμs : μ s ≠ ∞)
    (hμt : μ t ≠ ∞) (hst : Disjoint s t) : (condExpInd G hm μ (s ∪ t) : G →L[ℝ] α →₁[μ] G) =
    condExpInd G hm μ s + condExpInd G hm μ t := by
  ext1 x; push_cast; exact condExpInd_disjoint_union_apply hs ht hμs hμt hst x

=======

@[deprecated (since := "2025-01-21")]
alias condexpInd_disjoint_union_apply := condExpInd_disjoint_union_apply

theorem condExpInd_disjoint_union (hs : MeasurableSet s) (ht : MeasurableSet t) (hμs : μ s ≠ ∞)
    (hμt : μ t ≠ ∞) (hst : Disjoint s t) : (condExpInd G hm μ (s ∪ t) : G →L[ℝ] α →₁[μ] G) =
    condExpInd G hm μ s + condExpInd G hm μ t := by
  ext1 x; push_cast; exact condExpInd_disjoint_union_apply hs ht hμs hμt hst x

>>>>>>> 10c0c64b
@[deprecated (since := "2025-01-21")] alias condexpInd_disjoint_union := condExpInd_disjoint_union

variable (G)

theorem dominatedFinMeasAdditive_condExpInd (hm : m ≤ m0) (μ : Measure α)
    [SigmaFinite (μ.trim hm)] :
    DominatedFinMeasAdditive μ (condExpInd G hm μ : Set α → G →L[ℝ] α →₁[μ] G) 1 :=
  ⟨fun _ _ => condExpInd_disjoint_union, fun _ _ _ => norm_condExpInd_le.trans (one_mul _).symm.le⟩

@[deprecated (since := "2025-01-21")]
alias dominatedFinMeasAdditive_condexpInd := dominatedFinMeasAdditive_condExpInd

variable {G}

theorem setIntegral_condExpInd (hs : MeasurableSet[m] s) (ht : MeasurableSet t) (hμs : μ s ≠ ∞)
    (hμt : μ t ≠ ∞) (x : G') : ∫ a in s, condExpInd G' hm μ t x a ∂μ = (μ (t ∩ s)).toReal • x :=
  calc
    ∫ a in s, condExpInd G' hm μ t x a ∂μ = ∫ a in s, condExpIndSMul hm ht hμt x a ∂μ :=
      setIntegral_congr_ae (hm s hs)
        ((condExpInd_ae_eq_condExpIndSMul hm ht hμt x).mono fun _ hx _ => hx)
    _ = (μ (t ∩ s)).toReal • x := setIntegral_condExpIndSMul hs ht hμs hμt x
<<<<<<< HEAD

@[deprecated (since := "2025-01-21")] alias setIntegral_condexpInd := setIntegral_condExpInd

@[deprecated (since := "2024-04-17")]
alias set_integral_condExpInd := setIntegral_condExpInd

@[deprecated (since := "2025-01-21")] alias set_integral_condexpInd := set_integral_condExpInd
=======

@[deprecated (since := "2025-01-21")] alias setIntegral_condexpInd := setIntegral_condExpInd
>>>>>>> 10c0c64b

theorem condExpInd_of_measurable (hs : MeasurableSet[m] s) (hμs : μ s ≠ ∞) (c : G) :
    condExpInd G hm μ s c = indicatorConstLp 1 (hm s hs) hμs c := by
  ext1
  refine EventuallyEq.trans ?_ indicatorConstLp_coeFn.symm
  refine (condExpInd_ae_eq_condExpIndSMul hm (hm s hs) hμs c).trans ?_
  refine (condExpIndSMul_ae_eq_smul hm (hm s hs) hμs c).trans ?_
  rw [lpMeas_coe, condExpL2_indicator_of_measurable hm hs hμs (1 : ℝ)]
  refine (@indicatorConstLp_coeFn α _ _ 2 μ _ s (hm s hs) hμs (1 : ℝ)).mono fun x hx => ?_
  dsimp only
  rw [hx]
  by_cases hx_mem : x ∈ s <;> simp [hx_mem]

@[deprecated (since := "2025-01-21")] alias condexpInd_of_measurable := condExpInd_of_measurable

theorem condExpInd_nonneg {E} [NormedLatticeAddCommGroup E] [NormedSpace ℝ E] [OrderedSMul ℝ E]
    (hs : MeasurableSet s) (hμs : μ s ≠ ∞) (x : E) (hx : 0 ≤ x) : 0 ≤ condExpInd E hm μ s x := by
  rw [← coeFn_le]
  refine EventuallyLE.trans_eq ?_ (condExpInd_ae_eq_condExpIndSMul hm hs hμs x).symm
  exact (coeFn_zero E 1 μ).trans_le (condExpIndSMul_nonneg hs hμs x hx)

@[deprecated (since := "2025-01-21")] alias condexpInd_nonneg := condExpInd_nonneg

end CondexpInd

section CondexpL1


variable {m m0 : MeasurableSpace α} {μ : Measure α} {hm : m ≤ m0} [SigmaFinite (μ.trim hm)]
  {f g : α → F'} {s : Set α}

-- Porting note: `F'` is not automatically inferred in `condExpL1CLM` in Lean 4;
-- to avoid repeatedly typing `(F' := ...)` it is made explicit.
variable (F')

/-- Conditional expectation of a function as a linear map from `α →₁[μ] F'` to itself. -/
def condExpL1CLM (hm : m ≤ m0) (μ : Measure α) [SigmaFinite (μ.trim hm)] :
    (α →₁[μ] F') →L[ℝ] α →₁[μ] F' :=
  L1.setToL1 (dominatedFinMeasAdditive_condExpInd F' hm μ)

@[deprecated (since := "2025-01-21")] noncomputable alias condexpL1CLM := condExpL1CLM

variable {F'}

theorem condExpL1CLM_smul (c : 𝕜) (f : α →₁[μ] F') :
    condExpL1CLM F' hm μ (c • f) = c • condExpL1CLM F' hm μ f := by
  refine L1.setToL1_smul (dominatedFinMeasAdditive_condExpInd F' hm μ) ?_ c f
  exact fun c s x => condExpInd_smul' c x

@[deprecated (since := "2025-01-21")] alias condexpL1CLM_smul := condExpL1CLM_smul

theorem condExpL1CLM_indicatorConstLp (hs : MeasurableSet s) (hμs : μ s ≠ ∞) (x : F') :
    (condExpL1CLM F' hm μ) (indicatorConstLp 1 hs hμs x) = condExpInd F' hm μ s x :=
  L1.setToL1_indicatorConstLp (dominatedFinMeasAdditive_condExpInd F' hm μ) hs hμs x

@[deprecated (since := "2025-01-21")]
alias condexpL1CLM_indicatorConstLp := condExpL1CLM_indicatorConstLp

theorem condExpL1CLM_indicatorConst (hs : MeasurableSet s) (hμs : μ s ≠ ∞) (x : F') :
    (condExpL1CLM F' hm μ) ↑(simpleFunc.indicatorConst 1 hs hμs x) = condExpInd F' hm μ s x := by
  rw [Lp.simpleFunc.coe_indicatorConst]; exact condExpL1CLM_indicatorConstLp hs hμs x

@[deprecated (since := "2025-01-21")]
alias condexpL1CLM_indicatorConst := condExpL1CLM_indicatorConst

/-- Auxiliary lemma used in the proof of `setIntegral_condExpL1CLM`. -/
theorem setIntegral_condExpL1CLM_of_measure_ne_top (f : α →₁[μ] F') (hs : MeasurableSet[m] s)
    (hμs : μ s ≠ ∞) : ∫ x in s, condExpL1CLM F' hm μ f x ∂μ = ∫ x in s, f x ∂μ := by
  refine @Lp.induction _ _ _ _ _ _ _ ENNReal.one_ne_top
    (fun f : α →₁[μ] F' => ∫ x in s, condExpL1CLM F' hm μ f x ∂μ = ∫ x in s, f x ∂μ) ?_ ?_
    (isClosed_eq ?_ ?_) f
  · intro x t ht hμt
    simp_rw [condExpL1CLM_indicatorConst ht hμt.ne x]
    rw [Lp.simpleFunc.coe_indicatorConst, setIntegral_indicatorConstLp (hm _ hs)]
    exact setIntegral_condExpInd hs ht hμs hμt.ne x
  · intro f g hf_Lp hg_Lp _ hf hg
    simp_rw [(condExpL1CLM F' hm μ).map_add]
    rw [setIntegral_congr_ae (hm s hs) ((Lp.coeFn_add (condExpL1CLM F' hm μ (hf_Lp.toLp f))
      (condExpL1CLM F' hm μ (hg_Lp.toLp g))).mono fun x hx _ => hx)]
    rw [setIntegral_congr_ae (hm s hs)
      ((Lp.coeFn_add (hf_Lp.toLp f) (hg_Lp.toLp g)).mono fun x hx _ => hx)]
    simp_rw [Pi.add_apply]
    rw [integral_add (L1.integrable_coeFn _).integrableOn (L1.integrable_coeFn _).integrableOn,
      integral_add (L1.integrable_coeFn _).integrableOn (L1.integrable_coeFn _).integrableOn, hf,
      hg]
  · exact (continuous_setIntegral s).comp (condExpL1CLM F' hm μ).continuous
  · exact continuous_setIntegral s

@[deprecated (since := "2025-01-21")]
alias setIntegral_condexpL1CLM_of_measure_ne_top := setIntegral_condExpL1CLM_of_measure_ne_top
<<<<<<< HEAD

@[deprecated (since := "2024-04-17")]
alias set_integral_condexpL1CLM_of_measure_ne_top :=
  setIntegral_condExpL1CLM_of_measure_ne_top

@[deprecated (since := "2025-01-21")]
alias setIntegral_condexpL1CLM := set_integral_condexpL1CLM_of_measure_ne_top

=======

>>>>>>> 10c0c64b
/-- The integral of the conditional expectation `condExpL1CLM` over an `m`-measurable set is equal
to the integral of `f` on that set. See also `setIntegral_condExp`, the similar statement for
`condExp`. -/
theorem setIntegral_condExpL1CLM (f : α →₁[μ] F') (hs : MeasurableSet[m] s) :
    ∫ x in s, condExpL1CLM F' hm μ f x ∂μ = ∫ x in s, f x ∂μ := by
  let S := spanningSets (μ.trim hm)
  have hS_meas : ∀ i, MeasurableSet[m] (S i) := measurableSet_spanningSets (μ.trim hm)
  have hS_meas0 : ∀ i, MeasurableSet (S i) := fun i => hm _ (hS_meas i)
  have hs_eq : s = ⋃ i, S i ∩ s := by
    simp_rw [Set.inter_comm]
    rw [← Set.inter_iUnion, iUnion_spanningSets (μ.trim hm), Set.inter_univ]
  have hS_finite : ∀ i, μ (S i ∩ s) < ∞ := by
    refine fun i => (measure_mono Set.inter_subset_left).trans_lt ?_
    have hS_finite_trim := measure_spanningSets_lt_top (μ.trim hm) i
    rwa [trim_measurableSet_eq hm (hS_meas i)] at hS_finite_trim
  have h_mono : Monotone fun i => S i ∩ s := by
    intro i j hij x
    simp_rw [Set.mem_inter_iff]
    exact fun h => ⟨monotone_spanningSets (μ.trim hm) hij h.1, h.2⟩
  have h_eq_forall :
    (fun i => ∫ x in S i ∩ s, condExpL1CLM F' hm μ f x ∂μ) = fun i => ∫ x in S i ∩ s, f x ∂μ :=
    funext fun i =>
      setIntegral_condExpL1CLM_of_measure_ne_top f (@MeasurableSet.inter α m _ _ (hS_meas i) hs)
        (hS_finite i).ne
  have h_right : Tendsto (fun i => ∫ x in S i ∩ s, f x ∂μ) atTop (𝓝 (∫ x in s, f x ∂μ)) := by
    have h :=
      tendsto_setIntegral_of_monotone (fun i => (hS_meas0 i).inter (hm s hs)) h_mono
        (L1.integrable_coeFn f).integrableOn
    rwa [← hs_eq] at h
  have h_left : Tendsto (fun i => ∫ x in S i ∩ s, condExpL1CLM F' hm μ f x ∂μ) atTop
      (𝓝 (∫ x in s, condExpL1CLM F' hm μ f x ∂μ)) := by
    have h := tendsto_setIntegral_of_monotone (fun i => (hS_meas0 i).inter (hm s hs)) h_mono
      (L1.integrable_coeFn (condExpL1CLM F' hm μ f)).integrableOn
    rwa [← hs_eq] at h
  rw [h_eq_forall] at h_left
  exact tendsto_nhds_unique h_left h_right

<<<<<<< HEAD
@[deprecated (since := "2024-04-17")]
alias set_integral_condExpL1CLM := setIntegral_condExpL1CLM

@[deprecated (since := "2025-01-21")] alias set_integral_condexpL1CLM := set_integral_condExpL1CLM

theorem aestronglyMeasurable'_condExpL1CLM (f : α →₁[μ] F') :
    AEStronglyMeasurable' m (condExpL1CLM F' hm μ f) μ := by
  refine @Lp.induction _ _ _ _ _ _ _ ENNReal.one_ne_top
    (fun f : α →₁[μ] F' => AEStronglyMeasurable' m (condExpL1CLM F' hm μ f) μ) ?_ ?_ ?_ f
  · intro c s hs hμs
    rw [condExpL1CLM_indicatorConst hs hμs.ne c]
    exact aestronglyMeasurable'_condExpInd hs hμs.ne c
  · intro f g hf hg _ hfm hgm
    rw [(condExpL1CLM F' hm μ).map_add]
    refine AEStronglyMeasurable'.congr ?_ (coeFn_add _ _).symm
    exact AEStronglyMeasurable'.add hfm hgm
  · have : {f : Lp F' 1 μ | AEStronglyMeasurable' m (condExpL1CLM F' hm μ f) μ} =
        condExpL1CLM F' hm μ ⁻¹' {f | AEStronglyMeasurable' m f μ} := rfl
=======
theorem aestronglyMeasurable_condExpL1CLM (f : α →₁[μ] F') :
    AEStronglyMeasurable[m] (condExpL1CLM F' hm μ f) μ := by
  refine @Lp.induction _ _ _ _ _ _ _ ENNReal.one_ne_top
    (fun f : α →₁[μ] F' => AEStronglyMeasurable[m] (condExpL1CLM F' hm μ f) μ) ?_ ?_ ?_ f
  · intro c s hs hμs
    rw [condExpL1CLM_indicatorConst hs hμs.ne c]
    exact aestronglyMeasurable_condExpInd hs hμs.ne c
  · intro f g hf hg _ hfm hgm
    rw [(condExpL1CLM F' hm μ).map_add]
    exact (hfm.add hgm).congr (coeFn_add ..).symm
  · have : {f : Lp F' 1 μ | AEStronglyMeasurable[m] (condExpL1CLM F' hm μ f) μ} =
        condExpL1CLM F' hm μ ⁻¹' {f | AEStronglyMeasurable[m] f μ} := rfl
>>>>>>> 10c0c64b
    rw [this]
    refine IsClosed.preimage (condExpL1CLM F' hm μ).continuous ?_
    exact isClosed_aeStronglyMeasurable' hm

<<<<<<< HEAD
@[deprecated (since := "2025-01-21")]
alias aestronglyMeasurable'_condexpL1CLM := aestronglyMeasurable'_condExpL1CLM
=======
@[deprecated (since := "2025-01-24")]
alias aestronglyMeasurable'_condExpL1CLM := aestronglyMeasurable_condExpL1CLM

@[deprecated (since := "2025-01-21")]
alias aestronglyMeasurable_condexpL1CLM := aestronglyMeasurable_condExpL1CLM

@[deprecated (since := "2025-01-24")]
alias aestronglyMeasurable'_condexpL1CLM := aestronglyMeasurable_condexpL1CLM
>>>>>>> 10c0c64b

theorem condExpL1CLM_lpMeas (f : lpMeas F' ℝ m 1 μ) :
    condExpL1CLM F' hm μ (f : α →₁[μ] F') = ↑f := by
  let g := lpMeasToLpTrimLie F' ℝ 1 μ hm f
  have hfg : f = (lpMeasToLpTrimLie F' ℝ 1 μ hm).symm g := by
    simp only [g, LinearIsometryEquiv.symm_apply_apply]
  rw [hfg]
  refine @Lp.induction α F' m _ 1 (μ.trim hm) _ ENNReal.coe_ne_top (fun g : α →₁[μ.trim hm] F' =>
    condExpL1CLM F' hm μ ((lpMeasToLpTrimLie F' ℝ 1 μ hm).symm g : α →₁[μ] F') =
    ↑((lpMeasToLpTrimLie F' ℝ 1 μ hm).symm g)) ?_ ?_ ?_ g
  · intro c s hs hμs
    rw [@Lp.simpleFunc.coe_indicatorConst _ _ m, lpMeasToLpTrimLie_symm_indicator hs hμs.ne c,
      condExpL1CLM_indicatorConstLp]
    exact condExpInd_of_measurable hs ((le_trim hm).trans_lt hμs).ne c
  · intro f g hf hg _ hf_eq hg_eq
    rw [LinearIsometryEquiv.map_add]
    push_cast
    rw [map_add, hf_eq, hg_eq]
  · refine isClosed_eq ?_ ?_
    · refine (condExpL1CLM F' hm μ).continuous.comp (continuous_induced_dom.comp ?_)
      exact LinearIsometryEquiv.continuous _
    · refine continuous_induced_dom.comp ?_
      exact LinearIsometryEquiv.continuous _

@[deprecated (since := "2025-01-21")] alias condexpL1CLM_lpMeas := condExpL1CLM_lpMeas

<<<<<<< HEAD
theorem condExpL1CLM_of_aestronglyMeasurable' (f : α →₁[μ] F') (hfm : AEStronglyMeasurable' m f μ) :
=======
theorem condExpL1CLM_of_aestronglyMeasurable' (f : α →₁[μ] F') (hfm : AEStronglyMeasurable[m] f μ) :
>>>>>>> 10c0c64b
    condExpL1CLM F' hm μ f = f :=
  condExpL1CLM_lpMeas (⟨f, hfm⟩ : lpMeas F' ℝ m 1 μ)

@[deprecated (since := "2025-01-21")]
alias condexpL1CLM_of_aestronglyMeasurable' := condExpL1CLM_of_aestronglyMeasurable'

/-- Conditional expectation of a function, in L1. Its value is 0 if the function is not
integrable. The function-valued `condExp` should be used instead in most cases. -/
def condExpL1 (hm : m ≤ m0) (μ : Measure α) [SigmaFinite (μ.trim hm)] (f : α → F') : α →₁[μ] F' :=
  setToFun μ (condExpInd F' hm μ) (dominatedFinMeasAdditive_condExpInd F' hm μ) f

@[deprecated (since := "2025-01-21")] noncomputable alias condexpL1 := condExpL1

theorem condExpL1_undef (hf : ¬Integrable f μ) : condExpL1 hm μ f = 0 :=
  setToFun_undef (dominatedFinMeasAdditive_condExpInd F' hm μ) hf
<<<<<<< HEAD

@[deprecated (since := "2025-01-21")] alias condexpL1_undef := condExpL1_undef

theorem condExpL1_eq (hf : Integrable f μ) : condExpL1 hm μ f = condExpL1CLM F' hm μ (hf.toL1 f) :=
  setToFun_eq (dominatedFinMeasAdditive_condExpInd F' hm μ) hf

=======

@[deprecated (since := "2025-01-21")] alias condexpL1_undef := condExpL1_undef

theorem condExpL1_eq (hf : Integrable f μ) : condExpL1 hm μ f = condExpL1CLM F' hm μ (hf.toL1 f) :=
  setToFun_eq (dominatedFinMeasAdditive_condExpInd F' hm μ) hf

>>>>>>> 10c0c64b
@[deprecated (since := "2025-01-21")] alias condexpL1_eq := condExpL1_eq

@[simp]
theorem condExpL1_zero : condExpL1 hm μ (0 : α → F') = 0 :=
  setToFun_zero _

@[deprecated (since := "2025-01-21")] alias condexpL1_zero := condExpL1_zero

@[simp]
theorem condExpL1_measure_zero (hm : m ≤ m0) : condExpL1 hm (0 : Measure α) f = 0 :=
  setToFun_measure_zero _ rfl

@[deprecated (since := "2025-01-21")] alias condexpL1_measure_zero := condExpL1_measure_zero

<<<<<<< HEAD
theorem aestronglyMeasurable'_condExpL1 {f : α → F'} :
    AEStronglyMeasurable' m (condExpL1 hm μ f) μ := by
  by_cases hf : Integrable f μ
  · rw [condExpL1_eq hf]
    exact aestronglyMeasurable'_condExpL1CLM _
  · rw [condExpL1_undef hf]
    refine AEStronglyMeasurable'.congr ?_ (coeFn_zero _ _ _).symm
    exact StronglyMeasurable.aeStronglyMeasurable' (@stronglyMeasurable_zero _ _ m _ _)

@[deprecated (since := "2025-01-21")]
alias aestronglyMeasurable'_condexpL1 := aestronglyMeasurable'_condExpL1
=======
theorem aestronglyMeasurable_condExpL1 {f : α → F'} :
    AEStronglyMeasurable[m] (condExpL1 hm μ f) μ := by
  by_cases hf : Integrable f μ
  · rw [condExpL1_eq hf]
    exact aestronglyMeasurable_condExpL1CLM _
  · rw [condExpL1_undef hf]
    exact stronglyMeasurable_zero.aestronglyMeasurable.congr (coeFn_zero ..).symm

@[deprecated (since := "2025-01-24")]
alias aestronglyMeasurable'_condExpL1 := aestronglyMeasurable_condExpL1

@[deprecated (since := "2025-01-21")]
alias aestronglyMeasurable_condexpL1 := aestronglyMeasurable_condExpL1

@[deprecated (since := "2025-01-24")]
alias aestronglyMeasurable'_condexpL1 := aestronglyMeasurable_condexpL1
>>>>>>> 10c0c64b

theorem condExpL1_congr_ae (hm : m ≤ m0) [SigmaFinite (μ.trim hm)] (h : f =ᵐ[μ] g) :
    condExpL1 hm μ f = condExpL1 hm μ g :=
  setToFun_congr_ae _ h

@[deprecated (since := "2025-01-21")] alias condexpL1_congr_ae := condExpL1_congr_ae

theorem integrable_condExpL1 (f : α → F') : Integrable (condExpL1 hm μ f) μ :=
  L1.integrable_coeFn _

@[deprecated (since := "2025-01-21")] alias integrable_condexpL1 := integrable_condExpL1

/-- The integral of the conditional expectation `condExpL1` over an `m`-measurable set is equal to
the integral of `f` on that set. See also `setIntegral_condExp`, the similar statement for
`condExp`. -/
theorem setIntegral_condExpL1 (hf : Integrable f μ) (hs : MeasurableSet[m] s) :
    ∫ x in s, condExpL1 hm μ f x ∂μ = ∫ x in s, f x ∂μ := by
  simp_rw [condExpL1_eq hf]
  rw [setIntegral_condExpL1CLM (hf.toL1 f) hs]
  exact setIntegral_congr_ae (hm s hs) (hf.coeFn_toL1.mono fun x hx _ => hx)

@[deprecated (since := "2025-01-21")] alias setIntegral_condexpL1 := setIntegral_condExpL1
<<<<<<< HEAD

@[deprecated (since := "2024-04-17")]
alias set_integral_condExpL1 := setIntegral_condExpL1

@[deprecated (since := "2025-01-21")] alias set_integral_condexpL1 := set_integral_condExpL1

=======

>>>>>>> 10c0c64b
theorem condExpL1_add (hf : Integrable f μ) (hg : Integrable g μ) :
    condExpL1 hm μ (f + g) = condExpL1 hm μ f + condExpL1 hm μ g :=
  setToFun_add _ hf hg

@[deprecated (since := "2025-01-21")] alias condexpL1_add := condExpL1_add

theorem condExpL1_neg (f : α → F') : condExpL1 hm μ (-f) = -condExpL1 hm μ f :=
  setToFun_neg _ f

@[deprecated (since := "2025-01-21")] alias condexpL1_neg := condExpL1_neg

theorem condExpL1_smul (c : 𝕜) (f : α → F') : condExpL1 hm μ (c • f) = c • condExpL1 hm μ f := by
  refine setToFun_smul _ ?_ c f
  exact fun c _ x => condExpInd_smul' c x

@[deprecated (since := "2025-01-21")] alias condexpL1_smul := condExpL1_smul

theorem condExpL1_sub (hf : Integrable f μ) (hg : Integrable g μ) :
    condExpL1 hm μ (f - g) = condExpL1 hm μ f - condExpL1 hm μ g :=
  setToFun_sub _ hf hg

@[deprecated (since := "2025-01-21")] alias condexpL1_sub := condExpL1_sub

<<<<<<< HEAD
theorem condExpL1_of_aestronglyMeasurable' (hfm : AEStronglyMeasurable' m f μ)
=======
theorem condExpL1_of_aestronglyMeasurable' (hfm : AEStronglyMeasurable[m] f μ)
>>>>>>> 10c0c64b
    (hfi : Integrable f μ) : condExpL1 hm μ f =ᵐ[μ] f := by
  rw [condExpL1_eq hfi]
  refine EventuallyEq.trans ?_ (Integrable.coeFn_toL1 hfi)
  rw [condExpL1CLM_of_aestronglyMeasurable']
<<<<<<< HEAD
  exact AEStronglyMeasurable'.congr hfm (Integrable.coeFn_toL1 hfi).symm

@[deprecated (since := "2025-01-21")]
alias condexpL1_of_aestronglyMeasurable' := condExpL1_of_aestronglyMeasurable'

=======
  exact hfm.congr hfi.coeFn_toL1.symm

@[deprecated (since := "2025-01-21")]
alias condexpL1_of_aestronglyMeasurable' := condExpL1_of_aestronglyMeasurable'

>>>>>>> 10c0c64b
theorem condExpL1_mono {E} [NormedLatticeAddCommGroup E] [CompleteSpace E] [NormedSpace ℝ E]
    [OrderedSMul ℝ E] {f g : α → E} (hf : Integrable f μ) (hg : Integrable g μ) (hfg : f ≤ᵐ[μ] g) :
    condExpL1 hm μ f ≤ᵐ[μ] condExpL1 hm μ g := by
  rw [coeFn_le]
  have h_nonneg : ∀ s, MeasurableSet s → μ s < ∞ → ∀ x : E, 0 ≤ x → 0 ≤ condExpInd E hm μ s x :=
    fun s hs hμs x hx => condExpInd_nonneg hs hμs.ne x hx
  exact setToFun_mono (dominatedFinMeasAdditive_condExpInd E hm μ) h_nonneg hf hg hfg

@[deprecated (since := "2025-01-21")] alias condexpL1_mono := condExpL1_mono

end CondexpL1

end MeasureTheory<|MERGE_RESOLUTION|>--- conflicted
+++ resolved
@@ -135,20 +135,12 @@
     ofReal_integral_norm_eq_lintegral_enorm]
   swap; · rw [← memℒp_one_iff_integrable]; exact Lp.memℒp _
   have h_eq :
-<<<<<<< HEAD
-    ∫⁻ a, ‖condExpIndL1Fin hm hs hμs x a‖₊ ∂μ = ∫⁻ a, ‖condExpIndSMul hm hs hμs x a‖₊ ∂μ := by
-=======
     ∫⁻ a, ‖condExpIndL1Fin hm hs hμs x a‖ₑ ∂μ = ∫⁻ a, ‖condExpIndSMul hm hs hμs x a‖ₑ ∂μ := by
->>>>>>> 10c0c64b
     refine lintegral_congr_ae ?_
     refine (condExpIndL1Fin_ae_eq_condExpIndSMul hm hs hμs x).mono fun z hz => ?_
     dsimp only
     rw [hz]
-<<<<<<< HEAD
-  rw [h_eq, ofReal_norm_eq_coe_nnnorm]
-=======
   rw [h_eq, ofReal_norm_eq_enorm]
->>>>>>> 10c0c64b
   exact lintegral_nnnorm_condExpIndSMul_le hm hs hμs x
 
 @[deprecated (since := "2025-01-21")] alias norm_condexpIndL1Fin_le := norm_condExpIndL1Fin_le
@@ -175,11 +167,6 @@
 
 @[deprecated (since := "2025-01-21")]
 alias condexpIndL1Fin_disjoint_union := condExpIndL1Fin_disjoint_union
-<<<<<<< HEAD
-
-end CondexpIndL1Fin
-=======
->>>>>>> 10c0c64b
 
 end CondexpIndL1Fin
 
@@ -200,19 +187,11 @@
 theorem condExpIndL1_of_measurableSet_of_measure_ne_top (hs : MeasurableSet s) (hμs : μ s ≠ ∞)
     (x : G) : condExpIndL1 hm μ s x = condExpIndL1Fin hm hs hμs x := by
   simp only [condExpIndL1, And.intro hs hμs, dif_pos, Ne, not_false_iff, and_self_iff]
-<<<<<<< HEAD
 
 @[deprecated (since := "2025-01-21")]
 alias condexpIndL1_of_measurableSet_of_measure_ne_top :=
   condExpIndL1_of_measurableSet_of_measure_ne_top
 
-=======
-
-@[deprecated (since := "2025-01-21")]
-alias condexpIndL1_of_measurableSet_of_measure_ne_top :=
-  condExpIndL1_of_measurableSet_of_measure_ne_top
-
->>>>>>> 10c0c64b
 theorem condExpIndL1_of_measure_eq_top (hμs : μ s = ∞) (x : G) : condExpIndL1 hm μ s x = 0 := by
   simp only [condExpIndL1, hμs, eq_self_iff_true, not_true, Ne, dif_neg, not_false_iff,
     and_false]
@@ -223,17 +202,10 @@
 theorem condExpIndL1_of_not_measurableSet (hs : ¬MeasurableSet s) (x : G) :
     condExpIndL1 hm μ s x = 0 := by
   simp only [condExpIndL1, hs, dif_neg, not_false_iff, false_and]
-<<<<<<< HEAD
 
 @[deprecated (since := "2025-01-21")]
 alias condexpIndL1_of_not_measurableSet := condExpIndL1_of_not_measurableSet
 
-=======
-
-@[deprecated (since := "2025-01-21")]
-alias condexpIndL1_of_not_measurableSet := condExpIndL1_of_not_measurableSet
-
->>>>>>> 10c0c64b
 theorem condExpIndL1_add (x y : G) :
     condExpIndL1 hm μ s (x + y) = condExpIndL1 hm μ s x + condExpIndL1 hm μ s y := by
   by_cases hs : MeasurableSet s
@@ -242,15 +214,9 @@
   · simp_rw [condExpIndL1_of_measure_eq_top hμs]; rw [zero_add]
   · simp_rw [condExpIndL1_of_measurableSet_of_measure_ne_top hs hμs]
     exact condExpIndL1Fin_add hs hμs x y
-<<<<<<< HEAD
 
 @[deprecated (since := "2025-01-21")] alias condexpIndL1_add := condExpIndL1_add
 
-=======
-
-@[deprecated (since := "2025-01-21")] alias condexpIndL1_add := condExpIndL1_add
-
->>>>>>> 10c0c64b
 theorem condExpIndL1_smul (c : ℝ) (x : G) :
     condExpIndL1 hm μ s (c • x) = c • condExpIndL1 hm μ s x := by
   by_cases hs : MeasurableSet s
@@ -259,15 +225,9 @@
   · simp_rw [condExpIndL1_of_measure_eq_top hμs]; rw [smul_zero]
   · simp_rw [condExpIndL1_of_measurableSet_of_measure_ne_top hs hμs]
     exact condExpIndL1Fin_smul hs hμs c x
-<<<<<<< HEAD
 
 @[deprecated (since := "2025-01-21")] alias condexpIndL1_smul := condExpIndL1_smul
 
-=======
-
-@[deprecated (since := "2025-01-21")] alias condexpIndL1_smul := condExpIndL1_smul
-
->>>>>>> 10c0c64b
 theorem condExpIndL1_smul' [NormedSpace ℝ F] [SMulCommClass ℝ 𝕜 F] (c : 𝕜) (x : F) :
     condExpIndL1 hm μ s (c • x) = c • condExpIndL1 hm μ s x := by
   by_cases hs : MeasurableSet s
@@ -289,21 +249,12 @@
     exact mul_nonneg ENNReal.toReal_nonneg (norm_nonneg _)
   · rw [condExpIndL1_of_measurableSet_of_measure_ne_top hs hμs x]
     exact norm_condExpIndL1Fin_le hs hμs x
-<<<<<<< HEAD
 
 @[deprecated (since := "2025-01-21")] alias norm_condexpIndL1_le := norm_condExpIndL1_le
 
 theorem continuous_condExpIndL1 : Continuous fun x : G => condExpIndL1 hm μ s x :=
   continuous_of_linear_of_bound condExpIndL1_add condExpIndL1_smul norm_condExpIndL1_le
 
-=======
-
-@[deprecated (since := "2025-01-21")] alias norm_condexpIndL1_le := norm_condExpIndL1_le
-
-theorem continuous_condExpIndL1 : Continuous fun x : G => condExpIndL1 hm μ s x :=
-  continuous_of_linear_of_bound condExpIndL1_add condExpIndL1_smul norm_condExpIndL1_le
-
->>>>>>> 10c0c64b
 @[deprecated (since := "2025-01-21")] alias continuous_condexpIndL1 := continuous_condExpIndL1
 
 theorem condExpIndL1_disjoint_union (hs : MeasurableSet s) (ht : MeasurableSet t) (hμs : μ s ≠ ∞)
@@ -348,15 +299,6 @@
 
 variable {hm : m ≤ m0} [SigmaFinite (μ.trim hm)]
 
-<<<<<<< HEAD
-theorem aestronglyMeasurable'_condExpInd (hs : MeasurableSet s) (hμs : μ s ≠ ∞) (x : G) :
-    AEStronglyMeasurable' m (condExpInd G hm μ s x) μ :=
-  AEStronglyMeasurable'.congr (aeStronglyMeasurable'_condExpIndSMul hm hs hμs x)
-    (condExpInd_ae_eq_condExpIndSMul hm hs hμs x).symm
-
-@[deprecated (since := "2025-01-21")]
-alias aestronglyMeasurable'_condexpInd := aestronglyMeasurable'_condExpInd
-=======
 theorem aestronglyMeasurable_condExpInd (hs : MeasurableSet s) (hμs : μ s ≠ ∞) (x : G) :
     AEStronglyMeasurable[m] (condExpInd G hm μ s x) μ :=
   (aestronglyMeasurable_condExpIndSMul hm hs hμs x).congr
@@ -367,7 +309,6 @@
 
 @[deprecated (since := "2025-01-21")]
 alias aestronglyMeasurable'_condexpInd := aestronglyMeasurable_condExpInd
->>>>>>> 10c0c64b
 
 @[simp]
 theorem condExpInd_empty : condExpInd G hm μ ∅ = (0 : G →L[ℝ] α →₁[μ] G) := by
@@ -380,7 +321,6 @@
   rfl
 
 @[deprecated (since := "2025-01-21")] alias condexpInd_empty := condExpInd_empty
-<<<<<<< HEAD
 
 theorem condExpInd_smul' [NormedSpace ℝ F] [SMulCommClass ℝ 𝕜 F] (c : 𝕜) (x : F) :
     condExpInd F hm μ s (c • x) = c • condExpInd F hm μ s x :=
@@ -393,20 +333,6 @@
 
 @[deprecated (since := "2025-01-21")] alias norm_condexpInd_apply_le := norm_condExpInd_apply_le
 
-=======
-
-theorem condExpInd_smul' [NormedSpace ℝ F] [SMulCommClass ℝ 𝕜 F] (c : 𝕜) (x : F) :
-    condExpInd F hm μ s (c • x) = c • condExpInd F hm μ s x :=
-  condExpIndL1_smul' c x
-
-@[deprecated (since := "2025-01-21")] alias condexpInd_smul' := condExpInd_smul'
-
-theorem norm_condExpInd_apply_le (x : G) : ‖condExpInd G hm μ s x‖ ≤ (μ s).toReal * ‖x‖ :=
-  norm_condExpIndL1_le x
-
-@[deprecated (since := "2025-01-21")] alias norm_condexpInd_apply_le := norm_condExpInd_apply_le
-
->>>>>>> 10c0c64b
 theorem norm_condExpInd_le : ‖(condExpInd G hm μ s : G →L[ℝ] α →₁[μ] G)‖ ≤ (μ s).toReal :=
   ContinuousLinearMap.opNorm_le_bound _ ENNReal.toReal_nonneg norm_condExpInd_apply_le
 
@@ -416,7 +342,6 @@
     (hμs : μ s ≠ ∞) (hμt : μ t ≠ ∞) (hst : Disjoint s t) (x : G) :
     condExpInd G hm μ (s ∪ t) x = condExpInd G hm μ s x + condExpInd G hm μ t x :=
   condExpIndL1_disjoint_union hs ht hμs hμt hst x
-<<<<<<< HEAD
 
 @[deprecated (since := "2025-01-21")]
 alias condexpInd_disjoint_union_apply := condExpInd_disjoint_union_apply
@@ -426,17 +351,6 @@
     condExpInd G hm μ s + condExpInd G hm μ t := by
   ext1 x; push_cast; exact condExpInd_disjoint_union_apply hs ht hμs hμt hst x
 
-=======
-
-@[deprecated (since := "2025-01-21")]
-alias condexpInd_disjoint_union_apply := condExpInd_disjoint_union_apply
-
-theorem condExpInd_disjoint_union (hs : MeasurableSet s) (ht : MeasurableSet t) (hμs : μ s ≠ ∞)
-    (hμt : μ t ≠ ∞) (hst : Disjoint s t) : (condExpInd G hm μ (s ∪ t) : G →L[ℝ] α →₁[μ] G) =
-    condExpInd G hm μ s + condExpInd G hm μ t := by
-  ext1 x; push_cast; exact condExpInd_disjoint_union_apply hs ht hμs hμt hst x
-
->>>>>>> 10c0c64b
 @[deprecated (since := "2025-01-21")] alias condexpInd_disjoint_union := condExpInd_disjoint_union
 
 variable (G)
@@ -458,18 +372,8 @@
       setIntegral_congr_ae (hm s hs)
         ((condExpInd_ae_eq_condExpIndSMul hm ht hμt x).mono fun _ hx _ => hx)
     _ = (μ (t ∩ s)).toReal • x := setIntegral_condExpIndSMul hs ht hμs hμt x
-<<<<<<< HEAD
 
 @[deprecated (since := "2025-01-21")] alias setIntegral_condexpInd := setIntegral_condExpInd
-
-@[deprecated (since := "2024-04-17")]
-alias set_integral_condExpInd := setIntegral_condExpInd
-
-@[deprecated (since := "2025-01-21")] alias set_integral_condexpInd := set_integral_condExpInd
-=======
-
-@[deprecated (since := "2025-01-21")] alias setIntegral_condexpInd := setIntegral_condExpInd
->>>>>>> 10c0c64b
 
 theorem condExpInd_of_measurable (hs : MeasurableSet[m] s) (hμs : μ s ≠ ∞) (c : G) :
     condExpInd G hm μ s c = indicatorConstLp 1 (hm s hs) hμs c := by
@@ -560,18 +464,7 @@
 
 @[deprecated (since := "2025-01-21")]
 alias setIntegral_condexpL1CLM_of_measure_ne_top := setIntegral_condExpL1CLM_of_measure_ne_top
-<<<<<<< HEAD
-
-@[deprecated (since := "2024-04-17")]
-alias set_integral_condexpL1CLM_of_measure_ne_top :=
-  setIntegral_condExpL1CLM_of_measure_ne_top
-
-@[deprecated (since := "2025-01-21")]
-alias setIntegral_condexpL1CLM := set_integral_condexpL1CLM_of_measure_ne_top
-
-=======
-
->>>>>>> 10c0c64b
+
 /-- The integral of the conditional expectation `condExpL1CLM` over an `m`-measurable set is equal
 to the integral of `f` on that set. See also `setIntegral_condExp`, the similar statement for
 `condExp`. -/
@@ -609,26 +502,6 @@
   rw [h_eq_forall] at h_left
   exact tendsto_nhds_unique h_left h_right
 
-<<<<<<< HEAD
-@[deprecated (since := "2024-04-17")]
-alias set_integral_condExpL1CLM := setIntegral_condExpL1CLM
-
-@[deprecated (since := "2025-01-21")] alias set_integral_condexpL1CLM := set_integral_condExpL1CLM
-
-theorem aestronglyMeasurable'_condExpL1CLM (f : α →₁[μ] F') :
-    AEStronglyMeasurable' m (condExpL1CLM F' hm μ f) μ := by
-  refine @Lp.induction _ _ _ _ _ _ _ ENNReal.one_ne_top
-    (fun f : α →₁[μ] F' => AEStronglyMeasurable' m (condExpL1CLM F' hm μ f) μ) ?_ ?_ ?_ f
-  · intro c s hs hμs
-    rw [condExpL1CLM_indicatorConst hs hμs.ne c]
-    exact aestronglyMeasurable'_condExpInd hs hμs.ne c
-  · intro f g hf hg _ hfm hgm
-    rw [(condExpL1CLM F' hm μ).map_add]
-    refine AEStronglyMeasurable'.congr ?_ (coeFn_add _ _).symm
-    exact AEStronglyMeasurable'.add hfm hgm
-  · have : {f : Lp F' 1 μ | AEStronglyMeasurable' m (condExpL1CLM F' hm μ f) μ} =
-        condExpL1CLM F' hm μ ⁻¹' {f | AEStronglyMeasurable' m f μ} := rfl
-=======
 theorem aestronglyMeasurable_condExpL1CLM (f : α →₁[μ] F') :
     AEStronglyMeasurable[m] (condExpL1CLM F' hm μ f) μ := by
   refine @Lp.induction _ _ _ _ _ _ _ ENNReal.one_ne_top
@@ -641,15 +514,10 @@
     exact (hfm.add hgm).congr (coeFn_add ..).symm
   · have : {f : Lp F' 1 μ | AEStronglyMeasurable[m] (condExpL1CLM F' hm μ f) μ} =
         condExpL1CLM F' hm μ ⁻¹' {f | AEStronglyMeasurable[m] f μ} := rfl
->>>>>>> 10c0c64b
     rw [this]
     refine IsClosed.preimage (condExpL1CLM F' hm μ).continuous ?_
     exact isClosed_aeStronglyMeasurable' hm
 
-<<<<<<< HEAD
-@[deprecated (since := "2025-01-21")]
-alias aestronglyMeasurable'_condexpL1CLM := aestronglyMeasurable'_condExpL1CLM
-=======
 @[deprecated (since := "2025-01-24")]
 alias aestronglyMeasurable'_condExpL1CLM := aestronglyMeasurable_condExpL1CLM
 
@@ -658,7 +526,6 @@
 
 @[deprecated (since := "2025-01-24")]
 alias aestronglyMeasurable'_condexpL1CLM := aestronglyMeasurable_condexpL1CLM
->>>>>>> 10c0c64b
 
 theorem condExpL1CLM_lpMeas (f : lpMeas F' ℝ m 1 μ) :
     condExpL1CLM F' hm μ (f : α →₁[μ] F') = ↑f := by
@@ -685,11 +552,7 @@
 
 @[deprecated (since := "2025-01-21")] alias condexpL1CLM_lpMeas := condExpL1CLM_lpMeas
 
-<<<<<<< HEAD
-theorem condExpL1CLM_of_aestronglyMeasurable' (f : α →₁[μ] F') (hfm : AEStronglyMeasurable' m f μ) :
-=======
 theorem condExpL1CLM_of_aestronglyMeasurable' (f : α →₁[μ] F') (hfm : AEStronglyMeasurable[m] f μ) :
->>>>>>> 10c0c64b
     condExpL1CLM F' hm μ f = f :=
   condExpL1CLM_lpMeas (⟨f, hfm⟩ : lpMeas F' ℝ m 1 μ)
 
@@ -705,21 +568,12 @@
 
 theorem condExpL1_undef (hf : ¬Integrable f μ) : condExpL1 hm μ f = 0 :=
   setToFun_undef (dominatedFinMeasAdditive_condExpInd F' hm μ) hf
-<<<<<<< HEAD
 
 @[deprecated (since := "2025-01-21")] alias condexpL1_undef := condExpL1_undef
 
 theorem condExpL1_eq (hf : Integrable f μ) : condExpL1 hm μ f = condExpL1CLM F' hm μ (hf.toL1 f) :=
   setToFun_eq (dominatedFinMeasAdditive_condExpInd F' hm μ) hf
 
-=======
-
-@[deprecated (since := "2025-01-21")] alias condexpL1_undef := condExpL1_undef
-
-theorem condExpL1_eq (hf : Integrable f μ) : condExpL1 hm μ f = condExpL1CLM F' hm μ (hf.toL1 f) :=
-  setToFun_eq (dominatedFinMeasAdditive_condExpInd F' hm μ) hf
-
->>>>>>> 10c0c64b
 @[deprecated (since := "2025-01-21")] alias condexpL1_eq := condExpL1_eq
 
 @[simp]
@@ -734,19 +588,6 @@
 
 @[deprecated (since := "2025-01-21")] alias condexpL1_measure_zero := condExpL1_measure_zero
 
-<<<<<<< HEAD
-theorem aestronglyMeasurable'_condExpL1 {f : α → F'} :
-    AEStronglyMeasurable' m (condExpL1 hm μ f) μ := by
-  by_cases hf : Integrable f μ
-  · rw [condExpL1_eq hf]
-    exact aestronglyMeasurable'_condExpL1CLM _
-  · rw [condExpL1_undef hf]
-    refine AEStronglyMeasurable'.congr ?_ (coeFn_zero _ _ _).symm
-    exact StronglyMeasurable.aeStronglyMeasurable' (@stronglyMeasurable_zero _ _ m _ _)
-
-@[deprecated (since := "2025-01-21")]
-alias aestronglyMeasurable'_condexpL1 := aestronglyMeasurable'_condExpL1
-=======
 theorem aestronglyMeasurable_condExpL1 {f : α → F'} :
     AEStronglyMeasurable[m] (condExpL1 hm μ f) μ := by
   by_cases hf : Integrable f μ
@@ -763,7 +604,6 @@
 
 @[deprecated (since := "2025-01-24")]
 alias aestronglyMeasurable'_condexpL1 := aestronglyMeasurable_condexpL1
->>>>>>> 10c0c64b
 
 theorem condExpL1_congr_ae (hm : m ≤ m0) [SigmaFinite (μ.trim hm)] (h : f =ᵐ[μ] g) :
     condExpL1 hm μ f = condExpL1 hm μ g :=
@@ -786,16 +626,7 @@
   exact setIntegral_congr_ae (hm s hs) (hf.coeFn_toL1.mono fun x hx _ => hx)
 
 @[deprecated (since := "2025-01-21")] alias setIntegral_condexpL1 := setIntegral_condExpL1
-<<<<<<< HEAD
-
-@[deprecated (since := "2024-04-17")]
-alias set_integral_condExpL1 := setIntegral_condExpL1
-
-@[deprecated (since := "2025-01-21")] alias set_integral_condexpL1 := set_integral_condExpL1
-
-=======
-
->>>>>>> 10c0c64b
+
 theorem condExpL1_add (hf : Integrable f μ) (hg : Integrable g μ) :
     condExpL1 hm μ (f + g) = condExpL1 hm μ f + condExpL1 hm μ g :=
   setToFun_add _ hf hg
@@ -819,28 +650,16 @@
 
 @[deprecated (since := "2025-01-21")] alias condexpL1_sub := condExpL1_sub
 
-<<<<<<< HEAD
-theorem condExpL1_of_aestronglyMeasurable' (hfm : AEStronglyMeasurable' m f μ)
-=======
 theorem condExpL1_of_aestronglyMeasurable' (hfm : AEStronglyMeasurable[m] f μ)
->>>>>>> 10c0c64b
     (hfi : Integrable f μ) : condExpL1 hm μ f =ᵐ[μ] f := by
   rw [condExpL1_eq hfi]
   refine EventuallyEq.trans ?_ (Integrable.coeFn_toL1 hfi)
   rw [condExpL1CLM_of_aestronglyMeasurable']
-<<<<<<< HEAD
-  exact AEStronglyMeasurable'.congr hfm (Integrable.coeFn_toL1 hfi).symm
+  exact hfm.congr hfi.coeFn_toL1.symm
 
 @[deprecated (since := "2025-01-21")]
 alias condexpL1_of_aestronglyMeasurable' := condExpL1_of_aestronglyMeasurable'
 
-=======
-  exact hfm.congr hfi.coeFn_toL1.symm
-
-@[deprecated (since := "2025-01-21")]
-alias condexpL1_of_aestronglyMeasurable' := condExpL1_of_aestronglyMeasurable'
-
->>>>>>> 10c0c64b
 theorem condExpL1_mono {E} [NormedLatticeAddCommGroup E] [CompleteSpace E] [NormedSpace ℝ E]
     [OrderedSMul ℝ E] {f g : α → E} (hf : Integrable f μ) (hg : Integrable g μ) (hfg : f ≤ᵐ[μ] g) :
     condExpL1 hm μ f ≤ᵐ[μ] condExpL1 hm μ g := by
