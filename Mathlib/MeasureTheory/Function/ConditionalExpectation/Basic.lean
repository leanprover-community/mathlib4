--- conflicted
+++ resolved
@@ -353,8 +353,6 @@
     · simp [condExp_of_not_sigmaFinite hm hμ]
   · simp [condExp_of_not_le hm]
 
-<<<<<<< HEAD
-=======
 /-- Conditional expectation commutes with affine functions. Note that `IsFiniteMeasure μ` is a
 necessary assumption because we want constant functions to be integrable. -/
 theorem _root_.ContinuousLinearMap.comp_condExp_add_const_comm {F : Type*} [NormedAddCommGroup F]
@@ -365,7 +363,6 @@
       simpa [condExp_const hm a]
   exact hp.trans (condExp_add (T.integrable_comp hf_int) (integrable_const a) m).symm
 
->>>>>>> 8c36f10c
 section RCLike
 
 variable [InnerProductSpace 𝕜 E]
