--- conflicted
+++ resolved
@@ -335,11 +335,7 @@
   rw [setIntegral_condExp (hm₁₂.trans hm₂) integrable_condExp hs]
   rw [setIntegral_condExp (hm₁₂.trans hm₂) hf hs, setIntegral_condExp hm₂ hf (hm₁₂ s hs)]
 
-<<<<<<< HEAD
-/-- Conditional expectation commutes with continuous linear functional. -/
-=======
 /-- Conditional expectation commutes with continuous linear functionals. -/
->>>>>>> 9462af89
 theorem condExp_comm_continuousLinearMap (hm : m ≤ m₀) [SigmaFinite (μ.trim hm)]
     {F : Type*} [NormedAddCommGroup F] [CompleteSpace F] [NormedSpace ℝ F]
     (hf_int : Integrable f μ) (T : E →L[ℝ] F) :
