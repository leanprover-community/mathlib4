--- conflicted
+++ resolved
@@ -73,15 +73,7 @@
 
 namespace MeasureTheory
   -- 𝕜 for ℝ or ℂ
-<<<<<<< HEAD
-  -- F' for integrals on a Lp submodule
-  [NormedAddCommGroup F']
-  [NormedSpace 𝕜 F'] [NormedSpace ℝ F'] [CompleteSpace F']
-
-variable {m m0 : MeasurableSpace α} {μ : Measure α} {f g : α → F'} {s : Set α}
-
-open scoped Classical in
-=======
+
   -- E for integrals on a Lp submodule
 variable {α β E 𝕜 : Type*} [RCLike 𝕜] {m m₀ : MeasurableSpace α} {μ : Measure α} {f g : α → E}
   {s : Set α}
@@ -90,7 +82,6 @@
 variable [NormedAddCommGroup E] [NormedSpace ℝ E] [CompleteSpace E]
 
 variable (m) in
->>>>>>> 668ab19b
 /-- Conditional expectation of a function. It is defined as 0 if any one of the following conditions
 is true:
 - `m` is not a sub-σ-algebra of `m₀`,
@@ -113,17 +104,12 @@
 
 @[deprecated (since := "2025-01-21")] alias condexp_of_not_le := condExp_of_not_le
 
-<<<<<<< HEAD
-open scoped Classical in
-theorem condexp_of_sigmaFinite (hm : m ≤ m0) [hμm : SigmaFinite (μ.trim hm)] :
-=======
 theorem condExp_of_not_sigmaFinite (hm : m ≤ m₀) (hμm_not : ¬SigmaFinite (μ.trim hm)) :
     μ[f|m] = 0 := by rw [condExp, dif_pos hm, dif_neg]; push_neg; exact fun h => absurd h hμm_not
 
 @[deprecated (since := "2025-01-21")] alias condexp_of_not_sigmaFinite := condExp_of_not_sigmaFinite
 
 theorem condExp_of_sigmaFinite (hm : m ≤ m₀) [hμm : SigmaFinite (μ.trim hm)] :
->>>>>>> 668ab19b
     μ[f|m] =
       if Integrable f μ then
         if StronglyMeasurable[m] f then f
@@ -330,17 +316,11 @@
   exact (coeFn_add _ _).trans
     ((condExp_ae_eq_condExpL1 hm _).symm.add (condExp_ae_eq_condExpL1 hm _).symm)
 
-<<<<<<< HEAD
-theorem condexp_finset_sum {ι : Type*} {s : Finset ι} {f : ι → α → F'}
-    (hf : ∀ i ∈ s, Integrable (f i) μ) : μ[∑ i ∈ s, f i|m] =ᵐ[μ] ∑ i ∈ s, μ[f i|m] := by
-  classical
-=======
 @[deprecated (since := "2025-01-21")] alias condexp_add := condExp_add
 
 theorem condExp_finset_sum {ι : Type*} {s : Finset ι} {f : ι → α → E}
     (hf : ∀ i ∈ s, Integrable (f i) μ) (m : MeasurableSpace α) :
     μ[∑ i ∈ s, f i|m] =ᵐ[μ] ∑ i ∈ s, μ[f i|m] := by
->>>>>>> 668ab19b
   induction' s using Finset.induction_on with i s his heq hf
   · rw [Finset.sum_empty, Finset.sum_empty, condExp_zero]
   · rw [Finset.sum_insert his, Finset.sum_insert his]
