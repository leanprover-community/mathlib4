/-
Copyright (c) 2021 Rémy Degenne. All rights reserved.
Released under Apache 2.0 license as described in the file LICENSE.
Authors: Rémy Degenne
-/
module

public import Mathlib.MeasureTheory.Function.ConditionalExpectation.CondexpL1

/-! # Conditional expectation

We build the conditional expectation of an integrable function `f` with value in a Banach space
with respect to a measure `μ` (defined on a measurable space structure `m₀`) and a measurable space
structure `m` with `hm : m ≤ m₀` (a sub-sigma-algebra). This is an `m`-strongly measurable
function `μ[f|hm]` which is integrable and verifies `∫ x in s, μ[f|hm] x ∂μ = ∫ x in s, f x ∂μ`
for all `m`-measurable sets `s`. It is unique as an element of `L¹`.

The construction is done in four steps:
* Define the conditional expectation of an `L²` function, as an element of `L²`. This is the
  orthogonal projection on the subspace of almost everywhere `m`-measurable functions.
* Show that the conditional expectation of the indicator of a measurable set with finite measure
  is integrable and define a map `Set α → (E →L[ℝ] (α →₁[μ] E))` which to a set associates a linear
  map. That linear map sends `x ∈ E` to the conditional expectation of the indicator of the set
  with value `x`.
* Extend that map to `condExpL1CLM : (α →₁[μ] E) →L[ℝ] (α →₁[μ] E)`. This is done using the same
  construction as the Bochner integral (see the file `MeasureTheory/Integral/SetToL1`).
* Define the conditional expectation of a function `f : α → E`, which is an integrable function
  `α → E` equal to 0 if `f` is not integrable, and equal to an `m`-measurable representative of
  `condExpL1CLM` applied to `[f]`, the equivalence class of `f` in `L¹`.

The first step is done in `MeasureTheory.Function.ConditionalExpectation.CondexpL2`, the two
next steps in `MeasureTheory.Function.ConditionalExpectation.CondexpL1` and the final step is
performed in this file.

## Main results

The conditional expectation and its properties

* `condExp (m : MeasurableSpace α) (μ : Measure α) (f : α → E)`: conditional expectation of `f`
  with respect to `m`.
* `integrable_condExp` : `condExp` is integrable.
* `stronglyMeasurable_condExp` : `condExp` is `m`-strongly-measurable.
* `setIntegral_condExp (hf : Integrable f μ) (hs : MeasurableSet[m] s)` : if `m ≤ m₀` (the
  σ-algebra over which the measure is defined), then the conditional expectation verifies
  `∫ x in s, condExp m μ f x ∂μ = ∫ x in s, f x ∂μ` for any `m`-measurable set `s`.

While `condExp` is function-valued, we also define `condExpL1` with value in `L1` and a continuous
linear map `condExpL1CLM` from `L1` to `L1`. `condExp` should be used in most cases.

Uniqueness of the conditional expectation

* `ae_eq_condExp_of_forall_setIntegral_eq`: an a.e. `m`-measurable function which verifies the
  equality of integrals is a.e. equal to `condExp`.

## Notation

For a measure `μ` defined on a measurable space structure `m₀`, another measurable space structure
`m` with `hm : m ≤ m₀` (a sub-σ-algebra) and a function `f`, we define the notation
* `μ[f|m] = condExp m μ f`.

## TODO

See https://leanprover.zulipchat.com/#narrow/channel/217875-Is-there-code-for-X.3F/topic/Conditional.20expectation.20of.20product
for how to prove that we can pull `m`-measurable continuous linear maps out of the `m`-conditional
expectation. This would generalise `MeasureTheory.condExp_mul_of_stronglyMeasurable_left`.

## Tags

conditional expectation, conditional expected value

-/

@[expose] public section

open TopologicalSpace MeasureTheory.Lp Filter
open scoped ENNReal Topology MeasureTheory

namespace MeasureTheory
  -- 𝕜 for ℝ or ℂ
  -- E for integrals on a Lp submodule
variable {α β E 𝕜 : Type*} [RCLike 𝕜] {m m₀ : MeasurableSpace α} {μ : Measure α} {f g : α → E}
  {s : Set α}

section NormedAddCommGroup
variable [NormedAddCommGroup E] [NormedSpace ℝ E] [CompleteSpace E]

open scoped Classical in
variable (m) in
/-- Conditional expectation of a function, with notation `μ[f|m]`.

It is defined as 0 if any one of the following conditions is true:
- `m` is not a sub-σ-algebra of `m₀`,
- `μ` is not σ-finite with respect to `m`,
- `f` is not integrable. -/
noncomputable irreducible_def condExp (μ : Measure[m₀] α) (f : α → E) : α → E :=
  if hm : m ≤ m₀ then
    if h : SigmaFinite (μ.trim hm) ∧ Integrable f μ then
      if StronglyMeasurable[m] f then f
      else have := h.1; aestronglyMeasurable_condExpL1.mk (condExpL1 hm μ f)
    else 0
  else 0

@[inherit_doc MeasureTheory.condExp]
scoped macro:max μ:term noWs "[" f:term "|" m:term "]" : term =>
  `(MeasureTheory.condExp $m $μ $f)

/-- Unexpander for `μ[f|m]` notation. -/
@[app_unexpander MeasureTheory.condExp]
meta def condExpUnexpander : Lean.PrettyPrinter.Unexpander
  | `($_ $m $μ $f) => `($μ[$f|$m])
  | _ => throw ()

/-- info: μ[f|m] : α → E -/
#guard_msgs in
#check μ[f|m]
/-- info: μ[f|m] sorry : E -/
#guard_msgs in
#check μ[f|m] (sorry : α)

theorem condExp_of_not_le (hm_not : ¬m ≤ m₀) : μ[f|m] = 0 := by rw [condExp, dif_neg hm_not]

theorem condExp_of_not_sigmaFinite (hm : m ≤ m₀) (hμm_not : ¬SigmaFinite (μ.trim hm)) :
    μ[f|m] = 0 := by rw [condExp, dif_pos hm, dif_neg]; push_neg; exact fun h => absurd h hμm_not

open scoped Classical in
theorem condExp_of_sigmaFinite (hm : m ≤ m₀) [hμm : SigmaFinite (μ.trim hm)] :
    μ[f|m] =
      if Integrable f μ then
        if StronglyMeasurable[m] f then f
        else aestronglyMeasurable_condExpL1.mk (condExpL1 hm μ f)
      else 0 := by
  rw [condExp, dif_pos hm]
  grind

theorem condExp_of_stronglyMeasurable (hm : m ≤ m₀) [hμm : SigmaFinite (μ.trim hm)] {f : α → E}
    (hf : StronglyMeasurable[m] f) (hfi : Integrable f μ) : μ[f|m] = f := by
  rw [condExp_of_sigmaFinite hm, if_pos hfi, if_pos hf]

@[simp]
theorem condExp_const (hm : m ≤ m₀) (c : E) [IsFiniteMeasure μ] : μ[fun _ : α ↦ c|m] = fun _ ↦ c :=
  condExp_of_stronglyMeasurable hm stronglyMeasurable_const (integrable_const c)

theorem condExp_ae_eq_condExpL1 (hm : m ≤ m₀) [hμm : SigmaFinite (μ.trim hm)] (f : α → E) :
    μ[f|m] =ᵐ[μ] condExpL1 hm μ f := by
  rw [condExp_of_sigmaFinite hm]
  by_cases hfi : Integrable f μ
  · rw [if_pos hfi]
    by_cases hfm : StronglyMeasurable[m] f
    · rw [if_pos hfm]
      exact (condExpL1_of_aestronglyMeasurable' hfm.aestronglyMeasurable hfi).symm
    · rw [if_neg hfm]
      exact aestronglyMeasurable_condExpL1.ae_eq_mk.symm
  rw [if_neg hfi, condExpL1_undef hfi]
  exact (coeFn_zero _ _ _).symm

theorem condExp_ae_eq_condExpL1CLM (hm : m ≤ m₀) [SigmaFinite (μ.trim hm)] (hf : Integrable f μ) :
    μ[f|m] =ᵐ[μ] condExpL1CLM E hm μ (hf.toL1 f) := by
  refine (condExp_ae_eq_condExpL1 hm f).trans (Eventually.of_forall fun x => ?_)
  rw [condExpL1_eq hf]

theorem condExp_of_not_integrable (hf : ¬Integrable f μ) : μ[f|m] = 0 := by
  by_cases hm : m ≤ m₀
  swap; · rw [condExp_of_not_le hm]
  by_cases hμm : SigmaFinite (μ.trim hm)
  swap; · rw [condExp_of_not_sigmaFinite hm hμm]
  rw [condExp_of_sigmaFinite, if_neg hf]

@[simp]
theorem condExp_zero : μ[(0 : α → E)|m] = 0 := by
  by_cases hm : m ≤ m₀
  swap; · rw [condExp_of_not_le hm]
  by_cases hμm : SigmaFinite (μ.trim hm)
  swap; · rw [condExp_of_not_sigmaFinite hm hμm]
  exact condExp_of_stronglyMeasurable hm stronglyMeasurable_zero (integrable_zero _ _ _)

theorem stronglyMeasurable_condExp : StronglyMeasurable[m] (μ[f|m]) := by
  by_cases hm : m ≤ m₀
  swap; · rw [condExp_of_not_le hm]; exact stronglyMeasurable_zero
  by_cases hμm : SigmaFinite (μ.trim hm)
  swap; · rw [condExp_of_not_sigmaFinite hm hμm]; exact stronglyMeasurable_zero
  rw [condExp_of_sigmaFinite hm]
  split_ifs with hfi hfm
  · exact hfm
  · exact aestronglyMeasurable_condExpL1.stronglyMeasurable_mk
  · exact stronglyMeasurable_zero

@[gcongr]
theorem condExp_congr_ae (h : f =ᵐ[μ] g) : μ[f|m] =ᵐ[μ] μ[g|m] := by
  by_cases hm : m ≤ m₀
  swap; · simp_rw [condExp_of_not_le hm]; rfl
  by_cases hμm : SigmaFinite (μ.trim hm)
  swap; · simp_rw [condExp_of_not_sigmaFinite hm hμm]; rfl
  exact (condExp_ae_eq_condExpL1 hm f).trans
    (Filter.EventuallyEq.trans (by rw [condExpL1_congr_ae hm h])
      (condExp_ae_eq_condExpL1 hm g).symm)

lemma condExp_congr_ae_trim (hm : m ≤ m₀) (hfg : f =ᵐ[μ] g) :
    μ[f|m] =ᵐ[μ.trim hm] μ[g|m] :=
  StronglyMeasurable.ae_eq_trim_of_stronglyMeasurable hm
    stronglyMeasurable_condExp stronglyMeasurable_condExp (condExp_congr_ae hfg)

theorem condExp_of_aestronglyMeasurable' (hm : m ≤ m₀) [hμm : SigmaFinite (μ.trim hm)] {f : α → E}
    (hf : AEStronglyMeasurable[m] f μ) (hfi : Integrable f μ) : μ[f|m] =ᵐ[μ] f := by
  refine ((condExp_congr_ae hf.ae_eq_mk).trans ?_).trans hf.ae_eq_mk.symm
  rw [condExp_of_stronglyMeasurable hm hf.stronglyMeasurable_mk
    ((integrable_congr hf.ae_eq_mk).mp hfi)]

@[fun_prop]
theorem integrable_condExp : Integrable (μ[f|m]) μ := by
  by_cases hm : m ≤ m₀
  swap; · rw [condExp_of_not_le hm]; exact integrable_zero _ _ _
  by_cases hμm : SigmaFinite (μ.trim hm)
  swap; · rw [condExp_of_not_sigmaFinite hm hμm]; exact integrable_zero _ _ _
  exact (integrable_condExpL1 f).congr (condExp_ae_eq_condExpL1 hm f).symm

/-- The integral of the conditional expectation `μ[f|hm]` over an `m`-measurable set is equal to
the integral of `f` on that set. -/
theorem setIntegral_condExp (hm : m ≤ m₀) [SigmaFinite (μ.trim hm)] (hf : Integrable f μ)
    (hs : MeasurableSet[m] s) : ∫ x in s, (μ[f|m]) x ∂μ = ∫ x in s, f x ∂μ := by
  rw [setIntegral_congr_ae (hm s hs) ((condExp_ae_eq_condExpL1 hm f).mono fun x hx _ => hx)]
  exact setIntegral_condExpL1 hf hs

theorem integral_condExp (hm : m ≤ m₀) [hμm : SigmaFinite (μ.trim hm)] :
    ∫ x, (μ[f|m]) x ∂μ = ∫ x, f x ∂μ := by
  by_cases hf : Integrable f μ
  · suffices ∫ x in Set.univ, (μ[f|m]) x ∂μ = ∫ x in Set.univ, f x ∂μ by
      simp_rw [setIntegral_univ] at this; exact this
    exact setIntegral_condExp hm hf .univ
  simp only [condExp_of_not_integrable hf, Pi.zero_apply, integral_zero, integral_undef hf]

/-- **Law of total probability** using `condExp` as conditional probability. -/
theorem integral_condExp_indicator [mβ : MeasurableSpace β] {Y : α → β} (hY : Measurable Y)
    [SigmaFinite (μ.trim hY.comap_le)] {A : Set α} (hA : MeasurableSet A) :
    ∫ x, (μ[(A.indicator fun _ ↦ (1 : ℝ))|mβ.comap Y]) x ∂μ = μ.real A := by
  rw [integral_condExp, integral_indicator hA, setIntegral_const, smul_eq_mul, mul_one]

/-- **Uniqueness of the conditional expectation**
If a function is a.e. `m`-measurable, verifies an integrability condition and has same integral
as `f` on all `m`-measurable sets, then it is a.e. equal to `μ[f|hm]`. -/
theorem ae_eq_condExp_of_forall_setIntegral_eq (hm : m ≤ m₀) [SigmaFinite (μ.trim hm)]
    {f g : α → E} (hf : Integrable f μ)
    (hg_int_finite : ∀ s, MeasurableSet[m] s → μ s < ∞ → IntegrableOn g s μ)
    (hg_eq : ∀ s : Set α, MeasurableSet[m] s → μ s < ∞ → ∫ x in s, g x ∂μ = ∫ x in s, f x ∂μ)
    (hgm : AEStronglyMeasurable[m] g μ) : g =ᵐ[μ] μ[f|m] := by
  refine ae_eq_of_forall_setIntegral_eq_of_sigmaFinite' hm hg_int_finite
    (fun s _ _ => integrable_condExp.integrableOn) (fun s hs hμs => ?_) hgm
    (StronglyMeasurable.aestronglyMeasurable stronglyMeasurable_condExp)
  rw [hg_eq s hs hμs, setIntegral_condExp hm hf hs]

theorem condExp_bot' [hμ : NeZero μ] (f : α → E) :
    μ[f|⊥] = fun _ => (μ.real Set.univ)⁻¹ • ∫ x, f x ∂μ := by
  by_cases hμ_finite : IsFiniteMeasure μ
  swap
  · have h : ¬SigmaFinite (μ.trim bot_le) := by rwa [sigmaFinite_trim_bot_iff]
    rw [not_isFiniteMeasure_iff] at hμ_finite
    rw [condExp_of_not_sigmaFinite bot_le h]
    simp only [hμ_finite, ENNReal.toReal_top, inv_zero, zero_smul, measureReal_def]
    rfl
  have h_meas : StronglyMeasurable[⊥] (μ[f|⊥]) := stronglyMeasurable_condExp
  obtain ⟨c, h_eq⟩ := stronglyMeasurable_bot_iff.mp h_meas
  rw [h_eq]
  have h_integral : ∫ x, (μ[f|⊥]) x ∂μ = ∫ x, f x ∂μ := integral_condExp bot_le
  simp_rw [h_eq, integral_const] at h_integral
  rw [← h_integral, ← smul_assoc, smul_eq_mul, inv_mul_cancel₀, one_smul]
  rw [Ne, measureReal_def, ENNReal.toReal_eq_zero_iff, not_or]
  exact ⟨NeZero.ne _, measure_ne_top μ Set.univ⟩

theorem condExp_bot_ae_eq (f : α → E) :
    μ[f|⊥] =ᵐ[μ] fun _ => (μ.real Set.univ)⁻¹ • ∫ x, f x ∂μ := by
  rcases eq_zero_or_neZero μ with rfl | hμ
  · rw [ae_zero]; exact eventually_bot
  · exact Eventually.of_forall <| congr_fun (condExp_bot' f)

theorem condExp_bot [IsProbabilityMeasure μ] (f : α → E) : μ[f|⊥] = fun _ => ∫ x, f x ∂μ := by
  refine (condExp_bot' f).trans ?_
  rw [probReal_univ, inv_one, one_smul]

theorem condExp_add (hf : Integrable f μ) (hg : Integrable g μ) (m : MeasurableSpace α) :
    μ[f + g|m] =ᵐ[μ] μ[f|m] + μ[g|m] := by
  by_cases hm : m ≤ m₀
  swap; · simp_rw [condExp_of_not_le hm]; simp
  by_cases hμm : SigmaFinite (μ.trim hm)
  swap; · simp_rw [condExp_of_not_sigmaFinite hm hμm]; simp
  refine (condExp_ae_eq_condExpL1 hm _).trans ?_
  rw [condExpL1_add hf hg]
  exact (coeFn_add _ _).trans
    ((condExp_ae_eq_condExpL1 hm _).symm.add (condExp_ae_eq_condExpL1 hm _).symm)

theorem condExp_finset_sum {ι : Type*} {s : Finset ι} {f : ι → α → E}
    (hf : ∀ i ∈ s, Integrable (f i) μ) (m : MeasurableSpace α) :
    μ[∑ i ∈ s, f i|m] =ᵐ[μ] ∑ i ∈ s, μ[f i|m] := by
  classical
  induction s using Finset.induction_on with
  | empty => rw [Finset.sum_empty, Finset.sum_empty, condExp_zero]
  | insert i s his heq =>
    rw [Finset.sum_insert his, Finset.sum_insert his]
    exact (condExp_add (hf i <| Finset.mem_insert_self i s)
      (integrable_finset_sum' _ <| Finset.forall_of_forall_insert hf) _).trans
        ((EventuallyEq.refl _ _).add <| heq <| Finset.forall_of_forall_insert hf)

theorem condExp_smul [NormedSpace 𝕜 E] (c : 𝕜) (f : α → E) (m : MeasurableSpace α) :
    μ[c • f|m] =ᵐ[μ] c • μ[f|m] := by
  by_cases hm : m ≤ m₀
  swap; · simp_rw [condExp_of_not_le hm]; simp
  by_cases hμm : SigmaFinite (μ.trim hm)
  swap; · simp_rw [condExp_of_not_sigmaFinite hm hμm]; simp
  refine (condExp_ae_eq_condExpL1 hm _).trans ?_
  rw [condExpL1_smul c f]
  refine (condExp_ae_eq_condExpL1 hm f).mp ?_
  refine (coeFn_smul c (condExpL1 hm μ f)).mono fun x hx1 hx2 => ?_
  simp only [hx1, hx2, Pi.smul_apply]

theorem condExp_neg (f : α → E) (m : MeasurableSpace α) : μ[-f|m] =ᵐ[μ] -μ[f|m] := by
  calc
    μ[-f|m] = μ[(-1 : ℝ) • f|m] := by rw [neg_one_smul ℝ f]
    _ =ᵐ[μ] (-1 : ℝ) • μ[f|m] := condExp_smul ..
    _ = -μ[f|m] := neg_one_smul ℝ (μ[f|m])

theorem condExp_sub (hf : Integrable f μ) (hg : Integrable g μ) (m : MeasurableSpace α) :
    μ[f - g|m] =ᵐ[μ] μ[f|m] - μ[g|m] := by
  simp_rw [sub_eq_add_neg]
  exact (condExp_add hf hg.neg _).trans (EventuallyEq.rfl.add (condExp_neg ..))

/-- **Tower property of the conditional expectation**.

Taking the `m₂`-conditional expectation then the `m₁`-conditional expectation, where `m₁` is a
smaller σ-algebra, is the same as taking the `m₁`-conditional expectation directly. -/
theorem condExp_condExp_of_le {m₁ m₂ m₀ : MeasurableSpace α} {μ : Measure α} (hm₁₂ : m₁ ≤ m₂)
    (hm₂ : m₂ ≤ m₀) [SigmaFinite (μ.trim hm₂)] : μ[μ[f|m₂]|m₁] =ᵐ[μ] μ[f|m₁] := by
  by_cases hμm₁ : SigmaFinite (μ.trim (hm₁₂.trans hm₂))
  swap; · simp_rw [condExp_of_not_sigmaFinite (hm₁₂.trans hm₂) hμm₁]; rfl
  by_cases hf : Integrable f μ
  swap; · simp_rw [condExp_of_not_integrable hf, condExp_zero]; rfl
  refine ae_eq_of_forall_setIntegral_eq_of_sigmaFinite' (hm₁₂.trans hm₂)
    (fun s _ _ => integrable_condExp.integrableOn) (fun s _ _ => integrable_condExp.integrableOn) ?_
    stronglyMeasurable_condExp.aestronglyMeasurable
    stronglyMeasurable_condExp.aestronglyMeasurable
  intro s hs _
  rw [setIntegral_condExp (hm₁₂.trans hm₂) integrable_condExp hs]
  rw [setIntegral_condExp (hm₁₂.trans hm₂) hf hs, setIntegral_condExp hm₂ hf (hm₁₂ s hs)]

<<<<<<< HEAD
/-- Conditional expectation commutes with continuous linear functionals. -/
theorem condExp_comm_continuousLinearMap (hm : m ≤ m₀) [SigmaFinite (μ.trim hm)]
    {F : Type*} [NormedAddCommGroup F] [CompleteSpace F] [NormedSpace ℝ F]
    (hf_int : Integrable f μ) (T : E →L[ℝ] F) :
    T ∘ μ[f | m] =ᵐ[μ] μ[T ∘ f | m] := by
  apply ae_eq_condExp_of_forall_setIntegral_eq
  · exact ContinuousLinearMap.integrable_comp T hf_int
  · intro s ms hs
    apply Integrable.integrableOn
    exact ContinuousLinearMap.integrable_comp T integrable_condExp
  · intro s ms hs
    apply Eq.trans
    · exact ContinuousLinearMap.integral_comp_comm T (Integrable.restrict integrable_condExp)
    · apply Eq.trans
      · apply congrArg T; apply setIntegral_condExp hm hf_int ms
      · exact (ContinuousLinearMap.integral_comp_comm T (Integrable.restrict hf_int)).symm
  · apply Continuous.comp_aestronglyMeasurable T.cont
    apply AEStronglyMeasurable.congr
    · exact aestronglyMeasurable_condExpL1 (f := f)
    · exact (condExp_ae_eq_condExpL1 hm f).symm

section RCLike

/-- Conditional expectation commutes with affine functions. -/
theorem condExp_comm_affine [Module 𝕜 E] [ContinuousSMul 𝕜 E] [IsFiniteMeasure μ] (hm : m ≤ m₀)
    (hf_int : Integrable f μ) (T : E →L[𝕜] 𝕜) (a : ℝ) :
    (fun x ↦ RCLike.re (T (μ[f | m] x)) + a) =ᵐ[μ] μ[fun y ↦ RCLike.re (T (f y)) + a | m] := by
  let g := @RCLike.reCLM 𝕜 (by infer_instance)
  let h := ContinuousLinearMap.restrictScalars ℝ T
  have reTf_int : Integrable ((RCLike.re ∘ T) ∘ f) μ :=
    ContinuousLinearMap.integrable_comp (ContinuousLinearMap.comp g h) hf_int
  have hp : (fun x ↦ RCLike.re (T (μ[f | m] x)) + a)
    =ᵐ[μ] (μ[(RCLike.re ∘ T) ∘ f | m] + μ[(fun y ↦ a) | m]) := by
      filter_upwards [condExp_comm_continuousLinearMap hm hf_int
        (ContinuousLinearMap.comp g h)] with b hb
      simpa [condExp_const hm a] using hb
  exact hp.trans (condExp_add reTf_int (integrable_const a) m).symm

=======
/-- Conditional expectation commutes with continuous linear maps. -/
theorem _root_.ContinuousLinearMap.comp_condExp_comm {F : Type*} [NormedAddCommGroup F]
    [CompleteSpace F] [NormedSpace ℝ F] (hf_int : Integrable f μ) (T : E →L[ℝ] F) :
    T ∘ μ[f|m] =ᵐ[μ] μ[T ∘ f|m] := by
  by_cases hm : m ≤ m₀
  · by_cases hμ : SigmaFinite (μ.trim hm)
    · refine ae_eq_condExp_of_forall_setIntegral_eq hm ?_ (fun s ms hs => ?_) (fun s ms hs => ?_) ?_
      · exact T.integrable_comp hf_int
      · exact (T.integrable_comp integrable_condExp).integrableOn
      · calc
          ∫ x in s, (T ∘ μ[f|m]) x ∂μ = T (∫ x in s, μ[f|m] x ∂μ) :=
            T.integral_comp_comm integrable_condExp.restrict
          _ = T (∫ x in s, f x ∂μ) := congrArg T (setIntegral_condExp hm hf_int ms)
          _ = ∫ x in s, (T ∘ f) x ∂μ := (T.integral_comp_comm hf_int.restrict).symm
      · exact T.cont.comp_aestronglyMeasurable stronglyMeasurable_condExp.aestronglyMeasurable
    · simp [condExp_of_not_sigmaFinite hm hμ]
  · simp [condExp_of_not_le hm]

/-- Conditional expectation commutes with affine functions. Note that `IsFiniteMeasure μ` is a
necessary assumption because we want constant functions to be integrable. -/
theorem _root_.ContinuousLinearMap.comp_condExp_add_const_comm {F : Type*} [NormedAddCommGroup F]
    [CompleteSpace F] [NormedSpace ℝ F] [IsFiniteMeasure μ] (hm : m ≤ m₀) (hf_int : Integrable f μ)
    (T : E →L[ℝ] F) (a : F) : (fun x ↦ T (μ[f|m] x) + a) =ᵐ[μ] μ[fun y ↦ T (f y) + a|m] := by
  have hp : (fun x ↦ T (μ[f|m] x) + a) =ᵐ[μ] μ[T ∘ f|m] + μ[(fun y ↦ a)|m] := by
    filter_upwards [T.comp_condExp_comm hf_int] with b hb
    simpa [condExp_const hm a]
  exact hp.trans (condExp_add (T.integrable_comp hf_int) (integrable_const a) m).symm

section RCLike

>>>>>>> 8e30505e
variable [InnerProductSpace 𝕜 E]

lemma MemLp.condExpL2_ae_eq_condExp' (hm : m ≤ m₀) (hf1 : Integrable f μ) (hf2 : MemLp f 2 μ)
    [SigmaFinite (μ.trim hm)] : condExpL2 E 𝕜 hm hf2.toLp =ᵐ[μ] μ[f|m] := by
  refine ae_eq_condExp_of_forall_setIntegral_eq hm hf1
    (fun s hs htop ↦ integrableOn_condExpL2_of_measure_ne_top hm htop.ne _) (fun s hs htop ↦ ?_)
    (aestronglyMeasurable_condExpL2 hm _)
  rw [integral_condExpL2_eq hm (hf2.toLp _) hs htop.ne]
  refine setIntegral_congr_ae (hm _ hs) ?_
  filter_upwards [hf2.coeFn_toLp] with ω hω _ using hω

lemma MemLp.condExpL2_ae_eq_condExp (hm : m ≤ m₀) (hf : MemLp f 2 μ) [IsFiniteMeasure μ] :
    condExpL2 E 𝕜 hm hf.toLp =ᵐ[μ] μ[f|m] :=
  hf.condExpL2_ae_eq_condExp' hm (memLp_one_iff_integrable.1 <| hf.mono_exponent one_le_two)

end RCLike

section Real
variable [InnerProductSpace ℝ E]

-- TODO: Generalize via the conditional Jensen inequality
lemma eLpNorm_condExp_le : eLpNorm (μ[f|m]) 2 μ ≤ eLpNorm f 2 μ := by
  by_cases hm : m ≤ m₀; swap
  · simp [condExp_of_not_le hm]
  by_cases hfμ : SigmaFinite (μ.trim hm); swap
  · rw [condExp_of_not_sigmaFinite hm hfμ]
    simp
  by_cases hfi : Integrable f μ; swap
  · rw [condExp_of_not_integrable hfi]
    simp
  obtain hf | hf := eq_or_ne (eLpNorm f 2 μ) ∞
  · simp [hf]
  replace hf : MemLp f 2 μ := ⟨hfi.1, Ne.lt_top' fun a ↦ hf a.symm⟩
  rw [← eLpNorm_congr_ae (hf.condExpL2_ae_eq_condExp' (𝕜 := ℝ) hm hfi)]
  refine le_trans (eLpNorm_condExpL2_le hm _) ?_
  rw [eLpNorm_congr_ae hf.coeFn_toLp]

protected lemma MemLp.condExp (hf : MemLp f 2 μ) : MemLp (μ[f|m]) 2 μ := by
  by_cases hm : m ≤ m₀
  · exact ⟨(stronglyMeasurable_condExp.mono hm).aestronglyMeasurable,
      eLpNorm_condExp_le.trans_lt hf.eLpNorm_lt_top⟩
  · simp [condExp_of_not_le hm]

end Real
end NormedAddCommGroup

section NormedRing
variable {R : Type*} [NormedRing R] [NormedSpace ℝ R] [CompleteSpace R]

@[simp]
lemma condExp_ofNat (n : ℕ) [n.AtLeastTwo] (f : α → R) :
    μ[ofNat(n) * f|m] =ᵐ[μ] ofNat(n) * μ[f|m] := by
  simpa [Nat.cast_smul_eq_nsmul] using condExp_smul (μ := μ) (m := m) (n : ℝ) f

end NormedRing

section NormedLatticeAddCommGroup
variable [NormedAddCommGroup E] [CompleteSpace E] [NormedSpace ℝ E]

/-- **Lebesgue dominated convergence theorem**: sufficient conditions under which almost
  everywhere convergence of a sequence of functions implies the convergence of their image by
  `condExpL1`. -/
theorem tendsto_condExpL1_of_dominated_convergence (hm : m ≤ m₀) [SigmaFinite (μ.trim hm)]
    {fs : ℕ → α → E} {f : α → E} (bound_fs : α → ℝ)
    (hfs_meas : ∀ n, AEStronglyMeasurable (fs n) μ) (h_int_bound_fs : Integrable bound_fs μ)
    (hfs_bound : ∀ n, ∀ᵐ x ∂μ, ‖fs n x‖ ≤ bound_fs x)
    (hfs : ∀ᵐ x ∂μ, Tendsto (fun n => fs n x) atTop (𝓝 (f x))) :
    Tendsto (fun n => condExpL1 hm μ (fs n)) atTop (𝓝 (condExpL1 hm μ f)) :=
  tendsto_setToFun_of_dominated_convergence _ bound_fs hfs_meas h_int_bound_fs hfs_bound hfs

/-- If two sequences of functions have a.e. equal conditional expectations at each step, converge
and verify dominated convergence hypotheses, then the conditional expectations of their limits are
a.e. equal. -/
theorem tendsto_condExp_unique (fs gs : ℕ → α → E) (f g : α → E)
    (hfs_int : ∀ n, Integrable (fs n) μ) (hgs_int : ∀ n, Integrable (gs n) μ)
    (hfs : ∀ᵐ x ∂μ, Tendsto (fun n => fs n x) atTop (𝓝 (f x)))
    (hgs : ∀ᵐ x ∂μ, Tendsto (fun n => gs n x) atTop (𝓝 (g x))) (bound_fs : α → ℝ)
    (h_int_bound_fs : Integrable bound_fs μ) (bound_gs : α → ℝ)
    (h_int_bound_gs : Integrable bound_gs μ) (hfs_bound : ∀ n, ∀ᵐ x ∂μ, ‖fs n x‖ ≤ bound_fs x)
    (hgs_bound : ∀ n, ∀ᵐ x ∂μ, ‖gs n x‖ ≤ bound_gs x) (hfg : ∀ n, μ[fs n|m] =ᵐ[μ] μ[gs n|m]) :
    μ[f|m] =ᵐ[μ] μ[g|m] := by
  by_cases hm : m ≤ m₀; swap; · simp_rw [condExp_of_not_le hm]; rfl
  by_cases hμm : SigmaFinite (μ.trim hm); swap; · simp_rw [condExp_of_not_sigmaFinite hm hμm]; rfl
  refine (condExp_ae_eq_condExpL1 hm f).trans ((condExp_ae_eq_condExpL1 hm g).trans ?_).symm
  rw [← Lp.ext_iff]
  have hn_eq : ∀ n, condExpL1 hm μ (gs n) = condExpL1 hm μ (fs n) := by
    intro n
    ext1
    refine (condExp_ae_eq_condExpL1 hm (gs n)).symm.trans ((hfg n).symm.trans ?_)
    exact condExp_ae_eq_condExpL1 hm (fs n)
  have hcond_fs : Tendsto (fun n => condExpL1 hm μ (fs n)) atTop (𝓝 (condExpL1 hm μ f)) :=
    tendsto_condExpL1_of_dominated_convergence hm _ (fun n => (hfs_int n).1) h_int_bound_fs
      hfs_bound hfs
  have hcond_gs : Tendsto (fun n => condExpL1 hm μ (gs n)) atTop (𝓝 (condExpL1 hm μ g)) :=
    tendsto_condExpL1_of_dominated_convergence hm _ (fun n => (hgs_int n).1) h_int_bound_gs
      hgs_bound hgs
  exact tendsto_nhds_unique_of_eventuallyEq hcond_gs hcond_fs (Eventually.of_forall hn_eq)

variable [PartialOrder E] [OrderClosedTopology E] [IsOrderedAddMonoid E] [IsOrderedModule ℝ E]

lemma condExp_mono (hf : Integrable f μ) (hg : Integrable g μ) (hfg : f ≤ᵐ[μ] g) :
    μ[f|m] ≤ᵐ[μ] μ[g|m] := by
  by_cases hm : m ≤ m₀
  swap; · simp_rw [condExp_of_not_le hm]; rfl
  by_cases hμm : SigmaFinite (μ.trim hm)
  swap; · simp_rw [condExp_of_not_sigmaFinite hm hμm]; rfl
  exact (condExp_ae_eq_condExpL1 hm _).trans_le
    ((condExpL1_mono hf hg hfg).trans_eq (condExp_ae_eq_condExpL1 hm _).symm)

lemma condExp_nonneg (hf : 0 ≤ᵐ[μ] f) : 0 ≤ᵐ[μ] μ[f|m] := by
  by_cases hfint : Integrable f μ
  · rw [(condExp_zero.symm : (0 : α → E) = μ[0|m])]
    exact condExp_mono (integrable_zero _ _ _) hfint hf
  · rw [condExp_of_not_integrable hfint]

lemma condExp_nonpos (hf : f ≤ᵐ[μ] 0) : μ[f|m] ≤ᵐ[μ] 0 := by
  by_cases hfint : Integrable f μ
  · rw [(condExp_zero.symm : (0 : α → E) = μ[0|m])]
    exact condExp_mono hfint (integrable_zero _ _ _) hf
  · rw [condExp_of_not_integrable hfint]

end NormedLatticeAddCommGroup
end MeasureTheory<|MERGE_RESOLUTION|>--- conflicted
+++ resolved
@@ -339,46 +339,6 @@
   rw [setIntegral_condExp (hm₁₂.trans hm₂) integrable_condExp hs]
   rw [setIntegral_condExp (hm₁₂.trans hm₂) hf hs, setIntegral_condExp hm₂ hf (hm₁₂ s hs)]
 
-<<<<<<< HEAD
-/-- Conditional expectation commutes with continuous linear functionals. -/
-theorem condExp_comm_continuousLinearMap (hm : m ≤ m₀) [SigmaFinite (μ.trim hm)]
-    {F : Type*} [NormedAddCommGroup F] [CompleteSpace F] [NormedSpace ℝ F]
-    (hf_int : Integrable f μ) (T : E →L[ℝ] F) :
-    T ∘ μ[f | m] =ᵐ[μ] μ[T ∘ f | m] := by
-  apply ae_eq_condExp_of_forall_setIntegral_eq
-  · exact ContinuousLinearMap.integrable_comp T hf_int
-  · intro s ms hs
-    apply Integrable.integrableOn
-    exact ContinuousLinearMap.integrable_comp T integrable_condExp
-  · intro s ms hs
-    apply Eq.trans
-    · exact ContinuousLinearMap.integral_comp_comm T (Integrable.restrict integrable_condExp)
-    · apply Eq.trans
-      · apply congrArg T; apply setIntegral_condExp hm hf_int ms
-      · exact (ContinuousLinearMap.integral_comp_comm T (Integrable.restrict hf_int)).symm
-  · apply Continuous.comp_aestronglyMeasurable T.cont
-    apply AEStronglyMeasurable.congr
-    · exact aestronglyMeasurable_condExpL1 (f := f)
-    · exact (condExp_ae_eq_condExpL1 hm f).symm
-
-section RCLike
-
-/-- Conditional expectation commutes with affine functions. -/
-theorem condExp_comm_affine [Module 𝕜 E] [ContinuousSMul 𝕜 E] [IsFiniteMeasure μ] (hm : m ≤ m₀)
-    (hf_int : Integrable f μ) (T : E →L[𝕜] 𝕜) (a : ℝ) :
-    (fun x ↦ RCLike.re (T (μ[f | m] x)) + a) =ᵐ[μ] μ[fun y ↦ RCLike.re (T (f y)) + a | m] := by
-  let g := @RCLike.reCLM 𝕜 (by infer_instance)
-  let h := ContinuousLinearMap.restrictScalars ℝ T
-  have reTf_int : Integrable ((RCLike.re ∘ T) ∘ f) μ :=
-    ContinuousLinearMap.integrable_comp (ContinuousLinearMap.comp g h) hf_int
-  have hp : (fun x ↦ RCLike.re (T (μ[f | m] x)) + a)
-    =ᵐ[μ] (μ[(RCLike.re ∘ T) ∘ f | m] + μ[(fun y ↦ a) | m]) := by
-      filter_upwards [condExp_comm_continuousLinearMap hm hf_int
-        (ContinuousLinearMap.comp g h)] with b hb
-      simpa [condExp_const hm a] using hb
-  exact hp.trans (condExp_add reTf_int (integrable_const a) m).symm
-
-=======
 /-- Conditional expectation commutes with continuous linear maps. -/
 theorem _root_.ContinuousLinearMap.comp_condExp_comm {F : Type*} [NormedAddCommGroup F]
     [CompleteSpace F] [NormedSpace ℝ F] (hf_int : Integrable f μ) (T : E →L[ℝ] F) :
@@ -409,7 +369,6 @@
 
 section RCLike
 
->>>>>>> 8e30505e
 variable [InnerProductSpace 𝕜 E]
 
 lemma MemLp.condExpL2_ae_eq_condExp' (hm : m ≤ m₀) (hf1 : Integrable f μ) (hf2 : MemLp f 2 μ)
