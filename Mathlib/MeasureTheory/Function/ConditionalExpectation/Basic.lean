--- conflicted
+++ resolved
@@ -212,15 +212,11 @@
   rw [condExp_of_stronglyMeasurable hm hf.stronglyMeasurable_mk
     ((integrable_congr hf.ae_eq_mk).mp hfi)]
 
-<<<<<<< HEAD
-@[fun_prop]
-theorem integrable_condexp : Integrable (μ[f|m]) μ := by
-=======
 @[deprecated (since := "2025-01-21")]
 alias condexp_of_aestronglyMeasurable' := condExp_of_aestronglyMeasurable'
 
+@[fun_prop]
 theorem integrable_condExp : Integrable (μ[f|m]) μ := by
->>>>>>> 72bf52f2
   by_cases hm : m ≤ m0
   swap; · rw [condExp_of_not_le hm]; exact integrable_zero _ _ _
   by_cases hμm : SigmaFinite (μ.trim hm)
