--- conflicted
+++ resolved
@@ -559,14 +559,10 @@
       setIntegral_condExpL2_indicator ht hs ((le_trim hm).trans_lt hμt).ne hμs]
     exact ENNReal.toReal_nonneg
 
-<<<<<<< HEAD
-theorem condexpIndSMul_nonneg {E}
+@[deprecated (since := "2025-01-21")] alias condexpL2_indicator_nonneg := condExpL2_indicator_nonneg
+
+theorem condExpIndSMul_nonneg {E}
     [NormedAddCommGroup E] [Lattice E] [NormedSpace ℝ E] [OrderedSMul ℝ E]
-=======
-@[deprecated (since := "2025-01-21")] alias condexpL2_indicator_nonneg := condExpL2_indicator_nonneg
-
-theorem condExpIndSMul_nonneg {E} [NormedLatticeAddCommGroup E] [NormedSpace ℝ E] [OrderedSMul ℝ E]
->>>>>>> 1d7003d6
     [SigmaFinite (μ.trim hm)] (hs : MeasurableSet s) (hμs : μ s ≠ ∞) (x : E) (hx : 0 ≤ x) :
     (0 : α → E) ≤ᵐ[μ] condExpIndSMul hm hs hμs x := by
   refine EventuallyLE.trans_eq ?_ (condExpIndSMul_ae_eq_smul hm hs hμs x).symm
