--- conflicted
+++ resolved
@@ -213,209 +213,4 @@
   rw [← eLpNorm_congr_ae (condExp_indicator hint hmeasℱ)]
   exact eLpNorm_one_condExp_le_eLpNorm _
 
-<<<<<<< HEAD
-section PullOut
-
-variable {E F G : Type*} [NormedAddCommGroup E] [NormedSpace ℝ E] [CompleteSpace E]
-  [NormedAddCommGroup F] [NormedSpace ℝ F] [NormedAddCommGroup G] [NormedSpace ℝ G]
-  [CompleteSpace G] (B : F →L[ℝ] E →L[ℝ] G)
-
--- TODO: this section could be generalized beyond multiplication, to any bounded bilinear map.
-/-- Auxiliary lemma for `condExp_mul_of_stronglyMeasurable_left`. -/
-theorem condExp_stronglyMeasurable_simpleFunc_bilin (hm : m ≤ m0) (f : @SimpleFunc α m F)
-    {g : α → E} (hg : Integrable g μ) :
-    μ[fun a ↦ B (f a) (g a)|m] =ᵐ[μ] fun a ↦ B (f a) (μ[g|m] a) := by
-  have : ∀ (s c) (f : α → E),
-      (fun x ↦ B (Set.indicator s (Function.const α c) x) (f x)) =
-        s.indicator (fun a ↦ B c (f a)) := by
-    intro s c f
-    ext x
-    by_cases hx : x ∈ s <;> simp [hx]
-  apply @SimpleFunc.induction _ _ m _ (fun f => _)
-    (fun c s hs => ?_) (fun g₁ g₂ _ h_eq₁ h_eq₂ => ?_) f
-  · simp only [SimpleFunc.const_zero, SimpleFunc.coe_piecewise, SimpleFunc.coe_const,
-    SimpleFunc.coe_zero, Set.piecewise_eq_indicator]
-    rw [this, this]
-    refine (condExp_indicator ((B c).integrable_comp hg) hs).trans ?_
-    filter_upwards [(B c).comp_condExp_comm hg (m := m)] with x hx
-    simp only [Function.comp_apply] at hx
-    classical simp_rw [Set.indicator_apply, hx]
-    rfl
-  · have h_add := @SimpleFunc.coe_add _ _ m _ g₁ g₂
-    calc
-      μ[fun a ↦ B (g₁ a + g₂ a) (g a)|m] =ᵐ[μ]
-          μ[fun a ↦ B (g₁ a) (g a)|m] + μ[fun a ↦ B (g₂ a) (g a)|m] := by
-        simp_rw [B.map_add]
-        exact condExp_add (hg.simpleFunc_bilinearMap' B hm g₁)
-          (hg.simpleFunc_bilinearMap' B hm g₂) m
-      _ =ᵐ[μ] fun a ↦ B (g₁ a) (μ[g|m] a) + B (g₂ a) (μ[g|m] a) := EventuallyEq.add h_eq₁ h_eq₂
-      _ =ᵐ[μ] fun a ↦ B ((g₁ + g₂) a) (μ[g|m] a) := by simp
-
-theorem condExp_stronglyMeasurable_bilin_of_bound (hm : m ≤ m0) [IsFiniteMeasure μ]
-    {f : α → F} {g : α → E} (hf : StronglyMeasurable[m] f) (hg : Integrable g μ)
-    (c : ℝ) (hf_bound : ∀ᵐ x ∂μ, ‖f x‖ ≤ c) :
-    μ[fun a ↦ B (f a) (g a)|m] =ᵐ[μ] fun a ↦ B (f a) (μ[g|m] a) := by
-  let fs := hf.approxBounded c
-  have hfs_tendsto : ∀ᵐ x ∂μ, Tendsto (fs · x) atTop (𝓝 (f x)) :=
-    hf.tendsto_approxBounded_ae hf_bound
-  by_cases hμ : μ = 0
-  · simp only [hμ, ae_zero]; norm_cast
-  have : (ae μ).NeBot := ae_neBot.2 hμ
-  have hc : 0 ≤ c := by
-    rcases hf_bound.exists with ⟨_x, hx⟩
-    exact (norm_nonneg _).trans hx
-  have hfs_bound : ∀ n x, ‖fs n x‖ ≤ c := hf.norm_approxBounded_le hc
-  have : μ[fun a ↦ B (f a) (μ[g|m] a)|m] = fun a ↦ B (f a) (μ[g|m] a) := by
-    refine condExp_of_stronglyMeasurable hm ?_ ?_
-    · exact Continuous.comp_stronglyMeasurable (g := (fun z : F × E ↦ B z.1 z.2)) (by fun_prop)
-        (hf.prodMk stronglyMeasurable_condExp)
-    · exact memLp_one_iff_integrable.1 <| B.memLp_of_bilin 1
-        (memLp_top_of_bound (hf.aestronglyMeasurable.mono hm) c hf_bound)
-        (memLp_one_iff_integrable.2 integrable_condExp)
-  rw [← this]
-  refine tendsto_condExp_unique (fun n x => B (fs n x) (g x))
-    (fun n x => B (fs n x) (μ[g|m] x)) (fun x ↦ B (f x) (g x))
-    (fun x ↦ B (f x) (μ[g|m] x)) ?_ ?_ ?_ ?_ (‖B‖ * c * ‖g ·‖) ?_ (‖B‖ * c * ‖(μ[g|m]) ·‖)
-    ?_ ?_ ?_ ?_
-  · exact fun n ↦ memLp_one_iff_integrable.1 <| B.memLp_of_bilin 1
-      (memLp_top_of_bound ((fs n).stronglyMeasurable.mono hm).aestronglyMeasurable
-        c (ae_of_all _ (hfs_bound n))) (memLp_one_iff_integrable.2 hg)
-  · exact fun n ↦ memLp_one_iff_integrable.1 <| B.memLp_of_bilin 1
-      (memLp_top_of_bound ((fs n).stronglyMeasurable.mono hm).aestronglyMeasurable
-        c (ae_of_all _ (hfs_bound n))) (memLp_one_iff_integrable.2 integrable_condExp)
-  · filter_upwards [hfs_tendsto] with x hx
-    exact ((by fun_prop : Continuous (fun y ↦ B y (g x))).tendsto (f x)).comp hx
-  · filter_upwards [hfs_tendsto] with x hx
-    exact ((by fun_prop : Continuous (fun y ↦ B y (μ[g|m] x))).tendsto (f x)).comp hx
-  · exact hg.norm.const_mul _
-  · fun_prop
-  · refine fun n => Eventually.of_forall fun x => ?_
-    grw [B.le_opNorm₂, hfs_bound]
-  · refine fun n => Eventually.of_forall fun x => ?_
-    grw [B.le_opNorm₂, hfs_bound]
-  · intro n
-    refine (condExp_stronglyMeasurable_simpleFunc_bilin B hm _ hg).trans ?_
-    nth_rw 2 [condExp_of_stronglyMeasurable hm]
-    · exact Continuous.comp_stronglyMeasurable (g := (fun z : F × E ↦ B z.1 z.2)) (by fun_prop)
-        ((fs n).stronglyMeasurable.prodMk stronglyMeasurable_condExp)
-    exact memLp_one_iff_integrable.1 <| B.memLp_of_bilin 1
-      (memLp_top_of_bound ((fs n).stronglyMeasurable.mono hm).aestronglyMeasurable
-        c (ae_of_all _ (hfs_bound n)))
-      (memLp_one_iff_integrable.2 integrable_condExp)
-
-/-- Pull-out property of the conditional expectation. -/
-theorem condExp_bilin_of_stronglyMeasurable_left {f : α → F} {g : α → E}
-    (hf : StronglyMeasurable[m] f) (hfg : Integrable (fun x ↦ B (f x) (g x)) μ)
-    (hg : Integrable g μ) : μ[fun x ↦ B (f x) (g x)|m] =ᵐ[μ] fun x ↦ B (f x) (μ[g|m] x) := by
-  by_cases hm : m ≤ m0; swap; · exact ae_of_all _ <| by simp [condExp_of_not_le hm]
-  by_cases hμm : SigmaFinite (μ.trim hm)
-  swap; · exact ae_of_all _ <| by simp [condExp_of_not_sigmaFinite hm hμm]
-  obtain ⟨sets, sets_prop, h_univ⟩ := hf.exists_spanning_measurableSet_norm_le hm μ
-  simp_rw [forall_and] at sets_prop
-  obtain ⟨h_meas, h_finite, h_norm⟩ := sets_prop
-  suffices ∀ n, ∀ᵐ x ∂μ, x ∈ sets n → (μ[fun x ↦ B (f x) (g x)|m]) x = B (f x) (μ[g|m] x) by
-    rw [← ae_all_iff] at this
-    filter_upwards [this] with x hx
-    obtain ⟨i, hi⟩ : ∃ i, x ∈ sets i := by
-      have h_mem : x ∈ ⋃ i, sets i := by rw [h_univ]; exact Set.mem_univ _
-      simpa using h_mem
-    exact hx i hi
-  refine fun n => ae_imp_of_ae_restrict ?_
-  suffices (μ.restrict (sets n))[fun x ↦ B (f x) (g x)|m] =ᵐ[μ.restrict (sets n)]
-      fun x ↦ B (f x) ((μ.restrict (sets n))[g|m] x) by
-    refine (condExp_restrict_ae_eq_restrict hm (h_meas n) hfg).symm.trans ?_
-    filter_upwards [this, (condExp_restrict_ae_eq_restrict hm (h_meas n) hg)] with x hx1 hx2
-    rw [hx1, hx2]
-  suffices (μ.restrict (sets n))[fun x ↦ B ((sets n).indicator f x) (g x)|m] =ᵐ[μ.restrict (sets n)]
-      fun x ↦ B ((sets n).indicator f x) ((μ.restrict (sets n))[g|m] x) by
-    refine EventuallyEq.trans (condExp_congr_ae ?_) (this.trans ?_)
-    · filter_upwards [indicator_ae_eq_restrict (f := f) <| hm _ <| h_meas n] with x hx
-      rw [hx]
-    · filter_upwards [indicator_ae_eq_restrict (f := f) <| hm _ <| h_meas n] with x hx
-      rw [hx]
-  have : IsFiniteMeasure (μ.restrict (sets n)) := by
-    constructor
-    rw [Measure.restrict_apply_univ]
-    exact h_finite n
-  refine condExp_stronglyMeasurable_bilin_of_bound B hm (hf.indicator (h_meas n))
-    hg.integrableOn n ?_
-  filter_upwards with x
-  by_cases hxs : x ∈ sets n
-  · simpa only [hxs, Set.indicator_of_mem] using h_norm n x hxs
-  · simp only [hxs, Set.indicator_of_notMem, not_false_iff, _root_.norm_zero, Nat.cast_nonneg]
-
-omit [CompleteSpace E] in
-/-- Pull-out property of the conditional expectation. -/
-lemma condExp_bilin_of_stronglyMeasurable_right [CompleteSpace F] {f : α → F} {g : α → E}
-    (hg : StronglyMeasurable[m] g)
-    (hfg : Integrable (fun x ↦ B (f x) (g x)) μ) (hf : Integrable f μ) :
-    μ[fun x ↦ B (f x) (g x) | m] =ᵐ[μ] fun x ↦ B (μ[f | m] x) (g x) := by
-  simp_rw [← B.flip_apply] at hfg ⊢
-  exact condExp_bilin_of_stronglyMeasurable_left B.flip hg hfg hf
-
-/-- Pull-out property of the conditional expectation. -/
-theorem condExp_bilin_of_aestronglyMeasurable_left {f : α → F} {g : α → E}
-    (hf : AEStronglyMeasurable[m] f μ)
-    (hfg : Integrable (fun x ↦ B (f x) (g x)) μ) (hg : Integrable g μ) :
-    μ[fun x ↦ B (f x) (g x)|m] =ᵐ[μ] fun x ↦ B (f x) (μ[g|m] x) := calc
-  μ[fun x ↦ B (f x) (g x)|m]
-  _ =ᵐ[μ] μ[fun x ↦ B (hf.mk f x) (g x)|m] := by
-    apply condExp_congr_ae
-    filter_upwards [hf.ae_eq_mk] with a ha using by rw [ha]
-  _ =ᵐ[μ] fun x ↦ B (hf.mk f x) (μ[g|m] x) := by
-    refine condExp_bilin_of_stronglyMeasurable_left B hf.stronglyMeasurable_mk
-      ((integrable_congr ?_).mp hfg) hg
-    filter_upwards [hf.ae_eq_mk] with x hx using by rw [hx]
-  _ =ᵐ[μ] fun x ↦ B (f x) (μ[g|m] x) := by
-    filter_upwards [hf.ae_eq_mk] with a ha using by rw [ha]
-
-omit [CompleteSpace E] in
-/-- Pull-out property of the conditional expectation. -/
-lemma condExp_bilin_of_aestronglyMeasurable_right [CompleteSpace F] {f : α → F} {g : α → E}
-    (hg : AEStronglyMeasurable[m] g μ)
-    (hfg : Integrable (fun x ↦ B (f x) (g x)) μ) (hf : Integrable f μ) :
-    μ[fun x ↦ B (f x) (g x) | m] =ᵐ[μ] fun x ↦ B (μ[f | m] x) (g x) := by
-  simp_rw [← B.flip_apply] at hfg ⊢
-  exact condExp_bilin_of_aestronglyMeasurable_left B.flip hg hfg hf
-
-/-- Pull-out property of the conditional expectation. -/
-theorem condExp_smul_of_aestronglyMeasurable_left {f : α → ℝ} {g : α → E}
-    (hf : AEStronglyMeasurable[m] f μ) (hfg : Integrable (f • g) μ) (hg : Integrable g μ) :
-    μ[f • g|m] =ᵐ[μ] f • μ[g|m] :=
-  condExp_bilin_of_aestronglyMeasurable_left
-    (ContinuousLinearMap.smulRightL ℝ ℝ E (ContinuousLinearMap.id ℝ ℝ)).flip hf hfg hg
-
-/-- Pull-out property of the conditional expectation. -/
-theorem condExp_smul_of_aestronglyMeasurable_right {f : α → ℝ} {g : α → E}
-    (hf : Integrable f μ) (hfg : Integrable (f • g) μ) (hg : AEStronglyMeasurable[m] g μ) :
-    μ[f • g|m] =ᵐ[μ] μ[f|m] • g :=
-  condExp_bilin_of_aestronglyMeasurable_left
-    (ContinuousLinearMap.smulRightL ℝ ℝ E (ContinuousLinearMap.id ℝ ℝ)) hg hfg hf
-
-/-- Pull-out property of the conditional expectation. -/
-theorem condExp_mul_of_aestronglyMeasurable_left {f g : α → ℝ} (hf : AEStronglyMeasurable[m] f μ)
-    (hfg : Integrable (f * g) μ) (hg : Integrable g μ) : μ[f * g|m] =ᵐ[μ] f * μ[g|m] :=
-  condExp_bilin_of_aestronglyMeasurable_left (ContinuousLinearMap.mul ℝ ℝ) hf hfg hg
-
-/-- Pull-out property of the conditional expectation. -/
-lemma condExp_mul_of_aestronglyMeasurable_right {f g : α → ℝ} (hg : AEStronglyMeasurable[m] g μ)
-    (hfg : Integrable (f * g) μ) (hf : Integrable f μ) : μ[f * g | m] =ᵐ[μ] μ[f | m] * g :=
-  condExp_bilin_of_aestronglyMeasurable_right (ContinuousLinearMap.mul ℝ ℝ) hg hfg hf
-
-/-- Pull-out property of the conditional expectation. -/
-theorem condExp_mul_of_stronglyMeasurable_left {f g : α → ℝ} (hf : StronglyMeasurable[m] f)
-    (hfg : Integrable (f * g) μ) (hg : Integrable g μ) : μ[f * g|m] =ᵐ[μ] f * μ[g|m] :=
-  condExp_bilin_of_aestronglyMeasurable_left (ContinuousLinearMap.mul ℝ ℝ)
-    hf.aestronglyMeasurable hfg hg
-
-/-- Pull-out property of the conditional expectation. -/
-lemma condExp_mul_of_stronglyMeasurable_right {f g : α → ℝ} (hg : StronglyMeasurable[m] g)
-    (hfg : Integrable (f * g) μ) (hf : Integrable f μ) : μ[f * g | m] =ᵐ[μ] μ[f | m] * g :=
-  condExp_bilin_of_aestronglyMeasurable_right (ContinuousLinearMap.mul ℝ ℝ)
-    hg.aestronglyMeasurable hfg hf
-
-end PullOut
-
-=======
->>>>>>> 0d412636
 end MeasureTheory