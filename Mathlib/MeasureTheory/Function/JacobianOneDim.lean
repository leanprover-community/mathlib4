/-
Copyright (c) 2025 Sébastien Gouëzel. All rights reserved.
Released under Apache 2.0 license as described in the file LICENSE.
Authors: Sébastien Gouëzel
-/
import Mathlib.Analysis.Calculus.Deriv.Slope
import Mathlib.MeasureTheory.Function.Jacobian

/-!
# Change of variable formulas for integrals in dimension 1

We record in this file versions of the general change of variables formula in integrals for
functions from `R` to `ℝ`. This makes it possible to replace the determinant of the Fréchet
derivative with the one-dimensional derivative.

We also give more specific versions of these theorems for monotone and antitone functions: this
makes it possible to drop the injectivity assumption of the general theorems, as the derivative
is zero on the set of non-injectivity, which means that it can be discarded.

See also `Mathlib.MeasureTheory.Integral.IntervalIntegral.IntegrationByParts` for versions of the
change of variables formula in dimension 1 for non-monotone functions, formulated with
the interval integral and with the stronger requirements on the integrand.
-/


open MeasureTheory MeasureTheory.Measure Metric Filter Set Module Asymptotics
  TopologicalSpace ContinuousLinearMap

open scoped NNReal ENNReal Topology Pointwise

variable {F : Type*} [NormedAddCommGroup F] [NormedSpace ℝ F] {s : Set ℝ} {f f' : ℝ → ℝ}
  {g : ℝ → F}

namespace MeasureTheory

/-- Integrability in the change of variable formula for differentiable functions (one-variable
version): if a function `f` is injective and differentiable on a measurable set `s ⊆ ℝ`, then the
Lebesgue integral of a function `g : ℝ → ℝ≥0∞` on `f '' s` coincides with the Lebesgue integral
of `|(f' x)| * g ∘ f` on `s`. -/
theorem lintegral_image_eq_lintegral_abs_deriv_mul
    (hs : MeasurableSet s) (hf' : ∀ x ∈ s, HasDerivWithinAt f (f' x) s x) (hf : InjOn f s)
    (g : ℝ → ℝ≥0∞) :
    ∫⁻ x in f '' s, g x = ∫⁻ x in s, ENNReal.ofReal (|f' x|) * g (f x)  := by
  simpa only [det_one_smulRight] using
    lintegral_image_eq_lintegral_abs_det_fderiv_mul volume hs
      (fun x hx => (hf' x hx).hasFDerivWithinAt) hf g

/-- Integrability in the change of variable formula for differentiable functions (one-variable
version): if a function `f` is injective and differentiable on a measurable set `s ⊆ ℝ`, then a
function `g : ℝ → F` is integrable on `f '' s` if and only if `|(f' x)| • g ∘ f` is integrable on
`s`. -/
theorem integrableOn_image_iff_integrableOn_abs_deriv_smul
    (hs : MeasurableSet s) (hf' : ∀ x ∈ s, HasDerivWithinAt f (f' x) s x) (hf : InjOn f s)
    (g : ℝ → F) : IntegrableOn g (f '' s) ↔ IntegrableOn (fun x => |f' x| • g (f x)) s := by
  simpa only [det_one_smulRight] using
    integrableOn_image_iff_integrableOn_abs_det_fderiv_smul volume hs
      (fun x hx => (hf' x hx).hasFDerivWithinAt) hf g

/-- Change of variable formula for differentiable functions (one-variable version): if a function
`f` is injective and differentiable on a measurable set `s ⊆ ℝ`, then the Bochner integral of a
function `g : ℝ → F` on `f '' s` coincides with the integral of `|(f' x)| • g ∘ f` on `s`. -/
theorem integral_image_eq_integral_abs_deriv_smul
    (hs : MeasurableSet s) (hf' : ∀ x ∈ s, HasDerivWithinAt f (f' x) s x)
    (hf : InjOn f s) (g : ℝ → F) : ∫ x in f '' s, g x = ∫ x in s, |f' x| • g (f x) := by
  simpa only [det_one_smulRight] using
    integral_image_eq_integral_abs_det_fderiv_smul volume hs
      (fun x hx => (hf' x hx).hasFDerivWithinAt) hf g

/-- Technical structure theorem for monotone differentiable functions.

If a function `f` is monotone on a measurable set and has a derivative `f'`, one can decompose
<<<<<<< HEAD
the set as a disjoint union `a ∪ b ∪ c` of measurable sets where `a` is countable (the isolated
points, where `f'` could be arbitrary), `f` is locally constant on `b` and `f' = 0` there (the
preimages of the countably many points with several preimages), and `f` is injective on `c` with
nonnegative derivative (the other points). -/
=======
the set as a disjoint union `a ∪ b ∪ c` of measurable sets where `a` is countable (the points which
are isolated on the left or on the right, where `f'` is not well controlled),
`f` is locally constant on `b` and `f' = 0` there (the preimages of the countably many points with
several preimages), and `f` is injective on `c` with nonnegative derivative (the other points). -/
>>>>>>> edf2cbec
theorem exists_decomposition_of_monotoneOn_hasDerivWithinAt (hs : MeasurableSet s)
    (hf : MonotoneOn f s) (hf' : ∀ x ∈ s, HasDerivWithinAt f (f' x) s x) :
    ∃ (a b c : Set ℝ), a ∪ (b ∪ c) = s ∧ MeasurableSet a ∧ MeasurableSet b ∧ MeasurableSet c ∧
    Disjoint a (b ∪ c) ∧ Disjoint b c ∧ a.Countable ∧ (f '' b).Countable ∧
    (∀ x ∈ b, f' x = 0) ∧ (∀ x ∈ c, 0 ≤ f' x) ∧ InjOn f c := by
  let a := {x ∈ s | 𝓝[s ∩ Ioi x] x = ⊥} ∪ {x ∈ s | 𝓝[s ∩ Iio x] x = ⊥}
  have a_count : a.Countable :=
    countable_setOf_isolated_right_within.union countable_setOf_isolated_left_within
  let s₁ := s \ a
  have hs₁ : MeasurableSet s₁ := hs.diff a_count.measurableSet
<<<<<<< HEAD
  let u : Set ℝ := {c | ∃ x, ∃ y, x ∈ s₁ ∧ y ∈ s₁ ∧ x < y ∧ f x = c ∧ f y = c}
=======
  let u : Set ℝ := {c | ∃ x y, x ∈ s₁ ∧ y ∈ s₁ ∧ x < y ∧ f x = c ∧ f y = c}
>>>>>>> edf2cbec
  have hu : Set.Countable u := MonotoneOn.countable_setOf_two_preimages (hf.mono diff_subset)
  let b := s₁ ∩ f ⁻¹' u
  have hb : MeasurableSet b := by
    have : b = ⋃ z ∈ u, s₁ ∩ f⁻¹' {z} := by ext; simp [b]
    rw [this]
    apply MeasurableSet.biUnion hu (fun z hz ↦ ?_)
    obtain ⟨v, hv, tv⟩ : ∃ v, OrdConnected v ∧ (s \ a) ∩ f ⁻¹' {z} = (s \ a) ∩ v :=
<<<<<<< HEAD
      OrdConnected.preimage_monotoneOn ordConnected_singleton (hf.mono diff_subset)
    rw [tv]
    exact (hs.diff a_count.measurableSet).inter hv.measurableSet
=======
      ordConnected_singleton.preimage_monotoneOn (hf.mono diff_subset)
    exact tv ▸ (hs.diff a_count.measurableSet).inter hv.measurableSet
>>>>>>> edf2cbec
  let c := s₁ \ b
  have hc : MeasurableSet c := hs₁.diff hb
  refine ⟨a, b, c, ?_, a_count.measurableSet, hb, hc, ?_, ?_, a_count, ?_, ?_, ?_, ?_⟩
  · ext x
    simp only [diff_self_inter, inter_union_diff, union_diff_self, mem_union, mem_setOf_eq,
      or_iff_right_iff_imp, a, b, s₁, c]
    tauto
  · simpa [b, c, s₁] using disjoint_sdiff_right
  · simpa [c] using disjoint_sdiff_right
<<<<<<< HEAD
  · apply hu.mono
    simp [b]
  · /- We have to show that the derivative is `0` at `x ∈ b`. For that, we use that there is another
    point `p` with `g p = f x`, by definition of `b`. If `p < x`, then `f` is locally constant to
=======
  · exact hu.mono (by simp [b])
  · /- We have to show that the derivative is `0` at `x ∈ b`. For that, we use that there is another
    point `p` with `f p = f x`, by definition of `b`. If `p < x`, then `f` is locally constant to
>>>>>>> edf2cbec
    the left of `x`. As `x` is not isolated to its left (since we are not in the set `a`), it
    follows that `f' x = 0`. The same argument works if `x < p`, using the right neighborhood
    instead. -/
    intro x hx
    obtain ⟨p, ps₁, px, fpx⟩ : ∃ p ∈ s₁, p ≠ x ∧ f p = f x := by
      rcases hx.2 with ⟨p, q, ps₁, qs₁, pq, hp, hq⟩
      rcases eq_or_ne p x with h'p | h'p
      · exact ⟨q, qs₁, (h'p.symm.le.trans_lt pq).ne', hq⟩
      · exact ⟨p, ps₁, h'p, hp⟩
<<<<<<< HEAD
=======
    -- we treat separately the cases `p < x` and `x < p` as we couldn't unify their proofs nicely
>>>>>>> edf2cbec
    rcases lt_or_gt_of_ne px with px | px
    · have K : HasDerivWithinAt f 0 (s ∩ Ioo p x) x := by
        have E (y) (hy : y ∈ s ∩ Ioo p x) : f y = f x := by
          apply le_antisymm (hf hy.1 hx.1.1 hy.2.2.le)
          rw [← fpx]
          exact hf ps₁.1 hy.1 hy.2.1.le
        have : HasDerivWithinAt (fun y ↦ f x) 0 (s ∩ Ioo p x) x :=
          hasDerivWithinAt_const x (s ∩ Ioo p x) (f x)
        exact this.congr E rfl
      have K' : HasDerivWithinAt f (f' x) (s ∩ Ioo p x) x :=
        (hf' x hx.1.1).mono inter_subset_left
      apply UniqueDiffWithinAt.eq_deriv _ _ K' K
      have J1 : (s ∩ Ioo p x) \ {x} = s ∩ Ioo p x := by simp
      have J2 : 𝓝[s ∩ Ioo p x] x = 𝓝[s ∩ Iio x] x := by
        simp [nhdsWithin_inter, nhdsWithin_Ioo_eq_nhdsLT px]
      rw [uniqueDiffWithinAt_iff_accPt, accPt_principal_iff_nhdsWithin, J1, J2]
      simp only [mem_inter_iff, mem_diff, hx.1.1, mem_union, mem_setOf_eq, true_and, not_or,
        mem_preimage, b, s₁, a] at hx
      exact neBot_iff.2 hx.1.2
    · have K : HasDerivWithinAt f 0 (s ∩ Ioo x p) x := by
        have E (y) (hy : y ∈ s ∩ Ioo x p) : f y = f x := by
          apply le_antisymm  _ (hf hx.1.1 hy.1 hy.2.1.le)
          rw [← fpx]
          exact hf hy.1 ps₁.1 hy.2.2.le
        have : HasDerivWithinAt (fun y ↦ f x) 0 (s ∩ Ioo x p) x :=
          hasDerivWithinAt_const x (s ∩ Ioo x p) (f x)
        exact this.congr E rfl
      have K' : HasDerivWithinAt f (f' x) (s ∩ Ioo x p) x :=
        (hf' x hx.1.1).mono inter_subset_left
      apply UniqueDiffWithinAt.eq_deriv _ _ K' K
      have J1 : (s ∩ Ioo x p) \ {x} = (s ∩ Ioo x p) := by simp
      have J2 : 𝓝[s ∩ Ioo x p] x = 𝓝[s ∩ Ioi x] x := by
        simp [nhdsWithin_inter, nhdsWithin_Ioo_eq_nhdsGT px]
      rw [uniqueDiffWithinAt_iff_accPt, accPt_principal_iff_nhdsWithin, J1, J2]
      simp only [mem_inter_iff, mem_diff, hx.1.1, mem_union, mem_setOf_eq, true_and, not_or,
        mem_preimage, b, s₁, a] at hx
      exact neBot_iff.2 hx.1.1
  · /- We have to show that the derivative is nonnegative at points of `c`. As these points are
    not isolated in `s`, this follows from the fact that `f` is monotone on `s`. -/
    intro x hx
    apply (hf' x hx.1.1).nonneg_of_monotoneOn _ hf
    simp only [mem_diff, hx.1.1, mem_union, mem_setOf_eq, true_and, not_or, c, s₁, a, b] at hx
    rw [accPt_principal_iff_nhdsWithin]
    have : (𝓝[s ∩ Iio x] x).NeBot := neBot_iff.2 hx.1.2
    apply this.mono
    apply nhdsWithin_mono
    rintro y ⟨yt, yx : y < x⟩
    exact ⟨yt, by simpa using yx.ne⟩
  · intro x hx y hy hxy
    contrapose! hxy
    wlog H : x < y generalizing x y with h
<<<<<<< HEAD
    · have : y < x := lt_of_le_of_ne (not_lt.1 H) hxy.symm
      exact (h hy hx hxy.symm this).symm
    intro h
    apply hx.2
    refine ⟨hx.1, ?_⟩
=======
    · have : y < x := by order
      exact (h hy hx hxy.symm this).symm
    refine fun h ↦ hx.2 ⟨hx.1, ?_⟩
>>>>>>> edf2cbec
    exact ⟨x, y, hx.1, hy.1, H, rfl, h.symm⟩

/- Change of variable formula for differentiable functions: if a real function `f` is
monotone and differentiable on a measurable set `s`, then the Lebesgue integral of a function
`u : ℝ → ℝ≥0∞` on `f '' s` coincides with the integral of `(f' x) * u ∘ f` on `s`.
Note that the measurability of `f '' s` is given by `MeasurableSet.image_of_monotoneOn`. -/
theorem lintegral_image_eq_lintegral_deriv_mul_of_monotoneOn (hs : MeasurableSet s)
    (hf' : ∀ x ∈ s, HasDerivWithinAt f (f' x) s x) (hf : MonotoneOn f s) (u : ℝ → ℝ≥0∞) :
    ∫⁻ x in f '' s, u x = ∫⁻ x in s, ENNReal.ofReal (f' x) * u (f x) := by
  rcases exists_decomposition_of_monotoneOn_hasDerivWithinAt hs hf hf' with
    ⟨a, b, c, h_union, ha, hb, hc, h_disj, h_disj', a_count, fb_count, deriv_b, deriv_c, inj_c⟩
  have I : ∫⁻ x in s, ENNReal.ofReal (f' x) * u (f x)
      = ∫⁻ x in c, ENNReal.ofReal (f' x) * u (f x) := by
<<<<<<< HEAD
    have : ∫⁻ x in a, ENNReal.ofReal (f' x) * u (f x) = 0 := by
      have : volume a = 0 := a_count.measure_zero volume
      exact setLIntegral_measure_zero a _ this
=======
    have : ∫⁻ x in a, ENNReal.ofReal (f' x) * u (f x) = 0 :=
      setLIntegral_measure_zero a _ (a_count.measure_zero volume)
>>>>>>> edf2cbec
    rw [← h_union, lintegral_union (hb.union hc) h_disj, this, zero_add]
    have : ∫⁻ x in b, ENNReal.ofReal (f' x) * u (f x) = 0 :=
      setLIntegral_eq_zero hb (fun x hx ↦ by simp [deriv_b x hx])
    rw [lintegral_union hc h_disj', this, zero_add]
  have J : ∫⁻ x in f '' s, u x = ∫⁻ x in f '' c, u x := by
    apply setLIntegral_congr
    rw [← h_union, image_union, image_union]
    have A : (f '' a ∪ (f '' b ∪ f '' c) : Set ℝ) =ᵐ[volume] (f '' b ∪ f '' c : Set ℝ) := by
      refine union_ae_eq_right_of_ae_eq_empty (ae_eq_empty.mpr ?_)
      exact (a_count.image _).measure_zero _
<<<<<<< HEAD
    have B : (f '' b ∪ f '' c : Set ℝ) =ᵐ[volume] f '' c := by
      refine union_ae_eq_right_of_ae_eq_empty (ae_eq_empty.mpr ?_)
      exact fb_count.measure_zero _
    exact A.trans B
  rw [I, J]
  have c_s : c ⊆ s := by rw [← h_union]; exact subset_union_right.trans subset_union_right
  let F' : ℝ → (ℝ →L[ℝ] ℝ) := fun x ↦ (ContinuousLinearMap.smulRight (1 : ℝ →L[ℝ] ℝ) (f' x))
=======
    have B : (f '' b ∪ f '' c : Set ℝ) =ᵐ[volume] f '' c :=
      union_ae_eq_right_of_ae_eq_empty (ae_eq_empty.mpr (fb_count.measure_zero _))
    exact A.trans B
  rw [I, J]
  have c_s : c ⊆ s := by rw [← h_union]; exact subset_union_right.trans subset_union_right
  let F' : ℝ → (ℝ →L[ℝ] ℝ) := fun x ↦ ContinuousLinearMap.smulRight (1 : ℝ →L[ℝ] ℝ) (f' x)
>>>>>>> edf2cbec
  have hf' (x : ℝ) (hx : x ∈ c) : HasFDerivWithinAt f (F' x) c x :=
    (hf' x (c_s hx)).hasFDerivWithinAt.mono c_s
  have : ∫⁻ x in c, ENNReal.ofReal (f' x) * u (f x)
      = ∫⁻ x in c, ENNReal.ofReal (|(F' x).det|) * u (f x) := by
    apply setLIntegral_congr_fun hc (fun x hx ↦ ?_)
    simp only [LinearMap.det_ring, ContinuousLinearMap.coe_coe, ContinuousLinearMap.smulRight_apply,
      ContinuousLinearMap.one_apply, smul_eq_mul, one_mul, F']
    rw [abs_of_nonneg (deriv_c x hx)]
  rw [this]
  exact lintegral_image_eq_lintegral_abs_det_fderiv_mul _ hc hf' inj_c _

/-- Change of variable formula for differentiable functions, set version: if a real function `f` is
monotone and differentiable on a measurable set `s`, then the measure of `f '' s` is given by the
integral of `f' x` on `s` .
Note that the measurability of `f '' s` is given by `MeasurableSet.image_of_monotoneOn`. -/
theorem lintegral_deriv_eq_volume_image_of_monotoneOn (hs : MeasurableSet s)
    (hf' : ∀ x ∈ s, HasDerivWithinAt f (f' x) s x) (hf : MonotoneOn f s) :
    (∫⁻ x in s, ENNReal.ofReal (f' x)) = volume (f '' s) := by
  simpa using (lintegral_image_eq_lintegral_deriv_mul_of_monotoneOn hs hf' hf 1).symm

<<<<<<< HEAD
/-- Integrability in the change of variable formula for differentiable functions: if a
=======
/-- Integrability in the change of variable formula for differentiable functions: if a real
>>>>>>> edf2cbec
function `f` is monotone and differentiable on a measurable set `s`, then a function
`g : ℝ → F` is integrable on `f '' s` if and only if `f' x • g ∘ f` is integrable on `s` . -/
theorem integrableOn_image_iff_integrableOn_deriv_smul_of_monotoneOn (hs : MeasurableSet s)
    (hf' : ∀ x ∈ s, HasDerivWithinAt f (f' x) s x) (hf : MonotoneOn f s) (g : ℝ → F) :
    IntegrableOn g (f '' s) ↔ IntegrableOn (fun x ↦ (f' x) • g (f x)) s := by
  rcases exists_decomposition_of_monotoneOn_hasDerivWithinAt hs hf hf' with
    ⟨a, b, c, h_union, ha, hb, hc, h_disj, h_disj', a_count, fb_count, deriv_b, deriv_c, inj_c⟩
  have I : IntegrableOn (fun x => (f' x) • g (f x)) s
      ↔ IntegrableOn (fun x => (f' x) • g (f x)) c := by
    have A : IntegrableOn (fun x ↦ f' x • g (f x)) a :=
      IntegrableOn.of_measure_zero (a_count.measure_zero volume)
    have B : IntegrableOn (fun x ↦ f' x • g (f x)) b := by
      have : IntegrableOn (fun x ↦ (0 : F)) b := by simp
<<<<<<< HEAD
      apply this.congr_fun (fun x hx ↦ ?_) hb
      simp [deriv_b x hx]
=======
      exact this.congr_fun (fun x hx ↦ by simp [deriv_b x hx]) hb
>>>>>>> edf2cbec
    simp only [← h_union, integrableOn_union, A, B, true_and]
  have J : IntegrableOn g (f '' s) ↔ IntegrableOn g (f '' c) := by
    apply integrableOn_congr_set_ae
    rw [← h_union, image_union, image_union]
    have A : (f '' a ∪ (f '' b ∪ f '' c) : Set ℝ) =ᵐ[volume] (f '' b ∪ f '' c : Set ℝ) := by
      refine union_ae_eq_right_of_ae_eq_empty (ae_eq_empty.mpr ?_)
      exact (a_count.image _).measure_zero _
<<<<<<< HEAD
    have B : (f '' b ∪ f '' c : Set ℝ) =ᵐ[volume] f '' c := by
      refine union_ae_eq_right_of_ae_eq_empty (ae_eq_empty.mpr ?_)
      exact fb_count.measure_zero _
    exact A.trans B
  rw [I, J]
  have c_s : c ⊆ s := by rw [← h_union]; exact subset_union_right.trans subset_union_right
  let F' : ℝ → (ℝ →L[ℝ] ℝ) := fun x ↦ (ContinuousLinearMap.smulRight (1 : ℝ →L[ℝ] ℝ) (f' x))
=======
    have B : (f '' b ∪ f '' c : Set ℝ) =ᵐ[volume] f '' c :=
      union_ae_eq_right_of_ae_eq_empty (ae_eq_empty.mpr (fb_count.measure_zero _))
    exact A.trans B
  rw [I, J]
  have c_s : c ⊆ s := by rw [← h_union]; exact subset_union_right.trans subset_union_right
  let F' : ℝ → (ℝ →L[ℝ] ℝ) := fun x ↦ ContinuousLinearMap.smulRight (1 : ℝ →L[ℝ] ℝ) (f' x)
>>>>>>> edf2cbec
  have hF' (x : ℝ) (hx : x ∈ c) : HasFDerivWithinAt f (F' x) c x :=
    (hf' x (c_s hx)).hasFDerivWithinAt.mono c_s
  rw [integrableOn_image_iff_integrableOn_abs_det_fderiv_smul _ hc hF' inj_c]
  apply integrableOn_congr_fun (fun x hx ↦ ?_) hc
  simp only [LinearMap.det_ring, ContinuousLinearMap.coe_coe, ContinuousLinearMap.smulRight_apply,
    ContinuousLinearMap.one_apply, smul_eq_mul, one_mul, F']
  rw [abs_of_nonneg (deriv_c x hx)]

<<<<<<< HEAD
/-- Change of variable formula for differentiable functions: if a function `f` is
=======
/-- Change of variable formula for differentiable functions: if a real function `f` is
>>>>>>> edf2cbec
monotone and differentiable on a measurable set `s`, then the Bochner integral of a function
`g : ℝ → F` on `f '' s` coincides with the integral of `(f' x) • g ∘ f` on `s` . -/
theorem integral_image_eq_integral_deriv_smul_of_monotoneOn (hs : MeasurableSet s)
    (hf' : ∀ x ∈ s, HasDerivWithinAt f (f' x) s x) (hf : MonotoneOn f s) (g : ℝ → F) :
    ∫ x in f '' s, g x = ∫ x in s, f' x • g (f x) := by
  by_cases H : IntegrableOn g (f '' s); swap
  · rw [integral_undef H, integral_undef]
    simpa [integrableOn_image_iff_integrableOn_deriv_smul_of_monotoneOn hs hf' hf] using H
  have H' : IntegrableOn (fun x ↦ (f' x) • g (f x)) s :=
    (integrableOn_image_iff_integrableOn_deriv_smul_of_monotoneOn hs hf' hf g).1 H
  rcases exists_decomposition_of_monotoneOn_hasDerivWithinAt hs hf hf' with
    ⟨a, b, c, h_union, ha, hb, hc, h_disj, h_disj', a_count, fb_count, deriv_b, deriv_c, inj_c⟩
  have a_s : a ⊆ s := by rw [← h_union]; exact subset_union_left
  have bc_s : b ∪ c ⊆ s := by rw [← h_union]; exact subset_union_right
  have b_s : b ⊆ s := by rw [← h_union]; exact subset_union_left.trans subset_union_right
  have c_s : c ⊆ s := by rw [← h_union]; exact subset_union_right.trans subset_union_right
  have I : ∫ x in s, f' x • g (f x) = ∫ x in c, f' x • g (f x) := by
<<<<<<< HEAD
    have : ∫ x in a, f' x • g (f x) = 0 := by
      have : volume a = 0 := a_count.measure_zero volume
      exact setIntegral_measure_zero _ this
=======
    have : ∫ x in a, f' x • g (f x) = 0 :=
      setIntegral_measure_zero _ (a_count.measure_zero volume)
>>>>>>> edf2cbec
    rw [← h_union, setIntegral_union h_disj (hb.union hc) (H'.mono_set a_s) (H'.mono_set bc_s),
      this, zero_add]
    have : ∫ x in b, f' x • g (f x) = 0 :=
      setIntegral_eq_zero_of_forall_eq_zero (fun x hx ↦ by simp [deriv_b x hx])
    rw [setIntegral_union h_disj' hc (H'.mono_set b_s) (H'.mono_set c_s), this, zero_add]
  have J : ∫ x in f '' s, g x = ∫ x in f '' c, g x := by
    apply setIntegral_congr_set
    rw [← h_union, image_union, image_union]
    have A : (f '' a ∪ (f '' b ∪ f '' c) : Set ℝ) =ᵐ[volume] (f '' b ∪ f '' c : Set ℝ) := by
      refine union_ae_eq_right_of_ae_eq_empty (ae_eq_empty.mpr ?_)
      exact (a_count.image _).measure_zero _
<<<<<<< HEAD
    have B : (f '' b ∪ f '' c : Set ℝ) =ᵐ[volume] f '' c := by
      refine union_ae_eq_right_of_ae_eq_empty (ae_eq_empty.mpr ?_)
      exact fb_count.measure_zero _
    exact A.trans B
  rw [I, J]
  let F' : ℝ → (ℝ →L[ℝ] ℝ) := fun x ↦ (ContinuousLinearMap.smulRight (1 : ℝ →L[ℝ] ℝ) (f' x))
=======
    have B : (f '' b ∪ f '' c : Set ℝ) =ᵐ[volume] f '' c :=
      union_ae_eq_right_of_ae_eq_empty (ae_eq_empty.mpr (fb_count.measure_zero _))
    exact A.trans B
  rw [I, J]
  let F' : ℝ → (ℝ →L[ℝ] ℝ) := fun x ↦ ContinuousLinearMap.smulRight (1 : ℝ →L[ℝ] ℝ) (f' x)
>>>>>>> edf2cbec
  have hF' (x : ℝ) (hx : x ∈ c) : HasFDerivWithinAt f (F' x) c x :=
    (hf' x (c_s hx)).hasFDerivWithinAt.mono c_s
  have : ∫ x in c, f' x • g (f x) = ∫ x in c, |(F' x).det| • g (f x) := by
    apply setIntegral_congr_fun hc (fun x hx ↦ ?_)
    simp only [LinearMap.det_ring, ContinuousLinearMap.coe_coe, ContinuousLinearMap.smulRight_apply,
      ContinuousLinearMap.one_apply, smul_eq_mul, one_mul, F']
    rw [abs_of_nonneg (deriv_c x hx)]
  rw [this]
  exact integral_image_eq_integral_abs_det_fderiv_smul _ hc hF' inj_c _

/- Change of variable formula for differentiable functions: if a real function `f` is
antitone and differentiable on a measurable set `s`, then the Lebesgue integral of a function
`u : ℝ → ℝ≥0∞` on `f '' s` coincides with the integral of `(-f' x) * u ∘ f` on `s`.
Note that the measurability of `f '' s` is given by `MeasurableSet.image_of_antitoneOn`. -/
theorem lintegral_image_eq_lintegral_deriv_mul_of_antitoneOn (hs : MeasurableSet s)
    (hf' : ∀ x ∈ s, HasDerivWithinAt f (f' x) s x) (hf : AntitoneOn f s) (u : ℝ → ℝ≥0∞) :
    ∫⁻ x in f '' s, u x = ∫⁻ x in s, ENNReal.ofReal (-f' x) * u (f x) := by
  let n : ℝ → ℝ := (fun x ↦ - x)
<<<<<<< HEAD
  let e := (fun x ↦ - x) ∘ f
  have he : MonotoneOn e s := hf.neg
  let v := u ∘ n
  have hg' (x) (hx : x ∈ s) : HasDerivWithinAt e (-f' x) s x := (hf' x hx).neg
  have A : ∫⁻ x in e '' s, u (n x) = ∫⁻ x in s, ENNReal.ofReal (-f' x) * v (e x) := by
    rw [← lintegral_image_eq_lintegral_deriv_mul_of_monotoneOn hs hg' he v]; rfl
  have B : ∫⁻ x in n '' (e '' s), u x = ∫⁻ x in e '' s, ENNReal.ofReal (|-1|) * u (n x) :=
    lintegral_image_eq_lintegral_abs_deriv_mul (hs.image_of_monotoneOn he)
      (fun x hx ↦ hasDerivWithinAt_neg _ _) neg_injective.injOn _
  simp only [abs_neg, abs_one, ENNReal.ofReal_one, one_mul] at B
  rw [A, ← image_comp] at B
  convert B using 4 with x hx x <;> simp [v, n, e]
=======
  let e := n ∘ f
  have hg' (x) (hx : x ∈ s) : HasDerivWithinAt e (-f' x) s x := (hf' x hx).neg
  have A : ∫⁻ x in e '' s, u (n x) = ∫⁻ x in s, ENNReal.ofReal (-f' x) * (u ∘ n) (e x) := by
    rw [← lintegral_image_eq_lintegral_deriv_mul_of_monotoneOn hs hg' hf.neg (u ∘ n)]; rfl
  have B : ∫⁻ x in n '' (e '' s), u x = ∫⁻ x in e '' s, ENNReal.ofReal (|-1|) * u (n x) :=
    lintegral_image_eq_lintegral_abs_deriv_mul (hs.image_of_monotoneOn hf.neg)
      (fun x hx ↦ hasDerivWithinAt_neg _ _) neg_injective.injOn _
  simp only [abs_neg, abs_one, ENNReal.ofReal_one, one_mul] at B
  rw [A, ← image_comp] at B
  convert B using 4 with x hx x <;> simp [n, e]
>>>>>>> edf2cbec

/-- Change of variable formula for differentiable functions, set version: if a real function `f` is
antitone and differentiable on a measurable set `s`, then the measure of `f '' s` is given by the
integral of `-f' x` on `s` .
Note that the measurability of `f '' s` is given by `MeasurableSet.image_of_antitoneOn`. -/
theorem lintegral_deriv_eq_volume_image_of_antitoneOn (hs : MeasurableSet s)
    (hf' : ∀ x ∈ s, HasDerivWithinAt f (f' x) s x) (hf : AntitoneOn f s) :
    (∫⁻ x in s, ENNReal.ofReal (-f' x)) = volume (f '' s) := by
  simpa using (lintegral_image_eq_lintegral_deriv_mul_of_antitoneOn hs hf' hf 1).symm

<<<<<<< HEAD
/-- Integrability in the change of variable formula for differentiable functions: if a
function `f` is antitone and differentiable on a measurable set `s`, then a function
`g : ℝ → F` is integrable on `f '' s` if and only if `f' x • g ∘ f` is integrable on `s` . -/
=======
/-- Integrability in the change of variable formula for differentiable functions: if a real
function `f` is antitone and differentiable on a measurable set `s`, then a function
`g : ℝ → F` is integrable on `f '' s` if and only if `-f' x • g ∘ f` is integrable on `s` . -/
>>>>>>> edf2cbec
theorem integrableOn_image_iff_integrableOn_deriv_smul_of_antitoneOn (hs : MeasurableSet s)
    (hf' : ∀ x ∈ s, HasDerivWithinAt f (f' x) s x) (hf : AntitoneOn f s) (g : ℝ → F) :
    IntegrableOn g (f '' s) ↔ IntegrableOn (fun x ↦ (-f' x) • g (f x)) s := by
  let n : ℝ → ℝ := (fun x ↦ - x)
<<<<<<< HEAD
  let e := (fun x ↦ - x) ∘ f
  have he : MonotoneOn e s := hf.neg
  let v := g ∘ n
  have hg' (x) (hx : x ∈ s) : HasDerivWithinAt e (-f' x) s x := (hf' x hx).neg
  have A : IntegrableOn (fun x ↦ g (n x)) (e '' s)
      ↔ IntegrableOn (fun x ↦ (-f' x) • v (e x)) s := by
    rw [← integrableOn_image_iff_integrableOn_deriv_smul_of_monotoneOn hs hg' he v]; rfl
  have B : IntegrableOn g (n '' (e '' s)) ↔ IntegrableOn (fun x ↦ (|-1| : ℝ) • g (n x)) (e '' s) :=
    integrableOn_image_iff_integrableOn_abs_deriv_smul (hs.image_of_monotoneOn he)
      (fun x hx ↦ hasDerivWithinAt_neg _ _) neg_injective.injOn _
  simp only [abs_neg, abs_one, one_smul] at B
  rw [A, ← image_comp] at B
  convert B using 3 with x hx x <;> simp [v, n, e]

/-- Change of variable formula for differentiable functions: if a function `f` is
=======
  let e := n ∘ f
  have hg' (x) (hx : x ∈ s) : HasDerivWithinAt e (-f' x) s x := (hf' x hx).neg
  have A : IntegrableOn (fun x ↦ g (n x)) (e '' s)
      ↔ IntegrableOn (fun x ↦ (-f' x) • (g ∘ n) (e x)) s := by
    rw [← integrableOn_image_iff_integrableOn_deriv_smul_of_monotoneOn hs hg' hf.neg (g ∘ n)]; rfl
  have B : IntegrableOn g (n '' (e '' s)) ↔ IntegrableOn (fun x ↦ (|-1| : ℝ) • g (n x)) (e '' s) :=
    integrableOn_image_iff_integrableOn_abs_deriv_smul (hs.image_of_monotoneOn hf.neg)
      (fun x hx ↦ hasDerivWithinAt_neg _ _) neg_injective.injOn _
  simp only [abs_neg, abs_one, one_smul] at B
  rw [A, ← image_comp] at B
  convert B using 3 with x hx x <;> simp [n, e]

/-- Change of variable formula for differentiable functions: if a real function `f` is
>>>>>>> edf2cbec
antitone and differentiable on a measurable set `s`, then the Bochner integral of a function
`g : ℝ → F` on `f '' s` coincides with the integral of `(-f' x) • g ∘ f` on `s` . -/
theorem integral_image_eq_integral_deriv_smul_of_antitone (hs : MeasurableSet s)
    (hf' : ∀ x ∈ s, HasDerivWithinAt f (f' x) s x) (hf : AntitoneOn f s) (g : ℝ → F) :
    ∫ x in f '' s, g x = ∫ x in s, (-f' x) • g (f x) := by
  let n : ℝ → ℝ := (fun x ↦ - x)
<<<<<<< HEAD
  let e := (fun x ↦ - x) ∘ f
  have he : MonotoneOn e s := hf.neg
  let v := g ∘ n
  have hg' (x) (hx : x ∈ s) : HasDerivWithinAt e (-f' x) s x := (hf' x hx).neg
  have A : ∫ x in e '' s, g (n x) = ∫ x in s, (-f' x) • v (e x) := by
    rw [← integral_image_eq_integral_deriv_smul_of_monotoneOn hs hg' he v]; rfl
  have B : ∫ x in n '' (e '' s), g x = ∫ x in e '' s, (|-1| : ℝ) • g (n x) :=
    integral_image_eq_integral_abs_deriv_smul (hs.image_of_monotoneOn he)
      (fun x hx ↦ hasDerivWithinAt_neg _ _) neg_injective.injOn _
  simp only [abs_neg, abs_one, one_smul] at B
  rw [A, ← image_comp] at B
  convert B using 3 with x hx x <;> simp [v, n, e]
=======
  let e := n ∘ f
  have hg' (x) (hx : x ∈ s) : HasDerivWithinAt e (-f' x) s x := (hf' x hx).neg
  have A : ∫ x in e '' s, g (n x) = ∫ x in s, (-f' x) • (g ∘ n) (e x) := by
    rw [← integral_image_eq_integral_deriv_smul_of_monotoneOn hs hg' hf.neg (g ∘ n)]; rfl
  have B : ∫ x in n '' (e '' s), g x = ∫ x in e '' s, (|-1| : ℝ) • g (n x) :=
    integral_image_eq_integral_abs_deriv_smul (hs.image_of_monotoneOn hf.neg)
      (fun x hx ↦ hasDerivWithinAt_neg _ _) neg_injective.injOn _
  simp only [abs_neg, abs_one, one_smul] at B
  rw [A, ← image_comp] at B
  convert B using 3 with x hx x <;> simp [n, e]
>>>>>>> edf2cbec

section WithDensity

lemma _root_.MeasurableEmbedding.withDensity_ofReal_comap_apply_eq_integral_abs_deriv_mul
    {f : ℝ → ℝ} (hf : MeasurableEmbedding f) {s : Set ℝ} (hs : MeasurableSet s)
    {g : ℝ → ℝ} (hg : ∀ᵐ x, x ∈ f '' s → 0 ≤ g x) (hf_int : IntegrableOn g (f '' s))
    {f' : ℝ → ℝ} (hf' : ∀ x ∈ s, HasDerivWithinAt f (f' x) s x) :
    (volume.withDensity (fun x ↦ ENNReal.ofReal (g x))).comap f s
      = ENNReal.ofReal (∫ x in s, |f' x| * g (f x)) := by
  rw [hf.withDensity_ofReal_comap_apply_eq_integral_abs_det_fderiv_mul volume hs
    hg hf_int hf']
  simp only [det_one_smulRight]

lemma _root_.MeasurableEquiv.withDensity_ofReal_map_symm_apply_eq_integral_abs_deriv_mul
    (f : ℝ ≃ᵐ ℝ) {s : Set ℝ} (hs : MeasurableSet s)
    {g : ℝ → ℝ} (hg : ∀ᵐ x, x ∈ f '' s → 0 ≤ g x) (hf_int : IntegrableOn g (f '' s))
    {f' : ℝ → ℝ} (hf' : ∀ x ∈ s, HasDerivWithinAt f (f' x) s x) :
    (volume.withDensity (fun x ↦ ENNReal.ofReal (g x))).map f.symm s
      = ENNReal.ofReal (∫ x in s, |f' x| * g (f x)) := by
  rw [MeasurableEquiv.withDensity_ofReal_map_symm_apply_eq_integral_abs_det_fderiv_mul volume hs
      f hg hf_int hf']
  simp only [det_one_smulRight]

lemma _root_.MeasurableEmbedding.withDensity_ofReal_comap_apply_eq_integral_abs_deriv_mul'
    {f : ℝ → ℝ} (hf : MeasurableEmbedding f) {s : Set ℝ} (hs : MeasurableSet s)
    {f' : ℝ → ℝ} (hf' : ∀ x, HasDerivAt f (f' x) x)
    {g : ℝ → ℝ} (hg : 0 ≤ᵐ[volume] g) (hg_int : Integrable g) :
    (volume.withDensity (fun x ↦ ENNReal.ofReal (g x))).comap f s
      = ENNReal.ofReal (∫ x in s, |f' x| * g (f x)) :=
  hf.withDensity_ofReal_comap_apply_eq_integral_abs_deriv_mul hs
    (by filter_upwards [hg] with x hx using fun _ ↦ hx) hg_int.integrableOn
    (fun x _ => (hf' x).hasDerivWithinAt)

lemma _root_.MeasurableEquiv.withDensity_ofReal_map_symm_apply_eq_integral_abs_deriv_mul'
    (f : ℝ ≃ᵐ ℝ) {s : Set ℝ} (hs : MeasurableSet s)
    {f' : ℝ → ℝ} (hf' : ∀ x, HasDerivAt f (f' x) x)
    {g : ℝ → ℝ} (hg : 0 ≤ᵐ[volume] g) (hg_int : Integrable g) :
    (volume.withDensity (fun x ↦ ENNReal.ofReal (g x))).map f.symm s
      = ENNReal.ofReal (∫ x in s, |f' x| * g (f x)) := by
  rw [MeasurableEquiv.withDensity_ofReal_map_symm_apply_eq_integral_abs_det_fderiv_mul volume hs
      f (by filter_upwards [hg] with x hx using fun _ ↦ hx) hg_int.integrableOn
      (fun x _ => (hf' x).hasDerivWithinAt)]
  simp only [det_one_smulRight]

end WithDensity

end MeasureTheory<|MERGE_RESOLUTION|>--- conflicted
+++ resolved
@@ -69,17 +69,10 @@
 /-- Technical structure theorem for monotone differentiable functions.
 
 If a function `f` is monotone on a measurable set and has a derivative `f'`, one can decompose
-<<<<<<< HEAD
-the set as a disjoint union `a ∪ b ∪ c` of measurable sets where `a` is countable (the isolated
-points, where `f'` could be arbitrary), `f` is locally constant on `b` and `f' = 0` there (the
-preimages of the countably many points with several preimages), and `f` is injective on `c` with
-nonnegative derivative (the other points). -/
-=======
 the set as a disjoint union `a ∪ b ∪ c` of measurable sets where `a` is countable (the points which
 are isolated on the left or on the right, where `f'` is not well controlled),
 `f` is locally constant on `b` and `f' = 0` there (the preimages of the countably many points with
 several preimages), and `f` is injective on `c` with nonnegative derivative (the other points). -/
->>>>>>> edf2cbec
 theorem exists_decomposition_of_monotoneOn_hasDerivWithinAt (hs : MeasurableSet s)
     (hf : MonotoneOn f s) (hf' : ∀ x ∈ s, HasDerivWithinAt f (f' x) s x) :
     ∃ (a b c : Set ℝ), a ∪ (b ∪ c) = s ∧ MeasurableSet a ∧ MeasurableSet b ∧ MeasurableSet c ∧
@@ -90,11 +83,7 @@
     countable_setOf_isolated_right_within.union countable_setOf_isolated_left_within
   let s₁ := s \ a
   have hs₁ : MeasurableSet s₁ := hs.diff a_count.measurableSet
-<<<<<<< HEAD
-  let u : Set ℝ := {c | ∃ x, ∃ y, x ∈ s₁ ∧ y ∈ s₁ ∧ x < y ∧ f x = c ∧ f y = c}
-=======
   let u : Set ℝ := {c | ∃ x y, x ∈ s₁ ∧ y ∈ s₁ ∧ x < y ∧ f x = c ∧ f y = c}
->>>>>>> edf2cbec
   have hu : Set.Countable u := MonotoneOn.countable_setOf_two_preimages (hf.mono diff_subset)
   let b := s₁ ∩ f ⁻¹' u
   have hb : MeasurableSet b := by
@@ -102,14 +91,8 @@
     rw [this]
     apply MeasurableSet.biUnion hu (fun z hz ↦ ?_)
     obtain ⟨v, hv, tv⟩ : ∃ v, OrdConnected v ∧ (s \ a) ∩ f ⁻¹' {z} = (s \ a) ∩ v :=
-<<<<<<< HEAD
-      OrdConnected.preimage_monotoneOn ordConnected_singleton (hf.mono diff_subset)
-    rw [tv]
-    exact (hs.diff a_count.measurableSet).inter hv.measurableSet
-=======
       ordConnected_singleton.preimage_monotoneOn (hf.mono diff_subset)
     exact tv ▸ (hs.diff a_count.measurableSet).inter hv.measurableSet
->>>>>>> edf2cbec
   let c := s₁ \ b
   have hc : MeasurableSet c := hs₁.diff hb
   refine ⟨a, b, c, ?_, a_count.measurableSet, hb, hc, ?_, ?_, a_count, ?_, ?_, ?_, ?_⟩
@@ -119,16 +102,9 @@
     tauto
   · simpa [b, c, s₁] using disjoint_sdiff_right
   · simpa [c] using disjoint_sdiff_right
-<<<<<<< HEAD
-  · apply hu.mono
-    simp [b]
-  · /- We have to show that the derivative is `0` at `x ∈ b`. For that, we use that there is another
-    point `p` with `g p = f x`, by definition of `b`. If `p < x`, then `f` is locally constant to
-=======
   · exact hu.mono (by simp [b])
   · /- We have to show that the derivative is `0` at `x ∈ b`. For that, we use that there is another
     point `p` with `f p = f x`, by definition of `b`. If `p < x`, then `f` is locally constant to
->>>>>>> edf2cbec
     the left of `x`. As `x` is not isolated to its left (since we are not in the set `a`), it
     follows that `f' x = 0`. The same argument works if `x < p`, using the right neighborhood
     instead. -/
@@ -138,10 +114,7 @@
       rcases eq_or_ne p x with h'p | h'p
       · exact ⟨q, qs₁, (h'p.symm.le.trans_lt pq).ne', hq⟩
       · exact ⟨p, ps₁, h'p, hp⟩
-<<<<<<< HEAD
-=======
     -- we treat separately the cases `p < x` and `x < p` as we couldn't unify their proofs nicely
->>>>>>> edf2cbec
     rcases lt_or_gt_of_ne px with px | px
     · have K : HasDerivWithinAt f 0 (s ∩ Ioo p x) x := by
         have E (y) (hy : y ∈ s ∩ Ioo p x) : f y = f x := by
@@ -193,17 +166,9 @@
   · intro x hx y hy hxy
     contrapose! hxy
     wlog H : x < y generalizing x y with h
-<<<<<<< HEAD
-    · have : y < x := lt_of_le_of_ne (not_lt.1 H) hxy.symm
-      exact (h hy hx hxy.symm this).symm
-    intro h
-    apply hx.2
-    refine ⟨hx.1, ?_⟩
-=======
     · have : y < x := by order
       exact (h hy hx hxy.symm this).symm
     refine fun h ↦ hx.2 ⟨hx.1, ?_⟩
->>>>>>> edf2cbec
     exact ⟨x, y, hx.1, hy.1, H, rfl, h.symm⟩
 
 /- Change of variable formula for differentiable functions: if a real function `f` is
@@ -217,14 +182,8 @@
     ⟨a, b, c, h_union, ha, hb, hc, h_disj, h_disj', a_count, fb_count, deriv_b, deriv_c, inj_c⟩
   have I : ∫⁻ x in s, ENNReal.ofReal (f' x) * u (f x)
       = ∫⁻ x in c, ENNReal.ofReal (f' x) * u (f x) := by
-<<<<<<< HEAD
-    have : ∫⁻ x in a, ENNReal.ofReal (f' x) * u (f x) = 0 := by
-      have : volume a = 0 := a_count.measure_zero volume
-      exact setLIntegral_measure_zero a _ this
-=======
     have : ∫⁻ x in a, ENNReal.ofReal (f' x) * u (f x) = 0 :=
       setLIntegral_measure_zero a _ (a_count.measure_zero volume)
->>>>>>> edf2cbec
     rw [← h_union, lintegral_union (hb.union hc) h_disj, this, zero_add]
     have : ∫⁻ x in b, ENNReal.ofReal (f' x) * u (f x) = 0 :=
       setLIntegral_eq_zero hb (fun x hx ↦ by simp [deriv_b x hx])
@@ -235,22 +194,12 @@
     have A : (f '' a ∪ (f '' b ∪ f '' c) : Set ℝ) =ᵐ[volume] (f '' b ∪ f '' c : Set ℝ) := by
       refine union_ae_eq_right_of_ae_eq_empty (ae_eq_empty.mpr ?_)
       exact (a_count.image _).measure_zero _
-<<<<<<< HEAD
-    have B : (f '' b ∪ f '' c : Set ℝ) =ᵐ[volume] f '' c := by
-      refine union_ae_eq_right_of_ae_eq_empty (ae_eq_empty.mpr ?_)
-      exact fb_count.measure_zero _
-    exact A.trans B
-  rw [I, J]
-  have c_s : c ⊆ s := by rw [← h_union]; exact subset_union_right.trans subset_union_right
-  let F' : ℝ → (ℝ →L[ℝ] ℝ) := fun x ↦ (ContinuousLinearMap.smulRight (1 : ℝ →L[ℝ] ℝ) (f' x))
-=======
     have B : (f '' b ∪ f '' c : Set ℝ) =ᵐ[volume] f '' c :=
       union_ae_eq_right_of_ae_eq_empty (ae_eq_empty.mpr (fb_count.measure_zero _))
     exact A.trans B
   rw [I, J]
   have c_s : c ⊆ s := by rw [← h_union]; exact subset_union_right.trans subset_union_right
   let F' : ℝ → (ℝ →L[ℝ] ℝ) := fun x ↦ ContinuousLinearMap.smulRight (1 : ℝ →L[ℝ] ℝ) (f' x)
->>>>>>> edf2cbec
   have hf' (x : ℝ) (hx : x ∈ c) : HasFDerivWithinAt f (F' x) c x :=
     (hf' x (c_s hx)).hasFDerivWithinAt.mono c_s
   have : ∫⁻ x in c, ENNReal.ofReal (f' x) * u (f x)
@@ -271,11 +220,7 @@
     (∫⁻ x in s, ENNReal.ofReal (f' x)) = volume (f '' s) := by
   simpa using (lintegral_image_eq_lintegral_deriv_mul_of_monotoneOn hs hf' hf 1).symm
 
-<<<<<<< HEAD
-/-- Integrability in the change of variable formula for differentiable functions: if a
-=======
 /-- Integrability in the change of variable formula for differentiable functions: if a real
->>>>>>> edf2cbec
 function `f` is monotone and differentiable on a measurable set `s`, then a function
 `g : ℝ → F` is integrable on `f '' s` if and only if `f' x • g ∘ f` is integrable on `s` . -/
 theorem integrableOn_image_iff_integrableOn_deriv_smul_of_monotoneOn (hs : MeasurableSet s)
@@ -289,12 +234,7 @@
       IntegrableOn.of_measure_zero (a_count.measure_zero volume)
     have B : IntegrableOn (fun x ↦ f' x • g (f x)) b := by
       have : IntegrableOn (fun x ↦ (0 : F)) b := by simp
-<<<<<<< HEAD
-      apply this.congr_fun (fun x hx ↦ ?_) hb
-      simp [deriv_b x hx]
-=======
       exact this.congr_fun (fun x hx ↦ by simp [deriv_b x hx]) hb
->>>>>>> edf2cbec
     simp only [← h_union, integrableOn_union, A, B, true_and]
   have J : IntegrableOn g (f '' s) ↔ IntegrableOn g (f '' c) := by
     apply integrableOn_congr_set_ae
@@ -302,22 +242,12 @@
     have A : (f '' a ∪ (f '' b ∪ f '' c) : Set ℝ) =ᵐ[volume] (f '' b ∪ f '' c : Set ℝ) := by
       refine union_ae_eq_right_of_ae_eq_empty (ae_eq_empty.mpr ?_)
       exact (a_count.image _).measure_zero _
-<<<<<<< HEAD
-    have B : (f '' b ∪ f '' c : Set ℝ) =ᵐ[volume] f '' c := by
-      refine union_ae_eq_right_of_ae_eq_empty (ae_eq_empty.mpr ?_)
-      exact fb_count.measure_zero _
-    exact A.trans B
-  rw [I, J]
-  have c_s : c ⊆ s := by rw [← h_union]; exact subset_union_right.trans subset_union_right
-  let F' : ℝ → (ℝ →L[ℝ] ℝ) := fun x ↦ (ContinuousLinearMap.smulRight (1 : ℝ →L[ℝ] ℝ) (f' x))
-=======
     have B : (f '' b ∪ f '' c : Set ℝ) =ᵐ[volume] f '' c :=
       union_ae_eq_right_of_ae_eq_empty (ae_eq_empty.mpr (fb_count.measure_zero _))
     exact A.trans B
   rw [I, J]
   have c_s : c ⊆ s := by rw [← h_union]; exact subset_union_right.trans subset_union_right
   let F' : ℝ → (ℝ →L[ℝ] ℝ) := fun x ↦ ContinuousLinearMap.smulRight (1 : ℝ →L[ℝ] ℝ) (f' x)
->>>>>>> edf2cbec
   have hF' (x : ℝ) (hx : x ∈ c) : HasFDerivWithinAt f (F' x) c x :=
     (hf' x (c_s hx)).hasFDerivWithinAt.mono c_s
   rw [integrableOn_image_iff_integrableOn_abs_det_fderiv_smul _ hc hF' inj_c]
@@ -326,11 +256,7 @@
     ContinuousLinearMap.one_apply, smul_eq_mul, one_mul, F']
   rw [abs_of_nonneg (deriv_c x hx)]
 
-<<<<<<< HEAD
-/-- Change of variable formula for differentiable functions: if a function `f` is
-=======
 /-- Change of variable formula for differentiable functions: if a real function `f` is
->>>>>>> edf2cbec
 monotone and differentiable on a measurable set `s`, then the Bochner integral of a function
 `g : ℝ → F` on `f '' s` coincides with the integral of `(f' x) • g ∘ f` on `s` . -/
 theorem integral_image_eq_integral_deriv_smul_of_monotoneOn (hs : MeasurableSet s)
@@ -348,14 +274,8 @@
   have b_s : b ⊆ s := by rw [← h_union]; exact subset_union_left.trans subset_union_right
   have c_s : c ⊆ s := by rw [← h_union]; exact subset_union_right.trans subset_union_right
   have I : ∫ x in s, f' x • g (f x) = ∫ x in c, f' x • g (f x) := by
-<<<<<<< HEAD
-    have : ∫ x in a, f' x • g (f x) = 0 := by
-      have : volume a = 0 := a_count.measure_zero volume
-      exact setIntegral_measure_zero _ this
-=======
     have : ∫ x in a, f' x • g (f x) = 0 :=
       setIntegral_measure_zero _ (a_count.measure_zero volume)
->>>>>>> edf2cbec
     rw [← h_union, setIntegral_union h_disj (hb.union hc) (H'.mono_set a_s) (H'.mono_set bc_s),
       this, zero_add]
     have : ∫ x in b, f' x • g (f x) = 0 :=
@@ -367,20 +287,11 @@
     have A : (f '' a ∪ (f '' b ∪ f '' c) : Set ℝ) =ᵐ[volume] (f '' b ∪ f '' c : Set ℝ) := by
       refine union_ae_eq_right_of_ae_eq_empty (ae_eq_empty.mpr ?_)
       exact (a_count.image _).measure_zero _
-<<<<<<< HEAD
-    have B : (f '' b ∪ f '' c : Set ℝ) =ᵐ[volume] f '' c := by
-      refine union_ae_eq_right_of_ae_eq_empty (ae_eq_empty.mpr ?_)
-      exact fb_count.measure_zero _
-    exact A.trans B
-  rw [I, J]
-  let F' : ℝ → (ℝ →L[ℝ] ℝ) := fun x ↦ (ContinuousLinearMap.smulRight (1 : ℝ →L[ℝ] ℝ) (f' x))
-=======
     have B : (f '' b ∪ f '' c : Set ℝ) =ᵐ[volume] f '' c :=
       union_ae_eq_right_of_ae_eq_empty (ae_eq_empty.mpr (fb_count.measure_zero _))
     exact A.trans B
   rw [I, J]
   let F' : ℝ → (ℝ →L[ℝ] ℝ) := fun x ↦ ContinuousLinearMap.smulRight (1 : ℝ →L[ℝ] ℝ) (f' x)
->>>>>>> edf2cbec
   have hF' (x : ℝ) (hx : x ∈ c) : HasFDerivWithinAt f (F' x) c x :=
     (hf' x (c_s hx)).hasFDerivWithinAt.mono c_s
   have : ∫ x in c, f' x • g (f x) = ∫ x in c, |(F' x).det| • g (f x) := by
@@ -399,20 +310,6 @@
     (hf' : ∀ x ∈ s, HasDerivWithinAt f (f' x) s x) (hf : AntitoneOn f s) (u : ℝ → ℝ≥0∞) :
     ∫⁻ x in f '' s, u x = ∫⁻ x in s, ENNReal.ofReal (-f' x) * u (f x) := by
   let n : ℝ → ℝ := (fun x ↦ - x)
-<<<<<<< HEAD
-  let e := (fun x ↦ - x) ∘ f
-  have he : MonotoneOn e s := hf.neg
-  let v := u ∘ n
-  have hg' (x) (hx : x ∈ s) : HasDerivWithinAt e (-f' x) s x := (hf' x hx).neg
-  have A : ∫⁻ x in e '' s, u (n x) = ∫⁻ x in s, ENNReal.ofReal (-f' x) * v (e x) := by
-    rw [← lintegral_image_eq_lintegral_deriv_mul_of_monotoneOn hs hg' he v]; rfl
-  have B : ∫⁻ x in n '' (e '' s), u x = ∫⁻ x in e '' s, ENNReal.ofReal (|-1|) * u (n x) :=
-    lintegral_image_eq_lintegral_abs_deriv_mul (hs.image_of_monotoneOn he)
-      (fun x hx ↦ hasDerivWithinAt_neg _ _) neg_injective.injOn _
-  simp only [abs_neg, abs_one, ENNReal.ofReal_one, one_mul] at B
-  rw [A, ← image_comp] at B
-  convert B using 4 with x hx x <;> simp [v, n, e]
-=======
   let e := n ∘ f
   have hg' (x) (hx : x ∈ s) : HasDerivWithinAt e (-f' x) s x := (hf' x hx).neg
   have A : ∫⁻ x in e '' s, u (n x) = ∫⁻ x in s, ENNReal.ofReal (-f' x) * (u ∘ n) (e x) := by
@@ -423,7 +320,6 @@
   simp only [abs_neg, abs_one, ENNReal.ofReal_one, one_mul] at B
   rw [A, ← image_comp] at B
   convert B using 4 with x hx x <;> simp [n, e]
->>>>>>> edf2cbec
 
 /-- Change of variable formula for differentiable functions, set version: if a real function `f` is
 antitone and differentiable on a measurable set `s`, then the measure of `f '' s` is given by the
@@ -434,36 +330,13 @@
     (∫⁻ x in s, ENNReal.ofReal (-f' x)) = volume (f '' s) := by
   simpa using (lintegral_image_eq_lintegral_deriv_mul_of_antitoneOn hs hf' hf 1).symm
 
-<<<<<<< HEAD
-/-- Integrability in the change of variable formula for differentiable functions: if a
-function `f` is antitone and differentiable on a measurable set `s`, then a function
-`g : ℝ → F` is integrable on `f '' s` if and only if `f' x • g ∘ f` is integrable on `s` . -/
-=======
 /-- Integrability in the change of variable formula for differentiable functions: if a real
 function `f` is antitone and differentiable on a measurable set `s`, then a function
 `g : ℝ → F` is integrable on `f '' s` if and only if `-f' x • g ∘ f` is integrable on `s` . -/
->>>>>>> edf2cbec
 theorem integrableOn_image_iff_integrableOn_deriv_smul_of_antitoneOn (hs : MeasurableSet s)
     (hf' : ∀ x ∈ s, HasDerivWithinAt f (f' x) s x) (hf : AntitoneOn f s) (g : ℝ → F) :
     IntegrableOn g (f '' s) ↔ IntegrableOn (fun x ↦ (-f' x) • g (f x)) s := by
   let n : ℝ → ℝ := (fun x ↦ - x)
-<<<<<<< HEAD
-  let e := (fun x ↦ - x) ∘ f
-  have he : MonotoneOn e s := hf.neg
-  let v := g ∘ n
-  have hg' (x) (hx : x ∈ s) : HasDerivWithinAt e (-f' x) s x := (hf' x hx).neg
-  have A : IntegrableOn (fun x ↦ g (n x)) (e '' s)
-      ↔ IntegrableOn (fun x ↦ (-f' x) • v (e x)) s := by
-    rw [← integrableOn_image_iff_integrableOn_deriv_smul_of_monotoneOn hs hg' he v]; rfl
-  have B : IntegrableOn g (n '' (e '' s)) ↔ IntegrableOn (fun x ↦ (|-1| : ℝ) • g (n x)) (e '' s) :=
-    integrableOn_image_iff_integrableOn_abs_deriv_smul (hs.image_of_monotoneOn he)
-      (fun x hx ↦ hasDerivWithinAt_neg _ _) neg_injective.injOn _
-  simp only [abs_neg, abs_one, one_smul] at B
-  rw [A, ← image_comp] at B
-  convert B using 3 with x hx x <;> simp [v, n, e]
-
-/-- Change of variable formula for differentiable functions: if a function `f` is
-=======
   let e := n ∘ f
   have hg' (x) (hx : x ∈ s) : HasDerivWithinAt e (-f' x) s x := (hf' x hx).neg
   have A : IntegrableOn (fun x ↦ g (n x)) (e '' s)
@@ -477,27 +350,12 @@
   convert B using 3 with x hx x <;> simp [n, e]
 
 /-- Change of variable formula for differentiable functions: if a real function `f` is
->>>>>>> edf2cbec
 antitone and differentiable on a measurable set `s`, then the Bochner integral of a function
 `g : ℝ → F` on `f '' s` coincides with the integral of `(-f' x) • g ∘ f` on `s` . -/
 theorem integral_image_eq_integral_deriv_smul_of_antitone (hs : MeasurableSet s)
     (hf' : ∀ x ∈ s, HasDerivWithinAt f (f' x) s x) (hf : AntitoneOn f s) (g : ℝ → F) :
     ∫ x in f '' s, g x = ∫ x in s, (-f' x) • g (f x) := by
   let n : ℝ → ℝ := (fun x ↦ - x)
-<<<<<<< HEAD
-  let e := (fun x ↦ - x) ∘ f
-  have he : MonotoneOn e s := hf.neg
-  let v := g ∘ n
-  have hg' (x) (hx : x ∈ s) : HasDerivWithinAt e (-f' x) s x := (hf' x hx).neg
-  have A : ∫ x in e '' s, g (n x) = ∫ x in s, (-f' x) • v (e x) := by
-    rw [← integral_image_eq_integral_deriv_smul_of_monotoneOn hs hg' he v]; rfl
-  have B : ∫ x in n '' (e '' s), g x = ∫ x in e '' s, (|-1| : ℝ) • g (n x) :=
-    integral_image_eq_integral_abs_deriv_smul (hs.image_of_monotoneOn he)
-      (fun x hx ↦ hasDerivWithinAt_neg _ _) neg_injective.injOn _
-  simp only [abs_neg, abs_one, one_smul] at B
-  rw [A, ← image_comp] at B
-  convert B using 3 with x hx x <;> simp [v, n, e]
-=======
   let e := n ∘ f
   have hg' (x) (hx : x ∈ s) : HasDerivWithinAt e (-f' x) s x := (hf' x hx).neg
   have A : ∫ x in e '' s, g (n x) = ∫ x in s, (-f' x) • (g ∘ n) (e x) := by
@@ -508,7 +366,6 @@
   simp only [abs_neg, abs_one, one_smul] at B
   rw [A, ← image_comp] at B
   convert B using 3 with x hx x <;> simp [n, e]
->>>>>>> edf2cbec
 
 section WithDensity
 
