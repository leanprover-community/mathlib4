/-
Copyright (c) 2020 Yury Kudryashov. All rights reserved.
Released under Apache 2.0 license as described in the file LICENSE.
Authors: Yury Kudryashov
-/
import Mathlib.Analysis.InnerProductSpace.Basic
import Mathlib.MeasureTheory.Constructions.BorelSpace.Complex

#align_import measure_theory.function.special_functions.inner from "leanprover-community/mathlib"@"bf6a01357ff5684b1ebcd0f1a13be314fc82c0bf"

/-!
# Measurability of scalar products
-/


variable {α : Type*} {𝕜 : Type*} {E : Type*}
<<<<<<< HEAD

variable [ROrCLike 𝕜] [NormedAddCommGroup E] [InnerProductSpace 𝕜 E]
=======
variable [IsROrC 𝕜] [NormedAddCommGroup E] [InnerProductSpace 𝕜 E]
>>>>>>> e38a3c07

local notation "⟪" x ", " y "⟫" => @inner 𝕜 _ _ x y

@[aesop safe 20 apply (rule_sets := [Measurable])]
theorem Measurable.inner {_ : MeasurableSpace α} [MeasurableSpace E] [OpensMeasurableSpace E]
    [SecondCountableTopology E] {f g : α → E} (hf : Measurable f)
    (hg : Measurable g) : Measurable fun t => ⟪f t, g t⟫ :=
  Continuous.measurable2 continuous_inner hf hg
#align measurable.inner Measurable.inner

@[measurability]
theorem Measurable.const_inner {_ : MeasurableSpace α} [MeasurableSpace E] [OpensMeasurableSpace E]
    [SecondCountableTopology E] {c : E} {f : α → E} (hf : Measurable f) :
    Measurable fun t => ⟪c, f t⟫ :=
  Measurable.inner measurable_const hf

@[measurability]
theorem Measurable.inner_const {_ : MeasurableSpace α} [MeasurableSpace E] [OpensMeasurableSpace E]
    [SecondCountableTopology E] {c : E} {f : α → E} (hf : Measurable f) :
    Measurable fun t => ⟪f t, c⟫ :=
  Measurable.inner hf measurable_const

@[aesop safe 20 apply (rule_sets := [Measurable])]
theorem AEMeasurable.inner {m : MeasurableSpace α} [MeasurableSpace E] [OpensMeasurableSpace E]
    [SecondCountableTopology E] {μ : MeasureTheory.Measure α} {f g : α → E}
    (hf : AEMeasurable f μ) (hg : AEMeasurable g μ) : AEMeasurable (fun x => ⟪f x, g x⟫) μ := by
  refine' ⟨fun x => ⟪hf.mk f x, hg.mk g x⟫, hf.measurable_mk.inner hg.measurable_mk, _⟩
  refine' hf.ae_eq_mk.mp (hg.ae_eq_mk.mono fun x hxg hxf => _)
  dsimp only
  congr
#align ae_measurable.inner AEMeasurable.inner

set_option linter.unusedVariables false in
@[measurability]
theorem AEMeasurable.const_inner {m : MeasurableSpace α} [MeasurableSpace E]
    [OpensMeasurableSpace E] [SecondCountableTopology E]
    {μ : MeasureTheory.Measure α} {f : α → E} {c : E} (hf : AEMeasurable f μ) :
    AEMeasurable (fun x => ⟪c, f x⟫) μ :=
  AEMeasurable.inner aemeasurable_const hf

set_option linter.unusedVariables false in
@[measurability]
theorem AEMeasurable.inner_const {m : MeasurableSpace α} [MeasurableSpace E]
    [OpensMeasurableSpace E] [SecondCountableTopology E]
    {μ : MeasureTheory.Measure α} {f : α → E} {c : E} (hf : AEMeasurable f μ) :
    AEMeasurable (fun x => ⟪f x, c⟫) μ :=
  AEMeasurable.inner hf aemeasurable_const<|MERGE_RESOLUTION|>--- conflicted
+++ resolved
@@ -14,12 +14,7 @@
 
 
 variable {α : Type*} {𝕜 : Type*} {E : Type*}
-<<<<<<< HEAD
-
 variable [ROrCLike 𝕜] [NormedAddCommGroup E] [InnerProductSpace 𝕜 E]
-=======
-variable [IsROrC 𝕜] [NormedAddCommGroup E] [InnerProductSpace 𝕜 E]
->>>>>>> e38a3c07
 
 local notation "⟪" x ", " y "⟫" => @inner 𝕜 _ _ x y
 
