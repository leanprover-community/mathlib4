--- conflicted
+++ resolved
@@ -138,17 +138,7 @@
 #align ae_seq.supr aeSeq.iSup
 
 theorem iInf [CompleteLattice β] [Countable ι] (hf : ∀ i, AEMeasurable (f i) μ)
-<<<<<<< HEAD
-    (hp : ∀ᵐ x ∂μ, p x fun n ↦ f n x) : ⨅ n, aeSeq hf p n =ᵐ[μ] ⨅ n, f n := by
-  simp_rw [Filter.EventuallyEq, ae_iff, iInf_apply]
-  have h_ss : aeSeqSet hf p ⊆ { a : α | ⨅ i : ι, aeSeq hf p i a = ⨅ i : ι, f i a } := by
-    intro x hx
-    congr
-    exact funext fun i ↦ aeSeq_eq_fun_of_mem_aeSeqSet hf hx i
-  exact measure_mono_null (Set.compl_subset_compl.mpr h_ss) (measure_compl_aeSeqSet_eq_zero hf hp)
-=======
     (hp : ∀ᵐ x ∂μ, p x fun n ↦ f n x) : ⨅ n, aeSeq hf p n =ᵐ[μ] ⨅ n, f n :=
   iSup (β := βᵒᵈ) hf hp
->>>>>>> 6406e752
 
 end aeSeq