/-
Copyright (c) 2022 Kexing Ying. All rights reserved.
Released under Apache 2.0 license as described in the file LICENSE.
Authors: Kexing Ying
-/
module

public import Mathlib.MeasureTheory.Function.ConvergenceInMeasure
public import Mathlib.MeasureTheory.Function.L1Space.Integrable

/-!
# Uniform integrability

This file contains the definitions for uniform integrability (both in the measure theory sense
as well as the probability theory sense). This file also contains the Vitali convergence theorem
which establishes a relation between uniform integrability, convergence in measure and
Lp convergence.

Uniform integrability plays a vital role in the theory of martingales most notably is used to
formulate the martingale convergence theorem.

## Main definitions

* `MeasureTheory.UnifIntegrable`: uniform integrability in the measure theory sense.
  In particular, a sequence of functions `f` is uniformly integrable if for all `ε > 0`, there
  exists some `δ > 0` such that for all sets `s` of smaller measure than `δ`, the Lp-norm of
  `f i` restricted `s` is smaller than `ε` for all `i`.
* `MeasureTheory.UniformIntegrable`: uniform integrability in the probability theory sense.
  In particular, a sequence of measurable functions `f` is uniformly integrable in the
  probability theory sense if it is uniformly integrable in the measure theory sense and
  has uniformly bounded Lp-norm.

## Main results

* `MeasureTheory.unifIntegrable_finite`: a finite sequence of Lp functions is uniformly
  integrable.
* `MeasureTheory.tendsto_Lp_finite_of_tendsto_ae`: a sequence of Lp functions which is uniformly
  integrable converges in Lp if they converge almost everywhere.
* `MeasureTheory.tendstoInMeasure_iff_tendsto_Lp_finite`: Vitali convergence theorem:
  a sequence of Lp functions converges in Lp if and only if it is uniformly integrable
  and converges in measure.

## Tags
uniform integrable, uniformly absolutely continuous integral, Vitali convergence theorem
-/

@[expose] public section


noncomputable section

open scoped MeasureTheory NNReal ENNReal Topology

namespace MeasureTheory

open Set Filter TopologicalSpace

variable {α β ι : Type*} {m : MeasurableSpace α} {μ : Measure α} [NormedAddCommGroup β]

/-- Uniform integrability in the measure theory sense.

A sequence of functions `f` is said to be uniformly integrable if for all `ε > 0`, there exists
some `δ > 0` such that for all sets `s` with measure less than `δ`, the Lp-norm of `f i`
restricted on `s` is less than `ε`.

Uniform integrability is also known as uniformly absolutely continuous integrals. -/
def UnifIntegrable {_ : MeasurableSpace α} (f : ι → α → β) (p : ℝ≥0∞) (μ : Measure α) : Prop :=
  ∀ ⦃ε : ℝ⦄ (_ : 0 < ε), ∃ (δ : ℝ) (_ : 0 < δ), ∀ i s,
    MeasurableSet s → μ s ≤ ENNReal.ofReal δ → eLpNorm (s.indicator (f i)) p μ ≤ ENNReal.ofReal ε

/-- In probability theory, a family of measurable functions is uniformly integrable if it is
uniformly integrable in the measure theory sense and is uniformly bounded. -/
def UniformIntegrable {_ : MeasurableSpace α} (f : ι → α → β) (p : ℝ≥0∞) (μ : Measure α) : Prop :=
  (∀ i, AEStronglyMeasurable (f i) μ) ∧ UnifIntegrable f p μ ∧ ∃ C : ℝ≥0, ∀ i, eLpNorm (f i) p μ ≤ C

namespace UniformIntegrable

protected theorem aestronglyMeasurable {f : ι → α → β} {p : ℝ≥0∞} (hf : UniformIntegrable f p μ)
    (i : ι) : AEStronglyMeasurable (f i) μ :=
  hf.1 i

protected theorem unifIntegrable {f : ι → α → β} {p : ℝ≥0∞} (hf : UniformIntegrable f p μ) :
    UnifIntegrable f p μ :=
  hf.2.1

protected theorem memLp {f : ι → α → β} {p : ℝ≥0∞} (hf : UniformIntegrable f p μ) (i : ι) :
    MemLp (f i) p μ :=
  ⟨hf.1 i,
    let ⟨_, _, hC⟩ := hf.2
    lt_of_le_of_lt (hC i) ENNReal.coe_lt_top⟩

end UniformIntegrable

section UnifIntegrable

/-! ### `UnifIntegrable`

This section deals with uniform integrability in the measure theory sense. -/


namespace UnifIntegrable

variable {f g : ι → α → β} {p : ℝ≥0∞}

protected theorem add (hf : UnifIntegrable f p μ) (hg : UnifIntegrable g p μ) (hp : 1 ≤ p)
    (hf_meas : ∀ i, AEStronglyMeasurable (f i) μ) (hg_meas : ∀ i, AEStronglyMeasurable (g i) μ) :
    UnifIntegrable (f + g) p μ := by
  intro ε hε
  have hε2 : 0 < ε / 2 := half_pos hε
  obtain ⟨δ₁, hδ₁_pos, hfδ₁⟩ := hf hε2
  obtain ⟨δ₂, hδ₂_pos, hgδ₂⟩ := hg hε2
  refine ⟨min δ₁ δ₂, lt_min hδ₁_pos hδ₂_pos, fun i s hs hμs => ?_⟩
  simp_rw [Pi.add_apply, Set.indicator_add']
  refine (eLpNorm_add_le ((hf_meas i).indicator hs) ((hg_meas i).indicator hs) hp).trans ?_
  have hε_halves : ENNReal.ofReal ε = ENNReal.ofReal (ε / 2) + ENNReal.ofReal (ε / 2) := by
    rw [← ENNReal.ofReal_add hε2.le hε2.le, add_halves]
  rw [hε_halves]
  exact add_le_add (hfδ₁ i s hs (hμs.trans (ENNReal.ofReal_le_ofReal (min_le_left _ _))))
    (hgδ₂ i s hs (hμs.trans (ENNReal.ofReal_le_ofReal (min_le_right _ _))))

protected theorem neg (hf : UnifIntegrable f p μ) : UnifIntegrable (-f) p μ := by
  simp_rw [UnifIntegrable, Pi.neg_apply, Set.indicator_neg', eLpNorm_neg]
  exact hf

protected theorem sub (hf : UnifIntegrable f p μ) (hg : UnifIntegrable g p μ) (hp : 1 ≤ p)
    (hf_meas : ∀ i, AEStronglyMeasurable (f i) μ) (hg_meas : ∀ i, AEStronglyMeasurable (g i) μ) :
    UnifIntegrable (f - g) p μ := by
  rw [sub_eq_add_neg]
  exact hf.add hg.neg hp hf_meas fun i => (hg_meas i).neg

protected theorem ae_eq (hf : UnifIntegrable f p μ) (hfg : ∀ n, f n =ᵐ[μ] g n) :
    UnifIntegrable g p μ := by
  classical
  intro ε hε
  obtain ⟨δ, hδ_pos, hfδ⟩ := hf hε
  refine ⟨δ, hδ_pos, fun n s hs hμs => (le_of_eq <| eLpNorm_congr_ae ?_).trans (hfδ n s hs hμs)⟩
  filter_upwards [hfg n] with x hx
  simp_rw [Set.indicator_apply, hx]

/-- Uniform integrability is preserved by restriction of the functions to a set. -/
protected theorem indicator (hf : UnifIntegrable f p μ) (E : Set α) :
    UnifIntegrable (fun i => E.indicator (f i)) p μ := fun ε hε ↦ by
  obtain ⟨δ, hδ_pos, hε⟩ := hf hε
  refine ⟨δ, hδ_pos, fun i s hs hμs ↦ ?_⟩
  calc
    eLpNorm (s.indicator (E.indicator (f i))) p μ
      = eLpNorm (E.indicator (s.indicator (f i))) p μ := by
      simp only [indicator_indicator, inter_comm]
    _ ≤ eLpNorm (s.indicator (f i)) p μ := eLpNorm_indicator_le _
    _ ≤ ENNReal.ofReal ε := hε _ _ hs hμs

/-- Uniform integrability is preserved by restriction of the measure to a set. -/
protected theorem restrict (hf : UnifIntegrable f p μ) (E : Set α) :
    UnifIntegrable f p (μ.restrict E) := fun ε hε ↦ by
  obtain ⟨δ, hδ_pos, hδε⟩ := hf hε
  refine ⟨δ, hδ_pos, fun i s hs hμs ↦ ?_⟩
  rw [μ.restrict_apply hs, ← measure_toMeasurable] at hμs
  calc
    eLpNorm (indicator s (f i)) p (μ.restrict E) = eLpNorm (f i) p (μ.restrict (s ∩ E)) := by
      rw [eLpNorm_indicator_eq_eLpNorm_restrict hs, μ.restrict_restrict hs]
    _ ≤ eLpNorm (f i) p (μ.restrict (toMeasurable μ (s ∩ E))) :=
      eLpNorm_mono_measure _ <| Measure.restrict_mono (subset_toMeasurable _ _) le_rfl
    _ = eLpNorm (indicator (toMeasurable μ (s ∩ E)) (f i)) p μ :=
      (eLpNorm_indicator_eq_eLpNorm_restrict (measurableSet_toMeasurable _ _)).symm
    _ ≤ ENNReal.ofReal ε := hδε i _ (measurableSet_toMeasurable _ _) hμs

end UnifIntegrable

theorem unifIntegrable_zero_meas [MeasurableSpace α] {p : ℝ≥0∞} {f : ι → α → β} :
    UnifIntegrable f p (0 : Measure α) :=
  fun ε _ => ⟨1, one_pos, fun i s _ _ => by simp⟩

theorem unifIntegrable_congr_ae {p : ℝ≥0∞} {f g : ι → α → β} (hfg : ∀ n, f n =ᵐ[μ] g n) :
    UnifIntegrable f p μ ↔ UnifIntegrable g p μ :=
  ⟨fun hf => hf.ae_eq hfg, fun hg => hg.ae_eq fun n => (hfg n).symm⟩

theorem tendsto_indicator_ge (f : α → β) (x : α) :
    Tendsto (fun M : ℕ => { x | (M : ℝ) ≤ ‖f x‖₊ }.indicator f x) atTop (𝓝 0) := by
  refine tendsto_atTop_of_eventually_const (i₀ := Nat.ceil (‖f x‖₊ : ℝ) + 1) fun n hn => ?_
  rw [Set.indicator_of_notMem]
  simp only [not_le, Set.mem_setOf_eq]
  refine lt_of_le_of_lt (Nat.le_ceil _) ?_
  refine lt_of_lt_of_le (lt_add_one _) ?_
  norm_cast

variable {p : ℝ≥0∞}

section

variable {f : α → β}

/-- This lemma is weaker than `MeasureTheory.MemLp.integral_indicator_norm_ge_nonneg_le`
as the latter provides `0 ≤ M` and does not require the measurability of `f`. -/
theorem MemLp.integral_indicator_norm_ge_le (hf : MemLp f 1 μ) (hmeas : StronglyMeasurable f)
    {ε : ℝ} (hε : 0 < ε) :
    ∃ M : ℝ, (∫⁻ x, ‖{ x | M ≤ ‖f x‖₊ }.indicator f x‖₊ ∂μ) ≤ ENNReal.ofReal ε := by
  have htendsto :
      ∀ᵐ x ∂μ, Tendsto (fun M : ℕ => { x | (M : ℝ) ≤ ‖f x‖₊ }.indicator f x) atTop (𝓝 0) :=
    univ_mem' (id fun x => tendsto_indicator_ge f x)
  have hmeas : ∀ M : ℕ, AEStronglyMeasurable ({ x | (M : ℝ) ≤ ‖f x‖₊ }.indicator f) μ := by
    intro M
    apply hf.1.indicator
    apply StronglyMeasurable.measurableSet_le stronglyMeasurable_const
      hmeas.nnnorm.measurable.coe_nnreal_real.stronglyMeasurable
  have hbound : HasFiniteIntegral (fun x => ‖f x‖) μ := by
    rw [memLp_one_iff_integrable] at hf
    exact hf.norm.2
  have : Tendsto (fun n : ℕ ↦ ∫⁻ a, ENNReal.ofReal ‖{ x | n ≤ ‖f x‖₊ }.indicator f a - 0‖ ∂μ)
      atTop (𝓝 0) := by
    refine tendsto_lintegral_norm_of_dominated_convergence hmeas hbound ?_ htendsto
    refine fun n => univ_mem' (id fun x => ?_)
    by_cases hx : (n : ℝ) ≤ ‖f x‖
    · dsimp
      rwa [Set.indicator_of_mem]
    · dsimp
      rw [Set.indicator_of_notMem, norm_zero]
      · exact norm_nonneg _
      · assumption
  rw [ENNReal.tendsto_atTop_zero] at this
  obtain ⟨M, hM⟩ := this (ENNReal.ofReal ε) (ENNReal.ofReal_pos.2 hε)
  simp only [sub_zero] at hM
  refine ⟨M, ?_⟩
  convert hM M le_rfl
  simp only [coe_nnnorm, ENNReal.ofReal_eq_coe_nnreal (norm_nonneg _)]
  rfl

/-- This lemma is superseded by `MeasureTheory.MemLp.integral_indicator_norm_ge_nonneg_le`
which does not require measurability. -/
theorem MemLp.integral_indicator_norm_ge_nonneg_le_of_meas (hf : MemLp f 1 μ)
    (hmeas : StronglyMeasurable f) {ε : ℝ} (hε : 0 < ε) :
    ∃ M : ℝ, 0 ≤ M ∧ (∫⁻ x, ‖{ x | M ≤ ‖f x‖₊ }.indicator f x‖ₑ ∂μ) ≤ ENNReal.ofReal ε :=
  let ⟨M, hM⟩ := hf.integral_indicator_norm_ge_le hmeas hε
  ⟨max M 0, le_max_right _ _, by simpa⟩

theorem MemLp.integral_indicator_norm_ge_nonneg_le (hf : MemLp f 1 μ) {ε : ℝ} (hε : 0 < ε) :
    ∃ M : ℝ, 0 ≤ M ∧ (∫⁻ x, ‖{ x | M ≤ ‖f x‖₊ }.indicator f x‖ₑ ∂μ) ≤ ENNReal.ofReal ε := by
  have hf_mk : MemLp (hf.1.mk f) 1 μ := (memLp_congr_ae hf.1.ae_eq_mk).mp hf
  obtain ⟨M, hM_pos, hfM⟩ :=
    hf_mk.integral_indicator_norm_ge_nonneg_le_of_meas hf.1.stronglyMeasurable_mk hε
  refine ⟨M, hM_pos, (le_of_eq ?_).trans hfM⟩
  refine lintegral_congr_ae ?_
  filter_upwards [hf.1.ae_eq_mk] with x hx
  simp only [Set.indicator_apply, coe_nnnorm, Set.mem_setOf_eq, hx.symm]

theorem MemLp.eLpNormEssSup_indicator_norm_ge_eq_zero (hf : MemLp f ∞ μ)
    (hmeas : StronglyMeasurable f) :
    ∃ M : ℝ, eLpNormEssSup ({ x | M ≤ ‖f x‖₊ }.indicator f) μ = 0 := by
  have hbdd : eLpNormEssSup f μ < ∞ := hf.eLpNorm_lt_top
  refine ⟨(eLpNorm f ∞ μ + 1).toReal, ?_⟩
  rw [eLpNormEssSup_indicator_eq_eLpNormEssSup_restrict]
  · have : μ.restrict { x : α | (eLpNorm f ⊤ μ + 1).toReal ≤ ‖f x‖₊ } = 0 := by
      simp only [coe_nnnorm, eLpNorm_exponent_top, Measure.restrict_eq_zero]
      have : { x : α | (eLpNormEssSup f μ + 1).toReal ≤ ‖f x‖ } ⊆
          { x : α | eLpNormEssSup f μ < ‖f x‖₊ } := by
        intro x hx
        rw [Set.mem_setOf_eq, ← ENNReal.toReal_lt_toReal hbdd.ne ENNReal.coe_lt_top.ne,
          ENNReal.coe_toReal, coe_nnnorm]
        refine lt_of_lt_of_le ?_ hx
        rw [ENNReal.toReal_lt_toReal hbdd.ne]
        · exact ENNReal.lt_add_right hbdd.ne one_ne_zero
        · finiteness
      rw [← nonpos_iff_eq_zero]
      refine (measure_mono this).trans ?_
      have hle := enorm_ae_le_eLpNormEssSup f μ
      simp_rw [ae_iff, not_le] at hle
      exact nonpos_iff_eq_zero.2 hle
    rw [this, eLpNormEssSup_measure_zero]
  exact measurableSet_le measurable_const hmeas.nnnorm.measurable.subtype_coe

/- This lemma is slightly weaker than `MeasureTheory.MemLp.eLpNorm_indicator_norm_ge_pos_le` as the
latter provides `0 < M`. -/
theorem MemLp.eLpNorm_indicator_norm_ge_le (hf : MemLp f p μ) (hmeas : StronglyMeasurable f) {ε : ℝ}
    (hε : 0 < ε) : ∃ M : ℝ, eLpNorm ({ x | M ≤ ‖f x‖₊ }.indicator f) p μ ≤ ENNReal.ofReal ε := by
  by_cases hp_ne_zero : p = 0
  · exact ⟨1, hp_ne_zero.symm ▸ by simp⟩
  by_cases hp_ne_top : p = ∞
  · subst hp_ne_top
    obtain ⟨M, hM⟩ := hf.eLpNormEssSup_indicator_norm_ge_eq_zero hmeas
    refine ⟨M, ?_⟩
    simp only [eLpNorm_exponent_top, hM, zero_le]
  obtain ⟨M, hM', hM⟩ := MemLp.integral_indicator_norm_ge_nonneg_le
    (μ := μ) (hf.norm_rpow hp_ne_zero hp_ne_top) (Real.rpow_pos_of_pos hε p.toReal)
  refine ⟨M ^ (1 / p.toReal), ?_⟩
  rw [eLpNorm_eq_lintegral_rpow_enorm hp_ne_zero hp_ne_top, ← ENNReal.rpow_one (ENNReal.ofReal ε)]
  conv_rhs => rw [← mul_one_div_cancel (ENNReal.toReal_pos hp_ne_zero hp_ne_top).ne.symm]
  rw [ENNReal.rpow_mul,
    ENNReal.rpow_le_rpow_iff (one_div_pos.2 <| ENNReal.toReal_pos hp_ne_zero hp_ne_top),
    ENNReal.ofReal_rpow_of_pos hε]
  convert hM using 3 with x
  rw [enorm_indicator_eq_indicator_enorm, enorm_indicator_eq_indicator_enorm]
  have hiff : M ^ (1 / p.toReal) ≤ ‖f x‖₊ ↔ M ≤ ‖‖f x‖ ^ p.toReal‖₊ := by
    rw [coe_nnnorm, coe_nnnorm, Real.norm_rpow_of_nonneg (norm_nonneg _), norm_norm,
      ← Real.rpow_le_rpow_iff hM' (Real.rpow_nonneg (norm_nonneg _) _)
        (one_div_pos.2 <| ENNReal.toReal_pos hp_ne_zero hp_ne_top), ← Real.rpow_mul (norm_nonneg _),
      mul_one_div_cancel (ENNReal.toReal_pos hp_ne_zero hp_ne_top).ne.symm, Real.rpow_one]
  by_cases hx : x ∈ { x : α | M ^ (1 / p.toReal) ≤ ‖f x‖₊ }
  · rw [Set.indicator_of_mem hx, Set.indicator_of_mem, Real.enorm_of_nonneg (by positivity),
      ← ENNReal.ofReal_rpow_of_nonneg (norm_nonneg _) ENNReal.toReal_nonneg, ofReal_norm]
    rw [Set.mem_setOf_eq]
    rwa [← hiff]
  · rw [Set.indicator_of_notMem hx, Set.indicator_of_notMem]
    · simp [ENNReal.toReal_pos hp_ne_zero hp_ne_top]
    · rw [Set.mem_setOf_eq]
      rwa [← hiff]

/-- This lemma implies that a single function is uniformly integrable (in the probability sense). -/
theorem MemLp.eLpNorm_indicator_norm_ge_pos_le (hf : MemLp f p μ) (hmeas : StronglyMeasurable f)
    {ε : ℝ} (hε : 0 < ε) :
    ∃ M : ℝ, 0 < M ∧ eLpNorm ({ x | M ≤ ‖f x‖₊ }.indicator f) p μ ≤ ENNReal.ofReal ε := by
  obtain ⟨M, hM⟩ := hf.eLpNorm_indicator_norm_ge_le hmeas hε
  refine
    ⟨max M 1, lt_of_lt_of_le zero_lt_one (le_max_right _ _), le_trans (eLpNorm_mono fun x => ?_) hM⟩
  simp only [norm_indicator_eq_indicator_norm]
  grw [← le_max_left]

end

theorem eLpNorm_indicator_le_of_bound {f : α → β} (hp_top : p ≠ ∞) {ε : ℝ} (hε : 0 < ε) {M : ℝ}
    (hf : ∀ x, ‖f x‖ < M) :
    ∃ (δ : ℝ) (_ : 0 < δ), ∀ s, MeasurableSet s →
      μ s ≤ ENNReal.ofReal δ → eLpNorm (s.indicator f) p μ ≤ ENNReal.ofReal ε := by
  by_cases! hM : M ≤ 0
  · refine ⟨1, zero_lt_one, fun s _ _ => ?_⟩
    rw [(_ : f = 0)]
    · simp
    · ext x
      rw [Pi.zero_apply, ← norm_le_zero_iff]
      exact (lt_of_lt_of_le (hf x) hM).le
  refine ⟨(ε / M) ^ p.toReal, Real.rpow_pos_of_pos (div_pos hε hM) _, fun s hs hμ => ?_⟩
  by_cases hp : p = 0
  · simp [hp]
  rw [eLpNorm_indicator_eq_eLpNorm_restrict hs]
  have haebdd : ∀ᵐ x ∂μ.restrict s, ‖f x‖ ≤ M := by
    filter_upwards
    exact fun x => (hf x).le
  refine le_trans (eLpNorm_le_of_ae_bound haebdd) ?_
  rw [Measure.restrict_apply MeasurableSet.univ, Set.univ_inter,
    ← ENNReal.le_div_iff_mul_le (Or.inl _) (Or.inl ENNReal.ofReal_ne_top)]
  · rw [ENNReal.rpow_inv_le_iff (ENNReal.toReal_pos hp hp_top)]
    refine le_trans hμ ?_
    rw [← ENNReal.ofReal_rpow_of_pos (div_pos hε hM),
      ENNReal.rpow_le_rpow_iff (ENNReal.toReal_pos hp hp_top), ENNReal.ofReal_div_of_pos hM]
  · simpa only [ENNReal.ofReal_eq_zero, not_le, Ne]

section

variable {f : α → β}

/-- Auxiliary lemma for `MeasureTheory.MemLp.eLpNorm_indicator_le`. -/
theorem MemLp.eLpNorm_indicator_le' (hp_one : 1 ≤ p) (hp_top : p ≠ ∞) (hf : MemLp f p μ)
    (hmeas : StronglyMeasurable f) {ε : ℝ} (hε : 0 < ε) :
    ∃ (δ : ℝ) (_ : 0 < δ), ∀ s, MeasurableSet s → μ s ≤ ENNReal.ofReal δ →
      eLpNorm (s.indicator f) p μ ≤ 2 * ENNReal.ofReal ε := by
  obtain ⟨M, hMpos, hM⟩ := hf.eLpNorm_indicator_norm_ge_pos_le hmeas hε
  obtain ⟨δ, hδpos, hδ⟩ :=
    eLpNorm_indicator_le_of_bound (f := { x | ‖f x‖ < M }.indicator f) hp_top hε (by
      intro x
      rw [norm_indicator_eq_indicator_norm, Set.indicator_apply]
      · split_ifs with h
        exacts [h, hMpos])
  refine ⟨δ, hδpos, fun s hs hμs => ?_⟩
  rw [(_ : f = { x : α | M ≤ ‖f x‖₊ }.indicator f + { x : α | ‖f x‖ < M }.indicator f)]
  · rw [eLpNorm_indicator_eq_eLpNorm_restrict hs]
    refine le_trans (eLpNorm_add_le ?_ ?_ hp_one) ?_
    · exact StronglyMeasurable.aestronglyMeasurable
        (hmeas.indicator (measurableSet_le measurable_const hmeas.nnnorm.measurable.subtype_coe))
    · exact StronglyMeasurable.aestronglyMeasurable
        (hmeas.indicator (measurableSet_lt hmeas.nnnorm.measurable.subtype_coe measurable_const))
    · rw [two_mul]
      refine add_le_add (le_trans (eLpNorm_mono_measure _ Measure.restrict_le_self) hM) ?_
      rw [← eLpNorm_indicator_eq_eLpNorm_restrict hs]
      exact hδ s hs hμs
  · ext x
    by_cases hx : M ≤ ‖f x‖
    · rw [Pi.add_apply, Set.indicator_of_mem, Set.indicator_of_notMem, add_zero] <;> simpa
    · rw [Pi.add_apply, Set.indicator_of_notMem, Set.indicator_of_mem, zero_add] <;>
        simpa using hx

/-- This lemma is superseded by `MeasureTheory.MemLp.eLpNorm_indicator_le` which does not require
measurability on `f`. -/
theorem MemLp.eLpNorm_indicator_le_of_meas (hp_one : 1 ≤ p) (hp_top : p ≠ ∞) (hf : MemLp f p μ)
    (hmeas : StronglyMeasurable f) {ε : ℝ} (hε : 0 < ε) :
    ∃ (δ : ℝ) (_ : 0 < δ), ∀ s, MeasurableSet s → μ s ≤ ENNReal.ofReal δ →
      eLpNorm (s.indicator f) p μ ≤ ENNReal.ofReal ε := by
  obtain ⟨δ, hδpos, hδ⟩ := hf.eLpNorm_indicator_le' hp_one hp_top hmeas (half_pos hε)
  refine ⟨δ, hδpos, fun s hs hμs => le_trans (hδ s hs hμs) ?_⟩
  rw [ENNReal.ofReal_div_of_pos zero_lt_two, (by simp : ENNReal.ofReal 2 = 2),
      ENNReal.mul_div_cancel] <;>
    norm_num

theorem MemLp.eLpNorm_indicator_le (hp_one : 1 ≤ p) (hp_top : p ≠ ∞) (hf : MemLp f p μ) {ε : ℝ}
    (hε : 0 < ε) :
    ∃ (δ : ℝ) (_ : 0 < δ), ∀ s, MeasurableSet s → μ s ≤ ENNReal.ofReal δ →
      eLpNorm (s.indicator f) p μ ≤ ENNReal.ofReal ε := by
  have hℒp := hf
  obtain ⟨⟨f', hf', heq⟩, _⟩ := hf
  obtain ⟨δ, hδpos, hδ⟩ := (hℒp.ae_eq heq).eLpNorm_indicator_le_of_meas hp_one hp_top hf' hε
  refine ⟨δ, hδpos, fun s hs hμs => ?_⟩
  convert hδ s hs hμs using 1
  rw [eLpNorm_indicator_eq_eLpNorm_restrict hs, eLpNorm_indicator_eq_eLpNorm_restrict hs]
  exact eLpNorm_congr_ae heq.restrict

/-- A constant function is uniformly integrable. -/
theorem unifIntegrable_const {g : α → β} (hp : 1 ≤ p) (hp_ne_top : p ≠ ∞) (hg : MemLp g p μ) :
    UnifIntegrable (fun _ : ι => g) p μ := by
  intro ε hε
  obtain ⟨δ, hδ_pos, hgδ⟩ := hg.eLpNorm_indicator_le hp hp_ne_top hε
  exact ⟨δ, hδ_pos, fun _ => hgδ⟩

/-- A single function is uniformly integrable. -/
theorem unifIntegrable_subsingleton [Subsingleton ι] (hp_one : 1 ≤ p) (hp_top : p ≠ ∞)
    {f : ι → α → β} (hf : ∀ i, MemLp (f i) p μ) : UnifIntegrable f p μ := by
  intro ε hε
  by_cases hι : Nonempty ι
  · obtain ⟨i⟩ := hι
    obtain ⟨δ, hδpos, hδ⟩ := (hf i).eLpNorm_indicator_le hp_one hp_top hε
    refine ⟨δ, hδpos, fun j s hs hμs => ?_⟩
    convert hδ s hs hμs
  · exact ⟨1, zero_lt_one, fun i => False.elim <| hι <| Nonempty.intro i⟩

/-- This lemma is less general than `MeasureTheory.unifIntegrable_finite` which applies to
all sequences indexed by a finite type. -/
theorem unifIntegrable_fin (hp_one : 1 ≤ p) (hp_top : p ≠ ∞) {n : ℕ} {f : Fin n → α → β}
    (hf : ∀ i, MemLp (f i) p μ) : UnifIntegrable f p μ := by
  revert f
  induction n with
  | zero => exact fun {f} hf ↦ unifIntegrable_subsingleton hp_one hp_top hf
  | succ n h =>
    intro f hfLp ε hε
    let g : Fin n → α → β := fun k => f k.castSucc
    have hgLp : ∀ i, MemLp (g i) p μ := fun i => hfLp i.castSucc
    obtain ⟨δ₁, hδ₁pos, hδ₁⟩ := h hgLp hε
    obtain ⟨δ₂, hδ₂pos, hδ₂⟩ := (hfLp (Fin.last n)).eLpNorm_indicator_le hp_one hp_top hε
    refine ⟨min δ₁ δ₂, lt_min hδ₁pos hδ₂pos, fun i s hs hμs => ?_⟩
    by_cases! hi : i.val < n
    · rw [(_ : f i = g ⟨i.val, hi⟩)]
      · exact hδ₁ _ s hs (le_trans hμs <| ENNReal.ofReal_le_ofReal <| min_le_left _ _)
      · simp [g]
    · obtain rfl : i = Fin.last n := Fin.ext (le_antisymm (Fin.is_le i) hi)
      exact hδ₂ _ hs (le_trans hμs <| ENNReal.ofReal_le_ofReal <| min_le_right _ _)

/-- A finite sequence of Lp functions is uniformly integrable. -/
theorem unifIntegrable_finite [Finite ι] (hp_one : 1 ≤ p) (hp_top : p ≠ ∞) {f : ι → α → β}
    (hf : ∀ i, MemLp (f i) p μ) : UnifIntegrable f p μ := by
  obtain ⟨n, hn⟩ := Finite.exists_equiv_fin ι
  intro ε hε
  let g : Fin n → α → β := f ∘ hn.some.symm
  have hg : ∀ i, MemLp (g i) p μ := fun _ => hf _
  obtain ⟨δ, hδpos, hδ⟩ := unifIntegrable_fin hp_one hp_top hg hε
  refine ⟨δ, hδpos, fun i s hs hμs => ?_⟩
  simpa [g] using hδ (hn.some i) s hs hμs

end

/-- A sequence of uniformly integrable functions which converges μ-a.e. converges in Lp. -/
theorem tendsto_Lp_finite_of_tendsto_ae_of_meas [IsFiniteMeasure μ] (hp : 1 ≤ p) (hp' : p ≠ ∞)
    {f : ℕ → α → β} {g : α → β} (hf : ∀ n, StronglyMeasurable (f n)) (hg : StronglyMeasurable g)
    (hg' : MemLp g p μ) (hui : UnifIntegrable f p μ)
    (hfg : ∀ᵐ x ∂μ, Tendsto (fun n => f n x) atTop (𝓝 (g x))) :
    Tendsto (fun n => eLpNorm (f n - g) p μ) atTop (𝓝 0) := by
  rw [ENNReal.tendsto_atTop_zero]
  intro ε hε
  by_cases! h : ∞ ≤ ε
  · rw [top_le_iff] at h
    exact ⟨0, fun n _ => by simp [h]⟩
  by_cases hμ : μ = 0
  · exact ⟨0, fun n _ => by simp [hμ]⟩
  have hε' : 0 < ε.toReal / 3 := div_pos (ENNReal.toReal_pos hε.ne' h.ne) (by simp)
  have hdivp : 0 ≤ 1 / p.toReal := by positivity
  have hpow : 0 < measureUnivNNReal μ ^ (1 / p.toReal) :=
    Real.rpow_pos_of_pos (measureUnivNNReal_pos hμ) _
  obtain ⟨δ₁, hδ₁, heLpNorm₁⟩ := hui hε'
  obtain ⟨δ₂, hδ₂, heLpNorm₂⟩ := hg'.eLpNorm_indicator_le hp hp' hε'
  obtain ⟨t, htm, ht₁, ht₂⟩ := tendstoUniformlyOn_of_ae_tendsto' hf hg hfg (lt_min hδ₁ hδ₂)
  rw [Metric.tendstoUniformlyOn_iff] at ht₂
  specialize ht₂ (ε.toReal / (3 * measureUnivNNReal μ ^ (1 / p.toReal)))
    (div_pos (ENNReal.toReal_pos (gt_iff_lt.1 hε).ne.symm h.ne) (mul_pos (by simp) hpow))
  obtain ⟨N, hN⟩ := eventually_atTop.1 ht₂; clear ht₂
  refine ⟨N, fun n hn => ?_⟩
  rw [← t.indicator_self_add_compl (f n - g)]
  grw [eLpNorm_add_le (((hf n).sub hg).indicator htm).aestronglyMeasurable
    (((hf n).sub hg).indicator htm.compl).aestronglyMeasurable hp, sub_eq_add_neg,
    Set.indicator_add' t, Set.indicator_neg', eLpNorm_add_le
    ((hf n).indicator htm).aestronglyMeasurable (hg.indicator htm).neg.aestronglyMeasurable hp]
  have hnf : eLpNorm (t.indicator (f n)) p μ ≤ ENNReal.ofReal (ε.toReal / 3) := by
    refine heLpNorm₁ n t htm (le_trans ht₁ ?_)
    rw [ENNReal.ofReal_le_ofReal_iff hδ₁.le]
    exact min_le_left _ _
  have hng : eLpNorm (t.indicator g) p μ ≤ ENNReal.ofReal (ε.toReal / 3) := by
    refine heLpNorm₂ t htm (le_trans ht₁ ?_)
    rw [ENNReal.ofReal_le_ofReal_iff hδ₂.le]
    exact min_le_right _ _
  have hlt : eLpNorm (tᶜ.indicator (f n - g)) p μ ≤ ENNReal.ofReal (ε.toReal / 3) := by
    specialize hN n hn
    have : 0 ≤ ε.toReal / (3 * measureUnivNNReal μ ^ (1 / p.toReal)) := by positivity
    have := eLpNorm_indicator_sub_le_of_dist_bdd μ hp' htm.compl this fun x hx =>
      (dist_comm (g x) (f n x) ▸ (hN x hx).le :
        dist (f n x) (g x) ≤ ε.toReal / (3 * measureUnivNNReal μ ^ (1 / p.toReal)))
    refine le_trans this ?_
    rw [div_mul_eq_div_mul_one_div, ← ENNReal.ofReal_toReal (measure_lt_top μ tᶜ).ne,
      ENNReal.ofReal_rpow_of_nonneg ENNReal.toReal_nonneg hdivp, ← ENNReal.ofReal_mul, mul_assoc]
    · refine ENNReal.ofReal_le_ofReal (mul_le_of_le_one_right hε'.le ?_)
      rw [mul_comm, mul_one_div, div_le_one]
      · refine Real.rpow_le_rpow ENNReal.toReal_nonneg
          (ENNReal.toReal_le_of_le_ofReal (measureUnivNNReal_pos hμ).le ?_) hdivp
        rw [ENNReal.ofReal_coe_nnreal, coe_measureUnivNNReal]
        exact measure_mono (Set.subset_univ _)
      · exact Real.rpow_pos_of_pos (measureUnivNNReal_pos hμ) _
    · positivity
  have : ENNReal.ofReal (ε.toReal / 3) = ε / 3 := by
    rw [ENNReal.ofReal_div_of_pos (show (0 : ℝ) < 3 by simp), ENNReal.ofReal_toReal h.ne]
    simp
  rw [this] at hnf hng hlt
  rw [eLpNorm_neg, ← ENNReal.add_thirds ε, ← sub_eq_add_neg]
  gcongr

/-- A sequence of uniformly integrable functions which converges μ-a.e. converges in Lp. -/
theorem tendsto_Lp_finite_of_tendsto_ae [IsFiniteMeasure μ] (hp : 1 ≤ p) (hp' : p ≠ ∞)
    {f : ℕ → α → β} {g : α → β} (hf : ∀ n, AEStronglyMeasurable (f n) μ) (hg : MemLp g p μ)
    (hui : UnifIntegrable f p μ) (hfg : ∀ᵐ x ∂μ, Tendsto (fun n => f n x) atTop (𝓝 (g x))) :
    Tendsto (fun n => eLpNorm (f n - g) p μ) atTop (𝓝 0) := by
  have : ∀ n, eLpNorm (f n - g) p μ = eLpNorm ((hf n).mk (f n) - hg.1.mk g) p μ :=
    fun n => eLpNorm_congr_ae ((hf n).ae_eq_mk.sub hg.1.ae_eq_mk)
  simp_rw [this]
  refine tendsto_Lp_finite_of_tendsto_ae_of_meas hp hp' (fun n => (hf n).stronglyMeasurable_mk)
    hg.1.stronglyMeasurable_mk (hg.ae_eq hg.1.ae_eq_mk) (hui.ae_eq fun n => (hf n).ae_eq_mk) ?_
  have h_ae_forall_eq : ∀ᵐ x ∂μ, ∀ n, f n x = (hf n).mk (f n) x := by
    rw [ae_all_iff]
    exact fun n => (hf n).ae_eq_mk
  filter_upwards [hfg, h_ae_forall_eq, hg.1.ae_eq_mk] with x hx_tendsto hxf_eq hxg_eq
  rw [← hxg_eq]
  convert hx_tendsto using 1
  ext1 n
  exact (hxf_eq n).symm

variable {f : ℕ → α → β} {g : α → β}

theorem unifIntegrable_of_tendsto_Lp_zero (hp : 1 ≤ p) (hp' : p ≠ ∞) (hf : ∀ n, MemLp (f n) p μ)
    (hf_tendsto : Tendsto (fun n => eLpNorm (f n) p μ) atTop (𝓝 0)) : UnifIntegrable f p μ := by
  intro ε hε
  rw [ENNReal.tendsto_atTop_zero] at hf_tendsto
  obtain ⟨N, hN⟩ := hf_tendsto (ENNReal.ofReal ε) (by simpa)
  let F : Fin N → α → β := fun n => f n
  have hF : ∀ n, MemLp (F n) p μ := fun n => hf n
  obtain ⟨δ₁, hδpos₁, hδ₁⟩ := unifIntegrable_fin hp hp' hF hε
  refine ⟨δ₁, hδpos₁, fun n s hs hμs => ?_⟩
  by_cases! hn : n < N
  · exact hδ₁ ⟨n, hn⟩ s hs hμs
  · exact (eLpNorm_indicator_le _).trans (hN n hn)

/-- Convergence in Lp implies uniform integrability. -/
theorem unifIntegrable_of_tendsto_Lp (hp : 1 ≤ p) (hp' : p ≠ ∞) (hf : ∀ n, MemLp (f n) p μ)
    (hg : MemLp g p μ) (hfg : Tendsto (fun n => eLpNorm (f n - g) p μ) atTop (𝓝 0)) :
    UnifIntegrable f p μ := by
  have : f = (fun _ => g) + fun n => f n - g := by ext1 n; simp
  rw [this]
  refine UnifIntegrable.add ?_ ?_ hp (fun _ => hg.aestronglyMeasurable)
      fun n => (hf n).1.sub hg.aestronglyMeasurable
  · exact unifIntegrable_const hp hp' hg
  · exact unifIntegrable_of_tendsto_Lp_zero hp hp' (fun n => (hf n).sub hg) hfg

/-- Forward direction of Vitali's convergence theorem: if `f` is a sequence of uniformly integrable
functions that converge in measure to some function `g` in a finite measure space, then `f`
converge in Lp to `g`. -/
theorem tendsto_Lp_finite_of_tendstoInMeasure [IsFiniteMeasure μ] (hp : 1 ≤ p) (hp' : p ≠ ∞)
    (hf : ∀ n, AEStronglyMeasurable (f n) μ) (hg : MemLp g p μ) (hui : UnifIntegrable f p μ)
    (hfg : TendstoInMeasure μ f atTop g) : Tendsto (fun n ↦ eLpNorm (f n - g) p μ) atTop (𝓝 0) := by
  refine tendsto_of_subseq_tendsto fun ns hns => ?_
  obtain ⟨ms, _, hms'⟩ := TendstoInMeasure.exists_seq_tendsto_ae fun ε hε => (hfg ε hε).comp hns
  exact ⟨ms,
    tendsto_Lp_finite_of_tendsto_ae hp hp' (fun _ => hf _) hg (fun ε hε =>
      let ⟨δ, hδ, hδ'⟩ := hui hε
      ⟨δ, hδ, fun i s hs hμs => hδ' _ s hs hμs⟩)
      hms'⟩

/-- **Vitali's convergence theorem**: A sequence of functions `f` converges to `g` in Lp if and
only if it is uniformly integrable and converges to `g` in measure. -/
theorem tendstoInMeasure_iff_tendsto_Lp_finite [IsFiniteMeasure μ] (hp : 1 ≤ p) (hp' : p ≠ ∞)
    (hf : ∀ n, MemLp (f n) p μ) (hg : MemLp g p μ) :
    TendstoInMeasure μ f atTop g ∧ UnifIntegrable f p μ ↔
      Tendsto (fun n => eLpNorm (f n - g) p μ) atTop (𝓝 0) :=
  ⟨fun h => tendsto_Lp_finite_of_tendstoInMeasure hp hp' (fun n => (hf n).1) hg h.2 h.1, fun h =>
    ⟨tendstoInMeasure_of_tendsto_eLpNorm (lt_of_lt_of_le zero_lt_one hp).ne.symm
        (fun n => (hf n).aestronglyMeasurable) hg.aestronglyMeasurable h,
      unifIntegrable_of_tendsto_Lp hp hp' hf hg h⟩⟩

/-- This lemma is superseded by `unifIntegrable_of` which do not require `C` to be positive. -/
theorem unifIntegrable_of' (hp : 1 ≤ p) (hp' : p ≠ ∞) {f : ι → α → β}
    (hf : ∀ i, StronglyMeasurable (f i))
    (h : ∀ ε : ℝ, 0 < ε → ∃ C : ℝ≥0, 0 < C ∧
      ∀ i, eLpNorm ({ x | C ≤ ‖f i x‖₊ }.indicator (f i)) p μ ≤ ENNReal.ofReal ε) :
    UnifIntegrable f p μ := by
  have hpzero := (lt_of_lt_of_le zero_lt_one hp).ne.symm
  by_cases hμ : μ Set.univ = 0
  · rw [Measure.measure_univ_eq_zero] at hμ
    exact hμ.symm ▸ unifIntegrable_zero_meas
  intro ε hε
  obtain ⟨C, hCpos, hC⟩ := h (ε / 2) (half_pos hε)
  refine ⟨(ε / (2 * C)) ^ ENNReal.toReal p,
    Real.rpow_pos_of_pos (div_pos hε (mul_pos two_pos (NNReal.coe_pos.2 hCpos))) _,
    fun i s hs hμs => ?_⟩
  by_cases hμs' : μ s = 0
  · rw [(eLpNorm_eq_zero_iff ((hf i).indicator hs).aestronglyMeasurable hpzero).2
        (indicator_meas_zero hμs')]
    simp
  calc
    eLpNorm (Set.indicator s (f i)) p μ ≤
        eLpNorm (Set.indicator (s ∩ { x | C ≤ ‖f i x‖₊ }) (f i)) p μ +
          eLpNorm (Set.indicator (s ∩ { x | ‖f i x‖₊ < C }) (f i)) p μ := by
      refine le_trans (Eq.le ?_) (eLpNorm_add_le
        (StronglyMeasurable.aestronglyMeasurable
          ((hf i).indicator (hs.inter (stronglyMeasurable_const.measurableSet_le (hf i).nnnorm))))
        (StronglyMeasurable.aestronglyMeasurable
          ((hf i).indicator (hs.inter ((hf i).nnnorm.measurableSet_lt stronglyMeasurable_const))))
        hp)
      congr
      change _ = fun x => (s ∩ { x : α | C ≤ ‖f i x‖₊ }).indicator (f i) x +
        (s ∩ { x : α | ‖f i x‖₊ < C }).indicator (f i) x
      rw [← Set.indicator_union_of_disjoint]
      · rw [← Set.inter_union_distrib_left, (by ext; simp [le_or_gt] :
            { x : α | C ≤ ‖f i x‖₊ } ∪ { x : α | ‖f i x‖₊ < C } = Set.univ),
          Set.inter_univ]
      · refine (Disjoint.inf_right' _ ?_).inf_left' _
        rw [disjoint_iff_inf_le]
        rintro x ⟨hx₁, hx₂⟩
        rw [Set.mem_setOf_eq] at hx₁ hx₂
        exact False.elim (hx₂.ne (eq_of_le_of_not_lt hx₁ (not_lt.2 hx₂.le)).symm)
    _ ≤ eLpNorm (Set.indicator { x | C ≤ ‖f i x‖₊ } (f i)) p μ +
        (C : ℝ≥0∞) * μ s ^ (1 / ENNReal.toReal p) := by
      refine add_le_add
        (eLpNorm_mono fun x => norm_indicator_le_of_subset Set.inter_subset_right _ _) ?_
      rw [← Set.indicator_indicator]
      rw [eLpNorm_indicator_eq_eLpNorm_restrict hs]
      have : ∀ᵐ x ∂μ.restrict s, ‖{ x : α | ‖f i x‖₊ < C }.indicator (f i) x‖ ≤ C := by
        filter_upwards
        simp_rw [norm_indicator_eq_indicator_norm]
        exact Set.indicator_le' (fun x (hx : _ < _) => hx.le) fun _ _ => NNReal.coe_nonneg _
      refine le_trans (eLpNorm_le_of_ae_bound this) ?_
      rw [mul_comm, Measure.restrict_apply' hs, Set.univ_inter, ENNReal.ofReal_coe_nnreal, one_div]
    _ ≤ ENNReal.ofReal (ε / 2) + C * ENNReal.ofReal (ε / (2 * C)) := by
      grw [hC i]
      gcongr
      rwa [one_div, ENNReal.rpow_inv_le_iff (ENNReal.toReal_pos hpzero hp'),
        ENNReal.ofReal_rpow_of_pos (div_pos hε (mul_pos two_pos (NNReal.coe_pos.2 hCpos)))]
    _ ≤ ENNReal.ofReal (ε / 2) + ENNReal.ofReal (ε / 2) := by
      gcongr
      rw [← ENNReal.ofReal_coe_nnreal, ← ENNReal.ofReal_mul (NNReal.coe_nonneg _), ← div_div,
        mul_div_cancel₀ _ (NNReal.coe_pos.2 hCpos).ne.symm]
    _ ≤ ENNReal.ofReal ε := by
      rw [← ENNReal.ofReal_add (half_pos hε).le (half_pos hε).le, add_halves]

theorem unifIntegrable_of (hp : 1 ≤ p) (hp' : p ≠ ∞) {f : ι → α → β}
    (hf : ∀ i, AEStronglyMeasurable (f i) μ)
    (h : ∀ ε : ℝ, 0 < ε → ∃ C : ℝ≥0,
      ∀ i, eLpNorm ({ x | C ≤ ‖f i x‖₊ }.indicator (f i)) p μ ≤ ENNReal.ofReal ε) :
    UnifIntegrable f p μ := by
  set g : ι → α → β := fun i => (hf i).choose
  refine
    (unifIntegrable_of' hp hp' (fun i => (Exists.choose_spec <| hf i).1) fun ε hε => ?_).ae_eq
      fun i => (Exists.choose_spec <| hf i).2.symm
  obtain ⟨C, hC⟩ := h ε hε
  have hCg : ∀ i, eLpNorm ({ x | C ≤ ‖g i x‖₊ }.indicator (g i)) p μ ≤ ENNReal.ofReal ε := by
    intro i
    refine le_trans (le_of_eq <| eLpNorm_congr_ae ?_) (hC i)
    filter_upwards [(Exists.choose_spec <| hf i).2] with x hx
    by_cases hfx : x ∈ { x | C ≤ ‖f i x‖₊ }
    · rw [Set.indicator_of_mem hfx, Set.indicator_of_mem, hx]
      rwa [Set.mem_setOf, hx] at hfx
    · rw [Set.indicator_of_notMem hfx, Set.indicator_of_notMem]
      rwa [Set.mem_setOf, hx] at hfx
  refine ⟨max C 1, lt_max_of_lt_right one_pos, fun i => le_trans (eLpNorm_mono fun x => ?_) (hCg i)⟩
  rw [norm_indicator_eq_indicator_norm, norm_indicator_eq_indicator_norm]
  grw [← le_max_left]

/-- If `fn` is `UnifIntegrable`, then the family of limits in probability of sequences of `fn` is
`UnifIntegrable`. -/
lemma UnifIntegrable.unifIntegrable_of_tendstoInMeasure {κ : Type*} (u : Filter κ) [NeBot u]
    [IsCountablyGenerated u] {fn : ι → α → β} (hUI : UnifIntegrable fn p μ)
    (hfn : ∀ i, AEStronglyMeasurable (fn i) μ) :
    UnifIntegrable (fun (f : {g : α → β | ∃ ni : κ → ι,
      TendstoInMeasure μ (fn ∘ ni) u g}) ↦ f.1) p μ := by
  intro ε hε
  obtain ⟨δ, hδ, hδ'⟩ := hUI hε
  refine ⟨δ, hδ, fun ⟨f, s, hs⟩ t ht ht' => ?_⟩
  refine eLpNorm_le_of_tendstoInMeasure
    (Eventually.of_forall fun n => hδ' (s n) t ht ht') (hs.indicator t) ?_
  exact fun n => (hfn (s n)).indicator ht

/-- If `fn` is `UnifIntegrable`, then the family of a.e. limits of sequences of `fn` is
`UnifIntegrable`. -/
lemma UnifIntegrable.unifIntegrable_of_ae_tendsto {κ : Type*} (u : Filter κ) [NeBot u]
    [IsCountablyGenerated u] {fn : ι → α → β} (hUI : UnifIntegrable fn p μ)
    (hfn : ∀ i, AEStronglyMeasurable (fn i) μ) :
    UnifIntegrable (fun (f : {g : α → β | ∃ ni : κ → ι,
      ∀ᵐ (x : α) ∂μ, Tendsto (fun n ↦ fn (ni n) x) u (𝓝 (g x))}) ↦ f.1) p μ := by
  intro ε hε
  obtain ⟨δ, hδ, hδ'⟩ := hUI hε
  refine ⟨δ, hδ, fun ⟨f, s, hs⟩ t ht ht' => ?_⟩
  refine Lp.eLpNorm_le_of_ae_tendsto
    (Eventually.of_forall (f := u) fun n => hδ' (s n) t ht ht') ?_ ?_
  · exact fun n => (hfn (s n)).indicator ht
  · filter_upwards [hs] with a ha
    by_cases memt : a ∈ t
    · simpa [memt]
    · simp [memt]

end UnifIntegrable

section UniformIntegrable

/-! `UniformIntegrable`

In probability theory, uniform integrability normally refers to the condition that a sequence
of function `(fₙ)` satisfies for all `ε > 0`, there exists some `C ≥ 0` such that
`∫ x in {|fₙ| ≥ C}, fₙ x ∂μ ≤ ε` for all `n`.

In this section, we will develop some API for `UniformIntegrable` and prove that
`UniformIntegrable` is equivalent to this definition of uniform integrability.
-/


variable {p : ℝ≥0∞} {f : ι → α → β}

theorem uniformIntegrable_zero_meas [MeasurableSpace α] : UniformIntegrable f p (0 : Measure α) :=
  ⟨fun _ => aestronglyMeasurable_zero_measure _, unifIntegrable_zero_meas, 0,
    fun _ => eLpNorm_measure_zero.le⟩

theorem UniformIntegrable.ae_eq {g : ι → α → β} (hf : UniformIntegrable f p μ)
    (hfg : ∀ n, f n =ᵐ[μ] g n) : UniformIntegrable g p μ := by
  obtain ⟨hfm, hunif, C, hC⟩ := hf
  refine ⟨fun i => (hfm i).congr (hfg i), (unifIntegrable_congr_ae hfg).1 hunif, C, fun i => ?_⟩
  rw [← eLpNorm_congr_ae (hfg i)]
  exact hC i

theorem uniformIntegrable_congr_ae {g : ι → α → β} (hfg : ∀ n, f n =ᵐ[μ] g n) :
    UniformIntegrable f p μ ↔ UniformIntegrable g p μ :=
  ⟨fun h => h.ae_eq hfg, fun h => h.ae_eq fun i => (hfg i).symm⟩

/-- A finite sequence of Lp functions is uniformly integrable in the probability sense. -/
theorem uniformIntegrable_finite [Finite ι] (hp_one : 1 ≤ p) (hp_top : p ≠ ∞)
    (hf : ∀ i, MemLp (f i) p μ) : UniformIntegrable f p μ := by
  cases nonempty_fintype ι
  refine ⟨fun n => (hf n).1, unifIntegrable_finite hp_one hp_top hf, ?_⟩
  by_cases hι : Nonempty ι
  · choose _ hf using hf
    set C := (Finset.univ.image fun i : ι => eLpNorm (f i) p μ).max'
      ⟨eLpNorm (f hι.some) p μ, Finset.mem_image.2 ⟨hι.some, Finset.mem_univ _, rfl⟩⟩
    refine ⟨C.toNNReal, fun i => ?_⟩
    rw [ENNReal.coe_toNNReal]
    · exact Finset.le_max' (α := ℝ≥0∞) _ _ (Finset.mem_image.2 ⟨i, Finset.mem_univ _, rfl⟩)
    · refine ne_of_lt ((Finset.max'_lt_iff _ _).2 fun y hy => ?_)
      rw [Finset.mem_image] at hy
      obtain ⟨i, -, rfl⟩ := hy
      exact hf i
  · exact ⟨0, fun i => False.elim <| hι <| Nonempty.intro i⟩

/-- A single function is uniformly integrable in the probability sense. -/
theorem uniformIntegrable_subsingleton [Subsingleton ι] (hp_one : 1 ≤ p) (hp_top : p ≠ ∞)
    (hf : ∀ i, MemLp (f i) p μ) : UniformIntegrable f p μ :=
  uniformIntegrable_finite hp_one hp_top hf

/-- A constant sequence of functions is uniformly integrable in the probability sense. -/
theorem uniformIntegrable_const {g : α → β} (hp : 1 ≤ p) (hp_ne_top : p ≠ ∞) (hg : MemLp g p μ) :
    UniformIntegrable (fun _ : ι => g) p μ :=
  ⟨fun _ => hg.1, unifIntegrable_const hp hp_ne_top hg,
    ⟨(eLpNorm g p μ).toNNReal, fun _ => le_of_eq (ENNReal.coe_toNNReal hg.2.ne).symm⟩⟩

/-- This lemma is superseded by `uniformIntegrable_of` which only requires
`AEStronglyMeasurable`. -/
theorem uniformIntegrable_of' [IsFiniteMeasure μ] (hp : 1 ≤ p) (hp' : p ≠ ∞)
    (hf : ∀ i, StronglyMeasurable (f i))
    (h : ∀ ε : ℝ, 0 < ε → ∃ C : ℝ≥0,
      ∀ i, eLpNorm ({ x | C ≤ ‖f i x‖₊ }.indicator (f i)) p μ ≤ ENNReal.ofReal ε) :
    UniformIntegrable f p μ := by
  refine ⟨fun i => (hf i).aestronglyMeasurable,
    unifIntegrable_of hp hp' (fun i => (hf i).aestronglyMeasurable) h, ?_⟩
  obtain ⟨C, hC⟩ := h 1 one_pos
  refine ⟨((C : ℝ≥0∞) * μ Set.univ ^ p.toReal⁻¹ + 1).toNNReal, fun i => ?_⟩
  calc
    eLpNorm (f i) p μ ≤
        eLpNorm ({ x : α | ‖f i x‖₊ < C }.indicator (f i)) p μ +
          eLpNorm ({ x : α | C ≤ ‖f i x‖₊ }.indicator (f i)) p μ := by
      refine le_trans (eLpNorm_mono_enorm fun x => ?_) (eLpNorm_add_le
        (StronglyMeasurable.aestronglyMeasurable
          ((hf i).indicator ((hf i).nnnorm.measurableSet_lt stronglyMeasurable_const)))
        (StronglyMeasurable.aestronglyMeasurable
          ((hf i).indicator (stronglyMeasurable_const.measurableSet_le (hf i).nnnorm))) hp)
      rw [Pi.add_apply, Set.indicator_apply]
      split_ifs with hx
      · rw [Set.indicator_of_notMem, add_zero]
        simpa using hx
      · rw [Set.indicator_of_mem, zero_add]
        simpa using hx
    _ ≤ (C : ℝ≥0∞) * μ Set.univ ^ p.toReal⁻¹ + 1 := by
      have : ∀ᵐ x ∂μ, ‖{ x : α | ‖f i x‖₊ < C }.indicator (f i) x‖₊ ≤ C := by
        filter_upwards
        simp_rw [nnnorm_indicator_eq_indicator_nnnorm]
        exact Set.indicator_le fun x (hx : _ < _) => hx.le
      refine add_le_add (le_trans (eLpNorm_le_of_ae_bound this) ?_) (ENNReal.ofReal_one ▸ hC i)
      simp_rw [NNReal.val_eq_coe, ENNReal.ofReal_coe_nnreal, mul_comm]
      exact le_rfl
    _ = ((C : ℝ≥0∞) * μ Set.univ ^ p.toReal⁻¹ + 1 : ℝ≥0∞).toNNReal := by
      rw [ENNReal.coe_toNNReal (by finiteness)]

/-- A sequence of functions `(fₙ)` is uniformly integrable in the probability sense if for all
`ε > 0`, there exists some `C` such that `∫ x in {|fₙ| ≥ C}, fₙ x ∂μ ≤ ε` for all `n`. -/
theorem uniformIntegrable_of [IsFiniteMeasure μ] (hp : 1 ≤ p) (hp' : p ≠ ∞)
    (hf : ∀ i, AEStronglyMeasurable (f i) μ)
    (h : ∀ ε : ℝ, 0 < ε → ∃ C : ℝ≥0,
      ∀ i, eLpNorm ({ x | C ≤ ‖f i x‖₊ }.indicator (f i)) p μ ≤ ENNReal.ofReal ε) :
    UniformIntegrable f p μ := by
  set g : ι → α → β := fun i => (hf i).choose
  have hgmeas : ∀ i, StronglyMeasurable (g i) := fun i => (Exists.choose_spec <| hf i).1
  have hgeq : ∀ i, g i =ᵐ[μ] f i := fun i => (Exists.choose_spec <| hf i).2.symm
  refine (uniformIntegrable_of' hp hp' hgmeas fun ε hε => ?_).ae_eq hgeq
  obtain ⟨C, hC⟩ := h ε hε
  refine ⟨C, fun i => le_trans (le_of_eq <| eLpNorm_congr_ae ?_) (hC i)⟩
  filter_upwards [(Exists.choose_spec <| hf i).2] with x hx
  by_cases hfx : x ∈ { x | C ≤ ‖f i x‖₊ }
  · rw [Set.indicator_of_mem hfx, Set.indicator_of_mem, hx]
    rwa [Set.mem_setOf, hx] at hfx
  · rw [Set.indicator_of_notMem hfx, Set.indicator_of_notMem]
    rwa [Set.mem_setOf, hx] at hfx

/-- This lemma is superseded by `UniformIntegrable.spec` which does not require measurability. -/
theorem UniformIntegrable.spec' (hp : p ≠ 0) (hp' : p ≠ ∞) (hf : ∀ i, StronglyMeasurable (f i))
    (hfu : UniformIntegrable f p μ) {ε : ℝ} (hε : 0 < ε) :
    ∃ C : ℝ≥0, ∀ i, eLpNorm ({ x | C ≤ ‖f i x‖₊ }.indicator (f i)) p μ ≤ ENNReal.ofReal ε := by
  obtain ⟨-, hfu, M, hM⟩ := hfu
  obtain ⟨δ, hδpos, hδ⟩ := hfu hε
  obtain ⟨C, hC⟩ : ∃ C : ℝ≥0, ∀ i, μ { x | C ≤ ‖f i x‖₊ } ≤ ENNReal.ofReal δ := by
    by_contra! hcon
    choose ℐ hℐ using hcon
    lift δ to ℝ≥0 using hδpos.le
    have : ∀ C : ℝ≥0, C • (δ : ℝ≥0∞) ^ (1 / p.toReal) ≤ eLpNorm (f (ℐ C)) p μ := by
      intro C
      calc
        C • (δ : ℝ≥0∞) ^ (1 / p.toReal) ≤ C • μ { x | C ≤ ‖f (ℐ C) x‖₊ } ^ (1 / p.toReal) := by
          rw [ENNReal.smul_def, ENNReal.smul_def, smul_eq_mul, smul_eq_mul]
          simp_rw [ENNReal.ofReal_coe_nnreal] at hℐ
          refine mul_le_mul' le_rfl
            (ENNReal.rpow_le_rpow (hℐ C).le (one_div_nonneg.2 ENNReal.toReal_nonneg))
        _ ≤ eLpNorm ({ x | C ≤ ‖f (ℐ C) x‖₊ }.indicator (f (ℐ C))) p μ := by
          refine le_eLpNorm_of_bddBelow hp hp' _
            (measurableSet_le measurable_const (hf _).nnnorm.measurable)
            (Eventually.of_forall fun x hx => ?_)
          rwa [nnnorm_indicator_eq_indicator_nnnorm, Set.indicator_of_mem hx]
        _ ≤ eLpNorm (f (ℐ C)) p μ := eLpNorm_indicator_le _
    specialize this (2 * max M 1 * δ⁻¹ ^ (1 / p.toReal))
    rw [← ENNReal.coe_rpow_of_nonneg _ (one_div_nonneg.2 ENNReal.toReal_nonneg), ← ENNReal.coe_smul,
      smul_eq_mul, mul_assoc, NNReal.inv_rpow,
      inv_mul_cancel₀ (NNReal.rpow_pos (NNReal.coe_pos.1 hδpos)).ne.symm, mul_one, ENNReal.coe_mul,
      ← NNReal.inv_rpow] at this
    refine (lt_of_le_of_lt (le_trans
      (hM <| ℐ <| 2 * max M 1 * δ⁻¹ ^ (1 / p.toReal)) (le_max_left (M : ℝ≥0∞) 1))
        (lt_of_lt_of_le ?_ this)).ne rfl
    rw [← ENNReal.coe_one, ← ENNReal.coe_max, ← ENNReal.coe_mul, ENNReal.coe_lt_coe]
    exact lt_two_mul_self (lt_max_of_lt_right one_pos)
  exact ⟨C, fun i => hδ i _ (measurableSet_le measurable_const (hf i).nnnorm.measurable) (hC i)⟩

theorem UniformIntegrable.spec (hp : p ≠ 0) (hp' : p ≠ ∞) (hfu : UniformIntegrable f p μ) {ε : ℝ}
    (hε : 0 < ε) :
    ∃ C : ℝ≥0, ∀ i, eLpNorm ({ x | C ≤ ‖f i x‖₊ }.indicator (f i)) p μ ≤ ENNReal.ofReal ε := by
  set g : ι → α → β := fun i => (hfu.1 i).choose
  have hgmeas : ∀ i, StronglyMeasurable (g i) := fun i => (Exists.choose_spec <| hfu.1 i).1
  have hgunif : UniformIntegrable g p μ := hfu.ae_eq fun i => (Exists.choose_spec <| hfu.1 i).2
  obtain ⟨C, hC⟩ := hgunif.spec' hp hp' hgmeas hε
  refine ⟨C, fun i => le_trans (le_of_eq <| eLpNorm_congr_ae ?_) (hC i)⟩
  filter_upwards [(Exists.choose_spec <| hfu.1 i).2] with x hx
  by_cases hfx : x ∈ { x | C ≤ ‖f i x‖₊ }
  · rw [Set.indicator_of_mem hfx, Set.indicator_of_mem, hx]
    rwa [Set.mem_setOf, hx] at hfx
  · rw [Set.indicator_of_notMem hfx, Set.indicator_of_notMem]
    rwa [Set.mem_setOf, hx] at hfx

/-- The definition of uniform integrable in mathlib is equivalent to the definition commonly
found in literature. -/
theorem uniformIntegrable_iff [IsFiniteMeasure μ] (hp : 1 ≤ p) (hp' : p ≠ ∞) :
    UniformIntegrable f p μ ↔
      (∀ i, AEStronglyMeasurable (f i) μ) ∧
        ∀ ε : ℝ, 0 < ε → ∃ C : ℝ≥0,
          ∀ i, eLpNorm ({ x | C ≤ ‖f i x‖₊ }.indicator (f i)) p μ ≤ ENNReal.ofReal ε :=
  ⟨fun h => ⟨h.1, fun _ => h.spec (lt_of_lt_of_le zero_lt_one hp).ne.symm hp'⟩,
    fun h => uniformIntegrable_of hp hp' h.1 h.2⟩

/-- The averaging of a uniformly integrable sequence is also uniformly integrable. -/
theorem uniformIntegrable_average
    {E : Type*} [NormedAddCommGroup E] [NormedSpace ℝ E]
    (hp : 1 ≤ p) {f : ℕ → α → E} (hf : UniformIntegrable f p μ) :
    UniformIntegrable (fun (n : ℕ) => (n : ℝ)⁻¹ • (∑ i ∈ Finset.range n, f i)) p μ := by
  obtain ⟨hf₁, hf₂, hf₃⟩ := hf
  refine ⟨fun n => ?_, fun ε hε => ?_, ?_⟩
  · exact (Finset.aestronglyMeasurable_sum _ fun i _ => hf₁ i).const_smul _
  · obtain ⟨δ, hδ₁, hδ₂⟩ := hf₂ hε
    refine ⟨δ, hδ₁, fun n s hs hle => ?_⟩
    simp_rw [Finset.smul_sum, Finset.indicator_sum]
    refine le_trans (eLpNorm_sum_le (fun i _ => ((hf₁ i).const_smul _).indicator hs) hp) ?_
    have this i : s.indicator ((n : ℝ)⁻¹ • f i) = (↑n : ℝ)⁻¹ • s.indicator (f i) :=
      indicator_const_smul _ _ _
    obtain rfl | hn := eq_or_ne n 0
    · simp
    simp_rw [this, eLpNorm_const_smul, ← Finset.mul_sum]
    rw [enorm_inv (by positivity), Real.enorm_natCast, ← ENNReal.div_eq_inv_mul]
    refine ENNReal.div_le_of_le_mul' ?_
    simpa using Finset.sum_le_card_nsmul (.range n) _ _ fun i _ => hδ₂ _ _ hs hle
  · obtain ⟨C, hC⟩ := hf₃
    simp_rw [Finset.smul_sum]
    refine ⟨C, fun n => (eLpNorm_sum_le (fun i _ => (hf₁ i).const_smul _) hp).trans ?_⟩
    obtain rfl | hn := eq_or_ne n 0
    · simp
    simp_rw [eLpNorm_const_smul, ← Finset.mul_sum]
    rw [enorm_inv (by positivity), Real.enorm_natCast, ← ENNReal.div_eq_inv_mul]
    refine ENNReal.div_le_of_le_mul' ?_
    simpa using Finset.sum_le_card_nsmul (.range n) _ _ fun i _ => hC i

/-- The averaging of a uniformly integrable real-valued sequence is also uniformly integrable. -/
theorem uniformIntegrable_average_real (hp : 1 ≤ p) {f : ℕ → α → ℝ} (hf : UniformIntegrable f p μ) :
    UniformIntegrable (fun n => (∑ i ∈ Finset.range n, f i) / (n : α → ℝ)) p μ := by
  convert uniformIntegrable_average hp hf using 2 with n
  ext x
  simp [div_eq_inv_mul]

/-- If `fn` is `UniformIntegrable`, then the family of limits in probability of sequences of `fn` is
`UniformIntegrable`. -/
lemma UniformIntegrable.uniformIntegrable_of_tendstoInMeasure {κ : Type*} (u : Filter κ) [NeBot u]
    [IsCountablyGenerated u] {fn : ι → α → β} (hUI : UniformIntegrable fn p μ) :
    UniformIntegrable (fun (f : {g : α → β | ∃ ni : κ → ι,
      TendstoInMeasure μ (fn ∘ ni) u g}) ↦ f.1) p μ := by
  refine ⟨fun ⟨f, s, hs⟩ => ?_, hUI.2.1.unifIntegrable_of_tendstoInMeasure u (fun i => hUI.1 i), ?_⟩
  · exact hs.aestronglyMeasurable (fun n => hUI.1 (s n))
  · obtain ⟨C, hC⟩ := hUI.2.2
    exact ⟨C, fun ⟨f, s, hs⟩ => eLpNorm_le_of_tendstoInMeasure
      (Eventually.of_forall fun n => hC (s n)) hs (fun n => hUI.1 (s n))⟩

/-- Suppose `f` is a sequence of functions that converges in measure to `g`. If `f` is
`UniformIntegrable`, then `g` is in `L1`. -/
lemma UniformIntegrable.memLp_of_tendstoInMeasure {κ : Type*} {u : Filter κ} [NeBot u]
    [IsCountablyGenerated u] {f : κ → α → β} {g : α → β}
    (hUI : UniformIntegrable f p μ) (htends : TendstoInMeasure μ f u g) :
    MemLp g p μ := by
  simpa using (hUI.uniformIntegrable_of_tendstoInMeasure u).memLp ⟨g, ⟨fun n => n, htends⟩⟩

/-- Suppose `f` is a sequence of functions that converges in measure to `g`. If `f` is
`UniformIntegrable`, then `g` is integrable. -/
lemma UniformIntegrable.integrable_of_tendstoInMeasure {κ : Type*} {u : Filter κ} [NeBot u]
    [IsCountablyGenerated u] {f : κ → α → β} {g : α → β}
    (hUI : UniformIntegrable f 1 μ) (htends : TendstoInMeasure μ f u g) :
    Integrable g μ :=
  memLp_one_iff_integrable.mp (hUI.memLp_of_tendstoInMeasure htends)

/-- If `fn` is `UniformIntegrable`, then the family of a.e. limits of sequences of `fn` is
`UniformIntegrable`. -/
lemma UniformIntegrable.uniformIntegrable_of_ae_tendsto {κ : Type*} (u : Filter κ) [NeBot u]
    [IsCountablyGenerated u] {fn : ι → α → β}
    (hUI : UniformIntegrable fn p μ) :
    UniformIntegrable (fun (f : {g : α → β | ∃ ni : κ → ι,
<<<<<<< HEAD
      ∀ᵐ (x : α) ∂μ, Tendsto (fun n ↦ fn (ni n) x) u (nhds (g x))}) ↦ f.1) p μ := by
=======
      ∀ᵐ (x : α) ∂μ, Tendsto (fun n ↦ fn (ni n) x) u (𝓝 (g x))}) ↦ f.1) p μ := by
>>>>>>> 39c73f43
  refine ⟨fun ⟨f, s, hs⟩ => ?_, hUI.2.1.unifIntegrable_of_ae_tendsto u (fun i => hUI.1 i), ?_⟩
  · exact aestronglyMeasurable_of_tendsto_ae u (fun n => hUI.1 (s n)) hs
  · obtain ⟨C, hC⟩ := hUI.2.2
    exact ⟨C, fun ⟨f, s, hs⟩ => Lp.eLpNorm_le_of_ae_tendsto
      (Eventually.of_forall fun n => hC (s n)) (fun n => hUI.1 (s n)) hs⟩

/-- Suppose `f` is a sequence of functions that converges a.e. to `g`. If `f` is
`UniformIntegrable`, then `g` is in `L1`. -/
lemma UniformIntegrable.memLp_of_ae_tendsto {κ : Type*} {u : Filter κ} [NeBot u]
    [IsCountablyGenerated u] {f : κ → α → β} {g : α → β} (hUI : UniformIntegrable f p μ)
    (htends : ∀ᵐ (x : α) ∂μ, Tendsto (fun n ↦ f n x) u (nhds (g x))) :
    MemLp g p μ := by
  simpa using (hUI.uniformIntegrable_of_ae_tendsto u).memLp
    ⟨g, ⟨fun n => n, htends⟩⟩

/-- Suppose `f` is a sequence of functions that converges a.e. to `g`. If `f` is
`UniformIntegrable`, then `g` is integrable. -/
lemma UniformIntegrable.integrable_of_ae_tendsto {κ : Type*} {u : Filter κ} [NeBot u]
    [IsCountablyGenerated u] {f : κ → α → β} {g : α → β} (hUI : UniformIntegrable f 1 μ)
    (htends : ∀ᵐ (x : α) ∂μ, Tendsto (fun n ↦ f n x) u (nhds (g x))) :
    Integrable g μ :=
  memLp_one_iff_integrable.mp (hUI.memLp_of_ae_tendsto htends)

end UniformIntegrable

end MeasureTheory<|MERGE_RESOLUTION|>--- conflicted
+++ resolved
@@ -954,11 +954,7 @@
     [IsCountablyGenerated u] {fn : ι → α → β}
     (hUI : UniformIntegrable fn p μ) :
     UniformIntegrable (fun (f : {g : α → β | ∃ ni : κ → ι,
-<<<<<<< HEAD
-      ∀ᵐ (x : α) ∂μ, Tendsto (fun n ↦ fn (ni n) x) u (nhds (g x))}) ↦ f.1) p μ := by
-=======
       ∀ᵐ (x : α) ∂μ, Tendsto (fun n ↦ fn (ni n) x) u (𝓝 (g x))}) ↦ f.1) p μ := by
->>>>>>> 39c73f43
   refine ⟨fun ⟨f, s, hs⟩ => ?_, hUI.2.1.unifIntegrable_of_ae_tendsto u (fun i => hUI.1 i), ?_⟩
   · exact aestronglyMeasurable_of_tendsto_ae u (fun n => hUI.1 (s n)) hs
   · obtain ⟨C, hC⟩ := hUI.2.2
@@ -969,7 +965,7 @@
 `UniformIntegrable`, then `g` is in `L1`. -/
 lemma UniformIntegrable.memLp_of_ae_tendsto {κ : Type*} {u : Filter κ} [NeBot u]
     [IsCountablyGenerated u] {f : κ → α → β} {g : α → β} (hUI : UniformIntegrable f p μ)
-    (htends : ∀ᵐ (x : α) ∂μ, Tendsto (fun n ↦ f n x) u (nhds (g x))) :
+    (htends : ∀ᵐ (x : α) ∂μ, Tendsto (fun n ↦ f n x) u (𝓝 (g x))) :
     MemLp g p μ := by
   simpa using (hUI.uniformIntegrable_of_ae_tendsto u).memLp
     ⟨g, ⟨fun n => n, htends⟩⟩
@@ -978,7 +974,7 @@
 `UniformIntegrable`, then `g` is integrable. -/
 lemma UniformIntegrable.integrable_of_ae_tendsto {κ : Type*} {u : Filter κ} [NeBot u]
     [IsCountablyGenerated u] {f : κ → α → β} {g : α → β} (hUI : UniformIntegrable f 1 μ)
-    (htends : ∀ᵐ (x : α) ∂μ, Tendsto (fun n ↦ f n x) u (nhds (g x))) :
+    (htends : ∀ᵐ (x : α) ∂μ, Tendsto (fun n ↦ f n x) u (𝓝 (g x))) :
     Integrable g μ :=
   memLp_one_iff_integrable.mp (hUI.memLp_of_ae_tendsto htends)
 
