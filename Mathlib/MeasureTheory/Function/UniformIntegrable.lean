--- conflicted
+++ resolved
@@ -937,7 +937,8 @@
 lemma UniformIntegrable.memLp_of_tendstoInMeasure {f : ℕ → α → β} {g : α → β}
     (hUI : UniformIntegrable f p μ) (htends : TendstoInMeasure μ f atTop g) :
     MemLp g p μ := by
-  simpa using hUI.uniformIntegrable_of_tendstoInMeasure.memLp ⟨g, ⟨fun n => n, htends⟩⟩
+  simpa using (hUI.uniformIntegrable_of_tendstoInMeasure atTop).memLp
+    ⟨g, ⟨fun n => n, htends⟩⟩
 
 /-- Suppose `f` is a sequence of functions that converges in measure to `g`. If `f` is
 `UniformIntegrable`, then `g` is integrable. -/
@@ -948,16 +949,12 @@
 
 /-- If `fn` is `UniformIntegrable`, then the family of a.e. limits of sequences of `fn` is
 `UniformIntegrable`. -/
-<<<<<<< HEAD
-lemma UniformIntegrable.uniformIntegrable_of_ae_tendsto {fn : ι → α → β}
-=======
 lemma UniformIntegrable.uniformIntegrable_of_ae_tendsto {κ : Type*} (u : Filter κ) [NeBot u]
     [IsCountablyGenerated u] {fn : ι → α → β}
->>>>>>> e820e9e4
     (hUI : UniformIntegrable fn p μ) :
     UniformIntegrable (fun (f : {g : α → β | ∃ ni : κ → ι,
       ∀ᵐ (x : α) ∂μ, Tendsto (fun n ↦ fn (ni n) x) u (nhds (g x))}) ↦ f.1) p μ := by
-  refine ⟨fun ⟨f, s, hs⟩ => ?_, hUI.2.1.unifIntegrable_of_tendsto_ae u (fun i => hUI.1 i), ?_⟩
+  refine ⟨fun ⟨f, s, hs⟩ => ?_, hUI.2.1.unifIntegrable_of_ae_tendsto u (fun i => hUI.1 i), ?_⟩
   · exact aestronglyMeasurable_of_tendsto_ae u (fun n => hUI.1 (s n)) hs
   · obtain ⟨C, hC⟩ := hUI.2.2
     exact ⟨C, fun ⟨f, s, hs⟩ => Lp.eLpNorm_le_of_ae_tendsto
@@ -969,11 +966,12 @@
     (hUI : UniformIntegrable f p μ)
     (htends : ∀ᵐ (x : α) ∂μ, Tendsto (fun n ↦ f n x) atTop (nhds (g x))) :
     MemLp g p μ := by
-  simpa using hUI.uniformIntegrable_of_ae_tendsto.memLp ⟨g, ⟨fun n => n, htends⟩⟩
+  simpa using (hUI.uniformIntegrable_of_ae_tendsto atTop).memLp
+    ⟨g, ⟨fun n => n, htends⟩⟩
 
 /-- Suppose `f` is a sequence of functions that converges a.e. to `g`. If `f` is
 `UniformIntegrable`, then `g` is integrable. -/
-lemma UniformIntegrable.integrable_of_tendsto_ae {f : ℕ → α → β} {g : α → β}
+lemma UniformIntegrable.integrable_of_ae_tendsto {f : ℕ → α → β} {g : α → β}
     (hUI : UniformIntegrable f 1 μ)
     (htends : ∀ᵐ (x : α) ∂μ, Tendsto (fun n ↦ f n x) atTop (nhds (g x))) :
     Integrable g μ :=
