/-
Copyright (c) 2021 Heather Macbeth. All rights reserved.
Released under Apache 2.0 license as described in the file LICENSE.
Authors: Heather Macbeth
-/
import Mathlib.MeasureTheory.Measure.Regular
import Mathlib.MeasureTheory.Function.SimpleFuncDenseLp
import Mathlib.Topology.UrysohnsLemma
import Mathlib.MeasureTheory.Integral.Bochner

#align_import measure_theory.function.continuous_map_dense from "leanprover-community/mathlib"@"e0736bb5b48bdadbca19dbd857e12bee38ccfbb8"

/-!
# Approximation in Lᵖ by continuous functions

This file proves that bounded continuous functions are dense in `Lp E p μ`, for `p < ∞`, if the
domain `α` of the functions is a normal topological space and the measure `μ` is weakly regular.
It also proves the same results for approximation by continuous functions with compact support
when the space is locally compact and `μ` is regular.

The result is presented in several versions. First concrete versions giving an approximation
up to `ε` in these various contexts, and then abstract versions stating that the topological
closure of the relevant subgroups of `Lp` are the whole space.

* `MeasureTheory.Memℒp.exists_hasCompactSupport_snorm_sub_le` states that, in a locally compact
  space, an `ℒp` function can be approximated by continuous functions with compact support,
  in the sense that `snorm (f - g) p μ` is small.
* `MeasureTheory.Memℒp.exists_hasCompactSupport_integral_rpow_sub_le`: same result, but expressed in
  terms of `∫ ‖f - g‖^p`.

Versions with `Integrable` instead of `Memℒp` are specialized to the case `p = 1`.
Versions with `boundedContinuous` instead of `HasCompactSupport` drop the locally
compact assumption and give only approximation by a bounded continuous function.

* `MeasureTheory.Lp.boundedContinuousFunction_dense`: The subgroup
  `MeasureTheory.Lp.boundedContinuousFunction` of `Lp E p μ`, the additive subgroup of
  `Lp E p μ` consisting of equivalence classes containing a continuous representative, is dense in
  `Lp E p μ`.
* `BoundedContinuousFunction.toLp_denseRange`: For finite-measure `μ`, the continuous linear
  map `BoundedContinuousFunction.toLp p μ 𝕜` from `α →ᵇ E` to `Lp E p μ` has dense range.
* `ContinuousMap.toLp_denseRange`: For compact `α` and finite-measure `μ`, the continuous linear
  map `ContinuousMap.toLp p μ 𝕜` from `C(α, E)` to `Lp E p μ` has dense range.

Note that for `p = ∞` this result is not true:  the characteristic function of the set `[0, ∞)` in
`ℝ` cannot be continuously approximated in `L∞`.

The proof is in three steps.  First, since simple functions are dense in `Lp`, it suffices to prove
the result for a scalar multiple of a characteristic function of a measurable set `s`. Secondly,
since the measure `μ` is weakly regular, the set `s` can be approximated above by an open set and
below by a closed set.  Finally, since the domain `α` is normal, we use Urysohn's lemma to find a
continuous function interpolating between these two sets.

## Related results

Are you looking for a result on "directional" approximation (above or below with respect to an
order) of functions whose codomain is `ℝ≥0∞` or `ℝ`, by semicontinuous functions?  See the
Vitali-Carathéodory theorem, in the file `Mathlib/MeasureTheory/Integral/VitaliCaratheodory.lean`.

-/


open scoped ENNReal NNReal Topology BoundedContinuousFunction

open MeasureTheory TopologicalSpace ContinuousMap Set Bornology

variable {α : Type*} [MeasurableSpace α] [TopologicalSpace α] [T4Space α] [BorelSpace α]
variable {E : Type*} [NormedAddCommGroup E] {μ : Measure α} {p : ℝ≥0∞}

namespace MeasureTheory

variable [NormedSpace ℝ E]

/-- A variant of Urysohn's lemma, `ℒ^p` version, for an outer regular measure `μ`:
consider two sets `s ⊆ u` which are respectively closed and open with `μ s < ∞`, and a vector `c`.
Then one may find a continuous function `f` equal to `c` on `s` and to `0` outside of `u`,
bounded by `‖c‖` everywhere, and such that the `ℒ^p` norm of `f - s.indicator (fun y ↦ c)` is
arbitrarily small. Additionally, this function `f` belongs to `ℒ^p`. -/
theorem exists_continuous_snorm_sub_le_of_closed [μ.OuterRegular] (hp : p ≠ ∞) {s u : Set α}
    (s_closed : IsClosed s) (u_open : IsOpen u) (hsu : s ⊆ u) (hs : μ s ≠ ∞) (c : E) {ε : ℝ≥0∞}
    (hε : ε ≠ 0) :
    ∃ f : α → E,
      Continuous f ∧
        snorm (fun x => f x - s.indicator (fun _y => c) x) p μ ≤ ε ∧
          (∀ x, ‖f x‖ ≤ ‖c‖) ∧ Function.support f ⊆ u ∧ Memℒp f p μ := by
  obtain ⟨η, η_pos, hη⟩ :
      ∃ η : ℝ≥0, 0 < η ∧ ∀ s : Set α, μ s ≤ η → snorm (s.indicator fun _x => c) p μ ≤ ε :=
    exists_snorm_indicator_le hp c hε
  have ηpos : (0 : ℝ≥0∞) < η := ENNReal.coe_lt_coe.2 η_pos
  obtain ⟨V, sV, V_open, h'V, hV⟩ : ∃ (V : Set α), V ⊇ s ∧ IsOpen V ∧ μ V < ∞ ∧ μ (V \ s) < η :=
    s_closed.measurableSet.exists_isOpen_diff_lt hs ηpos.ne'
  let v := u ∩ V
  have hsv : s ⊆ v := subset_inter hsu sV
  have hμv : μ v < ∞ := (measure_mono (inter_subset_right _ _)).trans_lt h'V
  obtain ⟨g, hgv, hgs, hg_range⟩ :=
    exists_continuous_zero_one_of_isClosed (u_open.inter V_open).isClosed_compl s_closed
      (disjoint_compl_left_iff.2 hsv)
  -- Multiply this by `c` to get a continuous approximation to the function `f`; the key point is
  -- that this is pointwise bounded by the indicator of the set `v \ s`, which has small measure.
  have g_norm : ∀ x, ‖g x‖ = g x := fun x => by rw [Real.norm_eq_abs, abs_of_nonneg (hg_range x).1]
  have gc_bd0 : ∀ x, ‖g x • c‖ ≤ ‖c‖ := by
    intro x
    simp only [norm_smul, g_norm x]
    apply mul_le_of_le_one_left (norm_nonneg _)
    exact (hg_range x).2
  have gc_bd :
      ∀ x, ‖g x • c - s.indicator (fun _x => c) x‖ ≤ ‖(v \ s).indicator (fun _x => c) x‖ := by
    intro x
    by_cases hv : x ∈ v
    · rw [← Set.diff_union_of_subset hsv] at hv
      cases' hv with hsv hs
      · simpa only [hsv.2, Set.indicator_of_not_mem, not_false_iff, sub_zero, hsv,
          Set.indicator_of_mem] using gc_bd0 x
      · simp [hgs hs, hs]
    · simp [hgv hv, show x ∉ s from fun h => hv (hsv h)]
  have gc_support : (Function.support fun x : α => g x • c) ⊆ v := by
    refine Function.support_subset_iff'.2 fun x hx => ?_
    simp only [hgv hx, Pi.zero_apply, zero_smul]
  have gc_mem : Memℒp (fun x => g x • c) p μ := by
    refine Memℒp.smul_of_top_left (memℒp_top_const _) ?_
    refine ⟨g.continuous.aestronglyMeasurable, ?_⟩
    have : snorm (v.indicator fun _x => (1 : ℝ)) p μ < ⊤ := by
      refine (snorm_indicator_const_le _ _).trans_lt ?_
      simp only [lt_top_iff_ne_top, hμv.ne, nnnorm_one, ENNReal.coe_one, one_div, one_mul, Ne,
        ENNReal.rpow_eq_top_iff, inv_lt_zero, false_and_iff, or_false_iff, not_and, not_lt,
        ENNReal.toReal_nonneg, imp_true_iff]
    refine (snorm_mono fun x => ?_).trans_lt this
    by_cases hx : x ∈ v
    · simp only [hx, abs_of_nonneg (hg_range x).1, (hg_range x).2, Real.norm_eq_abs,
        indicator_of_mem, CstarRing.norm_one]
    · simp only [hgv hx, Pi.zero_apply, Real.norm_eq_abs, abs_zero, abs_nonneg]
  refine
    ⟨fun x => g x • c, g.continuous.smul continuous_const, (snorm_mono gc_bd).trans ?_, gc_bd0,
      gc_support.trans (inter_subset_left _ _), gc_mem⟩
  exact hη _ ((measure_mono (diff_subset_diff (inter_subset_right _ _) Subset.rfl)).trans hV.le)
#align measure_theory.exists_continuous_snorm_sub_le_of_closed MeasureTheory.exists_continuous_snorm_sub_le_of_closed

/-- In a locally compact space, any function in `ℒp` can be approximated by compactly supported
continuous functions when `p < ∞`, version in terms of `snorm`. -/
theorem Memℒp.exists_hasCompactSupport_snorm_sub_le [WeaklyLocallyCompactSpace α] [μ.Regular]
    (hp : p ≠ ∞) {f : α → E} (hf : Memℒp f p μ) {ε : ℝ≥0∞} (hε : ε ≠ 0) :
    ∃ g : α → E, HasCompactSupport g ∧ snorm (f - g) p μ ≤ ε ∧ Continuous g ∧ Memℒp g p μ := by
  suffices H :
      ∃ g : α → E, snorm (f - g) p μ ≤ ε ∧ Continuous g ∧ Memℒp g p μ ∧ HasCompactSupport g by
    rcases H with ⟨g, hg, g_cont, g_mem, g_support⟩
    exact ⟨g, g_support, hg, g_cont, g_mem⟩
  -- It suffices to check that the set of functions we consider approximates characteristic
  -- functions, is stable under addition and consists of ae strongly measurable functions.
  -- First check the latter easy facts.
  apply hf.induction_dense hp _ _ _ _ hε
  rotate_left
  -- stability under addition
  · rintro f g ⟨f_cont, f_mem, hf⟩ ⟨g_cont, g_mem, hg⟩
    exact ⟨f_cont.add g_cont, f_mem.add g_mem, hf.add hg⟩
  -- ae strong measurability
  · rintro f ⟨_f_cont, f_mem, _hf⟩
    exact f_mem.aestronglyMeasurable
  -- We are left with approximating characteristic functions.
  -- This follows from `exists_continuous_snorm_sub_le_of_closed`.
  intro c t ht htμ ε hε
  rcases exists_Lp_half E μ p hε with ⟨δ, δpos, hδ⟩
  obtain ⟨η, ηpos, hη⟩ :
      ∃ η : ℝ≥0, 0 < η ∧ ∀ s : Set α, μ s ≤ η → snorm (s.indicator fun _x => c) p μ ≤ δ :=
    exists_snorm_indicator_le hp c δpos.ne'
  have hη_pos' : (0 : ℝ≥0∞) < η := ENNReal.coe_pos.2 ηpos
  obtain ⟨s, st, s_compact, μs⟩ : ∃ s, s ⊆ t ∧ IsCompact s ∧ μ (t \ s) < η :=
    ht.exists_isCompact_diff_lt htμ.ne hη_pos'.ne'
  have hsμ : μ s < ∞ := (measure_mono st).trans_lt htμ
  have I1 : snorm ((s.indicator fun _y => c) - t.indicator fun _y => c) p μ ≤ δ := by
    rw [← snorm_neg, neg_sub, ← indicator_diff st]
    exact hη _ μs.le
  obtain ⟨k, k_compact, sk⟩ : ∃ k : Set α, IsCompact k ∧ s ⊆ interior k :=
    exists_compact_superset s_compact
  rcases exists_continuous_snorm_sub_le_of_closed hp s_compact.isClosed isOpen_interior sk hsμ.ne c
      δpos.ne' with
    ⟨f, f_cont, I2, _f_bound, f_support, f_mem⟩
  have I3 : snorm (f - t.indicator fun _y => c) p μ ≤ ε := by
    convert
      (hδ _ _
          (f_mem.aestronglyMeasurable.sub
            (aestronglyMeasurable_const.indicator s_compact.measurableSet))
          ((aestronglyMeasurable_const.indicator s_compact.measurableSet).sub
            (aestronglyMeasurable_const.indicator ht))
          I2 I1).le using 2
    simp only [sub_add_sub_cancel]
  refine ⟨f, I3, f_cont, f_mem, HasCompactSupport.intro k_compact fun x hx => ?_⟩
  rw [← Function.nmem_support]
  contrapose! hx
  exact interior_subset (f_support hx)
#align measure_theory.mem_ℒp.exists_has_compact_support_snorm_sub_le MeasureTheory.Memℒp.exists_hasCompactSupport_snorm_sub_le

/-- In a locally compact space, any function in `ℒp` can be approximated by compactly supported
continuous functions when `0 < p < ∞`, version in terms of `∫`. -/
theorem Memℒp.exists_hasCompactSupport_integral_rpow_sub_le
    [WeaklyLocallyCompactSpace α] [μ.Regular]
    {p : ℝ} (hp : 0 < p) {f : α → E} (hf : Memℒp f (ENNReal.ofReal p) μ) {ε : ℝ} (hε : 0 < ε) :
    ∃ g : α → E,
      HasCompactSupport g ∧
        (∫ x, ‖f x - g x‖ ^ p ∂μ) ≤ ε ∧ Continuous g ∧ Memℒp g (ENNReal.ofReal p) μ := by
  have I : 0 < ε ^ (1 / p) := Real.rpow_pos_of_pos hε _
  have A : ENNReal.ofReal (ε ^ (1 / p)) ≠ 0 := by
    simp only [Ne, ENNReal.ofReal_eq_zero, not_le, I]
  have B : ENNReal.ofReal p ≠ 0 := by simpa only [Ne, ENNReal.ofReal_eq_zero, not_le] using hp
  rcases hf.exists_hasCompactSupport_snorm_sub_le ENNReal.coe_ne_top A with
    ⟨g, g_support, hg, g_cont, g_mem⟩
  change snorm _ (ENNReal.ofReal p) _ ≤ _ at hg
  refine ⟨g, g_support, ?_, g_cont, g_mem⟩
  rwa [(hf.sub g_mem).snorm_eq_integral_rpow_norm B ENNReal.coe_ne_top,
    ENNReal.ofReal_le_ofReal_iff I.le, one_div, ENNReal.toReal_ofReal hp.le,
    Real.rpow_le_rpow_iff _ hε.le (inv_pos.2 hp)] at hg
  positivity
#align measure_theory.mem_ℒp.exists_has_compact_support_integral_rpow_sub_le MeasureTheory.Memℒp.exists_hasCompactSupport_integral_rpow_sub_le

/-- In a locally compact space, any integrable function can be approximated by compactly supported
continuous functions, version in terms of `∫⁻`. -/
theorem Integrable.exists_hasCompactSupport_lintegral_sub_le
    [WeaklyLocallyCompactSpace α] [μ.Regular]
    {f : α → E} (hf : Integrable f μ) {ε : ℝ≥0∞} (hε : ε ≠ 0) :
    ∃ g : α → E,
      HasCompactSupport g ∧ (∫⁻ x, ‖f x - g x‖₊ ∂μ) ≤ ε ∧ Continuous g ∧ Integrable g μ := by
  simp only [← memℒp_one_iff_integrable, ← snorm_one_eq_lintegral_nnnorm] at hf ⊢
  exact hf.exists_hasCompactSupport_snorm_sub_le ENNReal.one_ne_top hε
#align measure_theory.integrable.exists_has_compact_support_lintegral_sub_le MeasureTheory.Integrable.exists_hasCompactSupport_lintegral_sub_le

/-- In a locally compact space, any integrable function can be approximated by compactly supported
continuous functions, version in terms of `∫`. -/
theorem Integrable.exists_hasCompactSupport_integral_sub_le
    [WeaklyLocallyCompactSpace α] [μ.Regular]
    {f : α → E} (hf : Integrable f μ) {ε : ℝ} (hε : 0 < ε) :
    ∃ g : α → E, HasCompactSupport g ∧ (∫ x, ‖f x - g x‖ ∂μ) ≤ ε ∧
      Continuous g ∧ Integrable g μ := by
  simp only [← memℒp_one_iff_integrable, ← snorm_one_eq_lintegral_nnnorm, ← ENNReal.ofReal_one]
    at hf ⊢
  simpa using hf.exists_hasCompactSupport_integral_rpow_sub_le zero_lt_one hε
#align measure_theory.integrable.exists_has_compact_support_integral_sub_le MeasureTheory.Integrable.exists_hasCompactSupport_integral_sub_le

/-- Any function in `ℒp` can be approximated by bounded continuous functions when `p < ∞`,
version in terms of `snorm`. -/
theorem Memℒp.exists_boundedContinuous_snorm_sub_le [μ.WeaklyRegular] (hp : p ≠ ∞) {f : α → E}
    (hf : Memℒp f p μ) {ε : ℝ≥0∞} (hε : ε ≠ 0) :
    ∃ g : α →ᵇ E, snorm (f - (g : α → E)) p μ ≤ ε ∧ Memℒp g p μ := by
  suffices H :
      ∃ g : α → E, snorm (f - g) p μ ≤ ε ∧ Continuous g ∧ Memℒp g p μ ∧ IsBounded (range g) by
    rcases H with ⟨g, hg, g_cont, g_mem, g_bd⟩
    exact ⟨⟨⟨g, g_cont⟩, Metric.isBounded_range_iff.1 g_bd⟩, hg, g_mem⟩
  -- It suffices to check that the set of functions we consider approximates characteristic
  -- functions, is stable under addition and made of ae strongly measurable functions.
  -- First check the latter easy facts.
  apply hf.induction_dense hp _ _ _ _ hε
  rotate_left
  -- stability under addition
  · rintro f g ⟨f_cont, f_mem, f_bd⟩ ⟨g_cont, g_mem, g_bd⟩
    refine ⟨f_cont.add g_cont, f_mem.add g_mem, ?_⟩
    let f' : α →ᵇ E := ⟨⟨f, f_cont⟩, Metric.isBounded_range_iff.1 f_bd⟩
    let g' : α →ᵇ E := ⟨⟨g, g_cont⟩, Metric.isBounded_range_iff.1 g_bd⟩
    exact (f' + g').isBounded_range
  -- ae strong measurability
  · exact fun f ⟨_, h, _⟩ => h.aestronglyMeasurable
  -- We are left with approximating characteristic functions.
  -- This follows from `exists_continuous_snorm_sub_le_of_closed`.
  intro c t ht htμ ε hε
  rcases exists_Lp_half E μ p hε with ⟨δ, δpos, hδ⟩
  obtain ⟨η, ηpos, hη⟩ :
      ∃ η : ℝ≥0, 0 < η ∧ ∀ s : Set α, μ s ≤ η → snorm (s.indicator fun _x => c) p μ ≤ δ :=
    exists_snorm_indicator_le hp c δpos.ne'
  have hη_pos' : (0 : ℝ≥0∞) < η := ENNReal.coe_pos.2 ηpos
  obtain ⟨s, st, s_closed, μs⟩ : ∃ s, s ⊆ t ∧ IsClosed s ∧ μ (t \ s) < η :=
    ht.exists_isClosed_diff_lt htμ.ne hη_pos'.ne'
  have hsμ : μ s < ∞ := (measure_mono st).trans_lt htμ
  have I1 : snorm ((s.indicator fun _y => c) - t.indicator fun _y => c) p μ ≤ δ := by
    rw [← snorm_neg, neg_sub, ← indicator_diff st]
    exact hη _ μs.le
  rcases exists_continuous_snorm_sub_le_of_closed hp s_closed isOpen_univ (subset_univ _) hsμ.ne c
      δpos.ne' with
    ⟨f, f_cont, I2, f_bound, -, f_mem⟩
  have I3 : snorm (f - t.indicator fun _y => c) p μ ≤ ε := by
    convert
      (hδ _ _
          (f_mem.aestronglyMeasurable.sub
            (aestronglyMeasurable_const.indicator s_closed.measurableSet))
          ((aestronglyMeasurable_const.indicator s_closed.measurableSet).sub
            (aestronglyMeasurable_const.indicator ht))
          I2 I1).le using 2
    simp only [sub_add_sub_cancel]
  refine ⟨f, I3, f_cont, f_mem, ?_⟩
  exact (BoundedContinuousFunction.ofNormedAddCommGroup f f_cont _ f_bound).isBounded_range
#align measure_theory.mem_ℒp.exists_bounded_continuous_snorm_sub_le MeasureTheory.Memℒp.exists_boundedContinuous_snorm_sub_le

/-- Any function in `ℒp` can be approximated by bounded continuous functions when `0 < p < ∞`,
version in terms of `∫`. -/
theorem Memℒp.exists_boundedContinuous_integral_rpow_sub_le [μ.WeaklyRegular] {p : ℝ} (hp : 0 < p)
    {f : α → E} (hf : Memℒp f (ENNReal.ofReal p) μ) {ε : ℝ} (hε : 0 < ε) :
    ∃ g : α →ᵇ E, (∫ x, ‖f x - g x‖ ^ p ∂μ) ≤ ε ∧ Memℒp g (ENNReal.ofReal p) μ := by
  have I : 0 < ε ^ (1 / p) := Real.rpow_pos_of_pos hε _
  have A : ENNReal.ofReal (ε ^ (1 / p)) ≠ 0 := by
    simp only [Ne, ENNReal.ofReal_eq_zero, not_le, I]
  have B : ENNReal.ofReal p ≠ 0 := by simpa only [Ne, ENNReal.ofReal_eq_zero, not_le] using hp
  rcases hf.exists_boundedContinuous_snorm_sub_le ENNReal.coe_ne_top A with ⟨g, hg, g_mem⟩
  change snorm _ (ENNReal.ofReal p) _ ≤ _ at hg
  refine ⟨g, ?_, g_mem⟩
  rwa [(hf.sub g_mem).snorm_eq_integral_rpow_norm B ENNReal.coe_ne_top,
    ENNReal.ofReal_le_ofReal_iff I.le, one_div, ENNReal.toReal_ofReal hp.le,
    Real.rpow_le_rpow_iff _ hε.le (inv_pos.2 hp)] at hg
  positivity
#align measure_theory.mem_ℒp.exists_bounded_continuous_integral_rpow_sub_le MeasureTheory.Memℒp.exists_boundedContinuous_integral_rpow_sub_le

/-- Any integrable function can be approximated by bounded continuous functions,
version in terms of `∫⁻`. -/
theorem Integrable.exists_boundedContinuous_lintegral_sub_le [μ.WeaklyRegular] {f : α → E}
    (hf : Integrable f μ) {ε : ℝ≥0∞} (hε : ε ≠ 0) :
    ∃ g : α →ᵇ E, (∫⁻ x, ‖f x - g x‖₊ ∂μ) ≤ ε ∧ Integrable g μ := by
  simp only [← memℒp_one_iff_integrable, ← snorm_one_eq_lintegral_nnnorm] at hf ⊢
  exact hf.exists_boundedContinuous_snorm_sub_le ENNReal.one_ne_top hε
#align measure_theory.integrable.exists_bounded_continuous_lintegral_sub_le MeasureTheory.Integrable.exists_boundedContinuous_lintegral_sub_le

/-- Any integrable function can be approximated by bounded continuous functions,
version in terms of `∫`. -/
theorem Integrable.exists_boundedContinuous_integral_sub_le [μ.WeaklyRegular] {f : α → E}
    (hf : Integrable f μ) {ε : ℝ} (hε : 0 < ε) :
    ∃ g : α →ᵇ E, (∫ x, ‖f x - g x‖ ∂μ) ≤ ε ∧ Integrable g μ := by
  simp only [← memℒp_one_iff_integrable, ← snorm_one_eq_lintegral_nnnorm, ← ENNReal.ofReal_one]
    at hf ⊢
  simpa using hf.exists_boundedContinuous_integral_rpow_sub_le zero_lt_one hε
#align measure_theory.integrable.exists_bounded_continuous_integral_sub_le MeasureTheory.Integrable.exists_boundedContinuous_integral_sub_le

namespace Lp

variable (E μ)

/-- A function in `Lp` can be approximated in `Lp` by continuous functions. -/
<<<<<<< HEAD
theorem boundedContinuousFunction_dense [SecondCountableTopologyEither α E] [Fact (1 ≤ p)]
    (hp : p ≠ ∞) [μ.WeaklyRegular] :
    Dense (boundedContinuousFunction E p μ : Set (Lp E p μ)) := fun f ↦ by
  refine (mem_closure_iff_nhds_basis EMetric.nhds_basis_closed_eball).2 fun ε hε ↦ ?_
  obtain ⟨g, hg, g_mem⟩ :
      ∃ g : α →ᵇ E, snorm ((f : α → E) - (g : α → E)) p μ ≤ ε ∧ Memℒp g p μ :=
    (Lp.memℒp f).exists_boundedContinuous_snorm_sub_le hp hε.ne'
  refine ⟨g_mem.toLp _, ⟨g, rfl⟩, ?_⟩
  rwa [EMetric.mem_closedBall', ← Lp.toLp_coeFn f (Lp.memℒp f), Lp.edist_toLp_toLp]

/-- A function in `Lp` can be approximated in `Lp` by continuous functions. -/
theorem boundedContinuousFunction_topologicalClosure [SecondCountableTopologyEither α E]
    [Fact (1 ≤ p)] (hp : p ≠ ∞) [μ.WeaklyRegular] :
    (boundedContinuousFunction E p μ).topologicalClosure = ⊤ :=
  SetLike.ext' <| (boundedContinuousFunction_dense E μ hp).closure_eq
=======
theorem boundedContinuousFunction_dense [SecondCountableTopologyEither α E] [_i : Fact (1 ≤ p)]
    (hp : p ≠ ∞) [μ.WeaklyRegular] : (boundedContinuousFunction E p μ).topologicalClosure = ⊤ := by
  rw [AddSubgroup.eq_top_iff']
  intro f
  refine mem_closure_iff_frequently.mpr ?_
  rw [Metric.nhds_basis_closedBall.frequently_iff]
  intro ε hε
  have A : ENNReal.ofReal ε ≠ 0 := by simp only [Ne, ENNReal.ofReal_eq_zero, not_le, hε]
  obtain ⟨g, hg, g_mem⟩ :
      ∃ g : α →ᵇ E, snorm ((f : α → E) - (g : α → E)) p μ ≤ ENNReal.ofReal ε ∧ Memℒp g p μ :=
    (Lp.memℒp f).exists_boundedContinuous_snorm_sub_le hp A
  refine ⟨g_mem.toLp _, ?_, ⟨g, rfl⟩⟩
  simp only [dist_eq_norm, Metric.mem_closedBall']
  rw [Lp.norm_def]
  -- Porting note: original proof started with:
  -- convert ENNReal.toReal_le_of_le_ofReal hε.le hg using 2
  -- the `convert` was completely borked and timed out
  have key : snorm ((f : α → E) - (g : α → E)) p μ = snorm (f - Memℒp.toLp (↑g) g_mem) p μ := by
    apply snorm_congr_ae
    filter_upwards [coeFn_sub f (g_mem.toLp g), g_mem.coeFn_toLp] with x hx h'x
    simp only [hx, Pi.sub_apply, sub_right_inj, h'x]
  simpa only [key] using ENNReal.toReal_le_of_le_ofReal hε.le hg
>>>>>>> 2aca580b
set_option linter.uppercaseLean3 false in
#align measure_theory.Lp.bounded_continuous_function_dense MeasureTheory.Lp.boundedContinuousFunction_topologicalClosure

end Lp

end MeasureTheory

variable [SecondCountableTopologyEither α E] [_i : Fact (1 ≤ p)] (hp : p ≠ ∞)
variable (𝕜 : Type*) [NormedField 𝕜] [NormedAlgebra ℝ 𝕜] [NormedSpace 𝕜 E]
variable (E) (μ)

namespace BoundedContinuousFunction

theorem toLp_denseRange [μ.WeaklyRegular] [IsFiniteMeasure μ] :
    DenseRange (toLp p μ 𝕜 : (α →ᵇ E) →L[𝕜] Lp E p μ) := by
  haveI : NormedSpace ℝ E := RestrictScalars.normedSpace ℝ 𝕜 E
  simpa only [← range_toLp p μ (𝕜 := 𝕜)]
    using MeasureTheory.Lp.boundedContinuousFunction_dense E μ hp
set_option linter.uppercaseLean3 false in
#align bounded_continuous_function.to_Lp_dense_range BoundedContinuousFunction.toLp_denseRange

end BoundedContinuousFunction

namespace ContinuousMap

/-- Continuous functions are dense in `MeasureTheory.Lp`, `1 ≤ p < ∞`. This theorem assumes that
the domain is a compact space because otherwise `ContinuousMap.toLp` is undefined. Use
`BoundedContinuousFunction.toLp_denseRange` if the domain is not a compact space.  -/
theorem toLp_denseRange [CompactSpace α] [μ.WeaklyRegular] [IsFiniteMeasure μ] :
    DenseRange (toLp p μ 𝕜 : C(α, E) →L[𝕜] Lp E p μ) := by
  refine (BoundedContinuousFunction.toLp_denseRange _ _ hp 𝕜).mono ?_
  refine range_subset_iff.2 fun f ↦ ?_
  exact ⟨f.toContinuousMap, rfl⟩
set_option linter.uppercaseLean3 false in
#align continuous_map.to_Lp_dense_range ContinuousMap.toLp_denseRange

end ContinuousMap<|MERGE_RESOLUTION|>--- conflicted
+++ resolved
@@ -327,7 +327,6 @@
 variable (E μ)
 
 /-- A function in `Lp` can be approximated in `Lp` by continuous functions. -/
-<<<<<<< HEAD
 theorem boundedContinuousFunction_dense [SecondCountableTopologyEither α E] [Fact (1 ≤ p)]
     (hp : p ≠ ∞) [μ.WeaklyRegular] :
     Dense (boundedContinuousFunction E p μ : Set (Lp E p μ)) := fun f ↦ by
@@ -343,30 +342,6 @@
     [Fact (1 ≤ p)] (hp : p ≠ ∞) [μ.WeaklyRegular] :
     (boundedContinuousFunction E p μ).topologicalClosure = ⊤ :=
   SetLike.ext' <| (boundedContinuousFunction_dense E μ hp).closure_eq
-=======
-theorem boundedContinuousFunction_dense [SecondCountableTopologyEither α E] [_i : Fact (1 ≤ p)]
-    (hp : p ≠ ∞) [μ.WeaklyRegular] : (boundedContinuousFunction E p μ).topologicalClosure = ⊤ := by
-  rw [AddSubgroup.eq_top_iff']
-  intro f
-  refine mem_closure_iff_frequently.mpr ?_
-  rw [Metric.nhds_basis_closedBall.frequently_iff]
-  intro ε hε
-  have A : ENNReal.ofReal ε ≠ 0 := by simp only [Ne, ENNReal.ofReal_eq_zero, not_le, hε]
-  obtain ⟨g, hg, g_mem⟩ :
-      ∃ g : α →ᵇ E, snorm ((f : α → E) - (g : α → E)) p μ ≤ ENNReal.ofReal ε ∧ Memℒp g p μ :=
-    (Lp.memℒp f).exists_boundedContinuous_snorm_sub_le hp A
-  refine ⟨g_mem.toLp _, ?_, ⟨g, rfl⟩⟩
-  simp only [dist_eq_norm, Metric.mem_closedBall']
-  rw [Lp.norm_def]
-  -- Porting note: original proof started with:
-  -- convert ENNReal.toReal_le_of_le_ofReal hε.le hg using 2
-  -- the `convert` was completely borked and timed out
-  have key : snorm ((f : α → E) - (g : α → E)) p μ = snorm (f - Memℒp.toLp (↑g) g_mem) p μ := by
-    apply snorm_congr_ae
-    filter_upwards [coeFn_sub f (g_mem.toLp g), g_mem.coeFn_toLp] with x hx h'x
-    simp only [hx, Pi.sub_apply, sub_right_inj, h'x]
-  simpa only [key] using ENNReal.toReal_le_of_le_ofReal hε.le hg
->>>>>>> 2aca580b
 set_option linter.uppercaseLean3 false in
 #align measure_theory.Lp.bounded_continuous_function_dense MeasureTheory.Lp.boundedContinuousFunction_topologicalClosure
 
