--- conflicted
+++ resolved
@@ -486,11 +486,7 @@
 
 section Indicator
 
-<<<<<<< HEAD
-variable {c : E} {f : α → E} {hf : AEStronglyMeasurable f μ}
-=======
 variable {c : E} {f : α → E} {hf : AEStronglyMeasurable f μ} {s : Set α}
->>>>>>> 926984ff
 
 theorem snormEssSup_indicator_le (s : Set α) (f : α → G) :
     snormEssSup (s.indicator f) μ ≤ snormEssSup f μ := by
