/-
Copyright (c) 2020 Rémy Degenne. All rights reserved.
Released under Apache 2.0 license as described in the file LICENSE.
Authors: Rémy Degenne, Sébastien Gouëzel
-/
import Mathlib.Analysis.NormedSpace.OperatorNorm.NNNorm
import Mathlib.MeasureTheory.Function.LpSeminorm.ChebyshevMarkov
import Mathlib.MeasureTheory.Function.LpSeminorm.CompareExp
import Mathlib.MeasureTheory.Function.LpSeminorm.TriangleInequality

/-!
# Lp space

This file provides the space `Lp E p μ` as the subtype of elements of `α →ₘ[μ] E`
(see `MeasureTheory.AEEqFun`) such that `eLpNorm f p μ` is finite.
For `1 ≤ p`, `eLpNorm` defines a norm and `Lp` is a complete metric space
(the latter is proved at `Mathlib.MeasureTheory.Function.LpSpace.Complete`).

## Main definitions

* `Lp E p μ` : elements of `α →ₘ[μ] E` such that `eLpNorm f p μ` is finite.
  Defined as an `AddSubgroup` of `α →ₘ[μ] E`.

Lipschitz functions vanishing at zero act by composition on `Lp`. We define this action, and prove
that it is continuous. In particular,
* `ContinuousLinearMap.compLp` defines the action on `Lp` of a continuous linear map.
* `Lp.posPart` is the positive part of an `Lp` function.
* `Lp.negPart` is the negative part of an `Lp` function.

## Notations

* `α →₁[μ] E` : the type `Lp E 1 μ`.
* `α →₂[μ] E` : the type `Lp E 2 μ`.

## Implementation

Since `Lp` is defined as an `AddSubgroup`, dot notation does not work. Use `Lp.Measurable f` to
say that the coercion of `f` to a genuine function is measurable, instead of the non-working
`f.Measurable`.

To prove that two `Lp` elements are equal, it suffices to show that their coercions to functions
coincide almost everywhere (this is registered as an `ext` rule). This can often be done using
`filter_upwards`. For instance, a proof from first principles that `f + (g + h) = (f + g) + h`
could read (in the `Lp` namespace)
```
example (f g h : Lp E p μ) : (f + g) + h = f + (g + h) := by
  ext1
  filter_upwards [coeFn_add (f + g) h, coeFn_add f g, coeFn_add f (g + h), coeFn_add g h]
    with _ ha1 ha2 ha3 ha4
  simp only [ha1, ha2, ha3, ha4, add_assoc]
```
The lemma `coeFn_add` states that the coercion of `f + g` coincides almost everywhere with the sum
of the coercions of `f` and `g`. All such lemmas use `coeFn` in their name, to distinguish the
function coercion from the coercion to almost everywhere defined functions.
-/

noncomputable section

open MeasureTheory Filter
open scoped NNReal ENNReal

variable {α 𝕜 𝕜' E F : Type*} {m : MeasurableSpace α} {p : ℝ≥0∞} {μ : Measure α}
  [NormedAddCommGroup E] [NormedAddCommGroup F]

namespace MeasureTheory

/-!
### Lp space

The space of equivalence classes of measurable functions for which `eLpNorm f p μ < ∞`.
-/

@[simp]
theorem eLpNorm_aeeqFun {α E : Type*} [MeasurableSpace α] {μ : Measure α} [NormedAddCommGroup E]
    {p : ℝ≥0∞} {f : α → E} (hf : AEStronglyMeasurable f μ) :
    eLpNorm (AEEqFun.mk f hf) p μ = eLpNorm f p μ :=
  eLpNorm_congr_ae (AEEqFun.coeFn_mk _ _)

theorem MemLp.eLpNorm_mk_lt_top {α E : Type*} [MeasurableSpace α] {μ : Measure α}
    [NormedAddCommGroup E] {p : ℝ≥0∞} {f : α → E} (hfp : MemLp f p μ) :
    eLpNorm (AEEqFun.mk f hfp.1) p μ < ∞ := by simp [hfp.2]

@[deprecated (since := "2025-02-21")]
alias Memℒp.eLpNorm_mk_lt_top := MemLp.eLpNorm_mk_lt_top

/-- Lp space -/
def Lp {α} (E : Type*) {m : MeasurableSpace α} [NormedAddCommGroup E] (p : ℝ≥0∞)
    (μ : Measure α := by volume_tac) : AddSubgroup (α →ₘ[μ] E) where
  carrier := { f | eLpNorm f p μ < ∞ }
  zero_mem' := by simp [eLpNorm_congr_ae AEEqFun.coeFn_zero, eLpNorm_zero]
  add_mem' {f g} hf hg := by
    simp [eLpNorm_congr_ae (AEEqFun.coeFn_add f g),
      eLpNorm_add_lt_top ⟨f.aestronglyMeasurable, hf⟩ ⟨g.aestronglyMeasurable, hg⟩]
  neg_mem' {f} hf := by rwa [Set.mem_setOf_eq, eLpNorm_congr_ae (AEEqFun.coeFn_neg f), eLpNorm_neg]

/-- `α →₁[μ] E` is the type of `L¹` or integrable functions from `α` to `E`. -/
scoped notation:25 α' " →₁[" μ "] " E => MeasureTheory.Lp (α := α') E 1 μ
/-- `α →₂[μ] E` is the type of `L²` or square-integrable functions from `α` to `E`. -/
scoped notation:25 α' " →₂[" μ "] " E => MeasureTheory.Lp (α := α') E 2 μ

namespace MemLp

/-- make an element of Lp from a function verifying `MemLp` -/
def toLp (f : α → E) (h_mem_ℒp : MemLp f p μ) : Lp E p μ :=
  ⟨AEEqFun.mk f h_mem_ℒp.1, h_mem_ℒp.eLpNorm_mk_lt_top⟩

theorem toLp_val {f : α → E} (h : MemLp f p μ) : (toLp f h).1 = AEEqFun.mk f h.1 := rfl

theorem coeFn_toLp {f : α → E} (hf : MemLp f p μ) : hf.toLp f =ᵐ[μ] f :=
  AEEqFun.coeFn_mk _ _

theorem toLp_congr {f g : α → E} (hf : MemLp f p μ) (hg : MemLp g p μ) (hfg : f =ᵐ[μ] g) :
    hf.toLp f = hg.toLp g := by simp [toLp, hfg]

@[simp]
theorem toLp_eq_toLp_iff {f g : α → E} (hf : MemLp f p μ) (hg : MemLp g p μ) :
    hf.toLp f = hg.toLp g ↔ f =ᵐ[μ] g := by simp [toLp]

@[simp]
theorem toLp_zero (h : MemLp (0 : α → E) p μ) : h.toLp 0 = 0 :=
  rfl

theorem toLp_add {f g : α → E} (hf : MemLp f p μ) (hg : MemLp g p μ) :
    (hf.add hg).toLp (f + g) = hf.toLp f + hg.toLp g :=
  rfl

theorem toLp_neg {f : α → E} (hf : MemLp f p μ) : hf.neg.toLp (-f) = -hf.toLp f :=
  rfl

theorem toLp_sub {f g : α → E} (hf : MemLp f p μ) (hg : MemLp g p μ) :
    (hf.sub hg).toLp (f - g) = hf.toLp f - hg.toLp g :=
  rfl

end MemLp

namespace Lp

instance instCoeFun : CoeFun (Lp E p μ) (fun _ => α → E) :=
  ⟨fun f => ((f : α →ₘ[μ] E) : α → E)⟩

@[ext high]
theorem ext {f g : Lp E p μ} (h : f =ᵐ[μ] g) : f = g := by
  cases f
  cases g
  simp only [Subtype.mk_eq_mk]
  exact AEEqFun.ext h

theorem mem_Lp_iff_eLpNorm_lt_top {f : α →ₘ[μ] E} : f ∈ Lp E p μ ↔ eLpNorm f p μ < ∞ := Iff.rfl

theorem mem_Lp_iff_memLp {f : α →ₘ[μ] E} : f ∈ Lp E p μ ↔ MemLp f p μ := by
  simp [mem_Lp_iff_eLpNorm_lt_top, MemLp, f.stronglyMeasurable.aestronglyMeasurable]

@[deprecated (since := "2025-02-21")]
alias mem_Lp_iff_memℒp := mem_Lp_iff_memLp

protected theorem antitone [IsFiniteMeasure μ] {p q : ℝ≥0∞} (hpq : p ≤ q) : Lp E q μ ≤ Lp E p μ :=
  fun f hf => (MemLp.mono_exponent ⟨f.aestronglyMeasurable, hf⟩ hpq).2

@[simp]
theorem coeFn_mk {f : α →ₘ[μ] E} (hf : eLpNorm f p μ < ∞) : ((⟨f, hf⟩ : Lp E p μ) : α → E) = f :=
  rfl

-- not @[simp] because dsimp can prove this
theorem coe_mk {f : α →ₘ[μ] E} (hf : eLpNorm f p μ < ∞) : ((⟨f, hf⟩ : Lp E p μ) : α →ₘ[μ] E) = f :=
  rfl

@[simp]
theorem toLp_coeFn (f : Lp E p μ) (hf : MemLp f p μ) : hf.toLp f = f := by
  cases f
  simp [MemLp.toLp]

theorem eLpNorm_lt_top (f : Lp E p μ) : eLpNorm f p μ < ∞ :=
  f.prop

theorem eLpNorm_ne_top (f : Lp E p μ) : eLpNorm f p μ ≠ ∞ :=
  (eLpNorm_lt_top f).ne

@[fun_prop, measurability]
protected theorem stronglyMeasurable (f : Lp E p μ) : StronglyMeasurable f :=
  f.val.stronglyMeasurable

@[fun_prop, measurability]
protected theorem aestronglyMeasurable (f : Lp E p μ) : AEStronglyMeasurable f μ :=
  f.val.aestronglyMeasurable

protected theorem memLp (f : Lp E p μ) : MemLp f p μ :=
  ⟨Lp.aestronglyMeasurable f, f.prop⟩

@[deprecated (since := "2025-02-21")]
alias memℒp := Lp.memLp

variable (E p μ)

theorem coeFn_zero : ⇑(0 : Lp E p μ) =ᵐ[μ] 0 :=
  AEEqFun.coeFn_zero

variable {E p μ}

theorem coeFn_neg (f : Lp E p μ) : ⇑(-f) =ᵐ[μ] -f :=
  AEEqFun.coeFn_neg _

theorem coeFn_add (f g : Lp E p μ) : ⇑(f + g) =ᵐ[μ] f + g :=
  AEEqFun.coeFn_add _ _

theorem coeFn_sub (f g : Lp E p μ) : ⇑(f - g) =ᵐ[μ] f - g :=
  AEEqFun.coeFn_sub _ _

theorem const_mem_Lp (α) {_ : MeasurableSpace α} (μ : Measure α) (c : E) [IsFiniteMeasure μ] :
    @AEEqFun.const α _ _ μ _ c ∈ Lp E p μ :=
  (memLp_const c).eLpNorm_mk_lt_top

instance instNorm : Norm (Lp E p μ) where norm f := ENNReal.toReal (eLpNorm f p μ)

-- note: we need this to be defeq to the instance from `SeminormedAddGroup.toNNNorm`, so
-- can't use `ENNReal.toNNReal (eLpNorm f p μ)`
instance instNNNorm : NNNorm (Lp E p μ) where nnnorm f := ⟨‖f‖, ENNReal.toReal_nonneg⟩

instance instDist : Dist (Lp E p μ) where dist f g := ‖f - g‖

instance instEDist : EDist (Lp E p μ) where edist f g := eLpNorm (⇑f - ⇑g) p μ

theorem norm_def (f : Lp E p μ) : ‖f‖ = ENNReal.toReal (eLpNorm f p μ) :=
  rfl

theorem nnnorm_def (f : Lp E p μ) : ‖f‖₊ = ENNReal.toNNReal (eLpNorm f p μ) :=
  rfl

@[simp, norm_cast]
protected theorem coe_nnnorm (f : Lp E p μ) : (‖f‖₊ : ℝ) = ‖f‖ :=
  rfl

@[simp]
theorem enorm_def (f : Lp E p μ) : ‖f‖ₑ = eLpNorm f p μ :=
  ENNReal.coe_toNNReal <| Lp.eLpNorm_ne_top f

@[deprecated (since := "2025-01-20")] alias nnnorm_coe_ennreal := enorm_def

@[simp]
lemma norm_toLp (f : α → E) (hf : MemLp f p μ) : ‖hf.toLp f‖ = ENNReal.toReal (eLpNorm f p μ) := by
  rw [norm_def, eLpNorm_congr_ae (MemLp.coeFn_toLp hf)]

@[simp]
theorem nnnorm_toLp (f : α → E) (hf : MemLp f p μ) :
    ‖hf.toLp f‖₊ = ENNReal.toNNReal (eLpNorm f p μ) :=
  NNReal.eq <| norm_toLp f hf

lemma enorm_toLp {f : α → E} (hf : MemLp f p μ) : ‖hf.toLp f‖ₑ = eLpNorm f p μ := by
  simp [enorm, nnnorm_toLp f hf, ENNReal.coe_toNNReal hf.2.ne]

@[deprecated (since := "2025-01-20")] alias coe_nnnorm_toLp := enorm_toLp

theorem dist_def (f g : Lp E p μ) : dist f g = (eLpNorm (⇑f - ⇑g) p μ).toReal := by
  simp_rw [dist, norm_def]
  refine congr_arg _ ?_
  apply eLpNorm_congr_ae (coeFn_sub _ _)

theorem edist_def (f g : Lp E p μ) : edist f g = eLpNorm (⇑f - ⇑g) p μ :=
  rfl

protected theorem edist_dist (f g : Lp E p μ) : edist f g = .ofReal (dist f g) := by
  rw [edist_def, dist_def, ← eLpNorm_congr_ae (coeFn_sub _ _),
    ENNReal.ofReal_toReal (eLpNorm_ne_top (f - g))]

protected theorem dist_edist (f g : Lp E p μ) : dist f g = (edist f g).toReal :=
  MeasureTheory.Lp.dist_def ..

theorem dist_eq_norm (f g : Lp E p μ) : dist f g = ‖f - g‖ := rfl

@[simp]
theorem edist_toLp_toLp (f g : α → E) (hf : MemLp f p μ) (hg : MemLp g p μ) :
    edist (hf.toLp f) (hg.toLp g) = eLpNorm (f - g) p μ := by
  rw [edist_def]
  exact eLpNorm_congr_ae (hf.coeFn_toLp.sub hg.coeFn_toLp)

@[simp]
theorem edist_toLp_zero (f : α → E) (hf : MemLp f p μ) : edist (hf.toLp f) 0 = eLpNorm f p μ := by
  simpa using edist_toLp_toLp f 0 hf MemLp.zero

@[simp]
theorem nnnorm_zero : ‖(0 : Lp E p μ)‖₊ = 0 := by
  rw [nnnorm_def]
  change (eLpNorm (⇑(0 : α →ₘ[μ] E)) p μ).toNNReal = 0
  simp [eLpNorm_congr_ae AEEqFun.coeFn_zero, eLpNorm_zero]

@[simp]
theorem norm_zero : ‖(0 : Lp E p μ)‖ = 0 :=
  congr_arg ((↑) : ℝ≥0 → ℝ) nnnorm_zero

@[simp]
theorem norm_measure_zero (f : Lp E p (0 : MeasureTheory.Measure α)) : ‖f‖ = 0 := by
  -- Squeezed for performance reasons
  simp only [norm_def, eLpNorm_measure_zero, ENNReal.toReal_zero]

@[simp] theorem norm_exponent_zero (f : Lp E 0 μ) : ‖f‖ = 0 := by
  -- Squeezed for performance reasons
  simp only [norm_def, eLpNorm_exponent_zero, ENNReal.toReal_zero]

theorem nnnorm_eq_zero_iff {f : Lp E p μ} (hp : 0 < p) : ‖f‖₊ = 0 ↔ f = 0 := by
  refine ⟨fun hf => ?_, fun hf => by simp [hf]⟩
  rw [nnnorm_def, ENNReal.toNNReal_eq_zero_iff] at hf
  cases hf with
  | inl hf =>
    rw [eLpNorm_eq_zero_iff (Lp.aestronglyMeasurable f) hp.ne.symm] at hf
    exact Subtype.eq (AEEqFun.ext (hf.trans AEEqFun.coeFn_zero.symm))
  | inr hf =>
    exact absurd hf (eLpNorm_ne_top f)

theorem norm_eq_zero_iff {f : Lp E p μ} (hp : 0 < p) : ‖f‖ = 0 ↔ f = 0 :=
  NNReal.coe_eq_zero.trans (nnnorm_eq_zero_iff hp)

theorem eq_zero_iff_ae_eq_zero {f : Lp E p μ} : f = 0 ↔ f =ᵐ[μ] 0 := by
  rw [← (Lp.memLp f).toLp_eq_toLp_iff MemLp.zero, MemLp.toLp_zero, toLp_coeFn]

@[simp]
theorem nnnorm_neg (f : Lp E p μ) : ‖-f‖₊ = ‖f‖₊ := by
  rw [nnnorm_def, nnnorm_def, eLpNorm_congr_ae (coeFn_neg _), eLpNorm_neg]

@[simp]
theorem norm_neg (f : Lp E p μ) : ‖-f‖ = ‖f‖ :=
  congr_arg ((↑) : ℝ≥0 → ℝ) (nnnorm_neg f)

theorem nnnorm_le_mul_nnnorm_of_ae_le_mul {c : ℝ≥0} {f : Lp E p μ} {g : Lp F p μ}
    (h : ∀ᵐ x ∂μ, ‖f x‖₊ ≤ c * ‖g x‖₊) : ‖f‖₊ ≤ c * ‖g‖₊ := by
  simp only [nnnorm_def]
  have := eLpNorm_le_nnreal_smul_eLpNorm_of_ae_le_mul h p
  rwa [← ENNReal.toNNReal_le_toNNReal, ENNReal.smul_def, smul_eq_mul, ENNReal.toNNReal_mul,
    ENNReal.toNNReal_coe] at this
  · exact (Lp.memLp _).eLpNorm_ne_top
  · exact ENNReal.mul_ne_top ENNReal.coe_ne_top (Lp.memLp _).eLpNorm_ne_top

theorem norm_le_mul_norm_of_ae_le_mul {c : ℝ} {f : Lp E p μ} {g : Lp F p μ}
    (h : ∀ᵐ x ∂μ, ‖f x‖ ≤ c * ‖g x‖) : ‖f‖ ≤ c * ‖g‖ := by
  rcases le_or_lt 0 c with hc | hc
  · lift c to ℝ≥0 using hc
    exact NNReal.coe_le_coe.mpr (nnnorm_le_mul_nnnorm_of_ae_le_mul h)
  · simp only [norm_def]
    have := eLpNorm_eq_zero_and_zero_of_ae_le_mul_neg h hc p
    simp [this]

theorem norm_le_norm_of_ae_le {f : Lp E p μ} {g : Lp F p μ} (h : ∀ᵐ x ∂μ, ‖f x‖ ≤ ‖g x‖) :
    ‖f‖ ≤ ‖g‖ := by
  rw [norm_def, norm_def]
  exact ENNReal.toReal_mono (eLpNorm_ne_top _) (eLpNorm_mono_ae h)

theorem mem_Lp_of_nnnorm_ae_le_mul {c : ℝ≥0} {f : α →ₘ[μ] E} {g : Lp F p μ}
    (h : ∀ᵐ x ∂μ, ‖f x‖₊ ≤ c * ‖g x‖₊) : f ∈ Lp E p μ :=
  mem_Lp_iff_memLp.2 <| MemLp.of_nnnorm_le_mul (Lp.memLp g) f.aestronglyMeasurable h

theorem mem_Lp_of_ae_le_mul {c : ℝ} {f : α →ₘ[μ] E} {g : Lp F p μ}
    (h : ∀ᵐ x ∂μ, ‖f x‖ ≤ c * ‖g x‖) : f ∈ Lp E p μ :=
  mem_Lp_iff_memLp.2 <| MemLp.of_le_mul (Lp.memLp g) f.aestronglyMeasurable h

theorem mem_Lp_of_nnnorm_ae_le {f : α →ₘ[μ] E} {g : Lp F p μ} (h : ∀ᵐ x ∂μ, ‖f x‖₊ ≤ ‖g x‖₊) :
    f ∈ Lp E p μ :=
  mem_Lp_iff_memLp.2 <| MemLp.of_le (Lp.memLp g) f.aestronglyMeasurable h

theorem mem_Lp_of_ae_le {f : α →ₘ[μ] E} {g : Lp F p μ} (h : ∀ᵐ x ∂μ, ‖f x‖ ≤ ‖g x‖) :
    f ∈ Lp E p μ :=
  mem_Lp_of_nnnorm_ae_le h

theorem mem_Lp_of_ae_nnnorm_bound [IsFiniteMeasure μ] {f : α →ₘ[μ] E} (C : ℝ≥0)
    (hfC : ∀ᵐ x ∂μ, ‖f x‖₊ ≤ C) : f ∈ Lp E p μ :=
  mem_Lp_iff_memLp.2 <| MemLp.of_bound f.aestronglyMeasurable _ hfC

theorem mem_Lp_of_ae_bound [IsFiniteMeasure μ] {f : α →ₘ[μ] E} (C : ℝ) (hfC : ∀ᵐ x ∂μ, ‖f x‖ ≤ C) :
    f ∈ Lp E p μ :=
  mem_Lp_iff_memLp.2 <| MemLp.of_bound f.aestronglyMeasurable _ hfC

theorem nnnorm_le_of_ae_bound [IsFiniteMeasure μ] {f : Lp E p μ} {C : ℝ≥0}
    (hfC : ∀ᵐ x ∂μ, ‖f x‖₊ ≤ C) : ‖f‖₊ ≤ measureUnivNNReal μ ^ p.toReal⁻¹ * C := by
  by_cases hμ : μ = 0
  · by_cases hp : p.toReal⁻¹ = 0
    · simp [hp, hμ, nnnorm_def]
    · simp [hμ, nnnorm_def, Real.zero_rpow hp]
  rw [← ENNReal.coe_le_coe, nnnorm_def, ENNReal.coe_toNNReal (eLpNorm_ne_top _)]
  refine (eLpNorm_le_of_ae_nnnorm_bound hfC).trans_eq ?_
  rw [← coe_measureUnivNNReal μ, ← ENNReal.coe_rpow_of_ne_zero (measureUnivNNReal_pos hμ).ne',
    ENNReal.coe_mul, mul_comm, ENNReal.smul_def, smul_eq_mul]

theorem norm_le_of_ae_bound [IsFiniteMeasure μ] {f : Lp E p μ} {C : ℝ} (hC : 0 ≤ C)
    (hfC : ∀ᵐ x ∂μ, ‖f x‖ ≤ C) : ‖f‖ ≤ measureUnivNNReal μ ^ p.toReal⁻¹ * C := by
  lift C to ℝ≥0 using hC
  have := nnnorm_le_of_ae_bound hfC
  rwa [← NNReal.coe_le_coe, NNReal.coe_mul, NNReal.coe_rpow] at this

instance instNormedAddCommGroup [hp : Fact (1 ≤ p)] : NormedAddCommGroup (Lp E p μ) :=
  { AddGroupNorm.toNormedAddCommGroup
      { toFun := (norm : Lp E p μ → ℝ)
        map_zero' := norm_zero
        neg' := by simp only [norm_neg, implies_true] -- squeezed for performance reasons
        add_le' := fun f g => by
          suffices ‖f + g‖ₑ ≤ ‖f‖ₑ + ‖g‖ₑ by
            -- Squeezed for performance reasons
            simpa only [ge_iff_le, enorm, ←ENNReal.coe_add, ENNReal.coe_le_coe] using this
          simp only [Lp.enorm_def]
          exact (eLpNorm_congr_ae (AEEqFun.coeFn_add _ _)).trans_le
            (eLpNorm_add_le (Lp.aestronglyMeasurable _) (Lp.aestronglyMeasurable _) hp.out)
        eq_zero_of_map_eq_zero' := fun _ =>
          (norm_eq_zero_iff <| zero_lt_one.trans_le hp.1).1 } with
    edist := edist
    edist_dist := Lp.edist_dist }

-- check no diamond is created
example [Fact (1 ≤ p)] : PseudoEMetricSpace.toEDist = (Lp.instEDist : EDist (Lp E p μ)) := by
  with_reducible_and_instances rfl

example [Fact (1 ≤ p)] : SeminormedAddGroup.toNNNorm = (Lp.instNNNorm : NNNorm (Lp E p μ)) := by
  with_reducible_and_instances rfl

section IsBoundedSMul

variable [NormedRing 𝕜] [NormedRing 𝕜'] [Module 𝕜 E] [Module 𝕜' E]
variable [IsBoundedSMul 𝕜 E] [IsBoundedSMul 𝕜' E]

theorem const_smul_mem_Lp (c : 𝕜) (f : Lp E p μ) : c • (f : α →ₘ[μ] E) ∈ Lp E p μ := by
  rw [mem_Lp_iff_eLpNorm_lt_top, eLpNorm_congr_ae (AEEqFun.coeFn_smul _ _)]
  exact eLpNorm_const_smul_le.trans_lt <| ENNReal.mul_lt_top ENNReal.coe_lt_top f.prop

variable (𝕜 E p μ)

/-- The `𝕜`-submodule of elements of `α →ₘ[μ] E` whose `Lp` norm is finite.  This is `Lp E p μ`,
with extra structure. -/
def LpSubmodule : Submodule 𝕜 (α →ₘ[μ] E) :=
  { Lp E p μ with smul_mem' := fun c f hf => by simpa using const_smul_mem_Lp c ⟨f, hf⟩ }

variable {𝕜 E p μ}

theorem coe_LpSubmodule : (LpSubmodule 𝕜 E p μ).toAddSubgroup = Lp E p μ :=
  rfl

instance instModule : Module 𝕜 (Lp E p μ) :=
  { (LpSubmodule 𝕜 E p μ).module with }

theorem coeFn_smul (c : 𝕜) (f : Lp E p μ) : ⇑(c • f) =ᵐ[μ] c • ⇑f :=
  AEEqFun.coeFn_smul _ _

instance instIsCentralScalar [Module 𝕜ᵐᵒᵖ E] [IsBoundedSMul 𝕜ᵐᵒᵖ E] [IsCentralScalar 𝕜 E] :
    IsCentralScalar 𝕜 (Lp E p μ) where
  op_smul_eq_smul k f := Subtype.ext <| op_smul_eq_smul k (f : α →ₘ[μ] E)

instance instSMulCommClass [SMulCommClass 𝕜 𝕜' E] : SMulCommClass 𝕜 𝕜' (Lp E p μ) where
  smul_comm k k' f := Subtype.ext <| smul_comm k k' (f : α →ₘ[μ] E)

instance instIsScalarTower [SMul 𝕜 𝕜'] [IsScalarTower 𝕜 𝕜' E] : IsScalarTower 𝕜 𝕜' (Lp E p μ) where
  smul_assoc k k' f := Subtype.ext <| smul_assoc k k' (f : α →ₘ[μ] E)

instance instIsBoundedSMul [Fact (1 ≤ p)] : IsBoundedSMul 𝕜 (Lp E p μ) :=
<<<<<<< HEAD
  IsBoundedSMul.of_norm_smul_le fun r f => by
    suffices ‖r • f‖ₑ ≤ ‖r‖ₑ * ‖f‖ₑ by
      -- squeezed for performance reasons
      simpa only [ge_iff_le, enorm, ←ENNReal.coe_mul, ENNReal.coe_le_coe] using this
=======
  IsBoundedSMul.of_enorm_smul_le fun r f => by
>>>>>>> c05f2327
    simpa only [eLpNorm_congr_ae (coeFn_smul _ _), enorm_def]
      using eLpNorm_const_smul_le (c := r) (f := f) (p := p)

end IsBoundedSMul

section NormedSpace

variable {𝕜 : Type*} [NormedField 𝕜] [NormedSpace 𝕜 E]

instance instNormedSpace [Fact (1 ≤ p)] : NormedSpace 𝕜 (Lp E p μ) where
  norm_smul_le _ _ := norm_smul_le _ _

end NormedSpace

end Lp

namespace MemLp

variable {𝕜 : Type*} [NormedRing 𝕜] [Module 𝕜 E] [IsBoundedSMul 𝕜 E]

theorem toLp_const_smul {f : α → E} (c : 𝕜) (hf : MemLp f p μ) :
    (hf.const_smul c).toLp (c • f) = c • hf.toLp f :=
  rfl

end MemLp

variable {ε : Type*} [TopologicalSpace ε] [ContinuousENorm ε]

<<<<<<< HEAD
=======
theorem MemLp.enorm_rpow_div {f : α → ε} (hf : MemLp f p μ) (q : ℝ≥0∞) :
    MemLp (‖f ·‖ₑ ^ q.toReal) (p / q) μ := by
  refine ⟨(hf.1.enorm.pow_const q.toReal).aestronglyMeasurable, ?_⟩
  by_cases q_top : q = ∞
  · simp [q_top]
  by_cases q_zero : q = 0
  · simp only [q_zero, ENNReal.toReal_zero, Real.rpow_zero]
    by_cases p_zero : p = 0
    · simp [p_zero]
    rw [ENNReal.div_zero p_zero]
    simpa only [ENNReal.rpow_zero, eLpNorm_exponent_top] using (memLp_top_const_enorm (by simp)).2
  rw [eLpNorm_enorm_rpow _ (ENNReal.toReal_pos q_zero q_top)]
  apply ENNReal.rpow_lt_top_of_nonneg ENNReal.toReal_nonneg
  rw [ENNReal.ofReal_toReal q_top, div_eq_mul_inv, mul_assoc, ENNReal.inv_mul_cancel q_zero q_top,
    mul_one]
  exact hf.2.ne

>>>>>>> c05f2327
theorem MemLp.norm_rpow_div {f : α → E} (hf : MemLp f p μ) (q : ℝ≥0∞) :
    MemLp (fun x : α => ‖f x‖ ^ q.toReal) (p / q) μ := by
  refine ⟨(hf.1.norm.aemeasurable.pow_const q.toReal).aestronglyMeasurable, ?_⟩
  by_cases q_top : q = ∞
  · simp [q_top]
  by_cases q_zero : q = 0
  · simp only [q_zero, ENNReal.toReal_zero, Real.rpow_zero]
    by_cases p_zero : p = 0
    · simp [p_zero]
    rw [ENNReal.div_zero p_zero]
    exact (memLp_top_const (1 : ℝ)).2
  rw [eLpNorm_norm_rpow _ (ENNReal.toReal_pos q_zero q_top)]
  apply ENNReal.rpow_lt_top_of_nonneg ENNReal.toReal_nonneg
  rw [ENNReal.ofReal_toReal q_top, div_eq_mul_inv, mul_assoc, ENNReal.inv_mul_cancel q_zero q_top,
    mul_one]
  exact hf.2.ne

theorem MemLp.enorm_rpow_div {f : α → ε} (hf : MemLp f p μ) (q : ℝ≥0∞) :
    MemLp (‖f ·‖ₑ ^ q.toReal) (p / q) μ := by
  refine ⟨(hf.1.enorm.pow_const q.toReal).aestronglyMeasurable, ?_⟩
  by_cases q_top : q = ∞
  · simp [q_top]
  by_cases q_zero : q = 0
  · simp only [q_zero, ENNReal.toReal_zero, Real.rpow_zero]
    by_cases p_zero : p = 0
    · simp [p_zero]
    rw [ENNReal.div_zero p_zero]
    simpa only [ENNReal.rpow_zero, eLpNorm_exponent_top] using (memLp_top_const_enorm (by simp)).2
  rw [eLpNorm_enorm_rpow _ (ENNReal.toReal_pos q_zero q_top)]
  apply ENNReal.rpow_lt_top_of_nonneg ENNReal.toReal_nonneg
  rw [ENNReal.ofReal_toReal q_top, div_eq_mul_inv, mul_assoc, ENNReal.inv_mul_cancel q_zero q_top,
    mul_one]
  exact hf.2.ne

@[deprecated (since := "2025-02-21")]
alias Memℒp.norm_rpow_div := MemLp.norm_rpow_div

theorem memLp_enorm_rpow_iff {q : ℝ≥0∞} {f : α → ε} (hf : AEStronglyMeasurable f μ) (q_zero : q ≠ 0)
    (q_top : q ≠ ∞) : MemLp (‖f ·‖ₑ ^ q.toReal) (p / q) μ ↔ MemLp f p μ := by
  refine ⟨fun h => ?_, fun h => h.enorm_rpow_div q⟩
  apply (memLp_enorm_iff hf).1
  convert h.enorm_rpow_div q⁻¹ using 1
  · ext x
    have : q.toReal * q.toReal⁻¹ = 1 :=
      CommGroupWithZero.mul_inv_cancel q.toReal <| ENNReal.toReal_ne_zero.mpr ⟨q_zero, q_top⟩
    simp [← ENNReal.rpow_mul, this, ENNReal.rpow_one]
  · rw [div_eq_mul_inv, inv_inv, div_eq_mul_inv, mul_assoc, ENNReal.inv_mul_cancel q_zero q_top,
      mul_one]

theorem memLp_norm_rpow_iff {q : ℝ≥0∞} {f : α → E} (hf : AEStronglyMeasurable f μ) (q_zero : q ≠ 0)
    (q_top : q ≠ ∞) : MemLp (fun x : α => ‖f x‖ ^ q.toReal) (p / q) μ ↔ MemLp f p μ := by
  refine ⟨fun h => ?_, fun h => h.norm_rpow_div q⟩
  apply (memLp_norm_iff hf).1
  convert h.norm_rpow_div q⁻¹ using 1
  · ext x
    rw [Real.norm_eq_abs, Real.abs_rpow_of_nonneg (norm_nonneg _), ← Real.rpow_mul (abs_nonneg _),
      ENNReal.toReal_inv, mul_inv_cancel₀, abs_of_nonneg (norm_nonneg _), Real.rpow_one]
    simp [ENNReal.toReal_eq_zero_iff, not_or, q_zero, q_top]
  · rw [div_eq_mul_inv, inv_inv, div_eq_mul_inv, mul_assoc, ENNReal.inv_mul_cancel q_zero q_top,
      mul_one]

theorem memLp_enorm_rpow_iff {q : ℝ≥0∞} {f : α → ε} (hf : AEStronglyMeasurable f μ) (q_zero : q ≠ 0)
    (q_top : q ≠ ∞) : MemLp (‖f ·‖ₑ ^ q.toReal) (p / q) μ ↔ MemLp f p μ := by
  refine ⟨fun h => ?_, fun h => h.enorm_rpow_div q⟩
  apply (memLp_enorm_iff hf).1
  convert h.enorm_rpow_div q⁻¹ using 1
  · ext x
    have : q.toReal * q.toReal⁻¹ = 1 :=
      CommGroupWithZero.mul_inv_cancel q.toReal <| ENNReal.toReal_ne_zero.mpr ⟨q_zero, q_top⟩
    simp [← ENNReal.rpow_mul, this, ENNReal.rpow_one]
  · rw [div_eq_mul_inv, inv_inv, div_eq_mul_inv, mul_assoc, ENNReal.inv_mul_cancel q_zero q_top,
      mul_one]

@[deprecated (since := "2025-02-21")]
alias memℒp_norm_rpow_iff := memLp_norm_rpow_iff

theorem MemLp.enorm_rpow {f : α → ε} (hf : MemLp f p μ) (hp_ne_zero : p ≠ 0) (hp_ne_top : p ≠ ∞) :
    MemLp (fun x : α => ‖f x‖ₑ ^ p.toReal) 1 μ := by
  convert hf.enorm_rpow_div p
  rw [div_eq_mul_inv, ENNReal.mul_inv_cancel hp_ne_zero hp_ne_top]

theorem MemLp.norm_rpow {f : α → E} (hf : MemLp f p μ) (hp_ne_zero : p ≠ 0) (hp_ne_top : p ≠ ∞) :
    MemLp (fun x : α => ‖f x‖ ^ p.toReal) 1 μ := by
  convert hf.norm_rpow_div p
  rw [div_eq_mul_inv, ENNReal.mul_inv_cancel hp_ne_zero hp_ne_top]

theorem MemLp.enorm_rpow {f : α → ε} (hf : MemLp f p μ) (hp_ne_zero : p ≠ 0) (hp_ne_top : p ≠ ∞) :
    MemLp (fun x : α => ‖f x‖ₑ ^ p.toReal) 1 μ := by
  convert hf.enorm_rpow_div p
  rw [div_eq_mul_inv, ENNReal.mul_inv_cancel hp_ne_zero hp_ne_top]

@[deprecated (since := "2025-02-21")]
alias Memℒp.norm_rpow := MemLp.norm_rpow

theorem AEEqFun.compMeasurePreserving_mem_Lp {β : Type*} [MeasurableSpace β]
    {μb : MeasureTheory.Measure β} {g : β →ₘ[μb] E} (hg : g ∈ Lp E p μb) {f : α → β}
    (hf : MeasurePreserving f μ μb) :
    g.compMeasurePreserving f hf ∈ Lp E p μ := by
  rw [Lp.mem_Lp_iff_eLpNorm_lt_top] at hg ⊢
  rwa [eLpNorm_compMeasurePreserving]

namespace Lp

/-! ### Composition with a measure preserving function -/

variable {β : Type*} [MeasurableSpace β] {μb : MeasureTheory.Measure β} {f : α → β}

/-- Composition of an `L^p` function with a measure preserving function is an `L^p` function. -/
def compMeasurePreserving (f : α → β) (hf : MeasurePreserving f μ μb) :
    Lp E p μb →+ Lp E p μ where
  toFun g := ⟨g.1.compMeasurePreserving f hf, g.1.compMeasurePreserving_mem_Lp g.2 hf⟩
  map_zero' := rfl
  map_add' := by rintro ⟨⟨_⟩, _⟩ ⟨⟨_⟩, _⟩; rfl

@[simp]
theorem compMeasurePreserving_val (g : Lp E p μb) (hf : MeasurePreserving f μ μb) :
    (compMeasurePreserving f hf g).1 = g.1.compMeasurePreserving f hf :=
  rfl

theorem coeFn_compMeasurePreserving (g : Lp E p μb) (hf : MeasurePreserving f μ μb) :
    compMeasurePreserving f hf g =ᵐ[μ] g ∘ f :=
  g.1.coeFn_compMeasurePreserving hf

@[simp]
theorem norm_compMeasurePreserving (g : Lp E p μb) (hf : MeasurePreserving f μ μb) :
    ‖compMeasurePreserving f hf g‖ = ‖g‖ :=
  congr_arg ENNReal.toReal <| g.1.eLpNorm_compMeasurePreserving hf

theorem isometry_compMeasurePreserving [Fact (1 ≤ p)] (hf : MeasurePreserving f μ μb) :
    Isometry (compMeasurePreserving f hf : Lp E p μb → Lp E p μ) :=
  AddMonoidHomClass.isometry_of_norm _ (norm_compMeasurePreserving · hf)

theorem toLp_compMeasurePreserving {g : β → E} (hg : MemLp g p μb) (hf : MeasurePreserving f μ μb) :
    compMeasurePreserving f hf (hg.toLp g) = (hg.comp_measurePreserving hf).toLp _ := rfl

variable (𝕜 : Type*) [NormedRing 𝕜] [Module 𝕜 E] [IsBoundedSMul 𝕜 E]

/-- `MeasureTheory.Lp.compMeasurePreserving` as a linear map. -/
@[simps]
def compMeasurePreservingₗ (f : α → β) (hf : MeasurePreserving f μ μb) :
    Lp E p μb →ₗ[𝕜] Lp E p μ where
  __ := compMeasurePreserving f hf
  map_smul' c g := by rcases g with ⟨⟨_⟩, _⟩; rfl

/-- `MeasureTheory.Lp.compMeasurePreserving` as a linear isometry. -/
@[simps!]
def compMeasurePreservingₗᵢ [Fact (1 ≤ p)] (f : α → β) (hf : MeasurePreserving f μ μb) :
    Lp E p μb →ₗᵢ[𝕜] Lp E p μ where
  toLinearMap := compMeasurePreservingₗ 𝕜 f hf
  norm_map' := (norm_compMeasurePreserving · hf)

end Lp

end MeasureTheory

open MeasureTheory

/-!
### Composition on `L^p`

We show that Lipschitz functions vanishing at zero act by composition on `L^p`, and specialize
this to the composition with continuous linear maps, and to the definition of the positive
part of an `L^p` function.
-/


section Composition

variable {g : E → F} {c : ℝ≥0}

theorem LipschitzWith.comp_memLp {α E F} {K} [MeasurableSpace α] {μ : Measure α}
    [NormedAddCommGroup E] [NormedAddCommGroup F] {f : α → E} {g : E → F} (hg : LipschitzWith K g)
    (g0 : g 0 = 0) (hL : MemLp f p μ) : MemLp (g ∘ f) p μ :=
  have : ∀ x, ‖g (f x)‖ ≤ K * ‖f x‖ := fun x ↦ by
    -- TODO: add `LipschitzWith.nnnorm_sub_le` and `LipschitzWith.nnnorm_le`
    simpa [g0] using hg.norm_sub_le (f x) 0
  hL.of_le_mul (hg.continuous.comp_aestronglyMeasurable hL.1) (Eventually.of_forall this)

@[deprecated (since := "2025-02-21")]
alias LipschitzWith.comp_memℒp := LipschitzWith.comp_memLp

theorem MeasureTheory.MemLp.of_comp_antilipschitzWith {α E F} {K'} [MeasurableSpace α]
    {μ : Measure α} [NormedAddCommGroup E] [NormedAddCommGroup F] {f : α → E} {g : E → F}
    (hL : MemLp (g ∘ f) p μ) (hg : UniformContinuous g) (hg' : AntilipschitzWith K' g)
    (g0 : g 0 = 0) : MemLp f p μ := by
  have A : ∀ x, ‖f x‖ ≤ K' * ‖g (f x)‖ := by
    intro x
    -- TODO: add `AntilipschitzWith.le_mul_nnnorm_sub` and `AntilipschitzWith.le_mul_norm`
    rw [← dist_zero_right, ← dist_zero_right, ← g0]
    apply hg'.le_mul_dist
  have B : AEStronglyMeasurable f μ :=
    (hg'.isUniformEmbedding hg).isEmbedding.aestronglyMeasurable_comp_iff.1 hL.1
  exact hL.of_le_mul B (Filter.Eventually.of_forall A)

@[deprecated (since := "2025-02-21")]
alias MeasureTheory.Memℒp.of_comp_antilipschitzWith := MeasureTheory.MemLp.of_comp_antilipschitzWith

namespace LipschitzWith

theorem memLp_comp_iff_of_antilipschitz {α E F} {K K'} [MeasurableSpace α] {μ : Measure α}
    [NormedAddCommGroup E] [NormedAddCommGroup F] {f : α → E} {g : E → F} (hg : LipschitzWith K g)
    (hg' : AntilipschitzWith K' g) (g0 : g 0 = 0) : MemLp (g ∘ f) p μ ↔ MemLp f p μ :=
  ⟨fun h => h.of_comp_antilipschitzWith hg.uniformContinuous hg' g0, fun h => hg.comp_memLp g0 h⟩

@[deprecated (since := "2025-02-21")]
alias memℒp_comp_iff_of_antilipschitz := memLp_comp_iff_of_antilipschitz

/-- When `g` is a Lipschitz function sending `0` to `0` and `f` is in `Lp`, then `g ∘ f` is well
defined as an element of `Lp`. -/
def compLp (hg : LipschitzWith c g) (g0 : g 0 = 0) (f : Lp E p μ) : Lp F p μ :=
  ⟨AEEqFun.comp g hg.continuous (f : α →ₘ[μ] E), by
    suffices ∀ᵐ x ∂μ, ‖AEEqFun.comp g hg.continuous (f : α →ₘ[μ] E) x‖ ≤ c * ‖f x‖ from
      Lp.mem_Lp_of_ae_le_mul this
    filter_upwards [AEEqFun.coeFn_comp g hg.continuous (f : α →ₘ[μ] E)] with a ha
    simp only [ha]
    rw [← dist_zero_right, ← dist_zero_right, ← g0]
    exact hg.dist_le_mul (f a) 0⟩

theorem coeFn_compLp (hg : LipschitzWith c g) (g0 : g 0 = 0) (f : Lp E p μ) :
    hg.compLp g0 f =ᵐ[μ] g ∘ f :=
  AEEqFun.coeFn_comp _ hg.continuous _

@[simp]
theorem compLp_zero (hg : LipschitzWith c g) (g0 : g 0 = 0) : hg.compLp g0 (0 : Lp E p μ) = 0 := by
  rw [Lp.eq_zero_iff_ae_eq_zero]
  apply (coeFn_compLp _ _ _).trans
  filter_upwards [Lp.coeFn_zero E p μ] with _ ha
  simp only [ha, g0, Function.comp_apply, Pi.zero_apply]

theorem norm_compLp_sub_le (hg : LipschitzWith c g) (g0 : g 0 = 0) (f f' : Lp E p μ) :
    ‖hg.compLp g0 f - hg.compLp g0 f'‖ ≤ c * ‖f - f'‖ := by
  apply Lp.norm_le_mul_norm_of_ae_le_mul
  filter_upwards [hg.coeFn_compLp g0 f, hg.coeFn_compLp g0 f',
    Lp.coeFn_sub (hg.compLp g0 f) (hg.compLp g0 f'), Lp.coeFn_sub f f'] with a ha1 ha2 ha3 ha4
  simp only [ha1, ha2, ha3, ha4, ← dist_eq_norm, Pi.sub_apply, Function.comp_apply]
  exact hg.dist_le_mul (f a) (f' a)

theorem norm_compLp_le (hg : LipschitzWith c g) (g0 : g 0 = 0) (f : Lp E p μ) :
    ‖hg.compLp g0 f‖ ≤ c * ‖f‖ := by
  -- squeezed for performance reasons
  simpa only [compLp_zero, sub_zero] using hg.norm_compLp_sub_le g0 f 0

theorem lipschitzWith_compLp [Fact (1 ≤ p)] (hg : LipschitzWith c g) (g0 : g 0 = 0) :
    LipschitzWith c (hg.compLp g0 : Lp E p μ → Lp F p μ) :=
  -- squeezed for performance reasons
  LipschitzWith.of_dist_le_mul fun f g => by simp only [dist_eq_norm, norm_compLp_sub_le]

theorem continuous_compLp [Fact (1 ≤ p)] (hg : LipschitzWith c g) (g0 : g 0 = 0) :
    Continuous (hg.compLp g0 : Lp E p μ → Lp F p μ) :=
  (lipschitzWith_compLp hg g0).continuous

end LipschitzWith

namespace ContinuousLinearMap

variable {𝕜 : Type*} [NontriviallyNormedField 𝕜] [NormedSpace 𝕜 E] [NormedSpace 𝕜 F]

/-- Composing `f : Lp` with `L : E →L[𝕜] F`. -/
def compLp (L : E →L[𝕜] F) (f : Lp E p μ) : Lp F p μ :=
  L.lipschitz.compLp (map_zero L) f

theorem coeFn_compLp (L : E →L[𝕜] F) (f : Lp E p μ) : ∀ᵐ a ∂μ, (L.compLp f) a = L (f a) :=
  LipschitzWith.coeFn_compLp _ _ _

theorem coeFn_compLp' (L : E →L[𝕜] F) (f : Lp E p μ) : L.compLp f =ᵐ[μ] fun a => L (f a) :=
  L.coeFn_compLp f

theorem comp_memLp (L : E →L[𝕜] F) (f : Lp E p μ) : MemLp (L ∘ f) p μ :=
  (Lp.memLp (L.compLp f)).ae_eq (L.coeFn_compLp' f)

@[deprecated (since := "2025-02-21")]
alias comp_memℒp := comp_memLp

theorem comp_memLp' (L : E →L[𝕜] F) {f : α → E} (hf : MemLp f p μ) : MemLp (L ∘ f) p μ :=
  (L.comp_memLp (hf.toLp f)).ae_eq (EventuallyEq.fun_comp hf.coeFn_toLp _)

@[deprecated (since := "2025-02-21")]
alias comp_memℒp' := comp_memLp'

section RCLike

variable {K : Type*} [RCLike K]

theorem _root_.MeasureTheory.MemLp.ofReal {f : α → ℝ} (hf : MemLp f p μ) :
    MemLp (fun x => (f x : K)) p μ :=
  (@RCLike.ofRealCLM K _).comp_memLp' hf

@[deprecated (since := "2025-02-21")]
alias _root_.MeasureTheory.Memℒp.ofReal := _root_.MeasureTheory.MemLp.ofReal

theorem _root_.MeasureTheory.memLp_re_im_iff {f : α → K} :
    MemLp (fun x ↦ RCLike.re (f x)) p μ ∧ MemLp (fun x ↦ RCLike.im (f x)) p μ ↔
      MemLp f p μ := by
  refine ⟨?_, fun hf => ⟨hf.re, hf.im⟩⟩
  rintro ⟨hre, him⟩
  convert MeasureTheory.MemLp.add (E := K) hre.ofReal (him.ofReal.const_mul RCLike.I)
  ext1 x
  rw [Pi.add_apply, mul_comm, RCLike.re_add_im]

@[deprecated (since := "2025-02-21")]
alias _root_.MeasureTheory.memℒp_re_im_iff := _root_.MeasureTheory.memLp_re_im_iff

end RCLike

theorem add_compLp (L L' : E →L[𝕜] F) (f : Lp E p μ) :
    (L + L').compLp f = L.compLp f + L'.compLp f := by
  ext1
  refine (coeFn_compLp' (L + L') f).trans ?_
  refine EventuallyEq.trans ?_ (Lp.coeFn_add _ _).symm
  refine
    EventuallyEq.trans ?_ (EventuallyEq.add (L.coeFn_compLp' f).symm (L'.coeFn_compLp' f).symm)
  filter_upwards with x
  rw [coe_add', Pi.add_def]

theorem smul_compLp {𝕜'} [NormedRing 𝕜'] [Module 𝕜' F] [IsBoundedSMul 𝕜' F] [SMulCommClass 𝕜 𝕜' F]
    (c : 𝕜') (L : E →L[𝕜] F) (f : Lp E p μ) : (c • L).compLp f = c • L.compLp f := by
  ext1
  refine (coeFn_compLp' (c • L) f).trans ?_
  refine EventuallyEq.trans ?_ (Lp.coeFn_smul _ _).symm
  refine (L.coeFn_compLp' f).mono fun x hx => ?_
  rw [Pi.smul_apply, hx, coe_smul', Pi.smul_def]

theorem norm_compLp_le (L : E →L[𝕜] F) (f : Lp E p μ) : ‖L.compLp f‖ ≤ ‖L‖ * ‖f‖ :=
  LipschitzWith.norm_compLp_le _ _ _

variable (μ p)

/-- Composing `f : Lp E p μ` with `L : E →L[𝕜] F`, seen as a `𝕜`-linear map on `Lp E p μ`. -/
def compLpₗ (L : E →L[𝕜] F) : Lp E p μ →ₗ[𝕜] Lp F p μ where
  toFun f := L.compLp f
  map_add' f g := by
    ext1
    filter_upwards [Lp.coeFn_add f g, coeFn_compLp L (f + g), coeFn_compLp L f,
      coeFn_compLp L g, Lp.coeFn_add (L.compLp f) (L.compLp g)]
    intro a ha1 ha2 ha3 ha4 ha5
    simp only [ha1, ha2, ha3, ha4, ha5, map_add, Pi.add_apply]
  map_smul' c f := by
    dsimp
    ext1
    filter_upwards [Lp.coeFn_smul c f, coeFn_compLp L (c • f), Lp.coeFn_smul c (L.compLp f),
      coeFn_compLp L f] with _ ha1 ha2 ha3 ha4
    simp only [ha1, ha2, ha3, ha4, map_smul, Pi.smul_apply]

/-- Composing `f : Lp E p μ` with `L : E →L[𝕜] F`, seen as a continuous `𝕜`-linear map on
`Lp E p μ`. See also the similar
* `LinearMap.compLeft` for functions,
* `ContinuousLinearMap.compLeftContinuous` for continuous functions,
* `ContinuousLinearMap.compLeftContinuousBounded` for bounded continuous functions,
* `ContinuousLinearMap.compLeftContinuousCompact` for continuous functions on compact spaces.
-/
def compLpL [Fact (1 ≤ p)] (L : E →L[𝕜] F) : Lp E p μ →L[𝕜] Lp F p μ :=
  LinearMap.mkContinuous (L.compLpₗ p μ) ‖L‖ L.norm_compLp_le

variable {μ p}

theorem coeFn_compLpL [Fact (1 ≤ p)] (L : E →L[𝕜] F) (f : Lp E p μ) :
    L.compLpL p μ f =ᵐ[μ] fun a => L (f a) :=
  L.coeFn_compLp f

theorem add_compLpL [Fact (1 ≤ p)] (L L' : E →L[𝕜] F) :
    (L + L').compLpL p μ = L.compLpL p μ + L'.compLpL p μ := by ext1 f; exact add_compLp L L' f

theorem smul_compLpL [Fact (1 ≤ p)] {𝕜'} [NormedRing 𝕜'] [Module 𝕜' F] [IsBoundedSMul 𝕜' F]
    [SMulCommClass 𝕜 𝕜' F] (c : 𝕜') (L : E →L[𝕜] F) : (c • L).compLpL p μ = c • L.compLpL p μ := by
  ext1 f; exact smul_compLp c L f

theorem norm_compLpL_le [Fact (1 ≤ p)] (L : E →L[𝕜] F) : ‖L.compLpL p μ‖ ≤ ‖L‖ :=
  LinearMap.mkContinuous_norm_le _ (norm_nonneg _) _

end ContinuousLinearMap

namespace MeasureTheory.Lp

section PosPart

theorem lipschitzWith_pos_part : LipschitzWith 1 fun x : ℝ => max x 0 :=
  LipschitzWith.id.max_const _

theorem _root_.MeasureTheory.MemLp.pos_part {f : α → ℝ} (hf : MemLp f p μ) :
    MemLp (fun x => max (f x) 0) p μ :=
  lipschitzWith_pos_part.comp_memLp (max_eq_right le_rfl) hf

@[deprecated (since := "2025-02-21")]
alias _root_.MeasureTheory.Memℒp.pos_part := _root_.MeasureTheory.MemLp.pos_part

theorem _root_.MeasureTheory.MemLp.neg_part {f : α → ℝ} (hf : MemLp f p μ) :
    MemLp (fun x => max (-f x) 0) p μ :=
  lipschitzWith_pos_part.comp_memLp (max_eq_right le_rfl) hf.neg

@[deprecated (since := "2025-02-21")]
alias _root_.MeasureTheory.Memℒp.neg_part := _root_.MeasureTheory.MemLp.neg_part

/-- Positive part of a function in `L^p`. -/
def posPart (f : Lp ℝ p μ) : Lp ℝ p μ :=
  lipschitzWith_pos_part.compLp (max_eq_right le_rfl) f

/-- Negative part of a function in `L^p`. -/
def negPart (f : Lp ℝ p μ) : Lp ℝ p μ :=
  posPart (-f)

@[norm_cast]
theorem coe_posPart (f : Lp ℝ p μ) : (posPart f : α →ₘ[μ] ℝ) = (f : α →ₘ[μ] ℝ).posPart :=
  rfl

theorem coeFn_posPart (f : Lp ℝ p μ) : ⇑(posPart f) =ᵐ[μ] fun a => max (f a) 0 :=
  AEEqFun.coeFn_posPart _

theorem coeFn_negPart_eq_max (f : Lp ℝ p μ) : ∀ᵐ a ∂μ, negPart f a = max (-f a) 0 := by
  rw [negPart]
  filter_upwards [coeFn_posPart (-f), coeFn_neg f] with _ h₁ h₂
  rw [h₁, h₂, Pi.neg_apply]

theorem coeFn_negPart (f : Lp ℝ p μ) : ∀ᵐ a ∂μ, negPart f a = -min (f a) 0 :=
  (coeFn_negPart_eq_max f).mono fun a h => by rw [h, ← max_neg_neg, neg_zero]

theorem continuous_posPart [Fact (1 ≤ p)] : Continuous fun f : Lp ℝ p μ => posPart f :=
  LipschitzWith.continuous_compLp _ _

theorem continuous_negPart [Fact (1 ≤ p)] : Continuous fun f : Lp ℝ p μ => negPart f := by
  unfold negPart
  exact continuous_posPart.comp continuous_neg

end PosPart

end MeasureTheory.Lp

end Composition

namespace MeasureTheory.Lp

/-- A version of **Markov's inequality** with elements of Lp. -/
lemma pow_mul_meas_ge_le_enorm (f : Lp E p μ) (hp_ne_zero : p ≠ 0) (hp_ne_top : p ≠ ∞) (ε : ℝ≥0∞) :
    (ε * μ {x | ε ≤ ‖f x‖ₑ ^ p.toReal}) ^ (1 / p.toReal) ≤ ENNReal.ofReal ‖f‖ :=
  (ENNReal.ofReal_toReal (eLpNorm_ne_top f)).symm ▸
    pow_mul_meas_ge_le_eLpNorm μ hp_ne_zero hp_ne_top (Lp.aestronglyMeasurable f) ε

/-- A version of **Markov's inequality** with elements of Lp. -/
lemma mul_meas_ge_le_pow_enorm (f : Lp E p μ) (hp_ne_zero : p ≠ 0) (hp_ne_top : p ≠ ∞) (ε : ℝ≥0∞) :
    ε * μ {x | ε ≤ ‖f x‖ₑ ^ p.toReal} ≤ ENNReal.ofReal ‖f‖ ^ p.toReal :=
  (ENNReal.ofReal_toReal (eLpNorm_ne_top f)).symm ▸
    mul_meas_ge_le_pow_eLpNorm μ hp_ne_zero hp_ne_top (Lp.aestronglyMeasurable f) ε

/-- A version of **Markov's inequality** with elements of Lp. -/
theorem mul_meas_ge_le_pow_enorm' (f : Lp E p μ) (hp_ne_zero : p ≠ 0) (hp_ne_top : p ≠ ∞)
    (ε : ℝ≥0∞) : ε ^ p.toReal * μ {x | ε ≤ ‖f x‖₊ } ≤ ENNReal.ofReal ‖f‖ ^ p.toReal :=
  (ENNReal.ofReal_toReal (eLpNorm_ne_top f)).symm ▸
    mul_meas_ge_le_pow_eLpNorm' μ hp_ne_zero hp_ne_top (Lp.aestronglyMeasurable f) ε

/-- A version of **Markov's inequality** with elements of Lp. -/
theorem meas_ge_le_mul_pow_enorm (f : Lp E p μ) (hp_ne_zero : p ≠ 0) (hp_ne_top : p ≠ ∞) {ε : ℝ≥0∞}
    (hε : ε ≠ 0) : μ {x | ε ≤ ‖f x‖₊} ≤ ε⁻¹ ^ p.toReal * ENNReal.ofReal ‖f‖ ^ p.toReal :=
  (ENNReal.ofReal_toReal (eLpNorm_ne_top f)).symm ▸
    meas_ge_le_mul_pow_eLpNorm_enorm μ hp_ne_zero hp_ne_top (Lp.aestronglyMeasurable f) hε (by simp)

@[deprecated (since := "2025-01-20")] alias pow_mul_meas_ge_le_norm := pow_mul_meas_ge_le_enorm
@[deprecated (since := "2025-01-20")] alias mul_meas_ge_le_pow_norm := mul_meas_ge_le_pow_enorm
@[deprecated (since := "2025-01-20")] alias mul_meas_ge_le_pow_norm' := mul_meas_ge_le_pow_enorm'
@[deprecated (since := "2025-01-20")] alias meas_ge_le_mul_pow_norm := meas_ge_le_mul_pow_enorm

end MeasureTheory.Lp<|MERGE_RESOLUTION|>--- conflicted
+++ resolved
@@ -445,14 +445,7 @@
   smul_assoc k k' f := Subtype.ext <| smul_assoc k k' (f : α →ₘ[μ] E)
 
 instance instIsBoundedSMul [Fact (1 ≤ p)] : IsBoundedSMul 𝕜 (Lp E p μ) :=
-<<<<<<< HEAD
-  IsBoundedSMul.of_norm_smul_le fun r f => by
-    suffices ‖r • f‖ₑ ≤ ‖r‖ₑ * ‖f‖ₑ by
-      -- squeezed for performance reasons
-      simpa only [ge_iff_le, enorm, ←ENNReal.coe_mul, ENNReal.coe_le_coe] using this
-=======
   IsBoundedSMul.of_enorm_smul_le fun r f => by
->>>>>>> c05f2327
     simpa only [eLpNorm_congr_ae (coeFn_smul _ _), enorm_def]
       using eLpNorm_const_smul_le (c := r) (f := f) (p := p)
 
@@ -481,8 +474,23 @@
 
 variable {ε : Type*} [TopologicalSpace ε] [ContinuousENorm ε]
 
-<<<<<<< HEAD
-=======
+theorem MemLp.norm_rpow_div {f : α → E} (hf : MemLp f p μ) (q : ℝ≥0∞) :
+    MemLp (fun x : α => ‖f x‖ ^ q.toReal) (p / q) μ := by
+  refine ⟨(hf.1.norm.aemeasurable.pow_const q.toReal).aestronglyMeasurable, ?_⟩
+  by_cases q_top : q = ∞
+  · simp [q_top]
+  by_cases q_zero : q = 0
+  · simp only [q_zero, ENNReal.toReal_zero, Real.rpow_zero]
+    by_cases p_zero : p = 0
+    · simp [p_zero]
+    rw [ENNReal.div_zero p_zero]
+    exact (memLp_top_const (1 : ℝ)).2
+  rw [eLpNorm_norm_rpow _ (ENNReal.toReal_pos q_zero q_top)]
+  apply ENNReal.rpow_lt_top_of_nonneg ENNReal.toReal_nonneg
+  rw [ENNReal.ofReal_toReal q_top, div_eq_mul_inv, mul_assoc, ENNReal.inv_mul_cancel q_zero q_top,
+    mul_one]
+  exact hf.2.ne
+
 theorem MemLp.enorm_rpow_div {f : α → ε} (hf : MemLp f p μ) (q : ℝ≥0∞) :
     MemLp (‖f ·‖ₑ ^ q.toReal) (p / q) μ := by
   refine ⟨(hf.1.enorm.pow_const q.toReal).aestronglyMeasurable, ?_⟩
@@ -500,41 +508,6 @@
     mul_one]
   exact hf.2.ne
 
->>>>>>> c05f2327
-theorem MemLp.norm_rpow_div {f : α → E} (hf : MemLp f p μ) (q : ℝ≥0∞) :
-    MemLp (fun x : α => ‖f x‖ ^ q.toReal) (p / q) μ := by
-  refine ⟨(hf.1.norm.aemeasurable.pow_const q.toReal).aestronglyMeasurable, ?_⟩
-  by_cases q_top : q = ∞
-  · simp [q_top]
-  by_cases q_zero : q = 0
-  · simp only [q_zero, ENNReal.toReal_zero, Real.rpow_zero]
-    by_cases p_zero : p = 0
-    · simp [p_zero]
-    rw [ENNReal.div_zero p_zero]
-    exact (memLp_top_const (1 : ℝ)).2
-  rw [eLpNorm_norm_rpow _ (ENNReal.toReal_pos q_zero q_top)]
-  apply ENNReal.rpow_lt_top_of_nonneg ENNReal.toReal_nonneg
-  rw [ENNReal.ofReal_toReal q_top, div_eq_mul_inv, mul_assoc, ENNReal.inv_mul_cancel q_zero q_top,
-    mul_one]
-  exact hf.2.ne
-
-theorem MemLp.enorm_rpow_div {f : α → ε} (hf : MemLp f p μ) (q : ℝ≥0∞) :
-    MemLp (‖f ·‖ₑ ^ q.toReal) (p / q) μ := by
-  refine ⟨(hf.1.enorm.pow_const q.toReal).aestronglyMeasurable, ?_⟩
-  by_cases q_top : q = ∞
-  · simp [q_top]
-  by_cases q_zero : q = 0
-  · simp only [q_zero, ENNReal.toReal_zero, Real.rpow_zero]
-    by_cases p_zero : p = 0
-    · simp [p_zero]
-    rw [ENNReal.div_zero p_zero]
-    simpa only [ENNReal.rpow_zero, eLpNorm_exponent_top] using (memLp_top_const_enorm (by simp)).2
-  rw [eLpNorm_enorm_rpow _ (ENNReal.toReal_pos q_zero q_top)]
-  apply ENNReal.rpow_lt_top_of_nonneg ENNReal.toReal_nonneg
-  rw [ENNReal.ofReal_toReal q_top, div_eq_mul_inv, mul_assoc, ENNReal.inv_mul_cancel q_zero q_top,
-    mul_one]
-  exact hf.2.ne
-
 @[deprecated (since := "2025-02-21")]
 alias Memℒp.norm_rpow_div := MemLp.norm_rpow_div
 
