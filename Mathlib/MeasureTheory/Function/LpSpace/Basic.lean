/-
Copyright (c) 2020 Rémy Degenne. All rights reserved.
Released under Apache 2.0 license as described in the file LICENSE.
Authors: Rémy Degenne, Sébastien Gouëzel
-/
import Mathlib.Analysis.Normed.Operator.NNNorm
import Mathlib.MeasureTheory.Function.LpSeminorm.ChebyshevMarkov
import Mathlib.MeasureTheory.Function.LpSeminorm.CompareExp
import Mathlib.MeasureTheory.Function.LpSeminorm.TriangleInequality

/-!
# Lp space

This file provides the space `Lp E p μ` as the subtype of elements of `α →ₘ[μ] E`
(see `MeasureTheory.AEEqFun`) such that `eLpNorm f p μ` is finite.
For `1 ≤ p`, `eLpNorm` defines a norm and `Lp` is a complete metric space
(the latter is proved at `Mathlib/MeasureTheory/Function/LpSpace/Complete.lean`).

## Main definitions

* `Lp E p μ` : elements of `α →ₘ[μ] E` such that `eLpNorm f p μ` is finite.
  Defined as an `AddSubgroup` of `α →ₘ[μ] E`.

Lipschitz functions vanishing at zero act by composition on `Lp`. We define this action, and prove
that it is continuous. In particular,
* `ContinuousLinearMap.compLp` defines the action on `Lp` of a continuous linear map.
* `Lp.posPart` is the positive part of an `Lp` function.
* `Lp.negPart` is the negative part of an `Lp` function.

## Notation

* `α →₁[μ] E` : the type `Lp E 1 μ`.
* `α →₂[μ] E` : the type `Lp E 2 μ`.

## Implementation

Since `Lp` is defined as an `AddSubgroup`, dot notation does not work. Use `Lp.Measurable f` to
say that the coercion of `f` to a genuine function is measurable, instead of the non-working
`f.Measurable`.

To prove that two `Lp` elements are equal, it suffices to show that their coercions to functions
coincide almost everywhere (this is registered as an `ext` rule). This can often be done using
`filter_upwards`. For instance, a proof from first principles that `f + (g + h) = (f + g) + h`
could read (in the `Lp` namespace)
```
example (f g h : Lp E p μ) : (f + g) + h = f + (g + h) := by
  ext1
  filter_upwards [coeFn_add (f + g) h, coeFn_add f g, coeFn_add f (g + h), coeFn_add g h]
    with _ ha1 ha2 ha3 ha4
  simp only [ha1, ha2, ha3, ha4, add_assoc]
```
The lemma `coeFn_add` states that the coercion of `f + g` coincides almost everywhere with the sum
of the coercions of `f` and `g`. All such lemmas use `coeFn` in their name, to distinguish the
function coercion from the coercion to almost everywhere defined functions.
-/

noncomputable section

open MeasureTheory Filter
open scoped NNReal ENNReal

variable {α 𝕜 𝕜' E F : Type*} {m : MeasurableSpace α} {p : ℝ≥0∞} {μ : Measure α}
  [NormedAddCommGroup E] [NormedAddCommGroup F]

namespace MeasureTheory

/-!
### Lp space

The space of equivalence classes of measurable functions for which `eLpNorm f p μ < ∞`.
-/

@[simp]
theorem eLpNorm_aeeqFun {α E : Type*} [MeasurableSpace α] {μ : Measure α} [NormedAddCommGroup E]
    {p : ℝ≥0∞} {f : α → E} (hf : AEStronglyMeasurable f μ) :
    eLpNorm (AEEqFun.mk f hf) p μ = eLpNorm f p μ :=
  eLpNorm_congr_ae (AEEqFun.coeFn_mk _ _)

theorem MemLp.eLpNorm_mk_lt_top {α E : Type*} [MeasurableSpace α] {μ : Measure α}
    [NormedAddCommGroup E] {p : ℝ≥0∞} {f : α → E} (hfp : MemLp f p μ) :
    eLpNorm (AEEqFun.mk f hfp.1) p μ < ∞ := by simp [hfp.2]

/-- Lp space -/
def Lp {α} (E : Type*) {m : MeasurableSpace α} [NormedAddCommGroup E] (p : ℝ≥0∞)
    (μ : Measure α := by volume_tac) : AddSubgroup (α →ₘ[μ] E) where
  carrier := { f | eLpNorm f p μ < ∞ }
  zero_mem' := by simp [eLpNorm_congr_ae AEEqFun.coeFn_zero, eLpNorm_zero]
  add_mem' {f g} hf hg := by
    simp [eLpNorm_congr_ae (AEEqFun.coeFn_add f g),
      eLpNorm_add_lt_top ⟨f.aestronglyMeasurable, hf⟩ ⟨g.aestronglyMeasurable, hg⟩]
  neg_mem' {f} hf := by rwa [Set.mem_setOf_eq, eLpNorm_congr_ae (AEEqFun.coeFn_neg f), eLpNorm_neg]

/-- `α →₁[μ] E` is the type of `L¹` or integrable functions from `α` to `E`. -/
scoped notation:25 α' " →₁[" μ "] " E => MeasureTheory.Lp (α := α') E 1 μ
/-- `α →₂[μ] E` is the type of `L²` or square-integrable functions from `α` to `E`. -/
scoped notation:25 α' " →₂[" μ "] " E => MeasureTheory.Lp (α := α') E 2 μ

namespace MemLp

/-- make an element of Lp from a function verifying `MemLp` -/
def toLp (f : α → E) (h_mem_ℒp : MemLp f p μ) : Lp E p μ :=
  ⟨AEEqFun.mk f h_mem_ℒp.1, h_mem_ℒp.eLpNorm_mk_lt_top⟩

theorem toLp_val {f : α → E} (h : MemLp f p μ) : (toLp f h).1 = AEEqFun.mk f h.1 := rfl

theorem coeFn_toLp {f : α → E} (hf : MemLp f p μ) : hf.toLp f =ᵐ[μ] f :=
  AEEqFun.coeFn_mk _ _

theorem toLp_congr {f g : α → E} (hf : MemLp f p μ) (hg : MemLp g p μ) (hfg : f =ᵐ[μ] g) :
    hf.toLp f = hg.toLp g := by simp [toLp, hfg]

@[simp]
theorem toLp_eq_toLp_iff {f g : α → E} (hf : MemLp f p μ) (hg : MemLp g p μ) :
    hf.toLp f = hg.toLp g ↔ f =ᵐ[μ] g := by simp [toLp]

@[simp]
theorem toLp_zero (h : MemLp (0 : α → E) p μ) : h.toLp 0 = 0 :=
  rfl

theorem toLp_add {f g : α → E} (hf : MemLp f p μ) (hg : MemLp g p μ) :
    (hf.add hg).toLp (f + g) = hf.toLp f + hg.toLp g :=
  rfl

theorem toLp_neg {f : α → E} (hf : MemLp f p μ) : hf.neg.toLp (-f) = -hf.toLp f :=
  rfl

theorem toLp_sub {f g : α → E} (hf : MemLp f p μ) (hg : MemLp g p μ) :
    (hf.sub hg).toLp (f - g) = hf.toLp f - hg.toLp g :=
  rfl

end MemLp

namespace Lp

instance instCoeFun : CoeFun (Lp E p μ) (fun _ => α → E) :=
  ⟨fun f => ((f : α →ₘ[μ] E) : α → E)⟩

@[ext high]
theorem ext {f g : Lp E p μ} (h : f =ᵐ[μ] g) : f = g := by
  cases f
  cases g
  simp only [Subtype.mk_eq_mk]
  exact AEEqFun.ext h

theorem mem_Lp_iff_eLpNorm_lt_top {f : α →ₘ[μ] E} : f ∈ Lp E p μ ↔ eLpNorm f p μ < ∞ := Iff.rfl

theorem mem_Lp_iff_memLp {f : α →ₘ[μ] E} : f ∈ Lp E p μ ↔ MemLp f p μ := by
  simp [mem_Lp_iff_eLpNorm_lt_top, MemLp, f.stronglyMeasurable.aestronglyMeasurable]

protected theorem antitone [IsFiniteMeasure μ] {p q : ℝ≥0∞} (hpq : p ≤ q) : Lp E q μ ≤ Lp E p μ :=
  fun f hf => (MemLp.mono_exponent ⟨f.aestronglyMeasurable, hf⟩ hpq).2

@[simp]
theorem coeFn_mk {f : α →ₘ[μ] E} (hf : eLpNorm f p μ < ∞) : ((⟨f, hf⟩ : Lp E p μ) : α → E) = f :=
  rfl

-- not @[simp] because dsimp can prove this
theorem coe_mk {f : α →ₘ[μ] E} (hf : eLpNorm f p μ < ∞) : ((⟨f, hf⟩ : Lp E p μ) : α →ₘ[μ] E) = f :=
  rfl

@[simp]
theorem toLp_coeFn (f : Lp E p μ) (hf : MemLp f p μ) : hf.toLp f = f := by
  simp [MemLp.toLp]

theorem eLpNorm_lt_top (f : Lp E p μ) : eLpNorm f p μ < ∞ :=
  f.prop

@[aesop (rule_sets := [finiteness]) safe apply]
theorem eLpNorm_ne_top (f : Lp E p μ) : eLpNorm f p μ ≠ ∞ :=
  (eLpNorm_lt_top f).ne

@[fun_prop, measurability]
protected theorem stronglyMeasurable (f : Lp E p μ) : StronglyMeasurable f :=
  f.val.stronglyMeasurable

@[fun_prop, measurability]
protected theorem aestronglyMeasurable (f : Lp E p μ) : AEStronglyMeasurable f μ :=
  f.val.aestronglyMeasurable

protected theorem memLp (f : Lp E p μ) : MemLp f p μ :=
  ⟨Lp.aestronglyMeasurable f, f.prop⟩

variable (E p μ)

theorem coeFn_zero : ⇑(0 : Lp E p μ) =ᵐ[μ] 0 :=
  AEEqFun.coeFn_zero

variable {E p μ}

theorem coeFn_neg (f : Lp E p μ) : ⇑(-f) =ᵐ[μ] -f :=
  AEEqFun.coeFn_neg _

theorem coeFn_add (f g : Lp E p μ) : ⇑(f + g) =ᵐ[μ] f + g :=
  AEEqFun.coeFn_add _ _

theorem coeFn_sub (f g : Lp E p μ) : ⇑(f - g) =ᵐ[μ] f - g :=
  AEEqFun.coeFn_sub _ _

theorem const_mem_Lp (α) {_ : MeasurableSpace α} (μ : Measure α) (c : E) [IsFiniteMeasure μ] :
    @AEEqFun.const α _ _ μ _ c ∈ Lp E p μ :=
  (memLp_const c).eLpNorm_mk_lt_top

instance instNorm : Norm (Lp E p μ) where norm f := ENNReal.toReal (eLpNorm f p μ)

-- note: we need this to be defeq to the instance from `SeminormedAddGroup.toNNNorm`, so
-- can't use `ENNReal.toNNReal (eLpNorm f p μ)`
instance instNNNorm : NNNorm (Lp E p μ) where nnnorm f := ⟨‖f‖, ENNReal.toReal_nonneg⟩

instance instDist : Dist (Lp E p μ) where dist f g := ‖f - g‖

instance instEDist : EDist (Lp E p μ) where edist f g := eLpNorm (⇑f - ⇑g) p μ

theorem norm_def (f : Lp E p μ) : ‖f‖ = ENNReal.toReal (eLpNorm f p μ) :=
  rfl

theorem nnnorm_def (f : Lp E p μ) : ‖f‖₊ = ENNReal.toNNReal (eLpNorm f p μ) :=
  rfl

@[simp, norm_cast]
protected theorem coe_nnnorm (f : Lp E p μ) : (‖f‖₊ : ℝ) = ‖f‖ :=
  rfl

@[simp]
theorem enorm_def (f : Lp E p μ) : ‖f‖ₑ = eLpNorm f p μ :=
  ENNReal.coe_toNNReal <| Lp.eLpNorm_ne_top f

@[simp]
lemma norm_toLp (f : α → E) (hf : MemLp f p μ) : ‖hf.toLp f‖ = ENNReal.toReal (eLpNorm f p μ) := by
  rw [norm_def, eLpNorm_congr_ae (MemLp.coeFn_toLp hf)]

@[simp]
theorem nnnorm_toLp (f : α → E) (hf : MemLp f p μ) :
    ‖hf.toLp f‖₊ = ENNReal.toNNReal (eLpNorm f p μ) :=
  NNReal.eq <| norm_toLp f hf

lemma enorm_toLp {f : α → E} (hf : MemLp f p μ) : ‖hf.toLp f‖ₑ = eLpNorm f p μ := by
  simp [enorm, nnnorm_toLp f hf, ENNReal.coe_toNNReal hf.2.ne]

theorem dist_def (f g : Lp E p μ) : dist f g = (eLpNorm (⇑f - ⇑g) p μ).toReal := by
  simp_rw [dist, norm_def]
  refine congr_arg _ ?_
  apply eLpNorm_congr_ae (coeFn_sub _ _)

theorem edist_def (f g : Lp E p μ) : edist f g = eLpNorm (⇑f - ⇑g) p μ :=
  rfl

protected theorem edist_dist (f g : Lp E p μ) : edist f g = .ofReal (dist f g) := by
  rw [edist_def, dist_def, ← eLpNorm_congr_ae (coeFn_sub _ _),
    ENNReal.ofReal_toReal (eLpNorm_ne_top (f - g))]

protected theorem dist_edist (f g : Lp E p μ) : dist f g = (edist f g).toReal :=
  MeasureTheory.Lp.dist_def ..

theorem dist_eq_norm (f g : Lp E p μ) : dist f g = ‖f - g‖ := rfl

@[simp]
theorem edist_toLp_toLp (f g : α → E) (hf : MemLp f p μ) (hg : MemLp g p μ) :
    edist (hf.toLp f) (hg.toLp g) = eLpNorm (f - g) p μ := by
  rw [edist_def]
  exact eLpNorm_congr_ae (hf.coeFn_toLp.sub hg.coeFn_toLp)

@[simp]
theorem edist_toLp_zero (f : α → E) (hf : MemLp f p μ) : edist (hf.toLp f) 0 = eLpNorm f p μ := by
  simpa using edist_toLp_toLp f 0 hf MemLp.zero

@[simp]
theorem nnnorm_zero : ‖(0 : Lp E p μ)‖₊ = 0 := by
  rw [nnnorm_def]
  change (eLpNorm (⇑(0 : α →ₘ[μ] E)) p μ).toNNReal = 0
  simp [eLpNorm_congr_ae AEEqFun.coeFn_zero, eLpNorm_zero]

@[simp]
theorem norm_zero : ‖(0 : Lp E p μ)‖ = 0 :=
  congr_arg ((↑) : ℝ≥0 → ℝ) nnnorm_zero

@[simp]
theorem norm_measure_zero (f : Lp E p (0 : MeasureTheory.Measure α)) : ‖f‖ = 0 := by
  -- Squeezed for performance reasons
  simp only [norm_def, eLpNorm_measure_zero, ENNReal.toReal_zero]

@[simp] theorem norm_exponent_zero (f : Lp E 0 μ) : ‖f‖ = 0 := by
  -- Squeezed for performance reasons
  simp only [norm_def, eLpNorm_exponent_zero, ENNReal.toReal_zero]

theorem nnnorm_eq_zero_iff {f : Lp E p μ} (hp : 0 < p) : ‖f‖₊ = 0 ↔ f = 0 := by
  refine ⟨fun hf => ?_, fun hf => by simp [hf]⟩
  rw [nnnorm_def, ENNReal.toNNReal_eq_zero_iff] at hf
  cases hf with
  | inl hf =>
    rw [eLpNorm_eq_zero_iff (Lp.aestronglyMeasurable f) hp.ne.symm] at hf
    exact Subtype.eq (AEEqFun.ext (hf.trans AEEqFun.coeFn_zero.symm))
  | inr hf =>
    exact absurd hf (eLpNorm_ne_top f)

theorem norm_eq_zero_iff {f : Lp E p μ} (hp : 0 < p) : ‖f‖ = 0 ↔ f = 0 :=
  NNReal.coe_eq_zero.trans (nnnorm_eq_zero_iff hp)

theorem eq_zero_iff_ae_eq_zero {f : Lp E p μ} : f = 0 ↔ f =ᵐ[μ] 0 := by
  rw [← (Lp.memLp f).toLp_eq_toLp_iff MemLp.zero, MemLp.toLp_zero, toLp_coeFn]

@[simp]
theorem nnnorm_neg (f : Lp E p μ) : ‖-f‖₊ = ‖f‖₊ := by
  rw [nnnorm_def, nnnorm_def, eLpNorm_congr_ae (coeFn_neg _), eLpNorm_neg]

@[simp]
theorem norm_neg (f : Lp E p μ) : ‖-f‖ = ‖f‖ :=
  congr_arg ((↑) : ℝ≥0 → ℝ) (nnnorm_neg f)

theorem nnnorm_le_mul_nnnorm_of_ae_le_mul {c : ℝ≥0} {f : Lp E p μ} {g : Lp F p μ}
    (h : ∀ᵐ x ∂μ, ‖f x‖₊ ≤ c * ‖g x‖₊) : ‖f‖₊ ≤ c * ‖g‖₊ := by
  simp only [nnnorm_def]
  have := eLpNorm_le_nnreal_smul_eLpNorm_of_ae_le_mul h p
  rwa [← ENNReal.toNNReal_le_toNNReal, ENNReal.smul_def, smul_eq_mul, ENNReal.toNNReal_mul,
    ENNReal.toNNReal_coe] at this
  · finiteness
  · exact ENNReal.mul_ne_top ENNReal.coe_ne_top (by finiteness)

theorem norm_le_mul_norm_of_ae_le_mul {c : ℝ} {f : Lp E p μ} {g : Lp F p μ}
    (h : ∀ᵐ x ∂μ, ‖f x‖ ≤ c * ‖g x‖) : ‖f‖ ≤ c * ‖g‖ := by
  rcases le_or_gt 0 c with hc | hc
  · lift c to ℝ≥0 using hc
    exact NNReal.coe_le_coe.mpr (nnnorm_le_mul_nnnorm_of_ae_le_mul h)
  · simp only [norm_def]
    have := eLpNorm_eq_zero_and_zero_of_ae_le_mul_neg h hc p
    simp [this]

theorem norm_le_norm_of_ae_le {f : Lp E p μ} {g : Lp F p μ} (h : ∀ᵐ x ∂μ, ‖f x‖ ≤ ‖g x‖) :
    ‖f‖ ≤ ‖g‖ := by
  rw [norm_def, norm_def]
  exact ENNReal.toReal_mono (by finiteness) (eLpNorm_mono_ae h)

theorem mem_Lp_of_nnnorm_ae_le_mul {c : ℝ≥0} {f : α →ₘ[μ] E} {g : Lp F p μ}
    (h : ∀ᵐ x ∂μ, ‖f x‖₊ ≤ c * ‖g x‖₊) : f ∈ Lp E p μ :=
  mem_Lp_iff_memLp.2 <| MemLp.of_nnnorm_le_mul (Lp.memLp g) f.aestronglyMeasurable h

theorem mem_Lp_of_ae_le_mul {c : ℝ} {f : α →ₘ[μ] E} {g : Lp F p μ}
    (h : ∀ᵐ x ∂μ, ‖f x‖ ≤ c * ‖g x‖) : f ∈ Lp E p μ :=
  mem_Lp_iff_memLp.2 <| MemLp.of_le_mul (Lp.memLp g) f.aestronglyMeasurable h

theorem mem_Lp_of_nnnorm_ae_le {f : α →ₘ[μ] E} {g : Lp F p μ} (h : ∀ᵐ x ∂μ, ‖f x‖₊ ≤ ‖g x‖₊) :
    f ∈ Lp E p μ :=
  mem_Lp_iff_memLp.2 <| MemLp.of_le (Lp.memLp g) f.aestronglyMeasurable h

theorem mem_Lp_of_ae_le {f : α →ₘ[μ] E} {g : Lp F p μ} (h : ∀ᵐ x ∂μ, ‖f x‖ ≤ ‖g x‖) :
    f ∈ Lp E p μ :=
  mem_Lp_of_nnnorm_ae_le h

theorem mem_Lp_of_ae_nnnorm_bound [IsFiniteMeasure μ] {f : α →ₘ[μ] E} (C : ℝ≥0)
    (hfC : ∀ᵐ x ∂μ, ‖f x‖₊ ≤ C) : f ∈ Lp E p μ :=
  mem_Lp_iff_memLp.2 <| MemLp.of_bound f.aestronglyMeasurable _ hfC

theorem mem_Lp_of_ae_bound [IsFiniteMeasure μ] {f : α →ₘ[μ] E} (C : ℝ) (hfC : ∀ᵐ x ∂μ, ‖f x‖ ≤ C) :
    f ∈ Lp E p μ :=
  mem_Lp_iff_memLp.2 <| MemLp.of_bound f.aestronglyMeasurable _ hfC

theorem nnnorm_le_of_ae_bound [IsFiniteMeasure μ] {f : Lp E p μ} {C : ℝ≥0}
    (hfC : ∀ᵐ x ∂μ, ‖f x‖₊ ≤ C) : ‖f‖₊ ≤ measureUnivNNReal μ ^ p.toReal⁻¹ * C := by
  by_cases hμ : μ = 0
  · by_cases hp : p.toReal⁻¹ = 0
    · simp [hp, hμ, nnnorm_def]
    · simp [hμ, nnnorm_def]
  rw [← ENNReal.coe_le_coe, nnnorm_def, ENNReal.coe_toNNReal (eLpNorm_ne_top _)]
  refine (eLpNorm_le_of_ae_nnnorm_bound hfC).trans_eq ?_
  rw [← coe_measureUnivNNReal μ, ← ENNReal.coe_rpow_of_ne_zero (measureUnivNNReal_pos hμ).ne',
    ENNReal.coe_mul, mul_comm, ENNReal.smul_def, smul_eq_mul]

theorem norm_le_of_ae_bound [IsFiniteMeasure μ] {f : Lp E p μ} {C : ℝ} (hC : 0 ≤ C)
    (hfC : ∀ᵐ x ∂μ, ‖f x‖ ≤ C) : ‖f‖ ≤ measureUnivNNReal μ ^ p.toReal⁻¹ * C := by
  lift C to ℝ≥0 using hC
  have := nnnorm_le_of_ae_bound hfC
  rwa [← NNReal.coe_le_coe, NNReal.coe_mul, NNReal.coe_rpow] at this

instance instNormedAddCommGroup [hp : Fact (1 ≤ p)] : NormedAddCommGroup (Lp E p μ) :=
  { AddGroupNorm.toNormedAddCommGroup
      { toFun := (norm : Lp E p μ → ℝ)
        map_zero' := norm_zero
        neg' := by simp only [norm_neg, implies_true] -- squeezed for performance reasons
        add_le' := fun f g => by
          suffices ‖f + g‖ₑ ≤ ‖f‖ₑ + ‖g‖ₑ by
            -- Squeezed for performance reasons
            simpa only [ge_iff_le, enorm, ←ENNReal.coe_add, ENNReal.coe_le_coe] using this
          simp only [Lp.enorm_def]
          exact (eLpNorm_congr_ae (AEEqFun.coeFn_add _ _)).trans_le
            (eLpNorm_add_le (Lp.aestronglyMeasurable _) (Lp.aestronglyMeasurable _) hp.out)
        eq_zero_of_map_eq_zero' := fun _ =>
          (norm_eq_zero_iff <| zero_lt_one.trans_le hp.1).1 } with
    edist := edist
    edist_dist := Lp.edist_dist }

-- check no diamond is created
example [Fact (1 ≤ p)] : PseudoEMetricSpace.toEDist = (Lp.instEDist : EDist (Lp E p μ)) := by
  with_reducible_and_instances rfl

example [Fact (1 ≤ p)] : SeminormedAddGroup.toNNNorm = (Lp.instNNNorm : NNNorm (Lp E p μ)) := by
  with_reducible_and_instances rfl

section IsBoundedSMul

variable [NormedRing 𝕜] [NormedRing 𝕜'] [Module 𝕜 E] [Module 𝕜' E]
variable [IsBoundedSMul 𝕜 E] [IsBoundedSMul 𝕜' E]

theorem const_smul_mem_Lp (c : 𝕜) (f : Lp E p μ) : c • (f : α →ₘ[μ] E) ∈ Lp E p μ := by
  rw [mem_Lp_iff_eLpNorm_lt_top, eLpNorm_congr_ae (AEEqFun.coeFn_smul _ _)]
  exact eLpNorm_const_smul_le.trans_lt <| (by finiteness)

variable (𝕜 E p μ)

/-- The `𝕜`-submodule of elements of `α →ₘ[μ] E` whose `Lp` norm is finite.  This is `Lp E p μ`,
with extra structure. -/
def LpSubmodule : Submodule 𝕜 (α →ₘ[μ] E) :=
  { Lp E p μ with smul_mem' := fun c f hf => by simpa using const_smul_mem_Lp c ⟨f, hf⟩ }

variable {𝕜 E p μ}

theorem coe_LpSubmodule : (LpSubmodule 𝕜 E p μ).toAddSubgroup = Lp E p μ :=
  rfl

instance instModule : Module 𝕜 (Lp E p μ) :=
  { (LpSubmodule 𝕜 E p μ).module with }

theorem coeFn_smul (c : 𝕜) (f : Lp E p μ) : ⇑(c • f) =ᵐ[μ] c • ⇑f :=
  AEEqFun.coeFn_smul _ _

instance instIsCentralScalar [Module 𝕜ᵐᵒᵖ E] [IsBoundedSMul 𝕜ᵐᵒᵖ E] [IsCentralScalar 𝕜 E] :
    IsCentralScalar 𝕜 (Lp E p μ) where
  op_smul_eq_smul k f := Subtype.ext <| op_smul_eq_smul k (f : α →ₘ[μ] E)

instance instSMulCommClass [SMulCommClass 𝕜 𝕜' E] : SMulCommClass 𝕜 𝕜' (Lp E p μ) where
  smul_comm k k' f := Subtype.ext <| smul_comm k k' (f : α →ₘ[μ] E)

instance instIsScalarTower [SMul 𝕜 𝕜'] [IsScalarTower 𝕜 𝕜' E] : IsScalarTower 𝕜 𝕜' (Lp E p μ) where
  smul_assoc k k' f := Subtype.ext <| smul_assoc k k' (f : α →ₘ[μ] E)

instance instIsBoundedSMul [Fact (1 ≤ p)] : IsBoundedSMul 𝕜 (Lp E p μ) :=
  IsBoundedSMul.of_enorm_smul_le fun r f => by
    simpa only [eLpNorm_congr_ae (coeFn_smul _ _), enorm_def]
      using eLpNorm_const_smul_le (c := r) (f := f) (p := p)

end IsBoundedSMul

section NormedSpace

variable {𝕜 : Type*} [NormedField 𝕜] [NormedSpace 𝕜 E]

instance instNormedSpace [Fact (1 ≤ p)] : NormedSpace 𝕜 (Lp E p μ) where
  norm_smul_le _ _ := norm_smul_le _ _

end NormedSpace

end Lp

namespace MemLp

variable {𝕜 : Type*} [NormedRing 𝕜] [Module 𝕜 E] [IsBoundedSMul 𝕜 E]

theorem toLp_const_smul {f : α → E} (c : 𝕜) (hf : MemLp f p μ) :
    (hf.const_smul c).toLp (c • f) = c • hf.toLp f :=
  rfl

end MemLp

variable {ε : Type*} [TopologicalSpace ε] [ContinuousENorm ε]

theorem MemLp.enorm_rpow_div {f : α → ε} (hf : MemLp f p μ) (q : ℝ≥0∞) :
    MemLp (‖f ·‖ₑ ^ q.toReal) (p / q) μ := by
  refine ⟨(hf.1.enorm.pow_const q.toReal).aestronglyMeasurable, ?_⟩
  by_cases q_top : q = ∞
  · simp [q_top]
  by_cases q_zero : q = 0
  · simp only [q_zero, ENNReal.toReal_zero]
    by_cases p_zero : p = 0
    · simp [p_zero]
    rw [ENNReal.div_zero p_zero]
    simpa only [ENNReal.rpow_zero, eLpNorm_exponent_top] using (memLp_top_const_enorm (by simp)).2
  rw [eLpNorm_enorm_rpow _ (ENNReal.toReal_pos q_zero q_top)]
  apply ENNReal.rpow_lt_top_of_nonneg ENNReal.toReal_nonneg
  rw [ENNReal.ofReal_toReal q_top, div_eq_mul_inv, mul_assoc, ENNReal.inv_mul_cancel q_zero q_top,
    mul_one]
  exact hf.2.ne

theorem MemLp.norm_rpow_div {f : α → E} (hf : MemLp f p μ) (q : ℝ≥0∞) :
    MemLp (fun x : α => ‖f x‖ ^ q.toReal) (p / q) μ := by
  refine ⟨(hf.1.norm.aemeasurable.pow_const q.toReal).aestronglyMeasurable, ?_⟩
  by_cases q_top : q = ∞
  · simp [q_top]
  by_cases q_zero : q = 0
  · simp only [q_zero, ENNReal.toReal_zero, Real.rpow_zero]
    by_cases p_zero : p = 0
    · simp [p_zero]
    rw [ENNReal.div_zero p_zero]
    exact (memLp_top_const (1 : ℝ)).2
  rw [eLpNorm_norm_rpow _ (ENNReal.toReal_pos q_zero q_top)]
  apply ENNReal.rpow_lt_top_of_nonneg ENNReal.toReal_nonneg
  rw [ENNReal.ofReal_toReal q_top, div_eq_mul_inv, mul_assoc, ENNReal.inv_mul_cancel q_zero q_top,
    mul_one]
  exact hf.2.ne

theorem memLp_enorm_rpow_iff {q : ℝ≥0∞} {f : α → ε} (hf : AEStronglyMeasurable f μ) (q_zero : q ≠ 0)
    (q_top : q ≠ ∞) : MemLp (‖f ·‖ₑ ^ q.toReal) (p / q) μ ↔ MemLp f p μ := by
  refine ⟨fun h => ?_, fun h => h.enorm_rpow_div q⟩
  apply (memLp_enorm_iff hf).1
  convert h.enorm_rpow_div q⁻¹ using 1
  · ext x
    have : q.toReal * q.toReal⁻¹ = 1 :=
      CommGroupWithZero.mul_inv_cancel q.toReal <| ENNReal.toReal_ne_zero.mpr ⟨q_zero, q_top⟩
    simp [← ENNReal.rpow_mul, this, ENNReal.rpow_one]
  · rw [div_eq_mul_inv, inv_inv, div_eq_mul_inv, mul_assoc, ENNReal.inv_mul_cancel q_zero q_top,
      mul_one]

theorem memLp_norm_rpow_iff {q : ℝ≥0∞} {f : α → E} (hf : AEStronglyMeasurable f μ) (q_zero : q ≠ 0)
    (q_top : q ≠ ∞) : MemLp (fun x : α => ‖f x‖ ^ q.toReal) (p / q) μ ↔ MemLp f p μ := by
  refine ⟨fun h => ?_, fun h => h.norm_rpow_div q⟩
  apply (memLp_norm_iff hf).1
  convert h.norm_rpow_div q⁻¹ using 1
  · ext x
    rw [Real.norm_eq_abs, Real.abs_rpow_of_nonneg (norm_nonneg _), ← Real.rpow_mul (abs_nonneg _),
      ENNReal.toReal_inv, mul_inv_cancel₀, abs_of_nonneg (norm_nonneg _), Real.rpow_one]
    simp [ENNReal.toReal_eq_zero_iff, q_zero, q_top]
  · rw [div_eq_mul_inv, inv_inv, div_eq_mul_inv, mul_assoc, ENNReal.inv_mul_cancel q_zero q_top,
      mul_one]

theorem MemLp.enorm_rpow {f : α → ε} (hf : MemLp f p μ) (hp_ne_zero : p ≠ 0) (hp_ne_top : p ≠ ∞) :
    MemLp (fun x : α => ‖f x‖ₑ ^ p.toReal) 1 μ := by
  convert hf.enorm_rpow_div p
  rw [div_eq_mul_inv, ENNReal.mul_inv_cancel hp_ne_zero hp_ne_top]

theorem MemLp.norm_rpow {f : α → E} (hf : MemLp f p μ) (hp_ne_zero : p ≠ 0) (hp_ne_top : p ≠ ∞) :
    MemLp (fun x : α => ‖f x‖ ^ p.toReal) 1 μ := by
  convert hf.norm_rpow_div p
  rw [div_eq_mul_inv, ENNReal.mul_inv_cancel hp_ne_zero hp_ne_top]

theorem AEEqFun.compMeasurePreserving_mem_Lp {β : Type*} [MeasurableSpace β]
    {μb : MeasureTheory.Measure β} {g : β →ₘ[μb] E} (hg : g ∈ Lp E p μb) {f : α → β}
    (hf : MeasurePreserving f μ μb) :
    g.compMeasurePreserving f hf ∈ Lp E p μ := by
  rw [Lp.mem_Lp_iff_eLpNorm_lt_top] at hg ⊢
  rwa [eLpNorm_compMeasurePreserving]

namespace Lp

/-! ### Composition with a measure preserving function -/

variable {β : Type*} [MeasurableSpace β] {μb : MeasureTheory.Measure β} {f : α → β}

/-- Composition of an `L^p` function with a measure preserving function is an `L^p` function. -/
def compMeasurePreserving (f : α → β) (hf : MeasurePreserving f μ μb) :
    Lp E p μb →+ Lp E p μ where
  toFun g := ⟨g.1.compMeasurePreserving f hf, g.1.compMeasurePreserving_mem_Lp g.2 hf⟩
  map_zero' := rfl
  map_add' := by rintro ⟨⟨_⟩, _⟩ ⟨⟨_⟩, _⟩; rfl

@[simp]
theorem compMeasurePreserving_val (g : Lp E p μb) (hf : MeasurePreserving f μ μb) :
    (compMeasurePreserving f hf g).1 = g.1.compMeasurePreserving f hf :=
  rfl

theorem coeFn_compMeasurePreserving (g : Lp E p μb) (hf : MeasurePreserving f μ μb) :
    compMeasurePreserving f hf g =ᵐ[μ] g ∘ f :=
  g.1.coeFn_compMeasurePreserving hf

@[simp]
theorem norm_compMeasurePreserving (g : Lp E p μb) (hf : MeasurePreserving f μ μb) :
    ‖compMeasurePreserving f hf g‖ = ‖g‖ :=
  congr_arg ENNReal.toReal <| g.1.eLpNorm_compMeasurePreserving hf

theorem isometry_compMeasurePreserving [Fact (1 ≤ p)] (hf : MeasurePreserving f μ μb) :
    Isometry (compMeasurePreserving f hf : Lp E p μb → Lp E p μ) :=
  AddMonoidHomClass.isometry_of_norm _ (norm_compMeasurePreserving · hf)

theorem toLp_compMeasurePreserving {g : β → E} (hg : MemLp g p μb) (hf : MeasurePreserving f μ μb) :
    compMeasurePreserving f hf (hg.toLp g) = (hg.comp_measurePreserving hf).toLp _ := rfl

variable (𝕜 : Type*) [NormedRing 𝕜] [Module 𝕜 E] [IsBoundedSMul 𝕜 E]

/-- `MeasureTheory.Lp.compMeasurePreserving` as a linear map. -/
@[simps]
def compMeasurePreservingₗ (f : α → β) (hf : MeasurePreserving f μ μb) :
    Lp E p μb →ₗ[𝕜] Lp E p μ where
  __ := compMeasurePreserving f hf
  map_smul' c g := by rcases g with ⟨⟨_⟩, _⟩; rfl

/-- `MeasureTheory.Lp.compMeasurePreserving` as a linear isometry. -/
@[simps!]
def compMeasurePreservingₗᵢ [Fact (1 ≤ p)] (f : α → β) (hf : MeasurePreserving f μ μb) :
    Lp E p μb →ₗᵢ[𝕜] Lp E p μ where
  toLinearMap := compMeasurePreservingₗ 𝕜 f hf
  norm_map' := (norm_compMeasurePreserving · hf)

end Lp

end MeasureTheory

open MeasureTheory

/-!
### Composition on `L^p`

We show that Lipschitz functions vanishing at zero act by composition on `L^p`, and specialize
this to the composition with continuous linear maps, and to the definition of the positive
part of an `L^p` function.
-/


section Composition

variable {g : E → F} {c : ℝ≥0}

theorem LipschitzWith.comp_memLp {α E F} {K} [MeasurableSpace α] {μ : Measure α}
    [NormedAddCommGroup E] [NormedAddCommGroup F] {f : α → E} {g : E → F} (hg : LipschitzWith K g)
    (g0 : g 0 = 0) (hL : MemLp f p μ) : MemLp (g ∘ f) p μ :=
  have : ∀ x, ‖g (f x)‖ ≤ K * ‖f x‖ := fun x ↦ by
    -- TODO: add `LipschitzWith.nnnorm_sub_le` and `LipschitzWith.nnnorm_le`
    simpa [g0] using hg.norm_sub_le (f x) 0
  hL.of_le_mul (hg.continuous.comp_aestronglyMeasurable hL.1) (Eventually.of_forall this)

theorem MeasureTheory.MemLp.of_comp_antilipschitzWith {α E F} {K'} [MeasurableSpace α]
    {μ : Measure α} [NormedAddCommGroup E] [NormedAddCommGroup F] {f : α → E} {g : E → F}
    (hL : MemLp (g ∘ f) p μ) (hg : UniformContinuous g) (hg' : AntilipschitzWith K' g)
    (g0 : g 0 = 0) : MemLp f p μ := by
  have A : ∀ x, ‖f x‖ ≤ K' * ‖g (f x)‖ := by
    intro x
    -- TODO: add `AntilipschitzWith.le_mul_nnnorm_sub` and `AntilipschitzWith.le_mul_norm`
    rw [← dist_zero_right, ← dist_zero_right, ← g0]
    apply hg'.le_mul_dist
  have B : AEStronglyMeasurable f μ :=
    (hg'.isUniformEmbedding hg).isEmbedding.aestronglyMeasurable_comp_iff.1 hL.1
  exact hL.of_le_mul B (Filter.Eventually.of_forall A)

lemma MeasureTheory.MemLp.continuousLinearMap_comp [NontriviallyNormedField 𝕜]
    [NormedSpace 𝕜 E] [NormedSpace 𝕜 F] {f : α → E}
    (h_Lp : MemLp f p μ) (L : E →L[𝕜] F) :
    MemLp (fun x ↦ L (f x)) p μ :=
  LipschitzWith.comp_memLp L.lipschitz (by simp) h_Lp

namespace LipschitzWith

theorem memLp_comp_iff_of_antilipschitz {α E F} {K K'} [MeasurableSpace α] {μ : Measure α}
    [NormedAddCommGroup E] [NormedAddCommGroup F] {f : α → E} {g : E → F} (hg : LipschitzWith K g)
    (hg' : AntilipschitzWith K' g) (g0 : g 0 = 0) : MemLp (g ∘ f) p μ ↔ MemLp f p μ :=
  ⟨fun h => h.of_comp_antilipschitzWith hg.uniformContinuous hg' g0, fun h => hg.comp_memLp g0 h⟩

/-- When `g` is a Lipschitz function sending `0` to `0` and `f` is in `Lp`, then `g ∘ f` is well
defined as an element of `Lp`. -/
def compLp (hg : LipschitzWith c g) (g0 : g 0 = 0) (f : Lp E p μ) : Lp F p μ :=
  ⟨AEEqFun.comp g hg.continuous (f : α →ₘ[μ] E), by
    suffices ∀ᵐ x ∂μ, ‖AEEqFun.comp g hg.continuous (f : α →ₘ[μ] E) x‖ ≤ c * ‖f x‖ from
      Lp.mem_Lp_of_ae_le_mul this
    filter_upwards [AEEqFun.coeFn_comp g hg.continuous (f : α →ₘ[μ] E)] with a ha
    simp only [ha]
    rw [← dist_zero_right, ← dist_zero_right, ← g0]
    exact hg.dist_le_mul (f a) 0⟩

theorem coeFn_compLp (hg : LipschitzWith c g) (g0 : g 0 = 0) (f : Lp E p μ) :
    hg.compLp g0 f =ᵐ[μ] g ∘ f :=
  AEEqFun.coeFn_comp _ hg.continuous _

@[simp]
theorem compLp_zero (hg : LipschitzWith c g) (g0 : g 0 = 0) : hg.compLp g0 (0 : Lp E p μ) = 0 := by
  rw [Lp.eq_zero_iff_ae_eq_zero]
  apply (coeFn_compLp _ _ _).trans
  filter_upwards [Lp.coeFn_zero E p μ] with _ ha
  simp only [ha, g0, Function.comp_apply, Pi.zero_apply]

theorem norm_compLp_sub_le (hg : LipschitzWith c g) (g0 : g 0 = 0) (f f' : Lp E p μ) :
    ‖hg.compLp g0 f - hg.compLp g0 f'‖ ≤ c * ‖f - f'‖ := by
  apply Lp.norm_le_mul_norm_of_ae_le_mul
  filter_upwards [hg.coeFn_compLp g0 f, hg.coeFn_compLp g0 f',
    Lp.coeFn_sub (hg.compLp g0 f) (hg.compLp g0 f'), Lp.coeFn_sub f f'] with a ha1 ha2 ha3 ha4
  simp only [ha1, ha2, ha3, ha4, ← dist_eq_norm, Pi.sub_apply, Function.comp_apply]
  exact hg.dist_le_mul (f a) (f' a)

theorem norm_compLp_le (hg : LipschitzWith c g) (g0 : g 0 = 0) (f : Lp E p μ) :
    ‖hg.compLp g0 f‖ ≤ c * ‖f‖ := by
  -- squeezed for performance reasons
  simpa only [compLp_zero, sub_zero] using hg.norm_compLp_sub_le g0 f 0

theorem lipschitzWith_compLp [Fact (1 ≤ p)] (hg : LipschitzWith c g) (g0 : g 0 = 0) :
    LipschitzWith c (hg.compLp g0 : Lp E p μ → Lp F p μ) :=
  -- squeezed for performance reasons
  LipschitzWith.of_dist_le_mul fun f g => by simp only [dist_eq_norm, norm_compLp_sub_le]

theorem continuous_compLp [Fact (1 ≤ p)] (hg : LipschitzWith c g) (g0 : g 0 = 0) :
    Continuous (hg.compLp g0 : Lp E p μ → Lp F p μ) :=
  (lipschitzWith_compLp hg g0).continuous

end LipschitzWith

namespace ContinuousLinearMap

<<<<<<< HEAD
variable {𝕜 : Type*} [NontriviallyNormedField 𝕜] [NormedSpace 𝕜 E] [NormedSpace 𝕜 F]
variable {σ : 𝕜 →+* 𝕜} [RingHomIsometric σ]
=======
variable {𝕜 𝕜' : Type*} [NontriviallyNormedField 𝕜] [NontriviallyNormedField 𝕜'] [NormedSpace 𝕜 E]
  [NormedSpace 𝕜' F]
variable {σ : 𝕜 →+* 𝕜'} [RingHomIsometric σ]
>>>>>>> e02195e6

/-- Composing `f : Lp` with `L : E →L[𝕜] F`. -/
def compLp (L : E →SL[σ] F) (f : Lp E p μ) : Lp F p μ :=
  L.lipschitz.compLp (map_zero L) f

theorem coeFn_compLp (L : E →SL[σ] F) (f : Lp E p μ) : ∀ᵐ a ∂μ, (L.compLp f) a = L (f a) :=
  LipschitzWith.coeFn_compLp _ _ _

theorem coeFn_compLp' (L : E →SL[σ] F) (f : Lp E p μ) : L.compLp f =ᵐ[μ] fun a => L (f a) :=
  L.coeFn_compLp f

theorem comp_memLp (L : E →SL[σ] F) (f : Lp E p μ) : MemLp (L ∘ f) p μ :=
  (Lp.memLp (L.compLp f)).ae_eq (L.coeFn_compLp' f)

theorem comp_memLp' (L : E →SL[σ] F) {f : α → E} (hf : MemLp f p μ) : MemLp (L ∘ f) p μ :=
  (L.comp_memLp (hf.toLp f)).ae_eq (EventuallyEq.fun_comp hf.coeFn_toLp _)

section RCLike

variable {K : Type*} [RCLike K]

theorem _root_.MeasureTheory.MemLp.ofReal {f : α → ℝ} (hf : MemLp f p μ) :
    MemLp (fun x => (f x : K)) p μ :=
  (@RCLike.ofRealCLM K _).comp_memLp' hf

theorem _root_.MeasureTheory.memLp_re_im_iff {f : α → K} :
    MemLp (fun x ↦ RCLike.re (f x)) p μ ∧ MemLp (fun x ↦ RCLike.im (f x)) p μ ↔
      MemLp f p μ := by
  refine ⟨?_, fun hf => ⟨hf.re, hf.im⟩⟩
  rintro ⟨hre, him⟩
  convert MeasureTheory.MemLp.add (ε := K) hre.ofReal (him.ofReal.const_mul RCLike.I)
  ext1 x
  rw [Pi.add_apply, mul_comm, RCLike.re_add_im]

end RCLike

theorem add_compLp (L L' : E →SL[σ] F) (f : Lp E p μ) :
    (L + L').compLp f = L.compLp f + L'.compLp f := by
  ext1
  grw [Lp.coeFn_add, coeFn_compLp']
  refine
    EventuallyEq.trans ?_ (EventuallyEq.fun_add (L.coeFn_compLp' f).symm (L'.coeFn_compLp' f).symm)
  filter_upwards with x
  rw [coe_add', Pi.add_def]

<<<<<<< HEAD
theorem smul_compLp {𝕜'} [NormedRing 𝕜'] [Module 𝕜' F] [IsBoundedSMul 𝕜' F] [SMulCommClass 𝕜 𝕜' F]
    (c : 𝕜') (L : E →SL[σ] F) (f : Lp E p μ) : (c • L).compLp f = c • L.compLp f := by
=======
theorem smul_compLp {𝕜''} [NormedRing 𝕜''] [Module 𝕜'' F] [IsBoundedSMul 𝕜'' F]
    [SMulCommClass 𝕜' 𝕜'' F] (c : 𝕜'') (L : E →SL[σ] F) (f : Lp E p μ) :
    (c • L).compLp f = c • L.compLp f := by
>>>>>>> e02195e6
  ext1
  grw [Lp.coeFn_smul, coeFn_compLp']
  refine (L.coeFn_compLp' f).mono fun x hx => ?_
  rw [Pi.smul_apply, hx, coe_smul', Pi.smul_def]

theorem norm_compLp_le (L : E →SL[σ] F) (f : Lp E p μ) : ‖L.compLp f‖ ≤ ‖L‖ * ‖f‖ :=
  LipschitzWith.norm_compLp_le _ _ _

variable (μ p)

/-- Composing `f : Lp E p μ` with `L : E →L[𝕜] F`, seen as a `𝕜`-linear map on `Lp E p μ`. -/
def compLpₗ (L : E →SL[σ] F) : Lp E p μ →ₛₗ[σ] Lp F p μ where
  toFun f := L.compLp f
  map_add' f g := by
    ext1
    filter_upwards [Lp.coeFn_add f g, coeFn_compLp L (f + g), coeFn_compLp L f,
      coeFn_compLp L g, Lp.coeFn_add (L.compLp f) (L.compLp g)]
    intro a ha1 ha2 ha3 ha4 ha5
    simp only [ha1, ha2, ha3, ha4, ha5, map_add, Pi.add_apply]
  map_smul' c f := by
    ext1
    filter_upwards [Lp.coeFn_smul c f, coeFn_compLp L (c • f), Lp.coeFn_smul (σ c) (L.compLp f),
      coeFn_compLp L f] with _ ha1 ha2 ha3 ha4
<<<<<<< HEAD
    simp only [ha2, ha1, ha3, ha4, Pi.smul_apply, ContinuousLinearMap.map_smulₛₗ]
=======
    simp only [ha1, ha2, ha3, ha4, Pi.smul_apply, map_smulₛₗ]
>>>>>>> e02195e6

/-- Composing `f : Lp E p μ` with `L : E →L[𝕜] F`, seen as a continuous `𝕜`-linear map on
`Lp E p μ`. See also the similar
* `LinearMap.compLeft` for functions,
* `ContinuousLinearMap.compLeftContinuous` for continuous functions,
* `ContinuousLinearMap.compLeftContinuousBounded` for bounded continuous functions,
* `ContinuousLinearMap.compLeftContinuousCompact` for continuous functions on compact spaces.
-/
def compLpL [Fact (1 ≤ p)] (L : E →SL[σ] F) : Lp E p μ →SL[σ] Lp F p μ :=
  LinearMap.mkContinuous (L.compLpₗ p μ) ‖L‖ L.norm_compLp_le

variable {μ p}

theorem coeFn_compLpL [Fact (1 ≤ p)] (L : E →SL[σ] F) (f : Lp E p μ) :
    L.compLpL p μ f =ᵐ[μ] fun a => L (f a) :=
  L.coeFn_compLp f

theorem add_compLpL [Fact (1 ≤ p)] (L L' : E →SL[σ] F) :
    (L + L').compLpL p μ = L.compLpL p μ + L'.compLpL p μ := by ext1 f; exact add_compLp L L' f

<<<<<<< HEAD
theorem smul_compLpL [Fact (1 ≤ p)] {𝕜'} [NormedRing 𝕜'] [Module 𝕜' F] [IsBoundedSMul 𝕜' F]
    [SMulCommClass 𝕜 𝕜' F] (c : 𝕜') (L : E →SL[σ] F) : (c • L).compLpL p μ = c • L.compLpL p μ := by
=======
theorem smul_compLpL [Fact (1 ≤ p)] {𝕜''} [NormedRing 𝕜''] [Module 𝕜'' F] [IsBoundedSMul 𝕜'' F]
    [SMulCommClass 𝕜' 𝕜'' F] (c : 𝕜'') (L : E →SL[σ] F) :
    (c • L).compLpL p μ = c • L.compLpL p μ := by
>>>>>>> e02195e6
  ext1 f; exact smul_compLp c L f

theorem norm_compLpL_le [Fact (1 ≤ p)] (L : E →SL[σ] F) : ‖L.compLpL p μ‖ ≤ ‖L‖ :=
  LinearMap.mkContinuous_norm_le _ (norm_nonneg _) _

end ContinuousLinearMap

namespace MeasureTheory.Lp

section PosPart

theorem lipschitzWith_pos_part : LipschitzWith 1 fun x : ℝ => max x 0 :=
  LipschitzWith.id.max_const _

theorem _root_.MeasureTheory.MemLp.pos_part {f : α → ℝ} (hf : MemLp f p μ) :
    MemLp (fun x => max (f x) 0) p μ :=
  lipschitzWith_pos_part.comp_memLp (max_eq_right le_rfl) hf

theorem _root_.MeasureTheory.MemLp.neg_part {f : α → ℝ} (hf : MemLp f p μ) :
    MemLp (fun x => max (-f x) 0) p μ :=
  lipschitzWith_pos_part.comp_memLp (max_eq_right le_rfl) hf.neg

/-- Positive part of a function in `L^p`. -/
def posPart (f : Lp ℝ p μ) : Lp ℝ p μ :=
  lipschitzWith_pos_part.compLp (max_eq_right le_rfl) f

/-- Negative part of a function in `L^p`. -/
def negPart (f : Lp ℝ p μ) : Lp ℝ p μ :=
  posPart (-f)

@[norm_cast]
theorem coe_posPart (f : Lp ℝ p μ) : (posPart f : α →ₘ[μ] ℝ) = (f : α →ₘ[μ] ℝ).posPart :=
  rfl

theorem coeFn_posPart (f : Lp ℝ p μ) : ⇑(posPart f) =ᵐ[μ] fun a => max (f a) 0 :=
  AEEqFun.coeFn_posPart _

theorem coeFn_negPart_eq_max (f : Lp ℝ p μ) : ∀ᵐ a ∂μ, negPart f a = max (-f a) 0 := by
  rw [negPart]
  filter_upwards [coeFn_posPart (-f), coeFn_neg f] with _ h₁ h₂
  rw [h₁, h₂, Pi.neg_apply]

theorem coeFn_negPart (f : Lp ℝ p μ) : ∀ᵐ a ∂μ, negPart f a = -min (f a) 0 :=
  (coeFn_negPart_eq_max f).mono fun a h => by rw [h, ← max_neg_neg, neg_zero]

theorem continuous_posPart [Fact (1 ≤ p)] : Continuous fun f : Lp ℝ p μ => posPart f :=
  LipschitzWith.continuous_compLp _ _

theorem continuous_negPart [Fact (1 ≤ p)] : Continuous fun f : Lp ℝ p μ => negPart f := by
  unfold negPart
  exact continuous_posPart.comp continuous_neg

end PosPart

end MeasureTheory.Lp

end Composition

namespace MeasureTheory.Lp

/-- A version of **Markov's inequality** with elements of Lp. -/
lemma pow_mul_meas_ge_le_enorm (f : Lp E p μ) (hp_ne_zero : p ≠ 0) (hp_ne_top : p ≠ ∞) (ε : ℝ≥0∞) :
    (ε * μ {x | ε ≤ ‖f x‖ₑ ^ p.toReal}) ^ (1 / p.toReal) ≤ ENNReal.ofReal ‖f‖ :=
  (ENNReal.ofReal_toReal (eLpNorm_ne_top f)).symm ▸
    pow_mul_meas_ge_le_eLpNorm μ hp_ne_zero hp_ne_top (Lp.aestronglyMeasurable f) ε

/-- A version of **Markov's inequality** with elements of Lp. -/
lemma mul_meas_ge_le_pow_enorm (f : Lp E p μ) (hp_ne_zero : p ≠ 0) (hp_ne_top : p ≠ ∞) (ε : ℝ≥0∞) :
    ε * μ {x | ε ≤ ‖f x‖ₑ ^ p.toReal} ≤ ENNReal.ofReal ‖f‖ ^ p.toReal :=
  (ENNReal.ofReal_toReal (eLpNorm_ne_top f)).symm ▸
    mul_meas_ge_le_pow_eLpNorm μ hp_ne_zero hp_ne_top (Lp.aestronglyMeasurable f) ε

/-- A version of **Markov's inequality** with elements of Lp. -/
theorem mul_meas_ge_le_pow_enorm' (f : Lp E p μ) (hp_ne_zero : p ≠ 0) (hp_ne_top : p ≠ ∞)
    (ε : ℝ≥0∞) : ε ^ p.toReal * μ {x | ε ≤ ‖f x‖₊ } ≤ ENNReal.ofReal ‖f‖ ^ p.toReal :=
  (ENNReal.ofReal_toReal (eLpNorm_ne_top f)).symm ▸
    mul_meas_ge_le_pow_eLpNorm' μ hp_ne_zero hp_ne_top (Lp.aestronglyMeasurable f) ε

/-- A version of **Markov's inequality** with elements of Lp. -/
theorem meas_ge_le_mul_pow_enorm (f : Lp E p μ) (hp_ne_zero : p ≠ 0) (hp_ne_top : p ≠ ∞) {ε : ℝ≥0∞}
    (hε : ε ≠ 0) : μ {x | ε ≤ ‖f x‖₊} ≤ ε⁻¹ ^ p.toReal * ENNReal.ofReal ‖f‖ ^ p.toReal :=
  (ENNReal.ofReal_toReal (eLpNorm_ne_top f)).symm ▸
    meas_ge_le_mul_pow_eLpNorm_enorm μ hp_ne_zero hp_ne_top (Lp.aestronglyMeasurable f) hε (by simp)

section Star

variable {R : Type*} [NormedAddCommGroup R] [StarAddMonoid R] [NormedStarGroup R]

protected noncomputable instance {p : ℝ≥0∞} : Star (Lp R p μ) where
  star f := ⟨star (f : α →ₘ[μ] R),
    by simpa [Lp.mem_Lp_iff_eLpNorm_lt_top] using Lp.eLpNorm_lt_top f⟩

lemma coeFn_star {p : ℝ≥0∞} (f : Lp R p μ) : (star f : Lp R p μ) =ᵐ[μ] star f :=
    (f : α →ₘ[μ] R).coeFn_star

noncomputable instance {p : ℝ≥0∞} : InvolutiveStar (Lp R p μ) where
  star_involutive _ := Subtype.ext <| star_involutive _

noncomputable instance [TrivialStar R] {p : ℝ≥0∞} : TrivialStar (Lp R p μ) where
  star_trivial _ := Subtype.ext <| star_trivial _

end Star

end MeasureTheory.Lp<|MERGE_RESOLUTION|>--- conflicted
+++ resolved
@@ -687,14 +687,9 @@
 
 namespace ContinuousLinearMap
 
-<<<<<<< HEAD
-variable {𝕜 : Type*} [NontriviallyNormedField 𝕜] [NormedSpace 𝕜 E] [NormedSpace 𝕜 F]
-variable {σ : 𝕜 →+* 𝕜} [RingHomIsometric σ]
-=======
 variable {𝕜 𝕜' : Type*} [NontriviallyNormedField 𝕜] [NontriviallyNormedField 𝕜'] [NormedSpace 𝕜 E]
   [NormedSpace 𝕜' F]
 variable {σ : 𝕜 →+* 𝕜'} [RingHomIsometric σ]
->>>>>>> e02195e6
 
 /-- Composing `f : Lp` with `L : E →L[𝕜] F`. -/
 def compLp (L : E →SL[σ] F) (f : Lp E p μ) : Lp F p μ :=
@@ -740,14 +735,9 @@
   filter_upwards with x
   rw [coe_add', Pi.add_def]
 
-<<<<<<< HEAD
-theorem smul_compLp {𝕜'} [NormedRing 𝕜'] [Module 𝕜' F] [IsBoundedSMul 𝕜' F] [SMulCommClass 𝕜 𝕜' F]
-    (c : 𝕜') (L : E →SL[σ] F) (f : Lp E p μ) : (c • L).compLp f = c • L.compLp f := by
-=======
 theorem smul_compLp {𝕜''} [NormedRing 𝕜''] [Module 𝕜'' F] [IsBoundedSMul 𝕜'' F]
     [SMulCommClass 𝕜' 𝕜'' F] (c : 𝕜'') (L : E →SL[σ] F) (f : Lp E p μ) :
     (c • L).compLp f = c • L.compLp f := by
->>>>>>> e02195e6
   ext1
   grw [Lp.coeFn_smul, coeFn_compLp']
   refine (L.coeFn_compLp' f).mono fun x hx => ?_
@@ -771,11 +761,7 @@
     ext1
     filter_upwards [Lp.coeFn_smul c f, coeFn_compLp L (c • f), Lp.coeFn_smul (σ c) (L.compLp f),
       coeFn_compLp L f] with _ ha1 ha2 ha3 ha4
-<<<<<<< HEAD
-    simp only [ha2, ha1, ha3, ha4, Pi.smul_apply, ContinuousLinearMap.map_smulₛₗ]
-=======
     simp only [ha1, ha2, ha3, ha4, Pi.smul_apply, map_smulₛₗ]
->>>>>>> e02195e6
 
 /-- Composing `f : Lp E p μ` with `L : E →L[𝕜] F`, seen as a continuous `𝕜`-linear map on
 `Lp E p μ`. See also the similar
@@ -796,14 +782,9 @@
 theorem add_compLpL [Fact (1 ≤ p)] (L L' : E →SL[σ] F) :
     (L + L').compLpL p μ = L.compLpL p μ + L'.compLpL p μ := by ext1 f; exact add_compLp L L' f
 
-<<<<<<< HEAD
-theorem smul_compLpL [Fact (1 ≤ p)] {𝕜'} [NormedRing 𝕜'] [Module 𝕜' F] [IsBoundedSMul 𝕜' F]
-    [SMulCommClass 𝕜 𝕜' F] (c : 𝕜') (L : E →SL[σ] F) : (c • L).compLpL p μ = c • L.compLpL p μ := by
-=======
 theorem smul_compLpL [Fact (1 ≤ p)] {𝕜''} [NormedRing 𝕜''] [Module 𝕜'' F] [IsBoundedSMul 𝕜'' F]
     [SMulCommClass 𝕜' 𝕜'' F] (c : 𝕜'') (L : E →SL[σ] F) :
     (c • L).compLpL p μ = c • L.compLpL p μ := by
->>>>>>> e02195e6
   ext1 f; exact smul_compLp c L f
 
 theorem norm_compLpL_le [Fact (1 ≤ p)] (L : E →SL[σ] F) : ‖L.compLpL p μ‖ ≤ ‖L‖ :=
