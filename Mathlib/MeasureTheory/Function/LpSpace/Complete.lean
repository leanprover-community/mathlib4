--- conflicted
+++ resolved
@@ -83,22 +83,6 @@
   have hp_pos : 0 < p.toReal := ENNReal.toReal_pos hp0 hp_top
   exact eLpNorm'_lim_le_liminf_eLpNorm' hp_pos hf h_lim
 
-<<<<<<< HEAD
-/-- If the `eLpNorm` of a sequence of `AEStronglyMeasurable` functions that converges almost
-everywhere is bounded by some constant `C`, then the `eLpNorm` of its limit is also bounded by
-`C`. -/
-theorem seq_tendsto_ae_bounded {f : ℕ → α → E} {g : α → E} {C : ℝ≥0∞} (p : ℝ≥0∞)
-    (bound : ∀ n, eLpNorm (f n) p μ ≤ C) (hf : ∀ n, AEStronglyMeasurable (f n) μ)
-    (h_tendsto : ∀ᵐ (x : α) ∂μ, Tendsto (fun n => f n x) atTop (nhds (g x))) :
-    eLpNorm g p μ ≤ C := by
-  calc
-    _ ≤ atTop.liminf (fun (n : ℕ) => eLpNorm (f n) p μ) :=
-      Lp.eLpNorm_lim_le_liminf_eLpNorm (fun n => hf n) g h_tendsto
-    _ ≤ C := by
-      refine liminf_le_of_le (by isBoundedDefault) (fun b hb => ?_)
-      obtain ⟨n, hn⟩ := Filter.eventually_atTop.mp hb
-      exact le_trans (hn n (by linarith)) (bound n)
-=======
 /-- If the `eLpNorm` of a collection of `AEStronglyMeasurable` functions that converges almost
 everywhere is bounded by some constant `C`, then the `eLpNorm` of its limit is also bounded by
 `C`. -/
@@ -118,7 +102,6 @@
     refine liminf_le_of_le (by isBoundedDefault) (fun b hb => ?_)
     obtain ⟨n, hn⟩ := (hb.and (hv.eventually bound)).exists
     exact hn.1.trans hn.2
->>>>>>> c779db22
 
 /-! ### `Lp` is complete iff Cauchy sequences of `ℒp` have limits in `ℒp` -/
 
