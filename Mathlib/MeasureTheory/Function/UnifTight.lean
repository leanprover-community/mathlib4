--- conflicted
+++ resolved
@@ -174,13 +174,8 @@
     obtain ⟨S, hμS, hFε⟩ := h hgLp hε
     obtain ⟨s, _, hμs, hfε⟩ :=
       (hfLp (Fin.last n)).exists_eLpNorm_indicator_compl_lt hp_top (coe_ne_zero.2 hε.ne')
-<<<<<<< HEAD
-    refine ⟨s ∪ S, (by measurability), fun i => ?_⟩
+    refine ⟨s ∪ S, (by finiteness), fun i => ?_⟩
     by_cases! hi : i.val < n
-=======
-    refine ⟨s ∪ S, (by finiteness), fun i => ?_⟩
-    by_cases hi : i.val < n
->>>>>>> bd4da70b
     · rw [show f i = g ⟨i.val, hi⟩ from rfl, compl_union, ← indicator_indicator]
       apply (eLpNorm_indicator_le _).trans
       exact hFε (Fin.castLT i hi)
