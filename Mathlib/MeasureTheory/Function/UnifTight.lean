/-
Copyright (c) 2023 Igor Khavkine. All rights reserved.
Released under Apache 2.0 license as described in the file LICENSE.
Authors: Igor Khavkine
-/
import Mathlib.MeasureTheory.Function.ConvergenceInMeasure
import Mathlib.MeasureTheory.Function.L1Space
import Mathlib.MeasureTheory.Function.UniformIntegrable

/-!
# Uniform tightness

This file contains the definitions for uniform tightness for a family of Lp functions.
It is used as a hypothesis to the version of Vitali's convergence theorem for Lp spaces
that works also for spaces of infinite measure. This version of Vitali's theorem
is also proved later in the file.

## Main definitions

* `MeasureTheory.UnifTight`:
  A sequence of functions `f` is uniformly tight in `L^p` if for all `ε > 0`, there
  exists some measurable set `s` with finite measure such that the Lp-norm of
  `f i` restricted to `sᶜ` is smaller than `ε` for all `i`.

# Main results

* `MeasureTheory.unifTight_finite`: a finite sequence of Lp functions is uniformly
  tight.
* `MeasureTheory.tendsto_Lp_of_tendsto_ae`: a sequence of Lp functions which is uniformly
  integrable and uniformly tight converges in Lp if it converges almost everywhere.
* `MeasureTheory.tendstoInMeasure_iff_tendsto_Lp`: Vitali convergence theorem:
  a sequence of Lp functions converges in Lp if and only if it is uniformly integrable,
  uniformly tight and converges in measure.

## Tags

uniform integrable, uniformly tight, Vitali convergence theorem
-/

namespace MeasureTheory

open Set Filter Topology MeasureTheory NNReal ENNReal

variable {α β ι : Type*} {m : MeasurableSpace α} {μ : Measure α} [NormedAddCommGroup β]

section UnifTight

/- This follows closely the `UnifIntegrable` section
from `Mathlib.MeasureTheory.Functions.UniformIntegrable`.-/

variable {f g : ι → α → β} {p : ℝ≥0∞}

/-- A sequence of functions `f` is uniformly tight in `L^p` if for all `ε > 0`, there
exists some measurable set `s` with finite measure such that the Lp-norm of
`f i` restricted to `sᶜ` is smaller than `ε` for all `i`. -/
def UnifTight {_ : MeasurableSpace α} (f : ι → α → β) (p : ℝ≥0∞) (μ : Measure α) : Prop :=
  ∀ ⦃ε : ℝ≥0⦄, 0 < ε → ∃ s : Set α, μ s ≠ ∞ ∧ ∀ i, eLpNorm (sᶜ.indicator (f i)) p μ ≤ ε

theorem unifTight_iff_ennreal {_ : MeasurableSpace α} (f : ι → α → β) (p : ℝ≥0∞) (μ : Measure α) :
    UnifTight f p μ ↔ ∀ ⦃ε : ℝ≥0∞⦄, 0 < ε → ∃ s : Set α,
      μ s ≠ ∞ ∧ ∀ i, eLpNorm (sᶜ.indicator (f i)) p μ ≤ ε := by
  simp only [ENNReal.forall_ennreal, ENNReal.coe_pos]
  refine (and_iff_left ?_).symm
  simp only [zero_lt_top, le_top, implies_true, and_true, true_implies]
  use ∅; simpa only [measure_empty] using zero_ne_top

theorem unifTight_iff_real {_ : MeasurableSpace α} (f : ι → α → β) (p : ℝ≥0∞) (μ : Measure α) :
    UnifTight f p μ ↔ ∀ ⦃ε : ℝ⦄, 0 < ε → ∃ s : Set α,
      μ s ≠ ∞ ∧ ∀ i, eLpNorm (sᶜ.indicator (f i)) p μ ≤ .ofReal ε := by
  refine ⟨fun hut rε hrε ↦ hut (Real.toNNReal_pos.mpr hrε), fun hut ε hε ↦ ?_⟩
  obtain ⟨s, hμs, hfε⟩ := hut hε
  use s, hμs; intro i
  exact (hfε i).trans_eq (ofReal_coe_nnreal (p := ε))

namespace UnifTight

theorem eventually_cofinite_indicator (hf : UnifTight f p μ) {ε : ℝ≥0∞} (hε : ε ≠ 0) :
<<<<<<< HEAD
    ∀ᶠ s in μ.cofinite.smallSets, ∀ i, snorm (s.indicator (f i)) p μ ≤ ε := by
  by_cases hε_top : ε = ∞
  · subst hε_top; simp
=======
    ∀ᶠ s in μ.cofinite.smallSets, ∀ i, eLpNorm (s.indicator (f i)) p μ ≤ ε := by
  by_cases hε_top : ε = ∞; subst hε_top; simp
>>>>>>> e8679e49
  rcases hf (pos_iff_ne_zero.2 (toNNReal_ne_zero.mpr ⟨hε,hε_top⟩)) with ⟨s, hμs, hfs⟩
  refine (eventually_smallSets' ?_).2 ⟨sᶜ, ?_, fun i ↦ (coe_toNNReal hε_top) ▸ hfs i⟩
  · intro s t hst ht i
    exact (eLpNorm_mono <| norm_indicator_le_of_subset hst _).trans (ht i)
  · rwa [Measure.compl_mem_cofinite, lt_top_iff_ne_top]

protected theorem exists_measurableSet_indicator (hf : UnifTight f p μ) {ε : ℝ≥0∞} (hε : ε ≠ 0) :
    ∃ s, MeasurableSet s ∧ μ s < ∞ ∧ ∀ i, eLpNorm (sᶜ.indicator (f i)) p μ ≤ ε :=
  let ⟨s, hμs, hsm, hfs⟩ := (hf.eventually_cofinite_indicator hε).exists_measurable_mem_of_smallSets
  ⟨sᶜ, hsm.compl, hμs, by rwa [compl_compl s]⟩

protected theorem add (hf : UnifTight f p μ) (hg : UnifTight g p μ)
    (hf_meas : ∀ i, AEStronglyMeasurable (f i) μ) (hg_meas : ∀ i, AEStronglyMeasurable (g i) μ) :
    UnifTight (f + g) p μ := fun ε hε ↦ by
  rcases exists_Lp_half β μ p (coe_ne_zero.mpr hε.ne') with ⟨η, hη_pos, hη⟩
  by_cases hη_top : η = ∞
  · replace hη := hη_top ▸ hη
    refine ⟨∅, (by measurability), fun i ↦ ?_⟩
    simp only [compl_empty, indicator_univ, Pi.add_apply]
    exact (hη (f i) (g i) (hf_meas i) (hg_meas i) le_top le_top).le
  obtain ⟨s, hμs, hsm, hfs, hgs⟩ :
      ∃ s ∈ μ.cofinite, MeasurableSet s ∧
        (∀ i, eLpNorm (s.indicator (f i)) p μ ≤ η) ∧
        (∀ i, eLpNorm (s.indicator (g i)) p μ ≤ η) :=
    ((hf.eventually_cofinite_indicator hη_pos.ne').and
      (hg.eventually_cofinite_indicator hη_pos.ne')).exists_measurable_mem_of_smallSets
  refine ⟨sᶜ, ne_of_lt hμs, fun i ↦ ?_⟩
  have η_cast : ↑η.toNNReal = η := coe_toNNReal hη_top
  calc
    eLpNorm (indicator sᶜᶜ (f i + g i)) p μ
      = eLpNorm (indicator s (f i) + indicator s (g i)) p μ := by rw [compl_compl, indicator_add']
    _ ≤ ε := le_of_lt <|
      hη _ _ ((hf_meas i).indicator hsm) ((hg_meas i).indicator hsm)
        (η_cast ▸ hfs i) (η_cast ▸ hgs i)

protected theorem neg (hf : UnifTight f p μ) : UnifTight (-f) p μ := by
  simp_rw [UnifTight, Pi.neg_apply, Set.indicator_neg', eLpNorm_neg]
  exact hf

protected theorem sub (hf : UnifTight f p μ) (hg : UnifTight g p μ)
    (hf_meas : ∀ i, AEStronglyMeasurable (f i) μ) (hg_meas : ∀ i, AEStronglyMeasurable (g i) μ) :
    UnifTight (f - g) p μ := by
  rw [sub_eq_add_neg]
  exact hf.add hg.neg hf_meas fun i => (hg_meas i).neg

protected theorem aeeq (hf : UnifTight f p μ) (hfg : ∀ n, f n =ᵐ[μ] g n) :
    UnifTight g p μ := by
  intro ε hε
  obtain ⟨s, hμs, hfε⟩ := hf hε
  refine ⟨s, hμs, fun n => (le_of_eq <| eLpNorm_congr_ae ?_).trans (hfε n)⟩
  filter_upwards [hfg n] with x hx
  simp only [indicator, mem_compl_iff, ite_not, hx]

end UnifTight

/-- If two functions agree a.e., then one is tight iff the other is tight. -/
theorem unifTight_congr_ae {g : ι → α → β} (hfg : ∀ n, f n =ᵐ[μ] g n) :
    UnifTight f p μ ↔ UnifTight g p μ :=
  ⟨fun h => h.aeeq hfg, fun h => h.aeeq fun i => (hfg i).symm⟩

/-- A constant sequence is tight. -/
theorem unifTight_const {g : α → β} (hp_ne_top : p ≠ ∞) (hg : Memℒp g p μ) :
    UnifTight (fun _ : ι => g) p μ := by
  intro ε hε
  by_cases hε_top : ε = ∞
  · exact ⟨∅, (by measurability), fun _ => hε_top.symm ▸ le_top⟩
  obtain ⟨s, _, hμs, hgε⟩ := hg.exists_eLpNorm_indicator_compl_lt hp_ne_top (coe_ne_zero.mpr hε.ne')
  exact ⟨s, ne_of_lt hμs, fun _ => hgε.le⟩

/-- A single function is tight. -/
theorem unifTight_of_subsingleton [Subsingleton ι] (hp_top : p ≠ ∞)
    {f : ι → α → β} (hf : ∀ i, Memℒp (f i) p μ) : UnifTight f p μ := fun ε hε ↦ by
  by_cases hε_top : ε = ∞
  · exact ⟨∅, by measurability, fun _ => hε_top.symm ▸ le_top⟩
  by_cases hι : Nonempty ι
  case neg => exact ⟨∅, (by measurability), fun i => False.elim <| hι <| Nonempty.intro i⟩
  cases' hι with i
  obtain ⟨s, _, hμs, hfε⟩ := (hf i).exists_eLpNorm_indicator_compl_lt hp_top (coe_ne_zero.2 hε.ne')
  refine ⟨s, ne_of_lt hμs, fun j => ?_⟩
  convert hfε.le

/-- This lemma is less general than `MeasureTheory.unifTight_finite` which applies to
all sequences indexed by a finite type. -/
private theorem unifTight_fin (hp_top : p ≠ ∞) {n : ℕ} {f : Fin n → α → β}
    (hf : ∀ i, Memℒp (f i) p μ) : UnifTight f p μ := by
  revert f
  induction' n with n h
  · intro f hf
    have : Subsingleton (Fin Nat.zero) := subsingleton_fin_zero -- Porting note: Added this instance
    exact unifTight_of_subsingleton hp_top hf
  intro f hfLp ε hε
  by_cases hε_top : ε = ∞
  · exact ⟨∅, (by measurability), fun _ => hε_top.symm ▸ le_top⟩
  let g : Fin n → α → β := fun k => f k
  have hgLp : ∀ i, Memℒp (g i) p μ := fun i => hfLp i
  obtain ⟨S, hμS, hFε⟩ := h hgLp hε
  obtain ⟨s, _, hμs, hfε⟩ :=
    (hfLp n).exists_eLpNorm_indicator_compl_lt hp_top (coe_ne_zero.2 hε.ne')
  refine ⟨s ∪ S, (by measurability), fun i => ?_⟩
  by_cases hi : i.val < n
  · rw [(_ : f i = g ⟨i.val, hi⟩)]
    · rw [compl_union, ← indicator_indicator]
      apply (eLpNorm_indicator_le _).trans
      exact hFε (Fin.castLT i hi)
    · simp only [Fin.coe_eq_castSucc, Fin.castSucc_mk, g]
  · rw [(_ : i = n)]
    · rw [compl_union, inter_comm, ← indicator_indicator]
      exact (eLpNorm_indicator_le _).trans hfε.le
    · have hi' := Fin.is_lt i
      rw [Nat.lt_succ_iff] at hi'
      rw [not_lt] at hi
      simp [← le_antisymm hi' hi]

/-- A finite sequence of Lp functions is uniformly tight. -/
theorem unifTight_finite [Finite ι] (hp_top : p ≠ ∞) {f : ι → α → β}
    (hf : ∀ i, Memℒp (f i) p μ) : UnifTight f p μ := fun ε hε ↦ by
  obtain ⟨n, hn⟩ := Finite.exists_equiv_fin ι
  set g : Fin n → α → β := f ∘ hn.some.symm
  have hg : ∀ i, Memℒp (g i) p μ := fun _ => hf _
  obtain ⟨s, hμs, hfε⟩ := unifTight_fin hp_top hg hε
  refine ⟨s, hμs, fun i => ?_⟩
  simpa only [g, Function.comp_apply, Equiv.symm_apply_apply] using hfε (hn.some i)

end UnifTight

section VitaliConvergence

variable {μ : Measure α} {p : ℝ≥0∞} {f : ℕ → α → β} {g : α → β}

/-! Both directions and an iff version of Vitali's convergence theorem on measure spaces
of not necessarily finite volume. See `Thm III.6.15` of Dunford & Schwartz, Part I (1958). -/

/- We start with the reverse direction. We only need to show that uniform tightness follows
from convergence in Lp. Mathlib already has the analogous `unifIntegrable_of_tendsto_Lp`
and `tendstoInMeasure_of_tendsto_eLpNorm`. -/

/-- Intermediate lemma for `unifTight_of_tendsto_Lp`. -/
private theorem unifTight_of_tendsto_Lp_zero (hp' : p ≠ ∞) (hf : ∀ n, Memℒp (f n) p μ)
    (hf_tendsto : Tendsto (fun n ↦ eLpNorm (f n) p μ) atTop (𝓝 0)) : UnifTight f p μ := fun ε hε ↦by
  rw [ENNReal.tendsto_atTop_zero] at hf_tendsto
  obtain ⟨N, hNε⟩ := hf_tendsto ε (by simpa only [gt_iff_lt, ENNReal.coe_pos])
  let F : Fin N → α → β := fun n => f n
  have hF : ∀ n, Memℒp (F n) p μ := fun n => hf n
  obtain ⟨s, hμs, hFε⟩ := unifTight_fin hp' hF hε
  refine ⟨s, hμs, fun n => ?_⟩
  by_cases hn : n < N
  · exact hFε ⟨n, hn⟩
  · exact (eLpNorm_indicator_le _).trans (hNε n (not_lt.mp hn))

/-- Convergence in Lp implies uniform tightness. -/
private theorem unifTight_of_tendsto_Lp (hp' : p ≠ ∞) (hf : ∀ n, Memℒp (f n) p μ)
    (hg : Memℒp g p μ) (hfg : Tendsto (fun n => eLpNorm (f n - g) p μ) atTop (𝓝 0)) :
    UnifTight f p μ := by
  have : f = (fun _ => g) + fun n => f n - g := by ext1 n; simp
  rw [this]
  refine UnifTight.add ?_ ?_ (fun _ => hg.aestronglyMeasurable)
      fun n => (hf n).1.sub hg.aestronglyMeasurable
  · exact unifTight_const hp' hg
  · exact unifTight_of_tendsto_Lp_zero hp' (fun n => (hf n).sub hg) hfg

/- Next we deal with the forward direction. The `Memℒp` and `TendstoInMeasure` hypotheses
are unwrapped and strengthened (by known lemmas) to also have the `StronglyMeasurable`
and a.e. convergence hypotheses. The bulk of the proof is done under these stronger hypotheses.-/

/-- Bulk of the proof under strengthened hypotheses. Invoked from `tendsto_Lp_of_tendsto_ae`. -/
private theorem tendsto_Lp_of_tendsto_ae_of_meas (hp : 1 ≤ p) (hp' : p ≠ ∞)
    {f : ℕ → α → β} {g : α → β} (hf : ∀ n, StronglyMeasurable (f n)) (hg : StronglyMeasurable g)
    (hg' : Memℒp g p μ) (hui : UnifIntegrable f p μ) (hut : UnifTight f p μ)
    (hfg : ∀ᵐ x ∂μ, Tendsto (fun n => f n x) atTop (𝓝 (g x))) :
    Tendsto (fun n => eLpNorm (f n - g) p μ) atTop (𝓝 0) := by
  rw [ENNReal.tendsto_atTop_zero]
  intro ε hε
  by_cases hfinε : ε ≠ ∞; swap
  · rw [not_ne_iff.mp hfinε]; exact ⟨0, fun n _ => le_top⟩
  by_cases hμ : μ = 0
  · rw [hμ]; use 0; intro n _; rw [eLpNorm_measure_zero]; exact zero_le ε
  have hε' : 0 < ε / 3 := ENNReal.div_pos hε.ne' (coe_ne_top)
  -- use tightness to divide the domain into interior and exterior
  obtain ⟨Eg, hmEg, hμEg, hgε⟩ := Memℒp.exists_eLpNorm_indicator_compl_lt hp' hg' hε'.ne' --hrε'
  obtain ⟨Ef, hmEf, hμEf, hfε⟩ := hut.exists_measurableSet_indicator hε'.ne'
  have hmE := hmEf.union hmEg
  have hfmE := (measure_union_le Ef Eg).trans_lt (add_lt_top.mpr ⟨hμEf, hμEg⟩)
  set E : Set α := Ef ∪ Eg
  -- use uniform integrability to get control on the limit over E
  have hgE' := Memℒp.restrict E hg'
  have huiE := hui.restrict  E
  have hfgE : (∀ᵐ x ∂(μ.restrict E), Tendsto (fun n => f n x) atTop (𝓝 (g x))) :=
    ae_restrict_of_ae hfg
  -- `tendsto_Lp_of_tendsto_ae_of_meas` needs to
  -- synthesize an argument `[IsFiniteMeasure (μ.restrict E)]`.
  -- It is enough to have in the context a term of `Fact (μ E < ∞)`, which is our `ffmE` below,
  -- which is automatically fed into `Restrict.isFiniteInstance`.
  have ffmE : Fact _ := { out := hfmE }
  have hInner := tendsto_Lp_finite_of_tendsto_ae_of_meas hp hp' hf hg hgE' huiE hfgE
  rw [ENNReal.tendsto_atTop_zero] at hInner
  -- get a sufficiently large N for given ε, and consider any n ≥ N
  obtain ⟨N, hfngε⟩ := hInner (ε / 3) hε'
  use N; intro n hn
  -- get interior estimates
  have hmfngE : AEStronglyMeasurable _ μ := (((hf n).sub hg).indicator hmE).aestronglyMeasurable
  have hfngEε := calc
    eLpNorm (E.indicator (f n - g)) p μ
      = eLpNorm (f n - g) p (μ.restrict E) := eLpNorm_indicator_eq_eLpNorm_restrict hmE
    _ ≤ ε / 3                            := hfngε n hn
  -- get exterior estimates
  have hmgEc : AEStronglyMeasurable _ μ := (hg.indicator hmE.compl).aestronglyMeasurable
  have hgEcε := calc
    eLpNorm (Eᶜ.indicator g) p μ
      ≤ eLpNorm (Efᶜ.indicator (Egᶜ.indicator g)) p μ := by
        unfold_let E; rw [compl_union, ← indicator_indicator]
    _ ≤ eLpNorm (Egᶜ.indicator g) p μ := eLpNorm_indicator_le _
    _ ≤ ε / 3 := hgε.le
  have hmfnEc : AEStronglyMeasurable _ μ := ((hf n).indicator hmE.compl).aestronglyMeasurable
  have hfnEcε : eLpNorm (Eᶜ.indicator (f n)) p μ ≤ ε / 3 := calc
    eLpNorm (Eᶜ.indicator (f n)) p μ
      ≤ eLpNorm (Egᶜ.indicator (Efᶜ.indicator (f n))) p μ := by
        unfold_let E; rw [compl_union, inter_comm, ← indicator_indicator]
    _ ≤ eLpNorm (Efᶜ.indicator (f n)) p μ := eLpNorm_indicator_le _
    _ ≤ ε / 3 := hfε n
  have hmfngEc : AEStronglyMeasurable _ μ :=
    (((hf n).sub hg).indicator hmE.compl).aestronglyMeasurable
  have hfngEcε := calc
    eLpNorm (Eᶜ.indicator (f n - g)) p μ
      = eLpNorm (Eᶜ.indicator (f n) - Eᶜ.indicator g) p μ := by
        rw [(Eᶜ.indicator_sub' _ _)]
    _ ≤ eLpNorm (Eᶜ.indicator (f n)) p μ + eLpNorm (Eᶜ.indicator g) p μ := by
        apply eLpNorm_sub_le (by assumption) (by assumption) hp
    _ ≤ ε / 3 + ε / 3 := add_le_add hfnEcε hgEcε
  -- finally, combine interior and exterior estimates
  calc
    eLpNorm (f n - g) p μ
      = eLpNorm (Eᶜ.indicator (f n - g) + E.indicator (f n - g)) p μ := by
        congr; exact (E.indicator_compl_add_self _).symm
    _ ≤ eLpNorm (indicator Eᶜ (f n - g)) p μ + eLpNorm (indicator E (f n - g)) p μ := by
        apply eLpNorm_add_le (by assumption) (by assumption) hp
    _ ≤ (ε / 3 + ε / 3) + ε / 3 := add_le_add hfngEcε hfngEε
    _ = ε := by simp only [ENNReal.add_thirds] --ENNReal.add_thirds ε

/-- Lemma used in `tendsto_Lp_of_tendsto_ae`. -/
private theorem ae_tendsto_ae_congr {f f' : ℕ → α → β} {g g' : α → β}
    (hff' : ∀ (n : ℕ), f n =ᵐ[μ] f' n) (hgg' : g =ᵐ[μ] g')
    (hfg : ∀ᵐ x ∂μ, Tendsto (fun n => f n x) atTop (𝓝 (g x))) :
    ∀ᵐ x ∂μ, Tendsto (fun n => f' n x) atTop (𝓝 (g' x)) := by
  have hff'' := eventually_countable_forall.mpr hff'
  filter_upwards [hff'', hgg', hfg] with x hff'x hgg'x hfgx
  apply Tendsto.congr hff'x
  rw [← hgg'x]; exact hfgx

/-- Forward direction of Vitali's convergnece theorem, with a.e. instead of InMeasure convergence.-/
theorem tendsto_Lp_of_tendsto_ae (hp : 1 ≤ p) (hp' : p ≠ ∞)
    {f : ℕ → α → β} {g : α → β} (haef : ∀ n, AEStronglyMeasurable (f n) μ)
    (hg' : Memℒp g p μ) (hui : UnifIntegrable f p μ) (hut : UnifTight f p μ)
    (hfg : ∀ᵐ x ∂μ, Tendsto (fun n => f n x) atTop (𝓝 (g x))) :
    Tendsto (fun n => eLpNorm (f n - g) p μ) atTop (𝓝 0) := by
  -- come up with an a.e. equal strongly measurable replacement `f` for `g`
  have hf := fun n => (haef n).stronglyMeasurable_mk
  have hff' := fun n => (haef n).ae_eq_mk (μ := μ)
  have hui' := hui.ae_eq hff'
  have hut' := hut.aeeq hff'
  have hg := hg'.aestronglyMeasurable.stronglyMeasurable_mk
  have hgg' := hg'.aestronglyMeasurable.ae_eq_mk (μ := μ)
  have hg'' := hg'.ae_eq hgg'
  have haefg' := ae_tendsto_ae_congr hff' hgg' hfg
  set f' := fun n => (haef n).mk (μ := μ)
  set g' := hg'.aestronglyMeasurable.mk (μ := μ)
  have haefg (n : ℕ) : f n - g =ᵐ[μ] f' n - g' := (hff' n).sub hgg'
  have hsnfg (n : ℕ) := eLpNorm_congr_ae (p := p) (haefg n)
  apply Filter.Tendsto.congr (fun n => (hsnfg n).symm)
  exact tendsto_Lp_of_tendsto_ae_of_meas hp hp' hf hg hg'' hui' hut' haefg'

/-- Forward direction of Vitali's convergence theorem:
if `f` is a sequence of uniformly integrable, uniformly tight functions that converge in
measure to some function `g` in a finite measure space, then `f` converge in Lp to `g`. -/
theorem tendsto_Lp_of_tendstoInMeasure (hp : 1 ≤ p) (hp' : p ≠ ∞)
    (hf : ∀ n, AEStronglyMeasurable (f n) μ) (hg : Memℒp g p μ)
    (hui : UnifIntegrable f p μ) (hut : UnifTight f p μ)
    (hfg : TendstoInMeasure μ f atTop g) : Tendsto (fun n ↦ eLpNorm (f n - g) p μ) atTop (𝓝 0) := by
  refine tendsto_of_subseq_tendsto fun ns hns => ?_
  obtain ⟨ms, _, hms'⟩ := TendstoInMeasure.exists_seq_tendsto_ae fun ε hε => (hfg ε hε).comp hns
  exact ⟨ms,
    tendsto_Lp_of_tendsto_ae hp hp' (fun _ => hf _) hg
      (fun ε hε => -- `UnifIntegrable` on a subsequence
        let ⟨δ, hδ, hδ'⟩ := hui hε
        ⟨δ, hδ, fun i s hs hμs => hδ' _ s hs hμs⟩)
      (fun ε hε => -- `UnifTight` on a subsequence
        let ⟨s, hμs, hfε⟩ := hut hε
        ⟨s, hμs, fun i => hfε _⟩)
      hms'⟩

/-- **Vitali's convergence theorem** (non-finite measure version).

A sequence of functions `f` converges to `g` in Lp
if and only if it is uniformly integrable, uniformly tight and converges to `g` in measure. -/
theorem tendstoInMeasure_iff_tendsto_Lp (hp : 1 ≤ p) (hp' : p ≠ ∞)
    (hf : ∀ n, Memℒp (f n) p μ) (hg : Memℒp g p μ) :
    TendstoInMeasure μ f atTop g ∧ UnifIntegrable f p μ ∧ UnifTight f p μ
      ↔ Tendsto (fun n => eLpNorm (f n - g) p μ) atTop (𝓝 0) where
  mp h := tendsto_Lp_of_tendstoInMeasure hp hp' (fun n => (hf n).1) hg h.2.1 h.2.2 h.1
  mpr h := ⟨tendstoInMeasure_of_tendsto_eLpNorm (lt_of_lt_of_le zero_lt_one hp).ne'
        (fun n => (hf n).aestronglyMeasurable) hg.aestronglyMeasurable h,
      unifIntegrable_of_tendsto_Lp hp hp' hf hg h,
      unifTight_of_tendsto_Lp hp' hf hg h⟩

end VitaliConvergence
end MeasureTheory<|MERGE_RESOLUTION|>--- conflicted
+++ resolved
@@ -75,14 +75,9 @@
 namespace UnifTight
 
 theorem eventually_cofinite_indicator (hf : UnifTight f p μ) {ε : ℝ≥0∞} (hε : ε ≠ 0) :
-<<<<<<< HEAD
-    ∀ᶠ s in μ.cofinite.smallSets, ∀ i, snorm (s.indicator (f i)) p μ ≤ ε := by
+    ∀ᶠ s in μ.cofinite.smallSets, ∀ i, eLpNorm (s.indicator (f i)) p μ ≤ ε := by
   by_cases hε_top : ε = ∞
   · subst hε_top; simp
-=======
-    ∀ᶠ s in μ.cofinite.smallSets, ∀ i, eLpNorm (s.indicator (f i)) p μ ≤ ε := by
-  by_cases hε_top : ε = ∞; subst hε_top; simp
->>>>>>> e8679e49
   rcases hf (pos_iff_ne_zero.2 (toNNReal_ne_zero.mpr ⟨hε,hε_top⟩)) with ⟨s, hμs, hfs⟩
   refine (eventually_smallSets' ?_).2 ⟨sᶜ, ?_, fun i ↦ (coe_toNNReal hε_top) ▸ hfs i⟩
   · intro s t hst ht i
