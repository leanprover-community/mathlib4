--- conflicted
+++ resolved
@@ -1104,13 +1104,6 @@
 lemma measurable_compl : Measurable ((·ᶜ) : Set α → Set α) :=
   measurable_set_iff.2 fun _ ↦ measurable_set_not_mem _
 
-<<<<<<< HEAD
-lemma measurableSet_setOf_finite [Countable α] : MeasurableSet {s : Set α | s.Finite} :=
-  countable_setOf_finite.measurableSet
-
-lemma measurableSet_setOf_infinite [Countable α] : MeasurableSet {s : Set α | s.Infinite} :=
-  measurableSet_setOf_finite.compl
-=======
 lemma MeasurableSet.setOf_finite [Countable α] : MeasurableSet {s : Set α | s.Finite} :=
   Countable.setOf_finite.measurableSet
 
@@ -1124,7 +1117,6 @@
 lemma MeasurableSet.sep_infinite [Countable α] {S : Set (Set α)} (hS : MeasurableSet S) :
     MeasurableSet {s ∈ S | s.Infinite} :=
   hS.inter .setOf_infinite
->>>>>>> 67b29363
 
 end Set
 end Constructions
