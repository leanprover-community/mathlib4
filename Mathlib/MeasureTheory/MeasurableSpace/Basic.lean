/-
Copyright (c) 2017 Johannes Hölzl. All rights reserved.
Released under Apache 2.0 license as described in the file LICENSE.
Authors: Johannes Hölzl, Mario Carneiro
-/
import Mathlib.Data.Finset.Update
import Mathlib.Data.Int.Cast.Pi
import Mathlib.Data.Nat.Cast.Basic
import Mathlib.Data.Prod.TProd
import Mathlib.Data.Set.UnionLift
import Mathlib.GroupTheory.Coset.Defs
import Mathlib.MeasureTheory.MeasurableSpace.Instances
import Mathlib.Order.Disjointed
import Mathlib.Order.Filter.AtTopBot.CompleteLattice
import Mathlib.Order.Filter.AtTopBot.CountablyGenerated
import Mathlib.Order.Filter.SmallSets
import Mathlib.Order.LiminfLimsup
import Mathlib.Tactic.FinCases

/-!
# Measurable spaces and measurable functions

This file provides properties of measurable spaces and the functions and isomorphisms between them.
The definition of a measurable space is in `Mathlib/MeasureTheory/MeasurableSpace/Defs.lean`.

A measurable space is a set equipped with a σ-algebra, a collection of
subsets closed under complementation and countable union. A function
between measurable spaces is measurable if the preimage of each
measurable subset is measurable.

σ-algebras on a fixed set `α` form a complete lattice. Here we order
σ-algebras by writing `m₁ ≤ m₂` if every set which is `m₁`-measurable is
also `m₂`-measurable (that is, `m₁` is a subset of `m₂`). In particular, any
collection of subsets of `α` generates a smallest σ-algebra which
contains all of them. A function `f : α → β` induces a Galois connection
between the lattices of σ-algebras on `α` and `β`.

We say that a filter `f` is measurably generated if every set `s ∈ f` includes a measurable
set `t ∈ f`. This property is useful, e.g., to extract a measurable witness of `Filter.Eventually`.

## Implementation notes

Measurability of a function `f : α → β` between measurable spaces is
defined in terms of the Galois connection induced by f.

## References

* <https://en.wikipedia.org/wiki/Measurable_space>
* <https://en.wikipedia.org/wiki/Sigma-algebra>
* <https://en.wikipedia.org/wiki/Dynkin_system>

## Tags

measurable space, σ-algebra, measurable function, dynkin system, π-λ theorem, π-system
-/

open Set Encodable Function Equiv Filter MeasureTheory

universe uι

variable {α β γ δ δ' : Type*} {ι : Sort uι} {s : Set α}

namespace MeasurableSpace

section Functors

variable {m m₁ m₂ : MeasurableSpace α} {m' : MeasurableSpace β} {f : α → β} {g : β → α}

/-- The forward image of a measurable space under a function. `map f m` contains the sets
  `s : Set β` whose preimage under `f` is measurable. -/
protected def map (f : α → β) (m : MeasurableSpace α) : MeasurableSpace β where
  MeasurableSet' s := MeasurableSet[m] <| f ⁻¹' s
  measurableSet_empty := m.measurableSet_empty
  measurableSet_compl _ hs := m.measurableSet_compl _ hs
  measurableSet_iUnion f hf := by simpa only [preimage_iUnion] using m.measurableSet_iUnion _ hf

lemma map_def {s : Set β} : MeasurableSet[m.map f] s ↔ MeasurableSet[m] (f ⁻¹' s) := Iff.rfl

@[simp]
theorem map_id : m.map id = m :=
  MeasurableSpace.ext fun _ => Iff.rfl

@[simp]
theorem map_comp {f : α → β} {g : β → γ} : (m.map f).map g = m.map (g ∘ f) :=
  MeasurableSpace.ext fun _ => Iff.rfl

/-- The reverse image of a measurable space under a function. `comap f m` contains the sets
  `s : Set α` such that `s` is the `f`-preimage of a measurable set in `β`. -/
protected def comap (f : α → β) (m : MeasurableSpace β) : MeasurableSpace α where
  MeasurableSet' s := ∃ s', MeasurableSet[m] s' ∧ f ⁻¹' s' = s
  measurableSet_empty := ⟨∅, m.measurableSet_empty, rfl⟩
  measurableSet_compl := fun _ ⟨s', h₁, h₂⟩ => ⟨s'ᶜ, m.measurableSet_compl _ h₁, h₂ ▸ rfl⟩
  measurableSet_iUnion s hs :=
    let ⟨s', hs'⟩ := Classical.axiom_of_choice hs
    ⟨⋃ i, s' i, m.measurableSet_iUnion _ fun i => (hs' i).left, by simp [hs']⟩

lemma measurableSet_comap {m : MeasurableSpace β} :
    MeasurableSet[m.comap f] s ↔ ∃ s', MeasurableSet[m] s' ∧ f ⁻¹' s' = s := .rfl

theorem comap_eq_generateFrom (m : MeasurableSpace β) (f : α → β) :
    m.comap f = generateFrom { t | ∃ s, MeasurableSet s ∧ f ⁻¹' s = t } :=
  (@generateFrom_measurableSet _ (.comap f m)).symm

@[simp]
theorem comap_id : m.comap id = m :=
  MeasurableSpace.ext fun s => ⟨fun ⟨_, hs', h⟩ => h ▸ hs', fun h => ⟨s, h, rfl⟩⟩

@[simp]
theorem comap_comp {f : β → α} {g : γ → β} : (m.comap f).comap g = m.comap (f ∘ g) :=
  MeasurableSpace.ext fun _ =>
    ⟨fun ⟨_, ⟨u, h, hu⟩, ht⟩ => ⟨u, h, ht ▸ hu ▸ rfl⟩, fun ⟨t, h, ht⟩ => ⟨f ⁻¹' t, ⟨_, h, rfl⟩, ht⟩⟩

theorem comap_le_iff_le_map {f : α → β} : m'.comap f ≤ m ↔ m' ≤ m.map f :=
  ⟨fun h _s hs => h _ ⟨_, hs, rfl⟩, fun h _s ⟨_t, ht, heq⟩ => heq ▸ h _ ht⟩

theorem gc_comap_map (f : α → β) :
    GaloisConnection (MeasurableSpace.comap f) (MeasurableSpace.map f) := fun _ _ =>
  comap_le_iff_le_map

theorem map_mono (h : m₁ ≤ m₂) : m₁.map f ≤ m₂.map f :=
  (gc_comap_map f).monotone_u h

theorem monotone_map : Monotone (MeasurableSpace.map f) := fun _ _ => map_mono

theorem comap_mono (h : m₁ ≤ m₂) : m₁.comap g ≤ m₂.comap g :=
  (gc_comap_map g).monotone_l h

theorem monotone_comap : Monotone (MeasurableSpace.comap g) := fun _ _ h => comap_mono h

@[simp]
theorem comap_bot : (⊥ : MeasurableSpace α).comap g = ⊥ :=
  (gc_comap_map g).l_bot

@[simp]
theorem comap_sup : (m₁ ⊔ m₂).comap g = m₁.comap g ⊔ m₂.comap g :=
  (gc_comap_map g).l_sup

@[simp]
theorem comap_iSup {m : ι → MeasurableSpace α} : (⨆ i, m i).comap g = ⨆ i, (m i).comap g :=
  (gc_comap_map g).l_iSup

@[simp]
theorem map_top : (⊤ : MeasurableSpace α).map f = ⊤ :=
  (gc_comap_map f).u_top

@[simp]
theorem map_inf : (m₁ ⊓ m₂).map f = m₁.map f ⊓ m₂.map f :=
  (gc_comap_map f).u_inf

@[simp]
theorem map_iInf {m : ι → MeasurableSpace α} : (⨅ i, m i).map f = ⨅ i, (m i).map f :=
  (gc_comap_map f).u_iInf

theorem comap_map_le : (m.map f).comap f ≤ m :=
  (gc_comap_map f).l_u_le _

theorem le_map_comap : m ≤ (m.comap g).map g :=
  (gc_comap_map g).le_u_l _

end Functors

@[simp] theorem map_const {m} (b : β) : MeasurableSpace.map (fun _a : α ↦ b) m = ⊤ :=
  eq_top_iff.2 <| fun s _ ↦ by rw [map_def]; by_cases h : b ∈ s <;> simp [h]

@[simp] theorem comap_const {m} (b : β) : MeasurableSpace.comap (fun _a : α => b) m = ⊥ :=
  eq_bot_iff.2 <| by rintro _ ⟨s, -, rfl⟩; by_cases b ∈ s <;> simp [*]

theorem comap_generateFrom {f : α → β} {s : Set (Set β)} :
    (generateFrom s).comap f = generateFrom (preimage f '' s) :=
  le_antisymm
    (comap_le_iff_le_map.2 <|
      generateFrom_le fun _t hts => GenerateMeasurable.basic _ <| mem_image_of_mem _ <| hts)
    (generateFrom_le fun _t ⟨u, hu, Eq⟩ => Eq ▸ ⟨u, GenerateMeasurable.basic _ hu, rfl⟩)

end MeasurableSpace

section MeasurableFunctions

open MeasurableSpace

theorem measurable_iff_le_map {m₁ : MeasurableSpace α} {m₂ : MeasurableSpace β} {f : α → β} :
    Measurable f ↔ m₂ ≤ m₁.map f :=
  Iff.rfl

alias ⟨Measurable.le_map, Measurable.of_le_map⟩ := measurable_iff_le_map

theorem measurable_iff_comap_le {m₁ : MeasurableSpace α} {m₂ : MeasurableSpace β} {f : α → β} :
    Measurable f ↔ m₂.comap f ≤ m₁ :=
  comap_le_iff_le_map.symm

alias ⟨Measurable.comap_le, Measurable.of_comap_le⟩ := measurable_iff_comap_le

theorem comap_measurable {m : MeasurableSpace β} (f : α → β) : Measurable[m.comap f] f :=
  fun s hs => ⟨s, hs, rfl⟩

theorem Measurable.mono {ma ma' : MeasurableSpace α} {mb mb' : MeasurableSpace β} {f : α → β}
    (hf : @Measurable α β ma mb f) (ha : ma ≤ ma') (hb : mb' ≤ mb) : @Measurable α β ma' mb' f :=
  fun _t ht => ha _ <| hf <| hb _ ht

lemma Measurable.iSup' {mα : ι → MeasurableSpace α} {_ : MeasurableSpace β} {f : α → β} (i₀ : ι)
    (h : Measurable[mα i₀] f) :
    Measurable[⨆ i, mα i] f :=
  h.mono (le_iSup mα i₀) le_rfl

lemma Measurable.sup_of_left {mα mα' : MeasurableSpace α} {_ : MeasurableSpace β} {f : α → β}
    (h : Measurable[mα] f) :
    Measurable[mα ⊔ mα'] f :=
  h.mono le_sup_left le_rfl

lemma Measurable.sup_of_right {mα mα' : MeasurableSpace α} {_ : MeasurableSpace β} {f : α → β}
    (h : Measurable[mα'] f) :
    Measurable[mα ⊔ mα'] f :=
  h.mono le_sup_right le_rfl

theorem measurable_id'' {m mα : MeasurableSpace α} (hm : m ≤ mα) : @Measurable α α mα m id :=
  measurable_id.mono le_rfl hm

-- Porting note (https://github.com/leanprover-community/mathlib4/issues/11215): TODO: add TC `DiscreteMeasurable` + instances

@[measurability]
theorem measurable_from_top [MeasurableSpace β] {f : α → β} : Measurable[⊤] f := fun _ _ => trivial

theorem measurable_generateFrom [MeasurableSpace α] {s : Set (Set β)} {f : α → β}
    (h : ∀ t ∈ s, MeasurableSet (f ⁻¹' t)) : @Measurable _ _ _ (generateFrom s) f :=
  Measurable.of_le_map <| generateFrom_le h

variable {f g : α → β}

section TypeclassMeasurableSpace

variable [MeasurableSpace α] [MeasurableSpace β]

@[nontriviality, measurability]
theorem Subsingleton.measurable [Subsingleton α] : Measurable f := fun _ _ =>
  @Subsingleton.measurableSet α _ _ _

@[nontriviality, measurability]
theorem measurable_of_subsingleton_codomain [Subsingleton β] (f : α → β) : Measurable f :=
  fun s _ => Subsingleton.set_cases MeasurableSet.empty MeasurableSet.univ s

@[to_additive (attr := measurability, fun_prop)]
theorem measurable_one [One α] : Measurable (1 : β → α) :=
  @measurable_const _ _ _ _ 1

theorem measurable_of_empty [IsEmpty α] (f : α → β) : Measurable f :=
  Subsingleton.measurable

theorem measurable_of_empty_codomain [IsEmpty β] (f : α → β) : Measurable f :=
  measurable_of_subsingleton_codomain f

/-- A version of `measurable_const` that assumes `f x = f y` for all `x, y`. This version works
for functions between empty types. -/
theorem measurable_const' {f : β → α} (hf : ∀ x y, f x = f y) : Measurable f := by
  nontriviality β
  inhabit β
  convert @measurable_const α β _ _ (f default) using 2
  apply hf

@[measurability]
theorem measurable_natCast [NatCast α] (n : ℕ) : Measurable (n : β → α) :=
  @measurable_const α _ _ _ n

@[measurability]
theorem measurable_intCast [IntCast α] (n : ℤ) : Measurable (n : β → α) :=
  @measurable_const α _ _ _ n

theorem measurable_of_countable [Countable α] [MeasurableSingletonClass α] (f : α → β) :
    Measurable f := fun s _ =>
  (f ⁻¹' s).to_countable.measurableSet

theorem measurable_of_finite [Finite α] [MeasurableSingletonClass α] (f : α → β) : Measurable f :=
  measurable_of_countable f

end TypeclassMeasurableSpace

variable {m : MeasurableSpace α}

@[measurability]
theorem Measurable.iterate {f : α → α} (hf : Measurable f) : ∀ n, Measurable f^[n]
  | 0 => measurable_id
  | n + 1 => (Measurable.iterate hf n).comp hf

variable {mβ : MeasurableSpace β}

@[measurability]
theorem measurableSet_preimage {t : Set β} (hf : Measurable f) (ht : MeasurableSet t) :
    MeasurableSet (f ⁻¹' t) :=
  hf ht

protected theorem MeasurableSet.preimage {t : Set β} (ht : MeasurableSet t) (hf : Measurable f) :
    MeasurableSet (f ⁻¹' t) :=
  hf ht

@[measurability, fun_prop]
protected theorem Measurable.piecewise {_ : DecidablePred (· ∈ s)} (hs : MeasurableSet s)
    (hf : Measurable f) (hg : Measurable g) : Measurable (piecewise s f g) := by
  intro t ht
  rw [piecewise_preimage]
  exact hs.ite (hf ht) (hg ht)

/-- This is slightly different from `Measurable.piecewise`. It can be used to show
`Measurable (ite (x=0) 0 1)` by
`exact Measurable.ite (measurableSet_singleton 0) measurable_const measurable_const`,
but replacing `Measurable.ite` by `Measurable.piecewise` in that example proof does not work. -/
theorem Measurable.ite {p : α → Prop} {_ : DecidablePred p} (hp : MeasurableSet { a : α | p a })
    (hf : Measurable f) (hg : Measurable g) : Measurable fun x => ite (p x) (f x) (g x) :=
  Measurable.piecewise hp hf hg

@[measurability, fun_prop]
theorem Measurable.indicator [Zero β] (hf : Measurable f) (hs : MeasurableSet s) :
    Measurable (s.indicator f) :=
  hf.piecewise hs measurable_const

/-- The measurability of a set `A` is equivalent to the measurability of the indicator function
which takes a constant value `b ≠ 0` on a set `A` and `0` elsewhere. -/
lemma measurable_indicator_const_iff [Zero β] [MeasurableSingletonClass β] (b : β) [NeZero b] :
    Measurable (s.indicator (fun (_ : α) ↦ b)) ↔ MeasurableSet s := by
  constructor <;> intro h
  · convert h (MeasurableSet.singleton (0 : β)).compl
    ext a
    simp [NeZero.ne b]
  · exact measurable_const.indicator h

@[to_additive (attr := measurability)]
theorem measurableSet_mulSupport [One β] [MeasurableSingletonClass β] (hf : Measurable f) :
    MeasurableSet (mulSupport f) :=
  hf (measurableSet_singleton 1).compl

/-- If a function coincides with a measurable function outside of a countable set, it is
measurable. -/
theorem Measurable.measurable_of_countable_ne [MeasurableSingletonClass α] (hf : Measurable f)
    (h : Set.Countable { x | f x ≠ g x }) : Measurable g := by
  intro t ht
  have : g ⁻¹' t = g ⁻¹' t ∩ { x | f x = g x }ᶜ ∪ g ⁻¹' t ∩ { x | f x = g x } := by
    simp [← inter_union_distrib_left]
  rw [this]
  refine (h.mono inter_subset_right).measurableSet.union ?_
  have : g ⁻¹' t ∩ { x : α | f x = g x } = f ⁻¹' t ∩ { x : α | f x = g x } := by
    ext x
    simp +contextual
  rw [this]
  exact (hf ht).inter h.measurableSet.of_compl

end MeasurableFunctions

section Constructions

theorem measurable_to_countable [MeasurableSpace α] [Countable α] [MeasurableSpace β] {f : β → α}
    (h : ∀ y, MeasurableSet (f ⁻¹' {f y})) : Measurable f := fun s _ => by
  rw [← biUnion_preimage_singleton]
  refine MeasurableSet.iUnion fun y => MeasurableSet.iUnion fun hy => ?_
  by_cases hyf : y ∈ range f
  · rcases hyf with ⟨y, rfl⟩
    apply h
  · simp only [preimage_singleton_eq_empty.2 hyf, MeasurableSet.empty]

theorem measurable_to_countable' [MeasurableSpace α] [Countable α] [MeasurableSpace β] {f : β → α}
    (h : ∀ x, MeasurableSet (f ⁻¹' {x})) : Measurable f :=
  measurable_to_countable fun y => h (f y)

theorem ENat.measurable_iff {α : Type*} [MeasurableSpace α] {f : α → ℕ∞} :
    Measurable f ↔ ∀ n : ℕ, MeasurableSet (f ⁻¹' {↑n}) := by
  refine ⟨fun hf n ↦ hf <| measurableSet_singleton _, fun h ↦ measurable_to_countable' fun n ↦ ?_⟩
  cases n with
  | top =>
    rw [← WithTop.none_eq_top, ← compl_range_some, preimage_compl, ← iUnion_singleton_eq_range,
      preimage_iUnion]
    exact .compl <| .iUnion h
  | coe n => exact h n

@[measurability]
theorem measurable_unit [MeasurableSpace α] (f : Unit → α) : Measurable f :=
  measurable_from_top

section ULift
variable [MeasurableSpace α]

instance _root_.ULift.instMeasurableSpace : MeasurableSpace (ULift α) :=
  ‹MeasurableSpace α›.map ULift.up

lemma measurable_down : Measurable (ULift.down : ULift α → α) := fun _ ↦ id
lemma measurable_up : Measurable (ULift.up : α → ULift α) := fun _ ↦ id

@[simp] lemma measurableSet_preimage_down {s : Set α} :
    MeasurableSet (ULift.down ⁻¹' s) ↔ MeasurableSet s := Iff.rfl
@[simp] lemma measurableSet_preimage_up {s : Set (ULift α)} :
    MeasurableSet (ULift.up ⁻¹' s) ↔ MeasurableSet s := Iff.rfl

end ULift

section Nat

variable {mα : MeasurableSpace α}

@[measurability]
theorem measurable_from_nat {f : ℕ → α} : Measurable f :=
  measurable_from_top

theorem measurable_to_nat {f : α → ℕ} : (∀ y, MeasurableSet (f ⁻¹' {f y})) → Measurable f :=
  measurable_to_countable

theorem measurable_to_bool {f : α → Bool} (h : MeasurableSet (f ⁻¹' {true})) : Measurable f := by
  apply measurable_to_countable'
  rintro (- | -)
  · convert h.compl
    rw [← preimage_compl, Bool.compl_singleton, Bool.not_true]
  exact h

theorem measurable_to_prop {f : α → Prop} (h : MeasurableSet (f ⁻¹' {True})) : Measurable f := by
  refine measurable_to_countable' fun x => ?_
  by_cases hx : x
  · simpa [hx] using h
  · simpa only [hx, ← preimage_compl, Prop.compl_singleton, not_true, preimage_singleton_false]
      using h.compl

theorem measurable_findGreatest' {p : α → ℕ → Prop} [∀ x, DecidablePred (p x)] {N : ℕ}
    (hN : ∀ k ≤ N, MeasurableSet { x | Nat.findGreatest (p x) N = k }) :
    Measurable fun x => Nat.findGreatest (p x) N :=
  measurable_to_nat fun _ => hN _ N.findGreatest_le

theorem measurable_findGreatest {p : α → ℕ → Prop} [∀ x, DecidablePred (p x)] {N}
    (hN : ∀ k ≤ N, MeasurableSet { x | p x k }) : Measurable fun x => Nat.findGreatest (p x) N := by
  refine measurable_findGreatest' fun k hk => ?_
  simp only [Nat.findGreatest_eq_iff, setOf_and, setOf_forall, ← compl_setOf]
  repeat' apply_rules [MeasurableSet.inter, MeasurableSet.const, MeasurableSet.iInter,
    MeasurableSet.compl, hN] <;> try intros

@[simp, measurability]
protected theorem MeasurableSet.disjointed {f : ℕ → Set α} (h : ∀ i, MeasurableSet (f i)) (n) :
    MeasurableSet (disjointed f n) :=
  disjointedRec (fun _ _ ht => MeasurableSet.diff ht <| h _) (h n)

theorem measurable_find {p : α → ℕ → Prop} [∀ x, DecidablePred (p x)] (hp : ∀ x, ∃ N, p x N)
    (hm : ∀ k, MeasurableSet { x | p x k }) : Measurable fun x => Nat.find (hp x) := by
  refine measurable_to_nat fun x => ?_
  rw [preimage_find_eq_disjointed (fun k => {x | p x k})]
  exact MeasurableSet.disjointed hm _

end Nat

section Quotient

variable [MeasurableSpace α] [MeasurableSpace β]

instance Quot.instMeasurableSpace {α} {r : α → α → Prop} [m : MeasurableSpace α] :
    MeasurableSpace (Quot r) :=
  m.map (Quot.mk r)

instance Quotient.instMeasurableSpace {α} {s : Setoid α} [m : MeasurableSpace α] :
    MeasurableSpace (Quotient s) :=
  m.map Quotient.mk''

@[to_additive]
instance QuotientGroup.measurableSpace {G} [Group G] [MeasurableSpace G] (S : Subgroup G) :
    MeasurableSpace (G ⧸ S) :=
  Quotient.instMeasurableSpace

theorem measurableSet_quotient {s : Setoid α} {t : Set (Quotient s)} :
    MeasurableSet t ↔ MeasurableSet (Quotient.mk'' ⁻¹' t) :=
  Iff.rfl

theorem measurable_from_quotient {s : Setoid α} {f : Quotient s → β} :
    Measurable f ↔ Measurable (f ∘ Quotient.mk'') :=
  Iff.rfl

@[measurability]
theorem measurable_quotient_mk' [s : Setoid α] : Measurable (Quotient.mk' : α → Quotient s) :=
  fun _ => id

@[measurability]
theorem measurable_quotient_mk'' {s : Setoid α} : Measurable (Quotient.mk'' : α → Quotient s) :=
  fun _ => id

@[measurability]
theorem measurable_quot_mk {r : α → α → Prop} : Measurable (Quot.mk r) := fun _ => id

@[to_additive (attr := measurability)]
theorem QuotientGroup.measurable_coe {G} [Group G] [MeasurableSpace G] {S : Subgroup G} :
    Measurable ((↑) : G → G ⧸ S) :=
  measurable_quotient_mk''

@[to_additive]
nonrec theorem QuotientGroup.measurable_from_quotient {G} [Group G] [MeasurableSpace G]
    {S : Subgroup G} {f : G ⧸ S → α} : Measurable f ↔ Measurable (f ∘ ((↑) : G → G ⧸ S)) :=
  measurable_from_quotient

instance Quotient.instDiscreteMeasurableSpace {α} {s : Setoid α} [MeasurableSpace α]
    [DiscreteMeasurableSpace α] : DiscreteMeasurableSpace (Quotient s) where
  forall_measurableSet _ := measurableSet_quotient.2 .of_discrete

@[to_additive]
instance QuotientGroup.instDiscreteMeasurableSpace {G} [Group G] [MeasurableSpace G]
    [DiscreteMeasurableSpace G] (S : Subgroup G) : DiscreteMeasurableSpace (G ⧸ S) :=
  Quotient.instDiscreteMeasurableSpace

end Quotient

section Subtype

instance Subtype.instMeasurableSpace {α} {p : α → Prop} [m : MeasurableSpace α] :
    MeasurableSpace (Subtype p) :=
  m.comap ((↑) : _ → α)

section

variable [MeasurableSpace α]

@[measurability]
theorem measurable_subtype_coe {p : α → Prop} : Measurable ((↑) : Subtype p → α) :=
  MeasurableSpace.le_map_comap

instance Subtype.instMeasurableSingletonClass {p : α → Prop} [MeasurableSingletonClass α] :
    MeasurableSingletonClass (Subtype p) where
  measurableSet_singleton x :=
    ⟨{(x : α)}, measurableSet_singleton (x : α), by
      rw [← image_singleton, preimage_image_eq _ Subtype.val_injective]⟩

end

variable {m : MeasurableSpace α} {mβ : MeasurableSpace β}

theorem MeasurableSet.of_subtype_image {s : Set α} {t : Set s}
    (h : MeasurableSet (Subtype.val '' t)) : MeasurableSet t :=
  ⟨_, h, preimage_image_eq _ Subtype.val_injective⟩

theorem MeasurableSet.subtype_image {s : Set α} {t : Set s} (hs : MeasurableSet s) :
    MeasurableSet t → MeasurableSet (((↑) : s → α) '' t) := by
  rintro ⟨u, hu, rfl⟩
  rw [Subtype.image_preimage_coe]
  exact hs.inter hu

@[measurability]
theorem Measurable.subtype_coe {p : β → Prop} {f : α → Subtype p} (hf : Measurable f) :
    Measurable fun a : α => (f a : β) :=
  measurable_subtype_coe.comp hf

alias Measurable.subtype_val := Measurable.subtype_coe

@[measurability]
theorem Measurable.subtype_mk {p : β → Prop} {f : α → β} (hf : Measurable f) {h : ∀ x, p (f x)} :
    Measurable fun x => (⟨f x, h x⟩ : Subtype p) := fun t ⟨s, hs⟩ =>
  hs.2 ▸ by simp only [← preimage_comp, Function.comp_def, Subtype.coe_mk, hf hs.1]

@[measurability]
protected theorem Measurable.rangeFactorization {f : α → β} (hf : Measurable f) :
    Measurable (rangeFactorization f) :=
  hf.subtype_mk

theorem Measurable.subtype_map {f : α → β} {p : α → Prop} {q : β → Prop} (hf : Measurable f)
    (hpq : ∀ x, p x → q (f x)) : Measurable (Subtype.map f hpq) :=
  (hf.comp measurable_subtype_coe).subtype_mk

theorem measurable_inclusion {s t : Set α} (h : s ⊆ t) : Measurable (inclusion h) :=
  measurable_id.subtype_map h

theorem MeasurableSet.image_inclusion' {s t : Set α} (h : s ⊆ t) {u : Set s}
    (hs : MeasurableSet (Subtype.val ⁻¹' s : Set t)) (hu : MeasurableSet u) :
    MeasurableSet (inclusion h '' u) := by
  rcases hu with ⟨u, hu, rfl⟩
  convert (measurable_subtype_coe hu).inter hs
  ext ⟨x, hx⟩
  simpa [@and_comm _ (_ = x)] using and_comm

theorem MeasurableSet.image_inclusion {s t : Set α} (h : s ⊆ t) {u : Set s}
    (hs : MeasurableSet s) (hu : MeasurableSet u) :
    MeasurableSet (inclusion h '' u) :=
  (measurable_subtype_coe hs).image_inclusion' h hu

theorem MeasurableSet.of_union_cover {s t u : Set α} (hs : MeasurableSet s) (ht : MeasurableSet t)
    (h : univ ⊆ s ∪ t) (hsu : MeasurableSet (((↑) : s → α) ⁻¹' u))
    (htu : MeasurableSet (((↑) : t → α) ⁻¹' u)) : MeasurableSet u := by
  convert (hs.subtype_image hsu).union (ht.subtype_image htu)
  simp [image_preimage_eq_inter_range, ← inter_union_distrib_left, univ_subset_iff.1 h]

theorem measurable_of_measurable_union_cover {f : α → β} (s t : Set α) (hs : MeasurableSet s)
    (ht : MeasurableSet t) (h : univ ⊆ s ∪ t) (hc : Measurable fun a : s => f a)
    (hd : Measurable fun a : t => f a) : Measurable f := fun _u hu =>
  .of_union_cover hs ht h (hc hu) (hd hu)

theorem measurable_of_restrict_of_restrict_compl {f : α → β} {s : Set α} (hs : MeasurableSet s)
    (h₁ : Measurable (s.restrict f)) (h₂ : Measurable (sᶜ.restrict f)) : Measurable f :=
  measurable_of_measurable_union_cover s sᶜ hs hs.compl (union_compl_self s).ge h₁ h₂

theorem Measurable.dite [∀ x, Decidable (x ∈ s)] {f : s → β} (hf : Measurable f)
    {g : (sᶜ : Set α) → β} (hg : Measurable g) (hs : MeasurableSet s) :
    Measurable fun x => if hx : x ∈ s then f ⟨x, hx⟩ else g ⟨x, hx⟩ :=
  measurable_of_restrict_of_restrict_compl hs (by simpa) (by simpa)

theorem measurable_of_measurable_on_compl_finite [MeasurableSingletonClass α] {f : α → β}
    (s : Set α) (hs : s.Finite) (hf : Measurable (sᶜ.restrict f)) : Measurable f :=
  have := hs.to_subtype
  measurable_of_restrict_of_restrict_compl hs.measurableSet (measurable_of_finite _) hf

theorem measurable_of_measurable_on_compl_singleton [MeasurableSingletonClass α] {f : α → β} (a : α)
    (hf : Measurable ({ x | x ≠ a }.restrict f)) : Measurable f :=
  measurable_of_measurable_on_compl_finite {a} (finite_singleton a) hf

end Subtype

section Atoms

variable [MeasurableSpace β]

/-- The *measurable atom* of `x` is the intersection of all the measurable sets countaining `x`.
It is measurable when the space is countable (or more generally when the measurable space is
countably generated). -/
def measurableAtom (x : β) : Set β :=
  ⋂ (s : Set β) (_h's : x ∈ s) (_hs : MeasurableSet s), s

@[simp] lemma mem_measurableAtom_self (x : β) : x ∈ measurableAtom x := by
  simp +contextual [measurableAtom]

lemma mem_of_mem_measurableAtom {x y : β} (h : y ∈ measurableAtom x) {s : Set β}
    (hs : MeasurableSet s) (hxs : x ∈ s) : y ∈ s := by
  simp only [measurableAtom, mem_iInter] at h
  exact h s hxs hs

lemma measurableAtom_subset {s : Set β} {x : β} (hs : MeasurableSet s) (hx : x ∈ s) :
    measurableAtom x ⊆ s :=
  iInter₂_subset_of_subset s hx fun ⦃a⦄ ↦ (by simp [hs])

@[simp] lemma measurableAtom_of_measurableSingletonClass [MeasurableSingletonClass β] (x : β) :
    measurableAtom x = {x} :=
  Subset.antisymm (measurableAtom_subset (measurableSet_singleton x) rfl) (by simp)

lemma MeasurableSet.measurableAtom_of_countable [Countable β] (x : β) :
    MeasurableSet (measurableAtom x) := by
  have : ∀ (y : β), y ∉ measurableAtom x → ∃ s, x ∈ s ∧ MeasurableSet s ∧ y ∉ s :=
    fun y hy ↦ by simpa [measurableAtom] using hy
  choose! s hs using this
  have : measurableAtom x = ⋂ (y ∈ (measurableAtom x)ᶜ), s y := by
    apply Subset.antisymm
    · intro z hz
      simp only [mem_iInter, mem_compl_iff]
      intro i hi
      exact mem_of_mem_measurableAtom hz (hs i hi).2.1 (hs i hi).1
    · apply compl_subset_compl.1
      intro z hz
      simp only [compl_iInter, mem_iUnion, mem_compl_iff, exists_prop]
      exact ⟨z, hz, (hs z hz).2.2⟩
  rw [this]
  exact MeasurableSet.biInter (to_countable (measurableAtom x)ᶜ) (fun i hi ↦ (hs i hi).2.1)

end Atoms

section Prod

/-- A `MeasurableSpace` structure on the product of two measurable spaces. -/
def MeasurableSpace.prod {α β} (m₁ : MeasurableSpace α) (m₂ : MeasurableSpace β) :
    MeasurableSpace (α × β) :=
  m₁.comap Prod.fst ⊔ m₂.comap Prod.snd

instance Prod.instMeasurableSpace {α β} [m₁ : MeasurableSpace α] [m₂ : MeasurableSpace β] :
    MeasurableSpace (α × β) :=
  m₁.prod m₂

@[measurability]
theorem measurable_fst {_ : MeasurableSpace α} {_ : MeasurableSpace β} :
    Measurable (Prod.fst : α × β → α) :=
  Measurable.of_comap_le le_sup_left

@[measurability]
theorem measurable_snd {_ : MeasurableSpace α} {_ : MeasurableSpace β} :
    Measurable (Prod.snd : α × β → β) :=
  Measurable.of_comap_le le_sup_right

variable {m : MeasurableSpace α} {mβ : MeasurableSpace β} {mγ : MeasurableSpace γ}

@[fun_prop]
theorem Measurable.fst {f : α → β × γ} (hf : Measurable f) : Measurable fun a : α => (f a).1 :=
  measurable_fst.comp hf

@[fun_prop]
theorem Measurable.snd {f : α → β × γ} (hf : Measurable f) : Measurable fun a : α => (f a).2 :=
  measurable_snd.comp hf

@[measurability]
theorem Measurable.prod {f : α → β × γ} (hf₁ : Measurable fun a => (f a).1)
    (hf₂ : Measurable fun a => (f a).2) : Measurable f :=
  Measurable.of_le_map <|
    sup_le
      (by
        rw [MeasurableSpace.comap_le_iff_le_map, MeasurableSpace.map_comp]
        exact hf₁)
      (by
        rw [MeasurableSpace.comap_le_iff_le_map, MeasurableSpace.map_comp]
        exact hf₂)

@[fun_prop]
theorem Measurable.prodMk {β γ} {_ : MeasurableSpace β} {_ : MeasurableSpace γ} {f : α → β}
    {g : α → γ} (hf : Measurable f) (hg : Measurable g) : Measurable fun a : α => (f a, g a) :=
  Measurable.prod hf hg

@[deprecated (since := "2025-03-05")]
alias Measurable.prod_mk := Measurable.prodMk

@[fun_prop]
theorem Measurable.prodMap [MeasurableSpace δ] {f : α → β} {g : γ → δ} (hf : Measurable f)
    (hg : Measurable g) : Measurable (Prod.map f g) :=
  (hf.comp measurable_fst).prodMk (hg.comp measurable_snd)

@[deprecated (since := "2025-03-05")]
alias Measurable.prod_map := Measurable.prodMap

theorem measurable_prodMk_left {x : α} : Measurable (@Prod.mk _ β x) :=
  measurable_const.prodMk measurable_id

@[deprecated (since := "2025-03-05")]
alias measurable_prod_mk_left := measurable_prodMk_left

theorem measurable_prodMk_right {y : β} : Measurable fun x : α => (x, y) :=
  measurable_id.prodMk measurable_const

@[deprecated (since := "2025-03-05")]
alias measurable_prod_mk_right := measurable_prodMk_right

theorem Measurable.of_uncurry_left {f : α → β → γ} (hf : Measurable (uncurry f)) {x : α} :
    Measurable (f x) :=
  hf.comp measurable_prodMk_left

theorem Measurable.of_uncurry_right {f : α → β → γ} (hf : Measurable (uncurry f)) {y : β} :
    Measurable fun x => f x y :=
  hf.comp measurable_prodMk_right

theorem measurable_prod {f : α → β × γ} :
    Measurable f ↔ (Measurable fun a => (f a).1) ∧ Measurable fun a => (f a).2 :=
  ⟨fun hf => ⟨measurable_fst.comp hf, measurable_snd.comp hf⟩, fun h => Measurable.prod h.1 h.2⟩

@[fun_prop, measurability]
theorem measurable_swap : Measurable (Prod.swap : α × β → β × α) :=
  Measurable.prod measurable_snd measurable_fst

theorem measurable_swap_iff {_ : MeasurableSpace γ} {f : α × β → γ} :
    Measurable (f ∘ Prod.swap) ↔ Measurable f :=
  ⟨fun hf => hf.comp measurable_swap, fun hf => hf.comp measurable_swap⟩

@[measurability]
protected theorem MeasurableSet.prod {s : Set α} {t : Set β} (hs : MeasurableSet s)
    (ht : MeasurableSet t) : MeasurableSet (s ×ˢ t) :=
  MeasurableSet.inter (measurable_fst hs) (measurable_snd ht)

theorem measurableSet_prod_of_nonempty {s : Set α} {t : Set β} (h : (s ×ˢ t).Nonempty) :
    MeasurableSet (s ×ˢ t) ↔ MeasurableSet s ∧ MeasurableSet t := by
  rcases h with ⟨⟨x, y⟩, hx, hy⟩
  refine ⟨fun hst => ?_, fun h => h.1.prod h.2⟩
  have : MeasurableSet ((fun x => (x, y)) ⁻¹' s ×ˢ t) := measurable_prodMk_right hst
  have : MeasurableSet (Prod.mk x ⁻¹' s ×ˢ t) := measurable_prodMk_left hst
  simp_all

theorem measurableSet_prod {s : Set α} {t : Set β} :
    MeasurableSet (s ×ˢ t) ↔ MeasurableSet s ∧ MeasurableSet t ∨ s = ∅ ∨ t = ∅ := by
  rcases (s ×ˢ t).eq_empty_or_nonempty with h | h
  · simp [h, prod_eq_empty_iff.mp h]
  · simp [← not_nonempty_iff_eq_empty, prod_nonempty_iff.mp h, measurableSet_prod_of_nonempty h]

theorem measurableSet_swap_iff {s : Set (α × β)} :
    MeasurableSet (Prod.swap ⁻¹' s) ↔ MeasurableSet s :=
  ⟨fun hs => measurable_swap hs, fun hs => measurable_swap hs⟩

instance Prod.instMeasurableSingletonClass
    [MeasurableSingletonClass α] [MeasurableSingletonClass β] :
    MeasurableSingletonClass (α × β) :=
  ⟨fun ⟨a, b⟩ => @singleton_prod_singleton _ _ a b ▸ .prod (.singleton a) (.singleton b)⟩

theorem measurable_from_prod_countable' [Countable β]
    {_ : MeasurableSpace γ} {f : α × β → γ} (hf : ∀ y, Measurable fun x => f (x, y))
    (h'f : ∀ y y' x, y' ∈ measurableAtom y → f (x, y') = f (x, y)) :
    Measurable f := fun s hs => by
  have : f ⁻¹' s = ⋃ y, ((fun x => f (x, y)) ⁻¹' s) ×ˢ (measurableAtom y : Set β) := by
    ext1 ⟨x, y⟩
    simp only [mem_preimage, mem_iUnion, mem_prod]
    refine ⟨fun h ↦ ⟨y, h, mem_measurableAtom_self y⟩, ?_⟩
    rintro ⟨y', hy's, hy'⟩
    rwa [h'f y' y x hy']
  rw [this]
  exact .iUnion (fun y ↦ (hf y hs).prod (.measurableAtom_of_countable y))

theorem measurable_from_prod_countable [Countable β] [MeasurableSingletonClass β]
    {_ : MeasurableSpace γ} {f : α × β → γ} (hf : ∀ y, Measurable fun x => f (x, y)) :
    Measurable f :=
  measurable_from_prod_countable' hf (by simp +contextual)

/-- A piecewise function on countably many pieces is measurable if all the data is measurable. -/
@[measurability]
theorem Measurable.find {_ : MeasurableSpace α} {f : ℕ → α → β} {p : ℕ → α → Prop}
    [∀ n, DecidablePred (p n)] (hf : ∀ n, Measurable (f n)) (hp : ∀ n, MeasurableSet { x | p n x })
    (h : ∀ x, ∃ n, p n x) : Measurable fun x => f (Nat.find (h x)) x :=
  have : Measurable fun p : α × ℕ => f p.2 p.1 := measurable_from_prod_countable fun n => hf n
  this.comp (Measurable.prodMk measurable_id (measurable_find h hp))

/-- Let `t i` be a countable covering of a set `T` by measurable sets. Let `f i : t i → β` be a
family of functions that agree on the intersections `t i ∩ t j`. Then the function
`Set.iUnionLift t f _ _ : T → β`, defined as `f i ⟨x, hx⟩` for `hx : x ∈ t i`, is measurable. -/
theorem measurable_iUnionLift [Countable ι] {t : ι → Set α} {f : ∀ i, t i → β}
    (htf : ∀ (i j) (x : α) (hxi : x ∈ t i) (hxj : x ∈ t j), f i ⟨x, hxi⟩ = f j ⟨x, hxj⟩)
    {T : Set α} (hT : T ⊆ ⋃ i, t i) (htm : ∀ i, MeasurableSet (t i)) (hfm : ∀ i, Measurable (f i)) :
    Measurable (iUnionLift t f htf T hT) := fun s hs => by
  rw [preimage_iUnionLift]
  exact .preimage (.iUnion fun i => .image_inclusion _ (htm _) (hfm i hs)) (measurable_inclusion _)

/-- Let `t i` be a countable covering of `α` by measurable sets. Let `f i : t i → β` be a family of
functions that agree on the intersections `t i ∩ t j`. Then the function `Set.liftCover t f _ _`,
defined as `f i ⟨x, hx⟩` for `hx : x ∈ t i`, is measurable. -/
theorem measurable_liftCover [Countable ι] (t : ι → Set α) (htm : ∀ i, MeasurableSet (t i))
    (f : ∀ i, t i → β) (hfm : ∀ i, Measurable (f i))
    (hf : ∀ (i j) (x : α) (hxi : x ∈ t i) (hxj : x ∈ t j), f i ⟨x, hxi⟩ = f j ⟨x, hxj⟩)
    (htU : ⋃ i, t i = univ) :
    Measurable (liftCover t f hf htU) := fun s hs => by
  rw [preimage_liftCover]
  exact .iUnion fun i => .subtype_image (htm i) <| hfm i hs

/-- Let `t i` be a nonempty countable family of measurable sets in `α`. Let `g i : α → β` be a
family of measurable functions such that `g i` agrees with `g j` on `t i ∩ t j`. Then there exists
a measurable function `f : α → β` that agrees with each `g i` on `t i`.

We only need the assumption `[Nonempty ι]` to prove `[Nonempty (α → β)]`. -/
theorem exists_measurable_piecewise {ι} [Countable ι] [Nonempty ι] (t : ι → Set α)
    (t_meas : ∀ n, MeasurableSet (t n)) (g : ι → α → β) (hg : ∀ n, Measurable (g n))
    (ht : Pairwise fun i j => EqOn (g i) (g j) (t i ∩ t j)) :
    ∃ f : α → β, Measurable f ∧ ∀ n, EqOn f (g n) (t n) := by
  inhabit ι
  set g' : (i : ι) → t i → β := fun i => g i ∘ (↑)
  -- see https://github.com/leanprover-community/mathlib4/issues/2184
  have ht' : ∀ (i j) (x : α) (hxi : x ∈ t i) (hxj : x ∈ t j), g' i ⟨x, hxi⟩ = g' j ⟨x, hxj⟩ := by
    intro i j x hxi hxj
    rcases eq_or_ne i j with rfl | hij
    · rfl
    · exact ht hij ⟨hxi, hxj⟩
  set f : (⋃ i, t i) → β := iUnionLift t g' ht' _ Subset.rfl
  have hfm : Measurable f := measurable_iUnionLift _ _ t_meas
    (fun i => (hg i).comp measurable_subtype_coe)
  classical
    refine ⟨fun x => if hx : x ∈ ⋃ i, t i then f ⟨x, hx⟩ else g default x,
      hfm.dite ((hg default).comp measurable_subtype_coe) (.iUnion t_meas), fun i x hx => ?_⟩
    simp only [dif_pos (mem_iUnion.2 ⟨i, hx⟩)]
    exact iUnionLift_of_mem ⟨x, mem_iUnion.2 ⟨i, hx⟩⟩ hx

end Prod

section Pi

variable {X : δ → Type*} [MeasurableSpace α]

instance MeasurableSpace.pi [m : ∀ a, MeasurableSpace (X a)] : MeasurableSpace (∀ a, X a) :=
  ⨆ a, (m a).comap fun b => b a

variable [∀ a, MeasurableSpace (X a)] [MeasurableSpace γ]

theorem measurable_pi_iff {g : α → ∀ a, X a} : Measurable g ↔ ∀ a, Measurable fun x => g x a := by
  simp_rw [measurable_iff_comap_le, MeasurableSpace.pi, MeasurableSpace.comap_iSup,
    MeasurableSpace.comap_comp, Function.comp_def, iSup_le_iff]

@[fun_prop, aesop safe 100 apply (rule_sets := [Measurable])]
theorem measurable_pi_apply (a : δ) : Measurable fun f : ∀ a, X a => f a :=
  measurable_pi_iff.1 measurable_id a

@[aesop safe 100 apply (rule_sets := [Measurable])]
theorem Measurable.eval {a : δ} {g : α → ∀ a, X a} (hg : Measurable g) :
    Measurable fun x => g x a :=
  (measurable_pi_apply a).comp hg

@[fun_prop, aesop safe 100 apply (rule_sets := [Measurable])]
theorem measurable_pi_lambda (f : α → ∀ a, X a) (hf : ∀ a, Measurable fun c => f c a) :
    Measurable f :=
  measurable_pi_iff.mpr hf

/-- The function `(f, x) ↦ update f a x : (Π a, X a) × X a → Π a, X a` is measurable. -/
@[measurability, fun_prop]
theorem measurable_update'  {a : δ} [DecidableEq δ] :
    Measurable (fun p : (∀ i, X i) × X a ↦ update p.1 a p.2) := by
  rw [measurable_pi_iff]
  intro j
  dsimp [update]
  split_ifs with h
  · subst h
    dsimp
    exact measurable_snd
  · exact measurable_pi_iff.1 measurable_fst _

@[measurability, fun_prop]
theorem measurable_uniqueElim [Unique δ] :
    Measurable (uniqueElim : X (default : δ) → ∀ i, X i) := by
  simp_rw [measurable_pi_iff, Unique.forall_iff, uniqueElim_default]; exact measurable_id

@[measurability, fun_prop]
theorem measurable_updateFinset' [DecidableEq δ] {s : Finset δ} :
    Measurable (fun p : (Π i, X i) × (Π i : s, X i) ↦ updateFinset p.1 s p.2) := by
  simp only [updateFinset, measurable_pi_iff]
  intro i
  by_cases h : i ∈ s <;> simp [h, Measurable.eval, measurable_fst, measurable_snd]

@[measurability, fun_prop]
theorem measurable_updateFinset [DecidableEq δ] {s : Finset δ} {x : Π i, X i} :
    Measurable (updateFinset x s) :=
  measurable_updateFinset'.comp measurable_prodMk_left

@[measurability, fun_prop]
theorem measurable_updateFinset_left [DecidableEq δ] {s : Finset δ} {x : Π i : s, X i} :
    Measurable (updateFinset · s x) :=
  measurable_updateFinset'.comp measurable_prodMk_right

/-- The function `update f a : X a → Π a, X a` is always measurable.
  This doesn't require `f` to be measurable.
  This should not be confused with the statement that `update f a x` is measurable. -/
@[measurability, fun_prop]
<<<<<<< HEAD
theorem measurable_update (f : ∀ a : δ, π a) {a : δ} [DecidableEq δ] : Measurable (update f a) :=
  measurable_update'.comp measurable_prodMk_left
=======
theorem measurable_update (f : ∀ a : δ, X a) {a : δ} [DecidableEq δ] : Measurable (update f a) :=
  measurable_update'.comp measurable_prod_mk_left
>>>>>>> c99eb62b

@[measurability, fun_prop]
theorem measurable_update_left {a : δ} [DecidableEq δ] {x : X a} :
    Measurable (update · a x) :=
  measurable_update'.comp measurable_prodMk_right

@[measurability, fun_prop]
theorem Set.measurable_restrict (s : Set δ) : Measurable (s.restrict (π := X)) :=
  measurable_pi_lambda _ fun _ ↦ measurable_pi_apply _

@[measurability, fun_prop]
theorem Set.measurable_restrict₂ {s t : Set δ} (hst : s ⊆ t) :
    Measurable (restrict₂ (π := X) hst) :=
  measurable_pi_lambda _ fun _ ↦ measurable_pi_apply _

@[measurability, fun_prop]
theorem Finset.measurable_restrict (s : Finset δ) : Measurable (s.restrict (π := X)) :=
  measurable_pi_lambda _ fun _ ↦ measurable_pi_apply _

@[measurability, fun_prop]
theorem Finset.measurable_restrict₂ {s t : Finset δ} (hst : s ⊆ t) :
    Measurable (Finset.restrict₂ (π := X) hst) :=
  measurable_pi_lambda _ fun _ ↦ measurable_pi_apply _

@[measurability, fun_prop]
theorem Set.measurable_restrict_apply (s : Set α) {f : α → γ} (hf : Measurable f) :
    Measurable (s.restrict f) := hf.comp measurable_subtype_coe

@[measurability, fun_prop]
theorem Set.measurable_restrict₂_apply {s t : Set α} (hst : s ⊆ t)
    {f : t → γ} (hf : Measurable f) :
    Measurable (restrict₂ (π := fun _ ↦ γ) hst f) := hf.comp (measurable_inclusion hst)

@[measurability, fun_prop]
theorem Finset.measurable_restrict_apply (s : Finset α) {f : α → γ} (hf : Measurable f) :
    Measurable (s.restrict f) := hf.comp measurable_subtype_coe

@[measurability, fun_prop]
theorem Finset.measurable_restrict₂_apply {s t : Finset α} (hst : s ⊆ t)
    {f : t → γ} (hf : Measurable f) :
    Measurable (restrict₂ (π := fun _ ↦ γ) hst f) := hf.comp (measurable_inclusion hst)

variable (X) in
theorem measurable_eq_mp {i i' : δ} (h : i = i') : Measurable (congr_arg X h).mp := by
  cases h
  exact measurable_id

variable (X) in
theorem Measurable.eq_mp {β} [MeasurableSpace β] {i i' : δ} (h : i = i') {f : β → X i}
    (hf : Measurable f) : Measurable fun x => (congr_arg X h).mp (f x) :=
  (measurable_eq_mp X h).comp hf

@[measurability, fun_prop]
theorem measurable_piCongrLeft (f : δ' ≃ δ) : Measurable (piCongrLeft X f) := by
  rw [measurable_pi_iff]
  intro i
  simp_rw [piCongrLeft_apply_eq_cast]
  exact Measurable.eq_mp X (f.apply_symm_apply i) <| measurable_pi_apply <| f.symm i

/- Even though we cannot use projection notation, we still keep a dot to be consistent with similar
  lemmas, like `MeasurableSet.prod`. -/
@[measurability]
protected theorem MeasurableSet.pi {s : Set δ} {t : ∀ i : δ, Set (X i)} (hs : s.Countable)
    (ht : ∀ i ∈ s, MeasurableSet (t i)) : MeasurableSet (s.pi t) := by
  rw [pi_def]
  exact MeasurableSet.biInter hs fun i hi => measurable_pi_apply _ (ht i hi)

protected theorem MeasurableSet.univ_pi [Countable δ] {t : ∀ i : δ, Set (X i)}
    (ht : ∀ i, MeasurableSet (t i)) : MeasurableSet (pi univ t) :=
  MeasurableSet.pi (to_countable _) fun i _ => ht i

theorem measurableSet_pi_of_nonempty {s : Set δ} {t : ∀ i, Set (X i)} (hs : s.Countable)
    (h : (pi s t).Nonempty) : MeasurableSet (pi s t) ↔ ∀ i ∈ s, MeasurableSet (t i) := by
  classical
    rcases h with ⟨f, hf⟩
    refine ⟨fun hst i hi => ?_, MeasurableSet.pi hs⟩
    convert measurable_update f (a := i) hst
    rw [update_preimage_pi hi]
    exact fun j hj _ => hf j hj

theorem measurableSet_pi {s : Set δ} {t : ∀ i, Set (X i)} (hs : s.Countable) :
    MeasurableSet (pi s t) ↔ (∀ i ∈ s, MeasurableSet (t i)) ∨ pi s t = ∅ := by
  rcases (pi s t).eq_empty_or_nonempty with h | h
  · simp [h]
  · simp [measurableSet_pi_of_nonempty hs, h, ← not_nonempty_iff_eq_empty]

instance Pi.instMeasurableSingletonClass [Countable δ] [∀ a, MeasurableSingletonClass (X a)] :
    MeasurableSingletonClass (∀ a, X a) :=
  ⟨fun f => univ_pi_singleton f ▸ MeasurableSet.univ_pi fun t => measurableSet_singleton (f t)⟩

variable (X)

@[measurability]
theorem measurable_piEquivPiSubtypeProd_symm (p : δ → Prop) [DecidablePred p] :
    Measurable (Equiv.piEquivPiSubtypeProd p X).symm := by
  refine measurable_pi_iff.2 fun j => ?_
  by_cases hj : p j
  · simp only [hj, dif_pos, Equiv.piEquivPiSubtypeProd_symm_apply]
    have : Measurable fun (f : ∀ i : { x // p x }, X i.1) => f ⟨j, hj⟩ :=
      measurable_pi_apply (X := fun i : {x // p x} => X i.1) ⟨j, hj⟩
    exact Measurable.comp this measurable_fst
  · simp only [hj, Equiv.piEquivPiSubtypeProd_symm_apply, dif_neg, not_false_iff]
    have : Measurable fun (f : ∀ i : { x // ¬p x }, X i.1) => f ⟨j, hj⟩ :=
      measurable_pi_apply (X := fun i : {x // ¬p x} => X i.1) ⟨j, hj⟩
    exact Measurable.comp this measurable_snd

@[measurability]
theorem measurable_piEquivPiSubtypeProd (p : δ → Prop) [DecidablePred p] :
<<<<<<< HEAD
    Measurable (Equiv.piEquivPiSubtypeProd p π) :=
  (measurable_pi_iff.2 fun _ => measurable_pi_apply _).prodMk
=======
    Measurable (Equiv.piEquivPiSubtypeProd p X) :=
  (measurable_pi_iff.2 fun _ => measurable_pi_apply _).prod_mk
>>>>>>> c99eb62b
    (measurable_pi_iff.2 fun _ => measurable_pi_apply _)

end Pi

instance TProd.instMeasurableSpace (X : δ → Type*) [∀ i, MeasurableSpace (X i)] :
    ∀ l : List δ, MeasurableSpace (List.TProd X l)
  | [] => PUnit.instMeasurableSpace
  | _::is => @Prod.instMeasurableSpace _ _ _ (TProd.instMeasurableSpace X is)

section TProd

open List

variable {X : δ → Type*} [∀ i, MeasurableSpace (X i)]

theorem measurable_tProd_mk (l : List δ) : Measurable (@TProd.mk δ X l) := by
  induction' l with i l ih
  · exact measurable_const
  · exact (measurable_pi_apply i).prodMk ih

theorem measurable_tProd_elim [DecidableEq δ] :
    ∀ {l : List δ} {i : δ} (hi : i ∈ l), Measurable fun v : TProd X l => v.elim hi
  | i::is, j, hj => by
    by_cases hji : j = i
    · subst hji
      simpa using measurable_fst
    · simp only [TProd.elim_of_ne _ hji]
      rw [mem_cons] at hj
      exact (measurable_tProd_elim (hj.resolve_left hji)).comp measurable_snd

theorem measurable_tProd_elim' [DecidableEq δ] {l : List δ} (h : ∀ i, i ∈ l) :
    Measurable (TProd.elim' h : TProd X l → ∀ i, X i) :=
  measurable_pi_lambda _ fun i => measurable_tProd_elim (h i)

theorem MeasurableSet.tProd (l : List δ) {s : ∀ i, Set (X i)} (hs : ∀ i, MeasurableSet (s i)) :
    MeasurableSet (Set.tprod l s) := by
  induction' l with i l ih
  · exact MeasurableSet.univ
  · exact (hs i).prod ih

end TProd

instance Sum.instMeasurableSpace {α β} [m₁ : MeasurableSpace α] [m₂ : MeasurableSpace β] :
    MeasurableSpace (α ⊕ β) :=
  m₁.map Sum.inl ⊓ m₂.map Sum.inr

section Sum

@[measurability]
theorem measurable_inl [MeasurableSpace α] [MeasurableSpace β] : Measurable (@Sum.inl α β) :=
  Measurable.of_le_map inf_le_left

@[measurability]
theorem measurable_inr [MeasurableSpace α] [MeasurableSpace β] : Measurable (@Sum.inr α β) :=
  Measurable.of_le_map inf_le_right

variable {m : MeasurableSpace α} {mβ : MeasurableSpace β}

theorem measurableSet_sum_iff {s : Set (α ⊕ β)} :
    MeasurableSet s ↔ MeasurableSet (Sum.inl ⁻¹' s) ∧ MeasurableSet (Sum.inr ⁻¹' s) :=
  Iff.rfl

theorem measurable_sum {_ : MeasurableSpace γ} {f : α ⊕ β → γ} (hl : Measurable (f ∘ Sum.inl))
    (hr : Measurable (f ∘ Sum.inr)) : Measurable f :=
  Measurable.of_comap_le <|
    le_inf (MeasurableSpace.comap_le_iff_le_map.2 <| hl)
      (MeasurableSpace.comap_le_iff_le_map.2 <| hr)

@[measurability]
theorem Measurable.sumElim {_ : MeasurableSpace γ} {f : α → γ} {g : β → γ} (hf : Measurable f)
    (hg : Measurable g) : Measurable (Sum.elim f g) :=
  measurable_sum hf hg

theorem Measurable.sumMap {_ : MeasurableSpace γ} {_ : MeasurableSpace δ} {f : α → β} {g : γ → δ}
    (hf : Measurable f) (hg : Measurable g) : Measurable (Sum.map f g) :=
  (measurable_inl.comp hf).sumElim (measurable_inr.comp hg)

@[simp] theorem measurableSet_inl_image {s : Set α} :
    MeasurableSet (Sum.inl '' s : Set (α ⊕ β)) ↔ MeasurableSet s := by
  simp [measurableSet_sum_iff, Sum.inl_injective.preimage_image]

alias ⟨_, MeasurableSet.inl_image⟩ := measurableSet_inl_image

@[simp] theorem measurableSet_inr_image {s : Set β} :
    MeasurableSet (Sum.inr '' s : Set (α ⊕ β)) ↔ MeasurableSet s := by
  simp [measurableSet_sum_iff, Sum.inr_injective.preimage_image]

alias ⟨_, MeasurableSet.inr_image⟩ := measurableSet_inr_image

theorem measurableSet_range_inl [MeasurableSpace α] :
    MeasurableSet (range Sum.inl : Set (α ⊕ β)) := by
  rw [← image_univ]
  exact MeasurableSet.univ.inl_image

theorem measurableSet_range_inr [MeasurableSpace α] :
    MeasurableSet (range Sum.inr : Set (α ⊕ β)) := by
  rw [← image_univ]
  exact MeasurableSet.univ.inr_image

end Sum

instance Sigma.instMeasurableSpace {α} {β : α → Type*} [m : ∀ a, MeasurableSpace (β a)] :
    MeasurableSpace (Sigma β) :=
  ⨅ a, (m a).map (Sigma.mk a)

section prop
variable [MeasurableSpace α] {p q : α → Prop}

@[simp] theorem measurableSet_setOf : MeasurableSet {a | p a} ↔ Measurable p :=
  ⟨fun h ↦ measurable_to_prop <| by simpa only [preimage_singleton_true], fun h => by
    simpa using h (measurableSet_singleton True)⟩

@[simp] theorem measurable_mem : Measurable (· ∈ s) ↔ MeasurableSet s := measurableSet_setOf.symm

alias ⟨_, Measurable.setOf⟩ := measurableSet_setOf

alias ⟨_, MeasurableSet.mem⟩ := measurable_mem

lemma Measurable.not (hp : Measurable p) : Measurable (¬ p ·) :=
  measurableSet_setOf.1 hp.setOf.compl

lemma Measurable.and (hp : Measurable p) (hq : Measurable q) : Measurable fun a ↦ p a ∧ q a :=
  measurableSet_setOf.1 <| hp.setOf.inter hq.setOf

lemma Measurable.or (hp : Measurable p) (hq : Measurable q) : Measurable fun a ↦ p a ∨ q a :=
  measurableSet_setOf.1 <| hp.setOf.union hq.setOf

lemma Measurable.imp (hp : Measurable p) (hq : Measurable q) : Measurable fun a ↦ p a → q a :=
  measurableSet_setOf.1 <| hp.setOf.himp hq.setOf

lemma Measurable.iff (hp : Measurable p) (hq : Measurable q) : Measurable fun a ↦ p a ↔ q a :=
  measurableSet_setOf.1 <| by simp_rw [iff_iff_implies_and_implies]; exact hq.setOf.bihimp hp.setOf

lemma Measurable.forall [Countable ι] {p : ι → α → Prop} (hp : ∀ i, Measurable (p i)) :
    Measurable fun a ↦ ∀ i, p i a :=
  measurableSet_setOf.1 <| by rw [setOf_forall]; exact MeasurableSet.iInter fun i ↦ (hp i).setOf

lemma Measurable.exists [Countable ι] {p : ι → α → Prop} (hp : ∀ i, Measurable (p i)) :
    Measurable fun a ↦ ∃ i, p i a :=
  measurableSet_setOf.1 <| by rw [setOf_exists]; exact MeasurableSet.iUnion fun i ↦ (hp i).setOf

end prop

section Set
variable [MeasurableSpace β] {g : β → Set α}

/-- This instance is useful when talking about Bernoulli sequences of random variables or binomial
random graphs. -/
instance Set.instMeasurableSpace : MeasurableSpace (Set α) := by unfold Set; infer_instance

instance Set.instMeasurableSingletonClass [Countable α] : MeasurableSingletonClass (Set α) := by
  unfold Set; infer_instance

lemma measurable_set_iff : Measurable g ↔ ∀ a, Measurable fun x ↦ a ∈ g x := measurable_pi_iff

@[aesop safe 100 apply (rule_sets := [Measurable])]
lemma measurable_set_mem (a : α) : Measurable fun s : Set α ↦ a ∈ s := measurable_pi_apply _

@[aesop safe 100 apply (rule_sets := [Measurable])]
lemma measurable_set_not_mem (a : α) : Measurable fun s : Set α ↦ a ∉ s :=
  (Measurable.of_discrete (f := Not)).comp <| measurable_set_mem a

@[aesop safe 100 apply (rule_sets := [Measurable])]
lemma measurableSet_mem (a : α) : MeasurableSet {s : Set α | a ∈ s} :=
  measurableSet_setOf.2 <| measurable_set_mem _

@[aesop safe 100 apply (rule_sets := [Measurable])]
lemma measurableSet_not_mem (a : α) : MeasurableSet {s : Set α | a ∉ s} :=
  measurableSet_setOf.2 <| measurable_set_not_mem _

lemma measurable_compl : Measurable ((·ᶜ) : Set α → Set α) :=
  measurable_set_iff.2 fun _ ↦ measurable_set_not_mem _

lemma MeasurableSet.setOf_finite [Countable α] : MeasurableSet {s : Set α | s.Finite} :=
  Countable.setOf_finite.measurableSet

lemma MeasurableSet.setOf_infinite [Countable α] : MeasurableSet {s : Set α | s.Infinite} :=
  .setOf_finite |> .compl

lemma MeasurableSet.sep_finite [Countable α] {S : Set (Set α)} (hS : MeasurableSet S) :
    MeasurableSet {s ∈ S | s.Finite} :=
  hS.inter .setOf_finite

lemma MeasurableSet.sep_infinite [Countable α] {S : Set (Set α)} (hS : MeasurableSet S) :
    MeasurableSet {s ∈ S | s.Infinite} :=
  hS.inter .setOf_infinite

end Set
end Constructions

namespace MeasurableSpace

/-- The sigma-algebra generated by a single set `s` is `{∅, s, sᶜ, univ}`. -/
@[simp] theorem generateFrom_singleton (s : Set α) :
    generateFrom {s} = MeasurableSpace.comap (· ∈ s) ⊤ := by
  classical
  letI : MeasurableSpace α := generateFrom {s}
  refine le_antisymm (generateFrom_le fun t ht => ⟨{True}, trivial, by simp [ht.symm]⟩) ?_
  rintro _ ⟨u, -, rfl⟩
  exact (show MeasurableSet s from GenerateMeasurable.basic _ <| mem_singleton s).mem trivial

lemma generateFrom_singleton_le {m : MeasurableSpace α} {s : Set α} (hs : MeasurableSet s) :
    MeasurableSpace.generateFrom {s} ≤ m :=
  generateFrom_le (fun _ ht ↦ mem_singleton_iff.1 ht ▸ hs)

end MeasurableSpace

namespace MeasureTheory

theorem measurableSet_generateFrom_singleton_iff {s t : Set α} :
    MeasurableSet[MeasurableSpace.generateFrom {s}] t ↔ t = ∅ ∨ t = s ∨ t = sᶜ ∨ t = univ := by
  simp_rw [MeasurableSpace.generateFrom_singleton]
  change t ∈ {t | _} ↔ _
  simp_rw [MeasurableSpace.measurableSet_top, true_and, mem_setOf_eq]
  constructor
  · rintro ⟨x, rfl⟩
    by_cases hT : True ∈ x
    · by_cases hF : False ∈ x
      · refine Or.inr <| Or.inr <| Or.inr <| subset_antisymm (subset_univ _) ?_
        suffices x = univ by simp only [this, preimage_univ, subset_refl]
        refine subset_antisymm (subset_univ _) ?_
        rw [univ_eq_true_false]
        rintro - (rfl | rfl)
        · assumption
        · assumption
      · have hx : x = {True} := by
          ext p
          refine ⟨fun hp ↦ mem_singleton_iff.2 ?_, fun hp ↦ hp ▸ hT⟩
          by_contra hpneg
          rw [eq_iff_iff, iff_true, ← false_iff] at hpneg
          exact hF (by convert hp)
        simp [hx]
    · by_cases hF : False ∈ x
      · have hx : x = {False} := by
          ext p
          refine ⟨fun hp ↦ mem_singleton_iff.2 ?_, fun hp ↦ hp ▸ hF⟩
          by_contra hpneg
          simp only [eq_iff_iff, iff_false, not_not] at hpneg
          refine hT ?_
          convert hp
          simpa
        refine Or.inr <| Or.inr <| Or.inl <| ?_
        simp [hx]
        rfl
      · refine Or.inl <| subset_antisymm ?_ <| empty_subset _
        suffices x ⊆ ∅ by
          rw [subset_empty_iff] at this
          simp only [this, preimage_empty, subset_refl]
        intro p hp
        fin_cases p
        · contradiction
        · contradiction
  · rintro (rfl | rfl | rfl | rfl)
    on_goal 1 => use ∅
    on_goal 2 => use {True}
    on_goal 3 => use {False}
    on_goal 4 => use Set.univ
    all_goals
      simp [compl_def]

end MeasureTheory

namespace Filter

variable [MeasurableSpace α]

/-- A filter `f` is measurably generates if each `s ∈ f` includes a measurable `t ∈ f`. -/
class IsMeasurablyGenerated (f : Filter α) : Prop where
  exists_measurable_subset : ∀ ⦃s⦄, s ∈ f → ∃ t ∈ f, MeasurableSet t ∧ t ⊆ s

instance isMeasurablyGenerated_bot : IsMeasurablyGenerated (⊥ : Filter α) :=
  ⟨fun _ _ => ⟨∅, mem_bot, MeasurableSet.empty, empty_subset _⟩⟩

instance isMeasurablyGenerated_top : IsMeasurablyGenerated (⊤ : Filter α) :=
  ⟨fun _s hs => ⟨univ, univ_mem, MeasurableSet.univ, fun x _ => hs x⟩⟩

theorem Eventually.exists_measurable_mem {f : Filter α} [IsMeasurablyGenerated f] {p : α → Prop}
    (h : ∀ᶠ x in f, p x) : ∃ s ∈ f, MeasurableSet s ∧ ∀ x ∈ s, p x :=
  IsMeasurablyGenerated.exists_measurable_subset h

theorem Eventually.exists_measurable_mem_of_smallSets {f : Filter α} [IsMeasurablyGenerated f]
    {p : Set α → Prop} (h : ∀ᶠ s in f.smallSets, p s) : ∃ s ∈ f, MeasurableSet s ∧ p s :=
  let ⟨_s, hsf, hs⟩ := eventually_smallSets.1 h
  let ⟨t, htf, htm, hts⟩ := IsMeasurablyGenerated.exists_measurable_subset hsf
  ⟨t, htf, htm, hs t hts⟩

instance inf_isMeasurablyGenerated (f g : Filter α) [IsMeasurablyGenerated f]
    [IsMeasurablyGenerated g] : IsMeasurablyGenerated (f ⊓ g) := by
  constructor
  rintro t ⟨sf, hsf, sg, hsg, rfl⟩
  rcases IsMeasurablyGenerated.exists_measurable_subset hsf with ⟨s'f, hs'f, hmf, hs'sf⟩
  rcases IsMeasurablyGenerated.exists_measurable_subset hsg with ⟨s'g, hs'g, hmg, hs'sg⟩
  refine ⟨s'f ∩ s'g, inter_mem_inf hs'f hs'g, hmf.inter hmg, ?_⟩
  exact inter_subset_inter hs'sf hs'sg

theorem principal_isMeasurablyGenerated_iff {s : Set α} :
    IsMeasurablyGenerated (𝓟 s) ↔ MeasurableSet s := by
  refine ⟨?_, fun hs => ⟨fun t ht => ⟨s, mem_principal_self s, hs, ht⟩⟩⟩
  rintro ⟨hs⟩
  rcases hs (mem_principal_self s) with ⟨t, ht, htm, hts⟩
  have : t = s := hts.antisymm ht
  rwa [← this]

alias ⟨_, _root_.MeasurableSet.principal_isMeasurablyGenerated⟩ :=
  principal_isMeasurablyGenerated_iff

instance iInf_isMeasurablyGenerated {f : ι → Filter α} [∀ i, IsMeasurablyGenerated (f i)] :
    IsMeasurablyGenerated (⨅ i, f i) := by
  refine ⟨fun s hs => ?_⟩
  rw [← Equiv.plift.surjective.iInf_comp, mem_iInf] at hs
  rcases hs with ⟨t, ht, ⟨V, hVf, rfl⟩⟩
  choose U hUf hU using fun i => IsMeasurablyGenerated.exists_measurable_subset (hVf i)
  refine ⟨⋂ i : t, U i, ?_, ?_, ?_⟩
  · rw [← Equiv.plift.surjective.iInf_comp, mem_iInf]
    exact ⟨t, ht, U, hUf, rfl⟩
  · haveI := ht.countable.toEncodable.countable
    exact MeasurableSet.iInter fun i => (hU i).1
  · exact iInter_mono fun i => (hU i).2

end Filter

/-- The set of points for which a sequence of measurable functions converges to a given value
is measurable. -/
@[measurability]
lemma measurableSet_tendsto {_ : MeasurableSpace β} [MeasurableSpace γ]
    [Countable δ] {l : Filter δ} [l.IsCountablyGenerated]
    (l' : Filter γ) [l'.IsCountablyGenerated] [hl' : l'.IsMeasurablyGenerated]
    {f : δ → β → γ} (hf : ∀ i, Measurable (f i)) :
    MeasurableSet { x | Tendsto (fun n ↦ f n x) l l' } := by
  rcases l.exists_antitone_basis with ⟨u, hu⟩
  rcases (Filter.hasBasis_self.mpr hl'.exists_measurable_subset).exists_antitone_subbasis with
    ⟨v, v_meas, hv⟩
  simp only [hu.tendsto_iff hv.toHasBasis, true_imp_iff, true_and, setOf_forall, setOf_exists]
  exact .iInter fun n ↦ .iUnion fun _ ↦ .biInter (to_countable _) fun i _ ↦
    (v_meas n).2.preimage (hf i)

/-- We say that a collection of sets is countably spanning if a countable subset spans the
whole type. This is a useful condition in various parts of measure theory. For example, it is
a needed condition to show that the product of two collections generate the product sigma algebra,
see `generateFrom_prod_eq`. -/
def IsCountablySpanning (C : Set (Set α)) : Prop :=
  ∃ s : ℕ → Set α, (∀ n, s n ∈ C) ∧ ⋃ n, s n = univ

theorem isCountablySpanning_measurableSet [MeasurableSpace α] :
    IsCountablySpanning { s : Set α | MeasurableSet s } :=
  ⟨fun _ => univ, fun _ => MeasurableSet.univ, iUnion_const _⟩

/-- Rectangles of countably spanning sets are countably spanning. -/
lemma IsCountablySpanning.prod {C : Set (Set α)} {D : Set (Set β)} (hC : IsCountablySpanning C)
    (hD : IsCountablySpanning D) : IsCountablySpanning (image2 (· ×ˢ ·) C D) := by
  rcases hC, hD with ⟨⟨s, h1s, h2s⟩, t, h1t, h2t⟩
  refine ⟨fun n => s n.unpair.1 ×ˢ t n.unpair.2, fun n => mem_image2_of_mem (h1s _) (h1t _), ?_⟩
  rw [iUnion_unpair_prod, h2s, h2t, univ_prod_univ]

namespace MeasurableSet

variable [MeasurableSpace α]

protected theorem iUnion_of_monotone_of_frequently
    {ι : Type*} [Preorder ι] [(atTop : Filter ι).IsCountablyGenerated] {s : ι → Set α}
    (hsm : Monotone s) (hs : ∃ᶠ i in atTop, MeasurableSet (s i)) : MeasurableSet (⋃ i, s i) := by
  rcases exists_seq_forall_of_frequently hs with ⟨x, hx, hxm⟩
  rw [← hsm.iUnion_comp_tendsto_atTop hx]
  exact .iUnion hxm

protected theorem iInter_of_antitone_of_frequently
    {ι : Type*} [Preorder ι] [(atTop : Filter ι).IsCountablyGenerated] {s : ι → Set α}
    (hsm : Antitone s) (hs : ∃ᶠ i in atTop, MeasurableSet (s i)) : MeasurableSet (⋂ i, s i) := by
  rw [← compl_iff, compl_iInter]
  exact .iUnion_of_monotone_of_frequently (compl_anti.comp hsm) <| hs.mono fun _ ↦ .compl

protected theorem iUnion_of_monotone {ι : Type*} [Preorder ι] [IsDirected ι (· ≤ ·)]
    [(atTop : Filter ι).IsCountablyGenerated] {s : ι → Set α}
    (hsm : Monotone s) (hs : ∀ i, MeasurableSet (s i)) : MeasurableSet (⋃ i, s i) := by
  cases isEmpty_or_nonempty ι with
  | inl _ => simp
  | inr _ => exact .iUnion_of_monotone_of_frequently hsm <| .of_forall hs

protected theorem iInter_of_antitone {ι : Type*} [Preorder ι] [IsDirected ι (· ≤ ·)]
    [(atTop : Filter ι).IsCountablyGenerated] {s : ι → Set α}
    (hsm : Antitone s) (hs : ∀ i, MeasurableSet (s i)) : MeasurableSet (⋂ i, s i) := by
  rw [← compl_iff, compl_iInter]
  exact .iUnion_of_monotone (compl_anti.comp hsm) fun i ↦ (hs i).compl

/-!
### Typeclasses on `Subtype MeasurableSet`
-/

instance Subtype.instMembership : Membership α (Subtype (MeasurableSet : Set α → Prop)) :=
  ⟨fun s a => a ∈ (s : Set α)⟩

@[simp]
theorem mem_coe (a : α) (s : Subtype (MeasurableSet : Set α → Prop)) : a ∈ (s : Set α) ↔ a ∈ s :=
  Iff.rfl

instance Subtype.instEmptyCollection : EmptyCollection (Subtype (MeasurableSet : Set α → Prop)) :=
  ⟨⟨∅, MeasurableSet.empty⟩⟩

@[simp]
theorem coe_empty : ↑(∅ : Subtype (MeasurableSet : Set α → Prop)) = (∅ : Set α) :=
  rfl

instance Subtype.instInsert [MeasurableSingletonClass α] :
    Insert α (Subtype (MeasurableSet : Set α → Prop)) :=
  ⟨fun a s => ⟨insert a (s : Set α), s.prop.insert a⟩⟩

@[simp]
theorem coe_insert [MeasurableSingletonClass α] (a : α)
    (s : Subtype (MeasurableSet : Set α → Prop)) :
    ↑(Insert.insert a s) = (Insert.insert a s : Set α) :=
  rfl

instance Subtype.instSingleton [MeasurableSingletonClass α] :
    Singleton α (Subtype (MeasurableSet : Set α → Prop)) :=
  ⟨fun a => ⟨{a}, .singleton _⟩⟩

@[simp] theorem coe_singleton [MeasurableSingletonClass α] (a : α) :
    ↑({a} : Subtype (MeasurableSet : Set α → Prop)) = ({a} : Set α) :=
  rfl

instance Subtype.instLawfulSingleton [MeasurableSingletonClass α] :
    LawfulSingleton α (Subtype (MeasurableSet : Set α → Prop)) :=
  ⟨fun _ => Subtype.eq <| insert_emptyc_eq _⟩

instance Subtype.instHasCompl : HasCompl (Subtype (MeasurableSet : Set α → Prop)) :=
  ⟨fun x => ⟨xᶜ, x.prop.compl⟩⟩

@[simp]
theorem coe_compl (s : Subtype (MeasurableSet : Set α → Prop)) : ↑sᶜ = (sᶜ : Set α) :=
  rfl

instance Subtype.instUnion : Union (Subtype (MeasurableSet : Set α → Prop)) :=
  ⟨fun x y => ⟨(x : Set α) ∪ y, x.prop.union y.prop⟩⟩

@[simp]
theorem coe_union (s t : Subtype (MeasurableSet : Set α → Prop)) : ↑(s ∪ t) = (s ∪ t : Set α) :=
  rfl

instance Subtype.instSup : Max (Subtype (MeasurableSet : Set α → Prop)) :=
  ⟨fun x y => x ∪ y⟩

@[simp]
protected theorem sup_eq_union (s t : {s : Set α // MeasurableSet s}) : s ⊔ t = s ∪ t := rfl

instance Subtype.instInter : Inter (Subtype (MeasurableSet : Set α → Prop)) :=
  ⟨fun x y => ⟨x ∩ y, x.prop.inter y.prop⟩⟩

@[simp]
theorem coe_inter (s t : Subtype (MeasurableSet : Set α → Prop)) : ↑(s ∩ t) = (s ∩ t : Set α) :=
  rfl

instance Subtype.instInf : Min (Subtype (MeasurableSet : Set α → Prop)) :=
  ⟨fun x y => x ∩ y⟩

@[simp]
protected theorem inf_eq_inter (s t : {s : Set α // MeasurableSet s}) : s ⊓ t = s ∩ t := rfl

instance Subtype.instSDiff : SDiff (Subtype (MeasurableSet : Set α → Prop)) :=
  ⟨fun x y => ⟨x \ y, x.prop.diff y.prop⟩⟩

-- TODO: Why does it complain that `x ⇨ y` is noncomputable?
noncomputable instance Subtype.instHImp : HImp (Subtype (MeasurableSet : Set α → Prop)) where
  himp x y := ⟨x ⇨ y, x.prop.himp y.prop⟩

@[simp]
theorem coe_sdiff (s t : Subtype (MeasurableSet : Set α → Prop)) : ↑(s \ t) = (s : Set α) \ t :=
  rfl

@[simp]
lemma coe_himp (s t : Subtype (MeasurableSet : Set α → Prop)) : ↑(s ⇨ t) = (s ⇨ t : Set α) := rfl

instance Subtype.instBot : Bot (Subtype (MeasurableSet : Set α → Prop)) := ⟨∅⟩

@[simp]
theorem coe_bot : ↑(⊥ : Subtype (MeasurableSet : Set α → Prop)) = (⊥ : Set α) :=
  rfl

instance Subtype.instTop : Top (Subtype (MeasurableSet : Set α → Prop)) :=
  ⟨⟨Set.univ, MeasurableSet.univ⟩⟩

@[simp]
theorem coe_top : ↑(⊤ : Subtype (MeasurableSet : Set α → Prop)) = (⊤ : Set α) :=
  rfl

noncomputable instance Subtype.instBooleanAlgebra :
    BooleanAlgebra (Subtype (MeasurableSet : Set α → Prop)) :=
  Subtype.coe_injective.booleanAlgebra _ coe_union coe_inter coe_top coe_bot coe_compl coe_sdiff
    coe_himp

@[measurability]
theorem measurableSet_blimsup {s : ℕ → Set α} {p : ℕ → Prop} (h : ∀ n, p n → MeasurableSet (s n)) :
    MeasurableSet <| blimsup s atTop p := by
  simp only [blimsup_eq_iInf_biSup_of_nat, iSup_eq_iUnion, iInf_eq_iInter]
  exact .iInter fun _ => .iUnion fun m => .iUnion fun hm => h m hm.1

@[measurability]
theorem measurableSet_bliminf {s : ℕ → Set α} {p : ℕ → Prop} (h : ∀ n, p n → MeasurableSet (s n)) :
    MeasurableSet <| Filter.bliminf s Filter.atTop p := by
  simp only [Filter.bliminf_eq_iSup_biInf_of_nat, iInf_eq_iInter, iSup_eq_iUnion]
  exact .iUnion fun n => .iInter fun m => .iInter fun hm => h m hm.1

@[measurability]
theorem measurableSet_limsup {s : ℕ → Set α} (hs : ∀ n, MeasurableSet <| s n) :
    MeasurableSet <| Filter.limsup s Filter.atTop := by
  simpa only [← blimsup_true] using measurableSet_blimsup fun n _ => hs n

@[measurability]
theorem measurableSet_liminf {s : ℕ → Set α} (hs : ∀ n, MeasurableSet <| s n) :
    MeasurableSet <| Filter.liminf s Filter.atTop := by
  simpa only [← bliminf_true] using measurableSet_bliminf fun n _ => hs n

end MeasurableSet
set_option linter.style.longFile 1700<|MERGE_RESOLUTION|>--- conflicted
+++ resolved
@@ -903,13 +903,8 @@
   This doesn't require `f` to be measurable.
   This should not be confused with the statement that `update f a x` is measurable. -/
 @[measurability, fun_prop]
-<<<<<<< HEAD
-theorem measurable_update (f : ∀ a : δ, π a) {a : δ} [DecidableEq δ] : Measurable (update f a) :=
+theorem measurable_update (f : ∀ a : δ, X a) {a : δ} [DecidableEq δ] : Measurable (update f a) :=
   measurable_update'.comp measurable_prodMk_left
-=======
-theorem measurable_update (f : ∀ a : δ, X a) {a : δ} [DecidableEq δ] : Measurable (update f a) :=
-  measurable_update'.comp measurable_prod_mk_left
->>>>>>> c99eb62b
 
 @[measurability, fun_prop]
 theorem measurable_update_left {a : δ} [DecidableEq δ] {x : X a} :
@@ -1018,13 +1013,8 @@
 
 @[measurability]
 theorem measurable_piEquivPiSubtypeProd (p : δ → Prop) [DecidablePred p] :
-<<<<<<< HEAD
-    Measurable (Equiv.piEquivPiSubtypeProd p π) :=
+    Measurable (Equiv.piEquivPiSubtypeProd p X) :=
   (measurable_pi_iff.2 fun _ => measurable_pi_apply _).prodMk
-=======
-    Measurable (Equiv.piEquivPiSubtypeProd p X) :=
-  (measurable_pi_iff.2 fun _ => measurable_pi_apply _).prod_mk
->>>>>>> c99eb62b
     (measurable_pi_iff.2 fun _ => measurable_pi_apply _)
 
 end Pi
