/-
Copyright (c) 2017 Johannes Hölzl. All rights reserved.
Released under Apache 2.0 license as described in the file LICENSE.
Authors: Johannes Hölzl, Mario Carneiro
-/
import Mathlib.Data.Set.Countable
import Mathlib.Order.Disjointed
import Mathlib.Tactic.Measurability

#align_import measure_theory.measurable_space_def from "leanprover-community/mathlib"@"001ffdc42920050657fd45bd2b8bfbec8eaaeb29"

/-!
# Measurable spaces and measurable functions

This file defines measurable spaces and measurable functions.

A measurable space is a set equipped with a σ-algebra, a collection of
subsets closed under complementation and countable union. A function
between measurable spaces is measurable if the preimage of each
measurable subset is measurable.

σ-algebras on a fixed set `α` form a complete lattice. Here we order
σ-algebras by writing `m₁ ≤ m₂` if every set which is `m₁`-measurable is
also `m₂`-measurable (that is, `m₁` is a subset of `m₂`). In particular, any
collection of subsets of `α` generates a smallest σ-algebra which
contains all of them.

## References

* <https://en.wikipedia.org/wiki/Measurable_space>
* <https://en.wikipedia.org/wiki/Sigma-algebra>
* <https://en.wikipedia.org/wiki/Dynkin_system>

## Tags

measurable space, σ-algebra, measurable function
-/


open Set Encodable Function Equiv

open Classical

variable {α β γ δ δ' : Type*} {ι : Sort*} {s t u : Set α}

/-- A measurable space is a space equipped with a σ-algebra. -/
@[class] structure MeasurableSpace (α : Type*) where
  /-- Predicate saying that a given set is measurable. Use `MeasurableSet` in the root namespace
  instead. -/
  MeasurableSet' : Set α → Prop
  /-- The empty set is a measurable set. Use `MeasurableSet.empty` instead. -/
  measurableSet_empty : MeasurableSet' ∅
  /-- The complement of a measurable set is a measurable set. Use `MeasurableSet.compl` instead. -/
  measurableSet_compl : ∀ s, MeasurableSet' s → MeasurableSet' sᶜ
  /-- The union of a sequence of measurable sets is a measurable set. Use a more general
  `MeasurableSet.iUnion` instead. -/
  measurableSet_iUnion : ∀ f : ℕ → Set α, (∀ i, MeasurableSet' (f i)) → MeasurableSet' (⋃ i, f i)
#align measurable_space MeasurableSpace

instance [h : MeasurableSpace α] : MeasurableSpace αᵒᵈ := h

/-- `MeasurableSet s` means that `s` is measurable (in the ambient measure space on `α`) -/
def MeasurableSet [MeasurableSpace α] (s : Set α) : Prop :=
  ‹MeasurableSpace α›.MeasurableSet' s
#align measurable_set MeasurableSet

-- porting note: todo: `scoped[MeasureTheory]` doesn't work for unknown reason
namespace MeasureTheory
set_option quotPrecheck false in
/-- Notation for `MeasurableSet` with respect to a non-standard σ-algebra. -/
scoped notation "MeasurableSet[" m "]" => @MeasurableSet _ m

end MeasureTheory
open MeasureTheory

section

open scoped symmDiff

@[simp, measurability]
theorem MeasurableSet.empty [MeasurableSpace α] : MeasurableSet (∅ : Set α) :=
  MeasurableSpace.measurableSet_empty _
#align measurable_set.empty MeasurableSet.empty

variable {m : MeasurableSpace α}

@[measurability]
protected theorem MeasurableSet.compl : MeasurableSet s → MeasurableSet sᶜ :=
  MeasurableSpace.measurableSet_compl _ s
#align measurable_set.compl MeasurableSet.compl

protected theorem MeasurableSet.of_compl (h : MeasurableSet sᶜ) : MeasurableSet s :=
  compl_compl s ▸ h.compl
#align measurable_set.of_compl MeasurableSet.of_compl

@[simp]
theorem MeasurableSet.compl_iff : MeasurableSet sᶜ ↔ MeasurableSet s :=
  ⟨.of_compl, .compl⟩
#align measurable_set.compl_iff MeasurableSet.compl_iff

@[simp, measurability]
protected theorem MeasurableSet.univ : MeasurableSet (univ : Set α) :=
  .of_compl <| by simp
#align measurable_set.univ MeasurableSet.univ

@[nontriviality, measurability]
theorem Subsingleton.measurableSet [Subsingleton α] {s : Set α} : MeasurableSet s :=
  Subsingleton.set_cases MeasurableSet.empty MeasurableSet.univ s
#align subsingleton.measurable_set Subsingleton.measurableSet

theorem MeasurableSet.congr {s t : Set α} (hs : MeasurableSet s) (h : s = t) : MeasurableSet t := by
  rwa [← h]
#align measurable_set.congr MeasurableSet.congr

@[measurability]
protected theorem MeasurableSet.iUnion [Countable ι] ⦃f : ι → Set α⦄
    (h : ∀ b, MeasurableSet (f b)) : MeasurableSet (⋃ b, f b) := by
  cases isEmpty_or_nonempty ι
  · simp
  · rcases exists_surjective_nat ι with ⟨e, he⟩
    rw [← iUnion_congr_of_surjective _ he (fun _ => rfl)]
    exact m.measurableSet_iUnion _ fun _ => h _
#align measurable_set.Union MeasurableSet.iUnion

@[deprecated MeasurableSet.iUnion]
theorem MeasurableSet.biUnion_decode₂ [Encodable β] ⦃f : β → Set α⦄ (h : ∀ b, MeasurableSet (f b))
    (n : ℕ) : MeasurableSet (⋃ b ∈ decode₂ β n, f b) :=
  .iUnion fun _ => .iUnion fun _ => h _
#align measurable_set.bUnion_decode₂ MeasurableSet.biUnion_decode₂

protected theorem MeasurableSet.biUnion {f : β → Set α} {s : Set β} (hs : s.Countable)
    (h : ∀ b ∈ s, MeasurableSet (f b)) : MeasurableSet (⋃ b ∈ s, f b) := by
  rw [biUnion_eq_iUnion]
  have := hs.to_subtype
  exact MeasurableSet.iUnion (by simpa using h)
#align measurable_set.bUnion MeasurableSet.biUnion

theorem Set.Finite.measurableSet_biUnion {f : β → Set α} {s : Set β} (hs : s.Finite)
    (h : ∀ b ∈ s, MeasurableSet (f b)) : MeasurableSet (⋃ b ∈ s, f b) :=
  .biUnion hs.countable h
#align set.finite.measurable_set_bUnion Set.Finite.measurableSet_biUnion

theorem Finset.measurableSet_biUnion {f : β → Set α} (s : Finset β)
    (h : ∀ b ∈ s, MeasurableSet (f b)) : MeasurableSet (⋃ b ∈ s, f b) :=
  s.finite_toSet.measurableSet_biUnion h
#align finset.measurable_set_bUnion Finset.measurableSet_biUnion

protected theorem MeasurableSet.sUnion {s : Set (Set α)} (hs : s.Countable)
    (h : ∀ t ∈ s, MeasurableSet t) : MeasurableSet (⋃₀ s) := by
  rw [sUnion_eq_biUnion]
  exact .biUnion hs h
#align measurable_set.sUnion MeasurableSet.sUnion

theorem Set.Finite.measurableSet_sUnion {s : Set (Set α)} (hs : s.Finite)
    (h : ∀ t ∈ s, MeasurableSet t) : MeasurableSet (⋃₀ s) :=
  MeasurableSet.sUnion hs.countable h
#align set.finite.measurable_set_sUnion Set.Finite.measurableSet_sUnion

@[measurability]
theorem MeasurableSet.iInter [Countable ι] {f : ι → Set α} (h : ∀ b, MeasurableSet (f b)) :
    MeasurableSet (⋂ b, f b) :=
  .of_compl <| by rw [compl_iInter]; exact .iUnion fun b => (h b).compl
#align measurable_set.Inter MeasurableSet.iInter

theorem MeasurableSet.biInter {f : β → Set α} {s : Set β} (hs : s.Countable)
    (h : ∀ b ∈ s, MeasurableSet (f b)) : MeasurableSet (⋂ b ∈ s, f b) :=
  .of_compl <| by rw [compl_iInter₂]; exact .biUnion hs fun b hb => (h b hb).compl
#align measurable_set.bInter MeasurableSet.biInter

theorem Set.Finite.measurableSet_biInter {f : β → Set α} {s : Set β} (hs : s.Finite)
    (h : ∀ b ∈ s, MeasurableSet (f b)) : MeasurableSet (⋂ b ∈ s, f b) :=
 .biInter hs.countable h
#align set.finite.measurable_set_bInter Set.Finite.measurableSet_biInter

theorem Finset.measurableSet_biInter {f : β → Set α} (s : Finset β)
    (h : ∀ b ∈ s, MeasurableSet (f b)) : MeasurableSet (⋂ b ∈ s, f b) :=
  s.finite_toSet.measurableSet_biInter h
#align finset.measurable_set_bInter Finset.measurableSet_biInter

theorem MeasurableSet.sInter {s : Set (Set α)} (hs : s.Countable) (h : ∀ t ∈ s, MeasurableSet t) :
    MeasurableSet (⋂₀ s) := by
  rw [sInter_eq_biInter]
  exact MeasurableSet.biInter hs h
#align measurable_set.sInter MeasurableSet.sInter

theorem Set.Finite.measurableSet_sInter {s : Set (Set α)} (hs : s.Finite)
    (h : ∀ t ∈ s, MeasurableSet t) : MeasurableSet (⋂₀ s) :=
  MeasurableSet.sInter hs.countable h
#align set.finite.measurable_set_sInter Set.Finite.measurableSet_sInter

@[simp, measurability]
protected theorem MeasurableSet.union {s₁ s₂ : Set α} (h₁ : MeasurableSet s₁)
    (h₂ : MeasurableSet s₂) : MeasurableSet (s₁ ∪ s₂) := by
  rw [union_eq_iUnion]
  exact .iUnion (Bool.forall_bool.2 ⟨h₂, h₁⟩)
#align measurable_set.union MeasurableSet.union

@[simp, measurability]
protected theorem MeasurableSet.inter {s₁ s₂ : Set α} (h₁ : MeasurableSet s₁)
    (h₂ : MeasurableSet s₂) : MeasurableSet (s₁ ∩ s₂) := by
  rw [inter_eq_compl_compl_union_compl]
  exact (h₁.compl.union h₂.compl).compl
#align measurable_set.inter MeasurableSet.inter

@[simp, measurability]
protected theorem MeasurableSet.diff {s₁ s₂ : Set α} (h₁ : MeasurableSet s₁)
    (h₂ : MeasurableSet s₂) : MeasurableSet (s₁ \ s₂) :=
  h₁.inter h₂.compl
#align measurable_set.diff MeasurableSet.diff

@[simp, measurability]
protected lemma MeasurableSet.himp {s₁ s₂ : Set α} (h₁ : MeasurableSet s₁) (h₂ : MeasurableSet s₂) :
    MeasurableSet (s₁ ⇨ s₂) := by rw [himp_eq]; exact h₂.union h₁.compl

@[simp, measurability]
protected theorem MeasurableSet.symmDiff {s₁ s₂ : Set α} (h₁ : MeasurableSet s₁)
    (h₂ : MeasurableSet s₂) : MeasurableSet (s₁ ∆ s₂) :=
  (h₁.diff h₂).union (h₂.diff h₁)
#align measurable_set.symm_diff MeasurableSet.symmDiff

@[simp, measurability]
protected lemma MeasurableSet.bihimp {s₁ s₂ : Set α} (h₁ : MeasurableSet s₁)
    (h₂ : MeasurableSet s₂) : MeasurableSet (s₁ ⇔ s₂) := (h₂.himp h₁).inter (h₁.himp h₂)

@[simp, measurability]
protected theorem MeasurableSet.ite {t s₁ s₂ : Set α} (ht : MeasurableSet t)
    (h₁ : MeasurableSet s₁) (h₂ : MeasurableSet s₂) : MeasurableSet (t.ite s₁ s₂) :=
  (h₁.inter ht).union (h₂.diff ht)
#align measurable_set.ite MeasurableSet.ite

theorem MeasurableSet.ite' {s t : Set α} {p : Prop} (hs : p → MeasurableSet s)
    (ht : ¬p → MeasurableSet t) : MeasurableSet (ite p s t) := by
  split_ifs with h
  exacts [hs h, ht h]
#align measurable_set.ite' MeasurableSet.ite'

@[simp, measurability]
protected theorem MeasurableSet.cond {s₁ s₂ : Set α} (h₁ : MeasurableSet s₁)
    (h₂ : MeasurableSet s₂) {i : Bool} : MeasurableSet (cond i s₁ s₂) := by
  cases i
  exacts [h₂, h₁]
#align measurable_set.cond MeasurableSet.cond

@[simp, measurability]
protected theorem MeasurableSet.disjointed {f : ℕ → Set α} (h : ∀ i, MeasurableSet (f i)) (n) :
    MeasurableSet (disjointed f n) :=
  disjointedRec (fun _ _ ht => MeasurableSet.diff ht <| h _) (h n)
#align measurable_set.disjointed MeasurableSet.disjointed

protected theorem MeasurableSet.const (p : Prop) : MeasurableSet { _a : α | p } := by
  by_cases p <;> simp [*]
#align measurable_set.const MeasurableSet.const

/-- Every set has a measurable superset. Declare this as local instance as needed. -/
theorem nonempty_measurable_superset (s : Set α) : Nonempty { t // s ⊆ t ∧ MeasurableSet t } :=
  ⟨⟨univ, subset_univ s, MeasurableSet.univ⟩⟩
#align nonempty_measurable_superset nonempty_measurable_superset

end

theorem MeasurableSpace.measurableSet_injective : Injective (@MeasurableSet α)
  | ⟨_, _, _, _⟩, ⟨_, _, _, _⟩, _ => by congr

@[ext]
theorem MeasurableSpace.ext {m₁ m₂ : MeasurableSpace α}
    (h : ∀ s : Set α, MeasurableSet[m₁] s ↔ MeasurableSet[m₂] s) : m₁ = m₂ :=
  measurableSet_injective <| funext fun s => propext (h s)
#align measurable_space.ext MeasurableSpace.ext

theorem MeasurableSpace.ext_iff {m₁ m₂ : MeasurableSpace α} :
    m₁ = m₂ ↔ ∀ s : Set α, MeasurableSet[m₁] s ↔ MeasurableSet[m₂] s :=
  ⟨fun h _ => h ▸ Iff.rfl, MeasurableSpace.ext⟩
#align measurable_space.ext_iff MeasurableSpace.ext_iff

/-- A typeclass mixin for `MeasurableSpace`s such that each singleton is measurable. -/
class MeasurableSingletonClass (α : Type*) [MeasurableSpace α] : Prop where
  /-- A singleton is a measurable set. -/
  measurableSet_singleton : ∀ x, MeasurableSet ({x} : Set α)
#align measurable_singleton_class MeasurableSingletonClass

export MeasurableSingletonClass (measurableSet_singleton)

@[simp]
lemma MeasurableSet.singleton [MeasurableSpace α] [MeasurableSingletonClass α] (a : α) :
    MeasurableSet {a} :=
  measurableSet_singleton a

section MeasurableSingletonClass

variable [MeasurableSpace α] [MeasurableSingletonClass α]

@[measurability]
theorem measurableSet_eq {a : α} : MeasurableSet { x | x = a } := .singleton a
#align measurable_set_eq measurableSet_eq

@[measurability]
protected theorem MeasurableSet.insert {s : Set α} (hs : MeasurableSet s) (a : α) :
    MeasurableSet (insert a s) :=
  .union (.singleton a) hs
#align measurable_set.insert MeasurableSet.insert

@[simp]
theorem measurableSet_insert {a : α} {s : Set α} : MeasurableSet (insert a s) ↔ MeasurableSet s :=
  ⟨fun h =>
    if ha : a ∈ s then by rwa [← insert_eq_of_mem ha]
    else insert_diff_self_of_not_mem ha ▸ h.diff (.singleton _),
    fun h => h.insert a⟩
#align measurable_set_insert measurableSet_insert

theorem Set.Subsingleton.measurableSet {s : Set α} (hs : s.Subsingleton) : MeasurableSet s :=
  hs.induction_on .empty .singleton
#align set.subsingleton.measurable_set Set.Subsingleton.measurableSet

theorem Set.Finite.measurableSet {s : Set α} (hs : s.Finite) : MeasurableSet s :=
  Finite.induction_on hs MeasurableSet.empty fun _ _ hsm => hsm.insert _
#align set.finite.measurable_set Set.Finite.measurableSet

@[measurability]
protected theorem Finset.measurableSet (s : Finset α) : MeasurableSet (↑s : Set α) :=
  s.finite_toSet.measurableSet
#align finset.measurable_set Finset.measurableSet

theorem Set.Countable.measurableSet {s : Set α} (hs : s.Countable) : MeasurableSet s := by
  rw [← biUnion_of_singleton s]
  exact .biUnion hs fun b _ => .singleton b
#align set.countable.measurable_set Set.Countable.measurableSet

end MeasurableSingletonClass

namespace MeasurableSpace

/-- Copy of a `MeasurableSpace` with a new `MeasurableSet` equal to the old one. Useful to fix
definitional equalities. -/
protected def copy (m : MeasurableSpace α) (p : Set α → Prop) (h : ∀ s, p s ↔ MeasurableSet[m] s) :
    MeasurableSpace α where
  MeasurableSet' := p
  measurableSet_empty := by simpa only [h] using m.measurableSet_empty
  measurableSet_compl := by simpa only [h] using m.measurableSet_compl
  measurableSet_iUnion := by simpa only [h] using m.measurableSet_iUnion

lemma measurableSet_copy {m : MeasurableSpace α} {p : Set α → Prop}
    (h : ∀ s, p s ↔ MeasurableSet[m] s) {s} : MeasurableSet[.copy m p h] s ↔ p s :=
  Iff.rfl

lemma copy_eq {m : MeasurableSpace α} {p : Set α → Prop} (h : ∀ s, p s ↔ MeasurableSet[m] s) :
    m.copy p h = m :=
  ext h

section CompleteLattice

instance : LE (MeasurableSpace α) where le m₁ m₂ := ∀ s, MeasurableSet[m₁] s → MeasurableSet[m₂] s

theorem le_def {α} {a b : MeasurableSpace α} : a ≤ b ↔ a.MeasurableSet' ≤ b.MeasurableSet' :=
  Iff.rfl
#align measurable_space.le_def MeasurableSpace.le_def

instance : PartialOrder (MeasurableSpace α) :=
  { PartialOrder.lift (@MeasurableSet α) measurableSet_injective with
    le := LE.le
    lt := fun m₁ m₂ => m₁ ≤ m₂ ∧ ¬m₂ ≤ m₁ }

/-- The smallest σ-algebra containing a collection `s` of basic sets -/
inductive GenerateMeasurable (s : Set (Set α)) : Set α → Prop
  | protected basic : ∀ u ∈ s, GenerateMeasurable s u
  | protected empty : GenerateMeasurable s ∅
  | protected compl : ∀ t, GenerateMeasurable s t → GenerateMeasurable s tᶜ
  | protected iUnion : ∀ f : ℕ → Set α, (∀ n, GenerateMeasurable s (f n)) →
      GenerateMeasurable s (⋃ i, f i)
#align measurable_space.generate_measurable MeasurableSpace.GenerateMeasurable

/-- Construct the smallest measure space containing a collection of basic sets -/
def generateFrom (s : Set (Set α)) : MeasurableSpace α where
  MeasurableSet' := GenerateMeasurable s
  measurableSet_empty := .empty
  measurableSet_compl := .compl
  measurableSet_iUnion := .iUnion
#align measurable_space.generate_from MeasurableSpace.generateFrom

theorem measurableSet_generateFrom {s : Set (Set α)} {t : Set α} (ht : t ∈ s) :
    MeasurableSet[generateFrom s] t :=
  .basic t ht
#align measurable_space.measurable_set_generate_from MeasurableSpace.measurableSet_generateFrom

@[elab_as_elim]
theorem generateFrom_induction (p : Set α → Prop) (C : Set (Set α)) (hC : ∀ t ∈ C, p t)
    (h_empty : p ∅) (h_compl : ∀ t, p t → p tᶜ)
    (h_Union : ∀ f : ℕ → Set α, (∀ n, p (f n)) → p (⋃ i, f i)) {s : Set α}
    (hs : MeasurableSet[generateFrom C] s) : p s := by
  induction hs
  exacts [hC _ ‹_›, h_empty, h_compl _ ‹_›, h_Union ‹_› ‹_›]
#align measurable_space.generate_from_induction MeasurableSpace.generateFrom_induction

theorem generateFrom_le {s : Set (Set α)} {m : MeasurableSpace α}
    (h : ∀ t ∈ s, MeasurableSet[m] t) : generateFrom s ≤ m :=
  fun t (ht : GenerateMeasurable s t) =>
  ht.recOn h .empty (fun _ _ => .compl) fun _ _ hf => .iUnion hf
#align measurable_space.generate_from_le MeasurableSpace.generateFrom_le

theorem generateFrom_le_iff {s : Set (Set α)} (m : MeasurableSpace α) :
    generateFrom s ≤ m ↔ s ⊆ { t | MeasurableSet[m] t } :=
  Iff.intro (fun h _ hu => h _ <| measurableSet_generateFrom hu) fun h => generateFrom_le h
#align measurable_space.generate_from_le_iff MeasurableSpace.generateFrom_le_iff

@[simp]
theorem generateFrom_measurableSet [MeasurableSpace α] :
    generateFrom { s : Set α | MeasurableSet s } = ‹_› :=
  le_antisymm (generateFrom_le fun _ => id) fun _ => measurableSet_generateFrom
#align measurable_space.generate_from_measurable_set MeasurableSpace.generateFrom_measurableSet

theorem forall_generateFrom_mem_iff_mem_iff {S : Set (Set α)} {x y : α} :
    (∀ s, MeasurableSet[generateFrom S] s → (x ∈ s ↔ y ∈ s)) ↔ (∀ s ∈ S, x ∈ s ↔ y ∈ s) := by
  refine ⟨fun H s hs ↦ H s (.basic s hs), fun H s ↦ ?_⟩
  apply generateFrom_induction
  · exact H
  · rfl
  · exact fun _ ↦ Iff.not
  · intro f hf
    simp only [mem_iUnion, hf]

/-- If `g` is a collection of subsets of `α` such that the `σ`-algebra generated from `g` contains
the same sets as `g`, then `g` was already a `σ`-algebra. -/
protected def mkOfClosure (g : Set (Set α)) (hg : { t | MeasurableSet[generateFrom g] t } = g) :
    MeasurableSpace α :=
  (generateFrom g).copy (· ∈ g) <| Set.ext_iff.1 hg.symm
#align measurable_space.mk_of_closure MeasurableSpace.mkOfClosure

theorem mkOfClosure_sets {s : Set (Set α)} {hs : { t | MeasurableSet[generateFrom s] t } = s} :
    MeasurableSpace.mkOfClosure s hs = generateFrom s :=
  copy_eq _
#align measurable_space.mk_of_closure_sets MeasurableSpace.mkOfClosure_sets

/-- We get a Galois insertion between `σ`-algebras on `α` and `Set (Set α)` by using `generate_from`
  on one side and the collection of measurable sets on the other side. -/
def giGenerateFrom : GaloisInsertion (@generateFrom α) fun m => { t | MeasurableSet[m] t } where
  gc _ := generateFrom_le_iff
  le_l_u _ _ := measurableSet_generateFrom
  choice g hg := MeasurableSpace.mkOfClosure g <| le_antisymm hg <| (generateFrom_le_iff _).1 le_rfl
  choice_eq _ _ := mkOfClosure_sets
#align measurable_space.gi_generate_from MeasurableSpace.giGenerateFrom

instance : CompleteLattice (MeasurableSpace α) :=
  giGenerateFrom.liftCompleteLattice

instance : Inhabited (MeasurableSpace α) := ⟨⊤⟩

@[simp]
lemma generateFrom_empty : generateFrom (∅ : Set (Set α)) = ⊥ :=
  le_bot_iff.mp (generateFrom_le (by simp))

@[mono]
theorem generateFrom_mono {s t : Set (Set α)} (h : s ⊆ t) : generateFrom s ≤ generateFrom t :=
  giGenerateFrom.gc.monotone_l h
#align measurable_space.generate_from_mono MeasurableSpace.generateFrom_mono

theorem generateFrom_sup_generateFrom {s t : Set (Set α)} :
    generateFrom s ⊔ generateFrom t = generateFrom (s ∪ t) :=
  (@giGenerateFrom α).gc.l_sup.symm
#align measurable_space.generate_from_sup_generate_from MeasurableSpace.generateFrom_sup_generateFrom

<<<<<<< HEAD
lemma iSup_generateFrom {ι : Type*} (s : ι → Set (Set α)) :
    ⨆ i, MeasurableSpace.generateFrom (s i) = MeasurableSpace.generateFrom (⋃ i, s i) :=
  (@MeasurableSpace.giGenerateFrom α).gc.l_iSup.symm

=======
lemma iSup_generateFrom (s : ι → Set (Set α)) :
    ⨆ i, generateFrom (s i) = generateFrom (⋃ i, s i) :=
  (@MeasurableSpace.giGenerateFrom α).gc.l_iSup.symm

@[simp]
lemma generateFrom_empty : generateFrom (∅ : Set (Set α)) = ⊥ :=
  le_bot_iff.mp (generateFrom_le (by simp))

>>>>>>> 1443e142
theorem generateFrom_singleton_empty : generateFrom {∅} = (⊥ : MeasurableSpace α) :=
  bot_unique <| generateFrom_le <| by simp [@MeasurableSet.empty α ⊥]
#align measurable_space.generate_from_singleton_empty MeasurableSpace.generateFrom_singleton_empty

theorem generateFrom_singleton_univ : generateFrom {Set.univ} = (⊥ : MeasurableSpace α) :=
  bot_unique <| generateFrom_le <| by simp
#align measurable_space.generate_from_singleton_univ MeasurableSpace.generateFrom_singleton_univ

@[simp]
theorem generateFrom_insert_univ (S : Set (Set α)) :
    generateFrom (insert Set.univ S) = generateFrom S := by
  rw [insert_eq, ← generateFrom_sup_generateFrom, generateFrom_singleton_univ, bot_sup_eq]
#align measurable_space.generate_from_insert_univ MeasurableSpace.generateFrom_insert_univ

@[simp]
theorem generateFrom_insert_empty (S : Set (Set α)) :
    generateFrom (insert ∅ S) = generateFrom S := by
  rw [insert_eq, ← generateFrom_sup_generateFrom, generateFrom_singleton_empty, bot_sup_eq]
#align measurable_space.generate_from_insert_empty MeasurableSpace.generateFrom_insert_empty

theorem measurableSet_bot_iff {s : Set α} : MeasurableSet[⊥] s ↔ s = ∅ ∨ s = univ :=
  let b : MeasurableSpace α :=
    { MeasurableSet' := fun s => s = ∅ ∨ s = univ
      measurableSet_empty := Or.inl rfl
      measurableSet_compl := by simp (config := { contextual := true }) [or_imp]
      measurableSet_iUnion := fun f hf => sUnion_mem_empty_univ (forall_range_iff.2 hf) }
  have : b = ⊥ :=
    bot_unique fun s hs =>
      hs.elim (fun s => s.symm ▸ @measurableSet_empty _ ⊥) fun s =>
        s.symm ▸ @MeasurableSet.univ _ ⊥
  this ▸ Iff.rfl
#align measurable_space.measurable_set_bot_iff MeasurableSpace.measurableSet_bot_iff

@[simp, measurability] theorem measurableSet_top {s : Set α} : MeasurableSet[⊤] s := trivial
#align measurable_space.measurable_set_top MeasurableSpace.measurableSet_top

@[simp, nolint simpNF] -- porting note: todo: `simpNF` claims that this lemma doesn't simplify LHS
theorem measurableSet_inf {m₁ m₂ : MeasurableSpace α} {s : Set α} :
    MeasurableSet[m₁ ⊓ m₂] s ↔ MeasurableSet[m₁] s ∧ MeasurableSet[m₂] s :=
  Iff.rfl
#align measurable_space.measurable_set_inf MeasurableSpace.measurableSet_inf

@[simp]
theorem measurableSet_sInf {ms : Set (MeasurableSpace α)} {s : Set α} :
    MeasurableSet[sInf ms] s ↔ ∀ m ∈ ms, MeasurableSet[m] s :=
  show s ∈ ⋂₀ _ ↔ _ by simp
#align measurable_space.measurable_set_Inf MeasurableSpace.measurableSet_sInf

theorem measurableSet_iInf {ι} {m : ι → MeasurableSpace α} {s : Set α} :
    MeasurableSet[iInf m] s ↔ ∀ i, MeasurableSet[m i] s := by
  rw [iInf, measurableSet_sInf, forall_range_iff]
#align measurable_space.measurable_set_infi MeasurableSpace.measurableSet_iInf

theorem measurableSet_sup {m₁ m₂ : MeasurableSpace α} {s : Set α} :
    MeasurableSet[m₁ ⊔ m₂] s ↔ GenerateMeasurable (MeasurableSet[m₁] ∪ MeasurableSet[m₂]) s :=
  Iff.rfl
#align measurable_space.measurable_set_sup MeasurableSpace.measurableSet_sup

theorem measurableSet_sSup {ms : Set (MeasurableSpace α)} {s : Set α} :
    MeasurableSet[sSup ms] s ↔
      GenerateMeasurable { s : Set α | ∃ m ∈ ms, MeasurableSet[m] s } s := by
  change GenerateMeasurable (⋃₀ _) _ ↔ _
  simp [← setOf_exists]
#align measurable_space.measurable_set_Sup MeasurableSpace.measurableSet_sSup

theorem measurableSet_iSup {ι} {m : ι → MeasurableSpace α} {s : Set α} :
    MeasurableSet[iSup m] s ↔ GenerateMeasurable { s : Set α | ∃ i, MeasurableSet[m i] s } s :=
  by simp only [iSup, measurableSet_sSup, exists_range_iff]
#align measurable_space.measurable_set_supr MeasurableSpace.measurableSet_iSup

theorem measurableSpace_iSup_eq (m : ι → MeasurableSpace α) :
    ⨆ n, m n = generateFrom { s | ∃ n, MeasurableSet[m n] s } := by
  ext s
  rw [measurableSet_iSup]
  rfl
#align measurable_space.measurable_space_supr_eq MeasurableSpace.measurableSpace_iSup_eq

theorem generateFrom_iUnion_measurableSet (m : ι → MeasurableSpace α) :
    generateFrom (⋃ n, { t | MeasurableSet[m n] t }) = ⨆ n, m n :=
  (@giGenerateFrom α).l_iSup_u m
#align measurable_space.generate_from_Union_measurable_set MeasurableSpace.generateFrom_iUnion_measurableSet

end CompleteLattice

end MeasurableSpace

/-- A function `f` between measurable spaces is measurable if the preimage of every
  measurable set is measurable. -/
def Measurable [MeasurableSpace α] [MeasurableSpace β] (f : α → β) : Prop :=
  ∀ ⦃t : Set β⦄, MeasurableSet t → MeasurableSet (f ⁻¹' t)
#align measurable Measurable

namespace MeasureTheory

set_option quotPrecheck false in
/-- Notation for `Measurable` with respect to a non-standanrd σ-algebra in the domain. -/
scoped notation "Measurable[" m "]" => @Measurable _ _ m _

end MeasureTheory

section MeasurableFunctions

@[measurability]
theorem measurable_id {_ : MeasurableSpace α} : Measurable (@id α) := fun _ => id
#align measurable_id measurable_id

@[measurability]
theorem measurable_id' {_ : MeasurableSpace α} : Measurable fun a : α => a := measurable_id
#align measurable_id' measurable_id'

protected theorem Measurable.comp {_ : MeasurableSpace α} {_ : MeasurableSpace β}
    {_ : MeasurableSpace γ} {g : β → γ} {f : α → β} (hg : Measurable g) (hf : Measurable f) :
    Measurable (g ∘ f) :=
  fun _ h => hf (hg h)
#align measurable.comp Measurable.comp

-- This is needed due to reducibility issues with the `measurability` tactic.
@[aesop safe 50 (rule_sets [Measurable])]
protected theorem Measurable.comp' {_ : MeasurableSpace α} {_ : MeasurableSpace β}
    {_ : MeasurableSpace γ} {g : β → γ} {f : α → β} (hg : Measurable g) (hf : Measurable f) :
    Measurable (fun x => g (f x)) := Measurable.comp hg hf

@[simp, measurability]
theorem measurable_const {_ : MeasurableSpace α} {_ : MeasurableSpace β} {a : α} :
    Measurable fun _ : β => a := fun s _ => .const (a ∈ s)
#align measurable_const measurable_const

theorem Measurable.le {α} {m m0 : MeasurableSpace α} {_ : MeasurableSpace β} (hm : m ≤ m0)
    {f : α → β} (hf : Measurable[m] f) : Measurable[m0] f := fun _ hs => hm _ (hf hs)
#align measurable.le Measurable.le

end MeasurableFunctions

/-- A typeclass mixin for `MeasurableSpace`s such that all sets are measurable. -/
class DiscreteMeasurableSpace (α : Type*) [MeasurableSpace α] : Prop where
  /-- Do not use this. Use `measurableSet_discrete` instead. -/
  forall_measurableSet : ∀ s : Set α, MeasurableSet s

instance : @DiscreteMeasurableSpace α ⊤ :=
  @DiscreteMeasurableSpace.mk _ (_) fun _ ↦ MeasurableSpace.measurableSet_top

-- See note [lower instance priority]
instance (priority := 100) MeasurableSingletonClass.toDiscreteMeasurableSpace [MeasurableSpace α]
    [MeasurableSingletonClass α] [Countable α] : DiscreteMeasurableSpace α where
  forall_measurableSet _ := (Set.to_countable _).measurableSet

section DiscreteMeasurableSpace
variable [MeasurableSpace α] [MeasurableSpace β] [DiscreteMeasurableSpace α]

@[measurability] lemma measurableSet_discrete (s : Set α) : MeasurableSet s :=
  DiscreteMeasurableSpace.forall_measurableSet _

@[measurability]
lemma measurable_discrete (f : α → β) : Measurable f := fun _ _ ↦ measurableSet_discrete _
#align measurable_space.top.measurable measurable_discrete

/-- Warning: Creates a typeclass loop with `MeasurableSingletonClass.toDiscreteMeasurableSpace`.
To be monitored. -/
-- See note [lower instance priority]
instance (priority := 100) DiscreteMeasurableSpace.toMeasurableSingletonClass :
    MeasurableSingletonClass α where
  measurableSet_singleton _ := measurableSet_discrete _

end DiscreteMeasurableSpace<|MERGE_RESOLUTION|>--- conflicted
+++ resolved
@@ -443,10 +443,6 @@
 
 instance : Inhabited (MeasurableSpace α) := ⟨⊤⟩
 
-@[simp]
-lemma generateFrom_empty : generateFrom (∅ : Set (Set α)) = ⊥ :=
-  le_bot_iff.mp (generateFrom_le (by simp))
-
 @[mono]
 theorem generateFrom_mono {s t : Set (Set α)} (h : s ⊆ t) : generateFrom s ≤ generateFrom t :=
   giGenerateFrom.gc.monotone_l h
@@ -457,12 +453,6 @@
   (@giGenerateFrom α).gc.l_sup.symm
 #align measurable_space.generate_from_sup_generate_from MeasurableSpace.generateFrom_sup_generateFrom
 
-<<<<<<< HEAD
-lemma iSup_generateFrom {ι : Type*} (s : ι → Set (Set α)) :
-    ⨆ i, MeasurableSpace.generateFrom (s i) = MeasurableSpace.generateFrom (⋃ i, s i) :=
-  (@MeasurableSpace.giGenerateFrom α).gc.l_iSup.symm
-
-=======
 lemma iSup_generateFrom (s : ι → Set (Set α)) :
     ⨆ i, generateFrom (s i) = generateFrom (⋃ i, s i) :=
   (@MeasurableSpace.giGenerateFrom α).gc.l_iSup.symm
@@ -471,7 +461,6 @@
 lemma generateFrom_empty : generateFrom (∅ : Set (Set α)) = ⊥ :=
   le_bot_iff.mp (generateFrom_le (by simp))
 
->>>>>>> 1443e142
 theorem generateFrom_singleton_empty : generateFrom {∅} = (⊥ : MeasurableSpace α) :=
   bot_unique <| generateFrom_le <| by simp [@MeasurableSet.empty α ⊥]
 #align measurable_space.generate_from_singleton_empty MeasurableSpace.generateFrom_singleton_empty
