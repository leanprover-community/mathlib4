--- conflicted
+++ resolved
@@ -227,15 +227,10 @@
 theorem MeasurableSpace.ext {m₁ m₂ : MeasurableSpace α}
     (h : ∀ s : Set α, MeasurableSet[m₁] s ↔ MeasurableSet[m₂] s) : m₁ = m₂ :=
   measurableSet_injective <| funext fun s => propext (h s)
-<<<<<<< HEAD
-#align measurable_space.ext MeasurableSpace.ext
-#align measurable_space.ext_iff MeasurableSpace.ext_iff
-=======
 
 theorem MeasurableSpace.ext_iff {m₁ m₂ : MeasurableSpace α} :
     m₁ = m₂ ↔ ∀ s : Set α, MeasurableSet[m₁] s ↔ MeasurableSet[m₂] s :=
   ⟨fun h _ => h ▸ Iff.rfl, MeasurableSpace.ext⟩
->>>>>>> 2fc87a94
 
 /-- A typeclass mixin for `MeasurableSpace`s such that each singleton is measurable. -/
 class MeasurableSingletonClass (α : Type*) [MeasurableSpace α] : Prop where
