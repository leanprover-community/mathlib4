--- conflicted
+++ resolved
@@ -252,11 +252,7 @@
 lemma measure_eq_top_of_subset_compl_sigmaFiniteSetWRT [SFinite ν]
     (hs_subset : s ⊆ (μ.sigmaFiniteSetWRT ν)ᶜ) (hνs : ν s ≠ 0) :
     μ s = ∞ := by
-<<<<<<< HEAD
-  have ⟨ν', hν', hνν'⟩ := exists_isFiniteMeasure_null_iff ν
-=======
   have ⟨ν', hν', hνν', _⟩ := exists_isFiniteMeasure_absolutelyContinuous ν
->>>>>>> 3ca1060d
   have h : ∃ s : Set α, MeasurableSet s ∧ SigmaFinite (μ.restrict s)
       ∧ (∀ t ⊆ sᶜ, ν t ≠ 0 → μ t = ∞) := by
     refine ⟨μ.sigmaFiniteSetWRT' ν', measurableSet_sigmaFiniteSetWRT',
