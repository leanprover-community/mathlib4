/-
Copyright (c) 2021 Kexing Ying. All rights reserved.
Released under Apache 2.0 license as described in the file LICENSE.
Authors: Kexing Ying
-/
import Mathlib.MeasureTheory.Measure.VectorMeasure
import Mathlib.Order.SymmDiff

#align_import measure_theory.decomposition.signed_hahn from "leanprover-community/mathlib"@"bc7d81beddb3d6c66f71449c5bc76c38cb77cf9e"

/-!
# Hahn decomposition

This file proves the Hahn decomposition theorem (signed version). The Hahn decomposition theorem
states that, given a signed measure `s`, there exist complementary, measurable sets `i` and `j`,
such that `i` is positive and `j` is negative with respect to `s`; that is, `s` restricted on `i`
is non-negative and `s` restricted on `j` is non-positive.

The Hahn decomposition theorem leads to many other results in measure theory, most notably,
the Jordan decomposition theorem, the Lebesgue decomposition theorem and the Radon-Nikodym theorem.

## Main results

* `MeasureTheory.SignedMeasure.exists_isCompl_positive_negative` : the Hahn decomposition
  theorem.
* `MeasureTheory.SignedMeasure.exists_subset_restrict_nonpos` : A measurable set of negative
  measure contains a negative subset.

## Notation

We use the notations `0 ≤[i] s` and `s ≤[i] 0` to denote the usual definitions of a set `i`
being positive/negative with respect to the signed measure `s`.

## Tags

Hahn decomposition theorem
-/


noncomputable section

open scoped Classical NNReal ENNReal MeasureTheory

variable {α β : Type*} [MeasurableSpace α]
variable {M : Type*} [AddCommMonoid M] [TopologicalSpace M] [OrderedAddCommMonoid M]

namespace MeasureTheory

namespace SignedMeasure

open Filter VectorMeasure

variable {s : SignedMeasure α} {i j : Set α}

section ExistsSubsetRestrictNonpos

/-! ### exists_subset_restrict_nonpos

In this section we will prove that a set `i` whose measure is negative contains a negative subset
`j` with respect to the signed measure `s` (i.e. `s ≤[j] 0`), whose measure is negative. This lemma
is used to prove the Hahn decomposition theorem.

To prove this lemma, we will construct a sequence of measurable sets $(A_n)_{n \in \mathbb{N}}$,
such that, for all $n$, $s(A_{n + 1})$ is close to maximal among subsets of
$i \setminus \bigcup_{k \le n} A_k$.

This sequence of sets does not necessarily exist. However, if this sequence terminates; that is,
there does not exists any sets satisfying the property, the last $A_n$ will be a negative subset
of negative measure, hence proving our claim.

In the case that the sequence does not terminate, it is easy to see that
$i \setminus \bigcup_{k = 0}^\infty A_k$ is the required negative set.

To implement this in Lean, we define several auxiliary definitions.

- given the sets `i` and the natural number `n`, `ExistsOneDivLT s i n` is the property that
  there exists a measurable set `k ⊆ i` such that `1 / (n + 1) < s k`.
- given the sets `i` and that `i` is not negative, `findExistsOneDivLT s i` is the
  least natural number `n` such that `ExistsOneDivLT s i n`.
- given the sets `i` and that `i` is not negative, `someExistsOneDivLT` chooses the set
  `k` from `ExistsOneDivLT s i (findExistsOneDivLT s i)`.
- lastly, given the set `i`, `restrictNonposSeq s i` is the sequence of sets defined inductively
  where
  `restrictNonposSeq s i 0 = someExistsOneDivLT s (i \ ∅)` and
  `restrictNonposSeq s i (n + 1) = someExistsOneDivLT s (i \ ⋃ k ≤ n, restrictNonposSeq k)`.
  This definition represents the sequence $(A_n)$ in the proof as described above.

With these definitions, we are able consider the case where the sequence terminates separately,
allowing us to prove `exists_subset_restrict_nonpos`.
-/


/-- Given the set `i` and the natural number `n`, `ExistsOneDivLT s i j` is the property that
there exists a measurable set `k ⊆ i` such that `1 / (n + 1) < s k`. -/
private def ExistsOneDivLT (s : SignedMeasure α) (i : Set α) (n : ℕ) : Prop :=
  ∃ k : Set α, k ⊆ i ∧ MeasurableSet k ∧ (1 / (n + 1) : ℝ) < s k

private theorem existsNatOneDivLTMeasure_of_not_negative (hi : ¬s ≤[i] 0) :
    ∃ n : ℕ, ExistsOneDivLT s i n :=
  let ⟨k, hj₁, hj₂, hj⟩ := exists_pos_measure_of_not_restrict_le_zero s hi
  let ⟨n, hn⟩ := exists_nat_one_div_lt hj
  ⟨n, k, hj₂, hj₁, hn⟩

/-- Given the set `i`, if `i` is not negative, `findExistsOneDivLT s i` is the
least natural number `n` such that `ExistsOneDivLT s i n`, otherwise, it returns 0. -/
private def findExistsOneDivLT (s : SignedMeasure α) (i : Set α) : ℕ :=
  if hi : ¬s ≤[i] 0 then Nat.find (existsNatOneDivLTMeasure_of_not_negative hi) else 0

private theorem findExistsOneDivLT_spec (hi : ¬s ≤[i] 0) :
    ExistsOneDivLT s i (findExistsOneDivLT s i) := by
  rw [findExistsOneDivLT, dif_pos hi]
  convert Nat.find_spec (existsNatOneDivLTMeasure_of_not_negative hi)

private theorem findExistsOneDivLT_min (hi : ¬s ≤[i] 0) {m : ℕ}
    (hm : m < findExistsOneDivLT s i) : ¬ExistsOneDivLT s i m := by
  rw [findExistsOneDivLT, dif_pos hi] at hm
  exact Nat.find_min _ hm

/-- Given the set `i`, if `i` is not negative, `someExistsOneDivLT` chooses the set
`k` from `ExistsOneDivLT s i (findExistsOneDivLT s i)`, otherwise, it returns the
empty set. -/
private def someExistsOneDivLT (s : SignedMeasure α) (i : Set α) : Set α :=
  if hi : ¬s ≤[i] 0 then Classical.choose (findExistsOneDivLT_spec hi) else ∅

private theorem someExistsOneDivLT_spec (hi : ¬s ≤[i] 0) :
    someExistsOneDivLT s i ⊆ i ∧
      MeasurableSet (someExistsOneDivLT s i) ∧
        (1 / (findExistsOneDivLT s i + 1) : ℝ) < s (someExistsOneDivLT s i) := by
  rw [someExistsOneDivLT, dif_pos hi]
  exact Classical.choose_spec (findExistsOneDivLT_spec hi)

private theorem someExistsOneDivLT_subset : someExistsOneDivLT s i ⊆ i := by
  by_cases hi : ¬s ≤[i] 0
  · exact
      let ⟨h, _⟩ := someExistsOneDivLT_spec hi
      h
  · rw [someExistsOneDivLT, dif_neg hi]
    exact Set.empty_subset _

private theorem someExistsOneDivLT_subset' : someExistsOneDivLT s (i \ j) ⊆ i :=
  someExistsOneDivLT_subset.trans Set.diff_subset

private theorem someExistsOneDivLT_measurableSet : MeasurableSet (someExistsOneDivLT s i) := by
  by_cases hi : ¬s ≤[i] 0
  · exact
      let ⟨_, h, _⟩ := someExistsOneDivLT_spec hi
      h
  · rw [someExistsOneDivLT, dif_neg hi]
    exact MeasurableSet.empty

private theorem someExistsOneDivLT_lt (hi : ¬s ≤[i] 0) :
    (1 / (findExistsOneDivLT s i + 1) : ℝ) < s (someExistsOneDivLT s i) :=
  let ⟨_, _, h⟩ := someExistsOneDivLT_spec hi
  h

/-- Given the set `i`, `restrictNonposSeq s i` is the sequence of sets defined inductively where
`restrictNonposSeq s i 0 = someExistsOneDivLT s (i \ ∅)` and
`restrictNonposSeq s i (n + 1) = someExistsOneDivLT s (i \ ⋃ k ≤ n, restrictNonposSeq k)`.

For each `n : ℕ`,`s (restrictNonposSeq s i n)` is close to maximal among all subsets of
`i \ ⋃ k ≤ n, restrictNonposSeq s i k`. -/
private def restrictNonposSeq (s : SignedMeasure α) (i : Set α) : ℕ → Set α
  | 0 => someExistsOneDivLT s (i \ ∅) -- I used `i \ ∅` instead of `i` to simplify some proofs
  | n + 1 =>
    someExistsOneDivLT s
      (i \
        ⋃ (k) (H : k ≤ n),
          have : k < n + 1 := Nat.lt_succ_iff.mpr H
          restrictNonposSeq s i k)

private theorem restrictNonposSeq_succ (n : ℕ) :
    restrictNonposSeq s i n.succ = someExistsOneDivLT s (i \ ⋃ k ≤ n, restrictNonposSeq s i k) := by
  rw [restrictNonposSeq]

private theorem restrictNonposSeq_subset (n : ℕ) : restrictNonposSeq s i n ⊆ i := by
  cases n <;> · rw [restrictNonposSeq]; exact someExistsOneDivLT_subset'

private theorem restrictNonposSeq_lt (n : ℕ) (hn : ¬s ≤[i \ ⋃ k ≤ n, restrictNonposSeq s i k] 0) :
    (1 / (findExistsOneDivLT s (i \ ⋃ k ≤ n, restrictNonposSeq s i k) + 1) : ℝ) <
      s (restrictNonposSeq s i n.succ) := by
  rw [restrictNonposSeq_succ]
  apply someExistsOneDivLT_lt hn

private theorem measure_of_restrictNonposSeq (hi₂ : ¬s ≤[i] 0) (n : ℕ)
    (hn : ¬s ≤[i \ ⋃ k < n, restrictNonposSeq s i k] 0) : 0 < s (restrictNonposSeq s i n) := by
  cases n with
  | zero =>
    rw [restrictNonposSeq]; rw [← @Set.diff_empty _ i] at hi₂
    rcases someExistsOneDivLT_spec hi₂ with ⟨_, _, h⟩
    exact lt_trans Nat.one_div_pos_of_nat h
  | succ n =>
    rw [restrictNonposSeq_succ]
    have h₁ : ¬s ≤[i \ ⋃ (k : ℕ) (_ : k ≤ n), restrictNonposSeq s i k] 0 := by
      refine mt (restrict_le_zero_subset _ ?_ (by simp [Nat.lt_succ_iff]; rfl)) hn
      convert measurable_of_not_restrict_le_zero _ hn using 3
      exact funext fun x => by rw [Nat.lt_succ_iff]
    rcases someExistsOneDivLT_spec h₁ with ⟨_, _, h⟩
    exact lt_trans Nat.one_div_pos_of_nat h

private theorem restrictNonposSeq_measurableSet (n : ℕ) :
    MeasurableSet (restrictNonposSeq s i n) := by
  cases n <;>
    · rw [restrictNonposSeq]
      exact someExistsOneDivLT_measurableSet

private theorem restrictNonposSeq_disjoint' {n m : ℕ} (h : n < m) :
    restrictNonposSeq s i n ∩ restrictNonposSeq s i m = ∅ := by
  rw [Set.eq_empty_iff_forall_not_mem]
  rintro x ⟨hx₁, hx₂⟩
  cases m; · omega
  · rw [restrictNonposSeq] at hx₂
    exact
      (someExistsOneDivLT_subset hx₂).2
        (Set.mem_iUnion.2 ⟨n, Set.mem_iUnion.2 ⟨Nat.lt_succ_iff.mp h, hx₁⟩⟩)

private theorem restrictNonposSeq_disjoint : Pairwise (Disjoint on restrictNonposSeq s i) := by
  intro n m h
  rw [Function.onFun, Set.disjoint_iff_inter_eq_empty]
  rcases lt_or_gt_of_ne h with (h | h)
  · rw [restrictNonposSeq_disjoint' h]
  · rw [Set.inter_comm, restrictNonposSeq_disjoint' h]

private theorem exists_subset_restrict_nonpos' (hi₁ : MeasurableSet i) (hi₂ : s i < 0)
    (hn : ¬∀ n : ℕ, ¬s ≤[i \ ⋃ l < n, restrictNonposSeq s i l] 0) :
    ∃ j : Set α, MeasurableSet j ∧ j ⊆ i ∧ s ≤[j] 0 ∧ s j < 0 := by
  by_cases h : s ≤[i] 0
  · exact ⟨i, hi₁, Set.Subset.refl _, h, hi₂⟩
  push_neg at hn
  set k := Nat.find hn
  have hk₂ : s ≤[i \ ⋃ l < k, restrictNonposSeq s i l] 0 := Nat.find_spec hn
  have hmeas : MeasurableSet (⋃ (l : ℕ) (_ : l < k), restrictNonposSeq s i l) :=
    MeasurableSet.iUnion fun _ => MeasurableSet.iUnion fun _ => restrictNonposSeq_measurableSet _
<<<<<<< HEAD
  refine ⟨i \ ⋃ l < k, restrictNonposSeq s i l, hi₁.diff hmeas, Set.diff_subset _ _, hk₂, ?_⟩
=======
  refine ⟨i \ ⋃ l < k, restrictNonposSeq s i l, hi₁.diff hmeas, Set.diff_subset, hk₂, ?_⟩
>>>>>>> d97a437a
  rw [of_diff hmeas hi₁, s.of_disjoint_iUnion_nat]
  · have h₁ : ∀ l < k, 0 ≤ s (restrictNonposSeq s i l) := by
      intro l hl
      refine le_of_lt (measure_of_restrictNonposSeq h _ ?_)
      refine mt (restrict_le_zero_subset _ (hi₁.diff ?_) (Set.Subset.refl _)) (Nat.find_min hn hl)
      exact
        MeasurableSet.iUnion fun _ =>
          MeasurableSet.iUnion fun _ => restrictNonposSeq_measurableSet _
    suffices 0 ≤ ∑' l : ℕ, s (⋃ _ : l < k, restrictNonposSeq s i l) by
      rw [sub_neg]
      exact lt_of_lt_of_le hi₂ this
    refine tsum_nonneg ?_
    intro l; by_cases h : l < k
    · convert h₁ _ h
      ext x
      rw [Set.mem_iUnion, exists_prop, and_iff_right_iff_imp]
      exact fun _ => h
    · convert le_of_eq s.empty.symm
      ext; simp only [exists_prop, Set.mem_empty_iff_false, Set.mem_iUnion, not_and, iff_false_iff]
      exact fun h' => False.elim (h h')
  · intro; exact MeasurableSet.iUnion fun _ => restrictNonposSeq_measurableSet _
  · intro a b hab
    refine Set.disjoint_iUnion_left.mpr fun _ => ?_
    refine Set.disjoint_iUnion_right.mpr fun _ => ?_
    exact restrictNonposSeq_disjoint hab
  · apply Set.iUnion_subset
    intro a x
    simp only [and_imp, exists_prop, Set.mem_iUnion]
    intro _ hx
    exact restrictNonposSeq_subset _ hx

/-- A measurable set of negative measure has a negative subset of negative measure. -/
theorem exists_subset_restrict_nonpos (hi : s i < 0) :
    ∃ j : Set α, MeasurableSet j ∧ j ⊆ i ∧ s ≤[j] 0 ∧ s j < 0 := by
  have hi₁ : MeasurableSet i := by_contradiction fun h => ne_of_lt hi <| s.not_measurable h
  by_cases h : s ≤[i] 0; · exact ⟨i, hi₁, Set.Subset.refl _, h, hi⟩
  by_cases hn : ∀ n : ℕ, ¬s ≤[i \ ⋃ l < n, restrictNonposSeq s i l] 0
  swap; · exact exists_subset_restrict_nonpos' hi₁ hi hn
  set A := i \ ⋃ l, restrictNonposSeq s i l with hA
  set bdd : ℕ → ℕ := fun n => findExistsOneDivLT s (i \ ⋃ k ≤ n, restrictNonposSeq s i k)
  have hn' : ∀ n : ℕ, ¬s ≤[i \ ⋃ l ≤ n, restrictNonposSeq s i l] 0 := by
    intro n
    convert hn (n + 1) using 5 <;>
      · ext l
        simp only [exists_prop, Set.mem_iUnion, and_congr_left_iff]
        exact fun _ => Nat.lt_succ_iff.symm
  have h₁ : s i = s A + ∑' l, s (restrictNonposSeq s i l) := by
    rw [hA, ← s.of_disjoint_iUnion_nat, add_comm, of_add_of_diff]
    · exact MeasurableSet.iUnion fun _ => restrictNonposSeq_measurableSet _
    exacts [hi₁, Set.iUnion_subset fun _ => restrictNonposSeq_subset _, fun _ =>
      restrictNonposSeq_measurableSet _, restrictNonposSeq_disjoint]
  have h₂ : s A ≤ s i := by
    rw [h₁]
    apply le_add_of_nonneg_right
    exact tsum_nonneg fun n => le_of_lt (measure_of_restrictNonposSeq h _ (hn n))
  have h₃' : Summable fun n => (1 / (bdd n + 1) : ℝ) := by
    have : Summable fun l => s (restrictNonposSeq s i l) :=
      HasSum.summable
        (s.m_iUnion (fun _ => restrictNonposSeq_measurableSet _) restrictNonposSeq_disjoint)
    refine .of_nonneg_of_le (fun n => ?_) (fun n => ?_)
        (this.comp_injective Nat.succ_injective)
    · exact le_of_lt Nat.one_div_pos_of_nat
    · exact le_of_lt (restrictNonposSeq_lt n (hn' n))
  have h₃ : Tendsto (fun n => (bdd n : ℝ) + 1) atTop atTop := by
    simp only [one_div] at h₃'
    exact Summable.tendsto_atTop_of_pos h₃' fun n => Nat.cast_add_one_pos (bdd n)
  have h₄ : Tendsto (fun n => (bdd n : ℝ)) atTop atTop := by
    convert atTop.tendsto_atTop_add_const_right (-1) h₃; simp
  have A_meas : MeasurableSet A :=
    hi₁.diff (MeasurableSet.iUnion fun _ => restrictNonposSeq_measurableSet _)
<<<<<<< HEAD
  refine ⟨A, A_meas, Set.diff_subset _ _, ?_, h₂.trans_lt hi⟩
=======
  refine ⟨A, A_meas, Set.diff_subset, ?_, h₂.trans_lt hi⟩
>>>>>>> d97a437a
  by_contra hnn
  rw [restrict_le_restrict_iff _ _ A_meas] at hnn; push_neg at hnn
  obtain ⟨E, hE₁, hE₂, hE₃⟩ := hnn
  have : ∃ k, 1 ≤ bdd k ∧ 1 / (bdd k : ℝ) < s E := by
    rw [tendsto_atTop_atTop] at h₄
    obtain ⟨k, hk⟩ := h₄ (max (1 / s E + 1) 1)
    refine ⟨k, ?_, ?_⟩
    · have hle := le_of_max_le_right (hk k le_rfl)
      norm_cast at hle
    · have : 1 / s E < bdd k := by
        linarith only [le_of_max_le_left (hk k le_rfl)]
      rw [one_div] at this ⊢
      rwa [inv_lt (lt_trans (inv_pos.2 hE₃) this) hE₃]
  obtain ⟨k, hk₁, hk₂⟩ := this
  have hA' : A ⊆ i \ ⋃ l ≤ k, restrictNonposSeq s i l := by
    apply Set.diff_subset_diff_right
    intro x; simp only [Set.mem_iUnion]
    rintro ⟨n, _, hn₂⟩
    exact ⟨n, hn₂⟩
  refine
    findExistsOneDivLT_min (hn' k) (Nat.sub_lt hk₁ Nat.zero_lt_one)
      ⟨E, Set.Subset.trans hE₂ hA', hE₁, ?_⟩
  convert hk₂; norm_cast
  exact tsub_add_cancel_of_le hk₁
#align measure_theory.signed_measure.exists_subset_restrict_nonpos MeasureTheory.SignedMeasure.exists_subset_restrict_nonpos

end ExistsSubsetRestrictNonpos

/-- The set of measures of the set of measurable negative sets. -/
def measureOfNegatives (s : SignedMeasure α) : Set ℝ :=
  s '' { B | MeasurableSet B ∧ s ≤[B] 0 }
#align measure_theory.signed_measure.measure_of_negatives MeasureTheory.SignedMeasure.measureOfNegatives

theorem zero_mem_measureOfNegatives : (0 : ℝ) ∈ s.measureOfNegatives :=
  ⟨∅, ⟨MeasurableSet.empty, le_restrict_empty _ _⟩, s.empty⟩
#align measure_theory.signed_measure.zero_mem_measure_of_negatives MeasureTheory.SignedMeasure.zero_mem_measureOfNegatives

theorem bddBelow_measureOfNegatives : BddBelow s.measureOfNegatives := by
  simp_rw [BddBelow, Set.Nonempty, mem_lowerBounds]
  by_contra! h
  have h' : ∀ n : ℕ, ∃ y : ℝ, y ∈ s.measureOfNegatives ∧ y < -n := fun n => h (-n)
  choose f hf using h'
  have hf' : ∀ n : ℕ, ∃ B, MeasurableSet B ∧ s ≤[B] 0 ∧ s B < -n := by
    intro n
    rcases hf n with ⟨⟨B, ⟨hB₁, hBr⟩, hB₂⟩, hlt⟩
    exact ⟨B, hB₁, hBr, hB₂.symm ▸ hlt⟩
  choose B hmeas hr h_lt using hf'
  set A := ⋃ n, B n with hA
  have hfalse : ∀ n : ℕ, s A ≤ -n := by
    intro n
    refine le_trans ?_ (le_of_lt (h_lt _))
    rw [hA, ← Set.diff_union_of_subset (Set.subset_iUnion _ n),
      of_union Set.disjoint_sdiff_left _ (hmeas n)]
    · refine add_le_of_nonpos_left ?_
      have : s ≤[A] 0 := restrict_le_restrict_iUnion _ _ hmeas hr
<<<<<<< HEAD
      refine nonpos_of_restrict_le_zero _ (restrict_le_zero_subset _ ?_ (Set.diff_subset _ _) this)
=======
      refine nonpos_of_restrict_le_zero _ (restrict_le_zero_subset _ ?_ Set.diff_subset this)
>>>>>>> d97a437a
      exact MeasurableSet.iUnion hmeas
    · exact (MeasurableSet.iUnion hmeas).diff (hmeas n)
  rcases exists_nat_gt (-s A) with ⟨n, hn⟩
  exact lt_irrefl _ ((neg_lt.1 hn).trans_le (hfalse n))
#align measure_theory.signed_measure.bdd_below_measure_of_negatives MeasureTheory.SignedMeasure.bddBelow_measureOfNegatives

/-- Alternative formulation of `MeasureTheory.SignedMeasure.exists_isCompl_positive_negative`
(the Hahn decomposition theorem) using set complements. -/
theorem exists_compl_positive_negative (s : SignedMeasure α) :
    ∃ i : Set α, MeasurableSet i ∧ 0 ≤[i] s ∧ s ≤[iᶜ] 0 := by
  obtain ⟨f, _, hf₂, hf₁⟩ :=
    exists_seq_tendsto_sInf ⟨0, @zero_mem_measureOfNegatives _ _ s⟩ bddBelow_measureOfNegatives
  choose B hB using hf₁
  have hB₁ : ∀ n, MeasurableSet (B n) := fun n => (hB n).1.1
  have hB₂ : ∀ n, s ≤[B n] 0 := fun n => (hB n).1.2
  set A := ⋃ n, B n with hA
  have hA₁ : MeasurableSet A := MeasurableSet.iUnion hB₁
  have hA₂ : s ≤[A] 0 := restrict_le_restrict_iUnion _ _ hB₁ hB₂
  have hA₃ : s A = sInf s.measureOfNegatives := by
    apply le_antisymm
    · refine le_of_tendsto_of_tendsto tendsto_const_nhds hf₂ (eventually_of_forall fun n => ?_)
      rw [← (hB n).2, hA, ← Set.diff_union_of_subset (Set.subset_iUnion _ n),
        of_union Set.disjoint_sdiff_left _ (hB₁ n)]
      · refine add_le_of_nonpos_left ?_
        have : s ≤[A] 0 :=
          restrict_le_restrict_iUnion _ _ hB₁ fun m =>
            let ⟨_, h⟩ := (hB m).1
            h
        refine
<<<<<<< HEAD
          nonpos_of_restrict_le_zero _ (restrict_le_zero_subset _ ?_ (Set.diff_subset _ _) this)
=======
          nonpos_of_restrict_le_zero _ (restrict_le_zero_subset _ ?_ Set.diff_subset this)
>>>>>>> d97a437a
        exact MeasurableSet.iUnion hB₁
      · exact (MeasurableSet.iUnion hB₁).diff (hB₁ n)
    · exact csInf_le bddBelow_measureOfNegatives ⟨A, ⟨hA₁, hA₂⟩, rfl⟩
  refine ⟨Aᶜ, hA₁.compl, ?_, (compl_compl A).symm ▸ hA₂⟩
  rw [restrict_le_restrict_iff _ _ hA₁.compl]
  intro C _ hC₁
  by_contra! hC₂
  rcases exists_subset_restrict_nonpos hC₂ with ⟨D, hD₁, hD, hD₂, hD₃⟩
  have : s (A ∪ D) < sInf s.measureOfNegatives := by
    rw [← hA₃,
      of_union (Set.disjoint_of_subset_right (Set.Subset.trans hD hC₁) disjoint_compl_right) hA₁
        hD₁]
    linarith
  refine not_le.2 this ?_
  refine csInf_le bddBelow_measureOfNegatives ⟨A ∪ D, ⟨?_, ?_⟩, rfl⟩
  · exact hA₁.union hD₁
  · exact restrict_le_restrict_union _ _ hA₁ hA₂ hD₁ hD₂
#align measure_theory.signed_measure.exists_compl_positive_negative MeasureTheory.SignedMeasure.exists_compl_positive_negative

/-- **The Hahn decomposition theorem**: Given a signed measure `s`, there exist
complement measurable sets `i` and `j` such that `i` is positive, `j` is negative. -/
theorem exists_isCompl_positive_negative (s : SignedMeasure α) :
    ∃ i j : Set α, MeasurableSet i ∧ 0 ≤[i] s ∧ MeasurableSet j ∧ s ≤[j] 0 ∧ IsCompl i j :=
  let ⟨i, hi₁, hi₂, hi₃⟩ := exists_compl_positive_negative s
  ⟨i, iᶜ, hi₁, hi₂, hi₁.compl, hi₃, isCompl_compl⟩
#align measure_theory.signed_measure.exists_is_compl_positive_negative MeasureTheory.SignedMeasure.exists_isCompl_positive_negative

open scoped symmDiff in
/-- The symmetric difference of two Hahn decompositions has measure zero. -/
theorem of_symmDiff_compl_positive_negative {s : SignedMeasure α} {i j : Set α}
    (hi : MeasurableSet i) (hj : MeasurableSet j) (hi' : 0 ≤[i] s ∧ s ≤[iᶜ] 0)
    (hj' : 0 ≤[j] s ∧ s ≤[jᶜ] 0) : s (i ∆ j) = 0 ∧ s (iᶜ ∆ jᶜ) = 0 := by
  rw [restrict_le_restrict_iff s 0, restrict_le_restrict_iff 0 s] at hi' hj'
  constructor
  · rw [Set.symmDiff_def, Set.diff_eq_compl_inter, Set.diff_eq_compl_inter, of_union,
      le_antisymm (hi'.2 (hi.compl.inter hj) Set.inter_subset_left)
        (hj'.1 (hi.compl.inter hj) Set.inter_subset_right),
      le_antisymm (hj'.2 (hj.compl.inter hi) Set.inter_subset_left)
        (hi'.1 (hj.compl.inter hi) Set.inter_subset_right),
      zero_apply, zero_apply, zero_add]
    · exact
        Set.disjoint_of_subset_left Set.inter_subset_left
          (Set.disjoint_of_subset_right Set.inter_subset_right
            (disjoint_comm.1 (IsCompl.disjoint isCompl_compl)))
    · exact hj.compl.inter hi
    · exact hi.compl.inter hj
  · rw [Set.symmDiff_def, Set.diff_eq_compl_inter, Set.diff_eq_compl_inter, compl_compl,
      compl_compl, of_union,
      le_antisymm (hi'.2 (hj.inter hi.compl) Set.inter_subset_right)
        (hj'.1 (hj.inter hi.compl) Set.inter_subset_left),
      le_antisymm (hj'.2 (hi.inter hj.compl) Set.inter_subset_right)
        (hi'.1 (hi.inter hj.compl) Set.inter_subset_left),
      zero_apply, zero_apply, zero_add]
    · exact
        Set.disjoint_of_subset_left Set.inter_subset_left
          (Set.disjoint_of_subset_right Set.inter_subset_right
            (IsCompl.disjoint isCompl_compl))
    · exact hj.inter hi.compl
    · exact hi.inter hj.compl
  all_goals measurability
#align measure_theory.signed_measure.of_symm_diff_compl_positive_negative MeasureTheory.SignedMeasure.of_symmDiff_compl_positive_negative

end SignedMeasure

end MeasureTheory<|MERGE_RESOLUTION|>--- conflicted
+++ resolved
@@ -230,11 +230,7 @@
   have hk₂ : s ≤[i \ ⋃ l < k, restrictNonposSeq s i l] 0 := Nat.find_spec hn
   have hmeas : MeasurableSet (⋃ (l : ℕ) (_ : l < k), restrictNonposSeq s i l) :=
     MeasurableSet.iUnion fun _ => MeasurableSet.iUnion fun _ => restrictNonposSeq_measurableSet _
-<<<<<<< HEAD
-  refine ⟨i \ ⋃ l < k, restrictNonposSeq s i l, hi₁.diff hmeas, Set.diff_subset _ _, hk₂, ?_⟩
-=======
   refine ⟨i \ ⋃ l < k, restrictNonposSeq s i l, hi₁.diff hmeas, Set.diff_subset, hk₂, ?_⟩
->>>>>>> d97a437a
   rw [of_diff hmeas hi₁, s.of_disjoint_iUnion_nat]
   · have h₁ : ∀ l < k, 0 ≤ s (restrictNonposSeq s i l) := by
       intro l hl
@@ -305,11 +301,7 @@
     convert atTop.tendsto_atTop_add_const_right (-1) h₃; simp
   have A_meas : MeasurableSet A :=
     hi₁.diff (MeasurableSet.iUnion fun _ => restrictNonposSeq_measurableSet _)
-<<<<<<< HEAD
-  refine ⟨A, A_meas, Set.diff_subset _ _, ?_, h₂.trans_lt hi⟩
-=======
   refine ⟨A, A_meas, Set.diff_subset, ?_, h₂.trans_lt hi⟩
->>>>>>> d97a437a
   by_contra hnn
   rw [restrict_le_restrict_iff _ _ A_meas] at hnn; push_neg at hnn
   obtain ⟨E, hE₁, hE₂, hE₃⟩ := hnn
@@ -365,11 +357,7 @@
       of_union Set.disjoint_sdiff_left _ (hmeas n)]
     · refine add_le_of_nonpos_left ?_
       have : s ≤[A] 0 := restrict_le_restrict_iUnion _ _ hmeas hr
-<<<<<<< HEAD
-      refine nonpos_of_restrict_le_zero _ (restrict_le_zero_subset _ ?_ (Set.diff_subset _ _) this)
-=======
       refine nonpos_of_restrict_le_zero _ (restrict_le_zero_subset _ ?_ Set.diff_subset this)
->>>>>>> d97a437a
       exact MeasurableSet.iUnion hmeas
     · exact (MeasurableSet.iUnion hmeas).diff (hmeas n)
   rcases exists_nat_gt (-s A) with ⟨n, hn⟩
@@ -399,11 +387,7 @@
             let ⟨_, h⟩ := (hB m).1
             h
         refine
-<<<<<<< HEAD
-          nonpos_of_restrict_le_zero _ (restrict_le_zero_subset _ ?_ (Set.diff_subset _ _) this)
-=======
           nonpos_of_restrict_le_zero _ (restrict_le_zero_subset _ ?_ Set.diff_subset this)
->>>>>>> d97a437a
         exact MeasurableSet.iUnion hB₁
       · exact (MeasurableSet.iUnion hB₁).diff (hB₁ n)
     · exact csInf_le bddBelow_measureOfNegatives ⟨A, ⟨hA₁, hA₂⟩, rfl⟩
