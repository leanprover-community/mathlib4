--- conflicted
+++ resolved
@@ -126,38 +126,18 @@
   lebesgue_decomposition := by
     obtain ⟨hmeas, hsing, hadd⟩ := haveLebesgueDecomposition_spec μ ν
     by_cases hr : r = 0
-<<<<<<< HEAD
-    · refine ⟨⟨μ, 0⟩, measurable_const, ?_, ?_⟩
-      · simp [hr]
-      · simp
-=======
     · exact ⟨⟨μ, 0⟩, measurable_const, by simp [hr], by simp⟩
->>>>>>> 95e9bc17
     refine ⟨⟨μ.singularPart ν, r⁻¹ • μ.rnDeriv ν⟩, ?_, ?_, ?_⟩
     · change Measurable (r⁻¹ • μ.rnDeriv ν)
       exact hmeas.const_smul _
     · refine MutuallySingular.mono_ac hsing AbsolutelyContinuous.rfl ?_
       exact absolutelyContinuous_of_le_smul le_rfl
-<<<<<<< HEAD
-    · have : r⁻¹ • rnDeriv μ ν = ((r⁻¹ : ℝ≥0) : ℝ≥0∞) • rnDeriv μ ν := by
-        ext x
-        simp [ENNReal.smul_def]
-      rw [this, withDensity_smul _ hmeas, nnreal_smul_eq_coe_smul r,
-        withDensity_smul_measure, ← smul_assoc, smul_eq_mul, ENNReal.coe_inv,
-        ENNReal.inv_mul_cancel]
-      · simp only [one_smul]
-        exact hadd
-      · simp [hr]
-      · exact ENNReal.coe_ne_top
-      · exact hr
-=======
     · have : r⁻¹ • rnDeriv μ ν = ((r⁻¹ : ℝ≥0) : ℝ≥0∞) • rnDeriv μ ν := by simp [ENNReal.smul_def]
       rw [this, withDensity_smul _ hmeas, ENNReal.smul_def r, withDensity_smul_measure,
         ← smul_assoc, smul_eq_mul, ENNReal.coe_inv hr, ENNReal.inv_mul_cancel, one_smul]
       · exact hadd
       · simp [hr]
       · exact ENNReal.coe_ne_top
->>>>>>> 95e9bc17
 
 @[measurability]
 theorem measurable_rnDeriv (μ ν : Measure α) : Measurable <| μ.rnDeriv ν := by
@@ -347,22 +327,14 @@
   · refine (eq_singularPart ((measurable_rnDeriv μ ν).const_smul r⁻¹) ?_ ?_).symm
     · refine (mutuallySingular_singularPart μ ν).mono_ac AbsolutelyContinuous.rfl ?_
       exact absolutelyContinuous_of_le_smul le_rfl
-<<<<<<< HEAD
-    · rw [nnreal_smul_eq_coe_smul r, withDensity_smul_measure, ← withDensity_smul]
-=======
     · rw [ENNReal.smul_def r, withDensity_smul_measure, ← withDensity_smul]
->>>>>>> 95e9bc17
       swap; · exact (measurable_rnDeriv _ _).const_smul _
       convert haveLebesgueDecomposition_add μ ν
       ext x
       simp only [Pi.smul_apply, ne_eq]
       rw [← ENNReal.smul_def, ← smul_assoc, smul_eq_mul, mul_inv_cancel hr, one_smul]
   · rw [singularPart, singularPart, dif_neg hl, dif_neg]
-<<<<<<< HEAD
-    refine' fun hl' => hl _
-=======
     refine fun hl' => hl ?_
->>>>>>> 95e9bc17
     rw [← inv_smul_smul₀ hr ν]
     infer_instance
 
