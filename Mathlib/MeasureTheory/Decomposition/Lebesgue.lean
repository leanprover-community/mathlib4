--- conflicted
+++ resolved
@@ -98,11 +98,7 @@
     μ.singularPart ν = 0 := by
   rw [singularPart, dif_neg h]
 
-<<<<<<< HEAD
-@[fun_prop, measurability]
-=======
 @[measurability, fun_prop]
->>>>>>> c6a93595
 theorem measurable_rnDeriv (μ ν : Measure α) : Measurable <| μ.rnDeriv ν := by
   by_cases h : HaveLebesgueDecomposition μ ν
   · exact (haveLebesgueDecomposition_spec μ ν).1
