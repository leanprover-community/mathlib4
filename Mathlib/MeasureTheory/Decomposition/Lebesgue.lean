--- conflicted
+++ resolved
@@ -474,20 +474,12 @@
     [IsFiniteMeasure μ] :
     μ - μ.singularPart ν = ν.withDensity (μ.rnDeriv ν) := by
   nth_rw 1 [← rnDeriv_add_singularPart μ ν]
-<<<<<<< HEAD
-  exact add_sub_cancel
-=======
   exact Measure.add_sub_cancel
->>>>>>> 6ce41870
 
 lemma measure_sub_rnDeriv (μ ν : Measure α) [HaveLebesgueDecomposition μ ν] [IsFiniteMeasure μ] :
     μ - ν.withDensity (μ.rnDeriv ν) = μ.singularPart ν := by
   nth_rw 1 [← singularPart_add_rnDeriv μ ν]
-<<<<<<< HEAD
-  exact add_sub_cancel
-=======
   exact Measure.add_sub_cancel
->>>>>>> 6ce41870
 
 /-- Given measures `μ` and `ν`, if `s` is a measure mutually singular to `ν` and `f` is a
 measurable function such that `μ = s + fν`, then `f = μ.rnDeriv ν`.
