--- conflicted
+++ resolved
@@ -96,11 +96,7 @@
     m.IsCaratheodory (partialSups s i) := by
   induction i with
   | zero => exact h 0
-<<<<<<< HEAD
-  | succ i hi => exact partialSups_natSucc s i ▸ m.isCaratheodory_union hi (h (i + 1))
-=======
   | succ i hi => exact partialSups_add_one s i ▸ m.isCaratheodory_union hi (h (i + 1))
->>>>>>> 8fa907de
 
 lemma isCaratheodory_disjointed {s : ℕ → Set α} (h : ∀ i, m.IsCaratheodory (s i)) (i : ℕ) :
     m.IsCaratheodory (disjointed s i) := by
