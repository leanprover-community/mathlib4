--- conflicted
+++ resolved
@@ -121,11 +121,7 @@
   rw [(Homeomorph.measurableEmbedding _).map_apply, toSphere_apply' _ hs, volumeIoiPow_apply_Iio,
     comap_subtype_coe_apply (measurableSet_singleton _).compl, toSphere_apply_aux, this,
     smul_assoc, μ.addHaar_smul_of_nonneg r.2.out.le, Nat.sub_add_cancel hpos, Nat.cast_pred hpos,
-<<<<<<< HEAD
-    sub_add_cancel, mul_right_comm, ← ENNReal.ofReal_natCast, ← ENNReal.ofReal_mul, mul_div_cancel']
-=======
-    sub_add_cancel, mul_right_comm, ← ENNReal.ofReal_coe_nat, ← ENNReal.ofReal_mul, mul_div_cancel₀]
->>>>>>> 8c5b9da8
+    sub_add_cancel, mul_right_comm, ← ENNReal.ofReal_natCast, ← ENNReal.ofReal_mul, mul_div_cancel₀]
   exacts [(Nat.cast_pos.2 hpos).ne', Nat.cast_nonneg _]
 
 end Measure
