--- conflicted
+++ resolved
@@ -665,11 +665,7 @@
     the image `f '' (s i)` would be included in `v` by continuity of `f`, so its closure would be
     contained in the closure of `v`, and therefore it would be disjoint from `w`. This is a
     contradiction since `x` belongs both to this closure and to `w`. -/
-<<<<<<< HEAD
-  letI := TopologicalSpace.upgradeCompletelyMetrizable γ
-=======
   letI := TopologicalSpace.upgradeIsCompletelyMetrizable γ
->>>>>>> 609bae75
   obtain ⟨b, b_count, b_nonempty, hb⟩ :
     ∃ b : Set (Set γ), b.Countable ∧ ∅ ∉ b ∧ IsTopologicalBasis b := exists_countable_basis γ
   haveI : Encodable b := b_count.toEncodable
@@ -934,11 +930,7 @@
     MeasurableSet { x | ∃ c, Tendsto (fun n => f n x) l (𝓝 c) } := by
   rcases l.eq_or_neBot with rfl | hl
   · simp
-<<<<<<< HEAD
-  letI := TopologicalSpace.upgradeCompletelyMetrizable γ
-=======
   letI := TopologicalSpace.upgradeIsCompletelyMetrizable γ
->>>>>>> 609bae75
   rcases l.exists_antitone_basis with ⟨u, hu⟩
   simp_rw [← cauchy_map_iff_exists_tendsto]
   change MeasurableSet { x | _ ∧ _ }
