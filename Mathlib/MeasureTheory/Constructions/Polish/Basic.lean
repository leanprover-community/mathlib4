/-
Copyright (c) 2022 Sébastien Gouëzel. All rights reserved.
Released under Apache 2.0 license as described in the file LICENSE.
Authors: Sébastien Gouëzel, Felix Weilacher
-/
import Mathlib.MeasureTheory.Constructions.BorelSpace.Metric
import Mathlib.Topology.CountableSeparatingOn
import Mathlib.Topology.MetricSpace.Perfect

/-!
# The Borel sigma-algebra on Polish spaces

We discuss several results pertaining to the relationship between the topology and the Borel
structure on Polish spaces.

## Main definitions and results

First, we define standard Borel spaces.

* A `StandardBorelSpace α` is a typeclass for measurable spaces which arise as the Borel sets
  of some Polish topology.

Next, we define the class of analytic sets and establish its basic properties.

* `MeasureTheory.AnalyticSet s`: a set in a topological space is analytic if it is the continuous
  image of a Polish space. Equivalently, it is empty, or the image of `ℕ → ℕ`.
* `MeasureTheory.AnalyticSet.image_of_continuous`: a continuous image of an analytic set is
  analytic.
* `MeasurableSet.analyticSet`: in a Polish space, any Borel-measurable set is analytic.

Then, we show Lusin's theorem that two disjoint analytic sets can be separated by Borel sets.

* `MeasurablySeparable s t` states that there exists a measurable set containing `s` and disjoint
  from `t`.
* `AnalyticSet.measurablySeparable` shows that two disjoint analytic sets are separated by a
  Borel set.

We then prove the Lusin-Souslin theorem that a continuous injective image of a Borel subset of
a Polish space is Borel. The proof of this nontrivial result relies on the above results on
analytic sets.

* `MeasurableSet.image_of_continuousOn_injOn` asserts that, if `s` is a Borel measurable set in
  a Polish space, then the image of `s` under a continuous injective map is still Borel measurable.
* `Continuous.measurableEmbedding` states that a continuous injective map on a Polish space
  is a measurable embedding for the Borel sigma-algebra.
* `ContinuousOn.measurableEmbedding` is the same result for a map restricted to a measurable set
  on which it is continuous.
* `Measurable.measurableEmbedding` states that a measurable injective map from
  a standard Borel space to a second-countable topological space is a measurable embedding.
* `isClopenable_iff_measurableSet`: in a Polish space, a set is clopenable (i.e., it can be made
  open and closed by using a finer Polish topology) if and only if it is Borel-measurable.

We use this to prove several versions of the Borel isomorphism theorem.

* `PolishSpace.measurableEquivOfNotCountable` : Any two uncountable standard Borel spaces
  are Borel isomorphic.
* `PolishSpace.Equiv.measurableEquiv` : Any two standard Borel spaces of the same cardinality
  are Borel isomorphic.
-/


open Set Function PolishSpace PiNat TopologicalSpace Bornology Metric Filter Topology MeasureTheory

/-! ### Standard Borel Spaces -/

variable (α : Type*)

/-- A standard Borel space is a measurable space arising as the Borel sets of some Polish topology.
This is useful in situations where a space has no natural topology or
the natural topology in a space is non-Polish.

To endow a standard Borel space `α` with a compatible Polish topology, use
`letI := upgradeStandardBorel α`. One can then use `eq_borel_upgradeStandardBorel α` to
rewrite the `MeasurableSpace α` instance to `borel α t`, where `t` is the new topology. -/
class StandardBorelSpace [MeasurableSpace α] : Prop where
  /-- There exists a compatible Polish topology. -/
  polish : ∃ _ : TopologicalSpace α, BorelSpace α ∧ PolishSpace α

/-- A convenience class similar to `UpgradedPolishSpace`. No instance should be registered.
Instead one should use `letI := upgradeStandardBorel α`. -/
class UpgradedStandardBorel extends MeasurableSpace α, TopologicalSpace α,
  BorelSpace α, PolishSpace α

/-- Use as `letI := upgradeStandardBorel α` to endow a standard Borel space `α` with
a compatible Polish topology.

Warning: following this with `borelize α` will cause an error. Instead, one can
rewrite with `eq_borel_upgradeStandardBorel α`.
TODO: fix the corresponding bug in `borelize`. -/
noncomputable
def upgradeStandardBorel [MeasurableSpace α] [h : StandardBorelSpace α] :
    UpgradedStandardBorel α := by
  choose τ hb hp using h.polish
  constructor

/-- The `MeasurableSpace α` instance on a `StandardBorelSpace` `α` is equal to
the borel sets of `upgradeStandardBorel α`. -/
theorem eq_borel_upgradeStandardBorel [MeasurableSpace α] [StandardBorelSpace α] :
    ‹MeasurableSpace α› = @borel _ (upgradeStandardBorel α).toTopologicalSpace :=
  @BorelSpace.measurable_eq _ (upgradeStandardBorel α).toTopologicalSpace _
    (upgradeStandardBorel α).toBorelSpace

variable {α}

section

variable [MeasurableSpace α]

-- See note [lower instance priority]
instance (priority := 100) standardBorel_of_polish [τ : TopologicalSpace α]
    [BorelSpace α] [PolishSpace α] : StandardBorelSpace α := by exists τ

<<<<<<< HEAD
-- See note [lower instance priority]
instance (priority := 100) countablyGenerated_of_standardBorel [StandardBorelSpace α] :
=======
instance standardBorelSpace_of_discreteMeasurableSpace [DiscreteMeasurableSpace α] [Countable α] :
    StandardBorelSpace α :=
  let _ : TopologicalSpace α := ⊥
  have : DiscreteTopology α := ⟨rfl⟩
  inferInstance

instance countablyGenerated_of_standardBorel [StandardBorelSpace α] :
>>>>>>> 5d2ccbb3
    MeasurableSpace.CountablyGenerated α :=
  letI := upgradeStandardBorel α
  inferInstance

-- See note [lower instance priority]
instance (priority := 100) measurableSingleton_of_standardBorel [StandardBorelSpace α] :
    MeasurableSingletonClass α :=
  letI := upgradeStandardBorel α
  inferInstance

namespace StandardBorelSpace

variable {β : Type*} [MeasurableSpace β]

section instances

/-- A product of two standard Borel spaces is standard Borel. -/
instance prod [StandardBorelSpace α] [StandardBorelSpace β] : StandardBorelSpace (α × β) :=
  letI := upgradeStandardBorel α
  letI := upgradeStandardBorel β
  inferInstance

/-- A product of countably many standard Borel spaces is standard Borel. -/
instance pi_countable {ι : Type*} [Countable ι] {α : ι → Type*} [∀ n, MeasurableSpace (α n)]
    [∀ n, StandardBorelSpace (α n)] : StandardBorelSpace (∀ n, α n) :=
  letI := fun n => upgradeStandardBorel (α n)
  inferInstance

end instances

end StandardBorelSpace

end

variable {ι : Type*}

namespace MeasureTheory

variable [TopologicalSpace α]

/-! ### Analytic sets -/

/-- An analytic set is a set which is the continuous image of some Polish space. There are several
equivalent characterizations of this definition. For the definition, we pick one that avoids
universe issues: a set is analytic if and only if it is a continuous image of `ℕ → ℕ` (or if it
is empty). The above more usual characterization is given
in `analyticSet_iff_exists_polishSpace_range`.

Warning: these are analytic sets in the context of descriptive set theory (which is why they are
registered in the namespace `MeasureTheory`). They have nothing to do with analytic sets in the
context of complex analysis. -/
irreducible_def AnalyticSet (s : Set α) : Prop :=
  s = ∅ ∨ ∃ f : (ℕ → ℕ) → α, Continuous f ∧ range f = s

theorem analyticSet_empty : AnalyticSet (∅ : Set α) := by
  rw [AnalyticSet]
  exact Or.inl rfl

theorem analyticSet_range_of_polishSpace {β : Type*} [TopologicalSpace β] [PolishSpace β]
    {f : β → α} (f_cont : Continuous f) : AnalyticSet (range f) := by
  cases isEmpty_or_nonempty β
  · rw [range_eq_empty]
    exact analyticSet_empty
  · rw [AnalyticSet]
    obtain ⟨g, g_cont, hg⟩ : ∃ g : (ℕ → ℕ) → β, Continuous g ∧ Surjective g :=
      exists_nat_nat_continuous_surjective β
    refine Or.inr ⟨f ∘ g, f_cont.comp g_cont, ?_⟩
    rw [hg.range_comp]

/-- The image of an open set under a continuous map is analytic. -/
theorem _root_.IsOpen.analyticSet_image {β : Type*} [TopologicalSpace β] [PolishSpace β]
    {s : Set β} (hs : IsOpen s) {f : β → α} (f_cont : Continuous f) : AnalyticSet (f '' s) := by
  rw [image_eq_range]
  haveI : PolishSpace s := hs.polishSpace
  exact analyticSet_range_of_polishSpace (f_cont.comp continuous_subtype_val)

/-- A set is analytic if and only if it is the continuous image of some Polish space. -/
theorem analyticSet_iff_exists_polishSpace_range {s : Set α} :
    AnalyticSet s ↔
      ∃ (β : Type) (h : TopologicalSpace β) (_ : @PolishSpace β h) (f : β → α),
        @Continuous _ _ h _ f ∧ range f = s := by
  constructor
  · intro h
    rw [AnalyticSet] at h
    cases' h with h h
    · refine ⟨Empty, inferInstance, inferInstance, Empty.elim, continuous_bot, ?_⟩
      rw [h]
      exact range_eq_empty _
    · exact ⟨ℕ → ℕ, inferInstance, inferInstance, h⟩
  · rintro ⟨β, h, h', f, f_cont, f_range⟩
    rw [← f_range]
    exact analyticSet_range_of_polishSpace f_cont

/-- The continuous image of an analytic set is analytic -/
theorem AnalyticSet.image_of_continuousOn {β : Type*} [TopologicalSpace β] {s : Set α}
    (hs : AnalyticSet s) {f : α → β} (hf : ContinuousOn f s) : AnalyticSet (f '' s) := by
  rcases analyticSet_iff_exists_polishSpace_range.1 hs with ⟨γ, γtop, γpolish, g, g_cont, gs⟩
  have : f '' s = range (f ∘ g) := by rw [range_comp, gs]
  rw [this]
  apply analyticSet_range_of_polishSpace
  apply hf.comp_continuous g_cont fun x => _
  rw [← gs]
  exact mem_range_self

theorem AnalyticSet.image_of_continuous {β : Type*} [TopologicalSpace β] {s : Set α}
    (hs : AnalyticSet s) {f : α → β} (hf : Continuous f) : AnalyticSet (f '' s) :=
  hs.image_of_continuousOn hf.continuousOn

/-- A countable intersection of analytic sets is analytic. -/
theorem AnalyticSet.iInter [hι : Nonempty ι] [Countable ι] [T2Space α] {s : ι → Set α}
    (hs : ∀ n, AnalyticSet (s n)) : AnalyticSet (⋂ n, s n) := by
  rcases hι with ⟨i₀⟩
  /- For the proof, write each `s n` as the continuous image under a map `f n` of a
    Polish space `β n`. The product space `γ = Π n, β n` is also Polish, and so is the subset
    `t` of sequences `x n` for which `f n (x n)` is independent of `n`. The set `t` is Polish, and
    the range of `x ↦ f 0 (x 0)` on `t` is exactly `⋂ n, s n`, so this set is analytic. -/
  choose β hβ h'β f f_cont f_range using fun n =>
    analyticSet_iff_exists_polishSpace_range.1 (hs n)
  let γ := ∀ n, β n
  let t : Set γ := ⋂ n, { x | f n (x n) = f i₀ (x i₀) }
  have t_closed : IsClosed t := by
    apply isClosed_iInter
    intro n
    exact
      isClosed_eq ((f_cont n).comp (continuous_apply n)) ((f_cont i₀).comp (continuous_apply i₀))
  haveI : PolishSpace t := t_closed.polishSpace
  let F : t → α := fun x => f i₀ ((x : γ) i₀)
  have F_cont : Continuous F := (f_cont i₀).comp ((continuous_apply i₀).comp continuous_subtype_val)
  have F_range : range F = ⋂ n : ι, s n := by
    apply Subset.antisymm
    · rintro y ⟨x, rfl⟩
      refine mem_iInter.2 fun n => ?_
      have : f n ((x : γ) n) = F x := (mem_iInter.1 x.2 n : _)
      rw [← this, ← f_range n]
      exact mem_range_self _
    · intro y hy
      have A : ∀ n, ∃ x : β n, f n x = y := by
        intro n
        rw [← mem_range, f_range n]
        exact mem_iInter.1 hy n
      choose x hx using A
      have xt : x ∈ t := by
        refine mem_iInter.2 fun n => ?_
        simp [hx]
      refine ⟨⟨x, xt⟩, ?_⟩
      exact hx i₀
  rw [← F_range]
  exact analyticSet_range_of_polishSpace F_cont

/-- A countable union of analytic sets is analytic. -/
theorem AnalyticSet.iUnion [Countable ι] {s : ι → Set α} (hs : ∀ n, AnalyticSet (s n)) :
    AnalyticSet (⋃ n, s n) := by
  /- For the proof, write each `s n` as the continuous image under a map `f n` of a
    Polish space `β n`. The union space `γ = Σ n, β n` is also Polish, and the map `F : γ → α` which
    coincides with `f n` on `β n` sends it to `⋃ n, s n`. -/
  choose β hβ h'β f f_cont f_range using fun n =>
    analyticSet_iff_exists_polishSpace_range.1 (hs n)
  let γ := Σn, β n
  let F : γ → α := fun ⟨n, x⟩ ↦ f n x
  have F_cont : Continuous F := continuous_sigma f_cont
  have F_range : range F = ⋃ n, s n := by
    simp only [γ, range_sigma_eq_iUnion_range, f_range]
  rw [← F_range]
  exact analyticSet_range_of_polishSpace F_cont

theorem _root_.IsClosed.analyticSet [PolishSpace α] {s : Set α} (hs : IsClosed s) :
    AnalyticSet s := by
  haveI : PolishSpace s := hs.polishSpace
  rw [← @Subtype.range_val α s]
  exact analyticSet_range_of_polishSpace continuous_subtype_val

/-- Given a Borel-measurable set in a Polish space, there exists a finer Polish topology making
it clopen. This is in fact an equivalence, see `isClopenable_iff_measurableSet`. -/
theorem _root_.MeasurableSet.isClopenable [PolishSpace α] [MeasurableSpace α] [BorelSpace α]
    {s : Set α} (hs : MeasurableSet s) : IsClopenable s := by
  revert s
  apply MeasurableSet.induction_on_open
  · exact fun u hu => hu.isClopenable
  · exact fun u _ h'u => h'u.compl
  · exact fun f _ _ hf => IsClopenable.iUnion hf

/-- A Borel-measurable set in a Polish space is analytic. -/
theorem _root_.MeasurableSet.analyticSet {α : Type*} [t : TopologicalSpace α] [PolishSpace α]
    [MeasurableSpace α] [BorelSpace α] {s : Set α} (hs : MeasurableSet s) : AnalyticSet s := by
  /- For a short proof (avoiding measurable induction), one sees `s` as a closed set for a finer
    topology `t'`. It is analytic for this topology. As the identity from `t'` to `t` is continuous
    and the image of an analytic set is analytic, it follows that `s` is also analytic for `t`. -/
  obtain ⟨t', t't, t'_polish, s_closed, _⟩ :
      ∃ t' : TopologicalSpace α, t' ≤ t ∧ @PolishSpace α t' ∧ IsClosed[t'] s ∧ IsOpen[t'] s :=
    hs.isClopenable
  have A := @IsClosed.analyticSet α t' t'_polish s s_closed
  convert @AnalyticSet.image_of_continuous α t' α t s A id (continuous_id_of_le t't)
  simp only [id, image_id']

/-- Given a Borel-measurable function from a Polish space to a second-countable space, there exists
a finer Polish topology on the source space for which the function is continuous. -/
theorem _root_.Measurable.exists_continuous {α β : Type*} [t : TopologicalSpace α] [PolishSpace α]
    [MeasurableSpace α] [BorelSpace α] [tβ : TopologicalSpace β] [MeasurableSpace β]
    [OpensMeasurableSpace β] {f : α → β} [SecondCountableTopology (range f)] (hf : Measurable f) :
    ∃ t' : TopologicalSpace α, t' ≤ t ∧ @Continuous α β t' tβ f ∧ @PolishSpace α t' := by
  obtain ⟨b, b_count, -, hb⟩ :
      ∃ b : Set (Set (range f)), b.Countable ∧ ∅ ∉ b ∧ IsTopologicalBasis b :=
    exists_countable_basis (range f)
  haveI : Countable b := b_count.to_subtype
  have : ∀ s : b, IsClopenable (rangeFactorization f ⁻¹' s) := fun s ↦ by
    apply MeasurableSet.isClopenable
    exact hf.subtype_mk (hb.isOpen s.2).measurableSet
  choose T Tt Tpolish _ Topen using this
  obtain ⟨t', t'T, t't, t'_polish⟩ :
      ∃ t' : TopologicalSpace α, (∀ i, t' ≤ T i) ∧ t' ≤ t ∧ @PolishSpace α t' :=
    exists_polishSpace_forall_le (t := t) T Tt Tpolish
  refine ⟨t', t't, ?_, t'_polish⟩
  have : Continuous[t', _] (rangeFactorization f) :=
    hb.continuous_iff.2 fun s hs => t'T ⟨s, hs⟩ _ (Topen ⟨s, hs⟩)
  exact continuous_subtype_val.comp this

/-- The image of a measurable set in a standard Borel space under a measurable map
is an analytic set. -/
theorem _root_.MeasurableSet.analyticSet_image {X Y : Type*} [MeasurableSpace X]
    [StandardBorelSpace X] [TopologicalSpace Y] [MeasurableSpace Y]
    [OpensMeasurableSpace Y] {f : X → Y} [SecondCountableTopology (range f)] {s : Set X}
    (hs : MeasurableSet s) (hf : Measurable f) : AnalyticSet (f '' s) := by
  letI := upgradeStandardBorel X
  rw [eq_borel_upgradeStandardBorel X] at hs
  rcases hf.exists_continuous with ⟨τ', hle, hfc, hτ'⟩
  letI m' : MeasurableSpace X := @borel _ τ'
  haveI b' : BorelSpace X := ⟨rfl⟩
  have hle := borel_anti hle
  exact (hle _ hs).analyticSet.image_of_continuous hfc

/-- Preimage of an analytic set is an analytic set. -/
protected lemma AnalyticSet.preimage {X Y : Type*} [TopologicalSpace X] [TopologicalSpace Y]
    [PolishSpace X] [T2Space Y] {s : Set Y} (hs : AnalyticSet s) {f : X → Y} (hf : Continuous f) :
    AnalyticSet (f ⁻¹' s) := by
  rcases analyticSet_iff_exists_polishSpace_range.1 hs with ⟨Z, _, _, g, hg, rfl⟩
  have : IsClosed {x : X × Z | f x.1 = g x.2} := isClosed_eq hf.fst' hg.snd'
  convert this.analyticSet.image_of_continuous continuous_fst
  ext x
  simp [eq_comm]

/-! ### Separating sets with measurable sets -/

/-- Two sets `u` and `v` in a measurable space are measurably separable if there
exists a measurable set containing `u` and disjoint from `v`.
This is mostly interesting for Borel-separable sets. -/
def MeasurablySeparable {α : Type*} [MeasurableSpace α] (s t : Set α) : Prop :=
  ∃ u, s ⊆ u ∧ Disjoint t u ∧ MeasurableSet u

theorem MeasurablySeparable.iUnion [Countable ι] {α : Type*} [MeasurableSpace α] {s t : ι → Set α}
    (h : ∀ m n, MeasurablySeparable (s m) (t n)) : MeasurablySeparable (⋃ n, s n) (⋃ m, t m) := by
  choose u hsu htu hu using h
  refine ⟨⋃ m, ⋂ n, u m n, ?_, ?_, ?_⟩
  · refine iUnion_subset fun m => subset_iUnion_of_subset m ?_
    exact subset_iInter fun n => hsu m n
  · simp_rw [disjoint_iUnion_left, disjoint_iUnion_right]
    intro n m
    apply Disjoint.mono_right _ (htu m n)
    apply iInter_subset
  · refine MeasurableSet.iUnion fun m => ?_
    exact MeasurableSet.iInter fun n => hu m n

/-- The hard part of the Lusin separation theorem saying that two disjoint analytic sets are
contained in disjoint Borel sets (see the full statement in `AnalyticSet.measurablySeparable`).
Here, we prove this when our analytic sets are the ranges of functions from `ℕ → ℕ`.
-/
theorem measurablySeparable_range_of_disjoint [T2Space α] [MeasurableSpace α]
    [OpensMeasurableSpace α] {f g : (ℕ → ℕ) → α} (hf : Continuous f) (hg : Continuous g)
    (h : Disjoint (range f) (range g)) : MeasurablySeparable (range f) (range g) := by
  /- We follow [Kechris, *Classical Descriptive Set Theory* (Theorem 14.7)][kechris1995].
    If the ranges are not Borel-separated, then one can find two cylinders of length one whose
    images are not Borel-separated, and then two smaller cylinders of length two whose images are
    not Borel-separated, and so on. One thus gets two sequences of cylinders, that decrease to two
    points `x` and `y`. Their images are different by the disjointness assumption, hence contained
    in two disjoint open sets by the T2 property. By continuity, long enough cylinders around `x`
    and `y` have images which are separated by these two disjoint open sets, a contradiction.
    -/
  by_contra hfg
  have I : ∀ n x y, ¬MeasurablySeparable (f '' cylinder x n) (g '' cylinder y n) →
      ∃ x' y', x' ∈ cylinder x n ∧ y' ∈ cylinder y n ∧
      ¬MeasurablySeparable (f '' cylinder x' (n + 1)) (g '' cylinder y' (n + 1)) := by
    intro n x y
    contrapose!
    intro H
    rw [← iUnion_cylinder_update x n, ← iUnion_cylinder_update y n, image_iUnion, image_iUnion]
    refine MeasurablySeparable.iUnion fun i j => ?_
    exact H _ _ (update_mem_cylinder _ _ _) (update_mem_cylinder _ _ _)
  -- consider the set of pairs of cylinders of some length whose images are not Borel-separated
  let A :=
    { p : ℕ × (ℕ → ℕ) × (ℕ → ℕ) //
      ¬MeasurablySeparable (f '' cylinder p.2.1 p.1) (g '' cylinder p.2.2 p.1) }
  -- for each such pair, one can find longer cylinders whose images are not Borel-separated either
  have : ∀ p : A, ∃ q : A,
      q.1.1 = p.1.1 + 1 ∧ q.1.2.1 ∈ cylinder p.1.2.1 p.1.1 ∧ q.1.2.2 ∈ cylinder p.1.2.2 p.1.1 := by
    rintro ⟨⟨n, x, y⟩, hp⟩
    rcases I n x y hp with ⟨x', y', hx', hy', h'⟩
    exact ⟨⟨⟨n + 1, x', y'⟩, h'⟩, rfl, hx', hy'⟩
  choose F hFn hFx hFy using this
  let p0 : A := ⟨⟨0, fun _ => 0, fun _ => 0⟩, by simp [hfg]⟩
  -- construct inductively decreasing sequences of cylinders whose images are not separated
  let p : ℕ → A := fun n => F^[n] p0
  have prec : ∀ n, p (n + 1) = F (p n) := fun n => by simp only [p, iterate_succ', Function.comp]
  -- check that at the `n`-th step we deal with cylinders of length `n`
  have pn_fst : ∀ n, (p n).1.1 = n := by
    intro n
    induction' n with n IH
    · rfl
    · simp only [prec, hFn, IH]
  -- check that the cylinders we construct are indeed decreasing, by checking that the coordinates
  -- are stationary.
  have Ix : ∀ m n, m + 1 ≤ n → (p n).1.2.1 m = (p (m + 1)).1.2.1 m := by
    intro m
    apply Nat.le_induction
    · rfl
    intro n hmn IH
    have I : (F (p n)).val.snd.fst m = (p n).val.snd.fst m := by
      apply hFx (p n) m
      rw [pn_fst]
      exact hmn
    rw [prec, I, IH]
  have Iy : ∀ m n, m + 1 ≤ n → (p n).1.2.2 m = (p (m + 1)).1.2.2 m := by
    intro m
    apply Nat.le_induction
    · rfl
    intro n hmn IH
    have I : (F (p n)).val.snd.snd m = (p n).val.snd.snd m := by
      apply hFy (p n) m
      rw [pn_fst]
      exact hmn
    rw [prec, I, IH]
  -- denote by `x` and `y` the limit points of these two sequences of cylinders.
  set x : ℕ → ℕ := fun n => (p (n + 1)).1.2.1 n with hx
  set y : ℕ → ℕ := fun n => (p (n + 1)).1.2.2 n with hy
  -- by design, the cylinders around these points have images which are not Borel-separable.
  have M : ∀ n, ¬MeasurablySeparable (f '' cylinder x n) (g '' cylinder y n) := by
    intro n
    convert (p n).2 using 3
    · rw [pn_fst, ← mem_cylinder_iff_eq, mem_cylinder_iff]
      intro i hi
      rw [hx]
      exact (Ix i n hi).symm
    · rw [pn_fst, ← mem_cylinder_iff_eq, mem_cylinder_iff]
      intro i hi
      rw [hy]
      exact (Iy i n hi).symm
  -- consider two open sets separating `f x` and `g y`.
  obtain ⟨u, v, u_open, v_open, xu, yv, huv⟩ :
      ∃ u v : Set α, IsOpen u ∧ IsOpen v ∧ f x ∈ u ∧ g y ∈ v ∧ Disjoint u v := by
    apply t2_separation
    exact disjoint_iff_forall_ne.1 h (mem_range_self _) (mem_range_self _)
  letI : MetricSpace (ℕ → ℕ) := metricSpaceNatNat
  obtain ⟨εx, εxpos, hεx⟩ : ∃ (εx : ℝ), εx > 0 ∧ Metric.ball x εx ⊆ f ⁻¹' u := by
    apply Metric.mem_nhds_iff.1
    exact hf.continuousAt.preimage_mem_nhds (u_open.mem_nhds xu)
  obtain ⟨εy, εypos, hεy⟩ : ∃ (εy : ℝ), εy > 0 ∧ Metric.ball y εy ⊆ g ⁻¹' v := by
    apply Metric.mem_nhds_iff.1
    exact hg.continuousAt.preimage_mem_nhds (v_open.mem_nhds yv)
  obtain ⟨n, hn⟩ : ∃ n : ℕ, (1 / 2 : ℝ) ^ n < min εx εy :=
    exists_pow_lt_of_lt_one (lt_min εxpos εypos) (by norm_num)
  -- for large enough `n`, these open sets separate the images of long cylinders around `x` and `y`
  have B : MeasurablySeparable (f '' cylinder x n) (g '' cylinder y n) := by
    refine ⟨u, ?_, ?_, u_open.measurableSet⟩
    · rw [image_subset_iff]
      apply Subset.trans _ hεx
      intro z hz
      rw [mem_cylinder_iff_dist_le] at hz
      exact hz.trans_lt (hn.trans_le (min_le_left _ _))
    · refine Disjoint.mono_left ?_ huv.symm
      change g '' cylinder y n ⊆ v
      rw [image_subset_iff]
      apply Subset.trans _ hεy
      intro z hz
      rw [mem_cylinder_iff_dist_le] at hz
      exact hz.trans_lt (hn.trans_le (min_le_right _ _))
  -- this is a contradiction.
  exact M n B

/-- The **Lusin separation theorem**: if two analytic sets are disjoint, then they are contained in
disjoint Borel sets. -/
theorem AnalyticSet.measurablySeparable [T2Space α] [MeasurableSpace α] [OpensMeasurableSpace α]
    {s t : Set α} (hs : AnalyticSet s) (ht : AnalyticSet t) (h : Disjoint s t) :
    MeasurablySeparable s t := by
  rw [AnalyticSet] at hs ht
  rcases hs with (rfl | ⟨f, f_cont, rfl⟩)
  · refine ⟨∅, Subset.refl _, by simp, MeasurableSet.empty⟩
  rcases ht with (rfl | ⟨g, g_cont, rfl⟩)
  · exact ⟨univ, subset_univ _, by simp, MeasurableSet.univ⟩
  exact measurablySeparable_range_of_disjoint f_cont g_cont h

/-- **Suslin's Theorem**: in a Hausdorff topological space, an analytic set with an analytic
complement is measurable. -/
theorem AnalyticSet.measurableSet_of_compl [T2Space α] [MeasurableSpace α] [OpensMeasurableSpace α]
    {s : Set α} (hs : AnalyticSet s) (hsc : AnalyticSet sᶜ) : MeasurableSet s := by
  rcases hs.measurablySeparable hsc disjoint_compl_right with ⟨u, hsu, hdu, hmu⟩
  obtain rfl : s = u := hsu.antisymm (disjoint_compl_left_iff_subset.1 hdu)
  exact hmu

end MeasureTheory

/-!
### Measurability of preimages under measurable maps
-/

namespace Measurable

open MeasurableSpace

variable {X Y Z β : Type*} [MeasurableSpace X] [StandardBorelSpace X]
  [TopologicalSpace Y] [T0Space Y] [MeasurableSpace Y] [OpensMeasurableSpace Y] [MeasurableSpace β]
  [MeasurableSpace Z]

/-- If `f : X → Z` is a surjective Borel measurable map from a standard Borel space
to a countably separated measurable space, then the preimage of a set `s`
is measurable if and only if the set is measurable.
One implication is the definition of measurability, the other one heavily relies on `X` being a
standard Borel space. -/
theorem measurableSet_preimage_iff_of_surjective [CountablySeparated Z]
    {f : X → Z} (hf : Measurable f) (hsurj : Surjective f) {s : Set Z} :
    MeasurableSet (f ⁻¹' s) ↔ MeasurableSet s := by
  refine ⟨fun h => ?_, fun h => hf h⟩
  rcases exists_opensMeasurableSpace_of_countablySeparated Z with ⟨τ, _, _, _⟩
  apply AnalyticSet.measurableSet_of_compl
  · rw [← image_preimage_eq s hsurj]
    exact h.analyticSet_image hf
  · rw [← image_preimage_eq sᶜ hsurj]
    exact h.compl.analyticSet_image hf

theorem map_measurableSpace_eq [CountablySeparated Z]
    {f : X → Z} (hf : Measurable f)
    (hsurj : Surjective f) : MeasurableSpace.map f ‹MeasurableSpace X› = ‹MeasurableSpace Z› :=
  MeasurableSpace.ext fun _ => hf.measurableSet_preimage_iff_of_surjective hsurj

theorem map_measurableSpace_eq_borel [SecondCountableTopology Y] {f : X → Y} (hf : Measurable f)
    (hsurj : Surjective f) : MeasurableSpace.map f ‹MeasurableSpace X› = borel Y := by
  have d := hf.mono le_rfl OpensMeasurableSpace.borel_le
  letI := borel Y; haveI : BorelSpace Y := ⟨rfl⟩
  exact d.map_measurableSpace_eq hsurj

theorem borelSpace_codomain [SecondCountableTopology Y] {f : X → Y} (hf : Measurable f)
    (hsurj : Surjective f) : BorelSpace Y :=
  ⟨(hf.map_measurableSpace_eq hsurj).symm.trans <| hf.map_measurableSpace_eq_borel hsurj⟩

/-- If `f : X → Z` is a Borel measurable map from a standard Borel space to a
countably separated measurable space then the preimage of a set `s` is measurable
if and only if the set is measurable in `Set.range f`. -/
theorem measurableSet_preimage_iff_preimage_val {f : X → Z} [CountablySeparated (range f)]
    (hf : Measurable f) {s : Set Z} :
    MeasurableSet (f ⁻¹' s) ↔ MeasurableSet ((↑) ⁻¹' s : Set (range f)) :=
  have hf' : Measurable (rangeFactorization f) := hf.subtype_mk
  hf'.measurableSet_preimage_iff_of_surjective (s := Subtype.val ⁻¹' s) surjective_onto_range

/-- If `f : X → Z` is a Borel measurable map from a standard Borel space to a
countably separated measurable space and the range of `f` is measurable,
then the preimage of a set `s` is measurable
if and only if the intersection with `Set.range f` is measurable. -/
theorem measurableSet_preimage_iff_inter_range {f : X → Z} [CountablySeparated (range f)]
    (hf : Measurable f) (hr : MeasurableSet (range f)) {s : Set Z} :
    MeasurableSet (f ⁻¹' s) ↔ MeasurableSet (s ∩ range f) := by
  rw [hf.measurableSet_preimage_iff_preimage_val, inter_comm,
    ← (MeasurableEmbedding.subtype_coe hr).measurableSet_image, Subtype.image_preimage_coe]

/-- If `f : X → Z` is a Borel measurable map from a standard Borel space
to a countably separated measurable space,
then for any measurable space `β` and `g : Z → β`, the composition `g ∘ f` is
measurable if and only if the restriction of `g` to the range of `f` is measurable. -/
theorem measurable_comp_iff_restrict {f : X → Z}
    [CountablySeparated (range f)]
    (hf : Measurable f) {g : Z → β} : Measurable (g ∘ f) ↔ Measurable (restrict (range f) g) :=
  forall₂_congr fun s _ => measurableSet_preimage_iff_preimage_val hf (s := g ⁻¹' s)

/-- If `f : X → Z` is a surjective Borel measurable map from a standard Borel space
to a countably separated measurable space,
then for any measurable space `α` and `g : Z → α`, the composition
`g ∘ f` is measurable if and only if `g` is measurable. -/
theorem measurable_comp_iff_of_surjective [CountablySeparated Z]
    {f : X → Z} (hf : Measurable f) (hsurj : Surjective f)
    {g : Z → β} : Measurable (g ∘ f) ↔ Measurable g :=
  forall₂_congr fun s _ => measurableSet_preimage_iff_of_surjective hf hsurj (s := g ⁻¹' s)

end Measurable

theorem Continuous.map_eq_borel {X Y : Type*} [TopologicalSpace X] [PolishSpace X]
    [MeasurableSpace X] [BorelSpace X] [TopologicalSpace Y] [T0Space Y] [SecondCountableTopology Y]
    {f : X → Y} (hf : Continuous f) (hsurj : Surjective f) :
    MeasurableSpace.map f ‹MeasurableSpace X› = borel Y := by
  borelize Y
  exact hf.measurable.map_measurableSpace_eq hsurj

theorem Continuous.map_borel_eq {X Y : Type*} [TopologicalSpace X] [PolishSpace X]
    [TopologicalSpace Y] [T0Space Y] [SecondCountableTopology Y] {f : X → Y} (hf : Continuous f)
    (hsurj : Surjective f) : MeasurableSpace.map f (borel X) = borel Y := by
  borelize X
  exact hf.map_eq_borel hsurj

instance Quotient.borelSpace {X : Type*} [TopologicalSpace X] [PolishSpace X] [MeasurableSpace X]
    [BorelSpace X] {s : Setoid X} [T0Space (Quotient s)] [SecondCountableTopology (Quotient s)] :
    BorelSpace (Quotient s) :=
  ⟨continuous_quotient_mk'.map_eq_borel (surjective_quotient_mk' _)⟩

/-- When the subgroup `N < G` is not necessarily `Normal`, we have a `CosetSpace` as opposed
to `QuotientGroup` (the next `instance`).
TODO: typeclass inference should normally find this, but currently doesn't.
E.g., `MeasurableSMul G (G ⧸ Γ)` fails to synthesize, even though `G ⧸ Γ` is the quotient
of `G` by the action of `Γ`; it seems unable to pick up the `BorelSpace` instance. -/
@[to_additive AddCosetSpace.borelSpace]
instance CosetSpace.borelSpace {G : Type*} [TopologicalSpace G] [PolishSpace G] [Group G]
    [MeasurableSpace G] [BorelSpace G] {N : Subgroup G} [T2Space (G ⧸ N)]
    [SecondCountableTopology (G ⧸ N)] : BorelSpace (G ⧸ N) := Quotient.borelSpace

@[to_additive]
instance QuotientGroup.borelSpace {G : Type*} [TopologicalSpace G] [PolishSpace G] [Group G]
    [TopologicalGroup G] [MeasurableSpace G] [BorelSpace G] {N : Subgroup G} [N.Normal]
    [IsClosed (N : Set G)] : BorelSpace (G ⧸ N) :=
  -- Porting note: 1st and 3rd `haveI`s were not needed in Lean 3
  haveI := Subgroup.t3_quotient_of_isClosed N
  haveI := QuotientGroup.secondCountableTopology (Γ := N)
  Quotient.borelSpace

namespace MeasureTheory

/-! ### Injective images of Borel sets -/

variable {γ : Type*}

/-- The **Lusin-Souslin theorem**: the range of a continuous injective function defined on a Polish
space is Borel-measurable. -/
theorem measurableSet_range_of_continuous_injective {β : Type*} [TopologicalSpace γ]
    [PolishSpace γ] [TopologicalSpace β] [T2Space β] [MeasurableSpace β] [OpensMeasurableSpace β]
    {f : γ → β} (f_cont : Continuous f) (f_inj : Injective f) :
    MeasurableSet (range f) := by
  /- We follow [Fremlin, *Measure Theory* (volume 4, 423I)][fremlin_vol4].
    Let `b = {s i}` be a countable basis for `α`. When `s i` and `s j` are disjoint, their images
    are disjoint analytic sets, hence by the separation theorem one can find a Borel-measurable set
    `q i j` separating them.
    Let `E i = closure (f '' s i) ∩ ⋂ j, q i j \ q j i`. It contains `f '' (s i)` and it is
    measurable. Let `F n = ⋃ E i`, where the union is taken over those `i` for which `diam (s i)`
    is bounded by some number `u n` tending to `0` with `n`.
    We claim that `range f = ⋂ F n`, from which the measurability is obvious. The inclusion `⊆` is
    straightforward. To show `⊇`, consider a point `x` in the intersection. For each `n`, it belongs
    to some `E i` with `diam (s i) ≤ u n`. Pick a point `y i ∈ s i`. We claim that for such `i`
    and `j`, the intersection `s i ∩ s j` is nonempty: if it were empty, then thanks to the
    separating set `q i j` in the definition of `E i` one could not have `x ∈ E i ∩ E j`.
    Since these two sets have small diameter, it follows that `y i` and `y j` are close.
    Thus, `y` is a Cauchy sequence, converging to a limit `z`. We claim that `f z = x`, completing
    the proof.
    Otherwise, one could find open sets `v` and `w` separating `f z` from `x`. Then, for large `n`,
    the image `f '' (s i)` would be included in `v` by continuity of `f`, so its closure would be
    contained in the closure of `v`, and therefore it would be disjoint from `w`. This is a
    contradiction since `x` belongs both to this closure and to `w`. -/
  letI := upgradePolishSpace γ
  obtain ⟨b, b_count, b_nonempty, hb⟩ :
    ∃ b : Set (Set γ), b.Countable ∧ ∅ ∉ b ∧ IsTopologicalBasis b := exists_countable_basis γ
  haveI : Encodable b := b_count.toEncodable
  let A := { p : b × b // Disjoint (p.1 : Set γ) p.2 }
  -- for each pair of disjoint sets in the topological basis `b`, consider Borel sets separating
  -- their images, by injectivity of `f` and the Lusin separation theorem.
  have : ∀ p : A, ∃ q : Set β,
      f '' (p.1.1 : Set γ) ⊆ q ∧ Disjoint (f '' (p.1.2 : Set γ)) q ∧ MeasurableSet q := by
    intro p
    apply
      AnalyticSet.measurablySeparable ((hb.isOpen p.1.1.2).analyticSet_image f_cont)
        ((hb.isOpen p.1.2.2).analyticSet_image f_cont)
    exact Disjoint.image p.2 f_inj.injOn (subset_univ _) (subset_univ _)
  choose q hq1 hq2 q_meas using this
  -- define sets `E i` and `F n` as in the proof sketch above
  let E : b → Set β := fun s =>
    closure (f '' s) ∩ ⋂ (t : b) (ht : Disjoint s.1 t.1), q ⟨(s, t), ht⟩ \ q ⟨(t, s), ht.symm⟩
  obtain ⟨u, u_anti, u_pos, u_lim⟩ :
      ∃ u : ℕ → ℝ, StrictAnti u ∧ (∀ n : ℕ, 0 < u n) ∧ Tendsto u atTop (𝓝 0) :=
    exists_seq_strictAnti_tendsto (0 : ℝ)
  let F : ℕ → Set β := fun n => ⋃ (s : b) (_ : IsBounded s.1 ∧ diam s.1 ≤ u n), E s
  -- it is enough to show that `range f = ⋂ F n`, as the latter set is obviously measurable.
  suffices range f = ⋂ n, F n by
    have E_meas : ∀ s : b, MeasurableSet (E s) := by
      intro b
      refine isClosed_closure.measurableSet.inter ?_
      refine MeasurableSet.iInter fun s => ?_
      exact MeasurableSet.iInter fun hs => (q_meas _).diff (q_meas _)
    have F_meas : ∀ n, MeasurableSet (F n) := by
      intro n
      refine MeasurableSet.iUnion fun s => ?_
      exact MeasurableSet.iUnion fun _ => E_meas _
    rw [this]
    exact MeasurableSet.iInter fun n => F_meas n
  -- we check both inclusions.
  apply Subset.antisymm
  -- we start with the easy inclusion `range f ⊆ ⋂ F n`. One just needs to unfold the definitions.
  · rintro x ⟨y, rfl⟩
    refine mem_iInter.2 fun n => ?_
    obtain ⟨s, sb, ys, hs⟩ : ∃ (s : Set γ), s ∈ b ∧ y ∈ s ∧ s ⊆ ball y (u n / 2) := by
      apply hb.mem_nhds_iff.1
      exact ball_mem_nhds _ (half_pos (u_pos n))
    have diam_s : diam s ≤ u n := by
      apply (diam_mono hs isBounded_ball).trans
      convert diam_ball (x := y) (half_pos (u_pos n)).le
      ring
    refine mem_iUnion.2 ⟨⟨s, sb⟩, ?_⟩
    refine mem_iUnion.2 ⟨⟨isBounded_ball.subset hs, diam_s⟩, ?_⟩
    apply mem_inter (subset_closure (mem_image_of_mem _ ys))
    refine mem_iInter.2 fun t => mem_iInter.2 fun ht => ⟨?_, ?_⟩
    · apply hq1
      exact mem_image_of_mem _ ys
    · apply disjoint_left.1 (hq2 ⟨(t, ⟨s, sb⟩), ht.symm⟩)
      exact mem_image_of_mem _ ys
  -- Now, let us prove the harder inclusion `⋂ F n ⊆ range f`.
  · intro x hx
    -- pick for each `n` a good set `s n` of small diameter for which `x ∈ E (s n)`.
    have C1 : ∀ n, ∃ (s : b) (_ : IsBounded s.1 ∧ diam s.1 ≤ u n), x ∈ E s := fun n => by
      simpa only [F, mem_iUnion] using mem_iInter.1 hx n
    choose s hs hxs using C1
    have C2 : ∀ n, (s n).1.Nonempty := by
      intro n
      rw [nonempty_iff_ne_empty]
      intro hn
      have := (s n).2
      rw [hn] at this
      exact b_nonempty this
    -- choose a point `y n ∈ s n`.
    choose y hy using C2
    have I : ∀ m n, ((s m).1 ∩ (s n).1).Nonempty := by
      intro m n
      rw [← not_disjoint_iff_nonempty_inter]
      by_contra! h
      have A : x ∈ q ⟨(s m, s n), h⟩ \ q ⟨(s n, s m), h.symm⟩ :=
        haveI := mem_iInter.1 (hxs m).2 (s n)
        (mem_iInter.1 this h : _)
      have B : x ∈ q ⟨(s n, s m), h.symm⟩ \ q ⟨(s m, s n), h⟩ :=
        haveI := mem_iInter.1 (hxs n).2 (s m)
        (mem_iInter.1 this h.symm : _)
      exact A.2 B.1
    -- the points `y n` are nearby, and therefore they form a Cauchy sequence.
    have cauchy_y : CauchySeq y := by
      have : Tendsto (fun n => 2 * u n) atTop (𝓝 0) := by
        simpa only [mul_zero] using u_lim.const_mul 2
      refine cauchySeq_of_le_tendsto_0' (fun n => 2 * u n) (fun m n hmn => ?_) this
      rcases I m n with ⟨z, zsm, zsn⟩
      calc
        dist (y m) (y n) ≤ dist (y m) z + dist z (y n) := dist_triangle _ _ _
        _ ≤ u m + u n :=
          (add_le_add ((dist_le_diam_of_mem (hs m).1 (hy m) zsm).trans (hs m).2)
            ((dist_le_diam_of_mem (hs n).1 zsn (hy n)).trans (hs n).2))
        _ ≤ 2 * u m := by linarith [u_anti.antitone hmn]
    haveI : Nonempty γ := ⟨y 0⟩
    -- let `z` be its limit.
    let z := limUnder atTop y
    have y_lim : Tendsto y atTop (𝓝 z) := cauchy_y.tendsto_limUnder
    suffices f z = x by
      rw [← this]
      exact mem_range_self _
    -- assume for a contradiction that `f z ≠ x`.
    by_contra! hne
    -- introduce disjoint open sets `v` and `w` separating `f z` from `x`.
    obtain ⟨v, w, v_open, w_open, fzv, xw, hvw⟩ := t2_separation hne
    obtain ⟨δ, δpos, hδ⟩ : ∃ δ > (0 : ℝ), ball z δ ⊆ f ⁻¹' v := by
      apply Metric.mem_nhds_iff.1
      exact f_cont.continuousAt.preimage_mem_nhds (v_open.mem_nhds fzv)
    obtain ⟨n, hn⟩ : ∃ n, u n + dist (y n) z < δ :=
      haveI : Tendsto (fun n => u n + dist (y n) z) atTop (𝓝 0) := by
        simpa only [add_zero] using u_lim.add (tendsto_iff_dist_tendsto_zero.1 y_lim)
      ((tendsto_order.1 this).2 _ δpos).exists
    -- for large enough `n`, the image of `s n` is contained in `v`, by continuity of `f`.
    have fsnv : f '' s n ⊆ v := by
      rw [image_subset_iff]
      apply Subset.trans _ hδ
      intro a ha
      calc
        dist a z ≤ dist a (y n) + dist (y n) z := dist_triangle _ _ _
        _ ≤ u n + dist (y n) z :=
          (add_le_add_right ((dist_le_diam_of_mem (hs n).1 ha (hy n)).trans (hs n).2) _)
        _ < δ := hn
    -- as `x` belongs to the closure of `f '' (s n)`, it belongs to the closure of `v`.
    have : x ∈ closure v := closure_mono fsnv (hxs n).1
    -- this is a contradiction, as `x` is supposed to belong to `w`, which is disjoint from
    -- the closure of `v`.
    exact disjoint_left.1 (hvw.closure_left w_open) this xw

theorem _root_.IsClosed.measurableSet_image_of_continuousOn_injOn
    [TopologicalSpace γ] [PolishSpace γ] {β : Type*} [TopologicalSpace β] [T2Space β]
    [MeasurableSpace β] [OpensMeasurableSpace β] {s : Set γ} (hs : IsClosed s) {f : γ → β}
    (f_cont : ContinuousOn f s) (f_inj : InjOn f s) : MeasurableSet (f '' s) := by
  rw [image_eq_range]
  haveI : PolishSpace s := IsClosed.polishSpace hs
  apply measurableSet_range_of_continuous_injective
  · rwa [continuousOn_iff_continuous_restrict] at f_cont
  · rwa [injOn_iff_injective] at f_inj

variable {α β : Type*} [MeasurableSpace β]
section
variable [tβ : TopologicalSpace β] [T2Space β] [MeasurableSpace α] {s : Set γ} {f : γ → β}

/-- The Lusin-Souslin theorem: if `s` is Borel-measurable in a Polish space, then its image under
a continuous injective map is also Borel-measurable. -/
theorem _root_.MeasurableSet.image_of_continuousOn_injOn [OpensMeasurableSpace β]
    [tγ : TopologicalSpace γ] [PolishSpace γ] [MeasurableSpace γ] [BorelSpace γ]
    (hs : MeasurableSet s)
    (f_cont : ContinuousOn f s) (f_inj : InjOn f s) : MeasurableSet (f '' s) := by
  obtain ⟨t', t't, t'_polish, s_closed, _⟩ :
      ∃ t' : TopologicalSpace γ, t' ≤ tγ ∧ @PolishSpace γ t' ∧ IsClosed[t'] s ∧ IsOpen[t'] s :=
    hs.isClopenable
  exact
    @IsClosed.measurableSet_image_of_continuousOn_injOn γ t' t'_polish β _ _ _ _ s s_closed f
      (f_cont.mono_dom t't) f_inj

/-- The Lusin-Souslin theorem: if `s` is Borel-measurable in a standard Borel space,
then its image under a measurable injective map taking values in a
countably separate measurable space is also Borel-measurable. -/
theorem _root_.MeasurableSet.image_of_measurable_injOn {f : γ → α}
    [MeasurableSpace.CountablySeparated α]
    [MeasurableSpace γ] [StandardBorelSpace γ]
    (hs : MeasurableSet s) (f_meas : Measurable f) (f_inj : InjOn f s) :
    MeasurableSet (f '' s) := by
  letI := upgradeStandardBorel γ
  let tγ : TopologicalSpace γ := inferInstance
  rcases exists_opensMeasurableSpace_of_countablySeparated α with ⟨τ, _, _, _⟩
  -- for a finer Polish topology, `f` is continuous. Therefore, one may apply the corresponding
  -- result for continuous maps.
  obtain ⟨t', t't, f_cont, t'_polish⟩ :
      ∃ t' : TopologicalSpace γ, t' ≤ tγ ∧ @Continuous γ _ t' _ f ∧ @PolishSpace γ t' :=
    f_meas.exists_continuous
  have M : MeasurableSet[@borel γ t'] s :=
    @Continuous.measurable γ γ t' (@borel γ t')
      (@BorelSpace.opensMeasurable γ t' (@borel γ t') (@BorelSpace.mk _ _ (borel γ) rfl))
      tγ _ _ _ (continuous_id_of_le t't) s hs
  exact
    @MeasurableSet.image_of_continuousOn_injOn γ
      _ _ _ _  s f _ t' t'_polish (@borel γ t') (@BorelSpace.mk _ _ (borel γ) rfl)
      M (@Continuous.continuousOn γ _ t' _ f s f_cont) f_inj

/-- An injective continuous function on a Polish space is a measurable embedding. -/
theorem _root_.Continuous.measurableEmbedding [BorelSpace β]
    [TopologicalSpace γ] [PolishSpace γ] [MeasurableSpace γ] [BorelSpace γ]
    (f_cont : Continuous f) (f_inj : Injective f) :
    MeasurableEmbedding f :=
  { injective := f_inj
    measurable := f_cont.measurable
    measurableSet_image' := fun _u hu =>
      hu.image_of_continuousOn_injOn f_cont.continuousOn f_inj.injOn }

/-- If `s` is Borel-measurable in a Polish space and `f` is continuous injective on `s`, then
the restriction of `f` to `s` is a measurable embedding. -/
theorem _root_.ContinuousOn.measurableEmbedding [BorelSpace β]
    [TopologicalSpace γ] [PolishSpace γ] [MeasurableSpace γ] [BorelSpace γ]
    (hs : MeasurableSet s) (f_cont : ContinuousOn f s)
    (f_inj : InjOn f s) : MeasurableEmbedding (s.restrict f) :=
  { injective := injOn_iff_injective.1 f_inj
    measurable := (continuousOn_iff_continuous_restrict.1 f_cont).measurable
    measurableSet_image' := by
      intro u hu
      have A : MeasurableSet (((↑) : s → γ) '' u) :=
        (MeasurableEmbedding.subtype_coe hs).measurableSet_image.2 hu
      have B : MeasurableSet (f '' (((↑) : s → γ) '' u)) :=
        A.image_of_continuousOn_injOn (f_cont.mono (Subtype.coe_image_subset s u))
          (f_inj.mono (Subtype.coe_image_subset s u))
      rwa [← image_comp] at B }

/-- An injective measurable function from a standard Borel space to a
countably separated measurable space is a measurable embedding. -/
theorem _root_.Measurable.measurableEmbedding {f : γ → α}
    [MeasurableSpace.CountablySeparated α]
    [MeasurableSpace γ] [StandardBorelSpace γ]
    (f_meas : Measurable f) (f_inj : Injective f) : MeasurableEmbedding f :=
  { injective := f_inj
    measurable := f_meas
    measurableSet_image' := fun _u hu => hu.image_of_measurable_injOn f_meas f_inj.injOn }

/-- If one Polish topology on a type refines another, they have the same Borel sets. -/
theorem borel_eq_borel_of_le {t t' : TopologicalSpace γ}
    (ht : PolishSpace (h := t)) (ht' : PolishSpace (h := t')) (hle : t ≤ t') :
    @borel _ t = @borel _ t' := by
  refine le_antisymm ?_ (borel_anti hle)
  intro s hs
  have e := @Continuous.measurableEmbedding
    _ _ (@borel _ t') t' _ _ (@BorelSpace.mk _ _ (borel γ) rfl)
    t _ (@borel _ t) (@BorelSpace.mk _ t (@borel _ t) rfl) (continuous_id_of_le hle) injective_id
  convert e.measurableSet_image.2 hs
  simp only [id_eq, image_id']

/-- In a Polish space, a set is clopenable if and only if it is Borel-measurable. -/
theorem isClopenable_iff_measurableSet
    [tγ : TopologicalSpace γ] [PolishSpace γ] [MeasurableSpace γ] [BorelSpace γ] :
    IsClopenable s ↔ MeasurableSet s := by
  -- we already know that a measurable set is clopenable. Conversely, assume that `s` is clopenable.
  refine ⟨fun hs => ?_, fun hs => hs.isClopenable⟩
  borelize γ
  -- consider a finer topology `t'` in which `s` is open and closed.
  obtain ⟨t', t't, t'_polish, _, s_open⟩ :
    ∃ t' : TopologicalSpace γ, t' ≤ tγ ∧ @PolishSpace γ t' ∧ IsClosed[t'] s ∧ IsOpen[t'] s := hs
  rw [← borel_eq_borel_of_le t'_polish _ t't]
  · exact MeasurableSpace.measurableSet_generateFrom s_open
  infer_instance

end

/-- The set of points for which a sequence of measurable functions converges to a given function
is measurable. -/
@[measurability]
lemma measurableSet_tendsto_fun [MeasurableSpace γ] [Countable ι]
    {l : Filter ι} [l.IsCountablyGenerated]
    [TopologicalSpace γ] [SecondCountableTopology γ] [PseudoMetrizableSpace γ]
    [OpensMeasurableSpace γ]
    {f : ι → β → γ} (hf : ∀ i, Measurable (f i)) {g : β → γ} (hg : Measurable g) :
    MeasurableSet { x | Tendsto (fun n ↦ f n x) l (𝓝 (g x)) } := by
  letI := TopologicalSpace.pseudoMetrizableSpacePseudoMetric γ
  simp_rw [tendsto_iff_dist_tendsto_zero (f := fun n ↦ f n _)]
  exact measurableSet_tendsto (𝓝 0) (fun n ↦ (hf n).dist hg)

/-- The set of points for which a measurable sequence of functions converges is measurable. -/
@[measurability]
theorem measurableSet_exists_tendsto [TopologicalSpace γ] [PolishSpace γ] [MeasurableSpace γ]
    [hγ : OpensMeasurableSpace γ] [Countable ι] {l : Filter ι}
    [l.IsCountablyGenerated] {f : ι → β → γ} (hf : ∀ i, Measurable (f i)) :
    MeasurableSet { x | ∃ c, Tendsto (fun n => f n x) l (𝓝 c) } := by
  rcases l.eq_or_neBot with rfl | hl
  · simp
  letI := upgradePolishSpace γ
  rcases l.exists_antitone_basis with ⟨u, hu⟩
  simp_rw [← cauchy_map_iff_exists_tendsto]
  change MeasurableSet { x | _ ∧ _ }
  have : ∀ x, (map (f · x) l ×ˢ map (f · x) l).HasAntitoneBasis fun n =>
      ((f · x) '' u n) ×ˢ ((f · x) '' u n) := fun x => (hu.map _).prod (hu.map _)
  simp_rw [and_iff_right (hl.map _),
    Filter.HasBasis.le_basis_iff (this _).toHasBasis Metric.uniformity_basis_dist_inv_nat_succ,
    Set.setOf_forall]
  refine MeasurableSet.biInter Set.countable_univ fun K _ => ?_
  simp_rw [Set.setOf_exists, true_and]
  refine MeasurableSet.iUnion fun N => ?_
  simp_rw [prod_image_image_eq, image_subset_iff, prod_subset_iff, Set.setOf_forall]
  exact
    MeasurableSet.biInter (to_countable (u N)) fun i _ =>
      MeasurableSet.biInter (to_countable (u N)) fun j _ =>
        measurableSet_lt (Measurable.dist (hf i) (hf j)) measurable_const

end MeasureTheory

namespace StandardBorelSpace

variable [MeasurableSpace α] [StandardBorelSpace α]

/-- If `s` is a measurable set in a standard Borel space, there is a compatible Polish topology
making `s` clopen. -/
theorem _root_.MeasurableSet.isClopenable' {s : Set α} (hs : MeasurableSet s) :
    ∃ _ : TopologicalSpace α, BorelSpace α ∧ PolishSpace α ∧ IsClosed s ∧ IsOpen s := by
  letI := upgradeStandardBorel α
  obtain ⟨t, hle, ht, s_clopen⟩ := hs.isClopenable
  refine ⟨t, ?_, ht, s_clopen⟩
  constructor
  rw [eq_borel_upgradeStandardBorel α, borel_eq_borel_of_le ht _ hle]
  infer_instance

/-- A measurable subspace of a standard Borel space is standard Borel. -/
theorem _root_.MeasurableSet.standardBorel {s : Set α} (hs : MeasurableSet s) :
    StandardBorelSpace s := by
  obtain ⟨_, _, _, s_closed, _⟩ := hs.isClopenable'
  haveI := s_closed.polishSpace
  infer_instance

end StandardBorelSpace

/-! ### The Borel Isomorphism Theorem -/

namespace PolishSpace

variable {β : Type*}
variable [MeasurableSpace α] [MeasurableSpace β] [StandardBorelSpace α] [StandardBorelSpace β]

/-- If two standard Borel spaces admit Borel measurable injections to one another,
then they are Borel isomorphic. -/
noncomputable def borelSchroederBernstein {f : α → β} {g : β → α} (fmeas : Measurable f)
    (finj : Function.Injective f) (gmeas : Measurable g) (ginj : Function.Injective g) : α ≃ᵐ β :=
  letI := upgradeStandardBorel α
  letI := upgradeStandardBorel β
  (fmeas.measurableEmbedding finj).schroederBernstein (gmeas.measurableEmbedding ginj)

/-- Any uncountable standard Borel space is Borel isomorphic to the Cantor space `ℕ → Bool`. -/
noncomputable def measurableEquivNatBoolOfNotCountable (h : ¬Countable α) : α ≃ᵐ (ℕ → Bool) := by
  apply Nonempty.some
  letI := upgradeStandardBorel α
  obtain ⟨f, -, fcts, finj⟩ :=
    isClosed_univ.exists_nat_bool_injection_of_not_countable (α := α)
      (by rwa [← countable_coe_iff, (Equiv.Set.univ _).countable_iff])
  obtain ⟨g, gmeas, ginj⟩ :=
    MeasurableSpace.measurable_injection_nat_bool_of_countablySeparated α
  exact ⟨borelSchroederBernstein gmeas ginj fcts.measurable finj⟩

/-- The **Borel Isomorphism Theorem**: Any two uncountable standard Borel spaces are
Borel isomorphic. -/
noncomputable def measurableEquivOfNotCountable (hα : ¬Countable α) (hβ : ¬Countable β) : α ≃ᵐ β :=
  (measurableEquivNatBoolOfNotCountable hα).trans (measurableEquivNatBoolOfNotCountable hβ).symm

/-- The **Borel Isomorphism Theorem**: If two standard Borel spaces have the same cardinality,
they are Borel isomorphic. -/
noncomputable def Equiv.measurableEquiv (e : α ≃ β) : α ≃ᵐ β := by
  by_cases h : Countable α
  · letI := Countable.of_equiv α e
    refine ⟨e, ?_, ?_⟩ <;> apply measurable_of_countable
  refine measurableEquivOfNotCountable h ?_
  rwa [e.countable_iff] at h

end PolishSpace<|MERGE_RESOLUTION|>--- conflicted
+++ resolved
@@ -110,18 +110,15 @@
 instance (priority := 100) standardBorel_of_polish [τ : TopologicalSpace α]
     [BorelSpace α] [PolishSpace α] : StandardBorelSpace α := by exists τ
 
-<<<<<<< HEAD
 -- See note [lower instance priority]
-instance (priority := 100) countablyGenerated_of_standardBorel [StandardBorelSpace α] :
-=======
-instance standardBorelSpace_of_discreteMeasurableSpace [DiscreteMeasurableSpace α] [Countable α] :
-    StandardBorelSpace α :=
+instance (priority := 100) standardBorelSpace_of_discreteMeasurableSpace [DiscreteMeasurableSpace α]
+    [Countable α] : StandardBorelSpace α :=
   let _ : TopologicalSpace α := ⊥
   have : DiscreteTopology α := ⟨rfl⟩
   inferInstance
 
-instance countablyGenerated_of_standardBorel [StandardBorelSpace α] :
->>>>>>> 5d2ccbb3
+-- See note [lower instance priority]
+instance (priority := 100) countablyGenerated_of_standardBorel [StandardBorelSpace α] :
     MeasurableSpace.CountablyGenerated α :=
   letI := upgradeStandardBorel α
   inferInstance
