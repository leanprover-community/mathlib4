/-
Copyright (c) 2024 Eric Wieser. All rights reserved.
Released under Apache 2.0 license as described in the file LICENSE.
Authors: Eric Wieser, Gaëtan Serré
-/
import Mathlib.Topology.UnitInterval
import Mathlib.MeasureTheory.Constructions.BorelSpace.Basic
import Mathlib.MeasureTheory.Measure.Haar.Unique
import Mathlib.MeasureTheory.Measure.Lebesgue.Basic

/-!
# The canonical measure on the unit interval

This file provides a `MeasureTheory.MeasureSpace` instance on `unitInterval`,
and shows it is a probability measure with no atoms.

It also contains some basic results on the volume of various interval sets.
-/

open scoped unitInterval
open MeasureTheory Measure Set

namespace unitInterval

noncomputable instance : MeasureSpace I := Measure.Subtype.measureSpace

theorem volume_def : (volume : Measure I) = volume.comap Subtype.val := rfl

instance : IsProbabilityMeasure (volume : Measure I) where
  measure_univ := by
    rw [Measure.Subtype.volume_univ nullMeasurableSet_Icc, Real.volume_Icc, sub_zero,
      ENNReal.ofReal_one]

lemma measurableEmbedding_coe : MeasurableEmbedding ((↑) : I → ℝ) where
  injective := Subtype.val_injective
  measurable := measurable_subtype_coe
  measurableSet_image' _ := measurableSet_Icc.subtype_image

lemma volume_apply {s : Set I} : volume s = volume (Subtype.val '' s) :=
  measurableEmbedding_coe.comap_apply ..

<<<<<<< HEAD
lemma measurePreserving_coe : MeasurePreserving ((↑) : I → ℝ) volume (volume.restrict I) :=
  measurePreserving_subtype_coe measurableSet_Icc

instance : NoAtoms (volume : Measure I) where
  measure_singleton x := by simp [volume_apply]
=======
instance : NoAtoms (volume : Measure I) where
  measure_singleton x := by simp only [volume_apply, Set.image_singleton, measure_singleton]
>>>>>>> 452c0677

@[measurability]
theorem measurable_symm : Measurable σ := continuous_symm.measurable

/-- `unitInterval.symm` bundled as a measurable equivalence. -/
@[simps]
def symmMeasurableEquiv : I ≃ᵐ I where
  toFun := σ
  invFun := σ
  left_inv := symm_symm
  right_inv := symm_symm
  measurable_toFun := measurable_symm
  measurable_invFun := measurable_symm

@[simp]
lemma symm_symmMeasurableEquiv : symmMeasurableEquiv.symm = symmMeasurableEquiv := rfl

@[simp]
lemma coe_symmMeasurableEquiv : symmMeasurableEquiv = σ := rfl

lemma measurePreserving_symm : MeasurePreserving symm volume volume where
  measurable := measurable_symm
  map_eq := by
    ext s hs
    apply symmMeasurableEquiv.map_apply _ |>.trans
    conv_lhs => rw [coe_symmMeasurableEquiv, volume_apply, image_coe_preimage_symm,
      ← map_apply (by fun_prop) (measurableSet_Icc.subtype_image hs),
      volume.measurePreserving_sub_left 1 |>.map_eq, ← volume_apply]

open Set

variable (x : I)

@[simp]
lemma volume_Iic : volume (Iic x) = .ofReal x := by
  simp only [volume_apply, image_subtype_val_Icc_Iic, Real.volume_Icc, sub_zero]

@[simp]
lemma volume_Iio : volume (Iio x) = .ofReal x := by
  simp only [← volume_image_subtype_coe measurableSet_Icc, image_subtype_val_Icc_Iio,
    Real.volume_Ico, sub_zero]

@[simp]
lemma volume_Ici : volume (Ici x) = .ofReal (1 - x) := by
  simp only [volume_apply, image_subtype_val_Icc_Ici, Real.volume_Icc]

@[simp]
lemma volume_Ioi : volume (Ioi x) = .ofReal (1 - x) := by
  simp only [volume_apply, image_subtype_val_Icc_Ioi, Real.volume_Ioc]

variable (y : I)

@[simp]
lemma volume_Icc : volume (Icc x y) = .ofReal (y - x) := by
  simp only [volume_apply, image_subtype_val_Icc, Real.volume_Icc]

@[simp]
lemma volume_uIcc : volume (uIcc x y) = edist y x := by
  simp only [uIcc, volume_apply, image_subtype_val_Icc, Icc.coe_inf, Icc.coe_sup, Real.volume_Icc,
    max_sub_min_eq_abs, edist_dist, Subtype.dist_eq, Real.dist_eq]

@[simp]
lemma volume_Ico : volume (Ico x y) = .ofReal (y - x) := by
  simp only [volume_apply, image_subtype_val_Ico, Real.volume_Ico]

@[simp]
lemma volume_Ioc : volume (Ioc x y) = .ofReal (y - x) := by
  simp only [volume_apply, image_subtype_val_Ioc, Real.volume_Ioc]

@[simp]
lemma volume_uIoc : volume (uIoc x y) = edist y x := by
  simp only [uIoc, volume_apply, image_subtype_val_Ioc, Icc.coe_inf, Icc.coe_sup, Real.volume_Ioc,
    max_sub_min_eq_abs, edist_dist, Subtype.dist_eq, Real.dist_eq]


@[simp]
lemma volume_Ioo : volume (Ioo x y) = .ofReal (y - x) := by
  simp only [volume_apply, image_subtype_val_Ioo, Real.volume_Ioo]

@[simp]
lemma volume_uIoo : volume (uIoo x y) = edist y x := by
  simp only [uIoo, volume_apply, image_subtype_val_Ioo, Icc.coe_inf, Icc.coe_sup, Real.volume_Ioo,
    max_sub_min_eq_abs, edist_dist, Subtype.dist_eq, Real.dist_eq]

end unitInterval<|MERGE_RESOLUTION|>--- conflicted
+++ resolved
@@ -39,16 +39,11 @@
 lemma volume_apply {s : Set I} : volume s = volume (Subtype.val '' s) :=
   measurableEmbedding_coe.comap_apply ..
 
-<<<<<<< HEAD
 lemma measurePreserving_coe : MeasurePreserving ((↑) : I → ℝ) volume (volume.restrict I) :=
   measurePreserving_subtype_coe measurableSet_Icc
 
 instance : NoAtoms (volume : Measure I) where
   measure_singleton x := by simp [volume_apply]
-=======
-instance : NoAtoms (volume : Measure I) where
-  measure_singleton x := by simp only [volume_apply, Set.image_singleton, measure_singleton]
->>>>>>> 452c0677
 
 @[measurability]
 theorem measurable_symm : Measurable σ := continuous_symm.measurable
