--- conflicted
+++ resolved
@@ -920,14 +920,8 @@
   have := (ENNReal.tendsto_toReal ENNReal.zero_ne_top).comp hx
   simp only [ENNReal.zero_toReal] at this
   apply Tendsto.congr' _ this
-<<<<<<< HEAD
-  filter_upwards [v.eventually_measure_lt_top x, v.eventually_filterAt_integrableOn x hf]
-    with a h'a h''a
-  simp only [Function.comp_apply, ENNReal.toReal_div, set_average_eq, div_eq_inv_mul]
-=======
   filter_upwards [h'x, v.eventually_measure_lt_top x] with a _ h'a
   simp only [Function.comp_apply, ENNReal.toReal_div, setAverage_eq, div_eq_inv_mul]
->>>>>>> 560eeb2b
   have A : IntegrableOn (fun y => (‖f y - f x‖₊ : ℝ)) a μ := by
     simp_rw [coe_nnnorm]
     exact (h''a.sub (integrableOn_const.2 (Or.inr h'a))).norm
@@ -946,16 +940,9 @@
   filter_upwards [v.ae_tendsto_average_norm_sub hf, v.ae_eventually_measure_pos] with x hx h'x
   rw [tendsto_iff_norm_tendsto_zero]
   refine' squeeze_zero' (eventually_of_forall fun a => norm_nonneg _) _ hx
-<<<<<<< HEAD
-  filter_upwards [h'x, v.eventually_measure_lt_top x, v.eventually_filterAt_integrableOn x hf]
-    with a ha h'a h''a
-  nth_rw 1 [← set_average_const ha.ne' h'a.ne (f x)]
-  simp_rw [set_average_eq']
-=======
   filter_upwards [h'x, v.eventually_measure_lt_top x] with a ha h'a
   nth_rw 1 [← setAverage_const ha.ne' h'a.ne (f x)]
   simp_rw [setAverage_eq']
->>>>>>> 560eeb2b
   rw [← integral_sub]
   · exact norm_integral_le_integral_norm _
   · exact (integrable_inv_smul_measure ha.ne' h'a.ne).2 h''a
