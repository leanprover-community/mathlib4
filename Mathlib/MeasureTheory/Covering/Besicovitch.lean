/-
Copyright (c) 2021 Sébastien Gouëzel. All rights reserved.
Released under Apache 2.0 license as described in the file LICENSE.
Authors: Sébastien Gouëzel
-/
import Mathlib.MeasureTheory.Covering.Differentiation
import Mathlib.MeasureTheory.Covering.VitaliFamily
import Mathlib.MeasureTheory.Integral.Lebesgue
import Mathlib.MeasureTheory.Measure.Regular
import Mathlib.SetTheory.Ordinal.Arithmetic
import Mathlib.Topology.MetricSpace.Basic
import Mathlib.Data.Set.Pairwise.Lattice

/-!
# Besicovitch covering theorems

The topological Besicovitch covering theorem ensures that, in a nice metric space, there exists a
number `N` such that, from any family of balls with bounded radii, one can extract `N` families,
each made of disjoint balls, covering together all the centers of the initial family.

By "nice metric space", we mean a technical property stated as follows: there exists no satellite
configuration of `N + 1` points (with a given parameter `τ > 1`). Such a configuration is a family
of `N + 1` balls, where the first `N` balls all intersect the last one, but none of them contains
the center of another one and their radii are controlled. This property is for instance
satisfied by finite-dimensional real vector spaces.

In this file, we prove the topological Besicovitch covering theorem,
in `Besicovitch.exist_disjoint_covering_families`.

The measurable Besicovitch theorem ensures that, in the same class of metric spaces, if at every
point one considers a class of balls of arbitrarily small radii, called admissible balls, then
one can cover almost all the space by a family of disjoint admissible balls.
It is deduced from the topological Besicovitch theorem, and proved
in `Besicovitch.exists_disjoint_closedBall_covering_ae`.

This implies that balls of small radius form a Vitali family in such spaces. Therefore, theorems
on differentiation of measures hold as a consequence of general results. We restate them in this
context to make them more easily usable.

## Main definitions and results

* `SatelliteConfig α N τ` is the type of all satellite configurations of `N + 1` points
  in the metric space `α`, with parameter `τ`.
* `HasBesicovitchCovering` is a class recording that there exist `N` and `τ > 1` such that
  there is no satellite configuration of `N + 1` points with parameter `τ`.
* `exist_disjoint_covering_families` is the topological Besicovitch covering theorem: from any
  family of balls one can extract finitely many disjoint subfamilies covering the same set.
* `exists_disjoint_closedBall_covering` is the measurable Besicovitch covering theorem: from any
  family of balls with arbitrarily small radii at every point, one can extract countably many
  disjoint balls covering almost all the space. While the value of `N` is relevant for the precise
  statement of the topological Besicovitch theorem, it becomes irrelevant for the measurable one.
  Therefore, this statement is expressed using the `Prop`-valued
  typeclass `HasBesicovitchCovering`.

We also restate the following specialized versions of general theorems on differentiation of
measures:
* `Besicovitch.ae_tendsto_rnDeriv` ensures that `ρ (closedBall x r) / μ (closedBall x r)` tends
  almost surely to the Radon-Nikodym derivative of `ρ` with respect to `μ` at `x`.
* `Besicovitch.ae_tendsto_measure_inter_div` states that almost every point in an arbitrary set `s`
  is a Lebesgue density point, i.e., `μ (s ∩ closedBall x r) / μ (closedBall x r)` tends to `1` as
  `r` tends to `0`. A stronger version for measurable sets is given in
  `Besicovitch.ae_tendsto_measure_inter_div_of_measurableSet`.

## Implementation

#### Sketch of proof of the topological Besicovitch theorem:

We choose balls in a greedy way. First choose a ball with maximal radius (or rather, since there
is no guarantee the maximal radius is realized, a ball with radius within a factor `τ` of the
supremum). Then, remove all balls whose center is covered by the first ball, and choose among the
remaining ones a ball with radius close to maximum. Go on forever until there is no available
center (this is a transfinite induction in general).

Then define inductively a coloring of the balls. A ball will be of color `i` if it intersects
already chosen balls of color `0`, ..., `i - 1`, but none of color `i`. In this way, balls of the
same color form a disjoint family, and the space is covered by the families of the different colors.

The nontrivial part is to show that at most `N` colors are used. If one needs `N + 1` colors,
consider the first time this happens. Then the corresponding ball intersects `N` balls of the
different colors. Moreover, the inductive construction ensures that the radii of all the balls are
controlled: they form a satellite configuration with `N + 1` balls (essentially by definition of
satellite configurations). Since we assume that there are no such configurations, this is a
contradiction.

#### Sketch of proof of the measurable Besicovitch theorem:

From the topological Besicovitch theorem, one can find a disjoint countable family of balls
covering a proportion `> 1 / (N + 1)` of the space. Taking a large enough finite subset of these
balls, one gets the same property for finitely many balls. Their union is closed. Therefore, any
point in the complement has around it an admissible ball not intersecting these finitely many balls.
Applying again the topological Besicovitch theorem, one extracts from these a disjoint countable
subfamily covering a proportion `> 1 / (N + 1)` of the remaining points, and then even a disjoint
finite subfamily. Then one goes on again and again, covering at each step a positive proportion of
the remaining points, while remaining disjoint from the already chosen balls. The union of all these
balls is the desired almost everywhere covering.
-/


noncomputable section

universe u

open Metric Set Filter Fin MeasureTheory TopologicalSpace

open scoped Topology Classical ENNReal MeasureTheory NNReal

/-!
### Satellite configurations
-/


/-- A satellite configuration is a configuration of `N+1` points that shows up in the inductive
construction for the Besicovitch covering theorem. It depends on some parameter `τ ≥ 1`.

This is a family of balls (indexed by `i : Fin N.succ`, with center `c i` and radius `r i`) such
that the last ball intersects all the other balls (condition `inter`),
and given any two balls there is an order between them, ensuring that the first ball does not
contain the center of the other one, and the radius of the second ball can not be larger than
the radius of the first ball (up to a factor `τ`). This order corresponds to the order of choice
in the inductive construction: otherwise, the second ball would have been chosen before.
This is the condition `h`.

Finally, the last ball is chosen after all the other ones, meaning that `h` can be strengthened
by keeping only one side of the alternative in `hlast`.
-/
structure Besicovitch.SatelliteConfig (α : Type*) [MetricSpace α] (N : ℕ) (τ : ℝ) where
  c : Fin N.succ → α
  r : Fin N.succ → ℝ
  rpos : ∀ i, 0 < r i
  h : Pairwise fun i j =>
    r i ≤ dist (c i) (c j) ∧ r j ≤ τ * r i ∨ r j ≤ dist (c j) (c i) ∧ r i ≤ τ * r j
  hlast : ∀ i < last N, r i ≤ dist (c i) (c (last N)) ∧ r (last N) ≤ τ * r i
  inter : ∀ i < last N, dist (c i) (c (last N)) ≤ r i + r (last N)

namespace Mathlib.Meta.Positivity

open Lean Meta Qq

/-- Extension for the `positivity` tactic: `Besicovitch.SatelliteConfig.r`. -/
@[positivity Besicovitch.SatelliteConfig.r _ _]
def evalBesicovitchSatelliteConfigR : PositivityExt where eval {u α} _zα _pα e := do
  match u, α, e with
  | 0, ~q(ℝ), ~q(@Besicovitch.SatelliteConfig.r $β $inst $N $τ $self $i) =>
    assertInstancesCommute
    return .positive q(Besicovitch.SatelliteConfig.rpos $self $i)
  | _, _, _ => throwError "not Besicovitch.SatelliteConfig.r"

end Mathlib.Meta.Positivity

/-- A metric space has the Besicovitch covering property if there exist `N` and `τ > 1` such that
there are no satellite configuration of parameter `τ` with `N+1` points. This is the condition that
guarantees that the measurable Besicovitch covering theorem holds. It is satisfied by
finite-dimensional real vector spaces. -/
class HasBesicovitchCovering (α : Type*) [MetricSpace α] : Prop where
  no_satelliteConfig : ∃ (N : ℕ) (τ : ℝ), 1 < τ ∧ IsEmpty (Besicovitch.SatelliteConfig α N τ)

/-- There is always a satellite configuration with a single point. -/
instance Besicovitch.SatelliteConfig.instInhabited {α : Type*} {τ : ℝ}
    [Inhabited α] [MetricSpace α] : Inhabited (Besicovitch.SatelliteConfig α 0 τ) :=
  ⟨{  c := default
      r := fun _ => 1
      rpos := fun _ => zero_lt_one
      h := fun i j hij => (hij (Subsingleton.elim (α := Fin 1) i j)).elim
      hlast := fun i hi => by
        rw [Subsingleton.elim (α := Fin 1) i (last 0)] at hi; exact (lt_irrefl _ hi).elim
      inter := fun i hi => by
        rw [Subsingleton.elim (α := Fin 1) i (last 0)] at hi; exact (lt_irrefl _ hi).elim }⟩

namespace Besicovitch

namespace SatelliteConfig

variable {α : Type*} [MetricSpace α] {N : ℕ} {τ : ℝ} (a : SatelliteConfig α N τ)

theorem inter' (i : Fin N.succ) : dist (a.c i) (a.c (last N)) ≤ a.r i + a.r (last N) := by
  rcases lt_or_le i (last N) with (H | H)
  · exact a.inter i H
  · have I : i = last N := top_le_iff.1 H
    have := (a.rpos (last N)).le
    simp only [I, add_nonneg this this, dist_self]

theorem hlast' (i : Fin N.succ) (h : 1 ≤ τ) : a.r (last N) ≤ τ * a.r i := by
  rcases lt_or_le i (last N) with (H | H)
  · exact (a.hlast i H).2
  · have : i = last N := top_le_iff.1 H
    rw [this]
    exact le_mul_of_one_le_left (a.rpos _).le h

end SatelliteConfig

/-! ### Extracting disjoint subfamilies from a ball covering -/


/-- A ball package is a family of balls in a metric space with positive bounded radii. -/
structure BallPackage (β : Type*) (α : Type*) where
  c : β → α
  r : β → ℝ
  rpos : ∀ b, 0 < r b
  r_bound : ℝ
  r_le : ∀ b, r b ≤ r_bound

/-- The ball package made of unit balls. -/
def unitBallPackage (α : Type*) : BallPackage α α where
  c := id
  r _ := 1
  rpos _ := zero_lt_one
  r_bound := 1
  r_le _ := le_rfl

instance BallPackage.instInhabited (α : Type*) : Inhabited (BallPackage α α) :=
  ⟨unitBallPackage α⟩

/-- A Besicovitch tau-package is a family of balls in a metric space with positive bounded radii,
together with enough data to proceed with the Besicovitch greedy algorithm. We register this in
a single structure to make sure that all our constructions in this algorithm only depend on
one variable. -/
structure TauPackage (β : Type*) (α : Type*) extends BallPackage β α where
  τ : ℝ
  one_lt_tau : 1 < τ

instance TauPackage.instInhabited (α : Type*) : Inhabited (TauPackage α α) :=
  ⟨{ unitBallPackage α with
      τ := 2
      one_lt_tau := one_lt_two }⟩

variable {α : Type*} [MetricSpace α] {β : Type u}

namespace TauPackage

variable [Nonempty β] (p : TauPackage β α)

/-- Choose inductively large balls with centers that are not contained in the union of already
chosen balls. This is a transfinite induction. -/
noncomputable def index : Ordinal.{u} → β
  | i =>
      -- `Z` is the set of points that are covered by already constructed balls
      let Z := ⋃ j : { j // j < i }, ball (p.c (index j)) (p.r (index j))
      -- `R` is the supremum of the radii of balls with centers not in `Z`
      let R := iSup fun b : { b : β // p.c b ∉ Z } => p.r b
      -- return an index `b` for which the center `c b` is not in `Z`, and the radius is at
      -- least `R / τ`, if such an index exists (and garbage otherwise).
      Classical.epsilon fun b : β => p.c b ∉ Z ∧ R ≤ p.τ * p.r b
  termination_by i => i
  decreasing_by exact j.2

/-- The set of points that are covered by the union of balls selected at steps `< i`. -/
def iUnionUpTo (i : Ordinal.{u}) : Set α :=
  ⋃ j : { j // j < i }, ball (p.c (p.index j)) (p.r (p.index j))

theorem monotone_iUnionUpTo : Monotone p.iUnionUpTo := by
  intro i j hij
  simp only [iUnionUpTo]
  exact iUnion_mono' fun r => ⟨⟨r, r.2.trans_le hij⟩, Subset.rfl⟩

/-- Supremum of the radii of balls whose centers are not yet covered at step `i`. -/
def R (i : Ordinal.{u}) : ℝ :=
  iSup fun b : { b : β // p.c b ∉ p.iUnionUpTo i } => p.r b

/-- Group the balls into disjoint families, by assigning to a ball the smallest color for which
it does not intersect any already chosen ball of this color. -/
noncomputable def color : Ordinal.{u} → ℕ
  | i =>
    let A : Set ℕ :=
      ⋃ (j : { j // j < i })
        (_ : (closedBall (p.c (p.index j)) (p.r (p.index j)) ∩
          closedBall (p.c (p.index i)) (p.r (p.index i))).Nonempty), {color j}
    sInf (univ \ A)
  termination_by i => i
  decreasing_by exact j.2

/-- `p.lastStep` is the first ordinal where the construction stops making sense, i.e., `f` returns
garbage since there is no point left to be chosen. We will only use ordinals before this step. -/
def lastStep : Ordinal.{u} :=
  sInf {i | ¬∃ b : β, p.c b ∉ p.iUnionUpTo i ∧ p.R i ≤ p.τ * p.r b}

theorem lastStep_nonempty :
    {i | ¬∃ b : β, p.c b ∉ p.iUnionUpTo i ∧ p.R i ≤ p.τ * p.r b}.Nonempty := by
  by_contra h
  suffices H : Function.Injective p.index from not_injective_of_ordinal p.index H
  intro x y hxy
  wlog x_le_y : x ≤ y generalizing x y
  · exact (this hxy.symm (le_of_not_le x_le_y)).symm
  rcases eq_or_lt_of_le x_le_y with (rfl | H); · rfl
  simp only [nonempty_def, not_exists, exists_prop, not_and, not_lt, not_le, mem_setOf_eq,
    not_forall] at h
  specialize h y
  have A : p.c (p.index y) ∉ p.iUnionUpTo y := by
    have :
        p.index y =
          Classical.epsilon fun b : β => p.c b ∉ p.iUnionUpTo y ∧ p.R y ≤ p.τ * p.r b := by
      rw [TauPackage.index]; rfl
    rw [this]
    exact (Classical.epsilon_spec h).1
  simp only [iUnionUpTo, not_exists, exists_prop, mem_iUnion, mem_closedBall, not_and, not_le,
    Subtype.exists, Subtype.coe_mk] at A
  specialize A x H
  simp? [hxy] at A says simp only [hxy, mem_ball, dist_self, not_lt] at A
  exact (lt_irrefl _ ((p.rpos (p.index y)).trans_le A)).elim

/-- Every point is covered by chosen balls, before `p.lastStep`. -/
theorem mem_iUnionUpTo_lastStep (x : β) : p.c x ∈ p.iUnionUpTo p.lastStep := by
  have A : ∀ z : β, p.c z ∈ p.iUnionUpTo p.lastStep ∨ p.τ * p.r z < p.R p.lastStep := by
    have : p.lastStep ∈ {i | ¬∃ b : β, p.c b ∉ p.iUnionUpTo i ∧ p.R i ≤ p.τ * p.r b} :=
      csInf_mem p.lastStep_nonempty
    simpa only [not_exists, mem_setOf_eq, not_and_or, not_le, not_not_mem]
  by_contra h
  rcases A x with (H | H); · exact h H
  have Rpos : 0 < p.R p.lastStep := by
    apply lt_trans (mul_pos (_root_.zero_lt_one.trans p.one_lt_tau) (p.rpos _)) H
  have B : p.τ⁻¹ * p.R p.lastStep < p.R p.lastStep := by
    conv_rhs => rw [← one_mul (p.R p.lastStep)]
    exact mul_lt_mul (inv_lt_one p.one_lt_tau) le_rfl Rpos zero_le_one
  obtain ⟨y, hy1, hy2⟩ : ∃ y, p.c y ∉ p.iUnionUpTo p.lastStep ∧ p.τ⁻¹ * p.R p.lastStep < p.r y := by
    have := exists_lt_of_lt_csSup ?_ B
    · simpa only [exists_prop, mem_range, exists_exists_and_eq_and, Subtype.exists,
      Subtype.coe_mk]
    rw [← image_univ, image_nonempty]
    exact ⟨⟨_, h⟩, mem_univ _⟩
  rcases A y with (Hy | Hy)
  · exact hy1 Hy
  · rw [← div_eq_inv_mul] at hy2
    have := (div_le_iff₀' (_root_.zero_lt_one.trans p.one_lt_tau)).1 hy2.le
    exact lt_irrefl _ (Hy.trans_le this)

/-- If there are no configurations of satellites with `N+1` points, one never uses more than `N`
distinct families in the Besicovitch inductive construction. -/
theorem color_lt {i : Ordinal.{u}} (hi : i < p.lastStep) {N : ℕ}
    (hN : IsEmpty (SatelliteConfig α N p.τ)) : p.color i < N := by
  /- By contradiction, consider the first ordinal `i` for which one would have `p.color i = N`.
    Choose for each `k < N` a ball with color `k` that intersects the ball at color `i`
    (there is such a ball, otherwise one would have used the color `k` and not `N`).
    Then this family of `N+1` balls forms a satellite configuration, which is forbidden by
    the assumption `hN`. -/
  induction' i using Ordinal.induction with i IH
  let A : Set ℕ :=
    ⋃ (j : { j // j < i })
      (_ : (closedBall (p.c (p.index j)) (p.r (p.index j)) ∩
        closedBall (p.c (p.index i)) (p.r (p.index i))).Nonempty),
      {p.color j}
  have color_i : p.color i = sInf (univ \ A) := by rw [color]
  rw [color_i]
  have N_mem : N ∈ univ \ A := by
    simp only [A, not_exists, true_and, exists_prop, mem_iUnion, mem_singleton_iff,
      mem_closedBall, not_and, mem_univ, mem_diff, Subtype.exists, Subtype.coe_mk]
    intro j ji _
    exact (IH j ji (ji.trans hi)).ne'
  suffices sInf (univ \ A) ≠ N by
    rcases (csInf_le (OrderBot.bddBelow (univ \ A)) N_mem).lt_or_eq with (H | H)
    · exact H
    · exact (this H).elim
  intro Inf_eq_N
  have :
    ∀ k, k < N → ∃ j, j < i ∧
      (closedBall (p.c (p.index j)) (p.r (p.index j)) ∩
        closedBall (p.c (p.index i)) (p.r (p.index i))).Nonempty ∧ k = p.color j := by
    intro k hk
    rw [← Inf_eq_N] at hk
    have : k ∈ A := by
      simpa only [true_and, mem_univ, Classical.not_not, mem_diff] using
        Nat.not_mem_of_lt_sInf hk
    simp only [mem_iUnion, mem_singleton_iff, exists_prop, Subtype.exists, exists_and_right,
      and_assoc] at this
    simpa only [A, exists_prop, mem_iUnion, mem_singleton_iff, mem_closedBall, Subtype.exists,
      Subtype.coe_mk]
  choose! g hg using this
  -- Choose for each `k < N` an ordinal `G k < i` giving a ball of color `k` intersecting
  -- the last ball.
  let G : ℕ → Ordinal := fun n => if n = N then i else g n
  have color_G : ∀ n, n ≤ N → p.color (G n) = n := by
    intro n hn
    rcases hn.eq_or_lt with (rfl | H)
    · simp only [G]; simp only [color_i, Inf_eq_N, if_true, eq_self_iff_true]
    · simp only [G]; simp only [H.ne, (hg n H).right.right.symm, if_false]
  have G_lt_last : ∀ n, n ≤ N → G n < p.lastStep := by
    intro n hn
    rcases hn.eq_or_lt with (rfl | H)
    · simp only [G]; simp only [hi, if_true, eq_self_iff_true]
    · simp only [G]; simp only [H.ne, (hg n H).left.trans hi, if_false]
  have fGn :
      ∀ n, n ≤ N →
        p.c (p.index (G n)) ∉ p.iUnionUpTo (G n) ∧ p.R (G n) ≤ p.τ * p.r (p.index (G n)) := by
    intro n hn
    have :
      p.index (G n) =
        Classical.epsilon fun t => p.c t ∉ p.iUnionUpTo (G n) ∧ p.R (G n) ≤ p.τ * p.r t := by
      rw [index]; rfl
    rw [this]
    have : ∃ t, p.c t ∉ p.iUnionUpTo (G n) ∧ p.R (G n) ≤ p.τ * p.r t := by
      simpa only [not_exists, exists_prop, not_and, not_lt, not_le, mem_setOf_eq, not_forall] using
        not_mem_of_lt_csInf (G_lt_last n hn) (OrderBot.bddBelow _)
    exact Classical.epsilon_spec this
  -- the balls with indices `G k` satisfy the characteristic property of satellite configurations.
  have Gab :
    ∀ a b : Fin (Nat.succ N),
      G a < G b →
        p.r (p.index (G a)) ≤ dist (p.c (p.index (G a))) (p.c (p.index (G b))) ∧
          p.r (p.index (G b)) ≤ p.τ * p.r (p.index (G a)) := by
    intro a b G_lt
    have ha : (a : ℕ) ≤ N := Nat.lt_succ_iff.1 a.2
    have hb : (b : ℕ) ≤ N := Nat.lt_succ_iff.1 b.2
    constructor
    · have := (fGn b hb).1
      simp only [iUnionUpTo, not_exists, exists_prop, mem_iUnion, mem_closedBall, not_and, not_le,
        Subtype.exists, Subtype.coe_mk] at this
      simpa only [dist_comm, mem_ball, not_lt] using this (G a) G_lt
    · apply le_trans _ (fGn a ha).2
      have B : p.c (p.index (G b)) ∉ p.iUnionUpTo (G a) := by
        intro H; exact (fGn b hb).1 (p.monotone_iUnionUpTo G_lt.le H)
      let b' : { t // p.c t ∉ p.iUnionUpTo (G a) } := ⟨p.index (G b), B⟩
      apply @le_ciSup _ _ _ (fun t : { t // p.c t ∉ p.iUnionUpTo (G a) } => p.r t) _ b'
      refine ⟨p.r_bound, fun t ht => ?_⟩
      simp only [exists_prop, mem_range, Subtype.exists, Subtype.coe_mk] at ht
      rcases ht with ⟨u, hu⟩
      rw [← hu.2]
      exact p.r_le _
  -- therefore, one may use them to construct a satellite configuration with `N+1` points
  let sc : SatelliteConfig α N p.τ :=
    { c := fun k => p.c (p.index (G k))
      r := fun k => p.r (p.index (G k))
      rpos := fun k => p.rpos (p.index (G k))
      h := by
        intro a b a_ne_b
        wlog G_le : G a ≤ G b generalizing a b
        · exact (this a_ne_b.symm (le_of_not_le G_le)).symm
        have G_lt : G a < G b := by
          rcases G_le.lt_or_eq with (H | H); · exact H
          have A : (a : ℕ) ≠ b := Fin.val_injective.ne a_ne_b
          rw [← color_G a (Nat.lt_succ_iff.1 a.2), ← color_G b (Nat.lt_succ_iff.1 b.2), H] at A
          exact (A rfl).elim
        exact Or.inl (Gab a b G_lt)
      hlast := by
        intro a ha
        have I : (a : ℕ) < N := ha
        have : G a < G (Fin.last N) := by dsimp; simp [G, I.ne, (hg a I).1]
        exact Gab _ _ this
      inter := by
        intro a ha
        have I : (a : ℕ) < N := ha
        have J : G (Fin.last N) = i := by dsimp; simp only [G, if_true, eq_self_iff_true]
        have K : G a = g a := by dsimp [G]; simp [I.ne, (hg a I).1]
        convert dist_le_add_of_nonempty_closedBall_inter_closedBall (hg _ I).2.1 }
  -- this is a contradiction
  exact hN.false sc

end TauPackage

open TauPackage

/-- The topological Besicovitch covering theorem: there exist finitely many families of disjoint
balls covering all the centers in a package. More specifically, one can use `N` families if there
are no satellite configurations with `N+1` points. -/
theorem exist_disjoint_covering_families {N : ℕ} {τ : ℝ} (hτ : 1 < τ)
    (hN : IsEmpty (SatelliteConfig α N τ)) (q : BallPackage β α) :
    ∃ s : Fin N → Set β,
      (∀ i : Fin N, (s i).PairwiseDisjoint fun j => closedBall (q.c j) (q.r j)) ∧
        range q.c ⊆ ⋃ i : Fin N, ⋃ j ∈ s i, ball (q.c j) (q.r j) := by
  -- first exclude the trivial case where `β` is empty (we need non-emptiness for the transfinite
  -- induction, to be able to choose garbage when there is no point left).
  cases isEmpty_or_nonempty β
  · refine ⟨fun _ => ∅, fun _ => pairwiseDisjoint_empty, ?_⟩
    rw [← image_univ, eq_empty_of_isEmpty (univ : Set β)]
    simp
  -- Now, assume `β` is nonempty.
  let p : TauPackage β α :=
    { q with
      τ
      one_lt_tau := hτ }
  -- we use for `s i` the balls of color `i`.
  let s := fun i : Fin N =>
    ⋃ (k : Ordinal.{u}) (_ : k < p.lastStep) (_ : p.color k = i), ({p.index k} : Set β)
  refine ⟨s, fun i => ?_, ?_⟩
  · -- show that balls of the same color are disjoint
    intro x hx y hy x_ne_y
    obtain ⟨jx, jx_lt, jxi, rfl⟩ :
      ∃ jx : Ordinal, jx < p.lastStep ∧ p.color jx = i ∧ x = p.index jx := by
      simpa only [s, exists_prop, mem_iUnion, mem_singleton_iff] using hx
    obtain ⟨jy, jy_lt, jyi, rfl⟩ :
      ∃ jy : Ordinal, jy < p.lastStep ∧ p.color jy = i ∧ y = p.index jy := by
      simpa only [s, exists_prop, mem_iUnion, mem_singleton_iff] using hy
    wlog jxy : jx ≤ jy generalizing jx jy
    · exact (this jy jy_lt jyi hy jx jx_lt jxi hx x_ne_y.symm (le_of_not_le jxy)).symm
    replace jxy : jx < jy := by
      rcases lt_or_eq_of_le jxy with (H | rfl); · { exact H }; · { exact (x_ne_y rfl).elim }
    let A : Set ℕ :=
      ⋃ (j : { j // j < jy })
        (_ : (closedBall (p.c (p.index j)) (p.r (p.index j)) ∩
          closedBall (p.c (p.index jy)) (p.r (p.index jy))).Nonempty),
        {p.color j}
    have color_j : p.color jy = sInf (univ \ A) := by rw [TauPackage.color]
    have h : p.color jy ∈ univ \ A := by
      rw [color_j]
      apply csInf_mem
      refine ⟨N, ?_⟩
      simp only [A, not_exists, true_and, exists_prop, mem_iUnion, mem_singleton_iff, not_and,
        mem_univ, mem_diff, Subtype.exists, Subtype.coe_mk]
      intro k hk _
      exact (p.color_lt (hk.trans jy_lt) hN).ne'
    simp only [A, not_exists, true_and, exists_prop, mem_iUnion, mem_singleton_iff, not_and,
      mem_univ, mem_diff, Subtype.exists, Subtype.coe_mk] at h
    specialize h jx jxy
    contrapose! h
    simpa only [jxi, jyi, and_true, eq_self_iff_true, ← not_disjoint_iff_nonempty_inter] using h
  · -- show that the balls of color at most `N` cover every center.
    refine range_subset_iff.2 fun b => ?_
    obtain ⟨a, ha⟩ :
      ∃ a : Ordinal, a < p.lastStep ∧ dist (p.c b) (p.c (p.index a)) < p.r (p.index a) := by
      simpa only [iUnionUpTo, exists_prop, mem_iUnion, mem_ball, Subtype.exists,
        Subtype.coe_mk] using p.mem_iUnionUpTo_lastStep b
    simp only [s, exists_prop, mem_iUnion, mem_ball, mem_singleton_iff, biUnion_and',
      exists_eq_left, iUnion_exists, exists_and_left]
    exact ⟨⟨p.color a, p.color_lt ha.1 hN⟩, a, rfl, ha⟩

/-!
### The measurable Besicovitch covering theorem
-/


open scoped NNReal

variable [SecondCountableTopology α] [MeasurableSpace α] [OpensMeasurableSpace α]

/-- Consider, for each `x` in a set `s`, a radius `r x ∈ (0, 1]`. Then one can find finitely
many disjoint balls of the form `closedBall x (r x)` covering a proportion `1/(N+1)` of `s`, if
there are no satellite configurations with `N+1` points.
-/
theorem exist_finset_disjoint_balls_large_measure (μ : Measure α) [IsFiniteMeasure μ] {N : ℕ}
    {τ : ℝ} (hτ : 1 < τ) (hN : IsEmpty (SatelliteConfig α N τ)) (s : Set α) (r : α → ℝ)
    (rpos : ∀ x ∈ s, 0 < r x) (rle : ∀ x ∈ s, r x ≤ 1) :
    ∃ t : Finset α, ↑t ⊆ s ∧ μ (s \ ⋃ x ∈ t, closedBall x (r x)) ≤ N / (N + 1) * μ s ∧
      (t : Set α).PairwiseDisjoint fun x => closedBall x (r x) := by
  -- exclude the trivial case where `μ s = 0`.
  rcases le_or_lt (μ s) 0 with (hμs | hμs)
  · have : μ s = 0 := le_bot_iff.1 hμs
    refine ⟨∅, by simp only [Finset.coe_empty, empty_subset], ?_, ?_⟩
    · simp only [this, Finset.not_mem_empty, diff_empty, iUnion_false, iUnion_empty,
        nonpos_iff_eq_zero, mul_zero]
    · simp only [Finset.coe_empty, pairwiseDisjoint_empty]
  cases isEmpty_or_nonempty α
  · simp only [eq_empty_of_isEmpty s, measure_empty] at hμs
    exact (lt_irrefl _ hμs).elim
  have Npos : N ≠ 0 := by
    rintro rfl
    inhabit α
    exact not_isEmpty_of_nonempty _ hN
  -- introduce a measurable superset `o` with the same measure, for measure computations
  obtain ⟨o, so, omeas, μo⟩ : ∃ o : Set α, s ⊆ o ∧ MeasurableSet o ∧ μ o = μ s :=
    exists_measurable_superset μ s
  /- We will apply the topological Besicovitch theorem, giving `N` disjoint subfamilies of balls
    covering `s`. Among these, one of them covers a proportion at least `1/N` of `s`. A large
    enough finite subfamily will then cover a proportion at least `1/(N+1)`. -/
  let a : BallPackage s α :=
    { c := fun x => x
      r := fun x => r x
      rpos := fun x => rpos x x.2
      r_bound := 1
      r_le := fun x => rle x x.2 }
  rcases exist_disjoint_covering_families hτ hN a with ⟨u, hu, hu'⟩
  have u_count : ∀ i, (u i).Countable := by
    intro i
    refine (hu i).countable_of_nonempty_interior fun j _ => ?_
    have : (ball (j : α) (r j)).Nonempty := nonempty_ball.2 (a.rpos _)
    exact this.mono ball_subset_interior_closedBall
  let v : Fin N → Set α := fun i => ⋃ (x : s) (_ : x ∈ u i), closedBall x (r x)
  have A : s = ⋃ i : Fin N, s ∩ v i := by
    refine Subset.antisymm ?_ (iUnion_subset fun i => inter_subset_left)
    intro x hx
    obtain ⟨i, y, hxy, h'⟩ :
        ∃ (i : Fin N) (i_1 : ↥s), i_1 ∈ u i ∧ x ∈ ball (↑i_1) (r ↑i_1) := by
      have : x ∈ range a.c := by simpa only [Subtype.range_coe_subtype, setOf_mem_eq]
      simpa only [mem_iUnion, bex_def] using hu' this
    refine mem_iUnion.2 ⟨i, ⟨hx, ?_⟩⟩
    simp only [v, exists_prop, mem_iUnion, SetCoe.exists, exists_and_right, Subtype.coe_mk]
    exact ⟨y, ⟨y.2, by simpa only [Subtype.coe_eta]⟩, ball_subset_closedBall h'⟩
  have S : ∑ _i : Fin N, μ s / N ≤ ∑ i, μ (s ∩ v i) :=
    calc
      ∑ _i : Fin N, μ s / N = μ s := by
        simp only [Finset.card_fin, Finset.sum_const, nsmul_eq_mul]
        rw [ENNReal.mul_div_cancel']
        · simp only [Npos, Ne, Nat.cast_eq_zero, not_false_iff]
        · exact ENNReal.natCast_ne_top _
      _ ≤ ∑ i, μ (s ∩ v i) := by
        conv_lhs => rw [A]
        apply measure_iUnion_fintype_le
  -- choose an index `i` of a subfamily covering at least a proportion `1/N` of `s`.
  obtain ⟨i, -, hi⟩ : ∃ (i : Fin N), i ∈ Finset.univ ∧ μ s / N ≤ μ (s ∩ v i) := by
    apply ENNReal.exists_le_of_sum_le _ S
    exact ⟨⟨0, bot_lt_iff_ne_bot.2 Npos⟩, Finset.mem_univ _⟩
  replace hi : μ s / (N + 1) < μ (s ∩ v i) := by
    apply lt_of_lt_of_le _ hi
    apply (ENNReal.mul_lt_mul_left hμs.ne' (measure_lt_top μ s).ne).2
    rw [ENNReal.inv_lt_inv]
    conv_lhs => rw [← add_zero (N : ℝ≥0∞)]
    exact ENNReal.add_lt_add_left (ENNReal.natCast_ne_top N) zero_lt_one
  have B : μ (o ∩ v i) = ∑' x : u i, μ (o ∩ closedBall x (r x)) := by
    have : o ∩ v i = ⋃ (x : s) (_ : x ∈ u i), o ∩ closedBall x (r x) := by
      simp only [v, inter_iUnion]
    rw [this, measure_biUnion (u_count i)]
    · exact (hu i).mono fun k => inter_subset_right
    · exact fun b _ => omeas.inter measurableSet_closedBall
  -- A large enough finite subfamily of `u i` will also cover a proportion `> 1/(N+1)` of `s`.
  -- Since `s` might not be measurable, we express this in terms of the measurable superset `o`.
  obtain ⟨w, hw⟩ :
    ∃ w : Finset (u i), μ s / (N + 1) <
      ∑ x ∈ w, μ (o ∩ closedBall (x : α) (r (x : α))) := by
    have C : HasSum (fun x : u i => μ (o ∩ closedBall x (r x))) (μ (o ∩ v i)) := by
      rw [B]; exact ENNReal.summable.hasSum
    have : μ s / (N + 1) < μ (o ∩ v i) := hi.trans_le (measure_mono (inter_subset_inter_left _ so))
    exact ((tendsto_order.1 C).1 _ this).exists
  -- Bring back the finset `w i` of `↑(u i)` to a finset of `α`, and check that it works by design.
  refine ⟨Finset.image (fun x : u i => x) w, ?_, ?_, ?_⟩
  -- show that the finset is included in `s`.
  · simp only [image_subset_iff, Finset.coe_image]
    intro y _
    simp only [Subtype.coe_prop, mem_preimage]
  -- show that it covers a large enough proportion of `s`. For measure computations, we do not
  -- use `s` (which might not be measurable), but its measurable superset `o`. Since their measures
  -- are the same, this does not spoil the estimates
  · suffices H : μ (o \ ⋃ x ∈ w, closedBall (↑x) (r ↑x)) ≤ N / (N + 1) * μ s by
      rw [Finset.set_biUnion_finset_image]
      exact le_trans (measure_mono (diff_subset_diff so (Subset.refl _))) H
    rw [← diff_inter_self_eq_diff,
      measure_diff_le_iff_le_add _ inter_subset_right (measure_lt_top μ _).ne]
    swap
    · exact .inter
        (w.nullMeasurableSet_biUnion fun _ _ ↦ measurableSet_closedBall.nullMeasurableSet)
        omeas.nullMeasurableSet
    calc
      μ o = 1 / (N + 1) * μ s + N / (N + 1) * μ s := by
        rw [μo, ← add_mul, ENNReal.div_add_div_same, add_comm, ENNReal.div_self, one_mul] <;> simp
      _ ≤ μ ((⋃ x ∈ w, closedBall (↑x) (r ↑x)) ∩ o) + N / (N + 1) * μ s := by
        gcongr
        rw [one_div, mul_comm, ← div_eq_mul_inv]
        apply hw.le.trans (le_of_eq _)
        rw [← Finset.set_biUnion_coe, inter_comm _ o, inter_iUnion₂, Finset.set_biUnion_coe,
          measure_biUnion_finset]
        · have : (w : Set (u i)).PairwiseDisjoint
              fun b : u i => closedBall (b : α) (r (b : α)) := by
            intro k _ l _ hkl; exact hu i k.2 l.2 (Subtype.val_injective.ne hkl)
          exact this.mono fun k => inter_subset_right
        · intro b _
          apply omeas.inter measurableSet_closedBall
  -- show that the balls are disjoint
  · intro k hk l hl hkl
    obtain ⟨k', _, rfl⟩ : ∃ k' : u i, k' ∈ w ∧ ↑k' = k := by
      simpa only [mem_image, Finset.mem_coe, Finset.coe_image] using hk
    obtain ⟨l', _, rfl⟩ : ∃ l' : u i, l' ∈ w ∧ ↑l' = l := by
      simpa only [mem_image, Finset.mem_coe, Finset.coe_image] using hl
    have k'nel' : (k' : s) ≠ l' := by intro h; rw [h] at hkl; exact hkl rfl
    exact hu i k'.2 l'.2 k'nel'

variable [HasBesicovitchCovering α]

/-- The **measurable Besicovitch covering theorem**. Assume that, for any `x` in a set `s`,
one is given a set of admissible closed balls centered at `x`, with arbitrarily small radii.
Then there exists a disjoint covering of almost all `s` by admissible closed balls centered at some
points of `s`.
This version requires that the underlying measure is finite, and that the space has the Besicovitch
covering property (which is satisfied for instance by normed real vector spaces). It expresses the
conclusion in a slightly awkward form (with a subset of `α × ℝ`) coming from the proof technique.
For a version assuming that the measure is sigma-finite,
see `exists_disjoint_closedBall_covering_ae_aux`.
For a version giving the conclusion in a nicer form, see `exists_disjoint_closedBall_covering_ae`.
-/
theorem exists_disjoint_closedBall_covering_ae_of_finiteMeasure_aux (μ : Measure α)
    [IsFiniteMeasure μ] (f : α → Set ℝ) (s : Set α)
    (hf : ∀ x ∈ s, ∀ δ > 0, (f x ∩ Ioo 0 δ).Nonempty) :
    ∃ t : Set (α × ℝ), t.Countable ∧ (∀ p ∈ t, p.1 ∈ s) ∧ (∀ p ∈ t, p.2 ∈ f p.1) ∧
      μ (s \ ⋃ (p : α × ℝ) (_ : p ∈ t), closedBall p.1 p.2) = 0 ∧
        t.PairwiseDisjoint fun p => closedBall p.1 p.2 := by
  rcases HasBesicovitchCovering.no_satelliteConfig (α := α) with ⟨N, τ, hτ, hN⟩
  /- Introduce a property `P` on finsets saying that we have a nice disjoint covering of a
      subset of `s` by admissible balls. -/
  let P : Finset (α × ℝ) → Prop := fun t =>
    ((t : Set (α × ℝ)).PairwiseDisjoint fun p => closedBall p.1 p.2) ∧
      (∀ p : α × ℝ, p ∈ t → p.1 ∈ s) ∧ ∀ p : α × ℝ, p ∈ t → p.2 ∈ f p.1
  /- Given a finite good covering of a subset `s`, one can find a larger finite good covering,
    covering additionally a proportion at least `1/(N+1)` of leftover points. This follows from
    `exist_finset_disjoint_balls_large_measure` applied to balls not intersecting the initial
    covering. -/
  have :
      ∀ t : Finset (α × ℝ), P t → ∃ u : Finset (α × ℝ), t ⊆ u ∧ P u ∧
        μ (s \ ⋃ (p : α × ℝ) (_ : p ∈ u), closedBall p.1 p.2) ≤
          N / (N + 1) * μ (s \ ⋃ (p : α × ℝ) (_ : p ∈ t), closedBall p.1 p.2) := by
    intro t ht
    set B := ⋃ (p : α × ℝ) (_ : p ∈ t), closedBall p.1 p.2 with hB
    have B_closed : IsClosed B := isClosed_biUnion_finset fun i _ => isClosed_ball
    set s' := s \ B
    have : ∀ x ∈ s', ∃ r ∈ f x ∩ Ioo 0 1, Disjoint B (closedBall x r) := by
      intro x hx
      have xs : x ∈ s := ((mem_diff x).1 hx).1
      rcases eq_empty_or_nonempty B with (hB | hB)
      · rcases hf x xs 1 zero_lt_one with ⟨r, hr, h'r⟩
        exact ⟨r, ⟨hr, h'r⟩, by simp only [hB, empty_disjoint]⟩
      · let r := infDist x B
        have : 0 < min r 1 :=
          lt_min ((B_closed.not_mem_iff_infDist_pos hB).1 ((mem_diff x).1 hx).2) zero_lt_one
        rcases hf x xs _ this with ⟨r, hr, h'r⟩
        refine ⟨r, ⟨hr, ⟨h'r.1, h'r.2.trans_le (min_le_right _ _)⟩⟩, ?_⟩
        rw [disjoint_comm]
        exact disjoint_closedBall_of_lt_infDist (h'r.2.trans_le (min_le_left _ _))
    choose! r hr using this
    obtain ⟨v, vs', hμv, hv⟩ :
      ∃ v : Finset α,
        ↑v ⊆ s' ∧
          μ (s' \ ⋃ x ∈ v, closedBall x (r x)) ≤ N / (N + 1) * μ s' ∧
            (v : Set α).PairwiseDisjoint fun x : α => closedBall x (r x) :=
      haveI rI : ∀ x ∈ s', r x ∈ Ioo (0 : ℝ) 1 := fun x hx => (hr x hx).1.2
      exist_finset_disjoint_balls_large_measure μ hτ hN s' r (fun x hx => (rI x hx).1) fun x hx =>
        (rI x hx).2.le
    refine ⟨t ∪ Finset.image (fun x => (x, r x)) v, Finset.subset_union_left, ⟨?_, ?_, ?_⟩, ?_⟩
    · simp only [Finset.coe_union, pairwiseDisjoint_union, ht.1, true_and, Finset.coe_image]
      constructor
      · intro p hp q hq hpq
        rcases (mem_image _ _ _).1 hp with ⟨p', p'v, rfl⟩
        rcases (mem_image _ _ _).1 hq with ⟨q', q'v, rfl⟩
        refine hv p'v q'v fun hp'q' => ?_
        rw [hp'q'] at hpq
        exact hpq rfl
      · intro p hp q hq hpq
        rcases (mem_image _ _ _).1 hq with ⟨q', q'v, rfl⟩
        apply disjoint_of_subset_left _ (hr q' (vs' q'v)).2
        rw [hB, ← Finset.set_biUnion_coe]
        exact subset_biUnion_of_mem (u := fun x : α × ℝ => closedBall x.1 x.2) hp
    · intro p hp
      rcases Finset.mem_union.1 hp with (h'p | h'p)
      · exact ht.2.1 p h'p
      · rcases Finset.mem_image.1 h'p with ⟨p', p'v, rfl⟩
        exact ((mem_diff _).1 (vs' (Finset.mem_coe.2 p'v))).1
    · intro p hp
      rcases Finset.mem_union.1 hp with (h'p | h'p)
      · exact ht.2.2 p h'p
      · rcases Finset.mem_image.1 h'p with ⟨p', p'v, rfl⟩
        exact (hr p' (vs' p'v)).1.1
    · convert hμv using 2
      rw [Finset.set_biUnion_union, ← diff_diff, Finset.set_biUnion_finset_image]
  /- Define `F` associating to a finite good covering the above enlarged good covering, covering
    a proportion `1/(N+1)` of leftover points. Iterating `F`, one will get larger and larger good
    coverings, missing in the end only a measure-zero set. -/
  choose! F hF using this
  let u n := F^[n] ∅
  have u_succ : ∀ n : ℕ, u n.succ = F (u n) := fun n => by
    simp only [u, Function.comp_apply, Function.iterate_succ']
  have Pu : ∀ n, P (u n) := by
    intro n
    induction' n with n IH
    · simp only [P, u, Prod.forall, id, Function.iterate_zero]
      simp only [Finset.not_mem_empty, IsEmpty.forall_iff, Finset.coe_empty, forall₂_true_iff,
        and_self_iff, pairwiseDisjoint_empty]
    · rw [u_succ]
      exact (hF (u n) IH).2.1
  refine ⟨⋃ n, u n, countable_iUnion fun n => (u n).countable_toSet, ?_, ?_, ?_, ?_⟩
  · intro p hp
    rcases mem_iUnion.1 hp with ⟨n, hn⟩
    exact (Pu n).2.1 p (Finset.mem_coe.1 hn)
  · intro p hp
    rcases mem_iUnion.1 hp with ⟨n, hn⟩
    exact (Pu n).2.2 p (Finset.mem_coe.1 hn)
  · have A :
      ∀ n,
        μ (s \ ⋃ (p : α × ℝ) (_ : p ∈ ⋃ n : ℕ, (u n : Set (α × ℝ))), closedBall p.fst p.snd) ≤
          μ (s \ ⋃ (p : α × ℝ) (_ : p ∈ u n), closedBall p.fst p.snd) := by
      intro n
      gcongr μ (s \ ?_)
      exact biUnion_subset_biUnion_left (subset_iUnion (fun i => (u i : Set (α × ℝ))) n)
    have B :
        ∀ n, μ (s \ ⋃ (p : α × ℝ) (_ : p ∈ u n), closedBall p.fst p.snd) ≤
          (N / (N + 1) : ℝ≥0∞) ^ n * μ s := by
      intro n
      induction' n with n IH
      · simp only [u, le_refl, diff_empty, one_mul, iUnion_false, iUnion_empty, pow_zero,
          Function.iterate_zero, id, Finset.not_mem_empty]
      calc
        μ (s \ ⋃ (p : α × ℝ) (_ : p ∈ u n.succ), closedBall p.fst p.snd) ≤
            N / (N + 1) * μ (s \ ⋃ (p : α × ℝ) (_ : p ∈ u n), closedBall p.fst p.snd) := by
          rw [u_succ]; exact (hF (u n) (Pu n)).2.2
        _ ≤ (N / (N + 1) : ℝ≥0∞) ^ n.succ * μ s := by
          rw [pow_succ', mul_assoc]; exact mul_le_mul_left' IH _
    have C : Tendsto (fun n : ℕ => ((N : ℝ≥0∞) / (N + 1)) ^ n * μ s) atTop (𝓝 (0 * μ s)) := by
      apply ENNReal.Tendsto.mul_const _ (Or.inr (measure_lt_top μ s).ne)
      apply ENNReal.tendsto_pow_atTop_nhds_zero_of_lt_one
      rw [ENNReal.div_lt_iff, one_mul]
      · conv_lhs => rw [← add_zero (N : ℝ≥0∞)]
        exact ENNReal.add_lt_add_left (ENNReal.natCast_ne_top N) zero_lt_one
      · simp only [true_or, add_eq_zero, Ne, not_false_iff, one_ne_zero, and_false]
      · simp only [ENNReal.natCast_ne_top, Ne, not_false_iff, or_true]
    rw [zero_mul] at C
    apply le_bot_iff.1
    exact le_of_tendsto_of_tendsto' tendsto_const_nhds C fun n => (A n).trans (B n)
  · refine (pairwiseDisjoint_iUnion ?_).2 fun n => (Pu n).1
    apply (monotone_nat_of_le_succ fun n => ?_).directed_le
    rw [← Nat.succ_eq_add_one, u_succ]
    exact (hF (u n) (Pu n)).1

/-- The measurable Besicovitch covering theorem. Assume that, for any `x` in a set `s`,
one is given a set of admissible closed balls centered at `x`, with arbitrarily small radii.
Then there exists a disjoint covering of almost all `s` by admissible closed balls centered at some
points of `s`.
This version requires that the underlying measure is sigma-finite, and that the space has the
Besicovitch covering property (which is satisfied for instance by normed real vector spaces).
It expresses the conclusion in a slightly awkward form (with a subset of `α × ℝ`) coming from the
proof technique.
For a version giving the conclusion in a nicer form, see `exists_disjoint_closedBall_covering_ae`.
-/
theorem exists_disjoint_closedBall_covering_ae_aux (μ : Measure α) [SFinite μ] (f : α → Set ℝ)
    (s : Set α) (hf : ∀ x ∈ s, ∀ δ > 0, (f x ∩ Ioo 0 δ).Nonempty) :
    ∃ t : Set (α × ℝ), t.Countable ∧ (∀ p ∈ t, p.1 ∈ s) ∧ (∀ p ∈ t, p.2 ∈ f p.1) ∧
      μ (s \ ⋃ (p : α × ℝ) (_ : p ∈ t), closedBall p.1 p.2) = 0 ∧
        t.PairwiseDisjoint fun p => closedBall p.1 p.2 := by
  /- This is deduced from the finite measure case, by using a finite measure with respect to which
    the initial sigma-finite measure is absolutely continuous. -/
<<<<<<< HEAD
  rcases exists_isFiniteMeasure_null_iff μ with ⟨ν, hν, hμν⟩
=======
  rcases exists_isFiniteMeasure_absolutelyContinuous μ with ⟨ν, hν, hμν, -⟩
>>>>>>> 3ca1060d
  rcases exists_disjoint_closedBall_covering_ae_of_finiteMeasure_aux ν f s hf with
    ⟨t, t_count, ts, tr, tν, tdisj⟩
  exact ⟨t, t_count, ts, tr, (hμν _).1 tν, tdisj⟩

/-- The measurable Besicovitch covering theorem. Assume that, for any `x` in a set `s`,
one is given a set of admissible closed balls centered at `x`, with arbitrarily small radii.
Then there exists a disjoint covering of almost all `s` by admissible closed balls centered at some
points of `s`. We can even require that the radius at `x` is bounded by a given function `R x`.
(Take `R = 1` if you don't need this additional feature).
This version requires that the underlying measure is sigma-finite, and that the space has the
Besicovitch covering property (which is satisfied for instance by normed real vector spaces).
-/
theorem exists_disjoint_closedBall_covering_ae (μ : Measure α) [SFinite μ] (f : α → Set ℝ)
    (s : Set α) (hf : ∀ x ∈ s, ∀ δ > 0, (f x ∩ Ioo 0 δ).Nonempty) (R : α → ℝ)
    (hR : ∀ x ∈ s, 0 < R x) :
    ∃ (t : Set α) (r : α → ℝ), t.Countable ∧ t ⊆ s ∧
      (∀ x ∈ t, r x ∈ f x ∩ Ioo 0 (R x)) ∧ μ (s \ ⋃ x ∈ t, closedBall x (r x)) = 0 ∧
        t.PairwiseDisjoint fun x => closedBall x (r x) := by
  let g x := f x ∩ Ioo 0 (R x)
  have hg : ∀ x ∈ s, ∀ δ > 0, (g x ∩ Ioo 0 δ).Nonempty := fun x hx δ δpos ↦ by
    rcases hf x hx (min δ (R x)) (lt_min δpos (hR x hx)) with ⟨r, hr⟩
    exact ⟨r, ⟨⟨hr.1, hr.2.1, hr.2.2.trans_le (min_le_right _ _)⟩,
      ⟨hr.2.1, hr.2.2.trans_le (min_le_left _ _)⟩⟩⟩
  rcases exists_disjoint_closedBall_covering_ae_aux μ g s hg with ⟨v, v_count, vs, vg, μv, v_disj⟩
  obtain ⟨r, t, rfl⟩ : ∃ (r : α → ℝ) (t : Set α), v = graphOn r t := by
    have I : ∀ p ∈ v, 0 ≤ p.2 := fun p hp => (vg p hp).2.1.le
    rw [exists_eq_graphOn]
    refine fun x hx y hy heq ↦ v_disj.eq hx hy <| not_disjoint_iff.2 ⟨x.1, ?_⟩
    simp [*]
  have hinj : InjOn (fun x ↦ (x, r x)) t := LeftInvOn.injOn (f₁' := Prod.fst) fun _ _ ↦ rfl
  simp only [graphOn, forall_mem_image, biUnion_image, hinj.pairwiseDisjoint_image] at *
  exact ⟨t, r, countable_of_injective_of_countable_image hinj v_count, vs, vg, μv, v_disj⟩

/-- In a space with the Besicovitch property, any set `s` can be covered with balls whose measures
add up to at most `μ s + ε`, for any positive `ε`. This works even if one restricts the set of
allowed radii around a point `x` to a set `f x` which accumulates at `0`. -/
theorem exists_closedBall_covering_tsum_measure_le (μ : Measure α) [SFinite μ]
    [Measure.OuterRegular μ] {ε : ℝ≥0∞} (hε : ε ≠ 0) (f : α → Set ℝ) (s : Set α)
    (hf : ∀ x ∈ s, ∀ δ > 0, (f x ∩ Ioo 0 δ).Nonempty) :
    ∃ (t : Set α) (r : α → ℝ), t.Countable ∧ t ⊆ s ∧ (∀ x ∈ t, r x ∈ f x) ∧
      (s ⊆ ⋃ x ∈ t, closedBall x (r x)) ∧ (∑' x : t, μ (closedBall x (r x))) ≤ μ s + ε := by
  /- For the proof, first cover almost all `s` with disjoint balls thanks to the usual Besicovitch
    theorem. Taking the balls included in a well-chosen open neighborhood `u` of `s`, one may
    ensure that their measures add at most to `μ s + ε / 2`. Let `s'` be the remaining set, of
    measure `0`. Applying the other version of Besicovitch, one may cover it with at most `N`
    disjoint subfamilies. Making sure that they are all included in a neighborhood `v` of `s'` of
    measure at most `ε / (2 N)`, the sum of their measures is at most `ε / 2`,
    completing the proof. -/
  obtain ⟨u, su, u_open, μu⟩ : ∃ U, U ⊇ s ∧ IsOpen U ∧ μ U ≤ μ s + ε / 2 :=
    Set.exists_isOpen_le_add _ _
      (by
        simpa only [or_false, Ne, ENNReal.div_eq_zero_iff, ENNReal.two_ne_top] using hε)
  have : ∀ x ∈ s, ∃ R > 0, ball x R ⊆ u := fun x hx =>
    Metric.mem_nhds_iff.1 (u_open.mem_nhds (su hx))
  choose! R hR using this
  obtain ⟨t0, r0, t0_count, t0s, hr0, μt0, t0_disj⟩ :
    ∃ (t0 : Set α) (r0 : α → ℝ), t0.Countable ∧ t0 ⊆ s ∧
      (∀ x ∈ t0, r0 x ∈ f x ∩ Ioo 0 (R x)) ∧ μ (s \ ⋃ x ∈ t0, closedBall x (r0 x)) = 0 ∧
        t0.PairwiseDisjoint fun x => closedBall x (r0 x) :=
    exists_disjoint_closedBall_covering_ae μ f s hf R fun x hx => (hR x hx).1
  -- we have constructed an almost everywhere covering of `s` by disjoint balls. Let `s'` be the
  -- remaining set.
  let s' := s \ ⋃ x ∈ t0, closedBall x (r0 x)
  have s's : s' ⊆ s := diff_subset
  obtain ⟨N, τ, hτ, H⟩ : ∃ N τ, 1 < τ ∧ IsEmpty (Besicovitch.SatelliteConfig α N τ) :=
    HasBesicovitchCovering.no_satelliteConfig
  obtain ⟨v, s'v, v_open, μv⟩ : ∃ v, v ⊇ s' ∧ IsOpen v ∧ μ v ≤ μ s' + ε / 2 / N :=
    Set.exists_isOpen_le_add _ _
      (by simp only [ne_eq, ENNReal.div_eq_zero_iff, hε, ENNReal.two_ne_top, or_self,
          ENNReal.natCast_ne_top, not_false_eq_true])
  have : ∀ x ∈ s', ∃ r1 ∈ f x ∩ Ioo (0 : ℝ) 1, closedBall x r1 ⊆ v := by
    intro x hx
    rcases Metric.mem_nhds_iff.1 (v_open.mem_nhds (s'v hx)) with ⟨r, rpos, hr⟩
    rcases hf x (s's hx) (min r 1) (lt_min rpos zero_lt_one) with ⟨R', hR'⟩
    exact
      ⟨R', ⟨hR'.1, hR'.2.1, hR'.2.2.trans_le (min_le_right _ _)⟩,
        Subset.trans (closedBall_subset_ball (hR'.2.2.trans_le (min_le_left _ _))) hr⟩
  choose! r1 hr1 using this
  let q : BallPackage s' α :=
    { c := fun x => x
      r := fun x => r1 x
      rpos := fun x => (hr1 x.1 x.2).1.2.1
      r_bound := 1
      r_le := fun x => (hr1 x.1 x.2).1.2.2.le }
  -- by Besicovitch, we cover `s'` with at most `N` families of disjoint balls, all included in
  -- a suitable neighborhood `v` of `s'`.
  obtain ⟨S, S_disj, hS⟩ :
    ∃ S : Fin N → Set s',
      (∀ i : Fin N, (S i).PairwiseDisjoint fun j => closedBall (q.c j) (q.r j)) ∧
        range q.c ⊆ ⋃ i : Fin N, ⋃ j ∈ S i, ball (q.c j) (q.r j) :=
    exist_disjoint_covering_families hτ H q
  have S_count : ∀ i, (S i).Countable := by
    intro i
    apply (S_disj i).countable_of_nonempty_interior fun j _ => ?_
    have : (ball (j : α) (r1 j)).Nonempty := nonempty_ball.2 (q.rpos _)
    exact this.mono ball_subset_interior_closedBall
  let r x := if x ∈ s' then r1 x else r0 x
  have r_t0 : ∀ x ∈ t0, r x = r0 x := by
    intro x hx
    have : ¬x ∈ s' := by
      simp only [s', not_exists, exists_prop, mem_iUnion, mem_closedBall, not_and, not_lt, not_le,
        mem_diff, not_forall]
      intro _
      refine ⟨x, hx, ?_⟩
      rw [dist_self]
      exact (hr0 x hx).2.1.le
    simp only [r, if_neg this]
  -- the desired covering set is given by the union of the families constructed in the first and
  -- second steps.
  refine ⟨t0 ∪ ⋃ i : Fin N, ((↑) : s' → α) '' S i, r, ?_, ?_, ?_, ?_, ?_⟩
  -- it remains to check that they have the desired properties
  · exact t0_count.union (countable_iUnion fun i => (S_count i).image _)
  · simp only [t0s, true_and, union_subset_iff, image_subset_iff, iUnion_subset_iff]
    intro i x _
    exact s's x.2
  · intro x hx
    cases hx with
    | inl hx =>
      rw [r_t0 x hx]
      exact (hr0 _ hx).1
    | inr hx =>
      have h'x : x ∈ s' := by
        simp only [mem_iUnion, mem_image] at hx
        rcases hx with ⟨i, y, _, rfl⟩
        exact y.2
      simp only [r, if_pos h'x, (hr1 x h'x).1.1]
  · intro x hx
    by_cases h'x : x ∈ s'
    · obtain ⟨i, y, ySi, xy⟩ : ∃ (i : Fin N) (y : ↥s'), y ∈ S i ∧ x ∈ ball (y : α) (r1 y) := by
        have A : x ∈ range q.c := by
          simpa only [not_exists, exists_prop, mem_iUnion, mem_closedBall, not_and, not_le,
            mem_setOf_eq, Subtype.range_coe_subtype, mem_diff] using h'x
        simpa only [mem_iUnion, mem_image, bex_def] using hS A
      refine mem_iUnion₂.2 ⟨y, Or.inr ?_, ?_⟩
      · simp only [mem_iUnion, mem_image]
        exact ⟨i, y, ySi, rfl⟩
      · have : (y : α) ∈ s' := y.2
        simp only [r, if_pos this]
        exact ball_subset_closedBall xy
    · obtain ⟨y, yt0, hxy⟩ : ∃ y : α, y ∈ t0 ∧ x ∈ closedBall y (r0 y) := by
        simpa [s', hx, -mem_closedBall] using h'x
      refine mem_iUnion₂.2 ⟨y, Or.inl yt0, ?_⟩
      rwa [r_t0 _ yt0]
  -- the only nontrivial property is the measure control, which we check now
  · -- the sets in the first step have measure at most `μ s + ε / 2`
    have A : (∑' x : t0, μ (closedBall x (r x))) ≤ μ s + ε / 2 :=
      calc
        (∑' x : t0, μ (closedBall x (r x))) = ∑' x : t0, μ (closedBall x (r0 x)) := by
          congr 1; ext x; rw [r_t0 x x.2]
        _ = μ (⋃ x : t0, closedBall x (r0 x)) := by
          haveI : Encodable t0 := t0_count.toEncodable
          rw [measure_iUnion]
          · exact (pairwise_subtype_iff_pairwise_set _ _).2 t0_disj
          · exact fun i => measurableSet_closedBall
        _ ≤ μ u := by
          apply measure_mono
          simp only [SetCoe.forall, Subtype.coe_mk, iUnion_subset_iff]
          intro x hx
          apply Subset.trans (closedBall_subset_ball (hr0 x hx).2.2) (hR x (t0s hx)).2
        _ ≤ μ s + ε / 2 := μu
    -- each subfamily in the second step has measure at most `ε / (2 N)`.
    have B : ∀ i : Fin N, (∑' x : ((↑) : s' → α) '' S i, μ (closedBall x (r x))) ≤ ε / 2 / N :=
      fun i =>
      calc
        (∑' x : ((↑) : s' → α) '' S i, μ (closedBall x (r x))) =
            ∑' x : S i, μ (closedBall x (r x)) := by
          have : InjOn ((↑) : s' → α) (S i) := Subtype.val_injective.injOn
          let F : S i ≃ ((↑) : s' → α) '' S i := this.bijOn_image.equiv _
          exact (F.tsum_eq fun x => μ (closedBall x (r x))).symm
        _ = ∑' x : S i, μ (closedBall x (r1 x)) := by
          congr 1; ext x; have : (x : α) ∈ s' := x.1.2; simp only [s', r, if_pos this]
        _ = μ (⋃ x : S i, closedBall x (r1 x)) := by
          haveI : Encodable (S i) := (S_count i).toEncodable
          rw [measure_iUnion]
          · exact (pairwise_subtype_iff_pairwise_set _ _).2 (S_disj i)
          · exact fun i => measurableSet_closedBall
        _ ≤ μ v := by
          apply measure_mono
          simp only [SetCoe.forall, Subtype.coe_mk, iUnion_subset_iff]
          intro x xs' _
          exact (hr1 x xs').2
        _ ≤ ε / 2 / N := by have : μ s' = 0 := μt0; rwa [this, zero_add] at μv
    -- add up all these to prove the desired estimate
    calc
      (∑' x : ↥(t0 ∪ ⋃ i : Fin N, ((↑) : s' → α) '' S i), μ (closedBall x (r x))) ≤
          (∑' x : t0, μ (closedBall x (r x))) +
            ∑' x : ⋃ i : Fin N, ((↑) : s' → α) '' S i, μ (closedBall x (r x)) :=
        ENNReal.tsum_union_le (fun x => μ (closedBall x (r x))) _ _
      _ ≤
          (∑' x : t0, μ (closedBall x (r x))) +
            ∑ i : Fin N, ∑' x : ((↑) : s' → α) '' S i, μ (closedBall x (r x)) :=
        (add_le_add le_rfl (ENNReal.tsum_iUnion_le (fun x => μ (closedBall x (r x))) _))
      _ ≤ μ s + ε / 2 + ∑ i : Fin N, ε / 2 / N := by
        gcongr
        apply B
      _ ≤ μ s + ε / 2 + ε / 2 := by
        gcongr
        simp only [Finset.card_fin, Finset.sum_const, nsmul_eq_mul, ENNReal.mul_div_le]
      _ = μ s + ε := by rw [add_assoc, ENNReal.add_halves]

/-! ### Consequences on differentiation of measures -/

/-- In a space with the Besicovitch covering property, the set of closed balls with positive radius
forms a Vitali family. This is essentially a restatement of the measurable Besicovitch theorem. -/
protected def vitaliFamily (μ : Measure α) [SFinite μ] : VitaliFamily μ where
  setsAt x := (fun r : ℝ => closedBall x r) '' Ioi (0 : ℝ)
  measurableSet _ := forall_mem_image.2 fun _ _ ↦ isClosed_ball.measurableSet
  nonempty_interior _ := forall_mem_image.2 fun r rpos ↦
    (nonempty_ball.2 rpos).mono ball_subset_interior_closedBall
  nontrivial x ε εpos := ⟨closedBall x ε, mem_image_of_mem _ εpos, Subset.rfl⟩
  covering := by
    intro s f fsubset ffine
    let g : α → Set ℝ := fun x => {r | 0 < r ∧ closedBall x r ∈ f x}
    have A : ∀ x ∈ s, ∀ δ > 0, (g x ∩ Ioo 0 δ).Nonempty := by
      intro x xs δ δpos
      obtain ⟨t, tf, ht⟩ : ∃ (t : Set α), t ∈ f x ∧ t ⊆ closedBall x (δ / 2) :=
        ffine x xs (δ / 2) (half_pos δpos)
      obtain ⟨r, rpos, rfl⟩ : ∃ r : ℝ, 0 < r ∧ closedBall x r = t := by simpa using fsubset x xs tf
      rcases le_total r (δ / 2) with (H | H)
      · exact ⟨r, ⟨rpos, tf⟩, ⟨rpos, H.trans_lt (half_lt_self δpos)⟩⟩
      · have : closedBall x r = closedBall x (δ / 2) :=
          Subset.antisymm ht (closedBall_subset_closedBall H)
        rw [this] at tf
        exact ⟨δ / 2, ⟨half_pos δpos, tf⟩, ⟨half_pos δpos, half_lt_self δpos⟩⟩
    obtain ⟨t, r, _, ts, tg, μt, tdisj⟩ :
      ∃ (t : Set α) (r : α → ℝ),
        t.Countable ∧
          t ⊆ s ∧
            (∀ x ∈ t, r x ∈ g x ∩ Ioo 0 1) ∧
              μ (s \ ⋃ x ∈ t, closedBall x (r x)) = 0 ∧
                t.PairwiseDisjoint fun x => closedBall x (r x) :=
      exists_disjoint_closedBall_covering_ae μ g s A (fun _ => 1) fun _ _ => zero_lt_one
    let F : α → α × Set α := fun x => (x, closedBall x (r x))
    refine ⟨F '' t, ?_, ?_, ?_, ?_⟩
    · rintro - ⟨x, hx, rfl⟩; exact ts hx
    · rintro p ⟨x, hx, rfl⟩ q ⟨y, hy, rfl⟩ hxy
      exact tdisj hx hy (ne_of_apply_ne F hxy)
    · rintro - ⟨x, hx, rfl⟩; exact (tg x hx).1.2
    · rwa [biUnion_image]

/-- The main feature of the Besicovitch Vitali family is that its filter at a point `x` corresponds
to convergence along closed balls. We record one of the two implications here, which will enable us
to deduce specific statements on differentiation of measures in this context from the general
versions. -/
theorem tendsto_filterAt (μ : Measure α) [SFinite μ] (x : α) :
    Tendsto (fun r => closedBall x r) (𝓝[>] 0) ((Besicovitch.vitaliFamily μ).filterAt x) := by
  intro s hs
  simp only [mem_map]
  obtain ⟨ε, εpos, hε⟩ :
    ∃ (ε : ℝ), ε > 0 ∧
      ∀ a : Set α, a ∈ (Besicovitch.vitaliFamily μ).setsAt x → a ⊆ closedBall x ε → a ∈ s :=
    (VitaliFamily.mem_filterAt_iff _).1 hs
  have : Ioc (0 : ℝ) ε ∈ 𝓝[>] (0 : ℝ) := Ioc_mem_nhdsWithin_Ioi ⟨le_rfl, εpos⟩
  filter_upwards [this] with _ hr
  apply hε
  · exact mem_image_of_mem _ hr.1
  · exact closedBall_subset_closedBall hr.2

variable [MetricSpace β] [MeasurableSpace β] [BorelSpace β] [SecondCountableTopology β]
  [HasBesicovitchCovering β]

/-- In a space with the Besicovitch covering property, the ratio of the measure of balls converges
almost surely to the Radon-Nikodym derivative. -/
theorem ae_tendsto_rnDeriv (ρ μ : Measure β) [IsLocallyFiniteMeasure μ] [IsLocallyFiniteMeasure ρ] :
    ∀ᵐ x ∂μ,
      Tendsto (fun r => ρ (closedBall x r) / μ (closedBall x r)) (𝓝[>] 0) (𝓝 (ρ.rnDeriv μ x)) := by
  filter_upwards [VitaliFamily.ae_tendsto_rnDeriv (Besicovitch.vitaliFamily μ) ρ] with x hx
  exact hx.comp (tendsto_filterAt μ x)

/-- Given a measurable set `s`, then `μ (s ∩ closedBall x r) / μ (closedBall x r)` converges when
`r` tends to `0`, for almost every `x`. The limit is `1` for `x ∈ s` and `0` for `x ∉ s`.
This shows that almost every point of `s` is a Lebesgue density point for `s`.
A version for non-measurable sets holds, but it only gives the first conclusion,
see `ae_tendsto_measure_inter_div`. -/
theorem ae_tendsto_measure_inter_div_of_measurableSet (μ : Measure β) [IsLocallyFiniteMeasure μ]
    {s : Set β} (hs : MeasurableSet s) :
    ∀ᵐ x ∂μ,
      Tendsto (fun r => μ (s ∩ closedBall x r) / μ (closedBall x r)) (𝓝[>] 0)
        (𝓝 (s.indicator 1 x)) := by
  filter_upwards [VitaliFamily.ae_tendsto_measure_inter_div_of_measurableSet
      (Besicovitch.vitaliFamily μ) hs]
  intro x hx
  exact hx.comp (tendsto_filterAt μ x)

/-- Given an arbitrary set `s`, then `μ (s ∩ closedBall x r) / μ (closedBall x r)` converges
to `1` when `r` tends to `0`, for almost every `x` in `s`.
This shows that almost every point of `s` is a Lebesgue density point for `s`.
A stronger version holds for measurable sets, see `ae_tendsto_measure_inter_div_of_measurableSet`.

See also `IsUnifLocDoublingMeasure.ae_tendsto_measure_inter_div`. -/
theorem ae_tendsto_measure_inter_div (μ : Measure β) [IsLocallyFiniteMeasure μ] (s : Set β) :
    ∀ᵐ x ∂μ.restrict s,
      Tendsto (fun r => μ (s ∩ closedBall x r) / μ (closedBall x r)) (𝓝[>] 0) (𝓝 1) := by
  filter_upwards [VitaliFamily.ae_tendsto_measure_inter_div (Besicovitch.vitaliFamily μ) s] with x
    hx using hx.comp (tendsto_filterAt μ x)

end Besicovitch<|MERGE_RESOLUTION|>--- conflicted
+++ resolved
@@ -808,11 +808,7 @@
         t.PairwiseDisjoint fun p => closedBall p.1 p.2 := by
   /- This is deduced from the finite measure case, by using a finite measure with respect to which
     the initial sigma-finite measure is absolutely continuous. -/
-<<<<<<< HEAD
-  rcases exists_isFiniteMeasure_null_iff μ with ⟨ν, hν, hμν⟩
-=======
   rcases exists_isFiniteMeasure_absolutelyContinuous μ with ⟨ν, hν, hμν, -⟩
->>>>>>> 3ca1060d
   rcases exists_disjoint_closedBall_covering_ae_of_finiteMeasure_aux ν f s hf with
     ⟨t, t_count, ts, tr, tν, tdisj⟩
   exact ⟨t, t_count, ts, tr, (hμν _).1 tν, tdisj⟩
