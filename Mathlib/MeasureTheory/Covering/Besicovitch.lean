/-
Copyright (c) 2021 Sébastien Gouëzel. All rights reserved.
Released under Apache 2.0 license as described in the file LICENSE.
Authors: Sébastien Gouëzel
-/
import Mathlib.MeasureTheory.Covering.Differentiation

/-!
# Besicovitch covering theorems

The topological Besicovitch covering theorem ensures that, in a nice metric space, there exists a
number `N` such that, from any family of balls with bounded radii, one can extract `N` families,
each made of disjoint balls, covering together all the centers of the initial family.

By "nice metric space", we mean a technical property stated as follows: there exists no satellite
configuration of `N + 1` points (with a given parameter `τ > 1`). Such a configuration is a family
of `N + 1` balls, where the first `N` balls all intersect the last one, but none of them contains
the center of another one and their radii are controlled. This property is for instance
satisfied by finite-dimensional real vector spaces.

In this file, we prove the topological Besicovitch covering theorem,
in `Besicovitch.exist_disjoint_covering_families`.

The measurable Besicovitch theorem ensures that, in the same class of metric spaces, if at every
point one considers a class of balls of arbitrarily small radii, called admissible balls, then
one can cover almost all the space by a family of disjoint admissible balls.
It is deduced from the topological Besicovitch theorem, and proved
in `Besicovitch.exists_disjoint_closedBall_covering_ae`.

This implies that balls of small radius form a Vitali family in such spaces. Therefore, theorems
on differentiation of measures hold as a consequence of general results. We restate them in this
context to make them more easily usable.

## Main definitions and results

* `SatelliteConfig α N τ` is the type of all satellite configurations of `N + 1` points
  in the metric space `α`, with parameter `τ`.
* `HasBesicovitchCovering` is a class recording that there exist `N` and `τ > 1` such that
  there is no satellite configuration of `N + 1` points with parameter `τ`.
* `exist_disjoint_covering_families` is the topological Besicovitch covering theorem: from any
  family of balls one can extract finitely many disjoint subfamilies covering the same set.
* `exists_disjoint_closedBall_covering` is the measurable Besicovitch covering theorem: from any
  family of balls with arbitrarily small radii at every point, one can extract countably many
  disjoint balls covering almost all the space. While the value of `N` is relevant for the precise
  statement of the topological Besicovitch theorem, it becomes irrelevant for the measurable one.
  Therefore, this statement is expressed using the `Prop`-valued
  typeclass `HasBesicovitchCovering`.

We also restate the following specialized versions of general theorems on differentiation of
measures:
* `Besicovitch.ae_tendsto_rnDeriv` ensures that `ρ (closedBall x r) / μ (closedBall x r)` tends
  almost surely to the Radon-Nikodym derivative of `ρ` with respect to `μ` at `x`.
* `Besicovitch.ae_tendsto_measure_inter_div` states that almost every point in an arbitrary set `s`
  is a Lebesgue density point, i.e., `μ (s ∩ closedBall x r) / μ (closedBall x r)` tends to `1` as
  `r` tends to `0`. A stronger version for measurable sets is given in
  `Besicovitch.ae_tendsto_measure_inter_div_of_measurableSet`.

## Implementation

#### Sketch of proof of the topological Besicovitch theorem:

We choose balls in a greedy way. First choose a ball with maximal radius (or rather, since there
is no guarantee the maximal radius is realized, a ball with radius within a factor `τ` of the
supremum). Then, remove all balls whose center is covered by the first ball, and choose among the
remaining ones a ball with radius close to maximum. Go on forever until there is no available
center (this is a transfinite induction in general).

Then define inductively a coloring of the balls. A ball will be of color `i` if it intersects
already chosen balls of color `0`, ..., `i - 1`, but none of color `i`. In this way, balls of the
same color form a disjoint family, and the space is covered by the families of the different colors.

The nontrivial part is to show that at most `N` colors are used. If one needs `N + 1` colors,
consider the first time this happens. Then the corresponding ball intersects `N` balls of the
different colors. Moreover, the inductive construction ensures that the radii of all the balls are
controlled: they form a satellite configuration with `N + 1` balls (essentially by definition of
satellite configurations). Since we assume that there are no such configurations, this is a
contradiction.

#### Sketch of proof of the measurable Besicovitch theorem:

From the topological Besicovitch theorem, one can find a disjoint countable family of balls
covering a proportion `> 1 / (N + 1)` of the space. Taking a large enough finite subset of these
balls, one gets the same property for finitely many balls. Their union is closed. Therefore, any
point in the complement has around it an admissible ball not intersecting these finitely many balls.
Applying again the topological Besicovitch theorem, one extracts from these a disjoint countable
subfamily covering a proportion `> 1 / (N + 1)` of the remaining points, and then even a disjoint
finite subfamily. Then one goes on again and again, covering at each step a positive proportion of
the remaining points, while remaining disjoint from the already chosen balls. The union of all these
balls is the desired almost everywhere covering.
-/


noncomputable section

universe u

open Metric Set Filter Fin MeasureTheory TopologicalSpace

open scoped Topology ENNReal MeasureTheory NNReal

/-!
### Satellite configurations
-/


/-- A satellite configuration is a configuration of `N+1` points that shows up in the inductive
construction for the Besicovitch covering theorem. It depends on some parameter `τ ≥ 1`.

This is a family of balls (indexed by `i : Fin N.succ`, with center `c i` and radius `r i`) such
that the last ball intersects all the other balls (condition `inter`),
and given any two balls there is an order between them, ensuring that the first ball does not
contain the center of the other one, and the radius of the second ball can not be larger than
the radius of the first ball (up to a factor `τ`). This order corresponds to the order of choice
in the inductive construction: otherwise, the second ball would have been chosen before.
This is the condition `h`.

Finally, the last ball is chosen after all the other ones, meaning that `h` can be strengthened
by keeping only one side of the alternative in `hlast`.
-/
structure Besicovitch.SatelliteConfig (α : Type*) [MetricSpace α] (N : ℕ) (τ : ℝ) where
  /-- Centers of the balls -/
  c : Fin N.succ → α
  /-- Radii of the balls -/
  r : Fin N.succ → ℝ
  rpos : ∀ i, 0 < r i
  h : Pairwise fun i j =>
    r i ≤ dist (c i) (c j) ∧ r j ≤ τ * r i ∨ r j ≤ dist (c j) (c i) ∧ r i ≤ τ * r j
  hlast : ∀ i < last N, r i ≤ dist (c i) (c (last N)) ∧ r (last N) ≤ τ * r i
  inter : ∀ i < last N, dist (c i) (c (last N)) ≤ r i + r (last N)

namespace Mathlib.Meta.Positivity

open Lean Meta Qq

/-- Extension for the `positivity` tactic: `Besicovitch.SatelliteConfig.r`. -/
@[positivity Besicovitch.SatelliteConfig.r _ _]
def evalBesicovitchSatelliteConfigR : PositivityExt where eval {u α} _zα _pα e := do
  match u, α, e with
  | 0, ~q(ℝ), ~q(@Besicovitch.SatelliteConfig.r $β $inst $N $τ $self $i) =>
    assertInstancesCommute
    return .positive q(Besicovitch.SatelliteConfig.rpos $self $i)
  | _, _, _ => throwError "not Besicovitch.SatelliteConfig.r"

end Mathlib.Meta.Positivity

/-- A metric space has the Besicovitch covering property if there exist `N` and `τ > 1` such that
there are no satellite configuration of parameter `τ` with `N+1` points. This is the condition that
guarantees that the measurable Besicovitch covering theorem holds. It is satisfied by
finite-dimensional real vector spaces. -/
class HasBesicovitchCovering (α : Type*) [MetricSpace α] : Prop where
  no_satelliteConfig : ∃ (N : ℕ) (τ : ℝ), 1 < τ ∧ IsEmpty (Besicovitch.SatelliteConfig α N τ)

/-- There is always a satellite configuration with a single point. -/
instance Besicovitch.SatelliteConfig.instInhabited {α : Type*} {τ : ℝ}
    [Inhabited α] [MetricSpace α] : Inhabited (Besicovitch.SatelliteConfig α 0 τ) :=
  ⟨{  c := default
      r := fun _ => 1
      rpos := fun _ => zero_lt_one
      h := fun i j hij => (hij (Subsingleton.elim (α := Fin 1) i j)).elim
      hlast := fun i hi => by
        rw [Subsingleton.elim (α := Fin 1) i (last 0)] at hi; exact (lt_irrefl _ hi).elim
      inter := fun i hi => by
        rw [Subsingleton.elim (α := Fin 1) i (last 0)] at hi; exact (lt_irrefl _ hi).elim }⟩

namespace Besicovitch

namespace SatelliteConfig

variable {α : Type*} [MetricSpace α] {N : ℕ} {τ : ℝ} (a : SatelliteConfig α N τ)

theorem inter' (i : Fin N.succ) : dist (a.c i) (a.c (last N)) ≤ a.r i + a.r (last N) := by
  rcases lt_or_le i (last N) with (H | H)
  · exact a.inter i H
  · have I : i = last N := top_le_iff.1 H
    have := (a.rpos (last N)).le
    simp only [I, add_nonneg this this, dist_self]

theorem hlast' (i : Fin N.succ) (h : 1 ≤ τ) : a.r (last N) ≤ τ * a.r i := by
  rcases lt_or_le i (last N) with (H | H)
  · exact (a.hlast i H).2
  · have : i = last N := top_le_iff.1 H
    rw [this]
    exact le_mul_of_one_le_left (a.rpos _).le h

end SatelliteConfig

/-! ### Extracting disjoint subfamilies from a ball covering -/


/-- A ball package is a family of balls in a metric space with positive bounded radii. -/
structure BallPackage (β : Type*) (α : Type*) where
  /-- Centers of the balls -/
  c : β → α
  /-- Radii of the balls -/
  r : β → ℝ
  rpos : ∀ b, 0 < r b
  /-- Bound on the radii of the balls -/
  r_bound : ℝ
  r_le : ∀ b, r b ≤ r_bound

/-- The ball package made of unit balls. -/
def unitBallPackage (α : Type*) : BallPackage α α where
  c := id
  r _ := 1
  rpos _ := zero_lt_one
  r_bound := 1
  r_le _ := le_rfl

instance BallPackage.instInhabited (α : Type*) : Inhabited (BallPackage α α) :=
  ⟨unitBallPackage α⟩

/-- A Besicovitch tau-package is a family of balls in a metric space with positive bounded radii,
together with enough data to proceed with the Besicovitch greedy algorithm. We register this in
a single structure to make sure that all our constructions in this algorithm only depend on
one variable. -/
structure TauPackage (β : Type*) (α : Type*) extends BallPackage β α where
  /-- Parameter used by the Besicovitch greedy algorithm -/
  τ : ℝ
  one_lt_tau : 1 < τ

instance TauPackage.instInhabited (α : Type*) : Inhabited (TauPackage α α) :=
  ⟨{ unitBallPackage α with
      τ := 2
      one_lt_tau := one_lt_two }⟩

variable {α : Type*} [MetricSpace α] {β : Type u}

namespace TauPackage

variable [Nonempty β] (p : TauPackage β α)

/-- Choose inductively large balls with centers that are not contained in the union of already
chosen balls. This is a transfinite induction. -/
noncomputable def index : Ordinal.{u} → β
  | i =>
      -- `Z` is the set of points that are covered by already constructed balls
      let Z := ⋃ j : { j // j < i }, ball (p.c (index j)) (p.r (index j))
      -- `R` is the supremum of the radii of balls with centers not in `Z`
      let R := iSup fun b : { b : β // p.c b ∉ Z } => p.r b
      -- return an index `b` for which the center `c b` is not in `Z`, and the radius is at
      -- least `R / τ`, if such an index exists (and garbage otherwise).
      Classical.epsilon fun b : β => p.c b ∉ Z ∧ R ≤ p.τ * p.r b
  termination_by i => i
  decreasing_by exact j.2

/-- The set of points that are covered by the union of balls selected at steps `< i`. -/
def iUnionUpTo (i : Ordinal.{u}) : Set α :=
  ⋃ j : { j // j < i }, ball (p.c (p.index j)) (p.r (p.index j))

theorem monotone_iUnionUpTo : Monotone p.iUnionUpTo := by
  intro i j hij
  simp only [iUnionUpTo]
  exact iUnion_mono' fun r => ⟨⟨r, r.2.trans_le hij⟩, Subset.rfl⟩

/-- Supremum of the radii of balls whose centers are not yet covered at step `i`. -/
def R (i : Ordinal.{u}) : ℝ :=
  iSup fun b : { b : β // p.c b ∉ p.iUnionUpTo i } => p.r b

/-- Group the balls into disjoint families, by assigning to a ball the smallest color for which
it does not intersect any already chosen ball of this color. -/
noncomputable def color : Ordinal.{u} → ℕ
  | i =>
    let A : Set ℕ :=
      ⋃ (j : { j // j < i })
        (_ : (closedBall (p.c (p.index j)) (p.r (p.index j)) ∩
          closedBall (p.c (p.index i)) (p.r (p.index i))).Nonempty), {color j}
    sInf (univ \ A)
  termination_by i => i
  decreasing_by exact j.2

/-- `p.lastStep` is the first ordinal where the construction stops making sense, i.e., `f` returns
garbage since there is no point left to be chosen. We will only use ordinals before this step. -/
def lastStep : Ordinal.{u} :=
  sInf {i | ¬∃ b : β, p.c b ∉ p.iUnionUpTo i ∧ p.R i ≤ p.τ * p.r b}

theorem lastStep_nonempty :
    {i | ¬∃ b : β, p.c b ∉ p.iUnionUpTo i ∧ p.R i ≤ p.τ * p.r b}.Nonempty := by
  by_contra h
  suffices H : Function.Injective p.index from not_injective_of_ordinal p.index H
  intro x y hxy
  wlog x_le_y : x ≤ y generalizing x y
  · exact (this hxy.symm (le_of_not_le x_le_y)).symm
  rcases eq_or_lt_of_le x_le_y with (rfl | H); · rfl
  simp only [nonempty_def, not_exists, exists_prop, not_and, not_lt, not_le, mem_setOf_eq,
    not_forall] at h
  specialize h y
  have A : p.c (p.index y) ∉ p.iUnionUpTo y := by
    have :
        p.index y =
          Classical.epsilon fun b : β => p.c b ∉ p.iUnionUpTo y ∧ p.R y ≤ p.τ * p.r b := by
      rw [TauPackage.index]; rfl
    rw [this]
    exact (Classical.epsilon_spec h).1
  simp only [iUnionUpTo, not_exists, exists_prop, mem_iUnion, mem_closedBall, not_and, not_le,
    Subtype.exists, Subtype.coe_mk] at A
  specialize A x H
  simp? [hxy] at A says simp only [hxy, mem_ball, dist_self, not_lt] at A
  exact (lt_irrefl _ ((p.rpos (p.index y)).trans_le A)).elim

/-- Every point is covered by chosen balls, before `p.lastStep`. -/
theorem mem_iUnionUpTo_lastStep (x : β) : p.c x ∈ p.iUnionUpTo p.lastStep := by
  have A : ∀ z : β, p.c z ∈ p.iUnionUpTo p.lastStep ∨ p.τ * p.r z < p.R p.lastStep := by
    have : p.lastStep ∈ {i | ¬∃ b : β, p.c b ∉ p.iUnionUpTo i ∧ p.R i ≤ p.τ * p.r b} :=
      csInf_mem p.lastStep_nonempty
    simpa only [not_exists, mem_setOf_eq, not_and_or, not_le, not_notMem]
  by_contra h
  rcases A x with (H | H); · exact h H
  have Rpos : 0 < p.R p.lastStep := by
    apply lt_trans (mul_pos (_root_.zero_lt_one.trans p.one_lt_tau) (p.rpos _)) H
  have B : p.τ⁻¹ * p.R p.lastStep < p.R p.lastStep := by
    conv_rhs => rw [← one_mul (p.R p.lastStep)]
    exact mul_lt_mul (inv_lt_one_of_one_lt₀ p.one_lt_tau) le_rfl Rpos zero_le_one
  obtain ⟨y, hy1, hy2⟩ : ∃ y, p.c y ∉ p.iUnionUpTo p.lastStep ∧ p.τ⁻¹ * p.R p.lastStep < p.r y := by
    have := exists_lt_of_lt_csSup ?_ B
    · simpa only [exists_prop, mem_range, exists_exists_and_eq_and, Subtype.exists,
      Subtype.coe_mk]
    rw [← image_univ, image_nonempty]
    exact ⟨⟨_, h⟩, mem_univ _⟩
  rcases A y with (Hy | Hy)
  · exact hy1 Hy
  · rw [← div_eq_inv_mul] at hy2
    have := (div_le_iff₀' (_root_.zero_lt_one.trans p.one_lt_tau)).1 hy2.le
    exact lt_irrefl _ (Hy.trans_le this)

/-- If there are no configurations of satellites with `N+1` points, one never uses more than `N`
distinct families in the Besicovitch inductive construction. -/
theorem color_lt {i : Ordinal.{u}} (hi : i < p.lastStep) {N : ℕ}
    (hN : IsEmpty (SatelliteConfig α N p.τ)) : p.color i < N := by
  /- By contradiction, consider the first ordinal `i` for which one would have `p.color i = N`.
    Choose for each `k < N` a ball with color `k` that intersects the ball at color `i`
    (there is such a ball, otherwise one would have used the color `k` and not `N`).
    Then this family of `N+1` balls forms a satellite configuration, which is forbidden by
    the assumption `hN`. -/
  induction i using Ordinal.induction with | _ i IH
  let A : Set ℕ :=
    ⋃ (j : { j // j < i })
      (_ : (closedBall (p.c (p.index j)) (p.r (p.index j)) ∩
        closedBall (p.c (p.index i)) (p.r (p.index i))).Nonempty),
      {p.color j}
  have color_i : p.color i = sInf (univ \ A) := by rw [color]
  rw [color_i]
  have N_mem : N ∈ univ \ A := by
    simp only [A, not_exists, true_and, exists_prop, mem_iUnion, mem_singleton_iff,
      mem_closedBall, not_and, mem_univ, mem_diff, Subtype.exists, Subtype.coe_mk]
    intro j ji _
    exact (IH j ji (ji.trans hi)).ne'
  suffices sInf (univ \ A) ≠ N by
    rcases (csInf_le (OrderBot.bddBelow (univ \ A)) N_mem).lt_or_eq with (H | H)
    · exact H
    · exact (this H).elim
  intro Inf_eq_N
  have :
    ∀ k, k < N → ∃ j, j < i ∧
      (closedBall (p.c (p.index j)) (p.r (p.index j)) ∩
        closedBall (p.c (p.index i)) (p.r (p.index i))).Nonempty ∧ k = p.color j := by
    intro k hk
    rw [← Inf_eq_N] at hk
    have : k ∈ A := by
      simpa only [true_and, mem_univ, Classical.not_not, mem_diff] using
        Nat.notMem_of_lt_sInf hk
    simp only [mem_iUnion, mem_singleton_iff, exists_prop, Subtype.exists, exists_and_right,
      and_assoc] at this
    simpa only [A, exists_prop, mem_iUnion, mem_singleton_iff, mem_closedBall, Subtype.exists,
      Subtype.coe_mk]
  choose! g hg using this
  -- Choose for each `k < N` an ordinal `G k < i` giving a ball of color `k` intersecting
  -- the last ball.
  let G : ℕ → Ordinal := fun n => if n = N then i else g n
  have color_G : ∀ n, n ≤ N → p.color (G n) = n := by
    intro n hn
    rcases hn.eq_or_lt with (rfl | H)
    · simp only [G]; simp only [color_i, Inf_eq_N, if_true, eq_self_iff_true]
    · simp only [G]; simp only [H.ne, (hg n H).right.right.symm, if_false]
  have G_lt_last : ∀ n, n ≤ N → G n < p.lastStep := by
    intro n hn
    rcases hn.eq_or_lt with (rfl | H)
    · simp only [G]; simp only [hi, if_true, eq_self_iff_true]
    · simp only [G]; simp only [H.ne, (hg n H).left.trans hi, if_false]
  have fGn :
      ∀ n, n ≤ N →
        p.c (p.index (G n)) ∉ p.iUnionUpTo (G n) ∧ p.R (G n) ≤ p.τ * p.r (p.index (G n)) := by
    intro n hn
    have :
      p.index (G n) =
        Classical.epsilon fun t => p.c t ∉ p.iUnionUpTo (G n) ∧ p.R (G n) ≤ p.τ * p.r t := by
      rw [index]; rfl
    rw [this]
    have : ∃ t, p.c t ∉ p.iUnionUpTo (G n) ∧ p.R (G n) ≤ p.τ * p.r t := by
      simpa only [not_exists, exists_prop, not_and, not_lt, not_le, mem_setOf_eq, not_forall] using
        notMem_of_lt_csInf (G_lt_last n hn) (OrderBot.bddBelow _)
    exact Classical.epsilon_spec this
  -- the balls with indices `G k` satisfy the characteristic property of satellite configurations.
  have Gab :
    ∀ a b : Fin (Nat.succ N),
      G a < G b →
        p.r (p.index (G a)) ≤ dist (p.c (p.index (G a))) (p.c (p.index (G b))) ∧
          p.r (p.index (G b)) ≤ p.τ * p.r (p.index (G a)) := by
    intro a b G_lt
    have ha : (a : ℕ) ≤ N := Nat.lt_succ_iff.1 a.2
    have hb : (b : ℕ) ≤ N := Nat.lt_succ_iff.1 b.2
    constructor
    · have := (fGn b hb).1
      simp only [iUnionUpTo, not_exists, exists_prop, mem_iUnion, mem_closedBall, not_and, not_le,
        Subtype.exists, Subtype.coe_mk] at this
      simpa only [dist_comm, mem_ball, not_lt] using this (G a) G_lt
    · apply le_trans _ (fGn a ha).2
      have B : p.c (p.index (G b)) ∉ p.iUnionUpTo (G a) := by
        intro H; exact (fGn b hb).1 (p.monotone_iUnionUpTo G_lt.le H)
      let b' : { t // p.c t ∉ p.iUnionUpTo (G a) } := ⟨p.index (G b), B⟩
      apply @le_ciSup _ _ _ (fun t : { t // p.c t ∉ p.iUnionUpTo (G a) } => p.r t) _ b'
      refine ⟨p.r_bound, fun t ht => ?_⟩
      simp only [exists_prop, mem_range, Subtype.exists, Subtype.coe_mk] at ht
      rcases ht with ⟨u, hu⟩
      rw [← hu.2]
      exact p.r_le _
  -- therefore, one may use them to construct a satellite configuration with `N+1` points
  let sc : SatelliteConfig α N p.τ :=
    { c := fun k => p.c (p.index (G k))
      r := fun k => p.r (p.index (G k))
      rpos := fun k => p.rpos (p.index (G k))
      h := by
        intro a b a_ne_b
        wlog G_le : G a ≤ G b generalizing a b
        · exact (this a_ne_b.symm (le_of_not_le G_le)).symm
        have G_lt : G a < G b := by
          rcases G_le.lt_or_eq with (H | H); · exact H
          have A : (a : ℕ) ≠ b := Fin.val_injective.ne a_ne_b
          rw [← color_G a (Nat.lt_succ_iff.1 a.2), ← color_G b (Nat.lt_succ_iff.1 b.2), H] at A
          exact (A rfl).elim
        exact Or.inl (Gab a b G_lt)
      hlast := by
        intro a ha
        have I : (a : ℕ) < N := ha
        have : G a < G (Fin.last N) := by dsimp; simp [G, I.ne, (hg a I).1]
        exact Gab _ _ this
      inter := by
        intro a ha
        have I : (a : ℕ) < N := ha
        have J : G (Fin.last N) = i := by dsimp; simp only [G, if_true, eq_self_iff_true]
        have K : G a = g a := by dsimp [G]; simp [I.ne, (hg a I).1]
        convert dist_le_add_of_nonempty_closedBall_inter_closedBall (hg _ I).2.1 }
  -- this is a contradiction
  exact hN.false sc

end TauPackage

open TauPackage

/-- The topological Besicovitch covering theorem: there exist finitely many families of disjoint
balls covering all the centers in a package. More specifically, one can use `N` families if there
are no satellite configurations with `N+1` points. -/
theorem exist_disjoint_covering_families {N : ℕ} {τ : ℝ} (hτ : 1 < τ)
    (hN : IsEmpty (SatelliteConfig α N τ)) (q : BallPackage β α) :
    ∃ s : Fin N → Set β,
      (∀ i : Fin N, (s i).PairwiseDisjoint fun j => closedBall (q.c j) (q.r j)) ∧
        range q.c ⊆ ⋃ i : Fin N, ⋃ j ∈ s i, ball (q.c j) (q.r j) := by
  -- first exclude the trivial case where `β` is empty (we need non-emptiness for the transfinite
  -- induction, to be able to choose garbage when there is no point left).
  cases isEmpty_or_nonempty β
  · refine ⟨fun _ => ∅, fun _ => pairwiseDisjoint_empty, ?_⟩
    rw [← image_univ, eq_empty_of_isEmpty (univ : Set β)]
    simp
  -- Now, assume `β` is nonempty.
  let p : TauPackage β α :=
    { q with
      τ
      one_lt_tau := hτ }
  -- we use for `s i` the balls of color `i`.
  let s := fun i : Fin N =>
    ⋃ (k : Ordinal.{u}) (_ : k < p.lastStep) (_ : p.color k = i), ({p.index k} : Set β)
  refine ⟨s, fun i => ?_, ?_⟩
  · -- show that balls of the same color are disjoint
    intro x hx y hy x_ne_y
    obtain ⟨jx, jx_lt, jxi, rfl⟩ :
      ∃ jx : Ordinal, jx < p.lastStep ∧ p.color jx = i ∧ x = p.index jx := by
      simpa only [s, exists_prop, mem_iUnion, mem_singleton_iff] using hx
    obtain ⟨jy, jy_lt, jyi, rfl⟩ :
      ∃ jy : Ordinal, jy < p.lastStep ∧ p.color jy = i ∧ y = p.index jy := by
      simpa only [s, exists_prop, mem_iUnion, mem_singleton_iff] using hy
    wlog jxy : jx ≤ jy generalizing jx jy
    · exact (this jy jy_lt jyi hy jx jx_lt jxi hx x_ne_y.symm (le_of_not_le jxy)).symm
    replace jxy : jx < jy := by
      rcases lt_or_eq_of_le jxy with (H | rfl); · { exact H }; · { exact (x_ne_y rfl).elim }
    let A : Set ℕ :=
      ⋃ (j : { j // j < jy })
        (_ : (closedBall (p.c (p.index j)) (p.r (p.index j)) ∩
          closedBall (p.c (p.index jy)) (p.r (p.index jy))).Nonempty),
        {p.color j}
    have color_j : p.color jy = sInf (univ \ A) := by rw [TauPackage.color]
    have h : p.color jy ∈ univ \ A := by
      rw [color_j]
      apply csInf_mem
      refine ⟨N, ?_⟩
      simp only [A, not_exists, true_and, exists_prop, mem_iUnion, mem_singleton_iff, not_and,
        mem_univ, mem_diff, Subtype.exists, Subtype.coe_mk]
      intro k hk _
      exact (p.color_lt (hk.trans jy_lt) hN).ne'
    simp only [A, not_exists, true_and, exists_prop, mem_iUnion, mem_singleton_iff, not_and,
      mem_univ, mem_diff, Subtype.exists, Subtype.coe_mk] at h
    specialize h jx jxy
    contrapose! h
    simpa only [jxi, jyi, and_true, eq_self_iff_true, ← not_disjoint_iff_nonempty_inter] using h
  · -- show that the balls of color at most `N` cover every center.
    refine range_subset_iff.2 fun b => ?_
    obtain ⟨a, ha⟩ :
      ∃ a : Ordinal, a < p.lastStep ∧ dist (p.c b) (p.c (p.index a)) < p.r (p.index a) := by
      simpa only [iUnionUpTo, exists_prop, mem_iUnion, mem_ball, Subtype.exists,
        Subtype.coe_mk] using p.mem_iUnionUpTo_lastStep b
    simp only [s, exists_prop, mem_iUnion, mem_ball, mem_singleton_iff, biUnion_and',
      exists_eq_left, iUnion_exists, exists_and_left]
    exact ⟨⟨p.color a, p.color_lt ha.1 hN⟩, a, rfl, ha⟩

/-!
### The measurable Besicovitch covering theorem
-/


open scoped NNReal

variable [SecondCountableTopology α] [MeasurableSpace α] [OpensMeasurableSpace α]

/-- Consider, for each `x` in a set `s`, a radius `r x ∈ (0, 1]`. Then one can find finitely
many disjoint balls of the form `closedBall x (r x)` covering a proportion `1/(N+1)` of `s`, if
there are no satellite configurations with `N+1` points.
-/
theorem exist_finset_disjoint_balls_large_measure (μ : Measure α) [IsFiniteMeasure μ] {N : ℕ}
    {τ : ℝ} (hτ : 1 < τ) (hN : IsEmpty (SatelliteConfig α N τ)) (s : Set α) (r : α → ℝ)
    (rpos : ∀ x ∈ s, 0 < r x) (rle : ∀ x ∈ s, r x ≤ 1) :
    ∃ t : Finset α, ↑t ⊆ s ∧ μ (s \ ⋃ x ∈ t, closedBall x (r x)) ≤ N / (N + 1) * μ s ∧
      (t : Set α).PairwiseDisjoint fun x => closedBall x (r x) := by
  classical
  -- exclude the trivial case where `μ s = 0`.
  rcases le_or_lt (μ s) 0 with (hμs | hμs)
  · have : μ s = 0 := le_bot_iff.1 hμs
    refine ⟨∅, by simp only [Finset.coe_empty, empty_subset], ?_, ?_⟩
    · simp only [this, Finset.notMem_empty, diff_empty, iUnion_false, iUnion_empty,
        nonpos_iff_eq_zero, mul_zero]
    · simp only [Finset.coe_empty, pairwiseDisjoint_empty]
  cases isEmpty_or_nonempty α
  · simp only [eq_empty_of_isEmpty s, measure_empty] at hμs
    exact (lt_irrefl _ hμs).elim
  have Npos : N ≠ 0 := by
    rintro rfl
    inhabit α
    exact not_isEmpty_of_nonempty _ hN
  -- introduce a measurable superset `o` with the same measure, for measure computations
  obtain ⟨o, so, omeas, μo⟩ : ∃ o : Set α, s ⊆ o ∧ MeasurableSet o ∧ μ o = μ s :=
    exists_measurable_superset μ s
  /- We will apply the topological Besicovitch theorem, giving `N` disjoint subfamilies of balls
    covering `s`. Among these, one of them covers a proportion at least `1/N` of `s`. A large
    enough finite subfamily will then cover a proportion at least `1/(N+1)`. -/
  let a : BallPackage s α :=
    { c := fun x => x
      r := fun x => r x
      rpos := fun x => rpos x x.2
      r_bound := 1
      r_le := fun x => rle x x.2 }
  rcases exist_disjoint_covering_families hτ hN a with ⟨u, hu, hu'⟩
  have u_count : ∀ i, (u i).Countable := by
    intro i
    refine (hu i).countable_of_nonempty_interior fun j _ => ?_
    have : (ball (j : α) (r j)).Nonempty := nonempty_ball.2 (a.rpos _)
    exact this.mono ball_subset_interior_closedBall
  let v : Fin N → Set α := fun i => ⋃ (x : s) (_ : x ∈ u i), closedBall x (r x)
  have A : s = ⋃ i : Fin N, s ∩ v i := by
    refine Subset.antisymm ?_ (iUnion_subset fun i => inter_subset_left)
    intro x hx
    obtain ⟨i, y, hxy, h'⟩ :
        ∃ (i : Fin N) (i_1 : ↥s), i_1 ∈ u i ∧ x ∈ ball (↑i_1) (r ↑i_1) := by
      have : x ∈ range a.c := by simpa only [a, Subtype.range_coe_subtype, setOf_mem_eq]
      simpa only [mem_iUnion, bex_def] using hu' this
    refine mem_iUnion.2 ⟨i, ⟨hx, ?_⟩⟩
    simp only [v, exists_prop, mem_iUnion, SetCoe.exists, exists_and_right, Subtype.coe_mk]
    exact ⟨y, ⟨y.2, by simpa only [Subtype.coe_eta]⟩, ball_subset_closedBall h'⟩
  have S : ∑ _i : Fin N, μ s / N ≤ ∑ i, μ (s ∩ v i) :=
    calc
      ∑ _i : Fin N, μ s / N = μ s := by
        simp only [Finset.card_fin, Finset.sum_const, nsmul_eq_mul]
        rw [ENNReal.mul_div_cancel]
        · simp only [Npos, Ne, Nat.cast_eq_zero, not_false_iff]
        · exact ENNReal.natCast_ne_top _
      _ ≤ ∑ i, μ (s ∩ v i) := by
        conv_lhs => rw [A]
        apply measure_iUnion_fintype_le
  -- choose an index `i` of a subfamily covering at least a proportion `1/N` of `s`.
  obtain ⟨i, -, hi⟩ : ∃ (i : Fin N), i ∈ Finset.univ ∧ μ s / N ≤ μ (s ∩ v i) := by
    apply ENNReal.exists_le_of_sum_le _ S
    exact ⟨⟨0, bot_lt_iff_ne_bot.2 Npos⟩, Finset.mem_univ _⟩
  replace hi : μ s / (N + 1) < μ (s ∩ v i) := by
    apply lt_of_lt_of_le _ hi
    apply (ENNReal.mul_lt_mul_left hμs.ne' (measure_lt_top μ s).ne).2
    rw [ENNReal.inv_lt_inv]
    conv_lhs => rw [← add_zero (N : ℝ≥0∞)]
    exact ENNReal.add_lt_add_left (ENNReal.natCast_ne_top N) zero_lt_one
  have B : μ (o ∩ v i) = ∑' x : u i, μ (o ∩ closedBall x (r x)) := by
    have : o ∩ v i = ⋃ (x : s) (_ : x ∈ u i), o ∩ closedBall x (r x) := by
      simp only [v, inter_iUnion]
    rw [this, measure_biUnion (u_count i)]
    · exact (hu i).mono fun k => inter_subset_right
    · exact fun b _ => omeas.inter measurableSet_closedBall
  -- A large enough finite subfamily of `u i` will also cover a proportion `> 1/(N+1)` of `s`.
  -- Since `s` might not be measurable, we express this in terms of the measurable superset `o`.
  obtain ⟨w, hw⟩ :
    ∃ w : Finset (u i), μ s / (N + 1) <
      ∑ x ∈ w, μ (o ∩ closedBall (x : α) (r (x : α))) := by
    have C : HasSum (fun x : u i => μ (o ∩ closedBall x (r x))) (μ (o ∩ v i)) := by
      rw [B]; exact ENNReal.summable.hasSum
    have : μ s / (N + 1) < μ (o ∩ v i) := hi.trans_le (measure_mono (inter_subset_inter_left _ so))
    exact ((tendsto_order.1 C).1 _ this).exists
  -- Bring back the finset `w i` of `↑(u i)` to a finset of `α`, and check that it works by design.
  refine ⟨Finset.image (fun x : u i => x) w, ?_, ?_, ?_⟩
  -- show that the finset is included in `s`.
  · simp only [image_subset_iff, Finset.coe_image]
    intro y _
    simp only [Subtype.coe_prop, mem_preimage]
  -- show that it covers a large enough proportion of `s`. For measure computations, we do not
  -- use `s` (which might not be measurable), but its measurable superset `o`. Since their measures
  -- are the same, this does not spoil the estimates
  · suffices H : μ (o \ ⋃ x ∈ w, closedBall (↑x) (r ↑x)) ≤ N / (N + 1) * μ s by
      rw [Finset.set_biUnion_finset_image]
      exact le_trans (measure_mono (diff_subset_diff so (Subset.refl _))) H
    rw [← diff_inter_self_eq_diff,
      measure_diff_le_iff_le_add _ inter_subset_right (measure_lt_top μ _).ne]
    swap
    · exact .inter
        (w.nullMeasurableSet_biUnion fun _ _ ↦ measurableSet_closedBall.nullMeasurableSet)
        omeas.nullMeasurableSet
    calc
      μ o = 1 / (N + 1) * μ s + N / (N + 1) * μ s := by
        rw [μo, ← add_mul, ENNReal.div_add_div_same, add_comm, ENNReal.div_self, one_mul] <;> simp
      _ ≤ μ ((⋃ x ∈ w, closedBall (↑x) (r ↑x)) ∩ o) + N / (N + 1) * μ s := by
        gcongr
        rw [one_div, mul_comm, ← div_eq_mul_inv]
        apply hw.le.trans (le_of_eq _)
        rw [← Finset.set_biUnion_coe, inter_comm _ o, inter_iUnion₂, Finset.set_biUnion_coe,
          measure_biUnion_finset]
        · have : (w : Set (u i)).PairwiseDisjoint
              fun b : u i => closedBall (b : α) (r (b : α)) := by
            intro k _ l _ hkl; exact hu i k.2 l.2 (Subtype.val_injective.ne hkl)
          exact this.mono fun k => inter_subset_right
        · intro b _
          apply omeas.inter measurableSet_closedBall
  -- show that the balls are disjoint
  · intro k hk l hl hkl
    obtain ⟨k', _, rfl⟩ : ∃ k' : u i, k' ∈ w ∧ ↑k' = k := by
      simpa only [mem_image, Finset.mem_coe, Finset.coe_image] using hk
    obtain ⟨l', _, rfl⟩ : ∃ l' : u i, l' ∈ w ∧ ↑l' = l := by
      simpa only [mem_image, Finset.mem_coe, Finset.coe_image] using hl
    have k'nel' : (k' : s) ≠ l' := by intro h; rw [h] at hkl; exact hkl rfl
    exact hu i k'.2 l'.2 k'nel'

variable [HasBesicovitchCovering α]

/-- The **measurable Besicovitch covering theorem**. Assume that, for any `x` in a set `s`,
one is given a set of admissible closed balls centered at `x`, with arbitrarily small radii.
Then there exists a disjoint covering of almost all `s` by admissible closed balls centered at some
points of `s`.
This version requires that the underlying measure is finite, and that the space has the Besicovitch
covering property (which is satisfied for instance by normed real vector spaces). It expresses the
conclusion in a slightly awkward form (with a subset of `α × ℝ`) coming from the proof technique.
For a version assuming that the measure is sigma-finite,
see `exists_disjoint_closedBall_covering_ae_aux`.
For a version giving the conclusion in a nicer form, see `exists_disjoint_closedBall_covering_ae`.
-/
theorem exists_disjoint_closedBall_covering_ae_of_finiteMeasure_aux (μ : Measure α)
    [IsFiniteMeasure μ] (f : α → Set ℝ) (s : Set α)
    (hf : ∀ x ∈ s, ∀ δ > 0, (f x ∩ Ioo 0 δ).Nonempty) :
    ∃ t : Set (α × ℝ), t.Countable ∧ (∀ p ∈ t, p.1 ∈ s) ∧ (∀ p ∈ t, p.2 ∈ f p.1) ∧
      μ (s \ ⋃ (p : α × ℝ) (_ : p ∈ t), closedBall p.1 p.2) = 0 ∧
        t.PairwiseDisjoint fun p => closedBall p.1 p.2 := by
  classical
  rcases HasBesicovitchCovering.no_satelliteConfig (α := α) with ⟨N, τ, hτ, hN⟩
  /- Introduce a property `P` on finsets saying that we have a nice disjoint covering of a
      subset of `s` by admissible balls. -/
  let P : Finset (α × ℝ) → Prop := fun t =>
    ((t : Set (α × ℝ)).PairwiseDisjoint fun p => closedBall p.1 p.2) ∧
      (∀ p : α × ℝ, p ∈ t → p.1 ∈ s) ∧ ∀ p : α × ℝ, p ∈ t → p.2 ∈ f p.1
  /- Given a finite good covering of a subset `s`, one can find a larger finite good covering,
    covering additionally a proportion at least `1/(N+1)` of leftover points. This follows from
    `exist_finset_disjoint_balls_large_measure` applied to balls not intersecting the initial
    covering. -/
  have :
      ∀ t : Finset (α × ℝ), P t → ∃ u : Finset (α × ℝ), t ⊆ u ∧ P u ∧
        μ (s \ ⋃ (p : α × ℝ) (_ : p ∈ u), closedBall p.1 p.2) ≤
          N / (N + 1) * μ (s \ ⋃ (p : α × ℝ) (_ : p ∈ t), closedBall p.1 p.2) := by
    intro t ht
    set B := ⋃ (p : α × ℝ) (_ : p ∈ t), closedBall p.1 p.2 with hB
    have B_closed : IsClosed B := isClosed_biUnion_finset fun i _ => isClosed_closedBall
    set s' := s \ B
    have : ∀ x ∈ s', ∃ r ∈ f x ∩ Ioo 0 1, Disjoint B (closedBall x r) := by
      intro x hx
      have xs : x ∈ s := ((mem_diff x).1 hx).1
      rcases eq_empty_or_nonempty B with (hB | hB)
      · rcases hf x xs 1 zero_lt_one with ⟨r, hr, h'r⟩
        exact ⟨r, ⟨hr, h'r⟩, by simp only [hB, empty_disjoint]⟩
      · let r := infDist x B
        have : 0 < min r 1 :=
          lt_min ((B_closed.notMem_iff_infDist_pos hB).1 ((mem_diff x).1 hx).2) zero_lt_one
        rcases hf x xs _ this with ⟨r, hr, h'r⟩
        refine ⟨r, ⟨hr, ⟨h'r.1, h'r.2.trans_le (min_le_right _ _)⟩⟩, ?_⟩
        rw [disjoint_comm]
        exact disjoint_closedBall_of_lt_infDist (h'r.2.trans_le (min_le_left _ _))
    choose! r hr using this
    obtain ⟨v, vs', hμv, hv⟩ :
      ∃ v : Finset α,
        ↑v ⊆ s' ∧
          μ (s' \ ⋃ x ∈ v, closedBall x (r x)) ≤ N / (N + 1) * μ s' ∧
            (v : Set α).PairwiseDisjoint fun x : α => closedBall x (r x) :=
      haveI rI : ∀ x ∈ s', r x ∈ Ioo (0 : ℝ) 1 := fun x hx => (hr x hx).1.2
      exist_finset_disjoint_balls_large_measure μ hτ hN s' r (fun x hx => (rI x hx).1) fun x hx =>
        (rI x hx).2.le
    refine ⟨t ∪ Finset.image (fun x => (x, r x)) v, Finset.subset_union_left, ⟨?_, ?_, ?_⟩, ?_⟩
    · simp only [Finset.coe_union, pairwiseDisjoint_union, ht.1, true_and, Finset.coe_image]
      constructor
      · intro p hp q hq hpq
        rcases (mem_image _ _ _).1 hp with ⟨p', p'v, rfl⟩
        rcases (mem_image _ _ _).1 hq with ⟨q', q'v, rfl⟩
        refine hv p'v q'v fun hp'q' => ?_
        rw [hp'q'] at hpq
        exact hpq rfl
      · intro p hp q hq hpq
        rcases (mem_image _ _ _).1 hq with ⟨q', q'v, rfl⟩
        apply disjoint_of_subset_left _ (hr q' (vs' q'v)).2
        rw [hB, ← Finset.set_biUnion_coe]
        exact subset_biUnion_of_mem (u := fun x : α × ℝ => closedBall x.1 x.2) hp
    · intro p hp
      rcases Finset.mem_union.1 hp with (h'p | h'p)
      · exact ht.2.1 p h'p
      · rcases Finset.mem_image.1 h'p with ⟨p', p'v, rfl⟩
        exact ((mem_diff _).1 (vs' (Finset.mem_coe.2 p'v))).1
    · intro p hp
      rcases Finset.mem_union.1 hp with (h'p | h'p)
      · exact ht.2.2 p h'p
      · rcases Finset.mem_image.1 h'p with ⟨p', p'v, rfl⟩
        exact (hr p' (vs' p'v)).1.1
    · convert hμv using 2
      rw [Finset.set_biUnion_union, ← diff_diff, Finset.set_biUnion_finset_image]
  /- Define `F` associating to a finite good covering the above enlarged good covering, covering
    a proportion `1/(N+1)` of leftover points. Iterating `F`, one will get larger and larger good
    coverings, missing in the end only a measure-zero set. -/
  choose! F hF using this
  let u n := F^[n] ∅
  have u_succ : ∀ n : ℕ, u n.succ = F (u n) := fun n => by
    simp only [u, Function.comp_apply, Function.iterate_succ']
  have Pu : ∀ n, P (u n) := by
    intro n
<<<<<<< HEAD
    induction' n with n IH
    · simp only [P, u, Prod.forall, id, Function.iterate_zero]
      simp only [Finset.notMem_empty, IsEmpty.forall_iff, Finset.coe_empty, forall₂_true_iff,
=======
    induction n with
    | zero =>
      simp only [P, u, Prod.forall, id, Function.iterate_zero]
      simp only [Finset.not_mem_empty, IsEmpty.forall_iff, Finset.coe_empty, forall₂_true_iff,
>>>>>>> e97a31b6
        and_self_iff, pairwiseDisjoint_empty]
    | succ n IH =>
      rw [u_succ]
      exact (hF (u n) IH).2.1
  refine ⟨⋃ n, u n, countable_iUnion fun n => (u n).countable_toSet, ?_, ?_, ?_, ?_⟩
  · intro p hp
    rcases mem_iUnion.1 hp with ⟨n, hn⟩
    exact (Pu n).2.1 p (Finset.mem_coe.1 hn)
  · intro p hp
    rcases mem_iUnion.1 hp with ⟨n, hn⟩
    exact (Pu n).2.2 p (Finset.mem_coe.1 hn)
  · have A :
      ∀ n,
        μ (s \ ⋃ (p : α × ℝ) (_ : p ∈ ⋃ n : ℕ, (u n : Set (α × ℝ))), closedBall p.fst p.snd) ≤
          μ (s \ ⋃ (p : α × ℝ) (_ : p ∈ u n), closedBall p.fst p.snd) := by
      intro n
      gcongr μ (s \ ?_)
      exact biUnion_subset_biUnion_left (subset_iUnion (fun i => (u i : Set (α × ℝ))) n)
    have B :
        ∀ n, μ (s \ ⋃ (p : α × ℝ) (_ : p ∈ u n), closedBall p.fst p.snd) ≤
<<<<<<< HEAD
          (N / (N + 1) : ℝ≥0∞) ^ n * μ s := by
      intro n
      induction' n with n IH
      · simp only [u, le_refl, diff_empty, one_mul, iUnion_false, iUnion_empty, pow_zero,
          Function.iterate_zero, id, Finset.notMem_empty]
      calc
        μ (s \ ⋃ (p : α × ℝ) (_ : p ∈ u n.succ), closedBall p.fst p.snd) ≤
            N / (N + 1) * μ (s \ ⋃ (p : α × ℝ) (_ : p ∈ u n), closedBall p.fst p.snd) := by
          rw [u_succ]; exact (hF (u n) (Pu n)).2.2
        _ ≤ (N / (N + 1) : ℝ≥0∞) ^ n.succ * μ s := by
          rw [pow_succ', mul_assoc]; exact mul_le_mul_left' IH _
=======
          (N / (N + 1) : ℝ≥0∞) ^ n * μ s := fun n ↦ by
      induction n with
      | zero =>
        simp only [u, le_refl, diff_empty, one_mul, iUnion_false, iUnion_empty, pow_zero,
          Function.iterate_zero, id, Finset.not_mem_empty]
      | succ n IH =>
        calc
          _ ≤ N / (N + 1) * μ (s \ ⋃ (p : α × ℝ) (_ : p ∈ u n), closedBall p.fst p.snd) := by
            rw [u_succ]; exact (hF (u n) (Pu n)).2.2
          _ ≤ _ := by rw [pow_succ', mul_assoc]; exact mul_le_mul_left' IH _
>>>>>>> e97a31b6
    have C : Tendsto (fun n : ℕ => ((N : ℝ≥0∞) / (N + 1)) ^ n * μ s) atTop (𝓝 (0 * μ s)) := by
      apply ENNReal.Tendsto.mul_const _ (Or.inr (measure_lt_top μ s).ne)
      apply ENNReal.tendsto_pow_atTop_nhds_zero_of_lt_one
      rw [ENNReal.div_lt_iff, one_mul]
      · conv_lhs => rw [← add_zero (N : ℝ≥0∞)]
        exact ENNReal.add_lt_add_left (ENNReal.natCast_ne_top N) zero_lt_one
      · simp only [true_or, add_eq_zero, Ne, not_false_iff, one_ne_zero, and_false]
      · simp only [ENNReal.natCast_ne_top, Ne, not_false_iff, or_true]
    rw [zero_mul] at C
    apply le_bot_iff.1
    exact le_of_tendsto_of_tendsto' tendsto_const_nhds C fun n => (A n).trans (B n)
  · refine (pairwiseDisjoint_iUnion ?_).2 fun n => (Pu n).1
    apply (monotone_nat_of_le_succ fun n => ?_).directed_le
    rw [← Nat.succ_eq_add_one, u_succ]
    exact (hF (u n) (Pu n)).1

/-- The measurable **Besicovitch covering theorem**.

Assume that, for any `x` in a set `s`, one is given a set of admissible closed balls centered at
`x`, with arbitrarily small radii. Then there exists a disjoint covering of almost all `s` by
admissible closed balls centered at some points of `s`.

This version requires the underlying measure to be sigma-finite, and the space to have the
Besicovitch covering property (which is satisfied for instance by normed real vector spaces).
It expresses the conclusion in a slightly awkward form (with a subset of `α × ℝ`) coming from the
proof technique.

For a version giving the conclusion in a nicer form, see `exists_disjoint_closedBall_covering_ae`.
-/
theorem exists_disjoint_closedBall_covering_ae_aux (μ : Measure α) [SFinite μ] (f : α → Set ℝ)
    (s : Set α) (hf : ∀ x ∈ s, ∀ δ > 0, (f x ∩ Ioo 0 δ).Nonempty) :
    ∃ t : Set (α × ℝ), t.Countable ∧ (∀ p ∈ t, p.1 ∈ s) ∧ (∀ p ∈ t, p.2 ∈ f p.1) ∧
      μ (s \ ⋃ (p : α × ℝ) (_ : p ∈ t), closedBall p.1 p.2) = 0 ∧
        t.PairwiseDisjoint fun p => closedBall p.1 p.2 := by
  /- This is deduced from the finite measure case, by using a finite measure with respect to which
    the initial sigma-finite measure is absolutely continuous. -/
  rcases exists_isFiniteMeasure_absolutelyContinuous μ with ⟨ν, hν, hμν, -⟩
  rcases exists_disjoint_closedBall_covering_ae_of_finiteMeasure_aux ν f s hf with
    ⟨t, t_count, ts, tr, tν, tdisj⟩
  exact ⟨t, t_count, ts, tr, hμν tν, tdisj⟩

/-- The measurable **Besicovitch covering theorem**.

Assume that, for any `x` in a set `s`, one is given a set of admissible closed balls centered at
`x`, with arbitrarily small radii. Then there exists a disjoint covering of almost all `s` by
admissible closed balls centered at some points of `s`. We can even require that the radius at `x`
is bounded by a given function `R x`. (Take `R = 1` if you don't need this additional feature).

This version requires the underlying measure to be sigma-finite, and the space to have the
Besicovitch covering property (which is satisfied for instance by normed real vector spaces).
-/
theorem exists_disjoint_closedBall_covering_ae (μ : Measure α) [SFinite μ] (f : α → Set ℝ)
    (s : Set α) (hf : ∀ x ∈ s, ∀ δ > 0, (f x ∩ Ioo 0 δ).Nonempty) (R : α → ℝ)
    (hR : ∀ x ∈ s, 0 < R x) :
    ∃ (t : Set α) (r : α → ℝ), t.Countable ∧ t ⊆ s ∧
      (∀ x ∈ t, r x ∈ f x ∩ Ioo 0 (R x)) ∧ μ (s \ ⋃ x ∈ t, closedBall x (r x)) = 0 ∧
        t.PairwiseDisjoint fun x => closedBall x (r x) := by
  let g x := f x ∩ Ioo 0 (R x)
  have hg : ∀ x ∈ s, ∀ δ > 0, (g x ∩ Ioo 0 δ).Nonempty := fun x hx δ δpos ↦ by
    rcases hf x hx (min δ (R x)) (lt_min δpos (hR x hx)) with ⟨r, hr⟩
    exact ⟨r, ⟨⟨hr.1, hr.2.1, hr.2.2.trans_le (min_le_right _ _)⟩,
      ⟨hr.2.1, hr.2.2.trans_le (min_le_left _ _)⟩⟩⟩
  rcases exists_disjoint_closedBall_covering_ae_aux μ g s hg with ⟨v, v_count, vs, vg, μv, v_disj⟩
  obtain ⟨r, t, rfl⟩ : ∃ (r : α → ℝ) (t : Set α), v = graphOn r t := by
    have I : ∀ p ∈ v, 0 ≤ p.2 := fun p hp => (vg p hp).2.1.le
    rw [exists_eq_graphOn]
    refine fun x hx y hy heq ↦ v_disj.eq hx hy <| not_disjoint_iff.2 ⟨x.1, ?_⟩
    simp [*]
  have hinj : InjOn (fun x ↦ (x, r x)) t := LeftInvOn.injOn (f₁' := Prod.fst) fun _ _ ↦ rfl
  simp only [graphOn, forall_mem_image, biUnion_image, hinj.pairwiseDisjoint_image] at *
  exact ⟨t, r, countable_of_injective_of_countable_image hinj v_count, vs, vg, μv, v_disj⟩

/-- In a space with the Besicovitch property, any set `s` can be covered with balls whose measures
add up to at most `μ s + ε`, for any positive `ε`. This works even if one restricts the set of
allowed radii around a point `x` to a set `f x` which accumulates at `0`. -/
theorem exists_closedBall_covering_tsum_measure_le (μ : Measure α) [SFinite μ]
    [Measure.OuterRegular μ] {ε : ℝ≥0∞} (hε : ε ≠ 0) (f : α → Set ℝ) (s : Set α)
    (hf : ∀ x ∈ s, ∀ δ > 0, (f x ∩ Ioo 0 δ).Nonempty) :
    ∃ (t : Set α) (r : α → ℝ), t.Countable ∧ t ⊆ s ∧ (∀ x ∈ t, r x ∈ f x) ∧
      (s ⊆ ⋃ x ∈ t, closedBall x (r x)) ∧ (∑' x : t, μ (closedBall x (r x))) ≤ μ s + ε := by
  /- For the proof, first cover almost all `s` with disjoint balls thanks to the usual Besicovitch
    theorem. Taking the balls included in a well-chosen open neighborhood `u` of `s`, one may
    ensure that their measures add at most to `μ s + ε / 2`. Let `s'` be the remaining set, of
    measure `0`. Applying the other version of Besicovitch, one may cover it with at most `N`
    disjoint subfamilies. Making sure that they are all included in a neighborhood `v` of `s'` of
    measure at most `ε / (2 N)`, the sum of their measures is at most `ε / 2`,
    completing the proof. -/
  classical
  obtain ⟨u, su, u_open, μu⟩ : ∃ U, U ⊇ s ∧ IsOpen U ∧ μ U ≤ μ s + ε / 2 :=
    Set.exists_isOpen_le_add _ _
      (by
        simpa only [or_false, Ne, ENNReal.div_eq_zero_iff, ENNReal.ofNat_ne_top] using hε)
  have : ∀ x ∈ s, ∃ R > 0, ball x R ⊆ u := fun x hx =>
    Metric.mem_nhds_iff.1 (u_open.mem_nhds (su hx))
  choose! R hR using this
  obtain ⟨t0, r0, t0_count, t0s, hr0, μt0, t0_disj⟩ :
    ∃ (t0 : Set α) (r0 : α → ℝ), t0.Countable ∧ t0 ⊆ s ∧
      (∀ x ∈ t0, r0 x ∈ f x ∩ Ioo 0 (R x)) ∧ μ (s \ ⋃ x ∈ t0, closedBall x (r0 x)) = 0 ∧
        t0.PairwiseDisjoint fun x => closedBall x (r0 x) :=
    exists_disjoint_closedBall_covering_ae μ f s hf R fun x hx => (hR x hx).1
  -- we have constructed an almost everywhere covering of `s` by disjoint balls. Let `s'` be the
  -- remaining set.
  let s' := s \ ⋃ x ∈ t0, closedBall x (r0 x)
  have s's : s' ⊆ s := diff_subset
  obtain ⟨N, τ, hτ, H⟩ : ∃ N τ, 1 < τ ∧ IsEmpty (Besicovitch.SatelliteConfig α N τ) :=
    HasBesicovitchCovering.no_satelliteConfig
  obtain ⟨v, s'v, v_open, μv⟩ : ∃ v, v ⊇ s' ∧ IsOpen v ∧ μ v ≤ μ s' + ε / 2 / N :=
    Set.exists_isOpen_le_add _ _
      (by simp only [ne_eq, ENNReal.div_eq_zero_iff, hε, ENNReal.ofNat_ne_top, or_self,
          ENNReal.natCast_ne_top, not_false_eq_true])
  have : ∀ x ∈ s', ∃ r1 ∈ f x ∩ Ioo (0 : ℝ) 1, closedBall x r1 ⊆ v := by
    intro x hx
    rcases Metric.mem_nhds_iff.1 (v_open.mem_nhds (s'v hx)) with ⟨r, rpos, hr⟩
    rcases hf x (s's hx) (min r 1) (lt_min rpos zero_lt_one) with ⟨R', hR'⟩
    exact
      ⟨R', ⟨hR'.1, hR'.2.1, hR'.2.2.trans_le (min_le_right _ _)⟩,
        Subset.trans (closedBall_subset_ball (hR'.2.2.trans_le (min_le_left _ _))) hr⟩
  choose! r1 hr1 using this
  let q : BallPackage s' α :=
    { c := fun x => x
      r := fun x => r1 x
      rpos := fun x => (hr1 x.1 x.2).1.2.1
      r_bound := 1
      r_le := fun x => (hr1 x.1 x.2).1.2.2.le }
  -- by Besicovitch, we cover `s'` with at most `N` families of disjoint balls, all included in
  -- a suitable neighborhood `v` of `s'`.
  obtain ⟨S, S_disj, hS⟩ :
    ∃ S : Fin N → Set s',
      (∀ i : Fin N, (S i).PairwiseDisjoint fun j => closedBall (q.c j) (q.r j)) ∧
        range q.c ⊆ ⋃ i : Fin N, ⋃ j ∈ S i, ball (q.c j) (q.r j) :=
    exist_disjoint_covering_families hτ H q
  have S_count : ∀ i, (S i).Countable := by
    intro i
    apply (S_disj i).countable_of_nonempty_interior fun j _ => ?_
    have : (ball (j : α) (r1 j)).Nonempty := nonempty_ball.2 (q.rpos _)
    exact this.mono ball_subset_interior_closedBall
  let r x := if x ∈ s' then r1 x else r0 x
  have r_t0 : ∀ x ∈ t0, r x = r0 x := by
    intro x hx
    have : ¬x ∈ s' := by
      simp only [s', not_exists, exists_prop, mem_iUnion, mem_closedBall, not_and, not_lt, not_le,
        mem_diff, not_forall]
      intro _
      refine ⟨x, hx, ?_⟩
      rw [dist_self]
      exact (hr0 x hx).2.1.le
    simp only [r, if_neg this]
  -- the desired covering set is given by the union of the families constructed in the first and
  -- second steps.
  refine ⟨t0 ∪ ⋃ i : Fin N, ((↑) : s' → α) '' S i, r, ?_, ?_, ?_, ?_, ?_⟩
  -- it remains to check that they have the desired properties
  · exact t0_count.union (countable_iUnion fun i => (S_count i).image _)
  · simp only [t0s, true_and, union_subset_iff, image_subset_iff, iUnion_subset_iff]
    intro i x _
    exact s's x.2
  · intro x hx
    cases hx with
    | inl hx =>
      rw [r_t0 x hx]
      exact (hr0 _ hx).1
    | inr hx =>
      have h'x : x ∈ s' := by
        simp only [mem_iUnion, mem_image] at hx
        rcases hx with ⟨i, y, _, rfl⟩
        exact y.2
      simp only [r, if_pos h'x, (hr1 x h'x).1.1]
  · intro x hx
    by_cases h'x : x ∈ s'
    · obtain ⟨i, y, ySi, xy⟩ : ∃ (i : Fin N) (y : ↥s'), y ∈ S i ∧ x ∈ ball (y : α) (r1 y) := by
        have A : x ∈ range q.c := by
          simpa only [q, not_exists, exists_prop, mem_iUnion, mem_closedBall, not_and,
            not_le, mem_setOf_eq, Subtype.range_coe_subtype, mem_diff] using h'x
        simpa only [mem_iUnion, mem_image, bex_def] using hS A
      refine mem_iUnion₂.2 ⟨y, Or.inr ?_, ?_⟩
      · simp only [mem_iUnion, mem_image]
        exact ⟨i, y, ySi, rfl⟩
      · have : (y : α) ∈ s' := y.2
        simp only [r, if_pos this]
        exact ball_subset_closedBall xy
    · obtain ⟨y, yt0, hxy⟩ : ∃ y : α, y ∈ t0 ∧ x ∈ closedBall y (r0 y) := by
        simpa [s', hx, -mem_closedBall] using h'x
      refine mem_iUnion₂.2 ⟨y, Or.inl yt0, ?_⟩
      rwa [r_t0 _ yt0]
  -- the only nontrivial property is the measure control, which we check now
  · -- the sets in the first step have measure at most `μ s + ε / 2`
    have A : (∑' x : t0, μ (closedBall x (r x))) ≤ μ s + ε / 2 :=
      calc
        (∑' x : t0, μ (closedBall x (r x))) = ∑' x : t0, μ (closedBall x (r0 x)) := by
          congr 1; ext x; rw [r_t0 x x.2]
        _ = μ (⋃ x : t0, closedBall x (r0 x)) := by
          haveI : Encodable t0 := t0_count.toEncodable
          rw [measure_iUnion]
          · exact (pairwise_subtype_iff_pairwise_set _ _).2 t0_disj
          · exact fun i => measurableSet_closedBall
        _ ≤ μ u := by
          apply measure_mono
          simp only [SetCoe.forall, Subtype.coe_mk, iUnion_subset_iff]
          intro x hx
          apply Subset.trans (closedBall_subset_ball (hr0 x hx).2.2) (hR x (t0s hx)).2
        _ ≤ μ s + ε / 2 := μu
    -- each subfamily in the second step has measure at most `ε / (2 N)`.
    have B : ∀ i : Fin N, (∑' x : ((↑) : s' → α) '' S i, μ (closedBall x (r x))) ≤ ε / 2 / N :=
      fun i =>
      calc
        (∑' x : ((↑) : s' → α) '' S i, μ (closedBall x (r x))) =
            ∑' x : S i, μ (closedBall x (r x)) := by
          have : InjOn ((↑) : s' → α) (S i) := Subtype.val_injective.injOn
          let F : S i ≃ ((↑) : s' → α) '' S i := this.bijOn_image.equiv _
          exact (F.tsum_eq fun x => μ (closedBall x (r x))).symm
        _ = ∑' x : S i, μ (closedBall x (r1 x)) := by
          congr 1; ext x; have : (x : α) ∈ s' := x.1.2; simp only [s', r, if_pos this]
        _ = μ (⋃ x : S i, closedBall x (r1 x)) := by
          haveI : Encodable (S i) := (S_count i).toEncodable
          rw [measure_iUnion]
          · exact (pairwise_subtype_iff_pairwise_set _ _).2 (S_disj i)
          · exact fun i => measurableSet_closedBall
        _ ≤ μ v := by
          apply measure_mono
          simp only [SetCoe.forall, Subtype.coe_mk, iUnion_subset_iff]
          intro x xs' _
          exact (hr1 x xs').2
        _ ≤ ε / 2 / N := by have : μ s' = 0 := μt0; rwa [this, zero_add] at μv
    -- add up all these to prove the desired estimate
    calc
      (∑' x : ↥(t0 ∪ ⋃ i : Fin N, ((↑) : s' → α) '' S i), μ (closedBall x (r x))) ≤
          (∑' x : t0, μ (closedBall x (r x))) +
            ∑' x : ⋃ i : Fin N, ((↑) : s' → α) '' S i, μ (closedBall x (r x)) :=
        ENNReal.tsum_union_le (fun x => μ (closedBall x (r x))) _ _
      _ ≤
          (∑' x : t0, μ (closedBall x (r x))) +
            ∑ i : Fin N, ∑' x : ((↑) : s' → α) '' S i, μ (closedBall x (r x)) :=
        (add_le_add le_rfl (ENNReal.tsum_iUnion_le (fun x => μ (closedBall x (r x))) _))
      _ ≤ μ s + ε / 2 + ∑ i : Fin N, ε / 2 / N := by
        gcongr
        apply B
      _ ≤ μ s + ε / 2 + ε / 2 := by
        gcongr
        simp only [Finset.card_fin, Finset.sum_const, nsmul_eq_mul, ENNReal.mul_div_le]
      _ = μ s + ε := by rw [add_assoc, ENNReal.add_halves]

/-! ### Consequences on differentiation of measures -/

/-- In a space with the Besicovitch covering property, the set of closed balls with positive radius
forms a Vitali family. This is essentially a restatement of the measurable Besicovitch theorem. -/
protected def vitaliFamily (μ : Measure α) [SFinite μ] : VitaliFamily μ where
  setsAt x := (fun r : ℝ => closedBall x r) '' Ioi (0 : ℝ)
  measurableSet _ := forall_mem_image.2 fun _ _ ↦ isClosed_closedBall.measurableSet
  nonempty_interior _ := forall_mem_image.2 fun _ rpos ↦
    (nonempty_ball.2 rpos).mono ball_subset_interior_closedBall
  nontrivial x ε εpos := ⟨closedBall x ε, mem_image_of_mem _ εpos, Subset.rfl⟩
  covering := by
    intro s f fsubset ffine
    let g : α → Set ℝ := fun x => {r | 0 < r ∧ closedBall x r ∈ f x}
    have A : ∀ x ∈ s, ∀ δ > 0, (g x ∩ Ioo 0 δ).Nonempty := by
      intro x xs δ δpos
      obtain ⟨t, tf, ht⟩ : ∃ (t : Set α), t ∈ f x ∧ t ⊆ closedBall x (δ / 2) :=
        ffine x xs (δ / 2) (half_pos δpos)
      obtain ⟨r, rpos, rfl⟩ : ∃ r : ℝ, 0 < r ∧ closedBall x r = t := by simpa using fsubset x xs tf
      rcases le_total r (δ / 2) with (H | H)
      · exact ⟨r, ⟨rpos, tf⟩, ⟨rpos, H.trans_lt (half_lt_self δpos)⟩⟩
      · have : closedBall x r = closedBall x (δ / 2) :=
          Subset.antisymm ht (closedBall_subset_closedBall H)
        rw [this] at tf
        exact ⟨δ / 2, ⟨half_pos δpos, tf⟩, ⟨half_pos δpos, half_lt_self δpos⟩⟩
    obtain ⟨t, r, _, ts, tg, μt, tdisj⟩ :
      ∃ (t : Set α) (r : α → ℝ),
        t.Countable ∧
          t ⊆ s ∧
            (∀ x ∈ t, r x ∈ g x ∩ Ioo 0 1) ∧
              μ (s \ ⋃ x ∈ t, closedBall x (r x)) = 0 ∧
                t.PairwiseDisjoint fun x => closedBall x (r x) :=
      exists_disjoint_closedBall_covering_ae μ g s A (fun _ => 1) fun _ _ => zero_lt_one
    let F : α → α × Set α := fun x => (x, closedBall x (r x))
    refine ⟨F '' t, ?_, ?_, ?_, ?_⟩
    · rintro - ⟨x, hx, rfl⟩; exact ts hx
    · rintro p ⟨x, hx, rfl⟩ q ⟨y, hy, rfl⟩ hxy
      exact tdisj hx hy (ne_of_apply_ne F hxy)
    · rintro - ⟨x, hx, rfl⟩; exact (tg x hx).1.2
    · rwa [biUnion_image]

/-- The main feature of the Besicovitch Vitali family is that its filter at a point `x` corresponds
to convergence along closed balls. We record one of the two implications here, which will enable us
to deduce specific statements on differentiation of measures in this context from the general
versions. -/
theorem tendsto_filterAt (μ : Measure α) [SFinite μ] (x : α) :
    Tendsto (fun r => closedBall x r) (𝓝[>] 0) ((Besicovitch.vitaliFamily μ).filterAt x) := by
  intro s hs
  simp only [mem_map]
  obtain ⟨ε, εpos, hε⟩ :
    ∃ (ε : ℝ), ε > 0 ∧
      ∀ a : Set α, a ∈ (Besicovitch.vitaliFamily μ).setsAt x → a ⊆ closedBall x ε → a ∈ s :=
    (VitaliFamily.mem_filterAt_iff _).1 hs
  filter_upwards [Ioc_mem_nhdsGT εpos] with _r hr
  apply hε
  · exact mem_image_of_mem _ hr.1
  · exact closedBall_subset_closedBall hr.2

variable [MetricSpace β] [MeasurableSpace β] [BorelSpace β] [SecondCountableTopology β]
  [HasBesicovitchCovering β]

/-- In a space with the Besicovitch covering property, the ratio of the measure of balls converges
almost surely to the Radon-Nikodym derivative. -/
theorem ae_tendsto_rnDeriv (ρ μ : Measure β) [IsLocallyFiniteMeasure μ] [IsLocallyFiniteMeasure ρ] :
    ∀ᵐ x ∂μ,
      Tendsto (fun r => ρ (closedBall x r) / μ (closedBall x r)) (𝓝[>] 0) (𝓝 (ρ.rnDeriv μ x)) := by
  filter_upwards [VitaliFamily.ae_tendsto_rnDeriv (Besicovitch.vitaliFamily μ) ρ] with x hx
  exact hx.comp (tendsto_filterAt μ x)

/-- Given a measurable set `s`, then `μ (s ∩ closedBall x r) / μ (closedBall x r)` converges when
`r` tends to `0`, for almost every `x`. The limit is `1` for `x ∈ s` and `0` for `x ∉ s`.
This shows that almost every point of `s` is a Lebesgue density point for `s`.
A version for non-measurable sets holds, but it only gives the first conclusion,
see `ae_tendsto_measure_inter_div`. -/
theorem ae_tendsto_measure_inter_div_of_measurableSet (μ : Measure β) [IsLocallyFiniteMeasure μ]
    {s : Set β} (hs : MeasurableSet s) :
    ∀ᵐ x ∂μ,
      Tendsto (fun r => μ (s ∩ closedBall x r) / μ (closedBall x r)) (𝓝[>] 0)
        (𝓝 (s.indicator 1 x)) := by
  filter_upwards [VitaliFamily.ae_tendsto_measure_inter_div_of_measurableSet
      (Besicovitch.vitaliFamily μ) hs]
  intro x hx
  exact hx.comp (tendsto_filterAt μ x)

/-- Given an arbitrary set `s`, then `μ (s ∩ closedBall x r) / μ (closedBall x r)` converges
to `1` when `r` tends to `0`, for almost every `x` in `s`.
This shows that almost every point of `s` is a Lebesgue density point for `s`.
A stronger version holds for measurable sets, see `ae_tendsto_measure_inter_div_of_measurableSet`.

See also `IsUnifLocDoublingMeasure.ae_tendsto_measure_inter_div`. -/
theorem ae_tendsto_measure_inter_div (μ : Measure β) [IsLocallyFiniteMeasure μ] (s : Set β) :
    ∀ᵐ x ∂μ.restrict s,
      Tendsto (fun r => μ (s ∩ closedBall x r) / μ (closedBall x r)) (𝓝[>] 0) (𝓝 1) := by
  filter_upwards [VitaliFamily.ae_tendsto_measure_inter_div (Besicovitch.vitaliFamily μ) s] with x
    hx using hx.comp (tendsto_filterAt μ x)

end Besicovitch<|MERGE_RESOLUTION|>--- conflicted
+++ resolved
@@ -744,16 +744,10 @@
     simp only [u, Function.comp_apply, Function.iterate_succ']
   have Pu : ∀ n, P (u n) := by
     intro n
-<<<<<<< HEAD
-    induction' n with n IH
-    · simp only [P, u, Prod.forall, id, Function.iterate_zero]
-      simp only [Finset.notMem_empty, IsEmpty.forall_iff, Finset.coe_empty, forall₂_true_iff,
-=======
     induction n with
     | zero =>
       simp only [P, u, Prod.forall, id, Function.iterate_zero]
-      simp only [Finset.not_mem_empty, IsEmpty.forall_iff, Finset.coe_empty, forall₂_true_iff,
->>>>>>> e97a31b6
+      simp only [Finset.notMem_empty, IsEmpty.forall_iff, Finset.coe_empty, forall₂_true_iff,
         and_self_iff, pairwiseDisjoint_empty]
     | succ n IH =>
       rw [u_succ]
@@ -774,30 +768,16 @@
       exact biUnion_subset_biUnion_left (subset_iUnion (fun i => (u i : Set (α × ℝ))) n)
     have B :
         ∀ n, μ (s \ ⋃ (p : α × ℝ) (_ : p ∈ u n), closedBall p.fst p.snd) ≤
-<<<<<<< HEAD
-          (N / (N + 1) : ℝ≥0∞) ^ n * μ s := by
-      intro n
-      induction' n with n IH
-      · simp only [u, le_refl, diff_empty, one_mul, iUnion_false, iUnion_empty, pow_zero,
-          Function.iterate_zero, id, Finset.notMem_empty]
-      calc
-        μ (s \ ⋃ (p : α × ℝ) (_ : p ∈ u n.succ), closedBall p.fst p.snd) ≤
-            N / (N + 1) * μ (s \ ⋃ (p : α × ℝ) (_ : p ∈ u n), closedBall p.fst p.snd) := by
-          rw [u_succ]; exact (hF (u n) (Pu n)).2.2
-        _ ≤ (N / (N + 1) : ℝ≥0∞) ^ n.succ * μ s := by
-          rw [pow_succ', mul_assoc]; exact mul_le_mul_left' IH _
-=======
           (N / (N + 1) : ℝ≥0∞) ^ n * μ s := fun n ↦ by
       induction n with
       | zero =>
         simp only [u, le_refl, diff_empty, one_mul, iUnion_false, iUnion_empty, pow_zero,
-          Function.iterate_zero, id, Finset.not_mem_empty]
+          Function.iterate_zero, id, Finset.notMem_empty]
       | succ n IH =>
         calc
           _ ≤ N / (N + 1) * μ (s \ ⋃ (p : α × ℝ) (_ : p ∈ u n), closedBall p.fst p.snd) := by
             rw [u_succ]; exact (hF (u n) (Pu n)).2.2
           _ ≤ _ := by rw [pow_succ', mul_assoc]; exact mul_le_mul_left' IH _
->>>>>>> e97a31b6
     have C : Tendsto (fun n : ℕ => ((N : ℝ≥0∞) / (N + 1)) ^ n * μ s) atTop (𝓝 (0 * μ s)) := by
       apply ENNReal.Tendsto.mul_const _ (Or.inr (measure_lt_top μ s).ne)
       apply ENNReal.tendsto_pow_atTop_nhds_zero_of_lt_one
