--- conflicted
+++ resolved
@@ -420,14 +420,9 @@
       rcases fsubset x xs ha with ⟨a_closed, a_int, ⟨r, ar, μr⟩⟩
       refine ⟨⟨min r ε, x, a⟩, ⟨?_, ?_, a_int, a_closed, ha, xs⟩, min_le_right _ _, rfl⟩
       · rcases min_cases r ε with (h' | h') <;> rwa [h'.1]
-<<<<<<< HEAD
-      · apply le_trans (measure_mono _ (closedBall_subset_closedBall _)) μr
-        exact mul_le_mul_of_nonneg_left (min_le_left _ _) zero_le_three
-=======
       · apply le_trans ?_ μr
         gcongr
         apply min_le_left
->>>>>>> b9e4edd6
     rcases exists_disjoint_covering_ae μ s t C (fun p => p.1) (fun p => p.2.1) (fun p => p.2.2)
         (fun p hp => hp.1) (fun p hp => hp.2.1) (fun p hp => hp.2.2.1) (fun p hp => hp.2.2.2.1) A
       with ⟨t', t't, _, t'_disj, μt'⟩
