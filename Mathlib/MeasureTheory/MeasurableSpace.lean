/-
Copyright (c) 2017 Johannes Hölzl. All rights reserved.
Released under Apache 2.0 license as described in the file LICENSE.
Authors: Johannes Hölzl, Mario Carneiro
-/
import Mathlib.Algebra.IndicatorFunction
import Mathlib.Data.Prod.TProd
import Mathlib.GroupTheory.Coset
import Mathlib.Logic.Equiv.Fin
import Mathlib.MeasureTheory.MeasurableSpaceDef
import Mathlib.Order.Filter.SmallSets
import Mathlib.Order.Filter.CountableSeparatingOn
import Mathlib.Order.LiminfLimsup
import Mathlib.Data.Set.UnionLift

#align_import measure_theory.measurable_space from "leanprover-community/mathlib"@"c14c8fcde993801fca8946b0d80131a1a81d1520"

/-!
# Measurable spaces and measurable functions

This file provides properties of measurable spaces and the functions and isomorphisms
between them. The definition of a measurable space is in `MeasureTheory.MeasurableSpaceDef`.

A measurable space is a set equipped with a σ-algebra, a collection of
subsets closed under complementation and countable union. A function
between measurable spaces is measurable if the preimage of each
measurable subset is measurable.

σ-algebras on a fixed set `α` form a complete lattice. Here we order
σ-algebras by writing `m₁ ≤ m₂` if every set which is `m₁`-measurable is
also `m₂`-measurable (that is, `m₁` is a subset of `m₂`). In particular, any
collection of subsets of `α` generates a smallest σ-algebra which
contains all of them. A function `f : α → β` induces a Galois connection
between the lattices of σ-algebras on `α` and `β`.

A measurable equivalence between measurable spaces is an equivalence
which respects the σ-algebras, that is, for which both directions of
the equivalence are measurable functions.

We say that a filter `f` is measurably generated if every set `s ∈ f` includes a measurable
set `t ∈ f`. This property is useful, e.g., to extract a measurable witness of `Filter.Eventually`.

## Notation

* We write `α ≃ᵐ β` for measurable equivalences between the measurable spaces `α` and `β`.
  This should not be confused with `≃ₘ` which is used for diffeomorphisms between manifolds.

## Implementation notes

Measurability of a function `f : α → β` between measurable spaces is
defined in terms of the Galois connection induced by f.

## References

* <https://en.wikipedia.org/wiki/Measurable_space>
* <https://en.wikipedia.org/wiki/Sigma-algebra>
* <https://en.wikipedia.org/wiki/Dynkin_system>

## Tags

measurable space, σ-algebra, measurable function, measurable equivalence, dynkin system,
π-λ theorem, π-system
-/


open Set Encodable Function Equiv Filter MeasureTheory

universe uι

variable {α β γ δ δ' : Type _} {ι : Sort uι} {s t u : Set α}

namespace MeasurableSpace

section Functors

variable {m m₁ m₂ : MeasurableSpace α} {m' : MeasurableSpace β} {f : α → β} {g : β → α}

/-- The forward image of a measurable space under a function. `map f m` contains the sets
  `s : Set β` whose preimage under `f` is measurable. -/
protected def map (f : α → β) (m : MeasurableSpace α) : MeasurableSpace β where
  MeasurableSet' s := MeasurableSet[m] <| f ⁻¹' s
  measurableSet_empty := m.measurableSet_empty
  measurableSet_compl s hs := m.measurableSet_compl _ hs
  measurableSet_iUnion f hf := by simpa only [preimage_iUnion] using m.measurableSet_iUnion _ hf
#align measurable_space.map MeasurableSpace.map

@[simp]
theorem map_id : m.map id = m :=
  MeasurableSpace.ext fun _ => Iff.rfl
#align measurable_space.map_id MeasurableSpace.map_id

@[simp]
theorem map_comp {f : α → β} {g : β → γ} : (m.map f).map g = m.map (g ∘ f) :=
  MeasurableSpace.ext fun _ => Iff.rfl
#align measurable_space.map_comp MeasurableSpace.map_comp

/-- The reverse image of a measurable space under a function. `comap f m` contains the sets
  `s : Set α` such that `s` is the `f`-preimage of a measurable set in `β`. -/
protected def comap (f : α → β) (m : MeasurableSpace β) : MeasurableSpace α where
  MeasurableSet' s := ∃ s', MeasurableSet[m] s' ∧ f ⁻¹' s' = s
  measurableSet_empty := ⟨∅, m.measurableSet_empty, rfl⟩
  measurableSet_compl := fun s ⟨s', h₁, h₂⟩ => ⟨s'ᶜ, m.measurableSet_compl _ h₁, h₂ ▸ rfl⟩
  measurableSet_iUnion s hs :=
    let ⟨s', hs'⟩ := Classical.axiom_of_choice hs
    ⟨⋃ i, s' i, m.measurableSet_iUnion _ fun i => (hs' i).left, by simp [hs']⟩
#align measurable_space.comap MeasurableSpace.comap

theorem comap_eq_generateFrom (m : MeasurableSpace β) (f : α → β) :
    m.comap f = generateFrom { t | ∃ s, MeasurableSet s ∧ f ⁻¹' s = t } :=
  (@generateFrom_measurableSet _ (.comap f m)).symm
#align measurable_space.comap_eq_generate_from MeasurableSpace.comap_eq_generateFrom

@[simp]
theorem comap_id : m.comap id = m :=
  MeasurableSpace.ext fun s => ⟨fun ⟨_, hs', h⟩ => h ▸ hs', fun h => ⟨s, h, rfl⟩⟩
#align measurable_space.comap_id MeasurableSpace.comap_id

@[simp]
theorem comap_comp {f : β → α} {g : γ → β} : (m.comap f).comap g = m.comap (f ∘ g) :=
  MeasurableSpace.ext fun _ =>
    ⟨fun ⟨_, ⟨u, h, hu⟩, ht⟩ => ⟨u, h, ht ▸ hu ▸ rfl⟩, fun ⟨t, h, ht⟩ => ⟨f ⁻¹' t, ⟨_, h, rfl⟩, ht⟩⟩
#align measurable_space.comap_comp MeasurableSpace.comap_comp

theorem comap_le_iff_le_map {f : α → β} : m'.comap f ≤ m ↔ m' ≤ m.map f :=
  ⟨fun h _s hs => h _ ⟨_, hs, rfl⟩, fun h _s ⟨_t, ht, heq⟩ => heq ▸ h _ ht⟩
#align measurable_space.comap_le_iff_le_map MeasurableSpace.comap_le_iff_le_map

theorem gc_comap_map (f : α → β) :
    GaloisConnection (MeasurableSpace.comap f) (MeasurableSpace.map f) := fun _ _ =>
  comap_le_iff_le_map
#align measurable_space.gc_comap_map MeasurableSpace.gc_comap_map

theorem map_mono (h : m₁ ≤ m₂) : m₁.map f ≤ m₂.map f :=
  (gc_comap_map f).monotone_u h
#align measurable_space.map_mono MeasurableSpace.map_mono

theorem monotone_map : Monotone (MeasurableSpace.map f) := fun _ _ => map_mono
#align measurable_space.monotone_map MeasurableSpace.monotone_map

theorem comap_mono (h : m₁ ≤ m₂) : m₁.comap g ≤ m₂.comap g :=
  (gc_comap_map g).monotone_l h
#align measurable_space.comap_mono MeasurableSpace.comap_mono

theorem monotone_comap : Monotone (MeasurableSpace.comap g) := fun _ _ h => comap_mono h
#align measurable_space.monotone_comap MeasurableSpace.monotone_comap

@[simp]
theorem comap_bot : (⊥ : MeasurableSpace α).comap g = ⊥ :=
  (gc_comap_map g).l_bot
#align measurable_space.comap_bot MeasurableSpace.comap_bot

@[simp]
theorem comap_sup : (m₁ ⊔ m₂).comap g = m₁.comap g ⊔ m₂.comap g :=
  (gc_comap_map g).l_sup
#align measurable_space.comap_sup MeasurableSpace.comap_sup

@[simp]
theorem comap_iSup {m : ι → MeasurableSpace α} : (⨆ i, m i).comap g = ⨆ i, (m i).comap g :=
  (gc_comap_map g).l_iSup
#align measurable_space.comap_supr MeasurableSpace.comap_iSup

@[simp]
theorem map_top : (⊤ : MeasurableSpace α).map f = ⊤ :=
  (gc_comap_map f).u_top
#align measurable_space.map_top MeasurableSpace.map_top

@[simp]
theorem map_inf : (m₁ ⊓ m₂).map f = m₁.map f ⊓ m₂.map f :=
  (gc_comap_map f).u_inf
#align measurable_space.map_inf MeasurableSpace.map_inf

@[simp]
theorem map_iInf {m : ι → MeasurableSpace α} : (⨅ i, m i).map f = ⨅ i, (m i).map f :=
  (gc_comap_map f).u_iInf
#align measurable_space.map_infi MeasurableSpace.map_iInf

theorem comap_map_le : (m.map f).comap f ≤ m :=
  (gc_comap_map f).l_u_le _
#align measurable_space.comap_map_le MeasurableSpace.comap_map_le

theorem le_map_comap : m ≤ (m.comap g).map g :=
  (gc_comap_map g).le_u_l _
#align measurable_space.le_map_comap MeasurableSpace.le_map_comap

end Functors

theorem comap_generateFrom {f : α → β} {s : Set (Set β)} :
    (generateFrom s).comap f = generateFrom (preimage f '' s) :=
  le_antisymm
    (comap_le_iff_le_map.2 <|
      generateFrom_le fun _t hts => GenerateMeasurable.basic _ <| mem_image_of_mem _ <| hts)
    (generateFrom_le fun _t ⟨u, hu, Eq⟩ => Eq ▸ ⟨u, GenerateMeasurable.basic _ hu, rfl⟩)
#align measurable_space.comap_generate_from MeasurableSpace.comap_generateFrom

end MeasurableSpace

section MeasurableFunctions

open MeasurableSpace

theorem measurable_iff_le_map {m₁ : MeasurableSpace α} {m₂ : MeasurableSpace β} {f : α → β} :
    Measurable f ↔ m₂ ≤ m₁.map f :=
  Iff.rfl
#align measurable_iff_le_map measurable_iff_le_map

alias measurable_iff_le_map ↔ Measurable.le_map Measurable.of_le_map
#align measurable.le_map Measurable.le_map
#align measurable.of_le_map Measurable.of_le_map

theorem measurable_iff_comap_le {m₁ : MeasurableSpace α} {m₂ : MeasurableSpace β} {f : α → β} :
    Measurable f ↔ m₂.comap f ≤ m₁ :=
  comap_le_iff_le_map.symm
#align measurable_iff_comap_le measurable_iff_comap_le

alias measurable_iff_comap_le ↔ Measurable.comap_le Measurable.of_comap_le
#align measurable.comap_le Measurable.comap_le
#align measurable.of_comap_le Measurable.of_comap_le

theorem comap_measurable {m : MeasurableSpace β} (f : α → β) : Measurable[m.comap f] f :=
  fun s hs => ⟨s, hs, rfl⟩
#align comap_measurable comap_measurable

theorem Measurable.mono {ma ma' : MeasurableSpace α} {mb mb' : MeasurableSpace β} {f : α → β}
    (hf : @Measurable α β ma mb f) (ha : ma ≤ ma') (hb : mb' ≤ mb) : @Measurable α β ma' mb' f :=
  fun _t ht => ha _ <| hf <| hb _ ht
#align measurable.mono Measurable.mono

-- porting note: todo: add TC `DiscreteMeasurable` + instances

@[measurability]
theorem measurable_from_top [MeasurableSpace β] {f : α → β} : Measurable[⊤] f := fun _ _ => trivial
#align measurable_from_top measurable_from_top

theorem measurable_generateFrom [MeasurableSpace α] {s : Set (Set β)} {f : α → β}
    (h : ∀ t ∈ s, MeasurableSet (f ⁻¹' t)) : @Measurable _ _ _ (generateFrom s) f :=
  Measurable.of_le_map <| generateFrom_le h
#align measurable_generate_from measurable_generateFrom

variable {f g : α → β}

section TypeclassMeasurableSpace

variable [MeasurableSpace α] [MeasurableSpace β] [MeasurableSpace γ]

@[nontriviality, measurability]
theorem Subsingleton.measurable [Subsingleton α] : Measurable f := fun _ _ =>
  @Subsingleton.measurableSet α _ _ _
#align subsingleton.measurable Subsingleton.measurable

@[nontriviality, measurability]
theorem measurable_of_subsingleton_codomain [Subsingleton β] (f : α → β) : Measurable f :=
  fun s _ => Subsingleton.set_cases MeasurableSet.empty MeasurableSet.univ s
#align measurable_of_subsingleton_codomain measurable_of_subsingleton_codomain

@[measurability, to_additive]
theorem measurable_one [One α] : Measurable (1 : β → α) :=
  @measurable_const _ _ _ _ 1
#align measurable_one measurable_one
#align measurable_zero measurable_zero

theorem measurable_of_empty [IsEmpty α] (f : α → β) : Measurable f :=
  Subsingleton.measurable
#align measurable_of_empty measurable_of_empty

theorem measurable_of_empty_codomain [IsEmpty β] (f : α → β) : Measurable f :=
  measurable_of_subsingleton_codomain f
#align measurable_of_empty_codomain measurable_of_empty_codomain

/-- A version of `measurable_const` that assumes `f x = f y` for all `x, y`. This version works
for functions between empty types. -/
theorem measurable_const' {f : β → α} (hf : ∀ x y, f x = f y) : Measurable f := by
  nontriviality β
  inhabit β
  convert @measurable_const α β ‹_› ‹_› (f default) using 2
  apply hf
#align measurable_const' measurable_const'

@[measurability]
theorem measurable_natCast [NatCast α] (n : ℕ) : Measurable (n : β → α) :=
  @measurable_const α _ _ _ n
#align measurable_nat_cast measurable_natCast

@[measurability]
theorem measurable_intCast [IntCast α] (n : ℤ) : Measurable (n : β → α) :=
  @measurable_const α _ _ _ n
#align measurable_int_cast measurable_intCast

theorem measurable_of_countable [Countable α] [MeasurableSingletonClass α] (f : α → β) :
    Measurable f := fun s _ =>
  (f ⁻¹' s).to_countable.measurableSet
#align measurable_of_countable measurable_of_countable

theorem measurable_of_finite [Finite α] [MeasurableSingletonClass α] (f : α → β) : Measurable f :=
  measurable_of_countable f
#align measurable_of_finite measurable_of_finite

end TypeclassMeasurableSpace

variable {m : MeasurableSpace α}

@[measurability]
theorem Measurable.iterate {f : α → α} (hf : Measurable f) : ∀ n, Measurable f^[n]
  | 0 => measurable_id
  | n + 1 => (Measurable.iterate hf n).comp hf
#align measurable.iterate Measurable.iterate

variable {mβ : MeasurableSpace β}

@[measurability]
theorem measurableSet_preimage {t : Set β} (hf : Measurable f) (ht : MeasurableSet t) :
    MeasurableSet (f ⁻¹' t) :=
  hf ht
#align measurable_set_preimage measurableSet_preimage

-- porting note: new
protected theorem MeasurableSet.preimage {t : Set β} (ht : MeasurableSet t) (hf : Measurable f) :
    MeasurableSet (f ⁻¹' t) :=
  hf ht

@[measurability]
protected theorem Measurable.piecewise {_ : DecidablePred (· ∈ s)} (hs : MeasurableSet s)
    (hf : Measurable f) (hg : Measurable g) : Measurable (piecewise s f g) := by
  intro t ht
  rw [piecewise_preimage]
  exact hs.ite (hf ht) (hg ht)
#align measurable.piecewise Measurable.piecewise

/-- This is slightly different from `Measurable.piecewise`. It can be used to show
`Measurable (ite (x=0) 0 1)` by
`exact Measurable.ite (measurableSet_singleton 0) measurable_const measurable_const`,
but replacing `Measurable.ite` by `Measurable.piecewise` in that example proof does not work. -/
theorem Measurable.ite {p : α → Prop} {_ : DecidablePred p} (hp : MeasurableSet { a : α | p a })
    (hf : Measurable f) (hg : Measurable g) : Measurable fun x => ite (p x) (f x) (g x) :=
  Measurable.piecewise hp hf hg
#align measurable.ite Measurable.ite

@[measurability]
theorem Measurable.indicator [Zero β] (hf : Measurable f) (hs : MeasurableSet s) :
    Measurable (s.indicator f) :=
  hf.piecewise hs measurable_const
#align measurable.indicator Measurable.indicator

@[to_additive (attr := measurability)]
theorem measurableSet_mulSupport [One β] [MeasurableSingletonClass β] (hf : Measurable f) :
    MeasurableSet (mulSupport f) :=
  hf (measurableSet_singleton 1).compl
#align measurable_set_mul_support measurableSet_mulSupport
#align measurable_set_support measurableSet_support

/-- If a function coincides with a measurable function outside of a countable set, it is
measurable. -/
theorem Measurable.measurable_of_countable_ne [MeasurableSingletonClass α] (hf : Measurable f)
    (h : Set.Countable { x | f x ≠ g x }) : Measurable g := by
  intro t ht
  have : g ⁻¹' t = g ⁻¹' t ∩ { x | f x = g x }ᶜ ∪ g ⁻¹' t ∩ { x | f x = g x } := by
    simp [← inter_union_distrib_left]
  rw [this]
  refine (h.mono (inter_subset_right _ _)).measurableSet.union ?_
  have : g ⁻¹' t ∩ { x : α | f x = g x } = f ⁻¹' t ∩ { x : α | f x = g x } := by
    ext x
    simp (config := { contextual := true })
  rw [this]
  exact (hf ht).inter h.measurableSet.of_compl
#align measurable.measurable_of_countable_ne Measurable.measurable_of_countable_ne

end MeasurableFunctions

section Constructions

instance Empty.instMeasurableSpace : MeasurableSpace Empty := ⊤
#align empty.measurable_space Empty.instMeasurableSpace
instance PUnit.instMeasurableSpace : MeasurableSpace PUnit := ⊤
#align punit.measurable_space PUnit.instMeasurableSpace
instance Bool.instMeasurableSpace : MeasurableSpace Bool := ⊤
#align bool.measurable_space Bool.instMeasurableSpace
instance Nat.instMeasurableSpace : MeasurableSpace ℕ := ⊤
#align nat.measurable_space Nat.instMeasurableSpace
instance Int.instMeasurableSpace : MeasurableSpace ℤ := ⊤
#align int.measurable_space Int.instMeasurableSpace
instance Rat.instMeasurableSpace : MeasurableSpace ℚ := ⊤
#align rat.measurable_space Rat.instMeasurableSpace

instance Empty.instMeasurableSingletonClass : MeasurableSingletonClass Empty := ⟨fun _ => trivial⟩
#align empty.measurable_singleton_class Empty.instMeasurableSingletonClass
instance PUnit.instMeasurableSingletonClass : MeasurableSingletonClass PUnit := ⟨fun _ => trivial⟩
#align punit.measurable_singleton_class PUnit.instMeasurableSingletonClass
instance Bool.instMeasurableSingletonClass : MeasurableSingletonClass Bool := ⟨fun _ => trivial⟩
#align bool.measurable_singleton_class Bool.instMeasurableSingletonClass
instance Nat.instMeasurableSingletonClass : MeasurableSingletonClass ℕ := ⟨fun _ => trivial⟩
#align nat.measurable_singleton_class Nat.instMeasurableSingletonClass
instance Int.instMeasurableSingletonClass : MeasurableSingletonClass ℤ := ⟨fun _ => trivial⟩
#align int.measurable_singleton_class Int.instMeasurableSingletonClass
instance Rat.instMeasurableSingletonClass : MeasurableSingletonClass ℚ := ⟨fun _ => trivial⟩
#align rat.measurable_singleton_class Rat.instMeasurableSingletonClass

theorem measurable_to_countable [MeasurableSpace α] [Countable α] [MeasurableSpace β] {f : β → α}
    (h : ∀ y, MeasurableSet (f ⁻¹' {f y})) : Measurable f := fun s _ => by
  rw [← biUnion_preimage_singleton]
  refine' MeasurableSet.iUnion fun y => MeasurableSet.iUnion fun hy => _
  by_cases hyf : y ∈ range f
  · rcases hyf with ⟨y, rfl⟩
    apply h
  · simp only [preimage_singleton_eq_empty.2 hyf, MeasurableSet.empty]
#align measurable_to_countable measurable_to_countable

theorem measurable_to_countable' [MeasurableSpace α] [Countable α] [MeasurableSpace β] {f : β → α}
    (h : ∀ x, MeasurableSet (f ⁻¹' {x})) : Measurable f :=
  measurable_to_countable fun y => h (f y)
#align measurable_to_countable' measurable_to_countable'

@[measurability]
theorem measurable_unit [MeasurableSpace α] (f : Unit → α) : Measurable f :=
  measurable_from_top
#align measurable_unit measurable_unit

section Nat

variable [MeasurableSpace α]

@[measurability]
theorem measurable_from_nat {f : ℕ → α} : Measurable f :=
  measurable_from_top
#align measurable_from_nat measurable_from_nat

theorem measurable_to_nat {f : α → ℕ} : (∀ y, MeasurableSet (f ⁻¹' {f y})) → Measurable f :=
  measurable_to_countable
#align measurable_to_nat measurable_to_nat

theorem measurable_to_bool {f : α → Bool} (h : MeasurableSet (f ⁻¹' {true})) : Measurable f := by
  apply measurable_to_countable'
  rintro (- | -)
  · convert h.compl
    rw [← preimage_compl, Bool.compl_singleton, Bool.not_true]
  exact h
#align measurable_to_bool measurable_to_bool

theorem measurable_findGreatest' {p : α → ℕ → Prop} [∀ x, DecidablePred (p x)] {N : ℕ}
    (hN : ∀ k ≤ N, MeasurableSet { x | Nat.findGreatest (p x) N = k }) :
    Measurable fun x => Nat.findGreatest (p x) N :=
  measurable_to_nat fun _ => hN _ N.findGreatest_le
#align measurable_find_greatest' measurable_findGreatest'

theorem measurable_findGreatest {p : α → ℕ → Prop} [∀ x, DecidablePred (p x)] {N}
    (hN : ∀ k ≤ N, MeasurableSet { x | p x k }) : Measurable fun x => Nat.findGreatest (p x) N := by
  refine' measurable_findGreatest' fun k hk => _
  simp only [Nat.findGreatest_eq_iff, setOf_and, setOf_forall, ← compl_setOf]
  repeat' apply_rules [MeasurableSet.inter, MeasurableSet.const, MeasurableSet.iInter,
    MeasurableSet.compl, hN] <;> try intros
#align measurable_find_greatest measurable_findGreatest

theorem measurable_find {p : α → ℕ → Prop} [∀ x, DecidablePred (p x)] (hp : ∀ x, ∃ N, p x N)
    (hm : ∀ k, MeasurableSet { x | p x k }) : Measurable fun x => Nat.find (hp x) := by
  refine' measurable_to_nat fun x => _
  rw [preimage_find_eq_disjointed (fun k => {x | p x k})]
  exact MeasurableSet.disjointed hm _
#align measurable_find measurable_find

end Nat

section Quotient

variable [MeasurableSpace α] [MeasurableSpace β]

instance Quot.instMeasurableSpace {α} {r : α → α → Prop} [m : MeasurableSpace α] :
    MeasurableSpace (Quot r) :=
  m.map (Quot.mk r)
#align quot.measurable_space Quot.instMeasurableSpace

instance Quotient.instMeasurableSpace {α} {s : Setoid α} [m : MeasurableSpace α] :
    MeasurableSpace (Quotient s) :=
  m.map Quotient.mk''
#align quotient.measurable_space Quotient.instMeasurableSpace

@[to_additive]
instance QuotientGroup.measurableSpace {G} [Group G] [MeasurableSpace G] (S : Subgroup G) :
    MeasurableSpace (G ⧸ S) :=
  Quotient.instMeasurableSpace
#align quotient_group.measurable_space QuotientGroup.measurableSpace
#align quotient_add_group.measurable_space QuotientAddGroup.measurableSpace

theorem measurableSet_quotient {s : Setoid α} {t : Set (Quotient s)} :
    MeasurableSet t ↔ MeasurableSet (Quotient.mk'' ⁻¹' t) :=
  Iff.rfl
#align measurable_set_quotient measurableSet_quotient

theorem measurable_from_quotient {s : Setoid α} {f : Quotient s → β} :
    Measurable f ↔ Measurable (f ∘ Quotient.mk'') :=
  Iff.rfl
#align measurable_from_quotient measurable_from_quotient

@[measurability]
theorem measurable_quotient_mk' [s : Setoid α] : Measurable (Quotient.mk' : α → Quotient s) :=
  fun _ => id
#align measurable_quotient_mk measurable_quotient_mk'

@[measurability]
theorem measurable_quotient_mk'' {s : Setoid α} : Measurable (Quotient.mk'' : α → Quotient s) :=
  fun _ => id
#align measurable_quotient_mk' measurable_quotient_mk''

@[measurability]
theorem measurable_quot_mk {r : α → α → Prop} : Measurable (Quot.mk r) := fun _ => id
#align measurable_quot_mk measurable_quot_mk

@[to_additive (attr := measurability)]
theorem QuotientGroup.measurable_coe {G} [Group G] [MeasurableSpace G] {S : Subgroup G} :
    Measurable ((↑) : G → G ⧸ S) :=
  measurable_quotient_mk''
#align quotient_group.measurable_coe QuotientGroup.measurable_coe
#align quotient_add_group.measurable_coe QuotientAddGroup.measurable_coe

@[to_additive]
nonrec theorem QuotientGroup.measurable_from_quotient {G} [Group G] [MeasurableSpace G]
    {S : Subgroup G} {f : G ⧸ S → α} : Measurable f ↔ Measurable (f ∘ ((↑) : G → G ⧸ S)) :=
  measurable_from_quotient
#align quotient_group.measurable_from_quotient QuotientGroup.measurable_from_quotient
#align quotient_add_group.measurable_from_quotient QuotientAddGroup.measurable_from_quotient

end Quotient

section Subtype

instance Subtype.instMeasurableSpace {α} {p : α → Prop} [m : MeasurableSpace α] :
    MeasurableSpace (Subtype p) :=
  m.comap ((↑) : _ → α)
#align subtype.measurable_space Subtype.instMeasurableSpace

section

variable [MeasurableSpace α]

@[measurability]
theorem measurable_subtype_coe {p : α → Prop} : Measurable ((↑) : Subtype p → α) :=
  MeasurableSpace.le_map_comap
#align measurable_subtype_coe measurable_subtype_coe

instance Subtype.instMeasurableSingletonClass {p : α → Prop} [MeasurableSingletonClass α] :
    MeasurableSingletonClass (Subtype p) where
  measurableSet_singleton x :=
    ⟨{(x : α)}, measurableSet_singleton (x : α), by
      rw [← image_singleton, preimage_image_eq _ Subtype.val_injective]⟩
#align subtype.measurable_singleton_class Subtype.instMeasurableSingletonClass

end

variable {m : MeasurableSpace α} {mβ : MeasurableSpace β}

theorem MeasurableSet.of_subtype_image {s : Set α} {t : Set s}
    (h : MeasurableSet (Subtype.val '' t)) : MeasurableSet t :=
  ⟨_, h, preimage_image_eq _ Subtype.val_injective⟩

theorem MeasurableSet.subtype_image {s : Set α} {t : Set s} (hs : MeasurableSet s) :
    MeasurableSet t → MeasurableSet (((↑) : s → α) '' t) := by
  rintro ⟨u, hu, rfl⟩
  rw [Subtype.image_preimage_coe]
  exact hu.inter hs
#align measurable_set.subtype_image MeasurableSet.subtype_image

@[measurability]
theorem Measurable.subtype_coe {p : β → Prop} {f : α → Subtype p} (hf : Measurable f) :
    Measurable fun a : α => (f a : β) :=
  measurable_subtype_coe.comp hf
#align measurable.subtype_coe Measurable.subtype_coe

alias Measurable.subtype_coe ← Measurable.subtype_val

@[measurability]
theorem Measurable.subtype_mk {p : β → Prop} {f : α → β} (hf : Measurable f) {h : ∀ x, p (f x)} :
    Measurable fun x => (⟨f x, h x⟩ : Subtype p) := fun t ⟨s, hs⟩ =>
  hs.2 ▸ by simp only [← preimage_comp, (· ∘ ·), Subtype.coe_mk, hf hs.1]
#align measurable.subtype_mk Measurable.subtype_mk

theorem Measurable.subtype_map {f : α → β} {p : α → Prop} {q : β → Prop} (hf : Measurable f)
    (hpq : ∀ x, p x → q (f x)) : Measurable (Subtype.map f hpq) :=
  (hf.comp measurable_subtype_coe).subtype_mk

theorem measurable_inclusion {s t : Set α} (h : s ⊆ t) : Measurable (inclusion h) :=
  measurable_id.subtype_map h

theorem MeasurableSet.image_inclusion' {s t : Set α} (h : s ⊆ t) {u : Set s}
    (hs : MeasurableSet (Subtype.val ⁻¹' s : Set t)) (hu : MeasurableSet u) :
    MeasurableSet (inclusion h '' u) := by
  rcases hu with ⟨u, hu, rfl⟩
  convert (measurable_subtype_coe hu).inter hs
  ext ⟨x, hx⟩
  simpa [@and_comm _ (_ = x)] using and_comm

theorem MeasurableSet.image_inclusion {s t : Set α} (h : s ⊆ t) {u : Set s}
    (hs : MeasurableSet s) (hu : MeasurableSet u) :
    MeasurableSet (inclusion h '' u) :=
  (measurable_subtype_coe hs).image_inclusion' h hu

theorem measurable_of_measurable_union_cover {f : α → β} (s t : Set α) (hs : MeasurableSet s)
    (ht : MeasurableSet t) (h : univ ⊆ s ∪ t) (hc : Measurable fun a : s => f a)
    (hd : Measurable fun a : t => f a) : Measurable f := fun u hu => by
  convert (hs.subtype_image (hc hu)).union (ht.subtype_image (hd hu))
  change f ⁻¹' u = (↑) '' ((↑) ⁻¹' (f ⁻¹' u) : Set s) ∪ (↑) '' ((↑) ⁻¹' (f ⁻¹' u) : Set t)
  rw [image_preimage_eq_inter_range, image_preimage_eq_inter_range, Subtype.range_coe,
    Subtype.range_coe, ← inter_distrib_left, univ_subset_iff.1 h, inter_univ]
#align measurable_of_measurable_union_cover measurable_of_measurable_union_cover

theorem measurable_of_restrict_of_restrict_compl {f : α → β} {s : Set α} (hs : MeasurableSet s)
    (h₁ : Measurable (s.restrict f)) (h₂ : Measurable (sᶜ.restrict f)) : Measurable f :=
  measurable_of_measurable_union_cover s sᶜ hs hs.compl (union_compl_self s).ge h₁ h₂
#align measurable_of_restrict_of_restrict_compl measurable_of_restrict_of_restrict_compl

theorem Measurable.dite [∀ x, Decidable (x ∈ s)] {f : s → β} (hf : Measurable f)
    {g : (sᶜ : Set α) → β} (hg : Measurable g) (hs : MeasurableSet s) :
    Measurable fun x => if hx : x ∈ s then f ⟨x, hx⟩ else g ⟨x, hx⟩ :=
  measurable_of_restrict_of_restrict_compl hs (by simpa) (by simpa)
#align measurable.dite Measurable.dite

theorem measurable_of_measurable_on_compl_finite [MeasurableSingletonClass α] {f : α → β}
    (s : Set α) (hs : s.Finite) (hf : Measurable (sᶜ.restrict f)) : Measurable f :=
  have := hs.to_subtype
  measurable_of_restrict_of_restrict_compl hs.measurableSet (measurable_of_finite _) hf
#align measurable_of_measurable_on_compl_finite measurable_of_measurable_on_compl_finite

theorem measurable_of_measurable_on_compl_singleton [MeasurableSingletonClass α] {f : α → β} (a : α)
    (hf : Measurable ({ x | x ≠ a }.restrict f)) : Measurable f :=
  measurable_of_measurable_on_compl_finite {a} (finite_singleton a) hf
#align measurable_of_measurable_on_compl_singleton measurable_of_measurable_on_compl_singleton

end Subtype

section Prod

/-- A `MeasurableSpace` structure on the product of two measurable spaces. -/
def MeasurableSpace.prod {α β} (m₁ : MeasurableSpace α) (m₂ : MeasurableSpace β) :
    MeasurableSpace (α × β) :=
  m₁.comap Prod.fst ⊔ m₂.comap Prod.snd
#align measurable_space.prod MeasurableSpace.prod

instance Prod.instMeasurableSpace {α β} [m₁ : MeasurableSpace α] [m₂ : MeasurableSpace β] :
    MeasurableSpace (α × β) :=
  m₁.prod m₂
#align prod.measurable_space Prod.instMeasurableSpace

@[measurability]
theorem measurable_fst {_ : MeasurableSpace α} {_ : MeasurableSpace β} :
    Measurable (Prod.fst : α × β → α) :=
  Measurable.of_comap_le le_sup_left
#align measurable_fst measurable_fst

@[measurability]
theorem measurable_snd {_ : MeasurableSpace α} {_ : MeasurableSpace β} :
    Measurable (Prod.snd : α × β → β) :=
  Measurable.of_comap_le le_sup_right
#align measurable_snd measurable_snd

variable {m : MeasurableSpace α} {mβ : MeasurableSpace β} {mγ : MeasurableSpace γ}

theorem Measurable.fst {f : α → β × γ} (hf : Measurable f) : Measurable fun a : α => (f a).1 :=
  measurable_fst.comp hf
#align measurable.fst Measurable.fst

theorem Measurable.snd {f : α → β × γ} (hf : Measurable f) : Measurable fun a : α => (f a).2 :=
  measurable_snd.comp hf
#align measurable.snd Measurable.snd

@[measurability]
theorem Measurable.prod {f : α → β × γ} (hf₁ : Measurable fun a => (f a).1)
    (hf₂ : Measurable fun a => (f a).2) : Measurable f :=
  Measurable.of_le_map <|
    sup_le
      (by
        rw [MeasurableSpace.comap_le_iff_le_map, MeasurableSpace.map_comp]
        exact hf₁)
      (by
        rw [MeasurableSpace.comap_le_iff_le_map, MeasurableSpace.map_comp]
        exact hf₂)
#align measurable.prod Measurable.prod

theorem Measurable.prod_mk {β γ} {_ : MeasurableSpace β} {_ : MeasurableSpace γ} {f : α → β}
    {g : α → γ} (hf : Measurable f) (hg : Measurable g) : Measurable fun a : α => (f a, g a) :=
  Measurable.prod hf hg
#align measurable.prod_mk Measurable.prod_mk

theorem Measurable.prod_map [MeasurableSpace δ] {f : α → β} {g : γ → δ} (hf : Measurable f)
    (hg : Measurable g) : Measurable (Prod.map f g) :=
  (hf.comp measurable_fst).prod_mk (hg.comp measurable_snd)
#align measurable.prod_map Measurable.prod_map

theorem measurable_prod_mk_left {x : α} : Measurable (@Prod.mk _ β x) :=
  measurable_const.prod_mk measurable_id
#align measurable_prod_mk_left measurable_prod_mk_left

theorem measurable_prod_mk_right {y : β} : Measurable fun x : α => (x, y) :=
  measurable_id.prod_mk measurable_const
#align measurable_prod_mk_right measurable_prod_mk_right

theorem Measurable.of_uncurry_left {f : α → β → γ} (hf : Measurable (uncurry f)) {x : α} :
    Measurable (f x) :=
  hf.comp measurable_prod_mk_left
#align measurable.of_uncurry_left Measurable.of_uncurry_left

theorem Measurable.of_uncurry_right {f : α → β → γ} (hf : Measurable (uncurry f)) {y : β} :
    Measurable fun x => f x y :=
  hf.comp measurable_prod_mk_right
#align measurable.of_uncurry_right Measurable.of_uncurry_right

theorem measurable_prod {f : α → β × γ} :
    Measurable f ↔ (Measurable fun a => (f a).1) ∧ Measurable fun a => (f a).2 :=
  ⟨fun hf => ⟨measurable_fst.comp hf, measurable_snd.comp hf⟩, fun h => Measurable.prod h.1 h.2⟩
#align measurable_prod measurable_prod

@[measurability]
theorem measurable_swap : Measurable (Prod.swap : α × β → β × α) :=
  Measurable.prod measurable_snd measurable_fst
#align measurable_swap measurable_swap

theorem measurable_swap_iff {_ : MeasurableSpace γ} {f : α × β → γ} :
    Measurable (f ∘ Prod.swap) ↔ Measurable f :=
  ⟨fun hf => hf.comp measurable_swap, fun hf => hf.comp measurable_swap⟩
#align measurable_swap_iff measurable_swap_iff

@[measurability]
protected theorem MeasurableSet.prod {s : Set α} {t : Set β} (hs : MeasurableSet s)
    (ht : MeasurableSet t) : MeasurableSet (s ×ˢ t) :=
  MeasurableSet.inter (measurable_fst hs) (measurable_snd ht)
#align measurable_set.prod MeasurableSet.prod

theorem measurableSet_prod_of_nonempty {s : Set α} {t : Set β} (h : (s ×ˢ t).Nonempty) :
    MeasurableSet (s ×ˢ t) ↔ MeasurableSet s ∧ MeasurableSet t := by
  rcases h with ⟨⟨x, y⟩, hx, hy⟩
  refine' ⟨fun hst => _, fun h => h.1.prod h.2⟩
  have : MeasurableSet ((fun x => (x, y)) ⁻¹' s ×ˢ t) := measurable_prod_mk_right hst
  have : MeasurableSet (Prod.mk x ⁻¹' s ×ˢ t) := measurable_prod_mk_left hst
  simp_all
#align measurable_set_prod_of_nonempty measurableSet_prod_of_nonempty

theorem measurableSet_prod {s : Set α} {t : Set β} :
    MeasurableSet (s ×ˢ t) ↔ MeasurableSet s ∧ MeasurableSet t ∨ s = ∅ ∨ t = ∅ := by
  cases' (s ×ˢ t).eq_empty_or_nonempty with h h
  · simp [h, prod_eq_empty_iff.mp h]
  · simp [← not_nonempty_iff_eq_empty, prod_nonempty_iff.mp h, measurableSet_prod_of_nonempty h]
#align measurable_set_prod measurableSet_prod

theorem measurableSet_swap_iff {s : Set (α × β)} :
    MeasurableSet (Prod.swap ⁻¹' s) ↔ MeasurableSet s :=
  ⟨fun hs => measurable_swap hs, fun hs => measurable_swap hs⟩
#align measurable_set_swap_iff measurableSet_swap_iff

instance Prod.instMeasurableSingletonClass
    [MeasurableSingletonClass α] [MeasurableSingletonClass β] :
    MeasurableSingletonClass (α × β) :=
  ⟨fun ⟨a, b⟩ => @singleton_prod_singleton _ _ a b ▸ .prod (.singleton a) (.singleton b)⟩
#align prod.measurable_singleton_class Prod.instMeasurableSingletonClass

theorem measurable_from_prod_countable [Countable β] [MeasurableSingletonClass β]
    {_ : MeasurableSpace γ} {f : α × β → γ} (hf : ∀ y, Measurable fun x => f (x, y)) :
    Measurable f := fun s hs => by
  have : f ⁻¹' s = ⋃ y, ((fun x => f (x, y)) ⁻¹' s) ×ˢ ({y} : Set β) := by
    ext1 ⟨x, y⟩
    simp [and_assoc, and_left_comm]
  rw [this]
  exact .iUnion fun y => (hf y hs).prod (.singleton y)
#align measurable_from_prod_countable measurable_from_prod_countable

/-- A piecewise function on countably many pieces is measurable if all the data is measurable. -/
@[measurability]
theorem Measurable.find {_ : MeasurableSpace α} {f : ℕ → α → β} {p : ℕ → α → Prop}
    [∀ n, DecidablePred (p n)] (hf : ∀ n, Measurable (f n)) (hp : ∀ n, MeasurableSet { x | p n x })
    (h : ∀ x, ∃ n, p n x) : Measurable fun x => f (Nat.find (h x)) x :=
  have : Measurable fun p : α × ℕ => f p.2 p.1 := measurable_from_prod_countable fun n => hf n
  this.comp (Measurable.prod_mk measurable_id (measurable_find h hp))
#align measurable.find Measurable.find

/-- Let `t i` be a countable covering of a set `T` by measurable sets. Let `f i : t i → β` be a
family of functions that agree on the intersections `t i ∩ t j`. Then the function
`Set.iUnionLift t f _ _ : T → β`, defined as `f i ⟨x, hx⟩` for `hx : x ∈ t i`, is measurable. -/
theorem measurable_iUnionLift [Countable ι] {t : ι → Set α} {f : ∀ i, t i → β}
    (htf : ∀ (i j) (x : α) (hxi : x ∈ t i) (hxj : x ∈ t j), f i ⟨x, hxi⟩ = f j ⟨x, hxj⟩)
    {T : Set α} (hT : T ⊆ ⋃ i, t i) (htm : ∀ i, MeasurableSet (t i)) (hfm : ∀ i, Measurable (f i)) :
    Measurable (iUnionLift t f htf T hT) := fun s hs => by
  rw [preimage_iUnionLift]
  exact .preimage (.iUnion fun i => .image_inclusion _ (htm _) (hfm i hs)) (measurable_inclusion _)

/-- Let `t i` be a countable covering of `α` by measurable sets. Let `f i : t i → β` be a family of
functions that agree on the intersections `t i ∩ t j`. Then the function `Set.liftCover t f _ _`,
defined as `f i ⟨x, hx⟩` for `hx : x ∈ t i`, is measurable. -/
theorem measurable_liftCover [Countable ι] (t : ι → Set α) (htm : ∀ i, MeasurableSet (t i))
    (f : ∀ i, t i → β) (hfm : ∀ i, Measurable (f i))
    (hf : ∀ (i j) (x : α) (hxi : x ∈ t i) (hxj : x ∈ t j), f i ⟨x, hxi⟩ = f j ⟨x, hxj⟩)
    (htU : ⋃ i, t i = univ) :
    Measurable (liftCover t f hf htU) := fun s hs => by
  rw [preimage_liftCover]
  exact .iUnion fun i => .subtype_image (htm i) <| hfm i hs

/-- Let `t i` be a nonempty countable family of measurable sets in `α`. Let `g i : α → β` be a
family of measurable functions such that `g i` agrees with `g j` on `t i ∩ t j`. Then there exists
a measurable function `f : α → β` that agrees with each `g i` on `t i`.

We only need the assumption `[Nonempty ι]` to prove `[Nonempty (α → β)]`. -/
theorem exists_measurable_piecewise {ι} [Countable ι] [Nonempty ι] (t : ι → Set α)
    (t_meas : ∀ n, MeasurableSet (t n)) (g : ι → α → β) (hg : ∀ n, Measurable (g n))
    (ht : Pairwise fun i j => EqOn (g i) (g j) (t i ∩ t j)) :
    ∃ f : α → β, Measurable f ∧ ∀ n, EqOn f (g n) (t n) := by
  inhabit ι
  set g' : (i : ι) → t i → β := fun i => g i ∘ (↑)
  -- see #2184
  have ht' : ∀ (i j) (x : α) (hxi : x ∈ t i) (hxj : x ∈ t j), g' i ⟨x, hxi⟩ = g' j ⟨x, hxj⟩
  · intro i j x hxi hxj
    rcases eq_or_ne i j with rfl | hij
    · rfl
    · exact ht hij ⟨hxi, hxj⟩
  set f : (⋃ i, t i) → β := iUnionLift t g' ht' _ Subset.rfl
  have hfm : Measurable f := measurable_iUnionLift _ _ t_meas
    (fun i => (hg i).comp measurable_subtype_coe)
  classical
    refine ⟨fun x => if hx : x ∈ ⋃ i, t i then f ⟨x, hx⟩ else g default x,
      hfm.dite ((hg default).comp measurable_subtype_coe) (.iUnion t_meas), fun i x hx => ?_⟩
    simp only [dif_pos (mem_iUnion.2 ⟨i, hx⟩)]
    exact iUnionLift_of_mem ⟨x, mem_iUnion.2 ⟨i, hx⟩⟩ hx

/-- Given countably many disjoint measurable sets `t n` and countably many measurable
functions `g n`, one can construct a measurable function that coincides with `g n` on `t n`. -/
@[deprecated exists_measurable_piecewise]
theorem exists_measurable_piecewise_nat {m : MeasurableSpace α} (t : ℕ → Set β)
    (t_meas : ∀ n, MeasurableSet (t n)) (t_disj : Pairwise (Disjoint on t)) (g : ℕ → β → α)
    (hg : ∀ n, Measurable (g n)) : ∃ f : β → α, Measurable f ∧ ∀ n x, x ∈ t n → f x = g n x :=
  exists_measurable_piecewise t t_meas g hg <| t_disj.mono fun i j h => by
    simp only [h.inter_eq, eqOn_empty]
#align exists_measurable_piecewise_nat exists_measurable_piecewise_nat

end Prod

section Pi

variable {π : δ → Type _} [MeasurableSpace α]

instance MeasurableSpace.pi [m : ∀ a, MeasurableSpace (π a)] : MeasurableSpace (∀ a, π a) :=
  ⨆ a, (m a).comap fun b => b a
#align measurable_space.pi MeasurableSpace.pi

variable [∀ a, MeasurableSpace (π a)] [MeasurableSpace γ]

theorem measurable_pi_iff {g : α → ∀ a, π a} : Measurable g ↔ ∀ a, Measurable fun x => g x a := by
  simp_rw [measurable_iff_comap_le, MeasurableSpace.pi, MeasurableSpace.comap_iSup,
    MeasurableSpace.comap_comp, Function.comp, iSup_le_iff]
#align measurable_pi_iff measurable_pi_iff

@[aesop safe 100 apply (rule_sets [Measurable])]
theorem measurable_pi_apply (a : δ) : Measurable fun f : ∀ a, π a => f a :=
  measurable_pi_iff.1 measurable_id a
#align measurable_pi_apply measurable_pi_apply

@[aesop safe 100 apply (rule_sets [Measurable])]
theorem Measurable.eval {a : δ} {g : α → ∀ a, π a} (hg : Measurable g) :
    Measurable fun x => g x a :=
  (measurable_pi_apply a).comp hg
#align measurable.eval Measurable.eval

@[aesop safe 100 apply (rule_sets [Measurable])]
theorem measurable_pi_lambda (f : α → ∀ a, π a) (hf : ∀ a, Measurable fun c => f c a) :
    Measurable f :=
  measurable_pi_iff.mpr hf
#align measurable_pi_lambda measurable_pi_lambda

/-- The function `update f a : π a → Π a, π a` is always measurable.
  This doesn't require `f` to be measurable.
  This should not be confused with the statement that `update f a x` is measurable. -/
@[measurability]
theorem measurable_update (f : ∀ a : δ, π a) {a : δ} [DecidableEq δ] : Measurable (update f a) := by
  refine measurable_pi_lambda _ fun x => ?_
  rcases eq_or_ne x a with (rfl | hx)
  · simpa only [update_same] using measurable_id
  · simpa only [update_noteq hx] using measurable_const
#align measurable_update measurable_update

/- Even though we cannot use projection notation, we still keep a dot to be consistent with similar
  lemmas, like `MeasurableSet.prod`. -/
@[measurability]
protected theorem MeasurableSet.pi {s : Set δ} {t : ∀ i : δ, Set (π i)} (hs : s.Countable)
    (ht : ∀ i ∈ s, MeasurableSet (t i)) : MeasurableSet (s.pi t) := by
  rw [pi_def]
  exact MeasurableSet.biInter hs fun i hi => measurable_pi_apply _ (ht i hi)
#align measurable_set.pi MeasurableSet.pi

protected theorem MeasurableSet.univ_pi [Countable δ] {t : ∀ i : δ, Set (π i)}
    (ht : ∀ i, MeasurableSet (t i)) : MeasurableSet (pi univ t) :=
  MeasurableSet.pi (to_countable _) fun i _ => ht i
#align measurable_set.univ_pi MeasurableSet.univ_pi

theorem measurableSet_pi_of_nonempty {s : Set δ} {t : ∀ i, Set (π i)} (hs : s.Countable)
    (h : (pi s t).Nonempty) : MeasurableSet (pi s t) ↔ ∀ i ∈ s, MeasurableSet (t i) := by
  classical
    rcases h with ⟨f, hf⟩
    refine' ⟨fun hst i hi => _, MeasurableSet.pi hs⟩
    convert measurable_update f (a := i) hst
    rw [update_preimage_pi hi]
    exact fun j hj _ => hf j hj
#align measurable_set_pi_of_nonempty measurableSet_pi_of_nonempty

theorem measurableSet_pi {s : Set δ} {t : ∀ i, Set (π i)} (hs : s.Countable) :
    MeasurableSet (pi s t) ↔ (∀ i ∈ s, MeasurableSet (t i)) ∨ pi s t = ∅ := by
  cases' (pi s t).eq_empty_or_nonempty with h h
  · simp [h]
  · simp [measurableSet_pi_of_nonempty hs, h, ← not_nonempty_iff_eq_empty]
#align measurable_set_pi measurableSet_pi

instance Pi.instMeasurableSingletonClass [Countable δ] [∀ a, MeasurableSingletonClass (π a)] :
    MeasurableSingletonClass (∀ a, π a) :=
  ⟨fun f => univ_pi_singleton f ▸ MeasurableSet.univ_pi fun t => measurableSet_singleton (f t)⟩
#align pi.measurable_singleton_class Pi.instMeasurableSingletonClass

variable (π)

@[measurability]
theorem measurable_piEquivPiSubtypeProd_symm (p : δ → Prop) [DecidablePred p] :
    Measurable (Equiv.piEquivPiSubtypeProd p π).symm := by
  refine' measurable_pi_iff.2 fun j => _
  by_cases hj : p j
  · simp only [hj, dif_pos, Equiv.piEquivPiSubtypeProd_symm_apply]
    have : Measurable fun (f : ∀ i : { x // p x }, π i.1) => f ⟨j, hj⟩ :=
      measurable_pi_apply (π := fun i : {x // p x} => π i.1) ⟨j, hj⟩
    exact Measurable.comp this measurable_fst
  · simp only [hj, Equiv.piEquivPiSubtypeProd_symm_apply, dif_neg, not_false_iff]
    have : Measurable fun (f : ∀ i : { x // ¬p x }, π i.1) => f ⟨j, hj⟩ :=
      measurable_pi_apply (π := fun i : {x // ¬p x} => π i.1) ⟨j, hj⟩
    exact Measurable.comp this measurable_snd
#align measurable_pi_equiv_pi_subtype_prod_symm measurable_piEquivPiSubtypeProd_symm

@[measurability]
theorem measurable_piEquivPiSubtypeProd (p : δ → Prop) [DecidablePred p] :
    Measurable (Equiv.piEquivPiSubtypeProd p π) :=
  (measurable_pi_iff.2 fun _ => measurable_pi_apply _).prod_mk
    (measurable_pi_iff.2 fun _ => measurable_pi_apply _)
#align measurable_pi_equiv_pi_subtype_prod measurable_piEquivPiSubtypeProd

end Pi

instance TProd.instMeasurableSpace (π : δ → Type _) [∀ x, MeasurableSpace (π x)] :
    ∀ l : List δ, MeasurableSpace (List.TProd π l)
  | [] => PUnit.instMeasurableSpace
  | _::is => @Prod.instMeasurableSpace _ _ _ (TProd.instMeasurableSpace π is)
#align tprod.measurable_space TProd.instMeasurableSpace

section TProd

open List

variable {π : δ → Type _} [∀ x, MeasurableSpace (π x)]

theorem measurable_tProd_mk (l : List δ) : Measurable (@TProd.mk δ π l) := by
  induction' l with i l ih
  · exact measurable_const
  · exact (measurable_pi_apply i).prod_mk ih
#align measurable_tprod_mk measurable_tProd_mk

theorem measurable_tProd_elim [DecidableEq δ] :
    ∀ {l : List δ} {i : δ} (hi : i ∈ l), Measurable fun v : TProd π l => v.elim hi
  | i::is, j, hj => by
    by_cases hji : j = i
    · subst hji
      simpa using measurable_fst
    · simp only [TProd.elim_of_ne _ hji]
      rw [mem_cons] at hj
      exact (measurable_tProd_elim (hj.resolve_left hji)).comp measurable_snd
#align measurable_tprod_elim measurable_tProd_elim

theorem measurable_tProd_elim' [DecidableEq δ] {l : List δ} (h : ∀ i, i ∈ l) :
    Measurable (TProd.elim' h : TProd π l → ∀ i, π i) :=
  measurable_pi_lambda _ fun i => measurable_tProd_elim (h i)
#align measurable_tprod_elim' measurable_tProd_elim'

theorem MeasurableSet.tProd (l : List δ) {s : ∀ i, Set (π i)} (hs : ∀ i, MeasurableSet (s i)) :
    MeasurableSet (Set.tprod l s) := by
  induction' l with i l ih
  exact MeasurableSet.univ
  exact (hs i).prod ih
#align measurable_set.tprod MeasurableSet.tProd

end TProd

instance Sum.instMeasurableSpace {α β} [m₁ : MeasurableSpace α] [m₂ : MeasurableSpace β] :
    MeasurableSpace (α ⊕ β) :=
  m₁.map Sum.inl ⊓ m₂.map Sum.inr
#align sum.measurable_space Sum.instMeasurableSpace

section Sum

@[measurability]
theorem measurable_inl [MeasurableSpace α] [MeasurableSpace β] : Measurable (@Sum.inl α β) :=
  Measurable.of_le_map inf_le_left
#align measurable_inl measurable_inl

@[measurability]
theorem measurable_inr [MeasurableSpace α] [MeasurableSpace β] : Measurable (@Sum.inr α β) :=
  Measurable.of_le_map inf_le_right
#align measurable_inr measurable_inr

variable {m : MeasurableSpace α} {mβ : MeasurableSpace β}

-- porting note: new
theorem measurableSet_sum_iff {s : Set (α ⊕ β)} :
    MeasurableSet s ↔ MeasurableSet (Sum.inl ⁻¹' s) ∧ MeasurableSet (Sum.inr ⁻¹' s) :=
  Iff.rfl

theorem measurable_sum {_ : MeasurableSpace γ} {f : α ⊕ β → γ} (hl : Measurable (f ∘ Sum.inl))
    (hr : Measurable (f ∘ Sum.inr)) : Measurable f :=
  Measurable.of_comap_le <|
    le_inf (MeasurableSpace.comap_le_iff_le_map.2 <| hl)
      (MeasurableSpace.comap_le_iff_le_map.2 <| hr)
#align measurable_sum measurable_sum

@[measurability]
theorem Measurable.sumElim {_ : MeasurableSpace γ} {f : α → γ} {g : β → γ} (hf : Measurable f)
    (hg : Measurable g) : Measurable (Sum.elim f g) :=
  measurable_sum hf hg
#align measurable.sum_elim Measurable.sumElim

theorem Measurable.sumMap {_ : MeasurableSpace γ} {_ : MeasurableSpace δ} {f : α → β} {g : γ → δ}
    (hf : Measurable f) (hg : Measurable g) : Measurable (Sum.map f g) :=
  (measurable_inl.comp hf).sumElim (measurable_inr.comp hg)

-- porting note: new
@[simp] theorem measurableSet_inl_image {s : Set α} :
    MeasurableSet (Sum.inl '' s : Set (α ⊕ β)) ↔ MeasurableSet s := by
  simp [measurableSet_sum_iff, Sum.inl_injective.preimage_image]

alias measurableSet_inl_image ↔ _ MeasurableSet.inl_image
#align measurable_set.inl_image MeasurableSet.inl_image

-- porting note: new
@[simp] theorem measurableSet_inr_image {s : Set β} :
    MeasurableSet (Sum.inr '' s : Set (α ⊕ β)) ↔ MeasurableSet s := by
  simp [measurableSet_sum_iff, Sum.inr_injective.preimage_image]

alias measurableSet_inr_image ↔ _ MeasurableSet.inr_image
#align measurable_set_inr_image measurableSet_inr_image

theorem measurableSet_range_inl [MeasurableSpace α] :
    MeasurableSet (range Sum.inl : Set (α ⊕ β)) := by
  rw [← image_univ]
  exact MeasurableSet.univ.inl_image
#align measurable_set_range_inl measurableSet_range_inl

theorem measurableSet_range_inr [MeasurableSpace α] :
    MeasurableSet (range Sum.inr : Set (α ⊕ β)) := by
  rw [← image_univ]
  exact MeasurableSet.univ.inr_image
#align measurable_set_range_inr measurableSet_range_inr

end Sum

instance Sigma.instMeasurableSpace {α} {β : α → Type _} [m : ∀ a, MeasurableSpace (β a)] :
    MeasurableSpace (Sigma β) :=
  ⨅ a, (m a).map (Sigma.mk a)
#align sigma.measurable_space Sigma.instMeasurableSpace

end Constructions

/-- A map `f : α → β` is called a *measurable embedding* if it is injective, measurable, and sends
measurable sets to measurable sets. The latter assumption can be replaced with “`f` has measurable
inverse `g : Set.range f → α`”, see `MeasurableEmbedding.measurable_rangeSplitting`,
`MeasurableEmbedding.of_measurable_inverse_range`, and
`MeasurableEmbedding.of_measurable_inverse`.

One more interpretation: `f` is a measurable embedding if it defines a measurable equivalence to its
range and the range is a measurable set. One implication is formalized as
`MeasurableEmbedding.equivRange`; the other one follows from
`MeasurableEquiv.measurableEmbedding`, `MeasurableEmbedding.subtype_coe`, and
`MeasurableEmbedding.comp`. -/
structure MeasurableEmbedding {α β : Type _} [MeasurableSpace α] [MeasurableSpace β]
    (f : α → β) : Prop where
  /-- A measurable embedding is injective. -/
  protected injective : Injective f
  /-- A measurable embedding is a measurable function. -/
  protected measurable : Measurable f
  /-- The image of a measurable set under a measurable embedding is a measurable set. -/
  protected measurableSet_image' : ∀ ⦃s⦄, MeasurableSet s → MeasurableSet (f '' s)
#align measurable_embedding MeasurableEmbedding

namespace MeasurableEmbedding

variable {mα : MeasurableSpace α} [MeasurableSpace β] [MeasurableSpace γ] {f : α → β} {g : β → γ}

theorem measurableSet_image (hf : MeasurableEmbedding f) {s : Set α} :
    MeasurableSet (f '' s) ↔ MeasurableSet s :=
  ⟨fun h => by simpa only [hf.injective.preimage_image] using hf.measurable h, fun h =>
    hf.measurableSet_image' h⟩
#align measurable_embedding.measurable_set_image MeasurableEmbedding.measurableSet_image

theorem id : MeasurableEmbedding (id : α → α) :=
  ⟨injective_id, measurable_id, fun s hs => by rwa [image_id]⟩
#align measurable_embedding.id MeasurableEmbedding.id

theorem comp (hg : MeasurableEmbedding g) (hf : MeasurableEmbedding f) :
    MeasurableEmbedding (g ∘ f) :=
  ⟨hg.injective.comp hf.injective, hg.measurable.comp hf.measurable, fun s hs => by
    rwa [image_comp, hg.measurableSet_image, hf.measurableSet_image]⟩
#align measurable_embedding.comp MeasurableEmbedding.comp

theorem subtype_coe {s : Set α} (hs : MeasurableSet s) : MeasurableEmbedding ((↑) : s → α) where
  injective := Subtype.coe_injective
  measurable := measurable_subtype_coe
  measurableSet_image' := fun _ => MeasurableSet.subtype_image hs
#align measurable_embedding.subtype_coe MeasurableEmbedding.subtype_coe

theorem measurableSet_range (hf : MeasurableEmbedding f) : MeasurableSet (range f) := by
  rw [← image_univ]
  exact hf.measurableSet_image' MeasurableSet.univ
#align measurable_embedding.measurable_set_range MeasurableEmbedding.measurableSet_range

theorem measurableSet_preimage (hf : MeasurableEmbedding f) {s : Set β} :
    MeasurableSet (f ⁻¹' s) ↔ MeasurableSet (s ∩ range f) := by
  rw [← image_preimage_eq_inter_range, hf.measurableSet_image]
#align measurable_embedding.measurable_set_preimage MeasurableEmbedding.measurableSet_preimage

theorem measurable_rangeSplitting (hf : MeasurableEmbedding f) :
    Measurable (rangeSplitting f) := fun s hs => by
  rwa [preimage_rangeSplitting hf.injective,
    ← (subtype_coe hf.measurableSet_range).measurableSet_image, ← image_comp,
    coe_comp_rangeFactorization, hf.measurableSet_image]
#align measurable_embedding.measurable_range_splitting MeasurableEmbedding.measurable_rangeSplitting

theorem measurable_extend (hf : MeasurableEmbedding f) {g : α → γ} {g' : β → γ} (hg : Measurable g)
    (hg' : Measurable g') : Measurable (extend f g g') := by
  refine' measurable_of_restrict_of_restrict_compl hf.measurableSet_range _ _
  · rw [restrict_extend_range]
    simpa only [rangeSplitting] using hg.comp hf.measurable_rangeSplitting
  · rw [restrict_extend_compl_range]
    exact hg'.comp measurable_subtype_coe
#align measurable_embedding.measurable_extend MeasurableEmbedding.measurable_extend

theorem exists_measurable_extend (hf : MeasurableEmbedding f) {g : α → γ} (hg : Measurable g)
    (hne : β → Nonempty γ) : ∃ g' : β → γ, Measurable g' ∧ g' ∘ f = g :=
  ⟨extend f g fun x => Classical.choice (hne x),
    hf.measurable_extend hg (measurable_const' fun _ _ => rfl),
    funext fun _ => hf.injective.extend_apply _ _ _⟩
#align measurable_embedding.exists_measurable_extend MeasurableEmbedding.exists_measurable_extend

theorem measurable_comp_iff (hg : MeasurableEmbedding g) : Measurable (g ∘ f) ↔ Measurable f := by
  refine' ⟨fun H => _, hg.measurable.comp⟩
  suffices Measurable ((rangeSplitting g ∘ rangeFactorization g) ∘ f) by
    rwa [(rightInverse_rangeSplitting hg.injective).comp_eq_id] at this
  exact hg.measurable_rangeSplitting.comp H.subtype_mk
#align measurable_embedding.measurable_comp_iff MeasurableEmbedding.measurable_comp_iff

end MeasurableEmbedding

theorem MeasurableSet.exists_measurable_proj {_ : MeasurableSpace α} {s : Set α}
    (hs : MeasurableSet s) (hne : s.Nonempty) : ∃ f : α → s, Measurable f ∧ ∀ x : s, f x = x :=
  let ⟨f, hfm, hf⟩ :=
    (MeasurableEmbedding.subtype_coe hs).exists_measurable_extend measurable_id fun _ =>
      hne.to_subtype
  ⟨f, hfm, congr_fun hf⟩
#align measurable_set.exists_measurable_proj MeasurableSet.exists_measurable_proj

/-- Equivalences between measurable spaces. Main application is the simplification of measurability
statements along measurable equivalences. -/
structure MeasurableEquiv (α β : Type _) [MeasurableSpace α] [MeasurableSpace β] extends α ≃ β where
  /-- The forward function of a measurable equivalence is measurable. -/
  measurable_toFun : Measurable toEquiv
  /-- The inverse function of a measurable equivalence is measurable. -/
  measurable_invFun : Measurable toEquiv.symm
#align measurable_equiv MeasurableEquiv

@[inherit_doc]
infixl:25 " ≃ᵐ " => MeasurableEquiv

namespace MeasurableEquiv

variable [MeasurableSpace α] [MeasurableSpace β] [MeasurableSpace γ] [MeasurableSpace δ]

theorem toEquiv_injective : Injective (toEquiv : α ≃ᵐ β → α ≃ β) := by
  rintro ⟨e₁, _, _⟩ ⟨e₂, _, _⟩ (rfl : e₁ = e₂)
  rfl
#align measurable_equiv.to_equiv_injective MeasurableEquiv.toEquiv_injective

instance instEquivLike : EquivLike (α ≃ᵐ β) α β where
  coe e := e.toEquiv
  inv e := e.toEquiv.symm
  left_inv e := e.toEquiv.left_inv
  right_inv e := e.toEquiv.right_inv
  coe_injective' _ _ he _ := toEquiv_injective <| FunLike.ext' he

@[simp]
theorem coe_toEquiv (e : α ≃ᵐ β) : (e.toEquiv : α → β) = e :=
  rfl
#align measurable_equiv.coe_to_equiv MeasurableEquiv.coe_toEquiv

@[measurability]
protected theorem measurable (e : α ≃ᵐ β) : Measurable (e : α → β) :=
  e.measurable_toFun
#align measurable_equiv.measurable MeasurableEquiv.measurable

@[simp]
theorem coe_mk (e : α ≃ β) (h1 : Measurable e) (h2 : Measurable e.symm) :
    ((⟨e, h1, h2⟩ : α ≃ᵐ β) : α → β) = e :=
  rfl
#align measurable_equiv.coe_mk MeasurableEquiv.coe_mk

/-- Any measurable space is equivalent to itself. -/
def refl (α : Type _) [MeasurableSpace α] : α ≃ᵐ α where
  toEquiv := Equiv.refl α
  measurable_toFun := measurable_id
  measurable_invFun := measurable_id
#align measurable_equiv.refl MeasurableEquiv.refl

instance instInhabited : Inhabited (α ≃ᵐ α) := ⟨refl α⟩

/-- The composition of equivalences between measurable spaces. -/
def trans (ab : α ≃ᵐ β) (bc : β ≃ᵐ γ) : α ≃ᵐ γ where
  toEquiv := ab.toEquiv.trans bc.toEquiv
  measurable_toFun := bc.measurable_toFun.comp ab.measurable_toFun
  measurable_invFun := ab.measurable_invFun.comp bc.measurable_invFun
#align measurable_equiv.trans MeasurableEquiv.trans

/-- The inverse of an equivalence between measurable spaces. -/
def symm (ab : α ≃ᵐ β) : β ≃ᵐ α where
  toEquiv := ab.toEquiv.symm
  measurable_toFun := ab.measurable_invFun
  measurable_invFun := ab.measurable_toFun
#align measurable_equiv.symm MeasurableEquiv.symm

@[simp]
theorem coe_toEquiv_symm (e : α ≃ᵐ β) : (e.toEquiv.symm : β → α) = e.symm :=
  rfl
#align measurable_equiv.coe_to_equiv_symm MeasurableEquiv.coe_toEquiv_symm

/-- See Note [custom simps projection]. We need to specify this projection explicitly in this case,
  because it is a composition of multiple projections. -/
def Simps.apply (h : α ≃ᵐ β) : α → β := h
#align measurable_equiv.simps.apply MeasurableEquiv.Simps.apply

/-- See Note [custom simps projection] -/
def Simps.symm_apply (h : α ≃ᵐ β) : β → α := h.symm
#align measurable_equiv.simps.symm_apply MeasurableEquiv.Simps.symm_apply

initialize_simps_projections MeasurableEquiv (toFun → apply, invFun → symm_apply)

@[ext] theorem ext {e₁ e₂ : α ≃ᵐ β} (h : (e₁ : α → β) = e₂) : e₁ = e₂ := FunLike.ext' h
#align measurable_equiv.ext MeasurableEquiv.ext

@[simp]
theorem symm_mk (e : α ≃ β) (h1 : Measurable e) (h2 : Measurable e.symm) :
    (⟨e, h1, h2⟩ : α ≃ᵐ β).symm = ⟨e.symm, h2, h1⟩ :=
  rfl
#align measurable_equiv.symm_mk MeasurableEquiv.symm_mk

attribute [simps! apply toEquiv] trans refl

@[simp]
theorem symm_refl (α : Type _) [MeasurableSpace α] : (refl α).symm = refl α :=
  rfl
#align measurable_equiv.symm_refl MeasurableEquiv.symm_refl

@[simp]
theorem symm_comp_self (e : α ≃ᵐ β) : e.symm ∘ e = id :=
  funext e.left_inv
#align measurable_equiv.symm_comp_self MeasurableEquiv.symm_comp_self

@[simp]
theorem self_comp_symm (e : α ≃ᵐ β) : e ∘ e.symm = id :=
  funext e.right_inv
#align measurable_equiv.self_comp_symm MeasurableEquiv.self_comp_symm

@[simp]
theorem apply_symm_apply (e : α ≃ᵐ β) (y : β) : e (e.symm y) = y :=
  e.right_inv y
#align measurable_equiv.apply_symm_apply MeasurableEquiv.apply_symm_apply

@[simp]
theorem symm_apply_apply (e : α ≃ᵐ β) (x : α) : e.symm (e x) = x :=
  e.left_inv x
#align measurable_equiv.symm_apply_apply MeasurableEquiv.symm_apply_apply

@[simp]
theorem symm_trans_self (e : α ≃ᵐ β) : e.symm.trans e = refl β :=
  ext e.self_comp_symm
#align measurable_equiv.symm_trans_self MeasurableEquiv.symm_trans_self

@[simp]
theorem self_trans_symm (e : α ≃ᵐ β) : e.trans e.symm = refl α :=
  ext e.symm_comp_self
#align measurable_equiv.self_trans_symm MeasurableEquiv.self_trans_symm

protected theorem surjective (e : α ≃ᵐ β) : Surjective e :=
  e.toEquiv.surjective
#align measurable_equiv.surjective MeasurableEquiv.surjective

protected theorem bijective (e : α ≃ᵐ β) : Bijective e :=
  e.toEquiv.bijective
#align measurable_equiv.bijective MeasurableEquiv.bijective

protected theorem injective (e : α ≃ᵐ β) : Injective e :=
  e.toEquiv.injective
#align measurable_equiv.injective MeasurableEquiv.injective

@[simp]
theorem symm_preimage_preimage (e : α ≃ᵐ β) (s : Set β) : e.symm ⁻¹' (e ⁻¹' s) = s :=
  e.toEquiv.symm_preimage_preimage s
#align measurable_equiv.symm_preimage_preimage MeasurableEquiv.symm_preimage_preimage

theorem image_eq_preimage (e : α ≃ᵐ β) (s : Set α) : e '' s = e.symm ⁻¹' s :=
  e.toEquiv.image_eq_preimage s
#align measurable_equiv.image_eq_preimage MeasurableEquiv.image_eq_preimage

@[simp]
theorem measurableSet_preimage (e : α ≃ᵐ β) {s : Set β} :
    MeasurableSet (e ⁻¹' s) ↔ MeasurableSet s :=
  ⟨fun h => by simpa only [symm_preimage_preimage] using e.symm.measurable h, fun h =>
    e.measurable h⟩
#align measurable_equiv.measurable_set_preimage MeasurableEquiv.measurableSet_preimage

@[simp]
theorem measurableSet_image (e : α ≃ᵐ β) {s : Set α} : MeasurableSet (e '' s) ↔ MeasurableSet s :=
  by rw [image_eq_preimage, measurableSet_preimage]
#align measurable_equiv.measurable_set_image MeasurableEquiv.measurableSet_image

/-- A measurable equivalence is a measurable embedding. -/
protected theorem measurableEmbedding (e : α ≃ᵐ β) : MeasurableEmbedding e where
  injective := e.injective
  measurable := e.measurable
  measurableSet_image' := fun _ => e.measurableSet_image.2
#align measurable_equiv.measurable_embedding MeasurableEquiv.measurableEmbedding

/-- Equal measurable spaces are equivalent. -/
protected def cast {α β} [i₁ : MeasurableSpace α] [i₂ : MeasurableSpace β] (h : α = β)
    (hi : HEq i₁ i₂) : α ≃ᵐ β where
  toEquiv := Equiv.cast h
  measurable_toFun := by
    subst h
    subst hi
    exact measurable_id
  measurable_invFun := by
    subst h
    subst hi
    exact measurable_id
#align measurable_equiv.cast MeasurableEquiv.cast

protected theorem measurable_comp_iff {f : β → γ} (e : α ≃ᵐ β) :
    Measurable (f ∘ e) ↔ Measurable f :=
  Iff.intro
    (fun hfe => by
      have : Measurable (f ∘ (e.symm.trans e).toEquiv) := hfe.comp e.symm.measurable
      rwa [coe_toEquiv, symm_trans_self] at this)
    fun h => h.comp e.measurable
#align measurable_equiv.measurable_comp_iff MeasurableEquiv.measurable_comp_iff

/-- Any two types with unique elements are measurably equivalent. -/
def ofUniqueOfUnique (α β : Type _) [MeasurableSpace α] [MeasurableSpace β] [Unique α] [Unique β] :
    α ≃ᵐ β where
  toEquiv := equivOfUnique α β
  measurable_toFun := Subsingleton.measurable
  measurable_invFun := Subsingleton.measurable
#align measurable_equiv.of_unique_of_unique MeasurableEquiv.ofUniqueOfUnique

/-- Products of equivalent measurable spaces are equivalent. -/
def prodCongr (ab : α ≃ᵐ β) (cd : γ ≃ᵐ δ) : α × γ ≃ᵐ β × δ where
  toEquiv := .prodCongr ab.toEquiv cd.toEquiv
  measurable_toFun :=
    (ab.measurable_toFun.comp measurable_id.fst).prod_mk
      (cd.measurable_toFun.comp measurable_id.snd)
  measurable_invFun :=
    (ab.measurable_invFun.comp measurable_id.fst).prod_mk
      (cd.measurable_invFun.comp measurable_id.snd)
#align measurable_equiv.prod_congr MeasurableEquiv.prodCongr

/-- Products of measurable spaces are symmetric. -/
def prodComm : α × β ≃ᵐ β × α where
  toEquiv := .prodComm α β
  measurable_toFun := measurable_id.snd.prod_mk measurable_id.fst
  measurable_invFun := measurable_id.snd.prod_mk measurable_id.fst
#align measurable_equiv.prod_comm MeasurableEquiv.prodComm

/-- Products of measurable spaces are associative. -/
def prodAssoc : (α × β) × γ ≃ᵐ α × β × γ where
  toEquiv := .prodAssoc α β γ
  measurable_toFun := measurable_fst.fst.prod_mk <| measurable_fst.snd.prod_mk measurable_snd
  measurable_invFun := (measurable_fst.prod_mk measurable_snd.fst).prod_mk measurable_snd.snd
#align measurable_equiv.prod_assoc MeasurableEquiv.prodAssoc

/-- Sums of measurable spaces are symmetric. -/
def sumCongr (ab : α ≃ᵐ β) (cd : γ ≃ᵐ δ) : Sum α γ ≃ᵐ Sum β δ where
  toEquiv := .sumCongr ab.toEquiv cd.toEquiv
  measurable_toFun := ab.measurable.sumMap cd.measurable
  measurable_invFun := ab.symm.measurable.sumMap cd.symm.measurable
#align measurable_equiv.sum_congr MeasurableEquiv.sumCongr

/-- `s ×ˢ t ≃ (s × t)` as measurable spaces. -/
def Set.prod (s : Set α) (t : Set β) : ↥(s ×ˢ t) ≃ᵐ s × t where
  toEquiv := Equiv.Set.prod s t
  measurable_toFun :=
    measurable_id.subtype_val.fst.subtype_mk.prod_mk measurable_id.subtype_val.snd.subtype_mk
  measurable_invFun :=
    Measurable.subtype_mk <| measurable_id.fst.subtype_val.prod_mk measurable_id.snd.subtype_val
#align measurable_equiv.set.prod MeasurableEquiv.Set.prod

/-- `univ α ≃ α` as measurable spaces. -/
def Set.univ (α : Type _) [MeasurableSpace α] : (univ : Set α) ≃ᵐ α where
  toEquiv := Equiv.Set.univ α
  measurable_toFun := measurable_id.subtype_val
  measurable_invFun := measurable_id.subtype_mk
#align measurable_equiv.set.univ MeasurableEquiv.Set.univ

/-- `{a} ≃ Unit` as measurable spaces. -/
def Set.singleton (a : α) : ({a} : Set α) ≃ᵐ Unit where
  toEquiv := Equiv.Set.singleton a
  measurable_toFun := measurable_const
  measurable_invFun := measurable_const
#align measurable_equiv.set.singleton MeasurableEquiv.Set.singleton

/-- `α` is equivalent to its image in `α ⊕ β` as measurable spaces. -/
def Set.rangeInl : (range Sum.inl : Set (α ⊕ β)) ≃ᵐ α where
  toEquiv := Equiv.Set.rangeInl α β
  measurable_toFun s (hs : MeasurableSet s) := by
    refine' ⟨_, hs.inl_image, Set.ext _⟩
    rintro ⟨ab, a, rfl⟩
    simp [Set.range_inl]
  measurable_invFun := Measurable.subtype_mk measurable_inl
#align measurable_equiv.set.range_inl MeasurableEquiv.Set.rangeInl

/-- `β` is equivalent to its image in `α ⊕ β` as measurable spaces. -/
def Set.rangeInr : (range Sum.inr : Set (Sum α β)) ≃ᵐ β where
  toEquiv := Equiv.Set.rangeInr α β
  measurable_toFun s (hs : MeasurableSet s) := by
    refine' ⟨_, hs.inr_image, Set.ext _⟩
    rintro ⟨ab, b, rfl⟩
    simp [Set.range_inr]
  measurable_invFun := Measurable.subtype_mk measurable_inr
#align measurable_equiv.set.range_inr MeasurableEquiv.Set.rangeInr

/-- Products distribute over sums (on the right) as measurable spaces. -/
def sumProdDistrib (α β γ) [MeasurableSpace α] [MeasurableSpace β] [MeasurableSpace γ] :
    (α ⊕ β) × γ ≃ᵐ (α × γ) ⊕ (β × γ) where
  toEquiv := .sumProdDistrib α β γ
  measurable_toFun := by
    refine'
      measurable_of_measurable_union_cover (range Sum.inl ×ˢ (univ : Set γ))
        (range Sum.inr ×ˢ (univ : Set γ)) (measurableSet_range_inl.prod MeasurableSet.univ)
        (measurableSet_range_inr.prod MeasurableSet.univ)
        (by rintro ⟨a | b, c⟩ <;> simp [Set.prod_eq]) _ _
    · refine' (Set.prod (range Sum.inl) univ).symm.measurable_comp_iff.1 _
      refine' (prodCongr Set.rangeInl (Set.univ _)).symm.measurable_comp_iff.1 _
      exact measurable_inl
    · refine' (Set.prod (range Sum.inr) univ).symm.measurable_comp_iff.1 _
      refine' (prodCongr Set.rangeInr (Set.univ _)).symm.measurable_comp_iff.1 _
      exact measurable_inr
  measurable_invFun :=
    measurable_sum ((measurable_inl.comp measurable_fst).prod_mk measurable_snd)
      ((measurable_inr.comp measurable_fst).prod_mk measurable_snd)
#align measurable_equiv.sum_prod_distrib MeasurableEquiv.sumProdDistrib

/-- Products distribute over sums (on the left) as measurable spaces. -/
def prodSumDistrib (α β γ) [MeasurableSpace α] [MeasurableSpace β] [MeasurableSpace γ] :
    α × (β ⊕ γ) ≃ᵐ (α × β) ⊕ (α × γ) :=
  prodComm.trans <| (sumProdDistrib _ _ _).trans <| sumCongr prodComm prodComm
#align measurable_equiv.prod_sum_distrib MeasurableEquiv.prodSumDistrib

/-- Products distribute over sums as measurable spaces. -/
def sumProdSum (α β γ δ) [MeasurableSpace α] [MeasurableSpace β] [MeasurableSpace γ]
    [MeasurableSpace δ] : (α ⊕ β) × (γ ⊕ δ) ≃ᵐ ((α × γ) ⊕ (α × δ)) ⊕ ((β × γ) ⊕ (β × δ)) :=
  (sumProdDistrib _ _ _).trans <| sumCongr (prodSumDistrib _ _ _) (prodSumDistrib _ _ _)
#align measurable_equiv.sum_prod_sum MeasurableEquiv.sumProdSum

variable {π π' : δ' → Type _} [∀ x, MeasurableSpace (π x)] [∀ x, MeasurableSpace (π' x)]

/-- A family of measurable equivalences `Π a, β₁ a ≃ᵐ β₂ a` generates a measurable equivalence
  between `Π a, β₁ a` and `Π a, β₂ a`. -/
def piCongrRight (e : ∀ a, π a ≃ᵐ π' a) : (∀ a, π a) ≃ᵐ ∀ a, π' a where
  toEquiv := .piCongrRight fun a => (e a).toEquiv
  measurable_toFun :=
    measurable_pi_lambda _ fun i => (e i).measurable_toFun.comp (measurable_pi_apply i)
  measurable_invFun :=
    measurable_pi_lambda _ fun i => (e i).measurable_invFun.comp (measurable_pi_apply i)
#align measurable_equiv.Pi_congr_right MeasurableEquiv.piCongrRight

/-- Pi-types are measurably equivalent to iterated products. -/
@[simps! (config := { fullyApplied := false })]
def piMeasurableEquivTProd [DecidableEq δ'] {l : List δ'} (hnd : l.Nodup) (h : ∀ i, i ∈ l) :
    (∀ i, π i) ≃ᵐ List.TProd π l where
  toEquiv := List.TProd.piEquivTProd hnd h
  measurable_toFun := measurable_tProd_mk l
  measurable_invFun := measurable_tProd_elim' h
#align measurable_equiv.pi_measurable_equiv_tprod MeasurableEquiv.piMeasurableEquivTProd

/-- If `α` has a unique term, then the type of function `α → β` is measurably equivalent to `β`. -/
@[simps! (config := { fullyApplied := false })]
def funUnique (α β : Type _) [Unique α] [MeasurableSpace β] : (α → β) ≃ᵐ β where
  toEquiv := Equiv.funUnique α β
  measurable_toFun := measurable_pi_apply _
  measurable_invFun := measurable_pi_iff.2 fun _ => measurable_id
#align measurable_equiv.fun_unique MeasurableEquiv.funUnique

/-- The space `Π i : Fin 2, α i` is measurably equivalent to `α 0 × α 1`. -/
@[simps! (config := { fullyApplied := false })]
def piFinTwo (α : Fin 2 → Type _) [∀ i, MeasurableSpace (α i)] : (∀ i, α i) ≃ᵐ α 0 × α 1 where
  toEquiv := piFinTwoEquiv α
  measurable_toFun := Measurable.prod (measurable_pi_apply _) (measurable_pi_apply _)
  measurable_invFun := measurable_pi_iff.2 <| Fin.forall_fin_two.2 ⟨measurable_fst, measurable_snd⟩
#align measurable_equiv.pi_fin_two MeasurableEquiv.piFinTwo

/-- The space `Fin 2 → α` is measurably equivalent to `α × α`. -/
@[simps! (config := { fullyApplied := false })]
def finTwoArrow : (Fin 2 → α) ≃ᵐ α × α :=
  piFinTwo fun _ => α
#align measurable_equiv.fin_two_arrow MeasurableEquiv.finTwoArrow

/-- Measurable equivalence between `Π j : Fin (n + 1), α j` and
`α i × Π j : Fin n, α (Fin.succAbove i j)`. -/
@[simps! (config := { fullyApplied := false })]
def piFinSuccAboveEquiv {n : ℕ} (α : Fin (n + 1) → Type _) [∀ i, MeasurableSpace (α i)]
    (i : Fin (n + 1)) : (∀ j, α j) ≃ᵐ α i × ∀ j, α (i.succAbove j) where
  toEquiv := .piFinSuccAboveEquiv α i
  measurable_toFun := (measurable_pi_apply i).prod_mk <| measurable_pi_iff.2 fun j =>
    measurable_pi_apply _
  measurable_invFun := measurable_pi_iff.2 <| i.forall_iff_succAbove.2
    ⟨by simp only [piFinSuccAboveEquiv_symm_apply, Fin.insertNth_apply_same, measurable_fst],
      fun j => by simpa only [piFinSuccAboveEquiv_symm_apply, Fin.insertNth_apply_succAbove]
        using (measurable_pi_apply _).comp measurable_snd⟩
#align measurable_equiv.pi_fin_succ_above_equiv MeasurableEquiv.piFinSuccAboveEquiv

variable (π)

/-- Measurable equivalence between (dependent) functions on a type and pairs of functions on
`{i // p i}` and `{i // ¬p i}`. See also `Equiv.piEquivPiSubtypeProd`. -/
@[simps! (config := { fullyApplied := false })]
def piEquivPiSubtypeProd (p : δ' → Prop) [DecidablePred p] :
    (∀ i, π i) ≃ᵐ (∀ i : Subtype p, π i) × ∀ i : { i // ¬p i }, π i where
  toEquiv := .piEquivPiSubtypeProd p π
  measurable_toFun := measurable_piEquivPiSubtypeProd π p
  measurable_invFun := measurable_piEquivPiSubtypeProd_symm π p
#align measurable_equiv.pi_equiv_pi_subtype_prod MeasurableEquiv.piEquivPiSubtypeProd

/-- If `s` is a measurable set in a measurable space, that space is equivalent
to the sum of `s` and `sᶜ`.-/
def sumCompl {s : Set α} [DecidablePred (· ∈ s)] (hs : MeasurableSet s) :
    s ⊕ (sᶜ : Set α) ≃ᵐ α where
  toEquiv := .sumCompl (· ∈ s)
  measurable_toFun := measurable_subtype_coe.sumElim measurable_subtype_coe
  measurable_invFun := Measurable.dite measurable_inl measurable_inr hs
#align measurable_equiv.sum_compl MeasurableEquiv.sumCompl

end MeasurableEquiv

namespace MeasurableEmbedding

variable [MeasurableSpace α] [MeasurableSpace β] [MeasurableSpace γ] {f : α → β} {g : β → α}

/-- A set is equivalent to its image under a function `f` as measurable spaces,
  if `f` is a measurable embedding -/
noncomputable def equivImage (s : Set α) (hf : MeasurableEmbedding f) : s ≃ᵐ f '' s where
  toEquiv := Equiv.Set.image f s hf.injective
  measurable_toFun := (hf.measurable.comp measurable_id.subtype_val).subtype_mk
  measurable_invFun := by
    rintro t ⟨u, hu, rfl⟩; simp [preimage_preimage, Set.image_symm_preimage hf.injective]
    exact measurable_subtype_coe (hf.measurableSet_image' hu)
#align measurable_embedding.equiv_image MeasurableEmbedding.equivImage

/-- The domain of `f` is equivalent to its range as measurable spaces,
  if `f` is a measurable embedding -/
noncomputable def equivRange (hf : MeasurableEmbedding f) : α ≃ᵐ range f :=
  (MeasurableEquiv.Set.univ _).symm.trans <|
    (hf.equivImage univ).trans <| MeasurableEquiv.cast (by rw [image_univ]) (by rw [image_univ])
#align measurable_embedding.equiv_range MeasurableEmbedding.equivRange

theorem of_measurable_inverse_on_range {g : range f → α} (hf₁ : Measurable f)
    (hf₂ : MeasurableSet (range f)) (hg : Measurable g) (H : LeftInverse g (rangeFactorization f)) :
    MeasurableEmbedding f := by
  set e : α ≃ᵐ range f :=
    ⟨⟨rangeFactorization f, g, H, H.rightInverse_of_surjective surjective_onto_range⟩,
      hf₁.subtype_mk, hg⟩
  exact (MeasurableEmbedding.subtype_coe hf₂).comp e.measurableEmbedding
#align measurable_embedding.of_measurable_inverse_on_range MeasurableEmbedding.of_measurable_inverse_on_range

theorem of_measurable_inverse (hf₁ : Measurable f) (hf₂ : MeasurableSet (range f))
    (hg : Measurable g) (H : LeftInverse g f) : MeasurableEmbedding f :=
  of_measurable_inverse_on_range hf₁ hf₂ (hg.comp measurable_subtype_coe) H
#align measurable_embedding.of_measurable_inverse MeasurableEmbedding.of_measurable_inverse

open Classical

/-- The **measurable Schröder-Bernstein Theorem**: given measurable embeddings
`α → β` and `β → α`, we can find a measurable equivalence `α ≃ᵐ β`.-/
noncomputable def schroederBernstein {f : α → β} {g : β → α} (hf : MeasurableEmbedding f)
    (hg : MeasurableEmbedding g) : α ≃ᵐ β := by
  let F : Set α → Set α := fun A => (g '' (f '' A)ᶜ)ᶜ
  -- We follow the proof of the usual SB theorem in mathlib,
  -- the crux of which is finding a fixed point of this F.
  -- However, we must find this fixed point manually instead of invoking Knaster-Tarski
  -- in order to make sure it is measurable.
  suffices Σ'A : Set α, MeasurableSet A ∧ F A = A by
    rcases this with ⟨A, Ameas, Afp⟩
    let B := f '' A
    have Bmeas : MeasurableSet B := hf.measurableSet_image' Ameas
    refine'
      (MeasurableEquiv.sumCompl Ameas).symm.trans
        (MeasurableEquiv.trans _ (MeasurableEquiv.sumCompl Bmeas))
    apply MeasurableEquiv.sumCongr (hf.equivImage _)
    have : Aᶜ = g '' Bᶜ := by
      apply compl_injective
      rw [← Afp]
      simp
    rw [this]
    exact (hg.equivImage _).symm
  have Fmono : ∀ {A B}, A ⊆ B → F A ⊆ F B := fun h =>
    compl_subset_compl.mpr <| Set.image_subset _ <| compl_subset_compl.mpr <| Set.image_subset _ h
  let X : ℕ → Set α := fun n => F^[n] univ
  refine' ⟨iInter X, _, _⟩
  · apply MeasurableSet.iInter
    intro n
    induction' n with n ih
    · exact MeasurableSet.univ
    rw [Function.iterate_succ', Function.comp_apply]
    exact (hg.measurableSet_image' (hf.measurableSet_image' ih).compl).compl
  apply subset_antisymm
  · apply subset_iInter
    intro n
    cases n
    · exact subset_univ _
    rw [Function.iterate_succ', Function.comp_apply]
    exact Fmono (iInter_subset _ _)
  rintro x hx ⟨y, hy, rfl⟩
  rw [mem_iInter] at hx
  apply hy
  rw [(injOn_of_injective hf.injective _).image_iInter_eq]
  rw [mem_iInter]
  intro n
  specialize hx n.succ
  rw [Function.iterate_succ', Function.comp_apply] at hx
  by_contra h
  apply hx
  exact ⟨y, h, rfl⟩
#align measurable_embedding.schroeder_bernstein MeasurableEmbedding.schroederBernstein

end MeasurableEmbedding

section CountablyGenerated

namespace MeasurableSpace

variable (α)

/-- We say a measurable space is countably generated
if can be generated by a countable set of sets.-/
class CountablyGenerated [m : MeasurableSpace α] : Prop where
  isCountablyGenerated : ∃ b : Set (Set α), b.Countable ∧ m = generateFrom b
#align measurable_space.countably_generated MeasurableSpace.CountablyGenerated

variable {α}

theorem CountablyGenerated.comap [m : MeasurableSpace β] [h : CountablyGenerated β] (f : α → β) :
    @CountablyGenerated α (.comap f m) := by
  rcases h with ⟨⟨b, hbc, rfl⟩⟩
  rw [comap_generateFrom]
  letI := generateFrom (preimage f '' b)
  exact ⟨_, hbc.image _, rfl⟩

theorem CountablyGenerated.sup {m₁ m₂ : MeasurableSpace β} (h₁ : @CountablyGenerated β m₁)
    (h₂ : @CountablyGenerated β m₂) : @CountablyGenerated β (m₁ ⊔ m₂) := by
  rcases h₁ with ⟨⟨b₁, hb₁c, rfl⟩⟩
  rcases h₂ with ⟨⟨b₂, hb₂c, rfl⟩⟩
  exact @mk _ (_ ⊔ _) ⟨_, hb₁c.union hb₂c, generateFrom_sup_generateFrom⟩

instance [MeasurableSpace α] [CountablyGenerated α] {p : α → Prop} :
    CountablyGenerated { x // p x } := .comap _

instance [MeasurableSpace α] [CountablyGenerated α] [MeasurableSpace β] [CountablyGenerated β] :
    CountablyGenerated (α × β) :=
  .sup (.comap Prod.fst) (.comap Prod.snd)

instance [MeasurableSpace α] {s : Set α} [h : CountablyGenerated s] [MeasurableSingletonClass s] :
    HasCountableSeparatingOn α MeasurableSet s := by
  suffices HasCountableSeparatingOn s MeasurableSet univ from this.of_subtype fun _ ↦ id
  rcases h.1 with ⟨b, hbc, hb⟩
  refine ⟨⟨b, hbc, fun t ht ↦ hb.symm ▸ .basic t ht, fun x _ y _ h ↦ ?_⟩⟩
  rw [← forall_generateFrom_mem_iff_mem_iff, ← hb] at h
  simpa using h {y}

variable (α)

open Classical

/-- If a measurable space is countably generated and separates points, it admits a measurable
injection into the Cantor space `ℕ → Bool` (equipped with the product sigma algebra). -/
theorem measurable_injection_nat_bool_of_countablyGenerated [MeasurableSpace α]
<<<<<<< HEAD
    [h : HasCountableSeparatingOn α MeasurableSet univ] :
    ∃ f : α → ℕ → Bool, Measurable f ∧ Function.Injective f := by
  rcases h.1 with ⟨S, hSc, hSm, hS⟩
  wlog hne : S.Nonempty generalizing S
  · exact this (insert ∅ S) (hSc.insert ∅) (forall_insert_of_forall hSm .empty)
      (fun x hx y hy h ↦ hS x hx y hy (forall_of_forall_insert h)) (insert_nonempty _ _)
  obtain ⟨e, rfl⟩ := Set.Countable.exists_eq_range hSc hne
  simp only [forall_range_iff] at hSm hS
  refine ⟨fun x n ↦ x ∈ e n, ?_, ?_⟩
  . rw [measurable_pi_iff]
    intro n
    apply measurable_to_bool
    simp only [preimage, mem_singleton_iff, Bool.decide_iff, setOf_mem_eq]
    apply hSm
  · exact fun x y h ↦ hS x trivial y trivial fun n ↦ decide_eq_decide.1 <| congr_fun h _
=======
    [HasCountableSeparatingOn α MeasurableSet univ] :
    ∃ f : α → ℕ → Bool, Measurable f ∧ Function.Injective f := by
  rcases exists_seq_separating α MeasurableSet.empty univ with ⟨e, hem, he⟩
  refine ⟨(· ∈ e ·), ?_, ?_⟩
  · rw [measurable_pi_iff]
    refine fun n ↦ measurable_to_bool ?_
    simpa only [preimage, mem_singleton_iff, Bool.decide_iff, setOf_mem_eq] using hem n
  · exact fun x y h ↦ he x trivial y trivial fun n ↦ decide_eq_decide.1 <| congr_fun h _
>>>>>>> 1266bc6d
#align measurable_space.measurable_injection_nat_bool_of_countably_generated MeasurableSpace.measurable_injection_nat_bool_of_countablyGenerated

end MeasurableSpace

end CountablyGenerated

namespace Filter

variable [MeasurableSpace α]

/-- A filter `f` is measurably generates if each `s ∈ f` includes a measurable `t ∈ f`. -/
class IsMeasurablyGenerated (f : Filter α) : Prop where
  exists_measurable_subset : ∀ ⦃s⦄, s ∈ f → ∃ t ∈ f, MeasurableSet t ∧ t ⊆ s
#align filter.is_measurably_generated Filter.IsMeasurablyGenerated

instance isMeasurablyGenerated_bot : IsMeasurablyGenerated (⊥ : Filter α) :=
  ⟨fun _ _ => ⟨∅, mem_bot, MeasurableSet.empty, empty_subset _⟩⟩
#align filter.is_measurably_generated_bot Filter.isMeasurablyGenerated_bot

instance isMeasurablyGenerated_top : IsMeasurablyGenerated (⊤ : Filter α) :=
  ⟨fun _s hs => ⟨univ, univ_mem, MeasurableSet.univ, fun x _ => hs x⟩⟩
#align filter.is_measurably_generated_top Filter.isMeasurablyGenerated_top

theorem Eventually.exists_measurable_mem {f : Filter α} [IsMeasurablyGenerated f] {p : α → Prop}
    (h : ∀ᶠ x in f, p x) : ∃ s ∈ f, MeasurableSet s ∧ ∀ x ∈ s, p x :=
  IsMeasurablyGenerated.exists_measurable_subset h
#align filter.eventually.exists_measurable_mem Filter.Eventually.exists_measurable_mem

theorem Eventually.exists_measurable_mem_of_smallSets {f : Filter α} [IsMeasurablyGenerated f]
    {p : Set α → Prop} (h : ∀ᶠ s in f.smallSets, p s) : ∃ s ∈ f, MeasurableSet s ∧ p s :=
  let ⟨_s, hsf, hs⟩ := eventually_smallSets.1 h
  let ⟨t, htf, htm, hts⟩ := IsMeasurablyGenerated.exists_measurable_subset hsf
  ⟨t, htf, htm, hs t hts⟩
#align filter.eventually.exists_measurable_mem_of_small_sets Filter.Eventually.exists_measurable_mem_of_smallSets

instance inf_isMeasurablyGenerated (f g : Filter α) [IsMeasurablyGenerated f]
    [IsMeasurablyGenerated g] : IsMeasurablyGenerated (f ⊓ g) := by
  constructor
  rintro t ⟨sf, hsf, sg, hsg, rfl⟩
  rcases IsMeasurablyGenerated.exists_measurable_subset hsf with ⟨s'f, hs'f, hmf, hs'sf⟩
  rcases IsMeasurablyGenerated.exists_measurable_subset hsg with ⟨s'g, hs'g, hmg, hs'sg⟩
  refine' ⟨s'f ∩ s'g, inter_mem_inf hs'f hs'g, hmf.inter hmg, _⟩
  exact inter_subset_inter hs'sf hs'sg
#align filter.inf_is_measurably_generated Filter.inf_isMeasurablyGenerated

theorem principal_isMeasurablyGenerated_iff {s : Set α} :
    IsMeasurablyGenerated (𝓟 s) ↔ MeasurableSet s := by
  refine' ⟨_, fun hs => ⟨fun t ht => ⟨s, mem_principal_self s, hs, ht⟩⟩⟩
  rintro ⟨hs⟩
  rcases hs (mem_principal_self s) with ⟨t, ht, htm, hts⟩
  have : t = s := hts.antisymm ht
  rwa [← this]
#align filter.principal_is_measurably_generated_iff Filter.principal_isMeasurablyGenerated_iff

alias principal_isMeasurablyGenerated_iff ↔
  _ _root_.MeasurableSet.principal_isMeasurablyGenerated
#align measurable_set.principal_is_measurably_generated MeasurableSet.principal_isMeasurablyGenerated

instance iInf_isMeasurablyGenerated {f : ι → Filter α} [∀ i, IsMeasurablyGenerated (f i)] :
    IsMeasurablyGenerated (⨅ i, f i) := by
  refine' ⟨fun s hs => _⟩
  rw [← Equiv.plift.surjective.iInf_comp, mem_iInf] at hs
  rcases hs with ⟨t, ht, ⟨V, hVf, rfl⟩⟩
  choose U hUf hU using fun i => IsMeasurablyGenerated.exists_measurable_subset (hVf i)
  refine' ⟨⋂ i : t, U i, _, _, _⟩
  · rw [← Equiv.plift.surjective.iInf_comp, mem_iInf]
    refine' ⟨t, ht, U, hUf, rfl⟩
  · haveI := ht.countable.toEncodable.countable
    exact MeasurableSet.iInter fun i => (hU i).1
  · exact iInter_mono fun i => (hU i).2
#align filter.infi_is_measurably_generated Filter.iInf_isMeasurablyGenerated

end Filter

/-- We say that a collection of sets is countably spanning if a countable subset spans the
  whole type. This is a useful condition in various parts of measure theory. For example, it is
  a needed condition to show that the product of two collections generate the product sigma algebra,
  see `generateFrom_prod_eq`. -/
def IsCountablySpanning (C : Set (Set α)) : Prop :=
  ∃ s : ℕ → Set α, (∀ n, s n ∈ C) ∧ ⋃ n, s n = univ
#align is_countably_spanning IsCountablySpanning

theorem isCountablySpanning_measurableSet [MeasurableSpace α] :
    IsCountablySpanning { s : Set α | MeasurableSet s } :=
  ⟨fun _ => univ, fun _ => MeasurableSet.univ, iUnion_const _⟩
#align is_countably_spanning_measurable_set isCountablySpanning_measurableSet

namespace MeasurableSet

/-!
### Typeclasses on `Subtype MeasurableSet`
-/


variable [MeasurableSpace α]

instance Subtype.instMembership : Membership α (Subtype (MeasurableSet : Set α → Prop)) :=
  ⟨fun a s => a ∈ (s : Set α)⟩
#align measurable_set.subtype.has_mem MeasurableSet.Subtype.instMembership

@[simp]
theorem mem_coe (a : α) (s : Subtype (MeasurableSet : Set α → Prop)) : a ∈ (s : Set α) ↔ a ∈ s :=
  Iff.rfl
#align measurable_set.mem_coe MeasurableSet.mem_coe

instance Subtype.instEmptyCollection : EmptyCollection (Subtype (MeasurableSet : Set α → Prop)) :=
  ⟨⟨∅, MeasurableSet.empty⟩⟩
#align measurable_set.subtype.has_emptyc MeasurableSet.Subtype.instEmptyCollection

@[simp]
theorem coe_empty : ↑(∅ : Subtype (MeasurableSet : Set α → Prop)) = (∅ : Set α) :=
  rfl
#align measurable_set.coe_empty MeasurableSet.coe_empty

instance Subtype.instInsert [MeasurableSingletonClass α] :
    Insert α (Subtype (MeasurableSet : Set α → Prop)) :=
  ⟨fun a s => ⟨insert a (s : Set α), s.prop.insert a⟩⟩
#align measurable_set.subtype.has_insert MeasurableSet.Subtype.instInsert

@[simp]
theorem coe_insert [MeasurableSingletonClass α] (a : α)
    (s : Subtype (MeasurableSet : Set α → Prop)) :
    ↑(Insert.insert a s) = (Insert.insert a s : Set α) :=
  rfl
#align measurable_set.coe_insert MeasurableSet.coe_insert

instance Subtype.instSingleton [MeasurableSingletonClass α] :
    Singleton α (Subtype (MeasurableSet : Set α → Prop)) :=
  ⟨fun a => ⟨{a}, .singleton _⟩⟩

@[simp] theorem coe_singleton [MeasurableSingletonClass α] (a : α) :
    ↑({a} : Subtype (MeasurableSet : Set α → Prop)) = ({a} : Set α) :=
  rfl

instance Subtype.instIsLawfulSingleton [MeasurableSingletonClass α] :
    IsLawfulSingleton α (Subtype (MeasurableSet : Set α → Prop)) :=
  ⟨fun _ => Subtype.eq <| insert_emptyc_eq _⟩

instance Subtype.instHasCompl : HasCompl (Subtype (MeasurableSet : Set α → Prop)) :=
  ⟨fun x => ⟨xᶜ, x.prop.compl⟩⟩
#align measurable_set.subtype.has_compl MeasurableSet.Subtype.instHasCompl

@[simp]
theorem coe_compl (s : Subtype (MeasurableSet : Set α → Prop)) : ↑sᶜ = (sᶜ : Set α) :=
  rfl
#align measurable_set.coe_compl MeasurableSet.coe_compl

instance Subtype.instUnion : Union (Subtype (MeasurableSet : Set α → Prop)) :=
  ⟨fun x y => ⟨(x : Set α) ∪ y, x.prop.union y.prop⟩⟩
#align measurable_set.subtype.has_union MeasurableSet.Subtype.instUnion

@[simp]
theorem coe_union (s t : Subtype (MeasurableSet : Set α → Prop)) : ↑(s ∪ t) = (s ∪ t : Set α) :=
  rfl
#align measurable_set.coe_union MeasurableSet.coe_union

instance Subtype.instSup : Sup (Subtype (MeasurableSet : Set α → Prop)) :=
  ⟨fun x y => x ∪ y⟩

-- porting note: new lemma
@[simp]
protected theorem sup_eq_union (s t : {s : Set α // MeasurableSet s}) : s ⊔ t = s ∪ t := rfl

instance Subtype.instInter : Inter (Subtype (MeasurableSet : Set α → Prop)) :=
  ⟨fun x y => ⟨x ∩ y, x.prop.inter y.prop⟩⟩
#align measurable_set.subtype.has_inter MeasurableSet.Subtype.instInter

@[simp]
theorem coe_inter (s t : Subtype (MeasurableSet : Set α → Prop)) : ↑(s ∩ t) = (s ∩ t : Set α) :=
  rfl
#align measurable_set.coe_inter MeasurableSet.coe_inter

instance Subtype.instInf : Inf (Subtype (MeasurableSet : Set α → Prop)) :=
  ⟨fun x y => x ∩ y⟩

-- porting note: new lemma
@[simp]
protected theorem inf_eq_inter (s t : {s : Set α // MeasurableSet s}) : s ⊓ t = s ∩ t := rfl

instance Subtype.instSDiff : SDiff (Subtype (MeasurableSet : Set α → Prop)) :=
  ⟨fun x y => ⟨x \ y, x.prop.diff y.prop⟩⟩
#align measurable_set.subtype.has_sdiff MeasurableSet.Subtype.instSDiff

@[simp]
theorem coe_sdiff (s t : Subtype (MeasurableSet : Set α → Prop)) : ↑(s \ t) = (s : Set α) \ t :=
  rfl
#align measurable_set.coe_sdiff MeasurableSet.coe_sdiff

instance Subtype.instBot : Bot (Subtype (MeasurableSet : Set α → Prop)) := ⟨∅⟩
#align measurable_set.subtype.has_bot MeasurableSet.Subtype.instBot

@[simp]
theorem coe_bot : ↑(⊥ : Subtype (MeasurableSet : Set α → Prop)) = (⊥ : Set α) :=
  rfl
#align measurable_set.coe_bot MeasurableSet.coe_bot

instance Subtype.instTop : Top (Subtype (MeasurableSet : Set α → Prop)) :=
  ⟨⟨Set.univ, MeasurableSet.univ⟩⟩
#align measurable_set.subtype.has_top MeasurableSet.Subtype.instTop

@[simp]
theorem coe_top : ↑(⊤ : Subtype (MeasurableSet : Set α → Prop)) = (⊤ : Set α) :=
  rfl
#align measurable_set.coe_top MeasurableSet.coe_top

instance Subtype.instBooleanAlgebra :
    BooleanAlgebra (Subtype (MeasurableSet : Set α → Prop)) :=
  Subtype.coe_injective.booleanAlgebra _ (fun _ _ => rfl) (fun _ _ => rfl) rfl rfl (fun _ => rfl)
    fun _ _ => rfl
#align measurable_set.subtype.boolean_algebra MeasurableSet.Subtype.instBooleanAlgebra

@[measurability]
theorem measurableSet_blimsup {s : ℕ → Set α} {p : ℕ → Prop} (h : ∀ n, p n → MeasurableSet (s n)) :
    MeasurableSet <| blimsup s atTop p := by
  simp only [blimsup_eq_iInf_biSup_of_nat, iSup_eq_iUnion, iInf_eq_iInter]
  exact .iInter fun _ => .iUnion fun m => .iUnion fun hm => h m hm.1
#align measurable_set.measurable_set_blimsup MeasurableSet.measurableSet_blimsup

@[measurability]
theorem measurableSet_bliminf {s : ℕ → Set α} {p : ℕ → Prop} (h : ∀ n, p n → MeasurableSet (s n)) :
    MeasurableSet <| Filter.bliminf s Filter.atTop p := by
  simp only [Filter.bliminf_eq_iSup_biInf_of_nat, iInf_eq_iInter, iSup_eq_iUnion]
  exact .iUnion fun n => .iInter fun m => .iInter fun hm => h m hm.1
#align measurable_set.measurable_set_bliminf MeasurableSet.measurableSet_bliminf

@[measurability]
theorem measurableSet_limsup {s : ℕ → Set α} (hs : ∀ n, MeasurableSet <| s n) :
    MeasurableSet <| Filter.limsup s Filter.atTop := by
  simpa only [← blimsup_true] using measurableSet_blimsup fun n _ => hs n
#align measurable_set.measurable_set_limsup MeasurableSet.measurableSet_limsup

@[measurability]
theorem measurableSet_liminf {s : ℕ → Set α} (hs : ∀ n, MeasurableSet <| s n) :
    MeasurableSet <| Filter.liminf s Filter.atTop := by
  simpa only [← bliminf_true] using measurableSet_bliminf fun n _ => hs n
#align measurable_set.measurable_set_liminf MeasurableSet.measurableSet_liminf

end MeasurableSet<|MERGE_RESOLUTION|>--- conflicted
+++ resolved
@@ -1677,23 +1677,6 @@
 /-- If a measurable space is countably generated and separates points, it admits a measurable
 injection into the Cantor space `ℕ → Bool` (equipped with the product sigma algebra). -/
 theorem measurable_injection_nat_bool_of_countablyGenerated [MeasurableSpace α]
-<<<<<<< HEAD
-    [h : HasCountableSeparatingOn α MeasurableSet univ] :
-    ∃ f : α → ℕ → Bool, Measurable f ∧ Function.Injective f := by
-  rcases h.1 with ⟨S, hSc, hSm, hS⟩
-  wlog hne : S.Nonempty generalizing S
-  · exact this (insert ∅ S) (hSc.insert ∅) (forall_insert_of_forall hSm .empty)
-      (fun x hx y hy h ↦ hS x hx y hy (forall_of_forall_insert h)) (insert_nonempty _ _)
-  obtain ⟨e, rfl⟩ := Set.Countable.exists_eq_range hSc hne
-  simp only [forall_range_iff] at hSm hS
-  refine ⟨fun x n ↦ x ∈ e n, ?_, ?_⟩
-  . rw [measurable_pi_iff]
-    intro n
-    apply measurable_to_bool
-    simp only [preimage, mem_singleton_iff, Bool.decide_iff, setOf_mem_eq]
-    apply hSm
-  · exact fun x y h ↦ hS x trivial y trivial fun n ↦ decide_eq_decide.1 <| congr_fun h _
-=======
     [HasCountableSeparatingOn α MeasurableSet univ] :
     ∃ f : α → ℕ → Bool, Measurable f ∧ Function.Injective f := by
   rcases exists_seq_separating α MeasurableSet.empty univ with ⟨e, hem, he⟩
@@ -1702,7 +1685,6 @@
     refine fun n ↦ measurable_to_bool ?_
     simpa only [preimage, mem_singleton_iff, Bool.decide_iff, setOf_mem_eq] using hem n
   · exact fun x y h ↦ he x trivial y trivial fun n ↦ decide_eq_decide.1 <| congr_fun h _
->>>>>>> 1266bc6d
 #align measurable_space.measurable_injection_nat_bool_of_countably_generated MeasurableSpace.measurable_injection_nat_bool_of_countablyGenerated
 
 end MeasurableSpace
