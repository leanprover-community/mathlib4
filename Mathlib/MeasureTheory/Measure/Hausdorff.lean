--- conflicted
+++ resolved
@@ -975,11 +975,7 @@
     intro f
     refine' diam_pi_le_of_le fun b => _
     simp only [Real.ediam_Icc, add_div, ENNReal.ofReal_div_of_pos (Nat.cast_pos.mpr hn), le_refl,
-<<<<<<< HEAD
-      add_sub_add_left_eq_sub, add_sub_cancel', ENNReal.ofReal_one, ENNReal.ofReal_natCast]
-=======
-      add_sub_add_left_eq_sub, add_sub_cancel_left, ENNReal.ofReal_one, ENNReal.ofReal_coe_nat]
->>>>>>> 8c5b9da8
+      add_sub_add_left_eq_sub, add_sub_cancel_left, ENNReal.ofReal_one, ENNReal.ofReal_natCast]
   have C : ∀ᶠ n in atTop, (Set.pi univ fun i : ι => Ioo (a i : ℝ) (b i)) ⊆ ⋃ i : γ n, t n i := by
     refine' eventually_atTop.2 ⟨1, fun n hn => _⟩
     have npos : (0 : ℝ) < n := Nat.cast_pos.2 hn
