--- conflicted
+++ resolved
@@ -29,7 +29,6 @@
 
 /-- Given a measure `μ : Measure α` and a function `f : α → ℝ≥0∞`, `μ.withDensity f` is the
 measure such that for a measurable set `s` we have `μ.withDensity f s = ∫⁻ a in s, f a ∂μ`. -/
-@[pp_dot]
 noncomputable
 def Measure.withDensity {m : MeasurableSpace α} (μ : Measure α) (f : α → ℝ≥0∞) : Measure α :=
   Measure.ofMeasurable (fun s _ => ∫⁻ a in s, f a ∂μ) (by simp) fun s hs hd =>
@@ -310,15 +309,9 @@
     apply ae_of_ae_restrict_of_ae_restrict_compl { x | f' x ≠ 0 }
     · rw [EventuallyEq, ae_withDensity_iff' hf.coe_nnreal_ennreal] at hg'
       rw [ae_restrict_iff' A]
-<<<<<<< HEAD
-      filter_upwards [hg']
-      intro a ha h'a
-      have : (f a : ℝ≥0∞) ≠ 0 := by simpa only [Ne, ENNReal.coe_eq_zero] using h'a
-=======
       filter_upwards [hg', hf'_ae] with a ha h'a h_a_nonneg
       have : (f' a : ℝ≥0∞) ≠ 0 := by simpa only [Ne, ENNReal.coe_eq_zero] using h_a_nonneg
       rw [← h'a] at this ⊢
->>>>>>> 59de845a
       rw [ha this]
     · rw [ae_restrict_iff' A.compl]
       filter_upwards [hf'_ae] with a ha ha_null
