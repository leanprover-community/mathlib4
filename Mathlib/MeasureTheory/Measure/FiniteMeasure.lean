--- conflicted
+++ resolved
@@ -503,11 +503,7 @@
 
 lemma isEmbedding_toWeakDualBCNN :
     IsEmbedding (toWeakDualBCNN : FiniteMeasure Ω → WeakDual ℝ≥0 (Ω →ᵇ ℝ≥0)) where
-<<<<<<< HEAD
-  induced := rfl
-=======
   eq_induced := rfl
->>>>>>> 4efbd2b0
   inj := injective_toWeakDualBCNN
 
 @[deprecated (since := "2024-10-26")]
