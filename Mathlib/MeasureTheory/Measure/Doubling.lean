--- conflicted
+++ resolved
@@ -26,11 +26,7 @@
 
 @[expose] public section
 
-<<<<<<< HEAD
-assert_not_exists Real.rpow_add
-=======
 assert_not_exists Real.instPow
->>>>>>> 4ad6f04a
 
 noncomputable section
 
