--- conflicted
+++ resolved
@@ -89,17 +89,6 @@
     simp only [ENNReal.coe_one, one_mul]
     refine eventually_mem_nhdsWithin.mono fun ε hε x t ht ↦ ?_
     gcongr
-<<<<<<< HEAD
-    exact closedBall_subset_closedBall (by nlinarith [mem_Ioi.mp hε])
-  · refine'
-      ⟨C ^ ⌈Real.logb 2 K⌉₊,
-        ((hμ ⌈Real.logb 2 K⌉₊).and eventually_mem_nhdsWithin).mono fun ε hε x t ht =>
-          le_trans (measure_mono _ <| closedBall_subset_closedBall _) (hε.1 x)⟩
-    refine mul_le_mul_of_nonneg_right (ht.trans ?_) (mem_Ioi.mp hε.2).le
-    conv_lhs => rw [← Real.rpow_logb two_pos (by norm_num) (by linarith : 0 < K)]
-    rw [← Real.rpow_natCast]
-    exact Real.rpow_le_rpow_of_exponent_le one_le_two (Nat.le_ceil (Real.logb 2 K))
-=======
     nlinarith [mem_Ioi.mp hε]
   · use C ^ ⌈Real.logb 2 K⌉₊
     filter_upwards [hμ ⌈Real.logb 2 K⌉₊, eventually_mem_nhdsWithin] with ε hε hε₀ x t ht
@@ -109,7 +98,6 @@
     · refine ht.trans ?_
       rw [← Real.rpow_natCast, ← Real.logb_le_iff_le_rpow]
       exacts [Nat.le_ceil _, by norm_num, by linarith]
->>>>>>> b9e4edd6
 #align is_unif_loc_doubling_measure.exists_eventually_forall_measure_closed_ball_le_mul IsUnifLocDoublingMeasure.exists_eventually_forall_measure_closedBall_le_mul
 
 /-- A variant of `IsUnifLocDoublingMeasure.doublingConstant` which allows for scaling the
