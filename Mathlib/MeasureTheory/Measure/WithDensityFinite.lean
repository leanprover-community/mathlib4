--- conflicted
+++ resolved
@@ -4,10 +4,7 @@
 Authors: Rémy Degenne
 -/
 import Mathlib.MeasureTheory.Decomposition.RadonNikodym
-<<<<<<< HEAD
 import Mathlib.MeasureTheory.Decomposition.Exhaustion
-=======
->>>>>>> 93287cac
 import Mathlib.Probability.ConditionalProbability
 
 /-!
@@ -32,12 +29,9 @@
   If `μ ≠ 0`, this is a probability measure.
 * `MeasureTheory.Measure.densityToFinite`: a measurable function such that
   `μ = μ.toFinite.withDensity μ.densityToFinite`.
-<<<<<<< HEAD
-=======
 * `MeasureTheory.Measure.sigmaFiniteSet`: a measurable set such that `μ.restrict μ.sigmaFiniteSet`
   is sigma-finite, and for all measurable sets `s ⊆ μ.sigmaFiniteSetᶜ`, either `μ s = 0`
   or `μ s = ∞`.
->>>>>>> 93287cac
 
 ## Main statements
 
@@ -47,17 +41,11 @@
 * `toFinite_absolutelyContinuous`: `μ.toFinite ≪ μ`.
 * `withDensity_densitytoFinite`: `μ.toFinite.withDensity μ.densityToFinite = μ`.
 
-<<<<<<< HEAD
-Others:
-
-*
-=======
 * An instance showing that `μ.restrict μ.sigmaFiniteSet` is sigma-finite.
 * `restrict_compl_sigmaFiniteSet_eq_zero_or_top`: the measure `μ.restrict μ.sigmaFiniteSetᶜ` takes
   only two values: 0 and ∞ .
 * `measure_compl_sigmaFiniteSet_eq_zero_iff_sigmaFinite`: an s-finite measure `μ` is sigma-finite
   iff `μ μ.sigmaFiniteSetᶜ = 0`.
->>>>>>> 93287cac
 
 -/
 
@@ -125,16 +113,6 @@
   ⟨(toFiniteAux_univ_le_one μ).trans_lt ENNReal.one_lt_top⟩
 
 @[simp]
-<<<<<<< HEAD
-lemma toFinite_eq_zero_iff {μ : Measure α} [SFinite μ] : μ.toFinite = 0 ↔ μ = 0 := by
-  simp [Measure.toFinite, measure_ne_top μ.toFiniteAux Set.univ, toFiniteAux_eq_zero_iff]
-
-instance {μ : Measure α} [SFinite μ] : IsFiniteMeasure μ.toFinite := by
-  rw [Measure.toFinite]
-  infer_instance
-
-instance {μ : Measure α} [SFinite μ] [h_zero : NeZero μ] : IsProbabilityMeasure μ.toFinite := by
-=======
 lemma toFinite_eq_zero_iff [SFinite μ] : μ.toFinite = 0 ↔ μ = 0 := by
   simp [Measure.toFinite, measure_ne_top μ.toFiniteAux Set.univ, toFiniteAux_eq_zero_iff]
 
@@ -143,7 +121,6 @@
   infer_instance
 
 instance [SFinite μ] [h_zero : NeZero μ] : IsProbabilityMeasure μ.toFinite := by
->>>>>>> 93287cac
   refine ProbabilityTheory.cond_isProbabilityMeasure μ.toFiniteAux ?_
   simp [toFiniteAux_eq_zero_iff, h_zero.out]
 
@@ -210,44 +187,16 @@
 
 section SigmaFiniteSet
 
-<<<<<<< HEAD
-variable {μ : Measure α} {s t : Set α}
-
-=======
 variable {s t : Set α}
 
 /-- A measurable set such that `μ.restrict μ.sigmaFiniteSet` is sigma-finite,
   and for all measurable sets `s ⊆ μ.sigmaFiniteSetᶜ`, either `μ s = 0` or `μ s = ∞`. -/
->>>>>>> 93287cac
 def Measure.sigmaFiniteSet (μ : Measure α) [SFinite μ] : Set α := {x | μ.densityToFinite x ≠ ∞}
 
 lemma measurableSet_sigmaFiniteSet (μ : Measure α) [SFinite μ] :
     MeasurableSet μ.sigmaFiniteSet :=
   (measurable_densityToFinite μ (measurableSet_singleton ∞)).compl
 
-<<<<<<< HEAD
-lemma measure_eq_zero_or_top_of_subset_compl_sigmaFiniteSet {μ : Measure α} [SFinite μ]
-    (ht : MeasurableSet t) (ht_subset : t ⊆ μ.sigmaFiniteSetᶜ) :
-    μ t = 0 ∨ μ t = ∞ := by
-  rw [← withDensity_densitytoFinite μ, withDensity_apply _ ht]
-  have h_int_eq : ∫⁻ a in t, μ.densityToFinite a ∂μ.toFinite = ∞ * μ.toFinite t := by
-    calc ∫⁻ a in t, μ.densityToFinite a ∂μ.toFinite
-    _ = ∫⁻ _ in t, ∞ ∂μ.toFinite := by
-        refine set_lintegral_congr_fun ht (ae_of_all _ (fun x hx ↦ ?_))
-        simpa [Measure.sigmaFiniteSet] using (ht_subset hx)
-    _ = ∞ * μ.toFinite t := by simp
-  rw [h_int_eq]
-  by_cases h0 : μ.toFinite t = 0 <;> simp [h0]
-
-lemma restrict_compl_sigmaFiniteSet_eq_zero_or_top (μ : Measure α) [SFinite μ]
-    (hs : MeasurableSet s) :
-    μ.restrict μ.sigmaFiniteSetᶜ s = 0 ∨ μ.restrict μ.sigmaFiniteSetᶜ s = ∞ := by
-  rw [Measure.restrict_apply' (measurableSet_sigmaFiniteSet μ).compl]
-  exact measure_eq_zero_or_top_of_subset_compl_sigmaFiniteSet
-    (hs.inter (measurableSet_sigmaFiniteSet μ).compl) (Set.inter_subset_right _ _)
-
-lemma toSigmaFinite_restrict_sigmaFiniteSet (μ : Measure α) [SFinite μ] :
-=======
 lemma restrict_compl_sigmaFiniteSet [SFinite μ] :
     μ.restrict μ.sigmaFiniteSetᶜ = ∞ • μ.toFinite.restrict μ.sigmaFiniteSetᶜ := by
   ext t ht
@@ -285,7 +234,6 @@
   exact restrict_compl_sigmaFiniteSet_eq_zero_or_top μ t
 
 lemma toFinite_withDensity_restrict_sigmaFiniteSet (μ : Measure α) [SFinite μ] :
->>>>>>> 93287cac
     (μ.toFinite.withDensity
         (fun x ↦ if μ.densityToFinite x ≠ ∞ then μ.densityToFinite x else 1)).restrict
         μ.sigmaFiniteSet
@@ -304,14 +252,9 @@
     ne_eq] at hx
   rw [if_pos hx.2]
 
-<<<<<<< HEAD
-instance (μ : Measure α) [SFinite μ] : SigmaFinite (μ.restrict μ.sigmaFiniteSet) := by
-  rw [← toSigmaFinite_restrict_sigmaFiniteSet]
-=======
 /-- The restriction of an s-finite measure `μ` to `μ.sigmaFiniteSet` is sigma-finite. -/
 instance (μ : Measure α) [SFinite μ] : SigmaFinite (μ.restrict μ.sigmaFiniteSet) := by
   rw [← toFinite_withDensity_restrict_sigmaFiniteSet]
->>>>>>> 93287cac
   have : SigmaFinite (μ.toFinite.withDensity
       (fun x ↦ if μ.densityToFinite x ≠ ∞ then μ.densityToFinite x else 1)) := by
     refine SigmaFinite.withDensity_of_ne_top ?_ ?_
@@ -329,19 +272,12 @@
   infer_instance
 
 @[simp]
-<<<<<<< HEAD
-lemma measure_compl_sigmaFiniteSet (μ : Measure α) [SigmaFinite μ] : μ μ.sigmaFiniteSetᶜ = 0 := by
-  rw [← Measure.iSup_restrict_spanningSets]
-  simp only [ENNReal.iSup_eq_zero]
-  intro n
-  rw [Measure.restrict_apply' (measurable_spanningSets μ n)]
-  refine (measure_eq_zero_or_top_of_subset_compl_sigmaFiniteSet
-    ((measurableSet_sigmaFiniteSet _).compl.inter (measurable_spanningSets μ n))
-    (Set.inter_subset_left _ _)).resolve_right (ne_of_lt ?_)
-  exact (measure_mono (Set.inter_subset_right _ _)).trans_lt (measure_spanningSets_lt_top _ _)
-
+lemma measure_compl_sigmaFiniteSet (μ : Measure α) [SigmaFinite μ] : μ μ.sigmaFiniteSetᶜ = 0 :=
+  densityToFinite_ae_ne_top μ
+
+/-- An s-finite measure `μ` is sigma-finite iff `μ μ.sigmaFiniteSetᶜ = 0`. -/
 lemma measure_compl_sigmaFiniteSet_eq_zero_iff_sigmaFinite (μ : Measure α) [SFinite μ] :
-  μ μ.sigmaFiniteSetᶜ = 0 ↔ SigmaFinite μ :=
+    μ μ.sigmaFiniteSetᶜ = 0 ↔ SigmaFinite μ :=
   ⟨sigmaFinite_of_measure_compl_sigmaFiniteSet_eq_zero, fun _ ↦ measure_compl_sigmaFiniteSet μ⟩
 
 end SigmaFiniteSet
@@ -365,16 +301,5 @@
   sFinite_of_absolutelyContinuous (withDensity_absolutelyContinuous _ _)
 
 end WithDensitySFinite
-=======
-lemma measure_compl_sigmaFiniteSet (μ : Measure α) [SigmaFinite μ] : μ μ.sigmaFiniteSetᶜ = 0 :=
-  densityToFinite_ae_ne_top μ
-
-/-- An s-finite measure `μ` is sigma-finite iff `μ μ.sigmaFiniteSetᶜ = 0`. -/
-lemma measure_compl_sigmaFiniteSet_eq_zero_iff_sigmaFinite (μ : Measure α) [SFinite μ] :
-    μ μ.sigmaFiniteSetᶜ = 0 ↔ SigmaFinite μ :=
-  ⟨sigmaFinite_of_measure_compl_sigmaFiniteSet_eq_zero, fun _ ↦ measure_compl_sigmaFiniteSet μ⟩
-
-end SigmaFiniteSet
->>>>>>> 93287cac
 
 end MeasureTheory