/-
Copyright (c) 2020 Floris van Doorn. All rights reserved.
Released under Apache 2.0 license as described in the file LICENSE.
Authors: Floris van Doorn
-/
import Mathlib.MeasureTheory.Measure.MeasureSpace
import Mathlib.MeasureTheory.Measure.Regular
import Mathlib.Topology.Sets.Compacts

/-!
# Contents

In this file we work with *contents*. A content `λ` is a function from a certain class of subsets
(such as the compact subsets) to `ℝ≥0` that is
* additive: If `K₁` and `K₂` are disjoint sets in the domain of `λ`,
  then `λ(K₁ ∪ K₂) = λ(K₁) + λ(K₂)`;
* subadditive: If `K₁` and `K₂` are in the domain of `λ`, then `λ(K₁ ∪ K₂) ≤ λ(K₁) + λ(K₂)`;
* monotone: If `K₁ ⊆ K₂` are in the domain of `λ`, then `λ(K₁) ≤ λ(K₂)`.

We show that:
* Given a content `λ` on compact sets, let us define a function `λ*` on open sets, by letting
  `λ* U` be the supremum of `λ K` for `K` included in `U`. This is a countably subadditive map that
  vanishes at `∅`. In Halmos (1950) this is called the *inner content* `λ*` of `λ`, and formalized
  as `innerContent`.
* Given an inner content, we define an outer measure `μ*`, by letting `μ* E` be the infimum of
  `λ* U` over the open sets `U` containing `E`. This is indeed an outer measure. It is formalized
  as `outerMeasure`.
* Restricting this outer measure to Borel sets gives a regular measure `μ`.

We define bundled contents as `Content`.
In this file we only work on contents on compact sets, and inner contents on open sets, and both
contents and inner contents map into the extended nonnegative reals. However, in other applications
other choices can be made, and it is not a priori clear what the best interface should be.

## Main definitions

For `μ : Content G`, we define
* `μ.innerContent` : the inner content associated to `μ`.
* `μ.outerMeasure` : the outer measure associated to `μ`.
* `μ.measure`      : the Borel measure associated to `μ`.

These definitions are given for spaces which are R₁.
The resulting measure `μ.measure` is always outer regular by design.
When the space is locally compact, `μ.measure` is also regular.

## References

* Paul Halmos (1950), Measure Theory, §53
* <https://en.wikipedia.org/wiki/Content_(measure_theory)>
-/


universe u v w

noncomputable section

open Set TopologicalSpace

open NNReal ENNReal MeasureTheory

namespace MeasureTheory

variable {G : Type w} [TopologicalSpace G]

/-- A content is an additive function on compact sets taking values in `ℝ≥0`. It is a device
from which one can define a measure. -/
structure Content (G : Type w) [TopologicalSpace G] where
  toFun : Compacts G → ℝ≥0
  mono' : ∀ K₁ K₂ : Compacts G, (K₁ : Set G) ⊆ K₂ → toFun K₁ ≤ toFun K₂
  sup_disjoint' :
    ∀ K₁ K₂ : Compacts G, Disjoint (K₁ : Set G) K₂ → IsClosed (K₁ : Set G) → IsClosed (K₂ : Set G)
      → toFun (K₁ ⊔ K₂) = toFun K₁ + toFun K₂
  sup_le' : ∀ K₁ K₂ : Compacts G, toFun (K₁ ⊔ K₂) ≤ toFun K₁ + toFun K₂

instance : Inhabited (Content G) :=
  ⟨{  toFun := fun _ => 0
      mono' := by simp
      sup_disjoint' := by simp
      sup_le' := by simp }⟩

/-- Although the `toFun` field of a content takes values in `ℝ≥0`, we register a coercion to
functions taking values in `ℝ≥0∞` as most constructions below rely on taking iSups and iInfs, which
is more convenient in a complete lattice, and aim at constructing a measure. -/
instance : CoeFun (Content G) fun _ => Compacts G → ℝ≥0∞ :=
  ⟨fun μ s => μ.toFun s⟩

namespace Content

variable (μ : Content G)

theorem apply_eq_coe_toFun (K : Compacts G) : μ K = μ.toFun K :=
  rfl

theorem mono (K₁ K₂ : Compacts G) (h : (K₁ : Set G) ⊆ K₂) : μ K₁ ≤ μ K₂ := by
  simp [apply_eq_coe_toFun, μ.mono' _ _ h]

theorem sup_disjoint (K₁ K₂ : Compacts G) (h : Disjoint (K₁ : Set G) K₂)
    (h₁ : IsClosed (K₁ : Set G)) (h₂ : IsClosed (K₂ : Set G)) :
    μ (K₁ ⊔ K₂) = μ K₁ + μ K₂ := by
  simp [apply_eq_coe_toFun, μ.sup_disjoint' _ _ h]

theorem sup_le (K₁ K₂ : Compacts G) : μ (K₁ ⊔ K₂) ≤ μ K₁ + μ K₂ := by
  simp only [apply_eq_coe_toFun]
  norm_cast
  exact μ.sup_le' _ _

theorem lt_top (K : Compacts G) : μ K < ∞ :=
  ENNReal.coe_lt_top

theorem empty : μ ⊥ = 0 := by
  have := μ.sup_disjoint' ⊥ ⊥
  simpa [apply_eq_coe_toFun] using this

/-- Constructing the inner content of a content. From a content defined on the compact sets, we
  obtain a function defined on all open sets, by taking the supremum of the content of all compact
  subsets. -/
def innerContent (U : Opens G) : ℝ≥0∞ :=
  ⨆ (K : Compacts G) (_ : (K : Set G) ⊆ U), μ K

theorem le_innerContent (K : Compacts G) (U : Opens G) (h2 : (K : Set G) ⊆ U) :
    μ K ≤ μ.innerContent U :=
  le_iSup_of_le K <| le_iSup (fun _ ↦ (μ.toFun K : ℝ≥0∞)) h2

theorem innerContent_le (U : Opens G) (K : Compacts G) (h2 : (U : Set G) ⊆ K) :
    μ.innerContent U ≤ μ K :=
  iSup₂_le fun _ hK' => μ.mono _ _ (Subset.trans hK' h2)

theorem innerContent_of_isCompact {K : Set G} (h1K : IsCompact K) (h2K : IsOpen K) :
    μ.innerContent ⟨K, h2K⟩ = μ ⟨K, h1K⟩ :=
  le_antisymm (iSup₂_le fun _ hK' => μ.mono _ ⟨K, h1K⟩ hK') (μ.le_innerContent _ _ Subset.rfl)

theorem innerContent_bot : μ.innerContent ⊥ = 0 := by
  refine le_antisymm ?_ (zero_le _)
  rw [← μ.empty]
  refine iSup₂_le fun K hK => ?_
  have : K = ⊥ := by
    ext1
    rw [subset_empty_iff.mp hK, Compacts.coe_bot]
  rw [this]

/-- This is "unbundled", because that is required for the API of `inducedOuterMeasure`. -/
theorem innerContent_mono ⦃U V : Set G⦄ (hU : IsOpen U) (hV : IsOpen V) (h2 : U ⊆ V) :
    μ.innerContent ⟨U, hU⟩ ≤ μ.innerContent ⟨V, hV⟩ :=
  biSup_mono fun _ hK => hK.trans h2

theorem innerContent_exists_compact {U : Opens G} (hU : μ.innerContent U ≠ ∞) {ε : ℝ≥0}
    (hε : ε ≠ 0) : ∃ K : Compacts G, (K : Set G) ⊆ U ∧ μ.innerContent U ≤ μ K + ε := by
  have h'ε := ENNReal.coe_ne_zero.2 hε
  rcases le_or_lt (μ.innerContent U) ε with h | h
  · exact ⟨⊥, empty_subset _, le_add_left h⟩
  have h₂ := ENNReal.sub_lt_self hU h.ne_bot h'ε
  conv at h₂ => rhs; rw [innerContent]
  simp only [lt_iSup_iff] at h₂
  rcases h₂ with ⟨U, h1U, h2U⟩; refine ⟨U, h1U, ?_⟩
  rw [← tsub_le_iff_right]; exact le_of_lt h2U

/-- The inner content of a supremum of opens is at most the sum of the individual inner contents. -/
theorem innerContent_iSup_nat [R1Space G] (U : ℕ → Opens G) :
    μ.innerContent (⨆ i : ℕ, U i) ≤ ∑' i : ℕ, μ.innerContent (U i) := by
  have h3 : ∀ (t : Finset ℕ) (K : ℕ → Compacts G), μ (t.sup K) ≤ t.sum fun i => μ (K i) := by
    intro t K
    refine Finset.induction_on t ?_ ?_
    · simp only [μ.empty, nonpos_iff_eq_zero, Finset.sum_empty, Finset.sup_empty]
    · intro n s hn ih
      rw [Finset.sup_insert, Finset.sum_insert hn]
      exact le_trans (μ.sup_le _ _) (add_le_add_left ih _)
  refine iSup₂_le fun K hK => ?_
  obtain ⟨t, ht⟩ :=
    K.isCompact.elim_finite_subcover _ (fun i => (U i).isOpen) (by rwa [← Opens.coe_iSup])
  rcases K.isCompact.finite_compact_cover t (SetLike.coe ∘ U) (fun i _ => (U i).isOpen) ht with
    ⟨K', h1K', h2K', h3K'⟩
  let L : ℕ → Compacts G := fun n => ⟨K' n, h1K' n⟩
  convert le_trans (h3 t L) _
  · ext1
    rw [Compacts.coe_finset_sup, Finset.sup_eq_iSup]
    exact h3K'
  refine le_trans (Finset.sum_le_sum ?_) (ENNReal.sum_le_tsum t)
  intro i _
  refine le_trans ?_ (le_iSup _ (L i))
  refine le_trans ?_ (le_iSup _ (h2K' i))
  rfl

/-- The inner content of a union of sets is at most the sum of the individual inner contents.
  This is the "unbundled" version of `innerContent_iSup_nat`.
  It is required for the API of `inducedOuterMeasure`. -/
theorem innerContent_iUnion_nat [R1Space G] ⦃U : ℕ → Set G⦄
    (hU : ∀ i : ℕ, IsOpen (U i)) :
    μ.innerContent ⟨⋃ i : ℕ, U i, isOpen_iUnion hU⟩ ≤ ∑' i : ℕ, μ.innerContent ⟨U i, hU i⟩ := by
  have := μ.innerContent_iSup_nat fun i => ⟨U i, hU i⟩
  rwa [Opens.iSup_def] at this

theorem innerContent_comap (f : G ≃ₜ G) (h : ∀ ⦃K : Compacts G⦄, μ (K.map f f.continuous) = μ K)
    (U : Opens G) : μ.innerContent (Opens.comap f.toContinuousMap U) = μ.innerContent U := by
  refine (Compacts.equiv f).surjective.iSup_congr _ fun K => iSup_congr_Prop image_subset_iff ?_
  intro hK
  simp only [Equiv.coe_fn_mk, Subtype.mk_eq_mk, Compacts.equiv]
  apply h

@[to_additive]
theorem is_mul_left_invariant_innerContent [Group G] [TopologicalGroup G]
    (h : ∀ (g : G) {K : Compacts G}, μ (K.map _ <| continuous_mul_left g) = μ K) (g : G)
    (U : Opens G) :
    μ.innerContent (Opens.comap (Homeomorph.mulLeft g).toContinuousMap U) = μ.innerContent U := by
  convert μ.innerContent_comap (Homeomorph.mulLeft g) (fun K => h g) U

@[to_additive]
theorem innerContent_pos_of_is_mul_left_invariant [Group G] [TopologicalGroup G]
    (h3 : ∀ (g : G) {K : Compacts G}, μ (K.map _ <| continuous_mul_left g) = μ K) (K : Compacts G)
    (hK : μ K ≠ 0) (U : Opens G) (hU : (U : Set G).Nonempty) : 0 < μ.innerContent U := by
  have : (interior (U : Set G)).Nonempty := by rwa [U.isOpen.interior_eq]
  rcases compact_covered_by_mul_left_translates K.2 this with ⟨s, hs⟩
  suffices μ K ≤ s.card * μ.innerContent U by
    exact (ENNReal.mul_pos_iff.mp <| hK.bot_lt.trans_le this).2
  have : (K : Set G) ⊆ ↑(⨆ g ∈ s, Opens.comap (Homeomorph.mulLeft g).toContinuousMap U) := by
    simpa only [Opens.iSup_def, Opens.coe_comap, Subtype.coe_mk]
  refine (μ.le_innerContent _ _ this).trans ?_
  refine
    (rel_iSup_sum μ.innerContent μ.innerContent_bot (· ≤ ·) μ.innerContent_iSup_nat _ _).trans ?_
  simp only [μ.is_mul_left_invariant_innerContent h3, Finset.sum_const, nsmul_eq_mul, le_refl]

theorem innerContent_mono' ⦃U V : Set G⦄ (hU : IsOpen U) (hV : IsOpen V) (h2 : U ⊆ V) :
    μ.innerContent ⟨U, hU⟩ ≤ μ.innerContent ⟨V, hV⟩ :=
  biSup_mono fun _ hK => hK.trans h2

section OuterMeasure

/-- Extending a content on compact sets to an outer measure on all sets. -/
protected def outerMeasure : OuterMeasure G :=
  inducedOuterMeasure (fun U hU => μ.innerContent ⟨U, hU⟩) isOpen_empty μ.innerContent_bot

variable [R1Space G]

theorem outerMeasure_opens (U : Opens G) : μ.outerMeasure U = μ.innerContent U :=
  inducedOuterMeasure_eq' (fun _ => isOpen_iUnion) μ.innerContent_iUnion_nat μ.innerContent_mono U.2

theorem outerMeasure_of_isOpen (U : Set G) (hU : IsOpen U) :
    μ.outerMeasure U = μ.innerContent ⟨U, hU⟩ :=
  μ.outerMeasure_opens ⟨U, hU⟩

theorem outerMeasure_le (U : Opens G) (K : Compacts G) (hUK : (U : Set G) ⊆ K) :
    μ.outerMeasure U ≤ μ K :=
  (μ.outerMeasure_opens U).le.trans <| μ.innerContent_le U K hUK

theorem le_outerMeasure_compacts (K : Compacts G) : μ K ≤ μ.outerMeasure K := by
  rw [Content.outerMeasure, inducedOuterMeasure_eq_iInf]
  · exact le_iInf fun U => le_iInf fun hU => le_iInf <| μ.le_innerContent K ⟨U, hU⟩
  · exact fun U hU => isOpen_iUnion hU
  · exact μ.innerContent_iUnion_nat
  · exact μ.innerContent_mono

theorem outerMeasure_eq_iInf (A : Set G) :
    μ.outerMeasure A = ⨅ (U : Set G) (hU : IsOpen U) (_ : A ⊆ U), μ.innerContent ⟨U, hU⟩ :=
  inducedOuterMeasure_eq_iInf _ μ.innerContent_iUnion_nat μ.innerContent_mono A

theorem outerMeasure_interior_compacts (K : Compacts G) : μ.outerMeasure (interior K) ≤ μ K :=
  (μ.outerMeasure_opens <| Opens.interior K).le.trans <| μ.innerContent_le _ _ interior_subset

theorem outerMeasure_exists_compact {U : Opens G} (hU : μ.outerMeasure U ≠ ∞) {ε : ℝ≥0}
    (hε : ε ≠ 0) : ∃ K : Compacts G, (K : Set G) ⊆ U ∧ μ.outerMeasure U ≤ μ.outerMeasure K + ε := by
  rw [μ.outerMeasure_opens] at hU ⊢
  rcases μ.innerContent_exists_compact hU hε with ⟨K, h1K, h2K⟩
  exact ⟨K, h1K, le_trans h2K <| add_le_add_right (μ.le_outerMeasure_compacts K) _⟩

theorem outerMeasure_exists_open {A : Set G} (hA : μ.outerMeasure A ≠ ∞) {ε : ℝ≥0} (hε : ε ≠ 0) :
    ∃ U : Opens G, A ⊆ U ∧ μ.outerMeasure U ≤ μ.outerMeasure A + ε := by
  rcases inducedOuterMeasure_exists_set _ μ.innerContent_iUnion_nat μ.innerContent_mono hA
      (ENNReal.coe_ne_zero.2 hε) with
    ⟨U, hU, h2U, h3U⟩
  exact ⟨⟨U, hU⟩, h2U, h3U⟩

theorem outerMeasure_preimage (f : G ≃ₜ G) (h : ∀ ⦃K : Compacts G⦄, μ (K.map f f.continuous) = μ K)
    (A : Set G) : μ.outerMeasure (f ⁻¹' A) = μ.outerMeasure A := by
  refine inducedOuterMeasure_preimage _ μ.innerContent_iUnion_nat μ.innerContent_mono _
    (fun _ => f.isOpen_preimage) ?_
  intro s hs
  convert μ.innerContent_comap f h ⟨s, hs⟩

theorem outerMeasure_lt_top_of_isCompact [WeaklyLocallyCompactSpace G]
    {K : Set G} (hK : IsCompact K) :
    μ.outerMeasure K < ∞ := by
  rcases exists_compact_superset hK with ⟨F, h1F, h2F⟩
  calc
    μ.outerMeasure K ≤ μ.outerMeasure (interior F) := measure_mono h2F
    _ ≤ μ ⟨F, h1F⟩ := by
      apply μ.outerMeasure_le ⟨interior F, isOpen_interior⟩ ⟨F, h1F⟩ interior_subset
    _ < ⊤ := μ.lt_top _

@[to_additive]
theorem is_mul_left_invariant_outerMeasure [Group G] [TopologicalGroup G]
    (h : ∀ (g : G) {K : Compacts G}, μ (K.map _ <| continuous_mul_left g) = μ K) (g : G)
    (A : Set G) : μ.outerMeasure ((g * ·) ⁻¹' A) = μ.outerMeasure A := by
  convert μ.outerMeasure_preimage (Homeomorph.mulLeft g) (fun K => h g) A

theorem outerMeasure_caratheodory (A : Set G) :
    MeasurableSet[μ.outerMeasure.caratheodory] A ↔
      ∀ U : Opens G, μ.outerMeasure (U ∩ A) + μ.outerMeasure (U \ A) ≤ μ.outerMeasure U := by
  rw [Opens.forall]
  apply inducedOuterMeasure_caratheodory
  · apply innerContent_iUnion_nat
  · apply innerContent_mono'

@[to_additive]
theorem outerMeasure_pos_of_is_mul_left_invariant [Group G] [TopologicalGroup G]
    (h3 : ∀ (g : G) {K : Compacts G}, μ (K.map _ <| continuous_mul_left g) = μ K) (K : Compacts G)
    (hK : μ K ≠ 0) {U : Set G} (h1U : IsOpen U) (h2U : U.Nonempty) : 0 < μ.outerMeasure U := by
  convert μ.innerContent_pos_of_is_mul_left_invariant h3 K hK ⟨U, h1U⟩ h2U
  exact μ.outerMeasure_opens ⟨U, h1U⟩

variable [S : MeasurableSpace G] [BorelSpace G]

/-- For the outer measure coming from a content, all Borel sets are measurable. -/
theorem borel_le_caratheodory : S ≤ μ.outerMeasure.caratheodory := by
<<<<<<< HEAD
  rw [@BorelSpace.measurable_eq G _ _ _]
=======
  rw [BorelSpace.measurable_eq (α := G)]
>>>>>>> c1c183a3
  refine MeasurableSpace.generateFrom_le ?_
  intro U hU
  rw [μ.outerMeasure_caratheodory]
  intro U'
  rw [μ.outerMeasure_of_isOpen ((U' : Set G) ∩ U) (U'.isOpen.inter hU)]
  simp only [innerContent, iSup_subtype']
  rw [Opens.coe_mk]
  haveI : Nonempty { L : Compacts G // (L : Set G) ⊆ U' ∩ U } := ⟨⟨⊥, empty_subset _⟩⟩
  rw [ENNReal.iSup_add]
  refine iSup_le ?_
  rintro ⟨L, hL⟩
  let L' : Compacts G := ⟨closure L, L.isCompact.closure⟩
  suffices μ L' + μ.outerMeasure (↑U' \ U) ≤ μ.outerMeasure U' by
    have A : μ L ≤ μ L' := μ.mono _ _ subset_closure
    exact (add_le_add_right A _).trans this
  simp only [subset_inter_iff] at hL
  have hL'U : (L' : Set G) ⊆ U := IsCompact.closure_subset_of_isOpen L.2 hU hL.2
  have hL'U' : (L' : Set G) ⊆ (U' : Set G) := IsCompact.closure_subset_of_isOpen L.2 U'.2 hL.1
  have : ↑U' \ U ⊆ U' \ L' := diff_subset_diff_right hL'U
  refine le_trans (add_le_add_left (measure_mono this) _) ?_
  rw [μ.outerMeasure_of_isOpen (↑U' \ L') (IsOpen.sdiff U'.2 isClosed_closure)]
  simp only [innerContent, iSup_subtype']
  rw [Opens.coe_mk]
  haveI : Nonempty { M : Compacts G // (M : Set G) ⊆ ↑U' \ closure L } := ⟨⟨⊥, empty_subset _⟩⟩
  rw [ENNReal.add_iSup]
  refine iSup_le ?_
  rintro ⟨M, hM⟩
  let M' : Compacts G := ⟨closure M, M.isCompact.closure⟩
  suffices μ L' + μ M' ≤ μ.outerMeasure U' by
    have A : μ M ≤ μ M' := μ.mono _ _ subset_closure
    exact (add_le_add_left A _).trans this
  have hM' : (M' : Set G) ⊆ U' \ L' :=
    IsCompact.closure_subset_of_isOpen M.2 (IsOpen.sdiff U'.2 isClosed_closure) hM
  have : (↑(L' ⊔ M') : Set G) ⊆ U' := by
    simp only [Compacts.coe_sup, union_subset_iff, hL'U', true_and]
    exact hM'.trans diff_subset
  rw [μ.outerMeasure_of_isOpen (↑U') U'.2]
  refine le_trans (ge_of_eq ?_) (μ.le_innerContent _ _ this)
  exact μ.sup_disjoint L' M' (subset_diff.1 hM').2.symm isClosed_closure isClosed_closure

/-- The measure induced by the outer measure coming from a content, on the Borel sigma-algebra. -/
protected def measure : Measure G :=
  μ.outerMeasure.toMeasure μ.borel_le_caratheodory

theorem measure_apply {s : Set G} (hs : MeasurableSet s) : μ.measure s = μ.outerMeasure s :=
  toMeasure_apply _ _ hs

instance outerRegular : μ.measure.OuterRegular := by
  refine ⟨fun A hA r (hr : _ < _) ↦ ?_⟩
  rw [μ.measure_apply hA, outerMeasure_eq_iInf] at hr
  simp only [iInf_lt_iff] at hr
  rcases hr with ⟨U, hUo, hAU, hr⟩
  rw [← μ.outerMeasure_of_isOpen U hUo, ← μ.measure_apply hUo.measurableSet] at hr
  exact ⟨U, hAU, hUo, hr⟩

/-- In a locally compact space, any measure constructed from a content is regular. -/
instance regular [WeaklyLocallyCompactSpace G] : μ.measure.Regular := by
  have : IsFiniteMeasureOnCompacts μ.measure := by
    refine ⟨fun K hK => ?_⟩
    apply (measure_mono subset_closure).trans_lt _
    rw [measure_apply _ isClosed_closure.measurableSet]
    exact μ.outerMeasure_lt_top_of_isCompact hK.closure
  refine ⟨fun U hU r hr => ?_⟩
  rw [measure_apply _ hU.measurableSet, μ.outerMeasure_of_isOpen U hU] at hr
  simp only [innerContent, lt_iSup_iff] at hr
  rcases hr with ⟨K, hKU, hr⟩
  refine ⟨K, hKU, K.2, hr.trans_le ?_⟩
  exact (μ.le_outerMeasure_compacts K).trans (le_toMeasure_apply _ _ _)

end OuterMeasure

section RegularContents

/-- A content `μ` is called regular if for every compact set `K`,
  `μ(K) = inf {μ(K') : K ⊂ int K' ⊂ K'}`. See Paul Halmos (1950), Measure Theory, §54-/
def ContentRegular :=
  ∀ ⦃K : TopologicalSpace.Compacts G⦄,
    μ K = ⨅ (K' : TopologicalSpace.Compacts G) (_ : (K : Set G) ⊆ interior (K' : Set G)), μ K'

theorem contentRegular_exists_compact (H : ContentRegular μ) (K : TopologicalSpace.Compacts G)
    {ε : NNReal} (hε : ε ≠ 0) :
    ∃ K' : TopologicalSpace.Compacts G, K.carrier ⊆ interior K'.carrier ∧ μ K' ≤ μ K + ε := by
  by_contra hc
  simp only [not_exists, not_and, not_le] at hc
  have lower_bound_iInf : μ K + ε ≤
      ⨅ (K' : TopologicalSpace.Compacts G) (_ : (K : Set G) ⊆ interior (K' : Set G)), μ K' :=
    le_iInf fun K' => le_iInf fun K'_hyp => le_of_lt (hc K' K'_hyp)
  rw [← H] at lower_bound_iInf
  exact (lt_self_iff_false (μ K)).mp (lt_of_le_of_lt' lower_bound_iInf
    (ENNReal.lt_add_right (ne_top_of_lt (μ.lt_top K)) (ENNReal.coe_ne_zero.mpr hε)))

variable [MeasurableSpace G] [R1Space G] [BorelSpace G]

/-- If `μ` is a regular content, then the measure induced by `μ` will agree with `μ`
  on compact sets. -/
theorem measure_eq_content_of_regular (H : MeasureTheory.Content.ContentRegular μ)
    (K : TopologicalSpace.Compacts G) : μ.measure ↑K = μ K := by
  refine le_antisymm ?_ ?_
  · apply ENNReal.le_of_forall_pos_le_add
    intro ε εpos _
    obtain ⟨K', K'_hyp⟩ := contentRegular_exists_compact μ H K (ne_bot_of_gt εpos)
    calc
      μ.measure ↑K ≤ μ.measure (interior ↑K') := measure_mono K'_hyp.1
      _ ≤ μ K' := by
        rw [μ.measure_apply (IsOpen.measurableSet isOpen_interior)]
        exact μ.outerMeasure_interior_compacts K'
      _ ≤ μ K + ε := K'_hyp.right
  · calc
    μ K ≤ μ ⟨closure K, K.2.closure⟩ := μ.mono _ _ subset_closure
    _ ≤ μ.measure (closure K) := by
      rw [μ.measure_apply (isClosed_closure.measurableSet)]
      exact μ.le_outerMeasure_compacts _
    _ = μ.measure K := K.2.measure_closure _

end RegularContents

end Content

end MeasureTheory<|MERGE_RESOLUTION|>--- conflicted
+++ resolved
@@ -310,11 +310,7 @@
 
 /-- For the outer measure coming from a content, all Borel sets are measurable. -/
 theorem borel_le_caratheodory : S ≤ μ.outerMeasure.caratheodory := by
-<<<<<<< HEAD
-  rw [@BorelSpace.measurable_eq G _ _ _]
-=======
   rw [BorelSpace.measurable_eq (α := G)]
->>>>>>> c1c183a3
   refine MeasurableSpace.generateFrom_le ?_
   intro U hU
   rw [μ.outerMeasure_caratheodory]
