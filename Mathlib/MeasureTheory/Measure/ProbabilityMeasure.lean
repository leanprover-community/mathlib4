/-
Copyright (c) 2021 Kalle Kytölä. All rights reserved.
Released under Apache 2.0 license as described in the file LICENSE.
Authors: Kalle Kytölä
-/
module

public import Mathlib.MeasureTheory.Measure.FiniteMeasure
public import Mathlib.MeasureTheory.Integral.Average
public import Mathlib.MeasureTheory.Measure.Prod

/-!
# Probability measures

This file defines the type of probability measures on a given measurable space. When the underlying
space has a topology and the measurable space structure (sigma algebra) is finer than the Borel
sigma algebra, then the type of probability measures is equipped with the topology of convergence
in distribution (weak convergence of measures). The topology of convergence in distribution is the
coarsest topology w.r.t. which for every bounded continuous `ℝ≥0`-valued random variable `X`, the
expected value of `X` depends continuously on the choice of probability measure. This is a special
case of the topology of weak convergence of finite measures.

## Main definitions

The main definitions are
* the type `MeasureTheory.ProbabilityMeasure Ω` with the topology of convergence in
  distribution (a.k.a. convergence in law, weak convergence of measures);
* `MeasureTheory.ProbabilityMeasure.toFiniteMeasure`: Interpret a probability measure as
  a finite measure;
* `MeasureTheory.FiniteMeasure.normalize`: Normalize a finite measure to a probability measure
  (returns junk for the zero measure).
* `MeasureTheory.ProbabilityMeasure.map`: The push-forward `f* μ` of a probability measure
  `μ` on `Ω` along a measurable function `f : Ω → Ω'`.

## Main results

* `MeasureTheory.ProbabilityMeasure.tendsto_iff_forall_integral_tendsto`: Convergence of
  probability measures is characterized by the convergence of expected values of all bounded
  continuous random variables. This shows that the chosen definition of topology coincides with
  the common textbook definition of convergence in distribution, i.e., weak convergence of
  measures. A similar characterization by the convergence of expected values (in the
  `MeasureTheory.lintegral` sense) of all bounded continuous nonnegative random variables is
  `MeasureTheory.ProbabilityMeasure.tendsto_iff_forall_lintegral_tendsto`.
* `MeasureTheory.FiniteMeasure.tendsto_normalize_iff_tendsto`: The convergence of finite
  measures to a nonzero limit is characterized by the convergence of the probability-normalized
  versions and of the total masses.
* `MeasureTheory.ProbabilityMeasure.continuous_map`: For a continuous function `f : Ω → Ω'`, the
  push-forward of probability measures `f* : ProbabilityMeasure Ω → ProbabilityMeasure Ω'` is
  continuous.
* `MeasureTheory.ProbabilityMeasure.t2Space`: The topology of convergence in distribution is
  Hausdorff on Borel spaces where indicators of closed sets have continuous decreasing
  approximating sequences (in particular on any pseudo-metrizable spaces).

TODO:
* Probability measures form a convex space.

## Implementation notes

The topology of convergence in distribution on `MeasureTheory.ProbabilityMeasure Ω` is inherited
weak convergence of finite measures via the mapping
`MeasureTheory.ProbabilityMeasure.toFiniteMeasure`.

Like `MeasureTheory.FiniteMeasure Ω`, the implementation of `MeasureTheory.ProbabilityMeasure Ω`
is directly as a subtype of `MeasureTheory.Measure Ω`, and the coercion to a function is the
composition `ENNReal.toNNReal` and the coercion to function of `MeasureTheory.Measure Ω`.

## References

* [Billingsley, *Convergence of probability measures*][billingsley1999]

## Tags

convergence in distribution, convergence in law, weak convergence of measures, probability measure

-/

@[expose] public section


noncomputable section

open Set Filter BoundedContinuousFunction Topology
open scoped ENNReal NNReal

namespace MeasureTheory

section ProbabilityMeasure

/-! ### Probability measures

In this section we define the type of probability measures on a measurable space `Ω`, denoted by
`MeasureTheory.ProbabilityMeasure Ω`.

If `Ω` is moreover a topological space and the sigma algebra on `Ω` is finer than the Borel sigma
algebra (i.e. `[OpensMeasurableSpace Ω]`), then `MeasureTheory.ProbabilityMeasure Ω` is
equipped with the topology of weak convergence of measures. Since every probability measure is a
finite measure, this is implemented as the induced topology from the mapping
`MeasureTheory.ProbabilityMeasure.toFiniteMeasure`.
-/


/-- Probability measures are defined as the subtype of measures that have the property of being
probability measures (i.e., their total mass is one). -/
def ProbabilityMeasure (Ω : Type*) [MeasurableSpace Ω] : Type _ :=
  { μ : Measure Ω // IsProbabilityMeasure μ }

namespace ProbabilityMeasure

variable {Ω : Type*} [MeasurableSpace Ω]

instance [Inhabited Ω] : Inhabited (ProbabilityMeasure Ω) :=
  ⟨⟨Measure.dirac default, Measure.dirac.isProbabilityMeasure⟩⟩

/-- Coercion from `MeasureTheory.ProbabilityMeasure Ω` to `MeasureTheory.Measure Ω`. -/
@[coe]
def toMeasure : ProbabilityMeasure Ω → Measure Ω := Subtype.val

/-- A probability measure can be interpreted as a measure. -/
instance : Coe (ProbabilityMeasure Ω) (MeasureTheory.Measure Ω) := { coe := toMeasure }

instance (μ : ProbabilityMeasure Ω) : IsProbabilityMeasure (μ : Measure Ω) :=
  μ.prop

@[simp, norm_cast] lemma coe_mk (μ : Measure Ω) (hμ) : toMeasure ⟨μ, hμ⟩ = μ := rfl

@[simp]
theorem val_eq_to_measure (ν : ProbabilityMeasure Ω) : ν.val = (ν : Measure Ω) := rfl

theorem toMeasure_injective : Function.Injective ((↑) : ProbabilityMeasure Ω → Measure Ω) :=
  Subtype.coe_injective

instance instFunLike : FunLike (ProbabilityMeasure Ω) (Set Ω) ℝ≥0 where
  coe μ s := ((μ : Measure Ω) s).toNNReal
  coe_injective' μ ν h := toMeasure_injective <| Measure.ext fun s _ ↦ by
    simpa [ENNReal.toNNReal_eq_toNNReal_iff, measure_ne_top] using congr_fun h s

lemma coeFn_def (μ : ProbabilityMeasure Ω) : μ = fun s ↦ ((μ : Measure Ω) s).toNNReal := rfl

lemma coeFn_mk (μ : Measure Ω) (hμ) :
    DFunLike.coe (F := ProbabilityMeasure Ω) ⟨μ, hμ⟩ = fun s ↦ (μ s).toNNReal := rfl

@[simp, norm_cast]
lemma mk_apply (μ : Measure Ω) (hμ) (s : Set Ω) :
    DFunLike.coe (F := ProbabilityMeasure Ω) ⟨μ, hμ⟩ s = (μ s).toNNReal := rfl

@[simp, norm_cast]
theorem coeFn_univ (ν : ProbabilityMeasure Ω) : ν univ = 1 :=
  congr_arg ENNReal.toNNReal ν.prop.measure_univ

@[simp]
theorem coeFn_empty (ν : ProbabilityMeasure Ω) : ν ∅ = 0 := by simp [coeFn_def]

theorem coeFn_univ_ne_zero (ν : ProbabilityMeasure Ω) : ν univ ≠ 0 := by
  simp only [coeFn_univ, Ne, one_ne_zero, not_false_iff]

@[simp] theorem measureReal_eq_coe_coeFn (ν : ProbabilityMeasure Ω) (s : Set Ω) :
    (ν : Measure Ω).real s = ν s := by
  simp [coeFn_def, Measure.real, ENNReal.toReal]

theorem toNNReal_measureReal_eq_coeFn (ν : ProbabilityMeasure Ω) (s : Set Ω) :
    ((ν : Measure Ω).real s).toNNReal = ν s := by
  simp

/-- A probability measure can be interpreted as a finite measure. -/
def toFiniteMeasure (μ : ProbabilityMeasure Ω) : FiniteMeasure Ω := ⟨μ, inferInstance⟩

@[simp] lemma coeFn_toFiniteMeasure (μ : ProbabilityMeasure Ω) : ⇑μ.toFiniteMeasure = μ := rfl
lemma toFiniteMeasure_apply (μ : ProbabilityMeasure Ω) (s : Set Ω) :
    μ.toFiniteMeasure s = μ s := rfl

@[simp]
theorem toMeasure_comp_toFiniteMeasure_eq_toMeasure (ν : ProbabilityMeasure Ω) :
    (ν.toFiniteMeasure : Measure Ω) = (ν : Measure Ω) := rfl

@[simp]
theorem coeFn_comp_toFiniteMeasure_eq_coeFn (ν : ProbabilityMeasure Ω) :
    (ν.toFiniteMeasure : Set Ω → ℝ≥0) = (ν : Set Ω → ℝ≥0) := rfl

@[simp]
theorem toFiniteMeasure_apply_eq_apply (ν : ProbabilityMeasure Ω) (s : Set Ω) :
    ν.toFiniteMeasure s = ν s := rfl

@[simp]
theorem ennreal_coeFn_eq_coeFn_toMeasure (ν : ProbabilityMeasure Ω) (s : Set Ω) :
    (ν s : ℝ≥0∞) = (ν : Measure Ω) s := by
  rw [← coeFn_comp_toFiniteMeasure_eq_coeFn, FiniteMeasure.ennreal_coeFn_eq_coeFn_toMeasure,
    toMeasure_comp_toFiniteMeasure_eq_toMeasure]

@[simp]
theorem null_iff_toMeasure_null (ν : ProbabilityMeasure Ω) (s : Set Ω) :
    ν s = 0 ↔ (ν : Measure Ω) s = 0 :=
  ⟨fun h ↦ by rw [← ennreal_coeFn_eq_coeFn_toMeasure, h, ENNReal.coe_zero],
   fun h ↦ congrArg ENNReal.toNNReal h⟩

<<<<<<< HEAD
@[mono, gcongr]
=======
@[gcongr]
>>>>>>> 163c1f35
theorem apply_mono (μ : ProbabilityMeasure Ω) {s₁ s₂ : Set Ω} (h : s₁ ⊆ s₂) : μ s₁ ≤ μ s₂ := by
  rw [← coeFn_comp_toFiniteMeasure_eq_coeFn]
  exact FiniteMeasure.apply_mono _ h

theorem apply_union_le (μ : ProbabilityMeasure Ω) {s₁ s₂ : Set Ω} : μ (s₁ ∪ s₂) ≤ μ s₁ + μ s₂ := by
  rw [← coeFn_comp_toFiniteMeasure_eq_coeFn]
  exact FiniteMeasure.apply_union_le _

/-- Continuity from below: the measure of the union of a sequence of (not necessarily measurable)
sets is the limit of the measures of the partial unions. -/
protected lemma tendsto_measure_iUnion_accumulate {ι : Type*} [Preorder ι]
    [IsCountablyGenerated (atTop : Filter ι)] {μ : ProbabilityMeasure Ω} {f : ι → Set Ω} :
    Tendsto (fun i ↦ μ (accumulate f i)) atTop (𝓝 (μ (⋃ i, f i))) := by
  simpa [← ennreal_coeFn_eq_coeFn_toMeasure, ENNReal.tendsto_coe]
    using tendsto_measure_iUnion_accumulate (μ := μ.toMeasure)

@[simp] theorem apply_le_one (μ : ProbabilityMeasure Ω) (s : Set Ω) : μ s ≤ 1 := by
  simpa using apply_mono μ (subset_univ s)

theorem nonempty (μ : ProbabilityMeasure Ω) : Nonempty Ω :=
  nonempty_of_isProbabilityMeasure μ

@[ext]
theorem eq_of_forall_toMeasure_apply_eq (μ ν : ProbabilityMeasure Ω)
    (h : ∀ s : Set Ω, MeasurableSet s → (μ : Measure Ω) s = (ν : Measure Ω) s) : μ = ν := by
  apply toMeasure_injective
  ext1 s s_mble
  exact h s s_mble

theorem eq_of_forall_apply_eq (μ ν : ProbabilityMeasure Ω)
    (h : ∀ s : Set Ω, MeasurableSet s → μ s = ν s) : μ = ν := by
  ext1 s s_mble
  simpa [ennreal_coeFn_eq_coeFn_toMeasure] using congr_arg ((↑) : ℝ≥0 → ℝ≥0∞) (h s s_mble)

@[simp]
theorem mass_toFiniteMeasure (μ : ProbabilityMeasure Ω) : μ.toFiniteMeasure.mass = 1 :=
  μ.coeFn_univ

@[simp] lemma range_toFiniteMeasure :
    range toFiniteMeasure = {μ : FiniteMeasure Ω | μ.mass = 1} := by
  ext μ
  simp only [mem_range, mem_setOf_eq]
  refine ⟨fun ⟨ν, hν⟩ ↦ by simp [← hν], fun h ↦ ?_⟩
  refine ⟨⟨μ, isProbabilityMeasure_iff_real.2 (by simpa using h)⟩, ?_⟩
  ext s hs
  rfl

theorem toFiniteMeasure_nonzero (μ : ProbabilityMeasure Ω) : μ.toFiniteMeasure ≠ 0 := by
  simp [← FiniteMeasure.mass_nonzero_iff]

/-- The type of probability measures is a measurable space when equipped with the Giry monad. -/
instance : MeasurableSpace (ProbabilityMeasure Ω) := Subtype.instMeasurableSpace

lemma measurableSet_isProbabilityMeasure :
    MeasurableSet { μ : Measure Ω | IsProbabilityMeasure μ } := by
  suffices { μ : Measure Ω | IsProbabilityMeasure μ } = (fun μ => μ univ) ⁻¹' {1} by
    rw [this]
    exact Measure.measurable_coe MeasurableSet.univ (measurableSet_singleton 1)
  ext _
  apply isProbabilityMeasure_iff

/-- The monoidal product is a measurable function from the product of probability spaces over
`α` and `β` into the type of probability spaces over `α × β`. Lemma 4.1 of [A synthetic approach to
Markov kernels, conditional independence and theorems on sufficient statistics][fritz2020]. -/
theorem measurable_fun_prod {α β : Type*} [MeasurableSpace α] [MeasurableSpace β] :
    Measurable (fun (μ : ProbabilityMeasure α × ProbabilityMeasure β)
      ↦ μ.1.toMeasure.prod μ.2.toMeasure) := by
  apply Measurable.measure_of_isPiSystem_of_isProbabilityMeasure generateFrom_prod.symm
    isPiSystem_prod _
  simp only [mem_image2, mem_setOf_eq, forall_exists_index, and_imp]
  intro _ u Hu v Hv Heq
  simp_rw [← Heq, Measure.prod_prod]
  apply Measurable.mul
  · exact (Measure.measurable_coe Hu).comp (measurable_subtype_coe.comp measurable_fst)
  · exact (Measure.measurable_coe Hv).comp (measurable_subtype_coe.comp measurable_snd)

lemma apply_iUnion_le {μ : ProbabilityMeasure Ω} {f : ℕ → Set Ω}
    (hf : Summable fun n ↦ μ (f n)) :
    μ (⋃ n, f n) ≤ ∑' n, μ (f n) := by
  simpa [← ENNReal.coe_le_coe, ENNReal.coe_tsum hf] using MeasureTheory.measure_iUnion_le f

section convergence_in_distribution

variable [TopologicalSpace Ω] [OpensMeasurableSpace Ω]

theorem testAgainstNN_lipschitz (μ : ProbabilityMeasure Ω) :
    LipschitzWith 1 fun f : Ω →ᵇ ℝ≥0 ↦ μ.toFiniteMeasure.testAgainstNN f :=
  μ.mass_toFiniteMeasure ▸ μ.toFiniteMeasure.testAgainstNN_lipschitz

/-- The topology of weak convergence on `MeasureTheory.ProbabilityMeasure Ω`. This is inherited
(induced) from the topology of weak convergence of finite measures via the inclusion
`MeasureTheory.ProbabilityMeasure.toFiniteMeasure`. -/
instance : TopologicalSpace (ProbabilityMeasure Ω) :=
  TopologicalSpace.induced toFiniteMeasure inferInstance

theorem toFiniteMeasure_continuous :
    Continuous (toFiniteMeasure : ProbabilityMeasure Ω → FiniteMeasure Ω) :=
  continuous_induced_dom

/-- Probability measures yield elements of the `WeakDual` of bounded continuous nonnegative
functions via `MeasureTheory.FiniteMeasure.testAgainstNN`, i.e., integration. -/
def toWeakDualBCNN : ProbabilityMeasure Ω → WeakDual ℝ≥0 (Ω →ᵇ ℝ≥0) :=
  FiniteMeasure.toWeakDualBCNN ∘ toFiniteMeasure

@[simp]
theorem coe_toWeakDualBCNN (μ : ProbabilityMeasure Ω) :
    ⇑μ.toWeakDualBCNN = μ.toFiniteMeasure.testAgainstNN := rfl

@[simp]
theorem toWeakDualBCNN_apply (μ : ProbabilityMeasure Ω) (f : Ω →ᵇ ℝ≥0) :
    μ.toWeakDualBCNN f = (∫⁻ ω, f ω ∂(μ : Measure Ω)).toNNReal := rfl

theorem toWeakDualBCNN_continuous : Continuous fun μ : ProbabilityMeasure Ω ↦ μ.toWeakDualBCNN :=
  FiniteMeasure.toWeakDualBCNN_continuous.comp toFiniteMeasure_continuous

/- Integration of (nonnegative bounded continuous) test functions against Borel probability
measures depends continuously on the measure. -/
theorem continuous_testAgainstNN_eval (f : Ω →ᵇ ℝ≥0) :
    Continuous fun μ : ProbabilityMeasure Ω ↦ μ.toFiniteMeasure.testAgainstNN f :=
  (FiniteMeasure.continuous_testAgainstNN_eval f).comp toFiniteMeasure_continuous

-- The canonical mapping from probability measures to finite measures is an embedding.
theorem toFiniteMeasure_isEmbedding (Ω : Type*) [MeasurableSpace Ω] [TopologicalSpace Ω]
    [OpensMeasurableSpace Ω] :
    IsEmbedding (toFiniteMeasure : ProbabilityMeasure Ω → FiniteMeasure Ω) where
  eq_induced := rfl
  injective _μ _ν h := Subtype.ext <| congr_arg FiniteMeasure.toMeasure h

instance R1Space : R1Space (ProbabilityMeasure Ω) := (toFiniteMeasure_isEmbedding Ω).r1Space

theorem tendsto_nhds_iff_toFiniteMeasure_tendsto_nhds {δ : Type*} (F : Filter δ)
    {μs : δ → ProbabilityMeasure Ω} {μ₀ : ProbabilityMeasure Ω} :
    Tendsto μs F (𝓝 μ₀) ↔ Tendsto (toFiniteMeasure ∘ μs) F (𝓝 μ₀.toFiniteMeasure) :=
  (toFiniteMeasure_isEmbedding Ω).tendsto_nhds_iff

/-- The characterization of weak convergence of probability measures by the condition that the
integrals of every continuous bounded nonnegative function converge to the integral of the function
against the limit measure. -/
theorem tendsto_iff_forall_lintegral_tendsto {γ : Type*} {F : Filter γ}
    {μs : γ → ProbabilityMeasure Ω} {μ : ProbabilityMeasure Ω} :
    Tendsto μs F (𝓝 μ) ↔
      ∀ f : Ω →ᵇ ℝ≥0,
        Tendsto (fun i ↦ ∫⁻ ω, f ω ∂(μs i : Measure Ω)) F (𝓝 (∫⁻ ω, f ω ∂(μ : Measure Ω))) := by
  rw [tendsto_nhds_iff_toFiniteMeasure_tendsto_nhds]
  exact FiniteMeasure.tendsto_iff_forall_lintegral_tendsto

/-- The characterization of weak convergence of probability measures by the usual (defining)
condition that the integrals of every continuous bounded function converge to the integral of the
function against the limit measure. -/
theorem tendsto_iff_forall_integral_tendsto {γ : Type*} {F : Filter γ}
    {μs : γ → ProbabilityMeasure Ω} {μ : ProbabilityMeasure Ω} :
    Tendsto μs F (𝓝 μ) ↔
      ∀ f : Ω →ᵇ ℝ,
        Tendsto (fun i ↦ ∫ ω, f ω ∂(μs i : Measure Ω)) F (𝓝 (∫ ω, f ω ∂(μ : Measure Ω))) := by
  simp [tendsto_nhds_iff_toFiniteMeasure_tendsto_nhds,
    FiniteMeasure.tendsto_iff_forall_integral_tendsto]

theorem tendsto_iff_forall_integral_rclike_tendsto {γ : Type*} (𝕜 : Type*) [RCLike 𝕜]
    {F : Filter γ} {μs : γ → ProbabilityMeasure Ω} {μ : ProbabilityMeasure Ω} :
    Tendsto μs F (𝓝 μ) ↔
      ∀ f : Ω →ᵇ 𝕜,
        Tendsto (fun i ↦ ∫ ω, f ω ∂(μs i : Measure Ω)) F (𝓝 (∫ ω, f ω ∂(μ : Measure Ω))) := by
  simp [tendsto_nhds_iff_toFiniteMeasure_tendsto_nhds,
    FiniteMeasure.tendsto_iff_forall_integral_rclike_tendsto 𝕜]

variable {X : Type*} [TopologicalSpace X] {μs : X → ProbabilityMeasure Ω}

/-- The characterization of weak convergence of probability measures by the condition that the
integrals of every continuous bounded nonnegative function are continuous. -/
lemma continuous_iff_forall_continuous_lintegral :
    Continuous μs ↔ ∀ f : Ω →ᵇ ℝ≥0, Continuous fun x ↦ ∫⁻ ω, f ω ∂(μs x) := by
  simp [continuous_iff_continuousAt, ContinuousAt, tendsto_iff_forall_lintegral_tendsto,
    forall_swap (α := X)]

/-- The characterization of weak convergence of probability measures by the usual (defining)
condition that the integrals of every continuous bounded function are continuous. -/
lemma continuous_iff_forall_continuous_integral :
    Continuous μs ↔ ∀ f : Ω →ᵇ ℝ, Continuous fun x ↦ ∫ ω, f ω ∂(μs x) := by
  simp [continuous_iff_continuousAt, ContinuousAt, tendsto_iff_forall_integral_tendsto,
    forall_swap (α := X)]

lemma continuous_lintegral_boundedContinuousFunction [MeasurableSpace X] [OpensMeasurableSpace X]
    (f : X →ᵇ ℝ≥0) : Continuous fun μ : ProbabilityMeasure X ↦ ∫⁻ x, f x ∂μ :=
  continuous_iff_forall_continuous_lintegral.1 continuous_id _

lemma continuous_integral_boundedContinuousFunction [MeasurableSpace X] [OpensMeasurableSpace X]
    (f : X →ᵇ ℝ) : Continuous fun μ : ProbabilityMeasure X ↦ ∫ x, f x ∂μ :=
  continuous_iff_forall_continuous_integral.1 continuous_id _

variable [CompactSpace Ω]

/-- The characterization of weak convergence of probability measures by the condition that the
integrals of every continuous bounded nonnegative function are continuous. -/
lemma continuous_iff_forall_continuousMap_continuous_lintegral :
    Continuous μs ↔ ∀ f : C(Ω, ℝ≥0), Continuous fun x ↦ ∫⁻ ω, f ω ∂(μs x) :=
  continuous_iff_forall_continuous_lintegral.trans
    (ContinuousMap.equivBoundedOfCompact ..).symm.forall_congr_left

/-- The characterization of weak convergence of probability measures by the usual (defining)
condition that the integrals of every continuous bounded function are continuous. -/
lemma continuous_iff_forall_continuousMap_continuous_integral :
    Continuous μs ↔ ∀ f : C(Ω, ℝ), Continuous fun x ↦ ∫ ω, f ω ∂(μs x) :=
  continuous_iff_forall_continuous_integral.trans
    (ContinuousMap.equivBoundedOfCompact ..).symm.forall_congr_left

variable [CompactSpace X] [MeasurableSpace X] [OpensMeasurableSpace X] {F : Type*}

lemma continuous_lintegral_continuousMap [FunLike F X ℝ≥0] [ContinuousMapClass F X ℝ≥0] (f : F) :
    Continuous fun μ : ProbabilityMeasure X ↦ ∫⁻ x, f x ∂μ :=
  continuous_iff_forall_continuousMap_continuous_lintegral.1 continuous_id ⟨f, map_continuous f⟩

lemma continuous_integral_continuousMap [FunLike F X ℝ] [ContinuousMapClass F X ℝ] (f : F) :
    Continuous fun μ : ProbabilityMeasure X ↦ ∫ x, f x ∂μ :=
  continuous_iff_forall_continuousMap_continuous_integral.1 continuous_id ⟨f, map_continuous f⟩

end convergence_in_distribution -- section

section Hausdorff

variable [TopologicalSpace Ω] [HasOuterApproxClosed Ω] [BorelSpace Ω]
variable (Ω)

/-- On topological spaces where indicators of closed sets have decreasing approximating sequences of
continuous functions (`HasOuterApproxClosed`), the topology of convergence in distribution of Borel
probability measures is Hausdorff (`T2Space`). -/
instance t2Space : T2Space (ProbabilityMeasure Ω) := (toFiniteMeasure_isEmbedding Ω).t2Space

end Hausdorff -- section

end ProbabilityMeasure

-- namespace
end ProbabilityMeasure

-- section
section NormalizeFiniteMeasure

/-! ### Normalization of finite measures to probability measures

This section is about normalizing finite measures to probability measures.

The weak convergence of finite measures to nonzero limit measures is characterized by
the convergence of the total mass and the convergence of the normalized probability
measures.
-/

namespace FiniteMeasure

variable {Ω : Type*} [Nonempty Ω] {m0 : MeasurableSpace Ω} (μ : FiniteMeasure Ω)

/-- Normalize a finite measure so that it becomes a probability measure, i.e., divide by the
total mass. -/
def normalize : ProbabilityMeasure Ω :=
  if zero : μ.mass = 0 then ⟨Measure.dirac ‹Nonempty Ω›.some, Measure.dirac.isProbabilityMeasure⟩
  else
    { val := μ.mass⁻¹ • (μ : Measure Ω)
      property := by
        refine ⟨?_⟩
        simp only [Measure.coe_smul, Pi.smul_apply, Measure.nnreal_smul_coe_apply,
          ENNReal.coe_inv zero, ennreal_mass]
        rw [← Ne, ← ENNReal.coe_ne_zero, ennreal_mass] at zero
        exact ENNReal.inv_mul_cancel zero μ.prop.measure_univ_lt_top.ne }

@[simp]
theorem self_eq_mass_mul_normalize (s : Set Ω) : μ s = μ.mass * μ.normalize s := by
  obtain rfl | h := eq_or_ne μ 0
  · simp
  have mass_nonzero : μ.mass ≠ 0 := by rwa [μ.mass_nonzero_iff]
  simp only [normalize, dif_neg mass_nonzero]
  simp [mul_inv_cancel_left₀ mass_nonzero, coeFn_def]

theorem self_eq_mass_smul_normalize : μ = μ.mass • μ.normalize.toFiniteMeasure := by
  apply eq_of_forall_apply_eq
  intro s _s_mble
  rw [μ.self_eq_mass_mul_normalize s, smul_apply, smul_eq_mul,
    ProbabilityMeasure.coeFn_comp_toFiniteMeasure_eq_coeFn]

theorem normalize_eq_of_nonzero (nonzero : μ ≠ 0) (s : Set Ω) : μ.normalize s = μ.mass⁻¹ * μ s := by
  simp only [μ.self_eq_mass_mul_normalize, μ.mass_nonzero_iff.mpr nonzero, inv_mul_cancel_left₀,
    Ne, not_false_iff]

theorem normalize_eq_inv_mass_smul_of_nonzero (nonzero : μ ≠ 0) :
    μ.normalize.toFiniteMeasure = μ.mass⁻¹ • μ := by
  nth_rw 3 [μ.self_eq_mass_smul_normalize]
  rw [← smul_assoc]
  simp only [μ.mass_nonzero_iff.mpr nonzero, smul_eq_mul, inv_mul_cancel₀, Ne,
    not_false_iff, one_smul]

theorem toMeasure_normalize_eq_of_nonzero (nonzero : μ ≠ 0) :
    (μ.normalize : Measure Ω) = μ.mass⁻¹ • μ := by
  ext1 s _s_mble
  rw [← μ.normalize.ennreal_coeFn_eq_coeFn_toMeasure s, μ.normalize_eq_of_nonzero nonzero s,
    ENNReal.coe_mul, ennreal_coeFn_eq_coeFn_toMeasure]
  exact Measure.coe_nnreal_smul_apply _ _ _

@[simp]
theorem _root_.ProbabilityMeasure.toFiniteMeasure_normalize_eq_self {m0 : MeasurableSpace Ω}
    (μ : ProbabilityMeasure Ω) : μ.toFiniteMeasure.normalize = μ := by
  apply ProbabilityMeasure.eq_of_forall_apply_eq
  intro s _s_mble
  rw [μ.toFiniteMeasure.normalize_eq_of_nonzero μ.toFiniteMeasure_nonzero s]
  simp only [ProbabilityMeasure.mass_toFiniteMeasure, inv_one, one_mul, μ.coeFn_toFiniteMeasure]

/-- Averaging with respect to a finite measure is the same as integrating against
`MeasureTheory.FiniteMeasure.normalize`. -/
theorem average_eq_integral_normalize {E : Type*} [NormedAddCommGroup E] [NormedSpace ℝ E]
    (nonzero : μ ≠ 0) (f : Ω → E) :
    average (μ : Measure Ω) f = ∫ ω, f ω ∂(μ.normalize : Measure Ω) := by
  rw [μ.toMeasure_normalize_eq_of_nonzero nonzero, average]
  congr
  simp [ENNReal.coe_inv (μ.mass_nonzero_iff.mpr nonzero), ennreal_mass]

variable [TopologicalSpace Ω]

theorem testAgainstNN_eq_mass_mul (f : Ω →ᵇ ℝ≥0) :
    μ.testAgainstNN f = μ.mass * μ.normalize.toFiniteMeasure.testAgainstNN f := by
  nth_rw 1 [μ.self_eq_mass_smul_normalize]
  rw [μ.normalize.toFiniteMeasure.smul_testAgainstNN_apply μ.mass f, smul_eq_mul]

theorem normalize_testAgainstNN (nonzero : μ ≠ 0) (f : Ω →ᵇ ℝ≥0) :
    μ.normalize.toFiniteMeasure.testAgainstNN f = μ.mass⁻¹ * μ.testAgainstNN f := by
  simp [μ.testAgainstNN_eq_mass_mul, inv_mul_cancel_left₀ <| μ.mass_nonzero_iff.mpr nonzero]

variable [OpensMeasurableSpace Ω]
variable {μ}

theorem tendsto_testAgainstNN_of_tendsto_normalize_testAgainstNN_of_tendsto_mass {γ : Type*}
    {F : Filter γ} {μs : γ → FiniteMeasure Ω}
    (μs_lim : Tendsto (fun i ↦ (μs i).normalize) F (𝓝 μ.normalize))
    (mass_lim : Tendsto (fun i ↦ (μs i).mass) F (𝓝 μ.mass)) (f : Ω →ᵇ ℝ≥0) :
    Tendsto (fun i ↦ (μs i).testAgainstNN f) F (𝓝 (μ.testAgainstNN f)) := by
  by_cases h_mass : μ.mass = 0
  · simp only [μ.mass_zero_iff.mp h_mass, zero_testAgainstNN_apply, zero_mass] at mass_lim ⊢
    exact tendsto_zero_testAgainstNN_of_tendsto_zero_mass mass_lim f
  simp_rw [fun i ↦ (μs i).testAgainstNN_eq_mass_mul f, μ.testAgainstNN_eq_mass_mul f]
  rw [ProbabilityMeasure.tendsto_nhds_iff_toFiniteMeasure_tendsto_nhds] at μs_lim
  rw [tendsto_iff_forall_testAgainstNN_tendsto] at μs_lim
  have lim_pair :
    Tendsto (fun i ↦ (⟨(μs i).mass, (μs i).normalize.toFiniteMeasure.testAgainstNN f⟩ : ℝ≥0 × ℝ≥0))
      F (𝓝 ⟨μ.mass, μ.normalize.toFiniteMeasure.testAgainstNN f⟩) :=
    (Prod.tendsto_iff _ _).mpr ⟨mass_lim, μs_lim f⟩
  exact tendsto_mul.comp lim_pair

theorem tendsto_normalize_testAgainstNN_of_tendsto {γ : Type*} {F : Filter γ}
    {μs : γ → FiniteMeasure Ω} (μs_lim : Tendsto μs F (𝓝 μ)) (nonzero : μ ≠ 0) (f : Ω →ᵇ ℝ≥0) :
    Tendsto (fun i ↦ (μs i).normalize.toFiniteMeasure.testAgainstNN f) F
      (𝓝 (μ.normalize.toFiniteMeasure.testAgainstNN f)) := by
  have lim_mass := μs_lim.mass
  have aux : {(0 : ℝ≥0)}ᶜ ∈ 𝓝 μ.mass :=
    isOpen_compl_singleton.mem_nhds (μ.mass_nonzero_iff.mpr nonzero)
  have eventually_nonzero : ∀ᶠ i in F, μs i ≠ 0 := by
    simp_rw [← mass_nonzero_iff]
    exact lim_mass aux
  have eve : ∀ᶠ i in F,
      (μs i).normalize.toFiniteMeasure.testAgainstNN f =
        (μs i).mass⁻¹ * (μs i).testAgainstNN f := by
    filter_upwards [eventually_iff.mp eventually_nonzero]
    intro i hi
    apply normalize_testAgainstNN _ hi
  simp_rw [tendsto_congr' eve, μ.normalize_testAgainstNN nonzero]
  have lim_pair :
    Tendsto (fun i ↦ (⟨(μs i).mass⁻¹, (μs i).testAgainstNN f⟩ : ℝ≥0 × ℝ≥0)) F
      (𝓝 ⟨μ.mass⁻¹, μ.testAgainstNN f⟩) := by
    refine (Prod.tendsto_iff _ _).mpr ⟨?_, ?_⟩
    · exact (continuousOn_inv₀.continuousAt aux).tendsto.comp lim_mass
    · exact tendsto_iff_forall_testAgainstNN_tendsto.mp μs_lim f
  exact tendsto_mul.comp lim_pair

/-- If the normalized versions of finite measures converge weakly and their total masses
also converge, then the finite measures themselves converge weakly. -/
theorem tendsto_of_tendsto_normalize_testAgainstNN_of_tendsto_mass {γ : Type*} {F : Filter γ}
    {μs : γ → FiniteMeasure Ω} (μs_lim : Tendsto (fun i ↦ (μs i).normalize) F (𝓝 μ.normalize))
    (mass_lim : Tendsto (fun i ↦ (μs i).mass) F (𝓝 μ.mass)) : Tendsto μs F (𝓝 μ) := by
  rw [tendsto_iff_forall_testAgainstNN_tendsto]
  exact fun f ↦
    tendsto_testAgainstNN_of_tendsto_normalize_testAgainstNN_of_tendsto_mass μs_lim mass_lim f

/-- If finite measures themselves converge weakly to a nonzero limit measure, then their
normalized versions also converge weakly. -/
theorem tendsto_normalize_of_tendsto {γ : Type*} {F : Filter γ} {μs : γ → FiniteMeasure Ω}
    (μs_lim : Tendsto μs F (𝓝 μ)) (nonzero : μ ≠ 0) :
    Tendsto (fun i ↦ (μs i).normalize) F (𝓝 μ.normalize) := by
  rw [ProbabilityMeasure.tendsto_nhds_iff_toFiniteMeasure_tendsto_nhds,
    tendsto_iff_forall_testAgainstNN_tendsto]
  exact fun f ↦ tendsto_normalize_testAgainstNN_of_tendsto μs_lim nonzero f

/-- The weak convergence of finite measures to a nonzero limit can be characterized by the weak
convergence of both their normalized versions (probability measures) and their total masses. -/
theorem tendsto_normalize_iff_tendsto {γ : Type*} {F : Filter γ} {μs : γ → FiniteMeasure Ω}
    (nonzero : μ ≠ 0) :
    Tendsto (fun i ↦ (μs i).normalize) F (𝓝 μ.normalize) ∧
        Tendsto (fun i ↦ (μs i).mass) F (𝓝 μ.mass) ↔
      Tendsto μs F (𝓝 μ) := by
  constructor
  · rintro ⟨normalized_lim, mass_lim⟩
    exact tendsto_of_tendsto_normalize_testAgainstNN_of_tendsto_mass normalized_lim mass_lim
  · intro μs_lim
    exact ⟨tendsto_normalize_of_tendsto μs_lim nonzero, μs_lim.mass⟩

end FiniteMeasure --namespace

end NormalizeFiniteMeasure -- section

section map

variable {Ω Ω' : Type*} [MeasurableSpace Ω] [MeasurableSpace Ω']

namespace ProbabilityMeasure

/-- The push-forward of a probability measure by a measurable function. -/
noncomputable def map (ν : ProbabilityMeasure Ω) {f : Ω → Ω'} (f_aemble : AEMeasurable f ν) :
    ProbabilityMeasure Ω' :=
  ⟨(ν : Measure Ω).map f, (ν : Measure Ω).isProbabilityMeasure_map f_aemble⟩

@[simp] lemma toMeasure_map (ν : ProbabilityMeasure Ω) {f : Ω → Ω'} (hf : AEMeasurable f ν) :
    (ν.map hf).toMeasure = ν.toMeasure.map f := rfl

/-- Note that this is an equality of elements of `ℝ≥0∞`. See also
`MeasureTheory.ProbabilityMeasure.map_apply` for the corresponding equality as elements of `ℝ≥0`. -/
lemma map_apply' (ν : ProbabilityMeasure Ω) {f : Ω → Ω'} (f_aemble : AEMeasurable f ν)
    {A : Set Ω'} (A_mble : MeasurableSet A) :
    (ν.map f_aemble : Measure Ω') A = (ν : Measure Ω) (f ⁻¹' A) :=
  Measure.map_apply_of_aemeasurable f_aemble A_mble

lemma map_apply_of_aemeasurable (ν : ProbabilityMeasure Ω) {f : Ω → Ω'}
    (f_aemble : AEMeasurable f ν) {A : Set Ω'} (A_mble : MeasurableSet A) :
    (ν.map f_aemble) A = ν (f ⁻¹' A) := by
  exact (ENNReal.toNNReal_eq_toNNReal_iff' (measure_ne_top _ _) (measure_ne_top _ _)).mpr <|
    ν.map_apply' f_aemble A_mble

lemma map_apply (ν : ProbabilityMeasure Ω) {f : Ω → Ω'} (f_aemble : AEMeasurable f ν)
    {A : Set Ω'} (A_mble : MeasurableSet A) :
    (ν.map f_aemble) A = ν (f ⁻¹' A) :=
  map_apply_of_aemeasurable ν f_aemble A_mble

variable [TopologicalSpace Ω] [OpensMeasurableSpace Ω]
variable [TopologicalSpace Ω'] [BorelSpace Ω']

/-- If `f : X → Y` is continuous and `Y` is equipped with the Borel sigma algebra, then
convergence (in distribution) of `ProbabilityMeasure`s on `X` implies convergence (in
distribution) of the push-forwards of these measures by `f`. -/
lemma tendsto_map_of_tendsto_of_continuous {ι : Type*} {L : Filter ι}
    (νs : ι → ProbabilityMeasure Ω) (ν : ProbabilityMeasure Ω) (lim : Tendsto νs L (𝓝 ν))
    {f : Ω → Ω'} (f_cont : Continuous f) :
    Tendsto (fun i ↦ (νs i).map f_cont.measurable.aemeasurable) L
      (𝓝 (ν.map f_cont.measurable.aemeasurable)) := by
  rw [ProbabilityMeasure.tendsto_iff_forall_lintegral_tendsto] at lim ⊢
  intro g
  convert lim (g.compContinuous ⟨f, f_cont⟩) <;>
  · simp only [map, compContinuous_apply, ContinuousMap.coe_mk]
    refine lintegral_map ?_ f_cont.measurable
    exact (ENNReal.continuous_coe.comp g.continuous).measurable

/-- If `f : X → Y` is continuous and `Y` is equipped with the Borel sigma algebra, then
the push-forward of probability measures `f* : ProbabilityMeasure X → ProbabilityMeasure Y`
is continuous (in the topologies of convergence in distribution). -/
lemma continuous_map {f : Ω → Ω'} (f_cont : Continuous f) :
    Continuous (fun ν ↦ ProbabilityMeasure.map ν f_cont.measurable.aemeasurable) := by
  rw [continuous_iff_continuousAt]
  exact fun _ ↦ tendsto_map_of_tendsto_of_continuous _ _ continuous_id.continuousAt f_cont

end ProbabilityMeasure -- namespace

end map -- section

end MeasureTheory -- namespace<|MERGE_RESOLUTION|>--- conflicted
+++ resolved
@@ -192,11 +192,7 @@
   ⟨fun h ↦ by rw [← ennreal_coeFn_eq_coeFn_toMeasure, h, ENNReal.coe_zero],
    fun h ↦ congrArg ENNReal.toNNReal h⟩
 
-<<<<<<< HEAD
-@[mono, gcongr]
-=======
 @[gcongr]
->>>>>>> 163c1f35
 theorem apply_mono (μ : ProbabilityMeasure Ω) {s₁ s₂ : Set Ω} (h : s₁ ⊆ s₂) : μ s₁ ≤ μ s₂ := by
   rw [← coeFn_comp_toFiniteMeasure_eq_coeFn]
   exact FiniteMeasure.apply_mono _ h
