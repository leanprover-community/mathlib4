--- conflicted
+++ resolved
@@ -254,18 +254,9 @@
 -- The canonical mapping from probability measures to finite measures is an embedding.
 theorem toFiniteMeasure_isEmbedding (Ω : Type*) [MeasurableSpace Ω] [TopologicalSpace Ω]
     [OpensMeasurableSpace Ω] :
-<<<<<<< HEAD
-    IsEmbedding (toFiniteMeasure : ProbabilityMeasure Ω → FiniteMeasure Ω) :=
-  { induced := rfl
-    inj := fun _μ _ν h ↦ Subtype.eq <| congr_arg FiniteMeasure.toMeasure h }
-=======
     IsEmbedding (toFiniteMeasure : ProbabilityMeasure Ω → FiniteMeasure Ω) where
   eq_induced := rfl
   inj _μ _ν h := Subtype.eq <| congr_arg FiniteMeasure.toMeasure h
-
-@[deprecated (since := "2024-10-26")]
-alias toFiniteMeasure_embedding := toFiniteMeasure_isEmbedding
->>>>>>> 4efbd2b0
 
 @[deprecated (since := "2024-10-26")]
 alias toFiniteMeasure_embedding := toFiniteMeasure_isEmbedding
