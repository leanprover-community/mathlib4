/-
Copyright (c) 2017 Johannes Hölzl. All rights reserved.
Released under Apache 2.0 license as described in the file LICENSE.
Authors: Johannes Hölzl, Mario Carneiro

! This file was ported from Lean 3 source module measure_theory.measure.outer_measure
! leanprover-community/mathlib commit 32253a1a1071173b33dc7d6a218cf722c6feb514
! Please do not edit these lines, except to modify the commit id
! if you have ported upstream changes.
-/
import Mathlib.Analysis.SpecificLimits.Basic
import Mathlib.MeasureTheory.PiSystem
import Mathlib.Data.Countable.Basic
import Mathlib.Data.Fin.VecNotation

/-!
# Outer Measures

An outer measure is a function `μ : Set α → ℝ≥0∞`, from the powerset of a type to the extended
nonnegative real numbers that satisfies the following conditions:
1. `μ ∅ = 0`;
2. `μ` is monotone;
3. `μ` is countably subadditive. This means that the outer measure of a countable union is at most
   the sum of the outer measure on the individual sets.

Note that we do not need `α` to be measurable to define an outer measure.

The outer measures on a type `α` form a complete lattice.

Given an arbitrary function `m : Set α → ℝ≥0∞` that sends `∅` to `0` we can define an outer
measure on `α` that on `s` is defined to be the infimum of `∑ᵢ, m (sᵢ)` for all collections of sets
`sᵢ` that cover `s`. This is the unique maximal outer measure that is at most the given function.
We also define this for functions `m` defined on a subset of `Set α`, by treating the function as
having value `∞` outside its domain.

Given an outer measure `m`, the Carathéodory-measurable sets are the sets `s` such that
for all sets `t` we have `m t = m (t ∩ s) + m (t \ s)`. This forms a measurable space.

## Main definitions and statements

* `OuterMeasure.boundedBy` is the greatest outer measure that is at most the given function.
  If you know that the given functions sends `∅` to `0`, then `OuterMeasure.ofFunction` is a
  special case.
* `caratheodory` is the Carathéodory-measurable space of an outer measure.
* `sInf_eq_boundedBy_sInfGen` is a characterization of the infimum of outer measures.
* `inducedOuterMeasure` is the measure induced by a function on a subset of `Set α`

## References

* <https://en.wikipedia.org/wiki/Outer_measure>
* <https://en.wikipedia.org/wiki/Carath%C3%A9odory%27s_criterion>

## Tags

outer measure, Carathéodory-measurable, Carathéodory's criterion
-/


noncomputable section

open Set Function Filter

open TopologicalSpace (SecondCountableTopology)

open Classical BigOperators NNReal Topology ENNReal MeasureTheory

namespace MeasureTheory

/-- An outer measure is a countably subadditive monotone function that sends `∅` to `0`. -/
structure OuterMeasure (α : Type _) where
  measureOf : Set α → ℝ≥0∞
  empty : measureOf ∅ = 0
  mono : ∀ {s₁ s₂}, s₁ ⊆ s₂ → measureOf s₁ ≤ measureOf s₂
  iUnion_nat : ∀ s : ℕ → Set α, measureOf (⋃ i, s i) ≤ ∑' i, measureOf (s i)
#align measure_theory.outer_measure MeasureTheory.OuterMeasure
#align measure_theory.outer_measure.measure_of MeasureTheory.OuterMeasure.measureOf
#align measure_theory.outer_measure.empty MeasureTheory.OuterMeasure.empty
#align measure_theory.outer_measure.mono MeasureTheory.OuterMeasure.mono
#align measure_theory.outer_measure.Union_nat MeasureTheory.OuterMeasure.iUnion_nat

namespace OuterMeasure

section Basic

variable {α β R R' : Type _} {ms : Set (OuterMeasure α)} {m : OuterMeasure α}

instance instCoeFun : CoeFun (OuterMeasure α) (fun _ => Set α → ℝ≥0∞) where
  coe m := m.measureOf
#align measure_theory.outer_measure.has_coe_to_fun MeasureTheory.OuterMeasure.instCoeFun

attribute [coe] measureOf

#noalign measure_theory.outer_measure.measureOf_eq_coe

@[simp]
theorem empty' (m : OuterMeasure α) : m ∅ = 0 :=
  m.empty
#align measure_theory.outer_measure.empty' MeasureTheory.OuterMeasure.empty'

theorem mono' (m : OuterMeasure α) {s₁ s₂} (h : s₁ ⊆ s₂) : m s₁ ≤ m s₂ :=
  m.mono h
#align measure_theory.outer_measure.mono' MeasureTheory.OuterMeasure.mono'

theorem mono_null (m : OuterMeasure α) {s t} (h : s ⊆ t) (ht : m t = 0) : m s = 0 :=
  nonpos_iff_eq_zero.mp <| ht ▸ m.mono' h
#align measure_theory.outer_measure.mono_null MeasureTheory.OuterMeasure.mono_null

theorem pos_of_subset_ne_zero (m : OuterMeasure α) {a b : Set α} (hs : a ⊆ b) (hnz : m a ≠ 0) :
    0 < m b :=
  lt_of_lt_of_le (pos_iff_ne_zero.mpr hnz) (m.mono hs)
#align measure_theory.outer_measure.pos_of_subset_ne_zero MeasureTheory.OuterMeasure.pos_of_subset_ne_zero

protected theorem iUnion (m : OuterMeasure α) {β} [Countable β] (s : β → Set α) :
    m (⋃ i, s i) ≤ ∑' i, m (s i) :=
  rel_iSup_tsum m m.empty (· ≤ ·) m.iUnion_nat s
#align measure_theory.outer_measure.Union MeasureTheory.OuterMeasure.iUnion

theorem iUnion_null [Countable β] (m : OuterMeasure α) {s : β → Set α} (h : ∀ i, m (s i) = 0) :
    m (⋃ i, s i) = 0 := by simpa [h] using m.iUnion s
#align measure_theory.outer_measure.Union_null MeasureTheory.OuterMeasure.iUnion_null

@[simp]
theorem iUnion_null_iff [Countable β] (m : OuterMeasure α) {s : β → Set α} :
    m (⋃ i, s i) = 0 ↔ ∀ i, m (s i) = 0 :=
  ⟨fun h _ => m.mono_null (subset_iUnion _ _) h, m.iUnion_null⟩
#align measure_theory.outer_measure.Union_null_iff MeasureTheory.OuterMeasure.iUnion_null_iff

/-- A version of `iUnion_null_iff` for unions indexed by Props.
TODO: in the long run it would be better to combine this with `iUnion_null_iff` by
generalising to `Sort`. -/
@[simp]
theorem iUnion_null_iff' (m : OuterMeasure α) {ι : Prop} {s : ι → Set α} :
    m (⋃ i, s i) = 0 ↔ ∀ i, m (s i) = 0 :=
    ⟨ fun h i => mono_null m (subset_iUnion s i) h,
      by by_cases i : ι <;> simp [i]; exact (fun h => h (Iff.mpr (Iff.of_eq (eq_true i)) trivial)) ⟩
#align measure_theory.outer_measure.Union_null_iff' MeasureTheory.OuterMeasure.iUnion_null_iff'

theorem biUnion_null_iff (m : OuterMeasure α) {s : Set β} (hs : s.Countable) {t : β → Set α} :
    m (⋃ i ∈ s, t i) = 0 ↔ ∀ i ∈ s, m (t i) = 0 := by
  haveI := hs.toEncodable
  rw [biUnion_eq_iUnion, iUnion_null_iff, SetCoe.forall']
#align measure_theory.outer_measure.bUnion_null_iff MeasureTheory.OuterMeasure.biUnion_null_iff

theorem sUnion_null_iff (m : OuterMeasure α) {S : Set (Set α)} (hS : S.Countable) :
    m (⋃₀ S) = 0 ↔ ∀ s ∈ S, m s = 0 := by rw [sUnion_eq_biUnion, m.biUnion_null_iff hS]
#align measure_theory.outer_measure.sUnion_null_iff MeasureTheory.OuterMeasure.sUnion_null_iff

protected theorem iUnion_finset (m : OuterMeasure α) (s : β → Set α) (t : Finset β) :
    m (⋃ i ∈ t, s i) ≤ ∑ i in t, m (s i) :=
  rel_iSup_sum m m.empty (· ≤ ·) m.iUnion_nat s t
#align measure_theory.outer_measure.Union_finset MeasureTheory.OuterMeasure.iUnion_finset

protected theorem union (m : OuterMeasure α) (s₁ s₂ : Set α) : m (s₁ ∪ s₂) ≤ m s₁ + m s₂ :=
  rel_sup_add m m.empty (· ≤ ·) m.iUnion_nat s₁ s₂
#align measure_theory.outer_measure.union MeasureTheory.OuterMeasure.union

/-- If a set has zero measure in a neighborhood of each of its points, then it has zero measure
in a second-countable space. -/
theorem null_of_locally_null [TopologicalSpace α] [SecondCountableTopology α] (m : OuterMeasure α)
    (s : Set α) (hs : ∀ x ∈ s, ∃ u ∈ 𝓝[s] x, m u = 0) : m s = 0 := by
  choose! u hxu hu₀ using hs
  choose t ht using TopologicalSpace.countable_cover_nhdsWithin hxu
  rcases ht with ⟨ts, t_count, ht⟩
  apply m.mono_null ht
  exact (m.biUnion_null_iff t_count).2 fun x hx => hu₀ x (ts hx)
#align measure_theory.outer_measure.null_of_locally_null MeasureTheory.OuterMeasure.null_of_locally_null

/-- If `m s ≠ 0`, then for some point `x ∈ s` and any `t ∈ 𝓝[s] x` we have `0 < m t`. -/
theorem exists_mem_forall_mem_nhds_within_pos [TopologicalSpace α] [SecondCountableTopology α]
    (m : OuterMeasure α) {s : Set α} (hs : m s ≠ 0) : ∃ x ∈ s, ∀ t ∈ 𝓝[s] x, 0 < m t := by
  contrapose! hs
  simp only [nonpos_iff_eq_zero, ← exists_prop] at hs
  apply m.null_of_locally_null s
  intro x hx
  specialize hs x hx
  exact Iff.mp bex_def hs
#align measure_theory.outer_measure.exists_mem_forall_mem_nhds_within_pos MeasureTheory.OuterMeasure.exists_mem_forall_mem_nhds_within_pos

/-- If `s : ι → Set α` is a sequence of sets, `S = ⋃ n, s n`, and `m (S \ s n)` tends to zero along
some nontrivial filter (usually `atTop` on `ι = ℕ`), then `m S = ⨆ n, m (s n)`. -/
theorem iUnion_of_tendsto_zero {ι} (m : OuterMeasure α) {s : ι → Set α} (l : Filter ι) [NeBot l]
    (h0 : Tendsto (fun k => m ((⋃ n, s n) \ s k)) l (𝓝 0)) : m (⋃ n, s n) = ⨆ n, m (s n) := by
  set S := ⋃ n, s n
  set M := ⨆ n, m (s n)
  have hsS : ∀ {k}, s k ⊆ S := fun {k} => subset_iUnion _ _
  refine' le_antisymm _ (iSup_le fun n => m.mono hsS)
  have A : ∀ k, m S ≤ M + m (S \ s k) := fun k =>
    calc
      m S = m (s k ∪ S \ s k) := by rw [union_diff_self, union_eq_self_of_subset_left hsS]
      _ ≤ m (s k) + m (S \ s k) := (m.union _ _)
      _ ≤ M + m (S \ s k) := add_le_add_right (le_iSup (m.measureOf ∘ s) k) _
  have B : Tendsto (fun k => M + m (S \ s k)) l (𝓝 (M + 0)) := tendsto_const_nhds.add h0
  rw [add_zero] at B
  exact ge_of_tendsto' B A
#align measure_theory.outer_measure.Union_of_tendsto_zero MeasureTheory.OuterMeasure.iUnion_of_tendsto_zero

/-- If `s : ℕ → Set α` is a monotone sequence of sets such that `∑' k, m (s (k + 1) \ s k) ≠ ∞`,
then `m (⋃ n, s n) = ⨆ n, m (s n)`. -/
theorem iUnion_nat_of_monotone_of_tsum_ne_top (m : OuterMeasure α) {s : ℕ → Set α}
    (h_mono : ∀ n, s n ⊆ s (n + 1)) (h0 : (∑' k, m (s (k + 1) \ s k)) ≠ ∞)
    [∀ i:ℕ, DecidablePred (· ∈ s i)] : m (⋃ n, s n) = ⨆ n, m (s n) := by
  refine' m.iUnion_of_tendsto_zero atTop _
  refine' tendsto_nhds_bot_mono' (ENNReal.tendsto_sum_nat_add _ h0) fun n => _
  refine' (m.mono _).trans (m.iUnion _)
  -- Current goal: `(⋃ k, s k) \ s n ⊆ ⋃ k, s (k + n + 1) \ s (k + n)`
  have h' : Monotone s := @monotone_nat_of_le_succ (Set α) _ _ h_mono
  simp only [diff_subset_iff, iUnion_subset_iff]
  intro i x hx
  have : ∃i, x ∈ s i := by exists i
  rcases Nat.findX this with ⟨j, hj, hlt⟩
  clear hx i
  cases' le_or_lt j n with hjn hnj
  · exact Or.inl (h' hjn hj)
  have : j - (n + 1) + n + 1 = j := by rw [add_assoc, tsub_add_cancel_of_le hnj.nat_succ_le]
  refine' Or.inr (mem_iUnion.2 ⟨j - (n + 1), _, hlt _ _⟩)
  · rwa [this]
  · rw [← Nat.succ_le_iff, Nat.succ_eq_add_one, this]
#align measure_theory.outer_measure.Union_nat_of_monotone_of_tsum_ne_top MeasureTheory.OuterMeasure.iUnion_nat_of_monotone_of_tsum_ne_top

theorem le_inter_add_diff {m : OuterMeasure α} {t : Set α} (s : Set α) :
    m t ≤ m (t ∩ s) + m (t \ s) := by
  convert m.union _ _
  rw [inter_union_diff t s]
#align measure_theory.outer_measure.le_inter_add_diff MeasureTheory.OuterMeasure.le_inter_add_diff

theorem diff_null (m : OuterMeasure α) (s : Set α) {t : Set α} (ht : m t = 0) :
    m (s \ t) = m s := by
  refine' le_antisymm (m.mono <| diff_subset _ _) _
  calc
    m s ≤ m (s ∩ t) + m (s \ t) := le_inter_add_diff _
    _ ≤ m t + m (s \ t) := (add_le_add_right (m.mono <| inter_subset_right _ _) _)
    _ = m (s \ t) := by rw [ht, zero_add]
#align measure_theory.outer_measure.diff_null MeasureTheory.OuterMeasure.diff_null

theorem union_null (m : OuterMeasure α) {s₁ s₂ : Set α} (h₁ : m s₁ = 0) (h₂ : m s₂ = 0) :
    m (s₁ ∪ s₂) = 0 := by simpa [h₁, h₂] using m.union s₁ s₂
#align measure_theory.outer_measure.union_null MeasureTheory.OuterMeasure.union_null

theorem coe_fn_injective : Injective fun (μ : OuterMeasure α) (s : Set α) => μ s :=
  fun μ₁ μ₂ h => by cases μ₁; cases μ₂; congr
#align measure_theory.outer_measure.coe_fn_injective MeasureTheory.OuterMeasure.coe_fn_injective

@[ext]
theorem ext {μ₁ μ₂ : OuterMeasure α} (h : ∀ s, μ₁ s = μ₂ s) : μ₁ = μ₂ :=
  coe_fn_injective <| funext h
#align measure_theory.outer_measure.ext MeasureTheory.OuterMeasure.ext

/-- A version of `MeasureTheory.OuterMeasure.ext` that assumes `μ₁ s = μ₂ s` on all *nonempty*
sets `s`, and gets `μ₁ ∅ = μ₂ ∅` from `MeasureTheory.OuterMeasure.empty'`. -/
theorem ext_nonempty {μ₁ μ₂ : OuterMeasure α} (h : ∀ s : Set α, s.Nonempty → μ₁ s = μ₂ s) :
    μ₁ = μ₂ :=
  ext fun s => s.eq_empty_or_nonempty.elim (fun he => by rw [he, empty', empty']) (h s)
#align measure_theory.outer_measure.ext_nonempty MeasureTheory.OuterMeasure.ext_nonempty

instance instZero : Zero (OuterMeasure α) :=
  ⟨{  measureOf := fun _ => 0
      empty := rfl
      mono := by intro _ _ _; exact le_refl 0
      iUnion_nat := fun s => zero_le _ }⟩
#align measure_theory.outer_measure.has_zero MeasureTheory.OuterMeasure.instZero

@[simp]
theorem coe_zero : ⇑(0 : OuterMeasure α) = 0 :=
  rfl
#align measure_theory.outer_measure.coe_zero MeasureTheory.OuterMeasure.coe_zero

instance instInhabited : Inhabited (OuterMeasure α) :=
  ⟨0⟩
#align measure_theory.outer_measure.inhabited MeasureTheory.OuterMeasure.instInhabited

instance instAdd : Add (OuterMeasure α) :=
  ⟨fun m₁ m₂ =>
    { measureOf := fun s => m₁ s + m₂ s
      empty := show m₁ ∅ + m₂ ∅ = 0 by simp [OuterMeasure.empty]
      mono := fun {s₁ s₂} h => add_le_add (m₁.mono h) (m₂.mono h)
      iUnion_nat := fun s =>
        calc
          m₁ (⋃ i, s i) + m₂ (⋃ i, s i) ≤ (∑' i, m₁ (s i)) + ∑' i, m₂ (s i) :=
            add_le_add (m₁.iUnion_nat s) (m₂.iUnion_nat s)
          _ = _ := ENNReal.tsum_add.symm
           }⟩
#align measure_theory.outer_measure.has_add MeasureTheory.OuterMeasure.instAdd

@[simp]
theorem coe_add (m₁ m₂ : OuterMeasure α) : ⇑(m₁ + m₂) = m₁ + m₂ :=
  rfl
#align measure_theory.outer_measure.coe_add MeasureTheory.OuterMeasure.coe_add

theorem add_apply (m₁ m₂ : OuterMeasure α) (s : Set α) : (m₁ + m₂) s = m₁ s + m₂ s :=
  rfl
#align measure_theory.outer_measure.add_apply MeasureTheory.OuterMeasure.add_apply

section SMul

variable [SMul R ℝ≥0∞] [IsScalarTower R ℝ≥0∞ ℝ≥0∞]

variable [SMul R' ℝ≥0∞] [IsScalarTower R' ℝ≥0∞ ℝ≥0∞]

instance instSMul : SMul R (OuterMeasure α) :=
  ⟨fun c m =>
    { measureOf := fun s => c • m s
      empty := by simp; rw [← smul_one_mul c]; simp
      mono := fun {s t} h => by
        simp
        rw [← smul_one_mul c, ← smul_one_mul c (m t)]
        exact ENNReal.mul_left_mono (m.mono h)
      iUnion_nat := fun s => by
        simp_rw [← smul_one_mul c (m _), ENNReal.tsum_mul_left]
        exact ENNReal.mul_left_mono (m.iUnion_nat _) }⟩

@[simp]
theorem coe_smul (c : R) (m : OuterMeasure α) : ⇑(c • m) = c • ⇑m :=
  rfl
#align measure_theory.outer_measure.coe_smul MeasureTheory.OuterMeasure.coe_smul

theorem smul_apply (c : R) (m : OuterMeasure α) (s : Set α) : (c • m) s = c • m s :=
  rfl
#align measure_theory.outer_measure.smul_apply MeasureTheory.OuterMeasure.smul_apply

instance instSMulCommClass [SMulCommClass R R' ℝ≥0∞] : SMulCommClass R R' (OuterMeasure α) :=
  ⟨fun _ _ _ => ext fun _ => smul_comm _ _ _⟩
#align measure_theory.outer_measure.smul_comm_class MeasureTheory.OuterMeasure.instSMulCommClass

instance instIsScalarTower [SMul R R'] [IsScalarTower R R' ℝ≥0∞] :
    IsScalarTower R R' (OuterMeasure α) :=
  ⟨fun _ _ _ => ext fun _ => smul_assoc _ _ _⟩
#align measure_theory.outer_measure.is_scalar_tower MeasureTheory.OuterMeasure.instIsScalarTower

instance instIsCentralScalar [SMul Rᵐᵒᵖ ℝ≥0∞] [IsCentralScalar R ℝ≥0∞] :
    IsCentralScalar R (OuterMeasure α) :=
  ⟨fun _ _ => ext fun _ => op_smul_eq_smul _ _⟩
#align measure_theory.outer_measure.is_central_scalar MeasureTheory.OuterMeasure.instIsCentralScalar

end SMul

instance instMulAction [Monoid R] [MulAction R ℝ≥0∞] [IsScalarTower R ℝ≥0∞ ℝ≥0∞] :
    MulAction R (OuterMeasure α) :=
  Injective.mulAction _ coe_fn_injective coe_smul
#align measure_theory.outer_measure.mul_action MeasureTheory.OuterMeasure.instMulAction

instance addCommMonoid : AddCommMonoid (OuterMeasure α) :=
  Injective.addCommMonoid (show OuterMeasure α → Set α → ℝ≥0∞ from _) coe_fn_injective rfl
    (fun _ _ => rfl) fun _ _ => rfl
#align measure_theory.outer_measure.add_comm_monoid MeasureTheory.OuterMeasure.addCommMonoid

/-- `(⇑)` as an `AddMonoidHom`. -/
@[simps]
def coeFnAddMonoidHom : OuterMeasure α →+ Set α → ℝ≥0∞ where
    toFun := (⇑)
    map_zero' := coe_zero
    map_add' := coe_add
#align measure_theory.outer_measure.coe_fn_add_monoid_hom MeasureTheory.OuterMeasure.coeFnAddMonoidHom

instance instDistribMulAction [Monoid R] [DistribMulAction R ℝ≥0∞] [IsScalarTower R ℝ≥0∞ ℝ≥0∞] :
    DistribMulAction R (OuterMeasure α) :=
  Injective.distribMulAction coeFnAddMonoidHom coe_fn_injective coe_smul
#align measure_theory.outer_measure.distrib_mul_action MeasureTheory.OuterMeasure.instDistribMulAction

instance instModule [Semiring R] [Module R ℝ≥0∞] [IsScalarTower R ℝ≥0∞ ℝ≥0∞] :
    Module R (OuterMeasure α) :=
  Injective.module R coeFnAddMonoidHom coe_fn_injective coe_smul
#align measure_theory.outer_measure.module MeasureTheory.OuterMeasure.instModule

instance instBot : Bot (OuterMeasure α) :=
  ⟨0⟩
#align measure_theory.outer_measure.has_bot MeasureTheory.OuterMeasure.instBot

@[simp]
theorem coe_bot : (⊥ : OuterMeasure α) = 0 :=
  rfl
#align measure_theory.outer_measure.coe_bot MeasureTheory.OuterMeasure.coe_bot

instance instPartialOrder : PartialOrder (OuterMeasure α) where
  le m₁ m₂ := ∀ s, m₁ s ≤ m₂ s
  le_refl a s := le_rfl
  le_trans a b c hab hbc s := le_trans (hab s) (hbc s)
  le_antisymm a b hab hba := ext fun s => le_antisymm (hab s) (hba s)
#align measure_theory.outer_measure.outer_measure.partial_order MeasureTheory.OuterMeasure.instPartialOrder

instance OuterMeasure.orderBot : OrderBot (OuterMeasure α) :=
  { bot := 0,
    bot_le := fun a s => by simp only [coe_zero, Pi.zero_apply, coe_bot, zero_le] }
#align measure_theory.outer_measure.outer_measure.order_bot MeasureTheory.OuterMeasure.OuterMeasure.orderBot

theorem univ_eq_zero_iff (m : OuterMeasure α) : m univ = 0 ↔ m = 0 :=
  ⟨fun h => bot_unique fun s => (m.mono' <| subset_univ s).trans_eq h, fun h => h.symm ▸ rfl⟩
#align measure_theory.outer_measure.univ_eq_zero_iff MeasureTheory.OuterMeasure.univ_eq_zero_iff

section Supremum

instance instSupSet : SupSet (OuterMeasure α) :=
  ⟨fun ms =>
    { measureOf := fun s => ⨆ m ∈ ms, (m : OuterMeasure α) s
      empty := nonpos_iff_eq_zero.1 <| iSup₂_le fun m _ => le_of_eq m.empty
      mono := fun {s₁ s₂} hs => iSup₂_mono fun m _ => m.mono hs
      iUnion_nat := fun f =>
        iSup₂_le fun m hm =>
          calc
            m (⋃ i, f i) ≤ ∑' i : ℕ, m (f i) := m.iUnion_nat _
            _ ≤ ∑' i, ⨆ m ∈ ms, (m : OuterMeasure α) (f i) :=
               ENNReal.tsum_le_tsum fun i => by apply le_iSup₂ m hm
             }⟩
#align measure_theory.outer_measure.has_Sup MeasureTheory.OuterMeasure.instSupSet

instance instCompleteLattice : CompleteLattice (OuterMeasure α) :=
  { OuterMeasure.orderBot,
    completeLatticeOfSup (OuterMeasure α) fun ms =>
      ⟨fun m hm s => by apply le_iSup₂ m hm, fun m hm s => iSup₂_le fun m' hm' => hm hm' s⟩ with }
#align measure_theory.outer_measure.complete_lattice MeasureTheory.OuterMeasure.instCompleteLattice

@[simp]
theorem sSup_apply (ms : Set (OuterMeasure α)) (s : Set α) :
    (sSup ms) s = ⨆ m ∈ ms, (m : OuterMeasure α) s :=
  rfl
#align measure_theory.outer_measure.Sup_apply MeasureTheory.OuterMeasure.sSup_apply

@[simp]
theorem iSup_apply {ι} (f : ι → OuterMeasure α) (s : Set α) : (⨆ i : ι, f i) s = ⨆ i, f i s := by
  rw [iSup, sSup_apply, iSup_range, iSup]
#align measure_theory.outer_measure.supr_apply MeasureTheory.OuterMeasure.iSup_apply

@[norm_cast]
theorem coe_iSup {ι} (f : ι → OuterMeasure α) : ⇑(⨆ i, f i) = ⨆ i, ⇑(f i) :=
  funext fun s => by simp
#align measure_theory.outer_measure.coe_supr MeasureTheory.OuterMeasure.coe_iSup

@[simp]
theorem sup_apply (m₁ m₂ : OuterMeasure α) (s : Set α) : (m₁ ⊔ m₂) s = m₁ s ⊔ m₂ s := by
  have := iSup_apply (fun b => cond b m₁ m₂) s; rwa [iSup_bool_eq, iSup_bool_eq] at this
#align measure_theory.outer_measure.sup_apply MeasureTheory.OuterMeasure.sup_apply

theorem smul_iSup [SMul R ℝ≥0∞] [IsScalarTower R ℝ≥0∞ ℝ≥0∞] {ι} (f : ι → OuterMeasure α) (c : R) :
    (c • ⨆ i, f i) = ⨆ i, c • f i :=
<<<<<<< HEAD
  ext fun s => by simp only [smul_apply, supᵢ_apply, ENNReal.smul_supᵢ]
#align measure_theory.outer_measure.smul_supr MeasureTheory.OuterMeasure.smul_supᵢ
=======
  ext fun s => by
  rw [smul_apply, ← smul_one_mul, iSup]
  simp only [iSup_apply, smul_apply, ← smul_one_mul c (f _ _)]
  rw [←iSup, ←ENNReal.mul_iSup]
  simp
#align measure_theory.outer_measure.smul_supr MeasureTheory.OuterMeasure.smul_iSup
>>>>>>> e066c3b8

end Supremum

@[mono]
theorem mono'' {m₁ m₂ : OuterMeasure α} {s₁ s₂ : Set α} (hm : m₁ ≤ m₂) (hs : s₁ ⊆ s₂) :
    m₁ s₁ ≤ m₂ s₂ :=
  (hm s₁).trans (m₂.mono hs)
#align measure_theory.outer_measure.mono'' MeasureTheory.OuterMeasure.mono''

/-- The pushforward of `m` along `f`. The outer measure on `s` is defined to be `m (f ⁻¹' s)`. -/
def map {β} (f : α → β) : OuterMeasure α →ₗ[ℝ≥0∞] OuterMeasure β where
  toFun m :=
    { measureOf := fun s => m (f ⁻¹' s)
      empty := m.empty
      mono := fun {s t} h => m.mono (preimage_mono h)
      iUnion_nat := fun s => by simp; apply m.iUnion_nat fun i => f ⁻¹' s i }
  map_add' m₁ m₂ := coe_fn_injective rfl
  map_smul' c m := coe_fn_injective rfl
#align measure_theory.outer_measure.map MeasureTheory.OuterMeasure.map

@[simp]
theorem map_apply {β} (f : α → β) (m : OuterMeasure α) (s : Set β) : map f m s = m (f ⁻¹' s) :=
  rfl
#align measure_theory.outer_measure.map_apply MeasureTheory.OuterMeasure.map_apply

@[simp]
theorem map_id (m : OuterMeasure α) : map id m = m :=
  ext fun _ => rfl
#align measure_theory.outer_measure.map_id MeasureTheory.OuterMeasure.map_id

@[simp]
theorem map_map {β γ} (f : α → β) (g : β → γ) (m : OuterMeasure α) :
    map g (map f m) = map (g ∘ f) m :=
  ext fun _ => rfl
#align measure_theory.outer_measure.map_map MeasureTheory.OuterMeasure.map_map

@[mono]
theorem map_mono {β} (f : α → β) : Monotone (map f) := fun _ _ h _ => h _
#align measure_theory.outer_measure.map_mono MeasureTheory.OuterMeasure.map_mono

@[simp]
theorem map_sup {β} (f : α → β) (m m' : OuterMeasure α) : map f (m ⊔ m') = map f m ⊔ map f m' :=
  ext fun s => by simp only [map_apply, sup_apply]
#align measure_theory.outer_measure.map_sup MeasureTheory.OuterMeasure.map_sup

@[simp]
theorem map_iSup {β ι} (f : α → β) (m : ι → OuterMeasure α) : map f (⨆ i, m i) = ⨆ i, map f (m i) :=
  ext fun s => by simp only [map_apply, iSup_apply]
#align measure_theory.outer_measure.map_supr MeasureTheory.OuterMeasure.map_iSup

instance instFunctor : Functor OuterMeasure where map {_ _} f := map f
#align measure_theory.outer_measure.functor MeasureTheory.OuterMeasure.instFunctor

instance instLawfulFunctor : LawfulFunctor OuterMeasure := by constructor <;> intros <;> rfl
#align measure_theory.outer_measure.is_lawful_functor MeasureTheory.OuterMeasure.instLawfulFunctor

/-- The dirac outer measure. -/
def dirac (a : α) : OuterMeasure α where
  measureOf s := indicator s (fun _ => 1) a
  empty := by simp
  mono {s t} h := indicator_le_indicator_of_subset h (fun _ => zero_le _) a
  iUnion_nat s :=
    if hs : a ∈ ⋃ n, s n then
      let ⟨i, hi⟩ := mem_iUnion.1 hs
      calc
        indicator (⋃ n, s n) (fun _ => (1 : ℝ≥0∞)) a = 1 := indicator_of_mem hs _
        _ = indicator (s i) (fun _ => 1) a := Eq.symm (indicator_of_mem hi _)
        _ ≤ ∑' n, indicator (s n) (fun _ => 1) a := ENNReal.le_tsum _

    else by simp only [indicator_of_not_mem hs, zero_le]
#align measure_theory.outer_measure.dirac MeasureTheory.OuterMeasure.dirac

@[simp]
theorem dirac_apply (a : α) (s : Set α) : dirac a s = indicator s (fun _ => 1) a :=
  rfl
#align measure_theory.outer_measure.dirac_apply MeasureTheory.OuterMeasure.dirac_apply

/-- The sum of an (arbitrary) collection of outer measures. -/
def sum {ι} (f : ι → OuterMeasure α) : OuterMeasure α where
  measureOf s := ∑' i, f i s
  empty := by simp
  mono {s t} h := ENNReal.tsum_le_tsum fun i => (f i).mono' h
  iUnion_nat s := by
    rw [ENNReal.tsum_comm]; exact ENNReal.tsum_le_tsum fun i => (f i).iUnion_nat _
#align measure_theory.outer_measure.sum MeasureTheory.OuterMeasure.sum

@[simp]
theorem sum_apply {ι} (f : ι → OuterMeasure α) (s : Set α) : sum f s = ∑' i, f i s :=
  rfl
#align measure_theory.outer_measure.sum_apply MeasureTheory.OuterMeasure.sum_apply

theorem smul_dirac_apply (a : ℝ≥0∞) (b : α) (s : Set α) :
    (a • dirac b) s = indicator s (fun _ => a) b := by
  simp only [smul_apply, smul_eq_mul, dirac_apply, ← indicator_mul_right _ fun _ => a, mul_one]
#align measure_theory.outer_measure.smul_dirac_apply MeasureTheory.OuterMeasure.smul_dirac_apply

/-- Pullback of an `OuterMeasure`: `comap f μ s = μ (f '' s)`. -/
def comap {β} (f : α → β) : OuterMeasure β →ₗ[ℝ≥0∞] OuterMeasure α where
  toFun m :=
    { measureOf := fun s => m (f '' s)
      empty := by simp
      mono := fun {s t} h => m.mono <| image_subset f h
      iUnion_nat := fun s => by
        simp
        rw [image_iUnion]
        apply m.iUnion_nat }
  map_add' m₁ m₂ := rfl
  map_smul' c m := rfl
#align measure_theory.outer_measure.comap MeasureTheory.OuterMeasure.comap

@[simp]
theorem comap_apply {β} (f : α → β) (m : OuterMeasure β) (s : Set α) : comap f m s = m (f '' s) :=
  rfl
#align measure_theory.outer_measure.comap_apply MeasureTheory.OuterMeasure.comap_apply

@[mono]
theorem comap_mono {β} (f : α → β) : Monotone (comap f) := fun _ _ h _ => h _
#align measure_theory.outer_measure.comap_mono MeasureTheory.OuterMeasure.comap_mono

@[simp]
theorem comap_iSup {β ι} (f : α → β) (m : ι → OuterMeasure β) :
    comap f (⨆ i, m i) = ⨆ i, comap f (m i) :=
  ext fun s => by simp only [comap_apply, iSup_apply]
#align measure_theory.outer_measure.comap_supr MeasureTheory.OuterMeasure.comap_iSup

/-- Restrict an `OuterMeasure` to a set. -/
def restrict (s : Set α) : OuterMeasure α →ₗ[ℝ≥0∞] OuterMeasure α :=
  (map (↑)).comp (comap ((↑) : s → α))
#align measure_theory.outer_measure.restrict MeasureTheory.OuterMeasure.restrict

@[simp]
theorem restrict_apply (s t : Set α) (m : OuterMeasure α) : restrict s m t = m (t ∩ s) := by
  simp [restrict]
#align measure_theory.outer_measure.restrict_apply MeasureTheory.OuterMeasure.restrict_apply

@[mono]
theorem restrict_mono {s t : Set α} (h : s ⊆ t) {m m' : OuterMeasure α} (hm : m ≤ m') :
    restrict s m ≤ restrict t m' := fun u => by
  simp only [restrict_apply]
  exact (hm _).trans (m'.mono <| inter_subset_inter_right _ h)
#align measure_theory.outer_measure.restrict_mono MeasureTheory.OuterMeasure.restrict_mono

@[simp]
theorem restrict_univ (m : OuterMeasure α) : restrict univ m = m :=
  ext fun s => by simp
#align measure_theory.outer_measure.restrict_univ MeasureTheory.OuterMeasure.restrict_univ

@[simp]
theorem restrict_empty (m : OuterMeasure α) : restrict ∅ m = 0 :=
  ext fun s => by simp
#align measure_theory.outer_measure.restrict_empty MeasureTheory.OuterMeasure.restrict_empty

@[simp]
theorem restrict_iSup {ι} (s : Set α) (m : ι → OuterMeasure α) :
    restrict s (⨆ i, m i) = ⨆ i, restrict s (m i) := by simp [restrict]
#align measure_theory.outer_measure.restrict_supr MeasureTheory.OuterMeasure.restrict_iSup

theorem map_comap {β} (f : α → β) (m : OuterMeasure β) : map f (comap f m) = restrict (range f) m :=
  ext fun s => congr_arg m <| by simp only [image_preimage_eq_inter_range, Subtype.range_coe]
#align measure_theory.outer_measure.map_comap MeasureTheory.OuterMeasure.map_comap

theorem map_comap_le {β} (f : α → β) (m : OuterMeasure β) : map f (comap f m) ≤ m := fun _ =>
  m.mono <| image_preimage_subset _ _
#align measure_theory.outer_measure.map_comap_le MeasureTheory.OuterMeasure.map_comap_le

theorem restrict_le_self (m : OuterMeasure α) (s : Set α) : restrict s m ≤ m :=
  map_comap_le _ _
#align measure_theory.outer_measure.restrict_le_self MeasureTheory.OuterMeasure.restrict_le_self

@[simp]
theorem map_le_restrict_range {β} {ma : OuterMeasure α} {mb : OuterMeasure β} {f : α → β} :
    map f ma ≤ restrict (range f) mb ↔ map f ma ≤ mb :=
  ⟨fun h => h.trans (restrict_le_self _ _), fun h s => by simpa using h (s ∩ range f)⟩
#align measure_theory.outer_measure.map_le_restrict_range MeasureTheory.OuterMeasure.map_le_restrict_range

theorem map_comap_of_surjective {β} {f : α → β} (hf : Surjective f) (m : OuterMeasure β) :
    map f (comap f m) = m :=
  ext fun s => by rw [map_apply, comap_apply, hf.image_preimage]
#align measure_theory.outer_measure.map_comap_of_surjective MeasureTheory.OuterMeasure.map_comap_of_surjective

theorem le_comap_map {β} (f : α → β) (m : OuterMeasure α) : m ≤ comap f (map f m) := fun _ =>
  m.mono <| subset_preimage_image _ _
#align measure_theory.outer_measure.le_comap_map MeasureTheory.OuterMeasure.le_comap_map

theorem comap_map {β} {f : α → β} (hf : Injective f) (m : OuterMeasure α) : comap f (map f m) = m :=
  ext fun s => by rw [comap_apply, map_apply, hf.preimage_image]
#align measure_theory.outer_measure.comap_map MeasureTheory.OuterMeasure.comap_map

@[simp]
theorem top_apply {s : Set α} (h : s.Nonempty) : (⊤ : OuterMeasure α) s = ∞ :=
  let ⟨a, as⟩ := h
  top_unique <| le_trans (by simp [smul_dirac_apply, as]) (le_iSup₂ (∞ • dirac a) trivial)
#align measure_theory.outer_measure.top_apply MeasureTheory.OuterMeasure.top_apply

theorem top_apply' (s : Set α) : (⊤ : OuterMeasure α) s = ⨅ h : s = ∅, 0 :=
  s.eq_empty_or_nonempty.elim (fun h => by simp [h]) fun h => by simp [h, h.ne_empty]
#align measure_theory.outer_measure.top_apply' MeasureTheory.OuterMeasure.top_apply'

@[simp]
theorem comap_top (f : α → β) : comap f ⊤ = ⊤ :=
  ext_nonempty fun s hs => by rw [comap_apply, top_apply hs, top_apply (hs.image _)]
#align measure_theory.outer_measure.comap_top MeasureTheory.OuterMeasure.comap_top

theorem map_top (f : α → β) : map f ⊤ = restrict (range f) ⊤ :=
  ext fun s => by
    rw [map_apply, restrict_apply, ← image_preimage_eq_inter_range, top_apply', top_apply',
      Set.image_eq_empty]
#align measure_theory.outer_measure.map_top MeasureTheory.OuterMeasure.map_top

theorem map_top_of_surjective (f : α → β) (hf : Surjective f) : map f ⊤ = ⊤ := by
  rw [map_top, hf.range_eq, restrict_univ]
#align measure_theory.outer_measure.map_top_of_surjective MeasureTheory.OuterMeasure.map_top_of_surjective

end Basic

section OfFunction

--porting note: "set_option eqn_compiler.zeta true" removed

variable {α : Type _} (m : Set α → ℝ≥0∞) (m_empty : m ∅ = 0)

/-- Given any function `m` assigning measures to sets satisying `m ∅ = 0`, there is
  a unique maximal outer measure `μ` satisfying `μ s ≤ m s` for all `s : Set α`. -/
protected def ofFunction : OuterMeasure α :=
  let μ s := ⨅ (f : ℕ → Set α) (_h : s ⊆ ⋃ i, f i), ∑' i, m (f i)
  { measureOf := μ
    empty :=
      le_antisymm
        ((iInf_le_of_le fun _ => ∅) <| iInf_le_of_le (empty_subset _) <| by simp [m_empty])
        (zero_le _)
    mono := fun {s₁ s₂} hs => iInf_mono fun f => iInf_mono' fun hb => ⟨hs.trans hb, le_rfl⟩
    iUnion_nat := fun s =>
      ENNReal.le_of_forall_pos_le_add <| by
        intro ε hε (hb : (∑' i, μ (s i)) < ∞)
        rcases ENNReal.exists_pos_sum_of_countable (ENNReal.coe_pos.2 hε).ne' ℕ with ⟨ε', hε', hl⟩
        refine' le_trans _ (add_le_add_left (le_of_lt hl) _)
        rw [← ENNReal.tsum_add]
        choose f hf using
          show ∀ i, ∃ f : ℕ → Set α, (s i ⊆ ⋃ i, f i) ∧ (∑' i, m (f i)) < μ (s i) + ε' i by
            intro i
            have : μ (s i) < μ (s i) + ε' i :=
              ENNReal.lt_add_right (ne_top_of_le_ne_top hb.ne <| ENNReal.le_tsum _)
                (by simpa using (hε' i).ne')
            rcases iInf_lt_iff.mp this with ⟨t, ht⟩
            exists t
            contrapose! ht
            exact le_iInf ht
        refine' le_trans _ (ENNReal.tsum_le_tsum fun i => le_of_lt (hf i).2)
        rw [← ENNReal.tsum_prod, ← Nat.pairEquiv.symm.tsum_eq]
        refine' iInf_le_of_le _ (iInf_le _ _)
        apply iUnion_subset
        intro i
        apply Subset.trans (hf i).1
        apply iUnion_subset
        simp
        rw [iUnion_unpair]
        intro j
        apply subset_iUnion₂ i }
#align measure_theory.outer_measure.of_function MeasureTheory.OuterMeasure.ofFunction

theorem ofFunction_apply (s : Set α) :
    OuterMeasure.ofFunction m m_empty s = ⨅ (t : ℕ → Set α) (_h : s ⊆ iUnion t), ∑' n, m (t n) :=
  rfl
#align measure_theory.outer_measure.of_function_apply MeasureTheory.OuterMeasure.ofFunction_apply

variable {m m_empty}

theorem ofFunction_le (s : Set α) : OuterMeasure.ofFunction m m_empty s ≤ m s :=
  let f : ℕ → Set α := fun i => Nat.casesOn i s fun _ => ∅
  iInf_le_of_le f <|
    iInf_le_of_le (subset_iUnion f 0) <|
      le_of_eq <| tsum_eq_single 0 <| by rintro (_ | i); simp; simp [m_empty]
#align measure_theory.outer_measure.of_function_le MeasureTheory.OuterMeasure.ofFunction_le

theorem ofFunction_eq (s : Set α) (m_mono : ∀ ⦃t : Set α⦄, s ⊆ t → m s ≤ m t)
    (m_subadd : ∀ s : ℕ → Set α, m (⋃ i, s i) ≤ ∑' i, m (s i)) :
    OuterMeasure.ofFunction m m_empty s = m s :=
  le_antisymm (ofFunction_le s) <|
    le_iInf fun f => le_iInf fun hf => le_trans (m_mono hf) (m_subadd f)
#align measure_theory.outer_measure.of_function_eq MeasureTheory.OuterMeasure.ofFunction_eq

theorem le_ofFunction {μ : OuterMeasure α} :
    μ ≤ OuterMeasure.ofFunction m m_empty ↔ ∀ s, μ s ≤ m s :=
  ⟨fun H s => le_trans (H s) (ofFunction_le s), fun H _ =>
    le_iInf fun f =>
      le_iInf fun hs =>
        le_trans (μ.mono hs) <| le_trans (μ.iUnion f) <| ENNReal.tsum_le_tsum fun _ => H _⟩
#align measure_theory.outer_measure.le_of_function MeasureTheory.OuterMeasure.le_ofFunction

theorem isGreatest_ofFunction :
    IsGreatest { μ : OuterMeasure α | ∀ s, μ s ≤ m s } (OuterMeasure.ofFunction m m_empty) :=
  ⟨fun _ => ofFunction_le _, fun _ => le_ofFunction.2⟩
#align measure_theory.outer_measure.is_greatest_of_function MeasureTheory.OuterMeasure.isGreatest_ofFunction

theorem ofFunction_eq_sSup : OuterMeasure.ofFunction m m_empty = sSup { μ | ∀ s, μ s ≤ m s } :=
  (@isGreatest_ofFunction α m m_empty).isLUB.sSup_eq.symm
#align measure_theory.outer_measure.of_function_eq_Sup MeasureTheory.OuterMeasure.ofFunction_eq_sSup

/-- If `m u = ∞` for any set `u` that has nonempty intersection both with `s` and `t`, then
`μ (s ∪ t) = μ s + μ t`, where `μ = MeasureTheory.OuterMeasure.ofFunction m m_empty`.

E.g., if `α` is an (e)metric space and `m u = ∞` on any set of diameter `≥ r`, then this lemma
implies that `μ (s ∪ t) = μ s + μ t` on any two sets such that `r ≤ edist x y` for all `x ∈ s`
and `y ∈ t`.  -/
theorem ofFunction_union_of_top_of_nonempty_inter {s t : Set α}
    (h : ∀ u, (s ∩ u).Nonempty → (t ∩ u).Nonempty → m u = ∞) :
    OuterMeasure.ofFunction m m_empty (s ∪ t) =
      OuterMeasure.ofFunction m m_empty s + OuterMeasure.ofFunction m m_empty t := by
  refine' le_antisymm (OuterMeasure.union _ _ _) (le_iInf fun f => le_iInf fun hf => _)
  set μ := OuterMeasure.ofFunction m m_empty
  rcases Classical.em (∃ i, (s ∩ f i).Nonempty ∧ (t ∩ f i).Nonempty) with (⟨i, hs, ht⟩ | he)
  ·
    calc
      μ s + μ t ≤ ∞ := le_top
      _ = m (f i) := (h (f i) hs ht).symm
      _ ≤ ∑' i, m (f i) := ENNReal.le_tsum i

  set I := fun s => { i : ℕ | (s ∩ f i).Nonempty }
  have hd : Disjoint (I s) (I t) := disjoint_iff_inf_le.mpr fun i hi => he ⟨i, hi⟩
  have hI : ∀ (u) (_ : u ⊆ s ∪ t), μ u ≤ ∑' i : I u, μ (f i) := fun u hu =>
    calc
      μ u ≤ μ (⋃ i : I u, f i) :=
        μ.mono fun x hx =>
          let ⟨i, hi⟩ := mem_iUnion.1 (hf (hu hx))
          mem_iUnion.2 ⟨⟨i, ⟨x, hx, hi⟩⟩, hi⟩
      _ ≤ ∑' i : I u, μ (f i) := μ.iUnion _

  calc
    μ s + μ t ≤ (∑' i : I s, μ (f i)) + ∑' i : I t, μ (f i) :=
      add_le_add (hI _ <| subset_union_left _ _) (hI _ <| subset_union_right _ _)
    _ = ∑' i : ↑(I s ∪ I t), μ (f i) :=
      (@tsum_union_disjoint _ _ _ _ _ (fun i => μ (f i)) _ _ _ hd ENNReal.summable
          ENNReal.summable).symm
    _ ≤ ∑' i, μ (f i) :=
      (tsum_le_tsum_of_inj (↑) Subtype.coe_injective (fun _ _ => zero_le _) (fun _ => le_rfl)
        ENNReal.summable ENNReal.summable)
    _ ≤ ∑' i, m (f i) := ENNReal.tsum_le_tsum fun i => ofFunction_le _

#align measure_theory.outer_measure.of_function_union_of_top_of_nonempty_inter MeasureTheory.OuterMeasure.ofFunction_union_of_top_of_nonempty_inter

theorem comap_ofFunction {β} (f : β → α) (h : Monotone m ∨ Surjective f) :
    comap f (OuterMeasure.ofFunction m m_empty) =
      OuterMeasure.ofFunction (fun s => m (f '' s)) (by simp; simp [m_empty]) := by
  refine' le_antisymm (le_ofFunction.2 fun s => _) fun s => _
  · rw [comap_apply]
    apply ofFunction_le
  · rw [comap_apply, ofFunction_apply, ofFunction_apply]
    refine' iInf_mono' fun t => ⟨fun k => f ⁻¹' t k, _⟩
    refine' iInf_mono' fun ht => _
    rw [Set.image_subset_iff, preimage_iUnion] at ht
    refine' ⟨ht, ENNReal.tsum_le_tsum fun n => _⟩
    cases' h with hl hr
    exacts [hl (image_preimage_subset _ _), (congr_arg m (hr.image_preimage (t n))).le]
#align measure_theory.outer_measure.comap_of_function MeasureTheory.OuterMeasure.comap_ofFunction

theorem map_ofFunction_le {β} (f : α → β) :
    map f (OuterMeasure.ofFunction m m_empty) ≤
      OuterMeasure.ofFunction (fun s => m (f ⁻¹' s)) m_empty :=
  le_ofFunction.2 fun s => by
    rw [map_apply]
    apply ofFunction_le
#align measure_theory.outer_measure.map_of_function_le MeasureTheory.OuterMeasure.map_ofFunction_le

theorem map_ofFunction {β} {f : α → β} (hf : Injective f) :
    map f (OuterMeasure.ofFunction m m_empty) =
      OuterMeasure.ofFunction (fun s => m (f ⁻¹' s)) m_empty := by
  refine' (map_ofFunction_le _).antisymm fun s => _
  simp only [ofFunction_apply, map_apply, le_iInf_iff]
  intro t ht
  refine' iInf_le_of_le (fun n => range fᶜ ∪ f '' t n) (iInf_le_of_le _ _)
  · rw [← union_iUnion, ← inter_subset, ← image_preimage_eq_inter_range, ← image_iUnion]
    exact image_subset _ ht
  · refine' ENNReal.tsum_le_tsum fun n => le_of_eq _
    simp [hf.preimage_image]
#align measure_theory.outer_measure.map_of_function MeasureTheory.OuterMeasure.map_ofFunction

theorem restrict_ofFunction (s : Set α) (hm : Monotone m) :
    restrict s (OuterMeasure.ofFunction m m_empty) =
      OuterMeasure.ofFunction (fun t => m (t ∩ s)) (by simp; simp [m_empty]) := by
      rw [restrict]
      simp only [LinearMap.comp_apply]
      rw [comap_ofFunction _ (Or.inl hm)]
      simp only [map_ofFunction Subtype.coe_injective, Subtype.image_preimage_coe]
#align measure_theory.outer_measure.restrict_of_function MeasureTheory.OuterMeasure.restrict_ofFunction

theorem smul_ofFunction {c : ℝ≥0∞} (hc : c ≠ ∞) : c • OuterMeasure.ofFunction m m_empty =
    OuterMeasure.ofFunction (c • m) (by simp [m_empty]) := by
  ext1 s
  haveI : Nonempty { t : ℕ → Set α // s ⊆ ⋃ i, t i } := ⟨⟨fun _ => s, subset_iUnion (fun _ => s) 0⟩⟩
  simp only [smul_apply, ofFunction_apply, ENNReal.tsum_mul_left, Pi.smul_apply, smul_eq_mul,
  iInf_subtype']
  rw [ENNReal.iInf_mul_left fun h => (hc h).elim]
#align measure_theory.outer_measure.smul_of_function MeasureTheory.OuterMeasure.smul_ofFunction

end OfFunction

section BoundedBy

variable {α : Type _} (m : Set α → ℝ≥0∞)

/-- Given any function `m` assigning measures to sets, there is a unique maximal outer measure `μ`
  satisfying `μ s ≤ m s` for all `s : Set α`. This is the same as `OuterMeasure.ofFunction`,
  except that it doesn't require `m ∅ = 0`. -/
def boundedBy : OuterMeasure α :=
  OuterMeasure.ofFunction (fun s => ⨆ _h : s.Nonempty, m s) (by simp [Set.not_nonempty_empty])
#align measure_theory.outer_measure.bounded_by MeasureTheory.OuterMeasure.boundedBy

variable {m}

theorem boundedBy_le (s : Set α) : boundedBy m s ≤ m s :=
  (ofFunction_le _).trans iSup_const_le
#align measure_theory.outer_measure.bounded_by_le MeasureTheory.OuterMeasure.boundedBy_le

theorem boundedBy_eq_ofFunction (m_empty : m ∅ = 0) (s : Set α) :
    boundedBy m s = OuterMeasure.ofFunction m m_empty s := by
  have : (fun s : Set α => ⨆ _h : s.Nonempty, m s) = m := by
    ext1 t
    cases' t.eq_empty_or_nonempty with h h <;> simp [h, Set.not_nonempty_empty, m_empty]
  simp [boundedBy, this]
#align measure_theory.outer_measure.bounded_by_eq_of_function MeasureTheory.OuterMeasure.boundedBy_eq_ofFunction

theorem boundedBy_apply (s : Set α) :
    boundedBy m s = ⨅ (t : ℕ → Set α) (_h : s ⊆ iUnion t),
                      ∑' n, ⨆ _h : (t n).Nonempty, m (t n) := by
  simp [boundedBy, ofFunction_apply]
#align measure_theory.outer_measure.bounded_by_apply MeasureTheory.OuterMeasure.boundedBy_apply

theorem boundedBy_eq (s : Set α) (m_empty : m ∅ = 0) (m_mono : ∀ ⦃t : Set α⦄, s ⊆ t → m s ≤ m t)
    (m_subadd : ∀ s : ℕ → Set α, m (⋃ i, s i) ≤ ∑' i, m (s i)) : boundedBy m s = m s := by
  rw [boundedBy_eq_ofFunction m_empty, ofFunction_eq s m_mono m_subadd]
#align measure_theory.outer_measure.bounded_by_eq MeasureTheory.OuterMeasure.boundedBy_eq

@[simp]
theorem boundedBy_eq_self (m : OuterMeasure α) : boundedBy m = m :=
  ext fun _ => boundedBy_eq _ m.empty' (fun _ ht => m.mono' ht) m.iUnion_nat
#align measure_theory.outer_measure.bounded_by_eq_self MeasureTheory.OuterMeasure.boundedBy_eq_self

theorem le_boundedBy {μ : OuterMeasure α} : μ ≤ boundedBy m ↔ ∀ s, μ s ≤ m s := by
  rw [boundedBy , le_ofFunction, forall_congr']; intro s
  cases' s.eq_empty_or_nonempty with h h <;> simp [h, Set.not_nonempty_empty]
#align measure_theory.outer_measure.le_bounded_by MeasureTheory.OuterMeasure.le_boundedBy

theorem le_bounded_by' {μ : OuterMeasure α} :
    μ ≤ boundedBy m ↔ ∀ s : Set α, s.Nonempty → μ s ≤ m s := by
  rw [le_boundedBy, forall_congr']
  intro s
  cases' s.eq_empty_or_nonempty with h h <;> simp [h]
#align measure_theory.outer_measure.le_bounded_by' MeasureTheory.OuterMeasure.le_bounded_by'

theorem smul_boundedBy {c : ℝ≥0∞} (hc : c ≠ ∞) : c • boundedBy m = boundedBy (c • m) := by
  simp only [boundedBy , smul_ofFunction hc]
  congr 1 with s : 1
  rcases s.eq_empty_or_nonempty with (rfl | hs) <;> simp [*]
#align measure_theory.outer_measure.smul_bounded_by MeasureTheory.OuterMeasure.smul_boundedBy

theorem comap_boundedBy {β} (f : β → α)
    (h : (Monotone fun s : { s : Set α // s.Nonempty } => m s) ∨ Surjective f) :
    comap f (boundedBy m) = boundedBy fun s => m (f '' s) := by
  refine' (comap_ofFunction _ _).trans _
  · refine' h.imp (fun H s t hst => iSup_le fun hs => _) id
    have ht : t.Nonempty := hs.mono hst
    exact (@H ⟨s, hs⟩ ⟨t, ht⟩ hst).trans (le_iSup (fun _ : t.Nonempty => m t) ht)
  · dsimp only [boundedBy]
    congr with s : 1
    rw [nonempty_image_iff]
#align measure_theory.outer_measure.comap_bounded_by MeasureTheory.OuterMeasure.comap_boundedBy

/-- If `m u = ∞` for any set `u` that has nonempty intersection both with `s` and `t`, then
`μ (s ∪ t) = μ s + μ t`, where `μ = MeasureTheory.OuterMeasure.boundedBy m`.

E.g., if `α` is an (e)metric space and `m u = ∞` on any set of diameter `≥ r`, then this lemma
implies that `μ (s ∪ t) = μ s + μ t` on any two sets such that `r ≤ edist x y` for all `x ∈ s`
and `y ∈ t`.  -/
theorem boundedBy_union_of_top_of_nonempty_inter {s t : Set α}
    (h : ∀ u, (s ∩ u).Nonempty → (t ∩ u).Nonempty → m u = ∞) :
    boundedBy m (s ∪ t) = boundedBy m s + boundedBy m t :=
  ofFunction_union_of_top_of_nonempty_inter fun u hs ht =>
    top_unique <| (h u hs ht).ge.trans <| le_iSup (fun _ => m u) (hs.mono <| inter_subset_right s u)
#align measure_theory.outer_measure.bounded_by_union_of_top_of_nonempty_inter MeasureTheory.OuterMeasure.boundedBy_union_of_top_of_nonempty_inter

end BoundedBy

section CaratheodoryMeasurable

universe u

variable {α : Type u} (m : OuterMeasure α)

attribute [local simp] Set.inter_comm Set.inter_left_comm Set.inter_assoc

variable {s s₁ s₂ : Set α}

/-- A set `s` is Carathéodory-measurable for an outer measure `m` if for all sets `t` we have
  `m t = m (t ∩ s) + m (t \ s)`. -/
def IsCaratheodory (s : Set α) : Prop :=
  ∀ t, m t = m (t ∩ s) + m (t \ s)
#align measure_theory.outer_measure.is_caratheodory MeasureTheory.OuterMeasure.IsCaratheodory

theorem isCaratheodory_iff_le' {s : Set α} :
  IsCaratheodory m s ↔ ∀ t, m (t ∩ s) + m (t \ s) ≤ m t :=
    forall_congr' fun _ => le_antisymm_iff.trans <| and_iff_right <| le_inter_add_diff _
#align measure_theory.outer_measure.is_caratheodory_iff_le' MeasureTheory.OuterMeasure.isCaratheodory_iff_le'

@[simp]
theorem isCaratheodory_empty : IsCaratheodory m ∅ := by simp [IsCaratheodory, m.empty, diff_empty]
#align measure_theory.outer_measure.is_caratheodory_empty MeasureTheory.OuterMeasure.isCaratheodory_empty

theorem isCaratheodory_compl : IsCaratheodory m s₁ → IsCaratheodory m (s₁ᶜ) := by
  simp [IsCaratheodory, diff_eq, add_comm]
#align measure_theory.outer_measure.is_caratheodory_compl MeasureTheory.OuterMeasure.isCaratheodory_compl

@[simp]
theorem isCaratheodory_compl_iff : IsCaratheodory m (sᶜ) ↔ IsCaratheodory m s :=
  ⟨fun h => by simpa using isCaratheodory_compl m h, isCaratheodory_compl m⟩
#align measure_theory.outer_measure.is_caratheodory_compl_iff MeasureTheory.OuterMeasure.isCaratheodory_compl_iff

theorem isCaratheodory_union (h₁ : IsCaratheodory m s₁) (h₂ : IsCaratheodory m s₂) :
    IsCaratheodory m (s₁ ∪ s₂) := fun t => by
  rw [h₁ t, h₂ (t ∩ s₁), h₂ (t \ s₁), h₁ (t ∩ (s₁ ∪ s₂)), inter_diff_assoc _ _ s₁,
    Set.inter_assoc _ _ s₁, inter_eq_self_of_subset_right (Set.subset_union_left _ _),
    union_diff_left, h₂ (t ∩ s₁)]
  simp [diff_eq, add_assoc]
#align measure_theory.outer_measure.is_caratheodory_union MeasureTheory.OuterMeasure.isCaratheodory_union

theorem measure_inter_union (h : s₁ ∩ s₂ ⊆ ∅) (h₁ : IsCaratheodory m s₁) {t : Set α} :
    m (t ∩ (s₁ ∪ s₂)) = m (t ∩ s₁) + m (t ∩ s₂) := by
  rw [h₁, Set.inter_assoc, Set.union_inter_cancel_left, inter_diff_assoc, union_diff_cancel_left h]
#align measure_theory.outer_measure.measure_inter_union MeasureTheory.OuterMeasure.measure_inter_union

theorem isCaratheodory_iUnion_lt {s : ℕ → Set α} :
    ∀ {n : ℕ}, (∀ i < n, IsCaratheodory m (s i)) → IsCaratheodory m (⋃ i < n, s i)
  | 0, _ => by simp [Nat.not_lt_zero]
  | n + 1, h => by
    rw [biUnion_lt_succ]
    exact isCaratheodory_union m
            (isCaratheodory_iUnion_lt fun i hi => h i <| lt_of_lt_of_le hi <| Nat.le_succ _)
            (h n (le_refl (n + 1)))
#align measure_theory.outer_measure.is_caratheodory_Union_lt MeasureTheory.OuterMeasure.isCaratheodory_iUnion_lt

theorem isCaratheodory_inter (h₁ : IsCaratheodory m s₁) (h₂ : IsCaratheodory m s₂) :
    IsCaratheodory m (s₁ ∩ s₂) := by
  rw [← isCaratheodory_compl_iff, Set.compl_inter]
  exact isCaratheodory_union _ (isCaratheodory_compl _ h₁) (isCaratheodory_compl _ h₂)
#align measure_theory.outer_measure.is_caratheodory_inter MeasureTheory.OuterMeasure.isCaratheodory_inter

theorem isCaratheodory_sum {s : ℕ → Set α} (h : ∀ i, IsCaratheodory m (s i))
    (hd : Pairwise (Disjoint on s)) {t : Set α} :
    ∀ {n}, (∑ i in Finset.range n, m (t ∩ s i)) = m (t ∩ ⋃ i < n, s i)
  | 0 => by simp [Nat.not_lt_zero, m.empty]
  | Nat.succ n => by
    rw [biUnion_lt_succ, Finset.sum_range_succ, Set.union_comm, isCaratheodory_sum h hd,
      m.measure_inter_union _ (h n), add_comm]
    intro a
    simpa using fun (h₁ : a ∈ s n) i (hi : i < n) h₂ => (hd (ne_of_gt hi)).le_bot ⟨h₁, h₂⟩
#align measure_theory.outer_measure.is_caratheodory_sum MeasureTheory.OuterMeasure.isCaratheodory_sum

theorem isCaratheodory_iUnion_nat {s : ℕ → Set α} (h : ∀ i, IsCaratheodory m (s i))
    (hd : Pairwise (Disjoint on s)) : IsCaratheodory m (⋃ i, s i) := by
      apply (isCaratheodory_iff_le' m).mpr
      intro t
      have hp : m (t ∩ ⋃ i, s i) ≤ ⨆ n, m (t ∩ ⋃ i < n, s i) := by
        convert m.iUnion fun i => t ∩ s i using 1
        . simp [inter_iUnion]
        . simp [ENNReal.tsum_eq_iSup_nat, isCaratheodory_sum m h hd]
      refine' le_trans (add_le_add_right hp _) _
      rw [ENNReal.iSup_add]
      refine'
        iSup_le fun n =>
          le_trans (add_le_add_left _ _) (ge_of_eq (isCaratheodory_iUnion_lt m (fun i _ => h i) _))
      refine' m.mono (diff_subset_diff_right _)
      exact iUnion₂_subset fun i _ => subset_iUnion _ i
#align measure_theory.outer_measure.is_caratheodory_Union_nat MeasureTheory.OuterMeasure.isCaratheodory_iUnion_nat

theorem f_iUnion {s : ℕ → Set α} (h : ∀ i, IsCaratheodory m (s i)) (hd : Pairwise (Disjoint on s)) :
    m (⋃ i, s i) = ∑' i, m (s i) := by
  refine' le_antisymm (m.iUnion_nat s) _
  rw [ENNReal.tsum_eq_iSup_nat]
  refine' iSup_le fun n => _
  have := @isCaratheodory_sum _ m _ h hd univ n
  simp at this; simp [this]
  exact m.mono (iUnion₂_subset fun i _ => subset_iUnion _ i)
#align measure_theory.outer_measure.f_Union MeasureTheory.OuterMeasure.f_iUnion

/-- The Carathéodory-measurable sets for an outer measure `m` form a Dynkin system.  -/
def caratheodoryDynkin : MeasurableSpace.DynkinSystem α where
  Has := IsCaratheodory m
  has_empty := isCaratheodory_empty m
  has_compl s := isCaratheodory_compl m s
  has_iUnion_nat f hf hn := by apply isCaratheodory_iUnion_nat m hf f
#align measure_theory.outer_measure.caratheodory_dynkin MeasureTheory.OuterMeasure.caratheodoryDynkin

/-- Given an outer measure `μ`, the Carathéodory-measurable space is
  defined such that `s` is measurable if `∀t, μ t = μ (t ∩ s) + μ (t \ s)`. -/
protected def caratheodory : MeasurableSpace α := by
  apply MeasurableSpace.DynkinSystem.toMeasurableSpace (caratheodoryDynkin m)
  intro s₁ s₂
  apply isCaratheodory_inter
#align measure_theory.outer_measure.caratheodory MeasureTheory.OuterMeasure.caratheodory

theorem isCaratheodory_iff {s : Set α} :
    MeasurableSet[OuterMeasure.caratheodory m] s ↔ ∀ t, m t = m (t ∩ s) + m (t \ s) :=
  Iff.rfl
#align measure_theory.outer_measure.is_caratheodory_iff MeasureTheory.OuterMeasure.isCaratheodory_iff

theorem isCaratheodory_iff_le {s : Set α} :
    MeasurableSet[OuterMeasure.caratheodory m] s ↔ ∀ t, m (t ∩ s) + m (t \ s) ≤ m t :=
  isCaratheodory_iff_le' m
#align measure_theory.outer_measure.is_caratheodory_iff_le MeasureTheory.OuterMeasure.isCaratheodory_iff_le

protected theorem iUnion_eq_of_caratheodory {s : ℕ → Set α}
    (h : ∀ i, MeasurableSet[OuterMeasure.caratheodory m] (s i)) (hd : Pairwise (Disjoint on s)) :
    m (⋃ i, s i) = ∑' i, m (s i) :=
  f_iUnion m h hd
#align measure_theory.outer_measure.Union_eq_of_caratheodory MeasureTheory.OuterMeasure.iUnion_eq_of_caratheodory

end CaratheodoryMeasurable

variable {α : Type _}

theorem ofFunction_caratheodory {m : Set α → ℝ≥0∞} {s : Set α} {h₀ : m ∅ = 0}
    (hs : ∀ t, m (t ∩ s) + m (t \ s) ≤ m t) :
    MeasurableSet[(OuterMeasure.ofFunction m h₀).caratheodory] s := by
  apply (isCaratheodory_iff_le _).mpr
  refine' fun t => le_iInf fun f => le_iInf fun hf => _
  refine'
    le_trans
      (add_le_add ((iInf_le_of_le fun i => f i ∩ s) <| iInf_le _ _)
        ((iInf_le_of_le fun i => f i \ s) <| iInf_le _ _))
      _
  · rw [← iUnion_inter]
    exact inter_subset_inter_left _ hf
  · rw [← iUnion_diff]
    exact diff_subset_diff_left hf
  · rw [← ENNReal.tsum_add]
    exact ENNReal.tsum_le_tsum fun i => hs _
#align measure_theory.outer_measure.of_function_caratheodory MeasureTheory.OuterMeasure.ofFunction_caratheodory

theorem boundedBy_caratheodory {m : Set α → ℝ≥0∞} {s : Set α}
    (hs : ∀ t, m (t ∩ s) + m (t \ s) ≤ m t) : MeasurableSet[(boundedBy m).caratheodory] s := by
  apply ofFunction_caratheodory; intro t
  cases' t.eq_empty_or_nonempty with h h
  · simp [h, Set.not_nonempty_empty]
  · convert le_trans _ (hs t)
    · simp [h]
    exact add_le_add iSup_const_le iSup_const_le
#align measure_theory.outer_measure.bounded_by_caratheodory MeasureTheory.OuterMeasure.boundedBy_caratheodory

@[simp]
theorem zero_caratheodory : (0 : OuterMeasure α).caratheodory = ⊤ :=
  top_unique fun _ _ _ => (add_zero _).symm
#align measure_theory.outer_measure.zero_caratheodory MeasureTheory.OuterMeasure.zero_caratheodory

theorem top_caratheodory : (⊤ : OuterMeasure α).caratheodory = ⊤ :=
  top_unique fun s _ =>
    (isCaratheodory_iff_le _).2 fun t =>
      t.eq_empty_or_nonempty.elim (fun ht => by simp [ht]) fun ht => by
        simp only [ht, top_apply, le_top]
#align measure_theory.outer_measure.top_caratheodory MeasureTheory.OuterMeasure.top_caratheodory

theorem le_add_caratheodory (m₁ m₂ : OuterMeasure α) :
    m₁.caratheodory ⊓ m₂.caratheodory ≤ (m₁ + m₂ : OuterMeasure α).caratheodory :=
  fun s ⟨hs₁, hs₂⟩ t => by simp [hs₁ t, hs₂ t, add_left_comm, add_assoc]
#align measure_theory.outer_measure.le_add_caratheodory MeasureTheory.OuterMeasure.le_add_caratheodory

theorem le_sum_caratheodory {ι} (m : ι → OuterMeasure α) :
    (⨅ i, (m i).caratheodory) ≤ (sum m).caratheodory := fun s h t => by
  simp [fun i => MeasurableSpace.measurableSet_iInf.1 h i t, ENNReal.tsum_add]
#align measure_theory.outer_measure.le_sum_caratheodory MeasureTheory.OuterMeasure.le_sum_caratheodory

theorem le_smul_caratheodory (a : ℝ≥0∞) (m : OuterMeasure α) :
    m.caratheodory ≤ (a • m).caratheodory := fun s h t => by
      simp [smul_apply]
      rw [(isCaratheodory_iff m).mp h t]
      simp [mul_add]
#align measure_theory.outer_measure.le_smul_caratheodory MeasureTheory.OuterMeasure.le_smul_caratheodory

@[simp]
theorem dirac_caratheodory (a : α) : (dirac a).caratheodory = ⊤ :=
  top_unique fun s _ t => by
    by_cases ht : a ∈ t; swap; · simp [ht]
    by_cases hs : a ∈ s <;> simp [*]
#align measure_theory.outer_measure.dirac_caratheodory MeasureTheory.OuterMeasure.dirac_caratheodory

section sInfGen

/-- Given a set of outer measures, we define a new function that on a set `s` is defined to be the
  infimum of `μ(s)` for the outer measures `μ` in the collection. We ensure that this
  function is defined to be `0` on `∅`, even if the collection of outer measures is empty.
  The outer measure generated by this function is the infimum of the given outer measures. -/
def sInfGen (m : Set (OuterMeasure α)) (s : Set α) : ℝ≥0∞ :=
  ⨅ (μ : OuterMeasure α) (_h : μ ∈ m), μ s
#align measure_theory.outer_measure.Inf_gen MeasureTheory.OuterMeasure.sInfGen

theorem sInfGen_def (m : Set (OuterMeasure α)) (t : Set α) :
    sInfGen m t = ⨅ (μ : OuterMeasure α) (_h : μ ∈ m), μ t :=
  rfl
#align measure_theory.outer_measure.Inf_gen_def MeasureTheory.OuterMeasure.sInfGen_def

theorem sInf_eq_boundedBy_sInfGen (m : Set (OuterMeasure α)) :
    sInf m = OuterMeasure.boundedBy (sInfGen m) := by
  refine' le_antisymm _ _
  · refine' le_boundedBy.2 fun s => le_iInf₂ fun μ hμ => _
    apply sInf_le hμ
  · refine' le_sInf _
    intro μ hμ t
    refine' le_trans (boundedBy_le t) (iInf₂_le μ hμ)
#align measure_theory.outer_measure.Inf_eq_bounded_by_Inf_gen MeasureTheory.OuterMeasure.sInf_eq_boundedBy_sInfGen

theorem iSup_sInfGen_nonempty {m : Set (OuterMeasure α)} (h : m.Nonempty) (t : Set α) :
    (⨆ _h : t.Nonempty, sInfGen m t) = ⨅ (μ : OuterMeasure α) (_h : μ ∈ m), μ t := by
  rcases t.eq_empty_or_nonempty with (rfl | ht)
  · rcases h with ⟨μ, hμ⟩
    rw [eq_false Set.not_nonempty_empty, iSup_false, eq_comm]
    simp_rw [empty']
    apply bot_unique
    refine' iInf_le_of_le μ (iInf_le _ hμ)
  · simp [ht, sInfGen_def]
#align measure_theory.outer_measure.supr_Inf_gen_nonempty MeasureTheory.OuterMeasure.iSup_sInfGen_nonempty

/-- The value of the Infimum of a nonempty set of outer measures on a set is not simply
the minimum value of a measure on that set: it is the infimum sum of measures of countable set of
sets that covers that set, where a different measure can be used for each set in the cover. -/
theorem sInf_apply {m : Set (OuterMeasure α)} {s : Set α} (h : m.Nonempty) :
    sInf m s =
      ⨅ (t : ℕ → Set α) (_h2 : s ⊆ iUnion t), ∑' n, ⨅ (μ : OuterMeasure α) (_h3 : μ ∈ m), μ (t n) :=
  by simp_rw [sInf_eq_boundedBy_sInfGen, boundedBy_apply, iSup_sInfGen_nonempty h]
#align measure_theory.outer_measure.Inf_apply MeasureTheory.OuterMeasure.sInf_apply

/-- The value of the Infimum of a set of outer measures on a nonempty set is not simply
the minimum value of a measure on that set: it is the infimum sum of measures of countable set of
sets that covers that set, where a different measure can be used for each set in the cover. -/
theorem sInf_apply' {m : Set (OuterMeasure α)} {s : Set α} (h : s.Nonempty) :
    sInf m s =
      ⨅ (t : ℕ → Set α) (_h2 : s ⊆ iUnion t), ∑' n, ⨅ (μ : OuterMeasure α) (_h3 : μ ∈ m), μ (t n) :=
  m.eq_empty_or_nonempty.elim (fun hm => by simp [hm, h]) sInf_apply
#align measure_theory.outer_measure.Inf_apply' MeasureTheory.OuterMeasure.sInf_apply'

/-- The value of the Infimum of a nonempty family of outer measures on a set is not simply
the minimum value of a measure on that set: it is the infimum sum of measures of countable set of
sets that covers that set, where a different measure can be used for each set in the cover. -/
theorem iInf_apply {ι} [Nonempty ι] (m : ι → OuterMeasure α) (s : Set α) :
    (⨅ i, m i) s = ⨅ (t : ℕ → Set α) (_h2 : s ⊆ iUnion t), ∑' n, ⨅ i, m i (t n) := by
  rw [iInf, sInf_apply (range_nonempty m)]
  simp only [iInf_range]
#align measure_theory.outer_measure.infi_apply MeasureTheory.OuterMeasure.iInf_apply

/-- The value of the Infimum of a family of outer measures on a nonempty set is not simply
the minimum value of a measure on that set: it is the infimum sum of measures of countable set of
sets that covers that set, where a different measure can be used for each set in the cover. -/
theorem iInf_apply' {ι} (m : ι → OuterMeasure α) {s : Set α} (hs : s.Nonempty) :
    (⨅ i, m i) s = ⨅ (t : ℕ → Set α) (_h2 : s ⊆ iUnion t), ∑' n, ⨅ i, m i (t n) := by
  rw [iInf, sInf_apply' hs]
  simp only [iInf_range]
#align measure_theory.outer_measure.infi_apply' MeasureTheory.OuterMeasure.iInf_apply'

/-- The value of the Infimum of a nonempty family of outer measures on a set is not simply
the minimum value of a measure on that set: it is the infimum sum of measures of countable set of
sets that covers that set, where a different measure can be used for each set in the cover. -/
theorem biInf_apply {ι} {I : Set ι} (hI : I.Nonempty) (m : ι → OuterMeasure α) (s : Set α) :
    (⨅ i ∈ I, m i) s = ⨅ (t : ℕ → Set α) (_h2 : s ⊆ iUnion t), ∑' n, ⨅ i ∈ I, m i (t n) := by
  haveI := hI.to_subtype
  simp only [← iInf_subtype'', iInf_apply]
#align measure_theory.outer_measure.binfi_apply MeasureTheory.OuterMeasure.biInf_apply

/-- The value of the Infimum of a nonempty family of outer measures on a set is not simply
the minimum value of a measure on that set: it is the infimum sum of measures of countable set of
sets that covers that set, where a different measure can be used for each set in the cover. -/
theorem biInf_apply' {ι} (I : Set ι) (m : ι → OuterMeasure α) {s : Set α} (hs : s.Nonempty) :
    (⨅ i ∈ I, m i) s = ⨅ (t : ℕ → Set α) (_h2 : s ⊆ iUnion t), ∑' n, ⨅ i ∈ I, m i (t n) := by
  simp only [← iInf_subtype'', iInf_apply' _ hs]
#align measure_theory.outer_measure.binfi_apply' MeasureTheory.OuterMeasure.biInf_apply'

theorem map_iInf_le {ι β} (f : α → β) (m : ι → OuterMeasure α) :
    map f (⨅ i, m i) ≤ ⨅ i, map f (m i) :=
  (map_mono f).map_iInf_le
#align measure_theory.outer_measure.map_infi_le MeasureTheory.OuterMeasure.map_iInf_le

theorem comap_iInf {ι β} (f : α → β) (m : ι → OuterMeasure β) :
    comap f (⨅ i, m i) = ⨅ i, comap f (m i) := by
  refine' ext_nonempty fun s hs => _
  refine' ((comap_mono f).map_iInf_le s).antisymm _
  simp only [comap_apply, iInf_apply' _ hs, iInf_apply' _ (hs.image _), le_iInf_iff,
    Set.image_subset_iff, preimage_iUnion]
  refine' fun t ht => iInf_le_of_le _ (iInf_le_of_le ht <| ENNReal.tsum_le_tsum fun k => _)
  exact iInf_mono fun i => (m i).mono (image_preimage_subset _ _)
#align measure_theory.outer_measure.comap_infi MeasureTheory.OuterMeasure.comap_iInf

theorem map_iInf {ι β} {f : α → β} (hf : Injective f) (m : ι → OuterMeasure α) :
    map f (⨅ i, m i) = restrict (range f) (⨅ i, map f (m i)) := by
  refine' Eq.trans _ (map_comap _ _)
  simp only [comap_iInf, comap_map hf]
#align measure_theory.outer_measure.map_infi MeasureTheory.OuterMeasure.map_iInf

theorem map_iInf_comap {ι β} [Nonempty ι] {f : α → β} (m : ι → OuterMeasure β) :
    map f (⨅ i, comap f (m i)) = ⨅ i, map f (comap f (m i)) := by
  refine' (map_iInf_le _ _).antisymm fun s => _
  simp only [map_apply, comap_apply, iInf_apply, le_iInf_iff]
  refine' fun t ht => iInf_le_of_le (fun n => f '' t n ∪ range fᶜ) (iInf_le_of_le _ _)
  · rw [← iUnion_union, Set.union_comm, ← inter_subset, ← image_iUnion, ←
      image_preimage_eq_inter_range]
    exact image_subset _ ht
  · refine' ENNReal.tsum_le_tsum fun n => iInf_mono fun i => (m i).mono _
    simp
    exact subset_refl _
#align measure_theory.outer_measure.map_infi_comap MeasureTheory.OuterMeasure.map_iInf_comap

theorem map_biInf_comap {ι β} {I : Set ι} (hI : I.Nonempty) {f : α → β} (m : ι → OuterMeasure β) :
    map f (⨅ i ∈ I, comap f (m i)) = ⨅ i ∈ I, map f (comap f (m i)) := by
  haveI := hI.to_subtype
  rw [← iInf_subtype'', ← iInf_subtype'']
  exact map_iInf_comap _
#align measure_theory.outer_measure.map_binfi_comap MeasureTheory.OuterMeasure.map_biInf_comap

theorem restrict_iInf_restrict {ι} (s : Set α) (m : ι → OuterMeasure α) :
    restrict s (⨅ i, restrict s (m i)) = restrict s (⨅ i, m i) :=
  calc
    restrict s (⨅ i, restrict s (m i)) = restrict (range ((↑) : s → α)) (⨅ i, restrict s (m i)) :=
      by rw [Subtype.range_coe]
    _ = map ((↑) : s → α) (⨅ i, comap (↑) (m i)) := (map_iInf Subtype.coe_injective _).symm
    _ = restrict s (⨅ i, m i) := congr_arg (map ((↑) : s → α)) (comap_iInf _ _).symm

#align measure_theory.outer_measure.restrict_infi_restrict MeasureTheory.OuterMeasure.restrict_iInf_restrict

theorem restrict_iInf {ι} [Nonempty ι] (s : Set α) (m : ι → OuterMeasure α) :
    restrict s (⨅ i, m i) = ⨅ i, restrict s (m i) :=
  (congr_arg (map ((↑) : s → α)) (comap_iInf _ _)).trans (map_iInf_comap _)
#align measure_theory.outer_measure.restrict_infi MeasureTheory.OuterMeasure.restrict_iInf

theorem restrict_biInf {ι} {I : Set ι} (hI : I.Nonempty) (s : Set α) (m : ι → OuterMeasure α) :
    restrict s (⨅ i ∈ I, m i) = ⨅ i ∈ I, restrict s (m i) := by
  haveI := hI.to_subtype
  rw [← iInf_subtype'', ← iInf_subtype'']
  exact restrict_iInf _ _
#align measure_theory.outer_measure.restrict_binfi MeasureTheory.OuterMeasure.restrict_biInf

/-- This proves that Inf and restrict commute for outer measures, so long as the set of
outer measures is nonempty. -/
theorem restrict_sInf_eq_sInf_restrict (m : Set (OuterMeasure α)) {s : Set α} (hm : m.Nonempty) :
    restrict s (sInf m) = sInf (restrict s '' m) := by
  simp only [sInf_eq_iInf, restrict_biInf, hm, iInf_image]
#align measure_theory.outer_measure.restrict_Inf_eq_Inf_restrict MeasureTheory.OuterMeasure.restrict_sInf_eq_sInf_restrict

end sInfGen

end OuterMeasure

open OuterMeasure

/-! ### Induced Outer Measure

  We can extend a function defined on a subset of `Set α` to an outer measure.
  The underlying function is called `extend`, and the measure it induces is called
  `inducedOuterMeasure`.

  Some lemmas below are proven twice, once in the general case, and one where the function `m`
  is only defined on measurable sets (i.e. when `P = MeasurableSet`). In the latter cases, we can
  remove some hypotheses in the statement. The general version has the same name, but with a prime
  at the end. -/


section Extend

variable {α : Type _} {P : α → Prop}

variable (m : ∀ s : α, P s → ℝ≥0∞)

/-- We can trivially extend a function defined on a subclass of objects (with codomain `ℝ≥0∞`)
  to all objects by defining it to be `∞` on the objects not in the class. -/
def extend (s : α) : ℝ≥0∞ :=
  ⨅ h : P s, m s h
#align measure_theory.extend MeasureTheory.extend

theorem extend_eq {s : α} (h : P s) : extend m s = m s h := by simp [extend, h]
#align measure_theory.extend_eq MeasureTheory.extend_eq

theorem extend_eq_top {s : α} (h : ¬P s) : extend m s = ∞ := by simp [extend, h]
#align measure_theory.extend_eq_top MeasureTheory.extend_eq_top

theorem smul_extend {R} [Zero R] [SMulWithZero R ℝ≥0∞] [IsScalarTower R ℝ≥0∞ ℝ≥0∞]
    [NoZeroSMulDivisors R ℝ≥0∞] {c : R} (hc : c ≠ 0) :
    c • extend m = extend fun s h => c • m s h := by
  ext1 s
  dsimp [extend]
  by_cases h : P s
  · simp [h]
  · simp [h, ENNReal.smul_top, hc]
#align measure_theory.smul_extend MeasureTheory.smul_extend

theorem le_extend {s : α} (h : P s) : m s h ≤ extend m s := by
  simp only [extend, le_iInf_iff]
  intro
  rfl
#align measure_theory.le_extend MeasureTheory.le_extend

-- TODO: why this is a bad `congr` lemma?
theorem extend_congr {β : Type _} {Pb : β → Prop} {mb : ∀ s : β, Pb s → ℝ≥0∞} {sa : α} {sb : β}
    (hP : P sa ↔ Pb sb) (hm : ∀ (ha : P sa) (hb : Pb sb), m sa ha = mb sb hb) :
    extend m sa = extend mb sb :=
  iInf_congr_Prop hP fun _h => hm _ _
#align measure_theory.extend_congr MeasureTheory.extend_congr

end Extend

section ExtendSet

variable {α : Type _} {P : Set α → Prop}

variable {m : ∀ s : Set α, P s → ℝ≥0∞}

variable (P0 : P ∅) (m0 : m ∅ P0 = 0)

variable (PU : ∀ ⦃f : ℕ → Set α⦄ (_hm : ∀ i, P (f i)), P (⋃ i, f i))

variable
  (mU :
    ∀ ⦃f : ℕ → Set α⦄ (hm : ∀ i, P (f i)),
      Pairwise (Disjoint on f) → m (⋃ i, f i) (PU hm) = ∑' i, m (f i) (hm i))

variable (msU : ∀ ⦃f : ℕ → Set α⦄ (hm : ∀ i, P (f i)), m (⋃ i, f i) (PU hm) ≤ ∑' i, m (f i) (hm i))

variable (m_mono : ∀ ⦃s₁ s₂ : Set α⦄ (hs₁ : P s₁) (hs₂ : P s₂), s₁ ⊆ s₂ → m s₁ hs₁ ≤ m s₂ hs₂)

theorem extend_empty : extend m ∅ = 0 :=
  (extend_eq _ P0).trans m0
#align measure_theory.extend_empty MeasureTheory.extend_empty

theorem extend_iUnion_nat {f : ℕ → Set α} (hm : ∀ i, P (f i))
    (mU : m (⋃ i, f i) (PU hm) = ∑' i, m (f i) (hm i)) :
    extend m (⋃ i, f i) = ∑' i, extend m (f i) :=
  (extend_eq _ _).trans <|
    mU.trans <| by
      congr with i
      rw [extend_eq]
#align measure_theory.extend_Union_nat MeasureTheory.extend_iUnion_nat

section Subadditive

theorem extend_iUnion_le_tsum_nat' (s : ℕ → Set α) :
    extend m (⋃ i, s i) ≤ ∑' i, extend m (s i) := by
  by_cases h : ∀ i, P (s i)
  · rw [extend_eq _ (PU h), congr_arg tsum _]
    · apply msU h
    funext i
    apply extend_eq _ (h i)
  · cases' not_forall.1 h with i hi
    exact le_trans (le_iInf fun h => hi.elim h) (ENNReal.le_tsum i)
#align measure_theory.extend_Union_le_tsum_nat' MeasureTheory.extend_iUnion_le_tsum_nat'

end Subadditive

section Mono

theorem extend_mono' ⦃s₁ s₂ : Set α⦄ (h₁ : P s₁) (hs : s₁ ⊆ s₂) : extend m s₁ ≤ extend m s₂ := by
  refine' le_iInf _
  intro h₂
  rw [extend_eq m h₁]
  exact m_mono h₁ h₂ hs
#align measure_theory.extend_mono' MeasureTheory.extend_mono'

end Mono

section Unions

theorem extend_iUnion {β} [Countable β] {f : β → Set α} (hd : Pairwise (Disjoint on f))
    (hm : ∀ i, P (f i)) : extend m (⋃ i, f i) = ∑' i, extend m (f i) := by
  cases nonempty_encodable β
  rw [← Encodable.iUnion_decode₂, ← tsum_iUnion_decode₂]
  ·
    exact
      extend_iUnion_nat PU (fun n => Encodable.iUnion_decode₂_cases P0 hm)
        (mU _ (Encodable.iUnion_decode₂_disjoint_on hd))
  · exact extend_empty P0 m0
#align measure_theory.extend_Union MeasureTheory.extend_iUnion

theorem extend_union {s₁ s₂ : Set α} (hd : Disjoint s₁ s₂) (h₁ : P s₁) (h₂ : P s₂) :
    extend m (s₁ ∪ s₂) = extend m s₁ + extend m s₂ := by
  rw [union_eq_iUnion,
    extend_iUnion P0 m0 PU mU (pairwise_disjoint_on_bool.2 hd) (Bool.forall_bool.2 ⟨h₂, h₁⟩),
    tsum_fintype]
  simp
#align measure_theory.extend_union MeasureTheory.extend_union

end Unions

variable (m)

/-- Given an arbitrary function on a subset of sets, we can define the outer measure corresponding
  to it (this is the unique maximal outer measure that is at most `m` on the domain of `m`). -/
def inducedOuterMeasure : OuterMeasure α :=
  OuterMeasure.ofFunction (extend m) (extend_empty P0 m0)
#align measure_theory.induced_outer_measure MeasureTheory.inducedOuterMeasure

variable {m P0 m0}

theorem le_inducedOuterMeasure {μ : OuterMeasure α} :
    μ ≤ inducedOuterMeasure m P0 m0 ↔ ∀ (s) (hs : P s), μ s ≤ m s hs :=
  le_ofFunction.trans <| forall_congr' fun _s => le_iInf_iff
#align measure_theory.le_induced_outer_measure MeasureTheory.le_inducedOuterMeasure

/-- If `P u` is `False` for any set `u` that has nonempty intersection both with `s` and `t`, then
`μ (s ∪ t) = μ s + μ t`, where `μ = inducedOuterMeasure m P0 m0`.

E.g., if `α` is an (e)metric space and `P u = diam u < r`, then this lemma implies that
`μ (s ∪ t) = μ s + μ t` on any two sets such that `r ≤ edist x y` for all `x ∈ s` and `y ∈ t`. -/
theorem inducedOuterMeasure_union_of_false_of_nonempty_inter {s t : Set α}
    (h : ∀ u, (s ∩ u).Nonempty → (t ∩ u).Nonempty → ¬P u) :
    inducedOuterMeasure m P0 m0 (s ∪ t) =
      inducedOuterMeasure m P0 m0 s + inducedOuterMeasure m P0 m0 t :=
  ofFunction_union_of_top_of_nonempty_inter fun u hsu htu => @iInf_of_empty _ _ _ ⟨h u hsu htu⟩ _
#align measure_theory.induced_outer_measure_union_of_false_of_nonempty_inter MeasureTheory.inducedOuterMeasure_union_of_false_of_nonempty_inter

theorem inducedOuterMeasure_eq_extend' {s : Set α} (hs : P s) :
    inducedOuterMeasure m P0 m0 s = extend m s :=
  ofFunction_eq s (fun _t => extend_mono' m_mono hs) (extend_iUnion_le_tsum_nat' PU msU)
#align measure_theory.induced_outer_measure_eq_extend' MeasureTheory.inducedOuterMeasure_eq_extend'

theorem inducedOuterMeasure_eq' {s : Set α} (hs : P s) : inducedOuterMeasure m P0 m0 s = m s hs :=
  (inducedOuterMeasure_eq_extend' PU msU m_mono hs).trans <| extend_eq _ _
#align measure_theory.induced_outer_measure_eq' MeasureTheory.inducedOuterMeasure_eq'

theorem inducedOuterMeasure_eq_iInf (s : Set α) :
    inducedOuterMeasure m P0 m0 s = ⨅ (t : Set α) (ht : P t) (_h : s ⊆ t), m t ht := by
  apply le_antisymm
  · simp only [le_iInf_iff]
    intro t ht hs
    refine' le_trans (mono' _ hs) _
    exact le_of_eq (inducedOuterMeasure_eq' _ msU m_mono _)
  · refine' le_iInf _
    intro f
    refine' le_iInf _
    intro hf
    refine' le_trans _ (extend_iUnion_le_tsum_nat' _ msU _)
    refine' le_iInf _
    intro h2f
    refine' iInf_le_of_le _ (iInf_le_of_le h2f <| iInf_le _ hf)
#align measure_theory.induced_outer_measure_eq_infi MeasureTheory.inducedOuterMeasure_eq_iInf

theorem inducedOuterMeasure_preimage (f : α ≃ α) (Pm : ∀ s : Set α, P (f ⁻¹' s) ↔ P s)
    (mm : ∀ (s : Set α) (hs : P s), m (f ⁻¹' s) ((Pm _).mpr hs) = m s hs) {A : Set α} :
    inducedOuterMeasure m P0 m0 (f ⁻¹' A) = inducedOuterMeasure m P0 m0 A := by
    rw [inducedOuterMeasure_eq_iInf _ msU m_mono, inducedOuterMeasure_eq_iInf _ msU m_mono]; symm
    refine' f.injective.preimage_surjective.iInf_congr (preimage f) fun s => _
    refine' iInf_congr_Prop (Pm s) _; intro hs
    refine' iInf_congr_Prop f.surjective.preimage_subset_preimage_iff _
    intro _; exact mm s hs
#align measure_theory.induced_outer_measure_preimage MeasureTheory.inducedOuterMeasure_preimage

theorem inducedOuterMeasure_exists_set {s : Set α} (hs : inducedOuterMeasure m P0 m0 s ≠ ∞)
    {ε : ℝ≥0∞} (hε : ε ≠ 0) :
    ∃ (t : Set α)(_ht : P t),
      s ⊆ t ∧ inducedOuterMeasure m P0 m0 t ≤ inducedOuterMeasure m P0 m0 s + ε := by
  have h := ENNReal.lt_add_right hs hε
  conv at h =>
    lhs
    rw [inducedOuterMeasure_eq_iInf _ msU m_mono]
  simp only [iInf_lt_iff] at h
  rcases h with ⟨t, h1t, h2t, h3t⟩
  exact
    ⟨t, h1t, h2t, le_trans (le_of_eq <| inducedOuterMeasure_eq' _ msU m_mono h1t) (le_of_lt h3t)⟩
#align measure_theory.induced_outer_measure_exists_set MeasureTheory.inducedOuterMeasure_exists_set

/-- To test whether `s` is Carathéodory-measurable we only need to check the sets `t` for which
  `P t` holds. See `ofFunction_caratheodory` for another way to show the Carathéodory-measurability
  of `s`.
-/
theorem inducedOuterMeasure_caratheodory (s : Set α) :
    MeasurableSet[(inducedOuterMeasure m P0 m0).caratheodory] s ↔
      ∀ t : Set α,
        P t →
          inducedOuterMeasure m P0 m0 (t ∩ s) + inducedOuterMeasure m P0 m0 (t \ s) ≤
            inducedOuterMeasure m P0 m0 t := by
  rw [isCaratheodory_iff_le]
  constructor
  · intro h t _ht
    exact h t
  · intro h u
    conv_rhs => rw [inducedOuterMeasure_eq_iInf _ msU m_mono]
    refine' le_iInf _
    intro t
    refine' le_iInf _
    intro ht
    refine' le_iInf _
    intro h2t
    refine' le_trans _ (le_trans (h t ht) <| le_of_eq <| inducedOuterMeasure_eq' _ msU m_mono ht)
    refine'
      add_le_add (mono' _ <| Set.inter_subset_inter_left _ h2t)
        (mono' _ <| diff_subset_diff_left h2t)
#align measure_theory.induced_outer_measure_caratheodory MeasureTheory.inducedOuterMeasure_caratheodory

end ExtendSet

/-! If `P` is `MeasurableSet` for some measurable space, then we can remove some hypotheses of the
  above lemmas. -/


section MeasurableSpace

variable {α : Type _} [MeasurableSpace α]

variable {m : ∀ s : Set α, MeasurableSet s → ℝ≥0∞}

variable (m0 : m ∅ MeasurableSet.empty = 0)

variable
  (mU :
    ∀ ⦃f : ℕ → Set α⦄ (hm : ∀ i, MeasurableSet (f i)),
      Pairwise (Disjoint on f) → m (⋃ i, f i) (MeasurableSet.iUnion hm) = ∑' i, m (f i) (hm i))

theorem extend_mono {s₁ s₂ : Set α} (h₁ : MeasurableSet s₁) (hs : s₁ ⊆ s₂) :
    extend m s₁ ≤ extend m s₂ := by
  refine' le_iInf _; intro h₂
  have :=
    extend_union MeasurableSet.empty m0 MeasurableSet.iUnion mU disjoint_sdiff_self_right h₁
      (h₂.diff h₁)
  rw [union_diff_cancel hs] at this
  rw [← extend_eq m]
  exact le_iff_exists_add.2 ⟨_, this⟩
#align measure_theory.extend_mono MeasureTheory.extend_mono

theorem extend_iUnion_le_tsum_nat : ∀ s : ℕ → Set α,
    extend m (⋃ i, s i) ≤ ∑' i, extend m (s i) := by
  refine' extend_iUnion_le_tsum_nat' MeasurableSet.iUnion _; intro f h
  simp (config := { singlePass := true }) [iUnion_disjointed.symm]
  rw [mU (MeasurableSet.disjointed h) (disjoint_disjointed _)]
  refine' ENNReal.tsum_le_tsum fun i => _
  rw [← extend_eq m, ← extend_eq m]
  exact extend_mono m0 mU (MeasurableSet.disjointed h _) (disjointed_le f _)
#align measure_theory.extend_Union_le_tsum_nat MeasureTheory.extend_iUnion_le_tsum_nat

theorem inducedOuterMeasure_eq_extend {s : Set α} (hs : MeasurableSet s) :
    inducedOuterMeasure m MeasurableSet.empty m0 s = extend m s :=
  ofFunction_eq s (fun _t => extend_mono m0 mU hs) (extend_iUnion_le_tsum_nat m0 mU)
#align measure_theory.induced_outer_measure_eq_extend MeasureTheory.inducedOuterMeasure_eq_extend

theorem inducedOuterMeasure_eq {s : Set α} (hs : MeasurableSet s) :
    inducedOuterMeasure m MeasurableSet.empty m0 s = m s hs :=
  (inducedOuterMeasure_eq_extend m0 mU hs).trans <| extend_eq _ _
#align measure_theory.induced_outer_measure_eq MeasureTheory.inducedOuterMeasure_eq

end MeasurableSpace

namespace OuterMeasure

variable {α : Type _} [MeasurableSpace α] (m : OuterMeasure α)

/-- Given an outer measure `m` we can forget its value on non-measurable sets, and then consider
  `m.trim`, the unique maximal outer measure less than that function. -/
def trim : OuterMeasure α :=
  inducedOuterMeasure (fun s _ => m s) MeasurableSet.empty m.empty
#align measure_theory.outer_measure.trim MeasureTheory.OuterMeasure.trim

theorem le_trim : m ≤ m.trim := by
  apply le_ofFunction.mpr
  intro s
  apply le_iInf
  simp
  apply extend_empty <;> simp
#align measure_theory.outer_measure.le_trim MeasureTheory.OuterMeasure.le_trim

@[simp] --porting note: added `simp`
theorem trim_eq {s : Set α} (hs : MeasurableSet s) : m.trim s = m s :=
  inducedOuterMeasure_eq' MeasurableSet.iUnion (fun f _hf => m.iUnion_nat f)
    (fun _ _ _ _ h => m.mono h) hs
#align measure_theory.outer_measure.trim_eq MeasureTheory.OuterMeasure.trim_eq

theorem trim_congr {m₁ m₂ : OuterMeasure α} (H : ∀ {s : Set α}, MeasurableSet s → m₁ s = m₂ s) :
    m₁.trim = m₂.trim := by
  unfold trim
  congr
  funext s hs
  exact H hs
#align measure_theory.outer_measure.trim_congr MeasureTheory.OuterMeasure.trim_congr

@[mono]
theorem trim_mono : Monotone (trim : OuterMeasure α → OuterMeasure α) := fun _m₁ _m₂ H _s =>
  iInf₂_mono fun _f _hs => ENNReal.tsum_le_tsum fun _b => iInf_mono fun _hf => H _
#align measure_theory.outer_measure.trim_mono MeasureTheory.OuterMeasure.trim_mono

theorem le_trim_iff {m₁ m₂ : OuterMeasure α} :
  m₁ ≤ m₂.trim ↔ ∀ s, MeasurableSet s → m₁ s ≤ m₂ s := by
    let me := extend (fun s (_p : MeasurableSet s) => measureOf m₂ s)
    have me_empty : me ∅ = 0 := by apply extend_empty; simp; simp
    have : m₁ ≤ OuterMeasure.ofFunction me me_empty ↔
            (∀ (s : Set α), measureOf m₁ s ≤ me s) := le_ofFunction
    apply this.trans
    apply forall_congr'
    intro s
    apply le_iInf_iff
#align measure_theory.outer_measure.le_trim_iff MeasureTheory.OuterMeasure.le_trim_iff

theorem trim_le_trim_iff {m₁ m₂ : OuterMeasure α} :
    m₁.trim ≤ m₂.trim ↔ ∀ s, MeasurableSet s → m₁ s ≤ m₂ s :=
  le_trim_iff.trans <| forall₂_congr fun s hs => by rw [trim_eq _ hs]
#align measure_theory.outer_measure.trim_le_trim_iff MeasureTheory.OuterMeasure.trim_le_trim_iff

theorem trim_eq_trim_iff {m₁ m₂ : OuterMeasure α} :
    m₁.trim = m₂.trim ↔ ∀ s, MeasurableSet s → m₁ s = m₂ s := by
  simp only [le_antisymm_iff, trim_le_trim_iff, forall_and]
#align measure_theory.outer_measure.trim_eq_trim_iff MeasureTheory.OuterMeasure.trim_eq_trim_iff

theorem trim_eq_iInf (s : Set α) : m.trim s = ⨅ (t) (_st : s ⊆ t) (_ht : MeasurableSet t), m t := by
  simp (config := { singlePass := true }) only [iInf_comm]
  exact
    inducedOuterMeasure_eq_iInf MeasurableSet.iUnion (fun f _ => m.iUnion_nat f)
      (fun _ _ _ _ h => m.mono h) s
#align measure_theory.outer_measure.trim_eq_infi MeasureTheory.OuterMeasure.trim_eq_iInf

theorem trim_eq_iInf' (s : Set α) : m.trim s = ⨅ t : { t // s ⊆ t ∧ MeasurableSet t }, m t := by
  simp [iInf_subtype, iInf_and, trim_eq_iInf]
#align measure_theory.outer_measure.trim_eq_infi' MeasureTheory.OuterMeasure.trim_eq_iInf'

theorem trim_trim (m : OuterMeasure α) : m.trim.trim = m.trim :=
  trim_eq_trim_iff.2 fun _s => m.trim_eq
#align measure_theory.outer_measure.trim_trim MeasureTheory.OuterMeasure.trim_trim

@[simp]
theorem trim_zero : (0 : OuterMeasure α).trim = 0 :=
  ext fun s =>
    le_antisymm
      (le_trans ((trim 0).mono (subset_univ s)) <| le_of_eq <| trim_eq _ MeasurableSet.univ)
      (zero_le _)
#align measure_theory.outer_measure.trim_zero MeasureTheory.OuterMeasure.trim_zero

theorem trim_sum_ge {ι} (m : ι → OuterMeasure α) : (sum fun i => (m i).trim) ≤ (sum m).trim :=
  fun s => by
  simp [trim_eq_iInf];
    exact fun t st ht =>
      ENNReal.tsum_le_tsum fun i => iInf_le_of_le t <| iInf_le_of_le st <| iInf_le _ ht
#align measure_theory.outer_measure.trim_sum_ge MeasureTheory.OuterMeasure.trim_sum_ge

theorem exists_measurable_superset_eq_trim (m : OuterMeasure α) (s : Set α) :
    ∃ t, s ⊆ t ∧ MeasurableSet t ∧ m t = m.trim s := by
  simp only [trim_eq_iInf]; set ms := ⨅ (t : Set α) (st : s ⊆ t) (ht : MeasurableSet t), m t
  by_cases hs : ms = ∞
  · simp only [hs]
    simp only [iInf_eq_top] at hs
    exact ⟨univ, subset_univ s, MeasurableSet.univ, hs _ (subset_univ s) MeasurableSet.univ⟩
  · have : ∀ r > ms, ∃ t, s ⊆ t ∧ MeasurableSet t ∧ m t < r := by
      intro r hs
      have : ∃t, MeasurableSet t ∧ s ⊆ t ∧ measureOf m t < r := by simpa [iInf_lt_iff] using hs
      rcases this with ⟨t, hmt, hin, hlt⟩
      exists t
    have : ∀ n : ℕ, ∃ t, s ⊆ t ∧ MeasurableSet t ∧ m t < ms + (n : ℝ≥0∞)⁻¹ := by
      intro n
      refine' this _ (ENNReal.lt_add_right hs _)
      simp
    choose t hsub hm hm' using this
    refine' ⟨⋂ n, t n, subset_iInter hsub, MeasurableSet.iInter hm, _⟩
    have : Tendsto (fun n : ℕ => ms + (n : ℝ≥0∞)⁻¹) atTop (𝓝 (ms + 0)) :=
      tendsto_const_nhds.add ENNReal.tendsto_inv_nat_nhds_zero
    rw [add_zero] at this
    refine' le_antisymm (ge_of_tendsto' this fun n => _) _
    · exact le_trans (m.mono' <| iInter_subset t n) (hm' n).le
    · refine' iInf_le_of_le (⋂ n, t n) _
      refine' iInf_le_of_le (subset_iInter hsub) _
      refine' iInf_le _ (MeasurableSet.iInter hm)
#align measure_theory.outer_measure.exists_measurable_superset_eq_trim MeasureTheory.OuterMeasure.exists_measurable_superset_eq_trim

theorem exists_measurable_superset_of_trim_eq_zero {m : OuterMeasure α} {s : Set α}
    (h : m.trim s = 0) : ∃ t, s ⊆ t ∧ MeasurableSet t ∧ m t = 0 := by
  rcases exists_measurable_superset_eq_trim m s with ⟨t, hst, ht, hm⟩
  exact ⟨t, hst, ht, h ▸ hm⟩
#align measure_theory.outer_measure.exists_measurable_superset_of_trim_eq_zero MeasureTheory.OuterMeasure.exists_measurable_superset_of_trim_eq_zero

/-- If `μ i` is a countable family of outer measures, then for every set `s` there exists
a measurable set `t ⊇ s` such that `μ i t = (μ i).trim s` for all `i`. -/
theorem exists_measurable_superset_forall_eq_trim {ι} [Countable ι] (μ : ι → OuterMeasure α)
    (s : Set α) : ∃ t, s ⊆ t ∧ MeasurableSet t ∧ ∀ i, μ i t = (μ i).trim s := by
  choose t hst ht hμt using fun i => (μ i).exists_measurable_superset_eq_trim s
  replace hst := subset_iInter  hst
  replace ht := MeasurableSet.iInter ht
  refine' ⟨⋂ i, t i, hst, ht, fun i => le_antisymm _ _⟩
  exacts[hμt i ▸ (μ i).mono (iInter_subset _ _), (mono' _ hst).trans_eq ((μ i).trim_eq ht)]
#align measure_theory.outer_measure.exists_measurable_superset_forall_eq_trim MeasureTheory.OuterMeasure.exists_measurable_superset_forall_eq_trim

/-- If `m₁ s = op (m₂ s) (m₃ s)` for all `s`, then the same is true for `m₁.trim`, `m₂.trim`,
and `m₃ s`. -/
theorem trim_binop {m₁ m₂ m₃ : OuterMeasure α} {op : ℝ≥0∞ → ℝ≥0∞ → ℝ≥0∞}
    (h : ∀ s, m₁ s = op (m₂ s) (m₃ s)) (s : Set α) : m₁.trim s = op (m₂.trim s) (m₃.trim s) := by
  rcases exists_measurable_superset_forall_eq_trim ![m₁, m₂, m₃] s with ⟨t, _hst, _ht, htm⟩
  simp only [Fin.forall_fin_succ, Matrix.cons_val_zero, Matrix.cons_val_succ] at htm
  rw [← htm.1, ← htm.2.1, ← htm.2.2.1, h]
#align measure_theory.outer_measure.trim_binop MeasureTheory.OuterMeasure.trim_binop

/-- If `m₁ s = op (m₂ s)` for all `s`, then the same is true for `m₁.trim` and `m₂.trim`. -/
theorem trim_op {m₁ m₂ : OuterMeasure α} {op : ℝ≥0∞ → ℝ≥0∞} (h : ∀ s, m₁ s = op (m₂ s))
    (s : Set α) : m₁.trim s = op (m₂.trim s) :=
  @trim_binop α _ m₁ m₂ 0 (fun a _b => op a) h s
#align measure_theory.outer_measure.trim_op MeasureTheory.OuterMeasure.trim_op

/-- `trim` is additive. -/
theorem trim_add (m₁ m₂ : OuterMeasure α) : (m₁ + m₂).trim = m₁.trim + m₂.trim :=
  ext <| trim_binop (add_apply m₁ m₂)
#align measure_theory.outer_measure.trim_add MeasureTheory.OuterMeasure.trim_add

/-- `trim` respects scalar multiplication. -/
theorem trim_smul {R : Type _} [SMul R ℝ≥0∞] [IsScalarTower R ℝ≥0∞ ℝ≥0∞] (c : R)
    (m : OuterMeasure α) : (c • m).trim = c • m.trim :=
  ext <| trim_op (smul_apply c m)
#align measure_theory.outer_measure.trim_smul MeasureTheory.OuterMeasure.trim_smul

/-- `trim` sends the supremum of two outer measures to the supremum of the trimmed measures. -/
theorem trim_sup (m₁ m₂ : OuterMeasure α) : (m₁ ⊔ m₂).trim = m₁.trim ⊔ m₂.trim :=
  ext fun s => (trim_binop (sup_apply m₁ m₂) s).trans (sup_apply _ _ _).symm
#align measure_theory.outer_measure.trim_sup MeasureTheory.OuterMeasure.trim_sup

/-- `trim` sends the supremum of a countable family of outer measures to the supremum
of the trimmed measures. -/
theorem trim_iSup {ι} [Countable ι] (μ : ι → OuterMeasure α) :
  trim (⨆ i, μ i) = ⨆ i, trim (μ i) := by
    simp_rw [← @iSup_plift_down _ ι]
    ext1 s
    haveI : Countable (Option <| PLift ι) := by exact instCountableOption
    obtain ⟨t, _, _, hμt⟩ :=
      exists_measurable_superset_forall_eq_trim
        (Option.elim' (⨆ i, μ (PLift.down i)) (μ ∘ PLift.down)) s
    simp only [Option.forall, Option.elim'] at hμt
    simp only [iSup_apply, ← hμt.1]
    exact iSup_congr hμt.2
#align measure_theory.outer_measure.trim_supr MeasureTheory.OuterMeasure.trim_iSup

/-- The trimmed property of a measure μ states that `μ.toOuterMeasure.trim = μ.toOuterMeasure`.
This theorem shows that a restricted trimmed outer measure is a trimmed outer measure. -/
theorem restrict_trim {μ : OuterMeasure α} {s : Set α} (hs : MeasurableSet s) :
    (restrict s μ).trim = restrict s μ.trim := by
  refine' le_antisymm (fun t => _) (le_trim_iff.2 fun t ht => _)
  · rw [restrict_apply]
    rcases μ.exists_measurable_superset_eq_trim (t ∩ s) with ⟨t', htt', ht', hμt'⟩
    rw [← hμt']
    rw [inter_subset] at htt'
    refine' (mono' _ htt').trans _
    rw [trim_eq _ (hs.compl.union ht'), restrict_apply, union_inter_distrib_right, compl_inter_self,
      Set.empty_union]
    exact μ.mono' (inter_subset_left _ _)
  · rw [restrict_apply, trim_eq _ (ht.inter hs), restrict_apply]
#align measure_theory.outer_measure.restrict_trim MeasureTheory.OuterMeasure.restrict_trim

end OuterMeasure

end MeasureTheory<|MERGE_RESOLUTION|>--- conflicted
+++ resolved
@@ -431,17 +431,8 @@
 
 theorem smul_iSup [SMul R ℝ≥0∞] [IsScalarTower R ℝ≥0∞ ℝ≥0∞] {ι} (f : ι → OuterMeasure α) (c : R) :
     (c • ⨆ i, f i) = ⨆ i, c • f i :=
-<<<<<<< HEAD
-  ext fun s => by simp only [smul_apply, supᵢ_apply, ENNReal.smul_supᵢ]
-#align measure_theory.outer_measure.smul_supr MeasureTheory.OuterMeasure.smul_supᵢ
-=======
-  ext fun s => by
-  rw [smul_apply, ← smul_one_mul, iSup]
-  simp only [iSup_apply, smul_apply, ← smul_one_mul c (f _ _)]
-  rw [←iSup, ←ENNReal.mul_iSup]
-  simp
+  ext fun s => by simp only [smul_apply, iSup_apply, ENNReal.smul_iSup]
 #align measure_theory.outer_measure.smul_supr MeasureTheory.OuterMeasure.smul_iSup
->>>>>>> e066c3b8
 
 end Supremum
 
