--- conflicted
+++ resolved
@@ -650,13 +650,9 @@
     Classical.not_imp, fun a => and_comm (a := a ∈ s) (b := ¬a ∈ t)]
   rfl
 
-<<<<<<< HEAD
 lemma ae_restrict_le (hs : MeasurableSet s) : ae (μ.restrict s) ≤ ae μ :=
   ae_restrict_eq hs ▸ inf_le_left
 
--- @[simp] -- Porting note (#10618): simp can prove this
-=======
->>>>>>> 3ebc312b
 theorem ae_restrict_eq_bot {s} : ae (μ.restrict s) = ⊥ ↔ μ s = 0 :=
   ae_eq_bot.trans restrict_eq_zero
 
