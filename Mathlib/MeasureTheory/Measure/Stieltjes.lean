/-
Copyright (c) 2021 Sébastien Gouëzel. All rights reserved.
Released under Apache 2.0 license as described in the file LICENSE.
Authors: Johannes Hölzl, Yury Kudryashov, Sébastien Gouëzel
-/
import Mathlib.MeasureTheory.Constructions.BorelSpace.Order
import Mathlib.Topology.Order.LeftRightLim

/-!
# Stieltjes measures on the real line

Consider a function `f : ℝ → ℝ` which is monotone and right-continuous. Then one can define a
corresponding measure, giving mass `f b - f a` to the interval `(a, b]`.

## Main definitions

* `StieltjesFunction` is a structure containing a function from `ℝ → ℝ`, together with the
assertions that it is monotone and right-continuous. To `f : StieltjesFunction`, one associates
a Borel measure `f.measure`.
* `f.measure_Ioc` asserts that `f.measure (Ioc a b) = ofReal (f b - f a)`
* `f.measure_Ioo` asserts that `f.measure (Ioo a b) = ofReal (leftLim f b - f a)`.
* `f.measure_Icc` and `f.measure_Ico` are analogous.
-/

noncomputable section

open Set Filter Function ENNReal NNReal Topology MeasureTheory

open ENNReal (ofReal)


/-! ### Basic properties of Stieltjes functions -/


/-- Bundled monotone right-continuous real functions, used to construct Stieltjes measures. -/
structure StieltjesFunction where
  toFun : ℝ → ℝ
  mono' : Monotone toFun
  right_continuous' : ∀ x, ContinuousWithinAt toFun (Ici x) x

namespace StieltjesFunction

attribute [coe] toFun

instance instCoeFun : CoeFun StieltjesFunction fun _ => ℝ → ℝ :=
  ⟨toFun⟩

initialize_simps_projections StieltjesFunction (toFun → apply)

@[ext] lemma ext {f g : StieltjesFunction} (h : ∀ x, f x = g x) : f = g := by
  exact (StieltjesFunction.mk.injEq ..).mpr (funext h)

variable (f : StieltjesFunction)

theorem mono : Monotone f :=
  f.mono'

theorem right_continuous (x : ℝ) : ContinuousWithinAt f (Ici x) x :=
  f.right_continuous' x

theorem rightLim_eq (f : StieltjesFunction) (x : ℝ) : Function.rightLim f x = f x := by
  rw [← f.mono.continuousWithinAt_Ioi_iff_rightLim_eq, continuousWithinAt_Ioi_iff_Ici]
  exact f.right_continuous' x

theorem iInf_Ioi_eq (f : StieltjesFunction) (x : ℝ) : ⨅ r : Ioi x, f r = f x := by
  suffices Function.rightLim f x = ⨅ r : Ioi x, f r by rw [← this, f.rightLim_eq]
  rw [f.mono.rightLim_eq_sInf, sInf_image']
  rw [← neBot_iff]
  infer_instance

theorem iInf_rat_gt_eq (f : StieltjesFunction) (x : ℝ) :
    ⨅ r : { r' : ℚ // x < r' }, f r = f x := by
  rw [← iInf_Ioi_eq f x]
  refine (Real.iInf_Ioi_eq_iInf_rat_gt _ ?_ f.mono).symm
  refine ⟨f x, fun y => ?_⟩
  rintro ⟨y, hy_mem, rfl⟩
  exact f.mono (le_of_lt hy_mem)

/-- The identity of `ℝ` as a Stieltjes function, used to construct Lebesgue measure. -/
@[simps]
protected def id : StieltjesFunction where
  toFun := id
  mono' _ _ := id
  right_continuous' _ := continuousWithinAt_id

@[simp]
theorem id_leftLim (x : ℝ) : leftLim StieltjesFunction.id x = x :=
  tendsto_nhds_unique (StieltjesFunction.id.mono.tendsto_leftLim x) <|
    continuousAt_id.tendsto.mono_left nhdsWithin_le_nhds

instance instInhabited : Inhabited StieltjesFunction :=
  ⟨StieltjesFunction.id⟩

/-- Constant functions are Stieltjes function. -/
protected def const (c : ℝ) : StieltjesFunction where
  toFun := fun _ ↦ c
  mono' _ _ := by simp
  right_continuous' _ := continuousWithinAt_const

@[simp] lemma const_apply (c x : ℝ) : (StieltjesFunction.const c) x = c := rfl

/-- The sum of two Stieltjes functions is a Stieltjes function. -/
protected def add (f g : StieltjesFunction) : StieltjesFunction where
  toFun := fun x => f x + g x
  mono' := f.mono.add g.mono
  right_continuous' := fun x => (f.right_continuous x).add (g.right_continuous x)

instance : AddZeroClass StieltjesFunction where
  add := StieltjesFunction.add
  zero := StieltjesFunction.const 0
  zero_add _ := ext fun _ ↦ zero_add _
  add_zero _ := ext fun _ ↦ add_zero _

instance : AddCommMonoid StieltjesFunction where
  nsmul n f := nsmulRec n f
  add_assoc _ _ _ := ext fun _ ↦ add_assoc _ _ _
  add_comm _ _ := ext fun _ ↦ add_comm _ _
  __ := StieltjesFunction.instAddZeroClass

instance : Module ℝ≥0 StieltjesFunction where
  smul c f := {
    toFun := fun x ↦ c * f x
    mono' := f.mono.const_mul c.2
    right_continuous' := fun x ↦ (f.right_continuous x).const_smul c.1}
  one_smul _ := ext fun _ ↦ one_mul _
  mul_smul _ _ _ := ext fun _ ↦ mul_assoc _ _ _
  smul_zero _ := ext fun _ ↦ mul_zero _
  smul_add _ _ _ := ext fun _ ↦ mul_add _ _ _
  add_smul _ _ _ := ext fun _ ↦ add_mul _ _ _
  zero_smul _ := ext fun _ ↦ zero_mul _

@[simp] lemma add_apply (f g : StieltjesFunction) (x : ℝ) : (f + g) x = f x + g x := rfl

/-- If a function `f : ℝ → ℝ` is monotone, then the function mapping `x` to the right limit of `f`
at `x` is a Stieltjes function, i.e., it is monotone and right-continuous. -/
noncomputable def _root_.Monotone.stieltjesFunction {f : ℝ → ℝ} (hf : Monotone f) :
    StieltjesFunction where
  toFun := rightLim f
  mono' x y hxy := hf.rightLim hxy
  right_continuous' := by
    intro x s hs
    obtain ⟨l, u, hlu, lus⟩ : ∃ l u : ℝ, rightLim f x ∈ Ioo l u ∧ Ioo l u ⊆ s :=
      mem_nhds_iff_exists_Ioo_subset.1 hs
    obtain ⟨y, xy, h'y⟩ : ∃ (y : ℝ), x < y ∧ Ioc x y ⊆ f ⁻¹' Ioo l u :=
      mem_nhdsWithin_Ioi_iff_exists_Ioc_subset.1 (hf.tendsto_rightLim x (Ioo_mem_nhds hlu.1 hlu.2))
    change ∀ᶠ y in 𝓝[≥] x, rightLim f y ∈ s
    filter_upwards [Ico_mem_nhdsWithin_Ici ⟨le_refl x, xy⟩] with z hz
    apply lus
    refine ⟨hlu.1.trans_le (hf.rightLim hz.1), ?_⟩
    obtain ⟨a, za, ay⟩ : ∃ a : ℝ, z < a ∧ a < y := exists_between hz.2
    calc
      rightLim f z ≤ f a := hf.rightLim_le za
      _ < u := (h'y ⟨hz.1.trans_lt za, ay.le⟩).2

theorem _root_.Monotone.stieltjesFunction_eq {f : ℝ → ℝ} (hf : Monotone f) (x : ℝ) :
    hf.stieltjesFunction x = rightLim f x :=
  rfl

theorem countable_leftLim_ne (f : StieltjesFunction) : Set.Countable { x | leftLim f x ≠ f x } := by
  refine Countable.mono ?_ f.mono.countable_not_continuousAt
  intro x hx h'x
  apply hx
  exact tendsto_nhds_unique (f.mono.tendsto_leftLim x) (h'x.tendsto.mono_left nhdsWithin_le_nhds)

/-! ### The outer measure associated to a Stieltjes function -/


/-- Length of an interval. This is the largest monotone function which correctly measures all
intervals. -/
def length (s : Set ℝ) : ℝ≥0∞ :=
  ⨅ (a) (b) (_ : s ⊆ Ioc a b), ofReal (f b - f a)

@[simp]
theorem length_empty : f.length ∅ = 0 :=
  nonpos_iff_eq_zero.1 <| iInf_le_of_le 0 <| iInf_le_of_le 0 <| by simp

@[simp]
theorem length_Ioc (a b : ℝ) : f.length (Ioc a b) = ofReal (f b - f a) := by
  refine
    le_antisymm (iInf_le_of_le a <| iInf₂_le b Subset.rfl)
      (le_iInf fun a' => le_iInf fun b' => le_iInf fun h => ENNReal.coe_le_coe.2 ?_)
  rcases le_or_lt b a with ab | ab
  · rw [Real.toNNReal_of_nonpos (sub_nonpos.2 (f.mono ab))]
    apply zero_le
  cases' (Ioc_subset_Ioc_iff ab).1 h with h₁ h₂
  exact Real.toNNReal_le_toNNReal (sub_le_sub (f.mono h₁) (f.mono h₂))

theorem length_mono {s₁ s₂ : Set ℝ} (h : s₁ ⊆ s₂) : f.length s₁ ≤ f.length s₂ :=
  iInf_mono fun _ => biInf_mono fun _ => h.trans

open MeasureTheory

/-- The Stieltjes outer measure associated to a Stieltjes function. -/
protected def outer : OuterMeasure ℝ :=
  OuterMeasure.ofFunction f.length f.length_empty

theorem outer_le_length (s : Set ℝ) : f.outer s ≤ f.length s :=
  OuterMeasure.ofFunction_le _

/-- If a compact interval `[a, b]` is covered by a union of open interval `(c i, d i)`, then
`f b - f a ≤ ∑ f (d i) - f (c i)`. This is an auxiliary technical statement to prove the same
statement for half-open intervals, the point of the current statement being that one can use
compactness to reduce it to a finite sum, and argue by induction on the size of the covering set. -/
theorem length_subadditive_Icc_Ioo {a b : ℝ} {c d : ℕ → ℝ} (ss : Icc a b ⊆ ⋃ i, Ioo (c i) (d i)) :
    ofReal (f b - f a) ≤ ∑' i, ofReal (f (d i) - f (c i)) := by
  suffices
    ∀ (s : Finset ℕ) (b), Icc a b ⊆ (⋃ i ∈ (s : Set ℕ), Ioo (c i) (d i)) →
      (ofReal (f b - f a) : ℝ≥0∞) ≤ ∑ i ∈ s, ofReal (f (d i) - f (c i)) by
    rcases isCompact_Icc.elim_finite_subcover_image
        (fun (i : ℕ) (_ : i ∈ univ) => @isOpen_Ioo _ _ _ _ (c i) (d i)) (by simpa using ss) with
      ⟨s, _, hf, hs⟩
    have e : ⋃ i ∈ (hf.toFinset : Set ℕ), Ioo (c i) (d i) = ⋃ i ∈ s, Ioo (c i) (d i) := by
      simp only [Set.ext_iff, exists_prop, Finset.set_biUnion_coe, mem_iUnion, forall_const,
        iff_self_iff, Finite.mem_toFinset]
    rw [ENNReal.tsum_eq_iSup_sum]
    refine le_trans ?_ (le_iSup _ hf.toFinset)
    exact this hf.toFinset _ (by simpa only [e] )
  clear ss b
  refine fun s => Finset.strongInductionOn s fun s IH b cv => ?_
  rcases le_total b a with ab | ab
  · rw [ENNReal.ofReal_eq_zero.2 (sub_nonpos.2 (f.mono ab))]
    exact zero_le _
  have := cv ⟨ab, le_rfl⟩
  simp only [Finset.mem_coe, gt_iff_lt, not_lt, mem_iUnion, mem_Ioo, exists_and_left,
    exists_prop] at this
  rcases this with ⟨i, cb, is, bd⟩
  rw [← Finset.insert_erase is] at cv ⊢
  rw [Finset.coe_insert, biUnion_insert] at cv
  rw [Finset.sum_insert (Finset.not_mem_erase _ _)]
  refine le_trans ?_ (add_le_add_left (IH _ (Finset.erase_ssubset is) (c i) ?_) _)
  · refine le_trans (ENNReal.ofReal_le_ofReal ?_) ENNReal.ofReal_add_le
    rw [sub_add_sub_cancel]
    exact sub_le_sub_right (f.mono bd.le) _
  · rintro x ⟨h₁, h₂⟩
    exact (cv ⟨h₁, le_trans h₂ (le_of_lt cb)⟩).resolve_left (mt And.left (not_lt_of_le h₂))

@[simp]
theorem outer_Ioc (a b : ℝ) : f.outer (Ioc a b) = ofReal (f b - f a) := by
  /- It suffices to show that, if `(a, b]` is covered by sets `s i`, then `f b - f a` is bounded
    by `∑ f.length (s i) + ε`. The difficulty is that `f.length` is expressed in terms of half-open
    intervals, while we would like to have a compact interval covered by open intervals to use
    compactness and finite sums, as provided by `length_subadditive_Icc_Ioo`. The trick is to use
    the right-continuity of `f`. If `a'` is close enough to `a` on its right, then `[a', b]` is
    still covered by the sets `s i` and moreover `f b - f a'` is very close to `f b - f a`
    (up to `ε/2`).
    Also, by definition one can cover `s i` by a half-closed interval `(p i, q i]` with `f`-length
    very close to that of `s i` (within a suitably small `ε' i`, say). If one moves `q i` very
    slightly to the right, then the `f`-length will change very little by right continuity, and we
    will get an open interval `(p i, q' i)` covering `s i` with `f (q' i) - f (p i)` within `ε' i`
    of the `f`-length of `s i`. -/
  refine
    le_antisymm
      (by
        rw [← f.length_Ioc]
        apply outer_le_length)
      (le_iInf₂ fun s hs => ENNReal.le_of_forall_pos_le_add fun ε εpos h => ?_)
  let δ := ε / 2
  have δpos : 0 < (δ : ℝ≥0∞) := by simpa [δ] using εpos.ne'
  rcases ENNReal.exists_pos_sum_of_countable δpos.ne' ℕ with ⟨ε', ε'0, hε⟩
  obtain ⟨a', ha', aa'⟩ : ∃ a', f a' - f a < δ ∧ a < a' := by
    have A : ContinuousWithinAt (fun r => f r - f a) (Ioi a) a := by
      refine ContinuousWithinAt.sub ?_ continuousWithinAt_const
      exact (f.right_continuous a).mono Ioi_subset_Ici_self
    have B : f a - f a < δ := by rwa [sub_self, NNReal.coe_pos, ← ENNReal.coe_pos]
    exact (((tendsto_order.1 A).2 _ B).and self_mem_nhdsWithin).exists
  have : ∀ i, ∃ p : ℝ × ℝ, s i ⊆ Ioo p.1 p.2 ∧
      (ofReal (f p.2 - f p.1) : ℝ≥0∞) < f.length (s i) + ε' i := by
    intro i
    have hl :=
      ENNReal.lt_add_right ((ENNReal.le_tsum i).trans_lt h).ne (ENNReal.coe_ne_zero.2 (ε'0 i).ne')
    conv at hl =>
      lhs
      rw [length]
    simp only [iInf_lt_iff, exists_prop] at hl
    rcases hl with ⟨p, q', spq, hq'⟩
    have : ContinuousWithinAt (fun r => ofReal (f r - f p)) (Ioi q') q' := by
      apply ENNReal.continuous_ofReal.continuousAt.comp_continuousWithinAt
      refine ContinuousWithinAt.sub ?_ continuousWithinAt_const
      exact (f.right_continuous q').mono Ioi_subset_Ici_self
    rcases (((tendsto_order.1 this).2 _ hq').and self_mem_nhdsWithin).exists with ⟨q, hq, q'q⟩
    exact ⟨⟨p, q⟩, spq.trans (Ioc_subset_Ioo_right q'q), hq⟩
  choose g hg using this
  have I_subset : Icc a' b ⊆ ⋃ i, Ioo (g i).1 (g i).2 :=
    calc
      Icc a' b ⊆ Ioc a b := fun x hx => ⟨aa'.trans_le hx.1, hx.2⟩
      _ ⊆ ⋃ i, s i := hs
      _ ⊆ ⋃ i, Ioo (g i).1 (g i).2 := iUnion_mono fun i => (hg i).1
  calc
    ofReal (f b - f a) = ofReal (f b - f a' + (f a' - f a)) := by rw [sub_add_sub_cancel]
    _ ≤ ofReal (f b - f a') + ofReal (f a' - f a) := ENNReal.ofReal_add_le
    _ ≤ ∑' i, ofReal (f (g i).2 - f (g i).1) + ofReal δ :=
      (add_le_add (f.length_subadditive_Icc_Ioo I_subset) (ENNReal.ofReal_le_ofReal ha'.le))
    _ ≤ ∑' i, (f.length (s i) + ε' i) + δ :=
      (add_le_add (ENNReal.tsum_le_tsum fun i => (hg i).2.le)
        (by simp only [ENNReal.ofReal_coe_nnreal, le_rfl]))
    _ = ∑' i, f.length (s i) + ∑' i, (ε' i : ℝ≥0∞) + δ := by rw [ENNReal.tsum_add]
    _ ≤ ∑' i, f.length (s i) + δ + δ := add_le_add (add_le_add le_rfl hε.le) le_rfl
    _ = ∑' i : ℕ, f.length (s i) + ε := by simp [δ, add_assoc, ENNReal.add_halves]

theorem measurableSet_Ioi {c : ℝ} : MeasurableSet[f.outer.caratheodory] (Ioi c) := by
  refine OuterMeasure.ofFunction_caratheodory fun t => ?_
  refine le_iInf fun a => le_iInf fun b => le_iInf fun h => ?_
  refine
    le_trans
      (add_le_add (f.length_mono <| inter_subset_inter_left _ h)
        (f.length_mono <| diff_subset_diff_left h)) ?_
  rcases le_total a c with hac | hac <;> rcases le_total b c with hbc | hbc
  · simp only [Ioc_inter_Ioi, f.length_Ioc, hac, _root_.sup_eq_max, hbc, le_refl, Ioc_eq_empty,
      max_eq_right, min_eq_left, Ioc_diff_Ioi, f.length_empty, zero_add, not_lt]
  · simp only [hac, hbc, Ioc_inter_Ioi, Ioc_diff_Ioi, f.length_Ioc, min_eq_right,
      _root_.sup_eq_max, ← ENNReal.ofReal_add, f.mono hac, f.mono hbc, sub_nonneg,
      sub_add_sub_cancel, le_refl,
      max_eq_right]
  · simp only [hbc, le_refl, Ioc_eq_empty, Ioc_inter_Ioi, min_eq_left, Ioc_diff_Ioi, f.length_empty,
      zero_add, or_true_iff, le_sup_iff, f.length_Ioc, not_lt]
  · simp only [hac, hbc, Ioc_inter_Ioi, Ioc_diff_Ioi, f.length_Ioc, min_eq_right, _root_.sup_eq_max,
      le_refl, Ioc_eq_empty, add_zero, max_eq_left, f.length_empty, not_lt]

theorem outer_trim : f.outer.trim = f.outer := by
  refine le_antisymm (fun s => ?_) (OuterMeasure.le_trim _)
  rw [OuterMeasure.trim_eq_iInf]
  refine le_iInf fun t => le_iInf fun ht => ENNReal.le_of_forall_pos_le_add fun ε ε0 h => ?_
  rcases ENNReal.exists_pos_sum_of_countable (ENNReal.coe_pos.2 ε0).ne' ℕ with ⟨ε', ε'0, hε⟩
  refine le_trans ?_ (add_le_add_left (le_of_lt hε) _)
  rw [← ENNReal.tsum_add]
  choose g hg using
    show ∀ i, ∃ s, t i ⊆ s ∧ MeasurableSet s ∧ f.outer s ≤ f.length (t i) + ofReal (ε' i) by
      intro i
      have hl :=
        ENNReal.lt_add_right ((ENNReal.le_tsum i).trans_lt h).ne (ENNReal.coe_pos.2 (ε'0 i)).ne'
      conv at hl =>
        lhs
        rw [length]
      simp only [iInf_lt_iff] at hl
      rcases hl with ⟨a, b, h₁, h₂⟩
      rw [← f.outer_Ioc] at h₂
      exact ⟨_, h₁, measurableSet_Ioc, le_of_lt <| by simpa using h₂⟩
  simp only [ofReal_coe_nnreal] at hg
  apply iInf_le_of_le (iUnion g) _
  apply iInf_le_of_le (ht.trans <| iUnion_mono fun i => (hg i).1) _
  apply iInf_le_of_le (MeasurableSet.iUnion fun i => (hg i).2.1) _
  exact le_trans (measure_iUnion_le _) (ENNReal.tsum_le_tsum fun i => (hg i).2.2)

theorem borel_le_measurable : borel ℝ ≤ f.outer.caratheodory := by
  rw [borel_eq_generateFrom_Ioi]
  refine MeasurableSpace.generateFrom_le ?_
  simp (config := { contextual := true }) [f.measurableSet_Ioi]

/-! ### The measure associated to a Stieltjes function -/


/-- The measure associated to a Stieltjes function, giving mass `f b - f a` to the
interval `(a, b]`. -/
<<<<<<< HEAD
protected irreducible_def measure : Measure ℝ :=
  { toOuterMeasure := f.outer
    m_iUnion := fun _s hs =>
      f.outer.iUnion_eq_of_caratheodory fun i => f.borel_le_measurable _ (hs i)
    trim_le := f.outer_trim.le }
#align stieltjes_function.measure StieltjesFunction.measure
=======
protected irreducible_def measure : Measure ℝ where
  toOuterMeasure := f.outer
  m_iUnion _s hs := f.outer.iUnion_eq_of_caratheodory fun i => f.borel_le_measurable _ (hs i)
  trim_le := f.outer_trim.le
>>>>>>> 99508fb5

@[simp]
theorem measure_Ioc (a b : ℝ) : f.measure (Ioc a b) = ofReal (f b - f a) := by
  rw [StieltjesFunction.measure]
  exact f.outer_Ioc a b

@[simp]
theorem measure_singleton (a : ℝ) : f.measure {a} = ofReal (f a - leftLim f a) := by
  obtain ⟨u, u_mono, u_lt_a, u_lim⟩ :
    ∃ u : ℕ → ℝ, StrictMono u ∧ (∀ n : ℕ, u n < a) ∧ Tendsto u atTop (𝓝 a) :=
    exists_seq_strictMono_tendsto a
  have A : {a} = ⋂ n, Ioc (u n) a := by
    refine Subset.antisymm (fun x hx => by simp [mem_singleton_iff.1 hx, u_lt_a]) fun x hx => ?_
    simp? at hx says simp only [mem_iInter, mem_Ioc] at hx
    have : a ≤ x := le_of_tendsto' u_lim fun n => (hx n).1.le
    simp [le_antisymm this (hx 0).2]
  have L1 : Tendsto (fun n => f.measure (Ioc (u n) a)) atTop (𝓝 (f.measure {a})) := by
    rw [A]
    refine tendsto_measure_iInter (fun n => measurableSet_Ioc.nullMeasurableSet)
      (fun m n hmn => ?_) ?_
    · exact Ioc_subset_Ioc_left (u_mono.monotone hmn)
    · exact ⟨0, by simpa only [measure_Ioc] using ENNReal.ofReal_ne_top⟩
  have L2 :
      Tendsto (fun n => f.measure (Ioc (u n) a)) atTop (𝓝 (ofReal (f a - leftLim f a))) := by
    simp only [measure_Ioc]
    have : Tendsto (fun n => f (u n)) atTop (𝓝 (leftLim f a)) := by
      apply (f.mono.tendsto_leftLim a).comp
      exact
        tendsto_nhdsWithin_of_tendsto_nhds_of_eventually_within _ u_lim
          (Eventually.of_forall fun n => u_lt_a n)
    exact ENNReal.continuous_ofReal.continuousAt.tendsto.comp (tendsto_const_nhds.sub this)
  exact tendsto_nhds_unique L1 L2

@[simp]
theorem measure_Icc (a b : ℝ) : f.measure (Icc a b) = ofReal (f b - leftLim f a) := by
  rcases le_or_lt a b with (hab | hab)
  · have A : Disjoint {a} (Ioc a b) := by simp
    simp [← Icc_union_Ioc_eq_Icc le_rfl hab, -singleton_union, ← ENNReal.ofReal_add,
      f.mono.leftLim_le, measure_union A measurableSet_Ioc, f.mono hab]
  · simp only [hab, measure_empty, Icc_eq_empty, not_le]
    symm
    simp [ENNReal.ofReal_eq_zero, f.mono.le_leftLim hab]

@[simp]
theorem measure_Ioo {a b : ℝ} : f.measure (Ioo a b) = ofReal (leftLim f b - f a) := by
  rcases le_or_lt b a with (hab | hab)
  · simp only [hab, measure_empty, Ioo_eq_empty, not_lt]
    symm
    simp [ENNReal.ofReal_eq_zero, f.mono.leftLim_le hab]
  · have A : Disjoint (Ioo a b) {b} := by simp
    have D : f b - f a = f b - leftLim f b + (leftLim f b - f a) := by abel
    have := f.measure_Ioc a b
    simp only [← Ioo_union_Icc_eq_Ioc hab le_rfl, measure_singleton,
      measure_union A (measurableSet_singleton b), Icc_self] at this
    rw [D, ENNReal.ofReal_add, add_comm] at this
    · simpa only [ENNReal.add_right_inj ENNReal.ofReal_ne_top]
    · simp only [f.mono.leftLim_le le_rfl, sub_nonneg]
    · simp only [f.mono.le_leftLim hab, sub_nonneg]

@[simp]
theorem measure_Ico (a b : ℝ) : f.measure (Ico a b) = ofReal (leftLim f b - leftLim f a) := by
  rcases le_or_lt b a with (hab | hab)
  · simp only [hab, measure_empty, Ico_eq_empty, not_lt]
    symm
    simp [ENNReal.ofReal_eq_zero, f.mono.leftLim hab]
  · have A : Disjoint {a} (Ioo a b) := by simp
    simp [← Icc_union_Ioo_eq_Ico le_rfl hab, -singleton_union, hab.ne, f.mono.leftLim_le,
      measure_union A measurableSet_Ioo, f.mono.le_leftLim hab, ← ENNReal.ofReal_add]

theorem measure_Iic {l : ℝ} (hf : Tendsto f atBot (𝓝 l)) (x : ℝ) :
    f.measure (Iic x) = ofReal (f x - l) := by
  refine tendsto_nhds_unique (tendsto_measure_Ioc_atBot _ _) ?_
  simp_rw [measure_Ioc]
  exact ENNReal.tendsto_ofReal (Tendsto.const_sub _ hf)

theorem measure_Ici {l : ℝ} (hf : Tendsto f atTop (𝓝 l)) (x : ℝ) :
    f.measure (Ici x) = ofReal (l - leftLim f x) := by
  refine tendsto_nhds_unique (tendsto_measure_Ico_atTop _ _) ?_
  simp_rw [measure_Ico]
  refine ENNReal.tendsto_ofReal (Tendsto.sub_const ?_ _)
  have h_le1 : ∀ x, f (x - 1) ≤ leftLim f x := fun x => Monotone.le_leftLim f.mono (sub_one_lt x)
  have h_le2 : ∀ x, leftLim f x ≤ f x := fun x => Monotone.leftLim_le f.mono le_rfl
  refine tendsto_of_tendsto_of_tendsto_of_le_of_le (hf.comp ?_) hf h_le1 h_le2
  rw [tendsto_atTop_atTop]
  exact fun y => ⟨y + 1, fun z hyz => by rwa [le_sub_iff_add_le]⟩

theorem measure_univ {l u : ℝ} (hfl : Tendsto f atBot (𝓝 l)) (hfu : Tendsto f atTop (𝓝 u)) :
    f.measure univ = ofReal (u - l) := by
  refine tendsto_nhds_unique (tendsto_measure_Iic_atTop _) ?_
  simp_rw [measure_Iic f hfl]
  exact ENNReal.tendsto_ofReal (Tendsto.sub_const hfu _)

lemma isFiniteMeasure {l u : ℝ} (hfl : Tendsto f atBot (𝓝 l)) (hfu : Tendsto f atTop (𝓝 u)) :
    IsFiniteMeasure f.measure := ⟨by simp [f.measure_univ hfl hfu]⟩

lemma isProbabilityMeasure (hf_bot : Tendsto f atBot (𝓝 0)) (hf_top : Tendsto f atTop (𝓝 1)) :
    IsProbabilityMeasure f.measure := ⟨by simp [f.measure_univ hf_bot hf_top]⟩

instance instIsLocallyFiniteMeasure : IsLocallyFiniteMeasure f.measure :=
  ⟨fun x => ⟨Ioo (x - 1) (x + 1), Ioo_mem_nhds (by linarith) (by linarith), by simp⟩⟩

lemma eq_of_measure_of_tendsto_atBot (g : StieltjesFunction) {l : ℝ}
    (hfg : f.measure = g.measure) (hfl : Tendsto f atBot (𝓝 l)) (hgl : Tendsto g atBot (𝓝 l)) :
    f = g := by
  ext x
  have hf := measure_Iic f hfl x
  rw [hfg, measure_Iic g hgl x, ENNReal.ofReal_eq_ofReal_iff, eq_comm] at hf
  · simpa using hf
  · rw [sub_nonneg]
    exact Monotone.le_of_tendsto g.mono hgl x
  · rw [sub_nonneg]
    exact Monotone.le_of_tendsto f.mono hfl x

lemma eq_of_measure_of_eq (g : StieltjesFunction) {y : ℝ}
    (hfg : f.measure = g.measure) (hy : f y = g y) :
    f = g := by
  ext x
  cases le_total x y with
  | inl hxy =>
    have hf := measure_Ioc f x y
    rw [hfg, measure_Ioc g x y, ENNReal.ofReal_eq_ofReal_iff, eq_comm, hy] at hf
    · simpa using hf
    · rw [sub_nonneg]
      exact g.mono hxy
    · rw [sub_nonneg]
      exact f.mono hxy
  | inr hxy =>
    have hf := measure_Ioc f y x
    rw [hfg, measure_Ioc g y x, ENNReal.ofReal_eq_ofReal_iff, eq_comm, hy] at hf
    · simpa using hf
    · rw [sub_nonneg]
      exact g.mono hxy
    · rw [sub_nonneg]
      exact f.mono hxy

@[simp]
lemma measure_const (c : ℝ) : (StieltjesFunction.const c).measure = 0 :=
  Measure.ext_of_Ioc _ _ (fun _ _ _ ↦ by simp)

@[simp]
lemma measure_add (f g : StieltjesFunction) : (f + g).measure = f.measure + g.measure := by
  refine Measure.ext_of_Ioc _ _ (fun a b h ↦ ?_)
  simp only [measure_Ioc, add_apply, Measure.coe_add, Pi.add_apply]
  rw [← ENNReal.ofReal_add (sub_nonneg_of_le (f.mono h.le)) (sub_nonneg_of_le (g.mono h.le))]
  ring_nf

@[simp]
lemma measure_smul (c : ℝ≥0) (f : StieltjesFunction) : (c • f).measure = c • f.measure := by
  refine Measure.ext_of_Ioc _ _ (fun a b _ ↦ ?_)
  simp only [measure_Ioc, Measure.smul_apply]
  change ofReal (c * f b - c * f a) = c • ofReal (f b - f a)
  rw [← _root_.mul_sub, ENNReal.ofReal_mul zero_le_coe, ofReal_coe_nnreal, ← smul_eq_mul]
  rfl

end StieltjesFunction<|MERGE_RESOLUTION|>--- conflicted
+++ resolved
@@ -351,19 +351,10 @@
 
 /-- The measure associated to a Stieltjes function, giving mass `f b - f a` to the
 interval `(a, b]`. -/
-<<<<<<< HEAD
-protected irreducible_def measure : Measure ℝ :=
-  { toOuterMeasure := f.outer
-    m_iUnion := fun _s hs =>
-      f.outer.iUnion_eq_of_caratheodory fun i => f.borel_le_measurable _ (hs i)
-    trim_le := f.outer_trim.le }
-#align stieltjes_function.measure StieltjesFunction.measure
-=======
 protected irreducible_def measure : Measure ℝ where
   toOuterMeasure := f.outer
   m_iUnion _s hs := f.outer.iUnion_eq_of_caratheodory fun i => f.borel_le_measurable _ (hs i)
   trim_le := f.outer_trim.le
->>>>>>> 99508fb5
 
 @[simp]
 theorem measure_Ioc (a b : ℝ) : f.measure (Ioc a b) = ofReal (f b - f a) := by
