--- conflicted
+++ resolved
@@ -53,11 +53,7 @@
 instance isFiniteMeasureRestrict (μ : Measure α) (s : Set α) [h : IsFiniteMeasure μ] :
     IsFiniteMeasure (μ.restrict s) := ⟨by simp⟩
 
-<<<<<<< HEAD
-@[simp]
-=======
 @[simp, aesop (rule_sets := [finiteness]) safe apply]
->>>>>>> d0df76bd
 theorem measure_ne_top (μ : Measure α) [IsFiniteMeasure μ] (s : Set α) : μ s ≠ ∞ :=
   ne_of_lt (measure_lt_top μ s)
 
@@ -183,12 +179,7 @@
     obtain ⟨k, k_gt_j, x_in_Es_k⟩ := hx (j+1)
     have oops := (Es_disj (Nat.ne_of_lt k_gt_j)).ne_of_mem x_in_Es_j x_in_Es_k
     contradiction
-<<<<<<< HEAD
-  -- TODO: `by measurability` fails
-  have key := tendsto_measure_iInter (μ := μ) (fun n ↦ .iUnion fun _ ↦ .iUnion fun _ ↦ Es_mble _)
-=======
   have key := tendsto_measure_iInter_atTop (μ := μ) (fun n ↦ by measurability)
->>>>>>> d0df76bd
     decr ⟨0, measure_ne_top _ _⟩
   simp only [nothing, measure_empty] at key
   convert key
@@ -293,12 +284,9 @@
     IsProbabilityMeasure (map f μ) :=
   ⟨by simp [map_apply_of_aemeasurable, hf]⟩
 
-<<<<<<< HEAD
-=======
 instance IsProbabilityMeasure_comap_equiv (f : β ≃ᵐ α) : IsProbabilityMeasure (μ.comap f) := by
   rw [← MeasurableEquiv.map_symm]; exact isProbabilityMeasure_map f.symm.measurable.aemeasurable
 
->>>>>>> d0df76bd
 /-- Note that this is not quite as useful as it looks because the measure takes values in `ℝ≥0∞`.
 Thus the subtraction appearing is the truncated subtraction of `ℝ≥0∞`, rather than the
 better-behaved subtraction of `ℝ`. -/
@@ -633,21 +621,12 @@
 -/
 theorem exists_isFiniteMeasure_absolutelyContinuous [SFinite μ] :
     ∃ ν : Measure α, IsFiniteMeasure ν ∧ μ ≪ ν ∧ ν ≪ μ := by
-<<<<<<< HEAD
-  rcases ENNReal.exists_pos_tsum_mul_lt_of_countable top_ne_zero (sFiniteSeq μ · univ)
-    fun _ ↦ measure_ne_top _ _ with ⟨c, hc₀, hc⟩
-  have {s : Set α} : sum (fun n ↦ c n • sFiniteSeq μ n) s = 0 ↔ μ s = 0 := by
-    conv_rhs => rw [← sum_sFiniteSeq μ, sum_apply_of_countable]
-    simp [(hc₀ _).ne']
-  refine ⟨.sum fun n ↦ c n • sFiniteSeq μ n, ⟨?_⟩, fun _ ↦ this.1, fun _ ↦ this.2⟩
-=======
   rcases ENNReal.exists_pos_tsum_mul_lt_of_countable top_ne_zero (sfiniteSeq μ · univ)
     fun _ ↦ measure_ne_top _ _ with ⟨c, hc₀, hc⟩
   have {s : Set α} : sum (fun n ↦ c n • sfiniteSeq μ n) s = 0 ↔ μ s = 0 := by
     conv_rhs => rw [← sum_sfiniteSeq μ, sum_apply_of_countable]
     simp [(hc₀ _).ne']
   refine ⟨.sum fun n ↦ c n • sfiniteSeq μ n, ⟨?_⟩, fun _ ↦ this.1, fun _ ↦ this.2⟩
->>>>>>> d0df76bd
   simpa [mul_comm] using hc
 
 variable (μ) in
