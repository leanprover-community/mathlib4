--- conflicted
+++ resolved
@@ -1383,13 +1383,8 @@
 #align measure_theory.measure.finite_at_filter.inf_of_right MeasureTheory.Measure.FiniteAtFilter.inf_of_right
 
 @[simp]
-<<<<<<< HEAD
 theorem inf_ae_iff : μ.FiniteAtFilter (f ⊓ ae μ) ↔ μ.FiniteAtFilter f := by
-  refine' ⟨_, fun h => h.filter_mono inf_le_left⟩
-=======
-theorem inf_ae_iff : μ.FiniteAtFilter (f ⊓ μ.ae) ↔ μ.FiniteAtFilter f := by
   refine ⟨?_, fun h => h.filter_mono inf_le_left⟩
->>>>>>> c9ee63a2
   rintro ⟨s, ⟨t, ht, u, hu, rfl⟩, hμ⟩
   suffices μ t ≤ μ (t ∩ u) from ⟨t, ht, this.trans_lt hμ⟩
   exact measure_mono_ae (mem_of_superset hu fun x hu ht => ⟨ht, hu⟩)
