/-
Copyright (c) 2017 Johannes Hölzl. All rights reserved.
Released under Apache 2.0 license as described in the file LICENSE.
Authors: Johannes Hölzl, Mario Carneiro
-/
import Mathlib.MeasureTheory.Measure.Restrict

/-!
# Classes of measures

We introduce the following typeclasses for measures:

* `IsProbabilityMeasure μ`: `μ univ = 1`;
* `IsFiniteMeasure μ`: `μ univ < ∞`;
* `SigmaFinite μ`: there exists a countable collection of sets that cover `univ`
  where `μ` is finite;
* `SFinite μ`: the measure `μ` can be written as a countable sum of finite measures;
* `IsLocallyFiniteMeasure μ` : `∀ x, ∃ s ∈ 𝓝 x, μ s < ∞`;
* `NoAtoms μ` : `∀ x, μ {x} = 0`; possibly should be redefined as
  `∀ s, 0 < μ s → ∃ t ⊆ s, 0 < μ t ∧ μ t < μ s`.
-/

open scoped ENNReal NNReal Topology
open Set MeasureTheory Measure Filter Function MeasurableSpace ENNReal

variable {α β δ ι : Type*}

namespace MeasureTheory

variable {m0 : MeasurableSpace α} [MeasurableSpace β] {μ ν ν₁ ν₂: Measure α}
  {s t : Set α}

section IsFiniteMeasure

/-- A measure `μ` is called finite if `μ univ < ∞`. -/
class IsFiniteMeasure (μ : Measure α) : Prop where
  measure_univ_lt_top : μ univ < ∞
#align measure_theory.is_finite_measure MeasureTheory.IsFiniteMeasure
#align measure_theory.is_finite_measure.measure_univ_lt_top MeasureTheory.IsFiniteMeasure.measure_univ_lt_top

theorem not_isFiniteMeasure_iff : ¬IsFiniteMeasure μ ↔ μ Set.univ = ∞ := by
  refine' ⟨fun h => _, fun h => fun h' => h'.measure_univ_lt_top.ne h⟩
  by_contra h'
  exact h ⟨lt_top_iff_ne_top.mpr h'⟩
#align measure_theory.not_is_finite_measure_iff MeasureTheory.not_isFiniteMeasure_iff

instance Restrict.isFiniteMeasure (μ : Measure α) [hs : Fact (μ s < ∞)] :
    IsFiniteMeasure (μ.restrict s) :=
  ⟨by simpa using hs.elim⟩
#align measure_theory.restrict.is_finite_measure MeasureTheory.Restrict.isFiniteMeasure

theorem measure_lt_top (μ : Measure α) [IsFiniteMeasure μ] (s : Set α) : μ s < ∞ :=
  (measure_mono (subset_univ s)).trans_lt IsFiniteMeasure.measure_univ_lt_top
#align measure_theory.measure_lt_top MeasureTheory.measure_lt_top

instance isFiniteMeasureRestrict (μ : Measure α) (s : Set α) [h : IsFiniteMeasure μ] :
    IsFiniteMeasure (μ.restrict s) :=
  ⟨by simpa using measure_lt_top μ s⟩
#align measure_theory.is_finite_measure_restrict MeasureTheory.isFiniteMeasureRestrict

theorem measure_ne_top (μ : Measure α) [IsFiniteMeasure μ] (s : Set α) : μ s ≠ ∞ :=
  ne_of_lt (measure_lt_top μ s)
#align measure_theory.measure_ne_top MeasureTheory.measure_ne_top

theorem measure_compl_le_add_of_le_add [IsFiniteMeasure μ] (hs : MeasurableSet s)
    (ht : MeasurableSet t) {ε : ℝ≥0∞} (h : μ s ≤ μ t + ε) : μ tᶜ ≤ μ sᶜ + ε := by
  rw [measure_compl ht (measure_ne_top μ _), measure_compl hs (measure_ne_top μ _),
    tsub_le_iff_right]
  calc
    μ univ = μ univ - μ s + μ s := (tsub_add_cancel_of_le <| measure_mono s.subset_univ).symm
    _ ≤ μ univ - μ s + (μ t + ε) := add_le_add_left h _
    _ = _ := by rw [add_right_comm, add_assoc]

#align measure_theory.measure_compl_le_add_of_le_add MeasureTheory.measure_compl_le_add_of_le_add

theorem measure_compl_le_add_iff [IsFiniteMeasure μ] (hs : MeasurableSet s) (ht : MeasurableSet t)
    {ε : ℝ≥0∞} : μ sᶜ ≤ μ tᶜ + ε ↔ μ t ≤ μ s + ε :=
  ⟨fun h => compl_compl s ▸ compl_compl t ▸ measure_compl_le_add_of_le_add hs.compl ht.compl h,
    measure_compl_le_add_of_le_add ht hs⟩
#align measure_theory.measure_compl_le_add_iff MeasureTheory.measure_compl_le_add_iff

/-- The measure of the whole space with respect to a finite measure, considered as `ℝ≥0`. -/
def measureUnivNNReal (μ : Measure α) : ℝ≥0 :=
  (μ univ).toNNReal
#align measure_theory.measure_univ_nnreal MeasureTheory.measureUnivNNReal

@[simp]
theorem coe_measureUnivNNReal (μ : Measure α) [IsFiniteMeasure μ] :
    ↑(measureUnivNNReal μ) = μ univ :=
  ENNReal.coe_toNNReal (measure_ne_top μ univ)
#align measure_theory.coe_measure_univ_nnreal MeasureTheory.coe_measureUnivNNReal

instance isFiniteMeasureZero : IsFiniteMeasure (0 : Measure α) :=
  ⟨by simp⟩
#align measure_theory.is_finite_measure_zero MeasureTheory.isFiniteMeasureZero

instance (priority := 50) isFiniteMeasureOfIsEmpty [IsEmpty α] : IsFiniteMeasure μ := by
  rw [eq_zero_of_isEmpty μ]
  infer_instance
#align measure_theory.is_finite_measure_of_is_empty MeasureTheory.isFiniteMeasureOfIsEmpty

@[simp]
theorem measureUnivNNReal_zero : measureUnivNNReal (0 : Measure α) = 0 :=
  rfl
#align measure_theory.measure_univ_nnreal_zero MeasureTheory.measureUnivNNReal_zero

instance isFiniteMeasureAdd [IsFiniteMeasure μ] [IsFiniteMeasure ν] : IsFiniteMeasure (μ + ν) where
  measure_univ_lt_top := by
    rw [Measure.coe_add, Pi.add_apply, ENNReal.add_lt_top]
    exact ⟨measure_lt_top _ _, measure_lt_top _ _⟩
#align measure_theory.is_finite_measure_add MeasureTheory.isFiniteMeasureAdd

instance isFiniteMeasureSMulNNReal [IsFiniteMeasure μ] {r : ℝ≥0} : IsFiniteMeasure (r • μ) where
  measure_univ_lt_top := ENNReal.mul_lt_top ENNReal.coe_ne_top (measure_ne_top _ _)
#align measure_theory.is_finite_measure_smul_nnreal MeasureTheory.isFiniteMeasureSMulNNReal

instance IsFiniteMeasure.average : IsFiniteMeasure ((μ univ)⁻¹ • μ) where
  measure_univ_lt_top := by
    rw [smul_apply, smul_eq_mul, ← ENNReal.div_eq_inv_mul]
    exact ENNReal.div_self_le_one.trans_lt ENNReal.one_lt_top

instance isFiniteMeasureSMulOfNNRealTower {R} [SMul R ℝ≥0] [SMul R ℝ≥0∞] [IsScalarTower R ℝ≥0 ℝ≥0∞]
    [IsScalarTower R ℝ≥0∞ ℝ≥0∞] [IsFiniteMeasure μ] {r : R} : IsFiniteMeasure (r • μ) := by
  rw [← smul_one_smul ℝ≥0 r μ]
  infer_instance
#align measure_theory.is_finite_measure_smul_of_nnreal_tower MeasureTheory.isFiniteMeasureSMulOfNNRealTower

theorem isFiniteMeasure_of_le (μ : Measure α) [IsFiniteMeasure μ] (h : ν ≤ μ) : IsFiniteMeasure ν :=
  { measure_univ_lt_top := (h Set.univ).trans_lt (measure_lt_top _ _) }
#align measure_theory.is_finite_measure_of_le MeasureTheory.isFiniteMeasure_of_le

@[instance]
theorem Measure.isFiniteMeasure_map {m : MeasurableSpace α} (μ : Measure α) [IsFiniteMeasure μ]
    (f : α → β) : IsFiniteMeasure (μ.map f) := by
  by_cases hf : AEMeasurable f μ
  · constructor
    rw [map_apply_of_aemeasurable hf MeasurableSet.univ]
    exact measure_lt_top μ _
  · rw [map_of_not_aemeasurable hf]
    exact MeasureTheory.isFiniteMeasureZero
#align measure_theory.measure.is_finite_measure_map MeasureTheory.Measure.isFiniteMeasure_map

@[simp]
theorem measureUnivNNReal_eq_zero [IsFiniteMeasure μ] : measureUnivNNReal μ = 0 ↔ μ = 0 := by
  rw [← MeasureTheory.Measure.measure_univ_eq_zero, ← coe_measureUnivNNReal]
  norm_cast
#align measure_theory.measure_univ_nnreal_eq_zero MeasureTheory.measureUnivNNReal_eq_zero

theorem measureUnivNNReal_pos [IsFiniteMeasure μ] (hμ : μ ≠ 0) : 0 < measureUnivNNReal μ := by
  contrapose! hμ
  simpa [measureUnivNNReal_eq_zero, Nat.le_zero] using hμ
#align measure_theory.measure_univ_nnreal_pos MeasureTheory.measureUnivNNReal_pos

/-- `le_of_add_le_add_left` is normally applicable to `OrderedCancelAddCommMonoid`,
but it holds for measures with the additional assumption that μ is finite. -/
theorem Measure.le_of_add_le_add_left [IsFiniteMeasure μ] (A2 : μ + ν₁ ≤ μ + ν₂) : ν₁ ≤ ν₂ :=
  fun S => ENNReal.le_of_add_le_add_left (MeasureTheory.measure_ne_top μ S) (A2 S)
#align measure_theory.measure.le_of_add_le_add_left MeasureTheory.Measure.le_of_add_le_add_left

theorem summable_measure_toReal [hμ : IsFiniteMeasure μ] {f : ℕ → Set α}
    (hf₁ : ∀ i : ℕ, MeasurableSet (f i)) (hf₂ : Pairwise (Disjoint on f)) :
    Summable fun x => (μ (f x)).toReal := by
  apply ENNReal.summable_toReal
  rw [← MeasureTheory.measure_iUnion hf₂ hf₁]
  exact ne_of_lt (measure_lt_top _ _)
#align measure_theory.summable_measure_to_real MeasureTheory.summable_measure_toReal

theorem ae_eq_univ_iff_measure_eq [IsFiniteMeasure μ] (hs : NullMeasurableSet s μ) :
    s =ᵐ[μ] univ ↔ μ s = μ univ := by
  refine' ⟨measure_congr, fun h => _⟩
  obtain ⟨t, -, ht₁, ht₂⟩ := hs.exists_measurable_subset_ae_eq
  exact
    ht₂.symm.trans
      (ae_eq_of_subset_of_measure_ge (subset_univ t) (Eq.le ((measure_congr ht₂).trans h).symm) ht₁
        (measure_ne_top μ univ))
#align measure_theory.ae_eq_univ_iff_measure_eq MeasureTheory.ae_eq_univ_iff_measure_eq

theorem ae_iff_measure_eq [IsFiniteMeasure μ] {p : α → Prop}
    (hp : NullMeasurableSet { a | p a } μ) : (∀ᵐ a ∂μ, p a) ↔ μ { a | p a } = μ univ := by
  rw [← ae_eq_univ_iff_measure_eq hp, eventuallyEq_univ, eventually_iff]
#align measure_theory.ae_iff_measure_eq MeasureTheory.ae_iff_measure_eq

theorem ae_mem_iff_measure_eq [IsFiniteMeasure μ] {s : Set α} (hs : NullMeasurableSet s μ) :
    (∀ᵐ a ∂μ, a ∈ s) ↔ μ s = μ univ :=
  ae_iff_measure_eq hs
#align measure_theory.ae_mem_iff_measure_eq MeasureTheory.ae_mem_iff_measure_eq

open scoped symmDiff

theorem abs_toReal_measure_sub_le_measure_symmDiff'
    (hs : MeasurableSet s) (ht : MeasurableSet t) (hs' : μ s ≠ ∞) (ht' : μ t ≠ ∞) :
    |(μ s).toReal - (μ t).toReal| ≤ (μ (s ∆ t)).toReal := by
  have hst : μ (s \ t) ≠ ∞ := (measure_lt_top_of_subset (diff_subset s t) hs').ne
  have hts : μ (t \ s) ≠ ∞ := (measure_lt_top_of_subset (diff_subset t s) ht').ne
  suffices (μ s).toReal - (μ t).toReal = (μ (s \ t)).toReal - (μ (t \ s)).toReal by
    rw [this, measure_symmDiff_eq hs ht, ENNReal.toReal_add hst hts]
    convert abs_sub (μ (s \ t)).toReal (μ (t \ s)).toReal <;> simp
  rw [measure_diff' s ht ht', measure_diff' t hs hs',
    ENNReal.toReal_sub_of_le measure_le_measure_union_right (measure_union_ne_top hs' ht'),
    ENNReal.toReal_sub_of_le measure_le_measure_union_right (measure_union_ne_top ht' hs'),
    union_comm t s]
  abel

theorem abs_toReal_measure_sub_le_measure_symmDiff [IsFiniteMeasure μ]
    (hs : MeasurableSet s) (ht : MeasurableSet t) :
    |(μ s).toReal - (μ t).toReal| ≤ (μ (s ∆ t)).toReal :=
  abs_toReal_measure_sub_le_measure_symmDiff' hs ht (measure_ne_top μ s) (measure_ne_top μ t)

end IsFiniteMeasure

section IsProbabilityMeasure

/-- A measure `μ` is called a probability measure if `μ univ = 1`. -/
class IsProbabilityMeasure (μ : Measure α) : Prop where
  measure_univ : μ univ = 1
#align measure_theory.is_probability_measure MeasureTheory.IsProbabilityMeasure
#align measure_theory.is_probability_measure.measure_univ MeasureTheory.IsProbabilityMeasure.measure_univ

export MeasureTheory.IsProbabilityMeasure (measure_univ)

attribute [simp] IsProbabilityMeasure.measure_univ

lemma isProbabilityMeasure_iff : IsProbabilityMeasure μ ↔ μ univ = 1 :=
  ⟨fun _ ↦ measure_univ, IsProbabilityMeasure.mk⟩

instance (priority := 100) IsProbabilityMeasure.toIsFiniteMeasure (μ : Measure α)
    [IsProbabilityMeasure μ] : IsFiniteMeasure μ :=
  ⟨by simp only [measure_univ, ENNReal.one_lt_top]⟩
#align measure_theory.is_probability_measure.to_is_finite_measure MeasureTheory.IsProbabilityMeasure.toIsFiniteMeasure

theorem IsProbabilityMeasure.ne_zero (μ : Measure α) [IsProbabilityMeasure μ] : μ ≠ 0 :=
  mt measure_univ_eq_zero.2 <| by simp [measure_univ]
#align measure_theory.is_probability_measure.ne_zero MeasureTheory.IsProbabilityMeasure.ne_zero

instance (priority := 100) IsProbabilityMeasure.neZero (μ : Measure α) [IsProbabilityMeasure μ] :
    NeZero μ := ⟨IsProbabilityMeasure.ne_zero μ⟩

-- Porting note: no longer an `instance` because `inferInstance` can find it now
theorem IsProbabilityMeasure.ae_neBot [IsProbabilityMeasure μ] : NeBot μ.ae := inferInstance
#align measure_theory.is_probability_measure.ae_ne_bot MeasureTheory.IsProbabilityMeasure.ae_neBot

theorem prob_add_prob_compl [IsProbabilityMeasure μ] (h : MeasurableSet s) : μ s + μ sᶜ = 1 :=
  (measure_add_measure_compl h).trans measure_univ
#align measure_theory.prob_add_prob_compl MeasureTheory.prob_add_prob_compl

theorem prob_le_one [IsProbabilityMeasure μ] : μ s ≤ 1 :=
  (measure_mono <| Set.subset_univ _).trans_eq measure_univ
#align measure_theory.prob_le_one MeasureTheory.prob_le_one

-- Porting note: made an `instance`, using `NeZero`
instance isProbabilityMeasureSMul [IsFiniteMeasure μ] [NeZero μ] :
    IsProbabilityMeasure ((μ univ)⁻¹ • μ) :=
  ⟨ENNReal.inv_mul_cancel (NeZero.ne (μ univ)) (measure_ne_top _ _)⟩
#align measure_theory.is_probability_measure_smul MeasureTheory.isProbabilityMeasureSMulₓ

variable [IsProbabilityMeasure μ] {p : α → Prop} {f : β → α}

theorem isProbabilityMeasure_map {f : α → β} (hf : AEMeasurable f μ) :
    IsProbabilityMeasure (map f μ) :=
  ⟨by simp [map_apply_of_aemeasurable, hf]⟩
#align measure_theory.is_probability_measure_map MeasureTheory.isProbabilityMeasure_map

@[simp]
theorem one_le_prob_iff : 1 ≤ μ s ↔ μ s = 1 :=
  ⟨fun h => le_antisymm prob_le_one h, fun h => h ▸ le_refl _⟩
#align measure_theory.one_le_prob_iff MeasureTheory.one_le_prob_iff

/-- Note that this is not quite as useful as it looks because the measure takes values in `ℝ≥0∞`.
Thus the subtraction appearing is the truncated subtraction of `ℝ≥0∞`, rather than the
better-behaved subtraction of `ℝ`. -/
lemma prob_compl_eq_one_sub₀ (h : NullMeasurableSet s μ) : μ sᶜ = 1 - μ s := by
  rw [measure_compl₀ h (measure_ne_top _ _), measure_univ]

/-- Note that this is not quite as useful as it looks because the measure takes values in `ℝ≥0∞`.
Thus the subtraction appearing is the truncated subtraction of `ℝ≥0∞`, rather than the
better-behaved subtraction of `ℝ`. -/
theorem prob_compl_eq_one_sub (hs : MeasurableSet s) : μ sᶜ = 1 - μ s :=
  prob_compl_eq_one_sub₀ hs.nullMeasurableSet
#align measure_theory.prob_compl_eq_one_sub MeasureTheory.prob_compl_eq_one_sub

@[simp] lemma prob_compl_eq_zero_iff₀ (hs : NullMeasurableSet s μ) : μ sᶜ = 0 ↔ μ s = 1 := by
  rw [prob_compl_eq_one_sub₀ hs, tsub_eq_zero_iff_le, one_le_prob_iff]

@[simp] lemma prob_compl_eq_zero_iff (hs : MeasurableSet s) : μ sᶜ = 0 ↔ μ s = 1 :=
  prob_compl_eq_zero_iff₀ hs.nullMeasurableSet
#align measure_theory.prob_compl_eq_zero_iff MeasureTheory.prob_compl_eq_zero_iff

@[simp] lemma prob_compl_eq_one_iff₀ (hs : NullMeasurableSet s μ) : μ sᶜ = 1 ↔ μ s = 0 := by
  rw [← prob_compl_eq_zero_iff₀ hs.compl, compl_compl]

@[simp] lemma prob_compl_eq_one_iff (hs : MeasurableSet s) : μ sᶜ = 1 ↔ μ s = 0 :=
  prob_compl_eq_one_iff₀ hs.nullMeasurableSet
#align measure_theory.prob_compl_eq_one_iff MeasureTheory.prob_compl_eq_one_iff

lemma mem_ae_iff_prob_eq_one₀ (hs : NullMeasurableSet s μ) : s ∈ μ.ae ↔ μ s = 1 :=
  mem_ae_iff.trans <| prob_compl_eq_zero_iff₀ hs

lemma mem_ae_iff_prob_eq_one (hs : MeasurableSet s) : s ∈ μ.ae ↔ μ s = 1 :=
  mem_ae_iff.trans <| prob_compl_eq_zero_iff hs

lemma ae_iff_prob_eq_one (hp : Measurable p) : (∀ᵐ a ∂μ, p a) ↔ μ {a | p a} = 1 :=
  mem_ae_iff_prob_eq_one hp.setOf

lemma isProbabilityMeasure_comap (hf : Injective f) (hf' : ∀ᵐ a ∂μ, a ∈ range f)
    (hf'' : ∀ s, MeasurableSet s → MeasurableSet (f '' s)) :
    IsProbabilityMeasure (μ.comap f) where
  measure_univ := by
    rw [comap_apply _ hf hf'' _ MeasurableSet.univ,
      ← mem_ae_iff_prob_eq_one (hf'' _ MeasurableSet.univ)]
    simpa

protected lemma _root_.MeasurableEmbedding.isProbabilityMeasure_comap (hf : MeasurableEmbedding f)
    (hf' : ∀ᵐ a ∂μ, a ∈ range f) : IsProbabilityMeasure (μ.comap f) :=
  isProbabilityMeasure_comap hf.injective hf' hf.measurableSet_image'

instance isProbabilityMeasure_map_up :
    IsProbabilityMeasure (μ.map ULift.up) := isProbabilityMeasure_map measurable_up.aemeasurable

instance isProbabilityMeasure_comap_down : IsProbabilityMeasure (μ.comap ULift.down) :=
  MeasurableEquiv.ulift.measurableEmbedding.isProbabilityMeasure_comap <| ae_of_all _ <| by
    simp [Function.Surjective.range_eq <| EquivLike.surjective _]

end IsProbabilityMeasure

section NoAtoms

/-- Measure `μ` *has no atoms* if the measure of each singleton is zero.

NB: Wikipedia assumes that for any measurable set `s` with positive `μ`-measure,
there exists a measurable `t ⊆ s` such that `0 < μ t < μ s`. While this implies `μ {x} = 0`,
the converse is not true. -/
class NoAtoms {m0 : MeasurableSpace α} (μ : Measure α) : Prop where
  measure_singleton : ∀ x, μ {x} = 0
#align measure_theory.has_no_atoms MeasureTheory.NoAtoms
#align measure_theory.has_no_atoms.measure_singleton MeasureTheory.NoAtoms.measure_singleton

export MeasureTheory.NoAtoms (measure_singleton)

attribute [simp] measure_singleton

variable [NoAtoms μ]

theorem _root_.Set.Subsingleton.measure_zero (hs : s.Subsingleton) (μ : Measure α) [NoAtoms μ] :
    μ s = 0 :=
  hs.induction_on (p := fun s => μ s = 0) measure_empty measure_singleton
#align set.subsingleton.measure_zero Set.Subsingleton.measure_zero

theorem Measure.restrict_singleton' {a : α} : μ.restrict {a} = 0 := by
  simp only [measure_singleton, Measure.restrict_eq_zero]
#align measure_theory.measure.restrict_singleton' MeasureTheory.Measure.restrict_singleton'

instance Measure.restrict.instNoAtoms (s : Set α) : NoAtoms (μ.restrict s) := by
  refine' ⟨fun x => _⟩
  obtain ⟨t, hxt, ht1, ht2⟩ := exists_measurable_superset_of_null (measure_singleton x : μ {x} = 0)
  apply measure_mono_null hxt
  rw [Measure.restrict_apply ht1]
  apply measure_mono_null (inter_subset_left t s) ht2
#align measure_theory.measure.restrict.has_no_atoms MeasureTheory.Measure.restrict.instNoAtoms

theorem _root_.Set.Countable.measure_zero (h : s.Countable) (μ : Measure α) [NoAtoms μ] :
    μ s = 0 := by
  rw [← biUnion_of_singleton s, ← nonpos_iff_eq_zero]
  refine' le_trans (measure_biUnion_le h _) _
  simp
#align set.countable.measure_zero Set.Countable.measure_zero

theorem _root_.Set.Countable.ae_not_mem (h : s.Countable) (μ : Measure α) [NoAtoms μ] :
    ∀ᵐ x ∂μ, x ∉ s := by
  simpa only [ae_iff, Classical.not_not] using h.measure_zero μ
#align set.countable.ae_not_mem Set.Countable.ae_not_mem

lemma _root_.Set.Countable.measure_restrict_compl (h : s.Countable) (μ : Measure α) [NoAtoms μ] :
    μ.restrict sᶜ = μ :=
  restrict_eq_self_of_ae_mem <| h.ae_not_mem μ

@[simp]
lemma restrict_compl_singleton (a : α) : μ.restrict ({a}ᶜ) = μ :=
  (countable_singleton _).measure_restrict_compl μ

theorem _root_.Set.Finite.measure_zero (h : s.Finite) (μ : Measure α) [NoAtoms μ] : μ s = 0 :=
  h.countable.measure_zero μ
#align set.finite.measure_zero Set.Finite.measure_zero

theorem _root_.Finset.measure_zero (s : Finset α) (μ : Measure α) [NoAtoms μ] : μ s = 0 :=
  s.finite_toSet.measure_zero μ
#align finset.measure_zero Finset.measure_zero

theorem insert_ae_eq_self (a : α) (s : Set α) : (insert a s : Set α) =ᵐ[μ] s :=
  union_ae_eq_right.2 <| measure_mono_null (diff_subset _ _) (measure_singleton _)
#align measure_theory.insert_ae_eq_self MeasureTheory.insert_ae_eq_self

section

variable [PartialOrder α] {a b : α}

theorem Iio_ae_eq_Iic : Iio a =ᵐ[μ] Iic a :=
  Iio_ae_eq_Iic' (measure_singleton a)
#align measure_theory.Iio_ae_eq_Iic MeasureTheory.Iio_ae_eq_Iic

theorem Ioi_ae_eq_Ici : Ioi a =ᵐ[μ] Ici a :=
  Ioi_ae_eq_Ici' (measure_singleton a)
#align measure_theory.Ioi_ae_eq_Ici MeasureTheory.Ioi_ae_eq_Ici

theorem Ioo_ae_eq_Ioc : Ioo a b =ᵐ[μ] Ioc a b :=
  Ioo_ae_eq_Ioc' (measure_singleton b)
#align measure_theory.Ioo_ae_eq_Ioc MeasureTheory.Ioo_ae_eq_Ioc

theorem Ioc_ae_eq_Icc : Ioc a b =ᵐ[μ] Icc a b :=
  Ioc_ae_eq_Icc' (measure_singleton a)
#align measure_theory.Ioc_ae_eq_Icc MeasureTheory.Ioc_ae_eq_Icc

theorem Ioo_ae_eq_Ico : Ioo a b =ᵐ[μ] Ico a b :=
  Ioo_ae_eq_Ico' (measure_singleton a)
#align measure_theory.Ioo_ae_eq_Ico MeasureTheory.Ioo_ae_eq_Ico

theorem Ioo_ae_eq_Icc : Ioo a b =ᵐ[μ] Icc a b :=
  Ioo_ae_eq_Icc' (measure_singleton a) (measure_singleton b)
#align measure_theory.Ioo_ae_eq_Icc MeasureTheory.Ioo_ae_eq_Icc

theorem Ico_ae_eq_Icc : Ico a b =ᵐ[μ] Icc a b :=
  Ico_ae_eq_Icc' (measure_singleton b)
#align measure_theory.Ico_ae_eq_Icc MeasureTheory.Ico_ae_eq_Icc

theorem Ico_ae_eq_Ioc : Ico a b =ᵐ[μ] Ioc a b :=
  Ico_ae_eq_Ioc' (measure_singleton a) (measure_singleton b)
#align measure_theory.Ico_ae_eq_Ioc MeasureTheory.Ico_ae_eq_Ioc

theorem restrict_Iio_eq_restrict_Iic : μ.restrict (Iio a) = μ.restrict (Iic a) :=
  restrict_congr_set Iio_ae_eq_Iic

theorem restrict_Ioi_eq_restrict_Ici : μ.restrict (Ioi a) = μ.restrict (Ici a) :=
  restrict_congr_set Ioi_ae_eq_Ici

theorem restrict_Ioo_eq_restrict_Ioc : μ.restrict (Ioo a b) = μ.restrict (Ioc a b) :=
  restrict_congr_set Ioo_ae_eq_Ioc

theorem restrict_Ioc_eq_restrict_Icc : μ.restrict (Ioc a b) = μ.restrict (Icc a b) :=
  restrict_congr_set Ioc_ae_eq_Icc

theorem restrict_Ioo_eq_restrict_Ico : μ.restrict (Ioo a b) = μ.restrict (Ico a b) :=
  restrict_congr_set Ioo_ae_eq_Ico

theorem restrict_Ioo_eq_restrict_Icc : μ.restrict (Ioo a b) = μ.restrict (Icc a b) :=
  restrict_congr_set Ioo_ae_eq_Icc

theorem restrict_Ico_eq_restrict_Icc : μ.restrict (Ico a b) = μ.restrict (Icc a b) :=
  restrict_congr_set Ico_ae_eq_Icc

theorem restrict_Ico_eq_restrict_Ioc : μ.restrict (Ico a b) = μ.restrict (Ioc a b) :=
  restrict_congr_set Ico_ae_eq_Ioc

end

open Interval

theorem uIoc_ae_eq_interval [LinearOrder α] {a b : α} : Ι a b =ᵐ[μ] [[a, b]] :=
  Ioc_ae_eq_Icc
#align measure_theory.uIoc_ae_eq_interval MeasureTheory.uIoc_ae_eq_interval

end NoAtoms

theorem ite_ae_eq_of_measure_zero {γ} (f : α → γ) (g : α → γ) (s : Set α) [DecidablePred (· ∈ s)]
    (hs_zero : μ s = 0) :
    (fun x => ite (x ∈ s) (f x) (g x)) =ᵐ[μ] g := by
  have h_ss : sᶜ ⊆ { a : α | ite (a ∈ s) (f a) (g a) = g a } := fun x hx => by
    simp [(Set.mem_compl_iff _ _).mp hx]
  refine' measure_mono_null _ hs_zero
  conv_rhs => rw [← compl_compl s]
  rwa [Set.compl_subset_compl]
#align measure_theory.ite_ae_eq_of_measure_zero MeasureTheory.ite_ae_eq_of_measure_zero

theorem ite_ae_eq_of_measure_compl_zero {γ} (f : α → γ) (g : α → γ)
    (s : Set α) [DecidablePred (· ∈ s)] (hs_zero : μ sᶜ = 0) :
    (fun x => ite (x ∈ s) (f x) (g x)) =ᵐ[μ] f := by
  change s ∈ μ.ae at hs_zero
  filter_upwards [hs_zero]
  intros
  split_ifs
  rfl
#align measure_theory.ite_ae_eq_of_measure_compl_zero MeasureTheory.ite_ae_eq_of_measure_compl_zero

namespace Measure

/-- A measure is called finite at filter `f` if it is finite at some set `s ∈ f`.
Equivalently, it is eventually finite at `s` in `f.small_sets`. -/
def FiniteAtFilter {_m0 : MeasurableSpace α} (μ : Measure α) (f : Filter α) : Prop :=
  ∃ s ∈ f, μ s < ∞
#align measure_theory.measure.finite_at_filter MeasureTheory.Measure.FiniteAtFilter

theorem finiteAtFilter_of_finite {_m0 : MeasurableSpace α} (μ : Measure α) [IsFiniteMeasure μ]
    (f : Filter α) : μ.FiniteAtFilter f :=
  ⟨univ, univ_mem, measure_lt_top μ univ⟩
#align measure_theory.measure.finite_at_filter_of_finite MeasureTheory.Measure.finiteAtFilter_of_finite

theorem FiniteAtFilter.exists_mem_basis {f : Filter α} (hμ : FiniteAtFilter μ f) {p : ι → Prop}
    {s : ι → Set α} (hf : f.HasBasis p s) : ∃ i, p i ∧ μ (s i) < ∞ :=
  (hf.exists_iff fun {_s _t} hst ht => (measure_mono hst).trans_lt ht).1 hμ
#align measure_theory.measure.finite_at_filter.exists_mem_basis MeasureTheory.Measure.FiniteAtFilter.exists_mem_basis

theorem finiteAtBot {m0 : MeasurableSpace α} (μ : Measure α) : μ.FiniteAtFilter ⊥ :=
  ⟨∅, mem_bot, by simp only [measure_empty, zero_lt_top]⟩
#align measure_theory.measure.finite_at_bot MeasureTheory.Measure.finiteAtBot

/-- `μ` has finite spanning sets in `C` if there is a countable sequence of sets in `C` that have
  finite measures. This structure is a type, which is useful if we want to record extra properties
  about the sets, such as that they are monotone.
  `SigmaFinite` is defined in terms of this: `μ` is σ-finite if there exists a sequence of
  finite spanning sets in the collection of all measurable sets. -/
-- Porting note(#5171): this linter isn't ported yet.
-- @[nolint has_nonempty_instance]
structure FiniteSpanningSetsIn {m0 : MeasurableSpace α} (μ : Measure α) (C : Set (Set α)) where
  protected set : ℕ → Set α
  protected set_mem : ∀ i, set i ∈ C
  protected finite : ∀ i, μ (set i) < ∞
  protected spanning : ⋃ i, set i = univ
#align measure_theory.measure.finite_spanning_sets_in MeasureTheory.Measure.FiniteSpanningSetsIn
#align measure_theory.measure.finite_spanning_sets_in.set MeasureTheory.Measure.FiniteSpanningSetsIn.set
#align measure_theory.measure.finite_spanning_sets_in.set_mem MeasureTheory.Measure.FiniteSpanningSetsIn.set_mem
#align measure_theory.measure.finite_spanning_sets_in.finite MeasureTheory.Measure.FiniteSpanningSetsIn.finite
#align measure_theory.measure.finite_spanning_sets_in.spanning MeasureTheory.Measure.FiniteSpanningSetsIn.spanning

end Measure

open Measure

section SFinite

/-- A measure is called s-finite if it is a countable sum of finite measures. -/
class SFinite (μ : Measure α) : Prop where
  out' : ∃ m : ℕ → Measure α, (∀ n, IsFiniteMeasure (m n)) ∧ μ = Measure.sum m

/-- A sequence of finite measures such that `μ = sum (sFiniteSeq μ)` (see `sum_sFiniteSeq`). -/
noncomputable
def sFiniteSeq (μ : Measure α) [h : SFinite μ] : ℕ → Measure α := h.1.choose

instance isFiniteMeasure_sFiniteSeq [h : SFinite μ] (n : ℕ) : IsFiniteMeasure (sFiniteSeq μ n) :=
  h.1.choose_spec.1 n

lemma sum_sFiniteSeq (μ : Measure α) [h : SFinite μ] : sum (sFiniteSeq μ) = μ :=
  h.1.choose_spec.2.symm

/-- A countable sum of finite measures is s-finite.
This lemma is superseeded by the instance below. -/
lemma sfinite_sum_of_countable [Countable ι]
    (m : ι → Measure α) [∀ n, IsFiniteMeasure (m n)] : SFinite (Measure.sum m) := by
  classical
  obtain ⟨f, hf⟩ : ∃ f : ι → ℕ, Function.Injective f := Countable.exists_injective_nat ι
  refine ⟨_, fun n ↦ ?_, (sum_extend_zero hf m).symm⟩
  rcases em (n ∈ range f) with ⟨i, rfl⟩ | hn
  · rw [hf.extend_apply]
    infer_instance
  · rw [Function.extend_apply' _ _ _ hn, Pi.zero_apply]
    infer_instance

instance [Countable ι] (m : ι → Measure α) [∀ n, SFinite (m n)] : SFinite (Measure.sum m) := by
  change SFinite (Measure.sum (fun i ↦ m i))
  simp_rw [← sum_sFiniteSeq (m _), Measure.sum_sum]
  apply sfinite_sum_of_countable

instance [SFinite μ] [SFinite ν] : SFinite (μ + ν) := by
  refine ⟨fun n ↦ sFiniteSeq μ n + sFiniteSeq ν n, inferInstance, ?_⟩
  ext s hs
  simp only [Measure.add_apply, sum_apply _ hs]
  rw [tsum_add ENNReal.summable ENNReal.summable, ← sum_apply _ hs, ← sum_apply _ hs,
    sum_sFiniteSeq, sum_sFiniteSeq]

instance [SFinite μ] (s : Set α) : SFinite (μ.restrict s) :=
  ⟨fun n ↦ (sFiniteSeq μ n).restrict s, fun n ↦ inferInstance,
    by rw [← restrict_sum_of_countable, sum_sFiniteSeq]⟩

end SFinite

/-- A measure `μ` is called σ-finite if there is a countable collection of sets
 `{ A i | i ∈ ℕ }` such that `μ (A i) < ∞` and `⋃ i, A i = s`. -/
class SigmaFinite {m0 : MeasurableSpace α} (μ : Measure α) : Prop where
  out' : Nonempty (μ.FiniteSpanningSetsIn univ)
#align measure_theory.sigma_finite MeasureTheory.SigmaFinite
#align measure_theory.sigma_finite.out' MeasureTheory.SigmaFinite.out'

theorem sigmaFinite_iff : SigmaFinite μ ↔ Nonempty (μ.FiniteSpanningSetsIn univ) :=
  ⟨fun h => h.1, fun h => ⟨h⟩⟩
#align measure_theory.sigma_finite_iff MeasureTheory.sigmaFinite_iff

theorem SigmaFinite.out (h : SigmaFinite μ) : Nonempty (μ.FiniteSpanningSetsIn univ) :=
  h.1
#align measure_theory.sigma_finite.out MeasureTheory.SigmaFinite.out

/-- If `μ` is σ-finite it has finite spanning sets in the collection of all measurable sets. -/
def Measure.toFiniteSpanningSetsIn (μ : Measure α) [h : SigmaFinite μ] :
    μ.FiniteSpanningSetsIn { s | MeasurableSet s } where
  set n := toMeasurable μ (h.out.some.set n)
  set_mem n := measurableSet_toMeasurable _ _
  finite n := by
    rw [measure_toMeasurable]
    exact h.out.some.finite n
  spanning := eq_univ_of_subset (iUnion_mono fun n => subset_toMeasurable _ _) h.out.some.spanning
#align measure_theory.measure.to_finite_spanning_sets_in MeasureTheory.Measure.toFiniteSpanningSetsIn

/-- A noncomputable way to get a monotone collection of sets that span `univ` and have finite
  measure using `Classical.choose`. This definition satisfies monotonicity in addition to all other
  properties in `SigmaFinite`. -/
def spanningSets (μ : Measure α) [SigmaFinite μ] (i : ℕ) : Set α :=
  Accumulate μ.toFiniteSpanningSetsIn.set i
#align measure_theory.spanning_sets MeasureTheory.spanningSets

theorem monotone_spanningSets (μ : Measure α) [SigmaFinite μ] : Monotone (spanningSets μ) :=
  monotone_accumulate
#align measure_theory.monotone_spanning_sets MeasureTheory.monotone_spanningSets

theorem measurable_spanningSets (μ : Measure α) [SigmaFinite μ] (i : ℕ) :
    MeasurableSet (spanningSets μ i) :=
  MeasurableSet.iUnion fun j => MeasurableSet.iUnion fun _ => μ.toFiniteSpanningSetsIn.set_mem j
#align measure_theory.measurable_spanning_sets MeasureTheory.measurable_spanningSets

theorem measure_spanningSets_lt_top (μ : Measure α) [SigmaFinite μ] (i : ℕ) :
    μ (spanningSets μ i) < ∞ :=
  measure_biUnion_lt_top (finite_le_nat i) fun j _ => (μ.toFiniteSpanningSetsIn.finite j).ne
#align measure_theory.measure_spanning_sets_lt_top MeasureTheory.measure_spanningSets_lt_top

theorem iUnion_spanningSets (μ : Measure α) [SigmaFinite μ] : ⋃ i : ℕ, spanningSets μ i = univ :=
  by simp_rw [spanningSets, iUnion_accumulate, μ.toFiniteSpanningSetsIn.spanning]
#align measure_theory.Union_spanning_sets MeasureTheory.iUnion_spanningSets

theorem isCountablySpanning_spanningSets (μ : Measure α) [SigmaFinite μ] :
    IsCountablySpanning (range (spanningSets μ)) :=
  ⟨spanningSets μ, mem_range_self, iUnion_spanningSets μ⟩
#align measure_theory.is_countably_spanning_spanning_sets MeasureTheory.isCountablySpanning_spanningSets

open scoped Classical in
/-- `spanningSetsIndex μ x` is the least `n : ℕ` such that `x ∈ spanningSets μ n`. -/
noncomputable def spanningSetsIndex (μ : Measure α) [SigmaFinite μ] (x : α) : ℕ :=
  Nat.find <| iUnion_eq_univ_iff.1 (iUnion_spanningSets μ) x
#align measure_theory.spanning_sets_index MeasureTheory.spanningSetsIndex

open scoped Classical in
theorem measurable_spanningSetsIndex (μ : Measure α) [SigmaFinite μ] :
    Measurable (spanningSetsIndex μ) :=
  measurable_find _ <| measurable_spanningSets μ
#align measure_theory.measurable_spanning_sets_index MeasureTheory.measurable_spanningSetsIndex

open scoped Classical in
theorem preimage_spanningSetsIndex_singleton (μ : Measure α) [SigmaFinite μ] (n : ℕ) :
    spanningSetsIndex μ ⁻¹' {n} = disjointed (spanningSets μ) n :=
  preimage_find_eq_disjointed _ _ _
#align measure_theory.preimage_spanning_sets_index_singleton MeasureTheory.preimage_spanningSetsIndex_singleton

theorem spanningSetsIndex_eq_iff (μ : Measure α) [SigmaFinite μ] {x : α} {n : ℕ} :
    spanningSetsIndex μ x = n ↔ x ∈ disjointed (spanningSets μ) n := by
  convert Set.ext_iff.1 (preimage_spanningSetsIndex_singleton μ n) x
#align measure_theory.spanning_sets_index_eq_iff MeasureTheory.spanningSetsIndex_eq_iff

theorem mem_disjointed_spanningSetsIndex (μ : Measure α) [SigmaFinite μ] (x : α) :
    x ∈ disjointed (spanningSets μ) (spanningSetsIndex μ x) :=
  (spanningSetsIndex_eq_iff μ).1 rfl
#align measure_theory.mem_disjointed_spanning_sets_index MeasureTheory.mem_disjointed_spanningSetsIndex

theorem mem_spanningSetsIndex (μ : Measure α) [SigmaFinite μ] (x : α) :
    x ∈ spanningSets μ (spanningSetsIndex μ x) :=
  disjointed_subset _ _ (mem_disjointed_spanningSetsIndex μ x)
#align measure_theory.mem_spanning_sets_index MeasureTheory.mem_spanningSetsIndex

theorem mem_spanningSets_of_index_le (μ : Measure α) [SigmaFinite μ] (x : α) {n : ℕ}
    (hn : spanningSetsIndex μ x ≤ n) : x ∈ spanningSets μ n :=
  monotone_spanningSets μ hn (mem_spanningSetsIndex μ x)
#align measure_theory.mem_spanning_sets_of_index_le MeasureTheory.mem_spanningSets_of_index_le

theorem eventually_mem_spanningSets (μ : Measure α) [SigmaFinite μ] (x : α) :
    ∀ᶠ n in atTop, x ∈ spanningSets μ n :=
  eventually_atTop.2 ⟨spanningSetsIndex μ x, fun _ => mem_spanningSets_of_index_le μ x⟩
#align measure_theory.eventually_mem_spanning_sets MeasureTheory.eventually_mem_spanningSets

theorem sum_restrict_disjointed_spanningSets (μ : Measure α) [SigmaFinite μ] :
    sum (fun n ↦ μ.restrict (disjointed (spanningSets μ) n)) = μ := by
  rw [← restrict_iUnion (disjoint_disjointed _)
      (MeasurableSet.disjointed (measurable_spanningSets _)),
    iUnion_disjointed, iUnion_spanningSets, restrict_univ]

instance (priority := 100) [SigmaFinite μ] : SFinite μ := by
  have : ∀ n, Fact (μ (disjointed (spanningSets μ) n) < ∞) :=
    fun n ↦ ⟨(measure_mono (disjointed_subset _ _)).trans_lt (measure_spanningSets_lt_top μ n)⟩
  exact ⟨⟨fun n ↦ μ.restrict (disjointed (spanningSets μ) n), fun n ↦ by infer_instance,
    (sum_restrict_disjointed_spanningSets μ).symm⟩⟩

namespace Measure

/-- A set in a σ-finite space has zero measure if and only if its intersection with
all members of the countable family of finite measure spanning sets has zero measure. -/
theorem forall_measure_inter_spanningSets_eq_zero [MeasurableSpace α] {μ : Measure α}
    [SigmaFinite μ] (s : Set α) : (∀ n, μ (s ∩ spanningSets μ n) = 0) ↔ μ s = 0 := by
  nth_rw 2 [show s = ⋃ n, s ∩ spanningSets μ n by
      rw [← inter_iUnion, iUnion_spanningSets, inter_univ] ]
  rw [measure_iUnion_null_iff]
#align measure_theory.measure.forall_measure_inter_spanning_sets_eq_zero MeasureTheory.Measure.forall_measure_inter_spanningSets_eq_zero

/-- A set in a σ-finite space has positive measure if and only if its intersection with
some member of the countable family of finite measure spanning sets has positive measure. -/
theorem exists_measure_inter_spanningSets_pos [MeasurableSpace α] {μ : Measure α} [SigmaFinite μ]
    (s : Set α) : (∃ n, 0 < μ (s ∩ spanningSets μ n)) ↔ 0 < μ s := by
  rw [← not_iff_not]
  simp only [not_exists, not_lt, nonpos_iff_eq_zero]
  exact forall_measure_inter_spanningSets_eq_zero s
#align measure_theory.measure.exists_measure_inter_spanning_sets_pos MeasureTheory.Measure.exists_measure_inter_spanningSets_pos

/-- If the union of a.e.-disjoint null-measurable sets has finite measure, then there are only
finitely many members of the union whose measure exceeds any given positive number. -/
theorem finite_const_le_meas_of_disjoint_iUnion₀ {ι : Type*} [MeasurableSpace α] (μ : Measure α)
    {ε : ℝ≥0∞} (ε_pos : 0 < ε) {As : ι → Set α} (As_mble : ∀ i : ι, NullMeasurableSet (As i) μ)
    (As_disj : Pairwise (AEDisjoint μ on As)) (Union_As_finite : μ (⋃ i, As i) ≠ ∞) :
    Set.Finite { i : ι | ε ≤ μ (As i) } :=
  ENNReal.finite_const_le_of_tsum_ne_top
    (ne_top_of_le_ne_top Union_As_finite (tsum_meas_le_meas_iUnion_of_disjoint₀ μ As_mble As_disj))
    ε_pos.ne'

/-- If the union of disjoint measurable sets has finite measure, then there are only
finitely many members of the union whose measure exceeds any given positive number. -/
theorem finite_const_le_meas_of_disjoint_iUnion {ι : Type*} [MeasurableSpace α] (μ : Measure α)
    {ε : ℝ≥0∞} (ε_pos : 0 < ε) {As : ι → Set α} (As_mble : ∀ i : ι, MeasurableSet (As i))
    (As_disj : Pairwise (Disjoint on As)) (Union_As_finite : μ (⋃ i, As i) ≠ ∞) :
    Set.Finite { i : ι | ε ≤ μ (As i) } :=
  finite_const_le_meas_of_disjoint_iUnion₀ μ ε_pos (fun i ↦ (As_mble i).nullMeasurableSet)
    (fun _ _ h ↦ Disjoint.aedisjoint (As_disj h)) Union_As_finite
#align measure_theory.measure.finite_const_le_meas_of_disjoint_Union MeasureTheory.Measure.finite_const_le_meas_of_disjoint_iUnion

/-- If all elements of an infinite set have measure uniformly separated from zero,
then the set has infinite measure. -/
theorem _root_.Set.Infinite.meas_eq_top [MeasurableSingletonClass α]
    {s : Set α} (hs : s.Infinite) (h' : ∃ ε, ε ≠ 0 ∧ ∀ x ∈ s, ε ≤ μ {x}) : μ s = ∞ := top_unique <|
  let ⟨ε, hne, hε⟩ := h'; have := hs.to_subtype
  calc
    ∞ = ∑' _ : s, ε := (ENNReal.tsum_const_eq_top_of_ne_zero hne).symm
    _ ≤ ∑' x : s, μ {x.1} := ENNReal.tsum_le_tsum fun x ↦ hε x x.2
    _ ≤ μ (⋃ x : s, {x.1}) := tsum_meas_le_meas_iUnion_of_disjoint _
      (fun _ ↦ MeasurableSet.singleton _) fun x y hne ↦ by simpa [Subtype.val_inj]
    _ = μ s := by simp

/-- If the union of a.e.-disjoint null-measurable sets has finite measure, then there are only
countably many members of the union whose measure is positive. -/
theorem countable_meas_pos_of_disjoint_of_meas_iUnion_ne_top₀ {ι : Type*} {_ : MeasurableSpace α}
    (μ : Measure α) {As : ι → Set α} (As_mble : ∀ i : ι, NullMeasurableSet (As i) μ)
    (As_disj : Pairwise (AEDisjoint μ on As)) (Union_As_finite : μ (⋃ i, As i) ≠ ∞) :
    Set.Countable { i : ι | 0 < μ (As i) } := by
  set posmeas := { i : ι | 0 < μ (As i) } with posmeas_def
  rcases exists_seq_strictAnti_tendsto' (zero_lt_one : (0 : ℝ≥0∞) < 1) with
    ⟨as, _, as_mem, as_lim⟩
  set fairmeas := fun n : ℕ => { i : ι | as n ≤ μ (As i) }
  have countable_union : posmeas = ⋃ n, fairmeas n := by
    have fairmeas_eq : ∀ n, fairmeas n = (fun i => μ (As i)) ⁻¹' Ici (as n) := fun n => by
      simp only [fairmeas]
      rfl
    simpa only [fairmeas_eq, posmeas_def, ← preimage_iUnion,
      iUnion_Ici_eq_Ioi_of_lt_of_tendsto (0 : ℝ≥0∞) (fun n => (as_mem n).1) as_lim]
  rw [countable_union]
  refine' countable_iUnion fun n => Finite.countable _
  exact finite_const_le_meas_of_disjoint_iUnion₀ μ (as_mem n).1 As_mble As_disj Union_As_finite

/-- If the union of disjoint measurable sets has finite measure, then there are only
countably many members of the union whose measure is positive. -/
theorem countable_meas_pos_of_disjoint_of_meas_iUnion_ne_top {ι : Type*} {_ : MeasurableSpace α}
    (μ : Measure α) {As : ι → Set α} (As_mble : ∀ i : ι, MeasurableSet (As i))
    (As_disj : Pairwise (Disjoint on As)) (Union_As_finite : μ (⋃ i, As i) ≠ ∞) :
    Set.Countable { i : ι | 0 < μ (As i) } :=
  countable_meas_pos_of_disjoint_of_meas_iUnion_ne_top₀ μ (fun i ↦ (As_mble i).nullMeasurableSet)
    ((fun _ _ h ↦ Disjoint.aedisjoint (As_disj h))) Union_As_finite
#align measure_theory.measure.countable_meas_pos_of_disjoint_of_meas_Union_ne_top MeasureTheory.Measure.countable_meas_pos_of_disjoint_of_meas_iUnion_ne_top

/-- In an s-finite space, among disjoint null-measurable sets, only countably many can have positive
measure. -/
theorem countable_meas_pos_of_disjoint_iUnion₀ {ι : Type*} { _ : MeasurableSpace α} {μ : Measure α}
    [SFinite μ] {As : ι → Set α} (As_mble : ∀ i : ι, NullMeasurableSet (As i) μ)
    (As_disj : Pairwise (AEDisjoint μ on As)) :
    Set.Countable { i : ι | 0 < μ (As i) } := by
  rw [← sum_sFiniteSeq μ] at As_disj As_mble ⊢
  have obs : { i : ι | 0 < sum (sFiniteSeq μ) (As i) }
      ⊆ ⋃ n, { i : ι | 0 < sFiniteSeq μ n (As i) } := by
    intro i hi
    by_contra con
    simp only [mem_iUnion, mem_setOf_eq, not_exists, not_lt, nonpos_iff_eq_zero] at *
    rw [sum_apply₀] at hi
    · simp_rw [con] at hi
      simp at hi
    · exact As_mble i
  apply Countable.mono obs
  refine countable_iUnion fun n ↦ ?_
  apply countable_meas_pos_of_disjoint_of_meas_iUnion_ne_top₀
  · exact fun i ↦ (As_mble i).mono (le_sum _ _)
  · exact fun i j hij ↦ AEDisjoint.of_le (As_disj hij) (le_sum _ _)
  · exact measure_ne_top _ (⋃ i, As i)

/-- In an s-finite space, among disjoint measurable sets, only countably many can have positive
measure. -/
theorem countable_meas_pos_of_disjoint_iUnion {ι : Type*} {_ : MeasurableSpace α} {μ : Measure α}
    [SFinite μ] {As : ι → Set α} (As_mble : ∀ i : ι, MeasurableSet (As i))
    (As_disj : Pairwise (Disjoint on As)) : Set.Countable { i : ι | 0 < μ (As i) } :=
  countable_meas_pos_of_disjoint_iUnion₀ (fun i ↦ (As_mble i).nullMeasurableSet)
    ((fun _ _ h ↦ Disjoint.aedisjoint (As_disj h)))
#align measure_theory.measure.countable_meas_pos_of_disjoint_Union MeasureTheory.Measure.countable_meas_pos_of_disjoint_iUnion

theorem countable_meas_level_set_pos₀ {α β : Type*} {_ : MeasurableSpace α} {μ : Measure α}
    [SFinite μ] [MeasurableSpace β] [MeasurableSingletonClass β] {g : α → β}
    (g_mble : NullMeasurable g μ) : Set.Countable { t : β | 0 < μ { a : α | g a = t } } := by
  have level_sets_disjoint : Pairwise (Disjoint on fun t : β => { a : α | g a = t }) :=
    fun s t hst => Disjoint.preimage g (disjoint_singleton.mpr hst)
  exact Measure.countable_meas_pos_of_disjoint_iUnion₀
    (fun b => g_mble (‹MeasurableSingletonClass β›.measurableSet_singleton b))
    ((fun _ _ h ↦ Disjoint.aedisjoint (level_sets_disjoint h)))

theorem countable_meas_level_set_pos {α β : Type*} {_ : MeasurableSpace α} {μ : Measure α}
    [SFinite μ] [MeasurableSpace β] [MeasurableSingletonClass β] {g : α → β}
    (g_mble : Measurable g) : Set.Countable { t : β | 0 < μ { a : α | g a = t } } :=
  countable_meas_level_set_pos₀ g_mble.nullMeasurable
#align measure_theory.measure.countable_meas_level_set_pos MeasureTheory.Measure.countable_meas_level_set_pos

/-- If a measure `μ` is the sum of a countable family `mₙ`, and a set `t` has finite measure for
each `mₙ`, then its measurable superset `toMeasurable μ t` (which has the same measure as `t`)
satisfies, for any measurable set `s`, the equality `μ (toMeasurable μ t ∩ s) = μ (t ∩ s)`. -/
theorem measure_toMeasurable_inter_of_sum {s : Set α} (hs : MeasurableSet s) {t : Set α}
    {m : ℕ → Measure α} (hv : ∀ n, m n t ≠ ∞) (hμ : μ = sum m) :
    μ (toMeasurable μ t ∩ s) = μ (t ∩ s) := by
  -- we show that there is a measurable superset of `t` satisfying the conclusion for any
  -- measurable set `s`. It is built for each measure `mₙ` using `toMeasurable`
  -- (which is well behaved for finite measure sets thanks to `measure_toMeasurable_inter`), and
  -- then taking the intersection over `n`.
  have A : ∃ t', t' ⊇ t ∧ MeasurableSet t' ∧ ∀ u, MeasurableSet u → μ (t' ∩ u) = μ (t ∩ u) := by
    let w n := toMeasurable (m n) t
    have T : t ⊆ ⋂ n, w n := subset_iInter (fun i ↦ subset_toMeasurable (m i) t)
    have M : MeasurableSet (⋂ n, w n) :=
      MeasurableSet.iInter (fun i ↦ measurableSet_toMeasurable (m i) t)
    refine ⟨⋂ n, w n, T, M, fun u hu ↦ ?_⟩
    refine le_antisymm ?_ (measure_mono (inter_subset_inter_left _ T))
    rw [hμ, sum_apply _ (M.inter hu)]
    apply le_trans _ (le_sum_apply _ _)
    apply ENNReal.tsum_le_tsum (fun i ↦ ?_)
    calc
    m i ((⋂ n, w n) ∩ u) ≤ m i (w i ∩ u) :=
      measure_mono (inter_subset_inter_left _ (iInter_subset _ _))
    _ = m i (t ∩ u) := measure_toMeasurable_inter hu (hv i)
  -- thanks to the definition of `toMeasurable`, the previous property will also be shared
  -- by `toMeasurable μ t`, which is enough to conclude the proof.
  rw [toMeasurable]
  split_ifs with ht
  · apply measure_congr
    exact ae_eq_set_inter ht.choose_spec.2.2 (ae_eq_refl _)
  · exact A.choose_spec.2.2 s hs

/-- If a set `t` is covered by a countable family of finite measure sets, then its measurable
superset `toMeasurable μ t` (which has the same measure as `t`) satisfies,
for any measurable set `s`, the equality `μ (toMeasurable μ t ∩ s) = μ (t ∩ s)`. -/
theorem measure_toMeasurable_inter_of_cover {s : Set α} (hs : MeasurableSet s) {t : Set α}
    {v : ℕ → Set α} (hv : t ⊆ ⋃ n, v n) (h'v : ∀ n, μ (t ∩ v n) ≠ ∞) :
    μ (toMeasurable μ t ∩ s) = μ (t ∩ s) := by
  -- we show that there is a measurable superset of `t` satisfying the conclusion for any
  -- measurable set `s`. It is built on each member of a spanning family using `toMeasurable`
  -- (which is well behaved for finite measure sets thanks to `measure_toMeasurable_inter`), and
  -- the desired property passes to the union.
  have A : ∃ t', t' ⊇ t ∧ MeasurableSet t' ∧ ∀ u, MeasurableSet u → μ (t' ∩ u) = μ (t ∩ u) := by
    let w n := toMeasurable μ (t ∩ v n)
    have hw : ∀ n, μ (w n) < ∞ := by
      intro n
      simp_rw [w, measure_toMeasurable]
      exact (h'v n).lt_top
    set t' := ⋃ n, toMeasurable μ (t ∩ disjointed w n) with ht'
    have tt' : t ⊆ t' :=
      calc
        t ⊆ ⋃ n, t ∩ disjointed w n := by
          rw [← inter_iUnion, iUnion_disjointed, inter_iUnion]
          intro x hx
          rcases mem_iUnion.1 (hv hx) with ⟨n, hn⟩
          refine' mem_iUnion.2 ⟨n, _⟩
          have : x ∈ t ∩ v n := ⟨hx, hn⟩
          exact ⟨hx, subset_toMeasurable μ _ this⟩
        _ ⊆ ⋃ n, toMeasurable μ (t ∩ disjointed w n) :=
          iUnion_mono fun n => subset_toMeasurable _ _
    refine' ⟨t', tt', MeasurableSet.iUnion fun n => measurableSet_toMeasurable μ _, fun u hu => _⟩
    apply le_antisymm _ (measure_mono (inter_subset_inter tt' Subset.rfl))
    calc
      μ (t' ∩ u) ≤ ∑' n, μ (toMeasurable μ (t ∩ disjointed w n) ∩ u) := by
        rw [ht', iUnion_inter]
        exact measure_iUnion_le _
      _ = ∑' n, μ (t ∩ disjointed w n ∩ u) := by
        congr 1
        ext1 n
        apply measure_toMeasurable_inter hu
        apply ne_of_lt
        calc
          μ (t ∩ disjointed w n) ≤ μ (t ∩ w n) :=
            measure_mono (inter_subset_inter_right _ (disjointed_le w n))
          _ ≤ μ (w n) := measure_mono (inter_subset_right _ _)
          _ < ∞ := hw n
      _ = ∑' n, μ.restrict (t ∩ u) (disjointed w n) := by
        congr 1
        ext1 n
        rw [restrict_apply, inter_comm t _, inter_assoc]
        refine MeasurableSet.disjointed (fun n => ?_) n
        exact measurableSet_toMeasurable _ _
      _ = μ.restrict (t ∩ u) (⋃ n, disjointed w n) := by
        rw [measure_iUnion]
        · exact disjoint_disjointed _
        · intro i
          refine MeasurableSet.disjointed (fun n => ?_) i
          exact measurableSet_toMeasurable _ _
      _ ≤ μ.restrict (t ∩ u) univ := measure_mono (subset_univ _)
      _ = μ (t ∩ u) := by rw [restrict_apply MeasurableSet.univ, univ_inter]
  -- thanks to the definition of `toMeasurable`, the previous property will also be shared
  -- by `toMeasurable μ t`, which is enough to conclude the proof.
  rw [toMeasurable]
  split_ifs with ht
  · apply measure_congr
    exact ae_eq_set_inter ht.choose_spec.2.2 (ae_eq_refl _)
  · exact A.choose_spec.2.2 s hs
#align measure_theory.measure.measure_to_measurable_inter_of_cover MeasureTheory.Measure.measure_toMeasurable_inter_of_cover

theorem restrict_toMeasurable_of_cover {s : Set α} {v : ℕ → Set α} (hv : s ⊆ ⋃ n, v n)
    (h'v : ∀ n, μ (s ∩ v n) ≠ ∞) : μ.restrict (toMeasurable μ s) = μ.restrict s :=
  ext fun t ht => by
    simp only [restrict_apply ht, inter_comm t, measure_toMeasurable_inter_of_cover ht hv h'v]
#align measure_theory.measure.restrict_to_measurable_of_cover MeasureTheory.Measure.restrict_toMeasurable_of_cover

/-- The measurable superset `toMeasurable μ t` of `t` (which has the same measure as `t`)
satisfies, for any measurable set `s`, the equality `μ (toMeasurable μ t ∩ s) = μ (t ∩ s)`.
This only holds when `μ` is s-finite -- for example for σ-finite measures. For a version without
this assumption (but requiring that `t` has finite measure), see `measure_toMeasurable_inter`. -/
theorem measure_toMeasurable_inter_of_sFinite [SFinite μ] {s : Set α} (hs : MeasurableSet s)
    (t : Set α) : μ (toMeasurable μ t ∩ s) = μ (t ∩ s) :=
  measure_toMeasurable_inter_of_sum hs (fun _ ↦ measure_ne_top _ t) (sum_sFiniteSeq μ).symm
#align measure_theory.measure.measure_to_measurable_inter_of_sigma_finite MeasureTheory.Measure.measure_toMeasurable_inter_of_sFinite

@[simp]
theorem restrict_toMeasurable_of_sFinite [SFinite μ] (s : Set α) :
    μ.restrict (toMeasurable μ s) = μ.restrict s :=
  ext fun t ht => by
    rw [restrict_apply ht, inter_comm t, measure_toMeasurable_inter_of_sFinite ht,
      restrict_apply ht, inter_comm t]
#align measure_theory.measure.restrict_to_measurable_of_sigma_finite MeasureTheory.Measure.restrict_toMeasurable_of_sFinite

/-- Auxiliary lemma for `iSup_restrict_spanningSets`. -/
theorem iSup_restrict_spanningSets_of_measurableSet [SigmaFinite μ] (hs : MeasurableSet s) :
    ⨆ i, μ.restrict (spanningSets μ i) s = μ s :=
  calc
    ⨆ i, μ.restrict (spanningSets μ i) s = μ.restrict (⋃ i, spanningSets μ i) s :=
      (restrict_iUnion_apply_eq_iSup (monotone_spanningSets μ).directed_le hs).symm
    _ = μ s := by rw [iUnion_spanningSets, restrict_univ]
#align measure_theory.measure.supr_restrict_spanning_sets MeasureTheory.Measure.iSup_restrict_spanningSets_of_measurableSet

theorem iSup_restrict_spanningSets [SigmaFinite μ] (s : Set α) :
    ⨆ i, μ.restrict (spanningSets μ i) s = μ s := by
  rw [← measure_toMeasurable s,
    ← iSup_restrict_spanningSets_of_measurableSet (measurableSet_toMeasurable _ _)]
  simp_rw [restrict_apply' (measurable_spanningSets μ _), Set.inter_comm s,
    ← restrict_apply (measurable_spanningSets μ _), ← restrict_toMeasurable_of_sFinite s,
    restrict_apply (measurable_spanningSets μ _), Set.inter_comm _ (toMeasurable μ s)]

/-- In a σ-finite space, any measurable set of measure `> r` contains a measurable subset of
finite measure `> r`. -/
theorem exists_subset_measure_lt_top [SigmaFinite μ] {r : ℝ≥0∞} (hs : MeasurableSet s)
    (h's : r < μ s) : ∃ t, MeasurableSet t ∧ t ⊆ s ∧ r < μ t ∧ μ t < ∞ := by
  rw [← iSup_restrict_spanningSets,
    @lt_iSup_iff _ _ _ r fun i : ℕ => μ.restrict (spanningSets μ i) s] at h's
  rcases h's with ⟨n, hn⟩
  simp only [restrict_apply hs] at hn
  refine'
    ⟨s ∩ spanningSets μ n, hs.inter (measurable_spanningSets _ _), inter_subset_left _ _, hn, _⟩
  exact (measure_mono (inter_subset_right _ _)).trans_lt (measure_spanningSets_lt_top _ _)
#align measure_theory.measure.exists_subset_measure_lt_top MeasureTheory.Measure.exists_subset_measure_lt_top

namespace FiniteSpanningSetsIn

variable {C D : Set (Set α)}

/-- If `μ` has finite spanning sets in `C` and `C ∩ {s | μ s < ∞} ⊆ D` then `μ` has finite spanning
sets in `D`. -/
protected def mono' (h : μ.FiniteSpanningSetsIn C) (hC : C ∩ { s | μ s < ∞ } ⊆ D) :
    μ.FiniteSpanningSetsIn D :=
  ⟨h.set, fun i => hC ⟨h.set_mem i, h.finite i⟩, h.finite, h.spanning⟩
#align measure_theory.measure.finite_spanning_sets_in.mono' MeasureTheory.Measure.FiniteSpanningSetsIn.mono'

/-- If `μ` has finite spanning sets in `C` and `C ⊆ D` then `μ` has finite spanning sets in `D`. -/
protected def mono (h : μ.FiniteSpanningSetsIn C) (hC : C ⊆ D) : μ.FiniteSpanningSetsIn D :=
  h.mono' fun _s hs => hC hs.1
#align measure_theory.measure.finite_spanning_sets_in.mono MeasureTheory.Measure.FiniteSpanningSetsIn.mono

/-- If `μ` has finite spanning sets in the collection of measurable sets `C`, then `μ` is σ-finite.
-/
protected theorem sigmaFinite (h : μ.FiniteSpanningSetsIn C) : SigmaFinite μ :=
  ⟨⟨h.mono <| subset_univ C⟩⟩
#align measure_theory.measure.finite_spanning_sets_in.sigma_finite MeasureTheory.Measure.FiniteSpanningSetsIn.sigmaFinite

/-- An extensionality for measures. It is `ext_of_generateFrom_of_iUnion` formulated in terms of
`FiniteSpanningSetsIn`. -/
protected theorem ext {ν : Measure α} {C : Set (Set α)} (hA : ‹_› = generateFrom C)
    (hC : IsPiSystem C) (h : μ.FiniteSpanningSetsIn C) (h_eq : ∀ s ∈ C, μ s = ν s) : μ = ν :=
  ext_of_generateFrom_of_iUnion C _ hA hC h.spanning h.set_mem (fun i => (h.finite i).ne) h_eq
#align measure_theory.measure.finite_spanning_sets_in.ext MeasureTheory.Measure.FiniteSpanningSetsIn.ext

protected theorem isCountablySpanning (h : μ.FiniteSpanningSetsIn C) : IsCountablySpanning C :=
  ⟨h.set, h.set_mem, h.spanning⟩
#align measure_theory.measure.finite_spanning_sets_in.is_countably_spanning MeasureTheory.Measure.FiniteSpanningSetsIn.isCountablySpanning

end FiniteSpanningSetsIn

theorem sigmaFinite_of_countable {S : Set (Set α)} (hc : S.Countable) (hμ : ∀ s ∈ S, μ s < ∞)
    (hU : ⋃₀ S = univ) : SigmaFinite μ := by
  obtain ⟨s, hμ, hs⟩ : ∃ s : ℕ → Set α, (∀ n, μ (s n) < ∞) ∧ ⋃ n, s n = univ
  exact (@exists_seq_cover_iff_countable _ (fun x => μ x < ∞) ⟨∅, by simp⟩).2 ⟨S, hc, hμ, hU⟩
  exact ⟨⟨⟨fun n => s n, fun _ => trivial, hμ, hs⟩⟩⟩
#align measure_theory.measure.sigma_finite_of_countable MeasureTheory.Measure.sigmaFinite_of_countable

/-- Given measures `μ`, `ν` where `ν ≤ μ`, `FiniteSpanningSetsIn.ofLe` provides the induced
`FiniteSpanningSet` with respect to `ν` from a `FiniteSpanningSet` with respect to `μ`. -/
def FiniteSpanningSetsIn.ofLE (h : ν ≤ μ) {C : Set (Set α)} (S : μ.FiniteSpanningSetsIn C) :
    ν.FiniteSpanningSetsIn C where
  set := S.set
  set_mem := S.set_mem
  finite n := lt_of_le_of_lt (le_iff'.1 h _) (S.finite n)
  spanning := S.spanning
#align measure_theory.measure.finite_spanning_sets_in.of_le MeasureTheory.Measure.FiniteSpanningSetsIn.ofLE

theorem sigmaFinite_of_le (μ : Measure α) [hs : SigmaFinite μ] (h : ν ≤ μ) : SigmaFinite ν :=
  ⟨hs.out.map <| FiniteSpanningSetsIn.ofLE h⟩
#align measure_theory.measure.sigma_finite_of_le MeasureTheory.Measure.sigmaFinite_of_le

@[simp] lemma add_right_inj (μ ν₁ ν₂ : Measure α) [SigmaFinite μ] :
    μ + ν₁ = μ + ν₂ ↔ ν₁ = ν₂ := by
  refine ⟨fun h ↦ ?_, fun h ↦ by rw [h]⟩
  rw [ext_iff_of_iUnion_eq_univ (iUnion_spanningSets μ)]
  intro i
  ext s hs
  rw [← ENNReal.add_right_inj (measure_mono (inter_subset_right s _) |>.trans_lt <|
    measure_spanningSets_lt_top μ i).ne]
  simp only [ext_iff', coe_add, Pi.add_apply] at h
  simp [hs, h]

@[simp] lemma add_left_inj (μ ν₁ ν₂ : Measure α) [SigmaFinite μ] :
    ν₁ + μ = ν₂ + μ ↔ ν₁ = ν₂ := by rw [add_comm _ μ, add_comm _ μ, μ.add_right_inj]

end Measure

/-- Every finite measure is σ-finite. -/
instance (priority := 100) IsFiniteMeasure.toSigmaFinite {_m0 : MeasurableSpace α} (μ : Measure α)
    [IsFiniteMeasure μ] : SigmaFinite μ :=
  ⟨⟨⟨fun _ => univ, fun _ => trivial, fun _ => measure_lt_top μ _, iUnion_const _⟩⟩⟩
#align measure_theory.is_finite_measure.to_sigma_finite MeasureTheory.IsFiniteMeasure.toSigmaFinite

theorem sigmaFinite_bot_iff (μ : @Measure α ⊥) : SigmaFinite μ ↔ IsFiniteMeasure μ := by
  refine'
    ⟨fun h => ⟨_⟩, fun h => by
      haveI := h
      infer_instance⟩
  haveI : SigmaFinite μ := h
  let s := spanningSets μ
  have hs_univ : ⋃ i, s i = Set.univ := iUnion_spanningSets μ
  have hs_meas : ∀ i, MeasurableSet[⊥] (s i) := measurable_spanningSets μ
  simp_rw [MeasurableSpace.measurableSet_bot_iff] at hs_meas
  by_cases h_univ_empty : (Set.univ : Set α) = ∅
  · rw [h_univ_empty, @measure_empty α ⊥]
    exact ENNReal.zero_ne_top.lt_top
  obtain ⟨i, hsi⟩ : ∃ i, s i = Set.univ := by
    by_contra! h_not_univ
    have h_empty : ∀ i, s i = ∅ := by simpa [h_not_univ] using hs_meas
    simp only [h_empty, iUnion_empty] at hs_univ
    exact h_univ_empty hs_univ.symm
  rw [← hsi]
  exact measure_spanningSets_lt_top μ i
#align measure_theory.sigma_finite_bot_iff MeasureTheory.sigmaFinite_bot_iff

instance Restrict.sigmaFinite (μ : Measure α) [SigmaFinite μ] (s : Set α) :
    SigmaFinite (μ.restrict s) := by
  refine' ⟨⟨⟨spanningSets μ, fun _ => trivial, fun i => _, iUnion_spanningSets μ⟩⟩⟩
  rw [Measure.restrict_apply (measurable_spanningSets μ i)]
  exact (measure_mono <| inter_subset_left _ _).trans_lt (measure_spanningSets_lt_top μ i)
#align measure_theory.restrict.sigma_finite MeasureTheory.Restrict.sigmaFinite

instance sum.sigmaFinite {ι} [Finite ι] (μ : ι → Measure α) [∀ i, SigmaFinite (μ i)] :
    SigmaFinite (sum μ) := by
  cases nonempty_fintype ι
  have : ∀ n, MeasurableSet (⋂ i : ι, spanningSets (μ i) n) := fun n =>
    MeasurableSet.iInter fun i => measurable_spanningSets (μ i) n
  refine' ⟨⟨⟨fun n => ⋂ i, spanningSets (μ i) n, fun _ => trivial, fun n => _, _⟩⟩⟩
  · rw [sum_apply _ (this n), tsum_fintype, ENNReal.sum_lt_top_iff]
    rintro i -
    exact (measure_mono <| iInter_subset _ i).trans_lt (measure_spanningSets_lt_top (μ i) n)
  · rw [iUnion_iInter_of_monotone]
    simp_rw [iUnion_spanningSets, iInter_univ]
    exact fun i => monotone_spanningSets (μ i)
#align measure_theory.sum.sigma_finite MeasureTheory.sum.sigmaFinite

instance Add.sigmaFinite (μ ν : Measure α) [SigmaFinite μ] [SigmaFinite ν] :
    SigmaFinite (μ + ν) := by
  rw [← sum_cond]
  refine' @sum.sigmaFinite _ _ _ _ _ (Bool.rec _ _) <;> simpa
#align measure_theory.add.sigma_finite MeasureTheory.Add.sigmaFinite

instance SMul.sigmaFinite {μ : Measure α} [SigmaFinite μ] (c : ℝ≥0) :
    MeasureTheory.SigmaFinite (c • μ) where
  out' :=
  ⟨{  set := spanningSets μ
      set_mem := fun _ ↦ trivial
<<<<<<< HEAD
      finite := fun i ↦ by
        simp only [Measure.smul_apply, nnreal_smul_coe_apply]
=======
      finite := by
        intro i
        simp only [Measure.coe_smul, Pi.smul_apply, nnreal_smul_coe_apply]
>>>>>>> daade172
        exact ENNReal.mul_lt_top ENNReal.coe_ne_top (measure_spanningSets_lt_top μ i).ne
      spanning := iUnion_spanningSets μ }⟩

theorem SigmaFinite.of_map (μ : Measure α) {f : α → β} (hf : AEMeasurable f μ)
    (h : SigmaFinite (μ.map f)) : SigmaFinite μ :=
  ⟨⟨⟨fun n => f ⁻¹' spanningSets (μ.map f) n, fun _ => trivial, fun n => by
        simp only [← map_apply_of_aemeasurable hf, measurable_spanningSets,
          measure_spanningSets_lt_top],
        by rw [← preimage_iUnion, iUnion_spanningSets, preimage_univ]⟩⟩⟩
#align measure_theory.sigma_finite.of_map MeasureTheory.SigmaFinite.of_map

theorem _root_.MeasurableEquiv.sigmaFinite_map {μ : Measure α} (f : α ≃ᵐ β) (h : SigmaFinite μ) :
    SigmaFinite (μ.map f) := by
  refine' SigmaFinite.of_map _ f.symm.measurable.aemeasurable _
  rwa [map_map f.symm.measurable f.measurable, f.symm_comp_self, Measure.map_id]
#align measurable_equiv.sigma_finite_map MeasurableEquiv.sigmaFinite_map

/-- Similar to `ae_of_forall_measure_lt_top_ae_restrict`, but where you additionally get the
  hypothesis that another σ-finite measure has finite values on `s`. -/
theorem ae_of_forall_measure_lt_top_ae_restrict' {μ : Measure α} (ν : Measure α) [SigmaFinite μ]
    [SigmaFinite ν] (P : α → Prop)
    (h : ∀ s, MeasurableSet s → μ s < ∞ → ν s < ∞ → ∀ᵐ x ∂μ.restrict s, P x) : ∀ᵐ x ∂μ, P x := by
  have : ∀ n, ∀ᵐ x ∂μ, x ∈ spanningSets (μ + ν) n → P x := by
    intro n
    have := h
      (spanningSets (μ + ν) n) (measurable_spanningSets _ _)
      ((self_le_add_right _ _).trans_lt (measure_spanningSets_lt_top (μ + ν) _))
      ((self_le_add_left _ _).trans_lt (measure_spanningSets_lt_top (μ + ν) _))
    exact (ae_restrict_iff' (measurable_spanningSets _ _)).mp this
  filter_upwards [ae_all_iff.2 this] with _ hx using hx _ (mem_spanningSetsIndex _ _)
#align measure_theory.ae_of_forall_measure_lt_top_ae_restrict' MeasureTheory.ae_of_forall_measure_lt_top_ae_restrict'

/-- To prove something for almost all `x` w.r.t. a σ-finite measure, it is sufficient to show that
  this holds almost everywhere in sets where the measure has finite value. -/
theorem ae_of_forall_measure_lt_top_ae_restrict {μ : Measure α} [SigmaFinite μ] (P : α → Prop)
    (h : ∀ s, MeasurableSet s → μ s < ∞ → ∀ᵐ x ∂μ.restrict s, P x) : ∀ᵐ x ∂μ, P x :=
  ae_of_forall_measure_lt_top_ae_restrict' μ P fun s hs h2s _ => h s hs h2s
#align measure_theory.ae_of_forall_measure_lt_top_ae_restrict MeasureTheory.ae_of_forall_measure_lt_top_ae_restrict

/-- A measure is called locally finite if it is finite in some neighborhood of each point. -/
class IsLocallyFiniteMeasure [TopologicalSpace α] (μ : Measure α) : Prop where
  finiteAtNhds : ∀ x, μ.FiniteAtFilter (𝓝 x)
#align measure_theory.is_locally_finite_measure MeasureTheory.IsLocallyFiniteMeasure
#align measure_theory.is_locally_finite_measure.finite_at_nhds MeasureTheory.IsLocallyFiniteMeasure.finiteAtNhds

-- see Note [lower instance priority]
instance (priority := 100) IsFiniteMeasure.toIsLocallyFiniteMeasure [TopologicalSpace α]
    (μ : Measure α) [IsFiniteMeasure μ] : IsLocallyFiniteMeasure μ :=
  ⟨fun _ => finiteAtFilter_of_finite _ _⟩
#align measure_theory.is_finite_measure.to_is_locally_finite_measure MeasureTheory.IsFiniteMeasure.toIsLocallyFiniteMeasure

theorem Measure.finiteAt_nhds [TopologicalSpace α] (μ : Measure α) [IsLocallyFiniteMeasure μ]
    (x : α) : μ.FiniteAtFilter (𝓝 x) :=
  IsLocallyFiniteMeasure.finiteAtNhds x
#align measure_theory.measure.finite_at_nhds MeasureTheory.Measure.finiteAt_nhds

theorem Measure.smul_finite (μ : Measure α) [IsFiniteMeasure μ] {c : ℝ≥0∞} (hc : c ≠ ∞) :
    IsFiniteMeasure (c • μ) := by
  lift c to ℝ≥0 using hc
  exact MeasureTheory.isFiniteMeasureSMulNNReal
#align measure_theory.measure.smul_finite MeasureTheory.Measure.smul_finite

theorem Measure.exists_isOpen_measure_lt_top [TopologicalSpace α] (μ : Measure α)
    [IsLocallyFiniteMeasure μ] (x : α) : ∃ s : Set α, x ∈ s ∧ IsOpen s ∧ μ s < ∞ := by
  simpa only [and_assoc] using (μ.finiteAt_nhds x).exists_mem_basis (nhds_basis_opens x)
#align measure_theory.measure.exists_is_open_measure_lt_top MeasureTheory.Measure.exists_isOpen_measure_lt_top

instance isLocallyFiniteMeasureSMulNNReal [TopologicalSpace α] (μ : Measure α)
    [IsLocallyFiniteMeasure μ] (c : ℝ≥0) : IsLocallyFiniteMeasure (c • μ) := by
  refine' ⟨fun x => _⟩
  rcases μ.exists_isOpen_measure_lt_top x with ⟨o, xo, o_open, μo⟩
  refine' ⟨o, o_open.mem_nhds xo, _⟩
  apply ENNReal.mul_lt_top _ μo.ne
  simp
#align measure_theory.is_locally_finite_measure_smul_nnreal MeasureTheory.isLocallyFiniteMeasureSMulNNReal

protected theorem Measure.isTopologicalBasis_isOpen_lt_top [TopologicalSpace α]
    (μ : Measure α) [IsLocallyFiniteMeasure μ] :
    TopologicalSpace.IsTopologicalBasis { s | IsOpen s ∧ μ s < ∞ } := by
  refine' TopologicalSpace.isTopologicalBasis_of_isOpen_of_nhds (fun s hs => hs.1) _
  intro x s xs hs
  rcases μ.exists_isOpen_measure_lt_top x with ⟨v, xv, hv, μv⟩
  refine' ⟨v ∩ s, ⟨hv.inter hs, lt_of_le_of_lt _ μv⟩, ⟨xv, xs⟩, inter_subset_right _ _⟩
  exact measure_mono (inter_subset_left _ _)
#align measure_theory.measure.is_topological_basis_is_open_lt_top MeasureTheory.Measure.isTopologicalBasis_isOpen_lt_top

/-- A measure `μ` is finite on compacts if any compact set `K` satisfies `μ K < ∞`. -/
class IsFiniteMeasureOnCompacts [TopologicalSpace α] (μ : Measure α) : Prop where
  protected lt_top_of_isCompact : ∀ ⦃K : Set α⦄, IsCompact K → μ K < ∞
#align measure_theory.is_finite_measure_on_compacts MeasureTheory.IsFiniteMeasureOnCompacts
#align measure_theory.is_finite_measure_on_compacts.lt_top_of_is_compact MeasureTheory.IsFiniteMeasureOnCompacts.lt_top_of_isCompact

/-- A compact subset has finite measure for a measure which is finite on compacts. -/
theorem _root_.IsCompact.measure_lt_top [TopologicalSpace α] {μ : Measure α}
    [IsFiniteMeasureOnCompacts μ] ⦃K : Set α⦄ (hK : IsCompact K) : μ K < ∞ :=
  IsFiniteMeasureOnCompacts.lt_top_of_isCompact hK
#align is_compact.measure_lt_top IsCompact.measure_lt_top

/-- A compact subset has finite measure for a measure which is finite on compacts. -/
theorem _root_.IsCompact.measure_ne_top [TopologicalSpace α] {μ : Measure α}
    [IsFiniteMeasureOnCompacts μ] ⦃K : Set α⦄ (hK : IsCompact K) : μ K ≠ ∞ :=
  hK.measure_lt_top.ne

/-- A bounded subset has finite measure for a measure which is finite on compact sets, in a
proper space. -/
theorem _root_.Bornology.IsBounded.measure_lt_top [PseudoMetricSpace α] [ProperSpace α]
    {μ : Measure α} [IsFiniteMeasureOnCompacts μ] ⦃s : Set α⦄ (hs : Bornology.IsBounded s) :
    μ s < ∞ :=
  calc
    μ s ≤ μ (closure s) := measure_mono subset_closure
    _ < ∞ := (Metric.isCompact_of_isClosed_isBounded isClosed_closure hs.closure).measure_lt_top
#align metric.bounded.measure_lt_top Bornology.IsBounded.measure_lt_top

theorem measure_closedBall_lt_top [PseudoMetricSpace α] [ProperSpace α] {μ : Measure α}
    [IsFiniteMeasureOnCompacts μ] {x : α} {r : ℝ} : μ (Metric.closedBall x r) < ∞ :=
  Metric.isBounded_closedBall.measure_lt_top
#align measure_theory.measure_closed_ball_lt_top MeasureTheory.measure_closedBall_lt_top

theorem measure_ball_lt_top [PseudoMetricSpace α] [ProperSpace α] {μ : Measure α}
    [IsFiniteMeasureOnCompacts μ] {x : α} {r : ℝ} : μ (Metric.ball x r) < ∞ :=
  Metric.isBounded_ball.measure_lt_top
#align measure_theory.measure_ball_lt_top MeasureTheory.measure_ball_lt_top

protected theorem IsFiniteMeasureOnCompacts.smul [TopologicalSpace α] (μ : Measure α)
    [IsFiniteMeasureOnCompacts μ] {c : ℝ≥0∞} (hc : c ≠ ∞) : IsFiniteMeasureOnCompacts (c • μ) :=
  ⟨fun _K hK => ENNReal.mul_lt_top hc hK.measure_lt_top.ne⟩
#align measure_theory.is_finite_measure_on_compacts.smul MeasureTheory.IsFiniteMeasureOnCompacts.smul

instance IsFiniteMeasureOnCompacts.smul_nnreal [TopologicalSpace α] (μ : Measure α)
    [IsFiniteMeasureOnCompacts μ] (c : ℝ≥0) : IsFiniteMeasureOnCompacts (c • μ) :=
  IsFiniteMeasureOnCompacts.smul μ coe_ne_top

instance instIsFiniteMeasureOnCompactsRestrict [TopologicalSpace α] {μ : Measure α}
    [IsFiniteMeasureOnCompacts μ] {s : Set α} : IsFiniteMeasureOnCompacts (μ.restrict s) :=
  ⟨fun _k hk ↦ (restrict_apply_le _ _).trans_lt hk.measure_lt_top⟩

instance (priority := 100) CompactSpace.isFiniteMeasure [TopologicalSpace α] [CompactSpace α]
    [IsFiniteMeasureOnCompacts μ] : IsFiniteMeasure μ :=
  ⟨IsFiniteMeasureOnCompacts.lt_top_of_isCompact isCompact_univ⟩
#align measure_theory.compact_space.is_finite_measure MeasureTheory.CompactSpace.isFiniteMeasure

instance (priority := 100) SigmaFinite.of_isFiniteMeasureOnCompacts [TopologicalSpace α]
    [SigmaCompactSpace α] (μ : Measure α) [IsFiniteMeasureOnCompacts μ] : SigmaFinite μ :=
  ⟨⟨{   set := compactCovering α
        set_mem := fun _ => trivial
        finite := fun n => (isCompact_compactCovering α n).measure_lt_top
        spanning := iUnion_compactCovering α }⟩⟩

-- see Note [lower instance priority]
instance (priority := 100) sigmaFinite_of_locallyFinite [TopologicalSpace α]
    [SecondCountableTopology α] [IsLocallyFiniteMeasure μ] : SigmaFinite μ := by
  choose s hsx hsμ using μ.finiteAt_nhds
  rcases TopologicalSpace.countable_cover_nhds hsx with ⟨t, htc, htU⟩
  refine' Measure.sigmaFinite_of_countable (htc.image s) (forall_mem_image.2 fun x _ => hsμ x) _
  rwa [sUnion_image]
#align measure_theory.sigma_finite_of_locally_finite MeasureTheory.sigmaFinite_of_locallyFinite

/-- A measure which is finite on compact sets in a locally compact space is locally finite. -/
instance (priority := 100) isLocallyFiniteMeasure_of_isFiniteMeasureOnCompacts [TopologicalSpace α]
    [WeaklyLocallyCompactSpace α] [IsFiniteMeasureOnCompacts μ] : IsLocallyFiniteMeasure μ :=
  ⟨fun x ↦
    let ⟨K, K_compact, K_mem⟩ := exists_compact_mem_nhds x
    ⟨K, K_mem, K_compact.measure_lt_top⟩⟩
#align measure_theory.is_locally_finite_measure_of_is_finite_measure_on_compacts MeasureTheory.isLocallyFiniteMeasure_of_isFiniteMeasureOnCompacts

theorem exists_pos_measure_of_cover [Countable ι] {U : ι → Set α} (hU : ⋃ i, U i = univ)
    (hμ : μ ≠ 0) : ∃ i, 0 < μ (U i) := by
  contrapose! hμ with H
  rw [← measure_univ_eq_zero, ← hU]
  exact measure_iUnion_null fun i => nonpos_iff_eq_zero.1 (H i)
#align measure_theory.exists_pos_measure_of_cover MeasureTheory.exists_pos_measure_of_cover

theorem exists_pos_preimage_ball [PseudoMetricSpace δ] (f : α → δ) (x : δ) (hμ : μ ≠ 0) :
    ∃ n : ℕ, 0 < μ (f ⁻¹' Metric.ball x n) :=
  exists_pos_measure_of_cover (by rw [← preimage_iUnion, Metric.iUnion_ball_nat, preimage_univ]) hμ
#align measure_theory.exists_pos_preimage_ball MeasureTheory.exists_pos_preimage_ball

theorem exists_pos_ball [PseudoMetricSpace α] (x : α) (hμ : μ ≠ 0) :
    ∃ n : ℕ, 0 < μ (Metric.ball x n) :=
  exists_pos_preimage_ball id x hμ
#align measure_theory.exists_pos_ball MeasureTheory.exists_pos_ball

/-- If a set has zero measure in a neighborhood of each of its points, then it has zero measure
in a second-countable space. -/
theorem null_of_locally_null [TopologicalSpace α] [SecondCountableTopology α] (s : Set α)
    (hs : ∀ x ∈ s, ∃ u ∈ 𝓝[s] x, μ u = 0) : μ s = 0 :=
  μ.toOuterMeasure.null_of_locally_null s hs
#align measure_theory.null_of_locally_null MeasureTheory.null_of_locally_null

theorem exists_mem_forall_mem_nhdsWithin_pos_measure [TopologicalSpace α]
    [SecondCountableTopology α] {s : Set α} (hs : μ s ≠ 0) : ∃ x ∈ s, ∀ t ∈ 𝓝[s] x, 0 < μ t :=
  μ.toOuterMeasure.exists_mem_forall_mem_nhds_within_pos hs
#align measure_theory.exists_mem_forall_mem_nhds_within_pos_measure MeasureTheory.exists_mem_forall_mem_nhdsWithin_pos_measure

theorem exists_ne_forall_mem_nhds_pos_measure_preimage {β} [TopologicalSpace β] [T1Space β]
    [SecondCountableTopology β] [Nonempty β] {f : α → β} (h : ∀ b, ∃ᵐ x ∂μ, f x ≠ b) :
    ∃ a b : β, a ≠ b ∧ (∀ s ∈ 𝓝 a, 0 < μ (f ⁻¹' s)) ∧ ∀ t ∈ 𝓝 b, 0 < μ (f ⁻¹' t) := by
  -- We use an `OuterMeasure` so that the proof works without `Measurable f`
  set m : OuterMeasure β := OuterMeasure.map f μ.toOuterMeasure
  replace h : ∀ b : β, m {b}ᶜ ≠ 0 := fun b => not_eventually.mpr (h b)
  inhabit β
  have : m univ ≠ 0 := ne_bot_of_le_ne_bot (h default) (m.mono' <| subset_univ _)
  rcases m.exists_mem_forall_mem_nhds_within_pos this with ⟨b, -, hb⟩
  simp only [nhdsWithin_univ] at hb
  rcases m.exists_mem_forall_mem_nhds_within_pos (h b) with ⟨a, hab : a ≠ b, ha⟩
  simp only [isOpen_compl_singleton.nhdsWithin_eq hab] at ha
  exact ⟨a, b, hab, ha, hb⟩
#align measure_theory.exists_ne_forall_mem_nhds_pos_measure_preimage MeasureTheory.exists_ne_forall_mem_nhds_pos_measure_preimage

/-- If two finite measures give the same mass to the whole space and coincide on a π-system made
of measurable sets, then they coincide on all sets in the σ-algebra generated by the π-system. -/
theorem ext_on_measurableSpace_of_generate_finite {α} (m₀ : MeasurableSpace α) {μ ν : Measure α}
    [IsFiniteMeasure μ] (C : Set (Set α)) (hμν : ∀ s ∈ C, μ s = ν s) {m : MeasurableSpace α}
    (h : m ≤ m₀) (hA : m = MeasurableSpace.generateFrom C) (hC : IsPiSystem C)
    (h_univ : μ Set.univ = ν Set.univ) {s : Set α} (hs : MeasurableSet[m] s) : μ s = ν s := by
  haveI : IsFiniteMeasure ν := by
    constructor
    rw [← h_univ]
    apply IsFiniteMeasure.measure_univ_lt_top
  refine' induction_on_inter hA hC (by simp) hμν _ _ hs
  · intro t h1t h2t
    have h1t_ : @MeasurableSet α m₀ t := h _ h1t
    rw [@measure_compl α m₀ μ t h1t_ (@measure_ne_top α m₀ μ _ t),
      @measure_compl α m₀ ν t h1t_ (@measure_ne_top α m₀ ν _ t), h_univ, h2t]
  · intro f h1f h2f h3f
    have h2f_ : ∀ i : ℕ, @MeasurableSet α m₀ (f i) := fun i => h _ (h2f i)
    simp [measure_iUnion, h1f, h3f, h2f_]
#align measure_theory.ext_on_measurable_space_of_generate_finite MeasureTheory.ext_on_measurableSpace_of_generate_finite

/-- Two finite measures are equal if they are equal on the π-system generating the σ-algebra
  (and `univ`). -/
theorem ext_of_generate_finite (C : Set (Set α)) (hA : m0 = generateFrom C) (hC : IsPiSystem C)
    [IsFiniteMeasure μ] (hμν : ∀ s ∈ C, μ s = ν s) (h_univ : μ univ = ν univ) : μ = ν :=
  Measure.ext fun _s hs =>
    ext_on_measurableSpace_of_generate_finite m0 C hμν le_rfl hA hC h_univ hs
#align measure_theory.ext_of_generate_finite MeasureTheory.ext_of_generate_finite

namespace Measure

section disjointed

/-- Given `S : μ.FiniteSpanningSetsIn {s | MeasurableSet s}`,
`FiniteSpanningSetsIn.disjointed` provides a `FiniteSpanningSetsIn {s | MeasurableSet s}`
such that its underlying sets are pairwise disjoint. -/
protected def FiniteSpanningSetsIn.disjointed {μ : Measure α}
    (S : μ.FiniteSpanningSetsIn { s | MeasurableSet s }) :
    μ.FiniteSpanningSetsIn { s | MeasurableSet s } :=
  ⟨disjointed S.set, MeasurableSet.disjointed S.set_mem, fun n =>
    lt_of_le_of_lt (measure_mono (disjointed_subset S.set n)) (S.finite _),
    S.spanning ▸ iUnion_disjointed⟩
#align measure_theory.measure.finite_spanning_sets_in.disjointed MeasureTheory.Measure.FiniteSpanningSetsIn.disjointed

theorem FiniteSpanningSetsIn.disjointed_set_eq {μ : Measure α}
    (S : μ.FiniteSpanningSetsIn { s | MeasurableSet s }) : S.disjointed.set = disjointed S.set :=
  rfl
#align measure_theory.measure.finite_spanning_sets_in.disjointed_set_eq MeasureTheory.Measure.FiniteSpanningSetsIn.disjointed_set_eq

theorem exists_eq_disjoint_finiteSpanningSetsIn (μ ν : Measure α) [SigmaFinite μ] [SigmaFinite ν] :
    ∃ (S : μ.FiniteSpanningSetsIn { s | MeasurableSet s })
      (T : ν.FiniteSpanningSetsIn { s | MeasurableSet s }),
      S.set = T.set ∧ Pairwise (Disjoint on S.set) :=
  let S := (μ + ν).toFiniteSpanningSetsIn.disjointed
  ⟨S.ofLE (Measure.le_add_right le_rfl), S.ofLE (Measure.le_add_left le_rfl), rfl,
    disjoint_disjointed _⟩
#align measure_theory.measure.exists_eq_disjoint_finite_spanning_sets_in MeasureTheory.Measure.exists_eq_disjoint_finiteSpanningSetsIn

end disjointed

namespace FiniteAtFilter

variable {f g : Filter α}

theorem filter_mono (h : f ≤ g) : μ.FiniteAtFilter g → μ.FiniteAtFilter f := fun ⟨s, hs, hμ⟩ =>
  ⟨s, h hs, hμ⟩
#align measure_theory.measure.finite_at_filter.filter_mono MeasureTheory.Measure.FiniteAtFilter.filter_mono

theorem inf_of_left (h : μ.FiniteAtFilter f) : μ.FiniteAtFilter (f ⊓ g) :=
  h.filter_mono inf_le_left
#align measure_theory.measure.finite_at_filter.inf_of_left MeasureTheory.Measure.FiniteAtFilter.inf_of_left

theorem inf_of_right (h : μ.FiniteAtFilter g) : μ.FiniteAtFilter (f ⊓ g) :=
  h.filter_mono inf_le_right
#align measure_theory.measure.finite_at_filter.inf_of_right MeasureTheory.Measure.FiniteAtFilter.inf_of_right

@[simp]
theorem inf_ae_iff : μ.FiniteAtFilter (f ⊓ μ.ae) ↔ μ.FiniteAtFilter f := by
  refine' ⟨_, fun h => h.filter_mono inf_le_left⟩
  rintro ⟨s, ⟨t, ht, u, hu, rfl⟩, hμ⟩
  suffices μ t ≤ μ (t ∩ u) from ⟨t, ht, this.trans_lt hμ⟩
  exact measure_mono_ae (mem_of_superset hu fun x hu ht => ⟨ht, hu⟩)
#align measure_theory.measure.finite_at_filter.inf_ae_iff MeasureTheory.Measure.FiniteAtFilter.inf_ae_iff

alias ⟨of_inf_ae, _⟩ := inf_ae_iff
#align measure_theory.measure.finite_at_filter.of_inf_ae MeasureTheory.Measure.FiniteAtFilter.of_inf_ae

theorem filter_mono_ae (h : f ⊓ μ.ae ≤ g) (hg : μ.FiniteAtFilter g) : μ.FiniteAtFilter f :=
  inf_ae_iff.1 (hg.filter_mono h)
#align measure_theory.measure.finite_at_filter.filter_mono_ae MeasureTheory.Measure.FiniteAtFilter.filter_mono_ae

protected theorem measure_mono (h : μ ≤ ν) : ν.FiniteAtFilter f → μ.FiniteAtFilter f :=
  fun ⟨s, hs, hν⟩ => ⟨s, hs, (Measure.le_iff'.1 h s).trans_lt hν⟩
#align measure_theory.measure.finite_at_filter.measure_mono MeasureTheory.Measure.FiniteAtFilter.measure_mono

@[mono]
protected theorem mono (hf : f ≤ g) (hμ : μ ≤ ν) : ν.FiniteAtFilter g → μ.FiniteAtFilter f :=
  fun h => (h.filter_mono hf).measure_mono hμ
#align measure_theory.measure.finite_at_filter.mono MeasureTheory.Measure.FiniteAtFilter.mono

protected theorem eventually (h : μ.FiniteAtFilter f) : ∀ᶠ s in f.smallSets, μ s < ∞ :=
  (eventually_smallSets' fun _s _t hst ht => (measure_mono hst).trans_lt ht).2 h
#align measure_theory.measure.finite_at_filter.eventually MeasureTheory.Measure.FiniteAtFilter.eventually

theorem filterSup : μ.FiniteAtFilter f → μ.FiniteAtFilter g → μ.FiniteAtFilter (f ⊔ g) :=
  fun ⟨s, hsf, hsμ⟩ ⟨t, htg, htμ⟩ =>
  ⟨s ∪ t, union_mem_sup hsf htg, (measure_union_le s t).trans_lt (ENNReal.add_lt_top.2 ⟨hsμ, htμ⟩)⟩
#align measure_theory.measure.finite_at_filter.filter_sup MeasureTheory.Measure.FiniteAtFilter.filterSup

end FiniteAtFilter

theorem finiteAt_nhdsWithin [TopologicalSpace α] {_m0 : MeasurableSpace α} (μ : Measure α)
    [IsLocallyFiniteMeasure μ] (x : α) (s : Set α) : μ.FiniteAtFilter (𝓝[s] x) :=
  (finiteAt_nhds μ x).inf_of_left
#align measure_theory.measure.finite_at_nhds_within MeasureTheory.Measure.finiteAt_nhdsWithin

@[simp]
theorem finiteAt_principal : μ.FiniteAtFilter (𝓟 s) ↔ μ s < ∞ :=
  ⟨fun ⟨_t, ht, hμ⟩ => (measure_mono ht).trans_lt hμ, fun h => ⟨s, mem_principal_self s, h⟩⟩
#align measure_theory.measure.finite_at_principal MeasureTheory.Measure.finiteAt_principal

theorem isLocallyFiniteMeasure_of_le [TopologicalSpace α] {_m : MeasurableSpace α} {μ ν : Measure α}
    [H : IsLocallyFiniteMeasure μ] (h : ν ≤ μ) : IsLocallyFiniteMeasure ν :=
  let F := H.finiteAtNhds
  ⟨fun x => (F x).measure_mono h⟩
#align measure_theory.measure.is_locally_finite_measure_of_le MeasureTheory.Measure.isLocallyFiniteMeasure_of_le

end Measure

end MeasureTheory

namespace IsCompact

variable [TopologicalSpace α] [MeasurableSpace α] {μ : Measure α} {s : Set α}

/-- If `s` is a compact set and `μ` is finite at `𝓝 x` for every `x ∈ s`, then `s` admits an open
superset of finite measure. -/
theorem exists_open_superset_measure_lt_top' (h : IsCompact s)
    (hμ : ∀ x ∈ s, μ.FiniteAtFilter (𝓝 x)) : ∃ U ⊇ s, IsOpen U ∧ μ U < ∞ := by
  refine' IsCompact.induction_on h _ _ _ _
  · use ∅
    simp [Superset]
  · rintro s t hst ⟨U, htU, hUo, hU⟩
    exact ⟨U, hst.trans htU, hUo, hU⟩
  · rintro s t ⟨U, hsU, hUo, hU⟩ ⟨V, htV, hVo, hV⟩
    refine'
      ⟨U ∪ V, union_subset_union hsU htV, hUo.union hVo,
        (measure_union_le _ _).trans_lt <| ENNReal.add_lt_top.2 ⟨hU, hV⟩⟩
  · intro x hx
    rcases (hμ x hx).exists_mem_basis (nhds_basis_opens _) with ⟨U, ⟨hx, hUo⟩, hU⟩
    exact ⟨U, nhdsWithin_le_nhds (hUo.mem_nhds hx), U, Subset.rfl, hUo, hU⟩
#align is_compact.exists_open_superset_measure_lt_top' IsCompact.exists_open_superset_measure_lt_top'

/-- If `s` is a compact set and `μ` is a locally finite measure, then `s` admits an open superset of
finite measure. -/
theorem exists_open_superset_measure_lt_top (h : IsCompact s) (μ : Measure α)
    [IsLocallyFiniteMeasure μ] : ∃ U ⊇ s, IsOpen U ∧ μ U < ∞ :=
  h.exists_open_superset_measure_lt_top' fun x _ => μ.finiteAt_nhds x
#align is_compact.exists_open_superset_measure_lt_top IsCompact.exists_open_superset_measure_lt_top

theorem measure_lt_top_of_nhdsWithin (h : IsCompact s) (hμ : ∀ x ∈ s, μ.FiniteAtFilter (𝓝[s] x)) :
    μ s < ∞ :=
  IsCompact.induction_on h (by simp) (fun s t hst ht => (measure_mono hst).trans_lt ht)
    (fun s t hs ht => (measure_union_le s t).trans_lt (ENNReal.add_lt_top.2 ⟨hs, ht⟩)) hμ
#align is_compact.measure_lt_top_of_nhds_within IsCompact.measure_lt_top_of_nhdsWithin

theorem measure_zero_of_nhdsWithin (hs : IsCompact s) :
    (∀ a ∈ s, ∃ t ∈ 𝓝[s] a, μ t = 0) → μ s = 0 := by
  simpa only [← compl_mem_ae_iff] using hs.compl_mem_sets_of_nhdsWithin
#align is_compact.measure_zero_of_nhds_within IsCompact.measure_zero_of_nhdsWithin

end IsCompact

-- see Note [lower instance priority]
instance (priority := 100) isFiniteMeasureOnCompacts_of_isLocallyFiniteMeasure [TopologicalSpace α]
    {_ : MeasurableSpace α} {μ : Measure α} [IsLocallyFiniteMeasure μ] :
    IsFiniteMeasureOnCompacts μ :=
  ⟨fun _s hs => hs.measure_lt_top_of_nhdsWithin fun _ _ => μ.finiteAt_nhdsWithin _ _⟩
#align is_finite_measure_on_compacts_of_is_locally_finite_measure isFiniteMeasureOnCompacts_of_isLocallyFiniteMeasure

theorem isFiniteMeasure_iff_isFiniteMeasureOnCompacts_of_compactSpace [TopologicalSpace α]
    [MeasurableSpace α] {μ : Measure α} [CompactSpace α] :
    IsFiniteMeasure μ ↔ IsFiniteMeasureOnCompacts μ := by
  constructor <;> intros
  · infer_instance
  · exact CompactSpace.isFiniteMeasure
#align is_finite_measure_iff_is_finite_measure_on_compacts_of_compact_space isFiniteMeasure_iff_isFiniteMeasureOnCompacts_of_compactSpace

/-- Compact covering of a `σ`-compact topological space as
`MeasureTheory.Measure.FiniteSpanningSetsIn`. -/
def MeasureTheory.Measure.finiteSpanningSetsInCompact [TopologicalSpace α] [SigmaCompactSpace α]
    {_ : MeasurableSpace α} (μ : Measure α) [IsLocallyFiniteMeasure μ] :
    μ.FiniteSpanningSetsIn { K | IsCompact K } where
  set := compactCovering α
  set_mem := isCompact_compactCovering α
  finite n := (isCompact_compactCovering α n).measure_lt_top
  spanning := iUnion_compactCovering α
#align measure_theory.measure.finite_spanning_sets_in_compact MeasureTheory.Measure.finiteSpanningSetsInCompact

/-- A locally finite measure on a `σ`-compact topological space admits a finite spanning sequence
of open sets. -/
def MeasureTheory.Measure.finiteSpanningSetsInOpen [TopologicalSpace α] [SigmaCompactSpace α]
    {_ : MeasurableSpace α} (μ : Measure α) [IsLocallyFiniteMeasure μ] :
    μ.FiniteSpanningSetsIn { K | IsOpen K } where
  set n := ((isCompact_compactCovering α n).exists_open_superset_measure_lt_top μ).choose
  set_mem n :=
    ((isCompact_compactCovering α n).exists_open_superset_measure_lt_top μ).choose_spec.2.1
  finite n :=
    ((isCompact_compactCovering α n).exists_open_superset_measure_lt_top μ).choose_spec.2.2
  spanning :=
    eq_univ_of_subset
      (iUnion_mono fun n =>
        ((isCompact_compactCovering α n).exists_open_superset_measure_lt_top μ).choose_spec.1)
      (iUnion_compactCovering α)
#align measure_theory.measure.finite_spanning_sets_in_open MeasureTheory.Measure.finiteSpanningSetsInOpen

open TopologicalSpace

/-- A locally finite measure on a second countable topological space admits a finite spanning
sequence of open sets. -/
noncomputable irreducible_def MeasureTheory.Measure.finiteSpanningSetsInOpen' [TopologicalSpace α]
  [SecondCountableTopology α] {m : MeasurableSpace α} (μ : Measure α) [IsLocallyFiniteMeasure μ] :
  μ.FiniteSpanningSetsIn { K | IsOpen K } := by
  suffices H : Nonempty (μ.FiniteSpanningSetsIn { K | IsOpen K }) from H.some
  cases isEmpty_or_nonempty α
  · exact
      ⟨{  set := fun _ => ∅
          set_mem := fun _ => by simp
          finite := fun _ => by simp
          spanning := by simp [eq_iff_true_of_subsingleton] }⟩
  inhabit α
  let S : Set (Set α) := { s | IsOpen s ∧ μ s < ∞ }
  obtain ⟨T, T_count, TS, hT⟩ : ∃ T : Set (Set α), T.Countable ∧ T ⊆ S ∧ ⋃₀ T = ⋃₀ S :=
    isOpen_sUnion_countable S fun s hs => hs.1
  rw [μ.isTopologicalBasis_isOpen_lt_top.sUnion_eq] at hT
  have T_ne : T.Nonempty := by
    by_contra h'T
    rw [not_nonempty_iff_eq_empty.1 h'T, sUnion_empty] at hT
    simpa only [← hT] using mem_univ (default : α)
  obtain ⟨f, hf⟩ : ∃ f : ℕ → Set α, T = range f
  exact T_count.exists_eq_range T_ne
  have fS : ∀ n, f n ∈ S := by
    intro n
    apply TS
    rw [hf]
    exact mem_range_self n
  refine'
    ⟨{  set := f
        set_mem := fun n => (fS n).1
        finite := fun n => (fS n).2
        spanning := _ }⟩
  refine eq_univ_of_forall fun x => ?_
  obtain ⟨t, tT, xt⟩ : ∃ t : Set α, t ∈ range f ∧ x ∈ t := by
    have : x ∈ ⋃₀ T := by simp only [hT, mem_univ]
    simpa only [mem_sUnion, exists_prop, ← hf]
  obtain ⟨n, rfl⟩ : ∃ n : ℕ, f n = t := by simpa only using tT
  exact mem_iUnion_of_mem _ xt
#align measure_theory.measure.finite_spanning_sets_in_open' MeasureTheory.Measure.finiteSpanningSetsInOpen'

section MeasureIxx

variable [Preorder α] [TopologicalSpace α] [CompactIccSpace α] {m : MeasurableSpace α}
  {μ : Measure α} [IsLocallyFiniteMeasure μ] {a b : α}

theorem measure_Icc_lt_top : μ (Icc a b) < ∞ :=
  isCompact_Icc.measure_lt_top
#align measure_Icc_lt_top measure_Icc_lt_top

theorem measure_Ico_lt_top : μ (Ico a b) < ∞ :=
  (measure_mono Ico_subset_Icc_self).trans_lt measure_Icc_lt_top
#align measure_Ico_lt_top measure_Ico_lt_top

theorem measure_Ioc_lt_top : μ (Ioc a b) < ∞ :=
  (measure_mono Ioc_subset_Icc_self).trans_lt measure_Icc_lt_top
#align measure_Ioc_lt_top measure_Ioc_lt_top

theorem measure_Ioo_lt_top : μ (Ioo a b) < ∞ :=
  (measure_mono Ioo_subset_Icc_self).trans_lt measure_Icc_lt_top
#align measure_Ioo_lt_top measure_Ioo_lt_top

end MeasureIxx<|MERGE_RESOLUTION|>--- conflicted
+++ resolved
@@ -1094,14 +1094,9 @@
   out' :=
   ⟨{  set := spanningSets μ
       set_mem := fun _ ↦ trivial
-<<<<<<< HEAD
-      finite := fun i ↦ by
-        simp only [Measure.smul_apply, nnreal_smul_coe_apply]
-=======
       finite := by
         intro i
         simp only [Measure.coe_smul, Pi.smul_apply, nnreal_smul_coe_apply]
->>>>>>> daade172
         exact ENNReal.mul_lt_top ENNReal.coe_ne_top (measure_spanningSets_lt_top μ i).ne
       spanning := iUnion_spanningSets μ }⟩
 
