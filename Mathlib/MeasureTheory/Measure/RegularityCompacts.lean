/-
Copyright (c) 2023 Rémy Degenne. All rights reserved.
Released under Apache 2.0 license as described in the file LICENSE.
Authors: Rémy Degenne, Peter Pfaffelhuber
-/
import Mathlib.Analysis.SpecificLimits.Basic
import Mathlib.MeasureTheory.Measure.Regular
import Mathlib.Topology.MetricSpace.Polish
import Mathlib.Topology.UniformSpace.Cauchy

/-!
# Inner regularity of finite measures

The main result of this file is
`InnerRegularCompactLTTop_of_pseudoEMetricSpace_completeSpace_secondCountable`:
A finite measure `μ` on a `PseudoEMetricSpace E` and `CompleteSpace E` with
`SecondCountableTopology E` is inner regular with respect to compact sets. In other
words, a finite measure on such a space is a tight measure.

Finite measures on Polish spaces are an important special case, which makes the result
`MeasureTheory.PolishSpace.innerRegular_isCompact_isClosed_measurableSet` an important result in
probability.
-/

open Set MeasureTheory

open scoped ENNReal

namespace MeasureTheory

variable {α : Type*} [MeasurableSpace α] {μ : Measure α}

theorem innerRegularWRT_isCompact_closure_iff [TopologicalSpace α] [R1Space α] :
    μ.InnerRegularWRT (IsCompact ∘ closure) IsClosed ↔ μ.InnerRegularWRT IsCompact IsClosed := by
  constructor <;> intro h A hA r hr
  · rcases h hA r hr with ⟨K, ⟨hK1, hK2, hK3⟩⟩
    exact ⟨closure K, closure_minimal hK1 hA, hK2, hK3.trans_le (measure_mono subset_closure)⟩
  · rcases h hA r hr with ⟨K, ⟨hK1, hK2, hK3⟩⟩
    refine ⟨closure K, closure_minimal hK1 hA, ?_, ?_⟩
    · simpa only [closure_closure, Function.comp_apply] using hK2.closure
    · exact hK3.trans_le (measure_mono subset_closure)

lemma innerRegularWRT_isCompact_isClosed_iff_innerRegularWRT_isCompact_closure
    [TopologicalSpace α] [R1Space α] :
    μ.InnerRegularWRT (fun s ↦ IsCompact s ∧ IsClosed s) IsClosed
      ↔ μ.InnerRegularWRT (IsCompact ∘ closure) IsClosed := by
  constructor <;> intro h A hA r hr
  · obtain ⟨K, hK1, ⟨hK2, _⟩, hK4⟩ := h hA r hr
    refine ⟨K, hK1, ?_, hK4⟩
    simp only [closure_closure, Function.comp_apply]
    exact hK2.closure
  · obtain ⟨K, hK1, hK2, hK3⟩ := h hA r hr
    refine ⟨closure K, closure_minimal hK1 hA, ?_, ?_⟩
    · simpa only [isClosed_closure, and_true]
    · exact hK3.trans_le (measure_mono subset_closure)

lemma innerRegularWRT_isCompact_isClosed_iff [TopologicalSpace α] [R1Space α] :
    μ.InnerRegularWRT (fun s ↦ IsCompact s ∧ IsClosed s) IsClosed
      ↔ μ.InnerRegularWRT IsCompact IsClosed :=
  innerRegularWRT_isCompact_isClosed_iff_innerRegularWRT_isCompact_closure.trans
    innerRegularWRT_isCompact_closure_iff

/--
If predicate `p` is preserved under intersections with sets satisfying predicate `q`, and sets
satisfying `p` cover the space arbitrarily well, then `μ` is inner regular with respect to
predicates `p` and `q`.
-/
theorem innerRegularWRT_of_exists_compl_lt {p q : Set α → Prop} (hpq : ∀ A B, p A → q B → p (A ∩ B))
    (hμ : ∀ ε, 0 < ε → ∃ K, p K ∧ μ Kᶜ < ε) :
    μ.InnerRegularWRT p q := by
  intro A hA r hr
  obtain ⟨K, hK, hK_subset, h_lt⟩ : ∃ K, p K ∧ K ⊆ A ∧ μ (A \ K) < μ A - r := by
    obtain ⟨K', hpK', hK'_lt⟩ := hμ (μ A - r) (tsub_pos_of_lt hr)
    refine ⟨K' ∩ A, hpq K' A hpK' hA, inter_subset_right, ?_⟩
    · refine (measure_mono fun x ↦ ?_).trans_lt hK'_lt
      simp only [diff_inter_self_eq_diff, mem_diff, mem_compl_iff, and_imp, imp_self, imp_true_iff]
  refine ⟨K, hK_subset, hK, ?_⟩
  have h_lt' : μ A - μ K < μ A - r := le_measure_diff.trans_lt h_lt
  exact lt_of_tsub_lt_tsub_left h_lt'

theorem innerRegularWRT_isCompact_closure_of_univ [TopologicalSpace α]
    (hμ : ∀ ε, 0 < ε → ∃ K, IsCompact (closure K) ∧ μ (Kᶜ) < ε) :
    μ.InnerRegularWRT (IsCompact ∘ closure) IsClosed := by
  refine innerRegularWRT_of_exists_compl_lt (fun s t hs ht ↦ ?_) hμ
  have : IsCompact (closure s ∩ t) := hs.inter_right ht
  refine this.of_isClosed_subset isClosed_closure ?_
  refine (closure_inter_subset_inter_closure _ _).trans_eq ?_
  rw [IsClosed.closure_eq ht]

theorem exists_isCompact_closure_measure_compl_lt [UniformSpace α] [CompleteSpace α]
    [SecondCountableTopology α] [(uniformity α).IsCountablyGenerated]
    [OpensMeasurableSpace α] (P : Measure α) [IsFiniteMeasure P] (ε : ℝ≥0∞) (hε : 0 < ε) :
    ∃ K, IsCompact (closure K) ∧ P Kᶜ < ε := by
  /-
  If α is empty, the result is trivial.

  Otherwise, fix a dense sequence `seq` and an antitone basis `t` of entourages. We find a sequence
  of natural numbers `u n`, such that `interUnionBalls seq u t`, which is the intersection over
  `n` of the `t n`-neighborhood of `seq 1, ..., seq (u n)`, covers the space arbitrarily well.
  -/
  cases isEmpty_or_nonempty α
  case inl =>
    refine ⟨∅, by simp, ?_⟩
    rwa [Set.eq_empty_of_isEmpty ∅ᶜ, measure_empty]
  case inr =>
    let seq := TopologicalSpace.denseSeq α
    have hseq_dense : DenseRange seq := TopologicalSpace.denseRange_denseSeq α
    obtain ⟨t : ℕ → Set (α × α),
        hto : ∀ i, t i ∈ (uniformity α).sets ∧ IsOpen (t i) ∧ IsSymmetricRel (t i),
        h_basis : (uniformity α).HasAntitoneBasis t⟩ :=
      (@uniformity_hasBasis_open_symmetric α _).exists_antitone_subbasis
    let f : ℕ → ℕ → Set α := fun n m ↦ UniformSpace.ball (seq m) (t n)
    have h_univ n : (⋃ m, f n m) = univ := hseq_dense.iUnion_uniformity_ball (hto n).1
    have h3 n (ε : ℝ≥0∞) (hε : 0 < ε) : ∃ m, P (⋂ m' ≤ m, (f n m')ᶜ) < ε := by
      refine exists_measure_iInter_lt (fun m ↦ ?_) hε ⟨0, measure_ne_top P _⟩ ?_
      · exact (measurable_prodMk_left (IsOpen.measurableSet (hto n).2.1)).compl.nullMeasurableSet
      · rw [← compl_iUnion, h_univ, compl_univ]
    choose! s' s'bound using h3
    rcases ENNReal.exists_pos_sum_of_countable' (ne_of_gt hε) ℕ with ⟨δ, hδ1, hδ2⟩
    classical
    let u : ℕ → ℕ := fun n ↦ s' n (δ n)
    refine ⟨interUnionBalls seq u t, isCompact_closure_interUnionBalls h_basis.toHasBasis seq u, ?_⟩
    rw [interUnionBalls, Set.compl_iInter]
    refine ((measure_iUnion_le _).trans ?_).trans_lt hδ2
    refine ENNReal.tsum_le_tsum (fun n ↦ ?_)
    have h'' n : Prod.swap ⁻¹' t n = t n := IsSymmetricRel.eq (hto n).2.2
    simp only [h'', compl_iUnion, ge_iff_le]
    exact (s'bound n (δ n) (hδ1 n)).le

theorem innerRegularWRT_isCompact_closure [UniformSpace α] [CompleteSpace α]
    [SecondCountableTopology α] [(uniformity α).IsCountablyGenerated]
    [OpensMeasurableSpace α] (P : Measure α) [IsFiniteMeasure P] :
    P.InnerRegularWRT (IsCompact ∘ closure) IsClosed :=
  innerRegularWRT_isCompact_closure_of_univ
    (exists_isCompact_closure_measure_compl_lt P)

theorem innerRegularWRT_isCompact_isClosed [UniformSpace α] [CompleteSpace α]
    [SecondCountableTopology α] [(uniformity α).IsCountablyGenerated]
    [OpensMeasurableSpace α] (P : Measure α) [IsFiniteMeasure P] :
    P.InnerRegularWRT (fun s ↦ IsCompact s ∧ IsClosed s) IsClosed := by
  rw [innerRegularWRT_isCompact_isClosed_iff_innerRegularWRT_isCompact_closure]
  exact innerRegularWRT_isCompact_closure P

theorem innerRegularWRT_isCompact [UniformSpace α] [CompleteSpace α]
    [SecondCountableTopology α] [(uniformity α).IsCountablyGenerated]
    [OpensMeasurableSpace α] (P : Measure α) [IsFiniteMeasure P] :
    P.InnerRegularWRT IsCompact IsClosed := by
  rw [← innerRegularWRT_isCompact_closure_iff]
  exact innerRegularWRT_isCompact_closure P

theorem innerRegularWRT_isCompact_isClosed_isOpen [PseudoEMetricSpace α]
    [CompleteSpace α] [SecondCountableTopology α] [OpensMeasurableSpace α]
    (P : Measure α) [IsFiniteMeasure P] :
    P.InnerRegularWRT (fun s ↦ IsCompact s ∧ IsClosed s) IsOpen :=
  (innerRegularWRT_isCompact_isClosed P).trans
    (Measure.InnerRegularWRT.of_pseudoMetrizableSpace P)

theorem innerRegularWRT_isCompact_isOpen [PseudoEMetricSpace α]
    [CompleteSpace α] [SecondCountableTopology α] [OpensMeasurableSpace α]
    (P : Measure α) [IsFiniteMeasure P] :
    P.InnerRegularWRT IsCompact IsOpen :=
  (innerRegularWRT_isCompact P).trans
    (Measure.InnerRegularWRT.of_pseudoMetrizableSpace P)

/--
A finite measure `μ` on a `PseudoEMetricSpace E` and `CompleteSpace E` with
`SecondCountableTopology E` is inner regular. In other words, a finite measure
on such a space is a tight measure.
-/
instance InnerRegular_of_pseudoEMetricSpace_completeSpace_secondCountable [PseudoEMetricSpace α]
    [CompleteSpace α] [SecondCountableTopology α] [BorelSpace α]
    (P : Measure α) [IsFiniteMeasure P] :
    P.InnerRegular := by
  suffices P.InnerRegularCompactLTTop from inferInstance
  refine ⟨Measure.InnerRegularWRT.measurableSet_of_isOpen ?_ ?_⟩
  · exact innerRegularWRT_isCompact_isOpen P
  · exact fun s t hs_compact ht_open ↦ hs_compact.inter_right ht_open.isClosed_compl

/--
A special case of `innerRegular_of_pseudoEMetricSpace_completeSpace_secondCountable` for Polish
spaces: A finite measure on a Polish space is a tight measure.
-/
instance InnerRegular_of_polishSpace [TopologicalSpace α]
    [PolishSpace α] [BorelSpace α] (P : Measure α) [IsFiniteMeasure P] :
    P.InnerRegular := by
<<<<<<< HEAD
  letI := TopologicalSpace.upgradeCompletelyMetrizable α
=======
  letI := TopologicalSpace.upgradeIsCompletelyMetrizable α
>>>>>>> 609bae75
  exact InnerRegular_of_pseudoEMetricSpace_completeSpace_secondCountable P

/--
A measure `μ` on a `PseudoEMetricSpace E` and `CompleteSpace E` with `SecondCountableTopology E`
is inner regular for finite measure sets with respect to compact sets.
-/
instance InnerRegularCompactLTTop_of_pseudoEMetricSpace_completeSpace_secondCountable
    [PseudoEMetricSpace α] [CompleteSpace α] [SecondCountableTopology α] [BorelSpace α]
    (μ : Measure α) :
    μ.InnerRegularCompactLTTop := by
  constructor
  intro A ⟨hA1, hA2⟩ r hr
  have := Fact.mk hA2.lt_top
  have hA2' : (μ.restrict A) A ≠ ⊤ := by
    rwa [Measure.restrict_apply_self]
  have hr' : r < μ.restrict A A := by
    rwa [Measure.restrict_apply_self]
  obtain ⟨K, ⟨hK1, hK2, hK3⟩⟩ := MeasurableSet.exists_lt_isCompact_of_ne_top hA1 hA2' hr'
  use K, hK1, hK2
  rwa [Measure.restrict_eq_self μ hK1] at hK3

/--
A special case of `innerRegularCompactLTTop_of_pseudoEMetricSpace_completeSpace_secondCountable`
for Polish spaces: A measure `μ` on a Polish space inner regular for finite measure sets with
respect to compact sets.
-/
instance InnerRegularCompactLTTop_of_polishSpace
    [TopologicalSpace α] [PolishSpace α] [BorelSpace α] (μ : Measure α) :
    μ.InnerRegularCompactLTTop := by
<<<<<<< HEAD
  letI := TopologicalSpace.upgradeCompletelyMetrizable α
=======
  letI := TopologicalSpace.upgradeIsCompletelyMetrizable α
>>>>>>> 609bae75
  exact InnerRegularCompactLTTop_of_pseudoEMetricSpace_completeSpace_secondCountable μ

theorem innerRegular_isCompact_isClosed_measurableSet_of_finite [PseudoEMetricSpace α]
    [CompleteSpace α] [SecondCountableTopology α] [BorelSpace α]
    (P : Measure α) [IsFiniteMeasure P] :
    P.InnerRegularWRT (fun s ↦ IsCompact s ∧ IsClosed s) MeasurableSet := by
  suffices P.InnerRegularWRT (fun s ↦ IsCompact s ∧ IsClosed s)
      fun s ↦ MeasurableSet s ∧ P s ≠ ∞ by
    convert this
    simp only [iff_self_and]
    exact fun _ ↦ measure_ne_top P _
  refine Measure.InnerRegularWRT.measurableSet_of_isOpen ?_ ?_
  · exact innerRegularWRT_isCompact_isClosed_isOpen P
  · rintro s t ⟨hs_compact, hs_closed⟩ ht_open
    rw [diff_eq]
    exact ⟨hs_compact.inter_right ht_open.isClosed_compl,
      hs_closed.inter (isClosed_compl_iff.mpr ht_open)⟩

/--
On a Polish space, any finite measure is regular with respect to compact and closed sets. In
particular, a finite measure on a Polish space is a tight measure.
-/
theorem PolishSpace.innerRegular_isCompact_isClosed_measurableSet [TopologicalSpace α]
    [PolishSpace α] [BorelSpace α] (P : Measure α) [IsFiniteMeasure P] :
    P.InnerRegularWRT (fun s ↦ IsCompact s ∧ IsClosed s) MeasurableSet := by
<<<<<<< HEAD
  letI := TopologicalSpace.upgradeCompletelyMetrizable α
=======
  letI := TopologicalSpace.upgradeIsCompletelyMetrizable α
>>>>>>> 609bae75
  exact innerRegular_isCompact_isClosed_measurableSet_of_finite P

end MeasureTheory<|MERGE_RESOLUTION|>--- conflicted
+++ resolved
@@ -183,11 +183,7 @@
 instance InnerRegular_of_polishSpace [TopologicalSpace α]
     [PolishSpace α] [BorelSpace α] (P : Measure α) [IsFiniteMeasure P] :
     P.InnerRegular := by
-<<<<<<< HEAD
-  letI := TopologicalSpace.upgradeCompletelyMetrizable α
-=======
   letI := TopologicalSpace.upgradeIsCompletelyMetrizable α
->>>>>>> 609bae75
   exact InnerRegular_of_pseudoEMetricSpace_completeSpace_secondCountable P
 
 /--
@@ -217,11 +213,7 @@
 instance InnerRegularCompactLTTop_of_polishSpace
     [TopologicalSpace α] [PolishSpace α] [BorelSpace α] (μ : Measure α) :
     μ.InnerRegularCompactLTTop := by
-<<<<<<< HEAD
-  letI := TopologicalSpace.upgradeCompletelyMetrizable α
-=======
   letI := TopologicalSpace.upgradeIsCompletelyMetrizable α
->>>>>>> 609bae75
   exact InnerRegularCompactLTTop_of_pseudoEMetricSpace_completeSpace_secondCountable μ
 
 theorem innerRegular_isCompact_isClosed_measurableSet_of_finite [PseudoEMetricSpace α]
@@ -247,11 +239,7 @@
 theorem PolishSpace.innerRegular_isCompact_isClosed_measurableSet [TopologicalSpace α]
     [PolishSpace α] [BorelSpace α] (P : Measure α) [IsFiniteMeasure P] :
     P.InnerRegularWRT (fun s ↦ IsCompact s ∧ IsClosed s) MeasurableSet := by
-<<<<<<< HEAD
-  letI := TopologicalSpace.upgradeCompletelyMetrizable α
-=======
   letI := TopologicalSpace.upgradeIsCompletelyMetrizable α
->>>>>>> 609bae75
   exact innerRegular_isCompact_isClosed_measurableSet_of_finite P
 
 end MeasureTheory