/-
Copyright (c) 2024 Jakob Stiefel. All rights reserved.
Released under Apache 2.0 license as described in the file LICENSE.
Authors: Jakob Stiefel, Rémy Degenne, Thomas Zhu
-/
import Mathlib.Analysis.Fourier.BoundedContinuousFunctionChar
import Mathlib.Analysis.Fourier.FourierTransform
import Mathlib.Analysis.InnerProductSpace.Dual
import Mathlib.Analysis.InnerProductSpace.ProdL2
import Mathlib.Analysis.Normed.Lp.MeasurableSpace
import Mathlib.MeasureTheory.Group.IntegralConvolution
import Mathlib.MeasureTheory.Integral.Pi
import Mathlib.MeasureTheory.Measure.FiniteMeasureExt

/-!
# Characteristic Function of a Finite Measure

This file defines the characteristic function of a finite measure on a topological vector space `V`.

The characteristic function of a finite measure `P` on `V` is the mapping
`W → ℂ, w => ∫ v, e (L v w) ∂P`,
where `e` is a continuous additive character and `L : V →ₗ[ℝ] W →ₗ[ℝ] ℝ` is a bilinear map.

A typical example is `V = W = ℝ` and `L v w = v * w`.

The integral is expressed as `∫ v, char he hL w v ∂P`, where `char he hL w` is the
bounded continuous function `fun v ↦ e (L v w)` and `he`, `hL` are continuity hypotheses on `e`
and `L`.

## Main definitions

* `innerProbChar`: the bounded continuous map `x ↦ exp(⟪x, t⟫ * I)` in an inner product space.
  This is `char` for the inner product bilinear map and the additive character `e = probChar`.
* `charFun μ t`: the characteristic function of a measure `μ` at `t` in an inner product space `E`.
  This is defined as `∫ x, exp (⟪x, t⟫ * I) ∂μ`, where `⟪x, t⟫` is the inner product on `E`.
  It is equal to `∫ v, innerProbChar w v ∂P` (see `charFun_eq_integral_innerProbChar`).
* `probCharDual`: the bounded continuous map `x ↦ exp (L x * I)`, for a continuous linear form `L`.
* `charFunDual μ L`: the characteristic function of a measure `μ` at `L : Dual ℝ E` in
  a normed space `E`. This is the integral `∫ v, exp (L v * I) ∂μ`.

## Main statements

* `ext_of_integral_char_eq`: Assume `e` and `L` are non-trivial. If the integrals of `char`
  with respect to two finite measures `P` and `P'` coincide, then `P = P'`.
* `Measure.ext_of_charFun`: If the characteristic functions `charFun` of two finite measures
  `μ` and `ν` on a complete second-countable inner product space coincide, then `μ = ν`.
* `Measure.ext_of_charFunDual`: If the characteristic functions `charFunDual` of two finite measures
  `μ` and `ν` on a Banach space coincide, then `μ = ν`.

-/

open BoundedContinuousFunction RealInnerProductSpace Real Complex ComplexConjugate NormedSpace

open scoped ENNReal

namespace BoundedContinuousFunction

variable {E F : Type*} [SeminormedAddCommGroup E] [InnerProductSpace ℝ E]
  [SeminormedAddCommGroup F] [NormedSpace ℝ F]

/-- The bounded continuous map `x ↦ exp(⟪x, t⟫ * I)`. -/
noncomputable
def innerProbChar (t : E) : E →ᵇ ℂ :=
  char continuous_probChar (L := bilinFormOfRealInner) continuous_inner t

lemma innerProbChar_apply (t x : E) : innerProbChar t x = exp (⟪x, t⟫ * I) := rfl

@[simp]
lemma innerProbChar_zero : innerProbChar (0 : E) = 1 := by simp [innerProbChar]

/-- The bounded continuous map `x ↦ exp (L x * I)`, for a continuous linear form `L`. -/
noncomputable
def probCharDual (L : StrongDual ℝ F) : F →ᵇ ℂ :=
  char continuous_probChar
    (L := isBoundedBilinearMap_apply.symm.toContinuousLinearMap.toLinearMap₁₂)
    isBoundedBilinearMap_apply.symm.continuous L

lemma probCharDual_apply (L : StrongDual ℝ F) (x : F) : probCharDual L x = exp (L x * I) := rfl

@[simp]
lemma probCharDual_zero : probCharDual (0 : StrongDual ℝ F) = 1 := by simp [probCharDual]

end BoundedContinuousFunction

namespace MeasureTheory

variable {W : Type*} [AddCommGroup W] [Module ℝ W] [TopologicalSpace W]
    {e : AddChar ℝ Circle}

section ext

variable {V : Type*} [AddCommGroup V] [Module ℝ V] [PseudoEMetricSpace V] [MeasurableSpace V]
    [BorelSpace V] [CompleteSpace V] [SecondCountableTopology V] {L : V →ₗ[ℝ] W →ₗ[ℝ] ℝ}

/-- If the integrals of `char` with respect to two finite measures `P` and `P'` coincide, then
`P = P'`. -/
theorem ext_of_integral_char_eq (he : Continuous e) (he' : e ≠ 1)
    (hL' : ∀ v ≠ 0, L v ≠ 0) (hL : Continuous fun p : V × W ↦ L p.1 p.2)
    {P P' : Measure V} [IsFiniteMeasure P] [IsFiniteMeasure P']
    (h : ∀ w, ∫ v, char he hL w v ∂P = ∫ v, char he hL w v ∂P') :
    P = P' := by
  apply ext_of_forall_mem_subalgebra_integral_eq_of_pseudoEMetric_complete_countable
      (separatesPoints_charPoly he he' hL hL')
  intro _ hg
  simp only [mem_charPoly] at hg
  obtain ⟨w, hw⟩ := hg
  rw [hw]
  have hsum (P : Measure V) [IsFiniteMeasure P] :
      ∫ v, ∑ a ∈ w.support, w a * e (L v a) ∂P = ∑ a ∈ w.support, ∫ v, w a * e (L v a) ∂P :=
    integral_finset_sum w.support
      fun a ha => Integrable.const_mul (integrable P (char he hL a)) _
  rw [hsum P, hsum P']
  apply Finset.sum_congr rfl fun i _ => ?_
  simp only [MeasureTheory.integral_const_mul, mul_eq_mul_left_iff]
  exact Or.inl (h i)

end ext

section InnerProductSpace

variable {E : Type*} {mE : MeasurableSpace E} {μ : Measure E} {t : E}

/-- The characteristic function of a measure in an inner product space. -/
noncomputable def charFun [Inner ℝ E] (μ : Measure E) (t : E) : ℂ := ∫ x, exp (⟪x, t⟫ * I) ∂μ

lemma charFun_apply [Inner ℝ E] (t : E) : charFun μ t = ∫ x, exp (⟪x, t⟫ * I) ∂μ := rfl

lemma charFun_apply_real {μ : Measure ℝ} (t : ℝ) :
    charFun μ t = ∫ x, exp (t * x * I) ∂μ := by simp [charFun_apply]

variable [SeminormedAddCommGroup E] [InnerProductSpace ℝ E]

@[simp]
lemma charFun_zero (μ : Measure E) : charFun μ 0 = μ.real Set.univ := by
  simp [charFun_apply]

@[simp]
lemma charFun_zero_measure : charFun (0 : Measure E) t = 0 := by simp [charFun_apply]

@[simp]
lemma charFun_neg (t : E) : charFun μ (-t) = conj (charFun μ t) := by
  simp [charFun_apply, ← integral_conj, ← exp_conj]

/-- `charFun` as the integral of a bounded continuous function. -/
lemma charFun_eq_integral_innerProbChar : charFun μ t = ∫ v, innerProbChar t v ∂μ := by
  simp [charFun_apply, innerProbChar_apply]

lemma charFun_eq_integral_probChar (t : E) : charFun μ t = ∫ x, (probChar ⟪x, t⟫ : ℂ) ∂μ := by
  simp [charFun_apply, probChar_apply]

/-- `charFun` is a Fourier integral for the inner product and the character `probChar`. -/
lemma charFun_eq_fourierIntegral (t : E) :
    charFun μ t = VectorFourier.fourierIntegral probChar μ bilinFormOfRealInner 1 (-t) := by
  simp [charFun_apply, VectorFourier.fourierIntegral_probChar]

/-- `charFun` is a Fourier integral for the inner product and the character `fourierChar`. -/
lemma charFun_eq_fourierIntegral' (t : E) :
    charFun μ t
      = VectorFourier.fourierIntegral fourierChar μ bilinFormOfRealInner 1 (-(2 * π)⁻¹ • t) := by
  simp only [charFun_apply, VectorFourier.fourierIntegral, neg_smul,
    bilinFormOfRealInner_apply_apply, inner_neg_right, inner_smul_right, neg_neg,
    fourierChar_apply', Pi.ofNat_apply, Circle.smul_def, Circle.coe_exp, ofReal_mul, ofReal_ofNat,
    ofReal_inv, smul_eq_mul, mul_one]
  congr with x
  rw [← mul_assoc, mul_inv_cancel₀ (by simp [pi_ne_zero]), one_mul]

lemma norm_charFun_le (t : E) : ‖charFun μ t‖ ≤ μ.real Set.univ := by
  rw [charFun_eq_fourierIntegral]
  exact (VectorFourier.norm_fourierIntegral_le_integral_norm _ _ _ _ _).trans_eq (by simp)

lemma norm_charFun_le_one [IsProbabilityMeasure μ] (t : E) : ‖charFun μ t‖ ≤ 1 :=
  (norm_charFun_le _).trans_eq (by simp)

lemma norm_one_sub_charFun_le_two [IsProbabilityMeasure μ] : ‖1 - charFun μ t‖ ≤ 2 :=
  calc ‖1 - charFun μ t‖
  _ ≤ ‖(1 : ℂ)‖ + ‖charFun μ t‖ := norm_sub_le _ _
  _ ≤ 1 + 1 := by simp [norm_charFun_le_one]
  _ = 2 := by norm_num

@[fun_prop, measurability]
lemma stronglyMeasurable_charFun [OpensMeasurableSpace E] [SecondCountableTopology E] [SFinite μ] :
    StronglyMeasurable (charFun μ) :=
  (Measurable.stronglyMeasurable (by fun_prop)).integral_prod_left

@[fun_prop, measurability]
lemma measurable_charFun [OpensMeasurableSpace E] [SecondCountableTopology E] [SFinite μ] :
    Measurable (charFun μ) :=
  stronglyMeasurable_charFun.measurable

lemma intervalIntegrable_charFun {μ : Measure ℝ} [IsFiniteMeasure μ] {a b : ℝ} :
    IntervalIntegrable (charFun μ) volume a b :=
  IntervalIntegrable.mono_fun' (g := fun _ ↦ μ.real Set.univ) (by simp)
    stronglyMeasurable_charFun.aestronglyMeasurable (ae_of_all _ norm_charFun_le)

lemma charFun_map_smul [BorelSpace E] [SecondCountableTopology E] (r : ℝ) (t : E) :
    charFun (μ.map (r • ·)) t = charFun μ (r • t) := by
  rw [charFun_apply, charFun_apply,
    integral_map (by fun_prop) (Measurable.aestronglyMeasurable <| by fun_prop)]
  simp_rw [inner_smul_right, ← real_inner_smul_left]

lemma charFun_map_mul {μ : Measure ℝ} (r t : ℝ) :
    charFun (μ.map (r * ·)) t = charFun μ (r * t) := charFun_map_smul r t

variable {E : Type*} [MeasurableSpace E] {μ ν : Measure E} {t : E}
  [NormedAddCommGroup E] [InnerProductSpace ℝ E]

@[simp]
lemma charFun_dirac [OpensMeasurableSpace E] {x : E} (t : E) :
    charFun (Measure.dirac x) t = cexp (⟪x, t⟫ * I) := by
  rw [charFun_apply, integral_dirac]

lemma charFun_map_add_const [BorelSpace E] (r t : E) :
    charFun (μ.map (· + r)) t = charFun μ t * cexp (⟪r, t⟫ * I) := by
  rw [charFun_apply, charFun_apply, integral_map (by fun_prop) (by fun_prop),
    ← integral_mul_const]
  congr with a
  rw [← Complex.exp_add]
  congr
  rw [inner_add_left]
  simp only [ofReal_add]
  ring

lemma charFun_map_const_add [BorelSpace E] (r t : E) :
    charFun (μ.map (r + ·)) t = charFun μ t * cexp (⟪r, t⟫ * I) := by
  simp_rw [add_comm r]
  exact charFun_map_add_const _ _

variable [BorelSpace E] [SecondCountableTopology E]

/-- If the characteristic functions `charFun` of two finite measures `μ` and `ν` on
a complete second-countable inner product space coincide, then `μ = ν`. -/
theorem Measure.ext_of_charFun [CompleteSpace E]
    [IsFiniteMeasure μ] [IsFiniteMeasure ν] (h : charFun μ = charFun ν) :
    μ = ν := by
  simp_rw [funext_iff, charFun_eq_integral_innerProbChar] at h
  refine ext_of_integral_char_eq continuous_probChar probChar_ne_one (L := bilinFormOfRealInner)
    ?_ ?_ h
  · exact fun v hv ↦ DFunLike.ne_iff.mpr ⟨v, inner_self_ne_zero.mpr hv⟩
  · exact continuous_inner

/-- The characteristic function of a convolution of measures
is the product of the respective characteristic functions. -/
lemma charFun_conv [IsFiniteMeasure μ] [IsFiniteMeasure ν] (t : E) :
    charFun (μ ∗ ν) t = charFun μ t * charFun ν t := by
  simp_rw [charFun_apply]
  rw [integral_conv]
  · simp [inner_add_left, add_mul, Complex.exp_add, integral_const_mul, integral_mul_const]
  · exact (integrable_const (1 : ℝ)).mono (by fun_prop) (by simp)

variable {E F : Type*} [NormedAddCommGroup E] [NormedAddCommGroup F]
    [InnerProductSpace ℝ E] [InnerProductSpace ℝ F] {mE : MeasurableSpace E}
    {mF : MeasurableSpace F}

/-- The characteristic function of a product of measures is a product of
characteristic functions. This is the version for Hilbert spaces, see `charFunDual_prod`
for the Banach space version. -/
lemma charFun_prod {μ : Measure E} {ν : Measure F} [SFinite μ] [SFinite ν]
    (t : WithLp 2 (E × F)) :
    charFun ((μ.prod ν).map (WithLp.equiv 2 (E × F)).symm) t =
      charFun μ (WithLp.equiv 2 (E × F) t).1 *
      charFun ν (WithLp.equiv 2 (E × F) t).2 := by
  simp_rw [charFun, WithLp.prod_inner_apply, ← MeasurableEquiv.coe_toLp, ← integral_prod_mul,
    integral_map_equiv]
  simp only [MeasurableEquiv.toLp_apply, Equiv.apply_symm_apply, ofReal_add, add_mul,
    Complex.exp_add]

variable [CompleteSpace E] [CompleteSpace F] [SecondCountableTopology E] [SecondCountableTopology F]
    [BorelSpace E] [BorelSpace F]

/-- The characteristic function of a measure is a product of
characteristic functions if and only if it is a product measure.
This is the version for Hilbert spaces, see `charFunDual_eq_prod_iff`
for the Banach space version. -/
lemma charFun_eq_prod_iff {μ : Measure E} {ν : Measure F} {ξ : Measure (E × F)}
    [IsFiniteMeasure μ] [IsFiniteMeasure ν] [IsFiniteMeasure ξ] :
    (∀ t, charFun (ξ.map (WithLp.equiv 2 (E × F)).symm) t =
      charFun μ (WithLp.equiv 2 (E × F) t).1 * charFun ν (WithLp.equiv 2 (E × F) t).2) ↔
    ξ = μ.prod ν where
  mp h := by
    refine (MeasurableEquiv.toLp 2 (E × F)).map_measurableEquiv_injective
      <| Measure.ext_of_charFun <| funext fun t ↦ ?_
    rw [MeasurableEquiv.coe_toLp, h, charFun_prod]
  mpr h := by rw [h]; exact charFun_prod

variable {ι : Type*} [Fintype ι] {E : ι → Type*} [∀ i, NormedAddCommGroup (E i)]
    [∀ i, InnerProductSpace ℝ (E i)] {mE : ∀ i, MeasurableSpace (E i)}

/-- The characteristic function of a product of measures is a product of
characteristic functions. This is the version for Hilbert spaces, see `charFunDual_pi`
for the Banach space version. -/
lemma charFun_pi {μ : (i : ι) → Measure (E i)} [∀ i, SigmaFinite (μ i)] (t : PiLp 2 E) :
    charFun ((Measure.pi μ).map (WithLp.equiv 2 (Π i, E i)).symm) t =
      ∏ i, charFun (μ i) (t i) := by
  simp_rw [charFun, PiLp.inner_apply, ← MeasurableEquiv.coe_toLp, ← integral_fintype_prod_eq_prod,
    integral_map_equiv]
  simp [ofReal_sum, Finset.sum_mul, Complex.exp_sum]

variable [∀ i, CompleteSpace (E i)] [∀ i, SecondCountableTopology (E i)] [∀ i, BorelSpace (E i)]

/-- The characteristic function of a measure is a product of
characteristic functions if and only if it is a product measure.
This is the version for Hilbert spaces, see `charFunDual_eq_pi_iff`
for the Banach space version. -/
lemma charFun_eq_pi_iff {μ : (i : ι) → Measure (E i)} {ν : Measure (Π i, E i)}
    [∀ i, IsFiniteMeasure (μ i)] [IsFiniteMeasure ν] :
    (∀ t, charFun (ν.map (WithLp.equiv 2 (Π i, E i)).symm) t =
      ∏ i, charFun (μ i) (t i)) ↔ ν = Measure.pi μ where
  mp h := by
    refine (MeasurableEquiv.toLp 2 (Π i, E i)).map_measurableEquiv_injective
      <| Measure.ext_of_charFun <| funext fun t ↦ ?_
    rw [MeasurableEquiv.coe_toLp, h, charFun_pi]
  mpr h := by rw [h]; exact charFun_pi

end InnerProductSpace

section NormedSpace

variable {E F : Type*} [NormedAddCommGroup E] [NormedSpace ℝ E] {mE : MeasurableSpace E}
  [NormedAddCommGroup F] [NormedSpace ℝ F] {mF : MeasurableSpace F}
  {μ : Measure E} {ν : Measure F}

/-- The characteristic function of a measure in a normed space, function from `StrongDual ℝ E` to
`ℂ` with `charFunDual μ L = ∫ v, exp (L v * I) ∂μ`. -/
noncomputable
def charFunDual (μ : Measure E) (L : StrongDual ℝ E) : ℂ := ∫ v, probCharDual L v ∂μ

lemma charFunDual_apply (L : StrongDual ℝ E) : charFunDual μ L = ∫ v, exp (L v * I) ∂μ := rfl

lemma charFunDual_eq_charFun_map_one [OpensMeasurableSpace E] (L : StrongDual ℝ E) :
    charFunDual μ L = charFun (μ.map L) 1 := by
  rw [charFunDual_apply]
  have : ∫ x, cexp (L x * I) ∂μ = ∫ x, cexp (x * I) ∂(μ.map L) := by
    rw [integral_map]
    · fun_prop
    · exact Measurable.aestronglyMeasurable <| by fun_prop
  rw [this, charFun_apply]
  simp

lemma charFun_map_eq_charFunDual_smul [OpensMeasurableSpace E] (L : StrongDual ℝ E) (u : ℝ) :
    charFun (μ.map L) u = charFunDual μ (u • L) := by
  rw [charFunDual_apply]
  have : ∫ x, cexp ((u • L) x * I) ∂μ = ∫ x, cexp (u * x * I) ∂(μ.map L) := by
    rw [integral_map]
    · simp
    · fun_prop
    · exact Measurable.aestronglyMeasurable <| by fun_prop
  rw [this, charFun_apply]
  simp

lemma charFun_eq_charFunDual_toDualMap {E : Type*} [NormedAddCommGroup E] [InnerProductSpace ℝ E]
    {mE : MeasurableSpace E} {μ : Measure E} (t : E) :
    charFun μ t = charFunDual μ (InnerProductSpace.toDualMap ℝ E t) := by
  simp [charFunDual_apply, charFun_apply, real_inner_comm]

lemma charFunDual_map [OpensMeasurableSpace E] [BorelSpace F] (L : E →L[ℝ] F)
    (L' : StrongDual ℝ F) : charFunDual (μ.map L) L' = charFunDual μ (L'.comp L) := by
  rw [charFunDual_eq_charFun_map_one, charFunDual_eq_charFun_map_one,
    Measure.map_map (by fun_prop) (by fun_prop)]
  simp

@[simp]
lemma charFunDual_dirac [OpensMeasurableSpace E] {x : E} (L : StrongDual ℝ E) :
    charFunDual (Measure.dirac x) L = cexp (L x * I) := by
  rw [charFunDual_apply, integral_dirac]

lemma charFunDual_map_add_const [BorelSpace E] (r : E) (L : StrongDual ℝ E) :
    charFunDual (μ.map (· + r)) L = charFunDual μ L * cexp (L r * I) := by
  rw [charFunDual_apply, charFunDual_apply, integral_map (by fun_prop) (by fun_prop),
    ← integral_mul_const]
  congr with a
  rw [← Complex.exp_add]
  congr
  simp only [map_add, ofReal_add]
  ring

lemma charFunDual_map_const_add [BorelSpace E] (r : E) (L : StrongDual ℝ E) :
    charFunDual (μ.map (r + ·)) L = charFunDual μ L * cexp (L r * I) := by
  simp_rw [add_comm r]
  exact charFunDual_map_add_const _ _

/-- The characteristic function of a product of measures is a product of
<<<<<<< HEAD
characteristic functions. This is the version for Banach spaces, see `charFun_prod`
for the Hilbert space version. -/
lemma charFunDual_prod [SFinite μ] [SFinite ν] (L : Dual ℝ (E × F)) :
    charFunDual (μ.prod ν) L
      = charFunDual μ (L.comp (.inl ℝ E F)) * charFunDual ν (L.comp (.inr ℝ E F)) := by
=======
characteristic functions. -/
lemma charFunDual_prod [SFinite μ] [SFinite ν] (L : StrongDual ℝ (E × F)) :
    charFunDual (μ.prod ν) L
      = charFunDual μ (L.comp (.inl ℝ E F)) * charFunDual ν (L.comp (.inr ℝ E F)) := by
  let L₁ : StrongDual ℝ E := L.comp (.inl ℝ E F)
  let L₂ : StrongDual ℝ F := L.comp (.inr ℝ E F)
>>>>>>> 5903cc2c
  simp_rw [charFunDual_apply, ← L.comp_inl_add_comp_inr, ofReal_add, add_mul,
    Complex.exp_add, ← integral_prod_mul]

/-- The characteristic function of a product of measures is a product of
characteristic functions. This is `charFunDual_prod` for `WithLp`.
See `charFun_prod` for the Hilbert space version. -/
lemma charFunDual_prod' (p : ℝ≥0∞) [Fact (1 ≤ p)] [SFinite μ] [SFinite ν]
    (L : Dual ℝ (WithLp p (E × F))) :
    charFunDual ((μ.prod ν).map (WithLp.equiv p _).symm) L =
      charFunDual μ (L.comp
        ((WithLp.prodContinuousLinearEquiv p ℝ E F).symm.toContinuousLinearMap.comp
          (.inl ℝ E F))) *
      charFunDual ν (L.comp
        ((WithLp.prodContinuousLinearEquiv p ℝ E F).symm.toContinuousLinearMap.comp
          (.inr ℝ E F))) := by
  simp_rw [charFunDual_apply, ← integral_prod_mul, ← Complex.exp_add, ← add_mul, ← ofReal_add,
    L.comp_apply, ← map_add, ContinuousLinearMap.comp_inl_add_comp_inr]
  rw [← MeasurableEquiv.coe_toLp, integral_map_equiv]
  simp

/-- The characteristic function of a product of measures is a product of
characteristic functions. This is the version for Banach spaces, see `charFunDual_pi`
for the Hilbert space version. -/
lemma charFunDual_pi {ι : Type*} [Fintype ι] [DecidableEq ι] {E : ι → Type*}
    [∀ i, NormedAddCommGroup (E i)] [∀ i, NormedSpace ℝ (E i)] {mE : ∀ i, MeasurableSpace (E i)}
    {μ : (i : ι) → Measure (E i)} [∀ i, SigmaFinite (μ i)] (L : Dual ℝ (Π i, E i)) :
    charFunDual (Measure.pi μ) L =
      ∏ i, charFunDual (μ i) (L.comp (.single ℝ E i)) := by
  simp_rw [charFunDual_apply, ← L.sum_comp_single, ofReal_sum, Finset.sum_mul, Complex.exp_sum,
    ← integral_fintype_prod_eq_prod]

/-- The characteristic function of a product of measures is a product of
characteristic functions. This is `charFunDual_pi` for `PiLp`.
See `charFunDual_pi` for the Banach space version. -/
lemma charFunDual_pi' (p : ℝ≥0∞) [Fact (1 ≤ p)] {ι : Type*} [Fintype ι] [DecidableEq ι]
    {E : ι → Type*} [∀ i, NormedAddCommGroup (E i)] [∀ i, NormedSpace ℝ (E i)]
    {mE : ∀ i, MeasurableSpace (E i)} {μ : (i : ι) → Measure (E i)} [∀ i, SigmaFinite (μ i)]
    (L : Dual ℝ (PiLp p E)) :
    charFunDual ((Measure.pi μ).map (WithLp.equiv p (Π i, E i)).symm) L =
      ∏ i, charFunDual (μ i) (L.comp
        ((PiLp.continuousLinearEquiv p ℝ E).symm.toContinuousLinearMap.comp (.single ℝ E i))) := by
  simp_rw [charFunDual_apply, ← integral_fintype_prod_eq_prod, ← Complex.exp_sum, ← Finset.sum_mul,
    ← ofReal_sum, L.comp_apply, ← map_sum, ContinuousLinearMap.sum_comp_single]
  rw [← MeasurableEquiv.coe_toLp, integral_map_equiv]
  simp

variable [BorelSpace E] [SecondCountableTopology E]

/-- If two finite measures have the same characteristic function, then they are equal. -/
theorem Measure.ext_of_charFunDual [CompleteSpace E]
    {μ ν : Measure E} [IsFiniteMeasure μ] [IsFiniteMeasure ν]
    (h : charFunDual μ = charFunDual ν) :
    μ = ν := by
  refine ext_of_integral_char_eq continuous_probChar probChar_ne_one
    ?_ ?_ (fun L ↦ funext_iff.mp h L)
  · intro v hv
    rw [ne_eq, LinearMap.ext_iff]
    simp only [ContinuousLinearMap.toLinearMap₁₂_apply, LinearMap.zero_apply, not_forall]
    change ∃ L : StrongDual ℝ E, L v ≠ 0
    by_contra! h
    exact hv (NormedSpace.eq_zero_of_forall_dual_eq_zero _ h)
  · exact isBoundedBilinearMap_apply.symm.continuous

/-- The characteristic function of a measure is a product of
characteristic functions if and only if it is a product measure.
This is the version for Banach spaces, see `charFun_eq_prod_iff`
for the Hilbert space version. -/
lemma charFunDual_eq_prod_iff [BorelSpace F] [SecondCountableTopology F] [CompleteSpace E]
    [CompleteSpace F] {ξ : Measure (E × F)} [IsFiniteMeasure μ] [IsFiniteMeasure ν]
    [IsFiniteMeasure ξ] :
    (∀ L, charFunDual ξ L =
      charFunDual μ (L.comp (.inl ℝ E F)) * charFunDual ν (L.comp (.inr ℝ E F))) ↔
    ξ = μ.prod ν where
  mp h := by
    refine Measure.ext_of_charFunDual <| funext fun t ↦ ?_
    rw [h, charFunDual_prod]
  mpr h := by rw [h]; exact charFunDual_prod

/-- The characteristic function of a measure is a product of
characteristic functions if and only if it is a product measure.
This is `charFunDual_eq_prod_iff` for `WithLp`.
See `charFun_eq_prod_iff` for the Hilbert space version. -/
lemma charFunDual_eq_prod_iff' (p : ℝ≥0∞) [Fact (1 ≤ p)] [BorelSpace F]
    [SecondCountableTopology F] [CompleteSpace E] [CompleteSpace F] {ξ : Measure (E × F)}
    [IsFiniteMeasure μ] [IsFiniteMeasure ν] [IsFiniteMeasure ξ] :
    (∀ L, charFunDual (ξ.map (WithLp.equiv p (E × F)).symm) L =
      charFunDual μ (L.comp
        ((WithLp.prodContinuousLinearEquiv p ℝ E F).symm.toContinuousLinearMap.comp
          (.inl ℝ E F))) *
      charFunDual ν (L.comp
        ((WithLp.prodContinuousLinearEquiv p ℝ E F).symm.toContinuousLinearMap.comp
          (.inr ℝ E F)))) ↔
    ξ = μ.prod ν where
  mp h := by
    refine (MeasurableEquiv.toLp p (E × F)).map_measurableEquiv_injective
      <| Measure.ext_of_charFunDual <| funext fun L ↦ ?_
    rw [MeasurableEquiv.coe_toLp, h, charFunDual_prod']
  mpr h := by rw [h]; exact charFunDual_prod' p

/-- The characteristic function of a measure is a product of
characteristic functions if and only if it is a product measure.
This is the version for Banach spaces, see `charFun_eq_pi_iff`
for the Hilbert space version. -/
lemma charFunDual_eq_pi_iff {ι : Type*} [Fintype ι] [DecidableEq ι] {E : ι → Type*}
    [∀ i, NormedAddCommGroup (E i)] [∀ i, NormedSpace ℝ (E i)] {mE : ∀ i, MeasurableSpace (E i)}
    [∀ i, BorelSpace (E i)] [∀ i, SecondCountableTopology (E i)] [∀ i, CompleteSpace (E i)]
    {μ : (i : ι) → Measure (E i)} {ν : Measure (Π i, E i)} [∀ i, IsFiniteMeasure (μ i)]
    [IsFiniteMeasure ν] :
    (∀ L, charFunDual ν L = ∏ i, charFunDual (μ i) (L.comp (.single ℝ E i))) ↔
    ν = Measure.pi μ where
  mp h := by
    refine Measure.ext_of_charFunDual <| funext fun t ↦ ?_
    rw [h, charFunDual_pi]
  mpr h := by rw [h]; exact charFunDual_pi

/-- The characteristic function of a measure is a product of
characteristic functions if and only if it is a product measure.
This is `charFunDual_eq_pi_iff` for `PiLp`.
See `charFun_eq_pi_iff` for the Hilbert space version. -/
lemma charFunDual_eq_pi_iff' (p : ℝ≥0∞) [Fact (1 ≤ p)] {ι : Type*} [Fintype ι] [DecidableEq ι]
    {E : ι → Type*} [∀ i, NormedAddCommGroup (E i)] [∀ i, NormedSpace ℝ (E i)]
    {mE : ∀ i, MeasurableSpace (E i)} [∀ i, BorelSpace (E i)] [∀ i, SecondCountableTopology (E i)]
    [∀ i, CompleteSpace (E i)] {μ : (i : ι) → Measure (E i)} {ν : Measure (Π i, E i)}
    [∀ i, IsFiniteMeasure (μ i)] [IsFiniteMeasure ν] :
    (∀ L, charFunDual (ν.map (WithLp.equiv p (Π i, E i)).symm) L =
      ∏ i, charFunDual (μ i) (L.comp
        ((PiLp.continuousLinearEquiv p ℝ E).symm.toContinuousLinearMap.comp (.single ℝ E i)))) ↔
    ν = Measure.pi μ where
  mp h := by
    refine (MeasurableEquiv.toLp p (Π i, E i)).map_measurableEquiv_injective
      <| Measure.ext_of_charFunDual <| funext fun L ↦ ?_
    rw [MeasurableEquiv.coe_toLp, h, charFunDual_pi']
  mpr h := by rw [h]; exact charFunDual_pi' p

/-- The characteristic function of a convolution of measures
is the product of the respective characteristic functions. -/
lemma charFunDual_conv {μ ν : Measure E} [IsFiniteMeasure μ] [IsFiniteMeasure ν]
    (L : StrongDual ℝ E) : charFunDual (μ ∗ ν) L = charFunDual μ L * charFunDual ν L := by
  simp_rw [charFunDual_apply]
  rw [integral_conv]
  · simp [add_mul, Complex.exp_add, integral_const_mul, integral_mul_const]
  · exact (integrable_const (1 : ℝ)).mono (by fun_prop) (by simp)

end NormedSpace

end MeasureTheory<|MERGE_RESOLUTION|>--- conflicted
+++ resolved
@@ -379,20 +379,11 @@
   exact charFunDual_map_add_const _ _
 
 /-- The characteristic function of a product of measures is a product of
-<<<<<<< HEAD
 characteristic functions. This is the version for Banach spaces, see `charFun_prod`
 for the Hilbert space version. -/
 lemma charFunDual_prod [SFinite μ] [SFinite ν] (L : Dual ℝ (E × F)) :
     charFunDual (μ.prod ν) L
       = charFunDual μ (L.comp (.inl ℝ E F)) * charFunDual ν (L.comp (.inr ℝ E F)) := by
-=======
-characteristic functions. -/
-lemma charFunDual_prod [SFinite μ] [SFinite ν] (L : StrongDual ℝ (E × F)) :
-    charFunDual (μ.prod ν) L
-      = charFunDual μ (L.comp (.inl ℝ E F)) * charFunDual ν (L.comp (.inr ℝ E F)) := by
-  let L₁ : StrongDual ℝ E := L.comp (.inl ℝ E F)
-  let L₂ : StrongDual ℝ F := L.comp (.inr ℝ E F)
->>>>>>> 5903cc2c
   simp_rw [charFunDual_apply, ← L.comp_inl_add_comp_inr, ofReal_add, add_mul,
     Complex.exp_add, ← integral_prod_mul]
 
