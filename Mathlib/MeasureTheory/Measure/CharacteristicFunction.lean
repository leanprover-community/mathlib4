--- conflicted
+++ resolved
@@ -49,14 +49,10 @@
 
 -/
 
-<<<<<<< HEAD
-open BoundedContinuousFunction RealInnerProductSpace Real Complex ComplexConjugate
-=======
 open BoundedContinuousFunction RealInnerProductSpace Real Complex ComplexConjugate NormedSpace
   WithLp
 
 open scoped ENNReal
->>>>>>> 30ecd8fa
 
 namespace BoundedContinuousFunction
 
