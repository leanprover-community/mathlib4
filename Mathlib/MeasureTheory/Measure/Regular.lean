--- conflicted
+++ resolved
@@ -673,13 +673,8 @@
 instance (priority := 100) [InnerRegular μ] : InnerRegularCompactLTTop μ :=
   ⟨fun _s hs r hr ↦ InnerRegular.innerRegular hs.1 r hr⟩
 
-<<<<<<< HEAD
-lemma innerRegularWRT_isClosed_isOpen [T2OrRegularSpace α] [OpensMeasurableSpace α]
-    [h : InnerRegular μ] : InnerRegularWRT μ IsClosed IsOpen := by
-=======
 lemma innerRegularWRT_isClosed_isOpen [R1Space α] [OpensMeasurableSpace α] [h : InnerRegular μ] :
     InnerRegularWRT μ IsClosed IsOpen := by
->>>>>>> 40f98b30
   intro U hU r hr
   rcases h.innerRegular hU.measurableSet r hr with ⟨K, KU, K_comp, hK⟩
   exact ⟨closure K, K_comp.closure_subset_of_isOpen hU KU, isClosed_closure,
@@ -772,17 +767,6 @@
   convert h.innerRegular with s
   simp [measure_ne_top μ s]
 
-<<<<<<< HEAD
-instance (priority := 50) [BorelSpace α] [T2OrRegularSpace α]
-    [InnerRegularCompactLTTop μ] [IsFiniteMeasure μ] : WeaklyRegular μ :=
-  InnerRegularWRT.weaklyRegular_of_finite _ InnerRegular.innerRegularWRT_isClosed_isOpen
-
-instance (priority := 50) [BorelSpace α] [T2OrRegularSpace α]
-    [h : InnerRegularCompactLTTop μ] [IsFiniteMeasure μ] : Regular μ := by
-  constructor
-  apply InnerRegularWRT.trans h.innerRegular
-  exact InnerRegularWRT.of_imp (fun U hU ↦ ⟨hU.measurableSet, measure_ne_top μ U⟩)
-=======
 instance (priority := 50) [BorelSpace α] [R1Space α] [InnerRegularCompactLTTop μ]
     [IsFiniteMeasure μ] : WeaklyRegular μ :=
   InnerRegular.innerRegularWRT_isClosed_isOpen.weaklyRegular_of_finite _
@@ -791,10 +775,9 @@
     [IsFiniteMeasure μ] : Regular μ where
   innerRegular := InnerRegularWRT.trans h.innerRegular <|
     InnerRegularWRT.of_imp (fun U hU ↦ ⟨hU.measurableSet, measure_ne_top μ U⟩)
->>>>>>> 40f98b30
 
 protected lemma _root_.IsCompact.exists_isOpen_lt_of_lt [InnerRegularCompactLTTop μ]
-    [IsLocallyFiniteMeasure μ] [T2OrRegularSpace α] [BorelSpace α] {K : Set α}
+    [IsLocallyFiniteMeasure μ] [R1Space α] [BorelSpace α] {K : Set α}
     (hK : IsCompact K) (r : ℝ≥0∞) (hr : μ K < r) :
     ∃ U, K ⊆ U ∧ IsOpen U ∧ μ U < r := by
   rcases hK.exists_open_superset_measure_lt_top μ with ⟨V, hKV, hVo, hμV⟩
@@ -812,36 +795,9 @@
     μ K = ⨅ (U : Set α) (_ : K ⊆ U) (_ : IsOpen U), μ U := by
   apply le_antisymm
   · simp only [le_iInf_iff]
-<<<<<<< HEAD
     exact fun U KU _ ↦ measure_mono KU
   · apply le_of_forall_lt'
     simpa only [iInf_lt_iff, exists_prop, exists_and_left] using hK.exists_isOpen_lt_of_lt
-=======
-    rintro U KU -
-    exact measure_mono KU
-  apply le_of_forall_lt' (fun r hr ↦ ?_)
-  simp only [iInf_lt_iff, exists_prop, exists_and_left]
-  obtain ⟨L, L_comp, KL, -⟩ : ∃ L, IsCompact L ∧ K ⊆ interior L ∧ L ⊆ univ :=
-    exists_compact_between hK isOpen_univ (subset_univ _)
-  have : Fact (μ (interior L) < ∞) :=
-    ⟨(measure_mono interior_subset).trans_lt L_comp.measure_lt_top⟩
-  obtain ⟨U, KU, U_open, hU⟩ : ∃ U, K ⊆ U ∧ IsOpen U ∧ μ.restrict (interior L) U < r := by
-    apply exists_isOpen_lt_of_lt K r
-    exact (restrict_apply_le _ _).trans_lt hr
-  refine ⟨U ∩ interior L, subset_inter KU KL, U_open.inter isOpen_interior, ?_⟩
-  rwa [restrict_apply U_open.measurableSet] at hU
-
-@[deprecated] -- Since 28 Jan 2024
-alias _root_.IsCompact.measure_eq_infi_isOpen := IsCompact.measure_eq_iInf_isOpen
-
-protected lemma _root_.IsCompact.exists_isOpen_lt_of_lt [InnerRegularCompactLTTop μ]
-    [IsFiniteMeasureOnCompacts μ] [LocallyCompactSpace α] [RegularSpace α]
-    [BorelSpace α] {K : Set α} (hK : IsCompact K) (r : ℝ≥0∞) (hr : μ K < r) :
-    ∃ U, K ⊆ U ∧ IsOpen U ∧ μ U < r := by
-  have : ⨅ (U : Set α) (_ : K ⊆ U) (_ : IsOpen U), μ U < r := by
-    rwa [hK.measure_eq_iInf_isOpen] at hr
-  simpa only [iInf_lt_iff, exists_prop, exists_and_left]
->>>>>>> 40f98b30
 
 protected theorem _root_.IsCompact.exists_isOpen_lt_add [InnerRegularCompactLTTop μ]
     [IsFiniteMeasureOnCompacts μ] [LocallyCompactSpace α] [RegularSpace α]
