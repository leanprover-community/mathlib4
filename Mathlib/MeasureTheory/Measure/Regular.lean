/-
Copyright (c) 2021 Sébastien Gouëzel. All rights reserved.
Released under Apache 2.0 license as described in the file LICENSE.
Authors: Sébastien Gouëzel, Floris Van Doorn, Yury Kudryashov
-/
import Mathlib.MeasureTheory.Constructions.BorelSpace.Basic
import Mathlib.Topology.Metrizable.Urysohn

#align_import measure_theory.measure.regular from "leanprover-community/mathlib"@"bf6a01357ff5684b1ebcd0f1a13be314fc82c0bf"

/-!
# Regular measures

A measure is `OuterRegular` if the measure of any measurable set `A` is the infimum of `μ U` over
all open sets `U` containing `A`.

A measure is `WeaklyRegular` if it satisfies the following properties:
* it is outer regular;
* it is inner regular for open sets with respect to closed sets: the measure of any open set `U`
  is the supremum of `μ F` over all closed sets `F` contained in `U`.

A measure is `Regular` if it satisfies the following properties:
* it is finite on compact sets;
* it is outer regular;
* it is inner regular for open sets with respect to compacts closed sets: the measure of any open
  set `U` is the supremum of `μ K` over all compact sets `K` contained in `U`.

A measure is `InnerRegular` if it is inner regular for measurable sets with respect to compact
sets: the measure of any measurable set `s` is the supremum of `μ K` over all compact
sets contained in `s`.

A measure is `InnerRegularCompactLTTop` if it is inner regular for measurable sets of finite
measure with respect to compact sets: the measure of any measurable set `s` is the supremum
of `μ K` over all compact sets contained in `s`.

There is a reason for this zoo of regularity classes:
* A finite measure on a metric space is always weakly regular. Therefore, in probability theory,
  weakly regular measures play a prominent role.
* In locally compact topological spaces, there are two competing notions of Radon measures: the
  ones that are regular, and the ones that are inner regular. For any of these two notions, there is
  a Riesz representation theorem, and an existence and uniqueness statement for the Haar measure in
  locally compact topological groups. The two notions coincide in sigma-compact spaces, but they
  differ in general, so it is worth having the two of them.
* Both notions of Haar measure satisfy the weaker notion `InnerRegularCompactLTTop`, so it is worth
  trying to express theorems using this weaker notion whenever possible, to make sure that it
  applies to both Haar measures simultaneously.

While traditional textbooks on measure theory on locally compact spaces emphasize regular measures,
more recent textbooks emphasize that inner regular Haar measures are better behaved than regular
Haar measures, so we will develop both notions.

The five conditions above are registered as typeclasses for a measure `μ`, and implications between
them are recorded as instances. For example, in a Hausdorff topological space, regularity implies
weak regularity. Also, regularity or inner regularity both imply `InnerRegularCompactLTTop`.
In a regular locally compact finite measure space, then regularity, inner regularity
and `InnerRegularCompactLTTop` are all equivalent.

In order to avoid code duplication, we also define a measure `μ` to be `InnerRegularWRT` for sets
satisfying a predicate `q` with respect to sets satisfying a predicate `p` if for any set
`U ∈ {U | q U}` and a number `r < μ U` there exists `F ⊆ U` such that `p F` and `r < μ F`.

There are two main nontrivial results in the development below:
* `InnerRegularWRT.measurableSet_of_open` shows that, for an outer regular measure, inner
regularity for open sets with respect to compact sets or closed sets implies inner regularity for
all measurable sets of finite measure (with respect to compact sets or closed sets respectively).
* `InnerRegularWRT.weaklyRegular_of_finite` shows that a finite measure which is inner regular for
open sets with respect to closed sets (for instance a finite measure on a metric space) is weakly
regular.

All other results are deduced from these ones.

Here is an example showing how regularity and inner regularity may differ even on locally compact
spaces. Consider the group `ℝ × ℝ` where the first factor has the discrete topology and the second
one the usual topology. It is a locally compact Hausdorff topological group, with Haar measure equal
to Lebesgue measure on each vertical fiber. Let us consider the regular version of Haar measure.
Then the set `ℝ × {0}` has infinite measure (by outer regularity), but any compact set it contains
has zero measure (as it is finite). In fact, this set only contains subset with measure zero or
infinity. The inner regular version of Haar measure, on the other hand, gives zero mass to the
set `ℝ × {0}`.

Another interesting example is the sum of the Dirac masses at rational points in the real line.
It is a σ-finite measure on a locally compact metric space, but it is not outer regular: for
outer regularity, one needs additional locally finite assumptions. On the other hand, it is
inner regular.

Several authors require both regularity and inner regularity for their measures. We have opted
for the more fine grained definitions above as they apply more generally.

## Main definitions

* `MeasureTheory.Measure.OuterRegular μ`: a typeclass registering that a measure `μ` on a
  topological space is outer regular.
* `MeasureTheory.Measure.Regular μ`: a typeclass registering that a measure `μ` on a topological
  space is regular.
* `MeasureTheory.Measure.WeaklyRegular μ`: a typeclass registering that a measure `μ` on a
  topological space is weakly regular.
* `MeasureTheory.Measure.InnerRegularWRT μ p q`: a non-typeclass predicate saying that a measure `μ`
  is inner regular for sets satisfying `q` with respect to sets satisfying `p`.
* `MeasureTheory.Measure.InnerRegular μ`: a typeclass registering that a measure `μ` on a
  topological space is inner regular for measurable sets with respect to compact sets.
* `MeasureTheory.Measure.InnerRegularCompactLTTop μ`: a typeclass registering that a measure `μ`
  on a topological space is inner regular for measurable sets of finite measure with respect to
  compact sets.

## Main results

### Outer regular measures

* `Set.measure_eq_iInf_isOpen` asserts that, when `μ` is outer regular, the measure of a
  set is the infimum of the measure of open sets containing it.
* `Set.exists_isOpen_lt_of_lt` asserts that, when `μ` is outer regular, for every set `s`
  and `r > μ s` there exists an open superset `U ⊇ s` of measure less than `r`.
* push forward of an outer regular measure is outer regular, and scalar multiplication of a regular
  measure by a finite number is outer regular.

### Weakly regular measures

* `IsOpen.measure_eq_iSup_isClosed` asserts that the measure of an open set is the supremum of
  the measure of closed sets it contains.
* `IsOpen.exists_lt_isClosed`: for an open set `U` and `r < μ U`, there exists a closed `F ⊆ U`
  of measure greater than `r`;
* `MeasurableSet.measure_eq_iSup_isClosed_of_ne_top` asserts that the measure of a measurable set
  of finite measure is the supremum of the measure of closed sets it contains.
*  `MeasurableSet.exists_lt_isClosed_of_ne_top` and `MeasurableSet.exists_isClosed_lt_add`:
  a measurable set of finite measure can be approximated by a closed subset (stated as
  `r < μ F` and `μ s < μ F + ε`, respectively).
* `MeasureTheory.Measure.WeaklyRegular.of_pseudoMetrizableSpace_of_isFiniteMeasure` is an
  instance registering that a finite measure on a metric space is weakly regular (in fact, a pseudo
  metrizable space is enough);
* `MeasureTheory.Measure.WeaklyRegular.of_pseudoMetrizableSpace_secondCountable_of_locallyFinite`
  is an instance registering that a locally finite measure on a second countable metric space (or
  even a pseudo metrizable space) is weakly regular.

### Regular measures

* `IsOpen.measure_eq_iSup_isCompact` asserts that the measure of an open set is the supremum of
  the measure of compact sets it contains.
* `IsOpen.exists_lt_isCompact`: for an open set `U` and `r < μ U`, there exists a compact `K ⊆ U`
  of measure greater than `r`;
* `MeasureTheory.Measure.Regular.of_sigmaCompactSpace_of_isLocallyFiniteMeasure` is an
  instance registering that a locally finite measure on a `σ`-compact metric space is regular (in
  fact, an emetric space is enough).

### Inner regular measures

* `MeasurableSet.measure_eq_iSup_isCompact` asserts that the measure of a measurable set is the
  supremum of the measure of compact sets it contains.
* `MeasurableSet.exists_lt_isCompact`: for a measurable set `s` and `r < μ s`, there exists a
  compact `K ⊆ s` of measure greater than `r`;

### Inner regular measures for finite measure sets with respect to compact sets

* `MeasurableSet.measure_eq_iSup_isCompact_of_ne_top` asserts that the measure of a measurable set
  of finite measure is the supremum of the measure of compact sets it contains.
*  `MeasurableSet.exists_lt_isCompact_of_ne_top` and `MeasurableSet.exists_isCompact_lt_add`:
  a measurable set of finite measure can be approximated by a compact subset (stated as
  `r < μ K` and `μ s < μ K + ε`, respectively).

## Implementation notes

The main nontrivial statement is `MeasureTheory.Measure.InnerRegular.weaklyRegular_of_finite`,
expressing that in a finite measure space, if every open set can be approximated from inside by
closed sets, then the measure is in fact weakly regular. To prove that we show that any measurable
set can be approximated from inside by closed sets and from outside by open sets. This statement is
proved by measurable induction, starting from open sets and checking that it is stable by taking
complements (this is the point of this condition, being symmetrical between inside and outside) and
countable disjoint unions.

Once this statement is proved, one deduces results for `σ`-finite measures from this statement, by
restricting them to finite measure sets (and proving that this restriction is weakly regular, using
again the same statement).

For non-Hausdorff spaces, one may argue whether the right condition for inner regularity is with
respect to compact sets, or to compact closed sets. For instance,
[Fremlin, *Measure Theory* (volume 4, 411J)][fremlin_vol4] considers measures which are inner
regular with respect to compact closed sets (and calls them *tight*). However, since most of the
literature uses mere compact sets, we have chosen to follow this convention. It doesn't make a
difference in Hausdorff spaces, of course. In locally compact topological groups, the two
conditions coincide, since if a compact set `k` is contained in a measurable set `u`, then the
closure of `k` is a compact closed set still contained in `u`, see
`IsCompact.closure_subset_of_measurableSet_of_group`.

## References

[Halmos, Measure Theory, §52][halmos1950measure]. Note that Halmos uses an unusual definition of
Borel sets (for him, they are elements of the `σ`-algebra generated by compact sets!), so his
proofs or statements do not apply directly.

[Billingsley, Convergence of Probability Measures][billingsley1999]

[Bogachev, Measure Theory, volume 2, Theorem 7.11.1][bogachev2007]
-/

open Set Filter ENNReal Topology NNReal BigOperators TopologicalSpace

namespace MeasureTheory

namespace Measure

/-- We say that a measure `μ` is *inner regular* with respect to predicates `p q : Set α → Prop`,
if for every `U` such that `q U` and `r < μ U`, there exists a subset `K ⊆ U` satisfying `p K`
of measure greater than `r`.

This definition is used to prove some facts about regular and weakly regular measures without
repeating the proofs. -/
def InnerRegularWRT {α} {_ : MeasurableSpace α} (μ : Measure α) (p q : Set α → Prop) :=
  ∀ ⦃U⦄, q U → ∀ r < μ U, ∃ K, K ⊆ U ∧ p K ∧ r < μ K
#align measure_theory.measure.inner_regular MeasureTheory.Measure.InnerRegularWRT

namespace InnerRegularWRT

variable {α : Type*} {m : MeasurableSpace α} {μ : Measure α} {p q : Set α → Prop} {U : Set α}
  {ε : ℝ≥0∞}

theorem measure_eq_iSup (H : InnerRegularWRT μ p q) (hU : q U) :
    μ U = ⨆ (K) (_ : K ⊆ U) (_ : p K), μ K := by
  refine'
    le_antisymm (le_of_forall_lt fun r hr => _) (iSup₂_le fun K hK => iSup_le fun _ => μ.mono hK)
  simpa only [lt_iSup_iff, exists_prop] using H hU r hr
#align measure_theory.measure.inner_regular.measure_eq_supr MeasureTheory.Measure.InnerRegularWRT.measure_eq_iSup

theorem exists_subset_lt_add (H : InnerRegularWRT μ p q) (h0 : p ∅) (hU : q U) (hμU : μ U ≠ ∞)
    (hε : ε ≠ 0) : ∃ K, K ⊆ U ∧ p K ∧ μ U < μ K + ε := by
  cases' eq_or_ne (μ U) 0 with h₀ h₀
  · refine' ⟨∅, empty_subset _, h0, _⟩
    rwa [measure_empty, h₀, zero_add, pos_iff_ne_zero]
  · rcases H hU _ (ENNReal.sub_lt_self hμU h₀ hε) with ⟨K, hKU, hKc, hrK⟩
    exact ⟨K, hKU, hKc, ENNReal.lt_add_of_sub_lt_right (Or.inl hμU) hrK⟩
#align measure_theory.measure.inner_regular.exists_subset_lt_add MeasureTheory.Measure.InnerRegularWRT.exists_subset_lt_add

protected theorem map {α β} [MeasurableSpace α] [MeasurableSpace β]
    {μ : Measure α} {pa qa : Set α → Prop}
    (H : InnerRegularWRT μ pa qa) {f : α → β} (hf : AEMeasurable f μ) {pb qb : Set β → Prop}
    (hAB : ∀ U, qb U → qa (f ⁻¹' U)) (hAB' : ∀ K, pa K → pb (f '' K))
    (hB₂ : ∀ U, qb U → MeasurableSet U) :
    InnerRegularWRT (map f μ) pb qb := by
  intro U hU r hr
  rw [map_apply_of_aemeasurable hf (hB₂ _ hU)] at hr
  rcases H (hAB U hU) r hr with ⟨K, hKU, hKc, hK⟩
  refine ⟨f '' K, image_subset_iff.2 hKU, hAB' _ hKc, ?_⟩
  exact hK.trans_le (le_map_apply_image hf _)
#align measure_theory.measure.inner_regular.map MeasureTheory.Measure.InnerRegularWRT.map

theorem map' {α β} [MeasurableSpace α] [MeasurableSpace β] {μ : Measure α} {pa qa : Set α → Prop}
    (H : InnerRegularWRT μ pa qa) (f : α ≃ᵐ β) {pb qb : Set β → Prop}
    (hAB : ∀ U, qb U → qa (f ⁻¹' U)) (hAB' : ∀ K, pa K → pb (f '' K)) :
    InnerRegularWRT (map f μ) pb qb := by
  intro U hU r hr
  rw [f.map_apply U] at hr
  rcases H (hAB U hU) r hr with ⟨K, hKU, hKc, hK⟩
  refine' ⟨f '' K, image_subset_iff.2 hKU, hAB' _ hKc, _⟩
  rwa [f.map_apply, f.preimage_image]

theorem smul (H : InnerRegularWRT μ p q) (c : ℝ≥0∞) : InnerRegularWRT (c • μ) p q := by
  intro U hU r hr
  rw [smul_apply, H.measure_eq_iSup hU, smul_eq_mul] at hr
  simpa only [ENNReal.mul_iSup, lt_iSup_iff, exists_prop] using hr
#align measure_theory.measure.inner_regular.smul MeasureTheory.Measure.InnerRegularWRT.smul

theorem trans {q' : Set α → Prop} (H : InnerRegularWRT μ p q) (H' : InnerRegularWRT μ q q') :
    InnerRegularWRT μ p q' := by
  intro U hU r hr
  rcases H' hU r hr with ⟨F, hFU, hqF, hF⟩; rcases H hqF _ hF with ⟨K, hKF, hpK, hrK⟩
  exact ⟨K, hKF.trans hFU, hpK, hrK⟩
#align measure_theory.measure.inner_regular.trans MeasureTheory.Measure.InnerRegularWRT.trans

<<<<<<< HEAD
theorem of_imp (h : ∀ (s : Set α), q s → p s) : InnerRegularWRT μ p q :=
  fun U hU _ hr ↦ ⟨U, Subset.rfl, h U hU, hr⟩

=======
theorem rfl {p : Set α → Prop} : InnerRegularWRT μ p p :=
  fun U hU _r hr ↦ ⟨U, Subset.rfl, hU, hr⟩

theorem of_imp (h : ∀ s, q s → p s) : InnerRegularWRT μ p q :=
  fun U hU _ hr ↦ ⟨U, Subset.rfl, h U hU, hr⟩

theorem mono {p' q' : Set α → Prop} (H : InnerRegularWRT μ p q)
    (h : ∀ s, q' s → q s) (h' : ∀ s, p s → p' s) : InnerRegularWRT μ p' q' :=
  of_imp h' |>.trans H |>.trans (of_imp h)

>>>>>>> 66e5402e
end InnerRegularWRT

variable {α β : Type*} [MeasurableSpace α] [TopologicalSpace α] {μ : Measure α}

/-- A measure `μ` is outer regular if `μ(A) = inf {μ(U) | A ⊆ U open}` for a measurable set `A`.

This definition implies the same equality for any (not necessarily measurable) set, see
`Set.measure_eq_iInf_isOpen`. -/
class OuterRegular (μ : Measure α) : Prop where
  protected outerRegular :
    ∀ ⦃A : Set α⦄, MeasurableSet A → ∀ r > μ A, ∃ U, U ⊇ A ∧ IsOpen U ∧ μ U < r
#align measure_theory.measure.outer_regular MeasureTheory.Measure.OuterRegular
#align measure_theory.measure.outer_regular.outer_regular MeasureTheory.Measure.OuterRegular.outerRegular

/-- A measure `μ` is regular if
  - it is finite on all compact sets;
  - it is outer regular: `μ(A) = inf {μ(U) | A ⊆ U open}` for `A` measurable;
  - it is inner regular for open sets, using compact sets:
    `μ(U) = sup {μ(K) | K ⊆ U compact}` for `U` open. -/
class Regular (μ : Measure α) extends IsFiniteMeasureOnCompacts μ, OuterRegular μ : Prop where
  innerRegular : InnerRegularWRT μ IsCompact IsOpen
#align measure_theory.measure.regular MeasureTheory.Measure.Regular

/-- A measure `μ` is weakly regular if
  - it is outer regular: `μ(A) = inf {μ(U) | A ⊆ U open}` for `A` measurable;
  - it is inner regular for open sets, using closed sets:
    `μ(U) = sup {μ(F) | F ⊆ U closed}` for `U` open. -/
class WeaklyRegular (μ : Measure α) extends OuterRegular μ : Prop where
  protected innerRegular : InnerRegularWRT μ IsClosed IsOpen
#align measure_theory.measure.weakly_regular MeasureTheory.Measure.WeaklyRegular
#align measure_theory.measure.weakly_regular.inner_regular MeasureTheory.Measure.WeaklyRegular.innerRegular

/-- A measure `μ` is inner regular if, for any measurable set `s`, then
`μ(s) = sup {μ(K) | K ⊆ s compact}`. -/
class InnerRegular (μ : Measure α) : Prop where
  protected innerRegular : InnerRegularWRT μ IsCompact (fun s ↦ MeasurableSet s)

/-- A measure `μ` is inner regular for finite measure sets with respect to compact sets:
for any measurable set `s` with finite measure, then `μ(s) = sup {μ(K) | K ⊆ s compact}`.
The main interest of this class is that it is satisfied for both natural Haar measures (the
regular one and the inner regular one). -/
class InnerRegularCompactLTTop (μ : Measure α) : Prop where
  protected innerRegular : InnerRegularWRT μ IsCompact (fun s ↦ MeasurableSet s ∧ μ s ≠ ∞)

-- see Note [lower instance priority]
/-- A regular measure is weakly regular in a T2 space or in a regular space. -/
instance (priority := 100) Regular.weaklyRegular [ClosableCompactSubsetOpenSpace α] [Regular μ] :
    WeaklyRegular μ := by
  constructor
  intro U hU r hr
  rcases Regular.innerRegular hU r hr with ⟨K, KU, K_comp, hK⟩
  exact ⟨closure K, K_comp.closure_subset_of_isOpen hU KU, isClosed_closure,
    hK.trans_le (measure_mono subset_closure)⟩
#align measure_theory.measure.regular.weakly_regular MeasureTheory.Measure.Regular.weaklyRegular

namespace OuterRegular

instance zero : OuterRegular (0 : Measure α) :=
  ⟨fun A _ _r hr => ⟨univ, subset_univ A, isOpen_univ, hr⟩⟩
#align measure_theory.measure.outer_regular.zero MeasureTheory.Measure.OuterRegular.zero

/-- Given `r` larger than the measure of a set `A`, there exists an open superset of `A` with
measure less than `r`. -/
theorem _root_.Set.exists_isOpen_lt_of_lt [OuterRegular μ] (A : Set α) (r : ℝ≥0∞) (hr : μ A < r) :
    ∃ U, U ⊇ A ∧ IsOpen U ∧ μ U < r := by
  rcases OuterRegular.outerRegular (measurableSet_toMeasurable μ A) r
      (by rwa [measure_toMeasurable]) with
    ⟨U, hAU, hUo, hU⟩
  exact ⟨U, (subset_toMeasurable _ _).trans hAU, hUo, hU⟩
#align set.exists_is_open_lt_of_lt Set.exists_isOpen_lt_of_lt

/-- For an outer regular measure, the measure of a set is the infimum of the measures of open sets
containing it. -/
theorem _root_.Set.measure_eq_iInf_isOpen (A : Set α) (μ : Measure α) [OuterRegular μ] :
    μ A = ⨅ (U : Set α) (_ : A ⊆ U) (_ : IsOpen U), μ U := by
  refine' le_antisymm (le_iInf₂ fun s hs => le_iInf fun _ => μ.mono hs) _
  refine' le_of_forall_lt' fun r hr => _
  simpa only [iInf_lt_iff, exists_prop] using A.exists_isOpen_lt_of_lt r hr
#align set.measure_eq_infi_is_open Set.measure_eq_iInf_isOpen

theorem _root_.Set.exists_isOpen_lt_add [OuterRegular μ] (A : Set α) (hA : μ A ≠ ∞) {ε : ℝ≥0∞}
    (hε : ε ≠ 0) : ∃ U, U ⊇ A ∧ IsOpen U ∧ μ U < μ A + ε :=
  A.exists_isOpen_lt_of_lt _ (ENNReal.lt_add_right hA hε)
#align set.exists_is_open_lt_add Set.exists_isOpen_lt_add

theorem _root_.Set.exists_isOpen_le_add (A : Set α) (μ : Measure α) [OuterRegular μ] {ε : ℝ≥0∞}
    (hε : ε ≠ 0) : ∃ U, U ⊇ A ∧ IsOpen U ∧ μ U ≤ μ A + ε := by
  rcases eq_or_ne (μ A) ∞ with (H | H)
  · exact ⟨univ, subset_univ _, isOpen_univ, by simp only [H, _root_.top_add, le_top]⟩
  · rcases A.exists_isOpen_lt_add H hε with ⟨U, AU, U_open, hU⟩
    exact ⟨U, AU, U_open, hU.le⟩
#align set.exists_is_open_le_add Set.exists_isOpen_le_add

theorem _root_.MeasurableSet.exists_isOpen_diff_lt [OuterRegular μ] {A : Set α}
    (hA : MeasurableSet A) (hA' : μ A ≠ ∞) {ε : ℝ≥0∞} (hε : ε ≠ 0) :
    ∃ U, U ⊇ A ∧ IsOpen U ∧ μ U < ∞ ∧ μ (U \ A) < ε := by
  rcases A.exists_isOpen_lt_add hA' hε with ⟨U, hAU, hUo, hU⟩
  use U, hAU, hUo, hU.trans_le le_top
  exact measure_diff_lt_of_lt_add hA hAU hA' hU
#align measurable_set.exists_is_open_diff_lt MeasurableSet.exists_isOpen_diff_lt

protected theorem map [OpensMeasurableSpace α] [MeasurableSpace β] [TopologicalSpace β]
    [BorelSpace β] (f : α ≃ₜ β) (μ : Measure α) [OuterRegular μ] :
    (Measure.map f μ).OuterRegular := by
  refine' ⟨fun A hA r hr => _⟩
  rw [map_apply f.measurable hA, ← f.image_symm] at hr
  rcases Set.exists_isOpen_lt_of_lt _ r hr with ⟨U, hAU, hUo, hU⟩
  have : IsOpen (f.symm ⁻¹' U) := hUo.preimage f.symm.continuous
  refine' ⟨f.symm ⁻¹' U, image_subset_iff.1 hAU, this, _⟩
  rwa [map_apply f.measurable this.measurableSet, f.preimage_symm, f.preimage_image]
#align measure_theory.measure.outer_regular.map MeasureTheory.Measure.OuterRegular.map

protected theorem smul (μ : Measure α) [OuterRegular μ] {x : ℝ≥0∞} (hx : x ≠ ∞) :
    (x • μ).OuterRegular := by
  rcases eq_or_ne x 0 with (rfl | h0)
  · rw [zero_smul]
    exact OuterRegular.zero
  · refine' ⟨fun A _ r hr => _⟩
    rw [smul_apply, A.measure_eq_iInf_isOpen, smul_eq_mul] at hr
    simpa only [ENNReal.mul_iInf_of_ne h0 hx, gt_iff_lt, iInf_lt_iff, exists_prop] using hr
#align measure_theory.measure.outer_regular.smul MeasureTheory.Measure.OuterRegular.smul

instance smul_nnreal (μ : Measure α) [OuterRegular μ] (c : ℝ≥0) :
    OuterRegular (c • μ) :=
  OuterRegular.smul μ coe_ne_top

/-- If the restrictions of a measure to countably many open sets covering the space are
outer regular, then the measure itself is outer regular. -/
lemma of_restrict [OpensMeasurableSpace α] {μ : Measure α} {s : ℕ → Set α}
    (h : ∀ n, OuterRegular (μ.restrict (s n))) (h' : ∀ n, IsOpen (s n)) (h'' : univ ⊆ ⋃ n, s n) :
    OuterRegular μ := by
  refine' ⟨fun A hA r hr => _⟩
  have HA : μ A < ∞ := lt_of_lt_of_le hr le_top
  have hm : ∀ n, MeasurableSet (s n) := fun n => (h' n).measurableSet
  -- Note that `A = ⋃ n, A ∩ disjointed s n`. We replace `A` with this sequence.
  obtain ⟨A, hAm, hAs, hAd, rfl⟩ :
    ∃ A' : ℕ → Set α,
      (∀ n, MeasurableSet (A' n)) ∧
        (∀ n, A' n ⊆ s n) ∧ Pairwise (Disjoint on A') ∧ A = ⋃ n, A' n := by
    refine'
      ⟨fun n => A ∩ disjointed s n, fun n => hA.inter (MeasurableSet.disjointed hm _), fun n =>
        (inter_subset_right _ _).trans (disjointed_subset _ _),
        (disjoint_disjointed s).mono fun k l hkl => hkl.mono inf_le_right inf_le_right, _⟩
    rw [← inter_iUnion, iUnion_disjointed, univ_subset_iff.mp h'', inter_univ]
  rcases ENNReal.exists_pos_sum_of_countable' (tsub_pos_iff_lt.2 hr).ne' ℕ with ⟨δ, δ0, hδε⟩
  rw [lt_tsub_iff_right, add_comm] at hδε
  have : ∀ n, ∃ (U : _) (_ : U ⊇ A n), IsOpen U ∧ μ U < μ (A n) + δ n := by
    intro n
    have H₁ : ∀ t, μ.restrict (s n) t = μ (t ∩ s n) := fun t => restrict_apply' (hm n)
    have Ht : μ.restrict (s n) (A n) ≠ ⊤ := by
      rw [H₁]
      exact ((measure_mono ((inter_subset_left _ _).trans (subset_iUnion A n))).trans_lt HA).ne
    rcases (A n).exists_isOpen_lt_add Ht (δ0 n).ne' with ⟨U, hAU, hUo, hU⟩
    rw [H₁, H₁, inter_eq_self_of_subset_left (hAs _)] at hU
    exact ⟨U ∩ s n, subset_inter hAU (hAs _), hUo.inter (h' n), hU⟩
  choose U hAU hUo hU using this
  refine' ⟨⋃ n, U n, iUnion_mono hAU, isOpen_iUnion hUo, _⟩
  calc
    μ (⋃ n, U n) ≤ ∑' n, μ (U n) := measure_iUnion_le _
    _ ≤ ∑' n, (μ (A n) + δ n) := (ENNReal.tsum_le_tsum fun n => (hU n).le)
    _ = ∑' n, μ (A n) + ∑' n, δ n := ENNReal.tsum_add
    _ = μ (⋃ n, A n) + ∑' n, δ n := (congr_arg₂ (· + ·) (measure_iUnion hAd hAm).symm rfl)
    _ < r := hδε

end OuterRegular

/-- If a measure `μ` admits finite spanning open sets such that the restriction of `μ` to each set
is outer regular, then the original measure is outer regular as well. -/
protected theorem FiniteSpanningSetsIn.outerRegular [OpensMeasurableSpace α] {μ : Measure α}
    (s : μ.FiniteSpanningSetsIn { U | IsOpen U ∧ OuterRegular (μ.restrict U) }) :
    OuterRegular μ :=
  OuterRegular.of_restrict (s := fun n ↦ s.set n) (fun n ↦ (s.set_mem n).2)
    (fun n ↦ (s.set_mem n).1) s.spanning.symm.subset
#align measure_theory.measure.finite_spanning_sets_in.outer_regular MeasureTheory.Measure.FiniteSpanningSetsIn.outerRegular

namespace InnerRegularWRT

variable {p q : Set α → Prop} {U s : Set α} {ε r : ℝ≥0∞}

/-- If a measure is inner regular (using closed or compact sets) for open sets, then every
measurable set of finite measure can be approximated by a (closed or compact) subset. -/
theorem measurableSet_of_open [OuterRegular μ] (H : InnerRegularWRT μ p IsOpen)
    (hd : ∀ ⦃s U⦄, p s → IsOpen U → p (s \ U)) :
    InnerRegularWRT μ p fun s => MeasurableSet s ∧ μ s ≠ ∞ := by
  rintro s ⟨hs, hμs⟩ r hr
  have h0 : p ∅ := by
    have : 0 < μ univ := (bot_le.trans_lt hr).trans_le (measure_mono (subset_univ _))
    obtain ⟨K, -, hK, -⟩ : ∃ K, K ⊆ univ ∧ p K ∧ 0 < μ K := H isOpen_univ _ this
    simpa using hd hK isOpen_univ
  obtain ⟨ε, hε, hεs, rfl⟩ : ∃ (ε : _) (_ : ε ≠ 0), ε + ε ≤ μ s ∧ r = μ s - (ε + ε) := by
    use (μ s - r) / 2
    simp [*, hr.le, ENNReal.add_halves, ENNReal.sub_sub_cancel, le_add_right]
  rcases hs.exists_isOpen_diff_lt hμs hε with ⟨U, hsU, hUo, hUt, hμU⟩
  rcases (U \ s).exists_isOpen_lt_of_lt _ hμU with ⟨U', hsU', hU'o, hμU'⟩
  replace hsU' := diff_subset_comm.1 hsU'
  rcases H.exists_subset_lt_add h0 hUo hUt.ne hε with ⟨K, hKU, hKc, hKr⟩
  refine' ⟨K \ U', fun x hx => hsU' ⟨hKU hx.1, hx.2⟩, hd hKc hU'o, ENNReal.sub_lt_of_lt_add hεs _⟩
  calc
    μ s ≤ μ U := μ.mono hsU
    _ < μ K + ε := hKr
    _ ≤ μ (K \ U') + μ U' + ε := (add_le_add_right (tsub_le_iff_right.1 le_measure_diff) _)
    _ ≤ μ (K \ U') + ε + ε := by
      apply add_le_add_right; apply add_le_add_left
      exact hμU'.le
    _ = μ (K \ U') + (ε + ε) := add_assoc _ _ _
#align measure_theory.measure.inner_regular.measurable_set_of_open MeasureTheory.Measure.InnerRegularWRT.measurableSet_of_open

open Finset in
/-- In a finite measure space, assume that any open set can be approximated from inside by closed
sets. Then the measure is weakly regular. -/
theorem weaklyRegular_of_finite [BorelSpace α] (μ : Measure α) [IsFiniteMeasure μ]
    (H : InnerRegularWRT μ IsClosed IsOpen) : WeaklyRegular μ := by
  have hfin : ∀ {s}, μ s ≠ ⊤ := @(measure_ne_top μ)
  suffices ∀ s, MeasurableSet s → ∀ ε, ε ≠ 0 → ∃ F, F ⊆ s ∧ ∃ U, U ⊇ s ∧
      IsClosed F ∧ IsOpen U ∧ μ s ≤ μ F + ε ∧ μ U ≤ μ s + ε by
    refine'
      { outerRegular := fun s hs r hr => _
        innerRegular := H }
    rcases exists_between hr with ⟨r', hsr', hr'r⟩
    rcases this s hs _ (tsub_pos_iff_lt.2 hsr').ne' with ⟨-, -, U, hsU, -, hUo, -, H⟩
    refine' ⟨U, hsU, hUo, _⟩
    rw [add_tsub_cancel_of_le hsr'.le] at H
    exact H.trans_lt hr'r
  refine' MeasurableSet.induction_on_open _ _ _
  /- The proof is by measurable induction: we should check that the property is true for the empty
    set, for open sets, and is stable by taking the complement and by taking countable disjoint
    unions. The point of the property we are proving is that it is stable by taking complements
    (exchanging the roles of closed and open sets and thanks to the finiteness of the measure). -/
  -- check for open set
  · intro U hU ε hε
    rcases H.exists_subset_lt_add isClosed_empty hU hfin hε with ⟨F, hsF, hFc, hF⟩
    exact ⟨F, hsF, U, Subset.rfl, hFc, hU, hF.le, le_self_add⟩
  -- check for complements
  · rintro s hs H ε hε
    rcases H ε hε with ⟨F, hFs, U, hsU, hFc, hUo, hF, hU⟩
    refine'
      ⟨Uᶜ, compl_subset_compl.2 hsU, Fᶜ, compl_subset_compl.2 hFs, hUo.isClosed_compl,
        hFc.isOpen_compl, _⟩
    simp only [measure_compl_le_add_iff, *, hUo.measurableSet, hFc.measurableSet, true_and_iff]
  -- check for disjoint unions
  · intro s hsd hsm H ε ε0
    have ε0' : ε / 2 ≠ 0 := (ENNReal.half_pos ε0).ne'
    rcases ENNReal.exists_pos_sum_of_countable' ε0' ℕ with ⟨δ, δ0, hδε⟩
    choose F hFs U hsU hFc hUo hF hU using fun n => H n (δ n) (δ0 n).ne'
    -- the approximating closed set is constructed by considering finitely many sets `s i`, which
    -- cover all the measure up to `ε/2`, approximating each of these by a closed set `F i`, and
    -- taking the union of these (finitely many) `F i`.
    have : Tendsto (fun t => (∑ k in t, μ (s k)) + ε / 2) atTop (𝓝 <| μ (⋃ n, s n) + ε / 2) := by
      rw [measure_iUnion hsd hsm]
      exact Tendsto.add ENNReal.summable.hasSum tendsto_const_nhds
    rcases (this.eventually <| lt_mem_nhds <| ENNReal.lt_add_right hfin ε0').exists with ⟨t, ht⟩
    -- the approximating open set is constructed by taking for each `s n` an approximating open set
    -- `U n` with measure at most `μ (s n) + δ n` for a summable `δ`, and taking the union of these.
    refine'
      ⟨⋃ k ∈ t, F k, iUnion_mono fun k => iUnion_subset fun _ => hFs _, ⋃ n, U n, iUnion_mono hsU,
        isClosed_biUnion_finset fun k _ => hFc k, isOpen_iUnion hUo, ht.le.trans _, _⟩
    · calc
        (∑ k in t, μ (s k)) + ε / 2 ≤ ((∑ k in t, μ (F k)) + ∑ k in t, δ k) + ε / 2 := by
          rw [← sum_add_distrib]
          exact add_le_add_right (sum_le_sum fun k _ => hF k) _
        _ ≤ (∑ k in t, μ (F k)) + ε / 2 + ε / 2 :=
          (add_le_add_right (add_le_add_left ((ENNReal.sum_le_tsum _).trans hδε.le) _) _)
        _ = μ (⋃ k ∈ t, F k) + ε := by
          rw [measure_biUnion_finset, add_assoc, ENNReal.add_halves]
          exacts [fun k _ n _ hkn => (hsd hkn).mono (hFs k) (hFs n),
            fun k _ => (hFc k).measurableSet]
    · calc
        μ (⋃ n, U n) ≤ ∑' n, μ (U n) := measure_iUnion_le _
        _ ≤ ∑' n, (μ (s n) + δ n) := (ENNReal.tsum_le_tsum hU)
        _ = μ (⋃ n, s n) + ∑' n, δ n := by rw [measure_iUnion hsd hsm, ENNReal.tsum_add]
        _ ≤ μ (⋃ n, s n) + ε := add_le_add_left (hδε.le.trans ENNReal.half_le_self) _
#align measure_theory.measure.inner_regular.weakly_regular_of_finite MeasureTheory.Measure.InnerRegularWRT.weaklyRegular_of_finite

/-- If the restrictions of a measure to a monotone sequence of sets covering the space are
<<<<<<< HEAD
inner regular for some property `p` and all measurable sets, then the measure itself satisfies
the same property. -/
=======
inner regular for some property `p` and all measurable sets, then the measure itself is
inner regular. -/
>>>>>>> 66e5402e
lemma of_restrict {μ : Measure α} {s : ℕ → Set α}
    (h : ∀ n, InnerRegularWRT (μ.restrict (s n)) p MeasurableSet)
    (hs : univ ⊆ ⋃ n, s n) (hmono : Monotone s) : InnerRegularWRT μ p MeasurableSet := by
  intro F hF r hr
  have hBU : ⋃ n, F ∩ s n = F := by  rw [← inter_iUnion, univ_subset_iff.mp hs, inter_univ]
  have : μ F = ⨆ n, μ (F ∩ s n) := by
    rw [← measure_iUnion_eq_iSup, hBU]
    exact Monotone.directed_le fun m n h ↦ inter_subset_inter_right _ (hmono h)
  rw [this] at hr
  rcases lt_iSup_iff.1 hr with ⟨n, hn⟩
  rw [← restrict_apply hF] at hn
  rcases h n hF _ hn with ⟨K, KF, hKp, hK⟩
<<<<<<< HEAD
  refine ⟨K, KF, hKp, hK.trans_le (restrict_apply_le _ _)⟩
=======
  exact ⟨K, KF, hKp, hK.trans_le (restrict_apply_le _ _)⟩
>>>>>>> 66e5402e

/-- In a metrizable space (or even a pseudo metrizable space), an open set can be approximated from
inside by closed sets. -/
theorem of_pseudoMetrizableSpace {X : Type*} [TopologicalSpace X] [PseudoMetrizableSpace X]
    [MeasurableSpace X] (μ : Measure X) : InnerRegularWRT μ IsClosed IsOpen := by
  let A : PseudoMetricSpace X := TopologicalSpace.pseudoMetrizableSpacePseudoMetric X
  intro U hU r hr
  rcases hU.exists_iUnion_isClosed with ⟨F, F_closed, -, rfl, F_mono⟩
  rw [measure_iUnion_eq_iSup F_mono.directed_le] at hr
  rcases lt_iSup_iff.1 hr with ⟨n, hn⟩
  exact ⟨F n, subset_iUnion _ _, F_closed n, hn⟩
#align measure_theory.measure.inner_regular.of_pseudo_emetric_space MeasureTheory.Measure.InnerRegularWRT.of_pseudoMetrizableSpace

/-- In a `σ`-compact space, any closed set can be approximated by a compact subset. -/
theorem isCompact_isClosed {X : Type*} [TopologicalSpace X] [SigmaCompactSpace X]
    [MeasurableSpace X] (μ : Measure X) : InnerRegularWRT μ IsCompact IsClosed := by
  intro F hF r hr
  set B : ℕ → Set X := compactCovering X
  have hBc : ∀ n, IsCompact (F ∩ B n) := fun n => (isCompact_compactCovering X n).inter_left hF
  have hBU : ⋃ n, F ∩ B n = F := by rw [← inter_iUnion, iUnion_compactCovering, Set.inter_univ]
  have : μ F = ⨆ n, μ (F ∩ B n) := by
    rw [← measure_iUnion_eq_iSup, hBU]
    exact Monotone.directed_le fun m n h => inter_subset_inter_right _ (compactCovering_subset _ h)
  rw [this] at hr
  rcases lt_iSup_iff.1 hr with ⟨n, hn⟩
  exact ⟨_, inter_subset_left _ _, hBc n, hn⟩
#align measure_theory.measure.inner_regular.is_compact_is_closed MeasureTheory.Measure.InnerRegularWRT.isCompact_isClosed

/-- If `μ` is inner regular for measurable finite measure sets with respect to some class of sets,
then its restriction to any set is also inner regular for measurable finite measure sets, with
respect to the same class of sets. -/
lemma restrict (h : InnerRegularWRT μ p (fun s ↦ MeasurableSet s ∧ μ s ≠ ∞)) (A : Set α) :
    InnerRegularWRT (μ.restrict A) p (fun s ↦ MeasurableSet s ∧ μ.restrict A s ≠ ∞) := by
  rintro s ⟨s_meas, hs⟩ r hr
  rw [restrict_apply s_meas] at hs
  obtain ⟨K, K_subs, pK, rK⟩ : ∃ K, K ⊆ (toMeasurable μ (s ∩ A)) ∩ s ∧ p K ∧ r < μ K := by
    have : r < μ ((toMeasurable μ (s ∩ A)) ∩ s) := by
      apply hr.trans_le
      rw [restrict_apply s_meas]
      exact measure_mono <| subset_inter (subset_toMeasurable μ (s ∩ A)) (inter_subset_left _ _)
    refine h ⟨(measurableSet_toMeasurable _ _).inter s_meas, ?_⟩ _ this
    apply (lt_of_le_of_lt _ hs.lt_top).ne
    rw [← measure_toMeasurable (s ∩ A)]
    exact measure_mono (inter_subset_left _ _)
  refine ⟨K, K_subs.trans (inter_subset_right _ _), pK, ?_⟩
  calc
  r < μ K := rK
  _ = μ.restrict (toMeasurable μ (s ∩ A)) K := by
    rw [restrict_apply' (measurableSet_toMeasurable μ (s ∩ A))]
    congr
    apply (inter_eq_left.2 ?_).symm
    exact K_subs.trans (inter_subset_left _ _)
  _ = μ.restrict (s ∩ A) K := by rwa [restrict_toMeasurable]
  _ ≤ μ.restrict A K := Measure.le_iff'.1 (restrict_mono (inter_subset_right _ _) le_rfl) K

/-- If `μ` is inner regular for measurable finite measure sets with respect to some class of sets,
then its restriction to any finite measure set is also inner regular for measurable sets with
respect to the same class of sets. -/
lemma restrict_of_measure_ne_top (h : InnerRegularWRT μ p (fun s ↦ MeasurableSet s ∧ μ s ≠ ∞))
    {A : Set α} (hA : μ A ≠ ∞) :
    InnerRegularWRT (μ.restrict A) p (fun s ↦ MeasurableSet s) := by
  have : Fact (μ A < ∞) := ⟨hA.lt_top⟩
  exact (restrict h A).trans (of_imp (fun s hs ↦ ⟨hs, measure_ne_top _ _⟩))

/-- Given a σ-finite measure, any measurable set can be approximated from inside by a measurable
set of finite measure. -/
lemma of_sigmaFinite [SigmaFinite μ] :
    InnerRegularWRT μ (fun s ↦ MeasurableSet s ∧ μ s ≠ ∞) (fun s ↦ MeasurableSet s) := by
  intro s hs r hr
  set B : ℕ → Set α := spanningSets μ
  have hBU : ⋃ n, s ∩ B n = s := by rw [← inter_iUnion, iUnion_spanningSets, inter_univ]
  have : μ s = ⨆ n, μ (s ∩ B n) := by
    rw [← measure_iUnion_eq_iSup, hBU]
    exact Monotone.directed_le fun m n h => inter_subset_inter_right _ (monotone_spanningSets μ h)
  rw [this] at hr
  rcases lt_iSup_iff.1 hr with ⟨n, hn⟩
  refine ⟨s ∩ B n, inter_subset_left _ _, ⟨hs.inter (measurable_spanningSets μ n), ?_⟩, hn⟩
  exact ((measure_mono (inter_subset_right _ _)).trans_lt (measure_spanningSets_lt_top μ n)).ne

end InnerRegularWRT

namespace InnerRegular

variable {U : Set α} {ε : ℝ≥0∞}

/-- The measure of a measurable set is the supremum of the measures of compact sets it contains. -/
theorem _root_.MeasurableSet.measure_eq_iSup_isCompact ⦃U : Set α⦄ (hU : MeasurableSet U)
    (μ : Measure α) [InnerRegular μ] :
    μ U = ⨆ (K : Set α) (_ : K ⊆ U) (_ : IsCompact K), μ K :=
  InnerRegular.innerRegular.measure_eq_iSup hU

instance zero : InnerRegular (0 : Measure α) :=
  ⟨fun _ _ _r hr => ⟨∅, empty_subset _, isCompact_empty, hr⟩⟩

instance smul [h : InnerRegular μ] (c : ℝ≥0∞) : InnerRegular (c • μ) :=
  ⟨InnerRegularWRT.smul h.innerRegular c⟩

instance smul_nnreal [InnerRegular μ] (c : ℝ≥0) : InnerRegular (c • μ) := smul (c : ℝ≥0∞)

instance (priority := 100) [InnerRegular μ] : InnerRegularCompactLTTop μ :=
  ⟨fun _s hs r hr ↦ InnerRegular.innerRegular hs.1 r hr⟩

lemma innerRegularWRT_isClosed_isOpen [ClosableCompactSubsetOpenSpace α] [OpensMeasurableSpace α]
    [h : InnerRegular μ] : InnerRegularWRT μ IsClosed IsOpen := by
  intro U hU r hr
  rcases h.innerRegular hU.measurableSet r hr with ⟨K, KU, K_comp, hK⟩
  exact ⟨closure K, K_comp.closure_subset_of_isOpen hU KU, isClosed_closure,
    hK.trans_le (measure_mono subset_closure)⟩

theorem exists_compact_not_null [InnerRegular μ] : (∃ K, IsCompact K ∧ μ K ≠ 0) ↔ μ ≠ 0 := by
  simp_rw [Ne.def, ← measure_univ_eq_zero, MeasurableSet.univ.measure_eq_iSup_isCompact,
    ENNReal.iSup_eq_zero, not_forall, exists_prop, subset_univ, true_and_iff]

/-- If `μ` is inner regular, then any measurable set can be approximated by a compact subset.
See also `MeasurableSet.exists_isCompact_lt_add_of_ne_top`. -/
theorem _root_.MeasurableSet.exists_lt_isCompact [InnerRegular μ] ⦃A : Set α⦄
    (hA : MeasurableSet A) {r : ℝ≥0∞} (hr : r < μ A) :
    ∃ K, K ⊆ A ∧ IsCompact K ∧ r < μ K :=
  InnerRegular.innerRegular hA _ hr

protected theorem map_of_continuous [BorelSpace α] [MeasurableSpace β] [TopologicalSpace β]
    [BorelSpace β] [h : InnerRegular μ] {f : α → β} (hf : Continuous f) :
    InnerRegular (Measure.map f μ) :=
<<<<<<< HEAD
  ⟨InnerRegularWRT.map h.innerRegular hf.aemeasurable (fun _s hs ↦hf.measurable hs)
=======
  ⟨InnerRegularWRT.map h.innerRegular hf.aemeasurable (fun _s hs ↦ hf.measurable hs)
>>>>>>> 66e5402e
    (fun _K hK ↦ hK.image hf) (fun _s hs ↦ hs)⟩

protected theorem map [BorelSpace α] [MeasurableSpace β] [TopologicalSpace β]
    [BorelSpace β] [InnerRegular μ] (f : α ≃ₜ β) : (Measure.map f μ).InnerRegular :=
  InnerRegular.map_of_continuous f.continuous

protected theorem map_iff [BorelSpace α] [MeasurableSpace β] [TopologicalSpace β]
    [BorelSpace β] (f : α ≃ₜ β) :
    InnerRegular (Measure.map f μ) ↔ InnerRegular μ := by
  refine ⟨fun h ↦ ?_, fun h ↦ h.map f⟩
  convert h.map f.symm
  rw [map_map f.symm.continuous.measurable f.continuous.measurable]
  simp

end InnerRegular

namespace InnerRegularCompactLTTop

/-- If `μ` is inner regular for finite measure sets with respect to compact sets,
then any measurable set of finite measure can be approximated by a
compact subset. See also `MeasurableSet.exists_lt_isCompact_of_ne_top`. -/
theorem _root_.MeasurableSet.exists_isCompact_lt_add [InnerRegularCompactLTTop μ]
    ⦃A : Set α⦄ (hA : MeasurableSet A) (h'A : μ A ≠ ∞) {ε : ℝ≥0∞} (hε : ε ≠ 0) :
    ∃ K, K ⊆ A ∧ IsCompact K ∧ μ A < μ K + ε :=
  InnerRegularCompactLTTop.innerRegular.exists_subset_lt_add isCompact_empty ⟨hA, h'A⟩ h'A hε

#align measurable_set.exists_is_compact_lt_add MeasurableSet.exists_isCompact_lt_add

/-- If `μ` is inner regular for finite measure sets with respect to compact sets,
then any measurable set of finite measure can be approximated by a
compact subset. See also `MeasurableSet.exists_isCompact_lt_add` and
`MeasurableSet.exists_lt_isCompact_of_ne_top`. -/
theorem _root_.MeasurableSet.exists_isCompact_diff_lt [OpensMeasurableSpace α] [T2Space α]
    [InnerRegularCompactLTTop μ]  ⦃A : Set α⦄ (hA : MeasurableSet A) (h'A : μ A ≠ ∞)
    {ε : ℝ≥0∞} (hε : ε ≠ 0) :
    ∃ K, K ⊆ A ∧ IsCompact K ∧ μ (A \ K) < ε := by
  rcases hA.exists_isCompact_lt_add h'A hε with ⟨K, hKA, hKc, hK⟩
  exact
    ⟨K, hKA, hKc,
      measure_diff_lt_of_lt_add hKc.measurableSet hKA (ne_top_of_le_ne_top h'A <| measure_mono hKA)
        hK⟩
#align measurable_set.exists_is_compact_diff_lt MeasurableSet.exists_isCompact_diff_lt

/-- If `μ` is inner regular for finite measure sets with respect to compact sets,
then any measurable set of finite measure can be approximated by a
compact subset. See also `MeasurableSet.exists_isCompact_lt_add`. -/
theorem _root_.MeasurableSet.exists_lt_isCompact_of_ne_top [InnerRegularCompactLTTop μ] ⦃A : Set α⦄
    (hA : MeasurableSet A) (h'A : μ A ≠ ∞) {r : ℝ≥0∞} (hr : r < μ A) :
    ∃ K, K ⊆ A ∧ IsCompact K ∧ r < μ K :=
  InnerRegularCompactLTTop.innerRegular ⟨hA, h'A⟩ _ hr
#align measurable_set.exists_lt_is_compact_of_ne_top MeasurableSet.exists_lt_isCompact_of_ne_top

/-- If `μ` is inner regular for finite measure sets with respect to compact sets,
any measurable set of finite mass can be approximated from inside by compact sets. -/
theorem _root_.MeasurableSet.measure_eq_iSup_isCompact_of_ne_top [InnerRegularCompactLTTop μ]
    ⦃A : Set α⦄ (hA : MeasurableSet A) (h'A : μ A ≠ ∞) :
    μ A = ⨆ (K) (_ : K ⊆ A) (_ : IsCompact K), μ K :=
  InnerRegularCompactLTTop.innerRegular.measure_eq_iSup ⟨hA, h'A⟩
#align measurable_set.measure_eq_supr_is_compact_of_ne_top MeasurableSet.measure_eq_iSup_isCompact_of_ne_top

/-- If `μ` is inner regular for finite measure sets with respect to compact sets, then its
restriction to any set also is. -/
instance restrict [h : InnerRegularCompactLTTop μ] (A : Set α) :
    InnerRegularCompactLTTop (μ.restrict A) :=
  ⟨InnerRegularWRT.restrict h.innerRegular A⟩

instance (priority := 50) [h : InnerRegularCompactLTTop μ] [IsFiniteMeasure μ] :
    InnerRegular μ := by
  constructor
  convert h.innerRegular with s
  simp [measure_ne_top μ s]

instance (priority := 50) [BorelSpace α] [ClosableCompactSubsetOpenSpace α]
    [InnerRegularCompactLTTop μ] [IsFiniteMeasure μ] : WeaklyRegular μ := by
  apply InnerRegularWRT.weaklyRegular_of_finite
  exact InnerRegular.innerRegularWRT_isClosed_isOpen

instance (priority := 50) [BorelSpace α] [ClosableCompactSubsetOpenSpace α]
    [h : InnerRegularCompactLTTop μ] [IsFiniteMeasure μ] : Regular μ := by
  constructor
  apply InnerRegularWRT.trans h.innerRegular
  exact InnerRegularWRT.of_imp (fun U hU ↦ ⟨hU.measurableSet, measure_ne_top μ U⟩)

/-- I`μ` is inner regular for finite measure sets with respect to compact sets in a regular locally
compact space, then any compact set can be approximated from outside by open sets. -/
protected lemma _root_.IsCompact.measure_eq_infi_isOpen [InnerRegularCompactLTTop μ]
    [IsFiniteMeasureOnCompacts μ] [LocallyCompactSpace α] [RegularSpace α]
    [BorelSpace α] {K : Set α} (hK : IsCompact K) :
    μ K = ⨅ (U : Set α) (_ : K ⊆ U) (_ : IsOpen U), μ U := by
  apply le_antisymm
  · simp only [le_iInf_iff]
    rintro U KU -
    exact measure_mono KU
  apply le_of_forall_lt' (fun r hr ↦ ?_)
  simp only [iInf_lt_iff, exists_prop, exists_and_left]
  obtain ⟨L, L_comp, KL, -⟩ : ∃ L, IsCompact L ∧ K ⊆ interior L ∧ L ⊆ univ :=
    exists_compact_between hK isOpen_univ (subset_univ _)
  have : Fact (μ (interior L) < ∞) :=
    ⟨(measure_mono interior_subset).trans_lt L_comp.measure_lt_top⟩
  obtain ⟨U, KU, U_open, hU⟩ : ∃ U, K ⊆ U ∧ IsOpen U ∧ μ.restrict (interior L) U < r := by
    apply exists_isOpen_lt_of_lt K r
    exact (restrict_apply_le _ _).trans_lt hr
  refine ⟨U ∩ interior L, subset_inter KU KL, U_open.inter isOpen_interior, ?_⟩
  rwa [restrict_apply U_open.measurableSet] at hU

protected lemma _root_.IsCompact.exists_isOpen_lt_of_lt [InnerRegularCompactLTTop μ]
    [IsFiniteMeasureOnCompacts μ] [LocallyCompactSpace α] [RegularSpace α]
    [BorelSpace α] {K : Set α} (hK : IsCompact K) (r : ℝ≥0∞) (hr : μ K < r) :
    ∃ U, K ⊆ U ∧ IsOpen U ∧ μ U < r := by
  have : ⨅ (U : Set α) (_ : K ⊆ U) (_ : IsOpen U), μ U < r := by
    rwa [hK.measure_eq_infi_isOpen] at hr
  simpa only [iInf_lt_iff, exists_prop, exists_and_left]

protected theorem _root_.IsCompact.exists_isOpen_lt_add [InnerRegularCompactLTTop μ]
    [IsFiniteMeasureOnCompacts μ] [LocallyCompactSpace α] [RegularSpace α]
    [BorelSpace α] {K : Set α} (hK : IsCompact K) {ε : ℝ≥0∞} (hε : ε ≠ 0) :
     ∃ U, K ⊆ U ∧ IsOpen U ∧ μ U < μ K + ε :=
  hK.exists_isOpen_lt_of_lt _ (ENNReal.lt_add_right hK.measure_lt_top.ne hε)

instance smul [h : InnerRegularCompactLTTop μ] (c : ℝ≥0∞) : InnerRegularCompactLTTop (c • μ) := by
  by_cases hc : c = 0
  · simp only [hc, zero_smul]
    infer_instance
  by_cases h'c : c = ∞
  · constructor
    intro s hs r hr
    simp only [h'c, smul_toOuterMeasure, OuterMeasure.coe_smul, Pi.smul_apply, smul_eq_mul] at hr
    by_cases h's : μ s = 0
    · simp [h's] at hr
    · simp [h'c, ENNReal.mul_eq_top, h's] at hs
  · constructor
    convert InnerRegularWRT.smul h.innerRegular c using 2 with s
    have : (c • μ) s ≠ ∞ ↔ μ s ≠ ∞ := by simp [not_iff_not, ENNReal.mul_eq_top, hc, h'c]
    simp only [this]

instance smul_nnreal [InnerRegularCompactLTTop μ] (c : ℝ≥0) :
    InnerRegularCompactLTTop (c • μ) :=
  inferInstanceAs (InnerRegularCompactLTTop ((c : ℝ≥0∞) • μ))

instance (priority := 80) [InnerRegularCompactLTTop μ] [SigmaFinite μ] : InnerRegular μ :=
  ⟨InnerRegularCompactLTTop.innerRegular.trans InnerRegularWRT.of_sigmaFinite⟩

protected theorem map_of_continuous [BorelSpace α] [MeasurableSpace β] [TopologicalSpace β]
    [BorelSpace β] [h : InnerRegularCompactLTTop μ] {f : α → β} (hf : Continuous f) :
    InnerRegularCompactLTTop (Measure.map f μ) := by
  constructor
  refine InnerRegularWRT.map h.innerRegular hf.aemeasurable ?_ (fun K hK ↦ hK.image hf) ?_
  · rintro s ⟨hs, h's⟩
    exact ⟨hf.measurable hs, by rwa [map_apply hf.measurable hs] at h's⟩
  · rintro s ⟨hs, -⟩
    exact hs

end InnerRegularCompactLTTop

-- Generalized and moved to another file
#align measure_theory.measure.regular.sigma_finite MeasureTheory.SigmaFinite.of_isFiniteMeasureOnCompacts

namespace WeaklyRegular

instance zero : WeaklyRegular (0 : Measure α) :=
  ⟨fun _ _ _r hr => ⟨∅, empty_subset _, isClosed_empty, hr⟩⟩

/-- If `μ` is a weakly regular measure, then any open set can be approximated by a closed subset. -/
theorem _root_.IsOpen.exists_lt_isClosed [WeaklyRegular μ] ⦃U : Set α⦄ (hU : IsOpen U) {r : ℝ≥0∞}
    (hr : r < μ U) : ∃ F, F ⊆ U ∧ IsClosed F ∧ r < μ F :=
  WeaklyRegular.innerRegular hU r hr
#align is_open.exists_lt_is_closed IsOpen.exists_lt_isClosed

/-- If `μ` is a weakly regular measure, then any open set can be approximated by a closed subset. -/
theorem _root_.IsOpen.measure_eq_iSup_isClosed ⦃U : Set α⦄ (hU : IsOpen U) (μ : Measure α)
    [WeaklyRegular μ] : μ U = ⨆ (F) (_ : F ⊆ U) (_ : IsClosed F), μ F :=
  WeaklyRegular.innerRegular.measure_eq_iSup hU
#align is_open.measure_eq_supr_is_closed IsOpen.measure_eq_iSup_isClosed

theorem innerRegular_measurable [WeaklyRegular μ] :
    InnerRegularWRT μ IsClosed fun s => MeasurableSet s ∧ μ s ≠ ∞ :=
  WeaklyRegular.innerRegular.measurableSet_of_open (fun _ _ h₁ h₂ ↦ h₁.inter h₂.isClosed_compl)
#align measure_theory.measure.weakly_regular.inner_regular_measurable MeasureTheory.Measure.WeaklyRegular.innerRegular_measurable

/-- If `s` is a measurable set, a weakly regular measure `μ` is finite on `s`, and `ε` is a positive
number, then there exist a closed set `K ⊆ s` such that `μ s < μ K + ε`. -/
theorem _root_.MeasurableSet.exists_isClosed_lt_add [WeaklyRegular μ] {s : Set α}
    (hs : MeasurableSet s) (hμs : μ s ≠ ∞) {ε : ℝ≥0∞} (hε : ε ≠ 0) :
    ∃ K, K ⊆ s ∧ IsClosed K ∧ μ s < μ K + ε :=
  innerRegular_measurable.exists_subset_lt_add isClosed_empty ⟨hs, hμs⟩ hμs hε
#align measurable_set.exists_is_closed_lt_add MeasurableSet.exists_isClosed_lt_add

theorem _root_.MeasurableSet.exists_isClosed_diff_lt [OpensMeasurableSpace α] [WeaklyRegular μ]
    ⦃A : Set α⦄ (hA : MeasurableSet A) (h'A : μ A ≠ ∞) {ε : ℝ≥0∞} (hε : ε ≠ 0) :
    ∃ F, F ⊆ A ∧ IsClosed F ∧ μ (A \ F) < ε := by
  rcases hA.exists_isClosed_lt_add h'A hε with ⟨F, hFA, hFc, hF⟩
  exact
    ⟨F, hFA, hFc,
      measure_diff_lt_of_lt_add hFc.measurableSet hFA (ne_top_of_le_ne_top h'A <| measure_mono hFA)
        hF⟩
#align measurable_set.exists_is_closed_diff_lt MeasurableSet.exists_isClosed_diff_lt

/-- Given a weakly regular measure, any measurable set of finite mass can be approximated from
inside by closed sets. -/
theorem _root_.MeasurableSet.exists_lt_isClosed_of_ne_top [WeaklyRegular μ] ⦃A : Set α⦄
    (hA : MeasurableSet A) (h'A : μ A ≠ ∞) {r : ℝ≥0∞} (hr : r < μ A) :
    ∃ K, K ⊆ A ∧ IsClosed K ∧ r < μ K :=
  innerRegular_measurable ⟨hA, h'A⟩ _ hr
#align measurable_set.exists_lt_is_closed_of_ne_top MeasurableSet.exists_lt_isClosed_of_ne_top

/-- Given a weakly regular measure, any measurable set of finite mass can be approximated from
inside by closed sets. -/
theorem _root_.MeasurableSet.measure_eq_iSup_isClosed_of_ne_top [WeaklyRegular μ] ⦃A : Set α⦄
    (hA : MeasurableSet A) (h'A : μ A ≠ ∞) : μ A = ⨆ (K) (_ : K ⊆ A) (_ : IsClosed K), μ K :=
  innerRegular_measurable.measure_eq_iSup ⟨hA, h'A⟩
#align measurable_set.measure_eq_supr_is_closed_of_ne_top MeasurableSet.measure_eq_iSup_isClosed_of_ne_top

/-- The restriction of a weakly regular measure to a measurable set of finite measure is
weakly regular. -/
theorem restrict_of_measure_ne_top [BorelSpace α] [WeaklyRegular μ] {A : Set α}
    (h'A : μ A ≠ ∞) : WeaklyRegular (μ.restrict A) := by
  haveI : Fact (μ A < ∞) := ⟨h'A.lt_top⟩
  refine InnerRegularWRT.weaklyRegular_of_finite (μ.restrict A) (fun V V_open r hr ↦ ?_)
  have : InnerRegularWRT (μ.restrict A) IsClosed (fun s ↦ MeasurableSet s) :=
    InnerRegularWRT.restrict_of_measure_ne_top innerRegular_measurable h'A
  exact this V_open.measurableSet r hr
#align measure_theory.measure.weakly_regular.restrict_of_measurable_set MeasureTheory.Measure.WeaklyRegular.restrict_of_measure_ne_top

-- see Note [lower instance priority]
/-- Any finite measure on a metrizable space (or even a pseudo metrizable space)
is weakly regular. -/
instance (priority := 100) of_pseudoMetrizableSpace_of_isFiniteMeasure {X : Type*}
    [TopologicalSpace X] [PseudoMetrizableSpace X] [MeasurableSpace X] [BorelSpace X]
    (μ : Measure X) [IsFiniteMeasure μ] :
    WeaklyRegular μ :=
  (InnerRegularWRT.of_pseudoMetrizableSpace μ).weaklyRegular_of_finite μ
#align measure_theory.measure.weakly_regular.of_pseudo_emetric_space_of_is_finite_measure MeasureTheory.Measure.WeaklyRegular.of_pseudoMetrizableSpace_of_isFiniteMeasure

-- see Note [lower instance priority]
/-- Any locally finite measure on a second countable metrizable space
(or even a pseudo metrizable space) is weakly regular. -/
instance (priority := 100) of_pseudoMetrizableSpace_secondCountable_of_locallyFinite {X : Type*}
    [TopologicalSpace X] [PseudoMetrizableSpace X] [SecondCountableTopology X] [MeasurableSpace X]
    [BorelSpace X] (μ : Measure X) [IsLocallyFiniteMeasure μ] : WeaklyRegular μ :=
  have : OuterRegular μ := by
    refine' (μ.finiteSpanningSetsInOpen'.mono' fun U hU => _).outerRegular
    have : Fact (μ U < ∞) := ⟨hU.2⟩
    exact ⟨hU.1, inferInstance⟩
  ⟨InnerRegularWRT.of_pseudoMetrizableSpace μ⟩
#align measure_theory.measure.weakly_regular.of_pseudo_emetric_second_countable_of_locally_finite MeasureTheory.Measure.WeaklyRegular.of_pseudoMetrizableSpace_secondCountable_of_locallyFinite

protected theorem smul [WeaklyRegular μ] {x : ℝ≥0∞} (hx : x ≠ ∞) : (x • μ).WeaklyRegular := by
  haveI := OuterRegular.smul μ hx
  exact ⟨WeaklyRegular.innerRegular.smul x⟩

instance smul_nnreal [WeaklyRegular μ] (c : ℝ≥0) : WeaklyRegular (c • μ) :=
  WeaklyRegular.smul coe_ne_top

end WeaklyRegular

namespace Regular

instance zero : Regular (0 : Measure α) :=
  ⟨fun _ _ _r hr => ⟨∅, empty_subset _, isCompact_empty, hr⟩⟩
#align measure_theory.measure.regular.zero MeasureTheory.Measure.Regular.zero

/-- If `μ` is a regular measure, then any open set can be approximated by a compact subset. -/
theorem _root_.IsOpen.exists_lt_isCompact [Regular μ] ⦃U : Set α⦄ (hU : IsOpen U) {r : ℝ≥0∞}
    (hr : r < μ U) : ∃ K, K ⊆ U ∧ IsCompact K ∧ r < μ K :=
  Regular.innerRegular hU r hr
#align is_open.exists_lt_is_compact IsOpen.exists_lt_isCompact

/-- The measure of an open set is the supremum of the measures of compact sets it contains. -/
theorem _root_.IsOpen.measure_eq_iSup_isCompact ⦃U : Set α⦄ (hU : IsOpen U) (μ : Measure α)
    [Regular μ] : μ U = ⨆ (K : Set α) (_ : K ⊆ U) (_ : IsCompact K), μ K :=
  Regular.innerRegular.measure_eq_iSup hU
#align is_open.measure_eq_supr_is_compact IsOpen.measure_eq_iSup_isCompact

theorem exists_compact_not_null [Regular μ] : (∃ K, IsCompact K ∧ μ K ≠ 0) ↔ μ ≠ 0 := by
  simp_rw [Ne.def, ← measure_univ_eq_zero, isOpen_univ.measure_eq_iSup_isCompact,
    ENNReal.iSup_eq_zero, not_forall, exists_prop, subset_univ, true_and_iff]
#align measure_theory.measure.regular.exists_compact_not_null MeasureTheory.Measure.Regular.exists_compact_not_null

/-- If `μ` is a regular measure, then any measurable set of finite measure can be approximated by a
compact subset. See also `MeasurableSet.exists_isCompact_lt_add` and
`MeasurableSet.exists_lt_isCompact_of_ne_top`. -/
instance (priority := 100) [Regular μ] : InnerRegularCompactLTTop μ :=
  ⟨Regular.innerRegular.measurableSet_of_open (fun _ _ hs hU ↦ hs.diff hU)⟩
#noalign measure_theory.measure.regular.inner_regular_measurable

protected theorem map [BorelSpace α] [MeasurableSpace β] [TopologicalSpace β]
    [BorelSpace β] [Regular μ] (f : α ≃ₜ β) : (Measure.map f μ).Regular := by
  haveI := OuterRegular.map f μ
  haveI := IsFiniteMeasureOnCompacts.map μ f
  exact
    ⟨Regular.innerRegular.map' f.toMeasurableEquiv
        (fun U hU => hU.preimage f.continuous)
        (fun K hK => hK.image f.continuous)⟩
#align measure_theory.measure.regular.map MeasureTheory.Measure.Regular.map

protected theorem map_iff [BorelSpace α] [MeasurableSpace β] [TopologicalSpace β]
    [BorelSpace β] (f : α ≃ₜ β) :
    Regular (Measure.map f μ) ↔ Regular μ := by
  refine ⟨fun h ↦ ?_, fun h ↦ h.map f⟩
  convert h.map f.symm
  rw [map_map f.symm.continuous.measurable f.continuous.measurable]
  simp

protected theorem smul [Regular μ] {x : ℝ≥0∞} (hx : x ≠ ∞) : (x • μ).Regular := by
  haveI := OuterRegular.smul μ hx
  haveI := IsFiniteMeasureOnCompacts.smul μ hx
  exact ⟨Regular.innerRegular.smul x⟩
#align measure_theory.measure.regular.smul MeasureTheory.Measure.Regular.smul

instance smul_nnreal [Regular μ] (c : ℝ≥0) : Regular (c • μ) := Regular.smul coe_ne_top

/-- The restriction of a regular measure to a set of finite measure is regular. -/
theorem restrict_of_measure_ne_top [ClosableCompactSubsetOpenSpace α] [BorelSpace α] [Regular μ]
    {A : Set α} (h'A : μ A ≠ ∞) : Regular (μ.restrict A) := by
  have : WeaklyRegular (μ.restrict A) := WeaklyRegular.restrict_of_measure_ne_top h'A
  constructor
  intro V hV r hr
  have R : restrict μ A V ≠ ∞ := by
    rw [restrict_apply hV.measurableSet]
    exact ((measure_mono (inter_subset_right _ _)).trans_lt h'A.lt_top).ne
  exact MeasurableSet.exists_lt_isCompact_of_ne_top hV.measurableSet R hr

end Regular

-- see Note [lower instance priority]
/-- Any locally finite measure on a `σ`-compact pseudometrizable space is regular. -/
instance (priority := 100) Regular.of_sigmaCompactSpace_of_isLocallyFiniteMeasure {X : Type*}
    [TopologicalSpace X] [PseudoMetrizableSpace X] [SigmaCompactSpace X] [MeasurableSpace X]
    [BorelSpace X] (μ : Measure X) [IsLocallyFiniteMeasure μ] : Regular μ := by
  let A : PseudoMetricSpace X := TopologicalSpace.pseudoMetrizableSpacePseudoMetric X
  exact ⟨(InnerRegularWRT.isCompact_isClosed μ).trans (InnerRegularWRT.of_pseudoMetrizableSpace μ)⟩
#align measure_theory.measure.regular.of_sigma_compact_space_of_is_locally_finite_measure MeasureTheory.Measure.Regular.of_sigmaCompactSpace_of_isLocallyFiniteMeasure

/-- Any sigma finite measure on a `σ`-compact pseudometrizable space is inner regular. -/
instance (priority := 100) {X : Type*}
    [TopologicalSpace X] [PseudoMetrizableSpace X] [SigmaCompactSpace X] [MeasurableSpace X]
    [BorelSpace X] (μ : Measure X) [SigmaFinite μ] : InnerRegular μ := by
  refine ⟨(InnerRegularWRT.isCompact_isClosed μ).trans ?_⟩
  refine InnerRegularWRT.of_restrict (fun n ↦ ?_)
    (univ_subset_iff.2 (iUnion_spanningSets μ)) (monotone_spanningSets μ)
  have : Fact (μ (spanningSets μ n) < ∞) := ⟨measure_spanningSets_lt_top μ n⟩
  exact WeaklyRegular.innerRegular_measurable.trans InnerRegularWRT.of_sigmaFinite

/- Check that typeclass inference works to guarantee regularity and inner regularity in
interesting situations. -/
example [LocallyCompactSpace α] [RegularSpace α] [BorelSpace α] [SecondCountableTopology α]
    (μ : Measure α) [IsFiniteMeasureOnCompacts μ] : Regular μ := by infer_instance

example [LocallyCompactSpace α] [RegularSpace α] [BorelSpace α] [SecondCountableTopology α]
    (μ : Measure α) [IsFiniteMeasureOnCompacts μ] : InnerRegular μ := by infer_instance

end Measure

end MeasureTheory<|MERGE_RESOLUTION|>--- conflicted
+++ resolved
@@ -264,11 +264,6 @@
   exact ⟨K, hKF.trans hFU, hpK, hrK⟩
 #align measure_theory.measure.inner_regular.trans MeasureTheory.Measure.InnerRegularWRT.trans
 
-<<<<<<< HEAD
-theorem of_imp (h : ∀ (s : Set α), q s → p s) : InnerRegularWRT μ p q :=
-  fun U hU _ hr ↦ ⟨U, Subset.rfl, h U hU, hr⟩
-
-=======
 theorem rfl {p : Set α → Prop} : InnerRegularWRT μ p p :=
   fun U hU _r hr ↦ ⟨U, Subset.rfl, hU, hr⟩
 
@@ -279,7 +274,6 @@
     (h : ∀ s, q' s → q s) (h' : ∀ s, p s → p' s) : InnerRegularWRT μ p' q' :=
   of_imp h' |>.trans H |>.trans (of_imp h)
 
->>>>>>> 66e5402e
 end InnerRegularWRT
 
 variable {α β : Type*} [MeasurableSpace α] [TopologicalSpace α] {μ : Measure α}
@@ -554,13 +548,8 @@
 #align measure_theory.measure.inner_regular.weakly_regular_of_finite MeasureTheory.Measure.InnerRegularWRT.weaklyRegular_of_finite
 
 /-- If the restrictions of a measure to a monotone sequence of sets covering the space are
-<<<<<<< HEAD
-inner regular for some property `p` and all measurable sets, then the measure itself satisfies
-the same property. -/
-=======
 inner regular for some property `p` and all measurable sets, then the measure itself is
 inner regular. -/
->>>>>>> 66e5402e
 lemma of_restrict {μ : Measure α} {s : ℕ → Set α}
     (h : ∀ n, InnerRegularWRT (μ.restrict (s n)) p MeasurableSet)
     (hs : univ ⊆ ⋃ n, s n) (hmono : Monotone s) : InnerRegularWRT μ p MeasurableSet := by
@@ -573,11 +562,7 @@
   rcases lt_iSup_iff.1 hr with ⟨n, hn⟩
   rw [← restrict_apply hF] at hn
   rcases h n hF _ hn with ⟨K, KF, hKp, hK⟩
-<<<<<<< HEAD
-  refine ⟨K, KF, hKp, hK.trans_le (restrict_apply_le _ _)⟩
-=======
   exact ⟨K, KF, hKp, hK.trans_le (restrict_apply_le _ _)⟩
->>>>>>> 66e5402e
 
 /-- In a metrizable space (or even a pseudo metrizable space), an open set can be approximated from
 inside by closed sets. -/
@@ -701,11 +686,7 @@
 protected theorem map_of_continuous [BorelSpace α] [MeasurableSpace β] [TopologicalSpace β]
     [BorelSpace β] [h : InnerRegular μ] {f : α → β} (hf : Continuous f) :
     InnerRegular (Measure.map f μ) :=
-<<<<<<< HEAD
-  ⟨InnerRegularWRT.map h.innerRegular hf.aemeasurable (fun _s hs ↦hf.measurable hs)
-=======
   ⟨InnerRegularWRT.map h.innerRegular hf.aemeasurable (fun _s hs ↦ hf.measurable hs)
->>>>>>> 66e5402e
     (fun _K hK ↦ hK.image hf) (fun _s hs ↦ hs)⟩
 
 protected theorem map [BorelSpace α] [MeasurableSpace β] [TopologicalSpace β]
