/-
Copyright (c) 2021 Sébastien Gouëzel. All rights reserved.
Released under Apache 2.0 license as described in the file LICENSE.
Authors: Sébastien Gouëzel, Floris Van Doorn, Yury Kudryashov
-/
import Mathlib.MeasureTheory.Constructions.BorelSpace.Basic

#align_import measure_theory.measure.regular from "leanprover-community/mathlib"@"bf6a01357ff5684b1ebcd0f1a13be314fc82c0bf"

/-!
# Regular measures

A measure is `OuterRegular` if the measure of any measurable set `A` is the infimum of `μ U` over
all open sets `U` containing `A`.

A measure is `WeaklyRegular` if it satisfies the following properties:
* it is outer regular;
* it is inner regular for open sets with respect to closed sets: the measure of any open set `U`
  is the supremum of `μ F` over all closed sets `F` contained in `U`.

A measure is `Regular` if it satisfies the following properties:
* it is finite on compact sets;
* it is outer regular;
* it is inner regular for open sets with respect to compacts sets: the measure of any open set `U`
  is the supremum of `μ K` over all compact sets `K` contained in `U`.

A measure is `InnerRegular` if it is inner regular for measurable sets with respect to compact
sets: the measure of any measurable set `s` is the supremum of `μ K` over all compact sets
contained in `s`.

A measure is `InnerRegularCompactLTTop` if it is inner regular for measurable sets of finite
measure with respect to compact sets: the measure of any measurable set `s` is the supremum
of `μ K` over all compact sets contained in `s`.

There is a reason for this zoo of regularity classes:
* A finite measure on a metric space is always weakly regular. Therefore, in probability theory,
  weakly regular measures play a prominent role.
* In locally compact topological spaces, there are two competing notions of Radon measures: the
  ones that are regular, and the ones that are inner regular. For any of these two notions, there is
  a Riesz representation theorem, and an existence and uniqueness statement for the Haar measure in
  locally compact topological groups. The two notions coincide in sigma-compact spaces, but they
  differ in general, so it is worth having the two of them.
* Both notions of Haar measure satisfy the weaker notion `InnerRegularCompactLTTop`, so it is worth
  trying to express theorems using this weaker notion whenever possible, to make sure that it
  applies to both Haar measures simultaneously.

While traditional textbooks on measure theory on locally compact spaces emphasize regular measures,
more recent textbooks emphasize that inner regular Haar measures are better behaved than regular
Haar measures, so our notion of Haar measure will be in terms of inner regular measures. Whenever
possible, however, we will prove some statements for regular measures also.

The five conditions above are registered as typeclasses for a measure `μ`, and implications between
them are recorded as instances. For example, in a Hausdorff topological space, regularity implies
weak regularity. Also, regularity or inner regularity both imply `InnerRegularCompactLTTop`.

In order to avoid code duplication, we also define a measure `μ` to be `InnerRegularWRT` for sets
satisfying a predicate `q` with respect to sets satisfying a predicate `p` if for any set
`U ∈ {U | q U}` and a number `r < μ U` there exists `F ⊆ U` such that `p F` and `r < μ F`.

There are two main nontrivial results in the development below:
* `InnerRegularWRT.measurableSet_of_open` shows that, for an outer regular measure, inner
regularity for open sets with respect to compact sets or closed sets implies inner regularity for
all measurable sets of finite measure (with respect to compact sets or closed sets respectively).
* `InnerRegularWRT.weaklyRegular_of_finite` shows that a finite measure which is inner regular for
open sets with respect to closed sets (for instance a finite measure on a metric space) is weakly
regular.

All other results are deduced from these ones.

Here is an example showing how regularity and inner regularity may differ even on locally compact
spaces. Consider the group `ℝ × ℝ` where the first factor has the discrete topology and the second
one the usual topology. It is a locally compact Hausdorff topological group, with Haar measure equal
to Lebesgue measure on each vertical fiber. Let us consider the regular version of Haar measure.
Then the set `ℝ × {0}` has infinite measure (by outer regularity), but any compact set it contains
has zero measure (as it is finite). In fact, this set only contains subset with measure zero or
infinity. The inner regular version of Haar measure, on the other hand, gives zero mass to the
set `ℝ × {0}`.

Several authors require both regularity and inner regularity for their measures. We have opted
for the more fine grained definitions above as they apply more generally.

## Main definitions

* `MeasureTheory.Measure.OuterRegular μ`: a typeclass registering that a measure `μ` on a
  topological space is outer regular.
* `MeasureTheory.Measure.Regular μ`: a typeclass registering that a measure `μ` on a topological
  space is regular.
* `MeasureTheory.Measure.WeaklyRegular μ`: a typeclass registering that a measure `μ` on a
  topological space is weakly regular.
* `MeasureTheory.Measure.InnerRegularWRT μ p q`: a non-typeclass predicate saying that a measure `μ`
  is inner regular for sets satisfying `q` with respect to sets satisfying `p`.
* `MeasureTheory.Measure.InnerRegular μ`: a typeclass registering that a measure `μ` on a
  topological space is inner regular for measurable sets with respect to compact sets.

## Main results

### Outer regular measures

* `Set.measure_eq_iInf_isOpen` asserts that, when `μ` is outer regular, the measure of a
  set is the infimum of the measure of open sets containing it.
* `Set.exists_isOpen_lt_of_lt` asserts that, when `μ` is outer regular, for every set `s`
  and `r > μ s` there exists an open superset `U ⊇ s` of measure less than `r`.
* push forward of an outer regular measure is outer regular, and scalar multiplication of a regular
  measure by a finite number is outer regular.

### Weakly regular measures

* `IsOpen.measure_eq_iSup_isClosed` asserts that the measure of an open set is the supremum of
  the measure of closed sets it contains.
* `IsOpen.exists_lt_isClosed`: for an open set `U` and `r < μ U`, there exists a closed `F ⊆ U`
  of measure greater than `r`;
* `MeasurableSet.measure_eq_iSup_isClosed_of_ne_top` asserts that the measure of a measurable set
  of finite measure is the supremum of the measure of closed sets it contains.
*  `MeasurableSet.exists_lt_isClosed_of_ne_top` and `MeasurableSet.exists_isClosed_lt_add`:
  a measurable set of finite measure can be approximated by a closed subset (stated as
  `r < μ F` and `μ s < μ F + ε`, respectively).
* `MeasureTheory.Measure.WeaklyRegular.of_pseudoEMetricSpace_of_isFiniteMeasure` is an
  instance registering that a finite measure on a metric space is weakly regular (in fact, a pseudo
  emetric space is enough);
* `MeasureTheory.Measure.WeaklyRegular.of_pseudoEMetric_secondCountable_of_locallyFinite`
  is an instance registering that a locally finite measure on a second countable metric space (or
  even a pseudo emetric space) is weakly regular.

### Regular measures

* `IsOpen.measure_eq_iSup_isCompact` asserts that the measure of an open set is the supremum of
  the measure of compact sets it contains.
* `IsOpen.exists_lt_isCompact`: for an open set `U` and `r < μ U`, there exists a compact `K ⊆ U`
  of measure greater than `r`;
* `MeasurableSet.measure_eq_iSup_isCompact_of_ne_top` asserts that the measure of a measurable set
  of finite measure is the supremum of the measure of compact sets it contains.
*  `MeasurableSet.exists_lt_isCompact_of_ne_top` and `MeasurableSet.exists_isCompact_lt_add`:
  a measurable set of finite measure can be approximated by a compact subset (stated as
  `r < μ K` and `μ s < μ K + ε`, respectively).
* `MeasureTheory.Measure.Regular.of_sigmaCompactSpace_of_isLocallyFiniteMeasure` is an
  instance registering that a locally finite measure on a `σ`-compact metric space is regular (in
  fact, an emetric space is enough).

### Inner regular measures

* `MeasurableSet.measure_eq_iSup_isCompact` asserts that the measure of a measurable set is the
  supremum of the measure of compact sets it contains.
* `MeasurableSet.exists_lt_isCompact`: for a measurable set `s` and `r < μ s`, there exists a
  compact `K ⊆ s` of measure greater than `r`;
* `MeasurableSet.measure_eq_iSup_isCompact_of_ne_top` asserts that the measure of a measurable set
  of finite measure is the supremum of the measure of compact sets it contains.

## Implementation notes

The main nontrivial statement is `MeasureTheory.Measure.InnerRegular.weaklyRegular_of_finite`,
expressing that in a finite measure space, if every open set can be approximated from inside by
closed sets, then the measure is in fact weakly regular. To prove that we show that any measurable
set can be approximated from inside by closed sets and from outside by open sets. This statement is
proved by measurable induction, starting from open sets and checking that it is stable by taking
complements (this is the point of this condition, being symmetrical between inside and outside) and
countable disjoint unions.

Once this statement is proved, one deduces results for `σ`-finite measures from this statement, by
restricting them to finite measure sets (and proving that this restriction is weakly regular, using
again the same statement).

## References

[Halmos, Measure Theory, §52][halmos1950measure]. Note that Halmos uses an unusual definition of
Borel sets (for him, they are elements of the `σ`-algebra generated by compact sets!), so his
proofs or statements do not apply directly.

[Billingsley, Convergence of Probability Measures][billingsley1999]

[Bogachev, Measure Theory, volume 2, Theorem 7.11.1][bogachev2007]
-/


open Set Filter ENNReal Topology NNReal BigOperators

namespace MeasureTheory

namespace Measure

/-- We say that a measure `μ` is *inner regular* with respect to predicates `p q : Set α → Prop`,
if for every `U` such that `q U` and `r < μ U`, there exists a subset `K ⊆ U` satisfying `p K`
of measure greater than `r`.

This definition is used to prove some facts about regular and weakly regular measures without
repeating the proofs. -/
def InnerRegularWRT {α} {_ : MeasurableSpace α} (μ : Measure α) (p q : Set α → Prop) :=
  ∀ ⦃U⦄, q U → ∀ r < μ U, ∃ K, K ⊆ U ∧ p K ∧ r < μ K
#align measure_theory.measure.inner_regular MeasureTheory.Measure.InnerRegularWRT

namespace InnerRegularWRT

variable {α : Type*} {m : MeasurableSpace α} {μ : Measure α} {p q : Set α → Prop} {U : Set α}
  {ε : ℝ≥0∞}

theorem measure_eq_iSup (H : InnerRegularWRT μ p q) (hU : q U) :
    μ U = ⨆ (K) (_ : K ⊆ U) (_ : p K), μ K := by
  refine'
    le_antisymm (le_of_forall_lt fun r hr => _) (iSup₂_le fun K hK => iSup_le fun _ => μ.mono hK)
  simpa only [lt_iSup_iff, exists_prop] using H hU r hr
#align measure_theory.measure.inner_regular.measure_eq_supr MeasureTheory.Measure.InnerRegularWRT.measure_eq_iSup

theorem exists_subset_lt_add (H : InnerRegularWRT μ p q) (h0 : p ∅) (hU : q U) (hμU : μ U ≠ ∞)
    (hε : ε ≠ 0) : ∃ K, K ⊆ U ∧ p K ∧ μ U < μ K + ε := by
  cases' eq_or_ne (μ U) 0 with h₀ h₀
  · refine' ⟨∅, empty_subset _, h0, _⟩
    rwa [measure_empty, h₀, zero_add, pos_iff_ne_zero]
  · rcases H hU _ (ENNReal.sub_lt_self hμU h₀ hε) with ⟨K, hKU, hKc, hrK⟩
    exact ⟨K, hKU, hKc, ENNReal.lt_add_of_sub_lt_right (Or.inl hμU) hrK⟩
#align measure_theory.measure.inner_regular.exists_subset_lt_add MeasureTheory.Measure.InnerRegularWRT.exists_subset_lt_add

theorem map {α β} [MeasurableSpace α] [MeasurableSpace β] {μ : Measure α} {pa qa : Set α → Prop}
    (H : InnerRegularWRT μ pa qa) (f : α ≃ β) (hf : AEMeasurable f μ) {pb qb : Set β → Prop}
    (hAB : ∀ U, qb U → qa (f ⁻¹' U)) (hAB' : ∀ K, pa K → pb (f '' K))
    (hB₁ : ∀ K, pb K → MeasurableSet K) (hB₂ : ∀ U, qb U → MeasurableSet U) :
    InnerRegularWRT (map f μ) pb qb := by
  intro U hU r hr
  rw [map_apply_of_aemeasurable hf (hB₂ _ hU)] at hr
  rcases H (hAB U hU) r hr with ⟨K, hKU, hKc, hK⟩
  refine' ⟨f '' K, image_subset_iff.2 hKU, hAB' _ hKc, _⟩
  rwa [map_apply_of_aemeasurable hf (hB₁ _ <| hAB' _ hKc), f.preimage_image]
#align measure_theory.measure.inner_regular.map MeasureTheory.Measure.InnerRegularWRT.map

theorem smul (H : InnerRegularWRT μ p q) (c : ℝ≥0∞) : InnerRegularWRT (c • μ) p q := by
  intro U hU r hr
  rw [smul_apply, H.measure_eq_iSup hU, smul_eq_mul] at hr
  simpa only [ENNReal.mul_iSup, lt_iSup_iff, exists_prop] using hr
#align measure_theory.measure.inner_regular.smul MeasureTheory.Measure.InnerRegularWRT.smul

theorem trans {q' : Set α → Prop} (H : InnerRegularWRT μ p q) (H' : InnerRegularWRT μ q q') :
    InnerRegularWRT μ p q' := by
  intro U hU r hr
  rcases H' hU r hr with ⟨F, hFU, hqF, hF⟩; rcases H hqF _ hF with ⟨K, hKF, hpK, hrK⟩
  exact ⟨K, hKF.trans hFU, hpK, hrK⟩
#align measure_theory.measure.inner_regular.trans MeasureTheory.Measure.InnerRegularWRT.trans

end InnerRegularWRT

variable {α β : Type*} [MeasurableSpace α] [TopologicalSpace α] {μ : Measure α}

/-- A measure `μ` is outer regular if `μ(A) = inf {μ(U) | A ⊆ U open}` for a measurable set `A`.

This definition implies the same equality for any (not necessarily measurable) set, see
`Set.measure_eq_iInf_isOpen`. -/
class OuterRegular (μ : Measure α) : Prop where
  protected outerRegular :
    ∀ ⦃A : Set α⦄, MeasurableSet A → ∀ r > μ A, ∃ U, U ⊇ A ∧ IsOpen U ∧ μ U < r
#align measure_theory.measure.outer_regular MeasureTheory.Measure.OuterRegular
#align measure_theory.measure.outer_regular.outer_regular MeasureTheory.Measure.OuterRegular.outerRegular

/-- A measure `μ` is regular if
  - it is finite on all compact sets;
  - it is outer regular: `μ(A) = inf {μ(U) | A ⊆ U open}` for `A` measurable;
  - it is inner regular for open sets, using compact sets:
    `μ(U) = sup {μ(K) | K ⊆ U compact}` for `U` open. -/
class Regular (μ : Measure α) extends IsFiniteMeasureOnCompacts μ, OuterRegular μ : Prop where
  innerRegular : InnerRegularWRT μ IsCompact IsOpen
#align measure_theory.measure.regular MeasureTheory.Measure.Regular

/-- A measure `μ` is weakly regular if
  - it is outer regular: `μ(A) = inf {μ(U) | A ⊆ U open}` for `A` measurable;
  - it is inner regular for open sets, using closed sets:
    `μ(U) = sup {μ(F) | F ⊆ U closed}` for `U` open. -/
class WeaklyRegular (μ : Measure α) extends OuterRegular μ : Prop where
  protected innerRegular : InnerRegularWRT μ IsClosed IsOpen
#align measure_theory.measure.weakly_regular MeasureTheory.Measure.WeaklyRegular
#align measure_theory.measure.weakly_regular.inner_regular MeasureTheory.Measure.WeaklyRegular.innerRegular

/-- A measure `μ` is inner regular if, for any measurable set `s`, then
`μ(s) = sup {μ(K) | K ⊆ s compact}`. -/
class InnerRegular (μ : Measure α) : Prop where
  protected innerRegular : InnerRegularWRT μ IsCompact (fun s ↦ MeasurableSet s)

/-- A measure `μ` is inner regular for finite measure sets with respect to compact sets:
for any measurable set `s` with finite measure, then `μ(s) = sup {μ(K) | K ⊆ s compact}`. The
main interest of this class is that it is satisfied for both natural Haar measures (the regular one
and the inner regular one). -/
class InnerRegularCompactLTTop (μ : Measure α) : Prop where
  protected innerRegular : InnerRegularWRT μ IsCompact (fun s ↦ MeasurableSet s ∧ μ s ≠ ∞)

-- see Note [lower instance priority]
/-- A regular measure is weakly regular. -/
instance (priority := 100) Regular.weaklyRegular [T2Space α] [Regular μ] : WeaklyRegular μ where
  innerRegular _U hU r hr :=
    let ⟨K, hKU, hcK, hK⟩ := Regular.innerRegular hU r hr
    ⟨K, hKU, hcK.isClosed, hK⟩
#align measure_theory.measure.regular.weakly_regular MeasureTheory.Measure.Regular.weaklyRegular

namespace OuterRegular

instance zero : OuterRegular (0 : Measure α) :=
  ⟨fun A _ _r hr => ⟨univ, subset_univ A, isOpen_univ, hr⟩⟩
#align measure_theory.measure.outer_regular.zero MeasureTheory.Measure.OuterRegular.zero

/-- Given `r` larger than the measure of a set `A`, there exists an open superset of `A` with
measure less than `r`. -/
theorem _root_.Set.exists_isOpen_lt_of_lt [OuterRegular μ] (A : Set α) (r : ℝ≥0∞) (hr : μ A < r) :
    ∃ U, U ⊇ A ∧ IsOpen U ∧ μ U < r := by
  rcases OuterRegular.outerRegular (measurableSet_toMeasurable μ A) r
      (by rwa [measure_toMeasurable]) with
    ⟨U, hAU, hUo, hU⟩
  exact ⟨U, (subset_toMeasurable _ _).trans hAU, hUo, hU⟩
#align set.exists_is_open_lt_of_lt Set.exists_isOpen_lt_of_lt

/-- For an outer regular measure, the measure of a set is the infimum of the measures of open sets
containing it. -/
theorem _root_.Set.measure_eq_iInf_isOpen (A : Set α) (μ : Measure α) [OuterRegular μ] :
    μ A = ⨅ (U : Set α) (_ : A ⊆ U) (_ : IsOpen U), μ U := by
  refine' le_antisymm (le_iInf₂ fun s hs => le_iInf fun _ => μ.mono hs) _
  refine' le_of_forall_lt' fun r hr => _
  simpa only [iInf_lt_iff, exists_prop] using A.exists_isOpen_lt_of_lt r hr
#align set.measure_eq_infi_is_open Set.measure_eq_iInf_isOpen

theorem _root_.Set.exists_isOpen_lt_add [OuterRegular μ] (A : Set α) (hA : μ A ≠ ∞) {ε : ℝ≥0∞}
    (hε : ε ≠ 0) : ∃ U, U ⊇ A ∧ IsOpen U ∧ μ U < μ A + ε :=
  A.exists_isOpen_lt_of_lt _ (ENNReal.lt_add_right hA hε)
#align set.exists_is_open_lt_add Set.exists_isOpen_lt_add

theorem _root_.Set.exists_isOpen_le_add (A : Set α) (μ : Measure α) [OuterRegular μ] {ε : ℝ≥0∞}
    (hε : ε ≠ 0) : ∃ U, U ⊇ A ∧ IsOpen U ∧ μ U ≤ μ A + ε := by
  rcases eq_or_ne (μ A) ∞ with (H | H)
  · exact ⟨univ, subset_univ _, isOpen_univ, by simp only [H, _root_.top_add, le_top]⟩
  · rcases A.exists_isOpen_lt_add H hε with ⟨U, AU, U_open, hU⟩
    exact ⟨U, AU, U_open, hU.le⟩
#align set.exists_is_open_le_add Set.exists_isOpen_le_add

theorem _root_.MeasurableSet.exists_isOpen_diff_lt [OuterRegular μ] {A : Set α}
    (hA : MeasurableSet A) (hA' : μ A ≠ ∞) {ε : ℝ≥0∞} (hε : ε ≠ 0) :
    ∃ U, U ⊇ A ∧ IsOpen U ∧ μ U < ∞ ∧ μ (U \ A) < ε := by
  rcases A.exists_isOpen_lt_add hA' hε with ⟨U, hAU, hUo, hU⟩
  use U, hAU, hUo, hU.trans_le le_top
  exact measure_diff_lt_of_lt_add hA hAU hA' hU
#align measurable_set.exists_is_open_diff_lt MeasurableSet.exists_isOpen_diff_lt

protected theorem map [OpensMeasurableSpace α] [MeasurableSpace β] [TopologicalSpace β]
    [BorelSpace β] (f : α ≃ₜ β) (μ : Measure α) [OuterRegular μ] :
    (Measure.map f μ).OuterRegular := by
  refine' ⟨fun A hA r hr => _⟩
  rw [map_apply f.measurable hA, ← f.image_symm] at hr
  rcases Set.exists_isOpen_lt_of_lt _ r hr with ⟨U, hAU, hUo, hU⟩
  have : IsOpen (f.symm ⁻¹' U) := hUo.preimage f.symm.continuous
  refine' ⟨f.symm ⁻¹' U, image_subset_iff.1 hAU, this, _⟩
  rwa [map_apply f.measurable this.measurableSet, f.preimage_symm, f.preimage_image]
#align measure_theory.measure.outer_regular.map MeasureTheory.Measure.OuterRegular.map

protected theorem smul (μ : Measure α) [OuterRegular μ] {x : ℝ≥0∞} (hx : x ≠ ∞) :
    (x • μ).OuterRegular := by
  rcases eq_or_ne x 0 with (rfl | h0)
  · rw [zero_smul]
    exact OuterRegular.zero
  · refine' ⟨fun A _ r hr => _⟩
    rw [smul_apply, A.measure_eq_iInf_isOpen, smul_eq_mul] at hr
    simpa only [ENNReal.mul_iInf_of_ne h0 hx, gt_iff_lt, iInf_lt_iff, exists_prop] using hr
#align measure_theory.measure.outer_regular.smul MeasureTheory.Measure.OuterRegular.smul

end OuterRegular

/-- If a measure `μ` admits finite spanning open sets such that the restriction of `μ` to each set
is outer regular, then the original measure is outer regular as well. -/
protected theorem FiniteSpanningSetsIn.outerRegular [OpensMeasurableSpace α] {μ : Measure α}
    (s : μ.FiniteSpanningSetsIn { U | IsOpen U ∧ OuterRegular (μ.restrict U) }) :
    OuterRegular μ := by
  refine' ⟨fun A hA r hr => _⟩
  have hm : ∀ n, MeasurableSet (s.set n) := fun n => (s.set_mem n).1.measurableSet
  haveI : ∀ n, OuterRegular (μ.restrict (s.set n)) := fun n => (s.set_mem n).2
  -- Note that `A = ⋃ n, A ∩ disjointed s n`. We replace `A` with this sequence.
  obtain ⟨A, hAm, hAs, hAd, rfl⟩ :
    ∃ A' : ℕ → Set α,
      (∀ n, MeasurableSet (A' n)) ∧
        (∀ n, A' n ⊆ s.set n) ∧ Pairwise (Disjoint on A') ∧ A = ⋃ n, A' n := by
    refine'
      ⟨fun n => A ∩ disjointed s.set n, fun n => hA.inter (MeasurableSet.disjointed hm _), fun n =>
        (inter_subset_right _ _).trans (disjointed_subset _ _),
        (disjoint_disjointed s.set).mono fun k l hkl => hkl.mono inf_le_right inf_le_right, _⟩
    rw [← inter_iUnion, iUnion_disjointed, s.spanning, inter_univ]
  rcases ENNReal.exists_pos_sum_of_countable' (tsub_pos_iff_lt.2 hr).ne' ℕ with ⟨δ, δ0, hδε⟩
  rw [lt_tsub_iff_right, add_comm] at hδε
  have : ∀ n, ∃ (U : _) (_ : U ⊇ A n), IsOpen U ∧ μ U < μ (A n) + δ n := by
    intro n
    have H₁ : ∀ t, μ.restrict (s.set n) t = μ (t ∩ s.set n) := fun t => restrict_apply' (hm n)
    have Ht : μ.restrict (s.set n) (A n) ≠ ⊤ := by
      rw [H₁]
      exact ((measure_mono <| inter_subset_right _ _).trans_lt (s.finite n)).ne
    rcases(A n).exists_isOpen_lt_add Ht (δ0 n).ne' with ⟨U, hAU, hUo, hU⟩
    rw [H₁, H₁, inter_eq_self_of_subset_left (hAs _)] at hU
    exact ⟨U ∩ s.set n, subset_inter hAU (hAs _), hUo.inter (s.set_mem n).1, hU⟩
  choose U hAU hUo hU using this
  refine' ⟨⋃ n, U n, iUnion_mono hAU, isOpen_iUnion hUo, _⟩
  calc
    μ (⋃ n, U n) ≤ ∑' n, μ (U n) := measure_iUnion_le _
    _ ≤ ∑' n, (μ (A n) + δ n) := (ENNReal.tsum_le_tsum fun n => (hU n).le)
    _ = ∑' n, μ (A n) + ∑' n, δ n := ENNReal.tsum_add
    _ = μ (⋃ n, A n) + ∑' n, δ n := (congr_arg₂ (· + ·) (measure_iUnion hAd hAm).symm rfl)
    _ < r := hδε
#align measure_theory.measure.finite_spanning_sets_in.outer_regular MeasureTheory.Measure.FiniteSpanningSetsIn.outerRegular

namespace InnerRegularWRT

variable {p q : Set α → Prop} {U s : Set α} {ε r : ℝ≥0∞}

/-- If a measure is inner regular (using closed or compact sets), then every measurable set of
finite measure can be approximated by a (closed or compact) subset. -/
theorem measurableSet_of_open [OuterRegular μ] (H : InnerRegularWRT μ p IsOpen)
    (hd : ∀ ⦃s U⦄, p s → IsOpen U → p (s \ U)) :
    InnerRegularWRT μ p fun s => MeasurableSet s ∧ μ s ≠ ∞ := by
  rintro s ⟨hs, hμs⟩ r hr
  have h0 : p ∅ := by
    have : 0 < μ univ := (bot_le.trans_lt hr).trans_le (measure_mono (subset_univ _))
    obtain ⟨K, -, hK, -⟩ : ∃ K, K ⊆ univ ∧ p K ∧ 0 < μ K := H isOpen_univ _ this
    simpa using hd hK isOpen_univ
  obtain ⟨ε, hε, hεs, rfl⟩ : ∃ (ε : _) (_ : ε ≠ 0), ε + ε ≤ μ s ∧ r = μ s - (ε + ε) := by
    use (μ s - r) / 2
    simp [*, hr.le, ENNReal.add_halves, ENNReal.sub_sub_cancel, le_add_right]
  rcases hs.exists_isOpen_diff_lt hμs hε with ⟨U, hsU, hUo, hUt, hμU⟩
  rcases (U \ s).exists_isOpen_lt_of_lt _ hμU with ⟨U', hsU', hU'o, hμU'⟩
  replace hsU' := diff_subset_comm.1 hsU'
  rcases H.exists_subset_lt_add h0 hUo hUt.ne hε with ⟨K, hKU, hKc, hKr⟩
  refine' ⟨K \ U', fun x hx => hsU' ⟨hKU hx.1, hx.2⟩, hd hKc hU'o, ENNReal.sub_lt_of_lt_add hεs _⟩
  calc
    μ s ≤ μ U := μ.mono hsU
    _ < μ K + ε := hKr
    _ ≤ μ (K \ U') + μ U' + ε := (add_le_add_right (tsub_le_iff_right.1 le_measure_diff) _)
    _ ≤ μ (K \ U') + ε + ε := by
      apply add_le_add_right; apply add_le_add_left
      exact hμU'.le
    _ = μ (K \ U') + (ε + ε) := add_assoc _ _ _
#align measure_theory.measure.inner_regular.measurable_set_of_open MeasureTheory.Measure.InnerRegularWRT.measurableSet_of_open

open Finset in
/-- In a finite measure space, assume that any open set can be approximated from inside by closed
sets. Then the measure is weakly regular. -/
theorem weaklyRegular_of_finite [BorelSpace α] (μ : Measure α) [IsFiniteMeasure μ]
    (H : InnerRegularWRT μ IsClosed IsOpen) : WeaklyRegular μ := by
  have hfin : ∀ {s}, μ s ≠ ⊤ := @(measure_ne_top μ)
  suffices ∀ s, MeasurableSet s → ∀ ε, ε ≠ 0 → ∃ F, F ⊆ s ∧ ∃ U, U ⊇ s ∧
      IsClosed F ∧ IsOpen U ∧ μ s ≤ μ F + ε ∧ μ U ≤ μ s + ε by
    refine'
      { outerRegular := fun s hs r hr => _
        innerRegular := H }
    rcases exists_between hr with ⟨r', hsr', hr'r⟩
    rcases this s hs _ (tsub_pos_iff_lt.2 hsr').ne' with ⟨-, -, U, hsU, -, hUo, -, H⟩
    refine' ⟨U, hsU, hUo, _⟩
    rw [add_tsub_cancel_of_le hsr'.le] at H
    exact H.trans_lt hr'r
  refine' MeasurableSet.induction_on_open _ _ _
  /- The proof is by measurable induction: we should check that the property is true for the empty
    set, for open sets, and is stable by taking the complement and by taking countable disjoint
    unions. The point of the property we are proving is that it is stable by taking complements
    (exchanging the roles of closed and open sets and thanks to the finiteness of the measure). -/
  -- check for open set
  · intro U hU ε hε
    rcases H.exists_subset_lt_add isClosed_empty hU hfin hε with ⟨F, hsF, hFc, hF⟩
    exact ⟨F, hsF, U, Subset.rfl, hFc, hU, hF.le, le_self_add⟩
  -- check for complements
  · rintro s hs H ε hε
    rcases H ε hε with ⟨F, hFs, U, hsU, hFc, hUo, hF, hU⟩
    refine'
      ⟨Uᶜ, compl_subset_compl.2 hsU, Fᶜ, compl_subset_compl.2 hFs, hUo.isClosed_compl,
        hFc.isOpen_compl, _⟩
    simp only [measure_compl_le_add_iff, *, hUo.measurableSet, hFc.measurableSet, true_and_iff]
  -- check for disjoint unions
  · intro s hsd hsm H ε ε0
    have ε0' : ε / 2 ≠ 0 := (ENNReal.half_pos ε0).ne'
    rcases ENNReal.exists_pos_sum_of_countable' ε0' ℕ with ⟨δ, δ0, hδε⟩
    choose F hFs U hsU hFc hUo hF hU using fun n => H n (δ n) (δ0 n).ne'
    -- the approximating closed set is constructed by considering finitely many sets `s i`, which
    -- cover all the measure up to `ε/2`, approximating each of these by a closed set `F i`, and
    -- taking the union of these (finitely many) `F i`.
    have : Tendsto (fun t => (∑ k in t, μ (s k)) + ε / 2) atTop (𝓝 <| μ (⋃ n, s n) + ε / 2) := by
      rw [measure_iUnion hsd hsm]
      exact Tendsto.add ENNReal.summable.hasSum tendsto_const_nhds
    rcases(this.eventually <| lt_mem_nhds <| ENNReal.lt_add_right hfin ε0').exists with ⟨t, ht⟩
    -- the approximating open set is constructed by taking for each `s n` an approximating open set
    -- `U n` with measure at most `μ (s n) + δ n` for a summable `δ`, and taking the union of these.
    refine'
      ⟨⋃ k ∈ t, F k, iUnion_mono fun k => iUnion_subset fun _ => hFs _, ⋃ n, U n, iUnion_mono hsU,
        isClosed_biUnion_finset fun k _ => hFc k, isOpen_iUnion hUo, ht.le.trans _, _⟩
    · calc
        (∑ k in t, μ (s k)) + ε / 2 ≤ ((∑ k in t, μ (F k)) + ∑ k in t, δ k) + ε / 2 := by
          rw [← sum_add_distrib]
          exact add_le_add_right (sum_le_sum fun k _ => hF k) _
        _ ≤ (∑ k in t, μ (F k)) + ε / 2 + ε / 2 :=
          (add_le_add_right (add_le_add_left ((ENNReal.sum_le_tsum _).trans hδε.le) _) _)
        _ = μ (⋃ k ∈ t, F k) + ε := by
          rw [measure_biUnion_finset, add_assoc, ENNReal.add_halves]
          exacts [fun k _ n _ hkn => (hsd hkn).mono (hFs k) (hFs n),
            fun k _ => (hFc k).measurableSet]
    · calc
        μ (⋃ n, U n) ≤ ∑' n, μ (U n) := measure_iUnion_le _
        _ ≤ ∑' n, (μ (s n) + δ n) := (ENNReal.tsum_le_tsum hU)
        _ = μ (⋃ n, s n) + ∑' n, δ n := by rw [measure_iUnion hsd hsm, ENNReal.tsum_add]
        _ ≤ μ (⋃ n, s n) + ε := add_le_add_left (hδε.le.trans ENNReal.half_le_self) _
#align measure_theory.measure.inner_regular.weakly_regular_of_finite MeasureTheory.Measure.InnerRegularWRT.weaklyRegular_of_finite

/-- In a metric space (or even a pseudo emetric space), an open set can be approximated from inside
by closed sets. -/
theorem of_pseudoEMetricSpace {X : Type*} [PseudoEMetricSpace X] [MeasurableSpace X]
    (μ : Measure X) : InnerRegularWRT μ IsClosed IsOpen := by
  intro U hU r hr
  rcases hU.exists_iUnion_isClosed with ⟨F, F_closed, -, rfl, F_mono⟩
  rw [measure_iUnion_eq_iSup F_mono.directed_le] at hr
  rcases lt_iSup_iff.1 hr with ⟨n, hn⟩
  exact ⟨F n, subset_iUnion _ _, F_closed n, hn⟩
#align measure_theory.measure.inner_regular.of_pseudo_emetric_space MeasureTheory.Measure.InnerRegularWRT.of_pseudoEMetricSpace

/-- In a `σ`-compact space, any closed set can be approximated by a compact subset. -/
theorem isCompact_isClosed {X : Type*} [TopologicalSpace X] [SigmaCompactSpace X]
    [MeasurableSpace X] (μ : Measure X) : InnerRegularWRT μ IsCompact IsClosed := by
  intro F hF r hr
  set B : ℕ → Set X := compactCovering X
  have hBc : ∀ n, IsCompact (F ∩ B n) := fun n => (isCompact_compactCovering X n).inter_left hF
  have hBU : ⋃ n, F ∩ B n = F := by rw [← inter_iUnion, iUnion_compactCovering, Set.inter_univ]
  have : μ F = ⨆ n, μ (F ∩ B n) := by
    rw [← measure_iUnion_eq_iSup, hBU]
    exact Monotone.directed_le fun m n h => inter_subset_inter_right _ (compactCovering_subset _ h)
  rw [this] at hr
  rcases lt_iSup_iff.1 hr with ⟨n, hn⟩
  exact ⟨_, inter_subset_left _ _, hBc n, hn⟩
#align measure_theory.measure.inner_regular.is_compact_is_closed MeasureTheory.Measure.InnerRegularWRT.isCompact_isClosed

/-- If `μ` is inner regular for measurable finite measure sets with respect to some class of sets,
then its restriction to any set is also inner regular for measurable finite measure sets, with
respect to the same class of sets. -/
lemma restrict
    (h : InnerRegularWRT μ p (fun s ↦ MeasurableSet s ∧ μ s ≠ ∞)) (A : Set α) :
    InnerRegularWRT (μ.restrict A) p (fun s ↦ MeasurableSet s ∧ μ.restrict A s ≠ ∞) := by
  rintro s ⟨s_meas, hs⟩ r hr
  rw [restrict_apply s_meas] at hs
  obtain ⟨K, K_subs, pK, rK⟩ : ∃ K, K ⊆ (toMeasurable μ (s ∩ A)) ∩ s ∧ p K ∧ r < μ K := by
    have : r < μ ((toMeasurable μ (s ∩ A)) ∩ s) := by
      apply hr.trans_le
      rw [restrict_apply s_meas]
      exact measure_mono <| subset_inter (subset_toMeasurable μ (s ∩ A)) (inter_subset_left _ _)
    refine h ⟨(measurableSet_toMeasurable _ _).inter s_meas, ?_⟩ _ this
    apply (lt_of_le_of_lt _ hs.lt_top).ne
    rw [← measure_toMeasurable (s ∩ A)]
    exact measure_mono (inter_subset_left _ _)
  refine ⟨K, K_subs.trans (inter_subset_right _ _), pK, ?_⟩
  calc
  r < μ K := rK
  _ = μ.restrict (toMeasurable μ (s ∩ A)) K := by
    rw [restrict_apply' (measurableSet_toMeasurable μ (s ∩ A))]
    congr
    apply (inter_eq_left.2 ?_).symm
    exact K_subs.trans (inter_subset_left _ _)
  _ = μ.restrict (s ∩ A) K := by rwa [restrict_toMeasurable]
  _ ≤ μ.restrict A K := Measure.le_iff'.1 (restrict_mono (inter_subset_right _ _) le_rfl) K

/-- If `μ` is inner regular for measurable finite measure sets with respect to some class of sets,
then its restriction to any finite measure set is also inner regular for measurable sets with
respect to the same class of sets. -/
lemma restrict_of_measure_ne_top (h : InnerRegularWRT μ p (fun s ↦ MeasurableSet s ∧ μ s ≠ ∞))
    {A : Set α} (hA : μ A ≠ ∞) :
    InnerRegularWRT (μ.restrict A) p (fun s ↦ MeasurableSet s) := by
  convert restrict h A with s
  have : μ.restrict A s ≠ ∞ :=
    ((measure_mono (subset_univ _)).trans_lt (by simpa using hA.lt_top)).ne
  simp [this]

end InnerRegularWRT

namespace InnerRegular

instance [InnerRegular μ] : InnerRegularCompactLTTop μ :=
  ⟨fun _s hs r hr ↦ InnerRegular.innerRegular hs.1 r hr⟩

end InnerRegular

namespace InnerRegularCompactLTTop

/-- If `μ` is inner regular for finite measure sets with respect to compact sets,
then any measurable set of finite measure can be approximated by a
compact subset. See also `MeasurableSet.exists_lt_isCompact_of_ne_top`. -/
theorem _root_.MeasurableSet.exists_isCompact_lt_add [InnerRegularCompactLTTop μ]
    ⦃A : Set α⦄ (hA : MeasurableSet A) (h'A : μ A ≠ ∞) {ε : ℝ≥0∞} (hε : ε ≠ 0) :
    ∃ K, K ⊆ A ∧ IsCompact K ∧ μ A < μ K + ε :=
  InnerRegularCompactLTTop.innerRegular.exists_subset_lt_add isCompact_empty ⟨hA, h'A⟩ h'A hε
#align measurable_set.exists_is_compact_lt_add MeasurableSet.exists_isCompact_lt_add

/-- If `μ` is inner regular for finite measure sets with respect to compact sets,
then any measurable set of finite measure can be approximated by a
compact subset. See also `MeasurableSet.exists_isCompact_lt_add` and
`MeasurableSet.exists_lt_isCompact_of_ne_top`. -/
theorem _root_.MeasurableSet.exists_isCompact_diff_lt [OpensMeasurableSpace α] [T2Space α]
    [InnerRegularCompactLTTop μ]  ⦃A : Set α⦄ (hA : MeasurableSet A) (h'A : μ A ≠ ∞)
    {ε : ℝ≥0∞} (hε : ε ≠ 0) :
    ∃ K, K ⊆ A ∧ IsCompact K ∧ μ (A \ K) < ε := by
  rcases hA.exists_isCompact_lt_add h'A hε with ⟨K, hKA, hKc, hK⟩
  exact
    ⟨K, hKA, hKc,
      measure_diff_lt_of_lt_add hKc.measurableSet hKA (ne_top_of_le_ne_top h'A <| measure_mono hKA)
        hK⟩
#align measurable_set.exists_is_compact_diff_lt MeasurableSet.exists_isCompact_diff_lt

/-- If `μ` is inner regular for finite measure sets with respect to compact sets,
then any measurable set of finite measure can be approximated by a
compact subset. See also `MeasurableSet.exists_isCompact_lt_add`. -/
theorem _root_.MeasurableSet.exists_lt_isCompact_of_ne_top [InnerRegularCompactLTTop μ] ⦃A : Set α⦄
    (hA : MeasurableSet A) (h'A : μ A ≠ ∞) {r : ℝ≥0∞} (hr : r < μ A) :
    ∃ K, K ⊆ A ∧ IsCompact K ∧ r < μ K :=
  InnerRegularCompactLTTop.innerRegular ⟨hA, h'A⟩ _ hr
#align measurable_set.exists_lt_is_compact_of_ne_top MeasurableSet.exists_lt_isCompact_of_ne_top

/-- If `μ` is inner regular for finite measure sets with respect to compact sets,
any measurable set of finite mass can be approximated from
inside by compact sets. -/
theorem _root_.MeasurableSet.measure_eq_iSup_isCompact_of_ne_top [InnerRegularCompactLTTop μ]
    ⦃A : Set α⦄ (hA : MeasurableSet A) (h'A : μ A ≠ ∞) :
    μ A = ⨆ (K) (_ : K ⊆ A) (_ : IsCompact K), μ K :=
  InnerRegularCompactLTTop.innerRegular.measure_eq_iSup ⟨hA, h'A⟩
#align measurable_set.measure_eq_supr_is_compact_of_ne_top MeasurableSet.measure_eq_iSup_isCompact_of_ne_top

/-- If `μ` is inner regular for finite measure sets with respect to compact sets, then its
restriction to any set also is. -/
instance restrict_of_measure_lt_top [h : InnerRegularCompactLTTop μ] (A : Set α) :
    InnerRegularCompactLTTop (μ.restrict A) :=
  ⟨InnerRegularWRT.restrict h.innerRegular A⟩

lemma innerRegular_of_finiteMeasure [h : InnerRegularCompactLTTop μ] [IsFiniteMeasure μ] :
    InnerRegular μ := by
  constructor
  convert h.innerRegular with s
  simp [measure_ne_top μ s]

<<<<<<< HEAD
end InnerRegularCompactLTTop
=======
-- Generalized and moved to another file
#align measure_theory.measure.regular.sigma_finite MeasureTheory.SigmaFinite.of_isFiniteMeasureOnCompacts

end Regular
>>>>>>> 26eb2b0a

namespace WeaklyRegular

/-- If `μ` is a weakly regular measure, then any open set can be approximated by a closed subset. -/
theorem _root_.IsOpen.exists_lt_isClosed [WeaklyRegular μ] ⦃U : Set α⦄ (hU : IsOpen U) {r : ℝ≥0∞}
    (hr : r < μ U) : ∃ F, F ⊆ U ∧ IsClosed F ∧ r < μ F :=
  WeaklyRegular.innerRegular hU r hr
#align is_open.exists_lt_is_closed IsOpen.exists_lt_isClosed

/-- If `μ` is a weakly regular measure, then any open set can be approximated by a closed subset. -/
theorem _root_.IsOpen.measure_eq_iSup_isClosed ⦃U : Set α⦄ (hU : IsOpen U) (μ : Measure α)
    [WeaklyRegular μ] : μ U = ⨆ (F) (_ : F ⊆ U) (_ : IsClosed F), μ F :=
  WeaklyRegular.innerRegular.measure_eq_iSup hU
#align is_open.measure_eq_supr_is_closed IsOpen.measure_eq_iSup_isClosed

theorem innerRegular_measurable [WeaklyRegular μ] :
    InnerRegularWRT μ IsClosed fun s => MeasurableSet s ∧ μ s ≠ ∞ :=
  WeaklyRegular.innerRegular.measurableSet_of_open (fun _ _ h₁ h₂ ↦ h₁.inter h₂.isClosed_compl)
#align measure_theory.measure.weakly_regular.inner_regular_measurable MeasureTheory.Measure.WeaklyRegular.innerRegular_measurable

/-- If `s` is a measurable set, a weakly regular measure `μ` is finite on `s`, and `ε` is a positive
number, then there exist a closed set `K ⊆ s` such that `μ s < μ K + ε`. -/
theorem _root_.MeasurableSet.exists_isClosed_lt_add [WeaklyRegular μ] {s : Set α}
    (hs : MeasurableSet s) (hμs : μ s ≠ ∞) {ε : ℝ≥0∞} (hε : ε ≠ 0) :
    ∃ K, K ⊆ s ∧ IsClosed K ∧ μ s < μ K + ε :=
  innerRegular_measurable.exists_subset_lt_add isClosed_empty ⟨hs, hμs⟩ hμs hε
#align measurable_set.exists_is_closed_lt_add MeasurableSet.exists_isClosed_lt_add

theorem _root_.MeasurableSet.exists_isClosed_diff_lt [OpensMeasurableSpace α] [WeaklyRegular μ]
    ⦃A : Set α⦄ (hA : MeasurableSet A) (h'A : μ A ≠ ∞) {ε : ℝ≥0∞} (hε : ε ≠ 0) :
    ∃ F, F ⊆ A ∧ IsClosed F ∧ μ (A \ F) < ε := by
  rcases hA.exists_isClosed_lt_add h'A hε with ⟨F, hFA, hFc, hF⟩
  exact
    ⟨F, hFA, hFc,
      measure_diff_lt_of_lt_add hFc.measurableSet hFA (ne_top_of_le_ne_top h'A <| measure_mono hFA)
        hF⟩
#align measurable_set.exists_is_closed_diff_lt MeasurableSet.exists_isClosed_diff_lt

/-- Given a weakly regular measure, any measurable set of finite mass can be approximated from
inside by closed sets. -/
theorem _root_.MeasurableSet.exists_lt_isClosed_of_ne_top [WeaklyRegular μ] ⦃A : Set α⦄
    (hA : MeasurableSet A) (h'A : μ A ≠ ∞) {r : ℝ≥0∞} (hr : r < μ A) :
    ∃ K, K ⊆ A ∧ IsClosed K ∧ r < μ K :=
  innerRegular_measurable ⟨hA, h'A⟩ _ hr
#align measurable_set.exists_lt_is_closed_of_ne_top MeasurableSet.exists_lt_isClosed_of_ne_top

/-- Given a weakly regular measure, any measurable set of finite mass can be approximated from
inside by closed sets. -/
theorem _root_.MeasurableSet.measure_eq_iSup_isClosed_of_ne_top [WeaklyRegular μ] ⦃A : Set α⦄
    (hA : MeasurableSet A) (h'A : μ A ≠ ∞) : μ A = ⨆ (K) (_ : K ⊆ A) (_ : IsClosed K), μ K :=
  innerRegular_measurable.measure_eq_iSup ⟨hA, h'A⟩
#align measurable_set.measure_eq_supr_is_closed_of_ne_top MeasurableSet.measure_eq_iSup_isClosed_of_ne_top

/-- The restriction of a weakly regular measure to a measurable set of finite measure is
weakly regular. -/
theorem restrict_of_measure_ne_top [BorelSpace α] [WeaklyRegular μ] {A : Set α}
    (h'A : μ A ≠ ∞) : WeaklyRegular (μ.restrict A) := by
  haveI : Fact (μ A < ∞) := ⟨h'A.lt_top⟩
  refine InnerRegularWRT.weaklyRegular_of_finite (μ.restrict A) (fun V V_open r hr ↦ ?_)
  have : InnerRegularWRT (μ.restrict A) IsClosed (fun s ↦ MeasurableSet s) :=
    InnerRegularWRT.restrict_of_measure_ne_top innerRegular_measurable h'A
  exact this V_open.measurableSet r hr
#align measure_theory.measure.weakly_regular.restrict_of_measurable_set MeasureTheory.Measure.WeaklyRegular.restrict_of_measure_ne_top

-- see Note [lower instance priority]
/-- Any finite measure on a metric space (or even a pseudo emetric space) is weakly regular. -/
instance (priority := 100) of_pseudoEMetricSpace_of_isFiniteMeasure {X : Type*}
    [PseudoEMetricSpace X] [MeasurableSpace X] [BorelSpace X] (μ : Measure X) [IsFiniteMeasure μ] :
    WeaklyRegular μ :=
  (InnerRegularWRT.of_pseudoEMetricSpace μ).weaklyRegular_of_finite μ
#align measure_theory.measure.weakly_regular.of_pseudo_emetric_space_of_is_finite_measure MeasureTheory.Measure.WeaklyRegular.of_pseudoEMetricSpace_of_isFiniteMeasure

-- see Note [lower instance priority]
/-- Any locally finite measure on a second countable metric space (or even a pseudo emetric space)
is weakly regular. -/
instance (priority := 100) of_pseudoEMetric_secondCountable_of_locallyFinite {X : Type*}
    [PseudoEMetricSpace X] [TopologicalSpace.SecondCountableTopology X] [MeasurableSpace X]
    [BorelSpace X] (μ : Measure X) [IsLocallyFiniteMeasure μ] : WeaklyRegular μ :=
  haveI : OuterRegular μ := by
    refine' (μ.finiteSpanningSetsInOpen'.mono' fun U hU => _).outerRegular
    have : Fact (μ U < ∞) := ⟨hU.2⟩
    exact ⟨hU.1, inferInstance⟩
  ⟨InnerRegularWRT.of_pseudoEMetricSpace μ⟩
#align measure_theory.measure.weakly_regular.of_pseudo_emetric_second_countable_of_locally_finite MeasureTheory.Measure.WeaklyRegular.of_pseudoEMetric_secondCountable_of_locallyFinite

end WeaklyRegular

namespace Regular

instance zero : Regular (0 : Measure α) :=
  ⟨fun _ _ _r hr => ⟨∅, empty_subset _, isCompact_empty, hr⟩⟩
#align measure_theory.measure.regular.zero MeasureTheory.Measure.Regular.zero

/-- If `μ` is a regular measure, then any open set can be approximated by a compact subset. -/
theorem _root_.IsOpen.exists_lt_isCompact [Regular μ] ⦃U : Set α⦄ (hU : IsOpen U) {r : ℝ≥0∞}
    (hr : r < μ U) : ∃ K, K ⊆ U ∧ IsCompact K ∧ r < μ K :=
  Regular.innerRegular hU r hr
#align is_open.exists_lt_is_compact IsOpen.exists_lt_isCompact

/-- The measure of an open set is the supremum of the measures of compact sets it contains. -/
theorem _root_.IsOpen.measure_eq_iSup_isCompact ⦃U : Set α⦄ (hU : IsOpen U) (μ : Measure α)
    [Regular μ] : μ U = ⨆ (K : Set α) (_ : K ⊆ U) (_ : IsCompact K), μ K :=
  Regular.innerRegular.measure_eq_iSup hU
#align is_open.measure_eq_supr_is_compact IsOpen.measure_eq_iSup_isCompact

theorem exists_compact_not_null [Regular μ] : (∃ K, IsCompact K ∧ μ K ≠ 0) ↔ μ ≠ 0 := by
  simp_rw [Ne.def, ← measure_univ_eq_zero, isOpen_univ.measure_eq_iSup_isCompact,
    ENNReal.iSup_eq_zero, not_forall, exists_prop, subset_univ, true_and_iff]
#align measure_theory.measure.regular.exists_compact_not_null MeasureTheory.Measure.Regular.exists_compact_not_null

/-- If `μ` is a regular measure, then any measurable set of finite measure can be approximated by a
compact subset. See also `MeasurableSet.exists_isCompact_lt_add` and
`MeasurableSet.exists_lt_isCompact_of_ne_top`. -/
instance [Regular μ] : InnerRegularCompactLTTop μ :=
  ⟨Regular.innerRegular.measurableSet_of_open fun _ _ => IsCompact.diff⟩
#noalign measure_theory.measure.regular.inner_regular_measurable

protected theorem map [OpensMeasurableSpace α] [MeasurableSpace β] [TopologicalSpace β] [T2Space β]
    [BorelSpace β] [Regular μ] (f : α ≃ₜ β) : (Measure.map f μ).Regular := by
  haveI := OuterRegular.map f μ
  haveI := IsFiniteMeasureOnCompacts.map μ f
  exact
    ⟨Regular.innerRegular.map f.toEquiv f.measurable.aemeasurable
        (fun U hU => hU.preimage f.continuous) (fun K hK => hK.image f.continuous)
        (fun K hK => hK.measurableSet) fun U hU => hU.measurableSet⟩
#align measure_theory.measure.regular.map MeasureTheory.Measure.Regular.map

protected theorem smul [Regular μ] {x : ℝ≥0∞} (hx : x ≠ ∞) : (x • μ).Regular := by
  haveI := OuterRegular.smul μ hx
  haveI := IsFiniteMeasureOnCompacts.smul μ hx
  exact ⟨Regular.innerRegular.smul x⟩
#align measure_theory.measure.regular.smul MeasureTheory.Measure.Regular.smul

-- see Note [lower instance priority]
/-- A regular measure in a σ-compact space is σ-finite. -/
instance (priority := 100) sigmaFinite [SigmaCompactSpace α] [Regular μ] : SigmaFinite μ :=
  ⟨⟨{   set := compactCovering α
        set_mem := fun _ => trivial
        finite := fun n => (isCompact_compactCovering α n).measure_lt_top
        spanning := iUnion_compactCovering α }⟩⟩
#align measure_theory.measure.regular.sigma_finite MeasureTheory.Measure.Regular.sigmaFinite

/-- The restriction of a regular measure to a set of finite measure is regular. -/
theorem restrict_of_measure_ne_top [T2Space α] [BorelSpace α] [Regular μ] {A : Set α}
    (h'A : μ A ≠ ∞) : Regular (μ.restrict A) := by
  have : Fact (μ A < ∞) := ⟨h'A.lt_top⟩
  have : WeaklyRegular (μ.restrict A) := WeaklyRegular.restrict_of_measure_ne_top h'A
  constructor
  intro V hV r hr
  apply MeasurableSet.exists_lt_isCompact_of_ne_top hV.measurableSet _ hr
  rw [restrict_apply hV.measurableSet]
  exact ((measure_mono (inter_subset_right _ _)).trans_lt h'A.lt_top).ne

end Regular

attribute [local instance] EMetric.secondCountable_of_sigmaCompact

-- see Note [lower instance priority]
/-- Any locally finite measure on a `σ`-compact (e)metric space is regular. -/
instance (priority := 100) Regular.of_sigmaCompactSpace_of_isLocallyFiniteMeasure {X : Type*}
    [EMetricSpace X] [SigmaCompactSpace X] [MeasurableSpace X] [BorelSpace X] (μ : Measure X)
    [IsLocallyFiniteMeasure μ] : Regular μ where
  lt_top_of_isCompact _K hK := hK.measure_lt_top
  innerRegular := (InnerRegularWRT.isCompact_isClosed μ).trans
    (InnerRegularWRT.of_pseudoEMetricSpace μ)
#align measure_theory.measure.regular.of_sigma_compact_space_of_is_locally_finite_measure MeasureTheory.Measure.Regular.of_sigmaCompactSpace_of_isLocallyFiniteMeasure

end Measure

end MeasureTheory<|MERGE_RESOLUTION|>--- conflicted
+++ resolved
@@ -621,14 +621,9 @@
   convert h.innerRegular with s
   simp [measure_ne_top μ s]
 
-<<<<<<< HEAD
 end InnerRegularCompactLTTop
-=======
 -- Generalized and moved to another file
 #align measure_theory.measure.regular.sigma_finite MeasureTheory.SigmaFinite.of_isFiniteMeasureOnCompacts
-
-end Regular
->>>>>>> 26eb2b0a
 
 namespace WeaklyRegular
 
