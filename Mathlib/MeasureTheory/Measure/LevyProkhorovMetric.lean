--- conflicted
+++ resolved
@@ -475,16 +475,9 @@
     · rw [ENNReal.ofReal_add (by positivity) (by positivity), ← add_zero (levyProkhorovEDist _ _)]
       apply ENNReal.add_lt_add_of_le_of_lt (levyProkhorovEDist_ne_top _ _)
             (le_of_eq ?_) (ofReal_pos.mpr εs_pos)
-<<<<<<< HEAD
       rw [LevyProkhorov.dist_def, levyProkhorovDist, ofReal_toReal (levyProkhorovEDist_ne_top _ _)]
       rfl
-    · exact eventually_of_forall f_nn
-=======
-      rw [LevyProkhorov.dist_def, levyProkhorovDist,
-          ofReal_toReal (levyProkhorovEDist_ne_top _ _)]
-      simp only [Ps, P, LevyProkhorov.toProbabilityMeasure]
     · exact Eventually.of_forall f_nn
->>>>>>> 968aead2
   · simp only [IsCoboundedUnder, IsCobounded, eventually_map, eventually_atTop,
                forall_exists_index]
     refine ⟨0, fun a i hia ↦ le_trans (integral_nonneg f_nn) (hia i le_rfl)⟩
@@ -504,13 +497,12 @@
 
 open BoundedContinuousFunction TopologicalSpace
 
-variable {ι : Type*} (Ω : Type*) [PseudoMetricSpace Ω]
+variable {ι : Type*} (Ω : Type*) [PseudoMetricSpace Ω] [SeparableSpace Ω]
 variable [MeasurableSpace Ω] [OpensMeasurableSpace Ω]
 
 /-- In a separable pseudometric space, for any ε > 0 there exists a countable collection of
 disjoint Borel measurable subsets of diameter at most ε that cover the whole space. -/
-lemma SeparableSpace.exists_measurable_partition_diam_le [SeparableSpace Ω]
-    {ε : ℝ} (ε_pos : 0 < ε) :
+lemma SeparableSpace.exists_measurable_partition_diam_le {ε : ℝ} (ε_pos : 0 < ε) :
     ∃ (As : ℕ → Set Ω), (∀ n, MeasurableSet (As n)) ∧ (∀ n, Bornology.IsBounded (As n)) ∧
         (∀ n, diam (As n) ≤ ε) ∧ (⋃ n, As n = univ) ∧
         (Pairwise (fun (n m : ℕ) ↦ Disjoint (As n) (As m))) := by
@@ -561,13 +553,8 @@
   convert ENNReal.add_lt_add_right ε_top hQ
   exact (tsub_add_cancel_of_le easy).symm
 
-<<<<<<< HEAD
 lemma ProbabilityMeasure.continuous_toLevyProkhorov :
     Continuous (LevyProkhorov.equiv (α := ProbabilityMeasure Ω)).symm := by
-=======
-lemma ProbabilityMeasure.continuous_toLevyProkhorov [SeparableSpace Ω] :
-    Continuous (ProbabilityMeasure.toLevyProkhorov (Ω := Ω)) := by
->>>>>>> 968aead2
   -- We check continuity of `id : ProbabilityMeasure Ω → LevyProkhorov (ProbabilityMeasure Ω)` at
   -- each point `P : ProbabilityMeasure Ω`.
   rw [continuous_iff_continuousAt]
@@ -665,7 +652,7 @@
 
 /-- The topology of the Lévy-Prokhorov metric on probability measures on a separable space
 coincides with the topology of convergence in distribution. -/
-theorem levyProkhorov_eq_convergenceInDistribution [SeparableSpace Ω] :
+theorem levyProkhorov_eq_convergenceInDistribution :
     (inferInstance : TopologicalSpace (ProbabilityMeasure Ω))
       = TopologicalSpace.coinduced LevyProkhorov.equiv inferInstance :=
   le_antisymm (ProbabilityMeasure.continuous_toLevyProkhorov (Ω := Ω)).coinduced_le
@@ -673,7 +660,7 @@
 
 /-- The identity map is a homeomorphism from `ProbabilityMeasure Ω` with the topology of
 convergence in distribution to `ProbabilityMeasure Ω` with the Lévy-Prokhorov (pseudo)metric. -/
-def homeomorph_probabilityMeasure_levyProkhorov [SeparableSpace Ω] :
+def homeomorph_probabilityMeasure_levyProkhorov :
     ProbabilityMeasure Ω ≃ₜ LevyProkhorov (ProbabilityMeasure Ω) where
   toFun := LevyProkhorov.equiv
   invFun := LevyProkhorov.equiv.symm
