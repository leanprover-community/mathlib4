/-
Copyright (c) 2017 Johannes Hölzl. All rights reserved.
Released under Apache 2.0 license as described in the file LICENSE.
Authors: Johannes Hölzl, Mario Carneiro
-/
import Mathlib.MeasureTheory.Measure.NullMeasurable
import Mathlib.Topology.Algebra.Order.LiminfLimsup
import Mathlib.Order.Interval.Set.Monotone

/-!
# Measure spaces

The definition of a measure and a measure space are in `MeasureTheory.MeasureSpaceDef`, with
only a few basic properties. This file provides many more properties of these objects.
This separation allows the measurability tactic to import only the file `MeasureSpaceDef`, and to
be available in `MeasureSpace` (through `MeasurableSpace`).

Given a measurable space `α`, a measure on `α` is a function that sends measurable sets to the
extended nonnegative reals that satisfies the following conditions:
1. `μ ∅ = 0`;
2. `μ` is countably additive. This means that the measure of a countable union of pairwise disjoint
   sets is equal to the measure of the individual sets.

Every measure can be canonically extended to an outer measure, so that it assigns values to
all subsets, not just the measurable subsets. On the other hand, a measure that is countably
additive on measurable sets can be restricted to measurable sets to obtain a measure.
In this file a measure is defined to be an outer measure that is countably additive on
measurable sets, with the additional assumption that the outer measure is the canonical
extension of the restricted measure.

Measures on `α` form a complete lattice, and are closed under scalar multiplication with `ℝ≥0∞`.

Given a measure, the null sets are the sets where `μ s = 0`, where `μ` denotes the corresponding
outer measure (so `s` might not be measurable). We can then define the completion of `μ` as the
measure on the least `σ`-algebra that also contains all null sets, by defining the measure to be `0`
on the null sets.

## Main statements

* `completion` is the completion of a measure to all null measurable sets.
* `Measure.ofMeasurable` and `OuterMeasure.toMeasure` are two important ways to define a measure.

## Implementation notes

Given `μ : Measure α`, `μ s` is the value of the *outer measure* applied to `s`.
This conveniently allows us to apply the measure to sets without proving that they are measurable.
We get countable subadditivity for all sets, but only countable additivity for measurable sets.

You often don't want to define a measure via its constructor.
Two ways that are sometimes more convenient:
* `Measure.ofMeasurable` is a way to define a measure by only giving its value on measurable sets
  and proving the properties (1) and (2) mentioned above.
* `OuterMeasure.toMeasure` is a way of obtaining a measure from an outer measure by showing that
  all measurable sets in the measurable space are Carathéodory measurable.

To prove that two measures are equal, there are multiple options:
* `ext`: two measures are equal if they are equal on all measurable sets.
* `ext_of_generateFrom_of_iUnion`: two measures are equal if they are equal on a π-system generating
  the measurable sets, if the π-system contains a spanning increasing sequence of sets where the
  measures take finite value (in particular the measures are σ-finite). This is a special case of
  the more general `ext_of_generateFrom_of_cover`
* `ext_of_generate_finite`: two finite measures are equal if they are equal on a π-system
  generating the measurable sets. This is a special case of `ext_of_generateFrom_of_iUnion` using
  `C ∪ {univ}`, but is easier to work with.

A `MeasureSpace` is a class that is a measurable space with a canonical measure.
The measure is denoted `volume`.

## References

* <https://en.wikipedia.org/wiki/Measure_(mathematics)>
* <https://en.wikipedia.org/wiki/Complete_measure>
* <https://en.wikipedia.org/wiki/Almost_everywhere>

## Tags

measure, almost everywhere, measure space, completion, null set, null measurable set
-/

noncomputable section

open Set

open Filter hiding map

open Function MeasurableSpace Topology Filter ENNReal NNReal Interval MeasureTheory
open scoped symmDiff

variable {α β γ δ ι R R' : Type*}

namespace MeasureTheory

section

variable {m : MeasurableSpace α} {μ μ₁ μ₂ : Measure α} {s s₁ s₂ t : Set α}

instance ae_isMeasurablyGenerated : IsMeasurablyGenerated (ae μ) :=
  ⟨fun _s hs =>
    let ⟨t, hst, htm, htμ⟩ := exists_measurable_superset_of_null hs
    ⟨tᶜ, compl_mem_ae_iff.2 htμ, htm.compl, compl_subset_comm.1 hst⟩⟩

/-- See also `MeasureTheory.ae_restrict_uIoc_iff`. -/
theorem ae_uIoc_iff [LinearOrder α] {a b : α} {P : α → Prop} :
    (∀ᵐ x ∂μ, x ∈ Ι a b → P x) ↔ (∀ᵐ x ∂μ, x ∈ Ioc a b → P x) ∧ ∀ᵐ x ∂μ, x ∈ Ioc b a → P x := by
  simp only [uIoc_eq_union, mem_union, or_imp, eventually_and]

theorem measure_union (hd : Disjoint s₁ s₂) (h : MeasurableSet s₂) : μ (s₁ ∪ s₂) = μ s₁ + μ s₂ :=
  measure_union₀ h.nullMeasurableSet hd.aedisjoint

theorem measure_union' (hd : Disjoint s₁ s₂) (h : MeasurableSet s₁) : μ (s₁ ∪ s₂) = μ s₁ + μ s₂ :=
  measure_union₀' h.nullMeasurableSet hd.aedisjoint

theorem measure_inter_add_diff (s : Set α) (ht : MeasurableSet t) : μ (s ∩ t) + μ (s \ t) = μ s :=
  measure_inter_add_diff₀ _ ht.nullMeasurableSet

theorem measure_diff_add_inter (s : Set α) (ht : MeasurableSet t) : μ (s \ t) + μ (s ∩ t) = μ s :=
  (add_comm _ _).trans (measure_inter_add_diff s ht)

theorem measure_union_add_inter (s : Set α) (ht : MeasurableSet t) :
    μ (s ∪ t) + μ (s ∩ t) = μ s + μ t := by
  rw [← measure_inter_add_diff (s ∪ t) ht, Set.union_inter_cancel_right, union_diff_right, ←
    measure_inter_add_diff s ht]
  ac_rfl

theorem measure_union_add_inter' (hs : MeasurableSet s) (t : Set α) :
    μ (s ∪ t) + μ (s ∩ t) = μ s + μ t := by
  rw [union_comm, inter_comm, measure_union_add_inter t hs, add_comm]

lemma measure_symmDiff_eq (hs : NullMeasurableSet s μ) (ht : NullMeasurableSet t μ) :
    μ (s ∆ t) = μ (s \ t) + μ (t \ s) := by
  simpa only [symmDiff_def, sup_eq_union]
    using measure_union₀ (ht.diff hs) disjoint_sdiff_sdiff.aedisjoint

lemma measure_symmDiff_le (s t u : Set α) :
    μ (s ∆ u) ≤ μ (s ∆ t) + μ (t ∆ u) :=
  le_trans (μ.mono <| symmDiff_triangle s t u) (measure_union_le (s ∆ t) (t ∆ u))

theorem measure_add_measure_compl (h : MeasurableSet s) : μ s + μ sᶜ = μ univ :=
  measure_add_measure_compl₀ h.nullMeasurableSet

theorem measure_biUnion₀ {s : Set β} {f : β → Set α} (hs : s.Countable)
    (hd : s.Pairwise (AEDisjoint μ on f)) (h : ∀ b ∈ s, NullMeasurableSet (f b) μ) :
    μ (⋃ b ∈ s, f b) = ∑' p : s, μ (f p) := by
  haveI := hs.toEncodable
  rw [biUnion_eq_iUnion]
  exact measure_iUnion₀ (hd.on_injective Subtype.coe_injective fun x => x.2) fun x => h x x.2

theorem measure_biUnion {s : Set β} {f : β → Set α} (hs : s.Countable) (hd : s.PairwiseDisjoint f)
    (h : ∀ b ∈ s, MeasurableSet (f b)) : μ (⋃ b ∈ s, f b) = ∑' p : s, μ (f p) :=
  measure_biUnion₀ hs hd.aedisjoint fun b hb => (h b hb).nullMeasurableSet

theorem measure_sUnion₀ {S : Set (Set α)} (hs : S.Countable) (hd : S.Pairwise (AEDisjoint μ))
    (h : ∀ s ∈ S, NullMeasurableSet s μ) : μ (⋃₀ S) = ∑' s : S, μ s := by
  rw [sUnion_eq_biUnion, measure_biUnion₀ hs hd h]

theorem measure_sUnion {S : Set (Set α)} (hs : S.Countable) (hd : S.Pairwise Disjoint)
    (h : ∀ s ∈ S, MeasurableSet s) : μ (⋃₀ S) = ∑' s : S, μ s := by
  rw [sUnion_eq_biUnion, measure_biUnion hs hd h]

theorem measure_biUnion_finset₀ {s : Finset ι} {f : ι → Set α}
    (hd : Set.Pairwise (↑s) (AEDisjoint μ on f)) (hm : ∀ b ∈ s, NullMeasurableSet (f b) μ) :
    μ (⋃ b ∈ s, f b) = ∑ p ∈ s, μ (f p) := by
  rw [← Finset.sum_attach, Finset.attach_eq_univ, ← tsum_fintype]
  exact measure_biUnion₀ s.countable_toSet hd hm

theorem measure_biUnion_finset {s : Finset ι} {f : ι → Set α} (hd : PairwiseDisjoint (↑s) f)
    (hm : ∀ b ∈ s, MeasurableSet (f b)) : μ (⋃ b ∈ s, f b) = ∑ p ∈ s, μ (f p) :=
  measure_biUnion_finset₀ hd.aedisjoint fun b hb => (hm b hb).nullMeasurableSet

/-- The measure of an a.e. disjoint union (even uncountable) of null-measurable sets is at least
the sum of the measures of the sets. -/
theorem tsum_meas_le_meas_iUnion_of_disjoint₀ {ι : Type*} {_ : MeasurableSpace α} (μ : Measure α)
    {As : ι → Set α} (As_mble : ∀ i : ι, NullMeasurableSet (As i) μ)
    (As_disj : Pairwise (AEDisjoint μ on As)) : (∑' i, μ (As i)) ≤ μ (⋃ i, As i) := by
  rw [ENNReal.tsum_eq_iSup_sum, iSup_le_iff]
  intro s
  simp only [← measure_biUnion_finset₀ (fun _i _hi _j _hj hij => As_disj hij) fun i _ => As_mble i]
  gcongr
  exact iUnion_subset fun _ ↦ Subset.rfl

/-- The measure of a disjoint union (even uncountable) of measurable sets is at least the sum of
the measures of the sets. -/
theorem tsum_meas_le_meas_iUnion_of_disjoint {ι : Type*} {_ : MeasurableSpace α} (μ : Measure α)
    {As : ι → Set α} (As_mble : ∀ i : ι, MeasurableSet (As i))
    (As_disj : Pairwise (Disjoint on As)) : (∑' i, μ (As i)) ≤ μ (⋃ i, As i) :=
  tsum_meas_le_meas_iUnion_of_disjoint₀ μ (fun i ↦ (As_mble i).nullMeasurableSet)
    (fun _ _ h ↦ Disjoint.aedisjoint (As_disj h))

/-- If `s` is a countable set, then the measure of its preimage can be found as the sum of measures
of the fibers `f ⁻¹' {y}`. -/
theorem tsum_measure_preimage_singleton {s : Set β} (hs : s.Countable) {f : α → β}
    (hf : ∀ y ∈ s, MeasurableSet (f ⁻¹' {y})) : (∑' b : s, μ (f ⁻¹' {↑b})) = μ (f ⁻¹' s) := by
  rw [← Set.biUnion_preimage_singleton, measure_biUnion hs (pairwiseDisjoint_fiber f s) hf]

lemma measure_preimage_eq_zero_iff_of_countable {s : Set β} {f : α → β} (hs : s.Countable) :
    μ (f ⁻¹' s) = 0 ↔ ∀ x ∈ s, μ (f ⁻¹' {x}) = 0 := by
  rw [← biUnion_preimage_singleton, measure_biUnion_null_iff hs]

/-- If `s` is a `Finset`, then the measure of its preimage can be found as the sum of measures
of the fibers `f ⁻¹' {y}`. -/
theorem sum_measure_preimage_singleton (s : Finset β) {f : α → β}
    (hf : ∀ y ∈ s, MeasurableSet (f ⁻¹' {y})) : (∑ b ∈ s, μ (f ⁻¹' {b})) = μ (f ⁻¹' ↑s) := by
  simp only [← measure_biUnion_finset (pairwiseDisjoint_fiber f s) hf,
    Finset.set_biUnion_preimage_singleton]

theorem measure_diff_null' (h : μ (s₁ ∩ s₂) = 0) : μ (s₁ \ s₂) = μ s₁ :=
  measure_congr <| diff_ae_eq_self.2 h

theorem measure_add_diff (hs : NullMeasurableSet s μ) (t : Set α) :
    μ s + μ (t \ s) = μ (s ∪ t) := by
  rw [← measure_union₀' hs disjoint_sdiff_right.aedisjoint, union_diff_self]

theorem measure_diff' (s : Set α) (hm : NullMeasurableSet t μ) (h_fin : μ t ≠ ∞) :
    μ (s \ t) = μ (s ∪ t) - μ t :=
  ENNReal.eq_sub_of_add_eq h_fin <| by rw [add_comm, measure_add_diff hm, union_comm]

theorem measure_diff (h : s₂ ⊆ s₁) (h₂ : NullMeasurableSet s₂ μ) (h_fin : μ s₂ ≠ ∞) :
    μ (s₁ \ s₂) = μ s₁ - μ s₂ := by rw [measure_diff' _ h₂ h_fin, union_eq_self_of_subset_right h]

theorem le_measure_diff : μ s₁ - μ s₂ ≤ μ (s₁ \ s₂) :=
  tsub_le_iff_left.2 <| (measure_le_inter_add_diff μ s₁ s₂).trans <| by
    gcongr; apply inter_subset_right

/-- If the measure of the symmetric difference of two sets is finite,
then one has infinite measure if and only if the other one does. -/
theorem measure_eq_top_iff_of_symmDiff (hμst : μ (s ∆ t) ≠ ∞) : μ s = ∞ ↔ μ t = ∞ := by
  suffices h : ∀ u v, μ (u ∆ v) ≠ ∞ → μ u = ∞ → μ v = ∞
    from ⟨h s t hμst, h t s (symmDiff_comm s t ▸ hμst)⟩
  intro u v hμuv hμu
  by_contra! hμv
  apply hμuv
  rw [Set.symmDiff_def, eq_top_iff]
  calc
    ∞ = μ u - μ v := by rw [ENNReal.sub_eq_top_iff.2 ⟨hμu, hμv⟩]
    _ ≤ μ (u \ v) := le_measure_diff
    _ ≤ μ (u \ v ∪ v \ u) := measure_mono subset_union_left

/-- If the measure of the symmetric difference of two sets is finite,
then one has finite measure if and only if the other one does. -/
theorem measure_ne_top_iff_of_symmDiff (hμst : μ (s ∆ t) ≠ ∞) : μ s ≠ ∞ ↔ μ t ≠ ∞ :=
    (measure_eq_top_iff_of_symmDiff hμst).ne

theorem measure_diff_lt_of_lt_add (hs : NullMeasurableSet s μ) (hst : s ⊆ t) (hs' : μ s ≠ ∞)
    {ε : ℝ≥0∞} (h : μ t < μ s + ε) : μ (t \ s) < ε := by
  rw [measure_diff hst hs hs']; rw [add_comm] at h
  exact ENNReal.sub_lt_of_lt_add (measure_mono hst) h

theorem measure_diff_le_iff_le_add (hs : NullMeasurableSet s μ) (hst : s ⊆ t) (hs' : μ s ≠ ∞)
    {ε : ℝ≥0∞} : μ (t \ s) ≤ ε ↔ μ t ≤ μ s + ε := by
  rw [measure_diff hst hs hs', tsub_le_iff_left]

theorem measure_eq_measure_of_null_diff {s t : Set α} (hst : s ⊆ t) (h_nulldiff : μ (t \ s) = 0) :
    μ s = μ t := measure_congr <|
      EventuallyLE.antisymm (HasSubset.Subset.eventuallyLE hst) (ae_le_set.mpr h_nulldiff)

theorem measure_eq_measure_of_between_null_diff {s₁ s₂ s₃ : Set α} (h12 : s₁ ⊆ s₂) (h23 : s₂ ⊆ s₃)
    (h_nulldiff : μ (s₃ \ s₁) = 0) : μ s₁ = μ s₂ ∧ μ s₂ = μ s₃ := by
  have le12 : μ s₁ ≤ μ s₂ := measure_mono h12
  have le23 : μ s₂ ≤ μ s₃ := measure_mono h23
  have key : μ s₃ ≤ μ s₁ :=
    calc
      μ s₃ = μ (s₃ \ s₁ ∪ s₁) := by rw [diff_union_of_subset (h12.trans h23)]
      _ ≤ μ (s₃ \ s₁) + μ s₁ := measure_union_le _ _
      _ = μ s₁ := by simp only [h_nulldiff, zero_add]
  exact ⟨le12.antisymm (le23.trans key), le23.antisymm (key.trans le12)⟩

theorem measure_eq_measure_smaller_of_between_null_diff {s₁ s₂ s₃ : Set α} (h12 : s₁ ⊆ s₂)
    (h23 : s₂ ⊆ s₃) (h_nulldiff : μ (s₃ \ s₁) = 0) : μ s₁ = μ s₂ :=
  (measure_eq_measure_of_between_null_diff h12 h23 h_nulldiff).1

theorem measure_eq_measure_larger_of_between_null_diff {s₁ s₂ s₃ : Set α} (h12 : s₁ ⊆ s₂)
    (h23 : s₂ ⊆ s₃) (h_nulldiff : μ (s₃ \ s₁) = 0) : μ s₂ = μ s₃ :=
  (measure_eq_measure_of_between_null_diff h12 h23 h_nulldiff).2

lemma measure_compl₀ (h : NullMeasurableSet s μ) (hs : μ s ≠ ∞) :
    μ sᶜ = μ Set.univ - μ s := by
  rw [← measure_add_measure_compl₀ h, ENNReal.add_sub_cancel_left hs]

theorem measure_compl (h₁ : MeasurableSet s) (h_fin : μ s ≠ ∞) : μ sᶜ = μ univ - μ s :=
  measure_compl₀ h₁.nullMeasurableSet h_fin

lemma measure_inter_conull' (ht : μ (s \ t) = 0) : μ (s ∩ t) = μ s := by
  rw [← diff_compl, measure_diff_null']; rwa [← diff_eq]

lemma measure_inter_conull (ht : μ tᶜ = 0) : μ (s ∩ t) = μ s := by
  rw [← diff_compl, measure_diff_null ht]

@[simp]
theorem union_ae_eq_left_iff_ae_subset : (s ∪ t : Set α) =ᵐ[μ] s ↔ t ≤ᵐ[μ] s := by
  rw [ae_le_set]
  refine
    ⟨fun h => by simpa only [union_diff_left] using (ae_eq_set.mp h).1, fun h =>
      eventuallyLE_antisymm_iff.mpr
        ⟨by rwa [ae_le_set, union_diff_left],
          HasSubset.Subset.eventuallyLE subset_union_left⟩⟩

@[simp]
theorem union_ae_eq_right_iff_ae_subset : (s ∪ t : Set α) =ᵐ[μ] t ↔ s ≤ᵐ[μ] t := by
  rw [union_comm, union_ae_eq_left_iff_ae_subset]

theorem ae_eq_of_ae_subset_of_measure_ge (h₁ : s ≤ᵐ[μ] t) (h₂ : μ t ≤ μ s)
    (hsm : NullMeasurableSet s μ) (ht : μ t ≠ ∞) : s =ᵐ[μ] t := by
  refine eventuallyLE_antisymm_iff.mpr ⟨h₁, ae_le_set.mpr ?_⟩
  replace h₂ : μ t = μ s := h₂.antisymm (measure_mono_ae h₁)
  replace ht : μ s ≠ ∞ := h₂ ▸ ht
  rw [measure_diff' t hsm ht, measure_congr (union_ae_eq_left_iff_ae_subset.mpr h₁), h₂, tsub_self]

/-- If `s ⊆ t`, `μ t ≤ μ s`, `μ t ≠ ∞`, and `s` is measurable, then `s =ᵐ[μ] t`. -/
theorem ae_eq_of_subset_of_measure_ge (h₁ : s ⊆ t) (h₂ : μ t ≤ μ s) (hsm : NullMeasurableSet s μ)
    (ht : μ t ≠ ∞) : s =ᵐ[μ] t :=
  ae_eq_of_ae_subset_of_measure_ge (HasSubset.Subset.eventuallyLE h₁) h₂ hsm ht

theorem measure_iUnion_congr_of_subset {ι : Sort*} [Countable ι] {s : ι → Set α} {t : ι → Set α}
    (hsub : ∀ i, s i ⊆ t i) (h_le : ∀ i, μ (t i) ≤ μ (s i)) : μ (⋃ i, s i) = μ (⋃ i, t i) := by
  refine le_antisymm (by gcongr; apply hsub) ?_
  rcases Classical.em (∃ i, μ (t i) = ∞) with (⟨i, hi⟩ | htop)
  · calc
      μ (⋃ i, t i) ≤ ∞ := le_top
      _ ≤ μ (s i) := hi ▸ h_le i
      _ ≤ μ (⋃ i, s i) := measure_mono <| subset_iUnion _ _
  push_neg at htop
  set M := toMeasurable μ
  have H : ∀ b, (M (t b) ∩ M (⋃ b, s b) : Set α) =ᵐ[μ] M (t b) := by
    refine fun b => ae_eq_of_subset_of_measure_ge inter_subset_left ?_ ?_ ?_
    · calc
        μ (M (t b)) = μ (t b) := measure_toMeasurable _
        _ ≤ μ (s b) := h_le b
        _ ≤ μ (M (t b) ∩ M (⋃ b, s b)) :=
          measure_mono <|
            subset_inter ((hsub b).trans <| subset_toMeasurable _ _)
              ((subset_iUnion _ _).trans <| subset_toMeasurable _ _)
    · measurability
    · rw [measure_toMeasurable]
      exact htop b
  calc
    μ (⋃ b, t b) ≤ μ (⋃ b, M (t b)) := measure_mono (iUnion_mono fun b => subset_toMeasurable _ _)
    _ = μ (⋃ b, M (t b) ∩ M (⋃ b, s b)) := measure_congr (EventuallyEq.countable_iUnion H).symm
    _ ≤ μ (M (⋃ b, s b)) := measure_mono (iUnion_subset fun b => inter_subset_right)
    _ = μ (⋃ b, s b) := measure_toMeasurable _

theorem measure_union_congr_of_subset {t₁ t₂ : Set α} (hs : s₁ ⊆ s₂) (hsμ : μ s₂ ≤ μ s₁)
    (ht : t₁ ⊆ t₂) (htμ : μ t₂ ≤ μ t₁) : μ (s₁ ∪ t₁) = μ (s₂ ∪ t₂) := by
  rw [union_eq_iUnion, union_eq_iUnion]
  exact measure_iUnion_congr_of_subset (Bool.forall_bool.2 ⟨ht, hs⟩) (Bool.forall_bool.2 ⟨htμ, hsμ⟩)

@[simp]
theorem measure_iUnion_toMeasurable {ι : Sort*} [Countable ι] (s : ι → Set α) :
    μ (⋃ i, toMeasurable μ (s i)) = μ (⋃ i, s i) :=
  Eq.symm <| measure_iUnion_congr_of_subset (fun _i => subset_toMeasurable _ _) fun _i ↦
    (measure_toMeasurable _).le

theorem measure_biUnion_toMeasurable {I : Set β} (hc : I.Countable) (s : β → Set α) :
    μ (⋃ b ∈ I, toMeasurable μ (s b)) = μ (⋃ b ∈ I, s b) := by
  haveI := hc.toEncodable
  simp only [biUnion_eq_iUnion, measure_iUnion_toMeasurable]

@[simp]
theorem measure_toMeasurable_union : μ (toMeasurable μ s ∪ t) = μ (s ∪ t) :=
  Eq.symm <|
    measure_union_congr_of_subset (subset_toMeasurable _ _) (measure_toMeasurable _).le Subset.rfl
      le_rfl

@[simp]
theorem measure_union_toMeasurable : μ (s ∪ toMeasurable μ t) = μ (s ∪ t) :=
  Eq.symm <|
    measure_union_congr_of_subset Subset.rfl le_rfl (subset_toMeasurable _ _)
      (measure_toMeasurable _).le

theorem sum_measure_le_measure_univ {s : Finset ι} {t : ι → Set α}
    (h : ∀ i ∈ s, NullMeasurableSet (t i) μ) (H : Set.Pairwise s (AEDisjoint μ on t)) :
    (∑ i ∈ s, μ (t i)) ≤ μ (univ : Set α) := by
  rw [← measure_biUnion_finset₀ H h]
  exact measure_mono (subset_univ _)

theorem tsum_measure_le_measure_univ {s : ι → Set α} (hs : ∀ i, NullMeasurableSet (s i) μ)
    (H : Pairwise (AEDisjoint μ on s)) : ∑' i, μ (s i) ≤ μ (univ : Set α) := by
  rw [ENNReal.tsum_eq_iSup_sum]
  exact iSup_le fun s =>
    sum_measure_le_measure_univ (fun i _hi => hs i) fun i _hi j _hj hij => H hij

/-- Pigeonhole principle for measure spaces: if `∑' i, μ (s i) > μ univ`, then
one of the intersections `s i ∩ s j` is not empty. -/
theorem exists_nonempty_inter_of_measure_univ_lt_tsum_measure {m : MeasurableSpace α}
    (μ : Measure α) {s : ι → Set α} (hs : ∀ i, NullMeasurableSet (s i) μ)
    (H : μ (univ : Set α) < ∑' i, μ (s i)) : ∃ i j, i ≠ j ∧ (s i ∩ s j).Nonempty := by
  contrapose! H
  apply tsum_measure_le_measure_univ hs
  intro i j hij
  exact (disjoint_iff_inter_eq_empty.mpr (H i j hij)).aedisjoint

/-- Pigeonhole principle for measure spaces: if `s` is a `Finset` and
`∑ i ∈ s, μ (t i) > μ univ`, then one of the intersections `t i ∩ t j` is not empty. -/
theorem exists_nonempty_inter_of_measure_univ_lt_sum_measure {m : MeasurableSpace α} (μ : Measure α)
    {s : Finset ι} {t : ι → Set α} (h : ∀ i ∈ s, NullMeasurableSet (t i) μ)
    (H : μ (univ : Set α) < ∑ i ∈ s, μ (t i)) :
    ∃ i ∈ s, ∃ j ∈ s, ∃ _h : i ≠ j, (t i ∩ t j).Nonempty := by
  contrapose! H
  apply sum_measure_le_measure_univ h
  intro i hi j hj hij
  exact (disjoint_iff_inter_eq_empty.mpr (H i hi j hj hij)).aedisjoint

/-- If two sets `s` and `t` are included in a set `u`, and `μ s + μ t > μ u`,
then `s` intersects `t`. Version assuming that `t` is measurable. -/
theorem nonempty_inter_of_measure_lt_add {m : MeasurableSpace α} (μ : Measure α) {s t u : Set α}
    (ht : MeasurableSet t) (h's : s ⊆ u) (h't : t ⊆ u) (h : μ u < μ s + μ t) :
    (s ∩ t).Nonempty := by
  rw [← Set.not_disjoint_iff_nonempty_inter]
  contrapose! h
  calc
    μ s + μ t = μ (s ∪ t) := (measure_union h ht).symm
    _ ≤ μ u := measure_mono (union_subset h's h't)

/-- If two sets `s` and `t` are included in a set `u`, and `μ s + μ t > μ u`,
then `s` intersects `t`. Version assuming that `s` is measurable. -/
theorem nonempty_inter_of_measure_lt_add' {m : MeasurableSpace α} (μ : Measure α) {s t u : Set α}
    (hs : MeasurableSet s) (h's : s ⊆ u) (h't : t ⊆ u) (h : μ u < μ s + μ t) :
    (s ∩ t).Nonempty := by
  rw [add_comm] at h
  rw [inter_comm]
  exact nonempty_inter_of_measure_lt_add μ hs h't h's h

/-- Continuity from below:
the measure of the union of a directed sequence of (not necessarily measurable) sets
is the supremum of the measures. -/
theorem _root_.Directed.measure_iUnion [Countable ι] {s : ι → Set α} (hd : Directed (· ⊆ ·) s) :
    μ (⋃ i, s i) = ⨆ i, μ (s i) := by
  -- WLOG, `ι = ℕ`
  rcases Countable.exists_injective_nat ι with ⟨e, he⟩
  generalize ht : Function.extend e s ⊥ = t
  replace hd : Directed (· ⊆ ·) t := ht ▸ hd.extend_bot he
  suffices μ (⋃ n, t n) = ⨆ n, μ (t n) by
    simp only [← ht, Function.apply_extend μ, ← iSup_eq_iUnion, iSup_extend_bot he,
      Function.comp_def, Pi.bot_apply, bot_eq_empty, measure_empty] at this
    exact this.trans (iSup_extend_bot he _)
  clear! ι
  -- The `≥` inequality is trivial
  refine le_antisymm ?_ (iSup_le fun i ↦ measure_mono <| subset_iUnion _ _)
  -- Choose `T n ⊇ t n` of the same measure, put `Td n = disjointed T`
  set T : ℕ → Set α := fun n => toMeasurable μ (t n)
  set Td : ℕ → Set α := disjointed T
  have hm : ∀ n, MeasurableSet (Td n) := .disjointed fun n ↦ measurableSet_toMeasurable _ _
  calc
    μ (⋃ n, t n) = μ (⋃ n, Td n) := by rw [iUnion_disjointed, measure_iUnion_toMeasurable]
    _ ≤ ∑' n, μ (Td n) := measure_iUnion_le _
    _ = ⨆ I : Finset ℕ, ∑ n ∈ I, μ (Td n) := ENNReal.tsum_eq_iSup_sum
    _ ≤ ⨆ n, μ (t n) := iSup_le fun I => by
      rcases hd.finset_le I with ⟨N, hN⟩
      calc
        (∑ n ∈ I, μ (Td n)) = μ (⋃ n ∈ I, Td n) :=
          (measure_biUnion_finset ((disjoint_disjointed T).set_pairwise I) fun n _ => hm n).symm
        _ ≤ μ (⋃ n ∈ I, T n) := measure_mono (iUnion₂_mono fun n _hn => disjointed_subset _ _)
        _ = μ (⋃ n ∈ I, t n) := measure_biUnion_toMeasurable I.countable_toSet _
        _ ≤ μ (t N) := measure_mono (iUnion₂_subset hN)
        _ ≤ ⨆ n, μ (t n) := le_iSup (μ ∘ t) N

@[deprecated (since := "2024-09-01")] alias measure_iUnion_eq_iSup := Directed.measure_iUnion

/-- Continuity from below:
the measure of the union of a monotone family of sets is equal to the supremum of their measures.
The theorem assumes that the `atTop` filter on the index set is countably generated,
so it works for a family indexed by a countable type, as well as `ℝ`.  -/
theorem _root_.Monotone.measure_iUnion [Preorder ι] [IsDirected ι (· ≤ ·)]
    [(atTop : Filter ι).IsCountablyGenerated] {s : ι → Set α} (hs : Monotone s) :
    μ (⋃ i, s i) = ⨆ i, μ (s i) := by
  cases isEmpty_or_nonempty ι with
  | inl _ => simp
  | inr _ =>
    rcases exists_seq_monotone_tendsto_atTop_atTop ι with ⟨x, hxm, hx⟩
    rw [← hs.iUnion_comp_tendsto_atTop hx, ← Monotone.iSup_comp_tendsto_atTop _ hx]
    exacts [(hs.comp hxm).directed_le.measure_iUnion, fun _ _ h ↦ measure_mono (hs h)]

theorem _root_.Antitone.measure_iUnion [Preorder ι] [IsDirected ι (· ≥ ·)]
    [(atBot : Filter ι).IsCountablyGenerated] {s : ι → Set α} (hs : Antitone s) :
    μ (⋃ i, s i) = ⨆ i, μ (s i) :=
  hs.dual_left.measure_iUnion

/-- Continuity from below: the measure of the union of a sequence of
(not necessarily measurable) sets is the supremum of the measures of the partial unions. -/
theorem measure_iUnion_eq_iSup_accumulate [Preorder ι] [IsDirected ι (· ≤ ·)]
    [(atTop : Filter ι).IsCountablyGenerated] {f : ι → Set α} :
    μ (⋃ i, f i) = ⨆ i, μ (Accumulate f i) := by
  rw [← iUnion_accumulate]
  exact monotone_accumulate.measure_iUnion

@[deprecated (since := "2024-09-01")]
alias measure_iUnion_eq_iSup' := measure_iUnion_eq_iSup_accumulate

theorem measure_biUnion_eq_iSup {s : ι → Set α} {t : Set ι} (ht : t.Countable)
    (hd : DirectedOn ((· ⊆ ·) on s) t) : μ (⋃ i ∈ t, s i) = ⨆ i ∈ t, μ (s i) := by
  haveI := ht.to_subtype
  rw [biUnion_eq_iUnion, hd.directed_val.measure_iUnion, ← iSup_subtype'']

/-- **Continuity from above**:
the measure of the intersection of a directed downwards countable family of measurable sets
is the infimum of the measures. -/
theorem _root_.Directed.measure_iInter [Countable ι] {s : ι → Set α}
    (h : ∀ i, NullMeasurableSet (s i) μ) (hd : Directed (· ⊇ ·) s) (hfin : ∃ i, μ (s i) ≠ ∞) :
    μ (⋂ i, s i) = ⨅ i, μ (s i) := by
  rcases hfin with ⟨k, hk⟩
  have : ∀ t ⊆ s k, μ t ≠ ∞ := fun t ht => ne_top_of_le_ne_top hk (measure_mono ht)
  rw [← ENNReal.sub_sub_cancel hk (iInf_le (fun i => μ (s i)) k), ENNReal.sub_iInf, ←
    ENNReal.sub_sub_cancel hk (measure_mono (iInter_subset _ k)), ←
    measure_diff (iInter_subset _ k) (.iInter h) (this _ (iInter_subset _ k)),
    diff_iInter, Directed.measure_iUnion]
  · congr 1
    refine le_antisymm (iSup_mono' fun i => ?_) (iSup_mono fun i => le_measure_diff)
    rcases hd i k with ⟨j, hji, hjk⟩
    use j
    rw [← measure_diff hjk (h _) (this _ hjk)]
    gcongr
  · exact hd.mono_comp _ fun _ _ => diff_subset_diff_right

@[deprecated (since := "2024-09-30")] alias measure_iInter_eq_iInf := Directed.measure_iInter

/-- **Continuity from above**:
the measure of the intersection of a monotone family of measurable sets
indexed by a type with countably generated `atBot` filter
is equal to the infimum of the measures. -/
theorem _root_.Monotone.measure_iInter [Preorder ι] [IsDirected ι (· ≥ ·)]
    [(atBot : Filter ι).IsCountablyGenerated] {s : ι → Set α} (hs : Monotone s)
    (hsm : ∀ i, NullMeasurableSet (s i) μ) (hfin : ∃ i, μ (s i) ≠ ∞) :
    μ (⋂ i, s i) = ⨅ i, μ (s i) := by
  refine le_antisymm (le_iInf fun i ↦ measure_mono <| iInter_subset _ _) ?_
  have := hfin.nonempty
  rcases exists_seq_antitone_tendsto_atTop_atBot ι with ⟨x, hxm, hx⟩
  calc
    ⨅ i, μ (s i) ≤ ⨅ n, μ (s (x n)) := le_iInf_comp (μ ∘ s) x
    _ = μ (⋂ n, s (x n)) := by
      refine .symm <| (hs.comp_antitone hxm).directed_ge.measure_iInter (fun n ↦ hsm _) ?_
      rcases hfin with ⟨k, hk⟩
      rcases (hx.eventually_le_atBot k).exists with ⟨n, hn⟩
      exact ⟨n, ne_top_of_le_ne_top hk <| measure_mono <| hs hn⟩
    _ ≤ μ (⋂ i, s i) := by
      refine measure_mono <| iInter_mono' fun i ↦ ?_
      rcases (hx.eventually_le_atBot i).exists with ⟨n, hn⟩
      exact ⟨n, hs hn⟩

/-- **Continuity from above**:
the measure of the intersection of an antitone family of measurable sets
indexed by a type with countably generated `atTop` filter
is equal to the infimum of the measures. -/
theorem _root_.Antitone.measure_iInter [Preorder ι] [IsDirected ι (· ≤ ·)]
    [(atTop : Filter ι).IsCountablyGenerated] {s : ι → Set α} (hs : Antitone s)
    (hsm : ∀ i, NullMeasurableSet (s i) μ) (hfin : ∃ i, μ (s i) ≠ ∞) :
    μ (⋂ i, s i) = ⨅ i, μ (s i) :=
  hs.dual_left.measure_iInter hsm hfin

/-- Continuity from above: the measure of the intersection of a sequence of
measurable sets is the infimum of the measures of the partial intersections. -/
theorem measure_iInter_eq_iInf_measure_iInter_le {α ι : Type*} {_ : MeasurableSpace α}
    {μ : Measure α} [Countable ι] [Preorder ι] [IsDirected ι (· ≤ ·)]
    {f : ι → Set α} (h : ∀ i, NullMeasurableSet (f i) μ) (hfin : ∃ i, μ (f i) ≠ ∞) :
    μ (⋂ i, f i) = ⨅ i, μ (⋂ j ≤ i, f j) := by
  rw [← Antitone.measure_iInter]
  · rw [iInter_comm]
    exact congrArg μ <| iInter_congr fun i ↦ (biInf_const nonempty_Ici).symm
  · exact fun i j h ↦ biInter_mono (Iic_subset_Iic.2 h) fun _ _ ↦ Set.Subset.rfl
  · exact fun i ↦ .biInter (to_countable _) fun _ _ ↦ h _
  · refine hfin.imp fun k hk ↦ ne_top_of_le_ne_top hk <| measure_mono <| iInter₂_subset k ?_
    rfl

@[deprecated (since := "2024-09-30")]
alias measure_iInter_eq_iInf' := measure_iInter_eq_iInf_measure_iInter_le

/-- Continuity from below: the measure of the union of an increasing sequence of (not necessarily
measurable) sets is the limit of the measures. -/
theorem tendsto_measure_iUnion_atTop [Preorder ι] [IsCountablyGenerated (atTop : Filter ι)]
    {s : ι → Set α} (hm : Monotone s) : Tendsto (μ ∘ s) atTop (𝓝 (μ (⋃ n, s n))) := by
  refine .of_neBot_imp fun h ↦ ?_
  have := (atTop_neBot_iff.1 h).2
  rw [hm.measure_iUnion]
  exact tendsto_atTop_iSup fun n m hnm => measure_mono <| hm hnm

@[deprecated (since := "2024-09-01")] alias tendsto_measure_iUnion := tendsto_measure_iUnion_atTop

theorem tendsto_measure_iUnion_atBot [Preorder ι] [IsCountablyGenerated (atBot : Filter ι)]
    {s : ι → Set α} (hm : Antitone s) : Tendsto (μ ∘ s) atBot (𝓝 (μ (⋃ n, s n))) :=
  tendsto_measure_iUnion_atTop (ι := ιᵒᵈ) hm.dual_left

/-- Continuity from below: the measure of the union of a sequence of (not necessarily measurable)
sets is the limit of the measures of the partial unions. -/
theorem tendsto_measure_iUnion_accumulate {α ι : Type*}
    [Preorder ι] [IsCountablyGenerated (atTop : Filter ι)]
    {_ : MeasurableSpace α} {μ : Measure α} {f : ι → Set α} :
    Tendsto (fun i ↦ μ (Accumulate f i)) atTop (𝓝 (μ (⋃ i, f i))) := by
  refine .of_neBot_imp fun h ↦ ?_
  have := (atTop_neBot_iff.1 h).2
  rw [measure_iUnion_eq_iSup_accumulate]
  exact tendsto_atTop_iSup fun i j hij ↦ by gcongr

@[deprecated (since := "2024-09-01")]
alias tendsto_measure_iUnion' := tendsto_measure_iUnion_accumulate

/-- Continuity from above: the measure of the intersection of a decreasing sequence of measurable
sets is the limit of the measures. -/
theorem tendsto_measure_iInter_atTop [Preorder ι]
    [IsCountablyGenerated (atTop : Filter ι)] {s : ι → Set α}
    (hs : ∀ i, NullMeasurableSet (s i) μ) (hm : Antitone s) (hf : ∃ i, μ (s i) ≠ ∞) :
    Tendsto (μ ∘ s) atTop (𝓝 (μ (⋂ n, s n))) := by
  refine .of_neBot_imp fun h ↦ ?_
  have := (atTop_neBot_iff.1 h).2
  rw [hm.measure_iInter hs hf]
  exact tendsto_atTop_iInf fun n m hnm => measure_mono <| hm hnm

@[deprecated (since := "2024-09-30")]
alias tendsto_measure_iInter := tendsto_measure_iInter_atTop

/-- Continuity from above: the measure of the intersection of an increasing sequence of measurable
sets is the limit of the measures. -/
theorem tendsto_measure_iInter_atBot [Preorder ι] [IsCountablyGenerated (atBot : Filter ι)]
    {s : ι → Set α} (hs : ∀ i, NullMeasurableSet (s i) μ) (hm : Monotone s)
    (hf : ∃ i, μ (s i) ≠ ∞) : Tendsto (μ ∘ s) atBot (𝓝 (μ (⋂ n, s n))) :=
  tendsto_measure_iInter_atTop (ι := ιᵒᵈ) hs hm.dual_left hf

/-- Continuity from above: the measure of the intersection of a sequence of measurable
sets such that one has finite measure is the limit of the measures of the partial intersections. -/
theorem tendsto_measure_iInter_le {α ι : Type*} {_ : MeasurableSpace α} {μ : Measure α}
    [Countable ι] [Preorder ι] {f : ι → Set α} (hm : ∀ i, NullMeasurableSet (f i) μ)
    (hf : ∃ i, μ (f i) ≠ ∞) :
    Tendsto (fun i ↦ μ (⋂ j ≤ i, f j)) atTop (𝓝 (μ (⋂ i, f i))) := by
  refine .of_neBot_imp fun hne ↦ ?_
  cases' atTop_neBot_iff.mp hne
  rw [measure_iInter_eq_iInf_measure_iInter_le hm hf]
  exact tendsto_atTop_iInf
    fun i j hij ↦ measure_mono <| biInter_subset_biInter_left fun k hki ↦ le_trans hki hij

/-- Some version of continuity of a measure in the emptyset using the intersection along a set of
sets. -/
theorem exists_measure_iInter_lt {α ι : Type*} {_ : MeasurableSpace α} {μ : Measure α}
    [SemilatticeSup ι] [Countable ι] {f : ι → Set α}
    (hm : ∀ i, NullMeasurableSet (f i) μ) {ε : ℝ≥0∞} (hε : 0 < ε) (hfin : ∃ i, μ (f i) ≠ ∞)
    (hfem : ⋂ n, f n = ∅) : ∃ m, μ (⋂ n ≤ m, f n) < ε := by
  let F m := μ (⋂ n ≤ m, f n)
  have hFAnti : Antitone F :=
      fun i j hij => measure_mono (biInter_subset_biInter_left fun k hki => le_trans hki hij)
  suffices Filter.Tendsto F Filter.atTop (𝓝 0) by
    rw [@ENNReal.tendsto_atTop_zero_iff_lt_of_antitone
         _ (nonempty_of_exists hfin) _ _ hFAnti] at this
    exact this ε hε
  have hzero : μ (⋂ n, f n) = 0 := by
    simp only [hfem, measure_empty]
  rw [← hzero]
  exact tendsto_measure_iInter_le hm hfin

/-- The measure of the intersection of a decreasing sequence of measurable
sets indexed by a linear order with first countable topology is the limit of the measures. -/
theorem tendsto_measure_biInter_gt {ι : Type*} [LinearOrder ι] [TopologicalSpace ι]
    [OrderTopology ι] [DenselyOrdered ι] [FirstCountableTopology ι] {s : ι → Set α}
    {a : ι} (hs : ∀ r > a, NullMeasurableSet (s r) μ) (hm : ∀ i j, a < i → i ≤ j → s i ⊆ s j)
    (hf : ∃ r > a, μ (s r) ≠ ∞) : Tendsto (μ ∘ s) (𝓝[Ioi a] a) (𝓝 (μ (⋂ r > a, s r))) := by
  have : (atBot : Filter (Ioi a)).IsCountablyGenerated := by
    rw [← comap_coe_Ioi_nhdsGT]
    infer_instance
  simp_rw [← map_coe_Ioi_atBot, tendsto_map'_iff, ← mem_Ioi, biInter_eq_iInter]
  apply tendsto_measure_iInter_atBot
  · rwa [Subtype.forall]
  · exact fun i j h ↦ hm i j i.2 h
  · simpa only [Subtype.exists, exists_prop]

theorem measure_if {x : β} {t : Set β} {s : Set α} [Decidable (x ∈ t)] :
    μ (if x ∈ t then s else ∅) = indicator t (fun _ => μ s) x := by split_ifs with h <;> simp [h]

end

section OuterMeasure

variable [ms : MeasurableSpace α] {s t : Set α}

/-- Obtain a measure by giving an outer measure where all sets in the σ-algebra are
  Carathéodory measurable. -/
def OuterMeasure.toMeasure (m : OuterMeasure α) (h : ms ≤ m.caratheodory) : Measure α :=
  Measure.ofMeasurable (fun s _ => m s) m.empty fun _f hf hd =>
    m.iUnion_eq_of_caratheodory (fun i => h _ (hf i)) hd

theorem le_toOuterMeasure_caratheodory (μ : Measure α) : ms ≤ μ.toOuterMeasure.caratheodory :=
  fun _s hs _t => (measure_inter_add_diff _ hs).symm

@[simp]
theorem toMeasure_toOuterMeasure (m : OuterMeasure α) (h : ms ≤ m.caratheodory) :
    (m.toMeasure h).toOuterMeasure = m.trim :=
  rfl

@[simp]
theorem toMeasure_apply (m : OuterMeasure α) (h : ms ≤ m.caratheodory) {s : Set α}
    (hs : MeasurableSet s) : m.toMeasure h s = m s :=
  m.trim_eq hs

theorem le_toMeasure_apply (m : OuterMeasure α) (h : ms ≤ m.caratheodory) (s : Set α) :
    m s ≤ m.toMeasure h s :=
  m.le_trim s

theorem toMeasure_apply₀ (m : OuterMeasure α) (h : ms ≤ m.caratheodory) {s : Set α}
    (hs : NullMeasurableSet s (m.toMeasure h)) : m.toMeasure h s = m s := by
  refine le_antisymm ?_ (le_toMeasure_apply _ _ _)
  rcases hs.exists_measurable_subset_ae_eq with ⟨t, hts, htm, heq⟩
  calc
    m.toMeasure h s = m.toMeasure h t := measure_congr heq.symm
    _ = m t := toMeasure_apply m h htm
    _ ≤ m s := m.mono hts

@[simp]
theorem toOuterMeasure_toMeasure {μ : Measure α} :
    μ.toOuterMeasure.toMeasure (le_toOuterMeasure_caratheodory _) = μ :=
  Measure.ext fun _s => μ.toOuterMeasure.trim_eq

@[simp]
theorem boundedBy_measure (μ : Measure α) : OuterMeasure.boundedBy μ = μ.toOuterMeasure :=
  μ.toOuterMeasure.boundedBy_eq_self

end OuterMeasure

section

/- Porting note: These variables are wrapped by an anonymous section because they interrupt
synthesizing instances in `MeasureSpace` section. -/

variable {m0 : MeasurableSpace α} {mβ : MeasurableSpace β} [MeasurableSpace γ]
variable {μ μ₁ μ₂ μ₃ ν ν' ν₁ ν₂ : Measure α} {s s' t : Set α}
namespace Measure

/-- If `u` is a superset of `t` with the same (finite) measure (both sets possibly non-measurable),
then for any measurable set `s` one also has `μ (t ∩ s) = μ (u ∩ s)`. -/
theorem measure_inter_eq_of_measure_eq {s t u : Set α} (hs : MeasurableSet s) (h : μ t = μ u)
    (htu : t ⊆ u) (ht_ne_top : μ t ≠ ∞) : μ (t ∩ s) = μ (u ∩ s) := by
  rw [h] at ht_ne_top
  refine le_antisymm (by gcongr) ?_
  have A : μ (u ∩ s) + μ (u \ s) ≤ μ (t ∩ s) + μ (u \ s) :=
    calc
      μ (u ∩ s) + μ (u \ s) = μ u := measure_inter_add_diff _ hs
      _ = μ t := h.symm
      _ = μ (t ∩ s) + μ (t \ s) := (measure_inter_add_diff _ hs).symm
      _ ≤ μ (t ∩ s) + μ (u \ s) := by gcongr
  have B : μ (u \ s) ≠ ∞ := (lt_of_le_of_lt (measure_mono diff_subset) ht_ne_top.lt_top).ne
  exact ENNReal.le_of_add_le_add_right B A

/-- The measurable superset `toMeasurable μ t` of `t` (which has the same measure as `t`)
satisfies, for any measurable set `s`, the equality `μ (toMeasurable μ t ∩ s) = μ (u ∩ s)`.
Here, we require that the measure of `t` is finite. The conclusion holds without this assumption
when the measure is s-finite (for example when it is σ-finite),
see `measure_toMeasurable_inter_of_sFinite`. -/
theorem measure_toMeasurable_inter {s t : Set α} (hs : MeasurableSet s) (ht : μ t ≠ ∞) :
    μ (toMeasurable μ t ∩ s) = μ (t ∩ s) :=
  (measure_inter_eq_of_measure_eq hs (measure_toMeasurable t).symm (subset_toMeasurable μ t)
      ht).symm

/-! ### The `ℝ≥0∞`-module of measures -/

instance instZero {_ : MeasurableSpace α} : Zero (Measure α) :=
  ⟨{  toOuterMeasure := 0
      m_iUnion := fun _f _hf _hd => tsum_zero.symm
      trim_le := OuterMeasure.trim_zero.le }⟩

@[simp]
theorem zero_toOuterMeasure {_m : MeasurableSpace α} : (0 : Measure α).toOuterMeasure = 0 :=
  rfl

@[simp, norm_cast]
theorem coe_zero {_m : MeasurableSpace α} : ⇑(0 : Measure α) = 0 :=
  rfl

@[simp] lemma _root_.MeasureTheory.OuterMeasure.toMeasure_zero
    [ms : MeasurableSpace α] (h : ms ≤ (0 : OuterMeasure α).caratheodory) :
    (0 : OuterMeasure α).toMeasure h = 0 := by
  ext s hs
  simp [hs]

@[simp] lemma _root_.MeasureTheory.OuterMeasure.toMeasure_eq_zero {ms : MeasurableSpace α}
    {μ : OuterMeasure α} (h : ms ≤ μ.caratheodory) : μ.toMeasure h = 0 ↔ μ = 0 where
  mp hμ := by ext s; exact le_bot_iff.1 <| (le_toMeasure_apply _ _ _).trans_eq congr($hμ s)
  mpr := by rintro rfl; simp

@[nontriviality]
lemma apply_eq_zero_of_isEmpty [IsEmpty α] {_ : MeasurableSpace α} (μ : Measure α) (s : Set α) :
    μ s = 0 := by
  rw [eq_empty_of_isEmpty s, measure_empty]

instance instSubsingleton [IsEmpty α] {m : MeasurableSpace α} : Subsingleton (Measure α) :=
  ⟨fun μ ν => by ext1 s _; rw [apply_eq_zero_of_isEmpty, apply_eq_zero_of_isEmpty]⟩

theorem eq_zero_of_isEmpty [IsEmpty α] {_m : MeasurableSpace α} (μ : Measure α) : μ = 0 :=
  Subsingleton.elim μ 0

instance instInhabited {_ : MeasurableSpace α} : Inhabited (Measure α) :=
  ⟨0⟩

instance instAdd {_ : MeasurableSpace α} : Add (Measure α) :=
  ⟨fun μ₁ μ₂ =>
    { toOuterMeasure := μ₁.toOuterMeasure + μ₂.toOuterMeasure
      m_iUnion := fun s hs hd =>
        show μ₁ (⋃ i, s i) + μ₂ (⋃ i, s i) = ∑' i, (μ₁ (s i) + μ₂ (s i)) by
          rw [ENNReal.tsum_add, measure_iUnion hd hs, measure_iUnion hd hs]
      trim_le := by rw [OuterMeasure.trim_add, μ₁.trimmed, μ₂.trimmed] }⟩

@[simp]
theorem add_toOuterMeasure {_m : MeasurableSpace α} (μ₁ μ₂ : Measure α) :
    (μ₁ + μ₂).toOuterMeasure = μ₁.toOuterMeasure + μ₂.toOuterMeasure :=
  rfl

@[simp, norm_cast]
theorem coe_add {_m : MeasurableSpace α} (μ₁ μ₂ : Measure α) : ⇑(μ₁ + μ₂) = μ₁ + μ₂ :=
  rfl

theorem add_apply {_m : MeasurableSpace α} (μ₁ μ₂ : Measure α) (s : Set α) :
    (μ₁ + μ₂) s = μ₁ s + μ₂ s :=
  rfl

section SMul

variable [SMul R ℝ≥0∞] [IsScalarTower R ℝ≥0∞ ℝ≥0∞]
variable [SMul R' ℝ≥0∞] [IsScalarTower R' ℝ≥0∞ ℝ≥0∞]

instance instSMul {_ : MeasurableSpace α} : SMul R (Measure α) :=
  ⟨fun c μ =>
    { toOuterMeasure := c • μ.toOuterMeasure
      m_iUnion := fun s hs hd => by
        simp only [OuterMeasure.smul_apply, coe_toOuterMeasure, ENNReal.tsum_const_smul,
          measure_iUnion hd hs]
      trim_le := by rw [OuterMeasure.trim_smul, μ.trimmed] }⟩

@[simp]
theorem smul_toOuterMeasure {_m : MeasurableSpace α} (c : R) (μ : Measure α) :
    (c • μ).toOuterMeasure = c • μ.toOuterMeasure :=
  rfl

@[simp, norm_cast]
theorem coe_smul {_m : MeasurableSpace α} (c : R) (μ : Measure α) : ⇑(c • μ) = c • ⇑μ :=
  rfl

@[simp]
theorem smul_apply {_m : MeasurableSpace α} (c : R) (μ : Measure α) (s : Set α) :
    (c • μ) s = c • μ s :=
  rfl

instance instSMulCommClass [SMulCommClass R R' ℝ≥0∞] {_ : MeasurableSpace α} :
    SMulCommClass R R' (Measure α) :=
  ⟨fun _ _ _ => ext fun _ _ => smul_comm _ _ _⟩

instance instIsScalarTower [SMul R R'] [IsScalarTower R R' ℝ≥0∞] {_ : MeasurableSpace α} :
    IsScalarTower R R' (Measure α) :=
  ⟨fun _ _ _ => ext fun _ _ => smul_assoc _ _ _⟩

instance instIsCentralScalar [SMul Rᵐᵒᵖ ℝ≥0∞] [IsCentralScalar R ℝ≥0∞] {_ : MeasurableSpace α} :
    IsCentralScalar R (Measure α) :=
  ⟨fun _ _ => ext fun _ _ => op_smul_eq_smul _ _⟩

end SMul

instance instNoZeroSMulDivisors [Zero R] [SMulWithZero R ℝ≥0∞] [IsScalarTower R ℝ≥0∞ ℝ≥0∞]
    [NoZeroSMulDivisors R ℝ≥0∞] : NoZeroSMulDivisors R (Measure α) where
  eq_zero_or_eq_zero_of_smul_eq_zero h := by simpa [Ne, ext_iff', forall_or_left] using h

instance instMulAction [Monoid R] [MulAction R ℝ≥0∞] [IsScalarTower R ℝ≥0∞ ℝ≥0∞]
    {_ : MeasurableSpace α} : MulAction R (Measure α) :=
  Injective.mulAction _ toOuterMeasure_injective smul_toOuterMeasure

instance instAddCommMonoid {_ : MeasurableSpace α} : AddCommMonoid (Measure α) :=
  toOuterMeasure_injective.addCommMonoid toOuterMeasure zero_toOuterMeasure add_toOuterMeasure
    fun _ _ => smul_toOuterMeasure _ _

/-- Coercion to function as an additive monoid homomorphism. -/
def coeAddHom {_ : MeasurableSpace α} : Measure α →+ Set α → ℝ≥0∞ where
  toFun := (⇑)
  map_zero' := coe_zero
  map_add' := coe_add

@[simp]
theorem coe_finset_sum {_m : MeasurableSpace α} (I : Finset ι) (μ : ι → Measure α) :
    ⇑(∑ i ∈ I, μ i) = ∑ i ∈ I, ⇑(μ i) := map_sum coeAddHom μ I

theorem finset_sum_apply {m : MeasurableSpace α} (I : Finset ι) (μ : ι → Measure α) (s : Set α) :
    (∑ i ∈ I, μ i) s = ∑ i ∈ I, μ i s := by rw [coe_finset_sum, Finset.sum_apply]

instance instDistribMulAction [Monoid R] [DistribMulAction R ℝ≥0∞] [IsScalarTower R ℝ≥0∞ ℝ≥0∞]
    {_ : MeasurableSpace α} : DistribMulAction R (Measure α) :=
  Injective.distribMulAction ⟨⟨toOuterMeasure, zero_toOuterMeasure⟩, add_toOuterMeasure⟩
    toOuterMeasure_injective smul_toOuterMeasure

instance instModule [Semiring R] [Module R ℝ≥0∞] [IsScalarTower R ℝ≥0∞ ℝ≥0∞]
    {_ : MeasurableSpace α} : Module R (Measure α) :=
  Injective.module R ⟨⟨toOuterMeasure, zero_toOuterMeasure⟩, add_toOuterMeasure⟩
    toOuterMeasure_injective smul_toOuterMeasure

@[simp]
theorem coe_nnreal_smul_apply {_m : MeasurableSpace α} (c : ℝ≥0) (μ : Measure α) (s : Set α) :
    (c • μ) s = c * μ s :=
  rfl

@[simp]
theorem nnreal_smul_coe_apply {_m : MeasurableSpace α} (c : ℝ≥0) (μ : Measure α) (s : Set α) :
    c • μ s = c * μ s := by
  rfl

theorem ae_smul_measure {p : α → Prop} [SMul R ℝ≥0∞] [IsScalarTower R ℝ≥0∞ ℝ≥0∞]
    (h : ∀ᵐ x ∂μ, p x) (c : R) : ∀ᵐ x ∂c • μ, p x :=
  ae_iff.2 <| by rw [smul_apply, ae_iff.1 h, ← smul_one_smul ℝ≥0∞, smul_zero]

theorem ae_smul_measure_le [SMul R ℝ≥0∞] [IsScalarTower R ℝ≥0∞ ℝ≥0∞] (c : R) :
    ae (c • μ) ≤ ae μ := fun _ h ↦ ae_smul_measure h c

section SMulWithZero

variable {R : Type*} [Zero R] [SMulWithZero R ℝ≥0∞] [IsScalarTower R ℝ≥0∞ ℝ≥0∞]
  [NoZeroSMulDivisors R ℝ≥0∞] {c : R} {p : α → Prop}

lemma ae_smul_measure_iff (hc : c ≠ 0) {μ : Measure α} : (∀ᵐ x ∂c • μ, p x) ↔ ∀ᵐ x ∂μ, p x := by
  simp [ae_iff, hc]

@[simp] lemma ae_smul_measure_eq (hc : c ≠ 0) (μ : Measure α) : ae (c • μ) = ae μ := by
  ext; exact ae_smul_measure_iff hc

end SMulWithZero

theorem measure_eq_left_of_subset_of_measure_add_eq {s t : Set α} (h : (μ + ν) t ≠ ∞) (h' : s ⊆ t)
    (h'' : (μ + ν) s = (μ + ν) t) : μ s = μ t := by
  refine le_antisymm (measure_mono h') ?_
  have : μ t + ν t ≤ μ s + ν t :=
    calc
      μ t + ν t = μ s + ν s := h''.symm
      _ ≤ μ s + ν t := by gcongr
  apply ENNReal.le_of_add_le_add_right _ this
  exact ne_top_of_le_ne_top h (le_add_left le_rfl)

theorem measure_eq_right_of_subset_of_measure_add_eq {s t : Set α} (h : (μ + ν) t ≠ ∞) (h' : s ⊆ t)
    (h'' : (μ + ν) s = (μ + ν) t) : ν s = ν t := by
  rw [add_comm] at h'' h
  exact measure_eq_left_of_subset_of_measure_add_eq h h' h''

theorem measure_toMeasurable_add_inter_left {s t : Set α} (hs : MeasurableSet s)
    (ht : (μ + ν) t ≠ ∞) : μ (toMeasurable (μ + ν) t ∩ s) = μ (t ∩ s) := by
  refine (measure_inter_eq_of_measure_eq hs ?_ (subset_toMeasurable _ _) ?_).symm
  · refine
      measure_eq_left_of_subset_of_measure_add_eq ?_ (subset_toMeasurable _ _)
        (measure_toMeasurable t).symm
    rwa [measure_toMeasurable t]
  · simp only [not_or, ENNReal.add_eq_top, Pi.add_apply, Ne, coe_add] at ht
    exact ht.1

theorem measure_toMeasurable_add_inter_right {s t : Set α} (hs : MeasurableSet s)
    (ht : (μ + ν) t ≠ ∞) : ν (toMeasurable (μ + ν) t ∩ s) = ν (t ∩ s) := by
  rw [add_comm] at ht ⊢
  exact measure_toMeasurable_add_inter_left hs ht

/-! ### The complete lattice of measures -/


/-- Measures are partially ordered. -/
instance instPartialOrder {_ : MeasurableSpace α} : PartialOrder (Measure α) where
  le m₁ m₂ := ∀ s, m₁ s ≤ m₂ s
  le_refl _ _ := le_rfl
  le_trans _ _ _ h₁ h₂ s := le_trans (h₁ s) (h₂ s)
  le_antisymm _ _ h₁ h₂ := ext fun s _ => le_antisymm (h₁ s) (h₂ s)

theorem toOuterMeasure_le : μ₁.toOuterMeasure ≤ μ₂.toOuterMeasure ↔ μ₁ ≤ μ₂ := .rfl

theorem le_iff : μ₁ ≤ μ₂ ↔ ∀ s, MeasurableSet s → μ₁ s ≤ μ₂ s := outerMeasure_le_iff

theorem le_intro (h : ∀ s, MeasurableSet s → s.Nonempty → μ₁ s ≤ μ₂ s) : μ₁ ≤ μ₂ :=
  le_iff.2 fun s hs ↦ s.eq_empty_or_nonempty.elim (by rintro rfl; simp) (h s hs)

theorem le_iff' : μ₁ ≤ μ₂ ↔ ∀ s, μ₁ s ≤ μ₂ s := .rfl

theorem lt_iff : μ < ν ↔ μ ≤ ν ∧ ∃ s, MeasurableSet s ∧ μ s < ν s :=
  lt_iff_le_not_le.trans <|
    and_congr Iff.rfl <| by simp only [le_iff, not_forall, not_le, exists_prop]

theorem lt_iff' : μ < ν ↔ μ ≤ ν ∧ ∃ s, μ s < ν s :=
  lt_iff_le_not_le.trans <| and_congr Iff.rfl <| by simp only [le_iff', not_forall, not_le]

instance instAddLeftMono {_ : MeasurableSpace α} : AddLeftMono (Measure α) :=
  ⟨fun _ν _μ₁ _μ₂ hμ s => add_le_add_left (hμ s) _⟩

protected theorem le_add_left (h : μ ≤ ν) : μ ≤ ν' + ν := fun s => le_add_left (h s)

protected theorem le_add_right (h : μ ≤ ν) : μ ≤ ν + ν' := fun s => le_add_right (h s)

section sInf

variable {m : Set (Measure α)}

theorem sInf_caratheodory (s : Set α) (hs : MeasurableSet s) :
    MeasurableSet[(sInf (toOuterMeasure '' m)).caratheodory] s := by
  rw [OuterMeasure.sInf_eq_boundedBy_sInfGen]
  refine OuterMeasure.boundedBy_caratheodory fun t => ?_
  simp only [OuterMeasure.sInfGen, le_iInf_iff, forall_mem_image, measure_eq_iInf t,
    coe_toOuterMeasure]
  intro μ hμ u htu _hu
  have hm : ∀ {s t}, s ⊆ t → OuterMeasure.sInfGen (toOuterMeasure '' m) s ≤ μ t := by
    intro s t hst
    rw [OuterMeasure.sInfGen_def, iInf_image]
    exact iInf₂_le_of_le μ hμ <| measure_mono hst
  rw [← measure_inter_add_diff u hs]
  exact add_le_add (hm <| inter_subset_inter_left _ htu) (hm <| diff_subset_diff_left htu)

instance {_ : MeasurableSpace α} : InfSet (Measure α) :=
  ⟨fun m => (sInf (toOuterMeasure '' m)).toMeasure <| sInf_caratheodory⟩

theorem sInf_apply (hs : MeasurableSet s) : sInf m s = sInf (toOuterMeasure '' m) s :=
  toMeasure_apply _ _ hs

private theorem measure_sInf_le (h : μ ∈ m) : sInf m ≤ μ :=
  have : sInf (toOuterMeasure '' m) ≤ μ.toOuterMeasure := sInf_le (mem_image_of_mem _ h)
  le_iff.2 fun s hs => by rw [sInf_apply hs]; exact this s

private theorem measure_le_sInf (h : ∀ μ' ∈ m, μ ≤ μ') : μ ≤ sInf m :=
  have : μ.toOuterMeasure ≤ sInf (toOuterMeasure '' m) :=
    le_sInf <| forall_mem_image.2 fun _ hμ ↦ toOuterMeasure_le.2 <| h _ hμ
  le_iff.2 fun s hs => by rw [sInf_apply hs]; exact this s

instance instCompleteSemilatticeInf {_ : MeasurableSpace α} : CompleteSemilatticeInf (Measure α) :=
  { (by infer_instance : PartialOrder (Measure α)),
    (by infer_instance : InfSet (Measure α)) with
    sInf_le := fun _s _a => measure_sInf_le
    le_sInf := fun _s _a => measure_le_sInf }

instance instCompleteLattice {_ : MeasurableSpace α} : CompleteLattice (Measure α) :=
  { completeLatticeOfCompleteSemilatticeInf (Measure α) with
    top :=
      { toOuterMeasure := ⊤,
        m_iUnion := by
          intro f _ _
          refine (measure_iUnion_le _).antisymm ?_
          if hne : (⋃ i, f i).Nonempty then
            rw [OuterMeasure.top_apply hne]
            exact le_top
          else
            simp_all [Set.not_nonempty_iff_eq_empty]
        trim_le := le_top },
    le_top := fun _ => toOuterMeasure_le.mp le_top
    bot := 0
    bot_le := fun _a _s => bot_le }

end sInf

lemma inf_apply {s : Set α} (hs : MeasurableSet s) :
    (μ ⊓ ν) s = sInf {m | ∃ t, m = μ (t ∩ s) + ν (tᶜ ∩ s)} := by
  -- `(μ ⊓ ν) s` is defined as `⊓ (t : ℕ → Set α) (ht : s ⊆ ⋃ n, t n), ∑' n, μ (t n) ⊓ ν (t n)`
  rw [← sInf_pair, Measure.sInf_apply hs, OuterMeasure.sInf_apply
    (image_nonempty.2 <| insert_nonempty μ {ν})]
  refine le_antisymm (le_sInf fun m ⟨t, ht₁⟩ ↦ ?_) (le_iInf₂ fun t' ht' ↦ ?_)
  · subst ht₁
    -- We first show `(μ ⊓ ν) s ≤ μ (t ∩ s) + ν (tᶜ ∩ s)` for any `t : Set α`
    -- For this, define the sequence `t' : ℕ → Set α` where `t' 0 = t ∩ s`, `t' 1 = tᶜ ∩ s` and
    -- `∅` otherwise. Then, we have by construction
    -- `(μ ⊓ ν) s ≤ ∑' n, μ (t' n) ⊓ ν (t' n) ≤ μ (t' 0) + ν (t' 1) = μ (t ∩ s) + ν (tᶜ ∩ s)`.
    set t' : ℕ → Set α := fun n ↦ if n = 0 then t ∩ s else if n = 1 then tᶜ ∩ s else ∅ with ht'
    refine (iInf₂_le t' fun x hx ↦ ?_).trans ?_
    · by_cases hxt : x ∈ t
      · refine mem_iUnion.2 ⟨0, ?_⟩
        simp [hx, hxt]
      · refine mem_iUnion.2 ⟨1, ?_⟩
        simp [hx, hxt]
    · simp only [iInf_image, coe_toOuterMeasure, iInf_pair]
      rw [tsum_eq_add_tsum_ite 0, tsum_eq_add_tsum_ite 1, if_neg zero_ne_one.symm,
        (tsum_eq_zero_iff ENNReal.summable).2 _, add_zero]
      · exact add_le_add (inf_le_left.trans <| by simp [ht']) (inf_le_right.trans <| by simp [ht'])
      · simp only [ite_eq_left_iff]
        intro n hn₁ hn₀
        simp only [ht', if_neg hn₀, if_neg hn₁, measure_empty, iInf_pair, le_refl, inf_of_le_left]
  · simp only [iInf_image, coe_toOuterMeasure, iInf_pair]
    -- Conversely, fixing `t' : ℕ → Set α` such that `s ⊆ ⋃ n, t' n`, we construct `t : Set α`
    -- for which `μ (t ∩ s) + ν (tᶜ ∩ s) ≤ ∑' n, μ (t' n) ⊓ ν (t' n)`.
    -- Denoting `I := {n | μ (t' n) ≤ ν (t' n)}`, we set `t = ⋃ n ∈ I, t' n`.
    -- Clearly `μ (t ∩ s) ≤ ∑' n ∈ I, μ (t' n)` and `ν (tᶜ ∩ s) ≤ ∑' n ∉ I, ν (t' n)`, so
    -- `μ (t ∩ s) + ν (tᶜ ∩ s) ≤ ∑' n ∈ I, μ (t' n) + ∑' n ∉ I, ν (t' n)`
    -- where the RHS equals `∑' n, μ (t' n) ⊓ ν (t' n)` by the choice of `I`.
    set t := ⋃ n ∈ {k : ℕ | μ (t' k) ≤ ν (t' k)}, t' n with ht
    suffices hadd : μ (t ∩ s) + ν (tᶜ ∩ s) ≤ ∑' n, μ (t' n) ⊓ ν (t' n) by
      exact le_trans (sInf_le ⟨t, rfl⟩) hadd
    have hle₁ : μ (t ∩ s) ≤ ∑' (n : {k | μ (t' k) ≤ ν (t' k)}), μ (t' n) :=
      (measure_mono inter_subset_left).trans <| measure_biUnion_le _ (to_countable _) _
    have hcap : tᶜ ∩ s ⊆ ⋃ n ∈ {k | ν (t' k) < μ (t' k)}, t' n := by
      simp_rw [ht, compl_iUnion]
      refine fun x ⟨hx₁, hx₂⟩ ↦ mem_iUnion₂.2 ?_
      obtain ⟨i, hi⟩ := mem_iUnion.1 <| ht' hx₂
      refine ⟨i, ?_, hi⟩
      by_contra h
      simp only [mem_setOf_eq, not_lt] at h
      exact mem_iInter₂.1 hx₁ i h hi
    have hle₂ : ν (tᶜ ∩ s) ≤ ∑' (n : {k | ν (t' k) < μ (t' k)}), ν (t' n) :=
      (measure_mono hcap).trans (measure_biUnion_le ν (to_countable {k | ν (t' k) < μ (t' k)}) _)
    refine (add_le_add hle₁ hle₂).trans ?_
    have heq : {k | μ (t' k) ≤ ν (t' k)} ∪ {k | ν (t' k) < μ (t' k)} = univ := by
      ext k; simp [le_or_lt]
    conv in ∑' (n : ℕ), μ (t' n) ⊓ ν (t' n) => rw [← tsum_univ, ← heq]
    rw [tsum_union_disjoint (f := fun n ↦ μ (t' n) ⊓ ν (t' n)) ?_ ENNReal.summable ENNReal.summable]
    · refine add_le_add (tsum_congr ?_).le (tsum_congr ?_).le
      · rw [Subtype.forall]
        intro n hn; simpa
      · rw [Subtype.forall]
        intro n hn
        rw [mem_setOf_eq] at hn
        simp [le_of_lt hn]
    · rw [Set.disjoint_iff]
      rintro k ⟨hk₁, hk₂⟩
      rw [mem_setOf_eq] at hk₁ hk₂
      exact False.elim <| hk₂.not_le hk₁

@[simp]
theorem _root_.MeasureTheory.OuterMeasure.toMeasure_top :
    (⊤ : OuterMeasure α).toMeasure (by rw [OuterMeasure.top_caratheodory]; exact le_top) =
      (⊤ : Measure α) :=
  toOuterMeasure_toMeasure (μ := ⊤)

@[simp]
theorem toOuterMeasure_top {_ : MeasurableSpace α} :
    (⊤ : Measure α).toOuterMeasure = (⊤ : OuterMeasure α) :=
  rfl

@[simp]
theorem top_add : ⊤ + μ = ⊤ :=
  top_unique <| Measure.le_add_right le_rfl

@[simp]
theorem add_top : μ + ⊤ = ⊤ :=
  top_unique <| Measure.le_add_left le_rfl

protected theorem zero_le {_m0 : MeasurableSpace α} (μ : Measure α) : 0 ≤ μ :=
  bot_le

theorem nonpos_iff_eq_zero' : μ ≤ 0 ↔ μ = 0 :=
  μ.zero_le.le_iff_eq

@[simp]
theorem measure_univ_eq_zero : μ univ = 0 ↔ μ = 0 :=
  ⟨fun h => bot_unique fun s => (h ▸ measure_mono (subset_univ s) : μ s ≤ 0), fun h =>
    h.symm ▸ rfl⟩

theorem measure_univ_ne_zero : μ univ ≠ 0 ↔ μ ≠ 0 :=
  measure_univ_eq_zero.not

instance [NeZero μ] : NeZero (μ univ) := ⟨measure_univ_ne_zero.2 <| NeZero.ne μ⟩

@[simp]
theorem measure_univ_pos : 0 < μ univ ↔ μ ≠ 0 :=
  pos_iff_ne_zero.trans measure_univ_ne_zero

lemma nonempty_of_neZero (μ : Measure α) [NeZero μ] : Nonempty α :=
  (isEmpty_or_nonempty α).resolve_left fun h ↦ by
    simpa [eq_empty_of_isEmpty] using NeZero.ne (μ univ)

section Sum
variable {f : ι → Measure α}

/-- Sum of an indexed family of measures. -/
noncomputable def sum (f : ι → Measure α) : Measure α :=
  (OuterMeasure.sum fun i => (f i).toOuterMeasure).toMeasure <|
    le_trans (le_iInf fun _ => le_toOuterMeasure_caratheodory _)
      (OuterMeasure.le_sum_caratheodory _)

theorem le_sum_apply (f : ι → Measure α) (s : Set α) : ∑' i, f i s ≤ sum f s :=
  le_toMeasure_apply _ _ _

@[simp]
theorem sum_apply (f : ι → Measure α) {s : Set α} (hs : MeasurableSet s) :
    sum f s = ∑' i, f i s :=
  toMeasure_apply _ _ hs

theorem sum_apply₀ (f : ι → Measure α) {s : Set α} (hs : NullMeasurableSet s (sum f)) :
    sum f s = ∑' i, f i s := by
  apply le_antisymm ?_ (le_sum_apply _ _)
  rcases hs.exists_measurable_subset_ae_eq with ⟨t, ts, t_meas, ht⟩
  calc
  sum f s = sum f t := measure_congr ht.symm
  _ = ∑' i, f i t := sum_apply _ t_meas
  _ ≤ ∑' i, f i s := ENNReal.tsum_le_tsum fun i ↦ measure_mono ts

/-! For the next theorem, the countability assumption is necessary. For a counterexample, consider
an uncountable space, with a distinguished point `x₀`, and the sigma-algebra made of countable sets
not containing `x₀`, and their complements. All points but `x₀` are measurable.
Consider the sum of the Dirac masses at points different from `x₀`, and `s = {x₀}`. For any Dirac
mass `δ_x`, we have `δ_x (x₀) = 0`, so `∑' x, δ_x (x₀) = 0`. On the other hand, the measure
`sum δ_x` gives mass one to each point different from `x₀`, so it gives infinite mass to any
measurable set containing `x₀` (as such a set is uncountable), and by outer regularity one gets
`sum δ_x {x₀} = ∞`.
-/
theorem sum_apply_of_countable [Countable ι] (f : ι → Measure α) (s : Set α) :
    sum f s = ∑' i, f i s := by
  apply le_antisymm ?_ (le_sum_apply _ _)
  rcases exists_measurable_superset_forall_eq f s with ⟨t, hst, htm, ht⟩
  calc
  sum f s ≤ sum f t := measure_mono hst
  _ = ∑' i, f i t := sum_apply _ htm
  _ = ∑' i, f i s := by simp [ht]

theorem le_sum (μ : ι → Measure α) (i : ι) : μ i ≤ sum μ :=
  le_iff.2 fun s hs ↦ by simpa only [sum_apply μ hs] using ENNReal.le_tsum i

@[simp]
theorem sum_apply_eq_zero [Countable ι] {μ : ι → Measure α} {s : Set α} :
    sum μ s = 0 ↔ ∀ i, μ i s = 0 := by
  simp [sum_apply_of_countable]

theorem sum_apply_eq_zero' {μ : ι → Measure α} {s : Set α} (hs : MeasurableSet s) :
    sum μ s = 0 ↔ ∀ i, μ i s = 0 := by simp [hs]

@[simp] lemma sum_eq_zero : sum f = 0 ↔ ∀ i, f i = 0 := by
  simp +contextual [Measure.ext_iff, forall_swap (α := ι)]

@[simp]
lemma sum_zero : Measure.sum (fun (_ : ι) ↦ (0 : Measure α)) = 0 := by
  ext s hs
  simp [Measure.sum_apply _ hs]

theorem sum_sum {ι' : Type*} (μ : ι → ι' → Measure α) :
    (sum fun n => sum (μ n)) = sum (fun (p : ι × ι') ↦ μ p.1 p.2) := by
  ext1 s hs
  simp [sum_apply _ hs, ENNReal.tsum_prod']

theorem sum_comm {ι' : Type*} (μ : ι → ι' → Measure α) :
    (sum fun n => sum (μ n)) = sum fun m => sum fun n => μ n m := by
  ext1 s hs
  simp_rw [sum_apply _ hs]
  rw [ENNReal.tsum_comm]

theorem ae_sum_iff [Countable ι] {μ : ι → Measure α} {p : α → Prop} :
    (∀ᵐ x ∂sum μ, p x) ↔ ∀ i, ∀ᵐ x ∂μ i, p x :=
  sum_apply_eq_zero

theorem ae_sum_iff' {μ : ι → Measure α} {p : α → Prop} (h : MeasurableSet { x | p x }) :
    (∀ᵐ x ∂sum μ, p x) ↔ ∀ i, ∀ᵐ x ∂μ i, p x :=
  sum_apply_eq_zero' h.compl

@[simp]
theorem sum_fintype [Fintype ι] (μ : ι → Measure α) : sum μ = ∑ i, μ i := by
  ext1 s hs
  simp only [sum_apply, finset_sum_apply, hs, tsum_fintype]

theorem sum_coe_finset (s : Finset ι) (μ : ι → Measure α) :
    (sum fun i : s => μ i) = ∑ i ∈ s, μ i := by rw [sum_fintype, Finset.sum_coe_sort s μ]

@[simp]
theorem ae_sum_eq [Countable ι] (μ : ι → Measure α) : ae (sum μ) = ⨆ i, ae (μ i) :=
  Filter.ext fun _ => ae_sum_iff.trans mem_iSup.symm

theorem sum_bool (f : Bool → Measure α) : sum f = f true + f false := by
  rw [sum_fintype, Fintype.sum_bool]

theorem sum_cond (μ ν : Measure α) : (sum fun b => cond b μ ν) = μ + ν :=
  sum_bool _

@[simp]
theorem sum_of_isEmpty [IsEmpty ι] (μ : ι → Measure α) : sum μ = 0 := by
  rw [← measure_univ_eq_zero, sum_apply _ MeasurableSet.univ, tsum_empty]

@[deprecated (since := "2024-06-11")] alias sum_of_empty := sum_of_isEmpty

theorem sum_add_sum_compl (s : Set ι) (μ : ι → Measure α) :
    ((sum fun i : s => μ i) + sum fun i : ↥sᶜ => μ i) = sum μ := by
  ext1 t ht
  simp only [add_apply, sum_apply _ ht]
  exact tsum_add_tsum_compl (f := fun i => μ i t) ENNReal.summable ENNReal.summable

theorem sum_congr {μ ν : ℕ → Measure α} (h : ∀ n, μ n = ν n) : sum μ = sum ν :=
  congr_arg sum (funext h)

theorem sum_add_sum {ι : Type*} (μ ν : ι → Measure α) : sum μ + sum ν = sum fun n => μ n + ν n := by
  ext1 s hs
  simp only [add_apply, sum_apply _ hs, Pi.add_apply, coe_add,
    tsum_add ENNReal.summable ENNReal.summable]

@[simp] lemma sum_comp_equiv {ι ι' : Type*} (e : ι' ≃ ι) (m : ι → Measure α) :
    sum (m ∘ e) = sum m := by
  ext s hs
  simpa [hs, sum_apply] using e.tsum_eq (fun n ↦ m n s)

@[simp] lemma sum_extend_zero {ι ι' : Type*} {f : ι → ι'} (hf : Injective f) (m : ι → Measure α) :
    sum (Function.extend f m 0) = sum m := by
  ext s hs
  simp [*, Function.apply_extend (fun μ : Measure α ↦ μ s)]
end Sum

<<<<<<< HEAD
/-! ### Absolute continuity -/

/-- We say that `μ` is absolutely continuous with respect to `ν`, or that `μ` is dominated by `ν`,
  if `ν(A) = 0` implies that `μ(A) = 0`. -/
def AbsolutelyContinuous {_m0 : MeasurableSpace α} (μ ν : Measure α) : Prop :=
  ∀ ⦃s : Set α⦄, ν s = 0 → μ s = 0

@[inherit_doc MeasureTheory.Measure.AbsolutelyContinuous]
scoped[MeasureTheory] infixl:50 " ≪ " => MeasureTheory.Measure.AbsolutelyContinuous

theorem absolutelyContinuous_of_le (h : μ ≤ ν) : μ ≪ ν := fun s hs =>
  nonpos_iff_eq_zero.1 <| hs ▸ le_iff'.1 h s

alias _root_.LE.le.absolutelyContinuous := absolutelyContinuous_of_le

theorem absolutelyContinuous_of_eq (h : μ = ν) : μ ≪ ν :=
  h.le.absolutelyContinuous

alias _root_.Eq.absolutelyContinuous := absolutelyContinuous_of_eq

namespace AbsolutelyContinuous

theorem mk (h : ∀ ⦃s : Set α⦄, MeasurableSet s → ν s = 0 → μ s = 0) : μ ≪ ν := by
  intro s hs
  rcases exists_measurable_superset_of_null hs with ⟨t, h1t, h2t, h3t⟩
  exact measure_mono_null h1t (h h2t h3t)

@[refl]
protected theorem refl {_m0 : MeasurableSpace α} (μ : Measure α) : μ ≪ μ :=
  rfl.absolutelyContinuous

protected theorem rfl : μ ≪ μ := fun _s hs => hs

instance instIsRefl {_ : MeasurableSpace α} : IsRefl (Measure α) (· ≪ ·) :=
  ⟨fun _ => AbsolutelyContinuous.rfl⟩

@[simp]
protected lemma zero (μ : Measure α) : 0 ≪ μ := fun _ _ ↦ by simp

@[trans]
protected theorem trans (h1 : μ₁ ≪ μ₂) (h2 : μ₂ ≪ μ₃) : μ₁ ≪ μ₃ := fun _s hs => h1 <| h2 hs

@[mono]
protected theorem map (h : μ ≪ ν) {f : α → β} (hf : Measurable f) : μ.map f ≪ ν.map f :=
  AbsolutelyContinuous.mk fun s hs => by simpa [hf, hs] using @h _

protected theorem smul_left [SMul R ℝ≥0∞] [IsScalarTower R ℝ≥0∞ ℝ≥0∞] (h : μ ≪ ν) (c : R) :
    c • μ ≪ ν := fun s hνs => by
  simp only [h hνs, smul_apply, smul_zero, ← smul_one_smul ℝ≥0∞ c (0 : ℝ≥0∞)]

/-- If `μ ≪ ν`, then `c • μ ≪ c • ν`.

Earlier, this name was used for what's now called `AbsolutelyContinuous.smul_left`. -/
protected theorem smul [SMul R ℝ≥0∞] [IsScalarTower R ℝ≥0∞ ℝ≥0∞] (h : μ ≪ ν) (c : R) :
    c • μ ≪ c • ν := by
  intro s hνs
  rw [smul_apply, ← smul_one_smul ℝ≥0∞, smul_eq_mul, mul_eq_zero] at hνs ⊢
  exact hνs.imp_right fun hs ↦ h hs

@[deprecated (since := "2024-11-14")] protected alias smul_both := AbsolutelyContinuous.smul

protected lemma add (h1 : μ₁ ≪ ν) (h2 : μ₂ ≪ ν') : μ₁ + μ₂ ≪ ν + ν' := by
  intro s hs
  simp only [coe_add, Pi.add_apply, add_eq_zero] at hs ⊢
  exact ⟨h1 hs.1, h2 hs.2⟩

lemma add_left_iff {μ₁ μ₂ ν : Measure α} :
    μ₁ + μ₂ ≪ ν ↔ μ₁ ≪ ν ∧ μ₂ ≪ ν := by
  refine ⟨fun h ↦ ?_, fun h ↦ (h.1.add h.2).trans ?_⟩
  · have : ∀ s, ν s = 0 → μ₁ s = 0 ∧ μ₂ s = 0 := by intro s hs0; simpa using h hs0
    exact ⟨fun s hs0 ↦ (this s hs0).1, fun s hs0 ↦ (this s hs0).2⟩
  · rw [← two_smul ℝ≥0]
    exact AbsolutelyContinuous.rfl.smul_left 2

lemma add_left {μ₁ μ₂ ν : Measure α} (h₁ : μ₁ ≪ ν) (h₂ : μ₂ ≪ ν) : μ₁ + μ₂ ≪ ν :=
  Measure.AbsolutelyContinuous.add_left_iff.mpr ⟨h₁, h₂⟩

lemma add_right (h1 : μ ≪ ν) (ν' : Measure α) : μ ≪ ν + ν' := by
  intro s hs
  simp only [coe_add, Pi.add_apply, add_eq_zero] at hs ⊢
  exact h1 hs.1

end AbsolutelyContinuous

@[simp]
lemma absolutelyContinuous_zero_iff : μ ≪ 0 ↔ μ = 0 :=
  ⟨fun h ↦ measure_univ_eq_zero.mp (h rfl), fun h ↦ h.symm ▸ AbsolutelyContinuous.zero _⟩

alias absolutelyContinuous_refl := AbsolutelyContinuous.refl
alias absolutelyContinuous_rfl := AbsolutelyContinuous.rfl

lemma absolutelyContinuous_sum_left {μs : ι → Measure α} (hμs : ∀ i, μs i ≪ ν) :
    Measure.sum μs ≪ ν :=
  AbsolutelyContinuous.mk fun s hs hs0 ↦ by simp [sum_apply _ hs, fun i ↦ hμs i hs0]

lemma absolutelyContinuous_sum_right {μs : ι → Measure α} (i : ι) (hνμ : ν ≪ μs i) :
    ν ≪ Measure.sum μs := by
  refine AbsolutelyContinuous.mk fun s hs hs0 ↦ ?_
  simp only [sum_apply _ hs, ENNReal.tsum_eq_zero] at hs0
  exact hνμ (hs0 i)

lemma smul_absolutelyContinuous {c : ℝ≥0∞} : c • μ ≪ μ := .smul_left .rfl _

theorem absolutelyContinuous_of_le_smul {μ' : Measure α} {c : ℝ≥0∞} (hμ'_le : μ' ≤ c • μ) :
    μ' ≪ μ :=
  (Measure.absolutelyContinuous_of_le hμ'_le).trans smul_absolutelyContinuous

lemma absolutelyContinuous_smul {c : ℝ≥0∞} (hc : c ≠ 0) : μ ≪ c • μ := by
  simp [AbsolutelyContinuous, hc]

theorem ae_le_iff_absolutelyContinuous : ae μ ≤ ae ν ↔ μ ≪ ν :=
  ⟨fun h s => by
    rw [measure_zero_iff_ae_nmem, measure_zero_iff_ae_nmem]
    exact fun hs => h hs, fun h _ hs => h hs⟩

alias ⟨_root_.LE.le.absolutelyContinuous_of_ae, AbsolutelyContinuous.ae_le⟩ :=
  ae_le_iff_absolutelyContinuous

alias ae_mono' := AbsolutelyContinuous.ae_le

theorem AbsolutelyContinuous.ae_eq (h : μ ≪ ν) {f g : α → δ} (h' : f =ᵐ[ν] g) : f =ᵐ[μ] g :=
  h.ae_le h'

protected theorem _root_.MeasureTheory.AEDisjoint.of_absolutelyContinuous
    (h : AEDisjoint μ s t) {ν : Measure α} (h' : ν ≪ μ) :
    AEDisjoint ν s t := h' h

protected theorem _root_.MeasureTheory.AEDisjoint.of_le
    (h : AEDisjoint μ s t) {ν : Measure α} (h' : ν ≤ μ) :
    AEDisjoint ν s t :=
  h.of_absolutelyContinuous (Measure.absolutelyContinuous_of_le h')

/-! ### Quasi measure preserving maps (a.k.a. non-singular maps) -/


/-- A map `f : α → β` is said to be *quasi measure preserving* (a.k.a. non-singular) w.r.t. measures
`μa` and `μb` if it is measurable and `μb s = 0` implies `μa (f ⁻¹' s) = 0`. -/
structure QuasiMeasurePreserving {m0 : MeasurableSpace α} (f : α → β)
  (μa : Measure α := by volume_tac)
  (μb : Measure β := by volume_tac) : Prop where
  protected measurable : Measurable f
  protected absolutelyContinuous : μa.map f ≪ μb

namespace QuasiMeasurePreserving

protected theorem id {_m0 : MeasurableSpace α} (μ : Measure α) : QuasiMeasurePreserving id μ μ :=
  ⟨measurable_id, map_id.absolutelyContinuous⟩

variable {μa μa' : Measure α} {μb μb' : Measure β} {μc : Measure γ} {f : α → β}

protected theorem _root_.Measurable.quasiMeasurePreserving
    {_m0 : MeasurableSpace α} (hf : Measurable f) (μ : Measure α) :
    QuasiMeasurePreserving f μ (μ.map f) :=
  ⟨hf, AbsolutelyContinuous.rfl⟩

theorem mono_left (h : QuasiMeasurePreserving f μa μb) (ha : μa' ≪ μa) :
    QuasiMeasurePreserving f μa' μb :=
  ⟨h.1, (ha.map h.1).trans h.2⟩

theorem mono_right (h : QuasiMeasurePreserving f μa μb) (ha : μb ≪ μb') :
    QuasiMeasurePreserving f μa μb' :=
  ⟨h.1, h.2.trans ha⟩

@[mono]
theorem mono (ha : μa' ≪ μa) (hb : μb ≪ μb') (h : QuasiMeasurePreserving f μa μb) :
    QuasiMeasurePreserving f μa' μb' :=
  (h.mono_left ha).mono_right hb

protected theorem comp {g : β → γ} {f : α → β} (hg : QuasiMeasurePreserving g μb μc)
    (hf : QuasiMeasurePreserving f μa μb) : QuasiMeasurePreserving (g ∘ f) μa μc :=
  ⟨hg.measurable.comp hf.measurable, by
    rw [← map_map hg.1 hf.1]
    exact (hf.2.map hg.1).trans hg.2⟩

protected theorem iterate {f : α → α} (hf : QuasiMeasurePreserving f μa μa) :
    ∀ n, QuasiMeasurePreserving f^[n] μa μa
  | 0 => QuasiMeasurePreserving.id μa
  | n + 1 => (hf.iterate n).comp hf

protected theorem aemeasurable (hf : QuasiMeasurePreserving f μa μb) : AEMeasurable f μa :=
  hf.1.aemeasurable

theorem smul_measure {R : Type*} [SMul R ℝ≥0∞] [IsScalarTower R ℝ≥0∞ ℝ≥0∞]
    (hf : QuasiMeasurePreserving f μa μb) (c : R) : QuasiMeasurePreserving f (c • μa) (c • μb) :=
  ⟨hf.1, by rw [Measure.map_smul]; exact hf.2.smul c⟩

theorem ae_map_le (h : QuasiMeasurePreserving f μa μb) : ae (μa.map f) ≤ ae μb :=
  h.2.ae_le

theorem tendsto_ae (h : QuasiMeasurePreserving f μa μb) : Tendsto f (ae μa) (ae μb) :=
  (tendsto_ae_map h.aemeasurable).mono_right h.ae_map_le

theorem ae (h : QuasiMeasurePreserving f μa μb) {p : β → Prop} (hg : ∀ᵐ x ∂μb, p x) :
    ∀ᵐ x ∂μa, p (f x) :=
  h.tendsto_ae hg

theorem ae_eq (h : QuasiMeasurePreserving f μa μb) {g₁ g₂ : β → δ} (hg : g₁ =ᵐ[μb] g₂) :
    g₁ ∘ f =ᵐ[μa] g₂ ∘ f :=
  h.ae hg

theorem preimage_null (h : QuasiMeasurePreserving f μa μb) {s : Set β} (hs : μb s = 0) :
    μa (f ⁻¹' s) = 0 :=
  preimage_null_of_map_null h.aemeasurable (h.2 hs)

theorem preimage_mono_ae {s t : Set β} (hf : QuasiMeasurePreserving f μa μb) (h : s ≤ᵐ[μb] t) :
    f ⁻¹' s ≤ᵐ[μa] f ⁻¹' t :=
  eventually_map.mp <|
    Eventually.filter_mono (tendsto_ae_map hf.aemeasurable) (Eventually.filter_mono hf.ae_map_le h)

theorem preimage_ae_eq {s t : Set β} (hf : QuasiMeasurePreserving f μa μb) (h : s =ᵐ[μb] t) :
    f ⁻¹' s =ᵐ[μa] f ⁻¹' t :=
  EventuallyLE.antisymm (hf.preimage_mono_ae h.le) (hf.preimage_mono_ae h.symm.le)

/-- The preimage of a null measurable set under a (quasi) measure preserving map is a null
measurable set. -/
theorem _root_.MeasureTheory.NullMeasurableSet.preimage {s : Set β} (hs : NullMeasurableSet s μb)
    (hf : QuasiMeasurePreserving f μa μb) : NullMeasurableSet (f ⁻¹' s) μa :=
  let ⟨t, htm, hst⟩ := hs
  ⟨f ⁻¹' t, hf.measurable htm, hf.preimage_ae_eq hst⟩

theorem preimage_iterate_ae_eq {s : Set α} {f : α → α} (hf : QuasiMeasurePreserving f μ μ) (k : ℕ)
    (hs : f ⁻¹' s =ᵐ[μ] s) : f^[k] ⁻¹' s =ᵐ[μ] s := by
  induction' k with k ih; · rfl
  rw [iterate_succ, preimage_comp]
  exact EventuallyEq.trans (hf.preimage_ae_eq ih) hs

theorem image_zpow_ae_eq {s : Set α} {e : α ≃ α} (he : QuasiMeasurePreserving e μ μ)
    (he' : QuasiMeasurePreserving e.symm μ μ) (k : ℤ) (hs : e '' s =ᵐ[μ] s) :
    (⇑(e ^ k)) '' s =ᵐ[μ] s := by
  rw [Equiv.image_eq_preimage]
  obtain ⟨k, rfl | rfl⟩ := k.eq_nat_or_neg
  · replace hs : (⇑e⁻¹) ⁻¹' s =ᵐ[μ] s := by rwa [Equiv.image_eq_preimage] at hs
    replace he' : (⇑e⁻¹)^[k] ⁻¹' s =ᵐ[μ] s := he'.preimage_iterate_ae_eq k hs
    rwa [Equiv.Perm.iterate_eq_pow e⁻¹ k, inv_pow e k] at he'
  · rw [zpow_neg, zpow_natCast]
    replace hs : e ⁻¹' s =ᵐ[μ] s := by
      convert he.preimage_ae_eq hs.symm
      rw [Equiv.preimage_image]
    replace he : (⇑e)^[k] ⁻¹' s =ᵐ[μ] s := he.preimage_iterate_ae_eq k hs
    rwa [Equiv.Perm.iterate_eq_pow e k] at he

-- Need to specify `α := Set α` below because of diamond; see #10941
theorem limsup_preimage_iterate_ae_eq {f : α → α} (hf : QuasiMeasurePreserving f μ μ)
    (hs : f ⁻¹' s =ᵐ[μ] s) : limsup (α := Set α) (fun n => (preimage f)^[n] s) atTop =ᵐ[μ] s :=
  limsup_ae_eq_of_forall_ae_eq (fun n => (preimage f)^[n] s) fun n ↦ by
    simpa only [Set.preimage_iterate_eq] using hf.preimage_iterate_ae_eq n hs

-- Need to specify `α := Set α` below because of diamond; see #10941
theorem liminf_preimage_iterate_ae_eq {f : α → α} (hf : QuasiMeasurePreserving f μ μ)
    (hs : f ⁻¹' s =ᵐ[μ] s) : liminf (α := Set α) (fun n => (preimage f)^[n] s) atTop =ᵐ[μ] s :=
  liminf_ae_eq_of_forall_ae_eq (fun n => (preimage f)^[n] s) fun n ↦ by
    simpa only [Set.preimage_iterate_eq] using hf.preimage_iterate_ae_eq n hs

/-- For a quasi measure preserving self-map `f`, if a null measurable set `s` is a.e. invariant,
then it is a.e. equal to a measurable invariant set.
-/
theorem exists_preimage_eq_of_preimage_ae {f : α → α} (h : QuasiMeasurePreserving f μ μ)
    (hs : NullMeasurableSet s μ) (hs' : f ⁻¹' s =ᵐ[μ] s) :
    ∃ t : Set α, MeasurableSet t ∧ t =ᵐ[μ] s ∧ f ⁻¹' t = t := by
  obtain ⟨t, htm, ht⟩ := hs
  refine ⟨limsup (f^[·] ⁻¹' t) atTop, ?_, ?_, ?_⟩
  · exact .measurableSet_limsup fun n ↦ h.measurable.iterate n htm
  · have : f ⁻¹' t =ᵐ[μ] t := (h.preimage_ae_eq ht.symm).trans (hs'.trans ht)
    exact limsup_ae_eq_of_forall_ae_eq _ fun n ↦ .trans (h.preimage_iterate_ae_eq _ this) ht.symm
  · simp only [Set.preimage_iterate_eq]
    exact CompleteLatticeHom.apply_limsup_iterate (CompleteLatticeHom.setPreimage f) t

open Pointwise

@[to_additive]
theorem smul_ae_eq_of_ae_eq {G α : Type*} [Group G] [MulAction G α] {_ : MeasurableSpace α}
    {s t : Set α} {μ : Measure α} (g : G)
    (h_qmp : QuasiMeasurePreserving (g⁻¹ • · : α → α) μ μ)
    (h_ae_eq : s =ᵐ[μ] t) : (g • s : Set α) =ᵐ[μ] (g • t : Set α) := by
  simpa only [← preimage_smul_inv] using h_qmp.ae_eq h_ae_eq

end QuasiMeasurePreserving

section Pointwise

open Pointwise

@[to_additive]
theorem pairwise_aedisjoint_of_aedisjoint_forall_ne_one {G α : Type*} [Group G] [MulAction G α]
    {_ : MeasurableSpace α} {μ : Measure α} {s : Set α}
    (h_ae_disjoint : ∀ g ≠ (1 : G), AEDisjoint μ (g • s) s)
    (h_qmp : ∀ g : G, QuasiMeasurePreserving (g • ·) μ μ) :
    Pairwise (AEDisjoint μ on fun g : G => g • s) := by
  intro g₁ g₂ hg
  let g := g₂⁻¹ * g₁
  replace hg : g ≠ 1 := by
    rw [Ne, inv_mul_eq_one]
    exact hg.symm
  have : (g₂⁻¹ • ·) ⁻¹' (g • s ∩ s) = g₁ • s ∩ g₂ • s := by
    rw [preimage_eq_iff_eq_image (MulAction.bijective g₂⁻¹), image_smul, smul_set_inter, smul_smul,
      smul_smul, inv_mul_cancel, one_smul]
  change μ (g₁ • s ∩ g₂ • s) = 0
  exact this ▸ (h_qmp g₂⁻¹).preimage_null (h_ae_disjoint g hg)

end Pointwise

=======
>>>>>>> 5ce9aa28
/-! ### The `cofinite` filter -/

/-- The filter of sets `s` such that `sᶜ` has finite measure. -/
def cofinite {m0 : MeasurableSpace α} (μ : Measure α) : Filter α :=
  comk (μ · < ∞) (by simp) (fun _ ht _ hs ↦ (measure_mono hs).trans_lt ht) fun s hs t ht ↦
    (measure_union_le s t).trans_lt <| ENNReal.add_lt_top.2 ⟨hs, ht⟩

theorem mem_cofinite : s ∈ μ.cofinite ↔ μ sᶜ < ∞ :=
  Iff.rfl

theorem compl_mem_cofinite : sᶜ ∈ μ.cofinite ↔ μ s < ∞ := by rw [mem_cofinite, compl_compl]

theorem eventually_cofinite {p : α → Prop} : (∀ᶠ x in μ.cofinite, p x) ↔ μ { x | ¬p x } < ∞ :=
  Iff.rfl

instance cofinite.instIsMeasurablyGenerated : IsMeasurablyGenerated μ.cofinite where
  exists_measurable_subset s hs := by
    refine ⟨(toMeasurable μ sᶜ)ᶜ, ?_, (measurableSet_toMeasurable _ _).compl, ?_⟩
    · rwa [compl_mem_cofinite, measure_toMeasurable]
    · rw [compl_subset_comm]
      apply subset_toMeasurable

end Measure

open Measure

open MeasureTheory

protected theorem _root_.AEMeasurable.nullMeasurable {f : α → β} (h : AEMeasurable f μ) :
    NullMeasurable f μ :=
  let ⟨_g, hgm, hg⟩ := h; hgm.nullMeasurable.congr hg.symm

lemma _root_.AEMeasurable.nullMeasurableSet_preimage {f : α → β} {s : Set β}
    (hf : AEMeasurable f μ) (hs : MeasurableSet s) : NullMeasurableSet (f ⁻¹' s) μ :=
  hf.nullMeasurable hs

@[simp]
theorem ae_eq_bot : ae μ = ⊥ ↔ μ = 0 := by
  rw [← empty_mem_iff_bot, mem_ae_iff, compl_empty, measure_univ_eq_zero]

@[simp]
theorem ae_neBot : (ae μ).NeBot ↔ μ ≠ 0 :=
  neBot_iff.trans (not_congr ae_eq_bot)

instance Measure.ae.neBot [NeZero μ] : (ae μ).NeBot := ae_neBot.2 <| NeZero.ne μ

@[simp]
theorem ae_zero {_m0 : MeasurableSpace α} : ae (0 : Measure α) = ⊥ :=
  ae_eq_bot.2 rfl

section Intervals

theorem biSup_measure_Iic [Preorder α] {s : Set α} (hsc : s.Countable)
    (hst : ∀ x : α, ∃ y ∈ s, x ≤ y) (hdir : DirectedOn (· ≤ ·) s) :
    ⨆ x ∈ s, μ (Iic x) = μ univ := by
  rw [← measure_biUnion_eq_iSup hsc]
  · congr
    simp only [← bex_def] at hst
    exact iUnion₂_eq_univ_iff.2 hst
  · exact directedOn_iff_directed.2 (hdir.directed_val.mono_comp _ fun x y => Iic_subset_Iic.2)

theorem tendsto_measure_Ico_atTop [Preorder α] [NoMaxOrder α]
    [(atTop : Filter α).IsCountablyGenerated] (μ : Measure α) (a : α) :
    Tendsto (fun x => μ (Ico a x)) atTop (𝓝 (μ (Ici a))) := by
  rw [← iUnion_Ico_right]
  exact tendsto_measure_iUnion_atTop (antitone_const.Ico monotone_id)

theorem tendsto_measure_Ioc_atBot [Preorder α] [NoMinOrder α]
    [(atBot : Filter α).IsCountablyGenerated] (μ : Measure α) (a : α) :
    Tendsto (fun x => μ (Ioc x a)) atBot (𝓝 (μ (Iic a))) := by
  rw [← iUnion_Ioc_left]
  exact tendsto_measure_iUnion_atBot (monotone_id.Ioc antitone_const)

theorem tendsto_measure_Iic_atTop [Preorder α] [(atTop : Filter α).IsCountablyGenerated]
    (μ : Measure α) : Tendsto (fun x => μ (Iic x)) atTop (𝓝 (μ univ)) := by
  rw [← iUnion_Iic]
  exact tendsto_measure_iUnion_atTop monotone_Iic

theorem tendsto_measure_Ici_atBot [Preorder α] [(atBot : Filter α).IsCountablyGenerated]
    (μ : Measure α) : Tendsto (fun x => μ (Ici x)) atBot (𝓝 (μ univ)) :=
  tendsto_measure_Iic_atTop (α := αᵒᵈ) μ

variable [PartialOrder α] {a b : α}

theorem Iio_ae_eq_Iic' (ha : μ {a} = 0) : Iio a =ᵐ[μ] Iic a := by
  rw [← Iic_diff_right, diff_ae_eq_self, measure_mono_null Set.inter_subset_right ha]

theorem Ioi_ae_eq_Ici' (ha : μ {a} = 0) : Ioi a =ᵐ[μ] Ici a :=
  Iio_ae_eq_Iic' (α := αᵒᵈ) ha

theorem Ioo_ae_eq_Ioc' (hb : μ {b} = 0) : Ioo a b =ᵐ[μ] Ioc a b :=
  (ae_eq_refl _).inter (Iio_ae_eq_Iic' hb)

theorem Ioc_ae_eq_Icc' (ha : μ {a} = 0) : Ioc a b =ᵐ[μ] Icc a b :=
  (Ioi_ae_eq_Ici' ha).inter (ae_eq_refl _)

theorem Ioo_ae_eq_Ico' (ha : μ {a} = 0) : Ioo a b =ᵐ[μ] Ico a b :=
  (Ioi_ae_eq_Ici' ha).inter (ae_eq_refl _)

theorem Ioo_ae_eq_Icc' (ha : μ {a} = 0) (hb : μ {b} = 0) : Ioo a b =ᵐ[μ] Icc a b :=
  (Ioi_ae_eq_Ici' ha).inter (Iio_ae_eq_Iic' hb)

theorem Ico_ae_eq_Icc' (hb : μ {b} = 0) : Ico a b =ᵐ[μ] Icc a b :=
  (ae_eq_refl _).inter (Iio_ae_eq_Iic' hb)

theorem Ico_ae_eq_Ioc' (ha : μ {a} = 0) (hb : μ {b} = 0) : Ico a b =ᵐ[μ] Ioc a b :=
  (Ioo_ae_eq_Ico' ha).symm.trans (Ioo_ae_eq_Ioc' hb)

end Intervals

end

end MeasureTheory

end<|MERGE_RESOLUTION|>--- conflicted
+++ resolved
@@ -1269,310 +1269,6 @@
   simp [*, Function.apply_extend (fun μ : Measure α ↦ μ s)]
 end Sum
 
-<<<<<<< HEAD
-/-! ### Absolute continuity -/
-
-/-- We say that `μ` is absolutely continuous with respect to `ν`, or that `μ` is dominated by `ν`,
-  if `ν(A) = 0` implies that `μ(A) = 0`. -/
-def AbsolutelyContinuous {_m0 : MeasurableSpace α} (μ ν : Measure α) : Prop :=
-  ∀ ⦃s : Set α⦄, ν s = 0 → μ s = 0
-
-@[inherit_doc MeasureTheory.Measure.AbsolutelyContinuous]
-scoped[MeasureTheory] infixl:50 " ≪ " => MeasureTheory.Measure.AbsolutelyContinuous
-
-theorem absolutelyContinuous_of_le (h : μ ≤ ν) : μ ≪ ν := fun s hs =>
-  nonpos_iff_eq_zero.1 <| hs ▸ le_iff'.1 h s
-
-alias _root_.LE.le.absolutelyContinuous := absolutelyContinuous_of_le
-
-theorem absolutelyContinuous_of_eq (h : μ = ν) : μ ≪ ν :=
-  h.le.absolutelyContinuous
-
-alias _root_.Eq.absolutelyContinuous := absolutelyContinuous_of_eq
-
-namespace AbsolutelyContinuous
-
-theorem mk (h : ∀ ⦃s : Set α⦄, MeasurableSet s → ν s = 0 → μ s = 0) : μ ≪ ν := by
-  intro s hs
-  rcases exists_measurable_superset_of_null hs with ⟨t, h1t, h2t, h3t⟩
-  exact measure_mono_null h1t (h h2t h3t)
-
-@[refl]
-protected theorem refl {_m0 : MeasurableSpace α} (μ : Measure α) : μ ≪ μ :=
-  rfl.absolutelyContinuous
-
-protected theorem rfl : μ ≪ μ := fun _s hs => hs
-
-instance instIsRefl {_ : MeasurableSpace α} : IsRefl (Measure α) (· ≪ ·) :=
-  ⟨fun _ => AbsolutelyContinuous.rfl⟩
-
-@[simp]
-protected lemma zero (μ : Measure α) : 0 ≪ μ := fun _ _ ↦ by simp
-
-@[trans]
-protected theorem trans (h1 : μ₁ ≪ μ₂) (h2 : μ₂ ≪ μ₃) : μ₁ ≪ μ₃ := fun _s hs => h1 <| h2 hs
-
-@[mono]
-protected theorem map (h : μ ≪ ν) {f : α → β} (hf : Measurable f) : μ.map f ≪ ν.map f :=
-  AbsolutelyContinuous.mk fun s hs => by simpa [hf, hs] using @h _
-
-protected theorem smul_left [SMul R ℝ≥0∞] [IsScalarTower R ℝ≥0∞ ℝ≥0∞] (h : μ ≪ ν) (c : R) :
-    c • μ ≪ ν := fun s hνs => by
-  simp only [h hνs, smul_apply, smul_zero, ← smul_one_smul ℝ≥0∞ c (0 : ℝ≥0∞)]
-
-/-- If `μ ≪ ν`, then `c • μ ≪ c • ν`.
-
-Earlier, this name was used for what's now called `AbsolutelyContinuous.smul_left`. -/
-protected theorem smul [SMul R ℝ≥0∞] [IsScalarTower R ℝ≥0∞ ℝ≥0∞] (h : μ ≪ ν) (c : R) :
-    c • μ ≪ c • ν := by
-  intro s hνs
-  rw [smul_apply, ← smul_one_smul ℝ≥0∞, smul_eq_mul, mul_eq_zero] at hνs ⊢
-  exact hνs.imp_right fun hs ↦ h hs
-
-@[deprecated (since := "2024-11-14")] protected alias smul_both := AbsolutelyContinuous.smul
-
-protected lemma add (h1 : μ₁ ≪ ν) (h2 : μ₂ ≪ ν') : μ₁ + μ₂ ≪ ν + ν' := by
-  intro s hs
-  simp only [coe_add, Pi.add_apply, add_eq_zero] at hs ⊢
-  exact ⟨h1 hs.1, h2 hs.2⟩
-
-lemma add_left_iff {μ₁ μ₂ ν : Measure α} :
-    μ₁ + μ₂ ≪ ν ↔ μ₁ ≪ ν ∧ μ₂ ≪ ν := by
-  refine ⟨fun h ↦ ?_, fun h ↦ (h.1.add h.2).trans ?_⟩
-  · have : ∀ s, ν s = 0 → μ₁ s = 0 ∧ μ₂ s = 0 := by intro s hs0; simpa using h hs0
-    exact ⟨fun s hs0 ↦ (this s hs0).1, fun s hs0 ↦ (this s hs0).2⟩
-  · rw [← two_smul ℝ≥0]
-    exact AbsolutelyContinuous.rfl.smul_left 2
-
-lemma add_left {μ₁ μ₂ ν : Measure α} (h₁ : μ₁ ≪ ν) (h₂ : μ₂ ≪ ν) : μ₁ + μ₂ ≪ ν :=
-  Measure.AbsolutelyContinuous.add_left_iff.mpr ⟨h₁, h₂⟩
-
-lemma add_right (h1 : μ ≪ ν) (ν' : Measure α) : μ ≪ ν + ν' := by
-  intro s hs
-  simp only [coe_add, Pi.add_apply, add_eq_zero] at hs ⊢
-  exact h1 hs.1
-
-end AbsolutelyContinuous
-
-@[simp]
-lemma absolutelyContinuous_zero_iff : μ ≪ 0 ↔ μ = 0 :=
-  ⟨fun h ↦ measure_univ_eq_zero.mp (h rfl), fun h ↦ h.symm ▸ AbsolutelyContinuous.zero _⟩
-
-alias absolutelyContinuous_refl := AbsolutelyContinuous.refl
-alias absolutelyContinuous_rfl := AbsolutelyContinuous.rfl
-
-lemma absolutelyContinuous_sum_left {μs : ι → Measure α} (hμs : ∀ i, μs i ≪ ν) :
-    Measure.sum μs ≪ ν :=
-  AbsolutelyContinuous.mk fun s hs hs0 ↦ by simp [sum_apply _ hs, fun i ↦ hμs i hs0]
-
-lemma absolutelyContinuous_sum_right {μs : ι → Measure α} (i : ι) (hνμ : ν ≪ μs i) :
-    ν ≪ Measure.sum μs := by
-  refine AbsolutelyContinuous.mk fun s hs hs0 ↦ ?_
-  simp only [sum_apply _ hs, ENNReal.tsum_eq_zero] at hs0
-  exact hνμ (hs0 i)
-
-lemma smul_absolutelyContinuous {c : ℝ≥0∞} : c • μ ≪ μ := .smul_left .rfl _
-
-theorem absolutelyContinuous_of_le_smul {μ' : Measure α} {c : ℝ≥0∞} (hμ'_le : μ' ≤ c • μ) :
-    μ' ≪ μ :=
-  (Measure.absolutelyContinuous_of_le hμ'_le).trans smul_absolutelyContinuous
-
-lemma absolutelyContinuous_smul {c : ℝ≥0∞} (hc : c ≠ 0) : μ ≪ c • μ := by
-  simp [AbsolutelyContinuous, hc]
-
-theorem ae_le_iff_absolutelyContinuous : ae μ ≤ ae ν ↔ μ ≪ ν :=
-  ⟨fun h s => by
-    rw [measure_zero_iff_ae_nmem, measure_zero_iff_ae_nmem]
-    exact fun hs => h hs, fun h _ hs => h hs⟩
-
-alias ⟨_root_.LE.le.absolutelyContinuous_of_ae, AbsolutelyContinuous.ae_le⟩ :=
-  ae_le_iff_absolutelyContinuous
-
-alias ae_mono' := AbsolutelyContinuous.ae_le
-
-theorem AbsolutelyContinuous.ae_eq (h : μ ≪ ν) {f g : α → δ} (h' : f =ᵐ[ν] g) : f =ᵐ[μ] g :=
-  h.ae_le h'
-
-protected theorem _root_.MeasureTheory.AEDisjoint.of_absolutelyContinuous
-    (h : AEDisjoint μ s t) {ν : Measure α} (h' : ν ≪ μ) :
-    AEDisjoint ν s t := h' h
-
-protected theorem _root_.MeasureTheory.AEDisjoint.of_le
-    (h : AEDisjoint μ s t) {ν : Measure α} (h' : ν ≤ μ) :
-    AEDisjoint ν s t :=
-  h.of_absolutelyContinuous (Measure.absolutelyContinuous_of_le h')
-
-/-! ### Quasi measure preserving maps (a.k.a. non-singular maps) -/
-
-
-/-- A map `f : α → β` is said to be *quasi measure preserving* (a.k.a. non-singular) w.r.t. measures
-`μa` and `μb` if it is measurable and `μb s = 0` implies `μa (f ⁻¹' s) = 0`. -/
-structure QuasiMeasurePreserving {m0 : MeasurableSpace α} (f : α → β)
-  (μa : Measure α := by volume_tac)
-  (μb : Measure β := by volume_tac) : Prop where
-  protected measurable : Measurable f
-  protected absolutelyContinuous : μa.map f ≪ μb
-
-namespace QuasiMeasurePreserving
-
-protected theorem id {_m0 : MeasurableSpace α} (μ : Measure α) : QuasiMeasurePreserving id μ μ :=
-  ⟨measurable_id, map_id.absolutelyContinuous⟩
-
-variable {μa μa' : Measure α} {μb μb' : Measure β} {μc : Measure γ} {f : α → β}
-
-protected theorem _root_.Measurable.quasiMeasurePreserving
-    {_m0 : MeasurableSpace α} (hf : Measurable f) (μ : Measure α) :
-    QuasiMeasurePreserving f μ (μ.map f) :=
-  ⟨hf, AbsolutelyContinuous.rfl⟩
-
-theorem mono_left (h : QuasiMeasurePreserving f μa μb) (ha : μa' ≪ μa) :
-    QuasiMeasurePreserving f μa' μb :=
-  ⟨h.1, (ha.map h.1).trans h.2⟩
-
-theorem mono_right (h : QuasiMeasurePreserving f μa μb) (ha : μb ≪ μb') :
-    QuasiMeasurePreserving f μa μb' :=
-  ⟨h.1, h.2.trans ha⟩
-
-@[mono]
-theorem mono (ha : μa' ≪ μa) (hb : μb ≪ μb') (h : QuasiMeasurePreserving f μa μb) :
-    QuasiMeasurePreserving f μa' μb' :=
-  (h.mono_left ha).mono_right hb
-
-protected theorem comp {g : β → γ} {f : α → β} (hg : QuasiMeasurePreserving g μb μc)
-    (hf : QuasiMeasurePreserving f μa μb) : QuasiMeasurePreserving (g ∘ f) μa μc :=
-  ⟨hg.measurable.comp hf.measurable, by
-    rw [← map_map hg.1 hf.1]
-    exact (hf.2.map hg.1).trans hg.2⟩
-
-protected theorem iterate {f : α → α} (hf : QuasiMeasurePreserving f μa μa) :
-    ∀ n, QuasiMeasurePreserving f^[n] μa μa
-  | 0 => QuasiMeasurePreserving.id μa
-  | n + 1 => (hf.iterate n).comp hf
-
-protected theorem aemeasurable (hf : QuasiMeasurePreserving f μa μb) : AEMeasurable f μa :=
-  hf.1.aemeasurable
-
-theorem smul_measure {R : Type*} [SMul R ℝ≥0∞] [IsScalarTower R ℝ≥0∞ ℝ≥0∞]
-    (hf : QuasiMeasurePreserving f μa μb) (c : R) : QuasiMeasurePreserving f (c • μa) (c • μb) :=
-  ⟨hf.1, by rw [Measure.map_smul]; exact hf.2.smul c⟩
-
-theorem ae_map_le (h : QuasiMeasurePreserving f μa μb) : ae (μa.map f) ≤ ae μb :=
-  h.2.ae_le
-
-theorem tendsto_ae (h : QuasiMeasurePreserving f μa μb) : Tendsto f (ae μa) (ae μb) :=
-  (tendsto_ae_map h.aemeasurable).mono_right h.ae_map_le
-
-theorem ae (h : QuasiMeasurePreserving f μa μb) {p : β → Prop} (hg : ∀ᵐ x ∂μb, p x) :
-    ∀ᵐ x ∂μa, p (f x) :=
-  h.tendsto_ae hg
-
-theorem ae_eq (h : QuasiMeasurePreserving f μa μb) {g₁ g₂ : β → δ} (hg : g₁ =ᵐ[μb] g₂) :
-    g₁ ∘ f =ᵐ[μa] g₂ ∘ f :=
-  h.ae hg
-
-theorem preimage_null (h : QuasiMeasurePreserving f μa μb) {s : Set β} (hs : μb s = 0) :
-    μa (f ⁻¹' s) = 0 :=
-  preimage_null_of_map_null h.aemeasurable (h.2 hs)
-
-theorem preimage_mono_ae {s t : Set β} (hf : QuasiMeasurePreserving f μa μb) (h : s ≤ᵐ[μb] t) :
-    f ⁻¹' s ≤ᵐ[μa] f ⁻¹' t :=
-  eventually_map.mp <|
-    Eventually.filter_mono (tendsto_ae_map hf.aemeasurable) (Eventually.filter_mono hf.ae_map_le h)
-
-theorem preimage_ae_eq {s t : Set β} (hf : QuasiMeasurePreserving f μa μb) (h : s =ᵐ[μb] t) :
-    f ⁻¹' s =ᵐ[μa] f ⁻¹' t :=
-  EventuallyLE.antisymm (hf.preimage_mono_ae h.le) (hf.preimage_mono_ae h.symm.le)
-
-/-- The preimage of a null measurable set under a (quasi) measure preserving map is a null
-measurable set. -/
-theorem _root_.MeasureTheory.NullMeasurableSet.preimage {s : Set β} (hs : NullMeasurableSet s μb)
-    (hf : QuasiMeasurePreserving f μa μb) : NullMeasurableSet (f ⁻¹' s) μa :=
-  let ⟨t, htm, hst⟩ := hs
-  ⟨f ⁻¹' t, hf.measurable htm, hf.preimage_ae_eq hst⟩
-
-theorem preimage_iterate_ae_eq {s : Set α} {f : α → α} (hf : QuasiMeasurePreserving f μ μ) (k : ℕ)
-    (hs : f ⁻¹' s =ᵐ[μ] s) : f^[k] ⁻¹' s =ᵐ[μ] s := by
-  induction' k with k ih; · rfl
-  rw [iterate_succ, preimage_comp]
-  exact EventuallyEq.trans (hf.preimage_ae_eq ih) hs
-
-theorem image_zpow_ae_eq {s : Set α} {e : α ≃ α} (he : QuasiMeasurePreserving e μ μ)
-    (he' : QuasiMeasurePreserving e.symm μ μ) (k : ℤ) (hs : e '' s =ᵐ[μ] s) :
-    (⇑(e ^ k)) '' s =ᵐ[μ] s := by
-  rw [Equiv.image_eq_preimage]
-  obtain ⟨k, rfl | rfl⟩ := k.eq_nat_or_neg
-  · replace hs : (⇑e⁻¹) ⁻¹' s =ᵐ[μ] s := by rwa [Equiv.image_eq_preimage] at hs
-    replace he' : (⇑e⁻¹)^[k] ⁻¹' s =ᵐ[μ] s := he'.preimage_iterate_ae_eq k hs
-    rwa [Equiv.Perm.iterate_eq_pow e⁻¹ k, inv_pow e k] at he'
-  · rw [zpow_neg, zpow_natCast]
-    replace hs : e ⁻¹' s =ᵐ[μ] s := by
-      convert he.preimage_ae_eq hs.symm
-      rw [Equiv.preimage_image]
-    replace he : (⇑e)^[k] ⁻¹' s =ᵐ[μ] s := he.preimage_iterate_ae_eq k hs
-    rwa [Equiv.Perm.iterate_eq_pow e k] at he
-
--- Need to specify `α := Set α` below because of diamond; see #10941
-theorem limsup_preimage_iterate_ae_eq {f : α → α} (hf : QuasiMeasurePreserving f μ μ)
-    (hs : f ⁻¹' s =ᵐ[μ] s) : limsup (α := Set α) (fun n => (preimage f)^[n] s) atTop =ᵐ[μ] s :=
-  limsup_ae_eq_of_forall_ae_eq (fun n => (preimage f)^[n] s) fun n ↦ by
-    simpa only [Set.preimage_iterate_eq] using hf.preimage_iterate_ae_eq n hs
-
--- Need to specify `α := Set α` below because of diamond; see #10941
-theorem liminf_preimage_iterate_ae_eq {f : α → α} (hf : QuasiMeasurePreserving f μ μ)
-    (hs : f ⁻¹' s =ᵐ[μ] s) : liminf (α := Set α) (fun n => (preimage f)^[n] s) atTop =ᵐ[μ] s :=
-  liminf_ae_eq_of_forall_ae_eq (fun n => (preimage f)^[n] s) fun n ↦ by
-    simpa only [Set.preimage_iterate_eq] using hf.preimage_iterate_ae_eq n hs
-
-/-- For a quasi measure preserving self-map `f`, if a null measurable set `s` is a.e. invariant,
-then it is a.e. equal to a measurable invariant set.
--/
-theorem exists_preimage_eq_of_preimage_ae {f : α → α} (h : QuasiMeasurePreserving f μ μ)
-    (hs : NullMeasurableSet s μ) (hs' : f ⁻¹' s =ᵐ[μ] s) :
-    ∃ t : Set α, MeasurableSet t ∧ t =ᵐ[μ] s ∧ f ⁻¹' t = t := by
-  obtain ⟨t, htm, ht⟩ := hs
-  refine ⟨limsup (f^[·] ⁻¹' t) atTop, ?_, ?_, ?_⟩
-  · exact .measurableSet_limsup fun n ↦ h.measurable.iterate n htm
-  · have : f ⁻¹' t =ᵐ[μ] t := (h.preimage_ae_eq ht.symm).trans (hs'.trans ht)
-    exact limsup_ae_eq_of_forall_ae_eq _ fun n ↦ .trans (h.preimage_iterate_ae_eq _ this) ht.symm
-  · simp only [Set.preimage_iterate_eq]
-    exact CompleteLatticeHom.apply_limsup_iterate (CompleteLatticeHom.setPreimage f) t
-
-open Pointwise
-
-@[to_additive]
-theorem smul_ae_eq_of_ae_eq {G α : Type*} [Group G] [MulAction G α] {_ : MeasurableSpace α}
-    {s t : Set α} {μ : Measure α} (g : G)
-    (h_qmp : QuasiMeasurePreserving (g⁻¹ • · : α → α) μ μ)
-    (h_ae_eq : s =ᵐ[μ] t) : (g • s : Set α) =ᵐ[μ] (g • t : Set α) := by
-  simpa only [← preimage_smul_inv] using h_qmp.ae_eq h_ae_eq
-
-end QuasiMeasurePreserving
-
-section Pointwise
-
-open Pointwise
-
-@[to_additive]
-theorem pairwise_aedisjoint_of_aedisjoint_forall_ne_one {G α : Type*} [Group G] [MulAction G α]
-    {_ : MeasurableSpace α} {μ : Measure α} {s : Set α}
-    (h_ae_disjoint : ∀ g ≠ (1 : G), AEDisjoint μ (g • s) s)
-    (h_qmp : ∀ g : G, QuasiMeasurePreserving (g • ·) μ μ) :
-    Pairwise (AEDisjoint μ on fun g : G => g • s) := by
-  intro g₁ g₂ hg
-  let g := g₂⁻¹ * g₁
-  replace hg : g ≠ 1 := by
-    rw [Ne, inv_mul_eq_one]
-    exact hg.symm
-  have : (g₂⁻¹ • ·) ⁻¹' (g • s ∩ s) = g₁ • s ∩ g₂ • s := by
-    rw [preimage_eq_iff_eq_image (MulAction.bijective g₂⁻¹), image_smul, smul_set_inter, smul_smul,
-      smul_smul, inv_mul_cancel, one_smul]
-  change μ (g₁ • s ∩ g₂ • s) = 0
-  exact this ▸ (h_qmp g₂⁻¹).preimage_null (h_ae_disjoint g hg)
-
-end Pointwise
-
-=======
->>>>>>> 5ce9aa28
 /-! ### The `cofinite` filter -/
 
 /-- The filter of sets `s` such that `sᶜ` has finite measure. -/
