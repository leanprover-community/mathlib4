--- conflicted
+++ resolved
@@ -469,19 +469,6 @@
   rw [← iUnion_accumulate]
   exact measure_iUnion_eq_iSup hd
 
-/-- Continuity from below: the measure of the union of a sequence of
-(not necessarily measurable) sets is the supremum of the measures of the partial unions. -/
-theorem measure_iUnion_eq_iSup' {α ι : Type*} [MeasurableSpace α] {μ : Measure α}
-    [Countable ι] [Preorder ι] [IsDirected ι (· ≤ ·)]
-    {f : ι → Set α} : μ (⋃ i, f i) = ⨆ i, μ (Accumulate f i) := by
-  have hd : Directed (· ⊆ ·) (Accumulate f) := by
-    intro i j
-    rcases directed_of (· ≤ ·) i j with ⟨k, rik, rjk⟩
-    exact ⟨k, biUnion_subset_biUnion_left fun l rli ↦ le_trans rli rik,
-      biUnion_subset_biUnion_left fun l rlj ↦ le_trans rlj rjk⟩
-  rw [← iUnion_accumulate]
-  exact measure_iUnion_eq_iSup hd
-
 theorem measure_biUnion_eq_iSup {s : ι → Set α} {t : Set ι} (ht : t.Countable)
     (hd : DirectedOn ((· ⊆ ·) on s) t) : μ (⋃ i ∈ t, s i) = ⨆ i ∈ t, μ (s i) := by
   haveI := ht.toEncodable
@@ -502,46 +489,25 @@
     · rcases hd i k with ⟨j, hji, hjk⟩
       use j
       rw [← measure_diff hjk (h _) (this _ hjk)]
-<<<<<<< HEAD
-      exact measure_mono (diff_subset_diff_right hji)
-    · rw [tsub_le_iff_right, ← measure_union, Set.union_comm]
-      · exact measure_mono (diff_subset_iff.1 <| Subset.refl _)
-      · apply disjoint_sdiff_left
-      · apply h i
-=======
       gcongr
     · apply le_measure_diff
->>>>>>> 99508fb5
   · exact hd.mono_comp _ fun _ _ => diff_subset_diff_right
 
 /-- Continuity from above: the measure of the intersection of a sequence of
 measurable sets is the infimum of the measures of the partial intersections. -/
 theorem measure_iInter_eq_iInf' {α ι : Type*} [MeasurableSpace α] {μ : Measure α}
     [Countable ι] [Preorder ι] [IsDirected ι (· ≤ ·)]
-<<<<<<< HEAD
-    {f : ι → Set α} (h : ∀ i, MeasurableSet (f i)) (hfin : ∃ i, μ (f i) ≠ ∞) :
-    μ (⋂ i, f i) = ⨅ i, μ (⋂ j ≤ i, f j) := by
-  let s := fun i ↦ ⋂ j ≤ i, f j
-  have iInter_eq : ⋂ i, f i = ⋂ i, s i := by
-    ext x; simp [s]; constructor
-=======
     {f : ι → Set α} (h : ∀ i, NullMeasurableSet (f i) μ) (hfin : ∃ i, μ (f i) ≠ ∞) :
     μ (⋂ i, f i) = ⨅ i, μ (⋂ j ≤ i, f j) := by
   let s := fun i ↦ ⋂ j ≤ i, f j
   have iInter_eq : ⋂ i, f i = ⋂ i, s i := by
     ext x; simp only [mem_iInter, s]; constructor
->>>>>>> 99508fb5
     · exact fun h _ j _ ↦ h j
     · intro h i
       rcases directed_of (· ≤ ·) i i with ⟨j, rij, -⟩
       exact h j i rij
-<<<<<<< HEAD
-  have ms : ∀ i, MeasurableSet (s i) :=
-    fun i ↦ MeasurableSet.biInter (countable_univ.mono <| subset_univ _) fun i _ ↦ h i
-=======
   have ms : ∀ i, NullMeasurableSet (s i) μ :=
     fun i ↦ .biInter (to_countable _) fun i _ ↦ h i
->>>>>>> 99508fb5
   have hd : Directed (· ⊇ ·) s := by
     intro i j
     rcases directed_of (· ≤ ·) i j with ⟨k, rik, rjk⟩
@@ -568,14 +534,6 @@
   rw [measure_iUnion_eq_iSup']
   exact tendsto_atTop_iSup fun i j hij ↦ by gcongr
 
-/-- Continuity from below: the measure of the union of a sequence of (not necessarily measurable)
-sets is the limit of the measures of the partial unions. -/
-theorem tendsto_measure_iUnion' {α ι : Type*} [MeasurableSpace α] {μ : Measure α} [Countable ι]
-    [Preorder ι] [IsDirected ι (· ≤ ·)] {f : ι → Set α} :
-    Tendsto (fun i ↦ μ (Accumulate f i)) atTop (𝓝 (μ (⋃ i, f i))) := by
-  rw [measure_iUnion_eq_iSup']
-  exact tendsto_atTop_iSup fun i j hij ↦ measure_mono <| monotone_accumulate hij
-
 /-- Continuity from above: the measure of the intersection of a decreasing sequence of measurable
 sets is the limit of the measures. -/
 theorem tendsto_measure_iInter [Countable ι] [Preorder ι] [IsDirected ι (· ≤ ·)] {s : ι → Set α}
@@ -588,16 +546,6 @@
 sets such that one has finite measure is the limit of the measures of the partial intersections. -/
 theorem tendsto_measure_iInter' {α ι : Type*} [MeasurableSpace α] {μ : Measure α} [Countable ι]
     [Preorder ι] [IsDirected ι (· ≤ ·)] {f : ι → Set α} (hm : ∀ i, NullMeasurableSet (f i) μ)
-    (hf : ∃ i, μ (f i) ≠ ∞) :
-    Tendsto (fun i ↦ μ (⋂ j ∈ {j | j ≤ i}, f j)) atTop (𝓝 (μ (⋂ i, f i))) := by
-  rw [measure_iInter_eq_iInf' hm hf]
-  exact tendsto_atTop_iInf
-    fun i j hij ↦ measure_mono <| biInter_subset_biInter_left fun k hki ↦ le_trans hki hij
-
-/-- Continuity from above: the measure of the intersection of a sequence of measurable
-sets such that one has finite measure is the limit of the measures of the partial intersections. -/
-theorem tendsto_measure_iInter' {α ι : Type*} [MeasurableSpace α] {μ : Measure α} [Countable ι]
-    [Preorder ι] [IsDirected ι (· ≤ ·)] {f : ι → Set α} (hm : ∀ i, MeasurableSet (f i))
     (hf : ∃ i, μ (f i) ≠ ∞) :
     Tendsto (fun i ↦ μ (⋂ j ∈ {j | j ≤ i}, f j)) atTop (𝓝 (μ (⋂ i, f i))) := by
   rw [measure_iInter_eq_iInf' hm hf]
@@ -681,10 +629,6 @@
     m.toMeasure h s = m.toMeasure h t := measure_congr heq.symm
     _ = m t := toMeasure_apply m h htm
     _ ≤ m s := m.mono hts
-<<<<<<< HEAD
-#align measure_theory.to_measure_apply₀ MeasureTheory.toMeasure_apply₀
-=======
->>>>>>> 99508fb5
 
 @[simp]
 theorem toOuterMeasure_toMeasure {μ : Measure α} :
@@ -737,10 +681,6 @@
   ⟨{  toOuterMeasure := 0
       m_iUnion := fun _f _hf _hd => tsum_zero.symm
       trim_le := OuterMeasure.trim_zero.le }⟩
-<<<<<<< HEAD
-#align measure_theory.measure.has_zero MeasureTheory.Measure.instZero
-=======
->>>>>>> 99508fb5
 
 @[simp]
 theorem zero_toOuterMeasure {_m : MeasurableSpace α} : (0 : Measure α).toOuterMeasure = 0 :=
@@ -777,10 +717,6 @@
         show μ₁ (⋃ i, s i) + μ₂ (⋃ i, s i) = ∑' i, (μ₁ (s i) + μ₂ (s i)) by
           rw [ENNReal.tsum_add, measure_iUnion hd hs, measure_iUnion hd hs]
       trim_le := by rw [OuterMeasure.trim_add, μ₁.trimmed, μ₂.trimmed] }⟩
-<<<<<<< HEAD
-#align measure_theory.measure.has_add MeasureTheory.Measure.instAdd
-=======
->>>>>>> 99508fb5
 
 @[simp]
 theorem add_toOuterMeasure {_m : MeasurableSpace α} (μ₁ μ₂ : Measure α) :
@@ -807,10 +743,6 @@
         simp only [OuterMeasure.smul_apply, coe_toOuterMeasure, ENNReal.tsum_const_smul,
           measure_iUnion hd hs]
       trim_le := by rw [OuterMeasure.trim_smul, μ.trimmed] }⟩
-<<<<<<< HEAD
-#align measure_theory.measure.has_smul MeasureTheory.Measure.instSMul
-=======
->>>>>>> 99508fb5
 
 @[simp]
 theorem smul_toOuterMeasure {_m : MeasurableSpace α} (c : R) (μ : Measure α) :
@@ -940,13 +872,7 @@
 
 theorem toOuterMeasure_le : μ₁.toOuterMeasure ≤ μ₂.toOuterMeasure ↔ μ₁ ≤ μ₂ := .rfl
 
-<<<<<<< HEAD
-theorem le_iff : μ₁ ≤ μ₂ ↔ ∀ s, MeasurableSet s → μ₁ s ≤ μ₂ s := by
-  erw [← toOuterMeasure_le, ← OuterMeasure.le_trim_iff, μ₂.trimmed]
-#align measure_theory.measure.le_iff MeasureTheory.Measure.le_iff
-=======
 theorem le_iff : μ₁ ≤ μ₂ ↔ ∀ s, MeasurableSet s → μ₁ s ≤ μ₂ s := outerMeasure_le_iff
->>>>>>> 99508fb5
 
 theorem le_intro (h : ∀ s, MeasurableSet s → s.Nonempty → μ₁ s ≤ μ₂ s) : μ₁ ≤ μ₂ :=
   le_iff.2 fun s hs ↦ s.eq_empty_or_nonempty.elim (by rintro rfl; simp) (h s hs)
@@ -975,11 +901,7 @@
 theorem sInf_caratheodory (s : Set α) (hs : MeasurableSet s) :
     MeasurableSet[(sInf (toOuterMeasure '' m)).caratheodory] s := by
   rw [OuterMeasure.sInf_eq_boundedBy_sInfGen]
-<<<<<<< HEAD
-  refine' OuterMeasure.boundedBy_caratheodory fun t => _
-=======
   refine OuterMeasure.boundedBy_caratheodory fun t => ?_
->>>>>>> 99508fb5
   simp only [OuterMeasure.sInfGen, le_iInf_iff, forall_mem_image, measure_eq_iInf t,
     coe_toOuterMeasure]
   intro μ hμ u htu _hu
@@ -1017,11 +939,7 @@
       { toOuterMeasure := ⊤,
         m_iUnion := by
           intro f _ _
-<<<<<<< HEAD
-          refine (OuterMeasure.iUnion _ _).antisymm ?_
-=======
           refine (measure_iUnion_le _).antisymm ?_
->>>>>>> 99508fb5
           if hne : (⋃ i, f i).Nonempty then
             rw [OuterMeasure.top_apply hne]
             exact le_top
@@ -1039,19 +957,11 @@
     (⊤ : OuterMeasure α).toMeasure (by rw [OuterMeasure.top_caratheodory]; exact le_top) =
       (⊤ : Measure α) :=
   toOuterMeasure_toMeasure (μ := ⊤)
-<<<<<<< HEAD
-#align measure_theory.outer_measure.to_measure_top MeasureTheory.OuterMeasure.toMeasure_top
-=======
->>>>>>> 99508fb5
 
 @[simp]
 theorem toOuterMeasure_top [MeasurableSpace α] :
     (⊤ : Measure α).toOuterMeasure = (⊤ : OuterMeasure α) :=
   rfl
-<<<<<<< HEAD
-#align measure_theory.measure.to_outer_measure_top MeasureTheory.Measure.toOuterMeasure_top
-=======
->>>>>>> 99508fb5
 
 @[simp]
 theorem top_add : ⊤ + μ = ⊤ :=
@@ -1207,10 +1117,6 @@
   rw [← trimmed, OuterMeasure.trim_eq_trim_iff]
   intro s hs
   simp [hf, hs]
-<<<<<<< HEAD
-#align measure_theory.measure.map_to_outer_measure MeasureTheory.Measure.map_toOuterMeasure
-=======
->>>>>>> 99508fb5
 
 @[simp] lemma map_eq_zero_iff (hf : AEMeasurable f μ) : μ.map f = 0 ↔ μ = 0 := by
   simp_rw [← measure_univ_eq_zero, map_apply_of_aemeasurable hf .univ, preimage_univ]
@@ -1310,10 +1216,6 @@
     (hs : NullMeasurableSet s (comap f μ)) : comap f μ s = μ (f '' s) := by
   rw [comap, dif_pos (And.intro hfi hf)] at hs ⊢
   rw [toMeasure_apply₀ _ _ hs, OuterMeasure.comap_apply, coe_toOuterMeasure]
-<<<<<<< HEAD
-#align measure_theory.measure.comap_apply₀ MeasureTheory.Measure.comap_apply₀
-=======
->>>>>>> 99508fb5
 
 theorem le_comap_apply {β} [MeasurableSpace α] {mβ : MeasurableSpace β} (f : α → β) (μ : Measure β)
     (hfi : Injective f) (hf : ∀ s, MeasurableSet s → NullMeasurableSet (f '' s) μ) (s : Set α) :
@@ -1438,11 +1340,6 @@
   ext s hs
   simp [Measure.sum_apply _ hs]
 
-@[simp]
-lemma sum_zero : Measure.sum (fun (_ : ι) ↦ (0 : Measure α)) = 0 := by
-  ext s hs
-  simp [Measure.sum_apply _ hs]
-
 theorem sum_sum {ι' : Type*} (μ : ι → ι' → Measure α) :
     (sum fun n => sum (μ n)) = sum (fun (p : ι × ι') ↦ μ p.1 p.2) := by
   ext1 s hs
@@ -1481,11 +1378,7 @@
   sum_bool _
 
 @[simp]
-<<<<<<< HEAD
-theorem sum_of_empty [IsEmpty ι] (μ : ι → Measure α) : sum μ = 0 := by
-=======
 theorem sum_of_isEmpty [IsEmpty ι] (μ : ι → Measure α) : sum μ = 0 := by
->>>>>>> 99508fb5
   rw [← measure_univ_eq_zero, sum_apply _ MeasurableSet.univ, tsum_empty]
 
 @[deprecated (since := "2024-06-11")] alias sum_of_empty := sum_of_isEmpty
