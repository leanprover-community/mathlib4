--- conflicted
+++ resolved
@@ -328,12 +328,7 @@
           measure_mono <|
             subset_inter ((hsub b).trans <| subset_toMeasurable _ _)
               ((subset_iUnion _ _).trans <| subset_toMeasurable _ _)
-<<<<<<< HEAD
-    · exact ((measurableSet_toMeasurable _ _).inter
-        (measurableSet_toMeasurable _ _)).nullMeasurableSet
-=======
     · measurability
->>>>>>> bceec049
     · rw [measure_toMeasurable]
       exact htop b
   calc
@@ -489,20 +484,11 @@
     measure_diff (iInter_subset _ k) (.iInter h) (this _ (iInter_subset _ k)),
     diff_iInter, measure_iUnion_eq_iSup]
   · congr 1
-<<<<<<< HEAD
     refine le_antisymm (iSup_mono' fun i => ?_) (iSup_mono fun i => le_measure_diff)
     rcases hd i k with ⟨j, hji, hjk⟩
     use j
     rw [← measure_diff hjk (h _) (this _ hjk)]
     gcongr
-=======
-    refine le_antisymm (iSup_mono' fun i => ?_) (iSup_mono fun i => ?_)
-    · rcases hd i k with ⟨j, hji, hjk⟩
-      use j
-      rw [← measure_diff hjk (h _) (this _ hjk)]
-      gcongr
-    · apply le_measure_diff
->>>>>>> bceec049
   · exact hd.mono_comp _ fun _ _ => diff_subset_diff_right
 
 /-- Continuity from above: the measure of the intersection of a sequence of
@@ -518,12 +504,7 @@
     · intro h i
       rcases directed_of (· ≤ ·) i i with ⟨j, rij, -⟩
       exact h j i rij
-<<<<<<< HEAD
   have ms : ∀ i, NullMeasurableSet (s i) μ := fun i ↦ .biInter (to_countable _) fun i _ ↦ h i
-=======
-  have ms : ∀ i, NullMeasurableSet (s i) μ :=
-    fun i ↦ .biInter (to_countable _) fun i _ ↦ h i
->>>>>>> bceec049
   have hd : Directed (· ⊇ ·) s := by
     intro i j
     rcases directed_of (· ≤ ·) i j with ⟨k, rik, rjk⟩
