--- conflicted
+++ resolved
@@ -3385,11 +3385,7 @@
     {s : Set α} (hs : s.Infinite) (h' : ∃ ε, ε ≠ 0 ∧ ∀ x ∈ s, ε ≤ μ {x}) : μ s = ∞ := top_unique <|
   let ⟨ε, hne, hε⟩ := h'; have := hs.to_subtype
   calc
-<<<<<<< HEAD
-    ∞ = ∑' x : s, ε := (ENNReal.tsum_const_eq_top_of_ne_zero hne).symm
-=======
     ∞ = ∑' _ : s, ε := (ENNReal.tsum_const_eq_top_of_ne_zero hne).symm
->>>>>>> 8992dc9f
     _ ≤ ∑' x : s, μ {x.1} := ENNReal.tsum_le_tsum fun x ↦ hε x x.2
     _ ≤ μ (⋃ x : s, {x.1}) := tsum_meas_le_meas_iUnion_of_disjoint _
       (fun _ ↦ MeasurableSet.singleton _) fun x y hne ↦ by simpa [Subtype.val_inj]
@@ -3808,11 +3804,7 @@
 /-- A measure which is finite on compact sets in a locally compact space is locally finite.
 Not registered as an instance to avoid a loop with the other direction. -/
 theorem isLocallyFiniteMeasure_of_isFiniteMeasureOnCompacts [TopologicalSpace α]
-<<<<<<< HEAD
     [WeaklyLocallyCompactSpace α] [IsFiniteMeasureOnCompacts μ] : IsLocallyFiniteMeasure μ :=
-=======
-    [LocallyCompactSpace α] [IsFiniteMeasureOnCompacts μ] : IsLocallyFiniteMeasure μ :=
->>>>>>> 8992dc9f
   ⟨fun x ↦
     let ⟨K, K_compact, K_mem⟩ := exists_compact_mem_nhds x
     ⟨K, K_mem, K_compact.measure_lt_top⟩⟩
